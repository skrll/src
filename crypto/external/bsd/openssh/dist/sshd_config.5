<<<<<<< HEAD
.\"	$NetBSD: sshd_config.5,v 1.33 2021/03/05 17:47:16 christos Exp $
=======
.\"	$NetBSD: sshd_config.5,v 1.34 2021/04/19 14:40:15 christos Exp $
>>>>>>> e2aa5677
.\"  -*- nroff -*-
.\"
.\" Author: Tatu Ylonen <ylo@cs.hut.fi>
.\" Copyright (c) 1995 Tatu Ylonen <ylo@cs.hut.fi>, Espoo, Finland
.\"                    All rights reserved
.\"
.\" As far as I am concerned, the code I have written for this software
.\" can be used freely for any purpose.  Any derived versions of this
.\" software must be clearly marked as such, and if the derived work is
.\" incompatible with the protocol description in the RFC file, it must be
.\" called by a name other than "ssh" or "Secure Shell".
.\"
.\" Copyright (c) 1999,2000 Markus Friedl.  All rights reserved.
.\" Copyright (c) 1999 Aaron Campbell.  All rights reserved.
.\" Copyright (c) 1999 Theo de Raadt.  All rights reserved.
.\"
.\" Redistribution and use in source and binary forms, with or without
.\" modification, are permitted provided that the following conditions
.\" are met:
.\" 1. Redistributions of source code must retain the above copyright
.\"    notice, this list of conditions and the following disclaimer.
.\" 2. Redistributions in binary form must reproduce the above copyright
.\"    notice, this list of conditions and the following disclaimer in the
.\"    documentation and/or other materials provided with the distribution.
.\"
.\" THIS SOFTWARE IS PROVIDED BY THE AUTHOR ``AS IS'' AND ANY EXPRESS OR
.\" IMPLIED WARRANTIES, INCLUDING, BUT NOT LIMITED TO, THE IMPLIED WARRANTIES
.\" OF MERCHANTABILITY AND FITNESS FOR A PARTICULAR PURPOSE ARE DISCLAIMED.
.\" IN NO EVENT SHALL THE AUTHOR BE LIABLE FOR ANY DIRECT, INDIRECT,
.\" INCIDENTAL, SPECIAL, EXEMPLARY, OR CONSEQUENTIAL DAMAGES (INCLUDING, BUT
.\" NOT LIMITED TO, PROCUREMENT OF SUBSTITUTE GOODS OR SERVICES; LOSS OF USE,
.\" DATA, OR PROFITS; OR BUSINESS INTERRUPTION) HOWEVER CAUSED AND ON ANY
.\" THEORY OF LIABILITY, WHETHER IN CONTRACT, STRICT LIABILITY, OR TORT
.\" (INCLUDING NEGLIGENCE OR OTHERWISE) ARISING IN ANY WAY OUT OF THE USE OF
.\" THIS SOFTWARE, EVEN IF ADVISED OF THE POSSIBILITY OF SUCH DAMAGE.
.\"
<<<<<<< HEAD
.\" $OpenBSD: sshd_config.5,v 1.328 2021/02/27 23:42:37 djm Exp $
.Dd February 27 2021
=======
.\" $OpenBSD: sshd_config.5,v 1.331 2021/04/04 11:36:56 jmc Exp $
.Dd April 4 2021
>>>>>>> e2aa5677
.Dt SSHD_CONFIG 5
.Os
.Sh NAME
.Nm sshd_config
.Nd OpenSSH daemon configuration file
.Sh DESCRIPTION
.Xr sshd 8
reads configuration data from
.Pa /etc/ssh/sshd_config
(or the file specified with
.Fl f
on the command line).
The file contains keyword-argument pairs, one per line.
For each keyword, the first obtained value will be used.
Lines starting with
.Ql #
and empty lines are interpreted as comments.
Arguments may optionally be enclosed in double quotes
.Pq \&"
in order to represent arguments containing spaces.
.Pp
The possible
keywords and their meanings are as follows (note that
keywords are case-insensitive and arguments are case-sensitive):
.Bl -tag -width Ds
.It Cm AcceptEnv
Specifies what environment variables sent by the client will be copied into
the session's
.Xr environ 7 .
See
.Cm SendEnv
and
.Cm SetEnv
in
.Xr ssh_config 5
for how to configure the client.
The
.Ev TERM
environment variable is always accepted whenever the client
requests a pseudo-terminal as it is required by the protocol.
Variables are specified by name, which may contain the wildcard characters
.Ql *
and
.Ql \&? .
Multiple environment variables may be separated by whitespace or spread
across multiple
.Cm AcceptEnv
directives.
Be warned that some environment variables could be used to bypass restricted
user environments.
For this reason, care should be taken in the use of this directive.
The default is not to accept any environment variables.
.It Cm AddressFamily
Specifies which address family should be used by
.Xr sshd 8 .
Valid arguments are
.Cm any
(the default),
.Cm inet
(use IPv4 only), or
.Cm inet6
(use IPv6 only).
.It Cm AllowAgentForwarding
Specifies whether
.Xr ssh-agent 1
forwarding is permitted.
The default is
.Cm yes .
Note that disabling agent forwarding does not improve security
unless users are also denied shell access, as they can always install
their own forwarders.
.It Cm AllowGroups
This keyword can be followed by a list of group name patterns, separated
by spaces.
If specified, login is allowed only for users whose primary
group or supplementary group list matches one of the patterns.
Only group names are valid; a numerical group ID is not recognized.
By default, login is allowed for all groups.
The allow/deny groups directives are processed in the following order:
.Cm DenyGroups ,
.Cm AllowGroups .
.Pp
See PATTERNS in
.Xr ssh_config 5
for more information on patterns.
.It Cm AllowStreamLocalForwarding
Specifies whether StreamLocal (Unix-domain socket) forwarding is permitted.
The available options are
.Cm yes
(the default)
or
.Cm all
to allow StreamLocal forwarding,
.Cm no
to prevent all StreamLocal forwarding,
.Cm local
to allow local (from the perspective of
.Xr ssh 1 )
forwarding only or
.Cm remote
to allow remote forwarding only.
Note that disabling StreamLocal forwarding does not improve security unless
users are also denied shell access, as they can always install their
own forwarders.
.It Cm AllowTcpForwarding
Specifies whether TCP forwarding is permitted.
The available options are
.Cm yes
(the default)
or
.Cm all
to allow TCP forwarding,
.Cm no
to prevent all TCP forwarding,
.Cm local
to allow local (from the perspective of
.Xr ssh 1 )
forwarding only or
.Cm remote
to allow remote forwarding only.
Note that disabling TCP forwarding does not improve security unless
users are also denied shell access, as they can always install their
own forwarders.
.It Cm AllowUsers
This keyword can be followed by a list of user name patterns, separated
by spaces.
If specified, login is allowed only for user names that
match one of the patterns.
Only user names are valid; a numerical user ID is not recognized.
By default, login is allowed for all users.
If the pattern takes the form USER@HOST then USER and HOST
are separately checked, restricting logins to particular
users from particular hosts.
HOST criteria may additionally contain addresses to match in CIDR
address/masklen format.
The allow/deny users directives are processed in the following order:
.Cm DenyUsers ,
.Cm AllowUsers .
.Pp
See PATTERNS in
.Xr ssh_config 5
for more information on patterns.
.It Cm AuthenticationMethods
Specifies the authentication methods that must be successfully completed
for a user to be granted access.
This option must be followed by one or more lists of comma-separated
authentication method names, or by the single string
.Cm any
to indicate the default behaviour of accepting any single authentication
method.
If the default is overridden, then successful authentication requires
completion of every method in at least one of these lists.
.Pp
For example,
.Qq publickey,password publickey,keyboard-interactive
would require the user to complete public key authentication, followed by
either password or keyboard interactive authentication.
Only methods that are next in one or more lists are offered at each stage,
so for this example it would not be possible to attempt password or
keyboard-interactive authentication before public key.
.Pp
For keyboard interactive authentication it is also possible to
restrict authentication to a specific device by appending a
colon followed by the device identifier
.Cm bsdauth ,
.Cm pam ,
or
.Cm skey ,
depending on the server configuration.
For example,
.Qq keyboard-interactive:bsdauth
would restrict keyboard interactive authentication to the
.Cm bsdauth
device.
.Pp
If the publickey method is listed more than once,
.Xr sshd 8
verifies that keys that have been used successfully are not reused for
subsequent authentications.
For example,
.Qq publickey,publickey
requires successful authentication using two different public keys.
.Pp
Note that each authentication method listed should also be explicitly enabled
in the configuration.
.Pp
The available authentication methods are:
.Qq gssapi-with-mic ,
.Qq hostbased ,
.Qq keyboard-interactive ,
.Qq none
(used for access to password-less accounts when
.Cm PermitEmptyPasswords
is enabled),
.Qq password
and
.Qq publickey .
.It Cm AuthorizedKeysCommand
Specifies a program to be used to look up the user's public keys.
The program must be owned by root, not writable by group or others and
specified by an absolute path.
Arguments to
.Cm AuthorizedKeysCommand
accept the tokens described in the
.Sx TOKENS
section.
If no arguments are specified then the username of the target user is used.
.Pp
The program should produce on standard output zero or
more lines of authorized_keys output (see
.Sx AUTHORIZED_KEYS
in
.Xr sshd 8 ) .
.Cm AuthorizedKeysCommand
is tried after the usual
.Cm AuthorizedKeysFile
files and will not be executed if a matching key is found there.
By default, no
.Cm AuthorizedKeysCommand
is run.
.It Cm AuthorizedKeysCommandUser
Specifies the user under whose account the
.Cm AuthorizedKeysCommand
is run.
It is recommended to use a dedicated user that has no other role on the host
than running authorized keys commands.
If
.Cm AuthorizedKeysCommand
is specified but
.Cm AuthorizedKeysCommandUser
is not, then
.Xr sshd 8
will refuse to start.
.It Cm AuthorizedKeysFile
Specifies the file that contains the public keys used for user authentication.
The format is described in the AUTHORIZED_KEYS FILE FORMAT section of
.Xr sshd 8 .
Arguments to
.Cm AuthorizedKeysFile
accept the tokens described in the
.Sx TOKENS
section.
After expansion,
.Cm AuthorizedKeysFile
is taken to be an absolute path or one relative to the user's home
directory.
Multiple files may be listed, separated by whitespace.
Alternately this option may be set to
.Cm none
to skip checking for user keys in files.
The default is
.Qq .ssh/authorized_keys .ssh/authorized_keys2 .
.It Cm AuthorizedPrincipalsCommand
Specifies a program to be used to generate the list of allowed
certificate principals as per
.Cm AuthorizedPrincipalsFile .
The program must be owned by root, not writable by group or others and
specified by an absolute path.
Arguments to
.Cm AuthorizedPrincipalsCommand
accept the tokens described in the
.Sx TOKENS
section.
If no arguments are specified then the username of the target user is used.
.Pp
The program should produce on standard output zero or
more lines of
.Cm AuthorizedPrincipalsFile
output.
If either
.Cm AuthorizedPrincipalsCommand
or
.Cm AuthorizedPrincipalsFile
is specified, then certificates offered by the client for authentication
must contain a principal that is listed.
By default, no
.Cm AuthorizedPrincipalsCommand
is run.
.It Cm AuthorizedPrincipalsCommandUser
Specifies the user under whose account the
.Cm AuthorizedPrincipalsCommand
is run.
It is recommended to use a dedicated user that has no other role on the host
than running authorized principals commands.
If
.Cm AuthorizedPrincipalsCommand
is specified but
.Cm AuthorizedPrincipalsCommandUser
is not, then
.Xr sshd 8
will refuse to start.
.It Cm AuthorizedPrincipalsFile
Specifies a file that lists principal names that are accepted for
certificate authentication.
When using certificates signed by a key listed in
.Cm TrustedUserCAKeys ,
this file lists names, one of which must appear in the certificate for it
to be accepted for authentication.
Names are listed one per line preceded by key options (as described in
.Sx AUTHORIZED_KEYS FILE FORMAT
in
.Xr sshd 8 ) .
Empty lines and comments starting with
.Ql #
are ignored.
.Pp
Arguments to
.Cm AuthorizedPrincipalsFile
accept the tokens described in the
.Sx TOKENS
section.
After expansion,
.Cm AuthorizedPrincipalsFile
is taken to be an absolute path or one relative to the user's home directory.
The default is
.Cm none ,
i.e. not to use a principals file \(en in this case, the username
of the user must appear in a certificate's principals list for it to be
accepted.
.Pp
Note that
.Cm AuthorizedPrincipalsFile
is only used when authentication proceeds using a CA listed in
.Cm TrustedUserCAKeys
and is not consulted for certification authorities trusted via
.Pa ~/.ssh/authorized_keys ,
though the
.Cm principals=
key option offers a similar facility (see
.Xr sshd 8
for details).
.It Cm Banner
The contents of the specified file are sent to the remote user before
authentication is allowed.
If the argument is
.Cm none
then no banner is displayed.
By default, no banner is displayed.
.It Cm CASignatureAlgorithms
Specifies which algorithms are allowed for signing of certificates
by certificate authorities (CAs).
The default is:
.Bd -literal -offset indent
<<<<<<< HEAD
ssh-ed25519,ecdsa-sha2-nistp256,ecdsa-sha2-nistp384,
ecdsa-sha2-nistp521,rsa-sha2-512,rsa-sha2-256,ssh-rsa
=======
ssh-ed25519,ecdsa-sha2-nistp256,ecdsa-sha2-nistp384,ecdsa-sha2-nistp521,
sk-ssh-ed25519@openssh.com,sk-ecdsa-sha2-nistp256@openssh.com,
rsa-sha2-512,rsa-sha2-256
>>>>>>> e2aa5677
.Ed
.Pp
Certificates signed using other algorithms will not be accepted for
public key or host-based authentication.
.It Cm ChallengeResponseAuthentication
Specifies whether challenge-response authentication is allowed.
All authentication styles from
.Xr login.conf 5
are supported.
The default is
.Cm yes .
.It Cm ChrootDirectory
Specifies the pathname of a directory to
.Xr chroot 2
to after authentication.
At session startup
.Xr sshd 8
checks that all components of the pathname are root-owned directories
which are not writable by any other user or group.
After the chroot,
.Xr sshd 8
changes the working directory to the user's home directory.
Arguments to
.Cm ChrootDirectory
accept the tokens described in the
.Sx TOKENS
section.
.Pp
The
.Cm ChrootDirectory
must contain the necessary files and directories to support the
user's session.
For an interactive session this requires at least a shell, typically
.Xr sh 1 ,
and basic
.Pa /dev
nodes such as
.Xr null 4 ,
.Xr zero 4 ,
.Xr stdin 4 ,
.Xr stdout 4 ,
.Xr stderr 4 ,
and
.Xr tty 4
devices.
For file transfer sessions using SFTP
no additional configuration of the environment is necessary if the in-process
sftp-server is used,
though sessions which use logging may require
.Pa /dev/log
inside the chroot directory on some operating systems (see
.Xr sftp-server 8
for details).
.Pp
For safety, it is very important that the directory hierarchy be
prevented from modification by other processes on the system (especially
those outside the jail).
Misconfiguration can lead to unsafe environments which
.Xr sshd 8
cannot detect.
.Pp
The default is
.Cm none ,
indicating not to
.Xr chroot 2 .
.It Cm Ciphers
Specifies the ciphers allowed.
Multiple ciphers must be comma-separated.
If the specified list begins with a
.Sq +
character, then the specified ciphers will be appended to the default set
instead of replacing them.
If the specified list begins with a
.Sq -
character, then the specified ciphers (including wildcards) will be removed
from the default set instead of replacing them.
If the specified list begins with a
.Sq ^
character, then the specified ciphers will be placed at the head of the
default set.
.Pp
The supported ciphers are:
.Pp
.Bl -item -compact -offset indent
.It
3des-cbc
.It
aes128-cbc
.It
aes192-cbc
.It
aes256-cbc
.It
aes128-ctr
.It
aes192-ctr
.It
aes256-ctr
.It
aes128-gcm@openssh.com
.It
aes256-gcm@openssh.com
.It
chacha20-poly1305@openssh.com
.El
.Pp
The default is:
.Bd -literal -offset indent
chacha20-poly1305@openssh.com,
aes128-ctr,aes192-ctr,aes256-ctr,
aes128-gcm@openssh.com,aes256-gcm@openssh.com
.Ed
.Pp
The list of available ciphers may also be obtained using
.Qq ssh -Q cipher .
.It Cm ClientAliveCountMax
Sets the number of client alive messages which may be sent without
.Xr sshd 8
receiving any messages back from the client.
If this threshold is reached while client alive messages are being sent,
sshd will disconnect the client, terminating the session.
It is important to note that the use of client alive messages is very
different from
.Cm TCPKeepAlive .
The client alive messages are sent through the encrypted channel
and therefore will not be spoofable.
The TCP keepalive option enabled by
.Cm TCPKeepAlive
is spoofable.
The client alive mechanism is valuable when the client or
server depend on knowing when a connection has become unresponsive.
.Pp
The default value is 3.
If
.Cm ClientAliveInterval
is set to 15, and
.Cm ClientAliveCountMax
is left at the default, unresponsive SSH clients
will be disconnected after approximately 45 seconds.
Setting a zero
.Cm ClientAliveCountMax
disables connection termination.
.It Cm ClientAliveInterval
Sets a timeout interval in seconds after which if no data has been received
from the client,
.Xr sshd 8
will send a message through the encrypted
channel to request a response from the client.
The default
is 0, indicating that these messages will not be sent to the client.
.It Cm Compression
Specifies whether compression is enabled after
the user has authenticated successfully.
The argument must be
.Cm yes ,
.Cm delayed
(a legacy synonym for
.Cm yes )
or
.Cm no .
The default is
.Cm yes .
.It Cm DenyGroups
This keyword can be followed by a list of group name patterns, separated
by spaces.
Login is disallowed for users whose primary group or supplementary
group list matches one of the patterns.
Only group names are valid; a numerical group ID is not recognized.
By default, login is allowed for all groups.
The allow/deny groups directives are processed in the following order:
.Cm DenyGroups ,
.Cm AllowGroups .
.Pp
See PATTERNS in
.Xr ssh_config 5
for more information on patterns.
.It Cm DenyUsers
This keyword can be followed by a list of user name patterns, separated
by spaces.
Login is disallowed for user names that match one of the patterns.
Only user names are valid; a numerical user ID is not recognized.
By default, login is allowed for all users.
If the pattern takes the form USER@HOST then USER and HOST
are separately checked, restricting logins to particular
users from particular hosts.
HOST criteria may additionally contain addresses to match in CIDR
address/masklen format.
The allow/deny users directives are processed in the following order:
.Cm DenyUsers ,
.Cm AllowUsers .
.Pp
See PATTERNS in
.Xr ssh_config 5
for more information on patterns.
.It Cm DisableForwarding
Disables all forwarding features, including X11,
.Xr ssh-agent 1 ,
TCP and StreamLocal.
This option overrides all other forwarding-related options and may
simplify restricted configurations.
.It Cm ExposeAuthInfo
Writes a temporary file containing a list of authentication methods and
public credentials (e.g. keys) used to authenticate the user.
The location of the file is exposed to the user session through the
.Ev SSH_USER_AUTH
environment variable.
The default is
.Cm no .
.It Cm FingerprintHash
Specifies the hash algorithm used when logging key fingerprints.
Valid options are:
.Cm md5
and
.Cm sha256 .
The default is
.Cm sha256 .
.It Cm ForceCommand
Forces the execution of the command specified by
.Cm ForceCommand ,
ignoring any command supplied by the client and
.Pa ~/.ssh/rc
if present.
The command is invoked by using the user's login shell with the -c option.
This applies to shell, command, or subsystem execution.
It is most useful inside a
.Cm Match
block.
The command originally supplied by the client is available in the
.Ev SSH_ORIGINAL_COMMAND
environment variable.
Specifying a command of
.Cm internal-sftp
will force the use of an in-process SFTP server that requires no support
files when used with
.Cm ChrootDirectory .
The default is
.Cm none .
.It Cm GatewayPorts
Specifies whether remote hosts are allowed to connect to ports
forwarded for the client.
By default,
.Xr sshd 8
binds remote port forwardings to the loopback address.
This prevents other remote hosts from connecting to forwarded ports.
.Cm GatewayPorts
can be used to specify that sshd
should allow remote port forwardings to bind to non-loopback addresses, thus
allowing other hosts to connect.
The argument may be
.Cm no
to force remote port forwardings to be available to the local host only,
.Cm yes
to force remote port forwardings to bind to the wildcard address, or
.Cm clientspecified
to allow the client to select the address to which the forwarding is bound.
The default is
.Cm no .
.It Cm GSSAPIAuthentication
Specifies whether user authentication based on GSSAPI is allowed.
The default is
.Cm no .
.It Cm GSSAPICleanupCredentials
Specifies whether to automatically destroy the user's credentials cache
on logout.
The default is
.Cm yes .
.It Cm GSSAPIStrictAcceptorCheck
Determines whether to be strict about the identity of the GSSAPI acceptor
a client authenticates against.
If set to
.Cm yes
then the client must authenticate against the host
service on the current hostname.
If set to
.Cm no
then the client may authenticate against any service key stored in the
machine's default store.
This facility is provided to assist with operation on multi homed machines.
The default is
.Cm yes .
.It Cm HostbasedAcceptedAlgorithms
Specifies the signature algorithms that will be accepted for hostbased
authentication as a list of comma-separated patterns.
Alternately if the specified list begins with a
.Sq +
character, then the specified signature algorithms will be appended to
the default set instead of replacing them.
If the specified list begins with a
.Sq -
character, then the specified signature algorithms (including wildcards)
will be removed from the default set instead of replacing them.
If the specified list begins with a
.Sq ^
character, then the specified signature algorithms will be placed at
the head of the default set.
The default for this option is:
.Bd -literal -offset 3n
ssh-ed25519-cert-v01@openssh.com,
ecdsa-sha2-nistp256-cert-v01@openssh.com,
ecdsa-sha2-nistp384-cert-v01@openssh.com,
ecdsa-sha2-nistp521-cert-v01@openssh.com,
sk-ssh-ed25519-cert-v01@openssh.com,
sk-ecdsa-sha2-nistp256-cert-v01@openssh.com,
rsa-sha2-512-cert-v01@openssh.com,
rsa-sha2-256-cert-v01@openssh.com,
ssh-rsa-cert-v01@openssh.com,
ssh-ed25519,
ecdsa-sha2-nistp256,ecdsa-sha2-nistp384,ecdsa-sha2-nistp521,
sk-ssh-ed25519@openssh.com,
sk-ecdsa-sha2-nistp256@openssh.com,
rsa-sha2-512,rsa-sha2-256,ssh-rsa
.Ed
.Pp
The list of available signature algorithms may also be obtained using
.Qq ssh -Q HostbasedAcceptedAlgorithms .
This was formerly named HostbasedAcceptedKeyTypes.
.It Cm HostbasedAuthentication
Specifies whether rhosts or /etc/hosts.equiv authentication together
with successful public key client host authentication is allowed
(host-based authentication).
The default is
.Cm no .
.It Cm HostbasedUsesNameFromPacketOnly
Specifies whether or not the server will attempt to perform a reverse
name lookup when matching the name in the
.Pa ~/.shosts ,
.Pa ~/.rhosts ,
and
.Pa /etc/hosts.equiv
files during
.Cm HostbasedAuthentication .
A setting of
.Cm yes
means that
.Xr sshd 8
uses the name supplied by the client rather than
attempting to resolve the name from the TCP connection itself.
The default is
.Cm no .
.It Cm HostCertificate
Specifies a file containing a public host certificate.
The certificate's public key must match a private host key already specified
by
.Cm HostKey .
The default behaviour of
.Xr sshd 8
is not to load any certificates.
.It Cm HostKey
Specifies a file containing a private host key
used by SSH.
The defaults are
.Pa /etc/ssh/ssh_host_ecdsa_key ,
.Pa /etc/ssh/ssh_host_ed25519_key
and
.Pa /etc/ssh/ssh_host_rsa_key .
.Pp
Note that
.Xr sshd 8
will refuse to use a file if it is group/world-accessible
and that the
.Cm HostKeyAlgorithms
option restricts which of the keys are actually used by
.Xr sshd 8 .
.Pp
It is possible to have multiple host key files.
It is also possible to specify public host key files instead.
In this case operations on the private key will be delegated
to an
.Xr ssh-agent 1 .
.It Cm HostKeyAgent
Identifies the UNIX-domain socket used to communicate
with an agent that has access to the private host keys.
If the string
.Qq SSH_AUTH_SOCK
is specified, the location of the socket will be read from the
.Ev SSH_AUTH_SOCK
environment variable.
.It Cm HostKeyAlgorithms
Specifies the host key signature algorithms
that the server offers.
The default for this option is:
.Bd -literal -offset 3n
ssh-ed25519-cert-v01@openssh.com,
ecdsa-sha2-nistp256-cert-v01@openssh.com,
ecdsa-sha2-nistp384-cert-v01@openssh.com,
ecdsa-sha2-nistp521-cert-v01@openssh.com,
sk-ssh-ed25519-cert-v01@openssh.com,
sk-ecdsa-sha2-nistp256-cert-v01@openssh.com,
rsa-sha2-512-cert-v01@openssh.com,
rsa-sha2-256-cert-v01@openssh.com,
ssh-rsa-cert-v01@openssh.com,
ssh-ed25519,
ecdsa-sha2-nistp256,ecdsa-sha2-nistp384,ecdsa-sha2-nistp521,
sk-ssh-ed25519@openssh.com,
sk-ecdsa-sha2-nistp256@openssh.com,
rsa-sha2-512,rsa-sha2-256,ssh-rsa
.Ed
.Pp
The list of available signature algorithms may also be obtained using
.Qq ssh -Q HostKeyAlgorithms .
.It Cm IgnoreRhosts
Specifies whether to ignore per-user
.Pa .rhosts
and
.Pa .shosts
files during
.Cm HostbasedAuthentication .
The system-wide
.Pa /etc/hosts.equiv
and
.Pa /etc/shosts.equiv
are still used regardless of this setting.
.Pp
Accepted values are
.Cm yes
(the default) to ignore all per-user files,
.Cm shosts-only
to allow the use of
.Pa .shosts
but to ignore
.Pa .rhosts
or
.Cm no
to allow both
.Pa .shosts
and
.Pa rhosts .
.It Cm IgnoreUserKnownHosts
Specifies whether
.Xr sshd 8
should ignore the user's
.Pa ~/.ssh/known_hosts
during
.Cm HostbasedAuthentication
and use only the system-wide known hosts file
.Pa /etc/ssh/known_hosts .
The default is
.Dq no .
.It Cm Include
Include the specified configuration file(s).
Multiple pathnames may be specified and each pathname may contain
.Xr glob 7
wildcards that will be expanded and processed in lexical order.
Files without absolute paths are assumed to be in
.Pa /etc/ssh .
An
.Cm Include
directive may appear inside a
.Cm Match
block
to perform conditional inclusion.
.It Cm IPQoS
Specifies the IPv4 type-of-service or DSCP class for the connection.
Accepted values are
.Cm af11 ,
.Cm af12 ,
.Cm af13 ,
.Cm af21 ,
.Cm af22 ,
.Cm af23 ,
.Cm af31 ,
.Cm af32 ,
.Cm af33 ,
.Cm af41 ,
.Cm af42 ,
.Cm af43 ,
.Cm cs0 ,
.Cm cs1 ,
.Cm cs2 ,
.Cm cs3 ,
.Cm cs4 ,
.Cm cs5 ,
.Cm cs6 ,
.Cm cs7 ,
.Cm ef ,
.Cm le ,
.Cm lowdelay ,
.Cm throughput ,
.Cm reliability ,
a numeric value, or
.Cm none
to use the operating system default.
This option may take one or two arguments, separated by whitespace.
If one argument is specified, it is used as the packet class unconditionally.
If two values are specified, the first is automatically selected for
interactive sessions and the second for non-interactive sessions.
The default is
.Cm af21
(Low-Latency Data)
for interactive sessions and
.Cm cs1
(Lower Effort)
for non-interactive sessions.
.It Cm KbdInteractiveAuthentication
Specifies whether to allow keyboard-interactive authentication.
The argument to this keyword must be
.Cm yes
or
.Cm no .
The default is to use whatever value
.Cm ChallengeResponseAuthentication
is set to
(by default
.Cm yes ) .
.It Cm KerberosAuthentication
Specifies whether the password provided by the user for
.Cm PasswordAuthentication
will be validated through the Kerberos KDC.
To use this option, the server needs a
Kerberos servtab which allows the verification of the KDC's identity.
The default is
.Cm no .
.It Cm KerberosGetAFSToken
If AFS is active and the user has a Kerberos 5 TGT, attempt to acquire
an AFS token before accessing the user's home directory.
The default is
.Cm no .
.It Cm KerberosOrLocalPasswd
If password authentication through Kerberos fails then
the password will be validated via any additional local mechanism
such as
.Pa /etc/passwd .
The default is
.Cm yes .
.It Cm KerberosTicketCleanup
Specifies whether to automatically destroy the user's ticket cache
file on logout.
The default is
.Cm yes .
.It Cm KexAlgorithms
Specifies the available KEX (Key Exchange) algorithms.
Multiple algorithms must be comma-separated.
Alternately if the specified list begins with a
.Sq +
character, then the specified methods will be appended to the default set
instead of replacing them.
If the specified list begins with a
.Sq -
character, then the specified methods (including wildcards) will be removed
from the default set instead of replacing them.
If the specified list begins with a
.Sq ^
character, then the specified methods will be placed at the head of the
default set.
The supported algorithms are:
.Pp
.Bl -item -compact -offset indent
.It
curve25519-sha256
.It
curve25519-sha256@libssh.org
.It
diffie-hellman-group1-sha1
.It
diffie-hellman-group14-sha1
.It
diffie-hellman-group14-sha256
.It
diffie-hellman-group16-sha512
.It
diffie-hellman-group18-sha512
.It
diffie-hellman-group-exchange-sha1
.It
diffie-hellman-group-exchange-sha256
.It
ecdh-sha2-nistp256
.It
ecdh-sha2-nistp384
.It
ecdh-sha2-nistp521
.It
sntrup761x25519-sha512@openssh.com
.El
.Pp
The default is:
.Bd -literal -offset indent
curve25519-sha256,curve25519-sha256@libssh.org,
ecdh-sha2-nistp256,ecdh-sha2-nistp384,ecdh-sha2-nistp521,
diffie-hellman-group-exchange-sha256,
diffie-hellman-group16-sha512,diffie-hellman-group18-sha512,
diffie-hellman-group14-sha256
.Ed
.Pp
The list of available key exchange algorithms may also be obtained using
.Qq ssh -Q KexAlgorithms .
.It Cm ListenAddress
Specifies the local addresses
.Xr sshd 8
should listen on.
The following forms may be used:
.Pp
.Bl -item -offset indent -compact
.It
.Cm ListenAddress
.Sm off
.Ar hostname | address
.Sm on
.Op Cm rdomain Ar domain
.It
.Cm ListenAddress
.Sm off
.Ar hostname : port
.Sm on
.Op Cm rdomain Ar domain
.It
.Cm ListenAddress
.Sm off
.Ar IPv4_address : port
.Sm on
.Op Cm rdomain Ar domain
.It
.Cm ListenAddress
.Sm off
.Oo Ar hostname | address Oc : Ar port
.Sm on
.Op Cm rdomain Ar domain
.El
.Pp
The optional
.Cm rdomain
qualifier requests
.Xr sshd 8
listen in an explicit routing domain.
If
.Ar port
is not specified,
sshd will listen on the address and all
.Cm Port
options specified.
The default is to listen on all local addresses on the current default
routing domain.
Multiple
.Cm ListenAddress
options are permitted.
For more information on routing domains, see
.Xr rdomain 4 .
.It Cm LoginGraceTime
The server disconnects after this time if the user has not
successfully logged in.
If the value is 0, there is no time limit.
The default is 120 seconds but the default
.Pa /etc/ssh/sshd_config
overwrites it to 600 seconds.
.It Cm LogLevel
Gives the verbosity level that is used when logging messages from
.Xr sshd 8 .
The possible values are:
QUIET, FATAL, ERROR, INFO, VERBOSE, DEBUG, DEBUG1, DEBUG2, and DEBUG3.
The default is INFO.
DEBUG and DEBUG1 are equivalent.
DEBUG2 and DEBUG3 each specify higher levels of debugging output.
Logging with a DEBUG level violates the privacy of users and is not recommended.
.It Cm LogVerbose
Specify one or more overrides to LogLevel.
An override consists of a pattern lists that matches the source file, function
and line number to force detailed logging for.
For example, an override pattern of:
.Bd -literal -offset indent
kex.c:*:1000,*:kex_exchange_identification():*,packet.c:*
.Ed
.Pp
would enable detailed logging for line 1000 of
.Pa kex.c ,
everything in the
.Fn kex_exchange_identification
function, and all code in the
.Pa packet.c
file.
This option is intended for debugging and no overrides are enabled by default.
.It Cm MACs
Specifies the available MAC (message authentication code) algorithms.
The MAC algorithm is used for data integrity protection.
Multiple algorithms must be comma-separated.
If the specified list begins with a
.Sq +
character, then the specified algorithms will be appended to the default set
instead of replacing them.
If the specified list begins with a
.Sq -
character, then the specified algorithms (including wildcards) will be removed
from the default set instead of replacing them.
If the specified list begins with a
.Sq ^
character, then the specified algorithms will be placed at the head of the
default set.
.Pp
The algorithms that contain
.Qq -etm
calculate the MAC after encryption (encrypt-then-mac).
These are considered safer and their use recommended.
The supported MACs are:
.Pp
.Bl -item -compact -offset indent
.It
hmac-md5
.It
hmac-md5-96
.It
hmac-sha1
.It
hmac-sha1-96
.It
hmac-sha2-256
.It
hmac-sha2-512
.It
umac-64@openssh.com
.It
umac-128@openssh.com
.It
hmac-md5-etm@openssh.com
.It
hmac-md5-96-etm@openssh.com
.It
hmac-sha1-etm@openssh.com
.It
hmac-sha1-96-etm@openssh.com
.It
hmac-sha2-256-etm@openssh.com
.It
hmac-sha2-512-etm@openssh.com
.It
umac-64-etm@openssh.com
.It
umac-128-etm@openssh.com
.El
.Pp
The default is:
.Bd -literal -offset indent
umac-64-etm@openssh.com,umac-128-etm@openssh.com,
hmac-sha2-256-etm@openssh.com,hmac-sha2-512-etm@openssh.com,
hmac-sha1-etm@openssh.com,
umac-64@openssh.com,umac-128@openssh.com,
hmac-sha2-256,hmac-sha2-512,hmac-sha1
.Ed
.Pp
The list of available MAC algorithms may also be obtained using
.Qq ssh -Q mac .
.It Cm Match
Introduces a conditional block.
If all of the criteria on the
.Cm Match
line are satisfied, the keywords on the following lines override those
set in the global section of the config file, until either another
.Cm Match
line or the end of the file.
If a keyword appears in multiple
.Cm Match
blocks that are satisfied, only the first instance of the keyword is
applied.
.Pp
The arguments to
.Cm Match
are one or more criteria-pattern pairs or the single token
.Cm All
which matches all criteria.
The available criteria are
.Cm User ,
.Cm Group ,
.Cm Host ,
.Cm LocalAddress ,
.Cm LocalPort ,
.Cm RDomain ,
and
.Cm Address
(with
.Cm RDomain
representing the
.Xr rdomain 4
on which the connection was received).
.Pp
The match patterns may consist of single entries or comma-separated
lists and may use the wildcard and negation operators described in the
.Sx PATTERNS
section of
.Xr ssh_config 5 .
.Pp
The patterns in an
.Cm Address
criteria may additionally contain addresses to match in CIDR
address/masklen format,
such as 192.0.2.0/24 or 2001:db8::/32.
Note that the mask length provided must be consistent with the address -
it is an error to specify a mask length that is too long for the address
or one with bits set in this host portion of the address.
For example, 192.0.2.0/33 and 192.0.2.0/8, respectively.
.Pp
Only a subset of keywords may be used on the lines following a
.Cm Match
keyword.
Available keywords are
.Cm AcceptEnv ,
.Cm AllowAgentForwarding ,
.Cm AllowGroups ,
.Cm AllowStreamLocalForwarding ,
.Cm AllowTcpForwarding ,
.Cm AllowUsers ,
.Cm AuthenticationMethods ,
.Cm AuthorizedKeysCommand ,
.Cm AuthorizedKeysCommandUser ,
.Cm AuthorizedKeysFile ,
.Cm AuthorizedPrincipalsCommand ,
.Cm AuthorizedPrincipalsCommandUser ,
.Cm AuthorizedPrincipalsFile ,
.Cm Banner ,
.Cm ChrootDirectory ,
.Cm ClientAliveCountMax ,
.Cm ClientAliveInterval ,
.Cm DenyGroups ,
.Cm DenyUsers ,
.Cm DisableForwarding ,
.Cm ForceCommand ,
.Cm GatewayPorts ,
.Cm GSSAPIAuthentication ,
.Cm HostbasedAcceptedAlgorithms ,
.Cm HostbasedAuthentication ,
.Cm HostbasedUsesNameFromPacketOnly ,
.Cm IgnoreRhosts ,
.Cm Include ,
.Cm IPQoS ,
.Cm KbdInteractiveAuthentication ,
.Cm KerberosAuthentication ,
.Cm LogLevel ,
.Cm MaxAuthTries ,
.Cm MaxSessions ,
.Cm PasswordAuthentication ,
.Cm PermitEmptyPasswords ,
.Cm PermitListen ,
.Cm PermitOpen ,
.Cm PermitRootLogin ,
.Cm PermitTTY ,
.Cm PermitTunnel ,
.Cm PermitUserRC ,
.Cm PubkeyAcceptedAlgorithms ,
.Cm PubkeyAuthentication ,
.Cm RekeyLimit ,
.Cm RevokedKeys ,
.Cm RDomain ,
.Cm SetEnv ,
.Cm StreamLocalBindMask ,
.Cm StreamLocalBindUnlink ,
.Cm TrustedUserCAKeys ,
.Cm X11DisplayOffset ,
.Cm X11Forwarding
and
.Cm X11UseLocalhost .
.It Cm MaxAuthTries
Specifies the maximum number of authentication attempts permitted per
connection.
Once the number of failures reaches half this value,
additional failures are logged.
The default is 6.
.It Cm MaxSessions
Specifies the maximum number of open shell, login or subsystem (e.g. sftp)
sessions permitted per network connection.
Multiple sessions may be established by clients that support connection
multiplexing.
Setting
.Cm MaxSessions
to 1 will effectively disable session multiplexing, whereas setting it to 0
will prevent all shell, login and subsystem sessions while still permitting
forwarding.
The default is 10.
.It Cm MaxStartups
Specifies the maximum number of concurrent unauthenticated connections to the
SSH daemon.
Additional connections will be dropped until authentication succeeds or the
.Cm LoginGraceTime
expires for a connection.
The default is 10:30:100.
.Pp
Alternatively, random early drop can be enabled by specifying
the three colon separated values
start:rate:full (e.g. "10:30:60").
.Xr sshd 8
will refuse connection attempts with a probability of rate/100 (30%)
if there are currently start (10) unauthenticated connections.
The probability increases linearly and all connection attempts
are refused if the number of unauthenticated connections reaches full (60).
.It Cm ModuliFile
Specifies the
.Xr moduli 5
file that contains the Diffie-Hellman groups used for the
.Dq diffie-hellman-group-exchange-sha1
and
.Dq diffie-hellman-group-exchange-sha256
key exchange methods.
The default is
.Pa /etc/moduli .
.It Cm PasswordAuthentication
Specifies whether password authentication is allowed.
The default is
.Cm yes .
.It Cm PermitEmptyPasswords
When password authentication is allowed, it specifies whether the
server allows login to accounts with empty password strings.
The default is
.Cm no .
.It Cm PermitListen
Specifies the addresses/ports on which a remote TCP port forwarding may listen.
The listen specification must be one of the following forms:
.Pp
.Bl -item -offset indent -compact
.It
.Cm PermitListen
.Sm off
.Ar port
.Sm on
.It
.Cm PermitListen
.Sm off
.Ar host : port
.Sm on
.El
.Pp
Multiple permissions may be specified by separating them with whitespace.
An argument of
.Cm any
can be used to remove all restrictions and permit any listen requests.
An argument of
.Cm none
can be used to prohibit all listen requests.
The host name may contain wildcards as described in the PATTERNS section in
.Xr ssh_config 5 .
The wildcard
.Sq *
can also be used in place of a port number to allow all ports.
By default all port forwarding listen requests are permitted.
Note that the
.Cm GatewayPorts
option may further restrict which addresses may be listened on.
Note also that
.Xr ssh 1
will request a listen host of
.Dq localhost
if no listen host was specifically requested, and this name is
treated differently to explicit localhost addresses of
.Dq 127.0.0.1
and
.Dq ::1 .
.It Cm PermitOpen
Specifies the destinations to which TCP port forwarding is permitted.
The forwarding specification must be one of the following forms:
.Pp
.Bl -item -offset indent -compact
.It
.Cm PermitOpen
.Sm off
.Ar host : port
.Sm on
.It
.Cm PermitOpen
.Sm off
.Ar IPv4_addr : port
.Sm on
.It
.Cm PermitOpen
.Sm off
.Ar \&[ IPv6_addr \&] : port
.Sm on
.El
.Pp
Multiple forwards may be specified by separating them with whitespace.
An argument of
.Cm any
can be used to remove all restrictions and permit any forwarding requests.
An argument of
.Cm none
can be used to prohibit all forwarding requests.
The wildcard
.Sq *
can be used for host or port to allow all hosts or ports respectively.
Otherwise, no pattern matching or address lookups are performed on supplied
names.
By default all port forwarding requests are permitted.
.It Cm PermitRootLogin
Specifies whether root can log in using
.Xr ssh 1 .
The argument must be
.Cm yes ,
.Cm prohibit-password ,
.Cm forced-commands-only ,
or
.Cm no .
The default is
.Cm prohibit-password .
.Pp
If this option is set to
.Cm prohibit-password
(or its deprecated alias,
.Cm without-password ) ,
password and keyboard-interactive authentication are disabled for root.
.Pp
If this option is set to
.Cm forced-commands-only ,
root login with public key authentication will be allowed,
but only if the
.Ar command
option has been specified
(which may be useful for taking remote backups even if root login is
normally not allowed).
All other authentication methods are disabled for root.
.Pp
If this option is set to
.Cm no ,
root is not allowed to log in.
.It Cm PermitTTY
Specifies whether
.Xr pty 4
allocation is permitted.
The default is
.Cm yes .
.It Cm PermitTunnel
Specifies whether
.Xr tun 4
device forwarding is allowed.
The argument must be
.Cm yes ,
.Cm point-to-point
(layer 3),
.Cm ethernet
(layer 2), or
.Cm no .
Specifying
.Cm yes
permits both
.Cm point-to-point
and
.Cm ethernet .
The default is
.Cm no .
.Pp
Independent of this setting, the permissions of the selected
.Xr tun 4
device must allow access to the user.
.It Cm PermitUserEnvironment
Specifies whether
.Pa ~/.ssh/environment
and
.Cm environment=
options in
.Pa ~/.ssh/authorized_keys
are processed by
.Xr sshd 8 .
Valid options are
.Cm yes ,
.Cm no
or a pattern-list specifying which environment variable names to accept
(for example
.Qq LANG,LC_* ) .
The default is
.Cm no .
Enabling environment processing may enable users to bypass access
restrictions in some configurations using mechanisms such as
.Ev LD_PRELOAD .
.It Cm PermitUserRC
Specifies whether any
.Pa ~/.ssh/rc
file is executed.
The default is
.Cm yes .
.It Cm PerSourceMaxStartups
Specifies the number of unauthenticated connections allowed from a
given source address, or
.Dq none
if there is no limit.
This limit is applied in addition to
.Cm MaxStartups ,
whichever is lower.
The default is
.Cm none .
.It Cm PerSourceNetBlockSize
Specifies the number of bits of source address that are grouped together
for the purposes of applying PerSourceMaxStartups limits.
Values for IPv4 and optionally IPv6 may be specified, separated by a colon.
The default is
.Cm 32:128 ,
which means each address is considered individually.
.It Cm PidFile
Specifies the file that contains the process ID of the
SSH daemon, or
.Cm none
to not write one.
The default is
.Pa /var/run/sshd.pid .
.It Cm Port
Specifies the port number that
.Xr sshd 8
listens on.
The default is 22.
Multiple options of this type are permitted.
See also
.Cm ListenAddress .
.It Cm PrintLastLog
Specifies whether
.Xr sshd 8
should print the date and time of the last user login when a user logs
in interactively.
The default is
.Cm yes .
.It Cm PrintMotd
Specifies whether
.Xr sshd 8
should print
.Pa /etc/motd
when a user logs in interactively.
(On some systems it is also printed by the shell,
.Pa /etc/profile ,
or equivalent.)
The default is
.Cm yes .
.It Cm PubkeyAcceptedAlgorithms
Specifies the signature algorithms that will be accepted for public key
authentication as a list of comma-separated patterns.
Alternately if the specified list begins with a
.Sq +
character, then the specified algorithms will be appended to the default set
instead of replacing them.
If the specified list begins with a
.Sq -
character, then the specified algorithms (including wildcards) will be removed
from the default set instead of replacing them.
If the specified list begins with a
.Sq ^
character, then the specified algorithms will be placed at the head of the
default set.
The default for this option is:
.Bd -literal -offset 3n
ssh-ed25519-cert-v01@openssh.com,
ecdsa-sha2-nistp256-cert-v01@openssh.com,
ecdsa-sha2-nistp384-cert-v01@openssh.com,
ecdsa-sha2-nistp521-cert-v01@openssh.com,
sk-ssh-ed25519-cert-v01@openssh.com,
sk-ecdsa-sha2-nistp256-cert-v01@openssh.com,
rsa-sha2-512-cert-v01@openssh.com,
rsa-sha2-256-cert-v01@openssh.com,
ssh-rsa-cert-v01@openssh.com,
ssh-ed25519,
ecdsa-sha2-nistp256,ecdsa-sha2-nistp384,ecdsa-sha2-nistp521,
sk-ssh-ed25519@openssh.com,
sk-ecdsa-sha2-nistp256@openssh.com,
rsa-sha2-512,rsa-sha2-256,ssh-rsa
.Ed
.Pp
The list of available signature algorithms may also be obtained using
.Qq ssh -Q PubkeyAcceptedAlgorithms .
.It Cm PubkeyAuthOptions
Sets one or more public key authentication options.
The supported keywords are:
.Cm none
(the default; indicating no additional options are enabled),
.Cm touch-required
and
.Cm verify-required .
.Pp
The
.Cm touch-required
option causes public key authentication using a FIDO authenticator algorithm
(i.e.\&
.Cm ecdsa-sk
or
.Cm ed25519-sk )
to always require the signature to attest that a physically present user
explicitly confirmed the authentication (usually by touching the authenticator).
By default,
.Xr sshd 8
requires user presence unless overridden with an authorized_keys option.
The
.Cm touch-required
flag disables this override.
.Pp
The
.Cm verify-required
option requires a FIDO key signature attest that the user was verified,
e.g. via a PIN.
.Pp
Neither the
.Cm touch-required
or
.Cm verify-required
options have any effect for other, non-FIDO, public key types.
.It Cm PubkeyAuthentication
Specifies whether public key authentication is allowed.
The default is
.Cm yes .
.It Cm RekeyLimit
Specifies the maximum amount of data that may be transmitted before the
session key is renegotiated, optionally followed by a maximum amount of
time that may pass before the session key is renegotiated.
The first argument is specified in bytes and may have a suffix of
.Sq K ,
.Sq M ,
or
.Sq G
to indicate Kilobytes, Megabytes, or Gigabytes, respectively.
The default is between
.Sq 1G
and
.Sq 4G ,
depending on the cipher.
The optional second value is specified in seconds and may use any of the
units documented in the
.Sx TIME FORMATS
section.
The default value for
.Cm RekeyLimit
is
.Cm default none ,
which means that rekeying is performed after the cipher's default amount
of data has been sent or received and no time based rekeying is done.
.It Cm RevokedKeys
Specifies revoked public keys file, or
.Cm none
to not use one.
Keys listed in this file will be refused for public key authentication.
Note that if this file is not readable, then public key authentication will
be refused for all users.
Keys may be specified as a text file, listing one public key per line, or as
an OpenSSH Key Revocation List (KRL) as generated by
.Xr ssh-keygen 1 .
For more information on KRLs, see the KEY REVOCATION LISTS section in
.Xr ssh-keygen 1 .
.It Cm RDomain
Specifies an explicit routing domain that is applied after authentication
has completed.
The user session, as well and any forwarded or listening IP sockets,
will be bound to this
.Xr rdomain 4 .
If the routing domain is set to
.Cm \&%D ,
then the domain in which the incoming connection was received will be applied.
.It Cm SecurityKeyProvider
Specifies a path to a library that will be used when loading
FIDO authenticator-hosted keys, overriding the default of using
the built-in USB HID support.
.It Cm SetEnv
Specifies one or more environment variables to set in child sessions started
by
.Xr sshd 8
as
.Dq NAME=VALUE .
The environment value may be quoted (e.g. if it contains whitespace
characters).
Environment variables set by
.Cm SetEnv
override the default environment and any variables specified by the user
via
.Cm AcceptEnv
or
.Cm PermitUserEnvironment .
.It Cm StreamLocalBindMask
Sets the octal file creation mode mask
.Pq umask
used when creating a Unix-domain socket file for local or remote
port forwarding.
This option is only used for port forwarding to a Unix-domain socket file.
.Pp
The default value is 0177, which creates a Unix-domain socket file that is
readable and writable only by the owner.
Note that not all operating systems honor the file mode on Unix-domain
socket files.
.It Cm StreamLocalBindUnlink
Specifies whether to remove an existing Unix-domain socket file for local
or remote port forwarding before creating a new one.
If the socket file already exists and
.Cm StreamLocalBindUnlink
is not enabled,
.Nm sshd
will be unable to forward the port to the Unix-domain socket file.
This option is only used for port forwarding to a Unix-domain socket file.
.Pp
The argument must be
.Cm yes
or
.Cm no .
The default is
.Cm no .
.It Cm StrictModes
Specifies whether
.Xr sshd 8
should check file modes and ownership of the
user's files and home directory before accepting login.
This is normally desirable because novices sometimes accidentally leave their
directory or files world-writable.
The default is
.Cm yes .
Note that this does not apply to
.Cm ChrootDirectory ,
whose permissions and ownership are checked unconditionally.
.It Cm Subsystem
Configures an external subsystem (e.g. file transfer daemon).
Arguments should be a subsystem name and a command (with optional arguments)
to execute upon subsystem request.
.Pp
The command
.Cm sftp-server
implements the SFTP file transfer subsystem.
.Pp
Alternately the name
.Cm internal-sftp
implements an in-process SFTP server.
This may simplify configurations using
.Cm ChrootDirectory
to force a different filesystem root on clients.
.Pp
By default no subsystems are defined.
.It Cm SyslogFacility
Gives the facility code that is used when logging messages from
.Xr sshd 8 .
The possible values are: DAEMON, USER, AUTH, LOCAL0, LOCAL1, LOCAL2,
LOCAL3, LOCAL4, LOCAL5, LOCAL6, LOCAL7.
The default is AUTH.
.It Cm TCPKeepAlive
Specifies whether the system should send TCP keepalive messages to the
other side.
If they are sent, death of the connection or crash of one
of the machines will be properly noticed.
However, this means that
connections will die if the route is down temporarily, and some people
find it annoying.
On the other hand, if TCP keepalives are not sent,
sessions may hang indefinitely on the server, leaving
.Qq ghost
users and consuming server resources.
.Pp
The default is
.Cm yes
(to send TCP keepalive messages), and the server will notice
if the network goes down or the client host crashes.
This avoids infinitely hanging sessions.
.Pp
To disable TCP keepalive messages, the value should be set to
.Cm no .
.It Cm TrustedUserCAKeys
Specifies a file containing public keys of certificate authorities that are
trusted to sign user certificates for authentication, or
.Cm none
to not use one.
Keys are listed one per line; empty lines and comments starting with
.Ql #
are allowed.
If a certificate is presented for authentication and has its signing CA key
listed in this file, then it may be used for authentication for any user
listed in the certificate's principals list.
Note that certificates that lack a list of principals will not be permitted
for authentication using
.Cm TrustedUserCAKeys .
For more details on certificates, see the CERTIFICATES section in
.Xr ssh-keygen 1 .
.It Cm UseDNS
Specifies whether
.Xr sshd 8
should look up the remote host name, and to check that
the resolved host name for the remote IP address maps back to the
very same IP address.
.Pp
If this option is set to
.Cm no
(the default) then only addresses and not host names may be used in
.Pa ~/.ssh/authorized_keys
.Cm from
and
.Nm
.Cm Match
.Cm Host
directives.
.It Cm VersionAddendum
Optionally specifies additional text to append to the SSH protocol banner
sent by the server upon connection.
The default is
.Cm none .
.It Cm X11DisplayOffset
Specifies the first display number available for
.Xr sshd 8 Ns 's
X11 forwarding.
This prevents sshd from interfering with real X11 servers.
The default is 10.
.It Cm X11Forwarding
Specifies whether X11 forwarding is permitted.
The argument must be
.Cm yes
or
.Cm no .
The default is
.Cm no .
.Pp
When X11 forwarding is enabled, there may be additional exposure to
the server and to client displays if the
.Xr sshd 8
proxy display is configured to listen on the wildcard address (see
.Cm X11UseLocalhost ) ,
though this is not the default.
Additionally, the authentication spoofing and authentication data
verification and substitution occur on the client side.
The security risk of using X11 forwarding is that the client's X11
display server may be exposed to attack when the SSH client requests
forwarding (see the warnings for
.Cm ForwardX11
in
.Xr ssh_config 5 ) .
A system administrator may have a stance in which they want to
protect clients that may expose themselves to attack by unwittingly
requesting X11 forwarding, which can warrant a
.Cm no
setting.
.Pp
Note that disabling X11 forwarding does not prevent users from
forwarding X11 traffic, as users can always install their own forwarders.
.It Cm X11UseLocalhost
Specifies whether
.Xr sshd 8
should bind the X11 forwarding server to the loopback address or to
the wildcard address.
By default,
sshd binds the forwarding server to the loopback address and sets the
hostname part of the
.Ev DISPLAY
environment variable to
.Cm localhost .
This prevents remote hosts from connecting to the proxy display.
However, some older X11 clients may not function with this
configuration.
.Cm X11UseLocalhost
may be set to
.Cm no
to specify that the forwarding server should be bound to the wildcard
address.
The argument must be
.Cm yes
or
.Cm no .
The default is
.Cm yes .
.It Cm XAuthLocation
Specifies the full pathname of the
.Xr xauth 1
program, or
.Cm none
to not use one.
The default is
.Pa /usr/X11R6/bin/xauth .
.It Cm UseLPK
Specifies whether LDAP public key retrieval must be used or not. It allow
an easy centralisation of public keys within an LDAP directory. The argument must be
.Dq yes
or
.Dq no .
.It Cm LpkLdapConf
Specifies whether LDAP Public keys should parse the specified ldap.conf file
instead of sshd_config Tokens. The argument must be a valid path to an ldap.conf
file like
.Pa /etc/ldap.conf
.It Cm LpkServers
Specifies LDAP one or more [:space:] separated server's url the following form may be used:
.Pp
LpkServers ldaps://127.0.0.1 ldap://127.0.0.2 ldap://127.0.0.3
.It Cm LpkUserDN
Specifies the LDAP user DN.
.Pp
LpkUserDN ou=users,dc=phear,dc=org
.It Cm LpkGroupDN
Specifies the LDAP groups DN.
.Pp
LpkGroupDN ou=groups,dc=phear,dc=org
.It Cm LpkBindDN
Specifies the LDAP bind DN to use if necessary.
.Pp
LpkBindDN cn=Manager,dc=phear,dc=org
.It Cm LpkBindPw
Specifies the LDAP bind credential. 
.Pp
LpkBindPw secret
.It Cm LpkServerGroup
Specifies one or more [:space:] separated group the server is part of. 
.Pp
LpkServerGroup unix mail prod
.It Cm LpkFilter
Specifies an additional LDAP filter to use for finding SSH keys
.Pp
LpkFilter (hostAccess=master.phear.org)
.It Cm LpkForceTLS
Specifies if the LDAP server connection must be tried, forced or not used. The argument must be 
.Dq yes
or
.Dq no
or
.Dq try .
.It Cm LpkSearchTimelimit
Specifies the search time limit before the search is considered over. value is
in seconds.
.Pp
LpkSearchTimelimit 3
.It Cm LpkBindTimelimit
Specifies the bind time limit before the connection is considered dead. value is
in seconds.
.Pp
LpkBindTimelimit 3
.El
.Sh TIME FORMATS
.Xr sshd 8
command-line arguments and configuration file options that specify time
may be expressed using a sequence of the form:
.Sm off
.Ar time Op Ar qualifier ,
.Sm on
where
.Ar time
is a positive integer value and
.Ar qualifier
is one of the following:
.Pp
.Bl -tag -width Ds -compact -offset indent
.It Aq Cm none
seconds
.It Cm s | Cm S
seconds
.It Cm m | Cm M
minutes
.It Cm h | Cm H
hours
.It Cm d | Cm D
days
.It Cm w | Cm W
weeks
.El
.Pp
Each member of the sequence is added together to calculate
the total time value.
.Pp
Time format examples:
.Pp
.Bl -tag -width Ds -compact -offset indent
.It 600
600 seconds (10 minutes)
.It 10m
10 minutes
.It 1h30m
1 hour 30 minutes (90 minutes)
.El
.Sh TOKENS
Arguments to some keywords can make use of tokens,
which are expanded at runtime:
.Pp
.Bl -tag -width XXXX -offset indent -compact
.It %%
A literal
.Sq % .
.It \&%D
The routing domain in which the incoming connection was received.
.It %F
The fingerprint of the CA key.
.It %f
The fingerprint of the key or certificate.
.It %h
The home directory of the user.
.It %i
The key ID in the certificate.
.It %K
The base64-encoded CA key.
.It %k
The base64-encoded key or certificate for authentication.
.It %s
The serial number of the certificate.
.It \&%T
The type of the CA key.
.It %t
The key or certificate type.
.It \&%U
The numeric user ID of the target user.
.It %u
The username.
.El
.Pp
.Cm AuthorizedKeysCommand
accepts the tokens %%, %f, %h, %k, %t, %U, and %u.
.Pp
.Cm AuthorizedKeysFile
accepts the tokens %%, %h, %U, and %u.
.Pp
.Cm AuthorizedPrincipalsCommand
accepts the tokens %%, %F, %f, %h, %i, %K, %k, %s, %T, %t, %U, and %u.
.Pp
.Cm AuthorizedPrincipalsFile
accepts the tokens %%, %h, %U, and %u.
.Pp
.Cm ChrootDirectory
accepts the tokens %%, %h, %U, and %u.
.Pp
.Cm RoutingDomain
accepts the token %D.
.Sh FILES
.Bl -tag -width Ds
.It Pa /etc/ssh/sshd_config
Contains configuration data for
.Xr sshd 8 .
This file should be writable by root only, but it is recommended
(though not necessary) that it be world-readable.
.El
.Sh SEE ALSO
.Xr sftp-server 8 ,
.Xr sshd 8
.Sh AUTHORS
.An -nosplit
OpenSSH is a derivative of the original and free
ssh 1.2.12 release by
.An Tatu Ylonen .
.An Aaron Campbell , Bob Beck , Markus Friedl , Niels Provos ,
.An Theo de Raadt
and
.An Dug Song
removed many bugs, re-added newer features and
created OpenSSH.
.An Markus Friedl
contributed the support for SSH protocol versions 1.5 and 2.0.
.An Niels Provos
and
.An Markus Friedl
contributed support for privilege separation.<|MERGE_RESOLUTION|>--- conflicted
+++ resolved
@@ -1,8 +1,4 @@
-<<<<<<< HEAD
-.\"	$NetBSD: sshd_config.5,v 1.33 2021/03/05 17:47:16 christos Exp $
-=======
 .\"	$NetBSD: sshd_config.5,v 1.34 2021/04/19 14:40:15 christos Exp $
->>>>>>> e2aa5677
 .\"  -*- nroff -*-
 .\"
 .\" Author: Tatu Ylonen <ylo@cs.hut.fi>
@@ -39,13 +35,8 @@
 .\" (INCLUDING NEGLIGENCE OR OTHERWISE) ARISING IN ANY WAY OUT OF THE USE OF
 .\" THIS SOFTWARE, EVEN IF ADVISED OF THE POSSIBILITY OF SUCH DAMAGE.
 .\"
-<<<<<<< HEAD
-.\" $OpenBSD: sshd_config.5,v 1.328 2021/02/27 23:42:37 djm Exp $
-.Dd February 27 2021
-=======
 .\" $OpenBSD: sshd_config.5,v 1.331 2021/04/04 11:36:56 jmc Exp $
 .Dd April 4 2021
->>>>>>> e2aa5677
 .Dt SSHD_CONFIG 5
 .Os
 .Sh NAME
@@ -389,14 +380,9 @@
 by certificate authorities (CAs).
 The default is:
 .Bd -literal -offset indent
-<<<<<<< HEAD
-ssh-ed25519,ecdsa-sha2-nistp256,ecdsa-sha2-nistp384,
-ecdsa-sha2-nistp521,rsa-sha2-512,rsa-sha2-256,ssh-rsa
-=======
 ssh-ed25519,ecdsa-sha2-nistp256,ecdsa-sha2-nistp384,ecdsa-sha2-nistp521,
 sk-ssh-ed25519@openssh.com,sk-ecdsa-sha2-nistp256@openssh.com,
 rsa-sha2-512,rsa-sha2-256
->>>>>>> e2aa5677
 .Ed
 .Pp
 Certificates signed using other algorithms will not be accepted for
