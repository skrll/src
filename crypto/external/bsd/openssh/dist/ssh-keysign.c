<<<<<<< HEAD
/*	$NetBSD: ssh-keysign.c,v 1.20 2020/12/04 18:42:50 christos Exp $	*/
/* $OpenBSD: ssh-keysign.c,v 1.64 2020/08/27 01:06:18 djm Exp $ */
=======
/*	$NetBSD: ssh-keysign.c,v 1.21 2021/03/05 17:47:16 christos Exp $	*/
/* $OpenBSD: ssh-keysign.c,v 1.66 2020/12/17 23:10:27 djm Exp $ */
>>>>>>> 9e014010

/*
 * Copyright (c) 2002 Markus Friedl.  All rights reserved.
 *
 * Redistribution and use in source and binary forms, with or without
 * modification, are permitted provided that the following conditions
 * are met:
 * 1. Redistributions of source code must retain the above copyright
 *    notice, this list of conditions and the following disclaimer.
 * 2. Redistributions in binary form must reproduce the above copyright
 *    notice, this list of conditions and the following disclaimer in the
 *    documentation and/or other materials provided with the distribution.
 *
 * THIS SOFTWARE IS PROVIDED BY THE AUTHOR ``AS IS'' AND ANY EXPRESS OR
 * IMPLIED WARRANTIES, INCLUDING, BUT NOT LIMITED TO, THE IMPLIED WARRANTIES
 * OF MERCHANTABILITY AND FITNESS FOR A PARTICULAR PURPOSE ARE DISCLAIMED.
 * IN NO EVENT SHALL THE AUTHOR BE LIABLE FOR ANY DIRECT, INDIRECT,
 * INCIDENTAL, SPECIAL, EXEMPLARY, OR CONSEQUENTIAL DAMAGES (INCLUDING, BUT
 * NOT LIMITED TO, PROCUREMENT OF SUBSTITUTE GOODS OR SERVICES; LOSS OF USE,
 * DATA, OR PROFITS; OR BUSINESS INTERRUPTION) HOWEVER CAUSED AND ON ANY
 * THEORY OF LIABILITY, WHETHER IN CONTRACT, STRICT LIABILITY, OR TORT
 * (INCLUDING NEGLIGENCE OR OTHERWISE) ARISING IN ANY WAY OUT OF THE USE OF
 * THIS SOFTWARE, EVEN IF ADVISED OF THE POSSIBILITY OF SUCH DAMAGE.
 */

#include "includes.h"
<<<<<<< HEAD
__RCSID("$NetBSD: ssh-keysign.c,v 1.20 2020/12/04 18:42:50 christos Exp $");
=======
__RCSID("$NetBSD: ssh-keysign.c,v 1.21 2021/03/05 17:47:16 christos Exp $");
>>>>>>> 9e014010
#include <sys/types.h>

#ifdef WITH_OPENSSL
#include <openssl/evp.h>
#endif

#include <fcntl.h>
#include <paths.h>
#include <pwd.h>
#include <stdlib.h>
#include <stdio.h>
#include <string.h>
#include <stdarg.h>
#include <unistd.h>
#include <errno.h>

#include "xmalloc.h"
#include "log.h"
#include "sshkey.h"
#include "ssh.h"
#include "ssh2.h"
#include "misc.h"
#include "sshbuf.h"
#include "authfile.h"
#include "msg.h"
#include "canohost.h"
#include "pathnames.h"
#include "readconf.h"
#include "uidswap.h"
#include "ssherr.h"

extern char *__progname;

static int
valid_request(struct passwd *pw, char *host, struct sshkey **ret,
    u_char *data, size_t datalen)
{
	struct sshbuf *b;
	struct sshkey *key = NULL;
	u_char type, *pkblob;
	char *p;
	size_t blen, len;
	char *pkalg, *luser;
	int r, pktype, fail;

	if (ret != NULL)
		*ret = NULL;
	fail = 0;

	if ((b = sshbuf_from(data, datalen)) == NULL)
		fatal_f("sshbuf_from failed");

	/* session id, currently limited to SHA1 (20 bytes) or SHA256 (32) */
	if ((r = sshbuf_get_string(b, NULL, &len)) != 0)
		fatal_fr(r, "parse session ID");
	if (len != 20 && len != 32)
		fail++;

	if ((r = sshbuf_get_u8(b, &type)) != 0)
		fatal_fr(r, "parse type");
	if (type != SSH2_MSG_USERAUTH_REQUEST)
		fail++;

	/* server user */
	if ((r = sshbuf_skip_string(b)) != 0)
		fatal_fr(r, "parse user");

	/* service */
	if ((r = sshbuf_get_cstring(b, &p, NULL)) != 0)
		fatal_fr(r, "parse service");
	if (strcmp("ssh-connection", p) != 0)
		fail++;
	free(p);

	/* method */
	if ((r = sshbuf_get_cstring(b, &p, NULL)) != 0)
		fatal_fr(r, "parse method");
	if (strcmp("hostbased", p) != 0)
		fail++;
	free(p);

	/* pubkey */
	if ((r = sshbuf_get_cstring(b, &pkalg, NULL)) != 0 ||
	    (r = sshbuf_get_string(b, &pkblob, &blen)) != 0)
		fatal_fr(r, "parse pk");

	pktype = sshkey_type_from_name(pkalg);
	if (pktype == KEY_UNSPEC)
		fail++;
	else if ((r = sshkey_from_blob(pkblob, blen, &key)) != 0) {
		error_fr(r, "decode key");
		fail++;
	} else if (key->type != pktype)
		fail++;
	free(pkalg);
	free(pkblob);

	/* client host name, handle trailing dot */
	if ((r = sshbuf_get_cstring(b, &p, &len)) != 0)
		fatal_fr(r, "parse hostname");
	debug2_f("check expect chost %s got %s", host, p);
	if (strlen(host) != len - 1)
		fail++;
	else if (p[len - 1] != '.')
		fail++;
	else if (strncasecmp(host, p, len - 1) != 0)
		fail++;
	free(p);

	/* local user */
	if ((r = sshbuf_get_cstring(b, &luser, NULL)) != 0)
		fatal_fr(r, "parse luser");

	if (strcmp(pw->pw_name, luser) != 0)
		fail++;
	free(luser);

	/* end of message */
	if (sshbuf_len(b) != 0)
		fail++;
	sshbuf_free(b);

	debug3_f("fail %d", fail);

	if (fail)
		sshkey_free(key);
	else if (ret != NULL)
		*ret = key;

	return (fail ? -1 : 0);
}

int
main(int argc, char **argv)
{
	struct sshbuf *b;
	Options options;
#define NUM_KEYTYPES 5
	struct sshkey *keys[NUM_KEYTYPES], *key = NULL;
	struct passwd *pw;
	int r, key_fd[NUM_KEYTYPES], i, found, version = 2, fd;
	u_char *signature, *data, rver;
	char *host, *fp;
	size_t slen, dlen;

#ifdef __OpenBSD__
	if (pledge("stdio rpath getpw dns id", NULL) != 0)
		fatal("%s: pledge: %s", __progname, strerror(errno));
#endif

	/* Ensure that stdin and stdout are connected */
	if ((fd = open(_PATH_DEVNULL, O_RDWR)) < 2)
		exit(1);
	/* Leave /dev/null fd iff it is attached to stderr */
	if (fd > 2)
		close(fd);

	i = 0;
	/* XXX This really needs to read sshd_config for the paths */
	key_fd[i++] = open(_PATH_HOST_DSA_KEY_FILE, O_RDONLY);
	key_fd[i++] = open(_PATH_HOST_ECDSA_KEY_FILE, O_RDONLY);
	key_fd[i++] = open(_PATH_HOST_ED25519_KEY_FILE, O_RDONLY);
	key_fd[i++] = open(_PATH_HOST_XMSS_KEY_FILE, O_RDONLY);
	key_fd[i++] = open(_PATH_HOST_RSA_KEY_FILE, O_RDONLY);

	if ((pw = getpwuid(getuid())) == NULL)
		fatal("getpwuid failed");
	pw = pwcopy(pw);

	permanently_set_uid(pw);

#ifdef DEBUG_SSH_KEYSIGN
	log_init("ssh-keysign", SYSLOG_LEVEL_DEBUG3, SYSLOG_FACILITY_AUTH, 0);
#endif

	/* verify that ssh-keysign is enabled by the admin */
	initialize_options(&options);
	(void)read_config_file(_PATH_HOST_CONFIG_FILE, pw, "", "",
	    &options, 0, NULL);
	(void)fill_default_options(&options);
	if (options.enable_ssh_keysign != 1)
		fatal("ssh-keysign not enabled in %s",
		    _PATH_HOST_CONFIG_FILE);

	for (i = found = 0; i < NUM_KEYTYPES; i++) {
		if (key_fd[i] != -1)
			found = 1;
	}
	if (found == 0)
		fatal("could not open any host key");

#ifdef WITH_OPENSSL
	OpenSSL_add_all_algorithms();
#endif
	found = 0;
	for (i = 0; i < NUM_KEYTYPES; i++) {
		keys[i] = NULL;
		if (key_fd[i] == -1)
			continue;
		r = sshkey_load_private_type_fd(key_fd[i], KEY_UNSPEC,
		    NULL, &key, NULL);
		close(key_fd[i]);
		if (r != 0)
			debug_r(r, "parse key %d", i);
		else if (key != NULL) {
			keys[i] = key;
			found = 1;
		}
	}
	if (!found)
		fatal("no hostkey found");

#ifdef __OpenBSD__
	if (pledge("stdio dns", NULL) != 0)
		fatal("%s: pledge: %s", __progname, strerror(errno));
#endif

	if ((b = sshbuf_new()) == NULL)
		fatal("%s: sshbuf_new failed", __progname);
	if (ssh_msg_recv(STDIN_FILENO, b) < 0)
		fatal("%s: ssh_msg_recv failed", __progname);
	if ((r = sshbuf_get_u8(b, &rver)) != 0)
		fatal_r(r, "%s: buffer error", __progname);
	if (rver != version)
		fatal("%s: bad version: received %d, expected %d",
		    __progname, rver, version);
	if ((r = sshbuf_get_u32(b, (u_int *)&fd)) != 0)
		fatal_r(r, "%s: buffer error", __progname);
	if (fd < 0 || fd == STDIN_FILENO || fd == STDOUT_FILENO)
		fatal("%s: bad fd = %d", __progname, fd);
	if ((host = get_local_name(fd)) == NULL)
		fatal("%s: cannot get local name for fd", __progname);

	if ((r = sshbuf_get_string(b, &data, &dlen)) != 0)
		fatal_r(r, "%s: buffer error", __progname);
	if (valid_request(pw, host, &key, data, dlen) < 0)
		fatal("%s: not a valid request", __progname);
	free(host);

	found = 0;
	for (i = 0; i < NUM_KEYTYPES; i++) {
		if (keys[i] != NULL &&
		    sshkey_equal_public(key, keys[i])) {
			found = 1;
			break;
		}
	}
	if (!found) {
		if ((fp = sshkey_fingerprint(key, options.fingerprint_hash,
		    SSH_FP_DEFAULT)) == NULL)
			fatal("%s: sshkey_fingerprint failed", __progname);
		fatal("%s: no matching hostkey found for key %s %s", __progname,
		    sshkey_type(key), fp ? fp : "");
	}

	if ((r = sshkey_sign(keys[i], &signature, &slen, data, dlen,
	    NULL, NULL, NULL, 0)) != 0)
<<<<<<< HEAD
		fatal("sshkey_sign failed: %s", ssh_err(r));
=======
		fatal_r(r, "%s: sshkey_sign failed", __progname);
>>>>>>> 9e014010
	free(data);

	/* send reply */
	sshbuf_reset(b);
	if ((r = sshbuf_put_string(b, signature, slen)) != 0)
		fatal_r(r, "%s: buffer error", __progname);
	if (ssh_msg_send(STDOUT_FILENO, version, b) == -1)
		fatal("%s: ssh_msg_send failed", __progname);

	return (0);
}<|MERGE_RESOLUTION|>--- conflicted
+++ resolved
@@ -1,10 +1,5 @@
-<<<<<<< HEAD
-/*	$NetBSD: ssh-keysign.c,v 1.20 2020/12/04 18:42:50 christos Exp $	*/
-/* $OpenBSD: ssh-keysign.c,v 1.64 2020/08/27 01:06:18 djm Exp $ */
-=======
 /*	$NetBSD: ssh-keysign.c,v 1.21 2021/03/05 17:47:16 christos Exp $	*/
 /* $OpenBSD: ssh-keysign.c,v 1.66 2020/12/17 23:10:27 djm Exp $ */
->>>>>>> 9e014010
 
 /*
  * Copyright (c) 2002 Markus Friedl.  All rights reserved.
@@ -31,11 +26,7 @@
  */
 
 #include "includes.h"
-<<<<<<< HEAD
-__RCSID("$NetBSD: ssh-keysign.c,v 1.20 2020/12/04 18:42:50 christos Exp $");
-=======
 __RCSID("$NetBSD: ssh-keysign.c,v 1.21 2021/03/05 17:47:16 christos Exp $");
->>>>>>> 9e014010
 #include <sys/types.h>
 
 #ifdef WITH_OPENSSL
@@ -293,11 +284,7 @@
 
 	if ((r = sshkey_sign(keys[i], &signature, &slen, data, dlen,
 	    NULL, NULL, NULL, 0)) != 0)
-<<<<<<< HEAD
-		fatal("sshkey_sign failed: %s", ssh_err(r));
-=======
 		fatal_r(r, "%s: sshkey_sign failed", __progname);
->>>>>>> 9e014010
 	free(data);
 
 	/* send reply */
