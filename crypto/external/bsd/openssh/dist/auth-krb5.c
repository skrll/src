--- conflicted
+++ resolved
@@ -1,10 +1,5 @@
-<<<<<<< HEAD
-/*	$NetBSD: auth-krb5.c,v 1.15 2021/03/05 17:47:15 christos Exp $	*/
-/* $OpenBSD: auth-krb5.c,v 1.23 2018/07/09 21:35:50 markus Exp $ */
-=======
 /*	$NetBSD: auth-krb5.c,v 1.16 2021/04/19 14:40:15 christos Exp $	*/
 /* $OpenBSD: auth-krb5.c,v 1.24 2021/04/03 06:18:40 djm Exp $ */
->>>>>>> e2aa5677
 
 /*
  *    Kerberos v5 authentication and ticket-passing routines.
@@ -36,11 +31,7 @@
  */
 
 #include "includes.h"
-<<<<<<< HEAD
-__RCSID("$NetBSD: auth-krb5.c,v 1.15 2021/03/05 17:47:15 christos Exp $");
-=======
 __RCSID("$NetBSD: auth-krb5.c,v 1.16 2021/04/19 14:40:15 christos Exp $");
->>>>>>> e2aa5677
 #include <sys/types.h>
 #include <stdio.h>
 #include <pwd.h>
