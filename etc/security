#!/bin/sh -
#
<<<<<<< HEAD
#	$NetBSD: security,v 1.127 2020/12/02 14:18:13 wiz Exp $
=======
#	$NetBSD: security,v 1.128 2021/01/10 23:24:25 riastradh Exp $
>>>>>>> 9e014010
#	from: @(#)security	8.1 (Berkeley) 6/9/93
#

PATH=/sbin:/usr/sbin:/bin:/usr/bin

rcvar_manpage='security.conf(5)'

if [ -f /etc/rc.subr ]; then
	. /etc/rc.subr
else
	echo "Can't read /etc/rc.subr; aborting."
	exit 1;
fi

umask 077
TZ=UTC; export TZ

if [ -s /etc/security.conf ]; then
	. /etc/security.conf
fi
if [ -s /etc/pkgpath.conf ]; then
	. /etc/pkgpath.conf
fi

# Set reasonable defaults (if they're not set in security.conf)
#
backup_dir=${backup_dir:-/var/backups}
max_loginlen=${max_loginlen:-8}
max_grouplen=${max_grouplen:-8}
pkg_admin=${pkg_admin:-/usr/sbin/pkg_admin}
pkg_info=${pkg_info:-/usr/sbin/pkg_info}

# Other configurable variables
#
special_files="/etc/mtree/special /etc/mtree/special.local"
MP=/etc/master.passwd
CHANGELIST=""
work_dir=$backup_dir/work

if [ ! -d "$work_dir" ]; then
	mkdir -p "$work_dir"
fi

SECUREDIR=$(mktemp -d -t _securedir) || exit 1

trap "/bin/rm -rf $SECUREDIR ; exit 0" EXIT INT QUIT PIPE

if ! cd "$SECUREDIR"; then
	echo "Can not cd to $SECUREDIR".
	exit 1
fi

ERR=err.$$
TMP1=tmp1.$$
TMP2=tmp2.$$
MPBYUID=mpbyuid.$$
MPBYPATH=mpbypath.$$
LIST=list.$$
OUTPUT=output.$$
LABELS=labels.$$
LVM_LABELS=lvm.$$
PKGS=pkgs.$$
CHANGEFILES=changefiles.$$
SPECIALSPEC=specialspec.$$

if [ -n "${pkgdb_dir}" ]; then
	echo "WARNING: Setting pkgdb_dir in security.conf(5) is deprecated"
	echo "WARNING: Please define PKG_DBDIR in pkg_install.conf(5) instead"
	_compat_K_flag="-K ${pkgdb_dir}"
fi

have_pkgs() {
	$pkg_info ${_compat_K_flag} -q -E '*'
}

# migrate_file old new
#	Determine if the "${old}" path name needs to be migrated to the
#	"${new}" path. Also checks if "${old}.current" needs migrating,
#	and if so, migrate it and possibly "${old}.current,v" and
#	"${old}.backup".
#
migrate_file()
{
	_old=$1
	_new=$2
	if [ -z "$_old" ] || [ -z "$_new" ]; then
		err 3 "USAGE: migrate_file old new"
	fi
	if [ ! -d "${_new%/*}" ]; then
		mkdir -p "${_new%/*}"
	fi
	if [ -f "${_old}" ] && ! [ -f "${_new}" ]; then
		echo "==> migrating ${_old}"
		echo "           to ${_new}"
		mv "${_old}" "${_new}"
	fi
	if [ -f "${_old}.current" ] && ! [ -f "${_new}.current" ]; then
		echo "==> migrating ${_old}.current"
		echo "           to ${_new}.current"
		mv "${_old}.current" "${_new}.current"
		if [ -f "${_old}.current,v" ] &&
		 ! [ -f "${_new}.current,v" ]; then
			echo "==> migrating ${_old}.current,v"
			echo "           to ${_new}.current,v"
			mv "${_old}.current,v" "${_new}.current,v"
		fi
		if [ -f "${_old}.backup" ] && ! [ -f "${_new}.backup" ]; then
			echo "==> migrating ${_old}.backup"
			echo "           to ${_new}.backup"
			mv "${_old}.backup" "${_new}.backup"
		fi
	fi
}


# backup_and_diff file printdiff
#	Determine if file needs backing up, and if so, do it.
#	If printdiff is yes, display the diffs, otherwise
#	just print a message saying "[changes omitted]".
#
backup_and_diff()
{
	_file=$1
	_printdiff=$2
	if [ -z "$_file" ] || [ -z "$_printdiff" ]; then
		err 3 "USAGE: backup_and_diff file printdiff"
	fi
	! checkyesno _printdiff
	_printdiff=$?

	_old=$backup_dir/${_file##*/}
	case "$_file" in
	$work_dir/*)
		_new=$_file
		migrate_file "$backup_dir/$_old" "$_new"
		migrate_file "$_old" "$_new"
		;;
	*)
		_new=$backup_dir/$_file
		migrate_file "$_old" "$_new"
		;;
	esac
	CUR=${_new}.current
	BACK=${_new}.backup
	if [ -f $_file ]; then
		if [ -f $CUR ] ; then
			if [ "$_printdiff" -ne 0 ]; then
				diff ${diff_options} $CUR $_file > $OUTPUT
			else
				if ! cmp -s $CUR $_file; then
					echo "[changes omitted]"
				fi > $OUTPUT
			fi
			if [ -s $OUTPUT ] ; then
				printf \
			"\n======\n%s diffs (OLD < > NEW)\n======\n" $_file
				cat $OUTPUT
				backup_file update $_file $CUR $BACK
			fi
		else
			printf "\n======\n%s added\n======\n" $_file
			if [ "$_printdiff" -ne 0 ]; then
				diff ${diff_options} /dev/null $_file
			else
				echo "[changes omitted]"
			fi
			backup_file add $_file $CUR $BACK
		fi
	else
		if [ -f $CUR ]; then
			printf "\n======\n%s removed\n======\n" $_file
			if [ "$_printdiff" -ne 0 ]; then
				diff ${diff_options} $CUR /dev/null
			else
				echo "[changes omitted]"
			fi
			backup_file remove $_file $CUR $BACK
		fi
	fi
}


# These are used several times.
#
awk -F: '!/^\+/ { print $1 " " $3 }' $MP | sort -k2n > $MPBYUID
awk -F: '{ print $1 " " $9 }' $MP | sort -k2 > $MPBYPATH
for file in $special_files; do
	[ -s $file ] && cat $file
done | mtree -CM -k all > $SPECIALSPEC || exit 1


# Check for enough entropy.
#
if checkyesno check_entropy; then
	if ! dd if=/dev/random iflag=nonblock of=/dev/null bs=1 count=1 \
	    msgfmt=quiet 2>/dev/null; then
		printf '\n'
		printf 'Entropy:\n'
		printf 'System may need more entropy for cryptography.\n'
		printf 'See the entropy(7) man page for details.\n'
	fi
fi


# Check the master password file syntax.
#
if checkyesno check_passwd; then
	# XXX: the sense of permit_star is reversed; the code works as
	# implemented, but usage needs to be negated.
	checkyesno check_passwd_permit_star && permit_star=0 || permit_star=1
	checkyesno check_passwd_permit_nonalpha \
		 && permit_nonalpha=1 || permit_nonalpha=0

	awk -v "len=$max_loginlen" \
	    -v "nowarn_shells_list=$check_passwd_nowarn_shells" \
	    -v "nowarn_users_list=$check_passwd_nowarn_users" \
	    -v "permit_star=$permit_star" \
	    -v "permit_nonalpha=$permit_nonalpha" \
	'
	BEGIN {
		while ( getline < "/etc/shells" > 0 ) {
			if ($0 ~ /^\#/ || $0 ~ /^$/ )
				continue;
			shells[$1]++;
		}
		split(nowarn_shells_list, a);
		for (i in a) nowarn_shells[a[i]]++;
		split(nowarn_users_list, a);
		for (i in a) nowarn_users[a[i]]++;
		uid0_users_list="root toor"
		split(uid0_users_list, a);
		for (i in a) uid0_users[a[i]]++;
		FS=":";
	}

	{
		if ($0 ~ /^[	 ]*$/) {
			printf "Line %d is a blank line.\n", NR;
			next;
		}

		# NIS compat entry?
		compatline = $1 ~ "^[\\+-]";
		if (compatline) {
			if ($1 == "+" && NF == 1) {
				next;
			}
			sub("^.", "", $1);
		}
		if (NF != 10)
			printf "Line %d has the wrong number of fields.\n", NR;
		if (compatline)  {
			if ($3 == 0)
			    printf "Line %d includes entries with uid 0.\n",
			        NR;
			if ($1 == "")
			    next;
		}
		if (!permit_nonalpha &&
		    $1 !~ /^[_A-Za-z0-9]([-A-Za-z0-9_.]*[A-Za-z0-9])*$/)
			printf "Login %s has non-alphanumeric characters.\n",
			    $1;
		if (length($1) > len)
			printf "Login %s has more than "len" characters.\n",
			    $1;
		if ($2 == "" && !compatline && !nowarn_users[$1])
			    printf "Login %s has no password.\n", $1;
		if (!nowarn_shells[$10] && !nowarn_users[$1]) {
		    if (length($2) != 13 &&
		    	length($2) != 20 &&
		    	$2 !~ /^\$1/ &&
		    	$2 !~ /^\$2/ &&
			$2 !~ /^\$sha1/ &&
		    	$2 != "" &&
			(permit_star || $2 != "*") &&
		    	$2 !~ /^\*[A-z-]+$/ &&
			$1 != "toor") {
		    	    if ($10 == "" || shells[$10])
				printf "Login %s is off but still has "\
				  "a valid shell (%s)\n", $1, $10;
		    } else if (compatline && $10 == "") {
			    # nothing
		    } else if (! shells[$10])
		    	    printf "Login %s does not have a valid "\
			    "shell (%s)\n", $1, $10;
		}
		if ($3 == 0 && !uid0_users[$1] && !nowarn_users[$1])
			printf "Login %s has a user id of 0.\n", $1;
		if ($3 != "" && $3 < 0)
			printf "Login %s has a negative user id.\n", $1;
		if ($4 != "" && $4 < 0)
			printf "Login %s has a negative group id.\n", $1;
	}' < $MP > $OUTPUT
	if [ -s $OUTPUT ] ; then
		printf "\nChecking the $MP file:\n"
		cat $OUTPUT
	fi

	awk -F: '{ print $1 }' $MP | sort | uniq -d > $OUTPUT
	if [ -s $OUTPUT ] ; then
		printf "\n$MP has duplicate user names.\n"
		column $OUTPUT
	fi

	awk -v "permit_dups_list=$check_passwd_permit_dups" \
	'
	BEGIN {
		split(permit_dups_list, a);
		for (i in a) permit_dups[a[i]]++;
	}
	{
		if (!permit_dups[$1])
			print $2;
	}' < $MPBYUID | uniq -d > $TMP2
	if [ -s $TMP2 ] ; then
		printf "\n$MP has duplicate user ids.\n"
		while read uid; do
			grep -w $uid $MPBYUID
		done < $TMP2 | column
	fi
fi

# Check the group file syntax.
#
if checkyesno check_group; then
	GRP=/etc/group
	awk -F: -v "len=$max_grouplen" '{
		if ($0 ~ /^[	 ]*$/) {
			printf "Line %d is a blank line.\n", NR;
			next;
		}
		if (NF != 4 && ($1 != "+" || NF != 1))
			printf "Line %d has the wrong number of fields.\n", NR;
		if ($1 == "+" )  {
			next;
		}
		if ($1 !~ /^[_A-Za-z0-9]([-A-Za-z0-9_.]*[A-Za-z0-9])*$/)
			printf "Group %s has non-alphanumeric characters.\n",
			    $1;
		if (length($1) > len)
			printf "Group %s has more than "len" characters.\n", $1;
		if ($3 !~ /[0-9]*/)
			printf "Login %s has a negative group id.\n", $1;
	}' < $GRP > $OUTPUT
	if [ -s $OUTPUT ] ; then
		printf "\nChecking the $GRP file:\n"
		cat $OUTPUT
	fi

	awk -F: '{ print $1 }' $GRP | sort | uniq -d > $OUTPUT
	dupgroups=""
	for group in $(cat $OUTPUT) ; do
		gcount=$(awk -F: "/$group/ { print \$1,\$3 }" $GRP |
			sort -u | wc -l)
		if [ $gcount -gt 1 ]; then
			dupgroups="$dupgroups $group"
		fi
	done
	if [ ! -z $dupgroups ] ; then
		printf "\n$GRP has duplicate group names.\n"
		printf "$dupgroups\n"
	fi
fi

# Check for root paths, umask values in startup files.
# The check for the root paths is problematical -- it's likely to fail
# in other environments.  Once the shells have been modified to warn
# of '.' in the path, the path tests should go away.
#
if checkyesno check_rootdotfiles; then
	rhome=~root
	umaskset=no
	list="/etc/csh.cshrc /etc/csh.login ${rhome}/.cshrc ${rhome}/.login"
	for i in $list ; do
		if [ -f $i ] ; then
			if egrep '^[ \t]*umask[ \t]+[0-7]+' $i > /dev/null ;
			then
				umaskset=yes
			fi
			# Double check the umask value itself; ensure that
			# both the group and other write bits are set.
			#
			egrep '^[ \t]*umask[ \t]+[0-7]+' $i |
			awk '{
				if ($2 ~ /^.$/ || $2 ~! /[^2367].$/) {
					print "\tRoot umask is group writable"
				}
				if ($2 ~ /[^2367]$/) {
					print "\tRoot umask is other writable"
			    	}
			    }' | sort -u
			SAVE_PATH=$PATH
			unset PATH
			/bin/csh -f -s << end-of-csh > /dev/null 2>&1
				source $i
				/bin/ls -ldgT \$path > $TMP1
end-of-csh
			export PATH=$SAVE_PATH
			awk '{
				if ($10 ~ /^\.$/) {
					print "\tThe root path includes .";
					next;
				}
			     }
			     $1 ~ /^d....w/ \
		{ print "\tRoot path directory " $10 " is group writable." } \
			     $1 ~ /^d.......w/ \
		{ print "\tRoot path directory " $10 " is other writable." }' \
			< $TMP1
		fi
	done > $OUTPUT
	if [ $umaskset = no ] || [ -s $OUTPUT ] ; then
		printf "\nChecking root csh paths, umask values:\n$list\n\n"
		if [ -s $OUTPUT ]; then
			cat $OUTPUT
		fi
		if [ $umaskset = no ] ; then
		    printf "\tRoot csh startup files do not set the umask.\n"
		fi
	fi

	umaskset=no
	list="/etc/profile ${rhome}/.profile"
	for i in $list; do
		if [ -f $i ] ; then
			if egrep umask $i > /dev/null ; then
				umaskset=yes
			fi
			egrep umask $i |
			awk '$2 ~ /^.$/ || $2 ~ /[^2367].$/ \
				{ print "\tRoot umask is group writable" } \
			     $2 ~ /[^2367]$/ \
				{ print "\tRoot umask is other writable" }'
			SAVE_PATH=$PATH
			unset PATH
			/bin/sh << end-of-sh > /dev/null 2>&1
				. $i
				list=\$(echo \$PATH | /usr/bin/sed -e \
				    's/^:/.:/;s/:$/:./;s/::/:.:/g;s/:/ /g')
				/bin/ls -ldgT \$list > $TMP1
end-of-sh
			export PATH=$SAVE_PATH
			awk '{
				if ($10 ~ /^\.$/) {
					print "\tThe root path includes .";
					next;
				}
			     }
			     $1 ~ /^d....w/ \
		{ print "\tRoot path directory " $10 " is group writable." } \
			     $1 ~ /^d.......w/ \
		{ print "\tRoot path directory " $10 " is other writable." }' \
			< $TMP1

		fi
	done > $OUTPUT
	if [ $umaskset = no ] || [ -s $OUTPUT ] ; then
		printf "\nChecking root sh paths, umask values:\n$list\n"
		if [ -s $OUTPUT ]; then
			cat $OUTPUT
		fi
		if [ $umaskset = no ] ; then
			printf "\tRoot sh startup files do not set the umask.\n"
		fi
	fi
fi

# Root and uucp should both be in /etc/ftpusers.
#
if checkyesno check_ftpusers; then
	list="uucp "$(awk '$2 == 0 { print $1 }' $MPBYUID)
	for i in $list; do
		if /usr/libexec/ftpd -C $i ; then
			printf "\t$i is not denied\n"
		fi
	done > $OUTPUT
	if [ -s $OUTPUT ]; then
		printf "\nChecking the /etc/ftpusers configuration:\n"
		cat $OUTPUT
	fi
fi

# Uudecode should not be in the /etc/mail/aliases file.
#
if checkyesno check_aliases; then
	for f in /etc/mail/aliases /etc/aliases; do
		if [ -f $f ] && egrep '^[^#]*(uudecode|decode).*\|' $f; then
			printf "\nEntry for uudecode in $f file.\n"
		fi
	done
fi

# Files that should not have + signs.
#
if checkyesno check_rhosts; then
	list="/etc/hosts.equiv /etc/hosts.lpd"
	for f in $list ; do
		if [ -f $f ] && egrep '\+' $f > /dev/null ; then
			printf "\nPlus sign in $f file.\n"
		fi
	done

	# Check for special users with .rhosts files.  Only root and toor should
	# have .rhosts files.  Also, .rhosts files should not have plus signs.
	awk -F: '$1 != "root" && $1 != "toor" && \
		($3 < 100 || $1 == "ftp" || $1 == "uucp") \
			{ print $1 " " $9 }' $MP |
	sort -k2 |
	while read uid homedir; do
		if [ -f ${homedir}/.rhosts ] ; then
			rhost=$(ls -ldgT ${homedir}/.rhosts)
			printf -- "$uid: $rhost\n"
		fi
	done > $OUTPUT
	if [ -s $OUTPUT ] ; then
		printf "\nChecking for special users with .rhosts files.\n"
		cat $OUTPUT
	fi

	while read uid homedir; do
		if [ -f ${homedir}/.rhosts ] &&
		   [ -r ${homedir}/.rhosts ] &&
		   cat -f ${homedir}/.rhosts | egrep '\+' > /dev/null
		then
			printf -- "$uid: + in .rhosts file.\n"
		fi
	done < $MPBYPATH > $OUTPUT
	if [ -s $OUTPUT ] ; then
		printf "\nChecking .rhosts files syntax.\n"
		cat $OUTPUT
	fi
fi

# Check home directories.  Directories should not be owned by someone else
# or writable.
#
if checkyesno check_homes; then
	checkyesno check_homes_permit_usergroups && \
		permit_usergroups=1 || permit_usergroups=0
	while read uid homedir; do
		if [ -d ${homedir}/ ] ; then
			file=$(ls -ldgT ${homedir})
			printf -- "$uid $file\n"
		fi
	done < $MPBYPATH |
	awk -v "usergroups=$permit_usergroups" \
	    -v "permit_owners_list=$check_homes_permit_other_owner"  '
	     BEGIN {
		split(permit_owners_list, a);
		for (i in a) permit_owners[a[i]]++;
	     }
	     $1 != $4 && $4 != "root" && !permit_owners[$1] \
		{ print "user " $1 " home directory is owned by " $4 }
	     $2 ~ /^d....w/ && (!usergroups || $5 != $1) \
		{ print "user " $1 " home directory is group writable" }
	     $2 ~ /^d.......w/ \
		{ print "user " $1 " home directory is other writable" }' \
	    > $OUTPUT
	if [ -s $OUTPUT ] ; then
		printf "\nChecking home directories.\n"
		cat $OUTPUT
	fi

	# Files that should not be owned by someone else or readable.
	list=".Xauthority .netrc .ssh/id_dsa .ssh/id_rsa .ssh/identity"
	while read uid homedir; do
		for f in $list ; do
			file=${homedir}/${f}
			if [ -f $file ] ; then
				printf -- "$uid $f $(ls -ldgT $file)\n"
			fi
		done
	done < $MPBYPATH |
	awk -v "usergroups=$permit_usergroups" \
	    -v "permit_owners_list=$check_homes_permit_other_owner"  '
	     BEGIN {
		split(permit_owners_list, a);
		for (i in a) permit_owners[a[i]]++;
	     }
	     $1 != $5 && $5 != "root" && !permit_owners[$1] \
		{ print "user " $1 " " $2 " file is owned by " $5 }
	     $3 ~ /^-...r/ && (!usergroups || $6 != $1) \
		{ print "user " $1 " " $2 " file is group readable" }
	     $3 ~ /^-......r/ \
		{ print "user " $1 " " $2 " file is other readable" }
	     $3 ~ /^-....w/ && (!usergroups || $6 != $1) \
		{ print "user " $1 " " $2 " file is group writable" }
	     $3 ~ /^-.......w/ \
		{ print "user " $1 " " $2 " file is other writable" }' \
	    > $OUTPUT

	# Files that should not be owned by someone else or writable.
	list=".bash_history .bash_login .bash_logout .bash_profile .bashrc \
	      .cshrc .emacs .exrc .forward .history .k5login .klogin .login \
	      .logout .profile .qmail .rc_history .rhosts .shosts ssh .tcshrc \
	      .twmrc .xinitrc .xsession .ssh/authorized_keys \
	      .ssh/authorized_keys2 .ssh/config .ssh/id_dsa.pub \
	      .ssh/id_rsa.pub .ssh/identity.pub .ssh/known_hosts \
	      .ssh/known_hosts2"
	while read uid homedir; do
		for f in $list ; do
			file=${homedir}/${f}
			if [ -f $file ] ; then
				printf -- "$uid $f $(ls -ldgT $file)\n"
			fi
		done
	done < $MPBYPATH |
	awk -v "usergroups=$permit_usergroups" \
	    -v "permit_owners_list=$check_homes_permit_other_owner"  '
	     BEGIN {
		split(permit_owners_list, a);
		for (i in a) permit_owners[a[i]]++;
	     }
	     $1 != $5 && $5 != "root" && !permit_owners[$1] \
		{ print "user " $1 " " $2 " file is owned by " $5 }
	     $3 ~ /^-....w/ && (!usergroups || $6 != $1) \
		{ print "user " $1 " " $2 " file is group writable" }
	     $3 ~ /^-.......w/ \
		{ print "user " $1 " " $2 " file is other writable" }' \
	    >> $OUTPUT
	if [ -s $OUTPUT ] ; then
		printf "\nChecking dot files.\n"
		cat $OUTPUT
	fi
fi

# Mailboxes should be owned by user and unreadable.
#
if checkyesno check_varmail; then
	ls -lA /var/mail | \
	awk '	NR == 1 { next; }
		$9 ~ /^\./ {next; }
	    	$3 != $9 {
			print "user " $9 " mailbox is owned by " $3
		}
		$1 != "-rw-------" {
			print "user " $9 " mailbox is " $1 ", group " $4
		}' > $OUTPUT
	if [ -s $OUTPUT ] ; then
		printf "\nChecking mailbox ownership.\n"
		cat $OUTPUT
	fi
fi

# NFS exports shouldn't be globally exported
#
if checkyesno check_nfs && [ -f /etc/exports ]; then
	awk '{
		# ignore comments and blank lines
		if ($0 ~ /^\#/ || $0 ~ /^$/ )
			next;
		# manage line continuation
		while ($NF ~ /^\\$/) {
			$NF = "";
			line = $0 "";
			getline;
			$0 = line $0 "";
		}

		delete dir;
		readonly = ndir = 0;
		for (i = 1; i <= NF; ++i) {
			if ($i ~ /^\//) dir[ndir++] = $i;
			else if ($i ~ /^-/) {
				if ($i ~ /^-(ro|o)$/) readonly = 1;
				if ($i ~ /^-network/) next;
			}
			else next;
		}
		if (readonly)
			for (item in dir)
				rodir[nrodir++] = dir[item];
		else
			for (item in dir)
				rwdir[nrwdir++] = dir[item];

	}

	END {
		if (nrodir) {
			printf("Globally exported file system%s, read-only:\n",
				nrodir > 1 ? "s" : "");
			for (item in rodir)
				printf("\t%s\n", rodir[item]);
		}
		if (nrwdir) {
			printf("Globally exported file system%s, read-write:\n",
				nrwdir > 1 ? "s" : "");
			for (item in rwdir)
				printf("\t%s\n", rwdir[item]);
		}
	}' < /etc/exports > $OUTPUT
	if [ -s $OUTPUT ] ; then
		printf "\nChecking for globally exported file systems.\n"
		cat $OUTPUT
	fi
fi

# Display any changes in setuid files and devices.
#
if checkyesno check_devices; then
	> $ERR
	(

	# Convert check_devices_ignore_fstypes="foo !bar bax"
	#    into "-fstype foo -o ! -fstype bar -o -fstype bax"
	# and check_devices_ignore_paths="/foo !/bar /bax"
	#    into " -path /foo -o ! -path /bar -o -path /bax"
	#
	ignexpr=$(\
	    echo $check_devices_ignore_fstypes | \
		sed -e's/\(!*\)\([^[:space:]]\{1,\}\)/-o \1 -fstype \2/g' ; \
	    echo $check_devices_ignore_paths | \
		sed -e's/\(!*\)\([^[:space:]]\{1,\}\)/-o \1 -path \2/g' \
	)

	# Massage the expression into ( $ignexpr ) -a -prune -o
	if [ -n "${ignexpr}" ]; then
		ignexpr=$(\
			echo $ignexpr | \
			    sed -e 's/^-o /( /' \
				-e 's/$/ ) -a -prune -o/' \
		)
	fi

	find / $ignexpr \
	    \( \( -perm -u+s -a ! -type d \) -o \
	       \( -perm -g+s -a ! -type d \) -o \
	       -type b -o -type c \) -print0 | \
	xargs -0 ls -ldgTq | sort +9 > $LIST

	) 2> $OUTPUT

	# Display any errors that occurred during system file walk.
	if [ -s $OUTPUT ] ; then
		printf "Setuid/device find errors:\n" >> $ERR
		cat $OUTPUT >> $ERR
		printf "\n" >> $ERR
	fi

	# Display any changes in the setuid file list.
	egrep -v '^[bc]' $LIST > $TMP1
	if [ -s $TMP1 ] ; then
		# Check to make sure uudecode isn't setuid.
		if grep -w uudecode $TMP1 > /dev/null ; then
			printf "\nUudecode is setuid.\n" >> $ERR
		fi

		file=$work_dir/setuid
		migrate_file "$backup_dir/setuid" "$file"
		CUR=${file}.current
		BACK=${file}.backup
		if [ -s $CUR ] ; then
			if cmp -s $CUR $TMP1 ; then
				:
			else
				> $TMP2
				join -110 -210 -v2 $CUR $TMP1 > $OUTPUT
				if [ -s $OUTPUT ] ; then
					printf "Setuid additions:\n" >> $ERR
					tee -a $TMP2 < $OUTPUT >> $ERR
					printf "\n" >> $ERR
				fi

				join -110 -210 -v1 $CUR $TMP1 > $OUTPUT
				if [ -s $OUTPUT ] ; then
					printf "Setuid deletions:\n" >> $ERR
					tee -a $TMP2 < $OUTPUT >> $ERR
					printf "\n" >> $ERR
				fi

				sort -k10 $TMP2 $CUR $TMP1 | \
				    sed -e 's/[	 ][	 ]*/ /g' | \
				    uniq -u > $OUTPUT
				if [ -s $OUTPUT ] ; then
					printf "Setuid changes:\n" >> $ERR
					column -t $OUTPUT >> $ERR
					printf "\n" >> $ERR
				fi

				backup_file update $TMP1 $CUR $BACK
			fi
		else
			printf "Setuid additions:\n" >> $ERR
			column -t $TMP1 >> $ERR
			printf "\n" >> $ERR
			backup_file add $TMP1 $CUR $BACK
		fi
	fi

	# Check for block and character disk devices that are readable or
	# writable or not owned by root.operator.
	>$TMP1
	DISKLIST="ccd ch hk hp ld md ra raid rb rd rl rx \
	    sd se ss uk up vnd wd xd xy"
#	DISKLIST="$DISKLIST ct mt st wt"
	for i in $DISKLIST; do
		egrep "^b.*/${i}[0-9][0-9]*[a-p]$"  $LIST >> $TMP1
		egrep "^c.*/r${i}[0-9][0-9]*[a-p]$"  $LIST >> $TMP1
	done

	awk '$3 != "root" || $4 != "operator" || $1 !~ /.rw-r-----/ \
		{ printf "Disk %s is user %s, group %s, permissions %s.\n", \
		    $11, $3, $4, $1; }' < $TMP1 > $OUTPUT
	if [ -s $OUTPUT ] ; then
		printf "\nChecking disk ownership and permissions.\n" >> $ERR
		cat $OUTPUT >> $ERR
		printf "\n" >> $ERR
	fi

	# Display any changes in the device file list.
	egrep '^[bc]' $LIST | sort -k11 > $TMP1
	if [ -s $TMP1 ] ; then
		file=$work_dir/device
		migrate_file "$backup_dir/device" "$file"
		CUR=${file}.current
		BACK=${file}.backup

		if [ -s $CUR ] ; then
			if cmp -s $CUR $TMP1 ; then
				:
			else
				> $TMP2
				join -111 -211 -v2 $CUR $TMP1 > $OUTPUT
				if [ -s $OUTPUT ] ; then
					printf "Device additions:\n" >> $ERR
					tee -a $TMP2 < $OUTPUT >> $ERR
					printf "\n" >> $ERR
				fi

				join -111 -211 -v1 $CUR $TMP1 > $OUTPUT
				if [ -s $OUTPUT ] ; then
					printf "Device deletions:\n" >> $ERR
					tee -a $TMP2 < $OUTPUT >> $ERR
					printf "\n" >> $ERR
				fi

				# Report any block device change. Ignore
				# character devices, only the name is
				# significant.
				cat $TMP2 $CUR $TMP1 | \
				    sed -e '/^c/d' | \
				    sort -k11 | \
				    sed -e 's/[	 ][	 ]*/ /g' | \
				    uniq -u > $OUTPUT
				if [ -s $OUTPUT ] ; then
					printf "Block device changes:\n" >> $ERR
					column -t $OUTPUT >> $ERR
					printf "\n" >> $ERR
				fi

				backup_file update $TMP1 $CUR $BACK
			fi
		else
			printf "Device additions:\n" >> $ERR
			column -t $TMP1 >> $ERR
			printf "\n" >> $ERR
			backup_file add $TMP1 $CUR $BACK >> $ERR
		fi
	fi
	if [ -s $ERR ] ; then
		printf "\nChecking setuid files and devices:\n"
		cat $ERR
		printf "\n"
	fi
fi

# Check special files.
# Check system binaries.
#
# Create the mtree tree specifications using:
#	mtree -cx -pDIR -kmd5,uid,gid,mode,nlink,size,link,time > DIR.secure
#	chown root:wheel DIR.secure
#	chmod u+r,go= DIR.secure
#
# Note, this is not complete protection against Trojan horsed binaries, as
# the hacker can modify the tree specification to match the replaced binary.
# For details on really protecting yourself against modified binaries, see
# the mtree(8) manual page.
#
if checkyesno check_mtree; then
	if checkyesno check_mtree_follow_symlinks; then
		check_mtree_flags="-L"
	else
		check_mtree_flags=""
	fi
	mtree -e -l -p / $check_mtree_flags -f $SPECIALSPEC 3>&1 >$OUTPUT 2>&3 |
		grep -v '^mtree: dev/tty: Device not configured$' >&2
	if [ -s $OUTPUT ]; then
		printf "\nChecking special files and directories.\n"
		cat $OUTPUT
	fi

	for file in /etc/mtree/*.secure; do
		[ $file = '/etc/mtree/*.secure' ] && continue
		tree=$(sed -n -e '3s/.* //p' -e 3q $file)
		mtree $check_mtree_flags -f $file -p $tree > $TMP1
		if [ -s $TMP1 ]; then
			printf "\nChecking $tree:\n"
			cat $TMP1
		fi
	done > $OUTPUT
	if [ -s $OUTPUT ]; then
		printf "\nChecking system binaries:\n"
		cat $OUTPUT
	fi
fi

# Backup disklabels of available disks
#
if checkyesno check_disklabels; then
		# migrate old disklabels
	for file in $(ls -1d $backup_dir/$backup_dir/disklabel.* \
	    $backup_dir/disklabel.* 2>/dev/null); do
		migrate_file "$file" "$work_dir/${file##*/}"
	done

		# generate list of old disklabels, fdisks & wedges,
		# and remove them
	ls -1d $work_dir/disklabel.* $work_dir/fdisk.* $work_dir/wedges.* \
	    2>/dev/null |
	    egrep -v '\.(backup|current)(,v)?$' > $LABELS
	xargs rm < $LABELS

	disks="$(/sbin/sysctl -n hw.iostatnames)"

		# generate disklabels of all disks excluding:	cd fd md dk st
		# nfs and "device" (the header of iostat)
	for i in $disks; do
		case $i in
		[cfm]d[0-9]*|dk[0-9]*|st[0-9]*|nfs[0-9]*)
			;;
		*)
			if disklabel $i > /dev/null 2>&1; then
				disklabel $i > "$work_dir/disklabel.$i"
			fi
			;;
		esac
	done

		# if fdisk is available, generate fdisks for:	ed ld sd wd
	if [ -x /sbin/fdisk ]; then
		for i in $disks; do
			case $i in
			[elsw]d[0-9]*)
				/sbin/fdisk $i > "$work_dir/fdisk.$i" \
				    2>/dev/null
				;;
			esac
		done
	fi

		# if dkctl is available, generate dkctl listwedges
		# for:	ed ld sd wd cgd ofdisk ra rl raid
	if [ -x /sbin/dkctl ]; then
		for i in $disks; do
			case $i in
			[elsw]d[0-9]*|cgd[0-9]*|ofdisk[0-9]*|r[al][0-9]*|raid[0-9]*)
				if /sbin/dkctl $i listwedges |
				     grep -qe '[0-9] wedges:'; then
					/sbin/dkctl $i listwedges \
					    > "$work_dir/wedges.$i" 2>/dev/null
				fi
				;;
			esac
		done
	fi

		# if raidctl is available, generate raidctls for:	raid
	if [ -x /sbin/raidctl ]; then
		disks=$(iostat -x | awk 'NR > 1 && $1 ~ /^raid/ { print $1; }')
		for i in $disks; do
			/sbin/raidctl -G $i > "$work_dir/raidconf.$i" \
				2>/dev/null
		done
	fi

		# append list of new disklabels, fdisks and wedges
	ls -1d $work_dir/disklabel.* $work_dir/fdisk.* $work_dir/wedges.* \
	    $work_dir/raidconf.* 2>/dev/null |
	    egrep -v '\.(backup|current)(,v)?$' >> $LABELS
	CHANGELIST="$LABELS $CHANGELIST"
fi

if checkyesno check_lvm; then
		# generate list of existing LVM elements Physical Volumes,
		# Volume Groups and Logical Volumes.
	if [ -x /sbin/lvm ]; then
		lvm pvdisplay -m >"$work_dir/lvm.pv" 2>/dev/null
		lvm vgdisplay -m >"$work_dir/lvm.vg" 2>/dev/null
		lvm lvdisplay -m >"$work_dir/lvm.lv" 2>/dev/null
	fi
	ls -1d $work_dir/lvm.* 2>/dev/null |
	    egrep -v '\.(backup|current)(,v)?$'>> $LVM_LABELS
	CHANGELIST="$CHANGELIST $LVM_LABELS"
fi

# Check for changes in the list of installed pkgs
#
if checkyesno check_pkgs && have_pkgs; then
	pkgs=$work_dir/pkgs
	migrate_file "$backup_dir/pkgs" "$pkgs"
	pkg_dbdir=$(${pkg_admin} config-var PKG_DBDIR)
	: ${pkg_dbdir:=/usr/pkg/pkgdb}
	(	cd $pkg_dbdir
		$pkg_info | sort
		echo ""
		find . \( -name +REQUIRED_BY -o -name +CONTENTS \) -print0 |
			xargs -0 ls -ldgTq | sort -t. +1 | sed -e 's, \./, ,'
	 ) > $pkgs
	echo "$pkgs" > $PKGS
	CHANGELIST="$PKGS $CHANGELIST"
fi

# List of files that get backed up and checked for any modifications.
# Any changes cause the files to rotate.
#
if checkyesno check_changelist ; then
	mtree -D -k type -f $SPECIALSPEC -E exclude |
	    sed '/^type=file/!d ; s/type=file \.//' | unvis > $CHANGEFILES

	(
		# Add other files which might dynamically exist:
		#	/etc/ifconfig.*
		#	/etc/raid*.conf
		#	/etc/rc.d/*
		#	/etc/rc.conf.d/*
		#
		echo "/etc/ifconfig.*"
		echo "/etc/raid*.conf"
		echo "/etc/rc.d/*"
		echo "/etc/rc.conf.d/*"
		echo "/etc/lvm/backup/*"
		echo "/etc/lvm/archive/*"

		# Add /etc/changelist
		#
		if [ -s /etc/changelist ]; then
			grep -v '^#' /etc/changelist
		fi
	) | while read file; do
		case "$file" in
		*[\*\?\[]*)	# If changelist line is a glob ...
				# ... expand possible backup files
				#
			ls -1d $backup_dir/${file}.current 2>/dev/null \
			    | sed "s,^$backup_dir/,, ; s,\.current$,,"

				# ... expand possible files
				#
			ls -1d $file 2>/dev/null
			;;
		*)
				# Otherwise, just print the filename
			echo $file
			;;
		esac
	done >> $CHANGEFILES
	CHANGELIST="$CHANGEFILES $CHANGELIST"
fi

# Save entropy to ${random_file} if defined, like
# /etc/rc.d/random_seed.
#
if [ -n "${random_file:-}" ]; then
	rndctl -S "$random_file"
fi

# Special case backups, including the master password file and
# ssh private host keys. The normal backup mechanisms for
# $check_changelist (see below) also print out the actual file
# differences and we don't want to do that for these files
#
echo $MP > $TMP1			# always add /etc/master.passwd
mtree -D -k type -f $SPECIALSPEC -I nodiff |
    sed '/^type=file/!d ; s/type=file \.//' | unvis >> $TMP1
grep -v '^$' $TMP1 | sort -u > $TMP2

while read file; do
	backup_and_diff "$file" no
done < $TMP2


if [ -n "$CHANGELIST" ]; then
	grep -h -v '^$' $CHANGELIST | sort -u > $TMP1
	comm -23 $TMP1 $TMP2 | while read file; do
		backup_and_diff "$file" yes
	done
fi

if have_pkgs; then
	if checkyesno check_pkg_vulnerabilities; then
		${pkg_admin} ${_compat_K_flag} audit >${OUTPUT} 2>&1
		if [ -s ${OUTPUT} ]; then
			printf "\nInstalled vulnerable packages:\n"
			cat ${OUTPUT}
		fi
	fi

	if checkyesno check_pkg_signatures; then
		${pkg_admin} ${_compat_K_flag} check >${OUTPUT} 2>&1
		if [ $? -ne 0 ]; then
			printf "\nFiles with invalid signatures:\n"
			cat ${OUTPUT}
		fi
	fi
fi

if [ -f /etc/security.local ]; then
	. /etc/security.local > $OUTPUT 2>&1
	if [ -s $OUTPUT ] ; then
		printf "\nRunning /etc/security.local:\n"
		cat $OUTPUT
	fi
fi<|MERGE_RESOLUTION|>--- conflicted
+++ resolved
@@ -1,10 +1,6 @@
 #!/bin/sh -
 #
-<<<<<<< HEAD
-#	$NetBSD: security,v 1.127 2020/12/02 14:18:13 wiz Exp $
-=======
 #	$NetBSD: security,v 1.128 2021/01/10 23:24:25 riastradh Exp $
->>>>>>> 9e014010
 #	from: @(#)security	8.1 (Berkeley) 6/9/93
 #
 
