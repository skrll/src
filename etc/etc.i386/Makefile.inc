--- conflicted
+++ resolved
@@ -1,8 +1,4 @@
-<<<<<<< HEAD
-#	$NetBSD: Makefile.inc,v 1.68 2015/03/07 07:28:37 mrg Exp $
-=======
 #	$NetBSD: Makefile.inc,v 1.69 2018/07/26 16:22:49 maxv Exp $
->>>>>>> b2b84690
 #
 #	etc.i386/Makefile.inc -- i386-specific etc Makefile targets
 #
@@ -13,11 +9,6 @@
 KERNEL_SETS=	GENERIC
 KERNEL_SETS+=	MONOLITHIC
 KERNEL_SETS+=	LEGACY
-<<<<<<< HEAD
-KERNEL_SETS+=	XEN3_DOM0
-KERNEL_SETS+=	XEN3_DOMU
-=======
->>>>>>> b2b84690
 KERNEL_SETS+=	XEN3PAE_DOM0
 KERNEL_SETS+=	XEN3PAE_DOMU
 # KERNEL_SETS+=	GENERIC_USERMODE
