--- conflicted
+++ resolved
@@ -1,8 +1,4 @@
-<<<<<<< HEAD
-# $NetBSD: Makefile,v 1.109 2020/09/08 12:54:36 martin Exp $
-=======
 # $NetBSD: Makefile,v 1.111 2021/01/26 15:08:02 martin Exp $
->>>>>>> 9e014010
 
 .include <bsd.own.mk>
 
