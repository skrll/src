--- conflicted
+++ resolved
@@ -1,8 +1,4 @@
-<<<<<<< HEAD
-#	$NetBSD: Makefile.inc,v 1.10 2020/09/19 03:29:57 thorpej Exp $
-=======
 #	$NetBSD: Makefile.inc,v 1.11 2021/05/29 18:48:45 thorpej Exp $
->>>>>>> e2aa5677
 #
 #	etc.alpha/Makefile.inc -- alpha-specific etc Makefile targets
 #
