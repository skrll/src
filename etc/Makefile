--- conflicted
+++ resolved
@@ -1,8 +1,4 @@
-<<<<<<< HEAD
-#	$NetBSD: Makefile,v 1.448 2020/09/09 12:06:02 jmcneill Exp $
-=======
 #	$NetBSD: Makefile,v 1.449 2020/12/29 16:46:44 martin Exp $
->>>>>>> 9e014010
 #	from: @(#)Makefile	8.7 (Berkeley) 5/25/95
 
 # Environment variables without default values:
