--- conflicted
+++ resolved
@@ -1,9 +1,5 @@
 #!/bin/sh -
-<<<<<<< HEAD
-#	$NetBSD: MAKEDEV.tmpl,v 1.222 2020/12/06 02:57:29 jmcneill Exp $
-=======
 #	$NetBSD: MAKEDEV.tmpl,v 1.223 2021/06/29 10:22:33 nia Exp $
->>>>>>> e2aa5677
 #
 # Copyright (c) 2003,2007,2008 The NetBSD Foundation, Inc.
 # All rights reserved.
