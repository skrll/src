#!/bin/sh
<<<<<<< HEAD
#	$NetBSD: mknative-gcc,v 1.112 2020/09/09 07:12:04 mrg Exp $
=======
#	$NetBSD: mknative-gcc,v 1.114 2021/04/11 07:35:45 mrg Exp $
>>>>>>> 9e014010
#
# Shell script for generating all the constants needed for a native
# platform build of gcc.
#
<<<<<<< HEAD
# This version is for GCC 9.3
=======
# This version is for GCC 10.3
>>>>>>> 9e014010

# initialise

_TMPDIR=$2
_TOP=$3
_SRC=$4
_PLATFORM=$5
_MACHINE_ARCH=$6
_DESTDIR=$7
_TOOLDIR=$8
_VPATH=`grep VPATH ${_TMPDIR}/Makefile | sed 's,^.*=[ 	]*,,'`
_GNU_DIST=`cd ${_VPATH}; pwd`

if [ -z "$_DESTDIR" ]; then
	echo "\$_DESTDIR is empty" 2>&1
	exit 1
fi

. $_TOP/tools/gcc/mknative.common

case $0 in
	*mknative-gcc.old)
		_OUTDIRBASE="external/gpl3/gcc.old"
		;;
	*)
		_OUTDIRBASE="external/gpl3/gcc"
		;;
esac
_OUTDIR="$_TOP/$_OUTDIRBASE"

sanitise_includes () {
	sed \
		-e "s,-I$_DESTDIR/usr/include,,g" \
		-e "s,-I$_SRC/external/lgpl3/mpfr/dist/src,,g" \
		-e "s,-I$_SRC/external/lgpl3/mpc/dist/src,,g" \
		-e "s,-I$_SRC/external/lgpl3/gmp/lib/libgmp/arch/[a-z_0-9-]*,,g" \
		-e "s,-I$_TOOLDIR/include,,g" \
		-e "s,-I/usr/include/[^ 	]*,,"
}

##### lib/libg2c #####

get_libg2c () {
	mkdir -p $_OUTDIR/lib/libg2c3/arch/$_MACHINE_ARCH

	write_c $_OUTDIRBASE/lib/libg2c3/arch/$_MACHINE_ARCH/config.h <$_TMPDIR/$_PLATFORM/libf2c/libU77/config.h
	write_c $_OUTDIRBASE/lib/libg2c3/arch/$_MACHINE_ARCH/g2c.h <$_TMPDIR/$_PLATFORM/libf2c/g2c.h

	{
		getvars $_PLATFORM/libf2c/Makefile \
			F2CEXT
		getvars $_PLATFORM/libf2c/libF77/Makefile \
			ALL_CFLAGS OBJS
		getvars $_PLATFORM/libf2c/libI77/Makefile \
			ALL_CFLAGS OBJS | sed 's,=,+=,'
		getvars $_PLATFORM/libf2c/libU77/Makefile \
			ALL_CFLAGS OBJS | sed 's,=,+=,'
	} | write_mk $_OUTDIRBASE/lib/libg2c3/arch/$_MACHINE_ARCH/defs.mk
}

##### lib/libgcc #####

get_libgcc () {
	_subdir="$1"
	mkdir -p $_OUTDIR/lib/lib$_subdir/arch

	# DPBIT, FPBIT only used on mn10[23]00, we don't need them.
	# XXX we should probably grab everything Just In Case for
	# the future.

	mkdir -p $_OUTDIR/lib/lib$_subdir/arch/$_MACHINE_ARCH
	cd $_TMPDIR/$_PLATFORM/libgcc
	{
		getvars $_PLATFORM/libgcc/Makefile \
			INCLUDES \
			INTERNAL_CFLAGS \
			LIB2ADD LIB2ADDEH LIB2ADD_ST \
			LIB1ASMFUNCS LIB1ASMSRC \
			LIB2_DIVMOD_FUNCS LIB2FUNCS_ST \
			LIB2FUNCS_EXTRA \
			LIBGCC2_CFLAGS \
			SHLIB_MKMAP SHLIB_MKMAP_OPTS \
			SHLIB_MAPFILES SHLIB_NM_FLAGS
		getvars gcc/Makefile \
			NOEXCEPTION_FLAGS EXTRA_HEADERS
	}	| sanitise_includes \
		| write_mk $_OUTDIRBASE/lib/lib$_subdir/arch/$_MACHINE_ARCH/defs.mk

	cd $_TMPDIR/$_PLATFORM/libgcc
	{
		getvars $_PLATFORM/libgcc/Makefile \
			enable_execute_stack \
			unwind_header md_unwind_header \
			sfp_machine_header thread_header
	}	| sanitise_includes \
		| write_mk $_OUTDIRBASE/lib/lib$_subdir/arch/$_MACHINE_ARCH/gthr-defs.mk

	if [ "${_MACHINE_ARCH}" = "m68000" ]
	then
		ex <<__EOF__ $_OUTDIR/lib/lib$_subdir/arch/$_MACHINE_ARCH/defs.mk
/G_LIBGCC2_CFLAGS/ s/-fPIC//
wq
__EOF__
	fi

	for f in auto-target.h; do
		write_c $_OUTDIRBASE/lib/lib$_subdir/arch/$_MACHINE_ARCH/$f \
		    <$_TMPDIR/$_PLATFORM/libgcc/$f
	done
}

##### lib/libgcov #####

get_libgcov () {
	_subdir="$1"
	_mf="$2"

	mkdir -p $_OUTDIR/lib/lib$_subdir/libgcov/arch/$_MACHINE_ARCH

	{
		getvars $_mf \
			LIBGCOV_MERGE \
			LIBGCOV_PROFILER \
			LIBGCOV_INTERFACE \
			LIBGCOV_DRIVER
	} | write_mk $_OUTDIRBASE/lib/lib$_subdir/libgcov/arch/$_MACHINE_ARCH/defs.mk

	write_c $_OUTDIRBASE/lib/lib$_subdir/libgcov/arch/$_MACHINE_ARCH/gcov-iov.h \
	   <$_TMPDIR/gcc/gcov-iov.h

}

##### lib/libiberty #####

get_gcc_libiberty () {
	_subdir="$1"
	_libibertydir="lib/libiberty"
	mkdir -p $_OUTDIR/$_libibertydir/arch/$_MACHINE_ARCH

	getvars libiberty/Makefile \
		ALLOCA EXTRA_OFILES LIBOBJS REQUIRED_OFILES \
		| write_mk $_OUTDIRBASE/$_libibertydir/defs.mk

	write_c $_OUTDIRBASE/$_libibertydir/arch/$_MACHINE_ARCH/config.h \
		<$_TMPDIR/libiberty/config.h
}

##### lib/libdecnumber #####

get_libdecnumber () {
	_subdir="$1"

	mkdir -p $_OUTDIR/usr.bin/$_subdir/arch/$_MACHINE_ARCH
	write_c $_OUTDIRBASE/usr.bin/$_subdir/arch/$_MACHINE_ARCH/config.h \
		<$_TMPDIR/libdecnumber/config.h
}

##### lib/libgomp #####

get_libgomp () {
	_subdir="$1"

	mkdir -p $_OUTDIR/lib/$_subdir/arch/$_MACHINE_ARCH

	getvars $_PLATFORM/libgomp/Makefile \
		libgomp_la_SOURCES \
		| write_mk $_OUTDIRBASE/lib/$_subdir/defs.mk

	write_c $_OUTDIRBASE/lib/$_subdir/arch/$_MACHINE_ARCH/config.h \
		<$_TMPDIR/$_PLATFORM/libgomp/config.h
	write_c $_OUTDIRBASE/lib/$_subdir/arch/$_MACHINE_ARCH/libgomp_f.h \
		<$_TMPDIR/$_PLATFORM/libgomp/libgomp_f.h
	write_mk $_OUTDIRBASE/lib/$_subdir/arch/$_MACHINE_ARCH/libgomp.spec \
		<$_TMPDIR/$_PLATFORM/libgomp/libgomp.spec
	write_c $_OUTDIRBASE/lib/$_subdir/arch/$_MACHINE_ARCH/omp.h \
		<$_TMPDIR/$_PLATFORM/libgomp/omp.h
}

##### lib/libbacktrace #####

get_libbacktrace () {
	_subdir="$1"

	mkdir -p $_OUTDIR/lib/$_subdir/arch/$_MACHINE_ARCH
	write_c $_OUTDIRBASE/lib/$_subdir/arch/$_MACHINE_ARCH/config.h \
		<$_TMPDIR/$_PLATFORM/$_subdir/config.h
	write_c $_OUTDIRBASE/lib/$_subdir/arch/$_MACHINE_ARCH/backtrace-supported.h \
		<$_TMPDIR/$_PLATFORM/$_subdir/backtrace-supported.h
}

##### lib/libobjc #####

get_libobjc () {
	_subdir="$1/arch/$_MACHINE_ARCH"
	_options="ALL_OPT_FILES"

	mkdir -p $_OUTDIR/lib/$_subdir

	{
		if [ -n "$_options" ]; then
			getvars gcc/Makefile $_options
		fi
		getvars $_PLATFORM/libobjc/Makefile \
			ALL_CFLAGS INCLUDES OBJC_SOURCE_FILES C_SOURCE_FILES OBJC_H \
			| sed "s,$_GNU_DIST,\${GNUHOSTDIST},g"
	} | sanitise_includes \
	  | write_mk $_OUTDIRBASE/lib/$_subdir/defs.mk

	write_c $_OUTDIRBASE/lib/$_subdir/config.h \
		<$_TMPDIR/$_PLATFORM/libobjc/config.h
}

##### lib/libstdc++-v3 #####

get_libstdcxx_v3 () {
	_subdir="$1"
	_ver="$2"

	mkdir -p $_OUTDIR/lib/$_subdir/arch/$_MACHINE_ARCH

	_build_headers="c++config.h cxxabi_tweaks.h"
	_headers1="backward_headers c_base_headers_extra"
	_headers1="$_headers1 c_base_headers_extra_install"
	_headers1="$_headers1 tr1_headers tr2_headers"
	_headers1="$_headers1 decimal_headers c_compatibility_headers_install"
	_headers1="$_headers1 debug_headers parallel_headers"
	_headers1="$_headers1 pb_headers1 pb_headers2 pb_headers3 pb_headers4"
	_headers1="$_headers1 pb_headers5 pb_headers6 pb_headers7"
	_headers1="$_headers1 bits_headers ext_headers host_headers"
	_headers1="$_headers1 thread_host_headers pstl_headers"
	_headers1="$_headers1 profile_headers profile_impl_headers"

	# build files
	for h in $_build_headers; do
		write_c $_OUTDIRBASE/lib/$_subdir/arch/$_MACHINE_ARCH/$h \
			<$_TMPDIR/$_PLATFORM/libstdc++-v3/include/$_PLATFORM/bits/$h
	done

	write_c $_OUTDIRBASE/lib/$_subdir/arch/$_MACHINE_ARCH/gstdint.h \
		<$_TMPDIR/$_PLATFORM/libstdc++-v3/include/gstdint.h
	write_c $_OUTDIRBASE/lib/$_subdir/arch/$_MACHINE_ARCH/symver-config.h \
		<$_TMPDIR/$_PLATFORM/libstdc++-v3/config.h

	{
		getvars $_PLATFORM/libstdc++-v3/Makefile \
			port_specific_symbol_files
		getvars $_PLATFORM/libstdc++-v3/src/Makefile \
			cxx17_sources \
			cxx11_sources \
			cxx98_sources

		# libsupc++
		getvars $_PLATFORM/libstdc++-v3/libsupc++/Makefile \
			sources | sed 's/^G_sources=/G_LIBSUPCXX_SOURCES=/'
		getvars $_PLATFORM/libstdc++-v3/libsupc++/Makefile \
			c_sources | sed 's/^G_c_sources=/G_LIBSUPCXX_C_SOURCES=/'

		# includes
		getvars $_PLATFORM/libstdc++-v3/include/Makefile \
			c_base_headers std_headers | sed -e 's#/[^ 	][^ 	]*/##g' -e 's/\${GNUHOSTDIST}//g'

		# src
		getvars $_PLATFORM/libstdc++-v3/src/Makefile \
			libstdc___la_SOURCES | sed 's/^G_libstdc___la_SOURCES=/G_SRC_SOURCES=/'
		getvars $_PLATFORM/libstdc++-v3/src/c++17/Makefile \
			libc__17convenience_la_SOURCES | \
			sed -e 's/^G_libc__17convenience_la_SOURCES=/G_CPP17_SOURCES=/'
		getvars $_PLATFORM/libstdc++-v3/src/c++11/Makefile \
			libc__11convenience_la_SOURCES | \
			sed -e 's/^G_libc__11convenience_la_SOURCES=/G_CPP11_SOURCES=/' \
			    -e 's/codecvt.cc/c11-codecvt.cc/'
		getvars $_PLATFORM/libstdc++-v3/src/c++98/Makefile \
			GLIBCXX_ABI_FLAGS libc__98convenience_la_SOURCES | \
			sed -e 's/^G_libc__98convenience_la_SOURCES=/G_CPP98_SOURCES=/' \
			    -e 's/codecvt.cc/c98-codecvt.cc/'
		getvars $_PLATFORM/libstdc++-v3/src/filesystem/Makefile \
			libstdc__fs_la_SOURCES | \
			sed -e 's/^G_libstdc__fs_la_SOURCES=/G_FILESYSTEM_SOURCES=/'
		getvars $_PLATFORM/libstdc++-v3/Makefile ATOMICITY_SRCDIR \
			BASIC_FILE_CC CLOCALE_CC CCODECVT_CC CCOLLATE_CC \
			CCTYPE_CC  CMESSAGES_CC CMONEY_CC CNUMERIC_CC CTIME_CC \
			CPU_OPT_BITS_RANDOM

		# includes
		getvars $_PLATFORM/libstdc++-v3/include/Makefile \
			$_headers1 | \
				sed -e 's#\${GNUHOSTDIST}/libstdc++-v3/include/##g' \
				    -e 's#\${GNUHOSTDIST}/libstdc++-v3/config/##g'
		getvars $_PLATFORM/libstdc++-v3/include/Makefile \
			BASIC_FILE_H ALLOCATOR_H CSTDIO_H CLOCALE_H CMESSAGES_H CTIME_H
	} | sanitise_includes \
	  | write_mk $_OUTDIRBASE/lib/$_subdir/arch/$_MACHINE_ARCH/defs.mk
}

##### lib/libsanitizer #####

get_libsanitizer () {
	_subdir="$1"

	mkdir -p $_OUTDIR/lib/$_subdir/arch/$_MACHINE_ARCH

	{
		getvars $_PLATFORM/libsanitizer/asan/Makefile \
			asan_files
		getvars $_PLATFORM/libsanitizer/lsan/Makefile \
			lsan_files
		getvars $_PLATFORM/libsanitizer/tsan/Makefile \
<<<<<<< HEAD
			tsan_plugin_files
		getvars $_PLATFORM/libsanitizer/ubsan/Makefile \
			ubsan_plugin_files
=======
			tsan_files
		getvars $_PLATFORM/libsanitizer/ubsan/Makefile \
			ubsan_files
		getvars $_PLATFORM/libsanitizer/interception/Makefile \
			interception_files
>>>>>>> 9e014010

	} | sanitise_includes \
	  | write_mk $_OUTDIRBASE/lib/$_subdir/arch/$_MACHINE_ARCH/defs.mk
}

##### usr.bin/gcc* #####

get_gcc_bootstrap () {
	_subdir="$1"
	mkdir -p $_OUTDIR/usr.bin/$_subdir/arch/$_MACHINE_ARCH
	for f in auto-host tm config; do
		write_c $_OUTDIRBASE/usr.bin/$_subdir/arch/$_MACHINE_ARCH/$f.h <$_TMPDIR/gcc/$f.h
	done
	# XXXGCC5 don't really want to copy insn-modes as we build
	# it but libgcc needs to too early yet
	for f in insn-modes; do
		write_c $_OUTDIRBASE/usr.bin/$_subdir/arch/$_MACHINE_ARCH/$f.h <$_TMPDIR/gcc/$f.h
	done
}

get_gcc () {
	_subdir="$1"
	mkdir -p $_OUTDIR/usr.bin/$_subdir/arch/$_MACHINE_ARCH
	mkdir -p $_OUTDIR/usr.bin/libcpp/arch/$_MACHINE_ARCH
	mkdir -p $_OUTDIR/usr.bin/include/arch
	mkdir -p $_OUTDIR/usr.bin/common-target/arch
	_buildname="BUILD_"
	_libcppsubdir=""
	_extravars="TM_H ALL_OPT_FILES"
	_hconfig_h=""
	_extravars2="tm_file_list build_xm_include_list"
	_extravars3="tm_p_include_list"

	{
		getvars gcc/Makefile \
			${_buildname}EARLY_SUPPORT ${_buildname}ERRORS ${_buildname}PRINT \
			${_buildname}RTL ${_buildname}SUPPORT ${_buildname}VARRAY \
			${_buildname}MD | \
		    sed -e 's#build/errors.o#build-errors.o#g' \
			-e 's#build/print-rtl.o#build-print-rtl.o#g' \
			-e 's#build/rtl.o#build-rtl.o#g' \
			-e 's#build/varray.o#build-varray.o#g' \
			-e 's#build/ggc-none.o#build-ggc-none.o#g' \
			-e 's#build/##g'
		getvars gcc/Makefile \
			ALL_CFLAGS ALL_CPPFLAGS C_AND_OBJC_OBJS C_OBJS CCCP_OBJS \
			GCC_OBJS GCOV_OBJS GCOV_DUMP_OBJS GXX_OBJS GTM_H PROTO_OBJS ${_extravars1} \
			INCLUDES md_file OBJC_OBJS OBJS out_file version \
			BUILD_PREFIX RTL_H RTL_BASE_H TREE_H ${_hconfig_h} BASIC_BLOCK_H GCC_H \
			D_TARGET_DEF \
			GTFILES_SRCDIR GTFILES_FILES_FILES GTFILES_FILES_LANGS \
			GTFILES GTFILES_LANG_DIR_NAMES HASH_TABLE_H \
			NOEXCEPTION_FLAGS NATIVE_SYSTEM_HEADER_DIR \
			tm_defines host_xm_file host_xm_defines tm_p_file \
			target_cpu_default ${_extravars} ${_extravars2} \
			lang_specs_files ${_extravars3} \
			common_out_file \
				| sanitise_includes
		getvars gcc/Makefile \
			LIB2ADDEHDEP | sed 's/unwind.inc//'
		getvars gcc/Makefile \
			CXX_OBJS CXX_C_OBJS | sed 's/cp\///g'
		getvars gcc/Makefile \
			F77_OBJS | sed 's/f\///g'
		getvars libcpp/Makefile \
			libcpp_a_OBJS
		getvars gcc/Makefile \
			ENABLE_SHARED
		echo G_SHLIB_LINK="$CC -shared"
		echo G_SHLIB_MULTILIB=.
	} | write_mk $_OUTDIRBASE/usr.bin/$_subdir/arch/$_MACHINE_ARCH/defs.mk

	getvars gcc/Makefile \
		EXTRA_HEADERS \
			| write_mk $_OUTDIRBASE/usr.bin/include/arch/$_MACHINE_ARCH.mk

	getvars gcc/Makefile \
		OBJS-libcommon \
			| write_mk $_OUTDIRBASE/usr.bin/common/defs.mk
	getvars gcc/Makefile \
		OBJS-libcommon-target \
			| write_mk $_OUTDIRBASE/usr.bin/common-target/arch/$_MACHINE_ARCH.mk

	write_c $_OUTDIRBASE/usr.bin/libcpp/arch/$_MACHINE_ARCH/config.h <$_TMPDIR/libcpp/config.h
<<<<<<< HEAD
	hfiles='auto-host configargs config bconfig bversion plugin-version multilib tm'
=======
	hfiles='auto-host configargs config bconfig bversion plugin-version multilib tm omp-device-properties'
>>>>>>> 9e014010
	for f in $hfiles; do
		write_c $_OUTDIRBASE/usr.bin/$_subdir/arch/$_MACHINE_ARCH/$f.h <$_TMPDIR/gcc/$f.h
		if [ "${_MACHINE_ARCH}" = "powerpc" -a "${f}" = "configargs" ]
		then
			ex <<__EOF__ $_OUTDIR/usr.bin/$_subdir/arch/$_MACHINE_ARCH/$f.h
/configuration_arguments/ s/$//
ya
i
#ifdef _SOFT_FLOAT
.
pu
s/";$/ -with-float=soft";/
a
#else
#endif
.
. m +1
/configure_default_options/ s/{ NULL.*$//
a
#ifdef _SOFT_FLOAT
  { "float", "soft" },
#endif
  { NULL, NULL }
};
.
wq
__EOF__
		fi
		if [ "${f}" = "configargs" ]
		then
			_srcquoted=$(echo "$_SRC" | sed 's/\//\\\//g')
			sed -i -E -e "s,$_srcquoted,/usr/src,g" \
				  -e 's/--build=[^ ]+ --host=([^ ]+)/--build=\1 --host=\1/' \
				$_OUTDIR/usr.bin/$_subdir/arch/$_MACHINE_ARCH/$f.h
		fi
	done

	# keep identical
	for f in all-tree.def; do
		cp $_TMPDIR/gcc/$f $_OUTDIR/usr.bin/$_subdir/arch/$_MACHINE_ARCH/$f
	done

	# special transforms
	for f in gtyp-input.list; do
		sed -e "s@^.*$_OUTDIRBASE/dist@SRCDIR@" < $_TMPDIR/gcc/$f > $_OUTDIR/usr.bin/$_subdir/arch/$_MACHINE_ARCH/$f
	done

	# special platforms
	if [ "${_MACHINE_ARCH}" = "sh3el" -o "${_MACHINE_ARCH}" = "sh3eb" ]; then
		write_c $_OUTDIRBASE/usr.bin/$_subdir/arch/$_MACHINE_ARCH/sysroot-suffix.h <$_TMPDIR/gcc/sysroot-suffix.h
	fi

	if [ "${_MACHINE_ARCH}" = "i386" -o "${_MACHINE_ARCH}" = "x86_64" ]; then
		write_c $_OUTDIRBASE/usr.bin/$_subdir/arch/$_MACHINE_ARCH/i386-builtin-types.inc <$_TMPDIR/gcc/i386-builtin-types.inc
	fi

	case "${_MACHINE_ARCH}" in
	(*arm*)
		d=$_OUTDIRBASE/usr.bin/$_subdir/arch/${_MACHINE_ARCH}
		for f in arm-cpu.h arm-cpu-cdata.h arm-cpu-data.h arm-isa.h; do
			write_c $d/$f <$_TMPDIR/gcc/$f
		done
		;;
	esac
}

##### main #####

case "$1" in
# .mk and .h files for libgcc bootstrap (from host build)

libgcc*-bootstrap)
	get_libgcc gcc
	get_libgcov gcc $_PLATFORM/libgcc/Makefile
	get_gcc_bootstrap gcc
	exit 0
	;;

libstdc++-bootstrap)
	get_libstdcxx_v3 libstdc++-v3 gcc
	exit 0
	;;

gcc*)
	get_gcc gcc
	get_libgcc gcc
	get_libgcov gcc $_PLATFORM/libgcc/Makefile
	get_gcc_bootstrap gcc
	get_gcc_libiberty gcc
	get_libobjc libobjc
	get_libstdcxx_v3 libstdc++-v3 gcc
<<<<<<< HEAD
	# XXX not yet
=======
	# wants libstdc++-v3 built
>>>>>>> 9e014010
	# get_libsanitizer libsanitizer
	get_libdecnumber libdecnumber
	get_libgomp libgomp
	get_libbacktrace libbacktrace
	exit 0
	;;


*)
	echo invalid arguments;
	exit 1
	;;
esac<|MERGE_RESOLUTION|>--- conflicted
+++ resolved
@@ -1,18 +1,10 @@
 #!/bin/sh
-<<<<<<< HEAD
-#	$NetBSD: mknative-gcc,v 1.112 2020/09/09 07:12:04 mrg Exp $
-=======
 #	$NetBSD: mknative-gcc,v 1.114 2021/04/11 07:35:45 mrg Exp $
->>>>>>> 9e014010
 #
 # Shell script for generating all the constants needed for a native
 # platform build of gcc.
 #
-<<<<<<< HEAD
-# This version is for GCC 9.3
-=======
 # This version is for GCC 10.3
->>>>>>> 9e014010
 
 # initialise
 
@@ -320,17 +312,11 @@
 		getvars $_PLATFORM/libsanitizer/lsan/Makefile \
 			lsan_files
 		getvars $_PLATFORM/libsanitizer/tsan/Makefile \
-<<<<<<< HEAD
-			tsan_plugin_files
-		getvars $_PLATFORM/libsanitizer/ubsan/Makefile \
-			ubsan_plugin_files
-=======
 			tsan_files
 		getvars $_PLATFORM/libsanitizer/ubsan/Makefile \
 			ubsan_files
 		getvars $_PLATFORM/libsanitizer/interception/Makefile \
 			interception_files
->>>>>>> 9e014010
 
 	} | sanitise_includes \
 	  | write_mk $_OUTDIRBASE/lib/$_subdir/arch/$_MACHINE_ARCH/defs.mk
@@ -415,11 +401,7 @@
 			| write_mk $_OUTDIRBASE/usr.bin/common-target/arch/$_MACHINE_ARCH.mk
 
 	write_c $_OUTDIRBASE/usr.bin/libcpp/arch/$_MACHINE_ARCH/config.h <$_TMPDIR/libcpp/config.h
-<<<<<<< HEAD
-	hfiles='auto-host configargs config bconfig bversion plugin-version multilib tm'
-=======
 	hfiles='auto-host configargs config bconfig bversion plugin-version multilib tm omp-device-properties'
->>>>>>> 9e014010
 	for f in $hfiles; do
 		write_c $_OUTDIRBASE/usr.bin/$_subdir/arch/$_MACHINE_ARCH/$f.h <$_TMPDIR/gcc/$f.h
 		if [ "${_MACHINE_ARCH}" = "powerpc" -a "${f}" = "configargs" ]
@@ -511,11 +493,7 @@
 	get_gcc_libiberty gcc
 	get_libobjc libobjc
 	get_libstdcxx_v3 libstdc++-v3 gcc
-<<<<<<< HEAD
-	# XXX not yet
-=======
 	# wants libstdc++-v3 built
->>>>>>> 9e014010
 	# get_libsanitizer libsanitizer
 	get_libdecnumber libdecnumber
 	get_libgomp libgomp
