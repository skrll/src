#!/bin/sh
<<<<<<< HEAD
#	$NetBSD: mknative-gcc.old,v 1.9 2020/09/06 02:24:38 mrg Exp $
=======
#	$NetBSD: mknative-gcc.old,v 1.10 2021/04/11 01:44:14 mrg Exp $
>>>>>>> 9e014010
#
# Shell script for generating all the constants needed for a native
# platform build of gcc.
#
# This version is for GCC 9.3

# initialise

_TMPDIR=$2
_TOP=$3
_SRC=$4
_PLATFORM=$5
_MACHINE_ARCH=$6
_DESTDIR=$7
_TOOLDIR=$8
_VPATH=`grep VPATH ${_TMPDIR}/Makefile | sed 's,^.*=[ 	]*,,'`
_GNU_DIST=`cd ${_VPATH}; pwd`

if [ -z "$_DESTDIR" ]; then
	echo "\$_DESTDIR is empty" 2>&1
	exit 1
fi

. $_TOP/tools/gcc/mknative.common

case $0 in
	*mknative-gcc.old)
		_OUTDIRBASE="external/gpl3/gcc.old"
		;;
	*)
		_OUTDIRBASE="external/gpl3/gcc"
		;;
esac
_OUTDIR="$_TOP/$_OUTDIRBASE"

sanitise_includes () {
	sed \
		-e "s,-I$_DESTDIR/usr/include,,g" \
		-e "s,-I$_SRC/external/lgpl3/mpfr/dist/src,,g" \
		-e "s,-I$_SRC/external/lgpl3/mpc/dist/src,,g" \
		-e "s,-I$_SRC/external/lgpl3/gmp/lib/libgmp/arch/[a-z_0-9-]*,,g" \
		-e "s,-I$_TOOLDIR/include,,g" \
		-e "s,-I/usr/include/[^ 	]*,,"
}

##### lib/libg2c #####

get_libg2c () {
	mkdir -p $_OUTDIR/lib/libg2c3/arch/$_MACHINE_ARCH

	write_c $_OUTDIRBASE/lib/libg2c3/arch/$_MACHINE_ARCH/config.h <$_TMPDIR/$_PLATFORM/libf2c/libU77/config.h
	write_c $_OUTDIRBASE/lib/libg2c3/arch/$_MACHINE_ARCH/g2c.h <$_TMPDIR/$_PLATFORM/libf2c/g2c.h

	{
		getvars $_PLATFORM/libf2c/Makefile \
			F2CEXT
		getvars $_PLATFORM/libf2c/libF77/Makefile \
			ALL_CFLAGS OBJS
		getvars $_PLATFORM/libf2c/libI77/Makefile \
			ALL_CFLAGS OBJS | sed 's,=,+=,'
		getvars $_PLATFORM/libf2c/libU77/Makefile \
			ALL_CFLAGS OBJS | sed 's,=,+=,'
	} | write_mk $_OUTDIRBASE/lib/libg2c3/arch/$_MACHINE_ARCH/defs.mk
}

##### lib/libgcc #####

get_libgcc () {
	_subdir="$1"
	mkdir -p $_OUTDIR/lib/lib$_subdir/arch

	# DPBIT, FPBIT only used on mn10[23]00, we don't need them.
	# XXX we should probably grab everything Just In Case for
	# the future.

	mkdir -p $_OUTDIR/lib/lib$_subdir/arch/$_MACHINE_ARCH
	cd $_TMPDIR/$_PLATFORM/libgcc
	{
		getvars $_PLATFORM/libgcc/Makefile \
			INCLUDES \
			INTERNAL_CFLAGS \
			LIB2ADD LIB2ADDEH LIB2ADD_ST \
			LIB1ASMFUNCS LIB1ASMSRC \
			LIB2_DIVMOD_FUNCS LIB2FUNCS_ST \
			LIB2FUNCS_EXTRA \
			LIBGCC2_CFLAGS \
			SHLIB_MKMAP SHLIB_MKMAP_OPTS \
			SHLIB_MAPFILES SHLIB_NM_FLAGS
		getvars gcc/Makefile \
			NOEXCEPTION_FLAGS EXTRA_HEADERS
	}	| sanitise_includes \
		| write_mk $_OUTDIRBASE/lib/lib$_subdir/arch/$_MACHINE_ARCH/defs.mk

	cd $_TMPDIR/$_PLATFORM/libgcc
	{
		getvars $_PLATFORM/libgcc/Makefile \
			enable_execute_stack \
			unwind_header md_unwind_header \
			sfp_machine_header thread_header
	}	| sanitise_includes \
		| write_mk $_OUTDIRBASE/lib/lib$_subdir/arch/$_MACHINE_ARCH/gthr-defs.mk

	if [ "${_MACHINE_ARCH}" = "m68000" ]
	then
		ex <<__EOF__ $_OUTDIR/lib/lib$_subdir/arch/$_MACHINE_ARCH/defs.mk
/G_LIBGCC2_CFLAGS/ s/-fPIC//
wq
__EOF__
	fi

	for f in auto-target.h; do
		write_c $_OUTDIRBASE/lib/lib$_subdir/arch/$_MACHINE_ARCH/$f \
		    <$_TMPDIR/$_PLATFORM/libgcc/$f
	done
}

##### lib/libgcov #####

get_libgcov () {
	_subdir="$1"
	_mf="$2"

	mkdir -p $_OUTDIR/lib/lib$_subdir/libgcov/arch/$_MACHINE_ARCH

	{
		getvars $_mf \
			LIBGCOV_MERGE \
			LIBGCOV_PROFILER \
			LIBGCOV_INTERFACE \
			LIBGCOV_DRIVER
	} | write_mk $_OUTDIRBASE/lib/lib$_subdir/libgcov/arch/$_MACHINE_ARCH/defs.mk

	write_c $_OUTDIRBASE/lib/lib$_subdir/libgcov/arch/$_MACHINE_ARCH/gcov-iov.h \
	   <$_TMPDIR/gcc/gcov-iov.h

}

##### lib/libiberty #####

get_gcc_libiberty () {
	_subdir="$1"
	_libibertydir="lib/libiberty"
	mkdir -p $_OUTDIR/$_libibertydir/arch/$_MACHINE_ARCH

	getvars libiberty/Makefile \
		ALLOCA EXTRA_OFILES LIBOBJS REQUIRED_OFILES \
		| write_mk $_OUTDIRBASE/$_libibertydir/defs.mk

	write_c $_OUTDIRBASE/$_libibertydir/arch/$_MACHINE_ARCH/config.h \
		<$_TMPDIR/libiberty/config.h
}

##### lib/libdecnumber #####

get_libdecnumber () {
	_subdir="$1"

	mkdir -p $_OUTDIR/usr.bin/$_subdir/arch/$_MACHINE_ARCH
	write_c $_OUTDIRBASE/usr.bin/$_subdir/arch/$_MACHINE_ARCH/config.h \
		<$_TMPDIR/libdecnumber/config.h
}

##### lib/libgomp #####

get_libgomp () {
	_subdir="$1"

	mkdir -p $_OUTDIR/lib/$_subdir/arch/$_MACHINE_ARCH

	getvars $_PLATFORM/libgomp/Makefile \
		libgomp_la_SOURCES \
		| write_mk $_OUTDIRBASE/lib/$_subdir/defs.mk

	write_c $_OUTDIRBASE/lib/$_subdir/arch/$_MACHINE_ARCH/config.h \
		<$_TMPDIR/$_PLATFORM/libgomp/config.h
	write_c $_OUTDIRBASE/lib/$_subdir/arch/$_MACHINE_ARCH/libgomp_f.h \
		<$_TMPDIR/$_PLATFORM/libgomp/libgomp_f.h
	write_mk $_OUTDIRBASE/lib/$_subdir/arch/$_MACHINE_ARCH/libgomp.spec \
		<$_TMPDIR/$_PLATFORM/libgomp/libgomp.spec
	write_c $_OUTDIRBASE/lib/$_subdir/arch/$_MACHINE_ARCH/omp.h \
		<$_TMPDIR/$_PLATFORM/libgomp/omp.h
}

##### lib/libbacktrace #####

get_libbacktrace () {
	_subdir="$1"

	mkdir -p $_OUTDIR/lib/$_subdir/arch/$_MACHINE_ARCH
	write_c $_OUTDIRBASE/lib/$_subdir/arch/$_MACHINE_ARCH/config.h \
		<$_TMPDIR/$_PLATFORM/$_subdir/config.h
	write_c $_OUTDIRBASE/lib/$_subdir/arch/$_MACHINE_ARCH/backtrace-supported.h \
		<$_TMPDIR/$_PLATFORM/$_subdir/backtrace-supported.h
}

##### lib/libobjc #####

get_libobjc () {
	_subdir="$1/arch/$_MACHINE_ARCH"
	_options="ALL_OPT_FILES"

	mkdir -p $_OUTDIR/lib/$_subdir

	{
		if [ -n "$_options" ]; then
			getvars gcc/Makefile $_options
		fi
		getvars $_PLATFORM/libobjc/Makefile \
			ALL_CFLAGS INCLUDES OBJC_SOURCE_FILES C_SOURCE_FILES OBJC_H \
			| sed "s,$_GNU_DIST,\${GNUHOSTDIST},g"
	} | sanitise_includes \
	  | write_mk $_OUTDIRBASE/lib/$_subdir/defs.mk

	write_c $_OUTDIRBASE/lib/$_subdir/config.h \
		<$_TMPDIR/$_PLATFORM/libobjc/config.h
}

##### lib/libstdc++-v3 #####

get_libstdcxx_v3 () {
	_subdir="$1"
	_ver="$2"

	mkdir -p $_OUTDIR/lib/$_subdir/arch/$_MACHINE_ARCH

	_build_headers="c++config.h cxxabi_tweaks.h"
	_headers1="backward_headers c_base_headers_extra"
	_headers1="$_headers1 c_base_headers_extra_install"
	_headers1="$_headers1 tr1_headers tr2_headers"
	_headers1="$_headers1 decimal_headers c_compatibility_headers_install"
	_headers1="$_headers1 debug_headers parallel_headers"
	_headers1="$_headers1 pb_headers1 pb_headers2 pb_headers3 pb_headers4"
	_headers1="$_headers1 pb_headers5 pb_headers6 pb_headers7"
	_headers1="$_headers1 bits_headers ext_headers host_headers"
	_headers1="$_headers1 thread_host_headers pstl_headers"
	_headers1="$_headers1 profile_headers profile_impl_headers"

	# build files
	for h in $_build_headers; do
		write_c $_OUTDIRBASE/lib/$_subdir/arch/$_MACHINE_ARCH/$h \
			<$_TMPDIR/$_PLATFORM/libstdc++-v3/include/$_PLATFORM/bits/$h
	done

	write_c $_OUTDIRBASE/lib/$_subdir/arch/$_MACHINE_ARCH/gstdint.h \
		<$_TMPDIR/$_PLATFORM/libstdc++-v3/include/gstdint.h
	write_c $_OUTDIRBASE/lib/$_subdir/arch/$_MACHINE_ARCH/symver-config.h \
		<$_TMPDIR/$_PLATFORM/libstdc++-v3/config.h

	{
		getvars $_PLATFORM/libstdc++-v3/Makefile \
			port_specific_symbol_files
		getvars $_PLATFORM/libstdc++-v3/src/Makefile \
			cxx17_sources \
			cxx11_sources \
			cxx98_sources

		# libsupc++
		getvars $_PLATFORM/libstdc++-v3/libsupc++/Makefile \
			sources | sed 's/^G_sources=/G_LIBSUPCXX_SOURCES=/'
		getvars $_PLATFORM/libstdc++-v3/libsupc++/Makefile \
			c_sources | sed 's/^G_c_sources=/G_LIBSUPCXX_C_SOURCES=/'

		# includes
		getvars $_PLATFORM/libstdc++-v3/include/Makefile \
			c_base_headers std_headers | sed -e 's#/[^ 	][^ 	]*/##g' -e 's/\${GNUHOSTDIST}//g'

		# src
		getvars $_PLATFORM/libstdc++-v3/src/Makefile \
			libstdc___la_SOURCES | sed 's/^G_libstdc___la_SOURCES=/G_SRC_SOURCES=/'
		getvars $_PLATFORM/libstdc++-v3/src/c++17/Makefile \
			libc__17convenience_la_SOURCES | \
			sed -e 's/^G_libc__17convenience_la_SOURCES=/G_CPP17_SOURCES=/'
		getvars $_PLATFORM/libstdc++-v3/src/c++11/Makefile \
			libc__11convenience_la_SOURCES | \
			sed -e 's/^G_libc__11convenience_la_SOURCES=/G_CPP11_SOURCES=/' \
			    -e 's/codecvt.cc/c11-codecvt.cc/'
		getvars $_PLATFORM/libstdc++-v3/src/c++98/Makefile \
			GLIBCXX_ABI_FLAGS libc__98convenience_la_SOURCES | \
			sed -e 's/^G_libc__98convenience_la_SOURCES=/G_CPP98_SOURCES=/' \
			    -e 's/codecvt.cc/c98-codecvt.cc/'
		getvars $_PLATFORM/libstdc++-v3/src/filesystem/Makefile \
			libstdc__fs_la_SOURCES | \
			sed -e 's/^G_libstdc__fs_la_SOURCES=/G_FILESYSTEM_SOURCES=/'
		getvars $_PLATFORM/libstdc++-v3/Makefile ATOMICITY_SRCDIR \
			BASIC_FILE_CC CLOCALE_CC CCODECVT_CC CCOLLATE_CC \
			CCTYPE_CC  CMESSAGES_CC CMONEY_CC CNUMERIC_CC CTIME_CC \
			CPU_OPT_BITS_RANDOM

		# includes
		getvars $_PLATFORM/libstdc++-v3/include/Makefile \
			$_headers1 | \
				sed -e 's#\${GNUHOSTDIST}/libstdc++-v3/include/##g' \
				    -e 's#\${GNUHOSTDIST}/libstdc++-v3/config/##g'
		getvars $_PLATFORM/libstdc++-v3/include/Makefile \
			BASIC_FILE_H ALLOCATOR_H CSTDIO_H CLOCALE_H CMESSAGES_H CTIME_H
	} | sanitise_includes \
	  | write_mk $_OUTDIRBASE/lib/$_subdir/arch/$_MACHINE_ARCH/defs.mk
<<<<<<< HEAD
=======
}

##### lib/libsanitizer #####

get_libsanitizer () {
	_subdir="$1"

	mkdir -p $_OUTDIR/lib/$_subdir/arch/$_MACHINE_ARCH

	{
		getvars $_PLATFORM/libsanitizer/asan/Makefile \
			asan_files
		getvars $_PLATFORM/libsanitizer/lsan/Makefile \
			lsan_files
		getvars $_PLATFORM/libsanitizer/tsan/Makefile \
			tsan_plugin_files
		getvars $_PLATFORM/libsanitizer/ubsan/Makefile \
			ubsan_plugin_files

	} | sanitise_includes \
	  | write_mk $_OUTDIRBASE/lib/$_subdir/arch/$_MACHINE_ARCH/defs.mk
>>>>>>> 9e014010
}

##### usr.bin/gcc* #####

get_gcc_bootstrap () {
	_subdir="$1"
	mkdir -p $_OUTDIR/usr.bin/$_subdir/arch/$_MACHINE_ARCH
	for f in auto-host tm config; do
		write_c $_OUTDIRBASE/usr.bin/$_subdir/arch/$_MACHINE_ARCH/$f.h <$_TMPDIR/gcc/$f.h
	done
	# XXXGCC5 don't really want to copy insn-modes as we build
	# it but libgcc needs to too early yet
	for f in insn-modes; do
		write_c $_OUTDIRBASE/usr.bin/$_subdir/arch/$_MACHINE_ARCH/$f.h <$_TMPDIR/gcc/$f.h
	done
}

get_gcc () {
	_subdir="$1"
	mkdir -p $_OUTDIR/usr.bin/$_subdir/arch/$_MACHINE_ARCH
	mkdir -p $_OUTDIR/usr.bin/libcpp/arch/$_MACHINE_ARCH
	mkdir -p $_OUTDIR/usr.bin/include/arch
	mkdir -p $_OUTDIR/usr.bin/common-target/arch
	_buildname="BUILD_"
	_libcppsubdir=""
	_extravars="TM_H ALL_OPT_FILES"
	_hconfig_h=""
	_extravars2="tm_file_list build_xm_include_list"
	_extravars3="tm_p_include_list"

	{
		getvars gcc/Makefile \
			${_buildname}EARLY_SUPPORT ${_buildname}ERRORS ${_buildname}PRINT \
			${_buildname}RTL ${_buildname}SUPPORT ${_buildname}VARRAY \
			${_buildname}MD | \
		    sed -e 's#build/errors.o#build-errors.o#g' \
			-e 's#build/print-rtl.o#build-print-rtl.o#g' \
			-e 's#build/rtl.o#build-rtl.o#g' \
			-e 's#build/varray.o#build-varray.o#g' \
			-e 's#build/ggc-none.o#build-ggc-none.o#g' \
			-e 's#build/##g'
		getvars gcc/Makefile \
			ALL_CFLAGS ALL_CPPFLAGS C_AND_OBJC_OBJS C_OBJS CCCP_OBJS \
			GCC_OBJS GCOV_OBJS GCOV_DUMP_OBJS GXX_OBJS GTM_H PROTO_OBJS ${_extravars1} \
			INCLUDES md_file OBJC_OBJS OBJS out_file version \
			BUILD_PREFIX RTL_H RTL_BASE_H TREE_H ${_hconfig_h} BASIC_BLOCK_H GCC_H \
			D_TARGET_DEF \
			GTFILES_SRCDIR GTFILES_FILES_FILES GTFILES_FILES_LANGS \
			GTFILES GTFILES_LANG_DIR_NAMES HASH_TABLE_H \
			NOEXCEPTION_FLAGS NATIVE_SYSTEM_HEADER_DIR \
			tm_defines host_xm_file host_xm_defines tm_p_file \
			target_cpu_default ${_extravars} ${_extravars2} \
			lang_specs_files ${_extravars3} \
			common_out_file \
				| sanitise_includes
		getvars gcc/Makefile \
			LIB2ADDEHDEP | sed 's/unwind.inc//'
		getvars gcc/Makefile \
			CXX_OBJS CXX_C_OBJS | sed 's/cp\///g'
		getvars gcc/Makefile \
			F77_OBJS | sed 's/f\///g'
		getvars libcpp/Makefile \
			libcpp_a_OBJS
		getvars gcc/Makefile \
			ENABLE_SHARED
		echo G_SHLIB_LINK="$CC -shared"
		echo G_SHLIB_MULTILIB=.
	} | write_mk $_OUTDIRBASE/usr.bin/$_subdir/arch/$_MACHINE_ARCH/defs.mk

	getvars gcc/Makefile \
		EXTRA_HEADERS \
			| write_mk $_OUTDIRBASE/usr.bin/include/arch/$_MACHINE_ARCH.mk

	getvars gcc/Makefile \
		OBJS-libcommon \
			| write_mk $_OUTDIRBASE/usr.bin/common/defs.mk
	getvars gcc/Makefile \
		OBJS-libcommon-target \
			| write_mk $_OUTDIRBASE/usr.bin/common-target/arch/$_MACHINE_ARCH.mk

	write_c $_OUTDIRBASE/usr.bin/libcpp/arch/$_MACHINE_ARCH/config.h <$_TMPDIR/libcpp/config.h
	hfiles='auto-host configargs config bconfig bversion plugin-version multilib tm'
	for f in $hfiles; do
		write_c $_OUTDIRBASE/usr.bin/$_subdir/arch/$_MACHINE_ARCH/$f.h <$_TMPDIR/gcc/$f.h
		if [ "${_MACHINE_ARCH}" = "powerpc" -a "${f}" = "configargs" ]
		then
			ex <<__EOF__ $_OUTDIR/usr.bin/$_subdir/arch/$_MACHINE_ARCH/$f.h
/configuration_arguments/ s/$//
ya
i
#ifdef _SOFT_FLOAT
.
pu
s/";$/ -with-float=soft";/
a
#else
#endif
.
. m +1
/configure_default_options/ s/{ NULL.*$//
a
#ifdef _SOFT_FLOAT
  { "float", "soft" },
#endif
  { NULL, NULL }
};
.
wq
__EOF__
		fi
		if [ "${f}" = "configargs" ]
		then
			_srcquoted=$(echo "$_SRC" | sed 's/\//\\\//g')
			sed -i -E -e "s,$_srcquoted,/usr/src,g" \
				  -e 's/--build=[^ ]+ --host=([^ ]+)/--build=\1 --host=\1/' \
				$_OUTDIR/usr.bin/$_subdir/arch/$_MACHINE_ARCH/$f.h
		fi
	done

	# keep identical
	for f in all-tree.def; do
		cp $_TMPDIR/gcc/$f $_OUTDIR/usr.bin/$_subdir/arch/$_MACHINE_ARCH/$f
	done

	# special transforms
	for f in gtyp-input.list; do
		sed -e "s@^.*$_OUTDIRBASE/dist@SRCDIR@" < $_TMPDIR/gcc/$f > $_OUTDIR/usr.bin/$_subdir/arch/$_MACHINE_ARCH/$f
	done

	# special platforms
	if [ "${_MACHINE_ARCH}" = "sh3el" -o "${_MACHINE_ARCH}" = "sh3eb" ]; then
		write_c $_OUTDIRBASE/usr.bin/$_subdir/arch/$_MACHINE_ARCH/sysroot-suffix.h <$_TMPDIR/gcc/sysroot-suffix.h
	fi

	if [ "${_MACHINE_ARCH}" = "i386" -o "${_MACHINE_ARCH}" = "x86_64" ]; then
		write_c $_OUTDIRBASE/usr.bin/$_subdir/arch/$_MACHINE_ARCH/i386-builtin-types.inc <$_TMPDIR/gcc/i386-builtin-types.inc
	fi

	case "${_MACHINE_ARCH}" in
	(*arm*)
		d=$_OUTDIRBASE/usr.bin/$_subdir/arch/${_MACHINE_ARCH}
		for f in arm-cpu.h arm-cpu-cdata.h arm-cpu-data.h arm-isa.h; do
			write_c $d/$f <$_TMPDIR/gcc/$f
		done
		;;
	esac
}

##### main #####

case "$1" in
# .mk and .h files for libgcc bootstrap (from host build)

libgcc*-bootstrap)
	get_libgcc gcc
	get_libgcov gcc $_PLATFORM/libgcc/Makefile
	get_gcc_bootstrap gcc
	exit 0
	;;

libstdc++-bootstrap)
	get_libstdcxx_v3 libstdc++-v3 gcc
	exit 0
	;;

gcc*)
	get_gcc gcc
	get_libgcc gcc
	get_libgcov gcc $_PLATFORM/libgcc/Makefile
	get_gcc_bootstrap gcc
	get_gcc_libiberty gcc
	get_libobjc libobjc
	get_libstdcxx_v3 libstdc++-v3 gcc
	# XXX not yet
	# get_libsanitizer libsanitizer
	get_libdecnumber libdecnumber
	get_libgomp libgomp
	get_libbacktrace libbacktrace
	exit 0
	;;


*)
	echo invalid arguments;
	exit 1
	;;
esac<|MERGE_RESOLUTION|>--- conflicted
+++ resolved
@@ -1,9 +1,5 @@
 #!/bin/sh
-<<<<<<< HEAD
-#	$NetBSD: mknative-gcc.old,v 1.9 2020/09/06 02:24:38 mrg Exp $
-=======
 #	$NetBSD: mknative-gcc.old,v 1.10 2021/04/11 01:44:14 mrg Exp $
->>>>>>> 9e014010
 #
 # Shell script for generating all the constants needed for a native
 # platform build of gcc.
@@ -301,8 +297,6 @@
 			BASIC_FILE_H ALLOCATOR_H CSTDIO_H CLOCALE_H CMESSAGES_H CTIME_H
 	} | sanitise_includes \
 	  | write_mk $_OUTDIRBASE/lib/$_subdir/arch/$_MACHINE_ARCH/defs.mk
-<<<<<<< HEAD
-=======
 }
 
 ##### lib/libsanitizer #####
@@ -324,7 +318,6 @@
 
 	} | sanitise_includes \
 	  | write_mk $_OUTDIRBASE/lib/$_subdir/arch/$_MACHINE_ARCH/defs.mk
->>>>>>> 9e014010
 }
 
 ##### usr.bin/gcc* #####
