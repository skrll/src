/* nbtool_config.h.in.  Generated from configure.ac by autoheader.  */

<<<<<<< HEAD
/*      $NetBSD: nbtool_config.h.in,v 1.46 2018/08/16 12:03:36 christos Exp $    */
=======
/*      $NetBSD: nbtool_config.h.in,v 1.47 2018/08/30 12:05:34 christos Exp $    */
>>>>>>> 598bd837
 
#ifndef __NETBSD_NBTOOL_CONFIG_H__
#define __NETBSD_NBTOOL_CONFIG_H__

/* Define if building universal (internal helper macro) */
#undef AC_APPLE_UNIVERSAL_BUILD

/* Define to 1 if your `fparseln' function is broken. */
#undef BROKEN_FPARSELN

/* Define to one of `_getb67', `GETB67', `getb67' for Cray-2 and Cray-YMP
   systems. This function is required for `alloca.c' support on those systems.
   */
#undef CRAY_STACKSEG_END

/* Define to 1 if using `alloca.c'. */
#undef C_ALLOCA

/* Define to 1 if you have `alloca', as a function or macro. */
#undef HAVE_ALLOCA

/* Define to 1 if you have <alloca.h> and it should be used (not on Ultrix).
   */
#undef HAVE_ALLOCA_H

/* Define to 1 if you have the <arpa/nameser.h> header file. */
#undef HAVE_ARPA_NAMESER_H

/* Define to 1 if you have the `asnprintf' function. */
#undef HAVE_ASNPRINTF

/* Define to 1 if you have the `asprintf' function. */
#undef HAVE_ASPRINTF

/* Define to 1 if you have the <assert.h> header file. */
#undef HAVE_ASSERT_H

/* Define to 1 if you have the `atoll' function. */
#undef HAVE_ATOLL

/* Define to 1 if you have the `basename' function. */
#undef HAVE_BASENAME

/* Define to 1 if you have the <ctype.h> header file. */
#undef HAVE_CTYPE_H

/* Define to 1 if you have the declaration of `asnprintf', and to 0 if you
   don't. */
#undef HAVE_DECL_ASNPRINTF

/* Define to 1 if you have the declaration of `asprintf', and to 0 if you
   don't. */
#undef HAVE_DECL_ASPRINTF

/* Define to 1 if you have the declaration of `atoll', and to 0 if you don't.
   */
#undef HAVE_DECL_ATOLL

/* Define to 1 if you have the declaration of `basename', and to 0 if you
   don't. */
#undef HAVE_DECL_BASENAME

/* Define to 1 if you have the declaration of `be16dec', and to 0 if you
   don't. */
#undef HAVE_DECL_BE16DEC

/* Define to 1 if you have the declaration of `be16enc', and to 0 if you
   don't. */
#undef HAVE_DECL_BE16ENC

/* Define to 1 if you have the declaration of `be16toh', and to 0 if you
   don't. */
#undef HAVE_DECL_BE16TOH

/* Define to 1 if you have the declaration of `be32dec', and to 0 if you
   don't. */
#undef HAVE_DECL_BE32DEC

/* Define to 1 if you have the declaration of `be32enc', and to 0 if you
   don't. */
#undef HAVE_DECL_BE32ENC

/* Define to 1 if you have the declaration of `be32toh', and to 0 if you
   don't. */
#undef HAVE_DECL_BE32TOH

/* Define to 1 if you have the declaration of `be64dec', and to 0 if you
   don't. */
#undef HAVE_DECL_BE64DEC

/* Define to 1 if you have the declaration of `be64enc', and to 0 if you
   don't. */
#undef HAVE_DECL_BE64ENC

/* Define to 1 if you have the declaration of `be64toh', and to 0 if you
   don't. */
#undef HAVE_DECL_BE64TOH

/* Define to 1 if you have the declaration of `bswap16', and to 0 if you
   don't. */
#undef HAVE_DECL_BSWAP16

/* Define to 1 if you have the declaration of `bswap32', and to 0 if you
   don't. */
#undef HAVE_DECL_BSWAP32

/* Define to 1 if you have the declaration of `bswap64', and to 0 if you
   don't. */
#undef HAVE_DECL_BSWAP64

/* Define to 1 if you have the declaration of `dirname', and to 0 if you
   don't. */
#undef HAVE_DECL_DIRNAME

/* Define to 1 if you have the declaration of `err', and to 0 if you don't. */
#undef HAVE_DECL_ERR

/* Define to 1 if you have the declaration of `errc', and to 0 if you don't.
   */
#undef HAVE_DECL_ERRC

/* Define to 1 if you have the declaration of `errx', and to 0 if you don't.
   */
#undef HAVE_DECL_ERRX

/* Define to 1 if you have the declaration of `fgetln', and to 0 if you don't.
   */
#undef HAVE_DECL_FGETLN

/* Define to 1 if you have the declaration of `fparseln', and to 0 if you
   don't. */
#undef HAVE_DECL_FPARSELN

/* Define to 1 if you have the declaration of `fpurge', and to 0 if you don't.
   */
#undef HAVE_DECL_FPURGE

/* Define to 1 if you have the declaration of `fstatvfs', and to 0 if you
   don't. */
#undef HAVE_DECL_FSTATVFS

/* Define to 1 if you have the declaration of `getdelim', and to 0 if you
   don't. */
#undef HAVE_DECL_GETDELIM

/* Define to 1 if you have the declaration of `getline', and to 0 if you
   don't. */
#undef HAVE_DECL_GETLINE

/* Define to 1 if you have the declaration of `getprogname', and to 0 if you
   don't. */
#undef HAVE_DECL_GETPROGNAME

<<<<<<< HEAD
=======
/* Define to 1 if you have the declaration of `getsubopt', and to 0 if you
   don't. */
#undef HAVE_DECL_GETSUBOPT

>>>>>>> 598bd837
/* Define to 1 if you have the declaration of `gid_from_group', and to 0 if
   you don't. */
#undef HAVE_DECL_GID_FROM_GROUP

/* Define to 1 if you have the declaration of `group_from_gid', and to 0 if
   you don't. */
#undef HAVE_DECL_GROUP_FROM_GID

/* Define to 1 if you have the declaration of `heapsort', and to 0 if you
   don't. */
#undef HAVE_DECL_HEAPSORT

/* Define to 1 if you have the declaration of `htobe16', and to 0 if you
   don't. */
#undef HAVE_DECL_HTOBE16

/* Define to 1 if you have the declaration of `htobe32', and to 0 if you
   don't. */
#undef HAVE_DECL_HTOBE32

/* Define to 1 if you have the declaration of `htobe64', and to 0 if you
   don't. */
#undef HAVE_DECL_HTOBE64

/* Define to 1 if you have the declaration of `htole16', and to 0 if you
   don't. */
#undef HAVE_DECL_HTOLE16

/* Define to 1 if you have the declaration of `htole32', and to 0 if you
   don't. */
#undef HAVE_DECL_HTOLE32

/* Define to 1 if you have the declaration of `htole64', and to 0 if you
   don't. */
#undef HAVE_DECL_HTOLE64

/* Define to 1 if you have the declaration of `isblank', and to 0 if you
   don't. */
#undef HAVE_DECL_ISBLANK

/* Define to 1 if you have the declaration of `issetugid', and to 0 if you
   don't. */
#undef HAVE_DECL_ISSETUGID

/* Define to 1 if you have the declaration of `lchflags', and to 0 if you
   don't. */
#undef HAVE_DECL_LCHFLAGS

/* Define to 1 if you have the declaration of `lchmod', and to 0 if you don't.
   */
#undef HAVE_DECL_LCHMOD

/* Define to 1 if you have the declaration of `lchown', and to 0 if you don't.
   */
#undef HAVE_DECL_LCHOWN

/* Define to 1 if you have the declaration of `le16dec', and to 0 if you
   don't. */
#undef HAVE_DECL_LE16DEC

/* Define to 1 if you have the declaration of `le16enc', and to 0 if you
   don't. */
#undef HAVE_DECL_LE16ENC

/* Define to 1 if you have the declaration of `le16toh', and to 0 if you
   don't. */
#undef HAVE_DECL_LE16TOH

/* Define to 1 if you have the declaration of `le32dec', and to 0 if you
   don't. */
#undef HAVE_DECL_LE32DEC

/* Define to 1 if you have the declaration of `le32enc', and to 0 if you
   don't. */
#undef HAVE_DECL_LE32ENC

/* Define to 1 if you have the declaration of `le32toh', and to 0 if you
   don't. */
#undef HAVE_DECL_LE32TOH

/* Define to 1 if you have the declaration of `le64dec', and to 0 if you
   don't. */
#undef HAVE_DECL_LE64DEC

/* Define to 1 if you have the declaration of `le64enc', and to 0 if you
   don't. */
#undef HAVE_DECL_LE64ENC

/* Define to 1 if you have the declaration of `le64toh', and to 0 if you
   don't. */
#undef HAVE_DECL_LE64TOH

/* Define to 1 if you have the declaration of `mi_vector_hash', and to 0 if
   you don't. */
#undef HAVE_DECL_MI_VECTOR_HASH

/* Define to 1 if you have the declaration of `mkdtemp', and to 0 if you
   don't. */
#undef HAVE_DECL_MKDTEMP

/* Define to 1 if you have the declaration of `mkstemp', and to 0 if you
   don't. */
#undef HAVE_DECL_MKSTEMP

/* Define to 1 if you have the declaration of `optind', and to 0 if you don't.
   */
#undef HAVE_DECL_OPTIND

/* Define to 1 if you have the declaration of `optreset', and to 0 if you
   don't. */
#undef HAVE_DECL_OPTRESET

/* Define to 1 if you have the declaration of `pread', and to 0 if you don't.
   */
#undef HAVE_DECL_PREAD

/* Define to 1 if you have the declaration of `pwcache_groupdb', and to 0 if
   you don't. */
#undef HAVE_DECL_PWCACHE_GROUPDB

/* Define to 1 if you have the declaration of `pwcache_userdb', and to 0 if
   you don't. */
#undef HAVE_DECL_PWCACHE_USERDB

/* Define to 1 if you have the declaration of `pwrite', and to 0 if you don't.
   */
#undef HAVE_DECL_PWRITE

/* Define to 1 if you have the declaration of `raise_default_signal', and to 0
   if you don't. */
#undef HAVE_DECL_RAISE_DEFAULT_SIGNAL

/* Define to 1 if you have the declaration of `reallocarr', and to 0 if you
   don't. */
#undef HAVE_DECL_REALLOCARR

/* Define to 1 if you have the declaration of `setenv', and to 0 if you don't.
   */
#undef HAVE_DECL_SETENV

/* Define to 1 if you have the declaration of `setgroupent', and to 0 if you
   don't. */
#undef HAVE_DECL_SETGROUPENT

/* Define to 1 if you have the declaration of `setpassent', and to 0 if you
   don't. */
#undef HAVE_DECL_SETPASSENT

/* Define to 1 if you have the declaration of `setprogname', and to 0 if you
   don't. */
#undef HAVE_DECL_SETPROGNAME

/* Define to 1 if you have the declaration of `snprintf', and to 0 if you
   don't. */
#undef HAVE_DECL_SNPRINTF

/* Define to 1 if you have the declaration of `strcasecmp', and to 0 if you
   don't. */
#undef HAVE_DECL_STRCASECMP

/* Define to 1 if you have the declaration of `strlcat', and to 0 if you
   don't. */
#undef HAVE_DECL_STRLCAT

/* Define to 1 if you have the declaration of `strlcpy', and to 0 if you
   don't. */
#undef HAVE_DECL_STRLCPY

/* Define to 1 if you have the declaration of `strmode', and to 0 if you
   don't. */
#undef HAVE_DECL_STRMODE

/* Define to 1 if you have the declaration of `strncasecmp', and to 0 if you
   don't. */
#undef HAVE_DECL_STRNCASECMP

/* Define to 1 if you have the declaration of `strndup', and to 0 if you
   don't. */
#undef HAVE_DECL_STRNDUP

/* Define to 1 if you have the declaration of `strnlen', and to 0 if you
   don't. */
#undef HAVE_DECL_STRNLEN

/* Define to 1 if you have the declaration of `strsep', and to 0 if you don't.
   */
#undef HAVE_DECL_STRSEP

/* Define to 1 if you have the declaration of `strsuftoll', and to 0 if you
   don't. */
#undef HAVE_DECL_STRSUFTOLL

/* Define to 1 if you have the declaration of `strtoi', and to 0 if you don't.
   */
#undef HAVE_DECL_STRTOI

/* Define to 1 if you have the declaration of `strtoll', and to 0 if you
   don't. */
#undef HAVE_DECL_STRTOLL

/* Define to 1 if you have the declaration of `strtou', and to 0 if you don't.
   */
#undef HAVE_DECL_STRTOU

/* Define to 1 if you have the declaration of `sys_signame', and to 0 if you
   don't. */
#undef HAVE_DECL_SYS_SIGNAME

/* Define to 1 if you have the declaration of `uid_from_user', and to 0 if you
   don't. */
#undef HAVE_DECL_UID_FROM_USER

/* Define to 1 if you have the declaration of `user_from_uid', and to 0 if you
   don't. */
#undef HAVE_DECL_USER_FROM_UID

/* Define to 1 if you have the declaration of `vasnprintf', and to 0 if you
   don't. */
#undef HAVE_DECL_VASNPRINTF

/* Define to 1 if you have the declaration of `vasprintf', and to 0 if you
   don't. */
#undef HAVE_DECL_VASPRINTF

/* Define to 1 if you have the declaration of `verrc', and to 0 if you don't.
   */
#undef HAVE_DECL_VERRC

/* Define to 1 if you have the declaration of `verrx', and to 0 if you don't.
   */
#undef HAVE_DECL_VERRX

/* Define to 1 if you have the declaration of `vsnprintf', and to 0 if you
   don't. */
#undef HAVE_DECL_VSNPRINTF

/* Define to 1 if you have the declaration of `vwarnc', and to 0 if you don't.
   */
#undef HAVE_DECL_VWARNC

/* Define to 1 if you have the declaration of `vwarnx', and to 0 if you don't.
   */
#undef HAVE_DECL_VWARNX

/* Define to 1 if you have the declaration of `warn', and to 0 if you don't.
   */
#undef HAVE_DECL_WARN

/* Define to 1 if you have the declaration of `warnc', and to 0 if you don't.
   */
#undef HAVE_DECL_WARNC

/* Define to 1 if you have the declaration of `warnx', and to 0 if you don't.
   */
#undef HAVE_DECL_WARNX

/* Define to 1 if you have the `devname' function. */
#undef HAVE_DEVNAME

/* Define to 1 if you have the <dirent.h> header file, and it defines `DIR'.
   */
#undef HAVE_DIRENT_H

/* Define to 1 if you have the `dirfd' function. */
#undef HAVE_DIRFD

/* Define to 1 if you have the `dirname' function. */
#undef HAVE_DIRNAME

/* Define to 1 if `dd_fd' is a member of `DIR'. */
#undef HAVE_DIR_DD_FD

/* Define to 1 if `__dd_fd' is a member of `DIR'. */
#undef HAVE_DIR___DD_FD

/* Define to 1 if you have the `dprintf' function. */
#undef HAVE_DPRINTF

/* Define to 1 if you have the <errno.h> header file. */
#undef HAVE_ERRNO_H

/* Define to 1 if you have the <err.h> header file. */
#undef HAVE_ERR_H

/* Define to 1 if you have the `esetfunc' function. */
#undef HAVE_ESETFUNC

/* Define to 1 if you have the <fcntl.h> header file. */
#undef HAVE_FCNTL_H

/* Define to 1 if you have the <features.h> header file. */
#undef HAVE_FEATURES_H

/* Define to 1 if you have the `fgetln' function. */
#undef HAVE_FGETLN

/* Define to 1 if you have the `flock' function. */
#undef HAVE_FLOCK

/* Define to 1 if you have the `fparseln' function. */
#undef HAVE_FPARSELN

/* Define to 1 if you have the `fpurge' function. */
#undef HAVE_FPURGE

/* Define to 1 if you have the `futimes' function. */
#undef HAVE_FUTIMES

/* Define to 1 if you have the `getline' function. */
#undef HAVE_GETLINE

/* Define to 1 if you have the `getopt' function. */
#undef HAVE_GETOPT

/* Define to 1 if you have the <getopt.h> header file. */
#undef HAVE_GETOPT_H

/* Define to 1 if you have the `getopt_long' function. */
#undef HAVE_GETOPT_LONG

/* Define to 1 if you have the `gid_from_group' function. */
#undef HAVE_GID_FROM_GROUP

/* Define to 1 if you have the `group_from_gid' function. */
#undef HAVE_GROUP_FROM_GID

/* Define to 1 if you have the <grp.h> header file. */
#undef HAVE_GRP_H

/* Define to 1 if you have the `heapsort' function. */
#undef HAVE_HEAPSORT

/* Define to 1 if the system has the type `id_t'. */
#undef HAVE_ID_T

/* Define to 1 if you have the <inttypes.h> header file. */
#undef HAVE_INTTYPES_H

/* Define to 1 if you have the `isblank' function. */
#undef HAVE_ISBLANK

/* Define to 1 if you have the `issetugid' function. */
#undef HAVE_ISSETUGID

/* Define to 1 if you have the `lchflags' function. */
#undef HAVE_LCHFLAGS

/* Define to 1 if you have the `lchmod' function. */
#undef HAVE_LCHMOD

/* Define to 1 if you have the `lchown' function. */
#undef HAVE_LCHOWN

/* Define to 1 if you have the <libgen.h> header file. */
#undef HAVE_LIBGEN_H

/* Define to 1 if you have the `regex' library (-lregex). */
#undef HAVE_LIBREGEX

/* Define to 1 if you have the `rt' library (-lrt). */
#undef HAVE_LIBRT

/* Define to 1 if you have the `z' library (-lz). */
#undef HAVE_LIBZ

/* Define to 1 if you have the <limits.h> header file. */
#undef HAVE_LIMITS_H

/* Define to 1 if you have the <locale.h> header file. */
#undef HAVE_LOCALE_H

/* Define to 1 if the system has the type `long long'. */
#undef HAVE_LONG_LONG

/* Define to 1 if you have the `lutimes' function. */
#undef HAVE_LUTIMES

/* Define to 1 if you have the <machine/bswap.h> header file. */
#undef HAVE_MACHINE_BSWAP_H

/* Define to 1 if you have the <machine/endian.h> header file. */
#undef HAVE_MACHINE_ENDIAN_H

/* Define to 1 if you have the <malloc.h> header file. */
#undef HAVE_MALLOC_H

/* Define to 1 if you have the <memory.h> header file. */
#undef HAVE_MEMORY_H

/* Define to 1 if you have the `mkdtemp' function. */
#undef HAVE_MKDTEMP

/* Define to 1 if you have the `mkstemp' function. */
#undef HAVE_MKSTEMP

/* Define to 1 if you have the <ndir.h> header file, and it defines `DIR'. */
#undef HAVE_NDIR_H

/* Define to 1 if you have the <netconfig.h> header file. */
#undef HAVE_NETCONFIG_H

/* Define to 1 if you have the <netdb.h> header file. */
#undef HAVE_NETDB_H

/* Define to 1 if you have the <paths.h> header file. */
#undef HAVE_PATHS_H

/* Define to 1 if you have the `poll' function. */
#undef HAVE_POLL

/* Define to 1 if you have the `pread' function. */
#undef HAVE_PREAD

/* Define to 1 if you have the <pthread.h> header file. */
#undef HAVE_PTHREAD_H

/* Define to 1 if you have the `putc_unlocked' function. */
#undef HAVE_PUTC_UNLOCKED

/* Define to 1 if you have the `pwcache_groupdb' function. */
#undef HAVE_PWCACHE_GROUPDB

/* Define to 1 if you have the `pwcache_userdb' function. */
#undef HAVE_PWCACHE_USERDB

/* Define to 1 if you have the <pwd.h> header file. */
#undef HAVE_PWD_H

/* Define to 1 if you have the `pwrite' function. */
#undef HAVE_PWRITE

/* Define to 1 if you have the `raise_default_signal' function. */
#undef HAVE_RAISE_DEFAULT_SIGNAL

/* Define to 1 if you have the `random' function. */
#undef HAVE_RANDOM

/* Define to 1 if you have the `reallocarr' function. */
#undef HAVE_REALLOCARR

/* Define to 1 if you have the <resolv.h> header file. */
#undef HAVE_RESOLV_H

/* Define to 1 if you have the <rpc/types.h> header file. */
#undef HAVE_RPC_TYPES_H

/* Define to 1 if you have the `setenv' function. */
#undef HAVE_SETENV

/* Define to 1 if you have the `setgroupent' function. */
#undef HAVE_SETGROUPENT

/* Define to 1 if you have the `setpassent' function. */
#undef HAVE_SETPASSENT

/* Define to 1 if you have the `setprogname' function. */
#undef HAVE_SETPROGNAME

/* Define to 1 if you have the <signal.h> header file. */
#undef HAVE_SIGNAL_H

/* Define to 1 if you have the `snprintb_m' function. */
#undef HAVE_SNPRINTB_M

/* Define to 1 if you have the `snprintf' function. */
#undef HAVE_SNPRINTF

/* Define if you have the socklen_t type. */
#undef HAVE_SOCKLEN_T

/* Define to 1 if you have the <stdarg.h> header file. */
#undef HAVE_STDARG_H

/* Define to 1 if you have the <stddef.h> header file. */
#undef HAVE_STDDEF_H

/* Define to 1 if you have the <stdint.h> header file. */
#undef HAVE_STDINT_H

/* Define to 1 if you have the <stdio_ext.h> header file. */
#undef HAVE_STDIO_EXT_H

/* Define to 1 if you have the <stdio.h> header file. */
#undef HAVE_STDIO_H

/* Define to 1 if you have the <stdlib.h> header file. */
#undef HAVE_STDLIB_H

/* Define to 1 if you have the `strcasecmp' function. */
#undef HAVE_STRCASECMP

/* Define to 1 if you have the <strings.h> header file. */
#undef HAVE_STRINGS_H

/* Define to 1 if you have the <string.h> header file. */
#undef HAVE_STRING_H

/* Define to 1 if you have the `strlcat' function. */
#undef HAVE_STRLCAT

/* Define to 1 if you have the `strlcpy' function. */
#undef HAVE_STRLCPY

/* Define to 1 if you have the `strmode' function. */
#undef HAVE_STRMODE

/* Define to 1 if you have the `strncasecmp' function. */
#undef HAVE_STRNCASECMP

/* Define to 1 if you have the `strndup' function. */
#undef HAVE_STRNDUP

/* Define to 1 if you have the `strnlen' function. */
#undef HAVE_STRNLEN

/* Define to 1 if you have the `strsep' function. */
#undef HAVE_STRSEP

/* Define to 1 if you have the `strsuftoll' function. */
#undef HAVE_STRSUFTOLL

/* Define to 1 if you have the `strtoi' function. */
#undef HAVE_STRTOI

/* Define to 1 if you have the `strtoll' function. */
#undef HAVE_STRTOLL

/* Define to 1 if you have the `strtou' function. */
#undef HAVE_STRTOU

/* Define to 1 if `d_namlen' is a member of `struct dirent'. */
#undef HAVE_STRUCT_DIRENT_D_NAMLEN

/* Define to 1 if `f_iosize' is a member of `struct statvfs'. */
#undef HAVE_STRUCT_STATVFS_F_IOSIZE

/* Define to 1 if `st_atim' is a member of `struct stat'. */
#undef HAVE_STRUCT_STAT_ST_ATIM

/* Define to 1 if `st_birthtime' is a member of `struct stat'. */
#undef HAVE_STRUCT_STAT_ST_BIRTHTIME

/* Define to 1 if `st_birthtimensec' is a member of `struct stat'. */
#undef HAVE_STRUCT_STAT_ST_BIRTHTIMENSEC

/* Define to 1 if `st_flags' is a member of `struct stat'. */
#undef HAVE_STRUCT_STAT_ST_FLAGS

/* Define to 1 if `st_gen' is a member of `struct stat'. */
#undef HAVE_STRUCT_STAT_ST_GEN

/* Define to 1 if `st_mtimensec' is a member of `struct stat'. */
#undef HAVE_STRUCT_STAT_ST_MTIMENSEC

/* Define to 1 if `tm_gmtoff' is a member of `struct tm'. */
#undef HAVE_STRUCT_TM_TM_GMTOFF

/* Define to 1 if you have the <sys/bswap.h> header file. */
#undef HAVE_SYS_BSWAP_H

/* Define to 1 if you have the <sys/cdefs.h> header file. */
#undef HAVE_SYS_CDEFS_H

/* Define to 1 if you have the <sys/dir.h> header file, and it defines `DIR'.
   */
#undef HAVE_SYS_DIR_H

/* Define to 1 if you have the <sys/endian.h> header file. */
#undef HAVE_SYS_ENDIAN_H

/* Define to 1 if you have the <sys/featuretest.h> header file. */
#undef HAVE_SYS_FEATURETEST_H

/* Define to 1 if you have the <sys/ioctl.h> header file. */
#undef HAVE_SYS_IOCTL_H

/* Define to 1 if you have the <sys/mman.h> header file. */
#undef HAVE_SYS_MMAN_H

/* Define to 1 if you have the <sys/mtio.h> header file. */
#undef HAVE_SYS_MTIO_H

/* Define to 1 if you have the <sys/ndir.h> header file, and it defines `DIR'.
   */
#undef HAVE_SYS_NDIR_H

/* Define to 1 if you have the <sys/param.h> header file. */
#undef HAVE_SYS_PARAM_H

/* Define to 1 if you have the <sys/poll.h> header file. */
#undef HAVE_SYS_POLL_H

/* Define to 1 if you have the <sys/socket.h> header file. */
#undef HAVE_SYS_SOCKET_H

/* Define to 1 if you have the <sys/stat.h> header file. */
#undef HAVE_SYS_STAT_H

/* Define to 1 if you have the <sys/syslimits.h> header file. */
#undef HAVE_SYS_SYSLIMITS_H

/* Define to 1 if you have the <sys/sysmacros.h> header file. */
#undef HAVE_SYS_SYSMACROS_H

/* Define to 1 if you have the <sys/time.h> header file. */
#undef HAVE_SYS_TIME_H

/* Define to 1 if you have the <sys/types.h> header file. */
#undef HAVE_SYS_TYPES_H

/* Define to 1 if you have the <sys/utsname.h> header file. */
#undef HAVE_SYS_UTSNAME_H

/* Define to 1 if you have the <sys/wait.h> header file. */
#undef HAVE_SYS_WAIT_H

/* Define to 1 if you have the <termios.h> header file. */
#undef HAVE_TERMIOS_H

/* Define to 1 if you have the `uid_from_user' function. */
#undef HAVE_UID_FROM_USER

/* Define to 1 if you have the <unistd.h> header file. */
#undef HAVE_UNISTD_H

/* Define to 1 if you have the `user_from_uid' function. */
#undef HAVE_USER_FROM_UID

/* Define to 1 if you have the <util.h> header file. */
#undef HAVE_UTIL_H

/* Define to 1 if the system has the type `u_char'. */
#undef HAVE_U_CHAR

/* Define to 1 if the system has the type `u_int'. */
#undef HAVE_U_INT

/* Define to 1 if the system has the type `u_long'. */
#undef HAVE_U_LONG

/* Define to 1 if the system has the type `u_quad_t'. */
#undef HAVE_U_QUAD_T

/* Define to 1 if the system has the type `u_short'. */
#undef HAVE_U_SHORT

/* Define to 1 if you have the `vasnprintf' function. */
#undef HAVE_VASNPRINTF

/* Define to 1 if you have the `vasprintf' function. */
#undef HAVE_VASPRINTF

/* Define to 1 if you have the `vsnprintf' function. */
#undef HAVE_VSNPRINTF

/* Define to 1 if you have the `__fpurge' function. */
#undef HAVE___FPURGE

/* Define to the address where bug reports for this package should be sent. */
#undef PACKAGE_BUGREPORT

/* Define to the full name of this package. */
#undef PACKAGE_NAME

/* Define to the full name and version of this package. */
#undef PACKAGE_STRING

/* Define to the one symbol short name of this package. */
#undef PACKAGE_TARNAME

/* Define to the home page for this package. */
#undef PACKAGE_URL

/* Define to the version of this package. */
#undef PACKAGE_VERSION

/* Path to sh(1). */
#undef PATH_BSHELL

/* If using the C implementation of alloca, define if you know the
   direction of stack growth for your system; otherwise it will be
   automatically deduced at runtime.
	STACK_DIRECTION > 0 => grows toward higher addresses
	STACK_DIRECTION < 0 => grows toward lower addresses
	STACK_DIRECTION = 0 => direction of growth unknown */
#undef STACK_DIRECTION

/* Define to 1 if you have the ANSI C header files. */
#undef STDC_HEADERS

/* Define WORDS_BIGENDIAN to 1 if your processor stores words with the most
   significant byte first (like Motorola and SPARC, unlike Intel). */
#if defined AC_APPLE_UNIVERSAL_BUILD
# if defined __BIG_ENDIAN__
#  define WORDS_BIGENDIAN 1
# endif
#else
# ifndef WORDS_BIGENDIAN
#  undef WORDS_BIGENDIAN
# endif
#endif

/* Define for NetBSD headers. */
#undef _POSIX_C_SOURCE

/* Define for NetBSD headers. */
#undef _POSIX_SOURCE

/* Define for NetBSD headers. */
#undef _XOPEN_SOURCE

/* Define to `unsigned int' if <sys/types.h> does not define. */
#undef size_t

/* Define if you have uint16_t, but not u_int16_t. */
#undef u_int16_t

/* Define if you have uint32_t, but not u_int32_t. */
#undef u_int32_t

/* Define if you have uint64_t, but not u_int64_t. */
#undef u_int64_t

/* Define if you have uint8_t, but not u_int8_t. */
#undef u_int8_t

/* Define if you have u_int16_t, but not uint16_t. */
#undef uint16_t

/* Define if you have u_int32_t, but not uint32_t. */
#undef uint32_t

/* Define if you have u_int64_t, but not uint64_t. */
#undef uint64_t

/* Define if you have u_int8_t, but not uint8_t. */
#undef uint8_t

#include "compat_defs.h"
#endif /* !__NETBSD_NBTOOL_CONFIG_H__ */<|MERGE_RESOLUTION|>--- conflicted
+++ resolved
@@ -1,10 +1,6 @@
 /* nbtool_config.h.in.  Generated from configure.ac by autoheader.  */
 
-<<<<<<< HEAD
-/*      $NetBSD: nbtool_config.h.in,v 1.46 2018/08/16 12:03:36 christos Exp $    */
-=======
 /*      $NetBSD: nbtool_config.h.in,v 1.47 2018/08/30 12:05:34 christos Exp $    */
->>>>>>> 598bd837
  
 #ifndef __NETBSD_NBTOOL_CONFIG_H__
 #define __NETBSD_NBTOOL_CONFIG_H__
@@ -158,13 +154,10 @@
    don't. */
 #undef HAVE_DECL_GETPROGNAME
 
-<<<<<<< HEAD
-=======
 /* Define to 1 if you have the declaration of `getsubopt', and to 0 if you
    don't. */
 #undef HAVE_DECL_GETSUBOPT
 
->>>>>>> 598bd837
 /* Define to 1 if you have the declaration of `gid_from_group', and to 0 if
    you don't. */
 #undef HAVE_DECL_GID_FROM_GROUP
