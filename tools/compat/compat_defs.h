<<<<<<< HEAD
/*	$NetBSD: compat_defs.h,v 1.118 2021/02/25 13:41:58 christos Exp $	*/
=======
/*	$NetBSD: compat_defs.h,v 1.120 2021/05/30 10:39:41 cjep Exp $	*/
>>>>>>> e2aa5677

#ifndef	__NETBSD_COMPAT_DEFS_H__
#define	__NETBSD_COMPAT_DEFS_H__

/*
 * On NetBSD, ensure that _NETBSD_SOURCE does not get defined, so that
 * accidental attempts to use NetBSD-specific features instead of more
 * portable features is likely to be noticed when the tools are built
 * on NetBSD.  Define enough other feature test macros to expose the
 * features we need.
 */
#ifdef __NetBSD__
#define	_ISOC99_SOURCE
#define _POSIX_SOURCE	1
#define _POSIX_C_SOURCE	200112L
#define _XOPEN_SOURCE 600
#endif /* __NetBSD__ */

/*
 * Linux: <features.h> turns on _POSIX_SOURCE by default, even though the
 * program (not the OS) should do that.  Preload <features.h> and
 * then override some of the feature test macros.
 */

#if defined(__linux__) && HAVE_FEATURES_H
#include <features.h>
#undef _POSIX_SOURCE
#undef _POSIX_C_SOURCE
#define __USE_ISOC99 1
#endif	/* __linux__ && HAVE_FEATURES_H */

/*
 * Type substitutes.
 * These are controlled via HAVE_TYPE protections and some of them are needed
 * in other header files (in the build tree not in the host). This is because
 * we are mixing the header files (which don't need them) with extensions
 * such as the Solaris headers which depend on types defined by the native
 * system headers, and might be missing in the build host.
 */

#if !HAVE_ID_T
typedef unsigned int id_t;
#endif

#if !HAVE_SOCKLEN_T
/*
 * This is defined as int for compatibility with legacy systems (and not
 * unsigned int), since universally it was int in most systems that did not
 * define it.
 */
typedef int socklen_t;
#endif

#if !HAVE_ENUM_UIO_RW
enum uio_rw { UIO_READ, UIO_WRITE };
#endif

#if !HAVE_ENUM_UIO_SEG
enum uio_seg {
	UIO_USERSPACE,		/* from user data space */
	UIO_SYSSPACE		/* from system space */
};
#endif

#if !HAVE_U_LONG
typedef unsigned long u_long;
#endif

#if !HAVE_U_CHAR
typedef unsigned char u_char;
#endif

#if !HAVE_U_INT
typedef unsigned int u_int;
#endif

#if !HAVE_U_SHORT
typedef unsigned short u_short;
#endif

#if !HAVE_UCHAR_T
typedef unsigned char uchar_t;
#endif

#if !HAVE_USHORT_T
typedef unsigned short ushort_t;
#endif

#if !HAVE_UINT_T
typedef unsigned int uint_t;
#endif

#if !HAVE_ULONG_T
typedef unsigned long ulong_t;
#endif

/* System headers needed for (re)definitions below. */

#include <sys/types.h>
#include <sys/mman.h>
#include <sys/param.h>
/* time.h needs to be pulled in first at least on netbsd w/o _NETBSD_SOURCE */
#include <sys/time.h>
#include <sys/stat.h>
#include <errno.h>
#include <fcntl.h>
#include <limits.h>
#include <paths.h>
#include <ctype.h>
#include <stdarg.h>
#include <stdio.h>
#include <stdlib.h>
#include <string.h>
#if HAVE_ERR_H
#include <err.h>
#endif

#if HAVE_SYS_CDEFS_H
#include <sys/cdefs.h>
#endif
#if HAVE_SYS_SYSLIMITS_H
#include <sys/syslimits.h>
#endif
#if HAVE_SYS_SYSMACROS_H
/* major(), minor() on SVR4 */
#include <sys/sysmacros.h>
#endif
#if HAVE_INTTYPES_H
#include <inttypes.h>
#endif
#if HAVE_STDDEF_H
#include <stddef.h>
#endif
#if HAVE_LIBGEN_H
#include <libgen.h>
#endif

#if HAVE_RPC_TYPES_H
#include <rpc/types.h>
#endif

#if HAVE_SYS_UIO_H
#include <sys/uio.h>
#endif

#ifdef _NETBSD_SOURCE
#error _NETBSD_SOURCE is *not* to be defined.
#endif

/* Need this since we can't depend on NetBSD's version to be around */
#ifdef __UNCONST
#undef __UNCONST
#endif
#define __UNCONST(a)   ((void *)(unsigned long)(const void *)(a))
#ifdef __UNVOLATILE
#undef __UNVOLATILE
#endif
#define __UNVOLATILE(a)        ((void *)(unsigned long)(volatile void *)(a))


#undef __predict_false
#define __predict_false(x) (x)
#undef __predict_true
#define __predict_true(x) (x)

/* We don't include <pwd.h> here, so that "compat_pwd.h" works. */
struct passwd;

/* We don't include <grp.h> either */
struct group;

/* Assume an ANSI compiler for the host. */

#undef __P
#define __P(x) x

#ifndef __BEGIN_DECLS
#define __BEGIN_DECLS
#endif
#ifndef __END_DECLS
#define __END_DECLS
#endif

/* Some things in NetBSD <sys/cdefs.h>. */

#ifndef __CONCAT
#define	__CONCAT(x,y)	x ## y
#endif
#if !defined(__attribute__) && !defined(__GNUC__)
#define __attribute__(x)
#endif
#if !defined(__packed)
#if __GNUC__ > 2 || (__GNUC__ == 2 && __GNUC_MINOR__ >= 7)
#define __packed	__attribute__((__packed__))
#elif defined(__SUNPRO_C) && (__SUNPRO_C >= 0x590)
#define __packed	__attribute__((__packed__))
#else
#define	__packed	error: no __packed for this compiler
#endif
#endif /* !__packed */
#ifndef __RENAME
#define __RENAME(x)
#endif
#undef __aconst
#define __aconst
#undef __dead
#define __dead
#undef __printflike
#define __printflike(x,y)
#undef __format_arg
#define __format_arg(x)
#undef __restrict
#define __restrict
#undef __unused
#define __unused
#undef __arraycount
#define	__arraycount(__x)	(sizeof(__x) / sizeof(__x[0]))
#undef __USE
#define __USE(a) ((void)(a))
#undef __type_min_s
#define __type_min_s(t) ((t)((1ULL << (sizeof(t) * NBBY - 1))))
#undef __type_max_s
#define __type_max_s(t) ((t)~((1ULL << (sizeof(t) * NBBY - 1))))
#undef __type_min_u
#define __type_min_u(t) ((t)0ULL)
#undef __type_max_u
#define __type_max_u(t) ((t)~0ULL)
#undef __type_is_signed
#define __type_is_signed(t) (/*LINTED*/__type_min_s(t) + (t)1 < (t)1)
#undef __type_min
#define __type_min(t) (__type_is_signed(t) ? __type_min_s(t) : __type_min_u(t))
#undef __type_max
#define __type_max(t) (__type_is_signed(t) ? __type_max_s(t) : __type_max_u(t))

/* Dirent support. */

#if HAVE_DIRENT_H
# if defined(__linux__) && defined(__USE_BSD)
#  undef __USE_BSD
#  include <dirent.h>
#  define __USE_BSD 1
#  undef d_fileno
# else
#  include <dirent.h>
#  if defined(__DARWIN_UNIX03)
#   undef d_fileno
#  endif
# endif
# define NAMLEN(dirent) (strlen((dirent)->d_name))
#else
# define dirent direct
# define NAMLEN(dirent) ((dirent)->d_namlen)
# if HAVE_SYS_NDIR_H
#  include <sys/ndir.h>
# endif
# if HAVE_SYS_DIR_H
#  include <sys/dir.h>
# endif
# if HAVE_NDIR_H
#  include <ndir.h>
# endif
#endif

/* Prototypes for replacement functions. */

#if !HAVE_DECL_ATOLL
long long int atoll(const char *);
#endif

#if !HAVE_DECL_ASPRINTF
int asprintf(char **, const char *, ...);
#endif

#if !HAVE_DECL_ASNPRINTF
int asnprintf(char **, size_t, const char *, ...);
#endif

#if !HAVE_DECL_BASENAME
char *basename(char *);
#endif

#if !HAVE_DECL_OPTIND
int getopt(int, char *const *, const char *);
extern char *optarg;
extern int optind, opterr, optopt;
#endif

#if !HAVE_DECL_GETSUBOPT
int getsubopt(char **, char * const *, char **);
#endif

#if !HAVE_DECL_DIRNAME
char *dirname(char *);
#endif

#if !HAVE_DECL_FPURGE
int fpurge(FILE *);
#endif

#if !HAVE_DIRFD
#if HAVE_DIR_DD_FD
#define dirfd(dirp) ((dirp)->dd_fd)
#elif HAVE_DIR___DD_FD
#define dirfd(dirp) ((dirp)->__dd_fd)
#else
/*XXX: Very hacky but no other way to bring this into scope w/o defining
  _NETBSD_SOURCE which we're avoiding. */
#ifdef __NetBSD__
struct _dirdesc {
        int     dd_fd;          /* file descriptor associated with directory */
	long    dd_loc;         /* offset in current buffer */
	long    dd_size;        /* amount of data returned by getdents */
	char    *dd_buf;        /* data buffer */
	int     dd_len;         /* size of data buffer */
	off_t   dd_seek;        /* magic cookie returned by getdents */
	long    dd_rewind;      /* magic cookie for rewinding */
	int     dd_flags;       /* flags for readdir */
	void    *dd_lock;       /* lock for concurrent access */
};
#define dirfd(dirp)     (((struct _dirdesc *)dirp)->dd_fd)
#else
#error cannot figure out how to turn a DIR * into a fd
#endif
#endif
#endif

#if !HAVE_DECL_ERR
void err(int, const char *, ...);
#endif
#if !HAVE_DECL_ERRC
void errc(int, int, const char *, ...);
#endif
#if !HAVE_DECL_ERRX
void errx(int, const char *, ...);
#endif
#if !HAVE_DECL_VERRC
void verrc(int, int, const char *, va_list);
#endif
#if !HAVE_DECL_VERRX
void verrx(int, const char *, va_list);
#endif
#if !HAVE_DECL_WARN
void warn(const char *, ...);
#endif
#if !HAVE_DECL_WARNC
void warnc(int, const char *, ...);
#endif
#if !HAVE_DECL_WARNX
void warnx(const char *, ...);
#endif
#if !HAVE_DECL_VWARNC
void vwarnc(int, const char *, va_list);
#endif
#if !HAVE_DECL_VWARNX
void vwarnx(const char *, va_list);
#endif

#if !HAVE_DECL_MI_VECTOR_HASH
void     mi_vector_hash(const void * __restrict, size_t, uint32_t,
    uint32_t[3]);
#endif


#if !HAVE_ESETFUNC
void (*esetfunc(void (*)(int, const char *, ...)))(int, const char *, ...);
size_t estrlcpy(char *, const char *, size_t);
size_t estrlcat(char *, const char *, size_t);
char *estrdup(const char *);
char *estrndup(const char *, size_t);
void *ecalloc(size_t, size_t);
void *emalloc(size_t);
void *erealloc(void *, size_t);
FILE *efopen(const char *, const char *);
int easprintf(char **, const char *, ...);
int evasprintf(char **, const char *, va_list);
#endif

#if !HAVE_DECL_FGETLN
char *fgetln(FILE *, size_t *);
#endif
#if !HAVE_DECL_DPRINTF
int dprintf(int, const char *, ...);
#endif

#if !HAVE_FLOCK
# define LOCK_SH		0x01
# define LOCK_EX		0x02
# define LOCK_NB		0x04
# define LOCK_UN		0x08
int flock(int, int);
#endif

#if !HAVE_DECL_FPARSELN || BROKEN_FPARSELN
# define FPARSELN_UNESCESC	0x01
# define FPARSELN_UNESCCONT	0x02
# define FPARSELN_UNESCCOMM	0x04
# define FPARSELN_UNESCREST	0x08
# define FPARSELN_UNESCALL	0x0f
char *fparseln(FILE *, size_t *, size_t *, const char [3], int);
#endif

#if !HAVE_DECL_GETDELIM
ssize_t getdelim(char **, size_t *, int, FILE *);
#endif
#if !HAVE_DECL_GETLINE
ssize_t getline(char **, size_t *, FILE *);
#endif

#if !HAVE_DECL_ISSETUGID
int issetugid(void);
#endif

#if !HAVE_DECL_ISBLANK && !defined(isblank)
#define isblank(x) ((x) == ' ' || (x) == '\t')
#endif

#define __nbcompat_bswap16(x)	((((x) << 8) & 0xff00) | (((x) >> 8) & 0x00ff))

#define __nbcompat_bswap32(x)	((((x) << 24) & 0xff000000) | \
				 (((x) <<  8) & 0x00ff0000) | \
				 (((x) >>  8) & 0x0000ff00) | \
				 (((x) >> 24) & 0x000000ff))

#define __nbcompat_bswap64(x)	(((u_int64_t)bswap32((x)) << 32) | \
				 ((u_int64_t)bswap32((x) >> 32)))

#if ! HAVE_DECL_BSWAP16
#ifdef bswap16
#undef bswap16
#endif
#define bswap16(x)	__nbcompat_bswap16(x)
#endif
#if ! HAVE_DECL_BSWAP32
#ifdef bswap32
#undef bswap32
#endif
#define bswap32(x)	__nbcompat_bswap32(x)
#endif
#if ! HAVE_DECL_BSWAP64
#ifdef bswap64
#undef bswap64
#endif
#define bswap64(x)	__nbcompat_bswap64(x)
#endif

#if !HAVE_DECL_MKSTEMP
int mkstemp(char *);
#endif

#if !HAVE_DECL_MKDTEMP
char *mkdtemp(char *);
#endif

#if !HAVE_MKSTEMP || !HAVE_MKDTEMP
/* This is a prototype for the internal function defined in
 * src/lib/libc/stdio/gettemp.c */
int __nbcompat_gettemp(char *, int *, int);
#endif

#if !HAVE_DECL_PREAD
ssize_t pread(int, void *, size_t, off_t);
#endif

<<<<<<< HEAD
#define heapsort __nbcompat_heapsort
=======
int __nbcompat_heapsort (void *, size_t, size_t, int (*)(const void *, const void *));
#define heapsort __nbcompat_heapsort

>>>>>>> e2aa5677
#if !HAVE_DECL_HEAPSORT
int heapsort (void *, size_t, size_t, int (*)(const void *, const void *));
#endif

char	       *flags_to_string(unsigned long, const char *);
int		string_to_flags(char **, unsigned long *, unsigned long *);

/*
 * HAVE_X_FROM_Y and HAVE_PWCACHE_FOODB go together, because we cannot
 * supply an implementation of one without the others -- some parts are
 * libc internal and this varies from system to system.
 *
 * XXX this is dubious anyway: we assume (see HAVE_DECLs below) that if the
 * XXX host system has all of these functions, all of their interfaces
 * XXX and interactions are exactly the same as in our libc/libutil -- ugh.
 */
#if !HAVE_USER_FROM_UID || !HAVE_UID_FROM_USER || !HAVE_GROUP_FROM_GID || \
    !HAVE_GID_FROM_GROUP || !HAVE_PWCACHE_USERDB || !HAVE_PWCACHE_GROUDB
/* Make them use our version */
#  define user_from_uid __nbcompat_user_from_uid
#  define uid_from_user __nbcompat_uid_from_user
#  define pwcache_userdb __nbcompat_pwcache_userdb
#  define group_from_gid __nbcompat_group_from_gid
#  define gid_from_group __nbcompat_gid_from_group
#  define pwcache_groupdb __nbcompat_pwcache_groupdb
#endif

#if !HAVE_DECL_UID_FROM_USER
int uid_from_user(const char *, uid_t *);
#endif

#if !HAVE_DECL_USER_FROM_UID
const char *user_from_uid(uid_t, int);
#endif

#if !HAVE_DECL_PWCACHE_USERDB
int pwcache_userdb(int (*)(int), void (*)(void),
                struct passwd * (*)(const char *), struct passwd * (*)(uid_t));
#endif

#if !HAVE_DECL_GID_FROM_GROUP
int gid_from_group(const char *, gid_t *);
#endif

#if !HAVE_DECL_GROUP_FROM_GID
const char *group_from_gid(gid_t, int);
#endif

#if !HAVE_DECL_PWCACHE_GROUPDB
int pwcache_groupdb(int (*)(int), void (*)(void),
    struct group * (*)(const char *), struct group * (*)(gid_t));
#endif

#if !HAVE_DECL_STRLCAT
size_t		strlcat(char *, const char *, size_t);
#endif
#if !HAVE_DECL_STRLCPY
size_t		strlcpy(char *, const char *, size_t);
#endif
#if !HAVE_DECL_STRNDUP
char		*strndup(const char *, size_t);
#endif
#if !HAVE_DECL_STRNLEN
size_t		strnlen(const char *, size_t);
#endif
#if !HAVE_DECL_STRCASECMP
int		strcasecmp(const char *, const char *);
#endif
#if !HAVE_DECL_STRNCASECMP
int		strncasecmp(const char *, const char *, size_t);
#endif
#if !HAVE_DECL_LCHFLAGS
int		lchflags(const char *, unsigned long);
#endif
#if !HAVE_DECL_LCHMOD
int		lchmod(const char *, mode_t);
#endif
#if !HAVE_DECL_LCHOWN
int		lchown(const char *, uid_t, gid_t);
#endif

#if !HAVE_DECL_PWRITE
ssize_t pwrite(int, const void *, size_t, off_t);
#endif

#if !HAVE_RAISE_DEFAULT_SIGNAL
int raise_default_signal(int);
#endif

#if !HAVE_DECL_REALLOCARR
int reallocarr(void *, size_t, size_t);
#endif

#if !HAVE_DECL_REALLOCARRAY
void *reallocarray(void *, size_t, size_t);
#endif

#if !HAVE_DECL_SETENV
int setenv(const char *, const char *, int);
#endif

#if !HAVE_DECL_SETGROUPENT
int setgroupent(int);
#endif

#if !HAVE_DECL_SETPASSENT
int setpassent(int);
#endif

#if !HAVE_DECL_GETPROGNAME
const char *getprogname(void);
#endif
#if !HAVE_DECL_SETPROGNAME
void setprogname(const char *);
#endif

#if !HAVE_SNPRINTB_M
int snprintb(char *, size_t, const char *, uint64_t);
int snprintb_m(char *, size_t, const char *, uint64_t, size_t);
#endif

#if !HAVE_DECL_SNPRINTF && !defined(snprintf)
int snprintf(char *, size_t, const char *, ...);
#endif

#if !HAVE_DECL_STRMODE
void strmode(mode_t, char *);
#endif

#if !HAVE_DECL_STRNDUP
char *strndup(const char *, size_t);
#endif

#if !HAVE_DECL_STRSEP
char *strsep(char **, const char *);
#endif

#if !HAVE_DECL_STRSUFTOLL
long long strsuftoll(const char *, const char *, long long, long long);
long long strsuftollx(const char *, const char *,
			long long, long long, char *, size_t);
#endif

#if !HAVE_DECL_STRTOLL
long long strtoll(const char *, char **, int);
#endif

#if !HAVE_DECL_STRTOI
intmax_t strtoi(const char * __restrict, char ** __restrict, int,
    intmax_t, intmax_t, int *);
#endif

#if !HAVE_DECL_STRTOU
uintmax_t strtou(const char * __restrict, char ** __restrict, int,
    uintmax_t, uintmax_t, int *);
#endif

#if !HAVE_DECL_USER_FROM_UID
const char *user_from_uid(uid_t, int);
#endif

#if !HAVE_DECL_GROUP_FROM_GID
const char *group_from_gid(gid_t, int);
#endif

#if !HAVE_DECL_VASPRINTF
int vasprintf(char **, const char *, va_list);
#endif

#if !HAVE_DECL_VASNPRINTF
int vasnprintf(char **, size_t, const char *, va_list);
#endif

#if !HAVE_DECL_VSNPRINTF && !defined(vsnprintf)
int vsnprintf(char *, size_t, const char *, va_list);
#endif

/*
 * getmode() and setmode() are always defined, as these function names
 * exist but with very different meanings on other OS's.  The compat
 * versions here simply accept an octal mode number; the "u+x,g-w" type
 * of syntax is not accepted.
 */

#define getmode __nbcompat_getmode
#define setmode __nbcompat_setmode

mode_t getmode(const void *, mode_t);
void *setmode(const char *);

/* Eliminate assertions embedded in binaries. */

#undef _DIAGASSERT
#define _DIAGASSERT(x)

/* Various sources use this */
#undef	__RCSID
#define	__RCSID(x) struct XXXNETBSD_RCSID
#undef	__SCCSID
#define	__SCCSID(x)
#undef	__COPYRIGHT
#define	__COPYRIGHT(x) struct XXXNETBSD_COPYRIGHT
#undef	__KERNEL_RCSID
#define	__KERNEL_RCSID(x,y)

/* Heimdal expects this one. */

#undef RCSID
#define RCSID(x)

/* Some definitions not available on all systems. */

#ifndef __inline
#define __inline inline
#endif

/* <errno.h> */

#ifndef EFTYPE
#define EFTYPE EIO
#endif

/* <fcntl.h> */

#ifndef O_EXLOCK
#define O_EXLOCK 0
#endif
#ifndef O_SHLOCK
#define O_SHLOCK 0
#endif
#ifndef O_CLOEXEC
#define O_CLOEXEC 0
#endif

/* <inttypes.h> */

#if UCHAR_MAX == 0xffU			/* char is an 8-bit type */
#ifndef PRId8
#define PRId8 "hhd"
#endif
#ifndef PRIi8
#define PRIi8 "hhi"
#endif
#ifndef PRIo8
#define PRIo8 "hho"
#endif
#ifndef PRIu8
#define PRIu8 "hhu"
#endif
#ifndef PRIx8
#define PRIx8 "hhx"
#endif
#ifndef PRIX8
#define PRIX8 "hhX"
#endif
#ifndef SCNd8
#define SCNd8 "hhd"
#endif
#ifndef SCNi8
#define SCNi8 "hhi"
#endif
#ifndef SCNo8
#define SCNo8 "hho"
#endif
#ifndef SCNu8
#define SCNu8 "hhu"
#endif
#ifndef SCNx8
#define SCNx8 "hhx"
#endif
#ifndef SCNX8
#define SCNX8 "hhX"
#endif
#endif					/* char is an 8-bit type */
#if ! (defined(PRId8) && defined(PRIi8) && defined(PRIo8) && \
	defined(PRIu8) && defined(PRIx8) && defined(PRIX8))
#error "Don't know how to define PRI[diouxX]8"
#endif
#if ! (defined(SCNd8) && defined(SCNi8) && defined(SCNo8) && \
	defined(SCNu8) && defined(SCNx8) && defined(SCNX8))
#error "Don't know how to define SCN[diouxX]8"
#endif

#if USHRT_MAX == 0xffffU		/* short is a 16-bit type */
#ifndef PRId16
#define PRId16 "hd"
#endif
#ifndef PRIi16
#define PRIi16 "hi"
#endif
#ifndef PRIo16
#define PRIo16 "ho"
#endif
#ifndef PRIu16
#define PRIu16 "hu"
#endif
#ifndef PRIx16
#define PRIx16 "hx"
#endif
#ifndef PRIX16
#define PRIX16 "hX"
#endif
#ifndef SCNd16
#define SCNd16 "hd"
#endif
#ifndef SCNi16
#define SCNi16 "hi"
#endif
#ifndef SCNo16
#define SCNo16 "ho"
#endif
#ifndef SCNu16
#define SCNu16 "hu"
#endif
#ifndef SCNx16
#define SCNx16 "hx"
#endif
#ifndef SCNX16
#define SCNX16 "hX"
#endif
#endif					/* short is a 16-bit type */
#if ! (defined(PRId16) && defined(PRIi16) && defined(PRIo16) && \
	defined(PRIu16) && defined(PRIx16) && defined(PRIX16))
#error "Don't know how to define PRI[diouxX]16"
#endif
#if ! (defined(SCNd16) && defined(SCNi16) && defined(SCNo16) && \
	defined(SCNu16) && defined(SCNx16) && defined(SCNX16))
#error "Don't know how to define SCN[diouxX]16"
#endif

#if UINT_MAX == 0xffffffffU		/* int is a 32-bit type */
#ifndef PRId32
#define PRId32 "d"
#endif
#ifndef PRIi32
#define PRIi32 "i"
#endif
#ifndef PRIo32
#define PRIo32 "o"
#endif
#ifndef PRIu32
#define PRIu32 "u"
#endif
#ifndef PRIx32
#define PRIx32 "x"
#endif
#ifndef PRIX32
#define PRIX32 "X"
#endif
#ifndef SCNd32
#define SCNd32 "d"
#endif
#ifndef SCNi32
#define SCNi32 "i"
#endif
#ifndef SCNo32
#define SCNo32 "o"
#endif
#ifndef SCNu32
#define SCNu32 "u"
#endif
#ifndef SCNx32
#define SCNx32 "x"
#endif
#ifndef SCNX32
#define SCNX32 "X"
#endif
#endif					/* int is a 32-bit type */
#if ULONG_MAX == 0xffffffffU		/* long is a 32-bit type */
#ifndef PRId32
#define PRId32 "ld"
#endif
#ifndef PRIi32
#define PRIi32 "li"
#endif
#ifndef PRIo32
#define PRIo32 "lo"
#endif
#ifndef PRIu32
#define PRIu32 "lu"
#endif
#ifndef PRIx32
#define PRIx32 "lx"
#endif
#ifndef PRIX32
#define PRIX32 "lX"
#endif
#ifndef SCNd32
#define SCNd32 "ld"
#endif
#ifndef SCNi32
#define SCNi32 "li"
#endif
#ifndef SCNo32
#define SCNo32 "lo"
#endif
#ifndef SCNu32
#define SCNu32 "lu"
#endif
#ifndef SCNx32
#define SCNx32 "lx"
#endif
#ifndef SCNX32
#define SCNX32 "lX"
#endif
#endif					/* long is a 32-bit type */
#if ! (defined(PRId32) && defined(PRIi32) && defined(PRIo32) && \
	defined(PRIu32) && defined(PRIx32) && defined(PRIX32))
#error "Don't know how to define PRI[diouxX]32"
#endif
#if ! (defined(SCNd32) && defined(SCNi32) && defined(SCNo32) && \
	defined(SCNu32) && defined(SCNx32) && defined(SCNX32))
#error "Don't know how to define SCN[diouxX]32"
#endif

#if ULONG_MAX == 0xffffffffffffffffU	/* long is a 64-bit type */
#ifndef PRId64
#define PRId64 "ld"
#endif
#ifndef PRIi64
#define PRIi64 "li"
#endif
#ifndef PRIo64
#define PRIo64 "lo"
#endif
#ifndef PRIu64
#define PRIu64 "lu"
#endif
#ifndef PRIx64
#define PRIx64 "lx"
#endif
#ifndef PRIX64
#define PRIX64 "lX"
#endif
#ifndef SCNd64
#define SCNd64 "ld"
#endif
#ifndef SCNi64
#define SCNi64 "li"
#endif
#ifndef SCNo64
#define SCNo64 "lo"
#endif
#ifndef SCNu64
#define SCNu64 "lu"
#endif
#ifndef SCNx64
#define SCNx64 "lx"
#endif
#ifndef SCNX64
#define SCNX64 "lX"
#endif
#endif					/* long is a 64-bit type */
#if ULLONG_MAX == 0xffffffffffffffffU	/* long long is a 64-bit type */
#ifndef PRId64
#define PRId64 "lld"
#endif
#ifndef PRIi64
#define PRIi64 "lli"
#endif
#ifndef PRIo64
#define PRIo64 "llo"
#endif
#ifndef PRIu64
#define PRIu64 "llu"
#endif
#ifndef PRIx64
#define PRIx64 "llx"
#endif
#ifndef PRIX64
#define PRIX64 "llX"
#endif
#ifndef SCNd64
#define SCNd64 "lld"
#endif
#ifndef SCNi64
#define SCNi64 "lli"
#endif
#ifndef SCNo64
#define SCNo64 "llo"
#endif
#ifndef SCNu64
#define SCNu64 "llu"
#endif
#ifndef SCNx64
#define SCNx64 "llx"
#endif
#ifndef SCNX64
#define SCNX64 "llX"
#endif
#endif					/* long long is a 64-bit type */
#if ! (defined(PRId64) && defined(PRIi64) && defined(PRIo64) && \
	defined(PRIu64) && defined(PRIx64) && defined(PRIX64))
#error "Don't know how to define PRI[diouxX]64"
#endif
#if ! (defined(SCNd64) && defined(SCNi64) && defined(SCNo64) && \
	defined(SCNu64) && defined(SCNx64) && defined(SCNX64))
#error "Don't know how to define SCN[diouxX]64"
#endif

/* <limits.h> */

#ifndef UID_MAX
#define UID_MAX 32767
#endif
#ifndef GID_MAX
#define GID_MAX UID_MAX
#endif

#ifndef UQUAD_MAX
#define UQUAD_MAX ((u_quad_t)-1)
#endif
#ifndef QUAD_MAX
#define QUAD_MAX ((quad_t)(UQUAD_MAX >> 1))
#endif
#ifndef QUAD_MIN
#define QUAD_MIN ((quad_t)(~QUAD_MAX))
#endif
#ifndef ULLONG_MAX
#define ULLONG_MAX ((unsigned long long)-1)
#endif
#ifndef LLONG_MAX
#define LLONG_MAX ((long long)(ULLONG_MAX >> 1))
#endif
#ifndef LLONG_MIN
#define LLONG_MIN ((long long)(~LLONG_MAX))
#endif

#ifndef MAXPATHLEN
#define MAXPATHLEN	4096
#endif
#ifndef PATH_MAX
#define PATH_MAX	MAXPATHLEN
#endif

/* <paths.h> */

/* The host's _PATH_BSHELL might be broken, so override it. */
#undef _PATH_BSHELL
#define _PATH_BSHELL PATH_BSHELL
#ifndef _PATH_DEFPATH
#define _PATH_DEFPATH "/usr/bin:/bin:/usr/local/bin"
#endif
#ifndef _PATH_DEV
#define _PATH_DEV "/dev/"
#endif
#ifndef _PATH_DEVNULL
#define _PATH_DEVNULL _PATH_DEV "null"
#endif
#ifndef _PATH_TMP
#define _PATH_TMP "/tmp/"
#endif
#ifndef _PATH_DEFTAPE
#define _PATH_DEFTAPE "/dev/nrst0"
#endif
#ifndef _PATH_VI
#define _PATH_VI "/usr/bin/vi"
#endif

/* <stdint.h> */

#if !defined(SIZE_MAX) && defined(SIZE_T_MAX)
#define SIZE_MAX SIZE_T_MAX
#endif

#ifndef UINT8_MAX
#define UINT8_MAX 0xffU
#endif

#ifndef UINT16_MAX
#define UINT16_MAX 0xffffU
#endif

#ifndef UINT32_MAX
#define UINT32_MAX 0xffffffffU
#endif

/* <stdlib.h> */

#ifndef __GNUC__
# if HAVE_ALLOCA_H
#  include <alloca.h>
# else
#  ifndef alloca /* predefined by HP cc +Olibcalls */
char *alloca ();
#  endif
# endif
#endif

/* avoid prototype conflicts with host */
#define cgetcap __nbcompat_cgetcap
#define cgetclose __nbcompat_cgetclose
#define cgetent __nbcompat_cgetent
#define cgetfirst __nbcompat_cgetfirst
#define cgetmatch __nbcompat_cgetmatch
#define cgetnext __nbcompat_cgetnext
#define cgetnum __nbcompat_cgetnum
#define cgetset __nbcompat_cgetset
#define cgetstr __nbcompat_cgetstr
#define cgetustr __nbcompat_cgetustr

char	*cgetcap(char *, const char *, int);
int	 cgetclose(void);
int	 cgetent(char **, const char * const *, const char *);
int	 cgetfirst(char **, const char * const *);
int	 cgetmatch(const char *, const char *);
int	 cgetnext(char **, const char * const *);
int	 cgetnum(char *, const char *, long *);
int	 cgetset(const char *);
int	 cgetstr(char *, const char *, char **);
int	 cgetustr(char *, const char *, char **);

/* <sys/endian.h> */

#if WORDS_BIGENDIAN
#if !HAVE_DECL_HTOBE16
#define htobe16(x)	(x)
#endif
#if !HAVE_DECL_HTOBE32
#define htobe32(x)	(x)
#endif
#if !HAVE_DECL_HTOBE64
#define htobe64(x)	(x)
#endif
#if !HAVE_DECL_HTOLE16
#define htole16(x)	bswap16((u_int16_t)(x))
#endif
#if !HAVE_DECL_HTOLE32
#define htole32(x)	bswap32((u_int32_t)(x))
#endif
#if !HAVE_DECL_HTOLE64
#define htole64(x)	bswap64((u_int64_t)(x))
#endif
#else
#if !HAVE_DECL_HTOBE16
#define htobe16(x)	bswap16((u_int16_t)(x))
#endif
#if !HAVE_DECL_HTOBE32
#define htobe32(x)	bswap32((u_int32_t)(x))
#endif
#if !HAVE_DECL_HTOBE64
#define htobe64(x)	bswap64((u_int64_t)(x))
#endif
#if !HAVE_DECL_HTOLE16
#define htole16(x)	(x)
#endif
#if !HAVE_DECL_HTOLE32
#define htole32(x)	(x)
#endif
#if !HAVE_DECL_HTOLE64
#define htole64(x)	(x)
#endif
#endif
#if !HAVE_DECL_BE16TOH
#define be16toh(x)	htobe16(x)
#endif
#if !HAVE_DECL_BE32TOH
#define be32toh(x)	htobe32(x)
#endif
#if !HAVE_DECL_BE64TOH
#define be64toh(x)	htobe64(x)
#endif
#if !HAVE_DECL_LE16TOH
#define le16toh(x)	htole16(x)
#endif
#if !HAVE_DECL_LE32TOH
#define le32toh(x)	htole32(x)
#endif
#if !HAVE_DECL_LE64TOH
#define le64toh(x)	htole64(x)
#endif

#define __GEN_ENDIAN_ENC(bits, endian) \
static void \
endian ## bits ## enc(void *dst, uint ## bits ## _t u) \
{ \
	u = hto ## endian ## bits (u); \
	memcpy(dst, &u, sizeof(u)); \
}
#if !HAVE_DECL_BE16ENC
__GEN_ENDIAN_ENC(16, be)
#endif
#if !HAVE_DECL_BE32ENC
__GEN_ENDIAN_ENC(32, be)
#endif
#if !HAVE_DECL_BE64ENC
__GEN_ENDIAN_ENC(64, be)
#endif
#if !HAVE_DECL_LE16ENC
__GEN_ENDIAN_ENC(16, le)
#endif
#if !HAVE_DECL_LE32ENC
__GEN_ENDIAN_ENC(32, le)
#endif
#if !HAVE_DECL_LE64ENC
__GEN_ENDIAN_ENC(64, le)
#endif
#undef __GEN_ENDIAN_ENC

#define __GEN_ENDIAN_DEC(bits, endian) \
static uint ## bits ## _t \
endian ## bits ## dec(const void *buf) \
{ \
	uint ## bits ## _t u; \
	memcpy(&u, buf, sizeof(u)); \
	return endian ## bits ## toh (u); \
}
#if !HAVE_DECL_BE16DEC
__GEN_ENDIAN_DEC(16, be)
#endif
#if !HAVE_DECL_BE32DEC
__GEN_ENDIAN_DEC(32, be)
#endif
#if !HAVE_DECL_BE64DEC
__GEN_ENDIAN_DEC(64, be)
#endif
#if !HAVE_DECL_LE16DEC
__GEN_ENDIAN_DEC(16, le)
#endif
#if !HAVE_DECL_LE32DEC
__GEN_ENDIAN_DEC(32, le)
#endif
#if !HAVE_DECL_LE64DEC
__GEN_ENDIAN_DEC(64, le)
#endif
#undef __GEN_ENDIAN_DEC

/* <sys/mman.h> */

#ifndef MAP_FILE
#define MAP_FILE 0
#endif

/* HP-UX has MAP_ANONYMOUS but not MAP_ANON */
#ifndef MAP_ANON
#ifdef MAP_ANONYMOUS
#define MAP_ANON MAP_ANONYMOUS
#endif
#endif

/* <sys/param.h> */

#undef BIG_ENDIAN
#undef LITTLE_ENDIAN
#undef PDP_ENDIAN
#define BIG_ENDIAN 4321
#define LITTLE_ENDIAN 1234
#define PDP_ENDIAN 3412

#undef BYTE_ORDER
#if WORDS_BIGENDIAN
#define BYTE_ORDER BIG_ENDIAN
#else
#define BYTE_ORDER LITTLE_ENDIAN
#endif

/* all references of DEV_BSIZE in tools are for NetBSD's file images */
#undef DEV_BSIZE
#define DEV_BSIZE (1 << 9)

#undef MIN
#undef MAX
#define MIN(a,b) ((a) < (b) ? (a) : (b))
#define MAX(a,b) ((a) > (b) ? (a) : (b))

#ifndef MAXBSIZE
#define MAXBSIZE (64 * 1024)
#endif
#ifndef MAXFRAG
#define MAXFRAG 8
#endif
#ifndef MAXPHYS
#define MAXPHYS (64 * 1024)
#endif
#ifndef MAXHOSTNAMELEN
#define MAXHOSTNAMELEN	256
#endif

/* XXX needed by makefs; this should be done in a better way */
#undef btodb
#define btodb(x) ((x) << 9)

#undef setbit
#undef clrbit
#undef isset
#undef isclr
#define	setbit(a,i)	((a)[(i)/NBBY] |= 1<<((i)%NBBY))
#define	clrbit(a,i)	((a)[(i)/NBBY] &= ~(1<<((i)%NBBY)))
#define	isset(a,i)	((a)[(i)/NBBY] & (1<<((i)%NBBY)))
#define	isclr(a,i)	(((a)[(i)/NBBY] & (1<<((i)%NBBY))) == 0)

#ifndef powerof2
#define powerof2(x) ((((x)-1)&(x))==0)
#endif

#undef roundup
#define roundup(x, y)	((((x)+((y)-1))/(y))*(y))

/* <sys/stat.h> */

#ifndef ALLPERMS
#define ALLPERMS (S_ISUID|S_ISGID|S_ISTXT|S_IRWXU|S_IRWXG|S_IRWXO)
#endif
#ifndef DEFFILEMODE
#define DEFFILEMODE (S_IRUSR|S_IWUSR|S_IRGRP|S_IWGRP|S_IROTH|S_IWOTH)
#endif
#ifndef S_ISTXT
#ifdef S_ISVTX
#define S_ISTXT S_ISVTX
#else
#define S_ISTXT 0
#endif
#endif

/* Protected by _NETBSD_SOURCE otherwise. */
#if HAVE_STRUCT_STAT_ST_FLAGS && defined(__NetBSD__)
#define UF_SETTABLE     0x0000ffff
#define UF_NODUMP       0x00000001
#define UF_IMMUTABLE    0x00000002
#define UF_APPEND       0x00000004
#define UF_OPAQUE       0x00000008
#define SF_SETTABLE     0xffff0000
#define SF_ARCHIVED     0x00010000
#define SF_IMMUTABLE    0x00020000
#define SF_APPEND       0x00040000
#endif

/* <sys/syslimits.h> */

#ifndef LINE_MAX
#define LINE_MAX 2048
#endif

/* <sys/time.h> */

#ifndef timercmp
#define	timercmp(tvp, uvp, cmp)						\
	(((tvp)->tv_sec == (uvp)->tv_sec) ?				\
	    ((tvp)->tv_usec cmp (uvp)->tv_usec) :			\
	    ((tvp)->tv_sec cmp (uvp)->tv_sec))
#endif
#ifndef timeradd
#define	timeradd(tvp, uvp, vvp)						\
	do {								\
		(vvp)->tv_sec = (tvp)->tv_sec + (uvp)->tv_sec;		\
		(vvp)->tv_usec = (tvp)->tv_usec + (uvp)->tv_usec;	\
		if ((vvp)->tv_usec >= 1000000) {			\
			(vvp)->tv_sec++;				\
			(vvp)->tv_usec -= 1000000;			\
		}							\
	} while (/* CONSTCOND */ 0)
#endif
#ifndef timersub
#define	timersub(tvp, uvp, vvp)						\
	do {								\
		(vvp)->tv_sec = (tvp)->tv_sec - (uvp)->tv_sec;		\
		(vvp)->tv_usec = (tvp)->tv_usec - (uvp)->tv_usec;	\
		if ((vvp)->tv_usec < 0) {				\
			(vvp)->tv_sec--;				\
			(vvp)->tv_usec += 1000000;			\
		}							\
	} while (/* CONSTCOND */ 0)
#endif

/* <sys/types.h> */

#ifdef major
#undef major
#endif
#define major(x)        ((int32_t)((((x) & 0x000fff00) >>  8)))

#ifdef minor
#undef minor
#endif
#define minor(x)        ((int32_t)((((x) & 0xfff00000) >> 12) | \
                                   (((x) & 0x000000ff) >>  0)))
#ifdef makedev
#undef makedev
#endif
#define makedev(x,y)    ((dev_t)((((x) <<  8) & 0x000fff00) | \
			(((y) << 12) & 0xfff00000) | \
			(((y) <<  0) & 0x000000ff)))
#ifndef NBBY
#define NBBY 8
#endif

#if !HAVE_U_QUAD_T
/* #define, not typedef, as quad_t exists as a struct on some systems */
#define quad_t long long
#define u_quad_t unsigned long long
#define strtoq strtoll
#define strtouq strtoull
#endif

/* Has quad_t but these prototypes don't get pulled into scope. w/o we lose */
#ifdef __NetBSD__
quad_t   strtoq(const char *, char **, int);
u_quad_t strtouq(const char *, char **, int);
#endif

#endif	/* !__NETBSD_COMPAT_DEFS_H__ */<|MERGE_RESOLUTION|>--- conflicted
+++ resolved
@@ -1,8 +1,4 @@
-<<<<<<< HEAD
-/*	$NetBSD: compat_defs.h,v 1.118 2021/02/25 13:41:58 christos Exp $	*/
-=======
 /*	$NetBSD: compat_defs.h,v 1.120 2021/05/30 10:39:41 cjep Exp $	*/
->>>>>>> e2aa5677
 
 #ifndef	__NETBSD_COMPAT_DEFS_H__
 #define	__NETBSD_COMPAT_DEFS_H__
@@ -466,13 +462,9 @@
 ssize_t pread(int, void *, size_t, off_t);
 #endif
 
-<<<<<<< HEAD
-#define heapsort __nbcompat_heapsort
-=======
 int __nbcompat_heapsort (void *, size_t, size_t, int (*)(const void *, const void *));
 #define heapsort __nbcompat_heapsort
 
->>>>>>> e2aa5677
 #if !HAVE_DECL_HEAPSORT
 int heapsort (void *, size_t, size_t, int (*)(const void *, const void *));
 #endif
