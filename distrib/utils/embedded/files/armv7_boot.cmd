--- conflicted
+++ resolved
@@ -1,16 +1,3 @@
-<<<<<<< HEAD
-if test "${board}" = "am335x" ; then
-	setenv kernel netbsd-BEAGLEBONE.ub
-	setenv mmcpart 0:1
-	setenv bootargs root=ld0a
-	setenv use_fdt 1
-	setenv fdtfile am335x-bone.dtb
-else
-	setenv use_efi 1
-fi
-
-=======
->>>>>>> 5aaa6a98
 if test "${soc}" = "tegra210" ; then
 	# enable PCIe
 	pci enum
