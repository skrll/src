# $NetBSD: armv7.conf,v 1.34 2019/05/18 07:33:10 skrll Exp $
# ARMv7 customization script used by mkimage
#
board=armv7
console=fb
resize=true

. ${DIR}/conf/evbarm.conf

# altera, exynos, sunxi, tegra
kernels_generic="GENERIC"
# non-FDTised / special kernels
kernels_beagle="BEAGLEBOARD BEAGLEBONE"

make_label() {
	make_label_evbarm
}

make_fstab() {
	make_fstab_evbarm
}

customize() {
	customize_evbarm
	cat >> "${mnt}/etc/rc.conf" << EOF
mdnsd=YES
devpubd=YES
wscons=\$(dev_exists wsdisplay0)
EOF
}

populate_common() {
	# Install EFI bootloader
	if [ -f "${release}/usr/mdec/bootarm.efi" ]; then
		mkdir -p "${mnt}/boot/EFI/BOOT"
		cp "${release}/usr/mdec/bootarm.efi" "${mnt}/boot/EFI/BOOT/bootarm.efi"

		# Install GENERIC kernel to root of the FFS partition
		${GZIP_CMD} -dc ${kernel}/netbsd-${kernels_generic}.gz > "${mnt}/netbsd"
		echo "./netbsd type=file uname=root gname=wheel mode=0755" \
		    >> "$tmp/selected_sets"
	fi

	# Install boot script
	cp ${DIR}/files/armv7_boot.cmd ${mnt}/boot/boot.cmd
	"${MKUBOOTIMAGE}" -A arm -C none -O netbsd -T script -a 0 -n "NetBSD/armv7 boot" "${mnt}/boot/boot.cmd" "${mnt}/boot/boot.scr"
}

populate_beagle() {
	:
}

populate_rpi() {
	firmwaredir="${src}/external/broadcom/rpi-firmware/dist"
	firmwarefiles="LICENCE.broadcom bootcode.bin fixup.dat fixup_cd.dat start.elf start_cd.elf"

	# The GENERIC .img kernel needs to be installed as kernel7.img for RPI2
	if [ -f "${mnt}/boot/netbsd-GENERIC.img" ]; then
		echo "${bar} renaming netbsd-GENERIC.img to kernel7.img ${bar}"
		mv "${mnt}/boot/netbsd-GENERIC.img" "${mnt}/boot/kernel7.img"

		cat > "${mnt}/boot/cmdline.txt" << EOF
root=ld0a console=${console}
#fb=1280x1024		# to select a mode, otherwise try EDID
#fb=disable		# to disable fb completely
EOF

		cat > ${mnt}/boot/config.txt << EOF
# Boot options, see https://www.raspberrypi.org/documentation/configuration/config-txt/boot.md
kernel_address=0x01000040
# UART settings, see https://www.raspberrypi.org/documentation/configuration/uart.md
enable_uart=1
force_turbo=0
EOF

	        echo "${bar} installing firmware files ${bar}"
		(cd "${mnt}/boot" &&
			for f in ${firmwarefiles}; do
				echo " $f"
				cp "${firmwaredir}/${f}" .
			done
		)

	fi

	#
	# If arm_freq is specified in config.txt, set CPU frequency
	# to match at boot time.
	#
	cp ${release}/etc/rc.local ${mnt}/etc/rc.local
	cat >> ${mnt}/etc/rc.local << EOF
if /sbin/sysctl -q machdep.cpu.frequency.max; then
	cpufreq_max=\$(/sbin/sysctl -n machdep.cpu.frequency.max)
	cpufreq_cur=\$(/sbin/sysctl -n machdep.cpu.frequency.current)
	if [ ! "\$cpufreq_max" = "\$cpufreq_cur" ]; then
		/sbin/sysctl -w machdep.cpu.frequency.target=\$cpufreq_max
	fi
fi
EOF
	echo "./etc/rc.local type=file uname=root gname=wheel mode=0644" \
	    >> "$tmp/selected_sets"
}

populate_altera() {
	:
}

populate_amlogic() {
	odroidc1_kernelimg=netbsd-GENERIC.ub

	# Create a boot.ini for Amlogic U-Boot
	cat >> "${mnt}/boot/boot.ini" << EOF
ODROIDC-UBOOT-CONFIG

setenv bootargs "awge0.mac-address=\${ethaddr}"
setenv bootcmd "fatload mmc 0:1 0x21000000 ${odroidc1_kernelimg}; fatload mmc 0:1 0x20000000 meson8b-odroidc1.dtb; bootm 0x21000000 - 0x20000000"
run bootcmd
EOF
}

populate_sunxi() {
	:
}

populate_tegra() {
	:
}

populate() {
	echo "${bar} looking for kernels in ${kernel} ${bar}"
	kernels=""
	# .ub kernels
	for k in $kernels_generic $kernels_beagle; do
		f="${kernel}/netbsd-${k}.ub.gz"
		test -f "${f}" && kernels="${kernels} ${f}"
	done
	# .img kernels
	for k in $kernels_generic; do
		f="${kernel}/netbsd-${k}.img.gz"
		test -f "${f}" && kernels="${kernels} ${f}"
	done
	# .dtb files
<<<<<<< HEAD
	for k in $kernels_generic $kernels_beagle $kernels_rpi $; do
=======
	for k in $kernels_generic $; do
>>>>>>> e4b64d87
		test -d "${KERNOBJDIR}/${k}" && \
		    dtbs="$(${MAKE} -C ${KERNOBJDIR}/${k} -v DTB)" || \
		    dtbs=
		for dtb in $dtbs; do
			f="${kernel}/${dtb}.gz"
			test -f "${f}" && kernels="${kernels} ${f}"
		done
	done

	# install kernels to /boot partition
	for k in ${kernels}; do
		tgt="$(basename ${k} | sed 's/\.gz$//')"
		echo "${bar} installing ${k} to /boot/${tgt} ${bar}"
		case "${k}" in
		*.gz)
			${GZIP_CMD} -dc "${k}" > "${mnt}/boot/${tgt}"
			;;
		*)
			cp "${k}" "${mnt}/boot/${tgt}"
			;;
		esac ||
			fail "Copy of ${k} to ${mnt}/boot/${tgt} failed"
	done

	# board specific configuration
	populate_altera
	populate_amlogic
	populate_beagle
	populate_rpi
	populate_sunxi
	populate_tegra

	# common configuration
	populate_common
}<|MERGE_RESOLUTION|>--- conflicted
+++ resolved
@@ -140,11 +140,7 @@
 		test -f "${f}" && kernels="${kernels} ${f}"
 	done
 	# .dtb files
-<<<<<<< HEAD
-	for k in $kernels_generic $kernels_beagle $kernels_rpi $; do
-=======
-	for k in $kernels_generic $; do
->>>>>>> e4b64d87
+	for k in $kernels_generic $kernels_beagle $; do
 		test -d "${KERNOBJDIR}/${k}" && \
 		    dtbs="$(${MAKE} -C ${KERNOBJDIR}/${k} -v DTB)" || \
 		    dtbs=
