# $NetBSD: armv7.conf,v 1.30 2019/01/21 16:28:39 jmcneill Exp $
# ARMv7 customization script used by mkimage
#
board=armv7
console=fb
resize=true

. ${DIR}/conf/evbarm.conf

# altera, exynos, sunxi, tegra
kernels_generic="GENERIC"
# non-FDTised / special kernels
kernels_beagle="BEAGLEBOARD BEAGLEBONE"
kernels_rpi="RPI2"

make_label() {
	make_label_evbarm
}

make_fstab() {
	make_fstab_evbarm
}

customize() {
	customize_evbarm
	cat >> "${mnt}/etc/rc.conf" << EOF
mdnsd=YES
devpubd=YES
wscons=\$(dev_exists wsdisplay0)
EOF
}

populate_common() {
	# Install boot script
	cp ${DIR}/files/armv7_boot.cmd ${mnt}/boot/boot.cmd
	"${MKUBOOTIMAGE}" -A arm -C none -O netbsd -T script -a 0 -n "NetBSD/armv7 boot" "${mnt}/boot/boot.cmd" "${mnt}/boot/boot.scr"
}

populate_beagle() {
	:
}

populate_rpi() {
	firmwaredir="${src}/external/broadcom/rpi-firmware/dist"
	firmwarefiles="LICENCE.broadcom bootcode.bin fixup.dat fixup_cd.dat start.elf start_cd.elf"

	# RPI2 kernel needs to be installed as kernel7.img
	if [ -f "${mnt}/boot/netbsd-RPI2.img" ]; then
		echo "${bar} renaming netbsd-RPI2.img to kernel7.img ${bar}"
		mv "${mnt}/boot/netbsd-RPI2.img" "${mnt}/boot/kernel7.img"

		cat > "${mnt}/boot/cmdline.txt" << EOF
root=ld0a console=${console}
#fb=1280x1024		# to select a mode, otherwise try EDID
#fb=disable		# to disable fb completely
EOF

		cat > ${mnt}/boot/config.txt << EOF
# UART settings, see https://www.raspberrypi.org/documentation/configuration/uart.md
enable_uart=1
force_turbo=0
EOF

	        echo "${bar} installing firmware files ${bar}"
		(cd "${mnt}/boot" &&
			for f in ${firmwarefiles}; do
				echo " $f"
				cp "${firmwaredir}/${f}" .
			done
		)

	fi

	#
	# If arm_freq is specified in config.txt, set CPU frequency
	# to match at boot time.
	#
	cp ${release}/etc/rc.local ${mnt}/etc/rc.local
	cat >> ${mnt}/etc/rc.local << EOF
if /sbin/sysctl -q machdep.cpu.frequency.max; then
	cpufreq_max=\$(/sbin/sysctl -n machdep.cpu.frequency.max)
	cpufreq_cur=\$(/sbin/sysctl -n machdep.cpu.frequency.current)
	if [ ! "\$cpufreq_max" = "\$cpufreq_cur" ]; then
		/sbin/sysctl -w machdep.cpu.frequency.target=\$cpufreq_max
	fi
fi
EOF
	echo "./etc/rc.local type=file uname=root gname=wheel mode=0644" \
	    >> "$tmp/selected_sets"
}

populate_altera() {
	:
}

populate_amlogic() {
	odroidc1_kernelimg=netbsd-GENERIC.ub

	# Create a boot.ini for Amlogic U-Boot
	cat >> "${mnt}/boot/boot.ini" << EOF
ODROIDC-UBOOT-CONFIG

setenv bootargs "awge0.mac-address=\${ethaddr}"
setenv bootcmd "fatload mmc 0:1 0x21000000 ${odroidc1_kernelimg}; fatload mmc 0:1 0x20000000 meson8b-odroidc1.dtb; bootm 0x21000000 - 0x20000000"
run bootcmd
EOF
}

populate_sunxi() {
	# U-Boot expects 64-bit DTB files to live in an allwinner/ subdirectory
	mkdir -p "${mnt}/boot/allwinner"
	mv "${mnt}"/boot/sun50i-* "${mnt}/boot/allwinner/"
}

populate_tegra() {
	:
}

populate() {
	echo "${bar} looking for kernels in ${kernel} ${bar}"
	kernels=""
	# .ub kernels
	for k in $kernels_generic $kernels_beagle; do
		f="${kernel}/netbsd-${k}.ub.gz"
		test -f "${f}" && kernels="${kernels} ${f}"
	done
	# .img kernels
	for k in $kernels_rpi; do
		f="${kernel}/netbsd-${k}.img.gz"
		test -f "${f}" && kernels="${kernels} ${f}"
	done
	# .dtb files
<<<<<<< HEAD
	for k in $kernels_generic $kernels_amlogic $kernels_beagle $kernels_rpi $; do
=======
	for k in $kernels_generic $kernels_rpi $; do
>>>>>>> 695903cb
		test -d "${KERNOBJDIR}/${k}" && \
		    dtbs="$(${MAKE} -C ${KERNOBJDIR}/${k} -v DTB)" || \
		    dtbs=
		for dtb in $dtbs; do
			f="${kernel}/${dtb}.gz"
			test -f "${f}" && kernels="${kernels} ${f}"
		done
	done

	# install kernels to /boot partition
	for k in ${kernels}; do
		tgt="$(basename ${k} | sed 's/\.gz$//')"
		echo "${bar} installing ${k} to /boot/${tgt} ${bar}"
		case "${k}" in
		*.gz)
			${GZIP_CMD} -dc "${k}" > "${mnt}/boot/${tgt}"
			;;
		*)
			cp "${k}" "${mnt}/boot/${tgt}"
			;;
		esac ||
			fail "Copy of ${k} to ${mnt}/boot/${tgt} failed"
	done

	# board specific configuration
	populate_altera
	populate_amlogic
	populate_beagle
	populate_rpi
	populate_sunxi
	populate_tegra

	# common configuration
	populate_common
}<|MERGE_RESOLUTION|>--- conflicted
+++ resolved
@@ -130,11 +130,7 @@
 		test -f "${f}" && kernels="${kernels} ${f}"
 	done
 	# .dtb files
-<<<<<<< HEAD
-	for k in $kernels_generic $kernels_amlogic $kernels_beagle $kernels_rpi $; do
-=======
-	for k in $kernels_generic $kernels_rpi $; do
->>>>>>> 695903cb
+	for k in $kernels_generic $kernels_beagle $kernels_rpi $; do
 		test -d "${KERNOBJDIR}/${k}" && \
 		    dtbs="$(${MAKE} -C ${KERNOBJDIR}/${k} -v DTB)" || \
 		    dtbs=
