<<<<<<< HEAD
# $NetBSD: evbmips.conf,v 1.2 2020/12/23 10:35:18 rin Exp $
=======
# $NetBSD: evbmips.conf,v 1.3 2021/07/06 11:49:36 jmcneill Exp $
>>>>>>> e2aa5677
# evbmips shared config
#
image=$HOME/${board}.img

MACHINE=evbmips

extra=48		# spare space
init=32
boot=$((192 - ${init}))
ffsoffset=$(( (${init} + ${boot}) / 2 ))m

size=0		# autocompute
msdosid=12

if $gpt; then
	partition_type="gpt"
else
	partition_type="disklabel"
fi

mkdir -p ${mnt}/boot

make_label_evbmips() {
	# compute all sizes in terms of sectors
	local totalsize=$(( ${size} / 512 ))

	local bootsize=$(( ${boot} * 1024 ))

	local bootoffset=$(( ${init} * 1024 ))

	local asize=$(( ${totalsize} - ${bootsize} - ${bootoffset} ))
	local aoffset=$(( ${bootoffset} + ${bootsize} ))

	local bps=512
	local spt=32
	local tpc=64
	local spc=2048
	local cylinders=$(( ${totalsize} / ${spc} ))

	cat << EOF
type: SCSI
disk: STORAGE DEVICE
label: fictitious
flags: removable
bytes/sector: ${bps}
sectors/track: ${spt}
tracks/cylinder: ${tpc}
sectors/cylinder: ${spc}
cylinders: ${cylinders}
total sectors: ${totalsize}
rpm: 3600
interleave: 1
trackskew: 0
cylinderskew: 0
headswitch: 0           # microseconds
track-to-track seek: 0  # microseconds
drivedata: 0 

8 partitions:
#     size         offset        fstype [fsize bsize cpg/sgs]
 a:   ${asize}     ${aoffset}    4.2BSD  ${fsize} ${bsize} 0  # 
 c:   ${totalsize} 0             unused      0     0          #
 e:   ${bootsize}  ${bootoffset} MSDOS                        #
EOF
}

make_fstab_evbmips_gpt() {
	cat > ${mnt}/etc/fstab << EOF
# NetBSD /etc/fstab
# See /usr/share/examples/fstab/ for more examples.
NAME=${gpt_label_ffs:-netbsd-root}	/		ffs	rw,noatime	1 1
NAME=${gpt_label_boot:-boot}		/boot		msdos	rw	1 1
ptyfs		/dev/pts	ptyfs	rw
procfs		/proc		procfs	rw
tmpfs		/var/shm	tmpfs	rw,-m1777,-sram%25
EOF
}

make_fstab_evbmips_normal() {
	cat > ${mnt}/etc/fstab << EOF
# NetBSD /etc/fstab
# See /usr/share/examples/fstab/ for more examples.
ROOT.a		/		ffs	rw,noatime	1 1
ROOT.e		/boot		msdos	rw	1 1
ptyfs		/dev/pts	ptyfs	rw
procfs		/proc		procfs	rw
tmpfs		/var/shm	tmpfs	rw,-m1777,-sram%25
EOF
}

# From Richard Neswold's:
# http://rich-tbp.blogspot.com/2013/03/netbsd-on-rpi-minimizing-disk-writes.html
# Also for the postfix stuff below
make_fstab_evbmips_minwrites() {
	cat > ${mnt}/etc/fstab << EOF
# NetBSD /etc/fstab
# See /usr/share/examples/fstab/ for more examples.
ROOT.a		/			ffs	rw,log,noatime,nodevmtime 1 1
ROOT.e		/boot			msdos	rw			  1 1
ptyfs		/dev/pts		ptyfs	rw
procfs		/proc			procfs	rw
tmpfs		/tmp			tmpfs	rw,-s32M
tmpfs		/var/log		tmpfs	rw,union,-s32M
tmpfs		/var/run		tmpfs	rw,union,-s1M
tmpfs		/var/mail		tmpfs	rw,union,-s10M
tmpfs		/var/spool/postfix	tmpfs	rw,union,-s20M
tmpfs		/var/db/postfix		tmpfs	rw,union,-s1M
tmpfs		/var/chroot		tmpfs	rw,union,-s10M
tmpfs		/var/shm		tmpfs	rw,-m1777,-sram%25
EOF
}

make_fstab_evbmips() {
	if $gpt; then
		make_fstab_evbmips_gpt
	elif $minwrites; then
		make_fstab_evbmips_minwrites
	else
		make_fstab_evbmips_normal
	fi
	echo "./etc/fstab type=file uname=root gname=wheel mode=0644" \
	    >> "$tmp/selected_sets"

	# Missing mount points from fstab
	echo "./proc type=dir uname=root gname=wheel mode=0755" \
	    >> "$tmp/selected_sets"
}

customize_evbmips() {
	if $minwrites; then
		mkdir ${mnt}/etc/postfix
		(umask 022
		sed -e 's/fifo/unix/' < ${release}/etc/postfix/master.cf > \
		    ${mnt}/etc/postfix/master.cf)
	fi
	
	cp ${release}/etc/rc.conf ${mnt}/etc/rc.conf
	cat >> ${mnt}/etc/rc.conf << EOF
dev_exists() {
	if /sbin/drvctl -l \$1 >/dev/null 2>&1 ; then
		printf YES
	else
		printf NO
	fi
}

rc_configured=YES
hostname=${hostname:-${board}}
no_swap=YES
savecore=NO
sshd=YES
dhcpcd=YES
ntpd=YES
ntpd_flags="-g"
creds_msdos=YES
creds_msdos_partition=/boot
EOF

	if $resize; then
		cat >> ${mnt}/etc/rc.conf << EOF
resize_${partition_type}=YES
resize_root=YES
resize_root_flags="-p"
resize_root_postcmd="/sbin/reboot -n"
EOF
	fi

	echo "./etc/rc.conf type=file uname=root gname=wheel mode=0644" \
	    >> "$tmp/selected_sets"

	mkdir ${mnt}/etc/rc.d
	for _f in resize_${partition_type} creds_msdos; do
		cp ${DIR}/files/${_f} ${mnt}/etc/rc.d/${_f}
		echo "./etc/rc.d/${_f} type=file uname=root gname=wheel mode=0555" \
		    >> "$tmp/selected_sets"
	done

	if [ ! -f ${release}/dev/MAKEDEV ]; then
		echo ${PROG}: Missing ${release}/dev/MAKEDEV 1>&2
		exit 1
	fi
	echo "${bar} running MAKEDEV ${bar}"
	${HOST_SH} ${release}/dev/MAKEDEV -s all | sed -e 's:^\./:\./dev/:' \
	    >> "$tmp/selected_sets"

	echo "${bar} fixing up permissions"
	echo "./boot type=dir uname=root gname=wheel mode=0755" \
	    >> "$tmp/selected_sets"
}<|MERGE_RESOLUTION|>--- conflicted
+++ resolved
@@ -1,8 +1,4 @@
-<<<<<<< HEAD
-# $NetBSD: evbmips.conf,v 1.2 2020/12/23 10:35:18 rin Exp $
-=======
 # $NetBSD: evbmips.conf,v 1.3 2021/07/06 11:49:36 jmcneill Exp $
->>>>>>> e2aa5677
 # evbmips shared config
 #
 image=$HOME/${board}.img
