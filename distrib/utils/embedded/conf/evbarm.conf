<<<<<<< HEAD
# $NetBSD: evbarm.conf,v 1.27 2017/05/13 10:44:58 hubertf Exp $
=======
# $NetBSD: evbarm.conf,v 1.28 2018/06/19 15:12:05 jmcneill Exp $
>>>>>>> b2b84690
# evbarm shared config
#
image=$HOME/${board}.img

MACHINE=evbarm

swap=256
extra=48		# spare space
<<<<<<< HEAD
init=8
=======
init=32
>>>>>>> b2b84690
boot=$((192 - ${init}))
ffsoffset=$(( (${init} + ${boot} + ${swap}) / 2 ))m

size=0		# autocompute
msdosid=12

mkdir -p ${mnt}/boot

make_label_evbarm() {
	# compute all sizes in terms of sectors
	local totalsize=$(( ${newsize} * 1024 * 2 / 512 ))

	local swapsize=$(( ${swap} * 1024 ))
	local bootsize=$(( ${boot} * 1024 ))

	local bootoffset=$(( ${init} * 1024 ))
	local swapoffset=$(( ${bootoffset} + ${bootsize} ))

	local asize=$(( ${totalsize} - ${swapsize} - ${bootsize} - ${bootoffset} ))
	local aoffset=$(( ${swapoffset} + ${swapsize} ))

	local bps=512
	local spt=32
	local tpc=64
	local spc=2048
	local cylinders=$(( ${totalsize} / ${spc} ))

	cat << EOF
type: SCSI
disk: STORAGE DEVICE
label: fictitious
flags: removable
bytes/sector: ${bps}
sectors/track: ${spt}
tracks/cylinder: ${tpc}
sectors/cylinder: ${spc}
cylinders: ${cylinders}
total sectors: ${totalsize}
rpm: 3600
interleave: 1
trackskew: 0
cylinderskew: 0
headswitch: 0           # microseconds
track-to-track seek: 0  # microseconds
drivedata: 0 

8 partitions:
#     size         offset        fstype [fsize bsize cpg/sgs]
 a:   ${asize}     ${aoffset}    4.2BSD  ${fsize} ${bsize} 0  # 
 b:   ${swapsize}  ${swapoffset} swap                         #
 c:   ${totalsize} 0             unused      0     0          #
 e:   ${bootsize}  ${bootoffset} MSDOS                        #
EOF
}

make_fstab_evbarm_normal() {
	cat > ${mnt}/etc/fstab << EOF
# NetBSD /etc/fstab
# See /usr/share/examples/fstab/ for more examples.
/dev/ld0a	/		ffs	rw,noatime	1 1
/dev/ld0b	none		swap	sw	0 0
/dev/ld0e	/boot		msdos	rw	1 1
kernfs		/kern		kernfs	rw
ptyfs		/dev/pts	ptyfs	rw
procfs		/proc		procfs	rw
tmpfs		/var/shm	tmpfs	rw,-m1777,-sram%25
EOF
}

# From Richard Neswold's:
# http://rich-tbp.blogspot.com/2013/03/netbsd-on-rpi-minimizing-disk-writes.html
# Also for the postfix stuff below
make_fstab_evbarm_minwrites() {
	cat > ${mnt}/etc/fstab << EOF
# NetBSD /etc/fstab
# See /usr/share/examples/fstab/ for more examples.
/dev/ld0a	/			ffs	rw,log,noatime,nodevmtime 1 1
/dev/ld0b	none			swap	sw			  0 0
/dev/ld0e	/boot			msdos	rw			  1 1
kernfs		/kern			kernfs	rw
ptyfs		/dev/pts		ptyfs	rw
procfs		/proc			procfs	rw
tmpfs		/tmp			tmpfs	rw,-s32M
tmpfs		/var/log		tmpfs	rw,union,-s32M
tmpfs		/var/run		tmpfs	rw,union,-s1M
tmpfs		/var/mail		tmpfs	rw,union,-s10M
tmpfs		/var/spool/postfix	tmpfs	rw,union,-s20M
tmpfs		/var/db/postfix		tmpfs	rw,union,-s1M
tmpfs		/var/chroot		tmpfs	rw,union,-s10M
tmpfs		/var/shm		tmpfs	rw,-m1777,-sram%25
EOF
}

make_fstab_evbarm() {
	if $minwrites; then
		make_fstab_evbarm_minwrites
	else
		make_fstab_evbarm_normal
	fi
	echo "./etc/fstab type=file uname=root gname=wheel mode=0644" \
	    >> "$tmp/selected_sets"

	# Missing mount points from fstab
	echo "./proc type=dir uname=root gname=wheel mode=0755" \
	    >> "$tmp/selected_sets"
	echo "./kern type=dir uname=root gname=wheel mode=0755" \
	    >> "$tmp/selected_sets"
}

customize_evbarm() {
	if $minwrites; then
		mkdir ${mnt}/etc/postfix
		(umask 022
		sed -e 's/fifo/unix/' < ${release}/etc/postfix/master.cf > \
		    ${mnt}/etc/postfix/master.cf)
	fi
	
	cp ${release}/etc/rc.conf ${mnt}/etc/rc.conf
	cat >> ${mnt}/etc/rc.conf << EOF
rc_configured=YES
hostname=${board}
sshd=YES
dhcpcd=YES
ntpd=YES
ntpd_flags="-g"
EOF

	if $resize; then
		cat >> ${mnt}/etc/rc.conf << EOF
resize_disklabel=YES
resize_disklabel_disk=ld0
resize_disklabel_part=a
resize_root=YES
resize_root_flags="-p"
resize_root_postcmd="/sbin/reboot -n"
EOF
	fi

	echo "./etc/rc.conf type=file uname=root gname=wheel mode=0644" \
	    >> "$tmp/selected_sets"

	mkdir ${mnt}/etc/rc.d
	cp ${DIR}/files/resize_disklabel ${mnt}/etc/rc.d/resize_disklabel
	echo "./etc/rc.d/resize_disklabel type=file uname=root gname=wheel mode=0555" \
	    >> "$tmp/selected_sets"

	if [ ! -f ${release}/dev/MAKEDEV ]; then
		echo ${PROG}: Missing ${release}/dev/MAKEDEV 1>&2
		exit 1
	fi
	echo "${bar} running MAKEDEV ${bar}"
	${HOST_SH} ${release}/dev/MAKEDEV -s all | sed -e 's:^\./:\./dev/:' \
	    >> "$tmp/selected_sets"

	echo "${bar} fixing up permissions"
	echo "./boot type=dir uname=root gname=wheel mode=0755" \
	    >> "$tmp/selected_sets"
}<|MERGE_RESOLUTION|>--- conflicted
+++ resolved
@@ -1,8 +1,4 @@
-<<<<<<< HEAD
-# $NetBSD: evbarm.conf,v 1.27 2017/05/13 10:44:58 hubertf Exp $
-=======
 # $NetBSD: evbarm.conf,v 1.28 2018/06/19 15:12:05 jmcneill Exp $
->>>>>>> b2b84690
 # evbarm shared config
 #
 image=$HOME/${board}.img
@@ -11,11 +7,7 @@
 
 swap=256
 extra=48		# spare space
-<<<<<<< HEAD
-init=8
-=======
 init=32
->>>>>>> b2b84690
 boot=$((192 - ${init}))
 ffsoffset=$(( (${init} + ${boot} + ${swap}) / 2 ))m
 
