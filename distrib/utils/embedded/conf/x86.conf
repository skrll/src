--- conflicted
+++ resolved
@@ -1,8 +1,4 @@
-<<<<<<< HEAD
-# $NetBSD: x86.conf,v 1.9 2020/12/23 10:35:18 rin Exp $
-=======
 # $NetBSD: x86.conf,v 1.10 2021/07/06 11:49:36 jmcneill Exp $
->>>>>>> e2aa5677
 # x86 shared config
 #
 
