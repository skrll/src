<<<<<<< HEAD
# $NetBSD: mkvars.mk,v 1.34 2018/02/08 03:27:50 christos Exp $
=======
# $NetBSD: mkvars.mk,v 1.35 2018/05/31 05:27:45 mrg Exp $
>>>>>>> b2b84690

MKEXTRAVARS= \
	MACHINE \
	MACHINE_ARCH \
	MACHINE_CPU \
	HAVE_GCC \
	HAVE_GDB \
	HAVE_XORG_SERVER_VER \
	HAVE_BINUTILS \
	HAVE_LIBGCC_EH \
	HAVE_OPENSSL \
	HAVE_SSP \
	OBJECT_FMT \
	TOOLCHAIN_MISSING \
	EXTSRCS \
	MKMANZ \
	MKBFD \
	MKCOMPAT \
	MKCOMPATTESTS \
	MKCOMPATMODULES \
	MKDTC \
	MKDYNAMICROOT \
	MKFIRMWARE \
	MKMANPAGES \
	MKSLJIT \
	MKSOFTFLOAT \
	MKXORG \
	MKXORG_SERVER \
	MKRADEONFIRMWARE \
	MKSTATICPIE \
	USE_INET6 \
	USE_KERBEROS \
	USE_LDAP \
	USE_YP \
	NETBSDSRCDIR \
	MAKEVERBOSE \
	TARGET_ENDIANNESS \
	EABI \
	ARCH64

#####

.include <bsd.own.mk>
.include <bsd.endian.mk>

.if (${MKMAN} == "no" || empty(MANINSTALL:Mmaninstall))
MKMANPAGES=no
.else
MKMANPAGES=yes
.endif

.if ${MKCOMPAT} != "no"
ARCHDIR_SUBDIR:=
.include "${NETBSDSRCDIR}/compat/archdirs.mk"
COMPATARCHDIRS:=${ARCHDIR_SUBDIR:T}
.endif

.if ${MKKMOD} != "no" && ${MKCOMPATMODULES} != "no"
ARCHDIR_SUBDIR:=
.include "${NETBSDSRCDIR}/sys/modules/arch/archdirs.mk"
KMODARCHDIRS:=${ARCHDIR_SUBDIR:T}
.endif

.if ${MKX11} != "no"
MKXORG:=yes
# We have to force this off, because "MKX11" is still an option
# that is in _MKVARS.
MKX11:=no
.endif

.if (!empty(MACHINE_ARCH:Mearm*))
EABI=yes
.else
EABI=no
.endif

.if (!empty(MACHINE_ARCH:M*64*) || ${MACHINE_ARCH} == alpha)
ARCH64=yes
.else
ARCH64=no
.endif

#####

mkvars: mkvarsyesno mkextravars mksolaris .PHONY

mkvarsyesno: .PHONY
.for i in ${_MKVARS.yes}
	@echo $i="${$i}"
.endfor
.for i in ${_MKVARS.no}
	@echo $i="${$i}"
.endfor

mkextravars: .PHONY
.for i in ${MKEXTRAVARS}
	@echo $i="${$i}"
.endfor
.if ${MKCOMPAT} != "no"
	@echo COMPATARCHDIRS=${COMPATARCHDIRS:S/ /,/gW}
.else
	@echo COMPATARCHDIRS=
.endif
.if ${MKKMOD} != "no" && ${MKCOMPATMODULES} != "no"
	@echo KMODARCHDIRS=${KMODARCHDIRS:S/ /,/gW}
.else
	@echo KMODARCHDIRS=
.endif

mksolaris: .PHONY
.if (${MKDTRACE} != "no" || ${MKZFS} != "no" || ${MKCTF} != "no")
	@echo MKSOLARIS="yes"
.else
	@echo MKSOLARIS="no"
.endif

.include <bsd.files.mk><|MERGE_RESOLUTION|>--- conflicted
+++ resolved
@@ -1,8 +1,4 @@
-<<<<<<< HEAD
-# $NetBSD: mkvars.mk,v 1.34 2018/02/08 03:27:50 christos Exp $
-=======
 # $NetBSD: mkvars.mk,v 1.35 2018/05/31 05:27:45 mrg Exp $
->>>>>>> b2b84690
 
 MKEXTRAVARS= \
 	MACHINE \
