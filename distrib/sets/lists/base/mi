--- conflicted
+++ resolved
@@ -1,8 +1,4 @@
-<<<<<<< HEAD
-# $NetBSD: mi,v 1.1274 2021/01/17 19:32:52 rillig Exp $
-=======
 # $NetBSD: mi,v 1.1280 2021/05/30 01:56:44 joerg Exp $
->>>>>>> e2aa5677
 #
 # Note:	Don't delete entries from here - mark them as "obsolete" instead,
 #	unless otherwise stated below.
@@ -1250,19 +1246,12 @@
 ./usr/include/gcc-6/sanitizer			base-obsolete		obsolete
 ./usr/include/gcc-7				base-obsolete		obsolete
 ./usr/include/gcc-7/sanitizer			base-obsolete		obsolete
-<<<<<<< HEAD
-./usr/include/gcc-8				base-c-usr
-./usr/include/gcc-8/sanitizer			base-c-usr
-./usr/include/gcc-9				base-c-usr
-./usr/include/gcc-9/sanitizer			base-c-usr
-=======
 ./usr/include/gcc-8				base-obsolete		obsolete
 ./usr/include/gcc-8/sanitizer			base-obsolete		obsolete
 ./usr/include/gcc-9				base-c-usr
 ./usr/include/gcc-9/sanitizer			base-c-usr
 ./usr/include/gcc-10				base-c-usr
 ./usr/include/gcc-10/sanitizer			base-c-usr
->>>>>>> e2aa5677
 ./usr/include/gssapi				base-c-usr
 ./usr/include/gssapi/rpc			base-obsolete		obsolete
 ./usr/include/isofs				base-c-usr
