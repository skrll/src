<<<<<<< HEAD
# $NetBSD: mi,v 1.1183 2018/08/12 17:11:55 christos Exp $
=======
# $NetBSD: mi,v 1.1186 2018/09/07 20:44:04 para Exp $
>>>>>>> 598bd837
#
# Note:	Don't delete entries from here - mark them as "obsolete" instead,
#	unless otherwise stated below.
#
# Note:	Do not mark "old" major and major.minor shared libraries as
#	"obsolete"; just remove the entry, as third-party applications
#	may be linked against the old major shared library, and
#	that is a symlink to the old major.minor shared library.
#	e.g., "lib<name>.so.<N>" and "lib<name>.so.<N>.<M>"
#	Exceptions to this rule may include shared libraries that
#	are dlopen()ed at run-time, such as extra locales, etc.
#
# /usr/bin/ident is in `base-util-bin', not `base-rcs-bin' as it is used by pkgsrc
# /usr/bin/ldd is also used by pkgsrc, and should stay in base-util-bin
# C locale (/usr/share/nls/C) is required by POSIX, so is installed if any locales are.
#
.						base-sys-root
./altroot					base-sys-root
./bin						base-sys-root
./bin/[						base-util-root
./bin/cat					base-util-root
./bin/chgrp					base-util-root
./bin/chio					base-util-root
./bin/chmod					base-util-root
./bin/cp					base-util-root
./bin/cpio					base-util-root
./bin/csh					base-util-root
./bin/date					base-util-root
./bin/dd					base-util-root
./bin/df					base-util-root
./bin/domainname				base-nis-root
./bin/echo					base-util-root
./bin/ed					base-util-root
./bin/expr					base-util-root
./bin/hostname					base-util-root
./bin/kill					base-util-root
./bin/ksh					base-util-root
./bin/ln					base-util-root
./bin/ls					base-util-root
./bin/mkdir					base-util-root
./bin/mt					base-util-root
./bin/mv					base-util-root
./bin/pax					base-util-root
./bin/ps					base-util-root
./bin/pwd					base-util-root
./bin/rcmd					base-netutil-root
./bin/rcorder					base-obsolete		obsolete
./bin/rcp					base-netutil-root
./bin/rm					base-util-root
./bin/rmail					base-obsolete		obsolete
./bin/rmdir					base-util-root
./bin/rump.dd					base-util-root		rump
./bin/sh					base-util-root
./bin/sleep					base-util-root
./bin/stty					base-util-root
./bin/sync					base-util-root
./bin/systrace					base-obsolete		obsolete
./bin/tar					base-util-root
./bin/test					base-util-root
./dev						base-sys-root
./dev/altq					base-sys-root
./dev/btdev0					base-obsolete		obsolete
./dev/btdev1					base-obsolete		obsolete
./dev/btdev2					base-obsolete		obsolete
./dev/btdev3					base-obsolete		obsolete
./dev/bthubctl					base-obsolete		obsolete
./dev/fd					base-sys-root
./dev/i4b					base-obsolete		obsolete
./dev/i4bctl					base-obsolete		obsolete
./dev/i4brbch0					base-obsolete		obsolete
./dev/i4brbch1					base-obsolete		obsolete
./dev/i4btel0					base-obsolete		obsolete
./dev/i4btel1					base-obsolete		obsolete
./dev/i4btrc0					base-obsolete		obsolete
./dev/i4btrc1					base-obsolete		obsolete
./dev/log					base-sys-root
./etc						base-sys-root
./etc/X11					base-x11-root
./etc/X11/ctwm					base-x11-root
./etc/X11/fs					base-x11-root
./etc/X11/lbxproxy				base-x11-root
./etc/X11/proxymngr				base-x11-root
./etc/X11/rstart				base-x11-root		obsolete
./etc/X11/rstart/commands			base-x11-root		obsolete
./etc/X11/rstart/commands/x11r6			base-x11-root		obsolete
./etc/X11/rstart/contexts			base-x11-root		obsolete
./etc/X11/twm					base-x11-root
./etc/X11/xdm					base-x11-root
./etc/X11/xinit					base-x11-root
./etc/X11/xserver				base-x11-root
./etc/X11/xsm					base-x11-root
./etc/atf					base-atf-bin
./etc/autofs					base-sys-root
./etc/cgd					base-sys-root
./etc/defaults					base-sys-root
./etc/disklabels				base-obsolete		obsolete
./etc/fonts					base-x11-root
./etc/fonts/conf.avail				base-x11-root
./etc/fonts/conf.d				base-x11-root
./etc/iscsi					base-sysutil-root
./etc/kerberosIV				base-obsolete		obsolete
./etc/kerberosV					base-krb5-root
./etc/kyua					base-kyua-root
./etc/mail					base-postfix-bin
./etc/mtree					base-sys-root
./etc/mtree/set.base				base-sys-root
./etc/namedb					base-bind-root
./etc/nsd					base-sys-root
./etc/obsolete					base-obsolete		obsolete
./etc/openldap					base-ldap-root
./etc/openssl					base-crypto-root
./etc/openssl/certs				base-crypto-root
./etc/openssl/misc				base-crypto-root
./etc/openssl/private				base-crypto-root
./etc/pam.d					base-sys-root
./etc/postfix					base-postfix-bin
./etc/powerd					base-sysutil-bin
./etc/powerd/scripts				base-sysutil-bin
./etc/racoon					base-netutil-bin
./etc/rc.conf.d					base-sys-root
./etc/rc.d					base-sys-root
./etc/release					etc-sys-etc
./etc/skel					base-sys-root
./etc/sliphome					base-slip-root
./etc/ssh					base-sys-root
./etc/systrace					base-obsolete		obsolete
./etc/unbound					base-sys-root
./etc/uucp					base-obsolete		obsolete
./etc/zfs					base-zfs-root
./lib						base-sys-root		compatdir
./lib/libdes.so					base-obsolete		obsolete
./lib/libssp.so					base-obsolete		obsolete
./lib/npf					base-sys-root		compatfile
./libdata					base-sys-root
./libdata/firmware				base-firmware-root
./libdata/firmware/if_athn			base-firmware-root
./libdata/firmware/if_athn/athn-ar7010		base-firmware-root	firmware
./libdata/firmware/if_athn/athn-ar7010-11	base-firmware-root	firmware
./libdata/firmware/if_athn/athn-ar9271		base-firmware-root	firmware
./libdata/firmware/if_athn/athn-license		base-firmware-root	firmware
./libdata/firmware/if_bwfm			base-firmware-root
./libdata/firmware/if_bwfm/LICENCE.broadcom_bcm43xx	base-firmware-root	firmware
./libdata/firmware/if_bwfm/brcmfmac43143.bin	base-firmware-root	firmware
./libdata/firmware/if_bwfm/brcmfmac43236b.bin	base-firmware-root	firmware
./libdata/firmware/if_bwfm/brcmfmac43242a.bin	base-firmware-root	firmware
./libdata/firmware/if_bwfm/brcmfmac43569.bin	base-firmware-root	firmware
./libdata/firmware/if_bwfm/brcmfmac4350-pcie.bin	base-firmware-root	firmware
./libdata/firmware/if_bwfm/brcmfmac4350c2-pcie.bin	base-firmware-root	firmware
./libdata/firmware/if_bwfm/brcmfmac43602-pcie.bin	base-firmware-root	firmware
./libdata/firmware/if_ipw			base-firmware-root
./libdata/firmware/if_ipw/LICENSE		base-firmware-root	firmware
./libdata/firmware/if_ipw/ipw2100-1.2-i.fw	base-firmware-root	firmware
./libdata/firmware/if_ipw/ipw2100-1.2-p.fw	base-firmware-root	firmware
./libdata/firmware/if_ipw/ipw2100-1.2.fw	base-firmware-root	firmware
./libdata/firmware/if_iwi			base-firmware-root
./libdata/firmware/if_iwi/LICENSE.ipw2200-fw	base-firmware-root	firmware
./libdata/firmware/if_iwi/ipw2200-bss.fw	base-firmware-root	firmware
./libdata/firmware/if_iwi/ipw2200-ibss.fw	base-firmware-root	firmware
./libdata/firmware/if_iwi/ipw2200-sniffer.fw	base-firmware-root	firmware
./libdata/firmware/if_iwm			base-firmware-root
./libdata/firmware/if_iwm/LICENSE.iwlwifi-3160-ucode	base-firmware-root	firmware
./libdata/firmware/if_iwm/LICENSE.iwlwifi-3168-ucode	base-firmware-root	firmware
./libdata/firmware/if_iwm/LICENSE.iwlwifi-7260-ucode	base-firmware-root	firmware
./libdata/firmware/if_iwm/LICENSE.iwlwifi-7265-ucode	base-firmware-root	firmware
./libdata/firmware/if_iwm/LICENSE.iwlwifi-8000-ucode	base-firmware-root	firmware
./libdata/firmware/if_iwm/LICENSE.iwlwifi-8265-ucode	base-firmware-root	firmware
./libdata/firmware/if_iwm/README.iwlwifi-3160-ucode	base-firmware-root	firmware
./libdata/firmware/if_iwm/README.iwlwifi-3168-ucode	base-firmware-root	firmware
./libdata/firmware/if_iwm/README.iwlwifi-7260-ucode	base-firmware-root	firmware
./libdata/firmware/if_iwm/README.iwlwifi-7265-ucode	base-firmware-root	firmware
./libdata/firmware/if_iwm/README.iwlwifi-8000-ucode	base-firmware-root	firmware
./libdata/firmware/if_iwm/README.iwlwifi-8265-ucode	base-firmware-root	firmware
./libdata/firmware/if_iwm/iwlwifi-3160-16.ucode	base-obsolete	obsolete
./libdata/firmware/if_iwm/iwlwifi-3160-17.ucode	base-firmware-root	firmware
./libdata/firmware/if_iwm/iwlwifi-3160-9.ucode	base-obsolete	obsolete
./libdata/firmware/if_iwm/iwlwifi-3168-22.ucode	base-firmware-root	firmware
./libdata/firmware/if_iwm/iwlwifi-7260-16.ucode	base-obsolete	obsolete
./libdata/firmware/if_iwm/iwlwifi-7260-17.ucode	base-firmware-root	firmware
./libdata/firmware/if_iwm/iwlwifi-7260-9.ucode	base-obsolete	obsolete
./libdata/firmware/if_iwm/iwlwifi-7265-16.ucode	base-obsolete	obsolete
./libdata/firmware/if_iwm/iwlwifi-7265-17.ucode	base-firmware-root	firmware
./libdata/firmware/if_iwm/iwlwifi-7265-9.ucode	base-obsolete	obsolete
./libdata/firmware/if_iwm/iwlwifi-7265D-16.ucode	base-obsolete	obsolete
./libdata/firmware/if_iwm/iwlwifi-7265D-17.ucode	base-obsolete	obsolete
./libdata/firmware/if_iwm/iwlwifi-7265D-22.ucode	base-firmware-root	firmware
./libdata/firmware/if_iwm/iwlwifi-8000C-16.ucode	base-obsolete	obsolete
./libdata/firmware/if_iwm/iwlwifi-8000C-22.ucode	base-firmware-root	firmware
./libdata/firmware/if_iwm/iwlwifi-8265-22.ucode	base-firmware-root	firmware
./libdata/firmware/if_iwn			base-firmware-root
./libdata/firmware/if_iwn/LICENSE.iwlwifi-100-ucode	base-firmware-root	firmware
./libdata/firmware/if_iwn/LICENSE.iwlwifi-1000-ucode	base-firmware-root	firmware
./libdata/firmware/if_iwn/LICENSE.iwlwifi-105-ucode	base-firmware-root	firmware
./libdata/firmware/if_iwn/LICENSE.iwlwifi-135-ucode	base-firmware-root	firmware
./libdata/firmware/if_iwn/LICENSE.iwlwifi-2000-ucode	base-firmware-root	firmware
./libdata/firmware/if_iwn/LICENSE.iwlwifi-2030-ucode	base-firmware-root	firmware
./libdata/firmware/if_iwn/LICENSE.iwlwifi-4965-ucode	base-firmware-root	firmware
./libdata/firmware/if_iwn/LICENSE.iwlwifi-5000-ucode	base-firmware-root	firmware
./libdata/firmware/if_iwn/LICENSE.iwlwifi-5150-ucode	base-firmware-root	firmware
./libdata/firmware/if_iwn/LICENSE.iwlwifi-6000-ucode	base-firmware-root	firmware
./libdata/firmware/if_iwn/LICENSE.iwlwifi-6000g2a-ucode	base-firmware-root	firmware
./libdata/firmware/if_iwn/LICENSE.iwlwifi-6000g2b-ucode	base-firmware-root	firmware
./libdata/firmware/if_iwn/LICENSE.iwlwifi-6050-ucode	base-firmware-root	firmware
./libdata/firmware/if_iwn/README.iwlwifi-100-ucode	base-firmware-root	firmware
./libdata/firmware/if_iwn/README.iwlwifi-1000-ucode	base-firmware-root	firmware
./libdata/firmware/if_iwn/README.iwlwifi-105-ucode	base-firmware-root	firmware
./libdata/firmware/if_iwn/README.iwlwifi-135-ucode	base-firmware-root	firmware
./libdata/firmware/if_iwn/README.iwlwifi-2000-ucode	base-firmware-root	firmware
./libdata/firmware/if_iwn/README.iwlwifi-2030-ucode	base-firmware-root	firmware
./libdata/firmware/if_iwn/README.iwlwifi-4965-ucode	base-firmware-root	firmware
./libdata/firmware/if_iwn/README.iwlwifi-5000-ucode	base-firmware-root	firmware
./libdata/firmware/if_iwn/README.iwlwifi-5150-ucode	base-firmware-root	firmware
./libdata/firmware/if_iwn/README.iwlwifi-6000-ucode	base-firmware-root	firmware
./libdata/firmware/if_iwn/README.iwlwifi-6000g2a-ucode	base-firmware-root	firmware
./libdata/firmware/if_iwn/README.iwlwifi-6000g2b-ucode	base-firmware-root	firmware
./libdata/firmware/if_iwn/README.iwlwifi-6050-ucode	base-firmware-root	firmware
./libdata/firmware/if_iwn/iwlwifi-100-5.ucode	base-firmware-root	firmware
./libdata/firmware/if_iwn/iwlwifi-1000-3.ucode	base-firmware-root	firmware
./libdata/firmware/if_iwn/iwlwifi-105-6.ucode	base-firmware-root	firmware
./libdata/firmware/if_iwn/iwlwifi-135-6.ucode	base-firmware-root	firmware
./libdata/firmware/if_iwn/iwlwifi-2000-6.ucode	base-firmware-root	firmware
./libdata/firmware/if_iwn/iwlwifi-2030-6.ucode	base-firmware-root	firmware
./libdata/firmware/if_iwn/iwlwifi-4965-1.ucode	base-obsolete		obsolete
./libdata/firmware/if_iwn/iwlwifi-4965-2.ucode	base-firmware-root	firmware
./libdata/firmware/if_iwn/iwlwifi-5000-1.ucode	base-obsolete		obsolete
./libdata/firmware/if_iwn/iwlwifi-5000-2.ucode	base-firmware-root	firmware
./libdata/firmware/if_iwn/iwlwifi-5150-2.ucode	base-firmware-root	firmware
./libdata/firmware/if_iwn/iwlwifi-6000-4.ucode	base-firmware-root	firmware
./libdata/firmware/if_iwn/iwlwifi-6000g2a-5.ucode	base-firmware-root	firmware
./libdata/firmware/if_iwn/iwlwifi-6000g2b-6.ucode	base-firmware-root	firmware
./libdata/firmware/if_iwn/iwlwifi-6050-5.ucode	base-firmware-root	firmware
./libdata/firmware/if_otus			base-firmware-root
./libdata/firmware/if_otus/otus-init		base-firmware-root	firmware
./libdata/firmware/if_otus/otus-license		base-firmware-root	firmware
./libdata/firmware/if_otus/otus-main		base-firmware-root	firmware
./libdata/firmware/if_rtwn			base-firmware-root
./libdata/firmware/if_rtwn/Realtek-Firmware-License.txt	base-firmware-root	firmware
./libdata/firmware/if_rtwn/rtl8192cfw.bin	base-firmware-root	firmware
./libdata/firmware/if_rtwn/rtl8192cfwU.bin	base-firmware-root	firmware
./libdata/firmware/if_rtwn/rtl8192cfwU_B.bin	base-firmware-root	firmware
./libdata/firmware/if_urtwn			base-firmware-root
./libdata/firmware/if_urtwn/Realtek-Firmware-License.txt	base-firmware-root	firmware
./libdata/firmware/if_urtwn/rtl8188eufw.bin	base-firmware-root	firmware
./libdata/firmware/if_urtwn/rtl8192cfw.bin	base-firmware-root	firmware
./libdata/firmware/if_urtwn/rtl8192cfwU.bin	base-firmware-root	firmware
./libdata/firmware/if_urtwn/rtl8192eefw.bin	base-firmware-root	firmware
./libdata/firmware/if_wpi			base-firmware-root
./libdata/firmware/if_wpi/LICENSE.ipw3945-ucode	base-obsolete	obsolete	firmware
./libdata/firmware/if_wpi/LICENSE.iwlwifi-3945-ucode	base-firmware-root	firmware
./libdata/firmware/if_wpi/README.ipw3945-ucode	base-obsolete	obsolete	firmware
./libdata/firmware/if_wpi/README.iwlwifi-3945-ucode	base-firmware-root	firmware
./libdata/firmware/if_wpi/ipw3945.ucode		base-obsolete	obsolete	firmware
./libdata/firmware/if_wpi/iwlwifi-3945.ucode		base-firmware-root	firmware
./libdata/firmware/nvidia			base-firmware-root
./libdata/firmware/nvidia/tegra124		base-firmware-root
./libdata/firmware/nvidia/tegra124/LICENCE.nvidia	base-firmware-root	tegrafirmware
./libdata/firmware/nvidia/tegra124/xusb.bin	base-firmware-root	tegrafirmware
./libdata/firmware/nvidia/tegra210		base-firmware-root
./libdata/firmware/nvidia/tegra210/LICENCE.nvidia	base-firmware-root	tegrafirmware
./libdata/firmware/nvidia/tegra210/xusb.bin	base-firmware-root	tegrafirmware
./libdata/firmware/radeon			base-firmware-usr
./libdata/firmware/radeon/ARUBA_me.bin		base-firmware-usr	radeonfirmware
./libdata/firmware/radeon/ARUBA_pfp.bin		base-firmware-usr	radeonfirmware
./libdata/firmware/radeon/ARUBA_rlc.bin		base-firmware-usr	radeonfirmware
./libdata/firmware/radeon/BARTS_mc.bin		base-firmware-usr	radeonfirmware
./libdata/firmware/radeon/BARTS_me.bin		base-firmware-usr	radeonfirmware
./libdata/firmware/radeon/BARTS_pfp.bin		base-firmware-usr	radeonfirmware
./libdata/firmware/radeon/BARTS_smc.bin		base-firmware-usr	radeonfirmware
./libdata/firmware/radeon/BONAIRE_ce.bin	base-firmware-usr	radeonfirmware
./libdata/firmware/radeon/BONAIRE_mc.bin	base-firmware-usr	radeonfirmware
./libdata/firmware/radeon/BONAIRE_mc2.bin	base-firmware-usr	radeonfirmware
./libdata/firmware/radeon/BONAIRE_me.bin	base-firmware-usr	radeonfirmware
./libdata/firmware/radeon/BONAIRE_mec.bin	base-firmware-usr	radeonfirmware
./libdata/firmware/radeon/BONAIRE_pfp.bin	base-firmware-usr	radeonfirmware
./libdata/firmware/radeon/BONAIRE_rlc.bin	base-firmware-usr	radeonfirmware
./libdata/firmware/radeon/BONAIRE_sdma.bin	base-firmware-usr	radeonfirmware
./libdata/firmware/radeon/BONAIRE_smc.bin	base-firmware-usr	radeonfirmware
./libdata/firmware/radeon/BONAIRE_uvd.bin	base-firmware-usr	radeonfirmware
./libdata/firmware/radeon/BONAIRE_vce.bin	base-firmware-usr	radeonfirmware
./libdata/firmware/radeon/BTC_rlc.bin		base-firmware-usr	radeonfirmware
./libdata/firmware/radeon/CAICOS_mc.bin		base-firmware-usr	radeonfirmware
./libdata/firmware/radeon/CAICOS_me.bin		base-firmware-usr	radeonfirmware
./libdata/firmware/radeon/CAICOS_pfp.bin	base-firmware-usr	radeonfirmware
./libdata/firmware/radeon/CAICOS_smc.bin	base-firmware-usr	radeonfirmware
./libdata/firmware/radeon/CAYMAN_mc.bin		base-firmware-usr	radeonfirmware
./libdata/firmware/radeon/CAYMAN_me.bin		base-firmware-usr	radeonfirmware
./libdata/firmware/radeon/CAYMAN_pfp.bin	base-firmware-usr	radeonfirmware
./libdata/firmware/radeon/CAYMAN_rlc.bin	base-firmware-usr	radeonfirmware
./libdata/firmware/radeon/CAYMAN_smc.bin	base-firmware-usr	radeonfirmware
./libdata/firmware/radeon/CEDAR_me.bin		base-firmware-usr	radeonfirmware
./libdata/firmware/radeon/CEDAR_pfp.bin		base-firmware-usr	radeonfirmware
./libdata/firmware/radeon/CEDAR_rlc.bin		base-firmware-usr	radeonfirmware
./libdata/firmware/radeon/CEDAR_smc.bin		base-firmware-usr	radeonfirmware
./libdata/firmware/radeon/CYPRESS_me.bin	base-firmware-usr	radeonfirmware
./libdata/firmware/radeon/CYPRESS_pfp.bin	base-firmware-usr	radeonfirmware
./libdata/firmware/radeon/CYPRESS_rlc.bin	base-firmware-usr	radeonfirmware
./libdata/firmware/radeon/CYPRESS_smc.bin	base-firmware-usr	radeonfirmware
./libdata/firmware/radeon/CYPRESS_uvd.bin	base-firmware-usr	radeonfirmware
./libdata/firmware/radeon/HAINAN_ce.bin		base-firmware-usr	radeonfirmware
./libdata/firmware/radeon/HAINAN_mc.bin		base-firmware-usr	radeonfirmware
./libdata/firmware/radeon/HAINAN_mc2.bin	base-firmware-usr	radeonfirmware
./libdata/firmware/radeon/HAINAN_me.bin		base-firmware-usr	radeonfirmware
./libdata/firmware/radeon/HAINAN_pfp.bin	base-firmware-usr	radeonfirmware
./libdata/firmware/radeon/HAINAN_rlc.bin	base-firmware-usr	radeonfirmware
./libdata/firmware/radeon/HAINAN_smc.bin	base-firmware-usr	radeonfirmware
./libdata/firmware/radeon/HAWAII_ce.bin		base-firmware-usr	radeonfirmware
./libdata/firmware/radeon/HAWAII_mc.bin		base-firmware-usr	radeonfirmware
./libdata/firmware/radeon/HAWAII_mc2.bin	base-firmware-usr	radeonfirmware
./libdata/firmware/radeon/HAWAII_me.bin		base-firmware-usr	radeonfirmware
./libdata/firmware/radeon/HAWAII_mec.bin	base-firmware-usr	radeonfirmware
./libdata/firmware/radeon/HAWAII_pfp.bin	base-firmware-usr	radeonfirmware
./libdata/firmware/radeon/HAWAII_rlc.bin	base-firmware-usr	radeonfirmware
./libdata/firmware/radeon/HAWAII_sdma.bin	base-firmware-usr	radeonfirmware
./libdata/firmware/radeon/HAWAII_smc.bin	base-firmware-usr	radeonfirmware
./libdata/firmware/radeon/JUNIPER_me.bin	base-firmware-usr	radeonfirmware
./libdata/firmware/radeon/JUNIPER_pfp.bin	base-firmware-usr	radeonfirmware
./libdata/firmware/radeon/JUNIPER_rlc.bin	base-firmware-usr	radeonfirmware
./libdata/firmware/radeon/JUNIPER_smc.bin	base-firmware-usr	radeonfirmware
./libdata/firmware/radeon/KABINI_ce.bin		base-firmware-usr	radeonfirmware
./libdata/firmware/radeon/KABINI_me.bin		base-firmware-usr	radeonfirmware
./libdata/firmware/radeon/KABINI_mec.bin	base-firmware-usr	radeonfirmware
./libdata/firmware/radeon/KABINI_pfp.bin	base-firmware-usr	radeonfirmware
./libdata/firmware/radeon/KABINI_rlc.bin	base-firmware-usr	radeonfirmware
./libdata/firmware/radeon/KABINI_sdma.bin	base-firmware-usr	radeonfirmware
./libdata/firmware/radeon/KAVERI_ce.bin		base-firmware-usr	radeonfirmware
./libdata/firmware/radeon/KAVERI_me.bin		base-firmware-usr	radeonfirmware
./libdata/firmware/radeon/KAVERI_mec.bin	base-firmware-usr	radeonfirmware
./libdata/firmware/radeon/KAVERI_pfp.bin	base-firmware-usr	radeonfirmware
./libdata/firmware/radeon/KAVERI_rlc.bin	base-firmware-usr	radeonfirmware
./libdata/firmware/radeon/KAVERI_sdma.bin	base-firmware-usr	radeonfirmware
./libdata/firmware/radeon/MULLINS_ce.bin	base-firmware-usr	radeonfirmware
./libdata/firmware/radeon/MULLINS_me.bin	base-firmware-usr	radeonfirmware
./libdata/firmware/radeon/MULLINS_mec.bin	base-firmware-usr	radeonfirmware
./libdata/firmware/radeon/MULLINS_pfp.bin	base-firmware-usr	radeonfirmware
./libdata/firmware/radeon/MULLINS_rlc.bin	base-firmware-usr	radeonfirmware
./libdata/firmware/radeon/MULLINS_sdma.bin	base-firmware-usr	radeonfirmware
./libdata/firmware/radeon/OLAND_ce.bin		base-firmware-usr	radeonfirmware
./libdata/firmware/radeon/OLAND_mc.bin		base-firmware-usr	radeonfirmware
./libdata/firmware/radeon/OLAND_mc2.bin		base-firmware-usr	radeonfirmware
./libdata/firmware/radeon/OLAND_me.bin		base-firmware-usr	radeonfirmware
./libdata/firmware/radeon/OLAND_pfp.bin		base-firmware-usr	radeonfirmware
./libdata/firmware/radeon/OLAND_rlc.bin		base-firmware-usr	radeonfirmware
./libdata/firmware/radeon/OLAND_smc.bin		base-firmware-usr	radeonfirmware
./libdata/firmware/radeon/PALM_me.bin		base-firmware-usr	radeonfirmware
./libdata/firmware/radeon/PALM_pfp.bin		base-firmware-usr	radeonfirmware
./libdata/firmware/radeon/PITCAIRN_ce.bin	base-firmware-usr	radeonfirmware
./libdata/firmware/radeon/PITCAIRN_mc.bin	base-firmware-usr	radeonfirmware
./libdata/firmware/radeon/PITCAIRN_mc2.bin	base-firmware-usr	radeonfirmware
./libdata/firmware/radeon/PITCAIRN_me.bin	base-firmware-usr	radeonfirmware
./libdata/firmware/radeon/PITCAIRN_pfp.bin	base-firmware-usr	radeonfirmware
./libdata/firmware/radeon/PITCAIRN_rlc.bin	base-firmware-usr	radeonfirmware
./libdata/firmware/radeon/PITCAIRN_smc.bin	base-firmware-usr	radeonfirmware
./libdata/firmware/radeon/R100_cp.bin		base-firmware-usr	radeonfirmware
./libdata/firmware/radeon/R200_cp.bin		base-firmware-usr	radeonfirmware
./libdata/firmware/radeon/R300_cp.bin		base-firmware-usr	radeonfirmware
./libdata/firmware/radeon/R420_cp.bin		base-firmware-usr	radeonfirmware
./libdata/firmware/radeon/R520_cp.bin		base-firmware-usr	radeonfirmware
./libdata/firmware/radeon/R600_me.bin		base-firmware-usr	radeonfirmware
./libdata/firmware/radeon/R600_pfp.bin		base-firmware-usr	radeonfirmware
./libdata/firmware/radeon/R600_rlc.bin		base-firmware-usr	radeonfirmware
./libdata/firmware/radeon/R700_rlc.bin		base-firmware-usr	radeonfirmware
./libdata/firmware/radeon/REDWOOD_me.bin	base-firmware-usr	radeonfirmware
./libdata/firmware/radeon/REDWOOD_pfp.bin	base-firmware-usr	radeonfirmware
./libdata/firmware/radeon/REDWOOD_rlc.bin	base-firmware-usr	radeonfirmware
./libdata/firmware/radeon/REDWOOD_smc.bin	base-firmware-usr	radeonfirmware
./libdata/firmware/radeon/RS600_cp.bin		base-firmware-usr	radeonfirmware
./libdata/firmware/radeon/RS690_cp.bin		base-firmware-usr	radeonfirmware
./libdata/firmware/radeon/RS780_me.bin		base-firmware-usr	radeonfirmware
./libdata/firmware/radeon/RS780_pfp.bin		base-firmware-usr	radeonfirmware
./libdata/firmware/radeon/RV610_me.bin		base-firmware-usr	radeonfirmware
./libdata/firmware/radeon/RV610_pfp.bin		base-firmware-usr	radeonfirmware
./libdata/firmware/radeon/RV620_me.bin		base-firmware-usr	radeonfirmware
./libdata/firmware/radeon/RV620_pfp.bin		base-firmware-usr	radeonfirmware
./libdata/firmware/radeon/RV630_me.bin		base-firmware-usr	radeonfirmware
./libdata/firmware/radeon/RV630_pfp.bin		base-firmware-usr	radeonfirmware
./libdata/firmware/radeon/RV635_me.bin		base-firmware-usr	radeonfirmware
./libdata/firmware/radeon/RV635_pfp.bin		base-firmware-usr	radeonfirmware
./libdata/firmware/radeon/RV670_me.bin		base-firmware-usr	radeonfirmware
./libdata/firmware/radeon/RV670_pfp.bin		base-firmware-usr	radeonfirmware
./libdata/firmware/radeon/RV710_me.bin		base-firmware-usr	radeonfirmware
./libdata/firmware/radeon/RV710_pfp.bin		base-firmware-usr	radeonfirmware
./libdata/firmware/radeon/RV710_smc.bin		base-firmware-usr	radeonfirmware
./libdata/firmware/radeon/RV710_uvd.bin		base-firmware-usr	radeonfirmware
./libdata/firmware/radeon/RV730_me.bin		base-firmware-usr	radeonfirmware
./libdata/firmware/radeon/RV730_pfp.bin		base-firmware-usr	radeonfirmware
./libdata/firmware/radeon/RV730_smc.bin		base-firmware-usr	radeonfirmware
./libdata/firmware/radeon/RV740_smc.bin		base-firmware-usr	radeonfirmware
./libdata/firmware/radeon/RV770_me.bin		base-firmware-usr	radeonfirmware
./libdata/firmware/radeon/RV770_pfp.bin		base-firmware-usr	radeonfirmware
./libdata/firmware/radeon/RV770_smc.bin		base-firmware-usr	radeonfirmware
./libdata/firmware/radeon/SUMO2_me.bin		base-firmware-usr	radeonfirmware
./libdata/firmware/radeon/SUMO2_pfp.bin		base-firmware-usr	radeonfirmware
./libdata/firmware/radeon/SUMO_me.bin		base-firmware-usr	radeonfirmware
./libdata/firmware/radeon/SUMO_pfp.bin		base-firmware-usr	radeonfirmware
./libdata/firmware/radeon/SUMO_rlc.bin		base-firmware-usr	radeonfirmware
./libdata/firmware/radeon/SUMO_uvd.bin		base-firmware-usr	radeonfirmware
./libdata/firmware/radeon/TAHITI_ce.bin		base-firmware-usr	radeonfirmware
./libdata/firmware/radeon/TAHITI_mc.bin		base-firmware-usr	radeonfirmware
./libdata/firmware/radeon/TAHITI_mc2.bin	base-firmware-usr	radeonfirmware
./libdata/firmware/radeon/TAHITI_me.bin		base-firmware-usr	radeonfirmware
./libdata/firmware/radeon/TAHITI_pfp.bin	base-firmware-usr	radeonfirmware
./libdata/firmware/radeon/TAHITI_rlc.bin	base-firmware-usr	radeonfirmware
./libdata/firmware/radeon/TAHITI_smc.bin	base-firmware-usr	radeonfirmware
./libdata/firmware/radeon/TAHITI_uvd.bin	base-firmware-usr	radeonfirmware
./libdata/firmware/radeon/TURKS_mc.bin		base-firmware-usr	radeonfirmware
./libdata/firmware/radeon/TURKS_me.bin		base-firmware-usr	radeonfirmware
./libdata/firmware/radeon/TURKS_pfp.bin		base-firmware-usr	radeonfirmware
./libdata/firmware/radeon/TURKS_smc.bin		base-firmware-usr	radeonfirmware
./libdata/firmware/radeon/VERDE_ce.bin		base-firmware-usr	radeonfirmware
./libdata/firmware/radeon/VERDE_mc.bin		base-firmware-usr	radeonfirmware
./libdata/firmware/radeon/VERDE_mc2.bin		base-firmware-usr	radeonfirmware
./libdata/firmware/radeon/VERDE_me.bin		base-firmware-usr	radeonfirmware
./libdata/firmware/radeon/VERDE_pfp.bin		base-firmware-usr	radeonfirmware
./libdata/firmware/radeon/VERDE_rlc.bin		base-firmware-usr	radeonfirmware
./libdata/firmware/radeon/VERDE_smc.bin		base-firmware-usr	radeonfirmware
./libdata/firmware/ral				base-firmware-root
./libdata/firmware/ral/ral-license		base-firmware-root	firmware
./libdata/firmware/ral/ral-rt2561		base-firmware-root	firmware
./libdata/firmware/ral/ral-rt2561s		base-firmware-root	firmware
./libdata/firmware/ral/ral-rt2661		base-firmware-root	firmware
./libdata/firmware/ral/ral-rt2860		base-firmware-root	firmware
./libdata/firmware/rum				base-firmware-root
./libdata/firmware/rum/rum-license		base-firmware-root	firmware
./libdata/firmware/rum/rum-rt2573		base-firmware-root	firmware
./libdata/firmware/rum/run-rt2870		base-obsolete	obsolete	firmware
./libdata/firmware/rum/run-rt3071		base-obsolete	obsolete	firmware
./libdata/firmware/run				base-firmware-root
./libdata/firmware/run/run-license		base-firmware-root	firmware
./libdata/firmware/run/run-rt2870		base-firmware-root	firmware
./libdata/firmware/run/run-rt3071		base-firmware-root	firmware
./libdata/firmware/upgt				base-firmware-root
./libdata/firmware/urtwn			base-obsolete obsolete
./libdata/firmware/zyd				base-firmware-root
./libdata/firmware/zyd/zd1211-licence		base-obsolete			obsolete
./libdata/firmware/zyd/zd1211-license		base-firmware-root	firmware
./libdata/firmware/zyd/zyd-zd1211		base-firmware-root	firmware
./libdata/firmware/zyd/zyd-zd1211b		base-firmware-root	firmware
./libexec					base-sys-root
./libexec/blacklistd-helper			base-sysutil-root
./libexec/devpubd-hooks				base-sysutil-root
./libexec/devpubd-hooks/01-makedev		base-sysutil-root
./libexec/devpubd-hooks/02-wedgenames		base-sysutil-root
./libexec/devpubd-run-hooks			base-sysutil-root
./libexec/dhcpcd-hooks				base-dhcpcd-root
./libexec/dhcpcd-hooks/01-test			base-dhcpcd-root
./libexec/dhcpcd-hooks/02-dump			base-dhcpcd-root
./libexec/dhcpcd-hooks/10-mtu			base-obsolete      obsolete
./libexec/dhcpcd-hooks/10-resolv.conf		base-obsolete      obsolete
./libexec/dhcpcd-hooks/10-wpa_supplicant	base-obsolete      obsolete
./libexec/dhcpcd-hooks/14-lookup-hostname	base-obsolete      obsolete
./libexec/dhcpcd-hooks/15-hostname		base-obsolete      obsolete
./libexec/dhcpcd-hooks/15-timezone		base-obsolete      obsolete
./libexec/dhcpcd-hooks/20-resolv.conf		base-dhcpcd-root
./libexec/dhcpcd-hooks/29-lookup-hostname	base-obsolete      obsolete
./libexec/dhcpcd-hooks/30-hostname		base-dhcpcd-root
./libexec/dhcpcd-hooks/50-ntp.conf		base-dhcpcd-root
./libexec/dhcpcd-run-hooks			base-dhcpcd-root
./libexec/lfs_cleanerd				base-sysutil-bin
./libexec/resolvconf				base-resolvconf-root
./libexec/resolvconf/dnsmasq			base-resolvconf-root
./libexec/resolvconf/libc			base-resolvconf-root
./libexec/resolvconf/named			base-resolvconf-root
./libexec/resolvconf/unbound			base-resolvconf-root
./mnt						base-sys-root
./rescue					base-sys-root
./root						base-sys-root
./sbin						base-sys-root
./sbin/amrctl					base-sysutil-root
./sbin/apmlabel					base-sysutil-root
./sbin/atactl					base-sysutil-root
./sbin/badsect					base-sysutil-root
./sbin/bioctl					base-sysutil-root
./sbin/blacklistctl				base-sysutil-root
./sbin/blacklistd				base-sysutil-root
./sbin/brconfig					base-netutil-root
./sbin/canconfig				base-netutil-root
./sbin/ccdconfig				base-sysutil-root
./sbin/cgdconfig				base-sysutil-root
./sbin/chown					base-sysutil-root
./sbin/clri					base-sysutil-root
./sbin/devpubd					base-sysutil-root
./sbin/dhclient					base-obsolete		obsolete
./sbin/dhclient-script				base-obsolete		obsolete
./sbin/dhcpcd					base-dhcpcd-root
./sbin/disklabel				base-sysutil-root
./sbin/dkctl					base-sysutil-root
./sbin/dkscan_bsdlabel				base-sysutil-root
./sbin/dmctl					base-sysutil-root
./sbin/dmesg					base-sysutil-root
./sbin/dmsetup					base-lvm-root		lvm
./sbin/drvctl					base-sysutil-root
./sbin/dump					base-sysutil-root
./sbin/dump_lfs					base-sysutil-root
./sbin/dumpfs					base-obsolete		obsolete
./sbin/dumplfs					base-obsolete		obsolete
./sbin/fastboot					base-sysutil-root
./sbin/fasthalt					base-sysutil-root
./sbin/fdisk					base-sysutil-root
./sbin/fsck					base-sysutil-root
./sbin/fsck_ext2fs				base-ext2fs-root
./sbin/fsck_ffs					base-sysutil-root
./sbin/fsck_lfs					base-sysutil-root
./sbin/fsck_msdos				base-sysutil-root
./sbin/fsck_v7fs				base-sysutil-root
./sbin/fsdb					base-sysutil-root
./sbin/fsirand					base-sysutil-root
./sbin/gpt					base-sysutil-root
./sbin/halt					base-sysutil-root
./sbin/ifconfig					base-netutil-root
./sbin/init					base-sysutil-root
./sbin/ipf					base-ipf-root		ipfilter
./sbin/ipppctl					base-netutil-root
./sbin/iscsictl					base-iscsi-bin		iscsi
./sbin/iscsid					base-iscsi-bin		iscsi
./sbin/ispppcontrol				base-obsolete		obsolete
./sbin/lmcctl					base-obsolete		obsolete
./sbin/luactl					base-sysutil-root
./sbin/lvm					base-lvm-root		lvm
./sbin/mbrlabel					base-sysutil-root
./sbin/mknod					base-sysutil-root
./sbin/modload					base-sysutil-root
./sbin/modstat					base-sysutil-root
./sbin/modunload				base-sysutil-root
./sbin/mount					base-sysutil-root
./sbin/mount_ados				base-adosfs-root
./sbin/mount_autofs				base-sysutil-root
./sbin/mount_cd9660				base-sysutil-root
./sbin/mount_chfs				base-sysutil-root
./sbin/mount_efs				base-efs-root
./sbin/mount_ext2fs				base-ext2fs-root
./sbin/mount_fdesc				base-miscfs-root
./sbin/mount_ffs				base-sysutil-root
./sbin/mount_filecore				base-filecorefs-root
./sbin/mount_hfs				base-hfs-root
./sbin/mount_hfsp				base-obsolete		obsolete
./sbin/mount_kernfs				base-sysutil-root
./sbin/mount_lfs				base-sysutil-root
./sbin/mount_mfs				base-sysutil-root
./sbin/mount_msdos				base-sysutil-root
./sbin/mount_nfs				base-nfsclient-root
./sbin/mount_nilfs				base-sysutil-root
./sbin/mount_ntfs				base-ntfs-root
./sbin/mount_null				base-miscfs-root
./sbin/mount_overlay				base-miscfs-root
./sbin/mount_portal				base-puffs-bin
./sbin/mount_procfs				base-sysutil-root
./sbin/mount_ptyfs				base-miscfs-root
./sbin/mount_puffs				base-sysutil-root
./sbin/mount_smbfs				base-smbfs-root
./sbin/mount_sysvbfs				base-sysutil-root
./sbin/mount_tmpfs				base-miscfs-root
./sbin/mount_udf				base-sysutil-root
./sbin/mount_ufs				base-sysutil-root
./sbin/mount_umap				base-miscfs-root
./sbin/mount_union				base-miscfs-root
./sbin/mount_v7fs				base-sysutil-root
./sbin/mountd					base-obsolete		obsolete
./sbin/newbtconf				base-sysutil-root
./sbin/newfs					base-sysutil-root
./sbin/newfs_ext2fs				base-sysutil-root
./sbin/newfs_lfs				base-sysutil-root
./sbin/newfs_msdos				base-sysutil-root
./sbin/newfs_sysvbfs				base-sysutil-root
./sbin/newfs_udf				base-sysutil-root
./sbin/newfs_v7fs				base-sysutil-root
./sbin/newlfs					base-obsolete		obsolete
./sbin/nfsd					base-obsolete		obsolete
./sbin/nfsiod					base-obsolete		obsolete
./sbin/nologin					base-sysutil-root
./sbin/npfctl					base-npf-bin		npf
./sbin/nvmectl					base-sysutil-root
./sbin/pdisk					base-sysutil-root
./sbin/pfctl					base-pf-root		pf
./sbin/pflogd					base-pf-root		pf
./sbin/pfs						base-pf-root		pf
./sbin/ping					base-netutil-root
./sbin/ping6					base-netutil-root	use_inet6
./sbin/poweroff					base-sysutil-root
./sbin/pppoectl					base-netutil-root
./sbin/quotacheck				base-obsolete		obsolete
./sbin/raidctl					base-sysutil-root
./sbin/rcorder					base-sysutil-root
./sbin/rdump					base-sysutil-root
./sbin/rdump_lfs				base-sysutil-root
./sbin/reboot					base-sysutil-root
./sbin/resize_ffs				base-sysutil-root
./sbin/resize_lfs				base-sysutil-root
./sbin/resolvconf				base-resolvconf-root
./sbin/restore					base-sysutil-root
./sbin/rndctl					base-sysutil-root
./sbin/route					base-netutil-root
./sbin/routed					base-router-root
./sbin/rrestore					base-netutil-root
./sbin/rtsol					base-obsolete		obsolete
./sbin/rump.cgdconfig				base-sysutil-root	rump
./sbin/rump.ifconfig				base-netutil-root	rump
./sbin/rump.modload				base-sysutil-root	rump
./sbin/rump.modstat				base-sysutil-root	rump
./sbin/rump.modunload				base-sysutil-root	rump
./sbin/rump.ping				base-netutil-root	rump
./sbin/rump.ping6				base-netutil-root	inet6,rump
./sbin/rump.raidctl				base-sysutil-root	rump
./sbin/rump.route				base-netutil-root	rump
./sbin/rump.sysctl				base-sysutil-root	rump
./sbin/savecore					base-sysutil-root
./sbin/scan_ffs					base-sysutil-root
./sbin/scan_lfs					base-sysutil-root
./sbin/scsictl					base-sysutil-root
./sbin/setkey					base-netutil-root
./sbin/shutdown					base-sysutil-root
./sbin/slattach					base-slip-root
./sbin/svhlabel					base-sysutil-root
./sbin/swapctl					base-sysutil-root
./sbin/swapon					base-sysutil-root
./sbin/sysctl					base-sysutil-root
./sbin/tbrconfig				base-router-root
./sbin/ttyflags					base-sysutil-root
./sbin/tunefs					base-sysutil-root
./sbin/umbctl					base-netutil-root
./sbin/umount					base-sysutil-root
./sbin/veriexecctl				base-sysutil-root
./sbin/verifiedexec_load			base-obsolete		obsolete
./sbin/vinum					base-obsolete		obsolete
./sbin/wdogctl					base-sysutil-root
./sbin/wsconsctl				base-sysutil-root
./sbin/zfs					base-zfs-bin            zfs
./sbin/zpool					base-zfs-bin            zfs
./stand						base-sys-root
./tmp						base-sys-root
./usr						base-sys-root
./usr/bin					base-sys-usr
./usr/bin/Mail					base-obsolete		obsolete
./usr/bin/agrep					base-util-bin
./usr/bin/apply					base-util-bin
./usr/bin/apropos				base-man-bin
./usr/bin/arpaname				base-bind-bin
./usr/bin/at					base-cron-bin
./usr/bin/atf-check				base-obsolete		obsolete
./usr/bin/atf-config				base-atf-bin		atf,!kyua
./usr/bin/atf-config				base-obsolete		kyua,obsolete
./usr/bin/atf-report				base-atf-bin		atf
./usr/bin/atf-report				base-kyua-bin		kyua
./usr/bin/atf-run				base-atf-bin		atf
./usr/bin/atf-run				base-kyua-bin		kyua
./usr/bin/atf-sh				base-atf-bin		atf
./usr/bin/atf-version				base-atf-bin		atf,!kyua
./usr/bin/atf-version				base-obsolete		kyua,obsolete
./usr/bin/atf2kyua				base-kyua-bin		kyua
./usr/bin/atq					base-cron-bin
./usr/bin/atrm					base-cron-bin
./usr/bin/audiocfg				base-audio-bin
./usr/bin/audioctl				base-audio-bin
./usr/bin/audioplay				base-audio-bin
./usr/bin/audiorecord				base-audio-bin
./usr/bin/awk					base-util-bin
./usr/bin/banner				base-util-bin
./usr/bin/base64				base-util-bin
./usr/bin/basename				base-util-bin
./usr/bin/batch					base-cron-bin
./usr/bin/bc					base-util-bin
./usr/bin/bdes					base-crypto-bin
./usr/bin/biff					base-mail-bin
./usr/bin/bthset				base-util-bin
./usr/bin/btkey					base-util-bin
./usr/bin/btpin					base-util-bin
./usr/bin/bunzip2				base-util-bin
./usr/bin/bzcat					base-util-bin
./usr/bin/bzip2					base-util-bin
./usr/bin/bzip2recover				base-util-bin
./usr/bin/cal					base-util-bin
./usr/bin/calendar				base-calendar-bin
./usr/bin/cap_mkdb				base-util-bin
./usr/bin/cdplay				base-audio-bin
./usr/bin/chflags				base-util-bin
./usr/bin/chfn					base-util-bin
./usr/bin/chgrp					base-util-bin
./usr/bin/chpass				base-util-bin
./usr/bin/chsh					base-util-bin
./usr/bin/ci					base-rcs-bin
./usr/bin/cksum					base-util-bin
./usr/bin/cleantags				base-util-bin
./usr/bin/clear					base-util-bin
./usr/bin/cmp					base-util-bin
./usr/bin/co					base-rcs-bin
./usr/bin/col					base-util-bin
./usr/bin/colcrt				base-util-bin
./usr/bin/colrm					base-util-bin
./usr/bin/column				base-util-bin
./usr/bin/comm					base-util-bin
./usr/bin/compile_et				base-obsolete		obsolete
./usr/bin/compress				base-util-bin
./usr/bin/cpio					base-util-bin
./usr/bin/cpp					base-util-bin		gcccmds
./usr/bin/crontab				base-cron-bin
./usr/bin/csplit				base-util-bin
./usr/bin/ctags					base-c-bin
./usr/bin/cu					base-util-bin
./usr/bin/cut					base-util-bin
./usr/bin/db					base-util-bin
./usr/bin/dc					base-util-bin
./usr/bin/delv					base-bind-bin
./usr/bin/deroff				base-util-bin
./usr/bin/diff					base-util-bin
./usr/bin/diff3					base-util-bin
./usr/bin/dig					base-netutil-bin
./usr/bin/dirname				base-util-bin
./usr/bin/dns-sd				base-mdns-bin		mdns
./usr/bin/dnsquery				base-obsolete	obsolete
./usr/bin/du					base-util-bin
./usr/bin/egrep					base-util-bin
./usr/bin/eject					base-util-bin
./usr/bin/ekermit				base-util-bin
./usr/bin/env					base-util-bin
./usr/bin/error					base-util-bin
./usr/bin/ex					base-util-bin
./usr/bin/expand				base-util-bin
./usr/bin/false					base-util-bin
./usr/bin/fgrep					base-util-bin
./usr/bin/file					base-util-bin
./usr/bin/fincore				base-util-bin
./usr/bin/find					base-util-bin
./usr/bin/finger				base-util-bin
./usr/bin/flock					base-util-bin
./usr/bin/fmt					base-util-bin
./usr/bin/fold					base-util-bin
./usr/bin/from					base-mail-bin
./usr/bin/fsplit				base-util-bin
./usr/bin/fstat					base-util-bin
./usr/bin/ftp					base-netutil-bin
./usr/bin/gcpp					base-util-bin		gcccmds
./usr/bin/gencat				base-locale-bin
./usr/bin/getaddrinfo				base-netutil-bin
./usr/bin/getcap				base-util-bin
./usr/bin/getconf				base-util-bin
./usr/bin/getent				base-util-bin
./usr/bin/getextattr				base-util-bin
./usr/bin/getopt				base-util-bin
./usr/bin/gkermit				base-obsolete		obsolete
./usr/bin/grep					base-util-bin
./usr/bin/groups				base-util-bin
./usr/bin/gss					base-obsolete		obsolete
./usr/bin/gsstool				base-krb5-bin		kerberos
./usr/bin/gunzip				base-util-bin
./usr/bin/gzcat					base-util-bin
./usr/bin/gzexe					base-util-bin
./usr/bin/gzip					base-util-bin
./usr/bin/head					base-util-bin
./usr/bin/hesinfo				base-hesiod-bin		hesiod
./usr/bin/hexdump				base-util-bin
./usr/bin/host					base-netutil-bin
./usr/bin/hoststat				base-mailwrapper-bin
./usr/bin/hxtool				base-krb5-bin		kerberos
./usr/bin/iconv					base-util-bin
./usr/bin/id					base-util-bin
./usr/bin/ident					base-util-bin
./usr/bin/indent				base-c-bin
./usr/bin/info					base-texinfo-bin
./usr/bin/infocmp				base-util-bin
./usr/bin/innetgr				base-nis-bin
./usr/bin/install				base-util-bin
./usr/bin/install-info				base-texinfo-bin
./usr/bin/install-sid				base-gnats-bin
./usr/bin/ipcrm					base-util-bin
./usr/bin/ipcs					base-util-bin
./usr/bin/join					base-util-bin
./usr/bin/jot					base-util-bin
./usr/bin/kcc					base-krb5-bin		kerberos
./usr/bin/kdestroy				base-krb5-bin		kerberos
./usr/bin/kdump					base-debug-bin
./usr/bin/kf					base-obsolete		obsolete
./usr/bin/kgetcred				base-krb5-bin		kerberos
./usr/bin/kinit					base-krb5-bin		kerberos
./usr/bin/klist					base-krb5-bin		kerberos
./usr/bin/kpasswd				base-krb5-bin		kerberos
./usr/bin/krb5-config				base-krb5-bin		kerberos
./usr/bin/ktrace				base-debug-bin
./usr/bin/ktruss				base-debug-bin
./usr/bin/kvno					base-krb5-bin		kerberos
./usr/bin/kyua					base-kyua-bin		kyua
./usr/bin/lam					base-util-bin
./usr/bin/last					base-util-bin
./usr/bin/lastcomm				base-util-bin
./usr/bin/ld					base-util-bin		binutils
./usr/bin/ldapadd				base-ldap-bin		ldap
./usr/bin/ldapcompare				base-ldap-bin		ldap
./usr/bin/ldapdelete				base-ldap-bin		ldap
./usr/bin/ldapexop				base-ldap-bin		ldap
./usr/bin/ldapmodify				base-ldap-bin		ldap
./usr/bin/ldapmodrdn				base-ldap-bin		ldap
./usr/bin/ldappasswd				base-ldap-bin		ldap
./usr/bin/ldapsearch				base-ldap-bin		ldap
./usr/bin/ldapurl				base-ldap-bin		ldap
./usr/bin/ldapwhoami				base-ldap-bin		ldap
./usr/bin/ldd					base-util-bin
./usr/bin/leave					base-util-bin
./usr/bin/less					base-util-bin
./usr/bin/lessecho				base-util-bin
./usr/bin/lesskey				base-util-bin
./usr/bin/locale				base-locale-bin
./usr/bin/locate				base-util-bin
./usr/bin/lock					base-util-bin
./usr/bin/logger				base-util-bin
./usr/bin/login					base-util-bin
./usr/bin/logname				base-util-bin
./usr/bin/look					base-util-bin
./usr/bin/lp					base-lpr-bin
./usr/bin/lpq					base-lpr-bin
./usr/bin/lpr					base-lpr-bin
./usr/bin/lprm					base-lpr-bin
./usr/bin/lsextattr				base-util-bin
./usr/bin/lua					base-util-bin
./usr/bin/lzcat					base-util-bin
./usr/bin/lzf					base-util-bin
./usr/bin/lzfcat				base-util-bin
./usr/bin/lzma					base-util-bin
./usr/bin/lzmainfo				base-util-bin
./usr/bin/m4					base-util-bin
./usr/bin/machine				base-util-bin
./usr/bin/mail					base-mail-bin
./usr/bin/mailq					base-mailwrapper-bin
./usr/bin/mailx					base-mail-bin
./usr/bin/make					base-util-bin
./usr/bin/man					base-man-bin
./usr/bin/mandoc				base-man-bin
./usr/bin/md2					base-util-bin
./usr/bin/md4					base-util-bin
./usr/bin/md5					base-util-bin
./usr/bin/merge					base-util-bin
./usr/bin/mesg					base-util-bin
./usr/bin/midiplay				base-audio-bin
./usr/bin/midirecord				base-audio-bin
./usr/bin/mixerctl				base-audio-bin
./usr/bin/mk_cmds				base-obsolete		obsolete
./usr/bin/mkcsmapper				base-util-bin
./usr/bin/mkdep					base-c-bin
./usr/bin/mkesdb				base-util-bin
./usr/bin/mkfifo				base-util-bin
./usr/bin/mklocale				base-locale-bin
./usr/bin/mktemp				base-util-bin
./usr/bin/modstat				base-obsolete		obsolete
./usr/bin/more					base-util-bin
./usr/bin/mset					base-obsolete		obsolete
./usr/bin/msgs					base-util-bin
./usr/bin/nbsvtool				base-crypto-bin
./usr/bin/nc					base-netutil-bin
./usr/bin/netgroup				base-nis-bin
./usr/bin/netpgp				base-crypto-bin
./usr/bin/netpgpkeys				base-crypto-bin
./usr/bin/netpgpverify				base-crypto-bin
./usr/bin/netstat				base-netutil-bin
./usr/bin/newaliases				base-mailwrapper-bin
./usr/bin/newgrp				base-util-bin
./usr/bin/newsyslog				base-util-bin
./usr/bin/nex					base-obsolete		obsolete
./usr/bin/nfsstat				base-nfsclient-bin
./usr/bin/nice					base-util-bin
./usr/bin/nl					base-util-bin
./usr/bin/nohup					base-util-bin
./usr/bin/nslookup				base-netutil-bin
./usr/bin/nsupdate				base-netutil-bin
./usr/bin/nvi					base-obsolete		obsolete
./usr/bin/nview					base-obsolete		obsolete
./usr/bin/od					base-util-bin
./usr/bin/openpgp				base-obsolete		obsolete
./usr/bin/openssl				base-crypto-bin
./usr/bin/page					base-util-bin
./usr/bin/pagesize				base-util-bin
./usr/bin/passwd				base-util-bin
./usr/bin/paste					base-util-bin
./usr/bin/patch					base-util-bin
./usr/bin/pathchk				base-util-bin
./usr/bin/pawd					base-amd-bin
./usr/bin/paxctl				base-obsolete		obsolete
./usr/bin/pcap-config				base-util-bin
./usr/bin/pgrep					base-util-bin
./usr/bin/pigz					base-util-bin
./usr/bin/pkill					base-util-bin
./usr/bin/pmap					base-util-bin
./usr/bin/pr					base-util-bin
./usr/bin/prenice				base-util-bin
./usr/bin/printenv				base-util-bin
./usr/bin/printf				base-util-bin
./usr/bin/progress				base-util-bin
./usr/bin/purgestat				base-mailwrapper-bin
./usr/bin/pwait					base-util-bin
./usr/bin/pwhash				base-util-bin
./usr/bin/qsafe					base-util-bin
./usr/bin/qsieve				base-util-bin
./usr/bin/qsubst				base-util-bin
./usr/bin/quota					base-util-bin
./usr/bin/radioctl				base-audio-bin
./usr/bin/rcs					base-rcs-bin
./usr/bin/rcsclean				base-rcs-bin
./usr/bin/rcsdiff				base-rcs-bin
./usr/bin/rcsfreeze				base-rcs-bin
./usr/bin/rcslog				base-rcs-bin
./usr/bin/rcsmerge				base-rcs-bin
./usr/bin/rdist					base-netutil-bin
./usr/bin/readlink				base-util-bin
./usr/bin/renice				base-util-bin
./usr/bin/reset					base-util-bin
./usr/bin/rev					base-util-bin
./usr/bin/revoke				base-util-bin
./usr/bin/rfcomm_sppd				base-util-bin
./usr/bin/rlog					base-rcs-bin
./usr/bin/rlogin				base-netutil-bin
./usr/bin/rmd160				base-util-bin
./usr/bin/rmextattr				base-util-bin
./usr/bin/rpcinfo				base-rpcutil-bin
./usr/bin/rs					base-util-bin
./usr/bin/rsh					base-netutil-bin
./usr/bin/rump.dhcpclient			base-util-bin		rump
./usr/bin/rump.halt				base-util-bin		rump
./usr/bin/rump.netstat				base-netutil-bin	rump
./usr/bin/rump.sockstat				base-util-bin		rump
./usr/bin/rump_allserver			base-util-bin		rump
./usr/bin/rump_server				base-util-bin		rump
./usr/bin/rump_wmd				base-util-bin		rump
./usr/bin/rup					base-netutil-bin
./usr/bin/ruptime				base-netutil-bin
./usr/bin/rusers				base-netutil-bin
./usr/bin/rwall					base-netutil-bin
./usr/bin/rwho					base-netutil-bin
./usr/bin/scp					base-secsh-bin
./usr/bin/script				base-util-bin
./usr/bin/sdiff					base-util-bin
./usr/bin/sdpquery				base-util-bin
./usr/bin/sed					base-util-bin
./usr/bin/send-pr				base-gnats-bin
./usr/bin/seq					base-util-bin
./usr/bin/setextattr				base-util-bin
./usr/bin/sftp					base-secsh-bin
./usr/bin/sha1					base-util-bin
./usr/bin/shar					base-util-bin
./usr/bin/shlock				base-util-bin
./usr/bin/shmif_dumpbus				base-util-bin		rump
./usr/bin/showmount				base-nfsclient-bin
./usr/bin/shuffle				base-util-bin
./usr/bin/skey					base-util-bin		skey
./usr/bin/skeyaudit				base-util-bin		skey
./usr/bin/skeyinfo				base-util-bin		skey
./usr/bin/skeyinit				base-util-bin		skey
./usr/bin/slogin				base-secsh-bin
./usr/bin/smbutil				base-util-bin
./usr/bin/sockstat				base-util-bin
./usr/bin/sort					base-util-bin
./usr/bin/spell					base-util-bin
./usr/bin/split					base-util-bin
./usr/bin/sqlite3				base-util-bin
./usr/bin/ssh					base-secsh-bin
./usr/bin/ssh-add				base-secsh-bin
./usr/bin/ssh-agent				base-secsh-bin
./usr/bin/ssh-keygen				base-secsh-bin
./usr/bin/ssh-keyscan				base-secsh-bin
./usr/bin/stat					base-util-bin
./usr/bin/string2key				base-krb5-bin		kerberos
./usr/bin/su					base-util-bin
./usr/bin/sum					base-util-bin
./usr/bin/sys_info				base-util-bin
./usr/bin/sysstat				base-util-bin
./usr/bin/systat				base-util-bin
./usr/bin/tabs					base-util-bin
./usr/bin/tac					base-util-bin
./usr/bin/tail					base-util-bin
./usr/bin/talk					base-netutil-bin
./usr/bin/tar					base-util-bin
./usr/bin/tcopy					base-util-bin
./usr/bin/tee					base-util-bin
./usr/bin/telnet				base-netutil-bin
./usr/bin/tftp					base-netutil-bin
./usr/bin/tic					base-util-bin
./usr/bin/time					base-util-bin
./usr/bin/timeout				base-util-bin
./usr/bin/tip					base-util-bin
./usr/bin/tmux					base-util-bin
./usr/bin/tn3270				base-obsolete		obsolete
./usr/bin/top					base-util-bin
./usr/bin/touch					base-util-bin
./usr/bin/tpfmt					base-obsolete		obsolete
./usr/bin/tpm_sealdata				base-tpm-bin		tpm
./usr/bin/tpm_unsealdata			base-tpm-bin		tpm
./usr/bin/tpm_version				base-tpm-bin		tpm
./usr/bin/tput					base-util-bin
./usr/bin/tr					base-util-bin
./usr/bin/true					base-util-bin
./usr/bin/tset					base-util-bin
./usr/bin/tty					base-util-bin
./usr/bin/ul					base-util-bin
./usr/bin/uname					base-util-bin
./usr/bin/unbound-host				base-netutil-bin	unbound
./usr/bin/uncompress				base-util-bin
./usr/bin/unexpand				base-util-bin
./usr/bin/uniq					base-util-bin
./usr/bin/units					base-util-bin
./usr/bin/unlzf					base-util-bin
./usr/bin/unlzma				base-util-bin
./usr/bin/unvis					base-util-bin
./usr/bin/unxz					base-util-bin
./usr/bin/unzip					base-util-bin
./usr/bin/uptime				base-util-bin
./usr/bin/usbhidaction				base-util-bin
./usr/bin/usbhidctl				base-util-bin
./usr/bin/users					base-util-bin
./usr/bin/utoppya				base-util-bin
./usr/bin/uucp					base-obsolete		obsolete
./usr/bin/uudecode				base-util-bin
./usr/bin/uuencode				base-util-bin
./usr/bin/uuidgen				base-util-bin
./usr/bin/uulog					base-obsolete		obsolete
./usr/bin/uuname				base-obsolete		obsolete
./usr/bin/uupick				base-obsolete		obsolete
./usr/bin/uusched				base-obsolete		obsolete
./usr/bin/uustat				base-obsolete		obsolete
./usr/bin/uuto					base-obsolete		obsolete
./usr/bin/uux					base-obsolete		obsolete
./usr/bin/vacation				base-mail-bin
./usr/bin/verify_krb5_conf			base-krb5-bin		kerberos
./usr/bin/vi					base-util-bin
./usr/bin/videoctl				base-video-bin
./usr/bin/view					base-util-bin
./usr/bin/vis					base-util-bin
./usr/bin/vmstat				base-util-bin
./usr/bin/vndcompress				base-util-bin
./usr/bin/vnduncompress				base-util-bin
./usr/bin/w					base-util-bin
./usr/bin/wall					base-util-bin
./usr/bin/wc					base-util-bin
./usr/bin/what					base-util-bin
./usr/bin/whatis				base-util-bin
./usr/bin/whereis				base-util-bin
./usr/bin/which					base-util-bin
./usr/bin/who					base-util-bin
./usr/bin/whoami				base-util-bin
./usr/bin/whois					base-netutil-bin
./usr/bin/window				base-obsolete		obsolete
./usr/bin/write					base-util-bin
./usr/bin/xargs					base-util-bin
./usr/bin/xmlwf					base-util-bin
./usr/bin/xz					base-util-bin
./usr/bin/xzcat					base-util-bin
./usr/bin/yes					base-util-bin
./usr/bin/ypcat					base-nis-bin		yp
./usr/bin/ypmatch				base-nis-bin		yp
./usr/bin/yppasswd				base-nis-bin		use_yp
./usr/bin/ypwhich				base-nis-bin		yp
./usr/bin/zcat					base-util-bin
./usr/bin/zcmp					base-util-bin
./usr/bin/zdiff					base-util-bin
./usr/bin/zegrep				base-util-bin
./usr/bin/zfgrep				base-util-bin
./usr/bin/zforce				base-util-bin
./usr/bin/zgrep					base-util-bin
./usr/bin/zless					base-util-bin
./usr/bin/zmore					base-util-bin
./usr/bin/znew					base-util-bin
./usr/bin/ztest					base-zfs-bin		zfs
./usr/games					base-games-usr
./usr/games/hide				base-games-usr
./usr/include					base-c-usr
./usr/include/adosfs				base-c-usr
./usr/include/altq				base-c-usr
./usr/include/arpa				base-c-usr
./usr/include/c++				base-cxx-usr
./usr/include/c++/experimental			base-cxx-usr
./usr/include/c++/ext				base-cxx-usr
./usr/include/cdk				base-obsolete		obsolete
./usr/include/clang-3.4				base-obsolete		obsolete
./usr/include/clang-3.5				base-obsolete		obsolete
./usr/include/clang-3.6				base-obsolete		obsolete
./usr/include/clang-3.8				base-obsolete		obsolete
./usr/include/clang-4.0				base-obsolete		obsolete
./usr/include/clang-5.0				base-obsolete		obsolete
./usr/include/clang-7.0				base-c-usr
./usr/include/compat				base-obsolete		obsolete
./usr/include/crypto				base-c-usr
./usr/include/dev				base-c-usr
./usr/include/dev/apm				base-c-usr
./usr/include/dev/ata				base-c-usr
./usr/include/dev/dec				base-c-usr
./usr/include/dev/dm	                        base-c-usr
./usr/include/dev/dmover			base-c-usr
./usr/include/dev/dtv				base-c-usr
./usr/include/dev/eisa				base-obsolete		obsolete
./usr/include/dev/filemon			base-c-usr
./usr/include/dev/hdaudio			base-c-usr
./usr/include/dev/hdmicec			base-c-usr
./usr/include/dev/hid				base-c-usr
./usr/include/dev/hpc				base-c-usr
./usr/include/dev/i2c				base-c-usr
./usr/include/dev/i2o				base-c-usr
./usr/include/dev/ic				base-c-usr
./usr/include/dev/ieee1394			base-c-usr
./usr/include/dev/ir				base-c-usr
./usr/include/dev/isa				base-c-usr
./usr/include/dev/isapnp			base-obsolete		obsolete
./usr/include/dev/iscsi				base-c-usr		iscsi
./usr/include/dev/microcode			base-obsolete		obsolete
./usr/include/dev/microcode/aic7xxx		base-obsolete		obsolete
./usr/include/dev/microcode/isp			base-obsolete		obsolete
./usr/include/dev/mii				base-obsolete		obsolete
./usr/include/dev/ofisa				base-obsolete		obsolete
./usr/include/dev/ofw				base-c-usr
./usr/include/dev/pci				base-c-usr
./usr/include/dev/pci/hdaudio			base-obsolete		obsolete
./usr/include/dev/pckbc				base-c-usr
./usr/include/dev/pcmcia			base-c-usr
./usr/include/dev/pud				base-c-usr
./usr/include/dev/putter			base-c-usr
./usr/include/dev/raidframe			base-c-usr
./usr/include/dev/rcons				base-obsolete		obsolete
./usr/include/dev/sbus				base-c-usr
./usr/include/dev/scsipi			base-c-usr
./usr/include/dev/sun				base-c-usr
./usr/include/dev/tc				base-c-usr
./usr/include/dev/usb				base-c-usr
./usr/include/dev/vinum				base-obsolete		obsolete
./usr/include/dev/vme				base-c-usr
./usr/include/dev/wscons			base-c-usr
./usr/include/event2				base-c-usr
./usr/include/filecorefs			base-c-usr
./usr/include/fs				base-c-usr
./usr/include/fs/autofs				base-c-usr
./usr/include/fs/efs				base-c-usr
./usr/include/fs/hfs				base-c-usr
./usr/include/fs/hfsp				base-obsolete		obsolete
./usr/include/fs/nilfs				base-c-usr
./usr/include/fs/ptyfs				base-c-usr
./usr/include/fs/puffs				base-puffs-usr
./usr/include/fs/smbfs				base-c-usr
./usr/include/fs/sysvbfs			base-c-usr
./usr/include/fs/tmpfs				base-c-usr
./usr/include/fs/udf				base-c-usr
./usr/include/fs/v7fs				base-c-usr
./usr/include/g++				base-cxx-usr
./usr/include/g++/backward			base-cxx-usr
./usr/include/g++/bits				base-cxx-usr
./usr/include/g++/debug				base-cxx-usr
./usr/include/g++/decimal			base-cxx-usr
./usr/include/g++/ext				base-cxx-usr
./usr/include/g++/ext/pb_ds			base-cxx-usr
./usr/include/g++/ext/pb_ds/detail			base-cxx-usr
./usr/include/g++/ext/pb_ds/detail/bin_search_tree_	base-cxx-usr
./usr/include/g++/ext/pb_ds/detail/binary_heap_		base-cxx-usr
./usr/include/g++/ext/pb_ds/detail/binomial_heap_	base-cxx-usr
./usr/include/g++/ext/pb_ds/detail/binomial_heap_base_	base-cxx-usr
./usr/include/g++/ext/pb_ds/detail/branch_policy	base-cxx-usr
./usr/include/g++/ext/pb_ds/detail/cc_hash_table_map_	base-cxx-usr
./usr/include/g++/ext/pb_ds/detail/eq_fn		base-cxx-usr
./usr/include/g++/ext/pb_ds/detail/gp_hash_table_map_	base-cxx-usr
./usr/include/g++/ext/pb_ds/detail/hash_fn		base-cxx-usr
./usr/include/g++/ext/pb_ds/detail/left_child_next_sibling_heap_	base-cxx-usr
./usr/include/g++/ext/pb_ds/detail/list_update_map_	base-cxx-usr
./usr/include/g++/ext/pb_ds/detail/list_update_policy	base-cxx-usr
./usr/include/g++/ext/pb_ds/detail/ov_tree_map_		base-cxx-usr
./usr/include/g++/ext/pb_ds/detail/pairing_heap_	base-cxx-usr
./usr/include/g++/ext/pb_ds/detail/pat_trie_		base-cxx-usr
./usr/include/g++/ext/pb_ds/detail/rb_tree_map_		base-cxx-usr
./usr/include/g++/ext/pb_ds/detail/rc_binomial_heap_	base-cxx-usr
./usr/include/g++/ext/pb_ds/detail/resize_policy	base-cxx-usr
./usr/include/g++/ext/pb_ds/detail/splay_tree_		base-cxx-usr
./usr/include/g++/ext/pb_ds/detail/thin_heap_		base-cxx-usr
./usr/include/g++/ext/pb_ds/detail/tree_policy		base-cxx-usr
./usr/include/g++/ext/pb_ds/detail/trie_policy		base-cxx-usr
./usr/include/g++/ext/pb_ds/detail/unordered_iterator	base-cxx-usr
./usr/include/g++/gen				base-obsolete		obsolete
./usr/include/g++/parallel			base-cxx-usr
./usr/include/g++/profile			base-cxx-usr
./usr/include/g++/profile/impl			base-cxx-usr
./usr/include/g++/std				base-obsolete		obsolete
./usr/include/g++/tr1				base-cxx-usr
./usr/include/g++/tr1_impl			base-cxx-usr
./usr/include/g++/tr2				base-cxx-usr
./usr/include/gcc-4.1				base-obsolete		obsolete
./usr/include/gcc-4.5				base-obsolete		obsolete
./usr/include/gcc-4.8				base-c-usr		obsolete
./usr/include/gcc-5				base-c-usr
./usr/include/gcc-5/sanitizer			base-c-usr
./usr/include/gcc-6				base-c-usr
./usr/include/gcc-6/sanitizer			base-c-usr
./usr/include/gssapi				base-c-usr
./usr/include/gssapi/rpc			base-obsolete		obsolete
./usr/include/isofs				base-c-usr
./usr/include/isofs/cd9660			base-c-usr
./usr/include/kadm5				base-c-usr
./usr/include/kerberosIV			base-obsolete		obsolete
./usr/include/krb5				base-c-usr
./usr/include/libmilter				base-obsolete		obsolete
./usr/include/lzma				base-c-usr
./usr/include/machine				base-c-usr
./usr/include/milter				base-obsolete		obsolete
./usr/include/miscfs				base-c-usr
./usr/include/miscfs/fdesc			base-c-usr
./usr/include/miscfs/fifofs			base-c-usr
./usr/include/miscfs/genfs			base-c-usr
./usr/include/miscfs/kernfs			base-c-usr
./usr/include/miscfs/nullfs			base-c-usr
./usr/include/miscfs/overlay			base-c-usr
./usr/include/miscfs/portal			base-obsolete		obsolete
./usr/include/miscfs/procfs			base-c-usr
./usr/include/miscfs/ptyfs			base-obsolete		obsolete
./usr/include/miscfs/specfs			base-c-usr
./usr/include/miscfs/syncfs			base-obsolete		obsolete
./usr/include/miscfs/umapfs			base-c-usr
./usr/include/miscfs/union			base-c-usr
./usr/include/msdosfs				base-c-usr
./usr/include/net				base-c-usr
./usr/include/net/agr				base-c-usr
./usr/include/net80211				base-c-usr
./usr/include/netatalk				base-c-usr
./usr/include/netbt				base-c-usr
./usr/include/netcan				base-c-usr
./usr/include/netccitt				base-obsolete		obsolete
./usr/include/netinet				base-c-usr
./usr/include/netinet6				base-c-usr
./usr/include/netipsec				base-c-usr
./usr/include/netisdn				base-c-usr
./usr/include/netiso				base-obsolete		obsolete
<<<<<<< HEAD
./usr/include/netkey				base-c-usr
=======
./usr/include/netkey				base-obsolete		obsolete
>>>>>>> 598bd837
./usr/include/netmpls				base-c-usr
./usr/include/netnatm				base-obsolete		obsolete
./usr/include/netns				base-obsolete		obsolete
./usr/include/netpgp				base-c-usr
./usr/include/netsmb				base-c-usr
./usr/include/nfs				base-c-usr
./usr/include/ntfs				base-c-usr
./usr/include/objc				base-objc-usr
./usr/include/openpgpsdk			base-obsolete		obsolete
./usr/include/openssl				base-c-usr
./usr/include/pcap				base-c-usr
./usr/include/ppath				base-c-usr
./usr/include/prop				base-c-usr
./usr/include/protocols				base-c-usr
./usr/include/quota				base-obsolete		obsolete
./usr/include/readline				base-c-usr
./usr/include/rpc				base-c-usr
./usr/include/rpcsvc				base-c-usr
./usr/include/rump				base-c-usr
./usr/include/security				base-c-usr
./usr/include/ss				base-obsolete		obsolete
./usr/include/ssp				base-c-usr
./usr/include/sys				base-c-usr
./usr/include/trousers				base-c-usr
./usr/include/tss				base-c-usr
./usr/include/ufs				base-c-usr
./usr/include/ufs/ext2fs			base-c-usr
./usr/include/ufs/ffs				base-c-usr
./usr/include/ufs/lfs				base-c-usr
./usr/include/ufs/mfs				base-c-usr
./usr/include/ufs/ufs				base-c-usr
./usr/include/uvm				base-c-usr
./usr/include/vm				base-obsolete		obsolete
./usr/lib					base-sys-usr		compatdir
./usr/lib/dtrace				base-sys-usr		dtrace
./usr/lib/dtrace/errno.d			base-sys-usr		dtrace
./usr/lib/dtrace/psinfo.d			base-sys-usr		dtrace
./usr/lib/dtrace/signal.d			base-sys-usr		dtrace
./usr/lib/dtrace/unistd.d			base-sys-usr		dtrace
./usr/lib/i18n					base-i18n-root		compatfile
./usr/lib/libntp.so				base-obsolete		obsolete
./usr/lib/libssp.so				base-obsolete		obsolete
./usr/lib/libusb.a				base-obsolete		obsolete
./usr/lib/libusb.so				base-obsolete		obsolete
./usr/lib/lua					base-sys-usr		compatfile
./usr/lib/lua/5.1				base-obsolete		obsolete
./usr/lib/lua/5.3				base-sys-usr		compatfile
./usr/lib/npf					base-obsolete		obsolete
./usr/lib/postfix				base-postfix-usr
./usr/lib/runemodule				base-obsolete		obsolete
./usr/lib/runemodule/libBIG5.a			base-obsolete		obsolete
./usr/lib/runemodule/libBIG5.so			base-obsolete		obsolete
./usr/lib/runemodule/libBIG5.so.3		base-obsolete		obsolete
./usr/lib/runemodule/libBIG5.so.3.0		base-obsolete		obsolete
./usr/lib/runemodule/libEUC.a			base-obsolete		obsolete
./usr/lib/runemodule/libEUC.so			base-obsolete		obsolete
./usr/lib/runemodule/libEUC.so.3		base-obsolete		obsolete
./usr/lib/runemodule/libEUC.so.3.0		base-obsolete		obsolete
./usr/lib/runemodule/libEUCTW.a			base-obsolete		obsolete
./usr/lib/runemodule/libEUCTW.so		base-obsolete		obsolete
./usr/lib/runemodule/libEUCTW.so.3		base-obsolete		obsolete
./usr/lib/runemodule/libEUCTW.so.3.0		base-obsolete		obsolete
./usr/lib/runemodule/libISO2022.a		base-obsolete		obsolete
./usr/lib/runemodule/libISO2022.so		base-obsolete		obsolete
./usr/lib/runemodule/libISO2022.so.3		base-obsolete		obsolete
./usr/lib/runemodule/libISO2022.so.3.0		base-obsolete		obsolete
./usr/lib/runemodule/libMSKanji.a		base-obsolete		obsolete
./usr/lib/runemodule/libMSKanji.so		base-obsolete		obsolete
./usr/lib/runemodule/libMSKanji.so.3		base-obsolete		obsolete
./usr/lib/runemodule/libMSKanji.so.3.0		base-obsolete		obsolete
./usr/lib/runemodule/libUTF2.a			base-obsolete		obsolete
./usr/lib/runemodule/libUTF2.so			base-obsolete		obsolete
./usr/lib/runemodule/libUTF2.so.3		base-obsolete		obsolete
./usr/lib/runemodule/libUTF2.so.3.0		base-obsolete		obsolete
./usr/lib/runemodule/libUTF8.a			base-obsolete		obsolete
./usr/lib/runemodule/libUTF8.so			base-obsolete		obsolete
./usr/lib/runemodule/libUTF8.so.3		base-obsolete		obsolete
./usr/lib/runemodule/libUTF8.so.3.0		base-obsolete		obsolete
./usr/lib/security				base-sys-usr		compatfile
./usr/libdata					base-sys-usr
./usr/libdata/debug				base-sys-usr
./usr/libdata/debug/bin				base-sys-usr
./usr/libdata/debug/lib				base-sys-usr		compatdir
./usr/libdata/debug/lib/npf			base-sys-usr		compatfile
./usr/libdata/debug/libexec			base-sys-usr
./usr/libdata/debug/sbin			base-sys-usr
./usr/libdata/debug/usr				base-sys-usr
./usr/libdata/debug/usr/bin			base-sys-usr
./usr/libdata/debug/usr/games			base-sys-usr
./usr/libdata/debug/usr/lib			base-sys-usr		compatdir
./usr/libdata/debug/usr/lib/i18n		base-i18n-root		compatfile
./usr/libdata/debug/usr/lib/npf			base-obsolete		obsolete
./usr/libdata/debug/usr/libexec			base-sys-usr
./usr/libdata/debug/usr/libexec/ching		base-sys-usr
./usr/libdata/debug/usr/libexec/lpr		base-sys-usr
./usr/libdata/debug/usr/libexec/postfix		base-sys-usr
./usr/libdata/debug/usr/libexec/uucp		base-obsolete		obsolete
./usr/libdata/debug/usr/mdec			base-sys-usr
./usr/libdata/debug/usr/sbin			base-sys-usr
./usr/libdata/firmware				base-firmware-usr
./usr/libdata/firmware/bcm43xx			base-firmware-usr
./usr/libdata/firmware/bcm43xx/BCM43430A1.hcd	base-firmware-usr	firmware
./usr/libdata/firmware/bcm43xx/LICENCE.broadcom_bcm43xx		base-firmware-usr	firmware
./usr/libdata/firmware/radeon			base-obsolete	obsolete
./usr/libdata/firmware/radeon/ARUBA_me.bin	base-obsolete	obsolete
./usr/libdata/firmware/radeon/ARUBA_pfp.bin	base-obsolete	obsolete
./usr/libdata/firmware/radeon/ARUBA_rlc.bin	base-obsolete	obsolete
./usr/libdata/firmware/radeon/BARTS_mc.bin	base-obsolete	obsolete
./usr/libdata/firmware/radeon/BARTS_me.bin	base-obsolete	obsolete
./usr/libdata/firmware/radeon/BARTS_pfp.bin	base-obsolete	obsolete
./usr/libdata/firmware/radeon/BARTS_smc.bin	base-obsolete	obsolete
./usr/libdata/firmware/radeon/BONAIRE_ce.bin	base-obsolete	obsolete
./usr/libdata/firmware/radeon/BONAIRE_mc.bin	base-obsolete	obsolete
./usr/libdata/firmware/radeon/BONAIRE_mc2.bin	base-obsolete	obsolete
./usr/libdata/firmware/radeon/BONAIRE_me.bin	base-obsolete	obsolete
./usr/libdata/firmware/radeon/BONAIRE_mec.bin	base-obsolete	obsolete
./usr/libdata/firmware/radeon/BONAIRE_pfp.bin	base-obsolete	obsolete
./usr/libdata/firmware/radeon/BONAIRE_rlc.bin	base-obsolete	obsolete
./usr/libdata/firmware/radeon/BONAIRE_sdma.bin	base-obsolete	obsolete
./usr/libdata/firmware/radeon/BONAIRE_smc.bin	base-obsolete	obsolete
./usr/libdata/firmware/radeon/BONAIRE_uvd.bin	base-obsolete	obsolete
./usr/libdata/firmware/radeon/BONAIRE_vce.bin	base-obsolete	obsolete
./usr/libdata/firmware/radeon/BTC_rlc.bin	base-obsolete	obsolete
./usr/libdata/firmware/radeon/CAICOS_mc.bin	base-obsolete	obsolete
./usr/libdata/firmware/radeon/CAICOS_me.bin	base-obsolete	obsolete
./usr/libdata/firmware/radeon/CAICOS_pfp.bin	base-obsolete	obsolete
./usr/libdata/firmware/radeon/CAICOS_smc.bin	base-obsolete	obsolete
./usr/libdata/firmware/radeon/CAYMAN_mc.bin	base-obsolete	obsolete
./usr/libdata/firmware/radeon/CAYMAN_me.bin	base-obsolete	obsolete
./usr/libdata/firmware/radeon/CAYMAN_pfp.bin	base-obsolete	obsolete
./usr/libdata/firmware/radeon/CAYMAN_rlc.bin	base-obsolete	obsolete
./usr/libdata/firmware/radeon/CAYMAN_smc.bin	base-obsolete	obsolete
./usr/libdata/firmware/radeon/CEDAR_me.bin	base-obsolete	obsolete
./usr/libdata/firmware/radeon/CEDAR_pfp.bin	base-obsolete	obsolete
./usr/libdata/firmware/radeon/CEDAR_rlc.bin	base-obsolete	obsolete
./usr/libdata/firmware/radeon/CEDAR_smc.bin	base-obsolete	obsolete
./usr/libdata/firmware/radeon/CYPRESS_me.bin	base-obsolete	obsolete
./usr/libdata/firmware/radeon/CYPRESS_pfp.bin	base-obsolete	obsolete
./usr/libdata/firmware/radeon/CYPRESS_rlc.bin	base-obsolete	obsolete
./usr/libdata/firmware/radeon/CYPRESS_smc.bin	base-obsolete	obsolete
./usr/libdata/firmware/radeon/CYPRESS_uvd.bin	base-obsolete	obsolete
./usr/libdata/firmware/radeon/HAINAN_ce.bin	base-obsolete	obsolete
./usr/libdata/firmware/radeon/HAINAN_mc.bin	base-obsolete	obsolete
./usr/libdata/firmware/radeon/HAINAN_mc2.bin	base-obsolete	obsolete
./usr/libdata/firmware/radeon/HAINAN_me.bin	base-obsolete	obsolete
./usr/libdata/firmware/radeon/HAINAN_pfp.bin	base-obsolete	obsolete
./usr/libdata/firmware/radeon/HAINAN_rlc.bin	base-obsolete	obsolete
./usr/libdata/firmware/radeon/HAINAN_smc.bin	base-obsolete	obsolete
./usr/libdata/firmware/radeon/HAWAII_ce.bin	base-obsolete	obsolete
./usr/libdata/firmware/radeon/HAWAII_mc.bin	base-obsolete	obsolete
./usr/libdata/firmware/radeon/HAWAII_mc2.bin	base-obsolete	obsolete
./usr/libdata/firmware/radeon/HAWAII_me.bin	base-obsolete	obsolete
./usr/libdata/firmware/radeon/HAWAII_mec.bin	base-obsolete	obsolete
./usr/libdata/firmware/radeon/HAWAII_pfp.bin	base-obsolete	obsolete
./usr/libdata/firmware/radeon/HAWAII_rlc.bin	base-obsolete	obsolete
./usr/libdata/firmware/radeon/HAWAII_sdma.bin	base-obsolete	obsolete
./usr/libdata/firmware/radeon/HAWAII_smc.bin	base-obsolete	obsolete
./usr/libdata/firmware/radeon/JUNIPER_me.bin	base-obsolete	obsolete
./usr/libdata/firmware/radeon/JUNIPER_pfp.bin	base-obsolete	obsolete
./usr/libdata/firmware/radeon/JUNIPER_rlc.bin	base-obsolete	obsolete
./usr/libdata/firmware/radeon/JUNIPER_smc.bin	base-obsolete	obsolete
./usr/libdata/firmware/radeon/KABINI_ce.bin	base-obsolete	obsolete
./usr/libdata/firmware/radeon/KABINI_me.bin	base-obsolete	obsolete
./usr/libdata/firmware/radeon/KABINI_mec.bin	base-obsolete	obsolete
./usr/libdata/firmware/radeon/KABINI_pfp.bin	base-obsolete	obsolete
./usr/libdata/firmware/radeon/KABINI_rlc.bin	base-obsolete	obsolete
./usr/libdata/firmware/radeon/KABINI_sdma.bin	base-obsolete	obsolete
./usr/libdata/firmware/radeon/KAVERI_ce.bin	base-obsolete	obsolete
./usr/libdata/firmware/radeon/KAVERI_me.bin	base-obsolete	obsolete
./usr/libdata/firmware/radeon/KAVERI_mec.bin	base-obsolete	obsolete
./usr/libdata/firmware/radeon/KAVERI_pfp.bin	base-obsolete	obsolete
./usr/libdata/firmware/radeon/KAVERI_rlc.bin	base-obsolete	obsolete
./usr/libdata/firmware/radeon/KAVERI_sdma.bin	base-obsolete	obsolete
./usr/libdata/firmware/radeon/MULLINS_ce.bin	base-obsolete	obsolete
./usr/libdata/firmware/radeon/MULLINS_me.bin	base-obsolete	obsolete
./usr/libdata/firmware/radeon/MULLINS_mec.bin	base-obsolete	obsolete
./usr/libdata/firmware/radeon/MULLINS_pfp.bin	base-obsolete	obsolete
./usr/libdata/firmware/radeon/MULLINS_rlc.bin	base-obsolete	obsolete
./usr/libdata/firmware/radeon/MULLINS_sdma.bin	base-obsolete	obsolete
./usr/libdata/firmware/radeon/OLAND_ce.bin	base-obsolete	obsolete
./usr/libdata/firmware/radeon/OLAND_mc.bin	base-obsolete	obsolete
./usr/libdata/firmware/radeon/OLAND_mc2.bin	base-obsolete	obsolete
./usr/libdata/firmware/radeon/OLAND_me.bin	base-obsolete	obsolete
./usr/libdata/firmware/radeon/OLAND_pfp.bin	base-obsolete	obsolete
./usr/libdata/firmware/radeon/OLAND_rlc.bin	base-obsolete	obsolete
./usr/libdata/firmware/radeon/OLAND_smc.bin	base-obsolete	obsolete
./usr/libdata/firmware/radeon/PALM_me.bin	base-obsolete	obsolete
./usr/libdata/firmware/radeon/PALM_pfp.bin	base-obsolete	obsolete
./usr/libdata/firmware/radeon/PITCAIRN_ce.bin	base-obsolete	obsolete
./usr/libdata/firmware/radeon/PITCAIRN_mc.bin	base-obsolete	obsolete
./usr/libdata/firmware/radeon/PITCAIRN_mc2.bin	base-obsolete	obsolete
./usr/libdata/firmware/radeon/PITCAIRN_me.bin	base-obsolete	obsolete
./usr/libdata/firmware/radeon/PITCAIRN_pfp.bin	base-obsolete	obsolete
./usr/libdata/firmware/radeon/PITCAIRN_rlc.bin	base-obsolete	obsolete
./usr/libdata/firmware/radeon/PITCAIRN_smc.bin	base-obsolete	obsolete
./usr/libdata/firmware/radeon/R100_cp.bin	base-obsolete	obsolete
./usr/libdata/firmware/radeon/R200_cp.bin	base-obsolete	obsolete
./usr/libdata/firmware/radeon/R300_cp.bin	base-obsolete	obsolete
./usr/libdata/firmware/radeon/R420_cp.bin	base-obsolete	obsolete
./usr/libdata/firmware/radeon/R520_cp.bin	base-obsolete	obsolete
./usr/libdata/firmware/radeon/R600_me.bin	base-obsolete	obsolete
./usr/libdata/firmware/radeon/R600_pfp.bin	base-obsolete	obsolete
./usr/libdata/firmware/radeon/R600_rlc.bin	base-obsolete	obsolete
./usr/libdata/firmware/radeon/R700_rlc.bin	base-obsolete	obsolete
./usr/libdata/firmware/radeon/REDWOOD_me.bin	base-obsolete	obsolete
./usr/libdata/firmware/radeon/REDWOOD_pfp.bin	base-obsolete	obsolete
./usr/libdata/firmware/radeon/REDWOOD_rlc.bin	base-obsolete	obsolete
./usr/libdata/firmware/radeon/REDWOOD_smc.bin	base-obsolete	obsolete
./usr/libdata/firmware/radeon/RS600_cp.bin	base-obsolete	obsolete
./usr/libdata/firmware/radeon/RS690_cp.bin	base-obsolete	obsolete
./usr/libdata/firmware/radeon/RS780_me.bin	base-obsolete	obsolete
./usr/libdata/firmware/radeon/RS780_pfp.bin	base-obsolete	obsolete
./usr/libdata/firmware/radeon/RV610_me.bin	base-obsolete	obsolete
./usr/libdata/firmware/radeon/RV610_pfp.bin	base-obsolete	obsolete
./usr/libdata/firmware/radeon/RV620_me.bin	base-obsolete	obsolete
./usr/libdata/firmware/radeon/RV620_pfp.bin	base-obsolete	obsolete
./usr/libdata/firmware/radeon/RV630_me.bin	base-obsolete	obsolete
./usr/libdata/firmware/radeon/RV630_pfp.bin	base-obsolete	obsolete
./usr/libdata/firmware/radeon/RV635_me.bin	base-obsolete	obsolete
./usr/libdata/firmware/radeon/RV635_pfp.bin	base-obsolete	obsolete
./usr/libdata/firmware/radeon/RV670_me.bin	base-obsolete	obsolete
./usr/libdata/firmware/radeon/RV670_pfp.bin	base-obsolete	obsolete
./usr/libdata/firmware/radeon/RV710_me.bin	base-obsolete	obsolete
./usr/libdata/firmware/radeon/RV710_pfp.bin	base-obsolete	obsolete
./usr/libdata/firmware/radeon/RV710_smc.bin	base-obsolete	obsolete
./usr/libdata/firmware/radeon/RV710_uvd.bin	base-obsolete	obsolete
./usr/libdata/firmware/radeon/RV730_me.bin	base-obsolete	obsolete
./usr/libdata/firmware/radeon/RV730_pfp.bin	base-obsolete	obsolete
./usr/libdata/firmware/radeon/RV730_smc.bin	base-obsolete	obsolete
./usr/libdata/firmware/radeon/RV740_smc.bin	base-obsolete	obsolete
./usr/libdata/firmware/radeon/RV770_me.bin	base-obsolete	obsolete
./usr/libdata/firmware/radeon/RV770_pfp.bin	base-obsolete	obsolete
./usr/libdata/firmware/radeon/RV770_smc.bin	base-obsolete	obsolete
./usr/libdata/firmware/radeon/SUMO2_me.bin	base-obsolete	obsolete
./usr/libdata/firmware/radeon/SUMO2_pfp.bin	base-obsolete	obsolete
./usr/libdata/firmware/radeon/SUMO_me.bin	base-obsolete	obsolete
./usr/libdata/firmware/radeon/SUMO_pfp.bin	base-obsolete	obsolete
./usr/libdata/firmware/radeon/SUMO_rlc.bin	base-obsolete	obsolete
./usr/libdata/firmware/radeon/SUMO_uvd.bin	base-obsolete	obsolete
./usr/libdata/firmware/radeon/TAHITI_ce.bin	base-obsolete	obsolete
./usr/libdata/firmware/radeon/TAHITI_mc.bin	base-obsolete	obsolete
./usr/libdata/firmware/radeon/TAHITI_mc2.bin	base-obsolete	obsolete
./usr/libdata/firmware/radeon/TAHITI_me.bin	base-obsolete	obsolete
./usr/libdata/firmware/radeon/TAHITI_pfp.bin	base-obsolete	obsolete
./usr/libdata/firmware/radeon/TAHITI_rlc.bin	base-obsolete	obsolete
./usr/libdata/firmware/radeon/TAHITI_smc.bin	base-obsolete	obsolete
./usr/libdata/firmware/radeon/TAHITI_uvd.bin	base-obsolete	obsolete
./usr/libdata/firmware/radeon/TURKS_mc.bin	base-obsolete	obsolete
./usr/libdata/firmware/radeon/TURKS_me.bin	base-obsolete	obsolete
./usr/libdata/firmware/radeon/TURKS_pfp.bin	base-obsolete	obsolete
./usr/libdata/firmware/radeon/TURKS_smc.bin	base-obsolete	obsolete
./usr/libdata/firmware/radeon/VERDE_ce.bin	base-obsolete	obsolete
./usr/libdata/firmware/radeon/VERDE_mc.bin	base-obsolete	obsolete
./usr/libdata/firmware/radeon/VERDE_mc2.bin	base-obsolete	obsolete
./usr/libdata/firmware/radeon/VERDE_me.bin	base-obsolete	obsolete
./usr/libdata/firmware/radeon/VERDE_pfp.bin	base-obsolete	obsolete
./usr/libdata/firmware/radeon/VERDE_rlc.bin	base-obsolete	obsolete
./usr/libdata/firmware/radeon/VERDE_smc.bin	base-obsolete	obsolete
./usr/libdata/ldscripts				base-c-usr
./usr/libdata/lint				base-c-usr
./usr/libexec					base-sys-usr
./usr/libexec/atf-check				base-atf-bin		atf
./usr/libexec/atf-cleanup			base-obsolete		obsolete
./usr/libexec/atf-exec				base-obsolete		obsolete
./usr/libexec/atf-format			base-obsolete		obsolete
./usr/libexec/atf-killpg			base-obsolete		obsolete
./usr/libexec/atrun				base-cron-bin
./usr/libexec/bozohttpd				base-netutil-bin
./usr/libexec/ching				base-games-usr
./usr/libexec/comsat				base-mail-bin
./usr/libexec/cpp0				base-obsolete		obsolete
./usr/libexec/digest-service			base-krb5-bin		kerberos
./usr/libexec/dnskeygen				base-obsolete		obsolete
./usr/libexec/fingerd				base-netutil-bin
./usr/libexec/ftp-proxy				base-obsolete		obsolete
./usr/libexec/ftpd				base-netutil-bin
./usr/libexec/getNAME				base-man-bin		!makemandb
./usr/libexec/getty				base-sysutil-bin
./usr/libexec/hprop				base-obsolete		obsolete
./usr/libexec/hpropd				base-krb5-bin		kerberos
./usr/libexec/httpd				base-netutil-bin
./usr/libexec/identd				base-netutil-bin
./usr/libexec/ipropd-master			base-krb5-bin		kerberos
./usr/libexec/ipropd-slave			base-krb5-bin		kerberos
./usr/libexec/kadmind				base-krb5-bin		kerberos
./usr/libexec/kdc				base-obsolete		obsolete
./usr/libexec/kfd				base-obsolete		obsolete
./usr/libexec/kpasswdd				base-krb5-bin		kerberos
./usr/libexec/kyua-atf-tester			base-kyua-bin		kyua
./usr/libexec/kyua-plain-tester			base-kyua-bin		kyua
./usr/libexec/lfs_cleanerd			base-obsolete		obsolete
./usr/libexec/locate.bigram			base-sysutil-bin
./usr/libexec/locate.code			base-sysutil-bin
./usr/libexec/locate.updatedb			base-sysutil-bin
./usr/libexec/lpr				base-lpr-usr
./usr/libexec/lpr/lpf				base-lpr-bin
./usr/libexec/lpr/pjlfilter			base-lpr-bin
./usr/libexec/mail.local			base-mail-bin
./usr/libexec/makekey				base-crypto-bin
./usr/libexec/makewhatis			base-man-bin		!makemandb
./usr/libexec/named-xfer			base-obsolete		obsolete
./usr/libexec/ntalkd				base-netutil-bin
./usr/libexec/pfspamd				base-obsolete		obsolete
./usr/libexec/pfspamd-setup			base-obsolete		obsolete
./usr/libexec/pfspamlogd			base-obsolete		obsolete
./usr/libexec/postfix				base-postfix-usr
./usr/libexec/postfix/anvil			base-postfix-bin	postfix
./usr/libexec/postfix/bounce			base-postfix-bin	postfix
./usr/libexec/postfix/cleanup			base-postfix-bin	postfix
./usr/libexec/postfix/discard			base-postfix-bin	postfix
./usr/libexec/postfix/dnsblog			base-postfix-bin	postfix
./usr/libexec/postfix/error			base-postfix-bin	postfix
./usr/libexec/postfix/flush			base-postfix-bin	postfix
./usr/libexec/postfix/lmtp			base-postfix-bin	postfix
./usr/libexec/postfix/local			base-postfix-bin	postfix
./usr/libexec/postfix/master			base-postfix-bin	postfix
./usr/libexec/postfix/nqmgr			base-obsolete		obsolete
./usr/libexec/postfix/oqmgr			base-postfix-bin	postfix
./usr/libexec/postfix/pickup			base-postfix-bin	postfix
./usr/libexec/postfix/pipe			base-postfix-bin	postfix
./usr/libexec/postfix/post-install		base-postfix-bin	postfix
./usr/libexec/postfix/postfix-files		base-postfix-bin	postfix
./usr/libexec/postfix/postfix-script		base-postfix-bin	postfix
./usr/libexec/postfix/postfix-wrapper		base-postfix-bin	postfix
./usr/libexec/postfix/postmulti-script		base-postfix-bin	postfix
./usr/libexec/postfix/postscreen		base-postfix-bin	postfix
./usr/libexec/postfix/proxymap			base-postfix-bin	postfix
./usr/libexec/postfix/qmgr			base-postfix-bin	postfix
./usr/libexec/postfix/qmqpd			base-obsolete		obsolete
./usr/libexec/postfix/scache			base-postfix-bin	postfix
./usr/libexec/postfix/sendmail			base-postfix-bin	postfix
./usr/libexec/postfix/showq			base-postfix-bin	postfix
./usr/libexec/postfix/smtp			base-postfix-bin	postfix
./usr/libexec/postfix/smtpd			base-postfix-bin	postfix
./usr/libexec/postfix/spawn			base-postfix-bin	postfix
./usr/libexec/postfix/tlsmgr			base-postfix-bin	postfix
./usr/libexec/postfix/tlsproxy			base-postfix-bin	postfix
./usr/libexec/postfix/trivial-rewrite		base-postfix-bin	postfix
./usr/libexec/postfix/verify			base-postfix-bin	postfix
./usr/libexec/postfix/virtual			base-postfix-bin	postfix
./usr/libexec/rexecd				base-netutil-bin
./usr/libexec/rlogind				base-netutil-bin
./usr/libexec/rmail				base-obsolete		obsolete
./usr/libexec/rpc.rquotad			base-nfsserver-bin
./usr/libexec/rpc.rstatd			base-rpcserver-bin
./usr/libexec/rpc.rusersd			base-rpcserver-bin
./usr/libexec/rpc.rwalld			base-rpcserver-bin
./usr/libexec/rpc.sprayd			base-rpcserver-bin
./usr/libexec/rshd				base-netutil-bin
./usr/libexec/sendmail				base-obsolete		obsolete
./usr/libexec/sendmail/sendmail			base-obsolete		obsolete
./usr/libexec/sftp-server			base-secsh-bin
./usr/libexec/sm.bin				base-obsolete		obsolete
./usr/libexec/smrsh				base-obsolete		obsolete
./usr/libexec/spamd				base-obsolete		obsolete
./usr/libexec/spamd-setup			base-obsolete		obsolete
./usr/libexec/spamlogd				base-obsolete		obsolete
./usr/libexec/spellprog				base-util-bin
./usr/libexec/ssh-keysign			base-secsh-bin
./usr/libexec/ssh-pkcs11-helper			base-secsh-bin
./usr/libexec/telnetd				base-netutil-bin
./usr/libexec/tftp-proxy			base-pf-bin		pf
./usr/libexec/tftpd				base-netutil-bin
./usr/libexec/utmp_update			base-sysutil-bin
./usr/libexec/uucp				base-obsolete		obsolete
./usr/libexec/uucp/uuchk			base-obsolete		obsolete
./usr/libexec/uucp/uucico			base-obsolete		obsolete
./usr/libexec/uucp/uuconv			base-obsolete		obsolete
./usr/libexec/uucp/uuxqt			base-obsolete		obsolete
./usr/libexec/uucpd				base-obsolete		obsolete
./usr/libexec/uugetty				base-obsolete		obsolete
./usr/libexec/virecover				base-util-bin
./usr/lkm					base-obsolete		obsolete
./usr/lkm/adosfs.o				base-obsolete		obsolete
./usr/lkm/bsdcomp.o				base-obsolete		obsolete
./usr/lkm/cd9660.o				base-obsolete		obsolete
./usr/lkm/coda.o				base-obsolete		obsolete
./usr/lkm/coda5.o				base-obsolete		obsolete
./usr/lkm/deflate.o				base-obsolete		obsolete
./usr/lkm/efs.o					base-obsolete		obsolete
./usr/lkm/ext2fs.o				base-obsolete		obsolete
./usr/lkm/fdesc.o				base-obsolete		obsolete
./usr/lkm/filecorefs.o				base-obsolete		obsolete
./usr/lkm/hfs.o					base-obsolete		obsolete
./usr/lkm/hfsp.o				base-obsolete		obsolete
./usr/lkm/if_ipl.o				base-obsolete		obsolete
./usr/lkm/kernfs.o				base-obsolete		obsolete
./usr/lkm/lfs.o					base-obsolete		obsolete
./usr/lkm/mfs.o					base-obsolete		obsolete
./usr/lkm/msdosfs.o				base-obsolete		obsolete
./usr/lkm/ntfs.o				base-obsolete		obsolete
./usr/lkm/nullfs.o				base-obsolete		obsolete
./usr/lkm/overlay.o				base-obsolete		obsolete
./usr/lkm/pf.o					base-obsolete		obsolete
./usr/lkm/portal.o				base-obsolete		obsolete
./usr/lkm/procfs.o				base-obsolete		obsolete
./usr/lkm/ptyfs.o				base-obsolete		obsolete
./usr/lkm/puffs.o				base-obsolete		obsolete
./usr/lkm/smbfs.o				base-obsolete		obsolete
./usr/lkm/tap.o					base-obsolete		obsolete
./usr/lkm/tmpfs.o				base-obsolete		obsolete
./usr/lkm/udf.o					base-obsolete		obsolete
./usr/lkm/umapfs.o				base-obsolete		obsolete
./usr/lkm/union.o				base-obsolete		obsolete
./usr/lkm/vnd.o					base-obsolete		obsolete
./usr/mdec					base-sys-usr
./usr/sbin					base-sys-usr
./usr/sbin/ac					base-sysutil-bin
./usr/sbin/accton				base-sysutil-bin
./usr/sbin/altqd				base-router-bin
./usr/sbin/altqstat				base-router-bin
./usr/sbin/amd					base-amd-bin
./usr/sbin/amq					base-amd-bin
./usr/sbin/arp					base-netutil-bin
./usr/sbin/audit-packages			base-pkgutil-bin
./usr/sbin/authpf				base-pf-bin		pf
./usr/sbin/automount				base-sysutil-root
./usr/sbin/automountd				base-sysutil-root
./usr/sbin/autounmountd				base-sysutil-root
./usr/sbin/bootpd				base-bootserver-bin
./usr/sbin/bootpef				base-bootserver-bin
./usr/sbin/bootpgw				base-bootserver-bin
./usr/sbin/bootptest				base-bootserver-bin
./usr/sbin/bpm					base-obsolete		obsolete
./usr/sbin/bta2dpd				base-sysutil-bin
./usr/sbin/btattach				base-sysutil-bin
./usr/sbin/btconfig				base-sysutil-bin
./usr/sbin/btcontrol				base-obsolete		obsolete
./usr/sbin/btdevctl				base-sysutil-bin
./usr/sbin/bthcid				base-sysutil-bin
./usr/sbin/btpand				base-sysutil-bin
./usr/sbin/btuartd				base-obsolete		obsolete
./usr/sbin/catman				base-man-bin
./usr/sbin/chat					base-ppp-bin
./usr/sbin/chown				base-sysutil-bin
./usr/sbin/chroot				base-sysutil-bin
./usr/sbin/chrtbl				base-obsolete		obsolete
./usr/sbin/cnwctl				base-netutil-bin
./usr/sbin/cpuctl				base-sysutil-bin
./usr/sbin/crash				base-sysutil-bin
./usr/sbin/cron					base-cron-bin
./usr/sbin/daicctl				base-isdn-bin
./usr/sbin/dbsym				base-sysutil-bin	binutils
./usr/sbin/ddns-confgen				base-bind-bin
./usr/sbin/dev_mkdb				base-sysutil-bin
./usr/sbin/dhcpd				base-dhcpd-bin
./usr/sbin/dhcrelay				base-dhcpd-bin
./usr/sbin/dig					base-obsolete		obsolete
./usr/sbin/diskpart				base-sysutil-bin
./usr/sbin/dnsquery				base-obsolete		obsolete
./usr/sbin/dnssec-dsfromkey			base-bind-bin
./usr/sbin/dnssec-importkey			base-bind-bin
./usr/sbin/dnssec-keyfromlabel			base-bind-bin
./usr/sbin/dnssec-keygen			base-bind-bin
./usr/sbin/dnssec-makekeyset			base-obsolete		obsolete
./usr/sbin/dnssec-revoke			base-bind-bin
./usr/sbin/dnssec-settime			base-bind-bin
./usr/sbin/dnssec-signkey			base-obsolete		obsolete
./usr/sbin/dnssec-signzone			base-bind-bin
./usr/sbin/dnssec-verify			base-bind-bin
./usr/sbin/download-vulnerability-list		base-pkgutil-bin
./usr/sbin/dtmfdecode				base-isdn-bin
./usr/sbin/dtrace				base-debug-bin		dtrace
./usr/sbin/dtruss				base-debug-bin		dtrace
./usr/sbin/dumpfs				base-sysutil-bin
./usr/sbin/dumplfs				base-sysutil-bin
./usr/sbin/eaytest				base-obsolete		obsolete
./usr/sbin/editmap				base-obsolete		obsolete
./usr/sbin/edquota				base-sysutil-bin
./usr/sbin/envstat				base-sysutil-bin
./usr/sbin/eshconfig				base-sysutil-bin
./usr/sbin/etcupdate				base-sysutil-bin
./usr/sbin/extattrctl				base-sysutil-bin
./usr/sbin/execsnoop				base-debug-bin		dtrace
./usr/sbin/faithd				base-router-bin		inet6
./usr/sbin/fixmount				base-nfsclient-bin
./usr/sbin/flashctl				base-sysutil-bin
./usr/sbin/flush				base-obsolete		obsolete
./usr/sbin/fsinfo				base-sysutil-bin
./usr/sbin/fssconfig				base-sysutil-bin
./usr/sbin/fstyp				base-sysutil-bin
./usr/sbin/ftp-proxy				base-pf-bin		pf
./usr/sbin/fusermount				base-refuse-bin
./usr/sbin/fwctl				base-sysutil-bin
./usr/sbin/g711conv				base-obsolete		obsolete
./usr/sbin/getencstat				base-sysutil-bin
./usr/sbin/gettable				base-obsolete		obsolete
./usr/sbin/gifconfig				base-obsolete		obsolete
./usr/sbin/gpioctl				base-sysutil-bin
./usr/sbin/greconfig				base-obsolete		obsolete
./usr/sbin/group				base-sysutil-bin
./usr/sbin/groupadd				base-sysutil-bin
./usr/sbin/groupdel				base-sysutil-bin
./usr/sbin/groupinfo				base-sysutil-bin
./usr/sbin/groupmod				base-sysutil-bin
./usr/sbin/hdaudioctl				base-sysutil-bin
./usr/sbin/hlfsd				base-amd-bin
./usr/sbin/host					base-obsolete		obsolete
./usr/sbin/hostapd				base-sysutil-bin
./usr/sbin/hostapd_cli				base-sysutil-bin
./usr/sbin/hprop				base-krb5-bin		kerberos
./usr/sbin/htable				base-obsolete		obsolete
./usr/sbin/i2cscan				base-sysutil-bin
./usr/sbin/ifmcstat				base-netutil-bin	inet6
./usr/sbin/ifwatchd				base-netutil-bin
./usr/sbin/inetd				base-netutil-bin
./usr/sbin/installboot				base-sysutil-bin
./usr/sbin/intrctl				base-sysutil-bin
./usr/sbin/iopctl				base-sysutil-bin
./usr/sbin/iostat				base-sysutil-bin
./usr/sbin/ip6addrctl				base-netutil-bin	inet6
./usr/sbin/ipfs					base-ipf-bin		ipfilter
./usr/sbin/ipfstat				base-ipf-bin		ipfilter
./usr/sbin/ipftest				base-ipf-bin		ipfilter
./usr/sbin/ipmon				base-ipf-bin		ipfilter
./usr/sbin/ipnat				base-ipf-bin		ipfilter
./usr/sbin/ippool				base-ipf-root		ipfilter
./usr/sbin/ipresend				base-ipf-bin		ipfilter
./usr/sbin/iprop-log				base-krb5-bin		kerberos
./usr/sbin/ipsend				base-ipf-bin		ipfilter
./usr/sbin/iptest				base-ipf-bin		ipfilter
./usr/sbin/irdaattach				base-sysutil-bin
./usr/sbin/iscsi-initiator			base-iscsi-bin		iscsi
./usr/sbin/iscsi-target				base-iscsi-bin		iscsi
./usr/sbin/isdnd				base-isdn-bin
./usr/sbin/isdnmonitor				base-isdn-bin
./usr/sbin/isdntel				base-isdn-bin
./usr/sbin/isdntelctl				base-isdn-bin
./usr/sbin/isdntrace				base-isdn-bin
./usr/sbin/isibootd				base-bootserver-bin
./usr/sbin/ispppcontrol				base-obsolete		obsolete
./usr/sbin/iwictl				base-sysutil-bin
./usr/sbin/kadmin				base-krb5-bin		kerberos
./usr/sbin/kcm					base-krb5-bin		kerberos
./usr/sbin/kdc					base-krb5-bin		kerberos
./usr/sbin/kdigest				base-krb5-bin		kerberos
./usr/sbin/kimpersonate				base-krb5-bin		kerberos
./usr/sbin/kmpstat				base-obsolete		obsolete
./usr/sbin/kstash				base-krb5-bin		kerberos
./usr/sbin/ktutil				base-krb5-bin		kerberos
./usr/sbin/kvm_mkdb				base-obsolete		obsolete
./usr/sbin/lastlogin				base-sysutil-bin
./usr/sbin/ldpd					base-router-bin
./usr/sbin/link					base-sysutil-bin
./usr/sbin/linkfarm				base-obsolete		obsolete
./usr/sbin/lmcconfig				base-netutil-bin
./usr/sbin/lmtp					base-obsolete		obsolete
./usr/sbin/lockstat				base-sysutil-bin
./usr/sbin/lpc					base-lpr-bin
./usr/sbin/lpd					base-lpr-bin
./usr/sbin/lptest				base-lpr-bin
./usr/sbin/lwresd				base-obsolete		obsolete
./usr/sbin/mailstats				base-obsolete		obsolete
./usr/sbin/mailwrapper				base-mailwrapper-bin
./usr/sbin/makedbm				base-nis-bin		yp
./usr/sbin/makefs				base-sysutil-bin
./usr/sbin/makemandb				base-man-bin		makemandb
./usr/sbin/makemap				base-obsolete		obsolete
./usr/sbin/map-mbone				base-netutil-bin
./usr/sbin/mbrlabel				base-obsolete		obsolete
./usr/sbin/mdconfig				base-sysutil-bin
./usr/sbin/mdnsd				base-mdns-bin		mdns
./usr/sbin/mdsetimage				base-sysutil-bin	binutils
./usr/sbin/mk-amd-map				base-amd-bin
./usr/sbin/mkalias				base-nis-bin		yp
./usr/sbin/mknetid				base-nis-bin		yp
./usr/sbin/mld6query				base-netutil-bin	use_inet6
./usr/sbin/mlxctl				base-sysutil-bin
./usr/sbin/mmcformat				base-sysutil-bin
./usr/sbin/mopa.out				base-obsolete		obsolete
./usr/sbin/mopchk				base-bootserver-bin
./usr/sbin/mopcopy				base-bootserver-bin
./usr/sbin/mopd					base-bootserver-bin
./usr/sbin/mopprobe				base-bootserver-bin
./usr/sbin/moptrace				base-bootserver-bin
./usr/sbin/mount_9p				base-puffs-bin
./usr/sbin/mount_psshfs				base-puffs-bin
./usr/sbin/mount_puffsportal			base-obsolete		obsolete
./usr/sbin/mount_sysctlfs			base-puffs-bin
./usr/sbin/mountd				base-nfsserver-bin
./usr/sbin/moused				base-sysutil-bin
./usr/sbin/mrinfo				base-router-bin
./usr/sbin/mrouted				base-router-bin
./usr/sbin/mscdlabel				base-sysutil-bin
./usr/sbin/mtrace				base-netutil-bin
./usr/sbin/mtrace6				base-obsolete		obsolete
./usr/sbin/mtree				base-sysutil-bin
./usr/sbin/named				base-bind-bin
./usr/sbin/named-bootconf			base-obsolete		obsolete
./usr/sbin/named-checkconf			base-bind-bin
./usr/sbin/named-checkzone			base-bind-bin
./usr/sbin/named-compilezone			base-bind-bin
./usr/sbin/named-journalprint			base-bind-bin
./usr/sbin/named.reload				base-obsolete		obsolete
./usr/sbin/named.restart			base-obsolete		obsolete
./usr/sbin/ncdcs				base-sysutil-root	binutils
./usr/sbin/ndbootd				base-bootserver-bin
./usr/sbin/ndc					base-obsolete		obsolete
./usr/sbin/ndp					base-netutil-bin	inet6
./usr/sbin/netgroup_mkdb			base-nis-bin
./usr/sbin/nfsd					base-nfsserver-bin
./usr/sbin/nfsiod				base-obsolete		obsolete
./usr/sbin/npfd					base-npf-bin		npf
./usr/sbin/npfctl				base-obsolete		obsolete
./usr/sbin/npftest				base-npf-bin		npf,rump,pic
./usr/sbin/nsd					base-nsd-bin		nsd
./usr/sbin/nsd-checkconf			base-nsd-bin		nsd
./usr/sbin/nsd-checkzone			base-nsd-bin		nsd
./usr/sbin/nsd-control-setup			base-nsd-bin		nsd
./usr/sbin/nsd-control				base-nsd-bin		nsd
./usr/sbin/nsec3hash				base-bind-bin
./usr/sbin/nslookup				base-obsolete		obsolete
./usr/sbin/nsquery				base-obsolete		obsolete
./usr/sbin/nstest				base-obsolete		obsolete
./usr/sbin/ntp-keygen				base-ntp-bin
./usr/sbin/ntpd					base-ntp-bin
./usr/sbin/ntpdate				base-ntp-bin
./usr/sbin/ntpdc				base-ntp-bin
./usr/sbin/ntpq					base-ntp-bin
./usr/sbin/ntptime				base-ntp-bin
./usr/sbin/ntptimeset				base-obsolete		obsolete
./usr/sbin/ntptrace				base-ntp-bin
./usr/sbin/omshell				base-dhcpd-bin
./usr/sbin/opensnoop				base-debug-bin		dtrace
./usr/sbin/pac					base-sysutil-bin
./usr/sbin/paxctl				base-sysutil-bin
./usr/sbin/pcictl				base-sysutil-bin
./usr/sbin/perfused				base-perfuse-bin
./usr/sbin/pfspamdb				base-obsolete		obsolete
./usr/sbin/pim6dd				base-obsolete		obsolete
./usr/sbin/pim6sd				base-obsolete		obsolete
./usr/sbin/pim6stat				base-obsolete		obsolete
./usr/sbin/pkg_add				base-pkgutil-bin
./usr/sbin/pkg_admin				base-pkgutil-bin
./usr/sbin/pkg_create				base-pkgutil-bin
./usr/sbin/pkg_delete				base-pkgutil-bin
./usr/sbin/pkg_info				base-pkgutil-bin
./usr/sbin/pkg_view				base-obsolete		obsolete
./usr/sbin/portmap				base-obsolete		obsolete
./usr/sbin/postalias				base-postfix-bin	postfix
./usr/sbin/postcat				base-postfix-bin	postfix
./usr/sbin/postconf				base-postfix-bin	postfix
./usr/sbin/postdrop				base-postfix-bin	postfix
./usr/sbin/postfix				base-postfix-bin	postfix
./usr/sbin/postinstall				base-sysutil-bin
./usr/sbin/postkick				base-postfix-bin	postfix
./usr/sbin/postlock				base-postfix-bin	postfix
./usr/sbin/postlog				base-postfix-bin	postfix
./usr/sbin/postmap				base-postfix-bin	postfix
./usr/sbin/postmulti				base-postfix-bin	postfix
./usr/sbin/postqueue				base-postfix-bin	postfix
./usr/sbin/postsuper				base-postfix-bin	postfix
./usr/sbin/posttls-finger			base-postfix-bin	postfix
./usr/sbin/powerd				base-sysutil-bin
./usr/sbin/pppd					base-ppp-bin
./usr/sbin/pppdump				base-ppp-bin
./usr/sbin/pppoectl				base-obsolete		obsolete
./usr/sbin/pppstats				base-ppp-bin
./usr/sbin/praliases				base-obsolete		obsolete
./usr/sbin/procsystime				base-debug-bin		dtrace
./usr/sbin/psrset				base-sysutil-bin
./usr/sbin/pstat				base-sysutil-bin
./usr/sbin/pvcsif				base-obsolete		obsolete
./usr/sbin/pvctxctl				base-obsolete		obsolete
./usr/sbin/pwd_mkdb				base-sysutil-bin
./usr/sbin/quot					base-sysutil-bin
./usr/sbin/quotacheck				base-sysutil-bin
./usr/sbin/quotactl				base-obsolete		obsolete
./usr/sbin/quotadump				base-sysutil-bin
./usr/sbin/quotaoff				base-sysutil-bin
./usr/sbin/quotaon				base-sysutil-bin
./usr/sbin/quotarestore				base-sysutil-bin
./usr/sbin/racoon				base-netutil-bin
./usr/sbin/racoonctl				base-netutil-bin
./usr/sbin/rarpd				base-bootserver-bin
./usr/sbin/rbootd				base-bootserver-bin
./usr/sbin/rdate				base-netutil-bin
./usr/sbin/rdconfig				base-obsolete		obsolete
./usr/sbin/repquota				base-sysutil-bin
./usr/sbin/revnetgroup				base-nis-bin		yp
./usr/sbin/rip6query				base-netutil-bin	inet6
./usr/sbin/rmt					base-sysutil-bin
./usr/sbin/rndc					base-bind-bin
./usr/sbin/rndc-confgen				base-bind-bin
./usr/sbin/route6d				base-router-bin		use_inet6
./usr/sbin/rpc.bootparamd			base-bootserver-bin
./usr/sbin/rpc.lockd				base-nfsserver-bin
./usr/sbin/rpc.pcnfsd				base-nfsserver-bin
./usr/sbin/rpc.statd				base-nfsserver-bin
./usr/sbin/rpc.yppasswdd			base-nis-bin		yp
./usr/sbin/rpcbind				base-rpcbind-bin
./usr/sbin/rtadvd				base-router-bin		use_inet6
./usr/sbin/rtquery				base-netutil-bin
./usr/sbin/rtsold				base-obsolete		obsolete
./usr/sbin/rump.arp				base-netutil-bin	rump
./usr/sbin/rump.envstat				base-sysutil-bin	rump
./usr/sbin/rump.fssconfig			base-sysutil-root	rump
./usr/sbin/rump.ndp				base-netutil-bin	inet6,rump
./usr/sbin/rump.powerd				base-sysutil-bin	rump
./usr/sbin/rump.rtadvd				base-router-bin		use_inet6,rump
./usr/sbin/rump.traceroute			base-netutil-bin	rump
./usr/sbin/rump_cd9660				base-puffs-bin	rump
./usr/sbin/rump_efs				base-puffs-bin	rump
./usr/sbin/rump_ext2fs				base-puffs-bin	rump
./usr/sbin/rump_ffs				base-puffs-bin	rump
./usr/sbin/rump_hfs				base-puffs-bin	rump
./usr/sbin/rump_lfs				base-puffs-bin	rump
./usr/sbin/rump_msdos				base-puffs-bin	rump
./usr/sbin/rump_nfs				base-puffs-bin	rump
./usr/sbin/rump_ntfs				base-puffs-bin	rump
./usr/sbin/rump_smbfs				base-puffs-bin	rump
./usr/sbin/rump_syspuffs			base-puffs-bin	rump
./usr/sbin/rump_sysvbfs				base-puffs-bin	rump
./usr/sbin/rump_tmpfs				base-puffs-bin	rump
./usr/sbin/rump_udf				base-puffs-bin	rump
./usr/sbin/rump_v7fs				base-puffs-bin	rump
./usr/sbin/rwhod				base-netutil-bin
./usr/sbin/sa					base-sysutil-bin
./usr/sbin/schedctl				base-sysutil-bin
./usr/sbin/screenblank				base-sysutil-bin
./usr/sbin/scriptdump				base-obsolete		obsolete
./usr/sbin/sdpd					base-sysutil-bin
./usr/sbin/sendmail				base-mailwrapper-bin
./usr/sbin/service				base-sysutil-bin
./usr/sbin/services_mkdb			base-sysutil-bin
./usr/sbin/sesd					base-sysutil-bin
./usr/sbin/setencstat				base-sysutil-bin
./usr/sbin/setkey				base-obsolete		obsolete
./usr/sbin/setobjstat				base-sysutil-bin
./usr/sbin/sliplogin				base-slip-bin
./usr/sbin/slstats				base-slip-bin
./usr/sbin/smrsh				base-obsolete		obsolete
./usr/sbin/sntp					base-ntp-bin
./usr/sbin/spamdb				base-obsolete		obsolete
./usr/sbin/spawn				base-obsolete		obsolete
./usr/sbin/spray				base-rpcutil-bin
./usr/sbin/srtconfig				base-netutil-bin
./usr/sbin/sshd					base-secsh-bin
./usr/sbin/statmsg				base-obsolete		obsolete
./usr/sbin/stdethers				base-nis-bin		yp
./usr/sbin/stdhosts				base-nis-bin		yp
./usr/sbin/sti					base-sysutil-bin
./usr/sbin/sunlabel				base-sysutil-bin
./usr/sbin/sup					base-sup-bin
./usr/sbin/supfilesrv				base-sup-bin
./usr/sbin/supscan				base-sup-bin
./usr/sbin/sushi				base-obsolete		obsolete
./usr/sbin/sysconfd				base-obsolete		obsolete
./usr/sbin/sysctl				base-obsolete		obsolete
./usr/sbin/sysinst				base-sysutil-bin
./usr/sbin/syslogd				base-sysutil-bin
./usr/sbin/tbrconfig				base-obsolete		obsolete
./usr/sbin/tcpdchk				base-netutil-bin
./usr/sbin/tcpdmatch				base-netutil-bin
./usr/sbin/tcpdrop				base-netutil-bin
./usr/sbin/tcpdump				base-netutil-bin
./usr/sbin/tcsd					base-tpm-bin		tpm
./usr/sbin/timed				base-timed-bin
./usr/sbin/timedc				base-timed-bin
./usr/sbin/tpm_changeownerauth			base-tpm-bin		tpm
./usr/sbin/tpm_clear				base-tpm-bin		tpm
./usr/sbin/tpm_createek				base-tpm-bin		tpm
./usr/sbin/tpm_getpubek				base-tpm-bin		tpm
./usr/sbin/tpm_nvdefine				base-tpm-bin		tpm
./usr/sbin/tpm_nvinfo				base-tpm-bin		tpm
./usr/sbin/tpm_nvread				base-tpm-bin		tpm
./usr/sbin/tpm_nvrelease			base-tpm-bin		tpm
./usr/sbin/tpm_nvwrite				base-tpm-bin		tpm
./usr/sbin/tpm_resetdalock			base-tpm-bin		tpm
./usr/sbin/tpm_restrictpubek			base-tpm-bin		tpm
./usr/sbin/tpm_restrictsrk			base-tpm-bin		tpm
./usr/sbin/tpm_revokeek				base-tpm-bin		tpm
./usr/sbin/tpm_selftest				base-tpm-bin		tpm
./usr/sbin/tpm_setactive			base-tpm-bin		tpm
./usr/sbin/tpm_setclearable			base-tpm-bin		tpm
./usr/sbin/tpm_setenable			base-tpm-bin		tpm
./usr/sbin/tpm_setoperatorauth			base-tpm-bin		tpm
./usr/sbin/tpm_setownable			base-tpm-bin		tpm
./usr/sbin/tpm_setpresence			base-tpm-bin		tpm
./usr/sbin/tpm_takeownership			base-tpm-bin		tpm
./usr/sbin/tprof				base-sysutil-bin
./usr/sbin/traceroute				base-netutil-bin
./usr/sbin/traceroute6				base-netutil-bin	use_inet6
./usr/sbin/trpt					base-netutil-bin
./usr/sbin/trsp					base-obsolete		obsolete
./usr/sbin/unbound				base-netutil-bin	unbound
./usr/sbin/unbound-anchor			base-netutil-bin	unbound
./usr/sbin/unbound-checkconf			base-netutil-bin	unbound
./usr/sbin/unbound-control			base-netutil-bin	unbound
./usr/sbin/unbound-control-setup		base-netutil-bin	unbound
./usr/sbin/unlink				base-sysutil-bin
./usr/sbin/update				base-obsolete		obsolete
./usr/sbin/usbdevs				base-sysutil-bin
./usr/sbin/user					base-sysutil-bin
./usr/sbin/useradd				base-sysutil-bin
./usr/sbin/userdel				base-sysutil-bin
./usr/sbin/userinfo				base-sysutil-bin
./usr/sbin/usermod				base-sysutil-bin
./usr/sbin/uuchk				base-obsolete		obsolete
./usr/sbin/veriexecgen				base-sysutil-bin
./usr/sbin/vipw					base-sysutil-bin
./usr/sbin/vnconfig				base-sysutil-bin
./usr/sbin/vndconfig				base-sysutil-bin
./usr/sbin/wake					base-obsolete		obsolete
./usr/sbin/wakeonlan				base-netutil-bin
./usr/sbin/wiconfig				base-sysutil-bin
./usr/sbin/wire-test				base-netutil-bin
./usr/sbin/wlanctl				base-sysutil-bin
./usr/sbin/wpa_cli				base-sysutil-bin
./usr/sbin/wpa_passphrase			base-sysutil-bin
./usr/sbin/wpa_supplicant			base-sysutil-bin
./usr/sbin/wsconscfg				base-sysutil-bin
./usr/sbin/wsfontload				base-sysutil-bin
./usr/sbin/wsmoused				base-sysutil-bin
./usr/sbin/wsmuxctl				base-sysutil-bin
./usr/sbin/xntpd				base-obsolete		obsolete
./usr/sbin/xntpdc				base-obsolete		obsolete
./usr/sbin/ypbind				base-nis-bin		yp
./usr/sbin/ypinit				base-nis-bin		yp
./usr/sbin/yppoll				base-nis-bin		yp
./usr/sbin/yppush				base-nis-bin		yp
./usr/sbin/ypserv				base-nis-bin		yp
./usr/sbin/ypset				base-nis-bin		yp
./usr/sbin/yptest				base-nis-bin		yp
./usr/sbin/ypxfr				base-nis-bin		yp
./usr/sbin/zdb					base-zfs-bin		zfs
./usr/sbin/zdump				base-sysutil-bin
./usr/sbin/zic					base-sysutil-bin
./usr/share					base-sys-share
./usr/share/atf					base-atf-share
./usr/share/atf/atf-run.hooks			base-atf-bin		share,atf,!kyua
./usr/share/atf/atf-run.hooks			base-obsolete		share,kyua,obsolete
./usr/share/atf/atf.config.subr			base-obsolete		obsolete
./usr/share/atf/atf.footer.subr			base-obsolete		obsolete
./usr/share/atf/atf.header.subr			base-obsolete		obsolete
./usr/share/atf/atf.init.subr			base-obsolete		obsolete
./usr/share/atf/libatf-sh.subr			base-atf-share		atf,share
./usr/share/calendar				base-calendar-share
./usr/share/calendar/calendar.birthday		base-calendar-share	share
./usr/share/calendar/calendar.christian		base-calendar-share	share
./usr/share/calendar/calendar.computer		base-calendar-share	share
./usr/share/calendar/calendar.history		base-calendar-share	share
./usr/share/calendar/calendar.holiday		base-calendar-share	share
./usr/share/calendar/calendar.judaic		base-calendar-share	share
./usr/share/calendar/calendar.lotr		base-calendar-share	share
./usr/share/calendar/calendar.music		base-calendar-share	share
./usr/share/calendar/calendar.netbsd		base-calendar-share	share
./usr/share/calendar/calendar.usholiday		base-calendar-share	share
./usr/share/dhcpd				base-dhcpd-bin
./usr/share/dhcpd/pxe.defs			base-dhcpd-bin		share
./usr/share/dict				base-reference-share
./usr/share/dict/papers				base-reference-share
./usr/share/dict/special			base-reference-share
./usr/share/doc					base-sys-share
./usr/share/doc/html				base-obsolete		obsolete
./usr/share/doc/html/bind9			base-obsolete		obsolete
./usr/share/doc/html/bind9/arm			base-obsolete		obsolete
./usr/share/doc/html/bzip2			base-obsolete		obsolete
./usr/share/doc/html/ntp/hints			base-obsolete		obsolete
./usr/share/doc/html/postfix			base-obsolete		obsolete
./usr/share/doc/papers				base-smm-share
./usr/share/doc/papers/mckusick84-ffs		base-smm-share
./usr/share/doc/papers/mckusick85-fsck		base-smm-share
./usr/share/doc/papers/morris78-password	base-smm-share
./usr/share/doc/psd				base-psd-share
./usr/share/doc/psd/01.cacm			base-obsolete		obsolete
./usr/share/doc/psd/02.implement		base-obsolete		obsolete
./usr/share/doc/psd/03.iosys			base-obsolete		obsolete
./usr/share/doc/psd/04.uprog			base-obsolete		obsolete
./usr/share/doc/psd/05.sysman			base-obsolete		obsolete
./usr/share/doc/psd/06.Clang			base-obsolete		obsolete
./usr/share/doc/psd/07.pascal			base-obsolete		obsolete
./usr/share/doc/psd/08.f77			base-obsolete		obsolete
./usr/share/doc/psd/09.f77io			base-obsolete		obsolete
./usr/share/doc/psd/10.gdb			base-obsolete		obsolete
./usr/share/doc/psd/11.adb			base-obsolete		obsolete
./usr/share/doc/psd/12.make			base-obsolete		obsolete
./usr/share/doc/psd/13.rcs			base-obsolete		obsolete
./usr/share/doc/psd/14.sccs			base-obsolete		obsolete
./usr/share/doc/psd/15.yacc			base-obsolete		obsolete
./usr/share/doc/psd/16.lex			base-obsolete		obsolete
./usr/share/doc/psd/17.m4			base-obsolete		obsolete
./usr/share/doc/psd/18.gprof			base-obsolete		obsolete
./usr/share/doc/psd/19.curses			base-obsolete		obsolete
./usr/share/doc/psd/20.ipctut			base-obsolete		obsolete
./usr/share/doc/psd/21.ipc			base-obsolete		obsolete
./usr/share/doc/reference			base-sys-share
./usr/share/doc/reference/ref1			base-sys-share
./usr/share/doc/reference/ref1/bzip2		base-htmldoc-share
./usr/share/doc/reference/ref1/config		base-smm-share
./usr/share/doc/reference/ref1/csh		base-usd-share
./usr/share/doc/reference/ref1/ex		base-usd-share
./usr/share/doc/reference/ref1/gprof		base-usd-share
./usr/share/doc/reference/ref1/mail		base-usd-share
./usr/share/doc/reference/ref1/make		base-psd-share
./usr/share/doc/reference/ref1/roff		base-usd-share
./usr/share/doc/reference/ref1/roff/memacros	base-usd-share
./usr/share/doc/reference/ref1/roff/meref	base-usd-share
./usr/share/doc/reference/ref1/roff/msdiffs	base-usd-share
./usr/share/doc/reference/ref1/roff/msmacros	base-usd-share
./usr/share/doc/reference/ref1/sh		base-usd-share
./usr/share/doc/reference/ref1/vi		base-usd-share
./usr/share/doc/reference/ref2			base-sys-share
./usr/share/doc/reference/ref3			base-sys-share
./usr/share/doc/reference/ref3/curses		base-psd-share
./usr/share/doc/reference/ref3/sockets		base-psd-share
./usr/share/doc/reference/ref3/sockets-advanced	base-psd-share
./usr/share/doc/reference/ref3/sysman		base-psd-share
./usr/share/doc/reference/ref4			base-sys-share
./usr/share/doc/reference/ref5			base-sys-share
./usr/share/doc/reference/ref5/timed		base-smm-share
./usr/share/doc/reference/ref6			base-sys-share
./usr/share/doc/reference/ref6/rogue		base-usd-share
./usr/share/doc/reference/ref6/trek		base-usd-share
./usr/share/doc/reference/ref7			base-sys-share
./usr/share/doc/reference/ref7/quotas		base-smm-share
./usr/share/doc/reference/ref8			base-sys-share
./usr/share/doc/reference/ref8/bind9		base-htmldoc-share
./usr/share/doc/reference/ref8/bind9/arm	base-htmldoc-share
./usr/share/doc/reference/ref8/lpd		base-smm-share
./usr/share/doc/reference/ref8/postfix		base-htmldoc-share
./usr/share/doc/reference/ref8/timed		base-smm-share
./usr/share/doc/reference/ref9			base-sys-share
./usr/share/doc/reference/ref9/net		base-smm-share
./usr/share/doc/reference/ref9/nfs		base-smm-share
./usr/share/doc/smm				base-smm-share
./usr/share/doc/smm/01.setup			base-obsolete		obsolete
./usr/share/doc/smm/01.setup/tahoe		base-obsolete		obsolete
./usr/share/doc/smm/01.setup/vax		base-obsolete		obsolete
./usr/share/doc/smm/02.config			base-obsolete		obsolete
./usr/share/doc/smm/03.fsck_ffs			base-obsolete		obsolete
./usr/share/doc/smm/04.quotas			base-obsolete		obsolete
./usr/share/doc/smm/05.fastfs			base-obsolete		obsolete
./usr/share/doc/smm/06.nfs			base-obsolete		obsolete
./usr/share/doc/smm/07.lpd			base-obsolete		obsolete
./usr/share/doc/smm/08.sendmailop		base-obsolete		obsolete
./usr/share/doc/smm/09.sendmail			base-obsolete		obsolete
./usr/share/doc/smm/10.named			base-obsolete		obsolete
./usr/share/doc/smm/11.timedop			base-obsolete		obsolete
./usr/share/doc/smm/12.timed			base-obsolete		obsolete
./usr/share/doc/smm/13.amd			base-obsolete		obsolete
./usr/share/doc/smm/14.uucpimpl			base-obsolete		obsolete
./usr/share/doc/smm/15.uucpnet			base-obsolete		obsolete
./usr/share/doc/smm/16.security			base-obsolete		obsolete
./usr/share/doc/smm/17.password			base-obsolete		obsolete
./usr/share/doc/smm/18.net			base-obsolete		obsolete
./usr/share/doc/smm/setup			base-smm-share
./usr/share/doc/usd				base-usd-share
./usr/share/doc/usd/01.begin			base-obsolete		obsolete
./usr/share/doc/usd/02.learn			base-obsolete		obsolete
./usr/share/doc/usd/03.shell			base-obsolete		obsolete
./usr/share/doc/usd/04.csh			base-obsolete		obsolete
./usr/share/doc/usd/05.dc			base-obsolete		obsolete
./usr/share/doc/usd/06.bc			base-obsolete		obsolete
./usr/share/doc/usd/07.mail			base-obsolete		obsolete
./usr/share/doc/usd/08.mh			base-obsolete		obsolete
./usr/share/doc/usd/09.edtut			base-obsolete		obsolete
./usr/share/doc/usd/10.edadv			base-obsolete		obsolete
./usr/share/doc/usd/11.edit			base-obsolete		obsolete
./usr/share/doc/usd/12.ex			base-obsolete		obsolete
./usr/share/doc/usd/12.vi			base-obsolete		obsolete
./usr/share/doc/usd/13.ex			base-obsolete		obsolete
./usr/share/doc/usd/13.ex/Makefile		base-obsolete		obsolete
./usr/share/doc/usd/13.ex/ex.rm			base-obsolete		obsolete
./usr/share/doc/usd/13.ex/ex.summary		base-obsolete		obsolete
./usr/share/doc/usd/13.viref			base-obsolete		obsolete
./usr/share/doc/usd/14.jove			base-obsolete		obsolete
./usr/share/doc/usd/15.sed			base-obsolete		obsolete
./usr/share/doc/usd/16.awk			base-obsolete		obsolete
./usr/share/doc/usd/17.msmacros			base-obsolete		obsolete
./usr/share/doc/usd/18.msdiffs			base-obsolete		obsolete
./usr/share/doc/usd/19.memacros			base-obsolete		obsolete
./usr/share/doc/usd/20.meref			base-obsolete		obsolete
./usr/share/doc/usd/21.troff			base-obsolete		obsolete
./usr/share/doc/usd/22.trofftut			base-obsolete		obsolete
./usr/share/doc/usd/23.eqn			base-obsolete		obsolete
./usr/share/doc/usd/24.eqnguide			base-obsolete		obsolete
./usr/share/doc/usd/25.tbl			base-obsolete		obsolete
./usr/share/doc/usd/26.refer			base-obsolete		obsolete
./usr/share/doc/usd/27.invert			base-obsolete		obsolete
./usr/share/doc/usd/28.bib			base-obsolete		obsolete
./usr/share/doc/usd/29.diction			base-obsolete		obsolete
./usr/share/doc/usd/30.rogue			base-obsolete		obsolete
./usr/share/doc/usd/31.trek			base-obsolete		obsolete
./usr/share/doc/usd/begin			base-usd-share
./usr/share/doc/usd/edit			base-usd-share
./usr/share/doc/usd/vi				base-usd-share
./usr/share/examples				base-sys-share
./usr/share/examples/amd			base-amd-examples
./usr/share/examples/apm			base-sys-examples
./usr/share/examples/blacklist			base-sys-examples
./usr/share/examples/blacklist/blacklistd.conf	base-sys-examples
./usr/share/examples/blacklist/npf.conf		base-sys-examples
./usr/share/examples/dhcp			base-dhcpd-examples
./usr/share/examples/dhcpcd			base-dhcpcd-examples
./usr/share/examples/dhcpcd/hooks		base-dhcpcd-examples
./usr/share/examples/disktab			base-sys-examples
./usr/share/examples/emul			base-sys-examples
./usr/share/examples/emul/linux			base-sys-examples
./usr/share/examples/emul/linux/etc		base-sys-examples
./usr/share/examples/emul/svr4			base-sys-examples
./usr/share/examples/emul/svr4/etc		base-sys-examples
./usr/share/examples/emul/ultrix		base-sys-examples
./usr/share/examples/emul/ultrix/etc		base-sys-examples
./usr/share/examples/fstab			base-fstab-examples
./usr/share/examples/ftpd			base-netutil-examples
./usr/share/examples/getdate			base-sys-examples
./usr/share/examples/hostapd			base-netutil-examples
./usr/share/examples/ipf			base-netutil-examples
./usr/share/examples/isdn			base-isdn-examples
./usr/share/examples/kerberos			base-krb5-examples
./usr/share/examples/lua			base-sys-examples
./usr/share/examples/lua/README			base-sys-examples	share
./usr/share/examples/lua/gpio.lua		base-sys-examples	share
./usr/share/examples/lua/sqlite.lua		base-sys-examples	share
./usr/share/examples/mount_portal		base-miscfs-examples
./usr/share/examples/named			base-obsolete	obsolete
./usr/share/examples/npf			base-netutil-examples
./usr/share/examples/npf/hashtablefile		base-netutil-examples   share
./usr/share/examples/npf/host-npf.conf		base-netutil-examples   share
./usr/share/examples/npf/l2tp_gw-npf.conf	base-netutil-examples   share
./usr/share/examples/npf/soho_gw-npf.conf	base-netutil-examples   share
./usr/share/examples/npf/treetablefile		base-netutil-examples   share
./usr/share/examples/nsd			base-netutil-examples   share
./usr/share/examples/openssl			base-crypto-examples
./usr/share/examples/pf				base-netutil-examples
./usr/share/examples/postfix			base-postfix-examples
./usr/share/examples/racoon			base-netutil-examples
./usr/share/examples/racoon/roadwarrior		base-netutil-examples
./usr/share/examples/racoon/roadwarrior/client	base-netutil-examples
./usr/share/examples/racoon/roadwarrior/server	base-netutil-examples
./usr/share/examples/rtadvd			base-router-examples
./usr/share/examples/smbfs			base-sysutil-examples
./usr/share/examples/supfiles			base-sup-examples
./usr/share/examples/syslogd			base-sysutil-examples
./usr/share/examples/veriexecctl		base-obsolete	obsolete
./usr/share/examples/veriexecctl/fpgen.sh	base-obsolete	obsolete
./usr/share/examples/veriexecctl/gen_md5	base-obsolete	obsolete
./usr/share/examples/veriexecctl/gen_rmd160	base-obsolete	obsolete
./usr/share/examples/veriexecctl/gen_sha1	base-obsolete	obsolete
./usr/share/examples/verifiedexec_load		base-obsolete		obsolete
./usr/share/examples/verifiedexec_load/gen_md5	base-obsolete		obsolete
./usr/share/examples/verifiedexec_load/gen_sha1	base-obsolete		obsolete
./usr/share/examples/wpa_supplicant		base-netutil-examples
./usr/share/examples/wpa_supplicant/wpa_supplicant.conf		base-netutil-examples	share
./usr/share/examples/wsmoused			base-sysutil-examples
./usr/share/examples/wsmoused/wsmoused.conf	base-sysutil-examples	share
./usr/share/examples/unbound			base-netutil-examples   share
./usr/share/games				base-games-share
./usr/share/games/atc				base-games-share
./usr/share/games/boggle			base-games-share
./usr/share/games/ching				base-games-share
./usr/share/games/fortune			base-games-share
./usr/share/games/larn				base-games-share
./usr/share/games/quiz.db			base-games-share
./usr/share/gnats				base-gnats-share
./usr/share/gnats/netbsd			base-gnats-share	share
./usr/share/gnats/send-pr.el			base-gnats-share	share
./usr/share/groff_font				base-groff-font
./usr/share/groff_font/devX100			base-groff-font
./usr/share/groff_font/devX100-12		base-groff-font
./usr/share/groff_font/devX75			base-groff-font
./usr/share/groff_font/devX75-12		base-groff-font
./usr/share/groff_font/devascii			base-groff-font
./usr/share/groff_font/devcp1047		base-groff-font
./usr/share/groff_font/devdvi			base-groff-font
./usr/share/groff_font/devdvi/generate		base-groff-font
./usr/share/groff_font/devhtml			base-groff-font
./usr/share/groff_font/devkoi8-r		base-groff-font
./usr/share/groff_font/devlatin1		base-groff-font
./usr/share/groff_font/devlbp			base-groff-font
./usr/share/groff_font/devlj4			base-groff-font
./usr/share/groff_font/devlj4/generate		base-groff-font
./usr/share/groff_font/devps			base-groff-font
./usr/share/groff_font/devps/generate		base-groff-font
./usr/share/groff_font/devutf8			base-groff-font
./usr/share/i18n				base-sysutil-share
./usr/share/i18n/csmapper			base-sysutil-share
./usr/share/i18n/csmapper/APPLE			base-sysutil-share
./usr/share/i18n/csmapper/APPLE/CELTIC%UCS.mps	base-sysutil-share	nls
./usr/share/i18n/csmapper/APPLE/CENTEURO%UCS.mps	base-sysutil-share	nls
./usr/share/i18n/csmapper/APPLE/CROATIAN%UCS.mps	base-sysutil-share	nls
./usr/share/i18n/csmapper/APPLE/CYRILLIC%UCS.mps	base-sysutil-share	nls
./usr/share/i18n/csmapper/APPLE/DINGBATS%UCS.mps	base-sysutil-share	nls
./usr/share/i18n/csmapper/APPLE/GAELIC%UCS.mps	base-sysutil-share	nls
./usr/share/i18n/csmapper/APPLE/GREEK%UCS.mps	base-sysutil-share	nls
./usr/share/i18n/csmapper/APPLE/ICELAND%UCS.mps base-sysutil-share	nls
./usr/share/i18n/csmapper/APPLE/INUIT%UCS.mps	base-sysutil-share	nls
./usr/share/i18n/csmapper/APPLE/ROMAN%UCS.mps	base-sysutil-share	nls
./usr/share/i18n/csmapper/APPLE/ROMANIAN%UCS.mps	base-sysutil-share	nls
./usr/share/i18n/csmapper/APPLE/THAI%UCS.mps	base-sysutil-share	nls
./usr/share/i18n/csmapper/APPLE/TURKISH%UCS.mps	base-sysutil-share	nls
./usr/share/i18n/csmapper/APPLE/UCS%CELTIC.mps	base-sysutil-share	nls
./usr/share/i18n/csmapper/APPLE/UCS%CENTEURO.mps	base-sysutil-share	nls
./usr/share/i18n/csmapper/APPLE/UCS%CROATIAN.mps	base-sysutil-share	nls
./usr/share/i18n/csmapper/APPLE/UCS%CYRILLIC.mps	base-sysutil-share	nls
./usr/share/i18n/csmapper/APPLE/UCS%DINGBATS.mps	base-sysutil-share	nls
./usr/share/i18n/csmapper/APPLE/UCS%GAELIC.mps	base-sysutil-share	nls
./usr/share/i18n/csmapper/APPLE/UCS%GREEK.mps	base-sysutil-share	nls
./usr/share/i18n/csmapper/APPLE/UCS%ICELAND.mps base-sysutil-share	nls
./usr/share/i18n/csmapper/APPLE/UCS%INUIT.mps	base-sysutil-share	nls
./usr/share/i18n/csmapper/APPLE/UCS%ROMAN.mps	base-sysutil-share	nls
./usr/share/i18n/csmapper/APPLE/UCS%ROMANIAN.mps	base-sysutil-share	nls
./usr/share/i18n/csmapper/APPLE/UCS%THAI.mps	base-sysutil-share	nls
./usr/share/i18n/csmapper/APPLE/UCS%TURKISH.mps	base-sysutil-share	nls
./usr/share/i18n/csmapper/AST			base-sysutil-share
./usr/share/i18n/csmapper/AST/ARMSCII-7%UCS.mps	base-sysutil-share	nls
./usr/share/i18n/csmapper/AST/ARMSCII-8%UCS.mps	base-sysutil-share	nls
./usr/share/i18n/csmapper/AST/ARMSCII-8A%UCS.mps	base-sysutil-share	nls
./usr/share/i18n/csmapper/AST/UCS%ARMSCII-7.mps	base-sysutil-share	nls
./usr/share/i18n/csmapper/AST/UCS%ARMSCII-8.mps	base-sysutil-share	nls
./usr/share/i18n/csmapper/AST/UCS%ARMSCII-8A.mps	base-sysutil-share	nls
./usr/share/i18n/csmapper/BIG5			base-sysutil-share
./usr/share/i18n/csmapper/BIG5/Big5@1984%UCS.mps	base-sysutil-share	nls
./usr/share/i18n/csmapper/BIG5/Big5EXT@2003%UCS.mps	base-sysutil-share	nls
./usr/share/i18n/csmapper/BIG5/Big5EXT@E%UCS.mps	base-sysutil-share	nls
./usr/share/i18n/csmapper/BIG5/Big5EXT@ETen%UCS.mps	base-obsolete	obsolete
./usr/share/i18n/csmapper/BIG5/Big5EXT@IBM%UCS.mps	base-sysutil-share	nls
./usr/share/i18n/csmapper/BIG5/Big5EXT@Plus%UCS.mps	base-sysutil-share	nls
./usr/share/i18n/csmapper/BIG5/Big5UDA%UCS.mps		base-sysutil-share	nls
./usr/share/i18n/csmapper/BIG5/ETen%UCS@BMP.mps		base-sysutil-share	nls
./usr/share/i18n/csmapper/BIG5/ETen%UCS@SIP.mps		base-sysutil-share	nls
./usr/share/i18n/csmapper/BIG5/HKSCS%UCS@BMP.mps	base-sysutil-share	nls
./usr/share/i18n/csmapper/BIG5/HKSCS%UCS@SIP.mps	base-sysutil-share	nls
./usr/share/i18n/csmapper/BIG5/UCS%Big5@1984.mps	base-sysutil-share	nls
./usr/share/i18n/csmapper/BIG5/UCS%Big5EXT@2003.mps	base-sysutil-share	nls
./usr/share/i18n/csmapper/BIG5/UCS%Big5EXT@E.mps	base-sysutil-share	nls
./usr/share/i18n/csmapper/BIG5/UCS%Big5EXT@ETen.mps	base-obsolete	obsolete
./usr/share/i18n/csmapper/BIG5/UCS%Big5EXT@IBM.mps	base-sysutil-share	nls
./usr/share/i18n/csmapper/BIG5/UCS%Big5EXT@Plus.mps	base-sysutil-share	nls
./usr/share/i18n/csmapper/BIG5/UCS%Big5UDA.mps		base-sysutil-share	nls
./usr/share/i18n/csmapper/BIG5/UCS@BMP%ETen.mps		base-sysutil-share	nls
./usr/share/i18n/csmapper/BIG5/UCS@BMP%HKSCS.mps	base-sysutil-share	nls
./usr/share/i18n/csmapper/BIG5/UCS@SIP%ETen.mps		base-sysutil-share	nls
./usr/share/i18n/csmapper/BIG5/UCS@SIP%HKSCS.mps	base-sysutil-share	nls
./usr/share/i18n/csmapper/CBM			base-sysutil-share
./usr/share/i18n/csmapper/CBM/CBMINT%UCS.mps		base-sysutil-share	nls
./usr/share/i18n/csmapper/CBM/UCS%CBMINT.mps		base-sysutil-share	nls
./usr/share/i18n/csmapper/CNS			base-sysutil-share
./usr/share/i18n/csmapper/CNS/CNS11643-1%UCS.mps	base-sysutil-share	nls
./usr/share/i18n/csmapper/CNS/CNS11643-2%UCS.mps	base-sysutil-share	nls
./usr/share/i18n/csmapper/CNS/CNS11643-3%UCS.mps	base-obsolete	obsolete
./usr/share/i18n/csmapper/CNS/CNS11643-3%UCS@BMP.mps	base-sysutil-share	nls
./usr/share/i18n/csmapper/CNS/CNS11643-3%UCS@SIP.mps	base-sysutil-share	nls
./usr/share/i18n/csmapper/CNS/CNS11643-4%UCS@BMP.mps	base-sysutil-share	nls
./usr/share/i18n/csmapper/CNS/CNS11643-4%UCS@SIP.mps	base-sysutil-share	nls
./usr/share/i18n/csmapper/CNS/CNS11643-5%UCS@BMP.mps	base-sysutil-share	nls
./usr/share/i18n/csmapper/CNS/CNS11643-5%UCS@SIP.mps	base-sysutil-share	nls
./usr/share/i18n/csmapper/CNS/CNS11643-6%UCS@BMP.mps	base-sysutil-share	nls
./usr/share/i18n/csmapper/CNS/CNS11643-6%UCS@SIP.mps	base-sysutil-share	nls
./usr/share/i18n/csmapper/CNS/CNS11643-7%UCS@BMP.mps	base-sysutil-share	nls
./usr/share/i18n/csmapper/CNS/CNS11643-7%UCS@SIP.mps	base-sysutil-share	nls
./usr/share/i18n/csmapper/CNS/UCS%CNS11643-1.mps	base-sysutil-share	nls
./usr/share/i18n/csmapper/CNS/UCS%CNS11643-2.mps	base-sysutil-share	nls
./usr/share/i18n/csmapper/CNS/UCS%CNS11643-3.mps	base-obsolete	obsolete
./usr/share/i18n/csmapper/CNS/UCS@BMP%CNS11643-3.mps	base-sysutil-share	nls
./usr/share/i18n/csmapper/CNS/UCS@BMP%CNS11643-4.mps	base-sysutil-share	nls
./usr/share/i18n/csmapper/CNS/UCS@BMP%CNS11643-5.mps	base-sysutil-share	nls
./usr/share/i18n/csmapper/CNS/UCS@BMP%CNS11643-6.mps	base-sysutil-share	nls
./usr/share/i18n/csmapper/CNS/UCS@BMP%CNS11643-7.mps	base-sysutil-share	nls
./usr/share/i18n/csmapper/CNS/UCS@SIP%CNS11643-3.mps	base-sysutil-share	nls
./usr/share/i18n/csmapper/CNS/UCS@SIP%CNS11643-4.mps	base-sysutil-share	nls
./usr/share/i18n/csmapper/CNS/UCS@SIP%CNS11643-5.mps	base-sysutil-share	nls
./usr/share/i18n/csmapper/CNS/UCS@SIP%CNS11643-6.mps	base-sysutil-share	nls
./usr/share/i18n/csmapper/CNS/UCS@SIP%CNS11643-7.mps	base-sysutil-share	nls
./usr/share/i18n/csmapper/CP			base-sysutil-share
./usr/share/i18n/csmapper/CP/CP037%UCS.mps	base-sysutil-share	nls
./usr/share/i18n/csmapper/CP/CP038%UCS.mps	base-sysutil-share	nls
./usr/share/i18n/csmapper/CP/CP10000%UCS.mps	base-sysutil-share	nls
./usr/share/i18n/csmapper/CP/CP10006%UCS.mps	base-sysutil-share	nls
./usr/share/i18n/csmapper/CP/CP10007%UCS.mps	base-sysutil-share	nls
./usr/share/i18n/csmapper/CP/CP10029%UCS.mps	base-sysutil-share	nls
./usr/share/i18n/csmapper/CP/CP1006%UCS.mps	base-sysutil-share	nls
./usr/share/i18n/csmapper/CP/CP10079%UCS.mps	base-sysutil-share	nls
./usr/share/i18n/csmapper/CP/CP10081%UCS.mps	base-sysutil-share	nls
./usr/share/i18n/csmapper/CP/CP1026%UCS.mps	base-sysutil-share	nls
./usr/share/i18n/csmapper/CP/CP1046%UCS.mps	base-sysutil-share	nls
./usr/share/i18n/csmapper/CP/CP1124%UCS.mps	base-sysutil-share	nls
./usr/share/i18n/csmapper/CP/CP1125%UCS.mps	base-sysutil-share	nls
./usr/share/i18n/csmapper/CP/CP1129%UCS.mps	base-sysutil-share	nls
./usr/share/i18n/csmapper/CP/CP1131%UCS.mps	base-sysutil-share	nls
./usr/share/i18n/csmapper/CP/CP1133%UCS.mps	base-sysutil-share	nls
./usr/share/i18n/csmapper/CP/CP1140%UCS.mps	base-sysutil-share	nls
./usr/share/i18n/csmapper/CP/CP1141%UCS.mps	base-sysutil-share	nls
./usr/share/i18n/csmapper/CP/CP1142%UCS.mps	base-sysutil-share	nls
./usr/share/i18n/csmapper/CP/CP1143%UCS.mps	base-sysutil-share	nls
./usr/share/i18n/csmapper/CP/CP1144%UCS.mps	base-sysutil-share	nls
./usr/share/i18n/csmapper/CP/CP1145%UCS.mps	base-sysutil-share	nls
./usr/share/i18n/csmapper/CP/CP1146%UCS.mps	base-sysutil-share	nls
./usr/share/i18n/csmapper/CP/CP1147%UCS.mps	base-sysutil-share	nls
./usr/share/i18n/csmapper/CP/CP1148%UCS.mps	base-sysutil-share	nls
./usr/share/i18n/csmapper/CP/CP1149%UCS.mps	base-sysutil-share	nls
./usr/share/i18n/csmapper/CP/CP1161%UCS.mps	base-sysutil-share	nls
./usr/share/i18n/csmapper/CP/CP1162%UCS.mps	base-sysutil-share	nls
./usr/share/i18n/csmapper/CP/CP1163%UCS.mps	base-sysutil-share	nls
./usr/share/i18n/csmapper/CP/CP1250%UCS.mps	base-sysutil-share	nls
./usr/share/i18n/csmapper/CP/CP1251%UCS.mps	base-sysutil-share	nls
./usr/share/i18n/csmapper/CP/CP1252%UCS.mps	base-sysutil-share	nls
./usr/share/i18n/csmapper/CP/CP1253%UCS.mps	base-sysutil-share	nls
./usr/share/i18n/csmapper/CP/CP1254%UCS.mps	base-sysutil-share	nls
./usr/share/i18n/csmapper/CP/CP1255%UCS.mps	base-sysutil-share	nls
./usr/share/i18n/csmapper/CP/CP1256%UCS.mps	base-sysutil-share	nls
./usr/share/i18n/csmapper/CP/CP1257%UCS.mps	base-sysutil-share	nls
./usr/share/i18n/csmapper/CP/CP1258%UCS.mps	base-sysutil-share	nls
./usr/share/i18n/csmapper/CP/CP273%UCS.mps	base-sysutil-share	nls
./usr/share/i18n/csmapper/CP/CP274%UCS.mps	base-sysutil-share	nls
./usr/share/i18n/csmapper/CP/CP275%UCS.mps	base-sysutil-share	nls
./usr/share/i18n/csmapper/CP/CP277%UCS.mps	base-sysutil-share	nls
./usr/share/i18n/csmapper/CP/CP278%UCS.mps	base-sysutil-share	nls
./usr/share/i18n/csmapper/CP/CP280%UCS.mps	base-sysutil-share	nls
./usr/share/i18n/csmapper/CP/CP281%UCS.mps	base-sysutil-share	nls
./usr/share/i18n/csmapper/CP/CP284%UCS.mps	base-sysutil-share	nls
./usr/share/i18n/csmapper/CP/CP285%UCS.mps	base-sysutil-share	nls
./usr/share/i18n/csmapper/CP/CP290%UCS.mps	base-sysutil-share	nls
./usr/share/i18n/csmapper/CP/CP297%UCS.mps	base-sysutil-share	nls
./usr/share/i18n/csmapper/CP/CP420%UCS.mps	base-sysutil-share	nls
./usr/share/i18n/csmapper/CP/CP423%UCS.mps	base-sysutil-share	nls
./usr/share/i18n/csmapper/CP/CP424%UCS.mps	base-sysutil-share	nls
./usr/share/i18n/csmapper/CP/CP437%UCS.mps	base-sysutil-share	nls
./usr/share/i18n/csmapper/CP/CP500%UCS.mps	base-sysutil-share	nls
./usr/share/i18n/csmapper/CP/CP737%UCS.mps	base-sysutil-share	nls
./usr/share/i18n/csmapper/CP/CP775%UCS.mps	base-sysutil-share	nls
./usr/share/i18n/csmapper/CP/CP850%UCS.mps	base-sysutil-share	nls
./usr/share/i18n/csmapper/CP/CP851%UCS.mps	base-sysutil-share	nls
./usr/share/i18n/csmapper/CP/CP852%UCS.mps	base-sysutil-share	nls
./usr/share/i18n/csmapper/CP/CP853%UCS.mps	base-sysutil-share	nls
./usr/share/i18n/csmapper/CP/CP855%UCS.mps	base-sysutil-share	nls
./usr/share/i18n/csmapper/CP/CP856%UCS.mps	base-sysutil-share	nls
./usr/share/i18n/csmapper/CP/CP857%UCS.mps	base-sysutil-share	nls
./usr/share/i18n/csmapper/CP/CP858%UCS.mps	base-sysutil-share	nls
./usr/share/i18n/csmapper/CP/CP860%UCS.mps	base-sysutil-share	nls
./usr/share/i18n/csmapper/CP/CP861%UCS.mps	base-sysutil-share	nls
./usr/share/i18n/csmapper/CP/CP862%UCS.mps	base-sysutil-share	nls
./usr/share/i18n/csmapper/CP/CP863%UCS.mps	base-sysutil-share	nls
./usr/share/i18n/csmapper/CP/CP864%UCS.mps	base-sysutil-share	nls
./usr/share/i18n/csmapper/CP/CP865%UCS.mps	base-sysutil-share	nls
./usr/share/i18n/csmapper/CP/CP866%UCS.mps	base-sysutil-share	nls
./usr/share/i18n/csmapper/CP/CP868%UCS.mps	base-sysutil-share	nls
./usr/share/i18n/csmapper/CP/CP869%UCS.mps	base-sysutil-share	nls
./usr/share/i18n/csmapper/CP/CP870%UCS.mps	base-sysutil-share	nls
./usr/share/i18n/csmapper/CP/CP871%UCS.mps	base-sysutil-share	nls
./usr/share/i18n/csmapper/CP/CP874%UCS.mps	base-sysutil-share	nls
./usr/share/i18n/csmapper/CP/CP875%UCS.mps	base-sysutil-share	nls
./usr/share/i18n/csmapper/CP/CP880%UCS.mps	base-sysutil-share	nls
./usr/share/i18n/csmapper/CP/CP891%UCS.mps	base-sysutil-share	nls
./usr/share/i18n/csmapper/CP/CP903%UCS.mps	base-sysutil-share	nls
./usr/share/i18n/csmapper/CP/CP904%UCS.mps	base-sysutil-share	nls
./usr/share/i18n/csmapper/CP/CP905%UCS.mps	base-sysutil-share	nls
./usr/share/i18n/csmapper/CP/CP918%UCS.mps	base-sysutil-share	nls
./usr/share/i18n/csmapper/CP/CP922%UCS.mps	base-sysutil-share	nls
./usr/share/i18n/csmapper/CP/CP932EXT%UCS.mps	base-obsolete		obsolete
./usr/share/i18n/csmapper/CP/CP932UDA%UCS.mps		base-sysutil-share	nls
./usr/share/i18n/csmapper/CP/CP932VDC@IBM%UCS.mps	base-sysutil-share	nls
./usr/share/i18n/csmapper/CP/CP932VDC@NEC_IBM%UCS.mps	base-sysutil-share	nls
./usr/share/i18n/csmapper/CP/CP936EXT%UCS.mps	base-sysutil-share	nls
./usr/share/i18n/csmapper/CP/CP942EXT%UCS.mps	base-sysutil-share	nls
./usr/share/i18n/csmapper/CP/CP942VDC@IBM%UCS.mps	base-obsolete	obsolete
./usr/share/i18n/csmapper/CP/CP949EXT%UCS.mps	base-sysutil-share	nls
./usr/share/i18n/csmapper/CP/CP950%UCS.mps	base-sysutil-share	nls
./usr/share/i18n/csmapper/CP/UCS%CP037.mps	base-sysutil-share	nls
./usr/share/i18n/csmapper/CP/UCS%CP038.mps	base-sysutil-share	nls
./usr/share/i18n/csmapper/CP/UCS%CP10000.mps	base-sysutil-share	nls
./usr/share/i18n/csmapper/CP/UCS%CP10006.mps	base-sysutil-share	nls
./usr/share/i18n/csmapper/CP/UCS%CP10007.mps	base-sysutil-share	nls
./usr/share/i18n/csmapper/CP/UCS%CP10029.mps	base-sysutil-share	nls
./usr/share/i18n/csmapper/CP/UCS%CP1006.mps	base-sysutil-share	nls
./usr/share/i18n/csmapper/CP/UCS%CP10079.mps	base-sysutil-share	nls
./usr/share/i18n/csmapper/CP/UCS%CP10081.mps	base-sysutil-share	nls
./usr/share/i18n/csmapper/CP/UCS%CP1026.mps	base-sysutil-share	nls
./usr/share/i18n/csmapper/CP/UCS%CP1046.mps	base-sysutil-share	nls
./usr/share/i18n/csmapper/CP/UCS%CP1124.mps	base-sysutil-share	nls
./usr/share/i18n/csmapper/CP/UCS%CP1125.mps	base-sysutil-share	nls
./usr/share/i18n/csmapper/CP/UCS%CP1129.mps	base-sysutil-share	nls
./usr/share/i18n/csmapper/CP/UCS%CP1131.mps	base-sysutil-share	nls
./usr/share/i18n/csmapper/CP/UCS%CP1133.mps	base-sysutil-share	nls
./usr/share/i18n/csmapper/CP/UCS%CP1140.mps	base-sysutil-share	nls
./usr/share/i18n/csmapper/CP/UCS%CP1141.mps	base-sysutil-share	nls
./usr/share/i18n/csmapper/CP/UCS%CP1142.mps	base-sysutil-share	nls
./usr/share/i18n/csmapper/CP/UCS%CP1143.mps	base-sysutil-share	nls
./usr/share/i18n/csmapper/CP/UCS%CP1144.mps	base-sysutil-share	nls
./usr/share/i18n/csmapper/CP/UCS%CP1145.mps	base-sysutil-share	nls
./usr/share/i18n/csmapper/CP/UCS%CP1146.mps	base-sysutil-share	nls
./usr/share/i18n/csmapper/CP/UCS%CP1147.mps	base-sysutil-share	nls
./usr/share/i18n/csmapper/CP/UCS%CP1148.mps	base-sysutil-share	nls
./usr/share/i18n/csmapper/CP/UCS%CP1149.mps	base-sysutil-share	nls
./usr/share/i18n/csmapper/CP/UCS%CP1161.mps	base-sysutil-share	nls
./usr/share/i18n/csmapper/CP/UCS%CP1162.mps	base-sysutil-share	nls
./usr/share/i18n/csmapper/CP/UCS%CP1163.mps	base-sysutil-share	nls
./usr/share/i18n/csmapper/CP/UCS%CP1250.mps	base-sysutil-share	nls
./usr/share/i18n/csmapper/CP/UCS%CP1251.mps	base-sysutil-share	nls
./usr/share/i18n/csmapper/CP/UCS%CP1252.mps	base-sysutil-share	nls
./usr/share/i18n/csmapper/CP/UCS%CP1253.mps	base-sysutil-share	nls
./usr/share/i18n/csmapper/CP/UCS%CP1254.mps	base-sysutil-share	nls
./usr/share/i18n/csmapper/CP/UCS%CP1255.mps	base-sysutil-share	nls
./usr/share/i18n/csmapper/CP/UCS%CP1256.mps	base-sysutil-share	nls
./usr/share/i18n/csmapper/CP/UCS%CP1257.mps	base-sysutil-share	nls
./usr/share/i18n/csmapper/CP/UCS%CP1258.mps	base-sysutil-share	nls
./usr/share/i18n/csmapper/CP/UCS%CP273.mps	base-sysutil-share	nls
./usr/share/i18n/csmapper/CP/UCS%CP274.mps	base-sysutil-share	nls
./usr/share/i18n/csmapper/CP/UCS%CP275.mps	base-sysutil-share	nls
./usr/share/i18n/csmapper/CP/UCS%CP277.mps	base-sysutil-share	nls
./usr/share/i18n/csmapper/CP/UCS%CP278.mps	base-sysutil-share	nls
./usr/share/i18n/csmapper/CP/UCS%CP280.mps	base-sysutil-share	nls
./usr/share/i18n/csmapper/CP/UCS%CP281.mps	base-sysutil-share	nls
./usr/share/i18n/csmapper/CP/UCS%CP284.mps	base-sysutil-share	nls
./usr/share/i18n/csmapper/CP/UCS%CP285.mps	base-sysutil-share	nls
./usr/share/i18n/csmapper/CP/UCS%CP290.mps	base-sysutil-share	nls
./usr/share/i18n/csmapper/CP/UCS%CP297.mps	base-sysutil-share	nls
./usr/share/i18n/csmapper/CP/UCS%CP420.mps	base-sysutil-share	nls
./usr/share/i18n/csmapper/CP/UCS%CP423.mps	base-sysutil-share	nls
./usr/share/i18n/csmapper/CP/UCS%CP424.mps	base-sysutil-share	nls
./usr/share/i18n/csmapper/CP/UCS%CP437.mps	base-sysutil-share	nls
./usr/share/i18n/csmapper/CP/UCS%CP500.mps	base-sysutil-share	nls
./usr/share/i18n/csmapper/CP/UCS%CP737.mps	base-sysutil-share	nls
./usr/share/i18n/csmapper/CP/UCS%CP775.mps	base-sysutil-share	nls
./usr/share/i18n/csmapper/CP/UCS%CP850.mps	base-sysutil-share	nls
./usr/share/i18n/csmapper/CP/UCS%CP851.mps	base-sysutil-share	nls
./usr/share/i18n/csmapper/CP/UCS%CP852.mps	base-sysutil-share	nls
./usr/share/i18n/csmapper/CP/UCS%CP853.mps	base-sysutil-share	nls
./usr/share/i18n/csmapper/CP/UCS%CP855.mps	base-sysutil-share	nls
./usr/share/i18n/csmapper/CP/UCS%CP856.mps	base-sysutil-share	nls
./usr/share/i18n/csmapper/CP/UCS%CP857.mps	base-sysutil-share	nls
./usr/share/i18n/csmapper/CP/UCS%CP858.mps	base-sysutil-share	nls
./usr/share/i18n/csmapper/CP/UCS%CP860.mps	base-sysutil-share	nls
./usr/share/i18n/csmapper/CP/UCS%CP861.mps	base-sysutil-share	nls
./usr/share/i18n/csmapper/CP/UCS%CP862.mps	base-sysutil-share	nls
./usr/share/i18n/csmapper/CP/UCS%CP863.mps	base-sysutil-share	nls
./usr/share/i18n/csmapper/CP/UCS%CP864.mps	base-sysutil-share	nls
./usr/share/i18n/csmapper/CP/UCS%CP865.mps	base-sysutil-share	nls
./usr/share/i18n/csmapper/CP/UCS%CP866.mps	base-sysutil-share	nls
./usr/share/i18n/csmapper/CP/UCS%CP868.mps	base-sysutil-share	nls
./usr/share/i18n/csmapper/CP/UCS%CP869.mps	base-sysutil-share	nls
./usr/share/i18n/csmapper/CP/UCS%CP870.mps	base-sysutil-share	nls
./usr/share/i18n/csmapper/CP/UCS%CP871.mps	base-sysutil-share	nls
./usr/share/i18n/csmapper/CP/UCS%CP874.mps	base-sysutil-share	nls
./usr/share/i18n/csmapper/CP/UCS%CP875.mps	base-sysutil-share	nls
./usr/share/i18n/csmapper/CP/UCS%CP880.mps	base-sysutil-share	nls
./usr/share/i18n/csmapper/CP/UCS%CP891.mps	base-sysutil-share	nls
./usr/share/i18n/csmapper/CP/UCS%CP903.mps	base-sysutil-share	nls
./usr/share/i18n/csmapper/CP/UCS%CP904.mps	base-sysutil-share	nls
./usr/share/i18n/csmapper/CP/UCS%CP905.mps	base-sysutil-share	nls
./usr/share/i18n/csmapper/CP/UCS%CP918.mps	base-sysutil-share	nls
./usr/share/i18n/csmapper/CP/UCS%CP922.mps	base-sysutil-share	nls
./usr/share/i18n/csmapper/CP/UCS%CP932EXT.mps	base-obsolete		obsolete
./usr/share/i18n/csmapper/CP/UCS%CP932UDA.mps		base-sysutil-share	nls
./usr/share/i18n/csmapper/CP/UCS%CP932VDC@IBM.mps	base-sysutil-share	nls
./usr/share/i18n/csmapper/CP/UCS%CP932VDC@NEC_IBM.mps	base-sysutil-share	nls
./usr/share/i18n/csmapper/CP/UCS%CP936EXT.mps	base-sysutil-share	nls
./usr/share/i18n/csmapper/CP/UCS%CP942EXT.mps	base-sysutil-share	nls
./usr/share/i18n/csmapper/CP/UCS%CP942VDC@IBM.mps	base-obsolete	obsolete
./usr/share/i18n/csmapper/CP/UCS%CP949EXT.mps	base-sysutil-share	nls
./usr/share/i18n/csmapper/CP/UCS%CP950.mps	base-sysutil-share	nls
./usr/share/i18n/csmapper/EBCDIC		base-sysutil-share
./usr/share/i18n/csmapper/EBCDIC/EBCDIC-AT-DE%UCS.mps	base-sysutil-share	nls
./usr/share/i18n/csmapper/EBCDIC/EBCDIC-AT-DE-A%UCS.mps	base-sysutil-share	nls
./usr/share/i18n/csmapper/EBCDIC/EBCDIC-CA-FR%UCS.mps	base-sysutil-share	nls
./usr/share/i18n/csmapper/EBCDIC/EBCDIC-DK-NO%UCS.mps	base-sysutil-share	nls
./usr/share/i18n/csmapper/EBCDIC/EBCDIC-DK-NO-A%UCS.mps	base-sysutil-share	nls
./usr/share/i18n/csmapper/EBCDIC/EBCDIC-ES%UCS.mps	base-sysutil-share	nls
./usr/share/i18n/csmapper/EBCDIC/EBCDIC-ES-A%UCS.mps	base-sysutil-share	nls
./usr/share/i18n/csmapper/EBCDIC/EBCDIC-ES-S%UCS.mps	base-sysutil-share	nls
./usr/share/i18n/csmapper/EBCDIC/EBCDIC-FI-SE%UCS.mps	base-sysutil-share	nls
./usr/share/i18n/csmapper/EBCDIC/EBCDIC-FI-SE-A%UCS.mps	base-sysutil-share	nls
./usr/share/i18n/csmapper/EBCDIC/EBCDIC-FR%UCS.mps	base-sysutil-share	nls
./usr/share/i18n/csmapper/EBCDIC/EBCDIC-IT%UCS.mps	base-sysutil-share	nls
./usr/share/i18n/csmapper/EBCDIC/EBCDIC-PT%UCS.mps	base-sysutil-share	nls
./usr/share/i18n/csmapper/EBCDIC/EBCDIC-UK%UCS.mps	base-sysutil-share	nls
./usr/share/i18n/csmapper/EBCDIC/EBCDIC-US%UCS.mps	base-sysutil-share	nls
./usr/share/i18n/csmapper/EBCDIC/UCS%EBCDIC-AT-DE-A.mps	base-sysutil-share	nls
./usr/share/i18n/csmapper/EBCDIC/UCS%EBCDIC-AT-DE.mps	base-sysutil-share	nls
./usr/share/i18n/csmapper/EBCDIC/UCS%EBCDIC-CA-FR.mps	base-sysutil-share	nls
./usr/share/i18n/csmapper/EBCDIC/UCS%EBCDIC-DK-NO-A.mps	base-sysutil-share	nls
./usr/share/i18n/csmapper/EBCDIC/UCS%EBCDIC-DK-NO.mps	base-sysutil-share	nls
./usr/share/i18n/csmapper/EBCDIC/UCS%EBCDIC-ES-A.mps	base-sysutil-share	nls
./usr/share/i18n/csmapper/EBCDIC/UCS%EBCDIC-ES-S.mps	base-sysutil-share	nls
./usr/share/i18n/csmapper/EBCDIC/UCS%EBCDIC-ES.mps	base-sysutil-share	nls
./usr/share/i18n/csmapper/EBCDIC/UCS%EBCDIC-FI-SE-A.mps	base-sysutil-share	nls
./usr/share/i18n/csmapper/EBCDIC/UCS%EBCDIC-FI-SE.mps	base-sysutil-share	nls
./usr/share/i18n/csmapper/EBCDIC/UCS%EBCDIC-FR.mps	base-sysutil-share	nls
./usr/share/i18n/csmapper/EBCDIC/UCS%EBCDIC-IT.mps	base-sysutil-share	nls
./usr/share/i18n/csmapper/EBCDIC/UCS%EBCDIC-PT.mps	base-sysutil-share	nls
./usr/share/i18n/csmapper/EBCDIC/UCS%EBCDIC-UK.mps	base-sysutil-share	nls
./usr/share/i18n/csmapper/EBCDIC/UCS%EBCDIC-US.mps	base-sysutil-share	nls
./usr/share/i18n/csmapper/GB			base-sysutil-share
./usr/share/i18n/csmapper/GB/GB12345%UCS.mps	base-sysutil-share	nls
./usr/share/i18n/csmapper/GB/GB18030%UCS@BMP.mps	base-sysutil-share	nls
./usr/share/i18n/csmapper/GB/GB2312%UCS.mps	base-sysutil-share	nls
./usr/share/i18n/csmapper/GB/GB2312EXT%UCS.mps	base-sysutil-share	nls
./usr/share/i18n/csmapper/GB/GB2312UDA1%UCS.mps	base-sysutil-share	nls
./usr/share/i18n/csmapper/GB/GB2312UDA2%UCS.mps	base-sysutil-share	nls
./usr/share/i18n/csmapper/GB/GBKEXT%UCS.mps	base-sysutil-share	nls
./usr/share/i18n/csmapper/GB/GBKUDA%UCS.mps	base-sysutil-share	nls
./usr/share/i18n/csmapper/GB/ISO-IR-165EXT%UCS.mps	base-sysutil-share	nls
./usr/share/i18n/csmapper/GB/UCS%GB12345.mps	base-sysutil-share	nls
./usr/share/i18n/csmapper/GB/UCS%GB2312.mps	base-sysutil-share	nls
./usr/share/i18n/csmapper/GB/UCS%GB2312EXT.mps	base-sysutil-share	nls
./usr/share/i18n/csmapper/GB/UCS%GB2312UDA1.mps	base-sysutil-share	nls
./usr/share/i18n/csmapper/GB/UCS%GB2312UDA2.mps	base-sysutil-share	nls
./usr/share/i18n/csmapper/GB/UCS%GBKEXT.mps	base-sysutil-share	nls
./usr/share/i18n/csmapper/GB/UCS%GBKUDA.mps	base-sysutil-share	nls
./usr/share/i18n/csmapper/GB/UCS%ISO-IR-165EXT.mps	base-sysutil-share	nls
./usr/share/i18n/csmapper/GB/UCS@BMP%GB18030.mps	base-sysutil-share	nls
./usr/share/i18n/csmapper/GEORGIAN					base-sysutil-share
./usr/share/i18n/csmapper/GEORGIAN/GEORGIAN-ACADEMY%UCS.mps		base-sysutil-share	nls
./usr/share/i18n/csmapper/GEORGIAN/GEORGIAN-ACADEMY@OldCapital%UCS.mps	base-sysutil-share	nls
./usr/share/i18n/csmapper/GEORGIAN/GEORGIAN-PS%UCS.mps			base-sysutil-share	nls
./usr/share/i18n/csmapper/GEORGIAN/GEORGIAN-PS@OldCapital%UCS.mps	base-sysutil-share	nls
./usr/share/i18n/csmapper/GEORGIAN/UCS%GEORGIAN-ACADEMY.mps		base-sysutil-share	nls
./usr/share/i18n/csmapper/GEORGIAN/UCS%GEORGIAN-ACADEMY@OldCapital.mps	base-sysutil-share	nls
./usr/share/i18n/csmapper/GEORGIAN/UCS%GEORGIAN-PS.mps			base-sysutil-share	nls
./usr/share/i18n/csmapper/GEORGIAN/UCS%GEORGIAN-PS@OldCapital.mps	base-sysutil-share	nls
./usr/share/i18n/csmapper/ISO-8859		base-sysutil-share
./usr/share/i18n/csmapper/ISO-8859/ISO-8859-10%UCS.mps	base-sysutil-share	nls
./usr/share/i18n/csmapper/ISO-8859/ISO-8859-11%UCS.mps	base-sysutil-share	nls
./usr/share/i18n/csmapper/ISO-8859/ISO-8859-13%UCS.mps	base-sysutil-share	nls
./usr/share/i18n/csmapper/ISO-8859/ISO-8859-14%UCS.mps	base-sysutil-share	nls
./usr/share/i18n/csmapper/ISO-8859/ISO-8859-15%UCS.mps	base-sysutil-share	nls
./usr/share/i18n/csmapper/ISO-8859/ISO-8859-16%UCS.mps	base-sysutil-share	nls
./usr/share/i18n/csmapper/ISO-8859/ISO-8859-2%UCS.mps	base-sysutil-share	nls
./usr/share/i18n/csmapper/ISO-8859/ISO-8859-3%UCS.mps	base-sysutil-share	nls
./usr/share/i18n/csmapper/ISO-8859/ISO-8859-4%UCS.mps	base-sysutil-share	nls
./usr/share/i18n/csmapper/ISO-8859/ISO-8859-5%UCS.mps	base-sysutil-share	nls
./usr/share/i18n/csmapper/ISO-8859/ISO-8859-6%UCS.mps	base-sysutil-share	nls
./usr/share/i18n/csmapper/ISO-8859/ISO-8859-7%UCS.mps	base-sysutil-share	nls
./usr/share/i18n/csmapper/ISO-8859/ISO-8859-8%UCS.mps	base-sysutil-share	nls
./usr/share/i18n/csmapper/ISO-8859/ISO-8859-9%UCS.mps	base-sysutil-share	nls
./usr/share/i18n/csmapper/ISO-8859/UCS%ISO-8859-10.mps	base-sysutil-share	nls
./usr/share/i18n/csmapper/ISO-8859/UCS%ISO-8859-11.mps	base-sysutil-share	nls
./usr/share/i18n/csmapper/ISO-8859/UCS%ISO-8859-13.mps	base-sysutil-share	nls
./usr/share/i18n/csmapper/ISO-8859/UCS%ISO-8859-14.mps	base-sysutil-share	nls
./usr/share/i18n/csmapper/ISO-8859/UCS%ISO-8859-15.mps	base-sysutil-share	nls
./usr/share/i18n/csmapper/ISO-8859/UCS%ISO-8859-16.mps	base-sysutil-share	nls
./usr/share/i18n/csmapper/ISO-8859/UCS%ISO-8859-2.mps	base-sysutil-share	nls
./usr/share/i18n/csmapper/ISO-8859/UCS%ISO-8859-3.mps	base-sysutil-share	nls
./usr/share/i18n/csmapper/ISO-8859/UCS%ISO-8859-4.mps	base-sysutil-share	nls
./usr/share/i18n/csmapper/ISO-8859/UCS%ISO-8859-5.mps	base-sysutil-share	nls
./usr/share/i18n/csmapper/ISO-8859/UCS%ISO-8859-6.mps	base-sysutil-share	nls
./usr/share/i18n/csmapper/ISO-8859/UCS%ISO-8859-7.mps	base-sysutil-share	nls
./usr/share/i18n/csmapper/ISO-8859/UCS%ISO-8859-8.mps	base-sysutil-share	nls
./usr/share/i18n/csmapper/ISO-8859/UCS%ISO-8859-9.mps	base-sysutil-share	nls
./usr/share/i18n/csmapper/ISO646		base-sysutil-share
./usr/share/i18n/csmapper/ISO646/ISO646-BASIC@1983%UCS.646	base-sysutil-share	nls
./usr/share/i18n/csmapper/ISO646/ISO646-CA%UCS.646	base-sysutil-share	nls
./usr/share/i18n/csmapper/ISO646/ISO646-CA2%UCS.646	base-sysutil-share	nls
./usr/share/i18n/csmapper/ISO646/ISO646-CN%UCS.646	base-sysutil-share	nls
./usr/share/i18n/csmapper/ISO646/ISO646-CU%UCS.646	base-sysutil-share	nls
./usr/share/i18n/csmapper/ISO646/ISO646-DE%UCS.646	base-sysutil-share	nls
./usr/share/i18n/csmapper/ISO646/ISO646-DK%UCS.646	base-sysutil-share	nls
./usr/share/i18n/csmapper/ISO646/ISO646-ES%UCS.646	base-sysutil-share	nls
./usr/share/i18n/csmapper/ISO646/ISO646-ES2%UCS.646	base-sysutil-share	nls
./usr/share/i18n/csmapper/ISO646/ISO646-FR%UCS.646	base-sysutil-share	nls
./usr/share/i18n/csmapper/ISO646/ISO646-FR1%UCS.646	base-sysutil-share	nls
./usr/share/i18n/csmapper/ISO646/ISO646-GB%UCS.646	base-sysutil-share	nls
./usr/share/i18n/csmapper/ISO646/ISO646-HU%UCS.646	base-sysutil-share	nls
./usr/share/i18n/csmapper/ISO646/ISO646-IRV@1983%UCS.646	base-sysutil-share	nls
./usr/share/i18n/csmapper/ISO646/ISO646-IT%UCS.646	base-sysutil-share	nls
./usr/share/i18n/csmapper/ISO646/ISO646-JP%UCS.646	base-sysutil-share	nls
./usr/share/i18n/csmapper/ISO646/ISO646-JP-OCR-B%UCS.646	base-sysutil-share	nls
./usr/share/i18n/csmapper/ISO646/ISO646-KR%UCS.646	base-sysutil-share	nls
./usr/share/i18n/csmapper/ISO646/ISO646-NO%UCS.646	base-sysutil-share	nls
./usr/share/i18n/csmapper/ISO646/ISO646-NO2%UCS.646	base-sysutil-share	nls
./usr/share/i18n/csmapper/ISO646/ISO646-PT%UCS.646	base-sysutil-share	nls
./usr/share/i18n/csmapper/ISO646/ISO646-PT2%UCS.646	base-sysutil-share	nls
./usr/share/i18n/csmapper/ISO646/ISO646-SE%UCS.646	base-sysutil-share	nls
./usr/share/i18n/csmapper/ISO646/ISO646-SE2%UCS.646	base-sysutil-share	nls
./usr/share/i18n/csmapper/ISO646/ISO646-US%UCS.646	base-sysutil-share	nls
./usr/share/i18n/csmapper/ISO646/ISO646-YU%UCS.646	base-sysutil-share	nls
./usr/share/i18n/csmapper/JIS			base-sysutil-share
./usr/share/i18n/csmapper/JIS/JISX0201-KANA%UCS.mps	base-sysutil-share	nls
./usr/share/i18n/csmapper/JIS/JISX0208@1978%UCS.mps	base-sysutil-share	nls
./usr/share/i18n/csmapper/JIS/JISX0208@1990%UCS.mps	base-sysutil-share	nls
./usr/share/i18n/csmapper/JIS/JISX0208@MS%UCS.mps	base-sysutil-share	nls
./usr/share/i18n/csmapper/JIS/JISX0208UDC%UCS.mps	base-sysutil-share	nls
./usr/share/i18n/csmapper/JIS/JISX0208VDC@NEC%UCS.mps	base-sysutil-share	nls
./usr/share/i18n/csmapper/JIS/JISX0212%UCS.mps	base-sysutil-share	nls
./usr/share/i18n/csmapper/JIS/JISX0212@MS%UCS.mps	base-sysutil-share	nls
./usr/share/i18n/csmapper/JIS/JISX0212UDC%UCS.mps	base-sysutil-share	nls
./usr/share/i18n/csmapper/JIS/JISX0212VDC@IBM%UCS.mps	base-sysutil-share	nls
./usr/share/i18n/csmapper/JIS/JISX0213-1%UCS@BMP.mps	base-sysutil-share	nls
./usr/share/i18n/csmapper/JIS/JISX0213-1%UCS@SIP.mps	base-sysutil-share	nls
./usr/share/i18n/csmapper/JIS/JISX0213-2%UCS@BMP.mps	base-sysutil-share	nls
./usr/share/i18n/csmapper/JIS/JISX0213-2%UCS@SIP.mps	base-sysutil-share	nls
./usr/share/i18n/csmapper/JIS/UCS%JISX0201-KANA.mps	base-sysutil-share	nls
./usr/share/i18n/csmapper/JIS/UCS%JISX0208@1978.mps	base-sysutil-share	nls
./usr/share/i18n/csmapper/JIS/UCS%JISX0208@1990.mps	base-sysutil-share	nls
./usr/share/i18n/csmapper/JIS/UCS%JISX0208@MS.mps	base-sysutil-share	nls
./usr/share/i18n/csmapper/JIS/UCS%JISX0208UDC.mps	base-sysutil-share	nls
./usr/share/i18n/csmapper/JIS/UCS%JISX0208VDC@NEC.mps	base-sysutil-share	nls
./usr/share/i18n/csmapper/JIS/UCS%JISX0212.mps	base-sysutil-share	nls
./usr/share/i18n/csmapper/JIS/UCS%JISX0212@MS.mps	base-sysutil-share	nls
./usr/share/i18n/csmapper/JIS/UCS%JISX0212UDC.mps	base-sysutil-share	nls
./usr/share/i18n/csmapper/JIS/UCS%JISX0212VDC@IBM.mps	base-sysutil-share	nls
./usr/share/i18n/csmapper/JIS/UCS@BMP%JISX0213-1.mps	base-sysutil-share	nls
./usr/share/i18n/csmapper/JIS/UCS@BMP%JISX0213-2.mps	base-sysutil-share	nls
./usr/share/i18n/csmapper/JIS/UCS@SIP%JISX0213-1.mps	base-sysutil-share	nls
./usr/share/i18n/csmapper/JIS/UCS@SIP%JISX0213-2.mps	base-sysutil-share	nls
./usr/share/i18n/csmapper/KAZAKH		base-sysutil-share
./usr/share/i18n/csmapper/KAZAKH/KZ1048%UCS.mps		base-sysutil-share	nls
./usr/share/i18n/csmapper/KAZAKH/PTCP154%UCS.mps	base-sysutil-share	nls
./usr/share/i18n/csmapper/KAZAKH/UCS%KZ1048.mps		base-sysutil-share	nls
./usr/share/i18n/csmapper/KAZAKH/UCS%PTCP154.mps	base-sysutil-share	nls
./usr/share/i18n/csmapper/KOI			base-sysutil-share
./usr/share/i18n/csmapper/KOI/GOST19768-74%UCS.mps	base-sysutil-share	nls
./usr/share/i18n/csmapper/KOI/ISO-5427%UCS.mps	base-sysutil-share	nls
./usr/share/i18n/csmapper/KOI/KOI7%UCS.mps	base-sysutil-share	nls
./usr/share/i18n/csmapper/KOI/KOI8%UCS.mps	base-sysutil-share	nls
./usr/share/i18n/csmapper/KOI/KOI8-BASE%UCS.mps	base-obsolete		obsolete
./usr/share/i18n/csmapper/KOI/KOI8-C%UCS.mps	base-sysutil-share	nls
./usr/share/i18n/csmapper/KOI/KOI8-E%UCS.mps	base-sysutil-share	nls
./usr/share/i18n/csmapper/KOI/KOI8-R%UCS.mps	base-sysutil-share	nls
./usr/share/i18n/csmapper/KOI/KOI8-RU%UCS.mps	base-sysutil-share	nls
./usr/share/i18n/csmapper/KOI/KOI8-T%UCS.mps	base-sysutil-share	nls
./usr/share/i18n/csmapper/KOI/KOI8-U%UCS.mps	base-sysutil-share	nls
./usr/share/i18n/csmapper/KOI/UCS%GOST19768-74.mps	base-sysutil-share	nls
./usr/share/i18n/csmapper/KOI/UCS%ISO-5427.mps	base-sysutil-share	nls
./usr/share/i18n/csmapper/KOI/UCS%KOI7.mps	base-sysutil-share	nls
./usr/share/i18n/csmapper/KOI/UCS%KOI8-BASE.mps	base-obsolete		obsolete
./usr/share/i18n/csmapper/KOI/UCS%KOI8-C.mps	base-sysutil-share	nls
./usr/share/i18n/csmapper/KOI/UCS%KOI8-E.mps	base-sysutil-share	nls
./usr/share/i18n/csmapper/KOI/UCS%KOI8-R.mps	base-sysutil-share	nls
./usr/share/i18n/csmapper/KOI/UCS%KOI8-RU.mps	base-sysutil-share	nls
./usr/share/i18n/csmapper/KOI/UCS%KOI8-T.mps	base-sysutil-share	nls
./usr/share/i18n/csmapper/KOI/UCS%KOI8-U.mps	base-sysutil-share	nls
./usr/share/i18n/csmapper/KOI/UCS%KOI8.mps	base-sysutil-share	nls
./usr/share/i18n/csmapper/KS			base-sysutil-share
./usr/share/i18n/csmapper/KS/JOHAB%UCS.mps	base-sysutil-share	nls
./usr/share/i18n/csmapper/KS/KSC5601%UCS.mps	base-obsolete		obsolete
./usr/share/i18n/csmapper/KS/KSC5601HANGUL%UCS.mps	base-sysutil-share	nls
./usr/share/i18n/csmapper/KS/KSC5601HANJA%UCS.mps	base-sysutil-share	nls
./usr/share/i18n/csmapper/KS/UCS%JOHAB.mps	base-sysutil-share	nls
./usr/share/i18n/csmapper/KS/UCS%KSC5601.mps	base-obsolete		obsolete
./usr/share/i18n/csmapper/KS/UCS%KSC5601HANGUL.mps	base-sysutil-share	nls
./usr/share/i18n/csmapper/KS/UCS%KSC5601HANJA.mps	base-sysutil-share	nls
./usr/share/i18n/csmapper/MISC			base-sysutil-share
./usr/share/i18n/csmapper/MISC/ATARIST%UCS.mps	base-sysutil-share	nls
./usr/share/i18n/csmapper/MISC/Big5%UCS.mps	base-obsolete		obsolete
./usr/share/i18n/csmapper/MISC/DECMCS%UCS.mps	base-sysutil-share	nls
./usr/share/i18n/csmapper/MISC/HP-ROMAN8%UCS.mps	base-sysutil-share	nls
./usr/share/i18n/csmapper/MISC/KOI8-R%UCS.mps	base-obsolete		obsolete
./usr/share/i18n/csmapper/MISC/KOI8-U%UCS.mps	base-obsolete		obsolete
./usr/share/i18n/csmapper/MISC/MULELAO-1%UCS.mps	base-sysutil-share	nls
./usr/share/i18n/csmapper/MISC/NEXTSTEP%UCS.mps	base-sysutil-share	nls
./usr/share/i18n/csmapper/MISC/PTCP154%UCS.mps	base-obsolete		obsolete
./usr/share/i18n/csmapper/MISC/RISCOS-LATIN1%UCS.mps	base-sysutil-share	nls
./usr/share/i18n/csmapper/MISC/TDS565%UCS.mps	base-sysutil-share	nls
./usr/share/i18n/csmapper/MISC/UCS%ATARIST.mps	base-sysutil-share	nls
./usr/share/i18n/csmapper/MISC/UCS%Big5.mps	base-obsolete		obsolete
./usr/share/i18n/csmapper/MISC/UCS%DECMCS.mps	base-sysutil-share	nls
./usr/share/i18n/csmapper/MISC/UCS%HP-ROMAN8.mps	base-sysutil-share	nls
./usr/share/i18n/csmapper/MISC/UCS%KOI8-R.mps	base-obsolete		obsolete
./usr/share/i18n/csmapper/MISC/UCS%KOI8-U.mps	base-obsolete		obsolete
./usr/share/i18n/csmapper/MISC/UCS%MULELAO-1.mps	base-sysutil-share	nls
./usr/share/i18n/csmapper/MISC/UCS%NEXTSTEP.mps	base-sysutil-share	nls
./usr/share/i18n/csmapper/MISC/UCS%PTCP154.mps	base-obsolete		obsolete
./usr/share/i18n/csmapper/MISC/UCS%RISCOS-LATIN1.mps	base-sysutil-share	nls
./usr/share/i18n/csmapper/MISC/UCS%TDS565.mps	base-sysutil-share	nls
./usr/share/i18n/csmapper/TCVN			base-sysutil-share
./usr/share/i18n/csmapper/TCVN/TCVN5712-1%UCS.mps	base-sysutil-share	nls
./usr/share/i18n/csmapper/TCVN/UCS%TCVN5712-1.mps	base-sysutil-share	nls
./usr/share/i18n/csmapper/TCVN/UCS%VISCII.mps	base-sysutil-share	nls
./usr/share/i18n/csmapper/TCVN/VISCII%UCS.mps	base-sysutil-share	nls
./usr/share/i18n/csmapper/charset.pivot		base-sysutil-share	nls
./usr/share/i18n/csmapper/charset.pivot.pvdb	base-sysutil-share	nls
./usr/share/i18n/csmapper/mapper.dir		base-sysutil-share	nls
./usr/share/i18n/csmapper/mapper.dir.db		base-sysutil-share	nls
./usr/share/i18n/esdb				base-sysutil-share
./usr/share/i18n/esdb/APPLE			base-sysutil-share
./usr/share/i18n/esdb/APPLE/MACCELTIC.esdb	base-sysutil-share	nls
./usr/share/i18n/esdb/APPLE/MACCENTEURO.esdb	base-sysutil-share	nls
./usr/share/i18n/esdb/APPLE/MACCROATIAN.esdb	base-sysutil-share	nls
./usr/share/i18n/esdb/APPLE/MACCYRILLIC.esdb	base-sysutil-share	nls
./usr/share/i18n/esdb/APPLE/MACDINGBATS.esdb	base-sysutil-share	nls
./usr/share/i18n/esdb/APPLE/MACGAELIC.esdb	base-sysutil-share	nls
./usr/share/i18n/esdb/APPLE/MACGREEK.esdb	base-sysutil-share	nls
./usr/share/i18n/esdb/APPLE/MACICELAND.esdb	base-sysutil-share	nls
./usr/share/i18n/esdb/APPLE/MACINUIT.esdb	base-sysutil-share	nls
./usr/share/i18n/esdb/APPLE/MACROMAN.esdb	base-sysutil-share	nls
./usr/share/i18n/esdb/APPLE/MACROMANIAN.esdb	base-sysutil-share	nls
./usr/share/i18n/esdb/APPLE/MACTHAI.esdb	base-sysutil-share	nls
./usr/share/i18n/esdb/APPLE/MACTURKISH.esdb	base-sysutil-share	nls
./usr/share/i18n/esdb/AST			base-sysutil-share
./usr/share/i18n/esdb/AST/ARMSCII-7.esdb	base-sysutil-share	nls
./usr/share/i18n/esdb/AST/ARMSCII-8.esdb	base-sysutil-share	nls
./usr/share/i18n/esdb/AST/ARMSCII-8A.esdb	base-sysutil-share	nls
./usr/share/i18n/esdb/BIG5			base-sysutil-share
./usr/share/i18n/esdb/BIG5/Big5-2003.esdb	base-sysutil-share	nls
./usr/share/i18n/esdb/BIG5/Big5-E.esdb		base-sysutil-share	nls
./usr/share/i18n/esdb/BIG5/Big5-ETen.esdb	base-sysutil-share	nls
./usr/share/i18n/esdb/BIG5/Big5-HKSCS.esdb	base-sysutil-share	nls
./usr/share/i18n/esdb/BIG5/Big5-IBM.esdb	base-sysutil-share	nls
./usr/share/i18n/esdb/BIG5/Big5-Plus.esdb	base-sysutil-share	nls
./usr/share/i18n/esdb/CBM			base-sysutil-share
./usr/share/i18n/esdb/CBM/CBMINT.esdb		base-sysutil-share	nls
./usr/share/i18n/esdb/CP			base-sysutil-share
./usr/share/i18n/esdb/CP/CP037.esdb		base-sysutil-share	nls
./usr/share/i18n/esdb/CP/CP038.esdb		base-sysutil-share	nls
./usr/share/i18n/esdb/CP/CP10000.esdb		base-sysutil-share	nls
./usr/share/i18n/esdb/CP/CP10006.esdb		base-sysutil-share	nls
./usr/share/i18n/esdb/CP/CP10007.esdb		base-sysutil-share	nls
./usr/share/i18n/esdb/CP/CP10029.esdb		base-sysutil-share	nls
./usr/share/i18n/esdb/CP/CP1006.esdb		base-sysutil-share	nls
./usr/share/i18n/esdb/CP/CP10079.esdb		base-sysutil-share	nls
./usr/share/i18n/esdb/CP/CP10081.esdb		base-sysutil-share	nls
./usr/share/i18n/esdb/CP/CP1026.esdb		base-sysutil-share	nls
./usr/share/i18n/esdb/CP/CP1046.esdb		base-sysutil-share	nls
./usr/share/i18n/esdb/CP/CP1124.esdb		base-sysutil-share	nls
./usr/share/i18n/esdb/CP/CP1125.esdb		base-sysutil-share	nls
./usr/share/i18n/esdb/CP/CP1129.esdb		base-sysutil-share	nls
./usr/share/i18n/esdb/CP/CP1131.esdb		base-sysutil-share	nls
./usr/share/i18n/esdb/CP/CP1133.esdb		base-sysutil-share	nls
./usr/share/i18n/esdb/CP/CP1140.esdb		base-sysutil-share	nls
./usr/share/i18n/esdb/CP/CP1141.esdb		base-sysutil-share	nls
./usr/share/i18n/esdb/CP/CP1142.esdb		base-sysutil-share	nls
./usr/share/i18n/esdb/CP/CP1143.esdb		base-sysutil-share	nls
./usr/share/i18n/esdb/CP/CP1144.esdb		base-sysutil-share	nls
./usr/share/i18n/esdb/CP/CP1145.esdb		base-sysutil-share	nls
./usr/share/i18n/esdb/CP/CP1146.esdb		base-sysutil-share	nls
./usr/share/i18n/esdb/CP/CP1147.esdb		base-sysutil-share	nls
./usr/share/i18n/esdb/CP/CP1148.esdb		base-sysutil-share	nls
./usr/share/i18n/esdb/CP/CP1149.esdb		base-sysutil-share	nls
./usr/share/i18n/esdb/CP/CP1161.esdb		base-sysutil-share	nls
./usr/share/i18n/esdb/CP/CP1162.esdb		base-sysutil-share	nls
./usr/share/i18n/esdb/CP/CP1163.esdb		base-sysutil-share	nls
./usr/share/i18n/esdb/CP/CP1250.esdb		base-sysutil-share	nls
./usr/share/i18n/esdb/CP/CP1251.esdb		base-sysutil-share	nls
./usr/share/i18n/esdb/CP/CP1252.esdb		base-sysutil-share	nls
./usr/share/i18n/esdb/CP/CP1253.esdb		base-sysutil-share	nls
./usr/share/i18n/esdb/CP/CP1254.esdb		base-sysutil-share	nls
./usr/share/i18n/esdb/CP/CP1255.esdb		base-sysutil-share	nls
./usr/share/i18n/esdb/CP/CP1256.esdb		base-sysutil-share	nls
./usr/share/i18n/esdb/CP/CP1257.esdb		base-sysutil-share	nls
./usr/share/i18n/esdb/CP/CP1258.esdb		base-sysutil-share	nls
./usr/share/i18n/esdb/CP/CP273.esdb		base-sysutil-share	nls
./usr/share/i18n/esdb/CP/CP274.esdb		base-sysutil-share	nls
./usr/share/i18n/esdb/CP/CP275.esdb		base-sysutil-share	nls
./usr/share/i18n/esdb/CP/CP277.esdb		base-sysutil-share	nls
./usr/share/i18n/esdb/CP/CP278.esdb		base-sysutil-share	nls
./usr/share/i18n/esdb/CP/CP280.esdb		base-sysutil-share	nls
./usr/share/i18n/esdb/CP/CP281.esdb		base-sysutil-share	nls
./usr/share/i18n/esdb/CP/CP284.esdb		base-sysutil-share	nls
./usr/share/i18n/esdb/CP/CP285.esdb		base-sysutil-share	nls
./usr/share/i18n/esdb/CP/CP290.esdb		base-sysutil-share	nls
./usr/share/i18n/esdb/CP/CP297.esdb		base-sysutil-share	nls
./usr/share/i18n/esdb/CP/CP420.esdb		base-sysutil-share	nls
./usr/share/i18n/esdb/CP/CP423.esdb		base-sysutil-share	nls
./usr/share/i18n/esdb/CP/CP424.esdb		base-sysutil-share	nls
./usr/share/i18n/esdb/CP/CP437.esdb		base-sysutil-share	nls
./usr/share/i18n/esdb/CP/CP500.esdb		base-sysutil-share	nls
./usr/share/i18n/esdb/CP/CP50220.esdb		base-sysutil-share	nls
./usr/share/i18n/esdb/CP/CP50221.esdb		base-sysutil-share	nls
./usr/share/i18n/esdb/CP/CP50222.esdb		base-sysutil-share	nls
./usr/share/i18n/esdb/CP/CP51932.esdb		base-sysutil-share	nls
./usr/share/i18n/esdb/CP/CP737.esdb		base-sysutil-share	nls
./usr/share/i18n/esdb/CP/CP775.esdb		base-sysutil-share	nls
./usr/share/i18n/esdb/CP/CP850.esdb		base-sysutil-share	nls
./usr/share/i18n/esdb/CP/CP851.esdb		base-sysutil-share	nls
./usr/share/i18n/esdb/CP/CP852.esdb		base-sysutil-share	nls
./usr/share/i18n/esdb/CP/CP853.esdb		base-sysutil-share	nls
./usr/share/i18n/esdb/CP/CP855.esdb		base-sysutil-share	nls
./usr/share/i18n/esdb/CP/CP856.esdb		base-sysutil-share	nls
./usr/share/i18n/esdb/CP/CP857.esdb		base-sysutil-share	nls
./usr/share/i18n/esdb/CP/CP858.esdb		base-sysutil-share	nls
./usr/share/i18n/esdb/CP/CP860.esdb		base-sysutil-share	nls
./usr/share/i18n/esdb/CP/CP861.esdb		base-sysutil-share	nls
./usr/share/i18n/esdb/CP/CP862.esdb		base-sysutil-share	nls
./usr/share/i18n/esdb/CP/CP863.esdb		base-sysutil-share	nls
./usr/share/i18n/esdb/CP/CP864.esdb		base-sysutil-share	nls
./usr/share/i18n/esdb/CP/CP865.esdb		base-sysutil-share	nls
./usr/share/i18n/esdb/CP/CP866.esdb		base-sysutil-share	nls
./usr/share/i18n/esdb/CP/CP868.esdb		base-sysutil-share	nls
./usr/share/i18n/esdb/CP/CP869.esdb		base-sysutil-share	nls
./usr/share/i18n/esdb/CP/CP870.esdb		base-sysutil-share	nls
./usr/share/i18n/esdb/CP/CP871.esdb		base-sysutil-share	nls
./usr/share/i18n/esdb/CP/CP874.esdb		base-sysutil-share	nls
./usr/share/i18n/esdb/CP/CP875.esdb		base-sysutil-share	nls
./usr/share/i18n/esdb/CP/CP880.esdb		base-sysutil-share	nls
./usr/share/i18n/esdb/CP/CP891.esdb		base-sysutil-share	nls
./usr/share/i18n/esdb/CP/CP903.esdb		base-sysutil-share	nls
./usr/share/i18n/esdb/CP/CP904.esdb		base-sysutil-share	nls
./usr/share/i18n/esdb/CP/CP905.esdb		base-sysutil-share	nls
./usr/share/i18n/esdb/CP/CP918.esdb		base-sysutil-share	nls
./usr/share/i18n/esdb/CP/CP922.esdb		base-sysutil-share	nls
./usr/share/i18n/esdb/CP/CP932.esdb		base-sysutil-share	nls
./usr/share/i18n/esdb/CP/CP936.esdb		base-sysutil-share	nls
./usr/share/i18n/esdb/CP/CP942.esdb		base-sysutil-share	nls
./usr/share/i18n/esdb/CP/CP942C.esdb		base-sysutil-share	nls
./usr/share/i18n/esdb/CP/CP943.esdb		base-sysutil-share	nls
./usr/share/i18n/esdb/CP/CP943C.esdb		base-sysutil-share	nls
./usr/share/i18n/esdb/CP/CP949.esdb		base-sysutil-share	nls
./usr/share/i18n/esdb/CP/CP950.esdb		base-sysutil-share	nls
./usr/share/i18n/esdb/DEC			base-sysutil-share
./usr/share/i18n/esdb/DEC/DECHanyu.esdb		base-sysutil-share	nls
./usr/share/i18n/esdb/DEC/DECMCS.esdb		base-sysutil-share	nls
./usr/share/i18n/esdb/EBCDIC			base-sysutil-share
./usr/share/i18n/esdb/EBCDIC/EBCDIC-AT-DE-A.esdb	base-sysutil-share	nls
./usr/share/i18n/esdb/EBCDIC/EBCDIC-AT-DE.esdb	base-sysutil-share	nls
./usr/share/i18n/esdb/EBCDIC/EBCDIC-CA-FR.esdb	base-sysutil-share	nls
./usr/share/i18n/esdb/EBCDIC/EBCDIC-DK-NO-A.esdb	base-sysutil-share	nls
./usr/share/i18n/esdb/EBCDIC/EBCDIC-DK-NO.esdb	base-sysutil-share	nls
./usr/share/i18n/esdb/EBCDIC/EBCDIC-ES-A.esdb	base-sysutil-share	nls
./usr/share/i18n/esdb/EBCDIC/EBCDIC-ES-S.esdb	base-sysutil-share	nls
./usr/share/i18n/esdb/EBCDIC/EBCDIC-ES.esdb	base-sysutil-share	nls
./usr/share/i18n/esdb/EBCDIC/EBCDIC-FI-SE-A.esdb	base-sysutil-share	nls
./usr/share/i18n/esdb/EBCDIC/EBCDIC-FI-SE.esdb	base-sysutil-share	nls
./usr/share/i18n/esdb/EBCDIC/EBCDIC-FR.esdb	base-sysutil-share	nls
./usr/share/i18n/esdb/EBCDIC/EBCDIC-IT.esdb	base-sysutil-share	nls
./usr/share/i18n/esdb/EBCDIC/EBCDIC-PT.esdb	base-sysutil-share	nls
./usr/share/i18n/esdb/EBCDIC/EBCDIC-UK.esdb	base-sysutil-share	nls
./usr/share/i18n/esdb/EBCDIC/EBCDIC-US.esdb	base-sysutil-share	nls
./usr/share/i18n/esdb/EUC			base-sysutil-share
./usr/share/i18n/esdb/EUC/EUC-CN.esdb		base-sysutil-share	nls
./usr/share/i18n/esdb/EUC/EUC-JIS-2004.esdb	base-sysutil-share	nls
./usr/share/i18n/esdb/EUC/EUC-JP-MS.esdb	base-sysutil-share	nls
./usr/share/i18n/esdb/EUC/EUC-JP.esdb		base-sysutil-share	nls
./usr/share/i18n/esdb/EUC/EUC-KR.esdb		base-sysutil-share	nls
./usr/share/i18n/esdb/EUC/EUC-TW.esdb		base-sysutil-share	nls
./usr/share/i18n/esdb/GB			base-sysutil-share
./usr/share/i18n/esdb/GB/GB12345.esdb		base-sysutil-share	nls
./usr/share/i18n/esdb/GB/GB18030.esdb		base-sysutil-share	nls
./usr/share/i18n/esdb/GB/GBK.esdb		base-sysutil-share	nls
./usr/share/i18n/esdb/GEORGIAN					base-sysutil-share
./usr/share/i18n/esdb/GEORGIAN/GEORGIAN-ACADEMY-OldCapital.esdb	base-sysutil-share	nls
./usr/share/i18n/esdb/GEORGIAN/GEORGIAN-ACADEMY.esdb		base-sysutil-share	nls
./usr/share/i18n/esdb/GEORGIAN/GEORGIAN-PS-OldCapital.esdb	base-sysutil-share	nls
./usr/share/i18n/esdb/GEORGIAN/GEORGIAN-PS.esdb			base-sysutil-share	nls
./usr/share/i18n/esdb/ISO-2022			base-sysutil-share
./usr/share/i18n/esdb/ISO-2022/ISO-2022-CN-EXT.esdb	base-sysutil-share	nls
./usr/share/i18n/esdb/ISO-2022/ISO-2022-CN.esdb	base-sysutil-share	nls
./usr/share/i18n/esdb/ISO-2022/ISO-2022-JP-1.esdb	base-sysutil-share	nls
./usr/share/i18n/esdb/ISO-2022/ISO-2022-JP-2.esdb	base-sysutil-share	nls
./usr/share/i18n/esdb/ISO-2022/ISO-2022-JP-2004.esdb	base-sysutil-share	nls
./usr/share/i18n/esdb/ISO-2022/ISO-2022-JP.esdb	base-sysutil-share	nls
./usr/share/i18n/esdb/ISO-2022/ISO-2022-KR.esdb	base-sysutil-share	nls
./usr/share/i18n/esdb/ISO-8859			base-sysutil-share
./usr/share/i18n/esdb/ISO-8859/ISO-8859-1.esdb	base-sysutil-share	nls
./usr/share/i18n/esdb/ISO-8859/ISO-8859-10.esdb	base-sysutil-share	nls
./usr/share/i18n/esdb/ISO-8859/ISO-8859-11.esdb	base-sysutil-share	nls
./usr/share/i18n/esdb/ISO-8859/ISO-8859-13.esdb	base-sysutil-share	nls
./usr/share/i18n/esdb/ISO-8859/ISO-8859-14.esdb	base-sysutil-share	nls
./usr/share/i18n/esdb/ISO-8859/ISO-8859-15.esdb	base-sysutil-share	nls
./usr/share/i18n/esdb/ISO-8859/ISO-8859-16.esdb	base-sysutil-share	nls
./usr/share/i18n/esdb/ISO-8859/ISO-8859-2.esdb	base-sysutil-share	nls
./usr/share/i18n/esdb/ISO-8859/ISO-8859-3.esdb	base-sysutil-share	nls
./usr/share/i18n/esdb/ISO-8859/ISO-8859-4.esdb	base-sysutil-share	nls
./usr/share/i18n/esdb/ISO-8859/ISO-8859-5.esdb	base-sysutil-share	nls
./usr/share/i18n/esdb/ISO-8859/ISO-8859-6.esdb	base-sysutil-share	nls
./usr/share/i18n/esdb/ISO-8859/ISO-8859-7.esdb	base-sysutil-share	nls
./usr/share/i18n/esdb/ISO-8859/ISO-8859-8.esdb	base-sysutil-share	nls
./usr/share/i18n/esdb/ISO-8859/ISO-8859-9.esdb	base-sysutil-share	nls
./usr/share/i18n/esdb/ISO646			base-sysutil-share
./usr/share/i18n/esdb/ISO646/ISO646-BASIC@1983.esdb	base-sysutil-share	nls
./usr/share/i18n/esdb/ISO646/ISO646-CA.esdb	base-sysutil-share	nls
./usr/share/i18n/esdb/ISO646/ISO646-CA2.esdb	base-sysutil-share	nls
./usr/share/i18n/esdb/ISO646/ISO646-CN.esdb	base-sysutil-share	nls
./usr/share/i18n/esdb/ISO646/ISO646-CU.esdb	base-sysutil-share	nls
./usr/share/i18n/esdb/ISO646/ISO646-DE.esdb	base-sysutil-share	nls
./usr/share/i18n/esdb/ISO646/ISO646-DK.esdb	base-sysutil-share	nls
./usr/share/i18n/esdb/ISO646/ISO646-ES.esdb	base-sysutil-share	nls
./usr/share/i18n/esdb/ISO646/ISO646-ES2.esdb	base-sysutil-share	nls
./usr/share/i18n/esdb/ISO646/ISO646-FR.esdb	base-sysutil-share	nls
./usr/share/i18n/esdb/ISO646/ISO646-FR1.esdb	base-sysutil-share	nls
./usr/share/i18n/esdb/ISO646/ISO646-GB.esdb	base-sysutil-share	nls
./usr/share/i18n/esdb/ISO646/ISO646-HU.esdb	base-sysutil-share	nls
./usr/share/i18n/esdb/ISO646/ISO646-IRV@1983.esdb	base-sysutil-share	nls
./usr/share/i18n/esdb/ISO646/ISO646-IT.esdb	base-sysutil-share	nls
./usr/share/i18n/esdb/ISO646/ISO646-JP-OCR-B.esdb	base-sysutil-share	nls
./usr/share/i18n/esdb/ISO646/ISO646-JP.esdb	base-sysutil-share	nls
./usr/share/i18n/esdb/ISO646/ISO646-KR.esdb	base-sysutil-share	nls
./usr/share/i18n/esdb/ISO646/ISO646-NO.esdb	base-sysutil-share	nls
./usr/share/i18n/esdb/ISO646/ISO646-NO2.esdb	base-sysutil-share	nls
./usr/share/i18n/esdb/ISO646/ISO646-PT.esdb	base-sysutil-share	nls
./usr/share/i18n/esdb/ISO646/ISO646-PT2.esdb	base-sysutil-share	nls
./usr/share/i18n/esdb/ISO646/ISO646-SE.esdb	base-sysutil-share	nls
./usr/share/i18n/esdb/ISO646/ISO646-SE2.esdb	base-sysutil-share	nls
./usr/share/i18n/esdb/ISO646/ISO646-US.esdb	base-sysutil-share	nls
./usr/share/i18n/esdb/ISO646/ISO646-YU.esdb	base-sysutil-share	nls
./usr/share/i18n/esdb/KAZAKH			base-sysutil-share
./usr/share/i18n/esdb/KAZAKH/KZ1048.esdb	base-sysutil-share	nls
./usr/share/i18n/esdb/KAZAKH/PTCP154.esdb	base-sysutil-share	nls
./usr/share/i18n/esdb/KOI			base-sysutil-share
./usr/share/i18n/esdb/KOI/KOI7-switched.esdb	base-sysutil-share	nls
./usr/share/i18n/esdb/KOI/KOI7.esdb		base-sysutil-share	nls
./usr/share/i18n/esdb/KOI/KOI8-C.esdb		base-sysutil-share	nls
./usr/share/i18n/esdb/KOI/KOI8-E.esdb		base-sysutil-share	nls
./usr/share/i18n/esdb/KOI/KOI8-R.esdb		base-sysutil-share	nls
./usr/share/i18n/esdb/KOI/KOI8-RU.esdb		base-sysutil-share	nls
./usr/share/i18n/esdb/KOI/KOI8-T.esdb		base-sysutil-share	nls
./usr/share/i18n/esdb/KOI/KOI8-U.esdb		base-sysutil-share	nls
./usr/share/i18n/esdb/KOI/KOI8.esdb		base-sysutil-share	nls
./usr/share/i18n/esdb/MISC			base-sysutil-share
./usr/share/i18n/esdb/MISC/ATARIST.esdb		base-sysutil-share	nls
./usr/share/i18n/esdb/MISC/Big5.esdb		base-obsolete		obsolete
./usr/share/i18n/esdb/MISC/C99.esdb		base-sysutil-share	nls
./usr/share/i18n/esdb/MISC/CTEXT.esdb		base-sysutil-share	nls
./usr/share/i18n/esdb/MISC/GB18030.esdb		base-obsolete		obsolete
./usr/share/i18n/esdb/MISC/GBK.esdb		base-obsolete		obsolete
./usr/share/i18n/esdb/MISC/HP-ROMAN8.esdb	base-sysutil-share	nls
./usr/share/i18n/esdb/MISC/HZ.esdb		base-sysutil-share	nls
./usr/share/i18n/esdb/MISC/HZ8.esdb		base-sysutil-share	nls
./usr/share/i18n/esdb/MISC/JAVA.esdb		base-sysutil-share	nls
./usr/share/i18n/esdb/MISC/JOHAB.esdb		base-sysutil-share	nls
./usr/share/i18n/esdb/MISC/KOI8-R.esdb		base-obsolete		obsolete
./usr/share/i18n/esdb/MISC/KOI8-U.esdb		base-obsolete		obsolete
./usr/share/i18n/esdb/MISC/MULELAO-1.esdb	base-sysutil-share	nls
./usr/share/i18n/esdb/MISC/NEXTSTEP.esdb	base-sysutil-share	nls
./usr/share/i18n/esdb/MISC/PTCP154.esdb		base-obsolete		obsolete
./usr/share/i18n/esdb/MISC/RISCOS-LATIN1.esdb	base-sysutil-share	nls
./usr/share/i18n/esdb/MISC/Shift_JIS-2004.esdb	base-sysutil-share	nls
./usr/share/i18n/esdb/MISC/Shift_JIS.esdb	base-sysutil-share	nls
./usr/share/i18n/esdb/MISC/TDS565.esdb		base-sysutil-share	nls
./usr/share/i18n/esdb/MISC/ZW.esdb		base-sysutil-share	nls
./usr/share/i18n/esdb/TCVN			base-sysutil-share
./usr/share/i18n/esdb/TCVN/TCVN5712-1.esdb	base-sysutil-share	nls
./usr/share/i18n/esdb/TCVN/VIQR.esdb		base-sysutil-share	nls
./usr/share/i18n/esdb/TCVN/VISCII.esdb		base-sysutil-share	nls
./usr/share/i18n/esdb/UTF			base-sysutil-share
./usr/share/i18n/esdb/UTF/UTF-16.esdb		base-sysutil-share	nls
./usr/share/i18n/esdb/UTF/UTF-16BE.esdb		base-sysutil-share	nls
./usr/share/i18n/esdb/UTF/UTF-16LE.esdb		base-sysutil-share	nls
./usr/share/i18n/esdb/UTF/UTF-32.esdb		base-sysutil-share	nls
./usr/share/i18n/esdb/UTF/UTF-32BE.esdb		base-sysutil-share	nls
./usr/share/i18n/esdb/UTF/UTF-32LE.esdb		base-sysutil-share	nls
./usr/share/i18n/esdb/UTF/UTF-7.esdb		base-sysutil-share	nls
./usr/share/i18n/esdb/UTF/UTF-8.esdb		base-sysutil-share	nls
./usr/share/i18n/esdb/esdb.alias		base-sysutil-share	nls
./usr/share/i18n/esdb/esdb.alias.db		base-sysutil-share	nls
./usr/share/i18n/esdb/esdb.dir			base-sysutil-share	nls
./usr/share/i18n/esdb/esdb.dir.db		base-sysutil-share	nls
./usr/share/i18n/iconv				base-sysutil-share
./usr/share/i18n/iconv/iconv.dir		base-sysutil-share	nls
./usr/share/info				base-texinfo-share
./usr/share/keymaps				base-sys-share
./usr/share/keymaps/amiga			base-sys-share
./usr/share/keymaps/atari			base-sys-share
./usr/share/keymaps/x68k			base-sys-share
./usr/share/kyua-atf-compat			base-kyua-bin
./usr/share/kyua-atf-compat/lib.subr		base-kyua-bin		kyua
./usr/share/kyua-atf-compat/tests_lib.subr	base-kyua-bin		kyua
./usr/share/kyua-cli				base-kyua-bin
./usr/share/kyua-cli/misc			base-kyua-bin
./usr/share/kyua-cli/misc/context.html		base-kyua-bin		share,kyua
./usr/share/kyua-cli/misc/index.html		base-kyua-bin		share,kyua
./usr/share/kyua-cli/misc/report.css		base-kyua-bin		share,kyua
./usr/share/kyua-cli/misc/test_result.html	base-kyua-bin		share,kyua
./usr/share/kyua-cli/store			base-kyua-bin
./usr/share/kyua-cli/store/migrate_v1_v2.sql	base-kyua-bin		share,kyua
./usr/share/kyua-cli/store/schema_v2.sql	base-kyua-bin		share,kyua
./usr/share/ldscripts				base-obsolete		obsolete
./usr/share/legal				base-sys-share
./usr/share/legal/COPYRIGHT			base-sys-share		share
./usr/share/lkm					base-obsolete		obsolete
./usr/share/lkm/README				base-obsolete		obsolete
./usr/share/lkm/misc				base-obsolete		obsolete
./usr/share/lkm/misc/Makefile			base-obsolete		obsolete
./usr/share/lkm/misc/README			base-obsolete		obsolete
./usr/share/lkm/misc/module			base-obsolete		obsolete
./usr/share/lkm/misc/module/Makefile		base-obsolete		obsolete
./usr/share/lkm/misc/module/misccall.c		base-obsolete		obsolete
./usr/share/lkm/misc/module/miscmod.c		base-obsolete		obsolete
./usr/share/lkm/misc/test			base-obsolete		obsolete
./usr/share/lkm/misc/test/Makefile		base-obsolete		obsolete
./usr/share/lkm/misc/test/testmisc.c		base-obsolete		obsolete
./usr/share/lkm/syscall				base-obsolete		obsolete
./usr/share/lkm/syscall/Makefile		base-obsolete		obsolete
./usr/share/lkm/syscall/README			base-obsolete		obsolete
./usr/share/lkm/syscall/module			base-obsolete		obsolete
./usr/share/lkm/syscall/module/Makefile		base-obsolete		obsolete
./usr/share/lkm/syscall/module/mycall.c		base-obsolete		obsolete
./usr/share/lkm/syscall/module/newsyscall.c	base-obsolete		obsolete
./usr/share/lkm/syscall/test			base-obsolete		obsolete
./usr/share/lkm/syscall/test/Makefile		base-obsolete		obsolete
./usr/share/lkm/syscall/test/testsyscall.c	base-obsolete		obsolete
./usr/share/lkm/vfs				base-obsolete		obsolete
./usr/share/lkm/vfs/Makefile			base-obsolete		obsolete
./usr/share/lkm/vfs/README			base-obsolete		obsolete
./usr/share/lkm/vfs/module			base-obsolete		obsolete
./usr/share/lkm/vfs/module/Makefile		base-obsolete		obsolete
./usr/share/lkm/vfs/module/kernfsmod.c		base-obsolete		obsolete
./usr/share/locale				base-locale-share
./usr/share/locale/af_ZA.ISO8859-1		base-locale-af
./usr/share/locale/af_ZA.ISO8859-1/LC_CTYPE	base-locale-af		nls
./usr/share/locale/af_ZA.ISO8859-1/LC_MESSAGES	base-locale-af
./usr/share/locale/af_ZA.ISO8859-1/LC_MESSAGES/SYS_LC_MESSAGES	base-locale-af	nls
./usr/share/locale/af_ZA.ISO8859-1/LC_MONETARY	base-locale-af		nls
./usr/share/locale/af_ZA.ISO8859-1/LC_NUMERIC	base-locale-af		nls
./usr/share/locale/af_ZA.ISO8859-1/LC_TIME	base-locale-af		nls
./usr/share/locale/af_ZA.ISO8859-15		base-locale-af
./usr/share/locale/af_ZA.ISO8859-15/LC_CTYPE	base-locale-af		nls
./usr/share/locale/af_ZA.ISO8859-15/LC_MESSAGES	base-locale-af
./usr/share/locale/af_ZA.ISO8859-15/LC_MESSAGES/SYS_LC_MESSAGES	base-locale-af	nls
./usr/share/locale/af_ZA.ISO8859-15/LC_MONETARY	base-locale-af		nls
./usr/share/locale/af_ZA.ISO8859-15/LC_NUMERIC	base-locale-af		nls
./usr/share/locale/af_ZA.ISO8859-15/LC_TIME	base-locale-af		nls
./usr/share/locale/af_ZA.UTF-8			base-locale-af
./usr/share/locale/af_ZA.UTF-8/LC_CTYPE		base-locale-af		nls
./usr/share/locale/af_ZA.UTF-8/LC_MESSAGES	base-locale-af
./usr/share/locale/af_ZA.UTF-8/LC_MESSAGES/SYS_LC_MESSAGES		base-locale-af		nls
./usr/share/locale/af_ZA.UTF-8/LC_MONETARY	base-locale-af		nls
./usr/share/locale/af_ZA.UTF-8/LC_NUMERIC	base-locale-af		nls
./usr/share/locale/af_ZA.UTF-8/LC_TIME		base-locale-af		nls
./usr/share/locale/be				base-locale-be
./usr/share/locale/be/LC_MESSAGES		base-locale-be
./usr/share/locale/be_BY.CP1251			base-locale-be
./usr/share/locale/be_BY.CP1251/LC_CTYPE	base-locale-be		nls
./usr/share/locale/be_BY.CP1251/LC_MESSAGES	base-locale-be
./usr/share/locale/be_BY.CP1251/LC_MESSAGES/SYS_LC_MESSAGES	base-locale-be	nls
./usr/share/locale/be_BY.CP1251/LC_MONETARY	base-locale-be		nls
./usr/share/locale/be_BY.CP1251/LC_NUMERIC	base-locale-be		nls
./usr/share/locale/be_BY.CP1251/LC_TIME		base-locale-be		nls
./usr/share/locale/be_BY.ISO8859-5		base-locale-be
./usr/share/locale/be_BY.ISO8859-5/LC_CTYPE	base-locale-be		nls
./usr/share/locale/be_BY.ISO8859-5/LC_MESSAGES	base-locale-be
./usr/share/locale/be_BY.ISO8859-5/LC_MESSAGES/SYS_LC_MESSAGES	base-locale-be	nls
./usr/share/locale/be_BY.ISO8859-5/LC_MONETARY	base-locale-be		nls
./usr/share/locale/be_BY.ISO8859-5/LC_NUMERIC	base-locale-be		nls
./usr/share/locale/be_BY.ISO8859-5/LC_TIME	base-locale-be		nls
./usr/share/locale/be_BY.UTF-8			base-locale-be
./usr/share/locale/be_BY.UTF-8/LC_CTYPE		base-locale-be		nls
./usr/share/locale/be_BY.UTF-8/LC_MESSAGES	base-locale-be
./usr/share/locale/be_BY.UTF-8/LC_MESSAGES/SYS_LC_MESSAGES		base-locale-be		nls
./usr/share/locale/be_BY.UTF-8/LC_MONETARY	base-locale-be		nls
./usr/share/locale/be_BY.UTF-8/LC_NUMERIC	base-locale-be		nls
./usr/share/locale/be_BY.UTF-8/LC_TIME		base-locale-be		nls
./usr/share/locale/bg_BG.CP1251			base-locale-bg
./usr/share/locale/bg_BG.CP1251/LC_CTYPE	base-locale-bg		nls
./usr/share/locale/bg_BG.CP1251/LC_MESSAGES	base-locale-bg
./usr/share/locale/bg_BG.CP1251/LC_MESSAGES/SYS_LC_MESSAGES	base-locale-bg	nls
./usr/share/locale/bg_BG.CP1251/LC_MONETARY	base-locale-bg		nls
./usr/share/locale/bg_BG.CP1251/LC_NUMERIC	base-locale-bg		nls
./usr/share/locale/bg_BG.CP1251/LC_TIME		base-locale-bg		nls
./usr/share/locale/bg_BG.UTF-8			base-locale-bg
./usr/share/locale/bg_BG.UTF-8/LC_CTYPE		base-locale-bg		nls
./usr/share/locale/bg_BG.UTF-8/LC_MESSAGES	base-locale-bg
./usr/share/locale/bg_BG.UTF-8/LC_MESSAGES/SYS_LC_MESSAGES		base-locale-bg		nls
./usr/share/locale/bg_BG.UTF-8/LC_MONETARY	base-locale-bg		nls
./usr/share/locale/bg_BG.UTF-8/LC_NUMERIC	base-locale-bg		nls
./usr/share/locale/bg_BG.UTF-8/LC_TIME		base-locale-bg		nls
./usr/share/locale/ca				base-locale-ca
./usr/share/locale/ca/LC_MESSAGES		base-locale-ca
./usr/share/locale/ca_ES.ISO8859-1		base-locale-ca
./usr/share/locale/ca_ES.ISO8859-1/LC_CTYPE	base-locale-ca		nls
./usr/share/locale/ca_ES.ISO8859-1/LC_MESSAGES	base-locale-ca
./usr/share/locale/ca_ES.ISO8859-1/LC_MESSAGES/SYS_LC_MESSAGES	base-locale-ca	nls
./usr/share/locale/ca_ES.ISO8859-1/LC_MONETARY	base-locale-ca		nls
./usr/share/locale/ca_ES.ISO8859-1/LC_NUMERIC	base-locale-ca		nls
./usr/share/locale/ca_ES.ISO8859-1/LC_TIME	base-locale-ca		nls
./usr/share/locale/ca_ES.ISO8859-15		base-locale-ca
./usr/share/locale/ca_ES.ISO8859-15/LC_CTYPE	base-locale-ca		nls
./usr/share/locale/ca_ES.ISO8859-15/LC_MESSAGES	base-locale-ca
./usr/share/locale/ca_ES.ISO8859-15/LC_MESSAGES/SYS_LC_MESSAGES	base-locale-ca	nls
./usr/share/locale/ca_ES.ISO8859-15/LC_MONETARY	base-locale-ca		nls
./usr/share/locale/ca_ES.ISO8859-15/LC_NUMERIC	base-locale-ca		nls
./usr/share/locale/ca_ES.ISO8859-15/LC_TIME	base-locale-ca		nls
./usr/share/locale/ca_ES.UTF-8			base-locale-ca
./usr/share/locale/ca_ES.UTF-8/LC_CTYPE		base-locale-ca		nls
./usr/share/locale/ca_ES.UTF-8/LC_MESSAGES	base-locale-ca
./usr/share/locale/ca_ES.UTF-8/LC_MESSAGES/SYS_LC_MESSAGES		base-locale-ca		nls
./usr/share/locale/ca_ES.UTF-8/LC_MONETARY	base-locale-ca		nls
./usr/share/locale/ca_ES.UTF-8/LC_NUMERIC	base-locale-ca		nls
./usr/share/locale/ca_ES.UTF-8/LC_TIME		base-locale-ca		nls
./usr/share/locale/cs				base-locale-cs
./usr/share/locale/cs/LC_MESSAGES		base-locale-cs
./usr/share/locale/cs/LC_MESSAGES/grep.mo	base-util_locale-cs	nls,!bsdgrep
./usr/share/locale/cs/LC_MESSAGES/tar.mo	base-obsolete		obsolete
./usr/share/locale/cs/LC_MESSAGES/texinfo.mo	base-texinfo_locale-cs	nls
./usr/share/locale/cs/LC_MESSAGES/xz.mo	base-util_locale-cs	nls
./usr/share/locale/cs_CZ.ISO8859-2		base-locale-cs
./usr/share/locale/cs_CZ.ISO8859-2/LC_CTYPE	base-locale-cs		nls
./usr/share/locale/cs_CZ.ISO8859-2/LC_MESSAGES	base-locale-cs
./usr/share/locale/cs_CZ.ISO8859-2/LC_MESSAGES/SYS_LC_MESSAGES	base-locale-cs	nls
./usr/share/locale/cs_CZ.ISO8859-2/LC_MONETARY	base-locale-cs		nls
./usr/share/locale/cs_CZ.ISO8859-2/LC_NUMERIC	base-locale-cs		nls
./usr/share/locale/cs_CZ.ISO8859-2/LC_TIME	base-locale-cs		nls
./usr/share/locale/cs_CZ.UTF-8			base-locale-cs
./usr/share/locale/cs_CZ.UTF-8/LC_CTYPE		base-locale-cs		nls
./usr/share/locale/cs_CZ.UTF-8/LC_MESSAGES	base-locale-cs
./usr/share/locale/cs_CZ.UTF-8/LC_MESSAGES/SYS_LC_MESSAGES		base-locale-cs		nls
./usr/share/locale/cs_CZ.UTF-8/LC_MONETARY	base-locale-cs		nls
./usr/share/locale/cs_CZ.UTF-8/LC_NUMERIC	base-locale-cs		nls
./usr/share/locale/cs_CZ.UTF-8/LC_TIME		base-locale-cs		nls
./usr/share/locale/da				base-locale-da
./usr/share/locale/da/LC_MESSAGES		base-locale-da
./usr/share/locale/da/LC_MESSAGES/tar.mo	base-obsolete		obsolete
./usr/share/locale/da/LC_MESSAGES/texinfo.mo	base-texinfo_locale-da	nls
./usr/share/locale/da_DK.ISO8859-1		base-locale-da
./usr/share/locale/da_DK.ISO8859-1/LC_CTYPE	base-locale-da		nls
./usr/share/locale/da_DK.ISO8859-1/LC_MESSAGES	base-locale-da
./usr/share/locale/da_DK.ISO8859-1/LC_MESSAGES/SYS_LC_MESSAGES	base-locale-da	nls
./usr/share/locale/da_DK.ISO8859-1/LC_MONETARY	base-locale-da		nls
./usr/share/locale/da_DK.ISO8859-1/LC_NUMERIC	base-locale-da		nls
./usr/share/locale/da_DK.ISO8859-1/LC_TIME	base-locale-da		nls
./usr/share/locale/da_DK.ISO8859-15		base-locale-da
./usr/share/locale/da_DK.ISO8859-15/LC_CTYPE	base-locale-da		nls
./usr/share/locale/da_DK.ISO8859-15/LC_MESSAGES	base-locale-da
./usr/share/locale/da_DK.ISO8859-15/LC_MESSAGES/SYS_LC_MESSAGES	base-locale-da	nls
./usr/share/locale/da_DK.ISO8859-15/LC_MONETARY	base-locale-da		nls
./usr/share/locale/da_DK.ISO8859-15/LC_NUMERIC	base-locale-da		nls
./usr/share/locale/da_DK.ISO8859-15/LC_TIME	base-locale-da		nls
./usr/share/locale/da_DK.UTF-8			base-locale-da
./usr/share/locale/da_DK.UTF-8/LC_CTYPE		base-locale-da		nls
./usr/share/locale/da_DK.UTF-8/LC_MESSAGES	base-locale-da
./usr/share/locale/da_DK.UTF-8/LC_MESSAGES/SYS_LC_MESSAGES		base-locale-da		nls
./usr/share/locale/da_DK.UTF-8/LC_MONETARY	base-locale-da		nls
./usr/share/locale/da_DK.UTF-8/LC_NUMERIC	base-locale-da		nls
./usr/share/locale/da_DK.UTF-8/LC_TIME		base-locale-da		nls
./usr/share/locale/de				base-locale-de
./usr/share/locale/de/LC_MESSAGES		base-locale-de
./usr/share/locale/de/LC_MESSAGES/grep.mo	base-util_locale-de	nls,!bsdgrep
./usr/share/locale/de/LC_MESSAGES/tar.mo	base-obsolete		obsolete
./usr/share/locale/de/LC_MESSAGES/texinfo.mo	base-texinfo_locale-de	nls
./usr/share/locale/de/LC_MESSAGES/xz.mo		base-util_locale-de	nls
./usr/share/locale/de_AT			base-locale-de
./usr/share/locale/de_AT.ISO8859-1		base-locale-de
./usr/share/locale/de_AT.ISO8859-1/LC_CTYPE	base-locale-de		nls
./usr/share/locale/de_AT.ISO8859-1/LC_MESSAGES	base-locale-de
./usr/share/locale/de_AT.ISO8859-1/LC_MESSAGES/SYS_LC_MESSAGES	base-locale-de	nls
./usr/share/locale/de_AT.ISO8859-1/LC_MONETARY	base-locale-de		nls
./usr/share/locale/de_AT.ISO8859-1/LC_NUMERIC	base-locale-de		nls
./usr/share/locale/de_AT.ISO8859-1/LC_TIME	base-locale-de		nls
./usr/share/locale/de_AT.ISO8859-15		base-locale-de
./usr/share/locale/de_AT.ISO8859-15/LC_CTYPE	base-locale-de		nls
./usr/share/locale/de_AT.ISO8859-15/LC_MESSAGES	base-locale-de
./usr/share/locale/de_AT.ISO8859-15/LC_MESSAGES/SYS_LC_MESSAGES	base-locale-de	nls
./usr/share/locale/de_AT.ISO8859-15/LC_MONETARY	base-locale-de		nls
./usr/share/locale/de_AT.ISO8859-15/LC_NUMERIC	base-locale-de		nls
./usr/share/locale/de_AT.ISO8859-15/LC_TIME	base-locale-de		nls
./usr/share/locale/de_AT.UTF-8			base-locale-de
./usr/share/locale/de_AT.UTF-8/LC_CTYPE		base-locale-de		nls
./usr/share/locale/de_AT.UTF-8/LC_MESSAGES	base-locale-de
./usr/share/locale/de_AT.UTF-8/LC_MESSAGES/SYS_LC_MESSAGES		base-locale-de		nls
./usr/share/locale/de_AT.UTF-8/LC_MONETARY	base-locale-de		nls
./usr/share/locale/de_AT.UTF-8/LC_NUMERIC	base-locale-de		nls
./usr/share/locale/de_AT.UTF-8/LC_TIME		base-locale-de		nls
./usr/share/locale/de_AT/LC_MESSAGES		base-locale-de
./usr/share/locale/de_AT/LC_MESSAGES/texinfo.mo	base-texinfo_locale-de	nls
./usr/share/locale/de_CH.ISO8859-1		base-locale-de
./usr/share/locale/de_CH.ISO8859-1/LC_CTYPE	base-locale-de		nls
./usr/share/locale/de_CH.ISO8859-1/LC_MESSAGES	base-locale-de
./usr/share/locale/de_CH.ISO8859-1/LC_MESSAGES/SYS_LC_MESSAGES	base-locale-de	nls
./usr/share/locale/de_CH.ISO8859-1/LC_MONETARY	base-locale-de		nls
./usr/share/locale/de_CH.ISO8859-1/LC_NUMERIC	base-locale-de		nls
./usr/share/locale/de_CH.ISO8859-1/LC_TIME	base-locale-de		nls
./usr/share/locale/de_CH.ISO8859-15		base-locale-de
./usr/share/locale/de_CH.ISO8859-15/LC_CTYPE	base-locale-de		nls
./usr/share/locale/de_CH.ISO8859-15/LC_MESSAGES	base-locale-de
./usr/share/locale/de_CH.ISO8859-15/LC_MESSAGES/SYS_LC_MESSAGES	base-locale-de	nls
./usr/share/locale/de_CH.ISO8859-15/LC_MONETARY	base-locale-de		nls
./usr/share/locale/de_CH.ISO8859-15/LC_NUMERIC	base-locale-de		nls
./usr/share/locale/de_CH.ISO8859-15/LC_TIME	base-locale-de		nls
./usr/share/locale/de_CH.UTF-8			base-locale-de
./usr/share/locale/de_CH.UTF-8/LC_CTYPE		base-locale-de		nls
./usr/share/locale/de_CH.UTF-8/LC_MESSAGES	base-locale-de
./usr/share/locale/de_CH.UTF-8/LC_MESSAGES/SYS_LC_MESSAGES		base-locale-de		nls
./usr/share/locale/de_CH.UTF-8/LC_MONETARY	base-locale-de		nls
./usr/share/locale/de_CH.UTF-8/LC_NUMERIC	base-locale-de		nls
./usr/share/locale/de_CH.UTF-8/LC_TIME		base-locale-de		nls
./usr/share/locale/de_DE.ISO8859-1		base-locale-de
./usr/share/locale/de_DE.ISO8859-1/LC_CTYPE	base-locale-de		nls
./usr/share/locale/de_DE.ISO8859-1/LC_MESSAGES	base-locale-de
./usr/share/locale/de_DE.ISO8859-1/LC_MESSAGES/SYS_LC_MESSAGES	base-locale-de	nls
./usr/share/locale/de_DE.ISO8859-1/LC_MONETARY	base-locale-de		nls
./usr/share/locale/de_DE.ISO8859-1/LC_NUMERIC	base-locale-de		nls
./usr/share/locale/de_DE.ISO8859-1/LC_TIME	base-locale-de		nls
./usr/share/locale/de_DE.ISO8859-15		base-locale-de
./usr/share/locale/de_DE.ISO8859-15/LC_CTYPE	base-locale-de		nls
./usr/share/locale/de_DE.ISO8859-15/LC_MESSAGES	base-locale-de
./usr/share/locale/de_DE.ISO8859-15/LC_MESSAGES/SYS_LC_MESSAGES	base-locale-de	nls
./usr/share/locale/de_DE.ISO8859-15/LC_MONETARY	base-locale-de		nls
./usr/share/locale/de_DE.ISO8859-15/LC_NUMERIC	base-locale-de		nls
./usr/share/locale/de_DE.ISO8859-15/LC_TIME	base-locale-de		nls
./usr/share/locale/de_DE.UTF-8			base-locale-de
./usr/share/locale/de_DE.UTF-8/LC_CTYPE		base-locale-de		nls
./usr/share/locale/de_DE.UTF-8/LC_MESSAGES	base-locale-de
./usr/share/locale/de_DE.UTF-8/LC_MESSAGES/SYS_LC_MESSAGES		base-locale-de		nls
./usr/share/locale/de_DE.UTF-8/LC_MONETARY	base-locale-de		nls
./usr/share/locale/de_DE.UTF-8/LC_NUMERIC	base-locale-de		nls
./usr/share/locale/de_DE.UTF-8/LC_TIME		base-locale-de		nls
./usr/share/locale/el				base-locale-el
./usr/share/locale/el/LC_MESSAGES		base-locale-el
./usr/share/locale/el/LC_MESSAGES/grep.mo	base-util_locale-el	nls,!bsdgrep
./usr/share/locale/el_GR.ISO8859-7		base-locale-el
./usr/share/locale/el_GR.ISO8859-7/LC_CTYPE	base-locale-el		nls
./usr/share/locale/el_GR.ISO8859-7/LC_MESSAGES	base-locale-el
./usr/share/locale/el_GR.ISO8859-7/LC_MESSAGES/SYS_LC_MESSAGES	base-locale-el	nls
./usr/share/locale/el_GR.ISO8859-7/LC_MONETARY	base-locale-el		nls
./usr/share/locale/el_GR.ISO8859-7/LC_NUMERIC	base-locale-el		nls
./usr/share/locale/el_GR.ISO8859-7/LC_TIME	base-locale-el		nls
./usr/share/locale/el_GR.UTF-8			base-locale-el
./usr/share/locale/el_GR.UTF-8/LC_CTYPE		base-locale-el		nls
./usr/share/locale/el_GR.UTF-8/LC_MESSAGES	base-locale-el
./usr/share/locale/el_GR.UTF-8/LC_MESSAGES/SYS_LC_MESSAGES		base-locale-el		nls
./usr/share/locale/el_GR.UTF-8/LC_MONETARY	base-locale-el		nls
./usr/share/locale/el_GR.UTF-8/LC_NUMERIC	base-locale-el		nls
./usr/share/locale/el_GR.UTF-8/LC_TIME		base-locale-el		nls
./usr/share/locale/en@boldquot			base-locale-en
./usr/share/locale/en@boldquot/LC_MESSAGES	base-locale-en
./usr/share/locale/en@quot			base-locale-en
./usr/share/locale/en@quot/LC_MESSAGES		base-locale-en
./usr/share/locale/en_AU.ISO8859-1		base-locale-en
./usr/share/locale/en_AU.ISO8859-1/LC_CTYPE	base-locale-en		nls
./usr/share/locale/en_AU.ISO8859-1/LC_MESSAGES	base-locale-en
./usr/share/locale/en_AU.ISO8859-1/LC_MESSAGES/SYS_LC_MESSAGES	base-locale-en	nls
./usr/share/locale/en_AU.ISO8859-1/LC_MONETARY	base-locale-en		nls
./usr/share/locale/en_AU.ISO8859-1/LC_NUMERIC	base-locale-en		nls
./usr/share/locale/en_AU.ISO8859-1/LC_TIME	base-locale-en		nls
./usr/share/locale/en_AU.ISO8859-15		base-locale-en
./usr/share/locale/en_AU.ISO8859-15/LC_CTYPE	base-locale-en		nls
./usr/share/locale/en_AU.ISO8859-15/LC_MESSAGES	base-locale-en
./usr/share/locale/en_AU.ISO8859-15/LC_MESSAGES/SYS_LC_MESSAGES	base-locale-en	nls
./usr/share/locale/en_AU.ISO8859-15/LC_MONETARY	base-locale-en		nls
./usr/share/locale/en_AU.ISO8859-15/LC_NUMERIC	base-locale-en		nls
./usr/share/locale/en_AU.ISO8859-15/LC_TIME	base-locale-en		nls
./usr/share/locale/en_AU.UTF-8			base-locale-en
./usr/share/locale/en_AU.UTF-8/LC_CTYPE		base-locale-en		nls
./usr/share/locale/en_AU.UTF-8/LC_MESSAGES	base-locale-en
./usr/share/locale/en_AU.UTF-8/LC_MESSAGES/SYS_LC_MESSAGES		base-locale-en		nls
./usr/share/locale/en_AU.UTF-8/LC_MONETARY	base-locale-en		nls
./usr/share/locale/en_AU.UTF-8/LC_NUMERIC	base-locale-en		nls
./usr/share/locale/en_AU.UTF-8/LC_TIME		base-locale-en		nls
./usr/share/locale/en_CA.ISO8859-1		base-locale-en
./usr/share/locale/en_CA.ISO8859-1/LC_CTYPE	base-locale-en		nls
./usr/share/locale/en_CA.ISO8859-1/LC_MESSAGES	base-locale-en
./usr/share/locale/en_CA.ISO8859-1/LC_MESSAGES/SYS_LC_MESSAGES	base-locale-en	nls
./usr/share/locale/en_CA.ISO8859-1/LC_MONETARY	base-locale-en		nls
./usr/share/locale/en_CA.ISO8859-1/LC_NUMERIC	base-locale-en		nls
./usr/share/locale/en_CA.ISO8859-1/LC_TIME	base-locale-en		nls
./usr/share/locale/en_CA.ISO8859-15		base-locale-en
./usr/share/locale/en_CA.ISO8859-15/LC_CTYPE	base-locale-en		nls
./usr/share/locale/en_CA.ISO8859-15/LC_MESSAGES	base-locale-en
./usr/share/locale/en_CA.ISO8859-15/LC_MESSAGES/SYS_LC_MESSAGES	base-locale-en	nls
./usr/share/locale/en_CA.ISO8859-15/LC_MONETARY	base-locale-en		nls
./usr/share/locale/en_CA.ISO8859-15/LC_NUMERIC	base-locale-en		nls
./usr/share/locale/en_CA.ISO8859-15/LC_TIME	base-locale-en		nls
./usr/share/locale/en_CA.UTF-8			base-locale-en
./usr/share/locale/en_CA.UTF-8/LC_CTYPE		base-locale-en		nls
./usr/share/locale/en_CA.UTF-8/LC_MESSAGES	base-locale-en
./usr/share/locale/en_CA.UTF-8/LC_MESSAGES/SYS_LC_MESSAGES		base-locale-en		nls
./usr/share/locale/en_CA.UTF-8/LC_MONETARY	base-locale-en		nls
./usr/share/locale/en_CA.UTF-8/LC_NUMERIC	base-locale-en		nls
./usr/share/locale/en_CA.UTF-8/LC_TIME		base-locale-en		nls
./usr/share/locale/en_GB.ISO8859-1		base-locale-en
./usr/share/locale/en_GB.ISO8859-1/LC_CTYPE	base-locale-en		nls
./usr/share/locale/en_GB.ISO8859-1/LC_MESSAGES	base-locale-en
./usr/share/locale/en_GB.ISO8859-1/LC_MESSAGES/SYS_LC_MESSAGES	base-locale-en	nls
./usr/share/locale/en_GB.ISO8859-1/LC_MONETARY	base-locale-en		nls
./usr/share/locale/en_GB.ISO8859-1/LC_NUMERIC	base-locale-en		nls
./usr/share/locale/en_GB.ISO8859-1/LC_TIME	base-locale-en		nls
./usr/share/locale/en_GB.ISO8859-15		base-locale-en
./usr/share/locale/en_GB.ISO8859-15/LC_CTYPE	base-locale-en		nls
./usr/share/locale/en_GB.ISO8859-15/LC_MESSAGES	base-locale-en
./usr/share/locale/en_GB.ISO8859-15/LC_MESSAGES/SYS_LC_MESSAGES	base-locale-en	nls
./usr/share/locale/en_GB.ISO8859-15/LC_MONETARY	base-locale-en		nls
./usr/share/locale/en_GB.ISO8859-15/LC_NUMERIC	base-locale-en		nls
./usr/share/locale/en_GB.ISO8859-15/LC_TIME	base-locale-en		nls
./usr/share/locale/en_GB.UTF-8			base-locale-en
./usr/share/locale/en_GB.UTF-8/LC_CTYPE		base-locale-en		nls
./usr/share/locale/en_GB.UTF-8/LC_MESSAGES	base-locale-en
./usr/share/locale/en_GB.UTF-8/LC_MESSAGES/SYS_LC_MESSAGES		base-locale-en		nls
./usr/share/locale/en_GB.UTF-8/LC_MONETARY	base-locale-en		nls
./usr/share/locale/en_GB.UTF-8/LC_NUMERIC	base-locale-en		nls
./usr/share/locale/en_GB.UTF-8/LC_TIME		base-locale-en		nls
./usr/share/locale/en_NZ.ISO8859-1		base-locale-en
./usr/share/locale/en_NZ.ISO8859-1/LC_CTYPE	base-locale-en		nls
./usr/share/locale/en_NZ.ISO8859-1/LC_MESSAGES	base-locale-en
./usr/share/locale/en_NZ.ISO8859-1/LC_MESSAGES/SYS_LC_MESSAGES	base-locale-en	nls
./usr/share/locale/en_NZ.ISO8859-1/LC_MONETARY	base-locale-en		nls
./usr/share/locale/en_NZ.ISO8859-1/LC_NUMERIC	base-locale-en		nls
./usr/share/locale/en_NZ.ISO8859-1/LC_TIME	base-locale-en		nls
./usr/share/locale/en_NZ.ISO8859-15		base-locale-en
./usr/share/locale/en_NZ.ISO8859-15/LC_CTYPE	base-locale-en		nls
./usr/share/locale/en_NZ.ISO8859-15/LC_MESSAGES	base-locale-en
./usr/share/locale/en_NZ.ISO8859-15/LC_MESSAGES/SYS_LC_MESSAGES	base-locale-en	nls
./usr/share/locale/en_NZ.ISO8859-15/LC_MONETARY	base-locale-en		nls
./usr/share/locale/en_NZ.ISO8859-15/LC_NUMERIC	base-locale-en		nls
./usr/share/locale/en_NZ.ISO8859-15/LC_TIME	base-locale-en		nls
./usr/share/locale/en_NZ.UTF-8			base-locale-en
./usr/share/locale/en_NZ.UTF-8/LC_CTYPE		base-locale-en		nls
./usr/share/locale/en_NZ.UTF-8/LC_MESSAGES	base-locale-en
./usr/share/locale/en_NZ.UTF-8/LC_MESSAGES/SYS_LC_MESSAGES		base-locale-en		nls
./usr/share/locale/en_NZ.UTF-8/LC_MONETARY	base-locale-en		nls
./usr/share/locale/en_NZ.UTF-8/LC_NUMERIC	base-locale-en		nls
./usr/share/locale/en_NZ.UTF-8/LC_TIME		base-locale-en		nls
./usr/share/locale/en_US.ISO8859-1		base-locale-en
./usr/share/locale/en_US.ISO8859-1/LC_CTYPE	base-locale-en		nls
./usr/share/locale/en_US.ISO8859-1/LC_MESSAGES	base-locale-en
./usr/share/locale/en_US.ISO8859-1/LC_MESSAGES/SYS_LC_MESSAGES	base-locale-en	nls
./usr/share/locale/en_US.ISO8859-1/LC_MONETARY	base-locale-en		nls
./usr/share/locale/en_US.ISO8859-1/LC_NUMERIC	base-locale-en		nls
./usr/share/locale/en_US.ISO8859-1/LC_TIME	base-locale-en		nls
./usr/share/locale/en_US.ISO8859-15		base-locale-en
./usr/share/locale/en_US.ISO8859-15/LC_CTYPE	base-locale-en		nls
./usr/share/locale/en_US.ISO8859-15/LC_MESSAGES	base-locale-en
./usr/share/locale/en_US.ISO8859-15/LC_MESSAGES/SYS_LC_MESSAGES	base-locale-en	nls
./usr/share/locale/en_US.ISO8859-15/LC_MONETARY	base-locale-en		nls
./usr/share/locale/en_US.ISO8859-15/LC_NUMERIC	base-locale-en		nls
./usr/share/locale/en_US.ISO8859-15/LC_TIME	base-locale-en		nls
./usr/share/locale/en_US.US-ASCII		base-locale-en
./usr/share/locale/en_US.US-ASCII/LC_CTYPE	base-locale-en		nls
./usr/share/locale/en_US.US-ASCII/LC_MESSAGES	base-locale-en
./usr/share/locale/en_US.US-ASCII/LC_MESSAGES/SYS_LC_MESSAGES	base-locale-en	nls
./usr/share/locale/en_US.US-ASCII/LC_MONETARY	base-locale-en		nls
./usr/share/locale/en_US.US-ASCII/LC_NUMERIC	base-locale-en		nls
./usr/share/locale/en_US.US-ASCII/LC_TIME	base-locale-en		nls
./usr/share/locale/en_US.UTF-2			base-obsolete		obsolete
./usr/share/locale/en_US.UTF-2/LC_CTYPE		base-obsolete		obsolete
./usr/share/locale/en_US.UTF-8			base-locale-en
./usr/share/locale/en_US.UTF-8/LC_CTYPE		base-locale-en		nls
./usr/share/locale/en_US.UTF-8/LC_MESSAGES	base-locale-en
./usr/share/locale/en_US.UTF-8/LC_MESSAGES/SYS_LC_MESSAGES	base-locale-en	nls
./usr/share/locale/en_US.UTF-8/LC_MONETARY	base-locale-en		nls
./usr/share/locale/en_US.UTF-8/LC_NUMERIC	base-locale-en		nls
./usr/share/locale/en_US.UTF-8/LC_TIME		base-locale-en		nls
./usr/share/locale/eo				base-locale-eo
./usr/share/locale/eo/LC_MESSAGES		base-locale-eo
./usr/share/locale/eo/LC_MESSAGES/grep.mo	base-util_locale-eo	nls,!bsdgrep
./usr/share/locale/eo/LC_MESSAGES/texinfo.mo	base-texinfo_locale-eo	nls
./usr/share/locale/es				base-locale-es
./usr/share/locale/es/LC_MESSAGES		base-locale-es
./usr/share/locale/es/LC_MESSAGES/grep.mo	base-util_locale-es	nls,!bsdgrep
./usr/share/locale/es/LC_MESSAGES/tar.mo	base-obsolete		obsolete
./usr/share/locale/es_ES.ISO8859-1		base-locale-es
./usr/share/locale/es_ES.ISO8859-1/LC_CTYPE	base-locale-es		nls
./usr/share/locale/es_ES.ISO8859-1/LC_MESSAGES	base-locale-es
./usr/share/locale/es_ES.ISO8859-1/LC_MESSAGES/SYS_LC_MESSAGES	base-locale-es	nls
./usr/share/locale/es_ES.ISO8859-1/LC_MONETARY	base-locale-es		nls
./usr/share/locale/es_ES.ISO8859-1/LC_NUMERIC	base-locale-es		nls
./usr/share/locale/es_ES.ISO8859-1/LC_TIME	base-locale-es		nls
./usr/share/locale/es_ES.ISO8859-15		base-locale-es
./usr/share/locale/es_ES.ISO8859-15/LC_CTYPE	base-locale-es		nls
./usr/share/locale/es_ES.ISO8859-15/LC_MESSAGES	base-locale-es
./usr/share/locale/es_ES.ISO8859-15/LC_MESSAGES/SYS_LC_MESSAGES	base-locale-es	nls
./usr/share/locale/es_ES.ISO8859-15/LC_MONETARY	base-locale-es		nls
./usr/share/locale/es_ES.ISO8859-15/LC_NUMERIC	base-locale-es		nls
./usr/share/locale/es_ES.ISO8859-15/LC_TIME	base-locale-es		nls
./usr/share/locale/es_ES.UTF-8			base-locale-es
./usr/share/locale/es_ES.UTF-8/LC_CTYPE		base-locale-es		nls
./usr/share/locale/es_ES.UTF-8/LC_MESSAGES	base-locale-es
./usr/share/locale/es_ES.UTF-8/LC_MESSAGES/SYS_LC_MESSAGES		base-locale-es		nls
./usr/share/locale/es_ES.UTF-8/LC_MONETARY	base-locale-es		nls
./usr/share/locale/es_ES.UTF-8/LC_NUMERIC	base-locale-es		nls
./usr/share/locale/es_ES.UTF-8/LC_TIME		base-locale-es		nls
./usr/share/locale/et				base-locale-et
./usr/share/locale/et/LC_MESSAGES		base-locale-et
./usr/share/locale/et/LC_MESSAGES/grep.mo	base-util_locale-et	nls,!bsdgrep
./usr/share/locale/et/LC_MESSAGES/tar.mo	base-obsolete		obsolete
./usr/share/locale/et_EE.ISO8859-15		base-locale-et
./usr/share/locale/et_EE.ISO8859-15/LC_CTYPE	base-locale-et		nls
./usr/share/locale/et_EE.ISO8859-15/LC_MESSAGES	base-locale-et
./usr/share/locale/et_EE.ISO8859-15/LC_MESSAGES/SYS_LC_MESSAGES	base-locale-et	nls
./usr/share/locale/et_EE.ISO8859-15/LC_MONETARY	base-locale-et		nls
./usr/share/locale/et_EE.ISO8859-15/LC_NUMERIC	base-locale-et		nls
./usr/share/locale/et_EE.ISO8859-15/LC_TIME	base-locale-et		nls
./usr/share/locale/et_EE.UTF-8			base-locale-ee
./usr/share/locale/et_EE.UTF-8/LC_CTYPE		base-locale-ee		nls
./usr/share/locale/et_EE.UTF-8/LC_MESSAGES	base-locale-ee
./usr/share/locale/et_EE.UTF-8/LC_MESSAGES/SYS_LC_MESSAGES		base-locale-ee		nls
./usr/share/locale/et_EE.UTF-8/LC_MONETARY	base-locale-ee		nls
./usr/share/locale/et_EE.UTF-8/LC_NUMERIC	base-locale-ee		nls
./usr/share/locale/et_EE.UTF-8/LC_TIME		base-locale-ee		nls
./usr/share/locale/eu_ES.ISO8859-1		base-locale-eu
./usr/share/locale/eu_ES.ISO8859-1/LC_CTYPE	base-locale-eu		nls
./usr/share/locale/eu_ES.ISO8859-1/LC_MESSAGES	base-locale-eu
./usr/share/locale/eu_ES.ISO8859-1/LC_MESSAGES/SYS_LC_MESSAGES	base-locale-eu	nls
./usr/share/locale/eu_ES.ISO8859-1/LC_MONETARY	base-locale-eu		nls
./usr/share/locale/eu_ES.ISO8859-1/LC_NUMERIC	base-locale-eu		nls
./usr/share/locale/eu_ES.ISO8859-1/LC_TIME	base-locale-eu		nls
./usr/share/locale/eu_ES.ISO8859-15		base-locale-eu
./usr/share/locale/eu_ES.ISO8859-15/LC_CTYPE	base-locale-eu		nls
./usr/share/locale/eu_ES.ISO8859-15/LC_MESSAGES	base-locale-eu
./usr/share/locale/eu_ES.ISO8859-15/LC_MESSAGES/SYS_LC_MESSAGES	base-locale-eu	nls
./usr/share/locale/eu_ES.ISO8859-15/LC_MONETARY	base-locale-eu		nls
./usr/share/locale/eu_ES.ISO8859-15/LC_NUMERIC	base-locale-eu		nls
./usr/share/locale/eu_ES.ISO8859-15/LC_TIME	base-locale-eu		nls
./usr/share/locale/eu_ES.UTF-8			base-locale-eu
./usr/share/locale/eu_ES.UTF-8/LC_CTYPE		base-locale-eu		nls
./usr/share/locale/eu_ES.UTF-8/LC_MESSAGES	base-locale-eu
./usr/share/locale/eu_ES.UTF-8/LC_MESSAGES/SYS_LC_MESSAGES		base-locale-eu		nls
./usr/share/locale/eu_ES.UTF-8/LC_MONETARY	base-locale-eu		nls
./usr/share/locale/eu_ES.UTF-8/LC_NUMERIC	base-locale-eu		nls
./usr/share/locale/eu_ES.UTF-8/LC_TIME		base-locale-eu		nls
./usr/share/locale/fi				base-locale-fi
./usr/share/locale/fi/LC_MESSAGES		base-locale-fi
./usr/share/locale/fi_FI.ISO8859-1		base-locale-fi
./usr/share/locale/fi_FI.ISO8859-1/LC_CTYPE	base-locale-fi		nls
./usr/share/locale/fi_FI.ISO8859-1/LC_MESSAGES	base-locale-fi
./usr/share/locale/fi_FI.ISO8859-1/LC_MESSAGES/SYS_LC_MESSAGES	base-locale-fi	nls
./usr/share/locale/fi_FI.ISO8859-1/LC_MONETARY	base-locale-fi		nls
./usr/share/locale/fi_FI.ISO8859-1/LC_NUMERIC	base-locale-fi		nls
./usr/share/locale/fi_FI.ISO8859-1/LC_TIME	base-locale-fi		nls
./usr/share/locale/fi_FI.ISO8859-15		base-locale-fi
./usr/share/locale/fi_FI.ISO8859-15/LC_CTYPE	base-locale-fi		nls
./usr/share/locale/fi_FI.ISO8859-15/LC_MESSAGES	base-locale-fi
./usr/share/locale/fi_FI.ISO8859-15/LC_MESSAGES/SYS_LC_MESSAGES	base-locale-fi	nls
./usr/share/locale/fi_FI.ISO8859-15/LC_MONETARY	base-locale-fi		nls
./usr/share/locale/fi_FI.ISO8859-15/LC_NUMERIC	base-locale-fi		nls
./usr/share/locale/fi_FI.ISO8859-15/LC_TIME	base-locale-fi		nls
./usr/share/locale/fi_FI.UTF-8			base-locale-fi
./usr/share/locale/fi_FI.UTF-8/LC_CTYPE		base-locale-fi		nls
./usr/share/locale/fi_FI.UTF-8/LC_MESSAGES	base-locale-fi
./usr/share/locale/fi_FI.UTF-8/LC_MESSAGES/SYS_LC_MESSAGES		base-locale-fi		nls
./usr/share/locale/fi_FI.UTF-8/LC_MONETARY	base-locale-fi		nls
./usr/share/locale/fi_FI.UTF-8/LC_NUMERIC	base-locale-fi		nls
./usr/share/locale/fi_FI.UTF-8/LC_TIME		base-locale-fi		nls
./usr/share/locale/fr				base-locale-fr
./usr/share/locale/fr/LC_MESSAGES		base-locale-fr
./usr/share/locale/fr/LC_MESSAGES/grep.mo	base-util_locale-fr	nls,!bsdgrep
./usr/share/locale/fr/LC_MESSAGES/tar.mo	base-obsolete		obsolete
./usr/share/locale/fr/LC_MESSAGES/texinfo.mo	base-texinfo_locale-fr	nls
./usr/share/locale/fr_BE.ISO8859-1		base-locale-fr
./usr/share/locale/fr_BE.ISO8859-1/LC_CTYPE	base-locale-fr		nls
./usr/share/locale/fr_BE.ISO8859-1/LC_MESSAGES	base-locale-fr
./usr/share/locale/fr_BE.ISO8859-1/LC_MESSAGES/SYS_LC_MESSAGES	base-locale-fr	nls
./usr/share/locale/fr_BE.ISO8859-1/LC_MONETARY	base-locale-fr		nls
./usr/share/locale/fr_BE.ISO8859-1/LC_NUMERIC	base-locale-fr		nls
./usr/share/locale/fr_BE.ISO8859-1/LC_TIME	base-locale-fr		nls
./usr/share/locale/fr_BE.ISO8859-15		base-locale-fr
./usr/share/locale/fr_BE.ISO8859-15/LC_CTYPE	base-locale-fr		nls
./usr/share/locale/fr_BE.ISO8859-15/LC_MESSAGES	base-locale-fr
./usr/share/locale/fr_BE.ISO8859-15/LC_MESSAGES/SYS_LC_MESSAGES	base-locale-fr	nls
./usr/share/locale/fr_BE.ISO8859-15/LC_MONETARY	base-locale-fr		nls
./usr/share/locale/fr_BE.ISO8859-15/LC_NUMERIC	base-locale-fr		nls
./usr/share/locale/fr_BE.ISO8859-15/LC_TIME	base-locale-fr		nls
./usr/share/locale/fr_BE.UTF-8			base-locale-fr
./usr/share/locale/fr_BE.UTF-8/LC_CTYPE		base-locale-fr		nls
./usr/share/locale/fr_BE.UTF-8/LC_MESSAGES	base-locale-fr
./usr/share/locale/fr_BE.UTF-8/LC_MESSAGES/SYS_LC_MESSAGES	base-locale-fr	nls
./usr/share/locale/fr_BE.UTF-8/LC_MONETARY	base-locale-fr		nls
./usr/share/locale/fr_BE.UTF-8/LC_NUMERIC	base-locale-fr		nls
./usr/share/locale/fr_BE.UTF-8/LC_TIME		base-locale-fr		nls
./usr/share/locale/fr_CA.ISO8859-1		base-locale-fr
./usr/share/locale/fr_CA.ISO8859-1/LC_CTYPE	base-locale-fr		nls
./usr/share/locale/fr_CA.ISO8859-1/LC_MESSAGES	base-locale-fr
./usr/share/locale/fr_CA.ISO8859-1/LC_MESSAGES/SYS_LC_MESSAGES	base-locale-fr	nls
./usr/share/locale/fr_CA.ISO8859-1/LC_MONETARY	base-locale-fr		nls
./usr/share/locale/fr_CA.ISO8859-1/LC_NUMERIC	base-locale-fr		nls
./usr/share/locale/fr_CA.ISO8859-1/LC_TIME	base-locale-fr		nls
./usr/share/locale/fr_CA.ISO8859-15		base-locale-fr
./usr/share/locale/fr_CA.ISO8859-15/LC_CTYPE	base-locale-fr		nls
./usr/share/locale/fr_CA.ISO8859-15/LC_MESSAGES	base-locale-fr
./usr/share/locale/fr_CA.ISO8859-15/LC_MESSAGES/SYS_LC_MESSAGES	base-locale-fr	nls
./usr/share/locale/fr_CA.ISO8859-15/LC_MONETARY	base-locale-fr		nls
./usr/share/locale/fr_CA.ISO8859-15/LC_NUMERIC	base-locale-fr		nls
./usr/share/locale/fr_CA.ISO8859-15/LC_TIME	base-locale-fr		nls
./usr/share/locale/fr_CA.UTF-8			base-locale-fr
./usr/share/locale/fr_CA.UTF-8/LC_CTYPE		base-locale-fr		nls
./usr/share/locale/fr_CA.UTF-8/LC_MESSAGES	base-locale-fr
./usr/share/locale/fr_CA.UTF-8/LC_MESSAGES/SYS_LC_MESSAGES	base-locale-fr	nls
./usr/share/locale/fr_CA.UTF-8/LC_MONETARY	base-locale-fr		nls
./usr/share/locale/fr_CA.UTF-8/LC_NUMERIC	base-locale-fr		nls
./usr/share/locale/fr_CA.UTF-8/LC_TIME		base-locale-fr		nls
./usr/share/locale/fr_CH.ISO8859-1		base-locale-fr
./usr/share/locale/fr_CH.ISO8859-1/LC_CTYPE	base-locale-fr		nls
./usr/share/locale/fr_CH.ISO8859-1/LC_MESSAGES	base-locale-fr
./usr/share/locale/fr_CH.ISO8859-1/LC_MESSAGES/SYS_LC_MESSAGES	base-locale-fr	nls
./usr/share/locale/fr_CH.ISO8859-1/LC_MONETARY	base-locale-fr		nls
./usr/share/locale/fr_CH.ISO8859-1/LC_NUMERIC	base-locale-fr		nls
./usr/share/locale/fr_CH.ISO8859-1/LC_TIME	base-locale-fr		nls
./usr/share/locale/fr_CH.ISO8859-15		base-locale-fr
./usr/share/locale/fr_CH.ISO8859-15/LC_CTYPE	base-locale-fr		nls
./usr/share/locale/fr_CH.ISO8859-15/LC_MESSAGES	base-locale-fr
./usr/share/locale/fr_CH.ISO8859-15/LC_MESSAGES/SYS_LC_MESSAGES	base-locale-fr	nls
./usr/share/locale/fr_CH.ISO8859-15/LC_MONETARY	base-locale-fr		nls
./usr/share/locale/fr_CH.ISO8859-15/LC_NUMERIC	base-locale-fr		nls
./usr/share/locale/fr_CH.ISO8859-15/LC_TIME	base-locale-fr		nls
./usr/share/locale/fr_CH.UTF-8			base-locale-fr
./usr/share/locale/fr_CH.UTF-8/LC_CTYPE		base-locale-fr		nls
./usr/share/locale/fr_CH.UTF-8/LC_MESSAGES	base-locale-fr
./usr/share/locale/fr_CH.UTF-8/LC_MESSAGES/SYS_LC_MESSAGES	base-locale-fr	nls
./usr/share/locale/fr_CH.UTF-8/LC_MONETARY	base-locale-fr		nls
./usr/share/locale/fr_CH.UTF-8/LC_NUMERIC	base-locale-fr		nls
./usr/share/locale/fr_CH.UTF-8/LC_TIME		base-locale-fr		nls
./usr/share/locale/fr_FR.ISO8859-1		base-locale-fr
./usr/share/locale/fr_FR.ISO8859-1/LC_CTYPE	base-locale-fr		nls
./usr/share/locale/fr_FR.ISO8859-1/LC_MESSAGES	base-locale-fr
./usr/share/locale/fr_FR.ISO8859-1/LC_MESSAGES/SYS_LC_MESSAGES	base-locale-fr	nls
./usr/share/locale/fr_FR.ISO8859-1/LC_MONETARY	base-locale-fr		nls
./usr/share/locale/fr_FR.ISO8859-1/LC_NUMERIC	base-locale-fr		nls
./usr/share/locale/fr_FR.ISO8859-1/LC_TIME	base-locale-fr		nls
./usr/share/locale/fr_FR.ISO8859-15		base-locale-fr
./usr/share/locale/fr_FR.ISO8859-15/LC_CTYPE	base-locale-fr		nls
./usr/share/locale/fr_FR.ISO8859-15/LC_MESSAGES	base-locale-fr
./usr/share/locale/fr_FR.ISO8859-15/LC_MESSAGES/SYS_LC_MESSAGES	base-locale-fr	nls
./usr/share/locale/fr_FR.ISO8859-15/LC_MONETARY	base-locale-fr		nls
./usr/share/locale/fr_FR.ISO8859-15/LC_NUMERIC	base-locale-fr		nls
./usr/share/locale/fr_FR.ISO8859-15/LC_TIME	base-locale-fr		nls
./usr/share/locale/fr_FR.UTF-8			base-locale-fr
./usr/share/locale/fr_FR.UTF-8/LC_CTYPE		base-locale-fr		nls
./usr/share/locale/fr_FR.UTF-8/LC_MESSAGES	base-locale-fr
./usr/share/locale/fr_FR.UTF-8/LC_MESSAGES/SYS_LC_MESSAGES	base-locale-fr	nls
./usr/share/locale/fr_FR.UTF-8/LC_MONETARY	base-locale-fr		nls
./usr/share/locale/fr_FR.UTF-8/LC_NUMERIC	base-locale-fr		nls
./usr/share/locale/fr_FR.UTF-8/LC_TIME		base-locale-fr		nls
./usr/share/locale/gl				base-locale-gl
./usr/share/locale/gl/LC_MESSAGES		base-locale-gl
./usr/share/locale/gl/LC_MESSAGES/grep.mo	base-util_locale-gl	nls,!bsdgrep
./usr/share/locale/he				base-locale-he
./usr/share/locale/he/LC_MESSAGES		base-locale-he
./usr/share/locale/he/LC_MESSAGES/texinfo.mo	base-texinfo_locale-he	nls
./usr/share/locale/hr				base-locale-hr
./usr/share/locale/hr/LC_MESSAGES		base-locale-hr
./usr/share/locale/hr/LC_MESSAGES/grep.mo	base-util_locale-hr	nls,!bsdgrep
./usr/share/locale/hr/LC_MESSAGES/texinfo.mo	base-texinfo_locale-hr	nls
./usr/share/locale/hr_HR.ISO8859-2		base-locale-hr
./usr/share/locale/hr_HR.ISO8859-2/LC_CTYPE	base-locale-hr		nls
./usr/share/locale/hr_HR.ISO8859-2/LC_MESSAGES	base-locale-hr
./usr/share/locale/hr_HR.ISO8859-2/LC_MESSAGES/SYS_LC_MESSAGES	base-locale-hr	nls
./usr/share/locale/hr_HR.ISO8859-2/LC_MONETARY	base-locale-hr		nls
./usr/share/locale/hr_HR.ISO8859-2/LC_NUMERIC	base-locale-hr		nls
./usr/share/locale/hr_HR.ISO8859-2/LC_TIME	base-locale-hr		nls
./usr/share/locale/hr_HR.UTF-8			base-locale-hr
./usr/share/locale/hr_HR.UTF-8/LC_CTYPE		base-locale-hr		nls
./usr/share/locale/hr_HR.UTF-8/LC_MESSAGES	base-locale-hr
./usr/share/locale/hr_HR.UTF-8/LC_MESSAGES/SYS_LC_MESSAGES		base-locale-hr		nls
./usr/share/locale/hr_HR.UTF-8/LC_MONETARY	base-locale-hr		nls
./usr/share/locale/hr_HR.UTF-8/LC_NUMERIC	base-locale-hr		nls
./usr/share/locale/hr_HR.UTF-8/LC_TIME		base-locale-hr		nls
./usr/share/locale/hu_HU.ISO8859-2		base-locale-hu
./usr/share/locale/hu_HU.ISO8859-2/LC_CTYPE	base-locale-hu		nls
./usr/share/locale/hu_HU.ISO8859-2/LC_MESSAGES	base-locale-hu
./usr/share/locale/hu_HU.ISO8859-2/LC_MESSAGES/SYS_LC_MESSAGES	base-locale-hu	nls
./usr/share/locale/hu_HU.ISO8859-2/LC_MONETARY	base-locale-hu		nls
./usr/share/locale/hu_HU.ISO8859-2/LC_NUMERIC	base-locale-hu		nls
./usr/share/locale/hu_HU.ISO8859-2/LC_TIME	base-locale-hu		nls
./usr/share/locale/hu_HU.UTF-8			base-locale-hu
./usr/share/locale/hu_HU.UTF-8/LC_CTYPE		base-locale-hu		nls
./usr/share/locale/hu_HU.UTF-8/LC_MESSAGES	base-locale-hu
./usr/share/locale/hu_HU.UTF-8/LC_MESSAGES/SYS_LC_MESSAGES		base-locale-hu		nls
./usr/share/locale/hu_HU.UTF-8/LC_MONETARY	base-locale-hu		nls
./usr/share/locale/hu_HU.UTF-8/LC_NUMERIC	base-locale-hu		nls
./usr/share/locale/hu_HU.UTF-8/LC_TIME		base-locale-hu		nls
./usr/share/locale/hy_AM.ARMSCII-8		base-locale-hy
./usr/share/locale/hy_AM.ARMSCII-8/LC_CTYPE	base-locale-hy		nls
./usr/share/locale/hy_AM.ARMSCII-8/LC_MESSAGES	base-locale-hy
./usr/share/locale/hy_AM.ARMSCII-8/LC_MESSAGES/SYS_LC_MESSAGES	base-locale-hy	nls
./usr/share/locale/hy_AM.ARMSCII-8/LC_MONETARY	base-locale-hy		nls
./usr/share/locale/hy_AM.ARMSCII-8/LC_NUMERIC	base-locale-hy		nls
./usr/share/locale/hy_AM.ARMSCII-8/LC_TIME	base-locale-hy		nls
./usr/share/locale/hy_AM.UTF-8			base-locale-hy
./usr/share/locale/hy_AM.UTF-8/LC_CTYPE		base-locale-hy		nls
./usr/share/locale/hy_AM.UTF-8/LC_MESSAGES	base-locale-hy
./usr/share/locale/hy_AM.UTF-8/LC_MESSAGES/SYS_LC_MESSAGES		base-locale-hy		nls
./usr/share/locale/hy_AM.UTF-8/LC_MONETARY	base-locale-hy		nls
./usr/share/locale/hy_AM.UTF-8/LC_NUMERIC	base-locale-hy		nls
./usr/share/locale/hy_AM.UTF-8/LC_TIME		base-locale-hy		nls
./usr/share/locale/id				base-locale-id
./usr/share/locale/id/LC_MESSAGES		base-locale-id
./usr/share/locale/id/LC_MESSAGES/grep.mo	base-util_locale-id	nls,!bsdgrep
./usr/share/locale/id/LC_MESSAGES/tar.mo	base-obsolete		obsolete
./usr/share/locale/is_IS.ISO8859-1		base-locale-is
./usr/share/locale/is_IS.ISO8859-1/LC_CTYPE	base-locale-is		nls
./usr/share/locale/is_IS.ISO8859-1/LC_MESSAGES	base-locale-is
./usr/share/locale/is_IS.ISO8859-1/LC_MESSAGES/SYS_LC_MESSAGES	base-locale-is	nls
./usr/share/locale/is_IS.ISO8859-1/LC_MONETARY	base-locale-is		nls
./usr/share/locale/is_IS.ISO8859-1/LC_NUMERIC	base-locale-is		nls
./usr/share/locale/is_IS.ISO8859-1/LC_TIME	base-locale-is		nls
./usr/share/locale/is_IS.ISO8859-15		base-locale-is
./usr/share/locale/is_IS.ISO8859-15/LC_CTYPE	base-locale-is		nls
./usr/share/locale/is_IS.ISO8859-15/LC_MESSAGES	base-locale-is
./usr/share/locale/is_IS.ISO8859-15/LC_MESSAGES/SYS_LC_MESSAGES	base-locale-is	nls
./usr/share/locale/is_IS.ISO8859-15/LC_MONETARY	base-locale-is		nls
./usr/share/locale/is_IS.ISO8859-15/LC_NUMERIC	base-locale-is		nls
./usr/share/locale/is_IS.ISO8859-15/LC_TIME	base-locale-is		nls
./usr/share/locale/is_IS.UTF-8			base-locale-is
./usr/share/locale/is_IS.UTF-8/LC_CTYPE		base-locale-is		nls
./usr/share/locale/is_IS.UTF-8/LC_MESSAGES	base-locale-is
./usr/share/locale/is_IS.UTF-8/LC_MESSAGES/SYS_LC_MESSAGES		base-locale-is		nls
./usr/share/locale/is_IS.UTF-8/LC_MONETARY	base-locale-is		nls
./usr/share/locale/is_IS.UTF-8/LC_NUMERIC	base-locale-is		nls
./usr/share/locale/is_IS.UTF-8/LC_TIME		base-locale-is		nls
./usr/share/locale/it				base-locale-it
./usr/share/locale/it/LC_MESSAGES		base-locale-it
./usr/share/locale/it/LC_MESSAGES/grep.mo	base-util_locale-it	nls,!bsdgrep
./usr/share/locale/it/LC_MESSAGES/tar.mo	base-obsolete		obsolete
./usr/share/locale/it/LC_MESSAGES/xz.mo		base-util_locale-it	nls
./usr/share/locale/it_CH.ISO8859-1		base-locale-it
./usr/share/locale/it_CH.ISO8859-1/LC_CTYPE	base-locale-it		nls
./usr/share/locale/it_CH.ISO8859-1/LC_MESSAGES	base-locale-it
./usr/share/locale/it_CH.ISO8859-1/LC_MESSAGES/SYS_LC_MESSAGES	base-locale-it	nls
./usr/share/locale/it_CH.ISO8859-1/LC_MONETARY	base-locale-it		nls
./usr/share/locale/it_CH.ISO8859-1/LC_NUMERIC	base-locale-it		nls
./usr/share/locale/it_CH.ISO8859-1/LC_TIME	base-locale-it		nls
./usr/share/locale/it_CH.ISO8859-15		base-locale-it
./usr/share/locale/it_CH.ISO8859-15/LC_CTYPE	base-locale-it		nls
./usr/share/locale/it_CH.ISO8859-15/LC_MESSAGES	base-locale-it
./usr/share/locale/it_CH.ISO8859-15/LC_MESSAGES/SYS_LC_MESSAGES	base-locale-it	nls
./usr/share/locale/it_CH.ISO8859-15/LC_MONETARY	base-locale-it		nls
./usr/share/locale/it_CH.ISO8859-15/LC_NUMERIC	base-locale-it		nls
./usr/share/locale/it_CH.ISO8859-15/LC_TIME	base-locale-it		nls
./usr/share/locale/it_CH.UTF-8			base-locale-it
./usr/share/locale/it_CH.UTF-8/LC_CTYPE		base-locale-it		nls
./usr/share/locale/it_CH.UTF-8/LC_MESSAGES	base-locale-it
./usr/share/locale/it_CH.UTF-8/LC_MESSAGES/SYS_LC_MESSAGES		base-locale-it		nls
./usr/share/locale/it_CH.UTF-8/LC_MONETARY	base-locale-it		nls
./usr/share/locale/it_CH.UTF-8/LC_NUMERIC	base-locale-it		nls
./usr/share/locale/it_CH.UTF-8/LC_TIME		base-locale-it		nls
./usr/share/locale/it_IT.ISO8859-1		base-locale-it
./usr/share/locale/it_IT.ISO8859-1/LC_CTYPE	base-locale-it		nls
./usr/share/locale/it_IT.ISO8859-1/LC_MESSAGES	base-locale-it
./usr/share/locale/it_IT.ISO8859-1/LC_MESSAGES/SYS_LC_MESSAGES	base-locale-it	nls
./usr/share/locale/it_IT.ISO8859-1/LC_MONETARY	base-locale-it		nls
./usr/share/locale/it_IT.ISO8859-1/LC_NUMERIC	base-locale-it		nls
./usr/share/locale/it_IT.ISO8859-1/LC_TIME	base-locale-it		nls
./usr/share/locale/it_IT.ISO8859-15		base-locale-it
./usr/share/locale/it_IT.ISO8859-15/LC_CTYPE	base-locale-it		nls
./usr/share/locale/it_IT.ISO8859-15/LC_MESSAGES	base-locale-it
./usr/share/locale/it_IT.ISO8859-15/LC_MESSAGES/SYS_LC_MESSAGES	base-locale-it	nls
./usr/share/locale/it_IT.ISO8859-15/LC_MONETARY	base-locale-it		nls
./usr/share/locale/it_IT.ISO8859-15/LC_NUMERIC	base-locale-it		nls
./usr/share/locale/it_IT.ISO8859-15/LC_TIME	base-locale-it		nls
./usr/share/locale/it_IT.UTF-8			base-locale-it
./usr/share/locale/it_IT.UTF-8/LC_CTYPE		base-locale-it		nls
./usr/share/locale/it_IT.UTF-8/LC_MESSAGES	base-locale-it
./usr/share/locale/it_IT.UTF-8/LC_MESSAGES/SYS_LC_MESSAGES		base-locale-it		nls
./usr/share/locale/it_IT.UTF-8/LC_MONETARY	base-locale-it		nls
./usr/share/locale/it_IT.UTF-8/LC_NUMERIC	base-locale-it		nls
./usr/share/locale/it_IT.UTF-8/LC_TIME		base-locale-it		nls
./usr/share/locale/ja				base-locale-ja
./usr/share/locale/ja/LC_MESSAGES		base-locale-ja
./usr/share/locale/ja/LC_MESSAGES/grep.mo	base-util_locale-ja	nls,!bsdgrep
./usr/share/locale/ja/LC_MESSAGES/tar.mo	base-obsolete		obsolete
./usr/share/locale/ja/LC_MESSAGES/texinfo.mo	base-texinfo_locale-ja	nls
./usr/share/locale/ja_JP.ISO-2022-JP			base-locale-ja
./usr/share/locale/ja_JP.ISO-2022-JP-2			base-locale-ja
./usr/share/locale/ja_JP.ISO-2022-JP-2/LC_CTYPE		base-locale-ja		nls
./usr/share/locale/ja_JP.ISO-2022-JP-2/LC_MESSAGES	base-locale-ja
./usr/share/locale/ja_JP.ISO-2022-JP-2/LC_MESSAGES/SYS_LC_MESSAGES	base-locale-ja	nls
./usr/share/locale/ja_JP.ISO-2022-JP-2/LC_MONETARY	base-locale-ja		nls
./usr/share/locale/ja_JP.ISO-2022-JP-2/LC_NUMERIC	base-locale-ja		nls
./usr/share/locale/ja_JP.ISO-2022-JP-2/LC_TIME		base-locale-ja		nls
./usr/share/locale/ja_JP.ISO-2022-JP/LC_CTYPE		base-locale-ja		nls
./usr/share/locale/ja_JP.ISO-2022-JP/LC_MESSAGES	base-locale-ja
./usr/share/locale/ja_JP.ISO-2022-JP/LC_MESSAGES/SYS_LC_MESSAGES	base-locale-ja	nls
./usr/share/locale/ja_JP.ISO-2022-JP/LC_MONETARY	base-locale-ja		nls
./usr/share/locale/ja_JP.ISO-2022-JP/LC_NUMERIC		base-locale-ja		nls
./usr/share/locale/ja_JP.ISO-2022-JP/LC_TIME		base-locale-ja		nls
./usr/share/locale/ja_JP.ISO2022-JP		base-obsolete		obsolete
./usr/share/locale/ja_JP.ISO2022-JP/LC_CTYPE	base-obsolete		obsolete
./usr/share/locale/ja_JP.ISO2022-JP2		base-obsolete		obsolete
./usr/share/locale/ja_JP.ISO2022-JP2/LC_CTYPE	base-obsolete		obsolete
./usr/share/locale/ja_JP.SJIS			base-locale-ja
./usr/share/locale/ja_JP.SJIS/LC_CTYPE		base-locale-ja		nls
./usr/share/locale/ja_JP.SJIS/LC_MESSAGES	base-locale-ja
./usr/share/locale/ja_JP.SJIS/LC_MESSAGES/SYS_LC_MESSAGES	base-locale-ja	nls
./usr/share/locale/ja_JP.SJIS/LC_MONETARY	base-locale-ja		nls
./usr/share/locale/ja_JP.SJIS/LC_NUMERIC	base-locale-ja		nls
./usr/share/locale/ja_JP.SJIS/LC_TIME		base-locale-ja		nls
./usr/share/locale/ja_JP.UTF-8			base-locale-ja
./usr/share/locale/ja_JP.UTF-8/LC_CTYPE		base-locale-ja		nls
./usr/share/locale/ja_JP.UTF-8/LC_MESSAGES	base-locale-ja
./usr/share/locale/ja_JP.UTF-8/LC_MESSAGES/SYS_LC_MESSAGES		base-locale-ja		nls
./usr/share/locale/ja_JP.UTF-8/LC_MONETARY	base-locale-ja		nls
./usr/share/locale/ja_JP.UTF-8/LC_NUMERIC	base-locale-ja		nls
./usr/share/locale/ja_JP.UTF-8/LC_TIME		base-locale-ja		nls
./usr/share/locale/ja_JP.ct			base-locale-ja
./usr/share/locale/ja_JP.ct/LC_CTYPE		base-locale-ja		nls
./usr/share/locale/ja_JP.ct/LC_MESSAGES		base-locale-ja
./usr/share/locale/ja_JP.ct/LC_MESSAGES/SYS_LC_MESSAGES		base-locale-ja	nls
./usr/share/locale/ja_JP.ct/LC_MONETARY		base-locale-ja		nls
./usr/share/locale/ja_JP.ct/LC_NUMERIC		base-locale-ja		nls
./usr/share/locale/ja_JP.ct/LC_TIME		base-locale-ja		nls
./usr/share/locale/ja_JP.eucJP			base-locale-ja
./usr/share/locale/ja_JP.eucJP/LC_CTYPE		base-locale-ja		nls
./usr/share/locale/ja_JP.eucJP/LC_MESSAGES	base-locale-ja
./usr/share/locale/ja_JP.eucJP/LC_MESSAGES/SYS_LC_MESSAGES	base-locale-ja	nls
./usr/share/locale/ja_JP.eucJP/LC_MONETARY	base-locale-ja		nls
./usr/share/locale/ja_JP.eucJP/LC_NUMERIC	base-locale-ja		nls
./usr/share/locale/ja_JP.eucJP/LC_TIME		base-locale-ja		nls
./usr/share/locale/kk_KZ.PT154			base-locale-kk
./usr/share/locale/kk_KZ.PT154/LC_CTYPE		base-locale-kk		nls
./usr/share/locale/kk_KZ.PT154/LC_MESSAGES	base-locale-kk
./usr/share/locale/kk_KZ.PT154/LC_MESSAGES/SYS_LC_MESSAGES	base-locale-kk	nls
./usr/share/locale/kk_KZ.PT154/LC_MONETARY	base-locale-kk		nls
./usr/share/locale/kk_KZ.PT154/LC_NUMERIC	base-locale-kk		nls
./usr/share/locale/kk_KZ.PT154/LC_TIME		base-locale-kk		nls
./usr/share/locale/kk_KZ.UTF-8			base-locale-kk
./usr/share/locale/kk_KZ.UTF-8/LC_CTYPE		base-locale-kk		nls
./usr/share/locale/kk_KZ.UTF-8/LC_MESSAGES	base-locale-kk
./usr/share/locale/kk_KZ.UTF-8/LC_MESSAGES/SYS_LC_MESSAGES		base-locale-kk		nls
./usr/share/locale/kk_KZ.UTF-8/LC_MONETARY	base-locale-kk		nls
./usr/share/locale/kk_KZ.UTF-8/LC_NUMERIC	base-locale-kk		nls
./usr/share/locale/kk_KZ.UTF-8/LC_TIME		base-locale-kk		nls
./usr/share/locale/ko				base-locale-ko
./usr/share/locale/ko/LC_MESSAGES		base-locale-ko
./usr/share/locale/ko/LC_MESSAGES/grep.mo	base-locale-ko		nls,!bsdgrep
./usr/share/locale/ko/LC_MESSAGES/tar.mo	base-obsolete		obsolete
./usr/share/locale/ko_KR.UTF-8			base-locale-ko
./usr/share/locale/ko_KR.UTF-8/LC_CTYPE		base-locale-ko		nls
./usr/share/locale/ko_KR.UTF-8/LC_MESSAGES	base-locale-ko
./usr/share/locale/ko_KR.UTF-8/LC_MESSAGES/SYS_LC_MESSAGES		base-locale-ko		nls
./usr/share/locale/ko_KR.UTF-8/LC_MONETARY	base-locale-ko		nls
./usr/share/locale/ko_KR.UTF-8/LC_NUMERIC	base-locale-ko		nls
./usr/share/locale/ko_KR.UTF-8/LC_TIME		base-locale-ko		nls
./usr/share/locale/ko_KR.eucKR			base-locale-ko
./usr/share/locale/ko_KR.eucKR/LC_CTYPE		base-locale-ko		nls
./usr/share/locale/ko_KR.eucKR/LC_MESSAGES	base-locale-ko
./usr/share/locale/ko_KR.eucKR/LC_MESSAGES/SYS_LC_MESSAGES	base-locale-ko	nls
./usr/share/locale/ko_KR.eucKR/LC_MONETARY	base-locale-ko		nls
./usr/share/locale/ko_KR.eucKR/LC_NUMERIC	base-locale-ko		nls
./usr/share/locale/ko_KR.eucKR/LC_TIME		base-locale-ko		nls
./usr/share/locale/locale.alias			base-locale-share	nls
./usr/share/locale/lt_LT.ISO8859-13		base-locale-lt
./usr/share/locale/lt_LT.ISO8859-13/LC_CTYPE	base-locale-lt		nls
./usr/share/locale/lt_LT.ISO8859-13/LC_MESSAGES	base-locale-lt
./usr/share/locale/lt_LT.ISO8859-13/LC_MESSAGES/SYS_LC_MESSAGES	base-locale-lt	nls
./usr/share/locale/lt_LT.ISO8859-13/LC_MONETARY	base-locale-lt		nls
./usr/share/locale/lt_LT.ISO8859-13/LC_NUMERIC	base-locale-lt		nls
./usr/share/locale/lt_LT.ISO8859-13/LC_TIME	base-locale-lt		nls
./usr/share/locale/lt_LT.ISO8859-4		base-locale-lt
./usr/share/locale/lt_LT.ISO8859-4/LC_CTYPE	base-locale-lt		nls
./usr/share/locale/lt_LT.ISO8859-4/LC_MESSAGES	base-locale-lt
./usr/share/locale/lt_LT.ISO8859-4/LC_MESSAGES/SYS_LC_MESSAGES	base-locale-lt	nls
./usr/share/locale/lt_LT.ISO8859-4/LC_MONETARY	base-locale-lt		nls
./usr/share/locale/lt_LT.ISO8859-4/LC_NUMERIC	base-locale-lt		nls
./usr/share/locale/lt_LT.ISO8859-4/LC_TIME	base-locale-lt		nls
./usr/share/locale/lt_LT.UTF-8			base-locale-lt
./usr/share/locale/lt_LT.UTF-8/LC_CTYPE		base-locale-lt		nls
./usr/share/locale/lt_LT.UTF-8/LC_MESSAGES	base-locale-lt
./usr/share/locale/lt_LT.UTF-8/LC_MESSAGES/SYS_LC_MESSAGES		base-locale-lt		nls
./usr/share/locale/lt_LT.UTF-8/LC_MONETARY	base-locale-lt		nls
./usr/share/locale/lt_LT.UTF-8/LC_NUMERIC	base-locale-lt		nls
./usr/share/locale/lt_LT.UTF-8/LC_TIME		base-locale-lt		nls
./usr/share/locale/nb				base-locale-nb
./usr/share/locale/nb/LC_MESSAGES		base-locale-nb
./usr/share/locale/nb/LC_MESSAGES/texinfo.mo	base-texinfo_locale-nb	nls
./usr/share/locale/nb_NO.ISO8859-1		base-locale-nb
./usr/share/locale/nb_NO.ISO8859-1/LC_CTYPE	base-locale-nb		nls
./usr/share/locale/nb_NO.ISO8859-1/LC_MESSAGES	base-locale-nb
./usr/share/locale/nb_NO.ISO8859-1/LC_MESSAGES/SYS_LC_MESSAGES		base-locale-nb		nls
./usr/share/locale/nb_NO.ISO8859-1/LC_MONETARY	base-locale-nb		nls
./usr/share/locale/nb_NO.ISO8859-1/LC_NUMERIC	base-locale-nb		nls
./usr/share/locale/nb_NO.ISO8859-1/LC_TIME	base-locale-nb		nls
./usr/share/locale/nb_NO.ISO8859-15		base-locale-nb
./usr/share/locale/nb_NO.ISO8859-15/LC_CTYPE	base-locale-nb		nls
./usr/share/locale/nb_NO.ISO8859-15/LC_MESSAGES	base-locale-nb
./usr/share/locale/nb_NO.ISO8859-15/LC_MESSAGES/SYS_LC_MESSAGES		base-locale-nb		nls
./usr/share/locale/nb_NO.ISO8859-15/LC_MONETARY	base-locale-nb		nls
./usr/share/locale/nb_NO.ISO8859-15/LC_NUMERIC	base-locale-nb		nls
./usr/share/locale/nb_NO.ISO8859-15/LC_TIME	base-locale-nb		nls
./usr/share/locale/nb_NO.UTF-8			base-locale-nb
./usr/share/locale/nb_NO.UTF-8/LC_CTYPE		base-locale-nb		nls
./usr/share/locale/nb_NO.UTF-8/LC_MESSAGES	base-locale-nb
./usr/share/locale/nb_NO.UTF-8/LC_MESSAGES/SYS_LC_MESSAGES		base-locale-nb		nls
./usr/share/locale/nb_NO.UTF-8/LC_MONETARY	base-locale-nb		nls
./usr/share/locale/nb_NO.UTF-8/LC_NUMERIC	base-locale-nb		nls
./usr/share/locale/nb_NO.UTF-8/LC_TIME		base-locale-nb		nls
./usr/share/locale/nl				base-locale-nl
./usr/share/locale/nl/LC_MESSAGES		base-locale-nl
./usr/share/locale/nl/LC_MESSAGES/grep.mo	base-locale-nl		nls,!bsdgrep
./usr/share/locale/nl/LC_MESSAGES/tar.mo	base-obsolete		obsolete
./usr/share/locale/nl/LC_MESSAGES/texinfo.mo	base-texinfo_locale-nl	nls
./usr/share/locale/nl_BE.ISO8859-1		base-locale-nl
./usr/share/locale/nl_BE.ISO8859-1/LC_CTYPE	base-locale-nl		nls
./usr/share/locale/nl_BE.ISO8859-1/LC_MESSAGES	base-locale-nl
./usr/share/locale/nl_BE.ISO8859-1/LC_MESSAGES/SYS_LC_MESSAGES	base-locale-nl	nls
./usr/share/locale/nl_BE.ISO8859-1/LC_MONETARY	base-locale-nl		nls
./usr/share/locale/nl_BE.ISO8859-1/LC_NUMERIC	base-locale-nl		nls
./usr/share/locale/nl_BE.ISO8859-1/LC_TIME	base-locale-nl		nls
./usr/share/locale/nl_BE.ISO8859-15		base-locale-nl
./usr/share/locale/nl_BE.ISO8859-15/LC_CTYPE	base-locale-nl		nls
./usr/share/locale/nl_BE.ISO8859-15/LC_MESSAGES	base-locale-nl
./usr/share/locale/nl_BE.ISO8859-15/LC_MESSAGES/SYS_LC_MESSAGES	base-locale-nl	nls
./usr/share/locale/nl_BE.ISO8859-15/LC_MONETARY	base-locale-nl		nls
./usr/share/locale/nl_BE.ISO8859-15/LC_NUMERIC	base-locale-nl		nls
./usr/share/locale/nl_BE.ISO8859-15/LC_TIME	base-locale-nl		nls
./usr/share/locale/nl_BE.UTF-8			base-locale-nl
./usr/share/locale/nl_BE.UTF-8/LC_CTYPE		base-locale-nl		nls
./usr/share/locale/nl_BE.UTF-8/LC_MESSAGES	base-locale-nl
./usr/share/locale/nl_BE.UTF-8/LC_MESSAGES/SYS_LC_MESSAGES		base-locale-nl		nls
./usr/share/locale/nl_BE.UTF-8/LC_MONETARY	base-locale-nl		nls
./usr/share/locale/nl_BE.UTF-8/LC_NUMERIC	base-locale-nl		nls
./usr/share/locale/nl_BE.UTF-8/LC_TIME		base-locale-nl		nls
./usr/share/locale/nl_NL.ISO8859-1		base-locale-nl
./usr/share/locale/nl_NL.ISO8859-1/LC_CTYPE	base-locale-nl		nls
./usr/share/locale/nl_NL.ISO8859-1/LC_MESSAGES	base-locale-nl
./usr/share/locale/nl_NL.ISO8859-1/LC_MESSAGES/SYS_LC_MESSAGES	base-locale-nl	nls
./usr/share/locale/nl_NL.ISO8859-1/LC_MONETARY	base-locale-nl		nls
./usr/share/locale/nl_NL.ISO8859-1/LC_NUMERIC	base-locale-nl		nls
./usr/share/locale/nl_NL.ISO8859-1/LC_TIME	base-locale-nl		nls
./usr/share/locale/nl_NL.ISO8859-15		base-locale-nl
./usr/share/locale/nl_NL.ISO8859-15/LC_CTYPE	base-locale-nl		nls
./usr/share/locale/nl_NL.ISO8859-15/LC_MESSAGES	base-locale-nl
./usr/share/locale/nl_NL.ISO8859-15/LC_MESSAGES/SYS_LC_MESSAGES	base-locale-nl	nls
./usr/share/locale/nl_NL.ISO8859-15/LC_MONETARY	base-locale-nl		nls
./usr/share/locale/nl_NL.ISO8859-15/LC_NUMERIC	base-locale-nl		nls
./usr/share/locale/nl_NL.ISO8859-15/LC_TIME	base-locale-nl		nls
./usr/share/locale/nl_NL.UTF-8			base-locale-nl
./usr/share/locale/nl_NL.UTF-8/LC_CTYPE		base-locale-nl		nls
./usr/share/locale/nl_NL.UTF-8/LC_MESSAGES	base-locale-nl
./usr/share/locale/nl_NL.UTF-8/LC_MESSAGES/SYS_LC_MESSAGES		base-locale-nl		nls
./usr/share/locale/nl_NL.UTF-8/LC_MONETARY	base-locale-nl		nls
./usr/share/locale/nl_NL.UTF-8/LC_NUMERIC	base-locale-nl		nls
./usr/share/locale/nl_NL.UTF-8/LC_TIME		base-locale-nl		nls
./usr/share/locale/nn				base-locale-nn
./usr/share/locale/nn/LC_MESSAGES		base-locale-nn
./usr/share/locale/nn_NO.ISO8859-1		base-locale-nn
./usr/share/locale/nn_NO.ISO8859-1/LC_CTYPE	base-locale-nn		nls
./usr/share/locale/nn_NO.ISO8859-1/LC_MESSAGES	base-locale-nn
./usr/share/locale/nn_NO.ISO8859-1/LC_MESSAGES/SYS_LC_MESSAGES	base-locale-nn	nls
./usr/share/locale/nn_NO.ISO8859-1/LC_MONETARY	base-locale-nn		nls
./usr/share/locale/nn_NO.ISO8859-1/LC_NUMERIC	base-locale-nn		nls
./usr/share/locale/nn_NO.ISO8859-1/LC_TIME	base-locale-nn		nls
./usr/share/locale/nn_NO.ISO8859-15		base-locale-nn
./usr/share/locale/nn_NO.ISO8859-15/LC_CTYPE	base-locale-nn		nls
./usr/share/locale/nn_NO.ISO8859-15/LC_MESSAGES	base-locale-nn
./usr/share/locale/nn_NO.ISO8859-15/LC_MESSAGES/SYS_LC_MESSAGES	base-locale-nn	nls
./usr/share/locale/nn_NO.ISO8859-15/LC_MONETARY	base-locale-nn		nls
./usr/share/locale/nn_NO.ISO8859-15/LC_NUMERIC	base-locale-nn		nls
./usr/share/locale/nn_NO.ISO8859-15/LC_TIME	base-locale-nn		nls
./usr/share/locale/nn_NO.UTF-8			base-locale-nn
./usr/share/locale/nn_NO.UTF-8/LC_CTYPE		base-locale-nn		nls
./usr/share/locale/nn_NO.UTF-8/LC_MESSAGES	base-locale-nn
./usr/share/locale/nn_NO.UTF-8/LC_MESSAGES/SYS_LC_MESSAGES		base-locale-nn		nls
./usr/share/locale/nn_NO.UTF-8/LC_MONETARY	base-locale-nn		nls
./usr/share/locale/nn_NO.UTF-8/LC_NUMERIC	base-locale-nn		nls
./usr/share/locale/nn_NO.UTF-8/LC_TIME		base-locale-nn		nls
./usr/share/locale/no				base-locale-no
./usr/share/locale/no/LC_MESSAGES		base-locale-no
./usr/share/locale/no/LC_MESSAGES/grep.mo	base-locale-no		nls,!bsdgrep
./usr/share/locale/no/LC_MESSAGES/tar.mo	base-obsolete		obsolete
./usr/share/locale/no/LC_MESSAGES/texinfo.mo	base-texinfo_locale-no	nls
./usr/share/locale/no@nynorsk			base-locale-no
./usr/share/locale/no@nynorsk/LC_MESSAGES	base-locale-no
./usr/share/locale/no_NO.ISO8859-1		base-obsolete		obsolete
./usr/share/locale/no_NO.ISO8859-1/LC_CTYPE	base-obsolete		obsolete
./usr/share/locale/no_NO.ISO8859-1/LC_MESSAGES	base-obsolete		obsolete
./usr/share/locale/no_NO.ISO8859-1/LC_MESSAGES/SYS_LC_MESSAGES		base-obsolete		obsolete
./usr/share/locale/no_NO.ISO8859-1/LC_MONETARY	base-obsolete		obsolete
./usr/share/locale/no_NO.ISO8859-1/LC_NUMERIC	base-obsolete		obsolete
./usr/share/locale/no_NO.ISO8859-1/LC_TIME	base-obsolete		obsolete
./usr/share/locale/no_NO.ISO8859-15		base-obsolete		obsolete
./usr/share/locale/no_NO.ISO8859-15/LC_CTYPE	base-obsolete		obsolete
./usr/share/locale/no_NO.ISO8859-15/LC_MESSAGES	base-obsolete		obsolete
./usr/share/locale/no_NO.ISO8859-15/LC_MESSAGES/SYS_LC_MESSAGES		base-obsolete		obsolete
./usr/share/locale/no_NO.ISO8859-15/LC_MONETARY	base-obsolete		obsolete
./usr/share/locale/no_NO.ISO8859-15/LC_NUMERIC	base-obsolete		obsolete
./usr/share/locale/no_NO.ISO8859-15/LC_TIME	base-obsolete		obsolete
./usr/share/locale/pl				base-locale-pl
./usr/share/locale/pl/LC_MESSAGES		base-locale-pl
./usr/share/locale/pl/LC_MESSAGES/grep.mo	base-locale-pl		nls,!bsdgrep
./usr/share/locale/pl/LC_MESSAGES/tar.mo	base-obsolete		obsolete
./usr/share/locale/pl/LC_MESSAGES/texinfo.mo	base-texinfo_locale-pl	nls
./usr/share/locale/pl_PL.ISO8859-2		base-locale-pl
./usr/share/locale/pl_PL.ISO8859-2/LC_CTYPE	base-locale-pl		nls
./usr/share/locale/pl_PL.ISO8859-2/LC_MESSAGES	base-locale-pl
./usr/share/locale/pl_PL.ISO8859-2/LC_MESSAGES/SYS_LC_MESSAGES	base-locale-pl	nls
./usr/share/locale/pl_PL.ISO8859-2/LC_MONETARY	base-locale-pl		nls
./usr/share/locale/pl_PL.ISO8859-2/LC_NUMERIC	base-locale-pl		nls
./usr/share/locale/pl_PL.ISO8859-2/LC_TIME	base-locale-pl		nls
./usr/share/locale/pl_PL.UTF-8			base-locale-pl
./usr/share/locale/pl_PL.UTF-8/LC_CTYPE		base-locale-pl		nls
./usr/share/locale/pl_PL.UTF-8/LC_MESSAGES	base-locale-pl
./usr/share/locale/pl_PL.UTF-8/LC_MESSAGES/SYS_LC_MESSAGES		base-locale-pl		nls
./usr/share/locale/pl_PL.UTF-8/LC_MONETARY	base-locale-pl		nls
./usr/share/locale/pl_PL.UTF-8/LC_NUMERIC	base-locale-pl		nls
./usr/share/locale/pl_PL.UTF-8/LC_TIME		base-locale-pl		nls
./usr/share/locale/pt				base-locale-pt
./usr/share/locale/pt/LC_MESSAGES		base-locale-pt
./usr/share/locale/pt/LC_MESSAGES/tar.mo	base-obsolete		obsolete
./usr/share/locale/pt_BR			base-locale-pt
./usr/share/locale/pt_BR.ISO8859-1		base-locale-pt
./usr/share/locale/pt_BR.ISO8859-1/LC_CTYPE	base-locale-pt		nls
./usr/share/locale/pt_BR.ISO8859-1/LC_MESSAGES	base-locale-pt
./usr/share/locale/pt_BR.ISO8859-1/LC_MESSAGES/SYS_LC_MESSAGES	base-locale-pt	nls
./usr/share/locale/pt_BR.ISO8859-1/LC_MONETARY	base-locale-pt		nls
./usr/share/locale/pt_BR.ISO8859-1/LC_NUMERIC	base-locale-pt		nls
./usr/share/locale/pt_BR.ISO8859-1/LC_TIME	base-locale-pt		nls
./usr/share/locale/pt_BR.UTF-8			base-locale-pt
./usr/share/locale/pt_BR.UTF-8/LC_CTYPE		base-locale-pt		nls
./usr/share/locale/pt_BR.UTF-8/LC_MESSAGES	base-locale-pt
./usr/share/locale/pt_BR.UTF-8/LC_MESSAGES/SYS_LC_MESSAGES		base-locale-pt		nls
./usr/share/locale/pt_BR.UTF-8/LC_MONETARY	base-locale-pt		nls
./usr/share/locale/pt_BR.UTF-8/LC_NUMERIC	base-locale-pt		nls
./usr/share/locale/pt_BR.UTF-8/LC_TIME		base-locale-pt		nls
./usr/share/locale/pt_BR/LC_MESSAGES		base-locale-pt
./usr/share/locale/pt_BR/LC_MESSAGES/grep.mo	base-locale-pt		nls,!bsdgrep
./usr/share/locale/pt_BR/LC_MESSAGES/tar.mo	base-obsolete		obsolete
./usr/share/locale/pt_PT.ISO8859-1		base-locale-pt
./usr/share/locale/pt_PT.ISO8859-1/LC_CTYPE	base-locale-pt		nls
./usr/share/locale/pt_PT.ISO8859-1/LC_MESSAGES	base-locale-pt
./usr/share/locale/pt_PT.ISO8859-1/LC_MESSAGES/SYS_LC_MESSAGES	base-locale-pt	nls
./usr/share/locale/pt_PT.ISO8859-1/LC_MONETARY	base-locale-pt		nls
./usr/share/locale/pt_PT.ISO8859-1/LC_NUMERIC	base-locale-pt		nls
./usr/share/locale/pt_PT.ISO8859-1/LC_TIME	base-locale-pt		nls
./usr/share/locale/pt_PT.ISO8859-15		base-locale-pt
./usr/share/locale/pt_PT.ISO8859-15/LC_CTYPE	base-locale-pt		nls
./usr/share/locale/pt_PT.ISO8859-15/LC_MESSAGES	base-locale-pt
./usr/share/locale/pt_PT.ISO8859-15/LC_MESSAGES/SYS_LC_MESSAGES	base-locale-pt	nls
./usr/share/locale/pt_PT.ISO8859-15/LC_MONETARY	base-locale-pt		nls
./usr/share/locale/pt_PT.ISO8859-15/LC_NUMERIC	base-locale-pt		nls
./usr/share/locale/pt_PT.ISO8859-15/LC_TIME	base-locale-pt		nls
./usr/share/locale/pt_PT.UTF-8			base-locale-pt
./usr/share/locale/pt_PT.UTF-8/LC_CTYPE		base-locale-pt		nls
./usr/share/locale/pt_PT.UTF-8/LC_MESSAGES	base-locale-pt
./usr/share/locale/pt_PT.UTF-8/LC_MESSAGES/SYS_LC_MESSAGES		base-locale-pt		nls
./usr/share/locale/pt_PT.UTF-8/LC_MONETARY	base-locale-pt		nls
./usr/share/locale/pt_PT.UTF-8/LC_NUMERIC	base-locale-pt		nls
./usr/share/locale/pt_PT.UTF-8/LC_TIME		base-locale-pt		nls
./usr/share/locale/ro				base-locale-ro
./usr/share/locale/ro/LC_MESSAGES		base-locale-ro
./usr/share/locale/ro/LC_MESSAGES/texinfo.mo	base-texinfo_locale-ro	nls
./usr/share/locale/ro_RO.ISO8859-2		base-locale-ro
./usr/share/locale/ro_RO.ISO8859-2/LC_CTYPE	base-locale-ro		nls
./usr/share/locale/ro_RO.ISO8859-2/LC_MESSAGES	base-locale-ro
./usr/share/locale/ro_RO.ISO8859-2/LC_MESSAGES/SYS_LC_MESSAGES	base-locale-ro	nls
./usr/share/locale/ro_RO.ISO8859-2/LC_MONETARY	base-locale-ro		nls
./usr/share/locale/ro_RO.ISO8859-2/LC_NUMERIC	base-locale-ro		nls
./usr/share/locale/ro_RO.ISO8859-2/LC_TIME	base-locale-ro		nls
./usr/share/locale/ro_RO.UTF-8			base-locale-ro
./usr/share/locale/ro_RO.UTF-8/LC_CTYPE		base-locale-ro		nls
./usr/share/locale/ro_RO.UTF-8/LC_MESSAGES	base-locale-ro
./usr/share/locale/ro_RO.UTF-8/LC_MESSAGES/SYS_LC_MESSAGES		base-locale-ro		nls
./usr/share/locale/ro_RO.UTF-8/LC_MONETARY	base-locale-ro		nls
./usr/share/locale/ro_RO.UTF-8/LC_NUMERIC	base-locale-ro		nls
./usr/share/locale/ro_RO.UTF-8/LC_TIME		base-locale-ro		nls
./usr/share/locale/ru				base-locale-ru
./usr/share/locale/ru/LC_MESSAGES		base-locale-ru
./usr/share/locale/ru/LC_MESSAGES/grep.mo	base-locale-ru		nls,!bsdgrep
./usr/share/locale/ru/LC_MESSAGES/tar.mo	base-obsolete		obsolete
./usr/share/locale/ru/LC_MESSAGES/texinfo.mo	base-texinfo_locale-ru	nls
./usr/share/locale/ru_BY.CP1251			base-locale-ru
./usr/share/locale/ru_BY.CP1251/LC_CTYPE	base-locale-ru		nls
./usr/share/locale/ru_BY.CP1251/LC_MESSAGES	base-locale-ru
./usr/share/locale/ru_BY.CP1251/LC_MESSAGES/SYS_LC_MESSAGES	base-locale-ru	nls
./usr/share/locale/ru_BY.CP1251/LC_MONETARY	base-locale-ru		nls
./usr/share/locale/ru_BY.CP1251/LC_NUMERIC	base-locale-ru		nls
./usr/share/locale/ru_BY.CP1251/LC_TIME		base-locale-ru		nls
./usr/share/locale/ru_BY.UTF-8			base-locale-ru
./usr/share/locale/ru_BY.UTF-8/LC_CTYPE		base-locale-ru		nls
./usr/share/locale/ru_BY.UTF-8/LC_MESSAGES	base-locale-ru
./usr/share/locale/ru_BY.UTF-8/LC_MESSAGES/SYS_LC_MESSAGES		base-locale-ru		nls
./usr/share/locale/ru_BY.UTF-8/LC_MONETARY	base-locale-ru		nls
./usr/share/locale/ru_BY.UTF-8/LC_NUMERIC	base-locale-ru		nls
./usr/share/locale/ru_BY.UTF-8/LC_TIME		base-locale-ru		nls
./usr/share/locale/ru_RU.CP1251			base-locale-ru
./usr/share/locale/ru_RU.CP1251/LC_CTYPE	base-locale-ru		nls
./usr/share/locale/ru_RU.CP1251/LC_MESSAGES	base-locale-ru
./usr/share/locale/ru_RU.CP1251/LC_MESSAGES/SYS_LC_MESSAGES	base-locale-ru	nls
./usr/share/locale/ru_RU.CP1251/LC_MONETARY	base-locale-ru		nls
./usr/share/locale/ru_RU.CP1251/LC_NUMERIC	base-locale-ru		nls
./usr/share/locale/ru_RU.CP1251/LC_TIME		base-locale-ru		nls
./usr/share/locale/ru_RU.CP866			base-locale-ru
./usr/share/locale/ru_RU.CP866/LC_CTYPE		base-locale-ru		nls
./usr/share/locale/ru_RU.CP866/LC_MESSAGES	base-locale-ru
./usr/share/locale/ru_RU.CP866/LC_MESSAGES/SYS_LC_MESSAGES	base-locale-ru	nls
./usr/share/locale/ru_RU.CP866/LC_MONETARY	base-locale-ru		nls
./usr/share/locale/ru_RU.CP866/LC_NUMERIC	base-locale-ru		nls
./usr/share/locale/ru_RU.CP866/LC_TIME		base-locale-ru		nls
./usr/share/locale/ru_RU.ISO8859-5		base-locale-ru
./usr/share/locale/ru_RU.ISO8859-5/LC_CTYPE	base-locale-ru		nls
./usr/share/locale/ru_RU.ISO8859-5/LC_MESSAGES	base-locale-ru
./usr/share/locale/ru_RU.ISO8859-5/LC_MESSAGES/SYS_LC_MESSAGES	base-locale-ru	nls
./usr/share/locale/ru_RU.ISO8859-5/LC_MONETARY	base-locale-ru		nls
./usr/share/locale/ru_RU.ISO8859-5/LC_NUMERIC	base-locale-ru		nls
./usr/share/locale/ru_RU.ISO8859-5/LC_TIME	base-locale-ru		nls
./usr/share/locale/ru_RU.KOI8-R			base-locale-ru
./usr/share/locale/ru_RU.KOI8-R/LC_CTYPE	base-locale-ru		nls
./usr/share/locale/ru_RU.KOI8-R/LC_MESSAGES	base-locale-ru
./usr/share/locale/ru_RU.KOI8-R/LC_MESSAGES/SYS_LC_MESSAGES	base-locale-ru	nls
./usr/share/locale/ru_RU.KOI8-R/LC_MONETARY	base-locale-ru		nls
./usr/share/locale/ru_RU.KOI8-R/LC_NUMERIC	base-locale-ru		nls
./usr/share/locale/ru_RU.KOI8-R/LC_TIME		base-locale-ru		nls
./usr/share/locale/ru_RU.UTF-8			base-locale-ru
./usr/share/locale/ru_RU.UTF-8/LC_CTYPE		base-locale-ru		nls
./usr/share/locale/ru_RU.UTF-8/LC_MESSAGES	base-locale-ru
./usr/share/locale/ru_RU.UTF-8/LC_MESSAGES/SYS_LC_MESSAGES		base-locale-ru		nls
./usr/share/locale/ru_RU.UTF-8/LC_MONETARY	base-locale-ru		nls
./usr/share/locale/ru_RU.UTF-8/LC_NUMERIC	base-locale-ru		nls
./usr/share/locale/ru_RU.UTF-8/LC_TIME		base-locale-ru		nls
./usr/share/locale/ru_SU.CP866			base-obsolete		obsolete
./usr/share/locale/ru_SU.CP866/LC_CTYPE		base-obsolete		obsolete
./usr/share/locale/ru_SU.ISO8859-5		base-obsolete		obsolete
./usr/share/locale/ru_SU.ISO8859-5/LC_CTYPE	base-obsolete		obsolete
./usr/share/locale/ru_SU.KOI8-R			base-obsolete		obsolete
./usr/share/locale/ru_SU.KOI8-R/LC_CTYPE	base-obsolete		obsolete
./usr/share/locale/sk				base-locale-sk
./usr/share/locale/sk/LC_MESSAGES		base-locale-sk
./usr/share/locale/sk_SK.ISO8859-2		base-locale-sk
./usr/share/locale/sk_SK.ISO8859-2/LC_CTYPE	base-locale-sk		nls
./usr/share/locale/sk_SK.ISO8859-2/LC_MESSAGES	base-locale-sk
./usr/share/locale/sk_SK.ISO8859-2/LC_MESSAGES/SYS_LC_MESSAGES	base-locale-sk	nls
./usr/share/locale/sk_SK.ISO8859-2/LC_MONETARY	base-locale-sk		nls
./usr/share/locale/sk_SK.ISO8859-2/LC_NUMERIC	base-locale-sk		nls
./usr/share/locale/sk_SK.ISO8859-2/LC_TIME	base-locale-sk		nls
./usr/share/locale/sk_SK.UTF-8			base-locale-sk
./usr/share/locale/sk_SK.UTF-8/LC_CTYPE		base-locale-sk		nls
./usr/share/locale/sk_SK.UTF-8/LC_MESSAGES	base-locale-sk
./usr/share/locale/sk_SK.UTF-8/LC_MESSAGES/SYS_LC_MESSAGES		base-locale-sk		nls
./usr/share/locale/sk_SK.UTF-8/LC_MONETARY	base-locale-sk		nls
./usr/share/locale/sk_SK.UTF-8/LC_NUMERIC	base-locale-sk		nls
./usr/share/locale/sk_SK.UTF-8/LC_TIME		base-locale-sk		nls
./usr/share/locale/sl				base-locale-sl
./usr/share/locale/sl/LC_MESSAGES		base-locale-sl
./usr/share/locale/sl/LC_MESSAGES/grep.mo	base-locale-sl		nls,!bsdgrep
./usr/share/locale/sl/LC_MESSAGES/tar.mo	base-obsolete		obsolete
./usr/share/locale/sl_SI.ISO8859-2		base-locale-sl
./usr/share/locale/sl_SI.ISO8859-2/LC_CTYPE	base-locale-sl		nls
./usr/share/locale/sl_SI.ISO8859-2/LC_MESSAGES	base-locale-sl
./usr/share/locale/sl_SI.ISO8859-2/LC_MESSAGES/SYS_LC_MESSAGES	base-locale-sl	nls
./usr/share/locale/sl_SI.ISO8859-2/LC_MONETARY	base-locale-sl		nls
./usr/share/locale/sl_SI.ISO8859-2/LC_NUMERIC	base-locale-sl		nls
./usr/share/locale/sl_SI.ISO8859-2/LC_TIME	base-locale-sl		nls
./usr/share/locale/sl_SI.UTF-8			base-locale-sl
./usr/share/locale/sl_SI.UTF-8/LC_CTYPE		base-locale-sl		nls
./usr/share/locale/sl_SI.UTF-8/LC_MESSAGES	base-locale-sl
./usr/share/locale/sl_SI.UTF-8/LC_MESSAGES/SYS_LC_MESSAGES		base-locale-sl		nls
./usr/share/locale/sl_SI.UTF-8/LC_MONETARY	base-locale-sl		nls
./usr/share/locale/sl_SI.UTF-8/LC_NUMERIC	base-locale-sl		nls
./usr/share/locale/sl_SI.UTF-8/LC_TIME		base-locale-sl		nls
./usr/share/locale/sr				base-locale-sr
./usr/share/locale/sr/LC_MESSAGES		base-locale-sr
./usr/share/locale/sr_Cyrl_ME.ISO8859-5		base-locale-sr
./usr/share/locale/sr_Cyrl_ME.ISO8859-5/LC_CTYPE	base-locale-sr		nls
./usr/share/locale/sr_Cyrl_ME.ISO8859-5/LC_MESSAGES	base-locale-sr
./usr/share/locale/sr_Cyrl_ME.ISO8859-5/LC_MESSAGES/SYS_LC_MESSAGES	base-locale-sr	nls
./usr/share/locale/sr_Cyrl_ME.ISO8859-5/LC_MONETARY	base-locale-sr		nls
./usr/share/locale/sr_Cyrl_ME.ISO8859-5/LC_NUMERIC	base-locale-sr		nls
./usr/share/locale/sr_Cyrl_ME.ISO8859-5/LC_TIME	base-locale-sr		nls
./usr/share/locale/sr_Cyrl_ME.UTF-8			base-locale-sr
./usr/share/locale/sr_Cyrl_ME.UTF-8/LC_CTYPE		base-locale-sr		nls
./usr/share/locale/sr_Cyrl_ME.UTF-8/LC_MESSAGES	base-locale-sr
./usr/share/locale/sr_Cyrl_ME.UTF-8/LC_MESSAGES/SYS_LC_MESSAGES		base-locale-sr		nls
./usr/share/locale/sr_Cyrl_ME.UTF-8/LC_MONETARY	base-locale-sr		nls
./usr/share/locale/sr_Cyrl_ME.UTF-8/LC_NUMERIC	base-locale-sr		nls
./usr/share/locale/sr_Cyrl_ME.UTF-8/LC_TIME		base-locale-sr		nls
./usr/share/locale/sr_Cyrl_RS.ISO8859-5		base-locale-sr
./usr/share/locale/sr_Cyrl_RS.ISO8859-5/LC_CTYPE	base-locale-sr		nls
./usr/share/locale/sr_Cyrl_RS.ISO8859-5/LC_MESSAGES	base-locale-sr
./usr/share/locale/sr_Cyrl_RS.ISO8859-5/LC_MESSAGES/SYS_LC_MESSAGES	base-locale-sr	nls
./usr/share/locale/sr_Cyrl_RS.ISO8859-5/LC_MONETARY	base-locale-sr		nls
./usr/share/locale/sr_Cyrl_RS.ISO8859-5/LC_NUMERIC	base-locale-sr		nls
./usr/share/locale/sr_Cyrl_RS.ISO8859-5/LC_TIME	base-locale-sr		nls
./usr/share/locale/sr_Cyrl_RS.UTF-8			base-locale-sr
./usr/share/locale/sr_Cyrl_RS.UTF-8/LC_CTYPE		base-locale-sr		nls
./usr/share/locale/sr_Cyrl_RS.UTF-8/LC_MESSAGES	base-locale-sr
./usr/share/locale/sr_Cyrl_RS.UTF-8/LC_MESSAGES/SYS_LC_MESSAGES		base-locale-sr		nls
./usr/share/locale/sr_Cyrl_RS.UTF-8/LC_MONETARY	base-locale-sr		nls
./usr/share/locale/sr_Cyrl_RS.UTF-8/LC_NUMERIC	base-locale-sr		nls
./usr/share/locale/sr_Cyrl_RS.UTF-8/LC_TIME		base-locale-sr		nls
./usr/share/locale/sr_Latn_ME.ISO8859-2		base-locale-sr
./usr/share/locale/sr_Latn_ME.ISO8859-2/LC_CTYPE	base-locale-sr		nls
./usr/share/locale/sr_Latn_ME.ISO8859-2/LC_MESSAGES	base-locale-sr
./usr/share/locale/sr_Latn_ME.ISO8859-2/LC_MESSAGES/SYS_LC_MESSAGES	base-locale-sr	nls
./usr/share/locale/sr_Latn_ME.ISO8859-2/LC_MONETARY	base-locale-sr		nls
./usr/share/locale/sr_Latn_ME.ISO8859-2/LC_NUMERIC	base-locale-sr		nls
./usr/share/locale/sr_Latn_ME.ISO8859-2/LC_TIME	base-locale-sr		nls
./usr/share/locale/sr_Latn_ME.UTF-8			base-locale-sr
./usr/share/locale/sr_Latn_ME.UTF-8/LC_CTYPE		base-locale-sr		nls
./usr/share/locale/sr_Latn_ME.UTF-8/LC_MESSAGES	base-locale-sr
./usr/share/locale/sr_Latn_ME.UTF-8/LC_MESSAGES/SYS_LC_MESSAGES		base-locale-sr		nls
./usr/share/locale/sr_Latn_ME.UTF-8/LC_MONETARY	base-locale-sr		nls
./usr/share/locale/sr_Latn_ME.UTF-8/LC_NUMERIC	base-locale-sr		nls
./usr/share/locale/sr_Latn_ME.UTF-8/LC_TIME		base-locale-sr		nls
./usr/share/locale/sr_Latn_RS.ISO8859-2		base-locale-sr
./usr/share/locale/sr_Latn_RS.ISO8859-2/LC_CTYPE	base-locale-sr		nls
./usr/share/locale/sr_Latn_RS.ISO8859-2/LC_MESSAGES	base-locale-sr
./usr/share/locale/sr_Latn_RS.ISO8859-2/LC_MESSAGES/SYS_LC_MESSAGES	base-locale-sr	nls
./usr/share/locale/sr_Latn_RS.ISO8859-2/LC_MONETARY	base-locale-sr		nls
./usr/share/locale/sr_Latn_RS.ISO8859-2/LC_NUMERIC	base-locale-sr		nls
./usr/share/locale/sr_Latn_RS.ISO8859-2/LC_TIME	base-locale-sr		nls
./usr/share/locale/sr_Latn_RS.UTF-8			base-locale-sr
./usr/share/locale/sr_Latn_RS.UTF-8/LC_CTYPE		base-locale-sr		nls
./usr/share/locale/sr_Latn_RS.UTF-8/LC_MESSAGES	base-locale-sr
./usr/share/locale/sr_Latn_RS.UTF-8/LC_MESSAGES/SYS_LC_MESSAGES		base-locale-sr		nls
./usr/share/locale/sr_Latn_RS.UTF-8/LC_MONETARY	base-locale-sr		nls
./usr/share/locale/sr_Latn_RS.UTF-8/LC_NUMERIC	base-locale-sr		nls
./usr/share/locale/sr_Latn_RS.UTF-8/LC_TIME		base-locale-sr		nls
./usr/share/locale/sr_ME.ISO8859-2		base-obsolete		obsolete
./usr/share/locale/sr_ME.ISO8859-2/LC_CTYPE	base-obsolete		obsolete
./usr/share/locale/sr_ME.ISO8859-2/LC_MESSAGES	base-obsolete		obsolete
./usr/share/locale/sr_ME.ISO8859-2/LC_MESSAGES/SYS_LC_MESSAGES	base-obsolete		obsolete
./usr/share/locale/sr_ME.ISO8859-2/LC_MONETARY	base-obsolete		obsolete
./usr/share/locale/sr_ME.ISO8859-2/LC_NUMERIC	base-obsolete		obsolete
./usr/share/locale/sr_ME.ISO8859-2/LC_TIME	base-obsolete		obsolete
./usr/share/locale/sr_ME.ISO8859-5		base-obsolete		obsolete
./usr/share/locale/sr_ME.ISO8859-5/LC_CTYPE	base-obsolete		obsolete
./usr/share/locale/sr_ME.ISO8859-5/LC_MESSAGES	base-obsolete		obsolete
./usr/share/locale/sr_ME.ISO8859-5/LC_MESSAGES/SYS_LC_MESSAGES	base-obsolete		obsolete
./usr/share/locale/sr_ME.ISO8859-5/LC_MONETARY	base-obsolete		obsolete
./usr/share/locale/sr_ME.ISO8859-5/LC_NUMERIC	base-obsolete		obsolete
./usr/share/locale/sr_ME.ISO8859-5/LC_TIME	base-obsolete		obsolete
./usr/share/locale/sr_RS.ISO8859-2		base-obsolete		obsolete
./usr/share/locale/sr_RS.ISO8859-2/LC_CTYPE	base-obsolete		obsolete
./usr/share/locale/sr_RS.ISO8859-2/LC_MESSAGES	base-obsolete		obsolete
./usr/share/locale/sr_RS.ISO8859-2/LC_MESSAGES/SYS_LC_MESSAGES	base-obsolete		obsolete
./usr/share/locale/sr_RS.ISO8859-2/LC_MONETARY	base-obsolete		obsolete
./usr/share/locale/sr_RS.ISO8859-2/LC_NUMERIC	base-obsolete		obsolete
./usr/share/locale/sr_RS.ISO8859-2/LC_TIME	base-obsolete		obsolete
./usr/share/locale/sr_RS.ISO8859-5		base-obsolete		obsolete
./usr/share/locale/sr_RS.ISO8859-5/LC_CTYPE	base-obsolete		obsolete
./usr/share/locale/sr_RS.ISO8859-5/LC_MESSAGES	base-obsolete		obsolete
./usr/share/locale/sr_RS.ISO8859-5/LC_MESSAGES/SYS_LC_MESSAGES	base-obsolete		obsolete
./usr/share/locale/sr_RS.ISO8859-5/LC_MONETARY	base-obsolete		obsolete
./usr/share/locale/sr_RS.ISO8859-5/LC_NUMERIC	base-obsolete		obsolete
./usr/share/locale/sr_RS.ISO8859-5/LC_TIME	base-obsolete		obsolete
./usr/share/locale/sr_YU.ISO8859-2		base-obsolete		obsolete
./usr/share/locale/sr_YU.ISO8859-2/LC_CTYPE	base-obsolete		obsolete
./usr/share/locale/sr_YU.ISO8859-5		base-obsolete		obsolete
./usr/share/locale/sr_YU.ISO8859-5/LC_CTYPE	base-obsolete		obsolete
./usr/share/locale/sv				base-locale-sv
./usr/share/locale/sv/LC_MESSAGES		base-locale-sv
./usr/share/locale/sv/LC_MESSAGES/grep.mo	base-util_locale-sv	nls,!bsdgrep
./usr/share/locale/sv/LC_MESSAGES/tar.mo	base-obsolete		obsolete
./usr/share/locale/sv/LC_MESSAGES/texinfo.mo	base-texinfo_locale-sv	nls
./usr/share/locale/sv_SE.ISO8859-1		base-locale-sv
./usr/share/locale/sv_SE.ISO8859-1/LC_CTYPE	base-locale-sv		nls
./usr/share/locale/sv_SE.ISO8859-1/LC_MESSAGES	base-locale-sv
./usr/share/locale/sv_SE.ISO8859-1/LC_MESSAGES/SYS_LC_MESSAGES	base-locale-sv	nls
./usr/share/locale/sv_SE.ISO8859-1/LC_MONETARY	base-locale-sv		nls
./usr/share/locale/sv_SE.ISO8859-1/LC_NUMERIC	base-locale-sv		nls
./usr/share/locale/sv_SE.ISO8859-1/LC_TIME	base-locale-sv		nls
./usr/share/locale/sv_SE.ISO8859-15		base-locale-sv
./usr/share/locale/sv_SE.ISO8859-15/LC_CTYPE	base-locale-sv		nls
./usr/share/locale/sv_SE.ISO8859-15/LC_MESSAGES	base-locale-sv
./usr/share/locale/sv_SE.ISO8859-15/LC_MESSAGES/SYS_LC_MESSAGES	base-locale-sv	nls
./usr/share/locale/sv_SE.ISO8859-15/LC_MONETARY	base-locale-sv		nls
./usr/share/locale/sv_SE.ISO8859-15/LC_NUMERIC	base-locale-sv		nls
./usr/share/locale/sv_SE.ISO8859-15/LC_TIME	base-locale-sv		nls
./usr/share/locale/sv_SE.UTF-8			base-locale-sv
./usr/share/locale/sv_SE.UTF-8/LC_CTYPE		base-locale-sv		nls
./usr/share/locale/sv_SE.UTF-8/LC_MESSAGES	base-locale-sv
./usr/share/locale/sv_SE.UTF-8/LC_MESSAGES/SYS_LC_MESSAGES		base-locale-sv		nls
./usr/share/locale/sv_SE.UTF-8/LC_MONETARY	base-locale-sv		nls
./usr/share/locale/sv_SE.UTF-8/LC_NUMERIC	base-locale-sv		nls
./usr/share/locale/sv_SE.UTF-8/LC_TIME		base-locale-sv		nls
./usr/share/locale/tr				base-locale-tr
./usr/share/locale/tr/LC_MESSAGES		base-locale-tr
./usr/share/locale/tr/LC_MESSAGES/tar.mo	base-obsolete		obsolete
./usr/share/locale/tr/LC_MESSAGES/texinfo.mo	base-texinfo_locale-tr	nls
./usr/share/locale/tr_TR.ISO8859-9		base-locale-tr
./usr/share/locale/tr_TR.ISO8859-9/LC_CTYPE	base-locale-tr		nls
./usr/share/locale/tr_TR.ISO8859-9/LC_MESSAGES	base-locale-tr
./usr/share/locale/tr_TR.ISO8859-9/LC_MESSAGES/SYS_LC_MESSAGES	base-locale-tr	nls
./usr/share/locale/tr_TR.ISO8859-9/LC_MONETARY	base-locale-tr		nls
./usr/share/locale/tr_TR.ISO8859-9/LC_NUMERIC	base-locale-tr		nls
./usr/share/locale/tr_TR.ISO8859-9/LC_TIME	base-locale-tr		nls
./usr/share/locale/tr_TR.UTF-8			base-locale-tr
./usr/share/locale/tr_TR.UTF-8/LC_CTYPE		base-locale-tr		nls
./usr/share/locale/tr_TR.UTF-8/LC_MESSAGES	base-locale-tr
./usr/share/locale/tr_TR.UTF-8/LC_MESSAGES/SYS_LC_MESSAGES		base-locale-tr		nls
./usr/share/locale/tr_TR.UTF-8/LC_MONETARY	base-locale-tr		nls
./usr/share/locale/tr_TR.UTF-8/LC_NUMERIC	base-locale-tr		nls
./usr/share/locale/tr_TR.UTF-8/LC_TIME		base-locale-tr		nls
./usr/share/locale/uk				base-locale-uk
./usr/share/locale/uk/LC_MESSAGES		base-locale-uk
./usr/share/locale/uk_UA.CP1251			base-locale-uk
./usr/share/locale/uk_UA.CP1251/LC_CTYPE	base-locale-uk		nls
./usr/share/locale/uk_UA.CP1251/LC_MESSAGES	base-locale-uk
./usr/share/locale/uk_UA.CP1251/LC_MESSAGES/SYS_LC_MESSAGES	base-locale-uk	nls
./usr/share/locale/uk_UA.CP1251/LC_MONETARY	base-locale-uk		nls
./usr/share/locale/uk_UA.CP1251/LC_NUMERIC	base-locale-uk		nls
./usr/share/locale/uk_UA.CP1251/LC_TIME		base-locale-uk		nls
./usr/share/locale/uk_UA.ISO8859-5		base-locale-uk
./usr/share/locale/uk_UA.ISO8859-5/LC_CTYPE	base-locale-uk		nls
./usr/share/locale/uk_UA.ISO8859-5/LC_MESSAGES	base-locale-uk
./usr/share/locale/uk_UA.ISO8859-5/LC_MESSAGES/SYS_LC_MESSAGES	base-locale-uk	nls
./usr/share/locale/uk_UA.ISO8859-5/LC_MONETARY	base-locale-uk		nls
./usr/share/locale/uk_UA.ISO8859-5/LC_NUMERIC	base-locale-uk		nls
./usr/share/locale/uk_UA.ISO8859-5/LC_TIME	base-locale-uk		nls
./usr/share/locale/uk_UA.KOI8-U			base-locale-uk
./usr/share/locale/uk_UA.KOI8-U/LC_CTYPE	base-locale-uk		nls
./usr/share/locale/uk_UA.KOI8-U/LC_MESSAGES	base-locale-uk
./usr/share/locale/uk_UA.KOI8-U/LC_MESSAGES/SYS_LC_MESSAGES	base-locale-uk	nls
./usr/share/locale/uk_UA.KOI8-U/LC_MONETARY	base-locale-uk		nls
./usr/share/locale/uk_UA.KOI8-U/LC_NUMERIC	base-locale-uk		nls
./usr/share/locale/uk_UA.KOI8-U/LC_TIME		base-locale-uk		nls
./usr/share/locale/uk_UA.UTF-8			base-locale-uk
./usr/share/locale/uk_UA.UTF-8/LC_CTYPE		base-locale-uk		nls
./usr/share/locale/uk_UA.UTF-8/LC_MESSAGES	base-locale-uk
./usr/share/locale/uk_UA.UTF-8/LC_MESSAGES/SYS_LC_MESSAGES		base-locale-uk		nls
./usr/share/locale/uk_UA.UTF-8/LC_MONETARY	base-locale-uk		nls
./usr/share/locale/uk_UA.UTF-8/LC_NUMERIC	base-locale-uk		nls
./usr/share/locale/uk_UA.UTF-8/LC_TIME		base-locale-uk		nls
./usr/share/locale/zh_CN			base-locale-zh
./usr/share/locale/zh_CN.GB18030		base-locale-zh
./usr/share/locale/zh_CN.GB18030/LC_CTYPE	base-locale-zh		nls
./usr/share/locale/zh_CN.GB18030/LC_MESSAGES	base-locale-zh
./usr/share/locale/zh_CN.GB18030/LC_MESSAGES/SYS_LC_MESSAGES	base-locale-zh	nls
./usr/share/locale/zh_CN.GB18030/LC_MONETARY	base-locale-zh		nls
./usr/share/locale/zh_CN.GB18030/LC_NUMERIC	base-locale-zh		nls
./usr/share/locale/zh_CN.GB18030/LC_TIME	base-locale-zh		nls
./usr/share/locale/zh_CN.UTF-8			base-locale-zh
./usr/share/locale/zh_CN.UTF-8/LC_CTYPE		base-locale-zh		nls
./usr/share/locale/zh_CN.UTF-8/LC_MESSAGES	base-locale-zh
./usr/share/locale/zh_CN.UTF-8/LC_MESSAGES/SYS_LC_MESSAGES		base-locale-zh		nls
./usr/share/locale/zh_CN.UTF-8/LC_MONETARY	base-locale-zh		nls
./usr/share/locale/zh_CN.UTF-8/LC_NUMERIC	base-locale-zh		nls
./usr/share/locale/zh_CN.UTF-8/LC_TIME		base-locale-zh		nls
./usr/share/locale/zh_CN.eucCN			base-locale-zh
./usr/share/locale/zh_CN.eucCN/LC_CTYPE		base-locale-zh		nls
./usr/share/locale/zh_CN.eucCN/LC_MESSAGES	base-locale-zh
./usr/share/locale/zh_CN.eucCN/LC_MESSAGES/SYS_LC_MESSAGES	base-locale-zh	nls
./usr/share/locale/zh_CN.eucCN/LC_MONETARY	base-locale-zh		nls
./usr/share/locale/zh_CN.eucCN/LC_NUMERIC	base-locale-zh		nls
./usr/share/locale/zh_CN.eucCN/LC_TIME		base-locale-zh		nls
./usr/share/locale/zh_CN/LC_MESSAGES		base-locale-zh
./usr/share/locale/zh_CN/LC_MESSAGES/texinfo.mo	base-texinfo_locale-zh	nls
./usr/share/locale/zh_HK.Big5-HKSCS		base-obsolete		obsolete
./usr/share/locale/zh_HK.Big5-HKSCS/LC_CTYPE	base-obsolete		obsolete
./usr/share/locale/zh_HK.Big5hkscs		base-locale-zh
./usr/share/locale/zh_HK.Big5hkscs/LC_CTYPE	base-locale-zh		nls
./usr/share/locale/zh_HK.Big5hkscs/LC_MESSAGES	base-locale-zh
./usr/share/locale/zh_HK.Big5hkscs/LC_MESSAGES/SYS_LC_MESSAGES	base-locale-zh	nls
./usr/share/locale/zh_HK.Big5hkscs/LC_MONETARY	base-locale-zh		nls
./usr/share/locale/zh_HK.Big5hkscs/LC_NUMERIC	base-locale-zh		nls
./usr/share/locale/zh_HK.Big5hkscs/LC_TIME	base-locale-zh		nls
./usr/share/locale/zh_HK.UTF-8			base-locale-zh
./usr/share/locale/zh_HK.UTF-8/LC_CTYPE		base-locale-zh		nls
./usr/share/locale/zh_HK.UTF-8/LC_MESSAGES	base-locale-zh
./usr/share/locale/zh_HK.UTF-8/LC_MESSAGES/SYS_LC_MESSAGES		base-locale-zh		nls
./usr/share/locale/zh_HK.UTF-8/LC_MONETARY	base-locale-zh		nls
./usr/share/locale/zh_HK.UTF-8/LC_NUMERIC	base-locale-zh		nls
./usr/share/locale/zh_HK.UTF-8/LC_TIME		base-locale-zh		nls
./usr/share/locale/zh_TW			base-locale-zh
./usr/share/locale/zh_TW.BIG5			base-obsolete		obsolete
./usr/share/locale/zh_TW.BIG5/LC_CTYPE		base-obsolete		obsolete
./usr/share/locale/zh_TW.Big5			base-locale-zh
./usr/share/locale/zh_TW.Big5/LC_CTYPE		base-locale-zh		nls
./usr/share/locale/zh_TW.Big5/LC_MESSAGES	base-locale-zh
./usr/share/locale/zh_TW.Big5/LC_MESSAGES/SYS_LC_MESSAGES	base-locale-zh	nls
./usr/share/locale/zh_TW.Big5/LC_MONETARY	base-locale-zh		nls
./usr/share/locale/zh_TW.Big5/LC_NUMERIC	base-locale-zh		nls
./usr/share/locale/zh_TW.Big5/LC_TIME		base-locale-zh		nls
./usr/share/locale/zh_TW.UTF-8			base-locale-zh
./usr/share/locale/zh_TW.UTF-8/LC_CTYPE		base-locale-zh		nls
./usr/share/locale/zh_TW.UTF-8/LC_MESSAGES	base-locale-zh
./usr/share/locale/zh_TW.UTF-8/LC_MESSAGES/SYS_LC_MESSAGES	base-locale-zh	nls
./usr/share/locale/zh_TW.UTF-8/LC_MONETARY	base-locale-zh		nls
./usr/share/locale/zh_TW.UTF-8/LC_NUMERIC	base-locale-zh		nls
./usr/share/locale/zh_TW.UTF-8/LC_TIME		base-locale-zh		nls
./usr/share/locale/zh_TW.eucTW			base-locale-zh
./usr/share/locale/zh_TW.eucTW/LC_CTYPE		base-locale-zh		nls
./usr/share/locale/zh_TW.eucTW/LC_MESSAGES	base-locale-zh
./usr/share/locale/zh_TW.eucTW/LC_MESSAGES/SYS_LC_MESSAGES	base-locale-zh	nls
./usr/share/locale/zh_TW.eucTW/LC_MONETARY	base-locale-zh		nls
./usr/share/locale/zh_TW.eucTW/LC_NUMERIC	base-locale-zh		nls
./usr/share/locale/zh_TW.eucTW/LC_TIME		base-locale-zh		nls
./usr/share/locale/zh_TW/LC_MESSAGES		base-locale-zh
./usr/share/locale/zh_TW/LC_MESSAGES/texinfo.mo	base-texinfo_locale-zh	nls
./usr/share/lua					base-sys-root
./usr/share/lua/5.1				base-obsolete		obsolete
./usr/share/lua/5.3				base-sys-root
./usr/share/man					base-man-share
./usr/share/man/COPYRIGHT			base-obsolete		obsolete
./usr/share/man/cat1				base-man-share
./usr/share/man/cat1/atari			base-man-share
./usr/share/man/cat1/hp300			base-man-share
./usr/share/man/cat1/x68k			base-man-share
./usr/share/man/cat2				base-man-share
./usr/share/man/cat3				base-man-share
./usr/share/man/cat3/atari			base-obsolete		obsolete
./usr/share/man/cat3f				base-obsolete		obsolete
./usr/share/man/cat3lua				base-man-share
./usr/share/man/cat4				base-man-share
./usr/share/man/cat4/acorn26			base-obsolete		obsolete
./usr/share/man/cat4/acorn32			base-man-share
./usr/share/man/cat4/alpha			base-man-share
./usr/share/man/cat4/amiga			base-man-share
./usr/share/man/cat4/arc			base-man-share
./usr/share/man/cat4/arm26			base-obsolete		obsolete
./usr/share/man/cat4/arm32			base-obsolete		obsolete
./usr/share/man/cat4/atari			base-man-share
./usr/share/man/cat4/cobalt			base-man-share
./usr/share/man/cat4/dreamcast			base-man-share
./usr/share/man/cat4/emips			base-man-share
./usr/share/man/cat4/evbarm			base-man-share
./usr/share/man/cat4/evbmips			base-man-share
./usr/share/man/cat4/evbppc			base-man-share
./usr/share/man/cat4/hp300			base-man-share
./usr/share/man/cat4/hp700			base-obsolete		obsolete
./usr/share/man/cat4/hpcarm			base-man-share
./usr/share/man/cat4/hpcmips			base-man-share
./usr/share/man/cat4/hpcsh			base-man-share
./usr/share/man/cat4/hppa			base-man-share
./usr/share/man/cat4/i386			base-man-share
./usr/share/man/cat4/mac68k			base-man-share
./usr/share/man/cat4/macppc			base-man-share
./usr/share/man/cat4/mvme68k			base-man-share
./usr/share/man/cat4/pc532			base-obsolete		obsolete
./usr/share/man/cat4/pmax			base-man-share
./usr/share/man/cat4/pmppc			base-obsolete		obsolete
./usr/share/man/cat4/prep			base-man-share
./usr/share/man/cat4/sandpoint			base-man-share
./usr/share/man/cat4/sgimips			base-man-share
./usr/share/man/cat4/sparc			base-man-share
./usr/share/man/cat4/sparc64			base-man-share
./usr/share/man/cat4/sun2			base-man-share
./usr/share/man/cat4/sun3			base-man-share
./usr/share/man/cat4/tahoe			base-obsolete		obsolete
./usr/share/man/cat4/vax			base-man-share
./usr/share/man/cat4/x68k			base-man-share
./usr/share/man/cat4/x86			base-man-share
./usr/share/man/cat5				base-man-share
./usr/share/man/cat6				base-man-share
./usr/share/man/cat7				base-man-share
./usr/share/man/cat8				base-man-share
./usr/share/man/cat8/acorn26			base-obsolete		obsolete
./usr/share/man/cat8/acorn32			base-man-share
./usr/share/man/cat8/algor			base-man-share
./usr/share/man/cat8/alpha			base-man-share
./usr/share/man/cat8/amd64			base-man-share
./usr/share/man/cat8/amiga			base-man-share
./usr/share/man/cat8/arc			base-man-share
./usr/share/man/cat8/arm26			base-obsolete		obsolete
./usr/share/man/cat8/arm32			base-obsolete		obsolete
./usr/share/man/cat8/atari			base-man-share
./usr/share/man/cat8/bebox			base-man-share
./usr/share/man/cat8/cats			base-man-share
./usr/share/man/cat8/cesfic			base-man-share
./usr/share/man/cat8/cobalt			base-man-share
./usr/share/man/cat8/dreamcast			base-man-share
./usr/share/man/cat8/emips			base-man-share
./usr/share/man/cat8/evbarm			base-man-share
./usr/share/man/cat8/evbmips			base-man-share
./usr/share/man/cat8/evbppc			base-man-share
./usr/share/man/cat8/evbsh3			base-man-share
./usr/share/man/cat8/evbsh5			base-obsolete		obsolete
./usr/share/man/cat8/hp300			base-man-share
./usr/share/man/cat8/hp700			base-obsolete		obsolete
./usr/share/man/cat8/hpcarm			base-man-share
./usr/share/man/cat8/hpcmips			base-man-share
./usr/share/man/cat8/hpcsh			base-man-share
./usr/share/man/cat8/hppa			base-man-share
./usr/share/man/cat8/i386			base-man-share
./usr/share/man/cat8/ibmnws			base-man-share
./usr/share/man/cat8/luna68k			base-man-share
./usr/share/man/cat8/mac68k			base-man-share
./usr/share/man/cat8/macppc			base-man-share
./usr/share/man/cat8/mipsco			base-man-share
./usr/share/man/cat8/mmeye			base-man-share
./usr/share/man/cat8/mvme68k			base-man-share
./usr/share/man/cat8/mvmeppc			base-man-share
./usr/share/man/cat8/netwinder			base-man-share
./usr/share/man/cat8/news68k			base-man-share
./usr/share/man/cat8/newsmips			base-man-share
./usr/share/man/cat8/next68k			base-man-share
./usr/share/man/cat8/ofppc			base-man-share
./usr/share/man/cat8/pc532			base-obsolete		obsolete
./usr/share/man/cat8/playstation2		base-man-share
./usr/share/man/cat8/pmax			base-man-share
./usr/share/man/cat8/pmppc			base-obsolete		obsolete
./usr/share/man/cat8/prep			base-man-share
./usr/share/man/cat8/sandpoint			base-man-share
./usr/share/man/cat8/sbmips			base-man-share
./usr/share/man/cat8/sgimips			base-man-share
./usr/share/man/cat8/shark			base-man-share
./usr/share/man/cat8/sparc			base-man-share
./usr/share/man/cat8/sparc64			base-man-share
./usr/share/man/cat8/sun2			base-man-share
./usr/share/man/cat8/sun3			base-man-share
./usr/share/man/cat8/tahoe			base-obsolete		obsolete
./usr/share/man/cat8/vax			base-man-share
./usr/share/man/cat8/walnut			base-obsolete		obsolete
./usr/share/man/cat8/x68k			base-man-share
./usr/share/man/cat8/x86			base-man-share
./usr/share/man/cat8/x86_64			base-obsolete		obsolete
./usr/share/man/cat9				base-man-share
./usr/share/man/cat9/acorn26			base-obsolete		obsolete
./usr/share/man/cat9/alpha			base-man-share
./usr/share/man/cat9/amiga			base-man-share
./usr/share/man/cat9/arm26			base-obsolete		obsolete
./usr/share/man/cat9/arm32			base-obsolete		obsolete
./usr/share/man/cat9/atari			base-man-share
./usr/share/man/cat9/emips			base-man-share
./usr/share/man/cat9/hp300			base-man-share
./usr/share/man/cat9/i386			base-man-share
./usr/share/man/cat9/mac68k			base-man-share
./usr/share/man/cat9/pc532			base-obsolete		obsolete
./usr/share/man/cat9/pmax			base-man-share
./usr/share/man/cat9/sparc			base-man-share
./usr/share/man/cat9/sun3			base-man-share
./usr/share/man/cat9/vax			base-man-share
./usr/share/man/cat9/x68k			base-man-share
./usr/share/man/cat9/x86			base-man-share
./usr/share/man/cat9lua				base-man-share
./usr/share/man/html1				base-man-share
./usr/share/man/html1/atari			base-man-share
./usr/share/man/html1/hp300			base-man-share
./usr/share/man/html1/x68k			base-man-share
./usr/share/man/html2				base-man-share
./usr/share/man/html3				base-man-share
./usr/share/man/html3f				base-man-share
./usr/share/man/html3lua			base-man-share
./usr/share/man/html4				base-man-share
./usr/share/man/html4/acorn26			base-obsolete		obsolete
./usr/share/man/html4/acorn32			base-man-share
./usr/share/man/html4/alpha			base-man-share
./usr/share/man/html4/amiga			base-man-share
./usr/share/man/html4/arc			base-man-share
./usr/share/man/html4/arm26			base-obsolete		obsolete
./usr/share/man/html4/arm32			base-obsolete		obsolete
./usr/share/man/html4/atari			base-man-share
./usr/share/man/html4/cobalt			base-man-share
./usr/share/man/html4/dreamcast			base-man-share
./usr/share/man/html4/emips			base-man-share
./usr/share/man/html4/evbarm			base-man-share
./usr/share/man/html4/evbmips			base-man-share
./usr/share/man/html4/evbppc			base-man-share
./usr/share/man/html4/hp300			base-man-share
./usr/share/man/html4/hp700			base-obsolete		obsolete
./usr/share/man/html4/hpcarm			base-man-share
./usr/share/man/html4/hpcmips			base-man-share
./usr/share/man/html4/hpcsh			base-man-share
./usr/share/man/html4/hppa			base-man-share
./usr/share/man/html4/i386			base-man-share
./usr/share/man/html4/mac68k			base-man-share
./usr/share/man/html4/macppc			base-man-share
./usr/share/man/html4/mvme68k			base-man-share
./usr/share/man/html4/pc532			base-obsolete		obsolete
./usr/share/man/html4/pmax			base-man-share
./usr/share/man/html4/pmppc			base-obsolete		obsolete
./usr/share/man/html4/prep			base-man-share
./usr/share/man/html4/sandpoint			base-man-share
./usr/share/man/html4/sgimips			base-man-share
./usr/share/man/html4/sparc			base-man-share
./usr/share/man/html4/sparc64			base-man-share
./usr/share/man/html4/sun2			base-man-share
./usr/share/man/html4/sun3			base-man-share
./usr/share/man/html4/vax			base-man-share
./usr/share/man/html4/x68k			base-man-share
./usr/share/man/html4/x86			base-man-share
./usr/share/man/html5				base-man-share
./usr/share/man/html6				base-man-share
./usr/share/man/html7				base-man-share
./usr/share/man/html8				base-man-share
./usr/share/man/html8/acorn26			base-obsolete		obsolete
./usr/share/man/html8/acorn32			base-man-share
./usr/share/man/html8/algor			base-man-share
./usr/share/man/html8/alpha			base-man-share
./usr/share/man/html8/amd64			base-man-share
./usr/share/man/html8/amiga			base-man-share
./usr/share/man/html8/arc			base-man-share
./usr/share/man/html8/arm26			base-obsolete		obsolete
./usr/share/man/html8/arm32			base-obsolete		obsolete
./usr/share/man/html8/atari			base-man-share
./usr/share/man/html8/bebox			base-man-share
./usr/share/man/html8/cats			base-man-share
./usr/share/man/html8/cesfic			base-man-share
./usr/share/man/html8/cobalt			base-man-share
./usr/share/man/html8/dreamcast			base-man-share
./usr/share/man/html8/emips			base-man-share
./usr/share/man/html8/evbarm			base-man-share
./usr/share/man/html8/evbmips			base-man-share
./usr/share/man/html8/evbppc			base-man-share
./usr/share/man/html8/evbsh3			base-man-share
./usr/share/man/html8/evbsh5			base-obsolete		obsolete
./usr/share/man/html8/hp300			base-man-share
./usr/share/man/html8/hp700			base-obsolete		obsolete
./usr/share/man/html8/hpcarm			base-man-share
./usr/share/man/html8/hpcmips			base-man-share
./usr/share/man/html8/hpcsh			base-man-share
./usr/share/man/html8/hppa			base-man-share
./usr/share/man/html8/i386			base-man-share
./usr/share/man/html8/ibmnws			base-man-share
./usr/share/man/html8/luna68k			base-man-share
./usr/share/man/html8/mac68k			base-man-share
./usr/share/man/html8/macppc			base-man-share
./usr/share/man/html8/mipsco			base-man-share
./usr/share/man/html8/mmeye			base-man-share
./usr/share/man/html8/mvme68k			base-man-share
./usr/share/man/html8/mvmeppc			base-man-share
./usr/share/man/html8/netwinder			base-man-share
./usr/share/man/html8/news68k			base-man-share
./usr/share/man/html8/newsmips			base-man-share
./usr/share/man/html8/next68k			base-man-share
./usr/share/man/html8/ofppc			base-man-share
./usr/share/man/html8/pc532			base-obsolete		obsolete
./usr/share/man/html8/playstation		base-obsolete		obsolete
./usr/share/man/html8/playstation2		base-man-share
./usr/share/man/html8/pmax			base-man-share
./usr/share/man/html8/pmppc			base-obsolete		obsolete
./usr/share/man/html8/prep			base-man-share
./usr/share/man/html8/sandpoint			base-man-share
./usr/share/man/html8/sbmips			base-man-share
./usr/share/man/html8/sgimips			base-man-share
./usr/share/man/html8/shark			base-man-share
./usr/share/man/html8/sparc			base-man-share
./usr/share/man/html8/sparc64			base-man-share
./usr/share/man/html8/sun2			base-man-share
./usr/share/man/html8/sun3			base-man-share
./usr/share/man/html8/vax			base-man-share
./usr/share/man/html8/walnut			base-obsolete		obsolete
./usr/share/man/html8/x68k			base-man-share
./usr/share/man/html8/x86			base-man-share
./usr/share/man/html8/x86_64			base-obsolete		obsolete
./usr/share/man/html9				base-man-share
./usr/share/man/html9/acorn26			base-obsolete		obsolete
./usr/share/man/html9/alpha			base-man-share
./usr/share/man/html9/amiga			base-man-share
./usr/share/man/html9/arm26			base-obsolete		obsolete
./usr/share/man/html9/arm32			base-obsolete		obsolete
./usr/share/man/html9/atari			base-man-share
./usr/share/man/html9/emips			base-man-share
./usr/share/man/html9/hp300			base-man-share
./usr/share/man/html9/i386			base-man-share
./usr/share/man/html9/mac68k			base-man-share
./usr/share/man/html9/pc532			base-obsolete		obsolete
./usr/share/man/html9/pmax			base-man-share
./usr/share/man/html9/sparc			base-man-share
./usr/share/man/html9/sun3			base-man-share
./usr/share/man/html9/vax			base-man-share
./usr/share/man/html9/x68k			base-man-share
./usr/share/man/html9/x86			base-man-share
./usr/share/man/html9lua			base-man-share
./usr/share/man/makewhatis.sed			base-man-share		!makemandb,share
./usr/share/man/man1				base-man-share
./usr/share/man/man1/atari			base-man-share
./usr/share/man/man1/hp300			base-man-share
./usr/share/man/man1/x68k			base-man-share
./usr/share/man/man2				base-man-share
./usr/share/man/man3				base-man-share
./usr/share/man/man3/atari			base-obsolete		obsolete
./usr/share/man/man3f				base-man-share
./usr/share/man/man3lua				base-man-share
./usr/share/man/man4				base-man-share
./usr/share/man/man4/acorn26			base-obsolete		obsolete
./usr/share/man/man4/acorn32			base-man-share
./usr/share/man/man4/alpha			base-man-share
./usr/share/man/man4/amiga			base-man-share
./usr/share/man/man4/arc			base-man-share
./usr/share/man/man4/arm26			base-obsolete		obsolete
./usr/share/man/man4/arm32			base-obsolete		obsolete
./usr/share/man/man4/atari			base-man-share
./usr/share/man/man4/cobalt			base-man-share
./usr/share/man/man4/dreamcast			base-man-share
./usr/share/man/man4/emips			base-man-share
./usr/share/man/man4/evbarm			base-man-share
./usr/share/man/man4/evbmips			base-man-share
./usr/share/man/man4/evbppc			base-man-share
./usr/share/man/man4/hp300			base-man-share
./usr/share/man/man4/hp700			base-obsolete		obsolete
./usr/share/man/man4/hpcarm			base-man-share
./usr/share/man/man4/hpcmips			base-man-share
./usr/share/man/man4/hpcsh			base-man-share
./usr/share/man/man4/hppa			base-man-share
./usr/share/man/man4/i386			base-man-share
./usr/share/man/man4/mac68k			base-man-share
./usr/share/man/man4/macppc			base-man-share
./usr/share/man/man4/mvme68k			base-man-share
./usr/share/man/man4/pc532			base-obsolete		obsolete
./usr/share/man/man4/pmax			base-man-share
./usr/share/man/man4/pmppc			base-obsolete		obsolete
./usr/share/man/man4/prep			base-man-share
./usr/share/man/man4/sandpoint			base-man-share
./usr/share/man/man4/sgimips			base-man-share
./usr/share/man/man4/sparc			base-man-share
./usr/share/man/man4/sparc64			base-man-share
./usr/share/man/man4/sun2			base-man-share
./usr/share/man/man4/sun3			base-man-share
./usr/share/man/man4/tahoe			base-obsolete		obsolete
./usr/share/man/man4/vax			base-man-share
./usr/share/man/man4/x68k			base-man-share
./usr/share/man/man4/x86			base-man-share
./usr/share/man/man5				base-man-share
./usr/share/man/man6				base-man-share
./usr/share/man/man7				base-man-share
./usr/share/man/man8				base-man-share
./usr/share/man/man8/acorn26			base-obsolete		obsolete
./usr/share/man/man8/acorn32			base-man-share
./usr/share/man/man8/algor			base-man-share
./usr/share/man/man8/alpha			base-man-share
./usr/share/man/man8/amd64			base-man-share
./usr/share/man/man8/amiga			base-man-share
./usr/share/man/man8/arc			base-man-share
./usr/share/man/man8/arm26			base-obsolete		obsolete
./usr/share/man/man8/arm32			base-obsolete		obsolete
./usr/share/man/man8/atari			base-man-share
./usr/share/man/man8/bebox			base-man-share
./usr/share/man/man8/cats			base-man-share
./usr/share/man/man8/cesfic			base-man-share
./usr/share/man/man8/cobalt			base-man-share
./usr/share/man/man8/dreamcast			base-man-share
./usr/share/man/man8/emips			base-man-share
./usr/share/man/man8/evbarm			base-man-share
./usr/share/man/man8/evbmips			base-man-share
./usr/share/man/man8/evbppc			base-man-share
./usr/share/man/man8/evbsh3			base-man-share
./usr/share/man/man8/evbsh5			base-obsolete		obsolete
./usr/share/man/man8/hp300			base-man-share
./usr/share/man/man8/hp700			base-obsolete		obsolete
./usr/share/man/man8/hpcarm			base-man-share
./usr/share/man/man8/hpcmips			base-man-share
./usr/share/man/man8/hpcsh			base-man-share
./usr/share/man/man8/hppa			base-man-share
./usr/share/man/man8/i386			base-man-share
./usr/share/man/man8/ibmnws			base-man-share
./usr/share/man/man8/luna68k			base-man-share
./usr/share/man/man8/mac68k			base-man-share
./usr/share/man/man8/macppc			base-man-share
./usr/share/man/man8/mipsco			base-man-share
./usr/share/man/man8/mmeye			base-man-share
./usr/share/man/man8/mvme68k			base-man-share
./usr/share/man/man8/mvmeppc			base-man-share
./usr/share/man/man8/netwinder			base-man-share
./usr/share/man/man8/news68k			base-man-share
./usr/share/man/man8/newsmips			base-man-share
./usr/share/man/man8/next68k			base-man-share
./usr/share/man/man8/ofppc			base-man-share
./usr/share/man/man8/pc532			base-obsolete		obsolete
./usr/share/man/man8/playstation2		base-man-share
./usr/share/man/man8/pmax			base-man-share
./usr/share/man/man8/pmppc			base-obsolete		obsolete
./usr/share/man/man8/prep			base-man-share
./usr/share/man/man8/sandpoint			base-man-share
./usr/share/man/man8/sbmips			base-man-share
./usr/share/man/man8/sgimips			base-man-share
./usr/share/man/man8/shark			base-man-share
./usr/share/man/man8/sparc			base-man-share
./usr/share/man/man8/sparc64			base-man-share
./usr/share/man/man8/sun2			base-man-share
./usr/share/man/man8/sun3			base-man-share
./usr/share/man/man8/tahoe			base-obsolete		obsolete
./usr/share/man/man8/vax			base-man-share
./usr/share/man/man8/walnut			base-obsolete		obsolete
./usr/share/man/man8/x68k			base-man-share
./usr/share/man/man8/x86			base-man-share
./usr/share/man/man8/x86_64			base-obsolete		obsolete
./usr/share/man/man9				base-man-share
./usr/share/man/man9/acorn26			base-obsolete		obsolete
./usr/share/man/man9/alpha			base-man-share
./usr/share/man/man9/amiga			base-man-share
./usr/share/man/man9/arm26			base-obsolete		obsolete
./usr/share/man/man9/arm32			base-obsolete		obsolete
./usr/share/man/man9/atari			base-man-share
./usr/share/man/man9/emips			base-man-share
./usr/share/man/man9/hp300			base-man-share
./usr/share/man/man9/i386			base-man-share
./usr/share/man/man9/mac68k			base-man-share
./usr/share/man/man9/pc532			base-obsolete		obsolete
./usr/share/man/man9/pmax			base-man-share
./usr/share/man/man9/sparc			base-man-share
./usr/share/man/man9/sun3			base-man-share
./usr/share/man/man9/vax			base-man-share
./usr/share/man/man9/x68k			base-man-share
./usr/share/man/man9/x86			base-man-share
./usr/share/man/man9lua				base-man-share
./usr/share/man/whatis.db			base-man-share		man,!makemandb
./usr/share/me					base-groff-share
./usr/share/misc				base-terminfo-share
./usr/share/misc/acronyms			base-reference-share	share
./usr/share/misc/acronyms-o			base-reference-share	share
./usr/share/misc/acronyms.comp			base-reference-share	share
./usr/share/misc/ascii				base-reference-share	share
./usr/share/misc/bsd-family-tree		base-reference-share	share
./usr/share/misc/getopt				base-obsolete		obsolete
./usr/share/misc/magic				base-obsolete		obsolete
./usr/share/misc/magic.mgc			base-magic-share	share
./usr/share/misc/magic.mime			base-obsolete		obsolete
./usr/share/misc/magic.mime.mgc			base-obsolete		obsolete
./usr/share/misc/mail.help			base-reference-share	share
./usr/share/misc/mail.tildehelp			base-reference-share	share
./usr/share/misc/map3270			base-obsolete		obsolete
./usr/share/misc/more.help			base-obsolete		obsolete
./usr/share/misc/nslookup.help			base-obsolete		obsolete
./usr/share/misc/terminfo			base-terminfo-share	share
./usr/share/misc/terminfo.cdb			base-terminfo-share	share
./usr/share/misc/units.lib			base-reference-share	share
./usr/share/misc/usb_hid_usages			base-reference-share	share
./usr/share/misc/vgrindefs.db			base-groff-share	share
./usr/share/mk					base-util-share
./usr/share/mk/bsd.README			base-mk-share		share
./usr/share/mk/bsd.buildinstall.mk			base-mk-share		share
./usr/share/mk/bsd.clang-analyze.mk		base-mk-share		share
./usr/share/mk/bsd.clean.mk			base-mk-share		share
./usr/share/mk/bsd.crypto.mk			base-obsolete		obsolete
./usr/share/mk/bsd.dep.mk			base-mk-share		share
./usr/share/mk/bsd.depall.mk			base-obsolete		obsolete
./usr/share/mk/bsd.doc.mk			base-mk-share		share
./usr/share/mk/bsd.endian.mk			base-mk-share		share
./usr/share/mk/bsd.files.mk			base-mk-share		share
./usr/share/mk/bsd.gcc.mk			base-mk-share		share
./usr/share/mk/bsd.host.mk			base-mk-share		share
./usr/share/mk/bsd.hostinit.mk			base-mk-share		share
./usr/share/mk/bsd.hostlib.mk			base-mk-share		share
./usr/share/mk/bsd.hostprog.mk			base-mk-share		share
./usr/share/mk/bsd.inc.mk			base-mk-share		share
./usr/share/mk/bsd.info.mk			base-mk-share		share
./usr/share/mk/bsd.init.mk			base-mk-share		share
./usr/share/mk/bsd.ioconf.mk			base-mk-share		share
./usr/share/mk/bsd.kernobj.mk			base-mk-share		share
./usr/share/mk/bsd.kinc.mk			base-mk-share		share
./usr/share/mk/bsd.klinks.mk			base-mk-share		share
./usr/share/mk/bsd.kmod.mk			base-obsolete		obsolete
./usr/share/mk/bsd.kmodule.mk			base-mk-share		share
./usr/share/mk/bsd.lib.mk			base-mk-share		share
./usr/share/mk/bsd.links.mk			base-mk-share		share
./usr/share/mk/bsd.lua.mk			base-mk-share		share
./usr/share/mk/bsd.man.mk			base-mk-share		share
./usr/share/mk/bsd.nls.mk			base-mk-share		share
./usr/share/mk/bsd.obj.mk			base-mk-share		share
./usr/share/mk/bsd.own.mk			base-mk-share		share
./usr/share/mk/bsd.port.mk			base-obsolete		obsolete
./usr/share/mk/bsd.port.subdir.mk		base-obsolete		obsolete
./usr/share/mk/bsd.prog.mk			base-mk-share		share
./usr/share/mk/bsd.rpc.mk			base-mk-share		share
./usr/share/mk/bsd.shlib.mk			base-mk-share		share
./usr/share/mk/bsd.subdir.mk			base-mk-share		share
./usr/share/mk/bsd.sys.mk			base-mk-share		share
./usr/share/mk/bsd.syscall.mk			base-mk-share		share
./usr/share/mk/bsd.test.mk			base-mk-share		share
./usr/share/mk/bsd.x11.mk			base-mk-share		share
./usr/share/mk/sys.mk				base-mk-share		share
./usr/share/ms					base-groff-share
./usr/share/nls					base-locale-share
./usr/share/nls/C				base-locale-share
./usr/share/nls/C/grep.cat			base-locale-share	nls,bsdgrep
./usr/share/nls/C/libc.cat			base-locale-share	nls
./usr/share/nls/C/sushi.cat			base-obsolete		obsolete
./usr/share/nls/Pig				base-locale-Pig
./usr/share/nls/Pig/libc.cat			base-locale-Pig		nls
./usr/share/nls/ca				base-locale-ca
./usr/share/nls/ca/libc.cat			base-locale-ca		nls
./usr/share/nls/cs				base-locale-cs
./usr/share/nls/cs/libc.cat			base-locale-cs		nls
./usr/share/nls/de				base-locale-de
./usr/share/nls/de/libc.cat			base-locale-de		nls
./usr/share/nls/es				base-locale-es
./usr/share/nls/es/libc.cat			base-locale-es		nls
./usr/share/nls/es_ES.ISO8859-1			base-locale-es
./usr/share/nls/es_ES.ISO8859-1/grep.cat	base-locale-es		nls,bsdgrep
./usr/share/nls/fi				base-locale-fi
./usr/share/nls/fi/libc.cat			base-locale-fi		nls
./usr/share/nls/fr				base-locale-fr
./usr/share/nls/fr/libc.cat			base-locale-fr		nls
./usr/share/nls/gl_ES.ISO8859-1			base-locale-gl
./usr/share/nls/gl_ES.ISO8859-1/grep.cat	base-locale-gl		nls,bsdgrep
./usr/share/nls/hu_HU.ISO8859-2			base-locale-hu
./usr/share/nls/hu_HU.ISO8859-2/grep.cat	base-locale-hu		nls,bsdgrep
./usr/share/nls/ja_JP.SJIS			base-locale-ja
./usr/share/nls/ja_JP.SJIS/grep.cat		base-locale-ja		nls,bsdgrep
./usr/share/nls/ja_JP.UTF-8			base-locale-ja
./usr/share/nls/ja_JP.UTF-8/grep.cat		base-locale-ja		nls,bsdgrep
./usr/share/nls/ja_JP.eucJP			base-locale-ja
./usr/share/nls/ja_JP.eucJP/grep.cat		base-locale-ja		nls,bsdgrep
./usr/share/nls/nl				base-locale-nl
./usr/share/nls/nl/libc.cat			base-locale-nl		nls
./usr/share/nls/nls.alias			base-locale-share	nls
./usr/share/nls/no				base-locale-no
./usr/share/nls/no/libc.cat			base-locale-no		nls
./usr/share/nls/pl				base-locale-pl
./usr/share/nls/pl/libc.cat			base-locale-pl		nls
./usr/share/nls/pt_BR.ISO8859-1			base-locale-pt
./usr/share/nls/pt_BR.ISO8859-1/grep.cat	base-locale-pt		nls,bsdgrep
./usr/share/nls/ru_RU.KOI8-R			base-locale-ru
./usr/share/nls/ru_RU.KOI8-R/grep.cat		base-locale-ru		nls,bsdgrep
./usr/share/nls/sk				base-locale-sk
./usr/share/nls/sk/libc.cat			base-locale-sk		nls
./usr/share/nls/sv				base-locale-sv
./usr/share/nls/sv/libc.cat			base-locale-sv		nls
./usr/share/nls/uk_UA.UTF-8			base-locale-uk
./usr/share/nls/uk_UA.UTF-8/grep.cat		base-locale-uk		nls,bsdgrep
./usr/share/nls/zh_CN.UTF-8			base-locale-zh
./usr/share/nls/zh_CN.UTF-8/grep.cat		base-locale-zh		nls,bsdgrep
./usr/share/nvi					base-util-share
./usr/share/nvi/catalog				base-util-share
./usr/share/nvi/catalog/dutch			base-util-share		share
./usr/share/nvi/catalog/english			base-util-share		share
./usr/share/nvi/catalog/french			base-util-share		share
./usr/share/nvi/catalog/german			base-util-share		share
./usr/share/nvi/catalog/ru_RU.KOI8-R		base-util-share		share
./usr/share/nvi/catalog/spanish			base-util-share		share
./usr/share/nvi/catalog/swedish			base-util-share		share
./usr/share/sushi				base-obsolete	obsolete
./usr/share/sushi/help				base-obsolete	obsolete
./usr/share/sushi/index				base-obsolete	obsolete
./usr/share/sushi/info				base-obsolete	obsolete
./usr/share/sushi/info/index			base-obsolete	obsolete
./usr/share/sushi/info/programming		base-obsolete	obsolete
./usr/share/sushi/info/programming/basics	base-obsolete	obsolete
./usr/share/sushi/info/programming/basics/help	base-obsolete	obsolete
./usr/share/sushi/info/programming/execapi	base-obsolete	obsolete
./usr/share/sushi/info/programming/execapi/help	base-obsolete	obsolete
./usr/share/sushi/info/programming/formapi	base-obsolete	obsolete
./usr/share/sushi/info/programming/formapi/help	base-obsolete	obsolete
./usr/share/sushi/info/programming/help		base-obsolete	obsolete
./usr/share/sushi/info/programming/helpapi	base-obsolete	obsolete
./usr/share/sushi/info/programming/helpapi/help	base-obsolete	obsolete
./usr/share/sushi/info/programming/i18n		base-obsolete	obsolete
./usr/share/sushi/info/programming/i18n/help	base-obsolete	obsolete
./usr/share/sushi/info/programming/index	base-obsolete	obsolete
./usr/share/sushi/info/programming/indexapi	base-obsolete	obsolete
./usr/share/sushi/info/programming/indexapi/help	base-obsolete	obsolete
./usr/share/sushi/info/programming/scriptapi	base-obsolete	obsolete
./usr/share/sushi/info/programming/scriptapi/help	base-obsolete	obsolete
./usr/share/sushi/info/programming/searchpaths	base-obsolete	obsolete
./usr/share/sushi/info/programming/searchpaths/help	base-obsolete	obsolete
./usr/share/sushi/install			base-obsolete	obsolete
./usr/share/sushi/install/help			base-obsolete	obsolete
./usr/share/sushi/install/index			base-obsolete	obsolete
./usr/share/sushi/install/install		base-obsolete	obsolete
./usr/share/sushi/install/install/form		base-obsolete	obsolete
./usr/share/sushi/install/install/preform	base-obsolete	obsolete
./usr/share/sushi/install/install/script	base-obsolete	obsolete
./usr/share/sushi/install/install/script1	base-obsolete	obsolete
./usr/share/sushi/install/install/script2	base-obsolete	obsolete
./usr/share/sushi/install/installb		base-obsolete	obsolete
./usr/share/sushi/install/installb/form		base-obsolete	obsolete
./usr/share/sushi/install/installb/preform	base-obsolete	obsolete
./usr/share/sushi/install/installb/script	base-obsolete	obsolete
./usr/share/sushi/install/list			base-obsolete	obsolete
./usr/share/sushi/install/list/exec		base-obsolete	obsolete
./usr/share/sushi/install/remove		base-obsolete	obsolete
./usr/share/sushi/install/remove/form		base-obsolete	obsolete
./usr/share/sushi/install/remove/script		base-obsolete	obsolete
./usr/share/sushi/install/remove/script1	base-obsolete	obsolete
./usr/share/sushi/network			base-obsolete	obsolete
./usr/share/sushi/network/exports		base-obsolete	obsolete
./usr/share/sushi/network/exports/addexport	base-obsolete	obsolete
./usr/share/sushi/network/exports/addexport/form	base-obsolete	obsolete
./usr/share/sushi/network/exports/addexport/help	base-obsolete	obsolete
./usr/share/sushi/network/exports/addexport/preform	base-obsolete	obsolete
./usr/share/sushi/network/exports/addexport/script	base-obsolete	obsolete
./usr/share/sushi/network/exports/addexport/script1	base-obsolete	obsolete
./usr/share/sushi/network/exports/addexport/script2	base-obsolete	obsolete
./usr/share/sushi/network/exports/addexport/script3	base-obsolete	obsolete
./usr/share/sushi/network/exports/addexport/script4	base-obsolete	obsolete
./usr/share/sushi/network/exports/addexport/script5	base-obsolete	obsolete
./usr/share/sushi/network/exports/addexport/script6	base-obsolete	obsolete
./usr/share/sushi/network/exports/addexport/script7	base-obsolete	obsolete
./usr/share/sushi/network/exports/addexport/script8	base-obsolete	obsolete
./usr/share/sushi/network/exports/addexport/script9	base-obsolete	obsolete
./usr/share/sushi/network/exports/addexport/scripta	base-obsolete	obsolete
./usr/share/sushi/network/exports/addexport/scriptb	base-obsolete	obsolete
./usr/share/sushi/network/exports/delexport	base-obsolete	obsolete
./usr/share/sushi/network/exports/delexport/form	base-obsolete	obsolete
./usr/share/sushi/network/exports/delexport/help	base-obsolete	obsolete
./usr/share/sushi/network/exports/delexport/script	base-obsolete	obsolete
./usr/share/sushi/network/exports/delexport/script1	base-obsolete	obsolete
./usr/share/sushi/network/exports/help		base-obsolete	obsolete
./usr/share/sushi/network/exports/index		base-obsolete	obsolete
./usr/share/sushi/network/help			base-obsolete	obsolete
./usr/share/sushi/network/hostname		base-obsolete	obsolete
./usr/share/sushi/network/hostname/form		base-obsolete	obsolete
./usr/share/sushi/network/hostname/help		base-obsolete	obsolete
./usr/share/sushi/network/hostname/script	base-obsolete	obsolete
./usr/share/sushi/network/hostname/script1	base-obsolete	obsolete
./usr/share/sushi/network/hosts			base-obsolete	obsolete
./usr/share/sushi/network/hosts/addhost		base-obsolete	obsolete
./usr/share/sushi/network/hosts/addhost/form	base-obsolete	obsolete
./usr/share/sushi/network/hosts/addhost/help	base-obsolete	obsolete
./usr/share/sushi/network/hosts/addhost/script	base-obsolete	obsolete
./usr/share/sushi/network/hosts/addv6host	base-obsolete	obsolete
./usr/share/sushi/network/hosts/addv6host/form	base-obsolete	obsolete
./usr/share/sushi/network/hosts/addv6host/help	base-obsolete	obsolete
./usr/share/sushi/network/hosts/addv6host/script	base-obsolete	obsolete
./usr/share/sushi/network/hosts/delhost		base-obsolete	obsolete
./usr/share/sushi/network/hosts/delhost/form	base-obsolete	obsolete
./usr/share/sushi/network/hosts/delhost/help	base-obsolete	obsolete
./usr/share/sushi/network/hosts/delhost/script	base-obsolete	obsolete
./usr/share/sushi/network/hosts/delhost/script1	base-obsolete	obsolete
./usr/share/sushi/network/hosts/help		base-obsolete	obsolete
./usr/share/sushi/network/hosts/index		base-obsolete	obsolete
./usr/share/sushi/network/hosts/modhost		base-obsolete	obsolete
./usr/share/sushi/network/hosts/modhost/form	base-obsolete	obsolete
./usr/share/sushi/network/hosts/modhost/help	base-obsolete	obsolete
./usr/share/sushi/network/hosts/modhost/preform	base-obsolete	obsolete
./usr/share/sushi/network/hosts/modhost/script	base-obsolete	obsolete
./usr/share/sushi/network/hosts/modhost/script1	base-obsolete	obsolete
./usr/share/sushi/network/hosts/modhost/script2	base-obsolete	obsolete
./usr/share/sushi/network/hosts/modv6host	base-obsolete	obsolete
./usr/share/sushi/network/hosts/modv6host/form	base-obsolete	obsolete
./usr/share/sushi/network/hosts/modv6host/help	base-obsolete	obsolete
./usr/share/sushi/network/hosts/modv6host/preform	base-obsolete	obsolete
./usr/share/sushi/network/hosts/modv6host/script	base-obsolete	obsolete
./usr/share/sushi/network/hosts/modv6host/script1	base-obsolete	obsolete
./usr/share/sushi/network/hosts/modv6host/script2	base-obsolete	obsolete
./usr/share/sushi/network/index			base-obsolete	obsolete
./usr/share/sushi/network/interfaces		base-obsolete	obsolete
./usr/share/sushi/network/interfaces/help	base-obsolete	obsolete
./usr/share/sushi/network/interfaces/index	base-obsolete	obsolete
./usr/share/sushi/network/interfaces/interface	base-obsolete	obsolete
./usr/share/sushi/network/interfaces/interface/form	base-obsolete	obsolete
./usr/share/sushi/network/interfaces/interface/help	base-obsolete	obsolete
./usr/share/sushi/network/interfaces/interface/nwid.sed	base-obsolete	obsolete
./usr/share/sushi/network/interfaces/interface/preform	base-obsolete	obsolete
./usr/share/sushi/network/interfaces/interface/script	base-obsolete	obsolete
./usr/share/sushi/network/interfaces/interface/script1	base-obsolete	obsolete
./usr/share/sushi/network/interfaces/interface/script2	base-obsolete	obsolete
./usr/share/sushi/network/interfaces/listif	base-obsolete	obsolete
./usr/share/sushi/network/interfaces/listif/script	base-obsolete	obsolete
./usr/share/sushi/network/routing		base-obsolete	obsolete
./usr/share/sushi/network/routing/default	base-obsolete	obsolete
./usr/share/sushi/network/routing/default/form	base-obsolete	obsolete
./usr/share/sushi/network/routing/default/help	base-obsolete	obsolete
./usr/share/sushi/network/routing/default/script	base-obsolete	obsolete
./usr/share/sushi/network/routing/default/script1	base-obsolete	obsolete
./usr/share/sushi/network/routing/help		base-obsolete	obsolete
./usr/share/sushi/network/routing/index		base-obsolete	obsolete
./usr/share/sushi/network/routing/ipv4table	base-obsolete	obsolete
./usr/share/sushi/network/routing/ipv4table/exec	base-obsolete	obsolete
./usr/share/sushi/network/yp			base-obsolete	obsolete
./usr/share/sushi/network/yp/client		base-obsolete	obsolete
./usr/share/sushi/network/yp/client/form	base-obsolete	obsolete
./usr/share/sushi/network/yp/client/help	base-obsolete	obsolete
./usr/share/sushi/network/yp/client/script	base-obsolete	obsolete
./usr/share/sushi/network/yp/client/script1	base-obsolete	obsolete
./usr/share/sushi/network/yp/domainname		base-obsolete	obsolete
./usr/share/sushi/network/yp/domainname/form	base-obsolete	obsolete
./usr/share/sushi/network/yp/domainname/help	base-obsolete	obsolete
./usr/share/sushi/network/yp/domainname/script	base-obsolete	obsolete
./usr/share/sushi/network/yp/domainname/script1	base-obsolete	obsolete
./usr/share/sushi/network/yp/help		base-obsolete	obsolete
./usr/share/sushi/network/yp/index		base-obsolete	obsolete
./usr/share/sushi/network/yp/master		base-obsolete	obsolete
./usr/share/sushi/network/yp/master/form	base-obsolete	obsolete
./usr/share/sushi/network/yp/master/help	base-obsolete	obsolete
./usr/share/sushi/network/yp/master/script	base-obsolete	obsolete
./usr/share/sushi/network/yp/master/script1	base-obsolete	obsolete
./usr/share/sushi/network/yp/slave		base-obsolete	obsolete
./usr/share/sushi/network/yp/slave/form		base-obsolete	obsolete
./usr/share/sushi/network/yp/slave/help		base-obsolete	obsolete
./usr/share/sushi/network/yp/slave/script	base-obsolete	obsolete
./usr/share/sushi/network/yp/slave/script1	base-obsolete	obsolete
./usr/share/sushi/procs				base-obsolete	obsolete
./usr/share/sushi/procs/help			base-obsolete	obsolete
./usr/share/sushi/procs/index			base-obsolete	obsolete
./usr/share/sushi/procs/restartallprocs		base-obsolete	obsolete
./usr/share/sushi/procs/restartallprocs/form	base-obsolete	obsolete
./usr/share/sushi/procs/restartallprocs/help	base-obsolete	obsolete
./usr/share/sushi/procs/restartallprocs/script	base-obsolete	obsolete
./usr/share/sushi/procs/restartallprocs/script1	base-obsolete	obsolete
./usr/share/sushi/procs/restartprocs		base-obsolete	obsolete
./usr/share/sushi/procs/restartprocs/form	base-obsolete	obsolete
./usr/share/sushi/procs/restartprocs/help	base-obsolete	obsolete
./usr/share/sushi/procs/restartprocs/script	base-obsolete	obsolete
./usr/share/sushi/procs/restartprocs/script1	base-obsolete	obsolete
./usr/share/sushi/procs/showallprocs		base-obsolete	obsolete
./usr/share/sushi/procs/showallprocs/script	base-obsolete	obsolete
./usr/share/sushi/procs/showprocs		base-obsolete	obsolete
./usr/share/sushi/procs/showprocs/script	base-obsolete	obsolete
./usr/share/sushi/procs/startallprocs		base-obsolete	obsolete
./usr/share/sushi/procs/startallprocs/form	base-obsolete	obsolete
./usr/share/sushi/procs/startallprocs/help	base-obsolete	obsolete
./usr/share/sushi/procs/startallprocs/script	base-obsolete	obsolete
./usr/share/sushi/procs/startallprocs/script1	base-obsolete	obsolete
./usr/share/sushi/procs/startprocs		base-obsolete	obsolete
./usr/share/sushi/procs/startprocs/form		base-obsolete	obsolete
./usr/share/sushi/procs/startprocs/help		base-obsolete	obsolete
./usr/share/sushi/procs/startprocs/script	base-obsolete	obsolete
./usr/share/sushi/procs/startprocs/script1	base-obsolete	obsolete
./usr/share/sushi/procs/stopallprocs		base-obsolete	obsolete
./usr/share/sushi/procs/stopallprocs/form	base-obsolete	obsolete
./usr/share/sushi/procs/stopallprocs/help	base-obsolete	obsolete
./usr/share/sushi/procs/stopallprocs/script	base-obsolete	obsolete
./usr/share/sushi/procs/stopallprocs/script1	base-obsolete	obsolete
./usr/share/sushi/procs/stopprocs		base-obsolete	obsolete
./usr/share/sushi/procs/stopprocs/form		base-obsolete	obsolete
./usr/share/sushi/procs/stopprocs/help		base-obsolete	obsolete
./usr/share/sushi/procs/stopprocs/script	base-obsolete	obsolete
./usr/share/sushi/procs/stopprocs/script1	base-obsolete	obsolete
./usr/share/sushi/procs/topcpu			base-obsolete	obsolete
./usr/share/sushi/procs/topcpu/script		base-obsolete	obsolete
./usr/share/sushi/procs/topmem			base-obsolete	obsolete
./usr/share/sushi/procs/topmem/script		base-obsolete	obsolete
./usr/share/sushi/procs/toptime			base-obsolete	obsolete
./usr/share/sushi/procs/toptime/script		base-obsolete	obsolete
./usr/share/sushi/scriptoff			base-obsolete	obsolete
./usr/share/sushi/scriptoff/func		base-obsolete	obsolete
./usr/share/sushi/scripton			base-obsolete	obsolete
./usr/share/sushi/scripton/func			base-obsolete	obsolete
./usr/share/sushi/system			base-obsolete	obsolete
./usr/share/sushi/system/dailyconf		base-obsolete	obsolete
./usr/share/sushi/system/dailyconf/form		base-obsolete	obsolete
./usr/share/sushi/system/dailyconf/help		base-obsolete	obsolete
./usr/share/sushi/system/dailyconf/script	base-obsolete	obsolete
./usr/share/sushi/system/dailyconf/script1	base-obsolete	obsolete
./usr/share/sushi/system/dailyconf/script2	base-obsolete	obsolete
./usr/share/sushi/system/dailyconf/script3	base-obsolete	obsolete
./usr/share/sushi/system/help			base-obsolete	obsolete
./usr/share/sushi/system/index			base-obsolete	obsolete
./usr/share/sushi/system/inetdconf		base-obsolete	obsolete
./usr/share/sushi/system/inetdconf/form		base-obsolete	obsolete
./usr/share/sushi/system/inetdconf/script	base-obsolete	obsolete
./usr/share/sushi/system/inetdconf/script1	base-obsolete	obsolete
./usr/share/sushi/system/localtime		base-obsolete	obsolete
./usr/share/sushi/system/localtime/form		base-obsolete	obsolete
./usr/share/sushi/system/localtime/help		base-obsolete	obsolete
./usr/share/sushi/system/localtime/script	base-obsolete	obsolete
./usr/share/sushi/system/localtime/script1	base-obsolete	obsolete
./usr/share/sushi/system/mailerconf		base-obsolete	obsolete
./usr/share/sushi/system/mailerconf/form	base-obsolete	obsolete
./usr/share/sushi/system/mailerconf/script	base-obsolete	obsolete
./usr/share/sushi/system/mailerconf/script1	base-obsolete	obsolete
./usr/share/sushi/system/rcconf			base-obsolete	obsolete
./usr/share/sushi/system/rcconf/form		base-obsolete	obsolete
./usr/share/sushi/system/rcconf/script		base-obsolete	obsolete
./usr/share/sushi/system/rcconf/script1		base-obsolete	obsolete
./usr/share/sushi/system/rcconf/script2		base-obsolete	obsolete
./usr/share/sushi/system/rcconf/script3		base-obsolete	obsolete
./usr/share/sushi/system/rcconf/script4		base-obsolete	obsolete
./usr/share/sushi/system/securityconf		base-obsolete	obsolete
./usr/share/sushi/system/securityconf/form	base-obsolete	obsolete
./usr/share/sushi/system/securityconf/help	base-obsolete	obsolete
./usr/share/sushi/system/securityconf/script	base-obsolete	obsolete
./usr/share/sushi/system/securityconf/script1	base-obsolete	obsolete
./usr/share/sushi/system/securityconf/script2	base-obsolete	obsolete
./usr/share/sushi/system/securityconf/script3	base-obsolete	obsolete
./usr/share/sushi/system/sshdconf		base-obsolete	obsolete
./usr/share/sushi/system/sshdconf/defaults	base-obsolete	obsolete
./usr/share/sushi/system/sshdconf/form		base-obsolete	obsolete
./usr/share/sushi/system/sshdconf/help		base-obsolete	obsolete
./usr/share/sushi/system/sshdconf/script	base-obsolete	obsolete
./usr/share/sushi/system/sshdconf/script1	base-obsolete	obsolete
./usr/share/sushi/system/sshdconf/script2	base-obsolete	obsolete
./usr/share/sushi/system/sshdconf/script3	base-obsolete	obsolete
./usr/share/sushi/system/sshdconf/script4	base-obsolete	obsolete
./usr/share/sushi/system/sshdconf/script5	base-obsolete	obsolete
./usr/share/sushi/system/sshdconf/script6	base-obsolete	obsolete
./usr/share/sushi/system/sshdconf/script7	base-obsolete	obsolete
./usr/share/sushi/system/sysctl			base-obsolete	obsolete
./usr/share/sushi/system/sysctl/form		base-obsolete	obsolete
./usr/share/sushi/system/sysctl/help		base-obsolete	obsolete
./usr/share/sushi/system/sysctl/preform		base-obsolete	obsolete
./usr/share/sushi/system/sysctl/script		base-obsolete	obsolete
./usr/share/sushi/system/sysctl/script1		base-obsolete	obsolete
./usr/share/sushi/system/sysctl/script2		base-obsolete	obsolete
./usr/share/sushi/system/sysctl/sysctls		base-obsolete	obsolete
./usr/share/sushi/system/usermgmtconf		base-obsolete	obsolete
./usr/share/sushi/system/usermgmtconf/form	base-obsolete	obsolete
./usr/share/sushi/system/usermgmtconf/help	base-obsolete	obsolete
./usr/share/sushi/system/usermgmtconf/script	base-obsolete	obsolete
./usr/share/sushi/system/usermgmtconf/script1	base-obsolete	obsolete
./usr/share/sushi/system/weeklyconf		base-obsolete	obsolete
./usr/share/sushi/system/weeklyconf/form	base-obsolete	obsolete
./usr/share/sushi/system/weeklyconf/help	base-obsolete	obsolete
./usr/share/sushi/system/weeklyconf/script	base-obsolete	obsolete
./usr/share/sushi/system/weeklyconf/script1	base-obsolete	obsolete
./usr/share/sushi/system/weeklyconf/script3	base-obsolete	obsolete
./usr/share/sushi/users				base-obsolete	obsolete
./usr/share/sushi/users/addgroup		base-obsolete	obsolete
./usr/share/sushi/users/addgroup/form		base-obsolete	obsolete
./usr/share/sushi/users/addgroup/script		base-obsolete	obsolete
./usr/share/sushi/users/adduser			base-obsolete	obsolete
./usr/share/sushi/users/adduser/form		base-obsolete	obsolete
./usr/share/sushi/users/adduser/script		base-obsolete	obsolete
./usr/share/sushi/users/adduser/script1		base-obsolete	obsolete
./usr/share/sushi/users/adduser/script2		base-obsolete	obsolete
./usr/share/sushi/users/adduser/script3		base-obsolete	obsolete
./usr/share/sushi/users/delgroup		base-obsolete	obsolete
./usr/share/sushi/users/delgroup/form		base-obsolete	obsolete
./usr/share/sushi/users/delgroup/script		base-obsolete	obsolete
./usr/share/sushi/users/delgroup/script1	base-obsolete	obsolete
./usr/share/sushi/users/deluser			base-obsolete	obsolete
./usr/share/sushi/users/deluser/form		base-obsolete	obsolete
./usr/share/sushi/users/deluser/preform		base-obsolete	obsolete
./usr/share/sushi/users/deluser/script		base-obsolete	obsolete
./usr/share/sushi/users/deluser/script1		base-obsolete	obsolete
./usr/share/sushi/users/deluser/script2		base-obsolete	obsolete
./usr/share/sushi/users/disuser			base-obsolete	obsolete
./usr/share/sushi/users/disuser/form		base-obsolete	obsolete
./usr/share/sushi/users/disuser/script		base-obsolete	obsolete
./usr/share/sushi/users/disuser/script1		base-obsolete	obsolete
./usr/share/sushi/users/index			base-obsolete	obsolete
./usr/share/sushi/users/listgroup		base-obsolete	obsolete
./usr/share/sushi/users/listgroup/script	base-obsolete	obsolete
./usr/share/sushi/users/listuser		base-obsolete	obsolete
./usr/share/sushi/users/listuser/script		base-obsolete	obsolete
./usr/share/sushi/users/moduser			base-obsolete	obsolete
./usr/share/sushi/users/moduser/form		base-obsolete	obsolete
./usr/share/sushi/users/moduser/preform		base-obsolete	obsolete
./usr/share/sushi/users/moduser/script		base-obsolete	obsolete
./usr/share/sushi/users/moduser/script1		base-obsolete	obsolete
./usr/share/sushi/users/moduser/script2		base-obsolete	obsolete
./usr/share/sushi/users/passwd			base-obsolete	obsolete
./usr/share/sushi/users/passwd/form		base-obsolete	obsolete
./usr/share/sushi/users/passwd/script		base-obsolete	obsolete
./usr/share/sushi/users/passwd/script1		base-obsolete	obsolete
./usr/share/sushi/util				base-obsolete	obsolete
./usr/share/sushi/util/help			base-obsolete	obsolete
./usr/share/sushi/util/index			base-obsolete	obsolete
./usr/share/sushi/util/logging			base-obsolete	obsolete
./usr/share/sushi/util/logging/func		base-obsolete	obsolete
./usr/share/sushi/util/scripting		base-obsolete	obsolete
./usr/share/sushi/util/scripting/func		base-obsolete	obsolete
./usr/share/sysinst				base-util-share
./usr/share/sysinst/catalog			base-util-share
./usr/share/sysinst/catalog/sysinstmsgs.de	base-obsolete		obsolete
./usr/share/sysinst/catalog/sysinstmsgs.es	base-obsolete		obsolete
./usr/share/sysinst/catalog/sysinstmsgs.fr	base-obsolete		obsolete
./usr/share/sysinst/catalog/sysinstmsgs.pl	base-obsolete		obsolete
./usr/share/tabset				base-util-share
./usr/share/tabset/3101				base-util-share		share
./usr/share/tabset/9837				base-util-share		share
./usr/share/tabset/aa				base-util-share		share
./usr/share/tabset/aed512			base-util-share		share
./usr/share/tabset/beehive			base-util-share		share
./usr/share/tabset/diablo			base-util-share		share
./usr/share/tabset/dtc382			base-util-share		share
./usr/share/tabset/hp700-wy			base-util-share		share
./usr/share/tabset/ibm3101			base-util-share		share
./usr/share/tabset/std				base-util-share		share
./usr/share/tabset/stdcrt			base-util-share		share
./usr/share/tabset/tandem653			base-util-share		share
./usr/share/tabset/teleray			base-util-share		share
./usr/share/tabset/vt100			base-util-share		share
./usr/share/tabset/vt100-w			base-util-share		share
./usr/share/tabset/wyse-adds			base-util-share		share
./usr/share/tabset/xerox1720			base-util-share		share
./usr/share/tabset/xerox1730			base-util-share		share
./usr/share/tabset/xerox1730-lm			base-util-share		share
./usr/share/tabset/zenith29			base-util-share		share
./usr/share/tmac				base-groff-share
./usr/share/tmac/mdoc				base-groff-share
./usr/share/tmac/mm				base-groff-share
./usr/share/vi					base-obsolete		obsolete
./usr/share/vi/catalog				base-obsolete		obsolete
./usr/share/vi/catalog/dutch			base-obsolete		obsolete
./usr/share/vi/catalog/english			base-obsolete		obsolete
./usr/share/vi/catalog/french			base-obsolete		obsolete
./usr/share/vi/catalog/german			base-obsolete		obsolete
./usr/share/vi/catalog/ru_RU.KOI8-R		base-obsolete		obsolete
./usr/share/vi/catalog/ru_SU.KOI8-R		base-obsolete		obsolete
./usr/share/vi/catalog/spanish			base-obsolete		obsolete
./usr/share/vi/catalog/swedish			base-obsolete		obsolete
./usr/share/wscons				base-util-share
./usr/share/wscons/fonts			base-util-share
./usr/share/wscons/fonts/donna.816		base-util-share		share
./usr/share/wscons/fonts/flori.816		base-util-share		share
./usr/share/wscons/fonts/latin2.808		base-util-share		share
./usr/share/wscons/fonts/latin2.814		base-util-share		share
./usr/share/wscons/fonts/latin2.816		base-util-share		share
./usr/share/wscons/fonts/orator.816		base-util-share		share
./usr/share/wscons/fonts/vt220h.808		base-util-share		share
./usr/share/wscons/fonts/vt220h.810		base-util-share		share
./usr/share/wscons/fonts/vt220h.814		base-util-share		share
./usr/share/wscons/fonts/vt220h.816		base-util-share		share
./usr/share/wscons/fonts/vt220l.808		base-util-share		share
./usr/share/wscons/fonts/vt220l.810		base-util-share		share
./usr/share/wscons/fonts/vt220l.814		base-util-share		share
./usr/share/wscons/fonts/vt220l.816		base-util-share		share
./usr/share/wscons/keymaps			base-util-share
./usr/share/wscons/keymaps/amikbd.pl.qwertz.iso8859-2	base-util-share		share
./usr/share/wscons/keymaps/mkbd.pt.iso8859-1	base-util-share		share
./usr/share/wscons/keymaps/mkbd.pt.iso8859-2	base-obsolete		obsolete
./usr/share/wscons/keymaps/pckbd.be.azerty	base-util-share		share
./usr/share/wscons/keymaps/pckbd.bg.bds.cp1251	base-util-share		share
./usr/share/wscons/keymaps/pckbd.bg.bds.iso8859-5	base-util-share		share
./usr/share/wscons/keymaps/pckbd.bg.qwerty.cp1251	base-util-share		share
./usr/share/wscons/keymaps/pckbd.bg.qwerty.iso8859-5	base-util-share		share
./usr/share/wscons/keymaps/pckbd.bg.qwerty.koi8-r	base-util-share		share
./usr/share/wscons/keymaps/pckbd.br.abnt2	base-util-share		share
./usr/share/wscons/keymaps/pckbd.de_CH.iso8859-1	base-util-share		share
./usr/share/wscons/keymaps/pckbd.de_CH.iso8859-2	base-obsolete	obsolete
./usr/share/wscons/keymaps/pckbd.fr_CA.iso8859-1	base-util-share 	share
./usr/share/wscons/keymaps/pckbd.fr_CH.iso8859-1	base-util-share		share
./usr/share/wscons/keymaps/pckbd.fr_CH.iso8859-2	base-obsolete	obsolete
./usr/share/wscons/keymaps/pckbd.hu.iso8859-2	base-util-share		share
./usr/share/wscons/keymaps/pckbd.pl.iso8859-2	base-util-share		share
./usr/share/wscons/keymaps/pckbd.ru.koi8-r	base-util-share		share
./usr/share/wscons/keymaps/pckbd.sv.svascii	base-util-share		share
./usr/share/wscons/keymaps/ukbd.any.powerbook	base-util-share		share
./usr/share/wscons/keymaps/ukbd.be.azerty	base-util-share		share
./usr/share/zoneinfo				base-sys-share
./usr/share/zoneinfo/Africa			base-sys-share
./usr/share/zoneinfo/Africa/Abidjan		base-sys-share		share
./usr/share/zoneinfo/Africa/Accra		base-sys-share		share
./usr/share/zoneinfo/Africa/Addis_Ababa		base-sys-share		share
./usr/share/zoneinfo/Africa/Algiers		base-sys-share		share
./usr/share/zoneinfo/Africa/Asmara		base-sys-share		share
./usr/share/zoneinfo/Africa/Asmera		base-sys-share		share
./usr/share/zoneinfo/Africa/Bamako		base-sys-share		share
./usr/share/zoneinfo/Africa/Bangui		base-sys-share		share
./usr/share/zoneinfo/Africa/Banjul		base-sys-share		share
./usr/share/zoneinfo/Africa/Bissau		base-sys-share		share
./usr/share/zoneinfo/Africa/Blantyre		base-sys-share		share
./usr/share/zoneinfo/Africa/Brazzaville		base-sys-share		share
./usr/share/zoneinfo/Africa/Bujumbura		base-sys-share		share
./usr/share/zoneinfo/Africa/Cairo		base-sys-share		share
./usr/share/zoneinfo/Africa/Casablanca		base-sys-share		share
./usr/share/zoneinfo/Africa/Ceuta		base-sys-share		share
./usr/share/zoneinfo/Africa/Conakry		base-sys-share		share
./usr/share/zoneinfo/Africa/Dakar		base-sys-share		share
./usr/share/zoneinfo/Africa/Dar_es_Salaam	base-sys-share		share
./usr/share/zoneinfo/Africa/Djibouti		base-sys-share		share
./usr/share/zoneinfo/Africa/Douala		base-sys-share		share
./usr/share/zoneinfo/Africa/El_Aaiun		base-sys-share		share
./usr/share/zoneinfo/Africa/Freetown		base-sys-share		share
./usr/share/zoneinfo/Africa/Gaborone		base-sys-share		share
./usr/share/zoneinfo/Africa/Harare		base-sys-share		share
./usr/share/zoneinfo/Africa/Johannesburg	base-sys-share		share
./usr/share/zoneinfo/Africa/Juba		base-sys-share		share
./usr/share/zoneinfo/Africa/Kampala		base-sys-share		share
./usr/share/zoneinfo/Africa/Khartoum		base-sys-share		share
./usr/share/zoneinfo/Africa/Kigali		base-sys-share		share
./usr/share/zoneinfo/Africa/Kinshasa		base-sys-share		share
./usr/share/zoneinfo/Africa/Lagos		base-sys-share		share
./usr/share/zoneinfo/Africa/Libreville		base-sys-share		share
./usr/share/zoneinfo/Africa/Lome		base-sys-share		share
./usr/share/zoneinfo/Africa/Luanda		base-sys-share		share
./usr/share/zoneinfo/Africa/Lubumbashi		base-sys-share		share
./usr/share/zoneinfo/Africa/Lumumbashi		base-obsolete		obsolete
./usr/share/zoneinfo/Africa/Lusaka		base-sys-share		share
./usr/share/zoneinfo/Africa/Malabo		base-sys-share		share
./usr/share/zoneinfo/Africa/Maputo		base-sys-share		share
./usr/share/zoneinfo/Africa/Maseru		base-sys-share		share
./usr/share/zoneinfo/Africa/Mbabane		base-sys-share		share
./usr/share/zoneinfo/Africa/Mogadishu		base-sys-share		share
./usr/share/zoneinfo/Africa/Monrovia		base-sys-share		share
./usr/share/zoneinfo/Africa/Nairobi		base-sys-share		share
./usr/share/zoneinfo/Africa/Ndjamena		base-sys-share		share
./usr/share/zoneinfo/Africa/Niamey		base-sys-share		share
./usr/share/zoneinfo/Africa/Nouakchott		base-sys-share		share
./usr/share/zoneinfo/Africa/Ouagadougou		base-sys-share		share
./usr/share/zoneinfo/Africa/Porto-Novo		base-sys-share		share
./usr/share/zoneinfo/Africa/Sao_Tome		base-sys-share		share
./usr/share/zoneinfo/Africa/Timbuktu		base-sys-share		share
./usr/share/zoneinfo/Africa/Tripoli		base-sys-share		share
./usr/share/zoneinfo/Africa/Tunis		base-sys-share		share
./usr/share/zoneinfo/Africa/Windhoek		base-sys-share		share
./usr/share/zoneinfo/America			base-sys-share
./usr/share/zoneinfo/America/Adak		base-sys-share		share
./usr/share/zoneinfo/America/Anchorage		base-sys-share		share
./usr/share/zoneinfo/America/Anguilla		base-sys-share		share
./usr/share/zoneinfo/America/Antigua		base-sys-share		share
./usr/share/zoneinfo/America/Araguaina		base-sys-share		share
./usr/share/zoneinfo/America/Argentina			base-sys-share
./usr/share/zoneinfo/America/Argentina/Buenos_Aires	base-sys-share	share
./usr/share/zoneinfo/America/Argentina/Catamarca	base-sys-share	share
./usr/share/zoneinfo/America/Argentina/ComodRivadavia	base-sys-share	share
./usr/share/zoneinfo/America/Argentina/Cordoba		base-sys-share	share
./usr/share/zoneinfo/America/Argentina/Jujuy		base-sys-share	share
./usr/share/zoneinfo/America/Argentina/La_Rioja		base-sys-share	share
./usr/share/zoneinfo/America/Argentina/Mendoza		base-sys-share	share
./usr/share/zoneinfo/America/Argentina/Rio_Gallegos	base-sys-share	share
./usr/share/zoneinfo/America/Argentina/Salta		base-sys-share	share
./usr/share/zoneinfo/America/Argentina/San_Juan		base-sys-share	share
./usr/share/zoneinfo/America/Argentina/San_Luis		base-sys-share	share
./usr/share/zoneinfo/America/Argentina/Tucuman		base-sys-share	share
./usr/share/zoneinfo/America/Argentina/Ushuaia		base-sys-share	share
./usr/share/zoneinfo/America/Aruba		base-sys-share		share
./usr/share/zoneinfo/America/Asuncion		base-sys-share		share
./usr/share/zoneinfo/America/Atikokan		base-sys-share		share
./usr/share/zoneinfo/America/Atka		base-sys-share		share
./usr/share/zoneinfo/America/Bahia		base-sys-share		share
./usr/share/zoneinfo/America/Bahia_Banderas	base-sys-share		share
./usr/share/zoneinfo/America/Barbados		base-sys-share		share
./usr/share/zoneinfo/America/Belem		base-sys-share		share
./usr/share/zoneinfo/America/Belize		base-sys-share		share
./usr/share/zoneinfo/America/Blanc-Sablon	base-sys-share		share
./usr/share/zoneinfo/America/Boa_Vista		base-sys-share		share
./usr/share/zoneinfo/America/Bogota		base-sys-share		share
./usr/share/zoneinfo/America/Boise		base-sys-share		share
./usr/share/zoneinfo/America/Brazil		base-obsolete		obsolete
./usr/share/zoneinfo/America/Buenos_Aires	base-sys-share		share
./usr/share/zoneinfo/America/Cambridge_Bay	base-sys-share		share
./usr/share/zoneinfo/America/Campo_Grande	base-sys-share		share
./usr/share/zoneinfo/America/Canada		base-obsolete		obsolete
./usr/share/zoneinfo/America/Cancun		base-sys-share		share
./usr/share/zoneinfo/America/Caracas		base-sys-share		share
./usr/share/zoneinfo/America/Catamarca		base-sys-share		share
./usr/share/zoneinfo/America/Cayenne		base-sys-share		share
./usr/share/zoneinfo/America/Cayman		base-sys-share		share
./usr/share/zoneinfo/America/Chicago		base-sys-share		share
./usr/share/zoneinfo/America/Chihuahua		base-sys-share		share
./usr/share/zoneinfo/America/Chile		base-obsolete		obsolete
./usr/share/zoneinfo/America/Coral_Harbour	base-sys-share		share
./usr/share/zoneinfo/America/Cordoba		base-sys-share		share
./usr/share/zoneinfo/America/Costa_Rica		base-sys-share		share
./usr/share/zoneinfo/America/Creston		base-sys-share		share
./usr/share/zoneinfo/America/Cuiaba		base-sys-share		share
./usr/share/zoneinfo/America/Curacao		base-sys-share		share
./usr/share/zoneinfo/America/Danmarkshavn	base-sys-share		share
./usr/share/zoneinfo/America/Dawson		base-sys-share		share
./usr/share/zoneinfo/America/Dawson_Creek	base-sys-share		share
./usr/share/zoneinfo/America/Denver		base-sys-share		share
./usr/share/zoneinfo/America/Detroit		base-sys-share		share
./usr/share/zoneinfo/America/Dominica		base-sys-share		share
./usr/share/zoneinfo/America/Edmonton		base-sys-share		share
./usr/share/zoneinfo/America/Eirunepe		base-sys-share		share
./usr/share/zoneinfo/America/El_Salvador	base-sys-share		share
./usr/share/zoneinfo/America/Ensenada		base-sys-share		share
./usr/share/zoneinfo/America/Fort_Nelson	base-sys-share		share
./usr/share/zoneinfo/America/Fort_Wayne		base-sys-share		share
./usr/share/zoneinfo/America/Fortaleza		base-sys-share		share
./usr/share/zoneinfo/America/Glace_Bay		base-sys-share		share
./usr/share/zoneinfo/America/Godthab		base-sys-share		share
./usr/share/zoneinfo/America/Goose_Bay		base-sys-share		share
./usr/share/zoneinfo/America/Grand_Turk		base-sys-share		share
./usr/share/zoneinfo/America/Grenada		base-sys-share		share
./usr/share/zoneinfo/America/Guadeloupe		base-sys-share		share
./usr/share/zoneinfo/America/Guatemala		base-sys-share		share
./usr/share/zoneinfo/America/Guayaquil		base-sys-share		share
./usr/share/zoneinfo/America/Guyana		base-sys-share		share
./usr/share/zoneinfo/America/Halifax		base-sys-share		share
./usr/share/zoneinfo/America/Havana		base-sys-share		share
./usr/share/zoneinfo/America/Hermosillo		base-sys-share		share
./usr/share/zoneinfo/America/Indiana			base-sys-share
./usr/share/zoneinfo/America/Indiana/Indianapolis	base-sys-share	share
./usr/share/zoneinfo/America/Indiana/Knox		base-sys-share	share
./usr/share/zoneinfo/America/Indiana/Marengo		base-sys-share	share
./usr/share/zoneinfo/America/Indiana/Petersburg		base-sys-share	share
./usr/share/zoneinfo/America/Indiana/Tell_City		base-sys-share	share
./usr/share/zoneinfo/America/Indiana/Vevay		base-sys-share	share
./usr/share/zoneinfo/America/Indiana/Vincennes		base-sys-share	share
./usr/share/zoneinfo/America/Indiana/Winamac		base-sys-share	share
./usr/share/zoneinfo/America/Indianapolis		base-sys-share	share
./usr/share/zoneinfo/America/Inuvik		base-sys-share		share
./usr/share/zoneinfo/America/Iqaluit		base-sys-share		share
./usr/share/zoneinfo/America/Jamaica		base-sys-share		share
./usr/share/zoneinfo/America/Jujuy		base-sys-share		share
./usr/share/zoneinfo/America/Juneau		base-sys-share		share
./usr/share/zoneinfo/America/Kentucky			base-sys-share
./usr/share/zoneinfo/America/Kentucky/Louisville	base-sys-share	share
./usr/share/zoneinfo/America/Kentucky/Monticello	base-sys-share	share
./usr/share/zoneinfo/America/Knox_IN		base-sys-share		share
./usr/share/zoneinfo/America/Kralendijk		base-sys-share		share
./usr/share/zoneinfo/America/La_Paz		base-sys-share		share
./usr/share/zoneinfo/America/Lima		base-sys-share		share
./usr/share/zoneinfo/America/Los_Angeles	base-sys-share		share
./usr/share/zoneinfo/America/Louisville		base-sys-share		share
./usr/share/zoneinfo/America/Lower_Princes	base-sys-share		share
./usr/share/zoneinfo/America/Maceio		base-sys-share		share
./usr/share/zoneinfo/America/Managua		base-sys-share		share
./usr/share/zoneinfo/America/Manaus		base-sys-share		share
./usr/share/zoneinfo/America/Marigot		base-sys-share		share
./usr/share/zoneinfo/America/Martinique		base-sys-share		share
./usr/share/zoneinfo/America/Matamoros		base-sys-share		share
./usr/share/zoneinfo/America/Mazatlan		base-sys-share		share
./usr/share/zoneinfo/America/Mendoza		base-sys-share		share
./usr/share/zoneinfo/America/Menominee		base-sys-share		share
./usr/share/zoneinfo/America/Merida		base-sys-share		share
./usr/share/zoneinfo/America/Metlakatla		base-sys-share		share
./usr/share/zoneinfo/America/Mexico_City	base-sys-share		share
./usr/share/zoneinfo/America/Miquelon		base-sys-share		share
./usr/share/zoneinfo/America/Moncton		base-sys-share		share
./usr/share/zoneinfo/America/Monterrey		base-sys-share		share
./usr/share/zoneinfo/America/Montevideo		base-sys-share		share
./usr/share/zoneinfo/America/Montreal		base-sys-share		share
./usr/share/zoneinfo/America/Montserrat		base-sys-share		share
./usr/share/zoneinfo/America/Nassau		base-sys-share		share
./usr/share/zoneinfo/America/New_York		base-sys-share		share
./usr/share/zoneinfo/America/Nipigon		base-sys-share		share
./usr/share/zoneinfo/America/Nome		base-sys-share		share
./usr/share/zoneinfo/America/Noronha		base-sys-share		share
./usr/share/zoneinfo/America/North_Dakota		base-sys-share
./usr/share/zoneinfo/America/North_Dakota/Beulah	base-sys-share	share
./usr/share/zoneinfo/America/North_Dakota/Center	base-sys-share	share
./usr/share/zoneinfo/America/North_Dakota/New_Salem	base-sys-share	share
./usr/share/zoneinfo/America/Ojinaga		base-sys-share		share
./usr/share/zoneinfo/America/Panama		base-sys-share		share
./usr/share/zoneinfo/America/Pangnirtung	base-sys-share		share
./usr/share/zoneinfo/America/Paramaribo		base-sys-share		share
./usr/share/zoneinfo/America/Phoenix		base-sys-share		share
./usr/share/zoneinfo/America/Port-au-Prince	base-sys-share		share
./usr/share/zoneinfo/America/Port_of_Spain	base-sys-share		share
./usr/share/zoneinfo/America/Porto_Acre		base-sys-share		share
./usr/share/zoneinfo/America/Porto_Velho	base-sys-share		share
./usr/share/zoneinfo/America/Puerto_Rico	base-sys-share		share
./usr/share/zoneinfo/America/Punta_Arenas	base-sys-share		share
./usr/share/zoneinfo/America/Rainy_River	base-sys-share		share
./usr/share/zoneinfo/America/Rankin_Inlet	base-sys-share		share
./usr/share/zoneinfo/America/Recife		base-sys-share		share
./usr/share/zoneinfo/America/Regina		base-sys-share		share
./usr/share/zoneinfo/America/Resolute		base-sys-share		share
./usr/share/zoneinfo/America/Rio_Branco		base-sys-share		share
./usr/share/zoneinfo/America/Rosario		base-sys-share		share
./usr/share/zoneinfo/America/Santa_Isabel	base-sys-share		share
./usr/share/zoneinfo/America/Santarem		base-sys-share		share
./usr/share/zoneinfo/America/Santiago		base-sys-share		share
./usr/share/zoneinfo/America/Santo_Domingo	base-sys-share		share
./usr/share/zoneinfo/America/Sao_Paulo		base-sys-share		share
./usr/share/zoneinfo/America/Scoresbysund	base-sys-share		share
./usr/share/zoneinfo/America/Shiprock		base-sys-share		share
./usr/share/zoneinfo/America/Sitka		base-sys-share		share
./usr/share/zoneinfo/America/St_Barthelemy	base-sys-share		share
./usr/share/zoneinfo/America/St_Johns		base-sys-share		share
./usr/share/zoneinfo/America/St_Kitts		base-sys-share		share
./usr/share/zoneinfo/America/St_Lucia		base-sys-share		share
./usr/share/zoneinfo/America/St_Thomas		base-sys-share		share
./usr/share/zoneinfo/America/St_Vincent		base-sys-share		share
./usr/share/zoneinfo/America/Swift_Current	base-sys-share		share
./usr/share/zoneinfo/America/Tegucigalpa	base-sys-share		share
./usr/share/zoneinfo/America/Thule		base-sys-share		share
./usr/share/zoneinfo/America/Thunder_Bay	base-sys-share		share
./usr/share/zoneinfo/America/Tijuana		base-sys-share		share
./usr/share/zoneinfo/America/Toronto		base-sys-share		share
./usr/share/zoneinfo/America/Tortola		base-sys-share		share
./usr/share/zoneinfo/America/Vancouver		base-sys-share		share
./usr/share/zoneinfo/America/Virgin		base-sys-share		share
./usr/share/zoneinfo/America/Whitehorse		base-sys-share		share
./usr/share/zoneinfo/America/Winnipeg		base-sys-share		share
./usr/share/zoneinfo/America/Yakutat		base-sys-share		share
./usr/share/zoneinfo/America/Yellowknife	base-sys-share		share
./usr/share/zoneinfo/Antarctica			base-sys-share
./usr/share/zoneinfo/Antarctica/Casey		base-sys-share		share
./usr/share/zoneinfo/Antarctica/Davis		base-sys-share		share
./usr/share/zoneinfo/Antarctica/DumontDUrville	base-sys-share		share
./usr/share/zoneinfo/Antarctica/Macquarie	base-sys-share		share
./usr/share/zoneinfo/Antarctica/Mawson		base-sys-share		share
./usr/share/zoneinfo/Antarctica/McMurdo		base-sys-share		share
./usr/share/zoneinfo/Antarctica/Palmer		base-sys-share		share
./usr/share/zoneinfo/Antarctica/Rothera		base-sys-share		share
./usr/share/zoneinfo/Antarctica/South_Pole	base-sys-share		share
./usr/share/zoneinfo/Antarctica/Syowa		base-sys-share		share
./usr/share/zoneinfo/Antarctica/Troll		base-sys-share		share
./usr/share/zoneinfo/Antarctica/Vostok		base-sys-share		share
./usr/share/zoneinfo/Arctic			base-sys-share
./usr/share/zoneinfo/Arctic/Longyearbyen	base-sys-share		share
./usr/share/zoneinfo/Asia			base-sys-share
./usr/share/zoneinfo/Asia/Aden			base-sys-share		share
./usr/share/zoneinfo/Asia/Aktau			base-obsolete		obsolete
./usr/share/zoneinfo/Asia/Alma-Ata		base-obsolete		obsolete
./usr/share/zoneinfo/Asia/Almaty		base-sys-share		share
./usr/share/zoneinfo/Asia/Amman			base-sys-share		share
./usr/share/zoneinfo/Asia/Anadyr		base-sys-share		share
./usr/share/zoneinfo/Asia/Aqtau			base-sys-share		share
./usr/share/zoneinfo/Asia/Aqtobe		base-sys-share		share
./usr/share/zoneinfo/Asia/Ashgabat		base-sys-share		share
./usr/share/zoneinfo/Asia/Ashkhabad		base-sys-share		share
./usr/share/zoneinfo/Asia/Atyrau		base-sys-share		share
./usr/share/zoneinfo/Asia/Baghdad		base-sys-share		share
./usr/share/zoneinfo/Asia/Bahrain		base-sys-share		share
./usr/share/zoneinfo/Asia/Baku			base-sys-share		share
./usr/share/zoneinfo/Asia/Bangkok		base-sys-share		share
./usr/share/zoneinfo/Asia/Barnaul		base-sys-share		share
./usr/share/zoneinfo/Asia/Beirut		base-sys-share		share
./usr/share/zoneinfo/Asia/Bishkek		base-sys-share		share
./usr/share/zoneinfo/Asia/Brunei		base-sys-share		share
./usr/share/zoneinfo/Asia/Calcutta		base-sys-share		share
./usr/share/zoneinfo/Asia/Chita			base-sys-share		share
./usr/share/zoneinfo/Asia/Choibalsan		base-sys-share		share
./usr/share/zoneinfo/Asia/Chongqing		base-sys-share		share
./usr/share/zoneinfo/Asia/Chungking		base-sys-share		share
./usr/share/zoneinfo/Asia/Colombo		base-sys-share		share
./usr/share/zoneinfo/Asia/Dacca			base-sys-share		share
./usr/share/zoneinfo/Asia/Damascus		base-sys-share		share
./usr/share/zoneinfo/Asia/Dhaka			base-sys-share		share
./usr/share/zoneinfo/Asia/Dili			base-sys-share		share
./usr/share/zoneinfo/Asia/Dubai			base-sys-share		share
./usr/share/zoneinfo/Asia/Dushanbe		base-sys-share		share
./usr/share/zoneinfo/Asia/Famagusta		base-sys-share		share
./usr/share/zoneinfo/Asia/Gaza			base-sys-share		share
./usr/share/zoneinfo/Asia/Harbin		base-sys-share		share
./usr/share/zoneinfo/Asia/Hebron		base-sys-share		share
./usr/share/zoneinfo/Asia/Ho_Chi_Minh		base-sys-share		share
./usr/share/zoneinfo/Asia/Hong_Kong		base-sys-share		share
./usr/share/zoneinfo/Asia/Hovd			base-sys-share		share
./usr/share/zoneinfo/Asia/Irkutsk		base-sys-share		share
./usr/share/zoneinfo/Asia/Ishigaki		base-obsolete		obsolete
./usr/share/zoneinfo/Asia/Istanbul		base-sys-share		share
./usr/share/zoneinfo/Asia/Jakarta		base-sys-share		share
./usr/share/zoneinfo/Asia/Jayapura		base-sys-share		share
./usr/share/zoneinfo/Asia/Jerusalem		base-sys-share		share
./usr/share/zoneinfo/Asia/Kabul			base-sys-share		share
./usr/share/zoneinfo/Asia/Kamchatka		base-sys-share		share
./usr/share/zoneinfo/Asia/Karachi		base-sys-share		share
./usr/share/zoneinfo/Asia/Kashgar		base-sys-share		share
./usr/share/zoneinfo/Asia/Kathmandu		base-sys-share		share
./usr/share/zoneinfo/Asia/Katmandu		base-sys-share		share
./usr/share/zoneinfo/Asia/Khandyga		base-sys-share		share
./usr/share/zoneinfo/Asia/Kolkata		base-sys-share		share
./usr/share/zoneinfo/Asia/Krasnoyarsk		base-sys-share		share
./usr/share/zoneinfo/Asia/Kuala_Lumpur		base-sys-share		share
./usr/share/zoneinfo/Asia/Kuching		base-sys-share		share
./usr/share/zoneinfo/Asia/Kuwait		base-sys-share		share
./usr/share/zoneinfo/Asia/Macao			base-sys-share		share
./usr/share/zoneinfo/Asia/Macau			base-sys-share		share
./usr/share/zoneinfo/Asia/Magadan		base-sys-share		share
./usr/share/zoneinfo/Asia/Makassar		base-sys-share		share
./usr/share/zoneinfo/Asia/Manila		base-sys-share		share
./usr/share/zoneinfo/Asia/Muscat		base-sys-share		share
./usr/share/zoneinfo/Asia/Nicosia		base-sys-share		share
./usr/share/zoneinfo/Asia/Novokuznetsk		base-sys-share		share
./usr/share/zoneinfo/Asia/Novosibirsk		base-sys-share		share
./usr/share/zoneinfo/Asia/Omsk			base-sys-share		share
./usr/share/zoneinfo/Asia/Oral			base-sys-share		share
./usr/share/zoneinfo/Asia/Phnom_Penh		base-sys-share		share
./usr/share/zoneinfo/Asia/Pontianak		base-sys-share		share
./usr/share/zoneinfo/Asia/Pyongyang		base-sys-share		share
./usr/share/zoneinfo/Asia/Qatar			base-sys-share		share
./usr/share/zoneinfo/Asia/Qyzylorda		base-sys-share		share
./usr/share/zoneinfo/Asia/Rangoon		base-sys-share		share
./usr/share/zoneinfo/Asia/Riyadh		base-sys-share		share
./usr/share/zoneinfo/Asia/Riyadh87		base-obsolete		obsolete
./usr/share/zoneinfo/Asia/Riyadh88		base-obsolete		obsolete
./usr/share/zoneinfo/Asia/Riyadh89		base-obsolete		obsolete
./usr/share/zoneinfo/Asia/Saigon		base-sys-share		share
./usr/share/zoneinfo/Asia/Sakhalin		base-sys-share		share
./usr/share/zoneinfo/Asia/Samarkand		base-sys-share		share
./usr/share/zoneinfo/Asia/Seoul			base-sys-share		share
./usr/share/zoneinfo/Asia/Shanghai		base-sys-share		share
./usr/share/zoneinfo/Asia/Singapore		base-sys-share		share
./usr/share/zoneinfo/Asia/Srednekolymsk		base-sys-share		share
./usr/share/zoneinfo/Asia/Taipei		base-sys-share		share
./usr/share/zoneinfo/Asia/Tashkent		base-sys-share		share
./usr/share/zoneinfo/Asia/Tbilisi		base-sys-share		share
./usr/share/zoneinfo/Asia/Tehran		base-sys-share		share
./usr/share/zoneinfo/Asia/Tel_Aviv		base-sys-share		share
./usr/share/zoneinfo/Asia/Thimbu		base-sys-share		share
./usr/share/zoneinfo/Asia/Thimphu		base-sys-share		share
./usr/share/zoneinfo/Asia/Tokyo			base-sys-share		share
./usr/share/zoneinfo/Asia/Tomsk			base-sys-share		share
./usr/share/zoneinfo/Asia/Ujung_Pandang		base-sys-share		share
./usr/share/zoneinfo/Asia/Ulaanbaatar		base-sys-share		share
./usr/share/zoneinfo/Asia/Ulan_Bator		base-sys-share		share
./usr/share/zoneinfo/Asia/Urumqi		base-sys-share		share
./usr/share/zoneinfo/Asia/Ust-Nera		base-sys-share		share
./usr/share/zoneinfo/Asia/Vientiane		base-sys-share		share
./usr/share/zoneinfo/Asia/Vladivostok		base-sys-share		share
./usr/share/zoneinfo/Asia/Yakutsk		base-sys-share		share
./usr/share/zoneinfo/Asia/Yangon		base-sys-share		share
./usr/share/zoneinfo/Asia/Yekaterinburg		base-sys-share		share
./usr/share/zoneinfo/Asia/Yerevan		base-sys-share		share
./usr/share/zoneinfo/Atlantic			base-sys-share
./usr/share/zoneinfo/Atlantic/Azores		base-sys-share		share
./usr/share/zoneinfo/Atlantic/Bermuda		base-sys-share		share
./usr/share/zoneinfo/Atlantic/Canary		base-sys-share		share
./usr/share/zoneinfo/Atlantic/Cape_Verde	base-sys-share		share
./usr/share/zoneinfo/Atlantic/Faeroe		base-sys-share		share
./usr/share/zoneinfo/Atlantic/Faroe		base-sys-share		share
./usr/share/zoneinfo/Atlantic/Jan_Mayen		base-sys-share		share
./usr/share/zoneinfo/Atlantic/Madeira		base-sys-share		share
./usr/share/zoneinfo/Atlantic/Reykjavik		base-sys-share		share
./usr/share/zoneinfo/Atlantic/South_Georgia	base-sys-share		share
./usr/share/zoneinfo/Atlantic/St_Helena		base-sys-share		share
./usr/share/zoneinfo/Atlantic/Stanley		base-sys-share		share
./usr/share/zoneinfo/Australia			base-sys-share
./usr/share/zoneinfo/Australia/ACT		base-sys-share		share
./usr/share/zoneinfo/Australia/Adelaide		base-sys-share		share
./usr/share/zoneinfo/Australia/Brisbane		base-sys-share		share
./usr/share/zoneinfo/Australia/Broken_Hill	base-sys-share		share
./usr/share/zoneinfo/Australia/Canberra		base-sys-share		share
./usr/share/zoneinfo/Australia/Currie		base-sys-share		share
./usr/share/zoneinfo/Australia/Darwin		base-sys-share		share
./usr/share/zoneinfo/Australia/Eucla		base-sys-share		share
./usr/share/zoneinfo/Australia/Hobart		base-sys-share		share
./usr/share/zoneinfo/Australia/LHI		base-sys-share		share
./usr/share/zoneinfo/Australia/Lindeman		base-sys-share		share
./usr/share/zoneinfo/Australia/Lord_Howe	base-sys-share		share
./usr/share/zoneinfo/Australia/Melbourne	base-sys-share		share
./usr/share/zoneinfo/Australia/NSW		base-sys-share		share
./usr/share/zoneinfo/Australia/North		base-sys-share		share
./usr/share/zoneinfo/Australia/Perth		base-sys-share		share
./usr/share/zoneinfo/Australia/Queensland	base-sys-share		share
./usr/share/zoneinfo/Australia/South		base-sys-share		share
./usr/share/zoneinfo/Australia/Sydney		base-sys-share		share
./usr/share/zoneinfo/Australia/Tasmania		base-sys-share		share
./usr/share/zoneinfo/Australia/Victoria		base-sys-share		share
./usr/share/zoneinfo/Australia/West		base-sys-share		share
./usr/share/zoneinfo/Australia/Yancowinna	base-sys-share		share
./usr/share/zoneinfo/Brazil			base-sys-share
./usr/share/zoneinfo/Brazil/Acre		base-sys-share		share
./usr/share/zoneinfo/Brazil/DeNoronha		base-sys-share		share
./usr/share/zoneinfo/Brazil/East		base-sys-share		share
./usr/share/zoneinfo/Brazil/West		base-sys-share		share
./usr/share/zoneinfo/CET			base-sys-share		share
./usr/share/zoneinfo/CST6CDT			base-sys-share		share
./usr/share/zoneinfo/Canada			base-sys-share
./usr/share/zoneinfo/Canada/Atlantic		base-sys-share		share
./usr/share/zoneinfo/Canada/Central		base-sys-share		share
./usr/share/zoneinfo/Canada/East-Saskatchewan	base-obsolete		obsolete
./usr/share/zoneinfo/Canada/Eastern		base-sys-share		share
./usr/share/zoneinfo/Canada/Mountain		base-sys-share		share
./usr/share/zoneinfo/Canada/Newfoundland	base-sys-share		share
./usr/share/zoneinfo/Canada/Pacific		base-sys-share		share
./usr/share/zoneinfo/Canada/Saskatchewan	base-sys-share		share
./usr/share/zoneinfo/Canada/Yukon		base-sys-share		share
./usr/share/zoneinfo/Chile			base-sys-share
./usr/share/zoneinfo/Chile/Continental		base-sys-share		share
./usr/share/zoneinfo/Chile/EasterIsland		base-sys-share		share
./usr/share/zoneinfo/Cuba			base-sys-share		share
./usr/share/zoneinfo/EET			base-sys-share		share
./usr/share/zoneinfo/EST			base-sys-share		share
./usr/share/zoneinfo/EST5EDT			base-sys-share		share
./usr/share/zoneinfo/Egypt			base-sys-share		share
./usr/share/zoneinfo/Eire			base-sys-share		share
./usr/share/zoneinfo/Etc			base-sys-share
./usr/share/zoneinfo/Etc/GMT			base-sys-share		share
./usr/share/zoneinfo/Etc/GMT+0			base-sys-share		share
./usr/share/zoneinfo/Etc/GMT+1			base-sys-share		share
./usr/share/zoneinfo/Etc/GMT+10			base-sys-share		share
./usr/share/zoneinfo/Etc/GMT+11			base-sys-share		share
./usr/share/zoneinfo/Etc/GMT+12			base-sys-share		share
./usr/share/zoneinfo/Etc/GMT+2			base-sys-share		share
./usr/share/zoneinfo/Etc/GMT+3			base-sys-share		share
./usr/share/zoneinfo/Etc/GMT+4			base-sys-share		share
./usr/share/zoneinfo/Etc/GMT+5			base-sys-share		share
./usr/share/zoneinfo/Etc/GMT+6			base-sys-share		share
./usr/share/zoneinfo/Etc/GMT+7			base-sys-share		share
./usr/share/zoneinfo/Etc/GMT+8			base-sys-share		share
./usr/share/zoneinfo/Etc/GMT+9			base-sys-share		share
./usr/share/zoneinfo/Etc/GMT-0			base-sys-share		share
./usr/share/zoneinfo/Etc/GMT-1			base-sys-share		share
./usr/share/zoneinfo/Etc/GMT-10			base-sys-share		share
./usr/share/zoneinfo/Etc/GMT-11			base-sys-share		share
./usr/share/zoneinfo/Etc/GMT-12			base-sys-share		share
./usr/share/zoneinfo/Etc/GMT-13			base-sys-share		share
./usr/share/zoneinfo/Etc/GMT-14			base-sys-share		share
./usr/share/zoneinfo/Etc/GMT-2			base-sys-share		share
./usr/share/zoneinfo/Etc/GMT-3			base-sys-share		share
./usr/share/zoneinfo/Etc/GMT-4			base-sys-share		share
./usr/share/zoneinfo/Etc/GMT-5			base-sys-share		share
./usr/share/zoneinfo/Etc/GMT-6			base-sys-share		share
./usr/share/zoneinfo/Etc/GMT-7			base-sys-share		share
./usr/share/zoneinfo/Etc/GMT-8			base-sys-share		share
./usr/share/zoneinfo/Etc/GMT-9			base-sys-share		share
./usr/share/zoneinfo/Etc/GMT0			base-sys-share		share
./usr/share/zoneinfo/Etc/Greenwich		base-sys-share		share
./usr/share/zoneinfo/Etc/UCT			base-sys-share		share
./usr/share/zoneinfo/Etc/UTC			base-sys-share		share
./usr/share/zoneinfo/Etc/Universal		base-sys-share		share
./usr/share/zoneinfo/Etc/Zulu			base-sys-share		share
./usr/share/zoneinfo/Europe			base-sys-share
./usr/share/zoneinfo/Europe/Amsterdam		base-sys-share		share
./usr/share/zoneinfo/Europe/Andorra		base-sys-share		share
./usr/share/zoneinfo/Europe/Astrakhan		base-sys-share		share
./usr/share/zoneinfo/Europe/Athens		base-sys-share		share
./usr/share/zoneinfo/Europe/Belfast		base-sys-share		share
./usr/share/zoneinfo/Europe/Belgrade		base-sys-share		share
./usr/share/zoneinfo/Europe/Berlin		base-sys-share		share
./usr/share/zoneinfo/Europe/Bratislava		base-sys-share		share
./usr/share/zoneinfo/Europe/Brussels		base-sys-share		share
./usr/share/zoneinfo/Europe/Bucharest		base-sys-share		share
./usr/share/zoneinfo/Europe/Budapest		base-sys-share		share
./usr/share/zoneinfo/Europe/Busingen		base-sys-share		share
./usr/share/zoneinfo/Europe/Chisinau		base-sys-share		share
./usr/share/zoneinfo/Europe/Copenhagen		base-sys-share		share
./usr/share/zoneinfo/Europe/Dublin		base-sys-share		share
./usr/share/zoneinfo/Europe/Gibraltar		base-sys-share		share
./usr/share/zoneinfo/Europe/Guernsey		base-sys-share		share
./usr/share/zoneinfo/Europe/Helsinki		base-sys-share		share
./usr/share/zoneinfo/Europe/Isle_of_Man		base-sys-share		share
./usr/share/zoneinfo/Europe/Istanbul		base-sys-share		share
./usr/share/zoneinfo/Europe/Jersey		base-sys-share		share
./usr/share/zoneinfo/Europe/Kaliningrad		base-sys-share		share
./usr/share/zoneinfo/Europe/Kiev		base-sys-share		share
./usr/share/zoneinfo/Europe/Kirov		base-sys-share		share
./usr/share/zoneinfo/Europe/Kuybyshev		base-obsolete		obsolete
./usr/share/zoneinfo/Europe/Lisbon		base-sys-share		share
./usr/share/zoneinfo/Europe/Ljubljana		base-sys-share		share
./usr/share/zoneinfo/Europe/London		base-sys-share		share
./usr/share/zoneinfo/Europe/Luxembourg		base-sys-share		share
./usr/share/zoneinfo/Europe/Madrid		base-sys-share		share
./usr/share/zoneinfo/Europe/Malta		base-sys-share		share
./usr/share/zoneinfo/Europe/Mariehamn		base-sys-share		share
./usr/share/zoneinfo/Europe/Minsk		base-sys-share		share
./usr/share/zoneinfo/Europe/Monaco		base-sys-share		share
./usr/share/zoneinfo/Europe/Moscow		base-sys-share		share
./usr/share/zoneinfo/Europe/Nicosia		base-sys-share		share
./usr/share/zoneinfo/Europe/Oslo		base-sys-share		share
./usr/share/zoneinfo/Europe/Paris		base-sys-share		share
./usr/share/zoneinfo/Europe/Podgorica		base-sys-share		share
./usr/share/zoneinfo/Europe/Prague		base-sys-share		share
./usr/share/zoneinfo/Europe/Riga		base-sys-share		share
./usr/share/zoneinfo/Europe/Rome		base-sys-share		share
./usr/share/zoneinfo/Europe/Samara		base-sys-share		share
./usr/share/zoneinfo/Europe/San_Marino		base-sys-share		share
./usr/share/zoneinfo/Europe/Sarajevo		base-sys-share		share
./usr/share/zoneinfo/Europe/Saratov		base-sys-share		share
./usr/share/zoneinfo/Europe/Simferopol		base-sys-share		share
./usr/share/zoneinfo/Europe/Skopje		base-sys-share		share
./usr/share/zoneinfo/Europe/Sofia		base-sys-share		share
./usr/share/zoneinfo/Europe/Stockholm		base-sys-share		share
./usr/share/zoneinfo/Europe/Tallinn		base-sys-share		share
./usr/share/zoneinfo/Europe/Tirane		base-sys-share		share
./usr/share/zoneinfo/Europe/Tiraspol		base-sys-share		share
./usr/share/zoneinfo/Europe/Ulyanovsk		base-sys-share		share
./usr/share/zoneinfo/Europe/Uzhgorod		base-sys-share		share
./usr/share/zoneinfo/Europe/Vaduz		base-sys-share		share
./usr/share/zoneinfo/Europe/Vatican		base-sys-share		share
./usr/share/zoneinfo/Europe/Vienna		base-sys-share		share
./usr/share/zoneinfo/Europe/Vilnius		base-sys-share		share
./usr/share/zoneinfo/Europe/Volgograd		base-sys-share		share
./usr/share/zoneinfo/Europe/Warsaw		base-sys-share		share
./usr/share/zoneinfo/Europe/Zagreb		base-sys-share		share
./usr/share/zoneinfo/Europe/Zaporozhye		base-sys-share		share
./usr/share/zoneinfo/Europe/Zurich		base-sys-share		share
./usr/share/zoneinfo/Factory			base-sys-share		share
./usr/share/zoneinfo/GB				base-sys-share		share
./usr/share/zoneinfo/GB-Eire			base-sys-share		share
./usr/share/zoneinfo/GMT			base-sys-share		share
./usr/share/zoneinfo/GMT+0			base-sys-share		share
./usr/share/zoneinfo/GMT+1			base-obsolete		obsolete
./usr/share/zoneinfo/GMT+10			base-obsolete		obsolete
./usr/share/zoneinfo/GMT+11			base-obsolete		obsolete
./usr/share/zoneinfo/GMT+12			base-obsolete		obsolete
./usr/share/zoneinfo/GMT+13			base-obsolete		obsolete
./usr/share/zoneinfo/GMT+2			base-obsolete		obsolete
./usr/share/zoneinfo/GMT+3			base-obsolete		obsolete
./usr/share/zoneinfo/GMT+4			base-obsolete		obsolete
./usr/share/zoneinfo/GMT+5			base-obsolete		obsolete
./usr/share/zoneinfo/GMT+6			base-obsolete		obsolete
./usr/share/zoneinfo/GMT+7			base-obsolete		obsolete
./usr/share/zoneinfo/GMT+8			base-obsolete		obsolete
./usr/share/zoneinfo/GMT+9			base-obsolete		obsolete
./usr/share/zoneinfo/GMT-0			base-sys-share		share
./usr/share/zoneinfo/GMT-1			base-obsolete		obsolete
./usr/share/zoneinfo/GMT-10			base-obsolete		obsolete
./usr/share/zoneinfo/GMT-11			base-obsolete		obsolete
./usr/share/zoneinfo/GMT-12			base-obsolete		obsolete
./usr/share/zoneinfo/GMT-2			base-obsolete		obsolete
./usr/share/zoneinfo/GMT-3			base-obsolete		obsolete
./usr/share/zoneinfo/GMT-4			base-obsolete		obsolete
./usr/share/zoneinfo/GMT-5			base-obsolete		obsolete
./usr/share/zoneinfo/GMT-6			base-obsolete		obsolete
./usr/share/zoneinfo/GMT-7			base-obsolete		obsolete
./usr/share/zoneinfo/GMT-8			base-obsolete		obsolete
./usr/share/zoneinfo/GMT-9			base-obsolete		obsolete
./usr/share/zoneinfo/GMT0			base-sys-share		share
./usr/share/zoneinfo/GMT1			base-obsolete		obsolete
./usr/share/zoneinfo/GMT10			base-obsolete		obsolete
./usr/share/zoneinfo/GMT11			base-obsolete		obsolete
./usr/share/zoneinfo/GMT12			base-obsolete		obsolete
./usr/share/zoneinfo/GMT13			base-obsolete		obsolete
./usr/share/zoneinfo/GMT2			base-obsolete		obsolete
./usr/share/zoneinfo/GMT3			base-obsolete		obsolete
./usr/share/zoneinfo/GMT4			base-obsolete		obsolete
./usr/share/zoneinfo/GMT5			base-obsolete		obsolete
./usr/share/zoneinfo/GMT6			base-obsolete		obsolete
./usr/share/zoneinfo/GMT7			base-obsolete		obsolete
./usr/share/zoneinfo/GMT8			base-obsolete		obsolete
./usr/share/zoneinfo/GMT9			base-obsolete		obsolete
./usr/share/zoneinfo/Greenwich			base-sys-share		share
./usr/share/zoneinfo/HST			base-sys-share		share
./usr/share/zoneinfo/Hongkong			base-sys-share		share
./usr/share/zoneinfo/Iceland			base-sys-share		share
./usr/share/zoneinfo/Indian			base-sys-share
./usr/share/zoneinfo/Indian/Antananarivo	base-sys-share		share
./usr/share/zoneinfo/Indian/Chagos		base-sys-share		share
./usr/share/zoneinfo/Indian/Christmas		base-sys-share		share
./usr/share/zoneinfo/Indian/Cocos		base-sys-share		share
./usr/share/zoneinfo/Indian/Comoro		base-sys-share		share
./usr/share/zoneinfo/Indian/Kerguelen		base-sys-share		share
./usr/share/zoneinfo/Indian/Mahe		base-sys-share		share
./usr/share/zoneinfo/Indian/Maldives		base-sys-share		share
./usr/share/zoneinfo/Indian/Mauritius		base-sys-share		share
./usr/share/zoneinfo/Indian/Mayotte		base-sys-share		share
./usr/share/zoneinfo/Indian/Reunion		base-sys-share		share
./usr/share/zoneinfo/Iran			base-sys-share		share
./usr/share/zoneinfo/Israel			base-sys-share		share
./usr/share/zoneinfo/Jamaica			base-sys-share		share
./usr/share/zoneinfo/Japan			base-sys-share		share
./usr/share/zoneinfo/Kwajalein			base-sys-share		share
./usr/share/zoneinfo/Libya			base-sys-share		share
./usr/share/zoneinfo/MET			base-sys-share		share
./usr/share/zoneinfo/MST			base-sys-share		share
./usr/share/zoneinfo/MST7MDT			base-sys-share		share
./usr/share/zoneinfo/Mexico			base-sys-share
./usr/share/zoneinfo/Mexico/BajaNorte		base-sys-share		share
./usr/share/zoneinfo/Mexico/BajaSur		base-sys-share		share
./usr/share/zoneinfo/Mexico/General		base-sys-share		share
./usr/share/zoneinfo/Mideast			base-obsolete		obsolete
./usr/share/zoneinfo/Mideast/Riyadh87		base-obsolete		obsolete
./usr/share/zoneinfo/Mideast/Riyadh88		base-obsolete		obsolete
./usr/share/zoneinfo/Mideast/Riyadh89		base-obsolete		obsolete
./usr/share/zoneinfo/Moscow			base-obsolete		obsolete
./usr/share/zoneinfo/NZ				base-sys-share		share
./usr/share/zoneinfo/NZ-CHAT			base-sys-share		share
./usr/share/zoneinfo/Navajo			base-sys-share		share
./usr/share/zoneinfo/PRC			base-sys-share		share
./usr/share/zoneinfo/PST8PDT			base-sys-share		share
./usr/share/zoneinfo/Pacific			base-sys-share
./usr/share/zoneinfo/Pacific/Apia		base-sys-share		share
./usr/share/zoneinfo/Pacific/Auckland		base-sys-share		share
./usr/share/zoneinfo/Pacific/Bougainville	base-sys-share		share
./usr/share/zoneinfo/Pacific/Chatham		base-sys-share		share
./usr/share/zoneinfo/Pacific/Chuuk		base-sys-share		share
./usr/share/zoneinfo/Pacific/Easter		base-sys-share		share
./usr/share/zoneinfo/Pacific/Efate		base-sys-share		share
./usr/share/zoneinfo/Pacific/Enderbury		base-sys-share		share
./usr/share/zoneinfo/Pacific/Fakaofo		base-sys-share		share
./usr/share/zoneinfo/Pacific/Fiji		base-sys-share		share
./usr/share/zoneinfo/Pacific/Funafuti		base-sys-share		share
./usr/share/zoneinfo/Pacific/Galapagos		base-sys-share		share
./usr/share/zoneinfo/Pacific/Gambier		base-sys-share		share
./usr/share/zoneinfo/Pacific/Guadalcanal	base-sys-share		share
./usr/share/zoneinfo/Pacific/Guam		base-sys-share		share
./usr/share/zoneinfo/Pacific/Honolulu		base-sys-share		share
./usr/share/zoneinfo/Pacific/Johnston		base-sys-share		share
./usr/share/zoneinfo/Pacific/Kiritimati		base-sys-share		share
./usr/share/zoneinfo/Pacific/Kosrae		base-sys-share		share
./usr/share/zoneinfo/Pacific/Kwajalein		base-sys-share		share
./usr/share/zoneinfo/Pacific/Majuro		base-sys-share		share
./usr/share/zoneinfo/Pacific/Marquesas		base-sys-share		share
./usr/share/zoneinfo/Pacific/Midway		base-sys-share		share
./usr/share/zoneinfo/Pacific/Nauru		base-sys-share		share
./usr/share/zoneinfo/Pacific/Niue		base-sys-share		share
./usr/share/zoneinfo/Pacific/Norfolk		base-sys-share		share
./usr/share/zoneinfo/Pacific/Noumea		base-sys-share		share
./usr/share/zoneinfo/Pacific/Pago_Pago		base-sys-share		share
./usr/share/zoneinfo/Pacific/Palau		base-sys-share		share
./usr/share/zoneinfo/Pacific/Pitcairn		base-sys-share		share
./usr/share/zoneinfo/Pacific/Pohnpei		base-sys-share		share
./usr/share/zoneinfo/Pacific/Ponape		base-sys-share		share
./usr/share/zoneinfo/Pacific/Port_Moresby	base-sys-share		share
./usr/share/zoneinfo/Pacific/Rarotonga		base-sys-share		share
./usr/share/zoneinfo/Pacific/Saipan		base-sys-share		share
./usr/share/zoneinfo/Pacific/Samoa		base-sys-share		share
./usr/share/zoneinfo/Pacific/Tahiti		base-sys-share		share
./usr/share/zoneinfo/Pacific/Tarawa		base-sys-share		share
./usr/share/zoneinfo/Pacific/Tongatapu		base-sys-share		share
./usr/share/zoneinfo/Pacific/Truk		base-sys-share		share
./usr/share/zoneinfo/Pacific/Wake		base-sys-share		share
./usr/share/zoneinfo/Pacific/Wallis		base-sys-share		share
./usr/share/zoneinfo/Pacific/Yap		base-sys-share		share
./usr/share/zoneinfo/Poland			base-sys-share		share
./usr/share/zoneinfo/Portugal			base-sys-share		share
./usr/share/zoneinfo/ROC			base-sys-share		share
./usr/share/zoneinfo/ROK			base-sys-share		share
./usr/share/zoneinfo/Singapore			base-sys-share		share
./usr/share/zoneinfo/SystemV			base-obsolete		obsolete
./usr/share/zoneinfo/SystemV/AST4		base-obsolete		obsolete
./usr/share/zoneinfo/SystemV/AST4ADT		base-obsolete		obsolete
./usr/share/zoneinfo/SystemV/CST6		base-obsolete		obsolete
./usr/share/zoneinfo/SystemV/CST6CDT		base-obsolete		obsolete
./usr/share/zoneinfo/SystemV/EST5		base-obsolete		obsolete
./usr/share/zoneinfo/SystemV/EST5EDT		base-obsolete		obsolete
./usr/share/zoneinfo/SystemV/HST10		base-obsolete		obsolete
./usr/share/zoneinfo/SystemV/MST7		base-obsolete		obsolete
./usr/share/zoneinfo/SystemV/MST7MDT		base-obsolete		obsolete
./usr/share/zoneinfo/SystemV/PST8		base-obsolete		obsolete
./usr/share/zoneinfo/SystemV/PST8PDT		base-obsolete		obsolete
./usr/share/zoneinfo/SystemV/YST9		base-obsolete		obsolete
./usr/share/zoneinfo/SystemV/YST9YDT		base-obsolete		obsolete
./usr/share/zoneinfo/TZDATA_VERSION		base-sys-share		share
./usr/share/zoneinfo/Turkey			base-sys-share		share
./usr/share/zoneinfo/UCT			base-sys-share		share
./usr/share/zoneinfo/US				base-sys-share
./usr/share/zoneinfo/US/Alaska			base-sys-share		share
./usr/share/zoneinfo/US/Aleutian		base-sys-share		share
./usr/share/zoneinfo/US/Arizona			base-sys-share		share
./usr/share/zoneinfo/US/Central			base-sys-share		share
./usr/share/zoneinfo/US/East-Indiana		base-sys-share		share
./usr/share/zoneinfo/US/Eastern			base-sys-share		share
./usr/share/zoneinfo/US/Hawaii			base-sys-share		share
./usr/share/zoneinfo/US/Indiana-Starke		base-sys-share		share
./usr/share/zoneinfo/US/Michigan		base-sys-share		share
./usr/share/zoneinfo/US/Mountain		base-sys-share		share
./usr/share/zoneinfo/US/Pacific			base-sys-share		share
./usr/share/zoneinfo/US/Pacific-New		base-sys-share		share
./usr/share/zoneinfo/US/Samoa			base-sys-share		share
./usr/share/zoneinfo/UTC			base-sys-share		share
./usr/share/zoneinfo/Universal			base-sys-share		share
./usr/share/zoneinfo/W-SU			base-sys-share		share
./usr/share/zoneinfo/WET			base-sys-share		share
./usr/share/zoneinfo/Zulu			base-sys-share		share
./usr/share/zoneinfo/iso3166.tab		base-sys-share		share
./usr/share/zoneinfo/leapseconds		base-sys-share		share
./usr/share/zoneinfo/posixrules			base-sys-share		share
./usr/share/zoneinfo/zone.tab			base-sys-share		share
./usr/share/zoneinfo/zone1970.tab		base-sys-share		share
./var						base-sys-root
./var/account					base-sys-root
./var/at					base-cron-root
./var/at/jobs					base-cron-root
./var/at/spool					base-cron-root
./var/backups					base-sys-root
./var/chroot					base-sys-root
./var/chroot/ftp-proxy				base-sys-root
./var/chroot/named				base-bind-root
./var/chroot/named/dev				base-bind-root
./var/chroot/named/etc				base-bind-root
./var/chroot/named/etc/namedb			base-bind-root
./var/chroot/named/etc/namedb/cache		base-bind-root
./var/chroot/named/etc/namedb/keys		base-bind-root
./var/chroot/named/usr				base-bind-root
./var/chroot/named/usr/libexec			base-bind-root
./var/chroot/named/var				base-bind-root
./var/chroot/named/var/run			base-bind-root
./var/chroot/named/var/run/lwresd		base-obsolete		obsolete
./var/chroot/named/var/run/named		base-bind-root
./var/chroot/named/var/tmp			base-bind-root
./var/chroot/nsd				base-sys-root
./var/chroot/nsd/etc				base-sys-root
./var/chroot/nsd/etc/nsd			base-sys-root
./var/chroot/nsd/var				base-sys-root
./var/chroot/nsd/var/db				base-sys-root
./var/chroot/nsd/var/db/nsd			base-sys-root
<<<<<<< HEAD
=======
./var/chroot/nsd/var/run			base-sys-root
>>>>>>> 598bd837
./var/chroot/ntpd				base-ntp-root
./var/chroot/ntpd/dev				base-ntp-root
./var/chroot/ntpd/etc				base-ntp-root
./var/chroot/ntpd/var				base-ntp-root
./var/chroot/ntpd/var/db			base-ntp-root
./var/chroot/ntpd/var/run			base-ntp-root
./var/chroot/pflogd				base-sys-root
./var/chroot/pfspamd				base-obsolete		obsolete
./var/chroot/rtadvd				base-sys-root
./var/chroot/rtadvd/etc				base-sys-root
./var/chroot/rtadvd/var				base-sys-root
./var/chroot/rtadvd/var/run			base-sys-root
./var/chroot/spamd				base-obsolete		obsolete
./var/chroot/sshd				base-sys-root
./var/chroot/tcpdump				base-sys-root
./var/chroot/tcpdump/etc			base-obsolete		obsolete
./var/chroot/tcpdump/etc/protocols		base-obsolete		obsolete
./var/chroot/tftp-proxy				base-sys-root
./var/chroot/unbound				base-sys-root
./var/chroot/unbound/etc			base-sys-root
./var/chroot/unbound/etc/unbound		base-sys-root
./var/crash					base-sys-root
./var/cron					base-cron-root
./var/cron/tabs					base-cron-root
./var/db					base-sys-root
./var/db/ns					base-sys-root
./var/db/obsolete				base-sys-root
./var/db/obsolete/base				base-sys-root
./var/db/postfix				base-postfix-root
./var/db/xdm					base-sys-root
./var/db/xkb					base-sys-root
./var/empty					base-obsolete		obsolete
./var/games					base-games-root
./var/games/hackdir				base-games-root
./var/games/hackdir/save			base-games-root
./var/games/larn				base-games-root
./var/games/phantasia				base-games-root
./var/games/sail				base-games-root
./var/games/save				base-obsolete		obsolete
./var/heimdal					base-krb5-root
./var/lock					base-obsolete		obsolete
./var/lock/lvm					base-obsolete		obsolete
./var/log					base-sys-root
./var/log/rdist					base-netutil-root
./var/mail					base-mail-root
./var/msgs					base-util-root
./var/named					base-obsolete		obsolete
./var/named/dev					base-obsolete		obsolete
./var/named/etc					base-obsolete		obsolete
./var/named/etc/namedb				base-obsolete		obsolete
./var/named/etc/namedb/cache			base-obsolete		obsolete
./var/named/usr					base-obsolete		obsolete
./var/named/usr/libexec				base-obsolete		obsolete
./var/named/var					base-obsolete		obsolete
./var/named/var/run				base-obsolete		obsolete
./var/named/var/tmp				base-obsolete		obsolete
./var/preserve					base-util-root
./var/quotas					base-util-root
./var/run					base-sys-root
./var/run/lwresd				base-obsolete		obsolete
./var/run/named					base-bind-root
./var/rwho					base-netutil-root
./var/shm					base-sys-root
./var/spool					base-sys-root
./var/spool/ftp					base-netutil-root
./var/spool/ftp/bin				base-netutil-root
./var/spool/ftp/etc				base-netutil-root
./var/spool/ftp/hidden				base-netutil-root
./var/spool/lock				base-sys-root
./var/spool/output				base-lpr-root
./var/spool/output/lpd				base-lpr-root
./var/spool/postfix				base-postfix-root
./var/spool/postfix/etc				base-postfix-root
./var/spool/sockets				base-sys-root
./var/spool/uucp				base-obsolete		obsolete
./var/spool/uucppublic				base-obsolete		obsolete
./var/tmp					base-sys-root
./var/tmp/vi.recover				base-util-root
./var/tpm					base-sys-root
./var/www					base-netutil-root
./var/yp					base-nis-root
./var/yp/binding				base-nis-root<|MERGE_RESOLUTION|>--- conflicted
+++ resolved
@@ -1,8 +1,4 @@
-<<<<<<< HEAD
-# $NetBSD: mi,v 1.1183 2018/08/12 17:11:55 christos Exp $
-=======
 # $NetBSD: mi,v 1.1186 2018/09/07 20:44:04 para Exp $
->>>>>>> 598bd837
 #
 # Note:	Don't delete entries from here - mark them as "obsolete" instead,
 #	unless otherwise stated below.
@@ -1219,11 +1215,7 @@
 ./usr/include/netipsec				base-c-usr
 ./usr/include/netisdn				base-c-usr
 ./usr/include/netiso				base-obsolete		obsolete
-<<<<<<< HEAD
-./usr/include/netkey				base-c-usr
-=======
 ./usr/include/netkey				base-obsolete		obsolete
->>>>>>> 598bd837
 ./usr/include/netmpls				base-c-usr
 ./usr/include/netnatm				base-obsolete		obsolete
 ./usr/include/netns				base-obsolete		obsolete
@@ -5991,10 +5983,7 @@
 ./var/chroot/nsd/var				base-sys-root
 ./var/chroot/nsd/var/db				base-sys-root
 ./var/chroot/nsd/var/db/nsd			base-sys-root
-<<<<<<< HEAD
-=======
 ./var/chroot/nsd/var/run			base-sys-root
->>>>>>> 598bd837
 ./var/chroot/ntpd				base-ntp-root
 ./var/chroot/ntpd/dev				base-ntp-root
 ./var/chroot/ntpd/etc				base-ntp-root
