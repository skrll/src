--- conflicted
+++ resolved
@@ -1,16 +1,9 @@
-<<<<<<< HEAD
-# $NetBSD: md.amd64,v 1.283 2020/09/26 17:49:49 jmcneill Exp $
-=======
 # $NetBSD: md.amd64,v 1.285 2021/06/23 18:30:32 christos Exp $
->>>>>>> e2aa5677
 ./dev/lms0					base-obsolete		obsolete
 ./dev/mms0					base-obsolete		obsolete
 ./libexec/ld.elf_so-i386			base-sys-shlib		compat,pic
 ./usr/bin/fdformat				base-util-bin
-<<<<<<< HEAD
-=======
 ./usr/bin/gdbserver				base-util-bin		gdb
->>>>>>> e2aa5677
 ./usr/bin/pmc					base-obsolete		obsolete
 ./usr/lib/i386/libi386.so.2			base-compat-shlib	compat,pic
 ./usr/lib/i386/libi386.so.2.0			base-compat-shlib	compat,pic
