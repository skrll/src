<<<<<<< HEAD
# $NetBSD: md.i386,v 1.148 2017/11/29 09:34:01 wiz Exp $
=======
# $NetBSD: md.i386,v 1.150 2018/07/13 09:15:55 maxv Exp $
>>>>>>> b2b84690
./dev/lms0					base-obsolete		obsolete
./dev/mms0					base-obsolete		obsolete
./dev/pms0					base-obsolete		obsolete
./dev/ttyv1					base-obsolete		obsolete
./dev/ttyv2					base-obsolete		obsolete
./dev/ttyv3					base-obsolete		obsolete
./dev/ttyv4					base-obsolete		obsolete
./dev/ttyv5					base-obsolete		obsolete
./dev/ttyv6					base-obsolete		obsolete
./dev/ttyv7					base-obsolete		obsolete
./dev/vga					base-obsolete		obsolete
./lib/libm387.so				base-sys-shlib		dynamicroot,pic
./lib/libm387.so.0				base-sys-shlib		dynamicroot,pic
./lib/libm387.so.0.1				base-sys-shlib		dynamicroot,pic
./sbin/ldconfig					base-sysutil-root	pic
./sbin/mount_qemufwcfg				base-sysutil-root
./usr/bin/fdformat				base-util-bin
./usr/bin/fontedit				base-obsolete		obsolete
./usr/bin/iasl					base-util-bin
./usr/bin/pmc					base-obsolete		obsolete
./usr/bin/vttest				base-obsolete		obsolete
./usr/lib/libi386.so				base-sys-shlib		pic
./usr/lib/libi386.so.2				base-sys-shlib		pic
./usr/lib/libi386.so.2.0			base-sys-shlib		pic
./usr/lib/libm387.so				base-sys-shlib		pic
./usr/lib/libm387.so.0				base-sys-shlib		pic
./usr/lib/libm387.so.0.1			base-sys-shlib		pic
./usr/lib/libpmc.so				base-obsolete		obsolete
./usr/lib/libpmc.so.1				base-obsolete		obsolete
./usr/lib/libpmc.so.1.0				base-obsolete		obsolete
./usr/libexec/ld.so				base-sys-shlib
./usr/lkm/aps.o					base-obsolete		obsolete
./usr/lkm/compat_freebsd.o			base-obsolete		obsolete
./usr/lkm/compat_linux.o			base-obsolete		obsolete
./usr/lkm/compat_pecoff.o			base-obsolete		obsolete
./usr/lkm/compat_svr4.o				base-obsolete		obsolete
./usr/lkm/dummy_pci.o				base-obsolete		obsolete
./usr/lkm/exec_freebsd_aout.o			base-obsolete		obsolete
./usr/lkm/exec_freebsd_elf.o			base-obsolete		obsolete
./usr/lkm/exec_linux_elf.o			base-obsolete		obsolete
./usr/lkm/exec_pecoff.o				base-obsolete		obsolete
./usr/lkm/exec_svr4_elf.o			base-obsolete		obsolete
./usr/lkm/finsio.o				base-obsolete		obsolete
./usr/lkm/itesio.o				base-obsolete		obsolete
./usr/lkm/nsclpcsio.o				base-obsolete		obsolete
./usr/lkm/powernow.o				base-obsolete		obsolete
./usr/lkm/smsc.o				base-obsolete		obsolete
./usr/lkm/ug.o					base-obsolete		obsolete
./usr/lkm/wi_pcmcia.o				base-obsolete		obsolete
./usr/mdec/biosboot				base-obsolete		obsolete
./usr/mdec/biosboot.sym				base-obsolete		obsolete
./usr/mdec/biosboot_com0.sym			base-obsolete		obsolete
./usr/mdec/biosboot_com0_115200.sym		base-obsolete		obsolete
./usr/mdec/biosboot_com0_38400.sym		base-obsolete		obsolete
./usr/mdec/biosboot_com0_57600.sym		base-obsolete		obsolete
./usr/mdec/biosboot_com0_9600.sym		base-obsolete		obsolete
./usr/mdec/biosboot_ps2.sym			base-obsolete		obsolete
./usr/mdec/biosboot_resetvideo.sym		base-obsolete		obsolete
./usr/mdec/boot					base-sysutil-bin
./usr/mdec/bootfd				base-obsolete		obsolete
./usr/mdec/bootia32.efi				base-sysutil-bin
./usr/mdec/bootsd				base-obsolete		obsolete
./usr/mdec/bootwd				base-obsolete		obsolete
./usr/mdec/bootxx_cd9660			base-sysutil-bin
./usr/mdec/bootxx_dosfs				base-obsolete		obsolete
./usr/mdec/bootxx_ext2fs			base-sysutil-bin
./usr/mdec/bootxx_fat12				base-sysutil-bin
./usr/mdec/bootxx_fat16				base-sysutil-bin
./usr/mdec/bootxx_ffsv1				base-sysutil-bin
./usr/mdec/bootxx_ffsv2				base-sysutil-bin
./usr/mdec/bootxx_lfsv1				base-sysutil-bin
./usr/mdec/bootxx_lfsv2				base-sysutil-bin
./usr/mdec/bootxx_msdos				base-sysutil-bin
./usr/mdec/bootxx_ufs				base-obsolete		obsolete
./usr/mdec/bootxx_ustarfs			base-sysutil-bin
./usr/mdec/dosboot.com				base-sysutil-bin
./usr/mdec/fdboot				base-obsolete		obsolete
./usr/mdec/gptmbr.bin				base-sysutil-bin
./usr/mdec/installboot				base-obsolete		obsolete
./usr/mdec/mbr					base-sysutil-bin
./usr/mdec/mbr_bootsel				base-sysutil-bin
./usr/mdec/mbr_com0				base-sysutil-bin
./usr/mdec/mbr_com0_9600			base-sysutil-bin
./usr/mdec/mbr_ext				base-sysutil-bin
./usr/mdec/mbr_gpt				base-obsolete		obsolete
./usr/mdec/mbr_gpt_com0				base-obsolete		obsolete
./usr/mdec/netboot_3c509.rom			base-obsolete		obsolete
./usr/mdec/netboot_3c590.rom			base-obsolete		obsolete
./usr/mdec/netboot_3c90xb.rom			base-obsolete		obsolete
./usr/mdec/netboot_i82557.rom			base-obsolete		obsolete
./usr/mdec/netboot_ne2000_isa.rom		base-obsolete		obsolete
./usr/mdec/netboot_pcnet_isapnp.rom		base-obsolete		obsolete
./usr/mdec/netboot_pcnet_pci.rom		base-obsolete		obsolete
./usr/mdec/netboot_wd80x3.rom			base-obsolete		obsolete
./usr/mdec/pxeboot_ia32.bin			base-sysutil-bin
./usr/mdec/pxeboot_ia32_com0.bin		base-obsolete		obsolete
./usr/mdec/sdboot				base-obsolete		obsolete
./usr/mdec/wdboot				base-obsolete		obsolete
./usr/sbin/acpidump				base-sysutil-bin
./usr/sbin/amldb				base-sysutil-bin
./usr/sbin/apm					base-sysutil-bin
./usr/sbin/apmd					base-sysutil-bin
./usr/sbin/bad144				base-sysutil-bin
./usr/sbin/ipwctl				base-sysutil-bin
./usr/sbin/ndiscvt				base-sysutil-bin
./usr/sbin/zzz					base-sysutil-bin
./usr/share/man/cat8/mount_qemufwcfg.0		man-sysutil-catman	.cat
./usr/share/man/html8/mount_qemufwcfg.html	man-sysutil-htmlman	html
./usr/share/man/man8/mount_qemufwcfg.8		man-sysutil-man		.man
./usr/share/pcvt				base-obsolete		obsolete
./usr/share/pcvt/fonts				base-obsolete		obsolete
./usr/share/pcvt/fonts/vt220h.808		base-obsolete		obsolete
./usr/share/pcvt/fonts/vt220h.810		base-obsolete		obsolete
./usr/share/pcvt/fonts/vt220h.814		base-obsolete		obsolete
./usr/share/pcvt/fonts/vt220h.816		base-obsolete		obsolete
./usr/share/pcvt/fonts/vt220l.808		base-obsolete		obsolete
./usr/share/pcvt/fonts/vt220l.810		base-obsolete		obsolete
./usr/share/pcvt/fonts/vt220l.814		base-obsolete		obsolete
./usr/share/pcvt/fonts/vt220l.816		base-obsolete		obsolete
./usr/share/pcvt/keycap.pcvt			base-obsolete		obsolete<|MERGE_RESOLUTION|>--- conflicted
+++ resolved
@@ -1,8 +1,4 @@
-<<<<<<< HEAD
-# $NetBSD: md.i386,v 1.148 2017/11/29 09:34:01 wiz Exp $
-=======
 # $NetBSD: md.i386,v 1.150 2018/07/13 09:15:55 maxv Exp $
->>>>>>> b2b84690
 ./dev/lms0					base-obsolete		obsolete
 ./dev/mms0					base-obsolete		obsolete
 ./dev/pms0					base-obsolete		obsolete
