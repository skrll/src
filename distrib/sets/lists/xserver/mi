--- conflicted
+++ resolved
@@ -1,8 +1,4 @@
-<<<<<<< HEAD
-# $NetBSD: mi,v 1.46 2020/11/10 21:47:41 kamil Exp $
-=======
 # $NetBSD: mi,v 1.47 2021/01/09 02:40:44 uki Exp $
->>>>>>> 9e014010
 #
 # Note: don't delete entries from here - mark them as "obsolete" instead.
 #
