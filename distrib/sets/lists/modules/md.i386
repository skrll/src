<<<<<<< HEAD
# $NetBSD: md.i386,v 1.89 2020/09/08 10:05:47 yamaguchi Exp $
=======
# $NetBSD: md.i386,v 1.90 2021/03/25 09:49:00 nia Exp $
>>>>>>> 9e014010
#
./@MODULEDIR@/acpiacad				modules-base-kernel	kmod
./@MODULEDIR@/acpiacad/acpiacad.kmod		modules-base-kernel	kmod
./@MODULEDIR@/acpibat				modules-base-kernel	kmod
./@MODULEDIR@/acpibat/acpibat.kmod		modules-base-kernel	kmod
./@MODULEDIR@/acpibut				modules-base-kernel	kmod
./@MODULEDIR@/acpibut/acpibut.kmod		modules-base-kernel	kmod
./@MODULEDIR@/acpicpu				modules-base-kernel	kmod
./@MODULEDIR@/acpicpu/acpicpu.kmod		modules-base-kernel	kmod
./@MODULEDIR@/acpidalb				modules-base-kernel	kmod
./@MODULEDIR@/acpidalb/acpidalb.kmod		modules-base-kernel	kmod
./@MODULEDIR@/acpifan				modules-base-kernel	kmod
./@MODULEDIR@/acpifan/acpifan.kmod		modules-base-kernel	kmod
./@MODULEDIR@/acpilid				modules-base-kernel	kmod
./@MODULEDIR@/acpilid/acpilid.kmod		modules-base-kernel	kmod
./@MODULEDIR@/acpipmtr				modules-base-kernel	kmod
./@MODULEDIR@/acpipmtr/acpipmtr.kmod		modules-base-kernel	kmod
./@MODULEDIR@/acpitz				modules-base-kernel	kmod
./@MODULEDIR@/acpitz/acpitz.kmod		modules-base-kernel	kmod
./@MODULEDIR@/acpiverbose			modules-base-kernel	kmod
./@MODULEDIR@/acpiverbose/acpiverbose.kmod	modules-base-kernel	kmod
./@MODULEDIR@/acpivga				modules-base-kernel	kmod
./@MODULEDIR@/acpivga/acpivga.kmod		modules-base-kernel	kmod
./@MODULEDIR@/acpiwdrt				modules-base-kernel	kmod
./@MODULEDIR@/acpiwdrt/acpiwdrt.kmod		modules-base-kernel	kmod
./@MODULEDIR@/acpiwmi				modules-base-kernel	kmod
./@MODULEDIR@/acpiwmi/acpiwmi.kmod		modules-base-kernel	kmod
./@MODULEDIR@/aibs				modules-base-kernel	kmod
./@MODULEDIR@/aibs/aibs.kmod			modules-base-kernel	kmod
./@MODULEDIR@/amdsmn				modules-base-kernel	kmod
./@MODULEDIR@/amdsmn/amdsmn.kmod		modules-base-kernel	kmod
./@MODULEDIR@/amdtemp				modules-base-kernel	kmod
./@MODULEDIR@/amdtemp/amdtemp.kmod		modules-base-kernel	kmod
./@MODULEDIR@/amdzentemp			modules-base-kernel	kmod
./@MODULEDIR@/amdzentemp/amdzentemp.kmod	modules-base-kernel	kmod
./@MODULEDIR@/aps				modules-base-kernel	kmod
./@MODULEDIR@/aps/aps.kmod			modules-base-kernel	kmod
./@MODULEDIR@/asus				modules-base-kernel	kmod
./@MODULEDIR@/asus/asus.kmod			modules-base-kernel	kmod
./@MODULEDIR@/ati_pcigart			modules-base-kernel	kmod
./@MODULEDIR@/ati_pcigart/ati_pcigart.kmod	modules-base-kernel	kmod
./@MODULEDIR@/au8522				modules-base-kernel	kmod
./@MODULEDIR@/au8522/au8522.kmod		modules-base-kernel	kmod
./@MODULEDIR@/auvitek				modules-base-kernel	kmod
./@MODULEDIR@/auvitek/auvitek.kmod		modules-base-kernel	kmod
./@MODULEDIR@/azalia				base-obsolete		obsolete
./@MODULEDIR@/azalia/azalia.kmod		base-obsolete		obsolete
./@MODULEDIR@/bpfjit				modules-base-kernel	kmod,sljit
./@MODULEDIR@/bpfjit/bpfjit.kmod		modules-base-kernel	kmod,sljit
./@MODULEDIR@/cac_eisa				base-obsolete		obsolete
./@MODULEDIR@/cac_eisa/cac_eisa.kmod		base-obsolete		obsolete
./@MODULEDIR@/compat_freebsd			modules-base-kernel	kmod
./@MODULEDIR@/compat_freebsd/compat_freebsd.kmod	modules-base-kernel	kmod
./@MODULEDIR@/compat_ibcs2			base-obsolete		obsolete
./@MODULEDIR@/compat_ibcs2/compat_ibcs2.kmod	base-obsolete		obsolete
./@MODULEDIR@/compat_linux			modules-base-kernel	kmod
./@MODULEDIR@/compat_linux/compat_linux.kmod	modules-base-kernel	kmod
./@MODULEDIR@/compat_svr4			base-obsolete		obsolete
./@MODULEDIR@/compat_svr4/compat_svr4.kmod	base-obsolete		obsolete
./@MODULEDIR@/coram				modules-base-kernel	kmod
./@MODULEDIR@/coram/coram.kmod			modules-base-kernel	kmod
./@MODULEDIR@/coretemp				modules-base-kernel	kmod
./@MODULEDIR@/coretemp/coretemp.kmod		modules-base-kernel	kmod
./@MODULEDIR@/cx24227				modules-base-kernel	kmod
./@MODULEDIR@/cx24227/cx24227.kmod		modules-base-kernel	kmod
./@MODULEDIR@/cxdtv				modules-base-kernel	kmod
./@MODULEDIR@/cxdtv/cxdtv.kmod			modules-base-kernel	kmod
./@MODULEDIR@/drm				modules-base-kernel	kmod
./@MODULEDIR@/drm/drm.kmod			modules-base-kernel	kmod
./@MODULEDIR@/drmkms				modules-base-kernel	kmod
./@MODULEDIR@/drmkms/drmkms.kmod		modules-base-kernel	kmod
./@MODULEDIR@/drmkms_agp			modules-base-kernel	kmod
./@MODULEDIR@/drmkms_agp/drmkms_agp.kmod	modules-base-kernel	kmod
./@MODULEDIR@/drmkms_linux			modules-base-kernel	kmod
./@MODULEDIR@/drmkms_linux/drmkms_linux.kmod	modules-base-kernel	kmod
./@MODULEDIR@/drmkms_pci			modules-base-kernel	kmod
./@MODULEDIR@/drmkms_pci/drmkms_pci.kmod	modules-base-kernel	kmod
./@MODULEDIR@/dtrace_syscall_linux		modules-base-kernel	kmod,dtrace
./@MODULEDIR@/dtrace_syscall_linux/dtrace_syscall_linux.kmod	modules-base-kernel	kmod,dtrace
./@MODULEDIR@/emdtv				modules-base-kernel	kmod
./@MODULEDIR@/emdtv/emdtv.kmod			modules-base-kernel	kmod
./@MODULEDIR@/est				modules-base-kernel	kmod
./@MODULEDIR@/est/est.kmod			modules-base-kernel	kmod
./@MODULEDIR@/exec_aout				modules-base-kernel	kmod
./@MODULEDIR@/exec_aout/exec_aout.kmod		modules-base-kernel	kmod
./@MODULEDIR@/exec_elf32			modules-base-kernel	kmod
./@MODULEDIR@/exec_elf32/exec_elf32.kmod	modules-base-kernel	kmod
./@MODULEDIR@/finsio				modules-base-kernel	kmod
./@MODULEDIR@/finsio/finsio.kmod		modules-base-kernel	kmod
./@MODULEDIR@/fujbp				modules-base-kernel	kmod
./@MODULEDIR@/fujbp/fujbp.kmod			modules-base-kernel	kmod
./@MODULEDIR@/fujhk				modules-base-kernel	kmod
./@MODULEDIR@/fujhk/fujhk.kmod			modules-base-kernel	kmod
./@MODULEDIR@/hdafg				modules-base-kernel	kmod
./@MODULEDIR@/hdafg/hdafg.kmod			modules-base-kernel	kmod
./@MODULEDIR@/hdaudio				modules-base-kernel	kmod
./@MODULEDIR@/hdaudio/hdaudio.kmod		modules-base-kernel	kmod
./@MODULEDIR@/hdaudio_pci			modules-base-kernel	kmod
./@MODULEDIR@/hdaudio_pci/hdaudio_pci.kmod	modules-base-kernel	kmod
./@MODULEDIR@/hdaudioverbose			modules-base-kernel	kmod
./@MODULEDIR@/hdaudioverbose/hdaudioverbose.kmod	modules-base-kernel	kmod
./@MODULEDIR@/hpacel				modules-base-kernel	kmod
./@MODULEDIR@/hpacel/hpacel.kmod		modules-base-kernel	kmod
./@MODULEDIR@/hpet				modules-base-kernel	kmod
./@MODULEDIR@/hpet/hpet.kmod			modules-base-kernel	kmod
./@MODULEDIR@/hpqlb				modules-base-kernel	kmod
./@MODULEDIR@/hpqlb/hpqlb.kmod			modules-base-kernel	kmod
./@MODULEDIR@/i915drm				modules-base-kernel	kmod
./@MODULEDIR@/i915drm/i915drm.kmod		modules-base-kernel	kmod
./@MODULEDIR@/i915drmkms			modules-base-kernel	kmod
./@MODULEDIR@/i915drmkms/i915drmkms.kmod	modules-base-kernel	kmod
./@MODULEDIR@/ichsmb				modules-base-kernel     kmod
./@MODULEDIR@/ichsmb/ichsmb.kmod		modules-base-kernel     kmod
./@MODULEDIR@/if_iavf				modules-base-kernel	kmod
./@MODULEDIR@/if_iavf/if_iavf.kmod		modules-base-kernel	kmod
./@MODULEDIR@/if_ixl				modules-base-kernel	kmod
./@MODULEDIR@/if_ixl/if_ixl.kmod		modules-base-kernel	kmod
./@MODULEDIR@/imc				modules-base-kernel     kmod
./@MODULEDIR@/imc/imc.kmod			modules-base-kernel     kmod
./@MODULEDIR@/imcsmb				modules-base-kernel     kmod
./@MODULEDIR@/imcsmb/imcsmb.kmod		modules-base-kernel     kmod
./@MODULEDIR@/itesio				modules-base-kernel	kmod
./@MODULEDIR@/itesio/itesio.kmod		modules-base-kernel	kmod
./@MODULEDIR@/ld_nvme				base-obsolete		obsolete
./@MODULEDIR@/ld_nvme/ld_nvme.kmod		base-obsolete		obsolete
./@MODULEDIR@/lg3303				modules-base-kernel	kmod
./@MODULEDIR@/lg3303/lg3303.kmod		modules-base-kernel	kmod
./@MODULEDIR@/lm				modules-base-kernel	kmod
./@MODULEDIR@/lm/lm.kmod			modules-base-kernel	kmod
./@MODULEDIR@/lm_isa				modules-base-kernel	kmod
./@MODULEDIR@/lm_isa/lm_isa.kmod		modules-base-kernel	kmod
./@MODULEDIR@/lm_isa_common			modules-base-kernel	kmod
./@MODULEDIR@/lm_isa_common/lm_isa_common.kmod	modules-base-kernel	kmod
./@MODULEDIR@/lm_wbsio				modules-base-kernel	kmod
./@MODULEDIR@/lm_wbsio/lm_wbsio.kmod		modules-base-kernel	kmod
./@MODULEDIR@/mach64drm				modules-base-kernel	kmod
./@MODULEDIR@/mach64drm/mach64drm.kmod		modules-base-kernel	kmod
./@MODULEDIR@/mgadrm				modules-base-kernel	kmod
./@MODULEDIR@/mgadrm/mgadrm.kmod		modules-base-kernel	kmod
./@MODULEDIR@/mlx_eisa				base-obsolete		obsolete
./@MODULEDIR@/mlx_eisa/mlx_eisa.kmod		base-obsolete		obsolete
./@MODULEDIR@/mt2131				modules-base-kernel	kmod
./@MODULEDIR@/mt2131/mt2131.kmod		modules-base-kernel	kmod
./@MODULEDIR@/nsclpcsio				modules-base-kernel	kmod
./@MODULEDIR@/nsclpcsio/nsclpcsio.kmod		modules-base-kernel	kmod
./@MODULEDIR@/nvme				base-obsolete		obsolete
./@MODULEDIR@/nvme/nvme.kmod			base-obsolete		obsolete
./@MODULEDIR@/nxt2k				modules-base-kernel	kmod
./@MODULEDIR@/nxt2k/nxt2k.kmod			modules-base-kernel	kmod
./@MODULEDIR@/odcm				modules-base-kernel	kmod
./@MODULEDIR@/odcm/odcm.kmod			modules-base-kernel	kmod
./@MODULEDIR@/padlock				modules-base-kernel	kmod
./@MODULEDIR@/padlock/padlock.kmod		modules-base-kernel	kmod
./@MODULEDIR@/powernow				modules-base-kernel	kmod
./@MODULEDIR@/powernow/powernow.kmod		modules-base-kernel	kmod
./@MODULEDIR@/pwdog				modules-base-kernel	kmod
./@MODULEDIR@/pwdog/pwdog.kmod			modules-base-kernel	kmod
./@MODULEDIR@/r128drm				modules-base-kernel	kmod
./@MODULEDIR@/r128drm/r128drm.kmod		modules-base-kernel	kmod
./@MODULEDIR@/radeondrm				modules-base-kernel	kmod
./@MODULEDIR@/radeondrm/radeondrm.kmod		modules-base-kernel	kmod
./@MODULEDIR@/savagedrm				modules-base-kernel	kmod
./@MODULEDIR@/savagedrm/savagedrm.kmod		modules-base-kernel	kmod
./@MODULEDIR@/sisdrm				modules-base-kernel	kmod
./@MODULEDIR@/sisdrm/sisdrm.kmod		modules-base-kernel	kmod
./@MODULEDIR@/sljit				modules-base-kernel	kmod,sljit
./@MODULEDIR@/sljit/sljit.kmod			modules-base-kernel	kmod,sljit
./@MODULEDIR@/syscallemu			modules-base-kernel	kmod
./@MODULEDIR@/syscallemu/syscallemu.kmod	modules-base-kernel	kmod
./@MODULEDIR@/tco				modules-base-kernel	kmod
./@MODULEDIR@/tco/tco.kmod			modules-base-kernel	kmod
./@MODULEDIR@/tdfxdrm				modules-base-kernel	kmod
./@MODULEDIR@/tdfxdrm/tdfxdrm.kmod		modules-base-kernel	kmod
./@MODULEDIR@/thinkpad				modules-base-kernel	kmod
./@MODULEDIR@/thinkpad/thinkpad.kmod		modules-base-kernel	kmod
./@MODULEDIR@/tprof_amdpmi			base-obsolete		obsolete
./@MODULEDIR@/tprof_amdpmi/tprof_amdpmi.kmod	base-obsolete		obsolete
./@MODULEDIR@/tprof_pmi				base-obsolete		obsolete
./@MODULEDIR@/tprof_pmi/tprof_pmi.kmod		base-obsolete		obsolete
./@MODULEDIR@/tprof_x86				modules-base-kernel	kmod
./@MODULEDIR@/tprof_x86/tprof_x86.kmod		modules-base-kernel	kmod
./@MODULEDIR@/tvpll				modules-base-kernel	kmod
./@MODULEDIR@/tvpll/tvpll.kmod			modules-base-kernel	kmod
./@MODULEDIR@/ubsec				modules-base-kernel	kmod
./@MODULEDIR@/ubsec/ubsec.kmod			modules-base-kernel	kmod
./@MODULEDIR@/viac7temp				modules-base-kernel	kmod
./@MODULEDIR@/viac7temp/viac7temp.kmod		modules-base-kernel	kmod
./@MODULEDIR@/viadrm				base-obsolete		obsolete
./@MODULEDIR@/viadrm/viadrm.kmod		base-obsolete		obsolete
./@MODULEDIR@/viadrmums				modules-base-kernel	kmod
./@MODULEDIR@/viadrmums/viadrmums.kmod		modules-base-kernel	kmod
./@MODULEDIR@/vmt				modules-base-kernel	kmod
./@MODULEDIR@/vmt/vmt.kmod			modules-base-kernel	kmod
./@MODULEDIR@/wbsio				modules-base-kernel	kmod
./@MODULEDIR@/wbsio/wbsio.kmod			modules-base-kernel	kmod
./@MODULEDIR@/wmidell				modules-base-kernel	kmod
./@MODULEDIR@/wmidell/wmidell.kmod		modules-base-kernel	kmod
./@MODULEDIR@/wmieeepc				modules-base-kernel	kmod
./@MODULEDIR@/wmieeepc/wmieeepc.kmod		modules-base-kernel	kmod
./@MODULEDIR@/wmihp				modules-base-kernel	kmod
./@MODULEDIR@/wmihp/wmihp.kmod			modules-base-kernel	kmod
./@MODULEDIR@/wmimsi				modules-base-kernel	kmod
./@MODULEDIR@/wmimsi/wmimsi.kmod		modules-base-kernel	kmod
./@MODULEDIR@/xc3028				modules-base-kernel	kmod
./@MODULEDIR@/xc3028/xc3028.kmod		modules-base-kernel	kmod
./@MODULEDIR@/xc5k				modules-base-kernel	kmod
./@MODULEDIR@/xc5k/xc5k.kmod			modules-base-kernel	kmod
./@MODULEDIR@/zl10353				modules-base-kernel	kmod
./@MODULEDIR@/zl10353/zl10353.kmod		modules-base-kernel	kmod<|MERGE_RESOLUTION|>--- conflicted
+++ resolved
@@ -1,8 +1,4 @@
-<<<<<<< HEAD
-# $NetBSD: md.i386,v 1.89 2020/09/08 10:05:47 yamaguchi Exp $
-=======
 # $NetBSD: md.i386,v 1.90 2021/03/25 09:49:00 nia Exp $
->>>>>>> 9e014010
 #
 ./@MODULEDIR@/acpiacad				modules-base-kernel	kmod
 ./@MODULEDIR@/acpiacad/acpiacad.kmod		modules-base-kernel	kmod
