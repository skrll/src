<<<<<<< HEAD
# $NetBSD: mi,v 1.142 2020/09/26 17:49:50 jmcneill Exp $
=======
# $NetBSD: mi,v 1.143 2021/03/25 09:49:00 nia Exp $
>>>>>>> 9e014010
#
# Note: don't delete entries from here - mark them as "obsolete" instead.
#
./@MODULEDIR@					modules-base-kernel	kmod
./@MODULEDIR@/aac				base-obsolete		obsolete
./@MODULEDIR@/aac/aac.kmod			base-obsolete		obsolete
./@MODULEDIR@/accf_dataready			modules-base-kernel	kmod
./@MODULEDIR@/accf_dataready/accf_dataready.kmod	modules-base-kernel	kmod
./@MODULEDIR@/accf_httpready			modules-base-kernel	kmod
./@MODULEDIR@/accf_httpready/accf_httpready.kmod	modules-base-kernel	kmod
./@MODULEDIR@/adosfs				modules-base-kernel	kmod
./@MODULEDIR@/adosfs/adosfs.kmod		modules-base-kernel	kmod
./@MODULEDIR@/aio				modules-base-kernel	kmod
./@MODULEDIR@/aio/aio.kmod			modules-base-kernel	kmod
./@MODULEDIR@/am2315temp			modules-base-kernel	kmod
./@MODULEDIR@/am2315temp/am2315temp.kmod	modules-base-kernel	kmod
./@MODULEDIR@/amr				base-obsolete		obsolete
./@MODULEDIR@/amr/amr.kmod			base-obsolete		obsolete
./@MODULEDIR@/ataraid				base-obsolete		obsolete
./@MODULEDIR@/ataraid/ataraid.kmod		base-obsolete		obsolete
./@MODULEDIR@/audio				modules-base-kernel	kmod
./@MODULEDIR@/audio/audio.kmod			modules-base-kernel	kmod
./@MODULEDIR@/autofs				modules-base-kernel	kmod
./@MODULEDIR@/autofs/autofs.kmod		modules-base-kernel	kmod
./@MODULEDIR@/blowfish				modules-base-kernel	kmod
./@MODULEDIR@/blowfish/blowfish.kmod		modules-base-kernel	kmod
./@MODULEDIR@/bpf				modules-base-kernel	kmod
./@MODULEDIR@/bpf/bpf.kmod			modules-base-kernel	kmod
./@MODULEDIR@/bpf_filter			modules-base-kernel	kmod
./@MODULEDIR@/bpf_filter/bpf_filter.kmod	modules-base-kernel	kmod
./@MODULEDIR@/bufq_disksort			modules-base-kernel	kmod
./@MODULEDIR@/bufq_disksort/bufq_disksort.kmod	modules-base-kernel	kmod
./@MODULEDIR@/bufq_fcfs				modules-base-kernel	kmod
./@MODULEDIR@/bufq_fcfs/bufq_fcfs.kmod		modules-base-kernel	kmod
./@MODULEDIR@/bufq_priocscan			modules-base-kernel	kmod
./@MODULEDIR@/bufq_priocscan/bufq_priocscan.kmod modules-base-kernel	kmod
./@MODULEDIR@/bufq_readprio			modules-base-kernel	kmod
./@MODULEDIR@/bufq_readprio/bufq_readprio.kmod	modules-base-kernel	kmod
./@MODULEDIR@/cac				base-obsolete		obsolete
./@MODULEDIR@/cac/cac.kmod			base-obsolete		obsolete
./@MODULEDIR@/cac_pci				base-obsolete		obsolete
./@MODULEDIR@/cac_pci/cac_pci.kmod		base-obsolete		obsolete
./@MODULEDIR@/camellia				modules-base-kernel	kmod
./@MODULEDIR@/camellia/camellia.kmod		modules-base-kernel	kmod
./@MODULEDIR@/cast128				modules-base-kernel	kmod
./@MODULEDIR@/cast128/cast128.kmod		modules-base-kernel	kmod
./@MODULEDIR@/ccd				modules-base-kernel	kmod
./@MODULEDIR@/ccd/ccd.kmod			modules-base-kernel	kmod
./@MODULEDIR@/cd9660				modules-base-kernel	kmod
./@MODULEDIR@/cd9660/cd9660.kmod		modules-base-kernel	kmod
./@MODULEDIR@/cgd				modules-base-kernel	kmod
./@MODULEDIR@/cgd/cgd.kmod			modules-base-kernel	kmod
./@MODULEDIR@/chfs				modules-base-kernel	kmod
./@MODULEDIR@/chfs/chfs.kmod			modules-base-kernel	kmod
./@MODULEDIR@/clockctl				modules-base-kernel	kmod
./@MODULEDIR@/clockctl/clockctl.kmod		modules-base-kernel	kmod
./@MODULEDIR@/coda				modules-base-kernel	kmod
./@MODULEDIR@/coda/coda.kmod			modules-base-kernel	kmod
./@MODULEDIR@/coda5				modules-base-kernel	kmod
./@MODULEDIR@/coda5/coda5.kmod			modules-base-kernel	kmod
./@MODULEDIR@/compat				base-obsolete		obsolete
./@MODULEDIR@/compat/compat.kmod		base-obsolete		obsolete
./@MODULEDIR@/compat_09				modules-base-kernel	kmod
./@MODULEDIR@/compat_09/compat_09.kmod		modules-base-kernel	kmod
./@MODULEDIR@/compat_10				modules-base-kernel	kmod
./@MODULEDIR@/compat_10/compat_10.kmod		modules-base-kernel	kmod
./@MODULEDIR@/compat_12				modules-base-kernel	kmod
./@MODULEDIR@/compat_12/compat_12.kmod		modules-base-kernel	kmod
./@MODULEDIR@/compat_13				modules-base-kernel	kmod
./@MODULEDIR@/compat_13/compat_13.kmod		modules-base-kernel	kmod
./@MODULEDIR@/compat_14				modules-base-kernel	kmod
./@MODULEDIR@/compat_14/compat_14.kmod		modules-base-kernel	kmod
./@MODULEDIR@/compat_16				modules-base-kernel	kmod
./@MODULEDIR@/compat_16/compat_16.kmod		modules-base-kernel	kmod
./@MODULEDIR@/compat_20				modules-base-kernel	kmod
./@MODULEDIR@/compat_20/compat_20.kmod		modules-base-kernel	kmod
./@MODULEDIR@/compat_30				modules-base-kernel	kmod
./@MODULEDIR@/compat_30/compat_30.kmod		modules-base-kernel	kmod
./@MODULEDIR@/compat_40				modules-base-kernel	kmod
./@MODULEDIR@/compat_40/compat_40.kmod		modules-base-kernel	kmod
./@MODULEDIR@/compat_43				modules-base-kernel	kmod
./@MODULEDIR@/compat_43/compat_43.kmod		modules-base-kernel	kmod
./@MODULEDIR@/compat_50				modules-base-kernel	kmod
./@MODULEDIR@/compat_50/compat_50.kmod		modules-base-kernel	kmod
./@MODULEDIR@/compat_50_quota			modules-base-kernel	kmod
./@MODULEDIR@/compat_50_quota/compat_50_quota.kmod modules-base-kernel	kmod
./@MODULEDIR@/compat_60				modules-base-kernel	kmod
./@MODULEDIR@/compat_60/compat_60.kmod		modules-base-kernel	kmod
./@MODULEDIR@/compat_70				modules-base-kernel	kmod
./@MODULEDIR@/compat_70/compat_70.kmod		modules-base-kernel	kmod
./@MODULEDIR@/compat_80				modules-base-kernel	kmod
./@MODULEDIR@/compat_80/compat_80.kmod		modules-base-kernel	kmod
./@MODULEDIR@/compat_90				modules-base-kernel	kmod
./@MODULEDIR@/compat_90/compat_90.kmod		modules-base-kernel	kmod
./@MODULEDIR@/compat_crypto_50			modules-base-kernel	kmod
./@MODULEDIR@/compat_crypto_50/compat_crypto_50.kmod modules-base-kernel kmod
./@MODULEDIR@/compat_ossaudio			modules-base-kernel	kmod
./@MODULEDIR@/compat_ossaudio/compat_ossaudio.kmod modules-base-kernel	kmod
./@MODULEDIR@/compat_raid_50			modules-base-kernel	kmod
./@MODULEDIR@/compat_raid_50/compat_raid_50.kmod modules-base-kernel	kmod
./@MODULEDIR@/compat_raid_80			modules-base-kernel	kmod
./@MODULEDIR@/compat_raid_80/compat_raid_80.kmod modules-base-kernel	kmod
./@MODULEDIR@/compat_sysctl_09_43		modules-base-kernel	kmod
./@MODULEDIR@/compat_sysctl_09_43/compat_sysctl_09_43.kmod	modules-base-kernel	kmod
./@MODULEDIR@/compat_sysv			base-obsolete		obsolete
./@MODULEDIR@/compat_sysv/compat_sysv.kmod	base-obsolete		obsolete
./@MODULEDIR@/compat_sysv_10			modules-base-kernel	kmod
./@MODULEDIR@/compat_sysv_10/compat_sysv_10.kmod modules-base-kernel	kmod
./@MODULEDIR@/compat_sysv_14			modules-base-kernel	kmod
./@MODULEDIR@/compat_sysv_14/compat_sysv_14.kmod modules-base-kernel	kmod
./@MODULEDIR@/compat_sysv_50			modules-base-kernel	kmod
./@MODULEDIR@/compat_sysv_50/compat_sysv_50.kmod modules-base-kernel	kmod
./@MODULEDIR@/compat_util			modules-base-kernel	kmod
./@MODULEDIR@/compat_util/compat_util.kmod	modules-base-kernel	kmod
./@MODULEDIR@/coredump				modules-base-kernel	kmod
./@MODULEDIR@/coredump/coredump.kmod		modules-base-kernel	kmod
./@MODULEDIR@/crypto				modules-base-kernel	kmod
./@MODULEDIR@/crypto/crypto.kmod		modules-base-kernel	kmod
./@MODULEDIR@/cyclic				modules-base-kernel	kmod,dtrace
./@MODULEDIR@/cyclic/cyclic.kmod		modules-base-kernel	kmod,dtrace
./@MODULEDIR@/dbcool				modules-base-kernel	kmod
./@MODULEDIR@/dbcool/dbcool.kmod		modules-base-kernel	kmod
./@MODULEDIR@/des				modules-base-kernel	kmod
./@MODULEDIR@/des/des.kmod			modules-base-kernel	kmod
./@MODULEDIR@/dirhash				base-obsolete	obsolete
./@MODULEDIR@/dirhash/dirhash.kmod		base-obsolete	obsolete
./@MODULEDIR@/dk_subr				modules-base-kernel	kmod
./@MODULEDIR@/dk_subr/dk_subr.kmod		modules-base-kernel	kmod
./@MODULEDIR@/dm				modules-base-kernel	lvm,kmod
./@MODULEDIR@/dm/dm.kmod			modules-base-kernel	lvm,kmod
./@MODULEDIR@/drvctl				modules-base-kernel	kmod
./@MODULEDIR@/drvctl/drvctl.kmod		modules-base-kernel	kmod
./@MODULEDIR@/dtrace				modules-base-kernel	kmod,dtrace
./@MODULEDIR@/dtrace/dtrace.kmod		modules-base-kernel	kmod,dtrace
./@MODULEDIR@/dtrace_fbt				modules-base-kernel	kmod,dtrace
./@MODULEDIR@/dtrace_fbt/dtrace_fbt.kmod		modules-base-kernel	kmod,dtrace
./@MODULEDIR@/dtrace_lockstat				modules-base-kernel	kmod,dtrace
./@MODULEDIR@/dtrace_lockstat/dtrace_lockstat.kmod	modules-base-kernel	kmod,dtrace
./@MODULEDIR@/dtrace_profile				modules-base-kernel	kmod,dtrace
./@MODULEDIR@/dtrace_profile/dtrace_profile.kmod	modules-base-kernel	kmod,dtrace
./@MODULEDIR@/dtrace_sdt				modules-base-kernel	kmod,dtrace
./@MODULEDIR@/dtrace_sdt/dtrace_sdt.kmod		modules-base-kernel	kmod,dtrace
./@MODULEDIR@/dtrace_syscall				modules-base-kernel	kmod,dtrace
./@MODULEDIR@/dtrace_syscall/dtrace_syscall.kmod	modules-base-kernel	kmod,dtrace
./@MODULEDIR@/dtv				modules-base-kernel	kmod
./@MODULEDIR@/dtv/dtv.kmod			modules-base-kernel	kmod
./@MODULEDIR@/dtv_math				modules-base-kernel	kmod
./@MODULEDIR@/dtv_math/dtv_math.kmod		modules-base-kernel	kmod
./@MODULEDIR@/efs				modules-base-kernel	kmod
./@MODULEDIR@/efs/efs.kmod			modules-base-kernel	kmod
./@MODULEDIR@/exec_script			modules-base-kernel	kmod
./@MODULEDIR@/exec_script/exec_script.kmod	modules-base-kernel	kmod
./@MODULEDIR@/ext2fs				modules-base-kernel	kmod
./@MODULEDIR@/ext2fs/ext2fs.kmod		modules-base-kernel	kmod
./@MODULEDIR@/fbt				base-obsolete		obsolete
./@MODULEDIR@/fbt/fbt.kmod			base-obsolete		obsolete
./@MODULEDIR@/fdesc				modules-base-kernel	kmod
./@MODULEDIR@/fdesc/fdesc.kmod			modules-base-kernel	kmod
./@MODULEDIR@/ffs				modules-base-kernel	kmod
./@MODULEDIR@/ffs/ffs.kmod			modules-base-kernel	kmod
./@MODULEDIR@/filecore				modules-base-kernel	kmod
./@MODULEDIR@/filecore/filecore.kmod		modules-base-kernel	kmod
./@MODULEDIR@/filemon				base-obsolete		obsolete
./@MODULEDIR@/filemon/filemon.kmod		base-obsolete		obsolete
./@MODULEDIR@/flash				modules-base-kernel	kmod
./@MODULEDIR@/flash/flash.kmod			modules-base-kernel	kmod
./@MODULEDIR@/fss				modules-base-kernel	kmod
./@MODULEDIR@/fss/fss.kmod			modules-base-kernel	kmod
./@MODULEDIR@/gpio				modules-base-kernel	kmod
./@MODULEDIR@/gpio/gpio.kmod			modules-base-kernel	kmod
./@MODULEDIR@/gpioiic				modules-base-kernel	kmod
./@MODULEDIR@/gpioiic/gpioiic.kmod		modules-base-kernel	kmod
./@MODULEDIR@/gpioirq				modules-base-kernel	kmod
./@MODULEDIR@/gpioirq/gpioirq.kmod		modules-base-kernel	kmod
./@MODULEDIR@/gpioow				modules-base-kernel	kmod
./@MODULEDIR@/gpioow/gpioow.kmod		modules-base-kernel	kmod
./@MODULEDIR@/gpiopps				modules-base-kernel	kmod
./@MODULEDIR@/gpiopps/gpiopps.kmod		modules-base-kernel	kmod
./@MODULEDIR@/gpiosim				modules-base-kernel	kmod
./@MODULEDIR@/gpiosim/gpiosim.kmod		modules-base-kernel	kmod
./@MODULEDIR@/hfs				modules-base-kernel	kmod
./@MODULEDIR@/hfs/hfs.kmod			modules-base-kernel	kmod
./@MODULEDIR@/hythygtemp			modules-base-kernel	kmod
./@MODULEDIR@/hythygtemp/hythygtemp.kmod	modules-base-kernel	kmod
./@MODULEDIR@/i2c_bitbang			modules-base-kernel	kmod
./@MODULEDIR@/i2c_bitbang/i2c_bitbang.kmod	modules-base-kernel	kmod
./@MODULEDIR@/i2cexec				modules-base-kernel	kmod
./@MODULEDIR@/i2cexec/i2cexec.kmod		modules-base-kernel	kmod
./@MODULEDIR@/if_agr				modules-base-kernel	kmod
./@MODULEDIR@/if_agr/if_agr.kmod		modules-base-kernel	kmod
./@MODULEDIR@/if_aue				modules-base-kernel	kmod
./@MODULEDIR@/if_aue/if_aue.kmod		modules-base-kernel	kmod
./@MODULEDIR@/if_axe				modules-base-kernel	kmod
./@MODULEDIR@/if_axe/if_axe.kmod		modules-base-kernel	kmod
./@MODULEDIR@/if_axen				modules-base-kernel	kmod
./@MODULEDIR@/if_axen/if_axen.kmod		modules-base-kernel	kmod
./@MODULEDIR@/if_cdce				modules-base-kernel	kmod
./@MODULEDIR@/if_cdce/if_cdce.kmod		modules-base-kernel	kmod
./@MODULEDIR@/if_cue				modules-base-kernel	kmod
./@MODULEDIR@/if_cue/if_cue.kmod		modules-base-kernel	kmod
./@MODULEDIR@/if_faith				modules-base-kernel	kmod
./@MODULEDIR@/if_faith/if_faith.kmod		modules-base-kernel	kmod
./@MODULEDIR@/if_gif				modules-base-kernel	kmod
./@MODULEDIR@/if_gif/if_gif.kmod		modules-base-kernel	kmod
./@MODULEDIR@/if_gre				modules-base-kernel	kmod
./@MODULEDIR@/if_gre/if_gre.kmod		modules-base-kernel	kmod
./@MODULEDIR@/if_kue				modules-base-kernel	kmod
./@MODULEDIR@/if_kue/if_kue.kmod		modules-base-kernel	kmod
./@MODULEDIR@/if_l2tp				modules-base-kernel	kmod
./@MODULEDIR@/if_l2tp/if_l2tp.kmod		modules-base-kernel	kmod
./@MODULEDIR@/if_loop				modules-base-kernel	kmod
./@MODULEDIR@/if_loop/if_loop.kmod		modules-base-kernel	kmod
./@MODULEDIR@/if_mpls				modules-base-kernel	kmod
./@MODULEDIR@/if_mpls/if_mpls.kmod		modules-base-kernel	kmod
./@MODULEDIR@/if_mue				modules-base-kernel	kmod
./@MODULEDIR@/if_mue/if_mue.kmod		modules-base-kernel	kmod
./@MODULEDIR@/if_npflog				modules-base-kernel	kmod
./@MODULEDIR@/if_npflog/if_npflog.kmod		modules-base-kernel	kmod
./@MODULEDIR@/if_ppp				modules-base-kernel	kmod
./@MODULEDIR@/if_ppp/if_ppp.kmod		modules-base-kernel	kmod
./@MODULEDIR@/if_pppoe				modules-base-kernel	kmod
./@MODULEDIR@/if_pppoe/if_pppoe.kmod		modules-base-kernel	kmod
./@MODULEDIR@/if_sl				modules-base-kernel	kmod
./@MODULEDIR@/if_sl/if_sl.kmod			modules-base-kernel	kmod
./@MODULEDIR@/if_smsc				modules-base-kernel	kmod
./@MODULEDIR@/if_smsc/if_smsc.kmod		modules-base-kernel	kmod
./@MODULEDIR@/if_srt				modules-base-kernel	kmod
./@MODULEDIR@/if_srt/if_srt.kmod		modules-base-kernel	kmod
./@MODULEDIR@/if_stf				modules-base-kernel	kmod
./@MODULEDIR@/if_stf/if_stf.kmod		modules-base-kernel	kmod
./@MODULEDIR@/if_strip				base-obsolete		obsolete
./@MODULEDIR@/if_strip/if_strip.kmod		base-obsolete		obsolete
./@MODULEDIR@/if_tap				modules-base-kernel	kmod
./@MODULEDIR@/if_tap/if_tap.kmod		modules-base-kernel	kmod
./@MODULEDIR@/if_tun				modules-base-kernel	kmod
./@MODULEDIR@/if_tun/if_tun.kmod		modules-base-kernel	kmod
./@MODULEDIR@/if_udav				modules-base-kernel	kmod
./@MODULEDIR@/if_udav/if_udav.kmod		modules-base-kernel	kmod
./@MODULEDIR@/if_upl				modules-base-kernel	kmod
./@MODULEDIR@/if_upl/if_upl.kmod		modules-base-kernel	kmod
./@MODULEDIR@/if_ure				modules-base-kernel	kmod
./@MODULEDIR@/if_ure/if_ure.kmod		modules-base-kernel	kmod
./@MODULEDIR@/if_url				modules-base-kernel	kmod
./@MODULEDIR@/if_url/if_url.kmod		modules-base-kernel	kmod
./@MODULEDIR@/if_urndis				modules-base-kernel	kmod
./@MODULEDIR@/if_urndis/if_urndis.kmod		modules-base-kernel	kmod
./@MODULEDIR@/if_vioif				base-obsolete		obsolete
./@MODULEDIR@/if_vioif/if_vioif.kmod		base-obsolete		obsolete
./@MODULEDIR@/if_vlan				modules-base-kernel	kmod
./@MODULEDIR@/if_vlan/if_vlan.kmod		modules-base-kernel	kmod
./@MODULEDIR@/iic				modules-base-kernel	kmod
./@MODULEDIR@/iic/iic.kmod			modules-base-kernel	kmod
./@MODULEDIR@/ip_ecn				modules-base-kernel	kmod
./@MODULEDIR@/ip_ecn/ip_ecn.kmod 		modules-base-kernel	kmod
./@MODULEDIR@/ipl				modules-base-kernel	kmod
./@MODULEDIR@/ipl/ipl.kmod 			modules-base-kernel	kmod
./@MODULEDIR@/iscsi				modules-base-kernel	kmod,iscsi
./@MODULEDIR@/iscsi/iscsi.kmod			modules-base-kernel	kmod,iscsi
./@MODULEDIR@/kernfs				modules-base-kernel	kmod
./@MODULEDIR@/kernfs/kernfs.kmod		modules-base-kernel	kmod
./@MODULEDIR@/ksem				base-obsolete		obsolete
./@MODULEDIR@/ksem/ksem.kmod			base-obsolete		obsolete
./@MODULEDIR@/layerfs				modules-base-kernel	kmod
./@MODULEDIR@/layerfs/layerfs.kmod		modules-base-kernel	kmod
./@MODULEDIR@/ld				base-obsolete		obsolete
./@MODULEDIR@/ld/ld.kmod			base-obsolete		obsolete
./@MODULEDIR@/ld_aac				base-obsolete		obsolete
./@MODULEDIR@/ld_aac/ld_aac.kmod		base-obsolete		obsolete
./@MODULEDIR@/ld_amr				base-obsolete		obsolete
./@MODULEDIR@/ld_amr/ld_amr.kmod		base-obsolete		obsolete
./@MODULEDIR@/ld_ataraid			base-obsolete		obsolete
./@MODULEDIR@/ld_ataraid/ld_ataraid.kmod	base-obsolete		obsolete
./@MODULEDIR@/ld_cac				base-obsolete		obsolete
./@MODULEDIR@/ld_cac/ld_cac.kmod		base-obsolete		obsolete
./@MODULEDIR@/ld_icp				base-obsolete		obsolete
./@MODULEDIR@/ld_icp/ld_icp.kmod		base-obsolete		obsolete
./@MODULEDIR@/ld_mlx				base-obsolete		obsolete
./@MODULEDIR@/ld_mlx/ld_mlx.kmod		base-obsolete		obsolete
./@MODULEDIR@/ld_sdmmc				base-obsolete		obsolete
./@MODULEDIR@/ld_sdmmc/ld_sdmmc.kmod		base-obsolete		obsolete
./@MODULEDIR@/ld_twa				base-obsolete		obsolete
./@MODULEDIR@/ld_twa/ld_twa.kmod		base-obsolete		obsolete
./@MODULEDIR@/ld_twe				base-obsolete		obsolete
./@MODULEDIR@/ld_twe/ld_twe.kmod		base-obsolete		obsolete
./@MODULEDIR@/ld_virtio				base-obsolete		obsolete
./@MODULEDIR@/ld_virtio/ld_virtio.kmod		base-obsolete		obsolete
./@MODULEDIR@/lfs				modules-base-kernel	kmod
./@MODULEDIR@/lfs/lfs.kmod			modules-base-kernel	kmod
./@MODULEDIR@/lua				modules-base-kernel	kmod
./@MODULEDIR@/lua/lua.kmod			modules-base-kernel	kmod
./@MODULEDIR@/luacore				base-obsolete		obsolete
./@MODULEDIR@/luacore/luacore.kmod		base-obsolete		obsolete
./@MODULEDIR@/luapmf				modules-base-kernel	kmod
./@MODULEDIR@/luapmf/luapmf.kmod		modules-base-kernel	kmod
./@MODULEDIR@/luasystm				modules-base-kernel	kmod
./@MODULEDIR@/luasystm/luasystm.kmod		modules-base-kernel	kmod
./@MODULEDIR@/mfs				modules-base-kernel	kmod
./@MODULEDIR@/mfs/mfs.kmod			modules-base-kernel	kmod
./@MODULEDIR@/midi				modules-base-kernel	kmod
./@MODULEDIR@/midi/midi.kmod			modules-base-kernel	kmod
./@MODULEDIR@/miiverbose			modules-base-kernel	kmod
./@MODULEDIR@/miiverbose/miiverbose.kmod	modules-base-kernel	kmod
./@MODULEDIR@/miniroot				modules-base-kernel	kmod
./@MODULEDIR@/miniroot/miniroot.kmod		modules-base-kernel	kmod
./@MODULEDIR@/mlx				base-obsolete		obsolete
./@MODULEDIR@/mlx/mlx.kmod			base-obsolete		obsolete
./@MODULEDIR@/mlx_pci				base-obsolete		obsolete
./@MODULEDIR@/mlx_pci/mlx_pci.kmod		base-obsolete		obsolete
./@MODULEDIR@/mqueue				modules-base-kernel	kmod
./@MODULEDIR@/mqueue/mqueue.kmod		modules-base-kernel	kmod
./@MODULEDIR@/msdos				modules-base-kernel	kmod
./@MODULEDIR@/msdos/msdos.kmod			modules-base-kernel	kmod
./@MODULEDIR@/nand				modules-base-kernel	kmod
./@MODULEDIR@/nand/nand.kmod			modules-base-kernel	kmod
./@MODULEDIR@/nandemulator			modules-base-kernel	kmod
./@MODULEDIR@/nandemulator/nandemulator.kmod	modules-base-kernel	kmod
./@MODULEDIR@/nfs				modules-base-kernel	kmod
./@MODULEDIR@/nfs/nfs.kmod			modules-base-kernel	kmod
./@MODULEDIR@/nfsserver				modules-base-kernel	kmod
./@MODULEDIR@/nfsserver/nfsserver.kmod		modules-base-kernel	kmod
./@MODULEDIR@/nilfs				modules-base-kernel	kmod
./@MODULEDIR@/nilfs/nilfs.kmod			modules-base-kernel	kmod
./@MODULEDIR@/npf				modules-base-kernel	kmod
./@MODULEDIR@/npf/npf.kmod			modules-base-kernel	kmod
./@MODULEDIR@/npf_alg_icmp			modules-base-kernel	kmod
./@MODULEDIR@/npf_alg_icmp/npf_alg_icmp.kmod	modules-base-kernel	kmod
./@MODULEDIR@/npf_ext_log			modules-base-kernel	kmod
./@MODULEDIR@/npf_ext_log/npf_ext_log.kmod	modules-base-kernel	kmod
./@MODULEDIR@/npf_ext_normalise			base-obsolete		obsolete
./@MODULEDIR@/npf_ext_normalise/npf_ext_normalise.kmod	base-obsolete		obsolete
./@MODULEDIR@/npf_ext_normalize			modules-base-kernel	kmod
./@MODULEDIR@/npf_ext_normalize/npf_ext_normalize.kmod	modules-base-kernel	kmod
./@MODULEDIR@/npf_ext_rndblock			modules-base-kernel	kmod
./@MODULEDIR@/npf_ext_rndblock/npf_ext_rndblock.kmod	modules-base-kernel	kmod
./@MODULEDIR@/ntfs				modules-base-kernel	kmod
./@MODULEDIR@/ntfs/ntfs.kmod			modules-base-kernel	kmod
./@MODULEDIR@/null				modules-base-kernel	kmod
./@MODULEDIR@/null/null.kmod			modules-base-kernel	kmod
./@MODULEDIR@/nvmm				modules-base-kernel	kmod,nvmm
./@MODULEDIR@/nvmm/nvmm.kmod			modules-base-kernel	kmod,nvmm
./@MODULEDIR@/onewire				modules-base-kernel	kmod
./@MODULEDIR@/onewire/onewire.kmod		modules-base-kernel	kmod
./@MODULEDIR@/opencrypto			modules-base-kernel	kmod
./@MODULEDIR@/opencrypto/opencrypto.kmod	modules-base-kernel	kmod
./@MODULEDIR@/overlay				modules-base-kernel	kmod
./@MODULEDIR@/overlay/overlay.kmod		modules-base-kernel	kmod
./@MODULEDIR@/pad				modules-base-kernel	kmod
./@MODULEDIR@/pad/pad.kmod			modules-base-kernel	kmod
./@MODULEDIR@/pciverbose			modules-base-kernel	kmod
./@MODULEDIR@/pciverbose/pciverbose.kmod	modules-base-kernel	kmod
./@MODULEDIR@/pf				modules-base-kernel	kmod
./@MODULEDIR@/pf/pf.kmod			modules-base-kernel	kmod
./@MODULEDIR@/portal				base-obsolete		obsolete
./@MODULEDIR@/portal/portal.kmod		base-obsolete		obsolete
./@MODULEDIR@/ppp_bsdcomp			modules-base-kernel	kmod
./@MODULEDIR@/ppp_bsdcomp/ppp_bsdcomp.kmod	modules-base-kernel	kmod
./@MODULEDIR@/ppp_deflate			modules-base-kernel	kmod
./@MODULEDIR@/ppp_deflate/ppp_deflate.kmod	modules-base-kernel	kmod
./@MODULEDIR@/procfs				modules-base-kernel	kmod
./@MODULEDIR@/procfs/procfs.kmod		modules-base-kernel	kmod
./@MODULEDIR@/profile				base-obsolete		obsolete
./@MODULEDIR@/profile/profile.kmod		base-obsolete		obsolete
./@MODULEDIR@/ptrace				modules-base-kernel	kmod
./@MODULEDIR@/ptrace/ptrace.kmod		modules-base-kernel	kmod
./@MODULEDIR@/ptrace_common			modules-base-kernel	kmod
./@MODULEDIR@/ptrace_common/ptrace_common.kmod	modules-base-kernel	kmod
./@MODULEDIR@/ptyfs				modules-base-kernel	kmod
./@MODULEDIR@/ptyfs/ptyfs.kmod			modules-base-kernel	kmod
./@MODULEDIR@/puffs				modules-base-kernel	kmod
./@MODULEDIR@/puffs/puffs.kmod			modules-base-kernel	kmod
./@MODULEDIR@/putter				modules-base-kernel	kmod
./@MODULEDIR@/putter/putter.kmod		modules-base-kernel	kmod
./@MODULEDIR@/raid				modules-base-kernel	kmod
./@MODULEDIR@/raid/raid.kmod			modules-base-kernel	kmod
./@MODULEDIR@/scsiverbose			modules-base-kernel	kmod
./@MODULEDIR@/scsiverbose/scsiverbose.kmod	modules-base-kernel	kmod
./@MODULEDIR@/sdt				base-obsolete		obsolete
./@MODULEDIR@/sdt/sdt.kmod			base-obsolete		obsolete
./@MODULEDIR@/sdtemp				modules-base-kernel	kmod
./@MODULEDIR@/sdtemp/sdtemp.kmod		modules-base-kernel	kmod
./@MODULEDIR@/secmodel_bsd44			modules-base-kernel	kmod
./@MODULEDIR@/secmodel_bsd44/secmodel_bsd44.kmod	modules-base-kernel	kmod
./@MODULEDIR@/secmodel_extensions		modules-base-kernel	kmod
./@MODULEDIR@/secmodel_extensions/secmodel_extensions.kmod	modules-base-kernel	kmod
./@MODULEDIR@/secmodel_overlay			modules-base-kernel	kmod
./@MODULEDIR@/secmodel_overlay/secmodel_overlay.kmod	modules-base-kernel	kmod
./@MODULEDIR@/securelevel			modules-base-kernel	kmod
./@MODULEDIR@/securelevel/securelevel.kmod	modules-base-kernel	kmod
./@MODULEDIR@/sequencer				modules-base-kernel	kmod
./@MODULEDIR@/sequencer/sequencer.kmod		modules-base-kernel	kmod
./@MODULEDIR@/si70xxtemp			modules-base-kernel	kmod
./@MODULEDIR@/si70xxtemp/si70xxtemp.kmod	modules-base-kernel	kmod
./@MODULEDIR@/skipjack				modules-base-kernel	kmod
./@MODULEDIR@/skipjack/skipjack.kmod		modules-base-kernel	kmod
./@MODULEDIR@/slcompress			modules-base-kernel     kmod
./@MODULEDIR@/slcompress/slcompress.kmod	modules-base-kernel     kmod
./@MODULEDIR@/smbfs				base-obsolete		obsolete
./@MODULEDIR@/smbfs/smbfs.kmod			base-obsolete		obsolete
./@MODULEDIR@/solaris				modules-base-kernel     kmod,solaris
./@MODULEDIR@/solaris/solaris.kmod		modules-base-kernel     kmod,solaris
./@MODULEDIR@/spdmem				modules-base-kernel	kmod
./@MODULEDIR@/spdmem/spdmem.kmod		modules-base-kernel	kmod
./@MODULEDIR@/spkr				modules-base-kernel	kmod
./@MODULEDIR@/spkr/_synchspkr._synchkmod	base-obsolete		obsolete
./@MODULEDIR@/spkr/spkr.kmod			modules-base-kernel	kmod
./@MODULEDIR@/spkr_synch			base-obsolete		obsolete
./@MODULEDIR@/sppp_subr				modules-base-kernel	kmod
./@MODULEDIR@/sppp_subr/sppp_subr.kmod		modules-base-kernel	kmod
./@MODULEDIR@/srt				modules-base-kernel	kmod
./@MODULEDIR@/srt/srt.kmod			modules-base-kernel	kmod
./@MODULEDIR@/suser				modules-base-kernel	kmod
./@MODULEDIR@/suser/suser.kmod			modules-base-kernel	kmod
./@MODULEDIR@/swcrypto				modules-base-kernel	kmod
./@MODULEDIR@/swcrypto/swcrypto.kmod		modules-base-kernel	kmod
./@MODULEDIR@/swsensor				modules-base-kernel	kmod
./@MODULEDIR@/swsensor/swsensor.kmod		modules-base-kernel	kmod
./@MODULEDIR@/swwdog				modules-base-kernel	kmod
./@MODULEDIR@/swwdog/swwdog.kmod		modules-base-kernel	kmod
./@MODULEDIR@/sysmon				modules-base-kernel	kmod
./@MODULEDIR@/sysmon/sysmon.kmod		modules-base-kernel	kmod
./@MODULEDIR@/sysmon_envsys			modules-base-kernel	kmod
./@MODULEDIR@/sysmon_envsys/sysmon_envsys.kmod	modules-base-kernel	kmod
./@MODULEDIR@/sysmon_power			modules-base-kernel	kmod
./@MODULEDIR@/sysmon_power/sysmon_power.kmod	modules-base-kernel	kmod
./@MODULEDIR@/sysmon_taskq			modules-base-kernel	kmod
./@MODULEDIR@/sysmon_taskq/sysmon_taskq.kmod	modules-base-kernel	kmod
./@MODULEDIR@/sysmon_wdog			modules-base-kernel	kmod
./@MODULEDIR@/sysmon_wdog/sysmon_wdog.kmod	modules-base-kernel	kmod
./@MODULEDIR@/sysv_ipc				modules-base-kernel	kmod
./@MODULEDIR@/sysv_ipc/sysv_ipc.kmod		modules-base-kernel	kmod
./@MODULEDIR@/sysvbfs				modules-base-kernel	kmod
./@MODULEDIR@/sysvbfs/sysvbfs.kmod		modules-base-kernel	kmod
./@MODULEDIR@/tap				modules-base-kernel	kmod
./@MODULEDIR@/tap/tap.kmod			modules-base-kernel	kmod
./@MODULEDIR@/tmpfs				modules-base-kernel	kmod
./@MODULEDIR@/tmpfs/tmpfs.kmod			modules-base-kernel	kmod
./@MODULEDIR@/tprof				modules-base-kernel	kmod
./@MODULEDIR@/tprof/tprof.kmod			modules-base-kernel	kmod
./@MODULEDIR@/tun				modules-base-kernel	kmod
./@MODULEDIR@/tun/tun.kmod			modules-base-kernel	kmod
./@MODULEDIR@/twa				base-obsolete		obsolete
./@MODULEDIR@/twa/twa.kmod			base-obsolete		obsolete
./@MODULEDIR@/twe				base-obsolete		obsolete
./@MODULEDIR@/twe/twe.kmod			base-obsolete		obsolete
./@MODULEDIR@/ualea				modules-base-kernel	kmod
./@MODULEDIR@/ualea/ualea.kmod			modules-base-kernel	kmod
./@MODULEDIR@/uatp				modules-base-kernel	kmod
./@MODULEDIR@/uatp/uatp.kmod			modules-base-kernel	kmod
./@MODULEDIR@/udf				modules-base-kernel	kmod
./@MODULEDIR@/udf/udf.kmod			modules-base-kernel	kmod
./@MODULEDIR@/ufs				modules-base-kernel	kmod
./@MODULEDIR@/ufs/ufs.kmod			modules-base-kernel	kmod
./@MODULEDIR@/umap				modules-base-kernel	kmod
./@MODULEDIR@/umap/umap.kmod			modules-base-kernel	kmod
./@MODULEDIR@/union				modules-base-kernel	kmod
./@MODULEDIR@/union/union.kmod			modules-base-kernel	kmod
./@MODULEDIR@/usbnet				modules-base-kernel	kmod
./@MODULEDIR@/usbnet/usbnet.kmod		modules-base-kernel	kmod
./@MODULEDIR@/usbverbose			modules-base-kernel	kmod
./@MODULEDIR@/usbverbose/usbverbose.kmod	modules-base-kernel	kmod
./@MODULEDIR@/v7fs				modules-base-kernel	kmod
./@MODULEDIR@/v7fs/v7fs.kmod			modules-base-kernel	kmod
./@MODULEDIR@/vcoda				modules-base-kernel	kmod
./@MODULEDIR@/vcoda/vcoda.kmod			modules-base-kernel	kmod
./@MODULEDIR@/viomb				base-obsolete		obsolete
./@MODULEDIR@/viomb/viomb.kmod			base-obsolete		obsolete
./@MODULEDIR@/virtio				base-obsolete		obsolete
./@MODULEDIR@/virtio/virtio.kmod		base-obsolete		obsolete
./@MODULEDIR@/vnd 				modules-base-kernel	kmod
./@MODULEDIR@/vnd/vnd.kmod		        modules-base-kernel	kmod
./@MODULEDIR@/wapbl				modules-base-kernel	kmod
./@MODULEDIR@/wapbl/wapbl.kmod			modules-base-kernel	kmod
./@MODULEDIR@/wsbell				modules-base-kernel	kmod
./@MODULEDIR@/wsbell/wsbell.kmod		modules-base-kernel	kmod
./@MODULEDIR@/zfs				modules-base-kernel     kmod,zfs
./@MODULEDIR@/zfs/zfs.kmod			modules-base-kernel     kmod,zfs
./@MODULEDIR@/zlib				modules-base-kernel     kmod
./@MODULEDIR@/zlib/zlib.kmod			modules-base-kernel     kmod
./etc/mtree/set.modules				modules-sys-root	kmod
./netbsd					-unknown-		kmod,kernel_dir
./stand/@MACHINE@				modules-base-kernel	kmod,!kernel_dir
./stand/@MACHINE@/@OSRELEASE@			modules-base-kernel	kmod,!kernel_dir<|MERGE_RESOLUTION|>--- conflicted
+++ resolved
@@ -1,8 +1,4 @@
-<<<<<<< HEAD
-# $NetBSD: mi,v 1.142 2020/09/26 17:49:50 jmcneill Exp $
-=======
 # $NetBSD: mi,v 1.143 2021/03/25 09:49:00 nia Exp $
->>>>>>> 9e014010
 #
 # Note: don't delete entries from here - mark them as "obsolete" instead.
 #
