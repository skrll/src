--- conflicted
+++ resolved
@@ -1,8 +1,4 @@
-<<<<<<< HEAD
-# $NetBSD: md.hpcmips,v 1.34 2015/12/21 16:49:37 christos Exp $
-=======
 # $NetBSD: md.hpcmips,v 1.35 2018/07/12 10:46:40 maxv Exp $
->>>>>>> b2b84690
 ./usr/include/dev/hpc/hpcfbio.h			comp-c-include
 ./usr/include/hpcmips				comp-c-include
 ./usr/include/hpcmips/_G_config.h		comp-obsolete		obsolete
