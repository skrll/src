<<<<<<< HEAD
# $NetBSD: md.luna68k,v 1.22 2017/03/09 14:05:58 tsutsui Exp $
=======
# $NetBSD: md.luna68k,v 1.23 2018/07/12 10:46:40 maxv Exp $
>>>>>>> b2b84690
./usr/include/ieeefp.h				comp-c-include
./usr/include/luna68k				comp-c-include
./usr/include/luna68k/_G_config.h		comp-obsolete		obsolete
./usr/include/luna68k/ansi.h			comp-c-include
./usr/include/luna68k/aout_machdep.h		comp-c-include
./usr/include/luna68k/asm.h			comp-c-include
./usr/include/luna68k/autoconf.h		comp-c-include
./usr/include/luna68k/bswap.h			comp-c-include
./usr/include/luna68k/bus.h			comp-c-include
./usr/include/luna68k/cdefs.h			comp-c-include
./usr/include/luna68k/cpu.h			comp-c-include
./usr/include/luna68k/db_machdep.h		comp-obsolete		obsolete
./usr/include/luna68k/disklabel.h		comp-c-include
./usr/include/luna68k/elf_machdep.h		comp-c-include
./usr/include/luna68k/endian.h			comp-c-include
./usr/include/luna68k/endian_machdep.h		comp-c-include
./usr/include/luna68k/fenv.h			comp-c-include
./usr/include/luna68k/float.h			comp-c-include
./usr/include/luna68k/frame.h			comp-c-include
./usr/include/luna68k/ieee.h			comp-c-include
./usr/include/luna68k/ieeefp.h			comp-c-include
./usr/include/luna68k/int_const.h		comp-c-include
./usr/include/luna68k/int_fmtio.h		comp-c-include
./usr/include/luna68k/int_limits.h		comp-c-include
./usr/include/luna68k/int_mwgwtypes.h		comp-c-include
./usr/include/luna68k/int_types.h		comp-c-include
./usr/include/luna68k/intr.h			comp-c-include
./usr/include/luna68k/kcore.h			comp-c-include
./usr/include/luna68k/lcd.h			comp-c-include
./usr/include/luna68k/limits.h			comp-c-include
./usr/include/luna68k/lock.h			comp-c-include
./usr/include/luna68k/math.h			comp-c-include
./usr/include/luna68k/mcontext.h		comp-c-include
./usr/include/luna68k/mutex.h			comp-c-include
./usr/include/luna68k/param.h			comp-c-include
./usr/include/luna68k/pcb.h			comp-c-include
./usr/include/luna68k/pmap.h			comp-c-include
./usr/include/luna68k/pmc.h			comp-obsolete		obsolete
./usr/include/luna68k/proc.h			comp-c-include
./usr/include/luna68k/profile.h			comp-c-include
./usr/include/luna68k/psl.h			comp-c-include
./usr/include/luna68k/pte.h			comp-c-include
./usr/include/luna68k/ptrace.h			comp-c-include
./usr/include/luna68k/reg.h			comp-c-include
./usr/include/luna68k/rwlock.h			comp-c-include
./usr/include/luna68k/setjmp.h			comp-c-include
./usr/include/luna68k/signal.h			comp-c-include
./usr/include/luna68k/stdarg.h			comp-obsolete		obsolete
./usr/include/luna68k/svr4_machdep.h		comp-obsolete		obsolete
./usr/include/luna68k/trap.h			comp-c-include
./usr/include/luna68k/types.h			comp-c-include
./usr/include/luna68k/varargs.h			comp-obsolete		obsolete
./usr/include/luna68k/vmparam.h			comp-c-include
./usr/include/luna68k/wchar_limits.h		comp-c-include
./usr/include/luna68k/xpio.h			comp-c-include<|MERGE_RESOLUTION|>--- conflicted
+++ resolved
@@ -1,8 +1,4 @@
-<<<<<<< HEAD
-# $NetBSD: md.luna68k,v 1.22 2017/03/09 14:05:58 tsutsui Exp $
-=======
 # $NetBSD: md.luna68k,v 1.23 2018/07/12 10:46:40 maxv Exp $
->>>>>>> b2b84690
 ./usr/include/ieeefp.h				comp-c-include
 ./usr/include/luna68k				comp-c-include
 ./usr/include/luna68k/_G_config.h		comp-obsolete		obsolete
