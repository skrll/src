--- conflicted
+++ resolved
@@ -1,8 +1,4 @@
-<<<<<<< HEAD
-# $NetBSD: md.landisk,v 1.6 2016/08/25 12:45:52 christos Exp $
-=======
 # $NetBSD: md.landisk,v 1.7 2018/07/12 10:46:40 maxv Exp $
->>>>>>> b2b84690
 ./usr/include/ieeefp.h				comp-c-include
 ./usr/include/landisk				comp-c-include
 ./usr/include/landisk/ansi.h			comp-c-include
