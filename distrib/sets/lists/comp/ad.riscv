<<<<<<< HEAD
# $NetBSD: ad.riscv,v 1.16 2020/09/06 10:54:26 mrg Exp $
=======
# $NetBSD: ad.riscv,v 1.17 2021/04/12 02:08:59 mrg Exp $
>>>>>>> e2aa5677
./usr/include/g++/bits/riscv32			comp-c-include		arch64,compat
./usr/include/g++/bits/riscv32/c++config.h	comp-c-include		arch64,gcc,compat
./usr/include/g++/bits/riscv64			comp-c-include		arch64,compat
./usr/include/g++/bits/riscv64/c++config.h	comp-c-include		arch64,gcc,compat
./usr/include/gcc-4.8/tgmath.h			comp-obsolete		obsolete
./usr/include/gcc-5/tgmath.h			comp-obsolete		obsolete
./usr/include/gcc-6/tgmath.h			comp-c-include		obsolete
./usr/include/gcc-7/tgmath.h			comp-c-include		obsolete
<<<<<<< HEAD
./usr/include/gcc-8/tgmath.h			comp-c-include		gcc=8
./usr/include/gcc-9/tgmath.h			comp-c-include		gcc=9
=======
./usr/include/gcc-8/tgmath.h			comp-c-include		obsolete
./usr/include/gcc-9/tgmath.h			comp-c-include		gcc=9
./usr/include/gcc-10/tgmath.h			comp-c-include		gcc=10
>>>>>>> e2aa5677
./usr/include/ieeefp.h				comp-c-include
./usr/include/riscv				comp-c-include
./usr/include/riscv/ansi.h			comp-c-include
./usr/include/riscv/aout_machdep.h		comp-c-include
./usr/include/riscv/asm.h			comp-c-include
./usr/include/riscv/bswap.h			comp-c-include
./usr/include/riscv/byte_swap.h			comp-c-include
./usr/include/riscv/cdefs.h			comp-c-include
./usr/include/riscv/cpu.h			comp-c-include
./usr/include/riscv/disklabel.h			comp-c-include
./usr/include/riscv/elf_machdep.h		comp-c-include
./usr/include/riscv/endian.h			comp-c-include
./usr/include/riscv/endian_machdep.h		comp-c-include
./usr/include/riscv/fenv.h			comp-c-include
./usr/include/riscv/float.h			comp-c-include
./usr/include/riscv/ieee.h			comp-c-include
./usr/include/riscv/ieeefp.h			comp-c-include
./usr/include/riscv/int_const.h			comp-c-include
./usr/include/riscv/int_fmtio.h			comp-c-include
./usr/include/riscv/int_limits.h		comp-c-include
./usr/include/riscv/int_mwgwtypes.h		comp-c-include
./usr/include/riscv/int_types.h			comp-c-include
./usr/include/riscv/kcore.h			comp-c-include
./usr/include/riscv/limits.h			comp-c-include
./usr/include/riscv/lock.h			comp-c-include
./usr/include/riscv/math.h			comp-c-include
./usr/include/riscv/mcontext.h			comp-c-include
./usr/include/riscv/mutex.h			comp-c-include
./usr/include/riscv/param.h			comp-c-include
./usr/include/riscv/pcb.h			comp-c-include
./usr/include/riscv/pmap.h			comp-c-include
./usr/include/riscv/pmc.h			comp-obsolete		obsolete
./usr/include/riscv/proc.h			comp-c-include
./usr/include/riscv/profile.h			comp-c-include
./usr/include/riscv/ptrace.h			comp-c-include
./usr/include/riscv/reg.h			comp-c-include
./usr/include/riscv/rwlock.h			comp-c-include
./usr/include/riscv/setjmp.h			comp-c-include
./usr/include/riscv/signal.h			comp-c-include
./usr/include/riscv/sysarch.h			comp-c-include
./usr/include/riscv/sysreg.h			comp-c-include
./usr/include/riscv/types.h			comp-c-include
./usr/include/riscv/vmparam.h			comp-c-include
./usr/include/riscv/wchar_limits.h		comp-c-include
./usr/libdata/ldscripts/elf32lriscv.x		comp-util-bin		binutils,arch64,compat
./usr/libdata/ldscripts/elf32lriscv.xbn		comp-util-bin		binutils,arch64,compat
./usr/libdata/ldscripts/elf32lriscv.xc		comp-util-bin		binutils,arch64,compat
./usr/libdata/ldscripts/elf32lriscv.xd		comp-util-bin		binutils,arch64,compat
./usr/libdata/ldscripts/elf32lriscv.xdc		comp-util-bin		binutils,arch64,compat
./usr/libdata/ldscripts/elf32lriscv.xdw		comp-util-bin		binutils,arch64,compat
./usr/libdata/ldscripts/elf32lriscv.xn		comp-util-bin		binutils,arch64,compat
./usr/libdata/ldscripts/elf32lriscv.xr		comp-util-bin		binutils,arch64,compat
./usr/libdata/ldscripts/elf32lriscv.xs		comp-util-bin		binutils,arch64,compat
./usr/libdata/ldscripts/elf32lriscv.xsc		comp-util-bin		binutils,arch64,compat
./usr/libdata/ldscripts/elf32lriscv.xsw		comp-util-bin		binutils,arch64,compat
./usr/libdata/ldscripts/elf32lriscv.xu		comp-util-bin		binutils,arch64,compat
./usr/libdata/ldscripts/elf32lriscv.xw		comp-util-bin		binutils,arch64,compat
./usr/libdata/ldscripts/elf32lriscv_ilp32.x	comp-util-bin		binutils,arch64,compat
./usr/libdata/ldscripts/elf32lriscv_ilp32.xbn	comp-util-bin		binutils,arch64,compat
./usr/libdata/ldscripts/elf32lriscv_ilp32.xc	comp-util-bin		binutils,arch64,compat
./usr/libdata/ldscripts/elf32lriscv_ilp32.xd	comp-util-bin		binutils,arch64,compat
./usr/libdata/ldscripts/elf32lriscv_ilp32.xdc	comp-util-bin		binutils,arch64,compat
./usr/libdata/ldscripts/elf32lriscv_ilp32.xdw	comp-util-bin		binutils,arch64,compat
./usr/libdata/ldscripts/elf32lriscv_ilp32.xn	comp-util-bin		binutils,arch64,compat
./usr/libdata/ldscripts/elf32lriscv_ilp32.xr	comp-util-bin		binutils,arch64,compat
./usr/libdata/ldscripts/elf32lriscv_ilp32.xs	comp-util-bin		binutils,arch64,compat
./usr/libdata/ldscripts/elf32lriscv_ilp32.xsc	comp-util-bin		binutils,arch64,compat
./usr/libdata/ldscripts/elf32lriscv_ilp32.xsw	comp-util-bin		binutils,arch64,compat
./usr/libdata/ldscripts/elf32lriscv_ilp32.xu	comp-util-bin		binutils,arch64,compat
./usr/libdata/ldscripts/elf32lriscv_ilp32.xw	comp-util-bin		binutils,arch64,compat
./usr/libdata/ldscripts/elf32lriscv_ilp32f.x	comp-util-bin		binutils,arch64,compat
./usr/libdata/ldscripts/elf32lriscv_ilp32f.xbn	comp-util-bin		binutils,arch64,compat
./usr/libdata/ldscripts/elf32lriscv_ilp32f.xc	comp-util-bin		binutils,arch64,compat
./usr/libdata/ldscripts/elf32lriscv_ilp32f.xd	comp-util-bin		binutils,arch64,compat
./usr/libdata/ldscripts/elf32lriscv_ilp32f.xdc	comp-util-bin		binutils,arch64,compat
./usr/libdata/ldscripts/elf32lriscv_ilp32f.xdw	comp-util-bin		binutils,arch64,compat
./usr/libdata/ldscripts/elf32lriscv_ilp32f.xn	comp-util-bin		binutils,arch64,compat
./usr/libdata/ldscripts/elf32lriscv_ilp32f.xr	comp-util-bin		binutils,arch64,compat
./usr/libdata/ldscripts/elf32lriscv_ilp32f.xs	comp-util-bin		binutils,arch64,compat
./usr/libdata/ldscripts/elf32lriscv_ilp32f.xsc	comp-util-bin		binutils,arch64,compat
./usr/libdata/ldscripts/elf32lriscv_ilp32f.xsw	comp-util-bin		binutils,arch64,compat
./usr/libdata/ldscripts/elf32lriscv_ilp32f.xu	comp-util-bin		binutils,arch64,compat
./usr/libdata/ldscripts/elf32lriscv_ilp32f.xw	comp-util-bin		binutils,arch64,compat
./usr/libdata/ldscripts/elf64lriscv.x		comp-util-bin		binutils,arch64,compat
./usr/libdata/ldscripts/elf64lriscv.xbn		comp-util-bin		binutils,arch64,compat
./usr/libdata/ldscripts/elf64lriscv.xc		comp-util-bin		binutils,arch64,compat
./usr/libdata/ldscripts/elf64lriscv.xd		comp-util-bin		binutils,arch64,compat
./usr/libdata/ldscripts/elf64lriscv.xdc		comp-util-bin		binutils,arch64,compat
./usr/libdata/ldscripts/elf64lriscv.xdw		comp-util-bin		binutils,arch64,compat
./usr/libdata/ldscripts/elf64lriscv.xn		comp-util-bin		binutils,arch64,compat
./usr/libdata/ldscripts/elf64lriscv.xr		comp-util-bin		binutils,arch64,compat
./usr/libdata/ldscripts/elf64lriscv.xs		comp-util-bin		binutils,arch64,compat
./usr/libdata/ldscripts/elf64lriscv.xsc		comp-util-bin		binutils,arch64,compat
./usr/libdata/ldscripts/elf64lriscv.xsw		comp-util-bin		binutils,arch64,compat
./usr/libdata/ldscripts/elf64lriscv.xu		comp-util-bin		binutils,arch64,compat
./usr/libdata/ldscripts/elf64lriscv.xw		comp-util-bin		binutils,arch64,compat
./usr/libdata/ldscripts/elf64lriscv_lp64.x	comp-util-bin		binutils,arch64,compat
./usr/libdata/ldscripts/elf64lriscv_lp64.xbn	comp-util-bin		binutils,arch64,compat
./usr/libdata/ldscripts/elf64lriscv_lp64.xc	comp-util-bin		binutils,arch64,compat
./usr/libdata/ldscripts/elf64lriscv_lp64.xd	comp-util-bin		binutils,arch64,compat
./usr/libdata/ldscripts/elf64lriscv_lp64.xdc	comp-util-bin		binutils,arch64,compat
./usr/libdata/ldscripts/elf64lriscv_lp64.xdw	comp-util-bin		binutils,arch64,compat
./usr/libdata/ldscripts/elf64lriscv_lp64.xn	comp-util-bin		binutils,arch64,compat
./usr/libdata/ldscripts/elf64lriscv_lp64.xr	comp-util-bin		binutils,arch64,compat
./usr/libdata/ldscripts/elf64lriscv_lp64.xs	comp-util-bin		binutils,arch64,compat
./usr/libdata/ldscripts/elf64lriscv_lp64.xsc	comp-util-bin		binutils,arch64,compat
./usr/libdata/ldscripts/elf64lriscv_lp64.xsw	comp-util-bin		binutils,arch64,compat
./usr/libdata/ldscripts/elf64lriscv_lp64.xu	comp-util-bin		binutils,arch64,compat
./usr/libdata/ldscripts/elf64lriscv_lp64.xw	comp-util-bin		binutils,arch64,compat
./usr/libdata/ldscripts/elf64lriscv_lp64f.x	comp-util-bin		binutils,arch64,compat
./usr/libdata/ldscripts/elf64lriscv_lp64f.xbn	comp-util-bin		binutils,arch64,compat
./usr/libdata/ldscripts/elf64lriscv_lp64f.xc	comp-util-bin		binutils,arch64,compat
./usr/libdata/ldscripts/elf64lriscv_lp64f.xd	comp-util-bin		binutils,arch64,compat
./usr/libdata/ldscripts/elf64lriscv_lp64f.xdc	comp-util-bin		binutils,arch64,compat
./usr/libdata/ldscripts/elf64lriscv_lp64f.xdw	comp-util-bin		binutils,arch64,compat
./usr/libdata/ldscripts/elf64lriscv_lp64f.xn	comp-util-bin		binutils,arch64,compat
./usr/libdata/ldscripts/elf64lriscv_lp64f.xr	comp-util-bin		binutils,arch64,compat
./usr/libdata/ldscripts/elf64lriscv_lp64f.xs	comp-util-bin		binutils,arch64,compat
./usr/libdata/ldscripts/elf64lriscv_lp64f.xsc	comp-util-bin		binutils,arch64,compat
./usr/libdata/ldscripts/elf64lriscv_lp64f.xsw	comp-util-bin		binutils,arch64,compat
./usr/libdata/ldscripts/elf64lriscv_lp64f.xu	comp-util-bin		binutils,arch64,compat
./usr/libdata/ldscripts/elf64lriscv_lp64f.xw	comp-util-bin		binutils,arch64,compat<|MERGE_RESOLUTION|>--- conflicted
+++ resolved
@@ -1,8 +1,4 @@
-<<<<<<< HEAD
-# $NetBSD: ad.riscv,v 1.16 2020/09/06 10:54:26 mrg Exp $
-=======
 # $NetBSD: ad.riscv,v 1.17 2021/04/12 02:08:59 mrg Exp $
->>>>>>> e2aa5677
 ./usr/include/g++/bits/riscv32			comp-c-include		arch64,compat
 ./usr/include/g++/bits/riscv32/c++config.h	comp-c-include		arch64,gcc,compat
 ./usr/include/g++/bits/riscv64			comp-c-include		arch64,compat
@@ -11,14 +7,9 @@
 ./usr/include/gcc-5/tgmath.h			comp-obsolete		obsolete
 ./usr/include/gcc-6/tgmath.h			comp-c-include		obsolete
 ./usr/include/gcc-7/tgmath.h			comp-c-include		obsolete
-<<<<<<< HEAD
-./usr/include/gcc-8/tgmath.h			comp-c-include		gcc=8
-./usr/include/gcc-9/tgmath.h			comp-c-include		gcc=9
-=======
 ./usr/include/gcc-8/tgmath.h			comp-c-include		obsolete
 ./usr/include/gcc-9/tgmath.h			comp-c-include		gcc=9
 ./usr/include/gcc-10/tgmath.h			comp-c-include		gcc=10
->>>>>>> e2aa5677
 ./usr/include/ieeefp.h				comp-c-include
 ./usr/include/riscv				comp-c-include
 ./usr/include/riscv/ansi.h			comp-c-include
