--- conflicted
+++ resolved
@@ -1,8 +1,4 @@
-<<<<<<< HEAD
-# $NetBSD: md.sparc,v 1.93 2018/03/29 13:23:39 joerg Exp $
-=======
 # $NetBSD: md.sparc,v 1.94 2018/07/12 10:46:40 maxv Exp $
->>>>>>> b2b84690
 ./usr/include/gcc-4.5/tgmath.h			comp-obsolete		obsolete
 ./usr/include/gcc-4.8/tgmath.h			comp-c-include		obsolete
 ./usr/include/gcc-4.8/visintrin.h		comp-c-include		obsolete
