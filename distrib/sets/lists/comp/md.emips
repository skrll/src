--- conflicted
+++ resolved
@@ -1,8 +1,4 @@
-<<<<<<< HEAD
-#	$NetBSD: md.emips,v 1.8 2016/10/18 20:44:59 mrg Exp $
-=======
 #	$NetBSD: md.emips,v 1.9 2018/07/12 10:46:40 maxv Exp $
->>>>>>> b2b84690
 ./usr/include/emips				comp-c-include
 ./usr/include/emips/ansi.h			comp-c-include
 ./usr/include/emips/asm.h			comp-c-include
