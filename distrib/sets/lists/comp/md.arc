--- conflicted
+++ resolved
@@ -1,8 +1,4 @@
-<<<<<<< HEAD
-# $NetBSD: md.arc,v 1.25 2015/12/21 16:49:37 christos Exp $
-=======
 # $NetBSD: md.arc,v 1.26 2018/07/12 10:46:40 maxv Exp $
->>>>>>> b2b84690
 ./usr/include/arc				comp-c-include
 ./usr/include/arc/_G_config.h			comp-obsolete		obsolete
 ./usr/include/arc/ansi.h			comp-c-include
