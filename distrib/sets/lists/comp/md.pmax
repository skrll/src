<<<<<<< HEAD
# $NetBSD: md.pmax,v 1.67 2015/12/21 16:49:37 christos Exp $
=======
# $NetBSD: md.pmax,v 1.68 2018/07/12 10:46:40 maxv Exp $
>>>>>>> b2b84690
./usr/include/ieeefp.h				comp-c-include
./usr/include/pmax				comp-c-include
./usr/include/pmax/_G_config.h			comp-obsolete		obsolete
./usr/include/pmax/ansi.h			comp-c-include
./usr/include/pmax/aout_machdep.h		comp-obsolete		obsolete
./usr/include/pmax/asm.h			comp-c-include
./usr/include/pmax/autoconf.h			comp-c-include
./usr/include/pmax/bsd-aout.h			comp-obsolete		obsolete
./usr/include/pmax/bswap.h			comp-c-include
./usr/include/pmax/bus.h			comp-c-include
./usr/include/pmax/cdefs.h			comp-c-include
./usr/include/pmax/conf.h			comp-obsolete		obsolete
./usr/include/pmax/cpu.h			comp-c-include
./usr/include/pmax/db_machdep.h			comp-obsolete		obsolete
./usr/include/pmax/dc7085cons.h			comp-obsolete		obsolete
./usr/include/pmax/dec_boot.h			comp-obsolete		obsolete
./usr/include/pmax/disklabel.h			comp-c-include
./usr/include/pmax/ecoff_machdep.h		comp-c-include
./usr/include/pmax/elf.h			comp-obsolete		obsolete
./usr/include/pmax/elf_machdep.h		comp-c-include
./usr/include/pmax/endian.h			comp-c-include
./usr/include/pmax/endian_machdep.h		comp-c-include
./usr/include/pmax/fbio.h			comp-obsolete		obsolete
./usr/include/pmax/fbvar.h			comp-obsolete		obsolete
./usr/include/pmax/fenv.h			comp-c-include
./usr/include/pmax/float.h			comp-c-include
./usr/include/pmax/ieee.h			comp-c-include
./usr/include/pmax/ieeefp.h			comp-c-include
./usr/include/pmax/int_const.h			comp-c-include
./usr/include/pmax/int_fmtio.h			comp-c-include
./usr/include/pmax/int_limits.h			comp-c-include
./usr/include/pmax/int_mwgwtypes.h		comp-c-include
./usr/include/pmax/int_types.h			comp-c-include
./usr/include/pmax/intr.h			comp-c-include
./usr/include/pmax/kcore.h			comp-c-include
./usr/include/pmax/kdbparam.h			comp-c-include
./usr/include/pmax/limits.h			comp-c-include
./usr/include/pmax/lock.h			comp-c-include
./usr/include/pmax/locore.h			comp-c-include
./usr/include/pmax/math.h			comp-c-include
./usr/include/pmax/mcontext.h			comp-c-include
./usr/include/pmax/mips_opcode.h		comp-c-include
./usr/include/pmax/mutex.h			comp-c-include
./usr/include/pmax/param.h			comp-c-include
./usr/include/pmax/pcb.h			comp-c-include
./usr/include/pmax/pmap.h			comp-c-include
./usr/include/pmax/pmc.h			comp-obsolete		obsolete
./usr/include/pmax/pmioctl.h			comp-obsolete		obsolete
./usr/include/pmax/proc.h			comp-c-include
./usr/include/pmax/profile.h			comp-c-include
./usr/include/pmax/psl.h			comp-c-include
./usr/include/pmax/pte.h			comp-c-include
./usr/include/pmax/ptrace.h			comp-c-include
./usr/include/pmax/reg.h			comp-c-include
./usr/include/pmax/regdef.h			comp-c-include
./usr/include/pmax/regnum.h			comp-c-include
./usr/include/pmax/reloc.h			comp-c-include
./usr/include/pmax/rwlock.h			comp-c-include
./usr/include/pmax/setjmp.h			comp-c-include
./usr/include/pmax/signal.h			comp-c-include
./usr/include/pmax/sljit_machdep.h		comp-c-include
./usr/include/pmax/sljitarch.h			comp-obsolete		obsolete
./usr/include/pmax/stdarg.h			comp-obsolete		obsolete
./usr/include/pmax/tc_machdep.h			comp-c-include
./usr/include/pmax/trap.h			comp-c-include
./usr/include/pmax/types.h			comp-c-include
./usr/include/pmax/varargs.h			comp-obsolete		obsolete
./usr/include/pmax/vmparam.h			comp-c-include
./usr/include/pmax/wchar_limits.h		comp-c-include<|MERGE_RESOLUTION|>--- conflicted
+++ resolved
@@ -1,8 +1,4 @@
-<<<<<<< HEAD
-# $NetBSD: md.pmax,v 1.67 2015/12/21 16:49:37 christos Exp $
-=======
 # $NetBSD: md.pmax,v 1.68 2018/07/12 10:46:40 maxv Exp $
->>>>>>> b2b84690
 ./usr/include/ieeefp.h				comp-c-include
 ./usr/include/pmax				comp-c-include
 ./usr/include/pmax/_G_config.h			comp-obsolete		obsolete
