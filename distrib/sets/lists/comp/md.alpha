--- conflicted
+++ resolved
@@ -1,8 +1,4 @@
-<<<<<<< HEAD
-# $NetBSD: md.alpha,v 1.73 2018/02/03 21:27:45 mrg Exp $
-=======
 # $NetBSD: md.alpha,v 1.74 2018/07/12 10:46:40 maxv Exp $
->>>>>>> b2b84690
 ./usr/include/alpha				comp-c-include
 ./usr/include/alpha/_G_config.h			comp-obsolete		obsolete
 ./usr/include/alpha/alpha_cpu.h			comp-c-include
