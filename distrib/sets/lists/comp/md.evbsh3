<<<<<<< HEAD
# $NetBSD: md.evbsh3,v 1.29 2016/08/25 12:45:52 christos Exp $
=======
# $NetBSD: md.evbsh3,v 1.30 2018/07/12 10:46:40 maxv Exp $
>>>>>>> b2b84690
./usr/include/evbsh3				comp-c-include
./usr/include/evbsh3/_G_config.h		comp-obsolete		obsolete
./usr/include/evbsh3/ansi.h			comp-c-include
./usr/include/evbsh3/aout_machdep.h		comp-c-include
./usr/include/evbsh3/asm.h			comp-c-include
./usr/include/evbsh3/bootinfo.h			comp-obsolete		obsolete
./usr/include/evbsh3/bswap.h			comp-c-include
./usr/include/evbsh3/bus.h			comp-obsolete		obsolete
./usr/include/evbsh3/cdefs.h			comp-c-include
./usr/include/evbsh3/coff_machdep.h		comp-c-include
./usr/include/evbsh3/conf.h			comp-obsolete		obsolete
./usr/include/evbsh3/cpu.h			comp-c-include
./usr/include/evbsh3/cpufunc.h			comp-obsolete		obsolete
./usr/include/evbsh3/cputypes.h			comp-c-include
./usr/include/evbsh3/db_machdep.h		comp-obsolete		obsolete
./usr/include/evbsh3/disklabel.h		comp-c-include
./usr/include/evbsh3/elf_machdep.h		comp-c-include
./usr/include/evbsh3/endian.h			comp-c-include
./usr/include/evbsh3/endian_machdep.h		comp-c-include
./usr/include/evbsh3/fenv.h			comp-c-include
./usr/include/evbsh3/float.h			comp-c-include
./usr/include/evbsh3/frame.h			comp-c-include
./usr/include/evbsh3/ieee.h			comp-c-include
./usr/include/evbsh3/ieeefp.h			comp-c-include
./usr/include/evbsh3/int_const.h		comp-c-include
./usr/include/evbsh3/int_fmtio.h		comp-c-include
./usr/include/evbsh3/int_limits.h		comp-c-include
./usr/include/evbsh3/int_mwgwtypes.h		comp-c-include
./usr/include/evbsh3/int_types.h		comp-c-include
./usr/include/evbsh3/intr.h			comp-c-include
./usr/include/evbsh3/limits.h			comp-c-include
./usr/include/evbsh3/lock.h			comp-c-include
./usr/include/evbsh3/math.h			comp-c-include
./usr/include/evbsh3/mcontext.h			comp-c-include
./usr/include/evbsh3/mmeye.h			comp-obsolete		obsolete
./usr/include/evbsh3/mutex.h			comp-c-include
./usr/include/evbsh3/param.h			comp-c-include
./usr/include/evbsh3/pcb.h			comp-c-include
./usr/include/evbsh3/pio.h			comp-obsolete		obsolete
./usr/include/evbsh3/pmap.h			comp-c-include
./usr/include/evbsh3/pmc.h			comp-obsolete		obsolete
./usr/include/evbsh3/proc.h			comp-c-include
./usr/include/evbsh3/profile.h			comp-c-include
./usr/include/evbsh3/psl.h			comp-c-include
./usr/include/evbsh3/pte.h			comp-c-include
./usr/include/evbsh3/ptrace.h			comp-c-include
./usr/include/evbsh3/reg.h			comp-c-include
./usr/include/evbsh3/rwlock.h			comp-c-include
./usr/include/evbsh3/segments.h			comp-obsolete		obsolete
./usr/include/evbsh3/setjmp.h			comp-c-include
./usr/include/evbsh3/shbvar.h			comp-obsolete		obsolete
./usr/include/evbsh3/signal.h			comp-c-include
./usr/include/evbsh3/stdarg.h			comp-obsolete		obsolete
./usr/include/evbsh3/trap.h			comp-obsolete		obsolete
./usr/include/evbsh3/types.h			comp-c-include
./usr/include/evbsh3/varargs.h			comp-obsolete		obsolete
./usr/include/evbsh3/vmparam.h			comp-c-include
./usr/include/evbsh3/wchar_limits.h		comp-c-include
./usr/include/ieeefp.h				comp-c-include
./usr/include/sh3/db_disasm.h			comp-obsolete		obsolete<|MERGE_RESOLUTION|>--- conflicted
+++ resolved
@@ -1,8 +1,4 @@
-<<<<<<< HEAD
-# $NetBSD: md.evbsh3,v 1.29 2016/08/25 12:45:52 christos Exp $
-=======
 # $NetBSD: md.evbsh3,v 1.30 2018/07/12 10:46:40 maxv Exp $
->>>>>>> b2b84690
 ./usr/include/evbsh3				comp-c-include
 ./usr/include/evbsh3/_G_config.h		comp-obsolete		obsolete
 ./usr/include/evbsh3/ansi.h			comp-c-include
