--- conflicted
+++ resolved
@@ -1,8 +1,4 @@
-<<<<<<< HEAD
-# $NetBSD: md.cobalt,v 1.28 2015/12/21 16:49:37 christos Exp $
-=======
 # $NetBSD: md.cobalt,v 1.29 2018/07/12 10:46:40 maxv Exp $
->>>>>>> b2b84690
 ./usr/include/cobalt				comp-c-include
 ./usr/include/cobalt/_G_config.h		comp-obsolete		obsolete
 ./usr/include/cobalt/ansi.h			comp-c-include
