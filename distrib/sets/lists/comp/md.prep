--- conflicted
+++ resolved
@@ -1,8 +1,4 @@
-<<<<<<< HEAD
-# $NetBSD: md.prep,v 1.32 2015/12/20 16:22:39 christos Exp $
-=======
 # $NetBSD: md.prep,v 1.33 2018/07/12 10:46:40 maxv Exp $
->>>>>>> b2b84690
 ./usr/include/ieeefp.h				comp-c-include
 ./usr/include/prep				comp-c-include
 ./usr/include/prep/_G_config.h			comp-obsolete		obsolete
