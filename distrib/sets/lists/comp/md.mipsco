--- conflicted
+++ resolved
@@ -1,8 +1,4 @@
-<<<<<<< HEAD
-# $NetBSD: md.mipsco,v 1.24 2015/12/21 16:49:37 christos Exp $
-=======
 # $NetBSD: md.mipsco,v 1.25 2018/07/12 10:46:40 maxv Exp $
->>>>>>> b2b84690
 ./usr/include/ieeefp.h				comp-c-include
 ./usr/include/mipsco				comp-c-include
 ./usr/include/mipsco/_G_config.h		comp-obsolete		obsolete
