--- conflicted
+++ resolved
@@ -1,8 +1,4 @@
-<<<<<<< HEAD
-# $NetBSD: md.macppc,v 1.41 2015/12/20 16:22:39 christos Exp $
-=======
 # $NetBSD: md.macppc,v 1.42 2018/07/12 10:46:40 maxv Exp $
->>>>>>> b2b84690
 ./usr/include/ieeefp.h				comp-c-include
 ./usr/include/macppc				comp-c-include
 ./usr/include/macppc/_G_config.h		comp-obsolete		obsolete
