<<<<<<< HEAD
# $NetBSD: ad.aarch64,v 1.44 2020/09/26 10:06:25 skrll Exp $
=======
# $NetBSD: ad.aarch64,v 1.47 2021/06/07 17:11:17 christos Exp $
>>>>>>> e2aa5677
./usr/include/aarch64				comp-c-include
./usr/include/aarch64/ansi.h			comp-c-include
./usr/include/aarch64/aout_machdep.h		comp-c-include
./usr/include/aarch64/armreg.h			comp-c-include
./usr/include/aarch64/asm.h			comp-c-include
./usr/include/aarch64/bswap.h			comp-c-include
./usr/include/aarch64/byte_swap.h		comp-c-include
./usr/include/aarch64/cdefs.h			comp-c-include
./usr/include/aarch64/cpu.h			comp-c-include
./usr/include/aarch64/disklabel.h		comp-c-include
./usr/include/aarch64/elf_machdep.h		comp-c-include
./usr/include/aarch64/endian.h			comp-c-include
./usr/include/aarch64/endian_machdep.h		comp-c-include
./usr/include/aarch64/fenv.h			comp-c-include
./usr/include/aarch64/float.h			comp-c-include
./usr/include/aarch64/frame.h			comp-c-include
./usr/include/aarch64/ieee.h			comp-c-include
./usr/include/aarch64/ieeefp.h			comp-c-include
./usr/include/aarch64/int_const.h		comp-c-include
./usr/include/aarch64/int_fmtio.h		comp-c-include
./usr/include/aarch64/int_limits.h		comp-c-include
./usr/include/aarch64/int_mwgwtypes.h		comp-c-include
./usr/include/aarch64/int_types.h		comp-c-include
./usr/include/aarch64/intr.h			comp-obsolete		obsolete
./usr/include/aarch64/kcore.h			comp-c-include
./usr/include/aarch64/limits.h			comp-c-include
./usr/include/aarch64/lock.h			comp-c-include
./usr/include/aarch64/math.h			comp-c-include
./usr/include/aarch64/mcontext.h		comp-c-include
./usr/include/aarch64/mutex.h			comp-c-include
./usr/include/aarch64/param.h			comp-c-include
./usr/include/aarch64/pcb.h			comp-c-include
./usr/include/aarch64/pmap.h			comp-c-include
./usr/include/aarch64/pmc.h			comp-obsolete		obsolete
./usr/include/aarch64/proc.h			comp-c-include
./usr/include/aarch64/profile.h			comp-c-include
./usr/include/aarch64/psl.h			comp-obsolete		obsolete
./usr/include/aarch64/pte.h			comp-c-include
./usr/include/aarch64/ptrace.h			comp-c-include
./usr/include/aarch64/reg.h			comp-c-include
./usr/include/aarch64/rwlock.h			comp-c-include
./usr/include/aarch64/setjmp.h			comp-c-include
./usr/include/aarch64/signal.h			comp-c-include
./usr/include/aarch64/sljit_machdep.h		comp-c-include
./usr/include/aarch64/sysarch.h			comp-c-include
./usr/include/aarch64/trap.h			comp-c-include
./usr/include/aarch64/types.h			comp-c-include
./usr/include/aarch64/vmparam.h			comp-c-include
./usr/include/aarch64/wchar_limits.h		comp-c-include
./usr/include/arm				comp-c-include
./usr/include/arm/aeabi.h			comp-c-include
./usr/include/arm/ansi.h			comp-c-include
./usr/include/arm/aout_machdep.h		comp-c-include
./usr/include/arm/apmvar.h			comp-c-include
./usr/include/arm/arm26				comp-obsolete		obsolete
./usr/include/arm/arm26/types.h			comp-obsolete		obsolete
./usr/include/arm/arm32				comp-c-include
./usr/include/arm/arm32/frame.h			comp-c-include
./usr/include/arm/arm32/katelib.h		comp-obsolete		obsolete
./usr/include/arm/arm32/param.h			comp-c-include
./usr/include/arm/arm32/pmap.h			comp-c-include
./usr/include/arm/arm32/psl.h			comp-c-include
./usr/include/arm/arm32/pte.h			comp-c-include
./usr/include/arm/arm32/rtc.h			comp-c-include
./usr/include/arm/arm32/types.h			comp-c-include
./usr/include/arm/arm32/vmparam.h		comp-c-include
./usr/include/arm/armreg.h			comp-c-include
./usr/include/arm/asm.h				comp-c-include
./usr/include/arm/atomic.h			comp-c-include		obsolete
./usr/include/arm/bswap.h			comp-c-include
./usr/include/arm/byte_swap.h			comp-c-include
./usr/include/arm/cdefs.h			comp-c-include
./usr/include/arm/cpu.h				comp-c-include
./usr/include/arm/cpuconf.h			comp-c-include
./usr/include/arm/cputypes.h			comp-c-include
./usr/include/arm/disklabel.h			comp-c-include
./usr/include/arm/elf_machdep.h			comp-c-include
./usr/include/arm/endian.h			comp-c-include
./usr/include/arm/endian_machdep.h		comp-c-include
./usr/include/arm/fenv.h			comp-c-include
./usr/include/arm/float.h			comp-c-include
./usr/include/arm/footbridge			comp-c-include
./usr/include/arm/footbridge/footbridge_intr.h	comp-c-include
./usr/include/arm/frame.h			comp-c-include
./usr/include/arm/ieee.h			comp-c-include
./usr/include/arm/ieeefp.h			comp-c-include
./usr/include/arm/int_const.h			comp-c-include
./usr/include/arm/int_fmtio.h			comp-c-include
./usr/include/arm/int_limits.h			comp-c-include
./usr/include/arm/int_mwgwtypes.h		comp-c-include
./usr/include/arm/int_types.h			comp-c-include
./usr/include/arm/joystick.h			comp-c-include
./usr/include/arm/kcore.h			comp-c-include
./usr/include/arm/limits.h			comp-c-include
./usr/include/arm/lock.h			comp-c-include
./usr/include/arm/math.h			comp-c-include
./usr/include/arm/mcontext.h			comp-c-include
./usr/include/arm/mutex.h			comp-c-include
./usr/include/arm/param.h			comp-c-include
./usr/include/arm/pcb.h				comp-c-include
./usr/include/arm/pmc.h				comp-obsolete		obsolete
./usr/include/arm/proc.h			comp-c-include
./usr/include/arm/profile.h			comp-c-include
./usr/include/arm/ptrace.h			comp-c-include
./usr/include/arm/reg.h				comp-c-include
./usr/include/arm/rwlock.h			comp-c-include
./usr/include/arm/setjmp.h			comp-c-include
./usr/include/arm/signal.h			comp-c-include
./usr/include/arm/sljit_machdep.h		comp-c-include
./usr/include/arm/swi.h				comp-c-include
./usr/include/arm/sysarch.h			comp-c-include
./usr/include/arm/trap.h			comp-c-include
./usr/include/arm/types.h			comp-c-include
./usr/include/arm/vfpreg.h			comp-c-include
./usr/include/arm/vmparam.h			comp-c-include
./usr/include/arm/wchar_limits.h		comp-c-include
./usr/include/clang-5.0/arm_acle.h		comp-obsolete		obsolete
./usr/include/clang-5.0/arm_neon.h		comp-obsolete		obsolete
./usr/include/clang-7.0/arm64intr.h		comp-obsolete		obsolete
./usr/include/clang-7.0/arm_acle.h		comp-obsolete		obsolete
./usr/include/clang-7.0/arm_neon.h		comp-obsolete		obsolete
./usr/include/clang-9.0/arm64intr.h		comp-obsolete		obsolete
./usr/include/clang-9.0/arm_acle.h		comp-obsolete		obsolete
./usr/include/clang-9.0/arm_neon.h		comp-obsolete		obsolete
./usr/include/clang-13.0/arm64intr.h		comp-c-include		llvm
./usr/include/clang-13.0/arm_acle.h		comp-c-include		llvm
./usr/include/clang-13.0/arm_cmse.h		comp-c-include		llvm
./usr/include/clang-13.0/arm_neon.h		comp-c-include		llvm
./usr/include/evbarm				comp-c-include
./usr/include/evbarm/disklabel.h		comp-c-include
./usr/include/evbarm/intr.h			comp-c-include
./usr/include/evbarm/sljit_machdep.h		comp-c-include
./usr/include/evbarm64				comp-obsolete		obsolete
./usr/include/evbarm64/disklabel.h		comp-obsolete		obsolete
./usr/include/evbarm64/intr.h			comp-obsolete		obsolete
./usr/include/g++/bits/aarch64			comp-c-include		libstdcxx,compat
./usr/include/g++/bits/aarch64/c++config.h	comp-c-include		gcc,libstdcxx,compat
./usr/include/g++/bits/arm			comp-c-include		libstdcxx,compat
./usr/include/g++/bits/arm/c++config.h		comp-c-include		gcc,libstdcxx,compat
./usr/include/gcc-4.8/arm_neon.h		comp-c-include		gcc=48
./usr/include/gcc-4.8/mmintrin.h		comp-c-include		gcc=48
./usr/include/gcc-4.8/tgmath.h			comp-c-include		gcc=48
./usr/include/gcc-4.8/unwind-arm-common.h	comp-c-include		gcc=48,eabi
./usr/include/gcc-6/arm_acle.h			comp-c-include		obsolete
./usr/include/gcc-6/arm_neon.h			comp-c-include		obsolete
./usr/include/gcc-6/tgmath.h			comp-c-include		obsolete
./usr/include/gcc-7/arm_acle.h			comp-c-include		obsolete
./usr/include/gcc-7/arm_fp16.h			comp-c-include		obsolete
./usr/include/gcc-7/arm_neon.h			comp-c-include		obsolete
./usr/include/gcc-7/tgmath.h			comp-c-include		obsolete
<<<<<<< HEAD
./usr/include/gcc-8/arm_acle.h			comp-c-include		gcc=8
./usr/include/gcc-8/arm_fp16.h			comp-c-include		gcc=8
./usr/include/gcc-8/arm_neon.h			comp-c-include		gcc=8
./usr/include/gcc-8/tgmath.h			comp-c-include		gcc=8
=======
./usr/include/gcc-8/arm_acle.h			comp-c-include		obsolete
./usr/include/gcc-8/arm_fp16.h			comp-c-include		obsolete
./usr/include/gcc-8/arm_neon.h			comp-c-include		obsolete
./usr/include/gcc-8/tgmath.h			comp-c-include		obsolete
>>>>>>> e2aa5677
./usr/include/gcc-9/arm_acle.h			comp-c-include		gcc=9
./usr/include/gcc-9/arm_fp16.h			comp-c-include		gcc=9
./usr/include/gcc-9/arm_neon.h			comp-c-include		gcc=9
./usr/include/gcc-9/tgmath.h			comp-c-include		gcc=9
<<<<<<< HEAD
=======
./usr/include/gcc-10/arm_acle.h			comp-c-include		gcc=10
./usr/include/gcc-10/arm_bf16.h			comp-c-include		gcc=10
./usr/include/gcc-10/arm_fp16.h			comp-c-include		gcc=10
./usr/include/gcc-10/arm_neon.h			comp-c-include		gcc=10
./usr/include/gcc-10/arm_sve.h			comp-c-include		gcc=10
./usr/include/gcc-10/tgmath.h			comp-c-include		gcc=10
>>>>>>> e2aa5677
./usr/include/ieeefp.h				comp-c-include
./usr/lib/eabi/libarm.a				comp-c-lib		compat,llvm
./usr/lib/eabi/libarm.so			base-sys-shlib		compat,pic,llvm
./usr/lib/eabi/libarm_p.a			comp-c-proflib		compat,profile,llvm
./usr/lib/eabi/libarm_pic.a			comp-c-piclib		compat,pic,picinstall,llvm
./usr/lib/eabi/libc_vfp.a			comp-c-lib		compat,llvm
./usr/lib/eabi/libc_vfp.so			base-sys-shlib		compat,pic,llvm
./usr/lib/eabi/libc_vfp_p.a			comp-c-proflib		compat,profile,llvm
./usr/lib/eabi/libc_vfp_pic.a			comp-c-piclib		compat,pic,picinstall,llvm
./usr/lib/eabihf/libarm.a				comp-c-lib		compat,llvm
./usr/lib/eabihf/libarm.so			base-sys-shlib		compat,pic,llvm
./usr/lib/eabihf/libarm_p.a			comp-c-proflib		compat,profile,llvm
./usr/lib/eabihf/libarm_pic.a			comp-c-piclib		compat,pic,picinstall,llvm
./usr/lib/oabi/libarm.a				comp-obsolete		obsolete
./usr/lib/oabi/libarm.so			base-obsolete		obsolete
./usr/lib/oabi/libarm_p.a			comp-obsolete		obsolete
./usr/lib/oabi/libarm_pic.a			comp-obsolete		obsolete
./usr/lib/oabi/libc_vfp.a			comp-obsolete		obsolete
./usr/lib/oabi/libc_vfp.so			base-obsolete		obsolete
./usr/lib/oabi/libc_vfp_p.a			comp-obsolete		obsolete
./usr/lib/oabi/libc_vfp_pic.a			comp-obsolete		obsolete
./usr/libdata/ldscripts/aarch64elf.x		comp-util-bin		binutils
./usr/libdata/ldscripts/aarch64elf.xbn		comp-util-bin		binutils
./usr/libdata/ldscripts/aarch64elf.xc		comp-util-bin		binutils
./usr/libdata/ldscripts/aarch64elf.xd		comp-util-bin		binutils
./usr/libdata/ldscripts/aarch64elf.xdc		comp-util-bin		binutils
./usr/libdata/ldscripts/aarch64elf.xdw		comp-util-bin		binutils
./usr/libdata/ldscripts/aarch64elf.xn		comp-util-bin		binutils
./usr/libdata/ldscripts/aarch64elf.xr		comp-util-bin		binutils
./usr/libdata/ldscripts/aarch64elf.xs		comp-util-bin		binutils
./usr/libdata/ldscripts/aarch64elf.xsc		comp-util-bin		binutils
./usr/libdata/ldscripts/aarch64elf.xsw		comp-util-bin		binutils
./usr/libdata/ldscripts/aarch64elf.xu		comp-util-bin		binutils
./usr/libdata/ldscripts/aarch64elf.xw		comp-util-bin		binutils
./usr/libdata/ldscripts/aarch64elfb.x		comp-util-bin		binutils
./usr/libdata/ldscripts/aarch64elfb.xbn		comp-util-bin		binutils
./usr/libdata/ldscripts/aarch64elfb.xc		comp-util-bin		binutils
./usr/libdata/ldscripts/aarch64elfb.xd		comp-util-bin		binutils
./usr/libdata/ldscripts/aarch64elfb.xdc		comp-util-bin		binutils
./usr/libdata/ldscripts/aarch64elfb.xdw		comp-util-bin		binutils
./usr/libdata/ldscripts/aarch64elfb.xn		comp-util-bin		binutils
./usr/libdata/ldscripts/aarch64elfb.xr		comp-util-bin		binutils
./usr/libdata/ldscripts/aarch64elfb.xs		comp-util-bin		binutils
./usr/libdata/ldscripts/aarch64elfb.xsc		comp-util-bin		binutils
./usr/libdata/ldscripts/aarch64elfb.xsw		comp-util-bin		binutils
./usr/libdata/ldscripts/aarch64elfb.xu		comp-util-bin		binutils
./usr/libdata/ldscripts/aarch64elfb.xw		comp-util-bin		binutils
./usr/libdata/ldscripts/aarch64nbsd.x		comp-util-bin		binutils
./usr/libdata/ldscripts/aarch64nbsd.xbn		comp-util-bin		binutils
./usr/libdata/ldscripts/aarch64nbsd.xc		comp-util-bin		binutils
./usr/libdata/ldscripts/aarch64nbsd.xd		comp-util-bin		binutils
./usr/libdata/ldscripts/aarch64nbsd.xdc		comp-util-bin		binutils
./usr/libdata/ldscripts/aarch64nbsd.xdw		comp-util-bin		binutils
./usr/libdata/ldscripts/aarch64nbsd.xn		comp-util-bin		binutils
./usr/libdata/ldscripts/aarch64nbsd.xr		comp-util-bin		binutils
./usr/libdata/ldscripts/aarch64nbsd.xs		comp-util-bin		binutils
./usr/libdata/ldscripts/aarch64nbsd.xsc		comp-util-bin		binutils
./usr/libdata/ldscripts/aarch64nbsd.xsw		comp-util-bin		binutils
./usr/libdata/ldscripts/aarch64nbsd.xu		comp-util-bin		binutils
./usr/libdata/ldscripts/aarch64nbsd.xw		comp-util-bin		binutils
./usr/libdata/ldscripts/aarch64nbsdb.x		comp-util-bin		binutils
./usr/libdata/ldscripts/aarch64nbsdb.xbn	comp-util-bin		binutils
./usr/libdata/ldscripts/aarch64nbsdb.xc		comp-util-bin		binutils
./usr/libdata/ldscripts/aarch64nbsdb.xd		comp-util-bin		binutils
./usr/libdata/ldscripts/aarch64nbsdb.xdc	comp-util-bin		binutils
./usr/libdata/ldscripts/aarch64nbsdb.xdw	comp-util-bin		binutils
./usr/libdata/ldscripts/aarch64nbsdb.xn		comp-util-bin		binutils
./usr/libdata/ldscripts/aarch64nbsdb.xr		comp-util-bin		binutils
./usr/libdata/ldscripts/aarch64nbsdb.xs		comp-util-bin		binutils
./usr/libdata/ldscripts/aarch64nbsdb.xsc	comp-util-bin		binutils
./usr/libdata/ldscripts/aarch64nbsdb.xsw	comp-util-bin		binutils
./usr/libdata/ldscripts/aarch64nbsdb.xu		comp-util-bin		binutils
./usr/libdata/ldscripts/aarch64nbsdb.xw		comp-util-bin		binutils
./usr/libdata/ldscripts/armelf.x		comp-util-bin		binutils
./usr/libdata/ldscripts/armelf.xbn		comp-util-bin		binutils
./usr/libdata/ldscripts/armelf.xc		comp-util-bin		binutils
./usr/libdata/ldscripts/armelf.xd		comp-util-bin		binutils
./usr/libdata/ldscripts/armelf.xdc		comp-util-bin		binutils
./usr/libdata/ldscripts/armelf.xdw		comp-util-bin		binutils
./usr/libdata/ldscripts/armelf.xn		comp-util-bin		binutils
./usr/libdata/ldscripts/armelf.xr		comp-util-bin		binutils
./usr/libdata/ldscripts/armelf.xs		comp-util-bin		binutils
./usr/libdata/ldscripts/armelf.xsc		comp-util-bin		binutils
./usr/libdata/ldscripts/armelf.xsw		comp-util-bin		binutils
./usr/libdata/ldscripts/armelf.xu		comp-util-bin		binutils
./usr/libdata/ldscripts/armelf.xw		comp-util-bin		binutils
./usr/libdata/ldscripts/armelf_nbsd.x		comp-util-bin		binutils
./usr/libdata/ldscripts/armelf_nbsd.xbn		comp-util-bin		binutils
./usr/libdata/ldscripts/armelf_nbsd.xc		comp-util-bin		binutils
./usr/libdata/ldscripts/armelf_nbsd.xd		comp-util-bin		binutils
./usr/libdata/ldscripts/armelf_nbsd.xdc		comp-util-bin		binutils
./usr/libdata/ldscripts/armelf_nbsd.xdw		comp-util-bin		binutils
./usr/libdata/ldscripts/armelf_nbsd.xn		comp-util-bin		binutils
./usr/libdata/ldscripts/armelf_nbsd.xr		comp-util-bin		binutils
./usr/libdata/ldscripts/armelf_nbsd.xs		comp-util-bin		binutils
./usr/libdata/ldscripts/armelf_nbsd.xsc		comp-util-bin		binutils
./usr/libdata/ldscripts/armelf_nbsd.xsw		comp-util-bin		binutils
./usr/libdata/ldscripts/armelf_nbsd.xu		comp-util-bin		binutils
./usr/libdata/ldscripts/armelf_nbsd.xw		comp-util-bin		binutils
./usr/libdata/ldscripts/armelf_nbsd_eabi.x	comp-util-bin		binutils
./usr/libdata/ldscripts/armelf_nbsd_eabi.xbn	comp-util-bin		binutils
./usr/libdata/ldscripts/armelf_nbsd_eabi.xc	comp-util-bin		binutils
./usr/libdata/ldscripts/armelf_nbsd_eabi.xd	comp-util-bin		binutils
./usr/libdata/ldscripts/armelf_nbsd_eabi.xdc	comp-util-bin		binutils
./usr/libdata/ldscripts/armelf_nbsd_eabi.xdw	comp-util-bin		binutils
./usr/libdata/ldscripts/armelf_nbsd_eabi.xn	comp-util-bin		binutils
./usr/libdata/ldscripts/armelf_nbsd_eabi.xr	comp-util-bin		binutils
./usr/libdata/ldscripts/armelf_nbsd_eabi.xs	comp-util-bin		binutils
./usr/libdata/ldscripts/armelf_nbsd_eabi.xsc	comp-util-bin		binutils
./usr/libdata/ldscripts/armelf_nbsd_eabi.xsw	comp-util-bin		binutils
./usr/libdata/ldscripts/armelf_nbsd_eabi.xu	comp-util-bin		binutils
./usr/libdata/ldscripts/armelf_nbsd_eabi.xw	comp-util-bin		binutils
./usr/libdata/ldscripts/armelf_nbsd_eabihf.x	comp-util-bin		binutils
./usr/libdata/ldscripts/armelf_nbsd_eabihf.xbn	comp-util-bin		binutils
./usr/libdata/ldscripts/armelf_nbsd_eabihf.xc	comp-util-bin		binutils
./usr/libdata/ldscripts/armelf_nbsd_eabihf.xd	comp-util-bin		binutils
./usr/libdata/ldscripts/armelf_nbsd_eabihf.xdc	comp-util-bin		binutils
./usr/libdata/ldscripts/armelf_nbsd_eabihf.xdw	comp-util-bin		binutils
./usr/libdata/ldscripts/armelf_nbsd_eabihf.xn	comp-util-bin		binutils
./usr/libdata/ldscripts/armelf_nbsd_eabihf.xr	comp-util-bin		binutils
./usr/libdata/ldscripts/armelf_nbsd_eabihf.xs	comp-util-bin		binutils
./usr/libdata/ldscripts/armelf_nbsd_eabihf.xsc	comp-util-bin		binutils
./usr/libdata/ldscripts/armelf_nbsd_eabihf.xsw	comp-util-bin		binutils
./usr/libdata/ldscripts/armelf_nbsd_eabihf.xu	comp-util-bin		binutils
./usr/libdata/ldscripts/armelf_nbsd_eabihf.xw	comp-util-bin		binutils
./usr/libdata/ldscripts/armelfb.x		comp-util-bin		binutils
./usr/libdata/ldscripts/armelfb.xbn		comp-util-bin		binutils
./usr/libdata/ldscripts/armelfb.xc		comp-util-bin		binutils
./usr/libdata/ldscripts/armelfb.xd		comp-util-bin		binutils
./usr/libdata/ldscripts/armelfb.xdc		comp-util-bin		binutils
./usr/libdata/ldscripts/armelfb.xdw		comp-util-bin		binutils
./usr/libdata/ldscripts/armelfb.xn		comp-util-bin		binutils
./usr/libdata/ldscripts/armelfb.xr		comp-util-bin		binutils
./usr/libdata/ldscripts/armelfb.xs		comp-util-bin		binutils
./usr/libdata/ldscripts/armelfb.xsc		comp-util-bin		binutils
./usr/libdata/ldscripts/armelfb.xsw		comp-util-bin		binutils
./usr/libdata/ldscripts/armelfb.xu		comp-util-bin		binutils
./usr/libdata/ldscripts/armelfb.xw		comp-util-bin		binutils
./usr/libdata/ldscripts/armelfb_nbsd.x		comp-util-bin		binutils
./usr/libdata/ldscripts/armelfb_nbsd.xbn	comp-util-bin		binutils
./usr/libdata/ldscripts/armelfb_nbsd.xc		comp-util-bin		binutils
./usr/libdata/ldscripts/armelfb_nbsd.xd		comp-util-bin		binutils
./usr/libdata/ldscripts/armelfb_nbsd.xdc	comp-util-bin		binutils
./usr/libdata/ldscripts/armelfb_nbsd.xdw	comp-util-bin		binutils
./usr/libdata/ldscripts/armelfb_nbsd.xn		comp-util-bin		binutils
./usr/libdata/ldscripts/armelfb_nbsd.xr		comp-util-bin		binutils
./usr/libdata/ldscripts/armelfb_nbsd.xs		comp-util-bin		binutils
./usr/libdata/ldscripts/armelfb_nbsd.xsc	comp-util-bin		binutils
./usr/libdata/ldscripts/armelfb_nbsd.xsw	comp-util-bin		binutils
./usr/libdata/ldscripts/armelfb_nbsd.xu		comp-util-bin		binutils
./usr/libdata/ldscripts/armelfb_nbsd.xw		comp-util-bin		binutils
./usr/libdata/ldscripts/armelfb_nbsd_eabi.x	comp-util-bin		binutils
./usr/libdata/ldscripts/armelfb_nbsd_eabi.xbn	comp-util-bin		binutils
./usr/libdata/ldscripts/armelfb_nbsd_eabi.xc	comp-util-bin		binutils
./usr/libdata/ldscripts/armelfb_nbsd_eabi.xd	comp-util-bin		binutils
./usr/libdata/ldscripts/armelfb_nbsd_eabi.xdc	comp-util-bin		binutils
./usr/libdata/ldscripts/armelfb_nbsd_eabi.xdw	comp-util-bin		binutils
./usr/libdata/ldscripts/armelfb_nbsd_eabi.xn	comp-util-bin		binutils
./usr/libdata/ldscripts/armelfb_nbsd_eabi.xr	comp-util-bin		binutils
./usr/libdata/ldscripts/armelfb_nbsd_eabi.xs	comp-util-bin		binutils
./usr/libdata/ldscripts/armelfb_nbsd_eabi.xsc	comp-util-bin		binutils
./usr/libdata/ldscripts/armelfb_nbsd_eabi.xsw	comp-util-bin		binutils
./usr/libdata/ldscripts/armelfb_nbsd_eabi.xu	comp-util-bin		binutils
./usr/libdata/ldscripts/armelfb_nbsd_eabi.xw	comp-util-bin		binutils
./usr/libdata/ldscripts/armelfb_nbsd_eabihf.x	comp-util-bin		binutils
./usr/libdata/ldscripts/armelfb_nbsd_eabihf.xbn	comp-util-bin		binutils
./usr/libdata/ldscripts/armelfb_nbsd_eabihf.xc	comp-util-bin		binutils
./usr/libdata/ldscripts/armelfb_nbsd_eabihf.xd	comp-util-bin		binutils
./usr/libdata/ldscripts/armelfb_nbsd_eabihf.xdc	comp-util-bin		binutils
./usr/libdata/ldscripts/armelfb_nbsd_eabihf.xdw	comp-util-bin		binutils
./usr/libdata/ldscripts/armelfb_nbsd_eabihf.xn	comp-util-bin		binutils
./usr/libdata/ldscripts/armelfb_nbsd_eabihf.xr	comp-util-bin		binutils
./usr/libdata/ldscripts/armelfb_nbsd_eabihf.xs	comp-util-bin		binutils
./usr/libdata/ldscripts/armelfb_nbsd_eabihf.xsc	comp-util-bin		binutils
./usr/libdata/ldscripts/armelfb_nbsd_eabihf.xsw	comp-util-bin		binutils
./usr/libdata/ldscripts/armelfb_nbsd_eabihf.xu	comp-util-bin		binutils
./usr/libdata/ldscripts/armelfb_nbsd_eabihf.xw	comp-util-bin		binutils<|MERGE_RESOLUTION|>--- conflicted
+++ resolved
@@ -1,8 +1,4 @@
-<<<<<<< HEAD
-# $NetBSD: ad.aarch64,v 1.44 2020/09/26 10:06:25 skrll Exp $
-=======
 # $NetBSD: ad.aarch64,v 1.47 2021/06/07 17:11:17 christos Exp $
->>>>>>> e2aa5677
 ./usr/include/aarch64				comp-c-include
 ./usr/include/aarch64/ansi.h			comp-c-include
 ./usr/include/aarch64/aout_machdep.h		comp-c-include
@@ -153,30 +149,20 @@
 ./usr/include/gcc-7/arm_fp16.h			comp-c-include		obsolete
 ./usr/include/gcc-7/arm_neon.h			comp-c-include		obsolete
 ./usr/include/gcc-7/tgmath.h			comp-c-include		obsolete
-<<<<<<< HEAD
-./usr/include/gcc-8/arm_acle.h			comp-c-include		gcc=8
-./usr/include/gcc-8/arm_fp16.h			comp-c-include		gcc=8
-./usr/include/gcc-8/arm_neon.h			comp-c-include		gcc=8
-./usr/include/gcc-8/tgmath.h			comp-c-include		gcc=8
-=======
 ./usr/include/gcc-8/arm_acle.h			comp-c-include		obsolete
 ./usr/include/gcc-8/arm_fp16.h			comp-c-include		obsolete
 ./usr/include/gcc-8/arm_neon.h			comp-c-include		obsolete
 ./usr/include/gcc-8/tgmath.h			comp-c-include		obsolete
->>>>>>> e2aa5677
 ./usr/include/gcc-9/arm_acle.h			comp-c-include		gcc=9
 ./usr/include/gcc-9/arm_fp16.h			comp-c-include		gcc=9
 ./usr/include/gcc-9/arm_neon.h			comp-c-include		gcc=9
 ./usr/include/gcc-9/tgmath.h			comp-c-include		gcc=9
-<<<<<<< HEAD
-=======
 ./usr/include/gcc-10/arm_acle.h			comp-c-include		gcc=10
 ./usr/include/gcc-10/arm_bf16.h			comp-c-include		gcc=10
 ./usr/include/gcc-10/arm_fp16.h			comp-c-include		gcc=10
 ./usr/include/gcc-10/arm_neon.h			comp-c-include		gcc=10
 ./usr/include/gcc-10/arm_sve.h			comp-c-include		gcc=10
 ./usr/include/gcc-10/tgmath.h			comp-c-include		gcc=10
->>>>>>> e2aa5677
 ./usr/include/ieeefp.h				comp-c-include
 ./usr/lib/eabi/libarm.a				comp-c-lib		compat,llvm
 ./usr/lib/eabi/libarm.so			base-sys-shlib		compat,pic,llvm
