--- conflicted
+++ resolved
@@ -1,21 +1,12 @@
-<<<<<<< HEAD
-# $NetBSD: ad.sh3,v 1.45 2020/09/06 10:54:26 mrg Exp $
-=======
 # $NetBSD: ad.sh3,v 1.46 2021/04/12 02:08:59 mrg Exp $
->>>>>>> e2aa5677
 ./usr/include/gcc-4.5/tgmath.h			comp-obsolete		obsolete
 ./usr/include/gcc-4.8/tgmath.h			comp-obsolete		obsolete
 ./usr/include/gcc-5/tgmath.h			comp-obsolete		obsolete
 ./usr/include/gcc-6/tgmath.h			comp-c-include		obsolete
 ./usr/include/gcc-7/tgmath.h			comp-c-include		obsolete
-<<<<<<< HEAD
-./usr/include/gcc-8/tgmath.h			comp-c-include		gcc=8
-./usr/include/gcc-9/tgmath.h			comp-c-include		gcc=9
-=======
 ./usr/include/gcc-8/tgmath.h			comp-c-include		obsolete
 ./usr/include/gcc-9/tgmath.h			comp-c-include		gcc=9
 ./usr/include/gcc-10/tgmath.h			comp-c-include		gcc=10
->>>>>>> e2aa5677
 ./usr/include/ieeefp.h				comp-c-include
 ./usr/include/sh3				comp-c-include
 ./usr/include/sh3/ansi.h			comp-c-include
