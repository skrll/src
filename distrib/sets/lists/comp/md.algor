--- conflicted
+++ resolved
@@ -1,8 +1,4 @@
-<<<<<<< HEAD
-# $NetBSD: md.algor,v 1.17 2015/12/21 16:49:37 christos Exp $
-=======
 # $NetBSD: md.algor,v 1.18 2018/07/12 10:46:40 maxv Exp $
->>>>>>> b2b84690
 ./usr/include/algor				comp-c-include
 ./usr/include/algor/_G_config.h			comp-obsolete		obsolete
 ./usr/include/algor/ansi.h			comp-c-include
