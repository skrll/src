--- conflicted
+++ resolved
@@ -1,8 +1,4 @@
-<<<<<<< HEAD
-# $NetBSD: md.ibmnws,v 1.14 2015/12/20 16:22:39 christos Exp $
-=======
 # $NetBSD: md.ibmnws,v 1.15 2018/07/12 10:46:40 maxv Exp $
->>>>>>> b2b84690
 ./usr/include/ibmnws				comp-c-include
 ./usr/include/ibmnws/_G_config.h		comp-obsolete		obsolete
 ./usr/include/ibmnws/ansi.h			comp-c-include
