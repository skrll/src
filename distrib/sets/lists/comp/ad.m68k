<<<<<<< HEAD
# $NetBSD: ad.m68k,v 1.55 2018/02/03 21:27:45 mrg Exp $
=======
# $NetBSD: ad.m68k,v 1.56 2018/07/12 10:46:40 maxv Exp $
>>>>>>> b2b84690
./usr/bin/elf2aout				comp-sysutil-bin
./usr/include/gcc-4.8/math-68881.h		comp-c-include		obsolete
./usr/include/gcc-4.8/tgmath.h			comp-c-include		obsolete
./usr/include/gcc-5/math-68881.h		comp-c-include		gcccmds,gcc=5
./usr/include/gcc-5/tgmath.h			comp-c-include		gcccmds,gcc=5
./usr/include/gcc-6/math-68881.h		comp-c-include		gcccmds,gcc=6
./usr/include/gcc-6/tgmath.h			comp-c-include		gcccmds,gcc=6
./usr/include/m68k				comp-c-include
./usr/include/m68k/ansi.h			comp-c-include
./usr/include/m68k/aout_machdep.h		comp-c-include
./usr/include/m68k/asm.h			comp-c-include
./usr/include/m68k/asm_single.h			comp-c-include
./usr/include/m68k/bswap.h			comp-c-include
./usr/include/m68k/bus_dma.h			comp-c-include
./usr/include/m68k/byte_swap.h			comp-c-include
./usr/include/m68k/cacheops.h			comp-c-include
./usr/include/m68k/cacheops_20.h		comp-c-include
./usr/include/m68k/cacheops_30.h		comp-c-include
./usr/include/m68k/cacheops_40.h		comp-c-include
./usr/include/m68k/cacheops_60.h		comp-c-include
./usr/include/m68k/cdefs.h			comp-c-include
./usr/include/m68k/cpu.h			comp-c-include
./usr/include/m68k/cpuframe.h			comp-c-include
./usr/include/m68k/db_machdep.h			comp-obsolete		obsolete
./usr/include/m68k/elf_machdep.h		comp-c-include
./usr/include/m68k/endian.h			comp-c-include
./usr/include/m68k/endian_machdep.h		comp-c-include
./usr/include/m68k/fenv.h			comp-c-include
./usr/include/m68k/float.h			comp-c-include
./usr/include/m68k/fpreg.h			comp-c-include
./usr/include/m68k/frame.h			comp-c-include
./usr/include/m68k/ieee.h			comp-c-include
./usr/include/m68k/ieeefp.h			comp-c-include
./usr/include/m68k/int_const.h			comp-c-include
./usr/include/m68k/int_fmtio.h			comp-c-include
./usr/include/m68k/int_limits.h			comp-c-include
./usr/include/m68k/int_mwgwtypes.h		comp-c-include
./usr/include/m68k/int_types.h			comp-c-include
./usr/include/m68k/kcore.h			comp-c-include
./usr/include/m68k/limits.h			comp-c-include
./usr/include/m68k/lock.h			comp-c-include
./usr/include/m68k/m68k.h			comp-c-include
./usr/include/m68k/math.h			comp-c-include
./usr/include/m68k/mcontext.h			comp-c-include
./usr/include/m68k/mutex.h			comp-c-include
./usr/include/m68k/param.h			comp-c-include
./usr/include/m68k/pcb.h			comp-c-include
./usr/include/m68k/pmap_motorola.h		comp-c-include
./usr/include/m68k/pmc.h			comp-obsolete		obsolete
./usr/include/m68k/proc.h			comp-c-include
./usr/include/m68k/profile.h			comp-c-include
./usr/include/m68k/psl.h			comp-c-include
./usr/include/m68k/pte_motorola.h		comp-c-include
./usr/include/m68k/ptrace.h			comp-c-include
./usr/include/m68k/reg.h			comp-c-include
./usr/include/m68k/rwlock.h			comp-c-include
./usr/include/m68k/setjmp.h			comp-c-include
./usr/include/m68k/signal.h			comp-c-include
./usr/include/m68k/stdarg.h			comp-obsolete		obsolete
./usr/include/m68k/svr4_machdep.h		comp-obsolete		obsolete
./usr/include/m68k/sync_icache.h		comp-c-include
./usr/include/m68k/sysctl.h			comp-c-include
./usr/include/m68k/trap.h			comp-c-include
./usr/include/m68k/types.h			comp-c-include
./usr/include/m68k/varargs.h			comp-obsolete		obsolete
./usr/include/m68k/wchar_limits.h		comp-c-include
./usr/lib/libm68k.a				comp-c-lib
./usr/lib/libm68k_p.a				comp-c-lib		profile<|MERGE_RESOLUTION|>--- conflicted
+++ resolved
@@ -1,8 +1,4 @@
-<<<<<<< HEAD
-# $NetBSD: ad.m68k,v 1.55 2018/02/03 21:27:45 mrg Exp $
-=======
 # $NetBSD: ad.m68k,v 1.56 2018/07/12 10:46:40 maxv Exp $
->>>>>>> b2b84690
 ./usr/bin/elf2aout				comp-sysutil-bin
 ./usr/include/gcc-4.8/math-68881.h		comp-c-include		obsolete
 ./usr/include/gcc-4.8/tgmath.h			comp-c-include		obsolete
