--- conflicted
+++ resolved
@@ -1,8 +1,4 @@
-<<<<<<< HEAD
-# $NetBSD: md.sgimips,v 1.22 2015/12/21 16:49:37 christos Exp $
-=======
 # $NetBSD: md.sgimips,v 1.23 2018/07/12 10:46:40 maxv Exp $
->>>>>>> b2b84690
 ./usr/include/dev/crmfbreg.h			comp-c-include
 ./usr/include/ieeefp.h				comp-c-include
 ./usr/include/sgimips				comp-c-include
