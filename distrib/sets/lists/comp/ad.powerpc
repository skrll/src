<<<<<<< HEAD
# $NetBSD: ad.powerpc,v 1.100 2020/09/07 00:19:04 mrg Exp $
=======
# $NetBSD: ad.powerpc,v 1.102 2021/05/30 01:56:45 joerg Exp $
>>>>>>> e2aa5677
./usr/bin/elf2aout				comp-sysutil-bin
./usr/bin/psim					comp-debug-bin		gdb
./usr/include/altivec.h				comp-obsolete		obsolete
./usr/include/clang-3.4/altivec.h		comp-obsolete		obsolete
./usr/include/clang-3.5/altivec.h		comp-obsolete		obsolete
./usr/include/clang-3.6/altivec.h		comp-obsolete		obsolete
./usr/include/clang-3.8/altivec.h		comp-obsolete		obsolete
./usr/include/clang-3.8/htmintrin.h		comp-obsolete		obsolete
./usr/include/clang-3.8/htmxlintrin.h		comp-obsolete		obsolete
./usr/include/clang-4.0/altivec.h		comp-obsolete		obsolete
./usr/include/clang-4.0/htmintrin.h		comp-obsolete		obsolete
./usr/include/clang-4.0/htmxlintrin.h		comp-obsolete		obsolete
./usr/include/clang-5.0/altivec.h		comp-obsolete		obsolete
./usr/include/clang-5.0/htmintrin.h		comp-obsolete		obsolete
./usr/include/clang-5.0/htmxlintrin.h		comp-obsolete		obsolete
./usr/include/clang-7.0/altivec.h		comp-obsolete		obsolete
./usr/include/clang-7.0/htmintrin.h		comp-obsolete		obsolete
./usr/include/clang-7.0/htmxlintrin.h		comp-obsolete		obsolete
./usr/include/clang-9.0/altivec.h		comp-obsolete		obsolete
./usr/include/clang-9.0/htmintrin.h		comp-obsolete		obsolete
./usr/include/clang-9.0/htmxlintrin.h		comp-obsolete		obsolete
./usr/include/clang-13.0/altivec.h		comp-c-include		llvm
./usr/include/clang-13.0/htmintrin.h		comp-c-include		llvm
./usr/include/clang-13.0/htmxlintrin.h		comp-c-include		llvm
./usr/include/g++/bits/powerpc			comp-c-include		compat
./usr/include/g++/bits/powerpc/c++config.h	comp-c-include		compat,gcc
./usr/include/g++/bits/powerpc64		comp-c-include		compat
./usr/include/g++/bits/powerpc64/c++config.h	comp-c-include		compat,gcc
./usr/include/gcc-4.1/altivec.h			comp-obsolete		obsolete
./usr/include/gcc-4.5/altivec.h			comp-obsolete		obsolete
./usr/include/gcc-4.5/paired.h			comp-obsolete		obsolete
./usr/include/gcc-4.5/ppc-asm.h			comp-obsolete		obsolete
./usr/include/gcc-4.5/ppu_intrinsics.h		comp-obsolete		obsolete
./usr/include/gcc-4.5/si2vmx.h			comp-obsolete		obsolete
./usr/include/gcc-4.5/spe.h			comp-obsolete		obsolete
./usr/include/gcc-4.5/spu2vmx.h			comp-obsolete		obsolete
./usr/include/gcc-4.5/tgmath.h			comp-obsolete		obsolete
./usr/include/gcc-4.5/vec_types.h		comp-obsolete		obsolete
./usr/include/gcc-4.8/altivec.h			comp-obsolete		obsolete
./usr/include/gcc-4.8/htmintrin.h		comp-obsolete		obsolete
./usr/include/gcc-4.8/htmxlintrin.h		comp-obsolete		obsolete
./usr/include/gcc-4.8/paired.h			comp-obsolete		obsolete
./usr/include/gcc-4.8/ppc-asm.h			comp-obsolete		obsolete
./usr/include/gcc-4.8/ppu_intrinsics.h		comp-obsolete		obsolete
./usr/include/gcc-4.8/si2vmx.h			comp-obsolete		obsolete
./usr/include/gcc-4.8/spe.h			comp-obsolete		obsolete
./usr/include/gcc-4.8/spu2vmx.h			comp-obsolete		obsolete
./usr/include/gcc-4.8/tgmath.h			comp-obsolete		obsolete
./usr/include/gcc-4.8/vec_types.h		comp-obsolete		obsolete
./usr/include/gcc-5/altivec.h			comp-obsolete		obsolete
./usr/include/gcc-5/htmintrin.h			comp-obsolete		obsolete
./usr/include/gcc-5/htmxlintrin.h		comp-obsolete		obsolete
./usr/include/gcc-5/paired.h			comp-obsolete		obsolete
./usr/include/gcc-5/ppc-asm.h			comp-obsolete		obsolete
./usr/include/gcc-5/ppu_intrinsics.h		comp-obsolete		obsolete
./usr/include/gcc-5/si2vmx.h			comp-obsolete		obsolete
./usr/include/gcc-5/spe.h			comp-obsolete		obsolete
./usr/include/gcc-5/spu2vmx.h			comp-obsolete		obsolete
./usr/include/gcc-5/tgmath.h			comp-obsolete		obsolete
./usr/include/gcc-5/vec_types.h			comp-obsolete		obsolete
./usr/include/gcc-6/altivec.h			comp-c-include		obsolete
./usr/include/gcc-6/htmintrin.h			comp-c-include		obsolete
./usr/include/gcc-6/htmxlintrin.h		comp-c-include		obsolete
./usr/include/gcc-6/paired.h			comp-c-include		obsolete
./usr/include/gcc-6/ppc-asm.h			comp-c-include		obsolete
./usr/include/gcc-6/ppu_intrinsics.h		comp-c-include		obsolete
./usr/include/gcc-6/si2vmx.h			comp-c-include		obsolete
./usr/include/gcc-6/spe.h			comp-c-include		obsolete
./usr/include/gcc-6/spu2vmx.h			comp-c-include		obsolete
./usr/include/gcc-6/tgmath.h			comp-c-include		obsolete
./usr/include/gcc-6/vec_types.h			comp-c-include		obsolete
./usr/include/gcc-7/altivec.h			comp-c-include		obsolete
./usr/include/gcc-7/htmintrin.h			comp-c-include		obsolete
./usr/include/gcc-7/htmxlintrin.h		comp-c-include		obsolete
./usr/include/gcc-7/paired.h			comp-c-include		obsolete
./usr/include/gcc-7/ppc-asm.h			comp-c-include		obsolete
./usr/include/gcc-7/ppu_intrinsics.h		comp-c-include		obsolete
./usr/include/gcc-7/si2vmx.h			comp-c-include		obsolete
./usr/include/gcc-7/spe.h			comp-c-include		obsolete
./usr/include/gcc-7/spu2vmx.h			comp-c-include		obsolete
./usr/include/gcc-7/tgmath.h			comp-c-include		obsolete
./usr/include/gcc-7/vec_types.h			comp-c-include		obsolete
<<<<<<< HEAD
./usr/include/gcc-8/altivec.h			comp-c-include		gcc=8
./usr/include/gcc-8/amo.h			comp-c-include		gcc=8
./usr/include/gcc-8/bmi2intrin.h		comp-c-include		gcc=8
./usr/include/gcc-8/bmiintrin.h			comp-c-include		gcc=8
./usr/include/gcc-8/emmintrin.h			comp-c-include		gcc=8
./usr/include/gcc-8/htmintrin.h			comp-c-include		gcc=8
./usr/include/gcc-8/htmxlintrin.h		comp-c-include		gcc=8
./usr/include/gcc-8/mm_malloc.h			comp-c-include		gcc=8
./usr/include/gcc-8/mmintrin.h			comp-c-include		gcc=8
./usr/include/gcc-8/paired.h			comp-c-include		gcc=8
./usr/include/gcc-8/ppc-asm.h			comp-c-include		gcc=8
./usr/include/gcc-8/ppu_intrinsics.h		comp-c-include		gcc=8
./usr/include/gcc-8/si2vmx.h			comp-c-include		gcc=8
./usr/include/gcc-8/spu2vmx.h			comp-c-include		gcc=8
./usr/include/gcc-8/tgmath.h			comp-c-include		gcc=8
./usr/include/gcc-8/vec_types.h			comp-c-include		gcc=8
./usr/include/gcc-8/x86intrin.h			comp-c-include		gcc=8
./usr/include/gcc-8/xmmintrin.h			comp-c-include		gcc=8
=======
./usr/include/gcc-8/altivec.h			comp-c-include		obsolete
./usr/include/gcc-8/amo.h			comp-c-include		obsolete
./usr/include/gcc-8/bmi2intrin.h		comp-c-include		obsolete
./usr/include/gcc-8/bmiintrin.h			comp-c-include		obsolete
./usr/include/gcc-8/emmintrin.h			comp-c-include		obsolete
./usr/include/gcc-8/htmintrin.h			comp-c-include		obsolete
./usr/include/gcc-8/htmxlintrin.h		comp-c-include		obsolete
./usr/include/gcc-8/mm_malloc.h			comp-c-include		obsolete
./usr/include/gcc-8/mmintrin.h			comp-c-include		obsolete
./usr/include/gcc-8/paired.h			comp-c-include		obsolete
./usr/include/gcc-8/ppc-asm.h			comp-c-include		obsolete
./usr/include/gcc-8/ppu_intrinsics.h		comp-c-include		obsolete
./usr/include/gcc-8/si2vmx.h			comp-c-include		obsolete
./usr/include/gcc-8/spu2vmx.h			comp-c-include		obsolete
./usr/include/gcc-8/tgmath.h			comp-c-include		obsolete
./usr/include/gcc-8/vec_types.h			comp-c-include		obsolete
./usr/include/gcc-8/x86intrin.h			comp-c-include		obsolete
./usr/include/gcc-8/xmmintrin.h			comp-c-include		obsolete
>>>>>>> e2aa5677
./usr/include/gcc-9/altivec.h			comp-c-include		gcc=9
./usr/include/gcc-9/amo.h			comp-c-include		gcc=9
./usr/include/gcc-9/bmi2intrin.h		comp-c-include		gcc=9
./usr/include/gcc-9/bmiintrin.h			comp-c-include		gcc=9
./usr/include/gcc-9/emmintrin.h			comp-c-include		gcc=9
./usr/include/gcc-9/htmintrin.h			comp-c-include		gcc=9
./usr/include/gcc-9/htmxlintrin.h		comp-c-include		gcc=9
./usr/include/gcc-9/mm_malloc.h			comp-c-include		gcc=9
./usr/include/gcc-9/mmintrin.h			comp-c-include		gcc=9
./usr/include/gcc-9/pmmintrin.h			comp-c-include		gcc=9
./usr/include/gcc-9/ppc-asm.h			comp-c-include		gcc=9
./usr/include/gcc-9/ppu_intrinsics.h		comp-c-include		gcc=9
./usr/include/gcc-9/si2vmx.h			comp-c-include		gcc=9
./usr/include/gcc-9/smmintrin.h			comp-c-include		gcc=9
./usr/include/gcc-9/spu2vmx.h			comp-c-include		gcc=9
./usr/include/gcc-9/tgmath.h			comp-c-include		gcc=9
./usr/include/gcc-9/tmmintrin.h			comp-c-include		gcc=9
./usr/include/gcc-9/vec_types.h			comp-c-include		gcc=9
./usr/include/gcc-9/x86intrin.h			comp-c-include		gcc=9
./usr/include/gcc-9/xmmintrin.h			comp-c-include		gcc=9
<<<<<<< HEAD
=======
./usr/include/gcc-10/altivec.h			comp-c-include		gcc=10
./usr/include/gcc-10/amo.h			comp-c-include		gcc=10
./usr/include/gcc-10/bmi2intrin.h		comp-c-include		gcc=10
./usr/include/gcc-10/bmiintrin.h		comp-c-include		gcc=10
./usr/include/gcc-10/emmintrin.h		comp-c-include		gcc=10
./usr/include/gcc-10/htmintrin.h		comp-c-include		gcc=10
./usr/include/gcc-10/htmxlintrin.h		comp-c-include		gcc=10
./usr/include/gcc-10/mm_malloc.h		comp-c-include		gcc=10
./usr/include/gcc-10/mmintrin.h			comp-c-include		gcc=10
./usr/include/gcc-10/pmmintrin.h		comp-c-include		gcc=10
./usr/include/gcc-10/ppc-asm.h			comp-c-include		gcc=10
./usr/include/gcc-10/ppu_intrinsics.h		comp-c-include		gcc=10
./usr/include/gcc-10/si2vmx.h			comp-c-include		gcc=10
./usr/include/gcc-10/smmintrin.h		comp-c-include		gcc=10
./usr/include/gcc-10/spu2vmx.h			comp-c-include		gcc=10
./usr/include/gcc-10/tgmath.h			comp-c-include		gcc=10
./usr/include/gcc-10/tmmintrin.h		comp-c-include		gcc=10
./usr/include/gcc-10/vec_types.h		comp-c-include		gcc=10
./usr/include/gcc-10/x86intrin.h		comp-c-include		gcc=10
./usr/include/gcc-10/xmmintrin.h		comp-c-include		gcc=10
>>>>>>> e2aa5677
./usr/include/powerpc				comp-c-include
./usr/include/powerpc/ansi.h			comp-c-include
./usr/include/powerpc/aout_machdep.h		comp-c-include
./usr/include/powerpc/asm.h			comp-c-include
./usr/include/powerpc/atomic.h			comp-obsolete		obsolete
./usr/include/powerpc/bat.h			comp-obsolete		obsolete
./usr/include/powerpc/bswap.h			comp-c-include
./usr/include/powerpc/bus.h			comp-obsolete		obsolete
./usr/include/powerpc/cdefs.h			comp-c-include
./usr/include/powerpc/cpu.h			comp-c-include
./usr/include/powerpc/elf_machdep.h		comp-c-include
./usr/include/powerpc/endian.h			comp-c-include
./usr/include/powerpc/endian_machdep.h		comp-c-include
./usr/include/powerpc/fenv.h			comp-c-include
./usr/include/powerpc/float.h			comp-c-include
./usr/include/powerpc/fpu.h			comp-c-include
./usr/include/powerpc/frame.h			comp-c-include
./usr/include/powerpc/hid.h			comp-obsolete		obsolete
./usr/include/powerpc/hid_601.h			comp-obsolete		obsolete
./usr/include/powerpc/ibm4xx			comp-c-include
./usr/include/powerpc/ibm4xx/cpu.h		comp-c-include
./usr/include/powerpc/ibm4xx/pmap.h		comp-c-include
./usr/include/powerpc/ibm4xx/pte.h		comp-obsolete		obsolete
./usr/include/powerpc/ibm4xx/spr.h		comp-c-include
./usr/include/powerpc/ibm4xx/tlb.h		comp-c-include
./usr/include/powerpc/ieee.h			comp-c-include
./usr/include/powerpc/ieeefp.h			comp-c-include
./usr/include/powerpc/int_const.h		comp-c-include
./usr/include/powerpc/int_fmtio.h		comp-c-include
./usr/include/powerpc/int_limits.h		comp-c-include
./usr/include/powerpc/int_mwgwtypes.h		comp-c-include
./usr/include/powerpc/int_types.h		comp-c-include
./usr/include/powerpc/kcore.h			comp-c-include
./usr/include/powerpc/limits.h			comp-c-include
./usr/include/powerpc/lock.h			comp-c-include
./usr/include/powerpc/machine_type.h		comp-obsolete		obsolete
./usr/include/powerpc/math.h			comp-c-include
./usr/include/powerpc/mcontext.h		comp-c-include
./usr/include/powerpc/mpc6xx			comp-obsolete		obsolete
./usr/include/powerpc/mpc6xx/bat.h		comp-obsolete		obsolete
./usr/include/powerpc/mpc6xx/hid.h		comp-obsolete		obsolete
./usr/include/powerpc/mpc6xx/hid_601.h		comp-obsolete		obsolete
./usr/include/powerpc/mpc6xx/pmap.h		comp-obsolete		obsolete
./usr/include/powerpc/mpc6xx/pte.h		comp-obsolete		obsolete
./usr/include/powerpc/mpc6xx/sr_601.h		comp-obsolete		obsolete
./usr/include/powerpc/mpc6xx/vmparam.h		comp-obsolete		obsolete
./usr/include/powerpc/mutex.h			comp-c-include
./usr/include/powerpc/oea			comp-c-include
./usr/include/powerpc/oea/bat.h			comp-c-include
./usr/include/powerpc/oea/hid.h			comp-c-include
./usr/include/powerpc/oea/hid_601.h		comp-c-include
./usr/include/powerpc/oea/pmap.h		comp-c-include
./usr/include/powerpc/oea/pte.h			comp-c-include
./usr/include/powerpc/oea/spr.h			comp-c-include
./usr/include/powerpc/oea/sr_601.h		comp-c-include
./usr/include/powerpc/oea/vmparam.h		comp-c-include
./usr/include/powerpc/param.h			comp-c-include
./usr/include/powerpc/pcb.h			comp-c-include
./usr/include/powerpc/pmap.h			comp-c-include
./usr/include/powerpc/pmc.h			comp-obsolete		obsolete
./usr/include/powerpc/proc.h			comp-c-include
./usr/include/powerpc/profile.h			comp-c-include
./usr/include/powerpc/psl.h			comp-c-include
./usr/include/powerpc/pte.h			comp-c-include
./usr/include/powerpc/ptrace.h			comp-c-include
./usr/include/powerpc/reg.h			comp-c-include
./usr/include/powerpc/reloc.h			comp-c-include
./usr/include/powerpc/rwlock.h			comp-c-include
./usr/include/powerpc/setjmp.h			comp-c-include
./usr/include/powerpc/signal.h			comp-c-include
./usr/include/powerpc/sljit_machdep.h		comp-c-include
./usr/include/powerpc/sljitarch.h		comp-obsolete		obsolete
./usr/include/powerpc/spr.h			comp-c-include
./usr/include/powerpc/stdarg.h			comp-obsolete		obsolete
./usr/include/powerpc/trap.h			comp-c-include
./usr/include/powerpc/types.h			comp-c-include
./usr/include/powerpc/va-ppc.h			comp-obsolete		obsolete
./usr/include/powerpc/varargs.h			comp-obsolete		obsolete
./usr/include/powerpc/vmparam.h			comp-c-include
./usr/include/powerpc/wchar_limits.h		comp-c-include<|MERGE_RESOLUTION|>--- conflicted
+++ resolved
@@ -1,8 +1,4 @@
-<<<<<<< HEAD
-# $NetBSD: ad.powerpc,v 1.100 2020/09/07 00:19:04 mrg Exp $
-=======
 # $NetBSD: ad.powerpc,v 1.102 2021/05/30 01:56:45 joerg Exp $
->>>>>>> e2aa5677
 ./usr/bin/elf2aout				comp-sysutil-bin
 ./usr/bin/psim					comp-debug-bin		gdb
 ./usr/include/altivec.h				comp-obsolete		obsolete
@@ -85,26 +81,6 @@
 ./usr/include/gcc-7/spu2vmx.h			comp-c-include		obsolete
 ./usr/include/gcc-7/tgmath.h			comp-c-include		obsolete
 ./usr/include/gcc-7/vec_types.h			comp-c-include		obsolete
-<<<<<<< HEAD
-./usr/include/gcc-8/altivec.h			comp-c-include		gcc=8
-./usr/include/gcc-8/amo.h			comp-c-include		gcc=8
-./usr/include/gcc-8/bmi2intrin.h		comp-c-include		gcc=8
-./usr/include/gcc-8/bmiintrin.h			comp-c-include		gcc=8
-./usr/include/gcc-8/emmintrin.h			comp-c-include		gcc=8
-./usr/include/gcc-8/htmintrin.h			comp-c-include		gcc=8
-./usr/include/gcc-8/htmxlintrin.h		comp-c-include		gcc=8
-./usr/include/gcc-8/mm_malloc.h			comp-c-include		gcc=8
-./usr/include/gcc-8/mmintrin.h			comp-c-include		gcc=8
-./usr/include/gcc-8/paired.h			comp-c-include		gcc=8
-./usr/include/gcc-8/ppc-asm.h			comp-c-include		gcc=8
-./usr/include/gcc-8/ppu_intrinsics.h		comp-c-include		gcc=8
-./usr/include/gcc-8/si2vmx.h			comp-c-include		gcc=8
-./usr/include/gcc-8/spu2vmx.h			comp-c-include		gcc=8
-./usr/include/gcc-8/tgmath.h			comp-c-include		gcc=8
-./usr/include/gcc-8/vec_types.h			comp-c-include		gcc=8
-./usr/include/gcc-8/x86intrin.h			comp-c-include		gcc=8
-./usr/include/gcc-8/xmmintrin.h			comp-c-include		gcc=8
-=======
 ./usr/include/gcc-8/altivec.h			comp-c-include		obsolete
 ./usr/include/gcc-8/amo.h			comp-c-include		obsolete
 ./usr/include/gcc-8/bmi2intrin.h		comp-c-include		obsolete
@@ -123,7 +99,6 @@
 ./usr/include/gcc-8/vec_types.h			comp-c-include		obsolete
 ./usr/include/gcc-8/x86intrin.h			comp-c-include		obsolete
 ./usr/include/gcc-8/xmmintrin.h			comp-c-include		obsolete
->>>>>>> e2aa5677
 ./usr/include/gcc-9/altivec.h			comp-c-include		gcc=9
 ./usr/include/gcc-9/amo.h			comp-c-include		gcc=9
 ./usr/include/gcc-9/bmi2intrin.h		comp-c-include		gcc=9
@@ -144,8 +119,6 @@
 ./usr/include/gcc-9/vec_types.h			comp-c-include		gcc=9
 ./usr/include/gcc-9/x86intrin.h			comp-c-include		gcc=9
 ./usr/include/gcc-9/xmmintrin.h			comp-c-include		gcc=9
-<<<<<<< HEAD
-=======
 ./usr/include/gcc-10/altivec.h			comp-c-include		gcc=10
 ./usr/include/gcc-10/amo.h			comp-c-include		gcc=10
 ./usr/include/gcc-10/bmi2intrin.h		comp-c-include		gcc=10
@@ -166,7 +139,6 @@
 ./usr/include/gcc-10/vec_types.h		comp-c-include		gcc=10
 ./usr/include/gcc-10/x86intrin.h		comp-c-include		gcc=10
 ./usr/include/gcc-10/xmmintrin.h		comp-c-include		gcc=10
->>>>>>> e2aa5677
 ./usr/include/powerpc				comp-c-include
 ./usr/include/powerpc/ansi.h			comp-c-include
 ./usr/include/powerpc/aout_machdep.h		comp-c-include
