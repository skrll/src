<<<<<<< HEAD
# $NetBSD: ad.powerpc,v 1.100 2020/09/07 00:19:04 mrg Exp $
=======
# $NetBSD: ad.powerpc,v 1.101 2021/04/12 02:08:59 mrg Exp $
>>>>>>> 9e014010
./usr/bin/elf2aout				comp-sysutil-bin
./usr/bin/psim					comp-debug-bin		gdb
./usr/include/altivec.h				comp-obsolete		obsolete
./usr/include/clang-3.4/altivec.h		comp-obsolete		obsolete
./usr/include/clang-3.5/altivec.h		comp-obsolete		obsolete
./usr/include/clang-3.6/altivec.h		comp-obsolete		obsolete
./usr/include/clang-3.8/altivec.h		comp-obsolete		obsolete
./usr/include/clang-3.8/htmintrin.h		comp-obsolete		obsolete
./usr/include/clang-3.8/htmxlintrin.h		comp-obsolete		obsolete
./usr/include/clang-4.0/altivec.h		comp-obsolete		obsolete
./usr/include/clang-4.0/htmintrin.h		comp-obsolete		obsolete
./usr/include/clang-4.0/htmxlintrin.h		comp-obsolete		obsolete
./usr/include/clang-5.0/altivec.h		comp-obsolete		obsolete
./usr/include/clang-5.0/htmintrin.h		comp-obsolete		obsolete
./usr/include/clang-5.0/htmxlintrin.h		comp-obsolete		obsolete
./usr/include/clang-7.0/altivec.h		comp-obsolete		obsolete
./usr/include/clang-7.0/htmintrin.h		comp-obsolete		obsolete
./usr/include/clang-7.0/htmxlintrin.h		comp-obsolete		obsolete
./usr/include/clang-9.0/altivec.h		comp-c-include		llvm
./usr/include/clang-9.0/htmintrin.h		comp-c-include		llvm
./usr/include/clang-9.0/htmxlintrin.h		comp-c-include		llvm
./usr/include/g++/bits/powerpc			comp-c-include		compat
./usr/include/g++/bits/powerpc/c++config.h	comp-c-include		compat,gcc
./usr/include/g++/bits/powerpc64		comp-c-include		compat
./usr/include/g++/bits/powerpc64/c++config.h	comp-c-include		compat,gcc
./usr/include/gcc-4.1/altivec.h			comp-obsolete		obsolete
./usr/include/gcc-4.5/altivec.h			comp-obsolete		obsolete
./usr/include/gcc-4.5/paired.h			comp-obsolete		obsolete
./usr/include/gcc-4.5/ppc-asm.h			comp-obsolete		obsolete
./usr/include/gcc-4.5/ppu_intrinsics.h		comp-obsolete		obsolete
./usr/include/gcc-4.5/si2vmx.h			comp-obsolete		obsolete
./usr/include/gcc-4.5/spe.h			comp-obsolete		obsolete
./usr/include/gcc-4.5/spu2vmx.h			comp-obsolete		obsolete
./usr/include/gcc-4.5/tgmath.h			comp-obsolete		obsolete
./usr/include/gcc-4.5/vec_types.h		comp-obsolete		obsolete
./usr/include/gcc-4.8/altivec.h			comp-obsolete		obsolete
./usr/include/gcc-4.8/htmintrin.h		comp-obsolete		obsolete
./usr/include/gcc-4.8/htmxlintrin.h		comp-obsolete		obsolete
./usr/include/gcc-4.8/paired.h			comp-obsolete		obsolete
./usr/include/gcc-4.8/ppc-asm.h			comp-obsolete		obsolete
./usr/include/gcc-4.8/ppu_intrinsics.h		comp-obsolete		obsolete
./usr/include/gcc-4.8/si2vmx.h			comp-obsolete		obsolete
./usr/include/gcc-4.8/spe.h			comp-obsolete		obsolete
./usr/include/gcc-4.8/spu2vmx.h			comp-obsolete		obsolete
./usr/include/gcc-4.8/tgmath.h			comp-obsolete		obsolete
./usr/include/gcc-4.8/vec_types.h		comp-obsolete		obsolete
./usr/include/gcc-5/altivec.h			comp-obsolete		obsolete
./usr/include/gcc-5/htmintrin.h			comp-obsolete		obsolete
./usr/include/gcc-5/htmxlintrin.h		comp-obsolete		obsolete
./usr/include/gcc-5/paired.h			comp-obsolete		obsolete
./usr/include/gcc-5/ppc-asm.h			comp-obsolete		obsolete
./usr/include/gcc-5/ppu_intrinsics.h		comp-obsolete		obsolete
./usr/include/gcc-5/si2vmx.h			comp-obsolete		obsolete
./usr/include/gcc-5/spe.h			comp-obsolete		obsolete
./usr/include/gcc-5/spu2vmx.h			comp-obsolete		obsolete
./usr/include/gcc-5/tgmath.h			comp-obsolete		obsolete
./usr/include/gcc-5/vec_types.h			comp-obsolete		obsolete
./usr/include/gcc-6/altivec.h			comp-c-include		obsolete
./usr/include/gcc-6/htmintrin.h			comp-c-include		obsolete
./usr/include/gcc-6/htmxlintrin.h		comp-c-include		obsolete
./usr/include/gcc-6/paired.h			comp-c-include		obsolete
./usr/include/gcc-6/ppc-asm.h			comp-c-include		obsolete
./usr/include/gcc-6/ppu_intrinsics.h		comp-c-include		obsolete
./usr/include/gcc-6/si2vmx.h			comp-c-include		obsolete
./usr/include/gcc-6/spe.h			comp-c-include		obsolete
./usr/include/gcc-6/spu2vmx.h			comp-c-include		obsolete
./usr/include/gcc-6/tgmath.h			comp-c-include		obsolete
./usr/include/gcc-6/vec_types.h			comp-c-include		obsolete
./usr/include/gcc-7/altivec.h			comp-c-include		obsolete
./usr/include/gcc-7/htmintrin.h			comp-c-include		obsolete
./usr/include/gcc-7/htmxlintrin.h		comp-c-include		obsolete
./usr/include/gcc-7/paired.h			comp-c-include		obsolete
./usr/include/gcc-7/ppc-asm.h			comp-c-include		obsolete
./usr/include/gcc-7/ppu_intrinsics.h		comp-c-include		obsolete
./usr/include/gcc-7/si2vmx.h			comp-c-include		obsolete
./usr/include/gcc-7/spe.h			comp-c-include		obsolete
./usr/include/gcc-7/spu2vmx.h			comp-c-include		obsolete
./usr/include/gcc-7/tgmath.h			comp-c-include		obsolete
./usr/include/gcc-7/vec_types.h			comp-c-include		obsolete
<<<<<<< HEAD
./usr/include/gcc-8/altivec.h			comp-c-include		gcc=8
./usr/include/gcc-8/amo.h			comp-c-include		gcc=8
./usr/include/gcc-8/bmi2intrin.h		comp-c-include		gcc=8
./usr/include/gcc-8/bmiintrin.h			comp-c-include		gcc=8
./usr/include/gcc-8/emmintrin.h			comp-c-include		gcc=8
./usr/include/gcc-8/htmintrin.h			comp-c-include		gcc=8
./usr/include/gcc-8/htmxlintrin.h		comp-c-include		gcc=8
./usr/include/gcc-8/mm_malloc.h			comp-c-include		gcc=8
./usr/include/gcc-8/mmintrin.h			comp-c-include		gcc=8
./usr/include/gcc-8/paired.h			comp-c-include		gcc=8
./usr/include/gcc-8/ppc-asm.h			comp-c-include		gcc=8
./usr/include/gcc-8/ppu_intrinsics.h		comp-c-include		gcc=8
./usr/include/gcc-8/si2vmx.h			comp-c-include		gcc=8
./usr/include/gcc-8/spu2vmx.h			comp-c-include		gcc=8
./usr/include/gcc-8/tgmath.h			comp-c-include		gcc=8
./usr/include/gcc-8/vec_types.h			comp-c-include		gcc=8
./usr/include/gcc-8/x86intrin.h			comp-c-include		gcc=8
./usr/include/gcc-8/xmmintrin.h			comp-c-include		gcc=8
=======
./usr/include/gcc-8/altivec.h			comp-c-include		obsolete
./usr/include/gcc-8/amo.h			comp-c-include		obsolete
./usr/include/gcc-8/bmi2intrin.h		comp-c-include		obsolete
./usr/include/gcc-8/bmiintrin.h			comp-c-include		obsolete
./usr/include/gcc-8/emmintrin.h			comp-c-include		obsolete
./usr/include/gcc-8/htmintrin.h			comp-c-include		obsolete
./usr/include/gcc-8/htmxlintrin.h		comp-c-include		obsolete
./usr/include/gcc-8/mm_malloc.h			comp-c-include		obsolete
./usr/include/gcc-8/mmintrin.h			comp-c-include		obsolete
./usr/include/gcc-8/paired.h			comp-c-include		obsolete
./usr/include/gcc-8/ppc-asm.h			comp-c-include		obsolete
./usr/include/gcc-8/ppu_intrinsics.h		comp-c-include		obsolete
./usr/include/gcc-8/si2vmx.h			comp-c-include		obsolete
./usr/include/gcc-8/spu2vmx.h			comp-c-include		obsolete
./usr/include/gcc-8/tgmath.h			comp-c-include		obsolete
./usr/include/gcc-8/vec_types.h			comp-c-include		obsolete
./usr/include/gcc-8/x86intrin.h			comp-c-include		obsolete
./usr/include/gcc-8/xmmintrin.h			comp-c-include		obsolete
>>>>>>> 9e014010
./usr/include/gcc-9/altivec.h			comp-c-include		gcc=9
./usr/include/gcc-9/amo.h			comp-c-include		gcc=9
./usr/include/gcc-9/bmi2intrin.h		comp-c-include		gcc=9
./usr/include/gcc-9/bmiintrin.h			comp-c-include		gcc=9
./usr/include/gcc-9/emmintrin.h			comp-c-include		gcc=9
./usr/include/gcc-9/htmintrin.h			comp-c-include		gcc=9
./usr/include/gcc-9/htmxlintrin.h		comp-c-include		gcc=9
./usr/include/gcc-9/mm_malloc.h			comp-c-include		gcc=9
./usr/include/gcc-9/mmintrin.h			comp-c-include		gcc=9
./usr/include/gcc-9/pmmintrin.h			comp-c-include		gcc=9
./usr/include/gcc-9/ppc-asm.h			comp-c-include		gcc=9
./usr/include/gcc-9/ppu_intrinsics.h		comp-c-include		gcc=9
./usr/include/gcc-9/si2vmx.h			comp-c-include		gcc=9
./usr/include/gcc-9/smmintrin.h			comp-c-include		gcc=9
./usr/include/gcc-9/spu2vmx.h			comp-c-include		gcc=9
./usr/include/gcc-9/tgmath.h			comp-c-include		gcc=9
./usr/include/gcc-9/tmmintrin.h			comp-c-include		gcc=9
./usr/include/gcc-9/vec_types.h			comp-c-include		gcc=9
./usr/include/gcc-9/x86intrin.h			comp-c-include		gcc=9
./usr/include/gcc-9/xmmintrin.h			comp-c-include		gcc=9
<<<<<<< HEAD
=======
./usr/include/gcc-10/altivec.h			comp-c-include		gcc=10
./usr/include/gcc-10/amo.h			comp-c-include		gcc=10
./usr/include/gcc-10/bmi2intrin.h		comp-c-include		gcc=10
./usr/include/gcc-10/bmiintrin.h		comp-c-include		gcc=10
./usr/include/gcc-10/emmintrin.h		comp-c-include		gcc=10
./usr/include/gcc-10/htmintrin.h		comp-c-include		gcc=10
./usr/include/gcc-10/htmxlintrin.h		comp-c-include		gcc=10
./usr/include/gcc-10/mm_malloc.h		comp-c-include		gcc=10
./usr/include/gcc-10/mmintrin.h			comp-c-include		gcc=10
./usr/include/gcc-10/pmmintrin.h		comp-c-include		gcc=10
./usr/include/gcc-10/ppc-asm.h			comp-c-include		gcc=10
./usr/include/gcc-10/ppu_intrinsics.h		comp-c-include		gcc=10
./usr/include/gcc-10/si2vmx.h			comp-c-include		gcc=10
./usr/include/gcc-10/smmintrin.h		comp-c-include		gcc=10
./usr/include/gcc-10/spu2vmx.h			comp-c-include		gcc=10
./usr/include/gcc-10/tgmath.h			comp-c-include		gcc=10
./usr/include/gcc-10/tmmintrin.h		comp-c-include		gcc=10
./usr/include/gcc-10/vec_types.h		comp-c-include		gcc=10
./usr/include/gcc-10/x86intrin.h		comp-c-include		gcc=10
./usr/include/gcc-10/xmmintrin.h		comp-c-include		gcc=10
>>>>>>> 9e014010
./usr/include/powerpc				comp-c-include
./usr/include/powerpc/ansi.h			comp-c-include
./usr/include/powerpc/aout_machdep.h		comp-c-include
./usr/include/powerpc/asm.h			comp-c-include
./usr/include/powerpc/atomic.h			comp-obsolete		obsolete
./usr/include/powerpc/bat.h			comp-obsolete		obsolete
./usr/include/powerpc/bswap.h			comp-c-include
./usr/include/powerpc/bus.h			comp-obsolete		obsolete
./usr/include/powerpc/cdefs.h			comp-c-include
./usr/include/powerpc/cpu.h			comp-c-include
./usr/include/powerpc/elf_machdep.h		comp-c-include
./usr/include/powerpc/endian.h			comp-c-include
./usr/include/powerpc/endian_machdep.h		comp-c-include
./usr/include/powerpc/fenv.h			comp-c-include
./usr/include/powerpc/float.h			comp-c-include
./usr/include/powerpc/fpu.h			comp-c-include
./usr/include/powerpc/frame.h			comp-c-include
./usr/include/powerpc/hid.h			comp-obsolete		obsolete
./usr/include/powerpc/hid_601.h			comp-obsolete		obsolete
./usr/include/powerpc/ibm4xx			comp-c-include
./usr/include/powerpc/ibm4xx/cpu.h		comp-c-include
./usr/include/powerpc/ibm4xx/pmap.h		comp-c-include
./usr/include/powerpc/ibm4xx/pte.h		comp-obsolete		obsolete
./usr/include/powerpc/ibm4xx/spr.h		comp-c-include
./usr/include/powerpc/ibm4xx/tlb.h		comp-c-include
./usr/include/powerpc/ieee.h			comp-c-include
./usr/include/powerpc/ieeefp.h			comp-c-include
./usr/include/powerpc/int_const.h		comp-c-include
./usr/include/powerpc/int_fmtio.h		comp-c-include
./usr/include/powerpc/int_limits.h		comp-c-include
./usr/include/powerpc/int_mwgwtypes.h		comp-c-include
./usr/include/powerpc/int_types.h		comp-c-include
./usr/include/powerpc/kcore.h			comp-c-include
./usr/include/powerpc/limits.h			comp-c-include
./usr/include/powerpc/lock.h			comp-c-include
./usr/include/powerpc/machine_type.h		comp-obsolete		obsolete
./usr/include/powerpc/math.h			comp-c-include
./usr/include/powerpc/mcontext.h		comp-c-include
./usr/include/powerpc/mpc6xx			comp-obsolete		obsolete
./usr/include/powerpc/mpc6xx/bat.h		comp-obsolete		obsolete
./usr/include/powerpc/mpc6xx/hid.h		comp-obsolete		obsolete
./usr/include/powerpc/mpc6xx/hid_601.h		comp-obsolete		obsolete
./usr/include/powerpc/mpc6xx/pmap.h		comp-obsolete		obsolete
./usr/include/powerpc/mpc6xx/pte.h		comp-obsolete		obsolete
./usr/include/powerpc/mpc6xx/sr_601.h		comp-obsolete		obsolete
./usr/include/powerpc/mpc6xx/vmparam.h		comp-obsolete		obsolete
./usr/include/powerpc/mutex.h			comp-c-include
./usr/include/powerpc/oea			comp-c-include
./usr/include/powerpc/oea/bat.h			comp-c-include
./usr/include/powerpc/oea/hid.h			comp-c-include
./usr/include/powerpc/oea/hid_601.h		comp-c-include
./usr/include/powerpc/oea/pmap.h		comp-c-include
./usr/include/powerpc/oea/pte.h			comp-c-include
./usr/include/powerpc/oea/spr.h			comp-c-include
./usr/include/powerpc/oea/sr_601.h		comp-c-include
./usr/include/powerpc/oea/vmparam.h		comp-c-include
./usr/include/powerpc/param.h			comp-c-include
./usr/include/powerpc/pcb.h			comp-c-include
./usr/include/powerpc/pmap.h			comp-c-include
./usr/include/powerpc/pmc.h			comp-obsolete		obsolete
./usr/include/powerpc/proc.h			comp-c-include
./usr/include/powerpc/profile.h			comp-c-include
./usr/include/powerpc/psl.h			comp-c-include
./usr/include/powerpc/pte.h			comp-c-include
./usr/include/powerpc/ptrace.h			comp-c-include
./usr/include/powerpc/reg.h			comp-c-include
./usr/include/powerpc/reloc.h			comp-c-include
./usr/include/powerpc/rwlock.h			comp-c-include
./usr/include/powerpc/setjmp.h			comp-c-include
./usr/include/powerpc/signal.h			comp-c-include
./usr/include/powerpc/sljit_machdep.h		comp-c-include
./usr/include/powerpc/sljitarch.h		comp-obsolete		obsolete
./usr/include/powerpc/spr.h			comp-c-include
./usr/include/powerpc/stdarg.h			comp-obsolete		obsolete
./usr/include/powerpc/trap.h			comp-c-include
./usr/include/powerpc/types.h			comp-c-include
./usr/include/powerpc/va-ppc.h			comp-obsolete		obsolete
./usr/include/powerpc/varargs.h			comp-obsolete		obsolete
./usr/include/powerpc/vmparam.h			comp-c-include
./usr/include/powerpc/wchar_limits.h		comp-c-include<|MERGE_RESOLUTION|>--- conflicted
+++ resolved
@@ -1,8 +1,4 @@
-<<<<<<< HEAD
-# $NetBSD: ad.powerpc,v 1.100 2020/09/07 00:19:04 mrg Exp $
-=======
 # $NetBSD: ad.powerpc,v 1.101 2021/04/12 02:08:59 mrg Exp $
->>>>>>> 9e014010
 ./usr/bin/elf2aout				comp-sysutil-bin
 ./usr/bin/psim					comp-debug-bin		gdb
 ./usr/include/altivec.h				comp-obsolete		obsolete
@@ -82,26 +78,6 @@
 ./usr/include/gcc-7/spu2vmx.h			comp-c-include		obsolete
 ./usr/include/gcc-7/tgmath.h			comp-c-include		obsolete
 ./usr/include/gcc-7/vec_types.h			comp-c-include		obsolete
-<<<<<<< HEAD
-./usr/include/gcc-8/altivec.h			comp-c-include		gcc=8
-./usr/include/gcc-8/amo.h			comp-c-include		gcc=8
-./usr/include/gcc-8/bmi2intrin.h		comp-c-include		gcc=8
-./usr/include/gcc-8/bmiintrin.h			comp-c-include		gcc=8
-./usr/include/gcc-8/emmintrin.h			comp-c-include		gcc=8
-./usr/include/gcc-8/htmintrin.h			comp-c-include		gcc=8
-./usr/include/gcc-8/htmxlintrin.h		comp-c-include		gcc=8
-./usr/include/gcc-8/mm_malloc.h			comp-c-include		gcc=8
-./usr/include/gcc-8/mmintrin.h			comp-c-include		gcc=8
-./usr/include/gcc-8/paired.h			comp-c-include		gcc=8
-./usr/include/gcc-8/ppc-asm.h			comp-c-include		gcc=8
-./usr/include/gcc-8/ppu_intrinsics.h		comp-c-include		gcc=8
-./usr/include/gcc-8/si2vmx.h			comp-c-include		gcc=8
-./usr/include/gcc-8/spu2vmx.h			comp-c-include		gcc=8
-./usr/include/gcc-8/tgmath.h			comp-c-include		gcc=8
-./usr/include/gcc-8/vec_types.h			comp-c-include		gcc=8
-./usr/include/gcc-8/x86intrin.h			comp-c-include		gcc=8
-./usr/include/gcc-8/xmmintrin.h			comp-c-include		gcc=8
-=======
 ./usr/include/gcc-8/altivec.h			comp-c-include		obsolete
 ./usr/include/gcc-8/amo.h			comp-c-include		obsolete
 ./usr/include/gcc-8/bmi2intrin.h		comp-c-include		obsolete
@@ -120,7 +96,6 @@
 ./usr/include/gcc-8/vec_types.h			comp-c-include		obsolete
 ./usr/include/gcc-8/x86intrin.h			comp-c-include		obsolete
 ./usr/include/gcc-8/xmmintrin.h			comp-c-include		obsolete
->>>>>>> 9e014010
 ./usr/include/gcc-9/altivec.h			comp-c-include		gcc=9
 ./usr/include/gcc-9/amo.h			comp-c-include		gcc=9
 ./usr/include/gcc-9/bmi2intrin.h		comp-c-include		gcc=9
@@ -141,8 +116,6 @@
 ./usr/include/gcc-9/vec_types.h			comp-c-include		gcc=9
 ./usr/include/gcc-9/x86intrin.h			comp-c-include		gcc=9
 ./usr/include/gcc-9/xmmintrin.h			comp-c-include		gcc=9
-<<<<<<< HEAD
-=======
 ./usr/include/gcc-10/altivec.h			comp-c-include		gcc=10
 ./usr/include/gcc-10/amo.h			comp-c-include		gcc=10
 ./usr/include/gcc-10/bmi2intrin.h		comp-c-include		gcc=10
@@ -163,7 +136,6 @@
 ./usr/include/gcc-10/vec_types.h		comp-c-include		gcc=10
 ./usr/include/gcc-10/x86intrin.h		comp-c-include		gcc=10
 ./usr/include/gcc-10/xmmintrin.h		comp-c-include		gcc=10
->>>>>>> 9e014010
 ./usr/include/powerpc				comp-c-include
 ./usr/include/powerpc/ansi.h			comp-c-include
 ./usr/include/powerpc/aout_machdep.h		comp-c-include
