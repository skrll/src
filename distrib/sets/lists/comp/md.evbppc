<<<<<<< HEAD
# $NetBSD: md.evbppc,v 1.16 2015/12/20 16:22:39 christos Exp $
=======
# $NetBSD: md.evbppc,v 1.17 2018/07/12 10:46:40 maxv Exp $
>>>>>>> b2b84690
./usr/include/evbppc				comp-c-include
./usr/include/evbppc/_G_config.h		comp-obsolete		obsolete
./usr/include/evbppc/ansi.h			comp-c-include
./usr/include/evbppc/aout_machdep.h		comp-c-include
./usr/include/evbppc/asm.h			comp-c-include
./usr/include/evbppc/atomic.h			comp-obsolete		obsolete
./usr/include/evbppc/bswap.h			comp-c-include
./usr/include/evbppc/bus.h			comp-obsolete		obsolete
./usr/include/evbppc/cdefs.h			comp-c-include
./usr/include/evbppc/cpu.h			comp-c-include
./usr/include/evbppc/db_machdep.h		comp-obsolete		obsolete
./usr/include/evbppc/disklabel.h		comp-c-include
./usr/include/evbppc/elf_machdep.h		comp-c-include
./usr/include/evbppc/endian.h			comp-c-include
./usr/include/evbppc/endian_machdep.h		comp-c-include
./usr/include/evbppc/fenv.h			comp-c-include
./usr/include/evbppc/float.h			comp-c-include
./usr/include/evbppc/fpu.h			comp-c-include
./usr/include/evbppc/frame.h			comp-c-include
./usr/include/evbppc/ieee.h			comp-c-include
./usr/include/evbppc/ieeefp.h			comp-c-include
./usr/include/evbppc/int_const.h		comp-c-include
./usr/include/evbppc/int_fmtio.h		comp-c-include
./usr/include/evbppc/int_limits.h		comp-c-include
./usr/include/evbppc/int_mwgwtypes.h		comp-c-include
./usr/include/evbppc/int_types.h		comp-c-include
./usr/include/evbppc/intr.h			comp-c-include
./usr/include/evbppc/ipkdb.h			comp-obsolete		obsolete
./usr/include/evbppc/kcore.h			comp-c-include
./usr/include/evbppc/limits.h			comp-c-include
./usr/include/evbppc/lock.h			comp-c-include
./usr/include/evbppc/math.h			comp-c-include
./usr/include/evbppc/mcontext.h			comp-c-include
./usr/include/evbppc/mutex.h			comp-c-include
./usr/include/evbppc/param.h			comp-c-include
./usr/include/evbppc/pcb.h			comp-c-include
./usr/include/evbppc/pio.h			comp-obsolete		obsolete
./usr/include/evbppc/pmap.h			comp-c-include
./usr/include/evbppc/pmc.h			comp-obsolete		obsolete
./usr/include/evbppc/powerpc.h			comp-obsolete		obsolete
./usr/include/evbppc/proc.h			comp-c-include
./usr/include/evbppc/profile.h			comp-c-include
./usr/include/evbppc/psl.h			comp-c-include
./usr/include/evbppc/pte.h			comp-c-include
./usr/include/evbppc/ptrace.h			comp-c-include
./usr/include/evbppc/reg.h			comp-c-include
./usr/include/evbppc/reloc.h			comp-c-include
./usr/include/evbppc/rwlock.h			comp-c-include
./usr/include/evbppc/setjmp.h			comp-c-include
./usr/include/evbppc/signal.h			comp-c-include
./usr/include/evbppc/sljit_machdep.h		comp-c-include
./usr/include/evbppc/sljitarch.h		comp-obsolete		obsolete
./usr/include/evbppc/spr.h			comp-obsolete		obsolete
./usr/include/evbppc/stdarg.h			comp-obsolete		obsolete
./usr/include/evbppc/trap.h			comp-c-include
./usr/include/evbppc/types.h			comp-c-include
./usr/include/evbppc/varargs.h			comp-obsolete		obsolete
./usr/include/evbppc/vmparam.h			comp-c-include
./usr/include/evbppc/wchar_limits.h		comp-c-include
./usr/include/ieeefp.h				comp-c-include<|MERGE_RESOLUTION|>--- conflicted
+++ resolved
@@ -1,8 +1,4 @@
-<<<<<<< HEAD
-# $NetBSD: md.evbppc,v 1.16 2015/12/20 16:22:39 christos Exp $
-=======
 # $NetBSD: md.evbppc,v 1.17 2018/07/12 10:46:40 maxv Exp $
->>>>>>> b2b84690
 ./usr/include/evbppc				comp-c-include
 ./usr/include/evbppc/_G_config.h		comp-obsolete		obsolete
 ./usr/include/evbppc/ansi.h			comp-c-include
