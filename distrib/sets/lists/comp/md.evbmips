--- conflicted
+++ resolved
@@ -1,8 +1,4 @@
-<<<<<<< HEAD
-# $NetBSD: md.evbmips,v 1.23 2016/10/31 20:22:35 skrll Exp $
-=======
 # $NetBSD: md.evbmips,v 1.24 2018/07/12 10:46:40 maxv Exp $
->>>>>>> b2b84690
 ./usr/include/evbmips				comp-c-include
 ./usr/include/evbmips/_G_config.h		comp-obsolete		obsolete
 ./usr/include/evbmips/ansi.h			comp-c-include
