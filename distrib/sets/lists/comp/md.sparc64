--- conflicted
+++ resolved
@@ -1,8 +1,4 @@
-<<<<<<< HEAD
-# $NetBSD: md.sparc64,v 1.212 2020/09/06 10:54:26 mrg Exp $
-=======
 # $NetBSD: md.sparc64,v 1.213 2021/04/12 02:09:00 mrg Exp $
->>>>>>> e2aa5677
 ./usr/include/g++/bits/sparc			comp-c-include		compat
 ./usr/include/g++/bits/sparc/c++config.h	comp-c-include		gcc,compat
 ./usr/include/g++/bits/sparc64			comp-c-include		compat
@@ -16,19 +12,12 @@
 ./usr/include/gcc-6/visintrin.h			comp-c-include		obsolete
 ./usr/include/gcc-7/tgmath.h			comp-c-include		obsolete
 ./usr/include/gcc-7/visintrin.h			comp-c-include		obsolete
-<<<<<<< HEAD
-./usr/include/gcc-8/tgmath.h			comp-c-include		gcc=8
-./usr/include/gcc-8/visintrin.h			comp-c-include		gcc=8
-./usr/include/gcc-9/tgmath.h			comp-c-include		gcc=9
-./usr/include/gcc-9/visintrin.h			comp-c-include		gcc=9
-=======
 ./usr/include/gcc-8/tgmath.h			comp-c-include		obsolete
 ./usr/include/gcc-8/visintrin.h			comp-c-include		obsolete
 ./usr/include/gcc-9/tgmath.h			comp-c-include		gcc=9
 ./usr/include/gcc-9/visintrin.h			comp-c-include		gcc=9
 ./usr/include/gcc-10/tgmath.h			comp-c-include		gcc=10
 ./usr/include/gcc-10/visintrin.h		comp-c-include		gcc=10
->>>>>>> e2aa5677
 ./usr/include/ieeefp.h				comp-c-include
 ./usr/include/sparc				comp-c-include
 ./usr/include/sparc/_G_config.h			comp-obsolete		obsolete
