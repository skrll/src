--- conflicted
+++ resolved
@@ -1,8 +1,4 @@
-<<<<<<< HEAD
-# $NetBSD: md.hpcsh,v 1.28 2016/08/25 12:17:26 christos Exp $
-=======
 # $NetBSD: md.hpcsh,v 1.29 2018/07/12 10:46:40 maxv Exp $
->>>>>>> b2b84690
 ./usr/include/hpcsh				comp-c-include
 ./usr/include/hpcsh/_G_config.h			comp-obsolete		obsolete
 ./usr/include/hpcsh/ansi.h			comp-c-include
