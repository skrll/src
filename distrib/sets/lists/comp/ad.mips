--- conflicted
+++ resolved
@@ -1,8 +1,4 @@
-<<<<<<< HEAD
-# $NetBSD: ad.mips,v 1.86 2020/09/07 00:19:04 mrg Exp $
-=======
 # $NetBSD: ad.mips,v 1.89 2021/04/25 22:30:29 christos Exp $
->>>>>>> 9e014010
 -./usr/lib/64/libgomp.a
 -./usr/lib/64/libgomp.so
 -./usr/lib/64/libgomp.so.1
@@ -35,26 +31,17 @@
 ./usr/include/gcc-7/loongson.h			comp-c-include		obsolete
 ./usr/include/gcc-7/msa.h			comp-c-include		obsolete
 ./usr/include/gcc-7/tgmath.h			comp-c-include		obsolete
-<<<<<<< HEAD
-./usr/include/gcc-8/loongson.h			comp-c-include		gcc=8
-./usr/include/gcc-8/msa.h			comp-c-include		gcc=8
-./usr/include/gcc-8/tgmath.h			comp-c-include		gcc=8
-=======
 ./usr/include/gcc-8/loongson.h			comp-c-include		obsolete
 ./usr/include/gcc-8/msa.h			comp-c-include		obsolete
 ./usr/include/gcc-8/tgmath.h			comp-c-include		obsolete
->>>>>>> 9e014010
 ./usr/include/gcc-9/loongson.h			comp-c-include		gcc=9
 ./usr/include/gcc-9/loongson-mmiintrin.h	comp-c-include		gcc=9
 ./usr/include/gcc-9/msa.h			comp-c-include		gcc=9
 ./usr/include/gcc-9/tgmath.h			comp-c-include		gcc=9
-<<<<<<< HEAD
-=======
 ./usr/include/gcc-10/loongson.h			comp-c-include		gcc=10
 ./usr/include/gcc-10/loongson-mmiintrin.h	comp-c-include		gcc=10
 ./usr/include/gcc-10/msa.h			comp-c-include		gcc=10
 ./usr/include/gcc-10/tgmath.h			comp-c-include		gcc=10
->>>>>>> 9e014010
 ./usr/include/mips				comp-c-include
 ./usr/include/mips/ansi.h			comp-c-include
 ./usr/include/mips/aout_machdep.h		comp-obsolete		obsolete
