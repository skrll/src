--- conflicted
+++ resolved
@@ -1,8 +1,4 @@
-<<<<<<< HEAD
-# $NetBSD: ad.mips,v 1.88 2021/04/12 02:08:59 mrg Exp $
-=======
 # $NetBSD: ad.mips,v 1.89 2021/04/25 22:30:29 christos Exp $
->>>>>>> 9bec64ae
 -./usr/lib/64/libgomp.a
 -./usr/lib/64/libgomp.so
 -./usr/lib/64/libgomp.so.1
