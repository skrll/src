<<<<<<< HEAD
# $NetBSD: md.vax,v 1.46 2018/02/03 21:27:45 mrg Exp $
=======
# $NetBSD: md.vax,v 1.47 2018/07/12 10:46:40 maxv Exp $
>>>>>>> b2b84690
./usr/include/gcc-4.5/tgmath.h			comp-obsolete		obsolete
./usr/include/gcc-4.8/tgmath.h			comp-c-include		obsolete
./usr/include/gcc-5/tgmath.h			comp-c-include		gcccmds,gcc=5
./usr/include/gcc-6/tgmath.h			comp-c-include		gcccmds,gcc=6
./usr/include/ieeefp.h				comp-obsolete		obsolete
./usr/include/vax				comp-c-include
./usr/include/vax/_G_config.h			comp-obsolete		obsolete
./usr/include/vax/ansi.h			comp-c-include
./usr/include/vax/aout_machdep.h		comp-c-include
./usr/include/vax/asm.h				comp-c-include
./usr/include/vax/bswap.h			comp-c-include
./usr/include/vax/bus.h				comp-c-include
./usr/include/vax/byte_swap.h			comp-c-include
./usr/include/vax/cdefs.h			comp-c-include
./usr/include/vax/clock.h			comp-c-include
./usr/include/vax/coff_machdep.h		comp-c-include
./usr/include/vax/cpu.h				comp-c-include
./usr/include/vax/db_machdep.h			comp-obsolete		obsolete
./usr/include/vax/disklabel.h			comp-c-include
./usr/include/vax/elf_machdep.h			comp-c-include
./usr/include/vax/endian.h			comp-c-include
./usr/include/vax/endian_machdep.h		comp-c-include
./usr/include/vax/float.h			comp-c-include
./usr/include/vax/frame.h			comp-c-include
./usr/include/vax/ibcs2_machdep.h		comp-c-include
./usr/include/vax/int_const.h			comp-c-include
./usr/include/vax/int_fmtio.h			comp-c-include
./usr/include/vax/int_limits.h			comp-c-include
./usr/include/vax/int_mwgwtypes.h		comp-c-include
./usr/include/vax/int_types.h			comp-c-include
./usr/include/vax/ioa.h				comp-c-include
./usr/include/vax/ka410.h			comp-c-include
./usr/include/vax/ka420.h			comp-c-include
./usr/include/vax/ka43.h			comp-c-include
./usr/include/vax/ka630.h			comp-c-include
./usr/include/vax/ka650.h			comp-c-include
./usr/include/vax/ka750.h			comp-c-include
./usr/include/vax/ka820.h			comp-c-include
./usr/include/vax/lcgreg.h			comp-c-include
./usr/include/vax/leds.h			comp-c-include
./usr/include/vax/limits.h			comp-c-include
./usr/include/vax/lock.h			comp-c-include
./usr/include/vax/macros.h			comp-c-include
./usr/include/vax/math.h			comp-c-include
./usr/include/vax/mcontext.h			comp-c-include
./usr/include/vax/mtpr.h			comp-c-include
./usr/include/vax/mutex.h			comp-c-include
./usr/include/vax/nexus.h			comp-c-include
./usr/include/vax/param.h			comp-c-include
./usr/include/vax/pcb.h				comp-c-include
./usr/include/vax/pmap.h			comp-c-include
./usr/include/vax/pmc.h				comp-obsolete		obsolete
./usr/include/vax/proc.h			comp-c-include
./usr/include/vax/profile.h			comp-c-include
./usr/include/vax/psl.h				comp-c-include
./usr/include/vax/pte.h				comp-c-include
./usr/include/vax/ptrace.h			comp-c-include
./usr/include/vax/qdioctl.h			comp-c-include
./usr/include/vax/qdreg.h			comp-c-include
./usr/include/vax/qduser.h			comp-c-include
./usr/include/vax/qevent.h			comp-c-include
./usr/include/vax/reg.h				comp-c-include
./usr/include/vax/rpb.h				comp-c-include
./usr/include/vax/rsp.h				comp-c-include
./usr/include/vax/rwlock.h			comp-c-include
./usr/include/vax/scb.h				comp-c-include
./usr/include/vax/setjmp.h			comp-c-include
./usr/include/vax/sid.h				comp-c-include
./usr/include/vax/signal.h			comp-c-include
./usr/include/vax/stdarg.h			comp-obsolete		obsolete
./usr/include/vax/trap.h			comp-c-include
./usr/include/vax/types.h			comp-c-include
./usr/include/vax/uvax.h			comp-c-include
./usr/include/vax/varargs.h			comp-obsolete		obsolete
./usr/include/vax/vaxfp.h			comp-c-include
./usr/include/vax/vmparam.h			comp-c-include
./usr/include/vax/vsbus.h			comp-c-include
./usr/include/vax/wchar_limits.h		comp-c-include
./usr/lib/c++rt0.o				comp-obsolete		obsolete
./usr/lib/scrt0.o				comp-obsolete		obsolete<|MERGE_RESOLUTION|>--- conflicted
+++ resolved
@@ -1,8 +1,4 @@
-<<<<<<< HEAD
-# $NetBSD: md.vax,v 1.46 2018/02/03 21:27:45 mrg Exp $
-=======
 # $NetBSD: md.vax,v 1.47 2018/07/12 10:46:40 maxv Exp $
->>>>>>> b2b84690
 ./usr/include/gcc-4.5/tgmath.h			comp-obsolete		obsolete
 ./usr/include/gcc-4.8/tgmath.h			comp-c-include		obsolete
 ./usr/include/gcc-5/tgmath.h			comp-c-include		gcccmds,gcc=5
