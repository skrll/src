--- conflicted
+++ resolved
@@ -1,8 +1,4 @@
-<<<<<<< HEAD
-# $NetBSD: md.sun2,v 1.21 2015/12/24 14:16:46 christos Exp $
-=======
 # $NetBSD: md.sun2,v 1.22 2018/07/12 10:46:40 maxv Exp $
->>>>>>> b2b84690
 ./usr/include/ieeefp.h				comp-c-include
 ./usr/include/sun2				comp-c-include
 ./usr/include/sun2/_G_config.h			comp-obsolete		obsolete
