--- conflicted
+++ resolved
@@ -1,8 +1,4 @@
-<<<<<<< HEAD
-# $NetBSD: ad.arm,v 1.84 2018/03/20 10:14:29 ryo Exp $
-=======
 # $NetBSD: ad.arm,v 1.87 2018/07/17 18:55:24 joerg Exp $
->>>>>>> b2b84690
 ./usr/include/acorn26				comp-obsolete		obsolete
 ./usr/include/acorn26/ansi.h			comp-obsolete		obsolete
 ./usr/include/acorn26/aout_machdep.h		comp-obsolete		obsolete
@@ -305,15 +301,10 @@
 ./usr/include/clang-3.8/arm_neon.h		comp-obsolete		obsolete
 ./usr/include/clang-4.0/arm_acle.h		comp-obsolete		obsolete
 ./usr/include/clang-4.0/arm_neon.h		comp-obsolete		obsolete
-<<<<<<< HEAD
-./usr/include/clang-5.0/arm_acle.h		comp-c-include		llvm
-./usr/include/clang-5.0/arm_neon.h		comp-c-include		llvm
-=======
 ./usr/include/clang-5.0/arm_acle.h		comp-obsolete		obsolete
 ./usr/include/clang-5.0/arm_neon.h		comp-obsolete		obsolete
 ./usr/include/clang-7.0/arm_acle.h		comp-c-include		llvm
 ./usr/include/clang-7.0/arm_neon.h		comp-c-include		llvm
->>>>>>> b2b84690
 ./usr/include/epoc32				comp-c-include
 ./usr/include/epoc32/ansi.h			comp-obsolete		obsolete
 ./usr/include/epoc32/aout_machdep.h		comp-obsolete		obsolete
@@ -689,13 +680,8 @@
 ./usr/lib/libarm_p.a				comp-c-lib		profile,compatfile
 ./usr/lib/libc_vfp.a				comp-c-lib		softfloat
 ./usr/lib/libc_vfp_p.a				comp-c-lib		profile,softfloat
-<<<<<<< HEAD
-./usr/lib/libpmc.a				comp-c-lib		compatfile
-./usr/lib/libpmc_p.a				comp-c-proflib		profile,compatfile
-=======
 ./usr/lib/libpmc.a				comp-obsolete		obsolete
 ./usr/lib/libpmc_p.a				comp-obsolete		obsolete
->>>>>>> b2b84690
 ./usr/lib/oabi/libc_vfp.a			comp-c-lib		compat
 ./usr/lib/oabi/libc_vfp.so			base-sys-shlib		compat,pic
 ./usr/lib/oabi/libc_vfp_p.a			comp-c-proflib		compat,profile
