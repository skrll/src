<<<<<<< HEAD
# $NetBSD: ad.arm,v 1.104 2020/09/26 10:06:25 skrll Exp $
=======
# $NetBSD: ad.arm,v 1.107 2021/06/07 17:11:17 christos Exp $
>>>>>>> e2aa5677
./usr/bin/elf2aout				comp-sysutil-bin
./usr/include/acorn26				comp-obsolete		obsolete
./usr/include/acorn26/ansi.h			comp-obsolete		obsolete
./usr/include/acorn26/aout_machdep.h		comp-obsolete		obsolete
./usr/include/acorn26/asm.h			comp-obsolete		obsolete
./usr/include/acorn26/boot.h			comp-obsolete		obsolete
./usr/include/acorn26/bswap.h			comp-obsolete		obsolete
./usr/include/acorn26/bus.h			comp-obsolete		obsolete
./usr/include/acorn26/cdefs.h			comp-obsolete		obsolete
./usr/include/acorn26/cpu.h			comp-obsolete		obsolete
./usr/include/acorn26/db_machdep.h		comp-obsolete		obsolete
./usr/include/acorn26/disklabel.h		comp-obsolete		obsolete
./usr/include/acorn26/elf_machdep.h		comp-obsolete		obsolete
./usr/include/acorn26/endian.h			comp-obsolete		obsolete
./usr/include/acorn26/endian_machdep.h		comp-obsolete		obsolete
./usr/include/acorn26/fenv.h			comp-obsolete		obsolete
./usr/include/acorn26/float.h			comp-obsolete		obsolete
./usr/include/acorn26/fp.h			comp-obsolete		obsolete
./usr/include/acorn26/frame.h			comp-obsolete		obsolete
./usr/include/acorn26/ieee.h			comp-obsolete		obsolete
./usr/include/acorn26/ieeefp.h			comp-obsolete		obsolete
./usr/include/acorn26/int_const.h		comp-obsolete		obsolete
./usr/include/acorn26/int_fmtio.h		comp-obsolete		obsolete
./usr/include/acorn26/int_limits.h		comp-obsolete		obsolete
./usr/include/acorn26/int_mwgwtypes.h		comp-obsolete		obsolete
./usr/include/acorn26/int_types.h		comp-obsolete		obsolete
./usr/include/acorn26/intr.h			comp-obsolete		obsolete
./usr/include/acorn26/ipkdb.h			comp-obsolete		obsolete
./usr/include/acorn26/irq.h			comp-obsolete		obsolete
./usr/include/acorn26/limits.h			comp-obsolete		obsolete
./usr/include/acorn26/lock.h			comp-obsolete		obsolete
./usr/include/acorn26/math.h			comp-obsolete		obsolete
./usr/include/acorn26/mcontext.h		comp-obsolete		obsolete
./usr/include/acorn26/mutex.h			comp-obsolete		obsolete
./usr/include/acorn26/param.h			comp-obsolete		obsolete
./usr/include/acorn26/pcb.h			comp-obsolete		obsolete
./usr/include/acorn26/pmap.h			comp-obsolete		obsolete
./usr/include/acorn26/pmc.h			comp-obsolete		obsolete
./usr/include/acorn26/proc.h			comp-obsolete		obsolete
./usr/include/acorn26/profile.h			comp-obsolete		obsolete
./usr/include/acorn26/ptrace.h			comp-obsolete		obsolete
./usr/include/acorn26/reg.h			comp-obsolete		obsolete
./usr/include/acorn26/rwlock.h			comp-obsolete		obsolete
./usr/include/acorn26/setjmp.h			comp-obsolete		obsolete
./usr/include/acorn26/signal.h			comp-obsolete		obsolete
./usr/include/acorn26/stdarg.h			comp-obsolete		obsolete
./usr/include/acorn26/sysarch.h			comp-obsolete		obsolete
./usr/include/acorn26/trap.h			comp-obsolete		obsolete
./usr/include/acorn26/types.h			comp-obsolete		obsolete
./usr/include/acorn26/varargs.h			comp-obsolete		obsolete
./usr/include/acorn26/vmparam.h			comp-obsolete		obsolete
./usr/include/acorn26/wchar_limits.h		comp-obsolete		obsolete
./usr/include/acorn32				comp-c-include
./usr/include/acorn32/ansi.h			comp-obsolete		obsolete
./usr/include/acorn32/aout_machdep.h		comp-obsolete		obsolete
./usr/include/acorn32/asm.h			comp-obsolete		obsolete
./usr/include/acorn32/beep.h			comp-obsolete		obsolete
./usr/include/acorn32/bswap.h			comp-obsolete		obsolete
./usr/include/acorn32/bus.h			comp-obsolete		obsolete
./usr/include/acorn32/cdefs.h			comp-obsolete		obsolete
./usr/include/acorn32/conf.h			comp-obsolete		obsolete
./usr/include/acorn32/cpu.h			comp-obsolete		obsolete
./usr/include/acorn32/db_machdep.h		comp-obsolete		obsolete
./usr/include/acorn32/disklabel.h		comp-c-include
./usr/include/acorn32/elf_machdep.h		comp-obsolete		obsolete
./usr/include/acorn32/endian.h			comp-obsolete		obsolete
./usr/include/acorn32/endian_machdep.h		comp-obsolete		obsolete
./usr/include/acorn32/fenv.h			comp-obsolete		obsolete
./usr/include/acorn32/float.h			comp-obsolete		obsolete
./usr/include/acorn32/fp.h			comp-obsolete		obsolete
./usr/include/acorn32/frame.h			comp-obsolete		obsolete
./usr/include/acorn32/ieee.h			comp-obsolete		obsolete
./usr/include/acorn32/ieeefp.h			comp-obsolete		obsolete
./usr/include/acorn32/int_const.h		comp-obsolete		obsolete
./usr/include/acorn32/int_fmtio.h		comp-obsolete		obsolete
./usr/include/acorn32/int_limits.h		comp-obsolete		obsolete
./usr/include/acorn32/int_mwgwtypes.h		comp-obsolete		obsolete
./usr/include/acorn32/int_types.h		comp-obsolete		obsolete
./usr/include/acorn32/intr.h			comp-c-include
./usr/include/acorn32/ipkdb.h			comp-obsolete		obsolete
./usr/include/acorn32/joystick.h		comp-obsolete		obsolete
./usr/include/acorn32/kbd.h			comp-obsolete		obsolete
./usr/include/acorn32/limits.h			comp-obsolete		obsolete
./usr/include/acorn32/lock.h			comp-obsolete		obsolete
./usr/include/acorn32/math.h			comp-obsolete		obsolete
./usr/include/acorn32/mcontext.h		comp-obsolete		obsolete
./usr/include/acorn32/mouse.h			comp-obsolete		obsolete
./usr/include/acorn32/mutex.h			comp-obsolete		obsolete
./usr/include/acorn32/param.h			comp-obsolete		obsolete
./usr/include/acorn32/pcb.h			comp-obsolete		obsolete
./usr/include/acorn32/pmap.h			comp-obsolete		obsolete
./usr/include/acorn32/pmc.h			comp-obsolete		obsolete
./usr/include/acorn32/proc.h			comp-obsolete		obsolete
./usr/include/acorn32/profile.h			comp-obsolete		obsolete
./usr/include/acorn32/ptrace.h			comp-obsolete		obsolete
./usr/include/acorn32/reg.h			comp-obsolete		obsolete
./usr/include/acorn32/rwlock.h			comp-obsolete		obsolete
./usr/include/acorn32/setjmp.h			comp-obsolete		obsolete
./usr/include/acorn32/signal.h			comp-obsolete		obsolete
./usr/include/acorn32/stdarg.h			comp-obsolete		obsolete
./usr/include/acorn32/sysarch.h			comp-obsolete		obsolete
./usr/include/acorn32/trap.h			comp-obsolete		obsolete
./usr/include/acorn32/types.h			comp-obsolete		obsolete
./usr/include/acorn32/varargs.h			comp-obsolete		obsolete
./usr/include/acorn32/vconsole.h		comp-obsolete		obsolete
./usr/include/acorn32/vmparam.h			comp-obsolete		obsolete
./usr/include/acorn32/wchar_limits.h		comp-obsolete		obsolete
./usr/include/arm				comp-c-include
./usr/include/arm/aeabi.h			comp-c-include
./usr/include/arm/ansi.h			comp-c-include
./usr/include/arm/aout_machdep.h		comp-c-include
./usr/include/arm/apmvar.h			comp-c-include
./usr/include/arm/arm26				comp-obsolete		obsolete
./usr/include/arm/arm26/types.h			comp-obsolete		obsolete
./usr/include/arm/arm32				comp-c-include
./usr/include/arm/arm32/bus.h			comp-obsolete		obsolete
./usr/include/arm/arm32/frame.h			comp-c-include
./usr/include/arm/arm32/katelib.h		comp-obsolete		obsolete
./usr/include/arm/arm32/param.h			comp-c-include
./usr/include/arm/arm32/pmap.h			comp-c-include
./usr/include/arm/arm32/psl.h			comp-c-include
./usr/include/arm/arm32/pte.h			comp-c-include
./usr/include/arm/arm32/rtc.h			comp-c-include
./usr/include/arm/arm32/sysarch.h		comp-obsolete		obsolete
./usr/include/arm/arm32/types.h			comp-c-include
./usr/include/arm/arm32/vmparam.h		comp-c-include
./usr/include/arm/armreg.h			comp-c-include
./usr/include/arm/asm.h				comp-c-include
./usr/include/arm/atomic.h			comp-c-include		obsolete
./usr/include/arm/bswap.h			comp-c-include
./usr/include/arm/bus.h				comp-obsolete		obsolete
./usr/include/arm/byte_swap.h			comp-c-include
./usr/include/arm/cdefs.h			comp-c-include
./usr/include/arm/cpu.h				comp-c-include
./usr/include/arm/cpuconf.h			comp-c-include
./usr/include/arm/cputypes.h			comp-c-include
./usr/include/arm/db_machdep.h			comp-obsolete		obsolete
./usr/include/arm/disklabel.h			comp-c-include
./usr/include/arm/disklabel_acorn.h		comp-obsolete		obsolete
./usr/include/arm/elf_machdep.h			comp-c-include
./usr/include/arm/endian.h			comp-c-include
./usr/include/arm/endian_machdep.h		comp-c-include
./usr/include/arm/fenv.h			comp-c-include
./usr/include/arm/float.h			comp-c-include
./usr/include/arm/footbridge			comp-c-include
./usr/include/arm/footbridge/footbridge_intr.h	comp-c-include
./usr/include/arm/fp.h				comp-obsolete		obsolete
./usr/include/arm/frame.h			comp-c-include
./usr/include/arm/ieee.h			comp-c-include
./usr/include/arm/ieeefp.h			comp-c-include
./usr/include/arm/int_const.h			comp-c-include
./usr/include/arm/int_fmtio.h			comp-c-include
./usr/include/arm/int_limits.h			comp-c-include
./usr/include/arm/int_mwgwtypes.h		comp-c-include
./usr/include/arm/int_types.h			comp-c-include
./usr/include/arm/iomd				comp-obsolete		obsolete
./usr/include/arm/iomd/vidc.h			comp-obsolete		obsolete
./usr/include/arm/ipkdb.h			comp-obsolete		obsolete
./usr/include/arm/joystick.h			comp-c-include
./usr/include/arm/kcore.h			comp-c-include
./usr/include/arm/limits.h			comp-c-include
./usr/include/arm/lock.h			comp-c-include
./usr/include/arm/math.h			comp-c-include
./usr/include/arm/mcontext.h			comp-c-include
./usr/include/arm/mutex.h			comp-c-include
./usr/include/arm/param.h			comp-c-include
./usr/include/arm/pcb.h				comp-c-include
./usr/include/arm/pmc.h				comp-obsolete		obsolete
./usr/include/arm/proc.h			comp-c-include
./usr/include/arm/profile.h			comp-c-include
./usr/include/arm/ptrace.h			comp-c-include
./usr/include/arm/reg.h				comp-c-include
./usr/include/arm/rwlock.h			comp-c-include
./usr/include/arm/setjmp.h			comp-c-include
./usr/include/arm/signal.h			comp-c-include
./usr/include/arm/sljit_machdep.h		comp-c-include
./usr/include/arm/sljitarch.h			comp-obsolete		obsolete
./usr/include/arm/stdarg.h			comp-obsolete		obsolete
./usr/include/arm/swi.h				comp-c-include
./usr/include/arm/sysarch.h			comp-c-include
./usr/include/arm/trap.h			comp-c-include
./usr/include/arm/types.h			comp-c-include
./usr/include/arm/varargs.h			comp-obsolete		obsolete
./usr/include/arm/vfpreg.h			comp-c-include
./usr/include/arm/vmparam.h			comp-c-include
./usr/include/arm/wchar_limits.h		comp-c-include
./usr/include/arm26				comp-obsolete		obsolete
./usr/include/arm26/_G_config.h			comp-obsolete		obsolete
./usr/include/arm26/ansi.h			comp-obsolete		obsolete
./usr/include/arm26/aout_machdep.h		comp-obsolete		obsolete
./usr/include/arm26/armreg.h			comp-obsolete		obsolete
./usr/include/arm26/asm.h			comp-obsolete		obsolete
./usr/include/arm26/boot.h			comp-obsolete		obsolete
./usr/include/arm26/bswap.h			comp-obsolete		obsolete
./usr/include/arm26/bus.h			comp-obsolete		obsolete
./usr/include/arm26/cdefs.h			comp-obsolete		obsolete
./usr/include/arm26/cpu.h			comp-obsolete		obsolete
./usr/include/arm26/db_machdep.h		comp-obsolete		obsolete
./usr/include/arm26/disklabel.h			comp-obsolete		obsolete
./usr/include/arm26/disklabel_acorn.h		comp-obsolete		obsolete
./usr/include/arm26/elf_machdep.h		comp-obsolete		obsolete
./usr/include/arm26/endian.h			comp-obsolete		obsolete
./usr/include/arm26/endian_machdep.h		comp-obsolete		obsolete
./usr/include/arm26/float.h			comp-obsolete		obsolete
./usr/include/arm26/fp.h			comp-obsolete		obsolete
./usr/include/arm26/frame.h			comp-obsolete		obsolete
./usr/include/arm26/ieee.h			comp-obsolete		obsolete
./usr/include/arm26/ieeefp.h			comp-obsolete		obsolete
./usr/include/arm26/int_const.h			comp-obsolete		obsolete
./usr/include/arm26/int_fmtio.h			comp-obsolete		obsolete
./usr/include/arm26/int_limits.h		comp-obsolete		obsolete
./usr/include/arm26/int_mwgwtypes.h		comp-obsolete		obsolete
./usr/include/arm26/int_types.h			comp-obsolete		obsolete
./usr/include/arm26/intr.h			comp-obsolete		obsolete
./usr/include/arm26/ipkdb.h			comp-obsolete		obsolete
./usr/include/arm26/irq.h			comp-obsolete		obsolete
./usr/include/arm26/limits.h			comp-obsolete		obsolete
./usr/include/arm26/lock.h			comp-obsolete		obsolete
./usr/include/arm26/math.h			comp-obsolete		obsolete
./usr/include/arm26/param.h			comp-obsolete		obsolete
./usr/include/arm26/pcb.h			comp-obsolete		obsolete
./usr/include/arm26/pmap.h			comp-obsolete		obsolete
./usr/include/arm26/proc.h			comp-obsolete		obsolete
./usr/include/arm26/profile.h			comp-obsolete		obsolete
./usr/include/arm26/pte.h			comp-obsolete		obsolete
./usr/include/arm26/ptrace.h			comp-obsolete		obsolete
./usr/include/arm26/reg.h			comp-obsolete		obsolete
./usr/include/arm26/setjmp.h			comp-obsolete		obsolete
./usr/include/arm26/signal.h			comp-obsolete		obsolete
./usr/include/arm26/spl.h			comp-obsolete		obsolete
./usr/include/arm26/stdarg.h			comp-obsolete		obsolete
./usr/include/arm26/sysarch.h			comp-obsolete		obsolete
./usr/include/arm26/trap.h			comp-obsolete		obsolete
./usr/include/arm26/types.h			comp-obsolete		obsolete
./usr/include/arm26/undefined.h			comp-obsolete		obsolete
./usr/include/arm26/varargs.h			comp-obsolete		obsolete
./usr/include/arm26/vmparam.h			comp-obsolete		obsolete
./usr/include/arm32/bootconfig.h		comp-obsolete		obsolete
./usr/include/arm32/cpufunc.h			comp-obsolete		obsolete
./usr/include/arm32/cpus.h			comp-obsolete		obsolete
./usr/include/arm32/disklabel_acorn.h		comp-obsolete		obsolete
./usr/include/arm32/irqhandler.h		comp-obsolete		obsolete
./usr/include/arm32/katelib.h			comp-obsolete		obsolete
./usr/include/arm32/psl.h			comp-obsolete		obsolete
./usr/include/arm32/pte.h			comp-obsolete		obsolete
./usr/include/arm32/undefined.h			comp-obsolete		obsolete
./usr/include/cats				comp-c-include
./usr/include/cats/ansi.h			comp-obsolete		obsolete
./usr/include/cats/aout_machdep.h		comp-obsolete		obsolete
./usr/include/cats/asm.h			comp-obsolete		obsolete
./usr/include/cats/bswap.h			comp-obsolete		obsolete
./usr/include/cats/bus.h			comp-obsolete		obsolete
./usr/include/cats/byte_swap.h			comp-obsolete		obsolete
./usr/include/cats/cdefs.h			comp-obsolete		obsolete
./usr/include/cats/cpu.h			comp-obsolete		obsolete
./usr/include/cats/db_machdep.h			comp-obsolete		obsolete
./usr/include/cats/disklabel.h			comp-c-include
./usr/include/cats/elf_machdep.h		comp-obsolete		obsolete
./usr/include/cats/endian.h			comp-obsolete		obsolete
./usr/include/cats/endian_machdep.h		comp-obsolete		obsolete
./usr/include/cats/fenv.h			comp-obsolete		obsolete
./usr/include/cats/float.h			comp-obsolete		obsolete
./usr/include/cats/fp.h				comp-obsolete		obsolete
./usr/include/cats/frame.h			comp-obsolete		obsolete
./usr/include/cats/ieee.h			comp-obsolete		obsolete
./usr/include/cats/ieeefp.h			comp-obsolete		obsolete
./usr/include/cats/int_const.h			comp-obsolete		obsolete
./usr/include/cats/int_fmtio.h			comp-obsolete		obsolete
./usr/include/cats/int_limits.h			comp-obsolete		obsolete
./usr/include/cats/int_mwgwtypes.h		comp-obsolete		obsolete
./usr/include/cats/int_types.h			comp-obsolete		obsolete
./usr/include/cats/intr.h			comp-c-include
./usr/include/cats/ipkdb.h			comp-obsolete		obsolete
./usr/include/cats/joystick.h			comp-obsolete		obsolete
./usr/include/cats/limits.h			comp-obsolete		obsolete
./usr/include/cats/lock.h			comp-obsolete		obsolete
./usr/include/cats/math.h			comp-obsolete		obsolete
./usr/include/cats/mcontext.h			comp-obsolete		obsolete
./usr/include/cats/mutex.h			comp-obsolete		obsolete
./usr/include/cats/param.h			comp-obsolete		obsolete
./usr/include/cats/pcb.h			comp-obsolete		obsolete
./usr/include/cats/pmap.h			comp-obsolete		obsolete
./usr/include/cats/pmc.h			comp-obsolete		obsolete
./usr/include/cats/proc.h			comp-obsolete		obsolete
./usr/include/cats/profile.h			comp-obsolete		obsolete
./usr/include/cats/ptrace.h			comp-obsolete		obsolete
./usr/include/cats/reg.h			comp-obsolete		obsolete
./usr/include/cats/rwlock.h			comp-obsolete		obsolete
./usr/include/cats/setjmp.h			comp-obsolete		obsolete
./usr/include/cats/signal.h			comp-obsolete		obsolete
./usr/include/cats/stdarg.h			comp-obsolete		obsolete
./usr/include/cats/sysarch.h			comp-obsolete		obsolete
./usr/include/cats/trap.h			comp-obsolete		obsolete
./usr/include/cats/types.h			comp-obsolete		obsolete
./usr/include/cats/varargs.h			comp-obsolete		obsolete
./usr/include/cats/vmparam.h			comp-obsolete		obsolete
./usr/include/cats/wchar_limits.h		comp-obsolete		obsolete
./usr/include/clang-3.6/arm_acle.h		comp-obsolete		obsolete
./usr/include/clang-3.6/arm_neon.h		comp-obsolete		obsolete
./usr/include/clang-3.8/arm_acle.h		comp-obsolete		obsolete
./usr/include/clang-3.8/arm_neon.h		comp-obsolete		obsolete
./usr/include/clang-4.0/arm_acle.h		comp-obsolete		obsolete
./usr/include/clang-4.0/arm_neon.h		comp-obsolete		obsolete
./usr/include/clang-5.0/arm_acle.h		comp-obsolete		obsolete
./usr/include/clang-5.0/arm_neon.h		comp-obsolete		obsolete
./usr/include/clang-7.0/arm_acle.h		comp-obsolete		obsolete
./usr/include/clang-7.0/arm_neon.h		comp-obsolete		obsolete
./usr/include/clang-9.0/arm_acle.h		comp-obsolete		obsolete
./usr/include/clang-9.0/arm_neon.h		comp-obsolete		obsolete
./usr/include/clang-13.0/arm_acle.h		comp-c-include		llvm
./usr/include/clang-13.0/arm_cmse.h		comp-c-include		llvm
./usr/include/clang-13.0/arm_neon.h		comp-c-include		llvm
./usr/include/epoc32				comp-c-include
./usr/include/epoc32/ansi.h			comp-obsolete		obsolete
./usr/include/epoc32/aout_machdep.h		comp-obsolete		obsolete
./usr/include/epoc32/asm.h			comp-obsolete		obsolete
./usr/include/epoc32/bswap.h			comp-obsolete		obsolete
./usr/include/epoc32/cdefs.h			comp-obsolete		obsolete
./usr/include/epoc32/cpu.h			comp-obsolete		obsolete
./usr/include/epoc32/disklabel.h		comp-c-include
./usr/include/epoc32/elf_machdep.h		comp-obsolete		obsolete
./usr/include/epoc32/endian.h			comp-obsolete		obsolete
./usr/include/epoc32/endian_machdep.h		comp-obsolete		obsolete
./usr/include/epoc32/fenv.h			comp-obsolete		obsolete
./usr/include/epoc32/float.h			comp-obsolete		obsolete
./usr/include/epoc32/frame.h			comp-obsolete		obsolete
./usr/include/epoc32/ieee.h			comp-obsolete		obsolete
./usr/include/epoc32/ieeefp.h			comp-obsolete		obsolete
./usr/include/epoc32/int_const.h		comp-obsolete		obsolete
./usr/include/epoc32/int_fmtio.h		comp-obsolete		obsolete
./usr/include/epoc32/int_limits.h		comp-obsolete		obsolete
./usr/include/epoc32/int_mwgwtypes.h		comp-obsolete		obsolete
./usr/include/epoc32/int_types.h		comp-obsolete		obsolete
./usr/include/epoc32/intr.h			comp-c-include
./usr/include/epoc32/limits.h			comp-obsolete		obsolete
./usr/include/epoc32/lock.h			comp-obsolete		obsolete
./usr/include/epoc32/math.h			comp-obsolete		obsolete
./usr/include/epoc32/mcontext.h			comp-obsolete		obsolete
./usr/include/epoc32/mutex.h			comp-obsolete		obsolete
./usr/include/epoc32/param.h			comp-obsolete		obsolete
./usr/include/epoc32/pcb.h			comp-obsolete		obsolete
./usr/include/epoc32/pmap.h			comp-obsolete		obsolete
./usr/include/epoc32/pmc.h			comp-obsolete		obsolete
./usr/include/epoc32/proc.h			comp-obsolete		obsolete
./usr/include/epoc32/profile.h			comp-obsolete		obsolete
./usr/include/epoc32/ptrace.h			comp-obsolete		obsolete
./usr/include/epoc32/reg.h			comp-obsolete		obsolete
./usr/include/epoc32/rwlock.h			comp-obsolete		obsolete
./usr/include/epoc32/setjmp.h			comp-obsolete		obsolete
./usr/include/epoc32/signal.h			comp-obsolete		obsolete
./usr/include/epoc32/sysarch.h			comp-obsolete		obsolete
./usr/include/epoc32/trap.h			comp-obsolete		obsolete
./usr/include/epoc32/types.h			comp-obsolete		obsolete
./usr/include/epoc32/vmparam.h			comp-obsolete		obsolete
./usr/include/epoc32/wchar_limits.h		comp-obsolete		obsolete
./usr/include/evbarm				comp-c-include
./usr/include/evbarm/ansi.h			comp-obsolete		obsolete
./usr/include/evbarm/aout_machdep.h		comp-obsolete		obsolete
./usr/include/evbarm/asm.h			comp-obsolete		obsolete
./usr/include/evbarm/bswap.h			comp-obsolete		obsolete
./usr/include/evbarm/bus.h			comp-obsolete		obsolete
./usr/include/evbarm/cdefs.h			comp-obsolete		obsolete
./usr/include/evbarm/cpu.h			comp-obsolete		obsolete
./usr/include/evbarm/db_machdep.h		comp-obsolete		obsolete
./usr/include/evbarm/disklabel.h		comp-c-include
./usr/include/evbarm/elf_machdep.h		comp-obsolete		obsolete
./usr/include/evbarm/endian.h			comp-obsolete		obsolete
./usr/include/evbarm/endian_machdep.h		comp-obsolete		obsolete
./usr/include/evbarm/fenv.h			comp-obsolete		obsolete
./usr/include/evbarm/float.h			comp-obsolete		obsolete
./usr/include/evbarm/fp.h			comp-obsolete		obsolete
./usr/include/evbarm/frame.h			comp-obsolete		obsolete
./usr/include/evbarm/ieee.h			comp-obsolete		obsolete
./usr/include/evbarm/ieeefp.h			comp-obsolete		obsolete
./usr/include/evbarm/int_const.h		comp-obsolete		obsolete
./usr/include/evbarm/int_fmtio.h		comp-obsolete		obsolete
./usr/include/evbarm/int_limits.h		comp-obsolete		obsolete
./usr/include/evbarm/int_mwgwtypes.h		comp-obsolete		obsolete
./usr/include/evbarm/int_types.h		comp-obsolete		obsolete
./usr/include/evbarm/intr.h			comp-c-include
./usr/include/evbarm/ipkdb.h			comp-obsolete		obsolete
./usr/include/evbarm/joystick.h			comp-obsolete		obsolete
./usr/include/evbarm/limits.h			comp-obsolete		obsolete
./usr/include/evbarm/lock.h			comp-obsolete		obsolete
./usr/include/evbarm/math.h			comp-obsolete		obsolete
./usr/include/evbarm/mcontext.h			comp-obsolete		obsolete
./usr/include/evbarm/mutex.h			comp-obsolete		obsolete
./usr/include/evbarm/param.h			comp-obsolete		obsolete
./usr/include/evbarm/pcb.h			comp-obsolete		obsolete
./usr/include/evbarm/pmap.h			comp-obsolete		obsolete
./usr/include/evbarm/pmc.h			comp-obsolete		obsolete
./usr/include/evbarm/proc.h			comp-obsolete		obsolete
./usr/include/evbarm/profile.h			comp-obsolete		obsolete
./usr/include/evbarm/ptrace.h			comp-obsolete		obsolete
./usr/include/evbarm/reg.h			comp-obsolete		obsolete
./usr/include/evbarm/rwlock.h			comp-obsolete		obsolete
./usr/include/evbarm/setjmp.h			comp-obsolete		obsolete
./usr/include/evbarm/signal.h			comp-obsolete		obsolete
./usr/include/evbarm/sljit_machdep.h		comp-c-include
./usr/include/evbarm/sljitarch.h		comp-obsolete		obsolete
./usr/include/evbarm/stdarg.h			comp-obsolete		obsolete
./usr/include/evbarm/sysarch.h			comp-obsolete		obsolete
./usr/include/evbarm/trap.h			comp-obsolete		obsolete
./usr/include/evbarm/types.h			comp-obsolete		obsolete
./usr/include/evbarm/varargs.h			comp-obsolete		obsolete
./usr/include/evbarm/vmparam.h			comp-obsolete		obsolete
./usr/include/evbarm/wchar_limits.h		comp-obsolete		obsolete
./usr/include/gcc-4.5/arm_neon.h		comp-obsolete		obsolete
./usr/include/gcc-4.5/mmintrin.h		comp-obsolete		obsolete
./usr/include/gcc-4.5/tgmath.h			comp-obsolete		obsolete
./usr/include/gcc-4.8/arm_neon.h		comp-obsolete		obsolete
./usr/include/gcc-4.8/mmintrin.h		comp-obsolete		obsolete
./usr/include/gcc-4.8/tgmath.h			comp-obsolete		obsolete
./usr/include/gcc-4.8/unwind-arm-common.h	comp-obsolete		obsolete
./usr/include/gcc-5/arm_acle.h			comp-obsolete		obsolete
./usr/include/gcc-5/arm_neon.h			comp-obsolete		obsolete
./usr/include/gcc-5/mmintrin.h			comp-obsolete		obsolete
./usr/include/gcc-5/tgmath.h			comp-obsolete		obsolete
./usr/include/gcc-5/unwind-arm-common.h		comp-obsolete		obsolete
./usr/include/gcc-6/arm_acle.h			comp-c-include		obsolete
./usr/include/gcc-6/arm_neon.h			comp-c-include		obsolete
./usr/include/gcc-6/mmintrin.h			comp-c-include		obsolete
./usr/include/gcc-6/tgmath.h			comp-c-include		obsolete
./usr/include/gcc-6/unwind-arm-common.h		comp-c-include		obsolete
./usr/include/gcc-7/arm_acle.h			comp-c-include		obsolete
./usr/include/gcc-7/arm_cmse.h			comp-c-include		obsolete
./usr/include/gcc-7/arm_fp16.h			comp-c-include		obsolete
./usr/include/gcc-7/arm_neon.h			comp-c-include		obsolete
./usr/include/gcc-7/mmintrin.h			comp-c-include		obsolete
./usr/include/gcc-7/tgmath.h			comp-c-include		obsolete
./usr/include/gcc-7/unwind-arm-common.h		comp-c-include		obsolete
<<<<<<< HEAD
./usr/include/gcc-8/arm_acle.h			comp-c-include		gcc=8
./usr/include/gcc-8/arm_cmse.h			comp-c-include		gcc=8
./usr/include/gcc-8/arm_fp16.h			comp-c-include		gcc=8
./usr/include/gcc-8/arm_neon.h			comp-c-include		gcc=8
./usr/include/gcc-8/mmintrin.h			comp-c-include		gcc=8
./usr/include/gcc-8/tgmath.h			comp-c-include		gcc=8
=======
./usr/include/gcc-8/arm_acle.h			comp-c-include		obsolete
./usr/include/gcc-8/arm_cmse.h			comp-c-include		obsolete
./usr/include/gcc-8/arm_fp16.h			comp-c-include		obsolete
./usr/include/gcc-8/arm_neon.h			comp-c-include		obsolete
./usr/include/gcc-8/mmintrin.h			comp-c-include		obsolete
./usr/include/gcc-8/tgmath.h			comp-c-include		obsolete
>>>>>>> e2aa5677
./usr/include/gcc-9/arm_acle.h			comp-c-include		gcc=9
./usr/include/gcc-9/arm_cmse.h			comp-c-include		gcc=9
./usr/include/gcc-9/arm_fp16.h			comp-c-include		gcc=9
./usr/include/gcc-9/arm_neon.h			comp-c-include		gcc=9
./usr/include/gcc-9/mmintrin.h			comp-c-include		gcc=9
./usr/include/gcc-9/tgmath.h			comp-c-include		gcc=9
<<<<<<< HEAD
=======
./usr/include/gcc-10/arm_acle.h			comp-c-include		gcc=10
./usr/include/gcc-10/arm_bf16.h			comp-c-include		gcc=10
./usr/include/gcc-10/arm_cde.h			comp-c-include		gcc=10
./usr/include/gcc-10/arm_cmse.h			comp-c-include		gcc=10
./usr/include/gcc-10/arm_fp16.h			comp-c-include		gcc=10
./usr/include/gcc-10/arm_mve.h			comp-c-include		gcc=10
./usr/include/gcc-10/arm_mve_types.h			comp-c-include		gcc=10
./usr/include/gcc-10/arm_neon.h			comp-c-include		gcc=10
./usr/include/gcc-10/mmintrin.h			comp-c-include		gcc=10
./usr/include/gcc-10/tgmath.h			comp-c-include		gcc=10
>>>>>>> e2aa5677
./usr/include/hpcarm				comp-c-include
./usr/include/hpcarm/ansi.h			comp-obsolete		obsolete
./usr/include/hpcarm/aout_machdep.h		comp-obsolete		obsolete
./usr/include/hpcarm/apmvar.h			comp-obsolete		obsolete
./usr/include/hpcarm/asm.h			comp-obsolete		obsolete
./usr/include/hpcarm/bswap.h			comp-obsolete		obsolete
./usr/include/hpcarm/bus.h			comp-obsolete		obsolete
./usr/include/hpcarm/cdefs.h			comp-obsolete		obsolete
./usr/include/hpcarm/cpu.h			comp-obsolete		obsolete
./usr/include/hpcarm/db_machdep.h		comp-obsolete		obsolete
./usr/include/hpcarm/disklabel.h		comp-c-include
./usr/include/hpcarm/elf_machdep.h		comp-obsolete		obsolete
./usr/include/hpcarm/endian.h			comp-obsolete		obsolete
./usr/include/hpcarm/endian_machdep.h		comp-obsolete		obsolete
./usr/include/hpcarm/fenv.h			comp-obsolete		obsolete
./usr/include/hpcarm/float.h			comp-obsolete		obsolete
./usr/include/hpcarm/fp.h			comp-obsolete		obsolete
./usr/include/hpcarm/frame.h			comp-obsolete		obsolete
./usr/include/hpcarm/ieee.h			comp-obsolete		obsolete
./usr/include/hpcarm/ieeefp.h			comp-obsolete		obsolete
./usr/include/hpcarm/int_const.h		comp-obsolete		obsolete
./usr/include/hpcarm/int_fmtio.h		comp-obsolete		obsolete
./usr/include/hpcarm/int_limits.h		comp-obsolete		obsolete
./usr/include/hpcarm/int_mwgwtypes.h		comp-obsolete		obsolete
./usr/include/hpcarm/int_types.h		comp-obsolete		obsolete
./usr/include/hpcarm/intr.h			comp-c-include
./usr/include/hpcarm/ipkdb.h			comp-obsolete		obsolete
./usr/include/hpcarm/limits.h			comp-obsolete		obsolete
./usr/include/hpcarm/lock.h			comp-obsolete		obsolete
./usr/include/hpcarm/math.h			comp-obsolete		obsolete
./usr/include/hpcarm/mcontext.h			comp-obsolete		obsolete
./usr/include/hpcarm/mutex.h			comp-obsolete		obsolete
./usr/include/hpcarm/param.h			comp-obsolete		obsolete
./usr/include/hpcarm/pcb.h			comp-obsolete		obsolete
./usr/include/hpcarm/pmap.h			comp-obsolete		obsolete
./usr/include/hpcarm/pmc.h			comp-obsolete		obsolete
./usr/include/hpcarm/proc.h			comp-obsolete		obsolete
./usr/include/hpcarm/profile.h			comp-obsolete		obsolete
./usr/include/hpcarm/ptrace.h			comp-obsolete		obsolete
./usr/include/hpcarm/reg.h			comp-obsolete		obsolete
./usr/include/hpcarm/rwlock.h			comp-obsolete		obsolete
./usr/include/hpcarm/setjmp.h			comp-obsolete		obsolete
./usr/include/hpcarm/signal.h			comp-obsolete		obsolete
./usr/include/hpcarm/sljit_machdep.h		comp-c-include
./usr/include/hpcarm/sljitarch.h		comp-obsolete		obsolete
./usr/include/hpcarm/stdarg.h			comp-obsolete		obsolete
./usr/include/hpcarm/sysarch.h			comp-obsolete		obsolete
./usr/include/hpcarm/trap.h			comp-obsolete		obsolete
./usr/include/hpcarm/types.h			comp-obsolete		obsolete
./usr/include/hpcarm/varargs.h			comp-obsolete		obsolete
./usr/include/hpcarm/vmparam.h			comp-obsolete		obsolete
./usr/include/hpcarm/wchar_limits.h		comp-obsolete		obsolete
./usr/include/ieeefp.h				comp-c-include
./usr/include/iyonix				comp-c-include
./usr/include/iyonix/ansi.h			comp-obsolete		obsolete
./usr/include/iyonix/aout_machdep.h		comp-obsolete		obsolete
./usr/include/iyonix/asm.h			comp-obsolete		obsolete
./usr/include/iyonix/bswap.h			comp-obsolete		obsolete
./usr/include/iyonix/bus.h			comp-obsolete		obsolete
./usr/include/iyonix/cdefs.h			comp-obsolete		obsolete
./usr/include/iyonix/cpu.h			comp-obsolete		obsolete
./usr/include/iyonix/db_machdep.h		comp-obsolete		obsolete
./usr/include/iyonix/disklabel.h		comp-c-include
./usr/include/iyonix/elf_machdep.h		comp-obsolete		obsolete
./usr/include/iyonix/endian.h			comp-obsolete		obsolete
./usr/include/iyonix/endian_machdep.h		comp-obsolete		obsolete
./usr/include/iyonix/fenv.h			comp-obsolete		obsolete
./usr/include/iyonix/float.h			comp-obsolete		obsolete
./usr/include/iyonix/fp.h			comp-obsolete		obsolete
./usr/include/iyonix/frame.h			comp-obsolete		obsolete
./usr/include/iyonix/ieee.h			comp-obsolete		obsolete
./usr/include/iyonix/ieeefp.h			comp-obsolete		obsolete
./usr/include/iyonix/int_const.h		comp-obsolete		obsolete
./usr/include/iyonix/int_fmtio.h		comp-obsolete		obsolete
./usr/include/iyonix/int_limits.h		comp-obsolete		obsolete
./usr/include/iyonix/int_mwgwtypes.h		comp-obsolete		obsolete
./usr/include/iyonix/int_types.h		comp-obsolete		obsolete
./usr/include/iyonix/intr.h			comp-c-include
./usr/include/iyonix/ipkdb.h			comp-obsolete		obsolete
./usr/include/iyonix/joystick.h			comp-obsolete		obsolete
./usr/include/iyonix/limits.h			comp-obsolete		obsolete
./usr/include/iyonix/lock.h			comp-obsolete		obsolete
./usr/include/iyonix/math.h			comp-obsolete		obsolete
./usr/include/iyonix/mcontext.h			comp-obsolete		obsolete
./usr/include/iyonix/mutex.h			comp-obsolete		obsolete
./usr/include/iyonix/param.h			comp-obsolete		obsolete
./usr/include/iyonix/pcb.h			comp-obsolete		obsolete
./usr/include/iyonix/pmap.h			comp-obsolete		obsolete
./usr/include/iyonix/pmc.h			comp-obsolete		obsolete
./usr/include/iyonix/proc.h			comp-obsolete		obsolete
./usr/include/iyonix/profile.h			comp-obsolete		obsolete
./usr/include/iyonix/ptrace.h			comp-obsolete		obsolete
./usr/include/iyonix/reg.h			comp-obsolete		obsolete
./usr/include/iyonix/rwlock.h			comp-obsolete		obsolete
./usr/include/iyonix/setjmp.h			comp-obsolete		obsolete
./usr/include/iyonix/signal.h			comp-obsolete		obsolete
./usr/include/iyonix/sljit_machdep.h		comp-c-include
./usr/include/iyonix/sljitarch.h		comp-obsolete		obsolete
./usr/include/iyonix/stdarg.h			comp-obsolete		obsolete
./usr/include/iyonix/sysarch.h			comp-obsolete		obsolete
./usr/include/iyonix/trap.h			comp-obsolete		obsolete
./usr/include/iyonix/types.h			comp-obsolete		obsolete
./usr/include/iyonix/varargs.h			comp-obsolete		obsolete
./usr/include/iyonix/vmparam.h			comp-obsolete		obsolete
./usr/include/iyonix/wchar_limits.h		comp-obsolete		obsolete
./usr/include/netwinder				comp-c-include
./usr/include/netwinder/ansi.h			comp-obsolete		obsolete
./usr/include/netwinder/aout_machdep.h		comp-obsolete		obsolete
./usr/include/netwinder/asm.h			comp-obsolete		obsolete
./usr/include/netwinder/bswap.h			comp-obsolete		obsolete
./usr/include/netwinder/bus.h			comp-obsolete		obsolete
./usr/include/netwinder/cdefs.h			comp-obsolete		obsolete
./usr/include/netwinder/cpu.h			comp-obsolete		obsolete
./usr/include/netwinder/db_machdep.h		comp-obsolete		obsolete
./usr/include/netwinder/disklabel.h		comp-c-include
./usr/include/netwinder/elf_machdep.h		comp-obsolete		obsolete
./usr/include/netwinder/endian.h		comp-obsolete		obsolete
./usr/include/netwinder/endian_machdep.h	comp-obsolete		obsolete
./usr/include/netwinder/fenv.h			comp-obsolete		obsolete
./usr/include/netwinder/float.h			comp-obsolete		obsolete
./usr/include/netwinder/fp.h			comp-obsolete		obsolete
./usr/include/netwinder/frame.h			comp-obsolete		obsolete
./usr/include/netwinder/ieee.h			comp-obsolete		obsolete
./usr/include/netwinder/ieeefp.h		comp-obsolete		obsolete
./usr/include/netwinder/int_const.h		comp-obsolete		obsolete
./usr/include/netwinder/int_fmtio.h		comp-obsolete		obsolete
./usr/include/netwinder/int_limits.h		comp-obsolete		obsolete
./usr/include/netwinder/int_mwgwtypes.h		comp-obsolete		obsolete
./usr/include/netwinder/int_types.h		comp-obsolete		obsolete
./usr/include/netwinder/intr.h			comp-c-include
./usr/include/netwinder/ipkdb.h			comp-obsolete		obsolete
./usr/include/netwinder/joystick.h		comp-obsolete		obsolete
./usr/include/netwinder/limits.h		comp-obsolete		obsolete
./usr/include/netwinder/lock.h			comp-obsolete		obsolete
./usr/include/netwinder/math.h			comp-obsolete		obsolete
./usr/include/netwinder/mcontext.h		comp-obsolete		obsolete
./usr/include/netwinder/mutex.h			comp-obsolete		obsolete
./usr/include/netwinder/param.h			comp-obsolete		obsolete
./usr/include/netwinder/pcb.h			comp-obsolete		obsolete
./usr/include/netwinder/pmap.h			comp-obsolete		obsolete
./usr/include/netwinder/pmc.h			comp-obsolete		obsolete
./usr/include/netwinder/proc.h			comp-obsolete		obsolete
./usr/include/netwinder/profile.h		comp-obsolete		obsolete
./usr/include/netwinder/ptrace.h		comp-obsolete		obsolete
./usr/include/netwinder/reg.h			comp-obsolete		obsolete
./usr/include/netwinder/rwlock.h		comp-obsolete		obsolete
./usr/include/netwinder/setjmp.h		comp-obsolete		obsolete
./usr/include/netwinder/signal.h		comp-obsolete		obsolete
./usr/include/netwinder/stdarg.h		comp-obsolete		obsolete
./usr/include/netwinder/sysarch.h		comp-obsolete		obsolete
./usr/include/netwinder/trap.h			comp-obsolete		obsolete
./usr/include/netwinder/types.h			comp-obsolete		obsolete
./usr/include/netwinder/varargs.h		comp-obsolete		obsolete
./usr/include/netwinder/vmparam.h		comp-obsolete		obsolete
./usr/include/netwinder/wchar_limits.h		comp-obsolete		obsolete
./usr/include/pmc.h				comp-obsolete		obsolete
./usr/include/shark				comp-c-include
./usr/include/shark/ansi.h			comp-obsolete		obsolete
./usr/include/shark/aout_machdep.h		comp-obsolete		obsolete
./usr/include/shark/asm.h			comp-obsolete		obsolete
./usr/include/shark/bswap.h			comp-obsolete		obsolete
./usr/include/shark/bus.h			comp-obsolete		obsolete
./usr/include/shark/cdefs.h			comp-obsolete		obsolete
./usr/include/shark/cpu.h			comp-obsolete		obsolete
./usr/include/shark/db_machdep.h		comp-obsolete		obsolete
./usr/include/shark/devmap.h			comp-c-include
./usr/include/shark/disklabel.h			comp-c-include
./usr/include/shark/elf_machdep.h		comp-obsolete		obsolete
./usr/include/shark/endian.h			comp-obsolete		obsolete
./usr/include/shark/endian_machdep.h		comp-obsolete		obsolete
./usr/include/shark/float.h			comp-obsolete		obsolete
./usr/include/shark/fp.h			comp-obsolete		obsolete
./usr/include/shark/frame.h			comp-obsolete		obsolete
./usr/include/shark/ieee.h			comp-obsolete		obsolete
./usr/include/shark/ieeefp.h			comp-obsolete		obsolete
./usr/include/shark/int_const.h			comp-obsolete		obsolete
./usr/include/shark/int_fmtio.h			comp-obsolete		obsolete
./usr/include/shark/int_limits.h		comp-obsolete		obsolete
./usr/include/shark/int_mwgwtypes.h		comp-obsolete		obsolete
./usr/include/shark/int_types.h			comp-obsolete		obsolete
./usr/include/shark/intr.h			comp-c-include
./usr/include/shark/ipkdb.h			comp-obsolete		obsolete
./usr/include/shark/joystick.h			comp-obsolete		obsolete
./usr/include/shark/limits.h			comp-obsolete		obsolete
./usr/include/shark/lock.h			comp-obsolete		obsolete
./usr/include/shark/math.h			comp-obsolete		obsolete
./usr/include/shark/mcontext.h			comp-obsolete		obsolete
./usr/include/shark/mutex.h			comp-obsolete		obsolete
./usr/include/shark/param.h			comp-obsolete		obsolete
./usr/include/shark/pcb.h			comp-obsolete		obsolete
./usr/include/shark/pmap.h			comp-obsolete		obsolete
./usr/include/shark/pmc.h			comp-obsolete		obsolete
./usr/include/shark/proc.h			comp-obsolete		obsolete
./usr/include/shark/profile.h			comp-obsolete		obsolete
./usr/include/shark/ptrace.h			comp-obsolete		obsolete
./usr/include/shark/reg.h			comp-obsolete		obsolete
./usr/include/shark/rwlock.h			comp-obsolete		obsolete
./usr/include/shark/setjmp.h			comp-obsolete		obsolete
./usr/include/shark/signal.h			comp-obsolete		obsolete
./usr/include/shark/stdarg.h			comp-obsolete		obsolete
./usr/include/shark/sysarch.h			comp-obsolete		obsolete
./usr/include/shark/trap.h			comp-obsolete		obsolete
./usr/include/shark/types.h			comp-obsolete		obsolete
./usr/include/shark/varargs.h			comp-obsolete		obsolete
./usr/include/shark/vmparam.h			comp-obsolete		obsolete
./usr/include/shark/wchar_limits.h		comp-obsolete		obsolete
./usr/include/zaurus				comp-c-include
./usr/include/zaurus/ansi.h			comp-obsolete		obsolete
./usr/include/zaurus/aout_machdep.h		comp-obsolete		obsolete
./usr/include/zaurus/apmvar.h			comp-obsolete		obsolete
./usr/include/zaurus/asm.h			comp-obsolete		obsolete
./usr/include/zaurus/bswap.h			comp-obsolete		obsolete
./usr/include/zaurus/bus.h			comp-obsolete		obsolete
./usr/include/zaurus/cdefs.h			comp-obsolete		obsolete
./usr/include/zaurus/cpu.h			comp-obsolete		obsolete
./usr/include/zaurus/disklabel.h		comp-c-include
./usr/include/zaurus/elf_machdep.h		comp-obsolete		obsolete
./usr/include/zaurus/endian.h			comp-obsolete		obsolete
./usr/include/zaurus/endian_machdep.h		comp-obsolete		obsolete
./usr/include/zaurus/fenv.h			comp-obsolete		obsolete
./usr/include/zaurus/float.h			comp-obsolete		obsolete
./usr/include/zaurus/fp.h			comp-obsolete		obsolete
./usr/include/zaurus/frame.h			comp-obsolete		obsolete
./usr/include/zaurus/ieee.h			comp-obsolete		obsolete
./usr/include/zaurus/ieeefp.h			comp-obsolete		obsolete
./usr/include/zaurus/int_const.h		comp-obsolete		obsolete
./usr/include/zaurus/int_fmtio.h		comp-obsolete		obsolete
./usr/include/zaurus/int_limits.h		comp-obsolete		obsolete
./usr/include/zaurus/int_mwgwtypes.h		comp-obsolete		obsolete
./usr/include/zaurus/int_types.h		comp-obsolete		obsolete
./usr/include/zaurus/intr.h			comp-c-include
./usr/include/zaurus/ipkdb.h			comp-obsolete		obsolete
./usr/include/zaurus/limits.h			comp-obsolete		obsolete
./usr/include/zaurus/lock.h			comp-obsolete		obsolete
./usr/include/zaurus/math.h			comp-obsolete		obsolete
./usr/include/zaurus/mcontext.h			comp-obsolete		obsolete
./usr/include/zaurus/mutex.h			comp-obsolete		obsolete
./usr/include/zaurus/param.h			comp-obsolete		obsolete
./usr/include/zaurus/pcb.h			comp-obsolete		obsolete
./usr/include/zaurus/pmap.h			comp-obsolete		obsolete
./usr/include/zaurus/pmc.h			comp-obsolete		obsolete
./usr/include/zaurus/proc.h			comp-obsolete		obsolete
./usr/include/zaurus/profile.h			comp-obsolete		obsolete
./usr/include/zaurus/ptrace.h			comp-obsolete		obsolete
./usr/include/zaurus/reg.h			comp-obsolete		obsolete
./usr/include/zaurus/rwlock.h			comp-obsolete		obsolete
./usr/include/zaurus/setjmp.h			comp-obsolete		obsolete
./usr/include/zaurus/signal.h			comp-obsolete		obsolete
./usr/include/zaurus/sljit_machdep.h		comp-c-include
./usr/include/zaurus/sljitarch.h		comp-obsolete		obsolete
./usr/include/zaurus/stdarg.h			comp-obsolete		obsolete
./usr/include/zaurus/sysarch.h			comp-obsolete		obsolete
./usr/include/zaurus/trap.h			comp-obsolete		obsolete
./usr/include/zaurus/types.h			comp-obsolete		obsolete
./usr/include/zaurus/varargs.h			comp-obsolete		obsolete
./usr/include/zaurus/vmparam.h			comp-obsolete		obsolete
./usr/include/zaurus/wchar_limits.h		comp-obsolete		obsolete
./usr/lib/libarm.a				comp-c-lib		compatfile
./usr/lib/libarm32.a				comp-obsolete		obsolete
./usr/lib/libarm32_p.a				comp-obsolete		obsolete
./usr/lib/libarm_p.a				comp-c-lib		profile,compatfile
./usr/lib/libc_vfp.a				comp-c-lib		softfloat
./usr/lib/libc_vfp_p.a				comp-c-lib		profile,softfloat
./usr/lib/libpmc.a				comp-obsolete		obsolete
./usr/lib/libpmc_p.a				comp-obsolete		obsolete
./usr/lib/oabi/libc_vfp.a			comp-obsolete		obsolete
./usr/lib/oabi/libc_vfp.so			base-obsolete		obsolete
./usr/lib/oabi/libc_vfp_p.a			comp-obsolete		obsolete
./usr/libdata/ldscripts/armelf.x		comp-util-bin		binutils
./usr/libdata/ldscripts/armelf.xbn		comp-util-bin		binutils
./usr/libdata/ldscripts/armelf.xc		comp-util-bin		binutils
./usr/libdata/ldscripts/armelf.xd		comp-util-bin		binutils
./usr/libdata/ldscripts/armelf.xdc		comp-util-bin		binutils
./usr/libdata/ldscripts/armelf.xdw		comp-util-bin		binutils
./usr/libdata/ldscripts/armelf.xn		comp-util-bin		binutils
./usr/libdata/ldscripts/armelf.xr		comp-util-bin		binutils
./usr/libdata/ldscripts/armelf.xs		comp-util-bin		binutils
./usr/libdata/ldscripts/armelf.xsc		comp-util-bin		binutils
./usr/libdata/ldscripts/armelf.xsw		comp-util-bin		binutils
./usr/libdata/ldscripts/armelf.xu		comp-util-bin		binutils
./usr/libdata/ldscripts/armelf.xw		comp-util-bin		binutils
./usr/libdata/ldscripts/armelf_nbsd.x		comp-util-bin		binutils
./usr/libdata/ldscripts/armelf_nbsd.xbn		comp-util-bin		binutils
./usr/libdata/ldscripts/armelf_nbsd.xc		comp-util-bin		binutils
./usr/libdata/ldscripts/armelf_nbsd.xd		comp-util-bin		binutils
./usr/libdata/ldscripts/armelf_nbsd.xdc		comp-util-bin		binutils
./usr/libdata/ldscripts/armelf_nbsd.xdw		comp-util-bin		binutils
./usr/libdata/ldscripts/armelf_nbsd.xn		comp-util-bin		binutils
./usr/libdata/ldscripts/armelf_nbsd.xr		comp-util-bin		binutils
./usr/libdata/ldscripts/armelf_nbsd.xs		comp-util-bin		binutils
./usr/libdata/ldscripts/armelf_nbsd.xsc		comp-util-bin		binutils
./usr/libdata/ldscripts/armelf_nbsd.xsw		comp-util-bin		binutils
./usr/libdata/ldscripts/armelf_nbsd.xu		comp-util-bin		binutils
./usr/libdata/ldscripts/armelf_nbsd.xw		comp-util-bin		binutils
./usr/libdata/ldscripts/armelf_nbsd_eabi.x	comp-util-bin		binutils,eabi
./usr/libdata/ldscripts/armelf_nbsd_eabi.xbn	comp-util-bin		binutils,eabi
./usr/libdata/ldscripts/armelf_nbsd_eabi.xc	comp-util-bin		binutils,eabi
./usr/libdata/ldscripts/armelf_nbsd_eabi.xd	comp-util-bin		binutils,eabi
./usr/libdata/ldscripts/armelf_nbsd_eabi.xdc	comp-util-bin		binutils,eabi
./usr/libdata/ldscripts/armelf_nbsd_eabi.xdw	comp-util-bin		binutils,eabi
./usr/libdata/ldscripts/armelf_nbsd_eabi.xn	comp-util-bin		binutils,eabi
./usr/libdata/ldscripts/armelf_nbsd_eabi.xr	comp-util-bin		binutils,eabi
./usr/libdata/ldscripts/armelf_nbsd_eabi.xs	comp-util-bin		binutils,eabi
./usr/libdata/ldscripts/armelf_nbsd_eabi.xsc	comp-util-bin		binutils,eabi
./usr/libdata/ldscripts/armelf_nbsd_eabi.xsw	comp-util-bin		binutils,eabi
./usr/libdata/ldscripts/armelf_nbsd_eabi.xu	comp-util-bin		binutils,eabi
./usr/libdata/ldscripts/armelf_nbsd_eabi.xw	comp-util-bin		binutils,eabi
./usr/libdata/ldscripts/armelf_nbsd_eabihf.x	comp-util-bin		binutils,eabi
./usr/libdata/ldscripts/armelf_nbsd_eabihf.xbn	comp-util-bin		binutils,eabi
./usr/libdata/ldscripts/armelf_nbsd_eabihf.xc	comp-util-bin		binutils,eabi
./usr/libdata/ldscripts/armelf_nbsd_eabihf.xd	comp-util-bin		binutils,eabi
./usr/libdata/ldscripts/armelf_nbsd_eabihf.xdc	comp-util-bin		binutils,eabi
./usr/libdata/ldscripts/armelf_nbsd_eabihf.xdw	comp-util-bin		binutils,eabi
./usr/libdata/ldscripts/armelf_nbsd_eabihf.xn	comp-util-bin		binutils,eabi
./usr/libdata/ldscripts/armelf_nbsd_eabihf.xr	comp-util-bin		binutils,eabi
./usr/libdata/ldscripts/armelf_nbsd_eabihf.xs	comp-util-bin		binutils,eabi
./usr/libdata/ldscripts/armelf_nbsd_eabihf.xsc	comp-util-bin		binutils,eabi
./usr/libdata/ldscripts/armelf_nbsd_eabihf.xsw	comp-util-bin		binutils,eabi
./usr/libdata/ldscripts/armelf_nbsd_eabihf.xu	comp-util-bin		binutils,eabi
./usr/libdata/ldscripts/armelf_nbsd_eabihf.xw	comp-util-bin		binutils,eabi
./usr/libdata/ldscripts/armelfb_nbsd.x		comp-util-bin		binutils
./usr/libdata/ldscripts/armelfb_nbsd.xbn	comp-util-bin		binutils
./usr/libdata/ldscripts/armelfb_nbsd.xc		comp-util-bin		binutils
./usr/libdata/ldscripts/armelfb_nbsd.xd		comp-util-bin		binutils
./usr/libdata/ldscripts/armelfb_nbsd.xdc	comp-util-bin		binutils
./usr/libdata/ldscripts/armelfb_nbsd.xdw	comp-util-bin		binutils
./usr/libdata/ldscripts/armelfb_nbsd.xn		comp-util-bin		binutils
./usr/libdata/ldscripts/armelfb_nbsd.xr		comp-util-bin		binutils
./usr/libdata/ldscripts/armelfb_nbsd.xs		comp-util-bin		binutils
./usr/libdata/ldscripts/armelfb_nbsd.xsc	comp-util-bin		binutils
./usr/libdata/ldscripts/armelfb_nbsd.xsw	comp-util-bin		binutils
./usr/libdata/ldscripts/armelfb_nbsd.xu		comp-util-bin		binutils
./usr/libdata/ldscripts/armelfb_nbsd.xw		comp-util-bin		binutils
./usr/libdata/ldscripts/armelfb_nbsd_eabi.x	comp-util-bin		binutils,eabi
./usr/libdata/ldscripts/armelfb_nbsd_eabi.xbn	comp-util-bin		binutils,eabi
./usr/libdata/ldscripts/armelfb_nbsd_eabi.xc	comp-util-bin		binutils,eabi
./usr/libdata/ldscripts/armelfb_nbsd_eabi.xd	comp-util-bin		binutils,eabi
./usr/libdata/ldscripts/armelfb_nbsd_eabi.xdc	comp-util-bin		binutils,eabi
./usr/libdata/ldscripts/armelfb_nbsd_eabi.xdw	comp-util-bin		binutils,eabi
./usr/libdata/ldscripts/armelfb_nbsd_eabi.xn	comp-util-bin		binutils,eabi
./usr/libdata/ldscripts/armelfb_nbsd_eabi.xr	comp-util-bin		binutils,eabi
./usr/libdata/ldscripts/armelfb_nbsd_eabi.xs	comp-util-bin		binutils,eabi
./usr/libdata/ldscripts/armelfb_nbsd_eabi.xsc	comp-util-bin		binutils,eabi
./usr/libdata/ldscripts/armelfb_nbsd_eabi.xsw	comp-util-bin		binutils,eabi
./usr/libdata/ldscripts/armelfb_nbsd_eabi.xu	comp-util-bin		binutils,eabi
./usr/libdata/ldscripts/armelfb_nbsd_eabi.xw	comp-util-bin		binutils,eabi
./usr/libdata/ldscripts/armelfb_nbsd_eabihf.x	comp-util-bin		binutils,eabi
./usr/libdata/ldscripts/armelfb_nbsd_eabihf.xbn	comp-util-bin		binutils,eabi
./usr/libdata/ldscripts/armelfb_nbsd_eabihf.xc	comp-util-bin		binutils,eabi
./usr/libdata/ldscripts/armelfb_nbsd_eabihf.xd	comp-util-bin		binutils,eabi
./usr/libdata/ldscripts/armelfb_nbsd_eabihf.xdc	comp-util-bin		binutils,eabi
./usr/libdata/ldscripts/armelfb_nbsd_eabihf.xdw	comp-util-bin		binutils,eabi
./usr/libdata/ldscripts/armelfb_nbsd_eabihf.xn	comp-util-bin		binutils,eabi
./usr/libdata/ldscripts/armelfb_nbsd_eabihf.xr	comp-util-bin		binutils,eabi
./usr/libdata/ldscripts/armelfb_nbsd_eabihf.xs	comp-util-bin		binutils,eabi
./usr/libdata/ldscripts/armelfb_nbsd_eabihf.xsc	comp-util-bin		binutils,eabi
./usr/libdata/ldscripts/armelfb_nbsd_eabihf.xsw	comp-util-bin		binutils,eabi
./usr/libdata/ldscripts/armelfb_nbsd_eabihf.xu	comp-util-bin		binutils,eabi
./usr/libdata/ldscripts/armelfb_nbsd_eabihf.xw	comp-util-bin		binutils,eabi
./usr/libdata/ldscripts/armnbsd.x		comp-obsolete		obsolete
./usr/libdata/ldscripts/armnbsd.xbn		comp-obsolete		obsolete
./usr/libdata/ldscripts/armnbsd.xn		comp-obsolete		obsolete
./usr/libdata/ldscripts/armnbsd.xr		comp-obsolete		obsolete
./usr/libdata/ldscripts/armnbsd.xu		comp-obsolete		obsolete
./usr/libdata/lint/llib-larm.ln			comp-c-lintlib		lint
./usr/libdata/lint/llib-larm32.ln		comp-obsolete		obsolete
./usr/libdata/lint/llib-lpmc.ln			comp-obsolete		obsolete<|MERGE_RESOLUTION|>--- conflicted
+++ resolved
@@ -1,8 +1,4 @@
-<<<<<<< HEAD
-# $NetBSD: ad.arm,v 1.104 2020/09/26 10:06:25 skrll Exp $
-=======
 # $NetBSD: ad.arm,v 1.107 2021/06/07 17:11:17 christos Exp $
->>>>>>> e2aa5677
 ./usr/bin/elf2aout				comp-sysutil-bin
 ./usr/include/acorn26				comp-obsolete		obsolete
 ./usr/include/acorn26/ansi.h			comp-obsolete		obsolete
@@ -434,29 +430,18 @@
 ./usr/include/gcc-7/mmintrin.h			comp-c-include		obsolete
 ./usr/include/gcc-7/tgmath.h			comp-c-include		obsolete
 ./usr/include/gcc-7/unwind-arm-common.h		comp-c-include		obsolete
-<<<<<<< HEAD
-./usr/include/gcc-8/arm_acle.h			comp-c-include		gcc=8
-./usr/include/gcc-8/arm_cmse.h			comp-c-include		gcc=8
-./usr/include/gcc-8/arm_fp16.h			comp-c-include		gcc=8
-./usr/include/gcc-8/arm_neon.h			comp-c-include		gcc=8
-./usr/include/gcc-8/mmintrin.h			comp-c-include		gcc=8
-./usr/include/gcc-8/tgmath.h			comp-c-include		gcc=8
-=======
 ./usr/include/gcc-8/arm_acle.h			comp-c-include		obsolete
 ./usr/include/gcc-8/arm_cmse.h			comp-c-include		obsolete
 ./usr/include/gcc-8/arm_fp16.h			comp-c-include		obsolete
 ./usr/include/gcc-8/arm_neon.h			comp-c-include		obsolete
 ./usr/include/gcc-8/mmintrin.h			comp-c-include		obsolete
 ./usr/include/gcc-8/tgmath.h			comp-c-include		obsolete
->>>>>>> e2aa5677
 ./usr/include/gcc-9/arm_acle.h			comp-c-include		gcc=9
 ./usr/include/gcc-9/arm_cmse.h			comp-c-include		gcc=9
 ./usr/include/gcc-9/arm_fp16.h			comp-c-include		gcc=9
 ./usr/include/gcc-9/arm_neon.h			comp-c-include		gcc=9
 ./usr/include/gcc-9/mmintrin.h			comp-c-include		gcc=9
 ./usr/include/gcc-9/tgmath.h			comp-c-include		gcc=9
-<<<<<<< HEAD
-=======
 ./usr/include/gcc-10/arm_acle.h			comp-c-include		gcc=10
 ./usr/include/gcc-10/arm_bf16.h			comp-c-include		gcc=10
 ./usr/include/gcc-10/arm_cde.h			comp-c-include		gcc=10
@@ -467,7 +452,6 @@
 ./usr/include/gcc-10/arm_neon.h			comp-c-include		gcc=10
 ./usr/include/gcc-10/mmintrin.h			comp-c-include		gcc=10
 ./usr/include/gcc-10/tgmath.h			comp-c-include		gcc=10
->>>>>>> e2aa5677
 ./usr/include/hpcarm				comp-c-include
 ./usr/include/hpcarm/ansi.h			comp-obsolete		obsolete
 ./usr/include/hpcarm/aout_machdep.h		comp-obsolete		obsolete
