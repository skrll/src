--- conflicted
+++ resolved
@@ -1,8 +1,4 @@
-<<<<<<< HEAD
-# $NetBSD: md.x68k,v 1.61 2015/12/24 14:16:46 christos Exp $
-=======
 # $NetBSD: md.x68k,v 1.62 2018/07/12 10:46:40 maxv Exp $
->>>>>>> b2b84690
 ./usr/include/ieeefp.h				comp-c-include
 ./usr/include/x68k				comp-c-include
 ./usr/include/x68k/_G_config.h			comp-obsolete		obsolete
