<<<<<<< HEAD
# $NetBSD: md.mmeye,v 1.32 2016/08/25 12:17:26 christos Exp $
=======
# $NetBSD: md.mmeye,v 1.33 2018/07/12 10:46:40 maxv Exp $
>>>>>>> b2b84690
./usr/include/ieeefp.h				comp-c-include
./usr/include/mmeye				comp-c-include
./usr/include/mmeye/_G_config.h			comp-obsolete		obsolete
./usr/include/mmeye/ansi.h			comp-c-include
./usr/include/mmeye/aout_machdep.h		comp-c-include
./usr/include/mmeye/asm.h			comp-c-include
./usr/include/mmeye/bootinfo.h			comp-obsolete		obsolete
./usr/include/mmeye/bswap.h			comp-c-include
./usr/include/mmeye/bus.h			comp-obsolete		obsolete
./usr/include/mmeye/cdefs.h			comp-c-include
./usr/include/mmeye/coff_machdep.h		comp-c-include
./usr/include/mmeye/conf.h			comp-obsolete		obsolete
./usr/include/mmeye/cpu.h			comp-c-include
./usr/include/mmeye/cpufunc.h			comp-obsolete		obsolete
./usr/include/mmeye/cputypes.h			comp-c-include
./usr/include/mmeye/db_machdep.h		comp-obsolete 		obsolete
./usr/include/mmeye/disklabel.h			comp-c-include
./usr/include/mmeye/elf_machdep.h		comp-c-include
./usr/include/mmeye/endian.h			comp-c-include
./usr/include/mmeye/endian_machdep.h		comp-c-include
./usr/include/mmeye/fenv.h			comp-c-include
./usr/include/mmeye/float.h			comp-c-include
./usr/include/mmeye/frame.h			comp-c-include
./usr/include/mmeye/ieee.h			comp-c-include
./usr/include/mmeye/ieeefp.h			comp-c-include
./usr/include/mmeye/int_const.h			comp-c-include
./usr/include/mmeye/int_fmtio.h			comp-c-include
./usr/include/mmeye/int_limits.h		comp-c-include
./usr/include/mmeye/int_mwgwtypes.h		comp-c-include
./usr/include/mmeye/int_types.h			comp-c-include
./usr/include/mmeye/intr.h			comp-c-include
./usr/include/mmeye/limits.h			comp-c-include
./usr/include/mmeye/loadfile_machdep.h		comp-obsolete		obsolete
./usr/include/mmeye/lock.h			comp-c-include
./usr/include/mmeye/math.h			comp-c-include
./usr/include/mmeye/mcontext.h			comp-c-include
./usr/include/mmeye/mmeye.h			comp-c-include
./usr/include/mmeye/mutex.h			comp-c-include
./usr/include/mmeye/param.h			comp-c-include
./usr/include/mmeye/pcb.h			comp-c-include
./usr/include/mmeye/pio.h			comp-obsolete		obsolete
./usr/include/mmeye/pmap.h			comp-c-include
./usr/include/mmeye/pmc.h			comp-obsolete		obsolete
./usr/include/mmeye/proc.h			comp-c-include
./usr/include/mmeye/profile.h			comp-c-include
./usr/include/mmeye/psl.h			comp-c-include
./usr/include/mmeye/pte.h			comp-c-include
./usr/include/mmeye/ptrace.h			comp-c-include
./usr/include/mmeye/reg.h			comp-c-include
./usr/include/mmeye/rwlock.h			comp-c-include
./usr/include/mmeye/segments.h			comp-obsolete		obsolete
./usr/include/mmeye/setjmp.h			comp-c-include
./usr/include/mmeye/shbvar.h			comp-obsolete		obsolete
./usr/include/mmeye/signal.h			comp-c-include
./usr/include/mmeye/stdarg.h			comp-obsolete		obsolete
./usr/include/mmeye/trap.h			comp-obsolete		obsolete
./usr/include/mmeye/types.h			comp-c-include
./usr/include/mmeye/varargs.h			comp-obsolete		obsolete
./usr/include/mmeye/vmparam.h			comp-c-include
./usr/include/mmeye/wchar_limits.h		comp-c-include
./usr/include/sh3/db_disasm.h			comp-obsolete		obsolete<|MERGE_RESOLUTION|>--- conflicted
+++ resolved
@@ -1,8 +1,4 @@
-<<<<<<< HEAD
-# $NetBSD: md.mmeye,v 1.32 2016/08/25 12:17:26 christos Exp $
-=======
 # $NetBSD: md.mmeye,v 1.33 2018/07/12 10:46:40 maxv Exp $
->>>>>>> b2b84690
 ./usr/include/ieeefp.h				comp-c-include
 ./usr/include/mmeye				comp-c-include
 ./usr/include/mmeye/_G_config.h			comp-obsolete		obsolete
