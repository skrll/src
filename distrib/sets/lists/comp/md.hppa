--- conflicted
+++ resolved
@@ -1,8 +1,4 @@
-<<<<<<< HEAD
-# $NetBSD: md.hppa,v 1.14 2020/09/06 10:54:26 mrg Exp $
-=======
 # $NetBSD: md.hppa,v 1.15 2021/04/12 02:09:00 mrg Exp $
->>>>>>> 9e014010
 ./usr/include/gcc-4.5/tgmath.h			comp-obsolete		obsolete
 ./usr/include/gcc-4.8/tgmath.h			comp-obsolete		obsolete
 ./usr/include/gcc-5/tgmath.h			comp-obsolete		obsolete
@@ -10,10 +6,7 @@
 ./usr/include/gcc-7/tgmath.h			comp-c-include		obsolete
 ./usr/include/gcc-8/tgmath.h			comp-c-include		gcc=8
 ./usr/include/gcc-9/tgmath.h			comp-c-include		gcc=9
-<<<<<<< HEAD
-=======
 ./usr/include/gcc-10/tgmath.h			comp-c-include		gcc=10
->>>>>>> 9e014010
 ./usr/include/hp700				comp-obsolete		obsolete
 ./usr/include/hp700/ansi.h			comp-obsolete		obsolete
 ./usr/include/hp700/aout_machdep.h		comp-obsolete		obsolete
