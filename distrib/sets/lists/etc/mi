<<<<<<< HEAD
# $NetBSD: mi,v 1.263 2020/09/08 12:52:44 martin Exp $
=======
# $NetBSD: mi,v 1.265 2021/01/26 13:31:19 martin Exp $
>>>>>>> 9e014010
#
# Note: end-user configuration files that are moved to another location
#	should not be marked "obsolete"; they should just be removed from
#	the set list, a custom fix should be added to postinstall(8), and
#	an item should be added to src/UPDATING for MKUPDATE=yes users.
#	This is an exception to the general rule that moved/removed files
#	are marked as "obsolete", because we don't want to arbitrarily
#	remove end-user configuration files.
#
./.cshrc					etc-util-etc
./.profile					etc-util-etc
./dev/MAKEDEV					etc-sys-etc
./dev/MAKEDEV.local				etc-sys-etc
./dev/MAKEDEV.subr				etc-obsolete		obsolete
./etc/atf/NetBSD.conf				etc-atf-etc		atf
./etc/atf/atf-run.hooks				etc-atf-etc		atf
./etc/atf/common.conf				etc-atf-etc		atf
./etc/audit-packages.conf			etc-obsolete		obsolete
./etc/auto_master				etc-sys-etc
./etc/autofs/include_ldap			etc-sys-etc
./etc/autofs/include_nis			etc-sys-etc
./etc/autofs/include_nis_nullfs			etc-sys-etc
./etc/autofs/special_hosts			etc-sys-etc
./etc/autofs/special_media			etc-sys-etc
./etc/autofs/special_noauto			etc-sys-etc
./etc/autofs/special_null			etc-sys-etc
./etc/bluetooth					etc-sys-etc
./etc/bluetooth/bluetooth.conf			etc-obsolete		obsolete
./etc/bluetooth/btattach.conf			etc-sys-etc
./etc/bluetooth/btdevctl.conf			etc-sys-etc
./etc/bluetooth/btuartd.conf			etc-obsolete		obsolete
./etc/bluetooth/hosts				etc-sys-etc
./etc/bluetooth/protocols			etc-sys-etc
./etc/bootptab					etc-bootserver-etc
./etc/changelist				etc-sys-etc
./etc/csh.cshrc					etc-util-etc
./etc/csh.login					etc-util-etc
./etc/csh.logout				etc-util-etc
./etc/daily					etc-sys-etc
./etc/daily.conf				etc-sys-etc
./etc/default					etc-obsolete		obsolete
./etc/default/daily.conf			etc-obsolete		obsolete
./etc/default/monthly.conf			etc-obsolete		obsolete
./etc/default/rc.conf				etc-obsolete		obsolete
./etc/default/security.conf			etc-obsolete		obsolete
./etc/default/weekly.conf			etc-obsolete		obsolete
./etc/defaults/daily.conf			etc-sys-defaults
./etc/defaults/monthly.conf			etc-sys-defaults
./etc/defaults/npf.boot.conf			etc-pf-defaults		npf
./etc/defaults/pf.boot.conf			etc-pf-defaults		pf
./etc/defaults/pkgpath.conf			etc-sys-defaults
./etc/defaults/rc.conf				etc-sys-defaults
./etc/defaults/security.conf			etc-sys-defaults
./etc/defaults/weekly.conf			etc-sys-defaults
./etc/dhclient-script				etc-obsolete		obsolete
./etc/dhcpcd.conf				etc-dhcpcd-etc
./etc/disktab					etc-sysutil-etc
./etc/dm.conf					etc-games-etc
./etc/dumpdates					etc-sysutil-etc
./etc/envsys.conf				etc-sysutil-etc
./etc/floppytab					etc-sysutil-etc
./etc/fstab.nfs					etc-obsolete		obsolete
./etc/fstab.sd					etc-obsolete		obsolete
./etc/fstab.sd0					etc-obsolete		obsolete
./etc/fstab.sd1					etc-obsolete		obsolete
./etc/fstab.sd2					etc-obsolete		obsolete
./etc/fstab.sd3					etc-obsolete		obsolete
./etc/fstab.sd4					etc-obsolete		obsolete
./etc/fstab.sd5					etc-obsolete		obsolete
./etc/fstab.sd6					etc-obsolete		obsolete
./etc/fstab.sd7					etc-obsolete		obsolete
./etc/fstab.tmp					etc-obsolete		obsolete
./etc/fstab.wd					etc-obsolete		obsolete
./etc/ftpchroot					etc-netutil-etc
./etc/ftpusers					etc-netutil-etc
./etc/gettytab					etc-sysutil-etc
./etc/gpio.conf					etc-sys-etc
./etc/group					etc-sys-etc
./etc/hosts					etc-net-etc
./etc/hosts.equiv				etc-netutil-etc
./etc/hosts.lpd					etc-lpr-etc
./etc/inetd.conf				etc-netutil-etc
./etc/iscsi/auths				etc-iscsi-etc		iscsi
./etc/iscsi/targets				etc-iscsi-etc		iscsi
./etc/kyua/kyua.conf				etc-kyua-etc		kyua
./etc/lkm.conf					etc-obsolete		obsolete
./etc/localtime					etc-sys-etc
./etc/locate.conf				etc-sys-etc
./etc/login.conf				etc-sys-etc
./etc/mail.rc					etc-mail-etc
./etc/mail/aliases				etc-postfix-etc		postfix
./etc/mailer.conf				etc-mailwrapper-etc
./etc/man.conf					etc-man-etc
./etc/master.passwd				etc-sys-etc
./etc/moduli					etc-secsh-etc
./etc/monthly					etc-sys-etc
./etc/monthly.conf				etc-sys-etc
./etc/motd					etc-sys-etc
./etc/mrouted.conf				etc-router-etc
./etc/mtree/NetBSD.dist				etc-sys-etc
./etc/mtree/set.etc				etc-sys-etc
./etc/mtree/special				etc-sys-etc
./etc/named.conf				etc-bind-etc
./etc/namedb/127				etc-bind-etc
./etc/namedb/bind.keys				etc-bind-etc
./etc/namedb/localhost				etc-bind-etc
./etc/namedb/loopback.v6			etc-bind-etc
./etc/namedb/root.cache				etc-bind-etc
./etc/netconfig					etc-net-etc
./etc/networks					etc-net-etc
./etc/newsyslog.conf				etc-sysutil-etc
./etc/nsswitch.conf				etc-net-etc
./etc/ntp.conf					etc-ntp-etc
./etc/obsolete/base				etc-obsolete		obsolete
./etc/obsolete/comp				etc-obsolete		obsolete
./etc/obsolete/etc				etc-obsolete		obsolete
./etc/obsolete/games				etc-obsolete		obsolete
./etc/obsolete/man				etc-obsolete		obsolete
./etc/obsolete/misc				etc-obsolete		obsolete
./etc/obsolete/text				etc-obsolete		obsolete
./etc/pam.d/README				etc-sys-etc
./etc/pam.d/cron				etc-sys-etc
./etc/pam.d/display_manager			etc-sys-etc
./etc/pam.d/ftpd				etc-sys-etc
./etc/pam.d/gdm					etc-sys-etc
./etc/pam.d/imap				etc-sys-etc
./etc/pam.d/kde					etc-sys-etc
./etc/pam.d/login				etc-sys-etc
./etc/pam.d/other				etc-sys-etc
./etc/pam.d/passwd				etc-sys-etc
./etc/pam.d/pop3				etc-sys-etc
./etc/pam.d/ppp					etc-sys-etc
./etc/pam.d/racoon				etc-sys-etc
./etc/pam.d/rexecd				etc-sys-etc
./etc/pam.d/rsh					etc-sys-etc
./etc/pam.d/sshd				etc-sys-etc
./etc/pam.d/su					etc-sys-etc
./etc/pam.d/system				etc-sys-etc
./etc/pam.d/telnetd				etc-sys-etc
./etc/pam.d/xdm					etc-sys-etc
./etc/pam.d/xserver				etc-sys-etc
./etc/passwd					etc-sys-etc
./etc/passwd.conf				etc-sys-etc
./etc/pf.conf					etc-pf-etc		pf
./etc/pf.os					etc-pf-etc		pf
./etc/phones					etc-sys-etc
./etc/pkgpath.conf				etc-sys-etc
./etc/postfix/README				etc-postfix-etc		postfix
./etc/postfix/main.cf				etc-postfix-etc		postfix
./etc/postfix/master.cf				etc-postfix-etc		postfix
./etc/postfix/post-install			etc-obsolete		obsolete
./etc/postfix/postfix-files			etc-obsolete		obsolete
./etc/postfix/postfix-script			etc-obsolete		obsolete
./etc/postinstall				etc-obsolete		obsolete
./etc/powerd/scripts/acadapter			etc-sysutil-etc
./etc/powerd/scripts/hotkey_button		etc-sysutil-etc
./etc/powerd/scripts/lid_switch			etc-sysutil-etc
./etc/powerd/scripts/power_button		etc-sysutil-etc
./etc/powerd/scripts/reset_button		etc-sysutil-etc
./etc/powerd/scripts/sensor_battery		etc-sysutil-etc
./etc/powerd/scripts/sensor_drive		etc-sysutil-etc
./etc/powerd/scripts/sensor_fan			etc-sysutil-etc
./etc/powerd/scripts/sensor_indicator		etc-sysutil-etc
./etc/powerd/scripts/sensor_power		etc-sysutil-etc
./etc/powerd/scripts/sensor_resistance		etc-sysutil-etc
./etc/powerd/scripts/sensor_temperature		etc-sysutil-etc
./etc/powerd/scripts/sensor_voltage		etc-sysutil-etc
./etc/powerd/scripts/sleep_button		etc-sysutil-etc
./etc/primes					etc-obsolete		obsolete
./etc/printcap					etc-lpr-etc
./etc/profile					etc-util-etc
./etc/protocols					etc-net-etc
./etc/pwd.db					etc-sys-etc
./etc/rbootd.conf				etc-bootserver-etc
./etc/rc					etc-sys-rc
./etc/rc.conf					etc-sys-rc
./etc/rc.d/CRITLOCALMOUNTED			etc-sys-rc
./etc/rc.d/DAEMON				etc-sys-rc
./etc/rc.d/DISKS				etc-sys-rc
./etc/rc.d/LOGIN				etc-sys-rc
./etc/rc.d/MOUNTCRITLOCAL			etc-obsolete		obsolete
./etc/rc.d/NETWORK				etc-obsolete		obsolete
./etc/rc.d/NETWORKING				etc-sys-rc
./etc/rc.d/SERVERS				etc-sys-rc
./etc/rc.d/accounting				etc-sys-rc
./etc/rc.d/altqd				etc-router-rc
./etc/rc.d/amd					etc-amd-rc
./etc/rc.d/apmd					etc-sys-rc
./etc/rc.d/automount				etc-sys-rc
./etc/rc.d/automountd				etc-sys-rc
./etc/rc.d/autounmountd				etc-sys-rc
./etc/rc.d/blacklistd				etc-obsolete		obsolete
./etc/rc.d/blocklistd				etc-sys-rc
./etc/rc.d/bluetooth				etc-sys-rc
./etc/rc.d/bootconf.sh				etc-sys-rc
./etc/rc.d/bootparams				etc-bootserver-rc
./etc/rc.d/btattach				etc-obsolete		obsolete
./etc/rc.d/btconfig				etc-obsolete		obsolete
./etc/rc.d/btcontrol				etc-obsolete		obsolete
./etc/rc.d/btdevctl				etc-obsolete		obsolete
./etc/rc.d/bthcid				etc-obsolete		obsolete
./etc/rc.d/btuartd				etc-obsolete		obsolete
./etc/rc.d/ccd					etc-sys-rc
./etc/rc.d/cgd					etc-sys-rc
./etc/rc.d/clearcritlocal				etc-sys-rc
./etc/rc.d/cleartmp				etc-sys-rc
./etc/rc.d/cron					etc-cron-rc
./etc/rc.d/devpubd				etc-sys-rc
./etc/rc.d/dhclient				etc-obsolete		obsolete
./etc/rc.d/dhcpcd				etc-dhcpcd-rc
./etc/rc.d/dhcpd				etc-dhcpd-rc
./etc/rc.d/dhcpd6				etc-dhcpd-rc
./etc/rc.d/dhcrelay				etc-dhcpd-rc
./etc/rc.d/dmesg				etc-sys-rc
./etc/rc.d/downinterfaces			etc-sys-rc
./etc/rc.d/entropy				etc-sys-rc
./etc/rc.d/envsys				etc-sys-rc
./etc/rc.d/fixsb				etc-obsolete		obsolete
./etc/rc.d/fsck					etc-sys-rc
./etc/rc.d/fsck.sh				etc-obsolete		obsolete
./etc/rc.d/fsck_root				etc-sys-rc
./etc/rc.d/ftp_proxy				etc-net-rc
./etc/rc.d/ftpd					etc-net-rc
./etc/rc.d/gated				etc-obsolete		obsolete
./etc/rc.d/gpio					etc-sys-rc
./etc/rc.d/hostapd				etc-net-rc
./etc/rc.d/httpd				etc-net-rc
./etc/rc.d/identd				etc-net-rc
./etc/rc.d/ifwatchd				etc-net-rc
./etc/rc.d/inetd				etc-net-rc
./etc/rc.d/ip6addrctl				etc-net-rc
./etc/rc.d/ipfilter				etc-ipf-rc
./etc/rc.d/ipfs					etc-ipf-rc
./etc/rc.d/ipmon				etc-ipf-rc
./etc/rc.d/ipnat				etc-ipf-rc
./etc/rc.d/ipsec				etc-net-rc
./etc/rc.d/irdaattach				etc-sys-rc
./etc/rc.d/iscsi_target				etc-iscsi-rc
./etc/rc.d/iscsid				etc-iscsi-rc
./etc/rc.d/isdnd				etc-obsolete		obsolete
./etc/rc.d/isibootd				etc-bootserver-rc
./etc/rc.d/kdc					etc-krb5-rc
./etc/rc.d/kerberos				etc-obsolete		obsolete
./etc/rc.d/ldconfig				etc-sys-rc
./etc/rc.d/ldpd					etc-router-rc
./etc/rc.d/lkm1					etc-obsolete		obsolete
./etc/rc.d/lkm2					etc-obsolete		obsolete
./etc/rc.d/lkm3					etc-obsolete		obsolete
./etc/rc.d/llvmlockdir				etc-obsolete		obsolete
./etc/rc.d/local				etc-sys-rc
./etc/rc.d/lpd					etc-lpr-rc
./etc/rc.d/lvm					etc-sys-rc
./etc/rc.d/lvmlockdir				etc-sys-rc
./etc/rc.d/makemandb				etc-man-rc
./etc/rc.d/mdnsd				etc-mdns-rc
./etc/rc.d/mixerctl				etc-audio-rc
./etc/rc.d/modules				etc-sys-rc
./etc/rc.d/mopd					etc-bootserver-rc
./etc/rc.d/motd					etc-sys-rc
./etc/rc.d/mountall				etc-sys-rc
./etc/rc.d/mountcritlocal			etc-sys-rc
./etc/rc.d/mountcritremote			etc-sys-rc
./etc/rc.d/mountd				etc-nfsserver-rc
./etc/rc.d/moused				etc-sysutil-rc
./etc/rc.d/mrouted				etc-router-rc
./etc/rc.d/named				etc-bind-rc
./etc/rc.d/ndbootd				etc-bootserver-rc
./etc/rc.d/network				etc-net-rc
./etc/rc.d/newsyslog				etc-sys-rc
./etc/rc.d/nfsd					etc-nfsserver-rc
./etc/rc.d/nfslocking				etc-nfsserver-rc
./etc/rc.d/npf					etc-npf-rc
./etc/rc.d/npf_boot				etc-npf-rc
./etc/rc.d/npfd					etc-npf-rc
./etc/rc.d/nsd					etc-nsd-rc		nsd
./etc/rc.d/ntpd					etc-ntp-rc
./etc/rc.d/ntpdate				etc-ntp-rc
./etc/rc.d/perusertmp				etc-sys-rc
./etc/rc.d/pf					etc-net-rc
./etc/rc.d/pf_boot				etc-net-rc
./etc/rc.d/pflogd				etc-net-rc
./etc/rc.d/poffd				etc-obsolete		obsolete
./etc/rc.d/postfix				etc-postfix-rc
./etc/rc.d/powerd				etc-sysutil-rc
./etc/rc.d/ppp					etc-ppp-rc
./etc/rc.d/pwcheck				etc-sys-rc
./etc/rc.d/quota				etc-sys-rc
./etc/rc.d/racoon				etc-net-rc
./etc/rc.d/raidframe				etc-sys-rc
./etc/rc.d/raidframeparity			etc-sys-rc
./etc/rc.d/random_seed				etc-sys-rc
./etc/rc.d/rarpd				etc-bootserver-rc
./etc/rc.d/rbootd				etc-bootserver-rc
./etc/rc.d/resize_root				etc-sys-rc
./etc/rc.d/rndctl				etc-sys-rc
./etc/rc.d/root					etc-sys-rc
./etc/rc.d/route6d				etc-router-rc
./etc/rc.d/routed				etc-router-rc
./etc/rc.d/rpcbind				etc-rpcbind-rc
./etc/rc.d/rtadvd				etc-net-rc
./etc/rc.d/rtclocaltime				etc-sys-rc
./etc/rc.d/rtsold				etc-obsolete		obsolete
./etc/rc.d/rwho					etc-net-rc
./etc/rc.d/savecore				etc-sys-rc
./etc/rc.d/screenblank				etc-sys-rc
./etc/rc.d/sdpd					etc-obsolete		obsolete
./etc/rc.d/securelevel				etc-sys-rc
./etc/rc.d/smtoff				etc-sys-rc
./etc/rc.d/sshd					etc-secsh-rc
./etc/rc.d/staticroute				etc-sys-rc
./etc/rc.d/swap1				etc-sys-rc
./etc/rc.d/swap2				etc-sys-rc
./etc/rc.d/sysctl				etc-sys-rc
./etc/rc.d/sysdb				etc-sys-rc
./etc/rc.d/syslogd				etc-sys-rc
./etc/rc.d/systemfs				etc-obsolete		obsolete
./etc/rc.d/timed				etc-timed-rc
./etc/rc.d/tpctl				etc-sys-rc
./etc/rc.d/ttys					etc-sys-rc
./etc/rc.d/unbound				etc-net-rc		unbound
./etc/rc.d/veriexec				etc-sys-rc
./etc/rc.d/virecover				etc-sys-rc
./etc/rc.d/wdogctl				etc-sysutil-rc
./etc/rc.d/wpa_supplicant			etc-net-rc
./etc/rc.d/wscons				etc-sys-rc
./etc/rc.d/wsmoused				etc-sys-rc
./etc/rc.d/xntpd				etc-obsolete		obsolete
./etc/rc.d/ypbind				etc-nis-rc		yp
./etc/rc.d/yppasswdd				etc-nis-rc		yp
./etc/rc.d/ypserv				etc-nis-rc		yp
./etc/rc.d/ypset				etc-obsolete		obsolete
./etc/rc.d/zfs					etc-sys-rc		zfs
./etc/rc.lkm					etc-obsolete		obsolete
./etc/rc.local					etc-sys-rc
./etc/rc.shutdown				etc-sys-rc
./etc/rc.subr					etc-sys-rc
./etc/rc.wscons					etc-obsolete		obsolete
./etc/release-info				etc-obsolete		obsolete
./etc/remote					etc-sys-etc
./etc/rmt					etc-sysutil-etc
./etc/rpc					etc-net-etc
./etc/saslc.d					etc-libsaslc-etc
./etc/saslc.d/mech				obsolete		obsolete
./etc/saslc.d/postfix				etc-libsaslc-postfix
./etc/saslc.d/postfix/mech			etc-libsaslc-postfix
./etc/saslc.d/saslc				etc-libsaslc-etc
./etc/saslc.d/saslc/mech			etc-libsaslc-etc
./etc/security					etc-sys-etc
./etc/security.conf				etc-sys-etc
./etc/services					etc-net-etc
./etc/shells					etc-sys-etc
./etc/shrc					etc-util-etc
./etc/skel/.cshrc				etc-sys-etc
./etc/skel/.login				etc-sys-etc
./etc/skel/.logout				etc-sys-etc
./etc/skel/.profile				etc-sys-etc
./etc/skel/.shrc				etc-sys-etc
./etc/skeykeys					etc-sys-etc
./etc/spamd.conf				etc-obsolete		obsolete
./etc/spwd.db					etc-sys-etc
./etc/ssh/ssh_config				etc-secsh-etc
./etc/ssh/ssh_known_hosts			etc-secsh-etc
./etc/ssh/sshd_config				etc-secsh-etc
./etc/sysctl.conf				etc-sys-etc
./etc/syslog.conf				etc-sys-etc
./etc/ttys					etc-sys-etc
./etc/weekly					etc-sys-etc
./etc/weekly.conf				etc-sys-etc
./etc/wpa_supplicant.conf			etc-net-etc
./etc/wscons.conf				etc-sys-etc
./root/.cshrc					etc-root-root
./root/.klogin					etc-root-root
./root/.login					etc-root-root
./root/.profile					etc-root-root
./root/.shrc					etc-root-root
./var/at/at.deny				etc-cron-root
./var/crash/minfree				etc-sys-root
./var/cron/tabs/root				etc-cron-root
./var/db/locate.database			etc-sys-root
./var/db/obsolete/etc				base-sys-root
./var/games/atc_score				etc-games-scores
./var/games/battlestar.log			etc-games-scores
./var/games/cfscores				etc-games-scores
./var/games/criblog				etc-games-scores
./var/games/hackdir/record			etc-games-scores
./var/games/larn/llog12.0			etc-games-scores
./var/games/larn/lscore12.0			etc-games-scores
./var/games/larn/playerids			etc-games-scores
./var/games/phantasia/characs			etc-games-scores
./var/games/phantasia/scoreboard		etc-games-scores
./var/games/robots_roll				etc-games-scores
./var/games/rogue.scores			etc-games-scores
./var/games/saillog				etc-games-scores
./var/games/snake.log				etc-games-scores
./var/games/snakerawscores			etc-games-scores
./var/games/tetris.scores			etc-games-scores
./var/log/authlog				etc-sys-log
./var/log/cron					etc-cron-log
./var/log/lastlog				etc-sys-log
./var/log/lastlogx				etc-sys-log
./var/log/lpd-errs				etc-lpr-log
./var/log/maillog				etc-sendmail-log
./var/log/messages				etc-sys-log
./var/log/secure				etc-sys-log
./var/log/wtmp					etc-sys-log
./var/log/wtmpx					etc-sys-log
./var/log/xferlog				etc-netutil-log
./var/msgs/bounds				etc-sysutil-log
./var/run/utmp					etc-sys-log
./var/run/utmpx					etc-sys-log
./var/yp/Makefile.main				etc-nis-root		yp
./var/yp/Makefile.yp				etc-nis-root		yp
./var/yp/nicknames				etc-nis-root		yp<|MERGE_RESOLUTION|>--- conflicted
+++ resolved
@@ -1,8 +1,4 @@
-<<<<<<< HEAD
-# $NetBSD: mi,v 1.263 2020/09/08 12:52:44 martin Exp $
-=======
 # $NetBSD: mi,v 1.265 2021/01/26 13:31:19 martin Exp $
->>>>>>> 9e014010
 #
 # Note: end-user configuration files that are moved to another location
 #	should not be marked "obsolete"; they should just be removed from
