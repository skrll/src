<<<<<<< HEAD
# $NetBSD: mi,v 1.251 2018/02/17 03:02:04 uwe Exp $
=======
# $NetBSD: mi,v 1.252 2018/06/29 12:34:14 roy Exp $
>>>>>>> b2b84690
#
# Note: end-user configuration files that are moved to another location
#	should not be marked "obsolete"; they should just be removed from
#	the set list, a custom fix should be added to postinstall(8), and
#	an item should be added to src/UPDATING for MKUPDATE=yes users.
#	This is an exception to the general rule that moved/removed files
#	are marked as "obsolete", because we don't want to arbitrarily
#	remove end-user configuration files.
#
./.cshrc					etc-util-etc
./.profile					etc-util-etc
./dev/MAKEDEV					etc-sys-etc
./dev/MAKEDEV.local				etc-sys-etc
./dev/MAKEDEV.subr				etc-obsolete		obsolete
./etc/atf/NetBSD.conf				etc-atf-etc		atf
./etc/atf/atf-run.hooks				etc-atf-etc		atf
./etc/atf/common.conf				etc-atf-etc		atf
./etc/audit-packages.conf			etc-obsolete		obsolete
./etc/auto_master				etc-sys-etc
./etc/autofs/include_ldap			etc-sys-etc
./etc/autofs/include_nis			etc-sys-etc
./etc/autofs/include_nis_nullfs			etc-sys-etc
./etc/autofs/special_hosts			etc-sys-etc
./etc/autofs/special_media			etc-sys-etc
./etc/autofs/special_noauto			etc-sys-etc
./etc/autofs/special_null			etc-sys-etc
./etc/bluetooth					etc-sys-etc
./etc/bluetooth/bluetooth.conf			etc-obsolete		obsolete
./etc/bluetooth/btattach.conf			etc-sys-etc
./etc/bluetooth/btdevctl.conf			etc-sys-etc
./etc/bluetooth/btuartd.conf			etc-obsolete		obsolete
./etc/bluetooth/hosts				etc-sys-etc
./etc/bluetooth/protocols			etc-sys-etc
./etc/bootptab					etc-bootserver-etc
./etc/changelist				etc-sys-etc
./etc/csh.cshrc					etc-util-etc
./etc/csh.login					etc-util-etc
./etc/csh.logout				etc-util-etc
./etc/daily					etc-sys-etc
./etc/daily.conf				etc-sys-etc
./etc/default					etc-obsolete		obsolete
./etc/default/daily.conf			etc-obsolete		obsolete
./etc/default/monthly.conf			etc-obsolete		obsolete
./etc/default/rc.conf				etc-obsolete		obsolete
./etc/default/security.conf			etc-obsolete		obsolete
./etc/default/weekly.conf			etc-obsolete		obsolete
./etc/defaults/daily.conf			etc-sys-defaults
./etc/defaults/monthly.conf			etc-sys-defaults
./etc/defaults/pf.boot.conf			etc-pf-defaults		pf
./etc/defaults/pkgpath.conf			etc-sys-defaults
./etc/defaults/rc.conf				etc-sys-defaults
./etc/defaults/security.conf			etc-sys-defaults
./etc/defaults/weekly.conf			etc-sys-defaults
./etc/dhclient-script				etc-obsolete		obsolete
./etc/dhcpcd.conf				etc-dhcpcd-etc
./etc/disktab					etc-sysutil-etc
./etc/dm.conf					etc-games-etc
./etc/dumpdates					etc-sysutil-etc
./etc/envsys.conf				etc-sysutil-etc
./etc/floppytab					etc-sysutil-etc
./etc/fstab.nfs					etc-obsolete		obsolete
./etc/fstab.sd					etc-obsolete		obsolete
./etc/fstab.sd0					etc-obsolete		obsolete
./etc/fstab.sd1					etc-obsolete		obsolete
./etc/fstab.sd2					etc-obsolete		obsolete
./etc/fstab.sd3					etc-obsolete		obsolete
./etc/fstab.sd4					etc-obsolete		obsolete
./etc/fstab.sd5					etc-obsolete		obsolete
./etc/fstab.sd6					etc-obsolete		obsolete
./etc/fstab.sd7					etc-obsolete		obsolete
./etc/fstab.tmp					etc-obsolete		obsolete
./etc/fstab.wd					etc-obsolete		obsolete
./etc/ftpchroot					etc-netutil-etc
./etc/ftpusers					etc-netutil-etc
./etc/gettytab					etc-sysutil-etc
./etc/gpio.conf					etc-sys-etc
./etc/group					etc-sys-etc
./etc/hosts					etc-net-etc
./etc/hosts.equiv				etc-netutil-etc
./etc/hosts.lpd					etc-lpr-etc
./etc/inetd.conf				etc-netutil-etc
./etc/iscsi/auths				etc-iscsi-etc		iscsi
./etc/iscsi/targets				etc-iscsi-etc		iscsi
./etc/kyua/kyua.conf				etc-kyua-etc		kyua
./etc/lkm.conf					etc-obsolete		obsolete
./etc/localtime					etc-sys-etc
./etc/locate.conf				etc-sys-etc
./etc/login.conf				etc-sys-etc
./etc/mail.rc					etc-mail-etc
./etc/mail/aliases				etc-postfix-etc		postfix
./etc/mailer.conf				etc-mailwrapper-etc
./etc/man.conf					etc-man-etc
./etc/master.passwd				etc-sys-etc
./etc/moduli					etc-secsh-etc
./etc/monthly					etc-sys-etc
./etc/monthly.conf				etc-sys-etc
./etc/motd					etc-sys-etc
./etc/mrouted.conf				etc-router-etc
./etc/mtree/NetBSD.dist				etc-sys-etc
./etc/mtree/set.etc				etc-sys-etc
./etc/mtree/special				etc-sys-etc
./etc/named.conf				etc-bind-etc
./etc/namedb/127				etc-bind-etc
./etc/namedb/bind.keys				etc-bind-etc
./etc/namedb/localhost				etc-bind-etc
./etc/namedb/loopback.v6			etc-bind-etc
./etc/namedb/root.cache				etc-bind-etc
./etc/netconfig					etc-net-etc
./etc/networks					etc-net-etc
./etc/newsyslog.conf				etc-sysutil-etc
./etc/nsswitch.conf				etc-net-etc
./etc/ntp.conf					etc-ntp-etc
./etc/obsolete/base				etc-obsolete		obsolete
./etc/obsolete/comp				etc-obsolete		obsolete
./etc/obsolete/etc				etc-obsolete		obsolete
./etc/obsolete/games				etc-obsolete		obsolete
./etc/obsolete/man				etc-obsolete		obsolete
./etc/obsolete/misc				etc-obsolete		obsolete
./etc/obsolete/text				etc-obsolete		obsolete
./etc/pam.d/README				etc-sys-etc
./etc/pam.d/cron				etc-sys-etc
./etc/pam.d/display_manager			etc-sys-etc
./etc/pam.d/ftpd				etc-sys-etc
./etc/pam.d/gdm					etc-sys-etc
./etc/pam.d/imap				etc-sys-etc
./etc/pam.d/kde					etc-sys-etc
./etc/pam.d/login				etc-sys-etc
./etc/pam.d/other				etc-sys-etc
./etc/pam.d/passwd				etc-sys-etc
./etc/pam.d/pop3				etc-sys-etc
./etc/pam.d/ppp					etc-sys-etc
./etc/pam.d/racoon				etc-sys-etc
./etc/pam.d/rexecd				etc-sys-etc
./etc/pam.d/rsh					etc-sys-etc
./etc/pam.d/sshd				etc-sys-etc
./etc/pam.d/su					etc-sys-etc
./etc/pam.d/system				etc-sys-etc
./etc/pam.d/telnetd				etc-sys-etc
./etc/pam.d/xdm					etc-sys-etc
./etc/pam.d/xserver				etc-sys-etc
./etc/passwd					etc-sys-etc
./etc/passwd.conf				etc-sys-etc
./etc/pf.conf					etc-pf-etc		pf
./etc/pf.os					etc-pf-etc		pf
./etc/phones					etc-sys-etc
./etc/pkgpath.conf				etc-sys-etc
./etc/postfix/README				etc-postfix-etc		postfix
./etc/postfix/main.cf				etc-postfix-etc		postfix
./etc/postfix/master.cf				etc-postfix-etc		postfix
./etc/postfix/post-install			etc-obsolete		obsolete
./etc/postfix/postfix-files			etc-obsolete		obsolete
./etc/postfix/postfix-script			etc-obsolete		obsolete
./etc/postinstall				etc-obsolete		obsolete
./etc/powerd/scripts/acadapter			etc-sysutil-etc
./etc/powerd/scripts/hotkey_button		etc-sysutil-etc
./etc/powerd/scripts/lid_switch			etc-sysutil-etc
./etc/powerd/scripts/power_button		etc-sysutil-etc
./etc/powerd/scripts/reset_button		etc-sysutil-etc
./etc/powerd/scripts/sensor_battery		etc-sysutil-etc
./etc/powerd/scripts/sensor_drive		etc-sysutil-etc
./etc/powerd/scripts/sensor_fan			etc-sysutil-etc
./etc/powerd/scripts/sensor_indicator		etc-sysutil-etc
./etc/powerd/scripts/sensor_power		etc-sysutil-etc
./etc/powerd/scripts/sensor_resistance		etc-sysutil-etc
./etc/powerd/scripts/sensor_temperature		etc-sysutil-etc
./etc/powerd/scripts/sensor_voltage		etc-sysutil-etc
./etc/powerd/scripts/sleep_button		etc-sysutil-etc
./etc/primes					etc-obsolete		obsolete
./etc/printcap					etc-lpr-etc
./etc/profile					etc-util-etc
./etc/protocols					etc-net-etc
./etc/pwd.db					etc-sys-etc
./etc/rbootd.conf				etc-bootserver-etc
./etc/rc					etc-sys-rc
./etc/rc.conf					etc-sys-rc
./etc/rc.d/DAEMON				etc-sys-rc
./etc/rc.d/DISKS				etc-sys-rc
./etc/rc.d/LOGIN				etc-sys-rc
./etc/rc.d/NETWORK				etc-obsolete		obsolete
./etc/rc.d/NETWORKING				etc-sys-rc
./etc/rc.d/SERVERS				etc-sys-rc
./etc/rc.d/accounting				etc-sys-rc
./etc/rc.d/altqd				etc-router-rc
./etc/rc.d/amd					etc-amd-rc
./etc/rc.d/apmd					etc-sys-rc
./etc/rc.d/automount				etc-sys-rc
./etc/rc.d/automountd				etc-sys-rc
./etc/rc.d/autounmountd				etc-sys-rc
./etc/rc.d/blacklistd				etc-sys-rc
./etc/rc.d/bluetooth				etc-sys-rc
./etc/rc.d/bootconf.sh				etc-sys-rc
./etc/rc.d/bootparams				etc-bootserver-rc
./etc/rc.d/btattach				etc-obsolete		obsolete
./etc/rc.d/btconfig				etc-obsolete		obsolete
./etc/rc.d/btcontrol				etc-obsolete		obsolete
./etc/rc.d/btdevctl				etc-obsolete		obsolete
./etc/rc.d/bthcid				etc-obsolete		obsolete
./etc/rc.d/btuartd				etc-obsolete		obsolete
./etc/rc.d/ccd					etc-sys-rc
./etc/rc.d/cgd					etc-sys-rc
./etc/rc.d/cleartmp				etc-sys-rc
./etc/rc.d/cron					etc-cron-rc
./etc/rc.d/devpubd				etc-sys-rc
./etc/rc.d/dhclient				etc-obsolete		obsolete
./etc/rc.d/dhcpcd				etc-dhcpcd-rc
./etc/rc.d/dhcpd				etc-dhcpd-rc
./etc/rc.d/dhcpd6				etc-dhcpd-rc
./etc/rc.d/dhcrelay				etc-dhcpd-rc
./etc/rc.d/dmesg				etc-sys-rc
./etc/rc.d/downinterfaces			etc-sys-rc
./etc/rc.d/envsys				etc-sys-rc
./etc/rc.d/fixsb				etc-obsolete		obsolete
./etc/rc.d/fsck					etc-sys-rc
./etc/rc.d/fsck.sh				etc-obsolete		obsolete
./etc/rc.d/fsck_root				etc-sys-rc
./etc/rc.d/ftp_proxy				etc-net-rc
./etc/rc.d/ftpd					etc-net-rc
./etc/rc.d/gated				etc-obsolete		obsolete
./etc/rc.d/gpio					etc-sys-rc
./etc/rc.d/hostapd				etc-net-rc
./etc/rc.d/httpd				etc-net-rc
./etc/rc.d/identd				etc-net-rc
./etc/rc.d/ifwatchd				etc-net-rc
./etc/rc.d/inetd				etc-net-rc
./etc/rc.d/ip6addrctl				etc-net-rc
./etc/rc.d/ipfilter				etc-ipf-rc
./etc/rc.d/ipfs					etc-ipf-rc
./etc/rc.d/ipmon				etc-ipf-rc
./etc/rc.d/ipnat				etc-ipf-rc
./etc/rc.d/ipsec				etc-net-rc
./etc/rc.d/irdaattach				etc-sys-rc
./etc/rc.d/iscsi_target				etc-iscsi-rc
./etc/rc.d/iscsid				etc-iscsi-rc
./etc/rc.d/isdnd				etc-isdn-rc
./etc/rc.d/isibootd				etc-bootserver-rc
./etc/rc.d/kdc					etc-krb5-rc
./etc/rc.d/kerberos				etc-obsolete		obsolete
./etc/rc.d/ldconfig				etc-sys-rc
./etc/rc.d/ldpd					etc-router-rc
./etc/rc.d/lkm1					etc-obsolete		obsolete
./etc/rc.d/lkm2					etc-obsolete		obsolete
./etc/rc.d/lkm3					etc-obsolete		obsolete
./etc/rc.d/local				etc-sys-rc
./etc/rc.d/lpd					etc-lpr-rc
./etc/rc.d/lvm					etc-sys-rc
./etc/rc.d/makemandb				etc-man-rc
./etc/rc.d/mdnsd				etc-mdns-rc
./etc/rc.d/mixerctl				etc-audio-rc
./etc/rc.d/modules				etc-sys-rc
./etc/rc.d/mopd					etc-bootserver-rc
./etc/rc.d/motd					etc-sys-rc
./etc/rc.d/mountall				etc-sys-rc
./etc/rc.d/mountcritlocal			etc-sys-rc
./etc/rc.d/mountcritremote			etc-sys-rc
./etc/rc.d/mountd				etc-nfsserver-rc
./etc/rc.d/moused				etc-sysutil-rc
./etc/rc.d/mrouted				etc-router-rc
./etc/rc.d/named				etc-bind-rc
./etc/rc.d/ndbootd				etc-bootserver-rc
./etc/rc.d/network				etc-net-rc
./etc/rc.d/newsyslog				etc-sys-rc
./etc/rc.d/nfsd					etc-nfsserver-rc
./etc/rc.d/nfslocking				etc-nfsserver-rc
./etc/rc.d/npf					etc-npf-rc
./etc/rc.d/npfd					etc-npf-rc
./etc/rc.d/nsd					etc-nsd-rc		nsd
./etc/rc.d/ntpd					etc-ntp-rc
./etc/rc.d/ntpdate				etc-ntp-rc
./etc/rc.d/perusertmp				etc-sys-rc
./etc/rc.d/pf					etc-net-rc
./etc/rc.d/pf_boot				etc-net-rc
./etc/rc.d/pflogd				etc-net-rc
./etc/rc.d/poffd				etc-obsolete		obsolete
./etc/rc.d/postfix				etc-postfix-rc
./etc/rc.d/powerd				etc-sysutil-rc
./etc/rc.d/ppp					etc-ppp-rc
./etc/rc.d/pwcheck				etc-sys-rc
./etc/rc.d/quota				etc-sys-rc
./etc/rc.d/racoon				etc-net-rc
./etc/rc.d/raidframe				etc-sys-rc
./etc/rc.d/raidframeparity			etc-sys-rc
./etc/rc.d/random_seed				etc-sys-rc
./etc/rc.d/rarpd				etc-bootserver-rc
./etc/rc.d/rbootd				etc-bootserver-rc
./etc/rc.d/resize_root				etc-sys-rc
./etc/rc.d/rndctl				etc-sys-rc
./etc/rc.d/root					etc-sys-rc
./etc/rc.d/route6d				etc-router-rc
./etc/rc.d/routed				etc-router-rc
./etc/rc.d/rpcbind				etc-rpcbind-rc
./etc/rc.d/rtadvd				etc-net-rc
./etc/rc.d/rtclocaltime				etc-sys-rc
./etc/rc.d/rtsold				etc-obsolete		obsolete
./etc/rc.d/rwho					etc-net-rc
./etc/rc.d/savecore				etc-sys-rc
./etc/rc.d/screenblank				etc-sys-rc
./etc/rc.d/sdpd					etc-obsolete		obsolete
./etc/rc.d/securelevel				etc-sys-rc
./etc/rc.d/sshd					etc-secsh-rc
./etc/rc.d/staticroute				etc-sys-rc
./etc/rc.d/swap1				etc-sys-rc
./etc/rc.d/swap2				etc-sys-rc
./etc/rc.d/sysctl				etc-sys-rc
./etc/rc.d/sysdb				etc-sys-rc
./etc/rc.d/syslogd				etc-sys-rc
./etc/rc.d/systemfs				etc-obsolete		obsolete
./etc/rc.d/timed				etc-timed-rc
./etc/rc.d/tpctl				etc-sys-rc
./etc/rc.d/ttys					etc-sys-rc
./etc/rc.d/unbound				etc-net-rc		unbound
./etc/rc.d/veriexec				etc-sys-rc
./etc/rc.d/virecover				etc-sys-rc
./etc/rc.d/wdogctl				etc-sysutil-rc
./etc/rc.d/wpa_supplicant			etc-net-rc
./etc/rc.d/wscons				etc-sys-rc
./etc/rc.d/wsmoused				etc-sys-rc
./etc/rc.d/xntpd				etc-obsolete		obsolete
./etc/rc.d/ypbind				etc-nis-rc
./etc/rc.d/yppasswdd				etc-nis-rc
./etc/rc.d/ypserv				etc-nis-rc
./etc/rc.d/ypset				etc-obsolete		obsolete
./etc/rc.lkm					etc-obsolete		obsolete
./etc/rc.local					etc-sys-rc
./etc/rc.shutdown				etc-sys-rc
./etc/rc.subr					etc-sys-rc
./etc/rc.wscons					etc-obsolete		obsolete
./etc/release-info				etc-obsolete		obsolete
./etc/remote					etc-sys-etc
./etc/rmt					etc-sysutil-etc
./etc/rpc					etc-net-etc
./etc/saslc.d					etc-libsaslc-etc
./etc/saslc.d/mech				obsolete		obsolete
./etc/saslc.d/postfix				etc-libsaslc-postfix
./etc/saslc.d/postfix/mech			etc-libsaslc-postfix
./etc/saslc.d/saslc				etc-libsaslc-etc
./etc/saslc.d/saslc/mech			etc-libsaslc-etc
./etc/security					etc-sys-etc
./etc/security.conf				etc-sys-etc
./etc/services					etc-net-etc
./etc/shells					etc-sys-etc
./etc/shrc					etc-util-etc
./etc/skel/.cshrc				etc-sys-etc
./etc/skel/.login				etc-sys-etc
./etc/skel/.logout				etc-sys-etc
./etc/skel/.profile				etc-sys-etc
./etc/skel/.shrc				etc-sys-etc
./etc/skeykeys					etc-sys-etc
./etc/spamd.conf				etc-obsolete		obsolete
./etc/spwd.db					etc-sys-etc
./etc/ssh/ssh_config				etc-secsh-etc
./etc/ssh/ssh_known_hosts			etc-secsh-etc
./etc/ssh/sshd_config				etc-secsh-etc
./etc/sysctl.conf				etc-sys-etc
./etc/syslog.conf				etc-sys-etc
./etc/ttys					etc-sys-etc
./etc/weekly					etc-sys-etc
./etc/weekly.conf				etc-sys-etc
./etc/wscons.conf				etc-sys-etc
./root/.cshrc					etc-root-root
./root/.klogin					etc-root-root
./root/.login					etc-root-root
./root/.profile					etc-root-root
./root/.shrc					etc-root-root
./var/at/at.deny				etc-cron-root
./var/crash/minfree				etc-sys-root
./var/cron/tabs/root				etc-cron-root
./var/db/locate.database			etc-sys-root
./var/db/obsolete/etc				base-sys-root
./var/games/atc_score				etc-games-scores
./var/games/battlestar.log			etc-games-scores
./var/games/cfscores				etc-games-scores
./var/games/criblog				etc-games-scores
./var/games/hackdir/record			etc-games-scores
./var/games/larn/llog12.0			etc-games-scores
./var/games/larn/lscore12.0			etc-games-scores
./var/games/larn/playerids			etc-games-scores
./var/games/phantasia/characs			etc-games-scores
./var/games/phantasia/scoreboard		etc-games-scores
./var/games/robots_roll				etc-games-scores
./var/games/rogue.scores			etc-games-scores
./var/games/saillog				etc-games-scores
./var/games/snake.log				etc-games-scores
./var/games/snakerawscores			etc-games-scores
./var/games/tetris.scores			etc-games-scores
./var/log/authlog				etc-sys-log
./var/log/cron					etc-cron-log
./var/log/lastlog				etc-sys-log
./var/log/lastlogx				etc-sys-log
./var/log/lpd-errs				etc-lpr-log
./var/log/maillog				etc-sendmail-log
./var/log/messages				etc-sys-log
./var/log/secure				etc-sys-log
./var/log/wtmp					etc-sys-log
./var/log/wtmpx					etc-sys-log
./var/log/xferlog				etc-netutil-log
./var/msgs/bounds				etc-sysutil-log
./var/run/utmp					etc-sys-log
./var/run/utmpx					etc-sys-log
./var/yp/Makefile.main				etc-nis-root		yp
./var/yp/Makefile.yp				etc-nis-root		yp
./var/yp/nicknames				etc-nis-root		yp<|MERGE_RESOLUTION|>--- conflicted
+++ resolved
@@ -1,8 +1,4 @@
-<<<<<<< HEAD
-# $NetBSD: mi,v 1.251 2018/02/17 03:02:04 uwe Exp $
-=======
 # $NetBSD: mi,v 1.252 2018/06/29 12:34:14 roy Exp $
->>>>>>> b2b84690
 #
 # Note: end-user configuration files that are moved to another location
 #	should not be marked "obsolete"; they should just be removed from
