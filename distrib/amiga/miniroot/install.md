<<<<<<< HEAD
#	$NetBSD: install.md,v 1.32 2021/02/25 21:46:55 rin Exp $
=======
#	$NetBSD: install.md,v 1.33 2021/06/26 00:28:19 tsutsui Exp $
>>>>>>> e2aa5677
#
#
# Copyright (c) 1996,2006 The NetBSD Foundation, Inc.
# All rights reserved.
#
# This code is derived from software contributed to The NetBSD Foundation
# by Jason R. Thorpe.
#
# Redistribution and use in source and binary forms, with or without
# modification, are permitted provided that the following conditions
# are met:
# 1. Redistributions of source code must retain the above copyright
#    notice, this list of conditions and the following disclaimer.
# 2. Redistributions in binary form must reproduce the above copyright
#    notice, this list of conditions and the following disclaimer in the
#    documentation and/or other materials provided with the distribution.
#
# THIS SOFTWARE IS PROVIDED BY THE NETBSD FOUNDATION, INC. AND CONTRIBUTORS
# ``AS IS'' AND ANY EXPRESS OR IMPLIED WARRANTIES, INCLUDING, BUT NOT LIMITED
# TO, THE IMPLIED WARRANTIES OF MERCHANTABILITY AND FITNESS FOR A PARTICULAR
# PURPOSE ARE DISCLAIMED.  IN NO EVENT SHALL THE FOUNDATION OR CONTRIBUTORS
# BE LIABLE FOR ANY DIRECT, INDIRECT, INCIDENTAL, SPECIAL, EXEMPLARY, OR
# CONSEQUENTIAL DAMAGES (INCLUDING, BUT NOT LIMITED TO, PROCUREMENT OF
# SUBSTITUTE GOODS OR SERVICES; LOSS OF USE, DATA, OR PROFITS; OR BUSINESS
# INTERRUPTION) HOWEVER CAUSED AND ON ANY THEORY OF LIABILITY, WHETHER IN
# CONTRACT, STRICT LIABILITY, OR TORT (INCLUDING NEGLIGENCE OR OTHERWISE)
# ARISING IN ANY WAY OUT OF THE USE OF THIS SOFTWARE, EVEN IF ADVISED OF THE
# POSSIBILITY OF SUCH DAMAGE.
#

#
# machine dependent section of installation/upgrade script.
#

# Machine-dependent install sets
MDSETS="kern-GENERIC xbase xcomp xetc xfont xserver"

md_set_term() {
	if [ ! -z "$TERM" ]; then
		return
	fi
	echo -n "Specify terminal type [vt220]: "
	getresp "vt220"
	TERM="$resp"
	export TERM
}

md_makerootwritable() {
	# Mount root rw for convenience of the tester ;-)
	if ! cp /dev/null /tmp/.root_writable >/dev/null 2>&1; then
		mi_mount_kernfs
		mount -t ffs -u /kern/rootdev / > /dev/null 2>&1
	fi
}

md_get_diskdevs() {
	# return available disk devices
	mi_mount_kernfs
	mi_filter_msgbuf | sed  -ne '/^[sw]d[0-9] /s/ .*//p'
}

md_get_cddevs() {
	# return available CDROM devices
	mi_mount_kernfs
	mi_filter_msgbuf | sed -ne '/^cd[0-9] /s/ .*//p'
}

md_get_partition_range() {
	# return an expression describing the valid partition id's
	echo '[a-p]'
}

md_installboot() {
	if [ -x /mnt/usr/sbin/installboot ]; then
		echo -n "Should a boot block be installed? [y] "
		getresp "y"
		case "$resp" in
			y*|Y*)
				echo -n "Boot command? [netbsd -ASn2] "
				getresp "netbsd -ASn2"
				echo "Installing boot block..."
				chroot /mnt /usr/sbin/installboot -o command="$resp" /dev/r${1}a /usr/mdec/bootxx_ffsv1
				cp -p /mnt/usr/mdec/boot.amiga /mnt/
				;;
			*)
				echo "No bootblock installed."
				;;
		esac
	elif [ "$MODE" = "install" ]; then
		cat << \__md_installboot_1
There is no installboot program found on the installed filesystems. No boot
programs are installed.
__md_installboot_1
	else
		cat << \__md_installboot_2
There is no installboot program found on the upgraded filesystems. No boot
programs are installed.
__md_installboot_2
	fi
}

md_native_fstype() {
	echo "ados"
}

md_native_fsopts() {
	echo "ro"
}

md_prep_disklabel() {
}

md_view_labels_possible=1
md_view_labels() {
	_DKDEVS=$(md_get_diskdevs)
	echo "If you like, you can now examine the labels of your disks."
	echo ""
	echo -n "Available are "${_DKDEVS}". Look at which? [skip this step] "
	getresp	"done"
	while [ "${resp:-done}" != "done" ]; do
		echo ""
		disklabel ${resp}
		echo ""
		echo -n "Available are "${_DKDEVS}". Look at which? [done] "
		getresp	"done"
	done
	cat << \__prep_disklabel_1

As a reminder: the 'c' partition is assigned to the whole disk and can't
normally be used for a any file system!

__prep_disklabel_1
}

md_labeldisk() {
}

md_welcome_banner() {
	if [ "$MODE" = "install" ]; then
		echo ""
		echo "Welcome to the NetBSD/${MACHINE} ${RELEASE} installation program."
		cat << \__welcome_banner_1

This program is designed to help you put NetBSD on your disk,
in a simple and rational way.  You'll be asked several questions,
and it would probably be useful to have your disk's hardware
manual, the installation notes, and a calculator handy.
__welcome_banner_1

	else
		echo ""
		echo "Welcome to the NetBSD/${MACHINE} ${RELEASE} upgrade program."
		cat << \__welcome_banner_2

This program is designed to help you upgrade your NetBSD system in a
simple and rational way.

As a reminder, installing the 'etc' binary set is NOT recommended.
Once the rest of your system has been upgraded, you should manually
merge any changes to files in the 'etc' set into those files which
already exist on your system.
__welcome_banner_2
	fi

cat << \__welcome_banner_3

As with anything which modifies your disk's contents, this
program can cause SIGNIFICANT data loss, and you are advised
to make sure your data is backed up before beginning the
installation process.

Default answers are displayed in brackets after the questions.
You can hit Control-C at any time to quit, but if you do so at a
prompt, you may have to hit return.  Also, quitting in the middle of
installation may leave your system in an inconsistent state.

__welcome_banner_3
}

md_not_going_to_install() {
	cat << \__not_going_to_install_1

OK, then.  Enter 'halt' at the prompt to halt the machine.  Once the
machine has halted, power-cycle the system to load new boot code.

Note: If you wish to have another try. Just type '^D' at the prompt. After
      a moment, the installer will restart itself.

__not_going_to_install_1
}

md_congrats() {
	local what;
	if [ "$MODE" = "install" ]; then
		what="installed";
	else
		what="upgraded";
	fi
	cat << __congratulations_1

CONGRATULATIONS!  You have successfully $what NetBSD!
To boot the installed system, enter halt at the command prompt. Once the
system has halted, reset the machine and boot from the disk.

Note: If you wish to have another try. Just type '^D' at the prompt. After
      a moment, the installer will restart itself.

__congratulations_1
}

md_copy_kernel() {
	# This is largely a copy of install_disk and install_from_mounted_fs()
	# with some special frobbing.

	local _directory
	local _sets
	local _filename
	local _f

	if [ "$MODE" = "install" ]; then
		echo -n "Adding keymap initialization to rc.local..."
		echo /usr/sbin/loadkmap ${__keymap__} >> /mnt/etc/rc.local
		echo "done."
	fi

	if [ -e /netbsd ]; then
		if [ -e /mnt/netbsd ]; then
			echo "On the installation filesystem there is this kernel: "
			ls -l /netbsd
			echo "The already installed kernel is: "
			ls -l /mnt/netbsd
			echo	"Do you want to replace the already installed kernel by the kernel"
			echo -n "on the installation filesystem? (y/n) [n] "
			resp="n"
			getresp ""
			if [ "${resp}" != "y" ] && [ "${resp}" != "Y" ]; then
				return
			fi
		fi

		echo -n "Copying kernel..."
		cp -p /netbsd /mnt/netbsd
		echo "done."
		return
	fi

cat << \__md_copy_kernel_1
Your installation set did not include a netbsd kernel on the installation
filesystem. You are now given the opportunity install it from either the
kernel-floppy from the distribution or another location on one of your disks.

The following disk devices are installed on your system; please select
the disk device containing the partition with the netbsd kernel:
__md_copy_kernel_1

	_DKDEVS=$(md_get_diskdevs)
	echo    "$_DKDEVS"
	echo	"fd0"
	echo	""
	_DKDEVS="$_DKDEVS fd0"		# Might be on the kernel floppy!
	echo -n	"Which is the disk with the kernel? [abort] "

	if mount_a_disk ; then
		return	# couldn't mount the disk
	fi

	# Get the directory where the file lives
	resp=""		# force one iteration
	while [ -z "${resp}" ]; do
		echo "Enter the directory relative to the mount point that"
		echo -n "contains the file. [${_directory}] "
		getresp "${_directory}"
	done
	_directory=$resp

	_sets=$(cd /mnt2/$_directory; ls netbsd* 2> /dev/null)
	if [ -z "$_sets" ]; then
		echo "There are no NetBSD kernels available in \"$1\""
		umount -f /mnt2 > /dev/null 2>&1
		return
	fi
	while : ; do
		echo "The following kernels are available:"
		echo ""

		for _f in $_sets ; do
			echo "    $_f"
		done
		echo ""
		set -- $_sets
		echo -n "File name [$1]? "
		getresp "$1"
		_f=$resp
		_filename="/mnt2/$_directory/$_f"

		# Ensure file exists
		if [ ! -f $_filename ]; then
			echo "File $_filename does not exist.  Check to make"
			echo "sure you entered the information properly."
			echo -n "Do you want to retry [y]? "
			getresp "y"
			if [ "$resp" = "n" ]; then
				break
			fi
			continue
		fi

		# Copy the kernel
		cp $_filename /mnt
		break
	done
	umount -f /mnt2 > /dev/null 2>&1
}

md_lib_is_aout() {
	local r
	test -h $1 && return 1
	test -f $1 || return 1

	[ "$(dd if=$1 bs=1 skip=1 count=3 2> /dev/null)" = "ELF" ] && return 1
	return 0
}


md_mv_usr_lib() {
	local root
	root=$1
	for f in $root/usr/lib/lib*.so.[0-9]*.[0-9]* ; do
		md_lib_is_aout $f || continue
		mv -f $f $root/emul/aout/usr/lib || return 1
	done
	return 0
}

md_x_shlib_set_14=" \
	libICE.so.6.3 \
	libPEX5.so.6.0 \
	libSM.so.6.0 \
	libX11.so.6.1 \
	libXIE.so.6.0 \
	libXaw.so.6.1 \
	libXext.so.6.3 \
	libXi.so.6.0 \
	libXmu.so.6.0 \
	libXp.so.6.2 \
	libXt.so.6.0 \
	libXtst.so.6.1 \
	liboldX.so.6.0"

md_mv_x_lib() {
	local root xlibdir
	root=$1
	xlibdir=$2
	for f in $md_x_shlib_set_14; do
		md_lib_is_aout $root/$xlibdir/$f || continue
		mv -f $root/$xlibdir/$f $root/emul/aout/$xlibdir || return 1
	done
	return 0
}

md_mv_aout_libs()
{
	local root xlibdir

	root=/mnt	# XXX - should be global

	if [ -d $root/emul/aout/. ]; then
		echo "Using existing /emul/aout directory"
	else
		echo "Creating /emul/aout hierachy"
		mkdir -p $root/usr/aout || return 1

		if [ ! -d $root/emul ]; then
			mkdir $root/emul || return 1
		fi

		if [ -h $root/emul/aout ]; then
			echo "Preserving existing symbolic link from /emul/aout"
			mv -f $root/emul/aout $root/emul/aout.old || return 1
		fi

		ln -s ../usr/aout $root/emul/aout || return 1
	fi

	# Create /emul/aout/etc and /emul/aout/usr/lib
	if [ ! -d $root/emul/aout/etc ]; then
		mkdir $root/emul/aout/etc || return 1
	fi
	if [ ! -d $root/emul/aout/usr/lib ]; then
		mkdir -p $root/emul/aout/usr/lib || return 1
	fi

	# Move ld.so.conf
	if [ -f $root/etc/ld.so.conf ]; then
		mv -f $root/etc/ld.so.conf $root/emul/aout/etc || return 1
	fi

	# Finally, move the aout shared libraries from /usr/lib
	md_mv_usr_lib $root || return 1

	# If X11 is installed, move the those libraries as well
	xlibdir="/usr/X11R6/lib"
	if [ -d $root/$xlibdir/. ]; then
		mkdir -p $root/emul/aout/$xlibdir || return 1
		md_mv_x_lib $root $xlibdir || return 1
	fi

	echo "a.out emulation environment setup completed."
}

md_prepare_upgrade()  
{
cat << 'EOF'
This release uses the ELF binary object format. Existing (a.out) binaries
can still be used on your system after it has been upgraded, provided
that the shared libraries needed by those binaries are made available
in the filesystem hierarchy rooted at /emul/aout.

This upgrade procedure will now establish this hierarchy by moving all
shared libraries in a.out format found in /usr/lib to /emul/aout/usr/lib.
It will also move the X11 shared libraries in a.out format from previous
NetBSD/amiga X11 installation sets, if they are installed.

EOF
	md_mv_aout_libs || {
		echo "Failed to setup a.out emulation environment"
		return 1
	}
	return 0
}

# Flag to notify upgrade.sh of the existence of md_prepare_upgrade()
md_upgrade_prep_needed=1<|MERGE_RESOLUTION|>--- conflicted
+++ resolved
@@ -1,8 +1,4 @@
-<<<<<<< HEAD
-#	$NetBSD: install.md,v 1.32 2021/02/25 21:46:55 rin Exp $
-=======
 #	$NetBSD: install.md,v 1.33 2021/06/26 00:28:19 tsutsui Exp $
->>>>>>> e2aa5677
 #
 #
 # Copyright (c) 1996,2006 The NetBSD Foundation, Inc.
