<<<<<<< HEAD
.\"	$NetBSD: contents,v 1.12 2016/09/15 19:27:47 scole Exp $
=======
.\"	$NetBSD: contents,v 1.14 2018/06/24 09:38:47 leot Exp $
>>>>>>> b2b84690
.\"
.\" Copyright (c) 1999-2016 The NetBSD Foundation, Inc.
.\" All rights reserved.
.\"
.\" Redistribution and use in source and binary forms, with or without
.\" modification, are permitted provided that the following conditions
.\" are met:
.\" 1. Redistributions of source code must retain the above copyright
.\"    notice, this list of conditions and the following disclaimer.
.\" 2. Redistributions in binary form must reproduce the above copyright
.\"    notice, this list of conditions and the following disclaimer in the
.\"    documentation and/or other materials provided with the distribution.
.\"
.\" THIS SOFTWARE IS PROVIDED BY THE NETBSD FOUNDATION, INC. AND CONTRIBUTORS
.\" ``AS IS'' AND ANY EXPRESS OR IMPLIED WARRANTIES, INCLUDING, BUT NOT LIMITED
.\" TO, THE IMPLIED WARRANTIES OF MERCHANTABILITY AND FITNESS FOR A PARTICULAR
.\" PURPOSE ARE DISCLAIMED.  IN NO EVENT SHALL THE FOUNDATION OR CONTRIBUTORS
.\" BE LIABLE FOR ANY DIRECT, INDIRECT, INCIDENTAL, SPECIAL, EXEMPLARY, OR
.\" CONSEQUENTIAL DAMAGES (INCLUDING, BUT NOT LIMITED TO, PROCUREMENT OF
.\" SUBSTITUTE GOODS OR SERVICES; LOSS OF USE, DATA, OR PROFITS; OR BUSINESS
.\" INTERRUPTION) HOWEVER CAUSED AND ON ANY THEORY OF LIABILITY, WHETHER IN
.\" CONTRACT, STRICT LIABILITY, OR TORT (INCLUDING NEGLIGENCE OR OTHERWISE)
.\" ARISING IN ANY WAY OUT OF THE USE OF THIS SOFTWARE, EVEN IF ADVISED OF THE
.\" POSSIBILITY OF SUCH DAMAGE.
.\"
.
.Ss2 NetBSD/\*M subdirectory structure
The \*M-specific portion of the
.Nx
\*V release is found in the
.Pa \*M
subdirectory of the distribution:
.ie \n[FOR_RELEASE] .Pa \&.../NetBSD-\*V/\*M/ .
.el .Pa Pf \&.../arch/\*M/snapshot/ Ar yyyymmdd/ .
It contains the following files and directories:
.Pp
.(tag INSTALL.html -compact \" top level
.	It Pa INSTALL.html
.	It Pa INSTALL.ps
.	It Pa INSTALL.txt
.	It Pa INSTALL.more
Installation notes in various file formats, including this file.
The
.Pa \&.more
file contains underlined text using the
.Xr more 1
conventions for indicating italic and bold display.
.
.\" MD binary and installation directories ---------------------------
.
.	It Pa binary/
.
.	(tag kernel/ -compact \" binary/
.
.		It Pa kernel/
.
.		(tag netbsd.gz -compact \" binary/kernel
.
.			It Pa netbsd-GENERIC.gz
A gzipped
.Nx
kernel containing code for everything supported in this release.
.
.			It Pa netbsd-GENERIC_601.gz
A gzipped
.Nx
kernel containing code for PowerPC 601 machines.
.
.			It Pa netbsd-GENERIC.MP.gz
.
A gzipped
.Nx
kernel containing code for everything supported in this release.  This
kernel supports SMP on systems with more than one CPU.
.
.			It Pa netbsd-GENERIC_MD.gz
.
A gzipped
.Nx
kernel containing code for everything supported in this release.
It also has a RAM-disk installer.
This is the kernel you should use when you want to install via
netboot, from a CD-R, or an HFS partition on Open Firmware 3 systems.
.
.			It Pa netbsd-INSTALL.gz
.
A gzipped
.Nx
kernel containing code only for Open Firmware 1.0.5, 1.1.22, 2.0.x,
and 2.4 systems (i.e. those that have floppy drives).
It has a RAM-disk installer.
.
.		tag) \" binary/kernel/
.
.		It Pa sets/
.
\*M binary distribution sets;
see below.
.
.	tag) \" binary/
.
.	It Pa installation/
.
.	(tag miniroot/ -compact \" installation/
.
.		It Pa floppy/boot1.fs
.		It Pa floppy/boot2.fs
.
\*M boot and installation floppy images.  The first is the bootloader and
kernel.  The second image has the installation tools.
Only usable on models that ship with a floppy drive (pre-Open Firmware 3);
see below.
.
.		It Pa ofwboot.xcf
.
\*M bootloader; see below.
.
.	tag) \" installation/
.
.tag) \" top level
.
.\" ------------------------------------------------------------------
.
.
.Ss2 Binary distribution sets
.\"
.\" ------------------------------------------------------------------
.\" XXX: most sets except kern and xserver should be in notes/common
.\"
The
.Nx
\*M
binary distribution sets contain the binaries which
comprise the
.Nx
\*V release for \*M.
The binary distribution sets can be found in the
.Pa \*M/binary/sets
subdirectory
of the
.Nx
\*V
distribution tree, and are as follows:
.(tag xserver \" sets
.
.It Sy base
The
.Nx
\*V
\*M
.Sy base
binary distribution.
You
.Em must
install this distribution set.
It contains the base
.Nx
utilities that are necessary for the
system to run and be minimally functional.
.
.It Sy comp
Things needed for compiling programs.
This set includes the system include files
.Pq Pa /usr/include
and the various system libraries (except the shared
libraries, which are included as part of the
.Sy base
set).
This set also includes the manual pages for
all of the utilities it contains, as well as the
system call and library manual pages.
.
.It Sy debug
This distribution set contains debug information for
all base system utilities.
It is useful when reporting issues with binaries or during
developement.
This set is huge, if the target disk is small, do not install it.
.
.It Sy etc
This distribution set contains the system
configuration files that reside in
.Pa /etc
and in several other places.
This set
.Em must
be installed if you are installing the system from scratch, but should
.Em not
be used if you are upgrading.
.
.It Sy games
This set includes the games and their manual pages.
.
.\" MD kernel set(s) -------------------------------------------------
.
.It Sy kern-GENERIC
This set contains a
.Nx*M
\*V
.Li GENERIC
kernel named
.Pa /netbsd .
You
.Em must
install this distribution set unless you have a PowerPC 601 machine.
.It Sy kern-GENERIC_601
This set contains a
.Nx*M
\*V
.Li GENERIC_601
kernel named
.Pa /netbsd .
You
.Em must
install this distribution set if you have a PowerPC 601 machine.
.It Sy kern-GENERIC.MP
This set contains a
.Nx*M
\*V
.Li GENERIC.MP
kernel, which will use multiple processors (if present), named
.Pa /netbsd .
.
.\" ------------------------------------------------------------------
.
.It Sy man
This set includes all of the manual pages for the
binaries and other software contained in the
.Sy base
set.
Note that it does not include any of the manual pages
that are included in the other sets.
.
.It Sy misc
This set includes the system dictionaries,
the typesettable document set, and other files from
.Pa /usr/share .
.
.It Sy modules
This set includes kernel modules to add functionality to a running system.
.
.It Sy text
This set includes
.Nx Ns 's
text processing tools, including
.Xr groff 1 ,
all related programs, and their manual pages.
.
.tag) \" sets
.
.
.\" X sets -----------------------------------------------------------
.\" XXX: XOrg vs XFree
.\" XXX: ports without xserver
.Pp
.Nx
maintains its own set of sources for the X Window System in order to
assure tight integration and compatibility.
These sources are based on
X.Org.
Binary sets for the X Window System are distributed with
.Nx .
The sets are:
.(tag xserver \" x sets
.
.It Sy xbase
The basic files needed for a complete X
client environment.
This does not include the X servers.
.
.It Sy xcomp
The extra libraries and include files needed to compile X source code.
.
.It Sy xdebug
This distribution set contains debug information for
all X11 binaries.
It is useful when reporting issues with these binaries or during
developement.
This set is huge, if the target disk is small, do not install it.
.
.It Sy xfont
Fonts needed by the X server and by X clients.
.
.It Sy xetc
Configuration files for X which could be locally modified.
.
.It Sy xserver
The X server.
This includes the modular Xorg server.
.
.tag) \" x sets
.
.
.\" ------------------------------------------------------------------
.
.
.\" MI DISCUSSION OF BINARY SETS -------------------------------------
.\" XXX: should be in notes/common
.
.Pp
The \*M binary distribution sets are distributed as gzipped tar files
named with the extension
.Sy .tgz ,
e.g.
.Pa base.tgz .
.
.
.Pp
The instructions given for extracting the source sets work equally
well for the binary sets, but it is worth noting that if you use that
method, the filenames stored in the sets are relative and therefore
the files are extracted
.Em below the current directory .
Therefore, if you want to extract the binaries into your system, i.e.
replace the system binaries with them, you have to run the
.Ic "tar -xzpf"
command from the root directory (
.Pa /
) of your system.
.
.
.\" MD DISCUSSION ----------------------------------------------------
.
.\" XXX: should be written
.<|MERGE_RESOLUTION|>--- conflicted
+++ resolved
@@ -1,8 +1,4 @@
-<<<<<<< HEAD
-.\"	$NetBSD: contents,v 1.12 2016/09/15 19:27:47 scole Exp $
-=======
 .\"	$NetBSD: contents,v 1.14 2018/06/24 09:38:47 leot Exp $
->>>>>>> b2b84690
 .\"
 .\" Copyright (c) 1999-2016 The NetBSD Foundation, Inc.
 .\" All rights reserved.
