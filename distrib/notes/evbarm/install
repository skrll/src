<<<<<<< HEAD
.\"	$NetBSD: install,v 1.16 2020/08/07 00:27:11 snj Exp $
=======
.\"	$NetBSD: install,v 1.17 2021/04/27 19:52:06 nia Exp $
>>>>>>> fed14ef0
.\"
.\" Copyright (c) 2001-2020 The NetBSD Foundation, Inc.
.\" All rights reserved.
.\"
.\" Redistribution and use in source and binary forms, with or without
.\" modification, are permitted provided that the following conditions
.\" are met:
.\" 1. Redistributions of source code must retain the above copyright
.\"    notice, this list of conditions and the following disclaimer.
.\" 2. Redistributions in binary form must reproduce the above copyright
.\"    notice, this list of conditions and the following disclaimer in the
.\"    documentation and/or other materials provided with the distribution.
.\"
.\" THIS SOFTWARE IS PROVIDED BY THE NETBSD FOUNDATION, INC. AND CONTRIBUTORS
.\" ``AS IS'' AND ANY EXPRESS OR IMPLIED WARRANTIES, INCLUDING, BUT NOT LIMITED
.\" TO, THE IMPLIED WARRANTIES OF MERCHANTABILITY AND FITNESS FOR A PARTICULAR
.\" PURPOSE ARE DISCLAIMED.  IN NO EVENT SHALL THE FOUNDATION OR CONTRIBUTORS
.\" BE LIABLE FOR ANY DIRECT, INDIRECT, INCIDENTAL, SPECIAL, EXEMPLARY, OR
.\" CONSEQUENTIAL DAMAGES (INCLUDING, BUT NOT LIMITED TO, PROCUREMENT OF
.\" SUBSTITUTE GOODS OR SERVICES; LOSS OF USE, DATA, OR PROFITS; OR BUSINESS
.\" INTERRUPTION) HOWEVER CAUSED AND ON ANY THEORY OF LIABILITY, WHETHER IN
.\" CONTRACT, STRICT LIABILITY, OR TORT (INCLUDING NEGLIGENCE OR OTHERWISE)
.\" ARISING IN ANY WAY OUT OF THE USE OF THIS SOFTWARE, EVEN IF ADVISED OF THE
.\" POSSIBILITY OF SUCH DAMAGE.
.\"
.Ss2 Installation for Armv7 and AArch64 devices with U-Boot
.Bl -bullet -offset indent -compact
.It
Download or build armv7.img.gz (32-bit) or arm64.img.gz (64-bit).
.It
Decompress the .gz image, using
.Xr gunzip 1
on Unix.
.It
Write the image to disk:
.Bd -literal
<<<<<<< HEAD
# dd if=armv7.img of=/dev/rld0d bs=1m conv=sync
=======
# dd if=armv7.img of=/dev/rld0 bs=1m conv=sync progress=1
>>>>>>> fed14ef0
.Ed
.It
If you are using Microsoft Windows, you can use
.Lk https://www.netbsd.org/~martin/rawrite32/ "rawrite32"
to write SD card images, which can handle decompression too.
.It
To replace the vendor U-Boot bootloader with a "mainline" U-Boot,
obtain a board-specific image.
Bootloaders are provided by the
.Pa sysutils/u-boot-*
packages in
.Lk https://www.pkgsrc.org/ "pkgsrc" .
.Pp
If you're using pkgsrc on an UNIX-like operating system that isn't NetBSD,
you must bootstrap first (see the 
.Pa README
file in the root directory of pkgsrc).
.Pp
You can also extract the U-Boot image from u-boot-*.tgz archive in an
existing
.Lk https://cdn.netbsd.org/pub/pkgsrc/packages/NetBSD/aarch64/9.0/All/ "NetBSD binary package set".
.Pp
Install the board-specific U-Boot to the SD card,
e.g. for Allwinner devices (PINE H64 in this case):
.Bd -literal
<<<<<<< HEAD
# dd if=/usr/pkg/share/u-boot/pine-h64/u-boot-sunxi-with-spl.bin of=/dev/rld0d bs=1k seek=8 conv=sync
=======
# dd if=/usr/pkg/share/u-boot/pine-h64/u-boot-sunxi-with-spl.bin of=/dev/rld0 bs=1k seek=8 conv=sync progress=1
>>>>>>> fed14ef0
.Ed
.Pp
Or a Rockchip device (e.g. RockPro64):
.Bd -literal
<<<<<<< HEAD
# dd if=/usr/pkg/share/u-boot/rockpro64/rksd_loader.img of=/dev/rld0d seek=64 conv=sync
=======
# dd if=/usr/pkg/share/u-boot/rockpro64/rksd_loader.img of=/dev/rld0 seek=64 conv=sync progress=1
>>>>>>> fed14ef0
.Ed
.El
.Pp
If you do not want to prepare a SD card image manually, NetBSD developer
Jared McNeill provides pre-prepared images on his website
.Lk http://www.armbsd.org/arm/ "armbsd.org" .
.Ss2 Installing NetBSD/evbarm to a SATA hard disk
Some Arm boards offer a SATA interface, and you might want to install NetBSD
to a hard disk after you've got it running from an SD card.
You can do this using 
.Xr sysinst 8
from within NetBSD.
.Pp
There are instructions for using
.Lk https://wiki.netbsd.org/ports/evbarm/install_using_sysinst/ "sysinst on Arm"
on the NetBSD wiki.
The main difference from installing on other ports is that a FAT32
partition is required for /boot.<|MERGE_RESOLUTION|>--- conflicted
+++ resolved
@@ -1,8 +1,4 @@
-<<<<<<< HEAD
-.\"	$NetBSD: install,v 1.16 2020/08/07 00:27:11 snj Exp $
-=======
 .\"	$NetBSD: install,v 1.17 2021/04/27 19:52:06 nia Exp $
->>>>>>> fed14ef0
 .\"
 .\" Copyright (c) 2001-2020 The NetBSD Foundation, Inc.
 .\" All rights reserved.
@@ -39,11 +35,7 @@
 .It
 Write the image to disk:
 .Bd -literal
-<<<<<<< HEAD
-# dd if=armv7.img of=/dev/rld0d bs=1m conv=sync
-=======
 # dd if=armv7.img of=/dev/rld0 bs=1m conv=sync progress=1
->>>>>>> fed14ef0
 .Ed
 .It
 If you are using Microsoft Windows, you can use
@@ -69,20 +61,12 @@
 Install the board-specific U-Boot to the SD card,
 e.g. for Allwinner devices (PINE H64 in this case):
 .Bd -literal
-<<<<<<< HEAD
-# dd if=/usr/pkg/share/u-boot/pine-h64/u-boot-sunxi-with-spl.bin of=/dev/rld0d bs=1k seek=8 conv=sync
-=======
 # dd if=/usr/pkg/share/u-boot/pine-h64/u-boot-sunxi-with-spl.bin of=/dev/rld0 bs=1k seek=8 conv=sync progress=1
->>>>>>> fed14ef0
 .Ed
 .Pp
 Or a Rockchip device (e.g. RockPro64):
 .Bd -literal
-<<<<<<< HEAD
-# dd if=/usr/pkg/share/u-boot/rockpro64/rksd_loader.img of=/dev/rld0d seek=64 conv=sync
-=======
 # dd if=/usr/pkg/share/u-boot/rockpro64/rksd_loader.img of=/dev/rld0 seek=64 conv=sync progress=1
->>>>>>> fed14ef0
 .Ed
 .El
 .Pp
