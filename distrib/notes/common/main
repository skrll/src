--- conflicted
+++ resolved
@@ -1,8 +1,4 @@
-<<<<<<< HEAD
-.\"	$NetBSD: main,v 1.544 2018/03/11 11:48:39 tih Exp $
-=======
 .\"	$NetBSD: main,v 1.548 2018/06/29 12:34:13 roy Exp $
->>>>>>> b2b84690
 .\"
 .\" Copyright (c) 1999-2012 The NetBSD Foundation, Inc.
 .\" All rights reserved.
@@ -261,12 +257,9 @@
 On Windows, you will need to use a program such as Win32 Disk Imager,
 which can be found at
 .Lk http://sourceforge.net/projects/win32diskimager/
-<<<<<<< HEAD
-=======
 or
 Rawrite32 which can be found at
 .Lk https://www.NetBSD.org/~martin/rawrite32 .
->>>>>>> b2b84690
 .if \n[amd64]:\n[i386] \{\
 If you have problems writing a raw image to a floppy,
 the
@@ -518,13 +511,6 @@
 .Nx
 in the future:
 .(bullet
-<<<<<<< HEAD
-.Xr dhclient 8
-in favor of
-.Xr dhcpcd 8 .
-.It
-=======
->>>>>>> b2b84690
 .Xr groff 1 .
 Man pages are now handled with
 .Xr mandoc 1 ,
@@ -532,14 +518,6 @@
 .Xr groff 1
 can still be found in pkgsrc as
 .Pa textproc/groff .
-<<<<<<< HEAD
-.It
-.Xr rtsol 8
-and
-.Xr rtsold 8 .
-.bullet)
-=======
->>>>>>> b2b84690
 .
 .Ss "The NetBSD Foundation"
 .Pp
@@ -995,449 +973,6 @@
 If you're one of them, and would like to be mentioned, tell us!)
 .bullet)
 .
-<<<<<<< HEAD
-.Ss "We are..."
-.
-.Pp
-(in alphabetical order)
-.Pp
-.
-.
-.Bl -column xxx "Jun-ichiro itojun Hagino" ".Mt sommerfeld@NetBSD.org" ".Sy playstation2"
-.
-.br_ne 1i
-.It Em "The NetBSD core group:"
-.It Ta Ta
-.It Ta Alistair Crooks Ta Mt agc@NetBSD.org
-.It Ta Matthew Green Ta Mt mrg@NetBSD.org
-.It Ta Martin Husemann Ta Mt martin@NetBSD.org
-.It Ta Chuck Silvers Ta Mt chs@NetBSD.org
-.It Ta Matt Thomas Ta Mt matt@NetBSD.org
-.It Ta YAMAMOTO Takashi Ta Mt yamt@NetBSD.org
-.It Ta Christos Zoulas Ta Mt christos@NetBSD.org
-.It Ta Ta
-.
-.br_ne 2i
-.It Em "The portmasters (and their ports):"
-.\"
-.\" Please keep src/doc/RESPONSIBLE in sync with this list.
-.\"
-.\" XXX created by list-portmasters.pl
-.\"
-.It Ta Reinoud Zandijk                Ta Mt              reinoud Ta Sy acorn32
-.It Ta Matt Thomas                    Ta Mt                 matt Ta Sy alpha
-.It Ta Ignatios Souvatzis             Ta Mt                   is Ta Sy amiga
-.It Ta Ignatios Souvatzis             Ta Mt                   is Ta Sy amigappc
-.It Ta Noriyuki Soda                  Ta Mt                 soda Ta Sy arc
-.It Ta Julian Coleman                 Ta Mt                  jdc Ta Sy atari
-.It Ta Matthias Drochner              Ta Mt             drochner Ta Sy cesfic
-.It Ta Erik Berls                     Ta Mt                cyber Ta Sy cobalt
-.It Ta Antti Kantee                   Ta Mt                pooka Ta Sy emips
-.It Ta Simon Burge                    Ta Mt               simonb Ta Sy evbmips
-.It Ta Steve Woodford                 Ta Mt                  scw Ta Sy evbppc
-.It Ta Izumi Tsutsui                  Ta Mt              tsutsui Ta Sy ews4800mips
-.It Ta Izumi Tsutsui                  Ta Mt              tsutsui Ta Sy hp300
-.It Ta Nick Hudson                    Ta Mt                skrll Ta Sy hppa
-.It Ta Valeriy E. Ushakov             Ta Mt                  uwe Ta Sy hpcsh
-.It Ta Matt Thomas                    Ta Mt                 matt Ta Sy ibmnws
-.It Ta Gavan Fantom                   Ta Mt                gavan Ta Sy iyonix
-.It Ta Valeriy E. Ushakov             Ta Mt                  uwe Ta Sy landisk
-.It Ta Izumi Tsutsui                  Ta Mt              tsutsui Ta Sy luna68k
-.It Ta Scott Reynolds                 Ta Mt               scottr Ta Sy mac68k
-.It Ta Michael Lorenz                 Ta Mt             macallan Ta Sy macppc
-.It Ta Steve Woodford                 Ta Mt                  scw Ta Sy mvme68k
-.It Ta Steve Woodford                 Ta Mt                  scw Ta Sy mvmeppc
-.It Ta Matt Thomas                    Ta Mt                 matt Ta Sy netwinder
-.It Ta Izumi Tsutsui                  Ta Mt              tsutsui Ta Sy news68k
-.It Ta Tim Rightnour                  Ta Mt              garbled Ta Sy ofppc
-.It Ta Simon Burge                    Ta Mt               simonb Ta Sy pmax
-.It Ta Tim Rightnour                  Ta Mt              garbled Ta Sy prep
-.It Ta Tim Rightnour                  Ta Mt              garbled Ta Sy rs6000
-.It Ta Tohru Nishimura                Ta Mt             nisimura Ta Sy sandpoint
-.It Ta Simon Burge                    Ta Mt               simonb Ta Sy sbmips
-.It Ta S\(/oren J\(/orvang            Ta Mt                soren Ta Sy sgimips
-.It Ta SAITOH Masanobu                Ta Mt              msaitoh Ta Sy sh3
-.It Ta Martin Husemann                Ta Mt               martin Ta Sy sparc64
-.It Ta Anders Magnusson               Ta Mt                ragge Ta Sy vax
-.It Ta NISHIMURA Takeshi              Ta Mt              nsmrtks Ta Sy x68k
-.It Ta Manuel Bouyer                  Ta Mt               bouyer Ta Sy xen
-.It Ta Ta Ta
-.
-.br_ne 1i
-.It Em "The NetBSD \*V Release Engineering team:"
-.It Ta Ta
-.It Ta Stephen Borrill Ta Mt sborrill@NetBSD.org
-.It Ta Manuel Bouyer Ta Mt bouyer@NetBSD.org
-.It Ta David Brownlee Ta Mt abs@NetBSD.org
-.It Ta Julian Coleman Ta Mt jdc@NetBSD.org
-.It Ta Alistair G. Crooks Ta Mt agc@NetBSD.org
-.It Ta H\(oavard Eidnes Ta Mt he@NetBSD.org
-.It Ta Martin Husemann Ta Mt martin@NetBSD.org
-.It Ta Soren Jacobsen Ta Mt snj@NetBSD.org
-.It Ta Phil Nelson Ta Mt phil@NetBSD.org
-.It Ta Jeremy C. Reed Ta Mt reed@NetBSD.org
-.It Ta Jeff Rizzo Ta Mt riz@NetBSD.org
-.It Ta SAITOH Masanobu Ta Mt msaitoh@NetBSD.org
-.It Ta Ta
-.
-.br_ne 2i
-.It Em "NetBSD Developers:"
-.\"
-.\" Please keep in alphabetical order
-.\"
-.It Ta Ta
-.It Ta Hikaru Abe Ta Mt hikaru@NetBSD.org
-.It Ta Eitan Adler Ta Mt eadler@NetBSD.org
-.It Ta Nathan Ahlstrom Ta Mt nra@NetBSD.org
-.It Ta Steve Allen Ta Mt wormey@NetBSD.org
-.It Ta Utkarsh Anand Ta Mt utkarsh009@NetBSD.org
-.It Ta Jukka Andberg Ta Mt jandberg@NetBSD.org
-.It Ta Julian Assange Ta Mt proff@NetBSD.org
-.It Ta Lennart Augustsson Ta Mt augustss@NetBSD.org
-.It Ta Zafer Aydogan Ta Mt zafer@NetBSD.org
-.It Ta Jason Bacon Ta Mt bacon@NetBSD.org
-.It Ta Christoph Badura Ta Mt bad@NetBSD.org
-.It Ta Marc Balmer Ta Mt mbalmer@NetBSD.org
-.It Ta Bang Jun-Young Ta Mt junyoung@NetBSD.org
-.It Ta Dieter Baron Ta Mt dillo@NetBSD.org
-.It Ta Robert V. Baron Ta Mt rvb@NetBSD.org
-.It Ta Alan Barrett Ta Mt apb@NetBSD.org
-.It Ta Grant Beattie Ta Mt grant@NetBSD.org
-.It Ta Erik Berls Ta Mt cyber@NetBSD.org
-.It Ta Hiroyuki Bessho Ta Mt bsh@NetBSD.org
-.It Ta John Birrell Ta Mt jb@NetBSD.org
-.It Ta Rafal Boni Ta Mt rafal@NetBSD.org
-.It Ta Stephen Borrill Ta Mt sborrill@NetBSD.org
-.It Ta Sean Boudreau Ta Mt seanb@NetBSD.org
-.It Ta Manuel Bouyer Ta Mt bouyer@NetBSD.org
-.It Ta Allen Briggs Ta Mt briggs@NetBSD.org
-.It Ta Mark Brinicombe Ta Mt mark@NetBSD.org
-.It Ta Aaron Brown Ta Mt abrown@NetBSD.org
-.It Ta Andrew Brown Ta Mt atatat@NetBSD.org
-.It Ta David Brownlee Ta Mt abs@NetBSD.org
-.It Ta Jon Buller Ta Mt jonb@NetBSD.org
-.It Ta Simon Burge Ta Mt simonb@NetBSD.org
-.It Ta Robert Byrnes Ta Mt byrnes@NetBSD.org
-.It Ta Pavel Cahyna Ta Mt pavel@NetBSD.org
-.It Ta D'Arcy J.M. Cain Ta Mt darcy@NetBSD.org
-.It Ta Taylor R. Campbell Ta Mt riastradh@NetBSD.org
-.It Ta Daniel Carosone Ta Mt dan@NetBSD.org
-.It Ta Dave Carrel Ta Mt carrel@NetBSD.org
-.It Ta James Chacon Ta Mt jmc@NetBSD.org
-.It Ta Mihai Chelaru Ta Mt kefren@NetBSD.org
-.It Ta Aleksey Cheusov Ta Mt cheusov@NetBSD.org
-.It Ta Bill Coldwell Ta Mt billc@NetBSD.org
-.It Ta Sean Cole Ta Mt scole@NetBSD.org
-.It Ta Julian Coleman Ta Mt jdc@NetBSD.org
-.It Ta Marcus Comstedt Ta Mt marcus@NetBSD.org
-.It Ta Jeremy Cooper Ta Mt jeremy@NetBSD.org
-.It Ta Thomas Cort Ta Mt tcort@NetBSD.org
-.It Ta Chuck Cranor Ta Mt chuck@NetBSD.org
-.It Ta Alistair Crooks Ta Mt agc@NetBSD.org
-.It Ta Masatake Daimon Ta Mt pho@NetBSD.org
-.It Ta Johan Danielsson Ta Mt joda@NetBSD.org
-.It Ta John Darrow Ta Mt jdarrow@NetBSD.org
-.It Ta Jed Davis Ta Mt jld@NetBSD.org
-.It Ta Matt DeBergalis Ta Mt deberg@NetBSD.org
-.It Ta Arnaud Degroote Ta Mt degroote@NetBSD.org
-.It Ta Felix Deichmann Ta Mt flxd@NetBSD.org
-.It Ta Rob Deker Ta Mt deker@NetBSD.org
-.It Ta Chris G. Demetriou Ta Mt cgd@NetBSD.org
-.It Ta Tracy Di Marco White Ta Mt gendalia@NetBSD.org
-.It Ta Jarom\('ir Dolecek Ta Mt jdolecek@NetBSD.org
-.It Ta Andy Doran Ta Mt ad@NetBSD.org
-.It Ta Roland Dowdeswell Ta Mt elric@NetBSD.org
-.It Ta Steven Drake Ta Mt sbd@NetBSD.org
-.It Ta Emmanuel Dreyfus Ta Mt manu@NetBSD.org
-.It Ta Matthias Drochner Ta Mt drochner@NetBSD.org
-.It Ta Jun Ebihara Ta Mt jun@NetBSD.org
-.It Ta Elad Efrat Ta Mt elad@NetBSD.org
-.It Ta H\(oavard Eidnes Ta Mt he@NetBSD.org
-.It Ta Jaime A Fournier Ta Mt ober@NetBSD.org
-.It Ta Stoned Elipot Ta Mt seb@NetBSD.org
-.It Ta Michael van Elst Ta Mt mlelstv@NetBSD.org
-.It Ta Robert Elz Ta Mt kre@NetBSD.org
-.It Ta Enami Tsugutomo Ta Mt enami@NetBSD.org
-.It Ta Bernd Ernesti Ta Mt veego@NetBSD.org
-.It Ta Erik Fair Ta Mt fair@NetBSD.org
-.It Ta Gavan Fantom Ta Mt gavan@NetBSD.org
-.It Ta Hauke Fath Ta Mt hauke@NetBSD.org
-.It Ta Hubert Feyrer Ta Mt hubertf@NetBSD.org
-.It Ta Jason R. Fink Ta Mt jrf@NetBSD.org
-.It Ta Matt J. Fleming Ta Mt mjf@NetBSD.org
-.It Ta Marty Fouts Ta Mt marty@NetBSD.org
-.It Ta Liam J. Foy Ta Mt liamjfoy@NetBSD.org
-.It Ta Matt Fredette Ta Mt fredette@NetBSD.org
-.It Ta Thorsten Frueauf Ta Mt frueauf@NetBSD.org
-.It Ta Castor Fu Ta Mt castor@NetBSD.org
-.It Ta Hisashi Todd Fujinaka Ta Mt htodd@NetBSD.org
-.It Ta Makoto Fujiwara Ta Mt mef@NetBSD.org
-.It Ta Ichiro Fukuhara Ta Mt ichiro@NetBSD.org
-.It Ta Quentin Garnier Ta Mt cube@NetBSD.org
-.It Ta Thomas Gerner Ta Mt thomas@NetBSD.org
-.It Ta Simon J. Gerraty Ta Mt sjg@NetBSD.org
-.It Ta Justin Gibbs Ta Mt gibbs@NetBSD.org
-.It Ta Chris Gilbert Ta Mt chris@NetBSD.org
-.It Ta Eric Gillespie Ta Mt epg@NetBSD.org
-.It Ta Brian Ginsbach Ta Mt ginsbach@NetBSD.org
-.It Ta Oliver V. Gould Ta Mt ver@NetBSD.org
-.It Ta Paul Goyette Ta Mt pgoyette@NetBSD.org
-.It Ta Michael Graff Ta Mt explorer@NetBSD.org
-.It Ta Matthew Green Ta Mt mrg@NetBSD.org
-.It Ta Andreas Gustafsson Ta Mt gson@NetBSD.org
-.It Ta Ulrich Habel Ta Mt rhaen@NetBSD.org
-.It Ta Jun-ichiro itojun Hagino Ta Mt itojun@NetBSD.org
-.It Ta HAMAJIMA Katsuomi Ta Mt hamajima@NetBSD.org
-.It Ta Adam Hamsik Ta Mt haad@NetBSD.org
-.It Ta Juergen Hannken-Illjes Ta Mt hannken@NetBSD.org
-.It Ta Charles M. Hannum Ta Mt mycroft@NetBSD.org
-.It Ta Yorick Hardy Ta Mt yhardy@NetBSD.org
-.It Ta Ben Harris Ta Mt bjh21@NetBSD.org
-.It Ta Kenichi Hashimoto Ta Mt hkenken@NetBSD.org
-.It Ta Eric Haszlakiewicz Ta Mt erh@NetBSD.org
-.It Ta John Hawkinson Ta Mt jhawk@NetBSD.org
-.It Ta Emile Heitor Ta Mt imil@NetBSD.org
-.It Ta John Heasley Ta Mt heas@NetBSD.org
-.It Ta Lars Heidieker Ta Mt para@NetBSD.org
-.It Ta Tom Ivar Helbekkmo Ta Mt tih@NetBSD.org
-.It Ta Geert Hendrickx Ta Mt ghen@NetBSD.org
-.It Ta Wen Heping Ta Mt wen@NetBSD.org
-.It Ta Ren\('e Hexel Ta Mt rh@NetBSD.org
-.It Ta Iain Hibbert Ta Mt plunky@NetBSD.org
-.It Ta Kouichirou Hiratsuka Ta Mt hira@NetBSD.org
-.It Ta Michael L. Hitch Ta Mt mhitch@NetBSD.org
-.It Ta \('Ad\('am H\('oka Ta Mt ahoka@NetBSD.org
-.It Ta Jachym Holecek Ta Mt freza@NetBSD.org
-.It Ta David A. Holland Ta Mt dholland@NetBSD.org
-.It Ta Christian E. Hopps Ta Mt chopps@NetBSD.org
-.It Ta Daniel Horecki Ta Mt morr@NetBSD.org
-.It Ta Ken Hornstein Ta Mt kenh@NetBSD.org
-.It Ta Marc Horowitz Ta Mt marc@NetBSD.org
-.It Ta Eduardo Horvath Ta Mt eeh@NetBSD.org
-.It Ta Nick Hudson Ta Mt skrll@NetBSD.org
-.It Ta Shell Hung Ta Mt shell@NetBSD.org
-.It Ta Darran Hunt Ta Mt darran@NetBSD.org
-.It Ta Martin Husemann Ta Mt martin@NetBSD.org
-.It Ta Dean Huxley Ta Mt dean@NetBSD.org
-.It Ta Love H\(:ornquist \(oAstrand Ta Mt lha@NetBSD.org
-.It Ta Roland Illig Ta Mt rillig@NetBSD.org
-.It Ta Bernardo Innocenti Ta Mt bernie@NetBSD.org
-.It Ta Tetsuya Isaki Ta Mt isaki@NetBSD.org
-.It Ta ITOH Yasufumi Ta Mt itohy@NetBSD.org
-.It Ta IWAMOTO Toshihiro Ta Mt toshii@NetBSD.org
-.It Ta Matthew Jacob Ta Mt mjacob@NetBSD.org
-.It Ta Soren Jacobsen Ta Mt snj@NetBSD.org
-.It Ta Sevan Janiyan Ta Mt sevan@NetBSD.org
-.It Ta Lonhyn T. Jasinskyj Ta Mt lonhyn@NetBSD.org
-.It Ta Darrin Jewell Ta Mt dbj@NetBSD.org
-.It Ta Nicolas Joly Ta Mt njoly@NetBSD.org
-.It Ta S\(/oren J\(/orvang Ta Mt soren@NetBSD.org
-.It Ta Takahiro Kambe Ta Mt taca@NetBSD.org
-.It Ta Antti Kantee Ta Mt pooka@NetBSD.org
-.It Ta Frank Kardel Ta Mt kardel@NetBSD.org
-.It Ta KAWAMOTO Yosihisa Ta Mt kawamoto@NetBSD.org
-.It Ta Min Sik Kim Ta Mt minskim@NetBSD.org
-.It Ta KIYOHARA Takashi Ta Mt kiyohara@NetBSD.org
-.It Ta Thomas Klausner Ta Mt wiz@NetBSD.org
-.It Ta Klaus Klein Ta Mt kleink@NetBSD.org
-.It Ta John Klos Ta Mt jklos@NetBSD.org
-.It Ta Wayne Knowles Ta Mt wdk@NetBSD.org
-.It Ta Takayoshi Kochi Ta Mt kochi@NetBSD.org
-.It Ta Mateusz Kocielski Ta Mt shm@NetBSD.org
-.It Ta Jonathan A. Kollasch Ta Mt jakllsch@NetBSD.org
-.It Ta Joseph Koshy Ta Mt jkoshy@NetBSD.org
-.It Ta Radoslaw Kujawa Ta Mt rkujawa@NetBSD.org
-.It Ta Jochen Kunz Ta Mt jkunz@NetBSD.org
-.It Ta Martti Kuparinen Ta Mt martti@NetBSD.org
-.It Ta Arnaud Lacombe Ta Mt alc@NetBSD.org
-.It Ta Kevin Lahey Ta Mt kml@NetBSD.org
-.It Ta David Laight Ta Mt dsl@NetBSD.org
-.It Ta Johnny C. Lam Ta Mt jlam@NetBSD.org
-.It Ta Guillaume Lasmayous Ta Mt gls@NetBSD.org
-.It Ta Martin J. Laubach Ta Mt mjl@NetBSD.org
-.It Ta Greg Lehey Ta Mt grog@NetBSD.org
-.It Ta Ted Lemon Ta Mt mellon@NetBSD.org
-.It Ta Christian Limpach Ta Mt cl@NetBSD.org
-.It Ta Frank van der Linden Ta Mt fvdl@NetBSD.org
-.It Ta Joel Lindholm Ta Mt joel@NetBSD.org
-.It Ta Tonnerre Lombard Ta Mt tonnerre@NetBSD.org
-.It Ta Mike Long Ta Mt mikel@NetBSD.org
-.It Ta Sergio Lopez Ta Mt slp@NetBSD.org
-.It Ta Michael Lorenz Ta Mt macallan@NetBSD.org
-.It Ta Warner Losh Ta Mt imp@NetBSD.org
-.It Ta Tomasz Luchowski Ta Mt zuntum@NetBSD.org
-.It Ta Federico Lupi Ta Mt federico@NetBSD.org
-.It Ta Palle Lyckegaard Ta Mt palle@NetBSD.org
-.It Ta Brett Lymn Ta Mt blymn@NetBSD.org
-.It Ta MAEKAWA Masahide Ta Mt gehenna@NetBSD.org
-.It Ta Anders Magnusson Ta Mt ragge@NetBSD.org
-.It Ta Anthony Mallet Ta Mt tho@NetBSD.org
-.It Ta John Marino Ta Mt marino@NetBSD.org
-.It Ta Roy Marples Ta Mt roy@NetBSD.org
-.It Ta Pedro Martelletto Ta Mt pedro@NetBSD.org
-.It Ta Cherry G. Mathew Ta Mt cherry@NetBSD.org
-.It Ta David Maxwell Ta Mt david@NetBSD.org
-.It Ta Gregory McGarry Ta Mt gmcgarry@NetBSD.org
-.It Ta Dan McMahill Ta Mt dmcmahill@NetBSD.org
-.It Ta Jared D. McNeill Ta Mt jmcneill@NetBSD.org
-.It Ta Neil J. McRae Ta Mt neil@NetBSD.org
-.It Ta Julio M. Merino Vidal Ta Mt jmmv@NetBSD.org
-.It Ta Perry Metzger Ta Mt perry@NetBSD.org
-.It Ta Luke Mewburn Ta Mt lukem@NetBSD.org
-.It Ta Jean-Yves Migeon Ta Mt jym@NetBSD.org
-.It Ta Brook Milligan Ta Mt brook@NetBSD.org
-.It Ta Minoura Makoto Ta Mt minoura@NetBSD.org
-.It Ta Simas Mockevicius Ta Mt symka@NetBSD.org
-.It Ta Ryosuke Moro Ta Mt szptvlfn@NetBSD.org
-.It Ta der Mouse Ta Mt mouse@NetBSD.org
-.It Ta Youri Mouton Ta Mt youri@NetBSD.org
-.It Ta Constantine A. Murenin Ta Mt cnst@NetBSD.org
-.It Ta Joseph Myers Ta Mt jsm@NetBSD.org
-.It Ta Tuomo M\(:akinen Ta Mt tjam@NetBSD.org
-.It Ta Zolt\('an Arnold NAGY Ta Mt zoltan@NetBSD.org
-.It Ta Kengo NAKAHARA Ta Mt knakahara@NetBSD.org
-.It Ta Ken Nakata Ta Mt kenn@NetBSD.org
-.It Ta Takeshi Nakayama Ta Mt nakayama@NetBSD.org
-.It Ta Alexander Nasonov Ta Mt alnsn@NetBSD.org
-.It Ta Phil Nelson Ta Mt phil@NetBSD.org
-.It Ta John Nemeth Ta Mt jnemeth@NetBSD.org
-.It Ta Lourival Pereira Vieira Neto Ta Mt lneto@NetBSD.org
-.It Ta NISHIMURA Takeshi Ta Mt nsmrtks@NetBSD.org
-.It Ta Tohru Nishimura Ta Mt nisimura@NetBSD.org
-.It Ta NONAKA Kimihiro Ta Mt nonaka@NetBSD.org
-.It Ta Takehiko NOZAKI Ta Mt tnozaki@NetBSD.org
-.It Ta Tobias Nygren Ta Mt tnn@NetBSD.org
-.It Ta OBATA Akio Ta Mt obache@NetBSD.org
-.It Ta Jesse Off Ta Mt joff@NetBSD.org
-.It Ta Tatoku Ogaito Ta Mt tacha@NetBSD.org
-.It Ta OKANO Takayoshi Ta Mt kano@NetBSD.org
-.It Ta Masaru Oki Ta Mt oki@NetBSD.org
-.It Ta Rin Okuyama Ta Mt rin@NetBSD.org
-.It Ta Ryo ONODERA Ta Mt ryoon@NetBSD.org
-.It Ta Atsushi Onoe Ta Mt onoe@NetBSD.org
-.It Ta Greg Oster Ta Mt oster@NetBSD.org
-.It Ta Ryota Ozaki Ta Mt ozaki-r@NetBSD.org
-.It Ta Jonathan Perkin Ta Mt sketch@NetBSD.org
-.It Ta Fredrik Pettai Ta Mt pettai@NetBSD.org
-.It Ta Herb Peyerl Ta Mt hpeyerl@NetBSD.org
-.It Ta Matthias Pfaller Ta Mt matthias@NetBSD.org
-.It Ta Chris Pinnock Ta Mt cjep@NetBSD.org
-.It Ta Adrian Portelli Ta Mt adrianp@NetBSD.org
-.It Ta Pierre Pronchery Ta Mt khorben@NetBSD.org
-.It Ta Chris Provenzano Ta Mt proven@NetBSD.org
-.It Ta Maya Rashish Ta Mt maya@NetBSD.org
-.It Ta Mindaugas Rasiukevicius Ta Mt rmind@NetBSD.org
-.It Ta Nils Ratusznik Ta Mt nils@NetBSD.org
-.It Ta Michael Rauch Ta Mt mrauch@NetBSD.org
-.It Ta Marc Recht Ta Mt recht@NetBSD.org
-.It Ta Darren Reed Ta Mt darrenr@NetBSD.org
-.It Ta Jeremy C. Reed Ta Mt reed@NetBSD.org
-.It Ta Jens Rehsack Ta Mt sno@NetBSD.org
-.It Ta Antoine Reilles Ta Mt tonio@NetBSD.org
-.It Ta Tyler R. Retzlaff Ta Mt rtr@NetBSD.org
-.It Ta Scott Reynolds Ta Mt scottr@NetBSD.org
-.It Ta Tim Rightnour Ta Mt garbled@NetBSD.org
-.It Ta Jeff Rizzo Ta Mt riz@NetBSD.org
-.It Ta Hans Rosenfeld Ta Mt hans@NetBSD.org
-.It Ta Steve Rumble Ta Mt rumble@NetBSD.org
-.It Ta Rumko Ta Mt rumko@NetBSD.org
-.It Ta Jukka Ruohonen Ta Mt jruoho@NetBSD.org
-.It Ta Kamil Rytarowski Ta Mt kamil@NetBSD.org
-.It Ta Blair J. Sadewitz Ta Mt bjs@NetBSD.org
-.It Ta David Sainty Ta Mt dsainty@NetBSD.org
-.It Ta SAITOH Masanobu Ta Mt msaitoh@NetBSD.org
-.It Ta Kazuki Sakamoto Ta Mt sakamoto@NetBSD.org
-.It Ta Guilherme Salazar Ta Mt salazar@NetBSD.org
-.It Ta Curt Sampson Ta Mt cjs@NetBSD.org
-.It Ta Wilfredo Sanchez Ta Mt wsanchez@NetBSD.org
-.It Ta Ty Sarna Ta Mt tsarna@NetBSD.org
-.It Ta SATO Kazumi Ta Mt sato@NetBSD.org
-.It Ta Jan Schaumann Ta Mt jschauma@NetBSD.org
-.It Ta Matthias Scheler Ta Mt tron@NetBSD.org
-.It Ta Silke Scheler Ta Mt silke@NetBSD.org
-.It Ta Karl Schilke (rAT) Ta Mt rat@NetBSD.org
-.It Ta Amitai Schlair Ta Mt schmonz@NetBSD.org
-.It Ta Konrad Schroder Ta Mt perseant@NetBSD.org
-.It Ta Georg Schwarz Ta Mt schwarz@NetBSD.org
-.It Ta Lubomir Sedlacik Ta Mt salo@NetBSD.org
-.It Ta Christopher SEKIYA Ta Mt sekiya@NetBSD.org
-.It Ta Reed Shadgett Ta Mt dent@NetBSD.org
-.It Ta John Shannon Ta Mt shannonjr@NetBSD.org
-.It Ta Tim Shepard Ta Mt shep@NetBSD.org
-.It Ta Naoto Shimazaki Ta Mt igy@NetBSD.org
-.It Ta Ryo Shimizu Ta Mt ryo@NetBSD.org
-.It Ta Takao Shinohara Ta Mt shin@NetBSD.org
-.It Ta Takuya SHIOZAKI Ta Mt tshiozak@NetBSD.org
-.It Ta Daniel Sieger Ta Mt dsieger@NetBSD.org
-.It Ta Chuck Silvers Ta Mt chs@NetBSD.org
-.It Ta Thor Lancelot Simon Ta Mt tls@NetBSD.org
-.It Ta Nathanial Sloss Ta Mt nat@NetBSD.org
-.It Ta Jeff Smith Ta Mt jeffs@NetBSD.org
-.It Ta Noriyuki Soda Ta Mt soda@NetBSD.org
-.It Ta Wolfgang Solfrank Ta Mt ws@NetBSD.org
-.It Ta J\(:org Sonnenberger Ta Mt joerg@NetBSD.org
-.It Ta Ignatios Souvatzis Ta Mt is@NetBSD.org
-.It Ta T K Spindler Ta Mt dogcow@NetBSD.org
-.It Ta Matthew Sporleder Ta Mt mspo@NetBSD.org
-.It Ta Bill Squier Ta Mt groo@NetBSD.org
-.It Ta Adrian Steinmann Ta Mt ast@NetBSD.org
-.It Ta Bill Studenmund Ta Mt wrstuden@NetBSD.org
-.It Ta Hiroki Suenaga Ta Mt hsuenaga@NetBSD.org
-.It Ta Kevin Sullivan Ta Mt sullivan@NetBSD.org
-.It Ta Kimmo Suominen Ta Mt kim@NetBSD.org
-.It Ta Gr\('egoire Sutre Ta Mt gsutre@NetBSD.org
-.It Ta Sergey Svishchev Ta Mt shattered@NetBSD.org
-.It Ta Robert Swindells Ta Mt rjs@NetBSD.org
-.It Ta Leonardo Taccari Ta Mt leot@NetBSD.org
-.It Ta Shin Takemura Ta Mt takemura@NetBSD.org
-.It Ta TAMURA Kent Ta Mt kent@NetBSD.org
-.It Ta Shin'ichiro TAYA Ta Mt taya@NetBSD.org
-.It Ta Hasso Tepper Ta Mt hasso@NetBSD.org
-.It Ta Matt Thomas Ta Mt matt@NetBSD.org
-.It Ta Jason Thorpe Ta Mt thorpej@NetBSD.org
-.It Ta Hiroshi Tokuda Ta Mt hiroshi@NetBSD.org
-.It Ta Christoph Toshok Ta Mt toshok@NetBSD.org
-.It Ta Tam\('as T\('oth Ta Mt ttoth@NetBSD.org
-.It Ta Greg Troxel Ta Mt gdt@NetBSD.org
-.It Ta Tsubai Masanari Ta Mt tsubai@NetBSD.org
-.It Ta Izumi Tsutsui Ta Mt tsutsui@NetBSD.org
-.It Ta UCHIYAMA Yasushi Ta Mt uch@NetBSD.org
-.It Ta Masao Uebayashi Ta Mt uebayasi@NetBSD.org
-.It Ta Shuichiro URATA Ta Mt ur@NetBSD.org
-.It Ta Valeriy E. Ushakov Ta Mt uwe@NetBSD.org
-.It Ta Todd Vierling Ta Mt tv@NetBSD.org
-.It Ta Maxime Villard Ta Mt maxv@NetBSD.org
-.It Ta Aymeric Vincent Ta Mt aymeric@NetBSD.org
-.It Ta Paul Vixie Ta Mt vixie@NetBSD.org
-.It Ta Mike M. Volokhov Ta Mt mishka@NetBSD.org
-.It Ta Krister Walfridsson Ta Mt kristerw@NetBSD.org
-.It Ta Mark Weinem Ta Mt weinem@NetBSD.org
-.It Ta Lex Wennmacher Ta Mt wennmach@NetBSD.org
-.It Ta Leo Weppelman Ta Mt leo@NetBSD.org
-.It Ta Assar Westerlund Ta Mt assar@NetBSD.org
-.It Ta Sebastian Wiedenroth Ta Mt wiedi@NetBSD.org
-.It Ta Frank Wille Ta Mt phx@NetBSD.org
-.It Ta Nathan Williams Ta Mt nathanw@NetBSD.org
-.It Ta Rob Windsor Ta Mt windsor@NetBSD.org
-.It Ta Jim Wise Ta Mt jwise@NetBSD.org
-.It Ta Colin Wood Ta Mt ender@NetBSD.org
-.It Ta Steve Woodford Ta Mt scw@NetBSD.org
-.It Ta YAMAMOTO Takashi Ta Mt yamt@NetBSD.org
-.It Ta Abhinav Upadhyay Ta Mt abhinav@NetBSD.org	
-.It Ta Shoichi Yamaguchi Ta Mt yamaguchi@NetBSD.org
-.It Ta Yuji Yamano Ta Mt yyamano@NetBSD.org
-.It Ta David Young Ta Mt dyoung@NetBSD.org
-.It Ta Arnaud Ysmal Ta Mt stacktic@NetBSD.org
-.It Ta Reinoud Zandijk Ta Mt reinoud@NetBSD.org
-.It Ta S.P.Zeidler Ta Mt spz@NetBSD.org
-.It Ta Tim Zingelman Ta Mt tez@NetBSD.org
-.It Ta Christos Zoulas Ta Mt christos@NetBSD.org
-.It Ta Ta
-.
-.El
-.
-=======
->>>>>>> b2b84690
 .Ss "Legal Mumbo-Jumbo"
 .Pp
 .
