<<<<<<< HEAD
.\"	$NetBSD: contents,v 1.184 2020/09/22 02:53:52 snj Exp $
=======
.\"	$NetBSD: contents,v 1.185 2021/04/02 07:09:11 rin Exp $
>>>>>>> e2aa5677
.\"
.\" Copyright (c) 1999-2020 The NetBSD Foundation, Inc.
.\" All rights reserved.
.\"
.\" Redistribution and use in source and binary forms, with or without
.\" modification, are permitted provided that the following conditions
.\" are met:
.\" 1. Redistributions of source code must retain the above copyright
.\"    notice, this list of conditions and the following disclaimer.
.\" 2. Redistributions in binary form must reproduce the above copyright
.\"    notice, this list of conditions and the following disclaimer in the
.\"    documentation and/or other materials provided with the distribution.
.\"
.\" THIS SOFTWARE IS PROVIDED BY THE NETBSD FOUNDATION, INC. AND CONTRIBUTORS
.\" ``AS IS'' AND ANY EXPRESS OR IMPLIED WARRANTIES, INCLUDING, BUT NOT LIMITED
.\" TO, THE IMPLIED WARRANTIES OF MERCHANTABILITY AND FITNESS FOR A PARTICULAR
.\" PURPOSE ARE DISCLAIMED.  IN NO EVENT SHALL THE FOUNDATION OR CONTRIBUTORS
.\" BE LIABLE FOR ANY DIRECT, INDIRECT, INCIDENTAL, SPECIAL, EXEMPLARY, OR
.\" CONSEQUENTIAL DAMAGES (INCLUDING, BUT NOT LIMITED TO, PROCUREMENT OF
.\" SUBSTITUTE GOODS OR SERVICES; LOSS OF USE, DATA, OR PROFITS; OR BUSINESS
.\" INTERRUPTION) HOWEVER CAUSED AND ON ANY THEORY OF LIABILITY, WHETHER IN
.\" CONTRACT, STRICT LIABILITY, OR TORT (INCLUDING NEGLIGENCE OR OTHERWISE)
.\" ARISING IN ANY WAY OUT OF THE USE OF THIS SOFTWARE, EVEN IF ADVISED OF THE
.\" POSSIBILITY OF SUCH DAMAGE.
.\"
.Ss2 NetBSD/\*M subdirectory structure
The \*M-specific portion of the
.Nx
\*V release is found in the
.Pa \*M
subdirectory of the distribution:
.Pa \&.../NetBSD-\*V/\*M/ .
It contains the following files and directories:
.Pp
.(tag INSTALL.html -compact \" top level
.	It Pa INSTALL.html
.	It Pa INSTALL.ps
.	It Pa INSTALL.txt
.	It Pa INSTALL.more
Installation notes in various file formats, including this file.
The
.Pa \&.more
file contains underlined text using the
.Xr more 1
conventions for indicating italic and bold display.
.	It Pa binary/
.	(tag kernel/ -compact \" binary/
.		It Pa kernel/
.		(tag netbsd.gz -compact \" binary/kernel
.if !\n[atari]:\n[mac68k]:\n[sgimips]:\n[evbppc]:\n[sandpoint] \{\
.			It Pa netbsd-GENERIC.gz
A gzipped
.Nx
kernel containing code for everything supported in this release.
.if \n[amd64] \{\
.			It Pa netbsd-INSTALL.gz
The installation kernel.
.			It Pa netbsd-GENERIC_KASLR.gz
.			It Pa netbsd-INSTALL_XEN3_DOMU.gz
.			It Pa netbsd-XEN3_DOM0.gz
.			It Pa netbsd-XEN3_DOMU.gz
.\} \" amd64
.if \n[hpcmips] \{\
This kernel runs on Vr41xx and TX3922 CPUs only.
.\} \" hpcmips
.\} \" !atari/mac68k/sgimips/evbppc/sandpoint
.if \n[macppc]:\n[sparc]:\n[sparc64]:\n[vax] \{\
.			It Pa netbsd-GENERIC.MP.gz
A gzipped
.Nx
kernel containing code for everything supported in this release.  This 
kernel supports SMP on systems with more than one CPU.
.\}
.
.if \n[hp300] \{\
.			It Pa netbsd-RAMDISK.gz
A gzipped
.Nx
kernel containing code for all of the hardware supported in this release
with an embedded ramdisk-based installer.  This is the same kernel
that is present on the miniroot filesystem, but uses a newer more 
user-friendly installation program.
.			It Pa netbsd-RAMDISK.symbols.gz
Symbols for
.Pa netbsd-RAMDISK.gz .
.\}
.
.if \n[i386] \{\
.			It Pa netbsd-MONOLITHIC.gz
The monolithic kernel which doesn't use kernel modules.
.			It Pa netbsd-INSTALL.gz
The installation kernel.
.			It Pa netbsd-INSTALL_XEN3PAE_DOMU.gz
.			It Pa netbsd-XEN3PAE_DOM0.gz
.			It Pa netbsd-XEN3PAE_DOMU.gz
.\}
.if \n[mac68k] \{\
.			It Pa netbsd-GENERIC.gz
A kernel containing code for everything supported in this release using
the standard SCSI driver.
.			It Pa netbsd-GENERICSBC.gz
A kernel containing code for everything supported in this release using
the SBC variant of the SCSI driver.
.\}
.if \n[macppc] \{\
.			It Pa netbsd-GENERIC_MD.gz
A gzipped
.Nx
kernel containing code for everything supported in this release.
It also has a RAM-disk installer.
This is the kernel you should use when you want to install via
netboot, from a CD-R, or an HFS partition on Open Firmware 3 systems.
.			It Pa netbsd-INSTALL.gz
A gzipped
.Nx
kernel containing code only for Open Firmware 1.0.5, 1.1.22, 2.0.x,
and 2.4 systems (i.e. those that have floppy drives).
It has a RAM-disk installer.
.\}
.
.if \n[acorn32] \{\
.			It Pa netbsd-NC.gz
A kernel intended for Acorn Network Computers.
.\}
.
.if \n[atari] \{\
.			It Pa netbsd-SMALL030.gz
A kernel for memory-tight 68030 Falcon and TT030 machines.
This is the kernel supplied on the boot.fs floppy.
.			It Pa netbsd-ATARITT.gz
A kernel for the Atari TT030.
.			It Pa netbsd-FALCON.gz
A kernel for the Atari Falcon, including support for 68060
processor cards.
.			It Pa netbsd-HADES.gz
A kernel for 68040 or 68060 Hades.
.			It Pa netbsd-MILAN-ISAIDE.gz
A kernel for 68040 or 68060 MILAN using IDE in ISA mode - for
use with disks not marked byteswapped by HDDRIVER.
.			It Pa netbsd-MILAN-PCIIDE.gz
A kernel for 68040 or 68060 MILAN using IDE in PCI mode - for
use with disks marked byteswapped by HDDRIVER.
.\}
.
.if \n[hpcmips] \{\
.			It Pa netbsd-TX3912.gz
A kernel for TX3912 machines.
.\}
.
.if \n[mvme68k] \{\
.			It Pa netbsd-VME147.gz
A kernel for MVME147 boards.
.			It Pa netbsd-VME162.gz
A kernel for MVME162 boards.
.			It Pa netbsd-VME167.gz
A kernel for MVME167 boards.
.			It Pa netbsd-VME172.gz
A kernel for MVME172 boards.
.			It Pa netbsd-VME177.gz
A kernel for MVME177 boards.
.\}
.if \n[sandpoint] \{\
.			It Pa netbsd-GENERIC.gz
A generic kernel suitable for most Sandpoint-based NAS products.
.			It Pa netbsd-INSTALL.gz
An install kernel for most Sandpoint-based NAS products.
.			It Pa netbsd-INSTALL_KURO.gz
An install kernel for KuroBox / LinkStation NAS boards.
.			It Pa netbsd-KUROBOX.gz
A kernel for KuroBox / LinkStation NAS boards.
.\}
.if \n[sparc] \{\
.			It Pa netbsd-GENERIC_SCSI3.gz
A kernel with SCSI ID 3 explicitly mapped to 
.Li sd0 .
.			It Pa netbsd-KRUPS.gz
A kernel for JavaStation-NC (Krups) machines.
.			It Pa netbsd-MRCOFFEE.gz
A kernel for JavaStation-1 (Mr. Coffee) machines using Open Boot Prom firmware.
.			It Pa netbsd-MRCOFFEE_OFW.gz
A kernel for JavaStation-1 (Mr. Coffee) machines using OpenFirmware.
.			It Pa netbsd-GENERIC_SUN4U.gz
A kernel which supports sparc64 hardware in 32-bit mode only.  See the 
sparc64 INSTALL notes for help installing this kernel on your sparc64 
hardware.
.\}
.if \n[sparc64] \{\
.			It Pa netbsd-INSTALL.gz
The install kernel.
.\}
.
.if \n[sgimips] \{\
.			It Pa netbsd-GENERIC32_IP12.gz
A kernel suitable for booting on R3000 Indigo, IRIS 4D/3x and similar machines.
.			It Pa netbsd-GENERIC32_IP12.ecoff.gz
GENERIC32_IP2x targeted for being bootable on the above machines
with PROMs that do not understand the ELF binary format.
.			It Pa netbsd-GENERIC32_IP2x.gz
A kernel suitable for booting on Indy, Indigo 2 and similar machines.
.			It Pa netbsd-GENERIC32_IP2x.ecoff.gz
GENERIC32_IP2x targeted for being bootable on older Indigo 2 and possibly
Indy machines with PROMs that do not understand the ELF binary format.
.			It Pa netbsd-GENERIC32_IP3x.gz
A kernel suitable for booting on O2.
.\}
.
.if \n[evbppc] \{\
.			It Pa netbsd-DHT.gz
A gzipped kernel (in ELF format) for the DHT Walnut 405GP evaluation board.
.			It Pa netbsd.bin-DHT.gz
Same as the above, but in the raw binary format expected by the firmware.
.			It Pa netbsd-EV64260.gz
A gzipped kernel (in ELF format) for the Marvell EV-64260.
.			It Pa netbsd.img-EV64260.gz
Same as the above, but in the format expected by the firmware.
.			It Pa netbsd-EXPLORA451.gz
A gzipped kernel (in ELF format) for the NCD Explora451 NC.
.			It Pa netbsd.img-EXPLORA451.gz
Same as the above, but in the format expected by the firmware.
.			It Pa netbsd-INSTALL_OPENBLOCKS266.gz
A gzipped install kernel (in ELF format) for the Plat'Home OpenBlockS266
microserver.
.			It Pa netbsd-INSTALL_OPENBLOCKS266.img.gz
Same as the above, but in the format expected by the firmware.
.			It Pa netbsd-INSTALL_OPENBLOCKS266.symbols.gz
Symbols for
.Pa netbsd-INSTALL_OPENBLOCKS266.gz .
.			It Pa netbsd-INSTALL_WALNUT.gz
A gzipped install kernel (in ELF format) for the IBM PowerPC 405GP Walnut
evaluation board.
.			It Pa netbsd-INSTALL_WALNUT.img.gz
Same as the above, but in the format expected by the firmware.
.			It Pa netbsd-INSTALL_WALNUT.symbols.gz
Symbols for
.Pa netbsd-INSTALL_WALNUT.gz .
.			It Pa netbsd-OPENBLOCKS200.gz
A gzipped kernel (in ELF format) for the Plat'Home OpenBlockS200.
.			It Pa netbsd.img-OPENBLOCKS200.gz
Same as the above, but in the format expected by the firmware.
.			It Pa netbsd-OPENBLOCKS266.gz
A gzipped kernel (in ELF format) for the Plat'Home OpenBlockS266 microserver.
.			It Pa netbsd.img-OPENBLOCKS266.gz
Same as the above, but in the format expected by the firmware.
.			It Pa netbsd-PMPPC.gz
A gzipped kernel (in ELF format) for Artesyn PM/PPC boards.
.			It Pa netbsd-WALNUT.gz
A gzipped kernel (in ELF format) for the IBM PowerPC 405GP Walnut
evaluation board.
.			It Pa netbsd.img-WALNUT.gz
Same as the above, but in the format expected by the firmware.
.\}
.
.		tag) \" binary/kernel/
.		It Pa sets/
\*M binary distribution sets;
see below.
.	tag) \" binary/
.	It Pa installation/
.
.	(tag miniroot/ -compact \" installation/
.
.if \n[i386]:\n[amd64] \{\
.		It Pa cdrom/
\*M bootable cdrom images; see below.
.\}
.if \n[sparc] \{\
.		It Pa bootfs/
Netbootable RAM disk kernel and the file system in the RAM disk; see below.
.\}
.if \n[alpha]:\n[amiga]:\n[atari]:\n[bebox]:\n[ews4800mips]:\
\n[i386]:\n[news68k]:\n[newsmips]:\n[sparc]:\n[x68k]:\n[prep] \{\
.		It Pa floppy/
\*M boot and installation floppies; see below.
.\}
.
.if \n[alpha] \{\
.		It Pa diskimage/
an image file
.Pa cdhdtape
is included for the case where the installer is written to
a CD, hard drive, or tape.
This image file is the same for the CD, HD, and tape cases.
.		It Pa instkernel/
contains a
.Pa netbsd.gz
installation kernel; this is the same installer kernel as in all the
other install
images, but without the various boot program and file system wrappers.
It can be netbooted or diskbooted from a previous installation.
no need to
.Ic gunzip
this image.
.\}
.
.if \n[bebox] \{\
.		It Pa floppy/boot.fs
.		It Pa floppy/kernel1.fs
.		It Pa floppy/kernel2.fs
\*M boot and installation floppy images.  The first is the bootloader on
old BeFS.  The other images contain the kernel and an embedded ramdisk.
.\}
.
.if \n[cats] \{\
.		It Pa kernel/
\*M installation kernels.
.\}
.
.if \n[mac68k] \{\
.		It Pa instkernel/
\*M boot and installation kernels; see installation section (Sysinst
Method), below.
.\}
.if \n[amiga]:\n[atari]:\n[hp300]:\n[mvme68k]:\n[sparc]:\n[sparc64]:\
\n[sun2]:\n[sun3] \{\
.		It Pa miniroot/
\*M miniroot file system image; see below.
.\}
.
.if !\n[alpha]:\n[bebox]:\n[cats]:\n[evbppc]:\n[mvme68k]:\n[macppc]:\
\n[sgimips]:\n[sandpoint]:\n[sparc] \{\
.		It Pa misc/
.
Miscellaneous \*M installation utilities; see
.if \n[mac68k] \{\
the Traditional method
.\}
installation section below.
.\}
.
.if \n[hp300] \{\
.	(tag HP-IB.geometry
.	It Pa HP-IB.geometry
A file containing geometry for some HB-IB disk drives.
.	It Pa SYS_INST.gz
A gzipped copy of the SYS_INST miniroot installation program.  This is 
only necessary if you can't use the RAMDISK based installer.
.	It Pa SYS_UBOOT.gz
A gzipped copy of the universal boot block.
Supports Network, tape and disk booting.
This is useful if you are installing a diskless
.Nx*M
system.
.	tag)
.\}
.
.if \n[macppc] \{\
.		It Pa floppy/boot1.fs
.		It Pa floppy/boot2.fs
\*M boot and installation floppy images.  The first is the bootloader and
kernel.  The second image has the installation tools.
Only usable on models that ship with a floppy drive (pre-Open Firmware 3);
see below.
.		It Pa ofwboot.xcf
\*M bootloader; see below.
.\}
.
.if \n[mvme68k] \{\
.		It Pa netboot/
Two programs needed to boot \*M kernels over the network; see below.
.		It Pa tapeimage/
Tape boot programs, and a RAMDISK kernel; see below.
.\}
.
.if \n[sandpoint] \{\
.		It Pa altboot
\*M bootloader in ELF format; see below
.		It Pa altboot.bin
\*M bootloader in binary format; see below
.		It Pa altboot.img
\*M bootloader as an U-Boot/PPCBoot image, suitable for bootm; see below
.\}
.
.if \n[sgimips] \{\
.		It Pa netboot/
NFS-root images
.\}
.
.if \n[sparc] \{\
.		It Pa netboot/
Netboot bootloader and root filesystem with install tools; see below.
.		It Pa tape/
\*M boot and installation tapes; see below.
.\}
.if \n[sparc64] \{\
.		It Pa netboot/
Netboot bootloader; see below.
.\}
.
.if \n[sun2] \{\
.		It Pa netboot/
Two programs needed to boot \*M kernels over the network.
.		It Pa tapeimage/
Tape boot program, and two shell scripts used to prepare tapes.
.\}
.
.if \n[sun3] \{\
.		It Pa netboot/
Two programs needed to boot \*M kernels over the network.
.		It Pa tapeimage/
Tape boot programs, and a RAMDISK kernel.
.\}
.
.	tag) \" installation/
.
.tag) \" top level
.
.
.if \n[alpha] \{\
.Ss2 Bootable installation/upgrade floppies
.Pp
There are three bootable images in the
.Nx
\*M distribution.
One is for a floppy boot and is split into three separate files.
The other is a single-file image containing the same install kernel,
but intended to be written to a CD, tape, or hard drive.
The third image is a
.Li GENERIC
kernel intended for production use in unusual cases.
This can be useful at some sites when:
.(bullet
You want to run diskless but SRM bugs prevent the firmware from
netbooting.
You can work around this problem by always booting the generic
kernel from the floppy.
.It
SRM doesn't recognize your (hard) disk controller but
.Nx
does.
This happens more frequently than you might think.
SRM will usually only boot from
.Xr siop 4
or
.Xr isp 4
SCSI devices, and on most platforms will not
boot from an IDE drive.
.Nx
will happily operate
with almost any SCSI root or an IDE root; the solution here is to netboot
a kernel or always boot from floppy.
.bullet)
.\}
.
.
.if \n[amiga] \{\
.Ss2 Miniroot file system
The Amiga now uses a single miniroot file system for both an initial
installation and for an upgrade.
A gzipped version is available, for easier downloading.
(The gzipped version has the
.Sy \&.gz
extension added to
their names.)
.(tag miniroot.fs
.It Pa miniroot.fs
This file contains a
.Bx
root file system setup to help you
install the rest of
.Nx
or to upgrade a previous version of
.Nx .
This includes formatting and mounting your
.Pa /
(root) and
.Pa /usr
partitions and getting ready to extract (and possibly first
fetching) the distribution sets.
There is enough on this file system to allow you to make a SLIP or
PPP connection, configure an Ethernet, mount an NFS file system or ftp.
You can also load distribution sets from a SCSI tape or from one of
your existing
.Tn AmigaDOS
partitions.
.tag)
.\}
.
.
.Ss2 Binary distribution sets
The
.Nx
\*M
binary distribution sets contain the binaries which
comprise the
.Nx
\*V release for \*M.
The binary distribution sets can be found in the
.Pa \*M/binary/sets
subdirectory
of the
.Nx
\*V
.ie \n[sparc64] \{\
distribution tree.  
.(Note
If you want to install 32-bit only binaries, you will 
still need to boot using the sparc64 installation tools.  When sysinst
asks you for the distribution set to install, provide the
.Nx Ns /sparc
.Pa binary/sets .
Be sure to use the 32 bit sparc
.Pa kern-GENERIC_SUN4U.tgz
kernel distribution.  Otherwise, continue to follow the \*M installation
procedure, not the sparc instructions.
.Note)
Most people will want the 64-bit \*M distribution tree:
.\}
.el distribution tree, and are as follows:
.(tag xserver \" sets
.
.It Sy base
The
.Nx
\*V
\*M
.Sy base
binary distribution.
You
.Em must
install this distribution set.
It contains the base
.Nx
utilities that are necessary for the
system to run and be minimally functional.
.
.It Sy comp
Things needed for compiling programs.
This set includes the system include files
.Pq Pa /usr/include
and the various system libraries (except the shared
libraries, which are included as part of the
.Sy base
set).
This set also includes the manual pages for
all of the utilities it contains, as well as the
system call and library manual pages.
.
.It Sy debug
This distribution set contains debug information for
all base system utilities.
It is useful when reporting issues with binaries or during
development.
This set is huge, if the target disk is small, do not install it.
.
.It Sy etc
This distribution set contains the system
configuration files that reside in
.Pa /etc
and in several other places.
This set
.Em must
be installed if you are installing the system from scratch, but should
.Em not
be used if you are upgrading.
.
.It Sy games
This set includes the games and their manual pages.
.
.\" Kernel set(s)
.
.ie \n[atari] \{\
.It Sy kern-SMALL030, kern-ATARITT, kern-FALCON, kern-HADES , kern-MILAN-ISAIDE , kern-MILAN-PCIIDE
These sets contain a
.Nx*M
\*V
kernel, named
.Pa /netbsd .
You
.Em must
install the kernel that matches your hardware.
.\}
.el \{\
.ie \n[mac68k] \{\
.It Sy kern-GENERIC
This set contains a
.Nx*M
\*V
.Li GENERIC
kernel, named
.Pa /netbsd .
You
.Em must
install either this distribution set or kern-GENERICSBC.
.It Sy kern-GENERICSBC
This set contains a
.Nx*M
\*V
.Li GENERICSBC
kernel, named
.Pa /netbsd .
You
.Em must
install either this distribution set or kern-GENERIC.
.\}
.el \{\
.ie \n[macppc] \{\
.It Sy kern-GENERIC
This set contains a
.Nx*M
\*V
.Li GENERIC
kernel named
.Pa /netbsd .
You
.Em must
install this distribution set.
.It Sy kern-GENERIC.MP
This set contains a
.Nx*M
\*V
.Li GENERIC.MP
kernel, which will use multiple processors (if present), named
.Pa /netbsd .
.\}
.el \{\
.ie \n[sandpoint] \{\
.It Sy kern-GENERIC
This set contains a
.Nx*M
\*V
.Li GENERIC
kernel for most Sandpoint-based NAS products, named
.Pa /netbsd .
.It Sy kern-KUROBOX
This set contains a
.Nx*M
\*V
.Li KUROBOX
kernel for KuroBox / LinkStation boards, named
.Pa /netbsd .
.Pp
You
.Em must
install one of these distribution sets for your machine.
.\}
.el \{\
.ie \n[sgimips] \{\
.It Sy kern-GENERIC32_IP2x
This set contains a
.Nx*M
\*V
.Li GENERIC32_IP12
kernel (for R3000 Indigo, IRIS 4D/3x machines), named
.Pa /netbsd .
This set also contains an ECOFF kernel named
.Pa /netbsd.ecoff
that your system may need to boot.
.It Sy kern-GENERIC32_IP2x
This set contains a
.Nx*M
\*V
.Li GENERIC32_IP2x
kernel (for Indy, Indigo 2 and Challenge S/M machines), named
.Pa /netbsd .
This set also contains an ECOFF kernel named
.Pa /netbsd.ecoff
that your system may need to boot.
.It Sy kern-GENERIC32_IP3x
This set contains a
.Nx*M
\*V
.Li GENERIC32_IP3x
kernel (for O2), named
.Pa /netbsd .
.Pp
You
.Em must
install one of these distribution sets for your machine.
.\}
.el \{\
.ie \n[sparc] \{\
.It Sy kern-GENERIC
This set contains a
.Nx*M
\*V
.Li GENERIC
kernel named
.Pa /netbsd .
You
.Em must
install this distribution set.
.It Sy kern-GENERIC.MP
This set contains a
.Nx*M
\*V
.Li GENERIC.MP
kernel, which will use multiple processors (if present), named
.Pa /netbsd .
.It Sy kern-GENERIC_SCSI3
This set contains a
.Nx*M
\*V
.Li GENERIC_SCSI3
kernel, which will set SCSI ID 3 to 
.Li sd0 ,
named
.Pa /netbsd .
.It Sy kern-GENERIC_SUN4U
This set contains a
.Nx*M
\*V
.Li GENERIC_SUN4U
kernel, which supports only UltraSPARC systems in 32 bit mode, named
.Pa /netbsd .
.It Sy kern-KRUPS
This set contains a
.Nx*M
\*V
.Li GENERIC-KRUPS
kernel, which supports the JavaStation-NC, named
.Pa /netbsd .
.It Sy kern-MRCOFFEE
This set contains a
.Nx*M
\*V
.Li MRCOFFE
kernel, which which supports the OpenBOOT PROM 2 JavaStation-1, named
.Pa /netbsd .
.It Sy kern-MRCOFFEE_OFW
This set contains a
.Nx*M
\*V
.Li MRCOFFE_OFW
kernel, which which supports the OpenFirmware JavaStation-1, named
.Pa /netbsd .
.\}
.el \{\
.ie \n[sparc64] \{\
.It Sy kern-GENERIC
This set contains a
.Nx*M
\*V
.Li GENERIC
kernel named
.Pa /netbsd .
You
.Em must
install this or the kern-GENERIC.MP distribution set.
.It Sy kern-GENERIC.MP
This set contains a
.Nx*M
\*V
.Li GENERIC.MP
kernel, which will use multiple processors (if present), named
.Pa /netbsd .
.\}
.el \{\
.ie \n[evbppc] \{\
.It Sy kern-DHT
This set contains a
.Nx*M
\*V
kernel in ELF format named
.Pa /netbsd
and the same kernel in the raw binary format needed by the bootloader as
.Pa /netbsd.bin .
These kernels are specific to the DHT Walnut 405GP evaluation board.
.It Sy kern-EV64260
This set contains a
.Nx*M
\*V
kernel in ELF format named
.Pa /netbsd
and the same kernel in the format needed by the bootloader as
.Pa /netbsd.img .
These kernels are specific to the Marvell EV-64260.
.It Sy kern-EXPLORA451
This set contains a
.Nx*M
\*V
kernel in ELF format named
.Pa /netbsd
and the same kernel in the format needed by the bootloader as
.Pa /netbsd.img .
These kernels are specific to the NCD Explora451 NC.
.It Sy kern-OPENBLOCKS266
This set contains a
.Nx*M
\*V
kernel in ELF format named
.Pa /netbsd
and the same kernel in the format needed by the bootloader as
.Pa /netbsd.img .
These kernels are specific to the Plat'Home OpenBlockS266 microserver.
.It Sy kern-PMPPC
This set contains a
.Nx*M
\*V
kernel in ELF format named
.Pa /netbsd
and the same kernel in the format needed by the bootloader as
.Pa /netbsd.img .
These kernels are specific to Artesyn PM/PPC boards.
.It Sy kern-WALNUT
This set contains a
.Nx*M
\*V
kernel in ELF format named
.Pa /netbsd
and the same kernel in the format needed by the bootloader as
.Pa /netbsd.img .
These kernels are specific to the IBM 405GP based Walnut evaluation board.
.\}
.el \{\
.It Sy kern-GENERIC
This set contains a
.Nx*M
\*V
.Li GENERIC
kernel, named
.Pa /netbsd .
You
.Em must
install this distribution set.
.if \n[cats]:\n[shark] \{\
This set also contains an a.out kernel named
.Pa /netbsd.aout
that your system may need to boot.
.\}
.\} \" !\n[evbppc]
.\} \" !\n[sparc64]
.\} \" !\n[sparc]
.\} \" !\n[sgimips]
.\} \" !\n[macppc]
.\} \" !\n[mac68k]
.\} \" !\n[evbarm]
.\} \" !\n[atari]
.
.It Sy man
This set includes all of the manual pages for the
binaries and other software contained in the
.Sy base
set.
Note that it does not include any of the manual pages
that are included in the other sets.
.
.It Sy misc
This set includes the system dictionaries,
the typesettable document set, and other files from
.Pa /usr/share .
.
.It Sy rescue
This set includes the statically linked emergency recover binaries installed
in
.Pa /rescue .
.
.It Sy text
This set includes
.Nx Ns 's
text processing tools, including
.Xr groff 1 ,
all related programs, and their manual pages.
.
.tag) \" sets
.
.
.\" ---------------------------- X SETS
.Pp
.Nx
maintains its own set of sources for the X Window System in order to
assure tight integration and compatibility.
.ie \n[sun2] \{\
.Nx*M
currently does not ship with an X server or X clients.
.\}
.el \{\
These sources are based on
.ie \n[i386]:\n[amd64]:\n[macppc]:\n[sgimips]:\n[sparc64]:\n[shark] \{\
X.Org.
.\}
.el \{\
XFree86 4.5.0.
.\}
Binary sets for the X Window System are distributed with
.Nx .
The sets are:
.(tag xserver \" x sets
.
.It Sy xbase
The basic files needed for a complete X
client environment.
This does not include the X servers.
.
.It Sy xcomp
The extra libraries and include files needed to compile X source code.
.
.It Sy xdebug
This distribution set contains debug information for
all X11 binaries.
It is useful when reporting issues with these binaries or during
development.
This set is huge, if the target disk is small, do not install it.
.
.It Sy xfont
Fonts needed by the X server and by X clients.
.
.It Sy xetc
Configuration files for X which could be locally modified.
.
.It Sy xserver
The X server. 
.if \n[acorn32] \{\
This includes Xarm32VIDC and Xprt servers.
.\}
.if \n[atari] \{\
Please consult the X specific section in the atari FAQ as to which server
you should use.
.\}
.if \n[bebox] \{\
This includes the modular Xorg server.
.\}
.if \n[hpcmips] \{\
This includes the Xhpc server which supports 256 and 65536 colors, with man pages.
.\}
.if \n[i386] \{\
This includes the modular Xorg server.
.\}
.if \n[mac68k] \{\
This includes the Xmac68k
.Em monochrome
server with man pages.
.\}
.if \n[macppc] \{\
This includes the modular Xorg server.
.\}
.if \n[pmax] \{\
This includes the Xpmax server with man page.
.\}
.if \n[shark] \{\
This includes the modular Xorg and Xvfb servers.
.\}
.if \n[sparc] \{\
This includes Xsun, Xsun24, XsunMono and Xvfb servers with man pages.
.\}
.if \n[sparc64] \{\
This includes the modular Xorg and Xvfb servers.
.\}
.if \n[x68k] \{\
This includes the X68k and Xprt
servers with man pages and the runtime configuration file.
.\}
.
.tag) \" x sets
.
.\} \" !\n[sun2]
.
.
.\" ---------------------------- MI DISCUSSION OF BINARY SETS
.
.
.Pp
The \*M binary distribution sets are distributed as tar files
compressed with
.Sy \*[compressor]
named with the extension
.Sy .\*[setsuffix] ,
e.g.
.Pa base.\*[setsuffix] .
.
.
.Pp
The instructions given for extracting the source sets work equally
well for the binary sets, but it is worth noting that if you use that
method, the filenames stored in the sets are relative and therefore
the files are extracted
.Em below the current directory .
Therefore, if you want to extract the binaries into your system, i.e.
replace the system binaries with them, you have to run the
.Ic "tar -xzpf"
command from the root directory (
.Pa / 
) of your system.
.
.
.\" ---------------------------- MD DISCUSSION
.
.
.
.if \n[atari] \{\
.Pp
Additional kernels to those included in the distribution sets may be found
in the
.Pa atari/binary/kernel
subdirectory of the
.Nx
\*V distribution tree.
These kernels are generally named something like
.Pa netbsd-BOOT.gz
or some other suitable name.
Please note that these kernels are simply gzipped and are not in tar archives.
.Pp
There are six atari floppy images to be found in the
.Pa atari/installation/floppies
subdirectory of the
.Nx
\*V distribution.
Three of them are bootable
.Tn TOS
kernel floppies and the other
three are installation floppies.
They are described in more detail below.
There are gzipped versions of each available, for easier downloading.
(The gzipped versions have the
.Pa \&.gz
extension added to their names.)
.(tag indent \" atari
.It Em Bootable\ Kernel\ floppies
These
.Tn TOS
disks contains the
.Tn TOS
support programs (like
.Ic loadbsd.ttp
and
.Ic chg_pid.ttp
\(em see below) and a kernel.
They are setup such that you can insert them into
your floppy drive, and start the programs from GEM.
.Pp
For the TT030 and Falcon, the (720 KB) floppy is named
.Pa boot.fs
and
the kernel supplied is
.Li BOOT .
For the Hades, you need the
.Pa hades-boot.fs
floppy (1.44 MB), the kernel is
.Li HADES .
For the Milan, you need the
.Pa milan-boot.fs
floppy (1.44 MB), the kernel is MILAN-PCIIDE.
.It Em Installation\ floppy:
This disk contains a
.Bx
root file system setup to help
you install the rest of
.Nx .
This includes formatting
and mounting your
.Pa /
(root) and
.Pa /usr
partitions and getting
ready to extract (and possibly first fetching) the distribution
sets.
There is enough on this file system to allow you to
make a slip connection, configure an ethernet, mount an NFS
file system or ftp.
You can also load distribution sets from a SCSI tape or from one of
your existing
.Tn GEMDOS
partitions.
.Pp
The floppies meant for 720 KB disks are named
.Pa miniroot.fs.1
and
.Pa miniroot.fs.2 .
There is also an image for an 1.44 MB disk:
.Pa miniroot.fs .
.tag) \" atari
.Pp
There are also
.Tn TOS
utilities in the
.Pa atari/installation/misc
subdirectory, which you will need to get
.Nx*M
up-and-running.
.(bullet
The
.Ic gzip.ttp
program allows you to uncompress .gz images.
The usage is:
.Pp
.Dl Ic "gzip.ttp -d filename.gz"
.It
The
.Ic rawwrite.ttp
program allows you to create the installation
floppy disks from the files in the
.Pa atari/floppies
directory.
.It
The
.Ic aptck.ttp
program reads the partition tables present on a
given disk and tries to interpret then the same way the
.Nx
kernel does.
If you have a disk on which
.Tn GEMDOS
and
.Nx
are to co-exist, It is a good idea to run this before you begin the
.Nx*M
installation just to check that the kernel's view
of the partition tables agree with
.Tn GEMDOS Ns 's
view.
If you have more than 3 partitions defined on a disk you will notice that the
.Nx*M
partition starts one sector after the
.Tn GEMDOS
partition.
This is to allow space for the auxiliary root for
the 4th and subsequent partitions.
.It
The
.Ic loadbsd.ttp
program loads the
.Nx*M
kernel from
.Tn TOS
(or
.Tn MiNT ,
.Tn MultiTOS ,
etc.).
.It
The
.Ic chg_pid.ttp
program can be used to change the id of an
.Tn AHDI
compatible partition.
This allows you to reserve a partition for use by
.Nx*M
(id: NBD), or for use as a swap (id: SWP) partition.
.It
The
.Ic file2swp.ttp
program can be used to transfer an installation file system image, like
.Pa sysinst.fs
to a partition with id SWP.
In this way, you can run the installation from the swap partition
instead of a memory disk.
This is a necessity for small memory systems.
.bullet)
.\}
.
.\}
.
.
.if \n[hpcmips] \{\
.Pp
Additional kernels to those included in the distribution sets may be found
in the
.Pa hpcmips/binary/kernels
subdirectory of the
.Nx
\*V distribution tree.
These kernels are generally named something like
.Pa netbsd-GENERIC.gz
or some other suitable name.
Please note that these kernels are simply gzipped and are not in tar archives.
.Pp
The
.Tn "Windows CE" Ns No -based utilities
necessary for installing and running
.Nx
can
be found in the
.Pa hpcmips/installation/
subdirectory of the
.Nx
\*V distribution tree.
The important files in this directory are as follows:
.
.
.(tag pbsdboot1.exe
.It Pa netbsd.gz
.Nx*M
kernel with system installer
.Pq Ic sysinst .
This kernel runs on Vr41xx and TX3922 CPUs only.
.It Pa netbsd-TX3912.gz
.Nx*M
kernel with system installer
.Pq Ic sysinst .
This kernel runs on TX3912 CPU only.
.It Pa hpcboot.exe
The
.Nx*M
boot loader utility.
This program is used to boot the
.Nx
kernel from within
.Tn "Windows CE"
(version 2.11 and later).
.br
.Em 111 KB
.It Pa pbsdboot.exe
The
.Nx*M
boot loader utility.
This program is used to boot the
.Nx
kernel from within
.Tn "Windows CE"
(version 2.0 and later).
.br
.Em 176 KB
.It Pa pbsdboot1.exe
The
.Nx*M
boot loader utility.
This program is used to boot the
.Nx
kernel from within
.Tn "Windows CE"
(version 1.01).
.br
.Em 191 KB
.tag)
.Pp
These
.Pa *.exe
files are
.Tn "Windows CE
binaries.
If you need them,
the sources for these utilities are in the
.Pa src/arch/hpc/stand/
and the
.Pa src/arch/hpcmips/stand/
directories.
.\}
.
.
.if \n[mac68k] \{\
.Pp
Kernels suitable for booting from an AppleShare server may be found
in the
.Pa mac68k/binary/kernels
subdirectory of the
.Nx
\*V distribution tree.
These kernels are generally named something like
.Pa netbsd-GENERIC.gz
and can be booted as-is by the
.Nx*M
Booter utility, if desired.
Please note that these kernels are simply gzipped and are not in tar archives.
.Pp
The
.Tn Mac OS
based utilities necessary for installing and running
.Nx
can
be found in the
.Pa mac68k/installation/misc
subdirectory of the
.Nx
\*V distribution tree.
The important files in this directory are as follows:
.
.(tag Installer.sea.hqx
.It Pa Booter.sea.hqx
The
.Nx*M
Booter utility.
This program is used to boot the
.Nx
kernel from within
.Tn Mac OS .
.br
.Em 141 KB archived
.It Pa Installer.sea.hqx
The
.Nx*M
Installer utility.
This program is used to install the distribution sets onto your
.Nx
partition(s).
This utility is used only in a Traditional method
installation; it is not used or required for an installation using
the
.Ic sysinst
method.
.br
.Em 147 KB archived
.It Pa Mkfs.sea.hqx
The Mkfs utility.
This program is used to format your chosen partitions so that they
can be used with
.Nx .
This utility is used only in a Traditional method
installation; it is not used or required for an installation using
the
.Ic sysinst
method.
.br
.Em 76 KB archived
.tag)
.Pp
These files are all BinHexed, self-extracting archives.
If you need them, the sources for these utilities are in the
.Pa src
subdirectory.
.\}
.
.if \n[mvme68k] \{\
.Pp
The following are included in the
.Pa mvme68k/installation
directory:
.
.(tag miniroot/
.It Pa miniroot/
.(Note
The
.Ic sysinst
method of installation is the preferred method for installing
.Nx*M .
.Em The Traditional method of installation is deprecated
.Em and will be removed in a future release.
Some other important differences between the two installation methods are:
.(bullet
The Installer and Mkfs utilities are not used if the installation is done
using the
.Ic sysinst
method via booting an Installation Kernel.
.It
Mkfs creates a 4.3BSD "old" format file system.
This is the only file system format understood by the Installer.
The
.Ic sysinst
process creates "new" file systems which can't be processed by Mkfs
or the Installer.
.It
The Installer (and probably Mkfs) is known to have problems with
BSD file systems that are larger than 1 GB or extend beyond the 1 GB
physical limit.
Keep this in mind if doing a Traditional method
installation with these utilities.
.It
The Booter is known to have problems booting from a NetBSD file system
if the inode of the kernel file is too large.
For large disks it is advisable to have a small root partition and one or
more usr-type partitions for other files.
This ensures the inode of the kernel in the root file system will be small.
.It
The Booter is designed to work with 4.3BSD "old" file systems, but there
are enough similarities between the "old" and "new" file system formats in the
first few hundred blocks that the Booter can usually boot a Kernel from a
4.3BSD new file system.
If you choose to use "new" file system formats, it is advisable to use a
small root partition and one or more usr-type partitions for other files.
This is the default layout used by
.Ic sysinst .
.bullet)
.Note)
.	(tag miniroot.gz
.	It Pa miniroot.gz
A copy of the miniroot file system.
This file system image is copied into the swap partition of the disk which
you intend to boot
.Nx
from.
Normally, this step will be performed manually from the ramdisk boot
environment.
.	tag)
.tag)
.
.(tag miniroot/
.It Pa netboot/
.	(tag sboot
.	It Pa sboot
An MVME147 bootstrap program in Motorola S-Record format.
This is required when you wish to boot an MVME147 over the network since
the ROM has no built-in network support.
Instructions for getting this program into memory are discussed later.
.	tag)
.	(tag netboot
.	It Pa netboot
A standalone 2nd stage bootstrap program loaded over the network via TFTP.
This is responsible for fetching and starting the
.Nx
\*M
kernel from an NFS server.
.	tag)
.tag)
.
.(tag tapeimage/
.It Pa tapeimage/
.	(tag stboot
.	It Pa stboot
This file contains a boot sector for Motorola MVME boards.
It must be the first file written to a tape in order to make the tape bootable.
.	tag)
.	(tag bootst
.	It Pa bootst
This file contains a bootstrap program which knows how to load the
.Nx
\*M
ramdisk image from tape.
This must be the second file written to the tape.
.	tag)
.	(tag netbsd-RAMDISK.gz
.	It Pa netbsd-RAMDISK.gz
This is the
.Nx
\*M
ramdisk image.
It contains a
.Li GENERIC
kernel and a built in RAMDISK
with just enough tools to partition a disk, dump the miniroot kernel
to it and make the disk bootable.
This must be the third file written to the tape.
.	tag)
.tag)
.\} \" \n[mvme68k]
.
.
.if \n[sgimips] \{\
.Pp
The following are included in the
.Pa sgimips/installation
directory:
.
.(tag diskimage/
.It Pa diskimage/
.	(tag diskimage.\*[setsuffix]
.	It Pa diskimage.gz
FFS disk image of the installation filesystem.
.	tag)
.It Pa netboot/
.	(tag diskimage.\*[setsuffix]
.	It Pa diskimage.\*[setsuffix]
Minimal file set necessary for NFS-root installations; to be extracted on the 
NFS server.
.	tag)
.tag)
.
.Pp
.
The following are included in the
.Pa sgimips/binary/kernel
directory:
.
.(tag netbsd-INSTALL32_IPxx.symbols.gz
.It Pa netbsd-GENERIC32_IPxx.ecoff.gz
An ECOFF
version of the 
.Li GENERIC32_IPxx
kernel (gzipped).  This kernel can be used when booting machines
whose PROMs do not understand the ELF binary format.
.It Pa netbsd-INSTALL32_IPxx.gz
A gzipped
.Li INSTALL32_IPxx
kernel, which includes an embedded ramdisk with the installation tools.
.It Pa netbsd-INSTALL32_IPxx.ecoff.gz
An ECOFF version of the
.Li netbsd-INSTALL32_IPxx kernel (also gzipped).
.It Pa netbsd-INSTALL32_IPxx.symbols.gz
Symbols for
.Pa netbsd-INSTALL32_IPxx.gz .
.tag)
.\}
.
.if \n[sparc] \{\
.(Note
The distribution cannot be extracted using the
.Tn SunOS
.Ic tar
program
.Note)
.\}
.
.
.if \n[sun2] \{\
.Pp
There is a collection of Sun2 kernels in the
.Pa \*M/binary/kernel
subdirectory of the
.Nx
\*V distribution.
The one named
.Pa netbsd-RAMDISK.gz
contain a root file system image and should only be used for the
initial installation.
The others are included for convenience.
(Most people will want to use
.Pa netbsd-GENERIC.gz
or
.Pa netbsd-FOURMEG.gz
as appropriate.)
Please note that these kernels are simply gzipped and are not tar archives.
.\}
.
.if \n[sun3] \{\
.Pp
There is a collection of Sun3 and Sun3X kernels in the
.Pa \*M/binary/kernels
subdirectory of the
.Nx
\*V distribution.
The ones named
.Pa netbsd-ramdisk*.gz
contain a root file system image and should only be used for the
initial installation.
The others are included for convenience.
(Most people will want to use
.Pa netbsd-generic.gz
or
.Pa netbsd-generic3x.gz
as appropriate.)
Please note that these kernels are simply gzipped and are not tar archives.
.\}<|MERGE_RESOLUTION|>--- conflicted
+++ resolved
@@ -1,8 +1,4 @@
-<<<<<<< HEAD
-.\"	$NetBSD: contents,v 1.184 2020/09/22 02:53:52 snj Exp $
-=======
 .\"	$NetBSD: contents,v 1.185 2021/04/02 07:09:11 rin Exp $
->>>>>>> e2aa5677
 .\"
 .\" Copyright (c) 1999-2020 The NetBSD Foundation, Inc.
 .\" All rights reserved.
