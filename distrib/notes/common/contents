--- conflicted
+++ resolved
@@ -1,8 +1,4 @@
-<<<<<<< HEAD
-.\"	$NetBSD: contents,v 1.172 2018/01/24 09:04:41 skrll Exp $
-=======
 .\"	$NetBSD: contents,v 1.175 2018/07/26 16:22:49 maxv Exp $
->>>>>>> b2b84690
 .\"
 .\" Copyright (c) 1999-2005 The NetBSD Foundation, Inc.
 .\" All rights reserved.
