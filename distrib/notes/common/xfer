<<<<<<< HEAD
.\"	$NetBSD: xfer,v 1.74 2015/05/09 08:13:35 snj Exp $
=======
.\"	$NetBSD: xfer,v 1.75 2018/06/24 09:17:59 martin Exp $
>>>>>>> b2b84690
.\"
.\" Copyright (c) 1999-2004 The NetBSD Foundation, Inc.
.\" All rights reserved.
.\"
.\" Redistribution and use in source and binary forms, with or without
.\" modification, are permitted provided that the following conditions
.\" are met:
.\" 1. Redistributions of source code must retain the above copyright
.\"    notice, this list of conditions and the following disclaimer.
.\" 2. Redistributions in binary form must reproduce the above copyright
.\"    notice, this list of conditions and the following disclaimer in the
.\"    documentation and/or other materials provided with the distribution.
.\"
.\" THIS SOFTWARE IS PROVIDED BY THE NETBSD FOUNDATION, INC. AND CONTRIBUTORS
.\" ``AS IS'' AND ANY EXPRESS OR IMPLIED WARRANTIES, INCLUDING, BUT NOT LIMITED
.\" TO, THE IMPLIED WARRANTIES OF MERCHANTABILITY AND FITNESS FOR A PARTICULAR
.\" PURPOSE ARE DISCLAIMED.  IN NO EVENT SHALL THE FOUNDATION OR CONTRIBUTORS
.\" BE LIABLE FOR ANY DIRECT, INDIRECT, INCIDENTAL, SPECIAL, EXEMPLARY, OR
.\" CONSEQUENTIAL DAMAGES (INCLUDING, BUT NOT LIMITED TO, PROCUREMENT OF
.\" SUBSTITUTE GOODS OR SERVICES; LOSS OF USE, DATA, OR PROFITS; OR BUSINESS
.\" INTERRUPTION) HOWEVER CAUSED AND ON ANY THEORY OF LIABILITY, WHETHER IN
.\" CONTRACT, STRICT LIABILITY, OR TORT (INCLUDING NEGLIGENCE OR OTHERWISE)
.\" ARISING IN ANY WAY OUT OF THE USE OF THIS SOFTWARE, EVEN IF ADVISED OF THE
.\" POSSIBILITY OF SUCH DAMAGE.
.\"
.
.\" --------- MI instructions for getting distribution off installation medium
.\"
.\" XXX: is there any good way to handle MD quirks in MD xfer files?
.\"
.
Installation is supported from several media types, including:
.Pp
.(bullet -offset indent -compact
.
.if \n[amiga] \{\
.Tn AmigaDOS
.It
.\} \" \n[amiga]
.
CD-ROM / DVD / USB-stick
.
.It
FTP
.
.if \n[x68k] \{\
.It
Magneto-Optical (M-O) or other removable SCSI disk
.\} \" \n[x68k]
.
.It
Remote NFS partition
.
.It
Tape
.
.It
Existing
.Nx
.if \n[macppc] \{\
or
.Tn MacOS X
UFS
.\} \" \n[macppc]
partitions, if performing an upgrade
.
.bullet)
.Pp
.
The steps necessary to prepare the distribution sets for installation
depend upon which installation medium you choose.
The steps for the various media are outlined below.
.if \n[sparc64] \{\
.(Note
If you are installing the 32-bit sparc distribution sets, you will need to 
rename
.Pa sparc/binary/sets/kern-GENERIC_SUN4U.tgz
to
.Pa kern-GENERIC.tgz
since the \*M installation tools would otherwise attempt to install the 
kernel for 32-bit sparc computers which does not boot on \*M systems.
.Note)
.\}
.
.(tag CD-ROM\ /\ DVD\ /\ USB-stick
.
.if \n[amiga] \{\
.It Em AmigaDOS partition
To install
.Nx
from an
.Tn AmigaDOS
partition, you need to get the
.Nx
distribution sets you wish to install on your system on to an
.Tn AmigaDOS
partition.
.Pp
Note where you place the files as you will need this later.
.Pp
Once you have done this, you can proceed to the next
step in the installation process, preparing your hard disk.
.\} \" \n[amiga]
.
.It Em CD-ROM / DVD / USB-stick
.if \n[amiga] \{\
To install
.Nx
from a CD-ROM drive, make sure it is a SCSI CD-ROM on a SCSI bus currently
supported by
.Nx
(refer to the supported hardware list) or an ATAPI CD-ROM connected to the
A1200 or A4000 internal IDE connector.
If it is a SCSI CD-ROM on a non-supported SCSI bus like Blizzard-3 SCSI
or Apollo SCSI you must first copy the distribution sets to an
.Tn AmigaDOS
partition as described above.
.Pp
If your SCSI CD-ROM is connected to a supported SCSI host adapter,
or it is an ATAPI cd-rom connected to the A1200/A4000 internal IDE
connector, simply put the CD into the drive before installation.
.Pp
.\} \" \n[amiga]
Find out where the distribution set files are on the CD-ROM, DVD or USB stick.
Likely locations are
.Pa binary/sets
and
.Pa \*M/binary/sets .
(You only need to know this if you are mixing installer and installation
media from different versions - the installer will know the proper
default location for the sets it comes with).
.Pp
Proceed to the instructions on installation.
.
.It Em FTP
The preparations for this installation/upgrade method are
easy; all you need to do is make sure that there's an FTP
site from which you can retrieve the
.Nx
distribution when you're about to
install or upgrade.
If you don't have DHCP available on your network,
you will need to know the numeric IP address of that site, and,
if it's not on a network directly connected to the machine
on which you're installing or upgrading
.Nx ,
you need to know the numeric IP address of the router closest
to the
.Nx
machine.
Finally, you need to know the numeric IP address of the
.Nx
machine itself.
.Pp
Once you have this information, you can proceed to the next
step in the installation or upgrade process.
If you're installing
.Nx
from scratch, go to the section on preparing your hard disk, below.
If you're upgrading an existing installation, go directly to
the section on upgrading.
.
.if \n[x68k] \{\
.It Em M-O disk
To install
.Nx
from a device such as a removable SCSI disk or a magneto-optical disk,
the media
.Em must
be of the
.Tn IBM
.Em Super-floppy
format.
The
.Tn Human68k
format is not recognized by this release of the
.Nx*M .
If you have a
.Tn MS-DOS
or
.Tn MS Windows
machine with an M-O drive connected, use it.
If you don't, and if you have a program to handle
.Tn IBM
format M-O for
.Tn Human68k ,
copy all the files in the subdirectory
.Pa x68k/binaries
and
.Em "change their names to upper case".
.\} \" \n[x68k]
.
.It Em NFS
Place the
.Nx
distribution sets you wish to install into a
directory on an NFS server, and make that directory mountable
by the machine on which you are installing or upgrading
.Nx .
This will probably require modifying the
.Pa /etc/exports
file on the NFS server and resetting its mount daemon (mountd).
(Both of these actions will probably require superuser
privileges on the server.)
.Pp
You need to know the numeric IP address of the NFS server,
and, if you don't have DHCP available on your network and
the server is not on a network directly connected to
the machine on which you're installing or upgrading
.Nx ,
you need to know the numeric IP address of the router closest
to the
.Nx
machine.
Finally, you need to know the numeric IP address of the
.Nx
machine itself.
.Pp
Once the NFS server is set up properly and you have the
information mentioned above, you can proceed to the next step
in the installation or upgrade process.
If you're installing
.Nx
from scratch, go to the section on preparing your hard disk, below.
If you're upgrading an existing installation, go directly to the
section on upgrading.
.
.It Em Tape
To install
.Nx
from a tape, you need to make a tape that
contains the distribution set files, in
.Sq tar
format.
.if \n[pmax]:\n[vax] \{\
.(Note
the tape devices with which
.Nx*M
is believed to work is the
.Tn DEC
TK-50.
This is a very slow device.
Installation via disk or network is recommended if possible.
.Note)
.\} \" \n[pmax]:\n[vax]
.Pp
If you're making the tape on a
.Ul
system, the easiest way
to do so is probably something like:
.Pp
.Dl # Ic "tar -cf" Ar "tape_device dist_sets"
.Pp
where
.Ar tape_device
is the name of the tape device that
represents the tape drive you're using.
This might be
.Pa /dev/rst0 ,
or something similar, but it will vary from system to system.
In the above example,
.Ar dist_sets
is a list of filenames corresponding to the distribution sets that you
wish to place on the tape.
For instance, to put the
.Sy kern-GENERIC, base, No and Sy etc
distributions on tape (the absolute minimum required for installation),
you would do the following:
.Pp
.Dl # Ic "cd \&.../NetBSD-\*V"
.Dl # Ic "cd \*M/binary"
.Dl # Ic "tar -cf" Ar tape_device Ic "kern-GENERIC.tgz base.tgz etc.tgz"
.Pp
.(Note
You still need to fill in
.Ar tape_device No in the example.
.Note)
.Pp
Once you have the files on the tape, you can proceed to the
next step in the installation or upgrade process.
If you're installing
.Nx
from scratch, go to the section on preparing your hard disk, below.
If you're upgrading an existing installation, go directly to the section
on upgrading.
.
.tag)<|MERGE_RESOLUTION|>--- conflicted
+++ resolved
@@ -1,8 +1,4 @@
-<<<<<<< HEAD
-.\"	$NetBSD: xfer,v 1.74 2015/05/09 08:13:35 snj Exp $
-=======
 .\"	$NetBSD: xfer,v 1.75 2018/06/24 09:17:59 martin Exp $
->>>>>>> b2b84690
 .\"
 .\" Copyright (c) 1999-2004 The NetBSD Foundation, Inc.
 .\" All rights reserved.
