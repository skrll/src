<<<<<<< HEAD
.\"	$NetBSD: contents,v 1.24 2020/09/22 02:53:52 snj Exp $
=======
.\"	$NetBSD: contents,v 1.25 2021/05/29 19:03:08 thorpej Exp $
>>>>>>> e2aa5677
.\"
.\" Copyright (c) 1999-2005 The NetBSD Foundation, Inc.
.\" All rights reserved.
.\"
.\" Redistribution and use in source and binary forms, with or without
.\" modification, are permitted provided that the following conditions
.\" are met:
.\" 1. Redistributions of source code must retain the above copyright
.\"    notice, this list of conditions and the following disclaimer.
.\" 2. Redistributions in binary form must reproduce the above copyright
.\"    notice, this list of conditions and the following disclaimer in the
.\"    documentation and/or other materials provided with the distribution.
.\"
.\" THIS SOFTWARE IS PROVIDED BY THE NETBSD FOUNDATION, INC. AND CONTRIBUTORS
.\" ``AS IS'' AND ANY EXPRESS OR IMPLIED WARRANTIES, INCLUDING, BUT NOT LIMITED
.\" TO, THE IMPLIED WARRANTIES OF MERCHANTABILITY AND FITNESS FOR A PARTICULAR
.\" PURPOSE ARE DISCLAIMED.  IN NO EVENT SHALL THE FOUNDATION OR CONTRIBUTORS
.\" BE LIABLE FOR ANY DIRECT, INDIRECT, INCIDENTAL, SPECIAL, EXEMPLARY, OR
.\" CONSEQUENTIAL DAMAGES (INCLUDING, BUT NOT LIMITED TO, PROCUREMENT OF
.\" SUBSTITUTE GOODS OR SERVICES; LOSS OF USE, DATA, OR PROFITS; OR BUSINESS
.\" INTERRUPTION) HOWEVER CAUSED AND ON ANY THEORY OF LIABILITY, WHETHER IN
.\" CONTRACT, STRICT LIABILITY, OR TORT (INCLUDING NEGLIGENCE OR OTHERWISE)
.\" ARISING IN ANY WAY OUT OF THE USE OF THIS SOFTWARE, EVEN IF ADVISED OF THE
.\" POSSIBILITY OF SUCH DAMAGE.
.\"
.
.Ss2 NetBSD/\*M subdirectory structure
The \*M-specific portion of the
.Nx
\*V release is found in the
.Pa \*M
subdirectory of the distribution:
.Pa \&.../NetBSD-\*V/\*M/ .
It contains the following files and directories:
.Pp
.(tag INSTALL.html -compact \" top level
.	It Pa INSTALL.html
.	It Pa INSTALL.ps
.	It Pa INSTALL.txt
.	It Pa INSTALL.more
Installation notes in various file formats, including this file.
The
.Pa \&.more
file contains underlined text using the
.Xr more 1
conventions for indicating italic and bold display.
.
.\" MD binary and installation directories ---------------------------
.
.	It Pa binary/
.
.	(tag kernel/ -compact \" binary/
.
.		It Pa kernel/
.
.		(tag netbsd.gz -compact \" binary/kernel
.
.			It Pa netbsd-GENERIC.gz
.
A gzipped
.Nx
kernel containing code for everything supported in this release.
.
<<<<<<< HEAD
=======
.			It Pa netbsd-GENERIC.QEMU.gz
.
A gzipped
.Nx
kernel, identical to netbsd-GENERIC, except that it contains a static
copy of the kernel symbol table for convenience when running under Qemu,
which loads the kernel directly but does not load the kernel symbols.
.
>>>>>>> e2aa5677
.		tag) \" binary/kernel/
.
.		It Pa sets/
.
\*M binary distribution sets;
see below.
.
.	tag) \" binary/
.
.	It Pa installation/
.
.	(tag miniroot/ -compact \" installation/
.
.		It Pa floppy/
.
\*M boot and installation floppies; see below.
.
.		It Pa diskimage/
.
an image file
.Pa cdhdtape
is included for the case where the installer is written to
a CD, hard drive, or tape.
This image file is the same for the CD, HD, and tape cases.
.
.		It Pa instkernel/
.
contains a
.Pa netbsd.gz
installation kernel; this is the same installer kernel as in all the
other install
images, but without the various boot program and file system wrappers.
It can be netbooted or diskbooted from a previous installation.
no need to
.Ic gunzip
this image.
.
.	tag) \" installation/
.
.tag) \" top level
.
.
.Ss2 Bootable installation/upgrade floppies
.Pp
There are three bootable images in the
.Nx
\*M distribution.
One is for a floppy boot and is split into three separate files.
The other is a single-file image containing the same install kernel,
but intended to be written to a CD, tape, or hard drive.
The third image is a
.Li GENERIC
kernel intended for production use in unusual cases.
This can be useful at some sites when:
.(bullet
You want to run diskless but SRM bugs prevent the firmware from
netbooting.
You can work around this problem by always booting the generic
kernel from the floppy.
.It
SRM doesn't recognize your (hard) disk controller but
.Nx
does.
This happens more frequently than you might think.
SRM will usually only boot from
.Xr siop 4
or
.Xr isp 4
SCSI devices, and on most platforms will not
boot from an IDE drive.
.Nx
will happily operate
with almost any SCSI root or an IDE root; the solution here is to netboot
a kernel or always boot from floppy.
.bullet)
.
.\" ------------------------------------------------------------------
.
.
.Ss2 Binary distribution sets
.\"
.\" ------------------------------------------------------------------
.\" XXX: most sets except kern and xserver should be in notes/common
.\"
The
.Nx
\*M
binary distribution sets contain the binaries which
comprise the
.Nx
\*V release for \*M.
The binary distribution sets can be found in the
.Pa \*M/binary/sets
subdirectory
of the
.Nx
\*V
distribution tree, and are as follows:
.(tag xserver \" sets
.
.It Sy base
The
.Nx
\*V
\*M
.Sy base
binary distribution.
You
.Em must
install this distribution set.
It contains the base
.Nx
utilities that are necessary for the
system to run and be minimally functional.
.
.It Sy comp
Things needed for compiling programs.
This set includes the system include files
.Pq Pa /usr/include
and the various system libraries (except the shared
libraries, which are included as part of the
.Sy base
set).
This set also includes the manual pages for
all of the utilities it contains, as well as the
system call and library manual pages.
.
.It Sy debug
This distribution set contains debug information for
all base system utilities.
It is useful when reporting issues with binaries or during
development.
This set is huge, if the target disk is small, do not install it.
.
.It Sy etc
This distribution set contains the system
configuration files that reside in
.Pa /etc
and in several other places.
This set
.Em must
be installed if you are installing the system from scratch, but should
.Em not
be used if you are upgrading.
.
.It Sy games
This set includes the games and their manual pages.
.
.\" MD kernel set(s) -------------------------------------------------
.
.It Sy kern-GENERIC
This set contains a
.Nx*M
\*V
.Li GENERIC
kernel, named
.Pa /netbsd .
You
.Em must
install this distribution set.
.
.\" ------------------------------------------------------------------
.
.It Sy man
This set includes all of the manual pages for the
binaries and other software contained in the
.Sy base
set.
Note that it does not include any of the manual pages
that are included in the other sets.
.
.It Sy misc
This set includes the system dictionaries,
the typesettable document set, and other files from
.Pa /usr/share .
.
.It Sy modules
This set includes kernel modules to add functionality to a running system.
.
.It Sy rescue
This set includes the statically linked emergency recover binaries installed
in
.Pa /rescue .
.
.It Sy text
This set includes
.Nx Ns 's
text processing tools, including
.Xr groff 1 ,
all related programs, and their manual pages.
.
.tag) \" sets
.
.
.\" X sets -----------------------------------------------------------
.\" XXX: XOrg vs XFree
.\" XXX: ports without xserver
.Pp
.Nx
maintains its own set of sources for the X Window System in order to
assure tight integration and compatibility.
These sources are based on
XFree86 4.5.0.
Binary sets for the X Window System are distributed with
.Nx .
The sets are:
.(tag xserver \" x sets
.
.It Sy xbase
The basic files needed for a complete X
client environment.
This does not include the X servers.
.
.It Sy xcomp
The extra libraries and include files needed to compile X source code.
.
.It Sy xdebug
This distribution set contains debug information for
all X11 binaries.
It is useful when reporting issues with these binaries or during
development.
This set is huge, if the target disk is small, do not install it.
.
.It Sy xfont
Fonts needed by the X server and by X clients.
.
.It Sy xetc
Configuration files for X which could be locally modified.
.
.It Sy xserver
The X server.
.
.tag) \" x sets
.
.\" ------------------------------------------------------------------
.
.
.\" MI DISCUSSION OF BINARY SETS -------------------------------------
.\" XXX: should be in notes/common
.
.Pp
The \*M binary distribution sets are distributed as tar files
compressed with
.Sy \*[compressor]
named with the extension
.Sy .\*[setsuffix] ,
e.g.
.Pa base.\*[setsuffix] .
.
.
.Pp
The instructions given for extracting the source sets work equally
well for the binary sets, but it is worth noting that if you use that
method, the filenames stored in the sets are relative and therefore
the files are extracted
.Em below the current directory .
Therefore, if you want to extract the binaries into your system, i.e.
replace the system binaries with them, you have to run the
.Ic "tar -xzpf"
command from the root directory (
.Pa /
) of your system.
.
.
.\" MD DISCUSSION ----------------------------------------------------
.
.\" XXX should be written<|MERGE_RESOLUTION|>--- conflicted
+++ resolved
@@ -1,8 +1,4 @@
-<<<<<<< HEAD
-.\"	$NetBSD: contents,v 1.24 2020/09/22 02:53:52 snj Exp $
-=======
 .\"	$NetBSD: contents,v 1.25 2021/05/29 19:03:08 thorpej Exp $
->>>>>>> e2aa5677
 .\"
 .\" Copyright (c) 1999-2005 The NetBSD Foundation, Inc.
 .\" All rights reserved.
@@ -66,8 +62,6 @@
 .Nx
 kernel containing code for everything supported in this release.
 .
-<<<<<<< HEAD
-=======
 .			It Pa netbsd-GENERIC.QEMU.gz
 .
 A gzipped
@@ -76,7 +70,6 @@
 copy of the kernel symbol table for convenience when running under Qemu,
 which loads the kernel directly but does not load the kernel symbols.
 .
->>>>>>> e2aa5677
 .		tag) \" binary/kernel/
 .
 .		It Pa sets/
