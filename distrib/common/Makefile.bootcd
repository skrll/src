<<<<<<< HEAD
#	$NetBSD: Makefile.bootcd,v 1.39 2017/09/08 09:50:44 martin Exp $
=======
#	$NetBSD: Makefile.bootcd,v 1.40 2018/06/25 12:18:22 martin Exp $
>>>>>>> b2b84690
#
# Makefile snipped to create a CD/DVD ISO
#

# XXX TODO:
# 1) merge with src/distrib/cdrom
# 2) teach makefs to add data from more than 1 directory (see below)

#
# Required variables:
#	CDBASE		Basename of the iso
#
# Optional variables:
#	CDRELEASE	Set to 'true' to include $RELEASEDIR/$MACHINE on the CD
#	CDRELEASE_NOISOS Excludes installation/cdrom directory if set
#	CDRELEASE_NODEBUG	Excludes debug sets if set
#	CDSOURCE	Set to 'true' to include $RELEASEDIR/source on the CD
#	CDEXTRA		Set to a list of files or directories containing extra
#			stuff to put on CD (set by build.sh -C flag)
#	CDBUILDEXTRA	Set to a list of files or directories containing extra
#			stuff to put on CD (use in Makefiles)
#	CDEXTRA_SKIP	A list of file exclusion paths to exclude when copying
#			directories of extra stuff in CDEXTRA AND CDBUILDEXTRA
#	BOOT		Defaults to $DESTDIR/usr/mdec/boot
#	BOOTXX_CD9660	Defaults to $DESTDIR/usr/mdec/bootxx_cd9660
#	CDBOOTOPTIONS	Options for installboot, eg -o console=com0,speed=9600
#	CDMAKEFSOPTIONS	Options for makefs, eg bootimage=i386;bootxx,no-emul-boot
#	CDMAKEFSEXTRAOPTS additional options for makefs, e.g. -F specfile
#	CDROMS_RELEASEDIR Where to install ${CDBASE}.iso
#	CDINSTKERNEL	instkernel directory (relative to ${.CURDIR})
#	CDKERNELS	couples of the form:
#				source	name_on_cd
#	CDRUNTIME	files/directories to copy from $DESTDIR onto the CD
#	CD_SETS		sets to be extracted onto the CD
#	SETS_DIR	where the CD_SETS are found (default provided)
# source kernels are copied from ${CDINSTKERNEL} (or its obj dir)
# note that as of yet, bootxx_cd9660 can't load kernel names of more than
# 8 chars (though they can be in a sub-directory meaning the pathname is
# longer than 8 chars)
#

BOOT?=		${DESTDIR}/usr/mdec/boot
BOOTXX_CD9660?=	${DESTDIR}/usr/mdec/bootxx_cd9660
CDRELEASE?=	false
CDSOURCE?=	false
.if ${CDRELEASE} == false
CDROMS_RELEASEDIR?=	${MACHINE}/installation/cdrom
.else
CDROMS_RELEASEDIR?=	images
.endif
.if defined(CDRELEASE_NOISOS)
CDRELEASE_EXCLUDE=	-s ',./installation/cdrom.*,,gp'
.endif
.if defined(CDRELEASE_NODEBUG)
CDRELEASE_EXCLUDE=+	-s ',./binary/sets/debug.tgz,,gp'	-s ',./binary/sets/xdebug.tgz,,gp'
.endif
.if !defined(CDRELEASE_LIVEIMAGE)
CDRELEASE_EXCLUDE+=	-s ',./installation/liveimage.*,,gp'
.endif
.if !defined(CDRELEASE_INSTALLIMAGE)
CDRELEASE_EXCLUDE+=	-s ',./installation/installimage.*,,gp'
.endif

SETS_DIR?=	${RELEASEDIR}/${RELEASEMACHINEDIR}/binary/sets

.include <bsd.own.mk> 		# For PRINTOBJDIR
.include <bsd.kernobj.mk>	# For KERNSRCDIR

DISTRIBVER!=	${HOST_SH} ${KERNSRCDIR}/conf/osrelease.sh
DISTRIBREV!=	${HOST_SH} ${KERNSRCDIR}/conf/osrelease.sh -s
CUROBJDIR!=	cd ${.CURDIR} && ${PRINTOBJDIR}
ISO_VOLID!=	echo NETBSD_${DISTRIBREV} | tr a-z A-Z
PUBLISHER?= The_NetBSD_Project
.if defined(CDMAKEFSOPTIONS)
_CDMAKEFSOPTIONS=	rockridge,label=${ISO_VOLID},publisher=${PUBLISHER},${CDMAKEFSOPTIONS}
.else
_CDMAKEFSOPTIONS=	rockridge,label=${ISO_VOLID},publisher=${PUBLISHER}
.endif

.if ${MKREPRO_TIMESTAMP:Uno} != "no"
MAKEFS_TIMESTAMP=-T "${MKREPRO_TIMESTAMP}"
PAX_TIMESTAMP=--timestamp "${MKREPRO_TIMESTAMP}"
.endif

.if ${MKUNPRIVED} == "no"
CD_METALOG.unpriv=
mtunpriv=
.else
CD_METALOG.unpriv=-M ${METALOG}.sanitised
mtunpriv="-U"
.endif

# Stuff that should come from elsewhere - XXX where? - HF
RM?=		rm
MKDIR?=		mkdir -p
CHMOD?=		chmod
ECHO?=		echo

.if ${CDRELEASE} == false
CDIMAGE=	${CDBASE}.iso
.else
CDIMAGE=	NetBSD-${DISTRIBVER}-${CDBASE:S/cd$//}.iso
.endif
WORKSPEC=	fs.spec

CLEANFILES+=	${CDIMAGE}
CLEANFILES+=	bootxx.${MACHINE}
CLEANFILES+=	${WORKSPEC}

CDSETSENV=	DESTDIR=${DESTDIR:Q} \
		MACHINE=${MACHINE:Q} \
		MACHINE_ARCH=${MACHINE_ARCH:Q} \
		AWK=${TOOL_AWK:Q} \
		CKSUM=${TOOL_CKSUM:Q} \
		DB=${TOOL_DB:Q} \
		HOST_SH=${HOST_SH:Q} \
		MAKE=${MAKE:Q} \
		MKTEMP=${TOOL_MKTEMP:Q} \
		MTREE=${TOOL_MTREE:Q} \
		PAX=${TOOL_PAX:Q} \
		COMPRESS_PROGRAM=${COMPRESS_PROGRAM:Q} \
		GZIP=${GZIP_FLAGS:Q} \
		PKG_CREATE=${TOOL_PKG_CREATE:Q} \
		SED=${TOOL_SED:Q} \
		TSORT=${TSORT:Q} \
		MKRUMP=no \
		MKCOMPAT=no \
		MKDEBUG=no \
		MKDEBUGLIB=no

CDSETSCMD=	cd ${NETBSDSRCDIR}/distrib/sets && \
		${CDSETSENV} \
		${HOST_SH}

.include "${NETBSDSRCDIR}/distrib/common/Makefile.distrib"

.if defined(CDINSTKERNEL)
_INSTKERNELNOBJDIR!=	cd ${.CURDIR}/${CDINSTKERNEL} && ${PRINTOBJDIR}
.endif
.if exists(${DESTDIR}/usr/mdec/bootxx_cd9660)
.if exists(${DESTDIR}/usr/mdec/boot.${MACHINE})
BOOT2=boot.${MACHINE}
.else
BOOT2=boot
.endif
.endif

prepare:
	${MKDIR} ${MKDIRPERM} "${CUROBJDIR}/cdrom"
.if defined(CDKERNELS)
.for kernel target in ${CDKERNELS}
	${INSTALL} ${COPY} -m 0644 ${_INSTKERNELNOBJDIR}/${kernel} cdrom/${target}
.endfor
.if exists(${DESTDIR}/usr/mdec/bootxx_cd9660)
	${RM} -f cdrom/${BOOT2}
	${INSTALL} ${COPY} -m 0644 ${DESTDIR}/usr/mdec/${BOOT2} cdrom/${BOOT2}
	${RM} -f bootxx.${MACHINE}
	${INSTALL} ${COPY} -m 0644 ${DESTDIR}/usr/mdec/bootxx_cd9660 bootxx.${MACHINE}
	${CHMOD} +w bootxx.${MACHINE}
.if defined(CDBOOTOPTIONS)
	${TOOL_INSTALLBOOT} -m${MACHINE} -e ${CDBOOTOPTIONS} bootxx.${MACHINE}
.endif
.endif
.endif

.if ${MAKEVERBOSE} >= 2
PAX_v?= -v
.else
PAX_v?=
.endif

# Copy $RELEASEDIR/${MACHINE} in the CDROM dir
#
# XXX This could be done a lot easier if makefs(8) could
# XXX include more than one directory on the image - HF
#
copy-releasedir:
	${RM} -f ${RELEASEDIR}/${CDROMS_RELEASEDIR}/${CDIMAGE}
	if ${CDRELEASE}; then 						\
		if [ ! -d ${RELEASEDIR}/${RELEASEMACHINEDIR} ]; then 	\
			echo "Missing ${RELEASEDIR}/${RELEASEMACHINEDIR}, aborting"; \
			exit 1; 					\
		fi; 							\
		${MKDIR} ${MKDIRPERM} "${CUROBJDIR}/cdrom/${MACHINE}"; 	\
		release_destdir="${CUROBJDIR}/cdrom/${MACHINE}";	\
		cd ${RELEASEDIR}/${RELEASEMACHINEDIR}; 			\
		echo Copying $$(pwd) to $$release_destdir ...; 		\
		${TOOL_PAX} ${PAX_TIMESTAMP}				\
			-rw -pe ${PAX_v}				\
			${CDRELEASE_EXCLUDE}				\
			-s ',./binary/sets/debug.tgz,,gp'		\
			-s ',./binary/sets/xdebug.tgz,,gp'		\
			. $$release_destdir; 				\
		cd "${CUROBJDIR}";					\
	fi
	if ${CDSOURCE}; then 						\
		if [ ! -d ${RELEASEDIR}/source ]; then	 		\
			echo "Missing ${RELEASEDIR}/source, aborting"; 	\
			exit 1; 					\
		fi; 							\
		${MKDIR} ${MKDIRPERM} "${CUROBJDIR}/cdrom/source"; 	\
		release_destdir="${CUROBJDIR}/cdrom/source";	 	\
		cd ${RELEASEDIR}/source; 				\
		echo Copying $$(pwd) to $$release_destdir ...;		\
		${TOOL_PAX} ${PAX_TIMESTAMP} 				\
			-rw -pe ${PAX_v}				\
			. $$release_destdir; 				\
		cd "${CUROBJDIR}";					\
	fi
	if [ "X${CDRUNTIME}" != "X" ]; then				\
		release_destdir=$${curdir}/cdrom;			\
		cd $$release_destdir;					\
		cd ${DESTDIR};						\
		for cde in ${CDRUNTIME};				\
		do							\
			${TOOL_PAX} ${PAX_TIMESTAMP} -rw -pp ${PAX_v}	\
				$${cde} $$release_destdir;		\
		done;							\
		cd "${CUROBJDIR}";					\
	fi
	if [ "X${CDEXTRA}${CDBUILDEXTRA}" != "X" ]; then		\
		skipflag="";						\
		cdextra_skip="${CDEXTRA_SKIP}";				\
		if [ "X$${cdextra_skip}" != "X" ]; then			\
			rm -f cdskip;					\
			for skip in $${cdextra_skip};			\
			do						\
				echo $${skip} >> cdskip;		\
			done;						\
			skipflag="-X ${CUROBJDIR:Q}/cdskip";		\
		fi;							\
		cdextra="${CDEXTRA}"; 					\
		cdbuildextra="${CDBUILDEXTRA}"; 			\
		for cde in $${cdextra} $${cdbuildextra};		\
		do							\
			release_destdir="${CUROBJDIR}/cdrom";		\
			if [ -f $${cde} ]; then				\
				echo Copying $${cde} to $$release_destdir ...;	\
				${INSTALL} ${COPY} -m 0644 $${cde} $${release_destdir};	\
			elif [ -d $${cde} ]; then			\
				cd $${cde};				\
				echo Copying $$(pwd) to $$release_destdir ...;	\
				${TOOL_MTREE} -c $${skipflag} |		\
					${TOOL_PAX} ${PAX_TIMESTAMP}	\
					-rw -pe ${PAX_v}		\
					-M $$release_destdir; 		\
			else						\
				echo "Missing $${cde}, aborting"; 	\
				exit 1; 				\
			fi; 						\
			cd "${CUROBJDIR}";				\
		done;							\
	fi
.if !empty(CD_SETS)
	${MKDIR} ${MKDIRPERM} "${CUROBJDIR}/cdrom/etc/mtree"
.for set in ${CD_SETS}
	if [ -f ${CUROBJDIR:Q}/cdrom/etc/mtree/set.${set} ]; then	\
		${CHMOD} +w ${CUROBJDIR:Q}/cdrom/etc/mtree/set.${set};	\
	fi;								\
	${CDSETSCMD} ./maketars -i "${CUROBJDIR}/cdrom"			\
	    ${CD_METALOG.unpriv} ${mtunpriv} -N ${NETBSDSRCDIR}/etc	\
	    -F "${CUROBJDIR}/cdrom/etc/mtree"				\
	    -d "${DESTDIR:S,^$,/,}" ${set}
.endfor
	if [ -d "${CUROBJDIR}/cdrom/var/spool/ftp/hidden" ]; then	\
		${CHMOD} +r "${CUROBJDIR}/cdrom/var/spool/ftp/hidden";	\
	fi
.endif

image:
	@echo Preparing spec files for makefs...
	${RM} -f ${WORKSPEC}
	if [ -d cdrom/etc/mtree ]; then				\
		cat cdrom/etc/mtree/* |				\
		    ${TOOL_SED} -e 's/ size=[0-9]*//'		\
		     -e '/^\.\/etc\/gettytab/d' > ${WORKSPEC};	\
	fi
	if [ -r cdrom/dev/MAKEDEV ]; then			\
		${HOST_SH} cdrom/dev/MAKEDEV -s init |		\
		    ${TOOL_SED} -e '/^\. type=dir/d' 		\
			-e 's,^\.,./dev,' >> ${WORKSPEC};	\
	fi
.if defined(SPEC_IN)
	cat ${SPEC_IN} >> ${WORKSPEC}
.endif
.if defined(SECONDARY_BOOT)
	echo "./${SECONDARY_BOOT} type=file uname=root gname=wheel mode=0444" \
	    >> ${WORKSPEC}
.endif
.if defined(SPEC_EXTRA)
	cat ${SPEC_EXTRA} >> ${WORKSPEC}
.endif
	if [ -s ${WORKSPEC} ]; then specarg="-F ${WORKSPEC}"; fi;	\
	${TOOL_MAKEFS} -N ${NETBSDSRCDIR}/etc -t cd9660 $${specarg} 	\
		${MAKEFS_TIMESTAMP} ${CDMAKEFSEXTRAOPTS} -o ${_CDMAKEFSOPTIONS:Q} ${CDIMAGE} cdrom

.if ${CDRELEASE} == false
release: prepare .WAIT prepare_md_post .WAIT copy-releasedir .WAIT image_md_pre .WAIT image .WAIT image_md_post
	${MKDIR} ${MKDIRPERM} ${RELEASEDIR}/${CDROMS_RELEASEDIR}
	${RELEASE_INSTALL} ${CDIMAGE} ${RELEASEDIR}/${CDROMS_RELEASEDIR}

iso_image:
.else
release:

iso_image: prepare .WAIT prepare_md_post .WAIT copy-releasedir .WAIT image_md_pre .WAIT image .WAIT image_md_post
	${MKDIR} ${MKDIRPERM} ${RELEASEDIR}/${CDROMS_RELEASEDIR}
	${RELEASE_INSTALL} ${CDIMAGE} ${RELEASEDIR}/${CDROMS_RELEASEDIR}
.endif

clean:
	@if [ -d cdrom/var/spool/ftp/hidden ]; then 		\
		${CHMOD} +r cdrom/var/spool/ftp/hidden;		\
	fi	# XXX
	${RM} -fr cdrom

prepare_md_post: .PHONY
image_md_post: .PHONY
image_md_pre: .PHONY

.include <bsd.prog.mk><|MERGE_RESOLUTION|>--- conflicted
+++ resolved
@@ -1,8 +1,4 @@
-<<<<<<< HEAD
-#	$NetBSD: Makefile.bootcd,v 1.39 2017/09/08 09:50:44 martin Exp $
-=======
 #	$NetBSD: Makefile.bootcd,v 1.40 2018/06/25 12:18:22 martin Exp $
->>>>>>> b2b84690
 #
 # Makefile snipped to create a CD/DVD ISO
 #
