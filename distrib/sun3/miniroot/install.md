--- conflicted
+++ resolved
@@ -1,8 +1,4 @@
-<<<<<<< HEAD
-#	$NetBSD: install.md,v 1.7 2020/12/05 18:52:06 tsutsui Exp $
-=======
 #	$NetBSD: install.md,v 1.9 2021/06/26 00:38:16 tsutsui Exp $
->>>>>>> e2aa5677
 #
 #
 # Copyright (c) 1996 The NetBSD Foundation, Inc.
