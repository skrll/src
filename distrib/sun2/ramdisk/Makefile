<<<<<<< HEAD
#	$NetBSD: Makefile,v 1.26 2021/03/01 16:50:01 martin Exp $
=======
#	$NetBSD: Makefile,v 1.27 2021/06/18 20:30:58 mrg Exp $
>>>>>>> e2aa5677

.include <bsd.own.mk>
.include "${NETBSDSRCDIR}/distrib/common/Makefile.distrib"
.include <bsd.kernobj.mk>

IMAGE=		ramdisk.fs
IMAGESIZE=	600k
MAKEFS_FLAGS+=	-f 15 -o density=3072,bsize=4096,fsize=512,optimization=space

WARNS=		1
<<<<<<< HEAD
DBG=		-Os -fno-unwind-tables
=======
DBG=		-Os -fno-unwind-tables -fno-ident

# XXXMRG - see if these help/hinder reduced size?
#-fno-jump-tables 
#-fzero-initialized-in-bss
#-fgcse-after-reload
#-fdelete-null-pointer-checks
#-fno-sched-interblock
#-fno-sched-spec
#-fsched-pressure
#-fcode-hoisting
#-ftree-partial-pre
#-fno-ipa-cp
#-ftree-builtin-call-dce
#-fno-align-functions
#-fno-align-loops
#-fno-align-jumps
#-fno-align-labels
#-fallow-store-data-races
>>>>>>> e2aa5677

CRUNCHBIN=	rd_bin
LISTS=		${.CURDIR}/list
MTREECONF=	${.CURDIR}/mtree.conf
IMAGEENDIAN=	be
MAKEDEVTARGETS=	std md0 cd0 st0 st1 sd0 sd1 sd2 xd0 xy0
IMAGEDEPENDS=	${CRUNCHBIN} \
		fstab passwd protocols ${DISTRIBDIR}/common/services \
		sshrc welcome ${NETBSDSRCDIR}/etc/netconfig

MDSETTARGETS=		RAMDISK ramdisk.fs -
MDSET_RELEASEDIR=	binary/kernel

# Use stubs to eliminate some large stuff from libc
HACKSRC=	${DISTRIBDIR}/utils/libhack
.MAKEFLAGS+=	NOIEEE80211=1
.include	"${HACKSRC}/Makefile.inc"
${CRUNCHBIN}:	libhack.o

fstab: .PHONY

.include "${DISTRIBDIR}/common/Makefile.crunch"
.include "${DISTRIBDIR}/common/Makefile.makedev"
.include "${DISTRIBDIR}/common/Makefile.image"
.include "${DISTRIBDIR}/common/Makefile.mdset"

.include <bsd.prog.mk><|MERGE_RESOLUTION|>--- conflicted
+++ resolved
@@ -1,8 +1,4 @@
-<<<<<<< HEAD
-#	$NetBSD: Makefile,v 1.26 2021/03/01 16:50:01 martin Exp $
-=======
 #	$NetBSD: Makefile,v 1.27 2021/06/18 20:30:58 mrg Exp $
->>>>>>> e2aa5677
 
 .include <bsd.own.mk>
 .include "${NETBSDSRCDIR}/distrib/common/Makefile.distrib"
@@ -13,9 +9,6 @@
 MAKEFS_FLAGS+=	-f 15 -o density=3072,bsize=4096,fsize=512,optimization=space
 
 WARNS=		1
-<<<<<<< HEAD
-DBG=		-Os -fno-unwind-tables
-=======
 DBG=		-Os -fno-unwind-tables -fno-ident
 
 # XXXMRG - see if these help/hinder reduced size?
@@ -35,7 +28,6 @@
 #-fno-align-jumps
 #-fno-align-labels
 #-fallow-store-data-races
->>>>>>> e2aa5677
 
 CRUNCHBIN=	rd_bin
 LISTS=		${.CURDIR}/list
