<<<<<<< HEAD
#	$NetBSD: Makefile,v 1.39 2021/03/01 09:24:27 martin Exp $
=======
#	$NetBSD: Makefile,v 1.40 2021/06/18 23:55:20 tsutsui Exp $
>>>>>>> e2aa5677

.include <bsd.own.mk>
.include "${NETBSDSRCDIR}/distrib/common/Makefile.distrib"

.include <bsd.kernobj.mk>

IMAGE=		miniroot.fs
IMAGESIZE=	4200k
MAKEFS_FLAGS+=	-o density=8k

KERNEL=		${KERNOBJDIR}/INSTALL/netbsd

WARNS=		1
DBG=		-Os -fno-unwind-tables
USE_WIDECHAR=	no

CRUNCHBIN=	instbin

LISTS=		${.CURDIR}/list
MTREECONF=	${.CURDIR}/mtree.conf
IMAGEENDIAN=	be
PARSELISTENV=	KERNEL=${KERNEL}
MAKEDEVTARGETS=	std md0 cd0 st0 st1 sd0 sd1 sd2 xd0 xy0
IMAGEDEPENDS=	${CRUNCHBIN} \
		${KERNEL} \
		fstab install.md profile \
		${DESTDIR}/dev/MAKEDEV ${DESTDIR}/dev/MAKEDEV.local \
		${DESTDIR}/etc/group \
		${DESTDIR}/etc/master.passwd ${DESTDIR}/etc/netconfig \
		${DESTDIR}/etc/passwd \
		${DISTRIBDIR}/common/protocols \
		${DESTDIR}/etc/pwd.db \
		${DISTRIBDIR}/common/services \
		${DESTDIR}/etc/spwd.db \
		${DESTDIR}/usr/mdec/bootxx ${DESTDIR}/usr/mdec/bootyy \
		${DESTDIR}/usr/mdec/netboot ${DESTDIR}/usr/mdec/tapeboot \
		${DESTDIR}/usr/mdec/ufsboot \
		${DISTRIBDIR}/miniroot/install.sh \
		${DISTRIBDIR}/miniroot/upgrade.sh \
		install.sub

IMAGEPOSTBUILD=		${TOOL_INSTALLBOOT} -v -m ${MACHINE} ${IMAGE} \
		    	    ${DESTDIR}/usr/mdec/bootxx /ufsboot
IMAGE_RELEASEDIR=	installation/miniroot

# Use stubs to eliminate some large stuff from libc
HACKSRC=	${DISTRIBDIR}/utils/libhack
HACK_CURSES=	yes
.MAKEFLAGS+=	USE_WIDECHAR=no
.include	"${HACKSRC}/Makefile.inc"
${CRUNCHBIN}:	libhack.o

# Use stubs to eliminate some large stuff from libc
HACKSRC=	${DISTRIBDIR}/utils/libhack
.include	"${HACKSRC}/Makefile.inc"
${CRUNCHBIN}:	libhack.o

install.sub: ${DISTRIBDIR}/miniroot/install.sub
	${TOOL_SED} -e "/^VERSION=/s/=.*/=${DISTRIBREV}/" \
		    -e "/^RELEASE=/s/=.*/=${DISTRIBVER}/" \
		    -e "/^MACHINE=/s/=.*/=${MACHINE}/" < $? > $@

CLEANFILES+= install.sub

fstab: .PHONY

.include "${DISTRIBDIR}/common/Makefile.crunch"
.include "${DISTRIBDIR}/common/Makefile.makedev"
.include "${DISTRIBDIR}/common/Makefile.image"

.include <bsd.prog.mk><|MERGE_RESOLUTION|>--- conflicted
+++ resolved
@@ -1,8 +1,4 @@
-<<<<<<< HEAD
-#	$NetBSD: Makefile,v 1.39 2021/03/01 09:24:27 martin Exp $
-=======
 #	$NetBSD: Makefile,v 1.40 2021/06/18 23:55:20 tsutsui Exp $
->>>>>>> e2aa5677
 
 .include <bsd.own.mk>
 .include "${NETBSDSRCDIR}/distrib/common/Makefile.distrib"
