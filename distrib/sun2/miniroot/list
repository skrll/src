#
<<<<<<< HEAD
# $NetBSD: list,v 1.23 2020/10/06 13:32:41 rin Exp $
=======
# $NetBSD: list,v 1.24 2021/03/01 16:49:07 martin Exp $
>>>>>>> 9e014010
#

# The PROM provides a default kernel name of "vmunix"
COPY	${KERNEL}			netbsd
LINK	netbsd				vmunix

# These are scripts:
COPY	${DESTDIR}/usr/bin/false	bin/false		555
COPY	${DESTDIR}/usr/bin/true 	bin/true		555

# From usr/mdec:
COPY	${DESTDIR}/usr/mdec/bootxx	usr/mdec/bootxx
COPY	${DESTDIR}/usr/mdec/bootyy	usr/mdec/bootyy
SYMLINK		  /usr/sbin/installboot usr/mdec/installboot
COPY	${DESTDIR}/usr/mdec/netboot	usr/mdec/netboot
COPY	${DESTDIR}/usr/mdec/tapeboot	usr/mdec/tapeboot
COPY	${DESTDIR}/usr/mdec/ufsboot	usr/mdec/ufsboot
LINK		   usr/mdec/ufsboot	ufsboot

# various files that we need in /etc for the install
COPY	${DESTDIR}/etc/group		etc/group
COPY	${DESTDIR}/etc/master.passwd	etc/master.passwd
COPY	${DESTDIR}/etc/netconfig	etc/netconfig
COPY	${DESTDIR}/etc/passwd		etc/passwd
COPY	${DISTRIBDIR}/common/protocols	etc/protocols
COPY	${DESTDIR}/etc/pwd.db		etc/pwd.db
COPY	${DESTDIR}/etc/spwd.db		etc/spwd.db
COPY	${DISTRIBDIR}/common/services	etc/services

# some /etc files get special handling (for MFS /tmp yuck)
COPY	${CURDIR}/fstab			tmp/fstab.shadow
SYMLINK	/tmp/fstab.shadow		etc/fstab
SYMLINK	/tmp/resolv.conf.shadow		etc/resolv.conf
SYMLINK	/tmp/hosts			etc/hosts

# copy the MAKEDEV script and make some devices
COPY	${DESTDIR}/dev/MAKEDEV		dev/MAKEDEV		555
COPY	${DESTDIR}/dev/MAKEDEV.local	dev/MAKEDEV.local	555

# copy the miniroot installation tools
COPY	${CURDIR}/profile		.profile

COPY	${CURDIR}/install.md		install.md
COPY	${OBJDIR}/install.sub		install.sub

COPY	${DISTRIBDIR}/miniroot/install.sh install		555
COPY	${DISTRIBDIR}/miniroot/upgrade.sh upgrade		555

SRCDIRS	bin sbin usr.bin usr.sbin

# miniroot files from /sbin:
# Extras not in ../../miniroot/list:
#  disklabel dmesg edlabel mount_kernfs restore 

PROG	sbin/disklabel
PROG	sbin/dmesg
PROG	sbin/edlabel

PROG	sbin/fsck
PROG	sbin/fsck_ffs

PROG	sbin/ifconfig
PROG	sbin/init
PROG	sbin/mknod

PROG	sbin/mount
PROG	sbin/mount_cd9660
PROG	sbin/mount_ffs
PROG	sbin/mount_kernfs
PROG	sbin/mount_nfs

PROG	sbin/newfs	sbin/mount_mfs
PROG	sbin/ping
PROG	sbin/reboot	sbin/halt

PROG	sbin/restore	sbin/rrestore

PROG	sbin/route
PROG	sbin/shutdown
PROG	sbin/slattach
PROG	sbin/swapctl
PROG	sbin/sysctl
PROG	sbin/umount

# miniroot files from /bin:
# Extras not in ../../miniroot/list:
#  date ps rmdir

PROG	bin/cat
PROG	bin/chmod
PROG	bin/cp
PROG	bin/date
PROG	bin/dd
PROG	bin/df
PROG	bin/ed
PROG	bin/expr
PROG	bin/hostname
PROG	bin/kill
PROG	bin/ln
PROG	bin/ls
PROG	bin/mkdir
PROG	bin/mt
PROG	bin/mv
PROG	bin/pax	usr/bin/tar	usr/bin/cpio
PROG	bin/ps
PROG	bin/pwd
PROG	bin/rm
PROG	bin/rmdir
PROG	bin/sh
PROG	bin/sleep
PROG	bin/stty
PROG	bin/sync

PROG	bin/test	bin/[

PROG	sbin/chown	bin/chgrp

# usr.sbin:
PROG	usr/sbin/installboot
PROG	usr/sbin/rdate

# usr.bin:

PROG	usr/bin/chflags
PROG	usr/bin/cksum
PROG	usr/bin/cmp
PROG	usr/bin/ftp
PROG	usr/bin/more	usr/bin/less
PROG	usr/bin/rsh
PROG	usr/bin/sed
PROG	usr/bin/tip
PROG	usr/bin/vi

PROG	usr/bin/gzip	usr/bin/gzcat usr/bin/gunzip

# install.md still uses sort
PROG	usr/bin/sort

SPECIAL	vi		srcdir	external/bsd/nvi/usr.bin/nvi

SPECIAL	disklabel	srcdir	distrib/utils/x_disklabel
SPECIAL	ed		srcdir	distrib/utils/x_ed
SPECIAL	fsck_ffs	srcdir	distrib/utils/x_fsck_ffs
SPECIAL	gzip		srcdir	distrib/utils/x_gzip
SPECIAL	ifconfig	srcdir	distrib/utils/x_ifconfig
SPECIAL	newfs		srcdir	distrib/utils/x_newfs
SPECIAL	ping		srcdir	distrib/utils/x_ping
SPECIAL	route		srcdir	distrib/utils/x_route

SPECIAL	more		srcdir	distrib/utils/more
SPECIAL	edlabel		srcdir	distrib/utils/edlabel

ARGVLN	sh -sh

LIBS	libhack.o
LIBS	-lrmt -ledit -lutil -lterminfo -lcrypt -ll -lm -lkvm -lz -lprop<|MERGE_RESOLUTION|>--- conflicted
+++ resolved
@@ -1,9 +1,5 @@
 #
-<<<<<<< HEAD
-# $NetBSD: list,v 1.23 2020/10/06 13:32:41 rin Exp $
-=======
 # $NetBSD: list,v 1.24 2021/03/01 16:49:07 martin Exp $
->>>>>>> 9e014010
 #
 
 # The PROM provides a default kernel name of "vmunix"
