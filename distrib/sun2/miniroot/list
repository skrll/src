--- conflicted
+++ resolved
@@ -1,9 +1,5 @@
 #
-<<<<<<< HEAD
-# $NetBSD: list,v 1.24 2021/03/01 16:49:07 martin Exp $
-=======
 # $NetBSD: list,v 1.25 2021/06/27 05:25:12 tsutsui Exp $
->>>>>>> e2aa5677
 #
 
 # The PROM provides a default kernel name of "vmunix"
@@ -152,10 +148,7 @@
 SPECIAL	newfs		srcdir	distrib/utils/x_newfs
 SPECIAL	ping		srcdir	distrib/utils/x_ping
 SPECIAL	route		srcdir	distrib/utils/x_route
-<<<<<<< HEAD
-=======
 SPECIAL	umount		srcdir	distrib/utils/x_umount
->>>>>>> e2aa5677
 
 SPECIAL	more		srcdir	distrib/utils/more
 SPECIAL	edlabel		srcdir	distrib/utils/edlabel
