--- conflicted
+++ resolved
@@ -1,8 +1,4 @@
-<<<<<<< HEAD
-#	$NetBSD: t_basic.sh,v 1.2 2020/10/16 16:17:23 roy Exp $
-=======
 #	$NetBSD: t_basic.sh,v 1.4 2021/03/02 07:16:24 simonb Exp $
->>>>>>> 9e014010
 #
 # Copyright (c) 2018 Ryota Ozaki <ozaki.ryota@gmail.com>
 # All rights reserved.
