<<<<<<< HEAD
#	$NetBSD: t_pppoe.sh,v 1.24 2020/11/25 10:35:07 yamaguchi Exp $
=======
#	$NetBSD: t_pppoe.sh,v 1.28 2021/04/23 03:41:55 yamaguchi Exp $
>>>>>>> 9e014010
#
# Copyright (c) 2016 Internet Initiative Japan Inc.
# All rights reserved.
#
# Redistribution and use in source and binary forms, with or without
# modification, are permitted provided that the following conditions
# are met:
# 1. Redistributions of source code must retain the above copyright
#    notice, this list of conditions and the following disclaimer.
# 2. Redistributions in binary form must reproduce the above copyright
#    notice, this list of conditions and the following disclaimer in the
#    documentation and/or other materials provided with the distribution.
#
# THIS SOFTWARE IS PROVIDED BY THE NETBSD FOUNDATION, INC. AND CONTRIBUTORS
# ``AS IS'' AND ANY EXPRESS OR IMPLIED WARRANTIES, INCLUDING, BUT NOT LIMITED
# TO, THE IMPLIED WARRANTIES OF MERCHANTABILITY AND FITNESS FOR A PARTICULAR
# PURPOSE ARE DISCLAIMED.  IN NO EVENT SHALL THE FOUNDATION OR CONTRIBUTORS
# BE LIABLE FOR ANY DIRECT, INDIRECT, INCIDENTAL, SPECIAL, EXEMPLARY, OR
# CONSEQUENTIAL DAMAGES (INCLUDING, BUT NOT LIMITED TO, PROCUREMENT OF
# SUBSTITUTE GOODS OR SERVICES; LOSS OF USE, DATA, OR PROFITS; OR BUSINESS
# INTERRUPTION) HOWEVER CAUSED AND ON ANY THEORY OF LIABILITY, WHETHER IN
# CONTRACT, STRICT LIABILITY, OR TORT (INCLUDING NEGLIGENCE OR OTHERWISE)
# ARISING IN ANY WAY OUT OF THE USE OF THIS SOFTWARE, EVEN IF ADVISED OF THE
# POSSIBILITY OF SUCH DAMAGE.
#

SERVER=unix://pppoe_server
CLIENT=unix://pppoe_client

SERVER_IP=10.3.3.1
CLIENT_IP=10.3.3.3
SERVER_IP6=fc00::1
CLIENT_IP6=fc00::3
AUTHNAME=foobar@baz.com
SECRET=oink
BUS=bus0
TIMEOUT=3
WAITTIME=10
DEBUG=${DEBUG:-false}

atf_ifconfig()
{

	atf_check -s exit:0 rump.ifconfig $*
}

atf_pppoectl()
{

	atf_check -s exit:0 -x "$HIJACKING pppoectl $*"
}

atf_test_case pppoe_create_destroy cleanup
pppoe_create_destroy_head()
{

	atf_set "descr" "Test creating/destroying pppoe interfaces"
	atf_set "require.progs" "rump_server"
}

pppoe_create_destroy_body()
{

	rump_server_start $CLIENT netinet6 pppoe

	test_create_destroy_common $CLIENT pppoe0 true
}

pppoe_create_destroy_cleanup()
{

	$DEBUG && dump
	cleanup
}

setup_ifaces()
{

	rump_server_add_iface $SERVER shmif0 $BUS
	rump_server_add_iface $CLIENT shmif0 $BUS
	rump_server_add_iface $SERVER pppoe0
	rump_server_add_iface $CLIENT pppoe0

	export RUMP_SERVER=$SERVER
<<<<<<< HEAD
	atf_check -s exit:0 rump.ifconfig shmif0 up
	$inet && atf_check -s exit:0 rump.ifconfig pppoe0 \
=======
	atf_ifconfig shmif0 up
	$inet && atf_ifconfig pppoe0 \
>>>>>>> 9e014010
	    inet $SERVER_IP $CLIENT_IP down
	atf_ifconfig pppoe0 link0

	$DEBUG && rump.ifconfig pppoe0 debug
	$DEBUG && rump.ifconfig
	$DEBUG && $HIJACKING pppoectl -d pppoe0
	unset RUMP_SERVER

	export RUMP_SERVER=$CLIENT
	atf_ifconfig shmif0 up

<<<<<<< HEAD
	$inet && atf_check -s exit:0 rump.ifconfig pppoe0 \
	    inet 0.0.0.0 0.0.0.1 down

	$DEBUG && rump.ifconfig
	$DEBUG && $HIJACKING pppoectl -d pppoe0
	unset RUMP_SERVER
}

setup()
{
	inet=true

	if [ $# -ne 0 ]; then
		eval $@
	fi

	rump_server_start $SERVER netinet6 pppoe
	rump_server_start $CLIENT netinet6 pppoe

	setup_ifaces

	export RUMP_SERVER=$SERVER
	atf_check -s exit:0 -x "$HIJACKING pppoectl -e shmif0 pppoe0"
	unset RUMP_SERVER

	export RUMP_SERVER=$CLIENT
	atf_check -s exit:0 -x "$HIJACKING pppoectl -e shmif0 pppoe0"
	unset RUMP_SERVER
}

wait_for_opened()
{
=======
	$inet && atf_ifconfig pppoe0 \
	    inet 0.0.0.0 0.0.0.1 down

	$DEBUG && rump.ifconfig pppoe0 debug
	$DEBUG && rump.ifconfig
	$DEBUG && $HIJACKING pppoectl -d pppoe0
	unset RUMP_SERVER
}

setup()
{
	inet=true

	if [ $# -ne 0 ]; then
		eval $@
	fi

	rump_server_start $SERVER netinet6 pppoe
	rump_server_start $CLIENT netinet6 pppoe

	setup_ifaces

	export RUMP_SERVER=$SERVER
	atf_pppoectl -e shmif0 pppoe0
	unset RUMP_SERVER

	export RUMP_SERVER=$CLIENT
	atf_pppoectl -e shmif0 pppoe0
	unset RUMP_SERVER
}

wait_for_opened()
{
>>>>>>> 9e014010
	local cp=$1
	local dontfail=$2
	local n=$WAITTIME

	for i in $(seq $n); do
		$HIJACKING pppoectl -dd pppoe0 | grep -q "$cp state: opened"
		if [ $? = 0 ]; then
			rump.ifconfig -w 10
			return
		fi
		sleep 1
	done

	if [ "$dontfail" != "dontfail" ]; then
		atf_fail "Couldn't connect to the server for $n seconds."
	fi
}

wait_for_disconnected()
{
	local dontfail=$1
	local n=$WAITTIME

	for i in $(seq $n); do
		# If PPPoE client is disconnected by PPPoE server, then
		# the LCP state will of the client is in a starting to send PADI.
		$HIJACKING pppoectl -dd pppoe0 | grep -q \
		    -e "LCP state: initial" -e "LCP state: starting"
		[ $? = 0 ] && return

		sleep 1
	done

	if [ "$dontfail" != "dontfail" ]; then
		atf_fail "Couldn't disconnect for $n seconds."
	fi
}

run_test()
{
	local auth=$1
	local cp="IPCP"
	setup

	# As pppoe client doesn't support rechallenge yet.
	local server_optparam=""
	if [ $auth = "chap" ]; then
		server_optparam="norechallenge"
	fi

	export RUMP_SERVER=$SERVER
	atf_pppoectl pppoe0 "hisauthproto=$auth" \
	    "hisauthname=$AUTHNAME" "hisauthsecret=$SECRET" \
	    "myauthproto=none" $server_optparam
	atf_ifconfig pppoe0 up
	unset RUMP_SERVER

	export RUMP_SERVER=$CLIENT
	atf_pppoectl pppoe0 \
	    "myauthname=$AUTHNAME" "myauthsecret=$SECRET" \
	    "myauthproto=$auth" "hisauthproto=none"
	atf_ifconfig pppoe0 up
	$DEBUG && rump.ifconfig
	wait_for_opened $cp
	atf_check -s exit:0 -o ignore rump.ping -c 1 -w $TIMEOUT $SERVER_IP
	unset RUMP_SERVER

	# test for disconnection from server
	export RUMP_SERVER=$SERVER
	atf_ifconfig pppoe0 down
	wait_for_disconnected
	export RUMP_SERVER=$CLIENT
	wait_for_disconnected
	atf_check -s not-exit:0 -o ignore -e ignore \
	    rump.ping -c 1 -w $TIMEOUT $SERVER_IP
	atf_check -s exit:0 -o match:'PADI sent' -x "$HIJACKING pppoectl -d pppoe0"
	unset RUMP_SERVER

	# test for reconnecting
	atf_check -s exit:0 -x "env RUMP_SERVER=$SERVER rump.ifconfig pppoe0 up"
	export RUMP_SERVER=$CLIENT
	wait_for_opened $cp
	atf_check -s exit:0 -o ignore rump.ping -c 1 -w $TIMEOUT $SERVER_IP
	unset RUMP_SERVER

	# test for disconnection from client
	export RUMP_SERVER=$CLIENT
	atf_ifconfig pppoe0 down
	wait_for_disconnected
	export RUMP_SERVER=$SERVER
	wait_for_disconnected
	$DEBUG && $HIJACKING pppoectl -d pppoe0
	atf_check -s not-exit:0 -o ignore -e ignore \
	    rump.ping -c 1 -w $TIMEOUT $CLIENT_IP
	atf_check -s exit:0 -o match:'initial' -x "$HIJACKING pppoectl -d pppoe0"
	unset RUMP_SERVER

	# test for reconnecting
	export RUMP_SERVER=$CLIENT
<<<<<<< HEAD
	atf_check -s exit:0 -x rump.ifconfig pppoe0 up
=======
	atf_ifconfig pppoe0 up
>>>>>>> 9e014010
	wait_for_opened $cp
	$DEBUG && rump.ifconfig pppoe0
	$DEBUG && $HIJACKING pppoectl -d pppoe0
	unset RUMP_SERVER

	export RUMP_SERVER=$SERVER
	atf_ifconfig -w 10
	atf_check -s exit:0 -o ignore rump.ping -c 1 -w $TIMEOUT $CLIENT_IP
	atf_check -s exit:0 -o match:'session' -x "$HIJACKING pppoectl -d pppoe0"
	$DEBUG && HIJACKING pppoectl -d pppoe0
	unset RUMP_SERVER

	# test for invalid password
	export RUMP_SERVER=$CLIENT
	atf_ifconfig pppoe0 down
	wait_for_disconnected
<<<<<<< HEAD
	local setup_clientparam="pppoectl pppoe0 myauthproto=$auth \
				    'myauthname=$AUTHNAME' \
				    'myauthsecret=invalidsecret' \
				    'hisauthproto=none' \
				    'max-auth-failure=1'"
	atf_check -s exit:0 -x "$HIJACKING $setup_clientparam"
	atf_check -s exit:0 rump.ifconfig pppoe0 up
=======
	atf_pppoectl pppoe0 "myauthproto=$auth" \
			    "myauthname=$AUTHNAME" \
			    "myauthsecret=invalidsecret" \
			    "hisauthproto=none" \
			    "max-auth-failure=1"
	atf_ifconfig pppoe0 up
>>>>>>> 9e014010
	wait_for_opened $cp dontfail
	atf_check -s not-exit:0 -o ignore -e ignore \
	    rump.ping -c 1 -w $TIMEOUT $SERVER_IP
	atf_check -s exit:0 -o match:'DETACHED' rump.ifconfig pppoe0
	unset RUMP_SERVER
}

atf_test_case pppoe_pap cleanup

pppoe_pap_head()
{
	atf_set "descr" "Does simple pap tests"
	atf_set "require.progs" "rump_server pppoectl"
}

pppoe_pap_body()
{
	run_test pap
}

pppoe_pap_cleanup()
{

	$DEBUG && dump
	cleanup
}

atf_test_case pppoe_chap cleanup

pppoe_chap_head()
{
	atf_set "descr" "Does simple chap tests"
	atf_set "require.progs" "rump_server pppoectl"
}

pppoe_chap_body()
{
	run_test chap
}

pppoe_chap_cleanup()
{

	$DEBUG && dump
	cleanup
}

run_test6()
{
	local auth=$1
	local cp="IPv6CP"
	setup "inet=false"

	# As pppoe client doesn't support rechallenge yet.
	local server_optparam=""
	if [ $auth = "chap" ]; then
		server_optparam="norechallenge"
	fi

	export RUMP_SERVER=$SERVER
	atf_pppoectl pppoe0 \
	    "hisauthname=$AUTHNAME" "hisauthsecret=$SECRET" \
	    "hisauthproto=$auth" "myauthproto=none" \
	    $server_optparam
	atf_ifconfig pppoe0 inet6 $SERVER_IP6/64 down
	atf_ifconfig pppoe0 up
	unset RUMP_SERVER

	export RUMP_SERVER=$CLIENT
	atf_pppoectl pppoe0 \
	    "myauthname=$AUTHNAME" "myauthsecret=$SECRET" \
	    "myauthproto=$auth" "hisauthproto=none"
	atf_ifconfig pppoe0 inet6 $CLIENT_IP6/64 down
	atf_ifconfig pppoe0 up
	$DEBUG && rump.ifconfig
	wait_for_opened $cp
<<<<<<< HEAD
	atf_check -s exit:0 -o ignore rump.ifconfig -w 10
=======
	atf_ifconfig -w 10
>>>>>>> 9e014010
	export RUMP_SERVER=$SERVER
	rump.ifconfig -w 10
	export RUMP_SERVER=$CLIENT
	atf_check -s exit:0 -o ignore rump.ping6 -c 1 -X $TIMEOUT $SERVER_IP6
	unset RUMP_SERVER

	# test for disconnection from server
	export RUMP_SERVER=$SERVER
	session_id=`$HIJACKING pppoectl -d pppoe0 | grep state`
	atf_ifconfig pppoe0 down
	wait_for_disconnected
	export RUMP_SERVER=$CLIENT
	wait_for_disconnected
	atf_check -s not-exit:0 -o ignore -e ignore \
	    rump.ping6 -c 1 -X $TIMEOUT $SERVER_IP6
	atf_check -s exit:0 -o not-match:"$session_id" -x "$HIJACKING pppoectl -d pppoe0"
	unset RUMP_SERVER

	# test for reconnecting
	export RUMP_SERVER=$SERVER
<<<<<<< HEAD
	atf_check -s exit:0 rump.ifconfig pppoe0 up
	wait_for_opened $cp
	atf_check -s exit:0 rump.ifconfig -w 10
=======
	atf_ifconfig pppoe0 up
	wait_for_opened $cp
	atf_ifconfig -w 10
>>>>>>> 9e014010
	$DEBUG && $HIJACKING pppoectl -d pppoe0
	$DEBUG && rump.ifconfig pppoe0
	export RUMP_SERVER=$CLIENT
	atf_ifconfig -w 10
	atf_check -s exit:0 -o ignore rump.ping6 -c 1 -X $TIMEOUT $SERVER_IP6
	unset RUMP_SERVER

	# test for disconnection from client
	export RUMP_SERVER=$CLIENT
	atf_ifconfig pppoe0 down
	wait_for_disconnected

	export RUMP_SERVER=$SERVER
	wait_for_disconnected
	$DEBUG && $HIJACKING pppoectl -d pppoe0
	atf_check -s not-exit:0 -o ignore -e ignore \
	    rump.ping6 -c 1 -X $TIMEOUT $CLIENT_IP6
	atf_check -s exit:0 -o match:'initial' -x "$HIJACKING pppoectl -d pppoe0"
	unset RUMP_SERVER

	# test for reconnecting
	export RUMP_SERVER=$CLIENT
<<<<<<< HEAD
	atf_check -s exit:0 rump.ifconfig pppoe0 up
	wait_for_opened $cp
	atf_check -s exit:0 rump.ifconfig -w 10
=======
	atf_ifconfig pppoe0 up
	wait_for_opened $cp
	atf_ifconfig -w 10
>>>>>>> 9e014010

	$DEBUG && rump.ifconfig pppoe0
	$DEBUG && $HIJACKING pppoectl -d pppoe0
	unset RUMP_SERVER

	export RUMP_SERVER=$SERVER
	atf_ifconfig -w 10
	atf_check -s exit:0 -o ignore rump.ping6 -c 1 -X $TIMEOUT $CLIENT_IP6
	atf_check -s exit:0 -o match:'session' -x "$HIJACKING pppoectl -d pppoe0"
	$DEBUG && HIJACKING pppoectl -d pppoe0
	unset RUMP_SERVER

	# test for invalid password
	export RUMP_SERVER=$CLIENT
	atf_ifconfig pppoe0 down
	wait_for_disconnected
<<<<<<< HEAD
	local setup_clientparam="pppoectl pppoe0 myauthproto=$auth \
				    'myauthname=$AUTHNAME' \
				    'myauthsecret=invalidsecret' \
				    'hisauthproto=none' \
				    'max-auth-failure=1'"
	atf_check -s exit:0 -x "$HIJACKING $setup_clientparam"
	atf_check -s exit:0 rump.ifconfig pppoe0 up
=======
	atf_pppoectl pppoe0 \
	    "myauthname=$AUTHNAME" "myauthsecret=invalidsecret" \
	    "myauthproto=$auth" "hisauthproto=none" \
	    "max-auth-failure=1"
	atf_ifconfig pppoe0 up
>>>>>>> 9e014010
	wait_for_opened $cp dontfail
	atf_check -s not-exit:0 -o ignore -e ignore \
	    rump.ping6 -c 1 -X $TIMEOUT $SERVER_IP6
	atf_check -s exit:0 -o match:'DETACHED' rump.ifconfig pppoe0
	unset RUMP_SERVER
}

atf_test_case pppoe6_pap cleanup

pppoe6_pap_head()
{
	atf_set "descr" "Does simple pap using IPv6 tests"
	atf_set "require.progs" "rump_server pppoectl"
}

pppoe6_pap_body()
{
	run_test6 pap
}

pppoe6_pap_cleanup()
{

	$DEBUG && dump
	cleanup
}

atf_test_case pppoe6_chap cleanup

pppoe6_chap_head()
{
	atf_set "descr" "Does simple chap using IPv6 tests"
	atf_set "require.progs" "rump_server pppoectl"
}

pppoe6_chap_body()
{
	run_test6 chap
}

pppoe6_chap_cleanup()
{

	$DEBUG && dump
	cleanup
}

atf_test_case pppoe_params cleanup

dump_bus()
{

	shmif_dumpbus -p - ${BUS} | tcpdump -n -e -r -
}

setup_auth_conf()
{
	local auth=chap
<<<<<<< HEAD

	export RUMP_SERVER=$SERVER
	local setup_serverparam="pppoectl pppoe0 hisauthproto=$auth \
				    'hisauthname=$AUTHNAME' \
				    'hisauthsecret=$SECRET' \
				    'myauthproto=none' \
				    $server_optparam"

	atf_check -s exit:0 rump.ifconfig pppoe0 link0
	atf_check -s exit:0 -x "$HIJACKING $setup_serverparam"
	unset RUMP_SERVER

	local setup_clientparam="pppoectl pppoe0 myauthproto=$auth \
				    'myauthname=$AUTHNAME' \
				    'myauthsecret=$SECRET' \
				    'hisauthproto=none'"

	export RUMP_SERVER=$CLIENT
	$inet && atf_check -s exit:0 rump.ifconfig pppoe0 \
	    inet 0.0.0.0 0.0.0.1 down
	atf_check -s exit:0 -x "$HIJACKING $setup_clientparam"
=======
	local server_optparam="norechallenge"

	export RUMP_SERVER=$SERVER
	atf_ifconfig pppoe0 link0
	atf_pppoectl pppoe0 \
	    "hisauthname=$AUTHNAME" "hisauthsecret=$SECRET" \
	    "hisauthproto=$auth"  "myauthproto=none" \
	    $server_optparam
	unset RUMP_SERVER

	export RUMP_SERVER=$CLIENT
	$inet && atf_ifconfig pppoe0 \
	    inet 0.0.0.0 0.0.0.1 down
	atf_pppoectl pppoe0 \
	    "myauthname=$AUTHNAME" "myauthsecret=$SECRET" \
	    "myauthproto=$auth" "hisauthproto=none"

>>>>>>> 9e014010
	$DEBUG && rump.ifconfig
	unset RUMP_SERVER
}

pppoe_params_head()
{
	atf_set "descr" "Set and clear access concentrator name and service name"
	atf_set "require.progs" "rump_server pppoectl"
}

pppoe_params_body()
{
	local dumpcmd
	local cp="LCP"

	dumpcmd="shmif_dumpbus -p - ${BUS}"
	dumpcmd="${dumpcmd} | tcpdump -n -e -r -"

	rump_server_start $SERVER netinet6 pppoe
	rump_server_start $CLIENT netinet6 pppoe

	setup_ifaces
	setup_auth_conf

	export RUMP_SERVER=$SERVER
<<<<<<< HEAD
	atf_check -s exit:0 -x "$HIJACKING pppoectl -e shmif0 pppoe0"
	atf_check -s exit:0 rump.ifconfig pppoe0 up
	unset RUMP_SERVER

	export RUMP_SERVER=$CLIENT
	atf_check -s exit:0 -x "$HIJACKING pppoectl -e shmif0 pppoe0"
	atf_check -s exit:0 rump.ifconfig pppoe0 up
=======
	atf_pppoectl -e shmif0 pppoe0
	atf_ifconfig pppoe0 up
	unset RUMP_SERVER

	export RUMP_SERVER=$CLIENT
	atf_pppoectl -e shmif0 pppoe0
	atf_ifconfig pppoe0 up
>>>>>>> 9e014010
	$DEBUG && rump.ifconfig
	wait_for_opened $cp
	unset RUMP_SERVER

	$DEBUG && dump_bus
	atf_check -s exit:0 -o match:'\[Service-Name\]' -e ignore \
	    -x "${dumpcmd} | grep PADI"
	atf_check -s exit:0 -o match:'\[Service-Name\]' -e ignore \
	    -x "${dumpcmd} | grep PADR"
	atf_check -s exit:0 -o not-match:'AC-Name' -e ignore \
	    -x "${dumpcmd} | grep PADI"

	# set Remote access concentrator name (AC-NAME, -a option)
	export RUMP_SERVER=$CLIENT
<<<<<<< HEAD
	atf_check -s exit:0 rump.ifconfig pppoe0 down
	wait_for_disconnected
	atf_check -s exit:0 -x "$HIJACKING pppoectl -e shmif0 -a ACNAME-TEST0 pppoe0"
	atf_check -s exit:0 rump.ifconfig pppoe0 up
=======
	atf_ifconfig pppoe0 down
	wait_for_disconnected
	atf_pppoectl -e shmif0 -a ACNAME-TEST0 pppoe0
	atf_ifconfig pppoe0 up
>>>>>>> 9e014010
	$DEBUG && rump.ifconfig
	wait_for_opened $cp
	unset RUMP_SERVER

	$DEBUG && dump_bus
	atf_check -s exit:0 -o match:'\[AC-Name "ACNAME-TEST0"\]' -e ignore \
	    -x "${dumpcmd} | grep PADI"

	# change AC-NAME
	export RUMP_SERVER=$CLIENT
<<<<<<< HEAD
	atf_check -s exit:0 rump.ifconfig pppoe0 down
	wait_for_disconnected
	atf_check -s exit:0 -x "$HIJACKING pppoectl -e shmif0 -a ACNAME-TEST1 pppoe0"
	atf_check -s exit:0 rump.ifconfig pppoe0 up
=======
	atf_ifconfig pppoe0 down
	wait_for_disconnected
	atf_pppoectl -e shmif0 -a ACNAME-TEST1 pppoe0
	atf_ifconfig pppoe0 up
>>>>>>> 9e014010
	$DEBUG && rump.ifconfig
	wait_for_opened $cp
	unset RUMP_SERVER

	$DEBUG && dump_bus
	atf_check -s exit:0 -o match:'\[AC-Name "ACNAME-TEST1"\]' -e ignore \
	    -x "${dumpcmd} | grep PADI"

	# clear AC-NAME
	rump_server_destroy_ifaces
	rm ${BUS} 2> /dev/null
	setup_ifaces
	setup_auth_conf

	export RUMP_SERVER=$SERVER
<<<<<<< HEAD
	atf_check -s exit:0 -x "$HIJACKING pppoectl -e shmif0 pppoe0"
	atf_check -s exit:0 rump.ifconfig pppoe0 up
	unset RUMP_SERVER

	export RUMP_SERVER=$CLIENT
	atf_check -s exit:0 rump.ifconfig pppoe0 down
	wait_for_disconnected
	atf_check -s exit:0 -x "$HIJACKING pppoectl -a ACNAME-TEST2 -e shmif0 pppoe0"
	atf_check -s exit:0 -x "$HIJACKING pppoectl -e shmif0 pppoe0"
	atf_check -s exit:0 rump.ifconfig pppoe0 up
=======
	atf_pppoectl -e shmif0 pppoe0
	atf_ifconfig pppoe0 up
	unset RUMP_SERVER

	export RUMP_SERVER=$CLIENT
	atf_ifconfig pppoe0 down
	wait_for_disconnected
	atf_pppoectl -a ACNAME-TEST2 -e shmif0 pppoe0
	atf_pppoectl -e shmif0 pppoe0
	atf_ifconfig pppoe0 up
>>>>>>> 9e014010
	$DEBUG && rump.ifconfig
	wait_for_opened $cp
	unset RUMP_SERVER

	$DEBUG && dump_bus
	atf_check -s exit:0 -o match:'\[Service-Name\]' -e ignore \
	    -x "${dumpcmd} | grep PADI"
	atf_check -s exit:0 -o match:'\[Service-Name\]' -e ignore \
	    -x "${dumpcmd} | grep PADR"
	atf_check -s exit:0 -o not-match:'AC-Name' -e ignore \
	    -x "${dumpcmd} | grep PADI"

	# store 0 length string in AC-NAME
	export RUMP_SERVER=$CLIENT
<<<<<<< HEAD
	atf_check -s exit:0 rump.ifconfig pppoe0 down
	wait_for_disconnected
	atf_check -s exit:0 -x "$HIJACKING pppoectl -a \"\" -e shmif0 pppoe0"
	atf_check -s exit:0 rump.ifconfig pppoe0 up
=======
	atf_ifconfig pppoe0 down
	wait_for_disconnected
	atf_pppoectl -a \"\" -e shmif0 pppoe0
	atf_ifconfig pppoe0 up
>>>>>>> 9e014010
	$DEBUG && rump.ifconfig
	wait_for_opened $cp
	unset RUMP_SERVER

	atf_check -s exit:0 -o match:'\[AC-Name\]' -e ignore \
	    -x "${dumpcmd} | grep PADI"

	# set Service Name (Service-Name, -s option)
	rump_server_destroy_ifaces
	rm ${BUS} 2> /dev/null
	setup_ifaces
	setup_auth_conf

	export RUMP_SERVER=$SERVER
<<<<<<< HEAD
	atf_check -s exit:0 -x "$HIJACKING pppoectl -e shmif0 pppoe0"
	atf_check -s exit:0 rump.ifconfig pppoe0 up
	unset RUMP_SERVER

	export RUMP_SERVER=$CLIENT
	atf_check -s exit:0 rump.ifconfig pppoe0 down
	wait_for_disconnected
	atf_check -s exit:0 -x "$HIJACKING pppoectl -e shmif0 -s SNAME-TEST0 pppoe0"
	atf_check -s exit:0 rump.ifconfig pppoe0 up
=======
	atf_pppoectl -e shmif0 pppoe0
	atf_ifconfig pppoe0 up
	unset RUMP_SERVER

	export RUMP_SERVER=$CLIENT
	atf_ifconfig pppoe0 down
	wait_for_disconnected
	atf_pppoectl -e shmif0 -s SNAME-TEST0 pppoe0
	atf_ifconfig pppoe0 up
>>>>>>> 9e014010
	$DEBUG && rump.ifconfig
	wait_for_opened $cp
	unset RUMP_SERVER

	$DEBUG && dump_bus
	atf_check -s exit:0 -o match:'\[Service-Name "SNAME-TEST0"\]' -e ignore \
	    -x "${dumpcmd} | grep PADI"
	atf_check -s exit:0 -o match:'\[Service-Name "SNAME-TEST0"\]' -e ignore \
	    -x "${dumpcmd} | grep PADR"
	atf_check -s exit:0 -o not-match:'AC-Name' -e ignore \
	    -x "${dumpcmd} | grep PADI"

	# change Service-Name
	export RUMP_SERVER=$CLIENT
<<<<<<< HEAD
	atf_check -s exit:0 rump.ifconfig pppoe0 down
	wait_for_disconnected
	atf_check -s exit:0 -x "$HIJACKING pppoectl -e shmif0 -s SNAME-TEST1 pppoe0"
	atf_check -s exit:0 rump.ifconfig pppoe0 up
=======
	atf_ifconfig pppoe0 down
	wait_for_disconnected
	atf_pppoectl -e shmif0 -s SNAME-TEST1 pppoe0
	atf_ifconfig pppoe0 up
>>>>>>> 9e014010
	$DEBUG && rump.ifconfig
	wait_for_opened $cp
	unset RUMP_SERVER

	$DEBUG && dump_bus
	atf_check -s exit:0 -o match:'\[Service-Name "SNAME-TEST1"\]' -e ignore \
	    -x "${dumpcmd} | grep PADI"
	atf_check -s exit:0 -o match:'\[Service-Name "SNAME-TEST1"\]' -e ignore \
	    -x "${dumpcmd} | grep PADR"

	# clear Service-Name
	rump_server_destroy_ifaces
	rm ${BUS} 2> /dev/null
	setup_ifaces
	setup_auth_conf

	export RUMP_SERVER=$SERVER
<<<<<<< HEAD
	atf_check -s exit:0 -x "$HIJACKING pppoectl -e shmif0 pppoe0"
	atf_check -s exit:0 rump.ifconfig pppoe0 up
	unset RUMP_SERVER

	export RUMP_SERVER=$CLIENT
	atf_check -s exit:0 rump.ifconfig pppoe0 down
	wait_for_disconnected
	atf_check -s exit:0 -x "$HIJACKING pppoectl -s SNAME-TEST2 -e shmif0 pppoe0"
	atf_check -s exit:0 -x "$HIJACKING pppoectl -e shmif0 pppoe0"
	atf_check -s exit:0 rump.ifconfig pppoe0 up
=======
	atf_pppoectl -e shmif0 pppoe0
	atf_ifconfig pppoe0 up
	unset RUMP_SERVER

	export RUMP_SERVER=$CLIENT
	atf_ifconfig pppoe0 down
	wait_for_disconnected
	atf_pppoectl -s SNAME-TEST2 -e shmif0 pppoe0
	atf_pppoectl -e shmif0 pppoe0
	atf_ifconfig pppoe0 up
>>>>>>> 9e014010
	$DEBUG && rump.ifconfig
	wait_for_opened $cp
	unset RUMP_SERVER

	$DEBUG && dump_bus
	atf_check -s exit:0 -o match:'\[Service-Name\]' -e ignore \
	    -x "${dumpcmd} | grep PADI"
	atf_check -s exit:0 -o match:'\[Service-Name\]' -e ignore \
	    -x "${dumpcmd} | grep PADR"
	atf_check -s exit:0 -o not-match:'AC-Name' -e ignore \
	    -x "${dumpcmd} | grep PADI"

	# set AC-NAME and Service-Name
	rump_server_destroy_ifaces
	rm ${BUS} 2> /dev/null
	setup_ifaces
	setup_auth_conf

	export RUMP_SERVER=$SERVER
<<<<<<< HEAD
	atf_check -s exit:0 -x "$HIJACKING pppoectl -e shmif0 pppoe0"
	atf_check -s exit:0 rump.ifconfig pppoe0 up
	unset RUMP_SERVER

	export RUMP_SERVER=$CLIENT
	atf_check -s exit:0 rump.ifconfig pppoe0 down
	wait_for_disconnected
	atf_check -s exit:0 -x \
	    "$HIJACKING pppoectl -e shmif0 -a ACNAME-TEST3 -s SNAME-TEST3 pppoe0"
	atf_check -s exit:0 rump.ifconfig pppoe0 up
=======
	atf_pppoectl -e shmif0 pppoe0
	atf_ifconfig pppoe0 up
	unset RUMP_SERVER

	export RUMP_SERVER=$CLIENT
	atf_ifconfig pppoe0 down
	wait_for_disconnected
	atf_pppoectl -e shmif0 -a ACNAME-TEST3 -s SNAME-TEST3 pppoe0
	atf_ifconfig pppoe0 up
>>>>>>> 9e014010
	$DEBUG && rump.ifconfig
	wait_for_opened $cp
	unset RUMP_SERVER

	$DEBUG && dump_bus
	atf_check -s exit:0 \
	    -o match:'\[Service-Name "SNAME-TEST3"\] \[AC-Name "ACNAME-TEST3"\]' \
	    -e ignore \
	    -x "${dumpcmd} | grep PADI"
	atf_check -s exit:0 -o match:'\[Service-Name "SNAME-TEST3"\]' -e ignore \
	    -x "${dumpcmd} | grep PADR"

	# change AC-NAME
	export RUMP_SERVER=$CLIENT
<<<<<<< HEAD
	atf_check -s exit:0 rump.ifconfig pppoe0 down
	wait_for_disconnected
	atf_check -s exit:0 -x \
	    "$HIJACKING pppoectl -e shmif0 -a ACNAME-TEST4 pppoe0"
	atf_check -s exit:0 rump.ifconfig pppoe0 up
=======
	atf_ifconfig pppoe0 down
	wait_for_disconnected
	atf_pppoectl -e shmif0 -a ACNAME-TEST4 pppoe0
	atf_ifconfig pppoe0 up
>>>>>>> 9e014010
	$DEBUG && rump.ifconfig
	wait_for_opened $cp
	unset RUMP_SERVER

	$DEBUG && dump_bus
	atf_check -s exit:0 \
	    -o match:'\[Service-Name\] \[AC-Name "ACNAME-TEST4"\]' \
	    -e ignore \
	    -x "${dumpcmd} | grep PADI"
	atf_check -s exit:0 -o match:'\[Service-Name\]' -e ignore \
	    -x "${dumpcmd} | grep PADR"

	# change Service-Name
	export RUMP_SERVER=$CLIENT
<<<<<<< HEAD
	atf_check -s exit:0 rump.ifconfig pppoe0 down
	wait_for_disconnected
	atf_check -s exit:0 -x \
	    "$HIJACKING pppoectl -e shmif0 -a ACNAME-TEST5 -s SNAME-TEST5 pppoe0"
	atf_check -s exit:0 -x \
	    "$HIJACKING pppoectl -e shmif0 -s SNAME-TEST6 pppoe0"
	atf_check -s exit:0 rump.ifconfig pppoe0 up
=======
	atf_ifconfig pppoe0 down
	wait_for_disconnected
	atf_pppoectl -e shmif0 -a ACNAME-TEST5 -s SNAME-TEST5 pppoe0
	atf_pppoectl -e shmif0 -s SNAME-TEST6 pppoe0
	atf_ifconfig pppoe0 up
>>>>>>> 9e014010
	$DEBUG && rump.ifconfig
	wait_for_opened $cp
	unset RUMP_SERVER

	$DEBUG && dump_bus
	atf_check -s exit:0 \
	    -o match:'\[Service-Name "SNAME-TEST6"\]' \
	    -e ignore \
	    -x "${dumpcmd} | grep PADI"
	atf_check -s exit:0 -o match:'\[Service-Name "SNAME-TEST6"\]' -e ignore \
	    -x "${dumpcmd} | grep PADR"
	atf_check -s exit:0 -o not-match:'\[AC-Name "ACNAME-TEST5\]"' -e ignore \
	    -x "${dumpcmd} | grep PADI"
}

pppoe_params_cleanup()
{

	$DEBUG && dump
	cleanup
}
<<<<<<< HEAD
=======

pppoe_passiveauthproto()
{
	local auth=$1
	local cp="IPCP"
	setup

	local server_optparam=""
	if [ $auth = "chap" ]; then
		server_optparam="norechallenge"
	fi

	export RUMP_SERVER=$SERVER
	atf_pppoectl pppoe0 \
	    "hisauthname=$AUTHNAME" "hisauthsecret=$SECRET" \
	    "hisauthproto=$auth" "myauthproto=none" \
	    $server_optparam
	atf_ifconfig pppoe0 up

	export RUMP_SERVER=$CLIENT
	atf_pppoectl pppoe0 \
	    "myauthname=$AUTHNAME" "myauthsecret=$SECRET" \
	    "myauthproto=none" "hisauthproto=none" \
	    "passiveauthproto"
	atf_ifconfig pppoe0 up
	$DEBUG && rump.ifconfig
	wait_for_opened $cp
	atf_check -s exit:0 -o ignore rump.ping -c 1 -w $TIMEOUT $SERVER_IP
}

atf_test_case pppoe_passiveauthproto_pap cleanup
pppoe_passiveauthproto_pap_head()
{

	atf_set "descr" "Test for passiveauthproto option on PAP"
	atf_set "require.progs" "rump_server"
}

pppoe_passiveauthproto_pap_body()
{

	pppoe_passiveauthproto "pap"
}

pppoe_passiveauthproto_pap_cleanup()
{

	$DEBUG && dump
	cleanup
}

atf_test_case pppoe_passiveauthproto_chap cleanup
pppoe_passiveauthproto_chap_head()
{

	atf_set "descr" "Test for passiveauthproto option on chap"
	atf_set "require.progs" "rump_server"
}

pppoe_passiveauthproto_chap_body()
{

	pppoe_passiveauthproto "chap"
}

pppoe_passiveauthproto_chap_cleanup()
{

	$DEBUG && dump
	cleanup
}

atf_test_case pppoe_mtu cleanup
pppoe_mtu_head()
{

	atf_set "descr" "Test for mtu"
	atf_set "require.progs" "rump_server"
}

pppoe_mtu_body()
{
	local auth=chap
	local cp="IPCP"
	setup

	export RUMP_SERVER=$SERVER
	atf_pppoectl pppoe0 \
	    "hisauthname=$AUTHNAME" "hisauthsecret=$SECRET" \
	    "hisauthproto=$auth" "myauthproto=none" \
	    norechallenge
	atf_ifconfig pppoe0 mtu 1400
	atf_ifconfig pppoe0 up

	export RUMP_SERVER=$CLIENT
	atf_pppoectl pppoe0 \
	    "myauthname=$AUTHNAME" "myauthsecret=$SECRET" \
	    "myauthproto=$auth" "hisauthproto=none"
	atf_ifconfig pppoe0 mtu 1450
	atf_ifconfig pppoe0 up

	wait_for_opened $cp
	atf_ifconfig -w 10

	export RUMP_SERVER=$SERVER
	atf_check -s exit:0 -o match:'mtu 1400' rump.ifconfig pppoe0

	export RUMP_SERVER=$CLIENT
	atf_check -s exit:0 -o match:'mtu 1400' rump.ifconfig pppoe0

	# mtu can set to 1460 but it is not applied.
	atf_ifconfig pppoe0 mtu 1460
	atf_check -s exit:0 -o match:'mtu 1400' rump.ifconfig pppoe0

	export RUMP_SERVER=$SERVER
	atf_ifconfig pppoe0 mtu 1470
	atf_ifconfig pppoe0 down
	atf_ifconfig pppoe0 up
	wait_for_opened $cp
	atf_ifconfig -w 10

	# mtu 1460 is applied after LCP negotiation
	atf_check -s exit:0 -o match:'mtu 1460' rump.ifconfig pppoe0

	export RUMP_SERVER=$CLIENT
	atf_check -s exit:0 -o match:'mtu 1460' rump.ifconfig pppoe0

	rump.ifconfig pppoe0 mtu 1500
	atf_check -s exit:0 -o ignore \
	    -e match:'SIOCSIFMTU: Invalid argument' \
	    rump.ifconfig pppoe0 mtu 1501
}

pppoe_mtu_cleanup()
{

	$DEBUG && dump
	cleanup
}

>>>>>>> 9e014010
atf_init_test_cases()
{

	atf_add_test_case pppoe_create_destroy
	atf_add_test_case pppoe_params
	atf_add_test_case pppoe_pap
	atf_add_test_case pppoe_chap
	atf_add_test_case pppoe6_pap
	atf_add_test_case pppoe6_chap
	atf_add_test_case pppoe_passiveauthproto_pap
	atf_add_test_case pppoe_passiveauthproto_chap
	atf_add_test_case pppoe_mtu
}<|MERGE_RESOLUTION|>--- conflicted
+++ resolved
@@ -1,8 +1,4 @@
-<<<<<<< HEAD
-#	$NetBSD: t_pppoe.sh,v 1.24 2020/11/25 10:35:07 yamaguchi Exp $
-=======
 #	$NetBSD: t_pppoe.sh,v 1.28 2021/04/23 03:41:55 yamaguchi Exp $
->>>>>>> 9e014010
 #
 # Copyright (c) 2016 Internet Initiative Japan Inc.
 # All rights reserved.
@@ -87,13 +83,8 @@
 	rump_server_add_iface $CLIENT pppoe0
 
 	export RUMP_SERVER=$SERVER
-<<<<<<< HEAD
-	atf_check -s exit:0 rump.ifconfig shmif0 up
-	$inet && atf_check -s exit:0 rump.ifconfig pppoe0 \
-=======
 	atf_ifconfig shmif0 up
 	$inet && atf_ifconfig pppoe0 \
->>>>>>> 9e014010
 	    inet $SERVER_IP $CLIENT_IP down
 	atf_ifconfig pppoe0 link0
 
@@ -105,10 +96,10 @@
 	export RUMP_SERVER=$CLIENT
 	atf_ifconfig shmif0 up
 
-<<<<<<< HEAD
-	$inet && atf_check -s exit:0 rump.ifconfig pppoe0 \
+	$inet && atf_ifconfig pppoe0 \
 	    inet 0.0.0.0 0.0.0.1 down
 
+	$DEBUG && rump.ifconfig pppoe0 debug
 	$DEBUG && rump.ifconfig
 	$DEBUG && $HIJACKING pppoectl -d pppoe0
 	unset RUMP_SERVER
@@ -128,51 +119,16 @@
 	setup_ifaces
 
 	export RUMP_SERVER=$SERVER
-	atf_check -s exit:0 -x "$HIJACKING pppoectl -e shmif0 pppoe0"
-	unset RUMP_SERVER
-
-	export RUMP_SERVER=$CLIENT
-	atf_check -s exit:0 -x "$HIJACKING pppoectl -e shmif0 pppoe0"
+	atf_pppoectl -e shmif0 pppoe0
+	unset RUMP_SERVER
+
+	export RUMP_SERVER=$CLIENT
+	atf_pppoectl -e shmif0 pppoe0
 	unset RUMP_SERVER
 }
 
 wait_for_opened()
 {
-=======
-	$inet && atf_ifconfig pppoe0 \
-	    inet 0.0.0.0 0.0.0.1 down
-
-	$DEBUG && rump.ifconfig pppoe0 debug
-	$DEBUG && rump.ifconfig
-	$DEBUG && $HIJACKING pppoectl -d pppoe0
-	unset RUMP_SERVER
-}
-
-setup()
-{
-	inet=true
-
-	if [ $# -ne 0 ]; then
-		eval $@
-	fi
-
-	rump_server_start $SERVER netinet6 pppoe
-	rump_server_start $CLIENT netinet6 pppoe
-
-	setup_ifaces
-
-	export RUMP_SERVER=$SERVER
-	atf_pppoectl -e shmif0 pppoe0
-	unset RUMP_SERVER
-
-	export RUMP_SERVER=$CLIENT
-	atf_pppoectl -e shmif0 pppoe0
-	unset RUMP_SERVER
-}
-
-wait_for_opened()
-{
->>>>>>> 9e014010
 	local cp=$1
 	local dontfail=$2
 	local n=$WAITTIME
@@ -272,11 +228,7 @@
 
 	# test for reconnecting
 	export RUMP_SERVER=$CLIENT
-<<<<<<< HEAD
-	atf_check -s exit:0 -x rump.ifconfig pppoe0 up
-=======
-	atf_ifconfig pppoe0 up
->>>>>>> 9e014010
+	atf_ifconfig pppoe0 up
 	wait_for_opened $cp
 	$DEBUG && rump.ifconfig pppoe0
 	$DEBUG && $HIJACKING pppoectl -d pppoe0
@@ -293,22 +245,12 @@
 	export RUMP_SERVER=$CLIENT
 	atf_ifconfig pppoe0 down
 	wait_for_disconnected
-<<<<<<< HEAD
-	local setup_clientparam="pppoectl pppoe0 myauthproto=$auth \
-				    'myauthname=$AUTHNAME' \
-				    'myauthsecret=invalidsecret' \
-				    'hisauthproto=none' \
-				    'max-auth-failure=1'"
-	atf_check -s exit:0 -x "$HIJACKING $setup_clientparam"
-	atf_check -s exit:0 rump.ifconfig pppoe0 up
-=======
 	atf_pppoectl pppoe0 "myauthproto=$auth" \
 			    "myauthname=$AUTHNAME" \
 			    "myauthsecret=invalidsecret" \
 			    "hisauthproto=none" \
 			    "max-auth-failure=1"
 	atf_ifconfig pppoe0 up
->>>>>>> 9e014010
 	wait_for_opened $cp dontfail
 	atf_check -s not-exit:0 -o ignore -e ignore \
 	    rump.ping -c 1 -w $TIMEOUT $SERVER_IP
@@ -385,11 +327,7 @@
 	atf_ifconfig pppoe0 up
 	$DEBUG && rump.ifconfig
 	wait_for_opened $cp
-<<<<<<< HEAD
-	atf_check -s exit:0 -o ignore rump.ifconfig -w 10
-=======
 	atf_ifconfig -w 10
->>>>>>> 9e014010
 	export RUMP_SERVER=$SERVER
 	rump.ifconfig -w 10
 	export RUMP_SERVER=$CLIENT
@@ -410,15 +348,9 @@
 
 	# test for reconnecting
 	export RUMP_SERVER=$SERVER
-<<<<<<< HEAD
-	atf_check -s exit:0 rump.ifconfig pppoe0 up
-	wait_for_opened $cp
-	atf_check -s exit:0 rump.ifconfig -w 10
-=======
 	atf_ifconfig pppoe0 up
 	wait_for_opened $cp
 	atf_ifconfig -w 10
->>>>>>> 9e014010
 	$DEBUG && $HIJACKING pppoectl -d pppoe0
 	$DEBUG && rump.ifconfig pppoe0
 	export RUMP_SERVER=$CLIENT
@@ -441,15 +373,9 @@
 
 	# test for reconnecting
 	export RUMP_SERVER=$CLIENT
-<<<<<<< HEAD
-	atf_check -s exit:0 rump.ifconfig pppoe0 up
-	wait_for_opened $cp
-	atf_check -s exit:0 rump.ifconfig -w 10
-=======
 	atf_ifconfig pppoe0 up
 	wait_for_opened $cp
 	atf_ifconfig -w 10
->>>>>>> 9e014010
 
 	$DEBUG && rump.ifconfig pppoe0
 	$DEBUG && $HIJACKING pppoectl -d pppoe0
@@ -466,21 +392,11 @@
 	export RUMP_SERVER=$CLIENT
 	atf_ifconfig pppoe0 down
 	wait_for_disconnected
-<<<<<<< HEAD
-	local setup_clientparam="pppoectl pppoe0 myauthproto=$auth \
-				    'myauthname=$AUTHNAME' \
-				    'myauthsecret=invalidsecret' \
-				    'hisauthproto=none' \
-				    'max-auth-failure=1'"
-	atf_check -s exit:0 -x "$HIJACKING $setup_clientparam"
-	atf_check -s exit:0 rump.ifconfig pppoe0 up
-=======
 	atf_pppoectl pppoe0 \
 	    "myauthname=$AUTHNAME" "myauthsecret=invalidsecret" \
 	    "myauthproto=$auth" "hisauthproto=none" \
 	    "max-auth-failure=1"
 	atf_ifconfig pppoe0 up
->>>>>>> 9e014010
 	wait_for_opened $cp dontfail
 	atf_check -s not-exit:0 -o ignore -e ignore \
 	    rump.ping6 -c 1 -X $TIMEOUT $SERVER_IP6
@@ -539,29 +455,6 @@
 setup_auth_conf()
 {
 	local auth=chap
-<<<<<<< HEAD
-
-	export RUMP_SERVER=$SERVER
-	local setup_serverparam="pppoectl pppoe0 hisauthproto=$auth \
-				    'hisauthname=$AUTHNAME' \
-				    'hisauthsecret=$SECRET' \
-				    'myauthproto=none' \
-				    $server_optparam"
-
-	atf_check -s exit:0 rump.ifconfig pppoe0 link0
-	atf_check -s exit:0 -x "$HIJACKING $setup_serverparam"
-	unset RUMP_SERVER
-
-	local setup_clientparam="pppoectl pppoe0 myauthproto=$auth \
-				    'myauthname=$AUTHNAME' \
-				    'myauthsecret=$SECRET' \
-				    'hisauthproto=none'"
-
-	export RUMP_SERVER=$CLIENT
-	$inet && atf_check -s exit:0 rump.ifconfig pppoe0 \
-	    inet 0.0.0.0 0.0.0.1 down
-	atf_check -s exit:0 -x "$HIJACKING $setup_clientparam"
-=======
 	local server_optparam="norechallenge"
 
 	export RUMP_SERVER=$SERVER
@@ -579,7 +472,6 @@
 	    "myauthname=$AUTHNAME" "myauthsecret=$SECRET" \
 	    "myauthproto=$auth" "hisauthproto=none"
 
->>>>>>> 9e014010
 	$DEBUG && rump.ifconfig
 	unset RUMP_SERVER
 }
@@ -605,23 +497,13 @@
 	setup_auth_conf
 
 	export RUMP_SERVER=$SERVER
-<<<<<<< HEAD
-	atf_check -s exit:0 -x "$HIJACKING pppoectl -e shmif0 pppoe0"
-	atf_check -s exit:0 rump.ifconfig pppoe0 up
-	unset RUMP_SERVER
-
-	export RUMP_SERVER=$CLIENT
-	atf_check -s exit:0 -x "$HIJACKING pppoectl -e shmif0 pppoe0"
-	atf_check -s exit:0 rump.ifconfig pppoe0 up
-=======
-	atf_pppoectl -e shmif0 pppoe0
-	atf_ifconfig pppoe0 up
-	unset RUMP_SERVER
-
-	export RUMP_SERVER=$CLIENT
-	atf_pppoectl -e shmif0 pppoe0
-	atf_ifconfig pppoe0 up
->>>>>>> 9e014010
+	atf_pppoectl -e shmif0 pppoe0
+	atf_ifconfig pppoe0 up
+	unset RUMP_SERVER
+
+	export RUMP_SERVER=$CLIENT
+	atf_pppoectl -e shmif0 pppoe0
+	atf_ifconfig pppoe0 up
 	$DEBUG && rump.ifconfig
 	wait_for_opened $cp
 	unset RUMP_SERVER
@@ -636,17 +518,10 @@
 
 	# set Remote access concentrator name (AC-NAME, -a option)
 	export RUMP_SERVER=$CLIENT
-<<<<<<< HEAD
-	atf_check -s exit:0 rump.ifconfig pppoe0 down
-	wait_for_disconnected
-	atf_check -s exit:0 -x "$HIJACKING pppoectl -e shmif0 -a ACNAME-TEST0 pppoe0"
-	atf_check -s exit:0 rump.ifconfig pppoe0 up
-=======
 	atf_ifconfig pppoe0 down
 	wait_for_disconnected
 	atf_pppoectl -e shmif0 -a ACNAME-TEST0 pppoe0
 	atf_ifconfig pppoe0 up
->>>>>>> 9e014010
 	$DEBUG && rump.ifconfig
 	wait_for_opened $cp
 	unset RUMP_SERVER
@@ -657,17 +532,10 @@
 
 	# change AC-NAME
 	export RUMP_SERVER=$CLIENT
-<<<<<<< HEAD
-	atf_check -s exit:0 rump.ifconfig pppoe0 down
-	wait_for_disconnected
-	atf_check -s exit:0 -x "$HIJACKING pppoectl -e shmif0 -a ACNAME-TEST1 pppoe0"
-	atf_check -s exit:0 rump.ifconfig pppoe0 up
-=======
 	atf_ifconfig pppoe0 down
 	wait_for_disconnected
 	atf_pppoectl -e shmif0 -a ACNAME-TEST1 pppoe0
 	atf_ifconfig pppoe0 up
->>>>>>> 9e014010
 	$DEBUG && rump.ifconfig
 	wait_for_opened $cp
 	unset RUMP_SERVER
@@ -683,18 +551,6 @@
 	setup_auth_conf
 
 	export RUMP_SERVER=$SERVER
-<<<<<<< HEAD
-	atf_check -s exit:0 -x "$HIJACKING pppoectl -e shmif0 pppoe0"
-	atf_check -s exit:0 rump.ifconfig pppoe0 up
-	unset RUMP_SERVER
-
-	export RUMP_SERVER=$CLIENT
-	atf_check -s exit:0 rump.ifconfig pppoe0 down
-	wait_for_disconnected
-	atf_check -s exit:0 -x "$HIJACKING pppoectl -a ACNAME-TEST2 -e shmif0 pppoe0"
-	atf_check -s exit:0 -x "$HIJACKING pppoectl -e shmif0 pppoe0"
-	atf_check -s exit:0 rump.ifconfig pppoe0 up
-=======
 	atf_pppoectl -e shmif0 pppoe0
 	atf_ifconfig pppoe0 up
 	unset RUMP_SERVER
@@ -705,7 +561,6 @@
 	atf_pppoectl -a ACNAME-TEST2 -e shmif0 pppoe0
 	atf_pppoectl -e shmif0 pppoe0
 	atf_ifconfig pppoe0 up
->>>>>>> 9e014010
 	$DEBUG && rump.ifconfig
 	wait_for_opened $cp
 	unset RUMP_SERVER
@@ -720,17 +575,10 @@
 
 	# store 0 length string in AC-NAME
 	export RUMP_SERVER=$CLIENT
-<<<<<<< HEAD
-	atf_check -s exit:0 rump.ifconfig pppoe0 down
-	wait_for_disconnected
-	atf_check -s exit:0 -x "$HIJACKING pppoectl -a \"\" -e shmif0 pppoe0"
-	atf_check -s exit:0 rump.ifconfig pppoe0 up
-=======
 	atf_ifconfig pppoe0 down
 	wait_for_disconnected
 	atf_pppoectl -a \"\" -e shmif0 pppoe0
 	atf_ifconfig pppoe0 up
->>>>>>> 9e014010
 	$DEBUG && rump.ifconfig
 	wait_for_opened $cp
 	unset RUMP_SERVER
@@ -745,17 +593,6 @@
 	setup_auth_conf
 
 	export RUMP_SERVER=$SERVER
-<<<<<<< HEAD
-	atf_check -s exit:0 -x "$HIJACKING pppoectl -e shmif0 pppoe0"
-	atf_check -s exit:0 rump.ifconfig pppoe0 up
-	unset RUMP_SERVER
-
-	export RUMP_SERVER=$CLIENT
-	atf_check -s exit:0 rump.ifconfig pppoe0 down
-	wait_for_disconnected
-	atf_check -s exit:0 -x "$HIJACKING pppoectl -e shmif0 -s SNAME-TEST0 pppoe0"
-	atf_check -s exit:0 rump.ifconfig pppoe0 up
-=======
 	atf_pppoectl -e shmif0 pppoe0
 	atf_ifconfig pppoe0 up
 	unset RUMP_SERVER
@@ -765,7 +602,6 @@
 	wait_for_disconnected
 	atf_pppoectl -e shmif0 -s SNAME-TEST0 pppoe0
 	atf_ifconfig pppoe0 up
->>>>>>> 9e014010
 	$DEBUG && rump.ifconfig
 	wait_for_opened $cp
 	unset RUMP_SERVER
@@ -780,17 +616,10 @@
 
 	# change Service-Name
 	export RUMP_SERVER=$CLIENT
-<<<<<<< HEAD
-	atf_check -s exit:0 rump.ifconfig pppoe0 down
-	wait_for_disconnected
-	atf_check -s exit:0 -x "$HIJACKING pppoectl -e shmif0 -s SNAME-TEST1 pppoe0"
-	atf_check -s exit:0 rump.ifconfig pppoe0 up
-=======
 	atf_ifconfig pppoe0 down
 	wait_for_disconnected
 	atf_pppoectl -e shmif0 -s SNAME-TEST1 pppoe0
 	atf_ifconfig pppoe0 up
->>>>>>> 9e014010
 	$DEBUG && rump.ifconfig
 	wait_for_opened $cp
 	unset RUMP_SERVER
@@ -808,18 +637,6 @@
 	setup_auth_conf
 
 	export RUMP_SERVER=$SERVER
-<<<<<<< HEAD
-	atf_check -s exit:0 -x "$HIJACKING pppoectl -e shmif0 pppoe0"
-	atf_check -s exit:0 rump.ifconfig pppoe0 up
-	unset RUMP_SERVER
-
-	export RUMP_SERVER=$CLIENT
-	atf_check -s exit:0 rump.ifconfig pppoe0 down
-	wait_for_disconnected
-	atf_check -s exit:0 -x "$HIJACKING pppoectl -s SNAME-TEST2 -e shmif0 pppoe0"
-	atf_check -s exit:0 -x "$HIJACKING pppoectl -e shmif0 pppoe0"
-	atf_check -s exit:0 rump.ifconfig pppoe0 up
-=======
 	atf_pppoectl -e shmif0 pppoe0
 	atf_ifconfig pppoe0 up
 	unset RUMP_SERVER
@@ -830,7 +647,6 @@
 	atf_pppoectl -s SNAME-TEST2 -e shmif0 pppoe0
 	atf_pppoectl -e shmif0 pppoe0
 	atf_ifconfig pppoe0 up
->>>>>>> 9e014010
 	$DEBUG && rump.ifconfig
 	wait_for_opened $cp
 	unset RUMP_SERVER
@@ -850,18 +666,6 @@
 	setup_auth_conf
 
 	export RUMP_SERVER=$SERVER
-<<<<<<< HEAD
-	atf_check -s exit:0 -x "$HIJACKING pppoectl -e shmif0 pppoe0"
-	atf_check -s exit:0 rump.ifconfig pppoe0 up
-	unset RUMP_SERVER
-
-	export RUMP_SERVER=$CLIENT
-	atf_check -s exit:0 rump.ifconfig pppoe0 down
-	wait_for_disconnected
-	atf_check -s exit:0 -x \
-	    "$HIJACKING pppoectl -e shmif0 -a ACNAME-TEST3 -s SNAME-TEST3 pppoe0"
-	atf_check -s exit:0 rump.ifconfig pppoe0 up
-=======
 	atf_pppoectl -e shmif0 pppoe0
 	atf_ifconfig pppoe0 up
 	unset RUMP_SERVER
@@ -871,7 +675,6 @@
 	wait_for_disconnected
 	atf_pppoectl -e shmif0 -a ACNAME-TEST3 -s SNAME-TEST3 pppoe0
 	atf_ifconfig pppoe0 up
->>>>>>> 9e014010
 	$DEBUG && rump.ifconfig
 	wait_for_opened $cp
 	unset RUMP_SERVER
@@ -886,18 +689,10 @@
 
 	# change AC-NAME
 	export RUMP_SERVER=$CLIENT
-<<<<<<< HEAD
-	atf_check -s exit:0 rump.ifconfig pppoe0 down
-	wait_for_disconnected
-	atf_check -s exit:0 -x \
-	    "$HIJACKING pppoectl -e shmif0 -a ACNAME-TEST4 pppoe0"
-	atf_check -s exit:0 rump.ifconfig pppoe0 up
-=======
 	atf_ifconfig pppoe0 down
 	wait_for_disconnected
 	atf_pppoectl -e shmif0 -a ACNAME-TEST4 pppoe0
 	atf_ifconfig pppoe0 up
->>>>>>> 9e014010
 	$DEBUG && rump.ifconfig
 	wait_for_opened $cp
 	unset RUMP_SERVER
@@ -912,21 +707,11 @@
 
 	# change Service-Name
 	export RUMP_SERVER=$CLIENT
-<<<<<<< HEAD
-	atf_check -s exit:0 rump.ifconfig pppoe0 down
-	wait_for_disconnected
-	atf_check -s exit:0 -x \
-	    "$HIJACKING pppoectl -e shmif0 -a ACNAME-TEST5 -s SNAME-TEST5 pppoe0"
-	atf_check -s exit:0 -x \
-	    "$HIJACKING pppoectl -e shmif0 -s SNAME-TEST6 pppoe0"
-	atf_check -s exit:0 rump.ifconfig pppoe0 up
-=======
 	atf_ifconfig pppoe0 down
 	wait_for_disconnected
 	atf_pppoectl -e shmif0 -a ACNAME-TEST5 -s SNAME-TEST5 pppoe0
 	atf_pppoectl -e shmif0 -s SNAME-TEST6 pppoe0
 	atf_ifconfig pppoe0 up
->>>>>>> 9e014010
 	$DEBUG && rump.ifconfig
 	wait_for_opened $cp
 	unset RUMP_SERVER
@@ -948,8 +733,6 @@
 	$DEBUG && dump
 	cleanup
 }
-<<<<<<< HEAD
-=======
 
 pppoe_passiveauthproto()
 {
@@ -1090,7 +873,6 @@
 	cleanup
 }
 
->>>>>>> 9e014010
 atf_init_test_cases()
 {
 
