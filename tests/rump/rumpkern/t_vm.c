--- conflicted
+++ resolved
@@ -1,8 +1,4 @@
-<<<<<<< HEAD
-/*	$NetBSD: t_vm.c,v 1.5 2020/12/08 17:52:11 chs Exp $	*/
-=======
 /*	$NetBSD: t_vm.c,v 1.6 2021/01/22 22:03:01 chs Exp $	*/
->>>>>>> 9e014010
 
 /*-
  * Copyright (c) 2010 The NetBSD Foundation, Inc.
@@ -54,14 +50,10 @@
 ATF_TC_BODY(busypage, tc)
 {
 
-<<<<<<< HEAD
-	atf_tc_expect_fail("test bug: unbusies an uninitialized page");
-=======
 #if 0
 	atf_tc_expect_fail("test bug: unbusies an uninitialized page");
 #endif
 	atf_tc_skip("this test is buggy and hits an assertion, but atf doesn't provide any way to expect that a test program crashes, this all we can do is skip");
->>>>>>> 9e014010
 	rump_init();
 
 	rump_schedule();
