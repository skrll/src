$NetBSD: testframe.txt,v 1.8 2021/02/09 20:31:02 rillig Exp $

CURSES TESTFRAME
----------------

1. Introduction

The curses library is a complex piece of software and, often, changes
made to the library may introduce subtle bugs that are hidden by other
actions so a visual check of the curses output may look correct in
some circumstances and the bug only shows itself after a certain
sequence of actions.  To assist with validating that changes made to
the curses library have no undesired effects, an automated test is
needed to detect and highlight any changes in the curses application
output stream.  The programmer can then analyse the output changes and
either correct a bug or update the automated test to accept the new
output as valid.

2. Architecture

The curses testframe consists of two separate programs connected by a
number of pipes and a pseudo-tty (pty).  The programs are called the
director and the slave.  The director reads a configuration file of
tests to perform, passes these commands to the slave over a pipe and
reads the pty for any output from the slave.  Data from the slave is
compared against expected output held in a file and any differences
are highlighted to the tester.  The slave is a curses application that
is forked by the director on start up.  It reads commands from the
director over a pipe, these commands are calls to curses routines
along with the parameters required for the call.  The slave takes the
parameters and uses them as arguments for the requested curses routine
call.  The return value from the curses routine is passed back to the
director over another pipe, if the curses routine updates any passed
by reference arguments then these are also passed back to the director
for analysis.

3. Director

The director has the following optional command line options:

    -v	     	     enables verbose output to assist debugging
    -s slave_path    the director will execute slave_path as the slave
       		     process.  The default is ./slave
    -t term	     Sets the TERM environment variable to term when
       		     executing the slave.  The default is atf

There is one mandatory command line parameter, that is a file name
that contains the test command file.  The test command file holds the
calls required to exercise a particular curses routine and validate
both the return codes from the routines and the output from the
slave.  The test language has a small number of commands, they are:

assign:
      Assign a value to a variable.  The syntax is:

      	     assign var_name value

      Where var_name is the name of the variable.  Variable names are
      an arbitrary sequence of alphanumeric characters, the variable
      name must start with an alphabetic character. Value is the value
      to be assigned.  The value can either be a numeric or a string
      type.  Variables are created on first use and will be
      overwritten on each subsequent use.

call, call2, call3, call4:

      All these are used to call curses routines.  The only difference
      between them is the number of expected return values.  Call
      expects one return value, call2 expects 2, call3 expects 3 and
      call4 expects 4.  Any parameters that are passed by reference and
      updated by the call are treated like returns and are listed after
      the regular return value.  The general form of a call is:

		call[234] <return...> <function> <argument...>

      As an example, the macro 'getyx' has 3 parameters, as seen by a C
      programmer, and it has return type 'void'.  If its return type
      were not void, that would be its first return value.  The first
      parameter is a window and is passed by value.  The other two, 'y'
      and 'x' are references to return values, thus they do not count as
      parameters.  In summary, there are 2 return values, therefore
      'call2' is used:

		call2	4 5	getyx		$win1

      The two return values from the actual function call are validated
      to be '4' and '5'.  The parameter '$win' refers to a variable that
      has been defined by a previous call or variable assignment.

      Instead of directly validating the return values, they can also be
      assigned to variables:

		call2	y x	getyx		$win1
		check	y 4
		check	x 5

      Another example is 'mvwaddwstr', which has a single return value
      (OK or ERR) and 4 parameters.  It is called like this:

		call	OK	mvwaddwstr	$win1 4 5 "text"

      Variables are referenced in a call parameter list by prefixing the
      name with a '$' sign.  All returns are validated against the
      expected values and an error raised if there is a mismatch.  The
      only exception to this is when the return is assigned to a
      variable.  Valid values for the returns list are:

      	  	  variable - assign the return to the given variable
		             name.
      	  	  numeric  - the value of the return must match the
      	  	  	     number given.
		  string   - an arbitrary sequence of characters
      	  	  	     enclosed in double quotes.
		  ERR      - expect an ERR return
		  OK	   - expect an OK return
		  NULL	   - expect a NULL pointer return
		  NON_NULL - expect a pointer that is not NULL valued

      There is one special parameter that can be passed to a call,
      that is the label STDSCR.  This parameter will be substituted by
      the value of stdscr when the function call is made.

cchar:
      Defines a variable as a complex character type (cchar_t).  The
      syntax is:

                cchar var_name attributes elements

      Where attributes is the attributes for the complex character, this
      can be an integer, a variable or bitwise or'ed list (see below
      for a description of the syntax). The elements is one or more wide
      characters that make up the elements of the complex character.  A
      single element of either a numeric, variable, byte or single
      character string can simply be wrtten at the end of the line.
      Multiple elements need to be space separated and enclosed in
      square ([]) brackets, the types allowed are the same as for the
      single element case.  In addition an element can be repeated by
      following an element with a '*' then a number which will cause
      the last element to be repeatedly added to the array the number
      of times specified by number.  Once the complex character variable
      has been defined it can be used in calls to curses routines
      requiring a complex character type argument.

check:
      Validate the value of a variable.  This allows a variable to be
      checked for an expected return after it has been assigned in a
      previous call.  The syntax is:

      	       check var_name expected_result

      Where var_name is a variable previously assigned and
      expected_result is one of the valid return values listed in the
      above call section.

compare:
      Compares the output stream from the slave against the contents
      of a file that contains the expected
      output.  The syntax is:

      	       compare filename

      Where filename is the name of the file containing the expected
      output.  The file can either be an absolute path or relative
      path.  In the latter case the value of the environment variable
      CHECK_PATH will be prepended to the argument to provide the path
      to the file.  The contents of this file will be compared byte by
      byte against the output from the slave, any differences in the
      output will be flagged.  If the director is not in verbose mode
      then the first mismatch in the byte stream will cause the
      director to exit.

comparend:
      Performs the same function as the above compare except that
      excess output from the slave is not discarded if there is more
      data from the slave than there is in the check file.  This
      allows chaining of multiple check files.

delay:
      Defines an inter-character delay to be inserted between
      characters being fed into the input of the slave.  The syntax
      is:

		delay time

      Where time is the amount of time to delay in milliseconds.

include:
      Include the contents of another test file, the parser will
      suspend reading the current file and read commands from the
      include file until the end of file of the include file is
      reached at which point it will continue reading the original
      file.  Include files may be nested.  The syntax is:

      	     	include filename

      Where filename is the name of the file to include.  If the
      filename is not an absolute path then the contents of the
      environment variable INCLUDE_PATH are prepended to the file
      name.

input:
      Defines a string of characters that will be fed to the slave
      when a call requires input.  Any unused input will be discarded
      after the call that required the input is called.  The syntax
      is:

		input "string to pass"

noinput:
      Normally the director will error if an input function is called
      without input being previously defined, this is to prevent input
      functions causing the test to hang waiting for input that never
      comes.  If it is known that there is pending input for the slave
      then the noinput keyword can be used to flag that the input
      function has data available for it to read.  The noinput command
      only applies to the next function call then behaviour reverts to
      the default.

The testframe can define different types of strings, the type of string
depends on the type of enclosing quotes.  A null terminated string is
indicated by enclosing double (") quotes.  A byte string, one that is
not null terminated and may contain the nul character within it is
indicated by enclosing single (') quotes.  A string of chtype
character which are a combined attribute and character value is
indicated by enclosing backticks (`), for this type of string pairs of
bytes between the backticks are converted to an array of chtype, the
first byte is the attribute and the second is the character.

All strings defined will have a simple set of character substitutions
performed on them when they are parsed.  This allows the tester to
embed some control characters into the string.  Valid substitutions
are:

	\e	escape
	\n	new line
	\r	carriage return
	\t	tab
	\\	\ character
	\nnn	Where nnn is three octal digits, the character
		represented by the octal number will be inserted into
		the string.

Any other invalid conversions will have the \ stripped and the
subsequent characters inserted into the string.

Integers may be specified by either a plain numeric (e.g. 12345) or by
hexadecimal notation by prefixing the number with 0x (e.g. 0x3039).
Internally, no distinction is made between the two formats and they
can be freely intermixed.

Integers and variables containing integers can have operations
performed on them.  Currently only bitwise ORing numbers together is
supported.  This can be done by separating a list of integers and
variables with the pipe (|) symbol and enclosing the entire list in
round brackets "()" like this:

      ( $var1 | 0x0100 | $var2 | 512 )

Variables and integer constants may be freely intermixed.  The result
of the operation can either be used as an argument for a call or can
be used as an expected result for a call.

In addition to all the curses calls being supported by the slave,
<<<<<<< HEAD
there is one more special call called "drain".  This call repeatedly
called wgetch(win) until there are no more characters in win.  The call
=======
there is one more special call called "DRAIN".  This call repeatedly
calls wgetch(win) until there are no more characters in win.  The call
>>>>>>> 9e014010
assumes that the curses input is either in no delay or timed input
mode otherwise the test will time out and fail.  This call can be used
to clear any pending input when testing a timed read, to prevent the
input from being used in a later test.

4. Slave

The user has no direct interaction with the slave process.  The slave
is forked off by the director and communicates to the director over a
set of pipes and a pseudo-tty connected to its standard i/o file
descriptors.  The slave executes the passed curses calls and passes
back return values to the director.  The slave automatically calls
initscr() on startup.<|MERGE_RESOLUTION|>--- conflicted
+++ resolved
@@ -261,13 +261,8 @@
 be used as an expected result for a call.
 
 In addition to all the curses calls being supported by the slave,
-<<<<<<< HEAD
-there is one more special call called "drain".  This call repeatedly
-called wgetch(win) until there are no more characters in win.  The call
-=======
 there is one more special call called "DRAIN".  This call repeatedly
 calls wgetch(win) until there are no more characters in win.  The call
->>>>>>> 9e014010
 assumes that the curses input is either in no delay or timed input
 mode otherwise the test will time out and fail.  This call can be used
 to clear any pending input when testing a timed read, to prevent the
