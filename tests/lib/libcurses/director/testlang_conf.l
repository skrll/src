--- conflicted
+++ resolved
@@ -1,9 +1,5 @@
 %{
-<<<<<<< HEAD
-/*	$NetBSD: testlang_conf.l,v 1.9 2020/10/24 04:46:17 blymn Exp $ 	*/
-=======
 /*	$NetBSD: testlang_conf.l,v 1.25 2021/02/25 00:50:10 rillig Exp $ 	*/
->>>>>>> 9e014010
 
 /*-
  * Copyright 2009 Brett Lymn <blymn@NetBSD.org>
@@ -164,13 +160,8 @@
 VARNAME		[A-Za-z][A-Za-z0-9_-]+
 NULL_RET	NULL
 NON_NULL	NON_NULL
-<<<<<<< HEAD
-CCHAR		[cC][cC][hH][aA][rR]
-WCHAR		[wW][cC][hH][aA][rR]
-=======
 CCHAR		cchar
 WCHAR		wchar
->>>>>>> 9e014010
 BYTE		BYTE
 OR		\|
 LPAREN		\(
@@ -245,99 +236,6 @@
 		line = include_stack[include_ptr];
 	}
 
-<<<<<<< HEAD
-{ASSIGN}	{
-			return ASSIGN;
-		}
-
-{CALL2}		{
-			return CALL2;
-		}
-
-{CALL3}		{
-			return CALL3;
-		}
-
-{CALL4}		{
-			return CALL4;
-		}
-
-{CALL}		{
-			return CALL;
-		}
-
-{CHECK}		{
-			return CHECK;
-		}
-
-{DELAY}		{
-			return DELAY;
-		}
-
-{INPUT}		{
-			return INPUT;
-		}
-
-{NOINPUT}		{
-			return NOINPUT;
-		}
-
-{COMPARE}	{
-			return COMPARE;
-		}
-
-{COMPAREND}	{
-			return COMPAREND;
-		}
-
-{NON_NULL}	{
-			return NON_NULL;
-		}
-
-{NULL_RET}		{
-			return NULL_RET;
-		}
-
-{OK_RET}		{
-			return OK_RET;
-		}
-
-{ERR_RET}		{
-			return ERR_RET;
-		}
-
-{MULTIPLIER}	{
-			return MULTIPLIER;
-		}
-
-{CCHAR}		{
-			return CCHAR;
-		}
-
-{WCHAR}		{
-			return WCHAR;
-		}
-
-{OR}		{
-			return OR;
-		}
-
-{LHB}		{
-			return LHB;
-		}
-
-{RHB}		{
-			return RHB;
-		}
-
-{LHSB}		{
-			return LHSB;
-		}
-
-{RHSB}		{
-			return RHSB;
-		}
-=======
 {ASSIGN}	return ASSIGN;
 {CALL2}		return CALL2;
 {CALL3}		return CALL3;
@@ -362,7 +260,6 @@
 {RPAREN}	return RPAREN;
 {LBRACK}	return LBRACK;
 {RBRACK}	return RBRACK;
->>>>>>> 9e014010
 
 {HEX}		{
 			/* Hex value, convert to decimal and return numeric */
