%{
<<<<<<< HEAD
/*	$NetBSD: testlang_parse.y,v 1.19 2020/10/24 14:45:06 roy Exp $	*/
=======
/*	$NetBSD: testlang_parse.y,v 1.52 2021/04/06 01:29:37 rillig Exp $	*/
>>>>>>> 9e014010

/*-
 * Copyright 2009 Brett Lymn <blymn@NetBSD.org>
 * Copyright 2021 Roland Illig <rillig@NetBSD.org>
 *
 * All rights reserved.
 *
 * This code has been donated to The NetBSD Foundation by the Author.
 *
 * Redistribution and use in source and binary forms, with or without
 * modification, are permitted provided that the following conditions
 * are met:
 * 1. Redistributions of source code must retain the above copyright
 *    notice, this list of conditions and the following disclaimer.
 * 2. The name of the author may not be used to endorse or promote products
 *    derived from this software without specific prior written permission
 *
 * THIS SOFTWARE IS PROVIDED BY THE AUTHOR ``AS IS'' AND ANY EXPRESS OR
 * IMPLIED WARRANTIES, INCLUDING, BUT NOT LIMITED TO, THE IMPLIED WARRANTIES
 * OF MERCHANTABILITY AND FITNESS FOR A PARTICULAR PURPOSE ARE DISCLAIMED.
 * IN NO EVENT SHALL THE AUTHOR BE LIABLE FOR ANY DIRECT, INDIRECT,
 * INCIDENTAL, SPECIAL, EXEMPLARY, OR CONSEQUENTIAL DAMAGES (INCLUDING, BUT
 * NOT LIMITED TO, PROCUREMENT OF SUBSTITUTE GOODS OR SERVICES; LOSS OF USE,
 * DATA, OR PROFITS; OR BUSINESS INTERRUPTION) HOWEVER CAUSED AND ON ANY
 * THEORY OF LIABILITY, WHETHER IN CONTRACT, STRICT LIABILITY, OR TORT
 * (INCLUDING NEGLIGENCE OR OTHERWISE) ARISING IN ANY WAY OUT OF THE USE OF
 * THIS SOFTWARE, EVEN IF ADVISED OF THE POSSIBILITY OF SUCH DAMAGE.
 */

#include <assert.h>
#include <curses.h>
#include <errno.h>
#include <fcntl.h>
#include <err.h>
#include <unistd.h>
#include <poll.h>
#include <stdbool.h>
#include <stdio.h>
#include <string.h>
#include <stdlib.h>
#include <limits.h>
#include <time.h>
#include <vis.h>
#include <stdint.h>
#include "returns.h"
#include "director.h"

#define YYDEBUG 1

extern int verbose;
extern int check_file_flag;
<<<<<<< HEAD
extern int cmdpipe[2];
extern int slvpipe[2];
=======
>>>>>>> 9e014010
extern int master;
extern struct pollfd readfd;
extern char *check_path;
extern char *cur_file;		/* from director.c */

int yylex(void);

size_t line = 1;

static int input_delay;

/* time delay between inputs chars - default to 0.1ms minimum to prevent
 * problems with input tests
 */
#define DELAY_MIN 0.1

/* time delay after a function call - allows the slave time to
 * run the function and output data before we do other actions.
 * Set this to 50ms.
 */
#define POST_CALL_DELAY 50

static struct timespec delay_spec = {0, 1000 * DELAY_MIN};
static struct timespec delay_post_call = {0, 1000 * POST_CALL_DELAY};

static char *input_str;	/* string to feed in as input */
static bool no_input;	/* don't need more input */

static wchar_t *vals = NULL;	/* wchars to attach to a cchar type */
static unsigned nvals;		/* number of wchars */

<<<<<<< HEAD
#define READ_PIPE  0
#define WRITE_PIPE 1

const char *enum_names[] = {
	"unused", "static", "numeric", "string", "byte", "cchar", "wchar", "ERR",
	"OK", "NULL", "not NULL", "variable", "reference", "returns count",
=======
const char *enum_names[] = {	/* for data_enum_t */
	"unused", "numeric", "static", "string", "byte", "cchar", "wchar", "ERR",
	"OK", "NULL", "not NULL", "variable", "reference", "return count",
>>>>>>> 9e014010
	"slave error"
};

typedef struct {
	data_enum_t	arg_type;
	size_t		arg_len;
	char		*arg_string;
	int		var_index;
} args_t;

typedef struct {
	char		*function;
	int		nrets;		/* number of returns */
	ct_data_t	*returns;	/* array of expected returns */
	int		nargs;		/* number of arguments */
	args_t		*args;		/* arguments for the call */
} cmd_line_t;

static cmd_line_t	command;

typedef struct {
	char *name;
	size_t len;
	data_enum_t type;
	void *value;
	cchar_t cchar;
} var_t;

static size_t nvars; 		/* Number of declared variables */
static var_t *vars; 		/* Variables defined during the test. */

static int	check_function_table(char *, const char *[], int);
static int	find_var_index(const char *);
static void 	assign_arg(data_enum_t, void *);
static int	assign_var(const char *);
void		init_parse_variables(int);
static void	validate(int, void *);
static void	validate_return(const char *, const char *, int);
static void	validate_variable(int, data_enum_t, const void *, int, int);
static void	validate_byte(ct_data_t *, ct_data_t *, int);
<<<<<<< HEAD
static void validate_cchar(cchar_t *, cchar_t *, int);
static void validate_wchar(wchar_t *, wchar_t *, int);
=======
static void	validate_cchar(cchar_t *, cchar_t *, int);
static void	validate_wchar(wchar_t *, wchar_t *, int);
>>>>>>> 9e014010
static void	write_cmd_pipe(char *);
static void	write_cmd_pipe_args(data_enum_t, void *);
static void	read_cmd_pipe(ct_data_t *);
static void	write_func_and_args(void);
static void	compare_streams(const char *, bool);
static void	do_function_call(size_t);
static void	check(void);
static void	delay_millis(const char *);
static void	do_input(const char *);
static void	do_noinput(void);
static void	save_slave_output(bool);
static void	validate_type(data_enum_t, ct_data_t *, int);
static void	set_var(data_enum_t, const char *, void *);
static void	validate_reference(int, void *);
static char *	numeric_or(char *, char *);
static char *	get_numeric_var(const char *);
static void	perform_delay(struct timespec *);
static void	set_cchar(char *, void *);
<<<<<<< HEAD
static void set_wchar(char *);
static wchar_t	*add_to_vals(data_enum_t, void *);
=======
static void	set_wchar(char *);
static wchar_t *add_to_vals(data_enum_t, void *);
>>>>>>> 9e014010

#define variants(fn) "" fn, "mv" fn, "w" fn, "mvw" fn
static const char *input_functions[] = {
<<<<<<< HEAD
	"getch", "mvgetch", "mvwgetch", "wgetch", "getnstr", "getstr", "mvgetnstr",
	"mvgetstr", "mvwgetnstr", "mvwgetstr", "wgetnstr", "wgetstr", "mvscanw",
	"mvwscanw", "scanw", "wscanw", "get_wch", "mvget_wch", "mvwget_wch",
	"wget_wch", "getn_wstr", "get_wstr", "mvgetn_wstr", "mvget_wstr",
	"mvwgetn_wstr","mvwget_wstr", "wgetn_wstr", "wget_wstr"
=======
	variants("getch"),
	variants("getnstr"),
	variants("getstr"),
	variants("getn_wstr"),
	variants("get_wch"),
	variants("get_wstr"),
	variants("scanw"),
>>>>>>> 9e014010
};
#undef variants

static const unsigned ninput_functions =
	sizeof(input_functions) / sizeof(char *);

extern saved_data_t saved_output;

%}

%union {
	char *string;
	ct_data_t *retval;
	wchar_t	*vals;
}

%token <string> PATH
%token <string> STRING
%token <retval> BYTE
%token <string> VARNAME
%token <string> FILENAME
%token <string> VARIABLE
%token <string> REFERENCE
%token <string> NULL_RET
%token <string> NON_NULL
%token <string> ERR_RET
%token <string> OK_RET
%token <string> numeric
%token <string> DELAY
%token <string> INPUT
%token <string> COMPARE
%token <string> COMPAREND
%token <string> ASSIGN
%token <string> CCHAR
%token <string> WCHAR
<<<<<<< HEAD
%token EOL CALL CHECK NOINPUT OR MULTIPLIER LHB RHB LHSB RHSB
%token CALL2 CALL3 CALL4 DRAIN
=======
%token EOL CALL CHECK NOINPUT OR MULTIPLIER LPAREN RPAREN LBRACK RBRACK
%token COMMA
%token CALL2 CALL3 CALL4

%type <string> attributes expr
%type <vals> array_elements array_element
>>>>>>> 9e014010

%nonassoc OR

%%

<<<<<<< HEAD
statement	:	/* empty */
		| assign statement
		| call statement
		| call2 statement
		| call3 statement
		| call4 statement
		| check statement
		| delay statement
		| input statement
		| noinput statement
		| compare statement
		| comparend statement
		| cchar statement
		| wchar statement
		| eol statement
=======
statements	: /* empty */
		| statement EOL statements
>>>>>>> 9e014010
		;

statement	: assign
		| call
		| call2
		| call3
		| call4
		| check
		| delay
		| input
		| noinput
		| compare
		| comparend
		| cchar
		| wchar
		| /* empty */
		;

assign		: ASSIGN VARNAME numeric {
			set_var(data_number, $2, $3);
		}
		| ASSIGN VARNAME LPAREN expr RPAREN {
			set_var(data_number, $2, $4);
		}
		| ASSIGN VARNAME STRING {
			set_var(data_string, $2, $3);
		}
		| ASSIGN VARNAME BYTE {
			set_var(data_byte, $2, $3);
		}
		;

<<<<<<< HEAD
wchar		: WCHAR VARNAME char_vals eol
			{
				set_wchar($2);
			}
		;

attributes	: numeric
		| LHB expr RHB
			{ $<string>$ = $<string>2; }
		| VARIABLE
			{ $<string>$ = get_numeric_var($1); }
=======
cchar		: CCHAR VARNAME attributes char_vals {
			set_cchar($2, $3);
		}
>>>>>>> 9e014010
		;

wchar		: WCHAR VARNAME char_vals {
			set_wchar($2);
		}
		;

attributes	: numeric
		| LPAREN expr RPAREN {
			$$ = $2;
		}
		| VARIABLE {
			$$ = get_numeric_var($1);
		}
		;

char_vals	: numeric {
			add_to_vals(data_number, $1);
		}
		| LBRACK array_elements RBRACK
		| VARIABLE {
			add_to_vals(data_var, $1);
		}
		| STRING {
			add_to_vals(data_string, $1);
		}
		| BYTE {
			add_to_vals(data_byte, $1);
		}
		;

call		: CALL result fn_name args {
			do_function_call(1);
		}
		;

call2		: CALL2 result result fn_name args {
			do_function_call(2);
		}
		;

<<<<<<< HEAD
check		: CHECK var returns eol {
	ct_data_t retvar;
	var_t *vptr;

	if (command.returns[0].data_index == -1)
		err(1, "Undefined variable in check statement, line %zu"
		    " of file %s", line, cur_file);

	if (command.returns[1].data_type == data_var){
		vptr = &vars[command.returns[1].data_index];
		command.returns[1].data_type = vptr->type;
		command.returns[1].data_len = vptr->len;
		if (vptr->type != data_cchar)
			command.returns[1].data_value = vptr->value;
		else
			command.returns[1].data_value = &vptr->cchar;
	}

	if (verbose) {
		fprintf(stderr, "Checking contents of variable %s for %s\n",
		    vars[command.returns[0].data_index].name,
		    enum_names[command.returns[1].data_type]);
	}

	/*
	 * Check if var and return have same data types
	 */
	if (((command.returns[1].data_type == data_byte) &&
-            (vars[command.returns[0].data_index].type != data_byte)))
		err(1, "Var type %s (%d) does not match return type %s (%d)",
		    enum_names[
		    vars[command.returns[0].data_index].type],
		    vars[command.returns[0].data_index].type,
		    enum_names[command.returns[1].data_type],
		    command.returns[1].data_type);

	switch (command.returns[1].data_type) {
	case data_err:
	case data_ok:
		validate_type(vars[command.returns[0].data_index].type,
			&command.returns[1], 0);
		break;

	case data_null:
		validate_variable(0, data_string, "NULL",
				  command.returns[0].data_index, 0);
		break;

	case data_nonnull:
		validate_variable(0, data_string, "NULL",
				  command.returns[0].data_index, 1);
		break;

	case data_string:
	case data_number:
		if (verbose) {
			fprintf(stderr, " %s == returned %s\n",
			    (const char *)command.returns[1].data_value,
			    (const char *)
			    vars[command.returns[0].data_index].value);
		}
		validate_variable(0, data_string,
		    command.returns[1].data_value,
		    command.returns[0].data_index, 0);
		break;

	case data_byte:
		vptr = &vars[command.returns[0].data_index];
		retvar.data_len = vptr->len;
		retvar.data_type = vptr->type;
		retvar.data_value = vptr->value;
		validate_byte(&retvar, &command.returns[1], 0);
		break;

	case data_cchar:
		validate_cchar(&vars[command.returns[0].data_index].cchar,
			(cchar_t *) command.returns[1].data_value, 0);
		break;

	case data_wchar:
		validate_wchar((wchar_t *) vars[command.returns[0].data_index].value,
			(wchar_t *) command.returns[1].data_value, 0);
		break;

	default:
		err(1, "Malformed check statement at line %zu "
		    "of file %s", line, cur_file);
		break;
	}

	init_parse_variables(0);
 }
	;
=======
call3		: CALL3 result result result fn_name args {
			do_function_call(3);
		}
		;
>>>>>>> 9e014010

call4		: CALL4 result result result result fn_name args {
			do_function_call(4);
		}
		;

check		: CHECK var returns {
			check();
		}
		;

delay		: DELAY numeric {
			delay_millis($2);
		}
		;

input		: INPUT STRING {
			do_input($2);
		}
		;

noinput		: NOINPUT {
			do_noinput();
		}
		;

compare		: COMPARE PATH {
			compare_streams($2, true);
		}
		| COMPARE FILENAME {
			compare_streams($2, true);
		}
		;

comparend	: COMPAREND PATH {
			compare_streams($2, false);
		}
		| COMPAREND FILENAME {
			compare_streams($2, false);
		}
		;


result		: returns
		| reference
		;

<<<<<<< HEAD
returns		: numeric { assign_rets(data_number, $1); }
		| LHB expr RHB { assign_rets(data_number, $<string>2); }
		| STRING { assign_rets(data_string, $1); }
		| BYTE { assign_rets(data_byte, (void *) $1); }
		| ERR_RET { assign_rets(data_err, NULL); }
		| OK_RET { assign_rets(data_ok, NULL); }
		| NULL_RET { assign_rets(data_null, NULL); }
		| NON_NULL { assign_rets(data_nonnull, NULL); }
=======
returns		: numeric {
			assign_rets(data_number, $1);
		}
		| LPAREN expr RPAREN {
			assign_rets(data_number, $2);
		}
		| STRING {
			assign_rets(data_string, $1);
		}
		| BYTE {
			assign_rets(data_byte, (void *) $1);
		}
		| ERR_RET {
			assign_rets(data_err, NULL);
		}
		| OK_RET {
			assign_rets(data_ok, NULL);
		}
		| NULL_RET {
			assign_rets(data_null, NULL);
		}
		| NON_NULL {
			assign_rets(data_nonnull, NULL);
		}
>>>>>>> 9e014010
		| var
		;

var		: VARNAME {
			assign_rets(data_var, $1);
		}
		;

reference	: VARIABLE {
			assign_rets(data_ref, $1);
		}
		;

fn_name		: VARNAME {
			if (command.function != NULL)
				free(command.function);

			command.function = malloc(strlen($1) + 1);
			if (command.function == NULL)
				err(1, "Could not allocate memory for function name");
			strcpy(command.function, $1);
		}
		;

<<<<<<< HEAD
array		: numeric { $<vals>$ = add_to_vals(data_number, $1); };
		| VARIABLE
			{ $<vals>$ = add_to_vals(data_number,
				get_numeric_var($1)); }
		| BYTE
			{
				$<vals>$ = add_to_vals(data_byte, (void *) $1);
			}
		| STRING
			{
				$<vals>$ = add_to_vals(data_string, (void *) $1);
			}
		| numeric MULTIPLIER numeric
			{
				unsigned long i;
				unsigned long acount;

				acount = strtoul($3, NULL, 10);
				for (i = 0; i < acount; i++) {
					$<vals>$ = add_to_vals(data_number, $1);
				}
=======
array_elements	: array_element
		| array_element COMMA array_elements
		;

array_element	: numeric {
			$$ = add_to_vals(data_number, $1);
		}
		| VARIABLE {
			$$ = add_to_vals(data_number, get_numeric_var($1));
		}
		| BYTE {
			$$ = add_to_vals(data_byte, (void *) $1);
		}
		| STRING {
			$$ = add_to_vals(data_string, (void *) $1);
		}
		| numeric MULTIPLIER numeric {
			unsigned long i;
			unsigned long acount;

			acount = strtoul($3, NULL, 10);
			for (i = 0; i < acount; i++) {
				$$ = add_to_vals(data_number, $1);
>>>>>>> 9e014010
			}
		}
		| VARIABLE MULTIPLIER numeric {
			unsigned long i, acount;
			char *val;

			acount = strtoul($3, NULL, 10);
			val = get_numeric_var($1);
			for (i = 0; i < acount; i++) {
				$$ = add_to_vals(data_number, val);
			}
		}
		| BYTE MULTIPLIER numeric {
			unsigned long i, acount;

			acount = strtoul($3, NULL, 10);
			for (i = 0; i < acount; i++) {
				$$ = add_to_vals(data_byte, (void *) $1);
			}
		}
		| STRING MULTIPLIER numeric {
			unsigned long i, acount;

			acount = strtoul($3, NULL, 10);
			for (i = 0; i < acount; i++) {
				$$ = add_to_vals(data_string, (void *) $1);
			}
		}
		;

expr		: numeric
		| VARIABLE {
			$$ = get_numeric_var($1);
		}
		| expr OR expr {
			$$ = numeric_or($1, $3);
		}
		;

args		: /* empty */
		| arg args
		;

arg		: LPAREN expr RPAREN {
			assign_arg(data_static, $2);
		}
		| numeric {
			assign_arg(data_static, $1);
		}
		| STRING {
			assign_arg(data_static, $1);
		}
		| BYTE {
			assign_arg(data_byte, $1);
		}
		| PATH {
			assign_arg(data_static, $1);
		}
		| FILENAME {
			assign_arg(data_static, $1);
		}
		| VARNAME {
			assign_arg(data_static, $1);
		}
		| VARIABLE {
			assign_arg(data_var, $1);
		}
		| NULL_RET {
			assign_arg(data_null, $1);
		}
		;

%%

static void
excess(const char *fname, size_t lineno, const char *func, const char *comment,
    const void *data, size_t datalen)
{
	size_t dstlen = datalen * 4 + 1;
	char *dst = malloc(dstlen);

	if (dst == NULL)
		err(1, "malloc");

	if (strnvisx(dst, dstlen, data, datalen, VIS_WHITE | VIS_OCTAL) == -1)
		err(1, "strnvisx");

	warnx("%s:%zu: [%s] Excess %zu bytes%s [%s]",
	    fname, lineno, func, datalen, comment, dst);
	free(dst);
}

/*
 * Get the value of a variable, error if the variable has not been set or
 * is not a numeric type.
 */
static char *
get_numeric_var(const char *var)
{
	int i;

	if ((i = find_var_index(var)) < 0)
		errx(1, "Variable %s is undefined", var);

	if (vars[i].type != data_number)
		errx(1, "Variable %s is not a numeric type", var);

	return vars[i].value;
}

/*
 * Perform a bitwise OR on two numbers and return the result.
 */
static char *
numeric_or(char *n1, char *n2)
{
	unsigned long i1, i2, result;
	char *ret;

	i1 = strtoul(n1, NULL, 10);
	i2 = strtoul(n2, NULL, 10);

	result = i1 | i2;
	asprintf(&ret, "%lu", result);

	if (verbose) {
		fprintf(stderr, "numeric or of 0x%lx (%s) and 0x%lx (%s)"
		    " results in 0x%lx (%s)\n",
		    i1, n1, i2, n2, result, ret);
	}

	return ret;
}

/*
 * Sleep for the specified time, handle the sleep getting interrupted
 * by a signal.
 */
static void
perform_delay(struct timespec *ts)
{
	struct timespec delay_copy, delay_remainder;

	delay_copy = *ts;
	while (nanosleep(&delay_copy, &delay_remainder) < 0) {
		if (errno != EINTR)
			err(2, "nanosleep returned error");
		delay_copy = delay_remainder;
	}
}

/*
 * Add to temporary vals array
 */
static wchar_t *
add_to_vals(data_enum_t argtype, void *arg)
{
	wchar_t *retval = NULL;
	int have_malloced;
	int i;
	ct_data_t *ret;

	have_malloced = 0;

	if (nvals == 0) {
		have_malloced = 1;
		retval = malloc(sizeof(wchar_t));
	} else {
		retval = realloc(vals, (nvals + 1) * sizeof(wchar_t));
	}

	if (retval == NULL)
		return retval;

	vals = retval;

	switch (argtype) {
	case data_number:
		vals[nvals++] = (wchar_t) strtoul((char *) arg, NULL, 10);
		break;

	case data_string:
		vals[nvals++] = (wchar_t) ((char *)arg)[0];
		break;

	case data_byte:
		ret = (ct_data_t *) arg;
		vals[nvals++] = *((wchar_t *) ret->data_value);
		break;

	case data_var:
		if ((i = find_var_index((char *) arg)) < 0)
			errx(1, "%s:%zu: Variable %s is undefined",
			    cur_file, line, (const char *) arg);

		switch (vars[i].type) {

		case data_number:
		case data_string:
		case data_byte:
			retval = add_to_vals(vars[i].type, vars[i].value);
			break;

		default:
			errx(1,
			    "%s:%zu: Variable %s has invalid type for cchar",
			    cur_file, line, (const char *) arg);
			break;

		}
		break;

	default:
		errx(1, "%s:%zu: Internal error: Unhandled type for vals array",
		    cur_file, line);

		/* if we get here without a value then tidy up */
		if ((nvals == 0) && (have_malloced == 1)) {
			free(retval);
			retval = vals;
		}
		break;

	}

	return retval;
}

/*
 * Assign the value given to the named variable.
 */
static void
set_var(data_enum_t type, const char *name, void *value)
{
	int i;
	char *number;
	ct_data_t *ret;

	i = find_var_index(name);
	if (i < 0)
		i = assign_var(name);

	vars[i].type = type;
	if ((type == data_number) || (type == data_string)) {
		number = value;
		vars[i].len = strlen(number) + 1;
		vars[i].value = malloc(vars[i].len + 1);
		if (vars[i].value == NULL)
			err(1, "Could not malloc memory for assign string");
		strcpy(vars[i].value, number);
	} else {
		/* can only be a byte value */
		ret = value;
		vars[i].len = ret->data_len;
		vars[i].value = malloc(vars[i].len);
		if (vars[i].value == NULL)
			err(1, "Could not malloc memory to assign byte string");
		memcpy(vars[i].value, ret->data_value, vars[i].len);
	}
}

/*
 * Form up a complex character type from the given components.
 */
static void
set_cchar(char *name, void *attributes)
{
	int i;
	unsigned j;
	attr_t attribs;

	if (nvals >= CURSES_CCHAR_MAX)
		errx(1, "%s:%zu: %s: too many characters in complex char type",
		    cur_file, line, __func__);

	i = find_var_index(name);
	if (i < 0)
		i = assign_var(name);

	if (sscanf((char *) attributes, "%d", &attribs) != 1)
		errx(1,
		    "%s:%zu: %s: conversion of attributes to integer failed",
		    cur_file, line, __func__);

	vars[i].type = data_cchar;
	vars[i].cchar.attributes = attribs;
	vars[i].cchar.elements = nvals;
	for (j = 0; j < nvals; j++)
		vars[i].cchar.vals[j] = vals[j];

	nvals = 0;
	vals = NULL;

}

/*
 * Form up a wide character string type from the given components.
 */
static void
set_wchar(char *name)
{
	int i;
	unsigned j;
	wchar_t *wcval;

	i = find_var_index(name);
	if (i < 0)
		i = assign_var(name);

	vars[i].type = data_wchar;
	vars[i].len = (nvals+1) * sizeof(wchar_t);
	vars[i].value = malloc(vars[i].len);
	if (vars[i].value == NULL)
		err(1, "Could not malloc memory to assign wchar string");
	wcval = vars[i].value;
	for(j = 0; j < nvals; j++)
		wcval[j] = vals[j];
	wcval[nvals] = L'\0';
	nvals = 0;
	vals = NULL;

}

/*
 * Add a new variable to the vars array, the value will be assigned later,
 * when a test function call returns.
 */
static int
assign_var(const char *varname)
{
	var_t *temp;
	char *name;

	if ((name = malloc(strlen(varname) + 1)) == NULL)
		err(1, "Alloc of varname failed");

	if ((temp = realloc(vars, sizeof(*temp) * (nvars + 1))) == NULL) {
		free(name);
		err(1, "Realloc of vars array failed");
	}

	strcpy(name, varname);
	vars = temp;
	vars[nvars].name = name;
	vars[nvars].len = 0;
	vars[nvars].value = NULL;
	nvars++;

	return (nvars - 1);
}

/*
 * Allocate and assign a new argument of the given type.
 */
static void
assign_arg(data_enum_t arg_type, void *arg)
{
	args_t *temp, cur;
	char *str = arg;
	ct_data_t *ret;

	if (verbose) {
		fprintf(stderr, "function is >%s<, adding arg >%s< type %s (%d)\n",
		       command.function, str, enum_names[arg_type], arg_type);
	}

	cur.arg_type = arg_type;
	if (cur.arg_type == data_var) {
		cur.var_index = find_var_index(arg);
		if (cur.var_index < 0)
			errx(1, "%s:%zu: Invalid variable %s",
			    cur_file, line, str);
	} else if (cur.arg_type == data_byte) {
		ret = arg;
		cur.arg_len = ret->data_len;
		cur.arg_string = malloc(cur.arg_len);
		if (cur.arg_string == NULL)
			err(1, "Could not malloc memory for arg bytes");
		memcpy(cur.arg_string, ret->data_value, cur.arg_len);
	} else if (cur.arg_type == data_null) {
		cur.arg_len = 0;
		cur.arg_string = NULL;
	} else {
		cur.arg_len = strlen(str);
		cur.arg_string = malloc(cur.arg_len + 1);
		if (cur.arg_string == NULL)
			err(1, "Could not malloc memory for arg string");
		strcpy(cur.arg_string, arg);
	}

	temp = realloc(command.args, sizeof(*temp) * (command.nargs + 1));
	if (temp == NULL)
		err(1, "Failed to reallocate args");
	command.args = temp;
	memcpy(&command.args[command.nargs], &cur, sizeof(args_t));
	command.nargs++;
}

/*
 * Allocate and assign a new return.
 */
static void
assign_rets(data_enum_t ret_type, void *ret)
{
	ct_data_t *temp, cur;
	char *ret_str;
	ct_data_t *ret_ret;

	cur.data_type = ret_type;
	if (ret_type != data_var) {
		if ((ret_type == data_number) || (ret_type == data_string)) {
			ret_str = ret;
			cur.data_len = strlen(ret_str) + 1;
			cur.data_value = malloc(cur.data_len + 1);
			if (cur.data_value == NULL)
				err(1,
				    "Could not malloc memory for arg string");
			strcpy(cur.data_value, ret_str);
		} else if (ret_type == data_byte) {
			ret_ret = ret;
			cur.data_len = ret_ret->data_len;
			cur.data_value = malloc(cur.data_len);
			if (cur.data_value == NULL)
				err(1,
				    "Could not malloc memory for byte string");
			memcpy(cur.data_value, ret_ret->data_value,
			       cur.data_len);
		} else if (ret_type == data_ref) {
			if ((cur.data_index = find_var_index(ret)) < 0)
				errx(1, "Undefined variable reference");
		}
	} else {
		cur.data_index = find_var_index(ret);
		if (cur.data_index < 0)
			cur.data_index = assign_var(ret);
	}

	temp = realloc(command.returns, sizeof(*temp) * (command.nrets + 1));
	if (temp == NULL)
		err(1, "Failed to reallocate returns");
	command.returns = temp;
	memcpy(&command.returns[command.nrets], &cur, sizeof(ct_data_t));
	command.nrets++;
}

/*
 * Find the given variable name in the var array and return the i
 * return -1 if var is not found.
 */
static int
find_var_index(const char *var_name)
{
	int result;
	size_t i;

	result = -1;

	for (i = 0; i < nvars; i++) {
		if (strcmp(var_name, vars[i].name) == 0) {
			result = i;
			break;
		}
	}

	return result;
}

/*
 * Check the given function name in the given table of names, return 1 if
 * there is a match.
 */
static int
check_function_table(char *function, const char *table[], int nfunctions)
{
	int i;

	for (i = 0; i < nfunctions; i++) {
		if (strcmp(function, table[i]) == 0)
			return 1;
	}

	return 0;
}

/*
 * Compare the output from the slave against the given file and report
 * any differences.
 */
static void
compare_streams(const char *filename, bool discard)
{
	char check_file[PATH_MAX], drain[100], ref, data;
	struct pollfd fds[2];
	int nfd, check_fd;
	ssize_t result;
	size_t offs;

	/*
	 * Don't prepend check path iff check file has an absolute
	 * path.
	 */
	if (filename[0] != '/') {
		if (strlcpy(check_file, check_path, sizeof(check_file))
		    >= sizeof(check_file))
			errx(2, "CHECK_PATH too long");

		if (strlcat(check_file, "/", sizeof(check_file))
		    >= sizeof(check_file))
			errx(2, "Could not append / to check file path");
	} else {
		check_file[0] = '\0';
	}

	if (strlcat(check_file, filename, sizeof(check_file))
	    >= sizeof(check_file))
		errx(2, "Path to check file path overflowed");

	int create_check_file = 0;

	if (check_file_flag == (GEN_CHECK_FILE | FORCE_GEN))
		create_check_file = 1;
<<<<<<< HEAD
	else if ((check_fd = open(check_file, O_RDONLY, 0)) < 0){
		if (check_file_flag & GEN_CHECK_FILE)
			create_check_file = 1;
		else
			err(2, "failed to open file %s line %zu of file %s",
				check_file, line, cur_file);
	}

	if (create_check_file)
		if ((check_fd = open(check_file, O_WRONLY | O_CREAT, 0644)) < 0){
			err(2, "failed to create file %s line %zu of file %s",
				check_file, line, cur_file);
=======
	else if ((check_fd = open(check_file, O_RDONLY, 0)) < 0) {
		if (check_file_flag & GEN_CHECK_FILE)
			create_check_file = 1;
		else
			err(2, "%s:%zu: failed to open file %s",
			    cur_file, line, check_file);
	}

	if (create_check_file) {
		check_fd = open(check_file, O_WRONLY | O_CREAT, 0644);
		if (check_fd < 0) {
			err(2, "%s:%zu: failed to create file %s",
			    cur_file, line, check_file);
		}
>>>>>>> 9e014010
	}

	fds[0].fd = check_fd;
	fds[0].events = create_check_file ? POLLOUT:POLLIN;
	fds[1].fd = master;
	fds[1].events = POLLIN;

	nfd = 2;
	/*
	 * if we have saved output then only check for data in the
	 * reference file since the slave data may already be drained.
	 */
	if (saved_output.count > 0)
		nfd = 1;

	offs = 0;
	while (poll(fds, nfd, 500) == nfd) {
		/* Read from check file if doing comparison */
<<<<<<< HEAD
		if (!create_check_file){
			if (fds[0].revents & POLLIN) {
				if ((result = read(check_fd, &ref, 1)) < 1) {
					if (result != 0) {
						err(2,
							"Bad read on file %s", check_file);
=======
		if (!create_check_file) {
			if (fds[0].revents & POLLIN) {
				if ((result = read(check_fd, &ref, 1)) < 1) {
					if (result != 0) {
						err(2, "Bad read on file %s",
						    check_file);
>>>>>>> 9e014010
					} else {
						break;
					}
				}
			}
		}

		if (saved_output.count > 0) {
			data = saved_output.data[saved_output.readp];
			saved_output.count--;
			saved_output.readp++;
			/* run out of saved data, switch to file */
			if (saved_output.count == 0)
				nfd = 2;
		} else {
			int revent = (create_check_file == 1) ? POLLOUT:POLLIN;
			if (fds[0].revents & revent) {
				if (read(master, &data, 1) < 1)
					err(2, "Bad read on slave pty");
			} else
				continue;
		}

<<<<<<< HEAD
		if (create_check_file){
			if ((result = write(check_fd, &data, 1)) < 1) {
				if (result != 0) {
					err(2,
						"Bad write on file %s", check_file);
				}
			}
			else
				ref = data;
=======
		if (create_check_file) {
			if ((result = write(check_fd, &data, 1)) < 1)
				err(2, "Bad write on file %s", check_file);
			ref = data;
>>>>>>> 9e014010
		}

		if (verbose) {
			if (create_check_file)
				fprintf(stderr, "Saving reference byte 0x%x (%c)"
					" against slave byte 0x%x (%c)\n",
					ref, (ref >= ' ') ? ref : '-',
					data, (data >= ' ' )? data : '-');
			else
				fprintf(stderr, "Comparing reference byte 0x%x (%c)"
					" against slave byte 0x%x (%c)\n",
					ref, (ref >= ' ') ? ref : '-',
					data, (data >= ' ' )? data : '-');
		}

		if (!create_check_file && ref != data) {
<<<<<<< HEAD
			errx(2, "%s, %zu: refresh data from slave does "
			    "not match expected from file %s offs %zu "
			    "[reference 0x%x (%c) != slave 0x%x (%c)]",
=======
			errx(2, "%s:%zu: refresh data from slave does "
			    "not match expected from file %s offset %zu "
			    "[reference 0x%02x (%c) != slave 0x%02x (%c)]",
>>>>>>> 9e014010
			    cur_file, line, check_file, offs,
			    ref, (ref >= ' ') ? ref : '-',
			    data, (data >= ' ') ? data : '-');
		}

		offs++;
	}

	/*
	 * if creating a check file, there shouldn't be
	 * anymore saved output
	 */
<<<<<<< HEAD
	if (saved_output.count > 0){
		if (create_check_file)
			err(2, "Slave output not flushed correctly");
=======
	if (saved_output.count > 0) {
		if (create_check_file)
			errx(2, "Slave output not flushed correctly");
>>>>>>> 9e014010
		else
			excess(cur_file, line, __func__, " from slave",
				&saved_output.data[saved_output.readp], saved_output.count);
	}

	/* discard any excess saved output if required */
	if (discard) {
		saved_output.count = 0;
		saved_output.readp = 0;
	}

	if (!create_check_file && (result = poll(fds, 2, 0)) != 0) {
		if (result == -1)
			err(2, "poll of file descriptors failed");

		if ((fds[1].revents & POLLIN) == POLLIN) {
			save_slave_output(true);
		} else if ((fds[0].revents & POLLIN) == POLLIN) {
			/*
			 * handle excess in file if it exists.  Poll
			 * says there is data until EOF is read.
			 * Check next read is EOF, if it is not then
			 * the file really has more data than the
			 * slave produced so flag this as a warning.
			 */
			result = read(check_fd, drain, sizeof(drain));
			if (result == -1)
				err(1, "read of data file failed");

			if (result > 0) {
				excess(check_file, 0, __func__, "", drain,
				    result);
			}
		}
	}

	close(check_fd);
}

/*
 * Pass a function call and arguments to the slave and wait for the
 * results.  The variable nresults determines how many returns we expect
 * back from the slave.  These results will be validated against the
 * expected returns or assigned to variables.
 */
static void
do_function_call(size_t nresults)
{
#define MAX_RESULTS 4
	char *p;
	int do_input;
	size_t i;
	struct pollfd fds[3];
	ct_data_t response[MAX_RESULTS], returns_count;
	assert(nresults <= MAX_RESULTS);

	do_input = check_function_table(command.function, input_functions,
	    ninput_functions);

	write_func_and_args();

	/*
	 * We should get the number of returns back here, grab it before
	 * doing input otherwise it will confuse the input poll
	 */
	read_cmd_pipe(&returns_count);
	if (returns_count.data_type != data_count)
		errx(2, "expected return type of data_count but received %s",
		    enum_names[returns_count.data_type]);

	perform_delay(&delay_post_call); /* let slave catch up */

	if (verbose) {
		fprintf(stderr, "Expect %zu results from slave, slave "
		    "reported %zu\n", nresults, returns_count.data_len);
	}

	if ((no_input == false) && (do_input == 1)) {
		if (verbose) {
			fprintf(stderr, "doing input with inputstr >%s<\n",
			    input_str);
		}

		if (input_str == NULL)
			errx(2, "%s:%zu: Call to input function "
			    "but no input defined", cur_file, line);

		fds[0].fd = from_slave;
		fds[0].events = POLLIN;
		fds[1].fd = master;
		fds[1].events = POLLOUT;
 		p = input_str;
		save_slave_output(false);
		while (*p != '\0') {
			perform_delay(&delay_spec);

			if (poll(fds, 2, 0) < 0)
				err(2, "poll failed");
			if (fds[0].revents & POLLIN) {
				warnx("%s:%zu: Slave function "
				    "returned before end of input string",
				    cur_file, line);
				break;
			}
			if ((fds[1].revents & POLLOUT) == 0)
				continue;
			if (verbose) {
				fprintf(stderr, "Writing char >%c< to slave\n",
				    *p);
			}
			if (write(master, p, 1) != 1) {
				warn("%s:%zu: Slave function write error",
				    cur_file, line);
				break;
			}
			p++;

		}
		save_slave_output(false);

		if (verbose) {
			fprintf(stderr, "Input done.\n");
		}

		/* done with the input string, free the resources */
		free(input_str);
		input_str = NULL;
	}

	if (verbose) {
		fds[0].fd = to_slave;
		fds[0].events = POLLIN;

		fds[1].fd = from_slave;
		fds[1].events = POLLOUT;

		fds[2].fd = master;
		fds[2].events = POLLIN | POLLOUT;

		i = poll(&fds[0], 3, 1000);
		fprintf(stderr, "Poll returned %zu\n", i);
		for (i = 0; i < 3; i++) {
			fprintf(stderr, "revents for fd[%zu] = 0x%x\n",
				i, fds[i].revents);
		}
	}

	/* drain any trailing output */
	save_slave_output(false);

	for (i = 0; i < returns_count.data_len; i++) {
		read_cmd_pipe(&response[i]);
	}

	/*
	 * Check for a slave error in the first return slot, if the
	 * slave errored then we may not have the number of returns we
	 * expect but in this case we should report the slave error
	 * instead of a return count mismatch.
	 */
	if ((returns_count.data_len > 0) &&
	    (response[0].data_type == data_slave_error))
		errx(2, "Slave returned error: %s",
		    (const char *)response[0].data_value);

	if (returns_count.data_len != nresults)
		errx(2, "Incorrect number of returns from slave, expected %zu "
		    "but received %zu", nresults, returns_count.data_len);

	if (verbose) {
		for (i = 0; i < nresults; i++) {
			if ((response[i].data_type != data_byte) &&
			    (response[i].data_type != data_err) &&
			    (response[i].data_type != data_ok))
				fprintf(stderr,
					"received response >%s< "
					"expected",
					(const char *)response[i].data_value);
			else
				fprintf(stderr, "received");

			fprintf(stderr, " data_type %s\n",
			    enum_names[command.returns[i].data_type]);
		}
	}

	for (i = 0; i < nresults; i++) {
		if (command.returns[i].data_type != data_var) {
			validate(i, &response[i]);
		} else {
			vars[command.returns[i].data_index].len =
				response[i].data_len;

			if (response[i].data_type == data_cchar) {
				vars[command.returns[i].data_index].cchar =
					*((cchar_t *)response[i].data_value);
		} else {
				vars[command.returns[i].data_index].value =
					response[i].data_value;
			}

			vars[command.returns[i].data_index].type =
				response[i].data_type;
		}
	}

	if (verbose && (saved_output.count > 0))
		excess(cur_file, line, __func__, " from slave",
		    &saved_output.data[saved_output.readp], saved_output.count);

	init_parse_variables(0);
}

/*
 * Write the function and command arguments to the command pipe.
 */
static void
write_func_and_args(void)
{
	int i;

	if (verbose) {
		fprintf(stderr, "calling function >%s<\n", command.function);
	}

	write_cmd_pipe(command.function);
	for (i = 0; i < command.nargs; i++) {
		if (command.args[i].arg_type == data_var)
			write_cmd_pipe_args(command.args[i].arg_type,
					    &vars[command.args[i].var_index]);
		else
			write_cmd_pipe_args(command.args[i].arg_type,
					    &command.args[i]);
	}

	write_cmd_pipe(NULL); /* signal end of arguments */
}

static void
check(void)
{
	ct_data_t retvar;
	var_t *vptr;

	if (command.returns[0].data_index == -1)
		errx(1, "%s:%zu: Undefined variable in check statement",
		    cur_file, line);

	if (command.returns[1].data_type == data_var) {
		vptr = &vars[command.returns[1].data_index];
		command.returns[1].data_type = vptr->type;
		command.returns[1].data_len = vptr->len;
		if (vptr->type != data_cchar)
			command.returns[1].data_value = vptr->value;
		else
			command.returns[1].data_value = &vptr->cchar;
	}

	if (verbose) {
		fprintf(stderr, "Checking contents of variable %s for %s\n",
		    vars[command.returns[0].data_index].name,
		    enum_names[command.returns[1].data_type]);
	}

	/*
	 * Check if var and return have same data types
	 */
	if (((command.returns[1].data_type == data_byte) &&
	     (vars[command.returns[0].data_index].type != data_byte)))
		errx(1, "Var type %s (%d) does not match return type %s (%d)",
		    enum_names[vars[command.returns[0].data_index].type],
		    vars[command.returns[0].data_index].type,
		    enum_names[command.returns[1].data_type],
		    command.returns[1].data_type);

	switch (command.returns[1].data_type) {
	case data_err:
	case data_ok:
		validate_type(vars[command.returns[0].data_index].type,
			&command.returns[1], 0);
		break;

	case data_null:
		validate_variable(0, data_string, "NULL",
				  command.returns[0].data_index, 0);
		break;

	case data_nonnull:
		validate_variable(0, data_string, "NULL",
				  command.returns[0].data_index, 1);
		break;

	case data_string:
	case data_number:
		if (verbose) {
			fprintf(stderr, " %s == returned %s\n",
			    (const char *)command.returns[1].data_value,
			    (const char *)
			    vars[command.returns[0].data_index].value);
		}
		validate_variable(0, data_string,
		    command.returns[1].data_value,
		    command.returns[0].data_index, 0);
		break;

	case data_byte:
		vptr = &vars[command.returns[0].data_index];
		retvar.data_len = vptr->len;
		retvar.data_type = vptr->type;
		retvar.data_value = vptr->value;
		validate_byte(&retvar, &command.returns[1], 0);
		break;

	case data_cchar:
		validate_cchar(&vars[command.returns[0].data_index].cchar,
			(cchar_t *) command.returns[1].data_value, 0);
		break;

	case data_wchar:
		validate_wchar((wchar_t *) vars[command.returns[0].data_index].value,
			(wchar_t *) command.returns[1].data_value, 0);
		break;

	default:
		errx(1, "%s:%zu: Malformed check statement", cur_file, line);
		break;
	}

	init_parse_variables(0);
}

static void
delay_millis(const char *millis)
{
	/* set the inter-character delay */
	if (sscanf(millis, "%d", &input_delay) == 0)
		errx(1, "%s:%zu: Delay specification %s must be an int",
		    cur_file, line, millis);
	if (verbose) {
		fprintf(stderr, "Set input delay to %d ms\n", input_delay);
	}

	if (input_delay < DELAY_MIN)
		input_delay = DELAY_MIN;
	/*
	 * Fill in the timespec structure now ready for use later.
	 * The delay is specified in milliseconds so convert to timespec
	 * values
	 */
	delay_spec.tv_sec = input_delay / 1000;
	delay_spec.tv_nsec = (input_delay - 1000 * delay_spec.tv_sec) * 1000;
	if (verbose) {
		fprintf(stderr, "set delay to %jd.%jd\n",
		    (intmax_t)delay_spec.tv_sec,
		    (intmax_t)delay_spec.tv_nsec);
	}

	init_parse_variables(0);
}

static void
do_input(const char *s)
{
	if (input_str != NULL) {
		warnx("%s:%zu: Discarding unused input string", cur_file, line);
		free(input_str);
	}

	if ((input_str = strdup(s)) == NULL)
		err(2, "Cannot allocate memory for input string");
}

static void
do_noinput(void)
{
	if (input_str != NULL) {
		warnx("%s:%zu: Discarding unused input string", cur_file, line);
		free(input_str);
	}

	no_input = true;
}

/*
 * Initialise the command structure - if initial is non-zero then just set
 * everything to sane values otherwise free any memory that was allocated
 * when building the structure.
 */
void
init_parse_variables(int initial)
{
	int i, result;
	struct pollfd slave_pty;

	if (initial == 0) {
		free(command.function);
		for (i = 0; i < command.nrets; i++) {
			if (command.returns[i].data_type == data_number)
				free(command.returns[i].data_value);
		}
		free(command.returns);

		for (i = 0; i < command.nargs; i++) {
			if (command.args[i].arg_type != data_var)
				free(command.args[i].arg_string);
		}
		free(command.args);
	} else {
		line = 1;
		input_delay = 0;
		vars = NULL;
		nvars = 0;
		input_str = NULL;
		saved_output.allocated = 0;
		saved_output.count = 0;
		saved_output.readp = 0;
		saved_output.data = NULL;
	}

	no_input = false;
	command.function = NULL;
	command.nargs = 0;
	command.args = NULL;
	command.nrets = 0;
	command.returns = NULL;

	/*
	 * Check the slave pty for stray output from the slave, at this
	 * point we should not see any data as it should have been
	 * consumed by the test functions.  If we see data then we have
	 * either a bug or are not handling an output generating function
	 * correctly.
	 */
	slave_pty.fd = master;
	slave_pty.events = POLLIN;
	result = poll(&slave_pty, 1, 0);

	if (result < 0)
		err(2, "Poll of slave pty failed");
	else if (result > 0)
		warnx("%s:%zu: Unexpected data from slave", cur_file, line);
}

/*
 * Validate the response against the expected return.  The variable
 * i is the i into the rets array in command.
 */
static void
validate(int i, void *data)
{
	char *response;
	ct_data_t *byte_response;

	byte_response = data;
	if ((command.returns[i].data_type != data_byte) &&
	    (command.returns[i].data_type != data_err) &&
	    (command.returns[i].data_type != data_ok)) {
		if ((byte_response->data_type == data_byte) ||
		    (byte_response->data_type == data_err) ||
		    (byte_response->data_type == data_ok))
			errx(1,
			    "%s:%zu: %s: expecting type %s, received type %s",
			    cur_file, line, __func__,
			    enum_names[command.returns[i].data_type],
			    enum_names[byte_response->data_type]);

		response = byte_response->data_value;
	}

	switch (command.returns[i].data_type) {
	case data_err:
		validate_type(data_err, byte_response, 0);
		break;

	case data_ok:
		validate_type(data_ok, byte_response, 0);
		break;

	case data_null:
		validate_return("NULL", response, 0);
		break;

	case data_nonnull:
		validate_return("NULL", response, 1);
		break;

	case data_string:
	case data_number:
		validate_return(command.returns[i].data_value,
				response, 0);
		break;

	case data_ref:
		validate_reference(i, response);
		break;

	case data_byte:
		validate_byte(&command.returns[i], byte_response, 0);
		break;

	default:
		errx(1, "%s:%zu: Malformed statement", cur_file, line);
		break;
	}
}

/*
 * Validate the return against the contents of a variable.
 */
static void
validate_reference(int i, void *data)
{
	char *response;
	ct_data_t *byte_response;
	var_t *varp;

	varp = &vars[command.returns[i].data_index];

	byte_response = data;
	if (command.returns[i].data_type != data_byte)
		response = data;

	if (verbose) {
		fprintf(stderr,
		    "%s: return type of %s, value %s \n", __func__,
		    enum_names[varp->type],
		    (varp->type != data_cchar && varp->type != data_wchar)
			? (const char *)varp->value : "-");
	}

	switch (varp->type) {
	case data_string:
	case data_number:
		validate_return(varp->value, response, 0);
		break;

	case data_byte:
		validate_byte(varp->value, byte_response, 0);
		break;

	case data_cchar:
		validate_cchar(&(varp->cchar), (cchar_t *) response, 0);
		break;

	case data_wchar:
		validate_wchar((wchar_t *) varp->value, (wchar_t *) response, 0);
		break;

	default:
		errx(1, "%s:%zu: Invalid return type for reference",
		    cur_file, line);
		break;
	}
}

/*
 * Validate the return type against the expected type, throw an error
 * if they don't match.
 */
static void
validate_type(data_enum_t expected, ct_data_t *value, int check)
{
	if (((check == 0) && (expected != value->data_type)) ||
	    ((check == 1) && (expected == value->data_type)))
		errx(1, "%s:%zu: Validate expected type %s %s %s",
		    cur_file, line,
		    enum_names[expected],
		    (check == 0)? "matching" : "not matching",
		    enum_names[value->data_type]);

	if (verbose) {
		fprintf(stderr, "%s:%zu: Validated expected type %s %s %s\n",
		    cur_file, line,
		    enum_names[expected],
		    (check == 0)? "matching" : "not matching",
		    enum_names[value->data_type]);
	}
}

/*
 * Validate the return value against the expected value, throw an error
 * if they don't match.
 */
static void
validate_return(const char *expected, const char *value, int check)
{
	if (((check == 0) && strcmp(expected, value) != 0) ||
	    ((check == 1) && strcmp(expected, value) == 0))
		errx(1, "%s:%zu: Validate expected >%s< %s >%s<",
		    cur_file, line,
		    expected,
		    (check == 0)? "matching" : "not matching",
		    value);
	if (verbose) {
		fprintf(stderr,
		    "%s:%zu: Validated expected value >%s< %s >%s<\n",
		    cur_file, line,
		    expected,
		    (check == 0)? "matches" : "does not match",
		    value);
	}
}

/*
 * Validate the return value against the expected value, throw an error
 * if they don't match expectations.
 */
static void
validate_byte(ct_data_t *expected, ct_data_t *value, int check)
{
	char *ch;
	size_t i;

	if (verbose) {
		ch = value->data_value;
		fprintf(stderr, "checking returned byte stream: ");
		for (i = 0; i < value->data_len; i++)
			fprintf(stderr, "%s0x%x", (i != 0)? ", " : "", ch[i]);
		fprintf(stderr, "\n");

		fprintf(stderr, "%s byte stream: ",
			(check == 0)? "matches" : "does not match");
		ch = (char *) expected->data_value;
		for (i = 0; i < expected->data_len; i++)
			fprintf(stderr, "%s0x%x", (i != 0)? ", " : "", ch[i]);
		fprintf(stderr, "\n");
	}

	/*
	 * No chance of a match if lengths differ...
	 */
	if ((check == 0) && (expected->data_len != value->data_len))
		errx(1,
		    "Byte validation failed, length mismatch, "
		    "expected %zu, received %zu",
		    expected->data_len, value->data_len);

	/*
	 * If check is 0 then we want to throw an error IFF the byte streams
	 * do not match, if check is 1 then throw an error if the byte
	 * streams match.
	 */
	if (((check == 0) && memcmp(expected->data_value, value->data_value,
				    value->data_len) != 0) ||
	    ((check == 1) && (expected->data_len == value->data_len) &&
	     memcmp(expected->data_value, value->data_value,
		    value->data_len) == 0))
		errx(1, "%s:%zu: Validate expected %s byte stream",
		    cur_file, line,
		    (check == 0)? "matching" : "not matching");
	if (verbose) {
		fprintf(stderr, "%s:%zu: Validated expected %s byte stream\n",
		    cur_file, line,
		    (check == 0)? "matching" : "not matching");
	}
}

/*
 * Validate the return cchar against the expected cchar, throw an error
 * if they don't match expectations.
 */
static void
validate_cchar(cchar_t *expected, cchar_t *value, int check)
{
	unsigned j;

	/*
	 * No chance of a match if elements count differ...
	 */
	if ((expected->elements != value->elements)) {
		if (check == 0)
			errx(1,
			    "cchar validation failed, elements count mismatch, "
			    "expected %d, received %d",
			    expected->elements, value->elements);
		else {
			if (verbose)
				fprintf(stderr,
				    "%s:%zu: Validated expected %s cchar",
				    cur_file, line, "not matching");
			return;
		}
	}

	/*
	 * No chance of a match if attributes differ...
	 */

	if ((expected->attributes & WA_ATTRIBUTES) !=
			(value->attributes & WA_ATTRIBUTES )) {
		if (check == 0)
			errx(1,
			    "cchar validation failed, attributes mismatch, "
			    "expected 0x%x, received 0x%x",
			    expected->attributes & WA_ATTRIBUTES,
			    value->attributes & WA_ATTRIBUTES);
		else {
			if (verbose)
				fprintf(stderr,
				    "%s:%zu: Validated expected %s cchar\n",
				    cur_file, line, "not matching");
			return;
		}
	}

	/*
	 * If check is 0 then we want to throw an error IFF the vals
	 * do not match, if check is 1 then throw an error if the vals
	 * streams match.
	 */
	for(j = 0; j < expected->elements; j++) {
		if (expected->vals[j] != value->vals[j]) {
			if (check == 0)
				errx(1,
				    "cchar validation failed, vals mismatch, "
				    "expected 0x%x, received 0x%x",
				    expected->vals[j], value->vals[j]);
			else {
				if (verbose)
					fprintf(stderr,
					    "%s:%zu: Validated expected %s "
					    "cchar\n",
					    cur_file, line, "not matching");
				return;
			}
		}
	}

	if (verbose) {
		fprintf(stderr,
		    "%s:%zu: Validated expected %s cchar\n",
		    cur_file, line, (check == 0)? "matching" : "not matching");
	}
}

/*
 * Validate the return wchar string against the expected wchar, throw an
 * error if they don't match expectations.
 */
static void
validate_wchar(wchar_t *expected, wchar_t *value, int check)
{
	unsigned j;

	unsigned len1 = 0;
	unsigned len2 = 0;
	wchar_t *p;

	p = expected;
	while (*p++ != L'\0')
		len1++;

	p = value;
	while (*p++ != L'\0')
		len2++;

	/*
	 * No chance of a match if length differ...
	 */
	if (len1 != len2) {
		if (check == 0)
			errx(1,
			    "wchar string validation failed, length mismatch, "
			    "expected %d, received %d",
			    len1, len2);
		else {
			if (verbose)
				fprintf(stderr,
				    "%s:%zu: Validated expected %s wchar\n",
				    cur_file, line, "not matching");
			return;
		}
	}

	/*
	 * If check is 0 then we want to throw an error IFF the vals
	 * do not match, if check is 1 then throw an error if the vals
	 * streams match.
	 */
	for(j = 0; j < len1; j++) {
		if (expected[j] != value[j]) {
			if (check == 0)
				errx(1, "wchar validation failed at index %d, expected %d,"
				"received %d", j, expected[j], value[j]);
			else {
				if (verbose)
					fprintf(stderr,
					    "%s:%zu: Validated expected %s wchar\n",
					    cur_file, line, "not matching");
				return;
			}
		}
	}

	if (verbose) {
		fprintf(stderr,
		    "%s:%zu: Validated expected %s wchar\n",
		    cur_file, line,
		    (check == 0)? "matching" : "not matching");
	}
}

/*
 * Validate the return cchar against the expected cchar, throw an error
 * if they don't match expectations.
 */
static void
validate_cchar(cchar_t *expected, cchar_t *value, int check)
{
	unsigned j;

	/*
	 * No chance of a match if elements count differ...
	 */
	if ((expected->elements != value->elements)){
		if (check == 0)
			errx(1, "cchar validation failed, elements count mismatch, "
			"expected %d, received %d", expected->elements, value->elements);
		else {
			if (verbose)
				fprintf(stderr, "Validated expected %s cchar"
					"at line %zu of file %s\n", "not matching",
					line, cur_file);
			return;
		}
	}

	/*
	 * No chance of a match if attributes differ...
	 */

	if ((expected->attributes & WA_ATTRIBUTES) !=
			(value->attributes & WA_ATTRIBUTES )){
		if (check == 0)
			errx(1, "cchar validation failed,attributes mismatch, expected "
			"0x%x, received 0x%x", expected->attributes & WA_ATTRIBUTES,
			value->attributes & WA_ATTRIBUTES);
		else {
			if (verbose)
				fprintf(stderr, "Validated expected %s cchar"
					"at line %zu of file %s\n", "not matching",
					line, cur_file);
			return;
		}
	}

	/*
	 * If check is 0 then we want to throw an error IFF the vals
	 * do not match, if check is 1 then throw an error if the vals
	 * streams match.
	 */
	for(j = 0; j < expected->elements; j++) {
		if (expected->vals[j] != value->vals[j]) {
			if (check == 0)
				errx(1, "cchar validation failed, vals mismatch,expected 0x%x,"
				"received 0x%x", expected->vals[j], value->vals[j]);
			else {
				if (verbose)
					fprintf(stderr, "Validated expected %s cchar"
						"at line %zu of file %s\n", "not matching",
						line, cur_file);
				return;
			}
		}
	}

	if (verbose) {
		fprintf(stderr, "Validated expected %s cchar "
		    "at line %zu of file %s\n",
		    (check == 0)? "matching" : "not matching",
		    line, cur_file);
	}
}

/*
 * Validate the return wchar string against the expected wchar, throw an
 * error if they don't match expectations.
 */
static void
validate_wchar(wchar_t *expected, wchar_t *value, int check)
{
	unsigned j;

	unsigned len1 = 0;
	unsigned len2 = 0;
	wchar_t *p;

	p = expected;
	while(*p++ != L'\0')
		len1++;

	p = value;
	while(*p++ != L'\0')
		len2++;

	/*
	 * No chance of a match if length differ...
	 */
	if (len1 != len2){
		if (check == 0)
			errx(1, "wchar string validation failed, length mismatch, "
			"expected %d, received %d", len1, len2);
		else {
			if (verbose)
				fprintf(stderr, "Validated expected %s wchar"
					"at line %zu of file %s\n", "not matching",
					line, cur_file);
			return;
		}
	}

	/*
	 * If check is 0 then we want to throw an error IFF the vals
	 * do not match, if check is 1 then throw an error if the vals
	 * streams match.
	 */
	for(j = 0; j < len1; j++) {
		if (expected[j] != value[j]) {
			if (check == 0)
				errx(1, "wchar validation failed at index %d, expected %d,"
				"received %d", j, expected[j], value[j]);
			else {
				if (verbose)
					fprintf(stderr, "Validated expected %s wchar"
						"at line %zu of file %s\n", "not matching",
						line, cur_file);
				return;
			}
		}
	}

	if (verbose) {
		fprintf(stderr, "Validated expected %s wchar "
		    "at line %zu of file %s\n",
		    (check == 0)? "matching" : "not matching",
		    line, cur_file);
	}
}

/*
 * Validate the variable at i against the expected value, throw an
 * error if they don't match, if check is non-zero then the match is
 * negated.
 */
static void
validate_variable(int ret, data_enum_t type, const void *value, int i,
    int check)
{
	ct_data_t *retval;
	var_t *varptr;

	retval = &command.returns[ret];
	varptr = &vars[command.returns[ret].data_index];

	if (varptr->value == NULL)
		errx(1, "Variable %s has no value assigned to it", varptr->name);


	if (varptr->type != type)
		errx(1, "Variable %s is not the expected type", varptr->name);

	if (type != data_byte) {
		if ((((check == 0) && strcmp(value, varptr->value) != 0))
		    || ((check == 1) && strcmp(value, varptr->value) == 0))
			errx(1, "%s:%zu: Variable %s contains %s instead of %s"
			    " value %s",
			    cur_file, line,
			    varptr->name, (const char *)varptr->value,
			    (check == 0)? "expected" : "not matching",
			    (const char *)value);
		if (verbose) {
			fprintf(stderr,
			    "%s:%zu: Variable %s contains %s value %s\n",
			    cur_file, line,
			    varptr->name,
			    (check == 0)? "expected" : "not matching",
			    (const char *)varptr->value);
		}
	} else {
		if ((check == 0) && (retval->data_len != varptr->len))
			errx(1, "Byte validation failed, length mismatch");

		/*
		 * If check is 0 then we want to throw an error IFF
		 * the byte streams do not match, if check is 1 then
		 * throw an error if the byte streams match.
		 */
		if (((check == 0) && memcmp(retval->data_value, varptr->value,
					    varptr->len) != 0) ||
		    ((check == 1) && (retval->data_len == varptr->len) &&
		     memcmp(retval->data_value, varptr->value,
			    varptr->len) == 0))
			errx(1, "%s:%zu: Validate expected %s byte stream",
			    cur_file, line,
			    (check == 0)? "matching" : "not matching");
		if (verbose) {
			fprintf(stderr,
			    "%s:%zu: Validated expected %s byte stream\n",
			    cur_file, line,
			    (check == 0)? "matching" : "not matching");
		}
	}
}

/*
 * Write a string to the command pipe - we feed the number of bytes coming
 * down first to allow storage allocation and then follow up with the data.
 * If cmd is NULL then feed a -1 down the pipe to say the end of the args.
 */
static void
write_cmd_pipe(char *cmd)
{
	args_t arg;
	size_t len;

	if (cmd == NULL)
		len = 0;
	else
		len = strlen(cmd);

	arg.arg_type = data_static;
	arg.arg_len = len;
	arg.arg_string = cmd;
	write_cmd_pipe_args(arg.arg_type, &arg);

}

static void
write_cmd_pipe_args(data_enum_t type, void *data)
{
	var_t *var_data;
	args_t *arg_data;
	int len, send_type;
	void *cmd;

	arg_data = data;
	switch (type) {
	case data_var:
		var_data = data;
		len = var_data->len;
		cmd = var_data->value;

		switch (var_data->type) {
		case data_byte:
			send_type = data_byte;
			break;

		case data_cchar:
			send_type = data_cchar;
			cmd = (void *) &var_data->cchar;
			len = sizeof(cchar_t);
			break;

		case data_wchar:
			send_type = data_wchar;
			break;

		default:
			send_type = data_string;
			break;
		}
		break;

	case data_null:
		send_type = data_null;
		len = 0;
		break;

	default:
		if ((arg_data->arg_len == 0) && (arg_data->arg_string == NULL))
			len = -1;
		else
			len = arg_data->arg_len;
		cmd = arg_data->arg_string;
		if (type == data_byte)
			send_type = data_byte;
		else
			send_type = data_string;
	}

	if (verbose) {
		fprintf(stderr, "Writing type %s to command pipe\n",
		    enum_names[send_type]);
	}

	if (write(to_slave, &send_type, sizeof(int)) < 0)
		err(1, "command pipe write for type failed");

	if (verbose) {
		if (send_type == data_cchar)
			fprintf(stderr,
			    "Writing cchar to command pipe\n");
		else if (send_type == data_wchar)
			fprintf(stderr,
			    "Writing wchar(%d sized) to command pipe\n", len);
		else
			fprintf(stderr,
			    "Writing length %d to command pipe\n", len);
	}

	if (write(to_slave, &len, sizeof(int)) < 0)
		err(1, "command pipe write for length failed");

	if (len > 0) {
		if (verbose) {
			fprintf(stderr, "Writing data >%s< to command pipe\n",
			    (const char *)cmd);
		}
		if (write(to_slave, cmd, len) < 0)
			err(1, "command pipe write of data failed");
	}
}

/*
 * Read a response from the command pipe, first we will receive the
 * length of the response then the actual data.
 */
static void
read_cmd_pipe(ct_data_t *response)
{
	int len, type;
	struct pollfd rfd[2];
	char *str;

	/*
	 * Check if there is data to read - just in case slave has died, we
	 * don't want to block on the read and just hang.  We also check
	 * output from the slave because the slave may be blocked waiting
	 * for a flush on its stdout.
	 */
	rfd[0].fd = from_slave;
	rfd[0].events = POLLIN;
	rfd[1].fd = master;
	rfd[1].events = POLLIN;

	do {
		if (poll(rfd, 2, 4000) == 0)
			errx(2, "%s:%zu: Command pipe read timeout",
			    cur_file, line);

		if ((rfd[1].revents & POLLIN) == POLLIN) {
			if (verbose) {
				fprintf(stderr,
				    "draining output from slave\n");
			}
			save_slave_output(false);
		}
	}
	while ((rfd[1].revents & POLLIN) == POLLIN);

	if (read(from_slave, &type, sizeof(int)) < 0)
		err(1, "command pipe read for type failed");
	response->data_type = type;

	if ((type != data_ok) && (type != data_err) && (type != data_count)) {
		if (read(from_slave, &len, sizeof(int)) < 0)
			err(1, "command pipe read for length failed");
		response->data_len = len;

		if (verbose) {
			fprintf(stderr,
			    "Reading %d bytes from command pipe\n", len);
		}

		if ((response->data_value = malloc(len + 1)) == NULL)
			err(1, "Failed to alloc memory for cmd pipe read");

		if (read(from_slave, response->data_value, len) < 0)
			err(1, "command pipe read of data failed");

		if (response->data_type != data_byte) {
			str = response->data_value;
			str[len] = '\0';

			if (verbose) {
				fprintf(stderr, "Read data >%s< from pipe\n",
				    (const char *)response->data_value);
			}
		}
	} else {
		response->data_value = NULL;
		if (type == data_count) {
			if (read(from_slave, &len, sizeof(int)) < 0)
				err(1, "command pipe read for number of "
				       "returns failed");
			response->data_len = len;
		}

		if (verbose) {
			fprintf(stderr, "Read type %s from pipe\n",
			    enum_names[type]);
		}
	}
}

/*
 * Check for writes from the slave on the pty, save the output into a
 * buffer for later checking if discard is false.
 */
#define MAX_DRAIN 256

static void
save_slave_output(bool discard)
{
	char *new_data, drain[MAX_DRAIN];
	size_t to_allocate;
	ssize_t result;
	size_t i;

	result = 0;
	for (;;) {
		if (result == -1)
			err(2, "poll of slave pty failed");
		result = MAX_DRAIN;
		if ((result = read(master, drain, result)) < 0) {
			if (errno == EAGAIN)
				break;
			else
				err(2, "draining slave pty failed");
		}
		if (result == 0)
			abort();

		if (!discard) {
			if ((size_t)result >
			    (saved_output.allocated - saved_output.count)) {
				to_allocate = 1024 * ((result / 1024) + 1);

				if ((new_data = realloc(saved_output.data,
					saved_output.allocated + to_allocate))
				    == NULL)
					err(2, "Realloc of saved_output failed");
				saved_output.data = new_data;
				saved_output.allocated += to_allocate;
			}

			if (verbose) {
				fprintf(stderr,
				    "count = %zu, allocated = %zu\n",
				    saved_output.count, saved_output.allocated);
				for (i = 0; i < (size_t)result; i++) {
					fprintf(stderr, "Saving slave output "
					    "at %zu: 0x%x (%c)\n",
					    saved_output.count + i, drain[i],
					    (drain[i] >= ' ')? drain[i] : '-');
				}
			}

			memcpy(&saved_output.data[saved_output.count], drain,
			       result);
			saved_output.count += result;

			if (verbose) {
				fprintf(stderr,
				    "count = %zu, allocated = %zu\n",
				    saved_output.count, saved_output.allocated);
			}
		} else {
			if (verbose) {
				for (i = 0; i < (size_t)result; i++) {
					fprintf(stderr, "Discarding slave "
					    "output 0x%x (%c)\n",
					    drain[i],
					    (drain[i] >= ' ')? drain[i] : '-');
				}
			}
		}
	}
}

static void
yyerror(const char *msg)
{
	errx(1, "%s:%zu: %s", cur_file, line, msg);
}<|MERGE_RESOLUTION|>--- conflicted
+++ resolved
@@ -1,9 +1,5 @@
 %{
-<<<<<<< HEAD
-/*	$NetBSD: testlang_parse.y,v 1.19 2020/10/24 14:45:06 roy Exp $	*/
-=======
 /*	$NetBSD: testlang_parse.y,v 1.52 2021/04/06 01:29:37 rillig Exp $	*/
->>>>>>> 9e014010
 
 /*-
  * Copyright 2009 Brett Lymn <blymn@NetBSD.org>
@@ -55,11 +51,6 @@
 
 extern int verbose;
 extern int check_file_flag;
-<<<<<<< HEAD
-extern int cmdpipe[2];
-extern int slvpipe[2];
-=======
->>>>>>> 9e014010
 extern int master;
 extern struct pollfd readfd;
 extern char *check_path;
@@ -91,18 +82,9 @@
 static wchar_t *vals = NULL;	/* wchars to attach to a cchar type */
 static unsigned nvals;		/* number of wchars */
 
-<<<<<<< HEAD
-#define READ_PIPE  0
-#define WRITE_PIPE 1
-
-const char *enum_names[] = {
-	"unused", "static", "numeric", "string", "byte", "cchar", "wchar", "ERR",
-	"OK", "NULL", "not NULL", "variable", "reference", "returns count",
-=======
 const char *enum_names[] = {	/* for data_enum_t */
 	"unused", "numeric", "static", "string", "byte", "cchar", "wchar", "ERR",
 	"OK", "NULL", "not NULL", "variable", "reference", "return count",
->>>>>>> 9e014010
 	"slave error"
 };
 
@@ -143,13 +125,8 @@
 static void	validate_return(const char *, const char *, int);
 static void	validate_variable(int, data_enum_t, const void *, int, int);
 static void	validate_byte(ct_data_t *, ct_data_t *, int);
-<<<<<<< HEAD
-static void validate_cchar(cchar_t *, cchar_t *, int);
-static void validate_wchar(wchar_t *, wchar_t *, int);
-=======
 static void	validate_cchar(cchar_t *, cchar_t *, int);
 static void	validate_wchar(wchar_t *, wchar_t *, int);
->>>>>>> 9e014010
 static void	write_cmd_pipe(char *);
 static void	write_cmd_pipe_args(data_enum_t, void *);
 static void	read_cmd_pipe(ct_data_t *);
@@ -168,23 +145,11 @@
 static char *	get_numeric_var(const char *);
 static void	perform_delay(struct timespec *);
 static void	set_cchar(char *, void *);
-<<<<<<< HEAD
-static void set_wchar(char *);
-static wchar_t	*add_to_vals(data_enum_t, void *);
-=======
 static void	set_wchar(char *);
 static wchar_t *add_to_vals(data_enum_t, void *);
->>>>>>> 9e014010
 
 #define variants(fn) "" fn, "mv" fn, "w" fn, "mvw" fn
 static const char *input_functions[] = {
-<<<<<<< HEAD
-	"getch", "mvgetch", "mvwgetch", "wgetch", "getnstr", "getstr", "mvgetnstr",
-	"mvgetstr", "mvwgetnstr", "mvwgetstr", "wgetnstr", "wgetstr", "mvscanw",
-	"mvwscanw", "scanw", "wscanw", "get_wch", "mvget_wch", "mvwget_wch",
-	"wget_wch", "getn_wstr", "get_wstr", "mvgetn_wstr", "mvget_wstr",
-	"mvwgetn_wstr","mvwget_wstr", "wgetn_wstr", "wget_wstr"
-=======
 	variants("getch"),
 	variants("getnstr"),
 	variants("getstr"),
@@ -192,7 +157,6 @@
 	variants("get_wch"),
 	variants("get_wstr"),
 	variants("scanw"),
->>>>>>> 9e014010
 };
 #undef variants
 
@@ -228,42 +192,19 @@
 %token <string> ASSIGN
 %token <string> CCHAR
 %token <string> WCHAR
-<<<<<<< HEAD
-%token EOL CALL CHECK NOINPUT OR MULTIPLIER LHB RHB LHSB RHSB
-%token CALL2 CALL3 CALL4 DRAIN
-=======
 %token EOL CALL CHECK NOINPUT OR MULTIPLIER LPAREN RPAREN LBRACK RBRACK
 %token COMMA
 %token CALL2 CALL3 CALL4
 
 %type <string> attributes expr
 %type <vals> array_elements array_element
->>>>>>> 9e014010
 
 %nonassoc OR
 
 %%
 
-<<<<<<< HEAD
-statement	:	/* empty */
-		| assign statement
-		| call statement
-		| call2 statement
-		| call3 statement
-		| call4 statement
-		| check statement
-		| delay statement
-		| input statement
-		| noinput statement
-		| compare statement
-		| comparend statement
-		| cchar statement
-		| wchar statement
-		| eol statement
-=======
 statements	: /* empty */
 		| statement EOL statements
->>>>>>> 9e014010
 		;
 
 statement	: assign
@@ -296,23 +237,9 @@
 		}
 		;
 
-<<<<<<< HEAD
-wchar		: WCHAR VARNAME char_vals eol
-			{
-				set_wchar($2);
-			}
-		;
-
-attributes	: numeric
-		| LHB expr RHB
-			{ $<string>$ = $<string>2; }
-		| VARIABLE
-			{ $<string>$ = get_numeric_var($1); }
-=======
 cchar		: CCHAR VARNAME attributes char_vals {
 			set_cchar($2, $3);
 		}
->>>>>>> 9e014010
 		;
 
 wchar		: WCHAR VARNAME char_vals {
@@ -354,106 +281,10 @@
 		}
 		;
 
-<<<<<<< HEAD
-check		: CHECK var returns eol {
-	ct_data_t retvar;
-	var_t *vptr;
-
-	if (command.returns[0].data_index == -1)
-		err(1, "Undefined variable in check statement, line %zu"
-		    " of file %s", line, cur_file);
-
-	if (command.returns[1].data_type == data_var){
-		vptr = &vars[command.returns[1].data_index];
-		command.returns[1].data_type = vptr->type;
-		command.returns[1].data_len = vptr->len;
-		if (vptr->type != data_cchar)
-			command.returns[1].data_value = vptr->value;
-		else
-			command.returns[1].data_value = &vptr->cchar;
-	}
-
-	if (verbose) {
-		fprintf(stderr, "Checking contents of variable %s for %s\n",
-		    vars[command.returns[0].data_index].name,
-		    enum_names[command.returns[1].data_type]);
-	}
-
-	/*
-	 * Check if var and return have same data types
-	 */
-	if (((command.returns[1].data_type == data_byte) &&
--            (vars[command.returns[0].data_index].type != data_byte)))
-		err(1, "Var type %s (%d) does not match return type %s (%d)",
-		    enum_names[
-		    vars[command.returns[0].data_index].type],
-		    vars[command.returns[0].data_index].type,
-		    enum_names[command.returns[1].data_type],
-		    command.returns[1].data_type);
-
-	switch (command.returns[1].data_type) {
-	case data_err:
-	case data_ok:
-		validate_type(vars[command.returns[0].data_index].type,
-			&command.returns[1], 0);
-		break;
-
-	case data_null:
-		validate_variable(0, data_string, "NULL",
-				  command.returns[0].data_index, 0);
-		break;
-
-	case data_nonnull:
-		validate_variable(0, data_string, "NULL",
-				  command.returns[0].data_index, 1);
-		break;
-
-	case data_string:
-	case data_number:
-		if (verbose) {
-			fprintf(stderr, " %s == returned %s\n",
-			    (const char *)command.returns[1].data_value,
-			    (const char *)
-			    vars[command.returns[0].data_index].value);
-		}
-		validate_variable(0, data_string,
-		    command.returns[1].data_value,
-		    command.returns[0].data_index, 0);
-		break;
-
-	case data_byte:
-		vptr = &vars[command.returns[0].data_index];
-		retvar.data_len = vptr->len;
-		retvar.data_type = vptr->type;
-		retvar.data_value = vptr->value;
-		validate_byte(&retvar, &command.returns[1], 0);
-		break;
-
-	case data_cchar:
-		validate_cchar(&vars[command.returns[0].data_index].cchar,
-			(cchar_t *) command.returns[1].data_value, 0);
-		break;
-
-	case data_wchar:
-		validate_wchar((wchar_t *) vars[command.returns[0].data_index].value,
-			(wchar_t *) command.returns[1].data_value, 0);
-		break;
-
-	default:
-		err(1, "Malformed check statement at line %zu "
-		    "of file %s", line, cur_file);
-		break;
-	}
-
-	init_parse_variables(0);
- }
-	;
-=======
 call3		: CALL3 result result result fn_name args {
 			do_function_call(3);
 		}
 		;
->>>>>>> 9e014010
 
 call4		: CALL4 result result result result fn_name args {
 			do_function_call(4);
@@ -501,16 +332,6 @@
 		| reference
 		;
 
-<<<<<<< HEAD
-returns		: numeric { assign_rets(data_number, $1); }
-		| LHB expr RHB { assign_rets(data_number, $<string>2); }
-		| STRING { assign_rets(data_string, $1); }
-		| BYTE { assign_rets(data_byte, (void *) $1); }
-		| ERR_RET { assign_rets(data_err, NULL); }
-		| OK_RET { assign_rets(data_ok, NULL); }
-		| NULL_RET { assign_rets(data_null, NULL); }
-		| NON_NULL { assign_rets(data_nonnull, NULL); }
-=======
 returns		: numeric {
 			assign_rets(data_number, $1);
 		}
@@ -535,7 +356,6 @@
 		| NON_NULL {
 			assign_rets(data_nonnull, NULL);
 		}
->>>>>>> 9e014010
 		| var
 		;
 
@@ -560,29 +380,6 @@
 		}
 		;
 
-<<<<<<< HEAD
-array		: numeric { $<vals>$ = add_to_vals(data_number, $1); };
-		| VARIABLE
-			{ $<vals>$ = add_to_vals(data_number,
-				get_numeric_var($1)); }
-		| BYTE
-			{
-				$<vals>$ = add_to_vals(data_byte, (void *) $1);
-			}
-		| STRING
-			{
-				$<vals>$ = add_to_vals(data_string, (void *) $1);
-			}
-		| numeric MULTIPLIER numeric
-			{
-				unsigned long i;
-				unsigned long acount;
-
-				acount = strtoul($3, NULL, 10);
-				for (i = 0; i < acount; i++) {
-					$<vals>$ = add_to_vals(data_number, $1);
-				}
-=======
 array_elements	: array_element
 		| array_element COMMA array_elements
 		;
@@ -606,7 +403,6 @@
 			acount = strtoul($3, NULL, 10);
 			for (i = 0; i < acount; i++) {
 				$$ = add_to_vals(data_number, $1);
->>>>>>> 9e014010
 			}
 		}
 		| VARIABLE MULTIPLIER numeric {
@@ -1128,20 +924,6 @@
 
 	if (check_file_flag == (GEN_CHECK_FILE | FORCE_GEN))
 		create_check_file = 1;
-<<<<<<< HEAD
-	else if ((check_fd = open(check_file, O_RDONLY, 0)) < 0){
-		if (check_file_flag & GEN_CHECK_FILE)
-			create_check_file = 1;
-		else
-			err(2, "failed to open file %s line %zu of file %s",
-				check_file, line, cur_file);
-	}
-
-	if (create_check_file)
-		if ((check_fd = open(check_file, O_WRONLY | O_CREAT, 0644)) < 0){
-			err(2, "failed to create file %s line %zu of file %s",
-				check_file, line, cur_file);
-=======
 	else if ((check_fd = open(check_file, O_RDONLY, 0)) < 0) {
 		if (check_file_flag & GEN_CHECK_FILE)
 			create_check_file = 1;
@@ -1156,7 +938,6 @@
 			err(2, "%s:%zu: failed to create file %s",
 			    cur_file, line, check_file);
 		}
->>>>>>> 9e014010
 	}
 
 	fds[0].fd = check_fd;
@@ -1175,21 +956,12 @@
 	offs = 0;
 	while (poll(fds, nfd, 500) == nfd) {
 		/* Read from check file if doing comparison */
-<<<<<<< HEAD
-		if (!create_check_file){
-			if (fds[0].revents & POLLIN) {
-				if ((result = read(check_fd, &ref, 1)) < 1) {
-					if (result != 0) {
-						err(2,
-							"Bad read on file %s", check_file);
-=======
 		if (!create_check_file) {
 			if (fds[0].revents & POLLIN) {
 				if ((result = read(check_fd, &ref, 1)) < 1) {
 					if (result != 0) {
 						err(2, "Bad read on file %s",
 						    check_file);
->>>>>>> 9e014010
 					} else {
 						break;
 					}
@@ -1213,22 +985,10 @@
 				continue;
 		}
 
-<<<<<<< HEAD
-		if (create_check_file){
-			if ((result = write(check_fd, &data, 1)) < 1) {
-				if (result != 0) {
-					err(2,
-						"Bad write on file %s", check_file);
-				}
-			}
-			else
-				ref = data;
-=======
 		if (create_check_file) {
 			if ((result = write(check_fd, &data, 1)) < 1)
 				err(2, "Bad write on file %s", check_file);
 			ref = data;
->>>>>>> 9e014010
 		}
 
 		if (verbose) {
@@ -1245,15 +1005,9 @@
 		}
 
 		if (!create_check_file && ref != data) {
-<<<<<<< HEAD
-			errx(2, "%s, %zu: refresh data from slave does "
-			    "not match expected from file %s offs %zu "
-			    "[reference 0x%x (%c) != slave 0x%x (%c)]",
-=======
 			errx(2, "%s:%zu: refresh data from slave does "
 			    "not match expected from file %s offset %zu "
 			    "[reference 0x%02x (%c) != slave 0x%02x (%c)]",
->>>>>>> 9e014010
 			    cur_file, line, check_file, offs,
 			    ref, (ref >= ' ') ? ref : '-',
 			    data, (data >= ' ') ? data : '-');
@@ -1266,15 +1020,9 @@
 	 * if creating a check file, there shouldn't be
 	 * anymore saved output
 	 */
-<<<<<<< HEAD
-	if (saved_output.count > 0){
-		if (create_check_file)
-			err(2, "Slave output not flushed correctly");
-=======
 	if (saved_output.count > 0) {
 		if (create_check_file)
 			errx(2, "Slave output not flushed correctly");
->>>>>>> 9e014010
 		else
 			excess(cur_file, line, __func__, " from slave",
 				&saved_output.data[saved_output.readp], saved_output.count);
@@ -2078,143 +1826,6 @@
 }
 
 /*
- * Validate the return cchar against the expected cchar, throw an error
- * if they don't match expectations.
- */
-static void
-validate_cchar(cchar_t *expected, cchar_t *value, int check)
-{
-	unsigned j;
-
-	/*
-	 * No chance of a match if elements count differ...
-	 */
-	if ((expected->elements != value->elements)){
-		if (check == 0)
-			errx(1, "cchar validation failed, elements count mismatch, "
-			"expected %d, received %d", expected->elements, value->elements);
-		else {
-			if (verbose)
-				fprintf(stderr, "Validated expected %s cchar"
-					"at line %zu of file %s\n", "not matching",
-					line, cur_file);
-			return;
-		}
-	}
-
-	/*
-	 * No chance of a match if attributes differ...
-	 */
-
-	if ((expected->attributes & WA_ATTRIBUTES) !=
-			(value->attributes & WA_ATTRIBUTES )){
-		if (check == 0)
-			errx(1, "cchar validation failed,attributes mismatch, expected "
-			"0x%x, received 0x%x", expected->attributes & WA_ATTRIBUTES,
-			value->attributes & WA_ATTRIBUTES);
-		else {
-			if (verbose)
-				fprintf(stderr, "Validated expected %s cchar"
-					"at line %zu of file %s\n", "not matching",
-					line, cur_file);
-			return;
-		}
-	}
-
-	/*
-	 * If check is 0 then we want to throw an error IFF the vals
-	 * do not match, if check is 1 then throw an error if the vals
-	 * streams match.
-	 */
-	for(j = 0; j < expected->elements; j++) {
-		if (expected->vals[j] != value->vals[j]) {
-			if (check == 0)
-				errx(1, "cchar validation failed, vals mismatch,expected 0x%x,"
-				"received 0x%x", expected->vals[j], value->vals[j]);
-			else {
-				if (verbose)
-					fprintf(stderr, "Validated expected %s cchar"
-						"at line %zu of file %s\n", "not matching",
-						line, cur_file);
-				return;
-			}
-		}
-	}
-
-	if (verbose) {
-		fprintf(stderr, "Validated expected %s cchar "
-		    "at line %zu of file %s\n",
-		    (check == 0)? "matching" : "not matching",
-		    line, cur_file);
-	}
-}
-
-/*
- * Validate the return wchar string against the expected wchar, throw an
- * error if they don't match expectations.
- */
-static void
-validate_wchar(wchar_t *expected, wchar_t *value, int check)
-{
-	unsigned j;
-
-	unsigned len1 = 0;
-	unsigned len2 = 0;
-	wchar_t *p;
-
-	p = expected;
-	while(*p++ != L'\0')
-		len1++;
-
-	p = value;
-	while(*p++ != L'\0')
-		len2++;
-
-	/*
-	 * No chance of a match if length differ...
-	 */
-	if (len1 != len2){
-		if (check == 0)
-			errx(1, "wchar string validation failed, length mismatch, "
-			"expected %d, received %d", len1, len2);
-		else {
-			if (verbose)
-				fprintf(stderr, "Validated expected %s wchar"
-					"at line %zu of file %s\n", "not matching",
-					line, cur_file);
-			return;
-		}
-	}
-
-	/*
-	 * If check is 0 then we want to throw an error IFF the vals
-	 * do not match, if check is 1 then throw an error if the vals
-	 * streams match.
-	 */
-	for(j = 0; j < len1; j++) {
-		if (expected[j] != value[j]) {
-			if (check == 0)
-				errx(1, "wchar validation failed at index %d, expected %d,"
-				"received %d", j, expected[j], value[j]);
-			else {
-				if (verbose)
-					fprintf(stderr, "Validated expected %s wchar"
-						"at line %zu of file %s\n", "not matching",
-						line, cur_file);
-				return;
-			}
-		}
-	}
-
-	if (verbose) {
-		fprintf(stderr, "Validated expected %s wchar "
-		    "at line %zu of file %s\n",
-		    (check == 0)? "matching" : "not matching",
-		    line, cur_file);
-	}
-}
-
-/*
  * Validate the variable at i against the expected value, throw an
  * error if they don't match, if check is non-zero then the match is
  * negated.
