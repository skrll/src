--- conflicted
+++ resolved
@@ -1,8 +1,4 @@
-<<<<<<< HEAD
-/*	$NetBSD: slave.c,v 1.8 2020/10/24 04:46:17 blymn Exp $	*/
-=======
 /*	$NetBSD: slave.c,v 1.16 2021/02/13 10:03:49 rillig Exp $	*/
->>>>>>> 9e014010
 
 /*-
  * Copyright 2009 Brett Lymn <blymn@NetBSD.org>
@@ -44,13 +40,8 @@
 #include "returns.h"
 #include "slave.h"
 
-<<<<<<< HEAD
-int cmdpipe[2];
-int slvpipe[2];
-=======
 int from_director;
 int to_director;
->>>>>>> 9e014010
 int initdone = 0;
 
 #if 0
@@ -179,24 +170,12 @@
 int
 main(int argc, char *argv[])
 {
-<<<<<<< HEAD
-	if (argc != 5) {
-		fprintf(stderr, "Usage: %s <cmdin> <cmdout> <slvin> <slvout>\n",
-			getprogname());
-		return 0;
-	}
-	sscanf(argv[1], "%d", &cmdpipe[0]);
-	sscanf(argv[2], "%d", &cmdpipe[1]);
-	sscanf(argv[3], "%d", &slvpipe[0]);
-	sscanf(argv[4], "%d", &slvpipe[1]);
-=======
 	if (argc != 3) {
 		fprintf(stderr, "usage: %s <in_fd> <out_fd>\n", getprogname());
 		return 0;
 	}
 	sscanf(argv[1], "%d", &from_director);
 	sscanf(argv[2], "%d", &to_director);
->>>>>>> 9e014010
 
 	process_commands();
 
