#
# Validate the timeout works.
#
include start
delay 2000
input "a"
call 97 getch
call OK timeout 100
input "b"
# since delay is in effect and we set timeout the following getch should
# return ERR not the character b.
call -1 getch
<<<<<<< HEAD
# drain input....
call OK drain STDSCR
=======
# drain input ...
call OK DRAIN STDSCR
>>>>>>> 9e014010
call OK timeout -1
call OK keypad STDSCR 1
delay 0
input "\eOA"
call $KEY_UP getch
call OK refresh
compare timeout.chk<|MERGE_RESOLUTION|>--- conflicted
+++ resolved
@@ -10,13 +10,8 @@
 # since delay is in effect and we set timeout the following getch should
 # return ERR not the character b.
 call -1 getch
-<<<<<<< HEAD
-# drain input....
-call OK drain STDSCR
-=======
 # drain input ...
 call OK DRAIN STDSCR
->>>>>>> 9e014010
 call OK timeout -1
 call OK keypad STDSCR 1
 delay 0
