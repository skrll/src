# $NetBSD: addch,v 1.8 2021/02/25 01:07:43 rillig Exp $
#
# Between at least 2012 and 2016, addstr did not advance win->curx for a '\t',
# but addch did.  This was inconsistent.
#
# On 2016.11.28.18.25.26 on NetBSD 7.99.43, this inconsistency was fixed.
# Now both functions advanced win->curx.
#
# On 2019.05.20.22.17.41 on NetBSD 8.99.41, the fix was modified, which
# introduced another inconsistency.  Since then, addstr advanced win->curx as
# expected, but addch advanced it by twice the amount.
#
# On 2021.02.13.14.30.37 on NetBSD 9.99.80, this inconsistency was fixed.
# Now both functions advanced win->curx again.

include start
call OK addch `\001t`
call OK refresh
<<<<<<< HEAD
call OK mvaddch 5 3`\003e`
call OK refresh
compare addch.chk
=======
call OK mvaddch 5 3 `\003e`
call OK refresh
call OK addch `\000\n`

call OK addch `\000\t`
call2 6 8 getyx STDSCR
call OK addch `\0008`
call OK addch `\000\n`

call OK addstr "0123456"
call OK addch `\000\t`
call2 7 8 getyx STDSCR
call OK addch `\0008`
call OK addch `\000\n`

call OK refresh
compare addch.chk

# Ensure that backspace works as intended.
# See tests/addbytes.
call OK move 1 0
call OK addstr "12345"
call OK addch `\000\010`
call2 1 4 getyx STDSCR

call OK addch `\000\010`
call OK addch `\000\010`
call OK addch `\000\010`
call OK addch `\000\010`
call2 1 0 getyx STDSCR

# If curx is already 0, backspace is a no-op.
call OK addch `\000\010`
call2 1 0 getyx STDSCR

call OK addstr "123"
call OK addch `\000\t`
call2 1 8 getyx STDSCR

# Backspace affects the cursor position, no matter whether the previously
# output char was a tab or a space.
call OK addch `\000\010`
call2 1 7 getyx STDSCR
>>>>>>> 9e014010
<|MERGE_RESOLUTION|>--- conflicted
+++ resolved
@@ -16,11 +16,6 @@
 include start
 call OK addch `\001t`
 call OK refresh
-<<<<<<< HEAD
-call OK mvaddch 5 3`\003e`
-call OK refresh
-compare addch.chk
-=======
 call OK mvaddch 5 3 `\003e`
 call OK refresh
 call OK addch `\000\n`
@@ -63,5 +58,4 @@
 # Backspace affects the cursor position, no matter whether the previously
 # output char was a tab or a space.
 call OK addch `\000\010`
-call2 1 7 getyx STDSCR
->>>>>>> 9e014010
+call2 1 7 getyx STDSCR