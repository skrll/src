--- conflicted
+++ resolved
@@ -1,8 +1,4 @@
-<<<<<<< HEAD
-# $NetBSD: Makefile,v 1.42 2016/12/20 06:13:19 maya Exp $
-=======
 # $NetBSD: Makefile,v 1.44 2018/06/20 03:51:27 maya Exp $
->>>>>>> b2b84690
 
 .include <bsd.own.mk>
 
@@ -15,10 +11,7 @@
 CPPFLAGS.t_fenv.c+=	-D__TEST_FENV
 CPPFLAGS.t_fe_round.c+=	-D__TEST_FENV
 CPPFLAGS.t_ilogb.c+=	-D__TEST_FENV
-<<<<<<< HEAD
-=======
 CPPFLAGS.t_scalbn.c+=	-D__TEST_FENV
->>>>>>> b2b84690
 CPPFLAGS.t_fmod.c+=	-I${.CURDIR}/../libc/gen
 
 TESTS_C+=	t_acos
