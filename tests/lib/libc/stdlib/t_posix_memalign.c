--- conflicted
+++ resolved
@@ -1,8 +1,4 @@
-<<<<<<< HEAD
-/*	$NetBSD: t_posix_memalign.c,v 1.4 2015/11/07 17:35:31 nros Exp $ */
-=======
 /*	$NetBSD: t_posix_memalign.c,v 1.5 2018/07/29 01:45:25 maya Exp $ */
->>>>>>> b2b84690
 
 /*-
  * Copyright (c) 2008 The NetBSD Foundation, Inc.
@@ -36,11 +32,7 @@
 #include <sys/cdefs.h>
 __COPYRIGHT("@(#) Copyright (c) 2008\
  The NetBSD Foundation, inc. All rights reserved.");
-<<<<<<< HEAD
-__RCSID("$NetBSD: t_posix_memalign.c,v 1.4 2015/11/07 17:35:31 nros Exp $");
-=======
 __RCSID("$NetBSD: t_posix_memalign.c,v 1.5 2018/07/29 01:45:25 maya Exp $");
->>>>>>> b2b84690
 
 #include <atf-c.h>
 
@@ -129,12 +121,6 @@
 			ATF_REQUIRE_EQ_MSG((align[i] - 1) & align[i], 0,
 			    "aligned_alloc: success when alignment was not "
 			    "a power of 2");
-<<<<<<< HEAD
-			ATF_REQUIRE_EQ_MSG(size[i] % align[i], 0,
-			    "aligned_alloc: success when size was not an "
-			    "integer multiple of alignment");
-=======
->>>>>>> b2b84690
 			ATF_REQUIRE_EQ_MSG(((intptr_t)p) & (align[i] - 1), 0,
 			    "p = %p", p);
 			free(p);
