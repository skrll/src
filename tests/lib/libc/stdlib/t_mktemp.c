<<<<<<< HEAD
/* $NetBSD: t_mktemp.c,v 1.3 2020/11/01 18:19:54 gson Exp $ */
=======
/* $NetBSD: t_mktemp.c,v 1.4 2021/01/11 20:31:34 christos Exp $ */
>>>>>>> 9e014010

/*-
 * Copyright (c) 2013, 2020 The NetBSD Foundation, Inc.
 * All rights reserved.
 *
 * This code is derived from software contributed to The NetBSD Foundation
 * by Christos Zoulas and Jukka Ruohonen.
 *
 * Redistribution and use in source and binary forms, with or without
 * modification, are permitted provided that the following conditions
 * are met:
 * 1. Redistributions of source code must retain the above copyright
 *    notice, this list of conditions and the following disclaimer.
 * 2. Redistributions in binary form must reproduce the above copyright
 *    notice, this list of conditions and the following disclaimer in the
 *    documentation and/or other materials provided with the distribution.
 *
 * THIS SOFTWARE IS PROVIDED BY THE NETBSD FOUNDATION, INC. AND CONTRIBUTORS
 * ``AS IS'' AND ANY EXPRESS OR IMPLIED WARRANTIES, INCLUDING, BUT NOT LIMITED
 * TO, THE IMPLIED WARRANTIES OF MERCHANTABILITY AND FITNESS FOR A PARTICULAR
 * PURPOSE ARE DISCLAIMED.  IN NO EVENT SHALL THE FOUNDATION OR CONTRIBUTORS
 * BE LIABLE FOR ANY DIRECT, INDIRECT, INCIDENTAL, SPECIAL, EXEMPLARY, OR
 * CONSEQUENTIAL DAMAGES (INCLUDING, BUT NOT LIMITED TO, PROCUREMENT OF
 * SUBSTITUTE GOODS OR SERVICES; LOSS OF USE, DATA, OR PROFITS; OR BUSINESS
 * INTERRUPTION) HOWEVER CAUSED AND ON ANY THEORY OF LIABILITY, WHETHER IN
 * CONTRACT, STRICT LIABILITY, OR TORT (INCLUDING NEGLIGENCE OR OTHERWISE)
 * ARISING IN ANY WAY OUT OF THE USE OF THIS SOFTWARE, EVEN IF ADVISED OF THE
 * POSSIBILITY OF SUCH DAMAGE.
 */
#include <sys/cdefs.h>
<<<<<<< HEAD
__RCSID("$NetBSD: t_mktemp.c,v 1.3 2020/11/01 18:19:54 gson Exp $");
=======
__RCSID("$NetBSD: t_mktemp.c,v 1.4 2021/01/11 20:31:34 christos Exp $");
>>>>>>> 9e014010

#include <sys/stat.h>

#include <atf-c.h>
#include <fcntl.h>
#include <limits.h>
#include <stdio.h>
#include <stdlib.h>
#include <unistd.h>

static int
check_mode(struct stat sa, const int mode, const int dir)
{

	if (dir == 0 && S_ISREG(sa.st_mode) == 0)
		return -1;

	if (dir != 0 && S_ISDIR(sa.st_mode) == 0)
		return -1;

	if ((sa.st_mode & mode) == 0)
		return -1;

	return 0;
}

ATF_TC(mktemp_not_exist);
ATF_TC_HEAD(mktemp_not_exist, tc)
{
	atf_tc_set_md_var(tc, "descr", "Test that mktemp(3)"
	    " does not fail on a path that does not exist");
}

ATF_TC_BODY(mktemp_not_exist, tc)
{
	char template[] = "I will barf/XXXXXX";
	ATF_REQUIRE(mktemp(template) != NULL);
}

ATF_TC(mktemp_large_template);
ATF_TC_HEAD(mktemp_large_template, tc)
{
	atf_tc_set_md_var(tc, "descr", "Test that mktemp "
	    "accepts arbitrarily large templates (PR lib/55441)");
}

ATF_TC_BODY(mktemp_large_template, tc)
{
	const char *path = "/tmp/mktemp.XXXXXX";
	char *template;
	size_t i;
	long name_max;
	size_t tlen;

	name_max = pathconf("/tmp/", _PC_NAME_MAX);
	ATF_REQUIRE(name_max > 0);

	tlen = (size_t)name_max + sizeof("/tmp/");
	template = malloc(tlen);
	ATF_REQUIRE(template != NULL);

	ATF_REQUIRE(strcpy(template, path) != NULL);
	ATF_REQUIRE(mktemp(template) != NULL);
	ATF_REQUIRE(strlen(template) == strlen(path));
	ATF_REQUIRE(strcmp(template, path) != 0);
	ATF_REQUIRE(strncmp(template, "/tmp/mktemp.", 12) == 0);

	(void)memset(template, '\0', tlen);
	(void)strcpy(template, "/tmp/mktemp.");

	for (i = 12; i < tlen - 1; i++)
		template[i] = 'X';

	ATF_REQUIRE(mktemp(template) != NULL);
	ATF_REQUIRE(strlen(template) == tlen - 1);
	ATF_REQUIRE(strcmp(template, path) != 0);
	ATF_REQUIRE(strncmp(template, "/tmp/mktemp.", 12) == 0);
	free(template);
}

ATF_TC(mkstemp_basic);
ATF_TC_HEAD(mkstemp_basic, tc)
{
	atf_tc_set_md_var(tc, "descr", "A basic test of mkstemp(3)");
}

ATF_TC_BODY(mkstemp_basic, tc)
{
	char template[] = "/tmp/mktemp.XXXXXX";
	struct stat sa;
	int fd;

	(void)memset(&sa, 0, sizeof(struct stat));

	fd = mkstemp(template);

	ATF_REQUIRE(fd != -1);
	ATF_REQUIRE(strncmp(template, "/tmp/mktemp.", 12) == 0);
	ATF_REQUIRE(write(fd, "X", 1) == 1);
	ATF_REQUIRE(fstat(fd, &sa) == 0);
	ATF_REQUIRE(check_mode(sa, 0600, 0) == 0);
	ATF_REQUIRE(close(fd) == 0);
	ATF_REQUIRE(unlink(template) == 0);
}

ATF_TC(mkstemps_basic);
ATF_TC_HEAD(mkstemps_basic, tc)
{
	atf_tc_set_md_var(tc, "descr", "A basic test of mkstemps(3)");
}

ATF_TC_BODY(mkstemps_basic, tc)
{
	char template[] = "/tmp/mktemp.XXXyyy";
	char *suffix = strchr(template, 'y');
	struct stat sa;
	int fd;

	(void)memset(&sa, 0, sizeof(struct stat));

	fd = mkstemps(template, 3);

	ATF_REQUIRE(fd != -1);
	ATF_REQUIRE(strncmp(template, "/tmp/mktemp.", 12) == 0);
	ATF_REQUIRE(strcmp(suffix, "yyy") == 0);
	ATF_REQUIRE(write(fd, "X", 1) == 1);
	ATF_REQUIRE(fstat(fd, &sa) == 0);
	ATF_REQUIRE(check_mode(sa, 0600, 0) == 0);
	ATF_REQUIRE(close(fd) == 0);
	ATF_REQUIRE(unlink(template) == 0);
}

ATF_TC(mkdtemp_basic);
ATF_TC_HEAD(mkdtemp_basic, tc)
{
	atf_tc_set_md_var(tc, "descr", "A basic test of mkdtemp(3)");
}

ATF_TC_BODY(mkdtemp_basic, tc)
{
	char template[] = "/tmp/mktemp.XXXXXX";
	char *path = mkdtemp(template);
	struct stat sa;

	(void)memset(&sa, 0, sizeof(struct stat));

	ATF_REQUIRE(path != NULL);
	ATF_REQUIRE(strncmp(template, "/tmp/mktemp.", 12) == 0);
	ATF_REQUIRE(stat(path, &sa) == 0);
	ATF_REQUIRE(check_mode(sa, 0700, 1) == 0);
	ATF_REQUIRE(rmdir(path) == 0);
}

ATF_TC(mkostemp_basic);
ATF_TC_HEAD(mkostemp_basic, tc)
{
	atf_tc_set_md_var(tc, "descr", "A basic test of mkostemp(3)");
}

ATF_TC_BODY(mkostemp_basic, tc)
{
	static const int flags[] = {
		O_APPEND, O_DIRECT,
		O_SHLOCK, O_EXLOCK,
		O_SYNC,   O_CLOEXEC
	};

	char template[] = "/tmp/mktemp.XXXXXX";
	struct stat sa;
	size_t i;
	int fd;

	for (i = 0; i < __arraycount(flags); i++) {

		(void)memset(&sa, 0, sizeof(struct stat));

		fd = mkostemp(template, flags[i]);

		ATF_REQUIRE(fd != -1);
		ATF_REQUIRE(strncmp(template, "/tmp/mktemp.", 12) == 0);
		ATF_REQUIRE(write(fd, "X", 1) == 1);
		ATF_REQUIRE(fstat(fd, &sa) == 0);
		ATF_REQUIRE(check_mode(sa, 0600 | flags[i], 0) == 0);
		ATF_REQUIRE(close(fd) == 0);
		ATF_REQUIRE(unlink(template) == 0);
	}
}

ATF_TC(mkostemps_basic);
ATF_TC_HEAD(mkostemps_basic, tc)
{
	atf_tc_set_md_var(tc, "descr", "A basic test of mkostemps(3)");
}

ATF_TC_BODY(mkostemps_basic, tc)
{
	static const int flags[] = {
		O_APPEND, O_DIRECT,
		O_SHLOCK, O_EXLOCK,
		O_SYNC,   O_CLOEXEC
	};

	char template[] = "/tmp/mktemp.XXXyyy";
	char *suffix = strchr(template, 'y');
	struct stat sa;
	size_t i;
	int fd;

	for (i = 0; i < __arraycount(flags); i++) {

		(void)memset(&sa, 0, sizeof(struct stat));

		fd = mkostemps(template, 3, flags[i]);

		ATF_REQUIRE(fd != -1);
		ATF_REQUIRE(strncmp(template, "/tmp/mktemp.", 12) == 0);
		ATF_REQUIRE(strcmp(suffix, "yyy") == 0);
		ATF_REQUIRE(write(fd, "X", 1) == 1);
		ATF_REQUIRE(fstat(fd, &sa) == 0);
		ATF_REQUIRE(check_mode(sa, 0600 | flags[i], 0) == 0);
		ATF_REQUIRE(close(fd) == 0);
		ATF_REQUIRE(unlink(template) == 0);
	}
}

ATF_TP_ADD_TCS(tp)
{

	ATF_TP_ADD_TC(tp, mktemp_not_exist);
	ATF_TP_ADD_TC(tp, mktemp_large_template);
	ATF_TP_ADD_TC(tp, mkstemp_basic);
	ATF_TP_ADD_TC(tp, mkstemps_basic);
	ATF_TP_ADD_TC(tp, mkdtemp_basic);
	ATF_TP_ADD_TC(tp, mkostemp_basic);
	ATF_TP_ADD_TC(tp, mkostemps_basic);

	return atf_no_error();
}<|MERGE_RESOLUTION|>--- conflicted
+++ resolved
@@ -1,8 +1,4 @@
-<<<<<<< HEAD
-/* $NetBSD: t_mktemp.c,v 1.3 2020/11/01 18:19:54 gson Exp $ */
-=======
 /* $NetBSD: t_mktemp.c,v 1.4 2021/01/11 20:31:34 christos Exp $ */
->>>>>>> 9e014010
 
 /*-
  * Copyright (c) 2013, 2020 The NetBSD Foundation, Inc.
@@ -33,11 +29,7 @@
  * POSSIBILITY OF SUCH DAMAGE.
  */
 #include <sys/cdefs.h>
-<<<<<<< HEAD
-__RCSID("$NetBSD: t_mktemp.c,v 1.3 2020/11/01 18:19:54 gson Exp $");
-=======
 __RCSID("$NetBSD: t_mktemp.c,v 1.4 2021/01/11 20:31:34 christos Exp $");
->>>>>>> 9e014010
 
 #include <sys/stat.h>
 
