--- conflicted
+++ resolved
@@ -1,8 +1,4 @@
-<<<<<<< HEAD
-/* $NetBSD: t_strptime.c,v 1.14 2017/10/27 05:14:11 kre Exp $ */
-=======
 /* $NetBSD: t_strptime.c,v 1.15 2018/06/03 08:48:37 maya Exp $ */
->>>>>>> b2b84690
 
 /*-
  * Copyright (c) 1998, 2008 The NetBSD Foundation, Inc.
@@ -36,11 +32,7 @@
 #include <sys/cdefs.h>
 __COPYRIGHT("@(#) Copyright (c) 2008\
  The NetBSD Foundation, inc. All rights reserved.");
-<<<<<<< HEAD
-__RCSID("$NetBSD: t_strptime.c,v 1.14 2017/10/27 05:14:11 kre Exp $");
-=======
 __RCSID("$NetBSD: t_strptime.c,v 1.15 2018/06/03 08:48:37 maya Exp $");
->>>>>>> b2b84690
 
 #include <time.h>
 #include <stdlib.h>
@@ -190,11 +182,7 @@
 		break;
 	}
 
-<<<<<<< HEAD
-	ATF_REQUIRE_MSG(tm.tm_gmtoff == value,
-=======
 	ATF_CHECK_MSG(tm.tm_gmtoff == value,
->>>>>>> b2b84690
 	    "strptime(\"%s\", \"%s\", &tm): "
 	    "expected: tm.tm_gmtoff=%ld, got: tm.tm_gmtoff=%ld",
 	    name, fmt, value, tm.tm_gmtoff);
