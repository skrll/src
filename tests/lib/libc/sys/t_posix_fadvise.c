--- conflicted
+++ resolved
@@ -1,8 +1,4 @@
-<<<<<<< HEAD
-/* $NetBSD: t_posix_fadvise.c,v 1.2 2017/01/13 21:30:41 christos Exp $ */
-=======
 /* $NetBSD: t_posix_fadvise.c,v 1.3 2018/06/19 09:20:46 gson Exp $ */
->>>>>>> b2b84690
 
 /*-
  * Copyright (c) 2008 The NetBSD Foundation, Inc.
@@ -62,11 +58,7 @@
 #include <sys/cdefs.h>
 __COPYRIGHT("@(#) Copyright (c) 2008\
  The NetBSD Foundation, inc. All rights reserved.");
-<<<<<<< HEAD
-__RCSID("$NetBSD: t_posix_fadvise.c,v 1.2 2017/01/13 21:30:41 christos Exp $");
-=======
 __RCSID("$NetBSD: t_posix_fadvise.c,v 1.3 2018/06/19 09:20:46 gson Exp $");
->>>>>>> b2b84690
 
 #include <sys/fcntl.h>
 
