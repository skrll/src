<<<<<<< HEAD
/*	$NetBSD: t_ptrace_wait.c,v 1.69 2019/01/22 03:47:45 kamil Exp $	*/
=======
/*	$NetBSD: t_ptrace_wait.c,v 1.99 2019/03/02 01:01:20 kamil Exp $	*/
>>>>>>> 356fe5fe

/*-
 * Copyright (c) 2016, 2017, 2018, 2019 The NetBSD Foundation, Inc.
 * All rights reserved.
 *
 * Redistribution and use in source and binary forms, with or without
 * modification, are permitted provided that the following conditions
 * are met:
 * 1. Redistributions of source code must retain the above copyright
 *    notice, this list of conditions and the following disclaimer.
 * 2. Redistributions in binary form must reproduce the above copyright
 *    notice, this list of conditions and the following disclaimer in the
 *    documentation and/or other materials provided with the distribution.
 *
 * THIS SOFTWARE IS PROVIDED BY THE NETBSD FOUNDATION, INC. AND CONTRIBUTORS
 * ``AS IS'' AND ANY EXPRESS OR IMPLIED WARRANTIES, INCLUDING, BUT NOT LIMITED
 * TO, THE IMPLIED WARRANTIES OF MERCHANTABILITY AND FITNESS FOR A PARTICULAR
 * PURPOSE ARE DISCLAIMED.  IN NO EVENT SHALL THE FOUNDATION OR CONTRIBUTORS
 * BE LIABLE FOR ANY DIRECT, INDIRECT, INCIDENTAL, SPECIAL, EXEMPLARY, OR
 * CONSEQUENTIAL DAMAGES (INCLUDING, BUT NOT LIMITED TO, PROCUREMENT OF
 * SUBSTITUTE GOODS OR SERVICES; LOSS OF USE, DATA, OR PROFITS; OR BUSINESS
 * INTERRUPTION) HOWEVER CAUSED AND ON ANY THEORY OF LIABILITY, WHETHER IN
 * CONTRACT, STRICT LIABILITY, OR TORT (INCLUDING NEGLIGENCE OR OTHERWISE)
 * ARISING IN ANY WAY OUT OF THE USE OF THIS SOFTWARE, EVEN IF ADVISED OF THE
 * POSSIBILITY OF SUCH DAMAGE.
 */

#include <sys/cdefs.h>
<<<<<<< HEAD
__RCSID("$NetBSD: t_ptrace_wait.c,v 1.69 2019/01/22 03:47:45 kamil Exp $");
=======
__RCSID("$NetBSD: t_ptrace_wait.c,v 1.99 2019/03/02 01:01:20 kamil Exp $");
>>>>>>> 356fe5fe

#include <sys/param.h>
#include <sys/types.h>
#include <sys/mman.h>
#include <sys/ptrace.h>
#include <sys/resource.h>
#include <sys/stat.h>
#include <sys/syscall.h>
#include <sys/sysctl.h>
#include <sys/wait.h>
#include <machine/reg.h>
#include <elf.h>
#include <err.h>
#include <errno.h>
#include <lwp.h>
#include <pthread.h>
#include <sched.h>
#include <signal.h>
#include <stdint.h>
#include <stdio.h>
#include <stdlib.h>
#include <strings.h>
#include <time.h>
#include <unistd.h>

#include <atf-c.h>

#include "h_macros.h"

#include "t_ptrace_wait.h"
#include "msg.h"

#define PARENT_TO_CHILD(info, fds, msg) \
    SYSCALL_REQUIRE(msg_write_child(info " to child " # fds, &fds, &msg, \
	sizeof(msg)) == 0)

#define CHILD_FROM_PARENT(info, fds, msg) \
    FORKEE_ASSERT(msg_read_parent(info " from parent " # fds, &fds, &msg, \
	sizeof(msg)) == 0)

#define CHILD_TO_PARENT(info, fds, msg) \
    FORKEE_ASSERT(msg_write_parent(info " to parent " # fds, &fds, &msg, \
	sizeof(msg)) == 0)

#define PARENT_FROM_CHILD(info, fds, msg) \
    SYSCALL_REQUIRE(msg_read_child(info " from parent " # fds, &fds, &msg, \
	sizeof(msg)) == 0)

#define SYSCALL_REQUIRE(expr) ATF_REQUIRE_MSG(expr, "%s: %s", # expr, \
    strerror(errno))
#define SYSCALL_REQUIRE_ERRNO(res, exp) ATF_REQUIRE_MSG(res == exp, \
    "%d(%s) != %d", res, strerror(res), exp)

static int debug = 0;

#define DPRINTF(a, ...)	do  \
	if (debug) printf(a,  ##__VA_ARGS__); \
    while (/*CONSTCOND*/0)

/// ----------------------------------------------------------------------------

static void
traceme_raise(int sigval)
{
	const int exitval = 5;
	pid_t child, wpid;
#if defined(TWAIT_HAVE_STATUS)
	int status;
#endif

	struct ptrace_siginfo info;
	memset(&info, 0, sizeof(info));

	DPRINTF("Before forking process PID=%d\n", getpid());
	SYSCALL_REQUIRE((child = fork()) != -1);
	if (child == 0) {
		DPRINTF("Before calling PT_TRACE_ME from child %d\n", getpid());
		FORKEE_ASSERT(ptrace(PT_TRACE_ME, 0, NULL, 0) != -1);

		DPRINTF("Before raising %s from child\n", strsignal(sigval));
		FORKEE_ASSERT(raise(sigval) == 0);

		switch (sigval) {
		case SIGKILL:
			/* NOTREACHED */
			FORKEE_ASSERTX(0 && "This shall not be reached");
			__unreachable();
		default:
			DPRINTF("Before exiting of the child process\n");
			_exit(exitval);
		}
	}
	DPRINTF("Parent process PID=%d, child's PID=%d\n", getpid(), child);

	DPRINTF("Before calling %s() for the child\n", TWAIT_FNAME);
	TWAIT_REQUIRE_SUCCESS(wpid = TWAIT_GENERIC(child, &status, 0), child);

	switch (sigval) {
	case SIGKILL:
		validate_status_signaled(status, sigval, 0);
		break;
	default:
		validate_status_stopped(status, sigval);

		DPRINTF("Before calling ptrace(2) with PT_GET_SIGINFO for "
			"child\n");
		SYSCALL_REQUIRE(ptrace(PT_GET_SIGINFO, child, &info,
			sizeof(info)) != -1);

		DPRINTF("Signal traced to lwpid=%d\n", info.psi_lwpid);
		DPRINTF("Signal properties: si_signo=%#x si_code=%#x "
			"si_errno=%#x\n",
			info.psi_siginfo.si_signo, info.psi_siginfo.si_code,
			info.psi_siginfo.si_errno);

		ATF_REQUIRE_EQ(info.psi_siginfo.si_signo, sigval);
		ATF_REQUIRE_EQ(info.psi_siginfo.si_code, SI_LWP);

		DPRINTF("Before resuming the child process where it left off "
		    "and without signal to be sent\n");
		SYSCALL_REQUIRE(ptrace(PT_CONTINUE, child, (void *)1, 0) != -1);

		DPRINTF("Before calling %s() for the child\n", TWAIT_FNAME);
		TWAIT_REQUIRE_SUCCESS(wpid = TWAIT_GENERIC(child, &status, 0),
		    child);
		break;
	}

	DPRINTF("Before calling %s() for the child\n", TWAIT_FNAME);
	TWAIT_REQUIRE_FAILURE(ECHILD, wpid = TWAIT_GENERIC(child, &status, 0));
}

#define TRACEME_RAISE(test, sig)					\
ATF_TC(test);								\
ATF_TC_HEAD(test, tc)							\
{									\
	atf_tc_set_md_var(tc, "descr",					\
	    "Verify " #sig " followed by _exit(2) in a child");		\
}									\
									\
ATF_TC_BODY(test, tc)							\
{									\
									\
	traceme_raise(sig);						\
}

TRACEME_RAISE(traceme_raise1, SIGKILL) /* non-maskable */
TRACEME_RAISE(traceme_raise2, SIGSTOP) /* non-maskable */
TRACEME_RAISE(traceme_raise3, SIGABRT) /* regular abort trap */
TRACEME_RAISE(traceme_raise4, SIGHUP)  /* hangup */
TRACEME_RAISE(traceme_raise5, SIGCONT) /* continued? */
TRACEME_RAISE(traceme_raise6, SIGTRAP) /* crash signal */
TRACEME_RAISE(traceme_raise7, SIGBUS) /* crash signal */
TRACEME_RAISE(traceme_raise8, SIGILL) /* crash signal */
TRACEME_RAISE(traceme_raise9, SIGFPE) /* crash signal */
TRACEME_RAISE(traceme_raise10, SIGSEGV) /* crash signal */

/// ----------------------------------------------------------------------------

static void
traceme_raisesignal_ignored(int sigignored)
{
	const int exitval = 5;
	const int sigval = SIGSTOP;
	pid_t child, wpid;
	struct sigaction sa;
#if defined(TWAIT_HAVE_STATUS)
	int status;
#endif
	struct ptrace_siginfo info;

	memset(&info, 0, sizeof(info));

	DPRINTF("Before forking process PID=%d\n", getpid());
	SYSCALL_REQUIRE((child = fork()) != -1);
	if (child == 0) {
		DPRINTF("Before calling PT_TRACE_ME from child %d\n", getpid());
		FORKEE_ASSERT(ptrace(PT_TRACE_ME, 0, NULL, 0) != -1);

		memset(&sa, 0, sizeof(sa));
		sa.sa_handler = SIG_IGN;
		sigemptyset(&sa.sa_mask);
		FORKEE_ASSERT(sigaction(sigignored, &sa, NULL) != -1);

		DPRINTF("Before raising %s from child\n", strsignal(sigval));
		FORKEE_ASSERT(raise(sigval) == 0);

		DPRINTF("Before raising %s from child\n",
		    strsignal(sigignored));
		FORKEE_ASSERT(raise(sigignored) == 0);

		DPRINTF("Before exiting of the child process\n");
		_exit(exitval);
	}
	DPRINTF("Parent process PID=%d, child's PID=%d\n", getpid(), child);

	DPRINTF("Before calling %s() for the child\n", TWAIT_FNAME);
	TWAIT_REQUIRE_SUCCESS(wpid = TWAIT_GENERIC(child, &status, 0), child);

	validate_status_stopped(status, sigval);

	DPRINTF("Before calling ptrace(2) with PT_GET_SIGINFO for child\n");
	SYSCALL_REQUIRE(
	    ptrace(PT_GET_SIGINFO, child, &info, sizeof(info)) != -1);

	DPRINTF("Signal traced to lwpid=%d\n", info.psi_lwpid);
	DPRINTF("Signal properties: si_signo=%#x si_code=%#x si_errno=%#x\n",
	    info.psi_siginfo.si_signo, info.psi_siginfo.si_code,
	    info.psi_siginfo.si_errno);

	ATF_REQUIRE_EQ(info.psi_siginfo.si_signo, sigval);
	ATF_REQUIRE_EQ(info.psi_siginfo.si_code, SI_LWP);

	DPRINTF("Before resuming the child process where it left off and "
	    "without signal to be sent\n");
	SYSCALL_REQUIRE(ptrace(PT_CONTINUE, child, (void *)1, 0) != -1);

	DPRINTF("Before calling %s() for the child\n", TWAIT_FNAME);
	TWAIT_REQUIRE_SUCCESS(wpid = TWAIT_GENERIC(child, &status, 0), child);

	validate_status_stopped(status, sigignored);

	DPRINTF("Before calling ptrace(2) with PT_GET_SIGINFO for child\n");
	SYSCALL_REQUIRE(
	    ptrace(PT_GET_SIGINFO, child, &info, sizeof(info)) != -1);

	DPRINTF("Signal traced to lwpid=%d\n", info.psi_lwpid);
	DPRINTF("Signal properties: si_signo=%#x si_code=%#x si_errno=%#x\n",
	    info.psi_siginfo.si_signo, info.psi_siginfo.si_code,
	    info.psi_siginfo.si_errno);

	ATF_REQUIRE_EQ(info.psi_siginfo.si_signo, sigignored);
	ATF_REQUIRE_EQ(info.psi_siginfo.si_code, SI_LWP);

	DPRINTF("Before resuming the child process where it left off and "
	    "without signal to be sent\n");
	SYSCALL_REQUIRE(ptrace(PT_CONTINUE, child, (void *)1, 0) != -1);

	DPRINTF("Before calling %s() for the child\n", TWAIT_FNAME);
	TWAIT_REQUIRE_SUCCESS(wpid = TWAIT_GENERIC(child, &status, 0), child);

	validate_status_exited(status, exitval);

	DPRINTF("Before calling %s() for the child\n", TWAIT_FNAME);
	TWAIT_REQUIRE_FAILURE(ECHILD, wpid = TWAIT_GENERIC(child, &status, 0));
}

#define TRACEME_RAISESIGNAL_IGNORED(test, sig)				\
ATF_TC(test);								\
ATF_TC_HEAD(test, tc)							\
{									\
	atf_tc_set_md_var(tc, "descr",					\
	    "Verify that ignoring (with SIG_IGN) " #sig " in tracee "	\
	    "does not stop tracer from catching this raised signal");	\
}									\
									\
ATF_TC_BODY(test, tc)							\
{									\
									\
	traceme_raisesignal_ignored(sig);				\
}

// A signal handler for SIGKILL and SIGSTOP cannot be ignored.
TRACEME_RAISESIGNAL_IGNORED(traceme_raisesignal_ignored1, SIGABRT) /* abort */
TRACEME_RAISESIGNAL_IGNORED(traceme_raisesignal_ignored2, SIGHUP)  /* hangup */
TRACEME_RAISESIGNAL_IGNORED(traceme_raisesignal_ignored3, SIGCONT) /* cont. */
TRACEME_RAISESIGNAL_IGNORED(traceme_raisesignal_ignored4, SIGTRAP) /* crash */
TRACEME_RAISESIGNAL_IGNORED(traceme_raisesignal_ignored5, SIGBUS) /* crash */
TRACEME_RAISESIGNAL_IGNORED(traceme_raisesignal_ignored6, SIGILL) /* crash */
TRACEME_RAISESIGNAL_IGNORED(traceme_raisesignal_ignored7, SIGFPE) /* crash */
TRACEME_RAISESIGNAL_IGNORED(traceme_raisesignal_ignored8, SIGSEGV) /* crash */

/// ----------------------------------------------------------------------------

static void
traceme_raisesignal_masked(int sigmasked)
{
	const int exitval = 5;
	const int sigval = SIGSTOP;
	pid_t child, wpid;
#if defined(TWAIT_HAVE_STATUS)
	int status;
#endif
	sigset_t intmask;
	struct ptrace_siginfo info;

	memset(&info, 0, sizeof(info));

	DPRINTF("Before forking process PID=%d\n", getpid());
	SYSCALL_REQUIRE((child = fork()) != -1);
	if (child == 0) {
		DPRINTF("Before calling PT_TRACE_ME from child %d\n", getpid());
		FORKEE_ASSERT(ptrace(PT_TRACE_ME, 0, NULL, 0) != -1);

		sigemptyset(&intmask);
		sigaddset(&intmask, sigmasked);
		sigprocmask(SIG_BLOCK, &intmask, NULL);

		DPRINTF("Before raising %s from child\n", strsignal(sigval));
		FORKEE_ASSERT(raise(sigval) == 0);

		DPRINTF("Before raising %s breakpoint from child\n",
		    strsignal(sigmasked));
		FORKEE_ASSERT(raise(sigmasked) == 0);

		DPRINTF("Before exiting of the child process\n");
		_exit(exitval);
	}
	DPRINTF("Parent process PID=%d, child's PID=%d\n", getpid(), child);

	DPRINTF("Before calling %s() for the child\n", TWAIT_FNAME);
	TWAIT_REQUIRE_SUCCESS(wpid = TWAIT_GENERIC(child, &status, 0), child);

	validate_status_stopped(status, sigval);

	DPRINTF("Before calling ptrace(2) with PT_GET_SIGINFO for child\n");
	SYSCALL_REQUIRE(
	    ptrace(PT_GET_SIGINFO, child, &info, sizeof(info)) != -1);

	DPRINTF("Signal traced to lwpid=%d\n", info.psi_lwpid);
	DPRINTF("Signal properties: si_signo=%#x si_code=%#x si_errno=%#x\n",
	    info.psi_siginfo.si_signo, info.psi_siginfo.si_code,
	    info.psi_siginfo.si_errno);

	ATF_REQUIRE_EQ(info.psi_siginfo.si_signo, sigval);
	ATF_REQUIRE_EQ(info.psi_siginfo.si_code, SI_LWP);

	DPRINTF("Before resuming the child process where it left off and "
	    "without signal to be sent\n");
	SYSCALL_REQUIRE(ptrace(PT_CONTINUE, child, (void *)1, 0) != -1);

	DPRINTF("Before calling %s() for the child\n", TWAIT_FNAME);
	TWAIT_REQUIRE_SUCCESS(wpid = TWAIT_GENERIC(child, &status, 0), child);

	validate_status_exited(status, exitval);

	DPRINTF("Before calling %s() for the child\n", TWAIT_FNAME);
	TWAIT_REQUIRE_FAILURE(ECHILD, wpid = TWAIT_GENERIC(child, &status, 0));
}

#define TRACEME_RAISESIGNAL_MASKED(test, sig)				\
ATF_TC(test);								\
ATF_TC_HEAD(test, tc)							\
{									\
	atf_tc_set_md_var(tc, "descr",					\
	    "Verify that masking (with SIG_BLOCK) " #sig " in tracee "	\
	    "stops tracer from catching this raised signal");		\
}									\
									\
ATF_TC_BODY(test, tc)							\
{									\
									\
	traceme_raisesignal_masked(sig);				\
}

// A signal handler for SIGKILL and SIGSTOP cannot be masked.
TRACEME_RAISESIGNAL_MASKED(traceme_raisesignal_masked1, SIGABRT) /* abort trap */
TRACEME_RAISESIGNAL_MASKED(traceme_raisesignal_masked2, SIGHUP)  /* hangup */
TRACEME_RAISESIGNAL_MASKED(traceme_raisesignal_masked3, SIGCONT) /* continued? */
TRACEME_RAISESIGNAL_MASKED(traceme_raisesignal_masked4, SIGTRAP) /* crash sig. */
TRACEME_RAISESIGNAL_MASKED(traceme_raisesignal_masked5, SIGBUS) /* crash sig. */
TRACEME_RAISESIGNAL_MASKED(traceme_raisesignal_masked6, SIGILL) /* crash sig. */
TRACEME_RAISESIGNAL_MASKED(traceme_raisesignal_masked7, SIGFPE) /* crash sig. */
TRACEME_RAISESIGNAL_MASKED(traceme_raisesignal_masked8, SIGSEGV) /* crash sig. */

/// ----------------------------------------------------------------------------

static void
traceme_crash(int sig)
{
	pid_t child, wpid;
#if defined(TWAIT_HAVE_STATUS)
	int status;
#endif
	struct ptrace_siginfo info;

#ifndef PTRACE_ILLEGAL_ASM
	if (sig == SIGILL)
		atf_tc_skip("PTRACE_ILLEGAL_ASM not defined");
#endif

	memset(&info, 0, sizeof(info));

	DPRINTF("Before forking process PID=%d\n", getpid());
	SYSCALL_REQUIRE((child = fork()) != -1);
	if (child == 0) {
		DPRINTF("Before calling PT_TRACE_ME from child %d\n", getpid());
		FORKEE_ASSERT(ptrace(PT_TRACE_ME, 0, NULL, 0) != -1);

		DPRINTF("Before executing a trap\n");
		switch (sig) {
		case SIGTRAP:
			trigger_trap();
			break;
		case SIGSEGV:
			trigger_segv();
			break;
		case SIGILL:
			trigger_ill();
			break;
		case SIGFPE:
			trigger_fpe();
			break;
		case SIGBUS:
			trigger_bus();
			break;
		default:
			/* NOTREACHED */
			FORKEE_ASSERTX(0 && "This shall not be reached");
		}

		/* NOTREACHED */
		FORKEE_ASSERTX(0 && "This shall not be reached");
	}
	DPRINTF("Parent process PID=%d, child's PID=%d\n", getpid(), child);

	DPRINTF("Before calling %s() for the child\n", TWAIT_FNAME);
	TWAIT_REQUIRE_SUCCESS(wpid = TWAIT_GENERIC(child, &status, 0), child);

	validate_status_stopped(status, sig);

	DPRINTF("Before calling ptrace(2) with PT_GET_SIGINFO for child");
	SYSCALL_REQUIRE(
	    ptrace(PT_GET_SIGINFO, child, &info, sizeof(info)) != -1);

	DPRINTF("Signal traced to lwpid=%d\n", info.psi_lwpid);
	DPRINTF("Signal properties: si_signo=%#x si_code=%#x si_errno=%#x\n",
	    info.psi_siginfo.si_signo, info.psi_siginfo.si_code,
	    info.psi_siginfo.si_errno);

	ATF_REQUIRE_EQ(info.psi_siginfo.si_signo, sig);
	switch (sig) {
	case SIGTRAP:
		ATF_REQUIRE_EQ(info.psi_siginfo.si_code, TRAP_BRKPT);
		break;
	case SIGSEGV:
		ATF_REQUIRE_EQ(info.psi_siginfo.si_code, SEGV_MAPERR);
		break;
	case SIGILL:
		ATF_REQUIRE_EQ(info.psi_siginfo.si_code, ILL_PRVOPC);
		break;
	case SIGFPE:
		ATF_REQUIRE_EQ(info.psi_siginfo.si_code, FPE_INTDIV);
		break;
	case SIGBUS:
		ATF_REQUIRE_EQ(info.psi_siginfo.si_code, BUS_ADRERR);
		break;
	}

	SYSCALL_REQUIRE(ptrace(PT_KILL, child, NULL, 0) != -1);

	DPRINTF("Before calling %s() for the child\n", TWAIT_FNAME);
	TWAIT_REQUIRE_SUCCESS(wpid = TWAIT_GENERIC(child, &status, 0), child);

	validate_status_signaled(status, SIGKILL, 0);

	DPRINTF("Before calling %s() for the child\n", TWAIT_FNAME);
	TWAIT_REQUIRE_FAILURE(ECHILD, wpid = TWAIT_GENERIC(child, &status, 0));
}

#define TRACEME_CRASH(test, sig)					\
ATF_TC(test);								\
ATF_TC_HEAD(test, tc)							\
{									\
	atf_tc_set_md_var(tc, "descr",					\
	    "Verify crash signal " #sig " in a child after PT_TRACE_ME"); \
}									\
									\
ATF_TC_BODY(test, tc)							\
{									\
									\
	traceme_crash(sig);						\
}

TRACEME_CRASH(traceme_crash_trap, SIGTRAP)
TRACEME_CRASH(traceme_crash_segv, SIGSEGV)
TRACEME_CRASH(traceme_crash_ill, SIGILL)
TRACEME_CRASH(traceme_crash_fpe, SIGFPE)
TRACEME_CRASH(traceme_crash_bus, SIGBUS)

/// ----------------------------------------------------------------------------

static void
traceme_signalmasked_crash(int sig)
{
	const int sigval = SIGSTOP;
	pid_t child, wpid;
#if defined(TWAIT_HAVE_STATUS)
	int status;
#endif
	struct ptrace_siginfo info;
	sigset_t intmask;
	struct kinfo_proc2 kp;
	size_t len = sizeof(kp);

	int name[6];
	const size_t namelen = __arraycount(name);
	ki_sigset_t kp_sigmask;

#ifndef PTRACE_ILLEGAL_ASM
	if (sig == SIGILL)
		atf_tc_skip("PTRACE_ILLEGAL_ASM not defined");
#endif

	memset(&info, 0, sizeof(info));

	atf_tc_expect_fail("Unexpected sigmask reset on crash under debugger");

	DPRINTF("Before forking process PID=%d\n", getpid());
	SYSCALL_REQUIRE((child = fork()) != -1);
	if (child == 0) {
		DPRINTF("Before calling PT_TRACE_ME from child %d\n", getpid());
		FORKEE_ASSERT(ptrace(PT_TRACE_ME, 0, NULL, 0) != -1);

		sigemptyset(&intmask);
		sigaddset(&intmask, sig);
		sigprocmask(SIG_BLOCK, &intmask, NULL);

		DPRINTF("Before raising %s from child\n", strsignal(sigval));
		FORKEE_ASSERT(raise(sigval) == 0);

		DPRINTF("Before executing a trap\n");
		switch (sig) {
		case SIGTRAP:
			trigger_trap();
			break;
		case SIGSEGV:
			trigger_segv();
			break;
		case SIGILL:
			trigger_ill();
			break;
		case SIGFPE:
			trigger_fpe();
			break;
		case SIGBUS:
			trigger_bus();
			break;
		default:
			/* NOTREACHED */
			FORKEE_ASSERTX(0 && "This shall not be reached");
		}

		/* NOTREACHED */
		FORKEE_ASSERTX(0 && "This shall not be reached");
	}
	DPRINTF("Parent process PID=%d, child's PID=%d\n", getpid(), child);

	DPRINTF("Before calling %s() for the child\n", TWAIT_FNAME);
	TWAIT_REQUIRE_SUCCESS(wpid = TWAIT_GENERIC(child, &status, 0), child);

	validate_status_stopped(status, sigval);

	name[0] = CTL_KERN,
	name[1] = KERN_PROC2,
	name[2] = KERN_PROC_PID;
	name[3] = child;
	name[4] = sizeof(kp);
	name[5] = 1;

	ATF_REQUIRE_EQ(sysctl(name, namelen, &kp, &len, NULL, 0), 0);

	kp_sigmask = kp.p_sigmask;

	DPRINTF("Before calling ptrace(2) with PT_GET_SIGINFO for child\n");
	SYSCALL_REQUIRE(
	    ptrace(PT_GET_SIGINFO, child, &info, sizeof(info)) != -1);

	DPRINTF("Signal traced to lwpid=%d\n", info.psi_lwpid);
	DPRINTF("Signal properties: si_signo=%#x si_code=%#x si_errno=%#x\n",
	    info.psi_siginfo.si_signo, info.psi_siginfo.si_code,
	    info.psi_siginfo.si_errno);

	ATF_REQUIRE_EQ(info.psi_siginfo.si_signo, sigval);
	ATF_REQUIRE_EQ(info.psi_siginfo.si_code, SI_LWP);

	DPRINTF("Before resuming the child process where it left off and "
	    "without signal to be sent\n");
	SYSCALL_REQUIRE(ptrace(PT_CONTINUE, child, (void *)1, 0) != -1);

	DPRINTF("Before calling %s() for the child\n", TWAIT_FNAME);
	TWAIT_REQUIRE_SUCCESS(wpid = TWAIT_GENERIC(child, &status, 0), child);

	validate_status_stopped(status, sig);

	DPRINTF("Before calling ptrace(2) with PT_GET_SIGINFO for child");
	SYSCALL_REQUIRE(
	    ptrace(PT_GET_SIGINFO, child, &info, sizeof(info)) != -1);

	DPRINTF("Signal traced to lwpid=%d\n", info.psi_lwpid);
	DPRINTF("Signal properties: si_signo=%#x si_code=%#x si_errno=%#x\n",
	    info.psi_siginfo.si_signo, info.psi_siginfo.si_code,
	    info.psi_siginfo.si_errno);

	ATF_REQUIRE_EQ(sysctl(name, namelen, &kp, &len, NULL, 0), 0);

	DPRINTF("kp_sigmask="
	    "%#02" PRIx32 "%02" PRIx32 "%02" PRIx32 "%02" PRIx32"\n",
	    kp_sigmask.__bits[0], kp_sigmask.__bits[1], kp_sigmask.__bits[2],
	    kp_sigmask.__bits[3]);

	DPRINTF("kp.p_sigmask="
	    "%#02" PRIx32 "%02" PRIx32 "%02" PRIx32 "%02" PRIx32"\n",
	    kp.p_sigmask.__bits[0], kp.p_sigmask.__bits[1],
	    kp.p_sigmask.__bits[2], kp.p_sigmask.__bits[3]);

	ATF_REQUIRE(!memcmp(&kp_sigmask, &kp.p_sigmask, sizeof(kp_sigmask)));

	ATF_REQUIRE_EQ(info.psi_siginfo.si_signo, sig);
	switch (sig) {
	case SIGTRAP:
		ATF_REQUIRE_EQ(info.psi_siginfo.si_code, TRAP_BRKPT);
		break;
	case SIGSEGV:
		ATF_REQUIRE_EQ(info.psi_siginfo.si_code, SEGV_MAPERR);
		break;
	case SIGILL:
		ATF_REQUIRE_EQ(info.psi_siginfo.si_code, ILL_PRVOPC);
		break;
	case SIGFPE:
		ATF_REQUIRE_EQ(info.psi_siginfo.si_code, FPE_INTDIV);
		break;
	case SIGBUS:
		ATF_REQUIRE_EQ(info.psi_siginfo.si_code, BUS_ADRERR);
		break;
	}

	SYSCALL_REQUIRE(ptrace(PT_KILL, child, NULL, 0) != -1);

	DPRINTF("Before calling %s() for the child\n", TWAIT_FNAME);
	TWAIT_REQUIRE_SUCCESS(wpid = TWAIT_GENERIC(child, &status, 0), child);

	validate_status_signaled(status, SIGKILL, 0);

	DPRINTF("Before calling %s() for the child\n", TWAIT_FNAME);
	TWAIT_REQUIRE_FAILURE(ECHILD, wpid = TWAIT_GENERIC(child, &status, 0));
}

#define TRACEME_SIGNALMASKED_CRASH(test, sig)				\
ATF_TC(test);								\
ATF_TC_HEAD(test, tc)							\
{									\
	atf_tc_set_md_var(tc, "descr",					\
	    "Verify masked crash signal " #sig " in a child after "	\
	    "PT_TRACE_ME is delivered to its tracer");			\
}									\
									\
ATF_TC_BODY(test, tc)							\
{									\
									\
	traceme_signalmasked_crash(sig);				\
}

TRACEME_SIGNALMASKED_CRASH(traceme_signalmasked_crash_trap, SIGTRAP)
TRACEME_SIGNALMASKED_CRASH(traceme_signalmasked_crash_segv, SIGSEGV)
TRACEME_SIGNALMASKED_CRASH(traceme_signalmasked_crash_ill, SIGILL)
TRACEME_SIGNALMASKED_CRASH(traceme_signalmasked_crash_fpe, SIGFPE)
TRACEME_SIGNALMASKED_CRASH(traceme_signalmasked_crash_bus, SIGBUS)

/// ----------------------------------------------------------------------------

static void
traceme_signalignored_crash(int sig)
{
	const int sigval = SIGSTOP;
	pid_t child, wpid;
#if defined(TWAIT_HAVE_STATUS)
	int status;
#endif
	struct sigaction sa;
	struct ptrace_siginfo info;
	struct kinfo_proc2 kp;
	size_t len = sizeof(kp);

	int name[6];
	const size_t namelen = __arraycount(name);
	ki_sigset_t kp_sigignore;

#ifndef PTRACE_ILLEGAL_ASM
	if (sig == SIGILL)
		atf_tc_skip("PTRACE_ILLEGAL_ASM not defined");
#endif

	atf_tc_expect_fail("Unexpected sigmask reset on crash under debugger");

	memset(&info, 0, sizeof(info));

	DPRINTF("Before forking process PID=%d\n", getpid());
	SYSCALL_REQUIRE((child = fork()) != -1);
	if (child == 0) {
		DPRINTF("Before calling PT_TRACE_ME from child %d\n", getpid());
		FORKEE_ASSERT(ptrace(PT_TRACE_ME, 0, NULL, 0) != -1);

		memset(&sa, 0, sizeof(sa));
		sa.sa_handler = SIG_IGN;
		sigemptyset(&sa.sa_mask);

		FORKEE_ASSERT(sigaction(sig, &sa, NULL) != -1);

		DPRINTF("Before raising %s from child\n", strsignal(sigval));
		FORKEE_ASSERT(raise(sigval) == 0);

		DPRINTF("Before executing a trap\n");
		switch (sig) {
		case SIGTRAP:
			trigger_trap();
			break;
		case SIGSEGV:
			trigger_segv();
			break;
		case SIGILL:
			trigger_ill();
			break;
		case SIGFPE:
			trigger_fpe();
			break;
		case SIGBUS:
			trigger_bus();
			break;
		default:
			/* NOTREACHED */
			FORKEE_ASSERTX(0 && "This shall not be reached");
		}

		/* NOTREACHED */
		FORKEE_ASSERTX(0 && "This shall not be reached");
	}
	DPRINTF("Parent process PID=%d, child's PID=%d\n", getpid(), child);

	DPRINTF("Before calling %s() for the child\n", TWAIT_FNAME);
	TWAIT_REQUIRE_SUCCESS(wpid = TWAIT_GENERIC(child, &status, 0), child);

	validate_status_stopped(status, sigval);

	name[0] = CTL_KERN,
	name[1] = KERN_PROC2,
	name[2] = KERN_PROC_PID;
	name[3] = child;
	name[4] = sizeof(kp);
	name[5] = 1;

	ATF_REQUIRE_EQ(sysctl(name, namelen, &kp, &len, NULL, 0), 0);

	kp_sigignore = kp.p_sigignore;

	DPRINTF("Before calling ptrace(2) with PT_GET_SIGINFO for child\n");
	SYSCALL_REQUIRE(
	    ptrace(PT_GET_SIGINFO, child, &info, sizeof(info)) != -1);

	DPRINTF("Signal traced to lwpid=%d\n", info.psi_lwpid);
	DPRINTF("Signal properties: si_signo=%#x si_code=%#x si_errno=%#x\n",
	    info.psi_siginfo.si_signo, info.psi_siginfo.si_code,
	    info.psi_siginfo.si_errno);

	ATF_REQUIRE_EQ(info.psi_siginfo.si_signo, sigval);
	ATF_REQUIRE_EQ(info.psi_siginfo.si_code, SI_LWP);

	DPRINTF("Before resuming the child process where it left off and "
	    "without signal to be sent\n");
	SYSCALL_REQUIRE(ptrace(PT_CONTINUE, child, (void *)1, 0) != -1);

	DPRINTF("Before calling %s() for the child\n", TWAIT_FNAME);
	TWAIT_REQUIRE_SUCCESS(wpid = TWAIT_GENERIC(child, &status, 0), child);

	validate_status_stopped(status, sig);

	DPRINTF("Before calling ptrace(2) with PT_GET_SIGINFO for child");
	SYSCALL_REQUIRE(
	    ptrace(PT_GET_SIGINFO, child, &info, sizeof(info)) != -1);

	DPRINTF("Signal traced to lwpid=%d\n", info.psi_lwpid);
	DPRINTF("Signal properties: si_signo=%#x si_code=%#x si_errno=%#x\n",
	    info.psi_siginfo.si_signo, info.psi_siginfo.si_code,
	    info.psi_siginfo.si_errno);

	ATF_REQUIRE_EQ(sysctl(name, namelen, &kp, &len, NULL, 0), 0);

	DPRINTF("kp_sigignore="
	    "%#02" PRIx32 "%02" PRIx32 "%02" PRIx32 "%02" PRIx32"\n",
	    kp_sigignore.__bits[0], kp_sigignore.__bits[1],
	    kp_sigignore.__bits[2], kp_sigignore.__bits[3]);

	DPRINTF("kp.p_sigignore="
	    "%#02" PRIx32 "%02" PRIx32 "%02" PRIx32 "%02" PRIx32"\n",
	    kp.p_sigignore.__bits[0], kp.p_sigignore.__bits[1],
	    kp.p_sigignore.__bits[2], kp.p_sigignore.__bits[3]);

	ATF_REQUIRE(!memcmp(&kp_sigignore, &kp.p_sigignore, sizeof(kp_sigignore)));

	ATF_REQUIRE_EQ(info.psi_siginfo.si_signo, sig);
	switch (sig) {
	case SIGTRAP:
		ATF_REQUIRE_EQ(info.psi_siginfo.si_code, TRAP_BRKPT);
		break;
	case SIGSEGV:
		ATF_REQUIRE_EQ(info.psi_siginfo.si_code, SEGV_MAPERR);
		break;
	case SIGILL:
		ATF_REQUIRE_EQ(info.psi_siginfo.si_code, ILL_PRVOPC);
		break;
	case SIGFPE:
		ATF_REQUIRE_EQ(info.psi_siginfo.si_code, FPE_INTDIV);
		break;
	case SIGBUS:
		ATF_REQUIRE_EQ(info.psi_siginfo.si_code, BUS_ADRERR);
		break;
	}

	SYSCALL_REQUIRE(ptrace(PT_KILL, child, NULL, 0) != -1);

	DPRINTF("Before calling %s() for the child\n", TWAIT_FNAME);
	TWAIT_REQUIRE_SUCCESS(wpid = TWAIT_GENERIC(child, &status, 0), child);

	validate_status_signaled(status, SIGKILL, 0);

	DPRINTF("Before calling %s() for the child\n", TWAIT_FNAME);
	TWAIT_REQUIRE_FAILURE(ECHILD, wpid = TWAIT_GENERIC(child, &status, 0));
}

#define TRACEME_SIGNALIGNORED_CRASH(test, sig)				\
ATF_TC(test);								\
ATF_TC_HEAD(test, tc)							\
{									\
	atf_tc_set_md_var(tc, "descr",					\
	    "Verify ignored crash signal " #sig " in a child after "	\
	    "PT_TRACE_ME is delivered to its tracer"); 			\
}									\
									\
ATF_TC_BODY(test, tc)							\
{									\
									\
	traceme_signalignored_crash(sig);				\
}

TRACEME_SIGNALIGNORED_CRASH(traceme_signalignored_crash_trap, SIGTRAP)
TRACEME_SIGNALIGNORED_CRASH(traceme_signalignored_crash_segv, SIGSEGV)
TRACEME_SIGNALIGNORED_CRASH(traceme_signalignored_crash_ill, SIGILL)
TRACEME_SIGNALIGNORED_CRASH(traceme_signalignored_crash_fpe, SIGFPE)
TRACEME_SIGNALIGNORED_CRASH(traceme_signalignored_crash_bus, SIGBUS)

/// ----------------------------------------------------------------------------

static void
traceme_sendsignal_handle(int sigsent, void (*sah)(int a), int *traceme_caught)
{
	const int exitval = 5;
	const int sigval = SIGSTOP;
	pid_t child, wpid;
	struct sigaction sa;
#if defined(TWAIT_HAVE_STATUS)
	int status;
#endif
	struct ptrace_siginfo info;

	memset(&info, 0, sizeof(info));

	DPRINTF("Before forking process PID=%d\n", getpid());
	SYSCALL_REQUIRE((child = fork()) != -1);
	if (child == 0) {
		DPRINTF("Before calling PT_TRACE_ME from child %d\n", getpid());
		FORKEE_ASSERT(ptrace(PT_TRACE_ME, 0, NULL, 0) != -1);

		sa.sa_handler = sah;
		sa.sa_flags = SA_SIGINFO;
		sigemptyset(&sa.sa_mask);

		FORKEE_ASSERT(sigaction(sigsent, &sa, NULL) != -1);

		DPRINTF("Before raising %s from child\n", strsignal(sigval));
		FORKEE_ASSERT(raise(sigval) == 0);

		FORKEE_ASSERT_EQ(*traceme_caught, 1);

		DPRINTF("Before exiting of the child process\n");
		_exit(exitval);
	}
	DPRINTF("Parent process PID=%d, child's PID=%d\n", getpid(), child);

	DPRINTF("Before calling %s() for the child\n", TWAIT_FNAME);
	TWAIT_REQUIRE_SUCCESS(wpid = TWAIT_GENERIC(child, &status, 0), child);

	validate_status_stopped(status, sigval);

	DPRINTF("Before calling ptrace(2) with PT_GET_SIGINFO for child\n");
	SYSCALL_REQUIRE(
	    ptrace(PT_GET_SIGINFO, child, &info, sizeof(info)) != -1);

	DPRINTF("Signal traced to lwpid=%d\n", info.psi_lwpid);
	DPRINTF("Signal properties: si_signo=%#x si_code=%#x si_errno=%#x\n",
	    info.psi_siginfo.si_signo, info.psi_siginfo.si_code,
	    info.psi_siginfo.si_errno);

	ATF_REQUIRE_EQ(info.psi_siginfo.si_signo, sigval);
	ATF_REQUIRE_EQ(info.psi_siginfo.si_code, SI_LWP);

	DPRINTF("Before resuming the child process where it left off and with "
	    "signal %s to be sent\n", strsignal(sigsent));
	SYSCALL_REQUIRE(ptrace(PT_CONTINUE, child, (void *)1, sigsent) != -1);

	DPRINTF("Before calling %s() for the child\n", TWAIT_FNAME);
	TWAIT_REQUIRE_SUCCESS(wpid = TWAIT_GENERIC(child, &status, 0), child);

	validate_status_exited(status, exitval);

	DPRINTF("Before calling %s() for the exited child\n", TWAIT_FNAME);
	TWAIT_REQUIRE_FAILURE(ECHILD, wpid = TWAIT_GENERIC(child, &status, 0));
}

#define TRACEME_SENDSIGNAL_HANDLE(test, sig)				\
ATF_TC(test);								\
ATF_TC_HEAD(test, tc)							\
{									\
	atf_tc_set_md_var(tc, "descr",					\
	    "Verify that a signal " #sig " emitted by a tracer to a child is " \
	    "handled correctly and caught by a signal handler");	\
}									\
									\
static int test##_caught = 0;						\
									\
static void								\
test##_sighandler(int arg)						\
{									\
	FORKEE_ASSERT_EQ(arg, sig);					\
									\
	++ test##_caught;						\
}									\
									\
ATF_TC_BODY(test, tc)							\
{									\
									\
	traceme_sendsignal_handle(sig, test##_sighandler, & test##_caught); \
}

// A signal handler for SIGKILL and SIGSTOP cannot be registered.
TRACEME_SENDSIGNAL_HANDLE(traceme_sendsignal_handle1, SIGABRT) /* abort trap */
TRACEME_SENDSIGNAL_HANDLE(traceme_sendsignal_handle2, SIGHUP)  /* hangup */
TRACEME_SENDSIGNAL_HANDLE(traceme_sendsignal_handle3, SIGCONT) /* continued? */
TRACEME_SENDSIGNAL_HANDLE(traceme_sendsignal_handle4, SIGTRAP) /* crash sig. */
TRACEME_SENDSIGNAL_HANDLE(traceme_sendsignal_handle5, SIGBUS) /* crash sig. */
TRACEME_SENDSIGNAL_HANDLE(traceme_sendsignal_handle6, SIGILL) /* crash sig. */
TRACEME_SENDSIGNAL_HANDLE(traceme_sendsignal_handle7, SIGFPE) /* crash sig. */
TRACEME_SENDSIGNAL_HANDLE(traceme_sendsignal_handle8, SIGSEGV) /* crash sig. */

/// ----------------------------------------------------------------------------

static void
traceme_sendsignal_masked(int sigsent)
{
	const int exitval = 5;
	const int sigval = SIGSTOP;
	pid_t child, wpid;
	sigset_t set;
#if defined(TWAIT_HAVE_STATUS)
	int status;
#endif
	struct ptrace_siginfo info;

<<<<<<< HEAD
=======
	memset(&info, 0, sizeof(info));

>>>>>>> 356fe5fe
	DPRINTF("Before forking process PID=%d\n", getpid());
	SYSCALL_REQUIRE((child = fork()) != -1);
	if (child == 0) {
		DPRINTF("Before calling PT_TRACE_ME from child %d\n", getpid());
		FORKEE_ASSERT(ptrace(PT_TRACE_ME, 0, NULL, 0) != -1);

		sigemptyset(&set);
		sigaddset(&set, sigsent);
		FORKEE_ASSERT(sigprocmask(SIG_BLOCK, &set, NULL) != -1);

		DPRINTF("Before raising %s from child\n", strsignal(sigval));
		FORKEE_ASSERT(raise(sigval) == 0);

		_exit(exitval);
	}
	DPRINTF("Parent process PID=%d, child's PID=%d\n", getpid(), child);

	DPRINTF("Before calling %s() for the child\n", TWAIT_FNAME);
	TWAIT_REQUIRE_SUCCESS(wpid = TWAIT_GENERIC(child, &status, 0), child);

	validate_status_stopped(status, sigval);

	DPRINTF("Before calling ptrace(2) with PT_GET_SIGINFO for child\n");
	SYSCALL_REQUIRE(
	    ptrace(PT_GET_SIGINFO, child, &info, sizeof(info)) != -1);

	DPRINTF("Signal traced to lwpid=%d\n", info.psi_lwpid);
	DPRINTF("Signal properties: si_signo=%#x si_code=%#x si_errno=%#x\n",
	    info.psi_siginfo.si_signo, info.psi_siginfo.si_code,
	    info.psi_siginfo.si_errno);

	ATF_REQUIRE_EQ(info.psi_siginfo.si_signo, sigval);
	ATF_REQUIRE_EQ(info.psi_siginfo.si_code, SI_LWP);

	DPRINTF("Before resuming the child process where it left off and with "
	    "signal %s to be sent\n", strsignal(sigsent));
	SYSCALL_REQUIRE(ptrace(PT_CONTINUE, child, (void *)1, sigsent) != -1);

	DPRINTF("Before calling %s() for the child\n", TWAIT_FNAME);
	TWAIT_REQUIRE_SUCCESS(wpid = TWAIT_GENERIC(child, &status, 0), child);

	validate_status_exited(status, exitval);

	DPRINTF("Before calling %s() for the exited child\n", TWAIT_FNAME);
	TWAIT_REQUIRE_FAILURE(ECHILD, wpid = TWAIT_GENERIC(child, &status, 0));
}

#define TRACEME_SENDSIGNAL_MASKED(test, sig)				\
ATF_TC(test);								\
ATF_TC_HEAD(test, tc)							\
{									\
	atf_tc_set_md_var(tc, "descr",					\
	    "Verify that a signal " #sig " emitted by a tracer to a child is " \
	    "handled correctly and the signal is masked by SIG_BLOCK");	\
}									\
									\
ATF_TC_BODY(test, tc)							\
{									\
									\
	traceme_sendsignal_masked(sig);					\
}

// A signal handler for SIGKILL and SIGSTOP cannot be masked.
TRACEME_SENDSIGNAL_MASKED(traceme_sendsignal_masked1, SIGABRT) /* abort trap */
TRACEME_SENDSIGNAL_MASKED(traceme_sendsignal_masked2, SIGHUP)  /* hangup */
TRACEME_SENDSIGNAL_MASKED(traceme_sendsignal_masked3, SIGCONT) /* continued? */
TRACEME_SENDSIGNAL_MASKED(traceme_sendsignal_masked4, SIGTRAP) /* crash sig. */
TRACEME_SENDSIGNAL_MASKED(traceme_sendsignal_masked5, SIGBUS) /* crash sig. */
TRACEME_SENDSIGNAL_MASKED(traceme_sendsignal_masked6, SIGILL) /* crash sig. */
TRACEME_SENDSIGNAL_MASKED(traceme_sendsignal_masked7, SIGFPE) /* crash sig. */
TRACEME_SENDSIGNAL_MASKED(traceme_sendsignal_masked8, SIGSEGV) /* crash sig. */

/// ----------------------------------------------------------------------------

static void
traceme_sendsignal_ignored(int sigsent)
{
	const int exitval = 5;
	const int sigval = SIGSTOP;
	pid_t child, wpid;
	struct sigaction sa;
#if defined(TWAIT_HAVE_STATUS)
	int status;
#endif
	struct ptrace_siginfo info;

	memset(&info, 0, sizeof(info));

	DPRINTF("Before forking process PID=%d\n", getpid());
	SYSCALL_REQUIRE((child = fork()) != -1);
	if (child == 0) {
		DPRINTF("Before calling PT_TRACE_ME from child %d\n", getpid());
		
		FORKEE_ASSERT(ptrace(PT_TRACE_ME, 0, NULL, 0) != -1);

		memset(&sa, 0, sizeof(sa));
		sa.sa_handler = SIG_IGN;
		sigemptyset(&sa.sa_mask);
		FORKEE_ASSERT(sigaction(sigsent, &sa, NULL) != -1);

		DPRINTF("Before raising %s from child\n", strsignal(sigval));
		FORKEE_ASSERT(raise(sigval) == 0);

		_exit(exitval);
	}
	DPRINTF("Parent process PID=%d, child's PID=%d\n", getpid(), child);

	DPRINTF("Before calling %s() for the child\n", TWAIT_FNAME);
	TWAIT_REQUIRE_SUCCESS(wpid = TWAIT_GENERIC(child, &status, 0), child);

	validate_status_stopped(status, sigval);

	DPRINTF("Before calling ptrace(2) with PT_GET_SIGINFO for child\n");
	SYSCALL_REQUIRE(
	    ptrace(PT_GET_SIGINFO, child, &info, sizeof(info)) != -1);

	DPRINTF("Signal traced to lwpid=%d\n", info.psi_lwpid);
	DPRINTF("Signal properties: si_signo=%#x si_code=%#x si_errno=%#x\n",
	    info.psi_siginfo.si_signo, info.psi_siginfo.si_code,
	    info.psi_siginfo.si_errno);

	ATF_REQUIRE_EQ(info.psi_siginfo.si_signo, sigval);
	ATF_REQUIRE_EQ(info.psi_siginfo.si_code, SI_LWP);

	DPRINTF("Before resuming the child process where it left off and with "
	    "signal %s to be sent\n", strsignal(sigsent));
	SYSCALL_REQUIRE(ptrace(PT_CONTINUE, child, (void *)1, sigsent) != -1);

	DPRINTF("Before calling %s() for the child\n", TWAIT_FNAME);
	TWAIT_REQUIRE_SUCCESS(wpid = TWAIT_GENERIC(child, &status, 0), child);

	validate_status_exited(status, exitval);

	DPRINTF("Before calling %s() for the exited child\n", TWAIT_FNAME);
	TWAIT_REQUIRE_FAILURE(ECHILD, wpid = TWAIT_GENERIC(child, &status, 0));
}

#define TRACEME_SENDSIGNAL_IGNORED(test, sig)				\
ATF_TC(test);								\
ATF_TC_HEAD(test, tc)							\
{									\
	atf_tc_set_md_var(tc, "descr",					\
	    "Verify that a signal " #sig " emitted by a tracer to a child is " \
	    "handled correctly and the signal is masked by SIG_IGN");	\
}									\
									\
ATF_TC_BODY(test, tc)							\
{									\
									\
	traceme_sendsignal_ignored(sig);				\
}

// A signal handler for SIGKILL and SIGSTOP cannot be ignored.
TRACEME_SENDSIGNAL_IGNORED(traceme_sendsignal_ignored1, SIGABRT) /* abort */
TRACEME_SENDSIGNAL_IGNORED(traceme_sendsignal_ignored2, SIGHUP)  /* hangup */
TRACEME_SENDSIGNAL_IGNORED(traceme_sendsignal_ignored3, SIGCONT) /* continued */
TRACEME_SENDSIGNAL_IGNORED(traceme_sendsignal_ignored4, SIGTRAP) /* crash s. */
TRACEME_SENDSIGNAL_IGNORED(traceme_sendsignal_ignored5, SIGBUS) /* crash s. */
TRACEME_SENDSIGNAL_IGNORED(traceme_sendsignal_ignored6, SIGILL) /* crash s. */
TRACEME_SENDSIGNAL_IGNORED(traceme_sendsignal_ignored7, SIGFPE) /* crash s. */
TRACEME_SENDSIGNAL_IGNORED(traceme_sendsignal_ignored8, SIGSEGV) /* crash s. */

/// ----------------------------------------------------------------------------

static void
traceme_sendsignal_simple(int sigsent)
{
	const int sigval = SIGSTOP;
	int exitval = 0;
	pid_t child, wpid;
#if defined(TWAIT_HAVE_STATUS)
	int status;
	int expect_core;

	switch (sigsent) {
	case SIGABRT:
	case SIGTRAP:
	case SIGBUS:
	case SIGILL:
	case SIGFPE:
	case SIGSEGV:
		expect_core = 1;
		break;
	default:
		expect_core = 0;
		break;
	}
#endif
	struct ptrace_siginfo info;

	memset(&info, 0, sizeof(info));

	DPRINTF("Before forking process PID=%d\n", getpid());
	SYSCALL_REQUIRE((child = fork()) != -1);
	if (child == 0) {
		DPRINTF("Before calling PT_TRACE_ME from child %d\n", getpid());
		FORKEE_ASSERT(ptrace(PT_TRACE_ME, 0, NULL, 0) != -1);

		DPRINTF("Before raising %s from child\n", strsignal(sigval));
		FORKEE_ASSERT(raise(sigval) == 0);

		switch (sigsent) {
		case SIGCONT:
		case SIGSTOP:
			_exit(exitval);
		default:
			/* NOTREACHED */
			FORKEE_ASSERTX(0 && "This shall not be reached");
		}
	}
	DPRINTF("Parent process PID=%d, child's PID=%d\n", getpid(), child);

	DPRINTF("Before calling %s() for the child\n", TWAIT_FNAME);
	TWAIT_REQUIRE_SUCCESS(wpid = TWAIT_GENERIC(child, &status, 0), child);

	validate_status_stopped(status, sigval);

	DPRINTF("Before calling ptrace(2) with PT_GET_SIGINFO for child\n");
	SYSCALL_REQUIRE(
	    ptrace(PT_GET_SIGINFO, child, &info, sizeof(info)) != -1);

	DPRINTF("Signal traced to lwpid=%d\n", info.psi_lwpid);
	DPRINTF("Signal properties: si_signo=%#x si_code=%#x si_errno=%#x\n",
	    info.psi_siginfo.si_signo, info.psi_siginfo.si_code,
	    info.psi_siginfo.si_errno);

	ATF_REQUIRE_EQ(info.psi_siginfo.si_signo, sigval);
	ATF_REQUIRE_EQ(info.psi_siginfo.si_code, SI_LWP);

	DPRINTF("Before resuming the child process where it left off and with "
	    "signal %s to be sent\n", strsignal(sigsent));
	SYSCALL_REQUIRE(ptrace(PT_CONTINUE, child, (void *)1, sigsent) != -1);

	DPRINTF("Before calling %s() for the child\n", TWAIT_FNAME);
	TWAIT_REQUIRE_SUCCESS(wpid = TWAIT_GENERIC(child, &status, 0), child);

	switch (sigsent) {
	case SIGSTOP:
		validate_status_stopped(status, sigsent);
		DPRINTF("Before calling ptrace(2) with PT_GET_SIGINFO for "
		    "child\n");
		SYSCALL_REQUIRE(ptrace(PT_GET_SIGINFO, child, &info,
		    sizeof(info)) != -1);

		DPRINTF("Signal traced to lwpid=%d\n", info.psi_lwpid);
		DPRINTF("Signal properties: si_signo=%#x si_code=%#x "
		    "si_errno=%#x\n",
		    info.psi_siginfo.si_signo, info.psi_siginfo.si_code,
		    info.psi_siginfo.si_errno);

		ATF_REQUIRE_EQ(info.psi_siginfo.si_signo, sigval);
		ATF_REQUIRE_EQ(info.psi_siginfo.si_code, SI_LWP);

		DPRINTF("Before resuming the child process where it left off "
		    "and with signal %s to be sent\n", strsignal(sigsent));
		SYSCALL_REQUIRE(ptrace(PT_CONTINUE, child, (void *)1, 0) != -1);

		DPRINTF("Before calling %s() for the child\n", TWAIT_FNAME);
		TWAIT_REQUIRE_SUCCESS(wpid = TWAIT_GENERIC(child, &status, 0),
		    child);
		/* FALLTHROUGH */
	case SIGCONT:
		validate_status_exited(status, exitval);
		break;
	default:
		validate_status_signaled(status, sigsent, expect_core);
		break;
	}

	DPRINTF("Before calling %s() for the exited child\n", TWAIT_FNAME);
	TWAIT_REQUIRE_FAILURE(ECHILD, wpid = TWAIT_GENERIC(child, &status, 0));
}

#define TRACEME_SENDSIGNAL_SIMPLE(test, sig)				\
ATF_TC(test);								\
ATF_TC_HEAD(test, tc)							\
{									\
	atf_tc_set_md_var(tc, "descr",					\
	    "Verify that a signal " #sig " emitted by a tracer to a child is " \
	    "handled correctly in a child without a signal handler");	\
}									\
									\
ATF_TC_BODY(test, tc)							\
{									\
									\
	traceme_sendsignal_simple(sig);					\
}

TRACEME_SENDSIGNAL_SIMPLE(traceme_sendsignal_simple1, SIGKILL) /* non-maskable*/
TRACEME_SENDSIGNAL_SIMPLE(traceme_sendsignal_simple2, SIGSTOP) /* non-maskable*/
TRACEME_SENDSIGNAL_SIMPLE(traceme_sendsignal_simple3, SIGABRT) /* abort trap */
TRACEME_SENDSIGNAL_SIMPLE(traceme_sendsignal_simple4, SIGHUP)  /* hangup */
TRACEME_SENDSIGNAL_SIMPLE(traceme_sendsignal_simple5, SIGCONT) /* continued? */
TRACEME_SENDSIGNAL_SIMPLE(traceme_sendsignal_simple6, SIGTRAP) /* crash sig. */
TRACEME_SENDSIGNAL_SIMPLE(traceme_sendsignal_simple7, SIGBUS) /* crash sig. */
TRACEME_SENDSIGNAL_SIMPLE(traceme_sendsignal_simple8, SIGILL) /* crash sig. */
TRACEME_SENDSIGNAL_SIMPLE(traceme_sendsignal_simple9, SIGFPE) /* crash sig. */
TRACEME_SENDSIGNAL_SIMPLE(traceme_sendsignal_simple10, SIGSEGV) /* crash sig. */

/// ----------------------------------------------------------------------------

ATF_TC(traceme_pid1_parent);
ATF_TC_HEAD(traceme_pid1_parent, tc)
{
	atf_tc_set_md_var(tc, "descr",
	    "Verify that PT_TRACE_ME is not allowed when our parent is PID1");
}

ATF_TC_BODY(traceme_pid1_parent, tc)
{
	struct msg_fds parent_child;
	int exitval_child1 = 1, exitval_child2 = 2;
	pid_t child1, child2, wpid;
	uint8_t msg = 0xde; /* dummy message for IPC based on pipe(2) */
#if defined(TWAIT_HAVE_STATUS)
	int status;
#endif

	SYSCALL_REQUIRE(msg_open(&parent_child) == 0);

	DPRINTF("Before forking process PID=%d\n", getpid());
	SYSCALL_REQUIRE((child1 = fork()) != -1);
	if (child1 == 0) {
		DPRINTF("Before forking process PID=%d\n", getpid());
		SYSCALL_REQUIRE((child2 = fork()) != -1);
		if (child2 != 0) {
			DPRINTF("Parent process PID=%d, child2's PID=%d\n",
			    getpid(), child2);
			_exit(exitval_child1);
		}
		CHILD_FROM_PARENT("exit child1", parent_child, msg);

		DPRINTF("Assert that our parent is PID1 (initproc)\n");
		FORKEE_ASSERT_EQ(getppid(), 1);

		DPRINTF("Before calling PT_TRACE_ME from child %d\n", getpid());
		FORKEE_ASSERT(ptrace(PT_TRACE_ME, 0, NULL, 0) == -1);
		SYSCALL_REQUIRE_ERRNO(errno, EPERM);

		CHILD_TO_PARENT("child2 exiting", parent_child, msg);

		_exit(exitval_child2);
	}
	DPRINTF("Parent process PID=%d, child1's PID=%d\n", getpid(), child1);

	DPRINTF("Before calling %s() for the child\n", TWAIT_FNAME);
	TWAIT_REQUIRE_SUCCESS(
	    wpid = TWAIT_GENERIC(child1, &status, WEXITED), child1);

	validate_status_exited(status, exitval_child1);

	DPRINTF("Notify that child1 is dead\n");
	PARENT_TO_CHILD("exit child1", parent_child, msg);

	DPRINTF("Wait for exiting of child2\n");
	PARENT_FROM_CHILD("child2 exiting", parent_child, msg);
}

/// ----------------------------------------------------------------------------

static void
traceme_vfork_raise(int sigval)
{
	const int exitval = 5, exitval_watcher = 10;
	pid_t child, parent, watcher, wpid;
	int rv;
#if defined(TWAIT_HAVE_STATUS)
	int status;

	/* volatile workarounds GCC -Werror=clobbered */
	volatile int expect_core;

	switch (sigval) {
	case SIGABRT:
	case SIGTRAP:
	case SIGBUS:
	case SIGILL:
	case SIGFPE:
	case SIGSEGV:
		expect_core = 1;
		break;
	default:
		expect_core = 0;
		break;
	}
#endif

	/*
	 * Spawn a dedicated thread to watch for a stopped child and emit
	 * the SIGKILL signal to it.
	 *
	 * vfork(2) might clobber watcher, this means that it's safer and
	 * simpler to reparent this process to initproc and forget about it.
	 */
	if (sigval == SIGSTOP) {
		parent = getpid();

		watcher = fork();
		ATF_REQUIRE(watcher != 1);
		if (watcher == 0) {
			/* Double fork(2) trick to reparent to initproc */
			watcher = fork();
			FORKEE_ASSERT_NEQ(watcher, -1);
			if (watcher != 0)
				_exit(exitval_watcher);

			child = await_stopped_child(parent);

			errno = 0;
			rv = kill(child, SIGKILL);
			FORKEE_ASSERT_EQ(rv, 0);
			FORKEE_ASSERT_EQ(errno, 0);

			/* This exit value will be collected by initproc */
			_exit(0);
		}
		DPRINTF("Before calling %s() for the child\n", TWAIT_FNAME);
		TWAIT_REQUIRE_SUCCESS(wpid = TWAIT_GENERIC(watcher, &status, 0),
		    watcher);

		validate_status_exited(status, exitval_watcher);

		DPRINTF("Before calling %s() for the child\n", TWAIT_FNAME);
		TWAIT_REQUIRE_FAILURE(ECHILD,
		    wpid = TWAIT_GENERIC(watcher, &status, 0));
	}

	DPRINTF("Before forking process PID=%d\n", getpid());
	SYSCALL_REQUIRE((child = vfork()) != -1);
	if (child == 0) {
		DPRINTF("Before calling PT_TRACE_ME from child %d\n", getpid());
		FORKEE_ASSERT(ptrace(PT_TRACE_ME, 0, NULL, 0) != -1);

		DPRINTF("Before raising %s from child\n", strsignal(sigval));
		FORKEE_ASSERT(raise(sigval) == 0);

		switch (sigval) {
		case SIGSTOP:
		case SIGKILL:
		case SIGABRT:
		case SIGHUP:
		case SIGTRAP:
		case SIGBUS:
		case SIGILL:
		case SIGFPE:
		case SIGSEGV:
			/* NOTREACHED */
			FORKEE_ASSERTX(0 && "This shall not be reached");
			__unreachable();
		default:
			DPRINTF("Before exiting of the child process\n");
			_exit(exitval);
		}
	}
	DPRINTF("Parent process PID=%d, child's PID=%d\n", getpid(), child);

	DPRINTF("Before calling %s() for the child\n", TWAIT_FNAME);
	TWAIT_REQUIRE_SUCCESS(wpid = TWAIT_GENERIC(child, &status, 0), child);

	switch (sigval) {
	case SIGKILL:
	case SIGABRT:
	case SIGHUP:
	case SIGTRAP:
	case SIGBUS:
	case SIGILL:
	case SIGFPE:
	case SIGSEGV:
		validate_status_signaled(status, sigval, expect_core);
		break;
	case SIGSTOP:
		validate_status_signaled(status, SIGKILL, 0);
		break;
	case SIGCONT:
	case SIGTSTP:
	case SIGTTIN:
	case SIGTTOU:
		validate_status_exited(status, exitval);
		break;
	default:
		/* NOTREACHED */
		ATF_REQUIRE(0 && "NOT IMPLEMENTED");
		break;
	}

	DPRINTF("Before calling %s() for the child\n", TWAIT_FNAME);
	TWAIT_REQUIRE_FAILURE(ECHILD, wpid = TWAIT_GENERIC(child, &status, 0));
}

#define TRACEME_VFORK_RAISE(test, sig)					\
ATF_TC(test);								\
ATF_TC_HEAD(test, tc)							\
{									\
	atf_tc_set_md_var(tc, "descr",					\
	    "Verify PT_TRACE_ME followed by raise of " #sig " in a "	\
	    "vfork(2)ed child");					\
}									\
									\
ATF_TC_BODY(test, tc)							\
{									\
									\
	traceme_vfork_raise(sig);					\
}

TRACEME_VFORK_RAISE(traceme_vfork_raise1, SIGKILL) /* non-maskable */
TRACEME_VFORK_RAISE(traceme_vfork_raise2, SIGSTOP) /* non-maskable */
TRACEME_VFORK_RAISE(traceme_vfork_raise3, SIGTSTP) /* ignored in vfork(2) */
TRACEME_VFORK_RAISE(traceme_vfork_raise4, SIGTTIN) /* ignored in vfork(2) */
TRACEME_VFORK_RAISE(traceme_vfork_raise5, SIGTTOU) /* ignored in vfork(2) */
TRACEME_VFORK_RAISE(traceme_vfork_raise6, SIGABRT) /* regular abort trap */
TRACEME_VFORK_RAISE(traceme_vfork_raise7, SIGHUP)  /* hangup */
TRACEME_VFORK_RAISE(traceme_vfork_raise8, SIGCONT) /* continued? */
TRACEME_VFORK_RAISE(traceme_vfork_raise9, SIGTRAP) /* crash signal */
TRACEME_VFORK_RAISE(traceme_vfork_raise10, SIGBUS) /* crash signal */
TRACEME_VFORK_RAISE(traceme_vfork_raise11, SIGILL) /* crash signal */
TRACEME_VFORK_RAISE(traceme_vfork_raise12, SIGFPE) /* crash signal */
TRACEME_VFORK_RAISE(traceme_vfork_raise13, SIGSEGV) /* crash signal */

/// ----------------------------------------------------------------------------

static void
traceme_vfork_crash(int sig)
{
	pid_t child, wpid;
#if defined(TWAIT_HAVE_STATUS)
	int status;
#endif

#ifndef PTRACE_ILLEGAL_ASM
	if (sig == SIGILL)
		atf_tc_skip("PTRACE_ILLEGAL_ASM not defined");
#endif

	DPRINTF("Before forking process PID=%d\n", getpid());
	SYSCALL_REQUIRE((child = vfork()) != -1);
	if (child == 0) {
		DPRINTF("Before calling PT_TRACE_ME from child %d\n", getpid());
		FORKEE_ASSERT(ptrace(PT_TRACE_ME, 0, NULL, 0) != -1);

		DPRINTF("Before executing a trap\n");
		switch (sig) {
		case SIGTRAP:
			trigger_trap();
			break;
		case SIGSEGV:
			trigger_segv();
			break;
		case SIGILL:
			trigger_ill();
			break;
		case SIGFPE:
			trigger_fpe();
			break;
		case SIGBUS:
			trigger_bus();
			break;
		default:
			/* NOTREACHED */
			FORKEE_ASSERTX(0 && "This shall not be reached");
		}

		/* NOTREACHED */
		FORKEE_ASSERTX(0 && "This shall not be reached");
	}
	DPRINTF("Parent process PID=%d, child's PID=%d\n", getpid(), child);

	DPRINTF("Before calling %s() for the child\n", TWAIT_FNAME);
	TWAIT_REQUIRE_SUCCESS(wpid = TWAIT_GENERIC(child, &status, 0), child);

	validate_status_signaled(status, sig, 1);

	DPRINTF("Before calling %s() for the child\n", TWAIT_FNAME);
	TWAIT_REQUIRE_FAILURE(ECHILD, wpid = TWAIT_GENERIC(child, &status, 0));
}

#define TRACEME_VFORK_CRASH(test, sig)					\
ATF_TC(test);								\
ATF_TC_HEAD(test, tc)							\
{									\
	atf_tc_set_md_var(tc, "descr",					\
	    "Verify PT_TRACE_ME followed by a crash signal " #sig " in a " \
	    "vfork(2)ed child");					\
}									\
									\
ATF_TC_BODY(test, tc)							\
{									\
									\
	traceme_vfork_crash(sig);					\
}

TRACEME_VFORK_CRASH(traceme_vfork_crash_trap, SIGTRAP)
TRACEME_VFORK_CRASH(traceme_vfork_crash_segv, SIGSEGV)
TRACEME_VFORK_CRASH(traceme_vfork_crash_ill, SIGILL)
TRACEME_VFORK_CRASH(traceme_vfork_crash_fpe, SIGFPE)
TRACEME_VFORK_CRASH(traceme_vfork_crash_bus, SIGBUS)

/// ----------------------------------------------------------------------------

static void
traceme_vfork_signalmasked_crash(int sig)
{
	pid_t child, wpid;
#if defined(TWAIT_HAVE_STATUS)
	int status;
#endif
	sigset_t intmask;

#ifndef PTRACE_ILLEGAL_ASM
	if (sig == SIGILL)
		atf_tc_skip("PTRACE_ILLEGAL_ASM not defined");
#endif

	DPRINTF("Before forking process PID=%d\n", getpid());
	SYSCALL_REQUIRE((child = vfork()) != -1);
	if (child == 0) {
		DPRINTF("Before calling PT_TRACE_ME from child %d\n", getpid());
		FORKEE_ASSERT(ptrace(PT_TRACE_ME, 0, NULL, 0) != -1);

		sigemptyset(&intmask);
		sigaddset(&intmask, sig);
		sigprocmask(SIG_BLOCK, &intmask, NULL);

		DPRINTF("Before executing a trap\n");
		switch (sig) {
		case SIGTRAP:
			trigger_trap();
			break;
		case SIGSEGV:
			trigger_segv();
			break;
		case SIGILL:
			trigger_ill();
			break;
		case SIGFPE:
			trigger_fpe();
			break;
		case SIGBUS:
			trigger_bus();
			break;
		default:
			/* NOTREACHED */
			FORKEE_ASSERTX(0 && "This shall not be reached");
		}

		/* NOTREACHED */
		FORKEE_ASSERTX(0 && "This shall not be reached");
	}
	DPRINTF("Parent process PID=%d, child's PID=%d\n", getpid(), child);

	DPRINTF("Before calling %s() for the child\n", TWAIT_FNAME);
	TWAIT_REQUIRE_SUCCESS(wpid = TWAIT_GENERIC(child, &status, 0), child);

	validate_status_signaled(status, sig, 1);

	DPRINTF("Before calling %s() for the child\n", TWAIT_FNAME);
	TWAIT_REQUIRE_FAILURE(ECHILD, wpid = TWAIT_GENERIC(child, &status, 0));
}

#define TRACEME_VFORK_SIGNALMASKED_CRASH(test, sig)			\
ATF_TC(test);								\
ATF_TC_HEAD(test, tc)							\
{									\
	atf_tc_set_md_var(tc, "descr",					\
	    "Verify PT_TRACE_ME followed by a crash signal " #sig " in a " \
	    "vfork(2)ed child with a masked signal");			\
}									\
									\
ATF_TC_BODY(test, tc)							\
{									\
									\
	traceme_vfork_signalmasked_crash(sig);				\
}

TRACEME_VFORK_SIGNALMASKED_CRASH(traceme_vfork_signalmasked_crash_trap, SIGTRAP)
TRACEME_VFORK_SIGNALMASKED_CRASH(traceme_vfork_signalmasked_crash_segv, SIGSEGV)
TRACEME_VFORK_SIGNALMASKED_CRASH(traceme_vfork_signalmasked_crash_ill, SIGILL)
TRACEME_VFORK_SIGNALMASKED_CRASH(traceme_vfork_signalmasked_crash_fpe, SIGFPE)
TRACEME_VFORK_SIGNALMASKED_CRASH(traceme_vfork_signalmasked_crash_bus, SIGBUS)

/// ----------------------------------------------------------------------------

static void
traceme_vfork_signalignored_crash(int sig)
{
	pid_t child, wpid;
#if defined(TWAIT_HAVE_STATUS)
	int status;
#endif
	struct sigaction sa;

#ifndef PTRACE_ILLEGAL_ASM
	if (sig == SIGILL)
		atf_tc_skip("PTRACE_ILLEGAL_ASM not defined");
#endif

	DPRINTF("Before forking process PID=%d\n", getpid());
	SYSCALL_REQUIRE((child = vfork()) != -1);
	if (child == 0) {
		DPRINTF("Before calling PT_TRACE_ME from child %d\n", getpid());
		FORKEE_ASSERT(ptrace(PT_TRACE_ME, 0, NULL, 0) != -1);

		memset(&sa, 0, sizeof(sa));
		sa.sa_handler = SIG_IGN;
		sigemptyset(&sa.sa_mask);

		FORKEE_ASSERT(sigaction(sig, &sa, NULL) != -1);

		DPRINTF("Before executing a trap\n");
		switch (sig) {
		case SIGTRAP:
			trigger_trap();
			break;
		case SIGSEGV:
			trigger_segv();
			break;
		case SIGILL:
			trigger_ill();
			break;
		case SIGFPE:
			trigger_fpe();
			break;
		case SIGBUS:
			trigger_bus();
			break;
		default:
			/* NOTREACHED */
			FORKEE_ASSERTX(0 && "This shall not be reached");
		}

		/* NOTREACHED */
		FORKEE_ASSERTX(0 && "This shall not be reached");
	}
	DPRINTF("Parent process PID=%d, child's PID=%d\n", getpid(), child);

	DPRINTF("Before calling %s() for the child\n", TWAIT_FNAME);
	TWAIT_REQUIRE_SUCCESS(wpid = TWAIT_GENERIC(child, &status, 0), child);

	validate_status_signaled(status, sig, 1);

	DPRINTF("Before calling %s() for the child\n", TWAIT_FNAME);
	TWAIT_REQUIRE_FAILURE(ECHILD, wpid = TWAIT_GENERIC(child, &status, 0));
}

#define TRACEME_VFORK_SIGNALIGNORED_CRASH(test, sig)			\
ATF_TC(test);								\
ATF_TC_HEAD(test, tc)							\
{									\
	atf_tc_set_md_var(tc, "descr",					\
	    "Verify PT_TRACE_ME followed by a crash signal " #sig " in a " \
	    "vfork(2)ed child with ignored signal");			\
}									\
									\
ATF_TC_BODY(test, tc)							\
{									\
									\
	traceme_vfork_signalignored_crash(sig);				\
}

TRACEME_VFORK_SIGNALIGNORED_CRASH(traceme_vfork_signalignored_crash_trap,
    SIGTRAP)
TRACEME_VFORK_SIGNALIGNORED_CRASH(traceme_vfork_signalignored_crash_segv,
    SIGSEGV)
TRACEME_VFORK_SIGNALIGNORED_CRASH(traceme_vfork_signalignored_crash_ill,
    SIGILL)
TRACEME_VFORK_SIGNALIGNORED_CRASH(traceme_vfork_signalignored_crash_fpe,
    SIGFPE)
TRACEME_VFORK_SIGNALIGNORED_CRASH(traceme_vfork_signalignored_crash_bus,
    SIGBUS)

/// ----------------------------------------------------------------------------

static void
traceme_vfork_exec(bool masked, bool ignored)
{
	const int sigval = SIGTRAP;
	pid_t child, wpid;
#if defined(TWAIT_HAVE_STATUS)
	int status;
#endif
	struct sigaction sa;
	struct ptrace_siginfo info;
	sigset_t intmask;
	struct kinfo_proc2 kp;
	size_t len = sizeof(kp);

	int name[6];
	const size_t namelen = __arraycount(name);
	ki_sigset_t kp_sigmask;
	ki_sigset_t kp_sigignore;

	memset(&info, 0, sizeof(info));

	DPRINTF("Before forking process PID=%d\n", getpid());
	SYSCALL_REQUIRE((child = vfork()) != -1);
	if (child == 0) {
		DPRINTF("Before calling PT_TRACE_ME from child %d\n", getpid());
		FORKEE_ASSERT(ptrace(PT_TRACE_ME, 0, NULL, 0) != -1);

		if (masked) {
			sigemptyset(&intmask);
			sigaddset(&intmask, sigval);
			sigprocmask(SIG_BLOCK, &intmask, NULL);
		}

		if (ignored) {
			memset(&sa, 0, sizeof(sa));
			sa.sa_handler = SIG_IGN;
			sigemptyset(&sa.sa_mask);
			FORKEE_ASSERT(sigaction(sigval, &sa, NULL) != -1);
		}

		DPRINTF("Before calling execve(2) from child\n");
		execlp("/bin/echo", "/bin/echo", NULL);

		/* NOTREACHED */
		FORKEE_ASSERTX(0 && "Not reached");
	}
	DPRINTF("Parent process PID=%d, child's PID=%d\n", getpid(), child);

	DPRINTF("Before calling %s() for the child\n", TWAIT_FNAME);
	TWAIT_REQUIRE_SUCCESS(wpid = TWAIT_GENERIC(child, &status, 0), child);

	validate_status_stopped(status, sigval);

	name[0] = CTL_KERN,
	name[1] = KERN_PROC2,
	name[2] = KERN_PROC_PID;
	name[3] = getpid();
	name[4] = sizeof(kp);
	name[5] = 1;

	ATF_REQUIRE_EQ(sysctl(name, namelen, &kp, &len, NULL, 0), 0);

	if (masked)
		kp_sigmask = kp.p_sigmask;

	if (ignored)
		kp_sigignore = kp.p_sigignore;

	name[3] = getpid();

	ATF_REQUIRE_EQ(sysctl(name, namelen, &kp, &len, NULL, 0), 0);

	if (masked) {
		DPRINTF("kp_sigmask="
		    "%#02" PRIx32 "%02" PRIx32 "%02" PRIx32 "%02" PRIx32"\n",
		    kp_sigmask.__bits[0], kp_sigmask.__bits[1],
		    kp_sigmask.__bits[2], kp_sigmask.__bits[3]);

	        DPRINTF("kp.p_sigmask="
	            "%#02" PRIx32 "%02" PRIx32 "%02" PRIx32 "%02" PRIx32"\n",
	            kp.p_sigmask.__bits[0], kp.p_sigmask.__bits[1],
	            kp.p_sigmask.__bits[2], kp.p_sigmask.__bits[3]);

		ATF_REQUIRE(!memcmp(&kp_sigmask, &kp.p_sigmask,
		    sizeof(kp_sigmask)));
	}

	if (ignored) {
		DPRINTF("kp_sigignore="
		    "%#02" PRIx32 "%02" PRIx32 "%02" PRIx32 "%02" PRIx32"\n",
		    kp_sigignore.__bits[0], kp_sigignore.__bits[1],
		    kp_sigignore.__bits[2], kp_sigignore.__bits[3]);

	        DPRINTF("kp.p_sigignore="
	            "%#02" PRIx32 "%02" PRIx32 "%02" PRIx32 "%02" PRIx32"\n",
	            kp.p_sigignore.__bits[0], kp.p_sigignore.__bits[1],
	            kp.p_sigignore.__bits[2], kp.p_sigignore.__bits[3]);

		ATF_REQUIRE(!memcmp(&kp_sigignore, &kp.p_sigignore,
		    sizeof(kp_sigignore)));
	}

	DPRINTF("Before calling ptrace(2) with PT_GET_SIGINFO for child\n");
	SYSCALL_REQUIRE(
	    ptrace(PT_GET_SIGINFO, child, &info, sizeof(info)) != -1);

	DPRINTF("Signal traced to lwpid=%d\n", info.psi_lwpid);
	DPRINTF("Signal properties: si_signo=%#x si_code=%#x si_errno=%#x\n",
	    info.psi_siginfo.si_signo, info.psi_siginfo.si_code,
	    info.psi_siginfo.si_errno);

	ATF_REQUIRE_EQ(info.psi_siginfo.si_signo, sigval);
	ATF_REQUIRE_EQ(info.psi_siginfo.si_code, TRAP_EXEC);

	DPRINTF("Before resuming the child process where it left off and "
	    "without signal to be sent\n");
	SYSCALL_REQUIRE(ptrace(PT_CONTINUE, child, (void *)1, 0) != -1);

	DPRINTF("Before calling %s() for the child\n", TWAIT_FNAME);
	TWAIT_REQUIRE_SUCCESS(wpid = TWAIT_GENERIC(child, &status, 0), child);

	DPRINTF("Before calling %s() for the child\n", TWAIT_FNAME);
	TWAIT_REQUIRE_FAILURE(ECHILD, wpid = TWAIT_GENERIC(child, &status, 0));
}

#define TRACEME_VFORK_EXEC(test, masked, ignored)			\
ATF_TC(test);								\
ATF_TC_HEAD(test, tc)							\
{									\
	atf_tc_set_md_var(tc, "descr",					\
	    "Verify PT_TRACE_ME followed by exec(3) in a vfork(2)ed "	\
	    "child%s%s", masked ? " with masked signal" : "",		\
	    masked ? " with ignored signal" : "");			\
}									\
									\
ATF_TC_BODY(test, tc)							\
{									\
									\
	traceme_vfork_exec(masked, ignored);				\
}

TRACEME_VFORK_EXEC(traceme_vfork_exec, false, false)
TRACEME_VFORK_EXEC(traceme_vfork_signalmasked_exec, true, false)
TRACEME_VFORK_EXEC(traceme_vfork_signalignored_exec, false, true)

/// ----------------------------------------------------------------------------

#if defined(TWAIT_HAVE_PID)
static void
unrelated_tracer_sees_crash(int sig, bool masked, bool ignored)
{
	const int sigval = SIGSTOP;
	struct msg_fds parent_tracee, parent_tracer;
	const int exitval = 10;
	pid_t tracee, tracer, wpid;
	uint8_t msg = 0xde; /* dummy message for IPC based on pipe(2) */
#if defined(TWAIT_HAVE_STATUS)
	int status;
#endif
	struct sigaction sa;
	struct ptrace_siginfo info;
	sigset_t intmask;
	struct kinfo_proc2 kp;
	size_t len = sizeof(kp);

	int name[6];
	const size_t namelen = __arraycount(name);
	ki_sigset_t kp_sigmask;
	ki_sigset_t kp_sigignore;

#ifndef PTRACE_ILLEGAL_ASM
	if (sig == SIGILL)
		atf_tc_skip("PTRACE_ILLEGAL_ASM not defined");
#endif

	memset(&info, 0, sizeof(info));

	if (masked || ignored)
		atf_tc_expect_fail("Unexpected sigmask reset on crash under "
		    "debugger");

	DPRINTF("Spawn tracee\n");
	SYSCALL_REQUIRE(msg_open(&parent_tracee) == 0);
	tracee = atf_utils_fork();
	if (tracee == 0) {
		// Wait for parent to let us crash
		CHILD_FROM_PARENT("exit tracee", parent_tracee, msg);

		if (masked) {
			sigemptyset(&intmask);
			sigaddset(&intmask, sig);
			sigprocmask(SIG_BLOCK, &intmask, NULL);
		}

		if (ignored) {
			memset(&sa, 0, sizeof(sa));
			sa.sa_handler = SIG_IGN;
			sigemptyset(&sa.sa_mask);
			FORKEE_ASSERT(sigaction(sig, &sa, NULL) != -1);
		}

		DPRINTF("Before raising %s from child\n", strsignal(sigval));
		FORKEE_ASSERT(raise(sigval) == 0);

		DPRINTF("Before executing a trap\n");
		switch (sig) {
		case SIGTRAP:
			trigger_trap();
			break;
		case SIGSEGV:
			trigger_segv();
			break;
		case SIGILL:
			trigger_ill();
			break;
		case SIGFPE:
			trigger_fpe();
			break;
		case SIGBUS:
			trigger_bus();
			break;
		default:
			/* NOTREACHED */
			FORKEE_ASSERTX(0 && "This shall not be reached");
		}

		/* NOTREACHED */
		FORKEE_ASSERTX(0 && "This shall not be reached");
	}

	DPRINTF("Spawn debugger\n");
	SYSCALL_REQUIRE(msg_open(&parent_tracer) == 0);
	tracer = atf_utils_fork();
	if (tracer == 0) {
		/* Fork again and drop parent to reattach to PID 1 */
		tracer = atf_utils_fork();
		if (tracer != 0)
			_exit(exitval);

		DPRINTF("Before calling PT_ATTACH from tracee %d\n", getpid());
		FORKEE_ASSERT(ptrace(PT_ATTACH, tracee, NULL, 0) != -1);

		/* Wait for tracee and assert that it was stopped w/ SIGSTOP */
		FORKEE_REQUIRE_SUCCESS(
		    wpid = TWAIT_GENERIC(tracee, &status, 0), tracee);

		forkee_status_stopped(status, SIGSTOP);

		DPRINTF("Before calling ptrace(2) with PT_GET_SIGINFO for the "
		    "traced process\n");
		SYSCALL_REQUIRE(
		    ptrace(PT_GET_SIGINFO, tracee, &info, sizeof(info)) != -1);

		DPRINTF("Signal traced to lwpid=%d\n", info.psi_lwpid);
		DPRINTF("Signal properties: si_signo=%#x si_code=%#x "
		    "si_errno=%#x\n", info.psi_siginfo.si_signo,
		    info.psi_siginfo.si_code, info.psi_siginfo.si_errno);

		FORKEE_ASSERT_EQ(info.psi_siginfo.si_signo, SIGSTOP);
		FORKEE_ASSERT_EQ(info.psi_siginfo.si_code, SI_USER);

		/* Resume tracee with PT_CONTINUE */
		FORKEE_ASSERT(ptrace(PT_CONTINUE, tracee, (void *)1, 0) != -1);

		/* Inform parent that tracer has attached to tracee */
		CHILD_TO_PARENT("tracer ready", parent_tracer, msg);

		/* Wait for parent to tell use that tracee should have exited */
		CHILD_FROM_PARENT("wait for tracee exit", parent_tracer, msg);

		/* Wait for tracee and assert that it exited */
		FORKEE_REQUIRE_SUCCESS(
		    wpid = TWAIT_GENERIC(tracee, &status, 0), tracee);

		forkee_status_stopped(status, sigval);

		DPRINTF("Before calling ptrace(2) with PT_GET_SIGINFO for the "
		    "traced process\n");
		SYSCALL_REQUIRE(
		    ptrace(PT_GET_SIGINFO, tracee, &info, sizeof(info)) != -1);

		DPRINTF("Signal traced to lwpid=%d\n", info.psi_lwpid);
		DPRINTF("Signal properties: si_signo=%#x si_code=%#x "
		    "si_errno=%#x\n", info.psi_siginfo.si_signo,
		    info.psi_siginfo.si_code, info.psi_siginfo.si_errno);

		FORKEE_ASSERT_EQ(info.psi_siginfo.si_signo, sigval);
		FORKEE_ASSERT_EQ(info.psi_siginfo.si_code, SI_LWP);

		name[0] = CTL_KERN,
		name[1] = KERN_PROC2,
		name[2] = KERN_PROC_PID;
		name[3] = tracee;
		name[4] = sizeof(kp);
		name[5] = 1;

		FORKEE_ASSERT_EQ(sysctl(name, namelen, &kp, &len, NULL, 0), 0);

		if (masked)
			kp_sigmask = kp.p_sigmask;

		if (ignored)
			kp_sigignore = kp.p_sigignore;

		/* Resume tracee with PT_CONTINUE */
		FORKEE_ASSERT(ptrace(PT_CONTINUE, tracee, (void *)1, 0) != -1);

		/* Wait for tracee and assert that it exited */
		FORKEE_REQUIRE_SUCCESS(
		    wpid = TWAIT_GENERIC(tracee, &status, 0), tracee);

		forkee_status_stopped(status, sig);

		DPRINTF("Before calling ptrace(2) with PT_GET_SIGINFO for the "
		    "traced process\n");
		SYSCALL_REQUIRE(
		    ptrace(PT_GET_SIGINFO, tracee, &info, sizeof(info)) != -1);

		DPRINTF("Signal traced to lwpid=%d\n", info.psi_lwpid);
		DPRINTF("Signal properties: si_signo=%#x si_code=%#x "
		    "si_errno=%#x\n", info.psi_siginfo.si_signo,
		    info.psi_siginfo.si_code, info.psi_siginfo.si_errno);

		FORKEE_ASSERT_EQ(info.psi_siginfo.si_signo, sig);

		FORKEE_ASSERT_EQ(sysctl(name, namelen, &kp, &len, NULL, 0), 0);

		if (masked) {
			DPRINTF("kp_sigmask="
			    "%#02" PRIx32 "%02" PRIx32 "%02" PRIx32 "%02"
			    PRIx32 "\n",
			    kp_sigmask.__bits[0], kp_sigmask.__bits[1],
			    kp_sigmask.__bits[2], kp_sigmask.__bits[3]);

			DPRINTF("kp.p_sigmask="
			    "%#02" PRIx32 "%02" PRIx32 "%02" PRIx32 "%02"
			    PRIx32 "\n",
			    kp.p_sigmask.__bits[0], kp.p_sigmask.__bits[1],
			    kp.p_sigmask.__bits[2], kp.p_sigmask.__bits[3]);

			FORKEE_ASSERTX(!memcmp(&kp_sigmask, &kp.p_sigmask,
			    sizeof(kp_sigmask)));
		}

		if (ignored) {
			DPRINTF("kp_sigignore="
			    "%#02" PRIx32 "%02" PRIx32 "%02" PRIx32 "%02"
			    PRIx32 "\n",
			    kp_sigignore.__bits[0], kp_sigignore.__bits[1],
			    kp_sigignore.__bits[2], kp_sigignore.__bits[3]);

			DPRINTF("kp.p_sigignore="
			    "%#02" PRIx32 "%02" PRIx32 "%02" PRIx32 "%02"
			    PRIx32 "\n",
			    kp.p_sigignore.__bits[0], kp.p_sigignore.__bits[1],
			    kp.p_sigignore.__bits[2], kp.p_sigignore.__bits[3]);

			FORKEE_ASSERTX(!memcmp(&kp_sigignore, &kp.p_sigignore,
			    sizeof(kp_sigignore)));
		}

		switch (sig) {
		case SIGTRAP:
			FORKEE_ASSERT_EQ(info.psi_siginfo.si_code, TRAP_BRKPT);
			break;
		case SIGSEGV:
			FORKEE_ASSERT_EQ(info.psi_siginfo.si_code, SEGV_MAPERR);
			break;
		case SIGILL:
			FORKEE_ASSERT_EQ(info.psi_siginfo.si_code, ILL_PRVOPC);
			break;
		case SIGFPE:
			FORKEE_ASSERT_EQ(info.psi_siginfo.si_code, FPE_INTDIV);
			break;
		case SIGBUS:
			FORKEE_ASSERT_EQ(info.psi_siginfo.si_code, BUS_ADRERR);
			break;
		}

		FORKEE_ASSERT(ptrace(PT_KILL, tracee, NULL, 0) != -1);
		DPRINTF("Before calling %s() for the tracee\n", TWAIT_FNAME);
		FORKEE_REQUIRE_SUCCESS(
		    wpid = TWAIT_GENERIC(tracee, &status, 0), tracee);

		forkee_status_signaled(status, SIGKILL, 0);

		/* Inform parent that tracer is exiting normally */
		CHILD_TO_PARENT("tracer done", parent_tracer, msg);

		DPRINTF("Before exiting of the tracer process\n");
		_exit(0 /* collect by initproc */);
	}

	DPRINTF("Wait for the tracer process (direct child) to exit "
	    "calling %s()\n", TWAIT_FNAME);
	TWAIT_REQUIRE_SUCCESS(
	    wpid = TWAIT_GENERIC(tracer, &status, 0), tracer);

	validate_status_exited(status, exitval);

	DPRINTF("Wait for the non-exited tracee process with %s()\n",
	    TWAIT_FNAME);
	TWAIT_REQUIRE_SUCCESS(
	    wpid = TWAIT_GENERIC(tracee, NULL, WNOHANG), 0);

	DPRINTF("Wait for the tracer to attach to the tracee\n");
	PARENT_FROM_CHILD("tracer ready", parent_tracer, msg);

	DPRINTF("Resume the tracee and let it crash\n");
	PARENT_TO_CHILD("exit tracee", parent_tracee,  msg);

	DPRINTF("Resume the tracer and let it detect crashed tracee\n");
	PARENT_TO_CHILD("Message 2", parent_tracer, msg);

	DPRINTF("Wait for tracee to finish its job and exit - calling %s()\n",
	    TWAIT_FNAME);
	TWAIT_REQUIRE_SUCCESS(wpid = TWAIT_GENERIC(tracee, &status, 0), tracee);

	validate_status_signaled(status, SIGKILL, 0);

	DPRINTF("Await normal exit of tracer\n");
	PARENT_FROM_CHILD("tracer done", parent_tracer, msg);

	msg_close(&parent_tracer);
	msg_close(&parent_tracee);
}

#define UNRELATED_TRACER_SEES_CRASH(test, sig)				\
ATF_TC(test);								\
ATF_TC_HEAD(test, tc)							\
{									\
	atf_tc_set_md_var(tc, "descr",					\
	    "Assert that an unrelated tracer sees crash signal from "	\
	    "the debuggee");						\
}									\
									\
ATF_TC_BODY(test, tc)							\
{									\
									\
	unrelated_tracer_sees_crash(sig, false, false);			\
}

UNRELATED_TRACER_SEES_CRASH(unrelated_tracer_sees_crash_trap, SIGTRAP)
UNRELATED_TRACER_SEES_CRASH(unrelated_tracer_sees_crash_segv, SIGSEGV)
UNRELATED_TRACER_SEES_CRASH(unrelated_tracer_sees_crash_ill, SIGILL)
UNRELATED_TRACER_SEES_CRASH(unrelated_tracer_sees_crash_fpe, SIGFPE)
UNRELATED_TRACER_SEES_CRASH(unrelated_tracer_sees_crash_bus, SIGBUS)

#define UNRELATED_TRACER_SEES_SIGNALMASKED_CRASH(test, sig)		\
ATF_TC(test);								\
ATF_TC_HEAD(test, tc)							\
{									\
	atf_tc_set_md_var(tc, "descr",					\
	    "Assert that an unrelated tracer sees crash signal from "	\
	    "the debuggee with masked signal");				\
}									\
									\
ATF_TC_BODY(test, tc)							\
{									\
									\
	unrelated_tracer_sees_crash(sig, true, false);			\
}

UNRELATED_TRACER_SEES_SIGNALMASKED_CRASH(
    unrelated_tracer_sees_signalmasked_crash_trap, SIGTRAP)
UNRELATED_TRACER_SEES_SIGNALMASKED_CRASH(
    unrelated_tracer_sees_signalmasked_crash_segv, SIGSEGV)
UNRELATED_TRACER_SEES_SIGNALMASKED_CRASH(
    unrelated_tracer_sees_signalmasked_crash_ill, SIGILL)
UNRELATED_TRACER_SEES_SIGNALMASKED_CRASH(
    unrelated_tracer_sees_signalmasked_crash_fpe, SIGFPE)
UNRELATED_TRACER_SEES_SIGNALMASKED_CRASH(
    unrelated_tracer_sees_signalmasked_crash_bus, SIGBUS)

#define UNRELATED_TRACER_SEES_SIGNALIGNORED_CRASH(test, sig)		\
ATF_TC(test);								\
ATF_TC_HEAD(test, tc)							\
{									\
	atf_tc_set_md_var(tc, "descr",					\
	    "Assert that an unrelated tracer sees crash signal from "	\
	    "the debuggee with signal ignored");			\
}									\
									\
ATF_TC_BODY(test, tc)							\
{									\
									\
	unrelated_tracer_sees_crash(sig, false, true);			\
}

UNRELATED_TRACER_SEES_SIGNALIGNORED_CRASH(
    unrelated_tracer_sees_signalignored_crash_trap, SIGTRAP)
UNRELATED_TRACER_SEES_SIGNALIGNORED_CRASH(
    unrelated_tracer_sees_signalignored_crash_segv, SIGSEGV)
UNRELATED_TRACER_SEES_SIGNALIGNORED_CRASH(
    unrelated_tracer_sees_signalignored_crash_ill, SIGILL)
UNRELATED_TRACER_SEES_SIGNALIGNORED_CRASH(
    unrelated_tracer_sees_signalignored_crash_fpe, SIGFPE)
UNRELATED_TRACER_SEES_SIGNALIGNORED_CRASH(
    unrelated_tracer_sees_signalignored_crash_bus, SIGBUS)
#endif

/// ----------------------------------------------------------------------------

#if defined(TWAIT_HAVE_PID)
static void
tracer_sees_terminaton_before_the_parent_raw(bool notimeout, bool unrelated,
                                             bool stopped)
{
	/*
	 * notimeout - disable timeout in await zombie function
	 * unrelated - attach from unrelated tracer reparented to initproc
	 * stopped - attach to a stopped process
	 */

	struct msg_fds parent_tracee, parent_tracer;
	const int exitval_tracee = 5;
	const int exitval_tracer = 10;
	pid_t tracee, tracer, wpid;
	uint8_t msg = 0xde; /* dummy message for IPC based on pipe(2) */
#if defined(TWAIT_HAVE_STATUS)
	int status;
#endif

	/*
	 * Only a subset of options are supported.
	 */
	ATF_REQUIRE((!notimeout && !unrelated && !stopped) ||
	            (!notimeout && unrelated && !stopped) ||
	            (notimeout && !unrelated && !stopped) ||
	            (!notimeout && unrelated && stopped));

	DPRINTF("Spawn tracee\n");
	SYSCALL_REQUIRE(msg_open(&parent_tracee) == 0);
	tracee = atf_utils_fork();
	if (tracee == 0) {
		if (stopped) {
			DPRINTF("Stop self PID %d\n", getpid());
			raise(SIGSTOP);
		}

		// Wait for parent to let us exit
		CHILD_FROM_PARENT("exit tracee", parent_tracee, msg);
		_exit(exitval_tracee);
	}

	DPRINTF("Spawn debugger\n");
	SYSCALL_REQUIRE(msg_open(&parent_tracer) == 0);
	tracer = atf_utils_fork();
	if (tracer == 0) {
		if(unrelated) {
			/* Fork again and drop parent to reattach to PID 1 */
			tracer = atf_utils_fork();
			if (tracer != 0)
				_exit(exitval_tracer);
		}

		if (stopped) {
			DPRINTF("Await for a stopped parent PID %d\n", tracee);
			await_stopped(tracee);
		}

		DPRINTF("Before calling PT_ATTACH from tracee %d\n", getpid());
		FORKEE_ASSERT(ptrace(PT_ATTACH, tracee, NULL, 0) != -1);

		/* Wait for tracee and assert that it was stopped w/ SIGSTOP */
		FORKEE_REQUIRE_SUCCESS(
		    wpid = TWAIT_GENERIC(tracee, &status, 0), tracee);

		forkee_status_stopped(status, SIGSTOP);

		/* Resume tracee with PT_CONTINUE */
		FORKEE_ASSERT(ptrace(PT_CONTINUE, tracee, (void *)1, 0) != -1);

		/* Inform parent that tracer has attached to tracee */
		CHILD_TO_PARENT("tracer ready", parent_tracer, msg);

		/* Wait for parent to tell use that tracee should have exited */
		CHILD_FROM_PARENT("wait for tracee exit", parent_tracer, msg);

		/* Wait for tracee and assert that it exited */
		FORKEE_REQUIRE_SUCCESS(
		    wpid = TWAIT_GENERIC(tracee, &status, 0), tracee);

		forkee_status_exited(status, exitval_tracee);
		DPRINTF("Tracee %d exited with %d\n", tracee, exitval_tracee);

		DPRINTF("Before exiting of the tracer process\n");
		_exit(unrelated ? 0 /* collect by initproc */ : exitval_tracer);
	}

	if (unrelated) {
		DPRINTF("Wait for the tracer process (direct child) to exit "
		    "calling %s()\n", TWAIT_FNAME);
		TWAIT_REQUIRE_SUCCESS(
		    wpid = TWAIT_GENERIC(tracer, &status, 0), tracer);

		validate_status_exited(status, exitval_tracer);

		DPRINTF("Wait for the non-exited tracee process with %s()\n",
		    TWAIT_FNAME);
		TWAIT_REQUIRE_SUCCESS(
		    wpid = TWAIT_GENERIC(tracee, NULL, WNOHANG), 0);
	}

	DPRINTF("Wait for the tracer to attach to the tracee\n");
	PARENT_FROM_CHILD("tracer ready", parent_tracer, msg);

	DPRINTF("Resume the tracee and let it exit\n");
	PARENT_TO_CHILD("exit tracee", parent_tracee,  msg);

	DPRINTF("Detect that tracee is zombie\n");
	if (notimeout)
		await_zombie_raw(tracee, 0);
	else
		await_zombie(tracee);

	DPRINTF("Assert that there is no status about tracee %d - "
	    "Tracer must detect zombie first - calling %s()\n", tracee,
	    TWAIT_FNAME);
	TWAIT_REQUIRE_SUCCESS(
	    wpid = TWAIT_GENERIC(tracee, &status, WNOHANG), 0);

	if (unrelated) {
		DPRINTF("Resume the tracer and let it detect exited tracee\n");
		PARENT_TO_CHILD("Message 2", parent_tracer, msg);
	} else {
		DPRINTF("Tell the tracer child should have exited\n");
		PARENT_TO_CHILD("wait for tracee exit", parent_tracer,  msg);
		DPRINTF("Wait for tracer to finish its job and exit - calling "
			"%s()\n", TWAIT_FNAME);

		DPRINTF("Wait from tracer child to complete waiting for "
			"tracee\n");
		TWAIT_REQUIRE_SUCCESS(wpid = TWAIT_GENERIC(tracer, &status, 0),
		    tracer);

		validate_status_exited(status, exitval_tracer);
	}

	DPRINTF("Wait for tracee to finish its job and exit - calling %s()\n",
	    TWAIT_FNAME);
	TWAIT_REQUIRE_SUCCESS(wpid = TWAIT_GENERIC(tracee, &status, 0), tracee);

	validate_status_exited(status, exitval_tracee);

	msg_close(&parent_tracer);
	msg_close(&parent_tracee);
}

ATF_TC(tracer_sees_terminaton_before_the_parent);
ATF_TC_HEAD(tracer_sees_terminaton_before_the_parent, tc)
{
	atf_tc_set_md_var(tc, "descr",
	    "Assert that tracer sees process termination before the parent");
}

ATF_TC_BODY(tracer_sees_terminaton_before_the_parent, tc)
{

	tracer_sees_terminaton_before_the_parent_raw(false, false, false);
}

ATF_TC(tracer_sysctl_lookup_without_duplicates);
ATF_TC_HEAD(tracer_sysctl_lookup_without_duplicates, tc)
{
	atf_tc_set_md_var(tc, "descr",
	    "Assert that await_zombie() in attach1 always finds a single "
	    "process and no other error is reported");
}

ATF_TC_BODY(tracer_sysctl_lookup_without_duplicates, tc)
{
	time_t start, end;
	double diff;
	unsigned long N = 0;

	/*
	 * Reuse this test with tracer_sees_terminaton_before_the_parent_raw().
	 * This test body isn't specific to this race, however it's just good
	 * enough for this purposes, no need to invent a dedicated code flow.
	 */

	start = time(NULL);
	while (true) {
		DPRINTF("Step: %lu\n", N);
		tracer_sees_terminaton_before_the_parent_raw(true, false,
		                                             false);
		end = time(NULL);
		diff = difftime(end, start);
		if (diff >= 5.0)
			break;
		++N;
	}
	DPRINTF("Iterations: %lu\n", N);
}

ATF_TC(unrelated_tracer_sees_terminaton_before_the_parent);
ATF_TC_HEAD(unrelated_tracer_sees_terminaton_before_the_parent, tc)
{
	atf_tc_set_md_var(tc, "descr",
	    "Assert that tracer sees process termination before the parent");
}

ATF_TC_BODY(unrelated_tracer_sees_terminaton_before_the_parent, tc)
{

	tracer_sees_terminaton_before_the_parent_raw(false, true, false);
}

ATF_TC(tracer_attach_to_unrelated_stopped_process);
ATF_TC_HEAD(tracer_attach_to_unrelated_stopped_process, tc)
{
	atf_tc_set_md_var(tc, "descr",
	    "Assert that tracer can attach to an unrelated stopped process");
}

ATF_TC_BODY(tracer_attach_to_unrelated_stopped_process, tc)
{

	tracer_sees_terminaton_before_the_parent_raw(false, true, true);
}
#endif

/// ----------------------------------------------------------------------------

static void
parent_attach_to_its_child(bool stopped)
{
	struct msg_fds parent_tracee;
	const int exitval_tracee = 5;
	pid_t tracee, wpid;
	uint8_t msg = 0xde; /* dummy message for IPC based on pipe(2) */
#if defined(TWAIT_HAVE_STATUS)
	int status;
#endif

	DPRINTF("Spawn tracee\n");
	SYSCALL_REQUIRE(msg_open(&parent_tracee) == 0);
	tracee = atf_utils_fork();
	if (tracee == 0) {
		CHILD_FROM_PARENT("Message 1", parent_tracee, msg);
		DPRINTF("Parent should now attach to tracee\n");

		if (stopped) {
			DPRINTF("Stop self PID %d\n", getpid());
			SYSCALL_REQUIRE(raise(SIGSTOP) != -1);
		}

		CHILD_FROM_PARENT("Message 2", parent_tracee, msg);
		/* Wait for message from the parent */
		_exit(exitval_tracee);
	}
	PARENT_TO_CHILD("Message 1", parent_tracee, msg);

	if (stopped) {
		DPRINTF("Await for a stopped tracee PID %d\n", tracee);
		await_stopped(tracee);
	}

	DPRINTF("Before calling PT_ATTACH for tracee %d\n", tracee);
	SYSCALL_REQUIRE(ptrace(PT_ATTACH, tracee, NULL, 0) != -1);

	DPRINTF("Wait for the stopped tracee process with %s()\n",
	    TWAIT_FNAME);
	TWAIT_REQUIRE_SUCCESS(
	    wpid = TWAIT_GENERIC(tracee, &status, 0), tracee);

	validate_status_stopped(status, SIGSTOP);

	DPRINTF("Resume tracee with PT_CONTINUE\n");
	SYSCALL_REQUIRE(ptrace(PT_CONTINUE, tracee, (void *)1, 0) != -1);

	DPRINTF("Let the tracee exit now\n");
	PARENT_TO_CHILD("Message 2", parent_tracee, msg);

	DPRINTF("Wait for tracee to exit with %s()\n", TWAIT_FNAME);
	TWAIT_REQUIRE_SUCCESS(
	    wpid = TWAIT_GENERIC(tracee, &status, 0), tracee);

	validate_status_exited(status, exitval_tracee);

	DPRINTF("Before calling %s() for tracee\n", TWAIT_FNAME);
	TWAIT_REQUIRE_FAILURE(ECHILD,
	    wpid = TWAIT_GENERIC(tracee, &status, 0));

	msg_close(&parent_tracee);
}

ATF_TC(parent_attach_to_its_child);
ATF_TC_HEAD(parent_attach_to_its_child, tc)
{
	atf_tc_set_md_var(tc, "descr",
	    "Assert that tracer parent can PT_ATTACH to its child");
}

ATF_TC_BODY(parent_attach_to_its_child, tc)
{

	parent_attach_to_its_child(false);
}

ATF_TC(parent_attach_to_its_stopped_child);
ATF_TC_HEAD(parent_attach_to_its_stopped_child, tc)
{
	atf_tc_set_md_var(tc, "descr",
	    "Assert that tracer parent can PT_ATTACH to its stopped child");
}

ATF_TC_BODY(parent_attach_to_its_stopped_child, tc)
{

	parent_attach_to_its_child(true);
}

/// ----------------------------------------------------------------------------

static void
child_attach_to_its_parent(bool stopped)
{
	struct msg_fds parent_tracee;
	const int exitval_tracer = 5;
	pid_t tracer, wpid;
	uint8_t msg = 0xde; /* dummy message for IPC based on pipe(2) */
#if defined(TWAIT_HAVE_STATUS)
	int status;
#endif

	DPRINTF("Spawn tracer\n");
	SYSCALL_REQUIRE(msg_open(&parent_tracee) == 0);
	tracer = atf_utils_fork();
	if (tracer == 0) {
		/* Wait for message from the parent */
		CHILD_FROM_PARENT("Message 1", parent_tracee, msg);

		if (stopped) {
			DPRINTF("Await for a stopped parent PID %d\n",
			        getppid());
			await_stopped(getppid());
		}

		DPRINTF("Attach to parent PID %d with PT_ATTACH from child\n",
		    getppid());
		FORKEE_ASSERT(ptrace(PT_ATTACH, getppid(), NULL, 0) != -1);

		DPRINTF("Wait for the stopped parent process with %s()\n",
		    TWAIT_FNAME);
		FORKEE_REQUIRE_SUCCESS(
		    wpid = TWAIT_GENERIC(getppid(), &status, 0), getppid());

		forkee_status_stopped(status, SIGSTOP);

		DPRINTF("Resume parent with PT_DETACH\n");
		FORKEE_ASSERT(ptrace(PT_DETACH, getppid(), (void *)1, 0)
		    != -1);

		/* Tell parent we are ready */
		CHILD_TO_PARENT("Message 1", parent_tracee, msg);

		_exit(exitval_tracer);
	}

	DPRINTF("Wait for the tracer to become ready\n");
	PARENT_TO_CHILD("Message 1", parent_tracee, msg);

	if (stopped) {
		DPRINTF("Stop self PID %d\n", getpid());
		SYSCALL_REQUIRE(raise(SIGSTOP) != -1);
	}

	DPRINTF("Allow the tracer to exit now\n");
	PARENT_FROM_CHILD("Message 1", parent_tracee, msg);

	DPRINTF("Wait for tracer to exit with %s()\n", TWAIT_FNAME);
	TWAIT_REQUIRE_SUCCESS(
	    wpid = TWAIT_GENERIC(tracer, &status, 0), tracer);

	validate_status_exited(status, exitval_tracer);

	DPRINTF("Before calling %s() for tracer\n", TWAIT_FNAME);
	TWAIT_REQUIRE_FAILURE(ECHILD,
	    wpid = TWAIT_GENERIC(tracer, &status, 0));

	msg_close(&parent_tracee);
}

ATF_TC(child_attach_to_its_parent);
ATF_TC_HEAD(child_attach_to_its_parent, tc)
{
	atf_tc_set_md_var(tc, "descr",
	    "Assert that tracer child can PT_ATTACH to its parent");
}

ATF_TC_BODY(child_attach_to_its_parent, tc)
{

	child_attach_to_its_parent(false);
}

ATF_TC(child_attach_to_its_stopped_parent);
ATF_TC_HEAD(child_attach_to_its_stopped_parent, tc)
{
	atf_tc_set_md_var(tc, "descr",
	    "Assert that tracer child can PT_ATTACH to its stopped parent");
}

ATF_TC_BODY(child_attach_to_its_stopped_parent, tc)
{
	/*
	 * The ATF framework (atf-run) does not tolerate raise(SIGSTOP), as
	 * this causes a pipe (established from atf-run) to be broken.
	 * atf-run uses this mechanism to monitor whether a test is alive.
	 *
	 * As a workaround spawn this test as a subprocess.
	 */

	const int exitval = 15;
	pid_t child, wpid;
#if defined(TWAIT_HAVE_STATUS)
	int status;
#endif

	SYSCALL_REQUIRE((child = fork()) != -1);
	if (child == 0) {
		child_attach_to_its_parent(true);
		_exit(exitval);
	} else {
		DPRINTF("Before calling %s() for the child\n", TWAIT_FNAME);
		TWAIT_REQUIRE_SUCCESS(wpid = TWAIT_GENERIC(child, &status, 0), child);

		validate_status_exited(status, exitval);

		DPRINTF("Before calling %s() for the exited child\n", TWAIT_FNAME);
		TWAIT_REQUIRE_FAILURE(ECHILD, wpid = TWAIT_GENERIC(child, &status, 0));
	}
}

/// ----------------------------------------------------------------------------

#if defined(TWAIT_HAVE_PID)

enum tracee_sees_its_original_parent_type {
	TRACEE_SEES_ITS_ORIGINAL_PARENT_GETPPID,
	TRACEE_SEES_ITS_ORIGINAL_PARENT_SYSCTL_KINFO_PROC2,
	TRACEE_SEES_ITS_ORIGINAL_PARENT_PROCFS_STATUS
};

static void
tracee_sees_its_original_parent(enum tracee_sees_its_original_parent_type type)
{
	struct msg_fds parent_tracer, parent_tracee;
	const int exitval_tracee = 5;
	const int exitval_tracer = 10;
	pid_t parent, tracee, tracer, wpid;
	uint8_t msg = 0xde; /* dummy message for IPC based on pipe(2) */
#if defined(TWAIT_HAVE_STATUS)
	int status;
#endif
	/* sysctl(3) - kinfo_proc2 */
	int name[CTL_MAXNAME];
	struct kinfo_proc2 kp;
	size_t len = sizeof(kp);
	unsigned int namelen;

	/* procfs - status  */
	FILE *fp;
	struct stat st;
	const char *fname = "/proc/curproc/status";
	char s_executable[MAXPATHLEN];
	int s_pid, s_ppid;
	int rv;

	if (type == TRACEE_SEES_ITS_ORIGINAL_PARENT_PROCFS_STATUS) {
		SYSCALL_REQUIRE(
		    (rv = stat(fname, &st)) == 0 || (errno == ENOENT));
		if (rv != 0)
			atf_tc_skip("/proc/curproc/status not found");
	}

	DPRINTF("Spawn tracee\n");
	SYSCALL_REQUIRE(msg_open(&parent_tracer) == 0);
	SYSCALL_REQUIRE(msg_open(&parent_tracee) == 0);
	tracee = atf_utils_fork();
	if (tracee == 0) {
		parent = getppid();

		/* Emit message to the parent */
		CHILD_TO_PARENT("tracee ready", parent_tracee, msg);
		CHILD_FROM_PARENT("exit tracee", parent_tracee, msg);

		switch (type) {
		case TRACEE_SEES_ITS_ORIGINAL_PARENT_GETPPID:
			FORKEE_ASSERT_EQ(parent, getppid());
			break;
		case TRACEE_SEES_ITS_ORIGINAL_PARENT_SYSCTL_KINFO_PROC2:
			namelen = 0;
			name[namelen++] = CTL_KERN;
			name[namelen++] = KERN_PROC2;
			name[namelen++] = KERN_PROC_PID;
			name[namelen++] = getpid();
			name[namelen++] = len;
			name[namelen++] = 1;

			FORKEE_ASSERT_EQ(
			    sysctl(name, namelen, &kp, &len, NULL, 0), 0);
			FORKEE_ASSERT_EQ(parent, kp.p_ppid);
			break;
		case TRACEE_SEES_ITS_ORIGINAL_PARENT_PROCFS_STATUS:
			/*
			 * Format:
			 *  EXECUTABLE PID PPID ...
			 */
			FORKEE_ASSERT((fp = fopen(fname, "r")) != NULL);
			fscanf(fp, "%s %d %d", s_executable, &s_pid, &s_ppid);
			FORKEE_ASSERT_EQ(fclose(fp), 0);
			FORKEE_ASSERT_EQ(parent, s_ppid);
			break;
		}

		_exit(exitval_tracee);
	}
	DPRINTF("Wait for child to record its parent identifier (pid)\n");
	PARENT_FROM_CHILD("tracee ready", parent_tracee, msg);

	DPRINTF("Spawn debugger\n");
	tracer = atf_utils_fork();
	if (tracer == 0) {
		/* No IPC to communicate with the child */
		DPRINTF("Before calling PT_ATTACH from tracee %d\n", getpid());
		FORKEE_ASSERT(ptrace(PT_ATTACH, tracee, NULL, 0) != -1);

		/* Wait for tracee and assert that it was stopped w/ SIGSTOP */
		FORKEE_REQUIRE_SUCCESS(
		    wpid = TWAIT_GENERIC(tracee, &status, 0), tracee);

		forkee_status_stopped(status, SIGSTOP);

		/* Resume tracee with PT_CONTINUE */
		FORKEE_ASSERT(ptrace(PT_CONTINUE, tracee, (void *)1, 0) != -1);

		/* Inform parent that tracer has attached to tracee */
		CHILD_TO_PARENT("tracer ready", parent_tracer, msg);

		/* Wait for parent to tell use that tracee should have exited */
		CHILD_FROM_PARENT("wait for tracee exit", parent_tracer, msg);

		/* Wait for tracee and assert that it exited */
		FORKEE_REQUIRE_SUCCESS(
		    wpid = TWAIT_GENERIC(tracee, &status, 0), tracee);

		forkee_status_exited(status, exitval_tracee);

		DPRINTF("Before exiting of the tracer process\n");
		_exit(exitval_tracer);
	}

	DPRINTF("Wait for the tracer to attach to the tracee\n");
	PARENT_FROM_CHILD("tracer ready",  parent_tracer, msg);

	DPRINTF("Resume the tracee and let it exit\n");
	PARENT_TO_CHILD("exit tracee",  parent_tracee, msg);

	DPRINTF("Detect that tracee is zombie\n");
	await_zombie(tracee);

	DPRINTF("Assert that there is no status about tracee - "
	    "Tracer must detect zombie first - calling %s()\n", TWAIT_FNAME);
	TWAIT_REQUIRE_SUCCESS(
	    wpid = TWAIT_GENERIC(tracee, &status, WNOHANG), 0);

	DPRINTF("Tell the tracer child should have exited\n");
	PARENT_TO_CHILD("wait for tracee exit",  parent_tracer, msg);

	DPRINTF("Wait from tracer child to complete waiting for tracee\n");
	TWAIT_REQUIRE_SUCCESS(wpid = TWAIT_GENERIC(tracer, &status, 0),
	    tracer);

	validate_status_exited(status, exitval_tracer);

	DPRINTF("Wait for tracee to finish its job and exit - calling %s()\n",
	    TWAIT_FNAME);
	TWAIT_REQUIRE_SUCCESS(wpid = TWAIT_GENERIC(tracee, &status, WNOHANG),
	    tracee);

	validate_status_exited(status, exitval_tracee);

	msg_close(&parent_tracer);
	msg_close(&parent_tracee);
}

#define TRACEE_SEES_ITS_ORIGINAL_PARENT(test, type, descr)		\
ATF_TC(test);								\
ATF_TC_HEAD(test, tc)							\
{									\
	atf_tc_set_md_var(tc, "descr",					\
	    "Assert that tracee sees its original parent when being traced " \
	    "(check " descr ")");					\
}									\
									\
ATF_TC_BODY(test, tc)							\
{									\
									\
	tracee_sees_its_original_parent(type);				\
}

TRACEE_SEES_ITS_ORIGINAL_PARENT(
	tracee_sees_its_original_parent_getppid,
	TRACEE_SEES_ITS_ORIGINAL_PARENT_GETPPID,
	"getppid(2)");
TRACEE_SEES_ITS_ORIGINAL_PARENT(
	tracee_sees_its_original_parent_sysctl_kinfo_proc2,
	TRACEE_SEES_ITS_ORIGINAL_PARENT_SYSCTL_KINFO_PROC2,
	"sysctl(3) and kinfo_proc2");
TRACEE_SEES_ITS_ORIGINAL_PARENT(
	tracee_sees_its_original_parent_procfs_status,
	TRACEE_SEES_ITS_ORIGINAL_PARENT_PROCFS_STATUS,
	"the status file in procfs");
#endif

/// ----------------------------------------------------------------------------

static void
eventmask_preserved(int event)
{
	const int exitval = 5;
	const int sigval = SIGSTOP;
	pid_t child, wpid;
#if defined(TWAIT_HAVE_STATUS)
	int status;
#endif
	ptrace_event_t set_event, get_event;
	const int len = sizeof(ptrace_event_t);

	DPRINTF("Before forking process PID=%d\n", getpid());
	SYSCALL_REQUIRE((child = fork()) != -1);
	if (child == 0) {
		DPRINTF("Before calling PT_TRACE_ME from child %d\n", getpid());
		FORKEE_ASSERT(ptrace(PT_TRACE_ME, 0, NULL, 0) != -1);

		DPRINTF("Before raising %s from child\n", strsignal(sigval));
		FORKEE_ASSERT(raise(sigval) == 0);

		DPRINTF("Before exiting of the child process\n");
		_exit(exitval);
	}
	DPRINTF("Parent process PID=%d, child's PID=%d\n", getpid(), child);

	DPRINTF("Before calling %s() for the child\n", TWAIT_FNAME);
	TWAIT_REQUIRE_SUCCESS(wpid = TWAIT_GENERIC(child, &status, 0), child);

	validate_status_stopped(status, sigval);

	set_event.pe_set_event = event;
	SYSCALL_REQUIRE(
	    ptrace(PT_SET_EVENT_MASK, child, &set_event, len) != -1);
	SYSCALL_REQUIRE(
	    ptrace(PT_GET_EVENT_MASK, child, &get_event, len) != -1);
	ATF_REQUIRE(memcmp(&set_event, &get_event, len) == 0);

	DPRINTF("Before resuming the child process where it left off and "
	    "without signal to be sent\n");
	SYSCALL_REQUIRE(ptrace(PT_CONTINUE, child, (void *)1, 0) != -1);

	DPRINTF("Before calling %s() for the child\n", TWAIT_FNAME);
	TWAIT_REQUIRE_SUCCESS(wpid = TWAIT_GENERIC(child, &status, 0), child);

	validate_status_exited(status, exitval);

	DPRINTF("Before calling %s() for the child\n", TWAIT_FNAME);
	TWAIT_REQUIRE_FAILURE(ECHILD, wpid = TWAIT_GENERIC(child, &status, 0));
}

#define EVENTMASK_PRESERVED(test, event)				\
ATF_TC(test);								\
ATF_TC_HEAD(test, tc)							\
{									\
	atf_tc_set_md_var(tc, "descr",					\
	    "Verify that eventmask " #event " is preserved");		\
}									\
									\
ATF_TC_BODY(test, tc)							\
{									\
									\
	eventmask_preserved(event);					\
}

EVENTMASK_PRESERVED(eventmask_preserved_empty, 0)
EVENTMASK_PRESERVED(eventmask_preserved_fork, PTRACE_FORK)
EVENTMASK_PRESERVED(eventmask_preserved_vfork, PTRACE_VFORK)
EVENTMASK_PRESERVED(eventmask_preserved_vfork_done, PTRACE_VFORK_DONE)
EVENTMASK_PRESERVED(eventmask_preserved_lwp_create, PTRACE_LWP_CREATE)
EVENTMASK_PRESERVED(eventmask_preserved_lwp_exit, PTRACE_LWP_EXIT)

/// ----------------------------------------------------------------------------

static void
fork_body(pid_t (*fn)(void), bool trackfork, bool trackvfork,
    bool trackvforkdone, bool detachchild, bool detachparent)
{
	const int exitval = 5;
	const int exitval2 = 15;
	const int sigval = SIGSTOP;
	pid_t child, child2 = 0, wpid;
#if defined(TWAIT_HAVE_STATUS)
	int status;
#endif
	ptrace_state_t state;
	const int slen = sizeof(state);
	ptrace_event_t event;
	const int elen = sizeof(event);

	DPRINTF("Before forking process PID=%d\n", getpid());
	SYSCALL_REQUIRE((child = fork()) != -1);
	if (child == 0) {
		DPRINTF("Before calling PT_TRACE_ME from child %d\n", getpid());
		FORKEE_ASSERT(ptrace(PT_TRACE_ME, 0, NULL, 0) != -1);

		DPRINTF("Before raising %s from child\n", strsignal(sigval));
		FORKEE_ASSERT(raise(sigval) == 0);

		FORKEE_ASSERT((child2 = (fn)()) != -1);

		if (child2 == 0)
			_exit(exitval2);

		FORKEE_REQUIRE_SUCCESS
		    (wpid = TWAIT_GENERIC(child2, &status, 0), child2);

		forkee_status_exited(status, exitval2);

		DPRINTF("Before exiting of the child process\n");
		_exit(exitval);
	}
	DPRINTF("Parent process PID=%d, child's PID=%d\n", getpid(), child);

	DPRINTF("Before calling %s() for the child\n", TWAIT_FNAME);
	TWAIT_REQUIRE_SUCCESS(wpid = TWAIT_GENERIC(child, &status, 0), child);

	validate_status_stopped(status, sigval);

	DPRINTF("Set 0%s%s%s in EVENT_MASK for the child %d\n",
	    trackfork ? "|PTRACE_FORK" : "",
	    trackvfork ? "|PTRACE_VFORK" : "",
	    trackvforkdone ? "|PTRACE_VFORK_DONE" : "", child);
	event.pe_set_event = 0;
	if (trackfork)
		event.pe_set_event |= PTRACE_FORK;
	if (trackvfork)
		event.pe_set_event |= PTRACE_VFORK;
	if (trackvforkdone)
		event.pe_set_event |= PTRACE_VFORK_DONE;
	SYSCALL_REQUIRE(ptrace(PT_SET_EVENT_MASK, child, &event, elen) != -1);

	DPRINTF("Before resuming the child process where it left off and "
	    "without signal to be sent\n");
	SYSCALL_REQUIRE(ptrace(PT_CONTINUE, child, (void *)1, 0) != -1);

#if defined(TWAIT_HAVE_PID)
	if ((trackfork && fn == fork) || (trackvfork && fn == vfork)) {
		DPRINTF("Before calling %s() for the child %d\n", TWAIT_FNAME,
		    child);
		TWAIT_REQUIRE_SUCCESS(wpid = TWAIT_GENERIC(child, &status, 0),
		    child);

		validate_status_stopped(status, SIGTRAP);

		SYSCALL_REQUIRE(
		    ptrace(PT_GET_PROCESS_STATE, child, &state, slen) != -1);
		if (trackfork && fn == fork) {
			ATF_REQUIRE_EQ(state.pe_report_event & PTRACE_FORK,
			       PTRACE_FORK);
		}
		if (trackvfork && fn == vfork) {
			ATF_REQUIRE_EQ(state.pe_report_event & PTRACE_VFORK,
			       PTRACE_VFORK);
		}

		child2 = state.pe_other_pid;
		DPRINTF("Reported ptrace event with forkee %d\n", child2);

		DPRINTF("Before calling %s() for the forkee %d of the child "
		    "%d\n", TWAIT_FNAME, child2, child);
		TWAIT_REQUIRE_SUCCESS(wpid = TWAIT_GENERIC(child2, &status, 0),
		    child2);

		validate_status_stopped(status, SIGTRAP);

		SYSCALL_REQUIRE(
		    ptrace(PT_GET_PROCESS_STATE, child2, &state, slen) != -1);
		if (trackfork && fn == fork) {
			ATF_REQUIRE_EQ(state.pe_report_event & PTRACE_FORK,
			       PTRACE_FORK);
		}
		if (trackvfork && fn == vfork) {
			ATF_REQUIRE_EQ(state.pe_report_event & PTRACE_VFORK,
			       PTRACE_VFORK);
		}

		ATF_REQUIRE_EQ(state.pe_other_pid, child);

		DPRINTF("Before resuming the forkee process where it left off "
		    "and without signal to be sent\n");
		SYSCALL_REQUIRE(
		    ptrace(PT_CONTINUE, child2, (void *)1, 0) != -1);

		DPRINTF("Before resuming the child process where it left off "
		    "and without signal to be sent\n");
		SYSCALL_REQUIRE(ptrace(PT_CONTINUE, child, (void *)1, 0) != -1);
	}
#endif

	if (trackvforkdone && fn == vfork) {
		DPRINTF("Before calling %s() for the child %d\n", TWAIT_FNAME,
		    child);
		TWAIT_REQUIRE_SUCCESS(
		    wpid = TWAIT_GENERIC(child, &status, 0), child);

		validate_status_stopped(status, SIGTRAP);

		SYSCALL_REQUIRE(
		    ptrace(PT_GET_PROCESS_STATE, child, &state, slen) != -1);
		ATF_REQUIRE_EQ(state.pe_report_event, PTRACE_VFORK_DONE);

		child2 = state.pe_other_pid;
		DPRINTF("Reported PTRACE_VFORK_DONE event with forkee %d\n",
		    child2);

		DPRINTF("Before resuming the child process where it left off "
		    "and without signal to be sent\n");
		SYSCALL_REQUIRE(ptrace(PT_CONTINUE, child, (void *)1, 0) != -1);
	}

#if defined(TWAIT_HAVE_PID)
	if ((trackfork && fn == fork) || (trackvfork && fn == vfork)) {
		DPRINTF("Before calling %s() for the forkee - expected exited"
		    "\n", TWAIT_FNAME);
		TWAIT_REQUIRE_SUCCESS(
		    wpid = TWAIT_GENERIC(child2, &status, 0), child2);

		validate_status_exited(status, exitval2);

		DPRINTF("Before calling %s() for the forkee - expected no "
		    "process\n", TWAIT_FNAME);
		TWAIT_REQUIRE_FAILURE(ECHILD,
		    wpid = TWAIT_GENERIC(child2, &status, 0));
	}
#endif

	DPRINTF("Before calling %s() for the child - expected stopped "
	    "SIGCHLD\n", TWAIT_FNAME);
	TWAIT_REQUIRE_SUCCESS(wpid = TWAIT_GENERIC(child, &status, 0), child);

	validate_status_stopped(status, SIGCHLD);

	DPRINTF("Before resuming the child process where it left off and "
	    "without signal to be sent\n");
	SYSCALL_REQUIRE(ptrace(PT_CONTINUE, child, (void *)1, 0) != -1);

	DPRINTF("Before calling %s() for the child - expected exited\n",
	    TWAIT_FNAME);
	TWAIT_REQUIRE_SUCCESS(wpid = TWAIT_GENERIC(child, &status, 0), child);

	validate_status_exited(status, exitval);

	DPRINTF("Before calling %s() for the child - expected no process\n",
	    TWAIT_FNAME);
	TWAIT_REQUIRE_FAILURE(ECHILD, wpid = TWAIT_GENERIC(child, &status, 0));
}

#define FORK_TEST(name,descr,fun,tfork,tvfork,tvforkdone,detchild,detparent) \
ATF_TC(name);								\
ATF_TC_HEAD(name, tc)							\
{									\
	atf_tc_set_md_var(tc, "descr", descr);				\
}									\
									\
ATF_TC_BODY(name, tc)							\
{									\
									\
	fork_body(fun, tfork, tvfork, tvforkdone, detchild, detparent);	\
}

#define F false
#define T true

#define F_IF__0(x)
#define F_IF__1(x) x
#define F_IF__(x,y) F_IF__ ## x (y)
#define F_IF_(x,y) F_IF__(x,y)
#define F_IF(x,y) F_IF_(x,y)

#define DSCR(function,forkbit,vforkbit,vforkdonebit,dchildbit,dparentbit) \
	"Verify " #function "(2) called with 0"				\
	F_IF(forkbit,"|PTRACE_FORK")					\
	F_IF(vforkbit,"|PTRACE_VFORK")					\
	F_IF(vforkdonebit,"|PTRACE_VFORK_DONE")				\
	" in EVENT_MASK."						\
	F_IF(dchildbit," Detach child in this test.")			\
	F_IF(dparentbit," Detach parent in this test.")

FORK_TEST(fork1, DSCR(fork,0,0,0,0,0), fork, F, F, F, F, F)
#if defined(TWAIT_HAVE_PID)
FORK_TEST(fork2, DSCR(fork,1,0,0,0,0), fork, T, F, F, F, F)
FORK_TEST(fork3, DSCR(fork,0,1,0,0,0), fork, F, T, F, F, F)
FORK_TEST(fork4, DSCR(fork,1,1,0,0,0), fork, T, T, F, F, F)
#endif
FORK_TEST(fork5, DSCR(fork,0,0,1,0,0), fork, F, F, T, F, F)
#if defined(TWAIT_HAVE_PID)
FORK_TEST(fork6, DSCR(fork,1,0,1,0,0), fork, T, F, T, F, F)
FORK_TEST(fork7, DSCR(fork,0,1,1,0,0), fork, F, T, T, F, F)
FORK_TEST(fork8, DSCR(fork,1,1,1,0,0), fork, T, T, T, F, F)
#endif

FORK_TEST(vfork1, DSCR(vfork,0,0,0,0,0), vfork, F, F, F, F, F)
#if defined(TWAIT_HAVE_PID)
FORK_TEST(vfork2, DSCR(vfork,1,0,0,0,0), vfork, T, F, F, F, F)
FORK_TEST(vfork3, DSCR(vfork,0,1,0,0,0), vfork, F, T, F, F, F)
FORK_TEST(vfork4, DSCR(vfork,1,1,0,0,0), vfork, T, T, F, F, F)
#endif
FORK_TEST(vfork5, DSCR(vfork,0,0,1,0,0), vfork, F, F, T, F, F)
#if defined(TWAIT_HAVE_PID)
FORK_TEST(vfork6, DSCR(vfork,1,0,1,0,0), vfork, T, F, T, F, F)
FORK_TEST(vfork7, DSCR(vfork,0,1,1,0,0), vfork, F, T, T, F, F)
FORK_TEST(vfork8, DSCR(vfork,1,1,1,0,0), vfork, T, T, T, F, F)
#endif

/// ----------------------------------------------------------------------------

enum bytes_transfer_type {
	BYTES_TRANSFER_DATA,
	BYTES_TRANSFER_DATAIO,
	BYTES_TRANSFER_TEXT,
	BYTES_TRANSFER_TEXTIO,
	BYTES_TRANSFER_AUXV
};

static int __used
bytes_transfer_dummy(int a, int b, int c, int d)
{
	int e, f, g, h;

	a *= 4;
	b += 3;
	c -= 2;
	d /= 1;

	e = strtol("10", NULL, 10);
	f = strtol("20", NULL, 10);
	g = strtol("30", NULL, 10);
	h = strtol("40", NULL, 10);

	return (a + b * c - d) + (e * f - g / h);
}

static void
bytes_transfer(int operation, size_t size, enum bytes_transfer_type type)
{
	const int exitval = 5;
	const int sigval = SIGSTOP;
	pid_t child, wpid;
	bool skip = false;

	int lookup_me = 0;
	uint8_t lookup_me8 = 0;
	uint16_t lookup_me16 = 0;
	uint32_t lookup_me32 = 0;
	uint64_t lookup_me64 = 0;

	int magic = 0x13579246;
	uint8_t magic8 = 0xab;
	uint16_t magic16 = 0x1234;
	uint32_t magic32 = 0x98765432;
	uint64_t magic64 = 0xabcdef0123456789;

	struct ptrace_io_desc io;
#if defined(TWAIT_HAVE_STATUS)
	int status;
#endif
	/* 513 is just enough, for the purposes of ATF it's good enough */
	AuxInfo ai[513], *aip;

	ATF_REQUIRE(size < sizeof(ai));

	/* Prepare variables for .TEXT transfers */
	switch (type) {
	case BYTES_TRANSFER_TEXT:
		memcpy(&magic, bytes_transfer_dummy, sizeof(magic));
		break;
	case BYTES_TRANSFER_TEXTIO:
		switch (size) {
		case 8:
			memcpy(&magic8, bytes_transfer_dummy, sizeof(magic8));
			break;
		case 16:
			memcpy(&magic16, bytes_transfer_dummy, sizeof(magic16));
			break;
		case 32:
			memcpy(&magic32, bytes_transfer_dummy, sizeof(magic32));
			break;
		case 64:
			memcpy(&magic64, bytes_transfer_dummy, sizeof(magic64));
			break;
		}
		break;
	default:
		break;
	}

	/* Prepare variables for PIOD and AUXV transfers */
	switch (type) {
	case BYTES_TRANSFER_TEXTIO:
	case BYTES_TRANSFER_DATAIO:
		io.piod_op = operation;
		switch (size) {
		case 8:
			io.piod_offs = (type == BYTES_TRANSFER_TEXTIO) ?
			               (void *)bytes_transfer_dummy :
			               &lookup_me8;
			io.piod_addr = &lookup_me8;
			io.piod_len = sizeof(lookup_me8);
			break;
		case 16:
			io.piod_offs = (type == BYTES_TRANSFER_TEXTIO) ?
			               (void *)bytes_transfer_dummy :
			               &lookup_me16;
			io.piod_addr = &lookup_me16;
			io.piod_len = sizeof(lookup_me16);
			break;
		case 32:
			io.piod_offs = (type == BYTES_TRANSFER_TEXTIO) ?
			               (void *)bytes_transfer_dummy :
			               &lookup_me32;
			io.piod_addr = &lookup_me32;
			io.piod_len = sizeof(lookup_me32);
			break;
		case 64:
			io.piod_offs = (type == BYTES_TRANSFER_TEXTIO) ?
			               (void *)bytes_transfer_dummy :
			               &lookup_me64;
			io.piod_addr = &lookup_me64;
			io.piod_len = sizeof(lookup_me64);
			break;
		default:
			break;
		}
		break;
	case BYTES_TRANSFER_AUXV:
		io.piod_op = operation;
		io.piod_offs = 0;
		io.piod_addr = ai;
		io.piod_len = size;
		break;
	default:
		break;
	}

	DPRINTF("Before forking process PID=%d\n", getpid());
	SYSCALL_REQUIRE((child = fork()) != -1);
	if (child == 0) {
		DPRINTF("Before calling PT_TRACE_ME from child %d\n", getpid());
		FORKEE_ASSERT(ptrace(PT_TRACE_ME, 0, NULL, 0) != -1);

		switch (type) {
		case BYTES_TRANSFER_DATA:
			switch (operation) {
			case PT_READ_D:
			case PT_READ_I:
				lookup_me = magic;
				break;
			default:
				break;
			}
			break;
		case BYTES_TRANSFER_DATAIO:
			switch (operation) {
			case PIOD_READ_D:
			case PIOD_READ_I:
				switch (size) {
				case 8:
					lookup_me8 = magic8;
					break;
				case 16:
					lookup_me16 = magic16;
					break;
				case 32:
					lookup_me32 = magic32;
					break;
				case 64:
					lookup_me64 = magic64;
					break;
				default:
					break;
				}
				break;
			default:
				break;
			}
		default:
			break;
		}

		DPRINTF("Before raising %s from child\n", strsignal(sigval));
		FORKEE_ASSERT(raise(sigval) == 0);

		/* Handle PIOD and PT separately as operation values overlap */
		switch (type) {
		case BYTES_TRANSFER_DATA:
			switch (operation) {
			case PT_WRITE_D:
			case PT_WRITE_I:
				FORKEE_ASSERT_EQ(lookup_me, magic);
				break;
			default:
				break;
			}
			break;
		case BYTES_TRANSFER_DATAIO:
			switch (operation) {
			case PIOD_WRITE_D:
			case PIOD_WRITE_I:
				switch (size) {
				case 8:
					FORKEE_ASSERT_EQ(lookup_me8, magic8);
					break;
				case 16:
					FORKEE_ASSERT_EQ(lookup_me16, magic16);
					break;
				case 32:
					FORKEE_ASSERT_EQ(lookup_me32, magic32);
					break;
				case 64:
					FORKEE_ASSERT_EQ(lookup_me64, magic64);
					break;
				default:
					break;
				}
				break;
			default:
				break;
			}
			break;
		case BYTES_TRANSFER_TEXT:
			FORKEE_ASSERT(memcmp(&magic, bytes_transfer_dummy,
			                     sizeof(magic)) == 0);
			break;
		case BYTES_TRANSFER_TEXTIO:
			switch (size) {
			case 8:
				FORKEE_ASSERT(memcmp(&magic8,
				                     bytes_transfer_dummy,
				                     sizeof(magic8)) == 0);
				break;
			case 16:
				FORKEE_ASSERT(memcmp(&magic16,
				                     bytes_transfer_dummy,
				                     sizeof(magic16)) == 0);
				break;
			case 32:
				FORKEE_ASSERT(memcmp(&magic32,
				                     bytes_transfer_dummy,
				                     sizeof(magic32)) == 0);
				break;
			case 64:
				FORKEE_ASSERT(memcmp(&magic64,
				                     bytes_transfer_dummy,
				                     sizeof(magic64)) == 0);
				break;
			}
			break;
		default:
			break;
		}

		DPRINTF("Before exiting of the child process\n");
		_exit(exitval);
	}
	DPRINTF("Parent process PID=%d, child's PID=%d\n", getpid(), child);

	DPRINTF("Before calling %s() for the child\n", TWAIT_FNAME);
	TWAIT_REQUIRE_SUCCESS(wpid = TWAIT_GENERIC(child, &status, 0), child);

	validate_status_stopped(status, sigval);

	/* Check PaX MPROTECT */
	if (!can_we_write_to_text(child)) {
		switch (type) {
		case BYTES_TRANSFER_TEXTIO:
			switch (operation) {
			case PIOD_WRITE_D:
			case PIOD_WRITE_I:
				skip = true;
				break;
			default:
				break;
			}
			break;
		case BYTES_TRANSFER_TEXT:
			switch (operation) {
			case PT_WRITE_D:
			case PT_WRITE_I:
				skip = true;
				break;
			default:
				break;
			}
			break;
		default:
			break;
		}
	}

	/* Bailout cleanly killing the child process */
	if (skip) {
		SYSCALL_REQUIRE(ptrace(PT_KILL, child, (void *)1, 0) != -1);
		DPRINTF("Before calling %s() for the child\n", TWAIT_FNAME);
		TWAIT_REQUIRE_SUCCESS(wpid = TWAIT_GENERIC(child, &status, 0),
		                      child);

		validate_status_signaled(status, SIGKILL, 0);

		atf_tc_skip("PaX MPROTECT setup prevents writes to .text");
	}

	DPRINTF("Calling operation to transfer bytes between child=%d and "
	       "parent=%d\n", child, getpid());

	switch (type) {
	case BYTES_TRANSFER_TEXTIO:
	case BYTES_TRANSFER_DATAIO:
	case BYTES_TRANSFER_AUXV:
		switch (operation) {
		case PIOD_WRITE_D:
		case PIOD_WRITE_I:
			switch (size) {
			case 8:
				lookup_me8 = magic8;
				break;
			case 16:
				lookup_me16 = magic16;
				break;
			case 32:
				lookup_me32 = magic32;
				break;
			case 64:
				lookup_me64 = magic64;
				break;
			default:
				break;
			}
			break;
		default:
			break;
		}
		SYSCALL_REQUIRE(ptrace(PT_IO, child, &io, 0) != -1);
		switch (operation) {
		case PIOD_READ_D:
		case PIOD_READ_I:
			switch (size) {
			case 8:
				ATF_REQUIRE_EQ(lookup_me8, magic8);
				break;
			case 16:
				ATF_REQUIRE_EQ(lookup_me16, magic16);
				break;
			case 32:
				ATF_REQUIRE_EQ(lookup_me32, magic32);
				break;
			case 64:
				ATF_REQUIRE_EQ(lookup_me64, magic64);
				break;
			default:
				break;
			}
			break;
		case PIOD_READ_AUXV:
			DPRINTF("Asserting that AUXV length (%zu) is > 0\n",
			        io.piod_len);
			ATF_REQUIRE(io.piod_len > 0);
			for (aip = ai; aip->a_type != AT_NULL; aip++)
				DPRINTF("a_type=%#llx a_v=%#llx\n",
				    (long long int)aip->a_type,
				    (long long int)aip->a_v);
			break;
		default:
			break;
		}
		break;
	case BYTES_TRANSFER_TEXT:
		switch (operation) {
		case PT_READ_D:
		case PT_READ_I:
			errno = 0;
			lookup_me = ptrace(operation, child,
			                   bytes_transfer_dummy, 0);
			ATF_REQUIRE_EQ(lookup_me, magic);
			SYSCALL_REQUIRE_ERRNO(errno, 0);
			break;
		case PT_WRITE_D:
		case PT_WRITE_I:
			SYSCALL_REQUIRE(ptrace(operation, child,
			                       bytes_transfer_dummy, magic)
			                != -1);
			break;
		default:
			break;
		}
		break;
	case BYTES_TRANSFER_DATA:
		switch (operation) {
		case PT_READ_D:
		case PT_READ_I:
			errno = 0;
			lookup_me = ptrace(operation, child, &lookup_me, 0);
			ATF_REQUIRE_EQ(lookup_me, magic);
			SYSCALL_REQUIRE_ERRNO(errno, 0);
			break;
		case PT_WRITE_D:
		case PT_WRITE_I:
			lookup_me = magic;
			SYSCALL_REQUIRE(ptrace(operation, child, &lookup_me,
			                       magic) != -1);
			break;
		default:
			break;
		}
		break;
	default:
		break;
	}

	DPRINTF("Before resuming the child process where it left off and "
	    "without signal to be sent\n");
	SYSCALL_REQUIRE(ptrace(PT_CONTINUE, child, (void *)1, 0) != -1);

	DPRINTF("Before calling %s() for the child\n", TWAIT_FNAME);
	TWAIT_REQUIRE_SUCCESS(wpid = TWAIT_GENERIC(child, &status, 0), child);

	validate_status_exited(status, exitval);

	DPRINTF("Before calling %s() for the child\n", TWAIT_FNAME);
	TWAIT_REQUIRE_FAILURE(ECHILD, wpid = TWAIT_GENERIC(child, &status, 0));
}

#define BYTES_TRANSFER(test, operation, size, type)			\
ATF_TC(test);								\
ATF_TC_HEAD(test, tc)							\
{									\
	atf_tc_set_md_var(tc, "descr",					\
	    "Verify bytes transfer operation" #operation " and size " #size \
	    " of type " #type);						\
}									\
									\
ATF_TC_BODY(test, tc)							\
{									\
									\
	bytes_transfer(operation, size, BYTES_TRANSFER_##type);		\
}

// DATA

BYTES_TRANSFER(bytes_transfer_piod_read_d_8, PIOD_READ_D, 8, DATAIO)
BYTES_TRANSFER(bytes_transfer_piod_read_d_16, PIOD_READ_D, 16, DATAIO)
BYTES_TRANSFER(bytes_transfer_piod_read_d_32, PIOD_READ_D, 32, DATAIO)
BYTES_TRANSFER(bytes_transfer_piod_read_d_64, PIOD_READ_D, 64, DATAIO)

BYTES_TRANSFER(bytes_transfer_piod_read_i_8, PIOD_READ_I, 8, DATAIO)
BYTES_TRANSFER(bytes_transfer_piod_read_i_16, PIOD_READ_I, 16, DATAIO)
BYTES_TRANSFER(bytes_transfer_piod_read_i_32, PIOD_READ_I, 32, DATAIO)
BYTES_TRANSFER(bytes_transfer_piod_read_i_64, PIOD_READ_I, 64, DATAIO)

BYTES_TRANSFER(bytes_transfer_piod_write_d_8, PIOD_WRITE_D, 8, DATAIO)
BYTES_TRANSFER(bytes_transfer_piod_write_d_16, PIOD_WRITE_D, 16, DATAIO)
BYTES_TRANSFER(bytes_transfer_piod_write_d_32, PIOD_WRITE_D, 32, DATAIO)
BYTES_TRANSFER(bytes_transfer_piod_write_d_64, PIOD_WRITE_D, 64, DATAIO)

BYTES_TRANSFER(bytes_transfer_piod_write_i_8, PIOD_WRITE_I, 8, DATAIO)
BYTES_TRANSFER(bytes_transfer_piod_write_i_16, PIOD_WRITE_I, 16, DATAIO)
BYTES_TRANSFER(bytes_transfer_piod_write_i_32, PIOD_WRITE_I, 32, DATAIO)
BYTES_TRANSFER(bytes_transfer_piod_write_i_64, PIOD_WRITE_I, 64, DATAIO)

BYTES_TRANSFER(bytes_transfer_read_d, PT_READ_D, 32, DATA)
BYTES_TRANSFER(bytes_transfer_read_i, PT_READ_I, 32, DATA)
BYTES_TRANSFER(bytes_transfer_write_d, PT_WRITE_D, 32, DATA)
BYTES_TRANSFER(bytes_transfer_write_i, PT_WRITE_I, 32, DATA)

// TEXT

BYTES_TRANSFER(bytes_transfer_piod_read_d_8_text, PIOD_READ_D, 8, TEXTIO)
BYTES_TRANSFER(bytes_transfer_piod_read_d_16_text, PIOD_READ_D, 16, TEXTIO)
BYTES_TRANSFER(bytes_transfer_piod_read_d_32_text, PIOD_READ_D, 32, TEXTIO)
BYTES_TRANSFER(bytes_transfer_piod_read_d_64_text, PIOD_READ_D, 64, TEXTIO)

BYTES_TRANSFER(bytes_transfer_piod_read_i_8_text, PIOD_READ_I, 8, TEXTIO)
BYTES_TRANSFER(bytes_transfer_piod_read_i_16_text, PIOD_READ_I, 16, TEXTIO)
BYTES_TRANSFER(bytes_transfer_piod_read_i_32_text, PIOD_READ_I, 32, TEXTIO)
BYTES_TRANSFER(bytes_transfer_piod_read_i_64_text, PIOD_READ_I, 64, TEXTIO)

BYTES_TRANSFER(bytes_transfer_piod_write_d_8_text, PIOD_WRITE_D, 8, TEXTIO)
BYTES_TRANSFER(bytes_transfer_piod_write_d_16_text, PIOD_WRITE_D, 16, TEXTIO)
BYTES_TRANSFER(bytes_transfer_piod_write_d_32_text, PIOD_WRITE_D, 32, TEXTIO)
BYTES_TRANSFER(bytes_transfer_piod_write_d_64_text, PIOD_WRITE_D, 64, TEXTIO)

BYTES_TRANSFER(bytes_transfer_piod_write_i_8_text, PIOD_WRITE_I, 8, TEXTIO)
BYTES_TRANSFER(bytes_transfer_piod_write_i_16_text, PIOD_WRITE_I, 16, TEXTIO)
BYTES_TRANSFER(bytes_transfer_piod_write_i_32_text, PIOD_WRITE_I, 32, TEXTIO)
BYTES_TRANSFER(bytes_transfer_piod_write_i_64_text, PIOD_WRITE_I, 64, TEXTIO)

BYTES_TRANSFER(bytes_transfer_read_d_text, PT_READ_D, 32, TEXT)
BYTES_TRANSFER(bytes_transfer_read_i_text, PT_READ_I, 32, TEXT)
BYTES_TRANSFER(bytes_transfer_write_d_text, PT_WRITE_D, 32, TEXT)
BYTES_TRANSFER(bytes_transfer_write_i_text, PT_WRITE_I, 32, TEXT)

// AUXV

BYTES_TRANSFER(bytes_transfer_piod_read_auxv, PIOD_READ_AUXV, 4096, AUXV)

/// ----------------------------------------------------------------------------

#if defined(HAVE_GPREGS) || defined(HAVE_FPREGS)
static void
access_regs(const char *regset, const char *aux)
{
	const int exitval = 5;
	const int sigval = SIGSTOP;
	pid_t child, wpid;
#if defined(TWAIT_HAVE_STATUS)
	int status;
#endif
#if defined(HAVE_GPREGS)
	struct reg gpr;
	register_t rgstr;
#endif
#if defined(HAVE_FPREGS)
	struct fpreg fpr;
#endif
	
#if !defined(HAVE_GPREGS)
	if (strcmp(regset, "regs") == 0)
		atf_tc_fail("Impossible test scenario!");
#endif

#if !defined(HAVE_FPREGS)
	if (strcmp(regset, "fpregs") == 0)
		atf_tc_fail("Impossible test scenario!");
#endif

	DPRINTF("Before forking process PID=%d\n", getpid());
	SYSCALL_REQUIRE((child = fork()) != -1);
	if (child == 0) {
		DPRINTF("Before calling PT_TRACE_ME from child %d\n", getpid());
		FORKEE_ASSERT(ptrace(PT_TRACE_ME, 0, NULL, 0) != -1);

		DPRINTF("Before raising %s from child\n", strsignal(sigval));
		FORKEE_ASSERT(raise(sigval) == 0);

		DPRINTF("Before exiting of the child process\n");
		_exit(exitval);
	}
	DPRINTF("Parent process PID=%d, child's PID=%d\n", getpid(), child);

	DPRINTF("Before calling %s() for the child\n", TWAIT_FNAME);
	TWAIT_REQUIRE_SUCCESS(wpid = TWAIT_GENERIC(child, &status, 0), child);

	validate_status_stopped(status, sigval);

#if defined(HAVE_GPREGS)
	if (strcmp(regset, "regs") == 0) {
		DPRINTF("Call GETREGS for the child process\n");
		SYSCALL_REQUIRE(ptrace(PT_GETREGS, child, &gpr, 0) != -1);

		if (strcmp(aux, "none") == 0) {
			DPRINTF("Retrieved registers\n");
		} else if (strcmp(aux, "pc") == 0) {
			rgstr = PTRACE_REG_PC(&gpr);
			DPRINTF("Retrieved %" PRIxREGISTER "\n", rgstr);
		} else if (strcmp(aux, "set_pc") == 0) {
			rgstr = PTRACE_REG_PC(&gpr);
			PTRACE_REG_SET_PC(&gpr, rgstr);
		} else if (strcmp(aux, "sp") == 0) {
			rgstr = PTRACE_REG_SP(&gpr);
			DPRINTF("Retrieved %" PRIxREGISTER "\n", rgstr);
		} else if (strcmp(aux, "intrv") == 0) {
			rgstr = PTRACE_REG_INTRV(&gpr);
			DPRINTF("Retrieved %" PRIxREGISTER "\n", rgstr);
		} else if (strcmp(aux, "setregs") == 0) {
			DPRINTF("Call SETREGS for the child process\n");
			SYSCALL_REQUIRE(
			    ptrace(PT_GETREGS, child, &gpr, 0) != -1);
		}
	}
#endif

#if defined(HAVE_FPREGS)
	if (strcmp(regset, "fpregs") == 0) {
		DPRINTF("Call GETFPREGS for the child process\n");
		SYSCALL_REQUIRE(ptrace(PT_GETFPREGS, child, &fpr, 0) != -1);

		if (strcmp(aux, "getfpregs") == 0) {
			DPRINTF("Retrieved FP registers\n");
		} else if (strcmp(aux, "setfpregs") == 0) {
			DPRINTF("Call SETFPREGS for the child\n");
			SYSCALL_REQUIRE(
			    ptrace(PT_SETFPREGS, child, &fpr, 0) != -1);
		}
	}
#endif

	DPRINTF("Before resuming the child process where it left off and "
	    "without signal to be sent\n");
	SYSCALL_REQUIRE(ptrace(PT_CONTINUE, child, (void *)1, 0) != -1);

	DPRINTF("Before calling %s() for the child\n", TWAIT_FNAME);
	TWAIT_REQUIRE_SUCCESS(wpid = TWAIT_GENERIC(child, &status, 0), child);

	validate_status_exited(status, exitval);

	DPRINTF("Before calling %s() for the child\n", TWAIT_FNAME);
	TWAIT_REQUIRE_FAILURE(ECHILD, wpid = TWAIT_GENERIC(child, &status, 0));
}

#define ACCESS_REGS(test, regset, aux)					\
ATF_TC(test);								\
ATF_TC_HEAD(test, tc)							\
{									\
        atf_tc_set_md_var(tc, "descr",					\
            "Verify " regset " with auxiliary operation: " aux);	\
}									\
									\
ATF_TC_BODY(test, tc)							\
{									\
									\
        access_regs(regset, aux);					\
}
#endif

#if defined(HAVE_GPREGS)
ACCESS_REGS(access_regs1, "regs", "none")
ACCESS_REGS(access_regs2, "regs", "pc")
ACCESS_REGS(access_regs3, "regs", "set_pc")
ACCESS_REGS(access_regs4, "regs", "sp")
ACCESS_REGS(access_regs5, "regs", "intrv")
ACCESS_REGS(access_regs6, "regs", "setregs")
#endif
#if defined(HAVE_FPREGS)
ACCESS_REGS(access_fpregs1, "fpregs", "getfpregs")
ACCESS_REGS(access_fpregs2, "fpregs", "setfpregs")
#endif

/// ----------------------------------------------------------------------------

#if defined(PT_STEP)
static void
ptrace_step(int N, int setstep, bool masked, bool ignored)
{
	const int exitval = 5;
	const int sigval = SIGSTOP;
	pid_t child, wpid;
#if defined(TWAIT_HAVE_STATUS)
	int status;
#endif
	int happy;
	struct sigaction sa;
	struct ptrace_siginfo info;
	sigset_t intmask;
	struct kinfo_proc2 kp;
	size_t len = sizeof(kp);

	int name[6];
	const size_t namelen = __arraycount(name);
	ki_sigset_t kp_sigmask;
	ki_sigset_t kp_sigignore;

#if defined(__arm__)
	/* PT_STEP not supported on arm 32-bit */
	atf_tc_expect_fail("PR kern/52119");
#endif

	if (masked || ignored)
		atf_tc_expect_fail("Unexpected sigmask reset on crash under "
		    "debugger");

	DPRINTF("Before forking process PID=%d\n", getpid());
	SYSCALL_REQUIRE((child = fork()) != -1);
	if (child == 0) {
		DPRINTF("Before calling PT_TRACE_ME from child %d\n", getpid());
		FORKEE_ASSERT(ptrace(PT_TRACE_ME, 0, NULL, 0) != -1);

		if (masked) {
			sigemptyset(&intmask);
			sigaddset(&intmask, SIGTRAP);
			sigprocmask(SIG_BLOCK, &intmask, NULL);
		}

		if (ignored) {
			memset(&sa, 0, sizeof(sa));
			sa.sa_handler = SIG_IGN;
			sigemptyset(&sa.sa_mask);
			FORKEE_ASSERT(sigaction(SIGTRAP, &sa, NULL) != -1);
		}

		happy = check_happy(999);

		DPRINTF("Before raising %s from child\n", strsignal(sigval));
		FORKEE_ASSERT(raise(sigval) == 0);

		FORKEE_ASSERT_EQ(happy, check_happy(999));

		DPRINTF("Before exiting of the child process\n");
		_exit(exitval);
	}
	DPRINTF("Parent process PID=%d, child's PID=%d\n", getpid(), child);

	DPRINTF("Before calling %s() for the child\n", TWAIT_FNAME);
	TWAIT_REQUIRE_SUCCESS(wpid = TWAIT_GENERIC(child, &status, 0), child);

	validate_status_stopped(status, sigval);

	DPRINTF("Before calling ptrace(2) with PT_GET_SIGINFO for child\n");
	SYSCALL_REQUIRE(
	    ptrace(PT_GET_SIGINFO, child, &info, sizeof(info)) != -1);

	DPRINTF("Before checking siginfo_t\n");
	ATF_REQUIRE_EQ(info.psi_siginfo.si_signo, sigval);
	ATF_REQUIRE_EQ(info.psi_siginfo.si_code, SI_LWP);

	name[0] = CTL_KERN,
	name[1] = KERN_PROC2,
	name[2] = KERN_PROC_PID;
	name[3] = child;
	name[4] = sizeof(kp);
	name[5] = 1;

	FORKEE_ASSERT_EQ(sysctl(name, namelen, &kp, &len, NULL, 0), 0);

	if (masked)
		kp_sigmask = kp.p_sigmask;

	if (ignored)
		kp_sigignore = kp.p_sigignore;

	while (N --> 0) {
		if (setstep) {
			DPRINTF("Before resuming the child process where it "
			    "left off and without signal to be sent (use "
			    "PT_SETSTEP and PT_CONTINUE)\n");
			SYSCALL_REQUIRE(ptrace(PT_SETSTEP, child, 0, 0) != -1);
			SYSCALL_REQUIRE(ptrace(PT_CONTINUE, child, (void *)1, 0)
			    != -1);
		} else {
			DPRINTF("Before resuming the child process where it "
			    "left off and without signal to be sent (use "
			    "PT_STEP)\n");
			SYSCALL_REQUIRE(ptrace(PT_STEP, child, (void *)1, 0)
			    != -1);
		}

		DPRINTF("Before calling %s() for the child\n", TWAIT_FNAME);
		TWAIT_REQUIRE_SUCCESS(wpid = TWAIT_GENERIC(child, &status, 0),
		    child);

		validate_status_stopped(status, SIGTRAP);

		DPRINTF("Before calling ptrace(2) with PT_GET_SIGINFO for child\n");
		SYSCALL_REQUIRE(
		    ptrace(PT_GET_SIGINFO, child, &info, sizeof(info)) != -1);

		DPRINTF("Before checking siginfo_t\n");
		ATF_REQUIRE_EQ(info.psi_siginfo.si_signo, SIGTRAP);
		ATF_REQUIRE_EQ(info.psi_siginfo.si_code, TRAP_TRACE);

		if (setstep) {
			SYSCALL_REQUIRE(ptrace(PT_CLEARSTEP, child, 0, 0) != -1);
		}

		ATF_REQUIRE_EQ(sysctl(name, namelen, &kp, &len, NULL, 0), 0);

		if (masked) {
			DPRINTF("kp_sigmask="
			    "%#02" PRIx32 "%02" PRIx32 "%02" PRIx32 "%02"
			    PRIx32 "\n",
			    kp_sigmask.__bits[0], kp_sigmask.__bits[1],
			    kp_sigmask.__bits[2], kp_sigmask.__bits[3]);

			DPRINTF("kp.p_sigmask="
			    "%#02" PRIx32 "%02" PRIx32 "%02" PRIx32 "%02"
			    PRIx32 "\n",
			    kp.p_sigmask.__bits[0], kp.p_sigmask.__bits[1],
			    kp.p_sigmask.__bits[2], kp.p_sigmask.__bits[3]);

			ATF_REQUIRE(!memcmp(&kp_sigmask, &kp.p_sigmask,
			    sizeof(kp_sigmask)));
		}

		if (ignored) {
			DPRINTF("kp_sigignore="
			    "%#02" PRIx32 "%02" PRIx32 "%02" PRIx32 "%02"
			    PRIx32 "\n",
			    kp_sigignore.__bits[0], kp_sigignore.__bits[1],
			    kp_sigignore.__bits[2], kp_sigignore.__bits[3]);

			DPRINTF("kp.p_sigignore="
			    "%#02" PRIx32 "%02" PRIx32 "%02" PRIx32 "%02"
			    PRIx32 "\n",
			    kp.p_sigignore.__bits[0], kp.p_sigignore.__bits[1],
			    kp.p_sigignore.__bits[2], kp.p_sigignore.__bits[3]);

			ATF_REQUIRE(!memcmp(&kp_sigignore, &kp.p_sigignore,
			    sizeof(kp_sigignore)));
		}
	}

	DPRINTF("Before resuming the child process where it left off and "
	    "without signal to be sent\n");
	SYSCALL_REQUIRE(ptrace(PT_CONTINUE, child, (void *)1, 0) != -1);

	DPRINTF("Before calling %s() for the child\n", TWAIT_FNAME);
	TWAIT_REQUIRE_SUCCESS(wpid = TWAIT_GENERIC(child, &status, 0), child);

	validate_status_exited(status, exitval);

	DPRINTF("Before calling %s() for the child\n", TWAIT_FNAME);
	TWAIT_REQUIRE_FAILURE(ECHILD, wpid = TWAIT_GENERIC(child, &status, 0));
}

#define PTRACE_STEP(test, N, setstep)					\
ATF_TC(test);								\
ATF_TC_HEAD(test, tc)							\
{									\
        atf_tc_set_md_var(tc, "descr",					\
            "Verify " #N " (PT_SETSTEP set to: " #setstep ")");		\
}									\
									\
ATF_TC_BODY(test, tc)							\
{									\
									\
        ptrace_step(N, setstep, false, false);				\
}

PTRACE_STEP(step1, 1, 0)
PTRACE_STEP(step2, 2, 0)
PTRACE_STEP(step3, 3, 0)
PTRACE_STEP(step4, 4, 0)
PTRACE_STEP(setstep1, 1, 1)
PTRACE_STEP(setstep2, 2, 1)
PTRACE_STEP(setstep3, 3, 1)
PTRACE_STEP(setstep4, 4, 1)

ATF_TC(step_signalmasked);
ATF_TC_HEAD(step_signalmasked, tc)
{
	atf_tc_set_md_var(tc, "descr", "Verify PT_STEP with masked SIGTRAP");
}

ATF_TC_BODY(step_signalmasked, tc)
{

	ptrace_step(1, 0, true, false);
}

ATF_TC(step_signalignored);
ATF_TC_HEAD(step_signalignored, tc)
{
	atf_tc_set_md_var(tc, "descr", "Verify PT_STEP with ignored SIGTRAP");
}

ATF_TC_BODY(step_signalignored, tc)
{

	ptrace_step(1, 0, false, true);
}
#endif

/// ----------------------------------------------------------------------------

static void
ptrace_kill(const char *type)
{
	const int sigval = SIGSTOP;
	pid_t child, wpid;
#if defined(TWAIT_HAVE_STATUS)
	int status;
#endif

	DPRINTF("Before forking process PID=%d\n", getpid());
	SYSCALL_REQUIRE((child = fork()) != -1);
	if (child == 0) {
		DPRINTF("Before calling PT_TRACE_ME from child %d\n", getpid());
		FORKEE_ASSERT(ptrace(PT_TRACE_ME, 0, NULL, 0) != -1);

		DPRINTF("Before raising %s from child\n", strsignal(sigval));
		FORKEE_ASSERT(raise(sigval) == 0);

		/* NOTREACHED */
		FORKEE_ASSERTX(0 &&
		    "Child should be terminated by a signal from its parent");
	}
	DPRINTF("Parent process PID=%d, child's PID=%d\n", getpid(), child);

	DPRINTF("Before calling %s() for the child\n", TWAIT_FNAME);
	TWAIT_REQUIRE_SUCCESS(wpid = TWAIT_GENERIC(child, &status, 0), child);

	validate_status_stopped(status, sigval);

	DPRINTF("Before killing the child process with %s\n", type);
	if (strcmp(type, "ptrace(PT_KILL)") == 0) {
		SYSCALL_REQUIRE(ptrace(PT_KILL, child, (void*)1, 0) != -1);
	} else if (strcmp(type, "kill(SIGKILL)") == 0) {
		kill(child, SIGKILL);
	} else if (strcmp(type, "killpg(SIGKILL)") == 0) {
		setpgid(child, 0);
		killpg(getpgid(child), SIGKILL);
	}

	DPRINTF("Before calling %s() for the child\n", TWAIT_FNAME);
	TWAIT_REQUIRE_SUCCESS(wpid = TWAIT_GENERIC(child, &status, 0), child);

	validate_status_signaled(status, SIGKILL, 0);

	DPRINTF("Before calling %s() for the child\n", TWAIT_FNAME);
	TWAIT_REQUIRE_FAILURE(ECHILD, wpid = TWAIT_GENERIC(child, &status, 0));
}

#define PTRACE_KILL(test, type)						\
ATF_TC(test);								\
ATF_TC_HEAD(test, tc)							\
{									\
        atf_tc_set_md_var(tc, "descr",					\
            "Verify killing the child with " type);			\
}									\
									\
ATF_TC_BODY(test, tc)							\
{									\
									\
        ptrace_kill(type);						\
}

// PT_CONTINUE with SIGKILL is covered by traceme_sendsignal_simple1
PTRACE_KILL(kill1, "ptrace(PT_KILL)")
PTRACE_KILL(kill2, "kill(SIGKILL)")
PTRACE_KILL(kill3, "killpg(SIGKILL)")

/// ----------------------------------------------------------------------------

static void
traceme_lwpinfo(const int threads)
{
	const int sigval = SIGSTOP;
	const int sigval2 = SIGINT;
	pid_t child, wpid;
#if defined(TWAIT_HAVE_STATUS)
	int status;
#endif
	struct ptrace_lwpinfo lwp = {0, 0};
	struct ptrace_siginfo info;

	/* Maximum number of supported threads in this test */
	pthread_t t[3];
	int n, rv;

	ATF_REQUIRE((int)__arraycount(t) >= threads);

	DPRINTF("Before forking process PID=%d\n", getpid());
	SYSCALL_REQUIRE((child = fork()) != -1);
	if (child == 0) {
		DPRINTF("Before calling PT_TRACE_ME from child %d\n", getpid());
		FORKEE_ASSERT(ptrace(PT_TRACE_ME, 0, NULL, 0) != -1);

		DPRINTF("Before raising %s from child\n", strsignal(sigval));
		FORKEE_ASSERT(raise(sigval) == 0);

		for (n = 0; n < threads; n++) {
			rv = pthread_create(&t[n], NULL, infinite_thread, NULL);
			FORKEE_ASSERT(rv == 0);
		}

		DPRINTF("Before raising %s from child\n", strsignal(sigval2));
		FORKEE_ASSERT(raise(sigval2) == 0);

		/* NOTREACHED */
		FORKEE_ASSERTX(0 && "Not reached");
	}
	DPRINTF("Parent process PID=%d, child's PID=%d\n", getpid(), child);

	DPRINTF("Before calling %s() for the child\n", TWAIT_FNAME);
	TWAIT_REQUIRE_SUCCESS(wpid = TWAIT_GENERIC(child, &status, 0), child);

	validate_status_stopped(status, sigval);

	DPRINTF("Before calling ptrace(2) with PT_GET_SIGINFO for child");
	SYSCALL_REQUIRE(
	    ptrace(PT_GET_SIGINFO, child, &info, sizeof(info)) != -1);

	DPRINTF("Signal traced to lwpid=%d\n", info.psi_lwpid);
	DPRINTF("Signal properties: si_signo=%#x si_code=%#x si_errno=%#x\n",
	    info.psi_siginfo.si_signo, info.psi_siginfo.si_code,
	    info.psi_siginfo.si_errno);

	ATF_REQUIRE_EQ(info.psi_siginfo.si_signo, sigval);
	ATF_REQUIRE_EQ(info.psi_siginfo.si_code, SI_LWP);

	DPRINTF("Before calling ptrace(2) with PT_LWPINFO for child\n");
	SYSCALL_REQUIRE(ptrace(PT_LWPINFO, child, &lwp, sizeof(lwp)) != -1);

	DPRINTF("Assert that there exists a single thread only\n");
	ATF_REQUIRE(lwp.pl_lwpid > 0);

	DPRINTF("Assert that lwp thread %d received event PL_EVENT_SIGNAL\n",
	    lwp.pl_lwpid);
	FORKEE_ASSERT_EQ(lwp.pl_event, PL_EVENT_SIGNAL);

	DPRINTF("Before calling ptrace(2) with PT_LWPINFO for child\n");
	SYSCALL_REQUIRE(ptrace(PT_LWPINFO, child, &lwp, sizeof(lwp)) != -1);

	DPRINTF("Assert that there exists a single thread only\n");
	ATF_REQUIRE_EQ(lwp.pl_lwpid, 0);

	DPRINTF("Before resuming the child process where it left off and "
	    "without signal to be sent\n");
	SYSCALL_REQUIRE(ptrace(PT_CONTINUE, child, (void *)1, 0) != -1);

	DPRINTF("Before calling %s() for the child\n", TWAIT_FNAME);
	TWAIT_REQUIRE_SUCCESS(wpid = TWAIT_GENERIC(child, &status, 0), child);

	validate_status_stopped(status, sigval2);

	DPRINTF("Before calling ptrace(2) with PT_GET_SIGINFO for child");
	SYSCALL_REQUIRE(
	    ptrace(PT_GET_SIGINFO, child, &info, sizeof(info)) != -1);

	DPRINTF("Signal traced to lwpid=%d\n", info.psi_lwpid);
	DPRINTF("Signal properties: si_signo=%#x si_code=%#x si_errno=%#x\n",
	    info.psi_siginfo.si_signo, info.psi_siginfo.si_code,
	    info.psi_siginfo.si_errno);

	ATF_REQUIRE_EQ(info.psi_siginfo.si_signo, sigval2);
	ATF_REQUIRE_EQ(info.psi_siginfo.si_code, SI_LWP);

	memset(&lwp, 0, sizeof(lwp));

	for (n = 0; n <= threads; n++) {
		DPRINTF("Before calling ptrace(2) with PT_LWPINFO for child\n");
		SYSCALL_REQUIRE(ptrace(PT_LWPINFO, child, &lwp, sizeof(lwp)) != -1);
		DPRINTF("LWP=%d\n", lwp.pl_lwpid);

		DPRINTF("Assert that the thread exists\n");
		ATF_REQUIRE(lwp.pl_lwpid > 0);

		DPRINTF("Assert that lwp thread %d received expected event\n",
		    lwp.pl_lwpid);
		FORKEE_ASSERT_EQ(lwp.pl_event, info.psi_lwpid == lwp.pl_lwpid ?
		    PL_EVENT_SIGNAL : PL_EVENT_NONE);
	}
	DPRINTF("Before calling ptrace(2) with PT_LWPINFO for child\n");
	SYSCALL_REQUIRE(ptrace(PT_LWPINFO, child, &lwp, sizeof(lwp)) != -1);
	DPRINTF("LWP=%d\n", lwp.pl_lwpid);

	DPRINTF("Assert that there are no more threads\n");
	ATF_REQUIRE_EQ(lwp.pl_lwpid, 0);

	DPRINTF("Before resuming the child process where it left off and "
	    "without signal to be sent\n");
	SYSCALL_REQUIRE(ptrace(PT_CONTINUE, child, (void *)1, SIGKILL) != -1);

	DPRINTF("Before calling %s() for the child\n", TWAIT_FNAME);
	TWAIT_REQUIRE_SUCCESS(wpid = TWAIT_GENERIC(child, &status, 0), child);

	validate_status_signaled(status, SIGKILL, 0);

	DPRINTF("Before calling %s() for the child\n", TWAIT_FNAME);
	TWAIT_REQUIRE_FAILURE(ECHILD, wpid = TWAIT_GENERIC(child, &status, 0));
}

#define TRACEME_LWPINFO(test, threads)					\
ATF_TC(test);								\
ATF_TC_HEAD(test, tc)							\
{									\
	atf_tc_set_md_var(tc, "descr",					\
	    "Verify LWPINFO with the child with " #threads		\
	    " spawned extra threads");					\
}									\
									\
ATF_TC_BODY(test, tc)							\
{									\
									\
	traceme_lwpinfo(threads);					\
}

TRACEME_LWPINFO(traceme_lwpinfo0, 0)
TRACEME_LWPINFO(traceme_lwpinfo1, 1)
TRACEME_LWPINFO(traceme_lwpinfo2, 2)
TRACEME_LWPINFO(traceme_lwpinfo3, 3)

/// ----------------------------------------------------------------------------

#if defined(TWAIT_HAVE_PID)
static void
attach_lwpinfo(const int threads)
{
	const int sigval = SIGINT;
	struct msg_fds parent_tracee, parent_tracer;
	const int exitval_tracer = 10;
	pid_t tracee, tracer, wpid;
	uint8_t msg = 0xde; /* dummy message for IPC based on pipe(2) */
#if defined(TWAIT_HAVE_STATUS)
	int status;
#endif
	struct ptrace_lwpinfo lwp = {0, 0};
	struct ptrace_siginfo info;

	/* Maximum number of supported threads in this test */
	pthread_t t[3];
	int n, rv;

	DPRINTF("Spawn tracee\n");
	SYSCALL_REQUIRE(msg_open(&parent_tracee) == 0);
	SYSCALL_REQUIRE(msg_open(&parent_tracer) == 0);
	tracee = atf_utils_fork();
	if (tracee == 0) {
		/* Wait for message from the parent */
		CHILD_TO_PARENT("tracee ready", parent_tracee, msg);

		CHILD_FROM_PARENT("spawn threads", parent_tracee, msg);

		for (n = 0; n < threads; n++) {
			rv = pthread_create(&t[n], NULL, infinite_thread, NULL);
			FORKEE_ASSERT(rv == 0);
		}

		CHILD_TO_PARENT("tracee exit", parent_tracee, msg);

		DPRINTF("Before raising %s from child\n", strsignal(sigval));
		FORKEE_ASSERT(raise(sigval) == 0);

		/* NOTREACHED */
		FORKEE_ASSERTX(0 && "Not reached");
	}
	PARENT_FROM_CHILD("tracee ready", parent_tracee, msg);

	DPRINTF("Spawn debugger\n");
	tracer = atf_utils_fork();
	if (tracer == 0) {
		/* No IPC to communicate with the child */
		DPRINTF("Before calling PT_ATTACH from tracee %d\n", getpid());
		FORKEE_ASSERT(ptrace(PT_ATTACH, tracee, NULL, 0) != -1);

		/* Wait for tracee and assert that it was stopped w/ SIGSTOP */
		FORKEE_REQUIRE_SUCCESS(
		    wpid = TWAIT_GENERIC(tracee, &status, 0), tracee);

		forkee_status_stopped(status, SIGSTOP);

		DPRINTF("Before calling ptrace(2) with PT_GET_SIGINFO for "
		    "tracee");
		FORKEE_ASSERT(
		    ptrace(PT_GET_SIGINFO, tracee, &info, sizeof(info)) != -1);

		DPRINTF("Signal traced to lwpid=%d\n", info.psi_lwpid);
		DPRINTF("Signal properties: si_signo=%#x si_code=%#x "
		    "si_errno=%#x\n",
		    info.psi_siginfo.si_signo, info.psi_siginfo.si_code,
		    info.psi_siginfo.si_errno);

		FORKEE_ASSERT_EQ(info.psi_siginfo.si_signo, SIGSTOP);
		FORKEE_ASSERT_EQ(info.psi_siginfo.si_code, SI_USER);

		DPRINTF("Before calling ptrace(2) with PT_LWPINFO for child\n");
		FORKEE_ASSERT(ptrace(PT_LWPINFO, tracee, &lwp, sizeof(lwp))
		    != -1);

		DPRINTF("Assert that there exists a thread\n");
		FORKEE_ASSERTX(lwp.pl_lwpid > 0);

		DPRINTF("Assert that lwp thread %d received event "
		    "PL_EVENT_SIGNAL\n", lwp.pl_lwpid);
		FORKEE_ASSERT_EQ(lwp.pl_event, PL_EVENT_SIGNAL);

		DPRINTF("Before calling ptrace(2) with PT_LWPINFO for "
		    "tracee\n");
		FORKEE_ASSERT(ptrace(PT_LWPINFO, tracee, &lwp, sizeof(lwp))
		    != -1);

		DPRINTF("Assert that there are no more lwp threads in "
		    "tracee\n");
		FORKEE_ASSERT_EQ(lwp.pl_lwpid, 0);

		/* Resume tracee with PT_CONTINUE */
		FORKEE_ASSERT(ptrace(PT_CONTINUE, tracee, (void *)1, 0) != -1);

		/* Inform parent that tracer has attached to tracee */
		CHILD_TO_PARENT("tracer ready", parent_tracer, msg);

		/* Wait for parent */
		CHILD_FROM_PARENT("tracer wait", parent_tracer, msg);

		/* Wait for tracee and assert that it raised a signal */
		FORKEE_REQUIRE_SUCCESS(
		    wpid = TWAIT_GENERIC(tracee, &status, 0), tracee);

		forkee_status_stopped(status, SIGINT);

		DPRINTF("Before calling ptrace(2) with PT_GET_SIGINFO for "
		    "child");
		FORKEE_ASSERT(
		    ptrace(PT_GET_SIGINFO, tracee, &info, sizeof(info)) != -1);

		DPRINTF("Signal traced to lwpid=%d\n", info.psi_lwpid);
		DPRINTF("Signal properties: si_signo=%#x si_code=%#x "
		    "si_errno=%#x\n",
		    info.psi_siginfo.si_signo, info.psi_siginfo.si_code,
		    info.psi_siginfo.si_errno);

		FORKEE_ASSERT_EQ(info.psi_siginfo.si_signo, sigval);
		FORKEE_ASSERT_EQ(info.psi_siginfo.si_code, SI_LWP);

		memset(&lwp, 0, sizeof(lwp));

		for (n = 0; n <= threads; n++) {
			DPRINTF("Before calling ptrace(2) with PT_LWPINFO for "
			    "child\n");
			FORKEE_ASSERT(ptrace(PT_LWPINFO, tracee, &lwp,
			    sizeof(lwp)) != -1);
			DPRINTF("LWP=%d\n", lwp.pl_lwpid);

			DPRINTF("Assert that the thread exists\n");
			FORKEE_ASSERT(lwp.pl_lwpid > 0);

			DPRINTF("Assert that lwp thread %d received expected "
			    "event\n", lwp.pl_lwpid);
			FORKEE_ASSERT_EQ(lwp.pl_event,
			    info.psi_lwpid == lwp.pl_lwpid ?
			    PL_EVENT_SIGNAL : PL_EVENT_NONE);
		}
		DPRINTF("Before calling ptrace(2) with PT_LWPINFO for "
		    "tracee\n");
		FORKEE_ASSERT(ptrace(PT_LWPINFO, tracee, &lwp, sizeof(lwp))
		    != -1);
		DPRINTF("LWP=%d\n", lwp.pl_lwpid);

		DPRINTF("Assert that there are no more threads\n");
		FORKEE_ASSERT_EQ(lwp.pl_lwpid, 0);

		DPRINTF("Before resuming the child process where it left off "
		    "and without signal to be sent\n");
		FORKEE_ASSERT(ptrace(PT_CONTINUE, tracee, (void *)1, SIGKILL)
		    != -1);

		/* Wait for tracee and assert that it exited */
		FORKEE_REQUIRE_SUCCESS(
		    wpid = TWAIT_GENERIC(tracee, &status, 0), tracee);

		forkee_status_signaled(status, SIGKILL, 0);

		DPRINTF("Before exiting of the tracer process\n");
		_exit(exitval_tracer);
	}

	DPRINTF("Wait for the tracer to attach to the tracee\n");
	PARENT_FROM_CHILD("tracer ready", parent_tracer, msg);

	DPRINTF("Resume the tracee and spawn threads\n");
	PARENT_TO_CHILD("spawn threads", parent_tracee, msg);

	DPRINTF("Resume the tracee and let it exit\n");
	PARENT_FROM_CHILD("tracee exit", parent_tracee, msg);

	DPRINTF("Resume the tracer and let it detect multiple threads\n");
	PARENT_TO_CHILD("tracer wait", parent_tracer, msg);

	DPRINTF("Wait for tracer to finish its job and exit - calling %s()\n",
	    TWAIT_FNAME);
	TWAIT_REQUIRE_SUCCESS(wpid = TWAIT_GENERIC(tracer, &status, 0),
	    tracer);

	validate_status_exited(status, exitval_tracer);

	DPRINTF("Wait for tracee to finish its job and exit - calling %s()\n",
	    TWAIT_FNAME);
	TWAIT_REQUIRE_SUCCESS(wpid = TWAIT_GENERIC(tracee, &status, WNOHANG),
	    tracee);

	validate_status_signaled(status, SIGKILL, 0);

	msg_close(&parent_tracer);
	msg_close(&parent_tracee);
}

#define ATTACH_LWPINFO(test, threads)					\
ATF_TC(test);								\
ATF_TC_HEAD(test, tc)							\
{									\
	atf_tc_set_md_var(tc, "descr",					\
	    "Verify LWPINFO with the child with " #threads		\
	    " spawned extra threads (tracer is not the original "	\
	    "parent)");							\
}									\
									\
ATF_TC_BODY(test, tc)							\
{									\
									\
	attach_lwpinfo(threads);					\
}

ATTACH_LWPINFO(attach_lwpinfo0, 0)
ATTACH_LWPINFO(attach_lwpinfo1, 1)
ATTACH_LWPINFO(attach_lwpinfo2, 2)
ATTACH_LWPINFO(attach_lwpinfo3, 3)
#endif

/// ----------------------------------------------------------------------------

static void
ptrace_siginfo(bool faked, void (*sah)(int a, siginfo_t *b, void *c), int *signal_caught)
{
	const int exitval = 5;
	const int sigval = SIGINT;
	const int sigfaked = SIGTRAP;
	const int sicodefaked = TRAP_BRKPT;
	pid_t child, wpid;
	struct sigaction sa;
#if defined(TWAIT_HAVE_STATUS)
	int status;
#endif
	struct ptrace_siginfo info;
	memset(&info, 0, sizeof(info));

	DPRINTF("Before forking process PID=%d\n", getpid());
	SYSCALL_REQUIRE((child = fork()) != -1);
	if (child == 0) {
		DPRINTF("Before calling PT_TRACE_ME from child %d\n", getpid());
		FORKEE_ASSERT(ptrace(PT_TRACE_ME, 0, NULL, 0) != -1);

		sa.sa_sigaction = sah;
		sa.sa_flags = SA_SIGINFO;
		sigemptyset(&sa.sa_mask);

		FORKEE_ASSERT(sigaction(faked ? sigfaked : sigval, &sa, NULL)
		    != -1);

		DPRINTF("Before raising %s from child\n", strsignal(sigval));
		FORKEE_ASSERT(raise(sigval) == 0);

		FORKEE_ASSERT_EQ(*signal_caught, 1);

		DPRINTF("Before exiting of the child process\n");
		_exit(exitval);
	}
	DPRINTF("Parent process PID=%d, child's PID=%d\n", getpid(), child);

	DPRINTF("Before calling %s() for the child\n", TWAIT_FNAME);
	TWAIT_REQUIRE_SUCCESS(wpid = TWAIT_GENERIC(child, &status, 0), child);

	validate_status_stopped(status, sigval);

	DPRINTF("Before calling ptrace(2) with PT_GET_SIGINFO for child\n");
	SYSCALL_REQUIRE(
	    ptrace(PT_GET_SIGINFO, child, &info, sizeof(info)) != -1);

	DPRINTF("Signal traced to lwpid=%d\n", info.psi_lwpid);
	DPRINTF("Signal properties: si_signo=%#x si_code=%#x si_errno=%#x\n",
	    info.psi_siginfo.si_signo, info.psi_siginfo.si_code,
	    info.psi_siginfo.si_errno);

	if (faked) {
		DPRINTF("Before setting new faked signal to signo=%d "
		    "si_code=%d\n", sigfaked, sicodefaked);
		info.psi_siginfo.si_signo = sigfaked;
		info.psi_siginfo.si_code = sicodefaked;
	}

	DPRINTF("Before calling ptrace(2) with PT_SET_SIGINFO for child\n");
	SYSCALL_REQUIRE(
	    ptrace(PT_SET_SIGINFO, child, &info, sizeof(info)) != -1);

	if (faked) {
		DPRINTF("Before calling ptrace(2) with PT_GET_SIGINFO for "
		    "child\n");
		SYSCALL_REQUIRE(ptrace(PT_GET_SIGINFO, child, &info,
		    sizeof(info)) != -1);

		DPRINTF("Before checking siginfo_t\n");
		ATF_REQUIRE_EQ(info.psi_siginfo.si_signo, sigfaked);
		ATF_REQUIRE_EQ(info.psi_siginfo.si_code, sicodefaked);
	}

	DPRINTF("Before resuming the child process where it left off and "
	    "without signal to be sent\n");
	SYSCALL_REQUIRE(ptrace(PT_CONTINUE, child, (void *)1,
	    faked ? sigfaked : sigval) != -1);

	DPRINTF("Before calling %s() for the child\n", TWAIT_FNAME);
	TWAIT_REQUIRE_SUCCESS(wpid = TWAIT_GENERIC(child, &status, 0), child);

	validate_status_exited(status, exitval);

	DPRINTF("Before calling %s() for the child\n", TWAIT_FNAME);
	TWAIT_REQUIRE_FAILURE(ECHILD, wpid = TWAIT_GENERIC(child, &status, 0));
}

#define PTRACE_SIGINFO(test, faked)					\
ATF_TC(test);								\
ATF_TC_HEAD(test, tc)							\
{									\
	atf_tc_set_md_var(tc, "descr",					\
	    "Verify basic PT_GET_SIGINFO and PT_SET_SIGINFO calls"	\
	    "with%s setting signal to new value", faked ? "" : "out");	\
}									\
									\
static int test##_caught = 0;						\
									\
static void								\
test##_sighandler(int sig, siginfo_t *info, void *ctx)			\
{									\
	if (faked) {							\
		FORKEE_ASSERT_EQ(sig, SIGTRAP);				\
		FORKEE_ASSERT_EQ(info->si_signo, SIGTRAP);		\
		FORKEE_ASSERT_EQ(info->si_code, TRAP_BRKPT);		\
	} else {							\
		FORKEE_ASSERT_EQ(sig, SIGINT);				\
		FORKEE_ASSERT_EQ(info->si_signo, SIGINT);		\
		FORKEE_ASSERT_EQ(info->si_code, SI_LWP);		\
	}								\
									\
	++ test##_caught;						\
}									\
									\
ATF_TC_BODY(test, tc)							\
{									\
									\
	ptrace_siginfo(faked, test##_sighandler, & test##_caught); 	\
}

PTRACE_SIGINFO(siginfo_set_unmodified, false)
PTRACE_SIGINFO(siginfo_set_faked, true)

/// ----------------------------------------------------------------------------

static void
traceme_exec(bool masked, bool ignored)
{
	const int sigval = SIGTRAP;
	pid_t child, wpid;
#if defined(TWAIT_HAVE_STATUS)
	int status;
#endif
	struct sigaction sa;
	struct ptrace_siginfo info;
	sigset_t intmask;
	struct kinfo_proc2 kp;
	size_t len = sizeof(kp);

	int name[6];
	const size_t namelen = __arraycount(name);
	ki_sigset_t kp_sigmask;
	ki_sigset_t kp_sigignore;

	memset(&info, 0, sizeof(info));

	DPRINTF("Before forking process PID=%d\n", getpid());
	SYSCALL_REQUIRE((child = fork()) != -1);
	if (child == 0) {
		DPRINTF("Before calling PT_TRACE_ME from child %d\n", getpid());
		FORKEE_ASSERT(ptrace(PT_TRACE_ME, 0, NULL, 0) != -1);

		if (masked) {
			sigemptyset(&intmask);
			sigaddset(&intmask, sigval);
			sigprocmask(SIG_BLOCK, &intmask, NULL);
		}

		if (ignored) {
			memset(&sa, 0, sizeof(sa));
			sa.sa_handler = SIG_IGN;
			sigemptyset(&sa.sa_mask);
			FORKEE_ASSERT(sigaction(sigval, &sa, NULL) != -1);
		}

		DPRINTF("Before calling execve(2) from child\n");
		execlp("/bin/echo", "/bin/echo", NULL);

		FORKEE_ASSERT(0 && "Not reached");
	}
	DPRINTF("Parent process PID=%d, child's PID=%d\n", getpid(), child);

	DPRINTF("Before calling %s() for the child\n", TWAIT_FNAME);
	TWAIT_REQUIRE_SUCCESS(wpid = TWAIT_GENERIC(child, &status, 0), child);

	validate_status_stopped(status, sigval);

	name[0] = CTL_KERN,
	name[1] = KERN_PROC2,
	name[2] = KERN_PROC_PID;
	name[3] = getpid();
	name[4] = sizeof(kp);
	name[5] = 1;

	ATF_REQUIRE_EQ(sysctl(name, namelen, &kp, &len, NULL, 0), 0);

	if (masked)
		kp_sigmask = kp.p_sigmask;

	if (ignored)
		kp_sigignore = kp.p_sigignore;

	name[3] = getpid();

	ATF_REQUIRE_EQ(sysctl(name, namelen, &kp, &len, NULL, 0), 0);

	if (masked) {
		DPRINTF("kp_sigmask="
		    "%#02" PRIx32 "%02" PRIx32 "%02" PRIx32 "%02" PRIx32"\n",
		    kp_sigmask.__bits[0], kp_sigmask.__bits[1],
		    kp_sigmask.__bits[2], kp_sigmask.__bits[3]);

		DPRINTF("kp.p_sigmask="
		    "%#02" PRIx32 "%02" PRIx32 "%02" PRIx32 "%02" PRIx32"\n",
		    kp.p_sigmask.__bits[0], kp.p_sigmask.__bits[1],
		    kp.p_sigmask.__bits[2], kp.p_sigmask.__bits[3]);

		ATF_REQUIRE(!memcmp(&kp_sigmask, &kp.p_sigmask,
		    sizeof(kp_sigmask)));
	}

	if (ignored) {
		DPRINTF("kp_sigignore="
		    "%#02" PRIx32 "%02" PRIx32 "%02" PRIx32 "%02" PRIx32"\n",
		    kp_sigignore.__bits[0], kp_sigignore.__bits[1],
		    kp_sigignore.__bits[2], kp_sigignore.__bits[3]);

		DPRINTF("kp.p_sigignore="
		    "%#02" PRIx32 "%02" PRIx32 "%02" PRIx32 "%02" PRIx32"\n",
		    kp.p_sigignore.__bits[0], kp.p_sigignore.__bits[1],
		    kp.p_sigignore.__bits[2], kp.p_sigignore.__bits[3]);

		ATF_REQUIRE(!memcmp(&kp_sigignore, &kp.p_sigignore,
		    sizeof(kp_sigignore)));
	}

	DPRINTF("Before calling ptrace(2) with PT_GET_SIGINFO for child\n");
	SYSCALL_REQUIRE(
	    ptrace(PT_GET_SIGINFO, child, &info, sizeof(info)) != -1);

	DPRINTF("Signal traced to lwpid=%d\n", info.psi_lwpid);
	DPRINTF("Signal properties: si_signo=%#x si_code=%#x si_errno=%#x\n",
	    info.psi_siginfo.si_signo, info.psi_siginfo.si_code,
	    info.psi_siginfo.si_errno);

	ATF_REQUIRE_EQ(info.psi_siginfo.si_signo, sigval);
	ATF_REQUIRE_EQ(info.psi_siginfo.si_code, TRAP_EXEC);

	DPRINTF("Before resuming the child process where it left off and "
	    "without signal to be sent\n");
	SYSCALL_REQUIRE(ptrace(PT_CONTINUE, child, (void *)1, 0) != -1);

	DPRINTF("Before calling %s() for the child\n", TWAIT_FNAME);
	TWAIT_REQUIRE_SUCCESS(wpid = TWAIT_GENERIC(child, &status, 0), child);

	DPRINTF("Before calling %s() for the child\n", TWAIT_FNAME);
	TWAIT_REQUIRE_FAILURE(ECHILD, wpid = TWAIT_GENERIC(child, &status, 0));
}

#define TRACEME_EXEC(test, masked, ignored)				\
ATF_TC(test);								\
ATF_TC_HEAD(test, tc)							\
{									\
       atf_tc_set_md_var(tc, "descr",					\
           "Detect SIGTRAP TRAP_EXEC from "				\
           "child%s%s", masked ? " with masked signal" : "",		\
           masked ? " with ignored signal" : "");			\
}									\
									\
ATF_TC_BODY(test, tc)							\
{									\
									\
       traceme_exec(masked, ignored);					\
}

TRACEME_EXEC(traceme_exec, false, false)
TRACEME_EXEC(traceme_signalmasked_exec, true, false)
TRACEME_EXEC(traceme_signalignored_exec, false, true)

/// ----------------------------------------------------------------------------

static volatile int done;

static void *
trace_threads_cb(void *arg __unused)
{

	done++;

	while (done < 3)
		continue;

	return NULL;
}

static void
trace_threads(bool trace_create, bool trace_exit)
{
	const int sigval = SIGSTOP;
	pid_t child, wpid;
#if defined(TWAIT_HAVE_STATUS)
	int status;
#endif
	ptrace_state_t state;
	const int slen = sizeof(state);
	ptrace_event_t event;
	const int elen = sizeof(event);
	struct ptrace_siginfo info;

	pthread_t t[3];
	int rv;
	size_t n;
	lwpid_t lid;

	/* Track created and exited threads */
	bool traced_lwps[__arraycount(t)];

	atf_tc_skip("PR kern/51995");

	DPRINTF("Before forking process PID=%d\n", getpid());
	SYSCALL_REQUIRE((child = fork()) != -1);
	if (child == 0) {
		DPRINTF("Before calling PT_TRACE_ME from child %d\n", getpid());
		FORKEE_ASSERT(ptrace(PT_TRACE_ME, 0, NULL, 0) != -1);

		DPRINTF("Before raising %s from child\n", strsignal(sigval));
		FORKEE_ASSERT(raise(sigval) == 0);

		for (n = 0; n < __arraycount(t); n++) {
			rv = pthread_create(&t[n], NULL, trace_threads_cb,
			    NULL);
			FORKEE_ASSERT(rv == 0);
		}

		for (n = 0; n < __arraycount(t); n++) {
			rv = pthread_join(t[n], NULL);
			FORKEE_ASSERT(rv == 0);
		}

		/*
		 * There is race between _exit() and pthread_join() detaching
		 * a thread. For simplicity kill the process after detecting
		 * LWP events.
		 */
		while (true)
			continue;

		FORKEE_ASSERT(0 && "Not reached");
	}
	DPRINTF("Parent process PID=%d, child's PID=%d\n", getpid(), child);

	DPRINTF("Before calling %s() for the child\n", TWAIT_FNAME);
	TWAIT_REQUIRE_SUCCESS(wpid = TWAIT_GENERIC(child, &status, 0), child);

	validate_status_stopped(status, sigval);

	DPRINTF("Before calling ptrace(2) with PT_GET_SIGINFO for child\n");
	SYSCALL_REQUIRE(
	    ptrace(PT_GET_SIGINFO, child, &info, sizeof(info)) != -1);

	DPRINTF("Signal traced to lwpid=%d\n", info.psi_lwpid);
	DPRINTF("Signal properties: si_signo=%#x si_code=%#x si_errno=%#x\n",
	    info.psi_siginfo.si_signo, info.psi_siginfo.si_code,
	    info.psi_siginfo.si_errno);

	ATF_REQUIRE_EQ(info.psi_siginfo.si_signo, sigval);
	ATF_REQUIRE_EQ(info.psi_siginfo.si_code, SI_LWP);

	DPRINTF("Set LWP event mask for the child %d\n", child);
	memset(&event, 0, sizeof(event));
	if (trace_create)
		event.pe_set_event |= PTRACE_LWP_CREATE;
	if (trace_exit)
		event.pe_set_event |= PTRACE_LWP_EXIT;
	SYSCALL_REQUIRE(ptrace(PT_SET_EVENT_MASK, child, &event, elen) != -1);

	DPRINTF("Before resuming the child process where it left off and "
	    "without signal to be sent\n");
	SYSCALL_REQUIRE(ptrace(PT_CONTINUE, child, (void *)1, 0) != -1);

	memset(traced_lwps, 0, sizeof(traced_lwps));

	for (n = 0; n < (trace_create ? __arraycount(t) : 0); n++) {
		DPRINTF("Before calling %s() for the child - expected stopped "
		    "SIGTRAP\n", TWAIT_FNAME);
		TWAIT_REQUIRE_SUCCESS(wpid = TWAIT_GENERIC(child, &status, 0),
		    child);

		validate_status_stopped(status, SIGTRAP);

		DPRINTF("Before calling ptrace(2) with PT_GET_SIGINFO for "
		    "child\n");
		SYSCALL_REQUIRE(
		    ptrace(PT_GET_SIGINFO, child, &info, sizeof(info)) != -1);

		DPRINTF("Signal traced to lwpid=%d\n", info.psi_lwpid);
		DPRINTF("Signal properties: si_signo=%#x si_code=%#x "
		    "si_errno=%#x\n",
		    info.psi_siginfo.si_signo, info.psi_siginfo.si_code,
		    info.psi_siginfo.si_errno);

		ATF_REQUIRE_EQ(info.psi_siginfo.si_signo, SIGTRAP);
		ATF_REQUIRE_EQ(info.psi_siginfo.si_code, TRAP_LWP);

		SYSCALL_REQUIRE(
		    ptrace(PT_GET_PROCESS_STATE, child, &state, slen) != -1);

		ATF_REQUIRE_EQ_MSG(state.pe_report_event, PTRACE_LWP_CREATE,
		    "%d != %d", state.pe_report_event, PTRACE_LWP_CREATE);

		lid = state.pe_lwp;
		DPRINTF("Reported PTRACE_LWP_CREATE event with lid %d\n", lid);

		traced_lwps[lid - 1] = true;

		DPRINTF("Before resuming the child process where it left off "
		    "and without signal to be sent\n");
		SYSCALL_REQUIRE(ptrace(PT_CONTINUE, child, (void *)1, 0) != -1);
	}

	for (n = 0; n < (trace_exit ? __arraycount(t) : 0); n++) {
		DPRINTF("Before calling %s() for the child - expected stopped "
		    "SIGTRAP\n", TWAIT_FNAME);
		TWAIT_REQUIRE_SUCCESS(wpid = TWAIT_GENERIC(child, &status, 0),
		    child);

		validate_status_stopped(status, SIGTRAP);

		DPRINTF("Before calling ptrace(2) with PT_GET_SIGINFO for "
		    "child\n");
		SYSCALL_REQUIRE(
		    ptrace(PT_GET_SIGINFO, child, &info, sizeof(info)) != -1);

		DPRINTF("Signal traced to lwpid=%d\n", info.psi_lwpid);
		DPRINTF("Signal properties: si_signo=%#x si_code=%#x "
		    "si_errno=%#x\n",
		    info.psi_siginfo.si_signo, info.psi_siginfo.si_code,
		    info.psi_siginfo.si_errno);

		ATF_REQUIRE_EQ(info.psi_siginfo.si_signo, SIGTRAP);
		ATF_REQUIRE_EQ(info.psi_siginfo.si_code, TRAP_LWP);

		SYSCALL_REQUIRE(
		    ptrace(PT_GET_PROCESS_STATE, child, &state, slen) != -1);

		ATF_REQUIRE_EQ_MSG(state.pe_report_event, PTRACE_LWP_EXIT,
		    "%d != %d", state.pe_report_event, PTRACE_LWP_EXIT);

		lid = state.pe_lwp;
		DPRINTF("Reported PTRACE_LWP_EXIT event with lid %d\n", lid);

		if (trace_create) {
			ATF_REQUIRE(traced_lwps[lid - 1] == true);
			traced_lwps[lid - 1] = false;
		}

		DPRINTF("Before resuming the child process where it left off "
		    "and without signal to be sent\n");
		SYSCALL_REQUIRE(ptrace(PT_CONTINUE, child, (void *)1, 0) != -1);
	}

	kill(child, SIGKILL);

	DPRINTF("Before calling %s() for the child - expected exited\n",
	    TWAIT_FNAME);
	TWAIT_REQUIRE_SUCCESS(wpid = TWAIT_GENERIC(child, &status, 0), child);

	validate_status_signaled(status, SIGKILL, 0);

	DPRINTF("Before calling %s() for the child - expected no process\n",
	    TWAIT_FNAME);
	TWAIT_REQUIRE_FAILURE(ECHILD, wpid = TWAIT_GENERIC(child, &status, 0));
}

#define TRACE_THREADS(test, trace_create, trace_exit)			\
ATF_TC(test);								\
ATF_TC_HEAD(test, tc)							\
{									\
        atf_tc_set_md_var(tc, "descr",					\
            "Verify spawning threads with%s tracing LWP create and"	\
	    "with%s tracing LWP exit", trace_create ? "" : "out",	\
	    trace_exit ? "" : "out");					\
}									\
									\
ATF_TC_BODY(test, tc)							\
{									\
									\
        trace_threads(trace_create, trace_exit);			\
}

TRACE_THREADS(trace_thread1, false, false)
TRACE_THREADS(trace_thread2, false, true)
TRACE_THREADS(trace_thread3, true, false)
TRACE_THREADS(trace_thread4, true, true)

/// ----------------------------------------------------------------------------

ATF_TC(signal_mask_unrelated);
ATF_TC_HEAD(signal_mask_unrelated, tc)
{
	atf_tc_set_md_var(tc, "descr",
	    "Verify that masking single unrelated signal does not stop tracer "
	    "from catching other signals");
}

ATF_TC_BODY(signal_mask_unrelated, tc)
{
	const int exitval = 5;
	const int sigval = SIGSTOP;
	const int sigmasked = SIGTRAP;
	const int signotmasked = SIGINT;
	pid_t child, wpid;
#if defined(TWAIT_HAVE_STATUS)
	int status;
#endif
	sigset_t intmask;

	DPRINTF("Before forking process PID=%d\n", getpid());
	SYSCALL_REQUIRE((child = fork()) != -1);
	if (child == 0) {
		DPRINTF("Before calling PT_TRACE_ME from child %d\n", getpid());
		FORKEE_ASSERT(ptrace(PT_TRACE_ME, 0, NULL, 0) != -1);

		sigemptyset(&intmask);
		sigaddset(&intmask, sigmasked);
		sigprocmask(SIG_BLOCK, &intmask, NULL);

		DPRINTF("Before raising %s from child\n", strsignal(sigval));
		FORKEE_ASSERT(raise(sigval) == 0);

		DPRINTF("Before raising %s from child\n",
		    strsignal(signotmasked));
		FORKEE_ASSERT(raise(signotmasked) == 0);

		DPRINTF("Before exiting of the child process\n");
		_exit(exitval);
	}
	DPRINTF("Parent process PID=%d, child's PID=%d\n", getpid(), child);

	DPRINTF("Before calling %s() for the child\n", TWAIT_FNAME);
	TWAIT_REQUIRE_SUCCESS(wpid = TWAIT_GENERIC(child, &status, 0), child);

	validate_status_stopped(status, sigval);

	DPRINTF("Before resuming the child process where it left off and "
	    "without signal to be sent\n");
	SYSCALL_REQUIRE(ptrace(PT_CONTINUE, child, (void *)1, 0) != -1);

	DPRINTF("Before calling %s() for the child\n", TWAIT_FNAME);
	TWAIT_REQUIRE_SUCCESS(wpid = TWAIT_GENERIC(child, &status, 0), child);

	validate_status_stopped(status, signotmasked);

	DPRINTF("Before resuming the child process where it left off and "
	    "without signal to be sent\n");
	SYSCALL_REQUIRE(ptrace(PT_CONTINUE, child, (void *)1, 0) != -1);

	DPRINTF("Before calling %s() for the child\n", TWAIT_FNAME);
	TWAIT_REQUIRE_SUCCESS(wpid = TWAIT_GENERIC(child, &status, 0), child);

	validate_status_exited(status, exitval);

	DPRINTF("Before calling %s() for the child\n", TWAIT_FNAME);
	TWAIT_REQUIRE_FAILURE(ECHILD, wpid = TWAIT_GENERIC(child, &status, 0));
}

/// ----------------------------------------------------------------------------

#if defined(TWAIT_HAVE_PID)
static void
fork2_body(bool trackfork, bool trackvfork, bool trackvforkdone, bool masked,
           bool ignored)
{
	const int exitval = 5;
	const int exitval2 = 15;
	const int sigval = SIGSTOP;
	pid_t child, child2 = 0, wpid;
#if defined(TWAIT_HAVE_STATUS)
	int status;
#endif
	ptrace_state_t state;
	const int slen = sizeof(state);
	ptrace_event_t event;
	const int elen = sizeof(event);
	pid_t (*fn)(void);
	struct sigaction sa;
	struct ptrace_siginfo info;
	sigset_t intmask;
	struct kinfo_proc2 kp;
	size_t len = sizeof(kp);

	int name[6];
	const size_t namelen = __arraycount(name);
	ki_sigset_t kp_sigmask;
	ki_sigset_t kp_sigignore;

	if (masked)
		atf_tc_expect_fail("Masked signal invisible to tracer");

	if (trackfork)
		fn = fork;
	if (trackvfork || trackvforkdone)
		fn = vfork;

	DPRINTF("Before forking process PID=%d\n", getpid());
	SYSCALL_REQUIRE((child = fork()) != -1);
	if (child == 0) {
		DPRINTF("Before calling PT_TRACE_ME from child %d\n", getpid());
		FORKEE_ASSERT(ptrace(PT_TRACE_ME, 0, NULL, 0) != -1);

		if (masked) {
			sigemptyset(&intmask);
			sigaddset(&intmask, SIGTRAP);
			sigprocmask(SIG_BLOCK, &intmask, NULL);
		}

		if (ignored) {
			memset(&sa, 0, sizeof(sa));
			sa.sa_handler = SIG_IGN;
			sigemptyset(&sa.sa_mask);
			FORKEE_ASSERT(sigaction(SIGTRAP, &sa, NULL) != -1);
		}

		DPRINTF("Before raising %s from child\n", strsignal(sigval));
		FORKEE_ASSERT(raise(sigval) == 0);

		FORKEE_ASSERT((child2 = (fn)()) != -1);

		if (child2 == 0)
			_exit(exitval2);

		FORKEE_REQUIRE_SUCCESS
		    (wpid = TWAIT_GENERIC(child2, &status, 0), child2);

		forkee_status_exited(status, exitval2);

		DPRINTF("Before exiting of the child process\n");
		_exit(exitval);
	}
	DPRINTF("Parent process PID=%d, child's PID=%d\n", getpid(), child);

	DPRINTF("Before calling %s() for the child\n", TWAIT_FNAME);
	TWAIT_REQUIRE_SUCCESS(wpid = TWAIT_GENERIC(child, &status, 0), child);

	validate_status_stopped(status, sigval);

	DPRINTF("Before calling ptrace(2) with PT_GET_SIGINFO for child\n");
	SYSCALL_REQUIRE(
	    ptrace(PT_GET_SIGINFO, child, &info, sizeof(info)) != -1);

	DPRINTF("Before checking siginfo_t\n");
	ATF_REQUIRE_EQ(info.psi_siginfo.si_signo, sigval);
	ATF_REQUIRE_EQ(info.psi_siginfo.si_code, SI_LWP);

	name[0] = CTL_KERN,
	name[1] = KERN_PROC2,
	name[2] = KERN_PROC_PID;
	name[3] = child;
	name[4] = sizeof(kp);
	name[5] = 1;

	FORKEE_ASSERT_EQ(sysctl(name, namelen, &kp, &len, NULL, 0), 0);

	if (masked)
		kp_sigmask = kp.p_sigmask;

	if (ignored)
		kp_sigignore = kp.p_sigignore;

	DPRINTF("Set 0%s%s%s in EVENT_MASK for the child %d\n",
	    trackfork ? "|PTRACE_FORK" : "",
	    trackvfork ? "|PTRACE_VFORK" : "",
	    trackvforkdone ? "|PTRACE_VFORK_DONE" : "", child);
	event.pe_set_event = 0;
	if (trackfork)
		event.pe_set_event |= PTRACE_FORK;
	if (trackvfork)
		event.pe_set_event |= PTRACE_VFORK;
	if (trackvforkdone)
		event.pe_set_event |= PTRACE_VFORK_DONE;
	SYSCALL_REQUIRE(ptrace(PT_SET_EVENT_MASK, child, &event, elen) != -1);

	DPRINTF("Before resuming the child process where it left off and "
	    "without signal to be sent\n");
	SYSCALL_REQUIRE(ptrace(PT_CONTINUE, child, (void *)1, 0) != -1);

	if (trackfork || trackvfork) {
		DPRINTF("Before calling %s() for the child %d\n", TWAIT_FNAME,
		    child);
		TWAIT_REQUIRE_SUCCESS(wpid = TWAIT_GENERIC(child, &status, 0),
		    child);

		validate_status_stopped(status, SIGTRAP);

		ATF_REQUIRE_EQ(sysctl(name, namelen, &kp, &len, NULL, 0), 0);

		if (masked) {
			DPRINTF("kp_sigmask="
			    "%#02" PRIx32 "%02" PRIx32 "%02" PRIx32 "%02"
			    PRIx32 "\n",
			    kp_sigmask.__bits[0], kp_sigmask.__bits[1],
			    kp_sigmask.__bits[2], kp_sigmask.__bits[3]);

			DPRINTF("kp.p_sigmask="
			    "%#02" PRIx32 "%02" PRIx32 "%02" PRIx32 "%02"
			    PRIx32 "\n",
			    kp.p_sigmask.__bits[0], kp.p_sigmask.__bits[1],
			    kp.p_sigmask.__bits[2], kp.p_sigmask.__bits[3]);

			ATF_REQUIRE(!memcmp(&kp_sigmask, &kp.p_sigmask,
			    sizeof(kp_sigmask)));
		}

		if (ignored) {
			DPRINTF("kp_sigignore="
			    "%#02" PRIx32 "%02" PRIx32 "%02" PRIx32 "%02"
			    PRIx32 "\n",
			    kp_sigignore.__bits[0], kp_sigignore.__bits[1],
			    kp_sigignore.__bits[2], kp_sigignore.__bits[3]);

			DPRINTF("kp.p_sigignore="
			    "%#02" PRIx32 "%02" PRIx32 "%02" PRIx32 "%02"
			    PRIx32 "\n",
			    kp.p_sigignore.__bits[0], kp.p_sigignore.__bits[1],
			    kp.p_sigignore.__bits[2], kp.p_sigignore.__bits[3]);

			ATF_REQUIRE(!memcmp(&kp_sigignore, &kp.p_sigignore,
			    sizeof(kp_sigignore)));
		}

		SYSCALL_REQUIRE(
		    ptrace(PT_GET_PROCESS_STATE, child, &state, slen) != -1);
		if (trackfork) {
			ATF_REQUIRE_EQ(state.pe_report_event & PTRACE_FORK,
			       PTRACE_FORK);
		}
		if (trackvfork) {
			ATF_REQUIRE_EQ(state.pe_report_event & PTRACE_VFORK,
			       PTRACE_VFORK);
		}

		child2 = state.pe_other_pid;
		DPRINTF("Reported ptrace event with forkee %d\n", child2);

		DPRINTF("Before calling %s() for the forkee %d of the child "
		    "%d\n", TWAIT_FNAME, child2, child);
		TWAIT_REQUIRE_SUCCESS(wpid = TWAIT_GENERIC(child2, &status, 0),
		    child2);

		validate_status_stopped(status, SIGTRAP);

		name[3] = child2;
		ATF_REQUIRE_EQ(sysctl(name, namelen, &kp, &len, NULL, 0), 0);

		if (masked) {
			DPRINTF("kp_sigmask="
			    "%#02" PRIx32 "%02" PRIx32 "%02" PRIx32 "%02"
			    PRIx32 "\n",
			    kp_sigmask.__bits[0], kp_sigmask.__bits[1],
			    kp_sigmask.__bits[2], kp_sigmask.__bits[3]);

			DPRINTF("kp.p_sigmask="
			    "%#02" PRIx32 "%02" PRIx32 "%02" PRIx32 "%02"
			    PRIx32 "\n",
			    kp.p_sigmask.__bits[0], kp.p_sigmask.__bits[1],
			    kp.p_sigmask.__bits[2], kp.p_sigmask.__bits[3]);

			ATF_REQUIRE(!memcmp(&kp_sigmask, &kp.p_sigmask,
			    sizeof(kp_sigmask)));
		}

		if (ignored) {
			DPRINTF("kp_sigignore="
			    "%#02" PRIx32 "%02" PRIx32 "%02" PRIx32 "%02"
			    PRIx32 "\n",
			    kp_sigignore.__bits[0], kp_sigignore.__bits[1],
			    kp_sigignore.__bits[2], kp_sigignore.__bits[3]);

			DPRINTF("kp.p_sigignore="
			    "%#02" PRIx32 "%02" PRIx32 "%02" PRIx32 "%02"
			    PRIx32 "\n",
			    kp.p_sigignore.__bits[0], kp.p_sigignore.__bits[1],
			    kp.p_sigignore.__bits[2], kp.p_sigignore.__bits[3]);

			ATF_REQUIRE(!memcmp(&kp_sigignore, &kp.p_sigignore,
			    sizeof(kp_sigignore)));
		}

		SYSCALL_REQUIRE(
		    ptrace(PT_GET_PROCESS_STATE, child2, &state, slen) != -1);
		if (trackfork) {
			ATF_REQUIRE_EQ(state.pe_report_event & PTRACE_FORK,
			       PTRACE_FORK);
		}
		if (trackvfork) {
			ATF_REQUIRE_EQ(state.pe_report_event & PTRACE_VFORK,
			       PTRACE_VFORK);
		}

		ATF_REQUIRE_EQ(state.pe_other_pid, child);

		DPRINTF("Before resuming the forkee process where it left off "
		    "and without signal to be sent\n");
		SYSCALL_REQUIRE(
		    ptrace(PT_CONTINUE, child2, (void *)1, 0) != -1);

		DPRINTF("Before resuming the child process where it left off "
		    "and without signal to be sent\n");
		SYSCALL_REQUIRE(ptrace(PT_CONTINUE, child, (void *)1, 0) != -1);
	}

	if (trackvforkdone) {
		DPRINTF("Before calling %s() for the child %d\n", TWAIT_FNAME,
		    child);
		TWAIT_REQUIRE_SUCCESS(
		    wpid = TWAIT_GENERIC(child, &status, 0), child);

		validate_status_stopped(status, SIGTRAP);

		name[3] = child;
		ATF_REQUIRE_EQ(sysctl(name, namelen, &kp, &len, NULL, 0), 0);

		if (masked) {
			DPRINTF("kp_sigmask="
			    "%#02" PRIx32 "%02" PRIx32 "%02" PRIx32 "%02"
			    PRIx32 "\n",
			    kp_sigmask.__bits[0], kp_sigmask.__bits[1],
			    kp_sigmask.__bits[2], kp_sigmask.__bits[3]);

			DPRINTF("kp.p_sigmask="
			    "%#02" PRIx32 "%02" PRIx32 "%02" PRIx32 "%02"
			    PRIx32 "\n",
			    kp.p_sigmask.__bits[0], kp.p_sigmask.__bits[1],
			    kp.p_sigmask.__bits[2], kp.p_sigmask.__bits[3]);

			ATF_REQUIRE(!memcmp(&kp_sigmask, &kp.p_sigmask,
			    sizeof(kp_sigmask)));
		}

		if (ignored) {
			DPRINTF("kp_sigignore="
			    "%#02" PRIx32 "%02" PRIx32 "%02" PRIx32 "%02"
			    PRIx32 "\n",
			    kp_sigignore.__bits[0], kp_sigignore.__bits[1],
			    kp_sigignore.__bits[2], kp_sigignore.__bits[3]);

			DPRINTF("kp.p_sigignore="
			    "%#02" PRIx32 "%02" PRIx32 "%02" PRIx32 "%02"
			    PRIx32 "\n",
			    kp.p_sigignore.__bits[0], kp.p_sigignore.__bits[1],
			    kp.p_sigignore.__bits[2], kp.p_sigignore.__bits[3]);

			ATF_REQUIRE(!memcmp(&kp_sigignore, &kp.p_sigignore,
			    sizeof(kp_sigignore)));
		}

		SYSCALL_REQUIRE(
		    ptrace(PT_GET_PROCESS_STATE, child, &state, slen) != -1);
		ATF_REQUIRE_EQ(state.pe_report_event, PTRACE_VFORK_DONE);

		child2 = state.pe_other_pid;
		DPRINTF("Reported PTRACE_VFORK_DONE event with forkee %d\n",
		    child2);

		DPRINTF("Before resuming the child process where it left off "
		    "and without signal to be sent\n");
		SYSCALL_REQUIRE(ptrace(PT_CONTINUE, child, (void *)1, 0) != -1);
	}

	if (trackfork || trackvfork) {
		DPRINTF("Before calling %s() for the forkee - expected exited"
		    "\n", TWAIT_FNAME);
		TWAIT_REQUIRE_SUCCESS(
		    wpid = TWAIT_GENERIC(child2, &status, 0), child2);

		validate_status_exited(status, exitval2);

		DPRINTF("Before calling %s() for the forkee - expected no "
		    "process\n", TWAIT_FNAME);
		TWAIT_REQUIRE_FAILURE(ECHILD,
		    wpid = TWAIT_GENERIC(child2, &status, 0));
	}

	DPRINTF("Before calling %s() for the child - expected stopped "
	    "SIGCHLD\n", TWAIT_FNAME);
	TWAIT_REQUIRE_SUCCESS(wpid = TWAIT_GENERIC(child, &status, 0), child);

	validate_status_stopped(status, SIGCHLD);

	DPRINTF("Before resuming the child process where it left off and "
	    "without signal to be sent\n");
	SYSCALL_REQUIRE(ptrace(PT_CONTINUE, child, (void *)1, 0) != -1);

	DPRINTF("Before calling %s() for the child - expected exited\n",
	    TWAIT_FNAME);
	TWAIT_REQUIRE_SUCCESS(wpid = TWAIT_GENERIC(child, &status, 0), child);

	validate_status_exited(status, exitval);

	DPRINTF("Before calling %s() for the child - expected no process\n",
	    TWAIT_FNAME);
	TWAIT_REQUIRE_FAILURE(ECHILD, wpid = TWAIT_GENERIC(child, &status, 0));
}

#define FORK2_TEST(name,trackfork,trackvfork,trackvforkdone,		\
                   masked,ignored)					\
ATF_TC(name);								\
ATF_TC_HEAD(name, tc)							\
{									\
	atf_tc_set_md_var(tc, "descr", "Verify that %s%s%s is caught "	\
	    "regardless of signal %s%s", 				\
	    trackfork ? "PTRACE_FORK" : "",				\
	    trackvfork ? "PTRACE_VFORK" : "",				\
	    trackvforkdone ? "PTRACE_VFORK_DONE" : "",			\
	    masked ? "masked" : "", ignored ? "ignored" : "");		\
}									\
									\
ATF_TC_BODY(name, tc)							\
{									\
									\
	fork2_body(trackfork, trackvfork, trackvforkdone, masked,	\
	           ignored);						\
}

FORK2_TEST(fork_singalmasked, true, false, false, true, false)
FORK2_TEST(fork_singalignored, true, false, false, false, true)
FORK2_TEST(vfork_singalmasked, false, true, false, true, false)
FORK2_TEST(vfork_singalignored, false, true, false, false, true)
FORK2_TEST(vforkdone_singalmasked, false, false, true, true, false)
FORK2_TEST(vforkdone_singalignored, false, false, true, false, true)
#endif

/// ----------------------------------------------------------------------------

volatile lwpid_t the_lwp_id = 0;

static void
lwp_main_func(void *arg)
{
	the_lwp_id = _lwp_self();
	_lwp_exit();
}

ATF_TC(signal9);
ATF_TC_HEAD(signal9, tc)
{
	atf_tc_set_md_var(tc, "descr",
	    "Verify that masking SIGTRAP in tracee does not stop tracer from "
	    "catching PTRACE_LWP_CREATE breakpoint");
}

ATF_TC_BODY(signal9, tc)
{
	const int exitval = 5;
	const int sigval = SIGSTOP;
	const int sigmasked = SIGTRAP;
	pid_t child, wpid;
#if defined(TWAIT_HAVE_STATUS)
	int status;
#endif
	sigset_t intmask;
	ptrace_state_t state;
	const int slen = sizeof(state);
	ptrace_event_t event;
	const int elen = sizeof(event);
	ucontext_t uc;
	lwpid_t lid;
	static const size_t ssize = 16*1024;
	void *stack;

	atf_tc_expect_fail("PR kern/51918");

	DPRINTF("Before forking process PID=%d\n", getpid());
	SYSCALL_REQUIRE((child = fork()) != -1);
	if (child == 0) {
		DPRINTF("Before calling PT_TRACE_ME from child %d\n", getpid());
		FORKEE_ASSERT(ptrace(PT_TRACE_ME, 0, NULL, 0) != -1);

		sigemptyset(&intmask);
		sigaddset(&intmask, sigmasked);
		sigprocmask(SIG_BLOCK, &intmask, NULL);

		DPRINTF("Before raising %s from child\n", strsignal(sigval));
		FORKEE_ASSERT(raise(sigval) == 0);

		DPRINTF("Before allocating memory for stack in child\n");
		FORKEE_ASSERT((stack = malloc(ssize)) != NULL);

		DPRINTF("Before making context for new lwp in child\n");
		_lwp_makecontext(&uc, lwp_main_func, NULL, NULL, stack, ssize);

		DPRINTF("Before creating new in child\n");
		FORKEE_ASSERT(_lwp_create(&uc, 0, &lid) == 0);

		DPRINTF("Before waiting for lwp %d to exit\n", lid);
		FORKEE_ASSERT(_lwp_wait(lid, NULL) == 0);

		DPRINTF("Before verifying that reported %d and running lid %d "
		    "are the same\n", lid, the_lwp_id);
		FORKEE_ASSERT_EQ(lid, the_lwp_id);

		DPRINTF("Before exiting of the child process\n");
		_exit(exitval);
	}
	DPRINTF("Parent process PID=%d, child's PID=%d\n", getpid(), child);

	DPRINTF("Before calling %s() for the child\n", TWAIT_FNAME);
	TWAIT_REQUIRE_SUCCESS(wpid = TWAIT_GENERIC(child, &status, 0), child);

	validate_status_stopped(status, sigval);

	DPRINTF("Set empty EVENT_MASK for the child %d\n", child);
	event.pe_set_event = PTRACE_LWP_CREATE;
	SYSCALL_REQUIRE(ptrace(PT_SET_EVENT_MASK, child, &event, elen) != -1);

	DPRINTF("Before resuming the child process where it left off and "
	    "without signal to be sent\n");
	SYSCALL_REQUIRE(ptrace(PT_CONTINUE, child, (void *)1, 0) != -1);

	DPRINTF("Before calling %s() for the child - expected stopped "
	    "SIGTRAP\n", TWAIT_FNAME);
	TWAIT_REQUIRE_SUCCESS(wpid = TWAIT_GENERIC(child, &status, 0), child);

	validate_status_stopped(status, sigmasked);

	SYSCALL_REQUIRE(ptrace(PT_GET_PROCESS_STATE, child, &state, slen) != -1);

	ATF_REQUIRE_EQ(state.pe_report_event, PTRACE_LWP_CREATE);

	lid = state.pe_lwp;
	DPRINTF("Reported PTRACE_LWP_CREATE event with lid %d\n", lid);

	DPRINTF("Before resuming the child process where it left off and "
	    "without signal to be sent\n");
	SYSCALL_REQUIRE(ptrace(PT_CONTINUE, child, (void *)1, 0) != -1);

	DPRINTF("Before calling %s() for the child - expected exited\n",
	    TWAIT_FNAME);
	TWAIT_REQUIRE_SUCCESS(wpid = TWAIT_GENERIC(child, &status, 0), child);

	validate_status_exited(status, exitval);

	DPRINTF("Before calling %s() for the child - expected no process\n",
	    TWAIT_FNAME);
	TWAIT_REQUIRE_FAILURE(ECHILD, wpid = TWAIT_GENERIC(child, &status, 0));
}

ATF_TC(signal10);
ATF_TC_HEAD(signal10, tc)
{
	atf_tc_set_md_var(tc, "descr",
	    "Verify that masking SIGTRAP in tracee does not stop tracer from "
	    "catching PTRACE_LWP_EXIT breakpoint");
}

ATF_TC_BODY(signal10, tc)
{
	const int exitval = 5;
	const int sigval = SIGSTOP;
	const int sigmasked = SIGTRAP;
	pid_t child, wpid;
#if defined(TWAIT_HAVE_STATUS)
	int status;
#endif
	sigset_t intmask;
	ptrace_state_t state;
	const int slen = sizeof(state);
	ptrace_event_t event;
	const int elen = sizeof(event);
	ucontext_t uc;
	lwpid_t lid;
	static const size_t ssize = 16*1024;
	void *stack;

	atf_tc_expect_fail("PR kern/51918");

	DPRINTF("Before forking process PID=%d\n", getpid());
	SYSCALL_REQUIRE((child = fork()) != -1);
	if (child == 0) {
		DPRINTF("Before calling PT_TRACE_ME from child %d\n", getpid());
		FORKEE_ASSERT(ptrace(PT_TRACE_ME, 0, NULL, 0) != -1);

		sigemptyset(&intmask);
		sigaddset(&intmask, sigmasked);
		sigprocmask(SIG_BLOCK, &intmask, NULL);

		DPRINTF("Before raising %s from child\n", strsignal(sigval));
		FORKEE_ASSERT(raise(sigval) == 0);

		DPRINTF("Before allocating memory for stack in child\n");
		FORKEE_ASSERT((stack = malloc(ssize)) != NULL);

		DPRINTF("Before making context for new lwp in child\n");
		_lwp_makecontext(&uc, lwp_main_func, NULL, NULL, stack, ssize);

		DPRINTF("Before creating new in child\n");
		FORKEE_ASSERT(_lwp_create(&uc, 0, &lid) == 0);

		DPRINTF("Before waiting for lwp %d to exit\n", lid);
		FORKEE_ASSERT(_lwp_wait(lid, NULL) == 0);

		DPRINTF("Before verifying that reported %d and running lid %d "
		    "are the same\n", lid, the_lwp_id);
		FORKEE_ASSERT_EQ(lid, the_lwp_id);

		DPRINTF("Before exiting of the child process\n");
		_exit(exitval);
	}
	DPRINTF("Parent process PID=%d, child's PID=%d\n", getpid(), child);

	DPRINTF("Before calling %s() for the child\n", TWAIT_FNAME);
	TWAIT_REQUIRE_SUCCESS(wpid = TWAIT_GENERIC(child, &status, 0), child);

	validate_status_stopped(status, sigval);

	DPRINTF("Set empty EVENT_MASK for the child %d\n", child);
	event.pe_set_event = PTRACE_LWP_EXIT;
	SYSCALL_REQUIRE(ptrace(PT_SET_EVENT_MASK, child, &event, elen) != -1);

	DPRINTF("Before resuming the child process where it left off and "
	    "without signal to be sent\n");
	SYSCALL_REQUIRE(ptrace(PT_CONTINUE, child, (void *)1, 0) != -1);

	DPRINTF("Before calling %s() for the child - expected stopped "
	    "SIGTRAP\n", TWAIT_FNAME);
	TWAIT_REQUIRE_SUCCESS(wpid = TWAIT_GENERIC(child, &status, 0), child);

	validate_status_stopped(status, sigmasked);

	SYSCALL_REQUIRE(ptrace(PT_GET_PROCESS_STATE, child, &state, slen) != -1);

	ATF_REQUIRE_EQ(state.pe_report_event, PTRACE_LWP_EXIT);

	lid = state.pe_lwp;
	DPRINTF("Reported PTRACE_LWP_EXIT event with lid %d\n", lid);

	DPRINTF("Before resuming the child process where it left off and "
	    "without signal to be sent\n");
	SYSCALL_REQUIRE(ptrace(PT_CONTINUE, child, (void *)1, 0) != -1);

	DPRINTF("Before calling %s() for the child - expected exited\n",
	    TWAIT_FNAME);
	TWAIT_REQUIRE_SUCCESS(wpid = TWAIT_GENERIC(child, &status, 0), child);

	validate_status_exited(status, exitval);

	DPRINTF("Before calling %s() for the child - expected no process\n",
	    TWAIT_FNAME);
	TWAIT_REQUIRE_FAILURE(ECHILD, wpid = TWAIT_GENERIC(child, &status, 0));
}

static void
lwp_main_stop(void *arg)
{
	the_lwp_id = _lwp_self();

	raise(SIGTRAP);

	_lwp_exit();
}

ATF_TC(suspend1);
ATF_TC_HEAD(suspend1, tc)
{
	atf_tc_set_md_var(tc, "descr",
	    "Verify that a thread can be suspended by a debugger and later "
	    "resumed by a tracee");
}

ATF_TC_BODY(suspend1, tc)
{
	const int exitval = 5;
	const int sigval = SIGSTOP;
	pid_t child, wpid;
#if defined(TWAIT_HAVE_STATUS)
	int status;
#endif
	ucontext_t uc;
	lwpid_t lid;
	static const size_t ssize = 16*1024;
	void *stack;
	struct ptrace_lwpinfo pl;
	struct ptrace_siginfo psi;
	volatile int go = 0;

	// Feature pending for refactoring
	atf_tc_expect_fail("PR kern/51995");

	// Hangs with qemu
	ATF_REQUIRE(0 && "In order to get reliable failure, abort");

	DPRINTF("Before forking process PID=%d\n", getpid());
	SYSCALL_REQUIRE((child = fork()) != -1);
	if (child == 0) {
		DPRINTF("Before calling PT_TRACE_ME from child %d\n", getpid());
		FORKEE_ASSERT(ptrace(PT_TRACE_ME, 0, NULL, 0) != -1);

		DPRINTF("Before raising %s from child\n", strsignal(sigval));
		FORKEE_ASSERT(raise(sigval) == 0);

		DPRINTF("Before allocating memory for stack in child\n");
		FORKEE_ASSERT((stack = malloc(ssize)) != NULL);

		DPRINTF("Before making context for new lwp in child\n");
		_lwp_makecontext(&uc, lwp_main_stop, NULL, NULL, stack, ssize);

		DPRINTF("Before creating new in child\n");
		FORKEE_ASSERT(_lwp_create(&uc, 0, &lid) == 0);

		while (go == 0)
			continue;

		raise(SIGINT);

		FORKEE_ASSERT(_lwp_continue(lid) == 0);

		DPRINTF("Before waiting for lwp %d to exit\n", lid);
		FORKEE_ASSERT(_lwp_wait(lid, NULL) == 0);

		DPRINTF("Before verifying that reported %d and running lid %d "
		    "are the same\n", lid, the_lwp_id);
		FORKEE_ASSERT_EQ(lid, the_lwp_id);

		DPRINTF("Before exiting of the child process\n");
		_exit(exitval);
	}
	DPRINTF("Parent process PID=%d, child's PID=%d\n", getpid(), child);

	DPRINTF("Before calling %s() for the child\n", TWAIT_FNAME);
	TWAIT_REQUIRE_SUCCESS(wpid = TWAIT_GENERIC(child, &status, 0), child);

	validate_status_stopped(status, sigval);

	DPRINTF("Before resuming the child process where it left off and "
	    "without signal to be sent\n");
	SYSCALL_REQUIRE(ptrace(PT_CONTINUE, child, (void *)1, 0) != -1);

	DPRINTF("Before calling %s() for the child - expected stopped "
	    "SIGTRAP\n", TWAIT_FNAME);
	TWAIT_REQUIRE_SUCCESS(wpid = TWAIT_GENERIC(child, &status, 0), child);

	validate_status_stopped(status, SIGTRAP);

	DPRINTF("Before reading siginfo and lwpid_t\n");
	SYSCALL_REQUIRE(ptrace(PT_GET_SIGINFO, child, &psi, sizeof(psi)) != -1);

	DPRINTF("Before suspending LWP %d\n", psi.psi_lwpid);
	SYSCALL_REQUIRE(ptrace(PT_SUSPEND, child, NULL, psi.psi_lwpid) != -1);

        DPRINTF("Write new go to tracee (PID=%d) from tracer (PID=%d)\n",
	    child, getpid());
	SYSCALL_REQUIRE(ptrace(PT_WRITE_D, child, __UNVOLATILE(&go), 1) != -1);

	DPRINTF("Before resuming the child process where it left off and "
	    "without signal to be sent\n");
	SYSCALL_REQUIRE(ptrace(PT_CONTINUE, child, (void *)1, 0) != -1);

	DPRINTF("Before calling %s() for the child - expected stopped "
	    "SIGINT\n", TWAIT_FNAME);
	TWAIT_REQUIRE_SUCCESS(wpid = TWAIT_GENERIC(child, &status, 0), child);

	validate_status_stopped(status, SIGINT);

	pl.pl_lwpid = 0;

	SYSCALL_REQUIRE(ptrace(PT_LWPINFO, child, &pl, sizeof(pl)) != -1);
	while (pl.pl_lwpid != 0) {

		SYSCALL_REQUIRE(ptrace(PT_LWPINFO, child, &pl, sizeof(pl)) != -1);
		switch (pl.pl_lwpid) {
		case 1:
			ATF_REQUIRE_EQ(pl.pl_event, PL_EVENT_SIGNAL);
			break;
		case 2:
			ATF_REQUIRE_EQ(pl.pl_event, PL_EVENT_SUSPENDED);
			break;
		}
	}

	DPRINTF("Before resuming the child process where it left off and "
	    "without signal to be sent\n");
	SYSCALL_REQUIRE(ptrace(PT_CONTINUE, child, (void *)1, 0) != -1);

	DPRINTF("Before calling %s() for the child - expected exited\n",
	    TWAIT_FNAME);
	TWAIT_REQUIRE_SUCCESS(wpid = TWAIT_GENERIC(child, &status, 0), child);

	validate_status_exited(status, exitval);

	DPRINTF("Before calling %s() for the child - expected no process\n",
	    TWAIT_FNAME);
	TWAIT_REQUIRE_FAILURE(ECHILD, wpid = TWAIT_GENERIC(child, &status, 0));
}

ATF_TC(suspend2);
ATF_TC_HEAD(suspend2, tc)
{
	atf_tc_set_md_var(tc, "descr",
	    "Verify that the while the only thread within a process is "
	    "suspended, the whole process cannot be unstopped");
}

ATF_TC_BODY(suspend2, tc)
{
	const int exitval = 5;
	const int sigval = SIGSTOP;
	pid_t child, wpid;
#if defined(TWAIT_HAVE_STATUS)
	int status;
#endif
	struct ptrace_siginfo psi;

	// Feature pending for refactoring
	atf_tc_expect_fail("PR kern/51995");

	// Hangs with qemu
	ATF_REQUIRE(0 && "In order to get reliable failure, abort");

	DPRINTF("Before forking process PID=%d\n", getpid());
	SYSCALL_REQUIRE((child = fork()) != -1);
	if (child == 0) {
		DPRINTF("Before calling PT_TRACE_ME from child %d\n", getpid());
		FORKEE_ASSERT(ptrace(PT_TRACE_ME, 0, NULL, 0) != -1);

		DPRINTF("Before raising %s from child\n", strsignal(sigval));
		FORKEE_ASSERT(raise(sigval) == 0);

		DPRINTF("Before exiting of the child process\n");
		_exit(exitval);
	}
	DPRINTF("Parent process PID=%d, child's PID=%d\n", getpid(), child);

	DPRINTF("Before calling %s() for the child\n", TWAIT_FNAME);
	TWAIT_REQUIRE_SUCCESS(wpid = TWAIT_GENERIC(child, &status, 0), child);

	validate_status_stopped(status, sigval);

	DPRINTF("Before reading siginfo and lwpid_t\n");
	SYSCALL_REQUIRE(ptrace(PT_GET_SIGINFO, child, &psi, sizeof(psi)) != -1);

	DPRINTF("Before suspending LWP %d\n", psi.psi_lwpid);
	SYSCALL_REQUIRE(ptrace(PT_SUSPEND, child, NULL, psi.psi_lwpid) != -1);

	DPRINTF("Before resuming the child process where it left off and "
	    "without signal to be sent\n");
	ATF_REQUIRE_ERRNO(EDEADLK,
	    ptrace(PT_CONTINUE, child, (void *)1, 0) == -1);

	DPRINTF("Before resuming LWP %d\n", psi.psi_lwpid);
	SYSCALL_REQUIRE(ptrace(PT_RESUME, child, NULL, psi.psi_lwpid) != -1);

	DPRINTF("Before resuming the child process where it left off and "
	    "without signal to be sent\n");
	SYSCALL_REQUIRE(ptrace(PT_CONTINUE, child, (void *)1, 0) != -1);

	DPRINTF("Before calling %s() for the child - expected exited\n",
	    TWAIT_FNAME);
	TWAIT_REQUIRE_SUCCESS(wpid = TWAIT_GENERIC(child, &status, 0), child);

	validate_status_exited(status, exitval);

	DPRINTF("Before calling %s() for the child - expected no process\n",
	    TWAIT_FNAME);
	TWAIT_REQUIRE_FAILURE(ECHILD, wpid = TWAIT_GENERIC(child, &status, 0));
}

ATF_TC(resume1);
ATF_TC_HEAD(resume1, tc)
{
	atf_tc_set_md_var(tc, "timeout", "5");
	atf_tc_set_md_var(tc, "descr",
	    "Verify that a thread can be suspended by a debugger and later "
	    "resumed by the debugger");
}

ATF_TC_BODY(resume1, tc)
{
	struct msg_fds fds;
	const int exitval = 5;
	const int sigval = SIGSTOP;
	pid_t child, wpid;
	uint8_t msg = 0xde; /* dummy message for IPC based on pipe(2) */
#if defined(TWAIT_HAVE_STATUS)
	int status;
#endif
	ucontext_t uc;
	lwpid_t lid;
	static const size_t ssize = 16*1024;
	void *stack;
	struct ptrace_lwpinfo pl;
	struct ptrace_siginfo psi;

	// Feature pending for refactoring
	atf_tc_expect_fail("PR kern/51995");

	// Hangs with qemu
	ATF_REQUIRE(0 && "In order to get reliable failure, abort");

	SYSCALL_REQUIRE(msg_open(&fds) == 0);

	DPRINTF("Before forking process PID=%d\n", getpid());
	SYSCALL_REQUIRE((child = fork()) != -1);
	if (child == 0) {
		DPRINTF("Before calling PT_TRACE_ME from child %d\n", getpid());
		FORKEE_ASSERT(ptrace(PT_TRACE_ME, 0, NULL, 0) != -1);

		DPRINTF("Before raising %s from child\n", strsignal(sigval));
		FORKEE_ASSERT(raise(sigval) == 0);

		DPRINTF("Before allocating memory for stack in child\n");
		FORKEE_ASSERT((stack = malloc(ssize)) != NULL);

		DPRINTF("Before making context for new lwp in child\n");
		_lwp_makecontext(&uc, lwp_main_stop, NULL, NULL, stack, ssize);

		DPRINTF("Before creating new in child\n");
		FORKEE_ASSERT(_lwp_create(&uc, 0, &lid) == 0);

		CHILD_TO_PARENT("Message", fds, msg);

		raise(SIGINT);

		DPRINTF("Before waiting for lwp %d to exit\n", lid);
		FORKEE_ASSERT(_lwp_wait(lid, NULL) == 0);

		DPRINTF("Before verifying that reported %d and running lid %d "
		    "are the same\n", lid, the_lwp_id);
		FORKEE_ASSERT_EQ(lid, the_lwp_id);

		DPRINTF("Before exiting of the child process\n");
		_exit(exitval);
	}
	DPRINTF("Parent process PID=%d, child's PID=%d\n", getpid(), child);

	DPRINTF("Before calling %s() for the child\n", TWAIT_FNAME);
	TWAIT_REQUIRE_SUCCESS(wpid = TWAIT_GENERIC(child, &status, 0), child);

	validate_status_stopped(status, sigval);

	DPRINTF("Before resuming the child process where it left off and "
	    "without signal to be sent\n");
	SYSCALL_REQUIRE(ptrace(PT_CONTINUE, child, (void *)1, 0) != -1);

	DPRINTF("Before calling %s() for the child - expected stopped "
	    "SIGTRAP\n", TWAIT_FNAME);
	TWAIT_REQUIRE_SUCCESS(wpid = TWAIT_GENERIC(child, &status, 0), child);

	validate_status_stopped(status, SIGTRAP);

	DPRINTF("Before reading siginfo and lwpid_t\n");
	SYSCALL_REQUIRE(ptrace(PT_GET_SIGINFO, child, &psi, sizeof(psi)) != -1);

	DPRINTF("Before suspending LWP %d\n", psi.psi_lwpid);
	SYSCALL_REQUIRE(ptrace(PT_SUSPEND, child, NULL, psi.psi_lwpid) != -1);

	PARENT_FROM_CHILD("Message", fds, msg);

	DPRINTF("Before resuming the child process where it left off and "
	    "without signal to be sent\n");
	SYSCALL_REQUIRE(ptrace(PT_CONTINUE, child, (void *)1, 0) != -1);

	DPRINTF("Before calling %s() for the child - expected stopped "
	    "SIGINT\n", TWAIT_FNAME);
	TWAIT_REQUIRE_SUCCESS(wpid = TWAIT_GENERIC(child, &status, 0), child);

	validate_status_stopped(status, SIGINT);

	pl.pl_lwpid = 0;

	SYSCALL_REQUIRE(ptrace(PT_LWPINFO, child, &pl, sizeof(pl)) != -1);
	while (pl.pl_lwpid != 0) {
		SYSCALL_REQUIRE(ptrace(PT_LWPINFO, child, &pl, sizeof(pl)) != -1);
		switch (pl.pl_lwpid) {
		case 1:
			ATF_REQUIRE_EQ(pl.pl_event, PL_EVENT_SIGNAL);
			break;
		case 2:
			ATF_REQUIRE_EQ(pl.pl_event, PL_EVENT_SUSPENDED);
			break;
		}
	}

	DPRINTF("Before resuming LWP %d\n", psi.psi_lwpid);
	SYSCALL_REQUIRE(ptrace(PT_RESUME, child, NULL, psi.psi_lwpid) != -1);

	DPRINTF("Before resuming the child process where it left off and "
	    "without signal to be sent\n");
	SYSCALL_REQUIRE(ptrace(PT_CONTINUE, child, (void *)1, 0) != -1);

	DPRINTF("Before calling %s() for the child - expected exited\n",
	    TWAIT_FNAME);
	TWAIT_REQUIRE_SUCCESS(wpid = TWAIT_GENERIC(child, &status, 0), child);

	validate_status_exited(status, exitval);

	DPRINTF("Before calling %s() for the child - expected no process\n",
	    TWAIT_FNAME);
	TWAIT_REQUIRE_FAILURE(ECHILD, wpid = TWAIT_GENERIC(child, &status, 0));

	msg_close(&fds);

	DPRINTF("XXX: Test worked this time but for consistency timeout it\n");
	sleep(10);
}

ATF_TC(syscall1);
ATF_TC_HEAD(syscall1, tc)
{
	atf_tc_set_md_var(tc, "descr",
	    "Verify that getpid(2) can be traced with PT_SYSCALL");
}

ATF_TC_BODY(syscall1, tc)
{
	const int exitval = 5;
	const int sigval = SIGSTOP;
	pid_t child, wpid;
#if defined(TWAIT_HAVE_STATUS)
	int status;
#endif
	struct ptrace_siginfo info;
	memset(&info, 0, sizeof(info));

	DPRINTF("Before forking process PID=%d\n", getpid());
	SYSCALL_REQUIRE((child = fork()) != -1);
	if (child == 0) {
		DPRINTF("Before calling PT_TRACE_ME from child %d\n", getpid());
		FORKEE_ASSERT(ptrace(PT_TRACE_ME, 0, NULL, 0) != -1);

		DPRINTF("Before raising %s from child\n", strsignal(sigval));
		FORKEE_ASSERT(raise(sigval) == 0);

		syscall(SYS_getpid);

		DPRINTF("Before exiting of the child process\n");
		_exit(exitval);
	}
	DPRINTF("Parent process PID=%d, child's PID=%d\n", getpid(), child);

	DPRINTF("Before calling %s() for the child\n", TWAIT_FNAME);
	TWAIT_REQUIRE_SUCCESS(wpid = TWAIT_GENERIC(child, &status, 0), child);

	validate_status_stopped(status, sigval);

	DPRINTF("Before resuming the child process where it left off and "
	    "without signal to be sent\n");
	SYSCALL_REQUIRE(ptrace(PT_SYSCALL, child, (void *)1, 0) != -1);

	DPRINTF("Before calling %s() for the child\n", TWAIT_FNAME);
	TWAIT_REQUIRE_SUCCESS(wpid = TWAIT_GENERIC(child, &status, 0), child);

	validate_status_stopped(status, SIGTRAP);

	DPRINTF("Before calling ptrace(2) with PT_GET_SIGINFO for child\n");
	SYSCALL_REQUIRE(ptrace(PT_GET_SIGINFO, child, &info, sizeof(info)) != -1);

	DPRINTF("Before checking siginfo_t and lwpid\n");
	ATF_REQUIRE_EQ(info.psi_lwpid, 1);
	ATF_REQUIRE_EQ(info.psi_siginfo.si_signo, SIGTRAP);
	ATF_REQUIRE_EQ(info.psi_siginfo.si_code, TRAP_SCE);

	DPRINTF("Before resuming the child process where it left off and "
	    "without signal to be sent\n");
	SYSCALL_REQUIRE(ptrace(PT_SYSCALL, child, (void *)1, 0) != -1);

	DPRINTF("Before calling %s() for the child\n", TWAIT_FNAME);
	TWAIT_REQUIRE_SUCCESS(wpid = TWAIT_GENERIC(child, &status, 0), child);

	validate_status_stopped(status, SIGTRAP);

	DPRINTF("Before calling ptrace(2) with PT_GET_SIGINFO for child\n");
	SYSCALL_REQUIRE(ptrace(PT_GET_SIGINFO, child, &info, sizeof(info)) != -1);

	DPRINTF("Before checking siginfo_t and lwpid\n");
	ATF_REQUIRE_EQ(info.psi_lwpid, 1);
	ATF_REQUIRE_EQ(info.psi_siginfo.si_signo, SIGTRAP);
	ATF_REQUIRE_EQ(info.psi_siginfo.si_code, TRAP_SCX);

	DPRINTF("Before resuming the child process where it left off and "
	    "without signal to be sent\n");
	SYSCALL_REQUIRE(ptrace(PT_CONTINUE, child, (void *)1, 0) != -1);

	DPRINTF("Before calling %s() for the child\n", TWAIT_FNAME);
	TWAIT_REQUIRE_SUCCESS(wpid = TWAIT_GENERIC(child, &status, 0), child);

	validate_status_exited(status, exitval);

	DPRINTF("Before calling %s() for the child\n", TWAIT_FNAME);
	TWAIT_REQUIRE_FAILURE(ECHILD, wpid = TWAIT_GENERIC(child, &status, 0));
}

ATF_TC(syscallemu1);
ATF_TC_HEAD(syscallemu1, tc)
{
	atf_tc_set_md_var(tc, "descr",
	    "Verify that exit(2) can be intercepted with PT_SYSCALLEMU");
}

ATF_TC_BODY(syscallemu1, tc)
{
	const int exitval = 5;
	const int sigval = SIGSTOP;
	pid_t child, wpid;
#if defined(TWAIT_HAVE_STATUS)
	int status;
#endif

#if defined(__sparc__) && !defined(__sparc64__)
	/* syscallemu does not work on sparc (32-bit) */
	atf_tc_expect_fail("PR kern/52166");
#endif

	DPRINTF("Before forking process PID=%d\n", getpid());
	SYSCALL_REQUIRE((child = fork()) != -1);
	if (child == 0) {
		DPRINTF("Before calling PT_TRACE_ME from child %d\n", getpid());
		FORKEE_ASSERT(ptrace(PT_TRACE_ME, 0, NULL, 0) != -1);

		DPRINTF("Before raising %s from child\n", strsignal(sigval));
		FORKEE_ASSERT(raise(sigval) == 0);

		syscall(SYS_exit, 100);

		DPRINTF("Before exiting of the child process\n");
		_exit(exitval);
	}
	DPRINTF("Parent process PID=%d, child's PID=%d\n", getpid(), child);

	DPRINTF("Before calling %s() for the child\n", TWAIT_FNAME);
	TWAIT_REQUIRE_SUCCESS(wpid = TWAIT_GENERIC(child, &status, 0), child);

	validate_status_stopped(status, sigval);

	DPRINTF("Before resuming the child process where it left off and "
	    "without signal to be sent\n");
	SYSCALL_REQUIRE(ptrace(PT_SYSCALL, child, (void *)1, 0) != -1);

	DPRINTF("Before calling %s() for the child\n", TWAIT_FNAME);
	TWAIT_REQUIRE_SUCCESS(wpid = TWAIT_GENERIC(child, &status, 0), child);

	validate_status_stopped(status, SIGTRAP);

	DPRINTF("Set SYSCALLEMU for intercepted syscall\n");
	SYSCALL_REQUIRE(ptrace(PT_SYSCALLEMU, child, (void *)1, 0) != -1);

	DPRINTF("Before resuming the child process where it left off and "
	    "without signal to be sent\n");
	SYSCALL_REQUIRE(ptrace(PT_SYSCALL, child, (void *)1, 0) != -1);

	DPRINTF("Before calling %s() for the child\n", TWAIT_FNAME);
	TWAIT_REQUIRE_SUCCESS(wpid = TWAIT_GENERIC(child, &status, 0), child);

	validate_status_stopped(status, SIGTRAP);

	DPRINTF("Before resuming the child process where it left off and "
	    "without signal to be sent\n");
	SYSCALL_REQUIRE(ptrace(PT_CONTINUE, child, (void *)1, 0) != -1);

	DPRINTF("Before calling %s() for the child\n", TWAIT_FNAME);
	TWAIT_REQUIRE_SUCCESS(wpid = TWAIT_GENERIC(child, &status, 0), child);

	validate_status_exited(status, exitval);

	DPRINTF("Before calling %s() for the child\n", TWAIT_FNAME);
	TWAIT_REQUIRE_FAILURE(ECHILD, wpid = TWAIT_GENERIC(child, &status, 0));
}

#include "t_ptrace_amd64_wait.h"
#include "t_ptrace_i386_wait.h"
#include "t_ptrace_x86_wait.h"

ATF_TP_ADD_TCS(tp)
{
	setvbuf(stdout, NULL, _IONBF, 0);
	setvbuf(stderr, NULL, _IONBF, 0);

	ATF_TP_ADD_TC(tp, traceme_raise1);
	ATF_TP_ADD_TC(tp, traceme_raise2);
	ATF_TP_ADD_TC(tp, traceme_raise3);
	ATF_TP_ADD_TC(tp, traceme_raise4);
	ATF_TP_ADD_TC(tp, traceme_raise5);
	ATF_TP_ADD_TC(tp, traceme_raise6);
	ATF_TP_ADD_TC(tp, traceme_raise7);
	ATF_TP_ADD_TC(tp, traceme_raise8);
	ATF_TP_ADD_TC(tp, traceme_raise9);
	ATF_TP_ADD_TC(tp, traceme_raise10);

	ATF_TP_ADD_TC(tp, traceme_raisesignal_ignored1);
	ATF_TP_ADD_TC(tp, traceme_raisesignal_ignored2);
	ATF_TP_ADD_TC(tp, traceme_raisesignal_ignored3);
	ATF_TP_ADD_TC(tp, traceme_raisesignal_ignored4);
	ATF_TP_ADD_TC(tp, traceme_raisesignal_ignored5);
	ATF_TP_ADD_TC(tp, traceme_raisesignal_ignored6);
	ATF_TP_ADD_TC(tp, traceme_raisesignal_ignored7);
	ATF_TP_ADD_TC(tp, traceme_raisesignal_ignored8);

	ATF_TP_ADD_TC(tp, traceme_raisesignal_masked1);
	ATF_TP_ADD_TC(tp, traceme_raisesignal_masked2);
	ATF_TP_ADD_TC(tp, traceme_raisesignal_masked3);
	ATF_TP_ADD_TC(tp, traceme_raisesignal_masked4);
	ATF_TP_ADD_TC(tp, traceme_raisesignal_masked5);
	ATF_TP_ADD_TC(tp, traceme_raisesignal_masked6);
	ATF_TP_ADD_TC(tp, traceme_raisesignal_masked7);
	ATF_TP_ADD_TC(tp, traceme_raisesignal_masked8);

	ATF_TP_ADD_TC(tp, traceme_crash_trap);
	ATF_TP_ADD_TC(tp, traceme_crash_segv);
	ATF_TP_ADD_TC(tp, traceme_crash_ill);
	ATF_TP_ADD_TC(tp, traceme_crash_fpe);
	ATF_TP_ADD_TC(tp, traceme_crash_bus);

	ATF_TP_ADD_TC(tp, traceme_signalmasked_crash_trap);
	ATF_TP_ADD_TC(tp, traceme_signalmasked_crash_segv);
	ATF_TP_ADD_TC(tp, traceme_signalmasked_crash_ill);
	ATF_TP_ADD_TC(tp, traceme_signalmasked_crash_fpe);
	ATF_TP_ADD_TC(tp, traceme_signalmasked_crash_bus);

	ATF_TP_ADD_TC(tp, traceme_signalignored_crash_trap);
	ATF_TP_ADD_TC(tp, traceme_signalignored_crash_segv);
	ATF_TP_ADD_TC(tp, traceme_signalignored_crash_ill);
	ATF_TP_ADD_TC(tp, traceme_signalignored_crash_fpe);
	ATF_TP_ADD_TC(tp, traceme_signalignored_crash_bus);

	ATF_TP_ADD_TC(tp, traceme_sendsignal_handle1);
	ATF_TP_ADD_TC(tp, traceme_sendsignal_handle2);
	ATF_TP_ADD_TC(tp, traceme_sendsignal_handle3);
	ATF_TP_ADD_TC(tp, traceme_sendsignal_handle4);
	ATF_TP_ADD_TC(tp, traceme_sendsignal_handle5);
	ATF_TP_ADD_TC(tp, traceme_sendsignal_handle6);
	ATF_TP_ADD_TC(tp, traceme_sendsignal_handle7);
	ATF_TP_ADD_TC(tp, traceme_sendsignal_handle8);

	ATF_TP_ADD_TC(tp, traceme_sendsignal_masked1);
	ATF_TP_ADD_TC(tp, traceme_sendsignal_masked2);
	ATF_TP_ADD_TC(tp, traceme_sendsignal_masked3);
	ATF_TP_ADD_TC(tp, traceme_sendsignal_masked4);
	ATF_TP_ADD_TC(tp, traceme_sendsignal_masked5);
	ATF_TP_ADD_TC(tp, traceme_sendsignal_masked6);
	ATF_TP_ADD_TC(tp, traceme_sendsignal_masked7);
	ATF_TP_ADD_TC(tp, traceme_sendsignal_masked8);

	ATF_TP_ADD_TC(tp, traceme_sendsignal_ignored1);
	ATF_TP_ADD_TC(tp, traceme_sendsignal_ignored2);
	ATF_TP_ADD_TC(tp, traceme_sendsignal_ignored3);
	ATF_TP_ADD_TC(tp, traceme_sendsignal_ignored4);
	ATF_TP_ADD_TC(tp, traceme_sendsignal_ignored5);
	ATF_TP_ADD_TC(tp, traceme_sendsignal_ignored6);
	ATF_TP_ADD_TC(tp, traceme_sendsignal_ignored7);
	ATF_TP_ADD_TC(tp, traceme_sendsignal_ignored8);

	ATF_TP_ADD_TC(tp, traceme_sendsignal_simple1);
	ATF_TP_ADD_TC(tp, traceme_sendsignal_simple2);
	ATF_TP_ADD_TC(tp, traceme_sendsignal_simple3);
	ATF_TP_ADD_TC(tp, traceme_sendsignal_simple4);
	ATF_TP_ADD_TC(tp, traceme_sendsignal_simple5);
	ATF_TP_ADD_TC(tp, traceme_sendsignal_simple6);
	ATF_TP_ADD_TC(tp, traceme_sendsignal_simple7);
	ATF_TP_ADD_TC(tp, traceme_sendsignal_simple8);
	ATF_TP_ADD_TC(tp, traceme_sendsignal_simple9);
	ATF_TP_ADD_TC(tp, traceme_sendsignal_simple10);

	ATF_TP_ADD_TC(tp, traceme_pid1_parent);

	ATF_TP_ADD_TC(tp, traceme_vfork_raise1);
	ATF_TP_ADD_TC(tp, traceme_vfork_raise2);
	ATF_TP_ADD_TC(tp, traceme_vfork_raise3);
	ATF_TP_ADD_TC(tp, traceme_vfork_raise4);
	ATF_TP_ADD_TC(tp, traceme_vfork_raise5);
	ATF_TP_ADD_TC(tp, traceme_vfork_raise6);
	ATF_TP_ADD_TC(tp, traceme_vfork_raise7);
	ATF_TP_ADD_TC(tp, traceme_vfork_raise8);
	ATF_TP_ADD_TC(tp, traceme_vfork_raise9);
	ATF_TP_ADD_TC(tp, traceme_vfork_raise10);
	ATF_TP_ADD_TC(tp, traceme_vfork_raise11);
	ATF_TP_ADD_TC(tp, traceme_vfork_raise12);
	ATF_TP_ADD_TC(tp, traceme_vfork_raise13);

	ATF_TP_ADD_TC(tp, traceme_vfork_crash_trap);
	ATF_TP_ADD_TC(tp, traceme_vfork_crash_segv);
	ATF_TP_ADD_TC(tp, traceme_vfork_crash_ill);
	ATF_TP_ADD_TC(tp, traceme_vfork_crash_fpe);
	ATF_TP_ADD_TC(tp, traceme_vfork_crash_bus);

	ATF_TP_ADD_TC(tp, traceme_vfork_signalmasked_crash_trap);
	ATF_TP_ADD_TC(tp, traceme_vfork_signalmasked_crash_segv);
	ATF_TP_ADD_TC(tp, traceme_vfork_signalmasked_crash_ill);
	ATF_TP_ADD_TC(tp, traceme_vfork_signalmasked_crash_fpe);
	ATF_TP_ADD_TC(tp, traceme_vfork_signalmasked_crash_bus);

	ATF_TP_ADD_TC(tp, traceme_vfork_signalignored_crash_trap);
	ATF_TP_ADD_TC(tp, traceme_vfork_signalignored_crash_segv);
	ATF_TP_ADD_TC(tp, traceme_vfork_signalignored_crash_ill);
	ATF_TP_ADD_TC(tp, traceme_vfork_signalignored_crash_fpe);
	ATF_TP_ADD_TC(tp, traceme_vfork_signalignored_crash_bus);

	ATF_TP_ADD_TC(tp, traceme_vfork_exec);
	ATF_TP_ADD_TC(tp, traceme_vfork_signalmasked_exec);
	ATF_TP_ADD_TC(tp, traceme_vfork_signalignored_exec);

	ATF_TP_ADD_TC_HAVE_PID(tp, unrelated_tracer_sees_crash_trap);
	ATF_TP_ADD_TC_HAVE_PID(tp, unrelated_tracer_sees_crash_segv);
	ATF_TP_ADD_TC_HAVE_PID(tp, unrelated_tracer_sees_crash_ill);
	ATF_TP_ADD_TC_HAVE_PID(tp, unrelated_tracer_sees_crash_fpe);
	ATF_TP_ADD_TC_HAVE_PID(tp, unrelated_tracer_sees_crash_bus);

	ATF_TP_ADD_TC_HAVE_PID(tp,
	    unrelated_tracer_sees_signalmasked_crash_trap);
	ATF_TP_ADD_TC_HAVE_PID(tp,
	    unrelated_tracer_sees_signalmasked_crash_segv);
	ATF_TP_ADD_TC_HAVE_PID(tp,
	    unrelated_tracer_sees_signalmasked_crash_ill);
	ATF_TP_ADD_TC_HAVE_PID(tp,
	    unrelated_tracer_sees_signalmasked_crash_fpe);
	ATF_TP_ADD_TC_HAVE_PID(tp,
	    unrelated_tracer_sees_signalmasked_crash_bus);

	ATF_TP_ADD_TC_HAVE_PID(tp,
	    unrelated_tracer_sees_signalignored_crash_trap);
	ATF_TP_ADD_TC_HAVE_PID(tp,
	    unrelated_tracer_sees_signalignored_crash_segv);
	ATF_TP_ADD_TC_HAVE_PID(tp,
	    unrelated_tracer_sees_signalignored_crash_ill);
	ATF_TP_ADD_TC_HAVE_PID(tp,
	    unrelated_tracer_sees_signalignored_crash_fpe);
	ATF_TP_ADD_TC_HAVE_PID(tp,
	    unrelated_tracer_sees_signalignored_crash_bus);

	ATF_TP_ADD_TC_HAVE_PID(tp, tracer_sees_terminaton_before_the_parent);
	ATF_TP_ADD_TC_HAVE_PID(tp, tracer_sysctl_lookup_without_duplicates);
	ATF_TP_ADD_TC_HAVE_PID(tp,
		unrelated_tracer_sees_terminaton_before_the_parent);
	ATF_TP_ADD_TC_HAVE_PID(tp, tracer_attach_to_unrelated_stopped_process);

	ATF_TP_ADD_TC(tp, parent_attach_to_its_child);
	ATF_TP_ADD_TC(tp, parent_attach_to_its_stopped_child);

	ATF_TP_ADD_TC(tp, child_attach_to_its_parent);
	ATF_TP_ADD_TC(tp, child_attach_to_its_stopped_parent);

	ATF_TP_ADD_TC_HAVE_PID(tp,
		tracee_sees_its_original_parent_getppid);
	ATF_TP_ADD_TC_HAVE_PID(tp,
		tracee_sees_its_original_parent_sysctl_kinfo_proc2);
	ATF_TP_ADD_TC_HAVE_PID(tp,
		tracee_sees_its_original_parent_procfs_status);

	ATF_TP_ADD_TC(tp, eventmask_preserved_empty);
	ATF_TP_ADD_TC(tp, eventmask_preserved_fork);
	ATF_TP_ADD_TC(tp, eventmask_preserved_vfork);
	ATF_TP_ADD_TC(tp, eventmask_preserved_vfork_done);
	ATF_TP_ADD_TC(tp, eventmask_preserved_lwp_create);
	ATF_TP_ADD_TC(tp, eventmask_preserved_lwp_exit);

	ATF_TP_ADD_TC(tp, fork1);
	ATF_TP_ADD_TC_HAVE_PID(tp, fork2);
	ATF_TP_ADD_TC_HAVE_PID(tp, fork3);
	ATF_TP_ADD_TC_HAVE_PID(tp, fork4);
	ATF_TP_ADD_TC(tp, fork5);
	ATF_TP_ADD_TC_HAVE_PID(tp, fork6);
	ATF_TP_ADD_TC_HAVE_PID(tp, fork7);
	ATF_TP_ADD_TC_HAVE_PID(tp, fork8);

	ATF_TP_ADD_TC(tp, vfork1);
	ATF_TP_ADD_TC_HAVE_PID(tp, vfork2);
	ATF_TP_ADD_TC_HAVE_PID(tp, vfork3);
	ATF_TP_ADD_TC_HAVE_PID(tp, vfork4);
	ATF_TP_ADD_TC(tp, vfork5);
	ATF_TP_ADD_TC_HAVE_PID(tp, vfork6);
// thes tests hang on SMP machines, disable them for now
//	ATF_TP_ADD_TC_HAVE_PID(tp, vfork7);
//	ATF_TP_ADD_TC_HAVE_PID(tp, vfork8);

	ATF_TP_ADD_TC(tp, bytes_transfer_piod_read_d_8);
	ATF_TP_ADD_TC(tp, bytes_transfer_piod_read_d_16);
	ATF_TP_ADD_TC(tp, bytes_transfer_piod_read_d_32);
	ATF_TP_ADD_TC(tp, bytes_transfer_piod_read_d_64);

	ATF_TP_ADD_TC(tp, bytes_transfer_piod_read_i_8);
	ATF_TP_ADD_TC(tp, bytes_transfer_piod_read_i_16);
	ATF_TP_ADD_TC(tp, bytes_transfer_piod_read_i_32);
	ATF_TP_ADD_TC(tp, bytes_transfer_piod_read_i_64);

	ATF_TP_ADD_TC(tp, bytes_transfer_piod_write_d_8);
	ATF_TP_ADD_TC(tp, bytes_transfer_piod_write_d_16);
	ATF_TP_ADD_TC(tp, bytes_transfer_piod_write_d_32);
	ATF_TP_ADD_TC(tp, bytes_transfer_piod_write_d_64);

	ATF_TP_ADD_TC(tp, bytes_transfer_piod_write_i_8);
	ATF_TP_ADD_TC(tp, bytes_transfer_piod_write_i_16);
	ATF_TP_ADD_TC(tp, bytes_transfer_piod_write_i_32);
	ATF_TP_ADD_TC(tp, bytes_transfer_piod_write_i_64);

	ATF_TP_ADD_TC(tp, bytes_transfer_read_d);
	ATF_TP_ADD_TC(tp, bytes_transfer_read_i);
	ATF_TP_ADD_TC(tp, bytes_transfer_write_d);
	ATF_TP_ADD_TC(tp, bytes_transfer_write_i);

	ATF_TP_ADD_TC(tp, bytes_transfer_piod_read_d_8_text);
	ATF_TP_ADD_TC(tp, bytes_transfer_piod_read_d_16_text);
	ATF_TP_ADD_TC(tp, bytes_transfer_piod_read_d_32_text);
	ATF_TP_ADD_TC(tp, bytes_transfer_piod_read_d_64_text);

	ATF_TP_ADD_TC(tp, bytes_transfer_piod_read_i_8_text);
	ATF_TP_ADD_TC(tp, bytes_transfer_piod_read_i_16_text);
	ATF_TP_ADD_TC(tp, bytes_transfer_piod_read_i_32_text);
	ATF_TP_ADD_TC(tp, bytes_transfer_piod_read_i_64_text);

	ATF_TP_ADD_TC(tp, bytes_transfer_piod_write_d_8_text);
	ATF_TP_ADD_TC(tp, bytes_transfer_piod_write_d_16_text);
	ATF_TP_ADD_TC(tp, bytes_transfer_piod_write_d_32_text);
	ATF_TP_ADD_TC(tp, bytes_transfer_piod_write_d_64_text);

	ATF_TP_ADD_TC(tp, bytes_transfer_piod_write_i_8_text);
	ATF_TP_ADD_TC(tp, bytes_transfer_piod_write_i_16_text);
	ATF_TP_ADD_TC(tp, bytes_transfer_piod_write_i_32_text);
	ATF_TP_ADD_TC(tp, bytes_transfer_piod_write_i_64_text);

	ATF_TP_ADD_TC(tp, bytes_transfer_read_d_text);
	ATF_TP_ADD_TC(tp, bytes_transfer_read_i_text);
	ATF_TP_ADD_TC(tp, bytes_transfer_write_d_text);
	ATF_TP_ADD_TC(tp, bytes_transfer_write_i_text);

	ATF_TP_ADD_TC(tp, bytes_transfer_piod_read_auxv);

	ATF_TP_ADD_TC_HAVE_GPREGS(tp, access_regs1);
	ATF_TP_ADD_TC_HAVE_GPREGS(tp, access_regs2);
	ATF_TP_ADD_TC_HAVE_GPREGS(tp, access_regs3);
	ATF_TP_ADD_TC_HAVE_GPREGS(tp, access_regs4);
	ATF_TP_ADD_TC_HAVE_GPREGS(tp, access_regs5);
	ATF_TP_ADD_TC_HAVE_GPREGS(tp, access_regs6);

	ATF_TP_ADD_TC_HAVE_FPREGS(tp, access_fpregs1);
	ATF_TP_ADD_TC_HAVE_FPREGS(tp, access_fpregs2);

	ATF_TP_ADD_TC_PT_STEP(tp, step1);
	ATF_TP_ADD_TC_PT_STEP(tp, step2);
	ATF_TP_ADD_TC_PT_STEP(tp, step3);
	ATF_TP_ADD_TC_PT_STEP(tp, step4);

	ATF_TP_ADD_TC_PT_STEP(tp, setstep1);
	ATF_TP_ADD_TC_PT_STEP(tp, setstep2);
	ATF_TP_ADD_TC_PT_STEP(tp, setstep3);
	ATF_TP_ADD_TC_PT_STEP(tp, setstep4);

	ATF_TP_ADD_TC_PT_STEP(tp, step_signalmasked);
	ATF_TP_ADD_TC_PT_STEP(tp, step_signalignored);

	ATF_TP_ADD_TC(tp, kill1);
	ATF_TP_ADD_TC(tp, kill2);
	ATF_TP_ADD_TC(tp, kill3);

	ATF_TP_ADD_TC(tp, traceme_lwpinfo0);
	ATF_TP_ADD_TC(tp, traceme_lwpinfo1);
	ATF_TP_ADD_TC(tp, traceme_lwpinfo2);
	ATF_TP_ADD_TC(tp, traceme_lwpinfo3);

	ATF_TP_ADD_TC_HAVE_PID(tp, attach_lwpinfo0);
	ATF_TP_ADD_TC_HAVE_PID(tp, attach_lwpinfo1);
	ATF_TP_ADD_TC_HAVE_PID(tp, attach_lwpinfo2);
	ATF_TP_ADD_TC_HAVE_PID(tp, attach_lwpinfo3);

	ATF_TP_ADD_TC(tp, siginfo_set_unmodified);
	ATF_TP_ADD_TC(tp, siginfo_set_faked);

	ATF_TP_ADD_TC(tp, traceme_exec);
	ATF_TP_ADD_TC(tp, traceme_signalmasked_exec);
	ATF_TP_ADD_TC(tp, traceme_signalignored_exec);

	ATF_TP_ADD_TC(tp, trace_thread1);
	ATF_TP_ADD_TC(tp, trace_thread2);
	ATF_TP_ADD_TC(tp, trace_thread3);
	ATF_TP_ADD_TC(tp, trace_thread4);

	ATF_TP_ADD_TC(tp, signal_mask_unrelated);

	ATF_TP_ADD_TC_HAVE_PID(tp, fork_singalmasked);
	ATF_TP_ADD_TC_HAVE_PID(tp, fork_singalignored);
	ATF_TP_ADD_TC_HAVE_PID(tp, vfork_singalmasked);
	ATF_TP_ADD_TC_HAVE_PID(tp, vfork_singalignored);
	ATF_TP_ADD_TC_HAVE_PID(tp, vforkdone_singalmasked);
	ATF_TP_ADD_TC_HAVE_PID(tp, vforkdone_singalignored);

	ATF_TP_ADD_TC(tp, signal9);
	ATF_TP_ADD_TC(tp, signal10);

	ATF_TP_ADD_TC(tp, suspend1);
	ATF_TP_ADD_TC(tp, suspend2);

	ATF_TP_ADD_TC(tp, resume1);

	ATF_TP_ADD_TC(tp, syscall1);

	ATF_TP_ADD_TC(tp, syscallemu1);

	ATF_TP_ADD_TCS_PTRACE_WAIT_AMD64();
	ATF_TP_ADD_TCS_PTRACE_WAIT_I386();
	ATF_TP_ADD_TCS_PTRACE_WAIT_X86();

	return atf_no_error();
}<|MERGE_RESOLUTION|>--- conflicted
+++ resolved
@@ -1,8 +1,4 @@
-<<<<<<< HEAD
-/*	$NetBSD: t_ptrace_wait.c,v 1.69 2019/01/22 03:47:45 kamil Exp $	*/
-=======
 /*	$NetBSD: t_ptrace_wait.c,v 1.99 2019/03/02 01:01:20 kamil Exp $	*/
->>>>>>> 356fe5fe
 
 /*-
  * Copyright (c) 2016, 2017, 2018, 2019 The NetBSD Foundation, Inc.
@@ -31,11 +27,7 @@
  */
 
 #include <sys/cdefs.h>
-<<<<<<< HEAD
-__RCSID("$NetBSD: t_ptrace_wait.c,v 1.69 2019/01/22 03:47:45 kamil Exp $");
-=======
 __RCSID("$NetBSD: t_ptrace_wait.c,v 1.99 2019/03/02 01:01:20 kamil Exp $");
->>>>>>> 356fe5fe
 
 #include <sys/param.h>
 #include <sys/types.h>
@@ -993,11 +985,8 @@
 #endif
 	struct ptrace_siginfo info;
 
-<<<<<<< HEAD
-=======
 	memset(&info, 0, sizeof(info));
 
->>>>>>> 356fe5fe
 	DPRINTF("Before forking process PID=%d\n", getpid());
 	SYSCALL_REQUIRE((child = fork()) != -1);
 	if (child == 0) {
@@ -1090,7 +1079,7 @@
 	SYSCALL_REQUIRE((child = fork()) != -1);
 	if (child == 0) {
 		DPRINTF("Before calling PT_TRACE_ME from child %d\n", getpid());
-		
+
 		FORKEE_ASSERT(ptrace(PT_TRACE_ME, 0, NULL, 0) != -1);
 
 		memset(&sa, 0, sizeof(sa));
@@ -3703,7 +3692,7 @@
 #if defined(HAVE_FPREGS)
 	struct fpreg fpr;
 #endif
-	
+
 #if !defined(HAVE_GPREGS)
 	if (strcmp(regset, "regs") == 0)
 		atf_tc_fail("Impossible test scenario!");
