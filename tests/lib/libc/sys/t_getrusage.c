<<<<<<< HEAD
/* $NetBSD: t_getrusage.c,v 1.5 2017/01/13 20:31:06 christos Exp $ */
=======
/* $NetBSD: t_getrusage.c,v 1.8 2018/05/09 08:45:03 mrg Exp $ */
>>>>>>> b2b84690

/*-
 * Copyright (c) 2011 The NetBSD Foundation, Inc.
 * All rights reserved.
 *
 * This code is derived from software contributed to The NetBSD Foundation
 * by Jukka Ruohonen.
 *
 * Redistribution and use in source and binary forms, with or without
 * modification, are permitted provided that the following conditions
 * are met:
 * 1. Redistributions of source code must retain the above copyright
 *    notice, this list of conditions and the following disclaimer.
 * 2. Redistributions in binary form must reproduce the above copyright
 *    notice, this list of conditions and the following disclaimer in the
 *    documentation and/or other materials provided with the distribution.
 *
 * THIS SOFTWARE IS PROVIDED BY THE NETBSD FOUNDATION, INC. AND CONTRIBUTORS
 * ``AS IS'' AND ANY EXPRESS OR IMPLIED WARRANTIES, INCLUDING, BUT NOT LIMITED
 * TO, THE IMPLIED WARRANTIES OF MERCHANTABILITY AND FITNESS FOR A PARTICULAR
 * PURPOSE ARE DISCLAIMED.  IN NO EVENT SHALL THE FOUNDATION OR CONTRIBUTORS
 * BE LIABLE FOR ANY DIRECT, INDIRECT, INCIDENTAL, SPECIAL, EXEMPLARY, OR
 * CONSEQUENTIAL DAMAGES (INCLUDING, BUT NOT LIMITED TO, PROCUREMENT OF
 * SUBSTITUTE GOODS OR SERVICES; LOSS OF USE, DATA, OR PROFITS; OR BUSINESS
 * INTERRUPTION) HOWEVER CAUSED AND ON ANY THEORY OF LIABILITY, WHETHER IN
 * CONTRACT, STRICT LIABILITY, OR TORT (INCLUDING NEGLIGENCE OR OTHERWISE)
 * ARISING IN ANY WAY OUT OF THE USE OF THIS SOFTWARE, EVEN IF ADVISED OF THE
 * POSSIBILITY OF SUCH DAMAGE.
 */
#include <sys/cdefs.h>
<<<<<<< HEAD
__RCSID("$NetBSD: t_getrusage.c,v 1.5 2017/01/13 20:31:06 christos Exp $");
=======
__RCSID("$NetBSD: t_getrusage.c,v 1.8 2018/05/09 08:45:03 mrg Exp $");
>>>>>>> b2b84690

#include <sys/resource.h>
#include <sys/time.h>

#include <atf-c.h>
#include <stdio.h>
#include <errno.h>
#include <limits.h>
#include <signal.h>
#include <stdint.h>
#include <stdlib.h>
#include <string.h>
#include <fcntl.h>
#include <sys/socket.h>
#include <netinet/in.h>

static void		work(void);
static void		sighandler(int);

static const size_t	maxiter = 2000;

static void
sighandler(int signo __unused)
{
	/* Nothing. */
}

static void
work(void)
{
	size_t n = UINT16_MAX * 10;

	while (n > 0) {
#ifdef __or1k__
		 asm volatile("l.nop");	/* Do something. */
#elif defined(__ia64__)
		 asm volatile("nop 0"); /* Do something. */
#else
		 asm volatile("nop");	/* Do something. */
#endif
		 n--;
	}
}

ATF_TC(getrusage_err);
ATF_TC_HEAD(getrusage_err, tc)
{
	atf_tc_set_md_var(tc, "descr", "Test error conditions");
}

ATF_TC_BODY(getrusage_err, tc)
{
	struct rusage ru;

	errno = 0;

	ATF_REQUIRE(getrusage(INT_MAX, &ru) != 0);
	ATF_REQUIRE(errno == EINVAL);

	errno = 0;

	ATF_REQUIRE(getrusage(RUSAGE_SELF, (void *)0) != 0);
	ATF_REQUIRE(errno == EFAULT);
}

ATF_TC(getrusage_sig);
ATF_TC_HEAD(getrusage_sig, tc)
{
	atf_tc_set_md_var(tc, "descr", "Test signal count with getrusage(2)");
}

ATF_TC_BODY(getrusage_sig, tc)
{
	struct rusage ru;
	const long n = 5;
	int i;

	/*
	 * Test that signals are recorded.
	 */
	ATF_REQUIRE(signal(SIGUSR1, sighandler) != SIG_ERR);

	for (i = 0; i < n; i++)
		ATF_REQUIRE(raise(SIGUSR1) == 0);

	(void)memset(&ru, 0, sizeof(struct rusage));
	ATF_REQUIRE(getrusage(RUSAGE_SELF, &ru) == 0);

	if (n != ru.ru_nsignals)
		atf_tc_fail("getrusage(2) did not record signals");
}

ATF_TC(getrusage_maxrss);
ATF_TC_HEAD(getrusage_maxrss, tc)
{
	atf_tc_set_md_var(tc, "descr", "Test maxrss growing with getrusage(2)");
}

ATF_TC_BODY(getrusage_maxrss, tc)
{
	struct rusage ru;
	long maxrss;
	int i, fd;

#define	DUMP_FILE	"dump"

	fd = open(DUMP_FILE, O_WRONLY|O_CREAT|O_TRUNC, 0222);
	ATF_REQUIRE(fd != -1);

	(void)memset(&ru, 0, sizeof(struct rusage));
	ATF_REQUIRE(getrusage(RUSAGE_SELF, &ru) == 0);
	maxrss = ru.ru_maxrss;

#define CHUNK (1024 * 1024)
	for (i = 0; i < 40; i++) {
		void *p = malloc(CHUNK);
		memset(p, 0, CHUNK);
		write(fd, p, CHUNK);
	}
	close(fd);
	unlink(DUMP_FILE);

	ATF_REQUIRE(getrusage(RUSAGE_SELF, &ru) == 0);
	ATF_REQUIRE_MSG(maxrss < ru.ru_maxrss,
	    "maxrss: %ld, ru.ru_maxrss: %ld", maxrss, ru.ru_maxrss);
}

ATF_TC(getrusage_msgsnd);
ATF_TC_HEAD(getrusage_msgsnd, tc)
{
	atf_tc_set_md_var(tc, "descr", "Test send growing with getrusage(2)");
}

ATF_TC_BODY(getrusage_msgsnd, tc)
{
	struct rusage ru;
	long msgsnd;
	int s, i;
	struct sockaddr_in sin;

	ATF_REQUIRE(getrusage(RUSAGE_SELF, &ru) == 0);
	msgsnd = ru.ru_msgsnd;

	s = socket(AF_INET, SOCK_DGRAM, 0);
	ATF_REQUIRE(s >= 0);
	memset(&sin, 0, sizeof(sin));
	sin.sin_family = AF_INET;
	sin.sin_len = sizeof(sin);
	sin.sin_addr.s_addr = ntohl(INADDR_LOOPBACK);
	sin.sin_port = htons(3333);

	for (i = 0; i < 10; i++)
		ATF_REQUIRE(sendto(s, &sin, sizeof(sin), 0, (void *)&sin,
			(socklen_t)sizeof(sin)) != -1);

	ATF_REQUIRE(getrusage(RUSAGE_SELF, &ru) == 0);
	ATF_REQUIRE(msgsnd + 10 == ru.ru_msgsnd);
	close(s);
}

ATF_TC(getrusage_utime_back);
ATF_TC_HEAD(getrusage_utime_back, tc)
{
	atf_tc_set_md_var(tc, "descr", "Test bogus values from getrusage(2)");
}

ATF_TC_BODY(getrusage_utime_back, tc)
{
	struct rusage ru1, ru2;
	size_t i;

	/*
	 * Test that two consecutive calls are sane.
	 */
	atf_tc_expect_fail("PR kern/30115");

	for (i = 0; i < maxiter; i++) {

		(void)memset(&ru1, 0, sizeof(struct rusage));
		(void)memset(&ru2, 0, sizeof(struct rusage));

		work();

		ATF_REQUIRE(getrusage(RUSAGE_SELF, &ru1) == 0);

		work();

		ATF_REQUIRE(getrusage(RUSAGE_SELF, &ru2) == 0);

		if (timercmp(&ru2.ru_utime, &ru1.ru_utime, <) != 0)
			atf_tc_fail("user time went backwards");
	}

	atf_tc_fail("anticipated error did not occur");
}

ATF_TC(getrusage_utime_zero);
ATF_TC_HEAD(getrusage_utime_zero, tc)
{
	atf_tc_set_md_var(tc, "descr", "Test zero utime from getrusage(2)");
}

ATF_TC_BODY(getrusage_utime_zero, tc)
{
	struct rusage ru;
	size_t i;

	/*
	 * Test that getrusage(2) does not return
	 * zero user time for the calling process.
	 *
	 * See also (duplicate) PR port-amd64/41734.
	 */
	atf_tc_expect_fail("PR kern/30115");

	for (i = 0; i < maxiter; i++) {

		work();

		(void)memset(&ru, 0, sizeof(struct rusage));

		ATF_REQUIRE(getrusage(RUSAGE_SELF, &ru) == 0);

		if (ru.ru_utime.tv_sec == 0 && ru.ru_utime.tv_usec == 0)
			atf_tc_fail("zero user time from getrusage(2)");
	}

	atf_tc_fail("anticipated error did not occur");
}

ATF_TP_ADD_TCS(tp)
{

	ATF_TP_ADD_TC(tp, getrusage_err);
	ATF_TP_ADD_TC(tp, getrusage_sig);
	ATF_TP_ADD_TC(tp, getrusage_maxrss);
	ATF_TP_ADD_TC(tp, getrusage_msgsnd);
	ATF_TP_ADD_TC(tp, getrusage_utime_back);
	ATF_TP_ADD_TC(tp, getrusage_utime_zero);

	return atf_no_error();
}<|MERGE_RESOLUTION|>--- conflicted
+++ resolved
@@ -1,8 +1,4 @@
-<<<<<<< HEAD
-/* $NetBSD: t_getrusage.c,v 1.5 2017/01/13 20:31:06 christos Exp $ */
-=======
 /* $NetBSD: t_getrusage.c,v 1.8 2018/05/09 08:45:03 mrg Exp $ */
->>>>>>> b2b84690
 
 /*-
  * Copyright (c) 2011 The NetBSD Foundation, Inc.
@@ -33,11 +29,7 @@
  * POSSIBILITY OF SUCH DAMAGE.
  */
 #include <sys/cdefs.h>
-<<<<<<< HEAD
-__RCSID("$NetBSD: t_getrusage.c,v 1.5 2017/01/13 20:31:06 christos Exp $");
-=======
 __RCSID("$NetBSD: t_getrusage.c,v 1.8 2018/05/09 08:45:03 mrg Exp $");
->>>>>>> b2b84690
 
 #include <sys/resource.h>
 #include <sys/time.h>
