--- conflicted
+++ resolved
@@ -1,8 +1,4 @@
-<<<<<<< HEAD
-/* $NetBSD: t_dir.c,v 1.10 2017/01/11 18:15:02 christos Exp $ */
-=======
 /* $NetBSD: t_dir.c,v 1.11 2018/06/19 09:20:46 gson Exp $ */
->>>>>>> b2b84690
 
 /*-
  * Copyright (c) 2010 The NetBSD Foundation, Inc.
@@ -65,11 +61,7 @@
 		    "creat(%s, %x) failed: %s", (x), (m),		\
 		    strerror(errno));					\
 		(void)close(_creat_fd);					\
-<<<<<<< HEAD
-	} while(0);
-=======
 	} while (0)
->>>>>>> b2b84690
 
 	ATF_REQUIRE_MSG(mkdir("t", 0755) == 0,
 	    "mkdir failed: %s", strerror(errno));
