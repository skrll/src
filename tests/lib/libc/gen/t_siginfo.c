<<<<<<< HEAD
/* $NetBSD: t_siginfo.c,v 1.42 2020/10/13 06:55:25 rin Exp $ */
=======
/* $NetBSD: t_siginfo.c,v 1.45 2021/01/13 06:44:55 skrll Exp $ */
>>>>>>> 9e014010

/*-
 * Copyright (c) 2010 The NetBSD Foundation, Inc.
 * All rights reserved.
 *
 * Redistribution and use in source and binary forms, with or without
 * modification, are permitted provided that the following conditions
 * are met:
 * 1. Redistributions of source code must retain the above copyright
 *    notice, this list of conditions and the following disclaimer.
 * 2. Redistributions in binary form must reproduce the above copyright
 *    notice, this list of conditions and the following disclaimer in the
 *    documentation and/or other materials provided with the distribution.
 *
 * THIS SOFTWARE IS PROVIDED BY THE NETBSD FOUNDATION, INC. AND CONTRIBUTORS
 * ``AS IS'' AND ANY EXPRESS OR IMPLIED WARRANTIES, INCLUDING, BUT NOT LIMITED
 * TO, THE IMPLIED WARRANTIES OF MERCHANTABILITY AND FITNESS FOR A PARTICULAR
 * PURPOSE ARE DISCLAIMED.  IN NO EVENT SHALL THE FOUNDATION OR CONTRIBUTORS
 * BE LIABLE FOR ANY DIRECT, INDIRECT, INCIDENTAL, SPECIAL, EXEMPLARY, OR
 * CONSEQUENTIAL DAMAGES (INCLUDING, BUT NOT LIMITED TO, PROCUREMENT OF
 * SUBSTITUTE GOODS OR SERVICES; LOSS OF USE, DATA, OR PROFITS; OR BUSINESS
 * INTERRUPTION) HOWEVER CAUSED AND ON ANY THEORY OF LIABILITY, WHETHER IN
 * CONTRACT, STRICT LIABILITY, OR TORT (INCLUDING NEGLIGENCE OR OTHERWISE)
 * ARISING IN ANY WAY OUT OF THE USE OF THIS SOFTWARE, EVEN IF ADVISED OF THE
 * POSSIBILITY OF SUCH DAMAGE.
 */

#include <atf-c.h>

#include <sys/resource.h>
#include <sys/sysctl.h>
#include <sys/time.h>
#include <sys/ucontext.h>
#include <sys/wait.h>

#include <assert.h>
#include <float.h>
#include <inttypes.h>
#include <setjmp.h>
#include <signal.h>
#include <stdio.h>
#include <stdlib.h>
#include <string.h>
#include <unistd.h>

#include <fenv.h>
#ifdef __HAVE_FENV
#include <ieeefp.h>	/* only need for ARM Cortex/Neon hack */
#elif defined(_FLOAT_IEEE754)
#include <ieeefp.h>
#endif

#include "isqemu.h"

#ifdef ENABLE_TESTS
/* for sigbus */
volatile char *addr;

/* for sigchild */
pid_t child;
int code;
int status;

/* for sigfpe */
sig_atomic_t fltdiv_signalled = 0;
sig_atomic_t intdiv_signalled = 0;

static void
sig_debug(int signo, siginfo_t *info, ucontext_t *ctx)
{
	unsigned int i;

	printf("%d %p %p\n", signo, info, ctx);
	if (info != NULL) {
		printf("si_signo=%d\n", info->si_signo);
		printf("si_errno=%d\n", info->si_errno);
		printf("si_code=%d\n", info->si_code);
		printf("si_value.sival_int=%d\n", info->si_value.sival_int);
	}
	if (ctx != NULL) {
		printf("uc_flags 0x%x\n", ctx->uc_flags);
		printf("uc_link %p\n", ctx->uc_link);
		for (i = 0; i < __arraycount(ctx->uc_sigmask.__bits); i++)
			printf("uc_sigmask[%d] 0x%x\n", i,
			    ctx->uc_sigmask.__bits[i]);
		printf("uc_stack %p %lu 0x%x\n", ctx->uc_stack.ss_sp,
		    (unsigned long)ctx->uc_stack.ss_size,
		    ctx->uc_stack.ss_flags);
		for (i = 0; i < __arraycount(ctx->uc_mcontext.__gregs); i++)
			printf("uc_mcontext.greg[%d] 0x%lx\n", i,
			    (long)ctx->uc_mcontext.__gregs[i]);
	}
}

static void
sigalrm_action(int signo, siginfo_t *info, void *ptr)
{

	sig_debug(signo, info, (ucontext_t *)ptr);

	ATF_REQUIRE_EQ(info->si_signo, SIGALRM);
	ATF_REQUIRE_EQ(info->si_code, SI_TIMER);
	ATF_REQUIRE_EQ(info->si_value.sival_int, ITIMER_REAL);

	atf_tc_pass();
	/* NOTREACHED */
}

ATF_TC(sigalarm);

ATF_TC_HEAD(sigalarm, tc)
{

	atf_tc_set_md_var(tc, "descr",
	    "Checks that signal trampoline correctly calls SIGALRM handler");
}

ATF_TC_BODY(sigalarm, tc)
{
	struct sigaction sa;
	sa.sa_flags = SA_SIGINFO;
	sa.sa_sigaction = sigalrm_action;
	sigemptyset(&sa.sa_mask);
	sigaction(SIGALRM, &sa, NULL);
	for (;;) {
		alarm(1);
		sleep(1);
	}
	atf_tc_fail("SIGALRM handler wasn't called");
}

static void
sigchild_action(int signo, siginfo_t *info, void *ptr)
{
	if (info != NULL) {
		printf("info=%p\n", info);
		printf("ptr=%p\n", ptr);
		printf("si_signo=%d\n", info->si_signo);
		printf("si_errno=%d\n", info->si_errno);
		printf("si_code=%d\n", info->si_code);
		printf("si_uid=%d\n", info->si_uid);
		printf("si_pid=%d\n", info->si_pid);
		printf("si_status=%d\n", info->si_status);
		printf("si_utime=%lu\n", (unsigned long int)info->si_utime);
		printf("si_stime=%lu\n", (unsigned long int)info->si_stime);
	}
	ATF_REQUIRE_EQ(info->si_code, code);
	ATF_REQUIRE_EQ(info->si_signo, SIGCHLD);
	ATF_REQUIRE_EQ(info->si_uid, getuid());
	ATF_REQUIRE_EQ(info->si_pid, child);
	if (WIFEXITED(info->si_status))
		ATF_REQUIRE_EQ(WEXITSTATUS(info->si_status), status);
	else if (WIFSTOPPED(info->si_status))
		ATF_REQUIRE_EQ(WSTOPSIG(info->si_status), status);
	else if (WIFSIGNALED(info->si_status))
		ATF_REQUIRE_EQ(WTERMSIG(info->si_status), status);
}

static void
setchildhandler(void (*action)(int, siginfo_t *, void *))
{
	struct sigaction sa;
	sa.sa_flags = SA_SIGINFO;
	sa.sa_sigaction = action;
	sigemptyset(&sa.sa_mask);
	sigaction(SIGCHLD, &sa, NULL);
}

static void
sigchild_setup(void)
{
	sigset_t set;
	struct rlimit rlim;

	(void)getrlimit(RLIMIT_CORE, &rlim);
	rlim.rlim_cur = rlim.rlim_max;
	(void)setrlimit(RLIMIT_CORE, &rlim);

	setchildhandler(sigchild_action);
	sigemptyset(&set);
	sigaddset(&set, SIGCHLD);
	sigprocmask(SIG_BLOCK, &set, NULL);
}

ATF_TC(sigchild_normal);
ATF_TC_HEAD(sigchild_normal, tc)
{

	atf_tc_set_md_var(tc, "descr",
	    "Checks that signal trampoline correctly calls SIGCHLD handler "
	    "when child exits normally");
}

ATF_TC_BODY(sigchild_normal, tc)
{
	sigset_t set;

	sigchild_setup();

	status = 25;
	code = CLD_EXITED;

	switch ((child = fork())) {
	case 0:
		sleep(1);
		exit(status);
	case -1:
		atf_tc_fail("fork failed");
	default:
		sigemptyset(&set);
		sigsuspend(&set);
	}
}

ATF_TC(sigchild_dump);
ATF_TC_HEAD(sigchild_dump, tc)
{

	atf_tc_set_md_var(tc, "descr",
	    "Checks that signal trampoline correctly calls SIGCHLD handler "
	    "when child segfaults");
}

ATF_TC_BODY(sigchild_dump, tc)
{
	sigset_t set;

	sigchild_setup();

	status = SIGSEGV;
	code = CLD_DUMPED;

	switch ((child = fork())) {
	case 0:
		sleep(1);
		*(volatile long *)0 = 0;
		atf_tc_fail("Child did not segfault");
		/* NOTREACHED */
	case -1:
		atf_tc_fail("fork failed");
	default:
		sigemptyset(&set);
		sigsuspend(&set);
	}
}

ATF_TC(sigchild_kill);
ATF_TC_HEAD(sigchild_kill, tc)
{

	atf_tc_set_md_var(tc, "descr",
	    "Checks that signal trampoline correctly calls SIGCHLD handler "
	    "when child is killed");
}

ATF_TC_BODY(sigchild_kill, tc)
{
	sigset_t set;

	sigchild_setup();

	status = SIGPIPE;
	code = CLD_KILLED;

	switch ((child = fork())) {
	case 0:
		sigemptyset(&set);
		sigsuspend(&set);
		break;
	case -1:
		atf_tc_fail("fork failed");
	default:
		kill(child, SIGPIPE);
		sigemptyset(&set);
		sigsuspend(&set);
	}
}

static sigjmp_buf sigfpe_flt_env;
static void
sigfpe_flt_action(int signo, siginfo_t *info, void *ptr)
{

	sig_debug(signo, info, (ucontext_t *)ptr);

	if (fltdiv_signalled++ != 0)
		atf_tc_fail("FPE handler called more than once");

	ATF_REQUIRE_EQ(info->si_signo, SIGFPE);
	ATF_REQUIRE_EQ(info->si_code, FPE_FLTDIV);
	ATF_REQUIRE_EQ(info->si_errno, 0);

	siglongjmp(sigfpe_flt_env, 1);
}

ATF_TC(sigfpe_flt);
ATF_TC_HEAD(sigfpe_flt, tc)
{

	atf_tc_set_md_var(tc, "descr",
	    "Checks that signal trampoline correctly calls SIGFPE handler "
	    "for floating div-by-zero");
}

ATF_TC_BODY(sigfpe_flt, tc)
{
	struct sigaction sa;
	double d = strtod("0", NULL);

	if (isQEMU())
		atf_tc_skip("Test does not run correctly under QEMU");
#if (__arm__ && !__SOFTFP__) || __aarch64__
	/*
	 * Some NEON fpus do not trap on IEEE 754 FP exceptions.
	 * skip these tests if running on them and compiled for
	 * hard float.
	 */
	if (0 == fpsetmask(fpsetmask(FP_X_INV)))
		atf_tc_skip("FPU does not implement traps on FP exceptions");
#endif
	if (sigsetjmp(sigfpe_flt_env, 0) == 0) {
		sa.sa_flags = SA_SIGINFO;
		sa.sa_sigaction = sigfpe_flt_action;
		sigemptyset(&sa.sa_mask);
		sigaction(SIGFPE, &sa, NULL);
#ifdef __HAVE_FENV
		feenableexcept(FE_ALL_EXCEPT);
#elif defined(_FLOAT_IEEE754)
		fpsetmask(FP_X_INV|FP_X_DZ|FP_X_OFL|FP_X_UFL|FP_X_IMP);
#endif
		printf("%g\n", 1 / d);
	}
	if (fltdiv_signalled == 0)
		atf_tc_fail("FPE signal handler was not invoked");
}

static sigjmp_buf sigfpe_int_env;
static void
sigfpe_int_action(int signo, siginfo_t *info, void *ptr)
{

	sig_debug(signo, info, (ucontext_t *)ptr);

	if (intdiv_signalled++ != 0)
		atf_tc_fail("INTDIV handler called more than once");

	ATF_REQUIRE_EQ(info->si_signo, SIGFPE);
	ATF_REQUIRE_EQ(info->si_code, FPE_INTDIV);
	atf_tc_expect_pass();
	ATF_REQUIRE_EQ(info->si_errno, 0);

	siglongjmp(sigfpe_int_env, 1);
}

ATF_TC(sigfpe_int);
ATF_TC_HEAD(sigfpe_int, tc)
{

	atf_tc_set_md_var(tc, "descr",
	    "Checks that signal trampoline correctly calls SIGFPE handler "
	    "for integer div-by-zero (PR port-i386/43655)");
}

ATF_TC_BODY(sigfpe_int, tc)
{
	struct sigaction sa;
	long l = strtol("0", NULL, 10);

#if defined(__powerpc__) || defined(__aarch64__)
	atf_tc_skip("Integer division by zero doesn't trap");
#endif
	if (sigsetjmp(sigfpe_int_env, 0) == 0) {
		sa.sa_flags = SA_SIGINFO;
		sa.sa_sigaction = sigfpe_int_action;
		sigemptyset(&sa.sa_mask);
		sigaction(SIGFPE, &sa, NULL);
#ifdef __HAVE_FENV
		feenableexcept(FE_ALL_EXCEPT);
#elif defined(_FLOAT_IEEE754)
		fpsetmask(FP_X_INV|FP_X_DZ|FP_X_OFL|FP_X_UFL|FP_X_IMP);
#endif
		printf("%ld\n", 1 / l);
	}
	if (intdiv_signalled == 0)
		atf_tc_fail("FPE signal handler was not invoked");
}

static void
sigsegv_action(int signo, siginfo_t *info, void *ptr)
{

	sig_debug(signo, info, (ucontext_t *)ptr);

	ATF_REQUIRE_EQ(info->si_signo, SIGSEGV);
	ATF_REQUIRE_EQ(info->si_errno, 0);
	ATF_REQUIRE_EQ(info->si_code, SEGV_MAPERR);
	ATF_REQUIRE_EQ(info->si_addr, (void *)0);

	atf_tc_pass();
	/* NOTREACHED */
}

ATF_TC(sigsegv);
ATF_TC_HEAD(sigsegv, tc)
{

	atf_tc_set_md_var(tc, "descr",
	    "Checks that signal trampoline correctly calls SIGSEGV handler");
}

ATF_TC_BODY(sigsegv, tc)
{
	struct sigaction sa;

	sa.sa_flags = SA_SIGINFO;
	sa.sa_sigaction = sigsegv_action;
	sigemptyset(&sa.sa_mask);
	sigaction(SIGSEGV, &sa, NULL);

	*(volatile long *)0 = 0;
	atf_tc_fail("Test did not fault as expected");
}

static void
sigbus_action(int signo, siginfo_t *info, void *ptr)
{

	printf("si_addr = %p\n", info->si_addr);
	sig_debug(signo, info, (ucontext_t *)ptr);

	ATF_REQUIRE_EQ(info->si_signo, SIGBUS);
	ATF_REQUIRE_EQ(info->si_errno, 0);
	ATF_REQUIRE_EQ(info->si_code, BUS_ADRALN);

#if defined(__i386__) || defined(__x86_64__)
	atf_tc_expect_fail("x86 architecture does not correctly "
	    "report the address where the unaligned access occured");
#endif
	ATF_REQUIRE_EQ(info->si_addr, (volatile void *)addr);

	atf_tc_pass();
	/* NOTREACHED */
}

ATF_TC(sigbus_adraln);
ATF_TC_HEAD(sigbus_adraln, tc)
{

	atf_tc_set_md_var(tc, "descr",
	    "Checks that signal trampoline correctly calls SIGBUS handler "
	    "for invalid address alignment");
}

ATF_TC_BODY(sigbus_adraln, tc)
{
	struct sigaction sa;

#if defined(__alpha__) || defined(__arm__)
	int rv, val;
	size_t len = sizeof(val);
	rv = sysctlbyname("machdep.unaligned_sigbus", &val, &len, NULL, 0);
	ATF_REQUIRE(rv == 0);
	if (val == 0)
		atf_tc_skip("No SIGBUS signal for unaligned accesses");
#endif

#ifdef __powerpc__
	/*
	 * SIGBUS is not mandatory for powerpc; most processors (not all)
	 * can deal with unaligned accesses.
	 */
	atf_tc_skip("SIGBUS signal for unaligned accesses is "
	    "not mandatory for this architecture");
#endif

	/* m68k (except sun2) never issue SIGBUS (PR lib/49653),
	 * same for armv8 or newer */
#if (defined(__m68k__) && !defined(__mc68010__)) || \
    defined(__aarch64__)
	atf_tc_skip("No SIGBUS signal for unaligned accesses");
#endif
<<<<<<< HEAD
=======

#if defined(__mips__)
	/* no way of detecting if on GXemul, so disable everywhere for now */
	atf_tc_skip("GXemul fails to trap unaligned accesses with "
	    "correct ENTRYHI");
#endif
>>>>>>> 9e014010

	sa.sa_flags = SA_SIGINFO;
	sa.sa_sigaction = sigbus_action;
	sigemptyset(&sa.sa_mask);
	sigaction(SIGBUS, &sa, NULL);

	/* Enable alignment checks for x86. 0x40000 is PSL_AC. */
#if defined(__i386__)
	__asm__("pushf; orl $0x40000, (%esp); popf");
#elif defined(__amd64__)
	__asm__("pushf; orl $0x40000, (%rsp); popf");
#endif

	addr = calloc(2, sizeof(int));
	ATF_REQUIRE(addr != NULL);

	if (isQEMU_TCG())
		atf_tc_expect_fail("QEMU fails to trap unaligned accesses");

	/* Force an unaligned access */
	addr++;
	printf("now trying to access unaligned address %p\n", addr);
	ATF_REQUIRE_EQ(*(volatile int *)addr, 0);

	atf_tc_fail("Test did not fault as expected");
}

#else
ATF_TC(dummy);
ATF_TC_HEAD(dummy, tc)
{
	atf_tc_set_md_var(tc, "descr", "A dummy test");
}

ATF_TC_BODY(dummy, tc)
{

	// Dummy, skipped
	// The ATF framework requires at least a single defined test.
}
#endif

ATF_TP_ADD_TCS(tp)
{

#ifdef ENABLE_TESTS
	ATF_TP_ADD_TC(tp, sigalarm);
	ATF_TP_ADD_TC(tp, sigchild_normal);
	ATF_TP_ADD_TC(tp, sigchild_dump);
	ATF_TP_ADD_TC(tp, sigchild_kill);
	ATF_TP_ADD_TC(tp, sigfpe_flt);
	ATF_TP_ADD_TC(tp, sigfpe_int);
	ATF_TP_ADD_TC(tp, sigsegv);
	ATF_TP_ADD_TC(tp, sigbus_adraln);
#else
	ATF_TP_ADD_TC(tp, dummy);
#endif

	return atf_no_error();
}<|MERGE_RESOLUTION|>--- conflicted
+++ resolved
@@ -1,8 +1,4 @@
-<<<<<<< HEAD
-/* $NetBSD: t_siginfo.c,v 1.42 2020/10/13 06:55:25 rin Exp $ */
-=======
 /* $NetBSD: t_siginfo.c,v 1.45 2021/01/13 06:44:55 skrll Exp $ */
->>>>>>> 9e014010
 
 /*-
  * Copyright (c) 2010 The NetBSD Foundation, Inc.
@@ -484,15 +480,12 @@
     defined(__aarch64__)
 	atf_tc_skip("No SIGBUS signal for unaligned accesses");
 #endif
-<<<<<<< HEAD
-=======
 
 #if defined(__mips__)
 	/* no way of detecting if on GXemul, so disable everywhere for now */
 	atf_tc_skip("GXemul fails to trap unaligned accesses with "
 	    "correct ENTRYHI");
 #endif
->>>>>>> 9e014010
 
 	sa.sa_flags = SA_SIGINFO;
 	sa.sa_sigaction = sigbus_action;
