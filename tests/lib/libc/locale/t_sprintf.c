<<<<<<< HEAD
/* $NetBSD: t_sprintf.c,v 1.5 2017/11/24 21:30:43 kre Exp $ */
=======
/* $NetBSD: t_sprintf.c,v 1.7 2017/12/01 01:08:35 kre Exp $ */
>>>>>>> 823e852b

/*-
 * Copyright (c) 2017 The NetBSD Foundation, Inc.
 * All rights reserved.
 *
 * This code is derived from software contributed to The NetBSD Foundation
 * by Konrad Schroder.
 *
 * Redistribution and use in source and binary forms, with or without
 * modification, are permitted provided that the following conditions
 * are met:
 * 1. Redistributions of source code must retain the above copyright
 *    notice, this list of conditions and the following disclaimer.
 * 2. Redistributions in binary form must reproduce the above copyright
 *    notice, this list of conditions and the following disclaimer in the
 *    documentation and/or other materials provided with the distribution.
 *
 * THIS SOFTWARE IS PROVIDED BY THE NETBSD FOUNDATION, INC. AND CONTRIBUTORS
 * ``AS IS'' AND ANY EXPRESS OR IMPLIED WARRANTIES, INCLUDING, BUT NOT LIMITED
 * TO, THE IMPLIED WARRANTIES OF MERCHANTABILITY AND FITNESS FOR A PARTICULAR
 * PURPOSE ARE DISCLAIMED.  IN NO EVENT SHALL THE FOUNDATION OR CONTRIBUTORS
 * BE LIABLE FOR ANY DIRECT, INDIRECT, INCIDENTAL, SPECIAL, EXEMPLARY, OR
 * CONSEQUENTIAL DAMAGES (INCLUDING, BUT NOT LIMITED TO, PROCUREMENT OF
 * SUBSTITUTE GOODS OR SERVICES; LOSS OF USE, DATA, OR PROFITS; OR BUSINESS
 * INTERRUPTION) HOWEVER CAUSED AND ON ANY THEORY OF LIABILITY, WHETHER IN
 * CONTRACT, STRICT LIABILITY, OR TORT (INCLUDING NEGLIGENCE OR OTHERWISE)
 * ARISING IN ANY WAY OUT OF THE USE OF THIS SOFTWARE, EVEN IF ADVISED OF THE
 * POSSIBILITY OF SUCH DAMAGE.
 */

#include <sys/cdefs.h>
__COPYRIGHT("@(#) Copyright (c) 2017\
 The NetBSD Foundation, inc. All rights reserved.");
<<<<<<< HEAD
__RCSID("$NetBSD: t_sprintf.c,v 1.5 2017/11/24 21:30:43 kre Exp $");
=======
__RCSID("$NetBSD: t_sprintf.c,v 1.7 2017/12/01 01:08:35 kre Exp $");
>>>>>>> 823e852b

#include <locale.h>
#include <math.h>
#include <stdio.h>
#include <stdlib.h>
#include <string.h>
#include <limits.h>
#include <ctype.h>

#include <atf-c.h>

static struct test {
	const char *locale;
	const int int_value;
	const char *int_result;
	const char *int_input;
	const double double_value;
	const char *double_result;
	const char *double_input;
} tests[] = {
	{
		"en_US.UTF-8",
		-12345,
		"-12,345",
		"-12345",
		-12345.6789,
		"-12,345.678900",
		"-12345.678900",
	}, {
		"fr_FR.ISO8859-1",
		-12345,
		"-12\240345",
		"-12345",
		-12345.6789,
		"-12\240345,678900",
		"-12345,678900",
	}, {
		"it_IT.ISO8859-1",
		-12345,
		"-12.345",
		"-12345",
		-12345.6789,
		"-12.345,678900",
		"-12345,678900",
	}, {
		"POSIX",
		/*
		 * POSIX-1.2008 specifies that the C and POSIX
		 * locales shall be identical (section 7.2) and
		 * that the POSIX locale shall have an empty
		 * thousands separator and "<period>" as its
		 * decimal point (section 7.3.4).  *printf
		 * ought to honor these settings.
		 */
		-12345,
		"-12345",
		"-12345",
		-12345.6789,
		"-12345.678900",
		"-12345.678900",
	}, {
		NULL,
		0,
		NULL,
		NULL,
		0.0,
		NULL,
		NULL,
	}
};

static void
h_sprintf(const struct test *t)
{
	char buf[1024];

	ATF_REQUIRE_STREQ(setlocale(LC_ALL, "C"), "C");
	printf("Trying locale %s...\n", t->locale);
	ATF_REQUIRE(setlocale(LC_NUMERIC, t->locale) != NULL);
	printf("Using locale: %s\n", setlocale(LC_ALL, NULL));

	sprintf(buf, "%'f", t->double_value);
	ATF_REQUIRE_STREQ(buf, t->double_result);

	sprintf(buf, "%'d", t->int_value);
	ATF_REQUIRE_STREQ(buf, t->int_result);

        atf_tc_expect_pass();
}

static void
h_strto(const struct test *t)
{
	double d, diff;

	ATF_REQUIRE_STREQ(setlocale(LC_ALL, "C"), "C");
	printf("Trying locale %s...\n", t->locale);
	ATF_REQUIRE(setlocale(LC_NUMERIC, t->locale) != NULL);

	ATF_REQUIRE_EQ((int)strtol(t->int_input, NULL, 10), t->int_value);
<<<<<<< HEAD
	d = strtod(t->double_input, NULL);
	if ((diff = fabs(d - t->double_value)) > 1e-7)
		ATF_REQUIRE_EQ_MSG(d, t->double_value, "In %s: d=strtod("
		    "t->double_input[%s], NULL)[%.9g] != t->double_value[%.9g]"
		    ": diff=%g", t->locale, t->double_input, d,
		    t->double_value, diff);
=======

	/*
	 * Note that the C standard permits function values to be
	 * returned with more precision than is expected by (floating)
	 * data types, and on i386 (and potentially other implementations)
	 * that is exactly what happens, meaning that the result from
	 * strtod() is not identical to the expected value - it turns out
	 * that it is the same if the value is constrained to the number
	 * of mantissa bits in a double (so the %a values printed below
	 * show the exact same bit patterns) and on i386 -ffloat-store
	 * will cause gcc to constrain the result that way, but nothing
	 * demands that be true, so instead, we simply test that the
	 * value returned is very very close to that expected.
	 *
	 * 1e-12 is chosen as the allowable delta, as we know (from
	 * the data in the "struct test" earlier in this file) that
	 * its magnitude is ~ 10^5, with values of that magnitude,
	 * 10^-12 difference is a 10^-17 relative difference, and
	 * with a 56 bit mantissa (standard IEEE "double") a difference
	 * that small vanishes (requires at least 57 mantissa bits to
	 * be representable).   If the data values were to change, then
	 * so might this delta (if they were not all the same, we would
	 * move the delta into the struct rather than having it a constant
	 * here.).
	 *
	 * Finally, note that our purpose here is not to test floating
	 * point arithmetic, we're testing locale dependent string to
	 * binary conversions.
	 */

	d = (double)strtod(t->double_input, NULL);
	diff = fabs(d - t->double_value);
	if (diff >= 1e-12)
		ATF_REQUIRE_EQ_MSG(d, t->double_value, "In %s: " 
		    "d=strtod(t->double_input[%s], NULL)[%.12g = %a] != "
		    "t->double_value[%.12g = %a]: diff=%g", t->locale,
		    t->double_input, d, d, t->double_value, t->double_value,
		    diff);
>>>>>>> 823e852b
}

static void
h_sscanf(const struct test *t)
{
	int int_reported;
	double double_reported;

	ATF_REQUIRE_STREQ(setlocale(LC_ALL, "C"), "C");
	printf("Trying locale %s...\n", t->locale);
	ATF_REQUIRE(setlocale(LC_NUMERIC, t->locale) != NULL);

	sscanf(t->int_input, "%d", &int_reported);
	ATF_REQUIRE_EQ(int_reported, t->int_value);
	sscanf(t->double_input, "%lf", &double_reported);
	ATF_REQUIRE_EQ(double_reported, t->double_value);
}

ATF_TC(sprintf);
ATF_TC_HEAD(sprintf, tc)
{
	atf_tc_set_md_var(tc, "descr",
		"Checks sprintf %%'d and %%'f under diferent locales");
}
ATF_TC_BODY(sprintf, tc)
{
	struct test *t;

	for (t = &tests[0]; t->locale != NULL; ++t)
		h_sprintf(t);
}

ATF_TC(strto);
ATF_TC_HEAD(strto, tc)
{
	atf_tc_set_md_var(tc, "descr",
		"Checks strtol and strtod under diferent locales");
}
ATF_TC_BODY(strto, tc)
{
	struct test *t;

	for (t = &tests[0]; t->locale != NULL; ++t)
		h_strto(t);
}

ATF_TC(sscanf);
ATF_TC_HEAD(sscanf, tc)
{
	atf_tc_set_md_var(tc, "descr",
		"Checks sscanf under diferent locales");
}
ATF_TC_BODY(sscanf, tc)
{
	struct test *t;

	for (t = &tests[0]; t->locale != NULL; ++t)
		h_sscanf(t);
}

ATF_TP_ADD_TCS(tp)
{

	ATF_TP_ADD_TC(tp, sprintf);
	ATF_TP_ADD_TC(tp, sscanf);
	ATF_TP_ADD_TC(tp, strto);

	return atf_no_error();
}<|MERGE_RESOLUTION|>--- conflicted
+++ resolved
@@ -1,8 +1,4 @@
-<<<<<<< HEAD
-/* $NetBSD: t_sprintf.c,v 1.5 2017/11/24 21:30:43 kre Exp $ */
-=======
 /* $NetBSD: t_sprintf.c,v 1.7 2017/12/01 01:08:35 kre Exp $ */
->>>>>>> 823e852b
 
 /*-
  * Copyright (c) 2017 The NetBSD Foundation, Inc.
@@ -36,11 +32,7 @@
 #include <sys/cdefs.h>
 __COPYRIGHT("@(#) Copyright (c) 2017\
  The NetBSD Foundation, inc. All rights reserved.");
-<<<<<<< HEAD
-__RCSID("$NetBSD: t_sprintf.c,v 1.5 2017/11/24 21:30:43 kre Exp $");
-=======
 __RCSID("$NetBSD: t_sprintf.c,v 1.7 2017/12/01 01:08:35 kre Exp $");
->>>>>>> 823e852b
 
 #include <locale.h>
 #include <math.h>
@@ -141,14 +133,6 @@
 	ATF_REQUIRE(setlocale(LC_NUMERIC, t->locale) != NULL);
 
 	ATF_REQUIRE_EQ((int)strtol(t->int_input, NULL, 10), t->int_value);
-<<<<<<< HEAD
-	d = strtod(t->double_input, NULL);
-	if ((diff = fabs(d - t->double_value)) > 1e-7)
-		ATF_REQUIRE_EQ_MSG(d, t->double_value, "In %s: d=strtod("
-		    "t->double_input[%s], NULL)[%.9g] != t->double_value[%.9g]"
-		    ": diff=%g", t->locale, t->double_input, d,
-		    t->double_value, diff);
-=======
 
 	/*
 	 * Note that the C standard permits function values to be
@@ -187,7 +171,6 @@
 		    "t->double_value[%.12g = %a]: diff=%g", t->locale,
 		    t->double_input, d, d, t->double_value, t->double_value,
 		    diff);
->>>>>>> 823e852b
 }
 
 static void
