--- conflicted
+++ resolved
@@ -1,8 +1,4 @@
-<<<<<<< HEAD
-.\"	$NetBSD: makefs.8,v 1.66 2020/11/15 00:18:48 jmcneill Exp $
-=======
 .\"	$NetBSD: makefs.8,v 1.67 2021/04/03 14:10:56 simonb Exp $
->>>>>>> e2aa5677
 .\"
 .\" Copyright (c) 2001-2003 Wasabi Systems, Inc.
 .\" All rights reserved.
@@ -37,11 +33,7 @@
 .\" ARISING IN ANY WAY OUT OF THE USE OF THIS SOFTWARE, EVEN IF ADVISED OF THE
 .\" POSSIBILITY OF SUCH DAMAGE.
 .\"
-<<<<<<< HEAD
-.Dd November 14, 2020
-=======
 .Dd April 4, 2021
->>>>>>> e2aa5677
 .Dt MAKEFS 8
 .Os
 .Sh NAME
