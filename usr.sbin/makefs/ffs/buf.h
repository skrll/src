--- conflicted
+++ resolved
@@ -1,8 +1,4 @@
-<<<<<<< HEAD
-/*	$NetBSD: buf.h,v 1.12 2017/02/16 22:10:50 christos Exp $	*/
-=======
 /*	$NetBSD: buf.h,v 1.13 2018/09/03 16:29:37 riastradh Exp $	*/
->>>>>>> 598bd837
 
 /*
  * Copyright (c) 2001 Wasabi Systems, Inc.
@@ -93,8 +89,6 @@
 
 #define min(a, b) MIN((a), (b))
 
-<<<<<<< HEAD
-=======
 static inline unsigned int
 uimin(unsigned int a, unsigned int b)
 {
@@ -109,7 +103,6 @@
 	return (a > b ? a : b);
 }
 
->>>>>>> 598bd837
 static inline void
 microtime(struct timeval *tv)
 {
