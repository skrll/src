--- conflicted
+++ resolved
@@ -1,8 +1,4 @@
-<<<<<<< HEAD
-#	$NetBSD: Makefile,v 1.9 2020/09/06 07:20:31 mrg Exp $
-=======
 #	$NetBSD: Makefile,v 1.10 2021/05/30 02:28:35 joerg Exp $
->>>>>>> e2aa5677
 
 LIBISPRIVATE=	yes
 
@@ -11,10 +7,6 @@
 	report.c tzone.c
 CPPFLAGS+= -DETC_ETHERS -DSYSLOG -DDEBUG
 
-<<<<<<< HEAD
-CWARNFLAGS.clang+=	-Wno-error=address-of-packed-member
-=======
->>>>>>> e2aa5677
 CWARNFLAGS.gcc+=	${GCC_NO_ADDR_OF_PACKED_MEMBER}
 
 .include <bsd.lib.mk>