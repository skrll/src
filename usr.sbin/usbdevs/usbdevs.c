--- conflicted
+++ resolved
@@ -1,8 +1,4 @@
-<<<<<<< HEAD
-/*	$NetBSD: usbdevs.c,v 1.39 2019/11/12 07:41:50 mrg Exp $	*/
-=======
 /*	$NetBSD: usbdevs.c,v 1.40 2019/11/27 17:56:08 christos Exp $	*/
->>>>>>> 275f442f
 
 /*
  * Copyright (c) 1998 The NetBSD Foundation, Inc.
@@ -35,11 +31,7 @@
 
 #include <sys/cdefs.h>
 #ifndef lint
-<<<<<<< HEAD
-__RCSID("$NetBSD: usbdevs.c,v 1.39 2019/11/12 07:41:50 mrg Exp $");
-=======
 __RCSID("$NetBSD: usbdevs.c,v 1.40 2019/11/27 17:56:08 christos Exp $");
->>>>>>> 275f442f
 #endif
 
 #include <sys/types.h>
@@ -56,10 +48,7 @@
 #include <langinfo.h>
 #include <iconv.h>
 #include <ctype.h>
-<<<<<<< HEAD
-=======
 #include <inttypes.h>
->>>>>>> 275f442f
 
 #include <dev/usb/usb.h>
 
