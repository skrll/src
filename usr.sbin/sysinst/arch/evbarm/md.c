--- conflicted
+++ resolved
@@ -1,8 +1,4 @@
-<<<<<<< HEAD
-/*	$NetBSD: md.c,v 1.20 2020/11/28 13:05:58 jmcneill Exp $ */
-=======
 /*	$NetBSD: md.c,v 1.21 2021/05/09 10:39:00 martin Exp $ */
->>>>>>> e2aa5677
 
 /*
  * Copyright 1997 Piermont Information Systems Inc.
@@ -337,19 +333,12 @@
 md_parts_use_wholedisk(struct disk_partitions *parts)
 {
 	struct disk_part_info boot_part = {
-<<<<<<< HEAD
-		.size = boardtype == BOARD_TYPE_NORMAL ? 
-		    PART_BOOT_LARGE/parts->bytes_per_sector :
-		    PART_BOOT/parts->bytes_per_sector,
-		.fs_type = PART_BOOT_TYPE, .fs_sub_type = MBR_PTYPE_FAT16L,
-=======
 		.size = boardtype == BOARD_TYPE_NORMAL ?
 		    PART_BOOT_LARGE/parts->bytes_per_sector :
 		    PART_BOOT/parts->bytes_per_sector,
 		.fs_type = PART_BOOT_TYPE,
 		.fs_sub_type = boardtype == BOARD_TYPE_NORMAL ?
 		    MBR_PTYPE_FAT32L : MBR_PTYPE_FAT16L,
->>>>>>> e2aa5677
 	};
 
 	return parts_use_wholedisk(parts, 1, &boot_part);
@@ -385,16 +374,11 @@
 		if (infos[i].fs_type == PART_BOOT_TYPE &&
 		    infos[i].mount[0] != 0 &&
 		    strcmp(infos[i].mount, PART_BOOT_MOUNT) == 0) {
-<<<<<<< HEAD
-			infos[i].size = PART_BOOT_LARGE /
-			    my_pm->parts->bytes_per_sector;
-=======
 			infos[i].size = boardtype == BOARD_TYPE_NORMAL ?
 			    PART_BOOT_LARGE/my_pm->parts->bytes_per_sector :
 			    PART_BOOT/my_pm->parts->bytes_per_sector;
 			infos[i].fs_version = boardtype == BOARD_TYPE_NORMAL ?
 			    MBR_PTYPE_FAT32L : MBR_PTYPE_FAT16L; 
->>>>>>> e2aa5677
 			return;
 		}
 	}
