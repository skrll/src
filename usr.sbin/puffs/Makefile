--- conflicted
+++ resolved
@@ -1,8 +1,4 @@
-<<<<<<< HEAD
-#	$NetBSD: Makefile,v 1.18 2017/05/21 15:28:43 riastradh Exp $
-=======
 #	$NetBSD: Makefile,v 1.19 2020/04/04 17:05:06 christos Exp $
->>>>>>> 898b1760
 
 .include <bsd.own.mk>
 
@@ -12,10 +8,6 @@
 SUBDIR+=rump_cd9660 rump_efs rump_ext2fs rump_ffs rump_hfs rump_lfs
 SUBDIR+=rump_msdos rump_nfs rump_ntfs rump_syspuffs rump_sysvbfs
 SUBDIR+=rump_tmpfs rump_udf rump_v7fs
-<<<<<<< HEAD
-SUBDIR+=rump_smbfs
-=======
->>>>>>> 898b1760
 
 #
 # The following are not built by default
