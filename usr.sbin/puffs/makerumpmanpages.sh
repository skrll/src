#!/bin/sh
#
<<<<<<< HEAD
#	$NetBSD: makerumpmanpages.sh,v 1.13 2011/07/24 08:55:30 uch Exp $
=======
#	$NetBSD: makerumpmanpages.sh,v 1.14 2020/04/04 17:05:06 christos Exp $
>>>>>>> 898b1760
#

IFS=' '
COPYRIGHT='.\"	WARNING: GENERATED FILE, DO NOT EDIT
.\"	INSTEAD, EDIT makerumpmanpages.sh AND REGEN
<<<<<<< HEAD
.\"	from: $NetBSD: makerumpmanpages.sh,v 1.13 2011/07/24 08:55:30 uch Exp $
=======
.\"	from: $NetBSD: makerumpmanpages.sh,v 1.14 2020/04/04 17:05:06 christos Exp $
>>>>>>> 898b1760
.\"
.\" Copyright (c) 2008-2010 Antti Kantee.  All rights reserved.
.\"
.\" Redistribution and use in source and binary forms, with or without
.\" modification, are permitted provided that the following conditions
.\" are met:
.\" 1. Redistributions of source code must retain the above copyright
.\"    notice, this list of conditions and the following disclaimer.
.\" 2. Redistributions in binary form must reproduce the above copyright
.\"    notice, this list of conditions and the following disclaimer in the
.\"    documentation and/or other materials provided with the distribution.
.\"
.\" THIS SOFTWARE IS PROVIDED BY THE AUTHOR AND CONTRIBUTORS "AS IS" AND
.\" ANY EXPRESS OR IMPLIED WARRANTIES, INCLUDING, BUT NOT LIMITED TO, THE
.\" IMPLIED WARRANTIES OF MERCHANTABILITY AND FITNESS FOR A PARTICULAR PURPOSE
.\" ARE DISCLAIMED.  IN NO EVENT SHALL THE AUTHOR OR CONTRIBUTORS BE LIABLE
.\" FOR ANY DIRECT, INDIRECT, INCIDENTAL, SPECIAL, EXEMPLARY, OR CONSEQUENTIAL
.\" DAMAGES (INCLUDING, BUT NOT LIMITED TO, PROCUREMENT OF SUBSTITUTE GOODS
.\" OR SERVICES; LOSS OF USE, DATA, OR PROFITS; OR BUSINESS INTERRUPTION)
.\" HOWEVER CAUSED AND ON ANY THEORY OF LIABILITY, WHETHER IN CONTRACT, STRICT
.\" LIABILITY, OR TORT (INCLUDING NEGLIGENCE OR OTHERWISE) ARISING IN ANY WAY
.\" OUT OF THE USE OF THIS SOFTWARE, EVEN IF ADVISED OF THE POSSIBILITY OF
.\" SUCH DAMAGE.
.\"'

MANTMPL1='.Dd November 21, 2010
.Dt RUMP_XXXFSXXX 8
.Os
.Sh NAME
.Nm rump_xxxfsxxx
.Nd mount a xxxfsxxx xxxfssrcxxx with a userspace server
.Sh SYNOPSIS
.Cd "file-system PUFFS"
.Cd "pseudo-device putter"
.Pp
.Nm
.Op options
.Ar xxximagexxx
.Ar mountpoint
.Sh DESCRIPTION
.Em NOTE!
This manual page describes features specific to the
.Xr rump 3
file server.
Please see
.Xr mount_xxxfsxxx 8
for a full description of the available command line options.
.Pp
The
.Nm
utility can be used to mount xxxfsxxx file systems.
It uses
.Xr rump 3
and
.Xr p2k 3
to facilitate running the file system as a server in userspace.
As opposed to
.Xr mount_xxxfsxxx 8 ,
.Nm
does not use file system code within the kernel and therefore does
not require kernel support except
.Xr puffs 4 .
Apart from a minor speed penalty there is no downside with respect to
in-kernel code.'

MANTMPL_BLK='.Pp
.Nm
does not require using
.Xr vnconfig 8
for mounts from regular files and the file path can be passed
directly as the
.Ar xxximagexxx
parameter.
In fact, the use of
.Xr vnconfig 8
is discouraged, since it is unable to properly deal with images on
sparse files.
.Pp
In case the image contains multiple partitions, the desired partition
must be indicated by appending the token
.Dq %DISKLABEL:p%
to the
.Ar xxximagexxx
path.
The letter
.Dq p
specifies the partition as obtained via
.Xr disklabel 8 .
For example, to mount partition
.Dq e
from image
.Pa /tmp/wd0.img ,
use
.Dq /tmp/wd0.img%DISKLABEL:e% .
.Pp
It is recommended that untrusted file system images be mounted with
.Nm
instead of
.Xr mount_xxxfsxxx 8 .
Corrupt file system images commonly cause the file system
to crash the entire kernel, but with
.Nm
only the userspace server process will dump core.'

MANTMPL_NET='.Pp
Even though the
.Nm
file system client runs within a virtual rump kernel in userspace,
it uses host network services
.Pq by means of Dq rump sockin .
This means that regardless of whether using
.Nm
or
.Xr mount_xxxfsxxx 8 ,
the same network configurations will be used.
Currently,
.Dq sockin
supports IPv4.'

MANTMPL2='.Pp
To use
.Nm
via
.Xr mount 8 ,
the flags
.Fl o Ar rump
and
.Fl t Ar xxxfsxxx
should be given.
Similarly,
.Nm
is used instead of
.Xr mount_xxxfsxxx 8
if
.Dq rump
is added to the options field of
.Xr fstab 5 .
.Sh SEE ALSO
.Xr p2k 3 ,
.Xr puffs 3 ,
.Xr rump 3 ,
.Xr mount_xxxfsxxx 8
.Sh HISTORY
The
.Nm
utility first appeared in
.Nx xxxfirstxxx .'

# vary manpages slightly based on the type of server in question
disk="cd9660 efs ext2fs ffs hfs lfs msdos ntfs sysvbfs udf v7fs"
<<<<<<< HEAD
net="nfs smbfs"
=======
net="nfs"
>>>>>>> 898b1760
fictional="fdesc kernfs tmpfs"
special="au-naturel nqmfs syspuffs"

first5="cd9660 efs ext2fs ffs hfs lfs msdos nfs ntfs syspuffs sysvbfs tmpfs udf"

member ()
{

	what=$1
	shift

	while [ $# -gt 0 ] ; do
		[ "$1" = "${what}" ] && return 0
		shift
	done
	return 1
}

sedsub='s/xxxfsxxx/$fs/g\;s/XXXFSXXX/$fsc/g\;s/xxximagexxx/$image/g\;'\
's/xxxfirstxxx/$first/g\;s/xxxfssrcxxx/$fssrc/g\;'

# auto manual pages
for x in rump_*
do
	fs=${x#rump_}

	# see if we are dealing with a new server
	if ! member $fs $disk $net $fictional $special ; then
		echo ERROR: $fs not found in any class!
		exit 1
	fi

	# special file systems have special manpages
	member $fs $special && continue

	# figure out our type
	if member $fs $disk ; then
		mytype=disk
		image=image
		fssrc=image
	fi
	if member $fs $net ; then
		mytype=net
		image=share
		fssrc=share
	fi
	if member $fs $fictional ; then
		mytype=special
		image=$fs
		fssrc='fictional fs'
	fi

	# which version did server first appear?
	if member $fs $first5 ; then
		first=5.0
	else
		first=6.0
	fi

	fsc=`echo $fs | tr '[:lower:]' '[:upper:]'`
	eval sedstr="${sedsub}"

<<<<<<< HEAD
	printf '.\\"	$NetBSD: makerumpmanpages.sh,v 1.13 2011/07/24 08:55:30 uch Exp $\n.\\"\n' > rump_${fs}/rump_${fs}.8
=======
	printf '.\\"	$NetBSD: makerumpmanpages.sh,v 1.14 2020/04/04 17:05:06 christos Exp $\n.\\"\n' > rump_${fs}/rump_${fs}.8
>>>>>>> 898b1760
	echo ${COPYRIGHT} | sed -e 's/\$//g' >> rump_${fs}/rump_${fs}.8

	echo ${MANTMPL1} | sed -e "$sedstr" >> rump_${fs}/rump_${fs}.8
	[ ${mytype} = disk ] && \
	    echo ${MANTMPL_BLK} | sed -e "$sedstr" >> rump_${fs}/rump_${fs}.8
	[ ${mytype} = net ] && \
	    echo ${MANTMPL_NET} | sed -e "$sedstr" >> rump_${fs}/rump_${fs}.8
	echo ${MANTMPL2} | sed -e "$sedstr" >> rump_${fs}/rump_${fs}.8
done<|MERGE_RESOLUTION|>--- conflicted
+++ resolved
@@ -1,20 +1,12 @@
 #!/bin/sh
 #
-<<<<<<< HEAD
-#	$NetBSD: makerumpmanpages.sh,v 1.13 2011/07/24 08:55:30 uch Exp $
-=======
 #	$NetBSD: makerumpmanpages.sh,v 1.14 2020/04/04 17:05:06 christos Exp $
->>>>>>> 898b1760
 #
 
 IFS=' '
 COPYRIGHT='.\"	WARNING: GENERATED FILE, DO NOT EDIT
 .\"	INSTEAD, EDIT makerumpmanpages.sh AND REGEN
-<<<<<<< HEAD
-.\"	from: $NetBSD: makerumpmanpages.sh,v 1.13 2011/07/24 08:55:30 uch Exp $
-=======
 .\"	from: $NetBSD: makerumpmanpages.sh,v 1.14 2020/04/04 17:05:06 christos Exp $
->>>>>>> 898b1760
 .\"
 .\" Copyright (c) 2008-2010 Antti Kantee.  All rights reserved.
 .\"
@@ -165,11 +157,7 @@
 
 # vary manpages slightly based on the type of server in question
 disk="cd9660 efs ext2fs ffs hfs lfs msdos ntfs sysvbfs udf v7fs"
-<<<<<<< HEAD
-net="nfs smbfs"
-=======
 net="nfs"
->>>>>>> 898b1760
 fictional="fdesc kernfs tmpfs"
 special="au-naturel nqmfs syspuffs"
 
@@ -232,11 +220,7 @@
 	fsc=`echo $fs | tr '[:lower:]' '[:upper:]'`
 	eval sedstr="${sedsub}"
 
-<<<<<<< HEAD
-	printf '.\\"	$NetBSD: makerumpmanpages.sh,v 1.13 2011/07/24 08:55:30 uch Exp $\n.\\"\n' > rump_${fs}/rump_${fs}.8
-=======
 	printf '.\\"	$NetBSD: makerumpmanpages.sh,v 1.14 2020/04/04 17:05:06 christos Exp $\n.\\"\n' > rump_${fs}/rump_${fs}.8
->>>>>>> 898b1760
 	echo ${COPYRIGHT} | sed -e 's/\$//g' >> rump_${fs}/rump_${fs}.8
 
 	echo ${MANTMPL1} | sed -e "$sedstr" >> rump_${fs}/rump_${fs}.8
