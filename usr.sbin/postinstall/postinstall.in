--- conflicted
+++ resolved
@@ -1,10 +1,6 @@
 #!/bin/sh
 #
-<<<<<<< HEAD
-# $NetBSD: postinstall.in,v 1.9 2019/11/12 23:54:34 christos Exp $
-=======
 # $NetBSD: postinstall.in,v 1.10 2019/12/04 04:45:42 christos Exp $
->>>>>>> 275f442f
 #
 # Copyright (c) 2002-2015 The NetBSD Foundation, Inc.
 # All rights reserved.
