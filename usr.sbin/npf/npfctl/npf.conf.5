--- conflicted
+++ resolved
@@ -1,8 +1,4 @@
-<<<<<<< HEAD
-.\"    $NetBSD: npf.conf.5,v 1.83 2019/01/08 11:36:10 uwe Exp $
-=======
 .\"    $NetBSD: npf.conf.5,v 1.84 2019/01/19 21:19:32 rmind Exp $
->>>>>>> 251304f2
 .\"
 .\" Copyright (c) 2009-2018 The NetBSD Foundation, Inc.
 .\" All rights reserved.
@@ -31,11 +27,7 @@
 .\" ARISING IN ANY WAY OUT OF THE USE OF THIS SOFTWARE, EVEN IF ADVISED OF THE
 .\" POSSIBILITY OF SUCH DAMAGE.
 .\"
-<<<<<<< HEAD
-.Dd January 8, 2019
-=======
 .Dd January 14, 2019
->>>>>>> 251304f2
 .Dt NPF.CONF 5
 .Os
 .Sh NAME
@@ -97,24 +89,6 @@
 .Dl table <blocklist> type ipset
 .Pp
 Currently, tables support three data storage types:
-<<<<<<< HEAD
-.Cm hash ,
-.Cm tree ,
-or
-.Cm cdb .
-Tables can also be set as containing
-.Cm dynamic
-data or static
-.Cm file Ar filename
-data loaded from a specified file.
-Tables of type
-.Dq hash
-and
-.Dq cdb
-can only contain IP addresses, without masks.
-Only static data can be used with a storage type of
-.Dq cdb .
-=======
 .Cm ipset ,
 .Cm lpm ,
 or
@@ -124,7 +98,6 @@
 .Cm const
 tables are immutable (no insertions or deletions after loading) and
 therefore must always be loaded from a file.
->>>>>>> 251304f2
 .Pp
 The specified file should contain a list of IP addresses and/or networks
 in the form of
