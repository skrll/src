--- conflicted
+++ resolved
@@ -1,8 +1,4 @@
-<<<<<<< HEAD
-.\"    $NetBSD: npf.conf.5,v 1.66 2018/08/27 13:20:47 wiz Exp $
-=======
 .\"    $NetBSD: npf.conf.5,v 1.75 2018/09/04 15:36:01 maxv Exp $
->>>>>>> 598bd837
 .\"
 .\" Copyright (c) 2009-2017 The NetBSD Foundation, Inc.
 .\" All rights reserved.
@@ -31,11 +27,7 @@
 .\" ARISING IN ANY WAY OUT OF THE USE OF THIS SOFTWARE, EVEN IF ADVISED OF THE
 .\" POSSIBILITY OF SUCH DAMAGE.
 .\"
-<<<<<<< HEAD
-.Dd August 27, 2018
-=======
 .Dd September 4, 2018
->>>>>>> 598bd837
 .Dt NPF.CONF 5
 .Os
 .Sh NAME
@@ -95,13 +87,8 @@
 .Pp
 .Ed
 Currently, tables support three data storage types: "hash", "tree", or "cdb".
-<<<<<<< HEAD
-Tables can also be set as containing "dynamic" or "static" data i.e. loaded from
- a specified file.
-=======
 Tables can also be set as containing "dynamic" or "static" data i.e. loaded
 from a specified file.
->>>>>>> 598bd837
 Tables of type "hash" and "cdb" can only contain IP addresses.
 Only static data can be used with a storage type of "cdb".
 .Pp
@@ -112,52 +99,6 @@
 10.1.1.1
 .Ed
 .Ss Interfaces
-<<<<<<< HEAD
-Interfaces can be specified as the values of the variables:
-.Bd -literal
-$pub_if_list = { inet4(wm0), inet4(wm1) }
-.Ed
-.Pp
-In the context of filtering, an interface provides a list of all its IP
-addresses, both IPv4 and IPv6.
-Specific addresses configured on an interface can also be selected by family,
-e.g.:
-.Bd -literal
-$pub_if4 = inet4(wm0)
-$pub_if46 = { inet4(wm0), inet6(wm0) }
-.Ed
-.Pp
-In the above examples, NPF will statically capture the interface
-addresses on configuration load.
-.Pp
-The following can be used for dynamic handling of the interface addresses:
-.Bd -literal
-$pub_if = ifaddrs(wm0)
-.Ed
-.Pp
-In this case, the expression will represent the runtime list of addresses,
-reflecting any changes to the interface, including the attach and detach.
-Marking the interface as ``down'' has no effect, i.e. all addresses will
-remain present.
-.Pp
-A dynamic address list represents both the IPv4 and IPv6 addresses configured on
-an interface.
-The
-.Cd family
-keyword can be used in combination of a filtering rule to be explicit.
-.Ss Groups
-Groups may have the following options: name, interface, and direction.
-They are defined in the following form:
-.Bd -literal
-group "my-name" in on wm0 {
-	# List of rules
-}
-.Ed
-A minimal
-.Nm
-must contain a mandatory
-.Cd default group .
-=======
 In NPF, an interface can be referenced directly by using its name, or can be
 passed to an extraction function which will return a list of IP addresses
 configured on the actual associated interface.
@@ -231,7 +172,6 @@
 	# List of rules, for the other packets
 }
 .Ed
->>>>>>> 598bd837
 .Ss Rules
 With a rule statement NPF is instructed to
 .Cd pass
@@ -247,11 +187,6 @@
 evaluation of subsequent rules is skipped.
 Otherwise, the last matching rule is used.
 .Pp
-<<<<<<< HEAD
-A rule can also instruct NPF to create an entry in the state table
-when passing the packet, to notify the sender when blocking it, and
-to apply a procedure to the packet (e.g. "log") in either case.
-=======
 The
 .Cd proto
 keyword can be used to filter packets by layer 4 protocol (TCP, UDP, ICMP
@@ -279,7 +214,6 @@
 A (ACK), F (FIN), R (RST). The flags that are not present in
 .Ar mask
 are ignored.
->>>>>>> 598bd837
 .Pp
 To notify the sender of a blocking decision, three
 .Cd return
@@ -298,8 +232,6 @@
 Applies to IPv4 and IPv6.
 .El
 .Pp
-<<<<<<< HEAD
-=======
 Further packet specification at present is limited to TCP and UDP
 understanding source and destination ports, and ICMP and IPv6-ICMP
 understanding icmp-type.
@@ -307,24 +239,12 @@
 A rule can also instruct NPF to create an entry in the state table when
 passing the packet or to apply a procedure to the packet (e.g. "log").
 .Pp
->>>>>>> 598bd837
 A "fully-featured" rule would for example be:
 .Bd -literal
 pass stateful in final family inet4 proto tcp flags S/SA \\
 	from $source port $sport to $dest port $dport apply "someproc"
 .Ed
 .Pp
-<<<<<<< HEAD
-Any protocol in
-.Pa /etc/protocols
-can be specified.
-Further packet
-specification at present is limited to protocol TCP understanding flags,
-TCP and UDP understanding source and destination ports, and ICMP and
-IPv6-ICMP understanding icmp-type.
-.Pp
-=======
->>>>>>> 598bd837
 Alternatively, NPF supports
 .Xr pcap-filter 7
 syntax, for example:
@@ -347,28 +267,6 @@
 In both cases, a full TCP state tracking is performed for TCP connections
 and a limited tracking for message-based protocols (UDP and ICMP).
 .Pp
-<<<<<<< HEAD
-The
-.Cd flags
-keyword can be used in conjunction with the
-.Cd stateful
-keyword to match the packets against specific TCP flags, according to
-the following syntax:
-.Bl -tag -width flagsXX -offset indent
-.It flags Ar match[/mask]
-.El
-.Pp
-Where
-.Ar match
-is the set of TCP flags to be matched, out of the
-.Ar mask
-set, both sets being represented as a string combination of: S (SYN),
-A (ACK), F (FIN), R (RST). The flags that are not present in
-.Ar mask
-are ignored.
-.Pp
-=======
->>>>>>> 598bd837
 By default, a stateful rule implies SYN-only flag check ("flags S/SAFR")
 for the TCP packets.
 It is not advisable to change this behavior; however,
@@ -398,13 +296,6 @@
 map $ext_if dynamic 10.1.1.0/24 -> $pub_ip
 .Ed
 .Pp
-<<<<<<< HEAD
-Several NAT algorithms are available, and can be chosen using the
-.Cd algo
-keyword.
-By default, NPF will use the NAPT algorithm.
-The other available algorithms are:
-=======
 Translations are implicitly filtered by limiting the operation to the
 network segments specified, that is, translation would be performed only
 on packets originating from the 10.1.1.0/24 network.
@@ -428,21 +319,12 @@
 .Cd algo
 keyword.
 The currently available algorithms are:
->>>>>>> 598bd837
 .Bl -tag -width Xnpt66XX -offset indent
 .It npt66
 IPv6-to-IPv6 network prefix translation (NPTv6).
 .El
 .Pp
-<<<<<<< HEAD
-Translations are implicitly filtered by limiting the operation to the
-network segments specified, that is, translation would be performed only
-on packets originating from the 10.1.1.0/24 network.
-Explicit filter criteria can be specified using "pass <criteria>" as
-an additional option of the mapping.
-=======
 Currently, the static NAT algorithms do not perform port translation.
->>>>>>> 598bd837
 .Ss Application Level Gateways
 Certain application layer protocols are not compatible with NAT and require
 translation outside layers 3 and 4.
@@ -453,16 +335,6 @@
 .Bl -tag -width XicmpXX -offset indent
 .It icmp
 ICMP ALG.
-<<<<<<< HEAD
-Allows to find an active connection by looking at the ICMP payload, and to
-perform NAT translation of the ICMP payload.
-Applies to IPv4 and IPv6.
-.El
-.Pp
-The ALGs are built-in, unless NPF is used as kernel module, in which case
-they come as kernel modules too.
-In that case, the ALG kernel modules can be autoloaded through the
-=======
 Applies to IPv4 and IPv6.
 Allows to find an active connection by looking at the ICMP payload, and to
 perform NAT translation of the ICMP payload.
@@ -473,7 +345,6 @@
 The ALGs are built-in.
 If NPF is used as kernel module, then they come as kernel modules too.
 In such case, the ALG kernel modules can be autoloaded through the
->>>>>>> 598bd837
 configuration, using the
 .Cd alg
 keyword.
@@ -521,10 +392,7 @@
 Enforce a minimum value for the IPv4 Time To Live (TTL) parameter.
 .It Do max-mss Dc Ar value
 Enforce a maximum value for the MSS on TCP packets.
-<<<<<<< HEAD
-=======
 Typically, for "MSS clamping".
->>>>>>> 598bd837
 .It Dq no-df
 Remove the Don't Fragment (DF) flag from IPv4 packets.
 .El
@@ -572,7 +440,6 @@
 alg-name	= "icmp"
 
 # Table definition.  Table ID shall be numeric.  Path is in the double quotes.
-<<<<<<< HEAD
 
 table-id	= <table-name>
 table-def	= "table" table-id "type" ( "hash" | "tree" | "cdb" )
@@ -583,11 +450,12 @@
 map		= "map" interface
 		  ( "static" [ "algo" map-algo ] | "dynamic" )
 		  [ map-flags ] [ proto ]
-		  net-seg ( "->" | "<-" | "<->" ) net-seg
+		  map-seg ( "->" | "<-" | "<->" ) map-seg
 		  [ "pass" [ proto ] filt-opts ]
 
 map-algo	= "npt66"
 map-flags	= "no-ports"
+map-seg		= ( addr-mask | interface ) [ port-opts ]
 
 # Rule procedure definition.  The name should be in the double quotes.
 #
@@ -601,37 +469,6 @@
 
 # Group definition and the rule list.
 
-=======
-
-table-id	= <table-name>
-table-def	= "table" table-id "type" ( "hash" | "tree" | "cdb" )
-		  ( "dynamic" | "file" path )
-
-# Mapping for address translation.
-
-map		= "map" interface
-		  ( "static" [ "algo" map-algo ] | "dynamic" )
-		  [ map-flags ] [ proto ]
-		  map-seg ( "->" | "<-" | "<->" ) map-seg
-		  [ "pass" [ proto ] filt-opts ]
-
-map-algo	= "npt66"
-map-flags	= "no-ports"
-map-seg		= ( addr-mask | interface ) [ port-opts ]
-
-# Rule procedure definition.  The name should be in the double quotes.
-#
-# Each call can have its own options in a form of key-value pairs.
-# Both key and values may be strings (either in double quotes or not)
-# and numbers, depending on the extension.
-
-proc		= "procedure" proc-name "{" *( proc-call [ new-line ] ) "}"
-proc-opts	= key [ " " val ] [ "," proc-opts ]
-proc-call	= call-name ":" proc-opts new-line
-
-# Group definition and the rule list.
-
->>>>>>> 598bd837
 group		= "group" ( "default" | group-opts ) "{" rule-list "}"
 group-opts	= name-string [ "in" | "out" ] [ "on" interface ]
 rule-list	= [ rule new-line ] rule-list
@@ -648,19 +485,6 @@
 
 tcp-flag-mask	= tcp-flags
 tcp-flags	= [ "S" ] [ "A" ] [ "F" ] [ "R" ]
-<<<<<<< HEAD
-proto		= "proto" protocol [ proto-opts ]
-block-opts	= "return-rst" | "return-icmp" | "return"
-family-opt	= "inet4" | "inet6"
-proto-opts	= "flags" tcp-flags [ "/" tcp-flag-mask ] |
-		  "icmp-type" type [ "code" icmp-code ]
-
-addr-mask	= addr [ "/" mask ]
-filt-opts	= "from" filt-addr [ port-opts ] "to" filt-addr [ port-opts ]
-filt-addr	= [ "!" ] [ interface | var-name |
-                  addr-mask | table-id | "any" ]
-filt-port	= "port" ( port-num | port-from "-" port-to | var-name )
-=======
 block-opts	= "return-rst" | "return-icmp" | "return"
 
 family-opt	= "inet4" | "inet6"
@@ -673,7 +497,6 @@
 
 port-opts	= "port" ( port-num | port-from "-" port-to | var-name )
 addr-mask	= addr [ "/" mask ]
->>>>>>> 598bd837
 .Ed
 .\" -----
 .Sh FILES
@@ -706,35 +529,6 @@
 map $ext_if dynamic proto tcp 10.1.1.2 port 22 <- $ext_if port 9022
 
 procedure "log" {
-<<<<<<< HEAD
-	# The logging facility can be used together with npfd(8).
-	log: npflog0
-}
-
-group "external" on $ext_if {
-	pass stateful out final all
-
-	block in final from <blacklist>
-	pass stateful in final family inet4 proto tcp to $ext_if port ssh apply "log"
-	pass stateful in final proto tcp to $ext_if port $services_tcp
-	pass stateful in final proto udp to $ext_if port $services_udp
-	pass stateful in final proto tcp to $ext_if port 49151-65535	# Passive FTP
-	pass stateful in final proto udp to $ext_if port 33434-33600	# Traceroute
-}
-
-group "internal" on $int_if {
-	block in all
-	block in final from <limited>
-
-	# Ingress filtering as per BCP 38 / RFC 2827.
-	pass in final from $localnet
-	pass out final all
-}
-
-group default {
-	pass final on lo0 all
-	block all
-=======
   # The logging facility can be used together with npfd(8).
   log: npflog0
 }
@@ -762,7 +556,6 @@
 group default {
   pass final on lo0 all
   block all
->>>>>>> 598bd837
 }
 .Ed
 .\" -----
