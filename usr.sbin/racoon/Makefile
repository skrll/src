<<<<<<< HEAD
# $NetBSD: Makefile,v 1.38 2020/12/02 02:21:43 rin Exp $
=======
# $NetBSD: Makefile,v 1.39 2021/04/13 01:11:05 mrg Exp $
>>>>>>> e2aa5677

WARNS?=	0	# XXX third-party program, many issues
NOCLANGERROR=	# defined

.include <bsd.own.mk>

USE_FORT?= yes	# network client and server

PROG=	racoon
SRCS=	main.c session.c isakmp.c handler.c 			\
	isakmp_ident.c isakmp_agg.c isakmp_base.c 		\
	isakmp_quick.c isakmp_inf.c isakmp_newg.c 		\
	gssapi.c dnssec.c getcertsbyname.c privsep.c		\
	pfkey.c admin.c evt.c ipsec_doi.c oakley.c 		\
	grabmyaddr.c vendorid.c policy.c localconf.c 		\
	remoteconf.c crypto_openssl.c algorithm.c		\
	proposal.c sainfo.c strnames.c plog.c logger.c 		\
	schedule.c str2val.c safefile.c backupsa.c 		\
	genlist.c rsalist.c cftoken.l cfparse.y 		\
	prsa_tok.l prsa_par.y isakmp_xauth.c isakmp_cfg.c 	\
	isakmp_unity.c throttle.c isakmp_frag.c 		\
	nattraversal.c vmbuf.c sockmisc.c misc.c
MAN=	racoon.8 racoon.conf.5

DIST=	${NETBSDSRCDIR}/crypto/dist/ipsec-tools
CPPFLAGS+= -I${DIST}/src/racoon -I${DIST}/src/racoon/missing
CPPFLAGS+= -I${DIST}/src/libipsec
CPPFLAGS+= -I${NETBSDSRCDIR}/lib/libipsec -I.
CPPFLAGS+= -DIPSEC_DEBUG -DHAVE_CONFIG_H -DENABLE_WILDCARD_MATCH
CPPFLAGS+= -DADMINPORTDIR=\"/var/run\"
CPPFLAGS+= -DSYSCONFDIR=\"/etc/racoon\"
.if ${HAVE_OPENSSL} < 11
CPPFLAGS+= -DHAVE_OPENSSL_RC5_H
CPPFLAGS+= -DOPENSSL_API_COMPAT=0x10100000L
.endif

LDADD+= -ll -ly -lipsec -lutil
DPADD+= ${LIBL} ${LIBY} ${LIBCRYPTO} ${LIBUTIL}

YHEADER=cfparse.h

CPPFLAGS+=-DHAVE_LIBRADIUS
LDADD+=-lradius
DPADD+= ${LIBRADIUS}
.if (${USE_PAM} != "no")
CPPFLAGS+=-DHAVE_LIBPAM
LDADD+=	-lpam -lutil ${PAM_STATIC_LDADD}
DPADD+=	${LIBPAM} ${PAM_STATIC_DPADD}
.endif
.if (${USE_KERBEROS} != "no")
CPPFLAGS+=-DHAVE_GSSAPI
LDADD+= -lgssapi -lheimntlm ${LIBKRB5_LDADD}
DPADD+= ${LIBGSSAPI} ${LIBHEIMNTLM} ${LIBKRB5_DPADD}
.endif
CPPFLAGS+=-DHAVE_OPENSSL_IDEA_H
.if (${USE_INET6} != "no")
CPPFLAGS+=-DINET6
.endif

.if (${USE_LDAP} != "no")
CPPFLAGS+=-DHAVE_LIBLDAP
LDADD+=-lldap -llber -lssl
DPADD+= ${LIBLDAP} ${LIBLBER} ${LIBSSL}
.endif

LDADD+= -lcrypto -lcrypt
DPADD+= ${LIBIPSEC} ${LIBCRYPT}

#CPPFLAGS+= -DDEBUG_RECORD_MALLOCATION
#SRCS+= debugrm.c

#CFLAGS+=-fsanitize=address
#LDFLAGS+=-fsanitize=address

.PATH:  ${NETBSDSRCDIR}/lib/libipsec ${DIST}/src/racoon

prsa_tok.c: ${DIST}/src/racoon/prsa_tok.l
	${LEX} -Pprsa -o${.TARGET} ${.ALLSRC}

prsa_par.c: ${DIST}/src/racoon/prsa_par.y
	${YACC} -pprsa -d -o ${.TARGET} ${.ALLSRC}

CWARNFLAGS.gcc+=        ${GCC_NO_ADDR_OF_PACKED_MEMBER}

<<<<<<< HEAD
=======
COPTS+=		-fcommon

>>>>>>> e2aa5677
.include <bsd.prog.mk><|MERGE_RESOLUTION|>--- conflicted
+++ resolved
@@ -1,8 +1,4 @@
-<<<<<<< HEAD
-# $NetBSD: Makefile,v 1.38 2020/12/02 02:21:43 rin Exp $
-=======
 # $NetBSD: Makefile,v 1.39 2021/04/13 01:11:05 mrg Exp $
->>>>>>> e2aa5677
 
 WARNS?=	0	# XXX third-party program, many issues
 NOCLANGERROR=	# defined
@@ -87,9 +83,6 @@
 
 CWARNFLAGS.gcc+=        ${GCC_NO_ADDR_OF_PACKED_MEMBER}
 
-<<<<<<< HEAD
-=======
 COPTS+=		-fcommon
 
->>>>>>> e2aa5677
 .include <bsd.prog.mk>