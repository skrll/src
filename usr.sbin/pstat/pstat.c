--- conflicted
+++ resolved
@@ -1,8 +1,4 @@
-<<<<<<< HEAD
-/*	$NetBSD: pstat.c,v 1.131 2020/10/03 14:01:16 christos Exp $	*/
-=======
 /*	$NetBSD: pstat.c,v 1.132 2021/04/12 05:11:09 mrg Exp $	*/
->>>>>>> 9e014010
 
 /*-
  * Copyright (c) 1980, 1991, 1993, 1994
@@ -43,11 +39,7 @@
 #if 0
 static char sccsid[] = "@(#)pstat.c	8.16 (Berkeley) 5/9/95";
 #else
-<<<<<<< HEAD
-__RCSID("$NetBSD: pstat.c,v 1.131 2020/10/03 14:01:16 christos Exp $");
-=======
 __RCSID("$NetBSD: pstat.c,v 1.132 2021/04/12 05:11:09 mrg Exp $");
->>>>>>> 9e014010
 #endif
 #endif /* not lint */
 
