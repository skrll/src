--- conflicted
+++ resolved
@@ -1,8 +1,4 @@
-<<<<<<< HEAD
-/*	$NetBSD: rpcb_svc_com.c,v 1.24 2021/03/07 00:23:06 christos Exp $	*/
-=======
 /*	$NetBSD: rpcb_svc_com.c,v 1.25 2021/04/13 05:58:45 mrg Exp $	*/
->>>>>>> e2aa5677
 /*	$FreeBSD: head/usr.sbin/rpcbind/rpcb_svc_com.c 301770 2016-06-09 22:25:00Z pfg $ */
 
 /*-
