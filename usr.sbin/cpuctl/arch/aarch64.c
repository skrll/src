<<<<<<< HEAD
/*	$NetBSD: aarch64.c,v 1.12 2020/10/10 08:27:41 jmcneill Exp $	*/
=======
/*	$NetBSD: aarch64.c,v 1.14 2021/01/16 15:34:37 jmcneill Exp $	*/
>>>>>>> 9e014010

/*
 * Copyright (c) 2018 Ryo Shimizu <ryo@nerv.org>
 * All rights reserved.
 *
 * Redistribution and use in source and binary forms, with or without
 * modification, are permitted provided that the following conditions
 * are met:
 * 1. Redistributions of source code must retain the above copyright
 *    notice, this list of conditions and the following disclaimer.
 * 2. Redistributions in binary form must reproduce the above copyright
 *    notice, this list of conditions and the following disclaimer in the
 *    documentation and/or other materials provided with the distribution.
 *
 * THIS SOFTWARE IS PROVIDED BY THE AUTHOR ``AS IS'' AND ANY EXPRESS OR
 * IMPLIED WARRANTIES, INCLUDING, BUT NOT LIMITED TO, THE IMPLIED
 * WARRANTIES OF MERCHANTABILITY AND FITNESS FOR A PARTICULAR PURPOSE ARE
 * DISCLAIMED.  IN NO EVENT SHALL THE AUTHOR BE LIABLE FOR ANY DIRECT,
 * INDIRECT, INCIDENTAL, SPECIAL, EXEMPLARY, OR CONSEQUENTIAL DAMAGES
 * (INCLUDING, BUT NOT LIMITED TO, PROCUREMENT OF SUBSTITUTE GOODS OR
 * SERVICES; LOSS OF USE, DATA, OR PROFITS; OR BUSINESS INTERRUPTION)
 * HOWEVER CAUSED AND ON ANY THEORY OF LIABILITY, WHETHER IN CONTRACT,
 * STRICT LIABILITY, OR TORT (INCLUDING NEGLIGENCE OR OTHERWISE) ARISING
 * IN ANY WAY OUT OF THE USE OF THIS SOFTWARE, EVEN IF ADVISED OF THE
 * POSSIBILITY OF SUCH DAMAGE.
 */

#include <sys/cdefs.h>

#ifndef lint
<<<<<<< HEAD
__RCSID("$NetBSD: aarch64.c,v 1.12 2020/10/10 08:27:41 jmcneill Exp $");
=======
__RCSID("$NetBSD: aarch64.c,v 1.14 2021/01/16 15:34:37 jmcneill Exp $");
>>>>>>> 9e014010
#endif /* no lint */

#include <sys/types.h>
#include <sys/cpuio.h>
#include <sys/sysctl.h>
#include <stdio.h>
#include <stdbool.h>
#include <stdlib.h>
#include <string.h>
#include <inttypes.h>
#include <err.h>

#include <arm/cputypes.h>
#include <aarch64/armreg.h>

#include "../cpuctl.h"

struct cpuidtab {
	uint32_t cpu_partnum;
	const char *cpu_name;
	const char *cpu_class;
	const char *cpu_architecture;
};

struct impltab {
	uint32_t impl_id;
	const char *impl_name;
};

struct fieldinfo {
	unsigned int flags;
#define FIELDINFO_FLAGS_DEC	0x0001
#define FIELDINFO_FLAGS_4LOG2	0x0002
	unsigned char bitpos;
	unsigned char bitwidth;
	const char *name;
	const char * const *info;
};


#define CPU_PARTMASK	(CPU_ID_IMPLEMENTOR_MASK | CPU_ID_PARTNO_MASK)
const struct cpuidtab cpuids[] = {
	{ CPU_ID_CORTEXA35R0 & CPU_PARTMASK, "Cortex-A35", "Arm", "v8-A" },
	{ CPU_ID_CORTEXA53R0 & CPU_PARTMASK, "Cortex-A53", "Arm", "v8-A" },
	{ CPU_ID_CORTEXA57R0 & CPU_PARTMASK, "Cortex-A57", "Arm", "v8-A" },
	{ CPU_ID_CORTEXA55R1 & CPU_PARTMASK, "Cortex-A55", "Arm", "v8.2-A+" },
	{ CPU_ID_CORTEXA65R0 & CPU_PARTMASK, "Cortex-A65", "Arm", "v8.2-A+" },
	{ CPU_ID_CORTEXA72R0 & CPU_PARTMASK, "Cortex-A72", "Arm", "v8-A" },
	{ CPU_ID_CORTEXA73R0 & CPU_PARTMASK, "Cortex-A73", "Arm", "v8-A" },
	{ CPU_ID_CORTEXA75R2 & CPU_PARTMASK, "Cortex-A75", "Arm", "v8.2-A+" },
	{ CPU_ID_CORTEXA76R3 & CPU_PARTMASK, "Cortex-A76", "Arm", "v8.2-A+" },
	{ CPU_ID_CORTEXA76AER1 & CPU_PARTMASK, "Cortex-A76AE", "Arm", "v8.2-A+" },
	{ CPU_ID_CORTEXA77R0 & CPU_PARTMASK, "Cortex-A77", "Arm", "v8.2-A+" },
	{ CPU_ID_NVIDIADENVER2 & CPU_PARTMASK, "Denver2", "NVIDIA", "v8-A" },
	{ CPU_ID_EMAG8180 & CPU_PARTMASK, "eMAG", "Ampere", "v8-A" },
	{ CPU_ID_NEOVERSEE1R1 & CPU_PARTMASK, "Neoverse E1", "Arm", "v8.2-A+" },
	{ CPU_ID_NEOVERSEN1R3 & CPU_PARTMASK, "Neoverse N1", "Arm", "v8.2-A+" },
	{ CPU_ID_THUNDERXRX, "ThunderX", "Cavium", "v8-A" },
	{ CPU_ID_THUNDERX81XXRX, "ThunderX CN81XX", "Cavium", "v8-A" },
	{ CPU_ID_THUNDERX83XXRX, "ThunderX CN83XX", "Cavium", "v8-A" },
	{ CPU_ID_THUNDERX2RX, "ThunderX2", "Marvell", "v8.1-A" },
};

const struct impltab implids[] = {
	{ CPU_ID_ARM_LTD,	"ARM Limited"				},
	{ CPU_ID_BROADCOM,	"Broadcom Corporation"			},
	{ CPU_ID_CAVIUM,	"Cavium Inc."				},
	{ CPU_ID_DEC,		"Digital Equipment Corporation"		},
	{ CPU_ID_INFINEON,	"Infineon Technologies AG"		},
	{ CPU_ID_MOTOROLA,	"Motorola or Freescale Semiconductor Inc." },
	{ CPU_ID_NVIDIA,	"NVIDIA Corporation"			},
	{ CPU_ID_APM,		"Applied Micro Circuits Corporation"	},
	{ CPU_ID_QUALCOMM,	"Qualcomm Inc."				},
	{ CPU_ID_SAMSUNG,	"SAMSUNG"				},
	{ CPU_ID_TI,		"Texas Instruments"			},
	{ CPU_ID_MARVELL,	"Marvell International Ltd."		},
	{ CPU_ID_APPLE,		"Apple Inc."				},
	{ CPU_ID_FARADAY,	"Faraday Technology Corporation"	},
	{ CPU_ID_INTEL,		"Intel Corporation"			}
};

/* ID_AA64PFR0_EL1 - AArch64 Processor Feature Register 0 */
struct fieldinfo id_aa64pfr0_fieldinfo[] = {
	{
		.bitpos = 0, .bitwidth = 4, .name = "EL0",
		.info = (const char *[16]) { /* 16=4bit */
			[0] = "No EL0",
			[1] = "AArch64",
			[2] = "AArch64/AArch32"
		}
	},
	{
		.bitpos = 4, .bitwidth = 4, .name = "EL1",
		.info = (const char *[16]) { /* 16=4bit */
			[0] = "No EL1",
			[1] = "AArch64",
			[2] = "AArch64/AArch32"
		}
	},
	{
		.bitpos = 8, .bitwidth = 4, .name = "EL2",
		.info = (const char *[16]) { /* 16=4bit */
			[0] = "No EL2",
			[1] = "AArch64",
			[2] = "AArch64/AArch32"
		}
	},
	{
		.bitpos = 12, .bitwidth = 4, .name = "EL3",
		.info = (const char *[16]) { /* 16=4bit */
			[0] = "No EL3",
			[1] = "AArch64",
			[2] = "AArch64/AArch32"
		}
	},
	{
		.bitpos = 16, .bitwidth = 4, .name = "FP",
		.info = (const char *[16]) { /* 16=4bit */
			[0] = "Floating Point",
			[1] = "Floating Point including half-precision support",
			[15] = "No Floating Point"
		}
	},
	{
		.bitpos = 20, .bitwidth = 4, .name = "AdvSIMD",
		.info = (const char *[16]) { /* 16=4bit */
			[0] = "Advanced SIMD",
			[1] = "Advanced SIMD including half-precision support",
			[15] = "No Advanced SIMD"
		}
	},
	{
		.bitpos = 24, .bitwidth = 4, .name = "GIC",
		.info = (const char *[16]) { /* 16=4bit */
			[0] = "GIC CPU interface sysregs not implemented",
			[1] = "GIC CPU interface sysregs v3.0/4.0 supported",
			[3] = "GIC CPU interface sysregs v4.1 supported"
		}
	},
	{ .bitwidth = 0 }	/* end of table */
};

/* ID_AA64PFR1_EL1 - AArch64 Processor Feature Register 1 */
struct fieldinfo id_aa64pfr1_fieldinfo[] = {
	{
		.bitpos = 0, .bitwidth = 4, .name = "BT",
		.info = (const char *[16]) { /* 16=4bit */
			[0] = "Branch Target Identification not implemented",
			[1] = "Branch Target Identification implemented",
		}
	},
	{
		.bitpos = 4, .bitwidth = 4, .name = "SSBS",
		.info = (const char *[16]) { /* 16=4bit */
			[0] = "Speculative Store Bypassing control not implemented",
			[1] = "Speculative Store Bypassing control implemented",
			[2] = "Speculative Store Bypassing control implemented, plus MSR/MRS"
		}
	},
	{
		.bitpos = 8, .bitwidth = 4, .name = "MTE",
		.info = (const char *[16]) { /* 16=4bit */
			[0] = "Tagged Memory Extension not implemented",
			[1] = "Tagged Memory Extension implemented, EL0 only",
			[2] = "Tagged Memory Extension implemented"
		}
	},
	{
		.bitpos = 12, .bitwidth = 4, .name = "RAS_frac",
		.info = (const char *[16]) { /* 16=4bit */
			[0] = "Regular RAS",
			[1] = "RAS plus registers",
		}
	},
	{ .bitwidth = 0 }	/* end of table */
};

/* ID_AA64ISAR0_EL1 - AArch64 Instruction Set Attribute Register 0 */
struct fieldinfo id_aa64isar0_fieldinfo[] = {
	{
		.bitpos = 4, .bitwidth = 4, .name = "AES",
		.info = (const char *[16]) { /* 16=4bit */
			[0] = "No AES",
			[1] = "AESE/AESD/AESMC/AESIMC",
			[2] = "AESE/AESD/AESMC/AESIMC+PMULL/PMULL2"
		}
	},
	{
		.bitpos = 8, .bitwidth = 4, .name = "SHA1",
		.info = (const char *[16]) { /* 16=4bit */
			[0] = "No SHA1",
			[1] = "SHA1C/SHA1P/SHA1M/SHA1H/SHA1SU0/SHA1SU1"
		}
	},
	{
		.bitpos = 12, .bitwidth = 4, .name = "SHA2",
		.info = (const char *[16]) { /* 16=4bit */
			[0] = "No SHA2",
			[1] = "SHA256H/SHA256H2/SHA256SU0/SHA256U1"
		}
	},
	{
		.bitpos = 16, .bitwidth = 4, .name = "CRC32",
		.info = (const char *[16]) { /* 16=4bit */
			[0] = "No CRC32",
			[1] = "CRC32B/CRC32H/CRC32W/CRC32X"
			    "/CRC32CB/CRC32CH/CRC32CW/CRC32CX"
		}
	},
	{
		.bitpos = 20, .bitwidth = 4, .name = "Atomic",
		.info = (const char *[16]) { /* 16=4bit */
			[0] = "No Atomic",
			[1] = "LDADD/LDCLR/LDEOR/LDSET/LDSMAX/LDSMIN"
			    "/LDUMAX/LDUMIN/CAS/CASP/SWP",
		}
	},
	{
		.bitpos = 28, .bitwidth = 4, .name = "RDM",
		.info = (const char *[16]) { /* 16=4bit */
			[0] = "No RDMA",
			[1] = "SQRDMLAH/SQRDMLSH",
		}
	},
	{
		.bitpos = 32, .bitwidth = 4, .name = "SHA3",
		.info = (const char *[16]) { /* 16=4bit */
			[0] = "No SHA3",
			[1] = "EOR3/RAX1/XAR/BCAX",
		}
	},
	{
		.bitpos = 36, .bitwidth = 4, .name = "SM3",
		.info = (const char *[16]) { /* 16=4bit */
			[0] = "No SM3",
			[1] = "SM3SS1/SM3TT1A/SM3TT1B/SM3TT2A/SM3TT2B"
			    "/SM3PARTW1/SM3PARTW2",
		}
	},
	{
		.bitpos = 40, .bitwidth = 4, .name = "SM4",
		.info = (const char *[16]) { /* 16=4bit */
			[0] = "No SM4",
			[1] = "SM4E/SM4EKEY",
		}
	},
	{
		.bitpos = 44, .bitwidth = 4, .name = "DP",
		.info = (const char *[16]) { /* 16=4bit */
			[0] = "No Dot Product",
			[1] = "UDOT/SDOT",
		}
	},
	{
		.bitpos = 48, .bitwidth = 4, .name = "FHM",
		.info = (const char *[16]) { /* 16=4bit */
			[0] = "No FHM",
			[1] = "FMLAL/FMLSL",
		}
	},
	{
		.bitpos = 52, .bitwidth = 4, .name = "TS",
		.info = (const char *[16]) { /* 16=4bit */
			[0] = "No TS",
			[1] = "CFINV/RMIF/SETF16/SETF8",
			[2] = "CFINV/RMIF/SETF16/SETF8/AXFLAG/XAFLAG",
		}
	},
	{
		.bitpos = 56, .bitwidth = 4, .name = "TLBI",
		.info = (const char *[16]) { /* 16=4bit */
			[0] = "No outer shareable and TLB range maintenance"
			    " instructions",
			[1] = "Outer shareable TLB maintenance instructions",
			[2] = "Outer shareable and TLB range maintenance"
			    " instructions",
		}
	},
	{
		.bitpos = 60, .bitwidth = 4, .name = "RNDR",
		.info = (const char *[16]) { /* 16=4bit */
			[0] = "No RNDR/RNDRRS",
			[1] = "RNDR/RNDRRS",
		},
	},
	{ .bitwidth = 0 }	/* end of table */
};

/* ID_AA64MMFR0_EL1 - AArch64 Memory Model Feature Register 0 */
struct fieldinfo id_aa64mmfr0_fieldinfo[] = {
	{
		.bitpos = 0, .bitwidth = 4, .name = "PARange",
		.info = (const char *[16]) { /* 16=4bit */
			[0] = "32bits/4GB",
			[1] = "36bits/64GB",
			[2] = "40bits/1TB",
			[3] = "42bits/4TB",
			[4] = "44bits/16TB",
			[5] = "48bits/256TB"
		}
	},
	{
		.bitpos = 4, .bitwidth = 4, .name = "ASIDBit",
		.info = (const char *[16]) { /* 16=4bit */
			[0] = "8bits",
			[2] = "16bits"
		}
	},
	{
		.bitpos = 8, .bitwidth = 4, .name = "BigEnd",
		.info = (const char *[16]) { /* 16=4bit */
			[0] = "No mixed-endian",
			[1] = "Mixed-endian"
		}
	},
	{
		.bitpos = 12, .bitwidth = 4, .name = "SNSMem",
		.info = (const char *[16]) { /* 16=4bit */
			[0] = "No distinction B/W Secure and Non-secure Memory",
			[1] = "Distinction B/W Secure and Non-secure Memory"
		}
	},
	{
		.bitpos = 16, .bitwidth = 4, .name = "BigEndEL0",
		.info = (const char *[16]) { /* 16=4bit */
			[0] = "No mixed-endian at EL0",
			[1] = "Mixed-endian at EL0"
		}
	},
	{
		.bitpos = 20, .bitwidth = 4, .name = "TGran16",
		.info = (const char *[16]) { /* 16=4bit */
			[0] = "No 16KB granule",
			[1] = "16KB granule"
		}
	},
	{
		.bitpos = 24, .bitwidth = 4, .name = "TGran64",
		.info = (const char *[16]) { /* 16=4bit */
			[0] = "64KB granule",
			[15] = "No 64KB granule"
		}
	},
	{
		.bitpos = 28, .bitwidth = 4, .name = "TGran4",
		.info = (const char *[16]) { /* 16=4bit */
			[0] = "4KB granule",
			[15] = "No 4KB granule"
		}
	},
	{ .bitwidth = 0 }	/* end of table */
};

/* ID_AA64MMFR1_EL1 - AArch64 Memory Model Feature Register 1 */
struct fieldinfo id_aa64mmfr1_fieldinfo[] = {
	{
		.bitpos = 0, .bitwidth = 4, .name = "HAFDBS",
		.info = (const char *[16]) { /* 16=4bit */
			[0] = "Access and Dirty flags not supported",
			[1] = "Access flag supported",
			[2] = "Access and Dirty flags supported",
		}
	},
	{
		.bitpos = 4, .bitwidth = 4, .name = "VMIDBits",
		.info = (const char *[16]) { /* 16=4bit */
			[0] = "8bits",
			[2] = "16bits"
		}
	},
	{
		.bitpos = 8, .bitwidth = 4, .name = "VH",
		.info = (const char *[16]) { /* 16=4bit */
			[0] = "Virtualization Host Extensions not supported",
			[1] = "Virtualization Host Extensions supported",
		}
	},
	{
		.bitpos = 12, .bitwidth = 4, .name = "HPDS",
		.info = (const char *[16]) { /* 16=4bit */
			[0] = "Disabling of hierarchical controls not supported",
			[1] = "Disabling of hierarchical controls supported",
			[2] = "Disabling of hierarchical controls supported, plus PTD"
		}
	},
	{
		.bitpos = 16, .bitwidth = 4, .name = "LO",
		.info = (const char *[16]) { /* 16=4bit */
			[0] = "LORegions not supported",
			[1] = "LORegions supported"
		}
	},
	{
		.bitpos = 20, .bitwidth = 4, .name = "PAN",
		.info = (const char *[16]) { /* 16=4bit */
			[0] = "PAN not supported",
			[1] = "PAN supported",
			[2] = "PAN supported, and instructions supported"
		}
	},
	{
		.bitpos = 24, .bitwidth = 4, .name = "SpecSEI",
		.info = (const char *[16]) { /* 16=4bit */
			[0] = "SError interrupt not supported",
			[1] = "SError interrupt supported"
		}
	},
	{
		.bitpos = 28, .bitwidth = 4, .name = "XNX",
		.info = (const char *[16]) { /* 16=4bit */
			[0] = "Distinction between EL0 and EL1 XN control at stage 2 not supported",
			[1] = "Distinction between EL0 and EL1 XN control at stage 2 supported"
		}
	},
	{ .bitwidth = 0 }	/* end of table */
};

/* ID_AA64DFR0_EL1 - AArch64 Debug Feature Register 0 */
struct fieldinfo id_aa64dfr0_fieldinfo[] = {
	{
		.bitpos = 0, .bitwidth = 4, .name = "DebugVer",
		.info = (const char *[16]) { /* 16=4bit */
			[6] = "v8-A debug architecture"
		}
	},
	{
		.bitpos = 4, .bitwidth = 4, .name = "TraceVer",
		.info = (const char *[16]) { /* 16=4bit */
			[0] = "Trace supported",
			[1] = "Trace not supported"
		}
	},
	{
		.bitpos = 8, .bitwidth = 4, .name = "PMUVer",
		.info = (const char *[16]) { /* 16=4bit */
			[0] = "No Performance monitor",
			[1] = "Performance monitor unit v3"
		}
	},
	{ .bitwidth = 0 }	/* end of table */
};


/* MVFR0_EL1 - Media and VFP Feature Register 0 */
struct fieldinfo mvfr0_fieldinfo[] = {
	{
		.bitpos = 0, .bitwidth = 4, .name = "SIMDreg",
		.info = (const char *[16]) { /* 16=4bit */
			[0] = "No SIMD",
			[1] = "16x64-bit SIMD",
			[2] = "32x64-bit SIMD"
		}
	},
	{
		.bitpos = 4, .bitwidth = 4, .name = "FPSP",
		.info = (const char *[16]) { /* 16=4bit */
			[0] = "No VFP support single precision",
			[1] = "VFPv2 support single precision",
			[2] = "VFPv2/VFPv3/VFPv4 support single precision"
		}
	},
	{
		.bitpos = 8, .bitwidth = 4, .name = "FPDP",
		.info = (const char *[16]) { /* 16=4bit */
			[0] = "No VFP support double precision",
			[1] = "VFPv2 support double precision",
			[2] = "VFPv2/VFPv3/VFPv4 support double precision"
		}
	},
	{
		.bitpos = 12, .bitwidth = 4, .name = "FPTrap",
		.info = (const char *[16]) { /* 16=4bit */
			[0] = "No floating point exception trapping support",
			[1] = "VFPv2/VFPv3/VFPv4 support exception trapping"
		}
	},
	{
		.bitpos = 16, .bitwidth = 4, .name = "FPDivide",
		.info = (const char *[16]) { /* 16=4bit */
			[0] = "VDIV not supported",
			[1] = "VDIV supported"
		}
	},
	{
		.bitpos = 20, .bitwidth = 4, .name = "FPSqrt",
		.info = (const char *[16]) { /* 16=4bit */
			[0] = "VSQRT not supported",
			[1] = "VSQRT supported"
		}
	},
	{
		.bitpos = 24, .bitwidth = 4, .name = "FPShVec",
		.info = (const char *[16]) { /* 16=4bit */
			[0] = "Short Vectors not supported",
			[1] = "Short Vectors supported"
		}
	},
	{
		.bitpos = 28, .bitwidth = 4, .name = "FPRound",
		.info = (const char *[16]) { /* 16=4bit */
			[0] = "Only Round to Nearest mode",
			[1] = "All rounding modes"
		}
	},
	{ .bitwidth = 0 }	/* end of table */
};

/* MVFR1_EL1 - Media and VFP Feature Register 1 */
struct fieldinfo mvfr1_fieldinfo[] = {
	{
		.bitpos = 0, .bitwidth = 4, .name = "FPFtZ",
		.info = (const char *[16]) { /* 16=4bit */
			[0] = "only the Flush-to-Zero",
			[1] = "full Denormalized number arithmetic"
		}
	},
	{
		.bitpos = 4, .bitwidth = 4, .name = "FPDNan",
		.info = (const char *[16]) { /* 16=4bit */
			[0] = "Default NaN",
			[1] = "Propagation of NaN"
		}
	},
	{
		.bitpos = 8, .bitwidth = 4, .name = "SIMDLS",
		.info = (const char *[16]) { /* 16=4bit */
			[0] = "No Advanced SIMD Load/Store",
			[1] = "Advanced SIMD Load/Store"
		}
	},
	{
		.bitpos = 12, .bitwidth = 4, .name = "SIMDInt",
		.info = (const char *[16]) { /* 16=4bit */
			[0] = "No Advanced SIMD Integer",
			[1] = "Advanced SIMD Integer"
		}
	},
	{
		.bitpos = 16, .bitwidth = 4, .name = "SIMDSP",
		.info = (const char *[16]) { /* 16=4bit */
			[0] = "No Advanced SIMD single precision",
			[1] = "Advanced SIMD single precision"
		}
	},
	{
		.bitpos = 20, .bitwidth = 4, .name = "SIMDHP",
		.info = (const char *[16]) { /* 16=4bit */
			[0] = "No Advanced SIMD half precision",
			[1] = "Advanced SIMD half precision"
		}
	},
	{
		.bitpos = 24, .bitwidth = 4, .name = "FPHP",
		.info = (const char *[16]) { /* 16=4bit */
			[0] = "No half precision conversion",
			[1] = "half/single precision conversion",
			[2] = "half/single/double precision conversion"
		}
	},
	{
		.bitpos = 28, .bitwidth = 4, .name = "SIMDFMAC",
		.info = (const char *[16]) { /* 16=4bit */
			[0] = "No Fused Multiply-Accumulate",
			[1] = "Fused Multiply-Accumulate"
		}
	},
	{ .bitwidth = 0 }	/* end of table */
};

/* MVFR2_EL1 - Media and VFP Feature Register 2 */
struct fieldinfo mvfr2_fieldinfo[] = {
	{
		.bitpos = 0, .bitwidth = 4, .name = "SIMDMisc",
		.info = (const char *[16]) { /* 16=4bit */
			[0] = "No miscellaneous features",
			[1] = "Conversion to Integer w/Directed Rounding modes",
			[2] = "Conversion to Integer w/Directed Rounding modes"
			    ", Round to Integral floating point",
			[3] = "Conversion to Integer w/Directed Rounding modes"
			    ", Round to Integral floating point"
			    ", MaxNum and MinNum"
		}
	},
	{
		.bitpos = 4, .bitwidth = 4, .name = "FPMisc",
		.info = (const char *[16]) { /* 16=4bit */
			[0] = "No miscellaneous features",
			[1] = "Floating point selection",
			[2] = "Floating point selection"
			    ", Conversion to Integer w/Directed Rounding modes",
			[3] = "Floating point selection"
			    ", Conversion to Integer w/Directed Rounding modes"
			    ", Round to Integral floating point",
			[4] = "Floating point selection"
			    ", Conversion to Integer w/Directed Rounding modes"
			    ", Round to Integral floating point"
			    ", MaxNum and MinNum"
		}
	},
	{ .bitwidth = 0 }	/* end of table */
};

/* CLIDR_EL1 - Cache Level ID Register */
const char * const clidr_cachetype[8] = { /* 8=3bit */
	[0] = "None",
	[1] = "Instruction cache",
	[2] = "Data cache",
	[3] = "Instruction and Data cache",
	[4] = "Unified cache"
};

struct fieldinfo clidr_fieldinfo[] = {
	{
		.bitpos = 0, .bitwidth = 3, .name = "L1",
		.info = clidr_cachetype
	},
	{
		.bitpos = 3, .bitwidth = 3, .name = "L2",
		.info = clidr_cachetype
	},
	{
		.bitpos = 6, .bitwidth = 3, .name = "L3",
		.info = clidr_cachetype
	},
	{
		.bitpos = 9, .bitwidth = 3, .name = "L4",
		.info = clidr_cachetype
	},
	{
		.bitpos = 12, .bitwidth = 3, .name = "L5",
		.info = clidr_cachetype
	},
	{
		.bitpos = 15, .bitwidth = 3, .name = "L6",
		.info = clidr_cachetype
	},
	{
		.bitpos = 18, .bitwidth = 3, .name = "L7",
		.info = clidr_cachetype
	},
	{
		.bitpos = 21, .bitwidth = 3, .name = "LoUU",
		.flags = FIELDINFO_FLAGS_DEC
	},
	{
		.bitpos = 24, .bitwidth = 3, .name = "LoC",
		.flags = FIELDINFO_FLAGS_DEC
	},
	{
		.bitpos = 27, .bitwidth = 3, .name = "LoUIS",
		.flags = FIELDINFO_FLAGS_DEC
	},
	{
		.bitpos = 30, .bitwidth = 3, .name = "ICB",
		.flags = FIELDINFO_FLAGS_DEC
	},
	{ .bitwidth = 0 }	/* end of table */
};

struct fieldinfo ctr_fieldinfo[] = {
	{
		.bitpos = 0, .bitwidth = 4, .name = "IminLine",
		.flags = FIELDINFO_FLAGS_DEC | FIELDINFO_FLAGS_4LOG2
	},
	{
		.bitpos = 16, .bitwidth = 4, .name = "DminLine",
		.flags = FIELDINFO_FLAGS_DEC | FIELDINFO_FLAGS_4LOG2
	},
	{
		.bitpos = 14, .bitwidth = 2, .name = "L1 Icache policy",
		.info = (const char *[4]) { /* 4=2bit */
			[0] = "VMID aware PIPT (VPIPT)",
			[1] = "ASID-tagged VIVT (AIVIVT)",
			[2] = "VIPT",
			[3] = "PIPT"
		},
	},
	{
		.bitpos = 20, .bitwidth = 4, .name = "ERG",
		.flags = FIELDINFO_FLAGS_DEC | FIELDINFO_FLAGS_4LOG2
	},
	{
		.bitpos = 24, .bitwidth = 4, .name = "CWG",
		.flags = FIELDINFO_FLAGS_DEC | FIELDINFO_FLAGS_4LOG2
	},
	{
		.bitpos = 28, .bitwidth = 1, .name = "DIC",
		.flags = FIELDINFO_FLAGS_DEC
	},
	{
		.bitpos = 29, .bitwidth = 1, .name = "IDC",
		.flags = FIELDINFO_FLAGS_DEC
	},
	{ .bitwidth = 0 }	/* end of table */
};


static void
print_fieldinfo(const char *cpuname, const char *setname,
    struct fieldinfo *fieldinfo, uint64_t data)
{
	uint64_t v;
	const char *info;
	int i, flags;

#define WIDTHMASK(w)	(0xffffffffffffffffULL >> (64 - (w)))

	for (i = 0; fieldinfo[i].bitwidth != 0; i++) {
		v = (data >> fieldinfo[i].bitpos) &
		    WIDTHMASK(fieldinfo[i].bitwidth);

		flags = fieldinfo[i].flags;
		info = NULL;
		if (fieldinfo[i].info != NULL)
			info = fieldinfo[i].info[v];

		printf("%s: %s: %s: ",
		    cpuname, setname, fieldinfo[i].name);

		if (info == NULL) {
			if (flags & FIELDINFO_FLAGS_4LOG2)
				v = 4 * (1 << v);
			if (flags & FIELDINFO_FLAGS_DEC)
				printf("%"PRIu64"\n", v);
			else
				printf("0x%"PRIx64"\n", v);
		} else {
			printf("%s\n", info);
		}
	}
}

/* MIDR_EL1 - Main ID Register */
static void
identify_midr(const char *cpuname, uint32_t cpuid)
{
	unsigned int i;
	uint32_t implid, cpupart, variant, revision;
	const char *implementer = NULL;
	static char implbuf[128];

	implid = cpuid & CPU_ID_IMPLEMENTOR_MASK;
	cpupart = cpuid & CPU_PARTMASK;
	variant = __SHIFTOUT(cpuid, CPU_ID_VARIANT_MASK);
	revision = __SHIFTOUT(cpuid, CPU_ID_REVISION_MASK);

	for (i = 0; i < __arraycount(implids); i++) {
		if (implid == implids[i].impl_id) {
			implementer = implids[i].impl_name;
		}
	}
	if (implementer == NULL) {
		snprintf(implbuf, sizeof(implbuf), "unknown implementer: 0x%02x",
		    implid >> 24);
		implementer = implbuf;
	}

	for (i = 0; i < __arraycount(cpuids); i++) {
		if (cpupart == cpuids[i].cpu_partnum) {
			printf("%s: %s, %s r%dp%d (%s %s core)\n",
			    cpuname, implementer,
			    cpuids[i].cpu_name, variant, revision,
			    cpuids[i].cpu_class,
			    cpuids[i].cpu_architecture);
			return;
		}
	}
	printf("%s: unknown CPU ID: 0x%08x\n", cpuname, cpuid);
}

/* REVIDR_EL1 - Revision ID Register */
static void
identify_revidr(const char *cpuname, uint32_t revidr)
{
	printf("%s: revision: 0x%08x\n", cpuname, revidr);
}

/* MPIDR_EL1 - Multiprocessor Affinity Register */
static void
identify_mpidr(const char *cpuname, uint32_t mpidr)
{
	const char *setname = "multiprocessor affinity";

	printf("%s: %s: Affinity-Level: %"PRIu64"-%"PRIu64"-%"PRIu64"-%"PRIu64"\n",
	    cpuname, setname,
	    __SHIFTOUT(mpidr, MPIDR_AFF3),
	    __SHIFTOUT(mpidr, MPIDR_AFF2),
	    __SHIFTOUT(mpidr, MPIDR_AFF1),
	    __SHIFTOUT(mpidr, MPIDR_AFF0));

	if ((mpidr & MPIDR_U) == 0)
		printf("%s: %s: Multiprocessor system\n", cpuname, setname);
	else
		printf("%s: %s: Uniprocessor system\n", cpuname, setname);

	if ((mpidr & MPIDR_MT) == 0)
		printf("%s: %s: Core Independent\n", cpuname, setname);
	else
		printf("%s: %s: Multi-Threading\n", cpuname, setname);

}

/* AA64DFR0 - Debug feature register 0 */
static void
identify_dfr0(const char *cpuname, uint64_t dfr0)
{
	const char *setname = "debug feature 0";

	printf("%s: %s: CTX_CMPs: %lu context-aware breakpoints\n",
	    cpuname, setname, __SHIFTOUT(dfr0, ID_AA64DFR0_EL1_CTX_CMPS) + 1);
	printf("%s: %s: WRPs: %lu watchpoints\n",
	    cpuname, setname, __SHIFTOUT(dfr0, ID_AA64DFR0_EL1_WRPS) + 1);
	printf("%s: %s: BRPs: %lu breakpoints\n",
	    cpuname, setname, __SHIFTOUT(dfr0, ID_AA64DFR0_EL1_BRPS) + 1);
	print_fieldinfo(cpuname, setname,
	    id_aa64dfr0_fieldinfo, dfr0);
}

void
identifycpu(int fd, const char *cpuname)
{
	char path[128];
	size_t len;
#define SYSCTL_CPU_ID_MAXSIZE	64
	uint64_t sysctlbuf[SYSCTL_CPU_ID_MAXSIZE];
	struct aarch64_sysctl_cpu_id *id =
	    (struct aarch64_sysctl_cpu_id *)sysctlbuf;

	snprintf(path, sizeof path, "machdep.%s.cpu_id", cpuname);
	len = sizeof(sysctlbuf);
	memset(sysctlbuf, 0, len);
	if (sysctlbyname(path, id, &len, 0, 0) == -1)
		err(1, "couldn't get %s", path);
	if (len != sizeof(struct aarch64_sysctl_cpu_id))
		fprintf(stderr, "Warning: kernel version bumped?\n");

	if (verbose) {
		printf("%s: MIDR_EL1: 0x%08"PRIx64"\n",
		    cpuname, id->ac_midr);
		printf("%s: MPIDR_EL1: 0x%016"PRIx64"\n",
		    cpuname, id->ac_mpidr);
		printf("%s: ID_AA64DFR0_EL1: 0x%016"PRIx64"\n",
		    cpuname, id->ac_aa64dfr0);
		printf("%s: ID_AA64DFR1_EL1: 0x%016"PRIx64"\n",
		    cpuname, id->ac_aa64dfr1);
		printf("%s: ID_AA64ISAR0_EL1: 0x%016"PRIx64"\n",
		    cpuname, id->ac_aa64isar0);
		printf("%s: ID_AA64ISAR1_EL1: 0x%016"PRIx64"\n",
		    cpuname, id->ac_aa64isar1);
		printf("%s: ID_AA64MMFR0_EL1: 0x%016"PRIx64"\n",
		    cpuname, id->ac_aa64mmfr0);
		printf("%s: ID_AA64MMFR1_EL1: 0x%016"PRIx64"\n",
		    cpuname, id->ac_aa64mmfr1);
		printf("%s: ID_AA64MMFR2_EL1: 0x%016"PRIx64"\n",
		    cpuname, id->ac_aa64mmfr2);
		printf("%s: ID_AA64PFR0_EL1: 0x%08"PRIx64"\n",
		    cpuname, id->ac_aa64pfr0);
		printf("%s: ID_AA64PFR1_EL1: 0x%08"PRIx64"\n",
		    cpuname, id->ac_aa64pfr1);
		printf("%s: ID_AA64ZFR0_EL1: 0x%016"PRIx64"\n",
		    cpuname, id->ac_aa64zfr0);
		printf("%s: MVFR0_EL1: 0x%08"PRIx32"\n",
		    cpuname, id->ac_mvfr0);
		printf("%s: MVFR1_EL1: 0x%08"PRIx32"\n",
		    cpuname, id->ac_mvfr1);
		printf("%s: MVFR2_EL1: 0x%08"PRIx32"\n",
		    cpuname, id->ac_mvfr2);
		printf("%s: CLIDR_EL1: 0x%016"PRIx64"\n",
		    cpuname, id->ac_clidr);
		printf("%s: CTR_EL0: 0x%016"PRIx64"\n",
		    cpuname, id->ac_ctr);
	}

	identify_midr(cpuname, id->ac_midr);
	identify_revidr(cpuname, id->ac_revidr);
	identify_mpidr(cpuname, id->ac_mpidr);
	print_fieldinfo(cpuname, "isa features 0",
	    id_aa64isar0_fieldinfo, id->ac_aa64isar0);
	print_fieldinfo(cpuname, "memory model 0",
	    id_aa64mmfr0_fieldinfo, id->ac_aa64mmfr0);
	print_fieldinfo(cpuname, "memory model 1",
	    id_aa64mmfr1_fieldinfo, id->ac_aa64mmfr1);
	print_fieldinfo(cpuname, "processor feature 0",
	    id_aa64pfr0_fieldinfo, id->ac_aa64pfr0);
	print_fieldinfo(cpuname, "processor feature 1",
	    id_aa64pfr1_fieldinfo, id->ac_aa64pfr1);
	identify_dfr0(cpuname, id->ac_aa64dfr0);

	print_fieldinfo(cpuname, "media and VFP features 0",
	    mvfr0_fieldinfo, id->ac_mvfr0);
	print_fieldinfo(cpuname, "media and VFP features 1",
	    mvfr1_fieldinfo, id->ac_mvfr1);
	print_fieldinfo(cpuname, "media and VFP features 2",
	    mvfr2_fieldinfo, id->ac_mvfr2);

	if (len <= offsetof(struct aarch64_sysctl_cpu_id, ac_clidr))
		return;
	print_fieldinfo(cpuname, "cache level",
	    clidr_fieldinfo, id->ac_clidr);
	print_fieldinfo(cpuname, "cache type",
	    ctr_fieldinfo, id->ac_ctr);
}

bool
identifycpu_bind(void)
{
	return false;
}

int
ucodeupdate_check(int fd, struct cpu_ucode *uc)
{
	return 0;
}<|MERGE_RESOLUTION|>--- conflicted
+++ resolved
@@ -1,8 +1,4 @@
-<<<<<<< HEAD
-/*	$NetBSD: aarch64.c,v 1.12 2020/10/10 08:27:41 jmcneill Exp $	*/
-=======
 /*	$NetBSD: aarch64.c,v 1.14 2021/01/16 15:34:37 jmcneill Exp $	*/
->>>>>>> 9e014010
 
 /*
  * Copyright (c) 2018 Ryo Shimizu <ryo@nerv.org>
@@ -33,11 +29,7 @@
 #include <sys/cdefs.h>
 
 #ifndef lint
-<<<<<<< HEAD
-__RCSID("$NetBSD: aarch64.c,v 1.12 2020/10/10 08:27:41 jmcneill Exp $");
-=======
 __RCSID("$NetBSD: aarch64.c,v 1.14 2021/01/16 15:34:37 jmcneill Exp $");
->>>>>>> 9e014010
 #endif /* no lint */
 
 #include <sys/types.h>
