<<<<<<< HEAD
/*	$NetBSD: i386.c,v 1.114 2020/09/05 07:45:44 maxv Exp $	*/
=======
/*	$NetBSD: i386.c,v 1.115 2020/11/24 00:48:39 msaitoh Exp $	*/
>>>>>>> ba48e27f

/*-
 * Copyright (c) 1999, 2000, 2001, 2006, 2007, 2008 The NetBSD Foundation, Inc.
 * All rights reserved.
 *
 * This code is derived from software contributed to The NetBSD Foundation
 * by Frank van der Linden,  and by Jason R. Thorpe.
 *
 * Redistribution and use in source and binary forms, with or without
 * modification, are permitted provided that the following conditions
 * are met:
 * 1. Redistributions of source code must retain the above copyright
 *    notice, this list of conditions and the following disclaimer.
 * 2. Redistributions in binary form must reproduce the above copyright
 *    notice, this list of conditions and the following disclaimer in the
 *    documentation and/or other materials provided with the distribution.
 *
 * THIS SOFTWARE IS PROVIDED BY THE NETBSD FOUNDATION, INC. AND CONTRIBUTORS
 * ``AS IS'' AND ANY EXPRESS OR IMPLIED WARRANTIES, INCLUDING, BUT NOT LIMITED
 * TO, THE IMPLIED WARRANTIES OF MERCHANTABILITY AND FITNESS FOR A PARTICULAR
 * PURPOSE ARE DISCLAIMED.  IN NO EVENT SHALL THE FOUNDATION OR CONTRIBUTORS
 * BE LIABLE FOR ANY DIRECT, INDIRECT, INCIDENTAL, SPECIAL, EXEMPLARY, OR
 * CONSEQUENTIAL DAMAGES (INCLUDING, BUT NOT LIMITED TO, PROCUREMENT OF
 * SUBSTITUTE GOODS OR SERVICES; LOSS OF USE, DATA, OR PROFITS; OR BUSINESS
 * INTERRUPTION) HOWEVER CAUSED AND ON ANY THEORY OF LIABILITY, WHETHER IN
 * CONTRACT, STRICT LIABILITY, OR TORT (INCLUDING NEGLIGENCE OR OTHERWISE)
 * ARISING IN ANY WAY OUT OF THE USE OF THIS SOFTWARE, EVEN IF ADVISED OF THE
 * POSSIBILITY OF SUCH DAMAGE.
 */

/*-
 * Copyright (c)2008 YAMAMOTO Takashi,
 * All rights reserved.
 *
 * Redistribution and use in source and binary forms, with or without
 * modification, are permitted provided that the following conditions
 * are met:
 * 1. Redistributions of source code must retain the above copyright
 *    notice, this list of conditions and the following disclaimer.
 * 2. Redistributions in binary form must reproduce the above copyright
 *    notice, this list of conditions and the following disclaimer in the
 *    documentation and/or other materials provided with the distribution.
 *
 * THIS SOFTWARE IS PROVIDED BY THE AUTHOR AND CONTRIBUTORS ``AS IS'' AND
 * ANY EXPRESS OR IMPLIED WARRANTIES, INCLUDING, BUT NOT LIMITED TO, THE
 * IMPLIED WARRANTIES OF MERCHANTABILITY AND FITNESS FOR A PARTICULAR PURPOSE
 * ARE DISCLAIMED.  IN NO EVENT SHALL THE AUTHOR OR CONTRIBUTORS BE LIABLE
 * FOR ANY DIRECT, INDIRECT, INCIDENTAL, SPECIAL, EXEMPLARY, OR CONSEQUENTIAL
 * DAMAGES (INCLUDING, BUT NOT LIMITED TO, PROCUREMENT OF SUBSTITUTE GOODS
 * OR SERVICES; LOSS OF USE, DATA, OR PROFITS; OR BUSINESS INTERRUPTION)
 * HOWEVER CAUSED AND ON ANY THEORY OF LIABILITY, WHETHER IN CONTRACT, STRICT
 * LIABILITY, OR TORT (INCLUDING NEGLIGENCE OR OTHERWISE) ARISING IN ANY WAY
 * OUT OF THE USE OF THIS SOFTWARE, EVEN IF ADVISED OF THE POSSIBILITY OF
 * SUCH DAMAGE.
 */

#include <sys/cdefs.h>
#ifndef lint
<<<<<<< HEAD
__RCSID("$NetBSD: i386.c,v 1.114 2020/09/05 07:45:44 maxv Exp $");
=======
__RCSID("$NetBSD: i386.c,v 1.115 2020/11/24 00:48:39 msaitoh Exp $");
>>>>>>> ba48e27f
#endif /* not lint */

#include <sys/types.h>
#include <sys/param.h>
#include <sys/bitops.h>
#include <sys/sysctl.h>
#include <sys/ioctl.h>
#include <sys/cpuio.h>

#include <errno.h>
#include <string.h>
#include <stdio.h>
#include <stdlib.h>
#include <err.h>
#include <assert.h>
#include <math.h>
#include <util.h>

#include <machine/specialreg.h>
#include <machine/cpu.h>

#include <x86/cpuvar.h>
#include <x86/cputypes.h>
#include <x86/cpu_ucode.h>

#include "../cpuctl.h"
#include "cpuctl_i386.h"

/* Size of buffer for printing humanized numbers */
#define HUMAN_BUFSIZE sizeof("999KB")

struct cpu_nocpuid_nameclass {
	int cpu_vendor;
	const char *cpu_vendorname;
	const char *cpu_name;
	int cpu_class;
	void (*cpu_setup)(struct cpu_info *);
	void (*cpu_cacheinfo)(struct cpu_info *);
	void (*cpu_info)(struct cpu_info *);
};

struct cpu_cpuid_nameclass {
	const char *cpu_id;
	int cpu_vendor;
	const char *cpu_vendorname;
	struct cpu_cpuid_family {
		int cpu_class;
		const char *cpu_models[256];
		const char *cpu_model_default;
		void (*cpu_setup)(struct cpu_info *);
		void (*cpu_probe)(struct cpu_info *);
		void (*cpu_info)(struct cpu_info *);
	} cpu_family[CPU_MAXFAMILY - CPU_MINFAMILY + 1];
};

static const struct x86_cache_info intel_cpuid_cache_info[] = INTEL_CACHE_INFO;

/*
 * Map Brand ID from cpuid instruction to brand name.
 * Source: Table 3-24, Mapping of Brand Indices; and Intel 64 and IA-32
 * Processor Brand Strings, Chapter 3 in "Intel (R) 64 and IA-32
 * Architectures Software Developer's Manual, Volume 2A".
 */
static const char * const i386_intel_brand[] = {
	"",		    /* Unsupported */
	"Celeron",	    /* Intel (R) Celeron (TM) processor */
	"Pentium III",	    /* Intel (R) Pentium (R) III processor */
	"Pentium III Xeon", /* Intel (R) Pentium (R) III Xeon (TM) processor */
	"Pentium III",	    /* Intel (R) Pentium (R) III processor */
	"",		    /* 0x05: Reserved */
	"Mobile Pentium III",/* Mobile Intel (R) Pentium (R) III processor-M */
	"Mobile Celeron",   /* Mobile Intel (R) Celeron (R) processor */
	"Pentium 4",	    /* Intel (R) Pentium (R) 4 processor */
	"Pentium 4",	    /* Intel (R) Pentium (R) 4 processor */
	"Celeron",	    /* Intel (R) Celeron (TM) processor */
	"Xeon",		    /* Intel (R) Xeon (TM) processor */
	"Xeon MP",	    /* Intel (R) Xeon (TM) processor MP */
	"",		    /* 0x0d: Reserved */
	"Mobile Pentium 4", /* Mobile Intel (R) Pentium (R) 4 processor-M */
	"Mobile Celeron",   /* Mobile Intel (R) Celeron (R) processor */
	"",		    /* 0x10: Reserved */
	"Mobile Genuine",   /* Moblie Genuine Intel (R) processor */
	"Celeron M",	    /* Intel (R) Celeron (R) M processor */
	"Mobile Celeron",   /* Mobile Intel (R) Celeron (R) processor */
	"Celeron",	    /* Intel (R) Celeron (R) processor */
	"Mobile Genuine",   /* Moblie Genuine Intel (R) processor */
	"Pentium M",	    /* Intel (R) Pentium (R) M processor */
	"Mobile Celeron",   /* Mobile Intel (R) Celeron (R) processor */
};

/*
 * AMD processors don't have Brand IDs, so we need these names for probe.
 */
static const char * const amd_brand[] = {
	"",
	"Duron",	/* AMD Duron(tm) */
	"MP",		/* AMD Athlon(tm) MP */
	"XP",		/* AMD Athlon(tm) XP */
	"4"		/* AMD Athlon(tm) 4 */
};

int cpu_vendor;
static char cpu_brand_string[49];
static char amd_brand_name[48];
static int use_pae, largepagesize;

/* Setup functions */
static void	disable_tsc(struct cpu_info *);
static void	amd_family5_setup(struct cpu_info *);
static void	cyrix6x86_cpu_setup(struct cpu_info *);
static void	winchip_cpu_setup(struct cpu_info *);
/* Brand/Model name functions */
static const char *intel_family6_name(struct cpu_info *);
static const char *amd_amd64_name(struct cpu_info *);
/* Probe functions */
static void	amd_family6_probe(struct cpu_info *);
static void	powernow_probe(struct cpu_info *);
static void	intel_family_new_probe(struct cpu_info *);
static void	via_cpu_probe(struct cpu_info *);
/* (Cache) Info functions */
static void	cpu_dcp_cacheinfo(struct cpu_info *, uint32_t);
static void	intel_cpu_cacheinfo(struct cpu_info *);
static void	amd_cpu_cacheinfo(struct cpu_info *);
static void	via_cpu_cacheinfo(struct cpu_info *);
static void	tmx86_get_longrun_status(u_int *, u_int *, u_int *);
static void	transmeta_cpu_info(struct cpu_info *);
/* Common functions */
static void	cpu_probe_base_features(struct cpu_info *, const char *);
static void	cpu_probe_hv_features(struct cpu_info *, const char *);
static void	cpu_probe_features(struct cpu_info *);
static void	print_bits(const char *, const char *, const char *, uint32_t);
static void	identifycpu_cpuids(struct cpu_info *);
static const struct x86_cache_info *cache_info_lookup(
    const struct x86_cache_info *, uint8_t);
static const char *print_cache_config(struct cpu_info *, int, const char *,
    const char *);
static const char *print_tlb_config(struct cpu_info *, int, const char *,
    const char *);
static void	x86_print_cache_and_tlb_info(struct cpu_info *);

/*
 * Note: these are just the ones that may not have a cpuid instruction.
 * We deal with the rest in a different way.
 */
const struct cpu_nocpuid_nameclass i386_nocpuid_cpus[] = {
	{ CPUVENDOR_INTEL, "Intel", "386SX",	CPUCLASS_386,
	  NULL, NULL, NULL },			/* CPU_386SX */
	{ CPUVENDOR_INTEL, "Intel", "386DX",	CPUCLASS_386,
	  NULL, NULL, NULL },			/* CPU_386   */
	{ CPUVENDOR_INTEL, "Intel", "486SX",	CPUCLASS_486,
	  NULL, NULL, NULL },			/* CPU_486SX */
	{ CPUVENDOR_INTEL, "Intel", "486DX",	CPUCLASS_486,
	  NULL, NULL, NULL },			/* CPU_486   */
	{ CPUVENDOR_CYRIX, "Cyrix", "486DLC",	CPUCLASS_486,
	  NULL, NULL, NULL },			/* CPU_486DLC */
	{ CPUVENDOR_CYRIX, "Cyrix", "6x86",	CPUCLASS_486,
	  NULL, NULL, NULL },		/* CPU_6x86 */
	{ CPUVENDOR_NEXGEN,"NexGen","586",	CPUCLASS_386,
	  NULL, NULL, NULL },			/* CPU_NX586 */
};

const char *classnames[] = {
	"386",
	"486",
	"586",
	"686"
};

const char *modifiers[] = {
	"",
	"OverDrive",
	"Dual",
	""
};

const struct cpu_cpuid_nameclass i386_cpuid_cpus[] = {
	{
		/*
		 * For Intel processors, check Chapter 35Model-specific
		 * registers (MSRS), in "Intel (R) 64 and IA-32 Architectures
		 * Software Developer's Manual, Volume 3C".
		 */
		"GenuineIntel",
		CPUVENDOR_INTEL,
		"Intel",
		/* Family 4 */
		{ {
			CPUCLASS_486,
			{
				"486DX", "486DX", "486SX", "486DX2", "486SL",
				"486SX2", 0, "486DX2 W/B Enhanced",
				"486DX4", 0, 0, 0, 0, 0, 0, 0,
			},
			"486",		/* Default */
			NULL,
			NULL,
			intel_cpu_cacheinfo,
		},
		/* Family 5 */
		{
			CPUCLASS_586,
			{
				"Pentium (P5 A-step)", "Pentium (P5)",
				"Pentium (P54C)", "Pentium (P24T)",
				"Pentium/MMX", "Pentium", 0,
				"Pentium (P54C)", "Pentium/MMX (Tillamook)",
				"Quark X1000", 0, 0, 0, 0, 0, 0,
			},
			"Pentium",	/* Default */
			NULL,
			NULL,
			intel_cpu_cacheinfo,
		},
		/* Family 6 */
		{
			CPUCLASS_686,
			{
				[0x00] = "Pentium Pro (A-step)",
				[0x01] = "Pentium Pro",
				[0x03] = "Pentium II (Klamath)",
				[0x04] = "Pentium Pro",
				[0x05] = "Pentium II/Celeron (Deschutes)",
				[0x06] = "Celeron (Mendocino)",
				[0x07] = "Pentium III (Katmai)",
				[0x08] = "Pentium III (Coppermine)",
				[0x09] = "Pentium M (Banias)",
				[0x0a] = "Pentium III Xeon (Cascades)",
				[0x0b] = "Pentium III (Tualatin)",
				[0x0d] = "Pentium M (Dothan)",
				[0x0e] = "Pentium Core Duo, Core solo",
				[0x0f] = "Xeon 30xx, 32xx, 51xx, 53xx, 73xx, "
					 "Core 2 Quad 6xxx, "
					 "Core 2 Extreme 6xxx, "
					 "Core 2 Duo 4xxx, 5xxx, 6xxx, 7xxx "
					 "and Pentium DC",
				[0x15] = "EP80579 Integrated Processor",
				[0x16] = "Celeron (45nm)",
				[0x17] = "Xeon 31xx, 33xx, 52xx, 54xx, "
					 "Core 2 Quad 8xxx and 9xxx",
				[0x1a] = "Core i7, Xeon 34xx, 35xx and 55xx "
					 "(Nehalem)",
				[0x1c] = "45nm Atom Family",
				[0x1d] = "XeonMP 74xx (Nehalem)",
				[0x1e] = "Core i7 and i5",
				[0x1f] = "Core i7 and i5",
				[0x25] = "Xeon 36xx & 56xx, i7, i5 and i3",
				[0x26] = "Atom Family",
				[0x27] = "Atom Family",
				[0x2a] = "Xeon E3-12xx, 2nd gen i7, i5, "
					 "i3 2xxx",
				[0x2c] = "Xeon 36xx & 56xx, i7, i5 and i3",
				[0x2d] = "Xeon E5 Sandy Bridge family, "
					 "Core i7-39xx Extreme",
				[0x2e] = "Xeon 75xx & 65xx",
				[0x2f] = "Xeon E7 family",
				[0x35] = "Atom Family",
				[0x36] = "Atom S1000",
				[0x37] = "Atom E3000, Z3[67]00",
				[0x3a] = "Xeon E3-1200v2 and 3rd gen core, "
					 "Ivy Bridge",
				[0x3c] = "4th gen Core, Xeon E3-12xx v3 "
					 "(Haswell)",
				[0x3d] = "Core M-5xxx, 5th gen Core (Broadwell)",
				[0x3e] = "Xeon E5/E7 v2 (Ivy Bridge-E), "
					 "Core i7-49xx Extreme",
				[0x3f] = "Xeon E5-4600/2600/1600 v3, Xeon E7 v3 (Haswell-E), "
					 "Core i7-59xx Extreme",
				[0x45] = "4th gen Core, Xeon E3-12xx v3 "
					 "(Haswell)",
				[0x46] = "4th gen Core, Xeon E3-12xx v3 "
					 "(Haswell)",
				[0x47] = "5th gen Core, Xeon E3-1200 v4 (Broadwell)",
				[0x4a] = "Atom Z3400",
				[0x4c] = "Atom X[57]-Z8000 (Airmont)",
				[0x4d] = "Atom C2000",
				[0x4e] = "6th gen Core, Xeon E3-1[25]00 v5 (Skylake)",
				[0x4f] = "Xeon E[57] v4 (Broadwell), Core i7-69xx Extreme",
				[0x55] = "Xeon Scalable (Skylake, Cascade Lake, Copper Lake)",
				[0x56] = "Xeon D-1500 (Broadwell)",
				[0x57] = "Xeon Phi [357]200 (Knights Landing)",
				[0x5a] = "Atom E3500",
				[0x5c] = "Atom (Goldmont)",
				[0x5d] = "Atom X3-C3000 (Silvermont)",
				[0x5e] = "6th gen Core, Xeon E3-1[25]00 v5 (Skylake)",
				[0x5f] = "Atom (Goldmont, Denverton)",
				[0x66] = "8th gen Core i3 (Cannon Lake)",
				[0x6a] = "Future Xeon (Ice Lake)",
				[0x6c] = "Future Xeon (Ice Lake)",
				[0x7a] = "Atom (Goldmont Plus)",
				[0x7d] = "10th gen Core (Ice Lake)",
				[0x7e] = "10th gen Core (Ice Lake)",
				[0x85] = "Xeon Phi 7215, 7285, 7295 (Knights Mill)",
				[0x86] = "Atom (Tremont)",
				[0x8c] = "11th gen Core (Tiger Lake)",
				[0x8d] = "11th gen Core (Tiger Lake)",
				[0x8e] = "7th or 8th gen Core (Kaby Lake, Coffee Lake) or Xeon E (Coffee Lake)",
				[0x9e] = "7th or 8th gen Core (Kaby Lake, Coffee Lake) or Xeon E (Coffee Lake)",
				[0xa5] = "10th gen Core (Comet Lake)",
				[0xa6] = "10th gen Core (Comet Lake)",
			},
			"Pentium Pro, II or III",	/* Default */
			NULL,
			intel_family_new_probe,
			intel_cpu_cacheinfo,
		},
		/* Family > 6 */
		{
			CPUCLASS_686,
			{
				0, 0, 0, 0, 0, 0, 0, 0,
				0, 0, 0, 0, 0, 0, 0, 0,
			},
			"Pentium 4",	/* Default */
			NULL,
			intel_family_new_probe,
			intel_cpu_cacheinfo,
		} }
	},
	{
		"AuthenticAMD",
		CPUVENDOR_AMD,
		"AMD",
		/* Family 4 */
		{ {
			CPUCLASS_486,
			{
				0, 0, 0, "Am486DX2 W/T",
				0, 0, 0, "Am486DX2 W/B",
				"Am486DX4 W/T or Am5x86 W/T 150",
				"Am486DX4 W/B or Am5x86 W/B 150", 0, 0,
				0, 0, "Am5x86 W/T 133/160",
				"Am5x86 W/B 133/160",
			},
			"Am486 or Am5x86",	/* Default */
			NULL,
			NULL,
			NULL,
		},
		/* Family 5 */
		{
			CPUCLASS_586,
			{
				"K5", "K5", "K5", "K5", 0, 0, "K6",
				"K6", "K6-2", "K6-III", "Geode LX", 0, 0,
				"K6-2+/III+", 0, 0,
			},
			"K5 or K6",		/* Default */
			amd_family5_setup,
			NULL,
			amd_cpu_cacheinfo,
		},
		/* Family 6 */
		{
			CPUCLASS_686,
			{
				0, "Athlon Model 1", "Athlon Model 2",
				"Duron", "Athlon Model 4 (Thunderbird)",
				0, "Athlon", "Duron", "Athlon", 0,
				"Athlon", 0, 0, 0, 0, 0,
			},
			"K7 (Athlon)",	/* Default */
			NULL,
			amd_family6_probe,
			amd_cpu_cacheinfo,
		},
		/* Family > 6 */
		{
			CPUCLASS_686,
			{
				0, 0, 0, 0, 0, 0, 0, 0,
				0, 0, 0, 0, 0, 0, 0, 0,
			},
			"Unknown K8 (Athlon)",	/* Default */
			NULL,
			amd_family6_probe,
			amd_cpu_cacheinfo,
		} }
	},
	{
		"CyrixInstead",
		CPUVENDOR_CYRIX,
		"Cyrix",
		/* Family 4 */
		{ {
			CPUCLASS_486,
			{
				0, 0, 0,
				"MediaGX",
				0, 0, 0, 0, 0, 0, 0, 0, 0, 0, 0, 0,
			},
			"486",		/* Default */
			cyrix6x86_cpu_setup, /* XXX ?? */
			NULL,
			NULL,
		},
		/* Family 5 */
		{
			CPUCLASS_586,
			{
				0, 0, "6x86", 0,
				"MMX-enhanced MediaGX (GXm)", /* or Geode? */
				0, 0, 0, 0, 0, 0, 0, 0, 0, 0, 0,
			},
			"6x86",		/* Default */
			cyrix6x86_cpu_setup,
			NULL,
			NULL,
		},
		/* Family 6 */
		{
			CPUCLASS_686,
			{
				"6x86MX", 0, 0, 0, 0, 0, 0, 0,
				0, 0, 0, 0, 0, 0, 0, 0,
			},
			"6x86MX",		/* Default */
			cyrix6x86_cpu_setup,
			NULL,
			NULL,
		},
		/* Family > 6 */
		{
			CPUCLASS_686,
			{
				0, 0, 0, 0, 0, 0, 0, 0,
				0, 0, 0, 0, 0, 0, 0, 0,
			},
			"Unknown 6x86MX",		/* Default */
			NULL,
			NULL,
			NULL,
		} }
	},
	{	/* MediaGX is now owned by National Semiconductor */
		"Geode by NSC",
		CPUVENDOR_CYRIX, /* XXX */
		"National Semiconductor",
		/* Family 4, NSC never had any of these */
		{ {
			CPUCLASS_486,
			{
				0, 0, 0, 0, 0, 0, 0, 0,
				0, 0, 0, 0, 0, 0, 0, 0,
			},
			"486 compatible",	/* Default */
			NULL,
			NULL,
			NULL,
		},
		/* Family 5: Geode family, formerly MediaGX */
		{
			CPUCLASS_586,
			{
				0, 0, 0, 0,
				"Geode GX1",
				0, 0, 0, 0, 0, 0, 0, 0, 0, 0, 0,
			},
			"Geode",		/* Default */
			cyrix6x86_cpu_setup,
			NULL,
			amd_cpu_cacheinfo,
		},
		/* Family 6, not yet available from NSC */
		{
			CPUCLASS_686,
			{
				0, 0, 0, 0, 0, 0, 0, 0,
				0, 0, 0, 0, 0, 0, 0, 0,
			},
			"Pentium Pro compatible", /* Default */
			NULL,
			NULL,
			NULL,
		},
		/* Family > 6, not yet available from NSC */
		{
			CPUCLASS_686,
			{
				0, 0, 0, 0, 0, 0, 0, 0,
				0, 0, 0, 0, 0, 0, 0, 0,
			},
			"Pentium Pro compatible",	/* Default */
			NULL,
			NULL,
			NULL,
		} }
	},
	{
		"CentaurHauls",
		CPUVENDOR_IDT,
		"IDT",
		/* Family 4, IDT never had any of these */
		{ {
			CPUCLASS_486,
			{
				0, 0, 0, 0, 0, 0, 0, 0,
				0, 0, 0, 0, 0, 0, 0, 0,
			},
			"486 compatible",	/* Default */
			NULL,
			NULL,
			NULL,
		},
		/* Family 5 */
		{
			CPUCLASS_586,
			{
				0, 0, 0, 0, "WinChip C6", 0, 0, 0,
				"WinChip 2", "WinChip 3", 0, 0, 0, 0, 0, 0,
			},
			"WinChip",		/* Default */
			winchip_cpu_setup,
			NULL,
			NULL,
		},
		/* Family 6, VIA acquired IDT Centaur design subsidiary */
		{
			CPUCLASS_686,
			{
				0, 0, 0, 0, 0, 0, "C3 Samuel",
				"C3 Samuel 2/Ezra", "C3 Ezra-T",
				"C3 Nehemiah", "C7 Esther", 0, 0, "C7 Esther",
				0, "VIA Nano",
			},
			"Unknown VIA/IDT",	/* Default */
			NULL,
			via_cpu_probe,
			via_cpu_cacheinfo,
		},
		/* Family > 6, not yet available from VIA */
		{
			CPUCLASS_686,
			{
				0, 0, 0, 0, 0, 0, 0, 0,
				0, 0, 0, 0, 0, 0, 0, 0,
			},
			"Pentium Pro compatible",	/* Default */
			NULL,
			NULL,
			NULL,
		} }
	},
	{
		"GenuineTMx86",
		CPUVENDOR_TRANSMETA,
		"Transmeta",
		/* Family 4, Transmeta never had any of these */
		{ {
			CPUCLASS_486,
			{
				0, 0, 0, 0, 0, 0, 0, 0,
				0, 0, 0, 0, 0, 0, 0, 0,
			},
			"486 compatible",	/* Default */
			NULL,
			NULL,
			NULL,
		},
		/* Family 5 */
		{
			CPUCLASS_586,
			{
				0, 0, 0, 0, 0, 0, 0, 0,
				0, 0, 0, 0, 0, 0, 0, 0,
			},
			"Crusoe",		/* Default */
			NULL,
			NULL,
			transmeta_cpu_info,
		},
		/* Family 6, not yet available from Transmeta */
		{
			CPUCLASS_686,
			{
				0, 0, 0, 0, 0, 0, 0, 0,
				0, 0, 0, 0, 0, 0, 0, 0,
			},
			"Pentium Pro compatible",	/* Default */
			NULL,
			NULL,
			NULL,
		},
		/* Family > 6, not yet available from Transmeta */
		{
			CPUCLASS_686,
			{
				0, 0, 0, 0, 0, 0, 0, 0,
				0, 0, 0, 0, 0, 0, 0, 0,
			},
			"Pentium Pro compatible",	/* Default */
			NULL,
			NULL,
			NULL,
		} }
	}
};

/*
 * disable the TSC such that we don't use the TSC in microtime(9)
 * because some CPUs got the implementation wrong.
 */
static void
disable_tsc(struct cpu_info *ci)
{
	if (ci->ci_feat_val[0] & CPUID_TSC) {
		ci->ci_feat_val[0] &= ~CPUID_TSC;
		aprint_error("WARNING: broken TSC disabled\n");
	}
}

static void
amd_family5_setup(struct cpu_info *ci)
{

	switch (ci->ci_model) {
	case 0:		/* AMD-K5 Model 0 */
		/*
		 * According to the AMD Processor Recognition App Note,
		 * the AMD-K5 Model 0 uses the wrong bit to indicate
		 * support for global PTEs, instead using bit 9 (APIC)
		 * rather than bit 13 (i.e. "0x200" vs. 0x2000".  Oops!).
		 */
		if (ci->ci_feat_val[0] & CPUID_APIC)
			ci->ci_feat_val[0] =
			    (ci->ci_feat_val[0] & ~CPUID_APIC) | CPUID_PGE;
		/*
		 * XXX But pmap_pg_g is already initialized -- need to kick
		 * XXX the pmap somehow.  How does the MP branch do this?
		 */
		break;
	}
}

static void
cyrix6x86_cpu_setup(struct cpu_info *ci)
{

	/*
	 * Do not disable the TSC on the Geode GX, it's reported to
	 * work fine.
	 */
	if (ci->ci_signature != 0x552)
		disable_tsc(ci);
}

static void
winchip_cpu_setup(struct cpu_info *ci)
{
	switch (ci->ci_model) {
	case 4:	/* WinChip C6 */
		disable_tsc(ci);
	}
}


static const char *
intel_family6_name(struct cpu_info *ci)
{
	const char *ret = NULL;
	u_int l2cache = ci->ci_cinfo[CAI_L2CACHE].cai_totalsize;

	if (ci->ci_model == 5) {
		switch (l2cache) {
		case 0:
		case 128 * 1024:
			ret = "Celeron (Covington)";
			break;
		case 256 * 1024:
			ret = "Mobile Pentium II (Dixon)";
			break;
		case 512 * 1024:
			ret = "Pentium II";
			break;
		case 1 * 1024 * 1024:
		case 2 * 1024 * 1024:
			ret = "Pentium II Xeon";
			break;
		}
	} else if (ci->ci_model == 6) {
		switch (l2cache) {
		case 256 * 1024:
		case 512 * 1024:
			ret = "Mobile Pentium II";
			break;
		}
	} else if (ci->ci_model == 7) {
		switch (l2cache) {
		case 512 * 1024:
			ret = "Pentium III";
			break;
		case 1 * 1024 * 1024:
		case 2 * 1024 * 1024:
			ret = "Pentium III Xeon";
			break;
		}
	} else if (ci->ci_model >= 8) {
		if (ci->ci_brand_id && ci->ci_brand_id < 0x10) {
			switch (ci->ci_brand_id) {
			case 0x3:
				if (ci->ci_signature == 0x6B1)
					ret = "Celeron";
				break;
			case 0x8:
				if (ci->ci_signature >= 0xF13)
					ret = "genuine processor";
				break;
			case 0xB:
				if (ci->ci_signature >= 0xF13)
					ret = "Xeon MP";
				break;
			case 0xE:
				if (ci->ci_signature < 0xF13)
					ret = "Xeon";
				break;
			}
			if (ret == NULL)
				ret = i386_intel_brand[ci->ci_brand_id];
		}
	}

	return ret;
}

/*
 * Identify AMD64 CPU names from cpuid.
 *
 * Based on:
 * "Revision Guide for AMD Athlon 64 and AMD Opteron Processors"
 * http://www.amd.com/us-en/assets/content_type/white_papers_and_tech_docs/25759.pdf
 * "Revision Guide for AMD NPT Family 0Fh Processors"
 * http://www.amd.com/us-en/assets/content_type/white_papers_and_tech_docs/33610.pdf
 * and other miscellaneous reports.
 *
 * This is all rather pointless, these are cross 'brand' since the raw
 * silicon is shared.
 */
static const char *
amd_amd64_name(struct cpu_info *ci)
{
	static char family_str[32];

	/* Only called if family >= 15 */

	switch (ci->ci_family) {
	case 15:
		switch (ci->ci_model) {
		case 0x21:	/* rev JH-E1/E6 */
		case 0x41:	/* rev JH-F2 */
			return "Dual-Core Opteron";
		case 0x23:	/* rev JH-E6 (Toledo) */
			return "Dual-Core Opteron or Athlon 64 X2";
		case 0x43:	/* rev JH-F2 (Windsor) */
			return "Athlon 64 FX or Athlon 64 X2";
		case 0x24:	/* rev SH-E5 (Lancaster?) */
			return "Mobile Athlon 64 or Turion 64";
		case 0x05:	/* rev SH-B0/B3/C0/CG (SledgeHammer?) */
			return "Opteron or Athlon 64 FX";
		case 0x15:	/* rev SH-D0 */
		case 0x25:	/* rev SH-E4 */
			return "Opteron";
		case 0x27:	/* rev DH-E4, SH-E4 */
			return "Athlon 64 or Athlon 64 FX or Opteron";
		case 0x48:	/* rev BH-F2 */
			return "Turion 64 X2";
		case 0x04:	/* rev SH-B0/C0/CG (ClawHammer) */
		case 0x07:	/* rev SH-CG (ClawHammer) */
		case 0x0b:	/* rev CH-CG */
		case 0x14:	/* rev SH-D0 */
		case 0x17:	/* rev SH-D0 */
		case 0x1b:	/* rev CH-D0 */
			return "Athlon 64";
		case 0x2b:	/* rev BH-E4 (Manchester) */
		case 0x4b:	/* rev BH-F2 (Windsor) */
			return "Athlon 64 X2";
		case 0x6b:	/* rev BH-G1 (Brisbane) */
			return "Athlon X2 or Athlon 64 X2";
		case 0x08:	/* rev CH-CG */
		case 0x0c:	/* rev DH-CG (Newcastle) */
		case 0x0e:	/* rev DH-CG (Newcastle?) */
		case 0x0f:	/* rev DH-CG (Newcastle/Paris) */
		case 0x18:	/* rev CH-D0 */
		case 0x1c:	/* rev DH-D0 (Winchester) */
		case 0x1f:	/* rev DH-D0 (Winchester/Victoria) */
		case 0x2c:	/* rev DH-E3/E6 */
		case 0x2f:	/* rev DH-E3/E6 (Venice/Palermo) */
		case 0x4f:	/* rev DH-F2 (Orleans/Manila) */
		case 0x5f:	/* rev DH-F2 (Orleans/Manila) */
		case 0x6f:	/* rev DH-G1 */
			return "Athlon 64 or Sempron";
		default:
			break;
		}
		return "Unknown AMD64 CPU";

#if 0
	case 16:
		return "Family 10h";
	case 17:
		return "Family 11h";
	case 18:
		return "Family 12h";
	case 19:
		return "Family 14h";
	case 20:
		return "Family 15h";
#endif

	default:
		break;
	}

	snprintf(family_str, sizeof family_str, "Family %xh", ci->ci_family);
	return family_str;
}

static void
intel_family_new_probe(struct cpu_info *ci)
{
	uint32_t descs[4];

	x86_cpuid(0x80000000, descs);

	/*
	 * Determine extended feature flags.
	 */
	if (descs[0] >= 0x80000001) {
		x86_cpuid(0x80000001, descs);
		ci->ci_feat_val[2] |= descs[3];
		ci->ci_feat_val[3] |= descs[2];
	}
}

static void
via_cpu_probe(struct cpu_info *ci)
{
	u_int stepping = CPUID_TO_STEPPING(ci->ci_signature);
	u_int descs[4];
	u_int lfunc;

	/*
	 * Determine the largest extended function value.
	 */
	x86_cpuid(0x80000000, descs);
	lfunc = descs[0];

	/*
	 * Determine the extended feature flags.
	 */
	if (lfunc >= 0x80000001) {
		x86_cpuid(0x80000001, descs);
		ci->ci_feat_val[2] |= descs[3];
	}

	if (ci->ci_model < 0x9 || (ci->ci_model == 0x9 && stepping < 3))
		return;

	/* Nehemiah or Esther */
	x86_cpuid(0xc0000000, descs);
	lfunc = descs[0];
	if (lfunc < 0xc0000001)	/* no ACE, no RNG */
		return;

	x86_cpuid(0xc0000001, descs);
	lfunc = descs[3];
	ci->ci_feat_val[4] = lfunc;
}

static void
amd_family6_probe(struct cpu_info *ci)
{
	uint32_t descs[4];
	char *p;
	size_t i;

	x86_cpuid(0x80000000, descs);

	/*
	 * Determine the extended feature flags.
	 */
	if (descs[0] >= 0x80000001) {
		x86_cpuid(0x80000001, descs);
		ci->ci_feat_val[2] |= descs[3]; /* %edx */
		ci->ci_feat_val[3] = descs[2]; /* %ecx */
	}

	if (*cpu_brand_string == '\0')
		return;

	for (i = 1; i < __arraycount(amd_brand); i++)
		if ((p = strstr(cpu_brand_string, amd_brand[i])) != NULL) {
			ci->ci_brand_id = i;
			strlcpy(amd_brand_name, p, sizeof(amd_brand_name));
			break;
		}
}

/*
 * Get cache info from one of the following:
 *	Intel Deterministic Cache Parameter Leaf (0x04)
 *	AMD Cache Topology Information Leaf (0x8000001d)
 */
static void
cpu_dcp_cacheinfo(struct cpu_info *ci, uint32_t leaf)
{
	u_int descs[4];
	int type, level, ways, partitions, linesize, sets, totalsize;
	int caitype = -1;
	int i;

	for (i = 0; ; i++) {
		x86_cpuid2(leaf, i, descs);
		type = __SHIFTOUT(descs[0], CPUID_DCP_CACHETYPE);
		if (type == CPUID_DCP_CACHETYPE_N)
			break;
		level = __SHIFTOUT(descs[0], CPUID_DCP_CACHELEVEL);
		switch (level) {
		case 1:
			if (type == CPUID_DCP_CACHETYPE_I)
				caitype = CAI_ICACHE;
			else if (type == CPUID_DCP_CACHETYPE_D)
				caitype = CAI_DCACHE;
			else
				caitype = -1;
			break;
		case 2:
			if (type == CPUID_DCP_CACHETYPE_U)
				caitype = CAI_L2CACHE;
			else
				caitype = -1;
			break;
		case 3:
			if (type == CPUID_DCP_CACHETYPE_U)
				caitype = CAI_L3CACHE;
			else
				caitype = -1;
			break;
		default:
			caitype = -1;
			break;
		}
		if (caitype == -1) {
			aprint_error_dev(ci->ci_dev,
			    "error: unknown cache level&type (%d & %d)\n",
			    level, type);
			continue;
		}
		ways = __SHIFTOUT(descs[1], CPUID_DCP_WAYS) + 1;
		partitions =__SHIFTOUT(descs[1], CPUID_DCP_PARTITIONS)
		    + 1;
		linesize = __SHIFTOUT(descs[1], CPUID_DCP_LINESIZE)
		    + 1;
		sets = descs[2] + 1;
		totalsize = ways * partitions * linesize * sets;
		ci->ci_cinfo[caitype].cai_totalsize = totalsize;
		ci->ci_cinfo[caitype].cai_associativity = ways;
		ci->ci_cinfo[caitype].cai_linesize = linesize;
	}
}

static void
intel_cpu_cacheinfo(struct cpu_info *ci)
{
	const struct x86_cache_info *cai;
	u_int descs[4];
	int iterations, i, j;
	int type, level, ways, linesize, sets;
	int caitype = -1;
	uint8_t desc;

	/* Return if the cpu is old pre-cpuid instruction cpu */
	if (ci->ci_cpu_type >= 0)
		return;

	if (ci->ci_max_cpuid < 2)
		return;

	/*
	 * Parse the cache info from `cpuid leaf 2', if we have it.
	 * XXX This is kinda ugly, but hey, so is the architecture...
	 */
	x86_cpuid(2, descs);
	iterations = descs[0] & 0xff;
	while (iterations-- > 0) {
		for (i = 0; i < 4; i++) {
			if (descs[i] & 0x80000000)
				continue;
			for (j = 0; j < 4; j++) {
				/*
				 * The least significant byte in EAX
				 * ((desc[0] >> 0) & 0xff) is always 0x01 and
				 * it should be ignored.
				 */
				if (i == 0 && j == 0)
					continue;
				desc = (descs[i] >> (j * 8)) & 0xff;
				if (desc == 0)
					continue;
				cai = cache_info_lookup(intel_cpuid_cache_info,
				    desc);
				if (cai != NULL)
					ci->ci_cinfo[cai->cai_index] = *cai;
				else if ((verbose != 0) && (desc != 0xff)
				    && (desc != 0xfe))
					aprint_error_dev(ci->ci_dev, "error:"
					    " Unknown cacheinfo desc %02x\n",
					    desc);
			}
		}
		x86_cpuid(2, descs);
	}

	if (ci->ci_max_cpuid < 4)
		return;

	/* Parse the cache info from `cpuid leaf 4', if we have it. */
	cpu_dcp_cacheinfo(ci, 4);

	if (ci->ci_max_cpuid < 0x18)
		return;
	/* Parse the TLB info from `cpuid leaf 18H', if we have it. */
	x86_cpuid(0x18, descs);
	iterations = descs[0];
	for (i = 0; i <= iterations; i++) {
		uint32_t pgsize;
		bool full;

		x86_cpuid2(0x18, i, descs);
		type = __SHIFTOUT(descs[3], CPUID_DATP_TCTYPE);
		if (type == CPUID_DATP_TCTYPE_N)
			continue;
		level = __SHIFTOUT(descs[3], CPUID_DATP_TCLEVEL);
		pgsize = __SHIFTOUT(descs[1], CPUID_DATP_PGSIZE);
		switch (level) {
		case 1:
			if (type == CPUID_DATP_TCTYPE_I) {
				switch (pgsize) {
				case CPUID_DATP_PGSIZE_4KB:
					caitype = CAI_ITLB;
					break;
				case CPUID_DATP_PGSIZE_2MB
				    | CPUID_DATP_PGSIZE_4MB:
					caitype = CAI_ITLB2;
					break;
				case CPUID_DATP_PGSIZE_1GB:
					caitype = CAI_L1_1GBITLB;
					break;
				default:
					aprint_error_dev(ci->ci_dev,
					    "error: unknown ITLB size (%d)\n",
					    pgsize);
					caitype = CAI_ITLB;
					break;
				}
			} else if (type == CPUID_DATP_TCTYPE_D) {
				switch (pgsize) {
				case CPUID_DATP_PGSIZE_4KB:
					caitype = CAI_DTLB;
					break;
				case CPUID_DATP_PGSIZE_2MB
				    | CPUID_DATP_PGSIZE_4MB:
					caitype = CAI_DTLB2;
					break;
				case CPUID_DATP_PGSIZE_1GB:
					caitype = CAI_L1_1GBDTLB;
					break;
				default:
					aprint_error_dev(ci->ci_dev,
					    "error: unknown DTLB size (%d)\n",
					    pgsize);
					caitype = CAI_DTLB;
					break;
				}
			} else
				caitype = -1;
			break;
		case 2:
			if (type == CPUID_DATP_TCTYPE_I)
				caitype = CAI_L2_ITLB;
			else if (type == CPUID_DATP_TCTYPE_D)
				caitype = CAI_L2_DTLB;
			else if (type == CPUID_DATP_TCTYPE_U) {
				switch (pgsize) {
				case CPUID_DATP_PGSIZE_4KB:
					caitype = CAI_L2_STLB;
					break;
				case CPUID_DATP_PGSIZE_4KB
				    | CPUID_DATP_PGSIZE_2MB:
					caitype = CAI_L2_STLB2;
					break;
				case CPUID_DATP_PGSIZE_2MB
				    | CPUID_DATP_PGSIZE_4MB:
					caitype = CAI_L2_STLB3;
					break;
				default:
					aprint_error_dev(ci->ci_dev,
					    "error: unknown L2 STLB size (%d)\n",
					    pgsize);
					caitype = CAI_DTLB;
					break;
				}
			} else
				caitype = -1;
			break;
		case 3:
			/* XXX need work for L3 TLB */
			caitype = CAI_L3CACHE;
			break;
		default:
			caitype = -1;
			break;
		}
		if (caitype == -1) {
			aprint_error_dev(ci->ci_dev,
			    "error: unknown TLB level&type (%d & %d)\n",
			    level, type);
			continue;
		}
		switch (pgsize) {
		case CPUID_DATP_PGSIZE_4KB:
			linesize = 4 * 1024;
			break;
		case CPUID_DATP_PGSIZE_2MB:
			linesize = 2 * 1024 * 1024;
			break;
		case CPUID_DATP_PGSIZE_4MB:
			linesize = 4 * 1024 * 1024;
			break;
		case CPUID_DATP_PGSIZE_1GB:
			linesize = 1024 * 1024 * 1024;
			break;
		case CPUID_DATP_PGSIZE_2MB | CPUID_DATP_PGSIZE_4MB:
			aprint_error_dev(ci->ci_dev,
			    "WARINING: Currently 2M/4M info can't print correctly\n");
			linesize = 4 * 1024 * 1024;
			break;
		default:
			aprint_error_dev(ci->ci_dev,
			    "error: Unknown size combination\n");
			linesize = 4 * 1024;
			break;
		}
		ways = __SHIFTOUT(descs[1], CPUID_DATP_WAYS);
		sets = descs[2];
		full = descs[3] & CPUID_DATP_FULLASSOC;
		ci->ci_cinfo[caitype].cai_totalsize
		    = ways * sets; /* entries */
		ci->ci_cinfo[caitype].cai_associativity
		    = full ? 0xff : ways;
		ci->ci_cinfo[caitype].cai_linesize = linesize; /* pg size */
	}
}

static const struct x86_cache_info amd_cpuid_l2l3cache_assoc_info[] =
    AMD_L2L3CACHE_INFO;

static void
amd_cpu_cacheinfo(struct cpu_info *ci)
{
	const struct x86_cache_info *cp;
	struct x86_cache_info *cai;
	u_int descs[4];
	u_int lfunc;

	/* K5 model 0 has none of this info. */
	if (ci->ci_family == 5 && ci->ci_model == 0)
		return;

	/* Determine the largest extended function value. */
	x86_cpuid(0x80000000, descs);
	lfunc = descs[0];

	if (lfunc < 0x80000005)
		return;

	/* Determine L1 cache/TLB info. */
	x86_cpuid(0x80000005, descs);

	/* K6-III and higher have large page TLBs. */
	if ((ci->ci_family == 5 && ci->ci_model >= 9) || ci->ci_family >= 6) {
		cai = &ci->ci_cinfo[CAI_ITLB2];
		cai->cai_totalsize = AMD_L1_EAX_ITLB_ENTRIES(descs[0]);
		cai->cai_associativity = AMD_L1_EAX_ITLB_ASSOC(descs[0]);
		cai->cai_linesize = largepagesize;

		cai = &ci->ci_cinfo[CAI_DTLB2];
		cai->cai_totalsize = AMD_L1_EAX_DTLB_ENTRIES(descs[0]);
		cai->cai_associativity = AMD_L1_EAX_DTLB_ASSOC(descs[0]);
		cai->cai_linesize = largepagesize;
	}

	cai = &ci->ci_cinfo[CAI_ITLB];
	cai->cai_totalsize = AMD_L1_EBX_ITLB_ENTRIES(descs[1]);
	cai->cai_associativity = AMD_L1_EBX_ITLB_ASSOC(descs[1]);
	cai->cai_linesize = (4 * 1024);

	cai = &ci->ci_cinfo[CAI_DTLB];
	cai->cai_totalsize = AMD_L1_EBX_DTLB_ENTRIES(descs[1]);
	cai->cai_associativity = AMD_L1_EBX_DTLB_ASSOC(descs[1]);
	cai->cai_linesize = (4 * 1024);

	cai = &ci->ci_cinfo[CAI_DCACHE];
	cai->cai_totalsize = AMD_L1_ECX_DC_SIZE(descs[2]);
	cai->cai_associativity = AMD_L1_ECX_DC_ASSOC(descs[2]);
	cai->cai_linesize = AMD_L1_ECX_DC_LS(descs[2]);

	cai = &ci->ci_cinfo[CAI_ICACHE];
	cai->cai_totalsize = AMD_L1_EDX_IC_SIZE(descs[3]);
	cai->cai_associativity = AMD_L1_EDX_IC_ASSOC(descs[3]);
	cai->cai_linesize = AMD_L1_EDX_IC_LS(descs[3]);

	if (lfunc < 0x80000006)
		return;

	/* Determine L2 cache/TLB info. */
	x86_cpuid(0x80000006, descs);

	cai = &ci->ci_cinfo[CAI_L2_ITLB];
	cai->cai_totalsize = AMD_L2_EBX_IUTLB_ENTRIES(descs[1]);
	cai->cai_associativity = AMD_L2_EBX_IUTLB_ASSOC(descs[1]);
	cai->cai_linesize = (4 * 1024);
	cp = cache_info_lookup(amd_cpuid_l2l3cache_assoc_info,
	    cai->cai_associativity);
	if (cp != NULL)
		cai->cai_associativity = cp->cai_associativity;
	else
		cai->cai_associativity = 0;	/* XXX Unknown/reserved */

	cai = &ci->ci_cinfo[CAI_L2_ITLB2];
	cai->cai_totalsize = AMD_L2_EAX_IUTLB_ENTRIES(descs[0]);
	cai->cai_associativity = AMD_L2_EAX_IUTLB_ASSOC(descs[0]);
	cai->cai_linesize = largepagesize;
	cp = cache_info_lookup(amd_cpuid_l2l3cache_assoc_info,
	    cai->cai_associativity);
	if (cp != NULL)
		cai->cai_associativity = cp->cai_associativity;
	else
		cai->cai_associativity = 0;	/* XXX Unknown/reserved */

	cai = &ci->ci_cinfo[CAI_L2_DTLB];
	cai->cai_totalsize = AMD_L2_EBX_DTLB_ENTRIES(descs[1]);
	cai->cai_associativity = AMD_L2_EBX_DTLB_ASSOC(descs[1]);
	cai->cai_linesize = (4 * 1024);
	cp = cache_info_lookup(amd_cpuid_l2l3cache_assoc_info,
	    cai->cai_associativity);
	if (cp != NULL)
		cai->cai_associativity = cp->cai_associativity;
	else
		cai->cai_associativity = 0;	/* XXX Unknown/reserved */

	cai = &ci->ci_cinfo[CAI_L2_DTLB2];
	cai->cai_totalsize = AMD_L2_EAX_DTLB_ENTRIES(descs[0]);
	cai->cai_associativity = AMD_L2_EAX_DTLB_ASSOC(descs[0]);
	cai->cai_linesize = largepagesize;
	cp = cache_info_lookup(amd_cpuid_l2l3cache_assoc_info,
	    cai->cai_associativity);
	if (cp != NULL)
		cai->cai_associativity = cp->cai_associativity;
	else
		cai->cai_associativity = 0;	/* XXX Unknown/reserved */

	cai = &ci->ci_cinfo[CAI_L2CACHE];
	cai->cai_totalsize = AMD_L2_ECX_C_SIZE(descs[2]);
	cai->cai_associativity = AMD_L2_ECX_C_ASSOC(descs[2]);
	cai->cai_linesize = AMD_L2_ECX_C_LS(descs[2]);

	cp = cache_info_lookup(amd_cpuid_l2l3cache_assoc_info,
	    cai->cai_associativity);
	if (cp != NULL)
		cai->cai_associativity = cp->cai_associativity;
	else
		cai->cai_associativity = 0;	/* XXX Unknown/reserved */

	/* Determine L3 cache info on AMD Family 10h and newer processors */
	if (ci->ci_family >= 0x10) {
		cai = &ci->ci_cinfo[CAI_L3CACHE];
		cai->cai_totalsize = AMD_L3_EDX_C_SIZE(descs[3]);
		cai->cai_associativity = AMD_L3_EDX_C_ASSOC(descs[3]);
		cai->cai_linesize = AMD_L3_EDX_C_LS(descs[3]);

		cp = cache_info_lookup(amd_cpuid_l2l3cache_assoc_info,
		    cai->cai_associativity);
		if (cp != NULL)
			cai->cai_associativity = cp->cai_associativity;
		else
			cai->cai_associativity = 0;	/* XXX Unkn/Rsvd */
	}

	if (lfunc < 0x80000019)
		return;

	/* Determine 1GB TLB info. */
	x86_cpuid(0x80000019, descs);

	cai = &ci->ci_cinfo[CAI_L1_1GBITLB];
	cai->cai_totalsize = AMD_L1_1GB_EAX_IUTLB_ENTRIES(descs[0]);
	cai->cai_associativity = AMD_L1_1GB_EAX_IUTLB_ASSOC(descs[0]);
	cai->cai_linesize = (1024 * 1024 * 1024);
	cp = cache_info_lookup(amd_cpuid_l2l3cache_assoc_info,
	    cai->cai_associativity);
	if (cp != NULL)
		cai->cai_associativity = cp->cai_associativity;
	else
		cai->cai_associativity = 0;	/* XXX Unknown/reserved */

	cai = &ci->ci_cinfo[CAI_L1_1GBDTLB];
	cai->cai_totalsize = AMD_L1_1GB_EAX_DTLB_ENTRIES(descs[0]);
	cai->cai_associativity = AMD_L1_1GB_EAX_DTLB_ASSOC(descs[0]);
	cai->cai_linesize = (1024 * 1024 * 1024);
	cp = cache_info_lookup(amd_cpuid_l2l3cache_assoc_info,
	    cai->cai_associativity);
	if (cp != NULL)
		cai->cai_associativity = cp->cai_associativity;
	else
		cai->cai_associativity = 0;	/* XXX Unknown/reserved */

	cai = &ci->ci_cinfo[CAI_L2_1GBITLB];
	cai->cai_totalsize = AMD_L2_1GB_EBX_IUTLB_ENTRIES(descs[1]);
	cai->cai_associativity = AMD_L2_1GB_EBX_IUTLB_ASSOC(descs[1]);
	cai->cai_linesize = (1024 * 1024 * 1024);
	cp = cache_info_lookup(amd_cpuid_l2l3cache_assoc_info,
	    cai->cai_associativity);
	if (cp != NULL)
		cai->cai_associativity = cp->cai_associativity;
	else
		cai->cai_associativity = 0;	/* XXX Unknown/reserved */

	cai = &ci->ci_cinfo[CAI_L2_1GBDTLB];
	cai->cai_totalsize = AMD_L2_1GB_EBX_DUTLB_ENTRIES(descs[1]);
	cai->cai_associativity = AMD_L2_1GB_EBX_DUTLB_ASSOC(descs[1]);
	cai->cai_linesize = (1024 * 1024 * 1024);
	cp = cache_info_lookup(amd_cpuid_l2l3cache_assoc_info,
	    cai->cai_associativity);
	if (cp != NULL)
		cai->cai_associativity = cp->cai_associativity;
	else
		cai->cai_associativity = 0;	/* XXX Unknown/reserved */

	if (lfunc < 0x8000001d)
		return;

	if (ci->ci_feat_val[3] & CPUID_TOPOEXT)
		cpu_dcp_cacheinfo(ci, 0x8000001d);
}

static void
via_cpu_cacheinfo(struct cpu_info *ci)
{
	struct x86_cache_info *cai;
	int stepping;
	u_int descs[4];
	u_int lfunc;

	stepping = CPUID_TO_STEPPING(ci->ci_signature);

	/*
	 * Determine the largest extended function value.
	 */
	x86_cpuid(0x80000000, descs);
	lfunc = descs[0];

	/*
	 * Determine L1 cache/TLB info.
	 */
	if (lfunc < 0x80000005) {
		/* No L1 cache info available. */
		return;
	}

	x86_cpuid(0x80000005, descs);

	cai = &ci->ci_cinfo[CAI_ITLB];
	cai->cai_totalsize = VIA_L1_EBX_ITLB_ENTRIES(descs[1]);
	cai->cai_associativity = VIA_L1_EBX_ITLB_ASSOC(descs[1]);
	cai->cai_linesize = (4 * 1024);

	cai = &ci->ci_cinfo[CAI_DTLB];
	cai->cai_totalsize = VIA_L1_EBX_DTLB_ENTRIES(descs[1]);
	cai->cai_associativity = VIA_L1_EBX_DTLB_ASSOC(descs[1]);
	cai->cai_linesize = (4 * 1024);

	cai = &ci->ci_cinfo[CAI_DCACHE];
	cai->cai_totalsize = VIA_L1_ECX_DC_SIZE(descs[2]);
	cai->cai_associativity = VIA_L1_ECX_DC_ASSOC(descs[2]);
	cai->cai_linesize = VIA_L1_EDX_IC_LS(descs[2]);
	if (ci->ci_model == 9 && stepping == 8) {
		/* Erratum: stepping 8 reports 4 when it should be 2 */
		cai->cai_associativity = 2;
	}

	cai = &ci->ci_cinfo[CAI_ICACHE];
	cai->cai_totalsize = VIA_L1_EDX_IC_SIZE(descs[3]);
	cai->cai_associativity = VIA_L1_EDX_IC_ASSOC(descs[3]);
	cai->cai_linesize = VIA_L1_EDX_IC_LS(descs[3]);
	if (ci->ci_model == 9 && stepping == 8) {
		/* Erratum: stepping 8 reports 4 when it should be 2 */
		cai->cai_associativity = 2;
	}

	/*
	 * Determine L2 cache/TLB info.
	 */
	if (lfunc < 0x80000006) {
		/* No L2 cache info available. */
		return;
	}

	x86_cpuid(0x80000006, descs);

	cai = &ci->ci_cinfo[CAI_L2CACHE];
	if (ci->ci_model >= 9) {
		cai->cai_totalsize = VIA_L2N_ECX_C_SIZE(descs[2]);
		cai->cai_associativity = VIA_L2N_ECX_C_ASSOC(descs[2]);
		cai->cai_linesize = VIA_L2N_ECX_C_LS(descs[2]);
	} else {
		cai->cai_totalsize = VIA_L2_ECX_C_SIZE(descs[2]);
		cai->cai_associativity = VIA_L2_ECX_C_ASSOC(descs[2]);
		cai->cai_linesize = VIA_L2_ECX_C_LS(descs[2]);
	}
}

static void
tmx86_get_longrun_status(u_int *frequency, u_int *voltage, u_int *percentage)
{
	u_int descs[4];

	x86_cpuid(0x80860007, descs);
	*frequency = descs[0];
	*voltage = descs[1];
	*percentage = descs[2];
}

static void
transmeta_cpu_info(struct cpu_info *ci)
{
	u_int descs[4], nreg;
	u_int frequency, voltage, percentage;

	x86_cpuid(0x80860000, descs);
	nreg = descs[0];
	if (nreg >= 0x80860001) {
		x86_cpuid(0x80860001, descs);
		aprint_verbose_dev(ci->ci_dev, "Processor revision %u.%u.%u.%u\n",
		    (descs[1] >> 24) & 0xff,
		    (descs[1] >> 16) & 0xff,
		    (descs[1] >> 8) & 0xff,
		    descs[1] & 0xff);
	}
	if (nreg >= 0x80860002) {
		x86_cpuid(0x80860002, descs);
		aprint_verbose_dev(ci->ci_dev, "Code Morphing Software Rev: %u.%u.%u-%u-%u\n",
		    (descs[1] >> 24) & 0xff,
		    (descs[1] >> 16) & 0xff,
		    (descs[1] >> 8) & 0xff,
		    descs[1] & 0xff,
		    descs[2]);
	}
	if (nreg >= 0x80860006) {
		union {
			char text[65];
			u_int descs[4][4];
		} info;
		int i;

		for (i=0; i<4; i++) {
			x86_cpuid(0x80860003 + i, info.descs[i]);
		}
		info.text[64] = '\0';
		aprint_verbose_dev(ci->ci_dev, "%s\n", info.text);
	}

	if (nreg >= 0x80860007) {
		tmx86_get_longrun_status(&frequency,
		    &voltage, &percentage);
		aprint_verbose_dev(ci->ci_dev, "LongRun <%dMHz %dmV %d%%>\n",
		    frequency, voltage, percentage);
	}
}

static void
cpu_probe_base_features(struct cpu_info *ci, const char *cpuname)
{
	u_int descs[4];
	int i;
	uint32_t brand[12];

	memset(ci, 0, sizeof(*ci));
	ci->ci_dev = cpuname;

	ci->ci_cpu_type = x86_identify();
	if (ci->ci_cpu_type >= 0) {
		/* Old pre-cpuid instruction cpu */
		ci->ci_max_cpuid = -1;
		return;
	}

	/*
	 * This CPU supports cpuid instruction, so we can call x86_cpuid()
	 * function.
	 */

	/*
	 * Fn0000_0000:
	 * - Save cpuid max level.
	 * - Save vendor string.
	 */
	x86_cpuid(0, descs);
	ci->ci_max_cpuid = descs[0];
	/* Save vendor string */
	ci->ci_vendor[0] = descs[1];
	ci->ci_vendor[2] = descs[2];
	ci->ci_vendor[1] = descs[3];
	ci->ci_vendor[3] = 0;

	/*
	 * Fn8000_0000:
	 * - Get cpuid extended function's max level.
	 */
	x86_cpuid(0x80000000, descs);
	if (descs[0] >= 0x80000000)
		ci->ci_max_ext_cpuid = descs[0];
	else {
		/* Set lower value than 0x80000000 */
		ci->ci_max_ext_cpuid = 0;
	}

	/*
	 * Fn8000_000[2-4]:
	 * - Save brand string.
	 */
	if (ci->ci_max_ext_cpuid >= 0x80000004) {
		x86_cpuid(0x80000002, brand);
		x86_cpuid(0x80000003, brand + 4);
		x86_cpuid(0x80000004, brand + 8);
		for (i = 0; i < 48; i++)
			if (((char *) brand)[i] != ' ')
				break;
		memcpy(cpu_brand_string, ((char *) brand) + i, 48 - i);
	}

	if (ci->ci_max_cpuid < 1)
		return;

	/*
	 * Fn0000_0001:
	 * - Get CPU family, model and stepping (from eax).
	 * - Initial local APIC ID and brand ID (from ebx)
	 * - CPUID2 (from ecx)
	 * - CPUID (from edx)
	 */
	x86_cpuid(1, descs);
	ci->ci_signature = descs[0];

	/* Extract full family/model values */
	ci->ci_family = CPUID_TO_FAMILY(ci->ci_signature);
	ci->ci_model = CPUID_TO_MODEL(ci->ci_signature);

	/* Brand is low order 8 bits of ebx */
	ci->ci_brand_id = __SHIFTOUT(descs[1], CPUID_BRAND_INDEX);
	/* Initial local APIC ID */
	ci->ci_initapicid = __SHIFTOUT(descs[1], CPUID_LOCAL_APIC_ID);

	ci->ci_feat_val[1] = descs[2];
	ci->ci_feat_val[0] = descs[3];

	if (ci->ci_max_cpuid < 3)
		return;

	/*
	 * If the processor serial number misfeature is present and supported,
	 * extract it here.
	 */
	if ((ci->ci_feat_val[0] & CPUID_PSN) != 0) {
		ci->ci_cpu_serial[0] = ci->ci_signature;
		x86_cpuid(3, descs);
		ci->ci_cpu_serial[2] = descs[2];
		ci->ci_cpu_serial[1] = descs[3];
	}

	if (ci->ci_max_cpuid < 0x7)
		return;

	x86_cpuid(7, descs);
	ci->ci_feat_val[5] = descs[1];
	ci->ci_feat_val[6] = descs[2];
	ci->ci_feat_val[7] = descs[3];

	if (ci->ci_max_cpuid < 0xd)
		return;

	/* Get support XCR0 bits */
	x86_cpuid2(0xd, 0, descs);
	ci->ci_feat_val[8] = descs[0];	/* Actually 64 bits */
	ci->ci_cur_xsave = descs[1];
	ci->ci_max_xsave = descs[2];

	/* Additional flags (eg xsaveopt support) */
	x86_cpuid2(0xd, 1, descs);
	ci->ci_feat_val[9] = descs[0];	 /* Actually 64 bits */
}

static void
cpu_probe_hv_features(struct cpu_info *ci, const char *cpuname)
{
	uint32_t descs[4];
	char hv_sig[13];
	char *p;
	const char *hv_name;
	int i;

	/*
	 * [RFC] CPUID usage for interaction between Hypervisors and Linux.
	 * http://lkml.org/lkml/2008/10/1/246
	 *
	 * KB1009458: Mechanisms to determine if software is running in
	 * a VMware virtual machine
	 * http://kb.vmware.com/kb/1009458
	 */
	if ((ci->ci_feat_val[1] & CPUID2_RAZ) != 0) {
		x86_cpuid(0x40000000, descs);
		for (i = 1, p = hv_sig; i < 4; i++, p += sizeof(descs) / 4)
			memcpy(p, &descs[i], sizeof(descs[i]));
		*p = '\0';
		/*
		 * HV vendor	ID string
		 * ------------+--------------
		 * HAXM		"HAXMHAXMHAXM"
		 * KVM		"KVMKVMKVM"
		 * Microsoft	"Microsoft Hv"
		 * QEMU(TCG)	"TCGTCGTCGTCG"
		 * VMware	"VMwareVMware"
		 * Xen		"XenVMMXenVMM"
		 * NetBSD	"___ NVMM ___"
		 */
		if (strncmp(hv_sig, "HAXMHAXMHAXM", 12) == 0)
			hv_name = "HAXM";
		else if (strncmp(hv_sig, "KVMKVMKVM", 9) == 0)
			hv_name = "KVM";
		else if (strncmp(hv_sig, "Microsoft Hv", 12) == 0)
			hv_name = "Hyper-V";
		else if (strncmp(hv_sig, "TCGTCGTCGTCG", 12) == 0)
			hv_name = "QEMU(TCG)";
		else if (strncmp(hv_sig, "VMwareVMware", 12) == 0)
			hv_name = "VMware";
		else if (strncmp(hv_sig, "XenVMMXenVMM", 12) == 0)
			hv_name = "Xen";
		else if (strncmp(hv_sig, "___ NVMM ___", 12) == 0)
			hv_name = "NVMM";
		else
			hv_name = "unknown";

		printf("%s: Running on hypervisor: %s\n", cpuname, hv_name);
	}
}

static void
cpu_probe_features(struct cpu_info *ci)
{
	const struct cpu_cpuid_nameclass *cpup = NULL;
	unsigned int i;

	if (ci->ci_max_cpuid < 1)
		return;

	for (i = 0; i < __arraycount(i386_cpuid_cpus); i++) {
		if (!strncmp((char *)ci->ci_vendor,
		    i386_cpuid_cpus[i].cpu_id, 12)) {
			cpup = &i386_cpuid_cpus[i];
			break;
		}
	}

	if (cpup == NULL)
		return;

	i = ci->ci_family - CPU_MINFAMILY;

	if (i >= __arraycount(cpup->cpu_family))
		i = __arraycount(cpup->cpu_family) - 1;

	if (cpup->cpu_family[i].cpu_probe == NULL)
		return;

	(*cpup->cpu_family[i].cpu_probe)(ci);
}

static void
print_bits(const char *cpuname, const char *hdr, const char *fmt, uint32_t val)
{
	char buf[32 * 16];
	char *bp;

#define	MAX_LINE_LEN	79	/* get from command arg or 'stty cols' ? */

	if (val == 0 || fmt == NULL)
		return;

	snprintb_m(buf, sizeof(buf), fmt, val,
	    MAX_LINE_LEN - strlen(cpuname) - 2 - strlen(hdr) - 1);
	bp = buf;
	while (*bp != '\0') {
		aprint_verbose("%s: %s %s\n", cpuname, hdr, bp);
		bp += strlen(bp) + 1;
	}
}

static void
dump_descs(uint32_t leafstart, uint32_t leafend, const char *cpuname,
    const char *blockname)
{
	uint32_t descs[4];
	uint32_t leaf;

	aprint_verbose("%s: highest %s info %08x\n", cpuname, blockname,
	    leafend);

	if (verbose) {
		for (leaf = leafstart; leaf <= leafend; leaf++) {
			x86_cpuid(leaf, descs);
			printf("%s: %08x: %08x %08x %08x %08x\n", cpuname,
			    leaf, descs[0], descs[1], descs[2], descs[3]);
		}
	}
}

static void
identifycpu_cpuids_intel_0x04(struct cpu_info *ci)
{
	u_int lp_max = 1;	/* logical processors per package */
	u_int smt_max;		/* smt per core */
	u_int core_max = 1;	/* core per package */
	u_int smt_bits, core_bits;
	uint32_t descs[4];

	/*
	 * 253668.pdf 7.10.2
	 */

	if ((ci->ci_feat_val[0] & CPUID_HTT) != 0) {
		x86_cpuid(1, descs);
		lp_max = __SHIFTOUT(descs[1], CPUID_HTT_CORES);
	}
	x86_cpuid2(4, 0, descs);
	core_max = __SHIFTOUT(descs[0], CPUID_DCP_CORE_P_PKG) + 1;

	assert(lp_max >= core_max);
	smt_max = lp_max / core_max;
	smt_bits = ilog2(smt_max - 1) + 1;
	core_bits = ilog2(core_max - 1) + 1;

	if (smt_bits + core_bits)
		ci->ci_packageid = ci->ci_initapicid >> (smt_bits + core_bits);

	if (core_bits)
		ci->ci_coreid = __SHIFTOUT(ci->ci_initapicid,
		    __BITS(smt_bits, smt_bits + core_bits - 1));

	if (smt_bits)
		ci->ci_smtid = __SHIFTOUT(ci->ci_initapicid,
		    __BITS((int)0, (int)(smt_bits - 1)));
}

static void
identifycpu_cpuids_intel_0x0b(struct cpu_info *ci)
{
	const char *cpuname = ci->ci_dev;
	u_int smt_bits, core_bits, core_shift = 0, pkg_shift = 0;
	uint32_t descs[4];
	int i;

	x86_cpuid(0x0b, descs);
	if (descs[1] == 0) {
		identifycpu_cpuids_intel_0x04(ci);
		return;
	}

	for (i = 0; ; i++) {
		unsigned int shiftnum, lvltype;
		x86_cpuid2(0x0b, i, descs);

		/* On invalid level, (EAX and) EBX return 0 */
		if (descs[1] == 0)
			break;

		shiftnum = __SHIFTOUT(descs[0], CPUID_TOP_SHIFTNUM);
		lvltype = __SHIFTOUT(descs[2], CPUID_TOP_LVLTYPE);
		switch (lvltype) {
		case CPUID_TOP_LVLTYPE_SMT:
			core_shift = shiftnum;
			break;
		case CPUID_TOP_LVLTYPE_CORE:
			pkg_shift = shiftnum;
			break;
		case CPUID_TOP_LVLTYPE_INVAL:
			aprint_verbose("%s: Invalid level type\n", cpuname);
			break;
		default:
			aprint_verbose("%s: Unknown level type(%d) \n",
			    cpuname, lvltype);
			break;
		}
	}

	assert(pkg_shift >= core_shift);
	smt_bits = core_shift;
	core_bits = pkg_shift - core_shift;

	ci->ci_packageid = ci->ci_initapicid >> pkg_shift;

	if (core_bits)
		ci->ci_coreid = __SHIFTOUT(ci->ci_initapicid,
		    __BITS(core_shift, pkg_shift - 1));

	if (smt_bits)
		ci->ci_smtid = __SHIFTOUT(ci->ci_initapicid,
		    __BITS((int)0, core_shift - 1));
}

static void
identifycpu_cpuids_intel(struct cpu_info *ci)
{
	const char *cpuname = ci->ci_dev;

	if (ci->ci_max_cpuid >= 0x0b)
		identifycpu_cpuids_intel_0x0b(ci);
	else if (ci->ci_max_cpuid >= 4)
		identifycpu_cpuids_intel_0x04(ci);

	aprint_verbose("%s: Cluster/Package ID %u\n", cpuname,
	    ci->ci_packageid);
	aprint_verbose("%s: Core ID %u\n", cpuname, ci->ci_coreid);
	aprint_verbose("%s: SMT ID %u\n", cpuname, ci->ci_smtid);
}

static void
identifycpu_cpuids_amd(struct cpu_info *ci)
{
	const char *cpuname = ci->ci_dev;
	u_int lp_max, core_max;
	int n, cpu_family, apic_id, smt_bits, core_bits = 0;
	uint32_t descs[4];

	apic_id = ci->ci_initapicid;
	cpu_family = CPUID_TO_FAMILY(ci->ci_signature);

	if (cpu_family < 0xf)
		return;

	if ((ci->ci_feat_val[0] & CPUID_HTT) != 0) {
		x86_cpuid(1, descs);
		lp_max = __SHIFTOUT(descs[1], CPUID_HTT_CORES);

		if (cpu_family >= 0x10 && ci->ci_max_ext_cpuid >= 0x8000008) {
			x86_cpuid(0x8000008, descs);
			core_max = (descs[2] & 0xff) + 1;
			n = (descs[2] >> 12) & 0x0f;
			if (n != 0)
				core_bits = n;
		}
	} else {
		lp_max = 1;
	}
	core_max = lp_max;

	smt_bits = ilog2((lp_max / core_max) - 1) + 1;
	if (core_bits == 0)
		core_bits = ilog2(core_max - 1) + 1;

#if 0 /* MSRs need kernel mode */
	if (cpu_family < 0x11) {
		const uint64_t reg = rdmsr(MSR_NB_CFG);
		if ((reg & NB_CFG_INITAPICCPUIDLO) == 0) {
			const u_int node_id = apic_id & __BITS(0, 2);
			apic_id = (cpu_family == 0xf) ?
				(apic_id >> core_bits) | (node_id << core_bits) :
				(apic_id >> 5) | (node_id << 2);
		}
	}
#endif

	if (cpu_family == 0x17) {
		x86_cpuid(0x8000001e, descs);
		const u_int threads = ((descs[1] >> 8) & 0xff) + 1;
		smt_bits = ilog2(threads);
		core_bits -= smt_bits;
	}

	if (smt_bits + core_bits) {
		if (smt_bits + core_bits < 32)
			ci->ci_packageid = 0;
	}
	if (core_bits) {
		u_int core_mask = __BITS(smt_bits, smt_bits + core_bits - 1);
		ci->ci_coreid = __SHIFTOUT(apic_id, core_mask);
	}
	if (smt_bits) {
		u_int smt_mask = __BITS(0, smt_bits - 1);
		ci->ci_smtid = __SHIFTOUT(apic_id, smt_mask);
	}

	aprint_verbose("%s: Cluster/Package ID %u\n", cpuname,
	    ci->ci_packageid);
	aprint_verbose("%s: Core ID %u\n", cpuname, ci->ci_coreid);
	aprint_verbose("%s: SMT ID %u\n", cpuname, ci->ci_smtid);
}

static void
identifycpu_cpuids(struct cpu_info *ci)
{
	const char *cpuname = ci->ci_dev;

	aprint_verbose("%s: Initial APIC ID %u\n", cpuname, ci->ci_initapicid);
	ci->ci_packageid = ci->ci_initapicid;
	ci->ci_coreid = 0;
	ci->ci_smtid = 0;

	if (cpu_vendor == CPUVENDOR_INTEL)
		identifycpu_cpuids_intel(ci);
	else if (cpu_vendor == CPUVENDOR_AMD)
		identifycpu_cpuids_amd(ci);
}

void
identifycpu(int fd, const char *cpuname)
{
	const char *name = "", *modifier, *vendorname, *brand = "";
	int class = CPUCLASS_386;
	unsigned int i;
	int modif, family;
	const struct cpu_cpuid_nameclass *cpup = NULL;
	const struct cpu_cpuid_family *cpufam;
	struct cpu_info *ci, cistore;
	u_int descs[4];
	size_t sz;
	struct cpu_ucode_version ucode;
	union {
		struct cpu_ucode_version_amd amd;
		struct cpu_ucode_version_intel1 intel1;
	} ucvers;

	ci = &cistore;
	cpu_probe_base_features(ci, cpuname);
	dump_descs(0x00000000, ci->ci_max_cpuid, cpuname, "basic");
	if ((ci->ci_feat_val[1] & CPUID2_RAZ) != 0) {
		x86_cpuid(0x40000000, descs);
		dump_descs(0x40000000, descs[0], cpuname, "hypervisor");
	}
	dump_descs(0x80000000, ci->ci_max_ext_cpuid, cpuname, "extended");

	cpu_probe_hv_features(ci, cpuname);
	cpu_probe_features(ci);

	if (ci->ci_cpu_type >= 0) {
		/* Old pre-cpuid instruction cpu */
		if (ci->ci_cpu_type >= (int)__arraycount(i386_nocpuid_cpus))
			errx(1, "unknown cpu type %d", ci->ci_cpu_type);
		name = i386_nocpuid_cpus[ci->ci_cpu_type].cpu_name;
		cpu_vendor = i386_nocpuid_cpus[ci->ci_cpu_type].cpu_vendor;
		vendorname = i386_nocpuid_cpus[ci->ci_cpu_type].cpu_vendorname;
		class = i386_nocpuid_cpus[ci->ci_cpu_type].cpu_class;
		ci->ci_info = i386_nocpuid_cpus[ci->ci_cpu_type].cpu_info;
		modifier = "";
	} else {
		/* CPU which support cpuid instruction */
		modif = (ci->ci_signature >> 12) & 0x3;
		family = ci->ci_family;
		if (family < CPU_MINFAMILY)
			errx(1, "identifycpu: strange family value");
		if (family > CPU_MAXFAMILY)
			family = CPU_MAXFAMILY;

		for (i = 0; i < __arraycount(i386_cpuid_cpus); i++) {
			if (!strncmp((char *)ci->ci_vendor,
			    i386_cpuid_cpus[i].cpu_id, 12)) {
				cpup = &i386_cpuid_cpus[i];
				break;
			}
		}

		if (cpup == NULL) {
			cpu_vendor = CPUVENDOR_UNKNOWN;
			if (ci->ci_vendor[0] != '\0')
				vendorname = (char *)&ci->ci_vendor[0];
			else
				vendorname = "Unknown";
			class = family - 3;
			modifier = "";
			name = "";
			ci->ci_info = NULL;
		} else {
			cpu_vendor = cpup->cpu_vendor;
			vendorname = cpup->cpu_vendorname;
			modifier = modifiers[modif];
			cpufam = &cpup->cpu_family[family - CPU_MINFAMILY];
			name = cpufam->cpu_models[ci->ci_model];
			if (name == NULL || *name == '\0')
				name = cpufam->cpu_model_default;
			class = cpufam->cpu_class;
			ci->ci_info = cpufam->cpu_info;

			if (cpu_vendor == CPUVENDOR_INTEL) {
				if (ci->ci_family == 6 && ci->ci_model >= 5) {
					const char *tmp;
					tmp = intel_family6_name(ci);
					if (tmp != NULL)
						name = tmp;
				}
				if (ci->ci_family == 15 &&
				    ci->ci_brand_id <
				    __arraycount(i386_intel_brand) &&
				    i386_intel_brand[ci->ci_brand_id])
					name =
					    i386_intel_brand[ci->ci_brand_id];
			}

			if (cpu_vendor == CPUVENDOR_AMD) {
				if (ci->ci_family == 6 && ci->ci_model >= 6) {
					if (ci->ci_brand_id == 1)
						/*
						 * It's Duron. We override the
						 * name, since it might have
						 * been misidentified as Athlon.
						 */
						name =
						    amd_brand[ci->ci_brand_id];
					else
						brand = amd_brand_name;
				}
				if (CPUID_TO_BASEFAMILY(ci->ci_signature)
				    == 0xf) {
					/* Identify AMD64 CPU names.  */
					const char *tmp;
					tmp = amd_amd64_name(ci);
					if (tmp != NULL)
						name = tmp;
				}
			}

			if (cpu_vendor == CPUVENDOR_IDT && ci->ci_family >= 6)
				vendorname = "VIA";
		}
	}

	ci->ci_cpu_class = class;

	sz = sizeof(ci->ci_tsc_freq);
	(void)sysctlbyname("machdep.tsc_freq", &ci->ci_tsc_freq, &sz, NULL, 0);
	sz = sizeof(use_pae);
	(void)sysctlbyname("machdep.pae", &use_pae, &sz, NULL, 0);
	largepagesize = (use_pae ? 2 * 1024 * 1024 : 4 * 1024 * 1024);

	/*
	 * The 'cpu_brand_string' is much more useful than the 'cpu_model'
	 * we try to determine from the family/model values.
	 */
	if (*cpu_brand_string != '\0')
		aprint_normal("%s: \"%s\"\n", cpuname, cpu_brand_string);

	aprint_normal("%s: %s", cpuname, vendorname);
	if (*modifier)
		aprint_normal(" %s", modifier);
	if (*name)
		aprint_normal(" %s", name);
	if (*brand)
		aprint_normal(" %s", brand);
	aprint_normal(" (%s-class)", classnames[class]);

	if (ci->ci_tsc_freq != 0)
		aprint_normal(", %ju.%02ju MHz",
		    ((uintmax_t)ci->ci_tsc_freq + 4999) / 1000000,
		    (((uintmax_t)ci->ci_tsc_freq + 4999) / 10000) % 100);
	aprint_normal("\n");

	(void)cpu_tsc_freq_cpuid(ci);
	
	aprint_normal_dev(ci->ci_dev, "family %#x model %#x stepping %#x",
	    ci->ci_family, ci->ci_model, CPUID_TO_STEPPING(ci->ci_signature));
	if (ci->ci_signature != 0)
		aprint_normal(" (id %#x)", ci->ci_signature);
	aprint_normal("\n");

	if (ci->ci_info)
		(*ci->ci_info)(ci);

	/*
	 * display CPU feature flags
	 */

	print_bits(cpuname, "features", CPUID_FLAGS1, ci->ci_feat_val[0]);
	print_bits(cpuname, "features1", CPUID2_FLAGS1, ci->ci_feat_val[1]);

	/* These next two are actually common definitions! */
	print_bits(cpuname, "features2",
	    cpu_vendor == CPUVENDOR_INTEL ? CPUID_INTEL_EXT_FLAGS
		: CPUID_EXT_FLAGS, ci->ci_feat_val[2]);
	print_bits(cpuname, "features3",
	    cpu_vendor == CPUVENDOR_INTEL ? CPUID_INTEL_FLAGS4
		: CPUID_AMD_FLAGS4, ci->ci_feat_val[3]);

	print_bits(cpuname, "padloack features", CPUID_FLAGS_PADLOCK,
	    ci->ci_feat_val[4]);
	if ((cpu_vendor == CPUVENDOR_INTEL) || (cpu_vendor == CPUVENDOR_AMD))
		print_bits(cpuname, "features5", CPUID_SEF_FLAGS,
		    ci->ci_feat_val[5]);
	if ((cpu_vendor == CPUVENDOR_INTEL) || (cpu_vendor == CPUVENDOR_AMD))
		print_bits(cpuname, "features6", CPUID_SEF_FLAGS1,
		    ci->ci_feat_val[6]);

	if (cpu_vendor == CPUVENDOR_INTEL)
		print_bits(cpuname, "features7", CPUID_SEF_FLAGS2,
		    ci->ci_feat_val[7]);

	print_bits(cpuname, "xsave features", XCR0_FLAGS1, ci->ci_feat_val[8]);
	print_bits(cpuname, "xsave instructions", CPUID_PES1_FLAGS,
	    ci->ci_feat_val[9]);

	if (ci->ci_max_xsave != 0) {
		aprint_normal("%s: xsave area size: current %d, maximum %d",
		    cpuname, ci->ci_cur_xsave, ci->ci_max_xsave);
		aprint_normal(", xgetbv %sabled\n",
		    ci->ci_feat_val[1] & CPUID2_OSXSAVE ? "en" : "dis");
		if (ci->ci_feat_val[1] & CPUID2_OSXSAVE)
			print_bits(cpuname, "enabled xsave", XCR0_FLAGS1,
			    x86_xgetbv());
	}

	x86_print_cache_and_tlb_info(ci);

	if (ci->ci_max_cpuid >= 3 && (ci->ci_feat_val[0] & CPUID_PSN)) {
		aprint_verbose("%s: serial number %04X-%04X-%04X-%04X-%04X-%04X\n",
		    cpuname,
		    ci->ci_cpu_serial[0] / 65536, ci->ci_cpu_serial[0] % 65536,
		    ci->ci_cpu_serial[1] / 65536, ci->ci_cpu_serial[1] % 65536,
		    ci->ci_cpu_serial[2] / 65536, ci->ci_cpu_serial[2] % 65536);
	}

	if (ci->ci_cpu_class == CPUCLASS_386)
		errx(1, "NetBSD requires an 80486 or later processor");

	if (ci->ci_cpu_type == CPU_486DLC) {
#ifndef CYRIX_CACHE_WORKS
		aprint_error("WARNING: CYRIX 486DLC CACHE UNCHANGED.\n");
#else
#ifndef CYRIX_CACHE_REALLY_WORKS
		aprint_error("WARNING: CYRIX 486DLC CACHE ENABLED IN HOLD-FLUSH MODE.\n");
#else
		aprint_error("WARNING: CYRIX 486DLC CACHE ENABLED.\n");
#endif
#endif
	}

	/*
	 * Everything past this point requires a Pentium or later.
	 */
	if (ci->ci_max_cpuid < 0)
		return;

	identifycpu_cpuids(ci);

	if ((ci->ci_max_cpuid >= 5)
	    && ((cpu_vendor == CPUVENDOR_INTEL)
		|| (cpu_vendor == CPUVENDOR_AMD))) {
		uint16_t lmin, lmax;
		x86_cpuid(5, descs);

		print_bits(cpuname, "MONITOR/MWAIT extensions",
		    CPUID_MON_FLAGS, descs[2]);
		lmin = __SHIFTOUT(descs[0], CPUID_MON_MINSIZE);
		lmax = __SHIFTOUT(descs[1], CPUID_MON_MAXSIZE);
		aprint_normal("%s: monitor-line size %hu", cpuname, lmin);
		if (lmin != lmax)
			aprint_normal("-%hu", lmax);
		aprint_normal("\n");

		for (i = 0; i <= 7; i++) {
			unsigned int num = CPUID_MON_SUBSTATE(descs[3], i);

			if (num != 0)
				aprint_normal("%s: C%u substates %u\n",
				    cpuname, i, num);
		}
	}
	if ((ci->ci_max_cpuid >= 6)
	    && ((cpu_vendor == CPUVENDOR_INTEL)
		|| (cpu_vendor == CPUVENDOR_AMD))) {
		x86_cpuid(6, descs);
		print_bits(cpuname, "DSPM-eax", CPUID_DSPM_FLAGS, descs[0]);
		print_bits(cpuname, "DSPM-ecx", CPUID_DSPM_FLAGS1, descs[2]);
	}
	if ((ci->ci_max_cpuid >= 7)
	    && ((cpu_vendor == CPUVENDOR_INTEL)
		|| (cpu_vendor == CPUVENDOR_AMD))) {
		x86_cpuid(7, descs);
		aprint_verbose("%s: SEF highest subleaf %08x\n",
		    cpuname, descs[0]);
		if (descs[0] >= 1) {
			x86_cpuid2(7, 1, descs);
			print_bits(cpuname, "SEF-subleaf1-eax",
			    CPUID_SEF1_FLAGS_A, descs[0]);
		}
	}

	if ((cpu_vendor == CPUVENDOR_INTEL) || (cpu_vendor == CPUVENDOR_AMD)) {
		if (ci->ci_max_ext_cpuid >= 0x80000007)
			powernow_probe(ci);

		if (ci->ci_max_ext_cpuid >= 0x80000008) {
			x86_cpuid(0x80000008, descs);
			print_bits(cpuname, "AMD Extended features",
			    CPUID_CAPEX_FLAGS, descs[1]);
		}
	}

	if (cpu_vendor == CPUVENDOR_AMD) {
		if ((ci->ci_max_ext_cpuid >= 0x8000000a)
		    && (ci->ci_feat_val[3] & CPUID_SVM) != 0) {
			x86_cpuid(0x8000000a, descs);
			aprint_verbose("%s: SVM Rev. %d\n", cpuname,
			    descs[0] & 0xf);
			aprint_verbose("%s: SVM NASID %d\n", cpuname,
			    descs[1]);
			print_bits(cpuname, "SVM features",
			    CPUID_AMD_SVM_FLAGS, descs[3]);
		}
		if (ci->ci_max_ext_cpuid >= 0x8000001f) {
			x86_cpuid(0x8000001f, descs);
			print_bits(cpuname, "Encrypted Memory features",
			    CPUID_AMD_ENCMEM_FLAGS, descs[0]);
		}
	} else if (cpu_vendor == CPUVENDOR_INTEL) {
		int32_t bi_index;

		for (bi_index = 1; bi_index <= ci->ci_max_cpuid; bi_index++) {
			x86_cpuid(bi_index, descs);
			switch (bi_index) {
			case 0x0a:
				print_bits(cpuname, "Perfmon-eax",
				    CPUID_PERF_FLAGS0, descs[0]);
				print_bits(cpuname, "Perfmon-ebx",
				    CPUID_PERF_FLAGS1, descs[1]);
				print_bits(cpuname, "Perfmon-edx",
				    CPUID_PERF_FLAGS3, descs[3]);
				break;
			default:
#if 0
				aprint_verbose("%s: basic %08x-eax %08x\n",
				    cpuname, bi_index, descs[0]);
				aprint_verbose("%s: basic %08x-ebx %08x\n",
				    cpuname, bi_index, descs[1]);
				aprint_verbose("%s: basic %08x-ecx %08x\n",
				    cpuname, bi_index, descs[2]);
				aprint_verbose("%s: basic %08x-edx %08x\n",
				    cpuname, bi_index, descs[3]);
#endif
				break;
			}
		}
	}

#ifdef INTEL_ONDEMAND_CLOCKMOD
	clockmod_init();
#endif

	if (cpu_vendor == CPUVENDOR_AMD)
		ucode.loader_version = CPU_UCODE_LOADER_AMD;
	else if (cpu_vendor == CPUVENDOR_INTEL)
		ucode.loader_version = CPU_UCODE_LOADER_INTEL1;
	else
		return;

	ucode.data = &ucvers;
	if (ioctl(fd, IOC_CPU_UCODE_GET_VERSION, &ucode) < 0) {
#ifdef __i386__
		struct cpu_ucode_version_64 ucode_64;
		if (errno != ENOTTY)
			return;
		/* Try the 64 bit ioctl */
		memset(&ucode_64, 0, sizeof ucode_64);
		ucode_64.data = &ucvers;
		ucode_64.loader_version = ucode.loader_version;
		if (ioctl(fd, IOC_CPU_UCODE_GET_VERSION_64, &ucode_64) < 0)
			return;
#else
		return;
#endif
	}

	if (cpu_vendor == CPUVENDOR_AMD)
		printf("%s: UCode version: 0x%"PRIx64"\n", cpuname, ucvers.amd.version);
	else if (cpu_vendor == CPUVENDOR_INTEL)
		printf("%s: microcode version 0x%x, platform ID %d\n", cpuname,
		    ucvers.intel1.ucodeversion, ucvers.intel1.platformid);
}

static const struct x86_cache_info *
cache_info_lookup(const struct x86_cache_info *cai, uint8_t desc)
{
	int i;

	for (i = 0; cai[i].cai_desc != 0; i++) {
		if (cai[i].cai_desc == desc)
			return (&cai[i]);
	}

	return (NULL);
}

static const char *
print_cache_config(struct cpu_info *ci, int cache_tag, const char *name,
    const char *sep)
{
	struct x86_cache_info *cai = &ci->ci_cinfo[cache_tag];
	char human_num[HUMAN_BUFSIZE];

	if (cai->cai_totalsize == 0)
		return sep;

	if (sep == NULL)
		aprint_verbose_dev(ci->ci_dev, "");
	else
		aprint_verbose("%s", sep);
	if (name != NULL)
		aprint_verbose("%s ", name);

	if (cai->cai_string != NULL) {
		aprint_verbose("%s ", cai->cai_string);
	} else {
		(void)humanize_number(human_num, sizeof(human_num),
		    cai->cai_totalsize, "B", HN_AUTOSCALE, HN_NOSPACE);
		aprint_verbose("%s %dB/line ", human_num, cai->cai_linesize);
	}
	switch (cai->cai_associativity) {
	case	0:
		aprint_verbose("disabled");
		break;
	case	1:
		aprint_verbose("direct-mapped");
		break;
	case 0xff:
		aprint_verbose("fully associative");
		break;
	default:
		aprint_verbose("%d-way", cai->cai_associativity);
		break;
	}
	return ", ";
}

static const char *
print_tlb_config(struct cpu_info *ci, int cache_tag, const char *name,
    const char *sep)
{
	struct x86_cache_info *cai = &ci->ci_cinfo[cache_tag];
	char human_num[HUMAN_BUFSIZE];

	if (cai->cai_totalsize == 0)
		return sep;

	if (sep == NULL)
		aprint_verbose_dev(ci->ci_dev, "");
	else
		aprint_verbose("%s", sep);
	if (name != NULL)
		aprint_verbose("%s ", name);

	if (cai->cai_string != NULL) {
		aprint_verbose("%s", cai->cai_string);
	} else {
		(void)humanize_number(human_num, sizeof(human_num),
		    cai->cai_linesize, "B", HN_AUTOSCALE, HN_NOSPACE);
		aprint_verbose("%d %s entries ", cai->cai_totalsize,
		    human_num);
		switch (cai->cai_associativity) {
		case 0:
			aprint_verbose("disabled");
			break;
		case 1:
			aprint_verbose("direct-mapped");
			break;
		case 0xff:
			aprint_verbose("fully associative");
			break;
		default:
			aprint_verbose("%d-way", cai->cai_associativity);
			break;
		}
	}
	return ", ";
}

static void
x86_print_cache_and_tlb_info(struct cpu_info *ci)
{
	const char *sep = NULL;

	if (ci->ci_cinfo[CAI_ICACHE].cai_totalsize != 0 ||
	    ci->ci_cinfo[CAI_DCACHE].cai_totalsize != 0) {
		sep = print_cache_config(ci, CAI_ICACHE, "I-cache", NULL);
		sep = print_cache_config(ci, CAI_DCACHE, "D-cache", sep);
		if (sep != NULL)
			aprint_verbose("\n");
	}
	if (ci->ci_cinfo[CAI_L2CACHE].cai_totalsize != 0) {
		sep = print_cache_config(ci, CAI_L2CACHE, "L2 cache", NULL);
		if (sep != NULL)
			aprint_verbose("\n");
	}
	if (ci->ci_cinfo[CAI_L3CACHE].cai_totalsize != 0) {
		sep = print_cache_config(ci, CAI_L3CACHE, "L3 cache", NULL);
		if (sep != NULL)
			aprint_verbose("\n");
	}
	if (ci->ci_cinfo[CAI_PREFETCH].cai_linesize != 0) {
		aprint_verbose_dev(ci->ci_dev, "%dB prefetching",
		    ci->ci_cinfo[CAI_PREFETCH].cai_linesize);
		if (sep != NULL)
			aprint_verbose("\n");
	}
	if (ci->ci_cinfo[CAI_ITLB].cai_totalsize != 0) {
		sep = print_tlb_config(ci, CAI_ITLB, "ITLB", NULL);
		sep = print_tlb_config(ci, CAI_ITLB2, NULL, sep);
		if (sep != NULL)
			aprint_verbose("\n");
	}
	if (ci->ci_cinfo[CAI_DTLB].cai_totalsize != 0) {
		sep = print_tlb_config(ci, CAI_DTLB, "DTLB", NULL);
		sep = print_tlb_config(ci, CAI_DTLB2, NULL, sep);
		if (sep != NULL)
			aprint_verbose("\n");
	}
	if (ci->ci_cinfo[CAI_L2_ITLB].cai_totalsize != 0) {
		sep = print_tlb_config(ci, CAI_L2_ITLB, "L2 ITLB", NULL);
		sep = print_tlb_config(ci, CAI_L2_ITLB2, NULL, sep);
		if (sep != NULL)
			aprint_verbose("\n");
	}
	if (ci->ci_cinfo[CAI_L2_DTLB].cai_totalsize != 0) {
		sep = print_tlb_config(ci, CAI_L2_DTLB, "L2 DTLB", NULL);
		sep = print_tlb_config(ci, CAI_L2_DTLB2, NULL, sep);
		if (sep != NULL)
			aprint_verbose("\n");
	}
	if (ci->ci_cinfo[CAI_L2_STLB].cai_totalsize != 0) {
		sep = print_tlb_config(ci, CAI_L2_STLB, "L2 STLB", NULL);
		sep = print_tlb_config(ci, CAI_L2_STLB2, NULL, sep);
		sep = print_tlb_config(ci, CAI_L2_STLB3, NULL, sep);
		if (sep != NULL)
			aprint_verbose("\n");
	}
	if (ci->ci_cinfo[CAI_L1_1GBITLB].cai_totalsize != 0) {
		sep = print_tlb_config(ci, CAI_L1_1GBITLB, "L1 1GB page ITLB",
		    NULL);
		if (sep != NULL)
			aprint_verbose("\n");
	}
	if (ci->ci_cinfo[CAI_L1_1GBDTLB].cai_totalsize != 0) {
		sep = print_tlb_config(ci, CAI_L1_1GBDTLB, "L1 1GB page DTLB",
		    NULL);
		if (sep != NULL)
			aprint_verbose("\n");
	}
	if (ci->ci_cinfo[CAI_L2_1GBITLB].cai_totalsize != 0) {
		sep = print_tlb_config(ci, CAI_L2_1GBITLB, "L2 1GB page ITLB",
		    NULL);
		if (sep != NULL)
			aprint_verbose("\n");
	}
	if (ci->ci_cinfo[CAI_L2_1GBDTLB].cai_totalsize != 0) {
		sep = print_tlb_config(ci, CAI_L2_1GBDTLB, "L2 1GB page DTLB",
		    NULL);
		if (sep != NULL)
			aprint_verbose("\n");
	}
}

static void
powernow_probe(struct cpu_info *ci)
{
	uint32_t regs[4];
	char buf[256];

	x86_cpuid(0x80000007, regs);

	snprintb(buf, sizeof(buf), CPUID_APM_FLAGS, regs[3]);
	aprint_normal_dev(ci->ci_dev, "Power Management features: %s\n", buf);
}

bool
identifycpu_bind(void)
{

	return true;
}

int
ucodeupdate_check(int fd, struct cpu_ucode *uc)
{
	struct cpu_info ci;
	int loader_version, res;
	struct cpu_ucode_version versreq;

	cpu_probe_base_features(&ci, "unknown");

	if (!strcmp((char *)ci.ci_vendor, "AuthenticAMD"))
		loader_version = CPU_UCODE_LOADER_AMD;
	else if (!strcmp((char *)ci.ci_vendor, "GenuineIntel"))
		loader_version = CPU_UCODE_LOADER_INTEL1;
	else
		return -1;

	/* check whether the kernel understands this loader version */
	versreq.loader_version = loader_version;
	versreq.data = 0;
	res = ioctl(fd, IOC_CPU_UCODE_GET_VERSION, &versreq);
	if (res)
		return -1;

	switch (loader_version) {
	case CPU_UCODE_LOADER_AMD:
		if (uc->cpu_nr != -1) {
			/* printf? */
			return -1;
		}
		uc->cpu_nr = CPU_UCODE_ALL_CPUS;
		break;
	case CPU_UCODE_LOADER_INTEL1:
		if (uc->cpu_nr == -1)
			uc->cpu_nr = CPU_UCODE_ALL_CPUS; /* for Xen */
		else
			uc->cpu_nr = CPU_UCODE_CURRENT_CPU;
		break;
	default: /* can't happen */
		return -1;
	}
	uc->loader_version = loader_version;
	return 0;
}<|MERGE_RESOLUTION|>--- conflicted
+++ resolved
@@ -1,8 +1,4 @@
-<<<<<<< HEAD
-/*	$NetBSD: i386.c,v 1.114 2020/09/05 07:45:44 maxv Exp $	*/
-=======
 /*	$NetBSD: i386.c,v 1.115 2020/11/24 00:48:39 msaitoh Exp $	*/
->>>>>>> ba48e27f
 
 /*-
  * Copyright (c) 1999, 2000, 2001, 2006, 2007, 2008 The NetBSD Foundation, Inc.
@@ -61,11 +57,7 @@
 
 #include <sys/cdefs.h>
 #ifndef lint
-<<<<<<< HEAD
-__RCSID("$NetBSD: i386.c,v 1.114 2020/09/05 07:45:44 maxv Exp $");
-=======
 __RCSID("$NetBSD: i386.c,v 1.115 2020/11/24 00:48:39 msaitoh Exp $");
->>>>>>> ba48e27f
 #endif /* not lint */
 
 #include <sys/types.h>
