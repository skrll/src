/*	$NetBSD: i386.c,v 1.85 2018/06/20 04:04:50 msaitoh Exp $	*/

/*-
 * Copyright (c) 1999, 2000, 2001, 2006, 2007, 2008 The NetBSD Foundation, Inc.
 * All rights reserved.
 *
 * This code is derived from software contributed to The NetBSD Foundation
 * by Frank van der Linden,  and by Jason R. Thorpe.
 *
 * Redistribution and use in source and binary forms, with or without
 * modification, are permitted provided that the following conditions
 * are met:
 * 1. Redistributions of source code must retain the above copyright
 *    notice, this list of conditions and the following disclaimer.
 * 2. Redistributions in binary form must reproduce the above copyright
 *    notice, this list of conditions and the following disclaimer in the
 *    documentation and/or other materials provided with the distribution.
 *
 * THIS SOFTWARE IS PROVIDED BY THE NETBSD FOUNDATION, INC. AND CONTRIBUTORS
 * ``AS IS'' AND ANY EXPRESS OR IMPLIED WARRANTIES, INCLUDING, BUT NOT LIMITED
 * TO, THE IMPLIED WARRANTIES OF MERCHANTABILITY AND FITNESS FOR A PARTICULAR
 * PURPOSE ARE DISCLAIMED.  IN NO EVENT SHALL THE FOUNDATION OR CONTRIBUTORS
 * BE LIABLE FOR ANY DIRECT, INDIRECT, INCIDENTAL, SPECIAL, EXEMPLARY, OR
 * CONSEQUENTIAL DAMAGES (INCLUDING, BUT NOT LIMITED TO, PROCUREMENT OF
 * SUBSTITUTE GOODS OR SERVICES; LOSS OF USE, DATA, OR PROFITS; OR BUSINESS
 * INTERRUPTION) HOWEVER CAUSED AND ON ANY THEORY OF LIABILITY, WHETHER IN
 * CONTRACT, STRICT LIABILITY, OR TORT (INCLUDING NEGLIGENCE OR OTHERWISE)
 * ARISING IN ANY WAY OUT OF THE USE OF THIS SOFTWARE, EVEN IF ADVISED OF THE
 * POSSIBILITY OF SUCH DAMAGE.
 */

/*-
 * Copyright (c)2008 YAMAMOTO Takashi,
 * All rights reserved.
 *
 * Redistribution and use in source and binary forms, with or without
 * modification, are permitted provided that the following conditions
 * are met:
 * 1. Redistributions of source code must retain the above copyright
 *    notice, this list of conditions and the following disclaimer.
 * 2. Redistributions in binary form must reproduce the above copyright
 *    notice, this list of conditions and the following disclaimer in the
 *    documentation and/or other materials provided with the distribution.
 *
 * THIS SOFTWARE IS PROVIDED BY THE AUTHOR AND CONTRIBUTORS ``AS IS'' AND
 * ANY EXPRESS OR IMPLIED WARRANTIES, INCLUDING, BUT NOT LIMITED TO, THE
 * IMPLIED WARRANTIES OF MERCHANTABILITY AND FITNESS FOR A PARTICULAR PURPOSE
 * ARE DISCLAIMED.  IN NO EVENT SHALL THE AUTHOR OR CONTRIBUTORS BE LIABLE
 * FOR ANY DIRECT, INDIRECT, INCIDENTAL, SPECIAL, EXEMPLARY, OR CONSEQUENTIAL
 * DAMAGES (INCLUDING, BUT NOT LIMITED TO, PROCUREMENT OF SUBSTITUTE GOODS
 * OR SERVICES; LOSS OF USE, DATA, OR PROFITS; OR BUSINESS INTERRUPTION)
 * HOWEVER CAUSED AND ON ANY THEORY OF LIABILITY, WHETHER IN CONTRACT, STRICT
 * LIABILITY, OR TORT (INCLUDING NEGLIGENCE OR OTHERWISE) ARISING IN ANY WAY
 * OUT OF THE USE OF THIS SOFTWARE, EVEN IF ADVISED OF THE POSSIBILITY OF
 * SUCH DAMAGE.
 */

#include <sys/cdefs.h>
#ifndef lint
__RCSID("$NetBSD: i386.c,v 1.85 2018/06/20 04:04:50 msaitoh Exp $");
#endif /* not lint */

#include <sys/types.h>
#include <sys/param.h>
#include <sys/bitops.h>
#include <sys/sysctl.h>
#include <sys/ioctl.h>
#include <sys/cpuio.h>

#include <errno.h>
#include <string.h>
#include <stdio.h>
#include <stdlib.h>
#include <err.h>
#include <assert.h>
#include <math.h>
#include <util.h>

#include <machine/specialreg.h>
#include <machine/cpu.h>

#include <x86/cpuvar.h>
#include <x86/cputypes.h>
#include <x86/cacheinfo.h>
#include <x86/cpu_ucode.h>

#include "../cpuctl.h"
#include "cpuctl_i386.h"

/* Size of buffer for printing humanized numbers */
#define HUMAN_BUFSIZE sizeof("999KB")

struct cpu_info {
	const char	*ci_dev;
	int32_t		ci_cpu_type;	 /* for cpu's without cpuid */
	int32_t		ci_cpuid_level;	 /* highest cpuid supported */
	uint32_t	ci_cpuid_extlevel; /* highest cpuid extended func lv */
	uint32_t	ci_signature;	 /* X86 cpuid type */
	uint32_t	ci_family;	 /* from ci_signature */
	uint32_t	ci_model;	 /* from ci_signature */
	uint32_t	ci_feat_val[9];	 /* X86 CPUID feature bits
					  *	[0] basic features %edx
					  *	[1] basic features %ecx
					  *	[2] extended features %edx
					  *	[3] extended features %ecx
					  *	[4] VIA padlock features
					  *	[5] structure ext. feat. %ebx
					  *	[6] structure ext. feat. %ecx
					  *	[7] XCR0 bits (d:0 %eax)
					  *	[8] xsave flags (d:1 %eax)
					  */
	uint32_t	ci_cpu_class;	 /* CPU class */
	uint32_t	ci_brand_id;	 /* Intel brand id */
	uint32_t	ci_vendor[4];	 /* vendor string */
	uint32_t	ci_cpu_serial[3]; /* PIII serial number */
	uint64_t	ci_tsc_freq;	 /* cpu cycles/second */
	uint8_t		ci_packageid;
	uint8_t		ci_coreid;
	uint8_t		ci_smtid;
	uint32_t	ci_initapicid;

	uint32_t	ci_cur_xsave;
	uint32_t	ci_max_xsave;

	struct x86_cache_info ci_cinfo[CAI_COUNT];
	void		(*ci_info)(struct cpu_info *);
};

struct cpu_nocpuid_nameclass {
	int cpu_vendor;
	const char *cpu_vendorname;
	const char *cpu_name;
	int cpu_class;
	void (*cpu_setup)(struct cpu_info *);
	void (*cpu_cacheinfo)(struct cpu_info *);
	void (*cpu_info)(struct cpu_info *);
};

struct cpu_cpuid_nameclass {
	const char *cpu_id;
	int cpu_vendor;
	const char *cpu_vendorname;
	struct cpu_cpuid_family {
		int cpu_class;
		const char *cpu_models[256];
		const char *cpu_model_default;
		void (*cpu_setup)(struct cpu_info *);
		void (*cpu_probe)(struct cpu_info *);
		void (*cpu_info)(struct cpu_info *);
	} cpu_family[CPU_MAXFAMILY - CPU_MINFAMILY + 1];
};

static const struct x86_cache_info intel_cpuid_cache_info[] = INTEL_CACHE_INFO;

/*
 * Map Brand ID from cpuid instruction to brand name.
 * Source: Table 3-24, Mapping of Brand Indices; and Intel 64 and IA-32
 * Processor Brand Strings, Chapter 3 in "Intel (R) 64 and IA-32
 * Architectures Software Developer's Manual, Volume 2A".
 */
static const char * const i386_intel_brand[] = {
	"",		    /* Unsupported */
	"Celeron",	    /* Intel (R) Celeron (TM) processor */
	"Pentium III",	    /* Intel (R) Pentium (R) III processor */
	"Pentium III Xeon", /* Intel (R) Pentium (R) III Xeon (TM) processor */
	"Pentium III",	    /* Intel (R) Pentium (R) III processor */
	"",		    /* 0x05: Reserved */
	"Mobile Pentium III",/* Mobile Intel (R) Pentium (R) III processor-M */
	"Mobile Celeron",   /* Mobile Intel (R) Celeron (R) processor */    
	"Pentium 4",	    /* Intel (R) Pentium (R) 4 processor */
	"Pentium 4",	    /* Intel (R) Pentium (R) 4 processor */
	"Celeron",	    /* Intel (R) Celeron (TM) processor */
	"Xeon",		    /* Intel (R) Xeon (TM) processor */
	"Xeon MP",	    /* Intel (R) Xeon (TM) processor MP */
	"",		    /* 0x0d: Reserved */
	"Mobile Pentium 4", /* Mobile Intel (R) Pentium (R) 4 processor-M */
	"Mobile Celeron",   /* Mobile Intel (R) Celeron (R) processor */
	"",		    /* 0x10: Reserved */
	"Mobile Genuine",   /* Moblie Genuine Intel (R) processor */
	"Celeron M",	    /* Intel (R) Celeron (R) M processor */
	"Mobile Celeron",   /* Mobile Intel (R) Celeron (R) processor */
	"Celeron",	    /* Intel (R) Celeron (R) processor */
	"Mobile Genuine",   /* Moblie Genuine Intel (R) processor */
	"Pentium M",	    /* Intel (R) Pentium (R) M processor */
	"Mobile Celeron",   /* Mobile Intel (R) Celeron (R) processor */
};

/*
 * AMD processors don't have Brand IDs, so we need these names for probe.
 */
static const char * const amd_brand[] = {
	"",
	"Duron",	/* AMD Duron(tm) */
	"MP",		/* AMD Athlon(tm) MP */
	"XP",		/* AMD Athlon(tm) XP */
	"4"		/* AMD Athlon(tm) 4 */
};

static int cpu_vendor;
static char cpu_brand_string[49];
static char amd_brand_name[48];
static int use_pae, largepagesize;

/* Setup functions */
static void	disable_tsc(struct cpu_info *);
static void	amd_family5_setup(struct cpu_info *);
static void	cyrix6x86_cpu_setup(struct cpu_info *);
static void	winchip_cpu_setup(struct cpu_info *);
/* Brand/Model name functions */
static const char *intel_family6_name(struct cpu_info *);
static const char *amd_amd64_name(struct cpu_info *);
/* Probe functions */
static void	amd_family6_probe(struct cpu_info *);
static void	powernow_probe(struct cpu_info *);
static void	intel_family_new_probe(struct cpu_info *);
static void	via_cpu_probe(struct cpu_info *);
/* (Cache) Info functions */
static void	intel_cpu_cacheinfo(struct cpu_info *);
static void	amd_cpu_cacheinfo(struct cpu_info *);
static void	via_cpu_cacheinfo(struct cpu_info *);
static void	tmx86_get_longrun_status(u_int *, u_int *, u_int *);
static void	transmeta_cpu_info(struct cpu_info *);
/* Common functions */
static void	cpu_probe_base_features(struct cpu_info *, const char *);
static void	cpu_probe_hv_features(struct cpu_info *, const char *);
static void	cpu_probe_features(struct cpu_info *);
static void	print_bits(const char *, const char *, const char *, uint32_t);
static void	identifycpu_cpuids(struct cpu_info *);
static const struct x86_cache_info *cache_info_lookup(
    const struct x86_cache_info *, uint8_t);
static const char *print_cache_config(struct cpu_info *, int, const char *,
    const char *);
static const char *print_tlb_config(struct cpu_info *, int, const char *,
    const char *);
static void	x86_print_cache_and_tlb_info(struct cpu_info *);

/*
 * Note: these are just the ones that may not have a cpuid instruction.
 * We deal with the rest in a different way.
 */
const struct cpu_nocpuid_nameclass i386_nocpuid_cpus[] = {
	{ CPUVENDOR_INTEL, "Intel", "386SX",	CPUCLASS_386,
	  NULL, NULL, NULL },			/* CPU_386SX */
	{ CPUVENDOR_INTEL, "Intel", "386DX",	CPUCLASS_386,
	  NULL, NULL, NULL },			/* CPU_386   */
	{ CPUVENDOR_INTEL, "Intel", "486SX",	CPUCLASS_486,
	  NULL, NULL, NULL },			/* CPU_486SX */
	{ CPUVENDOR_INTEL, "Intel", "486DX",	CPUCLASS_486,
	  NULL, NULL, NULL },			/* CPU_486   */
	{ CPUVENDOR_CYRIX, "Cyrix", "486DLC",	CPUCLASS_486,
	  NULL, NULL, NULL },			/* CPU_486DLC */
	{ CPUVENDOR_CYRIX, "Cyrix", "6x86",	CPUCLASS_486,
	  NULL, NULL, NULL },		/* CPU_6x86 */
	{ CPUVENDOR_NEXGEN,"NexGen","586",	CPUCLASS_386,
	  NULL, NULL, NULL },			/* CPU_NX586 */
};

const char *classnames[] = {
	"386",
	"486",
	"586",
	"686"
};

const char *modifiers[] = {
	"",
	"OverDrive",
	"Dual",
	""
};

const struct cpu_cpuid_nameclass i386_cpuid_cpus[] = {
	{
		/*
		 * For Intel processors, check Chapter 35Model-specific
		 * registers (MSRS), in "Intel (R) 64 and IA-32 Architectures
		 * Software Developer's Manual, Volume 3C".
		 */
		"GenuineIntel",
		CPUVENDOR_INTEL,
		"Intel",
		/* Family 4 */
		{ {
			CPUCLASS_486,
			{
				"486DX", "486DX", "486SX", "486DX2", "486SL",
				"486SX2", 0, "486DX2 W/B Enhanced",
				"486DX4", 0, 0, 0, 0, 0, 0, 0,
			},
			"486",		/* Default */
			NULL,
			NULL,
			intel_cpu_cacheinfo,
		},
		/* Family 5 */
		{
			CPUCLASS_586,
			{
				"Pentium (P5 A-step)", "Pentium (P5)",
				"Pentium (P54C)", "Pentium (P24T)",
				"Pentium/MMX", "Pentium", 0,
				"Pentium (P54C)", "Pentium/MMX (Tillamook)",
				"Quark X1000", 0, 0, 0, 0, 0, 0,
			},
			"Pentium",	/* Default */
			NULL,
			NULL,
			intel_cpu_cacheinfo,
		},
		/* Family 6 */
		{
			CPUCLASS_686,
			{
				[0x00] = "Pentium Pro (A-step)",
				[0x01] = "Pentium Pro",
				[0x03] = "Pentium II (Klamath)",
				[0x04] = "Pentium Pro",
				[0x05] = "Pentium II/Celeron (Deschutes)",
				[0x06] = "Celeron (Mendocino)",
				[0x07] = "Pentium III (Katmai)",
				[0x08] = "Pentium III (Coppermine)",
				[0x09] = "Pentium M (Banias)", 
				[0x0a] = "Pentium III Xeon (Cascades)",
				[0x0b] = "Pentium III (Tualatin)",
				[0x0d] = "Pentium M (Dothan)", 
				[0x0e] = "Pentium Core Duo, Core solo",
				[0x0f] = "Xeon 30xx, 32xx, 51xx, 53xx, 73xx, "
					 "Core 2 Quad 6xxx, "
					 "Core 2 Extreme 6xxx, "
					 "Core 2 Duo 4xxx, 5xxx, 6xxx, 7xxx "
					 "and Pentium DC",
				[0x15] = "EP80579 Integrated Processor",
				[0x16] = "Celeron (45nm)",
				[0x17] = "Xeon 31xx, 33xx, 52xx, 54xx, "
					 "Core 2 Quad 8xxx and 9xxx",
				[0x1a] = "Core i7, Xeon 34xx, 35xx and 55xx "
					 "(Nehalem)",
				[0x1c] = "45nm Atom Family",
				[0x1d] = "XeonMP 74xx (Nehalem)",
				[0x1e] = "Core i7 and i5",
				[0x1f] = "Core i7 and i5",
				[0x25] = "Xeon 36xx & 56xx, i7, i5 and i3",
				[0x26] = "Atom Family",
				[0x27] = "Atom Family",
				[0x2a] = "Xeon E3-12xx, 2nd gen i7, i5, "
					 "i3 2xxx",
				[0x2c] = "Xeon 36xx & 56xx, i7, i5 and i3",
				[0x2d] = "Xeon E5 Sandy Bridge family, "
					 "Core i7-39xx Extreme",
				[0x2e] = "Xeon 75xx & 65xx",
				[0x2f] = "Xeon E7 family",
				[0x35] = "Atom Family",
				[0x36] = "Atom S1000",
				[0x37] = "Atom E3000, Z3[67]00",
				[0x3a] = "Xeon E3-1200v2 and 3rd gen core, "
					 "Ivy Bridge",
				[0x3c] = "4th gen Core, Xeon E3-12xx v3 "
					 "(Haswell)",
				[0x3d] = "Core M-5xxx, 5th gen Core (Broadwell)",
				[0x3e] = "Xeon E5/E7 v2 (Ivy Bridge-E), "
					 "Core i7-49xx Extreme",
				[0x3f] = "Xeon E5-4600/2600/1600 v3, Xeon E7 v3 (Haswell-E), "
					 "Core i7-59xx Extreme",
				[0x45] = "4th gen Core, Xeon E3-12xx v3 "
					 "(Haswell)",
				[0x46] = "4th gen Core, Xeon E3-12xx v3 "
					 "(Haswell)",
				[0x47] = "5th gen Core, Xeon E3-1200 v4 (Broadwell)",
				[0x4a] = "Atom Z3400",
				[0x4c] = "Atom X[57]-Z8000 (Airmont)",
				[0x4d] = "Atom C2000",
				[0x4e] = "6th gen Core, Xeon E3-1[25]00 v5 (Skylake)",
				[0x4f] = "Xeon E[57] v4 (Broadwell), Core i7-69xx Extreme",
				[0x55] = "Xeon Scalable (Skylake)",
				[0x56] = "Xeon D-1500 (Broadwell)",
				[0x57] = "Xeon Phi [357]200 (Knights Landing)",
				[0x5a] = "Atom E3500",
				[0x5c] = "Atom (Goldmont)",
				[0x5d] = "Atom X3-C3000 (Silvermont)",
				[0x5e] = "6th gen Core, Xeon E3-1[25]00 v5 (Skylake)",
				[0x5f] = "Atom (Goldmont, Denverton)",
				[0x66] = "Future Core (Cannon Lake)",
				[0x7a] = "Atom (Goldmont Plus)",
				[0x85] = "Xeon Phi 7215, 7285, 7295 (Knights Mill)",
				[0x8e] = "7th or 8th gen Core (Kaby Lake, Coffee Lake)",
				[0x9e] = "7th or 8th gen Core (Kaby Lake, Coffee Lake)",
			},
			"Pentium Pro, II or III",	/* Default */
			NULL,
			intel_family_new_probe,
			intel_cpu_cacheinfo,
		},
		/* Family > 6 */
		{
			CPUCLASS_686,
			{
				0, 0, 0, 0, 0, 0, 0, 0,
				0, 0, 0, 0, 0, 0, 0, 0,
			},
			"Pentium 4",	/* Default */
			NULL,
			intel_family_new_probe,
			intel_cpu_cacheinfo,
		} }
	},
	{
		"AuthenticAMD",
		CPUVENDOR_AMD,
		"AMD",
		/* Family 4 */
		{ {
			CPUCLASS_486,
			{
				0, 0, 0, "Am486DX2 W/T",
				0, 0, 0, "Am486DX2 W/B",
				"Am486DX4 W/T or Am5x86 W/T 150",
				"Am486DX4 W/B or Am5x86 W/B 150", 0, 0,
				0, 0, "Am5x86 W/T 133/160",
				"Am5x86 W/B 133/160",
			},
			"Am486 or Am5x86",	/* Default */
			NULL,
			NULL,
			NULL,
		},
		/* Family 5 */
		{
			CPUCLASS_586,
			{
				"K5", "K5", "K5", "K5", 0, 0, "K6",
				"K6", "K6-2", "K6-III", "Geode LX", 0, 0,
				"K6-2+/III+", 0, 0,
			},
			"K5 or K6",		/* Default */
			amd_family5_setup,
			NULL,
			amd_cpu_cacheinfo,
		},
		/* Family 6 */
		{
			CPUCLASS_686,
			{
				0, "Athlon Model 1", "Athlon Model 2",
				"Duron", "Athlon Model 4 (Thunderbird)",
				0, "Athlon", "Duron", "Athlon", 0,
				"Athlon", 0, 0, 0, 0, 0,
			},
			"K7 (Athlon)",	/* Default */
			NULL,
			amd_family6_probe,
			amd_cpu_cacheinfo,
		},
		/* Family > 6 */
		{
			CPUCLASS_686,
			{
				0, 0, 0, 0, 0, 0, 0, 0,
				0, 0, 0, 0, 0, 0, 0, 0,
			},
			"Unknown K8 (Athlon)",	/* Default */
			NULL,
			amd_family6_probe,
			amd_cpu_cacheinfo,
		} }
	},
	{
		"CyrixInstead",
		CPUVENDOR_CYRIX,
		"Cyrix",
		/* Family 4 */
		{ {
			CPUCLASS_486,
			{
				0, 0, 0,
				"MediaGX",
				0, 0, 0, 0, 0, 0, 0, 0, 0, 0, 0, 0,
			},
			"486",		/* Default */
			cyrix6x86_cpu_setup, /* XXX ?? */
			NULL,
			NULL,
		},
		/* Family 5 */
		{
			CPUCLASS_586,
			{
				0, 0, "6x86", 0,
				"MMX-enhanced MediaGX (GXm)", /* or Geode? */
				0, 0, 0, 0, 0, 0, 0, 0, 0, 0, 0,
			},
			"6x86",		/* Default */
			cyrix6x86_cpu_setup,
			NULL,
			NULL,
		},
		/* Family 6 */
		{
			CPUCLASS_686,
			{
				"6x86MX", 0, 0, 0, 0, 0, 0, 0,
				0, 0, 0, 0, 0, 0, 0, 0,
			},
			"6x86MX",		/* Default */
			cyrix6x86_cpu_setup,
			NULL,
			NULL,
		},
		/* Family > 6 */
		{
			CPUCLASS_686,
			{
				0, 0, 0, 0, 0, 0, 0, 0,
				0, 0, 0, 0, 0, 0, 0, 0,
			},
			"Unknown 6x86MX",		/* Default */
			NULL,
			NULL,
			NULL,
		} }
	},
	{	/* MediaGX is now owned by National Semiconductor */
		"Geode by NSC",
		CPUVENDOR_CYRIX, /* XXX */
		"National Semiconductor",
		/* Family 4, NSC never had any of these */
		{ {
			CPUCLASS_486,
			{
				0, 0, 0, 0, 0, 0, 0, 0,
				0, 0, 0, 0, 0, 0, 0, 0,
			},
			"486 compatible",	/* Default */
			NULL,
			NULL,
			NULL,
		},
		/* Family 5: Geode family, formerly MediaGX */
		{
			CPUCLASS_586,
			{
				0, 0, 0, 0,
				"Geode GX1",
				0, 0, 0, 0, 0, 0, 0, 0, 0, 0, 0,
			},
			"Geode",		/* Default */
			cyrix6x86_cpu_setup,
			NULL,
			amd_cpu_cacheinfo,
		},
		/* Family 6, not yet available from NSC */
		{
			CPUCLASS_686,
			{
				0, 0, 0, 0, 0, 0, 0, 0,
				0, 0, 0, 0, 0, 0, 0, 0,
			},
			"Pentium Pro compatible", /* Default */
			NULL,
			NULL,
			NULL,
		},
		/* Family > 6, not yet available from NSC */
		{
			CPUCLASS_686,
			{
				0, 0, 0, 0, 0, 0, 0, 0,
				0, 0, 0, 0, 0, 0, 0, 0,
			},
			"Pentium Pro compatible",	/* Default */
			NULL,
			NULL,
			NULL,
		} }
	},
	{
		"CentaurHauls",
		CPUVENDOR_IDT,
		"IDT",
		/* Family 4, IDT never had any of these */
		{ {
			CPUCLASS_486,
			{
				0, 0, 0, 0, 0, 0, 0, 0,
				0, 0, 0, 0, 0, 0, 0, 0,
			},
			"486 compatible",	/* Default */
			NULL,
			NULL,
			NULL,
		},
		/* Family 5 */
		{
			CPUCLASS_586,
			{
				0, 0, 0, 0, "WinChip C6", 0, 0, 0,
				"WinChip 2", "WinChip 3", 0, 0, 0, 0, 0, 0,
			},
			"WinChip",		/* Default */
			winchip_cpu_setup,
			NULL,
			NULL,
		},
		/* Family 6, VIA acquired IDT Centaur design subsidiary */
		{
			CPUCLASS_686,
			{
				0, 0, 0, 0, 0, 0, "C3 Samuel",
				"C3 Samuel 2/Ezra", "C3 Ezra-T",
				"C3 Nehemiah", "C7 Esther", 0, 0, "C7 Esther",
				0, "VIA Nano",
			},
			"Unknown VIA/IDT",	/* Default */
			NULL,
			via_cpu_probe,
			via_cpu_cacheinfo,
		},
		/* Family > 6, not yet available from VIA */
		{
			CPUCLASS_686,
			{
				0, 0, 0, 0, 0, 0, 0, 0,
				0, 0, 0, 0, 0, 0, 0, 0,
			},
			"Pentium Pro compatible",	/* Default */
			NULL,
			NULL,
			NULL,
		} }
	},
	{
		"GenuineTMx86",
		CPUVENDOR_TRANSMETA,
		"Transmeta",
		/* Family 4, Transmeta never had any of these */
		{ {
			CPUCLASS_486,
			{
				0, 0, 0, 0, 0, 0, 0, 0,
				0, 0, 0, 0, 0, 0, 0, 0,
			},
			"486 compatible",	/* Default */
			NULL,
			NULL,
			NULL,
		},
		/* Family 5 */
		{
			CPUCLASS_586,
			{
				0, 0, 0, 0, 0, 0, 0, 0,
				0, 0, 0, 0, 0, 0, 0, 0,
			},
			"Crusoe",		/* Default */
			NULL,
			NULL,
			transmeta_cpu_info,
		},
		/* Family 6, not yet available from Transmeta */
		{
			CPUCLASS_686,
			{
				0, 0, 0, 0, 0, 0, 0, 0,
				0, 0, 0, 0, 0, 0, 0, 0,
			},
			"Pentium Pro compatible",	/* Default */
			NULL,
			NULL,
			NULL,
		},
		/* Family > 6, not yet available from Transmeta */
		{
			CPUCLASS_686,
			{
				0, 0, 0, 0, 0, 0, 0, 0,
				0, 0, 0, 0, 0, 0, 0, 0,
			},
			"Pentium Pro compatible",	/* Default */
			NULL,
			NULL,
			NULL,
		} }
	}
};

/*
 * disable the TSC such that we don't use the TSC in microtime(9)
 * because some CPUs got the implementation wrong.
 */
static void
disable_tsc(struct cpu_info *ci)
{
	if (ci->ci_feat_val[0] & CPUID_TSC) {
		ci->ci_feat_val[0] &= ~CPUID_TSC;
		aprint_error("WARNING: broken TSC disabled\n");
	}
}

static void
amd_family5_setup(struct cpu_info *ci)
{

	switch (ci->ci_model) {
	case 0:		/* AMD-K5 Model 0 */
		/*
		 * According to the AMD Processor Recognition App Note,
		 * the AMD-K5 Model 0 uses the wrong bit to indicate
		 * support for global PTEs, instead using bit 9 (APIC)
		 * rather than bit 13 (i.e. "0x200" vs. 0x2000".  Oops!).
		 */
		if (ci->ci_feat_val[0] & CPUID_APIC)
			ci->ci_feat_val[0] =
			    (ci->ci_feat_val[0] & ~CPUID_APIC) | CPUID_PGE;
		/*
		 * XXX But pmap_pg_g is already initialized -- need to kick
		 * XXX the pmap somehow.  How does the MP branch do this?
		 */
		break;
	}
}

static void
cyrix6x86_cpu_setup(struct cpu_info *ci)
{

	/* 
	 * Do not disable the TSC on the Geode GX, it's reported to
	 * work fine.
	 */
	if (ci->ci_signature != 0x552)
		disable_tsc(ci);
}

static void
winchip_cpu_setup(struct cpu_info *ci)
{
	switch (ci->ci_model) {
	case 4:	/* WinChip C6 */
		disable_tsc(ci);
	}
}


static const char *
intel_family6_name(struct cpu_info *ci)
{
	const char *ret = NULL;
	u_int l2cache = ci->ci_cinfo[CAI_L2CACHE].cai_totalsize;

	if (ci->ci_model == 5) {
		switch (l2cache) {
		case 0:
		case 128 * 1024:
			ret = "Celeron (Covington)";
			break;
		case 256 * 1024:
			ret = "Mobile Pentium II (Dixon)";
			break;
		case 512 * 1024:
			ret = "Pentium II";
			break;
		case 1 * 1024 * 1024:
		case 2 * 1024 * 1024:
			ret = "Pentium II Xeon";
			break;
		}
	} else if (ci->ci_model == 6) {
		switch (l2cache) {
		case 256 * 1024:
		case 512 * 1024:
			ret = "Mobile Pentium II";
			break;
		}
	} else if (ci->ci_model == 7) {
		switch (l2cache) {
		case 512 * 1024:
			ret = "Pentium III";
			break;
		case 1 * 1024 * 1024:
		case 2 * 1024 * 1024:
			ret = "Pentium III Xeon";
			break;
		}
	} else if (ci->ci_model >= 8) {
		if (ci->ci_brand_id && ci->ci_brand_id < 0x10) {
			switch (ci->ci_brand_id) {
			case 0x3:
				if (ci->ci_signature == 0x6B1)
					ret = "Celeron";
				break;
			case 0x8:
				if (ci->ci_signature >= 0xF13)
					ret = "genuine processor";
				break;
			case 0xB:
				if (ci->ci_signature >= 0xF13)
					ret = "Xeon MP";
				break;
			case 0xE:
				if (ci->ci_signature < 0xF13)
					ret = "Xeon";
				break;
			}
			if (ret == NULL)
				ret = i386_intel_brand[ci->ci_brand_id];
		}
	}

	return ret;
}

/*
 * Identify AMD64 CPU names from cpuid.
 *
 * Based on:
 * "Revision Guide for AMD Athlon 64 and AMD Opteron Processors"
 * http://www.amd.com/us-en/assets/content_type/white_papers_and_tech_docs/25759.pdf
 * "Revision Guide for AMD NPT Family 0Fh Processors"
 * http://www.amd.com/us-en/assets/content_type/white_papers_and_tech_docs/33610.pdf
 * and other miscellaneous reports.
 *
 * This is all rather pointless, these are cross 'brand' since the raw
 * silicon is shared.
 */
static const char *
amd_amd64_name(struct cpu_info *ci)
{
	static char family_str[32];

	/* Only called if family >= 15 */

	switch (ci->ci_family) {
	case 15:
		switch (ci->ci_model) {
		case 0x21:	/* rev JH-E1/E6 */
		case 0x41:	/* rev JH-F2 */
			return "Dual-Core Opteron";
		case 0x23:	/* rev JH-E6 (Toledo) */
			return "Dual-Core Opteron or Athlon 64 X2";
		case 0x43:	/* rev JH-F2 (Windsor) */
			return "Athlon 64 FX or Athlon 64 X2";
		case 0x24:	/* rev SH-E5 (Lancaster?) */
			return "Mobile Athlon 64 or Turion 64";
		case 0x05:	/* rev SH-B0/B3/C0/CG (SledgeHammer?) */
			return "Opteron or Athlon 64 FX";
		case 0x15:	/* rev SH-D0 */
		case 0x25:	/* rev SH-E4 */
			return "Opteron";
		case 0x27:	/* rev DH-E4, SH-E4 */
			return "Athlon 64 or Athlon 64 FX or Opteron";
		case 0x48:	/* rev BH-F2 */
			return "Turion 64 X2";
		case 0x04:	/* rev SH-B0/C0/CG (ClawHammer) */
		case 0x07:	/* rev SH-CG (ClawHammer) */
		case 0x0b:	/* rev CH-CG */
		case 0x14:	/* rev SH-D0 */
		case 0x17:	/* rev SH-D0 */
		case 0x1b:	/* rev CH-D0 */
			return "Athlon 64";
		case 0x2b:	/* rev BH-E4 (Manchester) */
		case 0x4b:	/* rev BH-F2 (Windsor) */
			return "Athlon 64 X2";
		case 0x6b:	/* rev BH-G1 (Brisbane) */
			return "Athlon X2 or Athlon 64 X2";
		case 0x08:	/* rev CH-CG */
		case 0x0c:	/* rev DH-CG (Newcastle) */
		case 0x0e:	/* rev DH-CG (Newcastle?) */
		case 0x0f:	/* rev DH-CG (Newcastle/Paris) */
		case 0x18:	/* rev CH-D0 */
		case 0x1c:	/* rev DH-D0 (Winchester) */
		case 0x1f:	/* rev DH-D0 (Winchester/Victoria) */
		case 0x2c:	/* rev DH-E3/E6 */
		case 0x2f:	/* rev DH-E3/E6 (Venice/Palermo) */
		case 0x4f:	/* rev DH-F2 (Orleans/Manila) */
		case 0x5f:	/* rev DH-F2 (Orleans/Manila) */
		case 0x6f:	/* rev DH-G1 */
			return "Athlon 64 or Sempron";
		default:
			break;
		}
		return "Unknown AMD64 CPU";

#if 0
	case 16:
		return "Family 10h";
	case 17:
		return "Family 11h";
	case 18:
		return "Family 12h";
	case 19:
		return "Family 14h";
	case 20:
		return "Family 15h";
#endif

	default:
		break;
	}

	snprintf(family_str, sizeof family_str, "Family %xh", ci->ci_family);
	return family_str;
}

static void
intel_family_new_probe(struct cpu_info *ci)
{
	uint32_t descs[4];

	x86_cpuid(0x80000000, descs);

	/*
	 * Determine extended feature flags.
	 */
	if (descs[0] >= 0x80000001) {
		x86_cpuid(0x80000001, descs);
		ci->ci_feat_val[2] |= descs[3];
		ci->ci_feat_val[3] |= descs[2];
	}
}

static void
via_cpu_probe(struct cpu_info *ci)
{
	u_int stepping = CPUID_TO_STEPPING(ci->ci_signature);
	u_int descs[4];
	u_int lfunc;

	/*
	 * Determine the largest extended function value.
	 */
	x86_cpuid(0x80000000, descs);
	lfunc = descs[0];

	/*
	 * Determine the extended feature flags.
	 */
	if (lfunc >= 0x80000001) {
		x86_cpuid(0x80000001, descs);
		ci->ci_feat_val[2] |= descs[3];
	}

	if (ci->ci_model < 0x9 || (ci->ci_model == 0x9 && stepping < 3))
		return;

	/* Nehemiah or Esther */
	x86_cpuid(0xc0000000, descs);
	lfunc = descs[0];
	if (lfunc < 0xc0000001)	/* no ACE, no RNG */
		return;

	x86_cpuid(0xc0000001, descs);
	lfunc = descs[3];
	ci->ci_feat_val[4] = lfunc;
}

static void
amd_family6_probe(struct cpu_info *ci)
{
	uint32_t descs[4];
	char *p;
	size_t i;

	x86_cpuid(0x80000000, descs);

	/*
	 * Determine the extended feature flags.
	 */
	if (descs[0] >= 0x80000001) {
		x86_cpuid(0x80000001, descs);
		ci->ci_feat_val[2] |= descs[3]; /* %edx */
		ci->ci_feat_val[3] = descs[2]; /* %ecx */
	}

	if (*cpu_brand_string == '\0')
		return;
	
	for (i = 1; i < __arraycount(amd_brand); i++)
		if ((p = strstr(cpu_brand_string, amd_brand[i])) != NULL) {
			ci->ci_brand_id = i;
			strlcpy(amd_brand_name, p, sizeof(amd_brand_name));
			break;
		}
}
<<<<<<< HEAD

static void
intel_cpu_cacheinfo(struct cpu_info *ci)
{
	const struct x86_cache_info *cai;
	u_int descs[4];
	int iterations, i, j;
	int type, level;
	int ways, partitions, linesize, sets;
	int caitype = -1;
	int totalsize;
	uint8_t desc;

	/* Return if the cpu is old pre-cpuid instruction cpu */
	if (ci->ci_cpu_type >= 0)
		return;

	if (ci->ci_cpuid_level < 2)
		return;

=======

static void
intel_cpu_cacheinfo(struct cpu_info *ci)
{
	const struct x86_cache_info *cai;
	u_int descs[4];
	int iterations, i, j;
	int type, level;
	int ways, partitions, linesize, sets;
	int caitype = -1;
	int totalsize;
	uint8_t desc;

	/* Return if the cpu is old pre-cpuid instruction cpu */
	if (ci->ci_cpu_type >= 0)
		return;

	if (ci->ci_cpuid_level < 2)
		return;

>>>>>>> 598bd837
	/*
	 * Parse the cache info from `cpuid leaf 2', if we have it.
	 * XXX This is kinda ugly, but hey, so is the architecture...
	 */
	x86_cpuid(2, descs);
	iterations = descs[0] & 0xff;
	while (iterations-- > 0) {
		for (i = 0; i < 4; i++) {
			if (descs[i] & 0x80000000)
				continue;
			for (j = 0; j < 4; j++) {
				/*
				 * The least significant byte in EAX
				 * ((desc[0] >> 0) & 0xff) is always 0x01 and
				 * it should be ignored.
				 */
				if (i == 0 && j == 0)
					continue;
				desc = (descs[i] >> (j * 8)) & 0xff;
				if (desc == 0)
					continue;
				cai = cache_info_lookup(intel_cpuid_cache_info,
				    desc);
				if (cai != NULL)
					ci->ci_cinfo[cai->cai_index] = *cai;
				else if ((verbose != 0) && (desc != 0xff)
				    && (desc != 0xfe))
					aprint_error_dev(ci->ci_dev, "error:"
					    " Unknown cacheinfo desc %02x\n",
					    desc);
			}
		}
		x86_cpuid(2, descs);
	}

	if (ci->ci_cpuid_level < 4)
		return;

	/* Parse the cache info from `cpuid leaf 4', if we have it. */
	for (i = 0; ; i++) {
		x86_cpuid2(4, i, descs);
		type = __SHIFTOUT(descs[0], CPUID_DCP_CACHETYPE);
		if (type == CPUID_DCP_CACHETYPE_N)
			break;
		level = __SHIFTOUT(descs[0], CPUID_DCP_CACHELEVEL);
		switch (level) {
		case 1:
			if (type == CPUID_DCP_CACHETYPE_I)
				caitype = CAI_ICACHE;
			else if (type == CPUID_DCP_CACHETYPE_D)
				caitype = CAI_DCACHE;
			else
				caitype = -1;
			break;
		case 2:
			if (type == CPUID_DCP_CACHETYPE_U)
				caitype = CAI_L2CACHE;
			else
				caitype = -1;
			break;
		case 3:
			if (type == CPUID_DCP_CACHETYPE_U)
				caitype = CAI_L3CACHE;
			else
				caitype = -1;
			break;
		default:
			caitype = -1;
			break;
		}
		if (caitype == -1) {
			aprint_error_dev(ci->ci_dev,
			    "error: unknown cache level&type (%d & %d)\n",
			    level, type);
			continue;
		}
		ways = __SHIFTOUT(descs[1], CPUID_DCP_WAYS) + 1;
		partitions =__SHIFTOUT(descs[1], CPUID_DCP_PARTITIONS)
		    + 1;
		linesize = __SHIFTOUT(descs[1], CPUID_DCP_LINESIZE)
		    + 1;
		sets = descs[2] + 1;
		totalsize = ways * partitions * linesize * sets;
		ci->ci_cinfo[caitype].cai_totalsize = totalsize;
		ci->ci_cinfo[caitype].cai_associativity = ways;
		ci->ci_cinfo[caitype].cai_linesize = linesize;
	}

	if (ci->ci_cpuid_level < 0x18)
		return;
	/* Parse the TLB info from `cpuid leaf 18H', if we have it. */
	x86_cpuid(0x18, descs);
	iterations = descs[0];
	for (i = 0; i <= iterations; i++) {
		uint32_t pgsize;
		bool full;

		x86_cpuid2(0x18, i, descs);
		type = __SHIFTOUT(descs[3], CPUID_DATP_TCTYPE);
		if (type == CPUID_DATP_TCTYPE_N)
			continue;
		level = __SHIFTOUT(descs[3], CPUID_DATP_TCLEVEL);
		pgsize = __SHIFTOUT(descs[1], CPUID_DATP_PGSIZE);
		switch (level) {
		case 1:
			if (type == CPUID_DATP_TCTYPE_I) {
				switch (pgsize) {
				case CPUID_DATP_PGSIZE_4KB:
					caitype = CAI_ITLB;
					break;
				case CPUID_DATP_PGSIZE_2MB
				    | CPUID_DATP_PGSIZE_4MB:
					caitype = CAI_ITLB2;
					break;
				case CPUID_DATP_PGSIZE_1GB:
					caitype = CAI_L1_1GBITLB;
					break;
				default:
					aprint_error_dev(ci->ci_dev,
					    "error: unknown ITLB size (%d)\n",
					    pgsize);
					caitype = CAI_ITLB;
					break;
				}
			} else if (type == CPUID_DATP_TCTYPE_D) {
				switch (pgsize) {
				case CPUID_DATP_PGSIZE_4KB:
					caitype = CAI_DTLB;
					break;
				case CPUID_DATP_PGSIZE_2MB
				    | CPUID_DATP_PGSIZE_4MB:
					caitype = CAI_DTLB2;
					break;
				case CPUID_DATP_PGSIZE_1GB:
					caitype = CAI_L1_1GBDTLB;
					break;
				default:
					aprint_error_dev(ci->ci_dev,
					    "error: unknown DTLB size (%d)\n",
					    pgsize);
					caitype = CAI_DTLB;
					break;
				}
			} else
				caitype = -1;
			break;
		case 2:
			if (type == CPUID_DATP_TCTYPE_I)
				caitype = CAI_L2_ITLB;
			else if (type == CPUID_DATP_TCTYPE_D)
				caitype = CAI_L2_DTLB;
			else if (type == CPUID_DATP_TCTYPE_U) {
				switch (pgsize) {
				case CPUID_DATP_PGSIZE_4KB:
					caitype = CAI_L2_STLB;
					break;
				case CPUID_DATP_PGSIZE_4KB
				    | CPUID_DATP_PGSIZE_2MB:
					caitype = CAI_L2_STLB2;
					break;
				case CPUID_DATP_PGSIZE_2MB
				    | CPUID_DATP_PGSIZE_4MB:
					caitype = CAI_L2_STLB3;
					break;
				default:
					aprint_error_dev(ci->ci_dev,
					    "error: unknown L2 STLB size (%d)\n",
					    pgsize);
					caitype = CAI_DTLB;
					break;
				}
			} else
				caitype = -1;
			break;
		case 3:
			/* XXX need work for L3 TLB */
			caitype = CAI_L3CACHE;
			break;
		default:
			caitype = -1;
			break;
		}
		if (caitype == -1) {
			aprint_error_dev(ci->ci_dev,
			    "error: unknown TLB level&type (%d & %d)\n",
			    level, type);
			continue;
		}
		switch (pgsize) {
		case CPUID_DATP_PGSIZE_4KB:
			linesize = 4 * 1024;
			break;
		case CPUID_DATP_PGSIZE_2MB:
			linesize = 2 * 1024 * 1024;
			break;
		case CPUID_DATP_PGSIZE_4MB:
			linesize = 4 * 1024 * 1024;
			break;
		case CPUID_DATP_PGSIZE_1GB:
			linesize = 1024 * 1024 * 1024;
			break;
		case CPUID_DATP_PGSIZE_2MB | CPUID_DATP_PGSIZE_4MB:
			aprint_error_dev(ci->ci_dev,
			    "WARINING: Currently 2M/4M info can't print correctly\n");
			linesize = 4 * 1024 * 1024;
			break;
		default:
			aprint_error_dev(ci->ci_dev,
			    "error: Unknown size combination\n");
			linesize = 4 * 1024;
			break;
		}
		ways = __SHIFTOUT(descs[1], CPUID_DATP_WAYS);
		sets = descs[2];
		full = descs[3] & CPUID_DATP_FULLASSOC;
		ci->ci_cinfo[caitype].cai_totalsize
		    = ways * sets; /* entries */
		ci->ci_cinfo[caitype].cai_associativity
		    = full ? 0xff : ways;
		ci->ci_cinfo[caitype].cai_linesize = linesize; /* pg size */
	}
}

static const struct x86_cache_info amd_cpuid_l2cache_assoc_info[] = 
    AMD_L2CACHE_INFO;

static const struct x86_cache_info amd_cpuid_l3cache_assoc_info[] = 
    AMD_L3CACHE_INFO;

static void
amd_cpu_cacheinfo(struct cpu_info *ci)
{
	const struct x86_cache_info *cp;
	struct x86_cache_info *cai;
	u_int descs[4];
	u_int lfunc;

	/*
	 * K5 model 0 has none of this info.
	 */
	if (ci->ci_family == 5 && ci->ci_model == 0)
		return;

	/*
	 * Determine the largest extended function value.
	 */
	x86_cpuid(0x80000000, descs);
	lfunc = descs[0];

	/*
	 * Determine L1 cache/TLB info.
	 */
	if (lfunc < 0x80000005) {
		/* No L1 cache info available. */
		return;
	}

	x86_cpuid(0x80000005, descs);

	/*
	 * K6-III and higher have large page TLBs.
	 */
	if ((ci->ci_family == 5 && ci->ci_model >= 9) || ci->ci_family >= 6) {
		cai = &ci->ci_cinfo[CAI_ITLB2];
		cai->cai_totalsize = AMD_L1_EAX_ITLB_ENTRIES(descs[0]);
		cai->cai_associativity = AMD_L1_EAX_ITLB_ASSOC(descs[0]);
		cai->cai_linesize = largepagesize;

		cai = &ci->ci_cinfo[CAI_DTLB2];
		cai->cai_totalsize = AMD_L1_EAX_DTLB_ENTRIES(descs[0]);
		cai->cai_associativity = AMD_L1_EAX_DTLB_ASSOC(descs[0]);
		cai->cai_linesize = largepagesize;
	}

	cai = &ci->ci_cinfo[CAI_ITLB];
	cai->cai_totalsize = AMD_L1_EBX_ITLB_ENTRIES(descs[1]);
	cai->cai_associativity = AMD_L1_EBX_ITLB_ASSOC(descs[1]);
	cai->cai_linesize = (4 * 1024);

	cai = &ci->ci_cinfo[CAI_DTLB];
	cai->cai_totalsize = AMD_L1_EBX_DTLB_ENTRIES(descs[1]);
	cai->cai_associativity = AMD_L1_EBX_DTLB_ASSOC(descs[1]);
	cai->cai_linesize = (4 * 1024);

	cai = &ci->ci_cinfo[CAI_DCACHE];
	cai->cai_totalsize = AMD_L1_ECX_DC_SIZE(descs[2]);
	cai->cai_associativity = AMD_L1_ECX_DC_ASSOC(descs[2]);
	cai->cai_linesize = AMD_L1_ECX_DC_LS(descs[2]);

	cai = &ci->ci_cinfo[CAI_ICACHE];
	cai->cai_totalsize = AMD_L1_EDX_IC_SIZE(descs[3]);
	cai->cai_associativity = AMD_L1_EDX_IC_ASSOC(descs[3]);
	cai->cai_linesize = AMD_L1_EDX_IC_LS(descs[3]);

	/*
	 * Determine L2 cache/TLB info.
	 */
	if (lfunc < 0x80000006) {
		/* No L2 cache info available. */
		return;
	}

	x86_cpuid(0x80000006, descs);

	cai = &ci->ci_cinfo[CAI_L2_ITLB];
	cai->cai_totalsize = AMD_L2_EBX_IUTLB_ENTRIES(descs[1]);
	cai->cai_associativity = AMD_L2_EBX_IUTLB_ASSOC(descs[1]);
	cai->cai_linesize = (4 * 1024);
	cp = cache_info_lookup(amd_cpuid_l2cache_assoc_info,
	    cai->cai_associativity);
	if (cp != NULL)
		cai->cai_associativity = cp->cai_associativity;
	else
		cai->cai_associativity = 0;	/* XXX Unknown/reserved */

	cai = &ci->ci_cinfo[CAI_L2_ITLB2];
	cai->cai_totalsize = AMD_L2_EAX_IUTLB_ENTRIES(descs[0]);
	cai->cai_associativity = AMD_L2_EAX_IUTLB_ASSOC(descs[0]);
	cai->cai_linesize = largepagesize;
	cp = cache_info_lookup(amd_cpuid_l2cache_assoc_info,
	    cai->cai_associativity);
	if (cp != NULL)
		cai->cai_associativity = cp->cai_associativity;
	else
		cai->cai_associativity = 0;	/* XXX Unknown/reserved */

	cai = &ci->ci_cinfo[CAI_L2_DTLB];
	cai->cai_totalsize = AMD_L2_EBX_DTLB_ENTRIES(descs[1]);
	cai->cai_associativity = AMD_L2_EBX_DTLB_ASSOC(descs[1]);
	cai->cai_linesize = (4 * 1024);
	cp = cache_info_lookup(amd_cpuid_l2cache_assoc_info,
	    cai->cai_associativity);
	if (cp != NULL)
		cai->cai_associativity = cp->cai_associativity;
	else
		cai->cai_associativity = 0;	/* XXX Unknown/reserved */

	cai = &ci->ci_cinfo[CAI_L2_DTLB2];
	cai->cai_totalsize = AMD_L2_EAX_DTLB_ENTRIES(descs[0]);
	cai->cai_associativity = AMD_L2_EAX_DTLB_ASSOC(descs[0]);
	cai->cai_linesize = largepagesize;
	cp = cache_info_lookup(amd_cpuid_l2cache_assoc_info,
	    cai->cai_associativity);
	if (cp != NULL)
		cai->cai_associativity = cp->cai_associativity;
	else
		cai->cai_associativity = 0;	/* XXX Unknown/reserved */

	cai = &ci->ci_cinfo[CAI_L2CACHE];
	cai->cai_totalsize = AMD_L2_ECX_C_SIZE(descs[2]);
	cai->cai_associativity = AMD_L2_ECX_C_ASSOC(descs[2]);
	cai->cai_linesize = AMD_L2_ECX_C_LS(descs[2]);

	cp = cache_info_lookup(amd_cpuid_l2cache_assoc_info,
	    cai->cai_associativity);
	if (cp != NULL)
		cai->cai_associativity = cp->cai_associativity;
	else
		cai->cai_associativity = 0;	/* XXX Unknown/reserved */

	/*
	 * Determine L3 cache info on AMD Family 10h and newer processors
	 */
	if (ci->ci_family >= 0x10) {
		cai = &ci->ci_cinfo[CAI_L3CACHE];
		cai->cai_totalsize = AMD_L3_EDX_C_SIZE(descs[3]);
		cai->cai_associativity = AMD_L3_EDX_C_ASSOC(descs[3]);
		cai->cai_linesize = AMD_L3_EDX_C_LS(descs[3]);

		cp = cache_info_lookup(amd_cpuid_l3cache_assoc_info,
		    cai->cai_associativity);
		if (cp != NULL)
			cai->cai_associativity = cp->cai_associativity;
		else
			cai->cai_associativity = 0;	/* XXX Unkn/Rsvd */
	}

	/*
	 * Determine 1GB TLB info.
	 */
	if (lfunc < 0x80000019) {
		/* No 1GB TLB info available. */
		return;
	}

	x86_cpuid(0x80000019, descs);

	cai = &ci->ci_cinfo[CAI_L1_1GBITLB];
	cai->cai_totalsize = AMD_L1_1GB_EAX_IUTLB_ENTRIES(descs[0]);
	cai->cai_associativity = AMD_L1_1GB_EAX_IUTLB_ASSOC(descs[0]);
	cai->cai_linesize = (1024 * 1024 * 1024);
	cp = cache_info_lookup(amd_cpuid_l2cache_assoc_info,
	    cai->cai_associativity);
	if (cp != NULL)
		cai->cai_associativity = cp->cai_associativity;
	else
		cai->cai_associativity = 0;	/* XXX Unknown/reserved */

	cai = &ci->ci_cinfo[CAI_L1_1GBDTLB];
	cai->cai_totalsize = AMD_L1_1GB_EAX_DTLB_ENTRIES(descs[0]);
	cai->cai_associativity = AMD_L1_1GB_EAX_DTLB_ASSOC(descs[0]);
	cai->cai_linesize = (1024 * 1024 * 1024);
	cp = cache_info_lookup(amd_cpuid_l2cache_assoc_info,
	    cai->cai_associativity);
	if (cp != NULL)
		cai->cai_associativity = cp->cai_associativity;
	else
		cai->cai_associativity = 0;	/* XXX Unknown/reserved */

	cai = &ci->ci_cinfo[CAI_L2_1GBITLB];
	cai->cai_totalsize = AMD_L2_1GB_EBX_IUTLB_ENTRIES(descs[1]);
	cai->cai_associativity = AMD_L2_1GB_EBX_IUTLB_ASSOC(descs[1]);
	cai->cai_linesize = (1024 * 1024 * 1024);
	cp = cache_info_lookup(amd_cpuid_l2cache_assoc_info,
	    cai->cai_associativity);
	if (cp != NULL)
		cai->cai_associativity = cp->cai_associativity;
	else
		cai->cai_associativity = 0;	/* XXX Unknown/reserved */

	cai = &ci->ci_cinfo[CAI_L2_1GBDTLB];
	cai->cai_totalsize = AMD_L2_1GB_EBX_DUTLB_ENTRIES(descs[1]);
	cai->cai_associativity = AMD_L2_1GB_EBX_DUTLB_ASSOC(descs[1]);
	cai->cai_linesize = (1024 * 1024 * 1024);
	cp = cache_info_lookup(amd_cpuid_l2cache_assoc_info,
	    cai->cai_associativity);
	if (cp != NULL)
		cai->cai_associativity = cp->cai_associativity;
	else
		cai->cai_associativity = 0;	/* XXX Unknown/reserved */
}

static void
via_cpu_cacheinfo(struct cpu_info *ci)
{
	struct x86_cache_info *cai;
	int stepping;
	u_int descs[4];
	u_int lfunc;

	stepping = CPUID_TO_STEPPING(ci->ci_signature);

	/*
	 * Determine the largest extended function value.
	 */
	x86_cpuid(0x80000000, descs);
	lfunc = descs[0];

	/*
	 * Determine L1 cache/TLB info.
	 */
	if (lfunc < 0x80000005) {
		/* No L1 cache info available. */
		return;
	}

	x86_cpuid(0x80000005, descs);

	cai = &ci->ci_cinfo[CAI_ITLB];
	cai->cai_totalsize = VIA_L1_EBX_ITLB_ENTRIES(descs[1]);
	cai->cai_associativity = VIA_L1_EBX_ITLB_ASSOC(descs[1]);
	cai->cai_linesize = (4 * 1024);

	cai = &ci->ci_cinfo[CAI_DTLB];
	cai->cai_totalsize = VIA_L1_EBX_DTLB_ENTRIES(descs[1]);
	cai->cai_associativity = VIA_L1_EBX_DTLB_ASSOC(descs[1]);
	cai->cai_linesize = (4 * 1024);

	cai = &ci->ci_cinfo[CAI_DCACHE];
	cai->cai_totalsize = VIA_L1_ECX_DC_SIZE(descs[2]);
	cai->cai_associativity = VIA_L1_ECX_DC_ASSOC(descs[2]);
	cai->cai_linesize = VIA_L1_EDX_IC_LS(descs[2]);
	if (ci->ci_model == 9 && stepping == 8) {
		/* Erratum: stepping 8 reports 4 when it should be 2 */
		cai->cai_associativity = 2;
	}

	cai = &ci->ci_cinfo[CAI_ICACHE];
	cai->cai_totalsize = VIA_L1_EDX_IC_SIZE(descs[3]);
	cai->cai_associativity = VIA_L1_EDX_IC_ASSOC(descs[3]);
	cai->cai_linesize = VIA_L1_EDX_IC_LS(descs[3]);
	if (ci->ci_model == 9 && stepping == 8) {
		/* Erratum: stepping 8 reports 4 when it should be 2 */
		cai->cai_associativity = 2;
	}

	/*
	 * Determine L2 cache/TLB info.
	 */
	if (lfunc < 0x80000006) {
		/* No L2 cache info available. */
		return;
	}

	x86_cpuid(0x80000006, descs);

	cai = &ci->ci_cinfo[CAI_L2CACHE];
	if (ci->ci_model >= 9) {
		cai->cai_totalsize = VIA_L2N_ECX_C_SIZE(descs[2]);
		cai->cai_associativity = VIA_L2N_ECX_C_ASSOC(descs[2]);
		cai->cai_linesize = VIA_L2N_ECX_C_LS(descs[2]);
	} else {
		cai->cai_totalsize = VIA_L2_ECX_C_SIZE(descs[2]);
		cai->cai_associativity = VIA_L2_ECX_C_ASSOC(descs[2]);
		cai->cai_linesize = VIA_L2_ECX_C_LS(descs[2]);
	}
}

static void
tmx86_get_longrun_status(u_int *frequency, u_int *voltage, u_int *percentage)
{
	u_int descs[4];

	x86_cpuid(0x80860007, descs);
	*frequency = descs[0];
	*voltage = descs[1];
	*percentage = descs[2];
}

static void
transmeta_cpu_info(struct cpu_info *ci)
{
	u_int descs[4], nreg;
	u_int frequency, voltage, percentage;

	x86_cpuid(0x80860000, descs);
	nreg = descs[0];
	if (nreg >= 0x80860001) {
		x86_cpuid(0x80860001, descs);
		aprint_verbose_dev(ci->ci_dev, "Processor revision %u.%u.%u.%u\n",
		    (descs[1] >> 24) & 0xff,
		    (descs[1] >> 16) & 0xff,
		    (descs[1] >> 8) & 0xff,
		    descs[1] & 0xff);
	}
	if (nreg >= 0x80860002) {
		x86_cpuid(0x80860002, descs);
		aprint_verbose_dev(ci->ci_dev, "Code Morphing Software Rev: %u.%u.%u-%u-%u\n",
		    (descs[1] >> 24) & 0xff,
		    (descs[1] >> 16) & 0xff,
		    (descs[1] >> 8) & 0xff,
		    descs[1] & 0xff,
		    descs[2]);
	}
	if (nreg >= 0x80860006) {
		union {
			char text[65];
			u_int descs[4][4];
		} info;
		int i;

		for (i=0; i<4; i++) {
			x86_cpuid(0x80860003 + i, info.descs[i]);
		}
		info.text[64] = '\0';
		aprint_verbose_dev(ci->ci_dev, "%s\n", info.text);
	}

	if (nreg >= 0x80860007) {
		tmx86_get_longrun_status(&frequency,
		    &voltage, &percentage);
		aprint_verbose_dev(ci->ci_dev, "LongRun <%dMHz %dmV %d%%>\n",
		    frequency, voltage, percentage);
	}
}

static void
cpu_probe_base_features(struct cpu_info *ci, const char *cpuname)
{
	u_int descs[4];
	int i;
	uint32_t brand[12];

	memset(ci, 0, sizeof(*ci));
	ci->ci_dev = cpuname;

	ci->ci_cpu_type = x86_identify();
	if (ci->ci_cpu_type >= 0) {
		/* Old pre-cpuid instruction cpu */
		ci->ci_cpuid_level = -1;
		return;
	}

	/*
	 * This CPU supports cpuid instruction, so we can call x86_cpuid()
	 * function.
	 */

	/*
	 * Fn0000_0000:
	 * - Save cpuid max level.
	 * - Save vendor string.
	 */
	x86_cpuid(0, descs);
	ci->ci_cpuid_level = descs[0];
	/* Save vendor string */
	ci->ci_vendor[0] = descs[1];
	ci->ci_vendor[2] = descs[2];
	ci->ci_vendor[1] = descs[3];
	ci->ci_vendor[3] = 0;

	/*
	 * Fn8000_0000:
	 * - Get cpuid extended function's max level.
	 */
	x86_cpuid(0x80000000, descs);
	if (descs[0] >= 0x80000000)
		ci->ci_cpuid_extlevel = descs[0];
	else {
		/* Set lower value than 0x80000000 */
		ci->ci_cpuid_extlevel = 0;
	}

	/*
	 * Fn8000_000[2-4]:
	 * - Save brand string.
	 */
	if (ci->ci_cpuid_extlevel >= 0x80000004) {
		x86_cpuid(0x80000002, brand);
		x86_cpuid(0x80000003, brand + 4);
		x86_cpuid(0x80000004, brand + 8);
		for (i = 0; i < 48; i++)
			if (((char *) brand)[i] != ' ')
				break;
		memcpy(cpu_brand_string, ((char *) brand) + i, 48 - i);
	}

	if (ci->ci_cpuid_level < 1)
		return;

	/*
	 * Fn0000_0001:
	 * - Get CPU family, model and stepping (from eax).
	 * - Initial local APIC ID and brand ID (from ebx)
	 * - CPUID2 (from ecx)
	 * - CPUID (from edx)
	 */
	x86_cpuid(1, descs);
	ci->ci_signature = descs[0];

	/* Extract full family/model values */
	ci->ci_family = CPUID_TO_FAMILY(ci->ci_signature);
	ci->ci_model = CPUID_TO_MODEL(ci->ci_signature);

	/* Brand is low order 8 bits of ebx */
	ci->ci_brand_id = __SHIFTOUT(descs[1], CPUID_BRAND_INDEX);
	/* Initial local APIC ID */
	ci->ci_initapicid = __SHIFTOUT(descs[1], CPUID_LOCAL_APIC_ID);

	ci->ci_feat_val[1] = descs[2];
	ci->ci_feat_val[0] = descs[3];

	if (ci->ci_cpuid_level < 3)
		return;

	/*
	 * If the processor serial number misfeature is present and supported,
	 * extract it here.
	 */
	if ((ci->ci_feat_val[0] & CPUID_PN) != 0) {
		ci->ci_cpu_serial[0] = ci->ci_signature;
		x86_cpuid(3, descs);
		ci->ci_cpu_serial[2] = descs[2];
		ci->ci_cpu_serial[1] = descs[3];
	}

	if (ci->ci_cpuid_level < 0x7)
		return;

	x86_cpuid(7, descs);
	ci->ci_feat_val[5] = descs[1];
	ci->ci_feat_val[6] = descs[2];

	if (ci->ci_cpuid_level < 0xd)
		return;

	/* Get support XCR0 bits */
	x86_cpuid2(0xd, 0, descs);
	ci->ci_feat_val[7] = descs[0];	/* Actually 64 bits */
	ci->ci_cur_xsave = descs[1];
	ci->ci_max_xsave = descs[2];

	/* Additional flags (eg xsaveopt support) */
	x86_cpuid2(0xd, 1, descs);
	ci->ci_feat_val[8] = descs[0];	 /* Actually 64 bits */
}

static void
cpu_probe_hv_features(struct cpu_info *ci, const char *cpuname)
{
	uint32_t descs[4];
	char hv_sig[13];
	char *p;
	const char *hv_name;
	int i;

	/*
	 * [RFC] CPUID usage for interaction between Hypervisors and Linux.
	 * http://lkml.org/lkml/2008/10/1/246
	 *
	 * KB1009458: Mechanisms to determine if software is running in
	 * a VMware virtual machine
	 * http://kb.vmware.com/kb/1009458
	 */
	if ((ci->ci_feat_val[1] & CPUID2_RAZ) != 0) {
		x86_cpuid(0x40000000, descs);
		for (i = 1, p = hv_sig; i < 4; i++, p += sizeof(descs) / 4)
			memcpy(p, &descs[i], sizeof(descs[i]));
		*p = '\0';
		/*
		 * HV vendor	ID string
		 * ------------+--------------
		 * KVM		"KVMKVMKVM"
		 * Microsoft	"Microsoft Hv"
		 * VMware	"VMwareVMware"
		 * Xen		"XenVMMXenVMM"
		 */
		if (strncmp(hv_sig, "KVMKVMKVM", 9) == 0)
			hv_name = "KVM";
		else if (strncmp(hv_sig, "Microsoft Hv", 12) == 0)
			hv_name = "Hyper-V";
		else if (strncmp(hv_sig, "VMwareVMware", 12) == 0)
			hv_name = "VMware";
		else if (strncmp(hv_sig, "XenVMMXenVMM", 12) == 0)
			hv_name = "Xen";
		else
			hv_name = "unknown";

		printf("%s: Running on hypervisor: %s\n", cpuname, hv_name);
	}
}

static void
cpu_probe_features(struct cpu_info *ci)
{
	const struct cpu_cpuid_nameclass *cpup = NULL;
	unsigned int i;

	if (ci->ci_cpuid_level < 1)
		return;

	for (i = 0; i < __arraycount(i386_cpuid_cpus); i++) {
		if (!strncmp((char *)ci->ci_vendor,
		    i386_cpuid_cpus[i].cpu_id, 12)) {
			cpup = &i386_cpuid_cpus[i];
			break;
		}
	}

	if (cpup == NULL)
		return;

	i = ci->ci_family - CPU_MINFAMILY;

	if (i >= __arraycount(cpup->cpu_family))
		i = __arraycount(cpup->cpu_family) - 1;

	if (cpup->cpu_family[i].cpu_probe == NULL)
		return;

	(*cpup->cpu_family[i].cpu_probe)(ci);
}

static void
print_bits(const char *cpuname, const char *hdr, const char *fmt, uint32_t val)
{
	char buf[32 * 16];
	char *bp;

#define	MAX_LINE_LEN	79	/* get from command arg or 'stty cols' ? */

	if (val == 0 || fmt == NULL)
		return;

	snprintb_m(buf, sizeof(buf), fmt, val,
	    MAX_LINE_LEN - strlen(cpuname) - 2 - strlen(hdr) - 1);
	bp = buf;
	while (*bp != '\0') {
		aprint_verbose("%s: %s %s\n", cpuname, hdr, bp);
		bp += strlen(bp) + 1;
	}
}

static void
identifycpu_cpuids(struct cpu_info *ci)
{
	const char *cpuname = ci->ci_dev;
	u_int lp_max = 1;	/* logical processors per package */
	u_int smt_max;		/* smt per core */
	u_int core_max = 1;	/* core per package */
	u_int smt_bits, core_bits;
	uint32_t descs[4];

	aprint_verbose("%s: Initial APIC ID %u\n", cpuname, ci->ci_initapicid);
	ci->ci_packageid = ci->ci_initapicid;
	ci->ci_coreid = 0;
	ci->ci_smtid = 0;
	if (cpu_vendor != CPUVENDOR_INTEL) {
		return;
	}

	/*
	 * 253668.pdf 7.10.2
	 */

	if ((ci->ci_feat_val[0] & CPUID_HTT) != 0) {
		x86_cpuid(1, descs);
		lp_max = __SHIFTOUT(descs[1], CPUID_HTT_CORES);
	}
	if (ci->ci_cpuid_level >= 4) {
		x86_cpuid2(4, 0, descs);
		core_max = (descs[0] >> 26) + 1;
	}
	assert(lp_max >= core_max);
	smt_max = lp_max / core_max;
	smt_bits = ilog2(smt_max - 1) + 1;
	core_bits = ilog2(core_max - 1) + 1;
	if (smt_bits + core_bits) {
		ci->ci_packageid = ci->ci_initapicid >> (smt_bits + core_bits);
	}
	aprint_verbose("%s: Cluster/Package ID %u\n", cpuname,
	    ci->ci_packageid);
	if (core_bits) {
		u_int core_mask = __BITS(smt_bits, smt_bits + core_bits - 1);

		ci->ci_coreid =
		    __SHIFTOUT(ci->ci_initapicid, core_mask);
		aprint_verbose("%s: Core ID %u\n", cpuname, ci->ci_coreid);
	}
	if (smt_bits) {
		u_int smt_mask = __BITS((int)0, (int)(smt_bits - 1));

		ci->ci_smtid = __SHIFTOUT(ci->ci_initapicid, smt_mask);
		aprint_verbose("%s: SMT ID %u\n", cpuname, ci->ci_smtid);
	}
}

void
identifycpu(int fd, const char *cpuname)
{
	const char *name = "", *modifier, *vendorname, *brand = "";
	int class = CPUCLASS_386;
	unsigned int i;
	int modif, family;
	const struct cpu_cpuid_nameclass *cpup = NULL;
	const struct cpu_cpuid_family *cpufam;
	struct cpu_info *ci, cistore;
	u_int descs[4];
	size_t sz;
	struct cpu_ucode_version ucode;
	union {
		struct cpu_ucode_version_amd amd;
		struct cpu_ucode_version_intel1 intel1;
	} ucvers;

	ci = &cistore;
	cpu_probe_base_features(ci, cpuname);
	aprint_verbose("%s: highest basic info %08x\n", cpuname,
	    ci->ci_cpuid_level);
	if (verbose) {
		int bf;
		
		for (bf = 0; bf <= ci->ci_cpuid_level; bf++) {
			x86_cpuid(bf, descs);
			printf("%s: %08x: %08x %08x %08x %08x\n", cpuname,
			    bf, descs[0], descs[1], descs[2], descs[3]);
		}
	}
	if (ci->ci_cpuid_extlevel >=  0x80000000)
		aprint_verbose("%s: highest extended info %08x\n", cpuname,
		    ci->ci_cpuid_extlevel);
	if (verbose) {
		unsigned int ef;

		for (ef = 0x80000000; ef <= ci->ci_cpuid_extlevel; ef++) {
			x86_cpuid(ef, descs);
			printf("%s: %08x: %08x %08x %08x %08x\n", cpuname,
			    ef, descs[0], descs[1], descs[2], descs[3]);
		}
	}

	cpu_probe_hv_features(ci, cpuname);
	cpu_probe_features(ci);

	if (ci->ci_cpu_type >= 0) {
		/* Old pre-cpuid instruction cpu */
		if (ci->ci_cpu_type >= (int)__arraycount(i386_nocpuid_cpus))
			errx(1, "unknown cpu type %d", ci->ci_cpu_type);
		name = i386_nocpuid_cpus[ci->ci_cpu_type].cpu_name;
		cpu_vendor = i386_nocpuid_cpus[ci->ci_cpu_type].cpu_vendor;
		vendorname = i386_nocpuid_cpus[ci->ci_cpu_type].cpu_vendorname;
		class = i386_nocpuid_cpus[ci->ci_cpu_type].cpu_class;
		ci->ci_info = i386_nocpuid_cpus[ci->ci_cpu_type].cpu_info;
		modifier = "";
	} else {
		/* CPU which support cpuid instruction */
		modif = (ci->ci_signature >> 12) & 0x3;
		family = ci->ci_family;
		if (family < CPU_MINFAMILY)
			errx(1, "identifycpu: strange family value");
		if (family > CPU_MAXFAMILY)
			family = CPU_MAXFAMILY;

		for (i = 0; i < __arraycount(i386_cpuid_cpus); i++) {
			if (!strncmp((char *)ci->ci_vendor,
			    i386_cpuid_cpus[i].cpu_id, 12)) {
				cpup = &i386_cpuid_cpus[i];
				break;
			}
		}

		if (cpup == NULL) {
			cpu_vendor = CPUVENDOR_UNKNOWN;
			if (ci->ci_vendor[0] != '\0')
				vendorname = (char *)&ci->ci_vendor[0];
			else
				vendorname = "Unknown";
			class = family - 3;
			modifier = "";
			name = "";
			ci->ci_info = NULL;
		} else {
			cpu_vendor = cpup->cpu_vendor;
			vendorname = cpup->cpu_vendorname;
			modifier = modifiers[modif];
			cpufam = &cpup->cpu_family[family - CPU_MINFAMILY];
			name = cpufam->cpu_models[ci->ci_model];
			if (name == NULL || *name == '\0')
				name = cpufam->cpu_model_default;
			class = cpufam->cpu_class;
			ci->ci_info = cpufam->cpu_info;

			if (cpu_vendor == CPUVENDOR_INTEL) {
				if (ci->ci_family == 6 && ci->ci_model >= 5) {
					const char *tmp;
					tmp = intel_family6_name(ci);
					if (tmp != NULL)
						name = tmp;
				}
				if (ci->ci_family == 15 &&
				    ci->ci_brand_id <
				    __arraycount(i386_intel_brand) &&
				    i386_intel_brand[ci->ci_brand_id])
					name =
					    i386_intel_brand[ci->ci_brand_id];
			}

			if (cpu_vendor == CPUVENDOR_AMD) {
				if (ci->ci_family == 6 && ci->ci_model >= 6) {
					if (ci->ci_brand_id == 1)
						/* 
						 * It's Duron. We override the 
						 * name, since it might have
						 * been misidentified as Athlon.
						 */
						name =
						    amd_brand[ci->ci_brand_id];
					else
						brand = amd_brand_name;
				}
				if (CPUID_TO_BASEFAMILY(ci->ci_signature)
				    == 0xf) {
					/* Identify AMD64 CPU names.  */
					const char *tmp;
					tmp = amd_amd64_name(ci);
					if (tmp != NULL)
						name = tmp;
				}
			}
			
			if (cpu_vendor == CPUVENDOR_IDT && ci->ci_family >= 6)
				vendorname = "VIA";
		}
	}

	ci->ci_cpu_class = class;

	sz = sizeof(ci->ci_tsc_freq);
	(void)sysctlbyname("machdep.tsc_freq", &ci->ci_tsc_freq, &sz, NULL, 0);
	sz = sizeof(use_pae);
	(void)sysctlbyname("machdep.pae", &use_pae, &sz, NULL, 0);
	largepagesize = (use_pae ? 2 * 1024 * 1024 : 4 * 1024 * 1024);

	/*
	 * The 'cpu_brand_string' is much more useful than the 'cpu_model'
	 * we try to determine from the family/model values.
	 */
	if (*cpu_brand_string != '\0')
		aprint_normal("%s: \"%s\"\n", cpuname, cpu_brand_string);

	aprint_normal("%s: %s", cpuname, vendorname);
	if (*modifier)
		aprint_normal(" %s", modifier);
	if (*name)
		aprint_normal(" %s", name);
	if (*brand)
		aprint_normal(" %s", brand);
	aprint_normal(" (%s-class)", classnames[class]);

	if (ci->ci_tsc_freq != 0)
		aprint_normal(", %ju.%02ju MHz",
		    ((uintmax_t)ci->ci_tsc_freq + 4999) / 1000000,
		    (((uintmax_t)ci->ci_tsc_freq + 4999) / 10000) % 100);
	aprint_normal("\n");

	aprint_normal_dev(ci->ci_dev, "family %#x model %#x stepping %#x",
	    ci->ci_family, ci->ci_model, CPUID_TO_STEPPING(ci->ci_signature));
	if (ci->ci_signature != 0)
		aprint_normal(" (id %#x)", ci->ci_signature);
	aprint_normal("\n");

	if (ci->ci_info)
		(*ci->ci_info)(ci);

	/*
	 * display CPU feature flags
	 */

	print_bits(cpuname, "features", CPUID_FLAGS1, ci->ci_feat_val[0]);
	print_bits(cpuname, "features1", CPUID2_FLAGS1, ci->ci_feat_val[1]);

	/* These next two are actually common definitions! */
	print_bits(cpuname, "features2",
	    cpu_vendor == CPUVENDOR_INTEL ? CPUID_INTEL_EXT_FLAGS
		: CPUID_EXT_FLAGS, ci->ci_feat_val[2]);
	print_bits(cpuname, "features3",
	    cpu_vendor == CPUVENDOR_INTEL ? CPUID_INTEL_FLAGS4
		: CPUID_AMD_FLAGS4, ci->ci_feat_val[3]);

	print_bits(cpuname, "padloack features", CPUID_FLAGS_PADLOCK,
	    ci->ci_feat_val[4]);
	if ((cpu_vendor == CPUVENDOR_INTEL) || (cpu_vendor == CPUVENDOR_AMD))
		print_bits(cpuname, "features5", CPUID_SEF_FLAGS,
		    ci->ci_feat_val[5]);
	if (cpu_vendor == CPUVENDOR_INTEL)
		print_bits(cpuname, "features6", CPUID_SEF_FLAGS1,
		    ci->ci_feat_val[6]);

	if ((cpu_vendor == CPUVENDOR_INTEL) && (ci->ci_cpuid_level >= 7)) {
		x86_cpuid(7, descs);
		print_bits(cpuname, "SEF edx", CPUID_SEF_FLAGS2, descs[3]);
	}

	print_bits(cpuname, "xsave features", XCR0_FLAGS1, ci->ci_feat_val[7]);
	print_bits(cpuname, "xsave instructions", CPUID_PES1_FLAGS,
	    ci->ci_feat_val[8]);

	if (ci->ci_max_xsave != 0) {
		aprint_normal("%s: xsave area size: current %d, maximum %d",
		    cpuname, ci->ci_cur_xsave, ci->ci_max_xsave);
		aprint_normal(", xgetbv %sabled\n",
		    ci->ci_feat_val[1] & CPUID2_OSXSAVE ? "en" : "dis");
		if (ci->ci_feat_val[1] & CPUID2_OSXSAVE)
			print_bits(cpuname, "enabled xsave", XCR0_FLAGS1,
			    x86_xgetbv());
	}

	x86_print_cache_and_tlb_info(ci);

	if (ci->ci_cpuid_level >= 3 && (ci->ci_feat_val[0] & CPUID_PN)) {
		aprint_verbose("%s: serial number %04X-%04X-%04X-%04X-%04X-%04X\n",
		    cpuname,
		    ci->ci_cpu_serial[0] / 65536, ci->ci_cpu_serial[0] % 65536,
		    ci->ci_cpu_serial[1] / 65536, ci->ci_cpu_serial[1] % 65536,
		    ci->ci_cpu_serial[2] / 65536, ci->ci_cpu_serial[2] % 65536);
	}

	if (ci->ci_cpu_class == CPUCLASS_386)
		errx(1, "NetBSD requires an 80486 or later processor");

	if (ci->ci_cpu_type == CPU_486DLC) {
#ifndef CYRIX_CACHE_WORKS
		aprint_error("WARNING: CYRIX 486DLC CACHE UNCHANGED.\n");
#else
#ifndef CYRIX_CACHE_REALLY_WORKS
		aprint_error("WARNING: CYRIX 486DLC CACHE ENABLED IN HOLD-FLUSH MODE.\n");
#else
		aprint_error("WARNING: CYRIX 486DLC CACHE ENABLED.\n");
#endif
#endif
	}

	/*
	 * Everything past this point requires a Pentium or later.
	 */
	if (ci->ci_cpuid_level < 0)
		return;

	identifycpu_cpuids(ci);

#ifdef INTEL_CORETEMP
	if (cpu_vendor == CPUVENDOR_INTEL && ci->ci_cpuid_level >= 0x06)
		coretemp_register(ci);
#endif

	if (cpu_vendor == CPUVENDOR_AMD) {
		uint32_t data[4];

		x86_cpuid(0x80000000, data);
		if (data[0] >= 0x80000007)
			powernow_probe(ci);

		if ((data[0] >= 0x8000000a)
		    && (ci->ci_feat_val[3] & CPUID_SVM) != 0) {
			x86_cpuid(0x8000000a, data);
			aprint_verbose("%s: SVM Rev. %d\n", cpuname,
			    data[0] & 0xf);
			aprint_verbose("%s: SVM NASID %d\n", cpuname, data[1]);
			print_bits(cpuname, "SVM features",
			    CPUID_AMD_SVM_FLAGS, data[3]);
		}
	} else if (cpu_vendor == CPUVENDOR_INTEL) {
		uint32_t data[4];
		int32_t bi_index;

		for (bi_index = 1; bi_index <= ci->ci_cpuid_level; bi_index++) {
			x86_cpuid(bi_index, data);
			switch (bi_index) {
			case 6:
				print_bits(cpuname, "DSPM-eax",
				    CPUID_DSPM_FLAGS, data[0]);
				print_bits(cpuname, "DSPM-ecx",
				    CPUID_DSPM_FLAGS1, data[2]);
				break;
			case 7:
				aprint_verbose("%s: SEF highest subleaf %08x\n",
				    cpuname, data[0]);
				break;
#if 0
			default:
				aprint_verbose("%s: basic %08x-eax %08x\n",
				    cpuname, bi_index, data[0]);
				aprint_verbose("%s: basic %08x-ebx %08x\n",
				    cpuname, bi_index, data[1]);
				aprint_verbose("%s: basic %08x-ecx %08x\n",
				    cpuname, bi_index, data[2]);
				aprint_verbose("%s: basic %08x-edx %08x\n",
				    cpuname, bi_index, data[3]);
				break;
#endif
			}
		}
	}

#ifdef INTEL_ONDEMAND_CLOCKMOD
	clockmod_init();
#endif

	if (cpu_vendor == CPUVENDOR_AMD)
		ucode.loader_version = CPU_UCODE_LOADER_AMD;
	else if (cpu_vendor == CPUVENDOR_INTEL)
		ucode.loader_version = CPU_UCODE_LOADER_INTEL1;
	else
		return;

	ucode.data = &ucvers;
	if (ioctl(fd, IOC_CPU_UCODE_GET_VERSION, &ucode) < 0) {
#ifdef __i386__
		struct cpu_ucode_version_64 ucode_64;
		if (errno != ENOTTY)
			return;
		/* Try the 64 bit ioctl */
		memset(&ucode_64, 0, sizeof ucode_64);
		ucode_64.data = &ucvers;
		ucode_64.loader_version = ucode.loader_version;
		if (ioctl(fd, IOC_CPU_UCODE_GET_VERSION_64, &ucode_64) < 0)
			return;
#else
		return;
#endif
	}

	if (cpu_vendor == CPUVENDOR_AMD)
		printf("%s: UCode version: 0x%"PRIx64"\n", cpuname, ucvers.amd.version);
	else if (cpu_vendor == CPUVENDOR_INTEL)
		printf("%s: microcode version 0x%x, platform ID %d\n", cpuname,
		    ucvers.intel1.ucodeversion, ucvers.intel1.platformid);
}
<<<<<<< HEAD

static const struct x86_cache_info *
cache_info_lookup(const struct x86_cache_info *cai, uint8_t desc)
{
	int i;

	for (i = 0; cai[i].cai_desc != 0; i++) {
		if (cai[i].cai_desc == desc)
			return (&cai[i]);
	}

	return (NULL);
}

static const struct x86_cache_info *
cache_info_lookup(const struct x86_cache_info *cai, uint8_t desc)
{
	int i;

	for (i = 0; cai[i].cai_desc != 0; i++) {
		if (cai[i].cai_desc == desc)
			return (&cai[i]);
	}

=======

static const struct x86_cache_info *
cache_info_lookup(const struct x86_cache_info *cai, uint8_t desc)
{
	int i;

	for (i = 0; cai[i].cai_desc != 0; i++) {
		if (cai[i].cai_desc == desc)
			return (&cai[i]);
	}

>>>>>>> 598bd837
	return (NULL);
}

static const char *
print_cache_config(struct cpu_info *ci, int cache_tag, const char *name,
    const char *sep)
{
	struct x86_cache_info *cai = &ci->ci_cinfo[cache_tag];
	char human_num[HUMAN_BUFSIZE];

	if (cai->cai_totalsize == 0)
		return sep;

	if (sep == NULL)
		aprint_verbose_dev(ci->ci_dev, "");
	else
		aprint_verbose("%s", sep);
	if (name != NULL)
		aprint_verbose("%s ", name);

	if (cai->cai_string != NULL) {
		aprint_verbose("%s ", cai->cai_string);
	} else {
		(void)humanize_number(human_num, sizeof(human_num),
		    cai->cai_totalsize, "B", HN_AUTOSCALE, HN_NOSPACE);
		aprint_verbose("%s %dB/line ", human_num, cai->cai_linesize);
	}
	switch (cai->cai_associativity) {
	case	0:
		aprint_verbose("disabled");
		break;
	case	1:
		aprint_verbose("direct-mapped");
		break;
	case 0xff:
		aprint_verbose("fully associative");
		break;
	default:
		aprint_verbose("%d-way", cai->cai_associativity);
		break;
	}
	return ", ";
}

static const char *
print_tlb_config(struct cpu_info *ci, int cache_tag, const char *name,
    const char *sep)
{
	struct x86_cache_info *cai = &ci->ci_cinfo[cache_tag];
	char human_num[HUMAN_BUFSIZE];

	if (cai->cai_totalsize == 0)
		return sep;

	if (sep == NULL)
		aprint_verbose_dev(ci->ci_dev, "");
	else
		aprint_verbose("%s", sep);
	if (name != NULL)
		aprint_verbose("%s ", name);

	if (cai->cai_string != NULL) {
		aprint_verbose("%s", cai->cai_string);
	} else {
		(void)humanize_number(human_num, sizeof(human_num),
		    cai->cai_linesize, "B", HN_AUTOSCALE, HN_NOSPACE);
		aprint_verbose("%d %s entries ", cai->cai_totalsize,
		    human_num);
		switch (cai->cai_associativity) {
		case 0:
			aprint_verbose("disabled");
			break;
		case 1:
			aprint_verbose("direct-mapped");
			break;
		case 0xff:
			aprint_verbose("fully associative");
			break;
		default:
			aprint_verbose("%d-way", cai->cai_associativity);
			break;
		}
	}
	return ", ";
}

static void
x86_print_cache_and_tlb_info(struct cpu_info *ci)
{
	const char *sep = NULL;

	if (ci->ci_cinfo[CAI_ICACHE].cai_totalsize != 0 ||
	    ci->ci_cinfo[CAI_DCACHE].cai_totalsize != 0) {
		sep = print_cache_config(ci, CAI_ICACHE, "I-cache", NULL);
		sep = print_cache_config(ci, CAI_DCACHE, "D-cache", sep);
		if (sep != NULL)
			aprint_verbose("\n");
	}
	if (ci->ci_cinfo[CAI_L2CACHE].cai_totalsize != 0) {
		sep = print_cache_config(ci, CAI_L2CACHE, "L2 cache", NULL);
		if (sep != NULL)
			aprint_verbose("\n");
	}
	if (ci->ci_cinfo[CAI_L3CACHE].cai_totalsize != 0) {
		sep = print_cache_config(ci, CAI_L3CACHE, "L3 cache", NULL);
		if (sep != NULL)
			aprint_verbose("\n");
	}
	if (ci->ci_cinfo[CAI_PREFETCH].cai_linesize != 0) {
		aprint_verbose_dev(ci->ci_dev, "%dB prefetching",
		    ci->ci_cinfo[CAI_PREFETCH].cai_linesize);
		if (sep != NULL)
			aprint_verbose("\n");
	}
	if (ci->ci_cinfo[CAI_ITLB].cai_totalsize != 0) {
		sep = print_tlb_config(ci, CAI_ITLB, "ITLB", NULL);
		sep = print_tlb_config(ci, CAI_ITLB2, NULL, sep);
		if (sep != NULL)
			aprint_verbose("\n");
	}
	if (ci->ci_cinfo[CAI_DTLB].cai_totalsize != 0) {
		sep = print_tlb_config(ci, CAI_DTLB, "DTLB", NULL);
		sep = print_tlb_config(ci, CAI_DTLB2, NULL, sep);
		if (sep != NULL)
			aprint_verbose("\n");
	}
	if (ci->ci_cinfo[CAI_L2_ITLB].cai_totalsize != 0) {
		sep = print_tlb_config(ci, CAI_L2_ITLB, "L2 ITLB", NULL);
		sep = print_tlb_config(ci, CAI_L2_ITLB2, NULL, sep);
		if (sep != NULL)
			aprint_verbose("\n");
	}
	if (ci->ci_cinfo[CAI_L2_DTLB].cai_totalsize != 0) {
		sep = print_tlb_config(ci, CAI_L2_DTLB, "L2 DTLB", NULL);
		sep = print_tlb_config(ci, CAI_L2_DTLB2, NULL, sep);
		if (sep != NULL)
			aprint_verbose("\n");
	}
	if (ci->ci_cinfo[CAI_L2_STLB].cai_totalsize != 0) {
		sep = print_tlb_config(ci, CAI_L2_STLB, "L2 STLB", NULL);
		sep = print_tlb_config(ci, CAI_L2_STLB2, NULL, sep);
		sep = print_tlb_config(ci, CAI_L2_STLB3, NULL, sep);
		if (sep != NULL)
			aprint_verbose("\n");
	}
	if (ci->ci_cinfo[CAI_L1_1GBITLB].cai_totalsize != 0) {
		sep = print_tlb_config(ci, CAI_L1_1GBITLB, "L1 1GB page ITLB",
		    NULL);
		if (sep != NULL)
			aprint_verbose("\n");
	}
	if (ci->ci_cinfo[CAI_L1_1GBDTLB].cai_totalsize != 0) {
		sep = print_tlb_config(ci, CAI_L1_1GBDTLB, "L1 1GB page DTLB",
		    NULL);
		if (sep != NULL)
			aprint_verbose("\n");
	}
	if (ci->ci_cinfo[CAI_L2_1GBITLB].cai_totalsize != 0) {
		sep = print_tlb_config(ci, CAI_L2_1GBITLB, "L2 1GB page ITLB",
		    NULL);
		if (sep != NULL)
			aprint_verbose("\n");
	}
	if (ci->ci_cinfo[CAI_L2_1GBDTLB].cai_totalsize != 0) {
		sep = print_tlb_config(ci, CAI_L2_1GBDTLB, "L2 1GB page DTLB",
		    NULL);
		if (sep != NULL)
			aprint_verbose("\n");
	}
}

static void
powernow_probe(struct cpu_info *ci)
{
	uint32_t regs[4];
	char buf[256];

	x86_cpuid(0x80000007, regs);

	snprintb(buf, sizeof(buf), CPUID_APM_FLAGS, regs[3]);
	aprint_normal_dev(ci->ci_dev, "AMD Power Management features: %s\n",
	    buf);
}

bool
identifycpu_bind(void)
{

	return true;
}

int
ucodeupdate_check(int fd, struct cpu_ucode *uc)
{
	struct cpu_info ci;
	int loader_version, res;
	struct cpu_ucode_version versreq;

	cpu_probe_base_features(&ci, "unknown");

	if (!strcmp((char *)ci.ci_vendor, "AuthenticAMD"))
		loader_version = CPU_UCODE_LOADER_AMD;
	else if (!strcmp((char *)ci.ci_vendor, "GenuineIntel"))
		loader_version = CPU_UCODE_LOADER_INTEL1;
	else
		return -1;

	/* check whether the kernel understands this loader version */
	versreq.loader_version = loader_version;
	versreq.data = 0;
	res = ioctl(fd, IOC_CPU_UCODE_GET_VERSION, &versreq);
	if (res)
		return -1;

	switch (loader_version) {
	case CPU_UCODE_LOADER_AMD:
		if (uc->cpu_nr != -1) {
			/* printf? */
			return -1;
		}
		uc->cpu_nr = CPU_UCODE_ALL_CPUS;
		break;
	case CPU_UCODE_LOADER_INTEL1:
		if (uc->cpu_nr == -1)
			uc->cpu_nr = CPU_UCODE_ALL_CPUS; /* for Xen */
		else
			uc->cpu_nr = CPU_UCODE_CURRENT_CPU;
		break;
	default: /* can't happen */
		return -1;
	}
	uc->loader_version = loader_version;
	return 0;
}<|MERGE_RESOLUTION|>--- conflicted
+++ resolved
@@ -980,7 +980,6 @@
 			break;
 		}
 }
-<<<<<<< HEAD
 
 static void
 intel_cpu_cacheinfo(struct cpu_info *ci)
@@ -1001,28 +1000,6 @@
 	if (ci->ci_cpuid_level < 2)
 		return;
 
-=======
-
-static void
-intel_cpu_cacheinfo(struct cpu_info *ci)
-{
-	const struct x86_cache_info *cai;
-	u_int descs[4];
-	int iterations, i, j;
-	int type, level;
-	int ways, partitions, linesize, sets;
-	int caitype = -1;
-	int totalsize;
-	uint8_t desc;
-
-	/* Return if the cpu is old pre-cpuid instruction cpu */
-	if (ci->ci_cpu_type >= 0)
-		return;
-
-	if (ci->ci_cpuid_level < 2)
-		return;
-
->>>>>>> 598bd837
 	/*
 	 * Parse the cache info from `cpuid leaf 2', if we have it.
 	 * XXX This is kinda ugly, but hey, so is the architecture...
@@ -2201,7 +2178,6 @@
 		printf("%s: microcode version 0x%x, platform ID %d\n", cpuname,
 		    ucvers.intel1.ucodeversion, ucvers.intel1.platformid);
 }
-<<<<<<< HEAD
 
 static const struct x86_cache_info *
 cache_info_lookup(const struct x86_cache_info *cai, uint8_t desc)
@@ -2213,32 +2189,6 @@
 			return (&cai[i]);
 	}
 
-	return (NULL);
-}
-
-static const struct x86_cache_info *
-cache_info_lookup(const struct x86_cache_info *cai, uint8_t desc)
-{
-	int i;
-
-	for (i = 0; cai[i].cai_desc != 0; i++) {
-		if (cai[i].cai_desc == desc)
-			return (&cai[i]);
-	}
-
-=======
-
-static const struct x86_cache_info *
-cache_info_lookup(const struct x86_cache_info *cai, uint8_t desc)
-{
-	int i;
-
-	for (i = 0; cai[i].cai_desc != 0; i++) {
-		if (cai[i].cai_desc == desc)
-			return (&cai[i]);
-	}
-
->>>>>>> 598bd837
 	return (NULL);
 }
 
