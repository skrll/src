--- conflicted
+++ resolved
@@ -1,8 +1,4 @@
-<<<<<<< HEAD
-/*	$NetBSD: i386.c,v 1.108 2019/11/17 15:32:00 msaitoh Exp $	*/
-=======
 /*	$NetBSD: i386.c,v 1.110 2020/04/06 09:48:44 msaitoh Exp $	*/
->>>>>>> 898b1760
 
 /*-
  * Copyright (c) 1999, 2000, 2001, 2006, 2007, 2008 The NetBSD Foundation, Inc.
@@ -61,11 +57,7 @@
 
 #include <sys/cdefs.h>
 #ifndef lint
-<<<<<<< HEAD
-__RCSID("$NetBSD: i386.c,v 1.108 2019/11/17 15:32:00 msaitoh Exp $");
-=======
 __RCSID("$NetBSD: i386.c,v 1.110 2020/04/06 09:48:44 msaitoh Exp $");
->>>>>>> 898b1760
 #endif /* not lint */
 
 #include <sys/types.h>
@@ -127,10 +119,6 @@
 	uint8_t		ci_coreid;
 	uint8_t		ci_smtid;
 	uint32_t	ci_initapicid;
-<<<<<<< HEAD
-	uint32_t	ci_max_ext_cpuid;
-=======
->>>>>>> 898b1760
 
 	uint32_t	ci_cur_xsave;
 	uint32_t	ci_max_xsave;
@@ -1955,11 +1943,7 @@
 		x86_cpuid(1, descs);
 		lp_max = __SHIFTOUT(descs[1], CPUID_HTT_CORES);
 
-<<<<<<< HEAD
-		if (cpu_family >= 0x10 && ci->ci_max_ext_cpuid >= 0x8000008) {
-=======
 		if (cpu_family >= 0x10 && ci->ci_cpuid_extlevel >= 0x8000008) {
->>>>>>> 898b1760
 			x86_cpuid(0x8000008, descs);
 			core_max = (descs[2] & 0xff) + 1;
 			n = (descs[2] >> 12) & 0x0f;
@@ -2302,35 +2286,18 @@
 		    cpuname, descs[0]);
 	}
 
-<<<<<<< HEAD
-	if (cpu_vendor == CPUVENDOR_AMD) {
-		x86_cpuid(0x80000000, descs);
-		if (descs[0] >= 0x80000000)
-			ci->ci_max_ext_cpuid = descs[0];
-		else
-			ci->ci_max_ext_cpuid = 0;
-		if (ci->ci_max_ext_cpuid >= 0x80000007)
-			powernow_probe(ci);
-
-		if (ci->ci_max_ext_cpuid >= 0x80000008) {
-=======
 	if ((cpu_vendor == CPUVENDOR_INTEL) || (cpu_vendor == CPUVENDOR_AMD))
 		if (ci->ci_cpuid_extlevel >= 0x80000007)
 			powernow_probe(ci);
 
 	if (cpu_vendor == CPUVENDOR_AMD) {
 		if (ci->ci_cpuid_extlevel >= 0x80000008) {
->>>>>>> 898b1760
 			x86_cpuid(0x80000008, descs);
 			print_bits(cpuname, "AMD Extended features",
 			    CPUID_CAPEX_FLAGS, descs[1]);
 		}
 
-<<<<<<< HEAD
-		if ((ci->ci_max_ext_cpuid >= 0x8000000a)
-=======
 		if ((ci->ci_cpuid_extlevel >= 0x8000000a)
->>>>>>> 898b1760
 		    && (ci->ci_feat_val[3] & CPUID_SVM) != 0) {
 			x86_cpuid(0x8000000a, descs);
 			aprint_verbose("%s: SVM Rev. %d\n", cpuname,
@@ -2340,11 +2307,7 @@
 			print_bits(cpuname, "SVM features",
 			    CPUID_AMD_SVM_FLAGS, descs[3]);
 		}
-<<<<<<< HEAD
-		if (ci->ci_max_ext_cpuid >= 0x8000001f) {
-=======
 		if (ci->ci_cpuid_extlevel >= 0x8000001f) {
->>>>>>> 898b1760
 			x86_cpuid(0x8000001f, descs);
 			print_bits(cpuname, "Encrypted Memory features",
 			    CPUID_AMD_ENCMEM_FLAGS, descs[0]);
@@ -2604,12 +2567,7 @@
 	x86_cpuid(0x80000007, regs);
 
 	snprintb(buf, sizeof(buf), CPUID_APM_FLAGS, regs[3]);
-<<<<<<< HEAD
-	aprint_normal_dev(ci->ci_dev, "AMD Power Management features: %s\n",
-	    buf);
-=======
 	aprint_normal_dev(ci->ci_dev, "Power Management features: %s\n", buf);
->>>>>>> 898b1760
 }
 
 bool
@@ -2661,4 +2619,55 @@
 	}
 	uc->loader_version = loader_version;
 	return 0;
+}
+
+bool
+identifycpu_bind(void)
+{
+
+	return true;
+}
+
+int
+ucodeupdate_check(int fd, struct cpu_ucode *uc)
+{
+	struct cpu_info ci;
+	int loader_version, res;
+	struct cpu_ucode_version versreq;
+
+	cpu_probe_base_features(&ci, "unknown");
+
+	if (!strcmp((char *)ci.ci_vendor, "AuthenticAMD"))
+		loader_version = CPU_UCODE_LOADER_AMD;
+	else if (!strcmp((char *)ci.ci_vendor, "GenuineIntel"))
+		loader_version = CPU_UCODE_LOADER_INTEL1;
+	else
+		return -1;
+
+	/* check whether the kernel understands this loader version */
+	versreq.loader_version = loader_version;
+	versreq.data = 0;
+	res = ioctl(fd, IOC_CPU_UCODE_GET_VERSION, &versreq);
+	if (res)
+		return -1;
+
+	switch (loader_version) {
+	case CPU_UCODE_LOADER_AMD:
+		if (uc->cpu_nr != -1) {
+			/* printf? */
+			return -1;
+		}
+		uc->cpu_nr = CPU_UCODE_ALL_CPUS;
+		break;
+	case CPU_UCODE_LOADER_INTEL1:
+		if (uc->cpu_nr == -1)
+			uc->cpu_nr = CPU_UCODE_ALL_CPUS; /* for Xen */
+		else
+			uc->cpu_nr = CPU_UCODE_CURRENT_CPU;
+		break;
+	default: /* can't happen */
+		return -1;
+	}
+	uc->loader_version = loader_version;
+	return 0;
 }