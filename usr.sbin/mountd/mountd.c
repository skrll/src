<<<<<<< HEAD
/* 	$NetBSD: mountd.c,v 1.134 2021/02/16 10:00:27 hannken Exp $	 */
=======
/* 	$NetBSD: mountd.c,v 1.137 2021/06/05 08:26:34 hannken Exp $	 */
>>>>>>> e2aa5677

/*
 * Copyright (c) 1989, 1993
 *	The Regents of the University of California.  All rights reserved.
 *
 * This code is derived from software contributed to Berkeley by
 * Herb Hasler and Rick Macklem at The University of Guelph.
 *
 * Redistribution and use in source and binary forms, with or without
 * modification, are permitted provided that the following conditions
 * are met:
 * 1. Redistributions of source code must retain the above copyright
 *    notice, this list of conditions and the following disclaimer.
 * 2. Redistributions in binary form must reproduce the above copyright
 *    notice, this list of conditions and the following disclaimer in the
 *    documentation and/or other materials provided with the distribution.
 * 3. Neither the name of the University nor the names of its contributors
 *    may be used to endorse or promote products derived from this software
 *    without specific prior written permission.
 *
 * THIS SOFTWARE IS PROVIDED BY THE REGENTS AND CONTRIBUTORS ``AS IS'' AND
 * ANY EXPRESS OR IMPLIED WARRANTIES, INCLUDING, BUT NOT LIMITED TO, THE
 * IMPLIED WARRANTIES OF MERCHANTABILITY AND FITNESS FOR A PARTICULAR PURPOSE
 * ARE DISCLAIMED.  IN NO EVENT SHALL THE REGENTS OR CONTRIBUTORS BE LIABLE
 * FOR ANY DIRECT, INDIRECT, INCIDENTAL, SPECIAL, EXEMPLARY, OR CONSEQUENTIAL
 * DAMAGES (INCLUDING, BUT NOT LIMITED TO, PROCUREMENT OF SUBSTITUTE GOODS
 * OR SERVICES; LOSS OF USE, DATA, OR PROFITS; OR BUSINESS INTERRUPTION)
 * HOWEVER CAUSED AND ON ANY THEORY OF LIABILITY, WHETHER IN CONTRACT, STRICT
 * LIABILITY, OR TORT (INCLUDING NEGLIGENCE OR OTHERWISE) ARISING IN ANY WAY
 * OUT OF THE USE OF THIS SOFTWARE, EVEN IF ADVISED OF THE POSSIBILITY OF
 * SUCH DAMAGE.
 */

#include <sys/cdefs.h>
#ifndef lint
__COPYRIGHT("@(#) Copyright (c) 1989, 1993\
 The Regents of the University of California.  All rights reserved.");
#endif				/* not lint */

#ifndef lint
#if 0
static char     sccsid[] = "@(#)mountd.c  8.15 (Berkeley) 5/1/95";
#else
<<<<<<< HEAD
__RCSID("$NetBSD: mountd.c,v 1.134 2021/02/16 10:00:27 hannken Exp $");
=======
__RCSID("$NetBSD: mountd.c,v 1.137 2021/06/05 08:26:34 hannken Exp $");
>>>>>>> e2aa5677
#endif
#endif				/* not lint */

#include <sys/param.h>
#include <sys/file.h>
#include <sys/ioctl.h>
#include <sys/mount.h>
#include <sys/socket.h>
#include <sys/stat.h>
#include <syslog.h>
#include <sys/ucred.h>

#include <rpc/rpc.h>
#include <rpc/pmap_clnt.h>
#include <rpc/pmap_prot.h>
#include <rpcsvc/mount.h>
#include <nfs/rpcv2.h>
#include <nfs/nfsproto.h>
#include <nfs/nfs.h>
#include <nfs/nfsmount.h>

#ifdef MOUNTD_RUMP
#include <rump/rump.h>
#include <rump/rump_syscallshotgun.h>
#include <rump/rump_syscalls.h>
#include <pthread.h>
#include <semaphore.h>
#endif

#include <arpa/inet.h>

#include <ctype.h>
#include <errno.h>
#include <grp.h>
#include <netdb.h>
#include <pwd.h>
#include <netgroup.h>
#include <signal.h>
#include <stdio.h>
#include <stdlib.h>
#include <string.h>
#include <unistd.h>
#include <err.h>
#include <util.h>
#include "pathnames.h"

#ifdef IPSEC
#include <netipsec/ipsec.h>
#ifndef IPSEC_POLICY_IPSEC	/* no ipsec support on old ipsec */
#undef IPSEC
#endif
#include "ipsec.h"
#endif

#include <stdarg.h>

#ifdef MOUNTD_RUMP
#include "svc_fdset.h"
#define DEBUGGING 1
#else
#define DEBUGGING 0
#endif

#include "mountd.h"

/*
 * Structures for keeping the mount list and export list
 */
struct mountlist {
	struct mountlist *ml_next;
	char ml_host[RPCMNT_NAMELEN + 1];
	char ml_dirp[RPCMNT_PATHLEN + 1];
	int ml_flag;/* XXX more flags (same as dp_flag) */
};

struct dirlist {
	struct dirlist *dp_left;
	struct dirlist *dp_right;
	int dp_flag;
	struct hostlist *dp_hosts;	/* List of hosts this dir exported to */
	char dp_dirp[1];		/* Actually malloc'd to size of dir */
};
/* dp_flag bits */
#define	DP_DEFSET	0x1
#define DP_HOSTSET	0x2
#define DP_KERB		0x4
#define DP_NORESMNT	0x8

struct exportlist {
	struct exportlist *ex_next;
	struct dirlist *ex_dirl;
	struct dirlist *ex_defdir;
	int             ex_flag;
	fsid_t          ex_fs;
	char           *ex_fsdir;
	char           *ex_indexfile;
};
/* ex_flag bits */
#define	EX_LINKED	0x1

union grouptypes {
	struct addrinfo *gt_addrinfo;
	struct netmsk   gt_net;
};

struct grouplist {
	int             gr_type;
	union grouptypes gr_ptr;
	struct grouplist *gr_next;
};
/* Group types */
#define	GT_NULL		0x0
#define	GT_HOST		0x1
#define	GT_NET		0x2

struct hostlist {
	int             ht_flag;/* Uses DP_xx bits */
	struct grouplist *ht_grp;
	struct hostlist *ht_next;
};

struct fhreturn {
	int             fhr_flag;
	int             fhr_vers;
	size_t		fhr_fhsize;
	union {
		uint8_t v2[NFSX_V2FH];
		uint8_t v3[NFSX_V3FHMAX];
	} fhr_fh;
};

/* Global defs */
static char    *add_expdir(struct dirlist **, char *, int);
static void add_dlist(struct dirlist **, struct dirlist *,
    struct grouplist *, int);
static void add_mlist(char *, char *, int);
static int check_dirpath(const char *, size_t, char *);
static int check_options(const char *, size_t, struct dirlist *);
static int chk_host(struct dirlist *, struct sockaddr *, int *, int *);
static int del_mlist(char *, char *, struct sockaddr *);
static struct dirlist *dirp_search(struct dirlist *, char *);
static int do_nfssvc(const char *, size_t, struct exportlist *,
    struct grouplist *, int, struct uucred *, char *, int, struct statvfs *);
static int do_opt(const char *, size_t, char **, char **,
    struct exportlist *, struct grouplist *, int *, int *, struct uucred *);
static struct exportlist *ex_search(fsid_t *);
static int parse_directory(const char *, size_t, struct grouplist *,
    int, char *, struct exportlist **, struct statvfs *);
static int parse_host_netgroup(const char *, size_t, struct exportlist *,
    struct grouplist *, char *, int *, struct grouplist **);
static struct exportlist *get_exp(void);
static void free_dir(struct dirlist *);
static void free_exp(struct exportlist *);
static void free_grp(struct grouplist *);
static void free_host(struct hostlist *);
static void get_exportlist(int);
static int get_host(const char *, size_t, const char *,
    struct grouplist *);
static struct hostlist *get_ht(void);
static void get_mountlist(void);
static void free_exp_grp(struct exportlist *, struct grouplist *);
static struct grouplist *get_grp(void);
static void hang_dirp(struct dirlist *, struct grouplist *,
    struct exportlist *, int);
static void mntsrv(struct svc_req *, SVCXPRT *);
static void nextfield(char **, char **);
static void parsecred(char *, struct uucred *);
static int put_exlist(struct dirlist *, XDR *, struct dirlist *, int *);
static int scan_tree(struct dirlist *, struct sockaddr *);
__dead static void send_umntall(int);
static int xdr_dir(XDR *, char *);
static int xdr_explist(XDR *, caddr_t);
static int xdr_fhs(XDR *, caddr_t);
static int xdr_mlist(XDR *, caddr_t);
static int bitcmp(void *, void *, int);
static int netpartcmp(struct sockaddr *, struct sockaddr *, int);
static int sacmp(struct sockaddr *, struct sockaddr *);
static int allones(struct sockaddr_storage *, int);
static void bind_resv_port(int, sa_family_t, in_port_t);
__dead static void no_nfs(int);
static struct exportlist *exphead;
static struct mountlist *mlhead;
static struct grouplist *grphead;
static char *const exnames_default[] = { __UNCONST(_PATH_EXPORTS), NULL };
static char *const *exnames;
static struct uucred def_anon = {
	1,
	(uid_t) -2,
	(gid_t) -2,
	0,
	{ 0 }
};
static struct mountd_exports_list *mel_tab;
static int mel_tab_len;

int      opt_flags;
static int	have_v6 = 1;
const int ninumeric = NI_NUMERICHOST;

int      mountd_debug = DEBUGGING;
#if 0
static void SYSLOG(int, const char *,...);
#endif

/*
 * If this is non-zero, -noresvport and -noresvmnt are implied for
 * each export.
 */
static int noprivports;

#ifdef MOUNTD_RUMP
#define C2FD(_c_) ((int)(uintptr_t)(_c_))
static int
rumpread(void *cookie, char *buf, int count)
{

	return rump_sys_read(C2FD(cookie), buf, count);
}

static int
rumpwrite(void *cookie, const char *buf, int count)
{

	return rump_sys_write(C2FD(cookie), buf, count);
}

static off_t
rumpseek(void *cookie, off_t off, int whence)
{

	return rump_sys_lseek(C2FD(cookie), off, whence);
}

static int
rumpclose(void *cookie)
{

	return rump_sys_close(C2FD(cookie));
}

int __sflags(const char *, int *); /* XXX */
static FILE *
rumpfopen(const char *path, const char *opts)
{
	int fd, oflags;

	__sflags(opts, &oflags);
	fd = rump_sys_open(path, oflags, 0777);
	if (fd == -1)
		return NULL;

	return funopen((void *)(uintptr_t)fd,
	    rumpread, rumpwrite, rumpseek, rumpclose);
}

/*
 * Make sure mountd signal handler is executed from a thread context
 * instead of the signal handler.  This avoids the signal handler
 * ruining our kernel context.
 */
static sem_t exportsem;
static void
signal_get_exportlist(int sig)
{

	sem_post(&exportsem);
}

static void *
exportlist_thread(void *arg)
{

	for (;;) {
		sem_wait(&exportsem);
		get_exportlist(0);
	}

	return NULL;
}
#define statvfs1(a, b, c) rump_sys_statvfs1((a), (b), (c))
#define getfh(a, b, c) rump_sys_getfh((a), (b), (c))
#define nfssvc(a, b) rump_sys_nfssvc((a), (b))
#define fopen(a, b) rumpfopen((a), (b))
#define lstat(a, b) rump_sys_lstat((a), (b))
#define stat(a, b) rump_sys_stat((a), (b))

/*
 * Mountd server for NFS mount protocol as described in:
 * NFS: Network File System Protocol Specification, RFC1094, Appendix A
 * The optional arguments are the exports file name
 * default: _PATH_EXPORTS
 * "-d" to enable debugging
 * and "-n" to allow nonroot mount.
 */
void *mountd_main(void *);
void *
mountd_main(void *arg)
#else
int
main(int argc, char **argv)
#endif
{
	SVCXPRT *udptransp, *tcptransp, *udp6transp, *tcp6transp;
	struct netconfig *udpconf, *tcpconf, *udp6conf, *tcp6conf;
	int udpsock, tcpsock, udp6sock, tcp6sock;
	int xcreated = 0;
	int one = 1;
	int maxrec = RPC_MAXDATASIZE;
	in_port_t forcedport = 0;
#ifdef IPSEC
	char *policy = NULL;
#define ADDOPTS "P:"
#else
#define ADDOPTS
#endif
#ifndef MOUNTD_RUMP
	int s, c;
	while ((c = getopt(argc, argv, "dNnrp:" ADDOPTS)) != -1)
		switch (c) {
#ifdef IPSEC
		case 'P':
			if (ipsecsetup_test(policy = optarg))
				errx(1, "Invalid ipsec policy `%s'", policy);
			break;
#endif
		case 'p':
			/* A forced port "0" will dynamically allocate a port */
			forcedport = atoi(optarg);
			break;
		case 'd':
			mountd_debug = 1;
			break;
		case 'N':
			noprivports = 1;
			break;
			/* Compatibility */
		case 'n':
		case 'r':
			break;
		default:
			fprintf(stderr, "Usage: %s [-dN]"
#ifdef IPSEC
			    " [-P policy]"
#endif
			    " [-p port] [exportsfile ...]\n", getprogname());
			exit(1);
		};
	argc -= optind;
	argv += optind;
	if (argc > 0)
		exnames = argv;
	else
		exnames = exnames_default;

	s = socket(AF_INET6, SOCK_DGRAM, IPPROTO_UDP);
	if (s < 0)
		have_v6 = 0;
	else
		close(s);
	(void)signal(SIGHUP, get_exportlist);
#else
	extern sem_t gensem;
	pthread_t ptdummy;
 
	svc_fdset_init(SVC_FDSET_MT);

	sem_init(&exportsem, 0, 0);
	pthread_create(&ptdummy, NULL, exportlist_thread, NULL);
	exnames = exnames_default;
	have_v6 = 0;
	(void)signal(SIGHUP, signal_get_exportlist);
#endif
	grphead = NULL;
	exphead = NULL;
	mlhead = NULL;
	openlog("mountd", LOG_PID | (mountd_debug ? LOG_PERROR : 0), LOG_DAEMON);
	(void)signal(SIGSYS, no_nfs);

	if (mountd_debug)
		(void)fprintf(stderr, "Getting export list.\n");
	get_exportlist(0);
	if (mountd_debug)
		(void)fprintf(stderr, "Getting mount list.\n");
	get_mountlist();
	if (mountd_debug)
		(void)fprintf(stderr, "Here we go.\n");
	(void)signal(SIGTERM, send_umntall);

	rpcb_unset(RPCPROG_MNT, RPCMNT_VER1, NULL);
	rpcb_unset(RPCPROG_MNT, RPCMNT_VER3, NULL);

	udpsock  = socket(AF_INET, SOCK_DGRAM, IPPROTO_UDP);
	tcpsock  = socket(AF_INET, SOCK_STREAM, IPPROTO_TCP);
	udp6sock = socket(AF_INET6, SOCK_DGRAM, IPPROTO_UDP);
	tcp6sock = socket(AF_INET6, SOCK_STREAM, IPPROTO_TCP);

	/*
	 * We're doing host-based access checks here, so don't allow
	 * v4-in-v6 to confuse things. The kernel will disable it
	 * by default on NFS sockets too.
	 */
	if (udp6sock != -1 && setsockopt(udp6sock, IPPROTO_IPV6,
	    IPV6_V6ONLY, &one, sizeof one) < 0){
		syslog(LOG_ERR, "can't disable v4-in-v6 on UDP socket");
		exit(1);
	}
	if (tcp6sock != -1 && setsockopt(tcp6sock, IPPROTO_IPV6,
	    IPV6_V6ONLY, &one, sizeof one) < 0){
		syslog(LOG_ERR, "can't disable v4-in-v6 on UDP socket");
		exit(1);
	}

	udpconf  = getnetconfigent("udp");
	tcpconf  = getnetconfigent("tcp");
	udp6conf = getnetconfigent("udp6");
	tcp6conf = getnetconfigent("tcp6");

	rpc_control(RPC_SVC_CONNMAXREC_SET, &maxrec);

	if (udpsock != -1 && udpconf != NULL) {
		bind_resv_port(udpsock, AF_INET, forcedport);
#ifdef IPSEC
		if (policy)
			ipsecsetup(AF_INET, udpsock, policy);
#endif
		udptransp = svc_dg_create(udpsock, 0, 0);
		if (udptransp != NULL) {
			if (!svc_reg(udptransp, RPCPROG_MNT, RPCMNT_VER1,
				mntsrv, udpconf) ||
			    !svc_reg(udptransp, RPCPROG_MNT, RPCMNT_VER3,
				mntsrv, udpconf))
				syslog(LOG_WARNING, "can't register UDP service");
			else
				xcreated++;
		} else
			syslog(LOG_WARNING, "can't create UDP service");
			
	}

	if (tcpsock != -1 && tcpconf != NULL) {
		bind_resv_port(tcpsock, AF_INET, forcedport);
#ifdef IPSEC
		if (policy)
			ipsecsetup(AF_INET, tcpsock, policy);
#endif
		listen(tcpsock, SOMAXCONN);
		tcptransp = svc_vc_create(tcpsock, RPC_MAXDATASIZE,
		    RPC_MAXDATASIZE);
		if (tcptransp != NULL) {
			if (!svc_reg(tcptransp, RPCPROG_MNT, RPCMNT_VER1,
				mntsrv, tcpconf) ||
			    !svc_reg(tcptransp, RPCPROG_MNT, RPCMNT_VER3,
				mntsrv, tcpconf))
				syslog(LOG_WARNING, "can't register TCP service");
			else
				xcreated++;
		} else
			syslog(LOG_WARNING, "can't create TCP service");
			
	}

	if (udp6sock != -1 && udp6conf != NULL) {
		bind_resv_port(udp6sock, AF_INET6, forcedport);
#ifdef IPSEC
		if (policy)
			ipsecsetup(AF_INET6, tcpsock, policy);
#endif
		udp6transp = svc_dg_create(udp6sock, 0, 0);
		if (udp6transp != NULL) {
			if (!svc_reg(udp6transp, RPCPROG_MNT, RPCMNT_VER1,
				mntsrv, udp6conf) ||
			    !svc_reg(udp6transp, RPCPROG_MNT, RPCMNT_VER3,
				mntsrv, udp6conf))
				syslog(LOG_WARNING, "can't register UDP6 service");
			else
				xcreated++;
		} else
			syslog(LOG_WARNING, "can't create UDP6 service");
			
	}

	if (tcp6sock != -1 && tcp6conf != NULL) {
		bind_resv_port(tcp6sock, AF_INET6, forcedport);
#ifdef IPSEC
		if (policy)
			ipsecsetup(AF_INET6, tcpsock, policy);
#endif
		listen(tcp6sock, SOMAXCONN);
		tcp6transp = svc_vc_create(tcp6sock, RPC_MAXDATASIZE,
		    RPC_MAXDATASIZE);
		if (tcp6transp != NULL) {
			if (!svc_reg(tcp6transp, RPCPROG_MNT, RPCMNT_VER1,
				mntsrv, tcp6conf) ||
			    !svc_reg(tcp6transp, RPCPROG_MNT, RPCMNT_VER3,
				mntsrv, tcp6conf))
				syslog(LOG_WARNING, "can't register TCP6 service");
			else
				xcreated++;
		} else
			syslog(LOG_WARNING, "can't create TCP6 service");
			
	}

	if (xcreated == 0) {
		syslog(LOG_ERR, "could not create any services");
		exit(1);
	}

	if (mountd_debug == 0) {
		daemon(0, 0);
		(void)signal(SIGINT, SIG_IGN);
		(void)signal(SIGQUIT, SIG_IGN);
	}
	pidfile(NULL);
#ifdef MOUNTD_RUMP
	sem_post(&gensem);
#endif
	svc_run();
	syslog(LOG_ERR, "Mountd died");
	exit(1);
}

/*
 * The mount rpc service
 */
void
mntsrv(struct svc_req *rqstp, SVCXPRT *transp)
{
	struct exportlist *ep;
	struct dirlist *dp;
	struct fhreturn fhr;
	struct stat     stb;
	struct statvfs   fsb;
	char host[NI_MAXHOST], numerichost[NI_MAXHOST];
	int lookup_failed = 1;
	struct sockaddr *saddr;
	u_short         sport;
	char            rpcpath[RPCMNT_PATHLEN + 1], rdirpath[MAXPATHLEN];
	long            bad = EACCES;
	int             defset, hostset, ret;
	sigset_t        sighup_mask;
	struct sockaddr_in6 *sin6;
	struct sockaddr_in *sin;
	size_t fh_size;

	(void)sigemptyset(&sighup_mask);
	(void)sigaddset(&sighup_mask, SIGHUP);
	saddr = svc_getrpccaller(transp)->buf;
	switch (saddr->sa_family) {
	case AF_INET6:
		sin6 = (struct sockaddr_in6 *)saddr;
		sport = ntohs(sin6->sin6_port);
		break;
	case AF_INET:
		sin = (struct sockaddr_in *)saddr;
		sport = ntohs(sin->sin_port);
		break;
	default:
		syslog(LOG_ERR, "request from unknown address family");
		return;
	}
	lookup_failed = getnameinfo(saddr, saddr->sa_len, host, sizeof host, 
	    NULL, 0, 0);
	if (getnameinfo(saddr, saddr->sa_len, numerichost,
	    sizeof numerichost, NULL, 0, ninumeric) != 0)
		strlcpy(numerichost, "?", sizeof(numerichost));
	ret = 0;
	switch (rqstp->rq_proc) {
	case NULLPROC:
		if (!svc_sendreply(transp, (xdrproc_t)xdr_void, NULL))
			syslog(LOG_ERR, "Can't send reply");
		return;
	case MOUNTPROC_MNT:
		if (mountd_debug)
			fprintf(stderr,
			    "got mount request from %s\n", numerichost);
		if (!svc_getargs(transp, xdr_dir, rpcpath)) {
			if (mountd_debug)
				fprintf(stderr, "-> garbage args\n");
			svcerr_decode(transp);
			return;
		}
		if (mountd_debug)
			fprintf(stderr,
			    "-> rpcpath: %s\n", rpcpath);
		/*
		 * Get the real pathname and make sure it is a file or
		 * directory that exists.
		 */
		if (
#ifndef MOUNTD_RUMP
		realpath(rpcpath, rdirpath) == NULL ||
#else
		strcpy(rdirpath, rpcpath) == NULL ||
#endif
		    stat(rdirpath, &stb) < 0 ||
		    (!S_ISDIR(stb.st_mode) && !S_ISREG(stb.st_mode)) ||
		    statvfs1(rdirpath, &fsb, ST_WAIT) < 0) {
			(void)chdir("/"); /* Just in case realpath doesn't */
			if (mountd_debug)
				(void)fprintf(stderr, "-> stat failed on %s\n",
				    rdirpath);
			if (!svc_sendreply(transp, (xdrproc_t)xdr_long, (caddr_t) &bad))
				syslog(LOG_ERR, "Can't send reply");
			return;
		}
		if (mountd_debug)
			fprintf(stderr,
			    "-> dirpath: %s\n", rdirpath);
		/* Check in the exports list */
		(void)sigprocmask(SIG_BLOCK, &sighup_mask, NULL);
		ep = ex_search(&fsb.f_fsidx);
		hostset = defset = 0;
		if (ep && (chk_host(ep->ex_defdir, saddr, &defset,
		   &hostset) || ((dp = dirp_search(ep->ex_dirl, rdirpath)) &&
		   chk_host(dp, saddr, &defset, &hostset)) ||
		   (defset && scan_tree(ep->ex_defdir, saddr) == 0 &&
		   scan_tree(ep->ex_dirl, saddr) == 0))) {
			if ((hostset & DP_HOSTSET) == 0) {
				hostset = defset;
			}
			if (sport >= IPPORT_RESERVED &&
			    !(hostset & DP_NORESMNT)) {
				syslog(LOG_NOTICE,
				    "Refused mount RPC from host %s port %d",
				    numerichost, sport);
				svcerr_weakauth(transp);
				goto out;
			}
			fhr.fhr_flag = hostset;
			fhr.fhr_vers = rqstp->rq_vers;
			/* Get the file handle */
			memset(&fhr.fhr_fh, 0, sizeof(fhr.fhr_fh)); /* for v2 */
			fh_size = sizeof(fhr.fhr_fh);
			if (getfh(rdirpath, &fhr.fhr_fh, &fh_size) < 0) {
				bad = errno;
				syslog(LOG_ERR, "Can't get fh for %s", rdirpath);
				if (!svc_sendreply(transp, (xdrproc_t)xdr_long,
				    (char *)&bad))
					syslog(LOG_ERR, "Can't send reply");
				goto out;
			}
			if ((fhr.fhr_vers == 1 && fh_size > NFSX_V2FH) ||
			    fh_size > NFSX_V3FHMAX) {
				bad = EINVAL; /* XXX */
				if (!svc_sendreply(transp, (xdrproc_t)xdr_long,
				    (char *)&bad))
					syslog(LOG_ERR, "Can't send reply");
				goto out;
			}
			fhr.fhr_fhsize = fh_size;
			if (!svc_sendreply(transp, (xdrproc_t)xdr_fhs, (char *) &fhr))
				syslog(LOG_ERR, "Can't send reply");
			if (!lookup_failed)
				add_mlist(host, rdirpath, hostset);
			else
				add_mlist(numerichost, rdirpath, hostset);
			if (mountd_debug)
				(void)fprintf(stderr, "Mount successful.\n");
		} else {
			if (!svc_sendreply(transp, (xdrproc_t)xdr_long, (caddr_t) &bad))
				syslog(LOG_ERR, "Can't send reply");
		}
out:
		(void)sigprocmask(SIG_UNBLOCK, &sighup_mask, NULL);
		return;
	case MOUNTPROC_DUMP:
		if (!svc_sendreply(transp, (xdrproc_t)xdr_mlist, NULL))
			syslog(LOG_ERR, "Can't send reply");
		return;
	case MOUNTPROC_UMNT:
		if (!svc_getargs(transp, xdr_dir, rdirpath)) {
			svcerr_decode(transp);
			return;
		}
		if (!lookup_failed)
			ret = del_mlist(host, rdirpath, saddr);
		ret |= del_mlist(numerichost, rdirpath, saddr);
		if (ret) {
			svcerr_weakauth(transp);
			return;
		}
		if (!svc_sendreply(transp, (xdrproc_t)xdr_void, NULL))
			syslog(LOG_ERR, "Can't send reply");
		return;
	case MOUNTPROC_UMNTALL:
		if (!lookup_failed)
			ret = del_mlist(host, NULL, saddr);
		ret |= del_mlist(numerichost, NULL, saddr);
		if (ret) {
			svcerr_weakauth(transp);
			return;
		}
		if (!svc_sendreply(transp, (xdrproc_t)xdr_void, NULL))
			syslog(LOG_ERR, "Can't send reply");
		return;
	case MOUNTPROC_EXPORT:
	case MOUNTPROC_EXPORTALL:
		if (!svc_sendreply(transp, (xdrproc_t)xdr_explist, NULL))
			syslog(LOG_ERR, "Can't send reply");
		return;


	default:
		svcerr_noproc(transp);
		return;
	}
}

/*
 * Xdr conversion for a dirpath string
 */
static int
xdr_dir(XDR *xdrsp, char *dirp)
{

	return (xdr_string(xdrsp, &dirp, RPCMNT_PATHLEN));
}

/*
 * Xdr routine to generate file handle reply
 */
static int
xdr_fhs(XDR *xdrsp, caddr_t cp)
{
	struct fhreturn *fhrp = (struct fhreturn *) cp;
	long ok = 0, len, auth;

	if (!xdr_long(xdrsp, &ok))
		return (0);
	switch (fhrp->fhr_vers) {
	case 1:
		return (xdr_opaque(xdrsp, (caddr_t)&fhrp->fhr_fh, NFSX_V2FH));
	case 3:
		len = fhrp->fhr_fhsize;
		if (!xdr_long(xdrsp, &len))
			return (0);
		if (!xdr_opaque(xdrsp, (caddr_t)&fhrp->fhr_fh, len))
			return (0);
		if (fhrp->fhr_flag & DP_KERB)
			auth = RPCAUTH_KERB4;
		else
			auth = RPCAUTH_UNIX;
		len = 1;
		if (!xdr_long(xdrsp, &len))
			return (0);
		return (xdr_long(xdrsp, &auth));
	};
	return (0);
}

int
xdr_mlist(XDR *xdrsp, caddr_t cp)
{
	struct mountlist *mlp;
	int trueval = 1;
	int falseval = 0;
	char *strp;

	mlp = mlhead;
	while (mlp) {
		if (!xdr_bool(xdrsp, &trueval))
			return (0);
		strp = &mlp->ml_host[0];
		if (!xdr_string(xdrsp, &strp, RPCMNT_NAMELEN))
			return (0);
		strp = &mlp->ml_dirp[0];
		if (!xdr_string(xdrsp, &strp, RPCMNT_PATHLEN))
			return (0);
		mlp = mlp->ml_next;
	}
	if (!xdr_bool(xdrsp, &falseval))
		return (0);
	return (1);
}

/*
 * Xdr conversion for export list
 */
int
xdr_explist(XDR *xdrsp, caddr_t cp)
{
	struct exportlist *ep;
	int falseval = 0;
	int putdef;
	sigset_t sighup_mask;

	(void)sigemptyset(&sighup_mask);
	(void)sigaddset(&sighup_mask, SIGHUP);
	(void)sigprocmask(SIG_BLOCK, &sighup_mask, NULL);
	ep = exphead;
	while (ep) {
		putdef = 0;
		if (put_exlist(ep->ex_dirl, xdrsp, ep->ex_defdir, &putdef))
			goto errout;
		if (ep->ex_defdir && putdef == 0 &&
		    put_exlist(ep->ex_defdir, xdrsp, NULL, &putdef))
			goto errout;
		ep = ep->ex_next;
	}
	(void)sigprocmask(SIG_UNBLOCK, &sighup_mask, NULL);
	if (!xdr_bool(xdrsp, &falseval))
		return (0);
	return (1);
errout:
	(void)sigprocmask(SIG_UNBLOCK, &sighup_mask, NULL);
	return (0);
}

/*
 * Called from xdr_explist() to traverse the tree and export the
 * directory paths.  Assumes SIGHUP has already been masked.
 */
int
put_exlist(struct dirlist *dp, XDR *xdrsp, struct dirlist *adp, int *putdefp)
{
	struct grouplist *grp;
	struct hostlist *hp;
	int trueval = 1;
	int falseval = 0;
	int gotalldir = 0;
	char *strp;

	if (dp) {
		if (put_exlist(dp->dp_left, xdrsp, adp, putdefp))
			return (1);
		if (!xdr_bool(xdrsp, &trueval))
			return (1);
		strp = dp->dp_dirp;
		if (!xdr_string(xdrsp, &strp, RPCMNT_PATHLEN))
			return (1);
		if (adp && !strcmp(dp->dp_dirp, adp->dp_dirp)) {
			gotalldir = 1;
			*putdefp = 1;
		}
		if ((dp->dp_flag & DP_DEFSET) == 0 &&
		    (gotalldir == 0 || (adp->dp_flag & DP_DEFSET) == 0)) {
			hp = dp->dp_hosts;
			while (hp) {
				grp = hp->ht_grp;
				if (grp->gr_type == GT_HOST) {
					if (!xdr_bool(xdrsp, &trueval))
						return (1);
					strp =
					  grp->gr_ptr.gt_addrinfo->ai_canonname;
					if (!xdr_string(xdrsp, &strp,
							RPCMNT_NAMELEN))
						return (1);
				} else if (grp->gr_type == GT_NET) {
					if (!xdr_bool(xdrsp, &trueval))
						return (1);
					strp = grp->gr_ptr.gt_net.nt_name;
					if (!xdr_string(xdrsp, &strp,
							RPCMNT_NAMELEN))
						return (1);
				}
				hp = hp->ht_next;
				if (gotalldir && hp == NULL) {
					hp = adp->dp_hosts;
					gotalldir = 0;
				}
			}
		}
		if (!xdr_bool(xdrsp, &falseval))
			return (1);
		if (put_exlist(dp->dp_right, xdrsp, adp, putdefp))
			return (1);
	}
	return (0);
}

static int
parse_host_netgroup(const char *line, size_t lineno, struct exportlist *ep,
    struct grouplist *tgrp, char *cp, int *has_host, struct grouplist **grp)
{
	const char *hst, *usr, *dom;
	int netgrp;

	if (ep == NULL) {
		syslog(LOG_ERR, "\"%s\", line %ld: No current export",
		    line, (unsigned long)lineno);
		return 0;
	}
	setnetgrent(cp);
	netgrp = getnetgrent(&hst, &usr, &dom);
	do {
		if (*has_host) {
			(*grp)->gr_next = get_grp();
			*grp = (*grp)->gr_next;
		}
		if (netgrp) {
			if (hst == NULL) {
				syslog(LOG_ERR,
				    "\"%s\", line %ld: No host in netgroup %s",
				    line, (unsigned long)lineno, cp);
				goto bad;
			}
			if (get_host(line, lineno, hst, *grp))
				goto bad;
		} else if (get_host(line, lineno, cp, *grp))
			goto bad;
		*has_host = TRUE;
	} while (netgrp && getnetgrent(&hst, &usr, &dom));

	endnetgrent();
	return 1;
bad:
	endnetgrent();
	return 0;
	
}

static int
parse_directory(const char *line, size_t lineno, struct grouplist *tgrp,
    int got_nondir, char *cp, struct exportlist **ep, struct statvfs *fsp)
{
	if (!check_dirpath(line, lineno, cp))
		return 0;

	if (statvfs1(cp, fsp, ST_WAIT) == -1) {
		syslog(LOG_ERR, "\"%s\", line %ld: statvfs for `%s' failed: %m",
		    line, (unsigned long)lineno, cp);
		return 0;
	}

	if ((fsp->f_flag & MNT_AUTOMOUNTED) != 0)
		syslog(LOG_ERR, "\"%s\", line %ld: Warning: exporting of "
		    "automounted fs %s not supported",
		    line, (unsigned long)lineno, cp);
	if (got_nondir) {
		syslog(LOG_ERR,
		    "\"%s\", line %ld: Directories must precede files",
		    line, (unsigned long)lineno);
		return 0;
	}
	if (*ep) {
		if ((*ep)->ex_fs.__fsid_val[0] != fsp->f_fsidx.__fsid_val[0] ||
		    (*ep)->ex_fs.__fsid_val[1] != fsp->f_fsidx.__fsid_val[1]) {
			syslog(LOG_ERR,
			    "\"%s\", line %ld: filesystem ids disagree",
			    line, (unsigned long)lineno);
			return 0;
		}
	} else {
		/*
		 * See if this directory is already
		 * in the list.
		 */
		*ep = ex_search(&fsp->f_fsidx);
		if (*ep == NULL) {
			*ep = get_exp();
			(*ep)->ex_fs = fsp->f_fsidx;
			(*ep)->ex_fsdir = estrdup(fsp->f_mntonname);
			if (mountd_debug)
				(void)fprintf(stderr,
				    "Making new ep fs=0x%x,0x%x\n",
				    fsp->f_fsidx.__fsid_val[0], fsp->f_fsidx.__fsid_val[1]);
		} else {
			if (mountd_debug)
				(void)fprintf(stderr,
				    "Found ep fs=0x%x,0x%x\n",
				    fsp->f_fsidx.__fsid_val[0], fsp->f_fsidx.__fsid_val[1]);
		}
	}

	return 1;
}


static void
get_exportlist_one(FILE *exp_file)
{
	struct exportlist *ep, *ep2;
	struct grouplist *grp, *tgrp;
	struct exportlist **epp;
	struct dirlist *dirhead;
	struct statvfs fsb;
	struct addrinfo *ai;
	struct uucred anon;
	char *cp, *endcp, *dirp, savedc;
	int has_host, exflags, got_nondir, dirplen;
	char *line;
	size_t lineno = 0, len;

	dirp = NULL;
	dirhead = NULL;
	while ((line = fparseln(exp_file, &len, &lineno, NULL, 0)) != NULL) {
		if (mountd_debug)
			(void)fprintf(stderr, "Got line %s\n", line);
		cp = line;
		nextfield(&cp, &endcp);
		if (cp == endcp)
			goto nextline;	/* skip empty line */
		/*
		 * Set defaults.
		 */
		has_host = FALSE;
		anon = def_anon;
		exflags = MNT_EXPORTED;
		got_nondir = 0;
		opt_flags = 0;
		ep = NULL;

		if (noprivports) {
			opt_flags |= OP_NORESMNT | OP_NORESPORT;
			exflags |= MNT_EXNORESPORT;
		}

		/*
		 * Create new exports list entry
		 */
		len = endcp - cp;
		tgrp = grp = get_grp();
		while (len > 0) {
			if (len > RPCMNT_NAMELEN) {
				*endcp = '\0';
				syslog(LOG_ERR,
				    "\"%s\", line %ld: name `%s' is too long",
				    line, (unsigned long)lineno, cp);
				goto badline;
			}
			switch (*cp) {
			case '-':
				/*
				 * Option
				 */
				if (ep == NULL) {
					syslog(LOG_ERR,
				"\"%s\", line %ld: No current export list",
					    line, (unsigned long)lineno);
					goto badline;
				}
				if (mountd_debug)
					(void)fprintf(stderr, "doing opt %s\n",
					    cp);
				got_nondir = 1;
				if (do_opt(line, lineno, &cp, &endcp, ep, grp,
				    &has_host, &exflags, &anon))
					goto badline;
				break;

			case '/':
				/*
				 * Directory
				 */
				savedc = *endcp;
				*endcp = '\0';

				if (!parse_directory(line, lineno, tgrp,
				    got_nondir, cp, &ep, &fsb))
					goto badline;
				/*
				 * Add dirpath to export mount point.
				 */
				dirp = add_expdir(&dirhead, cp, len);
				dirplen = len;

				*endcp = savedc;
				break;

			default:
				/*
				 * Host or netgroup.
				 */
				savedc = *endcp;
				*endcp = '\0';

				if (!parse_host_netgroup(line, lineno, ep,
				    tgrp, cp, &has_host, &grp))
					goto badline;

				got_nondir = 1;

				*endcp = savedc;
				break;
			}

			cp = endcp;
			nextfield(&cp, &endcp);
			len = endcp - cp;
		}
		if (check_options(line, lineno, dirhead))
			goto badline;

		if (!has_host) {
			grp->gr_type = GT_HOST;
			if (mountd_debug)
				(void)fprintf(stderr,
				    "Adding a default entry\n");
			/* add a default group and make the grp list NULL */
			ai = emalloc(sizeof(struct addrinfo));
			ai->ai_flags = 0;
			ai->ai_family = AF_INET;	/* XXXX */
			ai->ai_socktype = SOCK_DGRAM;
			/* setting the length to 0 will match anything */
			ai->ai_addrlen = 0;
			ai->ai_flags = AI_CANONNAME;
			ai->ai_canonname = estrdup("Default");
			ai->ai_addr = NULL;
			ai->ai_next = NULL;
			grp->gr_ptr.gt_addrinfo = ai;

		} else if ((opt_flags & OP_NET) && tgrp->gr_next) {
			/*
			 * Don't allow a network export coincide with a list of
			 * host(s) on the same line.
			 */
			syslog(LOG_ERR,
			    "\"%s\", line %ld: Mixed exporting of networks and hosts is disallowed",
			    line, (unsigned long)lineno);
			goto badline;
		}
		/*
		 * Loop through hosts, pushing the exports into the kernel.
		 * After loop, tgrp points to the start of the list and
		 * grp points to the last entry in the list.
		 */
		grp = tgrp;
		do {
			if (do_nfssvc(line, lineno, ep, grp, exflags, &anon,
			    dirp, dirplen, &fsb))
				goto badline;
		} while (grp->gr_next && (grp = grp->gr_next));

		/*
		 * Success. Update the data structures.
		 */
		if (has_host) {
			hang_dirp(dirhead, tgrp, ep, opt_flags);
			grp->gr_next = grphead;
			grphead = tgrp;
		} else {
			hang_dirp(dirhead, NULL, ep, opt_flags);
			free_grp(tgrp);
		}
		tgrp = NULL;
		dirhead = NULL;
		if ((ep->ex_flag & EX_LINKED) == 0) {
			ep2 = exphead;
			epp = &exphead;

			/*
			 * Insert in the list in alphabetical order.
			 */
			while (ep2 && strcmp(ep2->ex_fsdir, ep->ex_fsdir) < 0) {
				epp = &ep2->ex_next;
				ep2 = ep2->ex_next;
			}
			if (ep2)
				ep->ex_next = ep2;
			*epp = ep;
			ep->ex_flag |= EX_LINKED;
		}
		goto nextline;
badline:
		free_exp_grp(ep, grp);
nextline:
		if (dirhead) {
			free_dir(dirhead);
			dirhead = NULL;
		}
		free(line);
	}
}

/*
<<<<<<< HEAD
=======
 * Compare two export lists by path.
 */
static int
mel_compare(const void *a, const void *b)
{
	const struct mountd_exports_list *mela = a;
	const struct mountd_exports_list *melb = b;

	return strcmp(mela->mel_path, melb->mel_path);
}

/*
>>>>>>> e2aa5677
 * Get the export list
 */
/* ARGSUSED */
void
get_exportlist(int n)
{
	struct exportlist *ep, *ep2;
	struct grouplist *grp, *tgrp;
	struct statvfs *fsp;
<<<<<<< HEAD
	int num, i;
=======
	int i, j;
>>>>>>> e2aa5677
	FILE *exp_file;


	/*
	 * First, get rid of the old list
	 */
	ep = exphead;
	while (ep) {
		ep2 = ep;
		ep = ep->ex_next;
		free_exp(ep2);
	}
	exphead = NULL;

	grp = grphead;
	while (grp) {
		tgrp = grp;
		grp = grp->gr_next;
		free_grp(tgrp);
	}
	grphead = NULL;

	/*
	 * And delete exports that are in the kernel for all local
	 * file systems.
	 */
<<<<<<< HEAD
	num = getmntinfo(&fsp, MNT_NOWAIT);
	for (i = 0; i < num; i++) {
		struct mountd_exports_list mel;

		/* Delete all entries from the export list. */
		mel.mel_path = fsp->f_mntonname;
		mel.mel_nexports = 0;
		if (nfssvc(NFSSVC_SETEXPORTSLIST, &mel) == -1 &&
		    errno != EOPNOTSUPP)
			syslog(LOG_ERR, "Can't delete exports for %s (%m)",
			    fsp->f_mntonname);

		fsp++;
	}
=======
	mel_tab_len = getmntinfo(&fsp, MNT_NOWAIT);
	mel_tab = ecalloc(mel_tab_len, sizeof(*mel_tab));
	for (i = 0; i < mel_tab_len; i++) {
		mel_tab[i].mel_path = estrdup(fsp[i].f_mntonname);
		mel_tab[i].mel_nexports = 0;
		mel_tab[i].mel_exports = NULL;
	}
	qsort(mel_tab, mel_tab_len, sizeof(mel_tab[0]), mel_compare);
>>>>>>> e2aa5677

	/*
	 * Read in the exports file and build the list, calling
	 * mount() as we go along to push the export rules into the kernel.
	 */
	for (i = 0; exnames[i] != NULL; i++) {
		if ((exp_file = fopen(exnames[i], "r")) == NULL) {
			/*
			 * Don't exit here; we can still reload the config
			 * after a SIGHUP.
			 */
			if (mountd_debug)
				(void)fprintf(stderr, "Can't open %s: %s\n",
				    exnames[i], strerror(errno));
			continue;
		}

		get_exportlist_one(exp_file);

		(void)fclose(exp_file);
	}
<<<<<<< HEAD
=======

	for (i = 0; i < mel_tab_len; i++) {
		struct mountd_exports_list *mel = &mel_tab[i];

		if (nfssvc(NFSSVC_REPLACEEXPORTSLIST, mel) == -1 &&
		    (mel->mel_nexports > 0 || errno != EOPNOTSUPP))
			syslog(LOG_ERR, "Can't update exports for %s (%m)",
			    mel_tab[i].mel_path);
		for (j = 0; j < (int)mel->mel_nexports; j++) {
			struct export_args *export = &mel->mel_exports[j];

			if (export->ex_indexfile)
				free(export->ex_indexfile);
			if (export->ex_addr)
				free(export->ex_addr);
			if (export->ex_mask)
				free(export->ex_mask);
		}
		if (mel->mel_nexports > 0)
			free(mel->mel_exports);
		free(__UNCONST(mel->mel_path));
	}
	free(mel_tab);
	mel_tab_len = 0;
>>>>>>> e2aa5677
}

/*
 * Allocate an export list element
 */
static struct exportlist *
get_exp(void)
{
	struct exportlist *ep;

	ep = emalloc(sizeof(struct exportlist));
	(void)memset(ep, 0, sizeof(struct exportlist));
	return (ep);
}

/*
 * Allocate a group list element
 */
static struct grouplist *
get_grp(void)
{
	struct grouplist *gp;

	gp = emalloc(sizeof(struct grouplist));
	(void)memset(gp, 0, sizeof(struct grouplist));
	return (gp);
}

/*
 * Clean up upon an error in get_exportlist().
 */
static void
free_exp_grp(struct exportlist *ep, struct grouplist *grp)
{
	struct grouplist *tgrp;

	if (ep && (ep->ex_flag & EX_LINKED) == 0)
		free_exp(ep);
	while (grp) {
		tgrp = grp;
		grp = grp->gr_next;
		free_grp(tgrp);
	}
}

/*
 * Search the export list for a matching fs.
 */
static struct exportlist *
ex_search(fsid_t *fsid)
{
#ifdef MOUNTD_RUMP
	return exphead;
#else
	struct exportlist *ep;

	ep = exphead;
	while (ep) {
		if (ep->ex_fs.__fsid_val[0] == fsid->__fsid_val[0] &&
		    ep->ex_fs.__fsid_val[1] == fsid->__fsid_val[1])
			return (ep);
		ep = ep->ex_next;
	}
	return (ep);
#endif
}

/*
 * Add a directory path to the list.
 */
static char *
add_expdir(struct dirlist **dpp, char *cp, int len)
{
	struct dirlist *dp;

	dp = emalloc(sizeof(struct dirlist) + len);
	dp->dp_left = *dpp;
	dp->dp_right = NULL;
	dp->dp_flag = 0;
	dp->dp_hosts = NULL;
	(void)strcpy(dp->dp_dirp, cp);
	*dpp = dp;
	return (dp->dp_dirp);
}

/*
 * Hang the dir list element off the dirpath binary tree as required
 * and update the entry for host.
 */
void
hang_dirp(struct dirlist *dp, struct grouplist *grp, struct exportlist *ep,
    int flags)
{
	struct hostlist *hp;
	struct dirlist *dp2;

	if (flags & OP_ALLDIRS) {
		if (ep->ex_defdir)
			free(dp);
		else
			ep->ex_defdir = dp;
		if (grp == NULL) {
			ep->ex_defdir->dp_flag |= DP_DEFSET;
			if (flags & OP_KERB)
				ep->ex_defdir->dp_flag |= DP_KERB;
			if (flags & OP_NORESMNT)
				ep->ex_defdir->dp_flag |= DP_NORESMNT;
		} else
			while (grp) {
				hp = get_ht();
				if (flags & OP_KERB)
					hp->ht_flag |= DP_KERB;
				if (flags & OP_NORESMNT)
					hp->ht_flag |= DP_NORESMNT;
				hp->ht_grp = grp;
				hp->ht_next = ep->ex_defdir->dp_hosts;
				ep->ex_defdir->dp_hosts = hp;
				grp = grp->gr_next;
			}
	} else {

		/*
		 * Loop through the directories adding them to the tree.
		 */
		while (dp) {
			dp2 = dp->dp_left;
			add_dlist(&ep->ex_dirl, dp, grp, flags);
			dp = dp2;
		}
	}
}

/*
 * Traverse the binary tree either updating a node that is already there
 * for the new directory or adding the new node.
 */
static void
add_dlist(struct dirlist **dpp, struct dirlist *newdp, struct grouplist *grp,
    int flags)
{
	struct dirlist *dp;
	struct hostlist *hp;
	int cmp;

	dp = *dpp;
	if (dp) {
		cmp = strcmp(dp->dp_dirp, newdp->dp_dirp);
		if (cmp > 0) {
			add_dlist(&dp->dp_left, newdp, grp, flags);
			return;
		} else if (cmp < 0) {
			add_dlist(&dp->dp_right, newdp, grp, flags);
			return;
		} else
			free(newdp);
	} else {
		dp = newdp;
		dp->dp_left = NULL;
		*dpp = dp;
	}
	if (grp) {

		/*
		 * Hang all of the host(s) off of the directory point.
		 */
		do {
			hp = get_ht();
			if (flags & OP_KERB)
				hp->ht_flag |= DP_KERB;
			if (flags & OP_NORESMNT)
				hp->ht_flag |= DP_NORESMNT;
			hp->ht_grp = grp;
			hp->ht_next = dp->dp_hosts;
			dp->dp_hosts = hp;
			grp = grp->gr_next;
		} while (grp);
	} else {
		dp->dp_flag |= DP_DEFSET;
		if (flags & OP_KERB)
			dp->dp_flag |= DP_KERB;
		if (flags & OP_NORESMNT)
			dp->dp_flag |= DP_NORESMNT;
	}
}

/*
 * Search for a dirpath on the export point.
 */
static struct dirlist *
dirp_search(struct dirlist *dp, char *dirp)
{
	int cmp;

	if (dp) {
		cmp = strcmp(dp->dp_dirp, dirp);
		if (cmp > 0)
			return (dirp_search(dp->dp_left, dirp));
		else if (cmp < 0)
			return (dirp_search(dp->dp_right, dirp));
		else
			return (dp);
	}
	return (dp);
}

/*
 * Some helper functions for netmasks. They all assume masks in network
 * order (big endian).
 */
static int
bitcmp(void *dst, void *src, int bitlen)
{
	int i;
	u_int8_t *p1 = dst, *p2 = src;
	u_int8_t bitmask;
	int bytelen, bitsleft;

	bytelen = bitlen / 8;
	bitsleft = bitlen % 8;

	if (mountd_debug) {
		printf("comparing:\n");
		for (i = 0; i < (bitsleft ? bytelen + 1 : bytelen); i++)
			printf("%02x", p1[i]);
		printf("\n");
		for (i = 0; i < (bitsleft ? bytelen + 1 : bytelen); i++)
			printf("%02x", p2[i]);
		printf("\n");
	}

	for (i = 0; i < bytelen; i++) {
		if (*p1 != *p2)
			return 1;
		p1++;
		p2++;
	}

	for (i = 0; i < bitsleft; i++) {
		bitmask = 1 << (7 - i);
		if ((*p1 & bitmask) != (*p2 & bitmask))
			return 1;
	}

	return 0;
}

static int
netpartcmp(struct sockaddr *s1, struct sockaddr *s2, int bitlen)
{
	void *src, *dst;

	if (s1->sa_family != s2->sa_family)
		return 1;

	switch (s1->sa_family) {
	case AF_INET:
		src = &((struct sockaddr_in *)s1)->sin_addr;
		dst = &((struct sockaddr_in *)s2)->sin_addr;
		if (bitlen > (int)sizeof(((struct sockaddr_in *)s1)->sin_addr) * 8)
			return 1;
		break;
	case AF_INET6:
		src = &((struct sockaddr_in6 *)s1)->sin6_addr;
		dst = &((struct sockaddr_in6 *)s2)->sin6_addr;
		if (((struct sockaddr_in6 *)s1)->sin6_scope_id !=
		    ((struct sockaddr_in6 *)s2)->sin6_scope_id)
			return 1;
		if (bitlen > (int)sizeof(((struct sockaddr_in6 *)s1)->sin6_addr) * 8)
			return 1;
		break;
	default:
		return 1;
	}

	return bitcmp(src, dst, bitlen);
}

static int
allones(struct sockaddr_storage *ssp, int bitlen)
{
	u_int8_t *p;
	int bytelen, bitsleft, i;
	int zerolen;

	switch (ssp->ss_family) {
	case AF_INET:
		p = (u_int8_t *)&((struct sockaddr_in *)ssp)->sin_addr;
		zerolen = sizeof (((struct sockaddr_in *)ssp)->sin_addr);
		break;
	case AF_INET6:
		p = (u_int8_t *)&((struct sockaddr_in6 *)ssp)->sin6_addr;
		zerolen = sizeof (((struct sockaddr_in6 *)ssp)->sin6_addr);
		break;
	default:
		return -1;
	}

	memset(p, 0, zerolen);

	bytelen = bitlen / 8;
	bitsleft = bitlen % 8;

	if (bytelen > zerolen)
		return -1;

	for (i = 0; i < bytelen; i++)
		*p++ = 0xff;

	for (i = 0; i < bitsleft; i++)
		*p |= 1 << (7 - i);
	
	return 0;
}

static int
sacmp(struct sockaddr *sa1, struct sockaddr *sa2)
{
	void *p1, *p2;
	int len;

	if (sa1->sa_family != sa2->sa_family)
		return 1;

	switch (sa1->sa_family) {
	case AF_INET:
		p1 = &((struct sockaddr_in *)sa1)->sin_addr;
		p2 = &((struct sockaddr_in *)sa2)->sin_addr;
		len = 4;
		break;
	case AF_INET6:
		p1 = &((struct sockaddr_in6 *)sa1)->sin6_addr;
		p2 = &((struct sockaddr_in6 *)sa2)->sin6_addr;
		len = 16;
		if (((struct sockaddr_in6 *)sa1)->sin6_scope_id !=
		    ((struct sockaddr_in6 *)sa2)->sin6_scope_id)
			return 1;
		break;
	default:
		return 1;
	}

	return memcmp(p1, p2, len);
}

/*
 * Scan for a host match in a directory tree.
 */
static int
chk_host(struct dirlist *dp, struct sockaddr *saddr, int *defsetp,
    int *hostsetp)
{
	struct hostlist *hp;
	struct grouplist *grp;
	struct addrinfo *ai;

	if (dp) {
		if (dp->dp_flag & DP_DEFSET)
			*defsetp = dp->dp_flag;
		hp = dp->dp_hosts;
		while (hp) {
			grp = hp->ht_grp;
			switch (grp->gr_type) {
			case GT_HOST:
				ai = grp->gr_ptr.gt_addrinfo;
				for (; ai; ai = ai->ai_next) {
					if (!sacmp(ai->ai_addr, saddr)) {
						*hostsetp =
						    (hp->ht_flag | DP_HOSTSET);
						return (1);
					}
				}
				break;
			case GT_NET:
				if (!netpartcmp(saddr,
				    (struct sockaddr *)
					&grp->gr_ptr.gt_net.nt_net,
				    grp->gr_ptr.gt_net.nt_len)) {
					*hostsetp = (hp->ht_flag | DP_HOSTSET);
					return (1);
				}
				break;
			};
			hp = hp->ht_next;
		}
	}
	return (0);
}

/*
 * Scan tree for a host that matches the address.
 */
static int
scan_tree(struct dirlist *dp, struct sockaddr *saddr)
{
	int defset, hostset;

	if (dp) {
		if (scan_tree(dp->dp_left, saddr))
			return (1);
		if (chk_host(dp, saddr, &defset, &hostset))
			return (1);
		if (scan_tree(dp->dp_right, saddr))
			return (1);
	}
	return (0);
}

/*
 * Traverse the dirlist tree and free it up.
 */
static void
free_dir(struct dirlist *dp)
{

	if (dp) {
		free_dir(dp->dp_left);
		free_dir(dp->dp_right);
		free_host(dp->dp_hosts);
		free(dp);
	}
}

/*
 * Parse the option string and update fields.
 * Option arguments may either be -<option>=<value> or
 * -<option> <value>
 */
static int
do_opt(const char *line, size_t lineno, char **cpp, char **endcpp,
    struct exportlist *ep, struct grouplist *grp, int *has_hostp,
    int *exflagsp, struct uucred *cr)
{
	char *cpoptarg, *cpoptend;
	char *cp, *cpopt, savedc, savedc2;
	char *endcp = NULL;	/* XXX: GCC */
	int allflag, usedarg;

	cpopt = *cpp;
	cpopt++;
	cp = *endcpp;
	savedc = *cp;
	*cp = '\0';
	while (cpopt && *cpopt) {
		allflag = 1;
		usedarg = -2;
		savedc2 = '\0';
		if ((cpoptend = strchr(cpopt, ',')) != NULL) {
			*cpoptend++ = '\0';
			if ((cpoptarg = strchr(cpopt, '=')) != NULL)
				*cpoptarg++ = '\0';
		} else {
			if ((cpoptarg = strchr(cpopt, '=')) != NULL)
				*cpoptarg++ = '\0';
			else {
				*cp = savedc;
				nextfield(&cp, &endcp);
				**endcpp = '\0';
				if (endcp > cp && *cp != '-') {
					cpoptarg = cp;
					savedc2 = *endcp;
					*endcp = '\0';
					usedarg = 0;
				}
			}
		}
		if (!strcmp(cpopt, "ro") || !strcmp(cpopt, "o")) {
			*exflagsp |= MNT_EXRDONLY;
		} else if (cpoptarg && (!strcmp(cpopt, "maproot") ||
		    !(allflag = strcmp(cpopt, "mapall")) ||
		    !strcmp(cpopt, "root") || !strcmp(cpopt, "r"))) {
			usedarg++;
			parsecred(cpoptarg, cr);
			if (allflag == 0) {
				*exflagsp |= MNT_EXPORTANON;
				opt_flags |= OP_MAPALL;
			} else
				opt_flags |= OP_MAPROOT;
		} else if (!strcmp(cpopt, "kerb") || !strcmp(cpopt, "k")) {
			*exflagsp |= MNT_EXKERB;
			opt_flags |= OP_KERB;
		} else if (cpoptarg && (!strcmp(cpopt, "mask") ||
		    !strcmp(cpopt, "m"))) {
			if (get_net(cpoptarg, &grp->gr_ptr.gt_net, 1)) {
				syslog(LOG_ERR,
				    "\"%s\", line %ld: Bad mask: %s",
				    line, (unsigned long)lineno, cpoptarg);
				return (1);
			}
			usedarg++;
			opt_flags |= OP_MASK;
		} else if (cpoptarg && (!strcmp(cpopt, "network") ||
		    !strcmp(cpopt, "n"))) {
			if (strchr(cpoptarg, '/') != NULL) {
				if (mountd_debug)
					fprintf(stderr, "setting OP_MASKLEN\n");
				opt_flags |= OP_MASKLEN;
			}
			if (grp->gr_type != GT_NULL) {
				syslog(LOG_ERR,
				    "\"%s\", line %ld: Network/host conflict",
				    line, (unsigned long)lineno);
				return (1);
			} else if (get_net(cpoptarg, &grp->gr_ptr.gt_net, 0)) {
				syslog(LOG_ERR,
				    "\"%s\", line %ld: Bad net: %s",
				    line, (unsigned long)lineno, cpoptarg);
				return (1);
			}
			grp->gr_type = GT_NET;
			*has_hostp = 1;
			usedarg++;
			opt_flags |= OP_NET;
		} else if (!strcmp(cpopt, "alldirs")) {
			opt_flags |= OP_ALLDIRS;
		} else if (!strcmp(cpopt, "noresvmnt")) {
			opt_flags |= OP_NORESMNT;
		} else if (!strcmp(cpopt, "noresvport")) {
			opt_flags |= OP_NORESPORT;
			*exflagsp |= MNT_EXNORESPORT;
		} else if (!strcmp(cpopt, "public")) {
			*exflagsp |= (MNT_EXNORESPORT | MNT_EXPUBLIC);
			opt_flags |= OP_NORESPORT;
		} else if (!strcmp(cpopt, "webnfs")) {
			*exflagsp |= (MNT_EXNORESPORT | MNT_EXPUBLIC |
			    MNT_EXRDONLY | MNT_EXPORTANON);
			opt_flags |= (OP_MAPALL | OP_NORESPORT);
		} else if (cpoptarg && !strcmp(cpopt, "index")) {
			ep->ex_indexfile = strdup(cpoptarg);
		} else {
			syslog(LOG_ERR, 
			    "\"%s\", line %ld: Bad opt %s",
			    line, (unsigned long)lineno, cpopt);
			return (1);
		}
		if (usedarg >= 0) {
			*endcp = savedc2;
			**endcpp = savedc;
			if (usedarg > 0) {
				*cpp = cp;
				*endcpp = endcp;
			}
			return (0);
		}
		cpopt = cpoptend;
	}
	**endcpp = savedc;
	return (0);
}

/*
 * Translate a character string to the corresponding list of network
 * addresses for a hostname.
 */
static int
get_host(const char *line, size_t lineno, const char *cp,
    struct grouplist *grp)
{
	struct addrinfo *ai, hints;
	int ecode;
	char host[NI_MAXHOST];

	if (grp->gr_type != GT_NULL) {
		syslog(LOG_ERR,
		    "\"%s\", line %ld: Bad netgroup type for ip host %s",
		    line, (unsigned long)lineno, cp);
		return (1);
	}
	memset(&hints, 0, sizeof hints);
	hints.ai_flags = AI_CANONNAME;
	hints.ai_protocol = IPPROTO_UDP;
	ecode = getaddrinfo(cp, NULL, &hints, &ai);
	if (ecode != 0) {
		syslog(LOG_ERR, "\"%s\", line %ld: can't get address info for "
				"host %s",
		    line, (long)lineno, cp);
		return 1;
	}
	grp->gr_type = GT_HOST;
	grp->gr_ptr.gt_addrinfo = ai;
	while (ai != NULL) {
		if (ai->ai_canonname == NULL) {
			if (getnameinfo(ai->ai_addr, ai->ai_addrlen, host,
			    sizeof host, NULL, 0, ninumeric) != 0)
				strlcpy(host, "?", sizeof(host));
			ai->ai_canonname = estrdup(host);
			ai->ai_flags |= AI_CANONNAME;
		} else
			ai->ai_flags &= ~AI_CANONNAME;
		if (mountd_debug)
			(void)fprintf(stderr, "got host %s\n", ai->ai_canonname);
		ai = ai->ai_next;
	}
	return (0);
}

/*
 * Free up an exports list component
 */
static void
free_exp(struct exportlist *ep)
{

	if (ep->ex_defdir) {
		free_host(ep->ex_defdir->dp_hosts);
		free(ep->ex_defdir);
	}
	if (ep->ex_fsdir)
		free(ep->ex_fsdir);
	if (ep->ex_indexfile)
		free(ep->ex_indexfile);
	free_dir(ep->ex_dirl);
	free(ep);
}

/*
 * Free hosts.
 */
static void
free_host(struct hostlist *hp)
{
	struct hostlist *hp2;

	while (hp) {
		hp2 = hp;
		hp = hp->ht_next;
		free(hp2);
	}
}

static struct hostlist *
get_ht(void)
{
	struct hostlist *hp;

	hp = emalloc(sizeof(struct hostlist));
	hp->ht_next = NULL;
	hp->ht_flag = 0;
	return (hp);
}

static int
add_export_arg(const char *path, int exflags, struct uucred *anoncrp,
    struct sockaddr *addrp, int addrlen, struct sockaddr *maskp, int masklen,
    char *indexfile)
{
	const struct mountd_exports_list mel_key = { .mel_path = path };
	struct mountd_exports_list *mel;
	struct export_args *export;

	if (addrp != NULL && addrp->sa_family == AF_INET6 && have_v6 == 0)
		return 0;

	mel = bsearch(&mel_key, mel_tab, mel_tab_len, sizeof(mel_tab[0]),
	    mel_compare);
	if (mel == NULL) {
		syslog(LOG_ERR, "Can't change attributes for %s: not found",
		    path);
		return 1;
	}
	ereallocarr(&mel->mel_exports, mel->mel_nexports + 1,
	    sizeof(*mel->mel_exports));
	export = &mel->mel_exports[mel->mel_nexports++];
	memset(export, 0, sizeof(*export));

	export->ex_flags = exflags;
	export->ex_anon = *anoncrp;
	if (indexfile)
		export->ex_indexfile = estrdup(indexfile);
	if (addrlen > 0) {
		export->ex_addr = emalloc(addrlen);
		export->ex_addrlen = addrlen;
		memcpy(export->ex_addr, addrp, addrlen);
	}
	if (masklen > 0) {
		export->ex_mask = emalloc(masklen);
		export->ex_masklen = masklen;
		memcpy(export->ex_mask, maskp, masklen);
	}

	return 0;
}

/*
 * Do the nfssvc syscall to push the export info into the kernel.
 */
static int
do_nfssvc(const char *line, size_t lineno, struct exportlist *ep,
    struct grouplist *grp, int exflags, struct uucred *anoncrp,
    char *dirp, int dirplen, struct statvfs *fsb)
{
	struct sockaddr *addrp;
	struct sockaddr_storage ss;
	struct addrinfo *ai;
	int addrlen;

	if (grp->gr_type == GT_HOST) {
		for (ai = grp->gr_ptr.gt_addrinfo; ai; ai = ai->ai_next) {
			addrp = ai->ai_addr;
			addrlen = ai->ai_addrlen;
			if (add_export_arg(fsb->f_mntonname, exflags, anoncrp,
			    addrp, addrlen, NULL, 0, ep->ex_indexfile) != 0)
				return 1;
		}
	} else if (grp->gr_type == GT_NET) {
		addrp = (struct sockaddr *)&grp->gr_ptr.gt_net.nt_net;
		addrlen = addrp->sa_len;
		memset(&ss, 0, sizeof ss);
		ss.ss_family = addrp->sa_family;
		ss.ss_len = addrp->sa_len;
		if (allones(&ss, grp->gr_ptr.gt_net.nt_len) != 0) {
			syslog(LOG_ERR, "\"%s\", line %ld: Bad network flag",
			    line, (unsigned long)lineno);
			return 1;
		}
		if (add_export_arg(fsb->f_mntonname, exflags, anoncrp,
		    addrp, addrlen, (struct sockaddr *)&ss, ss.ss_len,
		    ep->ex_indexfile) != 0)
			return 1;
	} else {
		syslog(LOG_ERR, "\"%s\", line %ld: Bad netgroup type",
		    line, (unsigned long)lineno);
		return 1;
	}

	return 0;
}

/*
 * Parse out the next white space separated field
 */
static void
nextfield(char **cp, char **endcp)
{
	char *p;

	p = *cp;
	while (*p == ' ' || *p == '\t')
		p++;
	if (*p == '\n' || *p == '\0')
		*cp = *endcp = p;
	else {
		*cp = p++;
		while (*p != ' ' && *p != '\t' && *p != '\n' && *p != '\0')
			p++;
		*endcp = p;
	}
}

/*
 * Parse a description of a credential.
 */
static void
parsecred(char *namelist, struct uucred *cr)
{
	char *username;
	int cnt;
	char *names;
	struct passwd *pw;
	struct group *gr;
	int ngroups;
	gid_t usergroups[NGROUPS + 1];

	/*
	 * Set up the unprivileged user.
	 */
	*cr = def_anon;
	/*
	 * Get the user's password table entry.
	 */
	names = strsep(&namelist, " \t\n");
	username = strsep(&names, ":");
	if (isdigit((unsigned char)*username) || *username == '-')
		pw = getpwuid(atoi(username));
	else
		pw = getpwnam(username);
	/*
	 * Credentials specified as those of a user.
	 */
	if (names == NULL) {
		if (pw == NULL) {
			syslog(LOG_ERR, "Unknown user: %s", username);
			return;
		}
		cr->cr_uid = pw->pw_uid;
		ngroups = NGROUPS + 1;
		if (getgrouplist(pw->pw_name, pw->pw_gid, usergroups, &ngroups))
			syslog(LOG_ERR, "Too many groups for user %s", username);
		/*
		 * Convert from int's to gid_t's and compress out duplicate
		 */
		cr->cr_ngroups = ngroups - 1;
		cr->cr_gid = usergroups[0];
		for (cnt = 1; cnt < ngroups; cnt++)
			cr->cr_groups[cnt - 1] = usergroups[cnt];
		return;
	}
	/*
	 * Explicit credential specified as a colon separated list:
	 *	uid:gid:gid:...
	 */
	if (pw != NULL)
		cr->cr_uid = pw->pw_uid;
	else if (isdigit((unsigned char)*username) || *username == '-')
		cr->cr_uid = atoi(username);
	else {
		syslog(LOG_ERR, "Unknown user: %s", username);
		return;
	}
	cr->cr_ngroups = 0;
	while (names != NULL && *names != '\0' && cr->cr_ngroups < NGROUPS) {
		username = strsep(&names, ":");
		if (isdigit((unsigned char)*username) || *username == '-') {
			cr->cr_groups[cr->cr_ngroups++] = atoi(username);
		} else {
			if ((gr = getgrnam(username)) == NULL) {
				syslog(LOG_ERR, "Unknown group: %s", username);
				continue;
			}
			cr->cr_groups[cr->cr_ngroups++] = gr->gr_gid;
		}
	}
	if (names != NULL && *names != '\0' && cr->cr_ngroups == NGROUPS)
		syslog(LOG_ERR, "Too many groups");
}

#define	STRSIZ	(RPCMNT_NAMELEN+RPCMNT_PATHLEN+50)
/*
 * Routines that maintain the remote mounttab
 */
static void
get_mountlist(void)
{
	struct mountlist *mlp, **mlpp;
	char *host, *dirp, *cp;
	char str[STRSIZ];
	FILE *mlfile;

	if ((mlfile = fopen(_PATH_RMOUNTLIST, "r")) == NULL) {
		syslog(LOG_ERR, "Can't open %s: %m", _PATH_RMOUNTLIST);
		return;
	}
	mlpp = &mlhead;
	while (fgets(str, STRSIZ, mlfile) != NULL) {
		cp = str;
		host = strsep(&cp, " \t\n");
		dirp = strsep(&cp, " \t\n");
		if (host == NULL || dirp == NULL)
			continue;
		mlp = emalloc(sizeof(*mlp));
		(void)strncpy(mlp->ml_host, host, RPCMNT_NAMELEN);
		mlp->ml_host[RPCMNT_NAMELEN] = '\0';
		(void)strncpy(mlp->ml_dirp, dirp, RPCMNT_PATHLEN);
		mlp->ml_dirp[RPCMNT_PATHLEN] = '\0';
		mlp->ml_next = NULL;
		*mlpp = mlp;
		mlpp = &mlp->ml_next;
	}
	(void)fclose(mlfile);
}

static int
del_mlist(char *hostp, char *dirp, struct sockaddr *saddr)
{
	struct mountlist *mlp, **mlpp;
	struct mountlist *mlp2;
	u_short sport;
	FILE *mlfile;
	int fnd = 0, ret = 0;
	char host[NI_MAXHOST];

	switch (saddr->sa_family) {
	case AF_INET6:
		sport = ntohs(((struct sockaddr_in6 *)saddr)->sin6_port);
		break;
	case AF_INET:
		sport = ntohs(((struct sockaddr_in *)saddr)->sin_port);
		break;
	default:
		return -1;
	}
	mlpp = &mlhead;
	mlp = mlhead;
	while (mlp) {
		if (!strcmp(mlp->ml_host, hostp) &&
		    (!dirp || !strcmp(mlp->ml_dirp, dirp))) {
			if (!(mlp->ml_flag & DP_NORESMNT) &&
			    sport >= IPPORT_RESERVED) {
				if (getnameinfo(saddr, saddr->sa_len, host,
				    sizeof host, NULL, 0, ninumeric) != 0)
					strlcpy(host, "?", sizeof(host));
				syslog(LOG_NOTICE,
				"Umount request for %s:%s from %s refused\n",
				    mlp->ml_host, mlp->ml_dirp, host);
				ret = -1;
				goto cont;
			}
			fnd = 1;
			mlp2 = mlp;
			*mlpp = mlp = mlp->ml_next;
			free(mlp2);
		} else {
cont:
			mlpp = &mlp->ml_next;
			mlp = mlp->ml_next;
		}
	}
	if (fnd) {
		if ((mlfile = fopen(_PATH_RMOUNTLIST, "w")) == NULL) {
			syslog(LOG_ERR, "Can't update %s: %m",
			    _PATH_RMOUNTLIST);
			return ret;
		}
		mlp = mlhead;
		while (mlp) {
			(void)fprintf(mlfile, "%s %s\n", mlp->ml_host,
		            mlp->ml_dirp);
			mlp = mlp->ml_next;
		}
		(void)fclose(mlfile);
	}
	return ret;
}

static void
add_mlist(char *hostp, char *dirp, int flags)
{
	struct mountlist *mlp, **mlpp;
	FILE *mlfile;

	mlpp = &mlhead;
	mlp = mlhead;
	while (mlp) {
		if (!strcmp(mlp->ml_host, hostp) && !strcmp(mlp->ml_dirp, dirp))
			return;
		mlpp = &mlp->ml_next;
		mlp = mlp->ml_next;
	}
	mlp = emalloc(sizeof(*mlp));
	strncpy(mlp->ml_host, hostp, RPCMNT_NAMELEN);
	mlp->ml_host[RPCMNT_NAMELEN] = '\0';
	strncpy(mlp->ml_dirp, dirp, RPCMNT_PATHLEN);
	mlp->ml_dirp[RPCMNT_PATHLEN] = '\0';
	mlp->ml_flag = flags;
	mlp->ml_next = NULL;
	*mlpp = mlp;
	if ((mlfile = fopen(_PATH_RMOUNTLIST, "a")) == NULL) {
		syslog(LOG_ERR, "Can't update %s: %m", _PATH_RMOUNTLIST);
		return;
	}
	(void)fprintf(mlfile, "%s %s\n", mlp->ml_host, mlp->ml_dirp);
	(void)fclose(mlfile);
}

#ifndef MOUNTD_RUMP
static int
umntall_each(caddr_t resultsp, struct sockaddr_in *raddr)
{
	return (1);
}
#endif

/*
 * This function is called via. SIGTERM when the system is going down.
 * It sends a broadcast RPCMNT_UMNTALL.
 */
/* ARGSUSED */
static void
send_umntall(int n)
{
#ifndef MOUNTD_RUMP
	(void)clnt_broadcast(RPCPROG_MNT, RPCMNT_VER1, RPCMNT_UMNTALL,
	    (xdrproc_t)xdr_void, NULL, (xdrproc_t)xdr_void, NULL,
	    (resultproc_t)umntall_each);
#endif
	exit(0);
}


/*
 * Free up a group list.
 */
static void
free_grp(struct grouplist *grp)
{

	if (grp->gr_type == GT_HOST) {
		if (grp->gr_ptr.gt_addrinfo != NULL)
			freeaddrinfo(grp->gr_ptr.gt_addrinfo);
	} else if (grp->gr_type == GT_NET) {
		if (grp->gr_ptr.gt_net.nt_name)
			free(grp->gr_ptr.gt_net.nt_name);
	}
	free(grp);
}

#if 0
static void
SYSLOG(int pri, const char *fmt,...)
{
	va_list ap;

	va_start(ap, fmt);

	if (mountd_debug)
		vfprintf(stderr, fmt, ap);
	else
		vsyslog(pri, fmt, ap);

	va_end(ap);
}
#endif

/*
 * Check options for consistency.
 */
static int
check_options(const char *line, size_t lineno, struct dirlist *dp)
{

	if (dp == NULL) {
		syslog(LOG_ERR,
		    "\"%s\", line %ld: missing directory list",
		    line, (unsigned long)lineno);
		return (1);
	}
	if ((opt_flags & (OP_MAPROOT|OP_MAPALL)) == (OP_MAPROOT|OP_MAPALL) ||
	    (opt_flags & (OP_MAPROOT|OP_KERB)) == (OP_MAPROOT|OP_KERB) ||
	    (opt_flags & (OP_MAPALL|OP_KERB)) == (OP_MAPALL|OP_KERB)) {
		syslog(LOG_ERR,
		    "\"%s\", line %ld: -mapall, -maproot and -kerb mutually exclusive",
		    line, (unsigned long)lineno);
		return (1);
	}
	if ((opt_flags & OP_MASK) && (opt_flags & OP_NET) == 0) {
		syslog(LOG_ERR, "\"%s\", line %ld: -mask requires -net",
		    line, (unsigned long)lineno);
		return (1);
	}
	if ((opt_flags & OP_MASK) && (opt_flags & OP_MASKLEN) != 0) {
		syslog(LOG_ERR, "\"%s\", line %ld: /pref and -mask mutually"
		    " exclusive",
		    line, (unsigned long)lineno);
		return (1);
	}
	if ((opt_flags & OP_ALLDIRS) && dp->dp_left) {
		syslog(LOG_ERR,
		    "\"%s\", line %ld: -alldirs has multiple directories",
		    line, (unsigned long)lineno);
		return (1);
	}
	return (0);
}

/*
 * Check an absolute directory path for any symbolic links. Return true
 * if no symbolic links are found.
 */
static int
check_dirpath(const char *line, size_t lineno, char *dirp)
{
	char *cp;
	struct stat sb;
	const char *file = "";

	for (cp = dirp + 1; *cp; cp++) {
		if (*cp == '/') {
			*cp = '\0';
			if (lstat(dirp, &sb) == -1)
				goto bad;
			if (!S_ISDIR(sb.st_mode))
				goto bad1;
			*cp = '/';
		}
	}

	cp = NULL;
	if (lstat(dirp, &sb) == -1)
		goto bad;

	if (!S_ISDIR(sb.st_mode) && !S_ISREG(sb.st_mode)) {
		file = " file or a";
		goto bad1;
	}

	return 1;

bad:
	syslog(LOG_ERR,
	    "\"%s\", line %ld: lstat for `%s' failed: %m",
	    line, (unsigned long)lineno, dirp);
	if (cp)
		*cp = '/';
	return 0;

bad1:
	syslog(LOG_ERR,
	    "\"%s\", line %ld: `%s' is not a%s directory",
	    line, (unsigned long)lineno, dirp, file);
	if (cp)
		*cp = '/';
	return 0;
}

static void
bind_resv_port(int sock, sa_family_t family, in_port_t port)
{
	struct sockaddr *sa;
	struct sockaddr_in sasin;
	struct sockaddr_in6 sasin6;

	switch (family) {
	case AF_INET:
		(void)memset(&sasin, 0, sizeof(sasin));
		sasin.sin_len = sizeof(sasin);
		sasin.sin_family = family;
		sasin.sin_port = htons(port);
		sa = (struct sockaddr *)(void *)&sasin;
		break;
	case AF_INET6:
		(void)memset(&sasin6, 0, sizeof(sasin6));
		sasin6.sin6_len = sizeof(sasin6);
		sasin6.sin6_family = family;
		sasin6.sin6_port = htons(port);
		sa = (struct sockaddr *)(void *)&sasin6;
		break;
	default:
		syslog(LOG_ERR, "Unsupported address family %d", family);
		return;
	}
	if (bindresvport_sa(sock, sa) == -1)
		syslog(LOG_ERR, "Cannot bind to reserved port %d (%m)", port);
}

/* ARGSUSED */
static void
no_nfs(int sig)
{
	syslog(LOG_ERR, "kernel NFS support not present; exiting");
	exit(1);
}<|MERGE_RESOLUTION|>--- conflicted
+++ resolved
@@ -1,8 +1,4 @@
-<<<<<<< HEAD
-/* 	$NetBSD: mountd.c,v 1.134 2021/02/16 10:00:27 hannken Exp $	 */
-=======
 /* 	$NetBSD: mountd.c,v 1.137 2021/06/05 08:26:34 hannken Exp $	 */
->>>>>>> e2aa5677
 
 /*
  * Copyright (c) 1989, 1993
@@ -46,11 +42,7 @@
 #if 0
 static char     sccsid[] = "@(#)mountd.c  8.15 (Berkeley) 5/1/95";
 #else
-<<<<<<< HEAD
-__RCSID("$NetBSD: mountd.c,v 1.134 2021/02/16 10:00:27 hannken Exp $");
-=======
 __RCSID("$NetBSD: mountd.c,v 1.137 2021/06/05 08:26:34 hannken Exp $");
->>>>>>> e2aa5677
 #endif
 #endif				/* not lint */
 
@@ -1217,8 +1209,6 @@
 }
 
 /*
-<<<<<<< HEAD
-=======
  * Compare two export lists by path.
  */
 static int
@@ -1231,7 +1221,6 @@
 }
 
 /*
->>>>>>> e2aa5677
  * Get the export list
  */
 /* ARGSUSED */
@@ -1241,11 +1230,7 @@
 	struct exportlist *ep, *ep2;
 	struct grouplist *grp, *tgrp;
 	struct statvfs *fsp;
-<<<<<<< HEAD
-	int num, i;
-=======
 	int i, j;
->>>>>>> e2aa5677
 	FILE *exp_file;
 
 
@@ -1272,22 +1257,6 @@
 	 * And delete exports that are in the kernel for all local
 	 * file systems.
 	 */
-<<<<<<< HEAD
-	num = getmntinfo(&fsp, MNT_NOWAIT);
-	for (i = 0; i < num; i++) {
-		struct mountd_exports_list mel;
-
-		/* Delete all entries from the export list. */
-		mel.mel_path = fsp->f_mntonname;
-		mel.mel_nexports = 0;
-		if (nfssvc(NFSSVC_SETEXPORTSLIST, &mel) == -1 &&
-		    errno != EOPNOTSUPP)
-			syslog(LOG_ERR, "Can't delete exports for %s (%m)",
-			    fsp->f_mntonname);
-
-		fsp++;
-	}
-=======
 	mel_tab_len = getmntinfo(&fsp, MNT_NOWAIT);
 	mel_tab = ecalloc(mel_tab_len, sizeof(*mel_tab));
 	for (i = 0; i < mel_tab_len; i++) {
@@ -1296,7 +1265,6 @@
 		mel_tab[i].mel_exports = NULL;
 	}
 	qsort(mel_tab, mel_tab_len, sizeof(mel_tab[0]), mel_compare);
->>>>>>> e2aa5677
 
 	/*
 	 * Read in the exports file and build the list, calling
@@ -1318,8 +1286,6 @@
 
 		(void)fclose(exp_file);
 	}
-<<<<<<< HEAD
-=======
 
 	for (i = 0; i < mel_tab_len; i++) {
 		struct mountd_exports_list *mel = &mel_tab[i];
@@ -1344,7 +1310,6 @@
 	}
 	free(mel_tab);
 	mel_tab_len = 0;
->>>>>>> e2aa5677
 }
 
 /*
