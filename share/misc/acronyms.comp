<<<<<<< HEAD
$NetBSD: acronyms.comp,v 1.225 2019/01/22 01:32:30 htodd Exp $
=======
$NetBSD: acronyms.comp,v 1.234 2019/03/04 14:31:26 sevan Exp $
>>>>>>> 356fe5fe
3WHS	three-way handshake
8VSB	8-state vestigial side band modulation
AA	anti-aliasing
AAA	authentication, authorization, [and] accounting
AAT	average access time
ABI	application binary interface
ABR	available bit rate
ABRT	automatic bug reporting tool
AC	alternating current
ACI	adjacent channel interferer
ACID	atomicity, consistency, isolation, durability
ACK	Amsterdam compiler kit
ACK	acknowledgement
ACL	access control list
ACL	active current loop
ACL	asynchronous connection less
ACP	auxiliary control {process,program}
ACPI	advanced configuration and power interface
ACS	access control set
ACU	automatic calling unit
ADB	Apple desktop bus
ADC	analog [to] digital converter
ADD	acronym driven development
ADO	active data objects
ADP	automatic data processing
ADPCM	adaptive differential pulse code modulation
ADS	alternate data stream
ADSL	asymmetric digital subscriber line
ADT	abstract data type
AER	advanced error reporting
AES	Advanced Encryption Standard
AFP	Apple Filing Protocol
AFS	Andrew File System
AGC	automatic gain control
AGP	accelerated graphics port
AI	analog input
AI	artificial intelligence
AL	access list
AL	active link
ALE	address latch enable
ALS	ambient light sensor
ALU	arithmetic and logical unit
ALUA	asymmetric logical unit access
AM	access method
AM	alignment mask
AM	amplitude modulation
AMD	Advanced Micro Devices Inc
AMDD	Agile model-driven development
AMI	alternate mark inversion
AMP	asymmetric multiprocessing
AMQP	advanced message queuing protocol
AMT	active management technology
AN	Arabic number
ANR	application not responding
ANSI	American National Standards Institute
AO	analog output
AOL	Alert-on-LAN
AOS	add or subtract
AP	access point
AP	application processor
API	application programming interface
APEI	ACPI platform error interface
APIC	advanced programmable interrupt controller
APIPA	automatic private IP addressing
APM	advanced power management
APM	application performance management
APU	accelerated processing unit
APT	advanced persistent threat
AQM	active queue management
ARAT	always running APIC timer
ARC	adaptive replacement cache
ARC	Advanced RISC Computing
ARC	automatic reference counting
ARM	Advanced RISC Machines
ARP	Address Resolution Protocol
ARPA	Advanced Research Projects Agency
ARQ	automatic repeat request
ARR	address range register
ARU	audio response unit
AS	autonomous system
ASA	Adaptive Security Appliance
ASAN	Address Sanitizer
ASC	advanced smart cache
ASCII	American Standard Code for Information Interchange
ASD	agile software development
ASE	advanced software environment
ASF	alert standard format
ASIC	application-specific integrated circuit
ASK	amplitude shift keying
ASLR	address space layout randomization
ASN	autonomous system number
ASPM	active state power management
ASQ	automated software quality
ASR	address space register
AST	abstract syntax tree
AST	asynchronous system trap
AT	access time
AT	advanced technology
ATA	advanced technology attachment
ATAPI	advanced technology attachment packet interface
ATC	address translation cache
ATM	asynchronous transfer mode
ATX	advanced technology extended
AV	anti virus
AVL	Adelson-Velsky-Landis
AVX	advanced vector extensions
BA	byte align
BAL	basic assembly language
BAR	base address register
BBS	bulletin board system
BCC	blind carbon copy
BCD	binary coded decimal
BCR	byte count register
BCS	base configuration space
BD	baud
BDD	binary decision diagram
BDI	bit deinterleave
BDUF	big design up front
BEDO	burst extended data output
BER	basic encoding rules
BER	bit error {rate,ratio}
BERT	boot error record table
BFD	binary {file,format} descriptor
BFKL	big fscking kernel lock
BFS	breadth-first search
BFT	binary file transfer
BGA	ball grid array
BGP	Border Gateway Protocol
BGPSEC	BGP Security
BIND	Berkeley Internet Name Daemon
BIOS	Basic Input/Output System
BIOS	built-in operating system
BIST	built-in self-test
BIU	bus interface unit
BKDG	BIOS and kernel developer's guide
BLAS	basic linear algebra subprograms
BLC	back light control
BLOB	binary large object
BM	bus master
BMC	baseboard management controller
BMIC	bus master interface controller
BN	boundary neutral
BNF	Backus-Naur form
BO	binary output
BOF	beginning of file
BOM	beginning of message
BOM	byte order mark
BP	base pointer
BP	boot processor
BPB	BIOS parameter block
BPDU	bridge protocol data unit
BPF	Berkeley Packet Filter
BPI	bits per inch
BPM	business process modelling
BPS	bits per second
BPSK	binary phase shift keying
BQS	Berkeley quality software
BRE	basic regular expression
BS	backspace
BS	binary sequence
BSA	basic service area
BSD	Berkeley Software Distribution
BSDP	Boot Service Discovery Protocol
BSF	bit scan forward
BSOD	blue screen of death
BSP	binary space partition
BSP	board support package
BSP	bootstrap processor
BSR	bit scan reverse
BSS	basic service set
BSS	block started by symbol
BSSID	basic service set identifier
BT	BitTorrent
BT	Bluetooth
BT	bit test
BTC	bit test [and] complement
BTR	bit test [and] reset
BTS	bit test [and] set
BTS	bug tracking system
BW	bandwidth
BWM	block-write mode
BUAG	big ugly ASCII graphic
CA	certificate authority
CAD	computer-aided design
CAM	computer assisted manufacturing
CAM	conditional access module
CAM	content addressable memory
CARP	Common Address Redundancy Protocol
CAS	column address strobe
CAS	compare and swap
CAS	computer algebra system
CASE	computer aided software engineering
CAU	control access unit
CAV	constant angular velocity
CBC	cipher block chaining
CBR	constant bit rate
CC	carbon copy
CCD	charge coupled device
CCI	co-channel interferer
CCNUMA	cache-coherent non-uniform memory access
CD	cache disable
CD	compact disc
CDDA	compact disc digital audio
CDMA	code division multiple access
CDP	Cisco Discovery Protocol
CDRAM	cache dynamic random access memory
CER	canonical encoding rules
CF	compact flash
CFB	cipher feedback
CFG	context-free grammar
CFG	control-flow graph
CFI	control-flow integrity sanitizer
CG	control gate
CGA	Color Graphics Adapter
CGI	common gateway interface
CGN	Carrier-Grade NAT
CHAP	Challenge-Handshake Authentication Protocol
CHS	cylinder/head/sector
CI	continuous integration
CI	{common,component} interface
CIDR	Classless Inter-Domain Routing
CIF	common intermediate format
CIFS	Common Internet File System
CIL	common intermediate language
CIR	carrier-to-interference ratio
CIS	contact image sensor
CISC	complex instruction set {computer,computing}
CJK	Chinese, Japanese, [and] Korean
CLF	common log format
CLI	command line interface
CLR	common language runtime
CLTT	closed loop thermal throttling
CLUT	color look-up table
CLV	constant linear velocity
CM	configuration management
CMA	concert multithread architecture
CMC	chassis management controller
CMC	corrected machine check
CMS	{configuration,content,course} management system
CMI	control {management,method} interface
CMOS	complementary metal-oxide-semiconductor
CMP	chip multi-processing
CMS	content management system
CMYK	cyan magenta yellow black
CN	{common,canonical} name
CNC	computer numerical control
CNR	carrier-to-noise ratio
COF	current operating frequency
COFDM	coded orthogonal frequency division multiplexing
COFF	common object file format
COM	component object model
COMA	cache-only memory architecture
CORBA	common object request broker architecture
COS	class of service
COW	copy-on-write
CP	continuous pilot
CPB	core performance boost
CPC	central processor complex
CPC	cpu performance counters
CPE	common phase error
CPE	common platform enumeration
CPER	common platform error record
CPG	clock pulse generator
CPI	cycles per instruction
CPL	current privilege level
CPLD	complex programmable logic device
CPP	C preprocessor
CPS	characters per second
CPT	command pass through
CPU	central processing unit
CR	carriage return
CRC	cyclic redundancy check
CRL	carrier recovery loop
CRLF	carriage return line feed
CRT	cathode ray tube
CRUD	create, read, update, and delete
CS	cable select
CS	chip select
CS	code segment
CS	computer science
CSDL	{common,conceptual} schema definition language
CSI	channel state information
CSI	common system interface
CSMA	carrier sense multiple access
CSMA/CA	carrier sense multiple access with collision avoidance
CSMA/CD	carrier sense multiple access with collision detection
CSR	control [and] status registers
CSRG	Computer Systems Research Group
CSS	cascading style sheets
CSV	comma-separated values
CTF	compact c type format
CTM	close to metal
CTR	counter [mode]
CTS	clear to send
CUA	common user access
CUT	coordinated universal time
CV	control voltage
CVE	common vulnerabilities and exposures
CVS	Concurrent Versions System
DA	destination address
DAA	distributed application architecture
DAB	digital audio broadcasting
DAC	digital [to] analog converter
DAC	discretionary access control
DAD	duplicate address detection
DANE	DNS-based Authentication of Named Entities
DAO	disk at once
DAP	Directory Access Protocol
DAT	digital audio tape
DAT	dynamic acceleration technology
DB	database
DBA	database administrator
DBA	dynamic bandwidth allocation
DBB	data bus buffer
DBC	design by contract
DBL	dynamic buffer limiting
DBMS	database management system
DBS	database server
DC	direct current
DCC	Direct Client-to-Client
DCC	direct cable connect
DCD	data carrier detect
DCE	data control equipment
DCE	distributed computing environment
DCIM	data center infrastructure management
DCIM	digital camera images
DCL	Digital Command Language
DCOM	distributed component object model
DCOP	Desktop COmmunication Protocol
DCS	data collection systems
DCT	discrete cosine transform
DCU	data cache unit
DDC	display data channel
DDE	dynamic data exchange
DDK	device driver kit
DDL	data description language
DDR	double data rate
DDS	direct digital sound
DDWG	Digital Display Working Group
DE	debugging extensions
DE	desktop environment
DEA	data encryption algorithm
DEC	Digital Equipment Corporation
DEK	data encryption key
DEP	data execution prevention
DER	distinguished encoding rules
DES	Data Encryption Standard
DF	don't fragment
DFA	deterministic finite automaton
DFC	data flow control
DFS	depth first search
DFS	distributed file system
DFSAN	Data Flow Sanitizer
DFT	diagnostic function test
DFT	discrete Fourier transform
DGL	data generation language
DH	Diffie-Hellman
DHCP	Dynamic Host Configuration Protocol
DIFS	distributed inter-frame space
DIMM	dual inline memory module
DIRT	design in real time
DL	diode logic
DL	discrete logarithm
DL	download
DLE	data link escape
DLL	dynamic link library
DLP	discrete logarithm problem
DMA	direct memory access
DMI	desktop management interface
DMS	document management system
DMT	discrete multitone modulation
DMU	data management layer
DNARD	Digital network appliance reference design
DND	drag and drop
DNLC	directory name lookup cache
DNS	Domain Name System
DNSSEC	DNS Security Extensions
DOE	distributed object environment
DOF	data over fibre
DOM	document object model
DOS	denial of service
DOS	disk operating system
DP	DisplayPort
DPC	deferred procedure call
DPCM	differential pulse code modulation
DPD	dead peer detection
DPI	deep packet inspection
DPI	dots per inch
DPL	descriptor privilege level
DPS	Display PostScript
DPST	display power savings technology
DRAAS	disaster recovery as a service
DRAM	dynamic random access memory
DRBG	deterministic random bit generator
DRI	direct rendering infrastructure
DRM	digital rights management
DRRS	display refresh rate switching
DS	debug store
DSA	digital signature algorithm
DSAP	destination service access point
DSB	double-sideband modulation
DSDT	differentiated system descriptor table
DSL	dataset and snapshot layer
DSL	digital subscriber line
DSL	domain specific language
DSLAM	digital subscriber line access multiplexer
DSN	delivery status notification
DSO	dynamic shared object
DSP	digital signal processor
DSSS	direct sequence spread spectrum
DTD	document type definition
DTE	data terminal equipment
DTE	dumb terminal emulator
DTL	diode-transistor logic
DTLS	datagram transport layer security
DTS	digital thermal sensor
DUT	device under test
DVB	digital video broadcasting
DVCS	distributed version control system
DVD	digital versatile disc
DVFS	dynamic voltage and frequency scaling
DVI	device independent
DVI	Digital Visual Interface
DVR	digital video recorder
E-XER	extended XML encoding rules
EABI	embedded-application binary interface
EAI	Email Address Internationalization
EAI	Enterprise Application Integration
EAP	Extensible Authentication Protocol
EAPOL	EAP over Lan
EBCDIC	Extended Binary Coded Decimal Interchange Code
EBDA	Extended BIOS Data Area
EBR	extended boot record
EC	elliptic curve
ECC	elliptic curve cryptography
ECC	error correction code
ECDH	elliptic curve Diffie-Hellman
ECDL	elliptic curve discrete logarithm
ECDLP	elliptic curve discrete logarithm problem
ECDSA	elliptic curve digital signature algorithm
ECL	emitter-coupled logic
ECN	explicit congestion notification
ECP	enhanced capability port
ECS	enhanced chip set
ECS	extended configuration space
EDAC	error detection and correction
EDAT	enhanced dynamic acceleration technology
EdDSA	Edwards curve digital signature algorithm
EDGE	explicit data graph execution
EDID	extended display identification data
EDO	extended data out
EDS	electronical data sheet
EEE	energy efficient ethernet
EEPROM	electrically erasable programmable read only memory
EFI	extensible firmware interface
EFL	emitter follower logic
EFM	eight to fourteen modulation
EGA	Enhanced Graphics Adapter
EGP	exterior gateway protocol
EH	extension header
EIDE	enhanced IDE
EISA	extended industry standard architecture
EINJ	error injection table
ELF	executable and linking format
ELS	entry level system
EMI	electro-magnetic interference
EMP	electro-magnetic pulse
EMR	electro-magnetic radiation
EMACS	Editor MACroS
EOF	end of file
EOI	end of interrupt
EOIS	end of interactive support
EOL	end of life
EOL	end of line
EOT	end of transmission
EPIC	explicitly parallel instruction computing
EPP	enhanced parallel port
EPRML	extended partial response, maximum likelihood
EPROM	erasable programmable read only memory
ERD	emergency recovery disk
ERD	entity relationship diagram
ERE	extended regular expression
ERST	error record serialization table
ESAN	Efficiency Sanitizer
ESB	enterprise service bus
ESDI	enhanced small disk interface
ESDRAM	enhanced synchronous dynamic random access memory
ESI	enclosure services interface
ESS	electronic switching system
ESS	extended service set
ESSID	extended service set identifier
EST	enhanced speedstep
ETL	extract, transform, load
EU	execution unit
EULA	end user license agreement
FAT	file allocation table
FBRAM	frame buffer random access memory
FCIF	full common intermediate format
FCL	fiber channel loop
FCS	frame check sequence
FDC	floppy disk controller
FDD	floppy disk drive
FDDI	fiber distributed data interface
FDE	full disk encryption
FDT	flattened device tree
FEA	finite element analysis
FEC	forward error correction
FET	field-effect transistor
FF	finite field
FF	form feed
FFDH	finite-field Diffie-Hellman
FFH	functional fixed hardware
FFI	foreign function interface
FFM	focus follows mouse
FFS	Fast File System
FFS	find first set
FFT	fast Fourier transform
FG	floating gate
FHSS	frequency hop spread spectrum
FID	frequency identifier
FIFO	first in, first out
FILO	first in, last out
FIPS	Federal Information Processing Standards
FIR	fast infrared
FLOPS	floating [point] operations per second
FLOSS	free/libre/open source software
FM	frequency modulation
FMR	false match rate
FOSS	free/open source software
FPGA	field programmable gate array
FPM	fast page mode
FPR	floating point register
FPU	floating point unit
FQDN	fully qualified domain name
FRR	false rejection rate
FRU	field replaceable unit
FS	file system
FSB	front side bus
FSCK	file system check
FSF	Free Software Foundation
FSK	frequency shift keying
FSM	finite-state machine
FTA	fault tree analysis
FTL	flash translation layer
FTP	File Transfer Protocol
FTPS	File Transfer Protocol Secure
FUS	fast user switching
FWH	firmware hub
FWS	folding white space
GAL	generic array logic
GAS	generic address structure
GC	garbage collector
GCM	Galois counter mode
GCR	group-coded recording
GDI	Graphics Device Interface
GDT	global descriptor table
GEM	graphics environment manager
GEM	graphics execution manager
GENA	general event notification architecture
GHC	Glasgow Haskell compiler
GHES	generic hardware error source
GIC	generic interrupt controller
GID	group identifier
GIF	graphics interchange format
GMCH	graphics and memory controller hub
GNU	GNU's Not Unix
GOP	graphics output protocol
GOT	global offset table
GPE	general purpose event
GPF	general protection fault
GPG	GNU Privacy Guard
GPL	[GNU] General Public License
GPR	general purpose register
GPS	generalized processor sharing
GPT	GUID partition table
GPU	graphics processing unit
GR	golden ratio
GRE	generic routing encapsulation
GSI	global system interrupt
GUI	graphical user interface
GUID	globally unique identifier
GVFS    git virtual file system
HA	high availability
HAL	hardware abstraction layer
HAT	hashed array tree
HATEOAS	hypermedia as the engine of application state
HBA	host bus adapter
HCF	halt and catch fire
HCI	host controller interface
HCI	human-computer interaction
HCL	hardware compatibility list
HDCP	High-bandwidth Digital Content Protection
HDD	hard disk drive
HDL	hardware description language
HDMI	High-Definition Multimedia Interface
HDTV	high-definition television
HECI	host embedded controller interface
HEST	hardware error source table
HF	high frequency
HFM	highest frequency mode
HID	human interface device
HKP	HTTP Keyserver Protocol
HLL	high-level language
HMA	high memory area
HMI	human-machine interface
HOOD	hierarchical object oriented design
HP	Hewlett-Packard
HPC	high performance computing
HPET	high precision event timer
HSM	hardware security module
HSM	hierarchical storage management 
HT	hyper-threading
HTC	hardware thermal control
HTCC	high temperature co-fired ceramic
HTML	HyperText Markup Language
HTT	hyper-threading technology
HTTP	Hypertext Transfer Protocol
HTTPS	Hypertext Transfer Protocol Secure
HVM	hardware virtual machine
HVDS	High-Voltage Differential Signaling
HWASAN	Hardware-assisted Address Sanitizer
HZ	Hertz
I2O	intelligent input/output
IA	information assurance
IAAS	infrastructure as a service
IANA	Internet Assigned Numbers Authority
IBC	iterated block cipher
IBM	International Business Machines
IBS	instruction based sampling
IBSS	independent basic service set
IC	integrated circuit
ICA	independent computer architecture
ICB	Internet Citizen's Band
ICE	in-circuit emulator
ICE	internal compiler error
ICH	I/O controller hub
ICMP	Internet Control Message Protocol
ICT	information and communications technology
ICW	initialization command word
IDA	Intel dynamic acceleration
IDCMP	Intuition direct communication message port
IDE	integrated development environment
IDE	integrated drive electronics
IDPS	intrusion detection [and] prevention system
IDRP	inter-domain routing protocol
IDS	intrusion detection system
IDT	interrupt descriptor table
IE	Internet Explorer
IEC	International Electrotechnical Commission
IEEE	Institute of Electrical and Electronics Engineers
IESG	Internet Engineering Steering Group
IETF	Internet Engineering Task Force
IF	intermediate frequency
IFCM	isochronous flow control mode
IFF	Interchange File Format
IFS	internal field separator
IGD	Internet gateway device
IGMP	Internet Group Management Protocol
IGP	interior gateway protocol
IHV	independent hardware vendor
IKE	Internet key exchange
ILM	internal loopback mode
ILOM	integrated lights-out management
ILP	instruction level parallelism
IM	instant messaging
IMAP	Internet Message Access Protocol
IMC	integrated memory controller
IMCR	interrupt mode configuration register
IMR	interrupt mask register
IMS	information management system
IMSI	international mobile subscriber identity
INCITS	InterNational Committee for Information Technology Standards
IO	input/output
IOCTL	input/output control
IOMMU	input/output memory management unit
IOT	Internet of Things
IP	Internet Protocol
IP	intellectual property
IPC	instructions per cycle
IPC	interprocess communication
IPE	integrated programming environment
IPI	intelligent peripheral interface
IPI	interprocessor interrupt
IPL	Initial Program Load
IPL	Interrupt Priority Level
IPMB	Intelligent Platform Management Bus
IPMI	Intelligent Platform Management Interface
IPNG	Internet Protocol, Next Generation
IPS	in-plane switching
IPS	intrusion prevention system
IPSEC	Internet Protocol Security
IRC	Internet Relay Chat
IRDA	infrared data association
IRQ	interrupt request
IRQL	interrupt request level
IRR	interrupt request register
IRTF	Internet Research Task Force
IS	information system
ISA	industry standard architecture
ISA	instruction set architecture
ISDN	integrated services digital network
ISI	inter-symbol interference
ISM	industrial, scientific, [and] medical
ISN	initial serial number
ISO	International Standards Organization
ISOC	Internet Society
ISP	Internet service provider
ISR	in-service register
ISR	interrupt service routine
IST	interrupt stack table
ISV	independent software vendor
IT	information technology
ITB	Intel Turbo Boost
ITIL	information technology infrastructure library
ITP	in-target probe
ITSM	IT service management
IV	initialization vector
IVT	interrupt vector table
JBOD	just a bunch of disks
JFET	junction [gate] field-effect transistor
JIT	just in time
JPEG	Joint Photographic Experts Group
JRE	Java Runtime Environment
JSON	JavaScript Object Notation
JTAG	joint test action group
KASLR	kernel address space layout randomization
KB	keyboard
KB	kilobyte
KBD	keyboard
KBD	kilobaud
KCS	keyboard controller style
KLOC	thousand lines of code
KMS	kernel-mode setting
KPI	kernel programming interface
KVA	kernel virtual address
KVM	kernel virtual machine
KVM	kernel virtual memory
KVM	keyboard, video, [and] mouse
LAMP	Linux Apache MySQL {Perl,PHP,Python}
LAN	local area network
LAPIC	local advanced programmable interrupt controller
LAR	load access rights
LBA	logical block addressing
LBS	location-based service
LCD	liquid crystal display
LCP	link control protocol
LDA	local delivery agent
LDAP	Lightweight Directory Access Protocol
LDR	light-dependent resistor
LDT	local descriptor table
LE	logical extent
LED	light emitting diode
LELL	low energy link layer
LER	label edge router
LF	line feed
LF	low frequency
LFM	lowest frequency mode
LFN	long file names
LFO	low-frequency oscillation
LFS	log-structured file system
LFU	least frequently used
LHP	loop heat pipe
LIFO	last in, first out
LILO	LInux LOader
LILO	last in, last out
LINT	local interrupt
LIR	local Internet registry
LISP	LISt Processor
LISP	Locator/ID Separation Protocol
LKM	{Linux,loadable} kernel module
LKML	Linux kernel mailing list
LL	load linked
LL/SC	load linked/store conditional
LLC	logical link control
LLDP	link layer discovery protocol
LLF	low level format
LLMNR	link-local multicast name resolution
LLVM	Low Level Virtual Machine
LM	long mode
LMM	link management mode
LMP	link management protocol
LNO	loop nest optimization
LOC	lines of code
LOM	lights-out management
LPE	Linux performance events
LPC	low pin count
LPS	local positioning system
LRC	longitudinal redundancy check
LRM	left-to-right mark
LRO	left-to-right override
LRU	least recently used
LSAN	Leak Sanitizer
LSB	Linux standards base
LSB	least significant {bit,byte}
LSI	large scale integration
LSL	load segment limit
LSM	log structured merge
LSN	Large Scale NAT
LSN	log sequence number
LSR	label switch router
LTCC	low temperature co-fired ceramic
LTO	linear tape-open
LTO	link time optimization
LTR	left to right
LTR	load task register
LTR	letter(-sized paper)
LTS	long term support
LUA	Lua Uppercase Accident
LUN	logical unit number
LV	logical volume
LVM	logical volume management
LVT	local vector table
LVDS	Low-Voltage Differential Signaling
LWP	light-weight process
LZW	Lempel Ziv Welch
MAC	mandatory access control
MAC	{media,medium} access control
MAC	message authentication {check,code}
MADT	multiple APIC descriptor table
MB	megabyte
MBA	multi-boot agent
MBR	master boot record
MBS	megabits per second
MC	memory controller
MCA	machine check architecture
MCA	MicroChannel architecture
MCC	multiversion concurrency control
MCE	machine check exception
MCGA	Multi-Color Graphics Array
MCH	memory controller hub
MCM	multi-chip module
MCQ	memory controlled queue
MD	machine-dependent
MD-SAL	model-driven service abstraction layer
MDA	mail delivery agent
MDA	Monochrome Display Adapter
MDC	Management Data Clock
MDI	Medium Dependent Interface
MDI-X	Medium Dependent Interface Crossover
MDIO	Management Data Input/Output
MDMX	MIPS Digital Media eXtension
MDRAM	multibank dynamic random access memory
MESI	modified, exclusive, shared, invalid
MFC	merge from current
MFC	Microsoft Foundation Classes
MFM	modified frequency modulation
MFU	most frequently used
MI	machine-independent
MIB	management information base
MIC	message integrity {check,code}
MID	mobile Internet device
MIDI	musical instrument digital interface
MIF	management information format
MII	media independent interface
MIM	man in the middle
MIMD	multiple instruction, multiple data
MIME	Multipurpose Internet Mail Extensions
MIMO	multiple input multiple output
MIPS	million instructions per second
MIPS	Microprocessor without Interlocked Pipeline Stages
MISD	multiple instruction, single data
MIT	Massachusetts Institute of Technology
MITM	man in the middle
ML	machine language
ML	machine learning
ML	mailing list
ML	markup language
ML	maximum likelihood
MLC	multi-level cell
MLD	multicast listener discovery
MLHP	micro loop heat pipe
MMF	multi-mode fiber
MMIC	monolithic microwave integrated circuit
MMIO	memory mapped input/output
MMORPG	massive multiplayer online role playing game
MMU	memory management unit
MMX	matrix math extension
MMX	multimedia extension
MMX	multiple math extension
MO	magneto-optical
MOESI	modified, owned, exclusive, shared, invalid
MOF	maximum operating frequency
MOSFET	metal-oxide-semiconductor field-effect transistor
MOSI	modified, owned, shared, invalid
MP	multi-platform
MP	multiplayer
MP	{multiprocessing,multiprocessor}
MPEG	moving picture experts group
MPI	message passing interface
MPLS	Multiprotocol Label Switching
MPP	massively parallel processor
MPS	memory pool system
MPS	multiprocessor specification
MQTT	Message Queuing Telemetry Transport
MR	modem ready
MRU	most recently used
MS	Microsoft
MSAN	Memory Sanitizer
MSB	most significant {bit,byte}
MSC	message sequence chart
MSE	mean square error
MSF	minutes seconds frames
MSI	message signaled interrupt
MSI	modified, shared, invalid
MSR	{machine state,model-specific} register
MSS	maximum segment size
MSTP	Multiple Spanning Tree Protocol
MT	machine translation
MTA	mail transfer agent
MTBF	mean time between failures
MTP	media transfer protocol
MTRR	memory type range register
MTTF	mean time to failure
MTU	maximum transmission unit
MUA	mail user agent
MUD	multi-user domain
MVCC	multiversion concurrency control
MWE	module width encoding
MX	mail exchange
NACK	negative acknowledgement
NAK	negative acknowledgement
NAN	not a number
NAPT	Network Address Port Translation
NAS	network attached storage
NAT	network address translation
NAV	network allocation vector
NC	numerical control
NCO	numerically-controlled oscillator
NCP	Network Control Protocol
NCQ	native command queuing
ND	neighbor discovery
NDFA	nondeterministic finite automaton
NE	numeric error
NEWS	Network extensible Window System
NFA	nondeterministic finite automaton
NFC	near-field communication
NFCI	no functional change intended
NFS	network file system
NFV	network function virtualization
NIA	next instruction address
NIC	network information center
NIC	network interface card
NIDS	network intrusion detection system
NIP	network interface protocol
NIPS	network intrusion prevention system
NIS	network information service
NIST	National Institute of Standards and Technology
NLS	native language support
NMI	non-maskable interrupt
NNTP	Network News Transfer Protocol
NOC	network operations center
NOP	no operation
NOS	network operating system
NP	nondeterministic polynomial time
NRND	not recommended for new designs
NRZ	non-return to zero
NSA	nation-state adversary
NSA	no such agency
NSA	National Security Agency
NTM	non-deterministic Turing machine
NTP	Network Time Protocol
NUMA	non-uniform memory access
NVRAM	non-volatile random access memory
NW	not write-through
NX	no execute
OAEP	optimal asymmetric encryption padding
OAM	operations, administration, and {management,maintenance}
OBO	off by one
OBOE	off by one error
OCL	object constraint language
OCR	optical character recognition
ODCM	on-demand clock modulation
ODT	on-die termination
OEM	original equipment manufacturer
OFB	output feedback
OFDM	orthogonal frequency division multiplexing
OFET	organic field-effect transistor
OLAP	online analytical processing
OLE	object linking and embedding
OLTP	online transaction processing
ONFI	open nand flash interface
OO	OpenOffice
OO	object oriented
OOB	out of band
OOE	out of order execution
OOM	out of memory
OOO	OpenOffice.org
OOP	object oriented programming
OOPS	object oriented programming systems
OOSE	object oriented software engineering
OPM	operations per minute
OPS	operations per second
OQL	Object Query Language
ORB	object request broker
ORM	object-relational mapping
OS	operating system
OSD	open source definition
OSF	open software foundation
OSI	Open Source Initiative
OSI	open systems interconnection
OSPF	open shortest path first
OSPM	OS power management
OSS	open sound system
OSS	open source software
OSVW	operating system visible workarounds
OTP	one time password
OTP	open telecom platform
OU	organizational unit
OUI	organizationally unique identifier
OWL	Web Ontology Language
P2P	PCI to PCI
P2P	peer to peer
PA	phase accumulator
PA	physical address
PAAS	platform as a service
PAC	phase-amplitude converter
PAE	physical address extension
PAL	phase alternating line
PAL	programmable array logic
PAM	pluggable authentication modules
PAM	pulse amplitude modulation
PAP	password authentication protocol
PAT	page attribute table
PAT	port address translation
PATA	parallel ATA
PAX	portable archive exchange
PBE	pending break encoding
PBE	programming by example
PC	personal computer
PC	program counter
PCB	printed circuit board
PCB	process control block
PCB	Protocol Control Block
PCC	Portable C Compiler
PCD	page-level cache disable
PCE	path computation element
PCE	performance-monitor counter enable
PCEP	Path Computation Element Protocol
PCH	platform controller hub
PCI	peripheral component interconnect
PCM	phase change memory
PCM	pulse code modulation
PCMCIA	Personal Computer Memory Card International Association
PCP	Port Control Protocol
PD	public domain
PDA	personal digital assistant
PDA	pushdown automaton
PDAG	propositional directed acyclic graph
PDB	power distribution board
PDF	portable document format
PDM	pulse-duration modulation
PDN	pull-down network
PDP	page {descriptor,directory} page
PDS	product data sheet
PDU	protocol data unit
PE	protection enable
PEAP	Protected EAP
PECI	platform environment control interface
PEP	protocol extension protocol
PER	packed encoding rules
PFS	perfect forward secrecy
PGAS	partitioned global address space
PGE	page global enable
PGP	Pretty Good Privacy
PHB	PCI host bridge
PHP	PHP: Hypertext Preprocessor
PIC	performance instrumentation counters
PIC	position independent code
PIC	programmable interrupt controller
PICNIC	problem in chair, not in computer
PID	process id
PIE	position independent executable
PIL	Priority Interrupt Level
PIM	personal information manager
PIM	platform-independent model
PIO	programmed input/output
PIPT	physically indexed, physically tagged
PIQ	prefetch input queue
PIT	programmable interrupt timer
PIV	personal identity verification
PIX	Private Internet eXchange
PKCS	public-key cryptography standards
PKI	public key infrastructure
PLC	programmable logic controller
PLD	programmable logic device
PLL	phase locked loop
PLRU	pseudo LRU
PLTM	package level thermal management
PM	power management
PM	{phase,pulse} modulation
PMC	performance monitoring counters
PME	power management event
PMEG	page map entry group
PMI	performance monitoring infrastructure
PMI	platform management interrupt
PMIC	power management integrated circut
PMIO	port-mapped input/output
PMT	photo-multiplier tube
PMU	performance monitoring units
PMU	power management unit
PNG	portable network graphics
PNP	plug and play
POE	power over ethernet
POF	probability of failure
POP	Post Office Protocol
POP	power on password
POSIX	Portable Operating System Interface [for Unix]
POST	power on self test
POTS	plain old telephone system
POWER	Performance Optimization With Enhanced RISC
POWERPC	Performance Optimization With Enhanced RISC - Performance Computing
PP	pair programming
PPB	PCI [to] PCI bridge
PPC	PowerPC
PPC	Power Performance Computing
PPI	pixels per inch
PPM	pages per minute
PPP	Point-to-Point Protocol
PPPOA	Point-to-Point Protocol over ATM
PPPOE	Point-to-Point Protocol over Ethernet
PPU	physics processing unit
PRAM	Parameter RAM
PRBS	pseudorandom bit sequence
PRG	pseudorandom generator
PRF	pseudorandom function [family]
PRML	partial response, maximum likelihood
PRN	pseudorandom {noise,number}
PRNG	pseudorandom number generator
PROM	programmable read only memory
PRP	pseudorandom permutation
PRU	Programmable Realtime Unit
PS	PostScript
PSD	power spectral density
PSE	page size extensions
PSK	phase shift keying
PSK	pre-shared key
PSTN	public switched telephone network
PSW	program status word
PTE	page table entry
PTLA	pseudo top level aggregator
PTP	page table page
PTV	perceived target value
PU	processing unit
PUC	personal unblocking code
PUN	physical unit number
PV	physical volume
PVG	physical volume group
PVI	protected-mode virtual interrupt
PVST	Per-VLAN Spanning Tree
PWM	pulse width modulation
PXE	preboot execution environment
QA	quality assurance
QAM	quadrature amplitude modulation
QAM	quality assurance management
QBE	query by example
QC	quality control
QDI	quasi delay insensitive
QCIF	quarter common intermediate format
QOS	quality of service
QVL	qualified vendor list
R/O	read only
R/W	read/write
RA	receiver address
RA	remote assistance
RA	resource affinity
RA	router advertisement
RAD	rapid application development
RAID	redundant array of {independent,inexpensive} disks
RAM	random access memory
RAS	reliability, availability and serviceability
RAS	remote access service
RAS	restartable atomic sequence
RAS	row address strobe
RBF	radial basis function
RBT	red-black tree
RC	release candidate
RC	remote control
RC	run commands
RCS	Revision Control System
RCS	revision control system
RCU	read, copy, update
RDB	Rigid Disk Block
RDBMS	relational database management system
RDF	Resource Description Framework
RDM	relational data model
RDMA	remote direct memory access
RDRAM	Rambus DRAM
RE	regular expression
REST	representational state transfer
RF	radio frequency
RFI	radio frequency interference
RFO	request for ownership
RGB	red green blue
RGBA	red green blue alpha
RGMII	reduced gigabit media independent interface
RH	read hit
RHEL	Red Hat Enterprise Linux
RHL	Red Hat Linux
RIB	routing information base
RIFF	Resource Interchange File Format
RIP	Raster Image Processor
RIP	Routing Information Protocol
RIR	regional Internet registry
RISC	reduced instruction set {computer,computing}
RKM	ROM Kernel Manual
RLE	run length encoding
RLL	run length limited
RLO	right-to-left override
RM	read miss
RMCP	Remote Management Control Protocol
RMI	remote method invocation
RMO	Relaxed Memory Ordering
RMPM	rapid memory power management
RMS	root mean square
RMW	read, modify, write
RNG	random number generator
ROM	read only memory
RPC	remote procedure call
RPKI	resource PKI
RPL	requested privilege level
RPM	revolutions per minute
RPN	reverse Polish notation
RPVST	Rapid Per-VLAN Spanning Tree
RR	random replacement
RR	round robin
RS	relay station
RSA	Rivest, Shamir, [and] Adleman
RSIP	Realm Specific IP
RSN	Robust Secure Network
RSS	really simple syndication
RSS	residual sum of squares
RSTP	Rapid Spanning Tree Protocol
RT	real time
RTC	real time clock
RTC	real time computing
RTF	rich text format
RTL	register transfer language
RTL	resistor-transistor logic
RTL	right to left
RTOS	real time operating system
RTS	request to send
RTT	round trip time
RUP	rational unified process
RW	Rabin-Williams
RWM	read-write memory
RX	{receive,receiver}
S/PDIF	Sony/Philips Digital Interface Format
SA	security advisory
SA	security association
SA	source address
SA	structured analysis
SAAS	software as a service
SACD	super audio compact disc
SAD	security association database
SAL	{service,system} abstraction layer
SAM	serial access memory
SAM	sum addressed memory
SAML	security assertion markup language
SAN	storage area network
SAP	service access point
SAPIC	streamlined advanced programmable interrupt controller
SASD	structured analysis, structured design
SASI	Shugart Associates System Interface
SASL	simple authentication [and] security layer
SATA	serial advanced technology attachment
SAX	simple API for XML
SB	sound blaster
SBU	standard build unit
SC	store conditional
SCA	source code analyzer
SCADA	supervisory control and data acquisition
SCC	single chip cloud
SCC	source code control
SCCS	Source Code Control System
SCI	scalable coherent interface
SCI	system control interrupt
SCM	software configuration management
SCM	source code management
SCM	storage-class memory
SCO	synchronous connection orientated
SCP	secure copy
SCSI	Small Computer System Interface
SCTP	Stream Control Transmission Protocol
SDEI	software delegated exception interface
SDI	symbol deinterleave
SDK	software development kit
SDL	Simple Declarative Language
SDL	Simple Direct-media Layer 
SDLC	{software,system,systems} development life cycle
SDN	software defined networking
SDP	Session Description Protocol
SDRAM	synchronous dynamic random access memory
SDS	software defined storage
SDT	syntax-directed translation
SEA	synchronous external abort
SEGV	segmentation violation
SEO	search engine optimization
SES	SCSI enclosure services
SFC	sequential function chart
SFI	simple firmware interface
SFI	software fault isolation
SFTP	SSH File Transfer Protocol
SFTP	Serial File Transfer Protocol
SFTP	Simple File Transfer Protocol
SGMII	serial gigabit media independent interface
SGRAM	synchronous graphics random access memory
SHA	secure hash algorithm
SIDH	supersingular isogeny Diffie-Hellman
SIEM	security information and event management
SIF	source input format
SIFS	short inter-frame space
SIM	subscriber identity module
SIMD	single instruction, multiple data
SIMM	single inline memory module
SIP	Session Initiation Protocol
SIR	signal-to-interference ratio
SIR	slow infrared
SISD	single instruction, single data
SLAAC	stateless address auto-configuration
SLC	single-level cell
SLDRAM	synchronous-link dynamic random access memory
SLED	single large expensive disk
SLI	scalable link interface
SLI	scan-line interleave
SLOC	source lines of code
SLRU	segmented LRU
SMA	smart memory access
SMAF	system management action field
SMAP	Simple Mail Access Protocol
SMAP	supervisor mode access prevention
SMART	self-monitoring analysis and reporting technology
SMB	Server Message Block
SMB	system management bus
SMBIOS	System Management BIOS
SMC	system management controller
SMD	storage module device
SMEP	supervisor mode execution protection
SMF	single mode fiber
SMI	structure of management information
SMI	system management interrupt
SMM	system management mode
SMP	symmetric multiprocessing
SMT	simultaneous multithreading
SMTP	Simple Mail Transfer Protocol
SMU	system management unit
SNA	systems network architecture
SNAP	Sub-Network Access Protocol
SNIA	Storage Networking Industry Association
SNMP	Simple Network Management Protocol
SNR	signal-to-noise ratio
SOA	service oriented architecture
SOAP	Simple Object Access Protocol
SOC	system on chip
SOF	start of frame
SOH	start of header
SOHO	small office/home office
SOL	serial over LAN
SP	service pack
SP	stack pointer
SPA	storage pool allocator
SPARC	scalable processor architecture
SPARQL	SPARQL Protocol and RDF Query Language
SPD	security policy database
SPD	serial presence detect
SPDIF	Sony/Philips digital interface format
SPI	serial peripheral interface
SPI	stateful packet inspection
SPL	system interrupt priority level
SPL	spinlock
SPMD	single process, multiple data
SPR	special purpose register
SPT	sectors per track
SQA	software quality assurance
SQCIF	sub quarter common intermediate format
SQL	Structured Query Language
SRAM	static random access memory
SRC	sample rate conversion
SRP	SCSI RDMA protocol
SS	self-snoop
SS	stack segment
SSA	static single assignment
SSAP	source service access point
SSB	single-sideband modulation
SSD	solid state drive
SSE	streaming SIMD extensions
SSFDC	solid state floppy disc card
SSH	secure shell
SSI	server side includes
SSID	service set identifier
SSL	secure sockets layer
SSP	stack smashing protection
STC	software thermal control
STD	state transition diagram
STOMP	Streaming Text Oriented Messaging Protocol
STP	Spanning Tree Protocol
STP	shielded twisted pair
SUN	Stanford University Network
SUS	Single Unix Specification
SUT	system under test
SVG	scalable vector graphics
SVGA	Super Video Graphics Array
SVI	{switch,switched} virtual interface
SVM	secure virtual machine
SVM	support vector machine
SVR	System V Release
SVS	Separate Virtual Space
SWF	Shockwave Flash
SWIG	simplified wrapper [and] interface generator
SYR	symbol timing recovery
TA	test assertion
TA	transmitter address
TAI	international atomic time
TAO	track at once
TAOCP	The Art of Computer Programming
TAP	Test Anything Protocol
TAS	test and set
TB	terabyte
TCB	trace capture buffer
TCB	trusted computing base
TCC	thermal control circuit
TCL	tool command language
TCP	Transmission Control Protocol
TCQ	tagged command queueing
TDC	time [to] digital converter
TDD	test-driven development
TDD	time division duplex
TDM	time division multiplexing
TDMA	time division multiple access
TDOA	time difference of arrival
TDP	thermal design {point,power}
TECO	Text Editor and Corrector
TFT	thin film transistor
TFTP	Trivial File Transfer Protocol
TIAS	try it and see
TIFF	tagged image file format
TITS	try it to see
TK	temporal key
TKIP	Temporal Key Integrity Protocol
TLA	top level aggregator
TLB	translation lookaside buffer
TLD	top level domain
TLI	transport layer interface
TLS	thread local storage
TLS	transport layer security
TM	Turing machine
TM	thermal monitor
TMDS	transition minimized differential signaling
TMO	timeout
TOD	time of day
TOS	terms of service
TOS	trusted operating system
TOS	type of service
TP	transaction processing
TPI	tracks per inch
TPM	transactions per minute
TPM	trusted platform module
TPR	task priority register
TPS	transactions per second
TPS	transmission parameters signaling
TR	task register
TR	token ring
TRL	timing recovery loop
TRNG	true random number generator
TS	terminal services
TS	time series
TS	time stamp
TS	transport stream
TSAN	Thread Sanitizer
TSC	time stamp counter
TSD	time stamp disable
TSDB	time series database
TSL	test, set, lock
TSO	time sharing option
TSO	Total Store Ordering
TSP	Time-Stamp Protocol
TSP	Tunnel Setup Protocol
TSP	time synchronization protocol
TSP	traveling salesman problem
TSS	task state segment
TTL	time to live
TTL	transistor-transistor logic
TTM	translation table maps
TTY	teletype
TUI	{terminal,text-based,textual} user interface
TX	{transmit out,transmitter}
TXG	transaction group
TZ	time zone
UAC	user {access,account} control
UAF	use-after-free
UART	universal asynchronous receiver/transmitter
UAT	user acceptance testing
UB	undefined behavior
UBSAN	Undefined Behavior Sanitizer
UC	uncacheable
UCS	uniform-cost search
UDMA	ultra DMA
UDO	ultra density optical
UDP	User Datagram Protocol
UEFI	unified extensible firmware interface
UFS	Unix File System
UGA	universal graphics adapter
UI	unit interval
UI	user interface
UICC	universal integrated circuit card
UID	unique identifier
UID	user identifier
UL	upload
UMA	uniform memory access
UMA	upper memory area
UMB	upper memory block
UML	unified modeling language
UMPC	ultra-mobile PC
UPNP	universal plug and play
UPS	uninterruptible power supply
URI	uniform resource identifier
URL	uniform resource locator
URN	uniform resource name
USART	universal synchronous/asynchronous receiver/transmitter
USB	universal serial bus
USWC	uncacheable speculative write combining
UT	unit test
UTC	coordinated universal time
UTP	unshielded twisted pair
UUCP	Unix-to-Unix Copy Protocol
UUID	universally unique identifier
UUOC	useless use of cat
UUT	unit under test
UX	user experience
VA	vertical alignment
VA	virtual address
VA	volt-ampere
VAX	virtual address extension
VB	Visual Basic
VCA	variable-gain amplifier
VCC	common collector voltage
VCF	voltage-controlled filter
VCM	virtual channel memory
VCO	voltage-controlled oscillator
VCS	version control system
VESA	Video Electronics Standards Association
VFO	variable-frequency oscillator
VG	volume group
VGA	Video Graphics Array
VHDCI	very high density cable interconnect
VID	{VLAN,voltage level} identifier
VIM	Vi IMproved
VIPT	virtually indexed, physically tagged
VIVT	virtually indexed, virtually tagged
VLAN	virtual local area network
VLIW	very long instruction word
VLSI	very large scale integration
VLSM	variable length subnet mask
VM	virtual {machine,memory}
VME	virtual mode extension
VMX	vector multimedia extensions
VMX	virtual machine extensions
VOD	video on demand
VPN	virtual private network
VR	virtual reality
VRAM	video random access memory
VRF	virtual routing and forwarding
VRM	voltage regulator module
VRRP	Virtual Router Redundancy Protocol
VSTP	VLAN Spanning Tree Protocol
VTP	VLAN Trunking Protocol
W	watt
W3C	World Wide Web Consortium
WAMP	Web Application Messaging Protocol
WAN	wide area network
WAP	Wireless Application Protocol
WAP	wireless access point
WDM	Windows Driver Model
WDDM	Windows Display Driver Model
WDT	watchdog timer
WEP	Wired Equivalent Privacy
WFI	wait for interrupt
WFQ	weighted fair queuing
WH	write hit
WIFI	wireless fidelity
WLAN	wireless local area network
WM	write miss
WMI	Windows Management Instrumentation
WOL	Wake-on-LAN
WOM	Wake-on-Modem
WOR	Wake-on-Ring
WORM	write once read many
WP	WordPerfect
WP	word processor
WP	write protect
WPA	Wi-Fi Protected Access
WPA2	Wi-Fi Protected Access II
WPS	Wi-Fi Protected Setup
WRAM	window random access memory
WS	web services
WTC	write through caching
WWAN	wireless wide area network
WWW	world wide web
WYSIAYG	what you see is all you get
WYSIWYG	what you see is what you get
XBAR	crossbar
XDMCP	X Display Manager control protocol
XER	XML encoding rules
XGA	Extended Graphics Array
XHR	XMLHttpRequest
XIP	execute in place
XML	Extensible Markup Language
XNA	XNA's not acronymed
XNS	Xerox network systems
XOR	exclusive or
XP	extreme programming
XSI	X/Open System Interface
XSL	extensible stylesheet language
XSS	cross site scripting
XT	extended technology
XTI	X/Open transport interface
XUL	XML user interface language
YACC	yet another compiler compiler
YAML	YAML ain't markup language
YANG	yet another next generation
YAWPFAPR	you are welcome; please file a problem report
YP	Yellow Pages
YTD	year to date
ZAP	ZFS attribute processor
ZBR	zone bit recording
ZFOD	zero-filled on demand
ZFS	zettabyte file system
ZIF	zero insertion force
ZIFS	zero insertion force socket
ZIL	ZFS intent log
ZMA	zone multicast address
ZPL	ZFS Posix layer
ZVOL	ZFS Volume<|MERGE_RESOLUTION|>--- conflicted
+++ resolved
@@ -1,8 +1,4 @@
-<<<<<<< HEAD
-$NetBSD: acronyms.comp,v 1.225 2019/01/22 01:32:30 htodd Exp $
-=======
 $NetBSD: acronyms.comp,v 1.234 2019/03/04 14:31:26 sevan Exp $
->>>>>>> 356fe5fe
 3WHS	three-way handshake
 8VSB	8-state vestigial side band modulation
 AA	anti-aliasing
@@ -613,7 +609,7 @@
 HPC	high performance computing
 HPET	high precision event timer
 HSM	hardware security module
-HSM	hierarchical storage management 
+HSM	hierarchical storage management
 HT	hyper-threading
 HTC	hardware thermal control
 HTCC	high temperature co-fired ceramic
@@ -1290,7 +1286,7 @@
 SDI	symbol deinterleave
 SDK	software development kit
 SDL	Simple Declarative Language
-SDL	Simple Direct-media Layer 
+SDL	Simple Direct-media Layer
 SDLC	{software,system,systems} development life cycle
 SDN	software defined networking
 SDP	Session Description Protocol
