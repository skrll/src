--- conflicted
+++ resolved
@@ -1,8 +1,4 @@
-<<<<<<< HEAD
-$NetBSD: acronyms.comp,v 1.321 2021/02/12 08:56:04 leot Exp $
-=======
 $NetBSD: acronyms.comp,v 1.324 2021/06/18 21:58:20 riastradh Exp $
->>>>>>> e2aa5677
 3WHS	three-way handshake
 8VSB	8-state vestigial side band modulation
 AA	anti-aliasing
