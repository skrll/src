--- conflicted
+++ resolved
@@ -1,8 +1,4 @@
-<<<<<<< HEAD
-$NetBSD: acronyms,v 1.268 2018/05/03 17:03:20 kamil Exp $
-=======
 $NetBSD: acronyms,v 1.274 2018/05/25 00:31:07 riastradh Exp $
->>>>>>> b2b84690
 10Q	thank you
 10X	thanks
 1337	elite ("leet")
