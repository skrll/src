The UNIX system family tree: Research and BSD
---------------------------------------------

First Edition (V1)
     |
Second Edition (V2)
     |
Third Edition (V3)
     |
Fourth Edition (V4)
     |
Fifth Edition (V5)
     |
Sixth Edition (V6) -----*
       \                |
        \               |
         \              |
Seventh Edition (V7)    |
            \           |
             \        1BSD
             32V        |
               \      2BSD---------------*
                \    /                   |
                 \  /                    |
                  \/                     |
                 3BSD                    |
                  |                      |
               4.0BSD                2.79BSD
                  |                      |
               4.1BSD --------------> 2.8BSD
                  |                      |
              4.1aBSD -----------\       |
                  |                \     |
              4.1bBSD                \   |
                  |                    \ |
      *------ 4.1cBSD --------------> 2.9BSD
     /            |                      |
Eighth Edition    |                   2.9BSD-Seismo
     |            |                      |
     +----<--- 4.2BSD               2.9.1BSD
     |            |                      |
     +----<--- 4.3BSD -------------> 2.10BSD
     |            |               /      |
Ninth Edition     |              / 2.10.1BSD
     |         4.3BSD Tahoe-----+        |
     |            |              \       |
     |            |                \     |
     v            |                  2.11BSD
Tenth Edition     |                      |
                  |                  2.11BSD rev #430
               4.3BSD NET/1              |
                  |                      v
               4.3BSD Reno
                  |
   *---------- 4.3BSD NET/2 -------------------+-------------*
   |                    |                      |             |
386BSD 0.0              |                      |           BSD/386 ALPHA
   |                    |                      |             |
386BSD 0.1 ------------>+                      |           BSD/386 0.3.[13]
   |     \              |                  4.4BSD Alpha      |
   |     386BSD 1.0     |                      |           BSD/386 0.9.[34]
   |                    |                  4.4BSD            |
   |                    |                    / |             |
   |                    |   4.4BSD-Encumbered  |             |
   |                -NetBSD 0.8                |           BSD/386 1.0
   |               /    |                      |             |
FreeBSD 1.0 <-----'  NetBSD 0.9                |           BSD/386 1.1
   |                    |           .----- 4.4BSD Lite       |
FreeBSD 1.1             |          /   /       |     \       |
   |                    |         /   /        |      \      |
FreeBSD 1.1.5       .---|--------'   /         |       \     |
   |               /    |           /          |        \    |
FreeBSD 1.1.5.1   /     |          /           |         \   |
   |             /   NetBSD 1.0 <-'            |          \  |
   |            /       |                      |           \ |
FreeBSD 2.0 <--'        |                      |           BSD/OS 2.0
   |                     \                     |             |
FreeBSD 2.0.5             \                    |           BSD/OS 2.0.1
   |                 .-----\------------- 4.4BSD Lite2       |
   |                 |      \             |  |   |   |       |
   |                 | .-----|------Rhapsody |   |   |       |
   |                 | |     |        NetBSD 1.3 |   |       |
   |                 | |     |           OpenBSD 2.3 |       |
   |                 | |     |                BSD/OS 3.0     |
FreeBSD 2.1          | |     |                               |
 |   |               | |  NetBSD 1.1 ------.               BSD/OS 2.1
 | FreeBSD 2.1.5     | |     |              \                |
 |     |             | |  NetBSD 1.2         \             BSD/OS 3.0
 | FreeBSD 2.1.6     | |     |  \          OpenBSD 2.0       |
 |     |             | |     |   \             |             |
 | FreeBSD 2.1.6.1   | |     |    \            |             |
 |     |             | |     |     \           |             |
 | FreeBSD 2.1.7     | |     |      |          |             |
 |     |             | |     |  NetBSD 1.2.1   |             |
 | FreeBSD 2.1.7.1   | |     |                 |             |
 |                   | |     |                 |             |
 |                   | |     |                 |             |
 *-FreeBSD 2.2       | |     |                 |             |
 |        \          | |     |                 |             |
 |     FreeBSD 2.2.1 | |     |                 |             |
 |         |         | |     |                 |             |
 |     FreeBSD 2.2.2 | |     |             OpenBSD 2.1       |
 |         |         | |     |                 |             |
 |     FreeBSD 2.2.5 | |     |                 |             |
 |         |         | |     |             OpenBSD 2.2       |
 |         |         | |  NetBSD 1.3           |             |
 |     FreeBSD 2.2.6 | |     |    |            |             |
 |         |         | |     | NetBSD 1.3.1    |           BSD/OS 3.1
 |         |         | |     |    |        OpenBSD 2.3       |
 |         |         | |     | NetBSD 1.3.2    |             |
 |     FreeBSD 2.2.7 | |     |    |            |             |
 |         |         | |     |    |            |           BSD/OS 4.0
 |     FreeBSD 2.2.8 | |     |    |            |             |
 |         |         | |     |    |            |             |
 |         v         | |     |    |        OpenBSD 2.4       |
 |     FreeBSD 2.2.9 | |     |    |            |             |
 |                   | |     |    |            |             |
FreeBSD 3.0 <--------* |     |    v            |             |
 |                     |     | NetBSD 1.3.3    |             |
 *---FreeBSD 3.1       |     |                 |             |
 |       |             |     |                 |           BSD/OS 4.0.1
 |   FreeBSD 3.2----*  |  NetBSD 1.4       OpenBSD 2.5       |
 |       |          |  |  |  |    |            |             |
 |       |          |  |  |  |    |            |             |
 |       |          |  |  |  |    |            |             |
 |   FreeBSD 3.3    |  |  |  | NetBSD 1.4.1    |             |
 |       |          |  |  |  |    |        OpenBSD 2.6       |
 |   FreeBSD 3.4    |  |  |  |    |            |             |
 |           |      |  |  |  |    |            |           BSD/OS 4.1
FreeBSD 4.0  |      |  |  |  | NetBSD 1.4.2    |             |
 |           |      |  |  |  |    |            |             |
 |           |      |  |  |  |    |            |             |
 |   FreeBSD 3.5    |  |  |  |    |        OpenBSD 2.7       |
 |           |      |  |  |  |    |            |             |
 |   FreeBSD 3.5.1  |  |  |  |    |            |             |
 |                  |  |  |  |    |            |             |
 *---FreeBSD 4.1    |  |  |  |    |            |             |
 |      |           |  | (?) |    |            |             |
 |   FreeBSD 4.1.1  |  |  /  |    |            |             |
 |      |           |  | /   |    |            |             |
 |   FreeBSD 4.2   Darwin/   | NetBSD 1.4.3    |             |
 |      |         Mac OS X   |             OpenBSD 2.8     BSD/OS 4.2
 |      |             |      |                 |             |
 |      |             |      |                 |             |
 |      |           10.0  NetBSD 1.5           |             |
 |   FreeBSD 4.3      |      |    |            |             |
 |      |             |      |    |        OpenBSD 2.9       |
 |      |             |      | NetBSD 1.5.1    |             |
 |      |             |      |    |            |             |
 |   FreeBSD 4.4-.    |      | NetBSD 1.5.2    |             |
 |      |        | Mac OS X  |    |            |             |
 |      |        |   10.1    |    |        OpenBSD 3.0       |
 |   FreeBSD 4.5 |    |      |    |            |             |
 |      |         \   |      |    |            |           BSD/OS 4.3
 |   FreeBSD 4.6   \  |      |    |        OpenBSD 3.1       |
 |      |           \ |      | NetBSD 1.5.3    |             |
 |   FreeBSD 4.6.2 Mac OS X  |                 |             |
 |      |            10.2    |                 |             |
 |   FreeBSD 4.7      |      |                 |             |
 |      |             |   NetBSD 1.6       OpenBSD 3.2       |
 |   FreeBSD 4.8      |      |    |            |             |
 |      |             |      | NetBSD 1.6.1    |             |
 |      |--------.    |      |    |        OpenBSD 3.3     BSD/OS 5.0
 |      |         \   |      |    |            |             |
 |   FreeBSD 4.9   |  |      |    |        OpenBSD 3.4     BSD/OS 5.1 ISE
 |      |          |  |      |    |            |
 |      |          |  |      | NetBSD 1.6.2    |
 |      |          |  |      |    |            |
 |      |          |  |      |    |        OpenBSD 3.5
 |      |          |  |      |    v            |
 |   FreeBSD 4.10  |  |      |                 |
 |      |          |  |      |                 |
 |   FreeBSD 4.11  |  |      |                 |
 |                 |  |      |                 |
 |                  `-|------|-----------------|---------------------.
 |                    |      |                 |                      \
FreeBSD 5.0           |      |                 |                       |
 |                    |      |                 |                       |
FreeBSD 5.1           |      |                 |                DragonFly 1.0
 |          \         |      |                 |                       |
 |           ----- Mac OS X  |                 |                       |
 |                   10.3    |                 |                       |
FreeBSD 5.2           |      |                 |                       |
 |      |             |      |                 |                       |
 |   FreeBSD 5.2.1    |      |                 |                       |
 |                    |      |                 |                       |
 *-------FreeBSD 5.3  |      |                 |                       |
 |           |        |      |             OpenBSD 3.6                 |
 |           |        |   NetBSD 2.0           |                       |
 |           |        |      | |  |            |               DragonFly 1.2.0
 |           |     Mac OS X  | | NetBSD 2.0.2  |                       |
 |           |       10.4    | |  |            |                       |
 |       FreeBSD 5.4  |      | |  |            |                       |
 |           |        |      | |  |        OpenBSD 3.7                 |
 |           |        |      | | NetBSD 2.0.3  |                       |
 |           |        |      | |  |            |                       |
 *--FreeBSD  |        |      | |  v        OpenBSD 3.8                 |
 |    6.0    |        |      | |               |                       |
 |     |     |        |      |  \              |                       |
 |     |     |        |      | NetBSD 2.1      |                       |
 |     |     |        |      |                 |                       |
 |     |     |        |   NetBSD 3.0           |                       |
 |     |     |        |      | |  |            |               DragonFly 1.4.0
 |     |     |        |      | |  |        OpenBSD 3.9                 |
 |  FreeBSD  |        |      | |  |            |                       |
 |    6.1    |        |      | |  |            |                       |
 |     |  FreeBSD 5.5 |      | |  |            |                       |
 |     |              |      | | NetBSD 3.0.1  |               DragonFly 1.6.0
 |     |              |      | |  |            |                       |
 |     |              |      | |  |        OpenBSD 4.0                 |
 |     |              |      | | NetBSD 3.0.2  |                       |
 |     |              |      | NetBSD 3.1      |                       |
 | FreeBSD 6.2        |      |                 |                       |
 |     |              |      |                 |               DragonFly 1.8.0
 |     |              |      |             OpenBSD 4.1                 |
 |     |              |      |                 |               DragonFly 1.10.0
 |     |           Mac OS X  |                 |                       |
 |     |             10.5    |                 |                       |
 |     |              |      |             OpenBSD 4.2                 |
 |     |              |   NetBSD 4.0           |                       |
 | FreeBSD 6.3        |      |    |            |                       |
 |            \       |      |    |            |                       |
 *--FreeBSD    |      |      |    |            |               DragonFly 1.12.0
 |    7.0      |      |      |    |            |                       |
 |     |       |      |      |    |        OpenBSD 4.3                 |
 |     |       |      |      | NetBSD          |               DragonFly 2.0.0
 |     |    FreeBSD   |      |  4.0.1      OpenBSD 4.4                 |
 |     |      6.4     |      |                 |                       |
 |     |              |      |                 |                       |
 |  FreeBSD 7.1       |      |                 |                       |
 |     |              |      |                 |               DragonFly 2.2.0
 |  FreeBSD 7.2       |   NetBSD 5.0       OpenBSD 4.5                 |
 |             \      |      | |    \          |                       |
 |              |  Mac OS X  | |     \         |                       |
 |              |    10.6    | |      \        |                       |
 |              |     |      | |   NetBSD      |               DragonFly 2.4.0
 |              |     |      | |    5.0.1  OpenBSD 4.6                 |
 |              |     |      | |       |       |                       |
 *--FreeBSD     |     |      | |       |       |                       |
 |    8.0       |     |      | |       |       |                       |
 |     |     FreeBSD  |      | |   NetBSD      |                       |
 |     |       7.3    |      | |    5.0.2      |               DragonFly 2.6.0
 |     |        |     |      | |           OpenBSD 4.7                 |
 |  FreeBSD     |     |      | |               |                       |
 |    8.1       |     |      | |               |                       |
 |     |        |     |      | |               |               DragonFly 2.8.2
 |     |        |     |      | |           OpenBSD 4.8                 |
 |     |        |     |      | *--NetBSD       |                       |
 |  FreeBSD  FreeBSD  |      | |    5.1        |                       |
 |    8.2      7.4    |      | |      |        |               DragonFly 2.10.1
 |     |              |      | |      |    OpenBSD 4.9                 |
 |     `-----.     Mac OS X  | |      |        |                       |
 |            \      10.7    | |      |        |                       |
 |             |      |      | |      |    OpenBSD 5.0                 |
 *--FreeBSD    |      |      | |      |        |                       |
 |    9.0      |      |      | |   NetBSD      |               DragonFly 3.0.1
 |     |    FreeBSD   |      | |    5.1.2      |                       |
 |     |      8.3     |      | |      |        |                       |
 |     |       |      |      | |   NetBSD      |                       |
 |     |       |      |      | |    5.1.3      |                       |
 |     |       |      |      | |      |        |                       |
 |     |       |      |      | |   NetBSD      |                       |
 |     |       |      |      | |    5.1.4      |                       |
 |     |       |      |      | |           OpenBSD 5.1                 |
 |     |       |   Mac OS X  | `----.          |                       |
 |     |       |     10.8    |       \         |                       |
 |     |       |      |   NetBSD 6.0  |        |                       |
 |     |       |      |      | | |    |    OpenBSD 5.2         DragonFly 3.2.1
 |  FreeBSD    |      |      | | | NetBSD      |                       |
 |    9.1      |      |      | | |   5.2       |                       |
 |     |       |      |      | | |    |        |                       |
 |     |       |      |      | | | NetBSD      |                       |
 |     |       |      |      | | |  5.2.1      |                       |
 |     |       |      |      | | |    |        |                       |
 |     |       |      |      | | | NetBSD      |                       |
 |     |       |      |      | | |  5.2.2      |                       |
 |     |       |      |      | | |             |                       |
 |     |       |      |      | |  \            |                       |
 |     |       |      |      | |   NetBSD      |                       |
 |     |       |      |      | |    6.0.1      |                       |
 |     |       |      |      | |      |   OpenBSD 5.3          DragonFly 3.4.1
 |     |       |      |      | |   NetBSD      |                       |
 |     |       |      |      | |    6.0.2      |                       |
 |     |       |      |      | |      |        |                       |
 |     |       |      |      | |   NetBSD      |                       |
 |     |       |      |      | |    6.0.3      |                       |
 |     |       |      |      | |      |        |                       |
 |     |       |      |      | |   NetBSD      |                       |
 |     |       |      |      | |    6.0.4      |                       |
 |     |       |      |      | |      |        |                       |
 |     |       |      |      | |   NetBSD      |                       |
 |     |       |      |      | |    6.0.5      |                       |
 |     |       |      |      | |      |        |                       |
 |     |       |      |      | |   NetBSD      |                       |
 |     |       |      |      | |    6.0.6      |                       |
 |     |       |      |      | |               |                       |
 |     |       |      |      | |`-NetBSD 6.1   |                       |
 |     |    FreeBSD   |      |       |         |                       |
 |     |      8.4     |      |    NetBSD 6.1.1 |                       |
 |     |              |      |       |         |                       |
 |  FreeBSD           |      |    NetBSD 6.1.2 |                       |
 |    9.2          Mac OS X  |       |         |                       |
 |     |             10.9    |       |    OpenBSD 5.4                  |
 |     `-----.        |      |       |         |               DragonFly 3.6.0
 |            \       |      |       |         |                       |
 *--FreeBSD    |      |      |    NetBSD 6.1.3 |                       |
 |   10.0      |      |      |       |         |                       |
 |     |       |      |      |       |         |               DragonFly 3.6.1
 |     |       |      |      |       |         |                       |
 |     |       |      |      |       |         |                       |
 |     |       |      |      |       |         |               DragonFly 3.6.2
 |     |       |      |      |    NetBSD 6.1.4 |                       |
 |     |       |      |      |       |         |                       |
 |     |       |      |      |       |    OpenBSD 5.5                  |
 |     |       |      |      |       |         |                       |
 |     |       |      |      |       |         |               DragonFly 3.8.0
 |     |       |      |      |       |         |                       |
 |     |       |      |      |       |         |                       |
 |     |       |      |      |       |         |               DragonFly 3.8.1
 |     |       |      |      |       |         |                       |
 |     |       |      |      |       |         |                       |
 |     |       |      |      |       |         |               DragonFly 3.6.3
 |     |       |      |      |       |         |                       |
 |     |    FreeBSD   |      |       |         |                       |
 |     |      9.3     |      |       |         |                       |
 |     |              |      |    NetBSD 6.1.5 |               DragonFly 3.8.2
 |     |           Mac OS X  |                 |                       |
 |     |             10.10   |                 |                       |
 |     |              |      |            OpenBSD 5.6                  |
 |  FreeBSD           |      |                 |                       |
 |   10.1             |      |                 |               DragonFly 4.0.1
 |     |              |      |                 |                       |
 |     |              |      |                 |               DragonFly 4.0.2
 |     |              |      |                 |                       |
 |     |              |      |                 |               DragonFly 4.0.3
 |     |              |      |                 |                       |
 |     |              |      |                 |               DragonFly 4.0.4
 |     |              |      |                 |                       |
 |     |              |      |                 |               DragonFly 4.0.5
 |     |              |      |                 |                       |
 |     |              |      |            OpenBSD 5.7                  |
 |     |              |      |                 |               DragonFly 4.2.0
 |  FreeBSD           |      |                 |                       |
 |   10.2             |      |                 |                       |
 |     |            macOS  NetBSD 7.0          |                       |
 |     |            10.11   | | |         OpenBSD 5.8                  |
 |     |              |     | | `--.           |               DragonFly 4.4.1
 |  FreeBSD           |     | |    |      OpenBSD 5.9                  |
 |   10.3             |     | |    |           |                       |
 |     |              |     | | NetBSD 7.0.1   |                       |
 |     `------.       |     | |    |           |               DragonFly 4.6.0
 |            |       |     | |    |           |                       |
 |            |       |     | |    |           |                       |
 *--FreeBSD   |     macOS   | |    |      OpenBSD 6.0                  |
 |   11.0     |     10.12   | | NetBSD 7.0.2   |                       |
 |     |      |       |     | |                |                       |
 |     |      |       |     | *- NetBSD 7.1    |                       |
 |     |      |       |     |      |           |                       |
 |     |      |       |     |      |           |                       |
 |     |      |     macOS   |      |           |               DragonFly 4.8.0
 |     |      |     10.13   |      |      OpenBSD 6.1                  |
 |  FreeBSD   |       |     |      |           |               DragonFly 5.0.0
 |   11.1  FreeBSD    |     |      |           |                       |
 |     |    10.4      |     |      |      OpenBSD 6.2          DragonFly 5.0.1
 |     |              |     |      |           |                       |
 |     |              |     |  NetBSD 7.1.1    |               DragonFly 5.0.2
 |     |              |     |      |           |                       |
 |     |              |     |  NetBSD 7.1.2    |                       |
 |     |              |     |      |           |                       |
 |     |              |     |      |      OpenBSD 6.3                  |
 |     |              |     |      |           |               DragonFly 5.2.0
<<<<<<< HEAD
 |     |              |     |      v           |                       |
 |     v              |     |                  |                       |
 |                    |     |                  |                       |
=======
 |     |              |     |      |           |                       |
 |     |              |     |      |           |               DragonFly 5.2.1
 |     |              |     |      |           |                       |
 |     |              |     |      |           |               DragonFly 5.2.2
 |  FreeBSD           |     |  NetBSD 8.0      |                       |
 |   11.2             |     |      |           |                       |
 |     v              |     |      |           |                       |
 |                    |     |      v           |                       |
>>>>>>> b2b84690
FreeBSD 12 -current   | NetBSD -current   OpenBSD -current    DragonFly -current
 |                    |     |                  |                       |
 v                    v     v                  v                       v

Time
----------------

Time tolerance +/- 6 months, depending on which book/article you read; if it
was the announcement in Usenet or if it was available as tape.

[44B] McKusick, Marshall Kirk, Keith Bostic, Michael J Karels,
	and John Quarterman. The Design and Implementation of
	the 4.4BSD Operating System.
[APL] Apple website [https://www.apple.com/macosx/]
[BSDI] Berkeley Software Design, Inc.
[DFB] DragonFlyBSD Project, The.
[DOC] README, COPYRIGHT on tape.
[FBD] FreeBSD Project, The.
[KB]  Keith Bostic. BSD2.10 available from Usenix. comp.unix.sources,
	Volume 11, Info 4, April, 1987.
[KKK] Mike Karels, Kirk McKusick, and Keith Bostic. tahoe announcement.
	comp.bugs.4bsd.ucb-fixes, June 15, 1988.
[KSJ] Michael J. Karels, Carl F. Smith, and William F. Jolitz.
	Changes in the Kernel in 2.9BSD. Second Berkeley Software
	Distribution UNIX Version 2.9, July, 1983.
[NBD] NetBSD Project, The.
[OBD] OpenBSD Project, The.
[QCU] Salus, Peter H. A quarter century of UNIX.
[SMS] Steven M. Schultz. 2.11BSD, UNIX for the PDP-11.
[TUHS] The Unix Historical Society.  http://minnie.tuhs.org/Unix_History/.
[USE] Usenet announcement.
[WRS] Wind River Systems, Inc.
[dmr] Dennis Ritchie, via E-Mail

Multics                 1965
UNIX                    Summer 1969
				DEC PDP-7
First   Edition         1971-11-03 [QCU]
				DEC PDP-11/20, Assembler
Second  Edition         1972-06-12 [QCU]
				10 UNIX installations
Third   Edition         1973-02-xx [QCU]
				Pipes, 16 installations
Fourth  Edition         1973-11-xx [QCU]
				rewriting in C effected,
                                above 30 installations
Fifth   Edition         1974-06-xx [QCU]
				above 50 installations
Sixth   Edition         1975-05-xx [QCU]
				port to DEC Vax
Seventh Edition         1979-01-xx [QCU] 1979-01-10 [TUHS]
				first portable UNIX
Eighth  Edition         1985-02-xx [QCU]
				VAX 11/750, VAX 11/780 [dmr]
				descended from 4.1c BSD [dmr]
				descended from 4.1 BSD [44B]
			scooping-out and replacement of the character-device
			and networking part by the streams mechanism

Ninth   Edition         1986-09-xx [QCU]
Tenth   Edition         1989-10-xx [QCU]

1BSD                    late 1977
			1978-03-09 [QCU]
				PDP-11, Pascal, ex(1)
				30 free copies of 1BSD sent out
				35 tapes sold for 50 USD [QCU]
2BSD                    mid 1978 [QCU] 1979-05-10 [TUHS]
				75 2BSD tapes shipped
2.79BSD			1980-04-xx [TUHS]
2.8BSD			1981-07-xx [KSJ]

2.8.1BSD		1982-01-xx [QCU]
				set of performance improvements
2.9BSD			1983-07-xx [KSJ]
2.9.1BSD                1983-11-xx [TUHS]
2.9BSD-Seismo		1985-08-xx [SMS]
2.10BSD			1987-04-xx [KKK]
2.10.1BSD		1989-01-xx [SMS]
2.11BSD			1992-02-xx [SMS]
2.11BSD rev #430	1999-12-13 [SMS]

32V			1978-1[01]-xx [QCU] 1979-03-26 [TUHS]
3BSD                    late 1979 [QCU] March 1980 [TUHS]
				virtual memory, page replacement,
                        	demand paging
4.0BSD                  1980-10-xx
4.1BSD                  1981-07-08 [DOC]
4.1aBSD                 1982-04-xx
				alpha release, 100 sites, networking [44B]
4.1bBSD				internal release, fast filesystem [44B]
4.1cBSD                 late 1982
				beta release, IPC [44B]
4.2BSD                  1983-09-xx [QCU]
                        1983-08-03 [DOC]
4.3BSD                  1986-06-xx [QCU]
			1986-04-05 [KB], [DOC]
4.3BSD Tahoe            1988-06-15 [QCU], [DOC]
4.3BSD NET/1            1988-11-xx [QCU]
                        1989-01-01 [DOC]
4.3BSD Reno             1990-06-29 [QCU], [DOC]
4.3BSD NET/2            1991-06-28 [QCU], [DOC]

BSD/386 ALPHA		1991-12-xx [BSDI]
				first code released to people outside BSDI
386BSD 0.0              1992-02-xx [DOC]
BSD/386 0.3.1	        1992-04-xx [BSDI] first ext. beta; B customers
BSD/386 0.3.3		1992-06-xx [BSDI] first CDROM version
386BSD 0.1              1992-07-28 [DOC]
4.4BSD Alpha            1992-07-07
BSD/386 0.9.3		1992-10-xx [BSDI]
				first external gamma; G customers
BSD/386 0.9.4		1992-12-xx [BSDI]
				would have been 1.0 except for request
				for preliminary injunction
BSD/386 1.0 		1993-03-xx [BSDI]
				injunction denied; first official release
NetBSD 0.8              1993-04-20 [NBD]
4.4BSD                  1993-06-01 [USE]
NetBSD 0.9              1993-08-23 [NBD]
FreeBSD 1.0		1993-11-01 [FBD]
FreeBSD 1.0.2		1993-11-14 [FBD]
				supersedes 1.0 13 days after release.
BSD/386 1.1		1994-02-xx [BSDI]
4.4BSD Lite             1994-03-01 [USE]
FreeBSD 1.1		1994-05-07 [FBD]
FreeBSD 1.1.5		1994-06-30 [FBD]
FreeBSD 1.1.5.1		1994-07-05 [FBD]
				supersedes 1.1.5 5 days after release.
NetBSD 1.0              1994-10-26 [NBD]
386BSD 1.0              1994-11-12 [USE]
FreeBSD 2.0		1994-11-23 [FBD]
BSD/OS 2.0		1995-01-xx [BSDI] 4.4 lite based
FreeBSD 2.0.5		1995-06-10 [FBD]
BSD/OS 2.0.1		1995-06-xx [BSDI]
4.4BSD Lite Release 2	1995-06-xx [44B]
				the true final distribution from the CSRG
FreeBSD 2.1.0		1995-11-19 [FBD]
NetBSD 1.1              1995-11-26 [NBD]
BSD/OS 2.1		1996-01-xx [BSDI]
FreeBSD 2.1.5		1996-07-14 [FBD]
NetBSD 1.2              1996-10-04 [NBD]
OpenBSD 2.0             1996-10-18 [OBD]
FreeBSD 2.1.6		1996-11-16 [FBD]
FreeBSD 2.1.6.1		1996-11-25 [FBD] (sendmail security release)
Rhapsody		1997-xx-xx
FreeBSD 2.1.7		1997-02-20 [FBD]
BSD/OS 3.0		1997-02-xx [BSDI] 4.4 lite2 based
FreeBSD 2.2.0		1997-03-16 [FBD]
FreeBSD 2.2.1		1997-03-25 [FBD]
FreeBSD 2.2.2		1997-05-16 [FBD]
NetBSD 1.2.1            1997-05-20 [NBD] (patch release)
OpenBSD 2.1             1997-06-01 [OBD]
FreeBSD 2.2.5		1997-10-22 [FBD]
OpenBSD 2.2             1997-12-01 [OBD]
NetBSD 1.3              1998-01-04 [NBD]
FreeBSD 2.2.6		1998-03-25 [FBD]
NetBSD 1.3.1            1998-03-09 [NBD] (patch release)
BSD/OS 3.1		1998-03-xx [BSDI]
OpenBSD 2.3             1998-05-19 [OBD]
NetBSD 1.3.2            1998-05-29 [NBD] (patch release)
FreeBSD 2.2.7		1998-07-22 [FBD]
BSD/OS 4.0		1998-08-xx [BSDI]
				2-lock MP support, ELF executables
FreeBSD 3.0		1998-10-16 [FBD]
				FreeBSD-3.0 is a snapshot from -current,
				while 3.1 and 3.2 are from 3.x-stable which
				was branched quite some time after 3.0-release
FreeBSD 2.2.8           1998-11-29 [FBD]
OpenBSD 2.4             1998-12-01 [OBD]
NetBSD 1.3.3            1998-12-23 [NBD] (patch release)
FreeBSD 3.1		1999-02-15 [FBD]
BSD/OS 4.0.1		1999-03-xx [BSDI]
NetBSD 1.4              1999-05-12 [NBD]
FreeBSD 3.2             1999-05-17 [FBD]
OpenBSD 2.5             1999-05-19 [OBD]
NetBSD 1.4.1            1999-08-26 [NBD] (patch release)
FreeBSD 3.3             1999-09-17 [FBD]
OpenBSD 2.6             1999-12-01 [OBD]
FreeBSD 3.4             1999-12-20 [FBD]
BSD/OS 4.1		1999-12-xx [BSDI]
FreeBSD 4.0             2000-03-13 [FBD]
NetBSD 1.4.2            2000-03-19 [NBD] (patch release)
OpenBSD 2.7             2000-06-15 [OBD]
FreeBSD 3.5		2000-06-24 [FBD]
FreeBSD 4.1		2000-07-27 [FBD]
FreeBSD 3.5.1		2000-07-28 [FBD]
FreeBSD 4.1.1		2000-09-25 [FBD] (a network-only patch release)
FreeBSD 4.2  		2000-11-21 [FBD]
NetBSD 1.4.3		2000-11-25 [NBD] (patch release)
BSD/OS 4.2		2000-11-29 [BSDI]
OpenBSD 2.8		2000-12-01 [OBD]
NetBSD 1.5              2000-12-06 [NBD]
Mac OS X 10.0           2001-03-24 [APL]
FreeBSD 4.3  		2001-04-20 [FBD]
OpenBSD 2.9  		2001-06-01 [OBD]
NetBSD 1.5.1		2001-07-11 [NBD] (patch release)
NetBSD 1.5.2		2001-09-13 [NBD] (patch release)
FreeBSD 4.4  		2001-09-18 [FBD]
Mac OS X 10.1		2001-09-29 [APL]
OpenBSD 3.0		2001-12-01 [OBD]
FreeBSD 4.5  		2002-01-29 [FBD]
BSD/OS 4.3		2002-03-14 [WRS]
OpenBSD 3.1		2002-05-19 [OBD]
FreeBSD 4.6  		2002-06-15 [FBD]
NetBSD 1.5.3		2002-07-22 [NBD] (patch release)
FreeBSD 4.6.2		2002-08-15 [FBD] (patch release)
Mac OS X 10.2		2002-08-23 [APL]
NetBSD 1.6		2002-09-14 [NBD]
FreeBSD 4.7		2002-10-08 [FBD]
OpenBSD 3.2		2002-11-01 [OBD]
FreeBSD 5.0		2003-01-17 [FBD]
				FreeBSD 5.0 is a separate branch off of
				-current, similar to 3.0.
FreeBSD 4.8		2003-04-03 [FBD]
NetBSD 1.6.1		2003-04-21 [NBD] (patch release)
OpenBSD 3.3		2003-05-01 [OBD]
BSD/OS 5.0		2003-05-?? [WRS]
FreeBSD 5.1		2003-06-09 [FBD]
Mac OS X 10.3		2003-10-24 [APL]
FreeBSD 4.9		2003-10-28 [FBD]
BSD/OS 5.1 ISE		2003-10-?? [WRS] (final version)
OpenBSD 3.4		2003-11-01 [OBD]
FreeBSD 5.2		2004-01-12 [FBD]
FreeBSD 5.2.1		2004-02-22 [FBD] (patch release)
NetBSD 1.6.2		2004-03-01 [NBD] (patch release)
OpenBSD 3.5		2004-04-01 [OBD]
FreeBSD 4.10		2004-05-27 [FBD]
DragonFly 1.0		2004-07-12 [DFB]
OpenBSD 3.6		2004-10-29 [OBD]
FreeBSD 5.3		2004-11-06 [FBD]
NetBSD 2.0		2004-12-09 [NBD]
FreeBSD 4.11		2005-01-25 [FBD]
DragonFly 1.2.0		2005-04-08 [DFB]
NetBSD 2.0.2		2005-04-14 [NBD] (security/critical release)
Mac OS X 10.4		2005-04-29 [APL]
FreeBSD 5.4		2005-05-09 [FBD]
OpenBSD 3.7		2005-05-19 [OBD]
NetBSD 2.0.3		2005-10-31 [NBD] (security/critical release)
OpenBSD 3.8		2005-11-01 [OBD]
FreeBSD 6.0		2005-11-01 [FBD]
NetBSD 2.1		2005-11-02 [NBD]
NetBSD 3.0		2005-12-23 [NBD]
DragonFly 1.4.0		2006-01-08 [DFB]
FreeBSD 2.2.9		2006-04-01 [FBD]
OpenBSD 3.9		2006-05-01 [OBD]
FreeBSD 6.1		2006-05-08 [FBD]
FreeBSD 5.5		2006-05-25 [FBD]
NetBSD 3.0.1		2006-07-24 [NBD] (security/critical release)
DragonFly 1.6.0		2006-07-24 [DFB]
OpenBSD 4.0		2006-11-01 [OBD]
NetBSD 3.0.2		2006-11-04 [NBD] (security/critical release)
NetBSD 3.1		2006-11-04 [NBD]
FreeBSD 6.2		2007-01-15 [FBD]
DragonFly 1.8.0		2007-01-30 [DFB]
OpenBSD 4.1		2007-05-01 [OBD]
DragonFly 1.10.0	2007-08-06 [DFB]
Mac OS X 10.5		2007-10-26 [APL]
OpenBSD 4.2		2007-11-01 [OBD]
NetBSD 4.0		2007-12-19 [NBD]
FreeBSD 6.3		2008-01-18 [FBD]
DragonFly 1.12.0	2008-02-26 [DFB]
FreeBSD 7.0		2008-02-27 [FBD]
OpenBSD 4.3		2008-05-01 [OBD]
DragonFly 2.0.0		2008-07-21 [DFB]
OpenBSD 4.4		2008-11-01 [OBD]
FreeBSD 6.4		2008-11-28 [FBD]
FreeBSD 7.1		2009-01-04 [FBD]
DragonFly 2.2.0		2009-02-17 [DFB]
NetBSD 5.0		2009-04-29 [NBD]
OpenBSD 4.5		2009-05-01 [OBD]
FreeBSD 7.2		2009-05-04 [FBD]
Mac OS X 10.6		2009-06-08 [APL]
NetBSD 5.0.1		2009-08-02 [NBD] (security/critical release)
DragonFly 2.4.0		2009-09-16 [DFB]
OpenBSD 4.6		2009-10-18 [OBD]
FreeBSD 8.0		2009-11-26 [FBD]
NetBSD 5.0.2		2010-02-12 [NBD] (security/critical release)
FreeBSD 7.3		2010-03-23 [FBD]
DragonFly 2.6.0		2010-03-28 [DFB]
OpenBSD 4.7		2010-05-19 [OBD]
FreeBSD 8.1		2010-07-24 [FBD]
DragonFly 2.8.2		2010-10-30 [DFB]
OpenBSD 4.8		2010-11-01 [OBD]
NetBSD 5.1		2010-11-19 [NBD]
FreeBSD 7.4		2011-02-24 [FBD]
FreeBSD 8.2		2011-02-24 [FBD]
DragonFly 2.10.1	2011-04-26 [DFB]
OpenBSD 4.9		2011-05-01 [OBD]
Mac OS X 10.7		2011-07-20 [APL]
OpenBSD 5.0		2011-11-01 [OBD]
FreeBSD 9.0		2012-01-12 [FBD]
NetBSD 5.1.2		2012-02-02 [NBD] (security/critical release)
DragonFly 3.0.1		2012-02-21 [DFB]
FreeBSD 8.3		2012-04-18 [FBD]
OpenBSD 5.1		2012-05-01 [OBD]
Mac OS X 10.8		2012-07-25 [APL]
NetBSD 6.0		2012-10-17 [NBD]
OpenBSD 5.2		2012-11-01 [OBD]
DragonFly 3.2.1		2012-11-02 [DFB]
NetBSD 5.2		2012-12-03 [NBD]
NetBSD 6.0.1		2012-12-26 [NBD] (security/critical release)
FreeBSD 9.1		2012-12-30 [FBD]
DragonFly 3.4.1		2013-04-29 [DFB]
OpenBSD 5.3		2013-05-01 [OBD]
NetBSD 6.0.2		2013-05-18 [NBD] (security/critical release)
NetBSD 6.1		2013-05-18 [NBD]
FreeBSD 8.4		2013-06-07 [FBD]
NetBSD 6.1.1		2013-08-22 [NBD]
NetBSD 5.1.3		2013-09-29 [NBD]
NetBSD 5.2.1		2013-09-29 [NBD]
FreeBSD 9.2		2013-09-30 [FBD]
NetBSD 6.0.3		2013-09-30 [NBD]
NetBSD 6.1.2		2013-09-30 [NBD]
Mac OS X 10.9		2013-10-22 [APL]
OpenBSD 5.4		2013-11-01 [OBD]
DragonFly 3.6.0 	2013-11-25 [DFB]
FreeBSD 10.0		2014-01-20 [FBD]
NetBSD 5.1.4		2014-01-25 [NBD]
NetBSD 5.2.2		2014-01-25 [NBD]
NetBSD 6.0.4		2014-01-25 [NBD]
NetBSD 6.1.3		2014-01-25 [NBD]
DragonFly 3.6.1 	2014-02-22 [DFB]
DragonFly 3.6.2		2014-04-10 [DFB]
NetBSD 6.0.5		2014-04-12 [NBD]
NetBSD 6.1.4		2014-04-12 [NBD]
OpenBSD 5.5		2014-05-01 [OBD]
DragonFly 3.8.0		2014-06-04 [DFB]
DragonFly 3.8.1		2014-06-16 [DFB]
DragonFly 3.6.3		2014-06-17 [DFB]
FreeBSD 9.3		2014-07-05 [FBD]
DragonFly 3.8.2		2014-08-08 [DFB]
NetBSD 6.0.6		2014-09-22 [NBD]
NetBSD 6.1.5		2014-09-22 [NBD]
Mac OS X 10.10		2014-10-16 [APL]
OpenBSD 5.6		2014-11-01 [OBD]
FreeBSD 10.1		2014-11-14 [FBD]
DragonFly 4.0.1		2014-11-25 [DFB]
DragonFly 4.0.2		2015-01-07 [DFB]
DragonFly 4.0.3		2015-01-21 [DFB]
DragonFly 4.0.4		2015-03-09 [DFB]
DragonFly 4.0.5		2015-03-23 [DFB]
OpenBSD 5.7		2015-05-01 [OBD]
DragonFly 4.2.0		2015-06-29 [DFB]
FreeBSD 10.2            2015-08-13 [FBD]
NetBSD 7.0		2015-09-25 [NBD]
OS X 10.11		2015-09-30 [APL]
OpenBSD 5.8		2015-10-18 [OBD]
DragonFly 4.4.1		2015-12-07 [DFB]
OpenBSD 5.9		2016-03-29 [OBD]
FreeBSD 10.3		2016-04-04 [FBD]
NetBSD 7.0.1		2016-05-22 [NBD]
DragonFly 4.6.0		2016-08-02 [DFB]
OpenBSD 6.0		2016-09-01 [OBD]
macOS 10.12		2016-09-20 [APL]
FreeBSD 11.0		2016-10-10 [FBD]
NetBSD 7.0.2		2016-10-21 [NBD]
NetBSD 7.1		2017-03-11 [NBD]
DragonFly 4.8.0		2017-03-27 [DFB]
OpenBSD 6.1		2017-04-11 [OBD]
FreeBSD 11.1		2017-07-26 [FBD]
macOS 10.13		2017-09-25 [APL]
FreeBSD 10.4		2017-10-03 [FBD]
OpenBSD 6.2		2017-10-09 [OBD]
DragonFly 5.0.0		2017-10-16 [DFB]
DragonFly 5.0.1		2017-11-06 [DFB]
DragonFly 5.0.2		2017-12-04 [DFB]
NetBSD 7.1.1		2017-12-22 [NBD]
NetBSD 7.1.2		2018-03-15 [NBD]
OpenBSD 6.3		2018-04-02 [OBD]
DragonFly 5.2.0		2018-04-10 [DFB]
<<<<<<< HEAD
=======
DragonFly 5.2.1		2018-05-20 [DFB]
DragonFly 5.2.2		2018-06-18 [DFB]
FreeBSD 11.2		2018-06-27 [FBD]
NetBSD 8.0		2018-07-17 [NBD]
>>>>>>> b2b84690

Bibliography
------------------------

Leffler, Samuel J., Marshall Kirk McKusick, Michael J Karels and John
Quarterman. The Design and Implementation of the 4.3BSD UNIX Operating
System. Reading, Mass. Addison-Wesley, 1989. ISBN 0-201-06196-1

Salus, Peter H. A quarter century of UNIX. Addison-Wesley Publishing
Company, Inc., 1994. ISBN 0-201-54777-5

McKusick, Marshall Kirk, Keith Bostic, Michael J Karels, and John
Quarterman. The Design and Implementation of the 4.4BSD Operating
System. Reading, Mass. Addison-Wesley, 1996. ISBN 0-201-54979-4

McKusick, Marshall Kirk, George Neville-Neil. The Design and
Implementation of the FreeBSD Operating System.
Addison-Wesley Professional, Published: Aug 2, 2004. ISBN 0-201-70245-2

McKusick, Marshall Kirk, George Neville-Neil, Robert Watson. The
Design and Implementation of the FreeBSD Operating System, 2nd Edition.
Pearson Education, Inc., 2014. ISBN 0-321-96897-2

Doug McIlroy. Research Unix Reader.

Michael G. Brown. The Role of BSD in the Development of Unix.
Presented to the Tasmanian Unix Special Interest Group of the
Australian Computer Society, Hobart, August 1993.

Peter H. Salus. Unix at 25. Byte Magazine, October 1994.
URL: http://www.byte.com/art/9410/sec8/art3.htm

Andreas Klemm, Lars Köller. If you're going to San Francisco ...
Die freien BSD-Varianten von Unix. c't April 1997, page 368ff.

BSD Release Announcements collection.
URL: https://www.FreeBSD.org/releases/

BSD Hypertext Man Pages
URL: https://www.FreeBSD.org/cgi/man.cgi

UNIX history graphing project
URL: http://minnie.tuhs.org/Unix_History/index.html

UNIX history
URL: http://www.levenez.com/unix/

James Howard: The BSD Family Tree
URL: http://ezine.daemonnews.org/200104/bsd_family.html
("what are the differences between FreeBSD, NetBSD, and OpenBSD?")


Acknowledgments
---------------

Josh Gilliam for suggestions, bug fixes, and finding very old
original BSD announcements from Usenet or tapes.

Steven M. Schultz for providing 2.8BSD, 2.10BSD, 2.11BSD manual pages.

--
Copyright (c) 1997-2012 Wolfram Schneider <wosch@FreeBSD.ORG>
URL: http://svnweb.freebsd.org/base/head/share/misc/bsd-family-tree

<<<<<<< HEAD
$FreeBSD: head/share/misc/bsd-family-tree 332425 2018-04-12 07:39:24Z maxim $
$NetBSD: bsd-family-tree,v 1.66 2018/04/13 14:31:35 eadler Exp $
=======
$FreeBSD: head/share/misc/bsd-family-tree 335811 2018-06-30 01:04:37Z eadler $
$NetBSD: bsd-family-tree,v 1.70 2018/07/25 03:28:17 eadler Exp $
>>>>>>> b2b84690
<|MERGE_RESOLUTION|>--- conflicted
+++ resolved
@@ -369,11 +369,6 @@
  |     |              |     |      |           |                       |
  |     |              |     |      |      OpenBSD 6.3                  |
  |     |              |     |      |           |               DragonFly 5.2.0
-<<<<<<< HEAD
- |     |              |     |      v           |                       |
- |     v              |     |                  |                       |
- |                    |     |                  |                       |
-=======
  |     |              |     |      |           |                       |
  |     |              |     |      |           |               DragonFly 5.2.1
  |     |              |     |      |           |                       |
@@ -382,7 +377,6 @@
  |   11.2             |     |      |           |                       |
  |     v              |     |      |           |                       |
  |                    |     |      v           |                       |
->>>>>>> b2b84690
 FreeBSD 12 -current   | NetBSD -current   OpenBSD -current    DragonFly -current
  |                    |     |                  |                       |
  v                    v     v                  v                       v
@@ -754,13 +748,10 @@
 NetBSD 7.1.2		2018-03-15 [NBD]
 OpenBSD 6.3		2018-04-02 [OBD]
 DragonFly 5.2.0		2018-04-10 [DFB]
-<<<<<<< HEAD
-=======
 DragonFly 5.2.1		2018-05-20 [DFB]
 DragonFly 5.2.2		2018-06-18 [DFB]
 FreeBSD 11.2		2018-06-27 [FBD]
 NetBSD 8.0		2018-07-17 [NBD]
->>>>>>> b2b84690
 
 Bibliography
 ------------------------
@@ -825,10 +816,5 @@
 Copyright (c) 1997-2012 Wolfram Schneider <wosch@FreeBSD.ORG>
 URL: http://svnweb.freebsd.org/base/head/share/misc/bsd-family-tree
 
-<<<<<<< HEAD
-$FreeBSD: head/share/misc/bsd-family-tree 332425 2018-04-12 07:39:24Z maxim $
-$NetBSD: bsd-family-tree,v 1.66 2018/04/13 14:31:35 eadler Exp $
-=======
 $FreeBSD: head/share/misc/bsd-family-tree 335811 2018-06-30 01:04:37Z eadler $
-$NetBSD: bsd-family-tree,v 1.70 2018/07/25 03:28:17 eadler Exp $
->>>>>>> b2b84690
+$NetBSD: bsd-family-tree,v 1.70 2018/07/25 03:28:17 eadler Exp $