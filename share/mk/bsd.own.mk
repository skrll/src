<<<<<<< HEAD
#	$NetBSD: bsd.own.mk,v 1.1059 2018/05/04 20:25:04 nisimura Exp $
=======
#	$NetBSD: bsd.own.mk,v 1.1072 2018/07/25 23:34:25 kamil Exp $
>>>>>>> b2b84690

# This needs to be before bsd.init.mk
.if defined(BSD_MK_COMPAT_FILE)
.include <${BSD_MK_COMPAT_FILE}>
.endif

.if !defined(_BSD_OWN_MK_)
_BSD_OWN_MK_=1

MAKECONF?=	/etc/mk.conf
.-include "${MAKECONF}"

#
# CPU model, derived from MACHINE_ARCH
#
MACHINE_CPU=	${MACHINE_ARCH:C/mipse[bl]/mips/:C/mips64e[bl]/mips/:C/sh3e[bl]/sh3/:S/coldfire/m68k/:S/m68000/m68k/:C/arm.*/arm/:C/earm.*/arm/:S/earm/arm/:S/powerpc64/powerpc/:S/aarch64eb/aarch64/:S/or1knd/or1k/:C/riscv../riscv/}

#
# Subdirectory used below ${RELEASEDIR} when building a release
#
RELEASEMACHINEDIR?=	${MACHINE}

#
# Subdirectory or path component used for the following paths:
#   distrib/${RELEASEMACHINE}
#   distrib/notes/${RELEASEMACHINE}
#   etc/etc.${RELEASEMACHINE}
# Used when building a release.
#
RELEASEMACHINE?=	${MACHINE}

#
# NEED_OWN_INSTALL_TARGET is set to "no" by pkgsrc/mk/bsd.pkg.mk to
# ensure that things defined by <bsd.own.mk> (default targets,
# INSTALL_FILE, etc.) are not conflicting with bsd.pkg.mk.
#
NEED_OWN_INSTALL_TARGET?=	yes

#
# This lists the platforms which do not have working in-tree toolchains.  For
# the in-tree gcc toolchain, this list is empty.
#
# If some future port is not supported by the in-tree toolchain, this should
# be set to "yes" for that port only.
#
# .if ${MACHINE} == "playstation2"
# TOOLCHAIN_MISSING?=	yes
# .endif

TOOLCHAIN_MISSING?=	no

.if ${MACHINE_CPU} == "aarch64" && !defined(EXTERNAL_TOOLCHAIN) && ${MKLLVM:Uyes} != "no"
MKLLVM?=	yes
HAVE_LLVM?=	yes
MKGCC?=		no
.endif

#
# GCC Using platforms.
#
.if ${MKGCC:Uyes} != "no"

#
# What GCC is used?
#
<<<<<<< HEAD
.if \
    ${MACHINE_CPU} == "aarch64"
HAVE_GCC?=	0
.else
HAVE_GCC?=	6
.endif
=======
HAVE_GCC?=	6
>>>>>>> b2b84690

#
# Platforms that can't run a modern GCC natively
.if ${MACHINE_ARCH} == "m68000"
MKGCCCMDS?=	no
.endif

#
# We import the old gcc as "gcc.old" when upgrading.  EXTERNAL_GCC_SUBDIR is
# set to the relevant subdirectory in src/external/gpl3 for his HAVE_GCC.
#
.if ${HAVE_GCC} == 6
EXTERNAL_GCC_SUBDIR?=	gcc
.elif ${HAVE_GCC} == 5
EXTERNAL_GCC_SUBDIR?=	gcc.old
.else
EXTERNAL_GCC_SUBDIR=?	/does/not/exist
.endif
.else
MKGCCCMDS?=	no
.endif

#
# What OpenSSL is used?
# 
HAVE_OPENSSL?=  11

.if ${HAVE_OPENSSL} == 11
EXTERNAL_OPENSSL_SUBDIR=openssl
.elif ${HAVE_OPENSSL} == 10
EXTERNAL_OPENSSL_SUBDIR=openssl.old
.else
EXTERNAL_OPENSSL_SUBDIR=/does/not/exist
<<<<<<< HEAD
.endif

.if !empty(MACHINE_ARCH:Mearm*)
_LIBC_COMPILER_RT.${MACHINE_ARCH}=	yes
.endif

=======
.endif

.if !empty(MACHINE_ARCH:Mearm*)
_LIBC_COMPILER_RT.${MACHINE_ARCH}=	yes
.endif

>>>>>>> b2b84690
_LIBC_COMPILER_RT.aarch64=	yes
_LIBC_COMPILER_RT.aarch64eb=	yes
_LIBC_COMPILER_RT.i386=		yes
_LIBC_COMPILER_RT.powerpc=	yes
_LIBC_COMPILER_RT.powerpc64=	yes
_LIBC_COMPILER_RT.sparc=	yes
_LIBC_COMPILER_RT.sparc64=	yes
_LIBC_COMPILER_RT.x86_64=	yes

.if ${HAVE_LLVM:Uno} == "yes" && ${_LIBC_COMPILER_RT.${MACHINE_ARCH}:Uno} == "yes"
HAVE_LIBGCC?=	no
.else
HAVE_LIBGCC?=	yes
.endif


<<<<<<< HEAD
# ia64 is not support
=======
# Should libgcc have unwinding code?
>>>>>>> b2b84690
.if ${HAVE_LLVM:Uno} == "yes" || !empty(MACHINE_ARCH:Mearm*)
HAVE_LIBGCC_EH?=	no
.else
HAVE_LIBGCC_EH?=	yes
.endif

# Coverity does not like SSP
.if defined(COVERITY_TOP_CONFIG) || \
    ${MACHINE} == "alpha" || \
    ${MACHINE} == "hppa" || \
    ${MACHINE} == "ia64" || \
    ${MACHINE_CPU} == "mips"
HAVE_SSP?=	no
.else
HAVE_SSP?=	yes
.if !defined(NOFORT) && ${USE_FORT:Uno} != "no"
USE_SSP?=	yes
.endif
.endif

#
# What GDB is used?
#
HAVE_GDB?=	801

.if ${HAVE_GDB} == 801
EXTERNAL_GDB_SUBDIR=		gdb
.elif ${HAVE_GDB} == 712
EXTERNAL_GDB_SUBDIR=		gdb.old
.else
EXTERNAL_GDB_SUBDIR=		/does/not/exist
.endif

#
# What binutils is used?
#
HAVE_BINUTILS?=	227

.if ${HAVE_BINUTILS} == 230
EXTERNAL_BINUTILS_SUBDIR=	binutils
.elif ${HAVE_BINUTILS} == 227
EXTERNAL_BINUTILS_SUBDIR=	binutils.old
.else
EXTERNAL_BINUTILS_SUBDIR=	/does/not/exist
.endif

.if empty(.MAKEFLAGS:tW:M*-V .OBJDIR*)
.if defined(MAKEOBJDIRPREFIX) || defined(MAKEOBJDIR)
PRINTOBJDIR=	${MAKE} -r -V .OBJDIR -f /dev/null xxx
.else
PRINTOBJDIR=	${MAKE} -V .OBJDIR
.endif
.else
PRINTOBJDIR=	echo /error/bsd.own.mk/PRINTOBJDIR # avoid infinite recursion
.endif

#
# Determine if running in the NetBSD source tree by checking for the
# existence of build.sh and tools/ in the current or a parent directory,
# and setting _SRC_TOP_ to the result.
#
.if !defined(_SRC_TOP_)			# {
_SRC_TOP_!= cd "${.CURDIR}"; while :; do \
		here=`pwd`; \
		[ -f build.sh  ] && [ -d tools ] && { echo $$here; break; }; \
		case $$here in /) echo ""; break;; esac; \
		cd ..; done

.MAKEOVERRIDES+=	_SRC_TOP_

.endif					# }

#
# If _SRC_TOP_ != "", we're within the NetBSD source tree.
# * Set defaults for NETBSDSRCDIR and _SRC_TOP_OBJ_.
# * Define _NETBSD_VERSION_DEPENDS.  Targets that depend on the
#   NetBSD version, or on variables defined at build time, can
#   declare a dependency on ${_NETBSD_VERSION_DEPENDS}.
#
.if (${_SRC_TOP_} != "")		# {

NETBSDSRCDIR?=	${_SRC_TOP_}

.if !defined(_SRC_TOP_OBJ_)
_SRC_TOP_OBJ_!=		cd "${_SRC_TOP_}" && ${PRINTOBJDIR}
.MAKEOVERRIDES+=	_SRC_TOP_OBJ_
.endif

_NETBSD_VERSION_DEPENDS=	${_SRC_TOP_OBJ_}/params
_NETBSD_VERSION_DEPENDS+=	${NETBSDSRCDIR}/sys/sys/param.h
_NETBSD_VERSION_DEPENDS+=	${NETBSDSRCDIR}/sys/conf/newvers.sh
_NETBSD_VERSION_DEPENDS+=	${NETBSDSRCDIR}/sys/conf/osrelease.sh
${_SRC_TOP_OBJ_}/params: .NOTMAIN .OPTIONAL # created by top level "make build"

.endif	# _SRC_TOP_ != ""		# }


.if (${_SRC_TOP_} != "") && \
    (${TOOLCHAIN_MISSING} == "no" || defined(EXTERNAL_TOOLCHAIN))
USETOOLS?=	yes
.endif
USETOOLS?=	no


.if ${MACHINE_ARCH} == "mips" || ${MACHINE_ARCH} == "mips64" || \
    ${MACHINE_ARCH} == "sh3"
.BEGIN:
	@echo "Must set MACHINE_ARCH to one of ${MACHINE_ARCH}eb or ${MACHINE_ARCH}el"
	@false
.elif defined(REQUIRETOOLS) && \
      (${TOOLCHAIN_MISSING} == "no" || defined(EXTERNAL_TOOLCHAIN)) && \
      ${USETOOLS} == "no"
.BEGIN:
	@echo "USETOOLS=no, but this component requires a version-specific host toolchain"
	@false
.endif

#
# Host platform information; may be overridden
#
.include <bsd.host.mk>

.if ${USETOOLS} == "yes"						# {

#
# Provide a default for TOOLDIR.
#
.if !defined(TOOLDIR)
TOOLDIR:=	${_SRC_TOP_OBJ_}/tooldir.${HOST_OSTYPE}
.MAKEOVERRIDES+= TOOLDIR
.endif

#
# This is the prefix used for the NetBSD-sourced tools.
#
_TOOL_PREFIX?=	nb

#
# If an external toolchain base is specified, use it.
#
.if defined(EXTERNAL_TOOLCHAIN)						# {
AR=		${EXTERNAL_TOOLCHAIN}/bin/${MACHINE_GNU_PLATFORM}-ar
AS=		${EXTERNAL_TOOLCHAIN}/bin/${MACHINE_GNU_PLATFORM}-as
LD=		${EXTERNAL_TOOLCHAIN}/bin/${MACHINE_GNU_PLATFORM}-ld
NM=		${EXTERNAL_TOOLCHAIN}/bin/${MACHINE_GNU_PLATFORM}-nm
OBJCOPY=	${EXTERNAL_TOOLCHAIN}/bin/${MACHINE_GNU_PLATFORM}-objcopy
OBJDUMP=	${EXTERNAL_TOOLCHAIN}/bin/${MACHINE_GNU_PLATFORM}-objdump
RANLIB=		${EXTERNAL_TOOLCHAIN}/bin/${MACHINE_GNU_PLATFORM}-ranlib
READELF=	${EXTERNAL_TOOLCHAIN}/bin/${MACHINE_GNU_PLATFORM}-readelf
SIZE=		${EXTERNAL_TOOLCHAIN}/bin/${MACHINE_GNU_PLATFORM}-size
STRINGS=	${EXTERNAL_TOOLCHAIN}/bin/${MACHINE_GNU_PLATFORM}-strings
STRIP=		${EXTERNAL_TOOLCHAIN}/bin/${MACHINE_GNU_PLATFORM}-strip

TOOL_CC.gcc=		${EXTERNAL_TOOLCHAIN}/bin/${MACHINE_GNU_PLATFORM}-gcc
TOOL_CPP.gcc=		${EXTERNAL_TOOLCHAIN}/bin/${MACHINE_GNU_PLATFORM}-cpp
TOOL_CXX.gcc=		${EXTERNAL_TOOLCHAIN}/bin/${MACHINE_GNU_PLATFORM}-c++
TOOL_FC.gcc=		${EXTERNAL_TOOLCHAIN}/bin/${MACHINE_GNU_PLATFORM}-g77
TOOL_OBJC.gcc=		${EXTERNAL_TOOLCHAIN}/bin/${MACHINE_GNU_PLATFORM}-gcc

TOOL_CC.clang=		${EXTERNAL_TOOLCHAIN}/bin/${MACHINE_GNU_PLATFORM}-clang
TOOL_CPP.clang=		${EXTERNAL_TOOLCHAIN}/bin/${MACHINE_GNU_PLATFORM}-clang-cpp
TOOL_CXX.clang=		${EXTERNAL_TOOLCHAIN}/bin/${MACHINE_GNU_PLATFORM}-clang++
TOOL_OBJC.clang=	${EXTERNAL_TOOLCHAIN}/bin/${MACHINE_GNU_PLATFORM}-clang
.else									# } {
# Define default locations for common tools.
.if ${USETOOLS_BINUTILS:Uyes} == "yes"					#  {
AR=		${TOOLDIR}/bin/${MACHINE_GNU_PLATFORM}-ar
AS=		${TOOLDIR}/bin/${MACHINE_GNU_PLATFORM}-as
LD=		${TOOLDIR}/bin/${MACHINE_GNU_PLATFORM}-ld
NM=		${TOOLDIR}/bin/${MACHINE_GNU_PLATFORM}-nm
OBJCOPY=	${TOOLDIR}/bin/${MACHINE_GNU_PLATFORM}-objcopy
OBJDUMP=	${TOOLDIR}/bin/${MACHINE_GNU_PLATFORM}-objdump
RANLIB=		${TOOLDIR}/bin/${MACHINE_GNU_PLATFORM}-ranlib
READELF=	${TOOLDIR}/bin/${MACHINE_GNU_PLATFORM}-readelf
SIZE=		${TOOLDIR}/bin/${MACHINE_GNU_PLATFORM}-size
STRINGS=	${TOOLDIR}/bin/${MACHINE_GNU_PLATFORM}-strings
STRIP=		${TOOLDIR}/bin/${MACHINE_GNU_PLATFORM}-strip

# GCC supports C, C++, Fortran and Objective C
TOOL_CC.gcc=		${TOOLDIR}/bin/${MACHINE_GNU_PLATFORM}-gcc
TOOL_CPP.gcc=		${TOOLDIR}/bin/${MACHINE_GNU_PLATFORM}-cpp
TOOL_CXX.gcc=		${TOOLDIR}/bin/${MACHINE_GNU_PLATFORM}-c++
TOOL_FC.gcc=		${TOOLDIR}/bin/${MACHINE_GNU_PLATFORM}-g77
TOOL_OBJC.gcc=		${TOOLDIR}/bin/${MACHINE_GNU_PLATFORM}-gcc
.endif									#  }

# Clang supports C, C++ and Objective C
TOOL_CC.clang=		${TOOLDIR}/bin/${MACHINE_GNU_PLATFORM}-clang
TOOL_CPP.clang=		${TOOLDIR}/bin/${MACHINE_GNU_PLATFORM}-clang-cpp
TOOL_CXX.clang=		${TOOLDIR}/bin/${MACHINE_GNU_PLATFORM}-clang++
TOOL_OBJC.clang=	${TOOLDIR}/bin/${MACHINE_GNU_PLATFORM}-clang

# PCC supports C and Fortran
TOOL_CC.pcc=		${TOOLDIR}/bin/${MACHINE_GNU_PLATFORM}-pcc
TOOL_CPP.pcc=		${TOOLDIR}/bin/${MACHINE_GNU_PLATFORM}-pcpp
TOOL_CXX.pcc=		${TOOLDIR}/bin/${MACHINE_GNU_PLATFORM}-p++
<<<<<<< HEAD
=======
.endif	# EXTERNAL_TOOLCHAIN						# }
>>>>>>> b2b84690

#
# Make sure DESTDIR is set, so that builds with these tools always
# get appropriate -nostdinc, -nostdlib, etc. handling.  The default is
# <empty string>, meaning start from /, the root directory.
#
DESTDIR?=

# Don't append another copy of sysroot (coming from COMPATCPPFLAGS etc.
# because it confuses Coverity. Still we need to cov-configure specially
# for each specific sysroot argument.
.if !defined(HOSTPROG) && !defined(HOSTLIB)
.  if ${DESTDIR} != ""
.	if empty(CPPFLAGS:M*--sysroot=*)
CPPFLAGS+=	--sysroot=${DESTDIR}
.	endif
LDFLAGS+=	--sysroot=${DESTDIR}
.  else
.	if empty(CPPFLAGS:M*--sysroot=*)
CPPFLAGS+=	--sysroot=/
.	endif
LDFLAGS+=	--sysroot=/
.  endif
.endif
<<<<<<< HEAD
.endif	# EXTERNAL_TOOLCHAIN						# }
=======
>>>>>>> b2b84690

DBSYM=		${TOOLDIR}/bin/${MACHINE_GNU_PLATFORM}-dbsym
ELF2AOUT=	${TOOLDIR}/bin/${_TOOL_PREFIX}m68k-elf2aout
ELF2ECOFF=	${TOOLDIR}/bin/${_TOOL_PREFIX}mips-elf2ecoff
INSTALL=	${TOOLDIR}/bin/${MACHINE_GNU_PLATFORM}-install
LEX=		${TOOLDIR}/bin/${_TOOL_PREFIX}lex
LINT=		CC=${CC:Q} ${TOOLDIR}/bin/${MACHINE_GNU_PLATFORM}-lint
LORDER=		NM=${NM:Q} MKTEMP=${TOOL_MKTEMP:Q} ${TOOLDIR}/bin/${_TOOL_PREFIX}lorder
MKDEP=		CC=${CC:Q} ${TOOLDIR}/bin/${_TOOL_PREFIX}mkdep
MKDEPCXX=	CC=${CXX:Q} ${TOOLDIR}/bin/${_TOOL_PREFIX}mkdep
PAXCTL=		${TOOLDIR}/bin/${_TOOL_PREFIX}paxctl
TSORT=		${TOOLDIR}/bin/${_TOOL_PREFIX}tsort -q
YACC=		${TOOLDIR}/bin/${_TOOL_PREFIX}yacc

TOOL_AMIGAAOUT2BB=	${TOOLDIR}/bin/${_TOOL_PREFIX}amiga-aout2bb
TOOL_AMIGAELF2BB=	${TOOLDIR}/bin/${_TOOL_PREFIX}amiga-elf2bb
TOOL_AMIGATXLT=		${TOOLDIR}/bin/${_TOOL_PREFIX}amiga-txlt
TOOL_ASN1_COMPILE=	${TOOLDIR}/bin/${_TOOL_PREFIX}asn1_compile
TOOL_AWK=		${TOOLDIR}/bin/${_TOOL_PREFIX}awk
TOOL_CAP_MKDB=		${TOOLDIR}/bin/${_TOOL_PREFIX}cap_mkdb
TOOL_CAT=		${TOOLDIR}/bin/${_TOOL_PREFIX}cat
TOOL_CKSUM=		${TOOLDIR}/bin/${_TOOL_PREFIX}cksum
TOOL_CLANG_TBLGEN=		${TOOLDIR}/bin/${_TOOL_PREFIX}clang-tblgen
TOOL_COMPILE_ET=	${TOOLDIR}/bin/${_TOOL_PREFIX}compile_et
TOOL_CONFIG=		${TOOLDIR}/bin/${_TOOL_PREFIX}config
TOOL_CRUNCHGEN=		MAKE=${.MAKE:Q} ${TOOLDIR}/bin/${_TOOL_PREFIX}crunchgen
TOOL_CTAGS=		${TOOLDIR}/bin/${_TOOL_PREFIX}ctags
TOOL_CTFCONVERT=	${TOOLDIR}/bin/${_TOOL_PREFIX}ctfconvert
TOOL_CTFMERGE=		${TOOLDIR}/bin/${_TOOL_PREFIX}ctfmerge
TOOL_CVSLATEST=		${TOOLDIR}/bin/${_TOOL_PREFIX}cvslatest
TOOL_DB=		${TOOLDIR}/bin/${_TOOL_PREFIX}db
TOOL_DISKLABEL=		${TOOLDIR}/bin/nbdisklabel
TOOL_DTC=		${TOOLDIR}/bin/${_TOOL_PREFIX}dtc
TOOL_EQN=		${TOOLDIR}/bin/${_TOOL_PREFIX}eqn
TOOL_FDISK=		${TOOLDIR}/bin/${MACHINE_GNU_PLATFORM}-fdisk
TOOL_FGEN=		${TOOLDIR}/bin/${_TOOL_PREFIX}fgen
TOOL_GENASSYM=		${TOOLDIR}/bin/${_TOOL_PREFIX}genassym
TOOL_GENCAT=		${TOOLDIR}/bin/${_TOOL_PREFIX}gencat
TOOL_GMAKE=		${TOOLDIR}/bin/${_TOOL_PREFIX}gmake
TOOL_GPT=		${TOOLDIR}/bin/${_TOOL_PREFIX}gpt
# grep exists in src/tools, but is not hooked up into the build.
#TOOL_GREP=		${TOOLDIR}/bin/${_TOOL_PREFIX}grep
TOOL_GREP=		grep
<<<<<<< HEAD
TOOL_GROFF=		PATH=${TOOLDIR}/lib/groff:$${PATH} ${TOOLDIR}/bin/${_TOOL_PREFIX}groff
=======
GROFF_SHARE_PATH=	${TOOLDIR}/share/groff
TOOL_GROFF_ENV= \
    GROFF_ENCODING= \
    GROFF_BIN_PATH=${TOOLDIR}/lib/groff \
    GROFF_FONT_PATH=${GROFF_SHARE_PATH}/site-font:${GROFF_SHARE_PATH}/font \
    GROFF_TMAC_PATH=${GROFF_SHARE_PATH}/site-tmac:${GROFF_SHARE_PATH}/tmac
TOOL_GROFF=		${TOOL_GROFF_ENV} ${TOOLDIR}/bin/${_TOOL_PREFIX}groff ${GROFF_FLAGS}

>>>>>>> b2b84690
TOOL_HEXDUMP=		${TOOLDIR}/bin/${_TOOL_PREFIX}hexdump
TOOL_HP300MKBOOT=	${TOOLDIR}/bin/${_TOOL_PREFIX}hp300-mkboot
TOOL_HPPAMKBOOT=	${TOOLDIR}/bin/${_TOOL_PREFIX}hppa-mkboot
TOOL_INDXBIB=		${TOOLDIR}/bin/${_TOOL_PREFIX}indxbib
TOOL_INSTALLBOOT=	${TOOLDIR}/bin/${_TOOL_PREFIX}installboot
TOOL_INSTALL_INFO=	${TOOLDIR}/bin/${_TOOL_PREFIX}install-info
TOOL_JOIN=		${TOOLDIR}/bin/${_TOOL_PREFIX}join
TOOL_LLVM_TBLGEN=		${TOOLDIR}/bin/${_TOOL_PREFIX}llvm-tblgen
TOOL_M4=		${TOOLDIR}/bin/${_TOOL_PREFIX}m4
TOOL_MACPPCFIXCOFF=	${TOOLDIR}/bin/${_TOOL_PREFIX}macppc-fixcoff
TOOL_MAKEFS=		${TOOLDIR}/bin/${_TOOL_PREFIX}makefs
TOOL_MAKEINFO=		${TOOLDIR}/bin/${_TOOL_PREFIX}makeinfo
TOOL_MAKEKEYS=		${TOOLDIR}/bin/${_TOOL_PREFIX}makekeys
TOOL_MAKESTRS=		${TOOLDIR}/bin/${_TOOL_PREFIX}makestrs
TOOL_MAKEWHATIS=	${TOOLDIR}/bin/${_TOOL_PREFIX}makewhatis
TOOL_MANDOC_ASCII=	${TOOLDIR}/bin/${_TOOL_PREFIX}mandoc -Tascii
TOOL_MANDOC_HTML=	${TOOLDIR}/bin/${_TOOL_PREFIX}mandoc -Thtml
TOOL_MANDOC_LINT=	${TOOLDIR}/bin/${_TOOL_PREFIX}mandoc -Tlint
TOOL_MDSETIMAGE=	${TOOLDIR}/bin/${MACHINE_GNU_PLATFORM}-mdsetimage
TOOL_MENUC=		MENUDEF=${TOOLDIR}/share/misc ${TOOLDIR}/bin/${_TOOL_PREFIX}menuc
TOOL_M68KELF2AOUT=	${TOOLDIR}/bin/${_TOOL_PREFIX}m68k-elf2aout
TOOL_MIPSELF2ECOFF=	${TOOLDIR}/bin/${_TOOL_PREFIX}mips-elf2ecoff
TOOL_MKCSMAPPER=	${TOOLDIR}/bin/${_TOOL_PREFIX}mkcsmapper
TOOL_MKESDB=		${TOOLDIR}/bin/${_TOOL_PREFIX}mkesdb
TOOL_MKLOCALE=		${TOOLDIR}/bin/${_TOOL_PREFIX}mklocale
TOOL_MKMAGIC=		${TOOLDIR}/bin/${_TOOL_PREFIX}file
TOOL_MKNOD=		${TOOLDIR}/bin/${_TOOL_PREFIX}mknod
TOOL_MKTEMP=		${TOOLDIR}/bin/${_TOOL_PREFIX}mktemp
TOOL_MKUBOOTIMAGE=	${TOOLDIR}/bin/${_TOOL_PREFIX}mkubootimage
TOOL_ELFTOSB=		${TOOLDIR}/bin/${_TOOL_PREFIX}elftosb
TOOL_MSGC=		MSGDEF=${TOOLDIR}/share/misc ${TOOLDIR}/bin/${_TOOL_PREFIX}msgc
TOOL_MTREE=		${TOOLDIR}/bin/${_TOOL_PREFIX}mtree
TOOL_NBPERF=		${TOOLDIR}/bin/${_TOOL_PREFIX}perf
TOOL_NCDCS=		${TOOLDIR}/bin/${_TOOL_PREFIX}ibmnws-ncdcs
TOOL_PAX=		${TOOLDIR}/bin/${_TOOL_PREFIX}pax
TOOL_PIC=		${TOOLDIR}/bin/${_TOOL_PREFIX}pic
TOOL_PIGZ=		${TOOLDIR}/bin/${_TOOL_PREFIX}pigz
TOOL_PKG_CREATE=	${TOOLDIR}/bin/${_TOOL_PREFIX}pkg_create
TOOL_POWERPCMKBOOTIMAGE=${TOOLDIR}/bin/${_TOOL_PREFIX}powerpc-mkbootimage
TOOL_PWD_MKDB=		${TOOLDIR}/bin/${_TOOL_PREFIX}pwd_mkdb
TOOL_REFER=		${TOOLDIR}/bin/${_TOOL_PREFIX}refer
<<<<<<< HEAD
TOOL_ROFF_ASCII=	PATH=${TOOLDIR}/lib/groff:$${PATH} ${TOOLDIR}/bin/${_TOOL_PREFIX}nroff
TOOL_ROFF_DOCASCII=	${TOOL_GROFF} -Tascii
TOOL_ROFF_DOCHTML=	${TOOL_GROFF} -Thtml
TOOL_ROFF_DVI=		${TOOL_GROFF} -Tdvi
=======
TOOL_ROFF_ASCII=	${TOOL_GROFF_ENV} ${TOOLDIR}/bin/${_TOOL_PREFIX}nroff
TOOL_ROFF_DOCASCII=	${TOOL_GROFF} -Tascii
TOOL_ROFF_DOCHTML=	${TOOL_GROFF} -Thtml
TOOL_ROFF_DVI=		${TOOL_GROFF} -Tdvi ${ROFF_PAGESIZE}
>>>>>>> b2b84690
TOOL_ROFF_HTML=		${TOOL_GROFF} -Tlatin1 -mdoc2html
TOOL_ROFF_PS=		${TOOL_GROFF} -Tps ${ROFF_PAGESIZE}
TOOL_ROFF_RAW=		${TOOL_GROFF} -Z
TOOL_RPCGEN=		RPCGEN_CPP=${CPP:Q} ${TOOLDIR}/bin/${_TOOL_PREFIX}rpcgen
TOOL_SED=		${TOOLDIR}/bin/${_TOOL_PREFIX}sed
TOOL_SLC=		${TOOLDIR}/bin/${_TOOL_PREFIX}slc
TOOL_SOELIM=		${TOOLDIR}/bin/${_TOOL_PREFIX}soelim
TOOL_SORTINFO=		${TOOLDIR}/bin/${_TOOL_PREFIX}sortinfo
TOOL_SPARKCRC=		${TOOLDIR}/bin/${_TOOL_PREFIX}sparkcrc
TOOL_STAT=		${TOOLDIR}/bin/${_TOOL_PREFIX}stat
TOOL_STRFILE=		${TOOLDIR}/bin/${_TOOL_PREFIX}strfile
TOOL_SUNLABEL=		${TOOLDIR}/bin/${_TOOL_PREFIX}sunlabel
TOOL_TBL=		${TOOLDIR}/bin/${_TOOL_PREFIX}tbl
TOOL_TIC=		${TOOLDIR}/bin/${_TOOL_PREFIX}tic
TOOL_UUDECODE=		${TOOLDIR}/bin/${_TOOL_PREFIX}uudecode
TOOL_VGRIND=		${TOOLDIR}/bin/${_TOOL_PREFIX}vgrind -f
TOOL_VFONTEDPR=		${TOOLDIR}/libexec/${_TOOL_PREFIX}vfontedpr
TOOL_ZIC=		${TOOLDIR}/bin/${_TOOL_PREFIX}zic

.else	# USETOOLS != yes						# } {

# Clang supports C, C++ and Objective C
TOOL_CC.clang=		clang
TOOL_CPP.clang=		clang-cpp
TOOL_CXX.clang=		clang++
TOOL_OBJC.clang=	clang

# GCC supports C, C++, Fortran and Objective C
TOOL_CC.gcc=	gcc
TOOL_CPP.gcc=	cpp
TOOL_CXX.gcc=	c++
TOOL_FC.gcc=	g77
TOOL_OBJC.gcc=	gcc

# PCC supports C and Fortran
TOOL_CC.pcc=		pcc
TOOL_CPP.pcc=		pcpp
TOOL_CXX.pcc=		p++

TOOL_AMIGAAOUT2BB=	amiga-aout2bb
TOOL_AMIGAELF2BB=	amiga-elf2bb
TOOL_AMIGATXLT=		amiga-txlt
TOOL_ASN1_COMPILE=	asn1_compile
TOOL_AWK=		awk
TOOL_CAP_MKDB=		cap_mkdb
TOOL_CAT=		cat
TOOL_CKSUM=		cksum
TOOL_CLANG_TBLGEN=	clang-tblgen
TOOL_COMPILE_ET=	compile_et
TOOL_CONFIG=		config
TOOL_CRUNCHGEN=		crunchgen
TOOL_CTAGS=		ctags
TOOL_CTFCONVERT=	ctfconvert
TOOL_CTFMERGE=		ctfmerge
TOOL_CVSLATEST=		cvslatest
TOOL_DB=		db
TOOL_DISKLABEL=		disklabel
TOOL_EQN=		eqn
TOOL_FDISK=		fdisk
TOOL_FGEN=		fgen
TOOL_GENASSYM=		genassym
TOOL_GENCAT=		gencat
TOOL_GMAKE=		gmake
TOOL_GPT=		gpt
TOOL_GREP=		grep
TOOL_GROFF=		groff
TOOL_HEXDUMP=		hexdump
TOOL_HP300MKBOOT=	hp300-mkboot
TOOL_HPPAMKBOOT=	hppa-mkboot
TOOL_INDXBIB=		indxbib
TOOL_INSTALLBOOT=	installboot
TOOL_INSTALL_INFO=	install-info
TOOL_JOIN=		join
TOOL_LLVM_TBLGEN=	llvm-tblgen
TOOL_M4=		m4
TOOL_MACPPCFIXCOFF=	macppc-fixcoff
TOOL_MAKEFS=		makefs
TOOL_MAKEINFO=		makeinfo
TOOL_MAKEKEYS=		makekeys
TOOL_MAKESTRS=		makestrs
TOOL_MAKEWHATIS=	/usr/libexec/makewhatis
TOOL_MANDOC_ASCII=	mandoc -Tascii
TOOL_MANDOC_HTML=	mandoc -Thtml
TOOL_MANDOC_LINT=	mandoc -Tlint
TOOL_MDSETIMAGE=	mdsetimage
TOOL_MENUC=		menuc
TOOL_M68KELF2AOUT=	m68k-elf2aout
TOOL_MIPSELF2ECOFF=	mips-elf2ecoff
TOOL_MKCSMAPPER=	mkcsmapper
TOOL_MKESDB=		mkesdb
TOOL_MKLOCALE=		mklocale
TOOL_MKMAGIC=		file
TOOL_MKNOD=		mknod
TOOL_MKTEMP=		mktemp
TOOL_MKUBOOTIMAGE=	mkubootimage
TOOL_ELFTOSB=		elftosb
TOOL_MSGC=		msgc
TOOL_MTREE=		mtree
TOOL_NBPERF=		nbperf
TOOL_NCDCS=		ncdcs
TOOL_PAX=		pax
TOOL_PIC=		pic
TOOL_PIGZ=		pigz
TOOL_PKG_CREATE=	pkg_create
TOOL_POWERPCMKBOOTIMAGE=	powerpc-mkbootimage
TOOL_PWD_MKDB=		pwd_mkdb
TOOL_REFER=		refer
TOOL_ROFF_ASCII=	nroff
TOOL_ROFF_DOCASCII=	${TOOL_GROFF} -Tascii
TOOL_ROFF_DOCHTML=	${TOOL_GROFF} -Thtml
<<<<<<< HEAD
TOOL_ROFF_DVI=		${TOOL_GROFF} -Tdvi
=======
TOOL_ROFF_DVI=		${TOOL_GROFF} -Tdvi ${ROFF_PAGESIZE}
>>>>>>> b2b84690
TOOL_ROFF_HTML=		${TOOL_GROFF} -Tlatin1 -mdoc2html
TOOL_ROFF_PS=		${TOOL_GROFF} -Tps ${ROFF_PAGESIZE}
TOOL_ROFF_RAW=		${TOOL_GROFF} -Z
TOOL_RPCGEN=		rpcgen
TOOL_SED=		sed
TOOL_SOELIM=		soelim
TOOL_SORTINFO=		sortinfo
TOOL_SPARKCRC=		sparkcrc
TOOL_STAT=		stat
TOOL_STRFILE=		strfile
TOOL_SUNLABEL=		sunlabel
TOOL_TBL=		tbl
TOOL_TIC=		tic
TOOL_UUDECODE=		uudecode
TOOL_VGRIND=		vgrind -f
TOOL_VFONTEDPR=		/usr/libexec/vfontedpr
TOOL_ZIC=		zic

.endif	# USETOOLS != yes						# }

# Standalone code should not be compiled with PIE or CTF
# Should create a better test
.if defined(BINDIR) && ${BINDIR} == "/usr/mdec"
NOPIE=			# defined
NOCTF=			# defined
.elif ${MACHINE} == "sun2"
NOPIE=			# we don't have PIC, so no PIE
.endif

# Fallback to ensure that all variables are defined to something
TOOL_CC.false=		false
TOOL_CPP.false=		false
TOOL_CXX.false=		false
TOOL_FC.false=		false
TOOL_OBJC.false=	false

AVAILABLE_COMPILER?=	${HAVE_PCC:Dpcc} ${HAVE_LLVM:Dclang} ${HAVE_GCC:Dgcc} ${EXTERNAL_TOOLCHAIN:Dgcc} false

.for _t in CC CPP CXX FC OBJC
ACTIVE_${_t}=	${AVAILABLE_COMPILER:@.c.@ ${ !defined(UNSUPPORTED_COMPILER.${.c.}) && defined(TOOL_${_t}.${.c.}) :? ${.c.} : }@:[1]}
SUPPORTED_${_t}=${AVAILABLE_COMPILER:Nfalse:@.c.@ ${ !defined(UNSUPPORTED_COMPILER.${.c.}) && defined(TOOL_${_t}.${.c.}) :? ${.c.} : }@}
.endfor
# make bugs prevent moving this into the .for loop
CC=		${TOOL_CC.${ACTIVE_CC}}
CPP=		${TOOL_CPP.${ACTIVE_CPP}}
CXX=		${TOOL_CXX.${ACTIVE_CXX}}
FC=		${TOOL_FC.${ACTIVE_FC}}
OBJC=		${TOOL_OBJC.${ACTIVE_OBJC}}

# For each ${MACHINE_CPU}, list the ports that use it.
MACHINES.aarch64=	evbarm
MACHINES.alpha=		alpha
MACHINES.arm=		acorn32 cats epoc32 evbarm hpcarm \
			iyonix netwinder shark zaurus
MACHINES.coldfire=	evbcf
MACHINES.i386=		i386
MACHINES.ia64=		ia64
MACHINES.hppa=		hppa
MACHINES.m68000=	sun2
MACHINES.m68k=		amiga atari cesfic hp300 luna68k mac68k \
			news68k next68k sun3 x68k
MACHINES.mips=		algor arc cobalt emips evbmips ews4800mips \
			hpcmips mipsco newsmips pmax sbmips sgimips
MACHINES.or1k=		or1k
MACHINES.powerpc=	amigappc bebox evbppc ibmnws macppc mvmeppc \
			ofppc prep rs6000 sandpoint
MACHINES.riscv=		riscv
MACHINES.sh3=		dreamcast evbsh3 hpcsh landisk mmeye
MACHINES.sparc=		sparc sparc64
MACHINES.sparc64=	sparc64
MACHINES.vax=		vax
MACHINES.x86_64=	amd64

# for crunchide & ldd, define the OBJECT_FMTS used by a MACHINE_ARCH
#
OBJECT_FMTS=
.if	${MACHINE_ARCH} != "alpha" && ${MACHINE_ARCH} != "ia64"
OBJECT_FMTS+=	elf32
.endif
.if	${MACHINE_ARCH} == "alpha" || ${MACHINE_ARCH:M*64*} != ""
OBJECT_FMTS+=	elf64
.endif

# OBJCOPY flags to create a.out binaries for old firmware
# shared among src/distrib and ${MACHINE}/conf/Makefile.${MACHINE}.inc
.if ${MACHINE_CPU} == "arm"
OBJCOPY_ELF2AOUT_FLAGS?=	\
	-O a.out-arm-netbsd	\
	-R .ident		\
	-R .ARM.attributes	\
	-R .ARM.exidx		\
	-R .ARM.extab		\
	-R .SUNW_ctf		\
	-R .arm.atpcs		\
	-R .comment		\
	-R .debug_abbrev	\
	-R .debug_aranges	\
	-R .debug_info		\
	-R .debug_line		\
	-R .debug_frame		\
	-R .debug_loc		\
	-R .debug_pubnames	\
	-R .debug_pubtypes	\
	-R .debug_ranges	\
	-R .debug_str		\
	-R .debug_macinfo	\
	-R .eh_frame		\
	-R .note.netbsd.ident
.endif

#
# Targets to check if DESTDIR or RELEASEDIR is provided
#
.if !target(check_DESTDIR)
check_DESTDIR: .PHONY .NOTMAIN
.if !defined(DESTDIR)
	@echo "setenv DESTDIR before doing that!"
	@false
.else
	@true
.endif
.endif

.if !target(check_RELEASEDIR)
check_RELEASEDIR: .PHONY .NOTMAIN
.if !defined(RELEASEDIR)
	@echo "setenv RELEASEDIR before doing that!"
	@false
.else
	@true
.endif
.endif

#
# Where the system object and source trees are kept; can be configurable
# by the user in case they want them in ~/foosrc and ~/fooobj (for example).
#
BSDSRCDIR?=	/usr/src
BSDOBJDIR?=	/usr/obj
NETBSDSRCDIR?=	${BSDSRCDIR}

BINGRP?=	wheel
BINOWN?=	root
BINMODE?=	555
NONBINMODE?=	444

# These are here mainly because we don't want suid root in case
# a Makefile defines BINMODE.
RUMPBINGRP?=	wheel
RUMPBINOWN?=	root
RUMPBINMODE?=	555
RUMPNONBINMODE?=444

MANDIR?=	/usr/share/man
MANGRP?=	wheel
MANOWN?=	root
MANMODE?=	${NONBINMODE}
MANINSTALL?=	${_MANINSTALL}

INFODIR?=	/usr/share/info
INFOGRP?=	wheel
INFOOWN?=	root
INFOMODE?=	${NONBINMODE}

LIBDIR?=	/usr/lib

LINTLIBDIR?=	/usr/libdata/lint
LIBGRP?=	${BINGRP}
LIBOWN?=	${BINOWN}
LIBMODE?=	${NONBINMODE}

DOCDIR?=	/usr/share/doc
DOCGRP?=	wheel
DOCOWN?=	root
DOCMODE?=	${NONBINMODE}

NLSDIR?=	/usr/share/nls
NLSGRP?=	wheel
NLSOWN?=	root
NLSMODE?=	${NONBINMODE}

KMODULEGRP?=	wheel
KMODULEOWN?=	root
KMODULEMODE?=	${NONBINMODE}

LOCALEDIR?=	/usr/share/locale
LOCALEGRP?=	wheel
LOCALEOWN?=	root
LOCALEMODE?=	${NONBINMODE}

FIRMWAREDIR?=	/libdata/firmware
FIRMWAREGRP?=	wheel
FIRMWAREOWN?=	root
FIRMWAREMODE?=	${NONBINMODE}

DEBUGDIR?=	/usr/libdata/debug
DEBUGGRP?=	wheel
DEBUGOWN?=	root
DEBUGMODE?=	${NONBINMODE}

MKDIRMODE?=	0755
MKDIRPERM?=	-m ${MKDIRMODE}

#
# Data-driven table using make variables to control how
# toolchain-dependent targets and shared libraries are built
# for different platforms and object formats.
#
# OBJECT_FMT:		currently either "ELF" or "a.out".
#
# All platforms are ELF.
#
OBJECT_FMT=	ELF

#
# If this platform's toolchain is missing, we obviously cannot build it.
#
.if ${TOOLCHAIN_MISSING} != "no"
MKBINUTILS:= no
MKGDB:= no
MKGCC:= no
.endif

#
# If we are using an external toolchain, we can still build the target's
# binutils, but we cannot build GCC's support libraries, since those are
# tightly-coupled to the version of GCC being used.
#
.if defined(EXTERNAL_TOOLCHAIN)
MKGCC:= no
.endif

<<<<<<< HEAD
# No GDB support for aarch64
MKGDB.aarch64=	no
=======
# No GDB support for aarch64eb
>>>>>>> b2b84690
MKGDB.aarch64eb=no
MKGDB.or1k=	no
MKGDB.riscv32=	no
MKGDB.riscv64=	no

# No kernel modules for or1k (yet)
MKKMOD.or1k=	no
MKKMOD.riscv32=	no
MKKMOD.riscv64=	no

# No profiling for or1k (yet)
MKPROFILE.or1k=	no
MKPROFILE.riscv32=no
MKPROFILE.riscv64=no

#
# The m68000 port is incomplete.
#
.if ${MACHINE_ARCH} == "m68000"
NOPIC=		# defined
MKISCSI=	no
# XXX GCC 4 outputs mcount() calling sequences that try to load values
# from over 64KB away and this fails to assemble.
.if defined(HAVE_GCC)
NOPROFILE=	# defined
.endif
.endif

#
# The ia64 port is incomplete.
#
MKLINT.ia64=	no
MKGDB.ia64=	no

#
# On VAX using ELF, all objects are PIC, not just shared libraries,
# so don't build the _pic version. VAX has no native TLS support either,
# so differences between TLS models are not relevant.
#
MKPICLIB.vax=	no

#
# Location of the file that contains the major and minor numbers of the
# version of a shared library.  If this file exists a shared library
# will be built by <bsd.lib.mk>.
#
SHLIB_VERSION_FILE?= ${.CURDIR}/shlib_version

#
# GNU sources and packages sometimes see architecture names differently.
#
GNU_ARCH.aarch64eb=aarch64_be
GNU_ARCH.coldfire=m5407
GNU_ARCH.earm=arm
GNU_ARCH.earmhf=arm
GNU_ARCH.earmeb=armeb
GNU_ARCH.earmhfeb=armeb
GNU_ARCH.earmv4=armv4
GNU_ARCH.earmv4eb=armv4eb
GNU_ARCH.earmv5=arm
GNU_ARCH.earmv5eb=armeb
GNU_ARCH.earmv6=armv6
GNU_ARCH.earmv6hf=armv6
GNU_ARCH.earmv6eb=armv6eb
GNU_ARCH.earmv6hfeb=armv6eb
GNU_ARCH.earmv7=armv7
GNU_ARCH.earmv7hf=armv7
GNU_ARCH.earmv7eb=armv7eb
GNU_ARCH.earmv7hfeb=armv7eb
GNU_ARCH.i386=i486
GCC_CONFIG_ARCH.i386=i486
GCC_CONFIG_TUNE.i386=nocona
GCC_CONFIG_TUNE.x86_64=nocona
GNU_ARCH.m68000=m68010
GNU_ARCH.sh3eb=sh
GNU_ARCH.sh3el=shle
GNU_ARCH.mips64eb=mips64
MACHINE_GNU_ARCH=${GNU_ARCH.${MACHINE_ARCH}:U${MACHINE_ARCH}}

#
# In order to identify NetBSD to GNU packages, we sometimes need
# an "elf" tag for historically a.out platforms.
#
.if (!empty(MACHINE_ARCH:Mearm*))
MACHINE_GNU_PLATFORM?=${MACHINE_GNU_ARCH}--netbsdelf-${MACHINE_ARCH:C/eb//:C/v[4-7]//:S/earm/eabi/}
.elif (${MACHINE_GNU_ARCH} == "arm" || \
     ${MACHINE_GNU_ARCH} == "armeb" || \
     ${MACHINE_ARCH} == "i386" || \
     ${MACHINE_CPU} == "m68k" || \
     ${MACHINE_GNU_ARCH} == "sh" || \
     ${MACHINE_GNU_ARCH} == "shle" || \
     ${MACHINE_ARCH} == "sparc" || \
     ${MACHINE_ARCH} == "vax")
MACHINE_GNU_PLATFORM?=${MACHINE_GNU_ARCH}--netbsdelf
.else
MACHINE_GNU_PLATFORM?=${MACHINE_GNU_ARCH}--netbsd
.endif

.if !empty(MACHINE_ARCH:M*arm*)
# Flags to pass to CC for using the old APCS ABI on ARM for compat or stand.
ARM_APCS_FLAGS=	-mabi=apcs-gnu -mfloat-abi=soft
ARM_APCS_FLAGS+=${${ACTIVE_CC} == "gcc":? -marm :}
ARM_APCS_FLAGS+=${${ACTIVE_CC} == "clang":? -target ${MACHINE_GNU_ARCH}--netbsdelf -B ${TOOLDIR}/${MACHINE_GNU_PLATFORM}/bin :}
.endif

GENASSYM_CPPFLAGS+=	${${ACTIVE_CC} == "clang":? -no-integrated-as :}

TARGETS+=	all clean cleandir depend dependall includes \
		install lint obj regress tags html analyze describe \
		rumpdescribe
PHONY_NOTMAIN =	all clean cleandir depend dependall distclean includes \
		install lint obj regress beforedepend afterdepend \
		beforeinstall afterinstall realinstall realdepend realall \
		html subdir-all subdir-install subdir-depend analyze describe \
		rumpdescribe
.PHONY:		${PHONY_NOTMAIN}
.NOTMAIN:	${PHONY_NOTMAIN}

.if ${NEED_OWN_INSTALL_TARGET} != "no"
.if !target(install)
install:	beforeinstall .WAIT subdir-install realinstall .WAIT afterinstall
beforeinstall:
subdir-install:
realinstall:
afterinstall:
.endif
all:		realall subdir-all
subdir-all:
realall:
depend:		realdepend subdir-depend
subdir-depend:
realdepend:
distclean:	cleandir
cleandir:	clean

dependall:	.NOTMAIN realdepend .MAKE
	@cd "${.CURDIR}"; ${MAKE} realall
.endif

#
# Define MKxxx variables (which are either yes or no) for users
# to set in /etc/mk.conf and override in the make environment.
# These should be tested with `== "no"' or `!= "no"'.
# The NOxxx variables should only be set by Makefiles.
#
# Please keep etc/Makefile and share/man/man5/mk.conf.5 in sync
# with changes to the MK* variables here.
#

#
# Supported NO* options (if defined, MK* will be forced to "no",
# regardless of user's mk.conf setting).
#
# Source makefiles should set NO*, and not MK*, and must do so before
# including bsd.own.mk.
#
.for var in \
<<<<<<< HEAD
	NOCRYPTO NODOC NOHTML NOINFO NOLINKLIB NOLINT NOMAN NONLS NOOBJ NOPIC \
	NOPICINSTALL NOPROFILE NOSHARE NOSTATICLIB NODEBUGLIB
=======
	NOCRYPTO NODOC NOHTML NOINFO NOLIBCSANITIZER NOLINKLIB NOLINT NOMAN \
	NONLS NOOBJ NOPIC NOPICINSTALL NOPROFILE NOSHARE NOSTATICLIB \
	NODEBUGLIB NOSANITIZER NORELRO
>>>>>>> b2b84690
.if defined(${var})
MK${var:S/^NO//}:=	no
.endif
.endfor

#
# Older-style variables that enabled behaviour when set.
#
.for var in MANZ UNPRIVED UPDATE
.if defined(${var})
MK${var}:=	yes
.endif
.endfor

#
# MK* options which have variable defaults.
#
# aarch64eb is not yet supported.
#
.if ${MACHINE_ARCH} == "x86_64" || ${MACHINE_ARCH} == "sparc64" \
    || ${MACHINE_ARCH} == "mips64eb" || ${MACHINE_ARCH} == "mips64el" \
    || ${MACHINE_ARCH} == "powerpc64" || ${MACHINE_ARCH} == "aarch64" \
    || ${MACHINE_ARCH} == "riscv64" || !empty(MACHINE_ARCH:Mearm*)
MKCOMPAT?=	yes
.else
# Don't let this build where it really isn't supported.
MKCOMPAT:=	no
.endif

.if ${MKCOMPAT} == "no"
MKCOMPATTESTS:=	no
MKCOMPATX11:=	no
.endif

.if ${MACHINE_ARCH} == "x86_64" || ${MACHINE_ARCH} == "i386" \
    || ${MACHINE_ARCH} == "mips64eb" || ${MACHINE_ARCH} == "mips64el" \
    || (${MACHINE} == "evbppc" && ${MACHINE_ARCH} == "powerpc")
MKCOMPATMODULES?=	yes
.else
MKCOMPATMODULES:=	no
.endif

#
# These platforms use softfloat by default.
#
.if ${MACHINE_ARCH} == "mips64eb" || ${MACHINE_ARCH} == "mips64el"
MKSOFTFLOAT?=	yes
.endif

#
# These platforms always use softfloat.
#
.if (${MACHINE_CPU} == "arm" && ${MACHINE_ARCH:M*hf*} == "") || \
    ${MACHINE_ARCH} == "coldfire" || ${MACHINE_CPU} == "or1k" || \
    ${MACHINE} == "emips" || ${MACHINE_CPU} == "sh3"
MKSOFTFLOAT=	yes
.endif

.if ${MACHINE} == "emips"
SOFTFLOAT_BITS=	32
.endif

#
# We want to build zfs only for amd64 by default for now.
#
.if ${MACHINE} == "amd64"
MKZFS?=		yes
.endif

#
# DTrace works on amd64, i386 and earm*
#
.if ${MACHINE_ARCH} == "i386" || \
    ${MACHINE_ARCH} == "x86_64" || \
    !empty(MACHINE_ARCH:Mearm*)
MKDTRACE?=	yes
MKCTF?=		yes
.endif

#
# PIE is enabled on many platforms by default.
#
# Coverity does not like PIE
.if !defined(COVERITY_TOP_CONFIG) && \
    (${MACHINE_ARCH} == "i386" || \
    ${MACHINE_ARCH} == "x86_64" || \
    ${MACHINE_CPU} == "arm" || \
    ${MACHINE_CPU} == "m68k" || \
    ${MACHINE_CPU} == "mips" || \
    ${MACHINE_CPU} == "sh3" || \
    ${MACHINE} == "sparc64")
MKPIE?=		yes
.else
MKPIE?=		no
.endif

#
# RELRO is enabled on i386 and amd64 by default
#
.if ${MACHINE_ARCH} == "i386" || \
    ${MACHINE_ARCH} == "x86_64"
MKRELRO?=	partial
.else
MKRELRO?=	no
.endif

<<<<<<< HEAD
.if ${MACHINE_ARCH} == "x86_64"
MKSTATICPIE?=	no
=======
.if ${MACHINE_ARCH} == "x86_64" || ${MACHINE_ARCH} == "i386"
MKSTATICPIE?=	yes
>>>>>>> b2b84690
.else
MKSTATICPIE?=	no
.endif

#
# MK* options which default to "yes".
#
_MKVARS.yes= \
	MKATF \
	MKBINUTILS \
	MKCOMPLEX MKCVS MKCXX \
	MKDOC MKDTC \
	MKDYNAMICROOT \
	MKGCC MKGDB MKGROFF \
	MKHESIOD MKHTML \
	MKIEEEFP MKINET6 MKINFO MKIPFILTER MKISCSI \
	MKKERBEROS \
	MKKMOD \
	MKLDAP MKLIBSTDCXX MKLINKLIB MKLVM \
	MKMAN MKMANDOC \
	MKMDNS \
	MKMAKEMANDB \
	MKNLS \
	MKNPF \
	MKOBJ \
	MKPAM MKPERFUSE \
	MKPF MKPIC MKPICINSTALL MKPICLIB MKPOSTFIX MKPROFILE \
	MKRUMP \
	MKSHARE MKSKEY MKSTATICLIB \
	MKUNBOUND \
	MKX11FONTS \
	MKYP
.for var in ${_MKVARS.yes}
${var}?=	${${var}.${MACHINE_ARCH}:Uyes}
.endfor

#
# MKGCCCMDS is only valid if we are building GCC so make it dependent on that.
#
_MKVARS.yes += MKGCCCMDS
MKGCCCMDS?=	${MKGCC}

#
<<<<<<< HEAD
=======
# Sanitizers, only "address" and "undefined" are supported by gcc
#
MKSANITIZER?=	no
USE_SANITIZER?=	address

#
# Sanitizers implemented in libc, only "undefined" is supported
#
MKLIBCSANITIZER?=	no
USE_LIBCSANITIZER?=	undefined

#
>>>>>>> b2b84690
# Exceptions to the above:
#

# Rump doesn't work yet on ia64
.if ${MACHINE} == "ia64"
MKRUMP=		no
.endif

# RUMP uses -nostdinc which coverity does not like
# It also does not use many new files, so disable it
.if defined(COVERITY_TOP_CONFIG)
MKRUMP=		no
.endif

#
# Build a dynamically linked /bin and /sbin, with the necessary shared
# libraries moved from /usr/lib to /lib and the shared linker moved
# from /usr/libexec to /lib
#
# Note that if the BINDIR is not /bin or /sbin, then we always use the
# non-DYNAMICROOT behavior (i.e. it is only enabled for programs in /bin
# and /sbin).  See <bsd.shlib.mk>.
#
# For ia64, ld.elf_so not yet implemented
.if ${MACHINE_ARCH} == "ia64"
MKDYNAMICROOT=	no
.endif

.if defined(MKREPRO)
MKARZERO ?= ${MKREPRO}
<<<<<<< HEAD
.endif
=======
GROFF_FLAGS ?= -dpaper=letter
ROFF_PAGESIZE ?= -P-pletter
.endif

# Only install the general firmware on some systems
MKFIRMWARE.amd64=		yes
MKFIRMWARE.cobalt=		yes
MKFIRMWARE.evbarm=		yes
MKFIRMWARE.evbmips=		yes
MKFIRMWARE.evbppc=		yes
MKFIRMWARE.hpcarm=		yes
MKFIRMWARE.hppa=		yes
MKFIRMWARE.i386=		yes
MKFIRMWARE.mac68k=		yes
MKFIRMWARE.macppc=		yes
MKFIRMWARE.sandpoint=		yes
MKFIRMWARE.sparc64=		yes

# Only install the radeon firmware on DRM-happy systems.
MKRADEONFIRMWARE.x86_64=	yes
MKRADEONFIRMWARE.i386=		yes

# Only install the tegra firmware on evbarm.
MKTEGRAFIRMWARE.evbarm=		yes
>>>>>>> b2b84690

#
# MK* options which default to "no".  Note that MKZFS has a different
# default for some platforms, see above.  Please keep alphabetically
# sorted with at most one letter per line.
#
_MKVARS.no= \
	MKARZERO \
	MKBSDGREP MKBSDTAR \
	MKCATPAGES MKCOMPATTESTS MKCOMPATX11 MKCTF \
	MKDEBUG MKDEBUGLIB MKDTRACE \
	MKEXTSRC \
<<<<<<< HEAD
=======
	MKFIRMWARE \
>>>>>>> b2b84690
	MKGROFFHTMLDOC \
	MKKYUA \
	MKLIBCXX MKLLD MKLLDB MKLLVM MKLINT \
	MKMANZ MKMCLINKER \
	MKNSD \
	MKOBJDIRS \
	MKPCC MKPIGZGZIP \
	MKRADEONFIRMWARE MKREPRO \
	MKSLJIT MKSOFTFLOAT MKSTRIPIDENT \
	MKTEGRAFIRMWARE MKTPM \
	MKUNPRIVED MKUPDATE \
	MKX11 MKX11MOTIF MKXORG_SERVER \
	MKZFS
.for var in ${_MKVARS.no}
<<<<<<< HEAD
${var}?=	${${var}.${MACHINE_ARCH}:Uno}
=======
${var}?=	${${var}.${MACHINE_ARCH}:U${${var}.${MACHINE}:Uno}}
>>>>>>> b2b84690
.endfor

.if ${MACHINE_ARCH} == "i386" || \
    ${MACHINE_ARCH} == "x86_64" || \
    ${MACHINE_ARCH} == "sparc" 
MKSLJIT=	yes
.endif

#
# Which platforms build the xorg-server drivers (as opposed
# to just Xnest and Xvfb.)
#
.if ${MACHINE} == "alpha"	|| \
    ${MACHINE} == "amd64"	|| \
    ${MACHINE} == "amiga"	|| \
    ${MACHINE} == "bebox"	|| \
    ${MACHINE} == "cats"	|| \
    ${MACHINE} == "dreamcast"	|| \
    ${MACHINE} == "ews4800mips"	|| \
    ${MACHINE} == "evbarm"	|| \
    ${MACHINE} == "evbmips"	|| \
    ${MACHINE} == "hp300"	|| \
    ${MACHINE} == "hpcarm"	|| \
    ${MACHINE} == "hpcmips"	|| \
    ${MACHINE} == "hpcsh"	|| \
    ${MACHINE} == "i386"	|| \
    ${MACHINE} == "ibmnws"	|| \
    ${MACHINE} == "luna68k"	|| \
    ${MACHINE} == "mac68k"	|| \
    ${MACHINE} == "macppc"	|| \
    ${MACHINE} == "netwinder"	|| \
    ${MACHINE} == "newsmips"	|| \
    ${MACHINE} == "prep"	|| \
    ${MACHINE} == "ofppc"	|| \
    ${MACHINE} == "sgimips"	|| \
    ${MACHINE} == "shark"	|| \
    ${MACHINE} == "sparc"	|| \
    ${MACHINE} == "sparc64"	|| \
    ${MACHINE} == "vax"		|| \
    ${MACHINE} == "zaurus"
MKXORG_SERVER=yes
<<<<<<< HEAD
.else
.endif

# Only install the radeon firmware on DRM-happy systems.
.if ${MACHINE_ARCH} == "x86_64" || ${MACHINE_ARCH} == "i386"
MKRADEONFIRMWARE=		yes
.endif

# Only install the tegra firmware on evbarm.
.if ${MACHINE} == "evbarm"
MKTEGRAFIRMWARE=		yes
=======
>>>>>>> b2b84690
.endif

#
# Force some options off if their dependencies are off.
#

.if ${MKCXX} == "no"
MKATF:=		no
MKGROFF:=	no
MKKYUA:=	no
.endif

.if ${MKMAN} == "no"
MKCATPAGES:=	no
MKHTML:=	no
.endif

_MANINSTALL=	maninstall
.if ${MKCATPAGES} != "no"
_MANINSTALL+=	catinstall
.endif
.if ${MKHTML} != "no"
_MANINSTALL+=	htmlinstall
.endif

.if ${MKLINKLIB} == "no"
MKLINT:=	no
MKPICINSTALL:=	no
MKPROFILE:=	no
.endif

.if ${MKPIC} == "no"
MKPICLIB:=	no
.endif

.if ${MKOBJ} == "no"
MKOBJDIRS:=	no
.endif

.if ${MKSHARE} == "no"
MKCATPAGES:=	no
MKDOC:=		no
MKINFO:=	no
MKHTML:=	no
MKMAN:=		no
MKNLS:=		no
.endif

.if !empty(MACHINE_ARCH:Mearm*)
_NEEDS_LIBCXX.${MACHINE_ARCH}=	yes
.endif
_NEEDS_LIBCXX.aarch64=		yes
_NEEDS_LIBCXX.aarch64eb=	yes
_NEEDS_LIBCXX.i386=		yes
_NEEDS_LIBCXX.powerpc=		yes
_NEEDS_LIBCXX.powerpc64=	yes
_NEEDS_LIBCXX.sparc=		yes
_NEEDS_LIBCXX.sparc64=		yes
_NEEDS_LIBCXX.x86_64=		yes

.if ${MKLLVM} == "yes" && ${_NEEDS_LIBCXX.${MACHINE_ARCH}:Uno} == "yes"
MKLIBCXX:=	yes
.endif

#
# install(1) parameters.
#
COPY?=		-c
.if ${MKUPDATE} == "no"
PRESERVE?=	
.else
PRESERVE?=	-p
.endif
RENAME?=	-r
HRDLINK?=	-l h
SYMLINK?=	-l s

METALOG?=	${DESTDIR}/METALOG
METALOG.add?=	${TOOL_CAT} -l >> ${METALOG}
.if (${_SRC_TOP_} != "")	# only set INSTPRIV if inside ${NETBSDSRCDIR}
.if ${MKUNPRIVED} != "no"
INSTPRIV.unpriv=-U -M ${METALOG} -D ${DESTDIR} -h sha256
.else
INSTPRIV.unpriv=
.endif
INSTPRIV?=	${INSTPRIV.unpriv} -N ${NETBSDSRCDIR}/etc
.endif
STRIPFLAG?=	

.if ${NEED_OWN_INSTALL_TARGET} != "no"
INSTALL_DIR?=		${INSTALL} ${INSTPRIV} -d
INSTALL_FILE?=		${INSTALL} ${INSTPRIV} ${COPY} ${PRESERVE} ${RENAME}
INSTALL_LINK?=		${INSTALL} ${INSTPRIV} ${HRDLINK} ${RENAME}
INSTALL_SYMLINK?=	${INSTALL} ${INSTPRIV} ${SYMLINK} ${RENAME}
.endif

#
# Set defaults for the USE_xxx variables.
#

#
# USE_* options which default to "no" and will be forced to "no" if their
# corresponding MK* variable is set to "no".
#
.for var in USE_SKEY
.if (${${var:S/USE_/MK/}} == "no")
${var}:= no
.else
${var}?= no
.endif
.endfor

#
# USE_* options which default to "yes" unless their corresponding MK*
# variable is set to "no".
#
.for var in USE_HESIOD USE_INET6 USE_KERBEROS USE_LDAP USE_PAM USE_YP
.if (${${var:S/USE_/MK/}} == "no")
${var}:= no
.else
${var}?= yes
.endif
.endfor

#
# USE_* options which default to "yes".
#
.for var in USE_JEMALLOC
${var}?= yes
.endfor

#
# USE_* options which default to "no".
#
# For now, disable pigz as compressor by default
.for var in USE_PIGZGZIP
${var}?= no
.endfor

#
# TOOL_GZIP and friends.  These might refer to TOOL_PIGZ or to the host gzip.
#
.if ${USE_PIGZGZIP} != "no"
TOOL_GZIP=		${TOOL_PIGZ}
GZIP_N_FLAG?=		-nT
.else
TOOL_GZIP=		gzip
GZIP_N_FLAG?=		-n
.endif
TOOL_GZIP_N=		${TOOL_GZIP} ${GZIP_N_FLAG}

#
# Where X11 sources are and where it is installed to.
#
.if !defined(X11SRCDIR)
.if exists(${NETBSDSRCDIR}/../xsrc)
X11SRCDIR!=		cd "${NETBSDSRCDIR}/../xsrc" && pwd
.else
X11SRCDIR=		/usr/xsrc
.endif
.endif # !defined(X11SRCDIR)

X11SRCDIR.local?=	${X11SRCDIR}/local
X11ROOTDIR?=		/usr/X11R7
X11BINDIR?=		${X11ROOTDIR}/bin
X11ETCDIR?=		/etc/X11
X11FONTDIR?=		${X11ROOTDIR}/lib/X11/fonts
X11INCDIR?=		${X11ROOTDIR}/include
X11LIBDIR?=		${X11ROOTDIR}/lib/X11
X11MANDIR?=		${X11ROOTDIR}/man
X11SHAREDIR?=		${X11ROOTDIR}/share
X11USRLIBDIR?=		${X11ROOTDIR}/lib${MLIBDIR:D/${MLIBDIR}}

#
# New modular-xorg based builds
#
X11SRCDIRMIT?=		${X11SRCDIR}/external/mit
.for _lib in \
	FS ICE SM X11 XScrnSaver XTrap Xau Xcomposite Xcursor Xdamage \
	Xdmcp Xevie Xext Xfixes Xfont Xfont2 Xft Xi Xinerama Xmu Xpresent Xpm \
	Xrandr Xrender Xres Xt Xtst Xv XvMC Xxf86dga Xxf86misc Xxf86vm drm \
	epoxy fontenc xkbfile xkbui Xaw pciaccess xcb xshmfence \
	pthread-stubs
X11SRCDIR.${_lib}?=		${X11SRCDIRMIT}/lib${_lib}/dist
.endfor

.for _proto in \
	xcb- xorg
X11SRCDIR.${_proto}proto?=		${X11SRCDIRMIT}/${_proto}proto/dist
.endfor

# During transition from xorg-server 1.10 to 1.18
.if \
    ${MACHINE} == "alpha"	|| \
    ${MACHINE} == "amiga"	|| \
    ${MACHINE} == "ews4800mips"	|| \
    ${MACHINE} == "hpcarm"	|| \
    ${MACHINE} == "hpcmips"	|| \
    ${MACHINE} == "hpcsh"	|| \
    ${MACHINE} == "mac68k"	|| \
    ${MACHINE} == "netwinder"	|| \
    ${MACHINE} == "newsmips"	|| \
    ${MACHINE} == "sgimips"	|| \
    ${MACHINE} == "vax"		|| \
    ${MACHINE} == "zaurus"
HAVE_XORG_SERVER_VER?=110
.else
HAVE_XORG_SERVER_VER?=118
.endif

.if ${HAVE_XORG_SERVER_VER} == "118"
XORG_SERVER_SUBDIR?=xorg-server
. if ${MACHINE} == "amd64" || ${MACHINE} == "i386"
HAVE_XORG_GLAMOR?=	yes
. endif
.else
XORG_SERVER_SUBDIR?=xorg-server.old
.endif

X11SRCDIR.xorg-server?=		${X11SRCDIRMIT}/${XORG_SERVER_SUBDIR}/dist
HAVE_XORG_GLAMOR?=	no

# Build glamor extension?

.for _dir in \
	xtrans fontconfig freetype evieext mkfontscale bdftopcf \
	xorg-cf-files imake xbiff xkeyboard-config \
	xbitmaps appres xeyes xev xedit sessreg pixman \
	beforelight bitmap editres makedepend fonttosfnt fslsfonts fstobdf \
	glu glw mesa-demos MesaGLUT MesaLib MesaLib7 \
	ico iceauth listres lndir \
	luit xproxymanagementprotocol mkfontdir oclock proxymngr rgb \
	rstart setxkbmap showfont smproxy twm viewres \
	x11perf xauth xcalc xclipboard \
	xclock xcmsdb xconsole xditview xdpyinfo xdriinfo xdm \
	xfd xf86dga xfindproxy xfontsel xfwp xgamma xgc xhost xinit \
	xkill xload xlogo xlsatoms xlsclients xlsfonts xmag xmessage \
	xmh xmodmap xmore xman xprop xrandr xrdb xrefresh xset \
	xsetmode xsetpointer xsetroot xsm xstdcmap xvidtune xvinfo \
	xwininfo xwud xkbprint xkbevd \
	xterm xwd xfs xfsinfo xtrap xkbutils xkbcomp \
	xinput xcb-util xorg-docs \
	font-adobe-100dpi font-adobe-75dpi font-adobe-utopia-100dpi \
	font-adobe-utopia-75dpi font-adobe-utopia-type1 \
	font-alias \
	font-bh-100dpi font-bh-75dpi font-bh-lucidatypewriter-100dpi \
	font-bh-lucidatypewriter-75dpi font-bh-ttf font-bh-type1 \
	font-bitstream-100dpi font-bitstream-75dpi font-bitstream-type1 \
	font-cursor-misc font-daewoo-misc font-dec-misc font-ibm-type1 \
	font-isas-misc font-jis-misc font-misc-misc font-mutt-misc \
	font-sony-misc font-util ttf-bitstream-vera encodings
X11SRCDIR.${_dir}?=		${X11SRCDIRMIT}/${_dir}/dist
.endfor

.for _i in \
	elographics keyboard mouse synaptics vmmouse void ws
X11SRCDIR.xf86-input-${_i}?=	${X11SRCDIRMIT}/xf86-input-${_i}/dist
.endfor

# xf86-video-modesetting move into the server build.
EXTRA_DRIVERS=
.if ${HAVE_XORG_SERVER_VER} == "118"
X11SRCDIR.xf86-video-modesetting=${X11SRCDIR.xorg-server}/hw/xfree86/drivers/modesetting
.else
EXTRA_DRIVERS=	modesetting 
.endif

.for _v in \
	ag10e amdgpu apm ark ast ati ati-kms chips cirrus crime \
	geode glint i128 i740 igs imstt intel intel-old \
	${EXTRA_DRIVERS} mach64 mga \
	neomagic newport nouveau nsc nv openchrome pnozz \
	r128 rendition \
	s3 s3virge savage siliconmotion sis suncg14 \
	suncg6 sunffb sunleo suntcx \
	tdfx tga trident tseng vesa vga vmware wsfb xgi
X11SRCDIR.xf86-video-${_v}?=	${X11SRCDIRMIT}/xf86-video-${_v}/dist
.endfor


X11DRI?=			yes
X11LOADABLE?=			yes


#
# Where extsrc sources are and where it is installed to.
#
.if !defined(EXTSRCSRCDIR)
.if exists(${NETBSDSRCDIR}/../extsrc)
EXTSRCSRCDIR!=		cd "${NETBSDSRCDIR}/../extsrc" && pwd
.else
EXTSRCSRCDIR=		/usr/extsrc
.endif
.endif # !defined(EXTSRCSRCDIR)

EXTSRCROOTDIR?=		/usr/ext
EXTSRCBINDIR?=		${EXTSRCROOTDIR}/bin
EXTSRCETCDIR?=		/etc/ext
EXTSRCINCDIR?=		${EXTSRCROOTDIR}/include
EXTSRCLIBDIR?=		${EXTSRCROOTDIR}/lib/ext
EXTSRCMANDIR?=		${EXTSRCROOTDIR}/man
EXTSRCUSRLIBDIR?=	${EXTSRCROOTDIR}/lib

#
# MAKEDIRTARGET dir target [extra make(1) params]
#	run "cd $${dir} && ${MAKEDIRTARGETENV} ${MAKE} [params] $${target}", with a pretty message
#
MAKEDIRTARGETENV?=
MAKEDIRTARGET=\
	@_makedirtarget() { \
		dir="$$1"; shift; \
		target="$$1"; shift; \
		case "$${dir}" in \
		/*)	this="$${dir}/"; \
			real="$${dir}" ;; \
		.)	this="${_THISDIR_}"; \
			real="${.CURDIR}" ;; \
		*)	this="${_THISDIR_}$${dir}/"; \
			real="${.CURDIR}/$${dir}" ;; \
		esac; \
		show=$${this:-.}; \
		echo "$${target} ===> $${show%/}$${1:+	(with: $$@)}"; \
		cd "$${real}" \
		&& ${MAKEDIRTARGETENV} ${MAKE} _THISDIR_="$${this}" "$$@" $${target}; \
	}; \
	_makedirtarget

#
# MAKEVERBOSE support.  Levels are:
#	0	Minimal output ("quiet")
#	1	Describe what is occurring
#	2	Describe what is occurring and echo the actual command
#	3	Ignore the effect of the "@" prefix in make commands
#	4	Trace shell commands using the shell's -x flag
#		
MAKEVERBOSE?=		2

.if ${MAKEVERBOSE} == 0
_MKMSG?=	@\#
_MKSHMSG?=	: echo
_MKSHECHO?=	: echo
.SILENT:
.elif ${MAKEVERBOSE} == 1
_MKMSG?=	@echo '   '
_MKSHMSG?=	echo '   '
_MKSHECHO?=	: echo
.SILENT:
.else	# MAKEVERBOSE >= 2
_MKMSG?=	@echo '\#  '
_MKSHMSG?=	echo '\#  '
_MKSHECHO?=	echo
.SILENT: __makeverbose_dummy_target__
.endif	# MAKEVERBOSE >= 2
.if ${MAKEVERBOSE} >= 3
.MAKEFLAGS:	-dl
.endif	# ${MAKEVERBOSE} >= 3
.if ${MAKEVERBOSE} >= 4
.MAKEFLAGS:	-dx
.endif	# ${MAKEVERBOSE} >= 4

_MKMSG_BUILD?=		${_MKMSG} "  build "
_MKMSG_CREATE?=		${_MKMSG} " create "
_MKMSG_COMPILE?=	${_MKMSG} "compile "
_MKMSG_FORMAT?=		${_MKMSG} " format "
_MKMSG_INSTALL?=	${_MKMSG} "install "
_MKMSG_LINK?=		${_MKMSG} "   link "
_MKMSG_LEX?=		${_MKMSG} "    lex "
_MKMSG_REMOVE?=		${_MKMSG} " remove "
_MKMSG_YACC?=		${_MKMSG} "   yacc "

_MKSHMSG_CREATE?=	${_MKSHMSG} " create "
_MKSHMSG_INSTALL?=	${_MKSHMSG} "install "

_MKTARGET_BUILD?=	${_MKMSG_BUILD} ${.CURDIR:T}/${.TARGET}
_MKTARGET_CREATE?=	${_MKMSG_CREATE} ${.CURDIR:T}/${.TARGET}
_MKTARGET_COMPILE?=	${_MKMSG_COMPILE} ${.CURDIR:T}/${.TARGET}
_MKTARGET_FORMAT?=	${_MKMSG_FORMAT} ${.CURDIR:T}/${.TARGET}
_MKTARGET_INSTALL?=	${_MKMSG_INSTALL} ${.TARGET}
_MKTARGET_LINK?=	${_MKMSG_LINK} ${.CURDIR:T}/${.TARGET}
_MKTARGET_LEX?=		${_MKMSG_LEX} ${.CURDIR:T}/${.TARGET}
_MKTARGET_REMOVE?=	${_MKMSG_REMOVE} ${.TARGET}
_MKTARGET_YACC?=	${_MKMSG_YACC} ${.CURDIR:T}/${.TARGET}

.if ${MKMANDOC} == "yes"
TARGETS+=	lintmanpages
.endif

TESTSBASE=	/usr/tests${MLIBDIR:D/${MLIBDIR}}

# Override with tools versions if needed
.if ${MKCTF:Uno} != "no" && !defined(NOCTF) && \
    (exists(${TOOL_CTFCONVERT}) || exists(/usr/bin/${TOOL_CTFCONVERT}))
CTFCONVERT=	${TOOL_CTFCONVERT}
CTFMERGE=	${TOOL_CTFMERGE}
.endif

.endif	# !defined(_BSD_OWN_MK_)<|MERGE_RESOLUTION|>--- conflicted
+++ resolved
@@ -1,8 +1,4 @@
-<<<<<<< HEAD
-#	$NetBSD: bsd.own.mk,v 1.1059 2018/05/04 20:25:04 nisimura Exp $
-=======
 #	$NetBSD: bsd.own.mk,v 1.1072 2018/07/25 23:34:25 kamil Exp $
->>>>>>> b2b84690
 
 # This needs to be before bsd.init.mk
 .if defined(BSD_MK_COMPAT_FILE)
@@ -54,12 +50,6 @@
 
 TOOLCHAIN_MISSING?=	no
 
-.if ${MACHINE_CPU} == "aarch64" && !defined(EXTERNAL_TOOLCHAIN) && ${MKLLVM:Uyes} != "no"
-MKLLVM?=	yes
-HAVE_LLVM?=	yes
-MKGCC?=		no
-.endif
-
 #
 # GCC Using platforms.
 #
@@ -68,16 +58,7 @@
 #
 # What GCC is used?
 #
-<<<<<<< HEAD
-.if \
-    ${MACHINE_CPU} == "aarch64"
-HAVE_GCC?=	0
-.else
 HAVE_GCC?=	6
-.endif
-=======
-HAVE_GCC?=	6
->>>>>>> b2b84690
 
 #
 # Platforms that can't run a modern GCC natively
@@ -111,21 +92,12 @@
 EXTERNAL_OPENSSL_SUBDIR=openssl.old
 .else
 EXTERNAL_OPENSSL_SUBDIR=/does/not/exist
-<<<<<<< HEAD
 .endif
 
 .if !empty(MACHINE_ARCH:Mearm*)
 _LIBC_COMPILER_RT.${MACHINE_ARCH}=	yes
 .endif
 
-=======
-.endif
-
-.if !empty(MACHINE_ARCH:Mearm*)
-_LIBC_COMPILER_RT.${MACHINE_ARCH}=	yes
-.endif
-
->>>>>>> b2b84690
 _LIBC_COMPILER_RT.aarch64=	yes
 _LIBC_COMPILER_RT.aarch64eb=	yes
 _LIBC_COMPILER_RT.i386=		yes
@@ -142,11 +114,7 @@
 .endif
 
 
-<<<<<<< HEAD
-# ia64 is not support
-=======
 # Should libgcc have unwinding code?
->>>>>>> b2b84690
 .if ${HAVE_LLVM:Uno} == "yes" || !empty(MACHINE_ARCH:Mearm*)
 HAVE_LIBGCC_EH?=	no
 .else
@@ -343,10 +311,7 @@
 TOOL_CC.pcc=		${TOOLDIR}/bin/${MACHINE_GNU_PLATFORM}-pcc
 TOOL_CPP.pcc=		${TOOLDIR}/bin/${MACHINE_GNU_PLATFORM}-pcpp
 TOOL_CXX.pcc=		${TOOLDIR}/bin/${MACHINE_GNU_PLATFORM}-p++
-<<<<<<< HEAD
-=======
 .endif	# EXTERNAL_TOOLCHAIN						# }
->>>>>>> b2b84690
 
 #
 # Make sure DESTDIR is set, so that builds with these tools always
@@ -371,10 +336,6 @@
 LDFLAGS+=	--sysroot=/
 .  endif
 .endif
-<<<<<<< HEAD
-.endif	# EXTERNAL_TOOLCHAIN						# }
-=======
->>>>>>> b2b84690
 
 DBSYM=		${TOOLDIR}/bin/${MACHINE_GNU_PLATFORM}-dbsym
 ELF2AOUT=	${TOOLDIR}/bin/${_TOOL_PREFIX}m68k-elf2aout
@@ -418,9 +379,6 @@
 # grep exists in src/tools, but is not hooked up into the build.
 #TOOL_GREP=		${TOOLDIR}/bin/${_TOOL_PREFIX}grep
 TOOL_GREP=		grep
-<<<<<<< HEAD
-TOOL_GROFF=		PATH=${TOOLDIR}/lib/groff:$${PATH} ${TOOLDIR}/bin/${_TOOL_PREFIX}groff
-=======
 GROFF_SHARE_PATH=	${TOOLDIR}/share/groff
 TOOL_GROFF_ENV= \
     GROFF_ENCODING= \
@@ -429,7 +387,6 @@
     GROFF_TMAC_PATH=${GROFF_SHARE_PATH}/site-tmac:${GROFF_SHARE_PATH}/tmac
 TOOL_GROFF=		${TOOL_GROFF_ENV} ${TOOLDIR}/bin/${_TOOL_PREFIX}groff ${GROFF_FLAGS}
 
->>>>>>> b2b84690
 TOOL_HEXDUMP=		${TOOLDIR}/bin/${_TOOL_PREFIX}hexdump
 TOOL_HP300MKBOOT=	${TOOLDIR}/bin/${_TOOL_PREFIX}hp300-mkboot
 TOOL_HPPAMKBOOT=	${TOOLDIR}/bin/${_TOOL_PREFIX}hppa-mkboot
@@ -471,17 +428,10 @@
 TOOL_POWERPCMKBOOTIMAGE=${TOOLDIR}/bin/${_TOOL_PREFIX}powerpc-mkbootimage
 TOOL_PWD_MKDB=		${TOOLDIR}/bin/${_TOOL_PREFIX}pwd_mkdb
 TOOL_REFER=		${TOOLDIR}/bin/${_TOOL_PREFIX}refer
-<<<<<<< HEAD
-TOOL_ROFF_ASCII=	PATH=${TOOLDIR}/lib/groff:$${PATH} ${TOOLDIR}/bin/${_TOOL_PREFIX}nroff
-TOOL_ROFF_DOCASCII=	${TOOL_GROFF} -Tascii
-TOOL_ROFF_DOCHTML=	${TOOL_GROFF} -Thtml
-TOOL_ROFF_DVI=		${TOOL_GROFF} -Tdvi
-=======
 TOOL_ROFF_ASCII=	${TOOL_GROFF_ENV} ${TOOLDIR}/bin/${_TOOL_PREFIX}nroff
 TOOL_ROFF_DOCASCII=	${TOOL_GROFF} -Tascii
 TOOL_ROFF_DOCHTML=	${TOOL_GROFF} -Thtml
 TOOL_ROFF_DVI=		${TOOL_GROFF} -Tdvi ${ROFF_PAGESIZE}
->>>>>>> b2b84690
 TOOL_ROFF_HTML=		${TOOL_GROFF} -Tlatin1 -mdoc2html
 TOOL_ROFF_PS=		${TOOL_GROFF} -Tps ${ROFF_PAGESIZE}
 TOOL_ROFF_RAW=		${TOOL_GROFF} -Z
@@ -592,11 +542,7 @@
 TOOL_ROFF_ASCII=	nroff
 TOOL_ROFF_DOCASCII=	${TOOL_GROFF} -Tascii
 TOOL_ROFF_DOCHTML=	${TOOL_GROFF} -Thtml
-<<<<<<< HEAD
-TOOL_ROFF_DVI=		${TOOL_GROFF} -Tdvi
-=======
 TOOL_ROFF_DVI=		${TOOL_GROFF} -Tdvi ${ROFF_PAGESIZE}
->>>>>>> b2b84690
 TOOL_ROFF_HTML=		${TOOL_GROFF} -Tlatin1 -mdoc2html
 TOOL_ROFF_PS=		${TOOL_GROFF} -Tps ${ROFF_PAGESIZE}
 TOOL_ROFF_RAW=		${TOOL_GROFF} -Z
@@ -633,7 +579,7 @@
 TOOL_FC.false=		false
 TOOL_OBJC.false=	false
 
-AVAILABLE_COMPILER?=	${HAVE_PCC:Dpcc} ${HAVE_LLVM:Dclang} ${HAVE_GCC:Dgcc} ${EXTERNAL_TOOLCHAIN:Dgcc} false
+AVAILABLE_COMPILER?=	${HAVE_PCC:Dpcc} ${HAVE_LLVM:Dclang} ${HAVE_GCC:Dgcc} false
 
 .for _t in CC CPP CXX FC OBJC
 ACTIVE_${_t}=	${AVAILABLE_COMPILER:@.c.@ ${ !defined(UNSUPPORTED_COMPILER.${.c.}) && defined(TOOL_${_t}.${.c.}) :? ${.c.} : }@:[1]}
@@ -829,12 +775,7 @@
 MKGCC:= no
 .endif
 
-<<<<<<< HEAD
-# No GDB support for aarch64
-MKGDB.aarch64=	no
-=======
 # No GDB support for aarch64eb
->>>>>>> b2b84690
 MKGDB.aarch64eb=no
 MKGDB.or1k=	no
 MKGDB.riscv32=	no
@@ -992,14 +933,9 @@
 # including bsd.own.mk.
 #
 .for var in \
-<<<<<<< HEAD
-	NOCRYPTO NODOC NOHTML NOINFO NOLINKLIB NOLINT NOMAN NONLS NOOBJ NOPIC \
-	NOPICINSTALL NOPROFILE NOSHARE NOSTATICLIB NODEBUGLIB
-=======
 	NOCRYPTO NODOC NOHTML NOINFO NOLIBCSANITIZER NOLINKLIB NOLINT NOMAN \
 	NONLS NOOBJ NOPIC NOPICINSTALL NOPROFILE NOSHARE NOSTATICLIB \
 	NODEBUGLIB NOSANITIZER NORELRO
->>>>>>> b2b84690
 .if defined(${var})
 MK${var:S/^NO//}:=	no
 .endif
@@ -1106,13 +1042,8 @@
 MKRELRO?=	no
 .endif
 
-<<<<<<< HEAD
-.if ${MACHINE_ARCH} == "x86_64"
-MKSTATICPIE?=	no
-=======
 .if ${MACHINE_ARCH} == "x86_64" || ${MACHINE_ARCH} == "i386"
 MKSTATICPIE?=	yes
->>>>>>> b2b84690
 .else
 MKSTATICPIE?=	no
 .endif
@@ -1156,8 +1087,6 @@
 MKGCCCMDS?=	${MKGCC}
 
 #
-<<<<<<< HEAD
-=======
 # Sanitizers, only "address" and "undefined" are supported by gcc
 #
 MKSANITIZER?=	no
@@ -1170,7 +1099,6 @@
 USE_LIBCSANITIZER?=	undefined
 
 #
->>>>>>> b2b84690
 # Exceptions to the above:
 #
 
@@ -1201,9 +1129,6 @@
 
 .if defined(MKREPRO)
 MKARZERO ?= ${MKREPRO}
-<<<<<<< HEAD
-.endif
-=======
 GROFF_FLAGS ?= -dpaper=letter
 ROFF_PAGESIZE ?= -P-pletter
 .endif
@@ -1228,7 +1153,6 @@
 
 # Only install the tegra firmware on evbarm.
 MKTEGRAFIRMWARE.evbarm=		yes
->>>>>>> b2b84690
 
 #
 # MK* options which default to "no".  Note that MKZFS has a different
@@ -1241,10 +1165,7 @@
 	MKCATPAGES MKCOMPATTESTS MKCOMPATX11 MKCTF \
 	MKDEBUG MKDEBUGLIB MKDTRACE \
 	MKEXTSRC \
-<<<<<<< HEAD
-=======
 	MKFIRMWARE \
->>>>>>> b2b84690
 	MKGROFFHTMLDOC \
 	MKKYUA \
 	MKLIBCXX MKLLD MKLLDB MKLLVM MKLINT \
@@ -1259,11 +1180,7 @@
 	MKX11 MKX11MOTIF MKXORG_SERVER \
 	MKZFS
 .for var in ${_MKVARS.no}
-<<<<<<< HEAD
-${var}?=	${${var}.${MACHINE_ARCH}:Uno}
-=======
 ${var}?=	${${var}.${MACHINE_ARCH}:U${${var}.${MACHINE}:Uno}}
->>>>>>> b2b84690
 .endfor
 
 .if ${MACHINE_ARCH} == "i386" || \
@@ -1305,20 +1222,6 @@
     ${MACHINE} == "vax"		|| \
     ${MACHINE} == "zaurus"
 MKXORG_SERVER=yes
-<<<<<<< HEAD
-.else
-.endif
-
-# Only install the radeon firmware on DRM-happy systems.
-.if ${MACHINE_ARCH} == "x86_64" || ${MACHINE_ARCH} == "i386"
-MKRADEONFIRMWARE=		yes
-.endif
-
-# Only install the tegra firmware on evbarm.
-.if ${MACHINE} == "evbarm"
-MKTEGRAFIRMWARE=		yes
-=======
->>>>>>> b2b84690
 .endif
 
 #
