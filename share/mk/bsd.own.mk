<<<<<<< HEAD
#	$NetBSD: bsd.own.mk,v 1.1236 2021/03/07 10:42:26 rin Exp $
=======
#	$NetBSD: bsd.own.mk,v 1.1257 2021/06/19 06:19:35 mrg Exp $
>>>>>>> e2aa5677

# This needs to be before bsd.init.mk
.if defined(BSD_MK_COMPAT_FILE)
.include <${BSD_MK_COMPAT_FILE}>
.endif

.if !defined(_BSD_OWN_MK_)
_BSD_OWN_MK_=1

MAKECONF?=	/etc/mk.conf
.-include "${MAKECONF}"

#
# CPU model, derived from MACHINE_ARCH
#
MACHINE_CPU=	${MACHINE_ARCH:C/mips.*e[bl]/mips/:C/sh3e[bl]/sh3/:S/coldfire/m68k/:S/m68000/m68k/:C/e?arm.*/arm/:S/powerpc64/powerpc/:S/aarch64eb/aarch64/:S/or1knd/or1k/:C/riscv../riscv/}

.if (${MACHINE_ARCH} == "mips64el" || \
     ${MACHINE_ARCH} == "mips64eb" || \
     ${MACHINE_ARCH} == "mipsn64el" || \
     ${MACHINE_ARCH} == "mipsn64eb")
MACHINE_MIPS64= 	1
.else
MACHINE_MIPS64= 	0
.endif

#
# Subdirectory used below ${RELEASEDIR} when building a release
#
.if !empty(MACHINE:Mevbarm) || !empty(MACHINE:Mevbmips) \
	|| !empty(MACHINE:Mevbsh3)
RELEASEMACHINEDIR?=	${MACHINE}-${MACHINE_ARCH}
.else
RELEASEMACHINEDIR?=	${MACHINE}
.endif

#
# Subdirectory or path component used for the following paths:
#   distrib/${RELEASEMACHINE}
#   distrib/notes/${RELEASEMACHINE}
#   etc/etc.${RELEASEMACHINE}
# Used when building a release.
#
RELEASEMACHINE?=	${MACHINE}

#
# NEED_OWN_INSTALL_TARGET is set to "no" by pkgsrc/mk/bsd.pkg.mk to
# ensure that things defined by <bsd.own.mk> (default targets,
# INSTALL_FILE, etc.) are not conflicting with bsd.pkg.mk.
#
NEED_OWN_INSTALL_TARGET?=	yes

#
# This lists the platforms which do not have working in-tree toolchains.  For
# the in-tree gcc toolchain, this list is empty.
#
# If some future port is not supported by the in-tree toolchain, this should
# be set to "yes" for that port only.
#
# .if ${MACHINE} == "playstation2"
# TOOLCHAIN_MISSING?=	yes
# .endif

TOOLCHAIN_MISSING?=	no

#
# GCC Using platforms.
#
.if ${MKGCC:Uyes} != "no"

#
# What GCC is used?
#
<<<<<<< HEAD
HAVE_GCC?=	9
=======
.if ${MACHINE_CPU} != "sh3"
HAVE_GCC?=	10
.else
HAVE_GCC?=	9
.endif
>>>>>>> e2aa5677

#
# Platforms that can't run a modern GCC natively
.if ${MACHINE_ARCH} == "m68000"
MKGCCCMDS?=	no
.endif

#
# We import the old gcc as "gcc.old" when upgrading.  EXTERNAL_GCC_SUBDIR is
# set to the relevant subdirectory in src/external/gpl3 for his HAVE_GCC.
#
.if ${HAVE_GCC} == 9
EXTERNAL_GCC_SUBDIR?=	gcc.old
.elif ${HAVE_GCC} == 10
EXTERNAL_GCC_SUBDIR?=	gcc
.else
EXTERNAL_GCC_SUBDIR?=	/does/not/exist
.endif
.else
MKGCCCMDS?=	no
.endif

#
# What binutils is used?
#
HAVE_BINUTILS?=	234

.if ${HAVE_BINUTILS} == 234
EXTERNAL_BINUTILS_SUBDIR=	binutils
.elif ${HAVE_BINUTILS} == 231
EXTERNAL_BINUTILS_SUBDIR=	binutils.old
.else
EXTERNAL_BINUTILS_SUBDIR=	/does/not/exist
.endif

#
# What GDB is used?
#
HAVE_GDB?=	1100

.if ${HAVE_GDB} == 1100
EXTERNAL_GDB_SUBDIR=		gdb
.elif ${HAVE_GDB} == 830
EXTERNAL_GDB_SUBDIR=		gdb.old
.else
EXTERNAL_GDB_SUBDIR=		/does/not/exist
.endif

#
# What OpenSSL is used?
# 
HAVE_OPENSSL?=  11

.if ${HAVE_OPENSSL} == 11
EXTERNAL_OPENSSL_SUBDIR=openssl
.elif ${HAVE_OPENSSL} == 10
EXTERNAL_OPENSSL_SUBDIR=openssl.old
.else
EXTERNAL_OPENSSL_SUBDIR=/does/not/exist
.endif

#
# Does the platform support ACPI?
#
.if ${MACHINE_ARCH} == "i386" || \
    ${MACHINE_ARCH} == "x86_64" || \
    ${MACHINE_ARCH} == "ia64" || \
    !empty(MACHINE_ARCH:Maarch64*)
HAVE_ACPI=	yes
.else
HAVE_ACPI=	no
.endif

#
# Does the platform support UEFI?
#
.if ${MACHINE_ARCH} == "i386" || \
    ${MACHINE_ARCH} == "x86_64" || \
    ${MACHINE_ARCH} == "ia64" || \
    !empty(MACHINE_ARCH:Mearmv7*) || \
    !empty(MACHINE_ARCH:Maarch64*)
HAVE_UEFI=	yes
.else
HAVE_UEFI=	no
.endif

#
# Does the platform support NVMM?
#
.if ${MACHINE_ARCH} == "x86_64"
HAVE_NVMM=	yes
.else
HAVE_NVMM=	no
.endif


.if !empty(MACHINE_ARCH:Mearm*)
_LIBC_COMPILER_RT.${MACHINE_ARCH}=	yes
.endif

_LIBC_COMPILER_RT.aarch64=	yes
_LIBC_COMPILER_RT.aarch64eb=	yes
_LIBC_COMPILER_RT.i386=		yes
_LIBC_COMPILER_RT.powerpc=	yes
_LIBC_COMPILER_RT.powerpc64=	yes
_LIBC_COMPILER_RT.sparc=	yes
_LIBC_COMPILER_RT.sparc64=	yes
_LIBC_COMPILER_RT.x86_64=	yes

.if ${HAVE_LLVM:Uno} == "yes" && ${_LIBC_COMPILER_RT.${MACHINE_ARCH}:Uno} == "yes"
HAVE_LIBGCC?=	no
.else
HAVE_LIBGCC?=	yes
.endif


# Should libgcc have unwinding code?
.if ${HAVE_LLVM:Uno} == "yes" || !empty(MACHINE_ARCH:Mearm*)
HAVE_LIBGCC_EH?=	no
.else
HAVE_LIBGCC_EH?=	yes
.endif

# Coverity does not like SSP
.if defined(COVERITY_TOP_CONFIG) || \
    ${MACHINE} == "alpha" || \
    ${MACHINE} == "hppa" || \
    ${MACHINE} == "ia64" || \
    ${MACHINE_CPU} == "mips"
HAVE_SSP?=	no
.else
HAVE_SSP?=	yes
.if !defined(NOFORT) && ${USE_FORT:Uno} != "no"
USE_SSP?=	yes
.endif
.endif

#
# What version of jemalloc we use (100 is the one
# built-in to libc from 2005 (pre version 3).
#
.if ${MACHINE_ARCH} == "vax" || ${MACHINE} == "sun2"
HAVE_JEMALLOC?=		100
.else
HAVE_JEMALLOC?=		510
.endif

.if empty(.MAKEFLAGS:tW:M*-V .OBJDIR*)
.if defined(MAKEOBJDIRPREFIX) || defined(MAKEOBJDIR)
PRINTOBJDIR=	${MAKE} -r -V .OBJDIR -f /dev/null xxx
.else
PRINTOBJDIR=	${MAKE} -V .OBJDIR
.endif
.else
PRINTOBJDIR=	echo /error/bsd.own.mk/PRINTOBJDIR # avoid infinite recursion
.endif

#
# Determine if running in the NetBSD source tree by checking for the
# existence of build.sh and tools/ in the current or a parent directory,
# and setting _SRC_TOP_ to the result.
#
.if !defined(_SRC_TOP_)			# {
_SRC_TOP_!= cd "${.CURDIR}"; while :; do \
		here=`pwd`; \
		[ -f build.sh  ] && [ -d tools ] && { echo $$here; break; }; \
		case $$here in /) echo ""; break;; esac; \
		cd ..; done

.MAKEOVERRIDES+=	_SRC_TOP_

.endif					# }

#
# If _SRC_TOP_ != "", we're within the NetBSD source tree.
# * Set defaults for NETBSDSRCDIR and _SRC_TOP_OBJ_.
# * Define _NETBSD_VERSION_DEPENDS.  Targets that depend on the
#   NetBSD version, or on variables defined at build time, can
#   declare a dependency on ${_NETBSD_VERSION_DEPENDS}.
#
.if (${_SRC_TOP_} != "")		# {

NETBSDSRCDIR?=	${_SRC_TOP_}

.if !defined(_SRC_TOP_OBJ_)
_SRC_TOP_OBJ_!=		cd "${_SRC_TOP_}" && ${PRINTOBJDIR}
.MAKEOVERRIDES+=	_SRC_TOP_OBJ_
.endif

_NETBSD_VERSION_DEPENDS=	${_SRC_TOP_OBJ_}/params
_NETBSD_VERSION_DEPENDS+=	${NETBSDSRCDIR}/sys/sys/param.h
_NETBSD_VERSION_DEPENDS+=	${NETBSDSRCDIR}/sys/conf/newvers.sh
_NETBSD_VERSION_DEPENDS+=	${NETBSDSRCDIR}/sys/conf/osrelease.sh
${_SRC_TOP_OBJ_}/params: .NOTMAIN .OPTIONAL # created by top level "make build"

.endif	# _SRC_TOP_ != ""		# }


.if (${_SRC_TOP_} != "") && \
    (${TOOLCHAIN_MISSING} == "no" || defined(EXTERNAL_TOOLCHAIN))
USETOOLS?=	yes
.endif
USETOOLS?=	no


.if ${MACHINE_ARCH} == "mips" || ${MACHINE_ARCH} == "mips64" || \
    ${MACHINE_ARCH} == "sh3"
.BEGIN:
	@echo "Must set MACHINE_ARCH to one of ${MACHINE_ARCH}eb or ${MACHINE_ARCH}el"
	@false
.elif defined(REQUIRETOOLS) && \
      (${TOOLCHAIN_MISSING} == "no" || defined(EXTERNAL_TOOLCHAIN)) && \
      ${USETOOLS} == "no"
.BEGIN:
	@echo "USETOOLS=no, but this component requires a version-specific host toolchain"
	@false
.endif

#
# Host platform information; may be overridden
#
.include <bsd.host.mk>

.if ${USETOOLS} == "yes"						# {

#
# Provide a default for TOOLDIR.
#
.if !defined(TOOLDIR)
TOOLDIR:=	${_SRC_TOP_OBJ_}/tooldir.${HOST_OSTYPE}
.MAKEOVERRIDES+= TOOLDIR
.endif

#
# This is the prefix used for the NetBSD-sourced tools.
#
_TOOL_PREFIX?=	nb

#
# If an external toolchain base is specified, use it.
#
.if defined(EXTERNAL_TOOLCHAIN)						# {
AR=		${EXTERNAL_TOOLCHAIN}/bin/${MACHINE_GNU_PLATFORM}-ar
AS=		${EXTERNAL_TOOLCHAIN}/bin/${MACHINE_GNU_PLATFORM}-as
LD=		${EXTERNAL_TOOLCHAIN}/bin/${MACHINE_GNU_PLATFORM}-ld
NM=		${EXTERNAL_TOOLCHAIN}/bin/${MACHINE_GNU_PLATFORM}-nm
OBJCOPY=	${EXTERNAL_TOOLCHAIN}/bin/${MACHINE_GNU_PLATFORM}-objcopy
OBJDUMP=	${EXTERNAL_TOOLCHAIN}/bin/${MACHINE_GNU_PLATFORM}-objdump
RANLIB=		${EXTERNAL_TOOLCHAIN}/bin/${MACHINE_GNU_PLATFORM}-ranlib
READELF=	${EXTERNAL_TOOLCHAIN}/bin/${MACHINE_GNU_PLATFORM}-readelf
SIZE=		${EXTERNAL_TOOLCHAIN}/bin/${MACHINE_GNU_PLATFORM}-size
STRINGS=	${EXTERNAL_TOOLCHAIN}/bin/${MACHINE_GNU_PLATFORM}-strings
STRIP=		${EXTERNAL_TOOLCHAIN}/bin/${MACHINE_GNU_PLATFORM}-strip

TOOL_CC.gcc=		${EXTERNAL_TOOLCHAIN}/bin/${MACHINE_GNU_PLATFORM}-gcc
TOOL_CPP.gcc=		${EXTERNAL_TOOLCHAIN}/bin/${MACHINE_GNU_PLATFORM}-cpp
TOOL_CXX.gcc=		${EXTERNAL_TOOLCHAIN}/bin/${MACHINE_GNU_PLATFORM}-c++
TOOL_FC.gcc=		${EXTERNAL_TOOLCHAIN}/bin/${MACHINE_GNU_PLATFORM}-gfortran
TOOL_OBJC.gcc=		${EXTERNAL_TOOLCHAIN}/bin/${MACHINE_GNU_PLATFORM}-gcc

TOOL_CC.clang=		${EXTERNAL_TOOLCHAIN}/bin/${MACHINE_GNU_PLATFORM}-clang
TOOL_CPP.clang=		${EXTERNAL_TOOLCHAIN}/bin/${MACHINE_GNU_PLATFORM}-clang-cpp
TOOL_CXX.clang=		${EXTERNAL_TOOLCHAIN}/bin/${MACHINE_GNU_PLATFORM}-clang++
TOOL_OBJC.clang=	${EXTERNAL_TOOLCHAIN}/bin/${MACHINE_GNU_PLATFORM}-clang
.else									# } {
# Define default locations for common tools.
.if ${USETOOLS_BINUTILS:Uyes} == "yes"					#  {
AR=		${TOOLDIR}/bin/${MACHINE_GNU_PLATFORM}-ar
AS=		${TOOLDIR}/bin/${MACHINE_GNU_PLATFORM}-as
LD=		${TOOLDIR}/bin/${MACHINE_GNU_PLATFORM}-ld
NM=		${TOOLDIR}/bin/${MACHINE_GNU_PLATFORM}-nm
OBJCOPY=	${TOOLDIR}/bin/${MACHINE_GNU_PLATFORM}-objcopy
OBJDUMP=	${TOOLDIR}/bin/${MACHINE_GNU_PLATFORM}-objdump
RANLIB=		${TOOLDIR}/bin/${MACHINE_GNU_PLATFORM}-ranlib
READELF=	${TOOLDIR}/bin/${MACHINE_GNU_PLATFORM}-readelf
SIZE=		${TOOLDIR}/bin/${MACHINE_GNU_PLATFORM}-size
STRINGS=	${TOOLDIR}/bin/${MACHINE_GNU_PLATFORM}-strings
STRIP=		${TOOLDIR}/bin/${MACHINE_GNU_PLATFORM}-strip

# GCC supports C, C++, Fortran and Objective C
TOOL_CC.gcc=		${TOOLDIR}/bin/${MACHINE_GNU_PLATFORM}-gcc
TOOL_CPP.gcc=		${TOOLDIR}/bin/${MACHINE_GNU_PLATFORM}-cpp
TOOL_CXX.gcc=		${TOOLDIR}/bin/${MACHINE_GNU_PLATFORM}-c++
TOOL_FC.gcc=		${TOOLDIR}/bin/${MACHINE_GNU_PLATFORM}-gfortran
TOOL_OBJC.gcc=		${TOOLDIR}/bin/${MACHINE_GNU_PLATFORM}-gcc
.endif									#  }

# Clang supports C, C++ and Objective C
TOOL_CC.clang=		${TOOLDIR}/bin/${MACHINE_GNU_PLATFORM}-clang
TOOL_CPP.clang=		${TOOLDIR}/bin/${MACHINE_GNU_PLATFORM}-clang-cpp
TOOL_CXX.clang=		${TOOLDIR}/bin/${MACHINE_GNU_PLATFORM}-clang++
TOOL_OBJC.clang=	${TOOLDIR}/bin/${MACHINE_GNU_PLATFORM}-clang

# PCC supports C and Fortran
TOOL_CC.pcc=		${TOOLDIR}/bin/${MACHINE_GNU_PLATFORM}-pcc
TOOL_CPP.pcc=		${TOOLDIR}/bin/${MACHINE_GNU_PLATFORM}-pcpp
TOOL_CXX.pcc=		${TOOLDIR}/bin/${MACHINE_GNU_PLATFORM}-p++
.endif	# EXTERNAL_TOOLCHAIN						# }

#
# Make sure DESTDIR is set, so that builds with these tools always
# get appropriate -nostdinc, -nostdlib, etc. handling.  The default is
# <empty string>, meaning start from /, the root directory.
#
DESTDIR?=

# Don't append another copy of sysroot (coming from COMPATCPPFLAGS etc.)
# because it confuses Coverity. Still we need to cov-configure specially
# for each specific sysroot argument.
# Also don't add a sysroot at all if a rumpkernel build.
.if !defined(HOSTPROG) && !defined(HOSTLIB) && !defined(RUMPRUN)
.  if ${DESTDIR} != ""
.	if empty(CPPFLAGS:M*--sysroot=*)
CPPFLAGS+=	--sysroot=${DESTDIR}
.	endif
LDFLAGS+=	--sysroot=${DESTDIR}
.  else
.	if empty(CPPFLAGS:M*--sysroot=*)
CPPFLAGS+=	--sysroot=/
.	endif
LDFLAGS+=	--sysroot=/
.  endif
.endif

DBSYM=		${TOOLDIR}/bin/${MACHINE_GNU_PLATFORM}-dbsym
ARM_ELF2AOUT=	${TOOLDIR}/bin/${_TOOL_PREFIX}arm-elf2aout
M68K_ELF2AOUT=	${TOOLDIR}/bin/${_TOOL_PREFIX}m68k-elf2aout
MIPS_ELF2ECOFF=	${TOOLDIR}/bin/${_TOOL_PREFIX}mips-elf2ecoff
INSTALL=	${TOOLDIR}/bin/${MACHINE_GNU_PLATFORM}-install
LEX=		${TOOLDIR}/bin/${_TOOL_PREFIX}lex
LINT=		CC=${CC:Q} ${TOOLDIR}/bin/${MACHINE_GNU_PLATFORM}-lint
LORDER=		NM=${NM:Q} MKTEMP=${TOOL_MKTEMP:Q} ${TOOLDIR}/bin/${_TOOL_PREFIX}lorder
MKDEP=		CC=${CC:Q} ${TOOLDIR}/bin/${_TOOL_PREFIX}mkdep
MKDEPCXX=	CC=${CXX:Q} ${TOOLDIR}/bin/${_TOOL_PREFIX}mkdep
PAXCTL=		${TOOLDIR}/bin/${_TOOL_PREFIX}paxctl
TSORT=		${TOOLDIR}/bin/${_TOOL_PREFIX}tsort -q
YACC=		${TOOLDIR}/bin/${_TOOL_PREFIX}yacc

TOOL_AMIGAAOUT2BB=	${TOOLDIR}/bin/${_TOOL_PREFIX}amiga-aout2bb
TOOL_AMIGAELF2BB=	${TOOLDIR}/bin/${_TOOL_PREFIX}amiga-elf2bb
TOOL_AMIGATXLT=		${TOOLDIR}/bin/${_TOOL_PREFIX}amiga-txlt
TOOL_ASN1_COMPILE=	${TOOLDIR}/bin/${_TOOL_PREFIX}asn1_compile
TOOL_AWK=		${TOOLDIR}/bin/${_TOOL_PREFIX}awk
TOOL_CAP_MKDB=		${TOOLDIR}/bin/${_TOOL_PREFIX}cap_mkdb
TOOL_CAT=		${TOOLDIR}/bin/${_TOOL_PREFIX}cat
TOOL_CKSUM=		${TOOLDIR}/bin/${_TOOL_PREFIX}cksum
TOOL_CLANG_TBLGEN=	${TOOLDIR}/bin/${_TOOL_PREFIX}clang-tblgen
TOOL_COMPILE_ET=	${TOOLDIR}/bin/${_TOOL_PREFIX}compile_et
TOOL_CONFIG=		${TOOLDIR}/bin/${_TOOL_PREFIX}config
TOOL_CRUNCHGEN=		MAKE=${.MAKE:Q} ${TOOLDIR}/bin/${_TOOL_PREFIX}crunchgen
TOOL_CTAGS=		${TOOLDIR}/bin/${_TOOL_PREFIX}ctags
TOOL_CTFCONVERT=	${TOOLDIR}/bin/${_TOOL_PREFIX}ctfconvert
TOOL_CTFMERGE=		${TOOLDIR}/bin/${_TOOL_PREFIX}ctfmerge
TOOL_CVSLATEST=		${TOOLDIR}/bin/${_TOOL_PREFIX}cvslatest
TOOL_DATE=		${TOOLDIR}/bin/${_TOOL_PREFIX}date
TOOL_DB=		${TOOLDIR}/bin/${_TOOL_PREFIX}db
TOOL_DISKLABEL=		${TOOLDIR}/bin/${_TOOL_PREFIX}disklabel
TOOL_DTC=		${TOOLDIR}/bin/${_TOOL_PREFIX}dtc
TOOL_EQN=		${TOOLDIR}/bin/${_TOOL_PREFIX}eqn
TOOL_FDISK=		${TOOLDIR}/bin/${MACHINE_GNU_PLATFORM}-fdisk
TOOL_FGEN=		${TOOLDIR}/bin/${_TOOL_PREFIX}fgen
TOOL_GENASSYM=		${TOOLDIR}/bin/${_TOOL_PREFIX}genassym
TOOL_GENCAT=		${TOOLDIR}/bin/${_TOOL_PREFIX}gencat
TOOL_GMAKE=		${TOOLDIR}/bin/${_TOOL_PREFIX}gmake
TOOL_GPT=		${TOOLDIR}/bin/${_TOOL_PREFIX}gpt
TOOL_GREP=		${TOOLDIR}/bin/${_TOOL_PREFIX}grep
GROFF_SHARE_PATH=	${TOOLDIR}/share/groff
TOOL_GROFF_ENV= \
    GROFF_ENCODING= \
    GROFF_BIN_PATH=${TOOLDIR}/lib/groff \
    GROFF_FONT_PATH=${GROFF_SHARE_PATH}/site-font:${GROFF_SHARE_PATH}/font \
    GROFF_TMAC_PATH=${GROFF_SHARE_PATH}/site-tmac:${GROFF_SHARE_PATH}/tmac
TOOL_GROFF=		${TOOL_GROFF_ENV} ${TOOLDIR}/bin/${_TOOL_PREFIX}groff ${GROFF_FLAGS}

TOOL_HEXDUMP=		${TOOLDIR}/bin/${_TOOL_PREFIX}hexdump
TOOL_HP300MKBOOT=	${TOOLDIR}/bin/${_TOOL_PREFIX}hp300-mkboot
TOOL_HPPAMKBOOT=	${TOOLDIR}/bin/${_TOOL_PREFIX}hppa-mkboot
TOOL_INDXBIB=		${TOOLDIR}/bin/${_TOOL_PREFIX}indxbib
TOOL_INSTALLBOOT=	${TOOLDIR}/bin/${_TOOL_PREFIX}installboot
TOOL_INSTALL_INFO=	${TOOLDIR}/bin/${_TOOL_PREFIX}install-info
TOOL_JOIN=		${TOOLDIR}/bin/${_TOOL_PREFIX}join
TOOL_LLVM_TBLGEN=	${TOOLDIR}/bin/${_TOOL_PREFIX}llvm-tblgen
TOOL_M4=		${TOOLDIR}/bin/${_TOOL_PREFIX}m4
TOOL_MACPPCFIXCOFF=	${TOOLDIR}/bin/${_TOOL_PREFIX}macppc-fixcoff
TOOL_MAKEFS=		${TOOLDIR}/bin/${_TOOL_PREFIX}makefs
TOOL_MAKEINFO=		${TOOLDIR}/bin/${_TOOL_PREFIX}makeinfo
TOOL_MAKEKEYS=		${TOOLDIR}/bin/${_TOOL_PREFIX}makekeys
TOOL_MAKESTRS=		${TOOLDIR}/bin/${_TOOL_PREFIX}makestrs
TOOL_MAKEWHATIS=	${TOOLDIR}/bin/${_TOOL_PREFIX}makewhatis
TOOL_MANDOC_ASCII=	${TOOLDIR}/bin/${_TOOL_PREFIX}mandoc -Tascii
TOOL_MANDOC_HTML=	${TOOLDIR}/bin/${_TOOL_PREFIX}mandoc -Thtml
TOOL_MANDOC_LINT=	${TOOLDIR}/bin/${_TOOL_PREFIX}mandoc -Tlint
TOOL_MDSETIMAGE=	${TOOLDIR}/bin/${MACHINE_GNU_PLATFORM}-mdsetimage
TOOL_MENUC=		MENUDEF=${TOOLDIR}/share/misc ${TOOLDIR}/bin/${_TOOL_PREFIX}menuc
TOOL_ARMELF2AOUT=	${TOOLDIR}/bin/${_TOOL_PREFIX}arm-elf2aout
TOOL_M68KELF2AOUT=	${TOOLDIR}/bin/${_TOOL_PREFIX}m68k-elf2aout
TOOL_MIPSELF2ECOFF=	${TOOLDIR}/bin/${_TOOL_PREFIX}mips-elf2ecoff
TOOL_MKCSMAPPER=	${TOOLDIR}/bin/${_TOOL_PREFIX}mkcsmapper
TOOL_MKESDB=		${TOOLDIR}/bin/${_TOOL_PREFIX}mkesdb
TOOL_MKLOCALE=		${TOOLDIR}/bin/${_TOOL_PREFIX}mklocale
TOOL_MKMAGIC=		${TOOLDIR}/bin/${_TOOL_PREFIX}file
TOOL_MKNOD=		${TOOLDIR}/bin/${_TOOL_PREFIX}mknod
TOOL_MKTEMP=		${TOOLDIR}/bin/${_TOOL_PREFIX}mktemp
TOOL_MKUBOOTIMAGE=	${TOOLDIR}/bin/${_TOOL_PREFIX}mkubootimage
TOOL_ELFTOSB=		${TOOLDIR}/bin/${_TOOL_PREFIX}elftosb
TOOL_MSGC=		MSGDEF=${TOOLDIR}/share/misc ${TOOLDIR}/bin/${_TOOL_PREFIX}msgc
TOOL_MTREE=		${TOOLDIR}/bin/${_TOOL_PREFIX}mtree
TOOL_MVME68KWRTVID=	${TOOLDIR}/bin/${_TOOL_PREFIX}mvme68k-wrtvid
TOOL_NBPERF=		${TOOLDIR}/bin/${_TOOL_PREFIX}perf
TOOL_NCDCS=		${TOOLDIR}/bin/${_TOOL_PREFIX}ibmnws-ncdcs
TOOL_PAX=		${TOOLDIR}/bin/${_TOOL_PREFIX}pax
TOOL_PIC=		${TOOLDIR}/bin/${_TOOL_PREFIX}pic
TOOL_PIGZ=		${TOOLDIR}/bin/${_TOOL_PREFIX}pigz
TOOL_XZ=		${TOOLDIR}/bin/${_TOOL_PREFIX}xz
TOOL_PKG_CREATE=	${TOOLDIR}/bin/${_TOOL_PREFIX}pkg_create
TOOL_POWERPCMKBOOTIMAGE=${TOOLDIR}/bin/${_TOOL_PREFIX}powerpc-mkbootimage
TOOL_PWD_MKDB=		${TOOLDIR}/bin/${_TOOL_PREFIX}pwd_mkdb
TOOL_REFER=		${TOOLDIR}/bin/${_TOOL_PREFIX}refer
TOOL_ROFF_ASCII=	${TOOL_GROFF_ENV} ${TOOLDIR}/bin/${_TOOL_PREFIX}nroff
TOOL_ROFF_DOCASCII=	${TOOL_GROFF} -Tascii
TOOL_ROFF_DOCHTML=	${TOOL_GROFF} -Thtml
TOOL_ROFF_DVI=		${TOOL_GROFF} -Tdvi ${ROFF_PAGESIZE}
TOOL_ROFF_HTML=		${TOOL_GROFF} -Tlatin1 -mdoc2html
TOOL_ROFF_PS=		${TOOL_GROFF} -Tps ${ROFF_PAGESIZE}
TOOL_ROFF_RAW=		${TOOL_GROFF} -Z
TOOL_RPCGEN=		RPCGEN_CPP=${CPP:Q} ${TOOLDIR}/bin/${_TOOL_PREFIX}rpcgen
TOOL_SED=		${TOOLDIR}/bin/${_TOOL_PREFIX}sed
TOOL_SLC=		${TOOLDIR}/bin/${_TOOL_PREFIX}slc
TOOL_SOELIM=		${TOOLDIR}/bin/${_TOOL_PREFIX}soelim
TOOL_SORTINFO=		${TOOLDIR}/bin/${_TOOL_PREFIX}sortinfo
TOOL_SPARKCRC=		${TOOLDIR}/bin/${_TOOL_PREFIX}sparkcrc
TOOL_STAT=		${TOOLDIR}/bin/${_TOOL_PREFIX}stat
TOOL_STRFILE=		${TOOLDIR}/bin/${_TOOL_PREFIX}strfile
TOOL_SUNLABEL=		${TOOLDIR}/bin/${_TOOL_PREFIX}sunlabel
TOOL_TBL=		${TOOLDIR}/bin/${_TOOL_PREFIX}tbl
TOOL_TIC=		${TOOLDIR}/bin/${_TOOL_PREFIX}tic
TOOL_UUDECODE=		${TOOLDIR}/bin/${_TOOL_PREFIX}uudecode
TOOL_VGRIND=		${TOOLDIR}/bin/${_TOOL_PREFIX}vgrind -f
TOOL_VFONTEDPR=		${TOOLDIR}/libexec/${_TOOL_PREFIX}vfontedpr
TOOL_ZIC=		${TOOLDIR}/bin/${_TOOL_PREFIX}zic

.else	# USETOOLS != yes						# } {

# Clang supports C, C++ and Objective C
TOOL_CC.clang=		clang
TOOL_CPP.clang=		clang-cpp
TOOL_CXX.clang=		clang++
TOOL_OBJC.clang=	clang

# GCC supports C, C++, Fortran and Objective C
TOOL_CC.gcc=	gcc
TOOL_CPP.gcc=	cpp
TOOL_CXX.gcc=	c++
TOOL_FC.gcc=	gfortran
TOOL_OBJC.gcc=	gcc

# PCC supports C and Fortran
TOOL_CC.pcc=		pcc
TOOL_CPP.pcc=		pcpp
TOOL_CXX.pcc=		p++

TOOL_AMIGAAOUT2BB=	amiga-aout2bb
TOOL_AMIGAELF2BB=	amiga-elf2bb
TOOL_AMIGATXLT=		amiga-txlt
TOOL_ASN1_COMPILE=	asn1_compile
TOOL_AWK=		awk
TOOL_CAP_MKDB=		cap_mkdb
TOOL_CAT=		cat
TOOL_CKSUM=		cksum
TOOL_CLANG_TBLGEN=	clang-tblgen
TOOL_COMPILE_ET=	compile_et
TOOL_CONFIG=		config
TOOL_CRUNCHGEN=		crunchgen
TOOL_CTAGS=		ctags
TOOL_CTFCONVERT=	ctfconvert
TOOL_CTFMERGE=		ctfmerge
TOOL_CVSLATEST=		cvslatest
TOOL_DATE=		date
TOOL_DB=		db
TOOL_DISKLABEL=		disklabel
TOOL_DTC=		dtc
TOOL_EQN=		eqn
TOOL_FDISK=		fdisk
TOOL_FGEN=		fgen
TOOL_GENASSYM=		genassym
TOOL_GENCAT=		gencat
TOOL_GMAKE=		gmake
TOOL_GPT=		gpt
TOOL_GREP=		grep
TOOL_GROFF=		groff
TOOL_HEXDUMP=		hexdump
TOOL_HP300MKBOOT=	hp300-mkboot
TOOL_HPPAMKBOOT=	hppa-mkboot
TOOL_INDXBIB=		indxbib
TOOL_INSTALLBOOT=	installboot
TOOL_INSTALL_INFO=	install-info
TOOL_JOIN=		join
TOOL_LLVM_TBLGEN=	llvm-tblgen
TOOL_M4=		m4
TOOL_MACPPCFIXCOFF=	macppc-fixcoff
TOOL_MAKEFS=		makefs
TOOL_MAKEINFO=		makeinfo
TOOL_MAKEKEYS=		makekeys
TOOL_MAKESTRS=		makestrs
TOOL_MAKEWHATIS=	/usr/libexec/makewhatis
TOOL_MANDOC_ASCII=	mandoc -Tascii
TOOL_MANDOC_HTML=	mandoc -Thtml
TOOL_MANDOC_LINT=	mandoc -Tlint
TOOL_MDSETIMAGE=	mdsetimage
TOOL_MENUC=		menuc
TOOL_ARMELF2AOUT=	arm-elf2aout
TOOL_M68KELF2AOUT=	m68k-elf2aout
TOOL_MIPSELF2ECOFF=	mips-elf2ecoff
TOOL_MKCSMAPPER=	mkcsmapper
TOOL_MKESDB=		mkesdb
TOOL_MKLOCALE=		mklocale
TOOL_MKMAGIC=		file
TOOL_MKNOD=		mknod
TOOL_MKTEMP=		mktemp
TOOL_MKUBOOTIMAGE=	mkubootimage
TOOL_ELFTOSB=		elftosb
TOOL_MSGC=		msgc
TOOL_MTREE=		mtree
TOOL_MVME68KWRTVID=	wrtvid
TOOL_NBPERF=		nbperf
TOOL_NCDCS=		ncdcs
TOOL_PAX=		pax
TOOL_PIC=		pic
TOOL_PIGZ=		pigz
TOOL_XZ=		xz
TOOL_PKG_CREATE=	pkg_create
TOOL_POWERPCMKBOOTIMAGE=	powerpc-mkbootimage
TOOL_PWD_MKDB=		pwd_mkdb
TOOL_REFER=		refer
TOOL_ROFF_ASCII=	nroff
TOOL_ROFF_DOCASCII=	${TOOL_GROFF} -Tascii
TOOL_ROFF_DOCHTML=	${TOOL_GROFF} -Thtml
TOOL_ROFF_DVI=		${TOOL_GROFF} -Tdvi ${ROFF_PAGESIZE}
TOOL_ROFF_HTML=		${TOOL_GROFF} -Tlatin1 -mdoc2html
TOOL_ROFF_PS=		${TOOL_GROFF} -Tps ${ROFF_PAGESIZE}
TOOL_ROFF_RAW=		${TOOL_GROFF} -Z
TOOL_RPCGEN=		rpcgen
TOOL_SED=		sed
TOOL_SOELIM=		soelim
TOOL_SORTINFO=		sortinfo
TOOL_SPARKCRC=		sparkcrc
TOOL_STAT=		stat
TOOL_STRFILE=		strfile
TOOL_SUNLABEL=		sunlabel
TOOL_TBL=		tbl
TOOL_TIC=		tic
TOOL_UUDECODE=		uudecode
TOOL_VGRIND=		vgrind -f
TOOL_VFONTEDPR=		/usr/libexec/vfontedpr
TOOL_ZIC=		zic

.endif	# USETOOLS != yes						# }

# Standalone code should not be compiled with PIE or CTF
# Should create a better test
.if defined(BINDIR) && ${BINDIR} == "/usr/mdec"
NOPIE=			# defined
NOCTF=			# defined
.elif ${MACHINE} == "sun2"
NOPIE=			# we don't have PIC, so no PIE
.endif

# Fallback to ensure that all variables are defined to something
TOOL_CC.false=		false
TOOL_CPP.false=		false
TOOL_CXX.false=		false
TOOL_FC.false=		false
TOOL_OBJC.false=	false

AVAILABLE_COMPILER?=	${HAVE_PCC:Dpcc} ${HAVE_LLVM:Dclang} ${HAVE_GCC:Dgcc} false

.for _t in CC CPP CXX FC OBJC
ACTIVE_${_t}=	${AVAILABLE_COMPILER:@.c.@ ${ !defined(UNSUPPORTED_COMPILER.${.c.}) && defined(TOOL_${_t}.${.c.}) :? ${.c.} : }@:[1]}
SUPPORTED_${_t}=${AVAILABLE_COMPILER:Nfalse:@.c.@ ${ !defined(UNSUPPORTED_COMPILER.${.c.}) && defined(TOOL_${_t}.${.c.}) :? ${.c.} : }@}
.endfor
# make bugs prevent moving this into the .for loop
CC=		${TOOL_CC.${ACTIVE_CC}}
CPP=		${TOOL_CPP.${ACTIVE_CPP}}
CXX=		${TOOL_CXX.${ACTIVE_CXX}}
FC=		${TOOL_FC.${ACTIVE_FC}}
OBJC=		${TOOL_OBJC.${ACTIVE_OBJC}}

# For each ${MACHINE_CPU}, list the ports that use it.
MACHINES.aarch64=	evbarm
MACHINES.alpha=		alpha
MACHINES.arm=		acorn32 cats epoc32 evbarm hpcarm \
			iyonix netwinder shark zaurus
MACHINES.coldfire=	evbcf
MACHINES.i386=		i386
MACHINES.ia64=		ia64
MACHINES.hppa=		hppa
MACHINES.m68000=	sun2
MACHINES.m68k=		amiga atari cesfic hp300 luna68k mac68k \
			news68k next68k sun3 x68k
MACHINES.mips=		algor arc cobalt emips evbmips ews4800mips \
			hpcmips mipsco newsmips pmax sbmips sgimips
MACHINES.or1k=		or1k
MACHINES.powerpc=	amigappc bebox evbppc ibmnws macppc mvmeppc \
			ofppc prep rs6000 sandpoint
MACHINES.riscv=		riscv
MACHINES.sh3=		dreamcast evbsh3 hpcsh landisk mmeye
MACHINES.sparc=		sparc sparc64
MACHINES.sparc64=	sparc64
MACHINES.vax=		vax
MACHINES.x86_64=	amd64

# OBJCOPY flags to create a.out binaries for old firmware
# shared among src/distrib and ${MACHINE}/conf/Makefile.${MACHINE}.inc
.if ${MACHINE_CPU} == "arm"
OBJCOPY_ELF2AOUT_FLAGS?=	\
	-O a.out-arm-netbsd	\
	-R .ident		\
	-R .ARM.attributes	\
	-R .ARM.exidx		\
	-R .ARM.extab		\
	-R .SUNW_ctf		\
	-R .arm.atpcs		\
	-R .comment		\
	-R .debug_abbrev	\
	-R .debug_aranges	\
	-R .debug_info		\
	-R .debug_line		\
	-R .debug_frame		\
	-R .debug_loc		\
	-R .debug_pubnames	\
	-R .debug_pubtypes	\
	-R .debug_ranges	\
	-R .debug_str		\
	-R .debug_macinfo	\
	-R .eh_frame		\
	-R .note.netbsd.ident
.endif

#
# Targets to check if DESTDIR or RELEASEDIR is provided
#
.if !target(check_DESTDIR)
check_DESTDIR: .PHONY .NOTMAIN
.if !defined(DESTDIR)
	@echo "setenv DESTDIR before doing that!"
	@false
.else
	@true
.endif
.endif

.if !target(check_RELEASEDIR)
check_RELEASEDIR: .PHONY .NOTMAIN
.if !defined(RELEASEDIR)
	@echo "setenv RELEASEDIR before doing that!"
	@false
.else
	@true
.endif
.endif

#
# Where the system object and source trees are kept; can be configurable
# by the user in case they want them in ~/foosrc and ~/fooobj (for example).
#
BSDSRCDIR?=	/usr/src
BSDOBJDIR?=	/usr/obj
NETBSDSRCDIR?=	${BSDSRCDIR}

BINGRP?=	wheel
BINOWN?=	root
BINMODE?=	555
NONBINMODE?=	444

# These are here mainly because we don't want suid root in case
# a Makefile defines BINMODE.
RUMPBINGRP?=	wheel
RUMPBINOWN?=	root
RUMPBINMODE?=	555
RUMPNONBINMODE?=444

MANDIR?=	/usr/share/man
MANGRP?=	wheel
MANOWN?=	root
MANMODE?=	${NONBINMODE}
MANINSTALL?=	${_MANINSTALL}

INFODIR?=	/usr/share/info
INFOGRP?=	wheel
INFOOWN?=	root
INFOMODE?=	${NONBINMODE}

LIBDIR?=	/usr/lib

LINTLIBDIR?=	/usr/libdata/lint
LIBGRP?=	${BINGRP}
LIBOWN?=	${BINOWN}
LIBMODE?=	${NONBINMODE}

DOCDIR?=	/usr/share/doc
DOCGRP?=	wheel
DOCOWN?=	root
DOCMODE?=	${NONBINMODE}

NLSDIR?=	/usr/share/nls
NLSGRP?=	wheel
NLSOWN?=	root
NLSMODE?=	${NONBINMODE}

KMODULEGRP?=	wheel
KMODULEOWN?=	root
KMODULEMODE?=	${NONBINMODE}

LOCALEDIR?=	/usr/share/locale
LOCALEGRP?=	wheel
LOCALEOWN?=	root
LOCALEMODE?=	${NONBINMODE}

FIRMWAREDIR?=	/libdata/firmware
FIRMWAREGRP?=	wheel
FIRMWAREOWN?=	root
FIRMWAREMODE?=	${NONBINMODE}

DEBUGDIR?=	/usr/libdata/debug
DEBUGGRP?=	wheel
DEBUGOWN?=	root
DEBUGMODE?=	${NONBINMODE}

DTBDIR?=	/boot/dtb
DTBGRP?=	wheel
DTBOWN?=	root
DTBMODE?=	${NONBINMODE}

MKDIRMODE?=	0755
MKDIRPERM?=	-m ${MKDIRMODE}

#
# Data-driven table using make variables to control how
# toolchain-dependent targets and shared libraries are built
# for different platforms and object formats.
#
# OBJECT_FMT:		currently either "ELF" or "a.out".
#
# All platforms are ELF.
#
OBJECT_FMT=	ELF

#
# If this platform's toolchain is missing, we obviously cannot build it.
#
.if ${TOOLCHAIN_MISSING} != "no"
MKBINUTILS:= no
MKGDB:= no
MKGCC:= no
.endif

#
# If we are using an external toolchain, we can still build the target's
# binutils, but we cannot build GCC's support libraries, since those are
# tightly-coupled to the version of GCC being used.
#
.if defined(EXTERNAL_TOOLCHAIN)
MKGCC:= no
.endif

MKGDB.or1k=	no
MKGDB.riscv32=	no
MKGDB.riscv64=	no

# No kernel modules for or1k, riscv or mips (yet)
MKKMOD.or1k=	no
MKKMOD.riscv32=	no
MKKMOD.riscv64=	no
MKKMOD.mipsel=	no
MKKMOD.mipseb=	no
MKKMOD.mips64el=no
MKKMOD.mips64eb=no

# No profiling for or1k (yet)
MKPROFILE.or1k=	no
MKPROFILE.riscv32=no
MKPROFILE.riscv64=no

#
# The m68000 port is incomplete.
#
.if ${MACHINE_ARCH} == "m68000"
NOPIC=		# defined
MKISCSI=	no
# XXX GCC 4 outputs mcount() calling sequences that try to load values
# from over 64KB away and this fails to assemble.
.if defined(HAVE_GCC)
NOPROFILE=	# defined
.endif
.endif

#
# GCC warnings with simple disables.  Use these with eg
# COPTS.foo.c+= ${GCC_NO_STRINGOP_TRUNCATION}.
#
GCC_NO_FORMAT_TRUNCATION=	${${ACTIVE_CC} == "gcc" && ${HAVE_GCC:U0} >= 7:? -Wno-format-truncation :}
GCC_NO_FORMAT_OVERFLOW=		${${ACTIVE_CC} == "gcc" && ${HAVE_GCC:U0} >= 7:? -Wno-format-overflow :}
GCC_NO_STRINGOP_OVERFLOW=	${${ACTIVE_CC} == "gcc" && ${HAVE_GCC:U0} >= 7:? -Wno-stringop-overflow :}
GCC_NO_IMPLICIT_FALLTHRU=	${${ACTIVE_CC} == "gcc" && ${HAVE_GCC:U0} >= 7:? -Wno-implicit-fallthrough :}         
GCC_NO_STRINGOP_TRUNCATION=	${${ACTIVE_CC} == "gcc" && ${HAVE_GCC:U0} >= 8:? -Wno-stringop-truncation :}
GCC_NO_CAST_FUNCTION_TYPE=	${${ACTIVE_CC} == "gcc" && ${HAVE_GCC:U0} >= 8:? -Wno-cast-function-type :}
<<<<<<< HEAD
GCC_NO_ADDR_OF_PACKED_MEMBER=	${${ACTIVE_CC} == "gcc" && ${HAVE_GCC:U0} >= 9:? -Wno-error=address-of-packed-member :}
=======
GCC_NO_ADDR_OF_PACKED_MEMBER=	${${ACTIVE_CC} == "gcc" && ${HAVE_GCC:U0} >= 9:? -Wno-address-of-packed-member :}
GCC_NO_MAYBE_UNINITIALIZED=	${${ACTIVE_CC} == "gcc" && ${HAVE_GCC:U0} >= 10:? -Wno-maybe-uninitialized :}
GCC_NO_RETURN_LOCAL_ADDR=	${${ACTIVE_CC} == "gcc" && ${HAVE_GCC:U0} >= 10:? -Wno-return-local-addr :}
>>>>>>> e2aa5677

#
# Clang warnings
#
CLANG_NO_ADDR_OF_PACKED_MEMBER=	${${ACTIVE_CC} == "clang" :? -Wno-error=address-of-packed-member :}

NO_ADDR_OF_PACKED_MEMBER=	${CLANG_NO_ADDR_OF_PACKED_MEMBER} ${GCC_NO_ADDR_OF_PACKED_MEMBER}

#
# The ia64 port is incomplete.
#
MKGDB.ia64=	no

#
# On VAX using ELF, all objects are PIC, not just shared libraries,
# so don't build the _pic version. VAX has no native TLS support either,
# so differences between TLS models are not relevant.
#
MKPICLIB.vax=	no

#
# Location of the file that contains the major and minor numbers of the
# version of a shared library.  If this file exists a shared library
# will be built by <bsd.lib.mk>.
#
SHLIB_VERSION_FILE?= ${.CURDIR}/shlib_version

#
# GNU sources and packages sometimes see architecture names differently.
#
GNU_ARCH.aarch64eb=aarch64_be
GNU_ARCH.coldfire=m5407
GNU_ARCH.earm=arm
GNU_ARCH.earmhf=arm
GNU_ARCH.earmeb=armeb
GNU_ARCH.earmhfeb=armeb
GNU_ARCH.earmv4=armv4
GNU_ARCH.earmv4eb=armv4eb
GNU_ARCH.earmv5=arm
GNU_ARCH.earmv5hf=arm
GNU_ARCH.earmv5eb=armeb
GNU_ARCH.earmv5hfeb=armeb
GNU_ARCH.earmv6=armv6
GNU_ARCH.earmv6hf=armv6
GNU_ARCH.earmv6eb=armv6eb
GNU_ARCH.earmv6hfeb=armv6eb
GNU_ARCH.earmv7=armv7
GNU_ARCH.earmv7hf=armv7
GNU_ARCH.earmv7eb=armv7eb
GNU_ARCH.earmv7hfeb=armv7eb
GNU_ARCH.i386=i486
GCC_CONFIG_ARCH.i386=i486
GCC_CONFIG_TUNE.i386=nocona
GCC_CONFIG_TUNE.x86_64=nocona
GNU_ARCH.m68000=m68010
GNU_ARCH.sh3eb=sh
GNU_ARCH.sh3el=shle
GNU_ARCH.mips64eb=mips64
MACHINE_GNU_ARCH=${GNU_ARCH.${MACHINE_ARCH}:U${MACHINE_ARCH}}

#
# In order to identify NetBSD to GNU packages, we sometimes need
# an "elf" tag for historically a.out platforms.
#
.if (!empty(MACHINE_ARCH:Mearm*))
MACHINE_GNU_PLATFORM?=${MACHINE_GNU_ARCH}--netbsdelf-${MACHINE_ARCH:C/eb//:C/v[4-7]//:S/earm/eabi/}
.elif (${MACHINE_GNU_ARCH} == "arm" || \
     ${MACHINE_GNU_ARCH} == "armeb" || \
     ${MACHINE_ARCH} == "i386" || \
     ${MACHINE_CPU} == "m68k" || \
     ${MACHINE_GNU_ARCH} == "sh" || \
     ${MACHINE_GNU_ARCH} == "shle" || \
     ${MACHINE_ARCH} == "sparc" || \
     ${MACHINE_ARCH} == "vax")
MACHINE_GNU_PLATFORM?=${MACHINE_GNU_ARCH}--netbsdelf
.else
MACHINE_GNU_PLATFORM?=${MACHINE_GNU_ARCH}--netbsd
.endif

.if !empty(MACHINE_ARCH:M*arm*)
# Flags to pass to CC for using the old APCS ABI on ARM for compat or stand.
ARM_APCS_FLAGS=	-mabi=apcs-gnu -mfloat-abi=soft -marm
ARM_APCS_FLAGS+= ${${ACTIVE_CC} == "gcc" && ${HAVE_GCC:U0} >= 8:? -mno-thumb-interwork :}
ARM_APCS_FLAGS+=${${ACTIVE_CC} == "clang":? -target ${MACHINE_GNU_ARCH}--netbsdelf -B ${TOOLDIR}/${MACHINE_GNU_PLATFORM}/bin :}
.endif

GENASSYM_CPPFLAGS+=	${${ACTIVE_CC} == "clang":? -no-integrated-as :}

TARGETS+=	all clean cleandir depend dependall includes \
		install lint obj regress tags html analyze describe \
		rumpdescribe
PHONY_NOTMAIN =	all clean cleandir depend dependall distclean includes \
		install lint obj regress beforedepend afterdepend \
		beforeinstall afterinstall realinstall realdepend realall \
		html subdir-all subdir-install subdir-depend analyze describe \
		rumpdescribe
.PHONY:		${PHONY_NOTMAIN}
.NOTMAIN:	${PHONY_NOTMAIN}

.if ${NEED_OWN_INSTALL_TARGET} != "no"
.if !target(install)
install:	beforeinstall .WAIT subdir-install realinstall .WAIT afterinstall
beforeinstall:
subdir-install:
realinstall:
afterinstall:
.endif
all:		realall subdir-all
subdir-all:
realall:
depend:		realdepend subdir-depend
subdir-depend:
realdepend:
distclean:	cleandir
cleandir:	clean

dependall:	.NOTMAIN realdepend .MAKE
	@cd "${.CURDIR}"; ${MAKE} realall
.endif

#
# Define MKxxx variables (which are either yes or no) for users
# to set in /etc/mk.conf and override in the make environment.
# These should be tested with `== "no"' or `!= "no"'.
# The NOxxx variables should only be set by Makefiles.
#
# Please keep etc/Makefile and share/man/man5/mk.conf.5 in sync
# with changes to the MK* variables here.
#

#
# Supported NO* options (if defined, MK* will be forced to "no",
# regardless of user's mk.conf setting).
#
# Source makefiles should set NO*, and not MK*, and must do so before
# including bsd.own.mk.
#
.for var in \
	NOCOMPAT NOCRYPTO NODOC NOHTML NOINFO NOLIBCSANITIZER NOLINKLIB \
	NOLINT NOMAN NONLS NOOBJ NOPIC NOPICINSTALL NOPROFILE NOSHARE \
	NOSTATICLIB NODEBUGLIB NOSANITIZER NORELRO
.if defined(${var})
MK${var:S/^NO//}:=	no
.endif
.endfor

#
# Older-style variables that enabled behaviour when set.
#
.for var in MANZ UNPRIVED UPDATE
.if defined(${var})
MK${var}:=	yes
.endif
.endfor

#
# MK* options which have variable defaults.
#
# aarch64eb is not yet supported.
#
.if ${MACHINE_ARCH} == "x86_64" || ${MACHINE_ARCH} == "sparc64" \
    || ${MACHINE_MIPS64} \
    || ${MACHINE_ARCH} == "powerpc64" || ${MACHINE_ARCH} == "aarch64" \
    || ${MACHINE_ARCH} == "riscv64" || !empty(MACHINE_ARCH:Mearm*)
MKCOMPAT?=	yes
.else
# Don't let this build where it really isn't supported.
MKCOMPAT:=	no
.endif

.if ${MKCOMPAT} == "no"
MKCOMPATTESTS:=	no
MKCOMPATX11:=	no
.endif

.if ${MACHINE_MIPS64} \
    || (${MACHINE} == "evbppc" && ${MACHINE_ARCH} == "powerpc")
MKCOMPATMODULES?=	yes
.else
MKCOMPATMODULES:=	no
.endif

#
# These platforms use softfloat by default.
#
.if ${MACHINE_MIPS64}
MKSOFTFLOAT?=	yes
.endif

#
# These platforms always use softfloat.
#
.if (${MACHINE_CPU} == "arm" && ${MACHINE_ARCH:M*hf*} == "") || \
    ${MACHINE_ARCH} == "coldfire" || ${MACHINE_CPU} == "or1k" || \
    ${MACHINE} == "emips" || ${MACHINE_CPU} == "sh3"
MKSOFTFLOAT=	yes
.endif

.if ${MACHINE} == "emips"
SOFTFLOAT_BITS=	32
.endif

#
# We want to build zfs only for amd64, aarch64 and sparc64 by default for now.
#
.if ${MACHINE} == "amd64" || ${MACHINE_ARCH} == "aarch64" || \
    ${MACHINE} == "sparc64"
MKZFS?=		yes
.endif

#
# DTrace works on amd64, i386, aarch64, and earm*
#
.if ${MACHINE_ARCH} == "i386" || \
    ${MACHINE_ARCH} == "x86_64" || \
    ${MACHINE_ARCH} == "aarch64" || \
    !empty(MACHINE_ARCH:Mearm*)
MKDTRACE?=	yes
MKCTF?=		yes
.endif

#
# PIE is enabled on many platforms by default.
#
# Coverity does not like PIE
.if !defined(COVERITY_TOP_CONFIG) && \
    (${MACHINE_ARCH} == "i386" || \
    ${MACHINE_ARCH} == "x86_64" || \
    ${MACHINE_CPU} == "arm" || \
    ${MACHINE_CPU} == "m68k" || \
    ${MACHINE_CPU} == "mips" || \
    ${MACHINE_CPU} == "sh3" || \
    ${MACHINE} == "sparc64")
MKPIE?=		yes
.else
MKPIE?=		no
.endif

#
# RELRO is enabled on i386 and amd64 by default
#
.if ${MACHINE_ARCH} == "i386" || \
    ${MACHINE_ARCH} == "x86_64"
MKRELRO?=	partial
.else
MKRELRO?=	no
.endif

.if ${MACHINE_ARCH} == "x86_64" || ${MACHINE_ARCH} == "i386"
MKSTATICPIE?=	yes
.else
MKSTATICPIE?=	no
.endif

#
# MK* options which default to "yes".
#
_MKVARS.yes= \
	MKATF \
	MKBINUTILS \
	MKBSDTAR \
	MKCOMPLEX MKCVS MKCXX \
	MKDOC MKDTC \
	MKDYNAMICROOT \
	MKGCC MKGDB MKGROFF \
	MKHESIOD MKHTML \
	MKIEEEFP MKINET6 MKINFO MKIPFILTER MKISCSI \
	MKKERBEROS \
	MKKMOD \
	MKLDAP MKLIBSTDCXX MKLINKLIB MKLVM \
	MKMAN MKMANDOC \
	MKMDNS \
	MKMAKEMANDB \
	MKNLS \
	MKNPF \
	MKOBJ \
	MKPAM MKPERFUSE \
	MKPF MKPIC MKPICLIB MKPOSTFIX MKPROFILE \
	MKRUMP \
	MKSHARE MKSKEY MKSTATICLIB \
	MKUNBOUND \
	MKX11FONTS \
	MKYP
.for var in ${_MKVARS.yes}
${var}?=	${${var}.${MACHINE_ARCH}:Uyes}
.endfor

#
# MKGCCCMDS is only valid if we are building GCC so make it dependent on that.
#
_MKVARS.yes += MKGCCCMDS
MKGCCCMDS?=	${MKGCC}

#
# Sanitizers, only "address" and "undefined" are supported by gcc
#
MKSANITIZER?=	no
USE_SANITIZER?=	address

#
# Sanitizers implemented in libc, only "undefined" is supported
#
MKLIBCSANITIZER?=	no
USE_LIBCSANITIZER?=	undefined

#
# Exceptions to the above:
#

# RUMP uses -nostdinc which coverity does not like
# It also does not use many new files, so disable it
.if defined(COVERITY_TOP_CONFIG)
MKRUMP=		no
.endif

#
# Build a dynamically linked /bin and /sbin, with the necessary shared
# libraries moved from /usr/lib to /lib and the shared linker moved
# from /usr/libexec to /lib
#
# Note that if the BINDIR is not /bin or /sbin, then we always use the
# non-DYNAMICROOT behavior (i.e. it is only enabled for programs in /bin
# and /sbin).  See <bsd.shlib.mk>.
#
# For ia64, ld.elf_so not yet implemented
.if ${MACHINE_ARCH} == "ia64"
MKDYNAMICROOT=	no
.endif

.if defined(MKREPRO)
MKARZERO ?= ${MKREPRO}
GROFF_FLAGS ?= -dpaper=letter
ROFF_PAGESIZE ?= -P-pletter
.endif

#
# Install the kernel as /netbsd/kernel and the modules in /netbsd/modules
#
KERNEL_DIR?=	no

# Only install the general firmware on some systems
MKFIRMWARE.amd64=		yes
MKFIRMWARE.cobalt=		yes
MKFIRMWARE.evbarm=		yes
MKFIRMWARE.evbmips=		yes
MKFIRMWARE.evbppc=		yes
MKFIRMWARE.hpcarm=		yes
MKFIRMWARE.hppa=		yes
MKFIRMWARE.i386=		yes
MKFIRMWARE.mac68k=		yes
MKFIRMWARE.macppc=		yes
MKFIRMWARE.sandpoint=		yes
MKFIRMWARE.sparc64=		yes

# Only install the nouveau and radeon firmwares on DRM-happy systems.
MKNOUVEAUFIRMWARE.x86_64=	yes
MKNOUVEAUFIRMWARE.i386=		yes
MKNOUVEAUFIRMWARE.aarch64=	yes
MKRADEONFIRMWARE.x86_64=	yes
MKRADEONFIRMWARE.i386=		yes
MKRADEONFIRMWARE.aarch64=	yes

# Only install the tegra firmware on evbarm.
MKTEGRAFIRMWARE.evbarm=		yes

# Only build devicetree (dtb) files on armv6, armv7, and aarch64.
MKDTB.aarch64=			yes
MKDTB.aarch64eb=		yes
MKDTB.earmv6=			yes
MKDTB.earmv6hf=			yes
MKDTB.earmv6eb=			yes
MKDTB.earmv6hfeb=		yes
MKDTB.earmv7=			yes
MKDTB.earmv7hf=			yes
MKDTB.earmv7eb=			yes
MKDTB.earmv7hfeb=		yes

# MesaLib.old and MesaLib7 go together, and MesaLib is alone.
HAVE_MESA_VER?=	18
.if ${HAVE_MESA_VER} == "10"
EXTERNAL_MESALIB_DIR?=	MesaLib.old
.elif ${HAVE_MESA_VER} == "18"
EXTERNAL_MESALIB_DIR?=	MesaLib
.endif

# Default to LLVM run-time if x86 or aarch64 and X11 and Mesa 18
# XXX This knows that MKX11=no is default below, but would
# require splitting the below loop in two parts.
.if ${MKX11:Uno} != "no" && ${HAVE_MESA_VER} == "18"
MKLLVMRT.amd64=		yes
MKLLVMRT.i386=		yes
MKLLVMRT.aarch64=	yes
.endif

#
# MK* options which default to "no".  Note that MKZFS has a different
# default for some platforms, see above.  Please keep alphabetically
# sorted with at most one letter per line.
#
_MKVARS.no= \
	MKARGON2 \
	MKARZERO \
	MKBSDGREP \
	MKCATPAGES MKCOMPATTESTS MKCOMPATX11 MKCTF \
	MKDEBUG MKDEBUGLIB MKDTB MKDTRACE \
	MKEXTSRC \
	MKFIRMWARE \
	MKGROFFHTMLDOC \
	MKKYUA \
	MKLIBCXX MKLLD MKLLDB MKLLVM MKLLVMRT MKLINT \
	MKMANZ MKMCLINKER \
	MKNOUVEAUFIRMWARE MKNSD \
	MKOBJDIRS \
	MKPCC MKPICINSTALL MKPIGZGZIP \
	MKRADEONFIRMWARE MKREPRO \
	MKSLJIT MKSOFTFLOAT MKSTRIPIDENT \
	MKTEGRAFIRMWARE MKTPM \
	MKUNPRIVED MKUPDATE \
	MKX11 MKX11MOTIF MKXORG_SERVER \
	MKZFS
.for var in ${_MKVARS.no}
${var}?=	${${var}.${MACHINE_ARCH}:U${${var}.${MACHINE}:Uno}}
.endfor

.if ${MACHINE_ARCH} == "i386" || \
    ${MACHINE_ARCH} == "x86_64" || \
    ${MACHINE_ARCH} == "sparc" 
MKSLJIT=	yes
.endif

#
# Which platforms build the xorg-server drivers (as opposed
# to just Xnest and Xvfb.)
#
.if ${MACHINE} == "alpha"	|| \
    ${MACHINE} == "amd64"	|| \
    ${MACHINE} == "amiga"	|| \
    ${MACHINE} == "bebox"	|| \
    ${MACHINE} == "cats"	|| \
    ${MACHINE} == "dreamcast"	|| \
    ${MACHINE} == "ews4800mips"	|| \
    ${MACHINE} == "evbarm"	|| \
    ${MACHINE} == "evbmips"	|| \
    ${MACHINE} == "evbppc"	|| \
    ${MACHINE} == "hp300"	|| \
    ${MACHINE} == "hpcarm"	|| \
    ${MACHINE} == "hpcmips"	|| \
    ${MACHINE} == "hpcsh"	|| \
    ${MACHINE} == "hppa"	|| \
    ${MACHINE} == "i386"	|| \
    ${MACHINE} == "ibmnws"	|| \
    ${MACHINE} == "iyonix"	|| \
    ${MACHINE} == "luna68k"	|| \
    ${MACHINE} == "mac68k"	|| \
    ${MACHINE} == "macppc"	|| \
    ${MACHINE} == "netwinder"	|| \
    ${MACHINE} == "newsmips"	|| \
    ${MACHINE} == "prep"	|| \
    ${MACHINE} == "ofppc"	|| \
    ${MACHINE} == "sgimips"	|| \
    ${MACHINE} == "shark"	|| \
    ${MACHINE} == "sparc"	|| \
    ${MACHINE} == "sparc64"	|| \
    ${MACHINE} == "vax"		|| \
    ${MACHINE} == "zaurus"
MKXORG_SERVER=yes
.endif

#
# Force some options off if their dependencies are off.
#

.if ${MKCXX} == "no"
MKATF:=		no
MKGCCCMDS:=	no
MKGDB:=		no
MKGROFF:=	no
MKKYUA:=	no
.endif

.if ${MKMAN} == "no"
MKCATPAGES:=	no
MKHTML:=	no
.endif

_MANINSTALL=	maninstall
.if ${MKCATPAGES} != "no"
_MANINSTALL+=	catinstall
.endif
.if ${MKHTML} != "no"
_MANINSTALL+=	htmlinstall
.endif

.if ${MKLINKLIB} == "no"
MKLINT:=	no
MKPICINSTALL:=	no
MKPROFILE:=	no
.endif

.if ${MKPIC} == "no"
MKPICLIB:=	no
.endif

.if ${MKOBJ} == "no"
MKOBJDIRS:=	no
.endif

.if ${MKSHARE} == "no"
MKCATPAGES:=	no
MKDOC:=		no
MKINFO:=	no
MKHTML:=	no
MKMAN:=		no
MKNLS:=		no
.endif

.if !empty(MACHINE_ARCH:Mearm*)
_NEEDS_LIBCXX.${MACHINE_ARCH}=	yes
.endif
_NEEDS_LIBCXX.aarch64=		yes
_NEEDS_LIBCXX.aarch64eb=	yes
_NEEDS_LIBCXX.i386=		yes
_NEEDS_LIBCXX.powerpc=		yes
_NEEDS_LIBCXX.powerpc64=	yes
_NEEDS_LIBCXX.sparc=		yes
_NEEDS_LIBCXX.sparc64=		yes
_NEEDS_LIBCXX.x86_64=		yes

.if ${MKLLVM} == "yes" && ${_NEEDS_LIBCXX.${MACHINE_ARCH}:Uno} == "yes"
MKLIBCXX:=	yes
.endif

#
# install(1) parameters.
#
COPY?=		-c
.if ${MKUPDATE} == "no"
PRESERVE?=	
.else
PRESERVE?=	-p
.endif
RENAME?=	-r
HRDLINK?=	-l h
SYMLINK?=	-l s

METALOG?=	${DESTDIR}/METALOG
METALOG.add?=	${TOOL_CAT} -l >> ${METALOG}
.if (${_SRC_TOP_} != "")	# only set INSTPRIV if inside ${NETBSDSRCDIR}
.if ${MKUNPRIVED} != "no"
INSTPRIV.unpriv=-U -M ${METALOG} -D ${DESTDIR} -h sha256
.else
INSTPRIV.unpriv=
.endif
INSTPRIV?=	${INSTPRIV.unpriv} -N ${NETBSDSRCDIR}/etc
.endif
STRIPFLAG?=	

.if ${NEED_OWN_INSTALL_TARGET} != "no"
INSTALL_DIR?=		${INSTALL} ${INSTPRIV} -d
INSTALL_FILE?=		${INSTALL} ${INSTPRIV} ${COPY} ${PRESERVE} ${RENAME}
INSTALL_LINK?=		${INSTALL} ${INSTPRIV} ${HRDLINK} ${RENAME}
INSTALL_SYMLINK?=	${INSTALL} ${INSTPRIV} ${SYMLINK} ${RENAME}
.endif

# for crunchide & ldd, define the OBJECT_FMTS used by a MACHINE_ARCH
#
OBJECT_FMTS=
.if	${MACHINE_ARCH} != "alpha" && ${MACHINE_ARCH} != "ia64"
OBJECT_FMTS+=	elf32
.endif
.if	${MACHINE_ARCH} == "alpha" || ${MACHINE_ARCH:M*64*} != ""
. if !(${MKCOMPAT:Uyes} == "no" && ${MACHINE_CPU} == "mips")
OBJECT_FMTS+=	elf64
. endif
.endif

#
# Set defaults for the USE_xxx variables.
#

#
# USE_* options which default to "no" and will be forced to "no" if their
# corresponding MK* variable is set to "no".
#
.for var in USE_SKEY
.if (${${var:S/USE_/MK/}} == "no")
${var}:= no
.else
${var}?= no
.endif
.endfor

#
# USE_* options which default to "yes" unless their corresponding MK*
# variable is set to "no".
#
.for var in USE_HESIOD USE_INET6 USE_KERBEROS USE_LDAP USE_PAM USE_YP
.if (${${var:S/USE_/MK/}} == "no")
${var}:= no
.else
${var}?= yes
.endif
.endfor

#
# USE_* options which default to "yes".
#
.for var in USE_JEMALLOC
${var}?= yes
.endfor

#
# USE_* options which default to "no".
#
# For now, disable pigz as compressor by default
.for var in USE_PIGZGZIP
${var}?= no
.endfor

# Default to USE_XZ_SETS on some 64bit architectures where decompressor
# memory will likely not be in short supply.
# Since pigz can not create .xz format files currently, disable .xz
# format if USE_PIGZGZIP is enabled.
.if ${USE_PIGZGZIP} == "no" && \
		(${MACHINE} == "amd64" || \
		 ${MACHINE} == "sparc64" || \
		 ${MACHINE_CPU} == "aarch64")
USE_XZ_SETS?= yes
.else
USE_XZ_SETS?= no
.endif 

#
# TOOL_GZIP and friends.  These might refer to TOOL_PIGZ or to the host gzip.
#
.if ${USE_PIGZGZIP} != "no"
TOOL_GZIP=		${TOOL_PIGZ}
GZIP_N_FLAG?=		-nT
.else
TOOL_GZIP=		gzip
GZIP_N_FLAG?=		-n
.endif
TOOL_GZIP_N=		${TOOL_GZIP} ${GZIP_N_FLAG}

#
# Where X11 sources are and where it is installed to.
#
.if !defined(X11SRCDIR)
.if exists(${NETBSDSRCDIR}/../xsrc)
X11SRCDIR!=		cd "${NETBSDSRCDIR}/../xsrc" && pwd
.else
X11SRCDIR=		/usr/xsrc
.endif
.endif # !defined(X11SRCDIR)

X11SRCDIR.local?=	${X11SRCDIR}/local
X11ROOTDIR?=		/usr/X11R7
X11BINDIR?=		${X11ROOTDIR}/bin
X11ETCDIR?=		/etc/X11
X11FONTDIR?=		${X11ROOTDIR}/lib/X11/fonts
X11INCDIR?=		${X11ROOTDIR}/include
X11LIBDIR?=		${X11ROOTDIR}/lib/X11
X11MANDIR?=		${X11ROOTDIR}/man
X11SHAREDIR?=		${X11ROOTDIR}/share
X11USRLIBDIR?=		${X11ROOTDIR}/lib${MLIBDIR:D/${MLIBDIR}}

#
# New modular-xorg based builds
#
X11SRCDIRMIT?=		${X11SRCDIR}/external/mit
.for _lib in \
	FS ICE SM X11 XScrnSaver XTrap Xau Xcomposite Xcursor Xdamage \
	Xdmcp Xevie Xext Xfixes Xfont Xfont2 Xft Xi Xinerama Xmu Xpresent Xpm \
	Xrandr Xrender Xres Xt Xtst Xv XvMC Xxf86dga Xxf86misc Xxf86vm drm \
	epoxy fontenc vdpau xkbfile xkbui Xaw pciaccess xcb xshmfence \
	pthread-stubs
X11SRCDIR.${_lib}?=		${X11SRCDIRMIT}/lib${_lib}/dist
.endfor

.for _proto in \
	xcb- xorg
X11SRCDIR.${_proto}proto?=		${X11SRCDIRMIT}/${_proto}proto/dist
.endfor

# During transition from xorg-server 1.10 to 1.20
.if \
    ${MACHINE} == "alpha"	|| \
    ${MACHINE} == "netwinder"	|| \
    ${MACHINE} == "sgimips"	|| \
    ${MACHINE} == "vax"
HAVE_XORG_SERVER_VER?=110
.else
HAVE_XORG_SERVER_VER?=120
.endif

.if ${HAVE_XORG_SERVER_VER} == "120"
XORG_SERVER_SUBDIR?=xorg-server
. if ${MACHINE} == "amd64" || ${MACHINE} == "i386" || ${MACHINE} == "evbarm"
HAVE_XORG_GLAMOR?=	yes
. endif
.else
XORG_SERVER_SUBDIR?=xorg-server.old
.endif

X11SRCDIR.xorg-server?=		${X11SRCDIRMIT}/${XORG_SERVER_SUBDIR}/dist
HAVE_XORG_GLAMOR?=	no

# Build glamor extension?

.for _dir in \
	xtrans fontconfig freetype evieext mkfontscale bdftopcf \
	xorg-cf-files imake xbiff xkeyboard-config \
	xcompmgr xbitmaps appres xeyes xev xedit sessreg pixman \
	beforelight bitmap editres makedepend fonttosfnt fslsfonts fstobdf \
	glu glw mesa-demos MesaGLUT MesaLib MesaLib.old MesaLib7 \
	ico iceauth listres lndir \
	luit xproxymanagementprotocol mkfontdir oclock proxymngr rgb \
	rstart setxkbmap showfont smproxy transset twm viewres \
	util-macros \
	x11perf xauth xcalc xclipboard \
	xclock xcmsdb xconsole xditview xdpyinfo xdriinfo xdm \
	xfd xf86dga xfindproxy xfontsel xfwp xgamma xgc xhost xinit \
	xkill xload xlogo xlsatoms xlsclients xlsfonts xmag xmessage \
	xmh xmodmap xmore xman xprop xrandr xrdb xrefresh xset \
	xsetmode xsetpointer xsetroot xsm xstdcmap xvidtune xvinfo \
	xwininfo xwud xkbprint xkbevd \
	xterm xwd xfs xfsinfo xtrap xkbutils xkbcomp \
	xinput xcb-util xorg-docs \
	font-adobe-100dpi font-adobe-75dpi font-adobe-utopia-100dpi \
	font-adobe-utopia-75dpi font-adobe-utopia-type1 \
	font-alias \
	font-bh-100dpi font-bh-75dpi font-bh-lucidatypewriter-100dpi \
	font-bh-lucidatypewriter-75dpi font-bh-ttf font-bh-type1 \
	font-bitstream-100dpi font-bitstream-75dpi font-bitstream-type1 \
	font-cursor-misc font-daewoo-misc font-dec-misc font-ibm-type1 \
	font-isas-misc font-jis-misc font-misc-misc font-mutt-misc \
	font-sony-misc font-util ttf-bitstream-vera encodings
X11SRCDIR.${_dir}?=		${X11SRCDIRMIT}/${_dir}/dist
.endfor

# X11SRCDIR.Mesa points to the currently used Mesa sources
X11SRCDIR.Mesa?=		${X11SRCDIRMIT}/${EXTERNAL_MESALIB_DIR}/dist

.for _i in \
	elographics keyboard mouse synaptics vmmouse void ws
X11SRCDIR.xf86-input-${_i}?=	${X11SRCDIRMIT}/xf86-input-${_i}/dist
.endfor

# xf86-video-modesetting move into the server build.
EXTRA_DRIVERS=
.if ${HAVE_XORG_SERVER_VER} == "120"
X11SRCDIR.xf86-video-modesetting=${X11SRCDIR.xorg-server}/hw/xfree86/drivers/modesetting
.else
EXTRA_DRIVERS=	modesetting 
.endif

.for _v in \
	ag10e amdgpu apm ark ast ati ati-kms chips cirrus crime \
	geode glint i128 i740 igs imstt intel intel-old intel-2014 \
	${EXTRA_DRIVERS} mach64 mga \
	neomagic newport nouveau nsc nv openchrome pnozz \
	r128 rendition \
	s3 s3virge savage siliconmotion sis suncg14 \
	suncg6 sunffb sunleo suntcx \
	tdfx tga trident tseng vboxvideo vesa vga vmware wsfb xgi
X11SRCDIR.xf86-video-${_v}?=	${X11SRCDIRMIT}/xf86-video-${_v}/dist
.endfor


X11DRI?=			yes
X11LOADABLE?=			yes


#
# Where extsrc sources are and where it is installed to.
#
.if !defined(EXTSRCSRCDIR)
.if exists(${NETBSDSRCDIR}/../extsrc)
EXTSRCSRCDIR!=		cd "${NETBSDSRCDIR}/../extsrc" && pwd
.else
EXTSRCSRCDIR=		/usr/extsrc
.endif
.endif # !defined(EXTSRCSRCDIR)

EXTSRCROOTDIR?=		/usr/ext
EXTSRCBINDIR?=		${EXTSRCROOTDIR}/bin
EXTSRCETCDIR?=		/etc/ext
EXTSRCINCDIR?=		${EXTSRCROOTDIR}/include
EXTSRCLIBDIR?=		${EXTSRCROOTDIR}/lib/ext
EXTSRCMANDIR?=		${EXTSRCROOTDIR}/man
EXTSRCUSRLIBDIR?=	${EXTSRCROOTDIR}/lib

#
# MAKEDIRTARGET dir target [extra make(1) params]
#	run "cd $${dir} && ${MAKEDIRTARGETENV} ${MAKE} [params] $${target}", with a pretty message
#
MAKEDIRTARGETENV?=
MAKEDIRTARGET=\
	@_makedirtarget() { \
		dir="$$1"; shift; \
		target="$$1"; shift; \
		case "$${dir}" in \
		/*)	this="$${dir}/"; \
			real="$${dir}" ;; \
		.)	this="${_THISDIR_}"; \
			real="${.CURDIR}" ;; \
		*)	this="${_THISDIR_}$${dir}/"; \
			real="${.CURDIR}/$${dir}" ;; \
		esac; \
		show=$${this:-.}; \
		echo "$${target} ===> $${show%/}$${1:+	(with: $$@)}"; \
		cd "$${real}" \
		&& ${MAKEDIRTARGETENV} ${MAKE} _THISDIR_="$${this}" "$$@" $${target}; \
	}; \
	_makedirtarget

#
# MAKEVERBOSE support.  Levels are:
#	0	Minimal output ("quiet")
#	1	Describe what is occurring
#	2	Describe what is occurring and echo the actual command
#	3	Ignore the effect of the "@" prefix in make commands
#	4	Trace shell commands using the shell's -x flag
#		
MAKEVERBOSE?=		2

.if ${MAKEVERBOSE} == 0
_MKMSG?=	@\#
_MKSHMSG?=	: echo
_MKSHECHO?=	: echo
.SILENT:
.elif ${MAKEVERBOSE} == 1
_MKMSG?=	@echo '   '
_MKSHMSG?=	echo '   '
_MKSHECHO?=	: echo
.SILENT:
.else	# MAKEVERBOSE >= 2
_MKMSG?=	@echo '\#  '
_MKSHMSG?=	echo '\#  '
_MKSHECHO?=	echo
.SILENT: __makeverbose_dummy_target__
.endif	# MAKEVERBOSE >= 2
.if ${MAKEVERBOSE} >= 3
.MAKEFLAGS:	-dl
.endif	# ${MAKEVERBOSE} >= 3
.if ${MAKEVERBOSE} >= 4
.MAKEFLAGS:	-dx
.endif	# ${MAKEVERBOSE} >= 4

_MKMSG_BUILD?=		${_MKMSG} "  build "
_MKMSG_CREATE?=		${_MKMSG} " create "
_MKMSG_COMPILE?=	${_MKMSG} "compile "
_MKMSG_FORMAT?=		${_MKMSG} " format "
_MKMSG_INSTALL?=	${_MKMSG} "install "
_MKMSG_LINK?=		${_MKMSG} "   link "
_MKMSG_LEX?=		${_MKMSG} "    lex "
_MKMSG_REMOVE?=		${_MKMSG} " remove "
_MKMSG_YACC?=		${_MKMSG} "   yacc "

_MKSHMSG_CREATE?=	${_MKSHMSG} " create "
_MKSHMSG_INSTALL?=	${_MKSHMSG} "install "

_MKTARGET_BUILD?=	${_MKMSG_BUILD} ${.CURDIR:T}/${.TARGET}
_MKTARGET_CREATE?=	${_MKMSG_CREATE} ${.CURDIR:T}/${.TARGET}
_MKTARGET_COMPILE?=	${_MKMSG_COMPILE} ${.CURDIR:T}/${.TARGET}
_MKTARGET_FORMAT?=	${_MKMSG_FORMAT} ${.CURDIR:T}/${.TARGET}
_MKTARGET_INSTALL?=	${_MKMSG_INSTALL} ${.TARGET}
_MKTARGET_LINK?=	${_MKMSG_LINK} ${.CURDIR:T}/${.TARGET}
_MKTARGET_LEX?=		${_MKMSG_LEX} ${.CURDIR:T}/${.TARGET}
_MKTARGET_REMOVE?=	${_MKMSG_REMOVE} ${.TARGET}
_MKTARGET_YACC?=	${_MKMSG_YACC} ${.CURDIR:T}/${.TARGET}

.if ${MKMANDOC} == "yes"
TARGETS+=	lintmanpages
.endif

TESTSBASE=	/usr/tests${MLIBDIR:D/${MLIBDIR}}

# Override with tools versions if needed
.if ${MKCTF:Uno} != "no" && !defined(NOCTF) && \
    (exists(${TOOL_CTFCONVERT}) || exists(/usr/bin/${TOOL_CTFCONVERT}))
CTFCONVERT=	${TOOL_CTFCONVERT}
CTFMERGE=	${TOOL_CTFMERGE}
.endif

.endif	# !defined(_BSD_OWN_MK_)<|MERGE_RESOLUTION|>--- conflicted
+++ resolved
@@ -1,8 +1,4 @@
-<<<<<<< HEAD
-#	$NetBSD: bsd.own.mk,v 1.1236 2021/03/07 10:42:26 rin Exp $
-=======
 #	$NetBSD: bsd.own.mk,v 1.1257 2021/06/19 06:19:35 mrg Exp $
->>>>>>> e2aa5677
 
 # This needs to be before bsd.init.mk
 .if defined(BSD_MK_COMPAT_FILE)
@@ -76,15 +72,11 @@
 #
 # What GCC is used?
 #
-<<<<<<< HEAD
-HAVE_GCC?=	9
-=======
 .if ${MACHINE_CPU} != "sh3"
 HAVE_GCC?=	10
 .else
 HAVE_GCC?=	9
 .endif
->>>>>>> e2aa5677
 
 #
 # Platforms that can't run a modern GCC natively
@@ -858,10 +850,6 @@
 MKKMOD.or1k=	no
 MKKMOD.riscv32=	no
 MKKMOD.riscv64=	no
-MKKMOD.mipsel=	no
-MKKMOD.mipseb=	no
-MKKMOD.mips64el=no
-MKKMOD.mips64eb=no
 
 # No profiling for or1k (yet)
 MKPROFILE.or1k=	no
@@ -891,13 +879,9 @@
 GCC_NO_IMPLICIT_FALLTHRU=	${${ACTIVE_CC} == "gcc" && ${HAVE_GCC:U0} >= 7:? -Wno-implicit-fallthrough :}         
 GCC_NO_STRINGOP_TRUNCATION=	${${ACTIVE_CC} == "gcc" && ${HAVE_GCC:U0} >= 8:? -Wno-stringop-truncation :}
 GCC_NO_CAST_FUNCTION_TYPE=	${${ACTIVE_CC} == "gcc" && ${HAVE_GCC:U0} >= 8:? -Wno-cast-function-type :}
-<<<<<<< HEAD
-GCC_NO_ADDR_OF_PACKED_MEMBER=	${${ACTIVE_CC} == "gcc" && ${HAVE_GCC:U0} >= 9:? -Wno-error=address-of-packed-member :}
-=======
 GCC_NO_ADDR_OF_PACKED_MEMBER=	${${ACTIVE_CC} == "gcc" && ${HAVE_GCC:U0} >= 9:? -Wno-address-of-packed-member :}
 GCC_NO_MAYBE_UNINITIALIZED=	${${ACTIVE_CC} == "gcc" && ${HAVE_GCC:U0} >= 10:? -Wno-maybe-uninitialized :}
 GCC_NO_RETURN_LOCAL_ADDR=	${${ACTIVE_CC} == "gcc" && ${HAVE_GCC:U0} >= 10:? -Wno-return-local-addr :}
->>>>>>> e2aa5677
 
 #
 # Clang warnings
