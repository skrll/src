--- conflicted
+++ resolved
@@ -1,8 +1,4 @@
-<<<<<<< HEAD
-#	$NetBSD: bsd.own.mk,v 1.1242 2021/04/18 20:32:49 skrll Exp $
-=======
 #	$NetBSD: bsd.own.mk,v 1.1246 2021/04/25 21:55:58 christos Exp $
->>>>>>> 9bec64ae
 
 # This needs to be before bsd.init.mk
 .if defined(BSD_MK_COMPAT_FILE)
@@ -77,24 +73,15 @@
 # What GCC is used?
 #
 .if ${MACHINE} == "alpha" || \
-<<<<<<< HEAD
-    ${MACHINE_ARCH} == "x86_64" || \
-=======
->>>>>>> 9bec64ae
     ${MACHINE} == "hppa" || \
     ${MACHINE} == "ia64" || \
     ${MACHINE} == "sparc" || \
     ${MACHINE} == "sparc64" || \
     ${MACHINE} == "vax" || \
-<<<<<<< HEAD
-    ${MACHINE_ARCH} == "riscv32" || \
-    ${MACHINE_ARCH} == "riscv64"
-=======
     ${MACHINE_ARCH} == "x86_64" || \
     ${MACHINE_CPU} == "aarch64" || \
     ${MACHINE_CPU} == "powerpc" || \
     ${MACHINE_CPU} == "riscv"
->>>>>>> 9bec64ae
 HAVE_GCC?=	10
 .else
 HAVE_GCC?=	9
