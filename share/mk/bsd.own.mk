--- conflicted
+++ resolved
@@ -1,8 +1,4 @@
-<<<<<<< HEAD
-#	$NetBSD: bsd.own.mk,v 1.1173 2020/01/19 00:57:18 jmcneill Exp $
-=======
 #	$NetBSD: bsd.own.mk,v 1.1175 2020/01/22 21:46:06 uwe Exp $
->>>>>>> 792df501
 
 # This needs to be before bsd.init.mk
 .if defined(BSD_MK_COMPAT_FILE)
