--- conflicted
+++ resolved
@@ -1,8 +1,4 @@
-<<<<<<< HEAD
 #	$NetBSD: bsd.own.mk,v 1.1095 2019/01/19 12:58:37 mrg Exp $
-=======
-#	$NetBSD: bsd.own.mk,v 1.1097 2019/01/30 22:51:33 scole Exp $
->>>>>>> f7b9aaaa
 
 # This needs to be before bsd.init.mk
 .if defined(BSD_MK_COMPAT_FILE)
