--- conflicted
+++ resolved
@@ -1,8 +1,4 @@
-<<<<<<< HEAD
-#	$NetBSD: bsd.own.mk,v 1.1166 2019/11/21 07:56:58 mrg Exp $
-=======
 #	$NetBSD: bsd.own.mk,v 1.1168 2019/12/04 11:47:52 jmcneill Exp $
->>>>>>> 275f442f
 
 # This needs to be before bsd.init.mk
 .if defined(BSD_MK_COMPAT_FILE)
