<<<<<<< HEAD
#	$NetBSD: bsd.x11.mk,v 1.137 2020/12/05 22:44:57 mrg Exp $
=======
#	$NetBSD: bsd.x11.mk,v 1.138 2021/04/27 04:02:09 mrg Exp $
>>>>>>> fed14ef0

.include <bsd.init.mk>

BINDIR=			${X11BINDIR}
LIBDIR=			${X11USRLIBDIR}
MANDIR=			${X11MANDIR}

COPTS+=			-fno-strict-aliasing

.include <bsd.sys.mk>

.if !defined(NOSSP) && (${USE_SSP:Uno} != "no")
CPPFLAGS+=		-DNO_ALLOCA
.endif

X11FLAGS.VERSION=	-DOSMAJORVERSION=5 -DOSMINORVERSION=99		# XXX

#	 THREADS_DEFINES
X11FLAGS.THREADS=	-DXTHREADS -D_REENTRANT -DXUSE_MTSAFE_API \
			-DXNO_MTSAFE_PWDAPI

#	 CONNECTION_FLAGS
X11FLAGS.CONNECTION=	-DTCPCONN -DUNIXCONN -DHAS_STICKY_DIR_BIT \
			-DHAS_FCHOWN

.if (${USE_INET6} != "no")
X11FLAGS.CONNECTION+=	-DIPv6
.endif

#	 EXT_DEFINES
X11FLAGS.BASE_EXTENSION=	-DMITMISC -DXTEST -DXTRAP -DXSYNC -DXCMISC \
				-DXRECORD -DMITSHM -DBIGREQS -DXF86VIDMODE \
				-DXF86MISC -DDPMSExtension -DEVI \
				-DSCREENSAVER -DXV -DXVMC -DGLXEXT \
				-DRES

X11FLAGS.PERVASIVE_EXTENSION=	-DSHAPE -DXINPUT -DXKB -DLBX -DXAPPGROUP \
				-DXCSECURITY -DTOGCUP -DXF86BIGFONT \
				-DDPMSExtension -DPIXPRIV -DPANORAMIX \
				-DRENDER -DRANDR -DXFIXES -DDAMAGE \
				-DCOMPOSITE -DXEVIE
X11FLAGS.EXTENSION=	${X11FLAGS.BASE_EXTENSION} \
			${X11FLAGS.PERVASIVE_EXTENSION}

X11FLAGS.DIX=		-DHAVE_DIX_CONFIG_H -D_BSD_SOURCE -DHAS_FCHOWN \
			-DHAS_STICKY_DIR_BIT -D_POSIX_THREAD_SAFE_FUNCTIONS=200112L \
			-DHAVE_XORG_CONFIG_H
X11INCS.DIX=		-I${X11INCDIR}/freetype2  \
			-I${X11INCDIR}/pixman-1 \
			-I$(X11SRCDIR.xorg-server)/include \
			-I$(X11SRCDIR.xorg-server)/Xext \
			-I$(X11SRCDIR.xorg-server)/composite \
			-I$(X11SRCDIR.xorg-server)/damageext \
			-I$(X11SRCDIR.xorg-server)/xfixes \
			-I$(X11SRCDIR.xorg-server)/Xi \
			-I$(X11SRCDIR.xorg-server)/mi \
			-I$(X11SRCDIR.xorg-server)/miext/shadow \
			-I$(X11SRCDIR.xorg-server)/miext/damage \
			-I$(X11SRCDIR.xorg-server)/render \
			-I$(X11SRCDIR.xorg-server)/randr \
			-I$(X11SRCDIR.xorg-server)/fb \
			-I$(X11SRCDIR.xorg-server)/../include

X11FLAGS.DRI=		-DGLXEXT -DXF86DRI -DGLX_DIRECT_RENDERING \
			-DGLX_USE_DLOPEN -DGLX_USE_MESA

.if ${X11DRI} != "no"
X11FLAGS.EXTENSION+=	${X11FLAGS.DRI}
.endif

#	 ServerDefines
X11FLAGS.SERVER=	-DSHAPE -DXKB -DLBX -DXAPPGROUP -DXCSECURITY \
			-DTOGCUP -DXF86BIGFONT -DDPMSExtension -DPIXPRIV \
			-DPANORAMIX -DRENDER -DRANDR -DGCCUSESGAS \
			-DAVOID_GLYPHBLT -DSINGLEDEPTH -DXvExtension \
			-DXFree86Server -DXvMCExtension -DSMART_SCHEDULE \
			-DBUILDDEBUG -DXResExtension -DNDEBUG

#	 OS_DEFINES
X11FLAGS.OS_DEFINES=	-DDDXOSINIT -DSERVER_LOCK -DDDXOSFATALERROR \
			-DDDXOSVERRORF -DDDXTIME -DUSB_HID

.if !(${MACHINE} == "acorn32"	|| \
    ${MACHINE} == "amiga"	|| \
    ${MACHINE} == "pmax"	|| \
    ${MACHINE} == "sun3"	|| \
    ${MACHINE} == "x68k"	|| \
    ${MACHINE} == "vax")
#	EXT_DEFINES
X11FLAGS.EXTENSION+=	-DXF86VIDMODE

X11FLAGS.DIX+=		-DDBE -DXRECORD -DPRESENT

#	ServerDefines
X11FLAGS.SERVER+=	-DXFreeXDGA -DXF86VIDMODE
X11FLAGS.SERVER+=	-DXINPUT -DXSERVER_LIBPCIACCESS
.endif

.if ${MACHINE_ARCH} == "alpha"	|| \
    ${MACHINE_ARCH} == "ia64"   || \
    ${MACHINE_ARCH} == "powerpc64" || \
    ${MACHINE_ARCH} == "sparc64" || \
    ${MACHINE_ARCH} == "x86_64" || \
    ${MACHINE_CPU} == "aarch64"
#	ServerDefines
X11FLAGS.SERVER+=	-D_XSERVER64
X11FLAGS.EXTENSION+=	-D__GLX_ALIGN64
.endif

.if ${MACHINE} == "amd64"	|| \
    ${MACHINE} == "cats"	|| \
    ${MACHINE} == "i386"	|| \
    ${MACHINE} == "macppc"	|| \
    ${MACHINE} == "netwinder"	|| \
    ${MACHINE} == "ofppc"	|| \
    ${MACHINE} == "prep"	|| \
    ${MACHINE} == "sgimips"	|| \
    ${MACHINE} == "sparc64"	|| \
    ${MACHINE} == "sparc"	|| \
    ${MACHINE} == "shark"	|| \
    ${MACHINE} == "zaurus"
#	LOADABLE
.if ${XORG_SERVER_SUBDIR:Uxorg-server.old} == "xorg-server.old"
X11FLAGS.LOADABLE=	-DXFree86LOADER
.endif
X11FLAGS.LOADABLE+=	${${ACTIVE_CXX} == "gcc":? -fno-merge-constants :}
.endif

# XXX FIX ME
XORG_SERVER_MAJOR=	1
.if ${XORG_SERVER_SUBDIR:Uxorg-server.old} == "xorg-server.old"
XORG_SERVER_MINOR=	10
XORG_SERVER_TEENY=	6
.else
XORG_SERVER_MINOR=	20
<<<<<<< HEAD
XORG_SERVER_TEENY=	10
=======
XORG_SERVER_TEENY=	11
>>>>>>> fed14ef0
.endif

XVENDORNAMESHORT=	'"X.Org"'
XVENDORNAME=		'"The X.Org Foundation"'
XORG_RELEASE=		'"Release ${XORG_SERVER_MAJOR}.${XORG_SERVER_MINOR}.${XORG_SERVER_TEENY}"'
__XKBDEFRULES__=	'"xorg"'
XLOCALE.DEFINES=	-DXLOCALEDIR=\"${X11LIBDIR}/locale\" \
			-DXLOCALELIBDIR=\"${X11LIBDIR}/locale\"

XORG_VERSION_CURRENT="(((${XORG_SERVER_MAJOR}) * 10000000) + ((${XORG_SERVER_MINOR}) * 100000) + ((${XORG_SERVER_TEENY}) * 1000) + 0)"

PRINT_PACKAGE_VERSION=	awk '/^PACKAGE_VERSION=/ {			\
				match($$1, "([0-9]+\\.)+[0-9]+");	\
				version = substr($$1, RSTART, RLENGTH);	\
			} END { print version }'


# Commandline to convert 'XCOMM' comments and 'XHASH' to '#', among other
# things. Transformed from the "CppSedMagic" macro from "Imake.rules".
#
X11TOOL_UNXCOMM=    ${TOOL_SED}	-e '/^\#  *[0-9][0-9]*  *.*$$/d' \
			-e '/^\#line  *[0-9][0-9]*  *.*$$/d' \
			-e '/^[ 	]*XCOMM$$/s/XCOMM/\#/' \
			-e '/^[ 	]*XCOMM[^a-zA-Z0-9_]/s/XCOMM/\#/' \
			-e '/^[ 	]*XHASH/s/XHASH/\#/' \
			-e '/\@\@$$/s/\@\@$$/\\/'


CPPFLAGS+=		-DCSRG_BASED -DFUNCPROTO=15 -DNARROWPROTO
CPPFLAGS+=		-I${DESTDIR}${X11INCDIR}

.if ${MACHINE_ARCH} == "x86_64"
CPPFLAGS+=		-D__AMD64__
.endif

LDFLAGS+=		-Wl,-rpath,${X11USRLIBDIR} -L=${X11USRLIBDIR}


#
# .cpp -> "" handling
# CPPSCRIPTS		list of files/scripts to run through cpp
# CPPSCRIPTFLAGS	extra flags to ${CPP}
# CPPSCRIPTFLAGS_fn	extra flags to ${CPP} for file `fn'
#
.if defined(CPPSCRIPTS)						# {
.SUFFIXES:	.cpp

.cpp:
	${_MKTARGET_CREATE}
	rm -f ${.TARGET}
	${CC} -E -undef -traditional - \
	    ${CPPSCRIPTFLAGS_${.TARGET}:U${CPPSCRIPTFLAGS}} \
	    < ${.IMPSRC} | ${X11TOOL_UNXCOMM} > ${.TARGET}

realall: ${CPPSCRIPTS}

CLEANFILES+= ${CPPSCRIPTS}
.endif								# }

# Used by pkg-config and manual handling to ensure we picked up all
# the necessary changes.
#
# Skip any line that starts with .IN (old X11 indexing method),
# or between a tab(@) and .TE.
_X11SKIP_FALSE_POSITIVE_GREP_CMD= \
	${TOOL_SED} -e '/tab(@)/,/^\.TE/d' -e '/^\.IN /d' ${.TARGET}.tmp | \
	${TOOL_GREP} -E '@([^ 	]+)@'

#
# X.Org pkgconfig files handling
#
# PKGCONFIG is expected to contain a list of pkgconfig module names.
# They will produce the files <module1>.pc, <module2>.pc, etc, to be
# put in X11USRLIBDIR/pkgconfig.
#
# PKGDIST contains the name of a X11SRCDIR subscript where to find the
# source file for the pkgconfig files.
#
# If PKGDIST is not suitable, a consumer can set PKGDIST.<module> with
# the full path to the source file.
#
# Also, the consumer can use PKGDIST alone, and a PKGCONFIG will be
# derived from it.  Many times, PKGDIST is capitalized and PKGCONFIG is
# the lower case version.
#

.if defined(PKGDIST) && !defined(PKGCONFIG)
PKGCONFIG=	${PKGDIST:tl}
.endif
.if defined(PKGCONFIG) && !defined(MLIBDIR)

.include <bsd.files.mk>

_PKGCONFIG_FILES=	${PKGCONFIG:C/$/.pc/}

.PHONY:	pkgconfig-install
pkgconfig-install:

realall:	${_PKGCONFIG_FILES:O:u}
realinstall:	pkgconfig-install

.for _pkg in ${PKGCONFIG:O:u}	# {

PKGDIST.${_pkg}?=	${X11SRCDIR.${PKGDIST:U${_pkg}}}
_PKGDEST.${_pkg}=	${DESTDIR}${X11USRLIBDIR}/pkgconfig/${_pkg}.pc

.PATH:	${PKGDIST.${_pkg}}

FILESOWN_${_pkg}.pc=	${BINOWN}
FILESGRP_${_pkg}.pc=	${BINGRP}
FILESMODE_${_pkg}.pc=	${NONBINMODE}

${_PKGDEST.${_pkg}}: ${_pkg}.pc __fileinstall
pkgconfig-install: ${_PKGDEST.${_pkg}}

# Add a dependancy on the configure file if it exists; this way we
# will rebuild the .pc file if the version in configure changes.
.if exists(${PKGDIST.${_pkg}}/configure)
${_pkg}.pc: ${PKGDIST.${_pkg}}/configure Makefile
.endif

.endfor				# }

# XXX
# The sed script is very, very ugly.  What we actually need is a
# mknative-xorg script that will generate all the .pc files from
# running the autoconfigure script.
# And yes, it has to be split in multiple parts otherwise it's
# too long for sed to handle.

# hacky transforms:
#   @XCBPROTO_VERSION@

.SUFFIXES:	.pc.in .pc
.pc.in.pc:
	${_MKTARGET_CREATE}
	rm -f ${.TARGET}
	if [ -n '${PKGCONFIG_VERSION.${.PREFIX}}' ]; then \
		_pkg_version='${PKGCONFIG_VERSION.${.PREFIX}}'; \
	else \
		_pkg_version=$$(${PRINT_PACKAGE_VERSION} \
		    ${PKGDIST.${.PREFIX}}/configure); \
	fi; \
	${TOOL_SED} \
		${PKGCONFIG_SED_FLAGS} \
		-e "s,@prefix@,${X11ROOTDIR},; \
		s,@INSTALL_DIR@,${X11ROOTDIR},; \
		s,@exec_prefix@,\\$$\{prefix\},; \
		s,@libdir@,\\$$\{prefix\}/lib,; \
		s,@includedir@,\\$$\{prefix\}/include,; \
		s,@datarootdir@,\\$$\{prefix\}/share,; \
		s,@datadir@,\\$$\{datarootdir\},; \
		s,@appdefaultdir@,\\$$\{libdir}/X11/app-defaults,; \
		s,@MAPDIR@,\\$$\{libdir\}/X11/fonts/util,; \
		s,@ICONDIR@,\\$$\{datarootdir\}/icons,; \
		s,@PACKAGE_VERSION@,$${_pkg_version},; \
		s,@VERSION@,$${_pkg_version},; \
		s,@COMPOSITEEXT_VERSION@,$${_pkg_version%.*},; \
		s,@DAMAGEEXT_VERSION@,$${_pkg_version%.*},; \
		s,@FIXESEXT_VERSION@,$${_pkg_version%.*},; \
		s,@PRESENTEXT_VERSION@,$${_pkg_version%.*},; \
		s,@RANDR_VERSION@,$${_pkg_version%.*},; \
		s,@RENDER_VERSION@,$${_pkg_version%.*}," \
		-e "s,@LIBS@,,; \
		s,@Z_LIBS@,-lz,; \
		s,@LIBZ@,-lz,; \
		s,@LIBBZ2@,-lbz2,; \
		s,@xkb_base@,\\$$\{prefix\}/lib/X11/xkb,; \
		s,@xcbincludedir@,\\$$\{prefix\}/share/xcb,; \
		s,@fontrootdir@,\\$$\{libdir\}/X11/fonts,; \
		s,@LIBXML2_LIBS@,,; \
		s,@LIBXML2_CFLAGS@,,; \
		s,@ICONV_CFLAGS@,,; \
		s,@ICONV_LIBS@,,; \
		s,@NEEDED@,,; \
		s,@FT2_EXTRA_LIBS@,," \
		-e "s,@moduledir@,\\$$\{libdir\}/modules,; \
		s,@sdkdir@,\\$$\{includedir\}/xorg,; \
		s,@PIXMAN_CFLAGS@,,; \
		s,@LIB_DIR@,/lib,; \
		s,@INSTALL_LIB_DIR@,\\$$\{prefix\}/lib,; \
		s,@INSTALL_INC_DIR@,\\$$\{prefix\}/include,; \
		s,@XKBPROTO_REQUIRES@,kbproto,; \
		s,@XCBPROTO_VERSION@,1.7,; \
		s,@FREETYPE_REQUIRES@,freetype2,; \
		s,@EXPAT_LIBS@,-lexpat,; \
		s,@FREETYPE_LIBS@,-lfreetype,; \
		s,@DEP_CFLAGS@,,; \
		s,@DEP_LIBS@,,; \
		s,@X11_EXTRA_DEPS@,,; \
		s,@XTHREAD_CFLAGS@,-D_REENTRANT,; \
		s,@XTHREADLIB@,-lpthread,; \
		s,@GL_LIB@,GL,; \
		s,@GL_PC_REQ_PRIV@,x11 xext,; \
		s,@GL_PC_LIB_PRIV@,-lm -lpthread,; \
		s,@GL_PC_CFLAGS@,,; \
		s,@GLX_TLS@,no," \
		-e "s,@GLU_LIB@,GLU,; \
		s,@GLU_PC_REQ@,gl,; \
		s,@GLU_PC_REQ_PRIV@,,; \
		s,@GLU_PC_LIB_PRIV@,-lGLU,; \
		s,@GLU_PC_CFLAGS@,,; \
		s,@GLUT_LIB@,glut,; \
		s,@GLUT_PC_REQ_PRIV@,gl glu,; \
		s,@GLUT_PC_LIB_PRIV@,-lglut,; \
		s,@GLUT_PC_CFLAGS@,,; \
		s,@GLW_PC_CFLAGS@,,; \
		s,@GLW_PC_REQ_PRIV@,x11 xt,; \
		s,@GLW_PC_LIB_PRIV@,,; \
		s,@DRI_DRIVER_DIR@,\\$$\{libdir\}/modules/dri,; \
		s,@DRI_PC_REQ_PRIV@,,; \
		s,@GLW_LIB@,GLw,; \
		s,@GBM_PC_REQ_PRIV@,,; \
		s,@GBM_PC_LIB_PRIV@,,; \
		s,@abi_ansic@,0.4,; \
		s,@abi_videodrv@,5.0,; \
		s,@abi_xinput@,4.0,; \
		s,@abi_extension@,2.0,; \
		s,@abi_font@,0.6,; \
		s,@fchown_define@,-DHAS_FCHOWN,; \
		s,@sticky_bit_define@,-DHAS_STICKY_DIR_BIT,;" \
		-e "s,@PKG_CONFIG_LIBS@,${PKG_CONFIG_LIBS},; \
		s,@PACKAGE@,${PKGDIST},; \
		s,@PKGCONFIG_REQUIRES@,${PKGCONFIG_REQUIRES},; \
		s,@PKGCONFIG_REQUIRES_PRIVATELY@,${PKGCONFIG_REQUIRES_PRIVATELY},; \
		s,@ERRORDBDIR@,${X11LIBDIR},; \
		s,@EXPAT_CFLAGS@,,; \
		s,@FREETYPE_CFLAGS@,-I${X11ROOTDIR}/include/freetype2 -I${X11ROOTDIR}/include,;" \
		-e '/^Libs:/ s%-L\([^ 	]*\)%-Wl,-rpath,\1 &%g' \
		< ${.IMPSRC} > ${.TARGET}.tmp
	if ${_X11SKIP_FALSE_POSITIVE_GREP_CMD}; then \
		echo "pkg-config ${.TARGET} matches @.*@, probably missing updates" 1>&2; \
		false; \
	else \
		${MV} ${.TARGET}.tmp ${.TARGET}; \
	fi

CLEANFILES+= ${_PKGCONFIG_FILES} ${_PKGCONFIG_FILES:C/$/.tmp/}
.endif

#
# APPDEFS (app defaults) handling
#
.if defined(APPDEFS)						# {
appdefsinstall:: .PHONY ${APPDEFS:@S@${DESTDIR}${X11LIBDIR}/app-defaults/${S:T:R}@}
.PRECIOUS:	${APPDEFS:@S@${DESTDIR}${X11LIBDIR}/app-defaults/${S:T:R}@}

__appdefinstall: .USE
	${_MKTARGET_INSTALL}
	${INSTALL_FILE} -o ${BINOWN} -g ${BINGRP} -m ${NONBINMODE} \
	    ${.ALLSRC} ${.TARGET}

.for S in ${APPDEFS:O:u}
${DESTDIR}${X11LIBDIR}/app-defaults/${S:T:R}: ${S} __appdefinstall
.endfor

realinstall: appdefsinstall
.endif								# }


#
# .man page handling
#
.if (${MKMAN} != "no" && (${MAN:U} != "" || ${PROG:U} != ""))	# {
CLEANDIRFILES+= ${MAN:U${PROG:D${PROG.1}}}
.endif								# }

.SUFFIXES:	.man .man.pre .1 .3 .4 .5 .7

# Note the escaping trick for _X11MANTRANSFORM using % to replace spaces
XORGVERSION=	'"X Version 11"'

_X11MANTRANSFORM= \
	${X11EXTRAMANTRANSFORMS}

# These ones used to appear as __foo__ but may be now @foo@.
_X11MANTRANSFORMS_BOTH=\
	${X11EXTRAMANTRANSFORMS_BOTH} \
	appmansuffix		1 \
	LIB_MAN_SUFFIX		3 \
	libmansuffix		3 \
	oslibmansuffix		3 \
	drivermansuffix		4 \
	filemansuffix		5 \
	miscmansuffix		7 \
	adminmansuffix		8 \
	logdir			/var/log \
	sysconfdir		/etc \
	apploaddir		${X11ROOTDIR}/lib/X11/app-defaults \
	bindir			${X11BINDIR} \
	datadir			${X11LIBDIR} \
	libdir			${X11ROOTDIR}/lib \
	mandir			${X11MANDIR} \
	projectroot		${X11ROOTDIR} \
	xkbconfigroot		${X11LIBDIR}/xkb \
	vendorversion		${XORGVERSION:C/ /%/gW} \
	XCONFIGFILE		xorg.conf \
	xconfigfile		xorg.conf \
	XCONFIGFILEMAN		'xorg.conf(5)' \
	xorgversion		${XORGVERSION:C/ /%/gW} \
	XSERVERNAME		Xorg \
	xservername		Xorg

.for __def__ __value__ in ${_X11MANTRANSFORMS_BOTH}
_X11MANTRANSFORM+= \
	__${__def__}__		${__value__} \
	@${__def__}@		${__value__}
.endfor

_X11MANTRANSFORM+= \

_X11MANTRANSFORMCMD=	${TOOL_SED} -e 's/\\$$/\\ /' ${.IMPSRC}

# XXX document me.
X11MANCPP?=	no

.if ${X11MANCPP} != "no"
_X11MANTRANSFORMCMD+=	| ${CC} -E -undef -traditional -
. for __def__ __value__ in ${_X11MANTRANSFORM}
_X11MANTRANSFORMCMD+=	-D${__def__}=${__value__:C/%/ /gW}
. endfor
.else
_X11MANTRANSFORMCMD+=	| ${TOOL_SED}
. for __def__ __value__ in ${_X11MANTRANSFORM}
_X11MANTRANSFORMCMD+=	-e s,${__def__},${__value__:C/%/ /gW},g
. endfor
.endif
_X11MANTRANSFORMCMD+=	${X11EXTRAMANDEFS}

.man.1 .man.3 .man.4 .man.5 .man.7 .man.pre.1 .man.pre.4 .man.pre.5:
	${_MKTARGET_CREATE}
	rm -f ${.TARGET}
	${_X11MANTRANSFORMCMD} | ${X11TOOL_UNXCOMM} > ${.TARGET}.tmp
	if ${_X11SKIP_FALSE_POSITIVE_GREP_CMD}; then \
		echo "manual ${.TARGET} matches @.*@, probably missing updates" 1>&2; \
		false; \
	else \
		${MV} ${.TARGET}.tmp ${.TARGET}; \
	fi

##### Pull in related .mk logic
.include <bsd.clean.mk><|MERGE_RESOLUTION|>--- conflicted
+++ resolved
@@ -1,8 +1,4 @@
-<<<<<<< HEAD
-#	$NetBSD: bsd.x11.mk,v 1.137 2020/12/05 22:44:57 mrg Exp $
-=======
 #	$NetBSD: bsd.x11.mk,v 1.138 2021/04/27 04:02:09 mrg Exp $
->>>>>>> fed14ef0
 
 .include <bsd.init.mk>
 
@@ -138,11 +134,7 @@
 XORG_SERVER_TEENY=	6
 .else
 XORG_SERVER_MINOR=	20
-<<<<<<< HEAD
-XORG_SERVER_TEENY=	10
-=======
 XORG_SERVER_TEENY=	11
->>>>>>> fed14ef0
 .endif
 
 XVENDORNAMESHORT=	'"X.Org"'
