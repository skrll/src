<<<<<<< HEAD
#	$NetBSD: sys.mk,v 1.144 2020/11/09 16:15:05 christos Exp $
=======
#	$NetBSD: sys.mk,v 1.146 2021/03/23 22:02:44 christos Exp $
>>>>>>> 9e014010
#	@(#)sys.mk	8.2 (Berkeley) 3/21/94
#
# This file contains the basic rules for make(1) and is read first
# Do not put conditionals that are set on different files here and
# expect them to work.

unix?=		We run NetBSD.

.SUFFIXES: .a .o .ln .s .S .c .cc .cpp .cxx .C .f .F .r .p .l .y .sh

.LIBS:		.a

AR?=		ar
ARFLAGS?=	rl
RANLIB?=	ranlib
MV?=		mv -f

AS?=		as
AFLAGS?=
COMPILE.s?=	${CC} ${AFLAGS} ${AFLAGS.${<:T}} -c
LINK.s?=	${CC} ${AFLAGS} ${AFLAGS.${<:T}} ${LDSTATIC} ${LDFLAGS}
_ASM_TRADITIONAL_CPP=	-x assembler-with-cpp
COMPILE.S?=	${CC} ${AFLAGS} ${AFLAGS.${<:T}} ${CPPFLAGS} ${_ASM_TRADITIONAL_CPP} -c
LINK.S?=	${CC} ${AFLAGS} ${AFLAGS.${<:T}} ${LDSTATIC} ${LDFLAGS}
COMPILE_LINK.S?=${LINK.S} ${CPPFLAGS}

CC?=		cc
.if ${MACHINE_ARCH} == "sh3el" || ${MACHINE_ARCH} == "sh3eb"
# -O2 is too -falign-* zealous for low-memory sh3 machines
DBG?=	-Os -freorder-blocks
.elif ${MACHINE_ARCH} == "m68k" || ${MACHINE_ARCH} == "m68000"
# -freorder-blocks (enabled by -O2) produces much bigger code
DBG?=	-O2 -fno-reorder-blocks
.elif ${MACHINE_ARCH} == "coldfire"
DBG?=	-O1
.else
DBG?=	-O2
.endif
.if ${MKDTRACE:Uno} != "no"
DTRACE_OPTS?=	-fno-omit-frame-pointer -fno-optimize-sibling-calls -fno-ipa-sra -fno-ipa-icf
.endif
CFLAGS?=	${DBG}
LDFLAGS?=
COMPILE.c?=	${CC} ${CFLAGS} ${DTRACE_OPTS} ${CPPFLAGS} -c
LINK.c?=	${CC} ${CFLAGS} ${LDSTATIC} ${LDFLAGS}
COMPILE_LINK.c?=${LINK.c} ${CPPFLAGS}

# C Type Format data is required for DTrace
CTFFLAGS	?=	-g -L VERSION
CTFMFLAGS	?=	-t -g -L VERSION
OBJECT_TARGET	?= -o ${.TARGET}${defined(CTFCONVERT):?.o:}
<<<<<<< HEAD
=======
EXEC_TARGET	?= -o ${.TARGET}
>>>>>>> 9e014010
CTFCONVERT_RUN	?= ${defined(CTFCONVERT):?${CTFCONVERT} ${CTFFLAGS} -o ${.TARGET} ${.TARGET}.o && rm -f ${.TARGET}.o:}

CXX?=		c++
# Strip flags unsupported by C++ compilers
# Remove -Wsystem-headers because C++ headers aren't clean of warnings
CXXFLAGS?=	${CFLAGS:N-Wno-traditional:N-Wstrict-prototypes:N-Wmissing-prototypes:N-Wno-pointer-sign:N-ffreestanding:N-std=gnu[0-9][0-9]:N-Wold-style-definition:N-Wno-format-zero-length:N-Wsystem-headers}

# Use the sources, as the seed... Normalize all paths...
__ALLSRC1=	${empty(DESTDIR):?${.ALLSRC}:${.ALLSRC:S|^${DESTDIR}|^destdir|}}
__ALLSRC2=	${empty(MAKEOBJDIR):?${__ALLSRC1}:${__ALLSRC1:S|^${MAKEOBJDIR}|^obj|}}
__ALLSRC3=	${empty(NETBSDSRCDIR):?${__ALLSRC2}:${__ALLSRC2:S|^${NETBSDSRCDIR}|^src|}}
__ALLSRC4=	${empty(X11SRCDIR):?${__ALLSRC3}:${__ALLSRC3:S|^${X11SRCDIR}|^xsrc|}}
# Skip paths that contain relative components and can't be normalized, sort..
__INITSEED=	${__ALLSRC4:N*/../*:O}

__BUILDSEED=	${BUILDSEED}/${__INITSEED}/${.TARGET}
_CXXSEED?=	${BUILDSEED:D-frandom-seed=${__BUILDSEED:hash}}

COMPILE.cc?=	${CXX} ${_CXXSEED} ${CXXFLAGS} ${DTRACE_OPTS} ${CPPFLAGS} -c
LINK.cc?=	${CXX} ${CXXFLAGS} ${LDSTATIC} ${LDFLAGS}
COMPILE_LINK.cc?=${LINK.cc} ${CPPFLAGS}

OBJC?=		${CC}
OBJCFLAGS?=	${CFLAGS}
COMPILE.m?=	${OBJC} ${OBJCFLAGS} ${CPPFLAGS} -c
LINK.m?=	${OBJC} ${OBJCFLAGS} ${LDSTATIC} ${LDFLAGS}
LINK.m?=	${LINK.m} ${CPPFLAGS}

CPP?=		cpp
CPPFLAGS?=

FC?=		f77
FFLAGS?=	-O
RFLAGS?=
COMPILE.f?=	${FC} ${FFLAGS} -c
LINK.f?=	${FC} ${FFLAGS} ${LDSTATIC} ${LDFLAGS}
COMPILE_LINK.f?=${LINK.f} ${CPPFLAGS}
COMPILE.F?=	${FC} ${FFLAGS} ${CPPFLAGS} -c
LINK.F?=	${FC} ${FFLAGS} ${LDSTATIC} ${LDFLAGS}
COMPILE_LINK.F?=${LINK.F} ${CPPFLAGS}
COMPILE.r?=	${FC} ${FFLAGS} ${RFLAGS} -c
LINK.r?=	${FC} ${FFLAGS} ${RFLAGS} ${LDSTATIC} ${LDFLAGS}
COMPILE_LINK.r?=${LINK.r}

INSTALL?=	install

LD?=		ld

LEX?=		lex
LFLAGS?=
LEX.l?=		${LEX} ${LFLAGS}

LINT?=		lint
LINTFLAGS?=	-chapbrxzgFS

LORDER?=	lorder

MAKE?=		make

NM?=		nm

PC?=		pc
PFLAGS?=
COMPILE.p?=	${PC} ${PFLAGS} ${CPPFLAGS} -c
LINK.p?=	${PC} ${PFLAGS} ${CPPFLAGS} ${LDFLAGS}

SHELL?=		sh

SIZE?=		size

TSORT?= 	tsort -q

YACC?=		yacc
YFLAGS?=
YACC.y?=	${YACC} ${YFLAGS}

# C
.c:
<<<<<<< HEAD
	${LINK.c} ${OBJECT_TARGET} ${.IMPSRC} ${LDLIBS}
# XXX: disable for now
#	${CTFCONVERT_RUN}
=======
	${COMPILE_LINK.c} ${EXEC_TARGET} ${.IMPSRC} ${LDLIBS}
>>>>>>> 9e014010
.c.o:
	${COMPILE.c} ${.IMPSRC} ${OBJECT_TARGET}
	${CTFCONVERT_RUN}
.c.a:
	${COMPILE.c} ${.IMPSRC}
	${AR} ${ARFLAGS} ${.TARGET} ${.PREFIX}.o
	rm -f ${.PREFIX}.o
.c.ln:
	${LINT} ${LINTFLAGS} \
	    ${CPPFLAGS:C/-([IDU])[  ]*/-\1/Wg:M-[IDU]*} \
	    -i ${.IMPSRC}

# C++
.cc .cpp .cxx .C:
<<<<<<< HEAD
	${LINK.cc} ${OBJECT_TARGET} ${.IMPSRC} ${LDLIBS}
# XXX: disable for now
#	${CTFCONVERT_RUN}
=======
	${COMPILE_LINK.cc} ${EXEC_TARGET} ${.IMPSRC} ${LDLIBS}
>>>>>>> 9e014010
.cc.o .cpp.o .cxx.o .C.o:
	${COMPILE.cc} ${.IMPSRC} ${OBJECT_TARGET}
	${CTFCONVERT_RUN}
.cc.a .cpp.a .cxx.a .C.a:
	${COMPILE.cc} ${.IMPSRC}
	${AR} ${ARFLAGS} ${.TARGET} ${.PREFIX}.o
	rm -f ${.PREFIX}.o

# Fortran/Ratfor
.f:
<<<<<<< HEAD
	${LINK.f} ${OBJECT_TARGET} ${.IMPSRC} ${LDLIBS}
	${CTFCONVERT_RUN}
=======
	${COMPILE_LINK.f} ${EXEC_TARGET} ${.IMPSRC} ${LDLIBS}
>>>>>>> 9e014010
.f.o:
	${COMPILE.f} ${.IMPSRC} ${OBJECT_TARGET}
	${CTFCONVERT_RUN}
.f.a:
	${COMPILE.f} ${.IMPSRC}
	${AR} ${ARFLAGS} ${.TARGET} ${.PREFIX}.o
	rm -f ${.PREFIX}.o

.F:
<<<<<<< HEAD
	${LINK.F} ${OBJECT_TARGET} ${.IMPSRC} ${LDLIBS}
	${CTFCONVERT_RUN}
=======
	${COMPILE_LINK.F} ${EXEC_TARGET} ${.IMPSRC} ${LDLIBS}
>>>>>>> 9e014010
.F.o:
	${COMPILE.F} ${.IMPSRC} ${OBJECT_TARGET}
	${CTFCONVERT_RUN}
.F.a:
	${COMPILE.F} ${.IMPSRC}
	${AR} ${ARFLAGS} ${.TARGET} ${.PREFIX}.o
	rm -f ${.PREFIX}.o

.r:
<<<<<<< HEAD
	${LINK.r} ${OBJECT_TARGET} ${.IMPSRC} ${LDLIBS}
	${CTFCONVERT_RUN}
=======
	${COMPILE_LINK.r} ${EXEC_TARGET} ${.IMPSRC} ${LDLIBS}
>>>>>>> 9e014010
.r.o:
	${COMPILE.r} ${.IMPSRC} ${OBJECT_TARGET}
	${CTFCONVERT_RUN}
.r.a:
	${COMPILE.r} ${.IMPSRC}
	${AR} ${ARFLAGS} ${.TARGET} ${.PREFIX}.o
	rm -f ${.PREFIX}.o

# Pascal
.p:
<<<<<<< HEAD
	${LINK.p} ${OBJECT_TARGET} ${.IMPSRC} ${LDLIBS}
	${CTFCONVERT_RUN}
=======
	${COMPILE_LINK.p} ${EXEC_TARGET} ${.IMPSRC} ${LDLIBS}
>>>>>>> 9e014010
.p.o:
	${COMPILE.p} ${.IMPSRC} ${OBJECT_TARGET}
	${CTFCONVERT_RUN}
.p.a:
	${COMPILE.p} ${.IMPSRC}
	${AR} ${ARFLAGS} ${.TARGET} ${.PREFIX}.o
	rm -f ${.PREFIX}.o

# Assembly
.s:
<<<<<<< HEAD
	${LINK.s} ${OBJECT_TARGET} ${.IMPSRC} ${LDLIBS}
	${CTFCONVERT_RUN}
=======
	${COMPILE_LINK.s} ${EXEC_TARGET} ${.IMPSRC} ${LDLIBS}
>>>>>>> 9e014010
.s.o:
	${COMPILE.s} ${.IMPSRC} ${OBJECT_TARGET}
	${CTFCONVERT_RUN}
.s.a:
	${COMPILE.s} ${.IMPSRC}
	${AR} ${ARFLAGS} ${.TARGET} ${.PREFIX}.o
	rm -f ${.PREFIX}.o
.S:
<<<<<<< HEAD
	${LINK.S} ${OBJECT_TARGET} ${.IMPSRC} ${LDLIBS}
	${CTFCONVERT_RUN}
=======
	${COMPILE_LINK.S} ${EXEC_TARGET} ${.IMPSRC} ${LDLIBS}
>>>>>>> 9e014010
.S.o:
	${COMPILE.S} ${.IMPSRC} ${OBJECT_TARGET}
	${CTFCONVERT_RUN}
.S.a:
	${COMPILE.S} ${.IMPSRC}
	${AR} ${ARFLAGS} ${.TARGET} ${.PREFIX}.o
	rm -f ${.PREFIX}.o

# Lex
.l:
	${LEX.l} ${.IMPSRC}
<<<<<<< HEAD
	${LINK.c} ${OBJECT_TARGET} lex.yy.c ${LDLIBS} -ll
	${CTFCONVERT_RUN}
=======
	${COMPILE_LINK.c} ${EXEC_TARGET} lex.yy.c ${LDLIBS} -ll
>>>>>>> 9e014010
	rm -f lex.yy.c
.l.c:
	${LEX.l} ${.IMPSRC}
	${MV} lex.yy.c ${.TARGET}
.l.o:
	${LEX.l} ${.IMPSRC}
	${COMPILE.c} ${OBJECT_TARGET} lex.yy.c
	${CTFCONVERT_RUN}
	rm -f lex.yy.c

# Yacc
.y:
	${YACC.y} ${.IMPSRC}
<<<<<<< HEAD
	${LINK.c} ${OBJECT_TARGET} y.tab.c ${LDLIBS}
	${CTFCONVERT_RUN}
=======
	${COMPILE_LINK.c} ${EXEC_TARGET} y.tab.c ${LDLIBS}
>>>>>>> 9e014010
	rm -f y.tab.c
.y.c:
	${YACC.y} ${.IMPSRC}
	${MV} y.tab.c ${.TARGET}
.y.o:
	${YACC.y} ${.IMPSRC}
	${COMPILE.c} ${OBJECT_TARGET} y.tab.c
	${CTFCONVERT_RUN}
	rm -f y.tab.c

# Shell
.sh:
	rm -f ${.TARGET}
	cp ${.IMPSRC} ${.TARGET}
	chmod a+x ${.TARGET}<|MERGE_RESOLUTION|>--- conflicted
+++ resolved
@@ -1,8 +1,4 @@
-<<<<<<< HEAD
-#	$NetBSD: sys.mk,v 1.144 2020/11/09 16:15:05 christos Exp $
-=======
 #	$NetBSD: sys.mk,v 1.146 2021/03/23 22:02:44 christos Exp $
->>>>>>> 9e014010
 #	@(#)sys.mk	8.2 (Berkeley) 3/21/94
 #
 # This file contains the basic rules for make(1) and is read first
@@ -54,10 +50,7 @@
 CTFFLAGS	?=	-g -L VERSION
 CTFMFLAGS	?=	-t -g -L VERSION
 OBJECT_TARGET	?= -o ${.TARGET}${defined(CTFCONVERT):?.o:}
-<<<<<<< HEAD
-=======
 EXEC_TARGET	?= -o ${.TARGET}
->>>>>>> 9e014010
 CTFCONVERT_RUN	?= ${defined(CTFCONVERT):?${CTFCONVERT} ${CTFFLAGS} -o ${.TARGET} ${.TARGET}.o && rm -f ${.TARGET}.o:}
 
 CXX?=		c++
@@ -136,13 +129,7 @@
 
 # C
 .c:
-<<<<<<< HEAD
-	${LINK.c} ${OBJECT_TARGET} ${.IMPSRC} ${LDLIBS}
-# XXX: disable for now
-#	${CTFCONVERT_RUN}
-=======
 	${COMPILE_LINK.c} ${EXEC_TARGET} ${.IMPSRC} ${LDLIBS}
->>>>>>> 9e014010
 .c.o:
 	${COMPILE.c} ${.IMPSRC} ${OBJECT_TARGET}
 	${CTFCONVERT_RUN}
@@ -157,13 +144,7 @@
 
 # C++
 .cc .cpp .cxx .C:
-<<<<<<< HEAD
-	${LINK.cc} ${OBJECT_TARGET} ${.IMPSRC} ${LDLIBS}
-# XXX: disable for now
-#	${CTFCONVERT_RUN}
-=======
 	${COMPILE_LINK.cc} ${EXEC_TARGET} ${.IMPSRC} ${LDLIBS}
->>>>>>> 9e014010
 .cc.o .cpp.o .cxx.o .C.o:
 	${COMPILE.cc} ${.IMPSRC} ${OBJECT_TARGET}
 	${CTFCONVERT_RUN}
@@ -174,12 +155,7 @@
 
 # Fortran/Ratfor
 .f:
-<<<<<<< HEAD
-	${LINK.f} ${OBJECT_TARGET} ${.IMPSRC} ${LDLIBS}
-	${CTFCONVERT_RUN}
-=======
 	${COMPILE_LINK.f} ${EXEC_TARGET} ${.IMPSRC} ${LDLIBS}
->>>>>>> 9e014010
 .f.o:
 	${COMPILE.f} ${.IMPSRC} ${OBJECT_TARGET}
 	${CTFCONVERT_RUN}
@@ -189,12 +165,7 @@
 	rm -f ${.PREFIX}.o
 
 .F:
-<<<<<<< HEAD
-	${LINK.F} ${OBJECT_TARGET} ${.IMPSRC} ${LDLIBS}
-	${CTFCONVERT_RUN}
-=======
 	${COMPILE_LINK.F} ${EXEC_TARGET} ${.IMPSRC} ${LDLIBS}
->>>>>>> 9e014010
 .F.o:
 	${COMPILE.F} ${.IMPSRC} ${OBJECT_TARGET}
 	${CTFCONVERT_RUN}
@@ -204,12 +175,7 @@
 	rm -f ${.PREFIX}.o
 
 .r:
-<<<<<<< HEAD
-	${LINK.r} ${OBJECT_TARGET} ${.IMPSRC} ${LDLIBS}
-	${CTFCONVERT_RUN}
-=======
 	${COMPILE_LINK.r} ${EXEC_TARGET} ${.IMPSRC} ${LDLIBS}
->>>>>>> 9e014010
 .r.o:
 	${COMPILE.r} ${.IMPSRC} ${OBJECT_TARGET}
 	${CTFCONVERT_RUN}
@@ -220,12 +186,7 @@
 
 # Pascal
 .p:
-<<<<<<< HEAD
-	${LINK.p} ${OBJECT_TARGET} ${.IMPSRC} ${LDLIBS}
-	${CTFCONVERT_RUN}
-=======
 	${COMPILE_LINK.p} ${EXEC_TARGET} ${.IMPSRC} ${LDLIBS}
->>>>>>> 9e014010
 .p.o:
 	${COMPILE.p} ${.IMPSRC} ${OBJECT_TARGET}
 	${CTFCONVERT_RUN}
@@ -236,12 +197,7 @@
 
 # Assembly
 .s:
-<<<<<<< HEAD
-	${LINK.s} ${OBJECT_TARGET} ${.IMPSRC} ${LDLIBS}
-	${CTFCONVERT_RUN}
-=======
 	${COMPILE_LINK.s} ${EXEC_TARGET} ${.IMPSRC} ${LDLIBS}
->>>>>>> 9e014010
 .s.o:
 	${COMPILE.s} ${.IMPSRC} ${OBJECT_TARGET}
 	${CTFCONVERT_RUN}
@@ -250,12 +206,7 @@
 	${AR} ${ARFLAGS} ${.TARGET} ${.PREFIX}.o
 	rm -f ${.PREFIX}.o
 .S:
-<<<<<<< HEAD
-	${LINK.S} ${OBJECT_TARGET} ${.IMPSRC} ${LDLIBS}
-	${CTFCONVERT_RUN}
-=======
 	${COMPILE_LINK.S} ${EXEC_TARGET} ${.IMPSRC} ${LDLIBS}
->>>>>>> 9e014010
 .S.o:
 	${COMPILE.S} ${.IMPSRC} ${OBJECT_TARGET}
 	${CTFCONVERT_RUN}
@@ -267,12 +218,7 @@
 # Lex
 .l:
 	${LEX.l} ${.IMPSRC}
-<<<<<<< HEAD
-	${LINK.c} ${OBJECT_TARGET} lex.yy.c ${LDLIBS} -ll
-	${CTFCONVERT_RUN}
-=======
 	${COMPILE_LINK.c} ${EXEC_TARGET} lex.yy.c ${LDLIBS} -ll
->>>>>>> 9e014010
 	rm -f lex.yy.c
 .l.c:
 	${LEX.l} ${.IMPSRC}
@@ -286,12 +232,7 @@
 # Yacc
 .y:
 	${YACC.y} ${.IMPSRC}
-<<<<<<< HEAD
-	${LINK.c} ${OBJECT_TARGET} y.tab.c ${LDLIBS}
-	${CTFCONVERT_RUN}
-=======
 	${COMPILE_LINK.c} ${EXEC_TARGET} y.tab.c ${LDLIBS}
->>>>>>> 9e014010
 	rm -f y.tab.c
 .y.c:
 	${YACC.y} ${.IMPSRC}
