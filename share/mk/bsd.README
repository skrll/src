--- conflicted
+++ resolved
@@ -1,8 +1,4 @@
-<<<<<<< HEAD
-#	$NetBSD: bsd.README,v 1.370 2018/04/01 04:35:02 ryo Exp $
-=======
 #	$NetBSD: bsd.README,v 1.381 2018/07/25 23:30:22 kamil Exp $
->>>>>>> b2b84690
 #	@(#)bsd.README	8.2 (Berkeley) 4/2/94
 
 This is the README file for the make "include" files for the NetBSD
@@ -457,12 +453,8 @@
 		Default: yes
 
 MKSTATICPIE	Compile in support for static pie binaries. These binaries
-<<<<<<< HEAD
-		use a special rcrt0.o/mcrt0.o that do the necessary relocations
-=======
 		use a special support in crt0.o for resolving relative
 		relocations and require linker support.
->>>>>>> b2b84690
 		Default: yes on platforms that support it.
 
 MKSTRIPSYM	If "yes", strip all local symbols from shared libraries;
@@ -2080,7 +2072,6 @@
 			WARNS=6
 
 =-=-=-=-=   bsd.host.mk  =-=-=-=-=
-<<<<<<< HEAD
 
 This file is automatically included from bsd.own.mk. It contains settings
 for all the HOST_* variables that are used in host programs and libraries.
@@ -2119,46 +2110,6 @@
 
 HOST_LN			The host command to link two files
 
-=======
-
-This file is automatically included from bsd.own.mk. It contains settings
-for all the HOST_* variables that are used in host programs and libraries.
-
-HOST_AR			The host archive processing command
-
-HOST_CC			The host c compiler
-
-HOST_CFLAGS		The host c compiler flags
-
-HOST_COMPILE.c		The host c compiler line with flags
-
-HOST_COMPILE.cc		The host c++ compiler line with flags
-
-HOST_CPP		The host c pre-processor
-
-HOST_CPPFLAGS		The cost c pre-processor flags
-
-HOST_CXX		The host c++ compiler
-
-HOST_CXXFLAGS		The host c++ compiler flags
-
-HOST_INSTALL_DIR	The host command to install a directory
-
-HOST_INSTALL_FILE	The host command to install a file
-
-HOST_INSTALL_SYMLINK	The host command to install a symlink
-
-HOST_LD			The host linker command
-
-HOST_LDFLAGS		The host linker flags
-
-HOST_LINK.c		The host c linker line with flags
-
-HOST_LINK.cc		The host c++ linker line with flags
-
-HOST_LN			The host command to link two files
-
->>>>>>> b2b84690
 HOST_MKDEP		The host command to create dependencies for c programs
 
 HOST_MKDEPCXX		The host command to create dependencies for c++ programs
