<<<<<<< HEAD
#	$NetBSD: bsd.sys.mk,v 1.275 2018/02/02 01:02:41 mrg Exp $
=======
#	$NetBSD: bsd.sys.mk,v 1.285 2018/07/25 23:34:25 kamil Exp $
>>>>>>> b2b84690
#
# Build definitions used for NetBSD source tree builds.

.if !defined(_BSD_SYS_MK_)
_BSD_SYS_MK_=1

.if !empty(.INCLUDEDFROMFILE:MMakefile*)
error1:
	@(echo "bsd.sys.mk should not be included from Makefiles" >& 2; exit 1)
.endif
.if !defined(_BSD_OWN_MK_)
error2:
	@(echo "bsd.own.mk must be included before bsd.sys.mk" >& 2; exit 1)
.endif

# XXX: LLVM does not support -iremap and -fdebug-*
.if ${MKREPRO:Uno} == "yes" && ${MKLLVM:Uno} != "yes"
.export NETBSDSRCDIR DESTDIR X11SRCDIR

.if !empty(DESTDIR)
CPPFLAGS+=	-Wp,-iremap,${DESTDIR}:
REPROFLAGS+=	-fdebug-prefix-map=\$$DESTDIR=
.endif

CPPFLAGS+=	-Wp,-fno-canonical-system-headers
CPPFLAGS+=	-Wp,-iremap,${NETBSDSRCDIR}:/usr/src
CPPFLAGS+=	-Wp,-iremap,${X11SRCDIR}:/usr/xsrc
<<<<<<< HEAD
REPROFLAGS+=	-fdebug-prefix-map=\$$NETBSDSRCDIR=/usr/src
REPROFLAGS+=	-fdebug-prefix-map=\$$X11SRCDIR=/usr/xsrc
LINTFLAGS+=	-R${NETBSDSRCDIR}=/usr/src -R${X11SRCDIR}=/usr/xsrc

REPROFLAGS+=	-fdebug-regex-map='/usr/src/(.*)/obj.*=/usr/obj/\1'
REPROFLAGS+=	-fdebug-regex-map='/usr/src/(.*)/obj.*/(.*)=/usr/obj/\1/\2'

CFLAGS+=	${REPROFLAGS}
CXXFLAGS+=	${REPROFLAGS}
.endif

=======

REPROFLAGS+=	-fdebug-prefix-map=\$$NETBSDSRCDIR=/usr/src
REPROFLAGS+=	-fdebug-prefix-map=\$$X11SRCDIR=/usr/xsrc
.if defined(MAKEOBJDIRPREFIX)
NETBSDOBJDIR=	${MAKEOBJDIRPREFIX}${NETBSDSRCDIR}
.endif

.if defined(NETBSDOBJDIR)
.export NETBSDOBJDIR
REPROFLAGS+=	-fdebug-prefix-map=\$$NETBSDOBJDIR=/usr/obj
.endif

LINTFLAGS+=	-R${NETBSDSRCDIR}=/usr/src -R${X11SRCDIR}=/usr/xsrc
LINTFLAGS+=	-R${DESTDIR}=

# XXX: Cannot handle MAKEOBJDIR, yet.
REPROFLAGS+=	-fdebug-regex-map='/usr/src/(.*)/obj$$=/usr/obj/\1'
REPROFLAGS+=	-fdebug-regex-map='/usr/src/(.*)/obj/(.*)=/usr/obj/\1/\2'
REPROFLAGS+=	-fdebug-regex-map='/usr/src/(.*)/obj\..*=/usr/obj/\1'
REPROFLAGS+=	-fdebug-regex-map='/usr/src/(.*)/obj\..*/(.*)=/usr/obj/\1/\2'

CFLAGS+=	${REPROFLAGS}
CXXFLAGS+=	${REPROFLAGS}
.endif

>>>>>>> b2b84690
# NetBSD sources use C99 style, with some GCC extensions.
# Coverity does not like -std=gnu99
.if !defined(COVERITY_TOP_CONFIG)
CFLAGS+=	${${ACTIVE_CC} == "clang":? -std=gnu99 :}
CFLAGS+=	${${ACTIVE_CC} == "gcc":? -std=gnu99 :}
CFLAGS+=	${${ACTIVE_CC} == "pcc":? -std=gnu99 :}
.endif

.if defined(WARNS)
CFLAGS+=	${${ACTIVE_CC} == "clang":? -Wno-sign-compare -Wno-pointer-sign :}
.if ${WARNS} > 0
CFLAGS+=	-Wall -Wstrict-prototypes -Wmissing-prototypes -Wpointer-arith
#CFLAGS+=	-Wmissing-declarations -Wredundant-decls -Wnested-externs
# Add -Wno-sign-compare.  -Wsign-compare is included in -Wall as of GCC 3.3,
# but our sources aren't up for it yet. Also, add -Wno-traditional because
# gcc includes #elif in the warnings, which is 'this code will not compile
# in a traditional environment' warning, as opposed to 'this code behaves
# differently in traditional and ansi environments' which is the warning
# we wanted, and now we don't get anymore.
CFLAGS+=	-Wno-sign-compare
# Don't suppress warnings coming from constructs in system headers.
# Our system headers should be clean and we want to warn about things like:
# isdigit((char)1)
CFLAGS+=	${${ACTIVE_CC} == "gcc" :? -Wsystem-headers :}
CFLAGS+=	${${ACTIVE_CC} == "gcc" :? -Wno-traditional :}
.if !defined(NOGCCERROR)
# Set assembler warnings to be fatal
CFLAGS+=	${${ACTIVE_CC} == "gcc" :? -Wa,--fatal-warnings :}
.endif

<<<<<<< HEAD
.if ${MKRELRO:Uno} != "no"
LDFLAGS+=	-Wl,-z,relro
.endif
.if ${MKRELRO:Uno} == "full"
LDFLAGS+=	-Wl,-z,now
.endif

=======
>>>>>>> b2b84690
# Set linker warnings to be fatal
# XXX no proper way to avoid "FOO is a patented algorithm" warnings
# XXX on linking static libs
.if (!defined(MKPIC) || ${MKPIC} != "no") && \
    (!defined(LDSTATIC) || ${LDSTATIC} != "-static")
# XXX there are some strange problems not yet resolved
. if !defined(HAVE_GCC) || defined(HAVE_LLVM)
LDFLAGS+=	-Wl,--fatal-warnings
. endif
.endif
.endif

LDFLAGS+=	-Wl,--warn-shared-textrel

.if ${WARNS} > 1
CFLAGS+=	-Wreturn-type -Wswitch -Wshadow
.endif
.if ${WARNS} > 2
CFLAGS+=	-Wcast-qual -Wwrite-strings
CFLAGS+=	-Wextra -Wno-unused-parameter
# Readd -Wno-sign-compare to override -Wextra with clang
CFLAGS+=	-Wno-sign-compare
CXXFLAGS+=	-Wabi
CXXFLAGS+=	-Wold-style-cast
CXXFLAGS+=	-Wctor-dtor-privacy -Wnon-virtual-dtor -Wreorder \
		-Wno-deprecated -Woverloaded-virtual -Wsign-promo -Wsynth
CXXFLAGS+=	${${ACTIVE_CXX} == "gcc":? -Wno-non-template-friend -Wno-pmf-conversions :}
.endif
.if ${WARNS} > 3 && (defined(HAVE_GCC) || defined(HAVE_LLVM))
.if ${WARNS} > 4
CFLAGS+=	-Wold-style-definition
.endif
.if ${WARNS} > 5
CFLAGS+=	-Wconversion
.endif
CFLAGS+=	-Wsign-compare -Wformat=2
CFLAGS+=	${${ACTIVE_CC} == "gcc":? -Wno-format-zero-length :}
.endif
.if ${WARNS} > 3 && defined(HAVE_LLVM)
CFLAGS+=	${${ACTIVE_CC} == "clang":? -Wpointer-sign -Wmissing-noreturn :}
.endif
.if (defined(HAVE_GCC) \
     && (${MACHINE_ARCH} == "coldfire" || \
	 ${MACHINE_CPU} == "sh3" || \
	 ${MACHINE_CPU} == "m68k"))
# XXX GCC 4.5 for sh3 and m68k (which we compile with -Os) is extra noisy for
# cases it should be better with
CFLAGS+=	-Wno-uninitialized
CFLAGS+=	-Wno-maybe-uninitialized
.endif
.endif
<<<<<<< HEAD
=======

.if ${MKRELRO:Uno} != "no"
LDFLAGS+=	-Wl,-z,relro
.endif
.if ${MKRELRO:Uno} == "full"
LDFLAGS+=	-Wl,-z,now
.endif

.if ${MKSANITIZER:Uno} == "yes"
SANITIZERFLAGS+=	-fsanitize=${USE_SANITIZER}
.else
SANITIZERFLAGS=		# empty
.endif

.if ${MKLIBCSANITIZER:Uno} == "yes"
LIBCSANITIZERFLAGS+=	-fsanitize=${USE_LIBCSANITIZER}
LIBCSANITIZERFLAGS+=	-fno-sanitize=vptr	# Unsupported in micro-UBSan
.else
LIBCSANITIZERFLAGS=	# empty
.endif
>>>>>>> b2b84690

CWARNFLAGS+=	${CWARNFLAGS.${ACTIVE_CC}}

CPPFLAGS+=	${AUDIT:D-D__AUDIT__}
_NOWERROR=	${defined(NOGCCERROR) || (${ACTIVE_CC} == "clang" && defined(NOCLANGERROR)):?yes:no}
CFLAGS+=	${${_NOWERROR} == "no" :?-Werror:} ${CWARNFLAGS}
LINTFLAGS+=	${DESTDIR:D-d ${DESTDIR}/usr/include}

.if !defined(NOSSP) && (${USE_SSP:Uno} != "no") && (${BINDIR:Ux} != "/usr/mdec")
.   if !defined(KERNSRCDIR) && !defined(KERN) # not for kernels / kern modules
CPPFLAGS+=	-D_FORTIFY_SOURCE=2
.   endif
.   if !defined(COVERITY_TOP_CONFIG)
COPTS+=	-fstack-protector -Wstack-protector 

# GCC 4.8 on m68k erroneously does not protect functions with
# variables needing special alignement, see
#	http://gcc.gnu.org/bugzilla/show_bug.cgi?id=59674
# (the underlying issue for sh and vax may be different, needs more
# investigation, symptoms are similar but for different sources)
# also true for GCC 5, assume GCC 6 too.
.	if "${ACTIVE_CC}" == "gcc" && \
     ( ${HAVE_GCC} == "5" || \
       ${HAVE_GCC} == "6" ) && \
     ( ${MACHINE_CPU} == "sh3" || \
       ${MACHINE_ARCH} == "vax" || \
       ${MACHINE_CPU} == "m68k" || \
       ${MACHINE_CPU} == "or1k" )
COPTS+=	-Wno-error=stack-protector 
.	endif

COPTS+=	${${ACTIVE_CC} == "clang":? --param ssp-buffer-size=1 :}
COPTS+=	${${ACTIVE_CC} == "gcc":? --param ssp-buffer-size=1 :}
.   endif
.endif

.if ${MKSOFTFLOAT:Uno} != "no"
# sh3 defaults to soft-float and specifies hard-float a different way
.if ${MACHINE_CPU} != "sh3"
COPTS+=		${${ACTIVE_CC} == "gcc":? -msoft-float :}
FOPTS+=		-msoft-float
.endif
.elif ${MACHINE_ARCH} == "coldfire"
COPTS+=		-mhard-float
FOPTS+=		-mhard-float
.endif

#.if !empty(MACHINE_ARCH:Mearmv7*)
#COPTS+=		-mthumb
#FOPTS+=		-mthumb
#.endif

.if ${MKIEEEFP:Uno} != "no"
.if ${MACHINE_ARCH} == "alpha"
CFLAGS+=	-mieee
FFLAGS+=	-mieee
.endif
.endif

.if ${MACHINE} == "sparc64" && ${MACHINE_ARCH} == "sparc"
CFLAGS+=	-Wa,-Av8plus
.endif

.if !defined(NOGCCERROR)
.if (${MACHINE_ARCH} == "mips64el") || (${MACHINE_ARCH} == "mips64eb")
CPUFLAGS+=	-Wa,--fatal-warnings
.endif
.endif

#.if ${MACHINE} == "sbmips"
#CFLAGS+=	-mips64 -mtune=sb1
#.endif

#.if (${MACHINE_ARCH} == "mips64el" || ${MACHINE_ARCH} == "mips64eb") && \
#    (defined(MKPIC) && ${MKPIC} == "no")
#CPUFLAGS+=	-mno-abicalls -fno-PIC
#.endif
CFLAGS+=	${CPUFLAGS}
AFLAGS+=	${CPUFLAGS}

.if !defined(NOPIE) && (!defined(LDSTATIC) || ${LDSTATIC} != "-static")
# Position Independent Executable flags
PIE_CFLAGS?=        -fPIE
PIE_LDFLAGS?=       -pie ${${ACTIVE_CC} == "gcc":? -shared-libgcc :}
PIE_AFLAGS?=	    -fPIE
.endif

ELF2ECOFF?=	elf2ecoff
MKDEP?=		mkdep
MKDEPCXX?=	mkdep
OBJCOPY?=	objcopy
OBJDUMP?=	objdump
PAXCTL?=	paxctl
STRIP?=		strip

.SUFFIXES:	.o .ln .lo .c .cc .cpp .cxx .C .m ${YHEADER:D.h}

# C
.c.o:
	${_MKTARGET_COMPILE}
	${COMPILE.c} ${COPTS.${.IMPSRC:T}} ${CPUFLAGS.${.IMPSRC:T}} ${CPPFLAGS.${.IMPSRC:T}} ${.IMPSRC}
.if defined(CTFCONVERT)
	${CTFCONVERT} ${CTFFLAGS} ${.TARGET}
.endif

.c.ln:
	${_MKTARGET_COMPILE}
	${LINT} ${LINTFLAGS} ${LINTFLAGS.${.IMPSRC:T}} \
	    ${CPPFLAGS:C/-([IDU])[  ]*/-\1/Wg:M-[IDU]*} \
	    ${CPPFLAGS.${.IMPSRC:T}:C/-([IDU])[  ]*/-\1/Wg:M-[IDU]*} \
	    -i ${.IMPSRC}

# C++
.cc.o .cpp.o .cxx.o .C.o:
	${_MKTARGET_COMPILE}
	${COMPILE.cc} ${COPTS.${.IMPSRC:T}} ${CPUFLAGS.${.IMPSRC:T}} ${CPPFLAGS.${.IMPSRC:T}} ${.IMPSRC}

# Objective C
# (Defined here rather than in <sys.mk> because `.m' is not just
#  used for Objective C source)
.m.o:
	${_MKTARGET_COMPILE}
	${COMPILE.m} ${OBJCOPTS} ${OBJCOPTS.${.IMPSRC:T}} ${.IMPSRC}
.if defined(CTFCONVERT)
	${CTFCONVERT} ${CTFFLAGS} ${.TARGET}
.endif

# Host-compiled C objects
# The intermediate step is necessary for Sun CC, which objects to calling
# object files anything but *.o
.c.lo:
	${_MKTARGET_COMPILE}
	${HOST_COMPILE.c} -o ${.TARGET}.o ${COPTS.${.IMPSRC:T}} ${CPUFLAGS.${.IMPSRC:T}} ${CPPFLAGS.${.IMPSRC:T}} ${.IMPSRC}
	mv ${.TARGET}.o ${.TARGET}

# C++
.cc.lo .cpp.lo .cxx.lo .C.lo:
	${_MKTARGET_COMPILE}
	${HOST_COMPILE.cc} -o ${.TARGET}.o ${COPTS.${.IMPSRC:T}} ${CPUFLAGS.${.IMPSRC:T}} ${CPPFLAGS.${.IMPSRC:T}} ${.IMPSRC}
	mv ${.TARGET}.o ${.TARGET}

# Assembly
.s.o:
	${_MKTARGET_COMPILE}
	${COMPILE.s} ${COPTS.${.IMPSRC:T}} ${CPUFLAGS.${.IMPSRC:T}} ${CPPFLAGS.${.IMPSRC:T}} ${.IMPSRC}
.if defined(CTFCONVERT)
	${CTFCONVERT} ${CTFFLAGS} ${.TARGET}
.endif

.S.o:
	${_MKTARGET_COMPILE}
	${COMPILE.S} ${COPTS.${.IMPSRC:T}} ${CPUFLAGS.${.IMPSRC:T}} ${CPPFLAGS.${.IMPSRC:T}} ${.IMPSRC}
.if defined(CTFCONVERT)
	${CTFCONVERT} ${CTFFLAGS} ${.TARGET}
.endif

# Lex
LFLAGS+=	${LPREFIX.${.IMPSRC:T}:D-P${LPREFIX.${.IMPSRC:T}}}
LFLAGS+=	${LPREFIX:D-P${LPREFIX}}

.l.c:
	${_MKTARGET_LEX}
	${LEX.l} -o${.TARGET} ${.IMPSRC}

# Yacc
YFLAGS+=	${YPREFIX.${.IMPSRC:T}:D-p${YPREFIX.${.IMPSRC:T}}} ${YHEADER.${.IMPSRC:T}:D-d}
YFLAGS+=	${YPREFIX:D-p${YPREFIX}} ${YHEADER:D-d}

.y.c:
	${_MKTARGET_YACC}
	${YACC.y} -o ${.TARGET} ${.IMPSRC}

.ifdef YHEADER
.if empty(.MAKEFLAGS:M-n)
.y.h: ${.TARGET:.h=.c}
.endif
.endif

# Objcopy
.if ${MACHINE_ARCH} == aarch64eb
# AARCH64 big endian needs to preserve $x/$d symbols for the linker.
OBJCOPYLIBFLAGS_EXTRA=-w -K '[$$][dx]' -K '[$$][dx]\.*'
.elif ${MACHINE_CPU} == "arm"
# ARM big endian needs to preserve $a/$d/$t symbols for the linker.
OBJCOPYLIBFLAGS_EXTRA=-w -K '[$$][adt]' -K '[$$][adt]\.*'
.endif

.if ${MKSTRIPSYM:Uyes} == "yes"
OBJCOPYLIBFLAGS?=${"${.TARGET:M*.po}" != "":?-X:-x} ${OBJCOPYLIBFLAGS_EXTRA}
.else
OBJCOPYLIBFLAGS?=-X ${OBJCOPYLIBFLAGS_EXTRA}
.endif

.endif	# !defined(_BSD_SYS_MK_)<|MERGE_RESOLUTION|>--- conflicted
+++ resolved
@@ -1,8 +1,4 @@
-<<<<<<< HEAD
-#	$NetBSD: bsd.sys.mk,v 1.275 2018/02/02 01:02:41 mrg Exp $
-=======
 #	$NetBSD: bsd.sys.mk,v 1.285 2018/07/25 23:34:25 kamil Exp $
->>>>>>> b2b84690
 #
 # Build definitions used for NetBSD source tree builds.
 
@@ -30,19 +26,6 @@
 CPPFLAGS+=	-Wp,-fno-canonical-system-headers
 CPPFLAGS+=	-Wp,-iremap,${NETBSDSRCDIR}:/usr/src
 CPPFLAGS+=	-Wp,-iremap,${X11SRCDIR}:/usr/xsrc
-<<<<<<< HEAD
-REPROFLAGS+=	-fdebug-prefix-map=\$$NETBSDSRCDIR=/usr/src
-REPROFLAGS+=	-fdebug-prefix-map=\$$X11SRCDIR=/usr/xsrc
-LINTFLAGS+=	-R${NETBSDSRCDIR}=/usr/src -R${X11SRCDIR}=/usr/xsrc
-
-REPROFLAGS+=	-fdebug-regex-map='/usr/src/(.*)/obj.*=/usr/obj/\1'
-REPROFLAGS+=	-fdebug-regex-map='/usr/src/(.*)/obj.*/(.*)=/usr/obj/\1/\2'
-
-CFLAGS+=	${REPROFLAGS}
-CXXFLAGS+=	${REPROFLAGS}
-.endif
-
-=======
 
 REPROFLAGS+=	-fdebug-prefix-map=\$$NETBSDSRCDIR=/usr/src
 REPROFLAGS+=	-fdebug-prefix-map=\$$X11SRCDIR=/usr/xsrc
@@ -68,7 +51,6 @@
 CXXFLAGS+=	${REPROFLAGS}
 .endif
 
->>>>>>> b2b84690
 # NetBSD sources use C99 style, with some GCC extensions.
 # Coverity does not like -std=gnu99
 .if !defined(COVERITY_TOP_CONFIG)
@@ -99,16 +81,6 @@
 CFLAGS+=	${${ACTIVE_CC} == "gcc" :? -Wa,--fatal-warnings :}
 .endif
 
-<<<<<<< HEAD
-.if ${MKRELRO:Uno} != "no"
-LDFLAGS+=	-Wl,-z,relro
-.endif
-.if ${MKRELRO:Uno} == "full"
-LDFLAGS+=	-Wl,-z,now
-.endif
-
-=======
->>>>>>> b2b84690
 # Set linker warnings to be fatal
 # XXX no proper way to avoid "FOO is a patented algorithm" warnings
 # XXX on linking static libs
@@ -160,8 +132,6 @@
 CFLAGS+=	-Wno-maybe-uninitialized
 .endif
 .endif
-<<<<<<< HEAD
-=======
 
 .if ${MKRELRO:Uno} != "no"
 LDFLAGS+=	-Wl,-z,relro
@@ -182,7 +152,6 @@
 .else
 LIBCSANITIZERFLAGS=	# empty
 .endif
->>>>>>> b2b84690
 
 CWARNFLAGS+=	${CWARNFLAGS.${ACTIVE_CC}}
 
