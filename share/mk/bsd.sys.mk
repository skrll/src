--- conflicted
+++ resolved
@@ -1,8 +1,4 @@
-<<<<<<< HEAD
-#	$NetBSD: bsd.sys.mk,v 1.296 2019/11/15 09:44:44 maxv Exp $
-=======
 #	$NetBSD: bsd.sys.mk,v 1.297 2019/12/01 17:25:47 kamil Exp $
->>>>>>> 275f442f
 #
 # Build definitions used for NetBSD source tree builds.
 
@@ -173,7 +169,7 @@
 CPPFLAGS+=	-D_FORTIFY_SOURCE=2
 .   endif
 .   if !defined(COVERITY_TOP_CONFIG)
-COPTS+=	-fstack-protector -Wstack-protector
+COPTS+=	-fstack-protector -Wstack-protector 
 
 # GCC 4.8 on m68k erroneously does not protect functions with
 # variables needing special alignement, see
@@ -188,7 +184,7 @@
        ${MACHINE_ARCH} == "vax" || \
        ${MACHINE_CPU} == "m68k" || \
        ${MACHINE_CPU} == "or1k" )
-COPTS+=	-Wno-error=stack-protector
+COPTS+=	-Wno-error=stack-protector 
 .	endif
 
 COPTS+=	${${ACTIVE_CC} == "clang":? --param ssp-buffer-size=1 :}
@@ -251,12 +247,8 @@
 .if ${KCOV:U0} > 0
 KCOVFLAGS=	-fsanitize-coverage=trace-pc
 .for f in subr_kcov.c subr_lwp_specificdata.c subr_specificdata.c subr_asan.c \
-<<<<<<< HEAD
-	subr_csan.c subr_msan.c
-=======
 	subr_csan.c subr_msan.c x86_machdep.c
 # TODO Adapt the file list for !x86 or implement __nocov (missing in GCC 8)
->>>>>>> 275f442f
 KCOVFLAGS.${f}=		# empty
 .endfor
 CFLAGS+=	${KCOVFLAGS.${.IMPSRC:T}:U${KCOVFLAGS}}
