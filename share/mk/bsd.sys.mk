<<<<<<< HEAD
#	$NetBSD: bsd.sys.mk,v 1.290 2019/01/21 21:11:54 christos Exp $
=======
#	$NetBSD: bsd.sys.mk,v 1.291 2019/02/23 03:10:06 kamil Exp $
>>>>>>> 356fe5fe
#
# Build definitions used for NetBSD source tree builds.

.if !defined(_BSD_SYS_MK_)
_BSD_SYS_MK_=1

.if !empty(.INCLUDEDFROMFILE:MMakefile*)
error1:
	@(echo "bsd.sys.mk should not be included from Makefiles" >& 2; exit 1)
.endif
.if !defined(_BSD_OWN_MK_)
error2:
	@(echo "bsd.own.mk must be included before bsd.sys.mk" >& 2; exit 1)
.endif

# XXX: LLVM does not support -iremap and -fdebug-*
.if ${MKREPRO:Uno} == "yes" && ${MKLLVM:Uno} != "yes"
.export NETBSDSRCDIR DESTDIR X11SRCDIR

.if !empty(DESTDIR)
CPPFLAGS+=	-Wp,-iremap,${DESTDIR}:
REPROFLAGS+=	-fdebug-prefix-map=\$$DESTDIR=
.endif

CPPFLAGS+=	-Wp,-fno-canonical-system-headers
CPPFLAGS+=	-Wp,-iremap,${NETBSDSRCDIR}:/usr/src
CPPFLAGS+=	-Wp,-iremap,${X11SRCDIR}:/usr/xsrc

REPROFLAGS+=	-fdebug-prefix-map=\$$NETBSDSRCDIR=/usr/src
REPROFLAGS+=	-fdebug-prefix-map=\$$X11SRCDIR=/usr/xsrc
.if defined(MAKEOBJDIRPREFIX)
NETBSDOBJDIR=	${MAKEOBJDIRPREFIX}${NETBSDSRCDIR}
.endif

.if defined(NETBSDOBJDIR)
.export NETBSDOBJDIR
REPROFLAGS+=	-fdebug-prefix-map=\$$NETBSDOBJDIR=/usr/obj
.endif

LINTFLAGS+=	-R${NETBSDSRCDIR}=/usr/src -R${X11SRCDIR}=/usr/xsrc
LINTFLAGS+=	-R${DESTDIR}=

# XXX: Cannot handle MAKEOBJDIR, yet.
REPROFLAGS+=	-fdebug-regex-map='/usr/src/(.*)/obj$$=/usr/obj/\1'
REPROFLAGS+=	-fdebug-regex-map='/usr/src/(.*)/obj/(.*)=/usr/obj/\1/\2'
REPROFLAGS+=	-fdebug-regex-map='/usr/src/(.*)/obj\..*=/usr/obj/\1'
REPROFLAGS+=	-fdebug-regex-map='/usr/src/(.*)/obj\..*/(.*)=/usr/obj/\1/\2'

CFLAGS+=	${REPROFLAGS}
CXXFLAGS+=	${REPROFLAGS}
.endif

# NetBSD sources use C99 style, with some GCC extensions.
# Coverity does not like -std=gnu99
.if !defined(COVERITY_TOP_CONFIG)
CFLAGS+=	${${ACTIVE_CC} == "clang":? -std=gnu99 :}
CFLAGS+=	${${ACTIVE_CC} == "gcc":? -std=gnu99 :}
CFLAGS+=	${${ACTIVE_CC} == "pcc":? -std=gnu99 :}
.endif

.if defined(WARNS)
CFLAGS+=	${${ACTIVE_CC} == "clang":? -Wno-sign-compare -Wno-pointer-sign :}
.if ${WARNS} > 0
CFLAGS+=	-Wall -Wstrict-prototypes -Wmissing-prototypes -Wpointer-arith
#CFLAGS+=	-Wmissing-declarations -Wredundant-decls -Wnested-externs
# Add -Wno-sign-compare.  -Wsign-compare is included in -Wall as of GCC 3.3,
# but our sources aren't up for it yet. Also, add -Wno-traditional because
# gcc includes #elif in the warnings, which is 'this code will not compile
# in a traditional environment' warning, as opposed to 'this code behaves
# differently in traditional and ansi environments' which is the warning
# we wanted, and now we don't get anymore.
CFLAGS+=	-Wno-sign-compare
# Don't suppress warnings coming from constructs in system headers.
# Our system headers should be clean and we want to warn about things like:
# isdigit((char)1)
CFLAGS+=	${${ACTIVE_CC} == "gcc" :? -Wsystem-headers :}
CFLAGS+=	${${ACTIVE_CC} == "gcc" :? -Wno-traditional :}
.if !defined(NOGCCERROR)
# Set assembler warnings to be fatal
CFLAGS+=	${${ACTIVE_CC} == "gcc" :? -Wa,--fatal-warnings :}
.endif

# Set linker warnings to be fatal
# XXX no proper way to avoid "FOO is a patented algorithm" warnings
# XXX on linking static libs
.if (!defined(MKPIC) || ${MKPIC} != "no") && \
    (!defined(LDSTATIC) || ${LDSTATIC} != "-static")
# XXX there are some strange problems not yet resolved
. if !defined(HAVE_GCC) || defined(HAVE_LLVM)
LDFLAGS+=	-Wl,--fatal-warnings
. endif
.endif
.endif

LDFLAGS+=	-Wl,--warn-shared-textrel

.if ${WARNS} > 1
CFLAGS+=	-Wreturn-type -Wswitch -Wshadow
.endif
.if ${WARNS} > 2
CFLAGS+=	-Wcast-qual -Wwrite-strings
CFLAGS+=	-Wextra -Wno-unused-parameter
# Readd -Wno-sign-compare to override -Wextra with clang
CFLAGS+=	-Wno-sign-compare
CXXFLAGS+=	-Wabi
CXXFLAGS+=	-Wold-style-cast
CXXFLAGS+=	-Wctor-dtor-privacy -Wnon-virtual-dtor -Wreorder \
		-Wno-deprecated -Woverloaded-virtual -Wsign-promo -Wsynth
CXXFLAGS+=	${${ACTIVE_CXX} == "gcc":? -Wno-non-template-friend -Wno-pmf-conversions :}
.endif
.if ${WARNS} > 3 && (defined(HAVE_GCC) || defined(HAVE_LLVM))
.if ${WARNS} > 4
CFLAGS+=	-Wold-style-definition
.endif
.if ${WARNS} > 5
CFLAGS+=	-Wconversion
.endif
CFLAGS+=	-Wsign-compare -Wformat=2
CFLAGS+=	${${ACTIVE_CC} == "gcc":? -Wno-format-zero-length :}
.endif
.if ${WARNS} > 3 && defined(HAVE_LLVM)
CFLAGS+=	${${ACTIVE_CC} == "clang":? -Wpointer-sign -Wmissing-noreturn :}
.endif
.if (defined(HAVE_GCC) \
     && (${MACHINE_ARCH} == "coldfire" || \
	 ${MACHINE_CPU} == "sh3" || \
	 ${MACHINE_CPU} == "m68k"))
# XXX GCC 4.5 for sh3 and m68k (which we compile with -Os) is extra noisy for
# cases it should be better with
CFLAGS+=	-Wno-uninitialized
CFLAGS+=	-Wno-maybe-uninitialized
.endif
.endif

.if ${MKRELRO:Uno} != "no"
LDFLAGS+=	-Wl,-z,relro
.endif
.if ${MKRELRO:Uno} == "full"
LDFLAGS+=	-Wl,-z,now
.endif

.if ${MKSANITIZER:Uno} == "yes"
SANITIZERFLAGS:=	-fsanitize=${USE_SANITIZER} ${SANITIZERFLAGS}
.else
SANITIZERFLAGS=		# empty
.endif

.if ${MKLIBCSANITIZER:Uno} == "yes"
LIBCSANITIZERFLAGS:=	-fsanitize=${USE_LIBCSANITIZER} ${LIBCSANITIZERFLAGS}
LIBCSANITIZERFLAGS+=	-fno-sanitize=vptr	# Unsupported in micro-UBSan
.else
LIBCSANITIZERFLAGS=	# empty
.endif

CWARNFLAGS+=	${CWARNFLAGS.${ACTIVE_CC}}

CPPFLAGS+=	${AUDIT:D-D__AUDIT__}
_NOWERROR=	${defined(NOGCCERROR) || (${ACTIVE_CC} == "clang" && defined(NOCLANGERROR)):?yes:no}
CFLAGS+=	${${_NOWERROR} == "no" :?-Werror:} ${CWARNFLAGS}
LINTFLAGS+=	${DESTDIR:D-d ${DESTDIR}/usr/include}

.if !defined(NOSSP) && (${USE_SSP:Uno} != "no") && (${BINDIR:Ux} != "/usr/mdec")
.   if !defined(KERNSRCDIR) && !defined(KERN) # not for kernels / kern modules
CPPFLAGS+=	-D_FORTIFY_SOURCE=2
.   endif
.   if !defined(COVERITY_TOP_CONFIG)
COPTS+=	-fstack-protector -Wstack-protector 

# GCC 4.8 on m68k erroneously does not protect functions with
# variables needing special alignement, see
#	http://gcc.gnu.org/bugzilla/show_bug.cgi?id=59674
# (the underlying issue for sh and vax may be different, needs more
# investigation, symptoms are similar but for different sources)
# also true for GCC 5, assume GCC 6 too.
.	if "${ACTIVE_CC}" == "gcc" && \
     ( ${HAVE_GCC} == "5" || \
       ${HAVE_GCC} == "6" ) && \
     ( ${MACHINE_CPU} == "sh3" || \
       ${MACHINE_ARCH} == "vax" || \
       ${MACHINE_CPU} == "m68k" || \
       ${MACHINE_CPU} == "or1k" )
COPTS+=	-Wno-error=stack-protector 
.	endif

COPTS+=	${${ACTIVE_CC} == "clang":? --param ssp-buffer-size=1 :}
COPTS+=	${${ACTIVE_CC} == "gcc":? --param ssp-buffer-size=1 :}
.   endif
.endif

.if ${MKSOFTFLOAT:Uno} != "no"
# sh3 defaults to soft-float and specifies hard-float a different way
.if ${MACHINE_CPU} != "sh3"
COPTS+=		${${ACTIVE_CC} == "gcc":? -msoft-float :}
FOPTS+=		-msoft-float
.endif
.elif ${MACHINE_ARCH} == "coldfire"
COPTS+=		-mhard-float
FOPTS+=		-mhard-float
.endif

#.if !empty(MACHINE_ARCH:Mearmv7*)
#COPTS+=		-mthumb
#FOPTS+=		-mthumb
#.endif

.if ${MKIEEEFP:Uno} != "no"
.if ${MACHINE_ARCH} == "alpha"
CFLAGS+=	-mieee
FFLAGS+=	-mieee
.endif
.endif

.if ${MACHINE} == "sparc64" && ${MACHINE_ARCH} == "sparc"
CFLAGS+=	-Wa,-Av8plus
.endif

.if !defined(NOGCCERROR)
.if (${MACHINE_ARCH} == "mips64el") || (${MACHINE_ARCH} == "mips64eb")
CPUFLAGS+=	-Wa,--fatal-warnings
.endif
.endif

#.if ${MACHINE} == "sbmips"
#CFLAGS+=	-mips64 -mtune=sb1
#.endif

#.if (${MACHINE_ARCH} == "mips64el" || ${MACHINE_ARCH} == "mips64eb") && \
#    (defined(MKPIC) && ${MKPIC} == "no")
#CPUFLAGS+=	-mno-abicalls -fno-PIC
#.endif
CFLAGS+=	${CPUFLAGS}
AFLAGS+=	${CPUFLAGS}

.if ${KLEAK:U0} > 0
KLEAKFLAGS=	-fsanitize-coverage=trace-pc
.for f in subr_kleak.c
KLEAKFLAGS.${f}=	# empty
.endfor
CFLAGS+=	${KLEAKFLAGS.${.IMPSRC:T}:U${KLEAKFLAGS}}
.endif

.if ${KCOV:U0} > 0
KCOVFLAGS=	-fsanitize-coverage=trace-pc
.for f in subr_kcov.c subr_lwp_specificdata.c subr_specificdata.c
KCOVFLAGS.${f}=		# empty
.endfor
CFLAGS+=	${KCOVFLAGS.${.IMPSRC:T}:U${KCOVFLAGS}}
.endif

.if !defined(NOPIE) && (!defined(LDSTATIC) || ${LDSTATIC} != "-static")
# Position Independent Executable flags
PIE_CFLAGS?=        -fPIE
PIE_LDFLAGS?=       -pie ${${ACTIVE_CC} == "gcc":? -shared-libgcc :}
PIE_AFLAGS?=	    -fPIE
.endif

ARM_ELF2AOUT?=	elf2aout
M68K_ELF2AOUT?=	elf2aout
MIPS_ELF2ECOFF?=	elf2ecoff
MKDEP?=		mkdep
MKDEPCXX?=	mkdep
OBJCOPY?=	objcopy
OBJDUMP?=	objdump
PAXCTL?=	paxctl
STRIP?=		strip
MV?=		mv -f

.SUFFIXES:	.o .ln .lo .c .cc .cpp .cxx .C .m ${YHEADER:D.h}

# C
.c.o:
	${_MKTARGET_COMPILE}
	${COMPILE.c} ${COPTS.${.IMPSRC:T}} ${CPUFLAGS.${.IMPSRC:T}} ${CPPFLAGS.${.IMPSRC:T}} ${.IMPSRC}
.if defined(CTFCONVERT)
	${CTFCONVERT} ${CTFFLAGS} ${.TARGET}
.endif

.c.ln:
	${_MKTARGET_COMPILE}
	${LINT} ${LINTFLAGS} ${LINTFLAGS.${.IMPSRC:T}} \
	    ${CPPFLAGS:C/-([IDU])[  ]*/-\1/Wg:M-[IDU]*} \
	    ${CPPFLAGS.${.IMPSRC:T}:C/-([IDU])[  ]*/-\1/Wg:M-[IDU]*} \
	    -i ${.IMPSRC}

# C++
.cc.o .cpp.o .cxx.o .C.o:
	${_MKTARGET_COMPILE}
	${COMPILE.cc} ${COPTS.${.IMPSRC:T}} ${CPUFLAGS.${.IMPSRC:T}} ${CPPFLAGS.${.IMPSRC:T}} ${.IMPSRC}

# Objective C
# (Defined here rather than in <sys.mk> because `.m' is not just
#  used for Objective C source)
.m.o:
	${_MKTARGET_COMPILE}
	${COMPILE.m} ${OBJCOPTS} ${OBJCOPTS.${.IMPSRC:T}} ${.IMPSRC}
.if defined(CTFCONVERT)
	${CTFCONVERT} ${CTFFLAGS} ${.TARGET}
.endif

# Host-compiled C objects
# The intermediate step is necessary for Sun CC, which objects to calling
# object files anything but *.o
.c.lo:
	${_MKTARGET_COMPILE}
	${HOST_COMPILE.c} -o ${.TARGET}.o ${COPTS.${.IMPSRC:T}} ${CPUFLAGS.${.IMPSRC:T}} ${CPPFLAGS.${.IMPSRC:T}} ${.IMPSRC}
	${MV} ${.TARGET}.o ${.TARGET}

# C++
.cc.lo .cpp.lo .cxx.lo .C.lo:
	${_MKTARGET_COMPILE}
	${HOST_COMPILE.cc} -o ${.TARGET}.o ${COPTS.${.IMPSRC:T}} ${CPUFLAGS.${.IMPSRC:T}} ${CPPFLAGS.${.IMPSRC:T}} ${.IMPSRC}
	${MV} ${.TARGET}.o ${.TARGET}

# Assembly
.s.o:
	${_MKTARGET_COMPILE}
	${COMPILE.s} ${COPTS.${.IMPSRC:T}} ${CPUFLAGS.${.IMPSRC:T}} ${CPPFLAGS.${.IMPSRC:T}} ${.IMPSRC}
.if defined(CTFCONVERT)
	${CTFCONVERT} ${CTFFLAGS} ${.TARGET}
.endif

.S.o:
	${_MKTARGET_COMPILE}
	${COMPILE.S} ${COPTS.${.IMPSRC:T}} ${CPUFLAGS.${.IMPSRC:T}} ${CPPFLAGS.${.IMPSRC:T}} ${.IMPSRC}
.if defined(CTFCONVERT)
	${CTFCONVERT} ${CTFFLAGS} ${.TARGET}
.endif

# Lex
LFLAGS+=	${LPREFIX.${.IMPSRC:T}:D-P${LPREFIX.${.IMPSRC:T}}}
LFLAGS+=	${LPREFIX:D-P${LPREFIX}}

.l.c:
	${_MKTARGET_LEX}
	${LEX.l} -o${.TARGET} ${.IMPSRC}

# Yacc
YFLAGS+=	${YPREFIX.${.IMPSRC:T}:D-p${YPREFIX.${.IMPSRC:T}}} ${YHEADER.${.IMPSRC:T}:D-d}
YFLAGS+=	${YPREFIX:D-p${YPREFIX}} ${YHEADER:D-d}

.y.c:
	${_MKTARGET_YACC}
	${YACC.y} -o ${.TARGET} ${.IMPSRC}

.ifdef YHEADER
.if empty(.MAKEFLAGS:M-n)
.y.h: ${.TARGET:.h=.c}
.endif
.endif

# Objcopy
.if ${MACHINE_ARCH} == aarch64eb
# AARCH64 big endian needs to preserve $x/$d symbols for the linker.
OBJCOPYLIBFLAGS_EXTRA=-w -K '[$$][dx]' -K '[$$][dx]\.*'
.elif ${MACHINE_CPU} == "arm"
# ARM big endian needs to preserve $a/$d/$t symbols for the linker.
OBJCOPYLIBFLAGS_EXTRA=-w -K '[$$][adt]' -K '[$$][adt]\.*'
.endif

.if ${MKSTRIPSYM:Uyes} == "yes"
OBJCOPYLIBFLAGS?=${"${.TARGET:M*.po}" != "":?-X:-x} ${OBJCOPYLIBFLAGS_EXTRA}
.else
OBJCOPYLIBFLAGS?=-X ${OBJCOPYLIBFLAGS_EXTRA}
.endif

.endif	# !defined(_BSD_SYS_MK_)<|MERGE_RESOLUTION|>--- conflicted
+++ resolved
@@ -1,8 +1,4 @@
-<<<<<<< HEAD
-#	$NetBSD: bsd.sys.mk,v 1.290 2019/01/21 21:11:54 christos Exp $
-=======
 #	$NetBSD: bsd.sys.mk,v 1.291 2019/02/23 03:10:06 kamil Exp $
->>>>>>> 356fe5fe
 #
 # Build definitions used for NetBSD source tree builds.
 
@@ -169,7 +165,7 @@
 CPPFLAGS+=	-D_FORTIFY_SOURCE=2
 .   endif
 .   if !defined(COVERITY_TOP_CONFIG)
-COPTS+=	-fstack-protector -Wstack-protector 
+COPTS+=	-fstack-protector -Wstack-protector
 
 # GCC 4.8 on m68k erroneously does not protect functions with
 # variables needing special alignement, see
@@ -184,7 +180,7 @@
        ${MACHINE_ARCH} == "vax" || \
        ${MACHINE_CPU} == "m68k" || \
        ${MACHINE_CPU} == "or1k" )
-COPTS+=	-Wno-error=stack-protector 
+COPTS+=	-Wno-error=stack-protector
 .	endif
 
 COPTS+=	${${ACTIVE_CC} == "clang":? --param ssp-buffer-size=1 :}
