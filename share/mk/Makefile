<<<<<<< HEAD
#	$NetBSD: Makefile,v 1.49 2014/01/16 01:15:33 christos Exp $
=======
#	$NetBSD: Makefile,v 1.50 2018/05/28 13:21:50 christos Exp $
>>>>>>> b2b84690
#	@(#)Makefile	8.1 (Berkeley) 6/8/93

NOOBJ=	# defined

.include <bsd.own.mk>

.if ${MKSHARE} != "no"
FILES=	bsd.README bsd.buildinstall.mk bsd.clang-analyze.mk bsd.clean.mk \
	bsd.dep.mk bsd.doc.mk bsd.endian.mk bsd.files.mk bsd.gcc.mk \
<<<<<<< HEAD
	bsd.host.mk bsd.hostlib.mk bsd.hostprog.mk bsd.inc.mk bsd.info.mk \
	bsd.init.mk bsd.ioconf.mk bsd.kernobj.mk bsd.kinc.mk bsd.klinks.mk \
	bsd.kmodule.mk bsd.lib.mk bsd.links.mk bsd.lua.mk \
=======
	bsd.host.mk bsd.hostinit.mk bsd.hostlib.mk bsd.hostprog.mk bsd.inc.mk \
	bsd.info.mk bsd.init.mk bsd.ioconf.mk bsd.kernobj.mk bsd.kinc.mk \
	bsd.klinks.mk bsd.kmodule.mk bsd.lib.mk bsd.links.mk bsd.lua.mk \
>>>>>>> b2b84690
	bsd.man.mk bsd.nls.mk \
	bsd.obj.mk bsd.own.mk bsd.prog.mk bsd.rpc.mk bsd.shlib.mk \
	bsd.subdir.mk bsd.sys.mk bsd.syscall.mk bsd.test.mk bsd.x11.mk sys.mk

FILESDIR=/usr/share/mk
.endif

FILESMODE=444

.include <bsd.prog.mk><|MERGE_RESOLUTION|>--- conflicted
+++ resolved
@@ -1,8 +1,4 @@
-<<<<<<< HEAD
-#	$NetBSD: Makefile,v 1.49 2014/01/16 01:15:33 christos Exp $
-=======
 #	$NetBSD: Makefile,v 1.50 2018/05/28 13:21:50 christos Exp $
->>>>>>> b2b84690
 #	@(#)Makefile	8.1 (Berkeley) 6/8/93
 
 NOOBJ=	# defined
@@ -12,15 +8,9 @@
 .if ${MKSHARE} != "no"
 FILES=	bsd.README bsd.buildinstall.mk bsd.clang-analyze.mk bsd.clean.mk \
 	bsd.dep.mk bsd.doc.mk bsd.endian.mk bsd.files.mk bsd.gcc.mk \
-<<<<<<< HEAD
-	bsd.host.mk bsd.hostlib.mk bsd.hostprog.mk bsd.inc.mk bsd.info.mk \
-	bsd.init.mk bsd.ioconf.mk bsd.kernobj.mk bsd.kinc.mk bsd.klinks.mk \
-	bsd.kmodule.mk bsd.lib.mk bsd.links.mk bsd.lua.mk \
-=======
 	bsd.host.mk bsd.hostinit.mk bsd.hostlib.mk bsd.hostprog.mk bsd.inc.mk \
 	bsd.info.mk bsd.init.mk bsd.ioconf.mk bsd.kernobj.mk bsd.kinc.mk \
 	bsd.klinks.mk bsd.kmodule.mk bsd.lib.mk bsd.links.mk bsd.lua.mk \
->>>>>>> b2b84690
 	bsd.man.mk bsd.nls.mk \
 	bsd.obj.mk bsd.own.mk bsd.prog.mk bsd.rpc.mk bsd.shlib.mk \
 	bsd.subdir.mk bsd.sys.mk bsd.syscall.mk bsd.test.mk bsd.x11.mk sys.mk
