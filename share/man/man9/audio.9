--- conflicted
+++ resolved
@@ -1,8 +1,4 @@
-<<<<<<< HEAD
-.\"	$NetBSD: audio.9,v 1.60 2021/02/06 13:55:40 nia Exp $
-=======
 .\"	$NetBSD: audio.9,v 1.61 2021/03/28 07:42:06 isaki Exp $
->>>>>>> e2aa5677
 .\"
 .\" Copyright (c) 1999, 2000 The NetBSD Foundation, Inc.
 .\" All rights reserved.
@@ -245,25 +241,13 @@
 and
 .Va rec
 structures contain the encoding parameters that should be set to the hardware.
-<<<<<<< HEAD
-If the driver has query_format, all parameters on
-.Va play
-and/or
-.Va rec
-are chosen from formats returned by query_format.
-=======
 All of these parameters are chosen from formats returned by
 .Va query_format .
->>>>>>> e2aa5677
 Therefore
 .Va play
 and/or
 .Va rec
 are always settable.
-<<<<<<< HEAD
-If the driver does not have query_format, the driver has to validate the format.
-=======
->>>>>>> e2aa5677
 If the hardware does not support
 .Dv AUDIO_ENCODING_SLINEAR_{NE,OE}:16 ,
 conversion information should be filled the
