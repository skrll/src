--- conflicted
+++ resolved
@@ -1,8 +1,4 @@
-<<<<<<< HEAD
-.\"	$NetBSD: audio.9,v 1.45 2017/07/03 21:28:48 wiz Exp $
-=======
 .\"	$NetBSD: audio.9,v 1.47 2018/05/28 00:18:06 nat Exp $
->>>>>>> b2b84690
 .\"
 .\" Copyright (c) 1999, 2000 The NetBSD Foundation, Inc.
 .\" All rights reserved.
@@ -31,11 +27,7 @@
 .\" ARISING IN ANY WAY OUT OF THE USE OF THIS SOFTWARE, EVEN IF ADVISED OF THE
 .\" POSSIBILITY OF SUCH DAMAGE.
 .\"
-<<<<<<< HEAD
-.Dd July 13, 2014
-=======
 .Dd May 15, 2018
->>>>>>> b2b84690
 .Dt AUDIO 9
 .Os
 .Sh NAME
