<<<<<<< HEAD
.\"     $NetBSD: kprintf.9,v 1.36 2017/10/27 12:25:14 joerg Exp $
=======
.\"     $NetBSD: kprintf.9,v 1.37 2018/05/27 21:09:39 maya Exp $
>>>>>>> b2b84690
.\"
.\" Copyright (c) 1998, 2002, 2007, 2011 The NetBSD Foundation, Inc.
.\" All rights reserved.
.\"
.\" This code is derived from software contributed to The NetBSD Foundation
.\" by Jeremy Cooper and by Jason R. Thorpe.
.\"
.\" Redistribution and use in source and binary forms, with or without
.\" modification, are permitted provided that the following conditions
.\" are met:
.\" 1. Redistributions of source code must retain the above copyright
.\"    notice, this list of conditions and the following disclaimer.
.\" 2. Redistributions in binary form must reproduce the above copyright
.\"    notice, this list of conditions and the following disclaimer in the
.\"    documentation and/or other materials provided with the distribution.
.\"
.\" THIS SOFTWARE IS PROVIDED BY THE NETBSD FOUNDATION, INC. AND CONTRIBUTORS
.\" ``AS IS'' AND ANY EXPRESS OR IMPLIED WARRANTIES, INCLUDING, BUT NOT LIMITED
.\" TO, THE IMPLIED WARRANTIES OF MERCHANTABILITY AND FITNESS FOR A PARTICULAR
.\" PURPOSE ARE DISCLAIMED.  IN NO EVENT SHALL THE FOUNDATION OR CONTRIBUTORS
.\" BE LIABLE FOR ANY DIRECT, INDIRECT, INCIDENTAL, SPECIAL, EXEMPLARY, OR
.\" CONSEQUENTIAL DAMAGES (INCLUDING, BUT NOT LIMITED TO, PROCUREMENT OF
.\" SUBSTITUTE GOODS OR SERVICES; LOSS OF USE, DATA, OR PROFITS; OR BUSINESS
.\" INTERRUPTION) HOWEVER CAUSED AND ON ANY THEORY OF LIABILITY, WHETHER IN
.\" CONTRACT, STRICT LIABILITY, OR TORT (INCLUDING NEGLIGENCE OR OTHERWISE)
.\" ARISING IN ANY WAY OUT OF THE USE OF THIS SOFTWARE, EVEN IF ADVISED OF THE
.\" POSSIBILITY OF SUCH DAMAGE.
.\"
<<<<<<< HEAD
.Dd February 1, 2017
=======
.Dd May 27, 2018
>>>>>>> b2b84690
.Dt KPRINTF 9
.Os
.Sh NAME
.Nm device_printf ,
.Nm printf ,
.Nm printf_nolog ,
.Nm snprintf ,
.Nm vprintf ,
.Nm vsnprintf ,
.Nm uprintf ,
.Nm ttyprintf ,
.Nm tprintf_open ,
.Nm tprintf ,
.Nm tprintf_close ,
.Nm aprint_normal ,
.Nm aprint_naive ,
.Nm aprint_verbose ,
.Nm aprint_debug ,
.Nm aprint_error ,
.Nm aprint_normal_dev ,
.Nm aprint_naive_dev ,
.Nm aprint_verbose_dev ,
.Nm aprint_debug_dev ,
.Nm aprint_error_dev ,
.Nm aprint_normal_ifnet ,
.Nm aprint_naive_ifnet ,
.Nm aprint_verbose_ifnet ,
.Nm aprint_debug_ifnet ,
.Nm aprint_error_ifnet ,
.Nm aprint_get_error_count
.Nd kernel formatted output conversion
.Sh SYNOPSIS
.In sys/systm.h
.Ft void
.Fn "device_printf" "device_t" "const char *format" "..."
.Ft void
.Fn "printf" "const char *format" "..."
.Ft void
.Fn "printf_nolog" "const char *format" "..."
.Ft int
.Fn "snprintf" "char *buf" "size_t size" "const char *format" "..."
.Ft void
.Fn "vprintf" "const char *format" "va_list ap"
.Ft int
.Fn "vsnprintf" "char *buf" "size_t size" "const char *format" "va_list ap"
.Ft void
.Fn "uprintf" "const char *format" "..."
.Ft void
.Fn "ttyprintf" "struct tty *tty" "const char *format" "..."
.In sys/tprintf.h
.Ft tpr_t
.Fn "tprintf_open" "struct proc *p"
.Ft void
.Fn "tprintf" "tpr_t tpr" "const char *format" "..."
.Ft void
.Fn "tprintf_close" "tpr_t tpr"
.Ft void
.Fn "aprint_normal" "const char *format" "..."
.Ft void
.Fn "aprint_naive" "const char *format" "..."
.Ft void
.Fn "aprint_verbose" "const char *format" "..."
.Ft void
.Fn "aprint_debug" "const char *format" "..."
.Ft void
.Fn "aprint_error" "const char *format" "..."
.Ft void
.Fn "aprint_normal_dev" "device_t" "const char *format" "..."
.Ft void
.Fn "aprint_naive_dev" "device_t" "const char *format" "..."
.Ft void
.Fn "aprint_verbose_dev" "device_t" "const char *format" "..."
.Ft void
.Fn "aprint_debug_dev" "device_t" "const char *format" "..."
.Ft void
.Fn "aprint_error_dev" "device_t" "const char *format" "..."
.Ft void
.Fn "aprint_normal_ifnet" "struct ifnet *" "const char *format" "..."
.Ft void
.Fn "aprint_naive_ifnet" "struct ifnet *" "const char *format" "..."
.Ft void
.Fn "aprint_verbose_ifnet" "struct ifnet *" "const char *format" "..."
.Ft void
.Fn "aprint_debug_ifnet" "struct ifnet *" "const char *format" "..."
.Ft void
.Fn "aprint_error_ifnet" "struct ifnet *" "const char *format" "..."
.Ft int
.Fn "aprint_get_error_count" "void"
.Sh DESCRIPTION
The
.Fn printf
family of functions allows the kernel to send formatted messages to various
output devices.
The functions
.Fn printf
and
.Fn vprintf
send formatted strings to the system console.
The
.Fn device_printf
function is identical to
.Fn printf ,
except that it prefixes the log message with the corresponding
device name.
The
.Fn printf_nolog
function is identical to
.Fn printf ,
except it does not send the data to the system log.
The functions
.Fn snprintf
and
.Fn vsnprintf
write output to a string buffer.
These four functions work similarly to their user space counterparts,
and are not described in detail here.
.Pp
The functions
.Fn uprintf
and
.Fn ttyprintf
send formatted strings to the current process's controlling tty and a specific
tty, respectively.
.Pp
The
.Fn tprintf
function sends formatted strings to a process's controlling tty,
via a handle of type tpr_t.
This allows multiple write operations to the tty with a guarantee that the
tty will be valid across calls.
A handle is acquired by calling
.Fn tprintf_open
with the target process as an argument.
This handle must be closed with a matching call to
.Fn tprintf_close .
.Pp
The functions
.Fn aprint_normal ,
.Fn aprint_naive ,
.Fn aprint_verbose ,
.Fn aprint_debug ,
and
.Fn aprint_error
are intended to be used to print
.Xr autoconf 9
messages.
Their verbosity depends on flags set in the
.Va boothowto
variable, through options passed during bootstrap; see
.Xr boothowto 9
and
.Sx Interactive mode
in
.Xr boot 8 :
.Bl -tag -width AB_VERBOSE
.It Dv AB_SILENT
silent mode, enabled by
.Ic boot
.Fl z .
.It Dv AB_QUIET
quiet mode, enabled by
.Ic boot
.Fl q .
.It Dv AB_VERBOSE
verbose mode, enabled by
.Ic boot
.Fl v .
.It Dv AB_DEBUG
debug mode, enabled by
.Ic boot
.Fl x .
.El
.Pp
The
.Fn aprint_*
functions have the following behaviour, based on the above
mentioned flags:
.Bl -tag -width Xaprint_verboseXXX
.It Fn aprint_normal
Sends to the console unless
.Dv AB_QUIET
is set.
Always sends to the log.
.It Fn aprint_naive
Sends to the console only if
.Dv AB_QUIET
is set.
Never sends to the log.
.It Fn aprint_verbose
Sends to the console only if
.Dv AB_VERBOSE
is set.
Always sends to the log.
.It Fn aprint_debug
Sends to the console and the log only if
.Dv AB_DEBUG
is set.
.It Fn aprint_error
Like
.Fn aprint_normal ,
but also keeps track of the number of times called.
This allows a subsystem to report the number of errors that occurred
during a quiet or silent initialization phase.
.El
.Pp
For the
.Fn aprint_*
functions there are two additional families of functions with the
suffixes
.Dv _dev
and
.Dv _ifnet
which work like their counterparts without the suffixes, except that
they take a
.Ft device_t
and
.Ft struct ifnet * ,
respectively, as first argument,
and prefix the log message with the
corresponding device or interface name.
.Pp
The
.Fn aprint_get_error_count
function reports the number of errors and resets the counter to 0.
.Pp
If
.Dv AB_SILENT
is set, none of the autoconfiguration message printing routines send output
to the console.
The
.Dv AB_VERBOSE
and
.Dv AB_DEBUG
flags override
.Dv AB_SILENT .
.Sh RETURN VALUES
The
.Fn snprintf
and
.Fn vsnprintf
functions return the number of characters that would have been placed
in the buffer
.Fa buf .
if there was enough space in the buffer, not including the trailing
.Dv NUL
character used to terminate output strings like the user-space functions
of the same name.
.Pp
The
.Fn tprintf_open
function returns
.Dv NULL
if no terminal handle could be acquired.
.Sh CODE REFERENCES
.Pa sys/kern/subr_prf.c
.Sh SEE ALSO
.Xr printf 1 ,
.Xr printf 3 ,
.Xr snprintb 3 ,
.Xr boot 8 ,
.Xr autoconf 9 ,
.Xr boothowto 9
.Sh HISTORY
In
.Nx 1.5
and earlier,
.Fn printf
supported more format strings than the user space
.Fn printf .
These nonstandard format strings are no longer supported.
For the functionality provided by the former
.Li %b
format string, see
.Xr snprintb 3 .
.Pp
The
.Fn aprint_normal ,
.Fn aprint_naive ,
.Fn aprint_verbose ,
and
.Fn aprint_debug
functions first appeared in
.Bsx .
.Sh BUGS
The
.Fn uprintf
and
.Fn ttyprintf
functions should be used sparingly, if at all.
Where multiple lines of output are required to reach a process's
controlling terminal,
.Fn tprintf
is preferred.<|MERGE_RESOLUTION|>--- conflicted
+++ resolved
@@ -1,8 +1,4 @@
-<<<<<<< HEAD
-.\"     $NetBSD: kprintf.9,v 1.36 2017/10/27 12:25:14 joerg Exp $
-=======
 .\"     $NetBSD: kprintf.9,v 1.37 2018/05/27 21:09:39 maya Exp $
->>>>>>> b2b84690
 .\"
 .\" Copyright (c) 1998, 2002, 2007, 2011 The NetBSD Foundation, Inc.
 .\" All rights reserved.
@@ -31,11 +27,7 @@
 .\" ARISING IN ANY WAY OUT OF THE USE OF THIS SOFTWARE, EVEN IF ADVISED OF THE
 .\" POSSIBILITY OF SUCH DAMAGE.
 .\"
-<<<<<<< HEAD
-.Dd February 1, 2017
-=======
 .Dd May 27, 2018
->>>>>>> b2b84690
 .Dt KPRINTF 9
 .Os
 .Sh NAME
