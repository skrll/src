--- conflicted
+++ resolved
@@ -1,8 +1,4 @@
-<<<<<<< HEAD
-#       $NetBSD: Makefile,v 1.457 2021/04/16 07:45:41 msaitoh Exp $
-=======
 #       $NetBSD: Makefile,v 1.458 2021/04/28 00:49:22 thorpej Exp $
->>>>>>> fed14ef0
 
 #	Makefile for section 9 (kernel function and variable) manual pages.
 
