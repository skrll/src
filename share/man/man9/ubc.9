--- conflicted
+++ resolved
@@ -1,8 +1,4 @@
-<<<<<<< HEAD
-.\"	$NetBSD: ubc.9,v 1.13 2017/04/06 09:52:32 abhinav Exp $
-=======
 .\"	$NetBSD: ubc.9,v 1.15 2018/05/12 15:03:19 jdolecek Exp $
->>>>>>> b2b84690
 .\"
 .\" Copyright (c) 1998 Matthew R. Green
 .\" All rights reserved.
@@ -28,11 +24,7 @@
 .\" OUT OF THE USE OF THIS SOFTWARE, EVEN IF ADVISED OF THE POSSIBILITY OF
 .\" SUCH DAMAGE.
 .\"
-<<<<<<< HEAD
-.Dd April 6, 2017
-=======
 .Dd May 12, 2018
->>>>>>> b2b84690
 .Dt UBC 9
 .Os
 .Sh NAME
@@ -119,13 +111,6 @@
 parameter takes the same arguments as
 .Fn ubc_uiomove .
 .Pp
-.Fn ubc_zerorange
-sets a range of bytes in a UVM object to zero.
-The
-.Fa flags
-parameter takes the same arguments as
-.Fn ubc_release .
-.Pp
 .Fn ubc_purge
 disassociates all UBC structures from an empty UVM object,
 specified by
