<<<<<<< HEAD
.\"	$NetBSD: mbuf.9,v 1.63 2018/04/28 08:34:45 maxv Exp $
=======
.\"	$NetBSD: mbuf.9,v 1.64 2018/05/07 10:53:45 maxv Exp $
>>>>>>> b2b84690
.\"
.\" Copyright (c) 1997 The NetBSD Foundation, Inc.
.\" All rights reserved.
.\"
.\" This documentation is derived from text contributed to The NetBSD Foundation
.\" by S.P.Zeidler (aka stargazer).
.\"
.\" Redistribution and use in source and binary forms, with or without
.\" modification, are permitted provided that the following conditions
.\" are met:
.\" 1. Redistributions of source code must retain the above copyright
.\"    notice, this list of conditions and the following disclaimer.
.\" 2. Redistributions in binary form must reproduce the above copyright
.\"    notice, this list of conditions and the following disclaimer in the
.\"    documentation and/or other materials provided with the distribution.
.\"
.\" THIS SOFTWARE IS PROVIDED BY THE NETBSD FOUNDATION, INC. AND CONTRIBUTORS
.\" ``AS IS'' AND ANY EXPRESS OR IMPLIED WARRANTIES, INCLUDING, BUT NOT LIMITED
.\" TO, THE IMPLIED WARRANTIES OF MERCHANTABILITY AND FITNESS FOR A PARTICULAR
.\" PURPOSE ARE DISCLAIMED.  IN NO EVENT SHALL THE FOUNDATION OR CONTRIBUTORS
.\" BE LIABLE FOR ANY DIRECT, INDIRECT, INCIDENTAL, SPECIAL, EXEMPLARY, OR
.\" CONSEQUENTIAL DAMAGES (INCLUDING, BUT NOT LIMITED TO, PROCUREMENT OF
.\" SUBSTITUTE GOODS OR SERVICES; LOSS OF USE, DATA, OR PROFITS; OR BUSINESS
.\" INTERRUPTION) HOWEVER CAUSED AND ON ANY THEORY OF LIABILITY, WHETHER IN
.\" CONTRACT, STRICT LIABILITY, OR TORT (INCLUDING NEGLIGENCE OR OTHERWISE)
.\" ARISING IN ANY WAY OUT OF THE USE OF THIS SOFTWARE, EVEN IF ADVISED OF THE
.\" POSSIBILITY OF SUCH DAMAGE.
.\"
<<<<<<< HEAD
.Dd April 28, 2018
=======
.Dd May 7, 2018
>>>>>>> b2b84690
.Dt MBUF 9
.Os
.Sh NAME
.Nm mbuf ,
.Nm m_get ,
.Nm m_gethdr ,
.Nm m_devget ,
.Nm m_copym ,
.Nm m_copypacket ,
.Nm m_copydata ,
.Nm m_copyback ,
.Nm m_copyback_cow ,
.Nm m_cat ,
.Nm m_dup ,
.Nm m_makewritable ,
.Nm m_pulldown ,
.Nm m_pullup ,
.Nm m_copyup ,
.Nm m_split ,
.Nm m_adj ,
.Nm m_apply ,
.Nm m_free ,
.Nm m_freem ,
.Nm mtod ,
.Nm MGET ,
.Nm MGETHDR ,
.Nm MEXTMALLOC ,
.Nm MEXTADD ,
.Nm MCLGET ,
.Nm M_COPY_PKTHDR ,
.Nm M_MOVE_PKTHDR ,
.Nm m_remove_pkthdr ,
.Nm M_ALIGN ,
.Nm MH_ALIGN ,
.Nm M_LEADINGSPACE ,
.Nm M_TRAILINGSPACE ,
.Nm M_PREPEND ,
.Nm MCHTYPE
.Nd "functions and macros for managing memory used by networking code"
.Sh SYNOPSIS
.In sys/mbuf.h
.Ft struct mbuf *
.Fn m_get "int how" "int type"
.Ft struct mbuf *
.Fn m_gethdr "int how" "int type"
.Ft struct mbuf *
.Fn m_devget "char *buf" "int totlen" "int off0" "struct ifnet *ifp" "void (*copy)(const void *, void *, size_t)"
.Ft struct mbuf *
.Fn m_copym "struct mbuf *m" "int off" "int len" "int wait"
.Ft struct mbuf *
.Fn m_copypacket "struct mbuf *m" "int how"
.Ft void
.Fn m_copydata "struct mbuf *m" "int off" "int len" "void *cp"
.Ft void
.Fn m_copyback "struct mbuf *m0" "int off" "int len" "void *cp"
.Ft struct mbuf *
.Fn m_copyback_cow "struct mbuf *m0" "int off" "int len" "void *cp" "int how"
.Ft int
.Fn m_makewritable "struct mbuf **mp" "int off" "int len" "int how"
.Ft void
.Fn m_cat "struct mbuf *m" "struct mbuf *n"
.Ft struct mbuf *
.Fn m_dup "struct mbuf *m" "int off" "int len" "int wait"
.Ft struct mbuf *
.Fn m_pulldown "struct mbuf *m" "int off" "int len" "int *offp"
.Ft struct mbuf *
.Fn m_pullup "struct mbuf *n" "int len"
.Ft struct mbuf *
.Fn m_copyup "struct mbuf *m" "int len" "int dstoff"
.Ft struct mbuf *
.Fn m_split "struct mbuf *m0" "int len" "int wait"
.Ft void
.Fn m_adj "struct mbuf *mp" "int req_len"
.Ft int
.Fn m_apply "struct mbuf *m" "int off" "int len" "int *f(void *, void *, unsigned int)" "void *arg"
.Ft struct mbuf *
.Fn m_free "struct mbuf *m"
.Ft void
.Fn m_freem "struct mbuf *m"
.Ft datatype
.Fn mtod "struct mbuf *m" "datatype"
.Ft void
.Fn MGET "struct mbuf *m" "int how" "int type"
.Ft void
.Fn MGETHDR "struct mbuf *m" "int how" "int type"
.Ft void
.Fn MEXTMALLOC "struct mbuf *m" "int len" "int how"
.Ft void
.Fn MEXTADD "struct mbuf *m" "void *buf" "int size" "int type" "void (*free)(struct mbuf *, void *, size_t, void *)" "void *arg"
.Ft void
.Fn MCLGET "struct mbuf *m" "int how"
.Ft void
.Fn M_COPY_PKTHDR "struct mbuf *to" "struct mbuf *from"
.Ft void
.Fn M_MOVE_PKTHDR "struct mbuf *to" "struct mbuf *from"
.Ft void
.Fn m_remove_pkthdr "struct mbuf *m"
.Ft void
.Fn M_ALIGN "struct mbuf *m" "int len"
.Ft void
.Fn MH_ALIGN "struct mbuf *m" "int len"
.Ft int
.Fn M_LEADINGSPACE "struct mbuf *m"
.Ft int
.Fn M_TRAILINGSPACE "struct mbuf *m"
.Ft void
.Fn M_PREPEND "struct mbuf *m" "int plen" "int how"
.Ft void
.Fn MCHTYPE "struct mbuf *m" "int type"
.Sh DESCRIPTION
The
.Nm
functions and macros provide an easy and consistent way to handle
a networking stack's memory management needs.
An
.Nm
consists of a header and a data area.
It is of a fixed size,
.Dv MSIZE
.Pq defined in Aq Pa machine/param.h ,
which includes the size of the header.
The header contains a pointer to the next
.Nm
in the
.Sq "mbuf chain" ,
a pointer to the next
.Sq "mbuf chain" ,
a pointer to the data area, the amount of data in this mbuf, its type
and a
.Dv flags
field.
.Pp
The
.Dv type
variable can signify:
.Bl -tag -compact -offset indent -width "XXXXXXXXXXX"
.It Dv MT_FREE
the mbuf should be on the ``free'' list
.It Dv MT_DATA
data was dynamically allocated
.It Dv MT_HEADER
data is a packet header
.It Dv MT_SONAME
data is a socket name
.It Dv MT_SOOPTS
data is socket options
.It Dv MT_FTABLE
data is the fragment reassembly header
.It Dv MT_CONTROL
mbuf contains ancillary \&(protocol control\&) data
.It Dv MT_OOBDATA
mbuf contains out-of-band data.
.El
.Pp
The
.Dv flags
variable contains information describing the
.Nm ,
notably:
.Bl -tag -compact -offset indent -width "XXXXXXXXXXX"
.It Dv M_EXT
has external storage
.It Dv M_PKTHDR
is start of record
.It Dv M_EOR
is end of record
.El
.Pp
If an
.Nm
designates the start of a record
.Pq Dv M_PKTHDR ,
its
.Dv flags
field may contain additional information describing the content of
the record:
.Bl -tag -compact -offset indent -width "XXXXXXXXXXX"
.It Dv M_BCAST
sent/received as link-level broadcast
.It Dv M_MCAST
sent/received as link-level multicast
.El
.Pp
An
.Nm
may add a single
.Sq "mbuf cluster"
of
.Dv MCLBYTES
bytes
.Pq defined in Aq Pa machine/param.h ,
which has no additional overhead
and is used instead of the internal data area; this is done when at least
.Dv MINCLSIZE
bytes of data must be stored.
.Pp
When the
.Dv M_EXT
flag is set on an mbuf,
the external storage area could be shared among multiple mbufs.
Therefore, care must be taken when overwriting the data content of an
mbuf, because its external storage could be considered as read-only.
.Bl -tag -width compact
.It Fn m_get "int how" "int type"
Allocates an mbuf and initializes it to contain internal data.
The
.Fa how
parameter is a choice of
.Dv M_WAIT / M_DONTWAIT
from caller.
.Dv M_WAIT
means the call cannot fail, but may take forever.
The
.Fa type
parameter is an mbuf type.
.It Fn m_gethdr "int how" "int type"
Allocates an mbuf and initializes it to contain a packet header and internal
data.
The
.Fa how
parameter is a choice of
.Dv M_WAIT / M_DONTWAIT
from caller.
The
.Fa type
parameter is an mbuf type.
.It Fn m_devget "char *buf" "int totlen" "int off0" "struct ifnet *ifp" "void (*copy)(const void *, void *, size_t)"
Copies
.Fa len
bytes from device local memory into mbufs using copy routine
.Fa copy .
If parameter
.Fa off
is non-zero, the packet is supposed to be trailer-encapsulated and
.Fa off
bytes plus the type and length fields will be skipped before copying.
Returns the top of the mbuf chain it created.
.It Fn m_copym "struct mbuf *m" "int off" "int len" "int wait"
Creates a copy of an mbuf chain starting
.Fa off
bytes from the beginning, continuing for
.Fa len
bytes.
If the
.Fa len
requested is
.Dv M_COPYALL ,
the complete mbuf chain will be copied.
The
.Fa wait
parameter is a choice of
.Dv M_WAIT / M_DONTWAIT
from caller.
.It Fn m_copypacket "struct mbuf *m" "int how"
Copies an entire packet, including header.
This function is an optimization of the common case
.Li m_copym ( m , 0 , Dv M_COPYALL , Fa how ) .
However, contrary to
.Fn m_copym ,
a header must be present.
It is incorrect to use
.Fn m_copypacket
with an mbuf that does not have a header.
.It Fn m_copydata "struct mbuf *m" "int off" "int len" "void *cp"
Copies
.Fa len
bytes data from mbuf chain
.Fa m
into the buffer
.Fa cp ,
starting
.Fa off
bytes from the beginning.
.It Fn m_copyback "struct mbuf *m0" "int off" "int len" "void *cp"
Copies
.Fa len
bytes data from buffer
.Fa cp
back into the mbuf chain
.Fa m0 ,
starting
.Fa off
bytes from the beginning of the chain, extending the mbuf chain if necessary.
.Fn m_copyback
can only fail when extending the chain.
The caller should check for this kind of failure
by checking the resulting length of the chain in that case.
It is an error to use
.Fn m_copyback
on read-only mbufs.
.It Fn m_copyback_cow "struct mbuf *m0" "int off" "int len" "void *cp" \
"int how"
Copies
.Fa len
bytes data from buffer
.Fa cp
back into the mbuf chain
.Fa m0
as
.Fn m_copyback
does.
Unlike
.Fn m_copyback ,
it is safe to use
.Fn m_copyback_cow
on read-only mbufs.
If needed,
.Fn m_copyback_cow
automatically allocates new mbufs and adjusts the chain.
On success, it returns a pointer to the resulting mbuf chain,
and frees the original mbuf
.Fa m0 .
Otherwise, it returns
.Dv NULL .
The
.Fa how
parameter is a choice of
.Dv M_WAIT / M_DONTWAIT
from the caller.
Unlike
.Fn m_copyback ,
extending the mbuf chain isn't supported.
It is an error to attempt to extend the mbuf chain using
.Fn m_copyback_cow .
.It Fn m_makewritable "struct mbuf **mp" "int off" "int len" "int how"
Rearranges an mbuf chain so that
.Fa len
bytes from offset
.Fa off
are writable.
When it meets read-only mbufs, it allocates new mbufs, adjusts the chain as
.Fn m_copyback_cow
does, and copies the original content into them.
.Fn m_makewritable
does
.Em not
guarantee that all
.Fa len
bytes at
.Fa off
are consecutive.
The
.Fa how
parameter is a choice of
.Dv M_WAIT / M_DONTWAIT
from the caller.
.Fn m_makewritable
preserves the contents of the mbuf chain even in the case of failure.
It updates a pointer to the mbuf chain pointed to by
.Fa mp .
It returns 0 on success.
Otherwise, it returns an error code, typically
.Er ENOBUFS .
.It Fn m_cat "struct mbuf *m" "struct mbuf *n"
Concatenates mbuf chain
.Fa n
to
.Fa m .
Both chains must be of the same type; packet headers will
.Em not
be updated if present.
.It Fn m_dup "struct mbuf *m" "int off" "int len" "int wait"
Similarly to
.Fn m_copym ,
the function creates a copy of an mbuf chain starting
.Fa off
bytes from the beginning, continuing for
.Fa len
bytes.
While
.Fn m_copym
tries to share external storage for mbufs with
.Dv M_EXT
flag,
.Fn m_dup
will deep-copy the whole data content into new mbuf chain
and avoids shared external storage.
.It Fn m_pulldown "struct mbuf *m" "int off" "int len" "int *offp"
Rearranges an mbuf chain so that
.Fa len
bytes from offset
.Fa off
are contiguous and in the data area of an mbuf.
The return value points to an mbuf in the middle of the mbuf chain
.Fa m .
If we call the return value
.Fa n ,
the contiguous data region is available at
.Li "mtod(n, void *) + *offp" ,
or
.Li "mtod(n, void *)"
if
.Fa offp
is
.Dv NULL .
The top of the mbuf chain
.Fa m ,
and mbufs up to
.Fa off ,
will not be modified.
On successful return, it is guaranteed that the mbuf pointed to by
.Fa n
does not have a shared external storage,
therefore it is safe to update the contiguous region.
Returns
.Dv NULL
and frees the mbuf chain on failure.
.Fa len
must be smaller than or equal to
.Dv MCLBYTES .
.It Fn m_pullup "struct mbuf *m" "int len"
Rearranges an mbuf chain so that
.Fa len
bytes are contiguous
and in the data area of an mbuf (so that
.Fn mtod
will work for a structure of size
.Fa len ) .
Returns the resulting
mbuf chain on success, frees it and returns
.Dv NULL
on failure.
If there is room, it will add up to
.Dv max_protohdr
-
.Fa len
extra bytes to the
contiguous region to possibly avoid being called again.
.Fa len
must be smaller or equal than
.Dv MHLEN .
.It Fn m_copyup "struct mbuf *m" "int len" "int dstoff"
Similar to
.Fn m_pullup
but copies
.Fa len
bytes of data into a new mbuf at
.Fa dstoff
bytes into the mbuf.
The
.Fa dstoff
argument aligns the data and leaves room for a link layer header.
Returns the new
mbuf chain on success, and frees the mbuf chain and returns
.Dv NULL
on failure.
Note that
the function does not allocate mbuf clusters, so
.Fa len + dstoff
must be less than
.Dv MHLEN .
.It Fn m_split "struct mbuf *m0" "int len" "int wait"
Partitions an mbuf chain in two pieces, returning the tail,
which is all but the first
.Fa len
bytes.
In case of failure, it returns
.Dv NULL
and restores the chain to its original state.
.It Fn m_adj "struct mbuf *mp" "int req_len"
Shaves off
.Fa req_len
bytes from head or tail of the (valid) data area.
If
.Fa req_len
is greater than zero, front bytes are being shaved off, if it's smaller,
from the back (and if it is zero, the mbuf will stay bearded).
This function does not move data in any way, but is used to manipulate the
data area pointer and data length variable of the mbuf in a non-clobbering
way.
.It Fn m_apply "struct mbuf *m" "int off" "int len" "int (*f)(void *, void *, unsigned int)" "void *arg"
Apply function
.Fa f
to the data in an mbuf chain starting
.Fa off
bytes from the beginning, continuing for
.Fa len
bytes.
Neither
.Fa off
nor
.Fa len
may be negative.
.Fa arg
will be supplied as first argument for
.Fa f ,
the second argument will be the pointer to the data buffer of a
packet (starting after
.Fa off
bytes in the stream), and the third argument is the amount
of data in bytes in this call.
If
.Fa f
returns something not equal to zero
.Fn m_apply
will bail out, returning the return code of
.Fa f .
Upon successful completion it will return zero.
.It Fn m_free "struct mbuf *m"
Frees mbuf
.Fa m .
.It Fn m_freem "struct mbuf *m"
Frees the mbuf chain beginning with
.Fa m .
This function contains the elementary sanity check for a
.Dv NULL
pointer.
.It Fn mtod "struct mbuf *m" "datatype"
Returns a pointer to the data contained in the specified mbuf
.Fa m ,
type-casted to the specified data type
.Fa datatype .
.It Fn MGET "struct mbuf *m" "int how" "int type"
Allocates mbuf
.Fa m
and initializes it to contain internal data.
See
.Fn m_get .
.It Fn MGETHDR "struct mbuf *m" "int how" "int type"
Allocates mbuf
.Fa m
and initializes it to contain a packet header.
See
.Fn m_gethdr .
.It Fn MEXTMALLOC "struct mbuf *m" "int len" "int how"
Allocates external storage of size
.Fa len
for mbuf
.Fa m .
The
.Fa how
parameter is a choice of
.Dv M_WAIT / M_DONTWAIT
from caller.
The flag
.Dv M_EXT
is set upon success.
.It Fn MEXTADD "struct mbuf *m" "void *buf" "int size" "int type" "void (*free)(struct mbuf *, void *, size_t, void *)" "void *arg"
Adds pre-allocated external storage
.Fa buf
to a normal mbuf
.Fa m ;
the parameters
.Fa size ,
.Fa type ,
.Fa free
and
.Fa arg
describe the external storage.
.Fa size
is the size of the storage,
.Fa type
describes its
.Xr malloc 9
type,
.Fa free
is a free routine (if not the usual one), and
.Fa arg
is a possible argument to the free routine.
The flag
.Dv M_EXT
is set upon success.
If a free routine is specified, it will be called when the mbuf is freed.
In the case of former, the first argument for a free routine is the mbuf
.Fa m
and the routine is expected to free it in addition to the external storage
pointed by second argument.
In the case of latter, the first argument for the routine is NULL.
.It Fn MCLGET "struct mbuf *m" "int how"
Allocates and adds an mbuf cluster to a normal mbuf
.Fa m .
The
.Fa how
parameter is a choice of
.Dv M_WAIT / M_DONTWAIT
from caller.
The flag
.Dv M_EXT
is set upon success.
.It Fn M_COPY_PKTHDR "struct mbuf *to" "struct mbuf *from"
Copies the mbuf pkthdr from mbuf
.Fa from
to mbuf
.Fa to .
.Fa from
must have the type flag
.Dv M_PKTHDR
set, and
.Fa to
must be empty.
.It Fn M_MOVE_PKTHDR "struct mbuf *to" "struct mbuf *from"
Moves the mbuf pkthdr from mbuf
.Fa from
to mbuf
.Fa to .
.Fa from
must have the type flag
.Dv M_PKTHDR
set, and
.Fa to
must be empty.
The flag
.Dv M_PKTHDR
in mbuf
.Fa from
will be cleared.
.It Fn m_remove_pkthdr "struct mbuf *m"
Removes the mbuf pkthdr from mbuf
.Fa m .
.Fa m
must have the flag
.Dv M_PKTHDR
set.
This flag will be cleared.
.It Fn M_ALIGN "struct mbuf *m" "int len"
Sets the data pointer of a newly allocated mbuf
.Fa m
to
.Fa len
bytes from the end of the mbuf data area, so that
.Fa len
bytes of data written to the mbuf
.Fa m ,
starting at the data pointer, will be aligned to the end of the data area.
.It Fn MH_ALIGN "struct mbuf *m" "int len"
Sets the data pointer of a newly allocated packetheader mbuf
.Fa m
to
.Fa len
bytes from the end of the mbuf data area, so that
.Fa len
bytes of data written to the mbuf
.Fa m ,
starting at the data pointer, will be aligned to the end of the data area.
.It Fn M_LEADINGSPACE "struct mbuf *m"
Returns the amount of space available before the current start of valid
data in mbuf
.Fa m .
Returns 0 if the mbuf data part is shared across multiple mbufs
.Pq i.e. not writable .
.It Fn M_TRAILINGSPACE "struct mbuf *m"
Returns the amount of space available after the current end of valid
data in mbuf
.Fa m .
Returns 0 if the mbuf data part is shared across multiple mbufs
.Pq i.e. not writable .
.It Fn M_PREPEND "struct mbuf *m" "int plen" "int how"
Prepends space of size
.Fa plen
to mbuf
.Fa m .
If a new mbuf must be allocated,
.Fa how
specifies whether to wait.
If
.Fa how
is
.Dv M_DONTWAIT
and allocation fails, the original mbuf chain is freed and
.Fa m
is set to
.Dv NULL .
It is illegal for the
.Fa plen
parameter to be greater than
.Dv MHLEN .
<<<<<<< HEAD
Implemented as a macro.
=======
>>>>>>> b2b84690
.It Fn MCHTYPE "struct mbuf *m" "int type"
Change mbuf
.Fa m
to new type
.Fa type .
<<<<<<< HEAD
Implemented as a macro.
=======
>>>>>>> b2b84690
.El
.Sh CODE REFERENCES
The
.Nm
management functions are implemented within the file
.Pa sys/kern/uipc_mbuf.c .
Function prototypes, and the functions implemented as macros
are located in
.Pa sys/sys/mbuf.h .
.Sh SEE ALSO
.Pa /usr/share/doc/smm/18.net ,
.Xr netstat 1 ,
.Xr m_tag 9 ,
.Xr malloc 9
.Rs
.%A Jun-ichiro Hagino
.%T "Mbuf issues in 4.4BSD IPv6/IPsec support (experiences from KAME IPv6/IPsec implementation)"
.%B "Proceedings of the freenix track: 2000 USENIX annual technical conference"
.%D June 2000
.Re
.Sh AUTHORS
.An -nosplit
The original mbuf data structures were designed by Rob Gurwitz
when he did the initial TCP/IP implementation at BBN.
.Pp
Further extensions and enhancements were made by Bill Joy, Sam Leffler,
and Mike Karels at CSRG.
.Pp
Current implementation of external storage by
.An Matt Thomas
.Aq matt@3am-software.com
and
.An Jason R. Thorpe
.Aq thorpej@NetBSD.org .<|MERGE_RESOLUTION|>--- conflicted
+++ resolved
@@ -1,8 +1,4 @@
-<<<<<<< HEAD
-.\"	$NetBSD: mbuf.9,v 1.63 2018/04/28 08:34:45 maxv Exp $
-=======
 .\"	$NetBSD: mbuf.9,v 1.64 2018/05/07 10:53:45 maxv Exp $
->>>>>>> b2b84690
 .\"
 .\" Copyright (c) 1997 The NetBSD Foundation, Inc.
 .\" All rights reserved.
@@ -31,11 +27,7 @@
 .\" ARISING IN ANY WAY OUT OF THE USE OF THIS SOFTWARE, EVEN IF ADVISED OF THE
 .\" POSSIBILITY OF SUCH DAMAGE.
 .\"
-<<<<<<< HEAD
-.Dd April 28, 2018
-=======
 .Dd May 7, 2018
->>>>>>> b2b84690
 .Dt MBUF 9
 .Os
 .Sh NAME
@@ -702,19 +694,11 @@
 .Fa plen
 parameter to be greater than
 .Dv MHLEN .
-<<<<<<< HEAD
-Implemented as a macro.
-=======
->>>>>>> b2b84690
 .It Fn MCHTYPE "struct mbuf *m" "int type"
 Change mbuf
 .Fa m
 to new type
 .Fa type .
-<<<<<<< HEAD
-Implemented as a macro.
-=======
->>>>>>> b2b84690
 .El
 .Sh CODE REFERENCES
 The
