--- conflicted
+++ resolved
@@ -1,8 +1,4 @@
-<<<<<<< HEAD
-.\"     $NetBSD: xcall.9,v 1.15 2019/10/06 17:21:28 uwe Exp $
-=======
 .\"     $NetBSD: xcall.9,v 1.16 2019/11/30 02:22:23 riastradh Exp $
->>>>>>> 275f442f
 .\"
 .\" Copyright (c) 2010 The NetBSD Foundation, Inc.
 .\" All rights reserved.
