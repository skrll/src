<<<<<<< HEAD
.\" $NetBSD: kauth.9,v 1.111 2017/08/28 06:04:00 wiz Exp $
=======
.\" $NetBSD: kauth.9,v 1.112 2018/07/15 05:16:41 maxv Exp $
>>>>>>> b2b84690
.\"
.\" Copyright (c) 2005, 2006 Elad Efrat <elad@NetBSD.org>
.\" All rights reserved.
.\"
.\" Redistribution and use in source and binary forms, with or without
.\" modification, are permitted provided that the following conditions
.\" are met:
.\" 1. Redistributions of source code must retain the above copyright
.\"    notice, this list of conditions and the following disclaimer.
.\" 2. Redistributions in binary form must reproduce the above copyright
.\"    notice, this list of conditions and the following disclaimer in the
.\"    documentation and/or other materials provided with the distribution.
.\" 3. The name of the author may not be used to endorse or promote products
.\"    derived from this software without specific prior written permission.
.\"
.\" THIS SOFTWARE IS PROVIDED BY THE AUTHOR ``AS IS'' AND ANY EXPRESS OR
.\" IMPLIED WARRANTIES, INCLUDING, BUT NOT LIMITED TO, THE IMPLIED WARRANTIES
.\" OF MERCHANTABILITY AND FITNESS FOR A PARTICULAR PURPOSE ARE DISCLAIMED.
.\" IN NO EVENT SHALL THE AUTHOR BE LIABLE FOR ANY DIRECT, INDIRECT,
.\" INCIDENTAL, SPECIAL, EXEMPLARY, OR CONSEQUENTIAL DAMAGES (INCLUDING, BUT
.\" NOT LIMITED TO, PROCUREMENT OF SUBSTITUTE GOODS OR SERVICES; LOSS OF USE,
.\" DATA, OR PROFITS; OR BUSINESS INTERRUPTION) HOWEVER CAUSED AND ON ANY
.\" THEORY OF LIABILITY, WHETHER IN CONTRACT, STRICT LIABILITY, OR TORT
.\" (INCLUDING NEGLIGENCE OR OTHERWISE) ARISING IN ANY WAY OUT OF THE USE OF
.\" THIS SOFTWARE, EVEN IF ADVISED OF THE POSSIBILITY OF SUCH DAMAGE.
.\"
<<<<<<< HEAD
.Dd August 28, 2017
=======
.Dd July 14, 2018
>>>>>>> b2b84690
.Dt KAUTH 9
.Os
.Sh NAME
.Nm kauth
.Nd kernel authorization framework
.Sh SYNOPSIS
.In sys/kauth.h
.Sh DESCRIPTION
.Nm ,
or kernel authorization, is the subsystem managing all authorization requests
inside the kernel.
It manages user credentials and rights, and can be used
to implement a system-wide security policy.
It allows external modules to plug-in the authorization process.
.Pp
.Nm
introduces some new concepts, namely
.Dq scopes
and
.Dq listeners ,
which will be detailed together with other useful information for kernel
developers in this document.
.Ss Types
Some
.Nm
types include the following:
.Bl -tag -width kauth_listener_t
.It kauth_cred_t
Representing credentials that can be associated with an object.
Includes user- and group-ids (real, effective, and save) as well as group
membership information.
.It kauth_scope_t
Describes a scope.
.It kauth_listener_t
Describes a listener.
.El
.Ss Terminology
.Nm
operates in various
.Dq scopes ,
each scope holding a group of
.Dq listeners .
.Pp
Each listener works as a callback for when an authorization request within the
scope is made.
When such a request is made, all listeners on the scope are passed common
information such as the credentials of the request context, an identifier for
the requested operation, and possibly other information as well.
.Pp
Every listener examines the passed information and returns its decision
regarding the requested operation.
It can either return:
.Pp
.Bl -tag -width KAUTH_RESULT_ALLOW -compact
.It Dv KAUTH_RESULT_ALLOW
The listener allows the operation.
.It Dv KAUTH_RESULT_DENY
The listener denies the operation.
.It Dv KAUTH_RESULT_DEFER
The listener defers the decision to other listeners.
.El
.Pp
For an operation to be allowed, at least one listener has to return
.Dv KAUTH_RESULT_ALLOW
while no other listener returned
.Dv KAUTH_RESULT_DENY .
.Pp
Scopes manage listeners that operate in the same aspect of the system.
.Ss Kernel Programming Interface
.Nm
exports a KPI that allows developers both of
.Nx
and third-party products to authorize requests, access and modify credentials,
create and remove scopes and listeners, and perform other miscellaneous operations on
credentials.
.Ss Authorization Requests
.Nm
provides a single authorization request routine, which all authorization
requests go through.
This routine dispatches the request to the listeners of the appropriate scope,
together with four optional user-data variables, and returns the augmented
result.
.Pp
It is declared as
.Pp
.Ft int Fn kauth_authorize_action "kauth_scope_t scope" "kauth_cred_t cred" \
"kauth_action_t op" "void *arg0" "void *arg1" "void *arg2" "void *arg3"
.Pp
An authorization request can return one of two possible values:
.Bl -tag -width ".It Dv 0 Po zero Pc" -compact
.It Dv 0 Po zero Pc
indicates success; operation is allowed.
.It Dv EPERM
indicates failure; operation is denied.
See
.Xr errno 2 .
.El
.Pp
Each scope has its own authorization wrapper, to make it easy to call from various
places by eliminating the need to specify the scope and/or cast values.
The authorization wrappers are detailed in each scope's section.
.Pp
.Fn kauth_authorize_action
has several special cases, when it will always allow the request.
These are for when the request is issued by the kernel itself (indicated by the
credentials being either
.Dv NOCRED
or
.Dv FSCRED ) ,
or when there was no definitive decision from any of the listeners (i.e., it
was not explicitly allowed or denied) and no security model was loaded.
.Ss Generic Scope
The generic scope,
.Dq org.netbsd.kauth.generic ,
manages generic authorization requests in the kernel.
.Pp
The authorization wrapper for this scope is declared as
.Pp
.Ft int Fn kauth_authorize_generic "kauth_cred_t cred" "kauth_action_t op" \
"void *arg0"
.Pp
The following operations are available for this scope:
.Bl -tag -width compact
.It Dv KAUTH_GENERIC_ISSUSER
Checks whether the credentials belong to the super-user.
.Pp
Using this request is strongly discouraged and should only be done as a
temporary place-holder, as it is breaking the separation between the
interface for authorization requests from the back-end implementation.
.El
.Ss System Scope
The system scope,
.Dq org.netbsd.kauth.system ,
manages authorization requests affecting the entire system.
.Pp
The authorization wrapper for this scope is declared as
.Pp
.Ft int Fn kauth_authorize_system "kauth_cred_t cred" \
"kauth_action_t op" "enum kauth_system_req req" "void *arg1" "void *arg2" \
"void *arg3"
.Pp
The following requests are available for this scope:
.Bl -tag -width compact
.It Dv KAUTH_SYSTEM_ACCOUNTING
Check if enabling/disabling accounting allowed.
.It Dv KAUTH_SYSTEM_CHROOT
.Ar req
can be any of the following:
.Bl -tag -width compact
.It Dv KAUTH_REQ_SYSTEM_CHROOT_CHROOT
Check if calling
.Xr chroot 2
is allowed.
.It Dv KAUTH_REQ_SYSTEM_CHROOT_FCHROOT
Check if calling
.Xr fchroot 2
is allowed.
.El
.It Dv KAUTH_SYSTEM_CPU
Check CPU-manipulation access.
.Pp
.Ar req
can be any of the following:
.Bl -tag -width compact
.It Dv KAUTH_REQ_SYSTEM_CPU_SETSTATE
Set CPU state, including setting it online or offline.
.El
.It Dv KAUTH_SYSTEM_DEBUG
This request concentrates several debugging-related operations.
.It Dv KAUTH_SYSTEM_DEVMAPPER
Check if operations on the device mapper
.Xr dm 4
device are allowed.
.It Dv KAUTH_SYSTEM_FILEHANDLE
Check if file handle operations allowed.
.It Dv KAUTH_SYSTEM_FS_EXTATTR
Check if starting, stopping, enabling, or disabling extended attributes
is allowed.
.Ar arg1
is a
.Ft struct mount *
of the mount-point on which the operation is performed.
.It Dv KAUTH_SYSTEM_FS_SNAPSHOT
Check if setting up a file system snapshot is allowed.
.Ar arg1
is a
.Ft struct mount *
of the mount-point of which the snapshot is taken, and
.Ar arg2
is a
.Ft struct vnode *
of the vnode where the snapshot is expected to be.
.It Dv KAUTH_SYSTEM_FS_QUOTA
Check if file system quota operations are allowed.
.Pp
.Ar arg1
is a
.Ft struct mount *
describing the file system mount in question.
.Ar req
can be one of the following:
.Bl -tag -width compact
.It Dv KAUTH_REQ_SYSTEM_FS_QUOTA_GET
Check if retrieving quota information is allowed.
.Pp
.Ar arg2
is a
.Ft uid_t
with the user-id of the user whose quota information is to be retrieved.
.It Dv KAUTH_REQ_SYSTEM_FS_QUOTA_ONOFF
Check if turning quota on/off is allowed.
.It Dv KAUTH_REQ_SYSTEM_FS_QUOTA_MANAGE
Check if managing the quota by setting the quota/quota use is allowed.
.Pp
.Ar arg2
is a
.Ft uid_t
with the user-id of the user whose quota/quota use is to be set.
.It Dv KAUTH_REQ_SYSTEM_FS_QUOTA_NOLIMIT
Check if bypassing the quota (not enforcing it) is allowed.
.El
.It Dv KAUTH_SYSTEM_FS_RESERVEDSPACE
Check if using the file system reserved space is allowed.
.It Dv KAUTH_SYSTEM_LFS
Check if LFS-related operations are allowed.
.Ar req
can be one of the following:
.Bl -tag -width compact
.It Dv KAUTH_REQ_SYSTEM_LFS_MARKV
Check if calling
.Xr lfs_markv 2
is allowed.
.It Dv KAUTH_REQ_SYSTEM_LFS_BMAPV
Check if calling
.Xr lfs_bmapv 2
is allowed.
.It Dv KAUTH_REQ_SYSTEM_LFS_SEGCLEAN
Check if calling
.Xr lfs_segclean 2
is allowed.
.It Dv KAUTH_REQ_SYSTEM_LFS_SEGWAIT
Check if calling
.Xr lfs_segwait 2
is allowed.
.It Dv KAUTH_REQ_SYSTEM_LFS_FCNTL
Check if operations on LFS through
.Xr fcntl 2
are allowed.
.El
.It Dv KAUTH_SYSTEM_MAP_VA_ZERO
Check if changing the status of memory mapping of virtual address zero
is allowed.
.It Dv KAUTH_SYSTEM_MODULE
Check if a module request is allowed.
.Pp
.Ar arg1
is the command.
.It Dv KAUTH_SYSTEM_MKNOD
Check if creating devices is allowed.
.It Dv KAUTH_SYSTEM_MOUNT
Check if mount-related operations are allowed.
.Pp
.Ar req
can be any of the following:
.Bl -tag -width compact
.It Dv KAUTH_REQ_SYSTEM_MOUNT_DEVICE
Check if mounting a device is allowed.
.Ar arg1
is a
.Ft vnode_t *
of the device,
.Ar arg2
is a
.Ft struct mount *
with the mount-point, and
.Ar arg3
is a
.Ft mode_t
with the desired access mode.
.It Dv KAUTH_REQ_SYSTEM_MOUNT_GET
Check if retrieving information about a mount is allowed.
.Ar arg1
is a
.Ft struct mount *
with the mount structure in question,
.Ar arg2
is a
.Ft void *
with file system specific data, if any.
.It Dv KAUTH_REQ_SYSTEM_MOUNT_NEW
Check if mounting a new file system is allowed.
.Pp
.Ar arg1
is the
.Ft struct vnode *
on which the file system is to be mounted,
.Ar arg2
is an
.Ft int
with the mount flags, and
.Ar arg3
is a
.Ft void *
with file system specific data, if any.
.It Dv KAUTH_REQ_SYSTEM_MOUNT_UNMOUNT
Checks if unmounting a file system is allowed.
.Pp
.Ar arg1
is a
.Ft struct mount *
with the mount in question.
.It Dv KAUTH_REQ_SYSTEM_MOUNT_UPDATE
Checks if updating an existing mount is allowed.
.Pp
.Ar arg1
is the
.Ft struct mount *
of the existing mount,
.Ar arg2
is an
.Ft int
with the new mount flags, and
.Ar arg3
is a
.Ft void *
with file system specific data, if any.
.It Dv KAUTH_REQ_SYSTEM_MOUNT_UMAP
Check if mounting the user and group id remapping file system.
See
.Xr mount_umap 8 .
.El
.It Dv KAUTH_SYSTEM_MQUEUE
Check if bypassing permissions on a message queue object are allowed.
.Ar arg1
is a
.Ft mqueue_t *
describing the message queue.
.It Dv KAUTH_SYSTEM_PSET
Check processor-set manipulation.
.Pp
.Ar req
can be any of the following:
.Bl -tag -width compact
.It Dv KAUTH_REQ_SYSTEM_PSET_ASSIGN
Change processor-set processor assignment.
.It Dv KAUTH_REQ_SYSTEM_PSET_BIND
Bind an LWP to a processor-set.
.It Dv KAUTH_REQ_SYSTEM_PSET_CREATE
Create a processor-set.
.It Dv KAUTH_REQ_SYSTEM_PSET_DESTROY
Destroy a processor-set.
.El
.It Dv KAUTH_SYSTEM_REBOOT
Check if rebooting is allowed.
.It Dv KAUTH_SYSTEM_SETIDCORE
Check if changing coredump settings for set-id processes is allowed.
.It Dv KAUTH_SYSTEM_SEMAPHORE
Check if access to a kernel semaphore is allowed.
.Ar arg1
is a
.Ft ksem_t *
describing the semaphore.
.It Dv KAUTH_SYSTEM_SWAPCTL
Check if privileged
.Xr swapctl 2
requests are allowed.
.It Dv KAUTH_SYSTEM_SYSCTL
This requests operations related to
.Xr sysctl 9 .
.Ar req
indicates the specific request and can be one of the following:
.Bl -tag -width compact
.It Dv KAUTH_REQ_SYSTEM_SYSCTL_ADD
Check if adding a
.Xr sysctl 9
node is allowed.
.It Dv KAUTH_REQ_SYSTEM_SYSCTL_DELETE
Check if deleting a
.Xr sysctl 9
node is allowed.
.It Dv KAUTH_REQ_SYSTEM_SYSCTL_DESC
Check if adding description to a
.Xr sysctl 9
node is allowed.
.It Dv KAUTH_REQ_SYSTEM_SYSCTL_MODIFY
Check if modifying a
.Xr sysctl 9
node variable that doesn't have a custom sysctl helper function is allowed.
.Pp
This request might be deprecated in the future.
.It Dv KAUTH_REQ_SYSTEM_SYSCTL_PRVT
Check if accessing private
.Xr sysctl 9
nodes is allowed.
.El
.It Dv KAUTH_SYSTEM_SYSVIPC
Check SysV IPC related operations.
.Ar req
indicates the specific request and can be one of the following:
.Bl -tag -width compact
.It Dv KAUTH_REQ_SYSTEM_SYSVIPC_BYPASS
Check if bypassing a SysV IPC object's permissions is allowed.
.Ar arg1
is a
.Ft struct ipc_perm *
with the object's permissions and
.Ar arg2
is a
.Ft mode_t
indicating the requested access mode.
.It Dv KAUTH_REQ_SYSTEM_SYSVIPC_SHM_LOCK
Check if shared memory locking is allowed.
.It Dv KAUTH_REQ_SYSTEM_SYSVIPC_SHM_UNLOCK
Check if shared memory unlocking is allowed.
.It Dv KAUTH_REQ_SYSTEM_SYSVIPC_MSGQ_OVERSIZE
Check if oversizing a message queue is allowed.
.Ar arg1
is a
.Ft msglen_t
indicating the size of the message buffer, and
.Ar arg2
is a
.Ft msglen_t
indicating the size of the message queue.
.El
.It Dv KAUTH_SYSTEM_TIME
This request groups time-related operations.
.Ar req
can be any of the following:
.Bl -tag -width compact
.It Dv KAUTH_REQ_SYSTEM_TIME_ADJTIME
Check if changing the time using
.Xr adjtime 2
is allowed.
.It Dv KAUTH_REQ_SYSTEM_TIME_NTPADJTIME
Check if setting the time using
.Xr ntp_adjtime 2
is allowed.
.It Dv KAUTH_REQ_SYSTEM_TIME_SYSTEM
Check if changing the time (usually via
.Xr settimeofday 2 )
is allowed.
.Pp
.Ar arg1
is a
.Ft struct timespec *
with the new time,
.Ar arg2
is a
.Ft struct timeval *
with the delta from the current time,
.Ar arg3
is a
.Ft bool
indicating whether the caller is a device context (e.g.
.Pa /dev/clockctl )
or not.
.It Dv KAUTH_REQ_SYSTEM_TIME_RTCOFFSET
Check if changing the RTC offset is allowed.
.It Dv KAUTH_REQ_SYSTEM_TIME_TIMECOUNTERS
Check if manipulating timecounters is allowed.
.El
.It Dv KAUTH_SYSTEM_VERIEXEC
Check if operations on the
.Xr veriexec 8
subsystem are allowed.
.Ar req
can be one of the following:
.Bl -tag -width compact
.It Dv KAUTH_REQ_SYSTEM_VERIEXEC_ACCESS
Check if access to the
.Xr veriexec 8
subsystem is allowed.
.It Dv KAUTH_REQ_SYSTEM_VERIEXEC_MODIFY
Check if modifications to the state of
.Xr veriexec 8
are allowed.
.El
.El
.Ss Process Scope
The process scope,
.Dq org.netbsd.kauth.process ,
manages authorization requests related to processes in the system.
.Pp
The authorization wrapper for this scope is declared as
.Pp
.Ft int Fn kauth_authorize_process "kauth_cred_t cred" \
"kauth_action_t op" "struct proc *p" "void *arg1" "void *arg2" \
"void *arg3"
.Pp
The following operations are available for this scope:
.Bl -tag -width compact
.It Dv KAUTH_PROCESS_KTRACE
Checks whether an object with one set of credentials can
.Xr ktrace 1
another process
.Ar p ,
possibly with a different set of credentials.
.Pp
If
.Ar arg1
is
.Dv KAUTH_REQ_PROCESS_KTRACE_PERSISTENT ,
this checks if persistent tracing can be done.
Persistent tracing maintains the trace across a set-user-id/set-group-id
.Xr exec 3 ,
and normally requires privileged credentials.
.It Dv KAUTH_PROCESS_PROCFS
Checks whether object with passed credentials can use
.Em procfs
to access process
.Ar p .
.Pp
.Ar arg1
is the
.Ft struct pfsnode *
for the target element in the target process, and
.Ar arg2
is the access type, which can be either
.Dv KAUTH_REQ_PROCESS_PROCFS_READ ,
.Dv KAUTH_REQ_PROCESS_PROCFS_RW ,
or
.Dv KAUTH_REQ_PROCESS_PROCFS_WRITE ,
indicating
.Em control ,
.Em read ,
.Em read-write ,
or
.Em write
access respectively.
.It Dv KAUTH_PROCESS_PTRACE
Checks whether object with passed credentials can use
.Xr ptrace 2
to access process
.Ar p .
.Pp
.Ar arg1
is the
.Xr ptrace 2
command.
.It Dv KAUTH_PROCESS_CANSEE
Checks whether an object with one set of credentials can access
information about another process, possibly with a different set of
credentials.
.Pp
.Ar arg1
indicates the class of information being viewed, and can be either of
.Dv KAUTH_REQ_PROCESS_CANSEE_ARGS ,
.Dv KAUTH_REQ_PROCESS_CANSEE_ENTRY ,
.Dv KAUTH_REQ_PROCESS_CANSEE_ENV ,
or
.Dv KAUTH_REQ_PROCESS_CANSEE_OPENFILES .
.It Dv KAUTH_PROCESS_SCHEDULER_GETAFFINITY
Checks whether viewing the scheduler affinity is allowed.
.It Dv KAUTH_PROCESS_SCHEDULER_SETAFFINITY
Checks whether setting the scheduler affinity is allowed.
.It Dv KAUTH_PROCESS_SCHEDULER_GETPARAM
Checks whether viewing the scheduler policy and parameters is allowed.
.It Dv KAUTH_PROCESS_SCHEDULER_SETPARAM
Checks whether modifying the scheduler policy and parameters is allowed.
.It Dv KAUTH_PROCESS_SIGNAL
Checks whether an object with one set of credentials can post signals
to another process.
.Pp
.Ar p
is the process the signal is being posted to, and
.Ar arg1
is the signal number.
.It Dv KAUTH_PROCESS_CORENAME
Controls access to process corename.
.Pp
.Ar arg1
can be
.Dv KAUTH_REQ_PROCESS_CORENAME_GET
or
.Dv KAUTH_REQ_PROCESS_CORENAME_SET ,
indicating access to read or write the process' corename, respectively.
.Pp
When modifying the corename,
.Ar arg2
holds the new corename to be used.
.It Dv KAUTH_PROCESS_FORK
Checks if the process can fork.
.Ar arg1
is an
.Ft int
indicating how many processes exist on the system at the time of the check.
.It Dv KAUTH_PROCESS_KEVENT_FILTER
Checks whether setting a process
.Xr kevent 2
filter is allowed.
.It Dv KAUTH_PROCESS_NICE
Checks whether the
.Em nice
value of
.Ar p
can be changed to
.Ar arg1 .
.It Dv KAUTH_PROCESS_RLIMIT
Controls access to process resource limits.
.Pp
.Ar arg1
can be
.Dv KAUTH_REQ_PROCESS_RLIMIT_GET
or
.Dv KAUTH_REQ_PROCESS_RLIMIT_SET ,
indicating access to read or write the process' resource limits, respectively, or
.Dv KAUTH_REQ_PROCESS_RLIMIT_BYPASS
to check if the limit enforcement can be bypassed.
.Pp
When modifying resource limits,
.Ar arg2
is the new value to be used and
.Ar arg3
indicates which resource limit is to be modified.
.It Dv KAUTH_PROCESS_SETID
Check if changing the user- or group-ids, groups, or login-name for
.Ar p
is allowed.
.It Dv KAUTH_PROCESS_STOPFLAG
Check if setting the stop flags for
.Xr exec 3 ,
.Xr exit 3 ,
and
.Xr fork 2
is allowed.
.Pp
.Ar arg1
indicates the flag, and can be either
.Dv P_STOPEXEC ,
.Dv P_STOPEXIT ,
or
.Dv P_STOPFORK
respectively.
.El
.Ss Network Scope
The network scope,
.Dq org.netbsd.kauth.network ,
manages networking-related authorization requests in the kernel.
.Pp
The authorization wrapper for this scope is declared as
.Pp
.Ft int Fn kauth_authorize_network "kauth_cred_t cred" "kauth_action_t op" \
"enum kauth_network_req req" "void *arg1" "void *arg2" "void *arg3"
.Pp
The following operations are available for this scope:
.Bl -tag -width compact
.It Dv KAUTH_NETWORK_ALTQ
Checks if an ALTQ operation is allowed.
.Pp
.Ar req
indicates the ALTQ subsystem in question, and can be one of the following:
.Pp
.Bl -tag -compact -width compact
.It Dv KAUTH_REQ_NETWORK_ALTQ_AFMAP
.It Dv KAUTH_REQ_NETWORK_ALTQ_BLUE
.It Dv KAUTH_REQ_NETWORK_ALTQ_CBQ
.It Dv KAUTH_REQ_NETWORK_ALTQ_CDNR
.It Dv KAUTH_REQ_NETWORK_ALTQ_CONF
.It Dv KAUTH_REQ_NETWORK_ALTQ_FIFOQ
.It Dv KAUTH_REQ_NETWORK_ALTQ_HFSC
.It Dv KAUTH_REQ_NETWORK_ALTQ_JOBS
.It Dv KAUTH_REQ_NETWORK_ALTQ_PRIQ
.It Dv KAUTH_REQ_NETWORK_ALTQ_RED
.It Dv KAUTH_REQ_NETWORK_ALTQ_RIO
.It Dv KAUTH_REQ_NETWORK_ALTQ_WFQ
.El
.It Dv KAUTH_NETWORK_BIND
Checks if a
.Xr bind 2
request is allowed.
.Pp
.Ar req
allows to indicate the type of the request to structure listeners and callers
easier.
Supported request types:
.Bl -tag -width compact
.It Dv KAUTH_REQ_NETWORK_BIND_PORT
Checks if binding to a non-privileged/reserved port is allowed.
.It Dv KAUTH_REQ_NETWORK_BIND_PRIVPORT
Checks if binding to a privileged/reserved port is allowed.
.El
.It Dv KAUTH_NETWORK_FIREWALL
Checks if firewall-related operations are allowed.
.Pp
.Ar req
indicates the sub-action, and can be one of the following:
.Bl -tag -width compact
.It Dv KAUTH_REQ_NETWORK_FIREWALL_FW
Modification of packet filtering rules.
.It Dv KAUTH_REQ_NETWORK_FIREWALL_NAT
Modification of NAT rules.
.El
.It Dv KAUTH_NETWORK_INTERFACE
Checks if network interface-related operations are allowed.
.Pp
.Ar arg1
is (optionally) the
.Ft struct ifnet *
associated with the interface.
.Ar arg2
is (optionally) an
.Ft int
describing the interface-specific operation.
.Ar arg3
is (optionally) a pointer to the interface-specific request structure.
.Ar req
indicates the sub-action, and can be one of the following:
.Bl -tag -width compact
.It Dv KAUTH_REQ_NETWORK_INTERFACE_GET
Check if retrieving information from the device is allowed.
.It Dv KAUTH_REQ_NETWORK_INTERFACE_GETPRIV
Check if retrieving privileged information from the device is allowed.
.It Dv KAUTH_REQ_NETWORK_INTERFACE_SET
Check if setting parameters on the device is allowed.
.It Dv KAUTH_REQ_NETWORK_INTERFACE_SETPRIV
Check if setting privileged parameters on the device is allowed.
.It Dv KAUTH_REQ_NETWORK_INTERFACE_FIRMWARE
Check if manipulating the firmware on a network interface device is allowed.
.El
.Pp
Note that unless the
.Ft struct ifnet *
for the interface was passed in
.Ar arg1 ,
there's no way to tell what structure
.Ar arg3
is.
.It Dv KAUTH_NETWORK_INTERFACE_BRIDGE
Check if operations performed on the
.Xr bridge 4
network interface are allowed.
.Pp
.Ar req
can be one of the following:
.Bl -tag -width compact
.It Dv KAUTH_REQ_NETWORK_INTERFACE_BRIDGE_GETPRIV
Check if getting privileges parameters is allowed.
.It Dv KAUTH_REQ_NETWORK_INTERFACE_BRIDGE_SETPRIV
Check if setting privileges parameters is allowed.
.El
.It Dv KAUTH_NETWORK_INTERFACE_PPP
Checks if operations performed on the
.Xr ppp 4
network interface are allowed.
.Pp
.Ar req
can be one of the following:
.Bl -tag -width compact
.It Dv KAUTH_REQ_NETWORK_INTERFACE_PPP_ADD
Checks if adding and enabling a
.Xr ppp 4
interface to the system is allowed.
.El
.It Dv KAUTH_NETWORK_INTERFACE_PVC
Check if operations performed on a PVC device (e.g.
.Xr en 4 )
are allowed.
.Ar req
can be one of the following:
.Bl -tag -width compact
.It Dv KAUTH_REQ_NETWORK_INTERFACE_PVC_ADD
Check if adding a PVC device is allowed.
.El
.It Dv KAUTH_NETWORK_INTERFACE_SLIP
Checks if operations performed on the
.Xr sl 4
network interface are allowed.
.Pp
.Ar req
can be one of the following:
.Bl -tag -width compact
.It Dv KAUTH_REQ_NETWORK_INTERFACE_SLIP_ADD
Checks if adding and enabling a
.Xr sl 4
interface to the system is allowed.
.El
.It Dv KAUTH_NETWORK_INTERFACE_STRIP
Checks if operations performed on the
.Xr strip 4
network interface are allowed.
.Pp
.Ar req
can be one of the following:
.Bl -tag -width compact
.It Dv KAUTH_REQ_NETWORK_INTERFACE_STRIP_ADD
Check if adding and enabling a
.Xr strip 4
interface to the system is allowed.
.El
.It Dv KAUTH_NETWORK_INTERFACE_TUN
Checks if operations performed on the
.Xr tun 4
network interface are allowed.
.Pp
.Ar req
can be one of the following:
.Bl -tag -width compact
.It Dv KAUTH_REQ_NETWORK_INTERFACE_TUN_ADD
Checks if adding and enabling a
.Xr tun 4
interface to the system is allowed.
.El
.It Dv KAUTH_NETWORK_IPSEC
Check if operations related to
.Xr ipsec 4
connections are allowed.
.Ar req
can be one of the following:
.Bl -tag -width compact
.It Dv KAUTH_REQ_NETWORK_IPSEC_BYPASS
Check if bypassing
.Xr ipsec 4
policy is allowed.
.El
.It Dv KAUTH_NETWORK_IPV6
Check if IPv6-specific operations are allowed.
.Ar req
can be one of the following:
.Bl -tag -width compact
.It Dv KAUTH_REQ_NETWORK_IPV6_HOPBYHOP
Check if setting hop-by-hop packet options is allowed.
.It Dv KAUTH_REQ_NETWORK_IPV6_JOIN_MULTICAST
Check if joining a multicast network is allowed.
.El
.It Dv KAUTH_NETWORK_FORWSRCRT
Checks whether status of forwarding of source-routed packets can be modified
or not.
.It Dv KAUTH_NETWORK_NFS
Check if an NFS related operation is allowed.
.Pp
.Ar req
can be any of the following:
.Bl -tag -width compact
.It Dv KAUTH_REQ_NETWORK_NFS_EXPORT
Check if modifying the NFS export table is allowed.
.It Dv KAUTH_REQ_NETWORK_NFS_SVC
Check if access to the NFS
.Xr nfssvc 2
syscall is allowed.
.El
.It Dv KAUTH_NETWORK_ROUTE
Checks if a routing-related request is allowed.
.Pp
.Ar arg1
is the
.Ft struct rt_msghdr *
for the request.
.It Dv KAUTH_NETWORK_SMB
Check if operations related to SMB are allowed.
.Pp
.Ar req
can be one of the following:
.Bl -tag -width compact
.It Dv KAUTH_REQ_NETWORK_SMB_SHARE_ACCESS
Check if accessing an SMB share is allowed.
.Pp
.Ar arg1
is a
.Ft struct smb_share *
describing the SMB share, and
.Ar arg2
is a
.Ft mode_t
with the desired access mode.
.It Dv KAUTH_REQ_NETWORK_SMB_SHARE_CREATE
Check if creating an SMB share is allowed.
.Pp
.Ar arg1
is a
.Ft struct smb_sharespec *
describing the share to be created.
.It Dv KAUTH_REQ_NETWORK_SMB_VC_ACCESS
Check if accessing an SMB VC is allowed.
.Pp
.Ar arg1
is a
.Ft struct smb_vc *
describing the SMB VC, and
.Ar arg2
is a
.Ft mode_t
with the desired access mode.
.It Dv KAUTH_REQ_NETWORK_SMB_VC_CREATE
Check if creating an SMB VC is allowed.
.Pp
.Ar arg1
is a
.Ft struct smb_vcspec *
describing the VC to be created.
.El
.It Dv KAUTH_NETWORK_SOCKET
Checks if a socket related operation is allowed.
.Pp
.Ar req
allows to indicate the type of the request to structure listeners and callers
easier.
Supported request types:
.Bl -tag -width compact
.It Dv KAUTH_REQ_NETWORK_SOCKET_RAWSOCK
Checks if opening a raw socket is allowed.
.It Dv KAUTH_REQ_NETWORK_SOCKET_OPEN
Checks if opening a socket is allowed.
.Ar arg1 , arg2 ,
and
.Ar arg3
are all
.Ft int
parameters describing the domain, socket type, and protocol,
respectively.
.It Dv KAUTH_REQ_NETWORK_SOCKET_CANSEE
Checks if looking at the socket passed is allowed.
.Pp
.Ar arg1
is a
.Ft struct socket *
describing the socket.
.It Dv KAUTH_REQ_NETWORK_SOCKET_DROP
Checks if a connection can be dropped.
.Pp
.Ar arg1
is a
.Ft struct socket *
describing the socket.
.It Dv KAUTH_REQ_NETWORK_SOCKET_SETPRIV
Checks if setting privileged socket options is allowed.
.Pp
.Ar arg1
is a
.Ft struct socket *
describing the socket,
.Ar arg2
is a
.Ft u_long
describing the socket option.
.El
.El
.Ss Machine-dependent Scope
The machine-dependent (machdep) scope,
.Dq org.netbsd.kauth.machdep ,
manages machine-dependent authorization requests in the kernel.
.Pp
The authorization wrapper for this scope is declared as
.Pp
.Ft int Fn kauth_authorize_machdep "kauth_cred_t cred" "kauth_action_t op" \
"void *arg0" "void *arg1" "void *arg2" "void *arg3"
.Pp
The actions on this scope provide a set that may or may not affect all
platforms.
Below is a list of available actions, along with which platforms are affected
by each.
.Bl -tag -width compact
.It Dv KAUTH_MACHDEP_CACHEFLUSH
Request to flush the whole CPU cache.
Affects
.Em m68k
Linux emulation.
.It Dv KAUTH_MACHDEP_CPU_UCODE_APPLY
Request to apply a CPU microcode to a CPU.
This is related to
.Em CPU_UCODE ,
see
.Xr options 4 .
Affects
.Em i386
and
.Em xen .
.It Dv KAUTH_MACHDEP_IOPERM_GET
Request to get the I/O permission level.
Affects
.Em amd64 ,
.Em i386 ,
.Em xen .
.It Dv KAUTH_MACHDEP_IOPERM_SET
Request to set the I/O permission level.
Affects
.Em amd64 ,
.Em i386 ,
.Em xen .
.It Dv KAUTH_MACHDEP_IOPL
Request to set the I/O privilege level.
Affects
.Em amd64 ,
.Em i386 ,
.Em xen .
.It Dv KAUTH_MACHDEP_LDT_GET
Request to get the LDT (local descriptor table).
Affects
.Em amd64 ,
.Em i386 ,
.Em xen .
.It Dv KAUTH_MACHDEP_LDT_SET
Request to set the LDT (local descriptor table).
Affects
.Em amd64 ,
.Em i386 ,
.Em xen .
.It Dv KAUTH_MACHDEP_MTRR_GET
Request to get the MTRR (memory type range registers).
Affects
.Em amd64 ,
.Em i386 ,
.Em xen .
.It Dv KAUTH_MACHDEP_MTRR_SET
Request to set the MTRR (memory type range registers).
Affects
.Em amd64 ,
.Em i386 ,
.Em xen .
.It Dv KAUTH_MACHDEP_NVRAM
Request to access (read/write) the NVRAM.
Affects
.Em i386 .
.It Dv KAUTH_MACHDEP_PXG
Request to start or stop the
.Xr pxg 4
CPU.
.Ar arg0
is
.Ft true
or
.Ft false ,
respectively.
Affects
.Em pmax .
.It Dv KAUTH_MACHDEP_UNMANAGEDMEM
Request to access unmanaged memory.
Affects
.Em alpha ,
.Em amd64 ,
.Em arm ,
.Em i386 ,
.Em powerpc ,
.Em sh3 ,
.Em vax ,
.Em xen .
.El
.Ss Device Scope
The device scope,
.Dq org.netbsd.kauth.device ,
manages authorization requests related to devices on the system.
Devices can be, for example, terminals, tape drives, Bluetooth accessories, and
any other hardware.
Network devices specifically are handled by the
.Em network
scope.
.Pp
In addition to the standard authorization wrapper:
.Pp
.Ft int Fn kauth_authorize_device "kauth_cred_t cred" "kauth_action_t op" \
"void *arg0" "void *arg1" "void *arg2" "void *arg3"
.Pp
this scope provides authorization wrappers for various device types.
.Pp
.Ft int Fn kauth_authorize_device_tty "kauth_cred_t cred" "kauth_action_t op" \
"struct tty *tty"
.Pp
Authorizes requests for
.Em terminal devices
on the system.
The third argument,
.Ar tty ,
is the terminal device in question.
It is passed to the listener as
.Ar arg0 .
The second argument,
.Ar op ,
is the action and can be one of the following:
.Bl -tag -width compact
.It Dv KAUTH_DEVICE_TTY_OPEN
Open the terminal device pointed to by
.Ar tty .
.It Dv KAUTH_DEVICE_TTY_PRIVSET
Set privileged settings on the terminal device pointed to by
.Ar tty .
.It Dv KAUTH_DEVICE_TTY_STI
Use the
.Dq TIOCSTI
device
.Xr ioctl 2 ,
allowing to inject characters into the terminal buffer, simulating terminal
input.
.It Dv KAUTH_DEVICE_TTY_VIRTUAL
Control the virtual console.
.Ar tty
is the current console
.Xr tty 4 .
.El
.Pp
.Ft int Fn kauth_authorize_device_spec "kauth_cred_t cred" \
"enum kauth_device_req req" "struct vnode *vp"
.Pp
Authorizes requests for
.Em special files ,
usually disk devices, but also direct memory access, on the system.
.Pp
It passes
.Dv KAUTH_DEVICE_RAWIO_SPEC
as the action to the listener, and accepts two arguments.
.Ar req ,
passed to the listener as
.Ar arg0 ,
is access requested, and can be one of
.Dv KAUTH_REQ_DEVICE_RAWIO_SPEC_READ ,
.Dv KAUTH_REQ_DEVICE_RAWIO_SPEC_WRITE ,
or
.Dv KAUTH_REQ_DEVICE_RAWIO_SPEC_RW ,
representing read, write, or both read/write access respectively.
.Ar vp
is the vnode of the special file in question, and is passed to the listener as
.Ar arg1 .
.Pp
Keep in mind that it is the responsibility of the security model developer to
check whether the underlying device is a disk or the system memory, using
.Fn iskmemdev :
.Bd -literal -offset indent
if ((vp->v_type == VCHR) &&
    iskmemdev(vp->v_un.vu_specinfo->si_rdev))
	/* system memory access */
.Ed
.Pp
.Ft int Fn kauth_authorize_device_passthru "kauth_cred_t cred" "dev_t dev" \
"u_long mode" "void *data"
.Pp
Authorizes hardware
.Em passthru
requests, or user commands passed directly to the hardware.
These have the potential of resulting in direct disk and/or memory access.
.Pp
It passes
.Dv KAUTH_DEVICE_RAWIO_PASSTHRU
as the action to the listener, and accepts three arguments.
.Ar dev ,
passed as
.Ar arg1
to the listener, is the device for which the request is made.
.Ar mode ,
passed as
.Ar arg0
to the listener, is a generic representation of the access mode requested.
It can be one or more (binary-OR'd) of the following:
.Pp
.Bl -tag -width compact -offset indent -compact
.It KAUTH_REQ_DEVICE_RAWIO_PASSTHRU_READ
.It KAUTH_REQ_DEVICE_RAWIO_PASSTHRU_READCONF
.It KAUTH_REQ_DEVICE_RAWIO_PASSTHRU_WRITE
.It KAUTH_REQ_DEVICE_RAWIO_PASSTHRU_WRITECONF
.El
.Pp
.Ar data ,
passed as
.Ar arg2
to the listener, is device-specific data that may be associated with the
request.
.Ss Bluetooth Devices
Authorizing actions relevant to Bluetooth devices is done using the standard
authorization wrapper, with the following actions:
.Bl -tag -width compact
.It KAUTH_DEVICE_BLUETOOTH_BCSP
Check if operations on a
.Xr bcsp 4
device are allowed.
.Pp
.Ar arg0
is an
.Ft enum kauth_device_req
with one of the following values:
.Bl -tag -width compact
.It Dv KAUTH_REQ_DEVICE_BLUETOOTH_BCSP_ADD
Check if adding and enabling a
.Xr bcsp 4
device is allowed.
.El
.It KAUTH_DEVICE_BLUETOOTH_BTUART
Check if operations on a
.Xr btuart 4
device are allowed.
.Pp
.Ar arg0
is an
.Ft enum kauth_device_req
with one of the following values:
.Bl -tag -width compact
.It Dv KAUTH_REQ_DEVICE_BLUETOOTH_BTUART_ADD
Check if adding and enabling a
.Xr btuart 4
device is allowed.
.El
.It KAUTH_DEVICE_BLUETOOTH_RECV
Check if a packet can be received from the device.
.Pp
.Ar arg0
is the packet type.
For
.Dv HCI_CMD_PKT
packets,
.Ar arg1
is the opcode, for
.Dv HCI_EVENT_PKT
packets,
.Ar arg1
is the event ID, and for
.Dv HCI_ACLDATA_PKT
or
.Dv HCI_SCODATA_PKT
packets,
.Ar arg1
is the connection handle.
.It KAUTH_DEVICE_BLUETOOTH_SEND
Check if a packet can be sent to the device.
.Pp
.Ar arg0
is a
.Ft struct hci_unit *
describing the HCI unit,
.Ar arg1
is a
.Ft hci_cmd_hdr_t *
describing the packet header.
.It KAUTH_DEVICE_BLUETOOTH_SETPRIV
Check if privileged settings can be changed.
.Pp
.Ar arg0
is a
.Ft struct hci_unit *
describing the HCI unit,
.Ar arg1
is a
.Ft struct btreq *
describing the request, and
.Ar arg2
is a
.Ft u_long
describing the command.
.El
.Ss Kernel random device
Authorization actions relevant to the kernel random device,
.Xr rnd 4 ,
is done using the standard authorization wrapper, with the following actions:
.Bl -tag -width compact
.It KAUTH_DEVICE_RND_ADDDATA
Check if adding data to the entropy pool is allowed.
.It KAUTH_DEVICE_RND_GETPRIV
Check if privileged settings and information can be retrieved.
.It KAUTH_DEVICE_RND_SETPRIV
Check if privileged settings can be changed.
.El
.Ss Wscons devices
Authorization actions relevant to
.Xr wscons 4
are done using the standard authorization wrapper, with the following actions:
.Bl -tag -width compact
.It KAUTH_DEVICE_WSCONS_KEYBOARD_BELL
Check if setting the default bell is allowed.
.It KAUTH_DEVICE_WSCONS_KEYBOARD_KEYREPEAT
Check if setting the default key-repeat is allowed.
.El
.Ss Vnode Scope
The vnode scope,
.Dq org.netbsd.kauth.vnode ,
authorizes operations made on vnodes representing file system objects.
.Pp
The authorization wrapper for this scope is declared as
.Pp
.Ft int Fn kauth_authorize_vnode "kauth_cred_t cred" "kauth_action_t action" \
"vnode_t *vp" "vnode_t *dvp" "int fs_decision"
.Pp
This scope is heavily used in file system code and can potentially affect
system-wide performance.
Therefore, there are several things developers should know when using it.
.Pp
First, the
.Ar action
parameter is a bit-mask and multiple actions can be binary-OR'd and authorized
in a single call.
Two helper functions help generate the
.Ar action
value for a couple of common cases: translating file system access to a
.Nm
action and checking access to a vnode.
.Pp
The first,
.Fn kauth_mode_to_action "mode_t access_mode" ,
and returns a
.Ft kauth_action_t
representing the desired access modes.
Another function,
.Fn kauth_access_action "mode_t access_mode" "enum vtype v_type" \
"mode_t file_mode" ,
returns a
.Ft kauth_action_t
suitable for use in many file system
.Xr access 2
implementations.
It calls the aforementioned
.Fn kauth_mode_to_action ,
but before returning also adds the
.Dv KAUTH_VNODE_IS_EXEC
flag if needed.
See below for the meaning of this flag and how its necessity is
determined.
.Pp
Second, it is recommended to be very careful with adding listeners on this
scope.
A special parameter,
.Ar fs_decision ,
allows different file systems to instrument different policies without adding
their own listener.
This parameter is special because it also serves as a fall-back decision when
no
.Xr secmodel 9
is present to prevent a fail-open scenario.
It can take either an
.Xr errno 2
value or
.Dq KAUTH_VNODE_REMOTEFS ,
indicating that the file system on which the authorization is made is remote
and cannot provide us with a fall-back decision.
In this case,
.Nm
can only short-circuit the request but the file system will have the last
word if there is no definitive allow or deny decision.
.Pp
The value of
.Ar fs_decision
can be hard-coded or determined by calling an internal function implementing a
policy.
For the latter case,
.Xr genfs 9
provides a set of helper functions that implement common policies that
file systems can use.
The calling convention is as follows:
.Bd -literal -offset indent
int error;

error = kauth_authorize_vnode(..., genfs_can_foo(...));
.Ed
.Pp
Actions on the vnode scope are of two types: operations and flags.
An operation is similar in concept to actions on other scopes in the sense
that it represents an operation desired by the caller.
A flag is an indicator of additional information about the vnode that
a file system can set in order to allow the listener to make a more
informed decision.
.Pp
Actions include the following:
.Bl -tag -width compact -offset indent
.It KAUTH_VNODE_READ_DATA
Read file data.
.It KAUTH_VNODE_LIST_DIRECTORY
Read directory listing.
Identical to the above.
.It KAUTH_VNODE_WRITE_DATA
Write file data.
.It KAUTH_VNODE_ADD_FILE
Add a file to a directory.
Identical to the above.
.It KAUTH_VNODE_EXECUTE
Execute a file.
.It KAUTH_VNODE_SEARCH
Search (enter) a directory.
Identical to the above.
.It KAUTH_VNODE_DELETE
Delete a file.
.It KAUTH_VNODE_APPEND_DATA
Append data to a file.
.It KAUTH_VNODE_ADD_SUBDIRECTORY
Add a subdirectory to a directory.
Identical to the above.
.It KAUTH_VNODE_READ_TIMES
Read the created, last accessed, and last modified times of a file.
.It KAUTH_VNODE_WRITE_TIMES
Modify the created, last accessed, or last modified times of a file.
.It KAUTH_VNODE_READ_FLAGS
Read file flags.
.It KAUTH_VNODE_WRITE_FLAGS
Modify file flags.
.It KAUTH_VNODE_READ_SYSFLAGS
Read file system flags.
.It KAUTH_VNODE_WRITE_SYSFLAGS
Modify file system flags.
.It KAUTH_VNODE_RENAME
Rename a file.
.It KAUTH_VNODE_CHANGE_OWNERSHIP
Change ownership of a file.
.It KAUTH_VNODE_READ_SECURITY
Read the permissions of a file.
.It KAUTH_VNODE_WRITE_SECURITY
Change the permissions of a file, for example by using
.Xr chmod 2 .
.It KAUTH_VNODE_READ_ATTRIBUTES
Read attributes of a file.
.It KAUTH_VNODE_WRITE_ATTRIBUTES
Modify attributes of a file.
.It KAUTH_VNODE_READ_EXTATTRIBUTES
Read extended attributes of a file.
.It KAUTH_VNODE_WRITE_EXTATTRIBUTES
Modify extended attributes of a file.
.It KAUTH_VNODE_RETAIN_SUID
Check if retaining the set-user-id bit on files after
.Xr chown 2
is allowed.
.It KAUTH_VNODE_RETAIN_SGID
Check if retaining the set-group-id bit on files after
.Xr chown 2
is allowed.
.It KAUTH_VNODE_REVOKE
Revoke a file.
.El
.Pp
Flags include the following:
.Bl -tag -width compact -offset indent
.It KAUTH_VNODE_IS_EXEC
The vnode is executable.
.Pp
The macro
.Fn FS_OBJECT_CAN_EXEC
can be used to help determine if this flag should be set.
This macro determines a file system object to be executable if it is a
directory (in which case we say it is searchable) or if it has at least one
executable bit set in its mode.
.Pp
Setting this flag helps a listener know that a vnode is executable and is used
in implementing privileged access to files and directories while maintaining
semantics that prevent execution until a file is marked as an executable.
An example for using this in listener code is:
.Bd -literal -offset indent
if (privileged) {
	/* Always allow read/write; execute only if executable. */
	if ((action & KAUTH_VNODE_EXECUTE) == 0 ||
	    (action & KAUTH_VNODE_IS_EXEC))
		result = KAUTH_RESULT_ALLOW;
}
.Ed
.Pp
Finally, the vnode scope authorization wrapper returns
.Er EACCES
in case of an error, to maintain file system semantics.
File systems can override this value if needed.
.It KAUTH_VNODE_HAS_SYSFLAGS
The file system object represented by the vnode has system flags set.
.It KAUTH_VNODE_ACCESS
The authorization is advisory only and no actual operation is to be
performed.
This is not implemented.
.El
.Ss Credentials Scope
The credentials scope,
.Dq org.netbsd.kauth.cred ,
is a special scope used internally by the
.Nm
framework to provide hooking to credential-related operations.
.Pp
It is a
.Dq notify-only
scope, allowing hooking operations such as initialization of new credentials,
credential inheritance during a fork, and copying and freeing of credentials.
The main purpose for this scope is to give a security model a way to control
the aforementioned operations, especially in cases where the credentials
hold security model-private data.
.Pp
Notifications are made using the following function, which is internal to
.Nm :
.Pp
.Ft int Fn kauth_cred_hook "kauth_cred_t cred" "kauth_action_t action" \
"void *arg0" "void *arg1"
.Pp
With the following actions:
.Bl -tag -width compact
.It Dv KAUTH_CRED_COPY
The credentials are being copied.
.Ar cred
are the credentials of the lwp context doing the copy, and
.Ar arg0
and
.Ar arg1
are both
.Ft kauth_cred_t
representing the
.Dq from
and
.Dq to
credentials, respectively.
.It Dv KAUTH_CRED_FORK
The credentials are being inherited from a parent to a child process during a
fork.
.Pp
.Ar cred
are the credentials of the lwp context doing the fork, and
.Ar arg0
and
.Ar arg1
are both
.Ft struct proc *
of the parent and child processes, respectively.
.It Dv KAUTH_CRED_CHROOT
The credentials in cred belong to a process whose root directory is
changed through
.Fn change_root
(see
.Xr vfs 9 ).
.Pp
.Ar Arg0
is the new
.Ft struct cwdinfo *
of the process.
.It Dv KAUTH_CRED_FREE
The credentials in
.Ar cred
are being freed.
.It Dv KAUTH_CRED_INIT
The credentials in
.Ar cred
are being initialized.
.El
.Pp
Since this is a notify-only scope, all listeners are required to return
.Dv KAUTH_RESULT_ALLOW .
.Ss Credentials Accessors and Mutators
.Nm
has a variety of accessor and mutator routines to handle
.Ft kauth_cred_t
objects.
.Pp
The following routines can be used to access and modify the user- and
group-ids in a
.Ft kauth_cred_t :
.Bl -tag -width compact
.It Ft uid_t Fn kauth_cred_getuid "kauth_cred_t cred"
Returns the real user-id from
.Ar cred .
.It Ft uid_t Fn kauth_cred_geteuid "kauth_cred_t cred"
Returns the effective user-id from
.Ar cred .
.It Ft uid_t Fn kauth_cred_getsvuid "kauth_cred_t cred"
Returns the saved user-id from
.Ar cred .
.It Ft void Fn kauth_cred_setuid "kauth_cred_t cred" "uid_t uid"
Sets the real user-id in
.Ar cred
to
.Ar uid .
.It Ft void Fn kauth_cred_seteuid "kauth_cred_t cred" "uid_t uid"
Sets the effective user-id in
.Ar cred
to
.Ar uid .
.It Ft void Fn kauth_cred_setsvuid "kauth_cred_t cred" "uid_t uid"
Sets the saved user-id in
.Ar cred
to
.Ar uid .
.It Ft gid_t Fn kauth_cred_getgid "kauth_cred_t cred"
Returns the real group-id from
.Ar cred .
.It Ft gid_t Fn kauth_cred_getegid "kauth_cred_t cred"
Returns the effective group-id from
.Ar cred .
.It Ft gid_t Fn kauth_cred_getsvgid "kauth_cred_t cred"
Returns the saved group-id from
.Ar cred .
.It Ft void Fn kauth_cred_setgid "kauth_cred_t cred" "gid_t gid"
Sets the real group-id in
.Ar cred
to
.Ar gid .
.It Ft void Fn kauth_cred_setegid "kauth_cred_t cred" "gid_t gid"
Sets the effective group-id in
.Ar cred
to
.Ar gid .
.It Ft void Fn kauth_cred_setsvgid "kauth_cred_t cred" "gid_t gid"
Sets the saved group-id in
.Ar cred
to
.Ar gid .
.It Ft u_int Fn kauth_cred_getrefcnt "kauth_cred_t cred"
Return the reference count for
.Ar cred .
.El
.Pp
The following routines can be used to access and modify the group
list in a
.Ft kauth_cred_t :
.Bl -tag -width compact
.It Ft int Fn kauth_cred_ismember_gid "kauth_cred_t cred" "gid_t gid" \
"int *resultp"
Checks if the group-id
.Ar gid
is a member in the group list of
.Ar cred .
.Pp
If it is,
.Ar resultp
will be set to one, otherwise, to zero.
.Pp
The return value is an error code, or zero for success.
.It Ft u_int Fn kauth_cred_ngroups "kauth_cred_t cred"
Return the number of groups in the group list of
.Ar cred .
.It Ft gid_t Fn kauth_cred_group "kauth_cred_t cred" "u_int idx"
Return the group-id of the group at index
.Ar idx
in the group list of
.Ar cred .
.It Ft int Fn kauth_cred_setgroups "kauth_cred_t cred" "const gid_t *groups" \
"size_t ngroups" "uid_t gmuid" "enum uio_seg seg"
Copy
.Ar ngroups
groups from array pointed to by
.Ar groups
to the group list in
.Ar cred ,
adjusting the number of groups in
.Ar cred
appropriately.
.Ar seg
should be either
.Dv UIO_USERSPACE
or
.Dv UIO_SYSSPACE
indicating whether
.Ar groups
is a user or kernel space address.
.Pp
Any groups remaining will be set to an invalid value.
.Pp
.Ar gmuid
is unused for now, and to maintain interface compatibility with the Darwin
KPI.
.Pp
The return value is an error code, or zero for success.
.It Ft int Fn kauth_cred_getgroups "kauth_cred_t cred" "gid_t *groups" \
"size_t ngroups" "enum uio_seg seg"
Copy
.Ar ngroups
groups from the group list in
.Ar cred
to the buffer pointed to by
.Ar groups .
.Ar seg
should be either
.Dv UIO_USERSPACE
or
.Dv UIO_SYSSPACE
indicating whether
.Ar groups
is a user or kernel space address.
.Pp
The return value is an error code, or zero for success.
.El
.Ss Credential Private Data
.Nm
provides an interface to allow attaching security-model private data to
credentials.
.Pp
The use of this interface has two parts that can be divided to direct and
indirect control of the private-data.
Directly controlling the private data is done by using the below routines,
while the indirect control is often dictated by events such as process
fork, and is handled by listening on the credentials scope (see above).
.Pp
Attaching private data to credentials works by registering a key to serve
as a unique identifier, distinguishing various sets of private data that
may be associated with the credentials.
Registering, and deregistering, a key is done by using these routines:
.Bl -tag -width compact
.It Ft int Fn kauth_register_key "secmodel_t sm" "kauth_key_t *keyp"
Register new key for private data for security model
.Ar sm .
.Ar keyp
will be used to return the key to be used in further calls.
.Pp
The function returns 0 on success and an error code (see
.Xr errno 2 )
on failure.
.It Ft int Fn kauth_deregister_key "kauth_key_t key"
Deregister private data key
.Ar key .
.El
.Pp
Once registered, private data may be manipulated by the following routines:
.Bl -tag -width compact
.It Ft void Fn kauth_cred_setdata "kauth_cred_t cred" "kauth_key_t key" \
"void *data"
Set private data for
.Ar key
in
.Ar cred
to be
.Ar data .
.It Ft void * Fn kauth_cred_getdata "kauth_cred_t cred" "kauth_key_t key"
Retrieve private data for
.Ar key
in
.Ar cred .
.El
.Pp
Note that it is required to use the above routines every time the private
data is changed, i.e., using
.Fn kauth_cred_getdata
and later modifying the private data should be accompanied by a call to
.Fn kauth_cred_setdata
with the
.Dq new
private data.
.Ss Credential Inheritance and Reference Counting
.Nm
provides an interface for handling shared credentials.
.Pp
When a
.Ft kauth_cred_t
is first allocated, its reference count is set to 1.
However, with time, its reference count can grow as more objects (processes,
LWPs, files, etc.) reference it.
.Pp
The following routines are available for managing credentials reference
counting:
.Bl -tag -width compact
.It Ft void Fn kauth_cred_hold "kauth_cred_t cred"
Increases reference count to
.Ar cred
by one.
.It Ft void Fn kauth_cred_free "kauth_cred_t cred"
Decreases the reference count to
.Ar cred
by one.
.Pp
If the reference count dropped to zero, the memory used by
.Ar cred
will be freed.
.El
.Pp
Credential inheritance happens during a
.Xr fork 2 ,
and is handled by the following function:
.Pp
.Ft void Fn kauth_proc_fork "struct proc *parent" "struct proc *child"
.Pp
When called, it references the parent's credentials from the child,
and calls the credentials scope's hook with the
.Dv KAUTH_CRED_FORK
action to allow security model-specific handling of the inheritance
to take place.
.Ss Credentials Memory Management
Data-structures for credentials, listeners, and scopes are allocated from
memory pools managed by the
.Xr pool 9
subsystem.
.Pp
The
.Ft kauth_cred_t
objects have their own memory management routines:
.Bl -tag -width compact
.It Ft kauth_cred_t Fn kauth_cred_alloc "void"
Allocates a new
.Ft kauth_cred_t ,
initializes its lock, and sets its reference count to one.
.El
.Ss Conversion Routines
Sometimes it might be necessary to convert a
.Ft kauth_cred_t
to userland's view of credentials, a
.Ft struct uucred ,
or vice versa.
.Pp
The following routines are available for these cases:
.Bl -tag -width compact
.It Ft void Fn kauth_uucred_to_cred "kauth_cred_t cred" "const struct uucred *uucred"
Convert userland's view of credentials to a
.Ft kauth_cred_t .
.Pp
This includes effective user- and group-ids, a number of groups, and a group
list.
The reference count is set to one.
.Pp
Note that
.Nm
will try to copy as many groups as can be held inside a
.Ft kauth_cred_t .
.It Ft void Fn kauth_cred_to_uucred "struct uucred *uucred" "const kauth_cred_t cred"
Convert
.Ft kauth_cred_t
to userland's view of credentials.
.Pp
This includes effective user- and group-ids, a number of groups, and a group
list.
.Pp
Note that
.Nm
will try to copy as many groups as can be held inside a
.Ft struct uucred .
.It Ft int Fn kauth_cred_uucmp "kauth_cred_t cred" "struct uucred *uucred"
Compares
.Ar cred
with the userland credentials in
.Ar uucred .
.Pp
Common values that will be compared are effective user- and group-ids, and
the group list.
.El
.Ss Miscellaneous Routines
Other routines provided by
.Nm
are:
.Bl -tag -width compact
.It Ft void Fn kauth_cred_clone "kauth_cred_t cred1" "kauth_cred_t cred2"
Clone credentials from
.Ar cred1
to
.Ar cred2 ,
except for the lock and reference count.
.It Ft kauth_cred_t Fn kauth_cred_dup "kauth_cred_t cred"
Duplicate
.Ar cred .
.Pp
What this routine does is call
.Fn kauth_cred_alloc
followed by a call to
.Fn kauth_cred_clone .
.It Ft kauth_cred_t Fn kauth_cred_copy "kauth_cred_t cred"
Works like
.Fn kauth_cred_dup ,
except for a few differences.
.Pp
If
.Ar cred
already has a reference count of one, it will be returned.
Otherwise, a new
.Ft kauth_cred_t
will be allocated and the credentials from
.Ar cred
will be cloned to it.
Last, a call to
.Fn kauth_cred_free
for
.Ar cred
will be done.
.It Ft kauth_cred_t Fn kauth_cred_get "void"
Return the credentials associated with the current LWP.
This does not change the reference count of the resulting
.Ft kauth_cred_t
object.
.El
.Ss Scope Management
.Nm
provides routines to manage the creation and deletion of scopes on the
system.
.Pp
Note that the built-in scopes, the
.Dq generic
scope and the
.Dq process
scope, can't be deleted.
.Bl -tag -width compact
.It Ft kauth_scope_t Fn kauth_register_scope "const char *id" \
"kauth_scope_callback_t cb" "void *cookie"
Register a new scope on the system.
.Ar id
is the name of the scope, usually in reverse DNS-like notation.
For example,
.Dq org.netbsd.kauth.myscope .
.Ar cb
is the default listener, to which authorization requests for this scope
will be dispatched to.
.Ar cookie
is optional user-data that will be passed to all listeners
during authorization on the scope.
.It Ft void Fn kauth_deregister_scope "kauth_scope_t scope"
Deregister
.Ar scope
from the scopes available on the system, and free the
.Ft kauth_scope_t
object
.Ar scope .
.El
.Ss Listener Management
Listeners in
.Nm
are authorization callbacks that are called during an authorization
request in the scope which they belong to.
.Pp
When an authorization request is made, all listeners associated with
a scope are called to allow, deny, or defer the request.
.Pp
It is enough for one listener to deny the request in order for the
request to be denied; but all listeners are called during an authorization
process none-the-less.
All listeners are required to allow the request for it to be granted,
and in a case where all listeners defer the request \(em leaving the
decision for other listeners \(em the request is denied.
.Pp
The following KPI is provided for the management of listeners:
.Bl -tag -width compact
.It Ft kauth_listener_t Fn kauth_listen_scope "const char *id" \
"kauth_scope_callback_t cb" "void *cookie"
Create a new listener on the scope with the id
.Ar id ,
setting the default listener to
.Ar cb .
.Ar cookie
is optional user-data that will be passed to the listener when called
during an authorization request.
.It Ft void Fn kauth_unlisten_scope "kauth_listener_t listener"
Removes
.Ar listener
from the scope which it belongs to, ensuring it won't be called again,
and frees the
.Ft kauth_listener_t
object
.Ar listener .
.El
.Pp
.Nm
provides no means for synchronization within listeners.
It is the programmer's responsibility to make sure data used by the
listener is properly locked during its use, as it can be accessed
simultaneously from the same listener called multiple times.
It is also the programmer's responsibility to do garbage collection after
the listener, possibly freeing any allocated data it used.
.Pp
The common method to do the above is by having a reference count to
each listener.
On entry to the listener, this reference count should be raised; on
exit, lowered.
.Pp
During the removal of a listener, first
.Fn kauth_scope_unlisten
should be called to make sure the listener code will not be entered in
the future.
Then, the code should wait (possibly sleeping) until the reference count
drops to zero.
When that happens, it is safe to do the final cleanup.
.Pp
Listeners might sleep, so no locks can be held when calling an authorization
wrapper.
.Sh EXAMPLES
Older code had no abstraction of the security model, so most privilege
checks looked like this:
.Bd -literal -offset indent
if (suser(cred, &acflag) == 0)
	/* allow privileged operation */
.Ed
.Pp
Using the new interface, you must ask for a specific privilege explicitly.
For example, checking whether it is possible to open a socket would look
something like this:
.Bd -literal -offset indent
if (kauth_authorize_network(cred, KAUTH_NETWORK_SOCKET,
    KAUTH_REQ_NETWORK_SOCKET_OPEN, PF_INET, SOCK_STREAM,
    IPPROTO_TCP) == 0)
	/* allow opening the socket */
.Ed
.Pp
Note that the
.Em securelevel
implications were also integrated into the
.Nm
framework so you don't have to note anything special in the call to the
authorization wrapper, but rather just have to make sure the security
model handles the request as you expect it to.
.Pp
To do that you can just
.Xr grep 1
in the relevant security model directory and have a look at the code.
.Sh EXTENDING KAUTH
Although
.Nm
provides a large set of both detailed and more or less generic requests,
it might be needed eventually to introduce more scopes, actions, or
requests.
.Pp
Adding a new scope should happen only when an entire subsystem is
introduced and it is assumed other parts of the kernel may want to
interfere with its inner-workings.
When a subsystem that has the potential of impacting the security
of the system is introduced, existing security modules must be updated
to also handle actions on the newly added scope.
.Pp
New actions should be added when sets of operations not covered at all
belong in an already existing scope.
.Pp
Requests (or sub-actions) can be added as subsets of existing actions
when an operation that belongs in an already covered area is introduced.
.Pp
Note that all additions should include updates to this manual, the
security models shipped with
.Nx ,
and the example skeleton security model.
.Sh SEE ALSO
.Xr secmodel 9
.Sh HISTORY
The kernel authorization framework first appeared in Mac OS X 10.4.
.Pp
The kernel authorization framework in
.Nx
first appeared in
.Nx 4.0 ,
and is a clean-room implementation based on Apple TN2127, available at
.Lk http://developer.apple.com/technotes/tn2005/tn2127.html
.Sh NOTES
As
.Nm
in
.Nx
is still under active development, it is likely that the ABI, and possibly the
API, will differ between
.Nx
versions.
Developers are to take notice of this fact in order to avoid building code
that expects one version of the ABI and running it in a system with a different
one.
.Sh AUTHORS
.An Elad Efrat Aq Mt elad@NetBSD.org
implemented the kernel authorization framework in
.Nx .
.Pp
.An Jason R. Thorpe Aq Mt thorpej@NetBSD.org
provided guidance and answered questions about the Darwin implementation.<|MERGE_RESOLUTION|>--- conflicted
+++ resolved
@@ -1,8 +1,4 @@
-<<<<<<< HEAD
-.\" $NetBSD: kauth.9,v 1.111 2017/08/28 06:04:00 wiz Exp $
-=======
 .\" $NetBSD: kauth.9,v 1.112 2018/07/15 05:16:41 maxv Exp $
->>>>>>> b2b84690
 .\"
 .\" Copyright (c) 2005, 2006 Elad Efrat <elad@NetBSD.org>
 .\" All rights reserved.
@@ -29,11 +25,7 @@
 .\" (INCLUDING NEGLIGENCE OR OTHERWISE) ARISING IN ANY WAY OUT OF THE USE OF
 .\" THIS SOFTWARE, EVEN IF ADVISED OF THE POSSIBILITY OF SUCH DAMAGE.
 .\"
-<<<<<<< HEAD
-.Dd August 28, 2017
-=======
 .Dd July 14, 2018
->>>>>>> b2b84690
 .Dt KAUTH 9
 .Os
 .Sh NAME
