<<<<<<< HEAD
.\"	$NetBSD: module.9,v 1.42 2017/12/20 10:01:38 wiz Exp $
=======
.\"	$NetBSD: module.9,v 1.49 2018/06/18 23:40:14 pgoyette Exp $
>>>>>>> b2b84690
.\"
.\" Copyright (c) 2010 The NetBSD Foundation, Inc.
.\" All rights reserved.
.\"
.\" This code is derived from software contributed to The NetBSD Foundation
.\" by Andrew Doran.
.\"
.\" Redistribution and use in source and binary forms, with or without
.\" modification, are permitted provided that the following conditions
.\" are met:
.\" 1. Redistributions of source code must retain the above copyright
.\"    notice, this list of conditions and the following disclaimer.
.\" 2. Redistributions in binary form must reproduce the above copyright
.\"    notice, this list of conditions and the following disclaimer in the
.\"    documentation and/or other materials provided with the distribution.
.\"
.\" THIS SOFTWARE IS PROVIDED BY THE NETBSD FOUNDATION, INC. AND CONTRIBUTORS
.\" ``AS IS'' AND ANY EXPRESS OR IMPLIED WARRANTIES, INCLUDING, BUT NOT LIMITED
.\" TO, THE IMPLIED WARRANTIES OF MERCHANTABILITY AND FITNESS FOR A PARTICULAR
.\" PURPOSE ARE DISCLAIMED.  IN NO EVENT SHALL THE FOUNDATION OR CONTRIBUTORS
.\" BE LIABLE FOR ANY DIRECT, INDIRECT, INCIDENTAL, SPECIAL, EXEMPLARY, OR
.\" CONSEQUENTIAL DAMAGES (INCLUDING, BUT NOT LIMITED TO, PROCUREMENT OF
.\" SUBSTITUTE GOODS OR SERVICES; LOSS OF USE, DATA, OR PROFITS; OR BUSINESS
.\" INTERRUPTION) HOWEVER CAUSED AND ON ANY THEORY OF LIABILITY, WHETHER IN
.\" CONTRACT, STRICT LIABILITY, OR TORT (INCLUDING NEGLIGENCE OR OTHERWISE)
.\" ARISING IN ANY WAY OUT OF THE USE OF THIS SOFTWARE, EVEN IF ADVISED OF THE
.\" POSSIBILITY OF SUCH DAMAGE.
.\"
<<<<<<< HEAD
.Dd December 16, 2017
=======
.Dd June 19, 2018
>>>>>>> b2b84690
.Dt MODULE 9
.Os
.Sh NAME
.Nm module ,
.Nm module_load ,
.Nm module_autoload ,
.Nm module_unload ,
.Nm module_init_class ,
.Nm module_hold ,
.Nm module_rele ,
.Nm module_find_section ,
.Nm module_kernel ,
.Nm module_name ,
.Nm module_source ,
.Nm module_register_callbacks ,
.Nm module_unregister_callbacks ,
.Nm module_specific_key_create ,
.Nm module_specific_key_delete ,
.Nm module_getspecific ,
.Nm module_setspecific
.Nd kernel module loader
.Sh SYNOPSIS
.In sys/module.h
.Fn MODULE "class" "name" "required"
.Ft int
.Fn module_load "const char *name" "int flags" "prop_dictionary_t props" \
"modclass_t class"
.Ft int
.Fn module_autoload "const char *name" "modclass_t class"
.Ft int
.Fn module_unload "const char *name"
.Ft void
.Fn module_init_class "modclass_t class"
.Ft int
.Fn module_hold "module_t *module"
.Ft void
.Fn module_rele "module_t *module"
.Ft int
.Fn module_find_section "const char *" "void **" "size_t *"
.Ft "module_t *"
.Fn module_kernel "void"
.Ft "const char *"
.Fn module_name "struct module *module"
.Ft modsrc_t
.Fn module_source "struct module *module"
.Ft void
.Fn module_init "void"
.Ft void
.Fn module_start_unload_thread "void"
.Ft void
.Fn module_builtin_require_force "void"
.Ft void
.Fn module_load_vfs_init "void"
.Ft "void *"
.Fn module_register_callbacks "void (*)(struct module *)" \
"void (*unload)(struct module *)"
.Ft void
.Fn module_unregister_callbacks "void *"
.Ft specificdata_key_t
.Fn module_specific_key_create "specificdata_key_t *keyp" \
"specificdata_dtor_t dtor"
.Ft void
.Fn module_specific_key_delete "specificdata_key_t key"
.Ft "void *"
.Fn module_getspecific "module_t *mod" "specificdata_key_t key"
.Ft "void *"
.Fn module_setspecific "module_t *mod" "specificdata_key_t key" "void *data"
.Sh DESCRIPTION
Modules are sections of code that can be independently linked and selectively
loaded into or unloaded from a running kernel.
This provides a mechanism to update the module without having to relink
the kernel and reboot.
Modules can be loaded from within the kernel image, provided by the boot
loader, or loaded from the file system.
.Pp
The
.Nm
subsystem includes two data types:
.Bl -enum -offset indent
.It
The
.Vt module_t
type provides storage to describe a module.
.It
The
.Vt modinfo_t
type resides within
.Vt module_t
and contains module header info.
.El
.Pp
The module subsystem is protected by the global
.Va kernconfig_mutex .
.Sh FUNCTIONS
.Bl -tag -width abcd
.It Fn MODULE "class" "name" "required"
The
.Fn MODULE
macro creates and initializes a
.Vt modinfo_t
structure.
The
.Fa class
argument identifies the class of module, and must be one of the following:
.Bl -tag -width MODULE_CLASS_SECMODEL -offset indent
.It Dv MODULE_CLASS_VFS
The module provide a virtual file system - see
.Xr vfs 9
.It Dv MODULE_CLASS_DRIVER
The module is a device driver - see
.Xr driver 9
.It Dv MODULE_CLASS_EXEC
The module provides an alternate execution environment - see the various
.Dv COMPAT_xxx
options in
.Xr options 4
.It Dv MODULE_CLASS_SECMODEL
The module provides a security model - see
.Xr secmodel 9
.It Dv MODULE_CLASS_BUFQ
The module provides a buffer queue strategy - see
.Xr bufq 9
.It Dv MODULE_CLASS_MISC
The module provides miscellaneous kernel services
.El
.Pp
The
.Fa name
argument provides the name of the module.
Loaded modules, including those that are built-in to the kernel, must all
have unique names.
.Pp
The
.Fa required
argument is a quoted string containing a comma-separated list of module
names that are required by this module.
The list must not contain any white-space.
When a module is loaded, all of its required modules are auto-loaded and
initialized before the module itself is loaded.
Loading of required modules is a recursive operation.
.Pp
If there are no required modules, this argument should be specified as
.Dv NULL .
.Pp
In addition to the explicit arguments, the
.Fn MODULE
macro creates a reference to the module's
.Fn modcmd
function.
This function is defined as:
.Bl -tag -width modcmd -offset indent
<<<<<<< HEAD
.It Ft int
=======
.It Ft modcmd_t
>>>>>>> b2b84690
.Fn xxx_modcmd "modcmd_t cmd" "void *data"
.El
.Pp
(where xxx is the name of the module, from the
.Dv MODULE
macro).
.Pp
The
.Fa cmd
argument requests one of the following operations:
.Bl -tag -width MODULE_CMD_AUTOUNLOAD -offset indent
.It Dv MODULE_CMD_INIT
Perform module-specific initialization when the module is loaded.
.It Dv MODULE_CMD_FINI
Perform module-specific clean-up before the module is unloaded.
.It Dv MODULE_CMD_AUTOUNLOAD
Notify the module that it is about to be unloaded.
.It Dv MODULE_CMD_STAT
Request the module to provide status information (not currently implemented).
.El
.Pp
All modules'
.Fn modcmd
functions must implement the
.Dv MODULE_CMD_INIT
and
.Dv MODULE_CMD_FINI
commands.
The other commands are optional,
and should return
.Er ENOTTY
if not implemented.
.Pp
For the
.Dv MODULE_CMD_INIT
command, the
.Fa data
argument is used to pass a pointer to the module's
.Xr prop_dictionary 3 .
For the
.Dv MODULE_CMD_STAT
command, the
.Fa data
argument points to a buffer where the status information should be placed.
.Pp
The __link_set mechanism is used to enable the
.Nm
subsystem to locate the
.Vt modinfo_t
structure.
.It Fn module_load "name" "flags" "props" "class"
Load a module, link it into the running kernel, and call the module's
.Fn modcmd
routine with a
.Fa cmd
argument of
.Dv MODULE_CMD_INIT .
If the specified module requires other modules, they are loaded first; if
any required module cannot be loaded or if any of their
.Fn modcmd
control routines returns a non-zero status, loading of this module and
the specific required module will fail.
The required modules are marked for automatic unloading.
Thus, if the loading of the module failed, the required modules will
be automatically unloaded after a short delay.
.Pp
The loader will look first for a built-in module with the specified
.Fa name
that has not been disabled (see
.Fn module_unload
below).
If a built-in module with that
.Fa name
is not found, the list of modules prepared by the boot loader is searched.
If the named module is still not found, an attempt is made to locate the
module within the file system, provided it has been mounted by the
initialization code.
.Pp
The
.Fa flags
argument can include:
.Bl -tag -width MODCTL_LOAD_FORCE -offset indent
.It Dv MODCTL_NO_PROP
When loading a module from the file system, do not attempt to locate a
corresponding prop_dictionary file.
.It Dv MODCTL_LOAD_FORCE
Force loading of disabled built-in modules and modules built for a
different version of the operating system.
.El
.Pp
The
.Fa props
argument points to an externalized property list which is passed to the
module's
.Fn modcmd
routine.
If a module is being loaded from the file system, and the
.Dv MODCTL_NO_PROP
flag is not set, the system searches for a file with the same name as the
module file, but with the suffix
.Dq Pa .plist .
If this file is found, the prop_dictionary it contains is loaded and
merged with the prop_dictionary from the
.Fa props
argument.
.Pp
The
.Fa class
argument can be any of:
.Pp
.Bl -tag -width MODULE_CLASS_SECMODEL -offset indent -compact
.It Dv MODULE_CLASS_ANY
.It Dv MODULE_CLASS_DRIVER
Device driver
.It Dv MODULE_CLASS_EXEC
Executable image handler
.It Dv MODULE_CLASS_MISC
Miscellaneous module
.It Dv MODULE_CLASS_SECMODEL
Security model (see
.Xr secmodel 9
for more details)
.It Dv MODULE_CLASS_VFS
Virtual file system
.El
.Pp
If the class is not
.Dv MODULE_CLASS_ANY ,
the class of the module being loaded
must match the requested
.Fa class .
Except when verifying a module's class when it is being loaded, module
classes other than
.Dv MODULE_CLASS_SECMODEL
are transparent to the module subsystem.
They are provided only for the benefit of the subsystem's clients.
Modules with class
.Dv MODULE_CLASS_SECMODEL
are automatically registered with
.Fn secmodel_register
after being successfully loaded, and automatically deregistered with
.Fn secmodel_deregister
when being unloaded.
.Pp
The
.Fn module_load
routine is primarily intended as the implementation of the
.Dv MODCTL_LOAD
option of the
.Xr modctl 2
system call.
.It Fn module_autoload "name" "class"
Auto-load a module, making it available for automatic unloading.
The
.Fa name
and
.Fa class
arguments are the same as for the
.Fn module_load
routine.
.Pp
The module subsystem uses a kernel thread to attempt to automatically
unload modules a short time (currently, 10 seconds) after being loaded by
.Fn module_autoload .
Before the module is unloaded, its
.Fn modcmd
is called with the
.Fa cmd
argument specified as
.Dv MODULE_CMD_AUTOUNLOAD .
A module can prevent itself from being unloaded by returning a non-zero
value.
.Pp
The
.Fn module_autoload
function is intended for use by kernel components to locate and load optional
system components.
The function is also used to load modules that are required by other modules.
.Pp
The directory from which the module is loaded will be searched for a file
with the same name as the module file, but with the suffix
.Dq Pa .plist .
If this file is found, the prop_dictionary it contains will be loaded and
passed to the module's
.Fn modcmd
routine.
If this prop_dictionary contains a
.Dq Pa noautoload
property which is set to
.Dq Pa true
then the system will refuse to load the module.
.It Fn module_unload "name"
Unload a module.
If the module's reference count is non-zero, the function returns
.Er EBUSY .
Otherwise, the module's
.Fn modcmd
routine is called with a
.Fa cmd
argument of
.Dv MODULE_CMD_FINI .
If the
.Fn modcmd
routine returns with an error, then the error is returned to the caller
otherwise the module is unloaded.
.Pp
The reference counts of all modules that were required by this module are
decremented, but the required modules are not unloaded by the call to
.Fn module_unload .
Instead, the required modules may be unloaded by subsequent calls to
.Fn module_unload .
.Pp
Unloading a built-in module causes the module to be marked as disabled.
This prevents the module from being re-loaded, except by the
.Fn module_load
function with the
.Fa flags
argument set to
.Dv MODULE_FORCE_LOAD .
.Pp
The
.Fn module_unload
function may be called by the
.Xr modctl 2
system call, by the module subsystem's internal auto-unload thread, or by
other kernel facilities.
Generally, other kernel facilities should not be calling this function.
.It Fn module_init_class "class"
Load and initialize all available modules of the specified
.Fa class .
Any built-in modules that have not been disabled, and any modules provided
by the boot loader are loaded.
.It Fn module_hold "module"
Increment the reference count of a module.
A module cannot be unloaded if its reference count is non-zero.
.It Fn module_rele "module"
Decrement the reference count of a module.
.It Fn module_find_section "name" "addr" "size"
Find the start address and size of linker section
.Ar name
within a module.
The miniroot module uses this routine to find the address and size of the
embedded file system image.
This routine can only examine the linker data for the module that is
currently being initialized;  it cannot examine data for any other module.
.It Fn module_kernel "void"
Returns a pointer to a
.Ft module_t
structure describing the kernel module.
.It Fn module_name module
Returns a pointer to the module's name.
.It Fn module_source module
Returns the source of the module, one of
.Dv MODULE_SOURCE_KERNEL ,
.Dv MODULE_SOURCE_BOOT ,
or
.Dv MODULE_SOURCE_FILESYS .
.It Fn module_init "void"
Initialize the module subsystem.
Creates and initializes various data structures, locates all built-in
modules, and establishes the sub-system's
.Xr sysctl 8
tree.
.Fn module_init
is called early in system initialization to facilitate use of security model
modules.
.It Fn module_start_unload_thread "void"
Create the thread that attempts to automatically unload modules that were
loaded via the
.Fn module_autoload
routine.
The function is called only once,
after the scheduler and timer functions are initialized.
.It Fn module_builtin_require_force "void"
Mark as "disabled" any built-in modules that have not been successfully
initialized.
Modules marked "disabled" can only be loaded if the
.Dv MODCTL_LOAD_FORCE
is specified.
.Fn module_builtin_require_force
is called near the end of system initialization, after the
.Xr init 8
process is created.
.It Fn module_load_vfs_init "void"
The module subsystem is initialized early, long before any file systems
are available.
After the root file system is mounted,
.Fn module_load_vfs_init "void"
is used to enable loading modules from the file system.
Until this routine is called, modules can only be loaded if they were
built-in to the kernel image or provided by the boot loader.
.It Fn module_register_callbacks "void (*load)(struct module *)" \
"void (*unload)(struct module *)"
Register a new set of callbacks.
The
.Fa load
callback is invoked after any module (including this module) is
successfully loaded; the
.Fa unload
callback is invoked before any module is unloaded.
Each load or unload event can result in multiple invocations of the
callback routines.
An opaque cookie is returned which can be passed to
.Fn module_unregister_callbacks .
.It Fn module_unregister_callbacks "void *opaque"
Unregister a set of callback routines previously registered with
.Fn module_register_callbacks .
The
.Fa opaque
argument should be the return value from the previous
.Fn module_register_callbacks
call.
.It Fn module_specific_key_create "specificdata_key_t *keyp" \
"specificdata_dtor_t dtor"
Creates a new specificdata_key for use within the
.Nm
domain.
The key identifier is returned in
.Fa keyp .
.It Fn module_specific_key_delete "specificdata_key_t key"
Deletes the specified specificdata_key
.Fa key
from the
.Nm
domain.
.It Fn module_getspecific "module_t *mod" "specificdata_key_t key"
Retrieves the value associated with
.Fa key
from module
.Fa mod .
.It Fn module_setspecific "module_t *mod" "specificdata_key_t key" "void *data"
Stores
.Fa data
as the value associated with
.Fa key
for module
.Fa mod .
.El
.Sh PROGRAMMING CONSIDERATIONS
The module subsystem is designed to be called recursively, but only within
a single LWP.
This permits one module's
.Fn modcmd
routine to load or unload other modules.
.Pp
Additional considerations:
.Bl -bullet -offset indent
.It
A module is not permitted to load or unload itself.
Attempts to load or unload a module from within its own
.Fn modcmd
routine will fail with
.Er EEXIST
or
.Er EBUSY ,
respectively.
.It
Although a module can be loaded by using either
.Fn module_load
or
.Fn module_autoload ,
it is not possible for the module's
.Fn modcmd
routine to distinguish between the two methods.
Any module which needs to ensure that it does not get auto-unloaded must
either handle the
.Dv MODULE_CMD_AUTOUNLOAD
command in its
.Fn modcmd
routine, or use
.Fn module_hold
to increment its reference count.
Note however that modules loaded manually with
.Xr modload 8
are never auto-unloaded.
.El
.Sh EXAMPLES
A set of example modules is available in the
.Pa src/sys/modules/examples
directory hierarchy.
.Sh CODE REFERENCES
The core of the kernel module implementation is in
.Pa sys/kern/kern_module.c
and
.Pa sys/kern/kern_module_vfs.c .
.Pp
The routines for linking the module are in
.Pa sys/kern/subr_kobj.c .
.Pp
The routines for reading a module from the file system are in
.Pa sys/kern/subr_kobj_vfs.c .
.Pp
The header file
.In sys/sys/module.h
describes the public interface.
.Pp
In addition, each architecture is expected to provide
.Fn kobj_machdep ,
.Fn kobj_reloc ,
and
.Fn module_init_md .
.Fn kobj_machdep
is for any machine dependent actions, such as flushing caches, that are
needed when a module is loaded or unloaded.
.Fn kobj_reloc
deals with resolution of relocatable symbols.
.Fn module_init_md
is for finding modules passed in by the boot loader.
.Sh SEE ALSO
.Xr modctl 2 ,
.Xr module 7 ,
<<<<<<< HEAD
=======
.Xr specificdata 9 ,
>>>>>>> b2b84690
.Xr intro 9lua
.Sh HISTORY
The kernel module subsystem first appeared in
.Nx 5.0 .
It replaces the
.Dq LKM
subsystem from earlier releases.
.Sh AUTHORS
.An -nosplit
The
.Nm
system was written by
.An Andrew Doran Aq Mt ad@NetBSD.org .
This manual page was written by
.An Paul Goyette Aq Mt pgoyette@NetBSD.org .<|MERGE_RESOLUTION|>--- conflicted
+++ resolved
@@ -1,8 +1,4 @@
-<<<<<<< HEAD
-.\"	$NetBSD: module.9,v 1.42 2017/12/20 10:01:38 wiz Exp $
-=======
 .\"	$NetBSD: module.9,v 1.49 2018/06/18 23:40:14 pgoyette Exp $
->>>>>>> b2b84690
 .\"
 .\" Copyright (c) 2010 The NetBSD Foundation, Inc.
 .\" All rights reserved.
@@ -31,11 +27,7 @@
 .\" ARISING IN ANY WAY OUT OF THE USE OF THIS SOFTWARE, EVEN IF ADVISED OF THE
 .\" POSSIBILITY OF SUCH DAMAGE.
 .\"
-<<<<<<< HEAD
-.Dd December 16, 2017
-=======
 .Dd June 19, 2018
->>>>>>> b2b84690
 .Dt MODULE 9
 .Os
 .Sh NAME
@@ -187,11 +179,7 @@
 function.
 This function is defined as:
 .Bl -tag -width modcmd -offset indent
-<<<<<<< HEAD
-.It Ft int
-=======
 .It Ft modcmd_t
->>>>>>> b2b84690
 .Fn xxx_modcmd "modcmd_t cmd" "void *data"
 .El
 .Pp
@@ -603,10 +591,7 @@
 .Sh SEE ALSO
 .Xr modctl 2 ,
 .Xr module 7 ,
-<<<<<<< HEAD
-=======
 .Xr specificdata 9 ,
->>>>>>> b2b84690
 .Xr intro 9lua
 .Sh HISTORY
 The kernel module subsystem first appeared in
