<<<<<<< HEAD
.\"	$NetBSD: queue.3,v 1.59 2017/10/02 05:16:41 pgoyette Exp $
=======
.\"	$NetBSD: queue.3,v 1.60 2018/06/18 02:48:56 eadler Exp $
>>>>>>> b2b84690
.\"
.\" Copyright (c) 2000, 2002 The NetBSD Foundation, Inc.
.\" All rights reserved.
.\"
.\" Redistribution and use in source and binary forms, with or without
.\" modification, are permitted provided that the following conditions
.\" are met:
.\" 1. Redistributions of source code must retain the above copyright
.\"    notice, this list of conditions and the following disclaimer.
.\" 2. Redistributions in binary form must reproduce the above copyright
.\"    notice, this list of conditions and the following disclaimer in the
.\"    documentation and/or other materials provided with the distribution.
.\"
.\" THIS SOFTWARE IS PROVIDED BY THE NETBSD FOUNDATION, INC. AND CONTRIBUTORS
.\" ``AS IS'' AND ANY EXPRESS OR IMPLIED WARRANTIES, INCLUDING, BUT NOT LIMITED
.\" TO, THE IMPLIED WARRANTIES OF MERCHANTABILITY AND FITNESS FOR A PARTICULAR
.\" PURPOSE ARE DISCLAIMED.  IN NO EVENT SHALL THE FOUNDATION OR CONTRIBUTORS
.\" BE LIABLE FOR ANY DIRECT, INDIRECT, INCIDENTAL, SPECIAL, EXEMPLARY, OR
.\" CONSEQUENTIAL DAMAGES (INCLUDING, BUT NOT LIMITED TO, PROCUREMENT OF
.\" SUBSTITUTE GOODS OR SERVICES; LOSS OF USE, DATA, OR PROFITS; OR BUSINESS
.\" INTERRUPTION) HOWEVER CAUSED AND ON ANY THEORY OF LIABILITY, WHETHER IN
.\" CONTRACT, STRICT LIABILITY, OR TORT (INCLUDING NEGLIGENCE OR OTHERWISE)
.\" ARISING IN ANY WAY OUT OF THE USE OF THIS SOFTWARE, EVEN IF ADVISED OF THE
.\" POSSIBILITY OF SUCH DAMAGE.
.\"
.\" Copyright (c) 1993 The Regents of the University of California.
.\" All rights reserved.
.\"
.\" Redistribution and use in source and binary forms, with or without
.\" modification, are permitted provided that the following conditions
.\" are met:
.\" 1. Redistributions of source code must retain the above copyright
.\"    notice, this list of conditions and the following disclaimer.
.\" 2. Redistributions in binary form must reproduce the above copyright
.\"    notice, this list of conditions and the following disclaimer in the
.\"    documentation and/or other materials provided with the distribution.
.\" 3. Neither the name of the University nor the names of its contributors
.\"    may be used to endorse or promote products derived from this software
.\"    without specific prior written permission.
.\"
.\" THIS SOFTWARE IS PROVIDED BY THE REGENTS AND CONTRIBUTORS ``AS IS'' AND
.\" ANY EXPRESS OR IMPLIED WARRANTIES, INCLUDING, BUT NOT LIMITED TO, THE
.\" IMPLIED WARRANTIES OF MERCHANTABILITY AND FITNESS FOR A PARTICULAR PURPOSE
.\" ARE DISCLAIMED.  IN NO EVENT SHALL THE REGENTS OR CONTRIBUTORS BE LIABLE
.\" FOR ANY DIRECT, INDIRECT, INCIDENTAL, SPECIAL, EXEMPLARY, OR CONSEQUENTIAL
.\" DAMAGES (INCLUDING, BUT NOT LIMITED TO, PROCUREMENT OF SUBSTITUTE GOODS
.\" OR SERVICES; LOSS OF USE, DATA, OR PROFITS; OR BUSINESS INTERRUPTION)
.\" HOWEVER CAUSED AND ON ANY THEORY OF LIABILITY, WHETHER IN CONTRACT, STRICT
.\" LIABILITY, OR TORT (INCLUDING NEGLIGENCE OR OTHERWISE) ARISING IN ANY WAY
.\" OUT OF THE USE OF THIS SOFTWARE, EVEN IF ADVISED OF THE POSSIBILITY OF
.\" SUCH DAMAGE.
.\"
.\"	@(#)queue.3	8.1 (Berkeley) 12/13/93
.\"
.Dd October 1, 2017
.Dt QUEUE 3
.Os
.Sh NAME
.Nm SLIST_HEAD ,
.Nm SLIST_HEAD_INITIALIZER ,
.Nm SLIST_ENTRY ,
.Nm SLIST_FIRST ,
.Nm SLIST_EMPTY ,
.Nm SLIST_NEXT ,
.Nm SLIST_FOREACH ,
.Nm SLIST_FOREACH_SAFE ,
.Nm SLIST_INIT ,
.Nm SLIST_INSERT_AFTER ,
.Nm SLIST_INSERT_HEAD ,
.Nm SLIST_REMOVE_AFTER ,
.Nm SLIST_REMOVE_HEAD ,
.Nm SLIST_REMOVE ,
.Nm LIST_HEAD ,
.Nm LIST_HEAD_INITIALIZER ,
.Nm LIST_ENTRY ,
.Nm LIST_FIRST ,
.Nm LIST_EMPTY ,
.Nm LIST_NEXT ,
.Nm LIST_FOREACH ,
.Nm LIST_FOREACH_SAFE ,
.Nm LIST_INIT ,
.Nm LIST_INSERT_AFTER ,
.Nm LIST_INSERT_BEFORE ,
.Nm LIST_INSERT_HEAD ,
.Nm LIST_REMOVE ,
.Nm LIST_REPLACE ,
.Nm LIST_MOVE ,
.Nm SIMPLEQ_HEAD ,
.Nm SIMPLEQ_HEAD_INITIALIZER ,
.Nm SIMPLEQ_ENTRY ,
.Nm SIMPLEQ_FIRST ,
.Nm SIMPLEQ_EMPTY ,
.Nm SIMPLEQ_NEXT ,
.Nm SIMPLEQ_LAST ,
.Nm SIMPLEQ_FOREACH ,
.Nm SIMPLEQ_FOREACH_SAFE ,
.Nm SIMPLEQ_INIT ,
.Nm SIMPLEQ_INSERT_AFTER ,
.Nm SIMPLEQ_INSERT_HEAD ,
.Nm SIMPLEQ_INSERT_TAIL ,
.Nm SIMPLEQ_REMOVE_AFTER ,
.Nm SIMPLEQ_REMOVE_HEAD ,
.Nm SIMPLEQ_REMOVE ,
.Nm SIMPLEQ_CONCAT ,
.Nm TAILQ_HEAD ,
.Nm TAILQ_HEAD_INITIALIZER ,
.Nm TAILQ_ENTRY ,
.Nm TAILQ_FIRST ,
.Nm TAILQ_NEXT ,
.Nm TAILQ_LAST ,
.Nm TAILQ_PREV ,
.Nm TAILQ_EMPTY ,
.Nm TAILQ_FOREACH ,
.Nm TAILQ_FOREACH_SAFE ,
.Nm TAILQ_FOREACH_REVERSE ,
.Nm TAILQ_FOREACH_REVERSE_SAFE ,
.Nm TAILQ_INIT ,
.Nm TAILQ_INSERT_AFTER ,
.Nm TAILQ_INSERT_BEFORE ,
.Nm TAILQ_INSERT_HEAD ,
.Nm TAILQ_INSERT_TAIL ,
.Nm TAILQ_REMOVE ,
.Nm TAILQ_REPLACE ,
.Nm TAILQ_CONCAT ,
.Nm STAILQ_HEAD ,
.Nm STAILQ_HEAD_INITIALIZER ,
.Nm STAILQ_ENTRY ,
.Nm STAILQ_FIRST ,
.Nm STAILQ_EMPTY ,
.Nm STAILQ_NEXT ,
.Nm STAILQ_LAST ,
.Nm STAILQ_FOREACH ,
.Nm STAILQ_FOREACH_SAFE ,
.Nm STAILQ_INIT ,
.Nm STAILQ_INSERT_AFTER ,
.Nm STAILQ_INSERT_HEAD ,
.Nm STAILQ_INSERT_TAIL ,
.Nm STAILQ_REMOVE_HEAD ,
.Nm STAILQ_REMOVE ,
.Nm STAILQ_CONCAT
.Nd implementations of singly-linked lists, lists, simple queues, tail queues, and singly-linked tail queues
.Sh SYNOPSIS
.In sys/queue.h
.Pp
.Fn SLIST_HEAD "HEADNAME" "TYPE"
.Fn SLIST_HEAD_INITIALIZER "head"
.Fn SLIST_ENTRY "TYPE"
.Ft TYPE *
.Fn SLIST_FIRST "SLIST_HEAD *head"
.Ft int
.Fn SLIST_EMPTY "SLIST_HEAD *head"
.Ft TYPE *
.Fn SLIST_NEXT "TYPE *elm" "SLIST_ENTRY NAME"
.Fn SLIST_FOREACH "TYPE *var" "SLIST_HEAD *head" "SLIST_ENTRY NAME"
.Fn SLIST_FOREACH_SAFE "TYPE *var" "SLIST_HEAD *head" "SLIST_ENTRY NAME" "TYPE *tmp"
.Fn SLIST_INIT "SLIST_HEAD *head"
.Fn SLIST_INSERT_HEAD "SLIST_HEAD *head" "TYPE *elm" "SLIST_ENTRY NAME"
.Fn SLIST_INSERT_AFTER "TYPE *listelm" "TYPE *elm" "SLIST_ENTRY NAME"
.Fn SLIST_REMOVE "SLIST_HEAD *head" "TYPE *elm" "TYPE" "SLIST_ENTRY NAME"
.Fn SLIST_REMOVE_HEAD "SLIST_HEAD *head" "SLIST_ENTRY NAME"
.Pp
.Fn LIST_HEAD "HEADNAME" "TYPE"
.Fn LIST_HEAD_INITIALIZER "head"
.Fn LIST_ENTRY "TYPE"
.Ft TYPE *
.Fn LIST_FIRST "LIST_HEAD *head"
.Ft TYPE *
.Fn LIST_NEXT "TYPE *elm" "LIST_ENTRY NAME"
.Ft int
.Fn LIST_EMPTY "LIST_HEAD *head"
.Fn LIST_FOREACH "TYPE *var" "LIST_HEAD *head" "LIST_ENTRY NAME"
.Fn LIST_FOREACH_SAFE "TYPE *var" "LIST_HEAD *head" "LIST_ENTRY NAME" "TYPE *tmp"
.Fn LIST_INIT "LIST_HEAD *head"
.Fn LIST_INSERT_AFTER "TYPE *listelm" "TYPE *elm" "LIST_ENTRY NAME"
.Fn LIST_INSERT_BEFORE "TYPE *listelm" "TYPE *elm" "LIST_ENTRY NAME"
.Fn LIST_INSERT_HEAD "LIST_HEAD *head" "TYPE *elm" "LIST_ENTRY NAME"
.Fn LIST_REMOVE "TYPE *elm" "LIST_ENTRY NAME"
.Fn LIST_REPLACE "TYPE *elm" "TYPE *new" "LIST_ENTRY NAME"
.Fn LIST_MOVE "LIST_HEAD *head1" "LIST_HEAD *head2" "LIST_ENTRY NAME"
.Pp
.Fn SIMPLEQ_HEAD "HEADNAME" "TYPE"
.Fn SIMPLEQ_HEAD_INITIALIZER "head"
.Fn SIMPLEQ_ENTRY "TYPE"
.Ft TYPE *
.Fn SIMPLEQ_FIRST "SIMPLEQ_HEAD *head"
.Ft int
.Fn SIMPLEQ_EMPTY "SIMPLEQ_HEAD *head"
.Ft TYPE *
.Fn SIMPLEQ_NEXT "TYPE *elm" "SIMPLEQ_ENTRY NAME"
.Ft TYPE *
.Fn SIMPLEQ_LAST "SIMPLEQ_HEAD *head" "TYPE *elm" "SIMPLEQ_ENTRY NAME"
.Fn SIMPLEQ_FOREACH "TYPE *var" "SIMPLEQ_HEAD *head" "SIMPLEQ_ENTRY NAME"
.Fn SIMPLEQ_FOREACH_SAFE "TYPE *var" "SIMPLEQ_HEAD *head" "SIMPLEQ_ENTRY NAME" "TYPE *tmp"
.Fn SIMPLEQ_INIT "SIMPLEQ_HEAD *head"
.Fn SIMPLEQ_INSERT_HEAD "SIMPLEQ_HEAD *head" "TYPE *elm" "SIMPLEQ_ENTRY NAME"
.Fn SIMPLEQ_INSERT_TAIL "SIMPLEQ_HEAD *head" "TYPE *elm" "SIMPLEQ_ENTRY NAME"
.Fn SIMPLEQ_INSERT_AFTER "SIMPLEQ_HEAD *head" "TYPE *listelm" "TYPE *elm" "SIMPLEQ_ENTRY NAME"
.Fn SIMPLEQ_REMOVE_HEAD "SIMPLEQ_HEAD *head" "SIMPLEQ_ENTRY NAME"
.Fn SIMPLEQ_REMOVE_AFTER "SIMPLEQ_HEAD *head" "TYPE *elm" "SIMPLEQ_ENTRY NAME"
.Fn SIMPLEQ_REMOVE "SIMPLEQ_HEAD *head" "TYPE *elm" "TYPE" "SIMPLEQ_ENTRY NAME"
.Fn SIMPLEQ_CONCAT "SIMPLEQ_HEAD *head1" "SIMPLEQ_HEAD *head2"
.Pp
.Fn TAILQ_HEAD "HEADNAME" "TYPE"
.Fn TAILQ_HEAD_INITIALIZER "head"
.Fn TAILQ_ENTRY "TYPE"
.Ft TYPE *
.Fn TAILQ_FIRST "TAILQ_HEAD *head"
.Ft TYPE *
.Fn TAILQ_NEXT "TYPE *elm" "TAILQ_ENTRY NAME"
.Ft TYPE *
.Fn TAILQ_LAST "TAILQ_HEAD *head" "HEADNAME"
.Ft TYPE *
.Fn TAILQ_PREV "TYPE *elm" "HEADNAME" "TAILQ_ENTRY NAME"
.Ft int
.Fn TAILQ_EMPTY "TAILQ_HEAD *head"
.Fn TAILQ_FOREACH "TYPE *var" "TAILQ_HEAD *head" "TAILQ_ENTRY NAME"
.Fn TAILQ_FOREACH_SAFE "TYPE *var" "TAILQ_HEAD *head" "TAILQ_ENTRY NAME" "TYPE *tmp"
.Fn TAILQ_FOREACH_REVERSE "TYPE *var" "TAILQ_HEAD *head" "HEADNAME" "TAILQ_ENTRY NAME"
.Fn TAILQ_FOREACH_REVERSE_SAFE "TYPE *var" "TAILQ_HEAD *head" "HEADNAME" "TAILQ_ENTRY NAME" "TYPE *tmp"
.Fn TAILQ_INIT "TAILQ_HEAD *head"
.Fn TAILQ_INSERT_HEAD "TAILQ_HEAD *head" "TYPE *elm" "TAILQ_ENTRY NAME"
.Fn TAILQ_INSERT_TAIL "TAILQ_HEAD *head" "TYPE *elm" "TAILQ_ENTRY NAME"
.Fn TAILQ_INSERT_AFTER "TAILQ_HEAD *head" "TYPE *listelm" "TYPE *elm" "TAILQ_ENTRY NAME"
.Fn TAILQ_INSERT_BEFORE "TYPE *listelm" "TYPE *elm" "TAILQ_ENTRY NAME"
.Fn TAILQ_REMOVE "TAILQ_HEAD *head" "TYPE *elm" "TAILQ_ENTRY NAME"
.Fn TAILQ_REPLACE "TAILQ_HEAD *head" "TYPE *elm" "TYPE *new" "TAILQ_ENTRY NAME"
.Fn TAILQ_CONCAT "TAILQ_HEAD *head1" "TAILQ_HEAD *head2" "TAILQ_ENTRY NAME"
.Pp
.Fn STAILQ_HEAD "HEADNAME" "TYPE"
.Fn STAILQ_HEAD_INITIALIZER "head"
.Fn STAILQ_ENTRY "TYPE"
.Ft TYPE *
.Fn STAILQ_FIRST "STAILQ_HEAD *head"
.Ft int
.Fn STAILQ_EMPTY "STAILQ_HEAD *head"
.Ft TYPE *
.Fn STAILQ_NEXT "TYPE *elm" "STAILQ_ENTRY NAME"
.Ft TYPE *
.Fn STAILQ_LAST "STAILQ_HEAD *head" "TYPE *elm" "STAILQ_ENTRY NAME"
.Fn STAILQ_FOREACH "TYPE *var" "STAILQ_HEAD *head" "STAILQ_ENTRY NAME"
.Fn STAILQ_FOREACH_SAFE "TYPE *var" "STAILQ_HEAD *head" "STAILQ_ENTRY NAME" "TYPE *tmp"
.Fn STAILQ_INIT "STAILQ_HEAD *head"
.Fn STAILQ_INSERT_HEAD "STAILQ_HEAD *head" "TYPE *elm" "STAILQ_ENTRY NAME"
.Fn STAILQ_INSERT_TAIL "STAILQ_HEAD *head" "TYPE *elm" "STAILQ_ENTRY NAME"
.Fn STAILQ_INSERT_AFTER "STAILQ_HEAD *head" "TYPE *listelm" "TYPE *elm" "STAILQ_ENTRY NAME"
.Fn STAILQ_REMOVE_HEAD "STAILQ_HEAD *head" "STAILQ_ENTRY NAME"
.Fn STAILQ_REMOVE "STAILQ_HEAD *head" "TYPE *elm" "TYPE" "STAILQ_ENTRY NAME"
.Fn STAILQ_CONCAT "STAILQ_HEAD *head1" "STAILQ_HEAD *head2"
.Sh DESCRIPTION
These macros define and operate on five types of data structures:
singly-linked lists, simple queues, lists, tail queues, and singly-linked
tail queues.
All five structures support the following functionality:
.Bl -enum -compact -offset indent
.It
Insertion of a new entry at the head of the list.
.It
Insertion of a new entry after any element in the list.
.It
Removal of any entry in the list.
.It
Forward traversal through the list.
.El
.Pp
Singly-linked lists are the simplest of the four data structures and
support only the above functionality.
Singly-linked lists are ideal for applications with large datasets and
few or no removals,
or for implementing a LIFO queue.
.Pp
Simple queues add the following functionality:
.Bl -enum -compact -offset indent
.It
Entries can be added at the end of a list.
.It
They may be concatenated.
.El
However:
.Bl -enum -compact -offset indent
.It
Entries may not be added before any element in the list.
.It
All list insertions and removals must specify the head of the list.
.It
Each head entry requires two pointers rather than one.
.El
.Pp
Simple queues are ideal for applications with large datasets and few or
no removals, or for implementing a FIFO queue.
.Pp
All doubly linked types of data structures (lists and tail queues)
additionally allow:
.Bl -enum -compact -offset indent
.It
Insertion of a new entry before any element in the list.
.It
O(1) removal of any entry in the list.
.El
However:
.Bl -enum -compact -offset indent
.It
Each element requires two pointers rather than one.
.It
Code size and execution time of operations (except for removal) is about
twice that of the singly-linked data-structures.
.El
.Pp
Linked lists are the simplest of the doubly linked data structures and
support only the above functionality over singly-linked lists.
.Pp
Tail queues add the following functionality:
.Bl -enum -compact -offset indent
.It
Entries can be added at the end of a list.
.It
They may be concatenated.
.El
However:
.Bl -enum -compact -offset indent
.It
All list insertions and removals, except insertion before another element, must
specify the head of the list.
.It
Each head entry requires two pointers rather than one.
.It
Code size is about 15% greater and operations run about 20% slower
than lists.
.El
.Pp
Circular queues add the following functionality:
.Bl -enum -compact -offset indent
.It
Entries can be added at the end of a list.
.It
They may be traversed backwards, from tail to head.
.El
However:
.Bl -enum -compact -offset indent
.It
All list insertions and removals must specify the head of the list.
.It
Each head entry requires two pointers rather than one.
.It
The termination condition for traversal is more complex.
.It
Code size is about 40% greater and operations run about 45% slower
than lists.
.El
.Pp
In the macro definitions,
.Fa TYPE
is the name of a user defined structure,
that must contain a field of type
.Li SLIST_ENTRY ,
.Li LIST_ENTRY ,
.Li SIMPLEQ_ENTRY ,
.Li TAILQ_ENTRY ,
or
.Li STAILQ_ENTRY ,
named
.Fa NAME .
The argument
.Fa HEADNAME
is the name of a user defined structure that must be declared
using the macros
.Li LIST_HEAD ,
.Li SIMPLEQ_HEAD ,
.Li SLIST_HEAD ,
or
.Li TAILQ_HEAD .
See the examples below for further explanation of how these
macros are used.
.Ss Summary of Operations
The following table summarizes the supported macros for each type
of data structure.
.Pp
.TS
box tab(:);
l | c | c | c | c | c
l | c | c | c | c | c
l | c | c | c | c | c
l | c | c | c | c | c
l | c | c | c | c | c
l | c | c | c | c | c.
:SLIST:LIST:SIMPLEQ:TAILQ:STAILQ
_
_FIRST:+:+:+:+:+
_EMPTY:+:+:+:+:+
_NEXT:+:+:+:+:+
_PREV:-:-:-:+:-
_LAST:-:-:+:+:+
_FOREACH:+:+:+:+:+
_FOREACH_SAFE:+:+:+:+:+
_FOREACH_REVERSE:-:-:-:+:-
_FOREACH_REVERSE_SAFE:-:-:-:+:-
_INSERT_HEAD:+:+:+:+:+
_INSERT_AFTER:+:+:+:+:+
_INSERT_BEFORE:-:+:-:+:-
_INSERT_TAIL:-:-:+:+:+
_REMOVE:+:+:+:+:+
_REMOVE_HEAD:+:-:+:-:+
_REMOVE_AFTER:-:-:+:-:+
_REPLACE:-:+:-:+:-
_CONCAT:-:-:+:+:+
.TE
.Sh SINGLY-LINKED LISTS
A singly-linked list is headed by a structure defined by the
.Fn SLIST_HEAD
macro.
This structure contains a single pointer to the first element
on the list.
The elements are singly linked for minimum space and pointer manipulation
overhead at the expense of O(n) removal for arbitrary elements.
New elements can be added to the list after an existing element or
at the head of the list.
An
.Fa SLIST_HEAD
structure is declared as follows:
.Bd -literal -offset indent
SLIST_HEAD(HEADNAME, TYPE) head;
.Ed
.Pp
where
.Fa HEADNAME
is the name of the structure to be defined, and
.Fa TYPE
is the type of the elements to be linked into the list.
A pointer to the head of the list can later be declared as:
.Bd -literal -offset indent
struct HEADNAME *headp;
.Ed
.Pp
(The names
.Li head
and
.Li headp
are user selectable.)
.Pp
The macro
.Fn SLIST_HEAD_INITIALIZER
evaluates to an initializer for the list
.Fa head .
.Pp
The macro
.Fn SLIST_ENTRY
declares a structure that connects the elements in
the list.
.Pp
The macro
.Fn SLIST_FIRST
returns the first element in the list or NULL if the list is empty.
.Pp
The macro
.Fn SLIST_EMPTY
evaluates to true if there are no elements in the list.
.Pp
The macro
.Fn SLIST_NEXT
returns the next element in the list.
.Pp
.Fn SLIST_FOREACH
traverses the list referenced by
.Fa head
in the forward direction, assigning each element in
turn to
.Fa var .
.Pp
The SAFE version uses
.Fa tmp
to hold the next element, so
.Fa var
may be freed or removed from the list.
.Pp
The macro
.Fn SLIST_INIT
initializes the list referenced by
.Fa head .
.Pp
The macro
.Fn SLIST_INSERT_HEAD
inserts the new element
.Fa elm
at the head of the list.
.Pp
The macro
.Fn SLIST_INSERT_AFTER
inserts the new element
.Fa elm
after the element
.Fa listelm .
.Pp
The macro
.Fn SLIST_REMOVE
removes the element
.Fa elm
from the list.
.Pp
The macro
.Fn SLIST_REMOVE_HEAD
removes the first element from the head of the list.
For optimum efficiency,
elements being removed from the head of the list should explicitly use
this macro instead of the generic
.Fn SLIST_REMOVE
macro.
.Pp
The macro
.Fn SLIST_REMOVE_AFTER
removes the element after the one specified.
For optimum efficiency,
elements being removed after a specified one should explicitly use
this macro instead of the generic
.Fn SLIST_REMOVE
.Sh SINGLY-LINKED LIST EXAMPLE
.Bd -literal
SLIST_HEAD(slisthead, entry) head =
    SLIST_HEAD_INITIALIZER(head);
struct slisthead *headp;                /* Singly-linked List head. */
struct entry {
        ...
        SLIST_ENTRY(entry) entries;     /* Singly-linked List. */
        ...
} *n1, *n2, *n3, *np;

SLIST_INIT(&head);                      /* Initialize the list. */

n1 = malloc(sizeof(struct entry));      /* Insert at the head. */
SLIST_INSERT_HEAD(&head, n1, entries);

n2 = malloc(sizeof(struct entry));      /* Insert after. */
SLIST_INSERT_AFTER(n1, n2, entries);

SLIST_REMOVE(&head, n2, entry, entries);/* Deletion. */
free(n2);

n3 = SLIST_FIRST(&head);
SLIST_REMOVE_HEAD(&head, entries);      /* Deletion from the head. */
free(n3);

SLIST_FOREACH(np, &head, entries)       /* Forward traversal. */
        np-> ...

while (!SLIST_EMPTY(&head)) {           /* List Deletion. */
        n1 = SLIST_FIRST(&head);
        SLIST_REMOVE_HEAD(&head, entries);
        free(n1);
}
.Ed
.Sh LISTS
A list is headed by a structure defined by the
.Fn LIST_HEAD
macro.
This structure contains a single pointer to the first element
on the list.
The elements are doubly linked so that an arbitrary element can be
removed without traversing the list.
New elements can be added to the list after an existing element,
before an existing element, or at the head of the list.
A
.Fa LIST_HEAD
structure is declared as follows:
.Bd -literal -offset indent
LIST_HEAD(HEADNAME, TYPE) head;
.Ed
.Pp
where
.Fa HEADNAME
is the name of the structure to be defined, and
.Fa TYPE
is the type of the elements to be linked into the list.
A pointer to the head of the list can later be declared as:
.Bd -literal -offset indent
struct HEADNAME *headp;
.Ed
.Pp
(The names
.Li head
and
.Li headp
are user selectable.)
.Pp
The macro
.Fn LIST_ENTRY
declares a structure that connects the elements in
the list.
.Pp
The macro
.Fn LIST_HEAD_INITIALIZER
provides a value which can be used to initialize a list head at
compile time, and is used at the point that the list head
variable is declared, like:
.Bd -literal -offset indent
struct HEADNAME head = LIST_HEAD_INITIALIZER(head);
.Ed
.Pp
The macro
.Fn LIST_FIRST
returns the first element of the list
.Fa head .
.Pp
The macro
.Fn LIST_EMPTY
returns true if the list
.Fa head
has no elements.
.Pp
The macro
.Fn LIST_NEXT
returns the element after the element
.Fa elm .
.Pp
The macro
.Fn LIST_FOREACH
traverses the list referenced by
.Fa head
in the forward direction, assigning each element in turn to
.Fa var .
.Pp
The SAFE version uses
.Fa tmp
to hold the next element, so
.Fa var
may be freed or removed from the list.
.Pp
The macro
.Fn LIST_INIT
initializes the list referenced by
.Fa head .
.Pp
The macro
.Fn LIST_INSERT_AFTER
inserts the new element
.Fa elm
after the element
.Fa listelm .
.Pp
The macro
.Fn LIST_INSERT_BEFORE
inserts the new element
.Fa elm
before the element
.Fa listelm .
.Pp
The macro
.Fn LIST_INSERT_HEAD
inserts the new element
.Fa elm
at the head of the list.
.Pp
The macro
.Fn LIST_REMOVE
removes the element
.Fa elm
from the list.
.Pp
The macro
.Fn LIST_REPLACE
replaces the element
.Fa elm
with
.Fa new
in the list.
.Pp
The macro
.Fn LIST_MOVE
moves the list headed by
.Fa head1
onto the list headed by
.Fa head2 ,
always making the former empty.
.Sh LIST EXAMPLE
.Bd -literal
LIST_HEAD(listhead, entry) head;
struct listhead *headp;			/* List head. */
struct entry {
	...
	LIST_ENTRY(entry) entries;	/* List. */
	...
} *n1, *n2, *np;

LIST_INIT(&head);			/* Initialize the list. */

n1 = malloc(sizeof(struct entry));	/* Insert at the head. */
LIST_INSERT_HEAD(&head, n1, entries);

n2 = malloc(sizeof(struct entry));	/* Insert after. */
LIST_INSERT_AFTER(n1, n2, entries);

n2 = malloc(sizeof(struct entry));	/* Insert before. */
LIST_INSERT_BEFORE(n1, n2, entries);

LIST_FOREACH(np, &head, entries)	/* Forward traversal. */
	np-> ...

while (LIST_FIRST(&head) != NULL)	/* Delete. */
	LIST_REMOVE(LIST_FIRST(&head), entries);
if (LIST_EMPTY(&head))			/* Test for emptiness. */
	printf("nothing to do\\n");
.Ed
.Sh SIMPLE QUEUES
A simple queue is headed by a structure defined by the
.Fn SIMPLEQ_HEAD
macro.
This structure contains a pair of pointers,
one to the first element in the simple queue and the other to
the last element in the simple queue.
The elements are singly linked for minimum space and pointer manipulation
overhead at the expense of O(n) removal for arbitrary elements.
New elements can be added to the queue after an existing element,
at the head of the queue, or at the end of the queue.
A
.Fa SIMPLEQ_HEAD
structure is declared as follows:
.Bd -literal -offset indent
SIMPLEQ_HEAD(HEADNAME, TYPE) head;
.Ed
.Pp
where
.Li HEADNAME
is the name of the structure to be defined, and
.Li TYPE
is the type of the elements to be linked into the simple queue.
A pointer to the head of the simple queue can later be declared as:
.Bd -literal -offset indent
struct HEADNAME *headp;
.Ed
.Pp
(The names
.Li head
and
.Li headp
are user selectable.)
.Pp
The macro
.Fn SIMPLEQ_ENTRY
declares a structure that connects the elements in
the simple queue.
.Pp
The macro
.Fn SIMPLEQ_HEAD_INITIALIZER
provides a value which can be used to initialize a simple queue head at
compile time, and is used at the point that the simple queue head
variable is declared, like:
.Bd -literal -offset indent
struct HEADNAME head = SIMPLEQ_HEAD_INITIALIZER(head);
.Ed
.Pp
The macro
.Fn SIMPLEQ_FIRST
returns the first element of the simple queue
.Fa head .
.Pp
The macro
.Fn SIMPLEQ_EMPTY
returns true if the simple queue
.Fa head
has no elements.
.Pp
The macro
.Fn SIMPLEQ_NEXT
returns the element after the element
.Fa elm .
.Pp
The macro
.Fn SIMPLEQ_LAST
returns the last item on the simple queue.
If the simple queue is empty the return value is
.Dv NULL .
.Pp
The macro
.Fn SIMPLEQ_FOREACH
traverses the simple queue referenced by
.Fa head
in the forward direction, assigning each element
in turn to
.Fa var .
.Pp
The SAFE version uses
.Fa tmp
to hold the next element, so
.Fa var
may be freed or removed from the list.
.Pp
The macro
.Fn SIMPLEQ_INIT
initializes the simple queue referenced by
.Fa head .
.Pp
The macro
.Fn SIMPLEQ_INSERT_HEAD
inserts the new element
.Fa elm
at the head of the simple queue.
.Pp
The macro
.Fn SIMPLEQ_INSERT_TAIL
inserts the new element
.Fa elm
at the end of the simple queue.
.Pp
The macro
.Fn SIMPLEQ_INSERT_AFTER
inserts the new element
.Fa elm
after the element
.Fa listelm .
.Pp
The macro
.Fn SIMPLEQ_REMOVE_HEAD
removes the first element from the head of the simple queue.
For optimum efficiency,
elements being removed from the head of the queue should explicitly use
this macro instead of the generic
.Fn SIMPLEQ_REMOVE
macro.
.Pp
The macro
.Fn SIMPLEQ_REMOVE_AFTER
removes the element after the one specified from the simple queue.
For optimum efficiency,
elements being removed after specified elements should explicitly use
this macro instead of the generic
.Fn SIMPLEQ_REMOVE
macro.
.Pp
The macro
.Fn SIMPLEQ_REMOVE
removes
.Fa elm
from the simple queue.
.Pp
The macro
.Fn SIMPLEQ_CONCAT
concatenates the simple queue headed by
.Fa head2
onto the end of the one headed by
.Fa head1 ,
removing all entries from the former.
.Sh SIMPLE QUEUE EXAMPLE
.Bd -literal
SIMPLEQ_HEAD(simplehead, entry) head;
struct simplehead *headp;		/* Simple queue head. */
struct entry {
	...
	SIMPLEQ_ENTRY(entry) entries;	/* Simple queue. */
	...
} *n1, *n2, *np;

SIMPLEQ_INIT(&head);			/* Initialize the queue. */

n1 = malloc(sizeof(struct entry));	/* Insert at the head. */
SIMPLEQ_INSERT_HEAD(&head, n1, entries);

n1 = malloc(sizeof(struct entry));	/* Insert at the tail. */
SIMPLEQ_INSERT_TAIL(&head, n1, entries);

n2 = malloc(sizeof(struct entry));	/* Insert after. */
SIMPLEQ_INSERT_AFTER(&head, n1, n2, entries);

SIMPLEQ_FOREACH(np, &head, entries)	/* Forward traversal. */
	np-> ...

while (SIMPLEQ_FIRST(&head) != NULL)	/* Delete. */
	SIMPLEQ_REMOVE_HEAD(&head, entries);
if (SIMPLEQ_EMPTY(&head))		/* Test for emptiness. */
	printf("nothing to do\\n");
.Ed
.Sh TAIL QUEUES
A tail queue is headed by a structure defined by the
.Fn TAILQ_HEAD
macro.
This structure contains a pair of pointers,
one to the first element in the tail queue and the other to
the last element in the tail queue.
The elements are doubly linked so that an arbitrary element can be
removed without traversing the tail queue.
New elements can be added to the queue after an existing element,
before an existing element, at the head of the queue, or at the end
the queue.
A
.Fa TAILQ_HEAD
structure is declared as follows:
.Bd -literal -offset indent
TAILQ_HEAD(HEADNAME, TYPE) head;
.Ed
.Pp
where
.Li HEADNAME
is the name of the structure to be defined, and
.Li TYPE
is the type of the elements to be linked into the tail queue.
A pointer to the head of the tail queue can later be declared as:
.Bd -literal -offset indent
struct HEADNAME *headp;
.Ed
.Pp
(The names
.Li head
and
.Li headp
are user selectable.)
.Pp
The macro
.Fn TAILQ_ENTRY
declares a structure that connects the elements in
the tail queue.
.Pp
The macro
.Fn TAILQ_HEAD_INITIALIZER
provides a value which can be used to initialize a tail queue head at
compile time, and is used at the point that the tail queue head
variable is declared, like:
.Bd -literal -offset indent
struct HEADNAME head = TAILQ_HEAD_INITIALIZER(head);
.Ed
.Pp
The macro
.Fn TAILQ_FIRST
returns the first element of the tail queue
.Fa head .
.Pp
The macro
.Fn TAILQ_NEXT
returns the element after the element
.Fa elm .
.Pp
The macro
.Fn TAILQ_LAST
returns the last item on the tail queue.
If the tail queue is empty the return value is
.Dv NULL .
.Pp
The macro
.Fn TAILQ_PREV
returns the previous item on the tail queue, from the one specified.
If the tail queue is empty the return value is
.Dv NULL .
.Pp
The macro
.Fn TAILQ_EMPTY
returns true if the tail queue
.Fa head
has no elements.
.Pp
The macros
.Fn TAILQ_FOREACH ,
.Fn TAILQ_FOREACH_REVERSE ,
.Fn TAILQ_FOREACH_SAFE ,
and
.Fn TAILQ_FOREACH_REVERSE_SAFE
traverse the tail queue referenced by
.Fa head
in the forward or reverse direction, assigning each element in turn to
.Fa var .
.Pp
The SAFE versions use
.Fa tmp
to hold the next element, so
.Fa var
may be freed or removed from the list.
.Pp
The macro
.Fn TAILQ_INIT
initializes the tail queue referenced by
.Fa head .
.Pp
The macro
.Fn TAILQ_INSERT_HEAD
inserts the new element
.Fa elm
at the head of the tail queue.
.Pp
The macro
.Fn TAILQ_INSERT_TAIL
inserts the new element
.Fa elm
at the end of the tail queue.
.Pp
The macro
.Fn TAILQ_INSERT_AFTER
inserts the new element
.Fa elm
after the element
.Fa listelm .
.Pp
The macro
.Fn TAILQ_INSERT_BEFORE
inserts the new element
.Fa elm
before the element
.Fa listelm .
.Pp
The macro
.Fn TAILQ_REMOVE
removes the element
.Fa elm
from the tail queue.
.Pp
The macro
.Fn TAILQ_REPLACE
replaces the element
.Fa elm
with the
.Fa new
one specified in the tail queue.
.Pp
The macro
.Fn TAILQ_CONCAT
concatenates the tail queue headed by
.Fa head2
onto the end of the one headed by
.Fa head1 ,
removing all entries from the former.
.Sh TAIL QUEUE EXAMPLE
.Bd -literal
TAILQ_HEAD(tailhead, entry) head;
struct tailhead *headp;			/* Tail queue head. */
struct entry {
	...
	TAILQ_ENTRY(entry) entries;	/* Tail queue. */
	...
} *n1, *n2, *np;

TAILQ_INIT(&head);			/* Initialize the queue. */

n1 = malloc(sizeof(struct entry));	/* Insert at the head. */
TAILQ_INSERT_HEAD(&head, n1, entries);

n1 = malloc(sizeof(struct entry));	/* Insert at the tail. */
TAILQ_INSERT_TAIL(&head, n1, entries);

n2 = malloc(sizeof(struct entry));	/* Insert after. */
TAILQ_INSERT_AFTER(&head, n1, n2, entries);

n2 = malloc(sizeof(struct entry));	/* Insert before. */
TAILQ_INSERT_BEFORE(n1, n2, entries);

TAILQ_FOREACH(np, &head, entries)	/* Forward traversal. */
	np-> ...
					/* Reverse traversal. */
TAILQ_FOREACH_REVERSE(np, &head, tailhead, entries)
	np-> ...

while (TAILQ_FIRST(&head) != NULL)	/* Delete. */
	TAILQ_REMOVE(&head, TAILQ_FIRST(&head), entries);
if (TAILQ_EMPTY(&head))			/* Test for emptiness. */
	printf("nothing to do\\n");
.Ed
.Sh SINGLY LINKED TAIL QUEUES
The macros prefixed with
.Do Nm STAILQ_ Dc (
.Fn STAILQ_HEAD ,
.Fn STAILQ_HEAD_INITIALIZER ,
.Fn STAILQ_ENTRY ,
.Fn STAILQ_FOREACH ,
.Fn STAILQ_FOREACH_SAFE ,
.Fn STAILQ_FIRST ,
.Fn STAILQ_EMPTY ,
.Fn STAILQ_NEXT ,
.Fn STAILQ_LAST ,
.Fn STAILQ_INIT ,
.Fn STAILQ_INSERT_HEAD ,
.Fn STAILQ_INSERT_TAIL ,
.Fn STAILQ_INSERT_AFTER ,
.Fn STAILQ_REMOVE_HEAD ,
.Fn STAILQ_REMOVE ,
and
.Fn STAILQ_CONCAT )
are functionally identical to these simple queue functions,
and are provided for compatibility with
.Fx .
.Sh NOTES
Some of these macros or functions perform no error checking,
and invalid usage leads to undefined behaviour.
In the case of macros or functions that expect their arguments
to be elements that are present in the list or queue, passing an element
that is not present is invalid.
.Sh HISTORY
The
.Nm queue
functions first appeared in
.Bx 4.4 .
The
.Nm SIMPLEQ
functions first appeared in
.Nx 1.2 .
The
.Nm SLIST
and
.Nm STAILQ
functions first appeared in
.Fx 2.1.5 .<|MERGE_RESOLUTION|>--- conflicted
+++ resolved
@@ -1,8 +1,4 @@
-<<<<<<< HEAD
-.\"	$NetBSD: queue.3,v 1.59 2017/10/02 05:16:41 pgoyette Exp $
-=======
 .\"	$NetBSD: queue.3,v 1.60 2018/06/18 02:48:56 eadler Exp $
->>>>>>> b2b84690
 .\"
 .\" Copyright (c) 2000, 2002 The NetBSD Foundation, Inc.
 .\" All rights reserved.
