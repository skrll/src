--- conflicted
+++ resolved
@@ -1,8 +1,4 @@
-<<<<<<< HEAD
-.\"	$NetBSD: rc.conf.5,v 1.168 2018/01/09 09:17:52 wiz Exp $
-=======
 .\"	$NetBSD: rc.conf.5,v 1.172 2018/07/27 15:31:02 roy Exp $
->>>>>>> b2b84690
 .\"
 .\" Copyright (c) 1996 Matthew R. Green
 .\" All rights reserved.
@@ -59,11 +55,7 @@
 .\" OUT OF THE USE OF THIS SOFTWARE, EVEN IF ADVISED OF THE POSSIBILITY OF
 .\" SUCH DAMAGE.
 .\"
-<<<<<<< HEAD
-.Dd January 8, 2018
-=======
 .Dd July 27, 2018
->>>>>>> b2b84690
 .Dt RC.CONF 5
 .Os
 .Sh NAME
