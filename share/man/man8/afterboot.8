<<<<<<< HEAD
.\"	$NetBSD: afterboot.8,v 1.76 2021/01/10 23:24:26 riastradh Exp $
=======
.\"	$NetBSD: afterboot.8,v 1.82 2021/06/04 12:43:14 nia Exp $
>>>>>>> e2aa5677
.\"	$OpenBSD: afterboot.8,v 1.72 2002/02/22 02:02:33 miod Exp $
.\"
.\" Originally created by Marshall M. Midden -- 1997-10-20, m4@umn.edu
.\" Adapted to NetBSD by Julio Merino -- 2002-05-10, jmmv@NetBSD.org
.\"
.\"
.\" Copyright (c) 2002-2008 The NetBSD Foundation, Inc.
.\" All rights reserved.
.\"
.\" Redistribution and use in source and binary forms, with or without
.\" modification, are permitted provided that the following conditions
.\" are met:
.\" 1. Redistributions of source code must retain the above copyright
.\"    notice, this list of conditions and the following disclaimer.
.\" 2. Redistributions in binary form must reproduce the above copyright
.\"    notice, this list of conditions and the following disclaimer in the
.\"    documentation and/or other materials provided with the distribution.
.\"
.\" THIS SOFTWARE IS PROVIDED BY THE NETBSD FOUNDATION, INC. AND CONTRIBUTORS
.\" ``AS IS'' AND ANY EXPRESS OR IMPLIED WARRANTIES, INCLUDING, BUT NOT LIMITED
.\" TO, THE IMPLIED WARRANTIES OF MERCHANTABILITY AND FITNESS FOR A PARTICULAR
.\" PURPOSE ARE DISCLAIMED.  IN NO EVENT SHALL THE FOUNDATION OR CONTRIBUTORS
.\" BE LIABLE FOR ANY DIRECT, INDIRECT, INCIDENTAL, SPECIAL, EXEMPLARY, OR
.\" CONSEQUENTIAL DAMAGES (INCLUDING, BUT NOT LIMITED TO, PROCUREMENT OF
.\" SUBSTITUTE GOODS OR SERVICES; LOSS OF USE, DATA, OR PROFITS; OR BUSINESS
.\" INTERRUPTION) HOWEVER CAUSED AND ON ANY THEORY OF LIABILITY, WHETHER IN
.\" CONTRACT, STRICT LIABILITY, OR TORT (INCLUDING NEGLIGENCE OR OTHERWISE)
.\" ARISING IN ANY WAY OUT OF THE USE OF THIS SOFTWARE, EVEN IF ADVISED OF THE
.\" POSSIBILITY OF SUCH DAMAGE.
.\"
.\"
.\" Copyright (c) 1997 Marshall M. Midden
.\" All rights reserved.
.\"
.\" Redistribution and use in source and binary forms, with or without
.\" modification, are permitted provided that the following conditions
.\" are met:
.\"
.\" 1. Redistributions of source code must retain the above copyright
.\"    notice, this list of conditions and the following disclaimer.
.\" 2. Redistributions in binary form must reproduce the above copyright
.\"    notice, this list of conditions and the following disclaimer in the
.\"    documentation and/or other materials provided with the distribution.
.\" 3. All advertising materials mentioning features or use of this software
.\"    must display the following acknowledgement:
.\"	This product includes software developed by Marshall M. Midden.
.\" 4. The name of the author may not be used to endorse or promote products
.\"    derived from this software without specific prior written permission.
.\"
.\" THIS SOFTWARE IS PROVIDED BY THE AUTHOR ``AS IS'' AND ANY EXPRESS OR
.\" IMPLIED WARRANTIES, INCLUDING, BUT NOT LIMITED TO, THE IMPLIED WARRANTIES
.\" OF MERCHANTABILITY AND FITNESS FOR A PARTICULAR PURPOSE ARE DISCLAIMED.
.\" IN NO EVENT SHALL THE AUTHOR BE LIABLE FOR ANY DIRECT, INDIRECT,
.\" INCIDENTAL, SPECIAL, EXEMPLARY, OR CONSEQUENTIAL DAMAGES (INCLUDING, BUT
.\" NOT LIMITED TO, PROCUREMENT OF SUBSTITUTE GOODS OR SERVICES; LOSS OF USE,
.\" DATA, OR PROFITS; OR BUSINESS INTERRUPTION) HOWEVER CAUSED AND ON ANY
.\" THEORY OF LIABILITY, WHETHER IN CONTRACT, STRICT LIABILITY, OR TORT
.\" (INCLUDING NEGLIGENCE OR OTHERWISE) ARISING IN ANY WAY OUT OF THE USE OF
.\" THIS SOFTWARE, EVEN IF ADVISED OF THE POSSIBILITY OF SUCH DAMAGE.
.\"
<<<<<<< HEAD
.Dd October 5, 2020
=======
.Dd June 4, 2021
>>>>>>> e2aa5677
.Dt AFTERBOOT 8
.Os
.Sh NAME
.Nm afterboot
.Nd things to check after the first complete boot
.Sh DESCRIPTION
.Ss Starting Out
This document attempts to list items for the system administrator
to check and set up after the installation and first complete boot of the
system.
The idea is to create a list of items that can be checked off so that you have
a warm fuzzy feeling that something obvious has not been missed.
A basic knowledge of
.Ux
is assumed.
.Pp
Complete instructions for correcting and fixing items is not provided.
There are manual pages and other methodologies available for doing that.
For example, to view the man page for the
.Xr ls 1
command, type:
.Bd -literal -offset indent
.Ic man 1 ls
.Ed
.Pp
Administrators will rapidly become more familiar with
.Nx
if they get used to using the manual pages.
<<<<<<< HEAD
.Ss Security alerts
By the time that you have installed your system, it is quite likely that
bugs in the release have been found.
All significant and easily fixed problems will be reported at
.Lk http://www.NetBSD.org/support/security/ .
It is recommended that you check this page regularly.
.Pp
Additionally, you should set
.Dq fetch_pkg_vulnerabilities=YES
in
.Pa /etc/daily.conf
to allow your system to automatically update the local database of known
vulnerable packages to the latest version available on-line.
The system will later check, on a daily basis, if any of your installed
packages are vulnerable based on the contents of this database.
See
.Xr daily.conf 5
and
.Xr security.conf 5
for more details.
.Ss Entropy
If your machine does not have a hardware random number generator, it
may not be safe to use on the internet until it has enough entropy to
generate unpredictable secrets for programs like web browsers and
.Xr ssh 1 .
You can use
.Xr rndctl 8
to list the entropy sources with
.Ic rndctl -l ,
or save entropy from another machine running
.Nx
with
.Ic rndctl -S
and load it on this one with
.Ic rndctl -L
(as long as there are no eavesdroppers on the medium between the two
machines).
See
.Xr entropy 7
for more details.
=======
>>>>>>> e2aa5677
.Ss Login
On a fresh install with no other user accounts, login as
.Dq Ic root .
You can do so on the console, or over the network using
.Xr ssh 1 .
If you have enabled the SSH daemon (see
.Xr sshd 8 )
and wish to allow root logins over the network, edit the
.Pa /etc/ssh/sshd_config
file and set
.Dq PermitRootLogin
to
.Dq yes
(see
.Xr sshd_config 5 ) .
The default is to not permit root logins over the network
after fresh install in
.Nx .
.Pp
Upon successful login on the console, you may see the message
.Dq We recommend creating a non-root account... .
For security reasons, it is bad practice to login as root during
regular use and maintenance of the system.
In fact, the system will only let you login as root on a secure
terminal.
By default, only the console is considered to be a secure terminal.
Instead, administrators are encouraged to add a
.Dq regular
user, add said user to the
.Dq wheel
group, then use the
.Xr su 1
command when root privileges are required:
.Bd -literal -offset indent
.Ic useradd -G wheel -m myuser
.Ic passwd myuser
.Ed
.Ss Root password
Change the password for the root user.
(Note that throughout the documentation, the term
.Dq superuser
is a synonym for the root user.)
Choose a password that has numbers, digits, and special characters (not space)
as well as from the upper and lower case alphabet.
Do not choose any word in any language.
It is common for an intruder to use dictionary attacks.
Type the command
.Ic /usr/bin/passwd
to change it.
.Pp
It is a good idea to always specify the full path name for both the
.Xr passwd 1
and
.Xr su 1
commands as this inhibits the possibility of files placed in your execution
.Ev PATH
for most shells.
Furthermore, the superuser's
.Ev PATH
should never contain the current directory
.Po Dq \&.
.Pc .
.Ss System date
Check the system date with the
.Xr date 1
command.
If needed, change the date, and/or change the symbolic link of
.Pa /etc/localtime
to the correct time zone in the
.Pa /usr/share/zoneinfo
directory.
.Pp
Examples:
.Bl -tag -width date
.It Cm date 202010051820
Set the current date to October 5th, 2020 6:20pm.
.It Cm ln -fs /usr/share/zoneinfo/Europe/Helsinki /etc/localtime
Set the time zone to Eastern Europe Summer Time.
.El
.Ss Console settings
One of the first things you will likely need to do is to set up your
keyboard map (and maybe some other aspects about the system console).
To change your keyboard layout, edit the
.Dq Va encoding
variable found in
.Pa /etc/wscons.conf .
.Pp
.Xr wscons.conf 5
contains more information about this file.
.Ss Security alerts
All significant and easily fixed problems will be reported at
.Lk https://www.NetBSD.org/support/security/ the security advisories web page .
It is recommended that you check this page regularly.
.Pp
Additionally, you should set
.Dq fetch_pkg_vulnerabilities=YES
in
.Pa /etc/daily.conf
to allow your system to automatically update the local database of known
vulnerable packages to the latest version available on-line.
The system will later check, on a daily basis, if any of your installed
packages are vulnerable based on the contents of this database.
See
.Xr daily.conf 5
and
.Xr security.conf 5
for more details.
.Ss Entropy
If your machine does not have a hardware random number generator, it
may not be safe to use on the internet until it has enough entropy to
generate unpredictable secrets for programs like web browsers and
.Xr ssh 1 .
You can use
.Xr rndctl 8
to list the entropy sources with
.Ic rndctl -l ,
or save entropy from another machine running
.Nx
with
.Ic rndctl -S
and load it on this one with
.Ic rndctl -L
(as long as there are no eavesdroppers on the medium between the two
machines).
See
.Xr entropy 7
for more details.
.Ss Check hostname
Use the
.Ic hostname
command to verify that the name of your machine is correct.
See the man page for
.Xr hostname 1
if it needs to be changed.
You will also need to change the contents of the
.Dq Va hostname
variable in
.Pa /etc/rc.conf
or edit the
.Pa /etc/myname
file to have it stick around for the next reboot.
Note that
.Dq Va hostname
is supposed include a domainname, and that this should
not be confused with YP (NIS)
.Xr domainname 1 .
If you are using
.Xr dhcpcd 8
to configure network interfaces, it might override these local hostname
settings if your DHCP server specifies client's hostname with other network
configurations.
.Ss Verify network interface configuration
The first thing to do is an
.Ic ifconfig -a
to see if the network interfaces are properly configured.
Correct by editing
.Pa /etc/ifconfig. Ns Ar interface
or the corresponding
.Dq Va ifconfig_ Ns Ar interface
variable in
.Xr rc.conf 5
(where
.Ar interface
is the interface name, e.g.,
.Dq le0 )
and then using
.Xr ifconfig 8
to manually configure it
if you do not wish to reboot.
.Pp
Alternatively, many networks allow interfaces to be configured
automatically via DHCP.
To get
.Xr dhcpcd 8
to start automatically on boot,
you will need to have this line in
.Pa /etc/rc.conf :
.Pp
.Dl dhcpcd=YES
.Pp
See
.Xr dhcpcd 8
and
.Xr dhcpcd.conf 5
for more information on setting up a DHCP client.
For information on setting up Wi-Fi, see
.Sx Wireless networking .
.Pp
You can add new
.Dq virtual interfaces
by adding the required entries to
.Pa /etc/ifconfig. Ns Ar interface .
Read the
.Xr ifconfig.if 5
man page for more information on the format of
.Pa /etc/ifconfig. Ns Ar interface
files.
The loopback interface will look something like:
.Bd -literal -offset indent
lo0: flags=8009<UP,LOOPBACK,MULTICAST> mtu 32972
	inet 127.0.0.1 netmask 0xff000000
	inet6 fe80::1%lo0 prefixlen 64 scopeid 0x3
	inet6 ::1 prefixlen 128
.Ed
.Pp
an Ethernet interface something like:
.Bd -literal -offset indent
le0: flags=9863<UP,BROADCAST,NOTRAILERS,RUNNING,SIMPLEX,MULTICAST>
	inet 192.168.4.52 netmask 0xffffff00 broadcast 192.168.4.255
	inet6 fe80::5ef0:f0f0%le0 prefixlen 64 scopeid 0x1
.Ed
.Pp
and a PPP interface something like:
.Bd -literal -offset indent
ppp0: flags=8051<UP,POINTOPOINT,RUNNING,MULTICAST>
        inet 203.3.131.108 --> 198.181.0.253 netmask 0xffff0000
.Ed
.Pp
See
.Xr mrouted 8
for instructions on configuring multicast routing.
.Ss Check routing tables
Issue a
.Ic netstat -rn
command.
The output will look something like:
.Bd -literal -offset indent
Routing tables

Internet:
Destination    Gateway           Flags  Refs     Use  Mtu  Interface
default        192.168.4.254     UGS      0 11098028    -  le0
127            127.0.0.1         UGRS     0        0    -  lo0
127.0.0.1      127.0.0.1         UH       3       24    -  lo0
192.168.4      link#1            UC       0        0    -  le0
192.168.4.52   8:0:20:73:b8:4a   UHL      1     6707    -  le0
192.168.4.254  0:60:3e:99:67:ea  UHL      1        0    -  le0

Internet6:
Destination        Gateway       Flags  Refs  Use     Mtu  Interface
::/96              ::1           UGRS     0     0   32972  lo0 =>
::1                ::1           UH       4     0   32972  lo0
::ffff:0.0.0.0/96  ::1           UGRS     0     0   32972  lo0
fc80::/10          ::1           UGRS     0     0   32972  lo0
fe80::/10          ::1           UGRS     0     0   32972  lo0
fe80::%le0/64      link#1        UC       0     0    1500  le0
fe80::%lo0/64      fe80::1%lo0   U        0     0   32972  lo0
ff01::/32          ::1           U        0     0   32972  lo0
ff02::%le0/32      link#1        UC       0     0    1500  le0
ff02::%lo0/32      fe80::1%lo0   UC       0     0   32972  lo0
.Ed
.Pp
The default gateway address is stored in the
.Dq Va defaultroute
variable in
.Pa /etc/rc.conf ,
or in the file
.Pa /etc/mygate .
If you need to edit this file, a painless way to reconfigure the network
afterwards is to issue
.Bd -literal -offset indent
.Ic service network restart
.Ed
.Pp
Or, you may prefer to manually configure using a series of
.Ic route add
and
.Ic route delete
commands (see
.Xr route 8 ) .
If you run
.Xr dhcpcd 8
you will have to kill it by running
.Bd -literal -offset indent
.Ic service dhcpcd stop
.Ed
.Pp
before you flush the routes.
.Pp
If you wish to route packets between interfaces, add one or both
of the following directives (depending on whether IPv4 or IPv6 routing
is required) to
.Pa /etc/sysctl.conf :
.Pp
.Dl net.inet.ip.forwarding=1
.Dl net.inet6.ip6.forwarding=1
.Pp
As an alternative, compile a new kernel with the
.Dq GATEWAY
option.
Packets are not forwarded by default, due to RFC requirements.
.Ss Device nodes
By default, nodes are created in
.Pa /dev
for a fairly typical number of devices.
.Pp
However, if this system has a large number of devices connected
(e.g. for large scale storage), you may want to enable
.Xr devpubd 8
to ensure a sufficient number of nodes are available.
Set
.Dq Va devpubd=YES
in
.Pa /etc/rc.conf
to create nodes automatically during system runtime.
You can also run the node creation script by hand:
.Bd -literal -offset indent
.Ic cd /dev && sh MAKEDEV
.Ed
.Ss Secure Shell (SSH)
By default, all services are disabled in a fresh
.Nx
installation, and SSH is no exception.
You may wish to enable it so you can remotely control your system.
Set
.Dq Va sshd=YES
in
.Pa /etc/rc.conf
and then starting the server with the command
.Bd -literal -offset indent
.Ic service sshd start
.Ed
.Pp
The first time the server is started, it will generate a new keypair,
which will be stored inside the directory
.Pa /etc/ssh .
.Ss Host names and DNS
The system resolves host names according the rules for hosts in the
name service switch configuration at
.Pa /etc/nsswitch.conf .
By default, it will query
.Pa /etc/hosts
first, and then the DNS resolver specified in
.Pa /etc/resolv.conf .
.Pp
Multicast DNS and DNS Service Discovery are usually not enabled by
default on a fresh
.Nx
system, and can be enabled by setting
.Dq mdnsd=YES
in
.Pa /etc/rc.conf ,
and either rebooting or running the following command:
.Bd -literal -offset indent
.Ic service mdnsd start
.Ed
.Pp
You may also wish to enable mdnsd as a source for host lookups
in
.Pa /etc/nsswitch.conf ,
see
.Xr nsswitch.conf 5 .
.Pp
If your network does not have a usable DNS resolver, e.g. one provided
by DHCP, you can run a local caching recursive resolver by setting
.Dq named=YES
in
.Pa /etc/rc.conf
and either rebooting or running the following command:
.Bd -literal -offset indent
.Ic service named start
.Ed
.Pp
.Xr named 8
is configured in
.Pa /etc/named.conf
by default to run as a local caching recursive resolver.
Then, to make the system use it, put the following in
.Pa /etc/resolv.conf :
.Bd -literal -offset indent
nameserver 127.0.0.1
.Ed
.Ss Wireless networking
To configure the system to connect to a Wi-Fi network with a password
using WPA:
.Bd -literal -offset indent
.Ic wpa_passphrase networkname password >> /etc/wpa_supplicant.conf
.Ed
.Pp
To to configure the system to connect to an open wireless network with
no password, edit
.Pa /etc/wpa_supplicant.conf
instead of using
.Xr wpa_passphrase 8 :
.Bd -literal -offset indent
network={
	ssid="Public-WiFi"
	key_mgmt=NONE
	priority=100
}
.Ed
.Pp
Then bring up the interface and start the necessary daemons:
.Bd -literal -offset indent
.Ic ifconfig iwm0 up
.Ic service wpa_supplicant onestart
.Ic service dhcpcd onestart
.Ed
.Pp
To automatically connect at boot, add the following to
.Pa /etc/rc.conf :
.Pp
.Dl ifconfig_iwm0="up"
.Dl dhcpcd=YES
.Dl wpa_supplicant=YES
.Pp
While using
.Xr wpa_supplicant 8 ,
you can easily retrieve network scan results with
.Xr wpa_cli 8 :
.Bd -literal -offset indent
.Ic wpa_cli scan_results
.Ed
.Pp
Or trigger a rescan:
.Bd -literal -offset indent
.Ic wpa_cli scan
.Ed
.Ss RPC-based network services
Several services depend on the RPC portmapper
.Xr rpcbind 8
- formerly known as
.Ic portmap
- being running for proper operation.
This includes YP (NIS) and NFS exports, among other services.
To get the RPC portmapper to start automatically on boot,
you will need to have this line in
.Pa /etc/rc.conf :
.Pp
.Dl rpcbind=YES
.Ss YP (Network Information Service) Setup
Check the YP domain name with the
.Xr domainname 1
command.
If necessary, correct it by editing the
.Pa /etc/defaultdomain
file or by setting the
.Dq Va domainname
variable in
.Pa /etc/rc.conf .
The
.Pa /etc/rc.d/network
script reads this file on bootup to determine and set the domain name.
You may also set the running system's domain name with the
.Xr domainname 1
command.
To start YP client services, simply run
.Ic ypbind ,
then perform the remaining
YP activation as described in
.Xr passwd 5
and
.Xr group 5 .
.Pp
In particular, to enable YP passwd support, you'll need to update
.Pa /etc/nsswitch.conf
to include
.Dq nis
for the
.Dq passwd
and
.Dq group
entries.
A traditional way to accomplish the same thing is to
add following entry to local passwd database via
.Xr vipw 8 :
.Bd -literal -offset indent
.Li +:*::::::::
.Ed
.Pp
Note this entry has to be the very last one.
This traditional way works with the default
.Xr nsswitch.conf 5
setting of
.Dq passwd ,
which is
.Dq compat .
.Pp
There are many more YP man pages available to help you.
You can find more information by starting with
.Xr nis 8 .
.Ss Check disk mounts
Check that the disks are mounted correctly by
comparing the
.Pa /etc/fstab
file against the output of the
.Xr mount 8
and
.Xr df 1
commands.
Example:
.Bd -literal -offset indent
.Li # Ic cat /etc/fstab
/dev/sd0a / ffs     rw              1 1
/dev/sd0b none swap sw
/dev/sd0e /usr ffs  rw              1 2
/dev/sd0f /var ffs  rw              1 3
/dev/sd0g /tmp ffs  rw              1 4
/dev/sd0h /home ffs rw              1 5

.Li # Ic mount
/dev/sd0a on / type ffs (local)
/dev/sd0e on /usr type ffs (local)
/dev/sd0f on /var type ffs (local)
/dev/sd0g on /tmp type ffs (local)
/dev/sd0h on /home type ffs (local)

.Li # Ic df
Filesystem  1024-blocks     Used    Avail Capacity  Mounted on
/dev/sd0a         22311    14589     6606    69%    /
/dev/sd0e        203399   150221    43008    78%    /usr
/dev/sd0f         10447      682     9242     7%    /var
/dev/sd0g         18823        2    17879     0%    /tmp
/dev/sd0h          7519     5255     1888    74%    /home

.Li # Ic pstat -s
Device      512-blocks     Used    Avail Capacity  Priority
/dev/sd0b       131072    84656    46416    65%    0
.Ed
.Pp
Edit
.Pa /etc/fstab
and use the
.Xr mount 8
and
.Xr umount 8
commands as appropriate.
Refer to the above example and
.Xr fstab 5
for information on the format of this file.
.Pp
You may wish to do NFS mounts now too, or you can do them later.
.Ss Clock synchronization
In order to make sure the system clock is synchronized
to that of a publicly accessible NTP server,
make sure that
.Pa /etc/rc.conf
contains the following:
.Pp
.Dl ntpdate=YES
.Dl ntpd=YES
.Pp
See
.Xr date 1 ,
.Xr ntpdate 8 ,
.Xr ntpd 8 ,
.Xr rdate 8 ,
and
.Xr timed 8
for more information on setting the system's date.
.Ss Installing packages
The
.Nx
packages collection, pkgsrc, includes a large set of third-party software.
A lot of it is available as binary packages that you can download from
.Lk https://cdn.NetBSD.org/pub/pkgsrc/packages/NetBSD/
or a mirror.
.Pp
For most users, using pkgin to manage binary packages is recommended.
.Pp
To install pkgin, if it was not done by the installer:
.Bd -literal -offset indent
.Ic PKG_PATH=https://cdn.NetBSD.org/pub/pkgsrc/packages/NetBSD/[...]
.Ic export PKG_PATH
.Ic pkg_add pkgin
.Ic pkgin update
.Ic pkgin install bash mpg123 fluxbox ...
.Ed
.Pp
See
.Lk https://www.pkgsrc.org/
and
.Pa pkgsrc/doc/pkgsrc.txt
for more details.
.Sh CHANGING /etc FILES
The system should be usable now, but you may wish to do more customizing,
such as adding users, etc.
Many of the following sections may be skipped
if you are not using that package (for example, skip the
.Sx Kerberos
section if you won't be using Kerberos).
We suggest that you
.Ic cd /etc
and edit most of the files in that directory.
.Pp
Note that the
.Pa /etc/motd
file is modified by
.Pa /etc/rc.d/motd
whenever the system is booted.
To keep any custom message intact, ensure that you leave two blank lines
at the top, or your message will be overwritten.
.Ss Add new users
To add new users and groups, there are
.Xr useradd 8
and
.Xr groupadd 8 ;
see also
.Xr user 8
for further programs for user and group manipulation.
You may use
.Xr vipw 8
to add users to the
.Pa /etc/passwd
file
and edit
.Pa /etc/group
by hand to add new groups.
The manual page for
.Xr su 1 ,
tells you to make sure to put people in
the
.Sq wheel
group if they need root access (non-Kerberos).
For example:
.Bd -literal -offset indent
wheel:*:0:root,myself
.Ed
.Pp
Follow instructions for
.Xr kerberos 8
if using
Kerberos
for authentication.
.Ss System boot scripts and /etc/rc.local
.Pa /etc/rc
and the
.Pa /etc/rc.d/*
scripts are invoked at boot time after single user mode has exited,
and at shutdown.
The whole process is controlled by the master script
.Pa /etc/rc .
This script should not be changed by administrators.
.Pp
The directory
.Pa /etc/rc.d
contains a series of scripts used at startup/shutdown, called by
.Pa /etc/rc .
.Pa /etc/rc
is in turn influenced by the configuration variables present in
.Pa /etc/rc.conf .
.Pp
The script
.Pa /etc/rc.local
is run as the last thing during multiuser boot, and is provided
to allow any other local hooks necessary for the system.
.Ss rc.conf
To enable or disable various services on system startup,
corresponding entries can be made in
.Pa /etc/rc.conf .
You can take a look at
.Pa /etc/defaults/rc.conf
to see a list of default system variables, which you can override in
.Pa /etc/rc.conf .
Note you are
.Em not
supposed to change
.Pa /etc/defaults/rc.conf
directly, edit only
.Pa /etc/rc.conf .
See
.Xr rc.conf 5
for further information.
.Ss Automounter daemon (AMD)
To use the
.Xr amd 8
automounter, create the
.Pa /etc/amd
directory, copy example config files from
.Pa /usr/share/examples/amd
to
.Pa /etc/amd
and customize them as needed.
Alternatively, you can get your maps with YP.
.Ss Concatenated disks (ccd)
If you are using
.Xr ccd 4
concatenated disks, edit
.Pa /etc/ccd.conf .
You may wish to take a look to
.Xr ccdconfig 8
for more information about this file.
Use the
.Ic ccdconfig -U
command to unload and the
.Ic ccdconfig -C
command to create tables internal to the kernel for the concatenated disks.
You then
.Xr mount 8 ,
.Xr umount 8 ,
and edit
.Pa /etc/fstab
as needed.
.Ss Nx Packet Filter
.Xr npf 7
is the default firewall used on
.Nx .
You may wish to enable it if your machine is connected directly to the
internet.
To do this, edit
.Pa /etc/npf.conf
and set
.Dq npf=YES
in
.Pa /etc/rc.conf .
Configuration examples for NPF can be found in
.Pa /usr/share/examples/npf .
Before installing a configuration, you can validate it with
.Xr npfctl 8 .
.Ss X Display Manager
If you've installed X, you may want to turn on
.Xr xdm 1 ,
the X Display Manager.
To do this, set
.Dq xdm=YES
in
.Pa /etc/rc.conf .
.Ss Printers
Edit
.Pa /etc/printcap
and
.Pa /etc/hosts.lpd
to get any printers set up.
Consult
.Xr lpd 8
and
.Xr printcap 5
if needed.
.Ss Internet Services (inetd)
Various internet services can be enabled in
.Pa /etc/inetd.conf ,
including
.Xr httpd 8
and
.Xr finger 1 .
Note that by default all services are disabled for security reasons.
Only add things that are really needed.
.Ss Kerberos
If you are going to use Kerberos for authentication,
see
.Xr kerberos 8
and
.Dq info heimdal
for more information.
If you already have a Kerberos master, change directory to
.Pa /etc/kerberosV
and configure.
Remember to get a
.Pa srvtab
from the master so that the remote commands work.
.Ss Mail Aliases
Check
.Pa /etc/mail/aliases
and update appropriately if you want e-mail to be routed
to non-local addresses or to different users.
.Pp
Run
.Xr newaliases 1
after changes.
.Ss Postfix
.Nx
uses Postfix as its Mail Transfer Agent.
Postfix is started by default, but its initial configuration does not
cause it to listen on the network for incoming connections.
To configure Postfix, see
.Pa /etc/postfix/main.cf
and
.Pa /etc/postfix/master.cf .
If you wish to use a different MTA (e.g., sendmail), install your MTA of
choice and edit
.Pa /etc/mailer.conf
to point to the proper binaries.
.Ss DHCP server
If this is a
DHCP
server, edit
.Pa /etc/dhcpd.conf
and
.Pa /etc/dhcpd.interfaces
as needed.
You will have to make sure
.Pa /etc/rc.conf
has
.Dq dhcpd=YES
or run
.Xr dhcpd 8
manually.
.Ss Bootparam server
If this is a
Bootparam
server, edit
.Pa /etc/bootparams
as needed.
You will have to turn it on in
.Pa /etc/rc.conf
by adding
.Dq bootparamd=YES .
.Ss NFS server
If this is an NFS server, make sure
.Pa /etc/rc.conf
has:
.Bd -literal -offset indent
nfs_server=YES
mountd=YES
rpcbind=YES
.Ed
.Pp
Edit
.Pa /etc/exports
and get it correct.
After this, you can start the server by issuing:
.Bd -literal -offset indent
.Ic service rpcbind start
.Ic service mountd start
.Ic service nfsd start
.Ed
which will also start dependencies.
.Ss HP remote boot server
Edit
.Pa /etc/rbootd.conf
if needed for remote booting.
If you do not have HP computers doing remote booting, do not enable this.
.Ss Daily, weekly, monthly scripts
Look at and possibly edit the
.Pa /etc/daily.conf , /etc/weekly.conf ,
and
.Pa /etc/monthly.conf
configuration files.
You can check which values you can set by looking
to their matching files in
.Pa /etc/defaults .
Your site specific things should go into
.Pa /etc/daily.local , /etc/weekly.local ,
and
.Pa /etc/monthly.local .
.Pp
These scripts have been limited so as to keep the system running without
filling up disk space from normal running processes and database updates.
(You probably do not need to understand them.)
.Ss Other files in /etc
Look at the other files in
.Pa /etc
and edit them as needed.
(Do not edit files ending in
.Pa .db
\(em like
.Pa pwd.db , spwd.db ,
nor
.Pa localtime ,
nor
.Pa rmt ,
nor any directories.)
.Ss Crontab (background running processes)
Check what is running by typing
.Ic crontab -l
as root
and see if anything unexpected is present.
Do you need anything else?
Do you wish to change things?
For example, if you do not
like root getting standard output of the daily scripts, and want only
the security scripts that are mailed internally, you can type
.Ic crontab -e
and change some of the lines to read:
.Bd -literal -offset indent
30  1  *  *  *   /bin/sh /etc/daily 2>&1 > /var/log/daily.out
30  3  *  *  6   /bin/sh /etc/weekly 2>&1 > /var/log/weekly.out
30  5  1  *  *   /bin/sh /etc/monthly 2>&1 > /var/log/monthly.out
.Ed
.Pp
See
.Xr crontab 5 .
.Ss Next day cleanup
After the first night's security run, change ownerships and permissions
on files, directories, and devices; root should have received mail
with subject: "<hostname> daily insecurity output.".
This mail contains
a set of security recommendations, presented as a list looking like this:
.Bd -literal -offset indent
var/mail:
        permissions (0755, 0775)
etc/daily:
        user (0, 3)
.Ed
.Pp
The best bet is to follow the advice in that list.
The recommended setting is the first item in parentheses, while
the current setting is the second one.
This list is generated by
.Xr mtree 8
using
.Pa /etc/mtree/special .
Use
.Xr chmod 1 ,
.Xr chgrp 1 ,
and
.Xr chown 8
as needed.
.Sh SYSTEM TESTING
At this point, the system should be fully configured to your liking.
It is now a good time to ensure that the system behaves according to
its specifications and that it is stable on your hardware.
Please refer to
.Xr tests 7
for details on how to do so.
.Pp
You can use
.Xr ps 1 ,
.Xr netstat 1 ,
and
.Xr fstat 1
to check on running processes, network connections, and opened files,
respectively.
Other tools you may find useful are
.Xr systat 1
and
.Xr top 1 .
.Sh SEE ALSO
.Xr chgrp 1 ,
.Xr chmod 1 ,
.Xr config 1 ,
.Xr crontab 1 ,
.Xr date 1 ,
.Xr df 1 ,
.Xr domainname 1 ,
.Xr fstat 1 ,
.Xr hostname 1 ,
.Xr make 1 ,
.Xr man 1 ,
.Xr netstat 1 ,
.Xr newaliases 1 ,
.Xr passwd 1 ,
.Xr pkg_add 1 ,
.Xr ps 1 ,
.Xr ssh 1 ,
.Xr su 1 ,
.Xr systat 1 ,
.Xr top 1 ,
.Xr xdm 1 ,
.Xr ccd 4 ,
.Xr aliases 5 ,
.Xr crontab 5 ,
.Xr dhcpcd.conf 5 ,
.Xr exports 5 ,
.Xr fstab 5 ,
.Xr group 5 ,
.Xr hosts 5 ,
.Xr ifconfig.if 5 ,
.Xr mailer.conf 5 ,
.Xr named.conf 5 ,
.Xr nsswitch.conf 5 ,
.Xr passwd 5 ,
.Xr printcap 5 ,
.Xr rc.conf 5 ,
.Xr resolv.conf 5 ,
.Xr sshd_config 5 ,
.Xr wpa_supplicant.conf 5 ,
.Xr wscons.conf 5 ,
.Xr hier 7 ,
.Xr hostname 7 ,
.Xr pkgsrc 7 ,
.Xr tests 7 ,
.Xr amd 8 ,
.Xr ccdconfig 8 ,
.Xr chown 8 ,
.Xr devpubd 8 ,
.Xr dhcpcd 8 ,
.Xr dhcpd 8 ,
.Xr dmesg 8 ,
.Xr groupadd 8 ,
.Xr ifconfig 8 ,
.Xr inetd 8 ,
.Xr kerberos 8 ,
.Xr lpd 8 ,
.Xr mdnsd 8 ,
.Xr mount 8 ,
.Xr mrouted 8 ,
.Xr mtree 8 ,
.Xr named 8 ,
.Xr nis 8 ,
.Xr ntpd 8 ,
.Xr ntpdate 8 ,
.Xr rbootd 8 ,
.Xr rc 8 ,
.Xr rdate 8 ,
.Xr rmt 8 ,
.Xr route 8 ,
.Xr rpc.bootparamd 8 ,
.Xr rpcbind 8 ,
.Xr sshd 8 ,
.Xr timed 8 ,
.Xr umount 8 ,
.Xr useradd 8 ,
.Xr vipw 8 ,
.Xr wpa_cli 8 ,
.Xr wpa_supplicant 8 ,
.Xr yp 8 ,
.Xr ypbind 8
.Sh HISTORY
This document first appeared in
.Ox 2.2 .
It has been adapted to
.Nx
and first appeared in
.Nx 2.0 .<|MERGE_RESOLUTION|>--- conflicted
+++ resolved
@@ -1,8 +1,4 @@
-<<<<<<< HEAD
-.\"	$NetBSD: afterboot.8,v 1.76 2021/01/10 23:24:26 riastradh Exp $
-=======
 .\"	$NetBSD: afterboot.8,v 1.82 2021/06/04 12:43:14 nia Exp $
->>>>>>> e2aa5677
 .\"	$OpenBSD: afterboot.8,v 1.72 2002/02/22 02:02:33 miod Exp $
 .\"
 .\" Originally created by Marshall M. Midden -- 1997-10-20, m4@umn.edu
@@ -63,11 +59,7 @@
 .\" (INCLUDING NEGLIGENCE OR OTHERWISE) ARISING IN ANY WAY OUT OF THE USE OF
 .\" THIS SOFTWARE, EVEN IF ADVISED OF THE POSSIBILITY OF SUCH DAMAGE.
 .\"
-<<<<<<< HEAD
-.Dd October 5, 2020
-=======
 .Dd June 4, 2021
->>>>>>> e2aa5677
 .Dt AFTERBOOT 8
 .Os
 .Sh NAME
@@ -96,49 +88,6 @@
 Administrators will rapidly become more familiar with
 .Nx
 if they get used to using the manual pages.
-<<<<<<< HEAD
-.Ss Security alerts
-By the time that you have installed your system, it is quite likely that
-bugs in the release have been found.
-All significant and easily fixed problems will be reported at
-.Lk http://www.NetBSD.org/support/security/ .
-It is recommended that you check this page regularly.
-.Pp
-Additionally, you should set
-.Dq fetch_pkg_vulnerabilities=YES
-in
-.Pa /etc/daily.conf
-to allow your system to automatically update the local database of known
-vulnerable packages to the latest version available on-line.
-The system will later check, on a daily basis, if any of your installed
-packages are vulnerable based on the contents of this database.
-See
-.Xr daily.conf 5
-and
-.Xr security.conf 5
-for more details.
-.Ss Entropy
-If your machine does not have a hardware random number generator, it
-may not be safe to use on the internet until it has enough entropy to
-generate unpredictable secrets for programs like web browsers and
-.Xr ssh 1 .
-You can use
-.Xr rndctl 8
-to list the entropy sources with
-.Ic rndctl -l ,
-or save entropy from another machine running
-.Nx
-with
-.Ic rndctl -S
-and load it on this one with
-.Ic rndctl -L
-(as long as there are no eavesdroppers on the medium between the two
-machines).
-See
-.Xr entropy 7
-for more details.
-=======
->>>>>>> e2aa5677
 .Ss Login
 On a fresh install with no other user accounts, login as
 .Dq Ic root .
