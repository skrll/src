<<<<<<< HEAD
.\"	$NetBSD: compat_netbsd32.8,v 1.12 2019/01/14 15:55:35 wiz Exp $
=======
.\"	$NetBSD: compat_netbsd32.8,v 1.13 2019/01/17 07:05:24 gutteridge Exp $
>>>>>>> 251304f2
.\"
.\" Copyright (c) 2001, 2019 Matthew R. Green
.\" All rights reserved.
.\"
.\" Redistribution and use in source and binary forms, with or without
.\" modification, are permitted provided that the following conditions
.\" are met:
.\" 1. Redistributions of source code must retain the above copyright
.\"    notice, this list of conditions and the following disclaimer.
.\" 2. Redistributions in binary form must reproduce the above copyright
.\"    notice, this list of conditions and the following disclaimer in the
.\"    documentation and/or other materials provided with the distribution.
.\"
.\" THIS SOFTWARE IS PROVIDED BY THE AUTHOR ``AS IS'' AND ANY EXPRESS OR
.\" IMPLIED WARRANTIES, INCLUDING, BUT NOT LIMITED TO, THE IMPLIED WARRANTIES
.\" OF MERCHANTABILITY AND FITNESS FOR A PARTICULAR PURPOSE ARE DISCLAIMED.
.\" IN NO EVENT SHALL THE AUTHOR BE LIABLE FOR ANY DIRECT, INDIRECT,
.\" INCIDENTAL, SPECIAL, EXEMPLARY, OR CONSEQUENTIAL DAMAGES (INCLUDING,
.\" BUT NOT LIMITED TO, PROCUREMENT OF SUBSTITUTE GOODS OR SERVICES;
.\" LOSS OF USE, DATA, OR PROFITS; OR BUSINESS INTERRUPTION) HOWEVER CAUSED
.\" AND ON ANY THEORY OF LIABILITY, WHETHER IN CONTRACT, STRICT LIABILITY,
.\" OR TORT (INCLUDING NEGLIGENCE OR OTHERWISE) ARISING IN ANY WAY
.\" OUT OF THE USE OF THIS SOFTWARE, EVEN IF ADVISED OF THE POSSIBILITY OF
.\" SUCH DAMAGE.
.\"
<<<<<<< HEAD
.Dd January 13, 2019
=======
.Dd January 17, 2019
>>>>>>> 251304f2
.Dt COMPAT_NETBSD32 8
.Os
.Sh NAME
.Nm compat_netbsd32
.Nd setup procedure for 32-bit compatibility on 64-bit platforms
.Sh DESCRIPTION
The
.Nm
module allows
.Nx Ns Tn /sparc64
to run
.Nx Ns Tn /sparc
executables,
.Nx Ns Tn /aarch64
to run
.Nx Ns Tn /arm
executables,
.Nx Ns Tn /mips64
to run
.Nx Ns Tn /mips
executables, and
.Nx Ns Tn /amd64
to run
.Nx Ns Tn /i386
executables.
On
.Nx Ns Tn /mips64
the default userland is N32 which is a handled by
.Nm
framework, and 64-bit binaries are handled similarly to the setup
for 32-bit compatibility.
<<<<<<< HEAD
=======
It also provides compatibility between OABI and EABI binaries on 32-bit
.Nx Ns Tn /arm
ports.
>>>>>>> 251304f2
.Pp
To use
.Nm ,
one must either have
.Dv COMPAT_NETBSD32
and
.Dv EXEC_ELF32
in the kernel, or load the compat_netbsd32 and exec_elf32 kernel
modules.
.Pp
Static executables typically need no additional setup.
Dynamic binaries require the dynamic linker plus shared libraries.
.Pp
Since
.Nx 5.0
the base system has directly included support for 32-bit compatibility
by installing 32-bit libraries and dynamic linker into
.Pa /usr .
This includes compiler support for compiling 32-bit applications
on platforms where this is supported.
.Pp
For a.out compatibility,
.Pa /usr/libexec/ld.so
from a 32-bit distribution is required to exist, and the a.out
shared libraries must be found in
.Pa /emul/aout
as normal for a.out compatibility.
For 32-bit (64-bit on
.Nx Ns Tn /mips64 )
ELF compatibility, the relevant
.Pa /usr/libexec/ld.elf_so
needs to be found in
.Bl -column -offset indent "powerpc64" "powerpc" ""
.It Sy Port Ta Sy Target Ta Sy Path
.It Li amd64 Ta i386 Ta /usr/libexec/ld.elf_so-i386
.It Li sparc64 Ta sparc Ta /usr/libexec/ld.elf_so-sparc
.It Li mips64 Ta O32 Ta /usr/libexec/ld.elf_so-o32
.It Li mips64 Ta N64 Ta /usr/libexec/ld.elf_so-64
.It Li powerpc64 Ta powerpc Ta /usr/libexec/ld.elf_so-powerpc
.It Li arm64 Ta eabi Ta /usr/libexec/ld.elf_so-eabi
<<<<<<< HEAD
.It Li arm64 Ta oabi Ta /usr/libexec/ld.elf_so-oabi
=======
>>>>>>> 251304f2
.El
.Pp
Note that the kernel handles rewriting the builting ELF interpreter
to the above path.
.Pp
Before
.Nx 5.0
all of these files needed to be placed under
.Pa /emul/netbsd32 .
.Pp
The shared libraries for a.out binaries do not live under the
.Pa /emul/netbsd32
directory, but under the
.Pa /emul/aout
directory, where the a.out dynamic linker will find them.
.Sh BUGS
A list of things which fail to work in compatibility mode should
be here.
.Pp
.Xr aio 3
is not supported.
.Pp
Some
.Xr ioctl 2
commands are not supported, including
.Xr drm 4 .<|MERGE_RESOLUTION|>--- conflicted
+++ resolved
@@ -1,8 +1,4 @@
-<<<<<<< HEAD
-.\"	$NetBSD: compat_netbsd32.8,v 1.12 2019/01/14 15:55:35 wiz Exp $
-=======
 .\"	$NetBSD: compat_netbsd32.8,v 1.13 2019/01/17 07:05:24 gutteridge Exp $
->>>>>>> 251304f2
 .\"
 .\" Copyright (c) 2001, 2019 Matthew R. Green
 .\" All rights reserved.
@@ -28,11 +24,7 @@
 .\" OUT OF THE USE OF THIS SOFTWARE, EVEN IF ADVISED OF THE POSSIBILITY OF
 .\" SUCH DAMAGE.
 .\"
-<<<<<<< HEAD
-.Dd January 13, 2019
-=======
 .Dd January 17, 2019
->>>>>>> 251304f2
 .Dt COMPAT_NETBSD32 8
 .Os
 .Sh NAME
@@ -64,12 +56,9 @@
 .Nm
 framework, and 64-bit binaries are handled similarly to the setup
 for 32-bit compatibility.
-<<<<<<< HEAD
-=======
 It also provides compatibility between OABI and EABI binaries on 32-bit
 .Nx Ns Tn /arm
 ports.
->>>>>>> 251304f2
 .Pp
 To use
 .Nm ,
@@ -110,10 +99,6 @@
 .It Li mips64 Ta N64 Ta /usr/libexec/ld.elf_so-64
 .It Li powerpc64 Ta powerpc Ta /usr/libexec/ld.elf_so-powerpc
 .It Li arm64 Ta eabi Ta /usr/libexec/ld.elf_so-eabi
-<<<<<<< HEAD
-.It Li arm64 Ta oabi Ta /usr/libexec/ld.elf_so-oabi
-=======
->>>>>>> 251304f2
 .El
 .Pp
 Note that the kernel handles rewriting the builting ELF interpreter
