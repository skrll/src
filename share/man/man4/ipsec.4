--- conflicted
+++ resolved
@@ -1,8 +1,4 @@
-<<<<<<< HEAD
-.\"	$NetBSD: ipsec.4,v 1.43 2018/01/10 12:16:39 wiz Exp $
-=======
 .\"	$NetBSD: ipsec.4,v 1.45 2018/06/15 23:13:19 wiz Exp $
->>>>>>> b2b84690
 .\"	$KAME: ipsec.4,v 1.17 2001/06/27 15:25:10 itojun Exp $
 .\"
 .\" Copyright (C) 1995, 1996, 1997, and 1998 WIDE Project.
@@ -32,11 +28,7 @@
 .\" OUT OF THE USE OF THIS SOFTWARE, EVEN IF ADVISED OF THE POSSIBILITY OF
 .\" SUCH DAMAGE.
 .\"
-<<<<<<< HEAD
-.Dd January 10, 2018
-=======
 .Dd June 13, 2018
->>>>>>> b2b84690
 .Dt IPSEC 4
 .Os
 .Sh NAME
@@ -60,11 +52,7 @@
 .Xr inet6 4
 .Pc .
 .Nm
-<<<<<<< HEAD
-consists of two sub-protocols:
-=======
 consists of three sub-protocols:
->>>>>>> b2b84690
 .Bl -hang
 .It Em Encapsulated Security Payload Pq ESP
 protects IP payloads from wire-tapping (interception) by encrypting them with
@@ -73,11 +61,8 @@
 guarantees the integrity of IP packets
 and protects them from intermediate alteration or impersonation,
 by attaching cryptographic checksums computed by one-way hash functions.
-<<<<<<< HEAD
-=======
 .It Em IP Payload Compression Protocol Pq IPComp
 increases the communication performance by compressing the datagrams.
->>>>>>> b2b84690
 .El
 .Pp
 .Nm
@@ -90,16 +75,6 @@
 and is designed for security gateways, as in Virtual Private Network (VPN)
 configurations.
 .El
-<<<<<<< HEAD
-.Pp
-Since version 6,
-.Nx
-uses the IPsec implementation formerly known as FAST_IPSEC.
-Its specifics and kernel options are described in the
-.Xr fast_ipsec 4
-manual page.
-=======
->>>>>>> b2b84690
 .Ss Kernel interface
 .Nm
 is controlled by two engines in the kernel: one for key management
@@ -275,8 +250,6 @@
 tree have similar meanings to their
 .Li net.inet.ipsec
 counterparts.
-<<<<<<< HEAD
-=======
 .Ss Cryptographic operations
 The current IPsec implementation, formerly called Fast IPsec,
 uses the
@@ -293,7 +266,6 @@
 protocols are configured for use, all protocols are included in the system.
 To selectively enable/disable protocols, use
 .Xr sysctl 8 .
->>>>>>> b2b84690
 .\"
 .Sh PROTOCOLS
 The
