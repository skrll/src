<<<<<<< HEAD
.\"	$NetBSD: options.4,v 1.486 2018/04/09 07:08:43 wiz Exp $
=======
.\"	$NetBSD: options.4,v 1.491 2018/08/01 16:50:24 sevan Exp $
>>>>>>> b2b84690
.\"
.\" Copyright (c) 1996
.\" 	Perry E. Metzger.  All rights reserved.
.\"
.\" Redistribution and use in source and binary forms, with or without
.\" modification, are permitted provided that the following conditions
.\" are met:
.\" 1. Redistributions of source code must retain the above copyright
.\"    notice, this list of conditions and the following disclaimer.
.\" 2. Redistributions in binary form must reproduce the above copyright
.\"    notice, this list of conditions and the following disclaimer in the
.\"    documentation and/or other materials provided with the distribution.
.\" 3. All advertising materials mentioning features or use of this software
.\"    must display the following acknowledgment:
.\"	This product includes software developed for the NetBSD Project
.\"	by Perry E. Metzger.
.\" 4. The name of the author may not be used to endorse or promote products
.\"    derived from this software without specific prior written permission.
.\"
.\" THIS SOFTWARE IS PROVIDED BY THE AUTHOR ``AS IS'' AND ANY EXPRESS OR
.\" IMPLIED WARRANTIES, INCLUDING, BUT NOT LIMITED TO, THE IMPLIED WARRANTIES
.\" OF MERCHANTABILITY AND FITNESS FOR A PARTICULAR PURPOSE ARE DISCLAIMED.
.\" IN NO EVENT SHALL THE AUTHOR BE LIABLE FOR ANY DIRECT, INDIRECT,
.\" INCIDENTAL, SPECIAL, EXEMPLARY, OR CONSEQUENTIAL DAMAGES (INCLUDING, BUT
.\" NOT LIMITED TO, PROCUREMENT OF SUBSTITUTE GOODS OR SERVICES; LOSS OF USE,
.\" DATA, OR PROFITS; OR BUSINESS INTERRUPTION) HOWEVER CAUSED AND ON ANY
.\" THEORY OF LIABILITY, WHETHER IN CONTRACT, STRICT LIABILITY, OR TORT
.\" (INCLUDING NEGLIGENCE OR OTHERWISE) ARISING IN ANY WAY OUT OF THE USE OF
.\" THIS SOFTWARE, EVEN IF ADVISED OF THE POSSIBILITY OF SUCH DAMAGE.
.\"
.\"
<<<<<<< HEAD
.Dd April 5, 2018
=======
.Dd August 1, 2018
>>>>>>> b2b84690
.Dt OPTIONS 4
.Os
.Sh NAME
.Nm options
.Nd Miscellaneous kernel configuration options
.Sh SYNOPSIS
.Cd cinclude ...
.Cd config ...
.Cd [no] file-system ...
.Cd ident ...
.Cd include ...
.Cd [no] makeoptions ...
.Cd maxusers ...
.Cd [no] options ...
.Cd [no] pseudo-device ...
.Sh DESCRIPTION
This manual page describes a number of miscellaneous kernel
configuration options that may be specified in a kernel config
file.
See
.Xr config 1
and
.Xr config 5
for information on how to configure and build kernels.
.Pp
The
.Ar no
form removes a previously specified option.
.Ss Keywords
The following keywords are recognized in a kernel configuration file:
.Bl -ohang
.It Sy cinclude Qq Ar filename
Conditionally includes another kernel configuration file whose name is
.Ar filename ,
which may be double-quoted and may be an explicit path or relative to
the kernel source directory.
Failure to open the named file is ignored.
.It Sy config Ar exec_name No root on Ar rootdev Oo type Ar fstype Oc \
Oo dumps on Ar dumpdev Oc
Defines a configuration whose kernel executable is named
.Ar exec_name ,
normally
.Dq netbsd ,
with its root file system of type
.Ar fstype
on the device
.Ar rootdev ,
and optionally specifying the location of kernel core dumps on the device
.Ar dumpdev .
.Ar dev
or
.Ar dumpdev
and
.Ar fstype
may be specified as
.Dq \&? ,
which is a wild card.
The root
.Ar fstype
and
.Ar dumpdev
are optional and assumed to be wild carded if they are not specified.
.It Ar device_instance No at Ar attachment \
Oo Ar locators value Oo ... Oc Oc Oo flags Ar value Oc
Define an instance of the device driver
.Ar device_instance
that attaches to the bus or device named
.Ar attachment .
An
.Ar attachment
may require additional information on where the device can be found, such
as an address, channel, function, offset, and/or slot, referred to as
.Ar locators ,
whose
.Ar value
often may be a wild card,
.Dq \&? .
Some device drivers have one or more
.Ar flags
that can be adjusted to affect the way they operate.
.It Sy file-system Ar fs_name Op , Ar fs_name Op ...
Include support for the file-system
.Ar fs_name .
.It Sy ident Qq Ar string
Sets the kernel identification string to
.Ar string .
.It Sy include Qq Ar filename
Functions the same as
.Ar cinclude ,
except failure to open
.Ar filename
produces a fatal error.
.It Sy options Ar option_name Op , Ar option_name=value Op ...
Specifies (or sets) the option, or comma-separated list of options,
.Ar option_name .
Some options expect to be assigned a value, which may be an integer,
a double-quoted word, a bare word, or an empty string
.Pq Qq .
Note that those are eventually handled by the C compiler, so the rules
of that language apply.
.Pp
.Em Note :
Options that are not defined by device definition files are passed to
the compile process as
.Fl D
flags to the C compiler.
.It Sy makeoptions Ar name=value
Defines a
.Xr make 1
macro
.Ar name
with the value
.Ar value
in the kernel Makefile.
.It Sy maxusers Ar integer
Set the maxusers variable in the kernel.
.It Sy no Ar keyword Ar name Op Ar arguments Op ...
For the
.Xr config 1
.Ar keywords
file-system, makeoptions, options, and pseudo-device,
.Ar no
removes the file-system, makeoption, options, or pseudo-device,
.Ar name .
This is useful when a kernel configuration file includes another which
has undesired options.
.Pp
For example, a local configuration file that wanted the kitchen sink, but
not COMPAT_09 or bridging, might be:
.Bd -literal -offset indent
include "arch/i386/conf/GENERIC"
no options COMPAT_09
no pseudo-device bridge
.Ed
.It Sy pseudo-device Ar name Op Ar N
Includes support for the pseudo-device
.Ar name .
Some pseudo-devices can have multiple or
.Ar N
instances.
.El
.Ss Compatibility Options
Note that compatibility options for older
.Nx
releases includes support for newer releases as well.
This means that typically only one of these is necessary, with the
.Cd COMPAT_09
option enabling all
.Nx
compatibility.
This does not include the
.Cd COMPAT_43
or
.Cd COMPAT_44
options.
.Bl -ohang
.It Cd options COMPAT_09
Enable binary compatibility with
.Nx 0.9 .
This enables support for
16-bit user, group, and process IDs (following revisions support
32-bit identifiers).
It also allows the use of the deprecated
.Xr getdomainname 3 ,
.Xr setdomainname 3 ,
and
.Xr uname 3
syscalls.
This option also allows using numeric file system identifiers rather
than strings.
Post
.Nx 0.9
versions use string identifiers.
.It Cd options COMPAT_10
Enable binary compatibility with
.Nx 1.0 .
This option allows the use of the file system name of
.Dq ufs
as an alias for
.Dq ffs .
The name
.Dq ffs
should be used post 1.0 in
.Pa /etc/fstab
and other files.
It also adds old syscalls for the
.At V
shared memory interface.
This was changed post 1.0 to work on 64-bit architectures.
This option also enables
.Dq sgtty
compatibility, without which programs using the old interface produce
an
.Dq inappropriate ioctl
error, and
.Pa /dev/io
only works when this option is set in the kernel,
see
.Xr io 4
on ports that support it.
.It Cd options COMPAT_11
Enable binary compatibility with
.Nx 1.1 .
This allows binaries running on the i386 port to gain direct access to
the io ports by opening
.Pa /dev/io
read/write.
This functionality was replaced by
.Xr i386_iopl 2
post 1.1.
On the Atari port, the location of the disk label was moved after 1.1.
When the
.Em COMPAT_11
option is set, the kernel will read (pre) 1.1 style disk labels as a
last resort.
When a disk label is re-written, the old style label will be replaced
with a post 1.1 style label.
This also enables the
.Em EXEC_ELF_NOTELESS
option.
.It Cd options COMPAT_12
Enable binary compatibility with
.Nx 1.2 .
This allows the use of old syscalls for
.Fn reboot
and
.Fn swapon .
The syscall numbers were changed post 1.2 to add functionality to the
.Xr reboot 2
syscall, and the new
.Xr swapctl 2
interface was introduced.
This also enables the
.Em EXEC_ELF_NOTELESS
option.
.It Cd options COMPAT_13
Enable binary compatibility with
.Nx 1.3 .
This allows the use of old syscalls for
.Fn sigaltstack ,
and also enables the old
.Xr swapctl 2
command
.Dv SWAP_STATS
(now called
.Dv SWAP_OSTATS ) ,
which does not include the
.Fa se_path
member of
.Va struct swapent .
.It Cd options COMPAT_14
Enable binary compatibility with
.Nx 1.4 .
This allows some old
.Xr ioctl 2
on
.Xr wscons 4
to be performed, and allows the
.Dv NFSSVC_BIOD
mode of the
.Xr nfssvc 2
system call to be used for compatibility with the deprecated nfsiod program.
.It Cd options COMPAT_15
Enable binary compatibility with
.Nx 1.5 .
Since there were no API changes from
.Nx 1.5
and
.Nx 1.6 ,
this option does nothing.
.It Cd options COMPAT_16
Enable binary compatibility with
.Nx 1.6 .
This allows the use of old signal trampoline code which has been deprecated
with the addition of
.Xr siginfo 2 .
.It Cd options COMPAT_20
Enable binary compatibility with
.Nx 2.0 .
This allows the use of old syscalls for
.Fn statfs ,
.Fn fstatfs ,
.Fn getfsstat
and
.Fn fhstatfs ,
which have been deprecated with the addition of the
.Xr statvfs 2 ,
.Xr fstatvfs 2 ,
.Xr getvfsstat 2
and
.Xr fhstatvfs 2
system calls.
.It Cd options COMPAT_30
Enable binary compatibility with
.Nx 3.0 .
See
.Xr compat_30 8
for details about the changes made after the
.Nx 3.0
release.
.It Cd options COMPAT_40
Enable binary compatibility with
.Nx 4.0 .
This allows the use of old
.Xr ptrace 2
calls for the SH3 platform.
It also enables the old
.Xr mount 2
system call that did not include the data length parameter.
The power_event_t structure's pev_switch is filled in.
.It Cd options COMPAT_43
Enables compatibility with
.Bx 4.3 .
This adds an old syscall for
.Xr lseek 2 .
It also adds the ioctls for
.Dv TIOCGETP
and
.Dv TIOCSETP .
The return values for
.Xr getpid 2 ,
.Xr getgid 2 ,
and
.Xr getuid 2
syscalls are modified as well, to return the parent's PID and
UID as well as the current process's.
It also enables the deprecated
.Dv NTTYDISC
terminal line discipline.
It also provides backwards compatibility with
.Dq old
SIOC[GS]IF{ADDR,DSTADDR,BRDADDR,NETMASK} interface ioctls, including
binary compatibility with code written before the introduction of the
sa_len field in sockaddrs.
It also enables
support for some older pre
.Bx 4.4
socket calls.
.It Cd options COMPAT_50
Enable binary compatibility with
.Nx 5.0 .
This enables support for the old
.Ft time_t
and
.Ft dev_t
types as 32 bit, and all the associated kernel interface changes.
It also enables old
.Xr gpio 4
and
.Xr rnd 4
interfaces.
.It Cd options COMPAT_60
Enable binary compatibility with
.Nx 6.0 .
This provides old
.Xr ccd 4
interfaces, enables support for old
.Xr cpuctl 8
microcode interfaces, and support for the old
.Ft ptmget
structure.
.It Cd options COMPAT_70
Enable binary compatibility with
.Nx 7.0 .
This provides support for old
.Xr route 4
interfaces.
.It Cd options COMPAT_BSDPTY
This option is currently on by default and enables the pty multiplexer
.Xr ptm 4
and
.Xr ptmx 4
to find and use ptys named
.Pa /dev/ptyXX
(master) and
.Pa /dev/ttyXX
(slave).
Eventually this option will become optional as ptyfs based pseudo-ttys become
the default, see
.Xr mount_ptyfs 8 .
.It Cd options COMPAT_SVR4
On those architectures that support it, this enables binary
compatibility with
.At V.4
applications built for the same architecture.
This currently includes the m68k and sparc ports.
.It Cd options COMPAT_LINUX
On those architectures that support it, this enables binary
compatibility with Linux ELF and
.Xr a.out 5
applications built for the same architecture.
This currently includes the alpha, arm, i386, m68k, mips, powerpc and
x86_64 ports.
.It Cd options COMPAT_LINUX32
On those 64 bit architectures that support it, this enables binary
compatibility with 32 bit Linux binaries.
For now this is limited to running i386 ELF Linux binaries on amd64.
.It Cd options COMPAT_SUNOS
On those architectures that support it, this enables binary
compatibility with SunOS 4.1 applications built for the same architecture.
This currently includes the sparc, sparc64 and most or all m68k ports.
Note that the sparc64 requires the
.Em COMPAT_NETBSD32
option for 64-bit kernels, in addition to this option.
.It Cd options COMPAT_ULTRIX
On those architectures that support it, this enables binary
compatibility with ULTRIX applications built for the same architecture.
This currently is limited to the pmax.
The functionality of this option is unknown.
.It Cd options COMPAT_FREEBSD
On those architectures that support it, this enables binary
compatibility with
.Fx
applications built for the same architecture.
At the moment this is limited to the i386 port.
.It Cd options COMPAT_IBCS2
On those architectures that support it, this enables binary
compatibility with iBCS2 or SVR3 applications built for the same architecture.
This is currently limited to the i386 and vax ports.
.It Cd options COMPAT_OSF1
On those architectures that support it, this enables binary
compatibility with Digital
.Ux
(formerly OSF/1)
applications built for the same architecture.
This is currently limited to the alpha port.
.It Cd options COMPAT_NOMID
Enable compatibility with
.Xr a.out 5
executables that lack a machine ID.
This includes
.Nx 0.8 Ns 's
ZMAGIC format, and 386BSD and BSDI's
QMAGIC, NMAGIC, and OMAGIC
.Xr a.out 5
formats.
.It Cd options COMPAT_NETBSD32
On those architectures that support it, this enables binary
compatibility with 32-bit applications built for the same architecture.
This is currently limited to the amd64 and sparc64 ports, and only
applicable for 64-bit kernels.
.It Cd options COMPAT_SVR4_32
On those architectures that support it, this enables binary
compatibility with 32-bit SVR4 applications built for the same architecture.
This is currently limited to the sparc64 port, and only applicable for
64-bit kernels.
.It Cd options COMPAT_AOUT_M68K
On m68k architectures which have switched to ELF,
this enables binary compatibility with
.Nx Ns /m68k
.Xr a.out 5
executables on
.Nx Ns /m68k
ELF kernels.
This handles alignment incompatibility of m68k ABI between
a.out and ELF which causes the structure padding differences.
Currently only some system calls which use
.Va struct stat
are adjusted and some binaries which use
.Xr sysctl 3
to retrieve network details would not work properly.
.It Cd options EMUL_NATIVEROOT=string
Just like emulated binaries first try looking up files in
an emulation root (e.g.
.Pa /emul/linux )
before looking them up in real root, this option causes native
binaries to first look up files in an "emulation" directory too.
This can be useful to test an amd64 kernel on top of an i386 system
before full migration: by unpacking the amd64 distribution in e.g.
.Pa /emul/netbsd64
and specifying that location as
.Cd EMUL_NATIVEROOT ,
native amd64 binaries can be run while the root file system remains
populated with i386 binaries.
Beware of
.Pa /dev
incompatibilities between i386 and amd64 if you do this.
.It Cd options EXEC_ELF_NOTELESS
Run unidentified ELF binaries as
.Nx
binaries.
This might be needed for very old
.Nx
ELF binaries on some archs.
These old binaries didn't contain an appropriate
.Li .note.netbsd.ident
section, and thus can't be identified by the kernel as
.Nx
binaries otherwise.
Beware - if this option is on, the kernel would run
.Em any
unknown ELF binaries as if they were
.Nx
binaries.
.El
.Ss Debugging Options
.Bl -ohang
.It Cd options DDB
Compiles in a kernel debugger for diagnosing kernel problems.
See
.Xr ddb 4
for details.
.Em NOTE :
not available on all architectures.
.It Cd options DDB_FROMCONSOLE=integer
If set to non-zero, DDB may be entered by sending a break on a serial
console or by a special key sequence on a graphics console.
A value of "0" ignores console breaks or key sequences.
If not explicitly specified, the default value is "1".
Note that this sets the value of the
.Em ddb.fromconsole
.Xr sysctl 3
variable which may be changed at run time \(em see
.Xr sysctl 8
for details.
.It Cd options DDB_HISTORY_SIZE=integer
If this is non-zero, enable history editing in the kernel debugger
and set the size of the history to this value.
.It Cd options DDB_ONPANIC
The default if not specified is
.Dq 1
- just enter into DDB.
If set to
.Dq 0
the kernel will attempt to print out a stack trace
and reboot the system.
If set to
.Dq -1
then neither a stack trace is printed or DDB entered -
it is as if DDB were not compiled into the kernel.
Note that this sets the value of the
.Em ddb.onpanic
.Xr sysctl 3
variable which may be changed at run time \(em see
.Xr sysctl 8
for details.
.It Cd options DDB_COMMANDONENTER=string
This option specify commands which will be executed on each entry to DDB.
This sets the default value of the
.Em ddb.commandonenter
.Xr sysctl 3
variable which may be changed at run time.
.It Cd options DDB_BREAK_CHAR=integer
This option overrides using break to enter the kernel debugger
on the serial console.
The value given is the ASCII value to be used instead.
This is currently only supported by the com driver.
.It Cd options DDB_VERBOSE_HELP
This option adds more verbose descriptions to the
.Em help
command.
.It Cd options DDB_PANICSTACKFRAMES=integer
Number of stack frames to display on panic.
Useful to avoid scrolling away the interesting frames on a glass tty.
Default value is
.Dv 65535
(all frames), useful value around
.Dv 10 .
.It Cd options KGDB
Compiles in a remote kernel debugger stub for diagnosing kernel problems
using the
.Dq remote target
feature of gdb.
See
.Xr gdb 1
for details.
.Em NOTE :
not available on all architectures.
.It Cd options KGDB_DEV
Device number
.Po
as a
.Dv dev_t
.Pc
of kgdb device.
.It Cd options KGDB_DEVADDR
Memory address of kgdb device.
.It Cd options KGDB_DEVMODE
Permissions of kgdb device.
.It Cd options KGDB_DEVNAME
Device name of kgdb device.
.It Cd options KGDB_DEVRATE
Baud rate of kgdb device.
.It Cd makeoptions DEBUG="-g"
The
.Fl g
flag causes
.Pa netbsd.gdb
to be built in addition to
.Pa netbsd .
.Pa netbsd.gdb
is useful for debugging kernel crash dumps with gdb.
See
.Xr gdb 1
for details.
This also turns on
.Em options DEBUG
(which see).
.It Cd options DEBUG
Turns on miscellaneous kernel debugging.
Since options are turned into preprocessor defines (see above),
.Em options DEBUG
is equivalent to doing a
.Em #define DEBUG
throughout the kernel.
Much of the kernel has
.Em #ifdef DEBUG
conditionalized debugging code.
Note that many parts of the kernel (typically device drivers) include their own
.Em #ifdef XXX_DEBUG
conditionals instead.
This option also turns on certain other options,
which may decrease system performance.
Systems with this option are not suitable for regular use, and are
intended only for debugging or looking for bugs.
.It Cd options DIAGNOSTIC
Adds code to the kernel that does internal consistency checks.
This code will cause the kernel to panic if corruption of internal data
structures is detected.
Historically, the performance degradation is sufficiently small that
it is reasonable for systems with
.Em options DIAGNOSTIC
to be in production use, with the real consideration not being
performance but instead a preference for more panics versus continued
operation with undetected problems.
.It Cd options LOCKDEBUG
Adds code to the kernel to detect incorrect use of locking primitives
(mutex, rwlock).
This code will cause the kernel to check for dead lock conditions.
It will also check for memory being freed to not contain initialised
lock primitives.
Functions for use in
.Xr ddb 4
to check lock chains etc. are also enabled.
These checks are very expensive and can decrease performance on
multi-processor machines by a factor of three.
.It Cd options KDTRACE_HOOKS
Adds hooks for the DTrace tracing facility, which allows users to
analyze many aspects of system and application behavior.
See
.Xr dtrace 1
for details.
.It Cd options KSTACK_CHECK_MAGIC
Check kernel stack usage and panic if stack overflow is detected.
This check is performance sensitive because it scans stack on each context
switch.
.It Cd options KTRACE
Add hooks for the system call tracing facility, which allows users to
watch the system call invocation behavior of processes.
See
.Xr ktrace 1
for details.
.It Cd options MSGBUFSIZE=integer
This option sets the size of the kernel message buffer.
This buffer holds the kernel output of
.Fn printf
when not (yet) read by
.Xr syslogd 8 .
This is particularly useful when the system has crashed and you wish to lookup
the kernel output from just before the crash.
Also, since the autoconfig output becomes more and more verbose,
it sometimes happens that the message buffer overflows before
.Xr syslogd 8
was able to read it.
Note that not all systems are capable of obtaining a variable sized message
buffer.
There are also some systems on which memory contents are not preserved
across reboots.
.It Cd options KERNHIST
Enables the kernel history logs, which create in-memory traces of
various kernel activities.
These logs can be displayed by using
.Cm show kernhist
from DDB.
See the kernel source file
.Pa sys/kern/kern_history.c
and the
.Xr kernhist 9
manual for details.
.It Cd options KERNHIST_PRINT
Prints the kernel history logs on the system console as entries are added.
Note that the output is
.Em extremely
voluminous, so this option is really only useful for debugging
the very earliest parts of kernel initialization.
.It Cd options UVMHIST
Like
.Em KERNHIST ,
it enables the UVM history logs.
These logs can be displayed by using
.Cm show kernhist
from DDB.
See the kernel source file
.Pa sys/uvm/uvm_stat.c
for details.
.It Cd options UVMHIST_PRINT
Like
.Em UVMHIST ,
it prints the UVM history logs on the system console as entries are added.
Note that the output is
.Em extremely
voluminous, so this option is really only useful for debugging
the very earliest parts of kernel initialization.
.It Cd options UVMHIST_MAPHIST_SIZE
Set the size of the
.Dq maphist
kernel history.
The default is 100.
This option depends upon the
.Em UVMHIST
option.
.It Cd options UVMHIST_PDHIST_SIZE
Set the size of the
.Dq pdhist
kernel history.
The default is 100.
This option depends upon the
.Em UVMHIST
option.
.It Cd options BIOHIST
Like
.Em KERNHIST ,
it enables the BIO history logs.
These logs can be displayed by using
.Cm show kernhist
from DDB, and can help in debugging problems with Buffered I/O operations.
See the kernel source file
.Pa sys/kern/vfs_vio.c
for details.
.It Cd options BIOHIST_PRINT
Like
.Em BIOHIST ,
it prints the BIO history logs on the system console as entries are added.
Note that the output is
.Em extremely
voluminous, so this option is really only useful for debugging
the very earliest parts of kernel initialization.
.It Cd options BIOHIST_SIZE
Set the size of the
.Dq biohist
kernel history.
The default is 500.
This option depends upon the
.Em BIOHIST
option.
.El
.Ss File Systems
.Bl -ohang
.It Cd file-system FFS
Includes code implementing the Berkeley Fast File System
.Po Em FFS Pc .
Most machines need this if they are not running diskless.
.It Cd file-system EXT2FS
Includes code implementing the Second Extended File System
.Po Em ext2 Pc ,
revision 0 and revision 1 with the
.Em filetype ,
.Em sparse_super
and
.Em large_file
options.
This is the most commonly used file system on the Linux operating system,
and is provided here for compatibility.
Some of the specific features of
.Em ext2
like the "behavior on errors" are not implemented.
See
.Xr mount_ext2fs 8
for details.
.It Cd file-system LFS
.Bq Em EXPERIMENTAL
Include the Log-structured File System
.Po Em LFS Pc .
See
.Xr mount_lfs 8
and
.Xr newfs_lfs 8
for details.
.It Cd file-system MFS
Include the Memory File System
.Po Em MFS Pc .
This file system stores files in swappable memory, and produces
notable performance improvements when it is used as the file store
for
.Pa /tmp
and similar file systems.
See
.Xr mount_mfs 8
for details.
.It Cd file-system NFS
Include the client side of the Network File System (NFS)
remote file sharing protocol.
Although the bulk of the code implementing NFS
is kernel based, several user level daemons are needed for it to work.
See
.Xr mount_nfs 8
for details.
.It Cd file-system CD9660
Includes code for the ISO 9660 + Rock Ridge file system, which is
the standard file system on many CD-ROM discs.
Useful primarily if you have a CD-ROM drive.
See
.Xr mount_cd9660 8
for details.
.It Cd file-system MSDOSFS
Includes the MS-DOS FAT file system, which is reportedly still used
by unfortunate people who have not heard about
.Nx .
Also implements the Windows 95 extensions to the same, which permit
the use of longer, mixed case file names.
See
.Xr mount_msdos 8
and
.Xr fsck_msdos 8
for details.
.It Cd file-system NTFS
.Bq Em EXPERIMENTAL
Includes code for the Microsoft Windows NT file system.
See
.Xr mount_ntfs 8
for details.
.It Cd file-system FDESC
Includes code for a file system, conventionally mounted on
.Pa /dev/fd ,
which permits access to the per-process file descriptor space via
special files in the file system.
See
.Xr mount_fdesc 8
for details.
Note that this facility is redundant, and thus unneeded on most
.Nx
systems, since the
.Xr fd 4
pseudo-device driver already provides identical functionality.
On most
.Nx
systems, instances of
.Xr fd 4
are mknoded under
.Pa /dev/fd/
and on
.Pa /dev/stdin ,
.Pa /dev/stdout ,
and
.Pa /dev/stderr .
.It Cd file-system KERNFS
Includes code which permits the mounting of a special file system
(normally mounted on
.Pa /kern )
in which files representing various kernel variables and parameters
may be found.
See
.Xr mount_kernfs 8
for details.
.It Cd file-system NULLFS
Includes code for a loopback file system.
This permits portions of the file hierarchy to be re-mounted in other places.
The code really exists to provide an example of a stackable file system layer.
See
.Xr mount_null 8
for details.
.It Cd file-system OVERLAY
Includes code for a file system filter.
This permits the overlay file system to intercept all access to an underlying
file system.
This file system is intended to serve as an example of a stacking file
system which has a need to interpose itself between an underlying file
system and all other access.
See
.Xr mount_overlay 8
for details.
.It Cd file-system PROCFS
Includes code for a special file system (conventionally mounted on
.Pa /proc )
in which the process space becomes visible in the file system.
Among
other things, the memory spaces of processes running on the system are
visible as files, and signals may be sent to processes by writing to
.Pa ctl
files in the procfs namespace.
See
.Xr mount_procfs 8
for details.
.It Cd file-system UDF
.Bq Em EXPERIMENTAL
Includes code for the UDF file system commonly found on CD and DVD
media but also on USB sticks.
Currently supports read and write access upto UDF 2.01 and somewhat limited
write support for UDF 2.50.
It is marked experimental since there is no
.Xr fsck_udf 8 .
See
.Xr mount_udf 8
for details.
.It Cd file-system UMAPFS
Includes a loopback file system in which user and group IDs may be
remapped \(em this can be useful when mounting alien file systems with
different UIDs and GIDs than the local system.
See
.Xr mount_umap 8
for details.
.It Cd file-system UNION
.Bq Em EXPERIMENTAL
Includes code for the union file system, which permits directories to
be mounted on top of each other in such a way that both file systems
remain visible \(em this permits tricks like allowing writing (and the
deleting of files) on a read-only file system like a CD-ROM by
mounting a local writable file system on top of the read-only file
system.
See
.Xr mount_union 8
for details.
.It Cd file-system CODA
.Bq Em EXPERIMENTAL
Includes code for the Coda file system.
Coda is a distributed file system like NFS and AFS.
It is freely available, like NFS, but it functions much like AFS in being a
.Dq stateful
file system.
Both Coda and AFS cache files on your local machine to improve performance.
Then Coda goes a step further than AFS by letting you access the cached
files when there is no available network, viz. disconnected laptops and
network outages.
In Coda, both the client and server are outside the kernel which makes
them easier to experiment with.
Coda is available for several UNIX and non-UNIX platforms.
See
.Lk http://www.coda.cs.cmu.edu
for more details.
.Em NOTE :
You also need to enable the pseudo-device, vcoda, for the Coda
file system to work.
.It Cd file-system SMBFS
.Bq Em EXPERIMENTAL
Includes code for the SMB/CIFS file system.
See
.Xr mount_smbfs 8
for details.
.Em NOTE :
You also need to enable the pseudo-device, nsmb, for the SMB
file system to work.
.It Cd file-system PTYFS
.Bq Em EXPERIMENTAL
Includes code for a special file system (normally mounted on
.Pa /dev/pts )
in which pseudo-terminal slave devices become visible in the file system.
See
.Xr mount_ptyfs 8
for details.
.It Cd file-system TMPFS
Includes code for the efficient memory file system, normally used over
.Pa /tmp .
See
.Xr mount_tmpfs 8
for details.
.It Cd file-system PUFFS
Includes kernel support for the pass-to-userspace framework file system.
It can be used to implement file system functionality in userspace.
See
.Xr puffs 3
for more details.
This enables for example sshfs:
.Xr mount_psshfs 8 .
.El
.Ss File System Options
.Bl -ohang
.It Cd options DISKLABEL_EI
Enable
.Dq Endian-Independent
.Xr disklabel 5
support.
This allows a system to recognize a disklabel written in the other byte order.
For writing, when a label already exists, its byte order is preserved.
Otherwise, a new label is written in the native byte order.
To specify the byte order explicitly, the
.Fl F
option of
.Xr disklabel 8
should be used with the
.Fl B
option in order to avoid using
.Xr ioctl 2 ,
which results in the default behavior explained above.
At the moment this option is restricted to the following ports:
amd64, bebox, emips, epoc32, evbarm, i386, ibmnws, landisk, mvmeppc, prep,
.\" riscv,
rs6000, sandpoint,
.\" usermode,
xen, and zaurus;
also to machines of the
evbmips and evbppc ports that support
Master Boot Record (MBR).
.It Cd options MAGICLINKS
Enables the expansion of special strings
.Po
beginning with
.Dq @
.Pc
when traversing symbolic links.
See
.Xr symlink 7
for a list of supported strings.
Note that this option only controls the enabling of this feature
by the kernel at boot-up.
This feature can still be manipulated with the
.Xr sysctl 8
command regardless of the setting of this option.
.It Cd options NFSSERVER
Include the server side of the
.Em NFS
(Network File System) remote file sharing protocol.
Although the bulk of the code implementing
.Em NFS
is kernel based, several user level daemons are needed for it to
work.
See
.Xr mountd 8
and
.Xr nfsd 8
for details.
.It Cd options NVNODE=integer
This option sets the size of the cache used by the name-to-inode translation
routines, (a.k.a. the
.Fn namei
cache, though called by many other names in the kernel source).
By default, this cache has
.Dv ( NPROC + NTEXT + 100 )
entries (NPROC set as 20 + 16 * MAXUSERS and NTEXT as 80 + NPROC / 8).
A reasonable way to derive a value of
.Dv NVNODE ,
should you notice a large number of namei cache misses with a tool such as
.Xr systat 1 ,
is to examine your system's current computed value with
.Xr sysctl 8 ,
(which calls this parameter "kern.maxvnodes") and to increase this value
until either the namei cache hit rate improves or it is determined that
your system does not benefit substantially from an increase in the size of
the namei cache.
.It Cd options NAMECACHE_ENTER_REVERSE
Causes the namei cache to always enter a reverse mapping (vnode -> name)
as well as a normal one.
Normally, this is already done for directory vnodes, to speed up the getcwd
operation.
This option will cause longer hash chains in the reverse cache, and thus
slow down getcwd somewhat.
However, it does make vnode -> path translations possible in some cases.
For now, only useful if strict
.Pa /proc/#/maps
emulation for Linux binaries is required.
.El
.Ss Options for FFS/UFS File Systems
.Bl -ohang
.It Cd options WAPBL
Enable
.Dq Write Ahead Physical Block Logging file system journaling .
This provides rapid file system consistency checking after a system outage.
It also provides better general use performance over regular FFS.
See also
.Xr wapbl 4 .
.It Cd options QUOTA
Enables kernel support for traditional quotas in FFS.
Traditional quotas store the quota information in external files and
require
.Xr quotacheck 8
and
.Xr quotaon 8
at boot time.
Traditional quotas are limited to 32-bit sizes and are at this point
considered a legacy feature.
.It Cd options QUOTA2
Enables kernel support for in-volume quotas in FFS.
The quota information is file system metadata maintained by
.Xr fsck 8
and/or WAPBL journaling.
MFS volumes can also use
.Dv QUOTA2
quotas; see
.Xr mount_mfs 8
for more information.
.It Cd options FFS_EI
Enable
.Dq Endian-Independent
FFS support.
This allows a system to mount an FFS file system created for another
architecture, at a small performance cost for all FFS file systems.
See also
.Xr newfs 8 ,
.Xr fsck_ffs 8 ,
.Xr dumpfs 8
for file system byte order status and manipulation.
.It Cd options FFS_NO_SNAPSHOT
Disable support for the creation of file system internal snapshot
of FFS file systems.
Maybe useful for install media kernels, small memory systems and
embedded systems which don't require the snapshot support.
.It Cd options UFS_EXTATTR
Enable extended attribute support for UFS1 file systems.
.It Cd options UFS_DIRHASH
Increase lookup performance by maintaining in-core hash tables
for large directories.
.El
.Ss Options for the LFS File System
.Bl -ohang
.\" .It Cd options LFS_KERNEL_RFW
.\" There is no documentation for this. (XXX)
.\" .It Cd options LFS_QUOTA
.\" Enable traditional quota support for LFS.
.\" (It is not clear if this works.)
.\" .It Cd options LFS_QUOTA2
.\" Enable modernized 64-bit quota support for LFS.
.\" (This does not work yet.)
.It Cd options LFS_EI
Enable
.Dq Endian-Independent
LFS support.
This allows (at a small performance cost) mounting an LFS file system
created for another architecture.
.\" .It Cd options LFS_EXTATTR
.\" Enable extended attribute support for LFS.
.\" (It is not clear if this works.)
.It Cd options LFS_DIRHASH
Increase lookup performance by maintaining in-core hash tables
for large directories.
.El
.Ss Options for the ext2fs File System
.Bl -ohang
.It Cd options EXT2FS_SYSTEM_FLAGS
This option changes the behavior of the APPEND and IMMUTABLE flags
for a file on an
.Em ext2
file system.
Without this option, the superuser or owner of the file can
set and clear them.
With this option, only the superuser can set them, and
they can't be cleared if the securelevel is greater than 0.
See also
.Xr chflags 1
and
.Xr secmodel_securelevel 9 .
.El
.Ss Options for the NFS File System
.Bl -ohang
.It Cd options NFS_BOOT_BOOTP
Enable use of the BOOTP protocol (RFCs 951 and 1048) to get configuration
information if NFS is used to mount the root file system.
See
.Xr diskless 8
for details.
.It Cd options NFS_BOOT_BOOTSTATIC
Enable use of static values defined as
.Dq NFS_BOOTSTATIC_MYIP ,
.Dq NFS_BOOTSTATIC_GWIP ,
.Dq NFS_BOOTSTATIC_SERVADDR ,
and
.Dq NFS_BOOTSTATIC_SERVER
in kernel options to get configuration information
if NFS is used to mount the root file system.
.It Cd options NFS_BOOT_DHCP
Same as
.Dq NFS_BOOT_BOOTP ,
but use the DHCP extensions to the
BOOTP protocol (RFC 1541).
.It Cd options NFS_BOOT_BOOTP_REQFILE
Specifies the string sent in the bp_file field of the BOOTP/DHCP
request packet.
.It Cd options NFS_BOOT_BOOTPARAM
Enable use of the BOOTPARAM protocol, consisting of RARP and
BOOTPARAM RPC, to get configuration information if NFS
is used to mount the root file system.
See
.Xr diskless 8
for details.
.It Cd options NFS_BOOT_RWSIZE=value
Set the initial NFS read and write sizes for diskless-boot requests.
The normal default is 8Kbytes.
This option provides a way to lower the value (e.g., to 1024 bytes)
as a workaround for buggy network interface cards or boot PROMs.
Once booted, the read and write request sizes can be increased by
remounting the file system.
See
.Xr mount_nfs 8
for details.
.It Cd options NFS_V2_ONLY
Reduce the size of the NFS client code by omitting code that's only required
for NFSv3 and NQNFS support, leaving only that code required to use NFSv2
servers.
.It Cd options NFS_BOOT_TCP
Use NFS over TCP instead of the default UDP, for mounting root.
.El
.Ss Buffer queue strategy options
The following options enable alternative buffer queue strategies.
.Bl -ohang
.It Cd options BUFQ_READPRIO
Enable alternate buffer queue strategy for disk I/O.
In the default strategy, outstanding disk requests are ordered by
sector number and sent to the disk, regardless of whether the
operation is a read or write; this option gives priority to issuing
read requests over write requests.
Although requests may therefore be issued out of sector-order, causing
more seeks and thus lower overall throughput, interactive system
responsiveness under heavy disk I/O load may be improved, as processes
blocking on disk reads are serviced sooner (file writes typically
don't cause applications to block).
The performance effect varies greatly depending on the hardware, drive
firmware, file system configuration, workload, and desired performance
trade-off.
Systems using drive write-cache (most modern IDE disks, by default)
are unlikely to benefit and may well suffer; such disks acknowledge
writes very quickly, and optimize them internally according to
physical layout.
Giving these disks as many requests to work with as possible (the
standard strategy) will typically produce the best results, especially
if the drive has a large cache; the drive will silently complete
writes from cache as it seeks for reads.
Disks that support a large number of concurrent tagged requests (SCSI
disks and many hardware RAID controllers) expose this internal
scheduling with tagged responses, and don't block for reads; such
disks may not see a noticeable difference with either strategy.
However, if IDE disks are run with write-cache disabled for safety,
writes are not acknowledged until actually completed, and only one
request can be outstanding; a large number of small writes in one
locality can keep the disk busy, starving reads elsewhere on the disk.
Such systems are likely to see the most benefit from this option.
Finally, the performance interaction of this option with ffs soft
dependencies can be subtle, as that mechanism can drastically alter
the workload for file system metadata writes.
.It Cd options BUFQ_PRIOCSCAN
Enable another buffer queue strategy for disk I/O, per-priority cyclical scan.
.It Cd options NEW_BUFQ_STRATEGY
Synonym of
.Em BUFQ_READPRIO .
.El
.Ss Miscellaneous Options
.Bl -ohang
.It Cd options CPU_UCODE
Support cpu microcode loading via
.Xr cpuctl 8 .
.It Cd options MEMORY_DISK_DYNAMIC
This option makes the
.Xr md 4
RAM disk size dynamically sized.
It is incompatible with
.Xr mdsetimage 8 .
.It Cd options MEMORY_DISK_HOOKS
This option allows for some machine dependent functions to be called when
the
.Xr md 4
RAM disk driver is configured.
This can result in automatically loading a RAM disk from floppy on
open (among other things).
.It Cd options MEMORY_DISK_IS_ROOT
Forces the
.Xr md 4
RAM disk to be the root device.
This can only be overridden when
the kernel is booted in the 'ask-for-root' mode.
.It Cd options MEMORY_DISK_ROOT_SIZE=integer
Allocates the given number of 512 byte blocks as memory for the
.Xr md 4
RAM disk, to be populated with
.Xr mdsetimage 8 .
.It Cd options MEMORY_DISK_SERVER=0
Do not include the interface to a userland memory disk server process.
Per default, this option is set to 1, including the support code.
Useful for install media kernels.
.It Cd options MEMORY_DISK_RBFLAGS=value
This option sets the
.Xr reboot 2
flags used when booting with a memory disk as root file system.
Possible values include
.Dv RB_AUTOBOOT
(boot in the usual fashion - default value), and
.Dv RB_SINGLE
(boot in single-user mode).
.It Cd options MODULAR
Enables the framework for kernel modules (see
.Xr module 7 ) .
.It Cd options MODULAR_DEFAULT_AUTOLOAD
Enables the autoloading of kernel modules by default.
This sets the default value of the
.Em kern.module.autoload
.Xr sysctl 3
variable which may be changed at run time.
.It Cd options VND_COMPRESSION
Enables the
.Xr vnd 4
driver to also handle compressed images.
See
.Xr vndcompress 1 ,
.Xr vnd 4
and
.Xr vnconfig 8
for more information.
.It Cd options SPLDEBUG
Help the kernel programmer find bugs related to the interrupt priority
level.
When
.Fn spllower
or
.Fn splraise
changes the current CPU's interrupt priority level to or from
.Dv IPL_HIGH ,
record a backtrace.
Read
.Xr i386/return_address 9
for caveats about collecting backtraces.
This feature is experimental, and it is only available on i386.
See
.Pa sys/kern/subr_spldebug.c .
.It Cd options TFTPROOT
Download the root memory disk through TFTP at root mount time.
This enables the use of a root RAM disk without requiring it to be
embedded in the kernel using
.Xr mdsetimage 8 .
The RAM disk name is obtained using DHCP's filename parameter.
This option requires
.Em MEMORY_DISK_HOOKS ,
.Em MEMORY_DISK_DYNAMIC ,
and
.Em MEMORY_DISK_IS_ROOT .
It is incompatible with
.Em MEMORY_DISK_ROOT_SIZE .
.It Cd options HZ=integer
On ports that support it, set the system clock frequency (see
.Xr hz 9 )
to the supplied value.
Handle with care.
.It Cd options NTP
Turns on in-kernel precision timekeeping support used by software
implementing
.Em NTP
(Network Time Protocol, RFC 1305).
The
.Em NTP
option adds an in-kernel Phase-Locked Loop (PLL) for normal
.Em NTP
operation, and a Frequency-Locked Loop (FLL) for intermittently-connected
operation.
.Xr ntpd 8
will employ a user-level PLL when kernel support is unavailable,
but the in-kernel version has lower latency and more precision, and
so typically keeps much better time.
.Pp
The interface to the kernel
.Em NTP
support is provided by the
.Xr ntp_adjtime 2
and
.Xr ntp_gettime 2
system calls, which are intended for use by
.Xr ntpd 8
and are enabled by the option.
On systems with sub-microsecond resolution timers, or where (HZ/100000)
is not an integer, the
.Em NTP
option also enables extended-precision arithmetic to keep track of
fractional clock ticks at NTP time-format precision.
.It Cd options PPS_SYNC
This option enables a kernel serial line discipline for receiving time
phase signals from an external reference clock such as a radio clock.
.Po
The
.Em NTP
option (which see) must be on if the
.Em PPS_SYNC
option is used
.Pc .
Some reference clocks generate a Pulse Per Second (PPS) signal in
phase with their time source.
The
.Em PPS
line discipline receives this signal on either the data leads
or the DCD control lead of a serial port.
.Pp
.Em NTP
uses the PPS signal to discipline the local clock oscillator to a high
degree of precision (typically less than 50 microseconds in time and
0.1 ppm in accuracy).
.Em PPS
can also generate a serial output pulse when the system receives a PPS
interrupt.
This can be used to measure the system interrupt latency and thus calibrate
.Em NTP
to account for it.
Using
.Em PPS
usually requires a gadget box
to convert from TTL to RS-232 signal levels.
The gadget box and PPS are described in more detail in the HTML documentation
for
.Xr ntpd 8
in
.Pa /usr/share/doc/html/ntp .
.Pp
.Nx
currently supports this option in
.Xr com 4
and
.Xr zsc 4 .
.It Cd options SETUIDSCRIPTS
Allows scripts with the setuid bit set to execute as the effective
user rather than the real user, just like binary executables.
.Pp
.Em NOTE :
Using this option will also enable
.Em options FDSCRIPTS
.It Cd options FDSCRIPTS
Allows execution of scripts with the execute bit set, but not the
read bit, by opening the file and passing the file descriptor to
the shell, rather than the filename.
.Pp
.Em NOTE :
Execute only (non-readable) scripts will have
.Va argv[0]
set to
.Pa /dev/fd/* .
What this option allows as far as security is
concerned, is the ability to safely ensure that the correct script
is run by the interpreter, as it is passed as an already open file.
.It Cd options RTC_OFFSET=integer
The kernel (and typically the hardware battery backed-up clock on
those machines that have one) keeps time in
.Em UTC
(Universal Coordinated Time, once known as
.Em GMT ,
or Greenwich Mean Time)
and not in the time of the local time zone.
The
.Em RTC_OFFSET
option is used on some ports (such as the i386) to tell the kernel
that the hardware clock is offset from
.Em UTC
by the specified number of minutes.
This is typically used when a machine boots several operating
systems and one of them wants the hardware clock to run in the
local time zone and not in
.Em UTC ,
e.g.
.Em RTC_OFFSET=300
means
the hardware clock is set to US Eastern Time (300 minutes behind
.Em UTC ) ,
and not
.Em UTC .
(Note:
.Em RTC_OFFSET
is used to initialize a kernel variable named
.Va rtc_offset
which is the source actually used to determine the clock offset, and
which may be accessed via the kern.rtc_offset sysctl variable.
See
.Xr sysctl 8
and
.Xr sysctl 3
for details.
Since the kernel clock is initialized from the hardware clock very
early in the boot process, it is not possible to meaningfully change
.Va rtc_offset
in system initialization scripts.
Changing this value currently may only be done at kernel compile
time or by patching the kernel and rebooting).
.Pp
.Em NOTE :
Unfortunately, in many cases where the hardware clock
is kept in local time, it is adjusted for Daylight Savings
Time; this means that attempting to use
.Em RTC_OFFSET
to let
.Nx
coexist with such an operating system, like Windows,
would necessitate changing
.Em RTC_OFFSET
twice a year.
As such, this solution is imperfect.
.It Cd options MAXUPRC=integer
Sets the soft
.Dv RLIMIT_NPROC
resource limit, which specifies the maximum number of simultaneous
processes a user is permitted to run, for process 0;
this value is inherited by its child processes.
It defaults to
.Em CHILD_MAX ,
which is currently defined to be 160.
Setting
.Em MAXUPRC
to a value less than
.Em CHILD_MAX
is not permitted, as this would result in a violation of the semantics of
.St -p1003.1-90 .
.It Cd options NOFILE=integer
Sets the soft
.Dv RLIMIT_NOFILE
resource limit, which specifies the maximum number of open
file descriptors for each process;
this value is inherited by its child processes.
It defaults to
.Em OPEN_MAX ,
which is currently defined to be 128.
.It Cd options MAXFILES=integer
Sets the default value of the
.Em kern.maxfiles
sysctl variable, which indicates the maximum number of files that may
be open in the system.
.It Cd options DEFCORENAME=string
Sets the default value of the
.Em kern.defcorename
sysctl variable, otherwise it is set to
.Nm %n.core .
See
.Xr sysctl 8
and
.Xr sysctl 3
for details.
.It Cd options RASOPS_CLIPPING
Enables clipping within the
.Nm rasops
raster-console output system.
.Em NOTE :
only available on architectures that use
.Nm rasops
for console output.
.It Cd options RASOPS_SMALL
Removes optimized character writing code from the
.Nm rasops
raster-console output system.
.Em NOTE :
only available on architectures that use
.Nm rasops
for console output.
.It Cd options INCLUDE_CONFIG_FILE
Embeds the kernel config file used to define the kernel in the kernel
binary itself.
The embedded data also includes any files directly included by the config
file itself, e.g.
.Pa GENERIC.local
or
.Pa std.$MACHINE .
The embedded config file can be extracted from the resulting kernel with
.Xr config 1
.Fl x ,
or by the following command:
.Bd -literal -offset indent
strings netbsd | sed -n 's/^_CFG_//p' | unvis
.Ed
.It Cd options INCLUDE_JUST_CONFIG
Similar to the above option, but includes just the actual config file,
not any included files.
.It Cd options PIPE_SOCKETPAIR
Use slower, but smaller socketpair(2)-based pipe implementation instead
of default faster, but bigger one.
Primarily useful for installation kernels.
.It Cd options USERCONF
Compiles in the in-kernel device configuration manager.
See
.Xr userconf 4
for details.
<<<<<<< HEAD
.It Cd options PERFCTRS
Compiles in kernel support for CPU performance-monitoring counters.
See
.Xr pmc 1
for details.
.Em NOTE :
not available on all architectures.
=======
>>>>>>> b2b84690
.It Cd options SCDEBUG_DEFAULT
Used with the
.Cd options SYSCALL_DEBUG
described below to choose which types of events are displayed.
.Pp
.Bl -tag -width "SCDEBUG_KERNHIST" -compact -offset indent
.It Dv SCDEBUG_CALLS
Show system call entry points.
.It Dv SCDEBUG_RETURNS
Show system call exit points.
.It Dv SCDEBUG_ALL
Show all system call requestes, including unimplemented calls.
.It Dv SCDEBUG_SHOWARGS
Show the arguments provided.
.It Dv SCDEBUG_KERNHIST
Store a restricted form of the system call debug in a kernel history
instead of printing it to the console.
This option relies upon
.Cd options KERNHIST .
.El
.Pp
The default value is
.Dv (SCDEBUG_CALLS|SCDEBUG_RETURNS|SCDEBUG_SHOWARGS) .
.It Cd options SYSCALL_DEBUG
Useful for debugging system call issues, usually in early single user bringup.
By default, writes entries to the system console for most system call events.
Can be configured with the
.Cd options SCDEBUG_DEFAULT
option to to use the
.Cd options KERNHIST
facility instead.
.It Cd options SYSCALL_STATS
Count the number of times each system call number is called.
The values can be read through the sysctl interface and displayed using
.Xr systat 1 .
.Em NOTE :
not yet available on all architectures.
.It Cd options SYSCALL_TIMES
Count the time spent (using
.Fn cpu_counter32 )
in each system call.
.Em NOTE :
Using this option will also enable
.Cd options SYSCALL_STATS .
.It Cd options SYSCALL_TIMES_HASCOUNTER
Force use of
.Fn cpu_counter32
even if
.Fn cpu_hascounter
reports false.
Useful for systems where the cycle counter doesn't run at a constant rate
(e.g. Soekris boxes).
.It Cd options XSERVER_DDB
A supplement to XSERVER that adds support for entering
.Xr ddb 4
while in X11.
.It Cd options FILEASSOC
Support for
.Xr fileassoc 9 .
Required for
.Cd options PAX_SEGVGUARD
and
.Cd pseudo-device veriexec .
.It Cd options FILEASSOC_NHOOKS=integer
Number of storage slots per file for
.Xr fileassoc 9 .
Default is 4.
.El
.Ss Networking Options
.Bl -ohang
.It Cd options GATEWAY
Enables
.Em IPFORWARDING
and (on most ports) increases the size of
.Em NMBCLUSTERS .
In general,
.Em GATEWAY
is used to indicate that a system should act as a router, and
.Em IPFORWARDING
is not invoked directly.
(Note that
.Em GATEWAY
<<<<<<< HEAD
has no impact on protocols other than IP, such as CLNP).
=======
has no impact on protocols other than IP).
>>>>>>> b2b84690
.Em GATEWAY
option also compiles IPv4 and IPv6 fast forwarding code into the kernel.
.It Cd options IPFORWARDING=value
If
.Em value
is 1 this enables IP routing behavior.
If
.Em value
is 0 (the default), it disables it.
The
.Em GATEWAY
option sets this to 1 automatically.
With this option enabled, the machine will forward IP datagrams destined
for other machines between its interfaces.
Note that even without this option, the kernel will
still forward some packets (such as source routed packets) \(em removing
.Em GATEWAY
and
.Em IPFORWARDING
is insufficient to stop all routing through a bastion host on a
firewall \(em source routing is controlled independently.
Note that IP forwarding may be turned on and off independently of the
setting of the
.Em IPFORWARDING
option through the use of the
.Em net.inet.ip.forwarding
sysctl variable.
If
.Em net.inet.ip.forwarding
is 1, IP forwarding is on.
See
.Xr sysctl 8
and
.Xr sysctl 3
for details.
.It Cd options IFA_STATS
Tells the kernel to maintain per-address statistics on bytes sent
and received over (currently) Internet and AppleTalk addresses.
.\"This can be a fairly expensive operation, so you probably want to
.\"keep this disabled.
The option is not recommended as it degrades system stability.
.It Cd options IFQ_MAXLEN=value
Increases the allowed size of the network interface packet queues.
The default queue size is 50 packets, and you do not normally need
to increase it.
.It Cd options IPSELSRC
Includes support for source-address selection policies.
See
.Xr in_getifa 9 .
.It Cd options MROUTING
Includes support for IP multicast routers.
You certainly want
.Em INET
with this.
Multicast routing is controlled by the
.Xr mrouted 8
daemon.
See also option
.Cd PIM .
.It Cd options PIM
Includes support for Protocol Independent Multicast (PIM) routing.
You need
.Em MROUTING
and
.Em INET
with this.
Software using this can be found e.g. in
.Pa pkgsrc/net/xorp .
.It Cd options INET
Includes support for the TCP/IP protocol stack.
You almost certainly want this.
See
.Xr inet 4
for details.
.It Cd options INET6
Includes support for the IPv6 protocol stack.
See
.Xr inet6 4
for details.
Unlike
.Em INET ,
.Em INET6
enables multicast routing code as well.
This option requires
.Em INET
at this moment, but it should not.
.It Cd options ND6_DEBUG
The option sets the default value of net.inet6.icmp6.nd6_debug to 1,
for debugging IPv6 neighbor discovery protocol handling.
See
.Xr sysctl 3
for details.
.It Cd options IPSEC
Includes support for the IPsec protocol, using the implementation derived from
.Ox ,
relying on
.Xr opencrypto 9
to carry out cryptographic operations.
See
.Xr ipsec 4
for details.
.It Cd options IPSEC_DEBUG
Enables debugging code in IPsec stack.
See
.Xr ipsec 4
for details.
The
.Cd IPSEC
option includes support for IPsec Network Address Translator traversal
(NAT-T), as described in RFCs 3947 and 3948.
This feature might be patent-encumbered in some countries.
.It Cd options ALTQ
Enabled ALTQ (Alternate Queueing).
For simple rate-limiting, use
.Xr tbrconfig 8
to set up the interface transmission rate.
To use queueing disciplines, their appropriate kernel options should also
be defined (documented below).
Queueing disciplines are managed by
.Xr altqd 8 .
See
.Xr altq 9
for details.
.It Cd options ALTQ_HFSC
Include support for ALTQ-implemented HFSC (Hierarchical Fair Service Curve)
module.
HFSC supports both link-sharing and guaranteed real-time services.
HFSC employs a service curve based QoS model, and its unique feature
is an ability to decouple delay and bandwidth allocation.
Requires
.Em ALTQ_RED
to use the RED queueing discipline on HFSC classes, or
.Em ALTQ_RIO
to use the RIO queueing discipline on HFSC classes.
This option assumes
.Em ALTQ .
.It Cd options ALTQ_PRIQ
Include support for ALTQ-implemented PRIQ (Priority Queueing).
PRIQ implements a simple priority-based queueing discipline.
A higher priority class is always served first.
Requires
.Em ALTQ_RED
to use the RED queueing discipline on HFSC classes, or
.Em ALTQ_RIO
to use the RIO queueing discipline on HFSC classes.
This option assumes
.Em ALTQ .
.It Cd options ALTQ_WFQ
Include support for ALTQ-implemented WFQ (Weighted Fair Queueing).
WFQ implements a weighted-round robin scheduler for a set of queues.
A weight can be assigned to each queue to give a different proportion
of the link capacity.
A hash function is used to map a flow to one of a set of queues.
This option assumes
.Em ALTQ .
.It Cd options ALTQ_FIFOQ
Include support for ALTQ-implemented FIFO queueing.
FIFOQ is a simple drop-tail FIFO (First In, First Out) queueing discipline.
This option assumes
.Em ALTQ .
.It Cd options ALTQ_RIO
Include support for ALTQ-implemented RIO (RED with In/Out).
The original RIO has 2 sets of RED parameters; one for in-profile
packets and the other for out-of-profile packets.
At the ingress of the network, profile meters tag packets as IN or
OUT based on contracted profiles for customers.
Inside the network, IN packets receive preferential treatment by
the RIO dropper.
ALTQ/RIO has 3 drop precedence levels defined for the Assured Forwarding
PHB of DiffServ (RFC 2597).
This option assumes
.Em ALTQ .
.It Cd options ALTQ_BLUE
Include support for ALTQ-implemented Blue buffer management.
Blue is another active buffer management mechanism.
This option assumes
.Em ALTQ .
.It Cd options ALTQ_FLOWVALVE
Include support for ALTQ-implemented Flowvalve.
Flowvalve is a simple implementation of a RED penalty box that identifies
and punishes misbehaving flows.
This option requires
.Em ALTQ_RED
and assumes
.Em ALTQ .
.It Cd options ALTQ_CDNR
Include support for ALTQ-implemented CDNR (diffserv traffic conditioner)
packet marking/manipulation.
Traffic conditioners are components to meter, mark, or drop incoming
packets according to some rules.
As opposed to queueing disciplines, traffic conditioners handle incoming
packets at an input interface.
This option assumes
.Em ALTQ .
.It Cd options ALTQ_NOPCC
Disables use of processor cycle counter to measure time in ALTQ.
This option should be defined for a non-Pentium i386 CPU which does not
have TSC, SMP (per-CPU counters are not in sync), or power management
which affects processor cycle counter.
This option assumes
.Em ALTQ .
.It Cd options ALTQ_IPSEC
Include support for IPsec in IPv4 ALTQ.
This option assumes
.Em ALTQ .
.It Cd options ALTQ_JOBS
Include support for ALTQ-implemented JoBS (Joint Buffer Management
and Scheduling).
This option assumes
.Em ALTQ .
.It Cd options ALTQ_AFMAP
Include support for an undocumented ALTQ feature that is used to map an IP
flow to an ATM VC (Virtual Circuit).
This option assumes
.Em ALTQ .
.It Cd options ALTQ_LOCALQ
Include support for ALTQ-implemented local queues.
Its practical use is undefined.
Assumes
.Em ALTQ .
.It Cd options SUBNETSARELOCAL
Sets default value for net.inet.ip.subnetsarelocal variable, which
controls whether non-directly-connected subnets of connected networks
are considered "local" for purposes of choosing the MSS for a TCP
connection.
This is mostly present for historic reasons and completely irrelevant if
you enable Path MTU discovery.
.It Cd options HOSTZEROBROADCAST
Sets default value for net.inet.ip.hostzerobroadcast variable, which
controls whether the zeroth host address of each connected subnet is
also considered a broadcast address.
Default value is "1", for compatibility with old systems; if this is
set to zero on all hosts on a subnet, you should be able to fit an extra
host per subnet on the
".0" address.
.It Cd options MCLSHIFT=value
This option is the base-2 logarithm of the size of mbuf clusters.
The
.Bx
networking stack keeps network packets in a linked
list, or chain, of kernel buffer objects called mbufs.
The system provides larger mbuf clusters as an optimization for
large packets, instead of using long chains for large packets.
The mbuf cluster size,
or
.Em MCLBYTES ,
must be a power of two, and is computed as two raised to the power
.Em MCLSHIFT .
On systems with Ethernet network adapters,
.Em MCLSHIFT
is often set to 11, giving 2048-byte mbuf clusters, large enough to
hold a 1500-byte Ethernet frame in a single cluster.
Systems with network interfaces supporting larger frame sizes like
ATM, FDDI, or HIPPI may perform better with
.Em MCLSHIFT
set to 12 or 13, giving mbuf cluster sizes of 4096 and 8192 bytes,
respectively.
.It Cd options NETATALK
Include support for the AppleTalk protocol stack.
The kernel provides provision for the
.Em Datagram Delivery Protocol
(DDP), providing SOCK_DGRAM support and AppleTalk routing.
This stack is used by the
.Em NETATALK
package, which adds support for AppleTalk server services via user
libraries and applications.
.It Cd options BLUETOOTH
Include support for the Bluetooth protocol stack.
See
.Xr bluetooth 4
for details.
.It Cd options IPNOPRIVPORTS
Normally, only root can bind a socket descriptor to a so-called
.Dq privileged
TCP port, that is, a port number in the range 0-1023.
This option eliminates those checks from the kernel.
This can be useful if there is a desire to allow daemons without
privileges to bind those ports, e.g., on firewalls.
The security tradeoffs in doing this are subtle.
This option should only be used by experts.
.It Cd options TCP_DEBUG
Record the last
.Em TCP_NDEBUG
TCP packets with SO_DEBUG set, and decode to the console if
.Em tcpconsdebug
is set.
.It Cd options TCP_NDEBUG
Number of packets to record for
.Em TCP_DEBUG .
Defaults to 100.
.It Cd options TCP_SENDSPACE=value
.It Cd options TCP_RECVSPACE=value
These options set the max TCP window size to other sizes than the default.
The TCP window sizes can be altered via
.Xr sysctl 8
as well.
.It Cd options TCP_INIT_WIN=value
This option sets the initial TCP window size for non-local connections,
which is used when the transmission starts.
The default size is 1, but if the machine should act more aggressively,
the initial size can be set to some other value.
The initial TCP window size can be set via
.Xr sysctl 8
as well.
.It Cd options TCP_SIGNATURE
Enable MD5 TCP signatures (RFC 2385) to protect BGP sessions.
.It Cd options IPFILTER_LOG
This option, in conjunction with
.Em pseudo-device ipfilter ,
enables logging of IP packets using IP-Filter.
.It Cd options IPFILTER_LOOKUP
This option enables the
IP-Filter
.Xr ippool 8
functionality to be enabled.
.It Cd options IPFILTER_COMPAT
This option enables older IP-Filter binaries to work.
.It Cd options IPFILTER_DEFAULT_BLOCK
This option sets the default policy of IP-Filter.
If it is set, IP-Filter will block packets by default.
.It Cd options BRIDGE_IPF
This option causes
.Em bridge
devices to use the IP and/or IPv6 filtering hooks, forming
a link-layer filter that uses protocol-layer rules.
This option assumes the presence of
.Em pseudo-device ipfilter .
.It Cd options MBUFTRACE
This option can help track down mbuf leaks.
When enabled, mbufs are tagged with the devices and protocols using them,
which slightly decreases network performance.
This additional information can be viewed with
.Xr netstat 1 :
.Dl Ic netstat Fl mssv
Not all devices or protocols support this option.
.El
.Ss Sysctl Related Options
.Bl -ohang
.It Cd options SYSCTL_DISALLOW_CREATE
Disallows the creation or deletion of nodes from the sysctl tree, as
well as the assigning of descriptions to nodes that lack them, by any
process.
These operations are still available to kernel sub-systems, including
loadable kernel modules.
.It Cd options SYSCTL_DISALLOW_KWRITE
Prevents processes from adding nodes to the sysctl tree that make
existing kernel memory areas writable.
Sections of kernel memory can still be read and new nodes that own
their own data may still be writable.
.It Cd options SYSCTL_DEBUG_SETUP
Causes the SYSCTL_SETUP routines to print a brief message when they
are invoked.
This is merely meant as an aid in determining the order in which
sections of the tree are created.
.It Cd options SYSCTL_DEBUG_CREATE
Prints a message each time
.Fn sysctl_create ,
the function that adds nodes to the tree, is called.
.It Cd options SYSCTL_INCLUDE_DESCR
Causes the kernel to include short, human readable descriptions for
nodes in the sysctl tree.
The descriptions can be retrieved programmatically (see
.Xr sysctl 3 ) ,
or by the sysctl binary itself (see
.Xr sysctl 8 ) .
The descriptions are meant to give an indication of the purpose and/or
effects of a given node's value, not replace the documentation for the
given subsystem as a whole.
.El
.Ss System V IPC Options
.Bl -ohang
.It Cd options SYSVMSG
Includes support for
.At V
style message queues.
See
.Xr msgctl 2 ,
.Xr msgget 2 ,
.Xr msgrcv 2 ,
.Xr msgsnd 2 .
.It Cd options SYSVSEM
Includes support for
.At V
style semaphores.
See
.Xr semctl 2 ,
.Xr semget 2 ,
.Xr semop 2 .
.It Cd options SEMMNI=value
Sets the number of
.At V
style semaphore identifiers.
The GENERIC config file for your port will have the default.
.It Cd options SEMMNS=value
Sets the number of
.At V
style semaphores in the system.
The GENERIC config file for your port will have the default.
.It Cd options SEMUME=value
Sets the maximum number of undo entries per process for
.At V
style semaphores.
The GENERIC config file for your port will have the default.
.It Cd options SEMMNU=value
Sets the number of undo structures in the system for
.At V
style semaphores.
The GENERIC config file for your port will have the default.
.It Cd options SYSVSHM
Includes support for
.At V
style shared memory.
See
.Xr shmat 2 ,
.Xr shmctl 2 ,
.Xr shmdt 2 ,
.Xr shmget 2 .
.It Cd options SHMMAXPGS=value
Sets the maximum number of
.At V
style shared memory pages that are available through the
.Xr shmget 2
system call.
Default value is 1024 on most ports.
See
.Pa /usr/include/machine/vmparam.h
for the default.
.El
.Ss VM Related Options
.Bl -ohang
.It Cd options NMBCLUSTERS=value
The number of mbuf clusters the kernel supports.
Mbuf clusters are MCLBYTES in size (usually 2k).
This is used to compute the size of the kernel VM map
.Em mb_map ,
which maps mbuf clusters.
Default on most ports is 1024 (2048 with
.Dq options GATEWAY
).
See
.Pa /usr/include/machine/param.h
for exact default information.
Increase this value if you get
.Dq mclpool limit reached
messages.
.It Cd options NKMEMPAGES=value
.It Cd options NKMEMPAGES_MIN=value
.It Cd options NKMEMPAGES_MAX=value
Size of kernel VM map
.Em kmem_map ,
in PAGE_SIZE-sized chunks (the VM page size; this value may be read
from the
.Xr sysctl 8
variable
.Em hw.pagesize
).
This VM map is used to map the kernel malloc arena.
The kernel attempts to auto-size this map based on the amount of
physical memory in the system.
Platform-specific code may place bounds on this computed size,
which may be viewed with the
.Xr sysctl 8
variable
.Em vm.nkmempages .
See
.Pa /usr/include/machine/param.h
for the default upper and lower bounds.
The related options
.Sq NKMEMPAGES_MIN
and
.Sq NKMEMPAGES_MAX
allow the bounds to be overridden in the kernel configuration file.
These options are provided in the event the computed value is
insufficient resulting in an
.Dq out of space in kmem_map
panic.
.It Cd options SB_MAX=value
Sets the max size in bytes that a socket buffer is allowed to occupy.
The default is 256k, but sometimes it needs to be increased, for example
when using large TCP windows.
This option can be changed via
.Xr sysctl 8
as well.
.It Cd options SOMAXKVA=value
Sets the maximum size of kernel virtual memory that the socket buffers
are allowed to use.
The default is 16MB, but in situations where for example large TCP
windows are used this value must also be increased.
This option can be changed via
.Xr sysctl 8
as well.
.It Cd options BUFCACHE=value
Size of the buffer cache as a percentage of total available RAM.
Ignored if BUFPAGES is also specified.
.It Cd options NBUF=value
Sets the number of buffer headers available, i.e., the number of
open files that may have a buffer cache entry.
Each buffer header
requires MAXBSIZE (machine dependent, but usually 65536) bytes.
The default value is machine dependent, but is usually equal to the
value of BUFPAGES.
.It Cd options BUFPAGES=value
These options set the number of pages available for the buffer cache.
Their default value is a machine dependent value, often calculated as
between 5% and 10% of total available RAM.
.It Cd options MAXTSIZ=bytes
Sets the maximum size limit of a process' text segment.
See
.Pa /usr/include/machine/vmparam.h
for the port-specific default.
.It Cd options DFLDSIZ=bytes
Sets the default size limit of a process' data segment, the value that
will be returned as the soft limit for
.Dv RLIMIT_DATA
(as returned by
.Xr getrlimit 2 ) .
See
.Pa /usr/include/machine/vmparam.h
for the port-specific default.
.It Cd options MAXDSIZ=bytes
Sets the maximum size limit of a process' data segment, the value that
will be returned as the hard limit for
.Dv RLIMIT_DATA
(as returned by
.Xr getrlimit 2 ) .
See
.Pa /usr/include/machine/vmparam.h
for the port-specific default.
.It Cd options DFLSSIZ=bytes
Sets the default size limit of a process' stack segment, the value that
will be returned as the soft limit for
.Dv RLIMIT_STACK
(as returned by
.Xr getrlimit 2 ) .
See
.Pa /usr/include/machine/vmparam.h
for the port-specific default.
.It Cd options MAXSSIZ=bytes
Sets the maximum size limit of a process' stack segment, the value that
will be returned as the hard limit for
.Dv RLIMIT_STACK
(as returned by
.Xr getrlimit 2 ) .
See
.Pa /usr/include/machine/vmparam.h
for the port-specific default.
.It Cd options DUMP_ON_PANIC=integer
Defaults to one.
If set to zero, the kernel will not dump to the dump device when
it panics, though dumps can still be forced via
.Xr ddb 4
with the
.Dq sync
command.
Note that this sets the value of the
.Em kern.dump_on_panic
.Xr sysctl 3
variable which may be changed at run time \(em see
.Xr sysctl 8
for details.
.It Cd options USE_TOPDOWN_VM
User space memory allocations (as made by
.Xr mmap 2 )
will be arranged in a
.Dq top down
fashion instead of the traditional
.Dq upwards from MAXDSIZ \&+ vm_daddr
method.
This includes the placement of
.Xr ld.so 1 .
Arranging memory in this manner allows either (or both of) the heap or
.Xr mmap 2
allocated space to grow larger than traditionally possible.
This option is not available on all ports, but is instead expected to be
offered on a port-by-port basis, after which some ports will commit to
using it by default.
See the files
.Pa /usr/include/uvm/uvm_param.h
for some implementation details, and
.Pa /usr/include/machine/vmparam.h
for port specific details including availability.
.It Cd options VMSWAP
Enable paging device/file support.
This option is on by default.
.It Cd options PDPOLICY_CLOCKPRO
Use CLOCK-Pro, an alternative page replace policy.
.El
.Ss Security Options
.Bl -ohang
.It Cd options INSECURE
Initializes the kernel security level with \-1 instead of 0.
This means that the system always starts in secure level \-1 mode, even when
running multiuser, unless the securelevel variable is set to value > \-1 in
.Pa /etc/rc.conf .
In this case the kernel security level will be raised to that value when the
.Pa /etc/rc.d/securelevel
script is run during system startup.
See the manual page for
.Xr init 8
for details on the implications of this.
The kernel secure level may manipulated by the superuser by altering the
.Em kern.securelevel
.Xr sysctl 3
variable (the secure level may only be lowered by a call from process ID 1,
i.e.,
.Xr init 8 ) .
See also
.Xr secmodel_securelevel 9 ,
.Xr sysctl 8
and
.Xr sysctl 3 .
.It Cd options VERIFIED_EXEC_FP_SHA256
Enables support for SHA256 hashes in Veriexec.
.It Cd options VERIFIED_EXEC_FP_SHA384
Enables support for SHA384 hashes in Veriexec.
.It Cd options VERIFIED_EXEC_FP_SHA512
Enables support for SHA512 hashes in Veriexec.
.It Cd options PAX_MPROTECT=value
Enables PaX MPROTECT,
.Xr mprotect 2
restrictions from the PaX project.
.Pp
The
.Ar value
is the default value for the
.Em global
knob, see
.Xr sysctl 3 .
If 0, PaX MPROTECT will be enabled only if explicitly set on programs
using
.Xr paxctl 8 .
If 1, PaX MPROTECT will be enabled for all programs.
Programs can be exempted using
.Xr paxctl 8 .
.Pp
See
.Xr security 7
for more details.
.It Cd options PAX_SEGVGUARD=value
Enables PaX Segvguard.
Requires
.Cd options FILEASSOC .
.Pp
The
.Ar value
is the default value for the
.Em global
knob, see
.Xr sysctl 3 .
If 0, PaX Segvguard will be enabled only if explicitly set on programs
using
.Xr paxctl 8 .
If 1, PaX Segvguard will be enabled to all programs, and exemption can
be done using
.Xr paxctl 8 .
.Pp
See
.Xr security 7
for more details.
.It Cd options PAX_ASLR=value
Enables PaX ASLR.
.Pp
The
.Ar value
is the default value for the
.Em global
knob, see
.Xr sysctl 3 .
If 0, PaX ASLR will be enabled only if explicitly set on programs
using
.Xr paxctl 8 .
If 1, PaX ASLR will be enabled to all programs, and exemption can
be done using
.Xr paxctl 8 .
.Pp
See
.Xr security 7
for more details.
.It Cd options USER_VA0_DISABLE_DEFAULT=value
Sets the initial value of the flag which controls whether user programs
can map virtual address 0.
The flag can be changed at runtime by
.Xr sysctl 3 .
.It Cd options KASLR
Enables Kernel ASLR.
This randomizes the location of the kernel image in memory.
.Em NOTE :
not available on all architectures.
.It Cd options SVS
Enables Separate Virtual Space.
On architectures that are designed to function with a shared address
space, this option explicitly isolates the kernel and user spaces.
.Em NOTE :
not available on all architectures.
.El
.Ss amiga-specific Options
.Bl -ohang
.It Cd options BB060STUPIDROM
When the bootloader (which passes AmigaOS ROM information) claims
we have a 68060 CPU without FPU, go look into the Processor
Configuration Register (PCR) to find out.
You need this with Amiga ROMs up to (at least) V40.xxx (OS3.1),
when you boot via the bootblocks and don't have a DraCo.
.It Cd options IOBZCLOCK=frequency
The IOBlix boards come with two different serial master clocks: older ones
use 24 MHz, newer ones use 22.1184 MHz.
The driver normally assumes the latter.
If your board uses 24 MHz, you can recompile your kernel with
options IOBZCLOCK=24000000
or patch the kernel variable iobzclock to the same value.
.It Cd options LIMITMEM=value
If there, limit the part of the first memory bank used by
.Nx
to value megabytes.
Default is unlimited.
.It Cd options P5PPC68KBOARD
Add special support for Phase5 mixed 68k+PPC boards.
Currently, this only affects rebooting from
.Nx
and is only needed on 68040+PPC, not on
68060+PPC; without this, affected machines will hang after
.Nx
has shut
down and will only restart after a keyboard reset or a power cycle.
.El
.Ss atari-specific Options
.Bl -ohang
.It Cd options DISKLABEL_AHDI
Include support for AHDI (native Atari) disklabels.
.It Cd options DISKLABEL_NBDA
Include support for
.Nx Ns /atari
labels.
If you don't set this option, it will be set automatically.
.Nx Ns /atari
will not work without it.
.It Cd options FALCON_SCSI
Include support for the 5380-SCSI configuration as found on the Falcon.
.It Cd options RELOC_KERNEL
If set, the kernel will relocate itself to TT-RAM, if possible.
This will give you a slightly faster system.
.Em Beware
that on some TT030 systems,
the system will frequently dump with MMU-faults with this option enabled.
.It Cd options SERCONSOLE
Allow the modem1-port to act as the system-console.
A carrier should be active on modem1 during system boot to active
the console functionality.
.It Cd options TT_SCSI
Include support for the 5380-SCSI configuration as found on the TT030
and Hades.
.El
.Ss i386-specific Options
.Bl -ohang
.It Cd options CPURESET_DELAY=value
Specifies the time (in millisecond) to wait before doing a hardware reset
in the last phase of a reboot.
This gives the user a chance to see error messages from the shutdown
operations (like NFS unmounts, buffer cache flush, etc ...).
Setting this to 0 will disable the delay.
Default is 2 seconds.
.It Cd options USER_LDT
Include i386-specific system calls for modifying the local descriptor table,
used by Windows emulators.
.It Cd options PAE
Enable PAE (Physical Address Extension) mode.
PAE permits up to 36 bits physical addressing (64GB of physical
memory), and turns physical addresses to 64 bits entities in the
memory management subsystem.
Userland virtual address space remains at 32 bits (4GB).
PAE mode is required to enable the NX/XD (No-eXecute/eXecute Disable)
bit for pages, which allows marking certain ones as not being executable.
Any attempt to execute code from such a page will raise an exception.
.It Cd options REALBASEMEM=integer
Overrides the base memory size passed in from the boot block.
(Value given in kilobytes.)
Use this option only if the boot block reports the size incorrectly.
(Note that some BIOSes put the extended BIOS
data area at the top of base memory, and therefore report a smaller
base memory size to prevent programs overwriting it.
This is correct behavior, and you should not use the
.Em REALBASEMEM
option to access this memory).
.It Cd options SPECTRE_V2_GCC_MITIGATION=1
Enable GCC-specific Spectre variant 2 mitigations.
For 32-bit kernels this means these options:
.Bd -literal -offset indent
-mindirect-branch=thunk -mindirect-branch-register
.Ed
.Pp
For 64-bit kernels this means these options:
.Bd -literal -offset indent
-mindirect-branch=thunk-inline -mindirect-branch-register
.Ed
.It Cd options REALEXTMEM=integer
Overrides the extended memory size passed in from the boot block.
(Value given in kilobytes.
Extended memory does not include the first megabyte.)
Use this option only if the boot block reports the size incorrectly.
.It Cd options CYRIX_CACHE_WORKS
Relevant only to the Cyrix 486DLC CPU.
This option is used to turn on the cache in hold-flush mode.
It is not turned on by default because it is known to have problems in
certain motherboard implementations.
.It Cd options CYRIX_CACHE_REALLY_WORKS
Relevant only to the Cyrix 486DLC CPU.
This option is used to turn on the cache in write-back mode.
It is not turned on by default because it is known to have problems in
certain motherboard implementations.
In order for this option to take effect, option
.Em CYRIX_CACHE_WORKS
must also be specified.
.It Cd options PCIBIOS
Enable support for initializing the PCI bus using information from
the BIOS.
See
.Xr pcibios 4
for details.
.It Cd options MTRR
Include support for accessing MTRR registers from user-space.
See
.Xr i386_get_mtrr 2 .
.It Cd options BEEP_ONHALT
Make the system speaker emit several beeps when it is completely safe to
power down the computer after a
.Xr halt 8
command.
Requires
.Xr sysbeep 4
support.
.It Cd options BEEP_ONHALT_COUNT=times
Number of times to beep the speaker when
.Cd options BEEP_ONHALT
is enabled.
Defaults to 3.
.It Cd options BEEP_ONHALT_PITCH=hz
The tone frequency used when
.Cd options BEEP_ONHALT
option, in hertz.
Defaults to 1500.
.It Cd options BEEP_ONHALT_PERIOD=msecs
The duration of each beep when
.Cd options BEEP_ONHALT
is enabled, in milliseconds.
Defaults to 250.
.It Cd options MULTIBOOT
Makes the kernel Multiboot-compliant, allowing it to be booted through
a Multiboot-compliant boot manager such as GRUB.
See
.Xr multiboot 8
for more information.
.It Cd options SPLASHSCREEN
Display a splash screen during boot.
.It Cd options SPLASHSCREEN_PROGRESS
Display a progress bar at the splash screen during boot.
This option requires
.Em SPLASHSCREEN .
.El
.Ss isa-specific Options
Options specific to
.Xr isa 4
busses.
.Bl -ohang
.It Cd options PCIC_ISA_ALLOC_IOBASE=address, PCIC_ISA_ALLOC_IOSIZE=size
Control the section of IO bus space used for PCMCIA bus space mapping.
Ideally the probed defaults are satisfactory, however in practice
that is not always the case.
See
.Xr pcmcia 4
for details.
.It Cd options PCIC_ISA_INTR_ALLOC_MASK=mask
Controls the allowable interrupts that may be used for PCMCIA
devices.
This mask is a logical-or of power-of-2s of allowable interrupts:
.Bd -literal -offset 04n
.Em "IRQ Val      IRQ Val      IRQ Val       IRQ Val"
 0  0x0001    4  0x0010    8  0x0100    12  0x1000
 1  0x0002    5  0x0020    9  0x0200    13  0x2000
 2  0x0004    6  0x0040   10  0x0400    14  0x4000
 3  0x0008    7  0x0080   11  0x0800    15  0x8000
.Ed
.It Cd options PCKBC_CNATTACH_SELFTEST
Perform a self test of the keyboard controller before attaching it as a
console.
This might be necessary on machines where we boot on cold iron, and
pckbc refuses to talk until we request a self test.
Currently only the netwinder port uses it.
.It Cd options PCKBD_CNATTACH_MAY_FAIL
If this option is set the PS/2 keyboard will not be used as the console
if it cannot be found during boot.
This allows other keyboards, like USB, to be the console keyboard.
.It Cd options PCKBD_LAYOUT=layout
Sets the default keyboard layout, see
.Xr pckbd 4 .
.El
.Ss m68k-specific Options
.Bl -ohang
.It Cd options FPU_EMULATE
Include support for MC68881/MC68882 emulator.
.It Cd options FPSP
Include support for 68040 floating point.
.It Cd options M68020,M68030,M68040,M68060
Include support for a specific CPU,
at least one (the one you are using) should be specified.
.It Cd options M060SP
Include software support for 68060.
This provides emulation of unimplemented
integer instructions as well as emulation of unimplemented floating point
instructions and data types and software support for floating point traps.
.El
.Ss powerpc-specific Options (OEA Only)
.Bl -ohang
.It Cd options PMAP_MEMLIMIT=value
Limit the amount of memory seen by the kernel to
.Ar value
bytes.
.It Cd options PTEGCOUNT=value
Specify the size of the page table as
.Ar value
PTE groups.
Normally, one PTEG is allocated per physical page frame.
.El
.Ss sparc-specific Options
.Bl -ohang
.It Cd options AUDIO_DEBUG
Enable simple event debugging of the logging of the
.Xr audio 4
device.
.It Cd options BLINK
Enable blinking of LED.
Blink rate is full cycle every N seconds for
N < then current load average.
See
.Xr getloadavg 3 .
.\" .It Cd options COLORFONT_CACHE
.\" What does this do?
.It Cd options COUNT_SW_LEFTOVERS
Count how many times the sw SCSI device has left 3, 2, 1 and 0 in the
sw_3_leftover, sw_2_leftover, sw_1_leftover, and sw_0_leftover
variables accessible from
.Xr ddb 4 .
See
.Xr sw 4 .
.It Cd options DEBUG_ALIGN
Adds debugging messages calls when user-requested alignment fault
handling happens.
.It Cd options DEBUG_EMUL
Adds debugging messages calls for emulated floating point and
alignment fixing operations.
.It Cd options DEBUG_SVR4
Prints registers messages calls for emulated SVR4 getcontext and
setcontext operations.
See
.Em options COMPAT_SVR4 .
.It Cd options EXTREME_DEBUG
Adds debugging functions callable from
.Xr ddb 4 .
The debug_pagetables, test_region and print_fe_map
functions print information about page tables for the SUN4M
platforms only.
.It Cd options EXTREME_EXTREME_DEBUG
Adds extra info to
.Em options EXTREME_DEBUG .
.It Cd options FPU_CONTEXT
Make
.Em options COMPAT_SVR4
getcontext and setcontext include floating point registers.
.It Cd options MAGMA_DEBUG
Adds debugging messages to the
.Xr magma 4
device.
.It Cd options RASTERCONS_FULLSCREEN
Use the entire screen for the console.
.It Cd options RASTERCONS_SMALLFONT
Use the Fixed font on the console, instead of the normal font.
.It Cd options SUN4
Support sun4 class machines.
.It Cd options SUN4C
Support sun4c class machines.
.It Cd options SUN4M
Support sun4m class machines.
.It Cd options SUN4_MMU3L
.\" XXX ???
Enable support for sun4 3-level MMU machines.
.It Cd options V9
Enable SPARC V9 assembler in
.Xr ddb 4 .
.El
.Ss sparc64-specific Options
.Bl -ohang
.It Cd options AUDIO_DEBUG
Enable simple event debugging of the logging of the
.Xr audio 4
device.
.It Cd options BLINK
Enable blinking of LED.
Blink rate is full cycle every N seconds for
N < then current load average.
See
.Xr getloadavg 3 .
.El
.Ss x68k-specific Options
.Bl -ohang
.It Cd options EXTENDED_MEMORY
Include support for extended memory, e.g., TS-6BE16 and 060turbo on-board.
.It Cd options JUPITER
Include support for Jupiter-X MPU accelerator
.It Cd options ZSCONSOLE,ZSCN_SPEED=value
Use the built-in serial port as the system-console.
Speed is specified in bps, defaults to 9600.
.It Cd options ITE_KERNEL_ATTR=value
Set the kernel message attribute for ITE.
Value, an integer, is a logical or of the following values:
.Bl -tag -width 4n -compact -offset indent
.It 1
color inversed
.It 2
underlined
.It 4
bolded
.El
.El
.\" The following requests should be uncommented and used where appropriate.
.\" .Sh FILES
.\" .Sh EXAMPLES
.Sh SEE ALSO
.Xr config 1 ,
.Xr gcc 1 ,
.Xr gdb 1 ,
.Xr ktrace 1 ,
.Xr quota 1 ,
.Xr vndcompress 1 ,
.Xr gettimeofday 2 ,
.Xr i386_get_mtrr 2 ,
.Xr i386_iopl 2 ,
.Xr msgctl 2 ,
.Xr msgget 2 ,
.Xr msgrcv 2 ,
.Xr msgsnd 2 ,
.Xr ntp_adjtime 2 ,
.Xr ntp_gettime 2 ,
.Xr reboot 2 ,
.Xr semctl 2 ,
.Xr semget 2 ,
.Xr semop 2 ,
.Xr shmat 2 ,
.Xr shmctl 2 ,
.Xr shmdt 2 ,
.Xr shmget 2 ,
.Xr sysctl 3 ,
.Xr apm 4 ,
.Xr ddb 4 ,
.Xr inet 4 ,
.Xr md 4 ,
.Xr pcibios 4 ,
.Xr pcmcia 4 ,
.Xr ppp 4 ,
.Xr userconf 4 ,
.Xr vnd 4 ,
.Xr wscons 4 ,
.Xr config 5 ,
.Xr edquota 8 ,
.Xr init 8 ,
.Xr mdsetimage 8 ,
.Xr mount_cd9660 8 ,
.Xr mount_fdesc 8 ,
.Xr mount_kernfs 8 ,
.Xr mount_lfs 8 ,
.Xr mount_mfs 8 ,
.Xr mount_msdos 8 ,
.Xr mount_nfs 8 ,
.Xr mount_ntfs 8 ,
.Xr mount_null 8 ,
.Xr mount_portal 8 ,
.Xr mount_procfs 8 ,
.Xr mount_udf 8 ,
.Xr mount_umap 8 ,
.Xr mount_union 8 ,
.Xr mrouted 8 ,
.Xr newfs_lfs 8 ,
.Xr ntpd 8 ,
.Xr quotaon 8 ,
.Xr rpc.rquotad 8 ,
.Xr sysctl 8 ,
.Xr in_getifa 9 ,
.Xr kernhist 9
.Sh HISTORY
The
.Nm
man page first appeared in
.Nx 1.3 .<|MERGE_RESOLUTION|>--- conflicted
+++ resolved
@@ -1,8 +1,4 @@
-<<<<<<< HEAD
-.\"	$NetBSD: options.4,v 1.486 2018/04/09 07:08:43 wiz Exp $
-=======
 .\"	$NetBSD: options.4,v 1.491 2018/08/01 16:50:24 sevan Exp $
->>>>>>> b2b84690
 .\"
 .\" Copyright (c) 1996
 .\" 	Perry E. Metzger.  All rights reserved.
@@ -34,11 +30,7 @@
 .\" THIS SOFTWARE, EVEN IF ADVISED OF THE POSSIBILITY OF SUCH DAMAGE.
 .\"
 .\"
-<<<<<<< HEAD
-.Dd April 5, 2018
-=======
 .Dd August 1, 2018
->>>>>>> b2b84690
 .Dt OPTIONS 4
 .Os
 .Sh NAME
@@ -1595,16 +1587,6 @@
 See
 .Xr userconf 4
 for details.
-<<<<<<< HEAD
-.It Cd options PERFCTRS
-Compiles in kernel support for CPU performance-monitoring counters.
-See
-.Xr pmc 1
-for details.
-.Em NOTE :
-not available on all architectures.
-=======
->>>>>>> b2b84690
 .It Cd options SCDEBUG_DEFAULT
 Used with the
 .Cd options SYSCALL_DEBUG
@@ -1687,11 +1669,7 @@
 is not invoked directly.
 (Note that
 .Em GATEWAY
-<<<<<<< HEAD
-has no impact on protocols other than IP, such as CLNP).
-=======
 has no impact on protocols other than IP).
->>>>>>> b2b84690
 .Em GATEWAY
 option also compiles IPv4 and IPv6 fast forwarding code into the kernel.
 .It Cd options IPFORWARDING=value
