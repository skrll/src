--- conflicted
+++ resolved
@@ -1,8 +1,4 @@
-<<<<<<< HEAD
-.\"	$NetBSD: options.4,v 1.518 2021/03/14 02:56:07 rin Exp $
-=======
 .\"	$NetBSD: options.4,v 1.519 2021/06/03 20:18:06 riastradh Exp $
->>>>>>> e2aa5677
 .\"
 .\" Copyright (c) 1996
 .\" 	Perry E. Metzger.  All rights reserved.
