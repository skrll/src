--- conflicted
+++ resolved
@@ -1,8 +1,4 @@
-<<<<<<< HEAD
-.\"	$NetBSD: netintro.4,v 1.28 2014/07/13 12:47:13 mbalmer Exp $
-=======
 .\"	$NetBSD: netintro.4,v 1.29 2018/08/02 00:41:17 sevan Exp $
->>>>>>> b2b84690
 .\"
 .\" Copyright (c) 1983, 1990, 1991, 1993
 .\"	The Regents of the University of California.  All rights reserved.
@@ -33,11 +29,7 @@
 .\"
 .\"     @(#)netintro.4	8.2 (Berkeley) 11/30/93
 .\"
-<<<<<<< HEAD
-.Dd July 13, 2014
-=======
 .Dd August 2, 2018
->>>>>>> b2b84690
 .Dt NETINTRO 4
 .Os
 .Sh NAME
