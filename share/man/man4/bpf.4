--- conflicted
+++ resolved
@@ -1,10 +1,6 @@
 .\" -*- nroff -*-
 .\"
-<<<<<<< HEAD
-.\"	$NetBSD: bpf.4,v 1.60 2018/01/13 23:43:46 wiz Exp $
-=======
 .\"	$NetBSD: bpf.4,v 1.61 2018/06/26 06:47:57 msaitoh Exp $
->>>>>>> b2b84690
 .\"
 .\" Copyright (c) 1990, 1991, 1992, 1993, 1994
 .\"	The Regents of the University of California.  All rights reserved.
@@ -28,11 +24,7 @@
 .\" This document is derived in part from the enet man page (enet.4)
 .\" distributed with 4.3BSD Unix.
 .\"
-<<<<<<< HEAD
-.Dd July 24, 2014
-=======
 .Dd June 22, 2018
->>>>>>> b2b84690
 .Dt BPF 4
 .Os
 .Sh NAME
@@ -305,15 +297,6 @@
 as provided, to the wire.
 This flag is initialized to zero by default.
 .It Dv BIOCGSEESENT , BIOCSSEESENT ( u_int )
-<<<<<<< HEAD
-Enable/disable or get the
-.Dq see sent
-flag status.
-If enabled, packets sent by the host (not from
-.Nm )
-will be passed to the filter.
-By default, the flag is enabled (value is 1).
-=======
 These commands are obsolete but left for compatibility.
 Use
 .Dv BIOCSDIRECTION
@@ -342,7 +325,6 @@
 This setting is initialized to
 .Dv BPF_D_INOUT
 by default.
->>>>>>> b2b84690
 .It Dv BIOCFEEDBACK , BIOCSFEEDBACK , BIOCGFEEDBACK ( u_int )
 Set (or get)
 .Dq packet feedback mode .
