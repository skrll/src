--- conflicted
+++ resolved
@@ -1,8 +1,4 @@
-<<<<<<< HEAD
-.\"	$NetBSD: rnd.4,v 1.38 2021/02/12 01:52:09 riastradh Exp $
-=======
 .\"	$NetBSD: rnd.4,v 1.39 2021/04/06 22:12:16 riastradh Exp $
->>>>>>> e2aa5677
 .\"
 .\" Copyright (c) 2014-2020 The NetBSD Foundation, Inc.
 .\" All rights reserved.
