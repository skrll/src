--- conflicted
+++ resolved
@@ -1,8 +1,4 @@
-<<<<<<< HEAD
-.\"	$NetBSD: route.4,v 1.31 2017/07/03 21:30:58 wiz Exp $
-=======
 .\"	$NetBSD: route.4,v 1.32 2018/07/01 22:27:43 christos Exp $
->>>>>>> b2b84690
 .\"
 .\" Copyright (c) 1990, 1991, 1993
 .\"	The Regents of the University of California.  All rights reserved.
@@ -33,11 +29,7 @@
 .\"
 .\"     @(#)route.4	8.6 (Berkeley) 4/19/94
 .\"
-<<<<<<< HEAD
-.Dd April 11, 2017
-=======
 .Dd July 11, 2018
->>>>>>> b2b84690
 .Dt ROUTE 4
 .Os
 .Sh NAME
@@ -221,15 +213,11 @@
 #define	RTM_LOSING	0x5    /* Kernel Suspects Partitioning */
 #define	RTM_REDIRECT	0x6    /* Told to use different route */
 #define	RTM_MISS	0x7    /* Lookup failed on this address */
-<<<<<<< HEAD
-#define	RTM_ONEWADDR	0xc    /* Old (pre-8.0) RTM_NEWADDR message */
-=======
 #define RTM_LOCK	0x8	/* fix specified metrics */
 #define RTM_OLDADD	0x9	/* caused by SIOCADDRT */
 #define RTM_OLDDEL	0xa	/* caused by SIOCDELRT */
 #define	RTM_ONEWADDR	0xc    /* Old (pre-8.0) RTM_NEWADDR message */
 // #define RTM_RESOLVE	0xb	/* req to resolve dst to LL addr */
->>>>>>> b2b84690
 #define	RTM_ODELADDR	0xd    /* Old (pre-8.0) RTM_DELADDR message */
 #define	RTM_OOIFINFO	0xe    /* Old (pre-1.5) RTM_IFINFO message */
 #define	RTM_OIFINFO	0xf    /* Old (pre-6.0) RTM_IFINFO message */
