<<<<<<< HEAD
.\"	$NetBSD: sk.4,v 1.18 2014/03/18 18:20:39 riastradh Exp $
=======
.\"	$NetBSD: sk.4,v 1.19 2018/05/09 08:04:06 wiz Exp $
>>>>>>> b2b84690
.\"
.\" Copyright (c) 2003, The NetBSD Foundation, Inc.
.\" All rights reserved.
.\"
.\" Redistribution and use in source and binary forms, with or without
.\" modification, are permitted provided that the following conditions
.\" are met:
.\" 1. Redistributions of source code must retain the above copyright
.\"    notice, this list of conditions and the following disclaimer.
.\" 2. Redistributions in binary form must reproduce the above copyright
.\"    notice, this list of conditions and the following disclaimer in the
.\"    documentation and/or other materials provided with the distribution.
.\"
.\" THIS SOFTWARE IS PROVIDED BY THE NETBSD FOUNDATION, INC. AND CONTRIBUTORS
.\" ``AS IS'' AND ANY EXPRESS OR IMPLIED WARRANTIES, INCLUDING, BUT NOT LIMITED
.\" TO, THE IMPLIED WARRANTIES OF MERCHANTABILITY AND FITNESS FOR A PARTICULAR
.\" PURPOSE ARE DISCLAIMED.  IN NO EVENT SHALL THE FOUNDATION OR CONTRIBUTORS
.\" BE LIABLE FOR ANY DIRECT, INDIRECT, INCIDENTAL, SPECIAL, EXEMPLARY, OR
.\" CONSEQUENTIAL DAMAGES (INCLUDING, BUT NOT LIMITED TO, PROCUREMENT OF
.\" SUBSTITUTE GOODS OR SERVICES; LOSS OF USE, DATA, OR PROFITS; OR BUSINESS
.\" INTERRUPTION) HOWEVER CAUSED AND ON ANY THEORY OF LIABILITY, WHETHER IN
.\" CONTRACT, STRICT LIABILITY, OR TORT (INCLUDING NEGLIGENCE OR OTHERWISE)
.\" ARISING IN ANY WAY OUT OF THE USE OF THIS SOFTWARE, EVEN IF ADVISED OF THE
.\" POSSIBILITY OF SUCH DAMAGE.
.\"
.\"	$OpenBSD: sk.4,v 1.41 2006/08/16 22:01:56 kettenis Exp $
.\"
.\" Copyright (c) 1997, 1998, 1999
.\"	Bill Paul <wpaul@ctr.columbia.edu>. All rights reserved.
.\"
.\" Redistribution and use in source and binary forms, with or without
.\" modification, are permitted provided that the following conditions
.\" are met:
.\" 1. Redistributions of source code must retain the above copyright
.\"    notice, this list of conditions and the following disclaimer.
.\" 2. Redistributions in binary form must reproduce the above copyright
.\"    notice, this list of conditions and the following disclaimer in the
.\"    documentation and/or other materials provided with the distribution.
.\" 3. All advertising materials mentioning features or use of this software
.\"    must display the following acknowledgement:
.\"	This product includes software developed by Bill Paul.
.\" 4. Neither the name of the author nor the names of any co-contributors
.\"    may be used to endorse or promote products derived from this software
.\"   without specific prior written permission.
.\"
.\" THIS SOFTWARE IS PROVIDED BY Bill Paul AND CONTRIBUTORS ``AS IS'' AND
.\" ANY EXPRESS OR IMPLIED WARRANTIES, INCLUDING, BUT NOT LIMITED TO, THE
.\" IMPLIED WARRANTIES OF MERCHANTABILITY AND FITNESS FOR A PARTICULAR PURPOSE
.\" ARE DISCLAIMED.  IN NO EVENT SHALL Bill Paul OR THE VOICES IN HIS HEAD
.\" BE LIABLE FOR ANY DIRECT, INDIRECT, INCIDENTAL, SPECIAL, EXEMPLARY, OR
.\" CONSEQUENTIAL DAMAGES (INCLUDING, BUT NOT LIMITED TO, PROCUREMENT OF
.\" SUBSTITUTE GOODS OR SERVICES; LOSS OF USE, DATA, OR PROFITS; OR BUSINESS
.\" INTERRUPTION) HOWEVER CAUSED AND ON ANY THEORY OF LIABILITY, WHETHER IN
.\" CONTRACT, STRICT LIABILITY, OR TORT (INCLUDING NEGLIGENCE OR OTHERWISE)
.\" ARISING IN ANY WAY OUT OF THE USE OF THIS SOFTWARE, EVEN IF ADVISED OF
.\" THE POSSIBILITY OF SUCH DAMAGE.
.\"
.\" $FreeBSD: src/share/man/man4/man4.i386/sk.4,v 1.3 1999/08/28 00:20:29 peter Exp $
.\"
.Dd October 12, 2012
.Dt SK 4
.Os
.Sh NAME
.Nm sk ,
.Nm skc ,
.Nm msk ,
.Nm mskc
.Nd SysKonnect XMAC II and Marvell GMAC based Gigabit Ethernet
.Sh SYNOPSIS
.Cd "skc* at pci? dev ? function ?"
.Cd "sk* at skc?"
.Cd "mskc* at pci? dev ? function ?"
.Cd "msk* at mskc?"
.Sh DESCRIPTION
The
.Nm sk
driver provides support for SysKonnect based Gigabit Ethernet adapters
and Marvell based Gigabit Ethernet adapters, including the following:
.Pp
.Bl -bullet -offset indent -compact
.It
SK-9821 SK-NET GE-T single port, copper adapter
.It
SK-9822 SK-NET GE-T dual port, copper adapter
.It
SK-9841 SK-NET GE-LX single port, single mode fiber adapter
.It
SK-9842 SK-NET GE-LX dual port, single mode fiber adapter
.It
SK-9843 SK-NET GE-SX single port, multimode fiber adapter
.It
SK-9844 SK-NET GE-SX dual port, multimode fiber adapter
.It
SK-9521 V2.0 single port, copper adapter (32-bit)
.It
SK-9821 V2.0 single port, copper adapter
.It
SK-9843 V2.0 single port, copper adapter
.It
3Com 3c940 single port, copper adapter
.It
Belkin Gigabit Desktop Network PCI Card, single port, copper (32-bit)
.It
D-Link DGE-530T single port, copper adapter
.It
Linksys EG1032v2 single-port, copper adapter
.It
Linksys EG1064v2 single-port, copper adapter
.El
.Pp
The
.Nm msk
driver provides support for the Marvell Yukon-2 based Gigabit Ethernet
adapters, including the following:
.Pp
.Bl -bullet -offset indent -compact
.It
Marvell Yukon 88E8035, copper adapter
.It
Marvell Yukon 88E8036, copper adapter
.It
Marvell Yukon 88E8038, copper adapter
.It
Marvell Yukon 88E8050, copper adapter
.It
Marvell Yukon 88E8052, copper adapter
.It
Marvell Yukon 88E8053, copper adapter
.It
Marvell Yukon 88E8055, copper adapter
.It
SK-9E21 1000Base-T single port, copper adapter
.It
SK-9E22 1000Base-T dual port, copper adapter
.It
SK-9E81 1000Base-SX single port, multimode fiber adapter
.It
SK-9E82 1000Base-SX dual port, multimode fiber adapter
.It
SK-9E91 1000Base-LX single port, single mode fiber adapter
.It
SK-9E92 1000Base-LX dual port, single mode fiber adapter
.It
SK-9S21 1000Base-T single port, copper adapter
.It
SK-9S22 1000Base-T dual port, copper adapter
.It
SK-9S81 1000Base-SX single port, multimode fiber adapter
.It
SK-9S82 1000Base-SX dual port, multimode fiber adapter
.It
SK-9S91 1000Base-LX single port, single mode fiber adapter
.It
SK-9S92 1000Base-LX dual port, single mode fiber adapter
.It
SK-9E21D 1000Base-T single port, copper adapter
.El
.Pp
The SysKonnect based adapters consist of two main components: the
XaQti Corp. XMAC II Gigabit MAC
.Pq Nm sk
and the SysKonnect GEnesis controller ASIC
.Pq Nm skc .
The XMAC provides the Gigabit MAC and PHY support
while the GEnesis provides an interface to the PCI bus, DMA support,
packet buffering and arbitration.
The GEnesis can control up to two XMACs simultaneously,
allowing dual-port NIC configurations.
.Pp
The Marvell based adapters are a single integrated circuit, but are
still presented as a separate MAC
.Pq Nm sk
and controller ASIC
.Pq Nm skc .
At this time, there are no dual-port Marvell based NICs.
.Pp
The
.Nm
driver configures dual port SysKonnect adapters such that each XMAC
is treated as a separate logical network interface.
Both ports can operate independently of each other and can be connected
to separate networks.
The SysKonnect driver software currently only uses the second port on
dual port adapters for failover purposes: if the link
on the primary port fails, the SysKonnect driver will automatically
switch traffic onto the second port.
.Pp
The XaQti XMAC II supports full and half duplex operation with
autonegotiation.
The XMAC also supports unlimited frame sizes.
Support for jumbo frames is provided via the interface MTU setting.
Selecting an MTU larger than 1500 bytes with the
.Xr ifconfig 8
utility configures the adapter to receive and transmit jumbo frames.
Using jumbo frames can greatly improve performance for certain tasks,
such as file transfers and data streaming.
.Pp
Hardware TCP/IP checksum offloading for IPv4 is available but not
supported by the driver.
.Pp
The following media types and options (as given to
.Xr ifconfig 8 )
are supported:
.Bl -tag -width xxx -offset indent
.It Cm media No autoselect
Enable autoselection of the media type and options.
The user can manually override
the autoselected mode.
.\" by adding media options to the appropriate
.\" .Xr hostname.if 5
.\" file.
.It Cm media No 1000baseSX Cm mediaopt No full-duplex
Set 1000Mbps (Gigabit Ethernet) operation on fiber and force full-duplex mode.
.It Cm media No 1000baseSX Cm mediaopt No half-duplex
Set 1000Mbps (Gigabit Ethernet) operation on fiber and force half-duplex mode.
.It Cm media No 1000baseT Cm mediaopt No full-duplex
Set 1000Mbps (Gigabit Ethernet) operation and force full-duplex mode.
.El
.Pp
For more information on configuring this device, see
.Xr ifconfig 8 .
To view a list of media types and options supported by the card, try
.Ic ifconfig Fl m Aq Mt device .
For example,
.Ic ifconfig Fl m Ar sk0 .
.Sh DIAGNOSTICS
.Bl -diag
.It "sk%d: couldn't map memory"
A fatal initialization error has occurred.
.It "sk%d: couldn't map ports"
A fatal initialization error has occurred.
.It "sk%d: couldn't map interrupt"
A fatal initialization error has occurred.
.It "sk%d: failed to enable memory mapping!"
The driver failed to initialize PCI shared memory mapping.
This might happen if the card is not in a bus-master slot.
.It "sk%d: no memory for jumbo buffers!"
The driver failed to allocate memory for jumbo frames during
initialization.
.It "sk%d: watchdog timeout"
The device has stopped responding to the network, or there is a problem with
the network connection (cable).
.El
.Sh SEE ALSO
.Xr ifmedia 4 ,
.Xr intro 4 ,
.Xr netintro 4 ,
.Xr pci 4 ,
.Xr ifconfig 8
.Rs
.%T XaQti XMAC II datasheet
.%U http://www.xaqti.com
.Re
.Rs
.%T SysKonnect GEnesis programming manual
.%U http://www.syskonnect.com
.Re
.Sh HISTORY
The
.Nm
device driver first appeared in
.Fx 3.0 .
.Ox
support was added in
.Ox 2.6 .
.Nx
support was added in
.Nx 2.0 .
.Pp
The
.Nm msk
driver first appeared in
.Ox 4.0 ,
and was ported to
.Nx 4.0 .
.Sh AUTHORS
.An -nosplit
The
.Nm
driver was written by
.An Bill Paul Aq Mt wpaul@ctr.columbia.edu .
Support for the Marvell Yukon-2 was added by
.An Mark Kettenis Aq Mt kettenis@openbsd.org .
.Sh BUGS
This driver is
.Em experimental .
.Pp
Support for checksum offload is unimplemented.
.Pp
Performance with at least some Marvell-based adapters is poor,
especially on loaded PCI buses or when the adapters are behind
PCI-PCI bridges.
It is believed that this is because the Marvell parts have
significantly less buffering than the original SysKonnect cards
had.<|MERGE_RESOLUTION|>--- conflicted
+++ resolved
@@ -1,8 +1,4 @@
-<<<<<<< HEAD
-.\"	$NetBSD: sk.4,v 1.18 2014/03/18 18:20:39 riastradh Exp $
-=======
 .\"	$NetBSD: sk.4,v 1.19 2018/05/09 08:04:06 wiz Exp $
->>>>>>> b2b84690
 .\"
 .\" Copyright (c) 2003, The NetBSD Foundation, Inc.
 .\" All rights reserved.
