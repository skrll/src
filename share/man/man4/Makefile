--- conflicted
+++ resolved
@@ -1,8 +1,4 @@
-<<<<<<< HEAD
-#	$NetBSD: Makefile,v 1.696 2020/01/19 17:53:15 thorpej Exp $
-=======
 #	$NetBSD: Makefile,v 1.700 2020/01/22 14:01:50 thorpej Exp $
->>>>>>> 792df501
 #	@(#)Makefile	8.1 (Berkeley) 6/18/93
 
 MAN=	aac.4 ac97.4 acardide.4 aceride.4 acphy.4 \
@@ -25,15 +21,9 @@
 	com.4 coram.4 crypto.4 cs80bus.4 cuda.4 cypide.4 cxdtv.4 \
 	ddb.4 ddc.4 dge.4 dk.4 dm.4 dmoverio.4 \
 	dmphy.4 dpt.4 dpti.4 drm.4 drum.4 drvctl.4 dtv.4 dtviic.4 dwctwo.4 \
-<<<<<<< HEAD
-	eap.4 ebus.4 edc.4 elmc.4 emuxki.4 ena.4 envsys.4 ep.4 esh.4 \
-	esa.4 esiop.4 esm.4 eso.4 et.4 etphy.4 exphy.4 \
-	fd.4 filemon.4 finsio.4 flash.4 fpa.4 fms.4 fss.4 \
-=======
 	eap.4 ebus.4 edc.4 elmc.4 emuxki.4 ena.4 envsys.4 ep.4 \
 	esa.4 esiop.4 esm.4 eso.4 et.4 etphy.4 exphy.4 \
 	fd.4 finsio.4 flash.4 fms.4 fss.4 \
->>>>>>> 792df501
 	fujbp.4 full.4 fxp.4 \
 	gcscaudio.4 gem.4 genfb.4 gentbi.4 geodeide.4 \
 	glxtphy.4 gpib.4 gpio.4 gpioirq.4 gpiolock.4 gpiopps.4 gpiopwm.4 \
@@ -73,11 +63,7 @@
 	ssdfb.4 st.4 ste.4 stge.4 sti.4 stpcide.4 sv.4 \
 	svwsata.4 swsensor.4 swwdog.4 sysmon.4 \
 	tap.4 tc.4 tcds.4 tcp.4 tcu.4 tdvfb.4 tea5767radio.4 termios.4 tfb.4 \
-<<<<<<< HEAD
-	thinkpad.4 ti.4 tl.4 tlp.4 tlphy.4 tpm.4 tprof.4 tr.4 tra.4 \
-=======
 	thinkpad.4 ti.4 tl.4 tlp.4 tlphy.4 tpm.4 tprof.4 tra.4 \
->>>>>>> 792df501
 	trm.4 tsllux.4 tty.4 tun.4 tqphy.4 twa.4 twe.4 txp.4 \
 	uark.4 ubsec.4 udp.4 uep.4 ug.4 uha.4 uk.4 ukphy.4 umb.4 \
 	unix.4 userconf.4 \
@@ -220,10 +206,6 @@
 MLINKS+=dbcool.4 adt7476.4
 MLINKS+=dk.4 wedge.4
 MLINKS+=fd.4 stderr.4 fd.4 stdin.4 fd.4 stdout.4
-<<<<<<< HEAD
-MLINKS+=fpa.4 fea.4 fpa.4 fta.4
-=======
->>>>>>> 792df501
 MLINKS+=fujbp.4 fujhk.4
 MLINKS+=hdaudio.4 hdafg.4
 MLINKS+=hdaudio.4 hdaudiobus.4
