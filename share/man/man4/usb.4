<<<<<<< HEAD
.\" $NetBSD: usb.4,v 1.117 2021/03/27 08:01:21 nia Exp $
=======
.\" $NetBSD: usb.4,v 1.118 2021/06/29 10:22:37 nia Exp $
>>>>>>> e2aa5677
.\"
.\" Copyright (c) 1999-2014 The NetBSD Foundation, Inc.
.\" All rights reserved.
.\"
.\" This code is derived from software contributed to The NetBSD Foundation
.\" by Lennart Augustsson.
.\"
.\" Redistribution and use in source and binary forms, with or without
.\" modification, are permitted provided that the following conditions
.\" are met:
.\" 1. Redistributions of source code must retain the above copyright
.\"    notice, this list of conditions and the following disclaimer.
.\" 2. Redistributions in binary form must reproduce the above copyright
.\"    notice, this list of conditions and the following disclaimer in the
.\"    documentation and/or other materials provided with the distribution.
.\"
.\" THIS SOFTWARE IS PROVIDED BY THE NETBSD FOUNDATION, INC. AND CONTRIBUTORS
.\" ``AS IS'' AND ANY EXPRESS OR IMPLIED WARRANTIES, INCLUDING, BUT NOT LIMITED
.\" TO, THE IMPLIED WARRANTIES OF MERCHANTABILITY AND FITNESS FOR A PARTICULAR
.\" PURPOSE ARE DISCLAIMED.  IN NO EVENT SHALL THE FOUNDATION OR CONTRIBUTORS
.\" BE LIABLE FOR ANY DIRECT, INDIRECT, INCIDENTAL, SPECIAL, EXEMPLARY, OR
.\" CONSEQUENTIAL DAMAGES (INCLUDING, BUT NOT LIMITED TO, PROCUREMENT OF
.\" SUBSTITUTE GOODS OR SERVICES; LOSS OF USE, DATA, OR PROFITS; OR BUSINESS
.\" INTERRUPTION) HOWEVER CAUSED AND ON ANY THEORY OF LIABILITY, WHETHER IN
.\" CONTRACT, STRICT LIABILITY, OR TORT (INCLUDING NEGLIGENCE OR OTHERWISE)
.\" ARISING IN ANY WAY OUT OF THE USE OF THIS SOFTWARE, EVEN IF ADVISED OF THE
.\" POSSIBILITY OF SUCH DAMAGE.
.\"
<<<<<<< HEAD
.Dd March 27, 2021
=======
.Dd June 27, 2021
>>>>>>> e2aa5677
.Dt USB 4
.Os
.Sh NAME
.Nm usb
.Nd Universal Serial Bus driver
.Sh SYNOPSIS
.Cd "ehci*   at cardbus? function ?"
.Cd "ehci*   at pci? dev ? function ?"
.Cd "ohci*   at cardbus? function ?"
.Cd "ohci*   at pci? dev ? function ?"
.Cd "xhci*   at pci? dev ? function ?"
.Cd "slhci*  at isa? port ? irq ?"
.Cd "slhci*  at pcmcia? function ?"
.Cd "uhci*   at cardbus? function ?"
.Cd "uhci*   at pci? dev ? function ?"
.Cd "usb*    at ehci?"
.Cd "usb*    at ohci?"
.Cd "usb*    at uhci?"
.Cd "usb*    at slhci?"
.Cd "uhub*   at usb?"
.Cd "uhub*   at uhub? port ? configuration ? interface ? vendor ? product ? release ?"
.Cd "XX*     at uhub? port ? configuration ? interface ? vendor ? product ? release ?"
.Pp
.Cd options USBVERBOSE
.Pp
.In dev/usb/usb.h
.In dev/usb/usbhid.h
.Sh DESCRIPTION
.Nx
provides machine-independent bus support and drivers for USB devices.
.Pp
The
.Nx
.Nm
driver has three layers (like
.Xr scsi 4
and
.Xr pcmcia 4 ) :
the controller, the bus, and the device layer.
The controller attaches to a physical bus (like
.Xr pci 4 ) .
The USB bus attaches to the controller and the root hub attaches
to the bus.
Further devices, which may include further hubs,
attach to other hubs.
The attachment forms the same tree structure as the physical
USB device tree.
For each USB device there may be additional drivers attached to it.
.Pp
The
.Cm uhub
device controls USB hubs and must always be present since there is
at least a root hub in any USB system.
.Pp
.Nx
supports the following machine-independent USB drivers:
.Ss Storage devices
.Bl -tag -width 12n -offset ind -compact
.It Xr umass 4
USB Mass Storage Devices, e.g., external disk drives
.El
.Ss Wired network interfaces
.Bl -tag -width 12n -offset ind -compact
.It Xr aue 4
ADMtek AN986/ADM8511 Pegasus family 10/100 USB Ethernet device
.It Xr axe 4
ASIX Electronics AX88172/AX88178/AX88772 10/100/Gigabit USB Ethernet device
.It Xr axen 4
ASIX Electronics AX88178a/AX88179 10/100/Gigabit USB Ethernet device
.It Xr cdce 4
USB Communication Device Class Ethernet device
.It Xr cue 4
CATC USB-EL1201A USB Ethernet device
.It Xr kue 4
Kawasaki LSI KL5KUSB101B USB Ethernet device
.It Xr mos 4
MosChip MCS7730/7830/7832 10/100 USB Ethernet device
.It Xr mue 4
Microchip LAN75xx/LAN78xx 10/100/Gigabit USB Ethernet device
.It Xr udav 4
Davicom DM9601 10/100 USB Ethernet device
.It Xr url 4
Realtek RTL8150L 10/100 USB Ethernet device
.It Xr urndis 4
USB Remote NDIS Ethernet device
.It Xr usmsc 4
SMSC LAN95xx 10/100 USB Ethernet device
.El
.Ss Wireless network interfaces
.Bl -tag -width 12n -offset ind -compact
.It Xr atu 4
Atmel AT76C50x IEEE 802.11b wireless network device
.It Xr ral 4
Ralink Technology USB IEEE 802.11b/g wireless network device
.It Xr rum 4
Ralink Technology USB IEEE 802.11a/b/g wireless network device
.It Xr run 4
Ralink Technology USB IEEE 802.11a/b/g/n wireless network device
.It Xr ubt 4
USB Bluetooth dongles
.It Xr upgt 4
Conexant/Intersil PrismGT SoftMAC USB 802.11b/g wireless network device
.It Xr urtwn 4
Realtek RTL8188CU/RTL8192CU USB IEEE 802.11b/g/n wireless network device
.It Xr zyd 4
ZyDAS ZD1211/ZD1211B USB IEEE 802.11b/g wireless network device
.El
.Ss Serial and parallel interfaces
.Bl -tag -width 12n -offset ind -compact
.It Xr ubsa 4
Belkin USB serial adapter
.It Xr uchcom 4
WinChipHead CH341/340 based USB serial adapter
.It Xr ucom 4
USB tty support
.It Xr ucycom 4
Cypress microcontroller based USB serial adapter
.It Xr uftdi 4
FT8U100AX USB serial adapter
.It Xr ugensa 4
USB generic serial adapter
.It Xr uhmodem 4
USB Huawei 3G wireless modem device
.It Xr uipaq 4
iPAQ USB units
.It Xr ukyopon 4
USB Kyocera AIR-EDGE PHONE device
.It Xr ulpt 4
USB printer support
.It Xr umct 4
MCT USB-RS232 USB serial adapter
.It Xr umodem 4
USB modem support
.It Xr uplcom 4
Prolific PL-2303 USB serial adapter
.It Xr uslsa 4
Silicon Laboratories CP2101/CP2102 based USB serial adapter
.It Xr uvisor 4
USB Handspring Visor
.It Xr uvscom 4
SUNTAC Slipper U VS-10U USB serial adapter
.It Xr uxrcom 4
Exar XR21V141x USB serial adapter
.El
.Ss Audio devices
.Bl -tag -width 12n -offset ind -compact
.It Xr uaudio 4
USB audio devices
.It Xr umidi 4
USB MIDI devices
.El
.Ss Radio receiver devices
.Bl -tag -width 12n -offset ind -compact
.It Xr udsbr 4
D-Link DSB-R100 USB radio device
.El
.Ss Human Interface Devices
.Bl -tag -width 12n -offset ind -compact
.It Xr uhid 4
Generic driver for Human Interface Devices
.It Xr uhidev 4
Base driver for all Human Interface Devices
.It Xr ukbd 4
USB keyboards that follow the boot protocol
.It Xr ums 4
USB mouse devices
.El
.Ss Miscellaneous devices
.Bl -tag -width 12n -offset ind -compact
.It Xr stuirda 4
Sigmaltel 4116/4220 USB-IrDA bridge
.It Xr uberry 4
Battery charging RIM BlackBerry phones via USB
.\" .It Xr udsir 4
.\" KingSun/DonShine USB IrDA bridge
.It Xr uep 4
USB eGalax touch-panel
.It Xr ugen 4
USB generic devices
.It Xr uipad 4
Battery charging iOS devices via USB
.It Xr uirda 4
USB IrDA bridges
.It Xr upl 4
Prolific based host-to-host adapters
.It Xr usscanner 4
SCSI-over-USB scanners
.It Xr ustir 4
SigmaTel STIr4200 USB IrDA bridges
.It Xr utoppy 4
Topfield TF5000PVR range of digital video recorders
.El
.Sh INTRODUCTION TO USB
The USB 1.x is a 12 Mb/s serial bus with 1.5 Mb/s for low speed devices.
USB 2.x handles 480 Mb/s.
Each USB has a host controller that is the master of the bus;
all other devices on the bus only speak when spoken to.
.Pp
There can be up to 127 devices (apart from the host controller)
on a bus, each with its own address.
The addresses are assigned
dynamically by the host when each device is attached to the bus.
.Pp
Within each device there can be up to 16 endpoints.
Each endpoint
is individually addressed and the addresses are static.
Each of these endpoints will communicate in one of four different modes:
control, isochronous, bulk, or interrupt.
A device always has at least one endpoint.
This endpoint has address 0 and is a control
endpoint and is used to give commands to and extract basic data,
such as descriptors, from the device.
Each endpoint, except the control endpoint, is unidirectional.
.Pp
The endpoints in a device are grouped into interfaces.
An interface is a logical unit within a device; e.g.,
a compound device with both a keyboard and a trackball would present
one interface for each.
An interface can sometimes be set into different modes,
called alternate settings, which affects how it operates.
Different alternate settings can have different endpoints
within it.
.Pp
A device may operate in different configurations.
Depending on the
configuration the device may present different sets of endpoints
and interfaces.
.Pp
Each device located on a hub has several
.Xr config 1
locators:
.Bl -tag -compact -width xxxxxxxxx
.It Cd port
this is the number of the port on closest upstream hub.
.It Cd configuration
this is the configuration the device must be in for this driver to attach.
This locator does not set the configuration; it is iterated by the bus
enumeration.
.It Cd interface
this is the interface number within a device that an interface driver
attaches to.
.It Cd vendor
this is the 16 bit vendor id of the device.
.It Cd product
this is the 16 bit product id of the device.
.It Cd release
this is the 16 bit release (revision) number of the device.
.El
The first locator can be used to pin down a particular device
according to its physical position in the device tree.
The last three locators can be used to pin down a particular
device according to what device it actually is.
.Pp
The bus enumeration of the USB bus proceeds in several steps:
.Bl -enum
.It
Any device specific driver can attach to the device.
.It
If none is found, any device class specific driver can attach.
.It
If none is found, all configurations are iterated over.
For each configuration all the interface are iterated over and interface
drivers can attach.
If any interface driver attached in a certain
configuration the iteration over configurations is stopped.
.It
If still no drivers have been found, the generic USB driver can attach.
.El
.Sh USB CONTROLLER INTERFACE
Use the following to get access to the USB specific structures and defines.
.Bd -literal
#include <dev/usb/usb.h>
.Ed
.Pp
The
.Pa /dev/usbN
can be opened and a few operations can be performed on it.
The
.Xr poll 2
system call will say that I/O is possible on the controller device when a
USB device has been connected or disconnected to the bus.
.Pp
The following
.Xr ioctl 2
commands are supported on the controller device:
.Bl -tag -width xxxxxx
.\" .It Dv USB_DISCOVER
.\" This command will cause a complete bus discovery to be initiated.
.\" If any devices attached or detached from the bus they will be
.\" processed during this command.
.\" This is the only way that new devices are found on the bus.
.It Dv USB_DEVICEINFO Fa "struct usb_device_info"
This command can be used to retrieve some information about a device
on the bus.
The
.Va addr
field should be filled before the call and the other fields will
be filled by information about the device on that address.
Should no such device exist an error is reported.
.Bd -literal
struct usb_device_info {
	uint8_t	udi_bus;
	uint8_t	udi_addr;
	usb_event_cookie_t udi_cookie;
	char		udi_product[USB_MAX_ENCODED_STRING_LEN];
	char		udi_vendor[USB_MAX_ENCODED_STRING_LEN];
	char		udi_release[8];
	char		udi_serial[USB_MAX_ENCODED_STRING_LEN];
	uint16_t	udi_productNo;
	uint16_t	udi_vendorNo;
	uint16_t	udi_releaseNo;
	uint8_t	udi_class;
	uint8_t	udi_subclass;
	uint8_t	udi_protocol;
	uint8_t	udi_config;
	uint8_t	udi_speed;
#define USB_SPEED_LOW  1
#define USB_SPEED_FULL 2
#define USB_SPEED_HIGH 3
	int		udi_power;
	int		udi_nports;
	char		udi_devnames[USB_MAX_DEVNAMES][USB_MAX_DEVNAMELEN];
	uint8_t	udi_ports[16];
#define USB_PORT_ENABLED 0xff
#define USB_PORT_SUSPENDED 0xfe
#define USB_PORT_POWERED 0xfd
#define USB_PORT_DISABLED 0xfc
};
.Ed
.Pp
The
.Va product ,
.Va vendor ,
.Va release ,
and
.Va serial
fields contain self-explanatory descriptions of the device.
.Pp
The
.Va class
field contains the device class.
.Pp
The
.Va config
field shows the current configuration of the device.
.Pp
The
.Va lowspeed
field
is set if the device is a USB low speed device.
.Pp
The
.Va power
field shows the power consumption in milli-amps drawn at 5 volts,
or zero if the device is self powered.
.Pp
If the device is a hub the
.Va nports
field is non-zero and the
.Va ports
field contains the addresses of the connected devices.
If no device is connected to a port one of the
.Va USB_PORT_*
values indicates its status.
.It Dv USB_DEVICESTATS Fa "struct usb_device_stats"
This command retrieves statistics about the controller.
.Bd -literal
struct usb_device_stats {
	u_long	uds_requests[4];
};
.Ed
.Pp
The
.Va requests
field is indexed by the transfer kind, i.e.
.Va UE_* ,
and indicates how many transfers of each kind have been completed
by the controller.
.It Dv USB_REQUEST Fa "struct usb_ctl_request"
This command can be used to execute arbitrary requests on the control pipe.
This is
.Em DANGEROUS
and should be used with great care since it
can destroy the bus integrity.
.El
.Pp
The include file
.In dev/usb/usb.h
contains definitions for the types used by the various
.Xr ioctl 2
calls.
The naming convention of the fields for the various USB
descriptors exactly follows the naming in the USB specification.
Byte sized fields can be accessed directly, but word (16 bit)
sized fields must be access by the
.Fn UGETW field
and
.Fn USETW field value
macros to handle byte order and alignment properly.
.Pp
The include file
.In dev/usb/usbhid.h
similarly contains the definitions for
Human Interface Devices (HID).
.Sh USB EVENT INTERFACE
All USB events are reported via the
.Pa /dev/usb
device.
This devices can be opened for reading and each
.Xr read 2
will yield an event record (if something has happened).
The
.Xr poll 2
system call can be used to determine if an event record is available
for reading.
.Pp
The event record has the following definition:
.Bd -literal
struct usb_event {
        int                                 ue_type;
#define USB_EVENT_CTRLR_ATTACH 1
#define USB_EVENT_CTRLR_DETACH 2
#define USB_EVENT_DEVICE_ATTACH 3
#define USB_EVENT_DEVICE_DETACH 4
#define USB_EVENT_DRIVER_ATTACH 5
#define USB_EVENT_DRIVER_DETACH 6
        struct timespec                     ue_time;
        union {
                struct {
                        int                 ue_bus;
                } ue_ctrlr;
                struct usb_device_info      ue_device;
                struct {
                        usb_event_cookie_t  ue_cookie;
                        char                ue_devname[16];
                } ue_driver;
        } u;
};
.Ed
.Pp
The
.Va ue_type
field identifies the type of event that is described.
The possible events are attach/detach of a host controller,
a device, or a device driver.
The union contains information
pertinent to the different types of events.
.Pp
The
.Va ue_bus
contains the number of the USB bus for host controller events.
.Pp
The
.Va ue_device
record contains information about the device in a device event event.
.Pp
The
.Va ue_cookie
is an opaque value that uniquely determines which
device a device driver has been attached to (i.e., it equals
the cookie value in the device that the driver attached to).
The
.Va ue_devname
contains the name of the device (driver) as seen in, e.g.,
kernel messages.
.Pp
Note that there is a separation between device and device
driver events.
A device event is generated when a physical
USB device is attached or detached.
A single USB device may
have zero, one, or many device drivers associated with it.
.Sh KERNEL THREADS
For each USB bus, i.e., for each host controller, there is
a kernel thread that handles attach and detach of devices on
that bus.
The thread is named
.Va usbN
where
.Va N
is the bus number.
.Pp
In addition there is a kernel thread,
.Va usbtask ,
which handles various minor tasks that are initiated from
an interrupt context, but need to sleep, e.g., time-out
abort of transfers.
.Sh SEE ALSO
.Xr usbhidaction 1 ,
.Xr usbhidctl 1 ,
.Xr cardbus 4 ,
.Xr ehci 4 ,
.Xr isa 4 ,
.Xr ohci 4 ,
.Xr pci 4 ,
.Xr pcmcia 4 ,
.Xr slhci 4 ,
.Xr uhci 4 ,
.Xr xhci 4 ,
.Xr usbdevs 8
.Rs
.%T Universal Serial Bus Specifications Documents
.%U http://www.usb.org/developers/docs/
.Re
.Sh HISTORY
The
.Nm
driver
appeared in
.Nx 1.4 .
.Sh BUGS
There should be a serial number locator, but
.Nx
does not have string valued locators.<|MERGE_RESOLUTION|>--- conflicted
+++ resolved
@@ -1,8 +1,4 @@
-<<<<<<< HEAD
-.\" $NetBSD: usb.4,v 1.117 2021/03/27 08:01:21 nia Exp $
-=======
 .\" $NetBSD: usb.4,v 1.118 2021/06/29 10:22:37 nia Exp $
->>>>>>> e2aa5677
 .\"
 .\" Copyright (c) 1999-2014 The NetBSD Foundation, Inc.
 .\" All rights reserved.
@@ -31,11 +27,7 @@
 .\" ARISING IN ANY WAY OUT OF THE USE OF THIS SOFTWARE, EVEN IF ADVISED OF THE
 .\" POSSIBILITY OF SUCH DAMAGE.
 .\"
-<<<<<<< HEAD
-.Dd March 27, 2021
-=======
 .Dd June 27, 2021
->>>>>>> e2aa5677
 .Dt USB 4
 .Os
 .Sh NAME
