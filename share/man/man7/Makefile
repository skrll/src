<<<<<<< HEAD
#	$NetBSD: Makefile,v 1.31 2014/12/02 03:51:48 msaitoh Exp $
=======
#	$NetBSD: Makefile,v 1.33 2018/05/28 00:18:06 nat Exp $
>>>>>>> b2b84690
#	@(#)Makefile	8.1 (Berkeley) 6/5/93

.include <bsd.init.mk>

# missing: eqnchar.7 man.7 ms.7 term.7

MAN=	ascii.7 c.7 environ.7 glob.7 hier.7 hostname.7 intro.7 mailaddr.7 \
	module.7 nls.7 operator.7 orders.7 pkgsrc.7 release.7  rfc6056.7 \
	security.7 script.7 setuid.7 signal.7 src.7 sticky.7 symlink.7 \
	sysctl.7 tests.7

CLEANFILES=	tests.7
.if ${MKKYUA} != "no"
tests.7: tests.kyua.7
	rm -f ${.TARGET} && cp ${.ALLSRC} ${.TARGET}
.else
tests.7: tests.atf.7
	rm -f ${.TARGET} && cp ${.ALLSRC} ${.TARGET}
.endif

MLINKS+=c.7 c78.7 \
	c.7 c89.7 \
	c.7 c90.7 \
	c.7 c99.7

.include <bsd.man.mk><|MERGE_RESOLUTION|>--- conflicted
+++ resolved
@@ -1,8 +1,4 @@
-<<<<<<< HEAD
-#	$NetBSD: Makefile,v 1.31 2014/12/02 03:51:48 msaitoh Exp $
-=======
 #	$NetBSD: Makefile,v 1.33 2018/05/28 00:18:06 nat Exp $
->>>>>>> b2b84690
 #	@(#)Makefile	8.1 (Berkeley) 6/5/93
 
 .include <bsd.init.mk>
