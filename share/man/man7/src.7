<<<<<<< HEAD
.\" $NetBSD: src.7,v 1.11 2017/02/15 17:44:52 abhinav Exp $
=======
.\" $NetBSD: src.7,v 1.12 2018/07/15 05:16:41 maxv Exp $
>>>>>>> b2b84690
.\"
.\" Copyright (c) 2012, 2013 Mingzhe Wang and Elvira Khabirova.
.\"	All rights reserved.
.\"
.\" Redistribution and use in source and binary forms, with or without
.\" modification, are permitted provided that the following conditions
.\" are met:
.\" 1. Redistributions of source code must retain the above copyright
.\"    notice, this list of conditions and the following disclaimer.
.\" 2. Redistributions in binary form must reproduce the above copyright
.\"    notice, this list of conditions and the following disclaimer in the
.\"    documentation and/or other materials provided with the distribution.
.\"
.\" THIS SOFTWARE IS PROVIDED BY THE REGENTS AND CONTRIBUTORS ``AS IS'' AND
.\" ANY EXPRESS OR IMPLIED WARRANTIES, INCLUDING, BUT NOT LIMITED TO, THE
.\" IMPLIED WARRANTIES OF MERCHANTABILITY AND FITNESS FOR A PARTICULAR PURPOSE
.\" ARE DISCLAIMED.  IN NO EVENT SHALL THE REGENTS OR CONTRIBUTORS BE LIABLE
.\" FOR ANY DIRECT, INDIRECT, INCIDENTAL, SPECIAL, EXEMPLARY, OR CONSEQUENTIAL
.\" DAMAGES (INCLUDING, BUT NOT LIMITED TO, PROCUREMENT OF SUBSTITUTE GOODS
.\" OR SERVICES; LOSS OF USE, DATA, OR PROFITS; OR BUSINESS INTERRUPTION)
.\" HOWEVER CAUSED AND ON ANY THEORY OF LIABILITY, WHETHER IN CONTRACT, STRICT
.\" LIABILITY, OR TORT (INCLUDING NEGLIGENCE OR OTHERWISE) ARISING IN ANY WAY
.\" OUT OF THE USE OF THIS SOFTWARE, EVEN IF ADVISED OF THE POSSIBILITY OF
.\" SUCH DAMAGE.
.\"
<<<<<<< HEAD
.Dd May 21, 2015
=======
.Dd July 14, 2018
>>>>>>> b2b84690
.Dt SRC 7
.Os
.Sh NAME
.Nm src
.Nd layout of NetBSD sources
.Sh DESCRIPTION
An outline of the
.Nx
source code hierarchy.
.Bl -tag -width "external/"
.It Pa bin/
Critical utilities for the system and users.
.It Pa sbin/
Critical utilities for the system and the superuser.
.It Pa usr.bin/
Not-so critical utilities for the system and users.
.It Pa usr.sbin/
Not-so critical utilities for the system and the superuser.
.It Pa common/
Sources shared between kernel and userland.
.Bl -tag -width "include/" -compact
.It Pa dist/
Utilities.
Every utility has its own subdirectory,
where its source and Makefile are located.
.It Pa include/
Include headers.
Every group of header files has its own
subdirectory, where it and its
Makefile are located.
.It Pa lib/
Libraries.
Every library has its own subdirectory,
where it and its Makefile are located.
.El
.It Pa compat/
A framework to (re)build the libraries
shipped with
.Nx
for different ABI than the default for
that platform.
.Bl -tag -width "compat/<arch1>/<arch2>/" -compact
.It Pa compat/<arch1>/<arch2>/
Every
.Pa compat/<arch1>/<arch2>/
directory contains a Makefile and a makefile
fragment for building an
.Pa <arch2>
compat libraries for
.Pa <arch1> .
E. g.,
.Pa compat/amd64/i386/
is where the 32-bit compat libraries for the
amd64 port are being built.
.It Pa compatsubdir.mk
The list of subdirectories (the libraries and
ld.elf_so) to build with this ABI.
.It Pa archdirs.mk
The list of subdirectories for each port.
.It Pa Makefile.compat
The basic framework to force the right paths for
library and ld.elf_so linkage.
.It Pa dirshack/Makefile
A hack to get objdirs created timely.
.El
.It Pa crypto/
Cryptographic source, which may have import or
export restrictions.
.Bl -tag -width "external/" -compact
.It Pa dist/
Original sources.
This is deprecated;
.Pa crypto/external/
should be used instead.
.It Pa external/
Original sources, grouped by license, and then
package per license.
.Pa crypto/external/<license>/<package>/dist/
contain original sources for given package;
other directories contain Makefiles and
given package's config files.
.El
.It Pa dist/
Unmodified sources from third parties.
This is deprecated;
.Pa external/
should be used instead.
.It Pa distrib/
Tools and data-files for making distributions.
.Bl -tag -width "distrib/notes/<arch>/" -compact
.It Pa <arch>/
Architecture-specific files, grouped by
image type.
E. g.,
.Pa distrib/<arch>/floppies/
contains Makefiles for making images for
various types of floppies;
.Pa <arch>/ramdisk/
contains makefiles for making ramdisks etc.
.It Pa cdrom/
Was used to create bootable CD images.
This is deprecated;
.Pa build.sh
\'s
.Pa iso-image
target should be used instead.
.It Pa common/
Common files for images generation.
.It Pa miniroot/
Files for miniroot.
.It Pa notes/<arch>
Architecture-specific parts of release notes.
.It Pa sets/
Scripts for making file sets.
.It Pa utils/
Utilities for installation ramdisk.
.El
.It Pa doc/
Development documentation files: changelogs,
build readmes etc.
.Pa doc/roadmaps/
contains roadmaps.
.It Pa etc/
Default configuration files to be put into
.Pa /etc .
.Bl -tag -width "compat/<arch1>/<arch2>/" -compact
.It Pa etc/etc.<arch>/
Architecture-specific config files.
.El
.It Pa external/
Unmodified sources from third parties,
grouped by license.
They are built with so-called "reachover"
Makefiles which can be found in
.Pa src/*bin/
hierarchies.
Every
.Pa external/<license>/<package>/
may contain:
.Bl -tag -width "usr.sbin/" -compact
.It Pa dist/
Unmodified third party source for a given package
.It Pa bin/
.It Pa usr.bin/
.It Pa usr.sbin/
.It etc.
Such subdirectories contain reachover Makefiles,
README's and various import helper scripts.
E. g.,
.Pa external/public-domain/
contains
sources licensed under Public Domain
license;
.Pa external/public-domain/sqlite/dist/
contains original sources;
.Pa external/public-domain/sqlite/bin/ ,
.Pa external/public-domain/sqlite/lib/
and
.Pa external/public-domain/sqlite/
itself contain reachover Makefiles.
.El
.It Pa extsrc/
Optional developer-provided sources that are built if
.Pa MKEXTSRC=yes ,
as a way to include extra components in the
build.
.It Pa games/
Sources for utilities/files in
.Pa /usr/games ;
each utility has its own subdirectory, where
its sources and Makefiles are located.
.It Pa gnu/
Sources licensed under GNU GPL.
This is deprecated;
.Pa external/gpl2/
or
.Pa external/gpl3/
should be used instead.
.Pa gnu/dists
contains the original GNU sources plus changes that
were submitted to maintainers and that are not
yet published.
Other folders contain files that are never expected
to be submitted to the FSF (reachover Makefiles, etc.)
.It Pa include/
Files to be put into
.Pa /usr/include .
.It Pa lib/
Source for libraries in
.Pa /usr/lib
and some scripts for them.
Every directory contains source for given library
and Makefiles.
.It Pa libexec/
Source for utilities in
.Pa /usr/libexec .
Every directory contains source for given utility
and Makefiles.
.It Pa regress/
Various regression tests in
.Pa /usr/tests .
This is deprecated; most tests are being migrated
into
.Pa tests/
once they are migrated to the
.Xr atf 7
test framework.
.It Pa rescue/
Makefiles for copying utilities to
.Pa /rescue .
.It Pa share/
Source for utilities/files in
.Pa /usr/share .
Every utility has its own subdirectory,
where its source and Makefile are located.
.It Pa sys/
Kernel source.
.Bl -tag -width "opencrypto/" -compact
.It Pa altq/
Network packet alternate queueing.
.It Pa arch/
Files to specific hardware platforms.
.It Pa coda/
Coda file system driver.
.It Pa compat/
Support for older version
.Nx
binaries and
.Pf non- Nx
binaries.
.It Pa conf/
Misc files for building kernel.
.It Pa crypto/
Crypt algorithms used by IPsec.
.It Pa ddb/
Client code for local kernel debugger.
.It Pa dev/
Device drivers.
.It Pa dist/
Parent directory for the
.Ox
packet filter
.Xr pf 4 .
.It Pa external/
Sources from third parties, grouped by license.
.It Pa fs/
File systems storing data on physical drives.
.It Pa gdbscripts/
.Xr gdb 1
macros.
.It Pa kern/
.Nx Ap s
Kernel code, such as resource management, signal delivering, etc.
.It Pa lib/
Libraries used by the kernel.
.It Pa miscfs/
Drivers for file systems used to store layered data for kernel features.
.It Pa modules/
Kernel components, including hardware specific drivers and upper-level drivers.
.It Pa net/
Lowlevel network: protocol drivers, packet filters and access interfaces for NICs.
.It Pa net80211/
Drivers for 802.11 wireless network.
.It Pa netatalk/
Appletalk protocol stack
.Xr atalk 4 .
.It Pa netbt/
Bluetooth stack
.Xr bluetooth 4 .
.It Pa netinet/
IPv4 protocol stack
.Xr ip 4 .
.It Pa netinet6/
IPv6 protocol stack.
.It Pa netipsec/
IPsec protocol stack
.Xr ipsec 4 .
.It Pa netisdn/
ISDN protocol stack
.Xr isdn 4 .
.It Pa netkey/
Key management for IPsec.
.It Pa netmpls/
MPLS protocol stack
.Xr mpls 4 .
.It Pa netnatm/
Native Mode ATM protocol stack.
.It Pa netsmb/
SMB network protocol stack.
.It Pa nfs/
Network file system driver.
.It Pa opencrypto/
Cryptographic hardware framework
.Xr opencrypto 9 .
.It Pa rump/
Rump kernel
.Xr rump 3 .
.It Pa secmodel/
Security model framework
.Xr secmodel 9 .
.It Pa stand/
Source for several standalone programs that aren't used by
.Nx
currently.
.It Pa sys/
Header files that get installed into
.Pa /usr/include/sys .
.It Pa ufs/
UFS file system driver.
.It Pa uvm/
Virtual memory manager.
.El
.It Pa tests/
Source for test programs in
.Pa /usr/tests .
These tests use the
.Xr atf 7
test framework.
For library routines, including system calls, the
directory structure of the tests should follow the
directory structure of the real source tree.
For instance, interfaces available via the C
library should follow:
.Pa src/lib/libc/gen -> Pa src/tests/lib/libc/gen ,
.Pa src/lib/libc/sys -> Pa src/tests/lib/libc/sys ,
etc.
Equivalently, all tests for userland utilities
should try to follow their location in the source tree.
If this can not be satisfied, the tests for
a utility should be located under the directory to which
the utility is installed.
Thus, a test for
.Xr env 1
should go to
.Pa src/tests/usr.bin/env .
Likewise, a test for
.Xr tcpdump 8
should be in
.Pa src/tests/usr.sbin/tcpdump ,
even though the source code for the program is located under
.Pa src/external .
.It Pa tools/
Reachover build structure for the host build tools.
Every utility has its own directory, where its Makefile
is located.
.It Pa x11/
Reachover build structure for X11R7; the source is in
.Pa X11SRCDIR .
The directory structure copies the system\'s;
every directory contains a Makefile.
.El
.Sh SEE ALSO
.Xr hier 7
.Sh HISTORY
This file was created as a part of Google Code-in 2012/2013.
.Sh AUTHORS
.An -nosplit
This manpage was written by
.An Elvira Khabirova Aq Mt skinder0@gmail.com ,
the
.Pa sys/
part by
.An Mingzhe Wang .<|MERGE_RESOLUTION|>--- conflicted
+++ resolved
@@ -1,8 +1,4 @@
-<<<<<<< HEAD
-.\" $NetBSD: src.7,v 1.11 2017/02/15 17:44:52 abhinav Exp $
-=======
 .\" $NetBSD: src.7,v 1.12 2018/07/15 05:16:41 maxv Exp $
->>>>>>> b2b84690
 .\"
 .\" Copyright (c) 2012, 2013 Mingzhe Wang and Elvira Khabirova.
 .\"	All rights reserved.
@@ -28,11 +24,7 @@
 .\" OUT OF THE USE OF THIS SOFTWARE, EVEN IF ADVISED OF THE POSSIBILITY OF
 .\" SUCH DAMAGE.
 .\"
-<<<<<<< HEAD
-.Dd May 21, 2015
-=======
 .Dd July 14, 2018
->>>>>>> b2b84690
 .Dt SRC 7
 .Os
 .Sh NAME
