<<<<<<< HEAD
.\"	$NetBSD: sysctl.7,v 1.127 2018/05/05 21:33:53 wiz Exp $
=======
.\"	$NetBSD: sysctl.7,v 1.128 2018/06/18 02:57:51 eadler Exp $
>>>>>>> b2b84690
.\"
.\" Copyright (c) 1993
.\"	The Regents of the University of California.  All rights reserved.
.\"
.\" Redistribution and use in source and binary forms, with or without
.\" modification, are permitted provided that the following conditions
.\" are met:
.\" 1. Redistributions of source code must retain the above copyright
.\"    notice, this list of conditions and the following disclaimer.
.\" 2. Redistributions in binary form must reproduce the above copyright
.\"    notice, this list of conditions and the following disclaimer in the
.\"    documentation and/or other materials provided with the distribution.
.\" 3. Neither the name of the University nor the names of its contributors
.\"    may be used to endorse or promote products derived from this software
.\"    without specific prior written permission.
.\"
.\" THIS SOFTWARE IS PROVIDED BY THE REGENTS AND CONTRIBUTORS ``AS IS'' AND
.\" ANY EXPRESS OR IMPLIED WARRANTIES, INCLUDING, BUT NOT LIMITED TO, THE
.\" IMPLIED WARRANTIES OF MERCHANTABILITY AND FITNESS FOR A PARTICULAR PURPOSE
.\" ARE DISCLAIMED.  IN NO EVENT SHALL THE REGENTS OR CONTRIBUTORS BE LIABLE
.\" FOR ANY DIRECT, INDIRECT, INCIDENTAL, SPECIAL, EXEMPLARY, OR CONSEQUENTIAL
.\" DAMAGES (INCLUDING, BUT NOT LIMITED TO, PROCUREMENT OF SUBSTITUTE GOODS
.\" OR SERVICES; LOSS OF USE, DATA, OR PROFITS; OR BUSINESS INTERRUPTION)
.\" HOWEVER CAUSED AND ON ANY THEORY OF LIABILITY, WHETHER IN CONTRACT, STRICT
.\" LIABILITY, OR TORT (INCLUDING NEGLIGENCE OR OTHERWISE) ARISING IN ANY WAY
.\" OUT OF THE USE OF THIS SOFTWARE, EVEN IF ADVISED OF THE POSSIBILITY OF
.\" SUCH DAMAGE.
.\"
.\"	@(#)sysctl.3	8.4 (Berkeley) 5/9/95
.\"
.Dd May 5, 2018
.Dt SYSCTL 7
.Os
.Sh NAME
.Nm sysctl
.Nd system information variables
.Sh DESCRIPTION
The
.Xr sysctl 3
library function and the
.Xr sysctl 8
utility are used to get and set values of system variables, maintained
by the kernel.
The variables are organized in a tree and identified by a sequence of
numbers, conventionally separated by dots with the topmost identifier
at the left side.
The numbers have corresponding text names.
The
.Xr sysctlnametomib 3
function or the
.Fl M
argument to the
.Xr sysctl 8
utility can be used to convert the text representation to the
numeric one.
.Pp
The individual sysctl variables are described below, both the textual
and numeric form where applicable.
The textual names can be used as argument to the
.Xr sysctl 8
utility and in the file
.Pa /etc/sysctl.conf .
The numeric names are usually defined as preprocessor constants and
are intended for use by programs.
Every such constant expands to one integer, which identifies the
sysctl variable relative to the upper level of the tree.
See the
.Xr sysctl 3
manual page for programming examples.
.Ss Top level names
The top level names are defined with a
.Va CTL_
prefix in
.In sys/sysctl.h ,
and are as follows.
The next and subsequent levels down are found in the include files
listed here, and described in separate sections below.
.Bl -column "security" ".Dv CTL_SECURITY" ".In uvm/uvm_param.h" "High kernel limits"
.It Sy Name  Ta Sy Constant     Ta Sy Next level names Ta Sy Description
.It kern     Ta Dv CTL_KERN     Ta In sys/sysctl.h     Ta High kernel limits
.It vm       Ta Dv CTL_VM       Ta In uvm/uvm_param.h  Ta Virtual memory
.It vfs      Ta Dv CTL_VFS      Ta In sys/mount.h      Ta Filesystem
.It net      Ta Dv CTL_NET      Ta In sys/socket.h     Ta Networking
.It debug    Ta Dv CTL_DEBUG    Ta In sys/sysctl.h     Ta Debugging
.It hw       Ta Dv CTL_HW       Ta In sys/sysctl.h     Ta Generic CPU, I/O
.It machdep  Ta Dv CTL_MACHDEP  Ta In sys/sysctl.h     Ta Machine dependent
.It user     Ta Dv CTL_USER     Ta In sys/sysctl.h     Ta User-level
.It ddb      Ta Dv CTL_DDB      Ta In sys/sysctl.h     Ta In-kernel debugger
.It proc     Ta Dv CTL_PROC     Ta In sys/sysctl.h     Ta Per-process
.It vendor   Ta Dv CTL_VENDOR   Ta ?                   Ta Vendor specific
.It emul     Ta Dv CTL_EMUL     Ta In sys/sysctl.h     Ta Emulation settings
.It security Ta Dv CTL_SECURITY Ta In sys/sysctl.h     Ta Security settings
.El
.Ss The debug.* subtree
The debugging variables vary from system to system.
A debugging variable may be added or deleted without need to recompile
.Nm
to know about it.
Each time it runs,
.Nm
gets the list of debugging variables from the kernel and
displays their current values.
The system defines twenty
.Vt ( struct ctldebug )
variables named
.Dv debug0
through
.Dv debug19 .
They are declared as separate variables so that they can be
individually initialized at the location of their associated variable.
The loader prevents multiple use of the same variable by issuing errors
if a variable is initialized in more than one place.
For example, to export the variable
.Va dospecialcheck
as a debugging variable, the following declaration would be used:
.Pp
.Bd -literal -offset indent -compact
int dospecialcheck = 1;
struct ctldebug debug5 = { "dospecialcheck", &dospecialcheck };
.Ed
.Pp
Note that the dynamic implementation of
.Nm
currently in use largely makes this particular
.Nm
interface obsolete.
See
.Xr sysctl 8
.\" and
.\" .Xr sysctl 9
for more information.
.Ss The vfs.* subtree
A distinguished second level name,
.Li vfs.generic ( Dv VFS_GENERIC ) ,
is used to get general information about all file systems.
It has the following third level identifiers:
.Bl -tag -width "123456"
.It Li vfs.generic.maxtypenum ( Dv VFS_MAXTYPENUM )
The highest valid file system type number.
.It Li vfs.generic.conf ( Dv VFS_CONF )
Returns configuration information about the file system type given as a fourth
level identifier.
.It Li vfs.generic.usermount ( Dv VFS_USERMOUNT )
Determines if non superuser mounts are allowed, defaults to
.Dv 0 .
.It Li vfs.generic.magiclinks ( Dv VFS_MAGICLINKS )
Controls if expansion of variables is going to be performed on pathnames
or not.
Defaults to no variable expansion,
.Dv 0 .
Variables are of the form
.Li @name
and the variables supported are described in
.Xr symlink 7
under
.Dq "MAGIC SYMLINKS" .
.El
.Pp
A second level name for controlling the
.Xr wapbl 4
(Write Ahead Physical Block Logging file system journalling)
capabilities with the following third level identifiers:
.Bl -tag -width "123456"
.It Li vfs.wapbl.flush_disk_cache
Controls whether to attempt to flush the disk cache on each commit.
It defaults to 1 and it should always be on to ensure integrity
of file system metadata in the event of a power loss.
For slow disks, turning it off can improve performance.
.It Li vfs.wapbl.verbose_commit
For each transaction log commit, print the number of bytes written
and the time it took to commit as seconds.nanoseconds.
.El
.Pp
The remaining second level identifiers are the file system names, identified
by the type number returned by a
.Xr statvfs 2
call or from
.Li vfs.generic.conf .
.Pp
The third level identifiers available for each file system
are given in the header file that defines the mount
argument structure for that file system.
.Ss The hw.* subtree
The string and integer information available for the
.Li hw
level is detailed below.
The changeable column shows whether a process with appropriate
privilege may change the value.
.Bl -column "hw.machine_arch" "integer" "Changeable" -offset indent
.It Sy Second level name Ta Sy Type Ta Sy Changeable
.It hw.alignbytes	integer	no
.It hw.byteorder	integer	no
.It hw.cnmagic	string	yes
.It hw.disknames	string	no
.It hw.diskstats	struct	no
.It hw.machine	string	no
.It hw.machine_arch	string	no
.It hw.model	string	no
.It hw.ncpu	integer	no
.It hw.ncpuonline	integer	no
.It hw.pagesize	integer	no
.It hw.physmem	integer	no
.It hw.physmem64	quad	no
.It hw.usermem	integer	no
.It hw.usermem64	quad	no
.El
.Bl -tag -width "123456"
.It Li hw.alignbytes ( Dv HW_ALIGNBYTES )
Alignment constraint for all possible data types.
This shows the value
.Dv ALIGNBYTES
in
.In machine/param.h ,
at the kernel compilation time.
.It Li hw.byteorder ( Dv HW_BYTEORDER )
The byteorder (4321, or 1234).
.It Li hw.cnmagic ( Dv HW_CNMAGIC )
The console magic key sequence.
.It Li hw.disknames ( Dv HW_DISKNAMES )
The list of (space separated) disk device names on the system.
.It Li hw.iostatnames ( Dv HW_IOSTATNAMES )
A space separated list of devices that will have I/O statistics
collected on them.
.It Li hw.iostats ( Dv HW_IOSTATS )
Return statistical information on the NFS mounts, disk and tape
devices on the system.
An array of
.Vt struct io_sysctl
structures is returned,
whose size depends on the current number of such objects in the system.
The third level name is the size of the
.Vt struct io_sysctl .
The type of object can be determined by examining the
.Va type
element of
.Vt struct io_sysctl .
Which can be
.Dv IOSTAT_DISK
(disk drive),
.Dv IOSTAT_TAPE
(tape drive), or
.Dv IOSTAT_NFS
(NFS mount).
.It Li hw.machine ( Dv HW_MACHINE )
The machine class.
.It Li hw.machine_arch ( Dv HW_MACHINE_ARCH )
The machine CPU class.
.It Li hw.model ( Dv HW_MODEL )
The machine model.
.It Li hw.ncpu ( Dv HW_NCPU )
The number of CPUs configured.
.It Li hw.ncpuonline ( Dv HW_NCPUONLINE )
The number of CPUs online.
.It Li hw.pagesize ( Dv HW_PAGESIZE )
The software page size.
.It Li hw.physmem ( Dv HW_PHYSMEM )
The bytes of physical memory as a 32-bit integer.
.It Li hw.physmem64 ( Dv HW_PHYSMEM64 )
The bytes of physical memory as a 64-bit integer.
.It Li hw.usermem ( Dv HW_USERMEM )
The bytes of non-kernel memory as a 32-bit integer.
.It Li hw.usermem64 ( Dv HW_USERMEM64 )
The bytes of non-kernel memory as a 64-bit integer.
.El
.Ss The kern.* subtree
This subtree includes data generally related to the kernel.
The string and integer information available for the
.Li kern
level is detailed below.
The changeable column shows whether a process with appropriate
privilege may change the value.
.Bl -column "kern.posix_reader_writer_locks" \
"struct kinfo_drivers" "not applicable"
.It Sy Second level name Ta Sy Type Ta Sy Changeable
.It kern.aio_listio_max	integer	yes
.It kern.aio_max	integer	yes
.It kern.arandom	integer	no
.It kern.argmax	integer	no
.It kern.boothowto	integer	no
.It kern.boottime	struct timeval	no
.It kern.buildinfo	string	no
.\".It kern.bufq	node	not applicable
.It kern.ccpu	integer	no
.It kern.clockrate	struct clockinfo	no
.It kern.consdev	integer	no
.It kern.coredump	node	not applicable
.It kern.cp_id	struct	no
.It kern.cp_time	uint64_t[\|]	no
.It kern.cryptodevallowsoft	integer	yes
.It kern.defcorename	string	yes
.It kern.detachall	integer	yes
.It kern.domainname	string	yes
.It kern.drivers	struct kinfo_drivers	no
.It kern.dump_on_panic	integer	yes
.It kern.file	struct file	no
.It kern.forkfsleep	integer	yes
.It kern.fscale	integer	no
.It kern.fsync	integer	no
.It kern.hardclock_ticks	integer	no
.It kern.hostid	integer	yes
.It kern.hostname	string	yes
.It kern.iov_max	integer	no
.It kern.ipc	node	not applicable
.It kern.job_control	integer	no
.It kern.labeloffset	integer	no
.It kern.labelsector	integer	no
.It kern.login_name_max	integer	no
.It kern.logsigexit	integer	yes
.It kern.mapped_files	integer	no
.It kern.maxfiles	integer	yes
.It kern.maxlwp	integer	yes
.It kern.maxpartitions	integer	no
.It kern.maxphys	integer	no
.It kern.maxproc	integer	yes
.It kern.maxptys	integer	yes
.It kern.maxvnodes	integer	yes
.It kern.messages	integer	yes
.It kern.mbuf	node	not applicable
.It kern.memlock	integer	no
.It kern.memlock_range	integer	no
.It kern.memory_protection	integer	no
.It kern.module	node	not applicable
.It kern.monotonic_clock	integer	no
.It kern.mqueue	node	not applicable
.It kern.msgbuf	integer	no
.It kern.msgbufsize	integer	no
.It kern.ngroups	integer	no
.\".It kern.no_sa_support	integer	yes
.It kern.ntptime	struct ntptimeval	no
.It kern.osrelease	string	no
.It kern.osrevision	integer	no
.It kern.ostype	string	no
.\".It kern.panic_now	integer	yes
.It kern.pipe	node	not applicable
.It kern.pool	struct pool_sysctl	no
.\" .It kern.posix	node	not applicable
.It kern.posix1version	integer	no
.It kern.posix_aio	integer	no
.It kern.posix_barriers	integer	no
.It kern.posix_reader_writer_locks	integer	no
.\".It kern.posix_sched	integer	yes
.It kern.posix_semaphores	integer	no
.It kern.posix_spin_locks	integer	no
.It kern.posix_threads	integer	no
.It kern.posix_timers	integer	no
.It kern.proc	struct kinfo_proc	no
.It kern.proc2	struct kinfo_proc2	no
.It kern.proc_args	string	no
.It kern.profiling	node	not applicable
.\".It kern.pset	node	not applicable
.It kern.rawpartition	integer	no
.It kern.root_device	string	no
.It kern.root_partition	integer	no
.It kern.rtc_offset	integer	yes
.It kern.saved_ids	integer	no
.It kern.sbmax	integer	yes
.It kern.sched	node	not applicable
.It kern.securelevel	integer	raise only
.It kern.somaxkva	integer	yes
.It kern.synchronized_io	integer	no
.It kern.timecounter	node	not applicable
.It kern.timex	struct	no
.It kern.tkstat	node	not applicable
.It kern.tty	node	not applicable
.It kern.urandom	integer	no
.It kern.usercrypto	integer	yes
.It kern.userasymcrypto	integer	yes
.It kern.veriexec	node	not applicable
.It kern.version	string	no
.It kern.vnode	struct vnode	no
.El
.Bl -tag -width "123456"
.It Li kern.aio_listio_max
The maximum number of asynchronous I/O operations in a single list
I/O call.
Like with all variables related to
.Xr aio 3 ,
the variable may be created and removed dynamically
upon loading or unloading the corresponding kernel module.
.It Li kern.aio_max
The maximum number of asynchronous I/O operations.
.It Li kern.arandom
This variable picks a random number each time it is queried.
The used random number generator
.Pf ( RNG )
is based on
.Xr arc4random 3 .
.It Li kern.argmax ( Dv KERN_ARGMAX )
The maximum bytes of argument to
.Xr execve 2 .
.It Li kern.boothowto
Flags passed from the boot loader; see
.Xr reboot 2
for the meanings of the flags.
.It Li kern.boottime ( Dv KERN_BOOTTIME )
A
.Vt struct timeval
structure is returned.
This structure contains the time that the system was booted.
.It Li kern.bufq
This variable contains information on the
.Xr bufq 9
subsystem.
Currently, the only third level name implemented is
.Dv kern.bufq.strategies
which provides a list of buffer queue strategies currently available.
.It Li kern.buildinfo
When the kernel is built, the build environment may optionally provide
arbitrary information to be stored in this variable.
.It Li kern.ccpu ( Dv KERN_CCPU )
The scheduler exponential decay value.
.It Li kern.clockrate ( Dv KERN_CLOCKRATE )
A
.Vt struct clockinfo
structure is returned.
This structure contains the clock, statistics clock and profiling clock
frequencies, the number of micro-seconds per hz tick, and the clock
skew rate.
Refer to
.Xr hz 9
for additional details.
.It Li kern.consdev ( Dv KERN_CONSDEV )
Console device.
.It Li kern.coredump
Settings related to set-id processes coredumps.
By default, set-id processes do not dump core in situations where
other processes would.
The settings in this node allows an administrator to change this
behavior.
.Pp
The third level name is
.Dv kern.coredump.setid
and fourth level variables are described below.
.Bl -column "kern.coredump.setid.group" "integer" "Changeable" -offset indent
.It Sy Fourth level name Ta Sy Type Ta Sy Changeable
.It kern.coredump.setid.dump	integer	yes
.It kern.coredump.setid.group	integer	yes
.It kern.coredump.setid.mode	integer	yes
.It kern.coredump.setid.owner	integer	yes
.It kern.coredump.setid.path	string	yes
.El
.Bl -tag -width "123456"
.It Li kern.coredump.setid.dump
If non-zero, set-id processes will dump core.
.It Li kern.coredump.setid.group
The group-id for the set-id processes' coredump.
.It Li kern.coredump.setid.mode
The mode for the set-id processes' coredump.
See
.Xr chmod 1 .
.It Li kern.coredump.setid.owner
The user-id that will be used as the owner of the set-id processes'
coredump.
.It Li kern.coredump.setid.path
The path to which set-id processes' coredumps will be saved to.
Same syntax as kern.defcorename.
.El
.It Li kern.cp_id ( Dv KERN_CP_ID )
Mapping of CPU number to CPU id.
.It Li kern.cp_time ( Dv KERN_CP_TIME )
Returns an array of
.Dv CPUSTATES
.Vt uint64_t Ns s .
This array contains the
number of clock ticks spent in different CPU states.
On multi-processor systems, the sum across all CPUs is returned unless
appropriate space is given for one data set for each CPU.
Data for a specific CPU can also be obtained by adding the number of the
CPU at the end of the MIB, enlarging it by one.
.It Li kern.cryptodevallowsoft
This variable controls userland access to hardware versus software transforms
in the
.Xr crypto 4
system.
The available values are as follows:
.Bl -tag -width XX0 -offset indent
.It Dv < 0
Always force userlevel requests to use software transforms.
.It Dv = 0
If present, use hardware and grant userlevel requests for
non-accelerated transforms (handling the latter in software).
.It Dv > 0
Allow user requests only for transforms which are hardware-accelerated.
.El
.It Li kern.defcorename ( Dv KERN_DEFCORENAME )
Default template for the name of core dump files (see also
.Li proc.pid.corename
in the per-process variables
.Li proc.* ,
and
.Xr core 5
for format of this template).
The default value is
.Pa %n.core
and can be changed with the kernel configuration option
.Cd options DEFCORENAME
(see
.Xr options 4
).
.It Li kern.detachall
Detach all devices at shutdown.
.It Li kern.domainname ( Dv KERN_DOMAINNAME )
Get or set the YP domain name.
.It Li kern.drivers ( Dv KERN_DRIVERS )
Return an array of
.Vt struct kinfo_drivers
that contains the name and major device numbers of all the device drivers
in the current kernel.
The
.Va d_name
field is always a NUL terminated string.
The
.Va d_bmajor
field will be set to \-1 if the driver doesn't have a block device.
.It Li kern.dump_on_panic ( Dv KERN_DUMP_ON_PANIC )
Perform a crash dump on system
.Xr panic 9 .
.It Li kern.file ( Dv KERN_FILE )
Return the entire file table.
The returned data consists of a single
.Vt struct filelist
followed by an array of
.Vt struct file ,
whose size depends on the current number of such objects in the system.
.It Li kern.forkfsleep ( Dv KERN_FORKFSLEEP )
If
.Xr fork 2
system call fails due to limit on number of processes (either
the global maxproc limit or user's one), wait for this many
milliseconds before returning
.Er EAGAIN
error to process.
Useful to keep heavily forking runaway processes in bay.
Default zero (no sleep).
Maximum is 20 seconds.
.It Li kern.fscale ( Dv KERN_FSCALE )
The kernel fixed-point scale factor.
.It Li kern.fsync ( Dv KERN_FSYNC )
Return 1 if the
.St -p1003.1b-93
File Synchronization Option is available
on this system,
otherwise\ 0.
.It Li kern.hardclock_ticks ( Dv KERN_HARDCLOCK_TICKS )
Returns the number of
.Xr hardclock 9
ticks.
.It Li kern.hist
This variable contains kernel history data if the kernel was
configured for any of the options
.Dv UVHMIST ,
.Dv USB_DEBUG ,
.Dv BIOHIST ,
or
.Dv SCDEBUG .
(See
.Xr options 4
for more details.)
The third-level names correspond to each available history table.
The values of the history tables are in an internal format, and can be
decoded by the
.Xr vmstat 1
utility's
.Fl U
and
.Fl u
options;
the
.Fl l
option can be used to see which tables are available.
.It Li kern.hostid ( Dv KERN_HOSTID )
Get or set the host identifier.
This is aimed to replace the legacy
.Xr gethostid 3
and
.Xr sethostid 3
system calls.
.It Li kern.hostname ( Dv KERN_HOSTNAME )
Get or set the
.Xr hostname 1 .
.It Li kern.iov_max ( Dv KERN_IOV_MAX )
Return the maximum number of
.Vt iovec
structures that a process has available for use with
.Xr preadv 2 ,
.Xr pwritev 2 ,
.Xr readv 2 ,
.Xr recvmsg 2 ,
.Xr sendmsg 2
and
.Xr writev 2 .
.It Li kern.ipc ( Dv KERN_SYSVIPC )
Return information about the SysV IPC parameters.
The third level names for the ipc variables are detailed below.
.Bl -column "kern.ipc.shm_use_phys" "integer" "Changeable" -offset indent
.It Sy Third level name Ta Sy Type Ta Sy Changeable
.It kern.ipc.sysvmsg	integer	no
.It kern.ipc.sysvsem	integer	no
.It kern.ipc.sysvshm	integer	no
.It kern.ipc.sysvipc_info	struct	no
.It kern.ipc.shmmax	integer	yes
.It kern.ipc.shmmni	integer	yes
.It kern.ipc.shmseg	integer	yes
.It kern.ipc.shmmaxpgs	integer	yes
.It kern.ipc.shm_use_phys	integer	yes
.It kern.ipc.msgmni	integer	yes
.It kern.ipc.msgseg	integer	yes
.It kern.ipc.semmni	integer	yes
.It kern.ipc.semmns	integer	yes
.It kern.ipc.semmnu	integer	yes
.El
.Bl -tag -width "123456"
.It Li kern.ipc.sysvmsg ( Dv KERN_SYSVIPC_MSG )
Returns 1 if System V style message queue functionality is available
on this system,
otherwise\ 0.
.It Li kern.ipc.sysvsem ( Dv KERN_SYSVIPC_SEM )
Returns 1 if System V style semaphore functionality is available
on this system,
otherwise\ 0.
.It Li kern.ipc.sysvshm ( Dv KERN_SYSVIPC_SHM )
Returns 1 if System V style share memory functionality is available
on this system,
otherwise\ 0.
.It Li kern.ipc.sysvipc_info ( Dv KERN_SYSVIPC_INFO )
Return System V style IPC configuration and run-time information.
The fourth level name selects the System V style IPC facility.
.Bl -column "KERN_SYSVIPC_MSG_INFO" "struct shm_sysctl_info" -offset indent
.It Sy Fourth level name Ta Sy Type
.It KERN_SYSVIPC_MSG_INFO	struct msg_sysctl_info
.It KERN_SYSVIPC_SEM_INFO	struct sem_sysctl_info
.It KERN_SYSVIPC_SHM_INFO	struct shm_sysctl_info
.El
.Bl -tag -width "123456"
.It Li KERN_SYSVIPC_MSG_INFO
Return information on the System V style message facility.
The
.Sy msg_sysctl_info
structure is defined in
.In sys/msg.h .
.It Li KERN_SYSVIPC_SEM_INFO
Return information on the System V style semaphore facility.
The
.Sy sem_sysctl_info
structure is defined in
.In sys/sem.h .
.It Li KERN_SYSVIPC_SHM_INFO
Return information on the System V style shared memory facility.
The
.Sy shm_sysctl_info
structure is defined in
.In sys/shm.h .
.El
.It Li kern.ipc.shmmax ( Dv KERN_SYSVIPC_SHMMAX )
Max shared memory segment size in bytes.
.It Li kern.ipc.shmmni ( Dv KERN_SYSVIPC_SHMMNI )
Max number of shared memory identifiers.
.It Li kern.ipc.shmseg ( Dv KERN_SYSVIPC_SHMSEG )
Max shared memory segments per process.
.It Li kern.ipc.shmmaxpgs ( Dv KERN_SYSVIPC_SHMMAXPGS )
Max amount of shared memory in pages.
.It Li kern.ipc.shm_use_phys ( Dv KERN_SYSVIPC_SHMUSEPHYS )
Locking of shared memory in physical memory.
If 0, memory can be swapped
out, otherwise it will be locked in physical memory.
.It Li kern.ipc.msgmni
Max number of message queue identifiers.
.It Li kern.ipc.msgseg
Max number of number of message segments.
.It Li kern.ipc.semmni
Max number of number of semaphore identifiers.
.It Li kern.ipc.semmns
Max number of number of semaphores in system.
.It Li kern.ipc.semmnu
Max number of undo structures in system.
.El
.It Li kern.job_control ( Dv KERN_JOB_CONTROL )
Return 1 if job control is available on this system, otherwise\ 0.
.It Li kern.labeloffset ( Dv KERN_LABELOFFSET )
The offset within the sector specified by
.Dv KERN_LABELSECTOR
of the
.Xr disklabel 5 .
.It Li kern.labelsector ( Dv KERN_LABELSECTOR )
The sector number containing the
.Xr disklabel 5 .
.It Li kern.login_name_max ( Dv KERN_LOGIN_NAME_MAX )
The size of the storage required for a login name, in bytes,
including the terminating NUL.
.It Li kern.logsigexit ( Dv KERN_LOGSIGEXIT )
If this flag is non-zero, the kernel will
.Xr log 9
all process exits due to signals which create a
.Xr core 5
file, and whether the coredump was created.
.It Li kern.mapped_files ( Dv KERN_MAPPED_FILES )
Returns 1 if the
.St -p1003.1b-93
Memory Mapped Files Option is available on this system,
otherwise\ 0.
.It Li kern.maxfiles ( Dv KERN_MAXFILES )
The maximum number of open files that may be open in the system.
.It Li kern.maxpartitions ( Dv KERN_MAXPARTITIONS )
The maximum number of partitions allowed per disk.
.It Li kern.maxlwp
The maximum number of Lightweight Processes (threads) the system allows
per uid.
.It Li kern.maxphys ( Dv KERN_MAXPHYS )
Maximum raw I/O transfer size.
.It Li kern.maxproc ( Dv KERN_MAXPROC )
The maximum number of simultaneous processes the system will allow.
.It Li kern.maxptys ( Dv KERN_MAXPTYS )
The maximum number of pseudo terminals.
This value can be both raised and lowered, though it cannot
be set lower than number of currently used ptys.
See also
.Xr pty 4 .
.It Li kern.maxvnodes ( Dv KERN_MAXVNODES )
The maximum number of vnodes available on the system.
This can only be raised.
.It Li kern.mbuf ( Dv KERN_MBUF )
Return information about the mbuf control variables.
Mbufs are data structures which store network packets and other data
structures in the networking code, see
.Xr mbuf 9 .
The third level names for the mbuf variables are detailed below.
The changeable column shows whether a process with appropriate
privilege may change the value.
.Bl -column "kern.mbuf.nmbclusters" "integer" "Changeable" -offset indent
.It Sy Third level name Ta Sy Type Ta Sy Changeable
.\" XXX Changeable? really?
.It kern.mbuf.mblowat	integer	yes
.It kern.mbuf.mclbytes	integer	yes
.It kern.mbuf.mcllowat	integer	yes
.It kern.mbuf.msize	integer	yes
.It kern.mbuf.nmbclusters	integer	yes
.El
.Pp
The variables are as follows:
.Bl -tag -width "123456"
.It Li kern.mbuf.mblowat ( Dv MBUF_MBLOWAT )
The mbuf low water mark.
.It Li kern.mbuf.mclbytes ( Dv MBUF_MCLBYTES )
The mbuf cluster size.
.It Li kern.mbuf.mcllowat ( Dv MBUF_MCLLOWAT )
The mbuf cluster low water mark.
.It Li kern.mbuf.msize ( Dv MBUF_MSIZE )
The mbuf base size.
.It Li kern.mbuf.nmbclusters ( Dv MBUF_NMBCLUSTERS )
The limit on the number of mbuf clusters.
The variable can only be increased, and only increased on machines with
direct-mapped pool pages.
.El
.It Li kern.memlock ( Dv KERN_MEMLOCK )
Returns 1 if the
.St -p1003.1b-93
Process Memory Locking Option is available on this system,
otherwise\ 0.
.It Li kern.memlock_range ( Dv KERN_MEMLOCK_RANGE )
Returns 1 if the
.St -p1003.1b-93
Range Memory Locking Option is available on this system,
otherwise\ 0.
.It Li kern.memory_protection ( Dv KERN_MEMORY_PROTECTION )
Returns 1 if the
.St -p1003.1b-93
Memory Protection Option is available on this system,
otherwise\ 0.
.It Li kern.messages
Kernel console message verbosity.
See
.Aq Pa sys/reboot.h
.Bl -column "verbosity" "setting" -offset indent
.It Sy Value Ta Sy Verbosity Ta Sy sys/reboot.h equivalent
.It 0 Ta Silent Ta Sy AB_SILENT
.It 1 Ta Quiet Ta Sy AB_QUIET
.It 2 Ta Normal Ta Sy AB_NORMAL
.It 3 Ta Verbose Ta Sy AB_VERBOSE
.It 4 Ta Debug Ta Sy AB_DEBUG
.El
.It Li kern.module
Settings related to kernel modules.
The third level names for the settings are described below.
.Bl -column "kern.module.autoload" "integer" "Changeable" -offset indent
.It Sy Third level name Ta Sy Type Ta Sy Changeable
.It kern.module.autoload	integer	yes
.It kern.module.autotime	integer	yes
.It kern.module.verbose	boolean	yes
.El
.Pp
The variables are as follows:
.Bl -tag -width "123456"
.It Li kern.module.autoload
A boolean that controls whether kernel modules are loaded automatically.
See
.Xr module 7
for additional details.
.It Li kern.module.autotime
An integer that controls the delay before an attempt is made to
automatically unload a module that was auto-loaded.
Setting this value to zero disables the auto-unload function.
.It Li kern.module.verbose
A boolean that enables or disables verbose
debug messages related to kernel modules.
.El
.It Li kern.monotonic_clock ( Dv KERN_MONOTONIC_CLOCK )
Returns the standard version the implementation of the
.St -p1003.1b-93
Monotonic Clock Option conforms to,
otherwise\ 0.
.It Li kern.mqueue
Settings related to POSIX message queues; see
.Xr mqueue 3 .
This node is created dynamically when
the corresponding kernel module is loaded.
The third level names for the settings are described below.
.Bl -column "kern.mqueue.mq_max_msgsize" "integer" "Changeable" -offset indent
.It Sy Third level name Ta Sy Type Ta Sy Changeable
.It kern.mqueue.mq_open_max	integer	yes
.It kern.mqueue.mq_prio_max	integer	yes
.It kern.mqueue.mq_max_msgsize	integer	yes
.It kern.mqueue.mq_def_maxmsg	integer	yes
.It kern.mqueue.mq_max_maxmsg	integer	yes
.El
.Pp
The variables are:
.Bl -tag -width "123456"
.It Li kern.mqueue.mq_open_max
The maximum number of message queue descriptors any single process can open.
.It Li kern.mqueue.mq_prio_max
The maximum priority of a message.
.It Li kern.mqueue.mq_max_msgsize
The maximum size of a message in a message queue.
.It Li kern.mqueue.mq_def_maxmsg
The default maximum message count.
.It Li kern.mqueue.mq_max_maxmsg
The maximum number of messages in a message queue.
.El
.It Li kern.msgbuf ( Dv KERN_MSGBUF )
The kernel message buffer, rotated so that the head of the circular kernel
message buffer is at the start of the returned data.
The returned data may contain NUL bytes.
.It Li kern.msgbufsize ( Dv KERN_MSGBUFSIZE )
The maximum number of characters that the kernel message buffer can hold.
.It Li kern.ngroups ( Dv KERN_NGROUPS )
The maximum number of supplemental groups.
.\" .It Li kern.no_sa_support
.\" XXX: Undocumented.
.It Li kern.ntptime ( Dv KERN_NTPTIME )
A
.Vt struct ntptimeval
structure is returned.
This structure contains data used by the
.Xr ntpd 8
program.
.It Li kern.osrelease ( Dv KERN_OSRELEASE )
The system release string.
.It Li kern.osrevision ( Dv KERN_OSREV )
The system revision string.
.It Li kern.ostype ( Dv KERN_OSTYPE )
The system type string.
.\".It Li kern.panic_now
.\" XXX: Undocumented.
.It Li kern.pipe ( Dv KERN_PIPE )
Pipe settings.
The third level names for the  integer pipe settings is detailed below.
The changeable column shows whether a process with appropriate
privilege may change the value.
.Bl -column "kern.pipe.maxbigpipes" "integer" "Changeable" -offset indent
.It Sy Third level name Ta Sy Type Ta Sy Changeable
.It kern.pipe.kvasiz	integer	yes
.It kern.pipe.maxbigpipes	integer	yes
.It kern.pipe.maxkvasz	integer	yes
.It kern.pipe.limitkva	integer	yes
.It kern.pipe.nbigpipes	integer	yes
.El
.Pp
The variables are as follows:
.Bl -tag -width "123456"
.It Li kern.pipe.kvasiz ( Dv KERN_PIPE_KVASIZ )
Amount of kernel memory consumed by pipe buffers.
.It Li kern.pipe.maxbigpipes ( Dv KERN_PIPE_MAXBIGPIPES )
Maximum number of
.Dq big
pipes.
.It Li kern.pipe.maxkvasz ( Dv KERN_PIPE_MAXKVASZ )
Maximum amount of kernel memory to be used for pipes.
.It Li kern.pipe.limitkva ( Dv KERN_PIPE_LIMITKVA )
Limit for direct transfers via page loan.
.It Li kern.pipe.nbigpipes ( Dv KERN_PIPE_NBIGPIPES )
Number of
.Dq big
pipes.
.El
.It Li kern.pool
Provides statistics about the
.Xr pool 9
and
.Xr pool_cache 9
subsystems.
.\" XXX: Undocumented .It Li kern.posix ( ? )
.\"	 This is a node in which the only variable is semmax.
.It Li kern.posix1version ( Dv KERN_POSIX1 )
The version of ISO/IEC 9945
.Pq St -p1003.1
with which the system attempts to comply.
.It Li kern.posix_aio
The version of
.St -p1003.1
and its Asynchronous I/O option to which the system attempts to conform.
.It Li kern.posix_barriers ( Dv KERN_POSIX_BARRIERS )
The version of
.St -p1003.1
and its
Barriers
option to which the system attempts to conform,
otherwise\ 0.
.It Li kern.posix_reader_writer_locks ( Dv KERN_POSIX_READER_WRITER_LOCKS )
The version of
.St -p1003.1
and its
Read-Write Locks
option to which the system attempts to conform,
otherwise\ 0.
.\".It Li kern.posix_sched
.\" XXX: Undocumented.
.It Li kern.posix_semaphores ( Dv KERN_POSIX_SEMAPHORES )
The version of
.St -p1003.1
and its
Semaphores
option to which the system attempts to conform,
otherwise\ 0.
.It Li kern.posix_spin_locks ( Dv KERN_POSIX_SPIN_LOCKS )
The version of
.St -p1003.1
and its
Spin Locks
option to which the system attempts to conform,
otherwise\ 0.
.It Li kern.posix_threads ( Dv KERN_POSIX_THREADS )
The version of
.St -p1003.1
and its
Threads
option to which the system attempts to conform,
otherwise\ 0.
.It Li kern.posix_timers ( Dv KERN_POSIX_TIMERS )
The version of
.St -p1003.1
and its
Timers
option to which the system attempts to conform,
otherwise\ 0.
.It Li kern.proc ( Dv KERN_PROC )
Return the entire process table, or a subset of it.
An array of
.Vt struct kinfo_proc
structures is returned,
whose size depends on the current number of such objects in the system.
The third and fourth level numeric names are as follows:
.Bl -column "KERN_PROC_SESSION" "Fourth level is:" -offset indent
.It Sy Third level name Ta Sy Fourth level is :
.It KERN_PROC_ALL	None
.It KERN_PROC_GID	A group ID
.It KERN_PROC_PID	A process ID
.It KERN_PROC_PGRP	A process group
.It KERN_PROC_RGID	A real group ID
.It KERN_PROC_RUID	A real user ID
.It KERN_PROC_SESSION	A session ID
.It KERN_PROC_TTY	A tty device
.It KERN_PROC_UID	A user ID
.El
.It Li kern.proc2 ( Dv KERN_PROC2 )
As for
.Dv KERN_PROC ,
but an array of
.Vt struct kinfo_proc2
structures are returned.
The fifth level name is the size of the
.Vt struct kinfo_proc2
and the sixth level name is the number of structures to return.
.It Li kern.proc_args ( Dv KERN_PROC_ARGS )
Return the argv or environment strings (or the number thereof)
of a process.
Multiple strings are returned separated by NUL characters.
The third level name is the process ID.
The fourth level name is as follows:
.Bl -column "KERN_PROG_PATHNAME" "The full pathname of the executable" -offset indent
.It Dv KERN_PROC_ARGV	The argv strings
.It Dv KERN_PROC_ENV	The environ strings
.It Dv KERN_PROC_NARGV	The number of argv strings
.It Dv KERN_PROC_NENV	The number of environ strings
.It Dv KERN_PROC_PATHNAME	The full pathname of the executable
.El
.It Li kern.profiling ( Dv KERN_PROF )
Return profiling information about the kernel.
If the kernel is not compiled for profiling,
attempts to retrieve any of the
.Dv KERN_PROF
values will fail with
.Er EOPNOTSUPP .
The third level names for the string and integer profiling information
is detailed below.
The changeable column shows whether a process with appropriate
privilege may change the value.
.Bl -column "kern.profiling.gmonparam" "struct gmonparam" "Changeable" -offset indent
.It Sy Third level name Ta Sy Type Ta Sy Changeable
.It kern.profiling.count	u_short[\|]	yes
.It kern.profiling.froms	u_short[\|]	yes
.It kern.profiling.gmonparam	struct gmonparam	no
.It kern.profiling.state	integer	yes
.It kern.profiling.tos	struct tostruct	yes
.El
.Pp
The variables are as follows:
.Bl -tag -width "123456"
.It Li kern.profiling.count ( Dv GPROF_COUNT )
Array of statistical program counter counts.
.It Li kern.profiling.froms ( Dv GPROF_FROMS )
Array indexed by program counter of call-from points.
.It Li kern.profiling.gmonparams ( Dv GPROF_GMONPARAM )
Structure giving the sizes of the above arrays.
.It Li kern.profiling.state ( Dv GPROF_STATE )
Profiling state.
If set to
.Dv GMON_PROF_ON ,
starts profiling.
If set to
.Dv GMON_PROF_OFF ,
stops profiling.
.It Li kern.profiling.tos ( Dv GPROF_TOS )
Array of
.Vt struct tostruct
describing destination of calls and their counts.
.El
.\" .It Li kern.pset
.\" XXX: Undocumented.
.It Li kern.rawpartition ( Dv KERN_RAWPARTITION )
The raw partition of a disk (a == 0).
.It Li kern.root_device ( Dv KERN_ROOT_DEVICE )
The name of the root device (e.g.,
.Dq wd0 ) .
.It Li kern.root_partition ( Dv KERN_ROOT_PARTITION )
The root partition on the root device (a == 0).
.It Li kern.rtc_offset ( Dv KERN_RTC_OFFSET )
Return the offset of real time clock from UTC in minutes.
.It Li kern.saved_ids ( Dv KERN_SAVED_IDS )
Returns 1 if saved set-group and saved set-user ID is available.
.It Li kern.sbmax ( Dv KERN_SBMAX )
Maximum socket buffer size.
.\" XXX units?
.It Li kern.securelevel ( Dv KERN_SECURELVL )
See
.Xr secmodel_securelevel 9 .
.It Li kern.sched ( dynamic )
Influence the scheduling of LWPs, their priorisation and how they are
distributed on and moved between CPUs.
.Bl -column "kern.sched.balance_period" "integer" "Changeable" -offset indent
.It Sy Third level name	   Sy Type	 Sy Changeable
.It kern.sched.cacheht_time	   integer	 yes
.It kern.sched.balance_period	   integer	 yes
.It kern.sched.average_weight	   integer	 yes
.It kern.sched.min_catch	   integer	 yes
.It kern.sched.timesoftints	   integer	 yes
.It kern.sched.kpreempt_pri	   integer	 yes
.It kern.sched.upreempt_pri	   integer	 yes
.It kern.sched.maxts	   integer	 yes
.It kern.sched.mints	   integer	 yes
.It kern.sched.name	   string	 no
.It kern.sched.rtts	   integer	 no
.It kern.sched.pri_min	   integer	 no
.It kern.sched.pri_max	   integer	 no
.El
.Pp
The variables are as follows:
.Bl -tag -width "123456"
.It Li kern.sched.cacheht_time ( dynamic )
Cache hotness time in which a LWP is kept on one particular CPU
and not moved to another CPU.
This reduces the overhead of flushing and reloading caches.
Defaults to 3ms.
Needs to be given in
.Dq hz
units, see
.Xr mstohz 9 .
.It Li kern.sched.balance_period ( dynamic )
Interval at which the CPU queues are checked for re-balancing.
Defaults to 300ms.
Needs to be given in
.Dq hz
units, see
.Xr mstohz 9 .
.It Li kern.sched.average_weight ( dynamic )
Can be used to influence how likely LWPs are to be migrated from
one CPU's queue of LWPs that are ready to run to a different, idle CPU.
The value gives the percentage for weighting the average count of
migratable threads from the past against the current number of
migratable threads.
A small value gives more weight to the past, a larger values more weight
on the current situation.
Defaults to 50 and must be between 0 and 100.
.It Li kern.sched.min_catch ( dynamic )
Minimum count of migratable (runable) threads for catching (stealing)
from another CPU.
Defaults to 1 but can be increased to decrease chance of thread
migration between CPUs.
.It Li kern.sched.timesoftints ( dynamic )
Enable tracking of CPU time for soft interrupts
as part of a LWP's real execution time.
Set to a non-zero value to enable,
and see
.Xr ps 1
for printing CPU times.
.It Li kern.sched.kpreempt_pri ( dynamic )
Minimum priority to trigger kernel preemption.
.It Li kern.sched.upreempt_pri ( dynamic )
Minimum priority to trigger user preemption.
.It Li kern.sched.maxts ( dynamic )
Scheduler specific maximal time quantum (in milliseconds).
Must be set to a value larger than
.Dq mints
and between 10 and
.Dq hz
as given by the
.Dv kern.clockrate
sysctl.
Provided by the M2 scheduler.
.It Li kern.sched.mints ( dynamic )
Scheduler specific minimal time quantum (in milliseconds).
Must be set to a value smaller than
.Dq maxts
and between 1 and
.Dq hz
as given by the
.Dq kern.clockrate
sysctl.
Provided by the M2 scheduler.
.It Li kern.sched.name ( dynamic )
Scheduler name.
Provided both by the M2 and the 4BSD scheduler.
.It Li kern.sched.rtts ( dynamic )
Fixed scheduler specific round-robin time quantum in milliseconds.
Provided both by the M2 and the 4BSD scheduler.
.It Li kern.sched.pri_min ( dynamic )
Minimal POSIX real-time priority.
See
.Xr sched 3 .
.It Li kern.sched.pri_max ( dynamic )
Maximal POSIX real-time priority.
See
.Xr sched 3 .
.El
.It Li kern.somaxkva ( Dv KERN_SOMAXKVA )
Maximum amount of kernel memory to be used for socket buffers.
.\" XXX units?
.It Li kern.synchronized_io ( Dv KERN_SYNCHRONIZED_IO )
Returns 1 if the
.St -p1003.1b-93
Synchronized I/O Option is available on this system,
otherwise\ 0.
.It Li kern.timecounter ( dynamic )
Display and control the timecounter source of the system.
.Bl -column "kern.timecounter.timestepwarnings" "integer" "Changeable" -offset indent
.It Sy Third level name Ta Sy Type Ta Sy Changeable
.It kern.timecounter.choice	string	no
.It kern.timecounter.hardware	string	yes
.It kern.timecounter.timestepwarnings	integer	yes
.El
.Pp
The variables are as follows:
.Bl -tag -width "123456"
.It Li kern.timecounter.choice ( dynamic )
The list of available timecounters with their quality and frequency.
.It Li kern.timecounter.hardware ( dynamic )
The currently selected timecounter source.
.It Li kern.timecounter.timestepwarnings ( dynamic )
If non-zero display a message each time the time is stepped.
.El
.It Li kern.timex ( Dv KERN_TIMEX )
Not available.
.It Li kern.tkstat ( Dv KERN_TKSTAT )
Return information about the number of characters sent and received
on ttys.
The third level names for the tty statistic variables are detailed below.
The changeable column shows whether a process
with appropriate privilege may change the value.
.Bl -column "kern.tkstat.cancc" "quad" "Changeable" -offset indent
.It Sy Third level name Ta Sy Type Ta Sy Changeable
.It kern.tkstat.cancc	quad	no
.It kern.tkstat.nin	quad	no
.It kern.tkstat.nout	quad	no
.It kern.tkstat.rawcc	quad	no
.El
.Pp
The variables are as follows:
.Bl -tag -width "123456"
.It Li kern.tkstat.cancc ( Dv KERN_TKSTAT_CANCC )
The number of canonical input characters.
.It Li kern.tkstat.nin ( Dv KERN_TKSTAT_NIN )
The total number of input characters.
.It Li kern.tkstat.nout ( Dv KERN_TKSTAT_NOUT )
The total number of output characters.
.It Li kern.tkstat.rawcc ( Dv KERN_TKSTAT_RAWCC )
The number of raw input characters.
.El
.It Li kern.tty
The third level names for the tty setup variables are detailed below.
The changeable column shows whether a process
with appropriate privilege may change the value.
.Bl -column "kern.tty.qsize" "int" "Changeable" -offset indent
.It Sy Third level name Ta Sy Type Ta Sy Changeable
.It kern.tty.qsize	int	yes
.El
.Pp
The variables are as follows:
.Bl -tag -width "123456"
.It Li kern.tty.qsize
Control/display the size of the default input and output queues selected
during tty creation.
Is converted to a power of two and its range is between
.Dv 1024
and
.Dv 65536 .
.El
.It Li kern.uidinfo
Resource usage for the current user.
.Bl -column "kern.uidinfo.proccnt" "integer" "Changeable" -offset indent
.It Sy Third level name Ta Sy Type Ta Sy Changeable
.It kern.uidinfo.proccnt	integer	no
.It kern.uidinfo.lwpcnt	integer	no
.It kern.uidinfo.lockcnt	integer	no
.It kern.uidinfo.sbsize	integer	no
.El
.Bl -tag -width "123456"
.It Li kern.uidinfo.proccnt
Returns the number of active processes for the current user.
.It Li kern.uidinfo.lwpcnt
Returns the number of active threads for the current user; the first thread
of each process is not counted.
.It Li kern.uidinfo.lockcnt
Number of locks held by the current user.
.It Li kern.uidinfo.sbsize
Number of bytes in socket buffers allocated to the current user.
.El
.It Li kern.urandom ( Dv KERN_URND )
Random integer value.
.It Li kern.usercrypto
When enabled, allows userland to
.Xr open 2
the
.Pa /dev/crypto
special device, used by the
.Xr crypto 4
system.
.It Li kern.userasymcrypto
Enables or disables the use of software asymmetric crypto support in the
.Xr crypto 4
system.
.It Li kern.veriexec
Runtime information for
.Xr veriexec 8 .
.Bl -column "kern.veriexec.algorithms" "integer" "Changeable" -offset indent
.It Sy Third level name Ta Sy Type Ta Sy Changeable
.It kern.veriexec.algorithms	string	no
.It kern.veriexec.count	node	not applicable
.It kern.veriexec.strict	integer	yes
.It kern.veriexec.verbose	integer	yes
.El
.Bl -tag -width "123456"
.It Li kern.veriexec.algorithms
Returns a string with the supported algorithms in Veriexec.
.It Li kern.veriexec.count
Sub-nodes are added to this node as new mounts are monitored by Veriexec.
Each mount will be under its own
.No tableN
node.
Under each node there will be three variables, indicating the mount
point, the file system type, and the number of entries.
.It Li kern.veriexec.strict
Controls the strict level of Veriexec.
See
.Xr security 7
for more information on each level's implications.
.It Li kern.veriexec.verbose
Controls the verbosity level of Veriexec.
If 0, only the minimal
indication required will be given about what's happening - fingerprint
mismatches, removal of entries from the tables, modification of a
fingerprinted file.
If 1, more messages will be printed (ie., when a file with a valid
fingerprint is accessed).
Verbose level 2 is debug mode.
.El
.It Li kern.version ( Dv KERN_VERSION )
The system version string.
.It Li kern.vnode ( Dv KERN_VNODE )
Return the entire vnode table.
Note, the vnode table is not necessarily a consistent snapshot of
the system.
The returned data consists of an array whose size depends on the
current number of such objects in the system.
Each element of the array contains the kernel address of a vnode
.Vt struct vnode *
followed by the vnode itself
.Vt struct vnode .
.\" XXX: Undocumented: kern.lwp: no children?
.El
.Ss The machdep.* subtree
The set of variables defined is architecture dependent.
Most architectures define at least the following variables.
.Bl -column "machdep.booted_kernel" "Type" "Changeable" -offset indent
.It Sy Second level name Ta Sy Type Ta Sy Changeable
.It Li machdep.booted_kernel	string	no
.El
.\" XXX: Document the above.
.Ss The net.* subtree
The string and integer information available for the
.Li net
level is detailed below.
The changeable column shows whether a process with appropriate
privilege may change the value.
The second and third levels are typically the protocol family and
protocol number, though this is not always the case.
.Bl -column "Second level name" "IPsec key management values" "Changeable" -offset indent
.It Sy Second level name Ta Sy Type Ta Sy Changeable
.It net.route	routing messages	no
.It net.inet	IPv4 values	yes
.It net.inet6	IPv6 values	yes
.It net.key	IPsec key management values	yes
.El
.Bl -tag -width "123456"
.It Li net.route ( Dv PF_ROUTE )
.\" XXX really?
Return the entire routing table or a subset of it.
The data is returned as a sequence of routing messages (see
.Xr route 4
for the header file, format and meaning).
The length of each message is contained in the message header.
.Pp
The third level name is a protocol number, which is currently always\ 0.
The fourth level name is an address family, which may be set to 0 to
select all address families.
The fifth and sixth level names are as follows:
.Bl -column "Fifth level name" "Sixth level is:" -offset indent
.It Sy Fifth level name Ta Sy Sixth level is :
.It NET_RT_FLAGS	rtflags
.It NET_RT_DUMP	None
.It NET_RT_IFLIST	None
.El
.It Li net.inet ( Dv PF_INET )
Get or set various global information about the IPv4
.Pq Internet Protocol version 4 .
The third level name is the protocol.
The fourth level name is the variable name.
The currently defined protocols and names are:
.Bl -column "Protocol" "anonportalgo.available" "integer" "Changeable" -offset indent
.It Sy Protocol	Variable Ta Sy Type Ta Sy Changeable
.It arp	down	integer	yes
.It arp	keep	integer	yes
.It arp	log_movements	integer	yes
.It arp	log_permanent_modify	integer	yes
.It arp	log_unknown_network	integer	yes
.It arp	log_wrong_iface	integer	yes
.It carp	allow	integer	yes
.It carp	preempt	integer	yes
.It carp	log	integer	yes
.It carp	arpbalance	integer	yes
.It icmp	errppslimit	integer	yes
.It icmp	maskrepl	integer	yes
.It icmp	rediraccept	integer	yes
.It icmp	redirtimeout	integer	yes
.It icmp	bmcastecho	integer	yes
.It ip	allowsrcrt	integer	yes
.It ip 	anonportalgo.selected	string	yes
.It ip 	anonportalgo.available	string	yes
.It ip 	anonportalgo.reserve	struct	yes
.It ip	anonportmax	integer	yes
.It ip	anonportmin	integer	yes
.It ip	checkinterface	integer	yes
.It ip	dad_count	integer	yes
.It ip	directed-broadcast	integer	yes
.It ip	do_loopback_cksum	integer	yes
.It ip	forwarding	integer	yes
.It ip	forwsrcrt	integer	yes
.It ip	gifttl	integer	yes
.It ip	grettl	integer	yes
.It ip	hashsize	integer	yes
.It ip	hostzerobroadcast	integer	yes
.It ip	lowportmin	integer	yes
.It ip	lowportmax	integer	yes
.It ip	maxflows	integer	yes
.It ip	maxfragpackets	integer	yes
.It ip	mtudisc	integer	yes
.It ip	mtudisctimeout	integer	yes
.It ip	random_id	integer	yes
.It ip	redirect	integer	yes
.It ip	subnetsarelocal	integer	yes
.It ip	ttl	integer	yes
.It tcp	rfc1323	integer	yes
.It tcp	sendspace	integer	yes
.It tcp	recvspace	integer	yes
.It tcp	mssdflt	integer	yes
.It tcp	syn_cache_limit	integer	yes
.It tcp	syn_bucket_limit	integer	yes
.It tcp	syn_cache_interval	integer	yes
.It tcp	init_win	integer	yes
.It tcp	init_win_local	integer	yes
.It tcp	mss_ifmtu	integer	yes
.It tcp	win_scale	integer	yes
.It tcp	timestamps	integer	yes
.It tcp	cwm	integer	yes
.It tcp	cwm_burstsize	integer	yes
.It tcp	ack_on_push	integer	yes
.It tcp	keepidle	integer	yes
.It tcp	keepintvl	integer	yes
.It tcp	keepcnt	integer	yes
.It tcp	slowhz	integer	no
.It tcp	keepinit	integer	yes
.It tcp	log_refused	integer	yes
.It tcp	rstppslimit	integer	yes
.It tcp	ident	struct	no
.It tcp	drop	struct	no
.It tcp	sack.enable	integer	yes
.It tcp	sack.globalholes	integer	no
.It tcp	sack.globalmaxholes	integer	yes
.It tcp	sack.maxholes	integer	yes
.It tcp	ecn.enable	integer	yes
.It tcp	ecn.maxretries	integer	yes
.It tcp	congctl.selected	string	yes
.It tcp	congctl.available	string	yes
.It tcp	abc.enable	integer	yes
.It tcp	abc.aggressive	integer	yes
.It udp	checksum	integer	yes
.It udp	do_loopback_cksum	integer	yes
.It udp	recvspace	integer	yes
.It udp	sendspace	integer	yes
.El
.Pp
The variables are as follows:
.Bl -tag -width "123456"
.It Li arp.down
Failed ARP entry lifetime.
.It Li arp.keep
Valid ARP entry lifetime.
.It Li carp.allow
If set to 0, incoming
.Xr carp 4
packets will not be processed.
If set to any other value, processing will occur.
Enabled by default.
.It Li carp.arpbalance
If set to any value other than 0, the ARP balancing functionality of
.Xr carp 4
is enabled.
When ARP requests are received for an IP address which is part of any virtual
host, carp will hash the source IP in the ARP request to select one of the
virtual hosts from the set of all the virtual hosts which have that IP address.
The master of that host will respond with the correct virtual MAC address.
Disabled by default.
.It Li carp.log
If set to any value other than 0,
.Xr carp 4
will log errors.
Disabled by default.
.It Li carp.preempt
If set to 0,
.Xr carp 4
will not attempt to become master if it is receiving advertisements from
another active master.
If set to any other value, carp will become master of the virtual host if it
believes it can send advertisements more frequently than the current master.
Disabled by default.
.It Li ip.allowsrcrt
If set to 1, the host accepts source routed packets.
.It Li ip.anonportalgo.available
The available RFC 6056 port randomization algorithms.
.It Li ip.anonportalgo.reserve
A bitmask of ports that will not be used during anonymous or privileged
port selection.
.It Li ip.anonportalgo.selected
The currently selected RFC 6056 port randomization algorithm.
.It Li ip.anonportmax
The highest port number to use for TCP and UDP ephemeral port allocation.
This cannot be set to less than 1024 or greater than 65535, and must
be greater than
.Li ip.anonportmin .
.It Li ip.anonportmin
The lowest port number to use for TCP and UDP ephemeral port allocation.
This cannot be set to less than 1024 or greater than 65535.
.It Li ip.checkinterface
If set to non-zero, the host will reject packets addressed to it
that arrive on an interface not bound to that address.
Currently, this must be disabled if ipnat is used to translate the
destination address to another local interface, or if addresses
are added to the loopback interface instead of the interface where
the packets for those packets are received.
.It Li ip.dad_count
The number of
.Xr arp 4
probes sent for Address Conflict Detection.
Set to 0 to disable this.
.It Li ip.directed-broadcast
If set to 1, enables directed broadcast behavior for the host.
.It Li ip.do_loopback_cksum
Perform IP checksum on loopback.
.It Li ip.forwarding
If set to 1, enables IP forwarding for the host,
meaning that the host is acting as a router.
.It Li ip.forwsrcrt
If set to 1, enables forwarding of source-routed packets for the host.
This value may only be changed if the kernel security level is less than 1.
.It Li ip.gifttl
The maximum time-to-live (hop count) value for an IPv4 packet generated by
.Xr gif 4
tunnel interface.
.It Li ip.grettl
The maximum time-to-live (hop count) value for an IPv4 packet generated by
.Xr gre 4
tunnel interface.
.It Li ip.hashsize
The size of IPv4 Fast Forward hash table.
This value must be a power of 2 (64, 256...).
A larger hash table size results in fewer collisions.
Also see
.Li ip.maxflows .
.It Li ip.hostzerobroadcast
All zeroes address is broadcast address.
.It Li ip.lowportmax
The highest port number to use for TCP and UDP reserved port allocation.
This cannot be set to less than 0 or greater than 1024, and must
be greater than
.Li ip.lowportmin .
.It Li ip.lowportmin
The lowest port number to use for TCP and UDP reserved port allocation.
This cannot be set to less than 0 or greater than 1024, and must
be smaller than
.Li ip.lowportmax .
.It Li ip.maxflows
IPv4 Fast Forwarding is enabled by default.
If set to 0, IPv4 Fast Forwarding is disabled.
.Li ip.maxflows
controls the maximum amount of flows which can be created.
The default value is 256.
.It Li ip.maxfragpackets
The maximum number of fragmented packets the node will accept.
0 means that the node will not accept any fragmented packets.
\-1 means that the node will accept as many fragmented packets as it receives.
The flag is provided basically for avoiding possible DoS attacks.
.It Li ip.mtudisc
If set to 1, enables Path MTU Discovery (RFC 1191).
When Path MTU Discovery is enabled, the transmitted TCP segment
size will be determined by the advertised maximum segment size
(MSS) from the remote end, as constrained by the path MTU.
If MTU Discovery is disabled, the transmitted segment size will
never be greater than
.Li tcp.mssdflt
(the local maximum segment size).
.It Li ip.mtudisctimeout
The number of seconds in which a route added by the Path MTU
Discovery engine will time out.
When the route times out, the Path
MTU Discovery engine will attempt to probe a larger path MTU.
.It Li ip.random_id
Assign random ip_id values.
.It Li ip.redirect
If set to 1, ICMP redirects may be sent by the host.
This option is ignored unless the host is routing IP packets,
and should normally be enabled on all systems.
.It Li ip.subnetsarelocal
If set to 1, subnets are to be considered local addresses.
.It Li ip.ttl
The maximum time-to-live (hop count) value for an IP packet sourced by
the system.
This value applies to normal transport protocols, not to ICMP.
.It Li icmp.errppslimit
The variable specifies the maximum number of outgoing ICMP error messages,
per second.
ICMP error messages that exceeded the value are subject to rate limitation
and will not go out from the node.
Negative value disables rate limitation.
.It Li icmp.maskrepl
If set to 1, ICMP network mask requests are to be answered.
.It Li icmp.rediraccept
If set to non-zero, the host will accept ICMP redirect packets.
Note that routers will never accept ICMP redirect packets,
and the variable is meaningful on IP hosts only.
.It Li icmp.redirtimeout
The variable specifies lifetime of routing entries generated by incoming
ICMP redirect.
This defaults to 600 seconds.
.It Li icmp.returndatabytes
Number of bytes to return in an ICMP error message.
.It Li icmp.bmcastecho
If set to 1, enables responding to ICMP echo or timestamp request to the
broadcast address.
.It Li tcp.ack_on_push
If set to 1, TCP is to immediately transmit an ACK upon reception of
a packet with PUSH set.
This can avoid losing a round trip time in some rare situations,
but has the caveat of potentially defeating TCP's delayed ACK algorithm.
Use of this option is generally not recommended, but
the variable exists in case your configuration really needs it.
.It Li tcp.cwm
If set to 1, enables use of the Hughes/Touch/Heidemann Congestion Window
Monitoring algorithm.
This algorithm prevents line-rate bursts of packets that could
otherwise occur when data begins flowing on an idle TCP connection.
These line-rate bursts can contribute to network and router congestion.
This can be particularly useful on World Wide Web servers
which support HTTP/1.1, which has lingering connections.
.It Li tcp.cwm_burstsize
The Congestion Window Monitoring allowed burst size, in terms
of packet count.
.It Li tcp.delack_ticks
Number of ticks to delay sending an ACK.
.It Li tcp.do_loopback_cksum
Perform TCP checksum on loopback.
.It Li tcp.init_win
A value indicating the TCP initial congestion window.
The valid range
is 0 to 10 (maximum specified by RFC6928),
with a default of 4 (approximately 4K per RFC3390).
.It Li tcp.init_win_local
Like
.Li tcp.init_win ,
but used when communicating with hosts on a local network.
.It Li tcp.keepcnt
Number of keepalive probes sent before declaring a connection dead.
If set to zero, there is no limit;
keepalives will be sent until some kind of
response is received from the peer.
.It Li tcp.keepidle
Time a connection must be idle before keepalives are sent (if keepalives
are enabled for the connection).
See also tcp.slowhz.
.It Li tcp.keepintvl
Time after a keepalive probe is sent until, in the absence of any response,
another probe is sent.
See also tcp.slowhz.
.It Li tcp.log_refused
If set to 1, refused TCP connections to the host will be logged.
.It Li tcp.keepinit
Timeout in seconds during connection establishment.
.It Li tcp.mss_ifmtu
If set to 1, TCP calculates the outgoing maximum segment size based on
the MTU of the appropriate interface.
If set to 0, it is calculated based on the greater of the MTU of the
interface, and the largest (non-loopback) interface MTU on the system.
.It Li tcp.mssdflt
The default maximum segment size both advertised to the peer
and to use when either the peer does not advertise a maximum segment size to
us during connection setup or Path MTU Discovery
.Li ( ip.mtudisc )
is disabled.
Do not change this value unless you really know what you are doing.
.It Li tcp.recvspace
The default TCP receive buffer size.
.It Li tcp.rfc1323
If set to 1, enables RFC 1323 extensions to TCP.
.It Li tcp.rstppslimit
The variable specifies the maximum number of outgoing TCP RST packets,
per second.
TCP RST packet that exceeded the value are subject to rate limitation
and will not go out from the node.
Negative value disables rate limitation.
.It Li tcp.ident
Return the user ID of a connected socket pair.
(RFC1413 Identification Protocol lookups.)
.It Li tcp.drop
Drop a TCP socket pair connection.
.It Li tcp.sack.enable
If set to 1, enables RFC 2018 Selective ACKnowledgement.
.It Li tcp.sack.globalholes
Global number of TCP SACK holes.
.It Li tcp.sack.globalmaxholes
Global maximum number of TCP SACK holes.
.It Li tcp.sack.maxholes
Maximum number of TCP SACK holes allowed per connection.
.It Li tcp.ecn.enable
If set to 1, enables RFC 3168 Explicit Congestion Notification.
.It Li tcp.ecn.maxretries
Number of times to retry sending the ECN-setup packet.
.It Li tcp.sendspace
The default TCP send buffer size.
.It Li tcp.slowhz
The units for tcp.keepidle and tcp.keepintvl; those variables are in ticks
of a clock that ticks tcp.slowhz times per second.
(That is, their values
must be divided by the tcp.slowhz value to get times in seconds.)
.It Li tcp.syn_bucket_limit
The maximum number of entries allowed per hash bucket in the TCP
compressed state engine.
.It Li tcp.syn_cache_limit
The maximum number of entries allowed in the TCP compressed state
engine.
.It Li tcp.timestamps
If rfc1323 is enabled, a value of 1 indicates RFC 1323 time stamp options,
used for measuring TCP round trip times, are enabled.
.It Li tcp.win_scale
If rfc1323 is enabled, a value of 1 indicates RFC 1323 window scale options,
for increasing the TCP window size, are enabled.
.It Li tcp.congctl.available
The available TCP congestion control algorithms.
.It Li tcp.congctl.selected
The currently selected TCP congestion control algorithm.
.It Li tcp.abc.enable
If set to 1, use RFC 3465 Appropriate Byte Counting (ABC).
If set to 0, use traditional Packet Counting.
.It Li tcp.abc.aggressive
Choose the L parameter found in RFC 3465.
L is the maximum cwnd increase for an ack during slow start.
If set to 1, use L=2*SMSS.
If set to 0, use L=1*SMSS.
It has no effect unless tcp.abc.enable is set to 1.
.It Li udp.checksum
If set to 1, UDP checksums are being computed.
Received non-zero UDP checksums are always checked.
Disabling UDP checksums is strongly discouraged.
.It Li udp.recvspace
The default UDP receive buffer size.
.It Li udp.sendspace
The default UDP send buffer size.
.El
.Pp
For variables net.*.ipsec, please refer to
.Xr ipsec 4 .
.It Li net.inet6 ( Dv PF_INET6 )
Get or set various global information about the IPv6
.Pq Internet Protocol version 6 .
The third level name is the protocol.
The fourth level name is the variable name.
The currently defined protocols and names are:
.Bl -column "Protocol" "anonportalgo.available" "integer" "Changeable" -offset indent
.It Sy Protocol	Variable Ta Sy Type Ta Sy Changeable
.It icmp6	errppslimit	integer	yes
.It icmp6	mtudisc_hiwat	integer	yes
.It icmp6	mtudisc_lowat	integer	yes
.It icmp6	nd6_debug	integer	yes
.It icmp6	nd6_delay	integer	yes
.It icmp6	nd6_maxnudhint	integer	yes
.It icmp6	nd6_mmaxtries	integer	yes
.It icmp6	nd6_prune	integer	yes
.It icmp6	nd6_umaxtries	integer	yes
.It icmp6	nd6_useloopback	integer	yes
.It icmp6	nodeinfo	integer	yes
.It icmp6	rediraccept	integer	yes
.It icmp6	redirtimeout	integer	yes
.It ip6	accept_rtadv	integer	yes
.It ip6	addctlpolicy	struct in6_addrpolicy	no
.It ip6	anonportalgo.selected	string	yes
.It ip6	anonportalgo.available	string	yes
.It ip6	anonportalgo.reserve	struct	yes
.It ip6	anonportmax	integer	yes
.It ip6	anonportmin	integer	yes
.It ip6	auto_flowlabel	integer	yes
.It ip6	dad_count	integer	yes
.It ip6	defmcasthlim	integer	yes
.It ip6	forwarding	integer	yes
.It ip6	gifhlim	integer	yes
.It ip6	hashsize	integer	yes
.It ip6	hlim	integer	yes
.It ip6	hdrnestlimit	integer	yes
.It ip6	kame_version	string	no
.It ip6	keepfaith	integer	yes
.It ip6	log_interval	integer	yes
.It ip6	lowportmax	integer	yes
.It ip6	lowportmin	integer	yes
.It ip6	maxdynroutes	integer	yes
.It ip6	maxifprefixes	integer	yes
.It ip6	maxifdefrouters	integer	yes
.It ip6	maxflows	integer	yes
.It ip6	maxfragpackets	integer	yes
.It ip6	maxfrags	integer	yes
.It ip6	neighborgcthresh	integer	yes
.It ip6	redirect	integer	yes
.It ip6	rr_prune	integer	yes
.It ip6	use_deprecated	integer	yes
.It ip6	v6only	integer	yes
.It udp6	do_loopback_cksum	integer	yes
.It udp6	recvspace	integer	yes
.It udp6	sendspace	integer	yes
.El
.Pp
The variables are as follows:
.Bl -tag -width "123456"
.It Li ip6.accept_rtadv
If set to non-zero, the node will accept ICMPv6 router advertisement packets
and autoconfigures address prefixes and default routers.
The node must be a host
.Pq not a router
for the option to be meaningful.
.It Li ip6.anonportalgo.available
The available RFC 6056 port randomization algorithms.
.It Li ip6.anonportalgo.reserve
A bitmask of ports that will not be used during anonymous or privileged
port selection.
.It Li ip6.anonportalgo.selected
The currently selected RFC 6056 port randomization algorithm.
.It Li ip6.anonportmax
The highest port number to use for TCP and UDP ephemeral port allocation.
This cannot be set to less than 1024 or greater than 65535, and must
be greater than
.Li ip6.anonportmin .
.It Li ip6.anonportmin
The lowest port number to use for TCP and UDP ephemeral port allocation.
This cannot be set to less than 1024 or greater than 65535.
.It Li ip6.auto_flowlabel
On connected transport protocol packets,
fill IPv6 flowlabel field to help intermediate routers to identify packet flows.
.It Li ip6.dad_count
The variable configures number of IPv6 DAD
.Pq duplicated address detection
probe packets.
The packets will be generated when IPv6 interface addresses are configured.
.It Li ip6.defmcasthlim
The default hop limit value for an IPv6 multicast packet sourced by the node.
This value applies to all the transport protocols on top of IPv6.
There are APIs to override the value, as documented in
.Xr ip6 4 .
.It Li ip6.forwarding
If set to 1, enables IPv6 forwarding for the node,
meaning that the node is acting as a router.
If set to 0, disables IPv6 forwarding for the node,
meaning that the node is acting as a host.
IPv6 specification defines node behavior for
.Dq router
case and
.Dq host
case quite differently, and changing this variable during operation
may cause serious trouble.
It is recommended to configure the variable at bootstrap time,
and bootstrap time only.
.It Li ip6.gifhlim
The maximum hop limit value for an IPv6 packet generated by
.Xr gif 4
tunnel interface.
.It Li ip6.hdrnestlimit
The number of IPv6 extension headers permitted on incoming IPv6 packets.
If set to 0, the node will accept as many extension headers as possible.
.It Li ip6.hashsize
The size of IPv6 Fast Forward hash table.
This value must be a power of 2 (64, 256, ...).
A larger hash table size results in fewer collisions.
Also see
.Li ip6.maxflows .
.It Li ip6.hlim
The default hop limit value for an IPv6 unicast packet sourced by the node.
This value applies to all the transport protocols on top of IPv6.
There are APIs to override the value, as documented in
.Xr ip6 4 .
.It Li ip6.kame_version
The string identifies the version of KAME IPv6 stack implemented in the kernel.
.It Li ip6.keepfaith
If set to non-zero, it enables
.Dq FAITH
TCP relay IPv6-to-IPv4 translator code in the kernel.
Refer
.Xr faith 4
and
.Xr faithd 8
for detail.
.It Li ip6.log_interval
The variable controls amount of logs generated by IPv6 packet
forwarding engine, by setting interval between log output
.Pq in seconds .
.It Li ip6.lowportmax
The highest port number to use for TCP and UDP reserved port allocation.
This cannot be set to less than 0 or greater than 1024, and must
be greater than
.Li ip6.lowportmin .
.It Li ip6.lowportmin
The lowest port number to use for TCP and UDP reserved port allocation.
This cannot be set to less than 0 or greater than 1024, and must
be smaller than
.Li ip6.lowportmax .
.It Li ip6.maxdynroutes
Maximum number of routes created by redirect.
Set it to negative to disable.
The default value is 4096.
.It Li ip6.maxifprefixes
Maximum number of prefixes created by route advertisements per interface.
Set it to negative to disable.
The default value is 16.
.It Li ip6.maxifdefrouters 16
Maximum number of default routers created by route advertisements per interface.
Set it to negative to disable.
The default value is 16.
.It Li ip6.maxflows
IPv6 Fast Forwarding is enabled by default.
If set to 0, IPv6 Fast Forwarding is disabled.
.Li ip6.maxflows
controls the maximum amount of flows which can be created.
The default value is 256.
.It Li ip6.maxfragpackets
The maximum number of fragmented packets the node will accept.
0 means that the node will not accept any fragmented packets.
\-1 means that the node will accept as many fragmented packets as it receives.
The flag is provided basically for avoiding possible DoS attacks.
.It Li ip6.maxfrags
The maximum number of fragments the node will accept.
0 means that the node will not accept any fragments.
\-1 means that the node will accept as many fragments as it receives.
The flag is provided basically for avoiding possible DoS attacks.
.It Li ip6.neighborgcthresh
Maximum number of entries in neighbor cache per interface.
Set to negative to disable.
The default value is 2048.
.It Li ip6.redirect
If set to 1, ICMPv6 redirects may be sent by the node.
This option is ignored unless the node is routing IP packets,
and should normally be enabled on all systems.
.It Li ip6.rr_prune
The variable specifies interval between IPv6 router renumbering prefix
babysitting, in seconds.
.It Li ip6.use_deprecated
The variable controls use of deprecated address, specified in RFC 2462 5.5.4.
.It Li ip6.v6only
The variable specifies initial value for
.Dv IPV6_V6ONLY
socket option for
.Dv AF_INET6
socket.
Please refer to
.Xr ip6 4
for detail.
.It Li icmp6.errppslimit
The variable specifies the maximum number of outgoing ICMPv6 error messages,
per second.
ICMPv6 error messages that exceeded the value are subject to rate limitation
and will not go out from the node.
Negative value disables rate limitation.
.It Li icmp6.mtudisc_hiwat
.It Li icmp6.mtudisc_lowat
The variables define the maximum number of routing table entries,
created due to path MTU discovery
.Pq prevents denial-of-service attacks with ICMPv6 too big messages .
When IPv6 path MTU discovery happens, we keep path MTU information into
the routing table.
If the number of routing table entries exceed the value,
the kernel will not attempt to keep the path MTU information.
.Li icmp6.mtudisc_hiwat
is used when we have verified ICMPv6 too big messages.
.Li icmp6.mtudisc_lowat
is used when we have unverified ICMPv6 too big messages.
Verification is performed by using address/port pairs kept in connected pcbs.
Negative value disables the upper limit.
.It Li icmp6.nd6_debug
If set to non-zero, kernel IPv6 neighbor discovery code will generate
debugging messages.
The debug outputs are useful to diagnose IPv6 interoperability issues.
The flag must be set to 0 for normal operation.
.It Li icmp6.nd6_delay
The variable specifies
.Dv DELAY_FIRST_PROBE_TIME
timing constant in IPv6 neighbor discovery specification
.Pq RFC 2461 ,
in seconds.
.It Li icmp6.nd6_maxnudhint
IPv6 neighbor discovery permits upper layer protocols to supply reachability
hints, to avoid unnecessary neighbor discovery exchanges.
The variable defines the number of consecutive hints the neighbor discovery
layer will take.
For example, by setting the variable to 3, neighbor discovery layer
will take 3 consecutive hints in maximum.
After receiving 3 hints, neighbor discovery layer will perform
normal neighbor discovery process.
.It Li icmp6.nd6_mmaxtries
The variable specifies
.Dv MAX_MULTICAST_SOLICIT
constant in IPv6 neighbor discovery specification
.Pq RFC 2461 .
.It Li icmp6.nd6_prune
The variable specifies interval between IPv6 neighbor cache babysitting,
in seconds.
.It Li icmp6.nd6_umaxtries
The variable specifies
.Dv MAX_UNICAST_SOLICIT
constant in IPv6 neighbor discovery specification
.Pq RFC 2461 .
.It Li icmp6.nd6_useloopback
If set to non-zero, kernel IPv6 stack will use loopback interface for
local traffic.
.It Li icmp6.nodeinfo
The variable enables responses to ICMPv6 node information queries.
If you set the variable to 0, responses will not be generated for
ICMPv6 node information queries.
Since node information queries can have a security impact, it is
possible to fine tune which responses should be answered.
Two separate bits can be set.
.Bl -tag -width "12345"
.It 1
Respond to ICMPv6 FQDN queries, e.g.
.Li ping6 -w .
.It 2
Respond to ICMPv6 node addresses queries, e.g.
.Li ping6 -a .
.El
.It Li icmp6.rediraccept
If set to non-zero, the host will accept ICMPv6 redirect packets.
Note that IPv6 routers will never accept ICMPv6 redirect packets,
and the variable is meaningful on IPv6 hosts
.Pq non-router
only.
.It Li icmp6.redirtimeout
The variable specifies lifetime of routing entries generated by incoming
ICMPv6 redirect.
.It Li udp6.do_loopback_cksum
Perform UDP checksum on loopback.
.It Li udp6.recvspace
Default UDP receive buffer size.
.It Li udp6.sendspace
Default UDP send buffer size.
.El
.Pp
We reuse net.*.tcp for TCP over IPv6,
and therefore we do not have variables net.*.tcp6.
Variables net.inet6.udp6 have identical meaning to net.inet.udp.
Please refer to
.Li PF_INET
section above.
For variables net.*.ipsec6, please refer to
.Xr ipsec 4 .
.It Li net.key ( Dv PF_KEY )
Get or set various global information about the IPsec key management.
The third level name is the variable name.
The currently defined variable and names are:
.Bl -column "blockacq_lifetime" "integer" "Changeable" -offset indent
.It Sy Variable	Type Ta Sy Changeable
.It debug	integer	yes
.It enabled	integer	yes
.It used	integer	no
.It spi_try	integer	yes
.It spi_min_value	integer	yes
.It spi_max_value	integer	yes
.It larval_lifetime	integer	yes
.It blockacq_count	integer	yes
.It blockacq_lifetime	integer	yes
.It esp_keymin	integer	yes
.It esp_auth	integer	yes
.It ah_keymin	integer	yes
.El
The variables are as follows:
.Bl -tag -width "123456"
.It Li debug
Turn on debugging message from within the kernel.
The value is a bitmap, as defined in
.In netkey/key_debug.h .
.It Li enabled
Control processing of IPsec control messages.
.Bl -tag -width indent
.It 0
Never allow IPsec processing
.It 1
Allow IPsec processing when SPD policies are present.
.It 2
Force IPsec processing even when SPD policies are not present.
.El
.It Li used
<<<<<<< HEAD
Based on if IPsec is enabled, and SPD rule existance, show if
=======
Based on if IPsec is enabled, and SPD rule existence, show if
>>>>>>> b2b84690
IPsec is being used.
Note that currently once IPsec is being used, it cannot be disabled.
.It Li spi_try
The number of times the kernel will try to obtain an unique SPI
when it generates it from random number generator.
.It Li spi_min_value
Minimum SPI value when generating it within the kernel.
.It Li spi_max_value
Maximum SPI value when generating it within the kernel.
.It Li larval_lifetime
Lifetime for LARVAL SAD entries, in seconds.
.It Li blockacq_count
Number of ACQUIRE PF_KEY messages to be blocked after an ACQUIRE message.
It avoids flood of ACQUIRE PF_KEY from being sent from the kernel to the
key management daemon.
.It Li blockacq_lifetime
Lifetime of ACQUIRE PF_KEY message.
.It Li esp_keymin
Minimum ESP key length, in bits.
The value is used when the kernel creates proposal payload
on ACQUIRE PF_KEY message.
.It Li esp_auth
Whether ESP authentication should be used or not.
Non-zero value indicates that ESP authentication should be used.
The value is used when the kernel creates proposal payload
on ACQUIRE PF_KEY message.
.It Li ah_keymin
Minimum AH key length, in bits,
The value is used when the kernel creates proposal payload
on ACQUIRE PF_KEY message.
.El
.It Li net.local ( Dv PF_LOCAL )
Get or set various global information about
.Dv AF_LOCAL
type sockets.
For some variables, the third level name is the variable name:
.Bl -column "Variable" "integer" "Changeable" -offset indent
.It Sy Variable	Type Ta Sy Changeable
.It inflight	integer	no
.It deferred	integer	no
.El
The variables are as follows:
.Bl -tag -width "123456"
.It Li inflight
The number of file descriptors currently passed between processes,
.Qq in flight .
.It Li deferred
The number of file descriptors passed between processes that have been
deferred for cleanup by a kernel task.
.El
.Pp
Other variables are specific to a socket type:
.Bl -column "seqpacket" "sendspace" "integer" "Changeable" -offset indent
.It Sy "Socket Type"  	Sy Variable	Type Ta Sy Changeable
.It dgram	pcblist	struct	no
.It dgram	recvspace	integer	yes
.It dgram	sendspace	integer	yes
.It seqpacket	pcblist	struct	no
.It stream	pcblist	struct	no
.It stream	recvspace	integer	yes
.It stream	sendspace	integer	yes
.El
The variables are as follows:
.Bl -tag -width "123456"
.It Li dgram.pcblist
The Protocol Control Block list structure for datagram sockets.
Parsed by
.Xr netstat 8
or
.Xr sockstat 8 .
.It Li dgram.recvspace
The default datagram receive buffer size.
.It Li dgram.sendspace
The default datagram send buffer size.
.It Li seqpacket.pcblist
The Protocol Control Block list structure for Sequential Packet sockets.
Parsed by
.Xr netstat 8
or
.Xr sockstat 8 .
.It Li stream.pcblist
The Protocol Control Block list structure for stream sockets.
Parsed by
.Xr netstat 8
or
.Xr sockstat 8 .
.It Li stream.recvspace
The default stream receive buffer size.
.It Li stream.sendspace
The default stream send buffer size.
.El
.El
.Ss The proc.* subtree
The string and integer information available for the
.Li proc
level is detailed below.
The changeable column shows whether a process with appropriate
privilege may change the value.
These values are per-process,
and as such may change from one process to another.
When a process is created,
the default values are inherited from its parent.
When a set-user-ID or set-group-ID binary is executed, the
value of PROC_PID_CORENAME is reset to the system default value.
The second level name is either the magic value PROC_CURPROC, which
points to the current process, or the PID of the target process.
.Bl -column "proc.pid.corename" "string" "not applicable" -offset indent
.It Sy Third level name Ta Sy Type Ta Sy Changeable
.It proc.pid.corename	string	yes
.It proc.pid.rlimit	node	not applicable
.It proc.pid.stopfork	int	yes
.It proc.pid.stopexec	int	yes
.It proc.pid.stopexit	int	yes
.It proc.pid.paxflags	int	no
.El
.Bl -tag -width "123456"
.It Li proc.pid.corename ( Dv PROC_PID_CORENAME )
The template used for the core dump file name (see
.Xr core 5
for details).
The base name must either be
.Pa core
or end with the suffix
.Pa .core
(the super-user may set arbitrary names).
By default it points to
.Dv KERN_DEFCORENAME .
.It Li proc.pid.rlimit ( Dv PROC_PID_LIMIT )
Return resources limits, as defined for the
.Xr getrlimit 2
and
.Xr setrlimit 2
system calls.
The fourth level name is one of:
.Bl -tag -width "123456"
.It Li proc.pid.rlimit.cputime ( Dv PROC_PID_LIMIT_CPU )
The maximum amount of CPU time (in seconds) to be used by each process.
.It Li proc.pid.rlimit.filesize ( Dv PROC_PID_LIMIT_FSIZE )
The largest size (in bytes) file that may be created.
.It Li proc.pid.rlimit.datasize ( Dv PROC_PID_LIMIT_DATA )
The maximum size (in bytes) of the data segment for a process;
this defines how far a program may extend its break with the
.Xr sbrk 2
system call.
.It Li proc.pid.rlimit.stacksize ( Dv PROC_PID_LIMIT_STACK )
The maximum size (in bytes) of the stack segment for a process;
this defines how far a program's stack segment may be extended.
Stack extension is performed automatically by the system.
.It Li proc.pid.rlimit.coredumpsize ( Dv PROC_PID_LIMIT_CORE )
The largest size (in bytes)
.Pa core
file that may be created.
.It Li proc.pid.rlimit.memoryuse ( Dv PROC_PID_LIMIT_RSS )
The maximum size (in bytes) to which a process's resident set size may
grow.
This imposes a limit on the amount of physical memory to be given to
a process; if memory is tight, the system will prefer to take memory
from processes that are exceeding their declared resident set size.
.It Li proc.pid.rlimit.memorylocked ( Dv PROC_PID_LIMIT_MEMLOCK )
The maximum size (in bytes) which a process may lock into memory
using the
.Xr mlock 2
function.
.It Li proc.pid.rlimit.maxproc ( Dv PROC_PID_LIMIT_NPROC )
The maximum number of simultaneous processes for this user id.
.It Li proc.pid.rlimit.descriptors ( Dv PROC_PID_LIMIT_NOFILE )
The maximum number of open files for this process.
.It Li proc.pid.rlimit.sbsize ( Dv PROC_PID_LIMIT_SBSIZE )
The maximum size (in bytes) of the socket buffers
set by the
.Xr setsockopt 2
.Dv SO_RCVBUF
and
.Dv SO_SNDBUF
options.
.It Li proc.pid.rlimit.vmemoryuse ( Dv PROC_PID_LIMIT_AS )
The maximum size (in bytes) which a process can obtain.
.It Li proc.pid.rlimit.maxlwp ( Dv PROC_PID_LIMIT_NTHR )
The maximum number of threads that cen be created and running at one time in
the process.
The first thread of each process is not counted against this.
.El
.Pp
The fifth level name is one of
.Li soft ( Dv PROC_PID_LIMIT_TYPE_SOFT )
or
.Li hard ( Dv PROC_PID_LIMIT_TYPE_HARD ) ,
to select respectively the soft or hard limit.
Both are of type integer.
.It Li proc.pid.stopfork ( Dv PROC_PID_STOPFORK )
If non zero, the process' children will be stopped after
.Xr fork 2
calls.
The children are created in the SSTOP state and are never scheduled
for running before being stopped.
This feature enables attaching to a process with a debugger such as
.Xr gdb 1
before the process has the opportunity to actually do anything.
.Pp
This value is inherited by the process's children, and it also
applies to emulation specific system calls that fork a new process, such as
.Fn sproc
or
.Fn clone .
.It Li proc.pid.stopexec ( Dv PROC_PID_STOPEXEC )
If non zero, the process will be stopped on the next
.Xr exec 3
call.
The process created by
.Xr exec 3
is created in the SSTOP state and is never scheduled for running
before being stopped.
This feature enables attaching to a process with a debugger such as
.Xr gdb 1
before the process has the opportunity to actually do anything.
.Pp
This value is inherited by the process's children.
.It Li proc.pid.stopexit ( Dv PROC_PID_STOPEXIT )
If non zero, the process will be stopped when it has cause to exit,
either by way of calling
.Xr exit 3 ,
.Xr _exit 2 ,
or by the receipt of a specific signal.
The process is stopped before any of its resources or vm space is
released allowing examination of the termination state of the process
before it disappears.
This feature can be used to examine the final conditions of the
process's vmspace via
.Xr pmap 1
or its resource settings with
.Xr sysctl 8
before it disappears.
.Pp
This value is also inherited by the process's children.
.It Li proc.pid.paxflags ( Dv PROC_PID_PAXFLAGS )
This read-only variable returns the current value of the process's pax
flags (see
.Xr paxctl 8 ) .
.El
.Ss The user.* subtree ( Dv CTL_USER )
The string and integer information available for the
.Li user
level is detailed below.
The changeable column shows whether a process with appropriate
privilege may change the value.
.Bl -column "user.coll_weights_max" "integer" "Changeable" -offset indent
.It Sy Second level name Ta Sy Type Ta Sy Changeable
.It user.atexit_max	integer	no
.It user.bc_base_max	integer	no
.It user.bc_dim_max	integer	no
.It user.bc_scale_max	integer	no
.It user.bc_string_max	integer	no
.It user.coll_weights_max	integer	no
.It user.cs_path	string	no
.It user.expr_nest_max	integer	no
.It user.line_max	integer	no
.It user.posix2_c_bind	integer	no
.It user.posix2_c_dev	integer	no
.It user.posix2_char_term	integer	no
.It user.posix2_fort_dev	integer	no
.It user.posix2_fort_run	integer	no
.It user.posix2_localedef	integer	no
.It user.posix2_sw_dev	integer	no
.It user.posix2_upe	integer	no
.It user.posix2_version	integer	no
.It user.re_dup_max	integer	no
.It user.stream_max	integer	no
.It user.stream_max	integer	no
.It user.tzname_max	integer	no
.El
.Bl -tag -width "123456"
.It Li user.atexit_max ( Dv USER_ATEXIT_MAX )
The maximum number of functions that may be registered with
.Xr atexit 3 .
.It Li user.bc_base_max ( Dv USER_BC_BASE_MAX )
The maximum ibase/obase values in the
.Xr bc 1
utility.
.It Li user.bc_dim_max ( Dv USER_BC_DIM_MAX )
The maximum array size in the
.Xr bc 1
utility.
.It Li user.bc_scale_max ( Dv USER_BC_SCALE_MAX )
The maximum scale value in the
.Xr bc 1
utility.
.It Li user.bc_string_max ( Dv USER_BC_STRING_MAX )
The maximum string length in the
.Xr bc 1
utility.
.It Li user.coll_weights_max ( Dv USER_COLL_WEIGHTS_MAX )
The maximum number of weights that can be assigned to any entry of
the LC_COLLATE order keyword in the locale definition file.
.It Li user.cs_path ( USER_CS_PATH )
Return a value for the
.Ev PATH
environment variable that finds all the standard utilities.
.It Li user.expr_nest_max ( Dv USER_EXPR_NEST_MAX )
The maximum number of expressions that can be nested within
parenthesis by the
.Xr expr 1
utility.
.It Li user.line_max ( Dv USER_LINE_MAX )
The maximum length in bytes of a text-processing utility's input
line.
.It Li user.posix2_char_term ( Dv USER_POSIX2_CHAR_TERM )
Return 1 if the system supports at least one terminal type capable of
all operations described in
.St -p1003.2 ,
otherwise\ 0.
.It Li user.posix2_c_bind ( Dv USER_POSIX2_C_BIND )
Return 1 if the system's C-language development facilities support the
C-Language Bindings Option, otherwise\ 0.
.It Li user.posix2_c_dev ( Dv USER_POSIX2_C_DEV )
Return 1 if the system supports the C-Language Development Utilities Option,
otherwise\ 0.
.It Li user.posix2_fort_dev ( Dv USER_POSIX2_FORT_DEV )
Return 1 if the system supports the FORTRAN Development Utilities Option,
otherwise\ 0.
.It Li user.posix2_fort_run ( Dv USER_POSIX2_FORT_RUN )
Return 1 if the system supports the FORTRAN Runtime Utilities Option,
otherwise\ 0.
.It Li user.posix2_localedef ( Dv USER_POSIX2_LOCALEDEF )
Return 1 if the system supports the creation of locales, otherwise\ 0.
.It Li user.posix2_sw_dev ( Dv USER_POSIX2_SW_DEV )
Return 1 if the system supports the Software Development Utilities Option,
otherwise\ 0.
.It Li user.posix2_upe ( Dv USER_POSIX2_UPE )
Return 1 if the system supports the User Portability Utilities Option,
otherwise\ 0.
.It Li user.posix2_version ( Dv USER_POSIX2_VERSION )
The version of
.St -p1003.2
with which the system attempts to comply.
.It Li user.re_dup_max ( Dv USER_RE_DUP_MAX )
The maximum number of repeated occurrences of a regular expression
permitted when using interval notation.
.It Li user.stream_max ( Dv USER_STREAM_MAX )
The minimum maximum number of streams that a process may have open
at any one time.
.It Li user.tzname_max ( Dv USER_TZNAME_MAX )
The minimum maximum number of types supported for the name of a
timezone.
.El
.Ss The vm.* subtree ( Dv CTL_VM )
The string and integer information available for the
.Li vm
level is detailed below.
The changeable column shows whether a process with appropriate
privilege may change the value.
.Bl -column "Second level name" "struct uvmexp_sysctl" "Changeable" -offset indent
.It Sy Second level name Ta Sy Type Ta Sy Changeable
.It vm.anonmax	int	yes
.It vm.anonmin	int	yes
.It vm.bufcache	int	yes
.It vm.bufmem	int	no
.It vm.bufmem_hiwater	int	yes
.It vm.bufmem_lowater	int	yes
.It vm.execmax	int	yes
.It vm.execmin	int	yes
.It vm.filemax	int	yes
.It vm.filemin	int	yes
.It vm.loadavg	struct loadavg	no
.It vm.maxslp	int	no
.It vm.nkmempages	int	no
.It vm.uspace	int	no
.It vm.uvmexp	struct uvmexp	no
.It vm.uvmexp2	struct uvmexp_sysctl	no
.It vm.vmmeter	struct vmtotal	no
.It vm.proc.map	struct kinfo_vmentry	no
.It vm.guard_size	unsigned int	no
.It vm.thread_guard_size	unsigned int	yes
.El
.Bl -tag -width "123456"
.It Li vm.anonmax ( Dv VM_ANONMAX )
The percentage of physical memory which will be reclaimed
from other types of memory usage to store anonymous application data.
.It Li vm.anonmin ( Dv VM_ANONMIN )
The percentage of physical memory which will be always be available for
anonymous application data.
.It Li vm.bufcache ( Dv VM_BUFCACHE )
The percentage of physical memory which will be available
for the buffer cache.
.It Li vm.bufmem ( Dv VM_BUFMEM )
The amount of kernel memory that is being used by the buffer cache.
.It Li vm.bufmem_lowater ( Dv VM_BUFMEM_LOWATER )
The minimum amount of kernel memory to reserve for the
buffer cache.
.It Li vm.bufmem_hiwater ( Dv VM_BUFMEM_HIWATER )
The maximum amount of kernel memory to be used for the
buffer cache.
.It Li vm.execmax ( Dv VM_EXECMAX )
The percentage of physical memory which will be reclaimed
from other types of memory usage to store cached executable data.
.It Li vm.execmin ( Dv VM_EXECMIN )
The percentage of physical memory which will be always be available for
cached executable data.
.It Li vm.filemax ( Dv VM_FILEMAX )
The percentage of physical memory which will be reclaimed
from other types of memory usage to store cached file data.
.It Li vm.filemin ( Dv VM_FILEMIN )
The percentage of physical memory which will be always be available for
cached file data.
.It Li vm.loadavg ( Dv VM_LOADAVG )
Return the load average history.
The returned data consists of a
.Vt struct loadavg .
.It Li vm.maxslp ( Dv VM_MAXSLP )
The value of the maxslp kernel global variable.
.It Li vm.vmmeter ( Dv VM_METER )
Return system wide virtual memory statistics.
The returned data consists of a
.Vt struct vmtotal .
.It vm.user_va0_disable
A flag which controls whether user processes can map virtual address\ 0.
.It Li vm.proc.map ( Dv VM_PROC )
The third level is
.Dv VM_PROC_MAP ,
the fourth is the pid of the process to display the vm object entries for, and
the fifth is the size of
.Vt struct kinfo_vmentry .
Returns an array of
.Vt struct kinfo_vmentry
objects.
.It Li vm.uspace ( Dv VM_USPACE )
The number of bytes allocated for each kernel stack.
.It Li vm.uvmexp ( Dv VM_UVMEXP )
Return system wide virtual memory statistics.
The returned data consists of a
.Vt struct uvmexp .
.It Li vm.uvmexp2 ( Dv VM_UVMEXP2 )
Return system wide virtual memory statistics.
The returned data consists of a
.Vt struct uvmexp_sysctl .
.It Li vm.guard_size
Return system wide guard size for the main thread of a program.
.It Li vm.thread_guard_size
Return system wide default size for the guard area of all other threads
of a program.
.\" XXX vm.idlezero
.El
.Ss The ddb.* subtree ( Dv CTL_DDB )
The information available for the
.Li ddb
level is detailed below.
The changeable column shows whether a process with appropriate
privilege may change the value.
.Bl -column "Second level name" "integer" "Changeable" -offset indent
.It Sy Second level name Ta Sy Type Ta Sy Changeable
.It ddb.commandonenter	string	yes
.It ddb.dumpstack 	integer	yes
.It ddb.fromconsole	integer	yes
.It ddb.lines	integer	yes
.It ddb.maxoff	integer	yes
.It ddb.maxwidth	integer	yes
.It ddb.onpanic	integer	yes
.It ddb.panicstackframes	integer	yes
.It ddb.radix	integer	yes
.It ddb.tabstops	integer	yes
.It ddb.tee_msgbuf	integer	yes
.El
.Bl -tag -width "123456"
.It Li ddb.commandonenter
If not empty, the string is used as the DDB command to be executed each time
DDB is entered.
.It Li ddb.dumpstack
A value of 1 causes a stack trace to be printed on entering ddb from a panic.
A value of 0 disables this behaviour.
The default value is 1.
.It Li ddb.fromconsole ( Dv DDBCTL_FROMCONSOLE )
If not zero, DDB may be entered by sending a break on a serial
console or by a special key sequence on a graphics console.
.It Li ddb.lines ( Dv DDBCTL_LINES )
Number of display lines.
.It Li ddb.maxoff ( Dv DDBCTL_MAXOFF )
The maximum symbol offset.
.It Li ddb.maxwidth ( Dv DDBCTL_MAXWIDTH )
The maximum output line width.
.It Li ddb.onpanic ( Dv DDBCTL_ONPANIC )
If greater than zero, DDB will be entered if the kernel panics.
A value of 1 causes the system to enter DDB on panic.
A value of 0 causes the kernel to attempt to print a stack trace, then
reboot, while a value of \-1 means neither a stack trace will be printed
nor DDB entered.
.It Li ddb.panicstackframes
Number of stack frames to display on panic.
Useful to avoid scrolling away the interesting frames on a glass tty.
Default value is
.Dv 65535
(all frames), useful value around
.Dv 10 .
.It Li ddb.radix ( Dv DDBCTL_RADIX )
The input and output radix.
.It Li ddb.tabstops ( Dv DDBCTL_TABSTOPS )
Tab width.
.It Li ddb.tee_msgbuf
If not zero, DDB will output also to the kernel message buffer.
.El
.Pp
Some of these MIB
nodes are also available as variables from within the debugger.
See
.Xr ddb 4
for more details.
.Ss The security.* subtree ( Dv CTL_SECURITY )
The
.Li security
level contains various security-related settings for
the system.
The available second level names are:
.Bl -column "Second level name" "integer" "Changeable" -offset indent
.It Sy Second level name Ta Sy Type Ta Sy Changeable
.It Li security.curtain	integer	yes
.It Li security.models	node	not applicable
.It Li security.pax	node	not applicable
.El
.Pp
Available settings are detailed below.
.Bl -tag -width "123456"
.It Li security.curtain
If non-zero, will filter return objects according to the user ID
requesting information about them, preventing users from
accessing any objects they do not own.
.Pp
At the moment, it affects
.Xr ps 1 ,
.Xr netstat 1
(for
.Dv PF_INET ,
.Dv PF_INET6 ,
and
.Dv PF_UNIX
PCBs), and
.Xr w 1 .
.It Li security.models
.Nx
supports pluggable security models.
Every security model used, whether if loaded as a module or built with the system,
is required to add an entry to this node with at least one element,
.Dq name ,
indicating the name of the security model.
.Pp
In addition to the name, any settings and other information private to the
security model will be available under this node.
See
.Xr secmodel 9
for more information.
.It Li security.pax
Settings for PaX -- exploit mitigation features.
For more information on any of the PaX features, please see
.Xr paxctl 8
and
.Xr security 7 .
The available third and fourth level names are:
.Bl -column "security.pax.segvguard.suspend_timeout" "integer" "Changeable" \
-offset 2n
.It Sy Third and fourth level names Ta Sy Type Ta Sy Changeable
.It Li security.pax.aslr.enabled	integer	yes
.\".It Li security.pax.aslr.exec_len	integer	yes
.It Li security.pax.aslr.global	integer	yes
.\".It Li security.pax.aslr.mmap_len	integer	yes
.\".It Li security.pax.aslr.stack_len	integer	yes
.It Li security.pax.mprotect.enabled	integer	yes
.It Li security.pax.mprotect.global	integer	yes
.It Li security.pax.mprotect.ptrace	integer	yes
.It Li security.pax.segvguard.enabled	integer	yes
.It Li security.pax.segvguard.expiry_timeout	integer	yes
.It Li security.pax.segvguard.global	integer	yes
.It Li security.pax.segvguard.max_crashes	integer	yes
.It Li security.pax.segvguard.suspend_timeout	integer	yes
.El
.Bl -tag -width "123456"
.It Li security.pax.aslr.enabled
Enable PaX ASLR (Address Space Layout Randomization).
.Pp
The value of this
knob must be non-zero for PaX ASLR to be enabled, even if a program is set to
explicit enable.
.\".It Li security.pax.aslr.exec_len
.\" XXX: Undocumented.
.It Li security.pax.aslr.global
Specifies the default global policy for programs without an
explicit enable/disable flag.
.Pp
When non-zero, all programs will get PaX ASLR, except those exempted with
.Xr paxctl 8 .
Otherwise, all programs will not get PaX ASLR, except those specifically
marked as such with
.Xr paxctl 8 .
.\".It Li security.pax.aslr.mmap_len
.\" XXX: Undocumented.
.\" .It Li security.pax.aslr.stack_len
.\" XXX: Undocumented.
.It Li security.pax.mprotect.enabled
Enable PaX MPROTECT restrictions.
.Pp
These are
.Xr mprotect 2
restrictions to better enforce a W^X policy.
The value of this
knob must be non-zero for PaX MPROTECT to be enabled, even if a
program is set to explicit enable.
.It Li security.pax.mprotect.global
Specifies the default global policy for programs without an
explicit enable/disable flag.
.Pp
When non-zero, all programs will get the PaX MPROTECT restrictions,
except those exempted with
.Xr paxctl 8 .
Otherwise, all programs will not get the PaX MPROTECT restrictions,
except those specifically marked as such with
.Xr paxctl 8 .
.It Li security.pax.mprotect.ptrace
This variable allows
.Xr ptrace 2
to override PaX MPROTECT permissions.
It can have the following values:
.Bl -tag -width XX -compact
.It 0
Does not let override any permissions.
.It 1
Disables PaX MPROTECT from processes that start executing while traced (default).
.It 2
Bypasses PaX MPROTECT for all processes being traced.
.El
.It Li security.pax.segvguard.enabled
Enable PaX Segvguard.
.Pp
PaX Segvguard can detect and prevent certain exploitation attempts, where
an attacker may try for example to brute-force function return addresses
of respawning daemons.
.Pp
.Em Note :
The
.Nx
interface and implementation of the Segvguard is still experimental, and may
change in future releases.
.It Li security.pax.segvguard.expiry_timeout
If the max number was not reached within this timeout (in seconds), the entry
will expire.
.It Li security.pax.segvguard.global
Specifies the default global policy for programs without an
explicit enable/disable flag.
.Pp
When non-zero, all programs will get the PaX Segvguard,
except those exempted with
.Xr paxctl 8 .
Otherwise, no program will get the PaX Segvguard restrictions,
except those specifically marked as such with
.Xr paxctl 8 .
.It Li security.pax.segvguard.max_crashes
The maximum number of segfaults a program can receive before suspension.
.It Li security.pax.segvguard.suspend_timeout
Number of seconds to suspend a user from running a faulting program when the
limit was exceeded.
.El
.El
.Ss The vendor.* subtree ( Dv CTL_VENDOR )
The
.Li vendor
toplevel name is reserved to be used by vendors who wish to
have their own private MIB tree.
Intended use is to store values under
.Dq vendor.<yourname>.* .
.Sh SEE ALSO
.Xr sysctl 3 ,
.Xr ipsec 4 ,
.Xr tcp 4 ,
.Xr security 7 ,
.Xr sysctl 8
.Sh HISTORY
The
.Nm
variables first appeared in
.Bx 4.4 .<|MERGE_RESOLUTION|>--- conflicted
+++ resolved
@@ -1,8 +1,4 @@
-<<<<<<< HEAD
-.\"	$NetBSD: sysctl.7,v 1.127 2018/05/05 21:33:53 wiz Exp $
-=======
 .\"	$NetBSD: sysctl.7,v 1.128 2018/06/18 02:57:51 eadler Exp $
->>>>>>> b2b84690
 .\"
 .\" Copyright (c) 1993
 .\"	The Regents of the University of California.  All rights reserved.
@@ -2062,11 +2058,7 @@
 Force IPsec processing even when SPD policies are not present.
 .El
 .It Li used
-<<<<<<< HEAD
-Based on if IPsec is enabled, and SPD rule existance, show if
-=======
 Based on if IPsec is enabled, and SPD rule existence, show if
->>>>>>> b2b84690
 IPsec is being used.
 Note that currently once IPsec is being used, it cannot be disabled.
 .It Li spi_try
