<<<<<<< HEAD
/*	$NetBSD: netbsd32_execve.c,v 1.38 2014/02/02 14:48:57 martin Exp $	*/
=======
/*	$NetBSD: netbsd32_execve.c,v 1.39 2018/09/03 16:29:29 riastradh Exp $	*/
>>>>>>> 598bd837

/*
 * Copyright (c) 1998, 2001 Matthew R. Green
 * All rights reserved.
 *
 * Redistribution and use in source and binary forms, with or without
 * modification, are permitted provided that the following conditions
 * are met:
 * 1. Redistributions of source code must retain the above copyright
 *    notice, this list of conditions and the following disclaimer.
 * 2. Redistributions in binary form must reproduce the above copyright
 *    notice, this list of conditions and the following disclaimer in the
 *    documentation and/or other materials provided with the distribution.
 *
 * THIS SOFTWARE IS PROVIDED BY THE AUTHOR ``AS IS'' AND ANY EXPRESS OR
 * IMPLIED WARRANTIES, INCLUDING, BUT NOT LIMITED TO, THE IMPLIED WARRANTIES
 * OF MERCHANTABILITY AND FITNESS FOR A PARTICULAR PURPOSE ARE DISCLAIMED.
 * IN NO EVENT SHALL THE AUTHOR BE LIABLE FOR ANY DIRECT, INDIRECT,
 * INCIDENTAL, SPECIAL, EXEMPLARY, OR CONSEQUENTIAL DAMAGES (INCLUDING,
 * BUT NOT LIMITED TO, PROCUREMENT OF SUBSTITUTE GOODS OR SERVICES;
 * LOSS OF USE, DATA, OR PROFITS; OR BUSINESS INTERRUPTION) HOWEVER CAUSED
 * AND ON ANY THEORY OF LIABILITY, WHETHER IN CONTRACT, STRICT LIABILITY,
 * OR TORT (INCLUDING NEGLIGENCE OR OTHERWISE) ARISING IN ANY WAY
 * OUT OF THE USE OF THIS SOFTWARE, EVEN IF ADVISED OF THE POSSIBILITY OF
 * SUCH DAMAGE.
 */

#include <sys/cdefs.h>

<<<<<<< HEAD
__KERNEL_RCSID(0, "$NetBSD: netbsd32_execve.c,v 1.38 2014/02/02 14:48:57 martin Exp $");
=======
__KERNEL_RCSID(0, "$NetBSD: netbsd32_execve.c,v 1.39 2018/09/03 16:29:29 riastradh Exp $");
>>>>>>> 598bd837

#include <sys/param.h>
#include <sys/systm.h>
#include <sys/atomic.h>
#include <sys/mount.h>
#include <sys/namei.h>
#include <sys/stat.h>
#include <sys/spawn.h>
#include <sys/uidinfo.h>
#include <sys/vnode.h>
#include <sys/file.h>
#include <sys/filedesc.h>
#include <sys/syscallargs.h>
#include <sys/proc.h>
#include <sys/exec.h>

#include <compat/netbsd32/netbsd32.h>
#include <compat/netbsd32/netbsd32_syscall.h>
#include <compat/netbsd32/netbsd32_syscallargs.h>

static int
netbsd32_execve_fetch_element(char * const *array, size_t index, char **value)
{
	int error;
	netbsd32_charp const *a32 = (void const *)array;
	netbsd32_charp e;

	error = copyin(a32 + index, &e, sizeof(e));
	if (error)
		return error;
	*value = (char *)NETBSD32PTR64(e);
	return 0;
}

int
netbsd32_execve(struct lwp *l, const struct netbsd32_execve_args *uap, register_t *retval)
{
	/* {
		syscallarg(const netbsd32_charp) path;
		syscallarg(netbsd32_charpp) argp;
		syscallarg(netbsd32_charpp) envp;
	} */
	const char *path = SCARG_P32(uap, path);

	return execve1(l, path, SCARG_P32(uap, argp),
	    SCARG_P32(uap, envp), netbsd32_execve_fetch_element);
}

int
netbsd32_fexecve(struct lwp *l, const struct netbsd32_fexecve_args *uap,
		 register_t *retval)
{
	/* {
		syscallarg(int) fd;
		syscallarg(netbsd32_charpp) argp;
		syscallarg(netbsd32_charpp) envp;
	} */
	struct sys_fexecve_args ua;

	NETBSD32TO64_UAP(fd);
	NETBSD32TOP_UAP(argp, char * const);
	NETBSD32TOP_UAP(envp, char * const);

	return sys_fexecve(l, &ua, retval);
}

static int
netbsd32_posix_spawn_fa_alloc(struct posix_spawn_file_actions **fap,
    const struct netbsd32_posix_spawn_file_actions *ufa, rlim_t lim)
{
	struct posix_spawn_file_actions *fa;
	struct netbsd32_posix_spawn_file_actions fa32;
	struct netbsd32_posix_spawn_file_actions_entry *fae32 = NULL, *f32 = NULL;
	struct posix_spawn_file_actions_entry *fae;
	char *pbuf = NULL;
	int error;
	size_t fal, fal32, slen, i = 0;

	error = copyin(ufa, &fa32, sizeof(fa32));
	if (error)
		return error;

	if (fa32.len == 0)
		return 0;

	fa = kmem_alloc(sizeof(*fa), KM_SLEEP);
	fa->len = fa->size = fa32.len;

	if (fa->len > lim) {
		kmem_free(fa, sizeof(*fa));
		return EINVAL;
	}

	fal = fa->len * sizeof(*fae);
	fal32 = fa->len * sizeof(*fae32);

	fa->fae = kmem_alloc(fal, KM_SLEEP);
	fae32 = kmem_alloc(fal32, KM_SLEEP);
	error = copyin(NETBSD32PTR64(fa32.fae), fae32, fal32);
	if (error)
		goto out;

	pbuf = PNBUF_GET();
	for (; i < fa->len; i++) {
		fae = &fa->fae[i];
		f32 = &fae32[i];
		fae->fae_action = f32->fae_action;
		fae->fae_fildes = f32->fae_fildes;
		if (fae->fae_action == FAE_DUP2)
			fae->fae_data.dup2.newfildes =
			    f32->fae_data.dup2.newfildes;
		if (fae->fae_action != FAE_OPEN)
			continue;
		error = copyinstr(NETBSD32PTR64(f32->fae_path), pbuf,
		    MAXPATHLEN, &slen);
		if (error)
			goto out;
		fae->fae_path = kmem_alloc(slen, KM_SLEEP);
		memcpy(fae->fae_path, pbuf, slen);
		fae->fae_oflag = f32->fae_oflag;
		fae->fae_mode = f32->fae_mode;
	}
	PNBUF_PUT(pbuf);
	if (fae32)
		kmem_free(fae32, fal32);
	*fap = fa;
	return 0;

out:
	if (fae32)
		kmem_free(fae32, fal32);
	if (pbuf)
		PNBUF_PUT(pbuf);
	posix_spawn_fa_free(fa, i);
	return error;
}

int
netbsd32_posix_spawn(struct lwp *l,
	const struct netbsd32_posix_spawn_args *uap, register_t *retval)
{
	/* {
	syscallarg(netbsd32_pid_tp) pid;
	syscallarg(const netbsd32_charp) path;
	syscallarg(const netbsd32_posix_spawn_file_actionsp) file_actions;
	syscallarg(const netbsd32_posix_spawnattrp) attrp;
	syscallarg(netbsd32_charpp) argv;
	syscallarg(netbsd32_charpp) envp;
	} */

	int error;
	struct posix_spawn_file_actions *fa = NULL;
	struct posix_spawnattr *sa = NULL;
	pid_t pid;
	bool child_ok = false;
	rlim_t max_fileactions;
	proc_t *p = l->l_proc;

	error = check_posix_spawn(l);
	if (error) {
		*retval = error;
		return 0;
	}

	/* copy in file_actions struct */
	if (SCARG_P32(uap, file_actions) != NULL) {
<<<<<<< HEAD
		max_fileactions = 2 * min(p->p_rlimit[RLIMIT_NOFILE].rlim_cur,
=======
		max_fileactions = 2 * uimin(p->p_rlimit[RLIMIT_NOFILE].rlim_cur,
>>>>>>> 598bd837
		    maxfiles);
		error = netbsd32_posix_spawn_fa_alloc(&fa,
		    SCARG_P32(uap, file_actions), max_fileactions);
		if (error)
			goto error_exit;
	}

	/* copyin posix_spawnattr struct */
	if (SCARG_P32(uap, attrp) != NULL) {
		sa = kmem_alloc(sizeof(*sa), KM_SLEEP);
		error = copyin(SCARG_P32(uap, attrp), sa, sizeof(*sa));
		if (error)
			goto error_exit;
	}

	/*
	 * Do the spawn
	 */
	error = do_posix_spawn(l, &pid, &child_ok, SCARG_P32(uap, path), fa,
	    sa, SCARG_P32(uap, argv), SCARG_P32(uap, envp),
	    netbsd32_execve_fetch_element);
	if (error)
		goto error_exit;

	if (error == 0 && SCARG_P32(uap, pid) != NULL)
		error = copyout(&pid, SCARG_P32(uap, pid), sizeof(pid));

	*retval = error;
	return 0;

 error_exit:
 	if (!child_ok) {
		(void)chgproccnt(kauth_cred_getuid(l->l_cred), -1);
		atomic_dec_uint(&nprocs);

		if (sa)
			kmem_free(sa, sizeof(*sa));
		if (fa)
			posix_spawn_fa_free(fa, fa->len);
	}

	*retval = error;
	return 0;
}<|MERGE_RESOLUTION|>--- conflicted
+++ resolved
@@ -1,8 +1,4 @@
-<<<<<<< HEAD
-/*	$NetBSD: netbsd32_execve.c,v 1.38 2014/02/02 14:48:57 martin Exp $	*/
-=======
 /*	$NetBSD: netbsd32_execve.c,v 1.39 2018/09/03 16:29:29 riastradh Exp $	*/
->>>>>>> 598bd837
 
 /*
  * Copyright (c) 1998, 2001 Matthew R. Green
@@ -32,11 +28,7 @@
 
 #include <sys/cdefs.h>
 
-<<<<<<< HEAD
-__KERNEL_RCSID(0, "$NetBSD: netbsd32_execve.c,v 1.38 2014/02/02 14:48:57 martin Exp $");
-=======
 __KERNEL_RCSID(0, "$NetBSD: netbsd32_execve.c,v 1.39 2018/09/03 16:29:29 riastradh Exp $");
->>>>>>> 598bd837
 
 #include <sys/param.h>
 #include <sys/systm.h>
@@ -203,11 +195,7 @@
 
 	/* copy in file_actions struct */
 	if (SCARG_P32(uap, file_actions) != NULL) {
-<<<<<<< HEAD
-		max_fileactions = 2 * min(p->p_rlimit[RLIMIT_NOFILE].rlim_cur,
-=======
 		max_fileactions = 2 * uimin(p->p_rlimit[RLIMIT_NOFILE].rlim_cur,
->>>>>>> 598bd837
 		    maxfiles);
 		error = netbsd32_posix_spawn_fa_alloc(&fa,
 		    SCARG_P32(uap, file_actions), max_fileactions);
