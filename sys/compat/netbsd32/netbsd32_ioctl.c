--- conflicted
+++ resolved
@@ -1,8 +1,4 @@
-<<<<<<< HEAD
-/*	$NetBSD: netbsd32_ioctl.c,v 1.118 2021/01/17 10:50:01 simonb Exp $	*/
-=======
 /*	$NetBSD: netbsd32_ioctl.c,v 1.119 2021/04/14 16:26:23 mlelstv Exp $	*/
->>>>>>> e2aa5677
 
 /*
  * Copyright (c) 1998, 2001 Matthew R. Green
@@ -35,11 +31,7 @@
  */
 
 #include <sys/cdefs.h>
-<<<<<<< HEAD
-__KERNEL_RCSID(0, "$NetBSD: netbsd32_ioctl.c,v 1.118 2021/01/17 10:50:01 simonb Exp $");
-=======
 __KERNEL_RCSID(0, "$NetBSD: netbsd32_ioctl.c,v 1.119 2021/04/14 16:26:23 mlelstv Exp $");
->>>>>>> e2aa5677
 
 #if defined(_KERNEL_OPT)
 #include "opt_ntp.h"
