--- conflicted
+++ resolved
@@ -1,8 +1,4 @@
-<<<<<<< HEAD
-/*	$NetBSD: netbsd32_sysctl.c,v 1.38 2017/10/31 16:10:25 kre Exp $	*/
-=======
 /*	$NetBSD: netbsd32_sysctl.c,v 1.40 2018/05/26 21:07:47 kamil Exp $	*/
->>>>>>> b2b84690
 
 /*
  * Copyright (c) 2003 The NetBSD Foundation, Inc.
@@ -36,11 +32,7 @@
  */
 
 #include <sys/cdefs.h>
-<<<<<<< HEAD
-__KERNEL_RCSID(0, "$NetBSD: netbsd32_sysctl.c,v 1.38 2017/10/31 16:10:25 kre Exp $");
-=======
 __KERNEL_RCSID(0, "$NetBSD: netbsd32_sysctl.c,v 1.40 2018/05/26 21:07:47 kamil Exp $");
->>>>>>> b2b84690
 
 #if defined(_KERNEL_OPT)
 #include "opt_ddb.h"
