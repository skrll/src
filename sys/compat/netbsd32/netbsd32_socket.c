--- conflicted
+++ resolved
@@ -1,8 +1,4 @@
-<<<<<<< HEAD
-/*	$NetBSD: netbsd32_socket.c,v 1.45 2018/05/03 21:43:33 christos Exp $	*/
-=======
 /*	$NetBSD: netbsd32_socket.c,v 1.47 2018/05/13 00:04:23 christos Exp $	*/
->>>>>>> b2b84690
 
 /*
  * Copyright (c) 1998, 2001 Matthew R. Green
@@ -31,11 +27,7 @@
  */
 
 #include <sys/cdefs.h>
-<<<<<<< HEAD
-__KERNEL_RCSID(0, "$NetBSD: netbsd32_socket.c,v 1.45 2018/05/03 21:43:33 christos Exp $");
-=======
 __KERNEL_RCSID(0, "$NetBSD: netbsd32_socket.c,v 1.47 2018/05/13 00:04:23 christos Exp $");
->>>>>>> b2b84690
 
 #include <sys/param.h>
 #include <sys/systm.h>
@@ -246,16 +238,6 @@
 		return error;
 
 	msg.msg_flags = SCARG(uap, flags) & MSG_USERFLAGS;
-<<<<<<< HEAD
-	msg.msg_name = NETBSD32PTR64(msg32.msg_name);
-	msg.msg_namelen = msg32.msg_namelen;
-	msg.msg_control = NETBSD32PTR64(msg32.msg_control);
-	msg.msg_controllen = msg32.msg_controllen;
-	msg.msg_iov = iov;
-	msg.msg_iovlen = msg32.msg_iovlen;
-
-=======
->>>>>>> b2b84690
 	error = do_sys_recvmsg(l, SCARG(uap, s), &msg,
 	    &from, msg.msg_control != NULL ? &control : NULL, retval);
 	if (error != 0)
@@ -366,16 +348,6 @@
 
 	if (from != NULL)
 		m_free(from);
-<<<<<<< HEAD
-	if (error == 0) {
-		msg32.msg_namelen = msg.msg_namelen;
-		msg32.msg_controllen = msg.msg_controllen;
-		msg32.msg_flags = msg.msg_flags;
-		ktrkuser("msghdr", &msg, sizeof msg);
-		error = copyout(&msg32, SCARG_P32(uap, msg), sizeof(msg32));
-	}
-=======
->>>>>>> b2b84690
 
 	*retval = dg;
 	if (error)
@@ -549,13 +521,7 @@
 	} */
 	struct msghdr msg;
 	struct netbsd32_msghdr msg32;
-<<<<<<< HEAD
-	struct iovec aiov[UIO_SMALLIOV], *iov = aiov;
-	struct netbsd32_iovec *iov32;
-	size_t iovsz;
-=======
 	struct iovec aiov[UIO_SMALLIOV];
->>>>>>> b2b84690
 	int error;
 
 	error = copyin(SCARG_P32(uap, msg), &msg32, sizeof(msg32));
@@ -607,22 +573,6 @@
 	for (dg = 0; dg < vlen;) {
 		error = copyin(mmsg32p + dg, &mmsg32, sizeof(mmsg32));
 		if (error)
-<<<<<<< HEAD
-			return (error);
-		/* From here on, msg.msg_control is allocated */
-	} else {
-		msg.msg_control = NULL;
-		msg.msg_controllen = 0;
-	}
-
-	iovsz = msg.msg_iovlen * sizeof(struct iovec);
-	if ((u_int)msg.msg_iovlen > UIO_SMALLIOV) {
-		if ((u_int)msg.msg_iovlen > IOV_MAX) {
-			error = EMSGSIZE;
-			goto out;
-		}
-		iov = kmem_alloc(iovsz, KM_SLEEP);
-=======
 			break;
 		if ((error = msg_send_copyin(l, msg32, msg, aiov)) != 0)
 			break;
@@ -644,29 +594,10 @@
 		if (error)
 			break;
 		dg++;
->>>>>>> b2b84690
 	}
 
 	*retval = dg;
 	if (error)
-<<<<<<< HEAD
-		goto out;
-	msg.msg_iov = iov;
-
-	error = do_sys_sendmsg(l, SCARG(uap, s), &msg, SCARG(uap, flags),
-	    retval);
-	/* msg.msg_control freed by do_sys_sendmsg() */
-
-	if (iov != aiov)
-		kmem_free(iov, iovsz);
-	return (error);
-
-out:
-	if (iov != aiov)
-		kmem_free(iov, iovsz);
-	if (msg.msg_control)
-		m_free(msg.msg_control);
-=======
 		so->so_error = error;
 
 	fd_putfile(s);
@@ -677,7 +608,6 @@
 	 */
 	if (dg)
 		return 0;
->>>>>>> b2b84690
 	return error;
 }
 
