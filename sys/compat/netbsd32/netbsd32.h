<<<<<<< HEAD
/*	$NetBSD: netbsd32.h,v 1.117 2018/04/14 04:04:39 mrg Exp $	*/
=======
/*	$NetBSD: netbsd32.h,v 1.118 2018/05/10 02:36:07 christos Exp $	*/
>>>>>>> b2b84690

/*
 * Copyright (c) 1998, 2001, 2008, 2015 Matthew R. Green
 * All rights reserved.
 *
 * Redistribution and use in source and binary forms, with or without
 * modification, are permitted provided that the following conditions
 * are met:
 * 1. Redistributions of source code must retain the above copyright
 *    notice, this list of conditions and the following disclaimer.
 * 2. Redistributions in binary form must reproduce the above copyright
 *    notice, this list of conditions and the following disclaimer in the
 *    documentation and/or other materials provided with the distribution.
 *
 * THIS SOFTWARE IS PROVIDED BY THE AUTHOR ``AS IS'' AND ANY EXPRESS OR
 * IMPLIED WARRANTIES, INCLUDING, BUT NOT LIMITED TO, THE IMPLIED WARRANTIES
 * OF MERCHANTABILITY AND FITNESS FOR A PARTICULAR PURPOSE ARE DISCLAIMED.
 * IN NO EVENT SHALL THE AUTHOR BE LIABLE FOR ANY DIRECT, INDIRECT,
 * INCIDENTAL, SPECIAL, EXEMPLARY, OR CONSEQUENTIAL DAMAGES (INCLUDING,
 * BUT NOT LIMITED TO, PROCUREMENT OF SUBSTITUTE GOODS OR SERVICES;
 * LOSS OF USE, DATA, OR PROFITS; OR BUSINESS INTERRUPTION) HOWEVER CAUSED
 * AND ON ANY THEORY OF LIABILITY, WHETHER IN CONTRACT, STRICT LIABILITY,
 * OR TORT (INCLUDING NEGLIGENCE OR OTHERWISE) ARISING IN ANY WAY
 * OUT OF THE USE OF THIS SOFTWARE, EVEN IF ADVISED OF THE POSSIBILITY OF
 * SUCH DAMAGE.
 */

#ifndef _COMPAT_NETBSD32_NETBSD32_H_
#define _COMPAT_NETBSD32_NETBSD32_H_
/* We need to change the size of register_t */
#ifdef syscallargs
#undef syscallargs
#endif
/*
 * NetBSD 32-bit compatibility module.
 */

#include <sys/param.h> /* precautionary upon removal from ucred.h */
#include <sys/systm.h>
#include <sys/mount.h>
#include <sys/stat.h>
#include <sys/statvfs.h>
#include <sys/syscallargs.h>
#include <sys/ipc.h>
#include <sys/shm.h>
#include <sys/ucontext.h>
#include <sys/ucred.h>
#include <compat/sys/ucontext.h>
#include <compat/sys/mount.h>
#include <compat/sys/signal.h>
#include <compat/sys/siginfo.h>
#include <compat/common/compat_util.h>

#include <nfs/rpcv2.h>

/*
 * first, define the basic types we need.
 */

typedef int32_t netbsd32_long;
typedef uint32_t netbsd32_u_long;
typedef int64_t netbsd32_quad;

typedef uint32_t netbsd32_clock_t;
typedef uint32_t netbsd32_size_t;
typedef int32_t netbsd32_ssize_t;
typedef int32_t netbsd32_clockid_t;
typedef int32_t netbsd32_key_t;
typedef int32_t netbsd32_intptr_t;
typedef uint32_t netbsd32_uintptr_t;

/* netbsd32_[u]int64 are machine dependent and defined below */

/*
 * machine dependant section; must define:
 *	netbsd32_pointer_t
 *		- 32-bit pointer type, normally uint32_t but can be int32_t
 *		  for platforms which rely on sign-extension of pointers
 *		  such as SH-5.
 *	NETBSD32PTR64(p32)
 *		- Translate a 32-bit pointer into something valid in a
 *		  64-bit context.
 *	struct netbsd32_sigcontext
 *		- 32bit compatibility sigcontext structure for this arch.
 *	netbsd32_sigcontextp_t
 *		- type of pointer to above, normally uint32_t
 *	void netbsd32_setregs(struct proc *p, struct exec_package *pack,
 *	    unsigned long stack);
 *	int netbsd32_sigreturn(struct proc *p, void *v,
 *	    register_t *retval);
 *	void netbsd32_sendsig(sig_t catcher, int sig, int mask, u_long code);
 *	char netbsd32_esigcode[], netbsd32_sigcode[]
 *		- the above are abvious
 *
 * pull in the netbsd32 machine dependent header, that may help with the
 * above, or it may be provided via the MD layer itself.
 */
#include <machine/netbsd32_machdep.h>

/* netbsd32_machdep.h will have (typically) defined:
#define NETBSD32_POINTER_TYPE uint32_t
typedef	struct { NETBSD32_POINTER_TYPE i32; } netbsd32_pointer_t;
*/

/*
 * Conversion functions for the rest of the compat32 code:
 *
 * NETBSD32PTR64()	Convert user-supplied 32bit pointer to 'void *'
 * NETBSD32PTR32()	Assign a 'void *' to a 32bit pointer variable
 * NETBSD32PTR32PLUS()	Add an integer to a 32bit pointer
 *
 * Under rare circumstances the following get used:
 *
 * NETBSD32PTR32I()	Convert 'void *' to the 32bit pointer base type.
 * NETBSD32IPTR64()	Convert 32bit pointer base type to 'void *'
 */
#define	NETBSD32PTR64(p32)		NETBSD32IPTR64((p32).i32)
#define	NETBSD32PTR32(p32, p64)		((p32).i32 = NETBSD32PTR32I(p64))
#define	NETBSD32PTR32PLUS(p32, incr)	((p32).i32 += incr)

static __inline NETBSD32_POINTER_TYPE
NETBSD32PTR32I(const void *p64) { return (uintptr_t)p64; }
static __inline void *
NETBSD32IPTR64(NETBSD32_POINTER_TYPE p32) { return (void *)(intptr_t)p32; }

/* Nothing should be using the raw type, so kill it */
#undef NETBSD32_POINTER_TYPE

/*
 * 64 bit integers only have 4-byte alignment on some 32 bit ports,
 * but always have 8-byte alignment on 64 bit systems.
 * NETBSD32_INT64_ALIGN may be __attribute__((__aligned__(4)))
 */
typedef int64_t netbsd32_int64 NETBSD32_INT64_ALIGN;
typedef uint64_t netbsd32_uint64 NETBSD32_INT64_ALIGN;
#undef NETBSD32_INT64_ALIGN

/*
 * all pointers are netbsd32_pointer_t (defined in <machine/netbsd32_machdep.h>)
 */

typedef netbsd32_pointer_t netbsd32_voidp;
typedef netbsd32_pointer_t netbsd32_u_shortp;
typedef netbsd32_pointer_t netbsd32_charp;
typedef netbsd32_pointer_t netbsd32_u_charp;
typedef netbsd32_pointer_t netbsd32_charpp;
typedef netbsd32_pointer_t netbsd32_size_tp;
typedef netbsd32_pointer_t netbsd32_intp;
typedef netbsd32_pointer_t netbsd32_uintp;
typedef netbsd32_pointer_t netbsd32_longp;
typedef netbsd32_pointer_t netbsd32_caddrp;
typedef netbsd32_pointer_t netbsd32_caddr;
typedef netbsd32_pointer_t netbsd32_gid_tp;
typedef netbsd32_pointer_t netbsd32_fsid_tp_t;
typedef netbsd32_pointer_t netbsd32_lwpidp;
typedef netbsd32_pointer_t netbsd32_ucontextp;
typedef netbsd32_pointer_t netbsd32_caddr_t;
typedef netbsd32_pointer_t netbsd32_lwpctlp;
typedef netbsd32_pointer_t netbsd32_pid_tp;
typedef netbsd32_pointer_t netbsd32_psetidp_t;

/*
 * now, the compatibility structures and their fake pointer types.
 */

/* from <sys/types.h> */
typedef netbsd32_pointer_t netbsd32_fd_setp_t;
typedef netbsd32_intptr_t netbsd32_semid_t;
typedef netbsd32_pointer_t netbsd32_semidp_t;
typedef netbsd32_uint64 netbsd32_dev_t;
typedef netbsd32_int64 netbsd32_off_t;
typedef netbsd32_uint64 netbsd32_ino_t;

/* from <sys/spawn.h> */
typedef netbsd32_pointer_t netbsd32_posix_spawn_file_actionsp;
typedef netbsd32_pointer_t netbsd32_posix_spawnattrp;
typedef netbsd32_pointer_t netbsd32_posix_spawn_file_actions_entryp;

/* from <sys/uio.h> */
typedef netbsd32_pointer_t netbsd32_iovecp_t;
struct netbsd32_iovec {
	netbsd32_voidp	 iov_base;	/* Base address. */
	netbsd32_size_t	 iov_len;	/* Length. */
};

/* from <sys/time.h> */
typedef int32_t netbsd32_timer_t;
typedef	int32_t netbsd32_time50_t;
typedef	netbsd32_int64 netbsd32_time_t;
typedef netbsd32_pointer_t netbsd32_timerp_t;
typedef netbsd32_pointer_t netbsd32_clockidp_t;

typedef netbsd32_pointer_t netbsd32_timespec50p_t;
struct netbsd32_timespec50 {
	netbsd32_time50_t tv_sec;			/* seconds */
	netbsd32_long	tv_nsec;	/* and nanoseconds */
};

typedef netbsd32_pointer_t netbsd32_timespecp_t;
struct netbsd32_timespec {
	netbsd32_time_t tv_sec;			/* seconds */
	netbsd32_long	tv_nsec;	/* and nanoseconds */
};

typedef netbsd32_pointer_t netbsd32_timeval50p_t;
struct netbsd32_timeval50 {
	netbsd32_time50_t	tv_sec;		/* seconds */
	netbsd32_long		tv_usec;	/* and microseconds */
};

typedef netbsd32_pointer_t netbsd32_timevalp_t;
struct netbsd32_timeval {
	netbsd32_time_t	tv_sec;		/* seconds */
	suseconds_t	tv_usec;	/* and microseconds */
};

typedef netbsd32_pointer_t netbsd32_timezonep_t;
struct netbsd32_timezone {
	int	tz_minuteswest;	/* minutes west of Greenwich */
	int	tz_dsttime;	/* type of dst correction */
};

typedef netbsd32_pointer_t netbsd32_itimerval50p_t;
struct	netbsd32_itimerval50 {
	struct	netbsd32_timeval50 it_interval;	/* timer interval */
	struct	netbsd32_timeval50 it_value;	/* current value */
};

typedef netbsd32_pointer_t netbsd32_itimervalp_t;
struct	netbsd32_itimerval {
	struct	netbsd32_timeval it_interval;	/* timer interval */
	struct	netbsd32_timeval it_value;	/* current value */
};

typedef netbsd32_pointer_t netbsd32_itimerspec50p_t;
struct netbsd32_itimerspec50 {
	struct netbsd32_timespec50 it_interval;
	struct netbsd32_timespec50 it_value;
};

typedef netbsd32_pointer_t netbsd32_itimerspecp_t;
struct netbsd32_itimerspec {
	struct netbsd32_timespec it_interval;
	struct netbsd32_timespec it_value;
};

/* from <sys/mount.h> */
typedef netbsd32_pointer_t netbsd32_fidp_t;

typedef netbsd32_pointer_t netbsd32_fhandlep_t;
typedef netbsd32_pointer_t netbsd32_compat_30_fhandlep_t;

typedef netbsd32_pointer_t netbsd32_statfsp_t;
struct netbsd32_statfs {
	short	f_type;			/* type of file system */
	unsigned short	f_flags;	/* copy of mount flags */
	netbsd32_long	f_bsize;	/* fundamental file system block size */
	netbsd32_long	f_iosize;	/* optimal transfer block size */
	netbsd32_long	f_blocks;	/* total data blocks in file system */
	netbsd32_long	f_bfree;	/* free blocks in fs */
	netbsd32_long	f_bavail;	/* free blocks avail to non-superuser */
	netbsd32_long	f_files;	/* total file nodes in file system */
	netbsd32_long	f_ffree;	/* free file nodes in fs */
	fsid_t	f_fsid;			/* file system id */
	uid_t	f_owner;		/* user that mounted the file system */
	netbsd32_long	f_spare[4];	/* spare for later */
	char	f_fstypename[MFSNAMELEN]; /* fs type name */
	char	f_mntonname[MNAMELEN];	  /* directory on which mounted */
	char	f_mntfromname[MNAMELEN];  /* mounted file system */
};

struct netbsd32_export_args30 {
	int	ex_flags;		/* export related flags */
	uid_t	ex_root;		/* mapping for root uid */
	struct	uucred ex_anon;		/* mapping for anonymous user */
	netbsd32_pointer_t ex_addr;	/* net address to which exported */
	int	ex_addrlen;		/* and the net address length */
	netbsd32_pointer_t ex_mask;	/* mask of valid bits in saddr */
	int	ex_masklen;		/* and the smask length */
	netbsd32_charp ex_indexfile;	/* index file for WebNFS URLs */
};

/* from <sys/poll.h> */
typedef netbsd32_pointer_t netbsd32_pollfdp_t;

/* from <sys/ptrace.h> */
typedef netbsd32_pointer_t netbsd32_ptrace_io_descp_t;
struct netbsd32_ptrace_io_desc {
	int	piod_op;		/* I/O operation */
	netbsd32_voidp piod_offs;	/* child offset */
	netbsd32_voidp piod_addr;	/* parent offset */
	netbsd32_size_t piod_len;	/* request length (in) /
					   actual count (out) */
};

struct netbsd32_ptrace_siginfo {
	siginfo32_t	psi_siginfo;	/* signal information structure */
	lwpid_t		psi_lwpid;	/* destination LWP of the signal
					 * value 0 means the whole process
					 * (route signal to all LWPs) */
};

/* from <sys/quotactl.h> */
typedef netbsd32_pointer_t netbsd32_quotactlargsp_t;
struct netbsd32_quotactlargs {
	unsigned qc_op;
	union {
		struct {
			netbsd32_pointer_t qc_info;
		} stat;
		struct {
			int qc_idtype;
			netbsd32_pointer_t qc_info;
		} idtypestat;
		struct {
			int qc_objtype;
			netbsd32_pointer_t qc_info;
		} objtypestat;
		struct {
			netbsd32_pointer_t qc_key;
			netbsd32_pointer_t qc_val;
		} get;
		struct {
			netbsd32_pointer_t qc_key;
			netbsd32_pointer_t qc_val;
		} put;
		struct {
			netbsd32_pointer_t qc_key;
		} del;
		struct {
			netbsd32_pointer_t qc_cursor;
		} cursoropen;
		struct {
			netbsd32_pointer_t qc_cursor;
		} cursorclose;
		struct {
			netbsd32_pointer_t qc_cursor;
			int qc_idtype;
		} cursorskipidtype;
		struct {
			netbsd32_pointer_t qc_cursor;
			netbsd32_pointer_t qc_keys;
			netbsd32_pointer_t qc_vals;
			unsigned qc_maxnum;
			netbsd32_pointer_t qc_ret;
		} cursorget;
		struct {
			netbsd32_pointer_t qc_cursor;
			netbsd32_pointer_t qc_ret;
		} cursoratend;
		struct {
			netbsd32_pointer_t qc_cursor;
		} cursorrewind;
		struct {
			int qc_idtype;
			netbsd32_pointer_t qc_quotafile;
		} quotaon;
		struct {
			int qc_idtype;
		} quotaoff;
	} u;
};

/* from <sys/resource.h> */
typedef netbsd32_pointer_t netbsd32_rusage50p_t;
struct	netbsd32_rusage50 {
	struct netbsd32_timeval50 ru_utime;/* user time used */
	struct netbsd32_timeval50 ru_stime;/* system time used */
	netbsd32_long	ru_maxrss;	/* max resident set size */
	netbsd32_long	ru_ixrss;	/* integral shared memory size */
	netbsd32_long	ru_idrss;	/* integral unshared data " */
	netbsd32_long	ru_isrss;	/* integral unshared stack " */
	netbsd32_long	ru_minflt;	/* page reclaims */
	netbsd32_long	ru_majflt;	/* page faults */
	netbsd32_long	ru_nswap;	/* swaps */
	netbsd32_long	ru_inblock;	/* block input operations */
	netbsd32_long	ru_oublock;	/* block output operations */
	netbsd32_long	ru_msgsnd;	/* messages sent */
	netbsd32_long	ru_msgrcv;	/* messages received */
	netbsd32_long	ru_nsignals;	/* signals received */
	netbsd32_long	ru_nvcsw;	/* voluntary context switches */
	netbsd32_long	ru_nivcsw;	/* involuntary " */
};

typedef netbsd32_pointer_t netbsd32_rusagep_t;
struct	netbsd32_rusage {
	struct netbsd32_timeval ru_utime;/* user time used */
	struct netbsd32_timeval ru_stime;/* system time used */
	netbsd32_long	ru_maxrss;	/* max resident set size */
	netbsd32_long	ru_ixrss;	/* integral shared memory size */
	netbsd32_long	ru_idrss;	/* integral unshared data " */
	netbsd32_long	ru_isrss;	/* integral unshared stack " */
	netbsd32_long	ru_minflt;	/* page reclaims */
	netbsd32_long	ru_majflt;	/* page faults */
	netbsd32_long	ru_nswap;	/* swaps */
	netbsd32_long	ru_inblock;	/* block input operations */
	netbsd32_long	ru_oublock;	/* block output operations */
	netbsd32_long	ru_msgsnd;	/* messages sent */
	netbsd32_long	ru_msgrcv;	/* messages received */
	netbsd32_long	ru_nsignals;	/* signals received */
	netbsd32_long	ru_nvcsw;	/* voluntary context switches */
	netbsd32_long	ru_nivcsw;	/* involuntary " */
};

typedef netbsd32_pointer_t netbsd32_wrusagep_t;
struct netbsd32_wrusage {
	struct netbsd32_rusage	wru_self;
	struct netbsd32_rusage	wru_children;
};

typedef netbsd32_pointer_t netbsd32_orlimitp_t;

typedef netbsd32_pointer_t netbsd32_rlimitp_t;

struct netbsd32_loadavg {
	fixpt_t	ldavg[3];
	netbsd32_long	fscale;
};

/* from <sys/swap.h> */
struct netbsd32_swapent {
	netbsd32_dev_t	se_dev;		/* device id */
	int	se_flags;		/* flags */
	int	se_nblks;		/* total blocks */
	int	se_inuse;		/* blocks in use */
	int	se_priority;		/* priority of this device */
	char	se_path[PATH_MAX+1];	/* path	name */
};

/* from <sys/ipc.h> */
typedef netbsd32_pointer_t netbsd32_ipc_permp_t;
struct netbsd32_ipc_perm {
	uid_t		cuid;	/* creator user id */
	gid_t		cgid;	/* creator group id */
	uid_t		uid;	/* user id */
	gid_t		gid;	/* group id */
	mode_t		mode;	/* r/w permission */
	unsigned short	_seq;	/* sequence # (to generate unique msg/sem/shm id) */
	netbsd32_key_t	_key;	/* user specified msg/sem/shm key */
};
struct netbsd32_ipc_perm14 {
	unsigned short	cuid;	/* creator user id */
	unsigned short	cgid;	/* creator group id */
	unsigned short	uid;	/* user id */
	unsigned short	gid;	/* group id */
	unsigned short	mode;	/* r/w permission */
	unsigned short	seq;	/* sequence # (to generate unique msg/sem/shm id) */
	netbsd32_key_t	key;	/* user specified msg/sem/shm key */
};

/* from <sys/msg.h> */
typedef netbsd32_pointer_t netbsd32_msgp_t;
struct netbsd32_msg {
	netbsd32_msgp_t msg_next;	/* next msg in the chain */
	netbsd32_long	msg_type;	/* type of this message */
    					/* >0 -> type of this message */
    					/* 0 -> free header */
	unsigned short	msg_ts;		/* size of this message */
	short	msg_spot;		/* location of start of msg in buffer */
};

typedef uint32_t netbsd32_msgqnum_t;
typedef netbsd32_size_t netbsd32_msglen_t;

typedef netbsd32_pointer_t netbsd32_msqid_dsp_t;
struct netbsd32_msqid_ds {
	struct netbsd32_ipc_perm msg_perm;	/* operation permission strucure */
	netbsd32_msgqnum_t	msg_qnum;	/* number of messages in the queue */
	netbsd32_msglen_t	msg_qbytes;	/* max # of bytes in the queue */
	pid_t		msg_lspid;	/* process ID of last msgsend() */
	pid_t		msg_lrpid;	/* process ID of last msgrcv() */
	netbsd32_time_t		msg_stime;	/* time of last msgsend() */
	netbsd32_time_t		msg_rtime;	/* time of last msgrcv() */
	netbsd32_time_t		msg_ctime;	/* time of last change */

	/*
	 * These members are private and used only in the internal
	 * implementation of this interface.
	 */
	netbsd32_msgp_t _msg_first;	/* first message in the queue */
	netbsd32_msgp_t	_msg_last;	/* last message in the queue */
	netbsd32_msglen_t _msg_cbytes;	/* # of bytes currently in queue */
};
typedef netbsd32_pointer_t netbsd32_msqid_ds50p_t;
struct netbsd32_msqid_ds50 {
	struct netbsd32_ipc_perm msg_perm;	/* operation permission strucure */
	netbsd32_msgqnum_t	msg_qnum;	/* number of messages in the queue */
	netbsd32_msglen_t	msg_qbytes;	/* max # of bytes in the queue */
	pid_t		msg_lspid;	/* process ID of last msgsend() */
	pid_t		msg_lrpid;	/* process ID of last msgrcv() */
	int32_t		msg_stime;	/* time of last msgsend() */
	int32_t		msg_rtime;	/* time of last msgrcv() */
	int32_t		msg_ctime;	/* time of last change */

	/*
	 * These members are private and used only in the internal
	 * implementation of this interface.
	 */
	netbsd32_msgp_t _msg_first;	/* first message in the queue */
	netbsd32_msgp_t	_msg_last;	/* last message in the queue */
	netbsd32_msglen_t _msg_cbytes;	/* # of bytes currently in queue */
};

typedef netbsd32_pointer_t netbsd32_msqid_ds14p_t;
struct netbsd32_msqid_ds14 {
	struct	netbsd32_ipc_perm14 msg_perm;	/* msg queue permission bits */
	netbsd32_msgp_t	msg_first;	/* first message in the queue */
	netbsd32_msgp_t	msg_last;	/* last message in the queue */
	netbsd32_u_long	msg_cbytes;	/* number of bytes in use on the queue */
	netbsd32_u_long	msg_qnum;	/* number of msgs in the queue */
	netbsd32_u_long	msg_qbytes;	/* max # of bytes on the queue */
	pid_t msg_lspid;		/* pid of last msgsnd() */
	pid_t msg_lrpid;		/* pid of last msgrcv() */
	int32_t		msg_stime;	/* time of last msgsnd() */
	netbsd32_long	msg_pad1;
	int32_t		msg_rtime;	/* time of last msgrcv() */
	netbsd32_long	msg_pad2;
	int32_t		msg_ctime;	/* time of last msgctl() */
	netbsd32_long	msg_pad3;
	netbsd32_long	msg_pad4[4];
};

/* from <sys/sem.h> */
typedef netbsd32_pointer_t netbsd32_semp_t;

typedef netbsd32_pointer_t netbsd32_semid_dsp_t;
struct netbsd32_semid_ds {
	struct netbsd32_ipc_perm	sem_perm;/* operation permission struct */
	unsigned short	sem_nsems;	/* number of sems in set */
	netbsd32_time_t	sem_otime;	/* last operation time */
	netbsd32_time_t	sem_ctime;	/* last change time */

	/*
	 * These members are private and used only in the internal
	 * implementation of this interface.
	 */
	netbsd32_semp_t	_sem_base;	/* pointer to first semaphore in set */
};

typedef netbsd32_pointer_t netbsd32_semid_ds50p_t;
struct netbsd32_semid_ds50 {
	struct netbsd32_ipc_perm	sem_perm;/* operation permission struct */
	unsigned short	sem_nsems;	/* number of sems in set */
	int32_t		sem_otime;	/* last operation time */
	int32_t		sem_ctime;	/* last change time */

	/*
	 * These members are private and used only in the internal
	 * implementation of this interface.
	 */
	netbsd32_semp_t	_sem_base;	/* pointer to first semaphore in set */
};

typedef netbsd32_pointer_t netbsd32_semid_ds14p_t;
struct netbsd32_semid_ds14 {
	struct netbsd32_ipc_perm14	sem_perm;/* operation permission struct */
	netbsd32_semp_t	sem_base;	/* pointer to first semaphore in set */
	unsigned short	sem_nsems;	/* number of sems in set */
	netbsd32_time_t	sem_otime;	/* last operation time */
	netbsd32_long	sem_pad1;	/* SVABI/386 says I need this here */
	netbsd32_time_t	sem_ctime;	/* last change time */
					/* Times measured in secs since */
					/* 00:00:00 GMT, Jan. 1, 1970 */
	int32_t		sem_pad2;	/* SVABI/386 says I need this here */
	int32_t		sem_pad3[4];	/* SVABI/386 says I need this here */
};

typedef uint32_t netbsd32_semunu_t;
typedef netbsd32_pointer_t netbsd32_semunp_t;
union netbsd32_semun {
	int	val;			/* value for SETVAL */
	netbsd32_semid_dsp_t buf;	/* buffer for IPC_STAT & IPC_SET */
	netbsd32_u_shortp array;	/* array for GETALL & SETALL */
};

typedef netbsd32_pointer_t netbsd32_semun50p_t;
union netbsd32_semun50 {
	int	val;			/* value for SETVAL */
	netbsd32_semid_ds50p_t buf;	/* buffer for IPC_STAT & IPC_SET */
	netbsd32_u_shortp array;	/* array for GETALL & SETALL */
};

typedef netbsd32_pointer_t netbsd32_sembufp_t;
struct netbsd32_sembuf {
	unsigned short	sem_num;	/* semaphore # */
	short		sem_op;		/* semaphore operation */
	short		sem_flg;	/* operation flags */
};

/* from <sys/shm.h> */
typedef netbsd32_pointer_t netbsd32_shmid_dsp_t;
struct netbsd32_shmid_ds {
	struct netbsd32_ipc_perm shm_perm; /* operation permission structure */
	netbsd32_size_t	shm_segsz;	/* size of segment in bytes */
	pid_t		shm_lpid;	/* process ID of last shm op */
	pid_t		shm_cpid;	/* process ID of creator */
	shmatt_t	shm_nattch;	/* number of current attaches */
	netbsd32_time_t	shm_atime;	/* time of last shmat() */
	netbsd32_time_t	shm_dtime;	/* time of last shmdt() */
	netbsd32_time_t	shm_ctime;	/* time of last change by shmctl() */
	netbsd32_voidp	_shm_internal;	/* sysv stupidity */
};

typedef netbsd32_pointer_t netbsd32_shmid_ds50p_t;
struct netbsd32_shmid_ds50 {
	struct netbsd32_ipc_perm shm_perm; /* operation permission structure */
	netbsd32_size_t	shm_segsz;	/* size of segment in bytes */
	pid_t		shm_lpid;	/* process ID of last shm op */
	pid_t		shm_cpid;	/* process ID of creator */
	shmatt_t	shm_nattch;	/* number of current attaches */
	int32_t		shm_atime;	/* time of last shmat() */
	int32_t		shm_dtime;	/* time of last shmdt() */
	int32_t		shm_ctime;	/* time of last change by shmctl() */
	netbsd32_voidp	_shm_internal;	/* sysv stupidity */
};

typedef netbsd32_pointer_t netbsd32_shmid_ds14p_t;
struct netbsd32_shmid_ds14 {
	struct netbsd32_ipc_perm14 shm_perm; /* operation permission structure */
	int		shm_segsz;	/* size of segment in bytes */
	pid_t		shm_lpid;	/* process ID of last shm op */
	pid_t		shm_cpid;	/* process ID of creator */
	short		shm_nattch;	/* number of current attaches */
	int32_t		shm_atime;	/* time of last shmat() */
	int32_t		shm_dtime;	/* time of last shmdt() */
	int32_t		shm_ctime;	/* time of last change by shmctl() */
	netbsd32_voidp	_shm_internal;	/* sysv stupidity */
};

/* from <sys/signal.h> */
typedef netbsd32_pointer_t netbsd32_sigsetp_t;
typedef netbsd32_pointer_t netbsd32_sigactionp_t;
struct	netbsd32_sigaction13 {
	netbsd32_voidp netbsd32_sa_handler;	/* signal handler */
	sigset13_t netbsd32_sa_mask;		/* signal mask to apply */
	int	netbsd32_sa_flags;		/* see signal options below */
};

struct	netbsd32_sigaction {
	netbsd32_voidp netbsd32_sa_handler;	/* signal handler */
	sigset_t netbsd32_sa_mask;		/* signal mask to apply */
	int	netbsd32_sa_flags;		/* see signal options below */
};

typedef netbsd32_pointer_t netbsd32_sigaltstack13p_t;
struct netbsd32_sigaltstack13 {
	netbsd32_charp	ss_sp;		/* signal stack base */
	int	ss_size;		/* signal stack length */
	int	ss_flags;		/* SS_DISABLE and/or SS_ONSTACK */
};

typedef netbsd32_pointer_t netbsd32_sigaltstackp_t;
struct netbsd32_sigaltstack {
	netbsd32_voidp	ss_sp;		/* signal stack base */
	netbsd32_size_t	ss_size;	/* signal stack length */
	int	ss_flags;		/* SS_DISABLE and/or SS_ONSTACK */
};

typedef netbsd32_pointer_t netbsd32_sigstackp_t;
struct	netbsd32_sigstack {
	netbsd32_voidp	ss_sp;		/* signal stack pointer */
	int	ss_onstack;		/* current status */
};

typedef netbsd32_pointer_t netbsd32_sigvecp_t;
struct	netbsd32_sigvec {
	netbsd32_voidp sv_handler;	/* signal handler */
	int	sv_mask;		/* signal mask to apply */
	int	sv_flags;		/* see signal options below */
};

typedef netbsd32_pointer_t netbsd32_siginfop_t;

union netbsd32_sigval {
	int	sival_int;
	netbsd32_voidp	sival_ptr;
};

typedef netbsd32_pointer_t netbsd32_sigeventp_t;
struct netbsd32_sigevent {
	int	sigev_notify;
	int	sigev_signo;
	union netbsd32_sigval	sigev_value;
	netbsd32_voidp	sigev_notify_function;
	netbsd32_voidp	sigev_notify_attributes;
};

/* from <sys/sigtypes.h> */
typedef netbsd32_pointer_t netbsd32_stackp_t;

/* from <sys/socket.h> */
typedef netbsd32_pointer_t netbsd32_sockaddrp_t;
typedef netbsd32_pointer_t netbsd32_osockaddrp_t;
typedef netbsd32_pointer_t netbsd32_socklenp_t;

typedef netbsd32_pointer_t netbsd32_msghdrp_t;
struct netbsd32_msghdr {
	netbsd32_caddr_t msg_name;		/* optional address */
	unsigned int	msg_namelen;		/* size of address */
	netbsd32_iovecp_t msg_iov;		/* scatter/gather array */
	unsigned int	msg_iovlen;		/* # elements in msg_iov */
	netbsd32_caddr_t msg_control;		/* ancillary data, see below */
	unsigned int	msg_controllen;		/* ancillary data buffer len */
	int	msg_flags;		/* flags on received message */
};

typedef netbsd32_pointer_t netbsd32_omsghdrp_t;
struct netbsd32_omsghdr {
	netbsd32_caddr_t msg_name;		/* optional address */
	int		 msg_namelen;		/* size of address */
	netbsd32_iovecp_t msg_iov;		/* scatter/gather array */
	int		 msg_iovlen;		/* # elements in msg_iov */
	netbsd32_caddr_t msg_accrights;		/* access rights sent/recvd */
	int		 msg_accrightslen;
};

typedef netbsd32_pointer_t netbsd32_mmsghdrp_t;
struct netbsd32_mmsghdr {
	struct netbsd32_msghdr msg_hdr;
	unsigned int msg_len;
};

/* from <sys/stat.h> */
typedef netbsd32_pointer_t netbsd32_stat12p_t;
struct netbsd32_stat12 {		/* NetBSD-1.2 stat struct */
	uint32_t	st_dev;		/* inode's device */
	uint32_t	st_ino;		/* inode's number */
	uint16_t	st_mode;	/* inode protection mode */
	uint16_t	st_nlink;	/* number of hard links */
	uid_t		st_uid;		/* user ID of the file's owner */
	gid_t		st_gid;		/* group ID of the file's group */
	uint32_t	st_rdev;	/* device type */
	struct netbsd32_timespec50 st_atimespec;/* time of last access */
	struct netbsd32_timespec50 st_mtimespec;/* time of last data modification */
	struct netbsd32_timespec50 st_ctimespec;/* time of last file status change */
	netbsd32_int64	st_size;	/* file size, in bytes */
	netbsd32_int64	st_blocks;	/* blocks allocated for file */
	uint32_t	st_blksize;	/* optimal blocksize for I/O */
	uint32_t	st_flags;	/* user defined flags for file */
	uint32_t	st_gen;		/* file generation number */
	int32_t		st_lspare;
	netbsd32_int64	st_qspare[2];
};

typedef netbsd32_pointer_t netbsd32_stat43p_t;
struct netbsd32_stat43 {		/* BSD-4.3 stat struct */
	uint16_t  st_dev;		/* inode's device */
	uint32_t  st_ino;		/* inode's number */
	uint16_t  st_mode;		/* inode protection mode */
	uint16_t  st_nlink;		/* number of hard links */
	uint16_t  st_uid;		/* user ID of the file's owner */
	uint16_t  st_gid;		/* group ID of the file's group */
	uint16_t  st_rdev;		/* device type */
	int32_t	  st_size;		/* file size, in bytes */
	struct netbsd32_timespec50 st_atimespec;/* time of last access */
	struct netbsd32_timespec50 st_mtimespec;/* time of last data modification */
	struct netbsd32_timespec50 st_ctimespec;/* time of last file status change */
	int32_t	  st_blksize;		/* optimal blocksize for I/O */
	int32_t	  st_blocks;		/* blocks allocated for file */
	uint32_t  st_flags;		/* user defined flags for file */
	uint32_t  st_gen;		/* file generation number */
};
typedef netbsd32_pointer_t netbsd32_stat13p_t;
struct netbsd32_stat13 {
	uint32_t  st_dev;		/* inode's device */
	uint32_t  st_ino;		/* inode's number */
	mode_t	  st_mode;		/* inode protection mode */
	nlink_t	  st_nlink;		/* number of hard links */
	uid_t	  st_uid;		/* user ID of the file's owner */
	gid_t	  st_gid;		/* group ID of the file's group */
	uint32_t  st_rdev;		/* device type */
	struct netbsd32_timespec50 st_atimespec;/* time of last access */
	struct netbsd32_timespec50 st_mtimespec;/* time of last data modification */
	struct netbsd32_timespec50 st_ctimespec;/* time of last file status change */
	netbsd32_int64	  st_size;		/* file size, in bytes */
	netbsd32_uint64  st_blocks;		/* blocks allocated for file */
	blksize_t st_blksize;		/* optimal blocksize for I/O */
	uint32_t  st_flags;		/* user defined flags for file */
	uint32_t  st_gen;		/* file generation number */
	uint32_t  st_spare;		/* file generation number */
	struct	  netbsd32_timespec50 st_birthtimespec;
	uint32_t  st_spare2;
};

typedef netbsd32_pointer_t netbsd32_stat50p_t;
struct netbsd32_stat50 {
	uint32_t	st_dev;		/* inode's device */
	mode_t		st_mode;	/* inode protection mode */
	netbsd32_uint64	st_ino;		/* inode's number */
	nlink_t		st_nlink;	/* number of hard links */
	uid_t		st_uid;		/* user ID of the file's owner */
	gid_t		st_gid;		/* group ID of the file's group */
	uint32_t	st_rdev;	/* device type */
	struct netbsd32_timespec50 st_atimespec;/* time of last access */
	struct netbsd32_timespec50 st_mtimespec;/* time of last data modification */
	struct netbsd32_timespec50 st_ctimespec;/* time of last file status change */
	struct netbsd32_timespec50 st_birthtimespec; /* time of creation */
	netbsd32_int64	st_size;	/* file size, in bytes */
	netbsd32_uint64 st_blocks;	/* blocks allocated for file */
	blksize_t	st_blksize;	/* optimal blocksize for I/O */
	uint32_t	st_flags;	/* user defined flags for file */
	uint32_t	st_gen;		/* file generation number */
	uint32_t	st_spare[2];
};

typedef netbsd32_pointer_t netbsd32_statp_t;
struct netbsd32_stat {
	netbsd32_dev_t	st_dev;		/* inode's device */
	mode_t		st_mode;	/* inode protection mode */
	netbsd32_uint64	st_ino;		/* inode's number */
	nlink_t		st_nlink;	/* number of hard links */
	uid_t		st_uid;		/* user ID of the file's owner */
	gid_t		st_gid;		/* group ID of the file's group */
	netbsd32_dev_t	st_rdev;	/* device type */
	struct netbsd32_timespec st_atimespec;/* time of last access */
	struct netbsd32_timespec st_mtimespec;/* time of last data modification */
	struct netbsd32_timespec st_ctimespec;/* time of last file status change */
	struct netbsd32_timespec st_birthtimespec; /* time of creation */
	netbsd32_int64	st_size;	/* file size, in bytes */
	netbsd32_uint64 st_blocks;	/* blocks allocated for file */
	blksize_t	st_blksize;	/* optimal blocksize for I/O */
	uint32_t	st_flags;	/* user defined flags for file */
	uint32_t	st_gen;		/* file generation number */
	uint32_t	st_spare[2];
};

/* from <sys/statvfs.h> */
typedef netbsd32_pointer_t netbsd32_statvfsp_t;
struct netbsd32_statvfs {
	netbsd32_u_long	f_flag;		/* copy of mount exported flags */
	netbsd32_u_long	f_bsize;	/* system block size */
	netbsd32_u_long	f_frsize;	/* system fragment size */
	netbsd32_u_long	f_iosize;	/* optimal file system block size */
	netbsd32_uint64	f_blocks;	/* number of blocks in file system */
	netbsd32_uint64	f_bfree;	/* free blocks avail in file system */
	netbsd32_uint64	f_bavail;	/* free blocks avail to non-root */
	netbsd32_uint64	f_bresvd;	/* blocks reserved for root */
	netbsd32_uint64	f_files;	/* total file nodes in file system */
	netbsd32_uint64	f_ffree;	/* free file nodes in file system */
	netbsd32_uint64	f_favail;	/* free file nodes avail to non-root */
	netbsd32_uint64	f_fresvd;	/* file nodes reserved for root */
	netbsd32_uint64	f_syncreads;	/* count of sync reads since mount */
	netbsd32_uint64	f_syncwrites;	/* count of sync writes since mount */
	netbsd32_uint64	f_asyncreads;	/* count of async reads since mount */
	netbsd32_uint64	f_asyncwrites;	/* count of async writes since mount */
	fsid_t		f_fsidx;	/* NetBSD compatible fsid */
	netbsd32_u_long	f_fsid;		/* Posix compatible fsid */
	netbsd32_u_long	f_namemax;	/* maximum filename length */
	uid_t		f_owner;	/* user that mounted the file system */
	uint32_t	f_spare[4];	/* spare space */
	char	f_fstypename[_VFS_NAMELEN]; /* fs type name */
	char	f_mntonname[_VFS_MNAMELEN];  /* directory on which mounted */
	char	f_mntfromname[_VFS_MNAMELEN];  /* mounted file system */
};

/* from <sys/timex.h> */
typedef netbsd32_pointer_t netbsd32_ntptimevalp_t;
typedef netbsd32_pointer_t netbsd32_ntptimeval30p_t;
typedef netbsd32_pointer_t netbsd32_ntptimeval50p_t;

struct netbsd32_ntptimeval30 {
	struct netbsd32_timeval50 time;	/* current time (ro) */
	netbsd32_long maxerror;	/* maximum error (us) (ro) */
	netbsd32_long esterror;	/* estimated error (us) (ro) */
};
struct netbsd32_ntptimeval50 {
	struct netbsd32_timespec50 time;	/* current time (ro) */
	netbsd32_long maxerror;	/* maximum error (us) (ro) */
	netbsd32_long esterror;	/* estimated error (us) (ro) */
	netbsd32_long tai;	/* TAI offset */
	int time_state;		/* time status */
};

struct netbsd32_ntptimeval {
	struct netbsd32_timespec time;	/* current time (ro) */
	netbsd32_long maxerror;	/* maximum error (us) (ro) */
	netbsd32_long esterror;	/* estimated error (us) (ro) */
	netbsd32_long tai;	/* TAI offset */
	int time_state;		/* time status */
};
typedef netbsd32_pointer_t netbsd32_timexp_t;
struct netbsd32_timex {
	unsigned int modes;	/* clock mode bits (wo) */
	netbsd32_long offset;	/* time offset (us) (rw) */
	netbsd32_long freq;	/* frequency offset (scaled ppm) (rw) */
	netbsd32_long maxerror;	/* maximum error (us) (rw) */
	netbsd32_long esterror;	/* estimated error (us) (rw) */
	int status;		/* clock status bits (rw) */
	netbsd32_long constant;	/* pll time constant (rw) */
	netbsd32_long precision;	/* clock precision (us) (ro) */
	netbsd32_long tolerance;	/* clock frequency tolerance (scaled
				 * ppm) (ro) */
	/*
	 * The following read-only structure members are implemented
	 * only if the PPS signal discipline is configured in the
	 * kernel.
	 */
	netbsd32_long ppsfreq;	/* pps frequency (scaled ppm) (ro) */
	netbsd32_long jitter;	/* pps jitter (us) (ro) */
	int shift;		/* interval duration (s) (shift) (ro) */
	netbsd32_long stabil;	/* pps stability (scaled ppm) (ro) */
	netbsd32_long jitcnt;	/* jitter limit exceeded (ro) */
	netbsd32_long calcnt;	/* calibration intervals (ro) */
	netbsd32_long errcnt;	/* calibration errors (ro) */
	netbsd32_long stbcnt;	/* stability limit exceeded (ro) */
};

/* <prop/plistref.h> */
struct netbsd32_plistref {
	netbsd32_pointer_t pref_plist;
	netbsd32_size_t pref_len;
};

/* from <ufs/lfs/lfs.h> */
typedef netbsd32_pointer_t netbsd32_block_infop_t;  /* XXX broken */

/* from <sys/utsname.h> */
typedef netbsd32_pointer_t netbsd32_utsnamep_t;

/* from <compat/common/kern_info_09.c> */
typedef netbsd32_pointer_t netbsd32_outsnamep_t;

/* from <arch/sparc{,64}/include/vuid_event.h> */
typedef struct firm_event32 {
	unsigned short	id;		/* key or MS_* or LOC_[XY]_DELTA */
	unsigned short	pad;		/* unused, at least by X11 */
	int	value;		/* VKEY_{UP,DOWN} or locator delta */
	struct netbsd32_timeval time;
} Firm_event32;

/* from <sys/uuid.h> */
typedef netbsd32_pointer_t netbsd32_uuidp_t;

/* from <sys/event.h> */
typedef netbsd32_pointer_t netbsd32_keventp_t;

struct netbsd32_kevent {
	netbsd32_uintptr_t	ident;
	uint32_t		filter;
	uint32_t		flags;
	uint32_t		fflags;
	netbsd32_int64		data;
	netbsd32_intptr_t	udata;
};

/* from <sys/sched.h> */
typedef netbsd32_pointer_t netbsd32_sched_paramp_t;
typedef netbsd32_pointer_t netbsd32_cpusetp_t;

/* from <fs/tmpfs/tmpfs_args.h> */
struct netbsd32_tmpfs_args {
        int                     ta_version;

        /* Size counters. */
        netbsd32_ino_t          ta_nodes_max;
        netbsd32_off_t          ta_size_max;

        /* Root node attributes. */
        uid_t                   ta_root_uid;
        gid_t                   ta_root_gid;
        mode_t                  ta_root_mode;
};

/* from <fs/cd9660/cd9660_mount.h> */
struct netbsd32_iso_args {
	netbsd32_charp fspec;
	struct export_args30 _pad1;
	int	flags;
};

/* from <ufs/ufs/ufs_mount.h> */
struct netbsd32_ufs_args {
	netbsd32_charp		fspec;
};

struct netbsd32_mfs_args {
	netbsd32_charp		fspec;
	struct netbsd32_export_args30	_pad1;
	netbsd32_voidp		base;
	netbsd32_u_long		size;
};

/* from <nfs/nfs.h> */
struct netbsd32_nfsd_args {
	int		sock;
	netbsd32_voidp	name;
	int		namelen;
};

typedef netbsd32_pointer_t netbsd32_nfsdp;
struct netbsd32_nfsd_srvargs {
	netbsd32_nfsdp	nsd_nfsd;
	uid_t		nsd_uid;
	u_int32_t	nsd_haddr;
	struct uucred	nsd_cr;
	int		nsd_authlen;
	netbsd32_u_charp nsd_authstr;
	int		nsd_verflen;
	netbsd32_u_charp nsd_verfstr;
	struct netbsd32_timeval	nsd_timestamp;
	u_int32_t	nsd_ttl;
	NFSKERBKEY_T	nsd_key;
};

typedef netbsd32_pointer_t netbsd32_export_argsp;
struct netbsd32_export_args {
	int		ex_flags;
	uid_t		ex_root;
	struct uucred	ex_anon;
	netbsd32_sockaddrp_t ex_addr;
	int		ex_addrlen;
	netbsd32_sockaddrp_t ex_mask;
	int		ex_masklen;
	netbsd32_charp	ex_indexfile;
};

struct netbsd32_mountd_exports_list {
	const netbsd32_charp	mel_path;
	netbsd32_size_t		mel_nexports;
	netbsd32_export_argsp	mel_exports;
};

/* no struct export_args30 yet */

/* from <nfs/nfsmount,h> */
struct netbsd32_nfs_args {
	int32_t		version;	/* args structure version number */
	netbsd32_sockaddrp_t addr;	/* file server address */
	int32_t		addrlen;	/* length of address */
	int32_t		sotype;		/* Socket type */
	int32_t		proto;		/* and Protocol */
	netbsd32_u_charp fh;		/* File handle to be mounted */
	int32_t		fhsize;		/* Size, in bytes, of fh */
	int32_t		flags;		/* flags */
	int32_t		wsize;		/* write size in bytes */
	int32_t		rsize;		/* read size in bytes */
	int32_t		readdirsize;	/* readdir size in bytes */
	int32_t		timeo;		/* initial timeout in .1 secs */
	int32_t		retrans;	/* times to retry send */
	int32_t		maxgrouplist;	/* Max. size of group list */
	int32_t		readahead;	/* # of blocks to readahead */
	int32_t		leaseterm;	/* Ignored; Term (sec) of lease */
	int32_t		deadthresh;	/* Retrans threshold */
	netbsd32_charp	hostname;	/* server's name */
};

/* from <msdosfs/msdosfsmount.h> */
struct netbsd32_msdosfs_args {
	netbsd32_charp	fspec;		/* blocks special holding the fs to mount */
	struct	netbsd32_export_args30 _pad1; /* compat with old userland tools */
	uid_t	uid;		/* uid that owns msdosfs files */
	gid_t	gid;		/* gid that owns msdosfs files */
	mode_t  mask;		/* mask to be applied for msdosfs perms */
	int	flags;		/* see below */

	/* Following items added after versioning support */
	int	version;	/* version of the struct */
	mode_t  dirmask;	/* v2: mask to be applied for msdosfs perms */
	int	gmtoff;		/* v3: offset from UTC in seconds */
};

struct netbsd32_posix_spawn_file_actions_entry {
	enum { FAE32_OPEN, FAE32_DUP2, FAE32_CLOSE } fae_action;

	int fae_fildes;
	union {
		struct {
			netbsd32_charp path;
			int oflag;
			mode_t mode;
		} open;
		struct {
			int newfildes;
		} dup2;
	} fae_data;
};

struct netbsd32_posix_spawn_file_actions {
	unsigned int size;	/* size of fae array */
	unsigned int len;	/* how many slots are used */
	netbsd32_posix_spawn_file_actions_entryp fae;
};

struct netbsd32_modctl_load {
	netbsd32_charp ml_filename;
	int ml_flags;
	netbsd32_charp ml_props;
	netbsd32_size_t ml_propslen;
};

struct netbsd32_mq_attr {
	netbsd32_long	mq_flags;
	netbsd32_long	mq_maxmsg;
	netbsd32_long	mq_msgsize;
	netbsd32_long	mq_curmsgs;
};
typedef netbsd32_pointer_t netbsd32_mq_attrp_t;

#if 0
int	netbsd32_kevent(struct lwp *, void *, register_t *);
#endif

/*
 * here are some macros to convert between netbsd32 and native 64 bit types.
 * note that they do *NOT* act like good macros and put ()'s around all
 * arguments cuz this _breaks_ SCARG().
 */
#define NETBSD32TO64(s32uap, uap, name) \
	    SCARG(uap, name) = SCARG(s32uap, name)
#define NETBSD32TOP(s32uap, uap, name, type) \
	    SCARG(uap, name) = SCARG_P32(s32uap, name)
#define NETBSD32TOX(s32uap, uap, name, type) \
	    SCARG(uap, name) = (type)SCARG(s32uap, name)
#define NETBSD32TOX64(s32uap, uap, name, type) \
	    SCARG(uap, name) = (type)(long)SCARG(s32uap, name)

/* and some standard versions */
#define	NETBSD32TO64_UAP(name)		NETBSD32TO64(uap, &ua, name)
#define	NETBSD32TOP_UAP(name, type)	NETBSD32TOP(uap, &ua, name, type)
#define	NETBSD32TOX_UAP(name, type)	NETBSD32TOX(uap, &ua, name, type)
#define	NETBSD32TOX64_UAP(name, type)	NETBSD32TOX64(uap, &ua, name, type)

#define	SCARG_P32(uap, name) NETBSD32PTR64(SCARG(uap, name))

struct coredump_iostate;
int	coredump_netbsd32(struct lwp *, struct coredump_iostate *);

/*
 * random other stuff
 */

vaddr_t netbsd32_vm_default_addr(struct proc *, vaddr_t, vsize_t, int);
void netbsd32_adjust_limits(struct proc *);

void	netbsd32_si_to_si32(siginfo32_t *, const siginfo_t *);
void	netbsd32_si32_to_si(siginfo_t *, const siginfo32_t *);

void	netbsd32_ksi32_to_ksi(struct _ksiginfo *si, const struct __ksiginfo32 *si32);

#ifdef KTRACE
void netbsd32_ktrpsig(int, sig_t, const sigset_t *, const ksiginfo_t *);
#else
#define netbsd32_ktrpsig NULL
#endif


void	startlwp32(void *);
struct compat_50_netbsd32___semctl14_args;
int	do_netbsd32___semctl14(struct lwp *, const struct compat_50_netbsd32___semctl14_args *, register_t *, void *);

struct iovec *netbsd32_get_iov(struct netbsd32_iovec *, int, struct iovec *,
	    int);

#ifdef SYSCTL_SETUP_PROTO
SYSCTL_SETUP_PROTO(netbsd32_sysctl_emul_setup);
#endif /* SYSCTL_SETUP_PROTO */
#endif /* _COMPAT_NETBSD32_NETBSD32_H_ */<|MERGE_RESOLUTION|>--- conflicted
+++ resolved
@@ -1,8 +1,4 @@
-<<<<<<< HEAD
-/*	$NetBSD: netbsd32.h,v 1.117 2018/04/14 04:04:39 mrg Exp $	*/
-=======
 /*	$NetBSD: netbsd32.h,v 1.118 2018/05/10 02:36:07 christos Exp $	*/
->>>>>>> b2b84690
 
 /*
  * Copyright (c) 1998, 2001, 2008, 2015 Matthew R. Green
