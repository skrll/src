--- conflicted
+++ resolved
@@ -1,8 +1,4 @@
-<<<<<<< HEAD
-/*	$NetBSD: netbsd32_compat_30.c,v 1.31 2014/12/05 17:26:21 maxv Exp $	*/
-=======
 /*	$NetBSD: netbsd32_compat_30.c,v 1.32 2018/09/03 16:29:29 riastradh Exp $	*/
->>>>>>> 598bd837
 
 /*
  * Copyright (c) 1998, 2001 Matthew R. Green
@@ -31,11 +27,7 @@
  */
 
 #include <sys/cdefs.h>
-<<<<<<< HEAD
-__KERNEL_RCSID(0, "$NetBSD: netbsd32_compat_30.c,v 1.31 2014/12/05 17:26:21 maxv Exp $");
-=======
 __KERNEL_RCSID(0, "$NetBSD: netbsd32_compat_30.c,v 1.32 2018/09/03 16:29:29 riastradh Exp $");
->>>>>>> 598bd837
 
 #include <sys/param.h>
 #include <sys/systm.h>
