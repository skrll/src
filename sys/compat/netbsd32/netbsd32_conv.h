--- conflicted
+++ resolved
@@ -1,8 +1,4 @@
-<<<<<<< HEAD
-/*	$NetBSD: netbsd32_conv.h,v 1.34 2018/04/19 21:50:08 christos Exp $	*/
-=======
 /*	$NetBSD: netbsd32_conv.h,v 1.35 2018/05/10 02:36:07 christos Exp $	*/
->>>>>>> b2b84690
 
 /*
  * Copyright (c) 1998, 2001 Matthew R. Green
