<<<<<<< HEAD
/*	$NetBSD: netbsd32_ioctl.h,v 1.59 2018/03/06 07:59:59 mlelstv Exp $	*/
=======
/*	$NetBSD: netbsd32_ioctl.h,v 1.61 2018/09/06 06:41:59 maxv Exp $	*/
>>>>>>> 598bd837

/*
 * Copyright (c) 1998, 2001 Matthew R. Green
 * All rights reserved.
 *
 * Redistribution and use in source and binary forms, with or without
 * modification, are permitted provided that the following conditions
 * are met:
 * 1. Redistributions of source code must retain the above copyright
 *    notice, this list of conditions and the following disclaimer.
 * 2. Redistributions in binary form must reproduce the above copyright
 *    notice, this list of conditions and the following disclaimer in the
 *    documentation and/or other materials provided with the distribution.
 *
 * THIS SOFTWARE IS PROVIDED BY THE AUTHOR ``AS IS'' AND ANY EXPRESS OR
 * IMPLIED WARRANTIES, INCLUDING, BUT NOT LIMITED TO, THE IMPLIED WARRANTIES
 * OF MERCHANTABILITY AND FITNESS FOR A PARTICULAR PURPOSE ARE DISCLAIMED.
 * IN NO EVENT SHALL THE AUTHOR BE LIABLE FOR ANY DIRECT, INDIRECT,
 * INCIDENTAL, SPECIAL, EXEMPLARY, OR CONSEQUENTIAL DAMAGES (INCLUDING,
 * BUT NOT LIMITED TO, PROCUREMENT OF SUBSTITUTE GOODS OR SERVICES;
 * LOSS OF USE, DATA, OR PROFITS; OR BUSINESS INTERRUPTION) HOWEVER CAUSED
 * AND ON ANY THEORY OF LIABILITY, WHETHER IN CONTRACT, STRICT LIABILITY,
 * OR TORT (INCLUDING NEGLIGENCE OR OTHERWISE) ARISING IN ANY WAY
 * OUT OF THE USE OF THIS SOFTWARE, EVEN IF ADVISED OF THE POSSIBILITY OF
 * SUCH DAMAGE.
 */

#include <sys/device.h>
#include <sys/disklabel.h>
#include <sys/disk.h>

#include <net/zlib.h>

#include <dev/dkvar.h>
#include <dev/vndvar.h>

#include <dev/wscons/wsconsio.h>
#include <net80211/ieee80211_ioctl.h>

/* we define some handy macros here... */
#define IOCTL_STRUCT_CONV_TO(cmd, type)	\
		size = IOCPARM_LEN(cmd); \
		if (size > sizeof(stkbuf)) \
			data = memp = kmem_alloc(size, KM_SLEEP); \
		else \
			data = (void *)stkbuf; \
		__CONCAT(netbsd32_to_, type)((struct __CONCAT(netbsd32_, type) *) \
			data32, (struct type *)data, cmd); \
		error = (*fp->f_ops->fo_ioctl)(fp, cmd, data); \
		__CONCAT(netbsd32_from_, type)((struct type *)data, \
			(struct __CONCAT(netbsd32_, type) *)data32, cmd); \
		break

#define IOCTL_CONV_TO(cmd, type)	\
		size = IOCPARM_LEN(cmd); \
		if (size > sizeof(stkbuf)) \
			data = memp = kmem_alloc(size, KM_SLEEP); \
		else \
			data = (void *)stkbuf; \
		__CONCAT(netbsd32_to_, type)((__CONCAT(netbsd32_, type) *) \
			data32, (type *)data, cmd); \
		error = (*fp->f_ops->fo_ioctl)(fp, cmd, data); \
		__CONCAT(netbsd32_from_, type)((type *)data, \
			(__CONCAT(netbsd32_, type) *)data32, cmd); \
		break

/* from <sys/audioio.h> */
#define AUDIO_WSEEK32	_IOR('A', 25, netbsd32_u_long)

/* from <sys/dkio.h> */
typedef netbsd32_pointer_t netbsd32_disklabel_tp_t;
typedef netbsd32_pointer_t netbsd32_partition_tp_t;

#if 0	/* not implemented by anything */
struct netbsd32_format_op {
	netbsd32_charp df_buf;
	int	 df_count;		/* value-result */
	daddr_t	 df_startblk;
	int	 df_reg[8];		/* result */
};
#define DIOCRFORMAT32	_IOWR('d', 105, struct netbsd32_format_op)
#define DIOCWFORMAT32	_IOWR('d', 106, struct netbsd32_format_op)
#endif

/* from <sys/ataio.h> */
struct netbsd32_atareq {
	netbsd32_u_long		flags;
	u_char			command;
	u_char			features;
	u_char			sec_count;
	u_char			sec_num;
	u_char			head;
	u_short			cylinder;
	netbsd32_voidp		databuf;
	netbsd32_u_long		datalen;
	int			timeout;
	u_char			retsts;
	u_char			error;
};
#define ATAIOCCOMMAND32		_IOWR('Q', 8, struct netbsd32_atareq)


/* from <net/bpf.h> */
struct netbsd32_bpf_program {
	u_int bf_len;
	netbsd32_pointer_t bf_insns;
};

struct netbsd32_bpf_dltlist {
	u_int bfl_len;
	netbsd32_pointer_t bfl_list;
};

#define	BIOCSETF32	_IOW('B',103, struct netbsd32_bpf_program)
#define BIOCSTCPF32	_IOW('B',114, struct netbsd32_bpf_program)
#define BIOCSUDPF32	_IOW('B',115, struct netbsd32_bpf_program)
#define BIOCGDLTLIST32	_IOWR('B',119, struct netbsd32_bpf_dltlist)


struct netbsd32_wsdisplay_addscreendata {
	int idx; /* screen index */
	netbsd32_charp screentype;
	netbsd32_charp emul;
};
#define	WSDISPLAYIO_ADDSCREEN32	_IOW('W', 78, struct netbsd32_wsdisplay_addscreendata)

/* the first member must be matched with struct ifreq */
struct netbsd32_ieee80211req {
	char		i_name[IFNAMSIZ];	/* if_name, e.g. "wi0" */
	uint16_t	i_type;			/* req type */
	int16_t		i_val;			/* Index or simple value */
	uint16_t	i_len;			/* Index or simple value */
	netbsd32_voidp	i_data;			/* Extra data */
};
#define SIOCS8021132			_IOW('i', 244, struct netbsd32_ieee80211req)
#define SIOCG8021132			_IOWR('i', 245, struct netbsd32_ieee80211req)

/* the first member must be matched with struct ifreq */
struct netbsd32_ieee80211_nwkey {
	char		i_name[IFNAMSIZ];	/* if_name, e.g. "wi0" */
	int		i_wepon;		/* wep enabled flag */
	int		i_defkid;		/* default encrypt key id */
	struct {
		int		i_keylen;
		netbsd32_charp	i_keydat;
	}		i_key[IEEE80211_WEP_NKID];
};
#define	SIOCS80211NWKEY32		 _IOW('i', 232, struct netbsd32_ieee80211_nwkey)
#define	SIOCG80211NWKEY32		_IOWR('i', 233, struct netbsd32_ieee80211_nwkey)

/* for powerd */
#define POWER_EVENT_RECVDICT32	_IOWR('P', 1, struct netbsd32_plistref)

/* Colormap operations.  Not applicable to all display types. */
struct netbsd32_wsdisplay_cmap {
	u_int	index;				/* first element (0 origin) */
	u_int	count;				/* number of elements */
	netbsd32_charp red;			/* red color map elements */
	netbsd32_charp green;			/* green color map elements */
	netbsd32_charp blue;			/* blue color map elements */
};

#define	WSDISPLAYIO_GETCMAP32	_IOW('W', 66, struct netbsd32_wsdisplay_cmap)
#define	WSDISPLAYIO_PUTCMAP32	_IOW('W', 67, struct netbsd32_wsdisplay_cmap)

struct netbsd32_wsdisplay_cursor {
	u_int	which;				/* values to get/set */
	u_int	enable;				/* enable/disable */
	struct wsdisplay_curpos pos;		/* position */
	struct wsdisplay_curpos hot;		/* hot spot */
	struct netbsd32_wsdisplay_cmap cmap;	/* color map info */
	struct wsdisplay_curpos size;		/* bit map size */
	netbsd32_charp image;			/* image data */
	netbsd32_charp mask;			/* mask data */
};

/* Cursor control: get/set cursor attributes/shape */
#define	WSDISPLAYIO_GCURSOR32	_IOWR('W', 73, struct netbsd32_wsdisplay_cursor)
#define	WSDISPLAYIO_SCURSOR32	_IOW('W', 74, struct netbsd32_wsdisplay_cursor)

struct netbsd32_wsdisplay_font {
	netbsd32_charp name;
	int firstchar, numchars;
	int encoding;
	u_int fontwidth, fontheight, stride;
	int bitorder, byteorder;
	netbsd32_charp data;
};
#define	WSDISPLAYIO_LDFONT32	_IOW('W', 77, struct netbsd32_wsdisplay_font)

struct netbsd32_wsdisplay_usefontdata {
	netbsd32_charp name;
};
#define	WSDISPLAYIO_SFONT32	_IOW('W', 80, struct netbsd32_wsdisplay_usefontdata)

/* can wait! */
#if 0
dev/ccdvar.h:219:#define CCDIOCSET	_IOWR('F', 16, struct ccd_ioctl)   /* enable ccd */
dev/ccdvar.h:220:#define CCDIOCCLR	_IOW('F', 17, struct ccd_ioctl)    /* disable ccd */

dev/md.h:45:#define MD_GETCONF	_IOR('r', 0, struct md_conf)	/* get unit config */
dev/md.h:46:#define MD_SETCONF	_IOW('r', 1, struct md_conf)	/* set unit config */

dev/wscons/wsconsio.h:133:#define WSKBDIO_GETMAP		_IOWR('W', 13, struct wskbd_map_data)
dev/wscons/wsconsio.h:134:#define WSKBDIO_SETMAP		_IOW('W', 14, struct wskbd_map_data)

dev/wscons/wsconsio.h:188:#define WSDISPLAYIO_GETCMAP	_IOW('W', 66, struct wsdisplay_cmap)
dev/wscons/wsconsio.h:189:#define WSDISPLAYIO_PUTCMAP	_IOW('W', 67, struct wsdisplay_cmap)

dev/wscons/wsconsio.h:241:#define WSDISPLAYIO_SFONT	_IOW('W', 77, struct wsdisplay_font)

net/if_ppp.h:110:#define PPPIOCSPASS	_IOW('t', 71, struct bpf_program) /* set pass filter */
net/if_ppp.h:111:#define PPPIOCSACTIVE	_IOW('t', 70, struct bpf_program) /* set active filt */

net/if_ppp.h:105:#define PPPIOCSCOMPRESS	_IOW('t', 77, struct ppp_option_data)

sys/module.h?

sys/rnd.h:186:#define RNDGETPOOL      _IOR('R',  103, u_char *)  /* get whole pool */

sys/scanio.h:86:#define SCIOCGET	_IOR('S', 1, struct scan_io) /* retrieve parameters */
sys/scanio.h:87:#define SCIOCSET	_IOW('S', 2, struct scan_io) /* set parameters */

sys/scsiio.h:43:#define SCIOCCOMMAND	_IOWR('Q', 1, scsireq_t)
#endif

/* from <net/if.h> */

typedef netbsd32_pointer_t netbsd32_ifreq_tp_t;
/*
 * note that ifr_data is the only one that needs to be changed
 */
struct	netbsd32_oifreq {
	char	ifr_name[IFNAMSIZ];		/* if name, e.g. "en0" */
	union {
		struct	sockaddr ifru_addr;
		struct	sockaddr ifru_dstaddr;
		struct	sockaddr ifru_broadaddr;
		short	ifru_flags;
		int	ifru_metric;
		int	ifru_mtu;
		int	ifru_dlt;
		u_int	ifru_value;
		netbsd32_caddr_t ifru_data;
		struct {
			uint32_t	b_buflen;
			netbsd32_caddr_t b_buf;
		} ifru_b;
	} ifr_ifru;
#define	ifr_addr	ifr_ifru.ifru_addr	/* address */
#define	ifr_dstaddr	ifr_ifru.ifru_dstaddr	/* other end of p-to-p link */
#define	ifr_broadaddr	ifr_ifru.ifru_broadaddr	/* broadcast address */
#define	ifr_flags	ifr_ifru.ifru_flags	/* flags */
#define	ifr_metric	ifr_ifru.ifru_metric	/* metric */
#define	ifr_mtu		ifr_ifru.ifru_mtu	/* mtu */
#define	ifr_media	ifr_ifru.ifru_metric	/* media options (overload) */
#define	ifr_data	ifr_ifru.ifru_data	/* for use by interface */
};
struct	netbsd32_ifreq {
	char	ifr_name[IFNAMSIZ];		/* if name, e.g. "en0" */
	union {
		struct	sockaddr ifru_addr;
		struct	sockaddr ifru_dstaddr;
		struct	sockaddr ifru_broadaddr;
		struct	sockaddr_storage ifru_space;
		short	ifru_flags;
		int	ifru_metric;
		int	ifru_mtu;
		int	ifru_dlt;
		u_int	ifru_value;
		netbsd32_caddr_t ifru_data;
		struct {
			uint32_t	b_buflen;
			netbsd32_caddr_t b_buf;
		} ifru_b;
	} ifr_ifru;
};

struct netbsd32_if_addrprefreq {
	char			ifap_name[IFNAMSIZ];
	uint16_t		ifap_preference;
	struct {
		__uint8_t	ss_len;         /* address length */
		sa_family_t	ss_family;      /* address family */
		char		__ss_pad1[_SS_PAD1SIZE];
		__int32_t	__ss_align[2];
		char		__ss_pad2[_SS_PAD2SIZE];
	} ifap_addr;
};

struct netbsd32_if_clonereq {
	int	ifcr_total;
	int	ifcr_count;
	netbsd32_charp ifcr_buffer;
};

/* from <dev/pci/if_devar.h> */
#define	SIOCGADDRROM32		_IOW('i', 240, struct netbsd32_ifreq)	/* get 128 bytes of ROM */
#define	SIOCGCHIPID32		_IOWR('i', 241, struct netbsd32_ifreq)	/* get chipid */
/* from <sys/sockio.h> */
#define	SIOCSIFADDR32	 _IOW('i', 12, struct netbsd32_ifreq)	/* set ifnet address */
#define	OSIOCSIFADDR32	 _IOW('i', 12, struct netbsd32_oifreq)	/* set ifnet address */
#define	OOSIOCGIFADDR32	_IOWR('i', 13, struct netbsd32_oifreq)	/* get ifnet address */

#define	SIOCGIFADDR32	_IOWR('i', 33, struct netbsd32_ifreq)	/* get ifnet address */
#define	OSIOCGIFADDR32	_IOWR('i', 33, struct netbsd32_oifreq)	/* get ifnet address */

#define	SIOCSIFDSTADDR32	 _IOW('i', 14, struct netbsd32_ifreq)	/* set p-p address */
#define	OSIOCSIFDSTADDR32	 _IOW('i', 14, struct netbsd32_oifreq)	/* set p-p address */
#define	OOSIOCGIFDSTADDR32	_IOWR('i', 15, struct netbsd32_oifreq)	/* get p-p address */

#define	SIOCGIFDSTADDR32	_IOWR('i', 34, struct netbsd32_ifreq)	/* get p-p address */
#define	OSIOCGIFDSTADDR32	_IOWR('i', 34, struct netbsd32_oifreq)	/* get p-p address */

#define	SIOCSIFFLAGS32	 _IOW('i', 16, struct netbsd32_ifreq)	/* set ifnet flags */
#define	OSIOCSIFFLAGS32	 _IOW('i', 16, struct netbsd32_oifreq)	/* set ifnet flags */

#define	SIOCGIFFLAGS32	_IOWR('i', 17, struct netbsd32_ifreq)	/* get ifnet flags */
#define	OSIOCGIFFLAGS32	_IOWR('i', 17, struct netbsd32_oifreq)	/* get ifnet flags */


#define	SIOCSIFBRDADDR32	 _IOW('i', 19, struct netbsd32_ifreq)	/* set broadcast addr */
#define	OSIOCSIFBRDADDR32	 _IOW('i', 19, struct netbsd32_oifreq)	/* set broadcast addr */
#define	OOSIOCGIFBRDADDR32	_IOWR('i', 18, struct netbsd32_oifreq)	/* get broadcast addr */

#define	SIOCGIFBRDADDR32	_IOWR('i', 35, struct netbsd32_ifreq)	/* get broadcast addr */
#define	OSIOCGIFBRDADDR32	_IOWR('i', 35, struct netbsd32_oifreq)	/* get broadcast addr */

#define	OOSIOCGIFNETMASK32	_IOWR('i', 21, struct netbsd32_oifreq)	/* get net addr mask */

#define	SIOCGIFNETMASK32	_IOWR('i', 37, struct netbsd32_ifreq)	/* get net addr mask */
#define	OSIOCGIFNETMASK32	_IOWR('i', 37, struct netbsd32_oifreq)	/* get net addr mask */

#define	SIOCSIFNETMASK32	 _IOW('i', 22, struct netbsd32_ifreq)	/* set net addr mask */
#define	OSIOCSIFNETMASK32	 _IOW('i', 22, struct netbsd32_oifreq)	/* set net addr mask */

#define	SIOCGIFMETRIC32	_IOWR('i', 23, struct netbsd32_ifreq)	/* get IF metric */
#define	OSIOCGIFMETRIC32	_IOWR('i', 23, struct netbsd32_oifreq)	/* get IF metric */

#define	SIOCSIFMETRIC32	 _IOW('i', 24, struct netbsd32_ifreq)	/* set IF metric */
#define	OSIOCSIFMETRIC32	 _IOW('i', 24, struct netbsd32_oifreq)	/* set IF metric */

#define	SIOCDIFADDR32	 _IOW('i', 25, struct netbsd32_ifreq)	/* delete IF addr */
#define	OSIOCDIFADDR32	 _IOW('i', 25, struct netbsd32_oifreq)	/* delete IF addr */

#define SIOCSIFADDRPREF32	 _IOW('i', 31, struct netbsd32_if_addrprefreq)
#define SIOCGIFADDRPREF32	_IOWR('i', 32, struct netbsd32_if_addrprefreq)

#define	SIOCADDMULTI32	 _IOW('i', 49, struct netbsd32_ifreq)	/* add m'cast addr */
#define	OSIOCADDMULTI32	 _IOW('i', 49, struct netbsd32_oifreq)	/* add m'cast addr */

#define	SIOCDELMULTI32	 _IOW('i', 50, struct netbsd32_ifreq)	/* del m'cast addr */
#define	OSIOCDELMULTI32	 _IOW('i', 50, struct netbsd32_oifreq)	/* del m'cast addr */

#define	SIOCSIFMEDIA32	_IOWR('i', 53, struct netbsd32_ifreq)	/* set net media */
#define	OSIOCSIFMEDIA32	_IOWR('i', 53, struct netbsd32_oifreq)	/* set net media */

#define	SIOCSIFGENERIC32 _IOW('i', 57, struct netbsd32_ifreq)	/* generic IF set op */
#define	SIOCGIFGENERIC32 _IOWR('i', 58, struct netbsd32_ifreq)	/* generic IF get op */

#define	SIOCIFGCLONERS32 _IOWR('i', 120, struct netbsd32_if_clonereq) /* get cloners */

#define	SIOCSIFMTU32	 _IOW('i', 127, struct netbsd32_ifreq)	/* set ifnet mtu */
#define	OSIOCSIFMTU32	 _IOW('i', 127, struct netbsd32_oifreq)	/* set ifnet mtu */

#define	SIOCGIFMTU32	_IOWR('i', 126, struct netbsd32_ifreq)	/* get ifnet mtu */
#define	OSIOCGIFMTU32	_IOWR('i', 126, struct netbsd32_oifreq)	/* get ifnet mtu */
/* was 125 SIOCSIFASYNCMAP32 */
/* was 124 SIOCGIFASYNCMAP32 */
/* from <net/bpf.h> */
#define BIOCGETIF32	_IOR('B',107, struct netbsd32_ifreq)
#define BIOCSETIF32	_IOW('B',108, struct netbsd32_ifreq)
/* from <netatalk/phase2.h> */
#define SIOCPHASE1_32	_IOW('i', 100, struct netbsd32_ifreq)	/* AppleTalk phase 1 */
#define SIOCPHASE2_32	_IOW('i', 101, struct netbsd32_ifreq)	/* AppleTalk phase 2 */

/* from <net/if.h> */
struct	netbsd32_ifconf {
	int	ifc_len;		/* size of associated buffer */
	union {
		netbsd32_caddr_t ifcu_buf;
		netbsd32_ifreq_tp_t ifcu_req;
	} ifc_ifcu;
#define	ifc_buf	ifc_ifcu.ifcu_buf	/* buffer address */
#define	ifc_req	ifc_ifcu.ifcu_req	/* array of structures returned */
};
/* from <sys/sockio.h> */
#define	OOSIOCGIFCONF32	_IOWR('i', 20, struct netbsd32_ifconf)	/* get ifnet list */
#define	OSIOCGIFCONF32	_IOWR('i', 36, struct netbsd32_ifconf)	/* get ifnet list */
#define	SIOCGIFCONF32	_IOWR('i', 38, struct netbsd32_ifconf)	/* get ifnet list */

/* from <net/if.h> */
struct netbsd32_ifmediareq {
	char	ifm_name[IFNAMSIZ];		/* if name, e.g. "en0" */
	int	ifm_current;			/* current media options */
	int	ifm_mask;			/* don't care mask */
	int	ifm_status;			/* media status */
	int	ifm_active;			/* active options */
	int	ifm_count;			/* # entries in ifm_ulist
						   array */
	netbsd32_intp	ifm_ulist;		/* media words */
};
/* from <sys/sockio.h> */
#define	SIOCGIFMEDIA32	_IOWR('i', 54, struct netbsd32_ifmediareq) /* get net media */

/* from net/if_pppoe.h */
struct netbsd32_pppoediscparms {
	char	ifname[IFNAMSIZ];	/* pppoe interface name */
	char	eth_ifname[IFNAMSIZ];	/* external ethernet interface name */
	netbsd32_charp ac_name;		/* access concentrator name (or NULL) */
	netbsd32_size_t	ac_name_len;		/* on write: length of buffer for ac_name */
	netbsd32_charp service_name;	/* service name (or NULL) */
	netbsd32_size_t	service_name_len;	/* on write: length of buffer for service name */
};
#define	PPPOESETPARMS32	_IOW('i', 110, struct netbsd32_pppoediscparms)
#define	PPPOEGETPARMS32	_IOWR('i', 111, struct netbsd32_pppoediscparms)

/* from net/if_sppp.h */
struct netbsd32_spppauthcfg {
	char	ifname[IFNAMSIZ];	/* pppoe interface name */
	u_int	hisauth;		/* one of SPPP_AUTHPROTO_* above */
	u_int	myauth;			/* one of SPPP_AUTHPROTO_* above */
	u_int	myname_length;		/* includes terminating 0 */
	u_int	mysecret_length;	/* includes terminating 0 */
	u_int	hisname_length;		/* includes terminating 0 */
	u_int	hissecret_length;	/* includes terminating 0 */
	u_int	myauthflags;
	u_int	hisauthflags;
	netbsd32_charp	myname;
	netbsd32_charp	mysecret;
	netbsd32_charp	hisname;
	netbsd32_charp	hissecret;
};
#define SPPPGETAUTHCFG32 _IOWR('i', 120, struct netbsd32_spppauthcfg)
#define SPPPSETAUTHCFG32 _IOW('i', 121, struct netbsd32_spppauthcfg)

/* from <net/if.h> */
struct  netbsd32_ifdrv {
	char		ifd_name[IFNAMSIZ];	/* if name, e.g. "en0" */
	netbsd32_u_long	ifd_cmd;
	netbsd32_size_t	ifd_len;
	netbsd32_voidp	ifd_data;
};
/* from <sys/sockio.h> */
#define SIOCSDRVSPEC32	_IOW('i', 123, struct netbsd32_ifdrv)	/* set driver-specific */
#define SIOCGDRVSPEC32	_IOWR('i', 123, struct netbsd32_ifdrv)	/* get driver-specific */

/* from <netinet/ip_mroute.h> */
struct netbsd32_sioc_vif_req {
	vifi_t	vifi;			/* vif number */
	netbsd32_u_long	icount;		/* input packet count on vif */
	netbsd32_u_long	ocount;		/* output packet count on vif */
	netbsd32_u_long	ibytes;		/* input byte count on vif */
	netbsd32_u_long	obytes;		/* output byte count on vif */
};
/* from <sys/sockio.h> */
#define	SIOCGETVIFCNT32	_IOWR('u', 51, struct netbsd32_sioc_vif_req)/* vif pkt cnt */

struct netbsd32_sioc_sg_req {
	struct	in_addr src;
	struct	in_addr grp;
	netbsd32_u_long	pktcnt;
	netbsd32_u_long	bytecnt;
	netbsd32_u_long	wrong_if;
};
/* from <sys/sockio.h> */
#define	SIOCGETSGCNT32	_IOWR('u', 52, struct netbsd32_sioc_sg_req) /* sg pkt cnt */

/*
 * The next two structures are marked "__packed" as they normally end up
 * being padded in 64-bit mode.
 */
struct netbsd32_vnd_ioctl {
	netbsd32_charp	vnd_file;	/* pathname of file to mount */
	int		vnd_flags;	/* flags; see below */
	struct vndgeom	vnd_geom;	/* geometry to emulate */
	unsigned int	vnd_osize;	/* (returned) size of disk */
	uint64_t	vnd_size;	/* (returned) size of disk */
} __packed;

struct netbsd32_vnd_user {
	int		vnu_unit;	/* which vnd unit */
	dev_t		vnu_dev;	/* file is on this device... */
	ino_t		vnu_ino;	/* ...at this inode */
} __packed;

/* from <dev/vndvar.h> */
#define VNDIOCSET32	_IOWR('F', 0, struct netbsd32_vnd_ioctl)	/* enable disk */
#define VNDIOCCLR32	_IOW('F', 1, struct netbsd32_vnd_ioctl)	/* disable disk */
#define VNDIOCGET32	_IOWR('F', 3, struct netbsd32_vnd_user)	/* get list */

struct netbsd32_vnd_ioctl50 {
	netbsd32_charp	vnd_file;	/* pathname of file to mount */
	int		vnd_flags;	/* flags; see below */
	struct vndgeom	vnd_geom;	/* geometry to emulate */
	unsigned int	vnd_size;	/* (returned) size of disk */
} __packed;
/* from <dev/vnd.c> */
#define VNDIOCSET5032	_IOWR('F', 0, struct netbsd32_vnd_ioctl50)
#define VNDIOCCLR5032	_IOW('F', 1, struct netbsd32_vnd_ioctl50)

#define ENVSYS_GETDICTIONARY32	_IOWR('E', 0, struct netbsd32_plistref)
#define ENVSYS_SETDICTIONARY32	_IOWR('E', 1, struct netbsd32_plistref)
#define ENVSYS_REMOVEPROPS32	_IOWR('E', 2, struct netbsd32_plistref)

/* from <sys/wdog.h> */
struct netbsd32_wdog_conf {
	netbsd32_charp	wc_names;
	int		wc_count;
};
#define WDOGIOC_GWDOGS32	_IOWR('w', 5, struct netbsd32_wdog_conf)


struct netbsd32_clockctl_settimeofday {
	netbsd32_timevalp_t tv;
	netbsd32_voidp tzp;
};

#define CLOCKCTL_SETTIMEOFDAY32 _IOW('C', 0x5, \
    struct netbsd32_clockctl_settimeofday)

struct netbsd32_clockctl_adjtime {
	netbsd32_timevalp_t delta;
	netbsd32_timevalp_t olddelta;
};

#define CLOCKCTL_ADJTIME32 _IOWR('C', 0x6, struct netbsd32_clockctl_adjtime)

struct netbsd32_clockctl_clock_settime {
	netbsd32_clockid_t clock_id;
	netbsd32_timespecp_t tp;
};

#define CLOCKCTL_CLOCK_SETTIME32 _IOW('C', 0x7, \
    struct netbsd32_clockctl_clock_settime)

struct netbsd32_clockctl_ntp_adjtime {
	netbsd32_timexp_t tp;
	register32_t retval;
};

#define CLOCKCTL_NTP_ADJTIME32 _IOWR('C', 0x8, \
    struct netbsd32_clockctl_ntp_adjtime)

#ifdef KIOCGSYMBOL
struct netbsd32_ksyms_gsymbol {
	netbsd32_charp kg_name;
	union {
		Elf_Sym ku_sym;
	} _un;
};

struct netbsd32_ksyms_gvalue {
	netbsd32_charp kv_name;
	uint64_t kv_value;
};

#define	KIOCGVALUE32	_IOWR('l', 4, struct netbsd32_ksyms_gvalue)
#define	KIOCGSYMBOL32	_IOWR('l', 5, struct netbsd32_ksyms_gsymbol)
#endif /* KIOCGSYMBOL */

#include <net/npf/npf.h>

typedef struct netbsd32_npf_ioctl_buf {
	netbsd32_voidp		buf;
	netbsd32_size_t		len;
} netbsd32_npf_ioctl_buf_t;

typedef struct netbsd32_npf_ioctl_table {
	int			nct_cmd;
	netbsd32_charp		nct_name;
	union {
		npf_ioctl_ent_t ent;
		netbsd32_npf_ioctl_buf_t buf;
	} nct_data;
} netbsd32_npf_ioctl_table_t;

#define IOC_NPF_LOAD32          _IOWR('N', 102, struct netbsd32_plistref)
#define IOC_NPF_TABLE32         _IOW('N', 103, struct netbsd32_npf_ioctl_table)
#define IOC_NPF_STATS32         _IOW('N', 104, netbsd32_voidp)
#define IOC_NPF_SAVE32          _IOR('N', 105, struct netbsd32_plistref)
#define IOC_NPF_RULE32          _IOWR('N', 107, struct netbsd32_plistref)

/* From sys/drvctlio.h */
struct netbsd32_devlistargs {
	char			l_devname[16];
	netbsd32_charpp		l_childname;
	netbsd32_size_t		l_children;
};

struct netbsd32_devrescanargs {
	char			busname[16];
	char			ifattr[16];
	unsigned int		numlocators;
	netbsd32_intp		locators;
};

#define	DRVRESCANBUS32		_IOW('D', 124, struct netbsd32_devrescanargs)
#define DRVCTLCOMMAND32		_IOWR('D', 125, struct netbsd32_plistref)
#define	DRVLISTDEV32		_IOWR('D', 127, struct netbsd32_devlistargs)
#define DRVGETEVENT32		_IOR('D', 128, struct netbsd32_plistref)

/* From sys/disk.h, sys/dkio.h */

struct netbsd32_dkwedge_list {
	void			*dkwl_buf;	/* storage for dkwedge_info array */
	netbsd32_size_t		dkwl_bufsize;	/* size	of that	buffer */
	u_int			dkwl_nwedges;	/* total number	of wedges */
	u_int			dkwl_ncopied;	/* number actually copied */
};

#define DIOCLWEDGES32		_IOWR('d', 124, struct netbsd32_dkwedge_list)
<|MERGE_RESOLUTION|>--- conflicted
+++ resolved
@@ -1,8 +1,4 @@
-<<<<<<< HEAD
-/*	$NetBSD: netbsd32_ioctl.h,v 1.59 2018/03/06 07:59:59 mlelstv Exp $	*/
-=======
 /*	$NetBSD: netbsd32_ioctl.h,v 1.61 2018/09/06 06:41:59 maxv Exp $	*/
->>>>>>> 598bd837
 
 /*
  * Copyright (c) 1998, 2001 Matthew R. Green
