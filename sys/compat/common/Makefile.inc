<<<<<<< HEAD
#	$NetBSD: Makefile.inc,v 1.24 2018/04/12 20:36:59 christos Exp $
=======
#	$NetBSD: Makefile.inc,v 1.25 2018/05/27 01:14:50 christos Exp $
>>>>>>> b2b84690
#
#	Configuration variables (default values are below):
#
#	S	must be set to the top of the 'sys' tree.
#	COMPATDST
#		may be set to the location of the directory where library
#		objects are to be built.  Defaults to ${.OBJDIR}/lib/compat.
#	COMPAT_AS
#		may be set to 'obj' to build a object from the library's
#		object files.  (Otherwise, a library will be built.)
#		Defaults to 'library'.
#	COMPATMISCMAKEFLAGS
#		Miscellaneous flags to be passed to the library's Makefile when
#		building.  See library's Makefile for more details about
#		supported flags and their default values.

# Default values:
COMPATDST?=		${.OBJDIR}/lib/compat
.if !empty(OPT_MODULAR)
COMPAT_AS?=		library
.else
COMPAT_AS?=		obj
.endif
COMPATDOTDIR?= ../../.

COMPATDIR=		${S:S@^.@${COMPATDOTDIR}@:Q}/compat/common
.if (${COMPAT_AS} == "obj")
COMPATLIB=		${COMPATDST}/libcompat.o
COMPATLIB_PROF=	${COMPATDST}/libcompat.po
.else
COMPATLIB=		${COMPATDST}/libcompat.a
COMPATLIB_PROF=	${COMPATDST}/libcompat_p.a
.endif

LIBCOMPATLNBN=	llib-lcompat.ln
COMPATLIBLN=	${COMPATDST}/${LIBCOMPATLNBN}

COMPATMAKE= \
	cd ${COMPATDST} && ${MAKE} -f ${COMPATDIR:q}/Makefile \
	    COMPATDIR=${COMPATDIR:q} \
	    CC=${CC:q} CFLAGS=${CFLAGS:q} \
	    AS=${AS:q} AFLAGS=${AFLAGS:q} \
	    AR=${AR:q} NM=${NM:q} \
	    LORDER=${LORDER:q} \
	    TSORT=${TSORT:q} \
	    RANLIB=${RANLIB:q} \
	    LD=${LD:q} LDFLAGS=${LDFLAGS:q} \
	    STRIP=${STRIP:q} \
	    MACHINE=${MACHINE} MACHINE_ARCH=${MACHINE_ARCH:q} \
	    COMPATCPPFLAGS=${CPPFLAGS:S@^-I.@-I${COMPATDOTDIR}@g:q} \
	    LINTFLAGS=${KERNLINTFLAGS:q} \
	    ${COMPATMISCMAKEFLAGS}

${COMPATLIB}:		.NOTMAIN .MAKE __always_make_compatlib
	@echo making sure the compat library is up to date...
.if (${COMPAT_AS} == "library")
	@${COMPATMAKE} libcompat.a
.else
	@${COMPATMAKE} libcompat.o
.endif

${COMPATLIB_PROF}:	.NOTMAIN .MAKE __always_make_compatlib
	@echo making sure the profiled compat library is up to date...
.if (${COMPAT_AS} == "library")
	@${COMPATMAKE} libcompat_p.a
.else
	@${COMPATMAKE} libcompat.po
.endif

${COMPATLIBLN}:		.NOTMAIN .MAKE __always_make_compatlib
	@echo making sure the compat lint library is up to date...
	@${COMPATMAKE} ${LIBCOMPATLNBN}

clean:			.NOTMAIN cleancompatlib
cleancompatlib:		.NOTMAIN .MAKE __always_make_compatlib
	@echo cleaning the compat library objects
	@${COMPATMAKE} clean

cleandir distclean:	.NOTMAIN cleandircompatlib
cleandircompatlib:	.NOTMAIN .MAKE  __always_make_compatlib
	@echo cleandiring the compat library objects
	@${COMPATMAKE} cleandir

depend:			.NOTMAIN dependcompatlib
dependcompatlib:	.NOTMAIN .MAKE __always_make_compatlib
	@echo depending the compat library objects
	@${COMPATMAKE} depend

__always_make_compatlib: .NOTMAIN
	@mkdir -p ${COMPATDST}

.PHONY: __always_make_compatlib
.PHONY: cleancompatlib cleandircompatlib dependcompatlib<|MERGE_RESOLUTION|>--- conflicted
+++ resolved
@@ -1,8 +1,4 @@
-<<<<<<< HEAD
-#	$NetBSD: Makefile.inc,v 1.24 2018/04/12 20:36:59 christos Exp $
-=======
 #	$NetBSD: Makefile.inc,v 1.25 2018/05/27 01:14:50 christos Exp $
->>>>>>> b2b84690
 #
 #	Configuration variables (default values are below):
 #
