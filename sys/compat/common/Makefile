--- conflicted
+++ resolved
@@ -1,8 +1,4 @@
-<<<<<<< HEAD
-#	$NetBSD: Makefile,v 1.63 2017/12/20 04:46:19 maya Exp $
-=======
 #	$NetBSD: Makefile,v 1.64 2018/06/05 00:58:17 christos Exp $
->>>>>>> b2b84690
 
 LIB=		compat
 NOPIC=		# defined
@@ -27,21 +23,9 @@
 .undef DESTDIR
 .include <bsd.lib.mk>
 
-<<<<<<< HEAD
-lib${LIB}.o:: ${OBJS:O}
-	@echo building standard ${LIB} library
-	@rm -f lib${LIB}.o
-	@${LD} -r -o lib${LIB}.o ${LDFLAGS} `NM=${NM} ${LORDER} ${OBJS} | ${TSORT}`
-
-lib${LIB}.po:: ${POBJS:O}
-	@echo building profiled ${LIB} library
-	@rm -f lib${LIB}.po
-	@${LD} -r -o lib${LIB}.po ${LDFLAGS} `NM=${NM} ${LORDER} ${POBJS} | ${TSORT}`
-=======
 lib${LIB}.o:: ${OBJS:O} __buildstdlib
 
 lib${LIB}.po:: ${POBJS:O} __buildproflib
->>>>>>> b2b84690
 
 showsources: ${SRCS}
 	@echo ${.ALLSRC}