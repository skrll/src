--- conflicted
+++ resolved
@@ -1,8 +1,4 @@
-<<<<<<< HEAD
-/*	$NetBSD: vfs_syscalls_12.c,v 1.35 2017/12/03 15:23:30 christos Exp $	*/
-=======
 /*	$NetBSD: vfs_syscalls_12.c,v 1.36 2018/09/03 16:29:29 riastradh Exp $	*/
->>>>>>> 598bd837
 
 /*
  * Copyright (c) 1989, 1993
@@ -41,11 +37,7 @@
  */
 
 #include <sys/cdefs.h>
-<<<<<<< HEAD
-__KERNEL_RCSID(0, "$NetBSD: vfs_syscalls_12.c,v 1.35 2017/12/03 15:23:30 christos Exp $");
-=======
 __KERNEL_RCSID(0, "$NetBSD: vfs_syscalls_12.c,v 1.36 2018/09/03 16:29:29 riastradh Exp $");
->>>>>>> 598bd837
 
 #include <sys/param.h>
 #include <sys/systm.h>
@@ -145,11 +137,7 @@
 
 	loff = fp->f_offset;
 	nbytes = SCARG(uap, count);
-<<<<<<< HEAD
-	buflen = min(MAXBSIZE, nbytes);
-=======
 	buflen = uimin(MAXBSIZE, nbytes);
->>>>>>> 598bd837
 	if (buflen < va.va_blocksize)
 		buflen = va.va_blocksize;
 	tbuf = malloc(buflen, M_TEMP, M_WAITOK);
