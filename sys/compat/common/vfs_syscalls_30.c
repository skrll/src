--- conflicted
+++ resolved
@@ -1,8 +1,4 @@
-<<<<<<< HEAD
-/*	$NetBSD: vfs_syscalls_30.c,v 1.36 2014/10/20 11:58:01 christos Exp $	*/
-=======
 /*	$NetBSD: vfs_syscalls_30.c,v 1.37 2018/09/03 16:29:29 riastradh Exp $	*/
->>>>>>> 598bd837
 
 /*-
  * Copyright (c) 2005, 2008 The NetBSD Foundation, Inc.
@@ -33,11 +29,7 @@
  * POSSIBILITY OF SUCH DAMAGE.
  */
 #include <sys/cdefs.h>
-<<<<<<< HEAD
-__KERNEL_RCSID(0, "$NetBSD: vfs_syscalls_30.c,v 1.36 2014/10/20 11:58:01 christos Exp $");
-=======
 __KERNEL_RCSID(0, "$NetBSD: vfs_syscalls_30.c,v 1.37 2018/09/03 16:29:29 riastradh Exp $");
->>>>>>> 598bd837
 
 #include <sys/param.h>
 #include <sys/systm.h>
