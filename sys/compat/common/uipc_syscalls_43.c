<<<<<<< HEAD
/*	$NetBSD: uipc_syscalls_43.c,v 1.49 2018/05/03 21:43:33 christos Exp $	*/
=======
/*	$NetBSD: uipc_syscalls_43.c,v 1.50 2018/09/06 06:41:59 maxv Exp $	*/
>>>>>>> 598bd837

/*
 * Copyright (c) 1982, 1986, 1989, 1990, 1993
 *	The Regents of the University of California.  All rights reserved.
 *
 * Redistribution and use in source and binary forms, with or without
 * modification, are permitted provided that the following conditions
 * are met:
 * 1. Redistributions of source code must retain the above copyright
 *    notice, this list of conditions and the following disclaimer.
 * 2. Redistributions in binary form must reproduce the above copyright
 *    notice, this list of conditions and the following disclaimer in the
 *    documentation and/or other materials provided with the distribution.
 * 3. Neither the name of the University nor the names of its contributors
 *    may be used to endorse or promote products derived from this software
 *    without specific prior written permission.
 *
 * THIS SOFTWARE IS PROVIDED BY THE REGENTS AND CONTRIBUTORS ``AS IS'' AND
 * ANY EXPRESS OR IMPLIED WARRANTIES, INCLUDING, BUT NOT LIMITED TO, THE
 * IMPLIED WARRANTIES OF MERCHANTABILITY AND FITNESS FOR A PARTICULAR PURPOSE
 * ARE DISCLAIMED.  IN NO EVENT SHALL THE REGENTS OR CONTRIBUTORS BE LIABLE
 * FOR ANY DIRECT, INDIRECT, INCIDENTAL, SPECIAL, EXEMPLARY, OR CONSEQUENTIAL
 * DAMAGES (INCLUDING, BUT NOT LIMITED TO, PROCUREMENT OF SUBSTITUTE GOODS
 * OR SERVICES; LOSS OF USE, DATA, OR PROFITS; OR BUSINESS INTERRUPTION)
 * HOWEVER CAUSED AND ON ANY THEORY OF LIABILITY, WHETHER IN CONTRACT, STRICT
 * LIABILITY, OR TORT (INCLUDING NEGLIGENCE OR OTHERWISE) ARISING IN ANY WAY
 * OUT OF THE USE OF THIS SOFTWARE, EVEN IF ADVISED OF THE POSSIBILITY OF
 * SUCH DAMAGE.
 *
 *	@(#)uipc_syscalls.c	8.4 (Berkeley) 2/21/94
 */

#include <sys/cdefs.h>
<<<<<<< HEAD
__KERNEL_RCSID(0, "$NetBSD: uipc_syscalls_43.c,v 1.49 2018/05/03 21:43:33 christos Exp $");
=======
__KERNEL_RCSID(0, "$NetBSD: uipc_syscalls_43.c,v 1.50 2018/09/06 06:41:59 maxv Exp $");
>>>>>>> 598bd837

#include <sys/param.h>
#include <sys/systm.h>
#include <sys/filedesc.h>
#include <sys/kernel.h>
#include <sys/proc.h>
#include <sys/file.h>
#include <sys/socket.h>
#include <sys/socketvar.h>
#include <sys/stat.h>
#include <sys/ioctl.h>
#include <sys/fcntl.h>
#include <sys/syslog.h>
#include <sys/unistd.h>
#include <sys/resourcevar.h>
#include <sys/mbuf.h>		/* for MLEN */
#include <sys/protosw.h>

#include <sys/mount.h>
#include <sys/syscallargs.h>

#include <net/if.h>
#include <net/bpf.h>
#include <net/route.h>
#include <netinet/in.h>
#include <netinet/in_systm.h>
#include <netinet/ip.h>
#include <net/if_gre.h>
#include <net/if_tap.h>
#include <net80211/ieee80211_ioctl.h>
#include <netinet6/in6_var.h>
#include <netinet6/nd6.h>
#include <compat/sys/socket.h>
#include <compat/sys/sockio.h>

#include <compat/common/compat_util.h>

#include <uvm/uvm_extern.h>

/*
 * Following 4.3 syscalls were not versioned, even through they should
 * have been:
 * connect(2), bind(2), sendto(2)
 */

static int compat_43_sa_put(void *);

int
compat_43_sys_accept(struct lwp *l, const struct compat_43_sys_accept_args *uap, register_t *retval)
{
	/* {
		syscallarg(int) s;
		syscallarg(void *) name;
		syscallarg(int *) anamelen;
	} */
	int error;

	if ((error = sys_accept(l, (const struct sys_accept_args *)uap, retval)) != 0)
		return error;

	if (SCARG(uap, name)
	    && (error = compat_43_sa_put(SCARG(uap, name))))
		return (error);

	return 0;
}

int
compat_43_sys_getpeername(struct lwp *l, const struct compat_43_sys_getpeername_args *uap, register_t *retval)
{
	/* {
		syscallarg(int) fdes;
		syscallarg(void *) asa;
		syscallarg(int *) alen;
	} */

	int error;

	if ((error = sys_getpeername(l, (const struct sys_getpeername_args *)uap, retval)) != 0)
		return error;

	if ((error = compat_43_sa_put(SCARG(uap, asa))))
		return (error);

	return 0;
}

int
compat_43_sys_getsockname(struct lwp *l, const struct compat_43_sys_getsockname_args *uap, register_t *retval)
{
	/* {
		syscallarg(int) fdes;
		syscallarg(void *) asa;
		syscallarg(int *) alen;
	} */
	int error;

	if ((error = sys_getsockname(l, (const struct sys_getsockname_args *)uap, retval)) != 0)
		return error;

	if ((error = compat_43_sa_put(SCARG(uap, asa))))
		return (error);

	return 0;
}

int
compat_43_sys_recv(struct lwp *l, const struct compat_43_sys_recv_args *uap, register_t *retval)
{
	/* {
		syscallarg(int) s;
		syscallarg(void *) buf;
		syscallarg(int) len;
		syscallarg(int) flags;
	} */
	struct sys_recvfrom_args bra;

	SCARG(&bra, s) = SCARG(uap, s);
	SCARG(&bra, buf) = SCARG(uap, buf);
	SCARG(&bra, len) = (size_t) SCARG(uap, len);
	SCARG(&bra, flags) = SCARG(uap, flags);
	SCARG(&bra, from) = NULL;
	SCARG(&bra, fromlenaddr) = NULL;

	return (sys_recvfrom(l, &bra, retval));
}

int
compat_43_sys_recvfrom(struct lwp *l, const struct compat_43_sys_recvfrom_args *uap, register_t *retval)
{
	/* {
		syscallarg(int) s;
		syscallarg(void *) buf;
		syscallarg(size_t) len;
		syscallarg(int) flags;
		syscallarg(void *) from;
		syscallarg(int *) fromlenaddr;
	} */
	int error;

	if ((error = sys_recvfrom(l, (const struct sys_recvfrom_args *)uap, retval)))
		return (error);

	if (SCARG(uap, from) && (error = compat_43_sa_put(SCARG(uap, from))))
		return (error);

	return (0);
}

/*
 * Old recvmsg. Arrange necessary structures, calls generic code and
 * adjusts results accordingly.
 */
int
compat_43_sys_recvmsg(struct lwp *l, const struct compat_43_sys_recvmsg_args *uap, register_t *retval)
{
	/* {
		syscallarg(int) s;
		syscallarg(struct omsghdr *) msg;
		syscallarg(int) flags;
	} */
	struct omsghdr omsg;
	struct msghdr msg;
	struct mbuf *from, *control;
	int error;

	error = copyin(SCARG(uap, msg), &omsg, sizeof (struct omsghdr));
	if (error)
		return (error);

	if (omsg.msg_accrights == NULL)
		omsg.msg_accrightslen = 0;
	/* it was this way in 4.4BSD */
	if (omsg.msg_accrightslen > MLEN)
		return EINVAL;

	msg.msg_name	= omsg.msg_name;
	msg.msg_namelen = omsg.msg_namelen;
	msg.msg_iovlen	= omsg.msg_iovlen;
	msg.msg_iov	= omsg.msg_iov;
	msg.msg_flags	= (SCARG(uap, flags) & MSG_USERFLAGS) | MSG_IOVUSRSPACE;

	error = do_sys_recvmsg(l, SCARG(uap, s), &msg, &from,
	    omsg.msg_accrights != NULL ? &control : NULL, retval);
	if (error != 0)
		return error;

	/*
	 * If there is any control information and it's SCM_RIGHTS,
	 * pass it back to the program.
	 * XXX: maybe there can be more than one chunk of control data?
	 */
	if (omsg.msg_accrights && control != NULL) {
		struct cmsghdr *cmsg = mtod(control, struct cmsghdr *);

		if (cmsg->cmsg_level == SOL_SOCKET
		    && cmsg->cmsg_type == SCM_RIGHTS
		    && cmsg->cmsg_len < omsg.msg_accrightslen
		    && copyout(CMSG_DATA(cmsg), omsg.msg_accrights,
			    cmsg->cmsg_len) == 0) {
			omsg.msg_accrightslen = cmsg->cmsg_len;
			free_control_mbuf(l, control, control->m_next);
		} else {
			omsg.msg_accrightslen = 0;
			free_control_mbuf(l, control, control);
		}
	} else
		omsg.msg_accrightslen = 0;

	if (from != NULL)
		/* convert from sockaddr sa_family to osockaddr one here */
		mtod(from, struct osockaddr *)->sa_family =
				    mtod(from, struct sockaddr *)->sa_family;

	error = copyout_sockname((struct sockaddr *)omsg.msg_name, &omsg.msg_namelen, 0, from);
	if (from != NULL)
		m_free(from);

	if (error != 0)
		 error = copyout(&omsg, SCARG(uap, msg), sizeof(omsg));

	return error;
}

int
compat_43_sys_send(struct lwp *l, const struct compat_43_sys_send_args *uap, register_t *retval)
{
	/* {
		syscallarg(int) s;
		syscallarg(void *) buf;
		syscallarg(int) len;
		syscallarg(int) flags;
	} */
	struct sys_sendto_args bsa;

	SCARG(&bsa, s)		= SCARG(uap, s);
	SCARG(&bsa, buf)	= SCARG(uap, buf);
	SCARG(&bsa, len)	= SCARG(uap, len);
	SCARG(&bsa, flags)	= SCARG(uap, flags);
	SCARG(&bsa, to)		= NULL;
	SCARG(&bsa, tolen)	= 0;

	return (sys_sendto(l, &bsa, retval));
}

int
compat43_set_accrights(struct msghdr *msg, void *accrights, int accrightslen)
{
	struct cmsghdr *cmsg;
	int error;
	struct mbuf *ctl;
	u_int clen;

	if (accrights == NULL || accrightslen == 0) {
		msg->msg_control = NULL;
		msg->msg_controllen = 0;
		return 0;
	}

	clen = CMSG_SPACE(accrightslen);
	/* it was (almost) this way in 4.4BSD */
	if (accrightslen < 0 || clen > MLEN)
		return EINVAL;

	ctl = m_get(M_WAIT, MT_CONTROL);
	ctl->m_len = clen;
	cmsg = mtod(ctl, struct cmsghdr *);
	cmsg->cmsg_len		= CMSG_SPACE(accrightslen);
	cmsg->cmsg_level	= SOL_SOCKET;
	cmsg->cmsg_type 	= SCM_RIGHTS;

	error = copyin(accrights, CMSG_DATA(cmsg), accrightslen);
	if (error) {
		m_free(ctl);
		return error;
	}

	msg->msg_control = ctl;
	msg->msg_controllen = clen;
	msg->msg_flags |= MSG_CONTROLMBUF;
	return 0;
}

/*
 * Old sendmsg. Arrange necessary structures, call generic code and
 * adjust the results accordingly for old code.
 */
int
compat_43_sys_sendmsg(struct lwp *l, const struct compat_43_sys_sendmsg_args *uap, register_t *retval)
{
	/* {
		syscallarg(int) s;
		syscallarg(void *) msg;
		syscallarg(int) flags;
	} */
	struct omsghdr omsg;
	struct msghdr msg;
	int error;
	struct mbuf *nam;
	struct osockaddr *osa;
	struct sockaddr *sa;

	error = copyin(SCARG(uap, msg), &omsg, sizeof (struct omsghdr));
	if (error != 0)
		return (error);

	msg.msg_iovlen = omsg.msg_iovlen;
	msg.msg_iov = omsg.msg_iov;

	error = sockargs(&nam, omsg.msg_name, omsg.msg_namelen,
	    UIO_USERSPACE, MT_SONAME);
	if (error != 0)
		return (error);

	sa = mtod(nam, struct sockaddr *);
	osa = mtod(nam, struct osockaddr *);
	sa->sa_family = osa->sa_family;
	sa->sa_len = omsg.msg_namelen;

	msg.msg_flags = MSG_IOVUSRSPACE | MSG_NAMEMBUF;

	msg.msg_name = nam;
	msg.msg_namelen = omsg.msg_namelen;
	error = compat43_set_accrights(&msg, omsg.msg_accrights,
	    omsg.msg_accrightslen);
	if (error != 0)
		goto bad;

	return do_sys_sendmsg(l, SCARG(uap, s), &msg, SCARG(uap, flags),
	    retval);

    bad:
	if (nam != NULL)
		m_free(nam);

	return (error);
}

static int
compat_43_sa_put(void *from)
{
	struct osockaddr *osa = (struct osockaddr *) from;
	struct sockaddr sa;
	struct osockaddr *kosa;
	int error, len;

	/*
	 * Only read/write the sockaddr family and length, the rest is
	 * not changed.
	 */
	len = sizeof(sa.sa_len) + sizeof(sa.sa_family);

	error = copyin((void *) osa, (void *) &sa, len);
	if (error)
		return (error);

	/* Note: we convert from sockaddr sa_family to osockaddr one here */
	kosa = (struct osockaddr *) &sa;
	kosa->sa_family = sa.sa_family;
	error = copyout(kosa, osa, len);
	if (error)
		return (error);

	return (0);
}<|MERGE_RESOLUTION|>--- conflicted
+++ resolved
@@ -1,8 +1,4 @@
-<<<<<<< HEAD
-/*	$NetBSD: uipc_syscalls_43.c,v 1.49 2018/05/03 21:43:33 christos Exp $	*/
-=======
 /*	$NetBSD: uipc_syscalls_43.c,v 1.50 2018/09/06 06:41:59 maxv Exp $	*/
->>>>>>> 598bd837
 
 /*
  * Copyright (c) 1982, 1986, 1989, 1990, 1993
@@ -36,11 +32,7 @@
  */
 
 #include <sys/cdefs.h>
-<<<<<<< HEAD
-__KERNEL_RCSID(0, "$NetBSD: uipc_syscalls_43.c,v 1.49 2018/05/03 21:43:33 christos Exp $");
-=======
 __KERNEL_RCSID(0, "$NetBSD: uipc_syscalls_43.c,v 1.50 2018/09/06 06:41:59 maxv Exp $");
->>>>>>> 598bd837
 
 #include <sys/param.h>
 #include <sys/systm.h>
