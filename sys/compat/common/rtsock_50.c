<<<<<<< HEAD
/*	$NetBSD: rtsock_50.c,v 1.6 2017/12/16 09:10:30 maxv Exp $	*/
=======
/*	$NetBSD: rtsock_50.c,v 1.7 2018/05/10 09:33:46 nonaka Exp $	*/
>>>>>>> b2b84690

/*
 * Copyright (C) 1995, 1996, 1997, and 1998 WIDE Project.
 * All rights reserved.
 *
 * Redistribution and use in source and binary forms, with or without
 * modification, are permitted provided that the following conditions
 * are met:
 * 1. Redistributions of source code must retain the above copyright
 *    notice, this list of conditions and the following disclaimer.
 * 2. Redistributions in binary form must reproduce the above copyright
 *    notice, this list of conditions and the following disclaimer in the
 *    documentation and/or other materials provided with the distribution.
 * 3. Neither the name of the project nor the names of its contributors
 *    may be used to endorse or promote products derived from this software
 *    without specific prior written permission.
 *
 * THIS SOFTWARE IS PROVIDED BY THE PROJECT AND CONTRIBUTORS ``AS IS'' AND
 * ANY EXPRESS OR IMPLIED WARRANTIES, INCLUDING, BUT NOT LIMITED TO, THE
 * IMPLIED WARRANTIES OF MERCHANTABILITY AND FITNESS FOR A PARTICULAR PURPOSE
 * ARE DISCLAIMED.  IN NO EVENT SHALL THE PROJECT OR CONTRIBUTORS BE LIABLE
 * FOR ANY DIRECT, INDIRECT, INCIDENTAL, SPECIAL, EXEMPLARY, OR CONSEQUENTIAL
 * DAMAGES (INCLUDING, BUT NOT LIMITED TO, PROCUREMENT OF SUBSTITUTE GOODS
 * OR SERVICES; LOSS OF USE, DATA, OR PROFITS; OR BUSINESS INTERRUPTION)
 * HOWEVER CAUSED AND ON ANY THEORY OF LIABILITY, WHETHER IN CONTRACT, STRICT
 * LIABILITY, OR TORT (INCLUDING NEGLIGENCE OR OTHERWISE) ARISING IN ANY WAY
 * OUT OF THE USE OF THIS SOFTWARE, EVEN IF ADVISED OF THE POSSIBILITY OF
 * SUCH DAMAGE.
 */

/*
 * Copyright (c) 1988, 1991, 1993
 *	The Regents of the University of California.  All rights reserved.
 *
 * Redistribution and use in source and binary forms, with or without
 * modification, are permitted provided that the following conditions
 * are met:
 * 1. Redistributions of source code must retain the above copyright
 *    notice, this list of conditions and the following disclaimer.
 * 2. Redistributions in binary form must reproduce the above copyright
 *    notice, this list of conditions and the following disclaimer in the
 *    documentation and/or other materials provided with the distribution.
 * 3. Neither the name of the University nor the names of its contributors
 *    may be used to endorse or promote products derived from this software
 *    without specific prior written permission.
 *
 * THIS SOFTWARE IS PROVIDED BY THE REGENTS AND CONTRIBUTORS ``AS IS'' AND
 * ANY EXPRESS OR IMPLIED WARRANTIES, INCLUDING, BUT NOT LIMITED TO, THE
 * IMPLIED WARRANTIES OF MERCHANTABILITY AND FITNESS FOR A PARTICULAR PURPOSE
 * ARE DISCLAIMED.  IN NO EVENT SHALL THE REGENTS OR CONTRIBUTORS BE LIABLE
 * FOR ANY DIRECT, INDIRECT, INCIDENTAL, SPECIAL, EXEMPLARY, OR CONSEQUENTIAL
 * DAMAGES (INCLUDING, BUT NOT LIMITED TO, PROCUREMENT OF SUBSTITUTE GOODS
 * OR SERVICES; LOSS OF USE, DATA, OR PROFITS; OR BUSINESS INTERRUPTION)
 * HOWEVER CAUSED AND ON ANY THEORY OF LIABILITY, WHETHER IN CONTRACT, STRICT
 * LIABILITY, OR TORT (INCLUDING NEGLIGENCE OR OTHERWISE) ARISING IN ANY WAY
 * OUT OF THE USE OF THIS SOFTWARE, EVEN IF ADVISED OF THE POSSIBILITY OF
 * SUCH DAMAGE.
 *
 *	@(#)rtsock.c	8.7 (Berkeley) 10/12/95
 */

#include <sys/cdefs.h>
<<<<<<< HEAD
__KERNEL_RCSID(0, "$NetBSD: rtsock_50.c,v 1.6 2017/12/16 09:10:30 maxv Exp $");
=======
__KERNEL_RCSID(0, "$NetBSD: rtsock_50.c,v 1.7 2018/05/10 09:33:46 nonaka Exp $");
>>>>>>> b2b84690

#ifdef _KERNEL_OPT
#include "opt_compat_netbsd.h"
#endif

/*
 * COMPAT_50 and COMPAT_RTSOCK must be defined for rtsock.c regardless of
 * the currently enabled options.
 */
#ifndef COMPAT_50
#define COMPAT_50
#endif

#define	COMPAT_RTSOCK

#include <net/rtsock.c>

void
compat_50_rt_oifmsg(struct ifnet *ifp)
{
	struct if_msghdr50 oifm;
	struct mbuf *m;
	struct rt_addrinfo info;

	if (COMPATNAME(route_info).ri_cb.any_count == 0)
		return;
	(void)memset(&info, 0, sizeof(info));
	(void)memset(&oifm, 0, sizeof(oifm));
	oifm.ifm_index = ifp->if_index;
	oifm.ifm_flags = ifp->if_flags;
	oifm.ifm_data.ifi_type = ifp->if_data.ifi_type;
	oifm.ifm_data.ifi_addrlen = ifp->if_data.ifi_addrlen;
	oifm.ifm_data.ifi_hdrlen = ifp->if_data.ifi_hdrlen;
	oifm.ifm_data.ifi_link_state = ifp->if_data.ifi_link_state;
	oifm.ifm_data.ifi_mtu = ifp->if_data.ifi_mtu;
	oifm.ifm_data.ifi_metric = ifp->if_data.ifi_metric;
	oifm.ifm_data.ifi_baudrate = ifp->if_data.ifi_baudrate;
	oifm.ifm_data.ifi_ipackets = ifp->if_data.ifi_ipackets;
	oifm.ifm_data.ifi_ierrors = ifp->if_data.ifi_ierrors;
	oifm.ifm_data.ifi_opackets = ifp->if_data.ifi_opackets;
	oifm.ifm_data.ifi_oerrors = ifp->if_data.ifi_oerrors;
	oifm.ifm_data.ifi_collisions = ifp->if_data.ifi_collisions;
	oifm.ifm_data.ifi_ibytes = ifp->if_data.ifi_ibytes;
	oifm.ifm_data.ifi_obytes = ifp->if_data.ifi_obytes;
	oifm.ifm_data.ifi_imcasts = ifp->if_data.ifi_imcasts;
	oifm.ifm_data.ifi_omcasts = ifp->if_data.ifi_omcasts;
	oifm.ifm_data.ifi_iqdrops = ifp->if_data.ifi_iqdrops;
	oifm.ifm_data.ifi_noproto = ifp->if_data.ifi_noproto;
	TIMESPEC_TO_TIMEVAL(&oifm.ifm_data.ifi_lastchange,
	    &ifp->if_data.ifi_lastchange);
	oifm.ifm_addrs = 0;
	m = COMPATNAME(rt_msg1)(RTM_OIFINFO, &info, (void *)&oifm, sizeof(oifm));
	if (m == NULL)
		return;
	COMPATNAME(route_enqueue)(m, 0);
}

int
compat_50_iflist(struct ifnet *ifp, struct rt_walkarg *w,
    struct rt_addrinfo *info, size_t len)
{
	struct if_msghdr50 *ifm;
	int error;

	ifm = (struct if_msghdr50 *)w->w_tmem;
	ifm->ifm_index = ifp->if_index;
	ifm->ifm_flags = ifp->if_flags;
	ifm->ifm_data.ifi_type = ifp->if_data.ifi_type;
	ifm->ifm_data.ifi_addrlen = ifp->if_data.ifi_addrlen;
	ifm->ifm_data.ifi_hdrlen = ifp->if_data.ifi_hdrlen;
	ifm->ifm_data.ifi_link_state = ifp->if_data.ifi_link_state;
	ifm->ifm_data.ifi_mtu = ifp->if_data.ifi_mtu;
	ifm->ifm_data.ifi_metric = ifp->if_data.ifi_metric;
	ifm->ifm_data.ifi_baudrate = ifp->if_data.ifi_baudrate;
	ifm->ifm_data.ifi_ipackets = ifp->if_data.ifi_ipackets;
	ifm->ifm_data.ifi_ierrors = ifp->if_data.ifi_ierrors;
	ifm->ifm_data.ifi_opackets = ifp->if_data.ifi_opackets;
	ifm->ifm_data.ifi_oerrors = ifp->if_data.ifi_oerrors;
	ifm->ifm_data.ifi_collisions = ifp->if_data.ifi_collisions;
	ifm->ifm_data.ifi_ibytes = ifp->if_data.ifi_ibytes;
	ifm->ifm_data.ifi_obytes = ifp->if_data.ifi_obytes;
	ifm->ifm_data.ifi_imcasts = ifp->if_data.ifi_imcasts;
	ifm->ifm_data.ifi_omcasts = ifp->if_data.ifi_omcasts;
	ifm->ifm_data.ifi_iqdrops = ifp->if_data.ifi_iqdrops;
	ifm->ifm_data.ifi_noproto = ifp->if_data.ifi_noproto;
	TIMESPEC_TO_TIMEVAL(&ifm->ifm_data.ifi_lastchange,
	    &ifp->if_data.ifi_lastchange);
	ifm->ifm_addrs = info->rti_addrs;
	error = copyout(ifm, w->w_where, len);
	if (error)
		return error;
	w->w_where = (char *)w->w_where + len;
	return 0;
}<|MERGE_RESOLUTION|>--- conflicted
+++ resolved
@@ -1,8 +1,4 @@
-<<<<<<< HEAD
-/*	$NetBSD: rtsock_50.c,v 1.6 2017/12/16 09:10:30 maxv Exp $	*/
-=======
 /*	$NetBSD: rtsock_50.c,v 1.7 2018/05/10 09:33:46 nonaka Exp $	*/
->>>>>>> b2b84690
 
 /*
  * Copyright (C) 1995, 1996, 1997, and 1998 WIDE Project.
@@ -65,11 +61,7 @@
  */
 
 #include <sys/cdefs.h>
-<<<<<<< HEAD
-__KERNEL_RCSID(0, "$NetBSD: rtsock_50.c,v 1.6 2017/12/16 09:10:30 maxv Exp $");
-=======
 __KERNEL_RCSID(0, "$NetBSD: rtsock_50.c,v 1.7 2018/05/10 09:33:46 nonaka Exp $");
->>>>>>> b2b84690
 
 #ifdef _KERNEL_OPT
 #include "opt_compat_netbsd.h"
