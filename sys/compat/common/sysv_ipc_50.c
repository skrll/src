<<<<<<< HEAD
/*	$NetBSD: sysv_ipc_50.c,v 1.4 2015/12/03 00:28:55 pgoyette Exp $	*/
=======
/*	$NetBSD: sysv_ipc_50.c,v 1.5 2018/09/03 16:29:29 riastradh Exp $	*/
>>>>>>> 598bd837

/*-
 * Copyright (c) 1998, 2007 The NetBSD Foundation, Inc.
 * All rights reserved.
 *
 * This code is derived from software contributed to The NetBSD Foundation
 * by Charles M. Hannum.
 *
 * Redistribution and use in source and binary forms, with or without
 * modification, are permitted provided that the following conditions
 * are met:
 * 1. Redistributions of source code must retain the above copyright
 *    notice, this list of conditions and the following disclaimer.
 * 2. Redistributions in binary form must reproduce the above copyright
 *    notice, this list of conditions and the following disclaimer in the
 *    documentation and/or other materials provided with the distribution.
 *
 * THIS SOFTWARE IS PROVIDED BY THE NETBSD FOUNDATION, INC. AND CONTRIBUTORS
 * ``AS IS'' AND ANY EXPRESS OR IMPLIED WARRANTIES, INCLUDING, BUT NOT LIMITED
 * TO, THE IMPLIED WARRANTIES OF MERCHANTABILITY AND FITNESS FOR A PARTICULAR
 * PURPOSE ARE DISCLAIMED.  IN NO EVENT SHALL THE FOUNDATION OR CONTRIBUTORS
 * BE LIABLE FOR ANY DIRECT, INDIRECT, INCIDENTAL, SPECIAL, EXEMPLARY, OR
 * CONSEQUENTIAL DAMAGES (INCLUDING, BUT NOT LIMITED TO, PROCUREMENT OF
 * SUBSTITUTE GOODS OR SERVICES; LOSS OF USE, DATA, OR PROFITS; OR BUSINESS
 * INTERRUPTION) HOWEVER CAUSED AND ON ANY THEORY OF LIABILITY, WHETHER IN
 * CONTRACT, STRICT LIABILITY, OR TORT (INCLUDING NEGLIGENCE OR OTHERWISE)
 * ARISING IN ANY WAY OUT OF THE USE OF THIS SOFTWARE, EVEN IF ADVISED OF THE
 * POSSIBILITY OF SUCH DAMAGE.
 */

#include <sys/cdefs.h>
<<<<<<< HEAD
__KERNEL_RCSID(0, "$NetBSD: sysv_ipc_50.c,v 1.4 2015/12/03 00:28:55 pgoyette Exp $");
=======
__KERNEL_RCSID(0, "$NetBSD: sysv_ipc_50.c,v 1.5 2018/09/03 16:29:29 riastradh Exp $");
>>>>>>> 598bd837

#ifdef _KERNEL_OPT
#include "opt_sysv.h"
#include "opt_compat_netbsd.h"
#endif

#include <sys/param.h>
#include <sys/kernel.h>
#include <sys/proc.h>
#include <sys/ipc.h>
#ifdef SYSVMSG
#include <sys/msg.h>
#endif
#ifdef SYSVSEM
#include <sys/sem.h>
#endif
#ifdef SYSVSHM
#include <sys/shm.h>
#endif
#include <sys/systm.h>
#include <sys/malloc.h>
#include <sys/mount.h>
#include <sys/vnode.h>
#include <sys/stat.h>
#include <sys/sysctl.h>
#include <sys/kauth.h>

#ifdef COMPAT_50
#include <compat/sys/ipc.h>
#ifdef SYSVMSG
#include <compat/sys/msg.h>
#endif
#ifdef SYSVSEM
#include <compat/sys/sem.h>
#endif
#ifdef SYSVSHM
#include <compat/sys/shm.h>
#endif

/*
 * Check for ipc permission
 */

int sysctl_kern_sysvipc50(SYSCTLFN_PROTO);

int
sysctl_kern_sysvipc50(SYSCTLFN_ARGS)
{
	void *where = oldp;
	size_t *sizep = oldlenp;
#ifdef SYSVMSG
	struct msg_sysctl_info50 *msgsi = NULL;
#endif
#ifdef SYSVSEM
	struct sem_sysctl_info50 *semsi = NULL;
#endif
#ifdef SYSVSHM
	struct shm_sysctl_info50 *shmsi = NULL;
#endif
	size_t infosize, dssize, tsize, buflen;
	void *bf = NULL;
	char *start;
	int32_t nds;
	int i, error, ret;

	if (namelen != 1)
		return EINVAL;

	start = where;
	buflen = *sizep;

	switch (*name) {
	case KERN_SYSVIPC_OMSG_INFO:
#ifdef SYSVMSG
		infosize = sizeof(msgsi->msginfo);
		nds = msginfo.msgmni;
		dssize = sizeof(msgsi->msgids[0]);
		break;
#else
		return EINVAL;
#endif
	case KERN_SYSVIPC_OSEM_INFO:
#ifdef SYSVSEM
		infosize = sizeof(semsi->seminfo);
		nds = seminfo.semmni;
		dssize = sizeof(semsi->semids[0]);
		break;
#else
		return EINVAL;
#endif
	case KERN_SYSVIPC_OSHM_INFO:
#ifdef SYSVSHM
		infosize = sizeof(shmsi->shminfo);
		nds = shminfo.shmmni;
		dssize = sizeof(shmsi->shmids[0]);
		break;
#else
		return EINVAL;
#endif
	default:
		return EPASSTHROUGH;
	}
	/*
	 * Round infosize to 64 bit boundary if requesting more than just
	 * the info structure or getting the total data size.
	 */
	if (where == NULL || *sizep > infosize)
		infosize = roundup(infosize, sizeof(quad_t));
	tsize = infosize + nds * dssize;

	/* Return just the total size required. */
	if (where == NULL) {
		*sizep = tsize;
		return 0;
	}

	/* Not enough room for even the info struct. */
	if (buflen < infosize) {
		*sizep = 0;
		return ENOMEM;
	}
	bf = malloc(uimin(tsize, buflen), M_TEMP, M_WAITOK | M_ZERO);

	switch (*name) {
#ifdef SYSVMSG
	case KERN_SYSVIPC_OMSG_INFO:
		msgsi = (struct msg_sysctl_info50 *)bf;
		msgsi->msginfo = msginfo;
		break;
#endif
#ifdef SYSVSEM
	case KERN_SYSVIPC_OSEM_INFO:
		semsi = (struct sem_sysctl_info50 *)bf;
		semsi->seminfo = seminfo;
		break;
#endif
#ifdef SYSVSHM
	case KERN_SYSVIPC_OSHM_INFO:
		shmsi = (struct shm_sysctl_info50 *)bf;
		shmsi->shminfo = shminfo;
		break;
#endif
	}
	buflen -= infosize;

	ret = 0;
	if (buflen > 0) {
		/* Fill in the IPC data structures.  */
		for (i = 0; i < nds; i++) {
			if (buflen < dssize) {
				ret = ENOMEM;
				break;
			}
			switch (*name) {
#ifdef SYSVMSG
			case KERN_SYSVIPC_OMSG_INFO:
				mutex_enter(&msgmutex);
				SYSCTL_FILL_MSG(msqs[i].msq_u, msgsi->msgids[i]);
				mutex_exit(&msgmutex);
				break;
#endif
#ifdef SYSVSEM
			case KERN_SYSVIPC_OSEM_INFO:
				SYSCTL_FILL_SEM(sema[i], semsi->semids[i]);
				break;
#endif
#ifdef SYSVSHM
			case KERN_SYSVIPC_OSHM_INFO:
				SYSCTL_FILL_SHM(shmsegs[i], shmsi->shmids[i]);
				break;
#endif
			}
			buflen -= dssize;
		}
	}
	*sizep -= buflen;
	error = copyout(bf, start, *sizep);
	/* If copyout succeeded, use return code set earlier. */
	if (error == 0)
		error = ret;
	if (bf)
		free(bf, M_TEMP);
	return error;
}
#endif /* COMPAT_50 */<|MERGE_RESOLUTION|>--- conflicted
+++ resolved
@@ -1,8 +1,4 @@
-<<<<<<< HEAD
-/*	$NetBSD: sysv_ipc_50.c,v 1.4 2015/12/03 00:28:55 pgoyette Exp $	*/
-=======
 /*	$NetBSD: sysv_ipc_50.c,v 1.5 2018/09/03 16:29:29 riastradh Exp $	*/
->>>>>>> 598bd837
 
 /*-
  * Copyright (c) 1998, 2007 The NetBSD Foundation, Inc.
@@ -34,11 +30,7 @@
  */
 
 #include <sys/cdefs.h>
-<<<<<<< HEAD
-__KERNEL_RCSID(0, "$NetBSD: sysv_ipc_50.c,v 1.4 2015/12/03 00:28:55 pgoyette Exp $");
-=======
 __KERNEL_RCSID(0, "$NetBSD: sysv_ipc_50.c,v 1.5 2018/09/03 16:29:29 riastradh Exp $");
->>>>>>> 598bd837
 
 #ifdef _KERNEL_OPT
 #include "opt_sysv.h"
