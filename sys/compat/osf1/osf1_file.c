<<<<<<< HEAD
/* $NetBSD: osf1_file.c,v 1.44 2017/07/28 15:34:06 riastradh Exp $ */
=======
/* $NetBSD: osf1_file.c,v 1.45 2018/09/03 16:29:29 riastradh Exp $ */
>>>>>>> 598bd837

/*
 * Copyright (c) 1999 Christopher G. Demetriou.  All rights reserved.
 *
 * Redistribution and use in source and binary forms, with or without
 * modification, are permitted provided that the following conditions
 * are met:
 * 1. Redistributions of source code must retain the above copyright
 *    notice, this list of conditions and the following disclaimer.
 * 2. Redistributions in binary form must reproduce the above copyright
 *    notice, this list of conditions and the following disclaimer in the
 *    documentation and/or other materials provided with the distribution.
 * 3. All advertising materials mentioning features or use of this software
 *    must display the following acknowledgement:
 *      This product includes software developed by Christopher G. Demetriou
 *	for the NetBSD Project.
 * 4. The name of the author may not be used to endorse or promote products
 *    derived from this software without specific prior written permission
 *
 * THIS SOFTWARE IS PROVIDED BY THE AUTHOR ``AS IS'' AND ANY EXPRESS OR
 * IMPLIED WARRANTIES, INCLUDING, BUT NOT LIMITED TO, THE IMPLIED WARRANTIES
 * OF MERCHANTABILITY AND FITNESS FOR A PARTICULAR PURPOSE ARE DISCLAIMED.
 * IN NO EVENT SHALL THE AUTHOR BE LIABLE FOR ANY DIRECT, INDIRECT,
 * INCIDENTAL, SPECIAL, EXEMPLARY, OR CONSEQUENTIAL DAMAGES (INCLUDING, BUT
 * NOT LIMITED TO, PROCUREMENT OF SUBSTITUTE GOODS OR SERVICES; LOSS OF USE,
 * DATA, OR PROFITS; OR BUSINESS INTERRUPTION) HOWEVER CAUSED AND ON ANY
 * THEORY OF LIABILITY, WHETHER IN CONTRACT, STRICT LIABILITY, OR TORT
 * (INCLUDING NEGLIGENCE OR OTHERWISE) ARISING IN ANY WAY OUT OF THE USE OF
 * THIS SOFTWARE, EVEN IF ADVISED OF THE POSSIBILITY OF SUCH DAMAGE.
 */

/*
 * Copyright (c) 1994, 1995 Carnegie-Mellon University.
 * All rights reserved.
 *
 * Author: Chris G. Demetriou
 *
 * Permission to use, copy, modify and distribute this software and
 * its documentation is hereby granted, provided that both the copyright
 * notice and this permission notice appear in all copies of the
 * software, derivative works or modified versions, and any portions
 * thereof, and that both notices appear in supporting documentation.
 *
 * CARNEGIE MELLON ALLOWS FREE USE OF THIS SOFTWARE IN ITS "AS IS"
 * CONDITION.  CARNEGIE MELLON DISCLAIMS ANY LIABILITY OF ANY KIND
 * FOR ANY DAMAGES WHATSOEVER RESULTING FROM THE USE OF THIS SOFTWARE.
 *
 * Carnegie Mellon requests users of this software to return to
 *
 *  Software Distribution Coordinator  or  Software.Distribution@CS.CMU.EDU
 *  School of Computer Science
 *  Carnegie Mellon University
 *  Pittsburgh PA 15213-3890
 *
 * any improvements or extensions that they make and grant Carnegie the
 * rights to redistribute these changes.
 */

#include <sys/cdefs.h>
<<<<<<< HEAD
__KERNEL_RCSID(0, "$NetBSD: osf1_file.c,v 1.44 2017/07/28 15:34:06 riastradh Exp $");
=======
__KERNEL_RCSID(0, "$NetBSD: osf1_file.c,v 1.45 2018/09/03 16:29:29 riastradh Exp $");
>>>>>>> 598bd837

#if defined(_KERNEL_OPT)
#include "opt_syscall_debug.h"
#endif

#include <sys/param.h>
#include <sys/systm.h>
#include <sys/namei.h>
#include <sys/proc.h>
#include <sys/file.h>
#include <sys/stat.h>
#include <sys/filedesc.h>
#include <sys/kernel.h>
#include <sys/malloc.h>
#include <sys/mman.h>
#include <sys/mount.h>
#include <sys/signal.h>
#include <sys/signalvar.h>
#include <sys/reboot.h>
#include <sys/syscallargs.h>
#include <sys/exec.h>
#include <sys/vnode.h>
#include <sys/socketvar.h>
#include <sys/resource.h>
#include <sys/resourcevar.h>
#include <sys/wait.h>
#include <sys/vfs_syscalls.h>
#include <sys/dirent.h>

#include <compat/osf1/osf1.h>
#include <compat/osf1/osf1_syscallargs.h>
#include <compat/common/compat_util.h>
#include <compat/osf1/osf1_cvt.h>
#include <compat/osf1/osf1_dirent.h>

#ifdef SYSCALL_DEBUG
extern int scdebug;
#endif

int
osf1_sys_access(struct lwp *l, const struct osf1_sys_access_args *uap, register_t *retval)
{
	struct sys_access_args a;
	unsigned long leftovers;

	SCARG(&a, path) = SCARG(uap, path);

	/* translate flags */
	SCARG(&a, flags) = emul_flags_translate(osf1_access_flags_xtab,
	    SCARG(uap, flags), &leftovers);
	if (leftovers != 0)
		return (EINVAL);

	return sys_access(l, &a, retval);
}

int
osf1_sys_execve(struct lwp *l, const struct osf1_sys_execve_args *uap, register_t *retval)
{
	struct sys_execve_args ap;

	SCARG(&ap, path) = SCARG(uap, path);
	SCARG(&ap, argp) = SCARG(uap, argp);
	SCARG(&ap, envp) = SCARG(uap, envp);

	return sys_execve(l, &ap, retval);
}

int
osf1_sys_getdirentries(struct lwp *l, const struct osf1_sys_getdirentries_args *uap, register_t *retval)
{
	/* {
		syscallarg(int) fd;
		syscallarg(char *) buf;
		syscallarg(int) nbytes;
		syscallarg(long *) basep;
	} */
	struct dirent *bdp;
	struct vnode *vp;
	char *inp, *buf;        /* BSD-format */
	int len, reclen;        /* BSD-format */
	char *outp;             /* OSF1-format */
	int resid, osf1_reclen; /* OSF1-format */
	struct file *fp;
	struct uio auio;
	struct iovec aiov;
	struct osf1_dirent idb;
	off_t off, off1;        /* true file offset */
	int buflen, error, eofflag;
	off_t *cookiebuf = NULL, *cookie;
	int ncookies, fd;

	if (SCARG(uap, nbytes) < 0)
		return EINVAL;
	if (SCARG(uap, nbytes) == 0)
		return 0;

	fd = SCARG(uap, fd);
	if ((error = fd_getvnode(fd, &fp)) != 0)
		return (error);
	if ((fp->f_flag & FREAD) == 0) {
		error = EBADF;
		goto out1;
	}

	vp = fp->f_vnode;
	if (vp->v_type != VDIR) {
		error = EINVAL;
		goto out1;
	}

	buflen = uimin(MAXBSIZE, SCARG(uap, nbytes));
	buf = kmem_alloc(buflen, KM_SLEEP);
	vn_lock(vp, LK_EXCLUSIVE | LK_RETRY);
	off = off1 = fp->f_offset;
again:
	aiov.iov_base = buf;
	aiov.iov_len = buflen;
	auio.uio_iov = &aiov;
	auio.uio_iovcnt = 1;
	auio.uio_rw = UIO_READ;
	auio.uio_resid = buflen;
	auio.uio_offset = off;
	UIO_SETUP_SYSSPACE(&auio);
	/*
	 * First we read into the allocated buffer, then
	 * we massage it into user space, one record at a time.
	 */
	error = VOP_READDIR(vp, &auio, fp->f_cred, &eofflag, &cookiebuf,
	    &ncookies);
	if (error)
		goto out;

	inp = buf;
	outp = (char *)SCARG(uap, buf);
	resid = SCARG(uap, nbytes);
	if ((len = buflen - auio.uio_resid) == 0)
		goto eof;

	for (cookie = cookiebuf; len > 0; len -= reclen) {
		bdp = (struct dirent *)inp;
		reclen = bdp->d_reclen;
		if (reclen & 3) {
			error = EIO;
			goto out;
		}
		if (cookie)
			off = *cookie++; /* each entry points to the next */
		else
			off += reclen;
		if ((off >> 32) != 0) {
			compat_offseterr(vp, "osf1_sys_getdirentries");
			error = EINVAL;
			goto out;
		}
		if (bdp->d_fileno == 0) {
			inp += reclen;  /* it is a hole; squish it out */
			continue;
		}
		osf1_reclen = OSF1_RECLEN(&idb, bdp->d_namlen);
		if (reclen > len || resid < osf1_reclen) {
			/* entry too big for buffer, so just stop */
			outp++;
			break;
		}
		/*
		 * Massage in place to make a OSF1-shaped dirent (otherwise
		 * we have to worry about touching user memory outside of
		 * the copyout() call).
		 */
		idb.d_ino = (osf1_ino_t)bdp->d_fileno;
		idb.d_reclen = (u_short)osf1_reclen;
		idb.d_namlen = (u_short)bdp->d_namlen;
		strlcpy(idb.d_name, bdp->d_name, sizeof(idb.d_name));
		if ((error = copyout((void *)&idb, outp, osf1_reclen)))
			goto out;
		/* advance past this real entry */
		inp += reclen;
		/* advance output past OSF1-shaped entry */
		outp += osf1_reclen;
		resid -= osf1_reclen;
	}

	/* if we squished out the whole block, try again */
	if (outp == (char *)SCARG(uap, buf)) {
		if (cookiebuf)
			free(cookiebuf, M_TEMP);
		cookiebuf = NULL;
		goto again;
	}
	fp->f_offset = off;     /* update the vnode offset */

eof:
	*retval = SCARG(uap, nbytes) - resid;
out:
	VOP_UNLOCK(vp);
	if (cookiebuf)
		free(cookiebuf, M_TEMP);
	kmem_free(buf, buflen);
	if (SCARG(uap, basep) != NULL)
		error = copyout(&off1, SCARG(uap, basep), sizeof(long));
out1:
	fd_putfile(fd);
	return error;
}

/*
 * Get file status; this version does not follow links.
 */
/* ARGSUSED */
int
osf1_sys_lstat(struct lwp *l, const struct osf1_sys_lstat_args *uap, register_t *retval)
{
	struct stat sb;
	struct osf1_stat osb;
	int error;

	error = do_sys_stat(SCARG(uap, path), NOFOLLOW, &sb);
	if (error)
		return (error);
	osf1_cvt_stat_from_native(&sb, &osb);
	error = copyout(&osb, SCARG(uap, ub), sizeof (osb));
	return (error);
}

/*
 * Get file status; this version does not follow links.
 */
/* ARGSUSED */
int
osf1_sys_lstat2(struct lwp *l, const struct osf1_sys_lstat2_args *uap, register_t *retval)
{
	struct stat sb;
	struct osf1_stat2 osb;
	int error;

	error = do_sys_stat(SCARG(uap, path), NOFOLLOW, &sb);
	if (error)
		return (error);
	osf1_cvt_stat2_from_native(&sb, &osb);
	error = copyout((void *)&osb, (void *)SCARG(uap, ub), sizeof (osb));
	return (error);
}

int
osf1_sys_mknod(struct lwp *l, const struct osf1_sys_mknod_args *uap, register_t *retval)
{

	return do_sys_mknod(l, SCARG(uap, path), SCARG(uap, mode),
	    osf1_cvt_dev_to_native(SCARG(uap, dev)), retval, UIO_USERSPACE);
}

int
osf1_sys_open(struct lwp *l, const struct osf1_sys_open_args *uap, register_t *retval)
{
	struct sys_open_args a;
	const char *path;
	unsigned long leftovers;
#ifdef SYSCALL_DEBUG
	char pnbuf[1024];

	if (scdebug &&
	    copyinstr(SCARG(uap, path), pnbuf, sizeof pnbuf, NULL) == 0)
		printf("osf1_open: open: %s\n", pnbuf);
#endif

	/* translate flags */
	SCARG(&a, flags) = emul_flags_translate(osf1_open_flags_xtab,
	    SCARG(uap, flags), &leftovers);
	if (leftovers != 0)
		return (EINVAL);

	/* copy mode, no translation necessary */
	SCARG(&a, mode) = SCARG(uap, mode);

	/* pick appropriate path */
	path = SCARG(uap, path);
	SCARG(&a, path) = path;

	return sys_open(l, &a, retval);
}

int
osf1_sys_pathconf(struct lwp *l, const struct osf1_sys_pathconf_args *uap, register_t *retval)
{
	struct sys_pathconf_args a;
	int error;

	SCARG(&a, path) = SCARG(uap, path);

	error = osf1_cvt_pathconf_name_to_native(SCARG(uap, name),
	    &SCARG(&a, name));

	if (error == 0)
		error = sys_pathconf(l, &a, retval);

	return (error);
}

/*
 * Get file status; this version follows links.
 */
/* ARGSUSED */
int
osf1_sys_stat(struct lwp *l, const struct osf1_sys_stat_args *uap, register_t *retval)
{
	struct stat sb;
	struct osf1_stat osb;
	int error;

	error = do_sys_stat(SCARG(uap, path), FOLLOW, &sb);
	if (error)
		return (error);
	osf1_cvt_stat_from_native(&sb, &osb);
	error = copyout((void *)&osb, (void *)SCARG(uap, ub), sizeof (osb));
	return (error);
}

/*
 * Get file status; this version follows links.
 */
/* ARGSUSED */
int
osf1_sys_stat2(struct lwp *l, const struct osf1_sys_stat2_args *uap, register_t *retval)
{
	struct stat sb;
	struct osf1_stat2 osb;
	int error;

	error = do_sys_stat(SCARG(uap, path), FOLLOW, &sb);
	if (error)
		return (error);
	osf1_cvt_stat2_from_native(&sb, &osb);
	error = copyout((void *)&osb, (void *)SCARG(uap, ub), sizeof (osb));
	return (error);
}

int
osf1_sys_truncate(struct lwp *l, const struct osf1_sys_truncate_args *uap, register_t *retval)
{
	struct sys_truncate_args a;

	SCARG(&a, path) = SCARG(uap, path);
	SCARG(&a, PAD) = 0;
	SCARG(&a, length) = SCARG(uap, length);

	return sys_truncate(l, &a, retval);
}

int
osf1_sys_utimes(struct lwp *l, const struct osf1_sys_utimes_args *uap, register_t *retval)
{
	struct osf1_timeval otv;
	struct timeval tv[2], *tvp;
	int error;

	if (SCARG(uap, tptr) == NULL)
		tvp = NULL;
	else {
		/* get the OSF/1 timeval argument */
		error = copyin(SCARG(uap, tptr), &otv, sizeof otv);
		if (error != 0)
			return error;

		/* fill in and copy out the NetBSD timeval */
		tv[0].tv_sec = otv.tv_sec;
		tv[0].tv_usec = otv.tv_usec;
		/* Set access and modified to the same time */
		tv[1].tv_sec = otv.tv_sec;
		tv[1].tv_usec = otv.tv_usec;
		tvp = tv;
	}

	return do_sys_utimes(l, NULL, SCARG(uap, path), FOLLOW,
			    tvp, UIO_SYSSPACE);
}<|MERGE_RESOLUTION|>--- conflicted
+++ resolved
@@ -1,8 +1,4 @@
-<<<<<<< HEAD
-/* $NetBSD: osf1_file.c,v 1.44 2017/07/28 15:34:06 riastradh Exp $ */
-=======
 /* $NetBSD: osf1_file.c,v 1.45 2018/09/03 16:29:29 riastradh Exp $ */
->>>>>>> 598bd837
 
 /*
  * Copyright (c) 1999 Christopher G. Demetriou.  All rights reserved.
@@ -62,11 +58,7 @@
  */
 
 #include <sys/cdefs.h>
-<<<<<<< HEAD
-__KERNEL_RCSID(0, "$NetBSD: osf1_file.c,v 1.44 2017/07/28 15:34:06 riastradh Exp $");
-=======
 __KERNEL_RCSID(0, "$NetBSD: osf1_file.c,v 1.45 2018/09/03 16:29:29 riastradh Exp $");
->>>>>>> 598bd837
 
 #if defined(_KERNEL_OPT)
 #include "opt_syscall_debug.h"
