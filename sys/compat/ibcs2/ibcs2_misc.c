<<<<<<< HEAD
/*	$NetBSD: ibcs2_misc.c,v 1.115 2017/08/09 18:55:21 maxv Exp $	*/
=======
/*	$NetBSD: ibcs2_misc.c,v 1.116 2018/09/03 16:29:29 riastradh Exp $	*/
>>>>>>> 598bd837

/*
 * Copyright (c) 1992, 1993
 *	The Regents of the University of California.  All rights reserved.
 *
 * This software was developed by the Computer Systems Engineering group
 * at Lawrence Berkeley Laboratory under DARPA contract BG 91-66 and
 * contributed to Berkeley.
 *
 * All advertising materials mentioning features or use of this software
 * must display the following acknowledgement:
 *	This product includes software developed by the University of
 *	California, Lawrence Berkeley Laboratory.
 *
 * Redistribution and use in source and binary forms, with or without
 * modification, are permitted provided that the following conditions
 * are met:
 * 1. Redistributions of source code must retain the above copyright
 *    notice, this list of conditions and the following disclaimer.
 * 2. Redistributions in binary form must reproduce the above copyright
 *    notice, this list of conditions and the following disclaimer in the
 *    documentation and/or other materials provided with the distribution.
 * 3. Neither the name of the University nor the names of its contributors
 *    may be used to endorse or promote products derived from this software
 *    without specific prior written permission.
 *
 * THIS SOFTWARE IS PROVIDED BY THE REGENTS AND CONTRIBUTORS ``AS IS'' AND
 * ANY EXPRESS OR IMPLIED WARRANTIES, INCLUDING, BUT NOT LIMITED TO, THE
 * IMPLIED WARRANTIES OF MERCHANTABILITY AND FITNESS FOR A PARTICULAR PURPOSE
 * ARE DISCLAIMED.  IN NO EVENT SHALL THE REGENTS OR CONTRIBUTORS BE LIABLE
 * FOR ANY DIRECT, INDIRECT, INCIDENTAL, SPECIAL, EXEMPLARY, OR CONSEQUENTIAL
 * DAMAGES (INCLUDING, BUT NOT LIMITED TO, PROCUREMENT OF SUBSTITUTE GOODS
 * OR SERVICES; LOSS OF USE, DATA, OR PROFITS; OR BUSINESS INTERRUPTION)
 * HOWEVER CAUSED AND ON ANY THEORY OF LIABILITY, WHETHER IN CONTRACT, STRICT
 * LIABILITY, OR TORT (INCLUDING NEGLIGENCE OR OTHERWISE) ARISING IN ANY WAY
 * OUT OF THE USE OF THIS SOFTWARE, EVEN IF ADVISED OF THE POSSIBILITY OF
 * SUCH DAMAGE.
 *
 * from: Header: sun_misc.c,v 1.16 93/04/07 02:46:27 torek Exp
 *
 *	@(#)sun_misc.c	8.1 (Berkeley) 6/18/93
 */

/*
 * Copyright (c) 1994, 1995, 1998 Scott Bartram
 *
 * This software was developed by the Computer Systems Engineering group
 * at Lawrence Berkeley Laboratory under DARPA contract BG 91-66 and
 * contributed to Berkeley.
 *
 * All advertising materials mentioning features or use of this software
 * must display the following acknowledgement:
 *	This product includes software developed by the University of
 *	California, Lawrence Berkeley Laboratory.
 *
 * Redistribution and use in source and binary forms, with or without
 * modification, are permitted provided that the following conditions
 * are met:
 * 1. Redistributions of source code must retain the above copyright
 *    notice, this list of conditions and the following disclaimer.
 * 2. Redistributions in binary form must reproduce the above copyright
 *    notice, this list of conditions and the following disclaimer in the
 *    documentation and/or other materials provided with the distribution.
 * 3. All advertising materials mentioning features or use of this software
 *    must display the following acknowledgement:
 *	This product includes software developed by the University of
 *	California, Berkeley and its contributors.
 * 4. Neither the name of the University nor the names of its contributors
 *    may be used to endorse or promote products derived from this software
 *    without specific prior written permission.
 *
 * THIS SOFTWARE IS PROVIDED BY THE REGENTS AND CONTRIBUTORS ``AS IS'' AND
 * ANY EXPRESS OR IMPLIED WARRANTIES, INCLUDING, BUT NOT LIMITED TO, THE
 * IMPLIED WARRANTIES OF MERCHANTABILITY AND FITNESS FOR A PARTICULAR PURPOSE
 * ARE DISCLAIMED.  IN NO EVENT SHALL THE REGENTS OR CONTRIBUTORS BE LIABLE
 * FOR ANY DIRECT, INDIRECT, INCIDENTAL, SPECIAL, EXEMPLARY, OR CONSEQUENTIAL
 * DAMAGES (INCLUDING, BUT NOT LIMITED TO, PROCUREMENT OF SUBSTITUTE GOODS
 * OR SERVICES; LOSS OF USE, DATA, OR PROFITS; OR BUSINESS INTERRUPTION)
 * HOWEVER CAUSED AND ON ANY THEORY OF LIABILITY, WHETHER IN CONTRACT, STRICT
 * LIABILITY, OR TORT (INCLUDING NEGLIGENCE OR OTHERWISE) ARISING IN ANY WAY
 * OUT OF THE USE OF THIS SOFTWARE, EVEN IF ADVISED OF THE POSSIBILITY OF
 * SUCH DAMAGE.
 *
 * from: Header: sun_misc.c,v 1.16 93/04/07 02:46:27 torek Exp
 *
 *	@(#)sun_misc.c	8.1 (Berkeley) 6/18/93
 */

/*
 * IBCS2 compatibility module.
 *
 * IBCS2 system calls that are implemented differently in BSD are
 * handled here.
 */

#include <sys/cdefs.h>
<<<<<<< HEAD
__KERNEL_RCSID(0, "$NetBSD: ibcs2_misc.c,v 1.115 2017/08/09 18:55:21 maxv Exp $");
=======
__KERNEL_RCSID(0, "$NetBSD: ibcs2_misc.c,v 1.116 2018/09/03 16:29:29 riastradh Exp $");
>>>>>>> 598bd837

#include <sys/param.h>
#include <sys/systm.h>
#include <sys/namei.h>
#include <sys/dirent.h>
#include <sys/proc.h>
#include <sys/file.h>
#include <sys/filedesc.h>
#include <sys/ioctl.h>
#include <sys/kernel.h>
#include <sys/malloc.h>
#include <sys/mbuf.h>
#include <sys/mman.h>
#include <sys/mount.h>
#include <sys/prot.h>
#include <sys/reboot.h>
#include <sys/resource.h>
#include <sys/resourcevar.h>
#include <sys/socket.h>
#include <sys/stat.h>
#include <sys/syslog.h>
#include <sys/time.h>
#include <sys/times.h>
#include <sys/vnode.h>
#include <sys/uio.h>
#include <sys/wait.h>
#include <sys/utsname.h>
#include <sys/unistd.h>
#include <sys/kauth.h>
#include <sys/vfs_syscalls.h>

#include <netinet/in.h>
#include <sys/syscallargs.h>

#include <miscfs/specfs/specdev.h>

#include <uvm/uvm_extern.h>
#include <sys/sysctl.h>

#include <compat/ibcs2/ibcs2_types.h>
#include <compat/ibcs2/ibcs2_dirent.h>
#include <compat/ibcs2/ibcs2_fcntl.h>
#include <compat/ibcs2/ibcs2_mman.h>
#include <compat/ibcs2/ibcs2_time.h>
#include <compat/ibcs2/ibcs2_signal.h>
#include <compat/ibcs2/ibcs2_timeb.h>
#include <compat/ibcs2/ibcs2_unistd.h>
#include <compat/ibcs2/ibcs2_utsname.h>
#include <compat/ibcs2/ibcs2_util.h>
#include <compat/ibcs2/ibcs2_utime.h>
#include <compat/ibcs2/ibcs2_syscallargs.h>
#include <compat/ibcs2/ibcs2_sysi86.h>
#include <compat/ibcs2/ibcs2_exec.h>

#include <compat/sys/mount.h>

int
ibcs2_sys_ulimit(struct lwp *l, const struct ibcs2_sys_ulimit_args *uap, register_t *retval)
{
	/* {
		syscallarg(int) cmd;
		syscallarg(int) newlimit;
	} */
	struct proc *p = l->l_proc;
	struct ibcs2_sys_sysconf_args sysconf_ua;
#ifdef notyet
	int error;
	struct rlimit rl;
	struct sys_setrlimit_args sra;
#endif
#define IBCS2_GETFSIZE		1
#define IBCS2_SETFSIZE		2
#define IBCS2_GETPSIZE		3
#define IBCS2_GETDTABLESIZE	4

	switch (SCARG(uap, cmd)) {
	case IBCS2_GETFSIZE:
		*retval = p->p_rlimit[RLIMIT_FSIZE].rlim_cur;
		return 0;
	case IBCS2_SETFSIZE:	/* XXX - fix this */
#ifdef notyet
		rl.rlim_cur = SCARG(uap, newlimit);
		SCARG(&sra, which) = RLIMIT_FSIZE;
		SCARG(&sra, rlp) = &rl;
		error = setrlimit(p, &sra, retval);
		if (!error)
			*retval = p->p_rlimit[RLIMIT_FSIZE].rlim_cur;
		else
			DPRINTF(("failed "));
		return error;
#else
		*retval = SCARG(uap, newlimit);
		return 0;
#endif
	case IBCS2_GETPSIZE:
		*retval = p->p_rlimit[RLIMIT_RSS].rlim_cur; /* XXX */
		return 0;
	case IBCS2_GETDTABLESIZE:
		SCARG(&sysconf_ua, name) = IBCS2_SC_OPEN_MAX;
		return ibcs2_sys_sysconf(l, &sysconf_ua, retval);
	default:
		return ENOSYS;
	}
}

int
ibcs2_sys_waitsys(struct lwp *l, const struct ibcs2_sys_waitsys_args *uap, register_t *retval)
{
	/* {
		syscallarg(int) a1;
		syscallarg(int) a2;
		syscallarg(int) a3;
	} */
	int error, options, status, pid;

	/* wait */
	pid = WAIT_ANY;
	options = 0;

	error = do_sys_wait(&pid, &status, options, NULL);
	retval[0] = pid;
	retval[1] = status;
	return error;
}

int
ibcs2_sys_execv(struct lwp *l, const struct ibcs2_sys_execv_args *uap, register_t *retval)
{
	/* {
		syscallarg(const char *) path;
		syscallarg(char **) argp;
	} */
	struct sys_execve_args ap;

	SCARG(&ap, path) = SCARG(uap, path);
	SCARG(&ap, argp) = SCARG(uap, argp);
	SCARG(&ap, envp) = NULL;

	return sys_execve(l, &ap, retval);
}

int
ibcs2_sys_execve(struct lwp *l, const struct ibcs2_sys_execve_args *uap, register_t *retval)
{
	/* {
		syscallarg(const char *) path;
		syscallarg(char **) argp;
		syscallarg(char **) envp;
	} */
	struct sys_execve_args ap;

	SCARG(&ap, path) = SCARG(uap, path);
	SCARG(&ap, argp) = SCARG(uap, argp);
	SCARG(&ap, envp) = SCARG(uap, envp);

	return sys_execve(l, &ap, retval);
}

int
ibcs2_sys_umount(struct lwp *l, const struct ibcs2_sys_umount_args *uap, register_t *retval)
{
	/* {
		syscallarg(char *) name;
	} */
	struct sys_unmount_args um;

	SCARG(&um, path) = SCARG(uap, name);
	SCARG(&um, flags) = 0;
	return sys_unmount(l, &um, retval);
}

int
ibcs2_sys_mount(struct lwp *l, const struct ibcs2_sys_mount_args *uap, register_t *retval)
{
#ifdef notyet
	/* {
		syscallarg(char *) special;
		syscallarg(char *) dir;
		syscallarg(int) flags;
		syscallarg(int) fstype;
		syscallarg(char *) data;
		syscallarg(int) len;
	} */
	int oflags = SCARG(uap, flags), nflags, error;
	char fsname[MFSNAMELEN];

	if (oflags & (IBCS2_MS_NOSUB | IBCS2_MS_SYS5))
		return EINVAL;
	if ((oflags & IBCS2_MS_NEWTYPE) == 0)
		return EINVAL;
	nflags = 0;
	if (oflags & IBCS2_MS_RDONLY)
		nflags |= MNT_RDONLY;
	if (oflags & IBCS2_MS_NOSUID)
		nflags |= MNT_NOSUID;
	if (oflags & IBCS2_MS_REMOUNT)
		nflags |= MNT_UPDATE;
	SCARG(uap, flags) = nflags;

	if (error = copyinstr(SCARG(uap, type), fsname, sizeof fsname, NULL))
		return error;

	if (strncmp(fsname, "4.2", sizeof fsname) == 0) {
		SCARG(uap, type) = (void *)STACK_ALLOC();
		if (error = copyout("ffs", SCARG(uap, type), sizeof("ffs")))
			return error;
	} else if (strncmp(fsname, "nfs", sizeof fsname) == 0) {
		struct ibcs2_nfs_args sna;
		struct sockaddr_in sain;
		struct nfs_args na;
		struct sockaddr sa;

		if (error = copyin(SCARG(uap, data), &sna, sizeof sna))
			return error;
		if (error = copyin(sna.addr, &sain, sizeof sain))
			return error;
		memcpy(&sa, &sain, sizeof sa);
		sa.sa_len = sizeof(sain);
		SCARG(uap, data) = STACK_ALLOC();
		na.addr = (void *)((unsigned long)SCARG(uap, data) + sizeof na);
		na.sotype = SOCK_DGRAM;
		na.proto = IPPROTO_UDP;
		na.fh = (nfsv2fh_t *)sna.fh;
		na.flags = sna.flags;
		na.wsize = sna.wsize;
		na.rsize = sna.rsize;
		na.timeo = sna.timeo;
		na.retrans = sna.retrans;
		na.hostname = sna.hostname;

		if (error = copyout(&sa, na.addr, sizeof sa))
			return error;
		if (error = copyout(&na, SCARG(uap, data), sizeof na))
			return error;
	}
	return sys_mount(p, uap, retval);
#else
	return EINVAL;
#endif
}

/*
 * Read iBCS2-style directory entries.  We suck them into kernel space so
 * that they can be massaged before being copied out to user code.  Like
 * SunOS, we squish out `empty' entries.
 *
 * This is quite ugly, but what do you expect from compatibility code?
 */

int
ibcs2_sys_getdents(struct lwp *l, const struct ibcs2_sys_getdents_args *uap, register_t *retval)
{
	/* {
		syscallarg(int) fd;
		syscallarg(char *) buf;
		syscallarg(int) nbytes;
	} */
	struct dirent *bdp;
	struct vnode *vp;
	char *inp, *tbuf;	/* BSD-format */
	int len, reclen;	/* BSD-format */
	char *outp;		/* iBCS2-format */
	int resid, ibcs2_reclen;/* iBCS2-format */
	file_t *fp;
	struct uio auio;
	struct iovec aiov;
	struct ibcs2_dirent idb;
	off_t off;			/* true file offset */
	size_t buflen;
	int error, eofflag;
	off_t *cookiebuf = NULL, *cookie;
	int ncookies;

	/* fd_getvnode() will use the descriptor for us */
	if ((error = fd_getvnode(SCARG(uap, fd), &fp)) != 0)
		return (error);
	if ((fp->f_flag & FREAD) == 0) {
		error = EBADF;
		goto out1;
	}
	vp = fp->f_vnode;
	if (vp->v_type != VDIR) {
		error = EINVAL;
		goto out1;
	}
	buflen = uimin(MAXBSIZE, (size_t)SCARG(uap, nbytes));
	tbuf = malloc(buflen, M_TEMP, M_WAITOK);
	vn_lock(vp, LK_EXCLUSIVE | LK_RETRY);
	off = fp->f_offset;
again:
	aiov.iov_base = tbuf;
	aiov.iov_len = buflen;
	auio.uio_iov = &aiov;
	auio.uio_iovcnt = 1;
	auio.uio_rw = UIO_READ;
	auio.uio_resid = buflen;
	auio.uio_offset = off;
	UIO_SETUP_SYSSPACE(&auio);
	/*
	 * First we read into the malloc'ed buffer, then
	 * we massage it into user space, one record at a time.
	 */
	error = VOP_READDIR(vp, &auio, fp->f_cred, &eofflag, &cookiebuf,
	    &ncookies);
	if (error)
		goto out;
	inp = tbuf;
	outp = SCARG(uap, buf);
	resid = SCARG(uap, nbytes);
	if ((len = buflen - auio.uio_resid) == 0)
		goto eof;
	for (cookie = cookiebuf; len > 0; len -= reclen) {
		bdp = (struct dirent *)inp;
		reclen = bdp->d_reclen;
		if (reclen & 3) {
			error = EIO;
			goto out;
		}
		if (cookie && (*cookie >> 32) != 0) {
			compat_offseterr(vp, "ibcs2_getdents");
			error = EINVAL;
			goto out;
		}
		if (bdp->d_fileno == 0) {
			inp += reclen;	/* it is a hole; squish it out */
			if (cookie)
				off = *cookie++;
			else
				off += reclen;
			continue;
		}
		ibcs2_reclen = IBCS2_RECLEN(&idb, bdp->d_namlen);
		if (reclen > len || resid < ibcs2_reclen) {
			/* entry too big for buffer, so just stop */
			outp++;
			break;
		}
		if (cookie)
			off = *cookie++; /* each entry points to the next */
		else
			off += reclen;
		/*
		 * Massage in place to make a iBCS2-shaped dirent (otherwise
		 * we have to worry about touching user memory outside of
		 * the copyout() call).
		 */
		idb.d_ino = (ibcs2_ino_t)bdp->d_fileno;
		idb.d_off = (ibcs2_off_t)off;
		idb.d_reclen = (u_short)ibcs2_reclen;
		strlcpy(idb.d_name, bdp->d_name, sizeof(idb.d_name));
		error = copyout(&idb, outp, ibcs2_reclen);
		if (error)
			goto out;
		/* advance past this real entry */
		inp += reclen;
		/* advance output past iBCS2-shaped entry */
		outp += ibcs2_reclen;
		resid -= ibcs2_reclen;
	}

	/* if we squished out the whole block, try again */
	if (outp == SCARG(uap, buf)) {
		if (cookiebuf)
			free(cookiebuf, M_TEMP);
		cookiebuf = NULL;
		goto again;
	}
	fp->f_offset = off;	/* update the vnode offset */

eof:
	*retval = SCARG(uap, nbytes) - resid;
out:
	VOP_UNLOCK(vp);
	if (cookiebuf)
		free(cookiebuf, M_TEMP);
	free(tbuf, M_TEMP);
out1:
	fd_putfile(SCARG(uap, fd));
	return (error);
}

int
ibcs2_sys_read(struct lwp *l, const struct ibcs2_sys_read_args *uap, register_t *retval)
{
	/* {
		syscallarg(int) fd;
		syscallarg(char *) buf;
		syscallarg(u_int) nbytes;
	} */
	struct dirent *bdp;
	struct vnode *vp;
	char *inp, *tbuf;	/* BSD-format */
	int len, reclen;	/* BSD-format */
	char *outp;		/* iBCS2-format */
	int resid, ibcs2_reclen;/* iBCS2-format */
	file_t *fp;
	struct uio auio;
	struct iovec aiov;
	struct ibcs2_direct {
		ibcs2_ino_t ino;
		char name[14];
	} idb;
	size_t buflen;
	int error, eofflag;
	size_t size;
	off_t *cookiebuf = NULL, *cookie;
	off_t off;			/* true file offset */
	int ncookies;

	/* fd_getvnode() will use the descriptor for us */
	if ((error = fd_getvnode(SCARG(uap, fd), &fp)) != 0) {
		if (error == EINVAL)
			return sys_read(l, (const void *)uap, retval);
		else
			return error;
	}
	if ((fp->f_flag & FREAD) == 0) {
		error = EBADF;
		goto out1;
	}
	vp = fp->f_vnode;
	if (vp->v_type != VDIR) {
		fd_putfile(SCARG(uap, fd));
		return sys_read(l, (const void *)uap, retval);
	}
	buflen = uimin(MAXBSIZE, uimax(DEV_BSIZE, (size_t)SCARG(uap, nbytes)));
	tbuf = malloc(buflen, M_TEMP, M_WAITOK);
	vn_lock(vp, LK_EXCLUSIVE | LK_RETRY);
	off = fp->f_offset;
again:
	aiov.iov_base = tbuf;
	aiov.iov_len = buflen;
	auio.uio_iov = &aiov;
	auio.uio_iovcnt = 1;
	auio.uio_rw = UIO_READ;
	auio.uio_resid = buflen;
	auio.uio_offset = off;
	UIO_SETUP_SYSSPACE(&auio);
	/*
	 * First we read into the malloc'ed buffer, then
	 * we massage it into user space, one record at a time.
	 */
	error = VOP_READDIR(vp, &auio, fp->f_cred, &eofflag, &cookiebuf,
	    &ncookies);
	if (error)
		goto out;
	inp = tbuf;
	outp = SCARG(uap, buf);
	resid = SCARG(uap, nbytes);
	if ((len = buflen - auio.uio_resid) == 0)
		goto eof;
	for (cookie = cookiebuf; len > 0 && resid > 0; len -= reclen) {
		bdp = (struct dirent *)inp;
		reclen = bdp->d_reclen;
		if (reclen & 3)
			panic("ibcs2_sys_read");
		if (cookie)
			off = *cookie++; /* each entry points to the next */
		else
			off += reclen;
		if ((off >> 32) != 0) {
			error = EINVAL;
			goto out;
		}
		if (bdp->d_fileno == 0) {
			inp += reclen;	/* it is a hole; squish it out */
			continue;
		}
		ibcs2_reclen = 16;
		if (reclen > len || resid < ibcs2_reclen) {
			/* entry too big for buffer, so just stop */
			outp++;
			break;
		}
		/*
		 * Massage in place to make a iBCS2-shaped dirent (otherwise
		 * we have to worry about touching user memory outside of
		 * the copyout() call).
		 *
		 * TODO: if length(filename) > 14, then break filename into
		 * multiple entries and set inode = 0xffff except last
		 */
		idb.ino = (bdp->d_fileno > 0xfffe) ? 0xfffe : bdp->d_fileno;
		(void)copystr(bdp->d_name, idb.name, 14, &size);
		memset(idb.name + size, 0, 14 - size);
		error = copyout(&idb, outp, ibcs2_reclen);
		if (error)
			goto out;
		/* advance past this real entry */
		inp += reclen;
		/* advance output past iBCS2-shaped entry */
		outp += ibcs2_reclen;
		resid -= ibcs2_reclen;
	}
	/* if we squished out the whole block, try again */
	if (outp == SCARG(uap, buf)) {
		if (cookiebuf)
			free(cookiebuf, M_TEMP);
		cookiebuf = NULL;
		goto again;
	}
	fp->f_offset = off;		/* update the vnode offset */
eof:
	*retval = SCARG(uap, nbytes) - resid;
out:
	VOP_UNLOCK(vp);
	if (cookiebuf)
		free(cookiebuf, M_TEMP);
	free(tbuf, M_TEMP);
out1:
	fd_putfile(SCARG(uap, fd));
	return (error);
}

int
ibcs2_sys_mknod(struct lwp *l, const struct ibcs2_sys_mknod_args *uap, register_t *retval)
{
	/* {
		syscallarg(const char *) path;
		syscallarg(int) mode;
		syscallarg(int) dev;
	} */

	if (S_ISFIFO(SCARG(uap, mode))) {
		struct sys_mkfifo_args ap;
		SCARG(&ap, path) = SCARG(uap, path);
		SCARG(&ap, mode) = SCARG(uap, mode);
		return sys_mkfifo(l, &ap, retval);
	} else {
		return do_sys_mknod(l, SCARG(uap, path), SCARG(uap, mode),
		    SCARG(uap, dev), retval, UIO_USERSPACE);
	}
}

int
ibcs2_sys_getgroups(struct lwp *l, const struct ibcs2_sys_getgroups_args *uap, register_t *retval)
{
	/* {
		syscallarg(int) gidsetsize;
		syscallarg(ibcs2_gid_t *) gidset;
	} */
	ibcs2_gid_t iset[16];
	ibcs2_gid_t *gidset;
	unsigned int ngrps;
	int i, n, j;
	int error;

	ngrps = kauth_cred_ngroups(l->l_cred);
	*retval = ngrps;
	if (SCARG(uap, gidsetsize) == 0)
		return 0;
	if (SCARG(uap, gidsetsize) < ngrps)
		return EINVAL;

	gidset = SCARG(uap, gidset);
	for (i = 0; i < (n = ngrps); i += n, gidset += n) {
		n -= i;
		if (n > __arraycount(iset))
			n = __arraycount(iset);
		for (j = 0; j < n; j++)
			iset[j] = kauth_cred_group(l->l_cred, i + j);
		error = copyout(iset, gidset, n * sizeof(iset[0]));
		if (error != 0)
			return error;
	}

	return 0;
}

/*
 * It is very unlikly that any problem using 16bit groups is written
 * to allow for more than 16 of them, so don't bother trying to
 * support that.
 */
#define COMPAT_NGROUPS16 16

int
ibcs2_sys_setgroups(struct lwp *l, const struct ibcs2_sys_setgroups_args *uap, register_t *retval)
{
	/* {
		syscallarg(int) gidsetsize;
		syscallarg(ibcs2_gid_t *) gidset;
	} */

	ibcs2_gid_t iset[COMPAT_NGROUPS16];
	kauth_cred_t ncred;
	int error;
	gid_t grbuf[COMPAT_NGROUPS16];
	unsigned int i, ngroups = SCARG(uap, gidsetsize);

	if (ngroups > COMPAT_NGROUPS16)
		return EINVAL;
	error = copyin(SCARG(uap, gidset), iset, ngroups);
	if (error != 0)
		return error;

	for (i = 0; i < ngroups; i++)
		grbuf[i] = iset[i];

	ncred = kauth_cred_alloc();
	error = kauth_cred_setgroups(ncred, grbuf, SCARG(uap, gidsetsize),
	    -1, UIO_SYSSPACE);
	if (error != 0) {
		kauth_cred_free(ncred);
		return error;
	}

	return kauth_proc_setgroups(l, ncred);
}

int
ibcs2_sys_setuid(struct lwp *l, const struct ibcs2_sys_setuid_args *uap, register_t *retval)
{
	/* {
		syscallarg(int) uid;
	} */
	struct sys_setuid_args sa;

	SCARG(&sa, uid) = (uid_t)SCARG(uap, uid);
	return sys_setuid(l, &sa, retval);
}

int
ibcs2_sys_setgid(struct lwp *l, const struct ibcs2_sys_setgid_args *uap, register_t *retval)
{
	/* {
		syscallarg(int) gid;
	} */
	struct sys_setgid_args sa;

	SCARG(&sa, gid) = (gid_t)SCARG(uap, gid);
	return sys_setgid(l, &sa, retval);
}

int
xenix_sys_ftime(struct lwp *l, const struct xenix_sys_ftime_args *uap, register_t *retval)
{
	/* {
		syscallarg(struct xenix_timeb *) tp;
	} */
	struct timeval tv;
	struct xenix_timeb itb;

	microtime(&tv);
	itb.time = tv.tv_sec;
	itb.millitm = (tv.tv_usec / 1000);
	/* NetBSD has no kernel notion of timezone -- fake it. */
	itb.timezone = 0;
	itb.dstflag = 0;
	return copyout(&itb, SCARG(uap, tp), xenix_timeb_len);
}

int
ibcs2_sys_time(struct lwp *l, const struct ibcs2_sys_time_args *uap, register_t *retval)
{
	/* {
		syscallarg(ibcs2_time_t *) tp;
	} */
	struct proc *p = l->l_proc;
	struct timeval tv;

	microtime(&tv);
	*retval = tv.tv_sec;
	if (p->p_emuldata == IBCS2_EXEC_XENIX && SCARG(uap, tp))
		return copyout(&tv.tv_sec, SCARG(uap, tp),
		    sizeof(ibcs2_time_t));
	else
		return 0;
}

int
ibcs2_sys_pathconf(struct lwp *l, const struct ibcs2_sys_pathconf_args *uap, register_t *retval)
{
	/* {
		syscallarg(char *) path;
		syscallarg(int) name;
	} */
	struct sys_pathconf_args bsd_ua;

	SCARG(&bsd_ua, path) = SCARG(uap, path);
	/* iBCS2 _PC_* defines are offset by one */
	SCARG(&bsd_ua, name) = SCARG(uap, name) + 1;
	return sys_pathconf(l, &bsd_ua, retval);
}

int
ibcs2_sys_fpathconf(struct lwp *l, const struct ibcs2_sys_fpathconf_args *uap, register_t *retval)
{
	/* {
		syscallarg(int) fd;
		syscallarg(int) name;
	} */
	struct sys_fpathconf_args bsd_ua;

	SCARG(&bsd_ua, fd) = SCARG(uap, fd);
	/* iBCS2 _PC_* defines are offset by one */
	SCARG(&bsd_ua, name) = SCARG(uap, name) + 1;
	return sys_fpathconf(l, &bsd_ua, retval);
}

int
ibcs2_sys_sysconf(struct lwp *l, const struct ibcs2_sys_sysconf_args *uap, register_t *retval)
{
	/* {
		syscallarg(int) name;
	} */
	struct proc *p = l->l_proc;
	int mib[2], value, error;
	size_t len;

	switch(SCARG(uap, name)) {
	case IBCS2_SC_ARG_MAX:
		mib[1] = KERN_ARGMAX;
		break;

	case IBCS2_SC_CHILD_MAX:
		*retval = p->p_rlimit[RLIMIT_NPROC].rlim_cur;
		return 0;

	case IBCS2_SC_CLK_TCK:
		*retval = hz;
		return 0;

	case IBCS2_SC_NGROUPS_MAX:
		mib[1] = KERN_NGROUPS;
		break;

	case IBCS2_SC_OPEN_MAX:
		*retval = p->p_rlimit[RLIMIT_NPROC].rlim_cur;
		return 0;

	case IBCS2_SC_JOB_CONTROL:
		mib[1] = KERN_JOB_CONTROL;
		break;

	case IBCS2_SC_SAVED_IDS:
		mib[1] = KERN_SAVED_IDS;
		break;

	case IBCS2_SC_VERSION:
		mib[1] = KERN_POSIX1;
		break;

	case IBCS2_SC_PASS_MAX:
		*retval = 128;		/* XXX - should we create PASS_MAX ? */
		return 0;

	case IBCS2_SC_XOPEN_VERSION:
		*retval = 2;		/* XXX: What should that be? */
		return 0;

	default:
		return EINVAL;
	}

	mib[0] = CTL_KERN;
	len = sizeof(value);
	/*
	 * calling into sysctl with superuser privs, but we don't mind,
	 * 'cause we're only querying a value.
	 */
	error = old_sysctl(&mib[0], 2, &value, &len, NULL, 0, NULL);
	if (error)
		return (error);
	*retval = value;
	return 0;
}

int
ibcs2_sys_alarm(struct lwp *l, const struct ibcs2_sys_alarm_args *uap, register_t *retval)
{
	/* {
		syscallarg(unsigned) sec;
	} */
	struct proc *p = l->l_proc;
	struct itimerval it, oit;
	int error;

	error = dogetitimer(p, ITIMER_REAL, &oit);
	if (error != 0)
		return error;

	timerclear(&it.it_interval);
	it.it_value.tv_sec = SCARG(uap, sec);
	it.it_value.tv_usec = 0;

	error = dosetitimer(p, ITIMER_REAL, &it);
	if (error)
		return error;

	if (oit.it_value.tv_usec)
		oit.it_value.tv_sec++;
	*retval = oit.it_value.tv_sec;
	return 0;
}

int
ibcs2_sys_getmsg(struct lwp *l, const struct ibcs2_sys_getmsg_args *uap, register_t *retval)
{
#ifdef notyet
	/* {
		syscallarg(int) fd;
		syscallarg(struct ibcs2_stropts *) ctl;
		syscallarg(struct ibcs2_stropts *) dat;
		syscallarg(int *) flags;
	} */
#endif

	return 0;
}

int
ibcs2_sys_putmsg(struct lwp *l, const struct ibcs2_sys_putmsg_args *uap, register_t *retval)
{
#ifdef notyet
	/* {
		syscallarg(int) fd;
		syscallarg(struct ibcs2_stropts *) ctl;
		syscallarg(struct ibcs2_stropts *) dat;
		syscallarg(int) flags;
	} */
#endif

	return 0;
}

int
ibcs2_sys_times(struct lwp *l, const struct ibcs2_sys_times_args *uap, register_t *retval)
{
	/* {
		syscallarg(struct tms *) tp;
	} */
	struct tms tms;
	struct timeval t;
	struct rusage ru, *rup;
#define CONVTCK(r)      (r.tv_sec * hz + r.tv_usec / (1000000 / hz))

	ru = l->l_proc->p_stats->p_ru;
	mutex_enter(l->l_proc->p_lock);
	calcru(l->l_proc, &ru.ru_utime, &ru.ru_stime, NULL, NULL);
	rulwps(l->l_proc, &ru);
	mutex_exit(l->l_proc->p_lock);
	tms.tms_utime = CONVTCK(ru.ru_utime);
	tms.tms_stime = CONVTCK(ru.ru_stime);

	rup = &l->l_proc->p_stats->p_cru;
	tms.tms_cutime = CONVTCK(rup->ru_utime);
	tms.tms_cstime = CONVTCK(rup->ru_stime);

	microtime(&t);
	*retval = CONVTCK(t);

	return copyout(&tms, SCARG(uap, tp), sizeof(tms));
}

int
ibcs2_sys_stime(struct lwp *l, const struct ibcs2_sys_stime_args *uap, register_t *retval)
{
	/* {
		syscallarg(long *) timep;
	} */
	struct timeval tv;
	int error;

	error = copyin(SCARG(uap, timep), &tv.tv_sec, sizeof(long));
	if (error)
		return error;
	tv.tv_usec = 0;
	return settimeofday1(&tv, false, NULL, l, true);
}

int
ibcs2_sys_utime(struct lwp *l, const struct ibcs2_sys_utime_args *uap, register_t *retval)
{
	/* {
		syscallarg(const char *) path;
		syscallarg(struct ibcs2_utimbuf *) buf;
	} */
	int error;
	struct timeval *tptr;
	struct timeval tp[2];

	if (SCARG(uap, buf)) {
		struct ibcs2_utimbuf ubuf;

		error = copyin(SCARG(uap, buf), &ubuf, sizeof(ubuf));
		if (error)
			return error;
		tp[0].tv_sec = ubuf.actime;
		tp[0].tv_usec = 0;
		tp[1].tv_sec = ubuf.modtime;
		tp[1].tv_usec = 0;
		tptr = tp;
	} else
		tptr = NULL;

	return do_sys_utimes(l, NULL, SCARG(uap, path), FOLLOW,
			    tptr, UIO_SYSSPACE);
}

int
ibcs2_sys_nice(struct lwp *l, const struct ibcs2_sys_nice_args *uap, register_t *retval)
{
	/* {
		syscallarg(int) incr;
	} */
	struct proc *p = l->l_proc;
	struct sys_setpriority_args sa;

	SCARG(&sa, which) = PRIO_PROCESS;
	SCARG(&sa, who) = 0;
	SCARG(&sa, prio) = p->p_nice - NZERO + SCARG(uap, incr);
	if (sys_setpriority(l, &sa, retval) != 0)
		return EPERM;
	*retval = p->p_nice - NZERO;
	return 0;
}

/*
 * iBCS2 getpgrp, setpgrp, setsid, and setpgid
 */

int
ibcs2_sys_pgrpsys(struct lwp *l, const struct ibcs2_sys_pgrpsys_args *uap, register_t *retval)
{
	/* {
		syscallarg(int) type;
		syscallarg(void *) dummy;
		syscallarg(int) pid;
		syscallarg(int) pgid;
	} */
	struct proc *p = l->l_proc;

	switch (SCARG(uap, type)) {
	case 0:			/* getpgrp */
		mutex_enter(proc_lock);
		*retval = p->p_pgrp->pg_id;
		mutex_exit(proc_lock);
		return 0;

	case 1:			/* setpgrp */
	    {
		struct sys_setpgid_args sa;

		SCARG(&sa, pid) = 0;
		SCARG(&sa, pgid) = 0;
		sys_setpgid(l, &sa, retval);
		mutex_enter(proc_lock);
		*retval = p->p_pgrp->pg_id;
		mutex_exit(proc_lock);
		return 0;
	    }

	case 2:			/* setpgid */
	    {
		struct sys_setpgid_args sa;

		SCARG(&sa, pid) = SCARG(uap, pid);
		SCARG(&sa, pgid) = SCARG(uap, pgid);
		return sys_setpgid(l, &sa, retval);
	    }

	case 3:			/* setsid */
		return sys_setsid(l, NULL, retval);

	default:
		return EINVAL;
	}
}

/*
 * See http://docsrv.sco.com:507/en/man/html.S/plock.S.html
 *
 * XXX - need to check for nested calls
 */

int
ibcs2_sys_plock(struct lwp *l, const struct ibcs2_sys_plock_args *uap, register_t *retval)
{
	/* {
		syscallarg(int) cmd;
	} */
#define IBCS2_UNLOCK	0
#define IBCS2_PROCLOCK	1
#define IBCS2_TEXTLOCK	2
#define IBCS2_DATALOCK	4

	/*
	 * NOTE: This is a privileged operation. Normally it would require root
	 * access. When implementing, please make sure to use an appropriate
	 * kauth(9) request. See the man-page for more information.
	 */

	switch(SCARG(uap, cmd)) {
	case IBCS2_UNLOCK:
	case IBCS2_PROCLOCK:
	case IBCS2_TEXTLOCK:
	case IBCS2_DATALOCK:
		return 0;	/* XXX - TODO */
	}
	return EINVAL;
}

/*
 * See http://docsrv.sco.com:507/en/man/html.S/uadmin.S.html
 */
int
ibcs2_sys_uadmin(struct lwp *l, const struct ibcs2_sys_uadmin_args *uap, register_t *retval)
{
	/* {
		syscallarg(int) cmd;
		syscallarg(int) func;
		syscallarg(void *) data;
	} */
	int error;

#define SCO_A_REBOOT        1
#define SCO_A_SHUTDOWN      2
#define SCO_A_REMOUNT       4
#define SCO_A_CLOCK         8
#define SCO_A_SETCONFIG     128
#define SCO_A_GETDEV        130

#define SCO_AD_HALT         0
#define SCO_AD_BOOT         1
#define SCO_AD_IBOOT        2
#define SCO_AD_PWRDOWN      3
#define SCO_AD_PWRNAP       4

#define SCO_AD_PANICBOOT    1

#define SCO_AD_GETBMAJ      0
#define SCO_AD_GETCMAJ      1


	switch(SCARG(uap, cmd)) {
	case SCO_A_REBOOT:
	case SCO_A_SHUTDOWN:
		error = kauth_authorize_system(l->l_cred, KAUTH_SYSTEM_REBOOT,
		    0, NULL, NULL, NULL);
		if (error)
			return (error);

		switch(SCARG(uap, func)) {
		case SCO_AD_HALT:
		case SCO_AD_PWRDOWN:
		case SCO_AD_PWRNAP:
			cpu_reboot(RB_HALT, NULL);
		case SCO_AD_BOOT:
		case SCO_AD_IBOOT:
			cpu_reboot(RB_AUTOBOOT, NULL);
		}
		return EINVAL;
	case SCO_A_REMOUNT:
	case SCO_A_CLOCK:
	case SCO_A_SETCONFIG:
	case SCO_A_GETDEV:
		/*
		 * NOTE: These are all privileged operations, that otherwise
		 * would require root access or similar. When implementing,
		 * please use appropriate kauth(9) requests. See the man-page
		 * for more information.
		 */

		if (SCARG(uap, cmd) != SCO_A_GETDEV)
			return 0;
		else
			return EINVAL;	/* XXX - TODO */
	}
	return EINVAL;
}

int
ibcs2_sys_sysfs(struct lwp *l, const struct ibcs2_sys_sysfs_args *uap, register_t *retval)
{
	/* {
		syscallarg(int) cmd;
		syscallarg(void *) d1;
		syscallarg(char *) buf;
	} */

#define IBCS2_GETFSIND        1
#define IBCS2_GETFSTYP        2
#define IBCS2_GETNFSTYP       3

	switch(SCARG(uap, cmd)) {
	case IBCS2_GETFSIND:
	case IBCS2_GETFSTYP:
	case IBCS2_GETNFSTYP:
		break;
	}
	return EINVAL;		/* XXX - TODO */
}

int
xenix_sys_rdchk(struct lwp *l, const struct xenix_sys_rdchk_args *uap, register_t *retval)
{
	/* {
		syscallarg(int) fd;
	} */
	file_t *fp;
	int nbytes;
	int error;

	if ((fp = fd_getfile(SCARG(uap, fd))) == NULL)
		return (EBADF);
	error = (*fp->f_ops->fo_ioctl)(fp, FIONREAD, &nbytes);
	fd_putfile(SCARG(uap, fd));

	if (error != 0)
		return error;

	*retval = nbytes ? 1 : 0;
	return 0;
}

int
xenix_sys_chsize(struct lwp *l, const struct xenix_sys_chsize_args *uap, register_t *retval)
{
	/* {
		syscallarg(int) fd;
		syscallarg(long) size;
	} */
	struct sys_ftruncate_args sa;

	SCARG(&sa, fd) = SCARG(uap, fd);
	SCARG(&sa, PAD) = 0;
	SCARG(&sa, length) = SCARG(uap, size);
	return sys_ftruncate(l, &sa, retval);
}

int
xenix_sys_nap(struct lwp *l, const struct xenix_sys_nap_args *uap, register_t *retval)
{
	/* {
		syscallarg(long) millisec;
	} */
	int error;
	struct timespec rqt;
	struct timespec rmt;

	rqt.tv_sec = 0;
	rqt.tv_nsec = SCARG(uap, millisec) * 1000;
	error = nanosleep1(l, CLOCK_MONOTONIC, 0, &rqt, &rmt);
	/* If interrupted we can either report EINTR, or the time left */
	if (error != 0 && error != EINTR)
		return error;
	*retval = rmt.tv_nsec / 1000;
	return 0;
}

/*
 * mmap compat code borrowed from svr4/svr4_misc.c
 */

int
ibcs2_sys_mmap(struct lwp *l, const struct ibcs2_sys_mmap_args *uap, register_t *retval)
{
	/* {
		syscallarg(ibcs2_void *) addr;
		syscallarg(ibcs2_size_t) len;
		syscallarg(int) prot;
		syscallarg(int) flags;
		syscallarg(int) fd;
		syscallarg(ibcs2_off_t) off;
	} */
	struct sys_mmap_args mm;

#define _MAP_NEW	0x80000000 /* XXX why? */

	if (SCARG(uap, prot) & ~(PROT_READ | PROT_WRITE | PROT_EXEC))
		return EINVAL;
	if (SCARG(uap, len) == 0)
		return EINVAL;

	SCARG(&mm, prot) = SCARG(uap, prot);
	SCARG(&mm, len) = SCARG(uap, len);
	SCARG(&mm, flags) = SCARG(uap, flags) & ~_MAP_NEW;
	SCARG(&mm, fd) = SCARG(uap, fd);
	SCARG(&mm, addr) = SCARG(uap, addr);
	SCARG(&mm, pos) = SCARG(uap, off);

	return sys_mmap(l, &mm, retval);
}

int
ibcs2_sys_memcntl(struct lwp *l, const struct ibcs2_sys_memcntl_args *uap, register_t *retval)
{
	/* {
		syscallarg(ibcs2_void *) addr;
		syscallarg(ibcs2_size_t) len;
		syscallarg(int) cmd;
		syscallarg(ibcs2_void *) arg;
		syscallarg(int) attr;
		syscallarg(int) mask;
	} */

	switch (SCARG(uap, cmd)) {
	case IBCS2_MC_SYNC:
		{
			struct sys___msync13_args msa;

			SCARG(&msa, addr) = SCARG(uap, addr);
			SCARG(&msa, len) = SCARG(uap, len);
			SCARG(&msa, flags) = (int)SCARG(uap, arg);

			return sys___msync13(l, &msa, retval);
		}
#ifdef IBCS2_MC_ADVISE		/* supported? */
	case IBCS2_MC_ADVISE:
		{
			struct sys_madvise_args maa;

			SCARG(&maa, addr) = SCARG(uap, addr);
			SCARG(&maa, len) = SCARG(uap, len);
			SCARG(&maa, behav) = (int)SCARG(uap, arg);

			return sys_madvise(l, &maa, retval);
		}
#endif
	case IBCS2_MC_LOCK:
	case IBCS2_MC_UNLOCK:
	case IBCS2_MC_LOCKAS:
	case IBCS2_MC_UNLOCKAS:
		return EOPNOTSUPP;
	default:
		return ENOSYS;
	}
}

int
ibcs2_sys_gettimeofday(struct lwp *l, const struct ibcs2_sys_gettimeofday_args *uap, register_t *retval)
{
	/* {
		syscallarg(struct timeval *) tp;
	} */

	if (SCARG(uap, tp)) {
		struct timeval atv;

		microtime(&atv);
		return copyout(&atv, SCARG(uap, tp), sizeof (atv));
	}

	return 0;
}

int
ibcs2_sys_settimeofday(struct lwp *l, const struct ibcs2_sys_settimeofday_args *uap, register_t *retval)
{
	/* {
		syscallarg(struct timeval *) tp;
	} */
	struct compat_50_sys_settimeofday_args ap;

	SCARG(&ap, tv) = SCARG(uap, tp);
	SCARG(&ap, tzp) = NULL;
	return compat_50_sys_settimeofday(l, &ap, retval);
}

int
ibcs2_sys_scoinfo(struct lwp *l, const struct ibcs2_sys_scoinfo_args *uap, register_t *retval)
{
	/* {
		syscallarg(struct scoutsname *) bp;
		syscallarg(int) len;
	} */
	struct scoutsname uts;

	(void)memset(&uts, 0, sizeof(uts));
	(void)strncpy(uts.sysname, ostype, 8);
	(void)strncpy(uts.nodename, hostname, 8);
	(void)strncpy(uts.release, osrelease, 15);
	(void)strncpy(uts.kid, "kernel id 1", 19);
	(void)strncpy(uts.machine, machine, 8);
	(void)strncpy(uts.bustype, "pci", 8);
	(void)strncpy(uts.serial, "1234", 9);
	uts.origin = 0;
	uts.oem = 0;
	(void)strncpy(uts.nusers, "unlim", 8);
	uts.ncpu = 1;

	return copyout(&uts, SCARG(uap, bp), sizeof(uts));
}

#define X_LK_UNLCK  0
#define X_LK_LOCK   1
#define X_LK_NBLCK 20
#define X_LK_RLCK   3
#define X_LK_NBRLCK 4
#define X_LK_GETLK  5
#define X_LK_SETLK  6
#define X_LK_SETLKW 7
#define X_LK_TESTLK 8

int
xenix_sys_locking(struct lwp *l, const struct xenix_sys_locking_args *uap, register_t *retval)
{
	/* {
	      syscallarg(int) fd;
	      syscallarg(int) blk;
	      syscallarg(int) size;
	} */
	struct flock fl;
	int cmd;

	switch SCARG(uap, blk) {
	case X_LK_GETLK:
	case X_LK_SETLK:
	case X_LK_SETLKW:
		return ibcs2_sys_fcntl(l, (const void *)uap, retval);
	}

	switch SCARG(uap, blk) {
	case X_LK_UNLCK:
		cmd = F_SETLK;
		fl.l_type = F_UNLCK;
		break;
	case X_LK_LOCK:
		cmd = F_SETLKW;
		fl.l_type = F_WRLCK;
		break;
	case X_LK_RLCK:
		cmd = F_SETLKW;
		fl.l_type = F_RDLCK;
		break;
	case X_LK_NBRLCK:
		cmd = F_SETLK;
		fl.l_type = F_RDLCK;
		break;
	case X_LK_NBLCK:
		cmd = F_SETLK;
		fl.l_type = F_WRLCK;
		break;
	default:
		return EINVAL;
	}
	fl.l_len = SCARG(uap, size);
	fl.l_start = 0;
	fl.l_whence = SEEK_CUR;

	return do_fcntl_lock(SCARG(uap, fd), cmd, &fl);
}<|MERGE_RESOLUTION|>--- conflicted
+++ resolved
@@ -1,8 +1,4 @@
-<<<<<<< HEAD
-/*	$NetBSD: ibcs2_misc.c,v 1.115 2017/08/09 18:55:21 maxv Exp $	*/
-=======
 /*	$NetBSD: ibcs2_misc.c,v 1.116 2018/09/03 16:29:29 riastradh Exp $	*/
->>>>>>> 598bd837
 
 /*
  * Copyright (c) 1992, 1993
@@ -99,11 +95,7 @@
  */
 
 #include <sys/cdefs.h>
-<<<<<<< HEAD
-__KERNEL_RCSID(0, "$NetBSD: ibcs2_misc.c,v 1.115 2017/08/09 18:55:21 maxv Exp $");
-=======
 __KERNEL_RCSID(0, "$NetBSD: ibcs2_misc.c,v 1.116 2018/09/03 16:29:29 riastradh Exp $");
->>>>>>> 598bd837
 
 #include <sys/param.h>
 #include <sys/systm.h>
