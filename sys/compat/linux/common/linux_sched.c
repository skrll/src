<<<<<<< HEAD
/*	$NetBSD: linux_sched.c,v 1.72 2019/10/03 22:16:53 kamil Exp $	*/
=======
/*	$NetBSD: linux_sched.c,v 1.73 2019/11/23 19:42:52 ad Exp $	*/
>>>>>>> 275f442f

/*-
 * Copyright (c) 1999, 2019 The NetBSD Foundation, Inc.
 * All rights reserved.
 *
 * This code is derived from software contributed to The NetBSD Foundation
 * by Jason R. Thorpe of the Numerical Aerospace Simulation Facility,
 * NASA Ames Research Center; by Matthias Scheler.
 *
 * Redistribution and use in source and binary forms, with or without
 * modification, are permitted provided that the following conditions
 * are met:
 * 1. Redistributions of source code must retain the above copyright
 *    notice, this list of conditions and the following disclaimer.
 * 2. Redistributions in binary form must reproduce the above copyright
 *    notice, this list of conditions and the following disclaimer in the
 *    documentation and/or other materials provided with the distribution.
 *
 * THIS SOFTWARE IS PROVIDED BY THE NETBSD FOUNDATION, INC. AND CONTRIBUTORS
 * ``AS IS'' AND ANY EXPRESS OR IMPLIED WARRANTIES, INCLUDING, BUT NOT LIMITED
 * TO, THE IMPLIED WARRANTIES OF MERCHANTABILITY AND FITNESS FOR A PARTICULAR
 * PURPOSE ARE DISCLAIMED.  IN NO EVENT SHALL THE FOUNDATION OR CONTRIBUTORS
 * BE LIABLE FOR ANY DIRECT, INDIRECT, INCIDENTAL, SPECIAL, EXEMPLARY, OR
 * CONSEQUENTIAL DAMAGES (INCLUDING, BUT NOT LIMITED TO, PROCUREMENT OF
 * SUBSTITUTE GOODS OR SERVICES; LOSS OF USE, DATA, OR PROFITS; OR BUSINESS
 * INTERRUPTION) HOWEVER CAUSED AND ON ANY THEORY OF LIABILITY, WHETHER IN
 * CONTRACT, STRICT LIABILITY, OR TORT (INCLUDING NEGLIGENCE OR OTHERWISE)
 * ARISING IN ANY WAY OUT OF THE USE OF THIS SOFTWARE, EVEN IF ADVISED OF THE
 * POSSIBILITY OF SUCH DAMAGE.
 */

/*
 * Linux compatibility module. Try to deal with scheduler related syscalls.
 */

#include <sys/cdefs.h>
<<<<<<< HEAD
__KERNEL_RCSID(0, "$NetBSD: linux_sched.c,v 1.72 2019/10/03 22:16:53 kamil Exp $");
=======
__KERNEL_RCSID(0, "$NetBSD: linux_sched.c,v 1.73 2019/11/23 19:42:52 ad Exp $");
>>>>>>> 275f442f

#include <sys/param.h>
#include <sys/mount.h>
#include <sys/proc.h>
#include <sys/systm.h>
#include <sys/sysctl.h>
#include <sys/syscallargs.h>
#include <sys/wait.h>
#include <sys/kauth.h>
#include <sys/ptrace.h>
#include <sys/atomic.h>

#include <sys/cpu.h>

#include <compat/linux/common/linux_types.h>
#include <compat/linux/common/linux_signal.h>
#include <compat/linux/common/linux_emuldata.h>
#include <compat/linux/common/linux_ipc.h>
#include <compat/linux/common/linux_sem.h>
#include <compat/linux/common/linux_exec.h>
#include <compat/linux/common/linux_machdep.h>

#include <compat/linux/linux_syscallargs.h>

#include <compat/linux/common/linux_sched.h>

static int linux_clone_nptl(struct lwp *, const struct linux_sys_clone_args *,
    register_t *);

/* Unlike Linux, dynamically calculate CPU mask size */
#define	LINUX_CPU_MASK_SIZE (sizeof(long) * ((ncpu + LONG_BIT - 1) / LONG_BIT))

#if DEBUG_LINUX
#define DPRINTF(x) uprintf x
#else
#define DPRINTF(x)
#endif

static void
linux_child_return(void *arg)
{
	struct lwp *l = arg;
	struct proc *p = l->l_proc;
	struct linux_emuldata *led = l->l_emuldata;
	void *ctp = led->led_child_tidptr;
	int error;

	if (ctp) {
		if ((error = copyout(&p->p_pid, ctp, sizeof(p->p_pid))) != 0)
			printf("%s: LINUX_CLONE_CHILD_SETTID "
			    "failed (child_tidptr = %p, tid = %d error =%d)\n",
			    __func__, ctp, p->p_pid, error);
	}
	child_return(arg);
}

int
linux_sys_clone(struct lwp *l, const struct linux_sys_clone_args *uap,
    register_t *retval)
{
	/* {
		syscallarg(int) flags;
		syscallarg(void *) stack;
		syscallarg(void *) parent_tidptr;
		syscallarg(void *) tls;
		syscallarg(void *) child_tidptr;
	} */
	struct linux_emuldata *led;
	int flags, sig, error;

	/*
	 * We don't support the Linux CLONE_PID or CLONE_PTRACE flags.
	 */
	if (SCARG(uap, flags) & (LINUX_CLONE_PID|LINUX_CLONE_PTRACE))
		return EINVAL;

	/*
	 * Thread group implies shared signals. Shared signals
	 * imply shared VM. This matches what Linux kernel does.
	 */
	if (SCARG(uap, flags) & LINUX_CLONE_THREAD
	    && (SCARG(uap, flags) & LINUX_CLONE_SIGHAND) == 0)
		return EINVAL;
	if (SCARG(uap, flags) & LINUX_CLONE_SIGHAND
	    && (SCARG(uap, flags) & LINUX_CLONE_VM) == 0)
		return EINVAL;

	/*
	 * The thread group flavor is implemented totally differently.
	 */
	if (SCARG(uap, flags) & LINUX_CLONE_THREAD)
		return linux_clone_nptl(l, uap, retval);

	flags = 0;
	if (SCARG(uap, flags) & LINUX_CLONE_VM)
		flags |= FORK_SHAREVM;
	if (SCARG(uap, flags) & LINUX_CLONE_FS)
		flags |= FORK_SHARECWD;
	if (SCARG(uap, flags) & LINUX_CLONE_FILES)
		flags |= FORK_SHAREFILES;
	if (SCARG(uap, flags) & LINUX_CLONE_SIGHAND)
		flags |= FORK_SHARESIGS;
	if (SCARG(uap, flags) & LINUX_CLONE_VFORK)
		flags |= FORK_PPWAIT;

	sig = SCARG(uap, flags) & LINUX_CLONE_CSIGNAL;
	if (sig < 0 || sig >= LINUX__NSIG)
		return EINVAL;
	sig = linux_to_native_signo[sig];

	if (SCARG(uap, flags) & LINUX_CLONE_CHILD_SETTID) {
		led = l->l_emuldata;
		led->led_child_tidptr = SCARG(uap, child_tidptr);
	}

	/*
	 * Note that Linux does not provide a portable way of specifying
	 * the stack area; the caller must know if the stack grows up
	 * or down.  So, we pass a stack size of 0, so that the code
	 * that makes this adjustment is a noop.
	 */
	if ((error = fork1(l, flags, sig, SCARG(uap, stack), 0,
	    linux_child_return, NULL, retval)) != 0) {
		DPRINTF(("%s: fork1: error %d\n", __func__, error));
		return error;
	}

	return 0;
}

static int
linux_clone_nptl(struct lwp *l, const struct linux_sys_clone_args *uap, register_t *retval)
{
	/* {
		syscallarg(int) flags;
		syscallarg(void *) stack;
		syscallarg(void *) parent_tidptr;
		syscallarg(void *) tls;
		syscallarg(void *) child_tidptr;
	} */
	struct proc *p;
	struct lwp *l2;
	struct linux_emuldata *led;
	void *parent_tidptr, *tls, *child_tidptr;
	vaddr_t uaddr;
	lwpid_t lid;
	int flags, tnprocs, error;

	p = l->l_proc;
	flags = SCARG(uap, flags);
	parent_tidptr = SCARG(uap, parent_tidptr);
	tls = SCARG(uap, tls);
	child_tidptr = SCARG(uap, child_tidptr);

	tnprocs = atomic_inc_uint_nv(&nprocs);
	if (__predict_false(tnprocs >= maxproc) ||
	    kauth_authorize_process(l->l_cred, KAUTH_PROCESS_FORK, p,
	    KAUTH_ARG(tnprocs), NULL, NULL) != 0) {
		atomic_dec_uint(&nprocs);
		return EAGAIN;
	}

	uaddr = uvm_uarea_alloc();
	if (__predict_false(uaddr == 0)) {
		atomic_dec_uint(&nprocs);
		return ENOMEM;
	}

	error = lwp_create(l, p, uaddr, LWP_DETACHED | LWP_PIDLID,
	    SCARG(uap, stack), 0, child_return, NULL, &l2, l->l_class,
	    &l->l_sigmask, &l->l_sigstk);
	if (__predict_false(error)) {
		DPRINTF(("%s: lwp_create error=%d\n", __func__, error));
		atomic_dec_uint(&nprocs);
		uvm_uarea_free(uaddr);
		return error;
	}
	lid = l2->l_lid;

	/* LINUX_CLONE_CHILD_CLEARTID: clear TID in child's memory on exit() */
	if (flags & LINUX_CLONE_CHILD_CLEARTID) {
		led = l2->l_emuldata;
		led->led_clear_tid = child_tidptr;
	}

	/* LINUX_CLONE_PARENT_SETTID: store child's TID in parent's memory */
	if (flags & LINUX_CLONE_PARENT_SETTID) {
		if ((error = copyout(&lid, parent_tidptr, sizeof(lid))) != 0)
			printf("%s: LINUX_CLONE_PARENT_SETTID "
			    "failed (parent_tidptr = %p tid = %d error=%d)\n",
			    __func__, parent_tidptr, lid, error);
	}

	/* LINUX_CLONE_CHILD_SETTID: store child's TID in child's memory  */
	if (flags & LINUX_CLONE_CHILD_SETTID) {
		if ((error = copyout(&lid, child_tidptr, sizeof(lid))) != 0)
			printf("%s: LINUX_CLONE_CHILD_SETTID "
			    "failed (child_tidptr = %p, tid = %d error=%d)\n",
			    __func__, child_tidptr, lid, error);
	}

	if (flags & LINUX_CLONE_SETTLS) {
		error = LINUX_LWP_SETPRIVATE(l2, tls);
		if (error) {
			DPRINTF(("%s: LINUX_LWP_SETPRIVATE %d\n", __func__,
			    error));
			lwp_exit(l2);
			return error;
		}
	}

<<<<<<< HEAD
	/*
	 * Set the new LWP running, unless the process is stopping,
	 * then the LWP is created stopped.
	 */
	mutex_enter(p->p_lock);
	lwp_lock(l2);
	spc = &l2->l_cpu->ci_schedstate;
	if ((l->l_flag & (LW_WREBOOT | LW_DBGSUSPEND | LW_WSUSPEND | LW_WEXIT)) == 0) {
	    	if (p->p_stat == SSTOP || (p->p_sflag & PS_STOPPING) != 0) {
			KASSERT(l2->l_wchan == NULL);
	    		l2->l_stat = LSSTOP;
			p->p_nrlwps--;
			lwp_unlock_to(l2, spc->spc_lwplock);
		} else {
			KASSERT(lwp_locked(l2, spc->spc_mutex));
			l2->l_stat = LSRUN;
			sched_enqueue(l2, false);
			lwp_unlock(l2);
		}
	} else {
		l2->l_stat = LSSUSPENDED;
		p->p_nrlwps--;
		lwp_unlock_to(l2, spc->spc_lwplock);
	}
	mutex_exit(p->p_lock);
=======
	/* Set the new LWP running. */
	lwp_start(l2, 0);
>>>>>>> 275f442f

	retval[0] = lid;
	retval[1] = 0;
	return 0;
}

/*
 * linux realtime priority
 *
 * - SCHED_RR and SCHED_FIFO tasks have priorities [1,99].
 *
 * - SCHED_OTHER tasks don't have realtime priorities.
 *   in particular, sched_param::sched_priority is always 0.
 */

#define	LINUX_SCHED_RTPRIO_MIN	1
#define	LINUX_SCHED_RTPRIO_MAX	99

static int
sched_linux2native(int linux_policy, struct linux_sched_param *linux_params,
    int *native_policy, struct sched_param *native_params)
{

	switch (linux_policy) {
	case LINUX_SCHED_OTHER:
		if (native_policy != NULL) {
			*native_policy = SCHED_OTHER;
		}
		break;

	case LINUX_SCHED_FIFO:
		if (native_policy != NULL) {
			*native_policy = SCHED_FIFO;
		}
		break;

	case LINUX_SCHED_RR:
		if (native_policy != NULL) {
			*native_policy = SCHED_RR;
		}
		break;

	default:
		return EINVAL;
	}

	if (linux_params != NULL) {
		int prio = linux_params->sched_priority;
	
		KASSERT(native_params != NULL);

		if (linux_policy == LINUX_SCHED_OTHER) {
			if (prio != 0) {
				return EINVAL;
			}
			native_params->sched_priority = PRI_NONE; /* XXX */
		} else {
			if (prio < LINUX_SCHED_RTPRIO_MIN ||
			    prio > LINUX_SCHED_RTPRIO_MAX) {
				return EINVAL;
			}
			native_params->sched_priority =
			    (prio - LINUX_SCHED_RTPRIO_MIN)
			    * (SCHED_PRI_MAX - SCHED_PRI_MIN)
			    / (LINUX_SCHED_RTPRIO_MAX - LINUX_SCHED_RTPRIO_MIN)
			    + SCHED_PRI_MIN;
		}
	}

	return 0;
}

static int
sched_native2linux(int native_policy, struct sched_param *native_params,
    int *linux_policy, struct linux_sched_param *linux_params)
{

	switch (native_policy) {
	case SCHED_OTHER:
		if (linux_policy != NULL) {
			*linux_policy = LINUX_SCHED_OTHER;
		}
		break;

	case SCHED_FIFO:
		if (linux_policy != NULL) {
			*linux_policy = LINUX_SCHED_FIFO;
		}
		break;

	case SCHED_RR:
		if (linux_policy != NULL) {
			*linux_policy = LINUX_SCHED_RR;
		}
		break;

	default:
		panic("%s: unknown policy %d\n", __func__, native_policy);
	}

	if (native_params != NULL) {
		int prio = native_params->sched_priority;

		KASSERT(prio >= SCHED_PRI_MIN);
		KASSERT(prio <= SCHED_PRI_MAX);
		KASSERT(linux_params != NULL);

		DPRINTF(("%s: native: policy %d, priority %d\n",
		    __func__, native_policy, prio));

		if (native_policy == SCHED_OTHER) {
			linux_params->sched_priority = 0;
		} else {
			linux_params->sched_priority =
			    (prio - SCHED_PRI_MIN)
			    * (LINUX_SCHED_RTPRIO_MAX - LINUX_SCHED_RTPRIO_MIN)
			    / (SCHED_PRI_MAX - SCHED_PRI_MIN)
			    + LINUX_SCHED_RTPRIO_MIN;
		}
		DPRINTF(("%s: linux: policy %d, priority %d\n",
		    __func__, -1, linux_params->sched_priority));
	}

	return 0;
}

int
linux_sys_sched_setparam(struct lwp *l, const struct linux_sys_sched_setparam_args *uap, register_t *retval)
{
	/* {
		syscallarg(linux_pid_t) pid;
		syscallarg(const struct linux_sched_param *) sp;
	} */
	int error, policy;
	struct linux_sched_param lp;
	struct sched_param sp;

	if (SCARG(uap, pid) < 0 || SCARG(uap, sp) == NULL) {
		error = EINVAL;
		goto out;
	}

	error = copyin(SCARG(uap, sp), &lp, sizeof(lp));
	if (error)
		goto out;

	/* We need the current policy in Linux terms. */
	error = do_sched_getparam(SCARG(uap, pid), 0, &policy, NULL);
	if (error)
		goto out;
	error = sched_native2linux(policy, NULL, &policy, NULL);
	if (error)
		goto out;

	error = sched_linux2native(policy, &lp, &policy, &sp);
	if (error)
		goto out;

	error = do_sched_setparam(SCARG(uap, pid), 0, policy, &sp);
	if (error)
		goto out;

 out:
	return error;
}

int
linux_sys_sched_getparam(struct lwp *l, const struct linux_sys_sched_getparam_args *uap, register_t *retval)
{
	/* {
		syscallarg(linux_pid_t) pid;
		syscallarg(struct linux_sched_param *) sp;
	} */
	struct linux_sched_param lp;
	struct sched_param sp;
	int error, policy;

	if (SCARG(uap, pid) < 0 || SCARG(uap, sp) == NULL) {
		error = EINVAL;
		goto out;
	}

	error = do_sched_getparam(SCARG(uap, pid), 0, &policy, &sp);
	if (error)
		goto out;
	DPRINTF(("%s: native: policy %d, priority %d\n",
	    __func__, policy, sp.sched_priority));

	error = sched_native2linux(policy, &sp, NULL, &lp);
	if (error)
		goto out;
	DPRINTF(("%s: linux: policy %d, priority %d\n",
	    __func__, policy, lp.sched_priority));

	error = copyout(&lp, SCARG(uap, sp), sizeof(lp));
	if (error)
		goto out;

 out:
	return error;
}

int
linux_sys_sched_setscheduler(struct lwp *l, const struct linux_sys_sched_setscheduler_args *uap, register_t *retval)
{
	/* {
		syscallarg(linux_pid_t) pid;
		syscallarg(int) policy;
		syscallarg(cont struct linux_sched_param *) sp;
	} */
	int error, policy;
	struct linux_sched_param lp;
	struct sched_param sp;

	if (SCARG(uap, pid) < 0 || SCARG(uap, sp) == NULL) {
		error = EINVAL;
		goto out;
	}

	error = copyin(SCARG(uap, sp), &lp, sizeof(lp));
	if (error)
		goto out;
	DPRINTF(("%s: linux: policy %d, priority %d\n",
	    __func__, SCARG(uap, policy), lp.sched_priority));

	error = sched_linux2native(SCARG(uap, policy), &lp, &policy, &sp);
	if (error)
		goto out;
	DPRINTF(("%s: native: policy %d, priority %d\n",
	    __func__, policy, sp.sched_priority));

	error = do_sched_setparam(SCARG(uap, pid), 0, policy, &sp);
	if (error)
		goto out;

 out:
	return error;
}

int
linux_sys_sched_getscheduler(struct lwp *l, const struct linux_sys_sched_getscheduler_args *uap, register_t *retval)
{
	/* {
		syscallarg(linux_pid_t) pid;
	} */
	int error, policy;

	*retval = -1;

	error = do_sched_getparam(SCARG(uap, pid), 0, &policy, NULL);
	if (error)
		goto out;

	error = sched_native2linux(policy, NULL, &policy, NULL);
	if (error)
		goto out;

	*retval = policy;

 out:
	return error;
}

int
linux_sys_sched_yield(struct lwp *l, const void *v, register_t *retval)
{

	yield();
	return 0;
}

int
linux_sys_sched_get_priority_max(struct lwp *l, const struct linux_sys_sched_get_priority_max_args *uap, register_t *retval)
{
	/* {
		syscallarg(int) policy;
	} */

	switch (SCARG(uap, policy)) {
	case LINUX_SCHED_OTHER:
		*retval = 0;
		break;
	case LINUX_SCHED_FIFO:
	case LINUX_SCHED_RR:
		*retval = LINUX_SCHED_RTPRIO_MAX;
		break;
	default:
		return EINVAL;
	}

	return 0;
}

int
linux_sys_sched_get_priority_min(struct lwp *l, const struct linux_sys_sched_get_priority_min_args *uap, register_t *retval)
{
	/* {
		syscallarg(int) policy;
	} */

	switch (SCARG(uap, policy)) {
	case LINUX_SCHED_OTHER:
		*retval = 0;
		break;
	case LINUX_SCHED_FIFO:
	case LINUX_SCHED_RR:
		*retval = LINUX_SCHED_RTPRIO_MIN;
		break;
	default:
		return EINVAL;
	}

	return 0;
}

int
linux_sys_exit(struct lwp *l, const struct linux_sys_exit_args *uap, register_t *retval)
{

	lwp_exit(l);
	return 0;
}

#ifndef __m68k__
/* Present on everything but m68k */
int
linux_sys_exit_group(struct lwp *l, const struct linux_sys_exit_group_args *uap, register_t *retval)
{

	return sys_exit(l, (const void *)uap, retval);
}
#endif /* !__m68k__ */

int
linux_sys_set_tid_address(struct lwp *l, const struct linux_sys_set_tid_address_args *uap, register_t *retval)
{
	/* {
		syscallarg(int *) tidptr;
	} */
	struct linux_emuldata *led;

	led = (struct linux_emuldata *)l->l_emuldata;
	led->led_clear_tid = SCARG(uap, tid);
	*retval = l->l_lid;

	return 0;
}

/* ARGUSED1 */
int
linux_sys_gettid(struct lwp *l, const void *v, register_t *retval)
{

	*retval = l->l_lid;
	return 0;
}

/*
 * The affinity syscalls assume that the layout of our cpu kcpuset is
 * the same as linux's: a linear bitmask.
 */
int
linux_sys_sched_getaffinity(struct lwp *l, const struct linux_sys_sched_getaffinity_args *uap, register_t *retval)
{
	/* {
		syscallarg(linux_pid_t) pid;
		syscallarg(unsigned int) len;
		syscallarg(unsigned long *) mask;
	} */
	struct lwp *t;
	kcpuset_t *kcset;
	size_t size;
	cpuid_t i;
	int error;

	size = LINUX_CPU_MASK_SIZE;
	if (SCARG(uap, len) < size)
		return EINVAL;

	/* Lock the LWP */
	t = lwp_find2(SCARG(uap, pid), l->l_lid);
	if (t == NULL)
		return ESRCH;

	/* Check the permission */
	if (kauth_authorize_process(l->l_cred,
	    KAUTH_PROCESS_SCHEDULER_GETAFFINITY, t->l_proc, NULL, NULL, NULL)) {
		mutex_exit(t->l_proc->p_lock);
		return EPERM;
	}

	kcpuset_create(&kcset, true);
	lwp_lock(t);
	if (t->l_affinity != NULL)
		kcpuset_copy(kcset, t->l_affinity);
	else {
		/*
		 * All available CPUs should be masked when affinity has not
		 * been set.
		 */
		kcpuset_zero(kcset);
		for (i = 0; i < ncpu; i++)
			kcpuset_set(kcset, i);
	}
	lwp_unlock(t);
	mutex_exit(t->l_proc->p_lock);
	error = kcpuset_copyout(kcset, (cpuset_t *)SCARG(uap, mask), size);
	kcpuset_unuse(kcset, NULL);
	*retval = size;
	return error;
}

int
linux_sys_sched_setaffinity(struct lwp *l, const struct linux_sys_sched_setaffinity_args *uap, register_t *retval)
{
	/* {
		syscallarg(linux_pid_t) pid;
		syscallarg(unsigned int) len;
		syscallarg(unsigned long *) mask;
	} */
	struct sys__sched_setaffinity_args ssa;
	size_t size;

	size = LINUX_CPU_MASK_SIZE;
	if (SCARG(uap, len) < size)
		return EINVAL;

	SCARG(&ssa, pid) = SCARG(uap, pid);
	SCARG(&ssa, lid) = l->l_lid;
	SCARG(&ssa, size) = size;
	SCARG(&ssa, cpuset) = (cpuset_t *)SCARG(uap, mask);

	return sys__sched_setaffinity(l, &ssa, retval);
}<|MERGE_RESOLUTION|>--- conflicted
+++ resolved
@@ -1,8 +1,4 @@
-<<<<<<< HEAD
-/*	$NetBSD: linux_sched.c,v 1.72 2019/10/03 22:16:53 kamil Exp $	*/
-=======
 /*	$NetBSD: linux_sched.c,v 1.73 2019/11/23 19:42:52 ad Exp $	*/
->>>>>>> 275f442f
 
 /*-
  * Copyright (c) 1999, 2019 The NetBSD Foundation, Inc.
@@ -39,11 +35,7 @@
  */
 
 #include <sys/cdefs.h>
-<<<<<<< HEAD
-__KERNEL_RCSID(0, "$NetBSD: linux_sched.c,v 1.72 2019/10/03 22:16:53 kamil Exp $");
-=======
 __KERNEL_RCSID(0, "$NetBSD: linux_sched.c,v 1.73 2019/11/23 19:42:52 ad Exp $");
->>>>>>> 275f442f
 
 #include <sys/param.h>
 #include <sys/mount.h>
@@ -255,36 +247,8 @@
 		}
 	}
 
-<<<<<<< HEAD
-	/*
-	 * Set the new LWP running, unless the process is stopping,
-	 * then the LWP is created stopped.
-	 */
-	mutex_enter(p->p_lock);
-	lwp_lock(l2);
-	spc = &l2->l_cpu->ci_schedstate;
-	if ((l->l_flag & (LW_WREBOOT | LW_DBGSUSPEND | LW_WSUSPEND | LW_WEXIT)) == 0) {
-	    	if (p->p_stat == SSTOP || (p->p_sflag & PS_STOPPING) != 0) {
-			KASSERT(l2->l_wchan == NULL);
-	    		l2->l_stat = LSSTOP;
-			p->p_nrlwps--;
-			lwp_unlock_to(l2, spc->spc_lwplock);
-		} else {
-			KASSERT(lwp_locked(l2, spc->spc_mutex));
-			l2->l_stat = LSRUN;
-			sched_enqueue(l2, false);
-			lwp_unlock(l2);
-		}
-	} else {
-		l2->l_stat = LSSUSPENDED;
-		p->p_nrlwps--;
-		lwp_unlock_to(l2, spc->spc_lwplock);
-	}
-	mutex_exit(p->p_lock);
-=======
 	/* Set the new LWP running. */
 	lwp_start(l2, 0);
->>>>>>> 275f442f
 
 	retval[0] = lid;
 	retval[1] = 0;
