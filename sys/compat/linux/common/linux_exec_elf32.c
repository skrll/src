--- conflicted
+++ resolved
@@ -1,8 +1,4 @@
-<<<<<<< HEAD
-/*	$NetBSD: linux_exec_elf32.c,v 1.94 2017/02/06 23:45:49 uwe Exp $	*/
-=======
 /*	$NetBSD: linux_exec_elf32.c,v 1.97 2018/07/15 21:31:00 christos Exp $	*/
->>>>>>> b2b84690
 
 /*-
  * Copyright (c) 1995, 1998, 2000, 2001 The NetBSD Foundation, Inc.
@@ -39,11 +35,7 @@
  */
 
 #include <sys/cdefs.h>
-<<<<<<< HEAD
-__KERNEL_RCSID(0, "$NetBSD: linux_exec_elf32.c,v 1.94 2017/02/06 23:45:49 uwe Exp $");
-=======
 __KERNEL_RCSID(0, "$NetBSD: linux_exec_elf32.c,v 1.97 2018/07/15 21:31:00 christos Exp $");
->>>>>>> b2b84690
 
 #ifndef ELFSIZE
 /* XXX should die */
