<<<<<<< HEAD
/*	$NetBSD: uvm_init.c,v 1.48 2016/12/23 07:15:28 cherry Exp $	*/
=======
/*	$NetBSD: uvm_init.c,v 1.49 2018/05/19 11:39:37 jdolecek Exp $	*/
>>>>>>> b2b84690

/*
 * Copyright (c) 1997 Charles D. Cranor and Washington University.
 * All rights reserved.
 *
 * Redistribution and use in source and binary forms, with or without
 * modification, are permitted provided that the following conditions
 * are met:
 * 1. Redistributions of source code must retain the above copyright
 *    notice, this list of conditions and the following disclaimer.
 * 2. Redistributions in binary form must reproduce the above copyright
 *    notice, this list of conditions and the following disclaimer in the
 *    documentation and/or other materials provided with the distribution.
 *
 * THIS SOFTWARE IS PROVIDED BY THE AUTHOR ``AS IS'' AND ANY EXPRESS OR
 * IMPLIED WARRANTIES, INCLUDING, BUT NOT LIMITED TO, THE IMPLIED WARRANTIES
 * OF MERCHANTABILITY AND FITNESS FOR A PARTICULAR PURPOSE ARE DISCLAIMED.
 * IN NO EVENT SHALL THE AUTHOR BE LIABLE FOR ANY DIRECT, INDIRECT,
 * INCIDENTAL, SPECIAL, EXEMPLARY, OR CONSEQUENTIAL DAMAGES (INCLUDING, BUT
 * NOT LIMITED TO, PROCUREMENT OF SUBSTITUTE GOODS OR SERVICES; LOSS OF USE,
 * DATA, OR PROFITS; OR BUSINESS INTERRUPTION) HOWEVER CAUSED AND ON ANY
 * THEORY OF LIABILITY, WHETHER IN CONTRACT, STRICT LIABILITY, OR TORT
 * (INCLUDING NEGLIGENCE OR OTHERWISE) ARISING IN ANY WAY OUT OF THE USE OF
 * THIS SOFTWARE, EVEN IF ADVISED OF THE POSSIBILITY OF SUCH DAMAGE.
 *
 * from: Id: uvm_init.c,v 1.1.2.3 1998/02/06 05:15:27 chs Exp
 */

/*
 * uvm_init.c: init the vm system.
 */

#include <sys/cdefs.h>
<<<<<<< HEAD
__KERNEL_RCSID(0, "$NetBSD: uvm_init.c,v 1.48 2016/12/23 07:15:28 cherry Exp $");
=======
__KERNEL_RCSID(0, "$NetBSD: uvm_init.c,v 1.49 2018/05/19 11:39:37 jdolecek Exp $");
>>>>>>> b2b84690

#include <sys/param.h>
#include <sys/systm.h>
#include <sys/debug.h>
#include <sys/file.h>
#include <sys/filedesc.h>
#include <sys/resourcevar.h>
#include <sys/kmem.h>
#include <sys/mman.h>
#include <sys/vnode.h>

#include <uvm/uvm.h>
#include <uvm/uvm_pdpolicy.h>
#include <uvm/uvm_physseg.h>
#include <uvm/uvm_readahead.h>

/*
 * struct uvm: we store most global vars in this structure to make them
 * easier to spot...
 */

struct uvm uvm;		/* decl */
struct uvmexp uvmexp;	/* decl */
struct uvm_object *uvm_kernel_object;

#if defined(__uvmexp_pagesize)
const int * const uvmexp_pagesize = &uvmexp.pagesize;
const int * const uvmexp_pagemask = &uvmexp.pagemask;
const int * const uvmexp_pageshift = &uvmexp.pageshift;
#endif

kmutex_t uvm_pageqlock;
kmutex_t uvm_fpageqlock;
kmutex_t uvm_kentry_lock;
kmutex_t uvm_swap_data_lock;

/*
 * uvm_md_init: Init dependant on the MD boot context.
 *		called from MD code.
 */

void
uvm_md_init(void)
{
	uvm_setpagesize(); /* initialize PAGE_SIZE-dependent variables */
	uvm_physseg_init();
}

/*
 * uvm_init: init the VM system.   called from kern/init_main.c.
 */

void
uvm_init(void)
{
	vaddr_t kvm_start, kvm_end;

	/*
	 * Ensure that the hardware set the page size, zero the UVM structure.
	 */

	if (uvmexp.pagesize == 0) {
		panic("uvm_init: page size not set");
	}

	memset(&uvm, 0, sizeof(uvm));
	averunnable.fscale = FSCALE;

	/*
	 * Init the page sub-system.  This includes allocating the vm_page
	 * structures, and setting up all the page queues (and locks).
	 * Available memory will be put in the "free" queue, kvm_start and
	 * kvm_end will be set to the area of kernel virtual memory which
	 * is available for general use.
	 */

	uvm_page_init(&kvm_start, &kvm_end);

	/*
	 * Init the map sub-system.
	 */

	uvm_map_init();

	/*
	 * Setup the kernel's virtual memory data structures.  This includes
	 * setting up the kernel_map/kernel_object.
	 * Bootstrap all kernel memory allocators.
	 */

	uao_init();
	uvm_km_bootstrap(kvm_start, kvm_end);

	/*
	 * Setup uvm_map caches and init the amap.
	 */

	uvm_map_init_caches();
	uvm_amap_init();

	/*
	 * Init the pmap module.  The pmap module is free to allocate
	 * memory for its private use (e.g. pvlists).
	 */

	pmap_init();

	/*
	 * Make kernel memory allocators ready for use.
	 * After this call the pool/kmem memory allocators can be used.
	 */

	uvm_km_init();
#ifdef __HAVE_PMAP_PV_TRACK
	pmap_pv_init();
#endif

#ifdef DEBUG
	debug_init();
#endif

	/*
	 * Init all pagers and the pager_map.
	 */

	uvm_pager_init();

	/*
	 * Initialize the uvm_loan() facility.
	 */

	uvm_loan_init();

	/*
	 * The VM system is now up!  Now that kmem is up we can resize the
	 * <obj,off> => <page> hash table for general use and enable paging
	 * of kernel objects.
	 */

	uao_create(VM_MAX_KERNEL_ADDRESS - VM_MIN_KERNEL_ADDRESS,
	    UAO_FLAG_KERNSWAP);

	uvmpdpol_reinit();

	/*
	 * Init anonymous memory systems.
	 */

	uvm_anon_init();

	uvm_uarea_init();

	/*
	 * Init readahead mechanism.
	 */

	uvm_ra_init();
}<|MERGE_RESOLUTION|>--- conflicted
+++ resolved
@@ -1,8 +1,4 @@
-<<<<<<< HEAD
-/*	$NetBSD: uvm_init.c,v 1.48 2016/12/23 07:15:28 cherry Exp $	*/
-=======
 /*	$NetBSD: uvm_init.c,v 1.49 2018/05/19 11:39:37 jdolecek Exp $	*/
->>>>>>> b2b84690
 
 /*
  * Copyright (c) 1997 Charles D. Cranor and Washington University.
@@ -36,11 +32,7 @@
  */
 
 #include <sys/cdefs.h>
-<<<<<<< HEAD
-__KERNEL_RCSID(0, "$NetBSD: uvm_init.c,v 1.48 2016/12/23 07:15:28 cherry Exp $");
-=======
 __KERNEL_RCSID(0, "$NetBSD: uvm_init.c,v 1.49 2018/05/19 11:39:37 jdolecek Exp $");
->>>>>>> b2b84690
 
 #include <sys/param.h>
 #include <sys/systm.h>
