<<<<<<< HEAD
/*	$NetBSD: uvm_pdpolicy_clockpro.c,v 1.24 2020/03/14 13:53:26 ad Exp $	*/
=======
/*	$NetBSD: uvm_pdpolicy_clockpro.c,v 1.25 2020/04/10 18:17:56 tsutsui Exp $	*/
>>>>>>> 898b1760

/*-
 * Copyright (c)2005, 2006 YAMAMOTO Takashi,
 * All rights reserved.
 *
 * Redistribution and use in source and binary forms, with or without
 * modification, are permitted provided that the following conditions
 * are met:
 * 1. Redistributions of source code must retain the above copyright
 *    notice, this list of conditions and the following disclaimer.
 * 2. Redistributions in binary form must reproduce the above copyright
 *    notice, this list of conditions and the following disclaimer in the
 *    documentation and/or other materials provided with the distribution.
 *
 * THIS SOFTWARE IS PROVIDED BY THE AUTHOR AND CONTRIBUTORS ``AS IS'' AND
 * ANY EXPRESS OR IMPLIED WARRANTIES, INCLUDING, BUT NOT LIMITED TO, THE
 * IMPLIED WARRANTIES OF MERCHANTABILITY AND FITNESS FOR A PARTICULAR PURPOSE
 * ARE DISCLAIMED.  IN NO EVENT SHALL THE AUTHOR OR CONTRIBUTORS BE LIABLE
 * FOR ANY DIRECT, INDIRECT, INCIDENTAL, SPECIAL, EXEMPLARY, OR CONSEQUENTIAL
 * DAMAGES (INCLUDING, BUT NOT LIMITED TO, PROCUREMENT OF SUBSTITUTE GOODS
 * OR SERVICES; LOSS OF USE, DATA, OR PROFITS; OR BUSINESS INTERRUPTION)
 * HOWEVER CAUSED AND ON ANY THEORY OF LIABILITY, WHETHER IN CONTRACT, STRICT
 * LIABILITY, OR TORT (INCLUDING NEGLIGENCE OR OTHERWISE) ARISING IN ANY WAY
 * OUT OF THE USE OF THIS SOFTWARE, EVEN IF ADVISED OF THE POSSIBILITY OF
 * SUCH DAMAGE.
 */

/*
 * CLOCK-Pro replacement policy:
 *	http://web.cse.ohio-state.edu/hpcs/WWW/HTML/publications/abs05-3.html
 *
 * approximation of the list of non-resident pages using hash:
 *	http://linux-mm.org/ClockProApproximation
 */

/* #define	CLOCKPRO_DEBUG */

#if defined(PDSIM)

#include "pdsim.h"

#else /* defined(PDSIM) */

#include <sys/cdefs.h>
<<<<<<< HEAD
__KERNEL_RCSID(0, "$NetBSD: uvm_pdpolicy_clockpro.c,v 1.24 2020/03/14 13:53:26 ad Exp $");
=======
__KERNEL_RCSID(0, "$NetBSD: uvm_pdpolicy_clockpro.c,v 1.25 2020/04/10 18:17:56 tsutsui Exp $");
>>>>>>> 898b1760

#include "opt_ddb.h"

#include <sys/param.h>
#include <sys/proc.h>
#include <sys/systm.h>
#include <sys/kernel.h>
#include <sys/hash.h>

#include <uvm/uvm.h>
#include <uvm/uvm_pdaemon.h>	/* for uvmpd_trylockowner */
#include <uvm/uvm_pdpolicy.h>
#include <uvm/uvm_pdpolicy_impl.h>

#if ((__STDC_VERSION__ - 0) >= 199901L)
#define	DPRINTF(...)	/* nothing */
#define	WARN(...)	printf(__VA_ARGS__)
#else /* ((__STDC_VERSION__ - 0) >= 199901L) */
#define	DPRINTF(a...)	/* nothing */	/* GCC */
#define	WARN(a...)	printf(a)
#endif /* ((__STDC_VERSION__ - 0) >= 199901L) */

#define	dump(a)		/* nothing */

#undef	USEONCE2
#define	LISTQ
#undef	ADAPTIVE

#endif /* defined(PDSIM) */

#if !defined(CLOCKPRO_COLDPCT)
#define	CLOCKPRO_COLDPCT	10
#endif /* !defined(CLOCKPRO_COLDPCT) */

#define	CLOCKPRO_COLDPCTMAX	90

#if !defined(CLOCKPRO_HASHFACTOR)
#define	CLOCKPRO_HASHFACTOR	2
#endif /* !defined(CLOCKPRO_HASHFACTOR) */

#define	CLOCKPRO_NEWQMIN	((1024 * 1024) >> PAGE_SHIFT)	/* XXX */

int clockpro_hashfactor = CLOCKPRO_HASHFACTOR;

PDPOL_EVCNT_DEFINE(nresrecordobj)
PDPOL_EVCNT_DEFINE(nresrecordanon)
PDPOL_EVCNT_DEFINE(nreslookupobj)
PDPOL_EVCNT_DEFINE(nreslookupanon)
PDPOL_EVCNT_DEFINE(nresfoundobj)
PDPOL_EVCNT_DEFINE(nresfoundanon)
PDPOL_EVCNT_DEFINE(nresanonfree)
PDPOL_EVCNT_DEFINE(nresconflict)
PDPOL_EVCNT_DEFINE(nresoverwritten)
PDPOL_EVCNT_DEFINE(nreshandhot)

PDPOL_EVCNT_DEFINE(hhottakeover)
PDPOL_EVCNT_DEFINE(hhotref)
PDPOL_EVCNT_DEFINE(hhotunref)
PDPOL_EVCNT_DEFINE(hhotcold)
PDPOL_EVCNT_DEFINE(hhotcoldtest)

PDPOL_EVCNT_DEFINE(hcoldtakeover)
PDPOL_EVCNT_DEFINE(hcoldref)
PDPOL_EVCNT_DEFINE(hcoldunref)
PDPOL_EVCNT_DEFINE(hcoldreftest)
PDPOL_EVCNT_DEFINE(hcoldunreftest)
PDPOL_EVCNT_DEFINE(hcoldunreftestspeculative)
PDPOL_EVCNT_DEFINE(hcoldhot)

PDPOL_EVCNT_DEFINE(speculativeenqueue)
PDPOL_EVCNT_DEFINE(speculativehit1)
PDPOL_EVCNT_DEFINE(speculativehit2)
PDPOL_EVCNT_DEFINE(speculativemiss)

PDPOL_EVCNT_DEFINE(locksuccess)
PDPOL_EVCNT_DEFINE(lockfail)

#define	PQ_REFERENCED	0x000000010
#define	PQ_HOT		0x000000020
#define	PQ_TEST		0x000000040
#define	PQ_INITIALREF	0x000000080
#define	PQ_QMASK	0x000000700
#define	PQ_QFACTOR	0x000000100
#define	PQ_SPECULATIVE	0x000000800

#define	CLOCKPRO_NOQUEUE	0
#define	CLOCKPRO_NEWQ		1	/* small queue to clear initial ref. */
#if defined(LISTQ)
#define	CLOCKPRO_COLDQ		2
#define	CLOCKPRO_HOTQ		3
#else /* defined(LISTQ) */
#define	CLOCKPRO_COLDQ		(2 + coldqidx)	/* XXX */
#define	CLOCKPRO_HOTQ		(3 - coldqidx)	/* XXX */
#endif /* defined(LISTQ) */
#define	CLOCKPRO_LISTQ		4
#define	CLOCKPRO_NQUEUE		4

static bool	uvmpdpol_pagerealize_locked(struct vm_page *);

static inline void
clockpro_setq(struct vm_page *pg, int qidx)
{
	KASSERT(qidx >= CLOCKPRO_NOQUEUE);
	KASSERT(qidx <= CLOCKPRO_NQUEUE);

	pg->pqflags = (pg->pqflags & ~PQ_QMASK) | (qidx * PQ_QFACTOR);
}

static inline int
clockpro_getq(struct vm_page *pg)
{
	int qidx;

	qidx = (pg->pqflags & PQ_QMASK) / PQ_QFACTOR;
	KASSERT(qidx >= CLOCKPRO_NOQUEUE);
	KASSERT(qidx <= CLOCKPRO_NQUEUE);
	return qidx;
}

typedef struct {
	struct pglist q_q;
	int q_len;
} pageq_t;

struct clockpro_state {
	kmutex_t lock;
	int s_npages;
	int s_coldtarget;
	int s_ncold;

	int s_newqlenmax;
	pageq_t s_q[CLOCKPRO_NQUEUE];

	struct uvm_pctparam s_coldtargetpct;
};

static pageq_t *
clockpro_queue(struct clockpro_state *s, int qidx)
{

	KASSERT(CLOCKPRO_NOQUEUE < qidx);
	KASSERT(qidx <= CLOCKPRO_NQUEUE);

	return &s->s_q[qidx - 1];
}

#if !defined(LISTQ)

static int coldqidx;

static void
clockpro_switchqueue(void)
{

	coldqidx = 1 - coldqidx;
}

#endif /* !defined(LISTQ) */

static struct clockpro_state clockpro __cacheline_aligned;
static struct clockpro_scanstate {
	int ss_nscanned;
} scanstate;

/* ---------------------------------------- */

static void
pageq_init(pageq_t *q)
{

	TAILQ_INIT(&q->q_q);
	q->q_len = 0;
}

static int
pageq_len(const pageq_t *q)
{

	return q->q_len;
}

static struct vm_page *
pageq_first(const pageq_t *q)
{

	return TAILQ_FIRST(&q->q_q);
}

static void
pageq_insert_tail(pageq_t *q, struct vm_page *pg)
{

	TAILQ_INSERT_TAIL(&q->q_q, pg, pdqueue);
	q->q_len++;
}

#if defined(LISTQ)
static void
pageq_insert_head(pageq_t *q, struct vm_page *pg)
{

	TAILQ_INSERT_HEAD(&q->q_q, pg, pdqueue);
	q->q_len++;
}
#endif

static void
pageq_remove(pageq_t *q, struct vm_page *pg)
{

#if 1
	KASSERT(clockpro_queue(&clockpro, clockpro_getq(pg)) == q);
#endif
	KASSERT(q->q_len > 0);
	TAILQ_REMOVE(&q->q_q, pg, pdqueue);
	q->q_len--;
}

static struct vm_page *
pageq_remove_head(pageq_t *q)
{
	struct vm_page *pg;

	pg = TAILQ_FIRST(&q->q_q);
	if (pg == NULL) {
		KASSERT(q->q_len == 0);
		return NULL;
	}
	pageq_remove(q, pg);
	return pg;
}

/* ---------------------------------------- */

static void
clockpro_insert_tail(struct clockpro_state *s, int qidx, struct vm_page *pg)
{
	pageq_t *q = clockpro_queue(s, qidx);
	
	clockpro_setq(pg, qidx);
	pageq_insert_tail(q, pg);
}

#if defined(LISTQ)
static void
clockpro_insert_head(struct clockpro_state *s, int qidx, struct vm_page *pg)
{
	pageq_t *q = clockpro_queue(s, qidx);
	
	clockpro_setq(pg, qidx);
	pageq_insert_head(q, pg);
}

#endif
/* ---------------------------------------- */

typedef uint32_t nonres_cookie_t;
#define	NONRES_COOKIE_INVAL	0

typedef uintptr_t objid_t;

/*
 * XXX maybe these hash functions need reconsideration,
 * given that hash distribution is critical here.
 */

static uint32_t
pageidentityhash1(objid_t obj, off_t idx)
{
	uint32_t hash = HASH32_BUF_INIT;

#if 1
	hash = hash32_buf(&idx, sizeof(idx), hash);
	hash = hash32_buf(&obj, sizeof(obj), hash);
#else
	hash = hash32_buf(&obj, sizeof(obj), hash);
	hash = hash32_buf(&idx, sizeof(idx), hash);
#endif
	return hash;
}

static uint32_t
pageidentityhash2(objid_t obj, off_t idx)
{
	uint32_t hash = HASH32_BUF_INIT;

	hash = hash32_buf(&obj, sizeof(obj), hash);
	hash = hash32_buf(&idx, sizeof(idx), hash);
	return hash;
}

static nonres_cookie_t
calccookie(objid_t obj, off_t idx)
{
	uint32_t hash = pageidentityhash2(obj, idx);
	nonres_cookie_t cookie = hash;

	if (__predict_false(cookie == NONRES_COOKIE_INVAL)) {
		cookie++; /* XXX */
	}
	return cookie;
}

#define	BUCKETSIZE	14
struct bucket {
	int cycle;
	int cur;
	nonres_cookie_t pages[BUCKETSIZE];
};
static int cycle_target;
static int cycle_target_frac;

static struct bucket static_bucket;
static struct bucket *buckets = &static_bucket;
static size_t hashsize = 1;

static int coldadj;
#define	COLDTARGET_ADJ(d)	coldadj += (d)

#if defined(PDSIM)

static void *
clockpro_hashalloc(int n)
{
	size_t allocsz = sizeof(*buckets) * n;

	return malloc(allocsz);
}

static void
clockpro_hashfree(void *p, int n)
{

	free(p);
}

#else /* defined(PDSIM) */

static void *
clockpro_hashalloc(int n)
{
	size_t allocsz = round_page(sizeof(*buckets) * n);

	return (void *)uvm_km_alloc(kernel_map, allocsz, 0, UVM_KMF_WIRED);
}

static void
clockpro_hashfree(void *p, int n)
{
	size_t allocsz = round_page(sizeof(*buckets) * n);

	uvm_km_free(kernel_map, (vaddr_t)p, allocsz, UVM_KMF_WIRED);
}

#endif /* defined(PDSIM) */

static void
clockpro_hashinit(uint64_t n)
{
	struct bucket *newbuckets;
	struct bucket *oldbuckets;
	size_t sz;
	size_t oldsz;
	int i;

	sz = howmany(n, BUCKETSIZE);
	sz *= clockpro_hashfactor;
	newbuckets = clockpro_hashalloc(sz);
	if (newbuckets == NULL) {
		panic("%s: allocation failure", __func__);
	}
	for (i = 0; i < sz; i++) {
		struct bucket *b = &newbuckets[i];
		int j;

		b->cycle = cycle_target;
		b->cur = 0;
		for (j = 0; j < BUCKETSIZE; j++) {
			b->pages[j] = NONRES_COOKIE_INVAL;
		}
	}
	/* XXX lock */
	oldbuckets = buckets;
	oldsz = hashsize;
	buckets = newbuckets;
	hashsize = sz;
	/* XXX unlock */
	if (oldbuckets != &static_bucket) {
		clockpro_hashfree(oldbuckets, oldsz);
	}
}

static struct bucket *
nonresident_getbucket(objid_t obj, off_t idx)
{
	uint32_t hash;

	hash = pageidentityhash1(obj, idx);
	return &buckets[hash % hashsize];
}

static void
nonresident_rotate(struct bucket *b)
{
	const int target = cycle_target;
	const int cycle = b->cycle;
	int cur;
	int todo;

	todo = target - cycle;
	if (todo >= BUCKETSIZE * 2) {
		todo = (todo % BUCKETSIZE) + BUCKETSIZE;
	}
	cur = b->cur;
	while (todo > 0) {
		if (b->pages[cur] != NONRES_COOKIE_INVAL) {
			PDPOL_EVCNT_INCR(nreshandhot);
			COLDTARGET_ADJ(-1);
		}
		b->pages[cur] = NONRES_COOKIE_INVAL;
		cur++;
		if (cur == BUCKETSIZE) {
			cur = 0;
		}
		todo--;
	}
	b->cycle = target;
	b->cur = cur;
}

static bool
nonresident_lookupremove(objid_t obj, off_t idx)
{
	struct bucket *b = nonresident_getbucket(obj, idx);
	nonres_cookie_t cookie = calccookie(obj, idx);
	int i;

	nonresident_rotate(b);
	for (i = 0; i < BUCKETSIZE; i++) {
		if (b->pages[i] == cookie) {
			b->pages[i] = NONRES_COOKIE_INVAL;
			return true;
		}
	}
	return false;
}

static objid_t
pageobj(struct vm_page *pg)
{
	const void *obj;

	/*
	 * XXX object pointer is often freed and reused for unrelated object.
	 * for vnodes, it would be better to use something like
	 * a hash of fsid/fileid/generation.
	 */

	obj = pg->uobject;
	if (obj == NULL) {
		obj = pg->uanon;
		KASSERT(obj != NULL);
	}
	return (objid_t)obj;
}

static off_t
pageidx(struct vm_page *pg)
{

	KASSERT((pg->offset & PAGE_MASK) == 0);
	return pg->offset >> PAGE_SHIFT;
}

static bool
nonresident_pagelookupremove(struct vm_page *pg)
{
	bool found = nonresident_lookupremove(pageobj(pg), pageidx(pg));

	if (pg->uobject) {
		PDPOL_EVCNT_INCR(nreslookupobj);
	} else {
		PDPOL_EVCNT_INCR(nreslookupanon);
	}
	if (found) {
		if (pg->uobject) {
			PDPOL_EVCNT_INCR(nresfoundobj);
		} else {
			PDPOL_EVCNT_INCR(nresfoundanon);
		}
	}
	return found;
}

static void
nonresident_pagerecord(struct vm_page *pg)
{
	objid_t obj = pageobj(pg);
	off_t idx = pageidx(pg);
	struct bucket *b = nonresident_getbucket(obj, idx);
	nonres_cookie_t cookie = calccookie(obj, idx);

#if defined(DEBUG)
	int i;

	for (i = 0; i < BUCKETSIZE; i++) {
		if (b->pages[i] == cookie) {
			PDPOL_EVCNT_INCR(nresconflict);
		}
	}
#endif /* defined(DEBUG) */

	if (pg->uobject) {
		PDPOL_EVCNT_INCR(nresrecordobj);
	} else {
		PDPOL_EVCNT_INCR(nresrecordanon);
	}
	nonresident_rotate(b);
	if (b->pages[b->cur] != NONRES_COOKIE_INVAL) {
		PDPOL_EVCNT_INCR(nresoverwritten);
		COLDTARGET_ADJ(-1);
	}
	b->pages[b->cur] = cookie;
	b->cur = (b->cur + 1) % BUCKETSIZE;
}

/* ---------------------------------------- */

#if defined(CLOCKPRO_DEBUG)
static void
check_sanity(void)
{
}
#else /* defined(CLOCKPRO_DEBUG) */
#define	check_sanity()	/* nothing */
#endif /* defined(CLOCKPRO_DEBUG) */

static void
clockpro_reinit(void)
{

	KASSERT(mutex_owned(&clockpro.lock));

	clockpro_hashinit(uvmexp.npages);
}

static void
clockpro_init(void)
{
	struct clockpro_state *s = &clockpro;
	int i;

	mutex_init(&s->lock, MUTEX_DEFAULT, IPL_NONE);
	for (i = 0; i < CLOCKPRO_NQUEUE; i++) {
		pageq_init(&s->s_q[i]);
	}
	s->s_newqlenmax = 1;
	s->s_coldtarget = 1;
	uvm_pctparam_init(&s->s_coldtargetpct, CLOCKPRO_COLDPCT, NULL);
}

static void
clockpro_tune(void)
{
	struct clockpro_state *s = &clockpro;
	int coldtarget;

	KASSERT(mutex_owned(&s->lock));

#if defined(ADAPTIVE)
	int coldmax = s->s_npages * CLOCKPRO_COLDPCTMAX / 100;
	int coldmin = 1;

	coldtarget = s->s_coldtarget;
	if (coldtarget + coldadj < coldmin) {
		coldadj = coldmin - coldtarget;
	} else if (coldtarget + coldadj > coldmax) {
		coldadj = coldmax - coldtarget;
	}
	coldtarget += coldadj;
#else /* defined(ADAPTIVE) */
	coldtarget = UVM_PCTPARAM_APPLY(&s->s_coldtargetpct, s->s_npages);
	if (coldtarget < 1) {
		coldtarget = 1;
	}
#endif /* defined(ADAPTIVE) */

	s->s_coldtarget = coldtarget;
	s->s_newqlenmax = coldtarget / 4;
	if (s->s_newqlenmax < CLOCKPRO_NEWQMIN) {
		s->s_newqlenmax = CLOCKPRO_NEWQMIN;
	}
}

static void
clockpro_movereferencebit(struct vm_page *pg, bool locked)
{
	kmutex_t *lock;
	bool referenced;

	KASSERT(mutex_owned(&clockpro.lock));
	KASSERT(!locked || uvm_page_owner_locked_p(pg, false));
	if (!locked) {
		/*
		 * acquire interlock to stablize page identity.
		 * if we have caught the page in a state of flux
		 * and it should be dequeued, abort.  it will be
		 * dequeued later.
		 */
		mutex_enter(&pg->interlock);
	        if ((pg->uobject == NULL && pg->uanon == NULL) ||
	            pg->wire_count > 0) {
	            	mutex_exit(&pg->interlock);
			PDPOL_EVCNT_INCR(lockfail);
			return;
		}
		mutex_exit(&clockpro.lock);	/* XXX */
		lock = uvmpd_trylockowner(pg);
		/* pg->interlock now dropped */
		mutex_enter(&clockpro.lock);	/* XXX */
		if (lock == NULL) {
			/*
			 * XXXuvmplock
			 */
			PDPOL_EVCNT_INCR(lockfail);
			return;
		}
		PDPOL_EVCNT_INCR(locksuccess);
	}
	referenced = pmap_clear_reference(pg);
	if (!locked) {
		mutex_exit(lock);
	}
	if (referenced) {
		pg->pqflags |= PQ_REFERENCED;
	}
}

static void
clockpro_clearreferencebit(struct vm_page *pg, bool locked)
{

	KASSERT(mutex_owned(&clockpro.lock));

	clockpro_movereferencebit(pg, locked);
	pg->pqflags &= ~PQ_REFERENCED;
}

static void
clockpro___newqrotate(int len)
{
	struct clockpro_state * const s = &clockpro;
	pageq_t * const newq = clockpro_queue(s, CLOCKPRO_NEWQ);
	struct vm_page *pg;

	KASSERT(mutex_owned(&s->lock));

	while (pageq_len(newq) > len) {
		pg = pageq_remove_head(newq);
		KASSERT(pg != NULL);
		KASSERT(clockpro_getq(pg) == CLOCKPRO_NEWQ);
		if ((pg->pqflags & PQ_INITIALREF) != 0) {
			clockpro_clearreferencebit(pg, false);
			pg->pqflags &= ~PQ_INITIALREF;
		}
		/* place at the list head */
		clockpro_insert_tail(s, CLOCKPRO_COLDQ, pg);
	}
}

static void
clockpro_newqrotate(void)
{
	struct clockpro_state * const s = &clockpro;

	KASSERT(mutex_owned(&s->lock));

	check_sanity();
	clockpro___newqrotate(s->s_newqlenmax);
	check_sanity();
}

static void
clockpro_newqflush(int n)
{

	KASSERT(mutex_owned(&clockpro.lock));

	check_sanity();
	clockpro___newqrotate(n);
	check_sanity();
}

static void
clockpro_newqflushone(void)
{
	struct clockpro_state * const s = &clockpro;

	KASSERT(mutex_owned(&s->lock));

	clockpro_newqflush(
	    MAX(pageq_len(clockpro_queue(s, CLOCKPRO_NEWQ)) - 1, 0));
}

/*
 * our "tail" is called "list-head" in the paper.
 */

static void
clockpro___enqueuetail(struct vm_page *pg)
{
	struct clockpro_state * const s = &clockpro;

	KASSERT(mutex_owned(&s->lock));
	KASSERT(clockpro_getq(pg) == CLOCKPRO_NOQUEUE);

	check_sanity();
#if !defined(USEONCE2)
	clockpro_insert_tail(s, CLOCKPRO_NEWQ, pg);
	clockpro_newqrotate();
#else /* !defined(USEONCE2) */
#if defined(LISTQ)
	KASSERT((pg->pqflags & PQ_REFERENCED) == 0);
#endif /* defined(LISTQ) */
	clockpro_insert_tail(s, CLOCKPRO_COLDQ, pg);
#endif /* !defined(USEONCE2) */
	check_sanity();
}

static void
clockpro_pageenqueue(struct vm_page *pg)
{
	struct clockpro_state * const s = &clockpro;
	bool hot;
	bool speculative = (pg->pqflags & PQ_SPECULATIVE) != 0; /* XXX */

	KASSERT((~pg->pqflags & (PQ_INITIALREF|PQ_SPECULATIVE)) != 0);
	KASSERT(mutex_owned(&s->lock));
	check_sanity();
	KASSERT(clockpro_getq(pg) == CLOCKPRO_NOQUEUE);
	s->s_npages++;
	pg->pqflags &= ~(PQ_HOT|PQ_TEST);
	if (speculative) {
		hot = false;
		PDPOL_EVCNT_INCR(speculativeenqueue);
	} else {
		hot = nonresident_pagelookupremove(pg);
		if (hot) {
			COLDTARGET_ADJ(1);
		}
	}

	/*
	 * consider mmap'ed file:
	 *
	 * - read-ahead enqueues a page.
	 *
	 * - on the following read-ahead hit, the fault handler activates it.
	 *
	 * - finally, the userland code which caused the above fault
	 *   actually accesses the page.  it makes its reference bit set.
	 *
	 * we want to count the above as a single access, rather than
	 * three accesses with short reuse distances.
	 */

#if defined(USEONCE2)
	pg->pqflags &= ~PQ_INITIALREF;
	if (hot) {
		pg->pqflags |= PQ_TEST;
	}
	s->s_ncold++;
	clockpro_clearreferencebit(pg, false);
	clockpro___enqueuetail(pg);
#else /* defined(USEONCE2) */
	if (speculative) {
		s->s_ncold++;
	} else if (hot) {
		pg->pqflags |= PQ_HOT;
	} else {
		pg->pqflags |= PQ_TEST;
		s->s_ncold++;
	}
	clockpro___enqueuetail(pg);
#endif /* defined(USEONCE2) */
	KASSERT(s->s_ncold <= s->s_npages);
}

static pageq_t *
clockpro_pagequeue(struct vm_page *pg)
{
	struct clockpro_state * const s = &clockpro;
	int qidx;

	KASSERT(mutex_owned(&s->lock));

	qidx = clockpro_getq(pg);
	KASSERT(qidx != CLOCKPRO_NOQUEUE);

	return clockpro_queue(s, qidx);
}

static void
clockpro_pagedequeue(struct vm_page *pg)
{
	struct clockpro_state * const s = &clockpro;
	pageq_t *q;

	KASSERT(mutex_owned(&s->lock));

	KASSERT(s->s_npages > 0);
	check_sanity();
	q = clockpro_pagequeue(pg);
	pageq_remove(q, pg);
	check_sanity();
	clockpro_setq(pg, CLOCKPRO_NOQUEUE);
	if ((pg->pqflags & PQ_HOT) == 0) {
		KASSERT(s->s_ncold > 0);
		s->s_ncold--;
	}
	KASSERT(s->s_npages > 0);
	s->s_npages--;
	check_sanity();
}

static void
clockpro_pagerequeue(struct vm_page *pg)
{
	struct clockpro_state * const s = &clockpro;
	int qidx;

	KASSERT(mutex_owned(&s->lock));

	qidx = clockpro_getq(pg);
	KASSERT(qidx == CLOCKPRO_HOTQ || qidx == CLOCKPRO_COLDQ);
	pageq_remove(clockpro_queue(s, qidx), pg);
	check_sanity();
	clockpro_setq(pg, CLOCKPRO_NOQUEUE);

	clockpro___enqueuetail(pg);
}

static void
handhot_endtest(struct vm_page *pg)
{

	KASSERT(mutex_owned(&clockpro.lock));

	KASSERT((pg->pqflags & PQ_HOT) == 0);
	if ((pg->pqflags & PQ_TEST) != 0) {
		PDPOL_EVCNT_INCR(hhotcoldtest);
		COLDTARGET_ADJ(-1);
		pg->pqflags &= ~PQ_TEST;
	} else {
		PDPOL_EVCNT_INCR(hhotcold);
	}
}

static void
handhot_advance(void)
{
	struct clockpro_state * const s = &clockpro;
	struct vm_page *pg;
	pageq_t *hotq;
	int hotqlen;

	KASSERT(mutex_owned(&s->lock));

	clockpro_tune();

	dump("hot called");
	if (s->s_ncold >= s->s_coldtarget) {
		return;
	}
	hotq = clockpro_queue(s, CLOCKPRO_HOTQ);
again:
	pg = pageq_first(hotq);
	if (pg == NULL) {
		DPRINTF("%s: HHOT TAKEOVER\n", __func__);
		dump("hhottakeover");
		PDPOL_EVCNT_INCR(hhottakeover);
#if defined(LISTQ)
		while (/* CONSTCOND */ 1) {
			pageq_t *coldq = clockpro_queue(s, CLOCKPRO_COLDQ);

			pg = pageq_first(coldq);
			if (pg == NULL) {
				clockpro_newqflushone();
				pg = pageq_first(coldq);
				if (pg == NULL) {
					WARN("hhot: no page?\n");
					return;
				}
			}
			KASSERT(clockpro_pagequeue(pg) == coldq);
			pageq_remove(coldq, pg);
			check_sanity();
			if ((pg->pqflags & PQ_HOT) == 0) {
				handhot_endtest(pg);
				clockpro_insert_tail(s, CLOCKPRO_LISTQ, pg);
			} else {
				clockpro_insert_head(s, CLOCKPRO_HOTQ, pg);
				break;
			}
		}
#else /* defined(LISTQ) */
		clockpro_newqflush(0); /* XXX XXX */
		clockpro_switchqueue();
		hotq = clockpro_queue(s, CLOCKPRO_HOTQ);
		goto again;
#endif /* defined(LISTQ) */
	}

	KASSERT(clockpro_pagequeue(pg) == hotq);

	/*
	 * terminate test period of nonresident pages by cycling them.
	 */

	cycle_target_frac += BUCKETSIZE;
	hotqlen = pageq_len(hotq);
	while (cycle_target_frac >= hotqlen) {
		cycle_target++;
		cycle_target_frac -= hotqlen;
	}

	if ((pg->pqflags & PQ_HOT) == 0) {
#if defined(LISTQ)
		panic("cold page in hotq: %p", pg);
#else /* defined(LISTQ) */
		handhot_endtest(pg);
		goto next;
#endif /* defined(LISTQ) */
	}
	KASSERT((pg->pqflags & PQ_TEST) == 0);
	KASSERT((pg->pqflags & PQ_INITIALREF) == 0);
	KASSERT((pg->pqflags & PQ_SPECULATIVE) == 0);

	/*
	 * once we met our target,
	 * stop at a hot page so that no cold pages in test period
	 * have larger recency than any hot pages.
	 */

	if (s->s_ncold >= s->s_coldtarget) {
		dump("hot done");
		return;
	}
	clockpro_movereferencebit(pg, false);
	if ((pg->pqflags & PQ_REFERENCED) == 0) {
		PDPOL_EVCNT_INCR(hhotunref);
		uvmexp.pddeact++;
		pg->pqflags &= ~PQ_HOT;
		clockpro.s_ncold++;
		KASSERT(s->s_ncold <= s->s_npages);
	} else {
		PDPOL_EVCNT_INCR(hhotref);
	}
	pg->pqflags &= ~PQ_REFERENCED;
#if !defined(LISTQ)
next:
#endif /* !defined(LISTQ) */
	clockpro_pagerequeue(pg);
	dump("hot");
	goto again;
}

static struct vm_page *
handcold_advance(void)
{
	struct clockpro_state * const s = &clockpro;
	struct vm_page *pg;

	KASSERT(mutex_owned(&s->lock));

	for (;;) {
#if defined(LISTQ)
		pageq_t *listq = clockpro_queue(s, CLOCKPRO_LISTQ);
#endif /* defined(LISTQ) */
		pageq_t *coldq;

		clockpro_newqrotate();
		handhot_advance();
#if defined(LISTQ)
		pg = pageq_first(listq);
		if (pg != NULL) {
			KASSERT(clockpro_getq(pg) == CLOCKPRO_LISTQ);
			KASSERT((pg->pqflags & PQ_TEST) == 0);
			KASSERT((pg->pqflags & PQ_HOT) == 0);
			KASSERT((pg->pqflags & PQ_INITIALREF) == 0);
			pageq_remove(listq, pg);
			check_sanity();
			clockpro_insert_head(s, CLOCKPRO_COLDQ, pg); /* XXX */
			goto gotcold;
		}
#endif /* defined(LISTQ) */
		check_sanity();
		coldq = clockpro_queue(s, CLOCKPRO_COLDQ);
		pg = pageq_first(coldq);
		if (pg == NULL) {
			clockpro_newqflushone();
			pg = pageq_first(coldq);
		}
		if (pg == NULL) {
			DPRINTF("%s: HCOLD TAKEOVER\n", __func__);
			dump("hcoldtakeover");
			PDPOL_EVCNT_INCR(hcoldtakeover);
			KASSERT(
			    pageq_len(clockpro_queue(s, CLOCKPRO_NEWQ)) == 0);
#if defined(LISTQ)
			KASSERT(
			    pageq_len(clockpro_queue(s, CLOCKPRO_HOTQ)) == 0);
#else /* defined(LISTQ) */
			clockpro_switchqueue();
			coldq = clockpro_queue(s, CLOCKPRO_COLDQ);
			pg = pageq_first(coldq);
#endif /* defined(LISTQ) */
		}
		if (pg == NULL) {
			WARN("hcold: no page?\n");
			return NULL;
		}
		KASSERT((pg->pqflags & PQ_INITIALREF) == 0);
		if ((pg->pqflags & PQ_HOT) != 0) {
			PDPOL_EVCNT_INCR(hcoldhot);
			pageq_remove(coldq, pg);
			clockpro_insert_tail(s, CLOCKPRO_HOTQ, pg);
			check_sanity();
			KASSERT((pg->pqflags & PQ_TEST) == 0);
			uvmexp.pdscans++;
			continue;
		}
#if defined(LISTQ)
gotcold:
#endif /* defined(LISTQ) */
		KASSERT((pg->pqflags & PQ_HOT) == 0);
		uvmexp.pdscans++;
		clockpro_movereferencebit(pg, false);
		if ((pg->pqflags & PQ_SPECULATIVE) != 0) {
			KASSERT((pg->pqflags & PQ_TEST) == 0);
			if ((pg->pqflags & PQ_REFERENCED) != 0) {
				PDPOL_EVCNT_INCR(speculativehit2);
				pg->pqflags &= ~(PQ_SPECULATIVE|PQ_REFERENCED);
				clockpro_pagedequeue(pg);
				clockpro_pageenqueue(pg);
				continue;
			}
			PDPOL_EVCNT_INCR(speculativemiss);
		}
		switch (pg->pqflags & (PQ_REFERENCED|PQ_TEST)) {
		case PQ_TEST:
			PDPOL_EVCNT_INCR(hcoldunreftest);
			nonresident_pagerecord(pg);
			goto gotit;
		case 0:
			PDPOL_EVCNT_INCR(hcoldunref);
gotit:
			KASSERT(s->s_ncold > 0);
			clockpro_pagerequeue(pg); /* XXX */
			dump("cold done");
			/* XXX "pg" is still in queue */
			handhot_advance();
			goto done;

		case PQ_REFERENCED|PQ_TEST:
			PDPOL_EVCNT_INCR(hcoldreftest);
			s->s_ncold--;
			COLDTARGET_ADJ(1);
			pg->pqflags |= PQ_HOT;
			pg->pqflags &= ~PQ_TEST;
			break;

		case PQ_REFERENCED:
			PDPOL_EVCNT_INCR(hcoldref);
			pg->pqflags |= PQ_TEST;
			break;
		}
		pg->pqflags &= ~PQ_REFERENCED;
		uvmexp.pdreact++;
		/* move to the list head */
		clockpro_pagerequeue(pg);
		dump("cold");
	}
done:;
	return pg;
}

static void
uvmpdpol_pageactivate_locked(struct vm_page *pg)
{

	if (!uvmpdpol_pageisqueued_p(pg)) {
		KASSERT((pg->pqflags & PQ_SPECULATIVE) == 0);
		pg->pqflags |= PQ_INITIALREF;
		clockpro_pageenqueue(pg);
	} else if ((pg->pqflags & PQ_SPECULATIVE)) {
		PDPOL_EVCNT_INCR(speculativehit1);
		pg->pqflags &= ~PQ_SPECULATIVE;
		pg->pqflags |= PQ_INITIALREF;
		clockpro_pagedequeue(pg);
		clockpro_pageenqueue(pg);
	}
	pg->pqflags |= PQ_REFERENCED;
}

void
uvmpdpol_pageactivate(struct vm_page *pg)
{

	uvmpdpol_set_intent(pg, PQ_INTENT_A);
}

static void
uvmpdpol_pagedeactivate_locked(struct vm_page *pg)
{

	clockpro_clearreferencebit(pg, true);
}

void
uvmpdpol_pagedeactivate(struct vm_page *pg)
{

	uvmpdpol_set_intent(pg, PQ_INTENT_I);
}

static void
uvmpdpol_pagedequeue_locked(struct vm_page *pg)
{

	if (!uvmpdpol_pageisqueued_p(pg)) {
		return;
	}
	clockpro_pagedequeue(pg);
	pg->pqflags &= ~(PQ_INITIALREF|PQ_SPECULATIVE);
}

void
uvmpdpol_pagedequeue(struct vm_page *pg)
{

	uvmpdpol_set_intent(pg, PQ_INTENT_D);
}

static void
uvmpdpol_pageenqueue_locked(struct vm_page *pg)
{

#if 1
	if (uvmpdpol_pageisqueued_p(pg)) {
		return;
	}
	clockpro_clearreferencebit(pg, true);
	pg->pqflags |= PQ_SPECULATIVE;
	clockpro_pageenqueue(pg);
#else
	uvmpdpol_pageactivate_locked(pg);
#endif
}

void
uvmpdpol_pageenqueue(struct vm_page *pg)
{

	uvmpdpol_set_intent(pg, PQ_INTENT_D);
}

static bool
uvmpdpol_pagerealize_locked(struct vm_page *pg)
{
	uint32_t pqflags;

	KASSERT(mutex_owned(&clockpro.lock));
	KASSERT(mutex_owned(&pg->interlock));

	/* XXX this needs to be called from elsewhere, like uvmpdpol_clock. */

	pqflags = pg->pqflags;
	pq->pqflags &= ~(PQ_INTENT_SET | PQ_INTENT_QUEUED);
	switch (pqflags & (PQ_INTENT_MASK | PQ_INTENT_SET)) {
	case PQ_INTENT_A | PQ_INTENT_SET:
		uvmpdpol_pageactivate_locked(pg);
		return true;
	case PQ_INTENT_E | PQ_INTENT_SET:
		uvmpdpol_pageenqueue_locked(pg);
		return true;
	case PQ_INTENT_I | PQ_INTENT_SET:
		uvmpdpol_pagedeactivate_locked(pg);
		return true;
	case PQ_INTENT_D | PQ_INTENT_SET:
		uvmpdpol_pagedequeue_locked(pg);
		return true;
	default:
		return false;
	}
}

void
uvmpdpol_pagerealize(struct vm_page *pg)
{
	struct clockpro_state * const s = &clockpro;

	mutex_enter(&s->lock);
	uvmpdpol_pagerealize_locked(pg);
	mutex_exit(&s->lock);
}

void
uvmpdpol_anfree(struct vm_anon *an)
{
	struct clockpro_state * const s = &clockpro;

	KASSERT(an->an_page == NULL);
	mutex_enter(&s->lock);
	if (nonresident_lookupremove((objid_t)an, 0)) {
		PDPOL_EVCNT_INCR(nresanonfree);
	}
	mutex_exit(&s->lock);
}

void
uvmpdpol_init(void)
{

	clockpro_init();
}

void
uvmpdpol_reinit(void)
{
	struct clockpro_state * const s = &clockpro;

	mutex_enter(&s->lock);
	clockpro_reinit();
	mutex_exit(&s->lock);
}

void
uvmpdpol_estimatepageable(int *active, int *inactive)
{
	struct clockpro_state * const s = &clockpro;

	/*
	 * Don't take any locks here.  This can be called from DDB, and in
	 * any case the numbers are stale the instant the lock is dropped,
	 * so it just doesn't matter.
	 */
	if (active) {
		*active = s->s_npages - s->s_ncold;
	}
	if (inactive) {
		*inactive = s->s_ncold;
	}
}

bool
uvmpdpol_pageisqueued_p(struct vm_page *pg)
{

	/* Unlocked check OK due to page lifecycle. */
	return clockpro_getq(pg) != CLOCKPRO_NOQUEUE;
}

void
uvmpdpol_scaninit(void)
{
	struct clockpro_state * const s = &clockpro;
	struct clockpro_scanstate * const ss = &scanstate;

	mutex_enter(&s->lock);
	ss->ss_nscanned = 0;
	mutex_exit(&s->lock);
}

void
uvmpdpol_scanfini(void)
{

}

struct vm_page *
uvmpdpol_selectvictim(kmutex_t **plock)
{
	struct clockpro_state * const s = &clockpro;
	struct clockpro_scanstate * const ss = &scanstate;
	struct vm_page *pg;
	kmutex_t *lock = NULL;

	do {
		mutex_enter(&s->lock);
		if (ss->ss_nscanned > s->s_npages) {
			DPRINTF("scan too much\n");
			mutex_exit(&s->lock);
			return NULL;
		}
		pg = handcold_advance();
		if (pg == NULL) {
			mutex_exit(&s->lock);
			break;
		}
		ss->ss_nscanned++;
		/*
		 * acquire interlock to stablize page identity.
		 * if we have caught the page in a state of flux
		 * and it should be dequeued, do it now and then
		 * move on to the next.
		 */
		mutex_enter(&pg->interlock);
	        if ((pg->uobject == NULL && pg->uanon == NULL) ||
	            pg->wire_count > 0) {
	            	mutex_exit(&pg->interlock);
			clockpro_pagedequeue(pg);
			pg->pqflags &= ~(PQ_INITIALREF|PQ_SPECULATIVE);
	            	continue;
		}
		mutex_exit(&s->lock);
		lock = uvmpd_trylockowner(pg);
		/* pg->interlock now dropped */
	} while (lock == NULL);
	*plock = lock;
	return pg;
}

static void
clockpro_dropswap(pageq_t *q, int *todo)
{
	struct vm_page *pg;
	kmutex_t *lock;

	KASSERT(mutex_owned(&clockpro.lock));

	TAILQ_FOREACH_REVERSE(pg, &q->q_q, pglist, pdqueue) {
		if (*todo <= 0) {
			break;
		}
		if ((pg->pqflags & PQ_HOT) == 0) {
			continue;
		}
		mutex_enter(&pg->interlock);
		if ((pg->flags & PG_SWAPBACKED) == 0) {
			mutex_exit(&pg->interlock);
			continue;
		}

		/*
		 * try to lock the object that owns the page.
	         */
	        mutex_exit(&clockpro.lock);
        	lock = uvmpd_trylockowner(pg);
        	/* pg->interlock now released */
        	mutex_enter(&clockpro.lock);
		if (lock == NULL) {
			/* didn't get it - try the next page. */
			/* XXXAD lost position in queue */
			continue;
		}

		/*
		 * if there's a shortage of swap slots, try to free it.
		 */
		if ((pg->flags & PG_SWAPBACKED) != 0 &&
		    (pg->flags & PG_BUSY) == 0) {
			if (uvmpd_dropswap(pg)) {
				(*todo)--;
			}
		}
		mutex_exit(lock);
	}
}

void
uvmpdpol_balancequeue(int swap_shortage)
{
	struct clockpro_state * const s = &clockpro;
	int todo = swap_shortage;

	if (todo == 0) {
		return;
	}

	/*
	 * reclaim swap slots from hot pages
	 */

	DPRINTF("%s: swap_shortage=%d\n", __func__, swap_shortage);

	mutex_enter(&s->lock);
	clockpro_dropswap(clockpro_queue(s, CLOCKPRO_NEWQ), &todo);
	clockpro_dropswap(clockpro_queue(s, CLOCKPRO_COLDQ), &todo);
	clockpro_dropswap(clockpro_queue(s, CLOCKPRO_HOTQ), &todo);
	mutex_exit(&s->lock);

	DPRINTF("%s: done=%d\n", __func__, swap_shortage - todo);
}

bool
uvmpdpol_needsscan_p(void)
{
	struct clockpro_state * const s = &clockpro;

	/* This must be an unlocked check: can be called from interrupt. */
	return s->s_ncold < s->s_coldtarget;
}

void
uvmpdpol_tune(void)
{
	struct clockpro_state * const s = &clockpro;

	mutex_enter(&s->lock);
	clockpro_tune();
	mutex_exit(&s->lock);
}

void
uvmpdpol_idle(void)
{

}

#if !defined(PDSIM)

#include <sys/sysctl.h>	/* XXX SYSCTL_DESCR */

void
uvmpdpol_sysctlsetup(void)
{
#if !defined(ADAPTIVE)
	struct clockpro_state * const s = &clockpro;

	uvm_pctparam_createsysctlnode(&s->s_coldtargetpct, "coldtargetpct",
	    SYSCTL_DESCR("Percentage cold target queue of the entire queue"));
#endif /* !defined(ADAPTIVE) */
}

#endif /* !defined(PDSIM) */

#if defined(DDB)

#if 0 /* XXXuvmplock */
#define	_pmap_is_referenced(pg)	pmap_is_referenced(pg)
#else
#define	_pmap_is_referenced(pg)	false
#endif

void clockpro_dump(void);

void
clockpro_dump(void)
{
	struct clockpro_state * const s = &clockpro;

	struct vm_page *pg;
	int ncold, nhot, ntest, nspeculative, ninitialref, nref;
	int newqlen, coldqlen, hotqlen, listqlen;

	newqlen = coldqlen = hotqlen = listqlen = 0;
	printf("npages=%d, ncold=%d, coldtarget=%d, newqlenmax=%d\n",
	    s->s_npages, s->s_ncold, s->s_coldtarget, s->s_newqlenmax);

#define	INITCOUNT()	\
	ncold = nhot = ntest = nspeculative = ninitialref = nref = 0

#define	COUNT(pg)	\
	if ((pg->pqflags & PQ_HOT) != 0) { \
		nhot++; \
	} else { \
		ncold++; \
		if ((pg->pqflags & PQ_TEST) != 0) { \
			ntest++; \
		} \
		if ((pg->pqflags & PQ_SPECULATIVE) != 0) { \
			nspeculative++; \
		} \
		if ((pg->pqflags & PQ_INITIALREF) != 0) { \
			ninitialref++; \
		} else if ((pg->pqflags & PQ_REFERENCED) != 0 || \
		    _pmap_is_referenced(pg)) { \
			nref++; \
		} \
	}

#define	PRINTCOUNT(name)	\
	printf("%s hot=%d, cold=%d, test=%d, speculative=%d, initialref=%d, " \
	    "nref=%d\n", \
	    (name), nhot, ncold, ntest, nspeculative, ninitialref, nref)

	INITCOUNT();
	TAILQ_FOREACH(pg, &clockpro_queue(s, CLOCKPRO_NEWQ)->q_q, pdqueue) {
		if (clockpro_getq(pg) != CLOCKPRO_NEWQ) {
			printf("newq corrupt %p\n", pg);
		}
		COUNT(pg)
		newqlen++;
	}
	PRINTCOUNT("newq");

	INITCOUNT();
	TAILQ_FOREACH(pg, &clockpro_queue(s, CLOCKPRO_COLDQ)->q_q, pdqueue) {
		if (clockpro_getq(pg) != CLOCKPRO_COLDQ) {
			printf("coldq corrupt %p\n", pg);
		}
		COUNT(pg)
		coldqlen++;
	}
	PRINTCOUNT("coldq");

	INITCOUNT();
	TAILQ_FOREACH(pg, &clockpro_queue(s, CLOCKPRO_HOTQ)->q_q, pdqueue) {
		if (clockpro_getq(pg) != CLOCKPRO_HOTQ) {
			printf("hotq corrupt %p\n", pg);
		}
#if defined(LISTQ)
		if ((pg->pqflags & PQ_HOT) == 0) {
			printf("cold page in hotq: %p\n", pg);
		}
#endif /* defined(LISTQ) */
		COUNT(pg)
		hotqlen++;
	}
	PRINTCOUNT("hotq");

	INITCOUNT();
	TAILQ_FOREACH(pg, &clockpro_queue(s, CLOCKPRO_LISTQ)->q_q, pdqueue) {
#if !defined(LISTQ)
		printf("listq %p\n", pg);
#endif /* !defined(LISTQ) */
		if (clockpro_getq(pg) != CLOCKPRO_LISTQ) {
			printf("listq corrupt %p\n", pg);
		}
		COUNT(pg)
		listqlen++;
	}
	PRINTCOUNT("listq");

	printf("newqlen=%d/%d, coldqlen=%d/%d, hotqlen=%d/%d, listqlen=%d/%d\n",
	    newqlen, pageq_len(clockpro_queue(s, CLOCKPRO_NEWQ)),
	    coldqlen, pageq_len(clockpro_queue(s, CLOCKPRO_COLDQ)),
	    hotqlen, pageq_len(clockpro_queue(s, CLOCKPRO_HOTQ)),
	    listqlen, pageq_len(clockpro_queue(s, CLOCKPRO_LISTQ)));
}

#endif /* defined(DDB) */

#if defined(PDSIM)
#if defined(DEBUG)
static void
pdsim_dumpq(int qidx)
{
	struct clockpro_state * const s = &clockpro;
	pageq_t *q = clockpro_queue(s, qidx);
	struct vm_page *pg;

	TAILQ_FOREACH(pg, &q->q_q, pdqueue) {
		DPRINTF(" %" PRIu64 "%s%s%s%s%s%s",
		    pg->offset >> PAGE_SHIFT,
		    (pg->pqflags & PQ_HOT) ? "H" : "",
		    (pg->pqflags & PQ_TEST) ? "T" : "",
		    (pg->pqflags & PQ_REFERENCED) ? "R" : "",
		    _pmap_is_referenced(pg) ? "r" : "",
		    (pg->pqflags & PQ_INITIALREF) ? "I" : "",
		    (pg->pqflags & PQ_SPECULATIVE) ? "S" : ""
		    );
	}
}
#endif /* defined(DEBUG) */

void
pdsim_dump(const char *id)
{
#if defined(DEBUG)
	struct clockpro_state * const s = &clockpro;

	DPRINTF("  %s L(", id);
	pdsim_dumpq(CLOCKPRO_LISTQ);
	DPRINTF(" ) H(");
	pdsim_dumpq(CLOCKPRO_HOTQ);
	DPRINTF(" ) C(");
	pdsim_dumpq(CLOCKPRO_COLDQ);
	DPRINTF(" ) N(");
	pdsim_dumpq(CLOCKPRO_NEWQ);
	DPRINTF(" ) ncold=%d/%d, coldadj=%d\n",
	    s->s_ncold, s->s_coldtarget, coldadj);
#endif /* defined(DEBUG) */
}
#endif /* defined(PDSIM) */<|MERGE_RESOLUTION|>--- conflicted
+++ resolved
@@ -1,8 +1,4 @@
-<<<<<<< HEAD
-/*	$NetBSD: uvm_pdpolicy_clockpro.c,v 1.24 2020/03/14 13:53:26 ad Exp $	*/
-=======
 /*	$NetBSD: uvm_pdpolicy_clockpro.c,v 1.25 2020/04/10 18:17:56 tsutsui Exp $	*/
->>>>>>> 898b1760
 
 /*-
  * Copyright (c)2005, 2006 YAMAMOTO Takashi,
@@ -47,11 +43,7 @@
 #else /* defined(PDSIM) */
 
 #include <sys/cdefs.h>
-<<<<<<< HEAD
-__KERNEL_RCSID(0, "$NetBSD: uvm_pdpolicy_clockpro.c,v 1.24 2020/03/14 13:53:26 ad Exp $");
-=======
 __KERNEL_RCSID(0, "$NetBSD: uvm_pdpolicy_clockpro.c,v 1.25 2020/04/10 18:17:56 tsutsui Exp $");
->>>>>>> 898b1760
 
 #include "opt_ddb.h"
 
