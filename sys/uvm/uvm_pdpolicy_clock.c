<<<<<<< HEAD
/*	$NetBSD: uvm_pdpolicy_clock.c,v 1.35 2020/03/14 13:53:26 ad Exp $	*/
=======
/*	$NetBSD: uvm_pdpolicy_clock.c,v 1.36 2020/04/02 16:29:30 maxv Exp $	*/
>>>>>>> 898b1760
/*	NetBSD: uvm_pdaemon.c,v 1.72 2006/01/05 10:47:33 yamt Exp $	*/

/*-
 * Copyright (c) 2019, 2020 The NetBSD Foundation, Inc.
 * All rights reserved.
 *
 * This code is derived from software contributed to The NetBSD Foundation
 * by Andrew Doran.
 *
 * Redistribution and use in source and binary forms, with or without
 * modification, are permitted provided that the following conditions
 * are met:
 * 1. Redistributions of source code must retain the above copyright
 *    notice, this list of conditions and the following disclaimer.
 * 2. Redistributions in binary form must reproduce the above copyright
 *    notice, this list of conditions and the following disclaimer in the
 *    documentation and/or other materials provided with the distribution.
 *
 * THIS SOFTWARE IS PROVIDED BY THE NETBSD FOUNDATION, INC. AND CONTRIBUTORS
 * ``AS IS'' AND ANY EXPRESS OR IMPLIED WARRANTIES, INCLUDING, BUT NOT LIMITED
 * TO, THE IMPLIED WARRANTIES OF MERCHANTABILITY AND FITNESS FOR A PARTICULAR
 * PURPOSE ARE DISCLAIMED.  IN NO EVENT SHALL THE FOUNDATION OR CONTRIBUTORS
 * BE LIABLE FOR ANY DIRECT, INDIRECT, INCIDENTAL, SPECIAL, EXEMPLARY, OR
 * CONSEQUENTIAL DAMAGES (INCLUDING, BUT NOT LIMITED TO, PROCUREMENT OF
 * SUBSTITUTE GOODS OR SERVICES; LOSS OF USE, DATA, OR PROFITS; OR BUSINESS
 * INTERRUPTION) HOWEVER CAUSED AND ON ANY THEORY OF LIABILITY, WHETHER IN
 * CONTRACT, STRICT LIABILITY, OR TORT (INCLUDING NEGLIGENCE OR OTHERWISE)
 * ARISING IN ANY WAY OUT OF THE USE OF THIS SOFTWARE, EVEN IF ADVISED OF THE
 * POSSIBILITY OF SUCH DAMAGE.
 */

/*
 * Copyright (c) 1997 Charles D. Cranor and Washington University.
 * Copyright (c) 1991, 1993, The Regents of the University of California.
 *
 * All rights reserved.
 *
 * This code is derived from software contributed to Berkeley by
 * The Mach Operating System project at Carnegie-Mellon University.
 *
 * Redistribution and use in source and binary forms, with or without
 * modification, are permitted provided that the following conditions
 * are met:
 * 1. Redistributions of source code must retain the above copyright
 *    notice, this list of conditions and the following disclaimer.
 * 2. Redistributions in binary form must reproduce the above copyright
 *    notice, this list of conditions and the following disclaimer in the
 *    documentation and/or other materials provided with the distribution.
 * 3. Neither the name of the University nor the names of its contributors
 *    may be used to endorse or promote products derived from this software
 *    without specific prior written permission.
 *
 * THIS SOFTWARE IS PROVIDED BY THE REGENTS AND CONTRIBUTORS ``AS IS'' AND
 * ANY EXPRESS OR IMPLIED WARRANTIES, INCLUDING, BUT NOT LIMITED TO, THE
 * IMPLIED WARRANTIES OF MERCHANTABILITY AND FITNESS FOR A PARTICULAR PURPOSE
 * ARE DISCLAIMED.  IN NO EVENT SHALL THE REGENTS OR CONTRIBUTORS BE LIABLE
 * FOR ANY DIRECT, INDIRECT, INCIDENTAL, SPECIAL, EXEMPLARY, OR CONSEQUENTIAL
 * DAMAGES (INCLUDING, BUT NOT LIMITED TO, PROCUREMENT OF SUBSTITUTE GOODS
 * OR SERVICES; LOSS OF USE, DATA, OR PROFITS; OR BUSINESS INTERRUPTION)
 * HOWEVER CAUSED AND ON ANY THEORY OF LIABILITY, WHETHER IN CONTRACT, STRICT
 * LIABILITY, OR TORT (INCLUDING NEGLIGENCE OR OTHERWISE) ARISING IN ANY WAY
 * OUT OF THE USE OF THIS SOFTWARE, EVEN IF ADVISED OF THE POSSIBILITY OF
 * SUCH DAMAGE.
 *
 *	@(#)vm_pageout.c        8.5 (Berkeley) 2/14/94
 * from: Id: uvm_pdaemon.c,v 1.1.2.32 1998/02/06 05:26:30 chs Exp
 *
 *
 * Copyright (c) 1987, 1990 Carnegie-Mellon University.
 * All rights reserved.
 *
 * Permission to use, copy, modify and distribute this software and
 * its documentation is hereby granted, provided that both the copyright
 * notice and this permission notice appear in all copies of the
 * software, derivative works or modified versions, and any portions
 * thereof, and that both notices appear in supporting documentation.
 *
 * CARNEGIE MELLON ALLOWS FREE USE OF THIS SOFTWARE IN ITS "AS IS"
 * CONDITION.  CARNEGIE MELLON DISCLAIMS ANY LIABILITY OF ANY KIND
 * FOR ANY DAMAGES WHATSOEVER RESULTING FROM THE USE OF THIS SOFTWARE.
 *
 * Carnegie Mellon requests users of this software to return to
 *
 *  Software Distribution Coordinator  or  Software.Distribution@CS.CMU.EDU
 *  School of Computer Science
 *  Carnegie Mellon University
 *  Pittsburgh PA 15213-3890
 *
 * any improvements or extensions that they make and grant Carnegie the
 * rights to redistribute these changes.
 */

#if defined(PDSIM)

#include "pdsim.h"

#else /* defined(PDSIM) */

#include <sys/cdefs.h>
<<<<<<< HEAD
__KERNEL_RCSID(0, "$NetBSD: uvm_pdpolicy_clock.c,v 1.35 2020/03/14 13:53:26 ad Exp $");
=======
__KERNEL_RCSID(0, "$NetBSD: uvm_pdpolicy_clock.c,v 1.36 2020/04/02 16:29:30 maxv Exp $");
>>>>>>> 898b1760

#include <sys/param.h>
#include <sys/proc.h>
#include <sys/systm.h>
#include <sys/kernel.h>
#include <sys/kmem.h>
#include <sys/atomic.h>

#include <uvm/uvm.h>
#include <uvm/uvm_pdpolicy.h>
#include <uvm/uvm_pdpolicy_impl.h>
#include <uvm/uvm_stat.h>

#endif /* defined(PDSIM) */

/*
 * per-CPU queue of pending page status changes.  128 entries makes for a
 * 1kB queue on _LP64 and has been found to be a reasonable compromise that
 * keeps lock contention events and wait times low, while not using too much
 * memory nor allowing global state to fall too far behind.
 */
#if !defined(CLOCK_PDQ_SIZE)
#define	CLOCK_PDQ_SIZE	128
#endif /* !defined(CLOCK_PDQ_SIZE) */

#define PQ_INACTIVE	0x00000010	/* page is in inactive list */
#define PQ_ACTIVE	0x00000020	/* page is in active list */

#if !defined(CLOCK_INACTIVEPCT)
#define	CLOCK_INACTIVEPCT	33
#endif /* !defined(CLOCK_INACTIVEPCT) */

struct uvmpdpol_globalstate {
	kmutex_t lock;			/* lock on state */
					/* <= compiler pads here */
	struct pglist s_activeq		/* allocated pages, in use */
	    __aligned(COHERENCY_UNIT);
	struct pglist s_inactiveq;	/* pages between the clock hands */
	int s_active;
	int s_inactive;
	int s_inactarg;
	struct uvm_pctparam s_anonmin;
	struct uvm_pctparam s_filemin;
	struct uvm_pctparam s_execmin;
	struct uvm_pctparam s_anonmax;
	struct uvm_pctparam s_filemax;
	struct uvm_pctparam s_execmax;
	struct uvm_pctparam s_inactivepct;
};

struct uvmpdpol_scanstate {
	bool ss_anonreact, ss_filereact, ss_execreact;
	struct vm_page ss_marker;
};

static void	uvmpdpol_pageactivate_locked(struct vm_page *);
static void	uvmpdpol_pagedeactivate_locked(struct vm_page *);
static void	uvmpdpol_pagedequeue_locked(struct vm_page *);
static bool	uvmpdpol_pagerealize_locked(struct vm_page *);
static struct uvm_cpu *uvmpdpol_flush(void);

static struct uvmpdpol_globalstate pdpol_state __cacheline_aligned;
static struct uvmpdpol_scanstate pdpol_scanstate;

PDPOL_EVCNT_DEFINE(reactexec)
PDPOL_EVCNT_DEFINE(reactfile)
PDPOL_EVCNT_DEFINE(reactanon)

static void
clock_tune(void)
{
	struct uvmpdpol_globalstate *s = &pdpol_state;

	s->s_inactarg = UVM_PCTPARAM_APPLY(&s->s_inactivepct,
	    s->s_active + s->s_inactive);
	if (s->s_inactarg <= uvmexp.freetarg) {
		s->s_inactarg = uvmexp.freetarg + 1;
	}
}

void
uvmpdpol_scaninit(void)
{
	struct uvmpdpol_globalstate *s = &pdpol_state;
	struct uvmpdpol_scanstate *ss = &pdpol_scanstate;
	int t;
	bool anonunder, fileunder, execunder;
	bool anonover, fileover, execover;
	bool anonreact, filereact, execreact;
	int64_t freepg, anonpg, filepg, execpg;

	/*
	 * decide which types of pages we want to reactivate instead of freeing
	 * to keep usage within the minimum and maximum usage limits.
	 */

	cpu_count_sync_all();
	freepg = uvm_availmem();
	anonpg = cpu_count_get(CPU_COUNT_ANONPAGES);
	filepg = cpu_count_get(CPU_COUNT_FILEPAGES);
	execpg = cpu_count_get(CPU_COUNT_EXECPAGES);

	mutex_enter(&s->lock);
	t = s->s_active + s->s_inactive + freepg;
	anonunder = anonpg <= UVM_PCTPARAM_APPLY(&s->s_anonmin, t);
	fileunder = filepg <= UVM_PCTPARAM_APPLY(&s->s_filemin, t);
	execunder = execpg <= UVM_PCTPARAM_APPLY(&s->s_execmin, t);
	anonover = anonpg > UVM_PCTPARAM_APPLY(&s->s_anonmax, t);
	fileover = filepg > UVM_PCTPARAM_APPLY(&s->s_filemax, t);
	execover = execpg > UVM_PCTPARAM_APPLY(&s->s_execmax, t);
	anonreact = anonunder || (!anonover && (fileover || execover));
	filereact = fileunder || (!fileover && (anonover || execover));
	execreact = execunder || (!execover && (anonover || fileover));
	if (filereact && execreact && (anonreact || uvm_swapisfull())) {
		anonreact = filereact = execreact = false;
	}
	ss->ss_anonreact = anonreact;
	ss->ss_filereact = filereact;
	ss->ss_execreact = execreact;
	memset(&ss->ss_marker, 0, sizeof(ss->ss_marker));
	ss->ss_marker.flags = PG_MARKER;
	TAILQ_INSERT_HEAD(&pdpol_state.s_inactiveq, &ss->ss_marker, pdqueue);
	mutex_exit(&s->lock);
}

void
uvmpdpol_scanfini(void)
{
	struct uvmpdpol_globalstate *s = &pdpol_state;
	struct uvmpdpol_scanstate *ss = &pdpol_scanstate;

	mutex_enter(&s->lock);
	TAILQ_REMOVE(&pdpol_state.s_inactiveq, &ss->ss_marker, pdqueue);
	mutex_exit(&s->lock);
}

struct vm_page *
uvmpdpol_selectvictim(krwlock_t **plock)
{
	struct uvmpdpol_globalstate *s = &pdpol_state;
	struct uvmpdpol_scanstate *ss = &pdpol_scanstate;
	struct vm_page *pg;
	krwlock_t *lock;

	mutex_enter(&s->lock);
	while (/* CONSTCOND */ 1) {
		struct vm_anon *anon;
		struct uvm_object *uobj;

		pg = TAILQ_NEXT(&ss->ss_marker, pdqueue);
		if (pg == NULL) {
			break;
		}
		KASSERT((pg->flags & PG_MARKER) == 0);
		uvmexp.pdscans++;

		/*
		 * acquire interlock to stablize page identity.
		 * if we have caught the page in a state of flux
		 * deal with it and retry.
		 */
		mutex_enter(&pg->interlock);
		if (uvmpdpol_pagerealize_locked(pg)) {
			mutex_exit(&pg->interlock);
			continue;
		}

		/*
		 * now prepare to move on to the next page.
		 */
		TAILQ_REMOVE(&pdpol_state.s_inactiveq, &ss->ss_marker,
		    pdqueue);
		TAILQ_INSERT_AFTER(&pdpol_state.s_inactiveq, pg,
		    &ss->ss_marker, pdqueue);

		/*
		 * enforce the minimum thresholds on different
		 * types of memory usage.  if reusing the current
		 * page would reduce that type of usage below its
		 * minimum, reactivate the page instead and move
		 * on to the next page.
		 */
		anon = pg->uanon;
		uobj = pg->uobject;
		if (uobj && UVM_OBJ_IS_VTEXT(uobj) && ss->ss_execreact) {
			uvmpdpol_pageactivate_locked(pg);
			mutex_exit(&pg->interlock);
			PDPOL_EVCNT_INCR(reactexec);
			continue;
		}
		if (uobj && UVM_OBJ_IS_VNODE(uobj) &&
		    !UVM_OBJ_IS_VTEXT(uobj) && ss->ss_filereact) {
			uvmpdpol_pageactivate_locked(pg);
			mutex_exit(&pg->interlock);
			PDPOL_EVCNT_INCR(reactfile);
			continue;
		}
		if ((anon || UVM_OBJ_IS_AOBJ(uobj)) && ss->ss_anonreact) {
			uvmpdpol_pageactivate_locked(pg);
			mutex_exit(&pg->interlock);
			PDPOL_EVCNT_INCR(reactanon);
			continue;
		}

		/*
		 * try to lock the object that owns the page.
		 *
		 * with the page interlock held, we can drop s->lock, which
		 * could otherwise serve as a barrier to us getting the
		 * object locked, because the owner of the object's lock may
		 * be blocked on s->lock (i.e. a deadlock).
		 *
		 * whatever happens, uvmpd_trylockowner() will release the
		 * interlock.  with the interlock dropped we can then
		 * re-acquire our own lock.  the order is:
		 *
		 *	object -> pdpol -> interlock.
	         */
	        mutex_exit(&s->lock);
        	lock = uvmpd_trylockowner(pg);
        	/* pg->interlock now released */
        	mutex_enter(&s->lock);
		if (lock == NULL) {
			/* didn't get it - try the next page. */
			continue;
		}

		/*
		 * move referenced pages back to active queue and skip to
		 * next page.
		 */
		if (pmap_is_referenced(pg)) {
			mutex_enter(&pg->interlock);
			uvmpdpol_pageactivate_locked(pg);
			mutex_exit(&pg->interlock);
			uvmexp.pdreact++;
			rw_exit(lock);
			continue;
		}

		/* we have a potential victim. */
		*plock = lock;
		break;
	}
	mutex_exit(&s->lock);
	return pg;
}

void
uvmpdpol_balancequeue(int swap_shortage)
{
	struct uvmpdpol_globalstate *s = &pdpol_state;
	int inactive_shortage;
	struct vm_page *p, marker;
	krwlock_t *lock;

	/*
	 * we have done the scan to get free pages.   now we work on meeting
	 * our inactive target.
	 */

	memset(&marker, 0, sizeof(marker));
	marker.flags = PG_MARKER;

	mutex_enter(&s->lock);
	TAILQ_INSERT_HEAD(&pdpol_state.s_activeq, &marker, pdqueue);
	for (;;) {
		inactive_shortage =
		    pdpol_state.s_inactarg - pdpol_state.s_inactive;
		if (inactive_shortage <= 0 && swap_shortage <= 0) {
			break;
		}
		p = TAILQ_NEXT(&marker, pdqueue);
		if (p == NULL) {
			break;
		}
		KASSERT((p->flags & PG_MARKER) == 0);

		/*
		 * acquire interlock to stablize page identity.
		 * if we have caught the page in a state of flux
		 * deal with it and retry.
		 */
		mutex_enter(&p->interlock);
		if (uvmpdpol_pagerealize_locked(p)) {
			mutex_exit(&p->interlock);
			continue;
		}

		/*
		 * now prepare to move on to the next page.
		 */
		TAILQ_REMOVE(&pdpol_state.s_activeq, &marker, pdqueue);
		TAILQ_INSERT_AFTER(&pdpol_state.s_activeq, p, &marker,
		    pdqueue);

		/*
		 * try to lock the object that owns the page.  see comments
		 * in uvmpdol_selectvictim().
	         */
	        mutex_exit(&s->lock);
        	lock = uvmpd_trylockowner(p);
        	/* p->interlock now released */
        	mutex_enter(&s->lock);
		if (lock == NULL) {
			/* didn't get it - try the next page. */
			continue;
		}

		/*
		 * if there's a shortage of swap slots, try to free it.
		 */
		if (swap_shortage > 0 && (p->flags & PG_SWAPBACKED) != 0 &&
		    (p->flags & PG_BUSY) == 0) {
			if (uvmpd_dropswap(p)) {
				swap_shortage--;
			}
		}

		/*
		 * if there's a shortage of inactive pages, deactivate.
		 */
		if (inactive_shortage > 0) {
			pmap_clear_reference(p);
			mutex_enter(&p->interlock);
			uvmpdpol_pagedeactivate_locked(p);
			mutex_exit(&p->interlock);
			uvmexp.pddeact++;
			inactive_shortage--;
		}
		rw_exit(lock);
	}
	TAILQ_REMOVE(&pdpol_state.s_activeq, &marker, pdqueue);
	mutex_exit(&s->lock);
}

static void
uvmpdpol_pagedeactivate_locked(struct vm_page *pg)
{
	struct uvmpdpol_globalstate *s __diagused = &pdpol_state;

	KASSERT(mutex_owned(&s->lock));
	KASSERT(mutex_owned(&pg->interlock));
	KASSERT((pg->pqflags & (PQ_INTENT_MASK | PQ_INTENT_SET)) !=
	    (PQ_INTENT_D | PQ_INTENT_SET));

	if (pg->pqflags & PQ_ACTIVE) {
		TAILQ_REMOVE(&pdpol_state.s_activeq, pg, pdqueue);
		KASSERT(pdpol_state.s_active > 0);
		pdpol_state.s_active--;
	}
	if ((pg->pqflags & PQ_INACTIVE) == 0) {
		KASSERT(pg->wire_count == 0);
		TAILQ_INSERT_TAIL(&pdpol_state.s_inactiveq, pg, pdqueue);
		pdpol_state.s_inactive++;
	}
	pg->pqflags &= ~(PQ_ACTIVE | PQ_INTENT_SET);
	pg->pqflags |= PQ_INACTIVE;
}

void
uvmpdpol_pagedeactivate(struct vm_page *pg)
{

	KASSERT(uvm_page_owner_locked_p(pg, false));
	KASSERT(mutex_owned(&pg->interlock));

	/*
	 * we have to clear the reference bit now, as when it comes time to
	 * realize the intent we won't have the object locked any more.
	 */
	pmap_clear_reference(pg);
	uvmpdpol_set_intent(pg, PQ_INTENT_I);
}

static void
uvmpdpol_pageactivate_locked(struct vm_page *pg)
{
	struct uvmpdpol_globalstate *s __diagused = &pdpol_state;

	KASSERT(mutex_owned(&s->lock));
	KASSERT(mutex_owned(&pg->interlock));
	KASSERT((pg->pqflags & (PQ_INTENT_MASK | PQ_INTENT_SET)) !=
	    (PQ_INTENT_D | PQ_INTENT_SET));

	uvmpdpol_pagedequeue_locked(pg);
	TAILQ_INSERT_TAIL(&pdpol_state.s_activeq, pg, pdqueue);
	pdpol_state.s_active++;
	pg->pqflags &= ~(PQ_INACTIVE | PQ_INTENT_SET);
	pg->pqflags |= PQ_ACTIVE;
}

void
uvmpdpol_pageactivate(struct vm_page *pg)
{

	KASSERT(uvm_page_owner_locked_p(pg, false));
	KASSERT(mutex_owned(&pg->interlock));

	uvmpdpol_set_intent(pg, PQ_INTENT_A);
}

static void
uvmpdpol_pagedequeue_locked(struct vm_page *pg)
{
	struct uvmpdpol_globalstate *s __diagused = &pdpol_state;

	KASSERT(mutex_owned(&s->lock));
	KASSERT(mutex_owned(&pg->interlock));

	if (pg->pqflags & PQ_ACTIVE) {
		TAILQ_REMOVE(&pdpol_state.s_activeq, pg, pdqueue);
		KASSERT((pg->pqflags & PQ_INACTIVE) == 0);
		KASSERT(pdpol_state.s_active > 0);
		pdpol_state.s_active--;
	} else if (pg->pqflags & PQ_INACTIVE) {
		TAILQ_REMOVE(&pdpol_state.s_inactiveq, pg, pdqueue);
		KASSERT(pdpol_state.s_inactive > 0);
		pdpol_state.s_inactive--;
	}
	pg->pqflags &= ~(PQ_ACTIVE | PQ_INACTIVE | PQ_INTENT_SET);
}

void
uvmpdpol_pagedequeue(struct vm_page *pg)
{

	KASSERT(uvm_page_owner_locked_p(pg, true));
	KASSERT(mutex_owned(&pg->interlock));

	uvmpdpol_set_intent(pg, PQ_INTENT_D);
}

void
uvmpdpol_pageenqueue(struct vm_page *pg)
{

	KASSERT(uvm_page_owner_locked_p(pg, false));
	KASSERT(mutex_owned(&pg->interlock));

	uvmpdpol_set_intent(pg, PQ_INTENT_E);
}

void
uvmpdpol_anfree(struct vm_anon *an)
{
}

bool
uvmpdpol_pageisqueued_p(struct vm_page *pg)
{
	uint32_t pqflags;

	/*
	 * if there's an intent set, we have to consider it.  otherwise,
	 * return the actual state.  we may be called unlocked for the
	 * purpose of assertions, which is safe due to the page lifecycle.
	 */
	pqflags = atomic_load_relaxed(&pg->pqflags);
	if ((pqflags & PQ_INTENT_SET) != 0) {
		return (pqflags & PQ_INTENT_MASK) != PQ_INTENT_D;
	} else {
		return (pqflags & (PQ_ACTIVE | PQ_INACTIVE)) != 0;
	}
}

void
uvmpdpol_estimatepageable(int *active, int *inactive)
{
	struct uvmpdpol_globalstate *s = &pdpol_state;

	/*
	 * Don't take any locks here.  This can be called from DDB, and in
	 * any case the numbers are stale the instant the lock is dropped,
	 * so it just doesn't matter.
	 */
	if (active) {
		*active = s->s_active;
	}
	if (inactive) {
		*inactive = s->s_inactive;
	}
}

#if !defined(PDSIM)
static int
min_check(struct uvm_pctparam *pct, int t)
{
	struct uvmpdpol_globalstate *s = &pdpol_state;
	int total = t;

	if (pct != &s->s_anonmin) {
		total += uvm_pctparam_get(&s->s_anonmin);
	}
	if (pct != &s->s_filemin) {
		total += uvm_pctparam_get(&s->s_filemin);
	}
	if (pct != &s->s_execmin) {
		total += uvm_pctparam_get(&s->s_execmin);
	}
	if (total > 95) {
		return EINVAL;
	}
	return 0;
}
#endif /* !defined(PDSIM) */

void
uvmpdpol_init(void)
{
	struct uvmpdpol_globalstate *s = &pdpol_state;

	mutex_init(&s->lock, MUTEX_DEFAULT, IPL_NONE);
	TAILQ_INIT(&s->s_activeq);
	TAILQ_INIT(&s->s_inactiveq);
	uvm_pctparam_init(&s->s_inactivepct, CLOCK_INACTIVEPCT, NULL);
	uvm_pctparam_init(&s->s_anonmin, 10, min_check);
	uvm_pctparam_init(&s->s_filemin, 10, min_check);
	uvm_pctparam_init(&s->s_execmin,  5, min_check);
	uvm_pctparam_init(&s->s_anonmax, 80, NULL);
	uvm_pctparam_init(&s->s_filemax, 50, NULL);
	uvm_pctparam_init(&s->s_execmax, 30, NULL);
}

void
uvmpdpol_init_cpu(struct uvm_cpu *ucpu)
{

	ucpu->pdq =
	    kmem_alloc(CLOCK_PDQ_SIZE * sizeof(struct vm_page *), KM_SLEEP);
	ucpu->pdqhead = CLOCK_PDQ_SIZE;
	ucpu->pdqtail = CLOCK_PDQ_SIZE;
}

void
uvmpdpol_reinit(void)
{
}

bool
uvmpdpol_needsscan_p(void)
{

	/*
	 * this must be an unlocked check: can be called from interrupt.
	 */
	return pdpol_state.s_inactive < pdpol_state.s_inactarg;
}

void
uvmpdpol_tune(void)
{
	struct uvmpdpol_globalstate *s = &pdpol_state;

	mutex_enter(&s->lock);
	clock_tune();
	mutex_exit(&s->lock);
}

/*
 * uvmpdpol_pagerealize_locked: take the intended state set on a page and
 * make it real.  return true if any work was done.
 */
static bool
uvmpdpol_pagerealize_locked(struct vm_page *pg)
{
	struct uvmpdpol_globalstate *s __diagused = &pdpol_state;

	KASSERT(mutex_owned(&s->lock));
	KASSERT(mutex_owned(&pg->interlock));

	switch (pg->pqflags & (PQ_INTENT_MASK | PQ_INTENT_SET)) {
	case PQ_INTENT_A | PQ_INTENT_SET:
	case PQ_INTENT_E | PQ_INTENT_SET:
		uvmpdpol_pageactivate_locked(pg);
		return true;
	case PQ_INTENT_I | PQ_INTENT_SET:
		uvmpdpol_pagedeactivate_locked(pg);
		return true;
	case PQ_INTENT_D | PQ_INTENT_SET:
		uvmpdpol_pagedequeue_locked(pg);
		return true;
	default:
		return false;
	}
}

/*
 * uvmpdpol_flush: return the current uvm_cpu with all of its pending
 * updates flushed to the global queues.  this routine may block, and
 * so can switch cpu.  the idea is to empty to queue on whatever cpu
 * we finally end up on.
 */
static struct uvm_cpu *
uvmpdpol_flush(void)
{
	struct uvmpdpol_globalstate *s __diagused = &pdpol_state;
	struct uvm_cpu *ucpu;
	struct vm_page *pg;

	KASSERT(kpreempt_disabled());

	mutex_enter(&s->lock);
	for (;;) {
		/*
		 * prefer scanning forwards (even though mutex_enter() is
		 * serializing) so as to not defeat any prefetch logic in
		 * the CPU.  that means elsewhere enqueuing backwards, like
		 * a stack, but not so important there as pages are being
		 * added singularly.
		 *
		 * prefetch the next "struct vm_page" while working on the
		 * current one.  this has a measurable and very positive
		 * effect in reducing the amount of time spent here under
		 * the global lock.
		 */
		ucpu = curcpu()->ci_data.cpu_uvm;
		KASSERT(ucpu->pdqhead <= ucpu->pdqtail);
		if (__predict_false(ucpu->pdqhead == ucpu->pdqtail)) {
			break;
		}
		pg = ucpu->pdq[ucpu->pdqhead++];
		if (__predict_true(ucpu->pdqhead != ucpu->pdqtail)) {
			__builtin_prefetch(ucpu->pdq[ucpu->pdqhead]);
		}
		mutex_enter(&pg->interlock);
		pg->pqflags &= ~PQ_INTENT_QUEUED;
		(void)uvmpdpol_pagerealize_locked(pg);
		mutex_exit(&pg->interlock);
	}
	mutex_exit(&s->lock);
	return ucpu;
}

/*
 * uvmpdpol_pagerealize: realize any intent set on the page.  in this
 * implementation, that means putting the page on a per-CPU queue to be
 * dealt with later.
 */
void
uvmpdpol_pagerealize(struct vm_page *pg)
{
	struct uvm_cpu *ucpu;

	/*
	 * drain the per per-CPU queue if full, then enter the page.
	 */
	kpreempt_disable();
	ucpu = curcpu()->ci_data.cpu_uvm;
	if (__predict_false(ucpu->pdqhead == 0)) {
		ucpu = uvmpdpol_flush();
	}
	ucpu->pdq[--(ucpu->pdqhead)] = pg;
	kpreempt_enable();
}

/*
 * uvmpdpol_idle: called from the system idle loop.  periodically purge any
 * pending updates back to the global queues.
 */
void
uvmpdpol_idle(struct uvm_cpu *ucpu)
{
	struct uvmpdpol_globalstate *s = &pdpol_state;
	struct vm_page *pg;

	KASSERT(kpreempt_disabled());

	/*
	 * if no pages in the queue, we have nothing to do.
	 */
	if (ucpu->pdqhead == ucpu->pdqtail) {
<<<<<<< HEAD
		ucpu->pdqtime = hardclock_ticks;
=======
		ucpu->pdqtime = getticks();
>>>>>>> 898b1760
		return;
	}

	/*
	 * don't do this more than ~8 times a second as it would needlessly
	 * exert pressure.
	 */
<<<<<<< HEAD
	if (hardclock_ticks - ucpu->pdqtime < (hz >> 3)) {
=======
	if (getticks() - ucpu->pdqtime < (hz >> 3)) {
>>>>>>> 898b1760
		return;
	}

	/*
	 * the idle LWP can't block, so we have to try for the lock.  if we
	 * get it, purge the per-CPU pending update queue.  continually
	 * check for a pending resched: in that case exit immediately.
	 */
	if (mutex_tryenter(&s->lock)) {
		while (ucpu->pdqhead != ucpu->pdqtail) {
			pg = ucpu->pdq[ucpu->pdqhead];
			if (!mutex_tryenter(&pg->interlock)) {
				break;
			}
			ucpu->pdqhead++;
			pg->pqflags &= ~PQ_INTENT_QUEUED;
			(void)uvmpdpol_pagerealize_locked(pg);
			mutex_exit(&pg->interlock);
			if (curcpu()->ci_want_resched) {
				break;
			}
		}
		if (ucpu->pdqhead == ucpu->pdqtail) {
<<<<<<< HEAD
			ucpu->pdqtime = hardclock_ticks;
=======
			ucpu->pdqtime = getticks();
>>>>>>> 898b1760
		}
		mutex_exit(&s->lock);
	}
}

#if !defined(PDSIM)

#include <sys/sysctl.h>	/* XXX SYSCTL_DESCR */

void
uvmpdpol_sysctlsetup(void)
{
	struct uvmpdpol_globalstate *s = &pdpol_state;

	uvm_pctparam_createsysctlnode(&s->s_anonmin, "anonmin",
	    SYSCTL_DESCR("Percentage of physical memory reserved "
	    "for anonymous application data"));
	uvm_pctparam_createsysctlnode(&s->s_filemin, "filemin",
	    SYSCTL_DESCR("Percentage of physical memory reserved "
	    "for cached file data"));
	uvm_pctparam_createsysctlnode(&s->s_execmin, "execmin",
	    SYSCTL_DESCR("Percentage of physical memory reserved "
	    "for cached executable data"));

	uvm_pctparam_createsysctlnode(&s->s_anonmax, "anonmax",
	    SYSCTL_DESCR("Percentage of physical memory which will "
	    "be reclaimed from other usage for "
	    "anonymous application data"));
	uvm_pctparam_createsysctlnode(&s->s_filemax, "filemax",
	    SYSCTL_DESCR("Percentage of physical memory which will "
	    "be reclaimed from other usage for cached "
	    "file data"));
	uvm_pctparam_createsysctlnode(&s->s_execmax, "execmax",
	    SYSCTL_DESCR("Percentage of physical memory which will "
	    "be reclaimed from other usage for cached "
	    "executable data"));

	uvm_pctparam_createsysctlnode(&s->s_inactivepct, "inactivepct",
	    SYSCTL_DESCR("Percentage of inactive queue of "
	    "the entire (active + inactive) queue"));
}

#endif /* !defined(PDSIM) */

#if defined(PDSIM)
void
pdsim_dump(const char *id)
{
#if defined(DEBUG)
	/* XXX */
#endif /* defined(DEBUG) */
}
#endif /* defined(PDSIM) */<|MERGE_RESOLUTION|>--- conflicted
+++ resolved
@@ -1,8 +1,4 @@
-<<<<<<< HEAD
-/*	$NetBSD: uvm_pdpolicy_clock.c,v 1.35 2020/03/14 13:53:26 ad Exp $	*/
-=======
 /*	$NetBSD: uvm_pdpolicy_clock.c,v 1.36 2020/04/02 16:29:30 maxv Exp $	*/
->>>>>>> 898b1760
 /*	NetBSD: uvm_pdaemon.c,v 1.72 2006/01/05 10:47:33 yamt Exp $	*/
 
 /*-
@@ -102,11 +98,7 @@
 #else /* defined(PDSIM) */
 
 #include <sys/cdefs.h>
-<<<<<<< HEAD
-__KERNEL_RCSID(0, "$NetBSD: uvm_pdpolicy_clock.c,v 1.35 2020/03/14 13:53:26 ad Exp $");
-=======
 __KERNEL_RCSID(0, "$NetBSD: uvm_pdpolicy_clock.c,v 1.36 2020/04/02 16:29:30 maxv Exp $");
->>>>>>> 898b1760
 
 #include <sys/param.h>
 #include <sys/proc.h>
@@ -779,11 +771,7 @@
 	 * if no pages in the queue, we have nothing to do.
 	 */
 	if (ucpu->pdqhead == ucpu->pdqtail) {
-<<<<<<< HEAD
-		ucpu->pdqtime = hardclock_ticks;
-=======
 		ucpu->pdqtime = getticks();
->>>>>>> 898b1760
 		return;
 	}
 
@@ -791,11 +779,7 @@
 	 * don't do this more than ~8 times a second as it would needlessly
 	 * exert pressure.
 	 */
-<<<<<<< HEAD
-	if (hardclock_ticks - ucpu->pdqtime < (hz >> 3)) {
-=======
 	if (getticks() - ucpu->pdqtime < (hz >> 3)) {
->>>>>>> 898b1760
 		return;
 	}
 
@@ -819,11 +803,7 @@
 			}
 		}
 		if (ucpu->pdqhead == ucpu->pdqtail) {
-<<<<<<< HEAD
-			ucpu->pdqtime = hardclock_ticks;
-=======
 			ucpu->pdqtime = getticks();
->>>>>>> 898b1760
 		}
 		mutex_exit(&s->lock);
 	}
