/*	$NetBSD: uvm_bio.c,v 1.121 2020/07/09 09:24:32 rin Exp $	*/

/*
 * Copyright (c) 1998 Chuck Silvers.
 * All rights reserved.
 *
 * Redistribution and use in source and binary forms, with or without
 * modification, are permitted provided that the following conditions
 * are met:
 * 1. Redistributions of source code must retain the above copyright
 *    notice, this list of conditions and the following disclaimer.
 * 2. Redistributions in binary form must reproduce the above copyright
 *    notice, this list of conditions and the following disclaimer in the
 *    documentation and/or other materials provided with the distribution.
 * 3. The name of the author may not be used to endorse or promote products
 *    derived from this software without specific prior written permission.
 *
 * THIS SOFTWARE IS PROVIDED BY THE AUTHOR ``AS IS'' AND ANY EXPRESS OR
 * IMPLIED WARRANTIES, INCLUDING, BUT NOT LIMITED TO, THE IMPLIED WARRANTIES
 * OF MERCHANTABILITY AND FITNESS FOR A PARTICULAR PURPOSE ARE DISCLAIMED.
 * IN NO EVENT SHALL THE AUTHOR BE LIABLE FOR ANY DIRECT, INDIRECT,
 * INCIDENTAL, SPECIAL, EXEMPLARY, OR CONSEQUENTIAL DAMAGES (INCLUDING,
 * BUT NOT LIMITED TO, PROCUREMENT OF SUBSTITUTE GOODS OR SERVICES;
 * LOSS OF USE, DATA, OR PROFITS; OR BUSINESS INTERRUPTION) HOWEVER CAUSED
 * AND ON ANY THEORY OF LIABILITY, WHETHER IN CONTRACT, STRICT LIABILITY,
 * OR TORT (INCLUDING NEGLIGENCE OR OTHERWISE) ARISING IN ANY WAY
 * OUT OF THE USE OF THIS SOFTWARE, EVEN IF ADVISED OF THE POSSIBILITY OF
 * SUCH DAMAGE.
 *
 */

/*
 * uvm_bio.c: buffered i/o object mapping cache
 */

#include <sys/cdefs.h>
__KERNEL_RCSID(0, "$NetBSD: uvm_bio.c,v 1.121 2020/07/09 09:24:32 rin Exp $");

#include "opt_uvmhist.h"
#include "opt_ubc.h"

#include <sys/param.h>
#include <sys/systm.h>
#include <sys/kmem.h>
#include <sys/kernel.h>
#include <sys/proc.h>
#include <sys/vnode.h>
#include <sys/bitops.h>		/* for ilog2() */

#include <uvm/uvm.h>
#include <uvm/uvm_pdpolicy.h>

#ifdef PMAP_DIRECT
#  define UBC_USE_PMAP_DIRECT
#endif

/*
 * local functions
 */

static int	ubc_fault(struct uvm_faultinfo *, vaddr_t, struct vm_page **,
			  int, int, vm_prot_t, int);
static struct ubc_map *ubc_find_mapping(struct uvm_object *, voff_t);
#ifdef UBC_USE_PMAP_DIRECT
static int __noinline ubc_uiomove_direct(struct uvm_object *, struct uio *, vsize_t,
			  int, int);
static void __noinline ubc_zerorange_direct(struct uvm_object *, off_t, size_t, int);

/* XXX disabled by default until the kinks are worked out. */
bool ubc_direct = false;
#endif

/*
 * local data structues
 */

#define UBC_HASH(uobj, offset) 						\
	(((((u_long)(uobj)) >> 8) + (((u_long)(offset)) >> PAGE_SHIFT)) & \
				ubc_object.hashmask)

#define UBC_QUEUE(offset)						\
	(&ubc_object.inactive[(((u_long)(offset)) >> ubc_winshift) &	\
			     (UBC_NQUEUES - 1)])

#define UBC_UMAP_ADDR(u)						\
	(vaddr_t)(ubc_object.kva + (((u) - ubc_object.umap) << ubc_winshift))


#define UMAP_PAGES_LOCKED	0x0001
#define UMAP_MAPPING_CACHED	0x0002

struct ubc_map {
	struct uvm_object *	uobj;		/* mapped object */
	voff_t			offset;		/* offset into uobj */
	voff_t			writeoff;	/* write offset */
	vsize_t			writelen;	/* write len */
	int			refcount;	/* refcount on mapping */
	int			flags;		/* extra state */
	int			advice;

	LIST_ENTRY(ubc_map)	hash;		/* hash table */
	TAILQ_ENTRY(ubc_map)	inactive;	/* inactive queue */
	LIST_ENTRY(ubc_map)	list;		/* per-object list */
};

TAILQ_HEAD(ubc_inactive_head, ubc_map);
static struct ubc_object {
	struct uvm_object uobj;		/* glue for uvm_map() */
	char *kva;			/* where ubc_object is mapped */
	struct ubc_map *umap;		/* array of ubc_map's */

	LIST_HEAD(, ubc_map) *hash;	/* hashtable for cached ubc_map's */
	u_long hashmask;		/* mask for hashtable */

	struct ubc_inactive_head *inactive;
					/* inactive queues for ubc_map's */
} ubc_object;

const struct uvm_pagerops ubc_pager = {
	.pgo_fault = ubc_fault,
	/* ... rest are NULL */
};

/* Use value at least as big as maximum page size supported by architecture */
#define UBC_MAX_WINSHIFT	\
    ((1 << UBC_WINSHIFT) > MAX_PAGE_SIZE ? UBC_WINSHIFT : ilog2(MAX_PAGE_SIZE))

int ubc_nwins = UBC_NWINS;
const int ubc_winshift = UBC_MAX_WINSHIFT;
const int ubc_winsize = 1 << UBC_MAX_WINSHIFT;
#if defined(PMAP_PREFER)
int ubc_nqueues;
#define UBC_NQUEUES ubc_nqueues
#else
#define UBC_NQUEUES 1
#endif

#if defined(UBC_STATS)

#define	UBC_EVCNT_DEFINE(name) \
struct evcnt ubc_evcnt_##name = \
EVCNT_INITIALIZER(EVCNT_TYPE_MISC, NULL, "ubc", #name); \
EVCNT_ATTACH_STATIC(ubc_evcnt_##name);
#define	UBC_EVCNT_INCR(name) ubc_evcnt_##name.ev_count++

#else /* defined(UBC_STATS) */

#define	UBC_EVCNT_DEFINE(name)	/* nothing */
#define	UBC_EVCNT_INCR(name)	/* nothing */

#endif /* defined(UBC_STATS) */

UBC_EVCNT_DEFINE(wincachehit)
UBC_EVCNT_DEFINE(wincachemiss)
UBC_EVCNT_DEFINE(faultbusy)

/*
 * ubc_init
 *
 * init pager private data structures.
 */

void
ubc_init(void)
{
	/*
	 * Make sure ubc_winshift is sane.
	 */
	KASSERT(ubc_winshift >= PAGE_SHIFT);

	/*
	 * init ubc_object.
	 * alloc and init ubc_map's.
	 * init inactive queues.
	 * alloc and init hashtable.
	 * map in ubc_object.
	 */

	uvm_obj_init(&ubc_object.uobj, &ubc_pager, true, UVM_OBJ_KERN);

	ubc_object.umap = kmem_zalloc(ubc_nwins * sizeof(struct ubc_map),
	    KM_SLEEP);
	if (ubc_object.umap == NULL)
		panic("ubc_init: failed to allocate ubc_map");

	vaddr_t va = (vaddr_t)1L;
#ifdef PMAP_PREFER
	PMAP_PREFER(0, &va, 0, 0);	/* kernel is never topdown */
	ubc_nqueues = va >> ubc_winshift;
	if (ubc_nqueues == 0) {
		ubc_nqueues = 1;
	}
#endif
	ubc_object.inactive = kmem_alloc(UBC_NQUEUES *
	    sizeof(struct ubc_inactive_head), KM_SLEEP);
	for (int i = 0; i < UBC_NQUEUES; i++) {
		TAILQ_INIT(&ubc_object.inactive[i]);
	}
	for (int i = 0; i < ubc_nwins; i++) {
		struct ubc_map *umap;
		umap = &ubc_object.umap[i];
		TAILQ_INSERT_TAIL(&ubc_object.inactive[i & (UBC_NQUEUES - 1)],
				  umap, inactive);
	}

	ubc_object.hash = hashinit(ubc_nwins, HASH_LIST, true,
	    &ubc_object.hashmask);
	for (int i = 0; i <= ubc_object.hashmask; i++) {
		LIST_INIT(&ubc_object.hash[i]);
	}

	if (uvm_map(kernel_map, (vaddr_t *)&ubc_object.kva,
		    ubc_nwins << ubc_winshift, &ubc_object.uobj, 0, (vsize_t)va,
		    UVM_MAPFLAG(UVM_PROT_RW, UVM_PROT_RW, UVM_INH_NONE,
				UVM_ADV_RANDOM, UVM_FLAG_NOMERGE)) != 0) {
		panic("ubc_init: failed to map ubc_object");
	}
}

void
ubchist_init(void)
{

	UVMHIST_INIT(ubchist, 300);
}

/*
 * ubc_fault_page: helper of ubc_fault to handle a single page.
 *
 * => Caller has UVM object locked.
 * => Caller will perform pmap_update().
 */

static inline int
ubc_fault_page(const struct uvm_faultinfo *ufi, const struct ubc_map *umap,
    struct vm_page *pg, vm_prot_t prot, vm_prot_t access_type, vaddr_t va)
{
	vm_prot_t mask;
	int error;
	bool rdonly;

	KASSERT(rw_write_held(pg->uobject->vmobjlock));

	KASSERT((pg->flags & PG_FAKE) == 0);
	if (pg->flags & PG_RELEASED) {
		uvm_pagefree(pg);
		return 0;
	}
	if (pg->loan_count != 0) {

		/*
		 * Avoid unneeded loan break, if possible.
		 */

		if ((access_type & VM_PROT_WRITE) == 0) {
			prot &= ~VM_PROT_WRITE;
		}
		if (prot & VM_PROT_WRITE) {
			struct vm_page *newpg;

			newpg = uvm_loanbreak(pg);
			if (newpg == NULL) {
				uvm_page_unbusy(&pg, 1);
				return ENOMEM;
			}
			pg = newpg;
		}
	}

	/*
	 * Note that a page whose backing store is partially allocated
	 * is marked as PG_RDONLY.
	 *
	 * it's a responsibility of ubc_alloc's caller to allocate backing
	 * blocks before writing to the window.
	 */

	KASSERT((pg->flags & PG_RDONLY) == 0 ||
	    (access_type & VM_PROT_WRITE) == 0 ||
	    pg->offset < umap->writeoff ||
	    pg->offset + PAGE_SIZE > umap->writeoff + umap->writelen);

	rdonly = uvm_pagereadonly_p(pg);
	mask = rdonly ? ~VM_PROT_WRITE : VM_PROT_ALL;

	error = pmap_enter(ufi->orig_map->pmap, va, VM_PAGE_TO_PHYS(pg),
	    prot & mask, PMAP_CANFAIL | (access_type & mask));

	uvm_pagelock(pg);
	uvm_pageactivate(pg);
	uvm_pagewakeup(pg);
	uvm_pageunlock(pg);
	pg->flags &= ~PG_BUSY;
	UVM_PAGE_OWN(pg, NULL);

	return error;
}

/*
 * ubc_fault: fault routine for ubc mapping
 */

static int
ubc_fault(struct uvm_faultinfo *ufi, vaddr_t ign1, struct vm_page **ign2,
    int ign3, int ign4, vm_prot_t access_type, int flags)
{
	struct uvm_object *uobj;
	struct ubc_map *umap;
	vaddr_t va, eva, ubc_offset, slot_offset;
	struct vm_page *pgs[howmany(ubc_winsize, MIN_PAGE_SIZE)];
	int i, error, npages;
	vm_prot_t prot;

	UVMHIST_FUNC(__func__); UVMHIST_CALLED(ubchist);

	/*
	 * no need to try with PGO_LOCKED...
	 * we don't need to have the map locked since we know that
	 * no one will mess with it until our reference is released.
	 */

	if (flags & PGO_LOCKED) {
		uvmfault_unlockall(ufi, NULL, &ubc_object.uobj);
		flags &= ~PGO_LOCKED;
	}

	va = ufi->orig_rvaddr;
	ubc_offset = va - (vaddr_t)ubc_object.kva;
	umap = &ubc_object.umap[ubc_offset >> ubc_winshift];
	KASSERT(umap->refcount != 0);
	KASSERT((umap->flags & UMAP_PAGES_LOCKED) == 0);
	slot_offset = ubc_offset & (ubc_winsize - 1);

	/*
	 * some platforms cannot write to individual bytes atomically, so
	 * software has to do read/modify/write of larger quantities instead.
	 * this means that the access_type for "write" operations
	 * can be VM_PROT_READ, which confuses us mightily.
	 *
	 * deal with this by resetting access_type based on the info
	 * that ubc_alloc() stores for us.
	 */

	access_type = umap->writelen ? VM_PROT_WRITE : VM_PROT_READ;
	UVMHIST_LOG(ubchist, "va 0x%jx ubc_offset 0x%jx access_type %jd",
	    va, ubc_offset, access_type, 0);

	if ((access_type & VM_PROT_WRITE) != 0) {
#ifndef PRIxOFF		/* XXX */
#define PRIxOFF "jx"	/* XXX */
#endif			/* XXX */
		KASSERTMSG((trunc_page(umap->writeoff) <= slot_offset),
		    "out of range write: slot=%#"PRIxVSIZE" off=%#"PRIxOFF,
		    slot_offset, (intmax_t)umap->writeoff);
		KASSERTMSG((slot_offset < umap->writeoff + umap->writelen),
		    "out of range write: slot=%#"PRIxVADDR
		        " off=%#"PRIxOFF" len=%#"PRIxVSIZE,
		    slot_offset, (intmax_t)umap->writeoff, umap->writelen);
	}

	/* no umap locking needed since we have a ref on the umap */
	uobj = umap->uobj;

	if ((access_type & VM_PROT_WRITE) == 0) {
		npages = (ubc_winsize - slot_offset) >> PAGE_SHIFT;
	} else {
		npages = (round_page(umap->offset + umap->writeoff +
		    umap->writelen) - (umap->offset + slot_offset))
		    >> PAGE_SHIFT;
		flags |= PGO_PASTEOF;
	}

again:
	memset(pgs, 0, sizeof (pgs));
	rw_enter(uobj->vmobjlock, RW_WRITER);

	UVMHIST_LOG(ubchist, "slot_offset 0x%jx writeoff 0x%jx writelen 0x%jx ",
	    slot_offset, umap->writeoff, umap->writelen, 0);
	UVMHIST_LOG(ubchist, "getpages uobj %#jx offset 0x%jx npages %jd",
	    (uintptr_t)uobj, umap->offset + slot_offset, npages, 0);

	error = (*uobj->pgops->pgo_get)(uobj, umap->offset + slot_offset, pgs,
	    &npages, 0, access_type, umap->advice, flags | PGO_NOBLOCKALLOC |
	    PGO_NOTIMESTAMP);
	UVMHIST_LOG(ubchist, "getpages error %jd npages %jd", error, npages, 0,
	    0);

	if (error == EAGAIN) {
		kpause("ubc_fault", false, hz >> 2, NULL);
		goto again;
	}
	if (error) {
		return error;
	}

	/*
	 * For virtually-indexed, virtually-tagged caches we should avoid
	 * creating writable mappings when we do not absolutely need them,
	 * since the "compatible alias" trick does not work on such caches.
	 * Otherwise, we can always map the pages writable.
	 */

#ifdef PMAP_CACHE_VIVT
	prot = VM_PROT_READ | access_type;
#else
	prot = VM_PROT_READ | VM_PROT_WRITE;
#endif

	va = ufi->orig_rvaddr;
	eva = ufi->orig_rvaddr + (npages << PAGE_SHIFT);

	UVMHIST_LOG(ubchist, "va 0x%jx eva 0x%jx", va, eva, 0, 0);

	/*
	 * Note: normally all returned pages would have the same UVM object.
	 * However, layered file-systems and e.g. tmpfs, may return pages
	 * which belong to underlying UVM object.  In such case, lock is
	 * shared amongst the objects.
	 */
	rw_enter(uobj->vmobjlock, RW_WRITER);
	for (i = 0; va < eva; i++, va += PAGE_SIZE) {
		struct vm_page *pg;

		UVMHIST_LOG(ubchist, "pgs[%jd] = %#jx", i, (uintptr_t)pgs[i],
		    0, 0);
		pg = pgs[i];

		if (pg == NULL || pg == PGO_DONTCARE) {
			continue;
		}
		KASSERT(uobj->vmobjlock == pg->uobject->vmobjlock);
		error = ubc_fault_page(ufi, umap, pg, prot, access_type, va);
		if (error) {
			/*
			 * Flush (there might be pages entered), drop the lock,
			 * and perform uvm_wait().  Note: page will re-fault.
			 */
			pmap_update(ufi->orig_map->pmap);
			rw_exit(uobj->vmobjlock);
			uvm_wait("ubc_fault");
			rw_enter(uobj->vmobjlock, RW_WRITER);
		}
	}
	/* Must make VA visible before the unlock. */
	pmap_update(ufi->orig_map->pmap);
	rw_exit(uobj->vmobjlock);

	return 0;
}

/*
 * local functions
 */

static struct ubc_map *
ubc_find_mapping(struct uvm_object *uobj, voff_t offset)
{
	struct ubc_map *umap;

	LIST_FOREACH(umap, &ubc_object.hash[UBC_HASH(uobj, offset)], hash) {
		if (umap->uobj == uobj && umap->offset == offset) {
			return umap;
		}
	}
	return NULL;
}


/*
 * ubc interface functions
 */

/*
 * ubc_alloc:  allocate a file mapping window
 */

static void * __noinline
ubc_alloc(struct uvm_object *uobj, voff_t offset, vsize_t *lenp, int advice,
    int flags, struct vm_page **pgs, int *npagesp)
{
	vaddr_t slot_offset, va;
	struct ubc_map *umap;
	voff_t umap_offset;
	int error;
<<<<<<< HEAD
	UVMHIST_FUNC("ubc_alloc");
=======
	UVMHIST_FUNC(__func__);
>>>>>>> 34e80608
	UVMHIST_CALLARGS(ubchist, "uobj %#jx offset 0x%jx len 0x%jx",
	    (uintptr_t)uobj, offset, *lenp, 0);

	KASSERT(*lenp > 0);
	umap_offset = (offset & ~((voff_t)ubc_winsize - 1));
	slot_offset = (vaddr_t)(offset & ((voff_t)ubc_winsize - 1));
	*lenp = MIN(*lenp, ubc_winsize - slot_offset);
	KASSERT(*lenp > 0);

	rw_enter(ubc_object.uobj.vmobjlock, RW_WRITER);
again:
	/*
	 * The UVM object is already referenced.
	 * Lock order: UBC object -> ubc_map::uobj.
	 */
	umap = ubc_find_mapping(uobj, umap_offset);
	if (umap == NULL) {
		struct uvm_object *oobj;

		UBC_EVCNT_INCR(wincachemiss);
		umap = TAILQ_FIRST(UBC_QUEUE(offset));
		if (umap == NULL) {
			rw_exit(ubc_object.uobj.vmobjlock);
			kpause("ubc_alloc", false, hz >> 2, NULL);
			rw_enter(ubc_object.uobj.vmobjlock, RW_WRITER);
			goto again;
		}

		va = UBC_UMAP_ADDR(umap);
		oobj = umap->uobj;

		/*
		 * Remove from old hash (if any), add to new hash.
		 */

		if (oobj != NULL) {
			/*
			 * Mapping must be removed before the list entry,
			 * since there is a race with ubc_purge().
			 */
			if (umap->flags & UMAP_MAPPING_CACHED) {
				umap->flags &= ~UMAP_MAPPING_CACHED;
				rw_enter(oobj->vmobjlock, RW_WRITER);
				pmap_remove(pmap_kernel(), va,
				    va + ubc_winsize);
				pmap_update(pmap_kernel());
				rw_exit(oobj->vmobjlock);
			}
			LIST_REMOVE(umap, hash);
			LIST_REMOVE(umap, list);
		} else {
			KASSERT((umap->flags & UMAP_MAPPING_CACHED) == 0);
		}
		umap->uobj = uobj;
		umap->offset = umap_offset;
		LIST_INSERT_HEAD(&ubc_object.hash[UBC_HASH(uobj, umap_offset)],
		    umap, hash);
		LIST_INSERT_HEAD(&uobj->uo_ubc, umap, list);
	} else {
		UBC_EVCNT_INCR(wincachehit);
		va = UBC_UMAP_ADDR(umap);
	}

	if (umap->refcount == 0) {
		TAILQ_REMOVE(UBC_QUEUE(offset), umap, inactive);
	}

	if (flags & UBC_WRITE) {
		KASSERTMSG(umap->writeoff == 0 && umap->writelen == 0,
		    "ubc_alloc: concurrent writes to uobj %p", uobj);
		umap->writeoff = slot_offset;
		umap->writelen = *lenp;
	}

	umap->refcount++;
	umap->advice = advice;
	rw_exit(ubc_object.uobj.vmobjlock);
	UVMHIST_LOG(ubchist, "umap %#jx refs %jd va %#jx flags 0x%jx",
	    (uintptr_t)umap, umap->refcount, (uintptr_t)va, flags);

	if (flags & UBC_FAULTBUSY) {
		int npages = (*lenp + (offset & (PAGE_SIZE - 1)) +
		    PAGE_SIZE - 1) >> PAGE_SHIFT;
		int gpflags =
		    PGO_SYNCIO|PGO_OVERWRITE|PGO_PASTEOF|PGO_NOBLOCKALLOC|
		    PGO_NOTIMESTAMP;
		int i;
		KDASSERT(flags & UBC_WRITE);
		KASSERT(npages <= *npagesp);
		KASSERT(umap->refcount == 1);

		UBC_EVCNT_INCR(faultbusy);
again_faultbusy:
		rw_enter(uobj->vmobjlock, RW_WRITER);
		if (umap->flags & UMAP_MAPPING_CACHED) {
			umap->flags &= ~UMAP_MAPPING_CACHED;
			pmap_remove(pmap_kernel(), va, va + ubc_winsize);
		}
		memset(pgs, 0, *npagesp * sizeof(pgs[0]));

		error = (*uobj->pgops->pgo_get)(uobj, trunc_page(offset), pgs,
		    &npages, 0, VM_PROT_READ | VM_PROT_WRITE, advice, gpflags);
		UVMHIST_LOG(ubchist, "faultbusy getpages %jd", error, 0, 0, 0);
		if (error) {
			/*
			 * Flush: the mapping above might have been removed.
			 */
			pmap_update(pmap_kernel());
			goto out;
		}
		for (i = 0; i < npages; i++) {
			struct vm_page *pg = pgs[i];

			KASSERT(pg->uobject == uobj);
			if (pg->loan_count != 0) {
				rw_enter(uobj->vmobjlock, RW_WRITER);
				if (pg->loan_count != 0) {
					pg = uvm_loanbreak(pg);
				}
				if (pg == NULL) {
					pmap_kremove(va, ubc_winsize);
					pmap_update(pmap_kernel());
					uvm_page_unbusy(pgs, npages);
					rw_exit(uobj->vmobjlock);
					uvm_wait("ubc_alloc");
					goto again_faultbusy;
				}
				rw_exit(uobj->vmobjlock);
				pgs[i] = pg;
			}
			pmap_kenter_pa(
			    va + trunc_page(slot_offset) + (i << PAGE_SHIFT),
			    VM_PAGE_TO_PHYS(pg),
			    VM_PROT_READ | VM_PROT_WRITE, 0);
		}
		pmap_update(pmap_kernel());
		umap->flags |= UMAP_PAGES_LOCKED;
		*npagesp = npages;
	} else {
		KASSERT((umap->flags & UMAP_PAGES_LOCKED) == 0);
	}

out:
	return (void *)(va + slot_offset);
}

/*
 * ubc_release:  free a file mapping window.
 */

static void __noinline
ubc_release(void *va, int flags, struct vm_page **pgs, int npages)
{
	struct ubc_map *umap;
	struct uvm_object *uobj;
	vaddr_t umapva;
	bool unmapped;
<<<<<<< HEAD
	UVMHIST_FUNC("ubc_release");
=======
	UVMHIST_FUNC(__func__);
>>>>>>> 34e80608
	UVMHIST_CALLARGS(ubchist, "va %#jx", (uintptr_t)va, 0, 0, 0);

	umap = &ubc_object.umap[((char *)va - ubc_object.kva) >> ubc_winshift];
	umapva = UBC_UMAP_ADDR(umap);
	uobj = umap->uobj;
	KASSERT(uobj != NULL);

	if (umap->flags & UMAP_PAGES_LOCKED) {
		const voff_t endoff = umap->writeoff + umap->writelen;
		const voff_t zerolen = round_page(endoff) - endoff;

		KASSERT(npages == (round_page(endoff) -
		    trunc_page(umap->writeoff)) >> PAGE_SHIFT);
		KASSERT((umap->flags & UMAP_MAPPING_CACHED) == 0);
		if (zerolen) {
			memset((char *)umapva + endoff, 0, zerolen);
		}
		umap->flags &= ~UMAP_PAGES_LOCKED;
		rw_enter(uobj->vmobjlock, RW_WRITER);
		for (u_int i = 0; i < npages; i++) {
			struct vm_page *pg = pgs[i];
#ifdef DIAGNOSTIC
			paddr_t pa;
			bool rv;
			rv = pmap_extract(pmap_kernel(), umapva +
			    umap->writeoff + (i << PAGE_SHIFT), &pa);
			KASSERT(rv);
			KASSERT(PHYS_TO_VM_PAGE(pa) == pg);
#endif
			pg->flags &= ~PG_FAKE;
			KASSERTMSG(uvm_pagegetdirty(pg) ==
			    UVM_PAGE_STATUS_DIRTY,
			    "page %p not dirty", pg);
			KASSERT(pg->loan_count == 0);
			if (uvmpdpol_pageactivate_p(pg)) {
				uvm_pagelock(pg);
				uvm_pageactivate(pg);
				uvm_pageunlock(pg);
			}
		}
		pmap_kremove(umapva, ubc_winsize);
		pmap_update(pmap_kernel());
		uvm_page_unbusy(pgs, npages);
		rw_exit(uobj->vmobjlock);
		unmapped = true;
	} else {
		unmapped = false;
	}

	rw_enter(ubc_object.uobj.vmobjlock, RW_WRITER);
	umap->writeoff = 0;
	umap->writelen = 0;
	umap->refcount--;
	if (umap->refcount == 0) {
		if (flags & UBC_UNMAP) {
			/*
			 * Invalidate any cached mappings if requested.
			 * This is typically used to avoid leaving
			 * incompatible cache aliases around indefinitely.
			 */
			rw_enter(uobj->vmobjlock, RW_WRITER);
			pmap_remove(pmap_kernel(), umapva,
				    umapva + ubc_winsize);
			pmap_update(pmap_kernel());
			rw_exit(uobj->vmobjlock);

			umap->flags &= ~UMAP_MAPPING_CACHED;
			LIST_REMOVE(umap, hash);
			LIST_REMOVE(umap, list);
			umap->uobj = NULL;
			TAILQ_INSERT_HEAD(UBC_QUEUE(umap->offset), umap,
			    inactive);
		} else {
			if (!unmapped) {
				umap->flags |= UMAP_MAPPING_CACHED;
			}
			TAILQ_INSERT_TAIL(UBC_QUEUE(umap->offset), umap,
			    inactive);
		}
	}
	UVMHIST_LOG(ubchist, "umap %#jx refs %jd", (uintptr_t)umap,
	    umap->refcount, 0, 0);
	rw_exit(ubc_object.uobj.vmobjlock);
}

/*
 * ubc_uiomove: move data to/from an object.
 */

int
ubc_uiomove(struct uvm_object *uobj, struct uio *uio, vsize_t todo, int advice,
    int flags)
{
	const bool overwrite = (flags & UBC_FAULTBUSY) != 0;
	struct vm_page *pgs[howmany(ubc_winsize, MIN_PAGE_SIZE)];
	voff_t off;
	int error, npages;

	KASSERT(todo <= uio->uio_resid);
	KASSERT(((flags & UBC_WRITE) != 0 && uio->uio_rw == UIO_WRITE) ||
	    ((flags & UBC_READ) != 0 && uio->uio_rw == UIO_READ));

#ifdef UBC_USE_PMAP_DIRECT
	/*
	 * during direct access pages need to be held busy to prevent them
	 * changing identity, and therefore if we read or write an object
	 * into a mapped view of same we could deadlock while faulting.
	 *
	 * avoid the problem by disallowing direct access if the object
	 * might be visible somewhere via mmap().
	 *
	 * XXX concurrent reads cause thundering herd issues with PG_BUSY.
	 * In the future enable by default for writes or if ncpu<=2, and
	 * make the toggle override that.
	 */
	if ((ubc_direct && (flags & UBC_ISMAPPED) == 0) ||
	    (flags & UBC_FAULTBUSY) != 0) {
		return ubc_uiomove_direct(uobj, uio, todo, advice, flags);
	}
#endif

	off = uio->uio_offset;
	error = 0;
	while (todo > 0) {
		vsize_t bytelen = todo;
		void *win;

		npages = __arraycount(pgs);
		win = ubc_alloc(uobj, off, &bytelen, advice, flags, pgs,
		    &npages);
		if (error == 0) {
			error = uiomove(win, bytelen, uio);
		}
		if (error != 0 && overwrite) {
			/*
			 * if we haven't initialized the pages yet,
			 * do it now.  it's safe to use memset here
			 * because we just mapped the pages above.
			 */
			printf("%s: error=%d\n", __func__, error);
			memset(win, 0, bytelen);
		}
		ubc_release(win, flags, pgs, npages);
		off += bytelen;
		todo -= bytelen;
		if (error != 0 && (flags & UBC_PARTIALOK) != 0) {
			break;
		}
	}

	return error;
}

/*
 * ubc_zerorange: set a range of bytes in an object to zero.
 */

void
ubc_zerorange(struct uvm_object *uobj, off_t off, size_t len, int flags)
{
	struct vm_page *pgs[howmany(ubc_winsize, MIN_PAGE_SIZE)];
	int npages;

#ifdef UBC_USE_PMAP_DIRECT
	if (ubc_direct || (flags & UBC_FAULTBUSY) != 0) {
		ubc_zerorange_direct(uobj, off, len, flags);
		return;
	}
#endif

	/*
	 * XXXUBC invent kzero() and use it
	 */

	while (len) {
		void *win;
		vsize_t bytelen = len;

		npages = __arraycount(pgs);
		win = ubc_alloc(uobj, off, &bytelen, UVM_ADV_NORMAL, UBC_WRITE,
		    pgs, &npages);
		memset(win, 0, bytelen);
		ubc_release(win, flags, pgs, npages);

		off += bytelen;
		len -= bytelen;
	}
}

#ifdef UBC_USE_PMAP_DIRECT
/* Copy data using direct map */

/*
 * ubc_alloc_direct:  allocate a file mapping window using direct map
 */
static int __noinline
ubc_alloc_direct(struct uvm_object *uobj, voff_t offset, vsize_t *lenp,
    int advice, int flags, struct vm_page **pgs, int *npages)
{
	voff_t pgoff;
	int error;
	int gpflags = flags | PGO_NOTIMESTAMP | PGO_SYNCIO;
	int access_type = VM_PROT_READ;
	UVMHIST_FUNC(__func__); UVMHIST_CALLED(ubchist);

	if (flags & UBC_WRITE) {
		if (flags & UBC_FAULTBUSY)
			gpflags |= PGO_OVERWRITE | PGO_NOBLOCKALLOC;
#if 0
		KASSERT(!UVM_OBJ_NEEDS_WRITEFAULT(uobj));
#endif

		/*
		 * Tell genfs_getpages() we already have the journal lock,
		 * allow allocation past current EOF.
		 */
		gpflags |= PGO_JOURNALLOCKED | PGO_PASTEOF;
		access_type |= VM_PROT_WRITE;
	} else {
		/* Don't need the empty blocks allocated, PG_RDONLY is okay */
		gpflags |= PGO_NOBLOCKALLOC;
	}

	pgoff = (offset & PAGE_MASK);
	*lenp = MIN(*lenp, ubc_winsize - pgoff);

again:
	*npages = (*lenp + pgoff + PAGE_SIZE - 1) >> PAGE_SHIFT;
	KASSERT((*npages * PAGE_SIZE) <= ubc_winsize);
	KASSERT(*lenp + pgoff <= ubc_winsize);
	memset(pgs, 0, *npages * sizeof(pgs[0]));

	rw_enter(uobj->vmobjlock, RW_WRITER);
	error = (*uobj->pgops->pgo_get)(uobj, trunc_page(offset), pgs,
	    npages, 0, access_type, advice, gpflags);
	UVMHIST_LOG(ubchist, "alloc_direct getpages %jd", error, 0, 0, 0);
	if (error) {
		if (error == EAGAIN) {
			kpause("ubc_alloc_directg", false, hz >> 2, NULL);
			goto again;
		}
		return error;
	}

	rw_enter(uobj->vmobjlock, RW_WRITER);
	for (int i = 0; i < *npages; i++) {
		struct vm_page *pg = pgs[i];

		KASSERT(pg != NULL);
		KASSERT(pg != PGO_DONTCARE);
		KASSERT((pg->flags & PG_FAKE) == 0 || (gpflags & PGO_OVERWRITE));
		KASSERT(pg->uobject->vmobjlock == uobj->vmobjlock);

		/* Avoid breaking loan if possible, only do it on write */
		if ((flags & UBC_WRITE) && pg->loan_count != 0) {
			pg = uvm_loanbreak(pg);
			if (pg == NULL) {
				uvm_page_unbusy(pgs, *npages);
				rw_exit(uobj->vmobjlock);
				uvm_wait("ubc_alloc_directl");
				goto again;
			}
			pgs[i] = pg;
		}

		/* Page must be writable by now */
		KASSERT((pg->flags & PG_RDONLY) == 0 || (flags & UBC_WRITE) == 0);

		/*
		 * XXX For aobj pages.  No managed mapping - mark the page
		 * dirty.
		 */
		if ((flags & UBC_WRITE) != 0) {
			uvm_pagemarkdirty(pg, UVM_PAGE_STATUS_DIRTY);
		}
	}
	rw_exit(uobj->vmobjlock);

	return 0;
}

static void __noinline
ubc_direct_release(struct uvm_object *uobj,
	int flags, struct vm_page **pgs, int npages)
{
	rw_enter(uobj->vmobjlock, RW_WRITER);
	for (int i = 0; i < npages; i++) {
		struct vm_page *pg = pgs[i];

		pg->flags &= ~PG_BUSY;
		UVM_PAGE_OWN(pg, NULL);
		if (pg->flags & PG_RELEASED) {
			pg->flags &= ~PG_RELEASED;
			uvm_pagefree(pg);
			continue;
		}

		if (uvm_pagewanted_p(pg) || uvmpdpol_pageactivate_p(pg)) {
			uvm_pagelock(pg);
			uvm_pageactivate(pg);
			uvm_pagewakeup(pg);
			uvm_pageunlock(pg);
		}

		/* Page was changed, no longer fake and neither clean. */
		if (flags & UBC_WRITE) {
			KASSERTMSG(uvm_pagegetdirty(pg) ==
			    UVM_PAGE_STATUS_DIRTY,
			    "page %p not dirty", pg);
			pg->flags &= ~PG_FAKE;
		}
	}
	rw_exit(uobj->vmobjlock);
}

static int
ubc_uiomove_process(void *win, size_t len, void *arg)
{
	struct uio *uio = (struct uio *)arg;

	return uiomove(win, len, uio);
}

static int
ubc_zerorange_process(void *win, size_t len, void *arg)
{
	memset(win, 0, len);
	return 0;
}

static int __noinline
ubc_uiomove_direct(struct uvm_object *uobj, struct uio *uio, vsize_t todo, int advice,
    int flags)
{
	const bool overwrite = (flags & UBC_FAULTBUSY) != 0;
	voff_t off;
	int error, npages;
	struct vm_page *pgs[howmany(ubc_winsize, MIN_PAGE_SIZE)];

	KASSERT(todo <= uio->uio_resid);
	KASSERT(((flags & UBC_WRITE) != 0 && uio->uio_rw == UIO_WRITE) ||
	    ((flags & UBC_READ) != 0 && uio->uio_rw == UIO_READ));

	off = uio->uio_offset;
	error = 0;
	while (todo > 0) {
		vsize_t bytelen = todo;

		error = ubc_alloc_direct(uobj, off, &bytelen, advice, flags,
		    pgs, &npages);
		if (error != 0) {
			/* can't do anything, failed to get the pages */
			break;
		}

		if (error == 0) {
			error = uvm_direct_process(pgs, npages, off, bytelen,
			    ubc_uiomove_process, uio);
		}

		if (overwrite) {
			voff_t endoff;

			/*
			 * if we haven't initialized the pages yet due to an
			 * error above, do it now.
			 */
			if (error != 0) {
				printf("%s: error=%d\n", __func__, error);
				(void) uvm_direct_process(pgs, npages, off,
				    bytelen, ubc_zerorange_process, NULL);
			}

			off += bytelen;
			todo -= bytelen;
			endoff = off & (PAGE_SIZE - 1);

			/*
			 * zero out the remaining portion of the final page
			 * (if any).
			 */
			if (todo == 0 && endoff != 0) {
				vsize_t zlen = PAGE_SIZE - endoff;
				(void) uvm_direct_process(pgs + npages - 1, 1,
				    off, zlen, ubc_zerorange_process, NULL);
			}
		} else {
			off += bytelen;
			todo -= bytelen;
		}

		ubc_direct_release(uobj, flags, pgs, npages);

		if (error != 0 && ISSET(flags, UBC_PARTIALOK)) {
			break;
		}
	}

	return error;
}

static void __noinline
ubc_zerorange_direct(struct uvm_object *uobj, off_t off, size_t todo, int flags)
{
	int error, npages;
	struct vm_page *pgs[howmany(ubc_winsize, MIN_PAGE_SIZE)];

	flags |= UBC_WRITE;

	error = 0;
	while (todo > 0) {
		vsize_t bytelen = todo;

		error = ubc_alloc_direct(uobj, off, &bytelen, UVM_ADV_NORMAL,
		    flags, pgs, &npages);
		if (error != 0) {
			/* can't do anything, failed to get the pages */
			break;
		}

		error = uvm_direct_process(pgs, npages, off, bytelen,
		    ubc_zerorange_process, NULL);

		ubc_direct_release(uobj, flags, pgs, npages);

		off += bytelen;
		todo -= bytelen;
	}
}

#endif /* UBC_USE_PMAP_DIRECT */

/*
 * ubc_purge: disassociate ubc_map structures from an empty uvm_object.
 */

void
ubc_purge(struct uvm_object *uobj)
{
	struct ubc_map *umap;
	vaddr_t va;

	KASSERT(uobj->uo_npages == 0);

	/*
	 * Safe to check without lock held, as ubc_alloc() removes
	 * the mapping and list entry in the correct order.
	 */
	if (__predict_true(LIST_EMPTY(&uobj->uo_ubc))) {
		return;
	}
	rw_enter(ubc_object.uobj.vmobjlock, RW_WRITER);
	while ((umap = LIST_FIRST(&uobj->uo_ubc)) != NULL) {
		KASSERT(umap->refcount == 0);
		for (va = 0; va < ubc_winsize; va += PAGE_SIZE) {
			KASSERT(!pmap_extract(pmap_kernel(),
			    va + UBC_UMAP_ADDR(umap), NULL));
		}
		LIST_REMOVE(umap, list);
		LIST_REMOVE(umap, hash);
		umap->flags &= ~UMAP_MAPPING_CACHED;
		umap->uobj = NULL;
	}
	rw_exit(ubc_object.uobj.vmobjlock);
}<|MERGE_RESOLUTION|>--- conflicted
+++ resolved
@@ -482,11 +482,7 @@
 	struct ubc_map *umap;
 	voff_t umap_offset;
 	int error;
-<<<<<<< HEAD
-	UVMHIST_FUNC("ubc_alloc");
-=======
 	UVMHIST_FUNC(__func__);
->>>>>>> 34e80608
 	UVMHIST_CALLARGS(ubchist, "uobj %#jx offset 0x%jx len 0x%jx",
 	    (uintptr_t)uobj, offset, *lenp, 0);
 
@@ -644,11 +640,7 @@
 	struct uvm_object *uobj;
 	vaddr_t umapva;
 	bool unmapped;
-<<<<<<< HEAD
-	UVMHIST_FUNC("ubc_release");
-=======
 	UVMHIST_FUNC(__func__);
->>>>>>> 34e80608
 	UVMHIST_CALLARGS(ubchist, "va %#jx", (uintptr_t)va, 0, 0, 0);
 
 	umap = &ubc_object.umap[((char *)va - ubc_object.kva) >> ubc_winshift];
