--- conflicted
+++ resolved
@@ -1,8 +1,4 @@
-<<<<<<< HEAD
-/*	$NetBSD: uvm_bio.c,v 1.125 2021/03/13 15:29:55 skrll Exp $	*/
-=======
 /*	$NetBSD: uvm_bio.c,v 1.126 2021/04/01 06:26:26 simonb Exp $	*/
->>>>>>> e2aa5677
 
 /*
  * Copyright (c) 1998 Chuck Silvers.
@@ -38,11 +34,7 @@
  */
 
 #include <sys/cdefs.h>
-<<<<<<< HEAD
-__KERNEL_RCSID(0, "$NetBSD: uvm_bio.c,v 1.125 2021/03/13 15:29:55 skrll Exp $");
-=======
 __KERNEL_RCSID(0, "$NetBSD: uvm_bio.c,v 1.126 2021/04/01 06:26:26 simonb Exp $");
->>>>>>> e2aa5677
 
 #include "opt_uvmhist.h"
 #include "opt_ubc.h"
