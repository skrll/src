<<<<<<< HEAD
/*	$NetBSD: uvm_bio.c,v 1.106 2020/03/17 18:31:39 ad Exp $	*/
=======
/*	$NetBSD: uvm_bio.c,v 1.108 2020/04/07 19:12:25 ad Exp $	*/
>>>>>>> 898b1760

/*
 * Copyright (c) 1998 Chuck Silvers.
 * All rights reserved.
 *
 * Redistribution and use in source and binary forms, with or without
 * modification, are permitted provided that the following conditions
 * are met:
 * 1. Redistributions of source code must retain the above copyright
 *    notice, this list of conditions and the following disclaimer.
 * 2. Redistributions in binary form must reproduce the above copyright
 *    notice, this list of conditions and the following disclaimer in the
 *    documentation and/or other materials provided with the distribution.
 * 3. The name of the author may not be used to endorse or promote products
 *    derived from this software without specific prior written permission.
 *
 * THIS SOFTWARE IS PROVIDED BY THE AUTHOR ``AS IS'' AND ANY EXPRESS OR
 * IMPLIED WARRANTIES, INCLUDING, BUT NOT LIMITED TO, THE IMPLIED WARRANTIES
 * OF MERCHANTABILITY AND FITNESS FOR A PARTICULAR PURPOSE ARE DISCLAIMED.
 * IN NO EVENT SHALL THE AUTHOR BE LIABLE FOR ANY DIRECT, INDIRECT,
 * INCIDENTAL, SPECIAL, EXEMPLARY, OR CONSEQUENTIAL DAMAGES (INCLUDING,
 * BUT NOT LIMITED TO, PROCUREMENT OF SUBSTITUTE GOODS OR SERVICES;
 * LOSS OF USE, DATA, OR PROFITS; OR BUSINESS INTERRUPTION) HOWEVER CAUSED
 * AND ON ANY THEORY OF LIABILITY, WHETHER IN CONTRACT, STRICT LIABILITY,
 * OR TORT (INCLUDING NEGLIGENCE OR OTHERWISE) ARISING IN ANY WAY
 * OUT OF THE USE OF THIS SOFTWARE, EVEN IF ADVISED OF THE POSSIBILITY OF
 * SUCH DAMAGE.
 *
 */

/*
 * uvm_bio.c: buffered i/o object mapping cache
 */

#include <sys/cdefs.h>
<<<<<<< HEAD
__KERNEL_RCSID(0, "$NetBSD: uvm_bio.c,v 1.106 2020/03/17 18:31:39 ad Exp $");
=======
__KERNEL_RCSID(0, "$NetBSD: uvm_bio.c,v 1.108 2020/04/07 19:12:25 ad Exp $");
>>>>>>> 898b1760

#include "opt_uvmhist.h"
#include "opt_ubc.h"

#include <sys/param.h>
#include <sys/systm.h>
#include <sys/kmem.h>
#include <sys/kernel.h>
#include <sys/proc.h>
#include <sys/vnode.h>

#include <uvm/uvm.h>

#ifdef PMAP_DIRECT
#  define UBC_USE_PMAP_DIRECT
#endif

/*
 * local functions
 */

static int	ubc_fault(struct uvm_faultinfo *, vaddr_t, struct vm_page **,
			  int, int, vm_prot_t, int);
static struct ubc_map *ubc_find_mapping(struct uvm_object *, voff_t);
#ifdef UBC_USE_PMAP_DIRECT
static int __noinline ubc_uiomove_direct(struct uvm_object *, struct uio *, vsize_t,
			  int, int);
static void __noinline ubc_zerorange_direct(struct uvm_object *, off_t, size_t, int);

bool ubc_direct = false; /* XXX */
#endif

/*
 * local data structues
 */

#define UBC_HASH(uobj, offset) 						\
	(((((u_long)(uobj)) >> 8) + (((u_long)(offset)) >> PAGE_SHIFT)) & \
				ubc_object.hashmask)

#define UBC_QUEUE(offset)						\
	(&ubc_object.inactive[(((u_long)(offset)) >> ubc_winshift) &	\
			     (UBC_NQUEUES - 1)])

#define UBC_UMAP_ADDR(u)						\
	(vaddr_t)(ubc_object.kva + (((u) - ubc_object.umap) << ubc_winshift))


#define UMAP_PAGES_LOCKED	0x0001
#define UMAP_MAPPING_CACHED	0x0002

struct ubc_map {
	struct uvm_object *	uobj;		/* mapped object */
	voff_t			offset;		/* offset into uobj */
	voff_t			writeoff;	/* write offset */
	vsize_t			writelen;	/* write len */
	int			refcount;	/* refcount on mapping */
	int			flags;		/* extra state */
	int			advice;

	LIST_ENTRY(ubc_map)	hash;		/* hash table */
	TAILQ_ENTRY(ubc_map)	inactive;	/* inactive queue */
	LIST_ENTRY(ubc_map)	list;		/* per-object list */
};

TAILQ_HEAD(ubc_inactive_head, ubc_map);
static struct ubc_object {
	struct uvm_object uobj;		/* glue for uvm_map() */
	char *kva;			/* where ubc_object is mapped */
	struct ubc_map *umap;		/* array of ubc_map's */

	LIST_HEAD(, ubc_map) *hash;	/* hashtable for cached ubc_map's */
	u_long hashmask;		/* mask for hashtable */

	struct ubc_inactive_head *inactive;
					/* inactive queues for ubc_map's */
} ubc_object;

const struct uvm_pagerops ubc_pager = {
	.pgo_fault = ubc_fault,
	/* ... rest are NULL */
};

int ubc_nwins = UBC_NWINS;
int ubc_winshift __read_mostly = UBC_WINSHIFT;
int ubc_winsize __read_mostly;
#if defined(PMAP_PREFER)
int ubc_nqueues;
#define UBC_NQUEUES ubc_nqueues
#else
#define UBC_NQUEUES 1
#endif

#if defined(UBC_STATS)

#define	UBC_EVCNT_DEFINE(name) \
struct evcnt ubc_evcnt_##name = \
EVCNT_INITIALIZER(EVCNT_TYPE_MISC, NULL, "ubc", #name); \
EVCNT_ATTACH_STATIC(ubc_evcnt_##name);
#define	UBC_EVCNT_INCR(name) ubc_evcnt_##name.ev_count++

#else /* defined(UBC_STATS) */

#define	UBC_EVCNT_DEFINE(name)	/* nothing */
#define	UBC_EVCNT_INCR(name)	/* nothing */

#endif /* defined(UBC_STATS) */

UBC_EVCNT_DEFINE(wincachehit)
UBC_EVCNT_DEFINE(wincachemiss)
UBC_EVCNT_DEFINE(faultbusy)

/*
 * ubc_init
 *
 * init pager private data structures.
 */

void
ubc_init(void)
{
	/*
	 * Make sure ubc_winshift is sane.
	 */
	if (ubc_winshift < PAGE_SHIFT)
		ubc_winshift = PAGE_SHIFT;
	ubc_winsize = 1 << ubc_winshift;

	/*
	 * init ubc_object.
	 * alloc and init ubc_map's.
	 * init inactive queues.
	 * alloc and init hashtable.
	 * map in ubc_object.
	 */

	uvm_obj_init(&ubc_object.uobj, &ubc_pager, true, UVM_OBJ_KERN);

	ubc_object.umap = kmem_zalloc(ubc_nwins * sizeof(struct ubc_map),
	    KM_SLEEP);
	if (ubc_object.umap == NULL)
		panic("ubc_init: failed to allocate ubc_map");

	vaddr_t va = (vaddr_t)1L;
#ifdef PMAP_PREFER
	PMAP_PREFER(0, &va, 0, 0);	/* kernel is never topdown */
	ubc_nqueues = va >> ubc_winshift;
	if (ubc_nqueues == 0) {
		ubc_nqueues = 1;
	}
#endif
	ubc_object.inactive = kmem_alloc(UBC_NQUEUES *
	    sizeof(struct ubc_inactive_head), KM_SLEEP);
	for (int i = 0; i < UBC_NQUEUES; i++) {
		TAILQ_INIT(&ubc_object.inactive[i]);
	}
	for (int i = 0; i < ubc_nwins; i++) {
		struct ubc_map *umap;
		umap = &ubc_object.umap[i];
		TAILQ_INSERT_TAIL(&ubc_object.inactive[i & (UBC_NQUEUES - 1)],
				  umap, inactive);
	}

	ubc_object.hash = hashinit(ubc_nwins, HASH_LIST, true,
	    &ubc_object.hashmask);
	for (int i = 0; i <= ubc_object.hashmask; i++) {
		LIST_INIT(&ubc_object.hash[i]);
	}

	if (uvm_map(kernel_map, (vaddr_t *)&ubc_object.kva,
		    ubc_nwins << ubc_winshift, &ubc_object.uobj, 0, (vsize_t)va,
		    UVM_MAPFLAG(UVM_PROT_RW, UVM_PROT_RW, UVM_INH_NONE,
				UVM_ADV_RANDOM, UVM_FLAG_NOMERGE)) != 0) {
		panic("ubc_init: failed to map ubc_object");
	}
}

void
ubchist_init(void)
{

	UVMHIST_INIT(ubchist, 300);
}

/*
 * ubc_fault_page: helper of ubc_fault to handle a single page.
 *
 * => Caller has UVM object locked.
 * => Caller will perform pmap_update().
 */

static inline int
ubc_fault_page(const struct uvm_faultinfo *ufi, const struct ubc_map *umap,
    struct vm_page *pg, vm_prot_t prot, vm_prot_t access_type, vaddr_t va)
{
	vm_prot_t mask;
	int error;
	bool rdonly;

	KASSERT(rw_write_held(pg->uobject->vmobjlock));

	KASSERT((pg->flags & PG_FAKE) == 0);
	if (pg->flags & PG_RELEASED) {
		uvm_pagefree(pg);
		return 0;
	}
	if (pg->loan_count != 0) {

		/*
		 * Avoid unneeded loan break, if possible.
		 */

		if ((access_type & VM_PROT_WRITE) == 0) {
			prot &= ~VM_PROT_WRITE;
		}
		if (prot & VM_PROT_WRITE) {
			struct vm_page *newpg;

			newpg = uvm_loanbreak(pg);
			if (newpg == NULL) {
				uvm_page_unbusy(&pg, 1);
				return ENOMEM;
			}
			pg = newpg;
		}
	}

	/*
	 * Note that a page whose backing store is partially allocated
	 * is marked as PG_RDONLY.
	 *
	 * it's a responsibility of ubc_alloc's caller to allocate backing
	 * blocks before writing to the window.
	 */

	KASSERT((pg->flags & PG_RDONLY) == 0 ||
	    (access_type & VM_PROT_WRITE) == 0 ||
	    pg->offset < umap->writeoff ||
	    pg->offset + PAGE_SIZE > umap->writeoff + umap->writelen);

	rdonly = uvm_pagereadonly_p(pg);
	mask = rdonly ? ~VM_PROT_WRITE : VM_PROT_ALL;

	error = pmap_enter(ufi->orig_map->pmap, va, VM_PAGE_TO_PHYS(pg),
	    prot & mask, PMAP_CANFAIL | (access_type & mask));

	uvm_pagelock(pg);
	uvm_pageactivate(pg);
	uvm_pagewakeup(pg);
	uvm_pageunlock(pg);
	pg->flags &= ~PG_BUSY;
	UVM_PAGE_OWN(pg, NULL);

	return error;
}

/*
 * ubc_fault: fault routine for ubc mapping
 */

static int
ubc_fault(struct uvm_faultinfo *ufi, vaddr_t ign1, struct vm_page **ign2,
    int ign3, int ign4, vm_prot_t access_type, int flags)
{
	struct uvm_object *uobj;
	struct ubc_map *umap;
	vaddr_t va, eva, ubc_offset, slot_offset;
	struct vm_page *pgs[ubc_winsize >> PAGE_SHIFT];
	int i, error, npages;
	vm_prot_t prot;

	UVMHIST_FUNC("ubc_fault"); UVMHIST_CALLED(ubchist);

	/*
	 * no need to try with PGO_LOCKED...
	 * we don't need to have the map locked since we know that
	 * no one will mess with it until our reference is released.
	 */

	if (flags & PGO_LOCKED) {
		uvmfault_unlockall(ufi, NULL, &ubc_object.uobj);
		flags &= ~PGO_LOCKED;
	}

	va = ufi->orig_rvaddr;
	ubc_offset = va - (vaddr_t)ubc_object.kva;
	umap = &ubc_object.umap[ubc_offset >> ubc_winshift];
	KASSERT(umap->refcount != 0);
	KASSERT((umap->flags & UMAP_PAGES_LOCKED) == 0);
	slot_offset = ubc_offset & (ubc_winsize - 1);

	/*
	 * some platforms cannot write to individual bytes atomically, so
	 * software has to do read/modify/write of larger quantities instead.
	 * this means that the access_type for "write" operations
	 * can be VM_PROT_READ, which confuses us mightily.
	 *
	 * deal with this by resetting access_type based on the info
	 * that ubc_alloc() stores for us.
	 */

	access_type = umap->writelen ? VM_PROT_WRITE : VM_PROT_READ;
	UVMHIST_LOG(ubchist, "va 0x%jx ubc_offset 0x%jx access_type %jd",
	    va, ubc_offset, access_type, 0);

	if ((access_type & VM_PROT_WRITE) != 0) {
#ifndef PRIxOFF		/* XXX */
#define PRIxOFF "jx"	/* XXX */
#endif			/* XXX */
		KASSERTMSG((trunc_page(umap->writeoff) <= slot_offset),
		    "out of range write: slot=%#"PRIxVSIZE" off=%#"PRIxOFF,
		    slot_offset, (intmax_t)umap->writeoff);
		KASSERTMSG((slot_offset < umap->writeoff + umap->writelen),
		    "out of range write: slot=%#"PRIxVADDR
		        " off=%#"PRIxOFF" len=%#"PRIxVSIZE,
		    slot_offset, (intmax_t)umap->writeoff, umap->writelen);
	}

	/* no umap locking needed since we have a ref on the umap */
	uobj = umap->uobj;

	if ((access_type & VM_PROT_WRITE) == 0) {
		npages = (ubc_winsize - slot_offset) >> PAGE_SHIFT;
	} else {
		npages = (round_page(umap->offset + umap->writeoff +
		    umap->writelen) - (umap->offset + slot_offset))
		    >> PAGE_SHIFT;
		flags |= PGO_PASTEOF;
	}

again:
	memset(pgs, 0, sizeof (pgs));
	rw_enter(uobj->vmobjlock, RW_WRITER);

	UVMHIST_LOG(ubchist, "slot_offset 0x%jx writeoff 0x%jx writelen 0x%jx ",
	    slot_offset, umap->writeoff, umap->writelen, 0);
	UVMHIST_LOG(ubchist, "getpages uobj %#jx offset 0x%jx npages %jd",
	    (uintptr_t)uobj, umap->offset + slot_offset, npages, 0);

	error = (*uobj->pgops->pgo_get)(uobj, umap->offset + slot_offset, pgs,
	    &npages, 0, access_type, umap->advice, flags | PGO_NOBLOCKALLOC |
	    PGO_NOTIMESTAMP);
	UVMHIST_LOG(ubchist, "getpages error %jd npages %jd", error, npages, 0,
	    0);

	if (error == EAGAIN) {
		kpause("ubc_fault", false, hz >> 2, NULL);
		goto again;
	}
	if (error) {
		return error;
	}

	/*
	 * For virtually-indexed, virtually-tagged caches we should avoid
	 * creating writable mappings when we do not absolutely need them,
	 * since the "compatible alias" trick does not work on such caches.
	 * Otherwise, we can always map the pages writable.
	 */

#ifdef PMAP_CACHE_VIVT
	prot = VM_PROT_READ | access_type;
#else
	prot = VM_PROT_READ | VM_PROT_WRITE;
#endif

	va = ufi->orig_rvaddr;
	eva = ufi->orig_rvaddr + (npages << PAGE_SHIFT);

	UVMHIST_LOG(ubchist, "va 0x%jx eva 0x%jx", va, eva, 0, 0);

	/*
	 * Note: normally all returned pages would have the same UVM object.
	 * However, layered file-systems and e.g. tmpfs, may return pages
	 * which belong to underlying UVM object.  In such case, lock is
	 * shared amongst the objects.
	 */
	rw_enter(uobj->vmobjlock, RW_WRITER);
	for (i = 0; va < eva; i++, va += PAGE_SIZE) {
		struct vm_page *pg;

		UVMHIST_LOG(ubchist, "pgs[%jd] = %#jx", i, (uintptr_t)pgs[i],
		    0, 0);
		pg = pgs[i];

		if (pg == NULL || pg == PGO_DONTCARE) {
			continue;
		}
		KASSERT(uobj->vmobjlock == pg->uobject->vmobjlock);
		error = ubc_fault_page(ufi, umap, pg, prot, access_type, va);
		if (error) {
			/*
			 * Flush (there might be pages entered), drop the lock,
			 * and perform uvm_wait().  Note: page will re-fault.
			 */
			pmap_update(ufi->orig_map->pmap);
			rw_exit(uobj->vmobjlock);
			uvm_wait("ubc_fault");
			rw_enter(uobj->vmobjlock, RW_WRITER);
		}
	}
	/* Must make VA visible before the unlock. */
	pmap_update(ufi->orig_map->pmap);
	rw_exit(uobj->vmobjlock);

	return 0;
}

/*
 * local functions
 */

static struct ubc_map *
ubc_find_mapping(struct uvm_object *uobj, voff_t offset)
{
	struct ubc_map *umap;

	LIST_FOREACH(umap, &ubc_object.hash[UBC_HASH(uobj, offset)], hash) {
		if (umap->uobj == uobj && umap->offset == offset) {
			return umap;
		}
	}
	return NULL;
}


/*
 * ubc interface functions
 */

/*
 * ubc_alloc:  allocate a file mapping window
 */

static void * __noinline
ubc_alloc(struct uvm_object *uobj, voff_t offset, vsize_t *lenp, int advice,
    int flags)
{
	vaddr_t slot_offset, va;
	struct ubc_map *umap;
	voff_t umap_offset;
	int error;
	UVMHIST_FUNC("ubc_alloc"); UVMHIST_CALLED(ubchist);

	UVMHIST_LOG(ubchist, "uobj %#jx offset 0x%jx len 0x%jx",
	    (uintptr_t)uobj, offset, *lenp, 0);

	KASSERT(*lenp > 0);
	umap_offset = (offset & ~((voff_t)ubc_winsize - 1));
	slot_offset = (vaddr_t)(offset & ((voff_t)ubc_winsize - 1));
	*lenp = MIN(*lenp, ubc_winsize - slot_offset);

	rw_enter(ubc_object.uobj.vmobjlock, RW_WRITER);
again:
	/*
	 * The UVM object is already referenced.
	 * Lock order: UBC object -> ubc_map::uobj.
	 */
	umap = ubc_find_mapping(uobj, umap_offset);
	if (umap == NULL) {
		struct uvm_object *oobj;

		UBC_EVCNT_INCR(wincachemiss);
		umap = TAILQ_FIRST(UBC_QUEUE(offset));
		if (umap == NULL) {
			rw_exit(ubc_object.uobj.vmobjlock);
			kpause("ubc_alloc", false, hz >> 2, NULL);
			rw_enter(ubc_object.uobj.vmobjlock, RW_WRITER);
			goto again;
		}

		va = UBC_UMAP_ADDR(umap);
		oobj = umap->uobj;

		/*
		 * Remove from old hash (if any), add to new hash.
		 */

		if (oobj != NULL) {
			/*
			 * Mapping must be removed before the list entry,
			 * since there is a race with ubc_purge().
			 */
			if (umap->flags & UMAP_MAPPING_CACHED) {
				umap->flags &= ~UMAP_MAPPING_CACHED;
				rw_enter(oobj->vmobjlock, RW_WRITER);
				pmap_remove(pmap_kernel(), va,
				    va + ubc_winsize);
				pmap_update(pmap_kernel());
				rw_exit(oobj->vmobjlock);
			}
			LIST_REMOVE(umap, hash);
			LIST_REMOVE(umap, list);
		} else {
			KASSERT((umap->flags & UMAP_MAPPING_CACHED) == 0);
		}
		umap->uobj = uobj;
		umap->offset = umap_offset;
		LIST_INSERT_HEAD(&ubc_object.hash[UBC_HASH(uobj, umap_offset)],
		    umap, hash);
		LIST_INSERT_HEAD(&uobj->uo_ubc, umap, list);
	} else {
		UBC_EVCNT_INCR(wincachehit);
		va = UBC_UMAP_ADDR(umap);
	}

	if (umap->refcount == 0) {
		TAILQ_REMOVE(UBC_QUEUE(offset), umap, inactive);
	}

	if (flags & UBC_WRITE) {
		KASSERTMSG(umap->writeoff == 0 && umap->writelen == 0,
		    "ubc_alloc: concurrent writes to uobj %p", uobj);
		umap->writeoff = slot_offset;
		umap->writelen = *lenp;
	}

	umap->refcount++;
	umap->advice = advice;
	rw_exit(ubc_object.uobj.vmobjlock);
	UVMHIST_LOG(ubchist, "umap %#jx refs %jd va %#jx flags 0x%jx",
	    (uintptr_t)umap, umap->refcount, (uintptr_t)va, flags);

	if (flags & UBC_FAULTBUSY) {
		// XXX add offset from slot_offset?
		int npages = (*lenp + PAGE_SIZE - 1) >> PAGE_SHIFT;
		struct vm_page *pgs[npages];
		int gpflags =
		    PGO_SYNCIO|PGO_OVERWRITE|PGO_PASTEOF|PGO_NOBLOCKALLOC|
		    PGO_NOTIMESTAMP;
		int i;
		KDASSERT(flags & UBC_WRITE);
		KASSERT(umap->refcount == 1);

		UBC_EVCNT_INCR(faultbusy);
again_faultbusy:
		rw_enter(uobj->vmobjlock, RW_WRITER);
		if (umap->flags & UMAP_MAPPING_CACHED) {
			umap->flags &= ~UMAP_MAPPING_CACHED;
			pmap_remove(pmap_kernel(), va, va + ubc_winsize);
		}
		memset(pgs, 0, sizeof(pgs));

		error = (*uobj->pgops->pgo_get)(uobj, trunc_page(offset), pgs,
		    &npages, 0, VM_PROT_READ | VM_PROT_WRITE, advice, gpflags);
		UVMHIST_LOG(ubchist, "faultbusy getpages %jd", error, 0, 0, 0);
		if (error) {
			/*
			 * Flush: the mapping above might have been removed.
			 */
			pmap_update(pmap_kernel());
			goto out;
		}
		for (i = 0; i < npages; i++) {
			struct vm_page *pg = pgs[i];

			KASSERT(pg->uobject == uobj);
			if (pg->loan_count != 0) {
				rw_enter(uobj->vmobjlock, RW_WRITER);
				if (pg->loan_count != 0) {
					pg = uvm_loanbreak(pg);
				}
				if (pg == NULL) {
					pmap_kremove(va, ubc_winsize);
					pmap_update(pmap_kernel());
					uvm_page_unbusy(pgs, npages);
					rw_exit(uobj->vmobjlock);
					uvm_wait("ubc_alloc");
					goto again_faultbusy;
				}
				rw_exit(uobj->vmobjlock);
				pgs[i] = pg;
			}
			pmap_kenter_pa(va + slot_offset + (i << PAGE_SHIFT),
			    VM_PAGE_TO_PHYS(pg),
			    VM_PROT_READ | VM_PROT_WRITE, 0);
		}
		pmap_update(pmap_kernel());
		umap->flags |= UMAP_PAGES_LOCKED;
	} else {
		KASSERT((umap->flags & UMAP_PAGES_LOCKED) == 0);
	}

out:
	return (void *)(va + slot_offset);
}

/*
 * ubc_release:  free a file mapping window.
 */

static void __noinline
ubc_release(void *va, int flags)
{
	struct ubc_map *umap;
	struct uvm_object *uobj;
	vaddr_t umapva;
	bool unmapped;
	UVMHIST_FUNC("ubc_release"); UVMHIST_CALLED(ubchist);

	UVMHIST_LOG(ubchist, "va %#jx", (uintptr_t)va, 0, 0, 0);
	umap = &ubc_object.umap[((char *)va - ubc_object.kva) >> ubc_winshift];
	umapva = UBC_UMAP_ADDR(umap);
	uobj = umap->uobj;
	KASSERT(uobj != NULL);

	if (umap->flags & UMAP_PAGES_LOCKED) {
		const voff_t slot_offset = umap->writeoff;
		const voff_t endoff = umap->writeoff + umap->writelen;
		const voff_t zerolen = round_page(endoff) - endoff;
		const u_int npages = (round_page(endoff) -
		    trunc_page(slot_offset)) >> PAGE_SHIFT;
		struct vm_page *pgs[npages];

		KASSERT((umap->flags & UMAP_MAPPING_CACHED) == 0);
		if (zerolen) {
			memset((char *)umapva + endoff, 0, zerolen);
		}
		umap->flags &= ~UMAP_PAGES_LOCKED;
		rw_enter(uobj->vmobjlock, RW_WRITER);
		for (u_int i = 0; i < npages; i++) {
			paddr_t pa;
			bool rv __diagused;

			rv = pmap_extract(pmap_kernel(),
			    umapva + slot_offset + (i << PAGE_SHIFT), &pa);
			KASSERT(rv);
			pgs[i] = PHYS_TO_VM_PAGE(pa);
			pgs[i]->flags &= ~PG_FAKE;
			KASSERTMSG(uvm_pagegetdirty(pgs[i]) ==
			    UVM_PAGE_STATUS_DIRTY,
			    "page %p not dirty", pgs[i]);
			KASSERT(pgs[i]->loan_count == 0);
			uvm_pagelock(pgs[i]);
			uvm_pageactivate(pgs[i]);
			uvm_pageunlock(pgs[i]);
		}
		pmap_kremove(umapva, ubc_winsize);
		pmap_update(pmap_kernel());
		uvm_page_unbusy(pgs, npages);
		rw_exit(uobj->vmobjlock);
		unmapped = true;
	} else {
		unmapped = false;
	}

	rw_enter(ubc_object.uobj.vmobjlock, RW_WRITER);
	umap->writeoff = 0;
	umap->writelen = 0;
	umap->refcount--;
	if (umap->refcount == 0) {
		if (flags & UBC_UNMAP) {
			/*
			 * Invalidate any cached mappings if requested.
			 * This is typically used to avoid leaving
			 * incompatible cache aliases around indefinitely.
			 */
			rw_enter(uobj->vmobjlock, RW_WRITER);
			pmap_remove(pmap_kernel(), umapva,
				    umapva + ubc_winsize);
			pmap_update(pmap_kernel());
			rw_exit(uobj->vmobjlock);

			umap->flags &= ~UMAP_MAPPING_CACHED;
			LIST_REMOVE(umap, hash);
			LIST_REMOVE(umap, list);
			umap->uobj = NULL;
			TAILQ_INSERT_HEAD(UBC_QUEUE(umap->offset), umap,
			    inactive);
		} else {
			if (!unmapped) {
				umap->flags |= UMAP_MAPPING_CACHED;
			}
			TAILQ_INSERT_TAIL(UBC_QUEUE(umap->offset), umap,
			    inactive);
		}
	}
	UVMHIST_LOG(ubchist, "umap %#jx refs %jd", (uintptr_t)umap,
	    umap->refcount, 0, 0);
	rw_exit(ubc_object.uobj.vmobjlock);
}

/*
 * ubc_uiomove: move data to/from an object.
 */

int
ubc_uiomove(struct uvm_object *uobj, struct uio *uio, vsize_t todo, int advice,
    int flags)
{
	const bool overwrite = (flags & UBC_FAULTBUSY) != 0;
	voff_t off;
	int error;

	KASSERT(todo <= uio->uio_resid);
	KASSERT(((flags & UBC_WRITE) != 0 && uio->uio_rw == UIO_WRITE) ||
	    ((flags & UBC_READ) != 0 && uio->uio_rw == UIO_READ));

#ifdef UBC_USE_PMAP_DIRECT
<<<<<<< HEAD
	if (ubc_direct) {
		return ubc_uiomove_direct(uobj, uio, todo, advice, flags);
=======
	if (ubc_direct && UVM_OBJ_IS_VNODE(uobj)) {
		/*
		 * during direct access pages need to be held busy to
		 * prevent them disappearing.  if the LWP reads or writes
		 * a vnode into a mapped view of same it could deadlock.
		 * prevent this by disallowing direct access if the vnode
		 * is visible somewhere via mmap().
		 *
		 * the vnode flags are tested here, but at all points UBC is
		 * called for vnodes, the vnode is locked (thus preventing a
		 * new mapping via mmap() while busy here).
		 */

		struct vnode *vp = (struct vnode *)uobj;
		KASSERT(VOP_ISLOCKED(vp) != LK_NONE);
		if ((vp->v_vflag & VV_MAPPED) == 0) {
			return ubc_uiomove_direct(uobj, uio, todo, advice,
			    flags);
		}
>>>>>>> 898b1760
	}
#endif

	off = uio->uio_offset;
	error = 0;
	while (todo > 0) {
		vsize_t bytelen = todo;
		void *win;

		win = ubc_alloc(uobj, off, &bytelen, advice, flags);
		if (error == 0) {
			error = uiomove(win, bytelen, uio);
		}
		if (error != 0 && overwrite) {
			/*
			 * if we haven't initialized the pages yet,
			 * do it now.  it's safe to use memset here
			 * because we just mapped the pages above.
			 */
			printf("%s: error=%d\n", __func__, error);
			memset(win, 0, bytelen);
		}
		ubc_release(win, flags);
		off += bytelen;
		todo -= bytelen;
		if (error != 0 && (flags & UBC_PARTIALOK) != 0) {
			break;
		}
	}

	return error;
}

/*
 * ubc_zerorange: set a range of bytes in an object to zero.
 */

void
ubc_zerorange(struct uvm_object *uobj, off_t off, size_t len, int flags)
{

#ifdef UBC_USE_PMAP_DIRECT
	if (ubc_direct) {
		ubc_zerorange_direct(uobj, off, len, flags);
		return;
	}
#endif

	/*
	 * XXXUBC invent kzero() and use it
	 */

	while (len) {
		void *win;
		vsize_t bytelen = len;

		win = ubc_alloc(uobj, off, &bytelen, UVM_ADV_NORMAL, UBC_WRITE);
		memset(win, 0, bytelen);
		ubc_release(win, flags);

		off += bytelen;
		len -= bytelen;
	}
}

#ifdef UBC_USE_PMAP_DIRECT
/* Copy data using direct map */

/*
 * ubc_alloc_direct:  allocate a file mapping window using direct map
 */
static int __noinline
ubc_alloc_direct(struct uvm_object *uobj, voff_t offset, vsize_t *lenp,
    int advice, int flags, struct vm_page **pgs, int *npages)
{
	voff_t pgoff;
	int error;
	int gpflags = flags | PGO_NOTIMESTAMP | PGO_SYNCIO | PGO_ALLPAGES;
	int access_type = VM_PROT_READ;
	UVMHIST_FUNC("ubc_alloc_direct"); UVMHIST_CALLED(ubchist);

	if (flags & UBC_WRITE) {
		if (flags & UBC_FAULTBUSY)
			gpflags |= PGO_OVERWRITE;
#if 0
		KASSERT(!UVM_OBJ_NEEDS_WRITEFAULT(uobj));
#endif

		/*
		 * Tell genfs_getpages() we already have the journal lock,
		 * allow allocation past current EOF.
		 */
		gpflags |= PGO_JOURNALLOCKED | PGO_PASTEOF;
		access_type |= VM_PROT_WRITE;
	} else {
		/* Don't need the empty blocks allocated, PG_RDONLY is okay */
		gpflags |= PGO_NOBLOCKALLOC;
	}

	pgoff = (offset & PAGE_MASK);
	*lenp = MIN(*lenp, ubc_winsize - pgoff);

again:
	*npages = (*lenp + pgoff + PAGE_SIZE - 1) >> PAGE_SHIFT;
	KASSERT((*npages * PAGE_SIZE) <= ubc_winsize);
	KASSERT(*lenp + pgoff <= ubc_winsize);
	memset(pgs, 0, *npages * sizeof(pgs[0]));

	rw_enter(uobj->vmobjlock, RW_WRITER);
	error = (*uobj->pgops->pgo_get)(uobj, trunc_page(offset), pgs,
	    npages, 0, access_type, advice, gpflags);
	UVMHIST_LOG(ubchist, "alloc_direct getpages %jd", error, 0, 0, 0);
	if (error) {
		if (error == EAGAIN) {
			kpause("ubc_alloc_directg", false, hz >> 2, NULL);
			goto again;
		}
		return error;
	}

	rw_enter(uobj->vmobjlock, RW_WRITER);
	for (int i = 0; i < *npages; i++) {
		struct vm_page *pg = pgs[i];

		KASSERT(pg != NULL);
		KASSERT(pg != PGO_DONTCARE);
		KASSERT((pg->flags & PG_FAKE) == 0 || (gpflags & PGO_OVERWRITE));
		KASSERT(pg->uobject->vmobjlock == uobj->vmobjlock);

		/* Avoid breaking loan if possible, only do it on write */
		if ((flags & UBC_WRITE) && pg->loan_count != 0) {
			pg = uvm_loanbreak(pg);
			if (pg == NULL) {
				uvm_page_unbusy(pgs, *npages);
				rw_exit(uobj->vmobjlock);
				uvm_wait("ubc_alloc_directl");
				goto again;
			}
			pgs[i] = pg;
		}

		/* Page must be writable by now */
		KASSERT((pg->flags & PG_RDONLY) == 0 || (flags & UBC_WRITE) == 0);
	}
	rw_exit(uobj->vmobjlock);

	return 0;
}

static void __noinline
ubc_direct_release(struct uvm_object *uobj,
	int flags, struct vm_page **pgs, int npages)
{
	rw_enter(uobj->vmobjlock, RW_WRITER);
	for (int i = 0; i < npages; i++) {
		struct vm_page *pg = pgs[i];

		uvm_pagelock(pg);
		uvm_pageactivate(pg);
		uvm_pageunlock(pg);

<<<<<<< HEAD
		/*
		 * Page was changed, no longer fake and neither clean. 
		 * There's no managed mapping in the direct case, so 
		 * mark the page dirty manually.
		 */
=======
		/* Page was changed, no longer fake and neither clean. */
>>>>>>> 898b1760
		if (flags & UBC_WRITE) {
			pg->flags &= ~PG_FAKE;
			KASSERTMSG(uvm_pagegetdirty(pg) ==
			    UVM_PAGE_STATUS_DIRTY,
			    "page %p not dirty", pg);
<<<<<<< HEAD
			uvm_pagemarkdirty(pg, UVM_PAGE_STATUS_DIRTY);
=======
>>>>>>> 898b1760
		}
	}
	uvm_page_unbusy(pgs, npages);
	rw_exit(uobj->vmobjlock);
}

static int
ubc_uiomove_process(void *win, size_t len, void *arg)
{
	struct uio *uio = (struct uio *)arg;

	return uiomove(win, len, uio);
}

static int
ubc_zerorange_process(void *win, size_t len, void *arg)
{
	memset(win, 0, len);
	return 0;
}

static int __noinline
ubc_uiomove_direct(struct uvm_object *uobj, struct uio *uio, vsize_t todo, int advice,
    int flags)
{
	const bool overwrite = (flags & UBC_FAULTBUSY) != 0;
	voff_t off;
	int error, npages;
	struct vm_page *pgs[ubc_winsize >> PAGE_SHIFT];

	KASSERT(todo <= uio->uio_resid);
	KASSERT(((flags & UBC_WRITE) != 0 && uio->uio_rw == UIO_WRITE) ||
	    ((flags & UBC_READ) != 0 && uio->uio_rw == UIO_READ));

	off = uio->uio_offset;
	error = 0;
	while (todo > 0) {
		vsize_t bytelen = todo;

		error = ubc_alloc_direct(uobj, off, &bytelen, advice, flags,
		    pgs, &npages);
		if (error != 0) {
			/* can't do anything, failed to get the pages */
			break;
		}

		if (error == 0) {
			error = uvm_direct_process(pgs, npages, off, bytelen,
			    ubc_uiomove_process, uio);
		}
		if (error != 0 && overwrite) {
			/*
			 * if we haven't initialized the pages yet,
			 * do it now.  it's safe to use memset here
			 * because we just mapped the pages above.
			 */
			printf("%s: error=%d\n", __func__, error);
			(void) uvm_direct_process(pgs, npages, off, bytelen,
			    ubc_zerorange_process, NULL);
		}

		ubc_direct_release(uobj, flags, pgs, npages);

		off += bytelen;
		todo -= bytelen;

		if (error != 0 && ISSET(flags, UBC_PARTIALOK)) {
			break;
		}
	}

	return error;
}

static void __noinline
ubc_zerorange_direct(struct uvm_object *uobj, off_t off, size_t todo, int flags)
{
	int error, npages;
	struct vm_page *pgs[ubc_winsize >> PAGE_SHIFT];

	flags |= UBC_WRITE;

	error = 0;
	while (todo > 0) {
		vsize_t bytelen = todo;

		error = ubc_alloc_direct(uobj, off, &bytelen, UVM_ADV_NORMAL,
		    flags, pgs, &npages);
		if (error != 0) {
			/* can't do anything, failed to get the pages */
			break;
		}

		error = uvm_direct_process(pgs, npages, off, bytelen,
		    ubc_zerorange_process, NULL);

		ubc_direct_release(uobj, flags, pgs, npages);

		off += bytelen;
		todo -= bytelen;
	}
}

#endif /* UBC_USE_PMAP_DIRECT */

/*
 * ubc_purge: disassociate ubc_map structures from an empty uvm_object.
 */

void
ubc_purge(struct uvm_object *uobj)
{
	struct ubc_map *umap;
	vaddr_t va;

	KASSERT(uobj->uo_npages == 0);

	/*
	 * Safe to check without lock held, as ubc_alloc() removes
	 * the mapping and list entry in the correct order.
	 */
	if (__predict_true(LIST_EMPTY(&uobj->uo_ubc))) {
		return;
	}
	rw_enter(ubc_object.uobj.vmobjlock, RW_WRITER);
	while ((umap = LIST_FIRST(&uobj->uo_ubc)) != NULL) {
		KASSERT(umap->refcount == 0);
		for (va = 0; va < ubc_winsize; va += PAGE_SIZE) {
			KASSERT(!pmap_extract(pmap_kernel(),
			    va + UBC_UMAP_ADDR(umap), NULL));
		}
		LIST_REMOVE(umap, list);
		LIST_REMOVE(umap, hash);
		umap->flags &= ~UMAP_MAPPING_CACHED;
		umap->uobj = NULL;
	}
	rw_exit(ubc_object.uobj.vmobjlock);
}<|MERGE_RESOLUTION|>--- conflicted
+++ resolved
@@ -1,8 +1,4 @@
-<<<<<<< HEAD
-/*	$NetBSD: uvm_bio.c,v 1.106 2020/03/17 18:31:39 ad Exp $	*/
-=======
 /*	$NetBSD: uvm_bio.c,v 1.108 2020/04/07 19:12:25 ad Exp $	*/
->>>>>>> 898b1760
 
 /*
  * Copyright (c) 1998 Chuck Silvers.
@@ -38,11 +34,7 @@
  */
 
 #include <sys/cdefs.h>
-<<<<<<< HEAD
-__KERNEL_RCSID(0, "$NetBSD: uvm_bio.c,v 1.106 2020/03/17 18:31:39 ad Exp $");
-=======
 __KERNEL_RCSID(0, "$NetBSD: uvm_bio.c,v 1.108 2020/04/07 19:12:25 ad Exp $");
->>>>>>> 898b1760
 
 #include "opt_uvmhist.h"
 #include "opt_ubc.h"
@@ -742,10 +734,6 @@
 	    ((flags & UBC_READ) != 0 && uio->uio_rw == UIO_READ));
 
 #ifdef UBC_USE_PMAP_DIRECT
-<<<<<<< HEAD
-	if (ubc_direct) {
-		return ubc_uiomove_direct(uobj, uio, todo, advice, flags);
-=======
 	if (ubc_direct && UVM_OBJ_IS_VNODE(uobj)) {
 		/*
 		 * during direct access pages need to be held busy to
@@ -765,7 +753,6 @@
 			return ubc_uiomove_direct(uobj, uio, todo, advice,
 			    flags);
 		}
->>>>>>> 898b1760
 	}
 #endif
 
@@ -927,24 +914,12 @@
 		uvm_pageactivate(pg);
 		uvm_pageunlock(pg);
 
-<<<<<<< HEAD
-		/*
-		 * Page was changed, no longer fake and neither clean. 
-		 * There's no managed mapping in the direct case, so 
-		 * mark the page dirty manually.
-		 */
-=======
 		/* Page was changed, no longer fake and neither clean. */
->>>>>>> 898b1760
 		if (flags & UBC_WRITE) {
 			pg->flags &= ~PG_FAKE;
 			KASSERTMSG(uvm_pagegetdirty(pg) ==
 			    UVM_PAGE_STATUS_DIRTY,
 			    "page %p not dirty", pg);
-<<<<<<< HEAD
-			uvm_pagemarkdirty(pg, UVM_PAGE_STATUS_DIRTY);
-=======
->>>>>>> 898b1760
 		}
 	}
 	uvm_page_unbusy(pgs, npages);
