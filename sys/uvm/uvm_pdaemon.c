<<<<<<< HEAD
/*	$NetBSD: uvm_pdaemon.c,v 1.131 2020/11/04 01:30:19 chs Exp $	*/
=======
/*	$NetBSD: uvm_pdaemon.c,v 1.133 2021/04/17 21:37:21 mrg Exp $	*/
>>>>>>> e2aa5677

/*
 * Copyright (c) 1997 Charles D. Cranor and Washington University.
 * Copyright (c) 1991, 1993, The Regents of the University of California.
 *
 * All rights reserved.
 *
 * This code is derived from software contributed to Berkeley by
 * The Mach Operating System project at Carnegie-Mellon University.
 *
 * Redistribution and use in source and binary forms, with or without
 * modification, are permitted provided that the following conditions
 * are met:
 * 1. Redistributions of source code must retain the above copyright
 *    notice, this list of conditions and the following disclaimer.
 * 2. Redistributions in binary form must reproduce the above copyright
 *    notice, this list of conditions and the following disclaimer in the
 *    documentation and/or other materials provided with the distribution.
 * 3. Neither the name of the University nor the names of its contributors
 *    may be used to endorse or promote products derived from this software
 *    without specific prior written permission.
 *
 * THIS SOFTWARE IS PROVIDED BY THE REGENTS AND CONTRIBUTORS ``AS IS'' AND
 * ANY EXPRESS OR IMPLIED WARRANTIES, INCLUDING, BUT NOT LIMITED TO, THE
 * IMPLIED WARRANTIES OF MERCHANTABILITY AND FITNESS FOR A PARTICULAR PURPOSE
 * ARE DISCLAIMED.  IN NO EVENT SHALL THE REGENTS OR CONTRIBUTORS BE LIABLE
 * FOR ANY DIRECT, INDIRECT, INCIDENTAL, SPECIAL, EXEMPLARY, OR CONSEQUENTIAL
 * DAMAGES (INCLUDING, BUT NOT LIMITED TO, PROCUREMENT OF SUBSTITUTE GOODS
 * OR SERVICES; LOSS OF USE, DATA, OR PROFITS; OR BUSINESS INTERRUPTION)
 * HOWEVER CAUSED AND ON ANY THEORY OF LIABILITY, WHETHER IN CONTRACT, STRICT
 * LIABILITY, OR TORT (INCLUDING NEGLIGENCE OR OTHERWISE) ARISING IN ANY WAY
 * OUT OF THE USE OF THIS SOFTWARE, EVEN IF ADVISED OF THE POSSIBILITY OF
 * SUCH DAMAGE.
 *
 *	@(#)vm_pageout.c        8.5 (Berkeley) 2/14/94
 * from: Id: uvm_pdaemon.c,v 1.1.2.32 1998/02/06 05:26:30 chs Exp
 *
 *
 * Copyright (c) 1987, 1990 Carnegie-Mellon University.
 * All rights reserved.
 *
 * Permission to use, copy, modify and distribute this software and
 * its documentation is hereby granted, provided that both the copyright
 * notice and this permission notice appear in all copies of the
 * software, derivative works or modified versions, and any portions
 * thereof, and that both notices appear in supporting documentation.
 *
 * CARNEGIE MELLON ALLOWS FREE USE OF THIS SOFTWARE IN ITS "AS IS"
 * CONDITION.  CARNEGIE MELLON DISCLAIMS ANY LIABILITY OF ANY KIND
 * FOR ANY DAMAGES WHATSOEVER RESULTING FROM THE USE OF THIS SOFTWARE.
 *
 * Carnegie Mellon requests users of this software to return to
 *
 *  Software Distribution Coordinator  or  Software.Distribution@CS.CMU.EDU
 *  School of Computer Science
 *  Carnegie Mellon University
 *  Pittsburgh PA 15213-3890
 *
 * any improvements or extensions that they make and grant Carnegie the
 * rights to redistribute these changes.
 */

/*
 * uvm_pdaemon.c: the page daemon
 */

#include <sys/cdefs.h>
<<<<<<< HEAD
__KERNEL_RCSID(0, "$NetBSD: uvm_pdaemon.c,v 1.131 2020/11/04 01:30:19 chs Exp $");
=======
__KERNEL_RCSID(0, "$NetBSD: uvm_pdaemon.c,v 1.133 2021/04/17 21:37:21 mrg Exp $");
>>>>>>> e2aa5677

#include "opt_uvmhist.h"
#include "opt_readahead.h"

#define	__RWLOCK_PRIVATE

#include <sys/param.h>
#include <sys/proc.h>
#include <sys/systm.h>
#include <sys/kernel.h>
#include <sys/pool.h>
#include <sys/buf.h>
#include <sys/module.h>
#include <sys/atomic.h>
#include <sys/kthread.h>

#include <uvm/uvm.h>
#include <uvm/uvm_pdpolicy.h>
#include <uvm/uvm_pgflcache.h>

#ifdef UVMHIST
#ifndef UVMHIST_PDHIST_SIZE
#define UVMHIST_PDHIST_SIZE 100
#endif
static struct kern_history_ent pdhistbuf[UVMHIST_PDHIST_SIZE];
UVMHIST_DEFINE(pdhist) = UVMHIST_INITIALIZER(pdhisthist, pdhistbuf);
#endif

/*
 * UVMPD_NUMDIRTYREACTS is how many dirty pages the pagedaemon will reactivate
 * in a pass thru the inactive list when swap is full.  the value should be
 * "small"... if it's too large we'll cycle the active pages thru the inactive
 * queue too quickly to for them to be referenced and avoid being freed.
 */

#define	UVMPD_NUMDIRTYREACTS	16

/*
 * local prototypes
 */

static void	uvmpd_scan(void);
static void	uvmpd_scan_queue(void);
static void	uvmpd_tune(void);
static void	uvmpd_pool_drain_thread(void *);
static void	uvmpd_pool_drain_wakeup(void);

static unsigned int uvm_pagedaemon_waiters;

/* State for the pool drainer thread */
static kmutex_t uvmpd_lock __cacheline_aligned;
static kcondvar_t uvmpd_pool_drain_cv;
static bool uvmpd_pool_drain_run = false;

/*
 * XXX hack to avoid hangs when large processes fork.
 */
u_int uvm_extrapages;

/*
 * uvm_wait: wait (sleep) for the page daemon to free some pages
 *
 * => should be called with all locks released
 * => should _not_ be called by the page daemon (to avoid deadlock)
 */

void
uvm_wait(const char *wmsg)
{
	int timo = 0;

	if (uvm.pagedaemon_lwp == NULL)
		panic("out of memory before the pagedaemon thread exists");

	mutex_spin_enter(&uvmpd_lock);

	/*
	 * check for page daemon going to sleep (waiting for itself)
	 */

	if (curlwp == uvm.pagedaemon_lwp && uvmexp.paging == 0) {
		/*
		 * now we have a problem: the pagedaemon wants to go to
		 * sleep until it frees more memory.   but how can it
		 * free more memory if it is asleep?  that is a deadlock.
		 * we have two options:
		 *  [1] panic now
		 *  [2] put a timeout on the sleep, thus causing the
		 *      pagedaemon to only pause (rather than sleep forever)
		 *
		 * note that option [2] will only help us if we get lucky
		 * and some other process on the system breaks the deadlock
		 * by exiting or freeing memory (thus allowing the pagedaemon
		 * to continue).  for now we panic if DEBUG is defined,
		 * otherwise we hope for the best with option [2] (better
		 * yet, this should never happen in the first place!).
		 */

		printf("pagedaemon: deadlock detected!\n");
		timo = hz >> 3;		/* set timeout */
#if defined(DEBUG)
		/* DEBUG: panic so we can debug it */
		panic("pagedaemon deadlock");
#endif
	}

	uvm_pagedaemon_waiters++;
	wakeup(&uvm.pagedaemon);		/* wake the daemon! */
	UVM_UNLOCK_AND_WAIT(&uvmexp.free, &uvmpd_lock, false, wmsg, timo);
}

/*
 * uvm_kick_pdaemon: perform checks to determine if we need to
 * give the pagedaemon a nudge, and do so if necessary.
 */

void
uvm_kick_pdaemon(void)
{
	int fpages = uvm_availmem(false);

	if (fpages + uvmexp.paging < uvmexp.freemin ||
	    (fpages + uvmexp.paging < uvmexp.freetarg &&
	     uvmpdpol_needsscan_p()) ||
	     uvm_km_va_starved_p()) {
	     	mutex_spin_enter(&uvmpd_lock);
		wakeup(&uvm.pagedaemon);
	     	mutex_spin_exit(&uvmpd_lock);
	}
}

/*
 * uvmpd_tune: tune paging parameters
 *
 * => called when ever memory is added (or removed?) to the system
 */

static void
uvmpd_tune(void)
{
	int val;

	UVMHIST_FUNC(__func__); UVMHIST_CALLED(pdhist);

	/*
	 * try to keep 0.5% of available RAM free, but limit to between
	 * 128k and 1024k per-CPU.  XXX: what are these values good for?
	 */
	val = uvmexp.npages / 200;
	val = MAX(val, (128*1024) >> PAGE_SHIFT);
	val = MIN(val, (1024*1024) >> PAGE_SHIFT);
	val *= ncpu;

	/* Make sure there's always a user page free. */
	if (val < uvmexp.reserve_kernel + 1)
		val = uvmexp.reserve_kernel + 1;
	uvmexp.freemin = val;

	/* Calculate free target. */
	val = (uvmexp.freemin * 4) / 3;
	if (val <= uvmexp.freemin)
		val = uvmexp.freemin + 1;
	uvmexp.freetarg = val + atomic_swap_uint(&uvm_extrapages, 0);

	uvmexp.wiredmax = uvmexp.npages / 3;
	UVMHIST_LOG(pdhist, "<- done, freemin=%jd, freetarg=%jd, wiredmax=%jd",
	      uvmexp.freemin, uvmexp.freetarg, uvmexp.wiredmax, 0);
}

/*
 * uvm_pageout: the main loop for the pagedaemon
 */

void
uvm_pageout(void *arg)
{
	int npages = 0;
	int extrapages = 0;
	int fpages;

	UVMHIST_FUNC(__func__); UVMHIST_CALLED(pdhist);

	UVMHIST_LOG(pdhist,"<starting uvm pagedaemon>", 0, 0, 0, 0);

	mutex_init(&uvmpd_lock, MUTEX_DEFAULT, IPL_VM);
	cv_init(&uvmpd_pool_drain_cv, "pooldrain");

	/* Create the pool drainer kernel thread. */
	if (kthread_create(PRI_VM, KTHREAD_MPSAFE, NULL,
	    uvmpd_pool_drain_thread, NULL, NULL, "pooldrain"))
		panic("fork pooldrain");

	/*
	 * ensure correct priority and set paging parameters...
	 */

	uvm.pagedaemon_lwp = curlwp;
	npages = uvmexp.npages;
	uvmpd_tune();

	/*
	 * main loop
	 */

	for (;;) {
		bool needsscan, needsfree, kmem_va_starved;

		kmem_va_starved = uvm_km_va_starved_p();

		mutex_spin_enter(&uvmpd_lock);
		if ((uvm_pagedaemon_waiters == 0 || uvmexp.paging > 0) &&
		    !kmem_va_starved) {
			UVMHIST_LOG(pdhist,"  <<SLEEPING>>",0,0,0,0);
			UVM_UNLOCK_AND_WAIT(&uvm.pagedaemon,
			    &uvmpd_lock, false, "pgdaemon", 0);
			uvmexp.pdwoke++;
			UVMHIST_LOG(pdhist,"  <<WOKE UP>>",0,0,0,0);
		} else {
			mutex_spin_exit(&uvmpd_lock);
		}

		/*
		 * now recompute inactive count
		 */

		if (npages != uvmexp.npages || extrapages != uvm_extrapages) {
			npages = uvmexp.npages;
			extrapages = uvm_extrapages;
			uvmpd_tune();
		}

		uvmpdpol_tune();

		/*
		 * Estimate a hint.  Note that bufmem are returned to
		 * system only when entire pool page is empty.
		 */
		fpages = uvm_availmem(false);
		UVMHIST_LOG(pdhist,"  free/ftarg=%jd/%jd",
		    fpages, uvmexp.freetarg, 0,0);

		needsfree = fpages + uvmexp.paging < uvmexp.freetarg;
		needsscan = needsfree || uvmpdpol_needsscan_p();

		/*
		 * scan if needed
		 */
		if (needsscan) {
			uvmpd_scan();
		}

		/*
		 * if there's any free memory to be had,
		 * wake up any waiters.
		 */
		if (uvm_availmem(false) > uvmexp.reserve_kernel ||
		    uvmexp.paging == 0) {
			mutex_spin_enter(&uvmpd_lock);
			wakeup(&uvmexp.free);
			uvm_pagedaemon_waiters = 0;
			mutex_spin_exit(&uvmpd_lock);
		}

		/*
		 * scan done.  if we don't need free memory, we're done.
		 */

		if (!needsfree && !kmem_va_starved)
			continue;

		/*
		 * kick the pool drainer thread.
		 */

		uvmpd_pool_drain_wakeup();
	}
	/*NOTREACHED*/
}

void
uvm_pageout_start(int npages)
{

	atomic_add_int(&uvmexp.paging, npages);
}

void
uvm_pageout_done(int npages)
{

	KASSERT(atomic_load_relaxed(&uvmexp.paging) >= npages);

	if (npages == 0) {
		return;
	}

	atomic_add_int(&uvmexp.paging, -npages);

	/*
	 * wake up either of pagedaemon or LWPs waiting for it.
	 */

	mutex_spin_enter(&uvmpd_lock);
	if (uvm_availmem(false) <= uvmexp.reserve_kernel) {
		wakeup(&uvm.pagedaemon);
	} else if (uvm_pagedaemon_waiters != 0) {
		wakeup(&uvmexp.free);
		uvm_pagedaemon_waiters = 0;
	}
	mutex_spin_exit(&uvmpd_lock);
}

static krwlock_t *
uvmpd_page_owner_lock(struct vm_page *pg)
{
	struct uvm_object *uobj = pg->uobject;
	struct vm_anon *anon = pg->uanon;
	krwlock_t *slock;

	KASSERT(mutex_owned(&pg->interlock));

#ifdef DEBUG
	if (uobj == (void *)0xdeadbeef || anon == (void *)0xdeadbeef) {
		return NULL;
	}
#endif
	if (uobj != NULL) {
		slock = uobj->vmobjlock;
		KASSERTMSG(slock != NULL, "pg %p uobj %p, NULL lock", pg, uobj);
	} else if (anon != NULL) {
		slock = anon->an_lock;
		KASSERTMSG(slock != NULL, "pg %p anon %p, NULL lock", pg, anon);
	} else {
		slock = NULL;
	}
	return slock;
}

/*
 * uvmpd_trylockowner: trylock the page's owner.
 *
 * => called with page interlock held.
 * => resolve orphaned O->A loaned page.
 * => return the locked mutex on success.  otherwise, return NULL.
 */

krwlock_t *
uvmpd_trylockowner(struct vm_page *pg)
{
	krwlock_t *slock, *heldslock;

	KASSERT(mutex_owned(&pg->interlock));

	slock = uvmpd_page_owner_lock(pg);
	if (slock == NULL) {
		/* Page may be in state of flux - ignore. */
		mutex_exit(&pg->interlock);
		return NULL;
	}

	if (rw_tryenter(slock, RW_WRITER)) {
		goto success;
	}

	/*
	 * The try-lock didn't work, so now do a blocking lock after
	 * dropping the page interlock.  Prevent the owner lock from
	 * being freed by taking a hold on it first.
	 */

	rw_obj_hold(slock);
	mutex_exit(&pg->interlock);
	rw_enter(slock, RW_WRITER);
	heldslock = slock;

	/*
	 * Now we hold some owner lock.  Check if the lock we hold
	 * is still the lock for the owner of the page.
	 * If it is then return it, otherwise release it and return NULL.
	 */

	mutex_enter(&pg->interlock);
	slock = uvmpd_page_owner_lock(pg);
	if (heldslock != slock) {
		rw_exit(heldslock);
		slock = NULL;
	}
	rw_obj_free(heldslock);
	if (slock != NULL) {
success:
		/*
		 * Set PG_ANON if it isn't set already.
		 */
		if (pg->uobject == NULL && (pg->flags & PG_ANON) == 0) {
			KASSERT(pg->loan_count > 0);
			pg->loan_count--;
			pg->flags |= PG_ANON;
			/* anon now owns it */
		}
	}
	mutex_exit(&pg->interlock);
	return slock;
}

#if defined(VMSWAP)
struct swapcluster {
	int swc_slot;
	int swc_nallocated;
	int swc_nused;
	struct vm_page *swc_pages[howmany(MAXPHYS, MIN_PAGE_SIZE)];
};

static void
swapcluster_init(struct swapcluster *swc)
{

	swc->swc_slot = 0;
	swc->swc_nused = 0;
}

static int
swapcluster_allocslots(struct swapcluster *swc)
{
	int slot;
	int npages;

	if (swc->swc_slot != 0) {
		return 0;
	}

	/* Even with strange MAXPHYS, the shift
	   implicitly rounds down to a page. */
	npages = MAXPHYS >> PAGE_SHIFT;
	slot = uvm_swap_alloc(&npages, true);
	if (slot == 0) {
		return ENOMEM;
	}
	swc->swc_slot = slot;
	swc->swc_nallocated = npages;
	swc->swc_nused = 0;

	return 0;
}

static int
swapcluster_add(struct swapcluster *swc, struct vm_page *pg)
{
	int slot;
	struct uvm_object *uobj;

	KASSERT(swc->swc_slot != 0);
	KASSERT(swc->swc_nused < swc->swc_nallocated);
	KASSERT((pg->flags & PG_SWAPBACKED) != 0);

	slot = swc->swc_slot + swc->swc_nused;
	uobj = pg->uobject;
	if (uobj == NULL) {
		KASSERT(rw_write_held(pg->uanon->an_lock));
		pg->uanon->an_swslot = slot;
	} else {
		int result;

		KASSERT(rw_write_held(uobj->vmobjlock));
		result = uao_set_swslot(uobj, pg->offset >> PAGE_SHIFT, slot);
		if (result == -1) {
			return ENOMEM;
		}
	}
	swc->swc_pages[swc->swc_nused] = pg;
	swc->swc_nused++;

	return 0;
}

static void
swapcluster_flush(struct swapcluster *swc, bool now)
{
	int slot;
	int nused;
	int nallocated;
	int error __diagused;

	if (swc->swc_slot == 0) {
		return;
	}
	KASSERT(swc->swc_nused <= swc->swc_nallocated);

	slot = swc->swc_slot;
	nused = swc->swc_nused;
	nallocated = swc->swc_nallocated;

	/*
	 * if this is the final pageout we could have a few
	 * unused swap blocks.  if so, free them now.
	 */

	if (nused < nallocated) {
		if (!now) {
			return;
		}
		uvm_swap_free(slot + nused, nallocated - nused);
	}

	/*
	 * now start the pageout.
	 */

	if (nused > 0) {
		uvmexp.pdpageouts++;
		uvm_pageout_start(nused);
		error = uvm_swap_put(slot, swc->swc_pages, nused, 0);
		KASSERT(error == 0 || error == ENOMEM);
	}

	/*
	 * zero swslot to indicate that we are
	 * no longer building a swap-backed cluster.
	 */

	swc->swc_slot = 0;
	swc->swc_nused = 0;
}

static int
swapcluster_nused(struct swapcluster *swc)
{

	return swc->swc_nused;
}

/*
 * uvmpd_dropswap: free any swap allocated to this page.
 *
 * => called with owner locked.
 * => return true if a page had an associated slot.
 */

bool
uvmpd_dropswap(struct vm_page *pg)
{
	bool result = false;
	struct vm_anon *anon = pg->uanon;

	if ((pg->flags & PG_ANON) && anon->an_swslot) {
		uvm_swap_free(anon->an_swslot, 1);
		anon->an_swslot = 0;
		uvm_pagemarkdirty(pg, UVM_PAGE_STATUS_DIRTY);
		result = true;
	} else if (pg->flags & PG_AOBJ) {
		int slot = uao_set_swslot(pg->uobject,
		    pg->offset >> PAGE_SHIFT, 0);
		if (slot) {
			uvm_swap_free(slot, 1);
			uvm_pagemarkdirty(pg, UVM_PAGE_STATUS_DIRTY);
			result = true;
		}
	}

	return result;
}

#endif /* defined(VMSWAP) */

/*
 * uvmpd_scan_queue: scan an replace candidate list for pages
 * to clean or free.
 *
 * => we work on meeting our free target by converting inactive pages
 *    into free pages.
 * => we handle the building of swap-backed clusters
 */

static void
uvmpd_scan_queue(void)
{
	struct vm_page *p;
	struct uvm_object *uobj;
	struct vm_anon *anon;
#if defined(VMSWAP)
	struct swapcluster swc;
#endif /* defined(VMSWAP) */
	int dirtyreacts;
	krwlock_t *slock;
	UVMHIST_FUNC(__func__); UVMHIST_CALLED(pdhist);

	/*
	 * swslot is non-zero if we are building a swap cluster.  we want
	 * to stay in the loop while we have a page to scan or we have
	 * a swap-cluster to build.
	 */

#if defined(VMSWAP)
	swapcluster_init(&swc);
#endif /* defined(VMSWAP) */

	dirtyreacts = 0;
	uvmpdpol_scaninit();

	while (/* CONSTCOND */ 1) {

		/*
		 * see if we've met the free target.
		 */

		if (uvm_availmem(false) + uvmexp.paging
#if defined(VMSWAP)
		    + swapcluster_nused(&swc)
#endif /* defined(VMSWAP) */
		    >= uvmexp.freetarg << 2 ||
		    dirtyreacts == UVMPD_NUMDIRTYREACTS) {
			UVMHIST_LOG(pdhist,"  met free target: "
				    "exit loop", 0, 0, 0, 0);
			break;
		}

		/*
		 * first we have the pdpolicy select a victim page
		 * and attempt to lock the object that the page
		 * belongs to.  if our attempt fails we skip on to
		 * the next page (no harm done).  it is important to
		 * "try" locking the object as we are locking in the
		 * wrong order (pageq -> object) and we don't want to
		 * deadlock.
		 *
		 * the only time we expect to see an ownerless page
		 * (i.e. a page with no uobject and !PG_ANON) is if an
		 * anon has loaned a page from a uvm_object and the
		 * uvm_object has dropped the ownership.  in that
		 * case, the anon can "take over" the loaned page
		 * and make it its own.
		 */

		p = uvmpdpol_selectvictim(&slock);
		if (p == NULL) {
			break;
		}
		KASSERT(uvmpdpol_pageisqueued_p(p));
		KASSERT(uvm_page_owner_locked_p(p, true));
		KASSERT(p->wire_count == 0);

		/*
		 * we are below target and have a new page to consider.
		 */

		anon = p->uanon;
		uobj = p->uobject;

		if (p->flags & PG_BUSY) {
			rw_exit(slock);
			uvmexp.pdbusy++;
			continue;
		}

		/* does the page belong to an object? */
		if (uobj != NULL) {
			uvmexp.pdobscan++;
		} else {
#if defined(VMSWAP)
			KASSERT(anon != NULL);
			uvmexp.pdanscan++;
#else /* defined(VMSWAP) */
			panic("%s: anon", __func__);
#endif /* defined(VMSWAP) */
		}


		/*
		 * we now have the object locked.
		 * if the page is not swap-backed, call the object's
		 * pager to flush and free the page.
		 */

#if defined(READAHEAD_STATS)
		if ((p->flags & PG_READAHEAD) != 0) {
			p->flags &= ~PG_READAHEAD;
			uvm_ra_miss.ev_count++;
		}
#endif /* defined(READAHEAD_STATS) */

		if ((p->flags & PG_SWAPBACKED) == 0) {
			KASSERT(uobj != NULL);
			(void) (uobj->pgops->pgo_put)(uobj, p->offset,
			    p->offset + PAGE_SIZE, PGO_CLEANIT|PGO_FREE);
			continue;
		}

		/*
		 * the page is swap-backed.  remove all the permissions
		 * from the page so we can sync the modified info
		 * without any race conditions.  if the page is clean
		 * we can free it now and continue.
		 */

		pmap_page_protect(p, VM_PROT_NONE);
		if (uvm_pagegetdirty(p) == UVM_PAGE_STATUS_UNKNOWN) {
			if (pmap_clear_modify(p)) {
				uvm_pagemarkdirty(p, UVM_PAGE_STATUS_DIRTY);
			} else {
				uvm_pagemarkdirty(p, UVM_PAGE_STATUS_CLEAN);
			}
		}
		if (uvm_pagegetdirty(p) != UVM_PAGE_STATUS_DIRTY) {
			int slot;
			int pageidx;

			pageidx = p->offset >> PAGE_SHIFT;
			uvm_pagefree(p);
			atomic_inc_uint(&uvmexp.pdfreed);

			/*
			 * for anons, we need to remove the page
			 * from the anon ourselves.  for aobjs,
			 * pagefree did that for us.
			 */

			if (anon) {
				KASSERT(anon->an_swslot != 0);
				anon->an_page = NULL;
				slot = anon->an_swslot;
			} else {
				slot = uao_find_swslot(uobj, pageidx);
			}
			if (slot > 0) {
				/* this page is now only in swap. */
				KASSERT(uvmexp.swpgonly < uvmexp.swpginuse);
				atomic_inc_uint(&uvmexp.swpgonly);
			}
			rw_exit(slock);
			continue;
		}

#if defined(VMSWAP)
		/*
		 * this page is dirty, skip it if we'll have met our
		 * free target when all the current pageouts complete.
		 */

		if (uvm_availmem(false) + uvmexp.paging >
		    uvmexp.freetarg << 2) {
			rw_exit(slock);
			continue;
		}

		/*
		 * free any swap space allocated to the page since
		 * we'll have to write it again with its new data.
		 */

		uvmpd_dropswap(p);

		/*
		 * start new swap pageout cluster (if necessary).
		 *
		 * if swap is full reactivate this page so that
		 * we eventually cycle all pages through the
		 * inactive queue.
		 */

		if (swapcluster_allocslots(&swc)) {
			dirtyreacts++;
			uvm_pagelock(p);
			uvm_pageactivate(p);
			uvm_pageunlock(p);
			rw_exit(slock);
			continue;
		}

		/*
		 * at this point, we're definitely going reuse this
		 * page.  mark the page busy and delayed-free.
		 * we should remove the page from the page queues
		 * so we don't ever look at it again.
		 * adjust counters and such.
		 */

		p->flags |= PG_BUSY;
		UVM_PAGE_OWN(p, "scan_queue");
		p->flags |= PG_PAGEOUT;
		uvmexp.pgswapout++;

		uvm_pagelock(p);
		uvm_pagedequeue(p);
		uvm_pageunlock(p);

		/*
		 * add the new page to the cluster.
		 */

		if (swapcluster_add(&swc, p)) {
			p->flags &= ~(PG_BUSY|PG_PAGEOUT);
			UVM_PAGE_OWN(p, NULL);
			dirtyreacts++;
			uvm_pagelock(p);
			uvm_pageactivate(p);
			uvm_pageunlock(p);
			rw_exit(slock);
			continue;
		}
		rw_exit(slock);

		swapcluster_flush(&swc, false);

		/*
		 * the pageout is in progress.  bump counters and set up
		 * for the next loop.
		 */

		atomic_inc_uint(&uvmexp.pdpending);

#else /* defined(VMSWAP) */
		uvm_pagelock(p);
		uvm_pageactivate(p);
		uvm_pageunlock(p);
		rw_exit(slock);
#endif /* defined(VMSWAP) */
	}

	uvmpdpol_scanfini();

#if defined(VMSWAP)
	swapcluster_flush(&swc, true);
#endif /* defined(VMSWAP) */
}

/*
 * uvmpd_scan: scan the page queues and attempt to meet our targets.
 */

static void
uvmpd_scan(void)
{
	int swap_shortage, pages_freed, fpages;
	UVMHIST_FUNC(__func__); UVMHIST_CALLED(pdhist);

	uvmexp.pdrevs++;

	/*
	 * work on meeting our targets.   first we work on our free target
	 * by converting inactive pages into free pages.  then we work on
	 * meeting our inactive target by converting active pages to
	 * inactive ones.
	 */

	UVMHIST_LOG(pdhist, "  starting 'free' loop",0,0,0,0);

	pages_freed = uvmexp.pdfreed;
	uvmpd_scan_queue();
	pages_freed = uvmexp.pdfreed - pages_freed;

	/*
	 * detect if we're not going to be able to page anything out
	 * until we free some swap resources from active pages.
	 */

	swap_shortage = 0;
	fpages = uvm_availmem(false);
	if (fpages < uvmexp.freetarg &&
	    uvmexp.swpginuse >= uvmexp.swpgavail &&
	    !uvm_swapisfull() &&
	    pages_freed == 0) {
		swap_shortage = uvmexp.freetarg - fpages;
	}

	uvmpdpol_balancequeue(swap_shortage);

	/*
	 * if still below the minimum target, try unloading kernel
	 * modules.
	 */

	if (uvm_availmem(false) < uvmexp.freemin) {
		module_thread_kick();
	}
}

/*
 * uvm_reclaimable: decide whether to wait for pagedaemon.
 *
 * => return true if it seems to be worth to do uvm_wait.
 *
 * XXX should be tunable.
 * XXX should consider pools, etc?
 */

bool
uvm_reclaimable(void)
{
	int filepages;
	int active, inactive;

	/*
	 * if swap is not full, no problem.
	 */

	if (!uvm_swapisfull()) {
		return true;
	}

	/*
	 * file-backed pages can be reclaimed even when swap is full.
	 * if we have more than 1/16 of pageable memory or 5MB, try to reclaim.
	 * NB: filepages calculation does not exclude EXECPAGES - intentional.
	 *
	 * XXX assume the worst case, ie. all wired pages are file-backed.
	 *
	 * XXX should consider about other reclaimable memory.
	 * XXX ie. pools, traditional buffer cache.
	 */

	cpu_count_sync(false);
	filepages = (int)(cpu_count_get(CPU_COUNT_FILECLEAN) +
	    cpu_count_get(CPU_COUNT_FILEUNKNOWN) +
	    cpu_count_get(CPU_COUNT_FILEDIRTY) - uvmexp.wired);
	uvm_estimatepageable(&active, &inactive);
	if (filepages >= MIN((active + inactive) >> 4,
	    5 * 1024 * 1024 >> PAGE_SHIFT)) {
		return true;
	}

	/*
	 * kill the process, fail allocation, etc..
	 */

	return false;
}

void
uvm_estimatepageable(int *active, int *inactive)
{

	uvmpdpol_estimatepageable(active, inactive);
}


/*
 * Use a separate thread for draining pools.
 * This work can't done from the main pagedaemon thread because
 * some pool allocators need to take vm_map locks.
 */

static void
uvmpd_pool_drain_thread(void *arg)
{
	struct pool *firstpool, *curpool;
	int bufcnt, lastslept;
	bool cycled;

	firstpool = NULL;
	cycled = true;
	for (;;) {
		/*
		 * sleep until awoken by the pagedaemon.
		 */
		mutex_enter(&uvmpd_lock);
		if (!uvmpd_pool_drain_run) {
			lastslept = getticks();
			cv_wait(&uvmpd_pool_drain_cv, &uvmpd_lock);
			if (getticks() != lastslept) {
				cycled = false;
				firstpool = NULL;
			}
		}
		uvmpd_pool_drain_run = false;
		mutex_exit(&uvmpd_lock);

		/*
		 * rate limit draining, otherwise in desperate circumstances
		 * this can totally saturate the system with xcall activity.
		 */
		if (cycled) {
			kpause("uvmpdlmt", false, 1, NULL);
			cycled = false;
			firstpool = NULL;
		}

		/*
		 * drain and temporarily disable the freelist cache.
		 */
		uvm_pgflcache_pause();

		/*
		 * kill unused metadata buffers.
		 */
		bufcnt = uvmexp.freetarg - uvm_availmem(false);
		if (bufcnt < 0)
			bufcnt = 0;

		mutex_enter(&bufcache_lock);
		buf_drain(bufcnt << PAGE_SHIFT);
		mutex_exit(&bufcache_lock);

		/*
		 * drain a pool, and then re-enable the freelist cache.
		 */
		(void)pool_drain(&curpool);
		KASSERT(curpool != NULL);
		if (firstpool == NULL) {
			firstpool = curpool;
		} else if (firstpool == curpool) {
			cycled = true;
		}
		uvm_pgflcache_resume();
	}
	/*NOTREACHED*/
}

static void
uvmpd_pool_drain_wakeup(void)
{

	mutex_enter(&uvmpd_lock);
	uvmpd_pool_drain_run = true;
	cv_signal(&uvmpd_pool_drain_cv);
	mutex_exit(&uvmpd_lock);
}<|MERGE_RESOLUTION|>--- conflicted
+++ resolved
@@ -1,8 +1,4 @@
-<<<<<<< HEAD
-/*	$NetBSD: uvm_pdaemon.c,v 1.131 2020/11/04 01:30:19 chs Exp $	*/
-=======
 /*	$NetBSD: uvm_pdaemon.c,v 1.133 2021/04/17 21:37:21 mrg Exp $	*/
->>>>>>> e2aa5677
 
 /*
  * Copyright (c) 1997 Charles D. Cranor and Washington University.
@@ -70,11 +66,7 @@
  */
 
 #include <sys/cdefs.h>
-<<<<<<< HEAD
-__KERNEL_RCSID(0, "$NetBSD: uvm_pdaemon.c,v 1.131 2020/11/04 01:30:19 chs Exp $");
-=======
 __KERNEL_RCSID(0, "$NetBSD: uvm_pdaemon.c,v 1.133 2021/04/17 21:37:21 mrg Exp $");
->>>>>>> e2aa5677
 
 #include "opt_uvmhist.h"
 #include "opt_readahead.h"
