--- conflicted
+++ resolved
@@ -106,11 +106,7 @@
 {
 	struct vm_page *pg = anon->an_page, *pg2 __diagused;
 
-<<<<<<< HEAD
-	UVMHIST_FUNC("uvm_anon_dispose");
-=======
 	UVMHIST_FUNC(__func__);
->>>>>>> 34e80608
 	UVMHIST_CALLARGS(maphist,"(anon=%#jx)", (uintptr_t)anon, 0,0,0);
 
 	KASSERT(anon->an_lock == NULL || rw_write_held(anon->an_lock));
