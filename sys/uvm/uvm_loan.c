--- conflicted
+++ resolved
@@ -1,8 +1,4 @@
-<<<<<<< HEAD
-/*	$NetBSD: uvm_loan.c,v 1.85 2017/10/28 00:37:13 pgoyette Exp $	*/
-=======
 /*	$NetBSD: uvm_loan.c,v 1.87 2018/05/25 20:11:03 jdolecek Exp $	*/
->>>>>>> b2b84690
 
 /*
  * Copyright (c) 1997 Charles D. Cranor and Washington University.
@@ -36,11 +32,7 @@
  */
 
 #include <sys/cdefs.h>
-<<<<<<< HEAD
-__KERNEL_RCSID(0, "$NetBSD: uvm_loan.c,v 1.85 2017/10/28 00:37:13 pgoyette Exp $");
-=======
 __KERNEL_RCSID(0, "$NetBSD: uvm_loan.c,v 1.87 2018/05/25 20:11:03 jdolecek Exp $");
->>>>>>> b2b84690
 
 #include <sys/param.h>
 #include <sys/systm.h>
