--- conflicted
+++ resolved
@@ -1,8 +1,4 @@
-<<<<<<< HEAD
-/*	$NetBSD: uvm_pglist.c,v 1.86 2020/10/07 17:51:50 chs Exp $	*/
-=======
 /*	$NetBSD: uvm_pglist.c,v 1.88 2021/03/26 09:35:18 chs Exp $	*/
->>>>>>> 9e014010
 
 /*-
  * Copyright (c) 1997, 2019 The NetBSD Foundation, Inc.
@@ -39,11 +35,7 @@
  */
 
 #include <sys/cdefs.h>
-<<<<<<< HEAD
-__KERNEL_RCSID(0, "$NetBSD: uvm_pglist.c,v 1.86 2020/10/07 17:51:50 chs Exp $");
-=======
 __KERNEL_RCSID(0, "$NetBSD: uvm_pglist.c,v 1.88 2021/03/26 09:35:18 chs Exp $");
->>>>>>> 9e014010
 
 #include <sys/param.h>
 #include <sys/systm.h>
@@ -409,12 +401,9 @@
 		 * Look forward for any remaining pages.
 		 */
 
-<<<<<<< HEAD
-=======
 		if (spa + ptoa(num) > rhi) {
 			continue;
 		}
->>>>>>> 9e014010
 		for (; run < num; run++) {
 			pg = PHYS_TO_VM_PAGE(spa + ptoa(run));
 			if ((pg->flags & PG_PGLCA) == 0) {
@@ -507,11 +496,7 @@
 	/*
 	 * If that didn't work, try the more aggressive approach.
 	 */
-<<<<<<< HEAD
-	
-=======
-
->>>>>>> 9e014010
+
 	if (error) {
 		if (waitok) {
 			error = uvm_pglistalloc_contig_aggressive(num, low, high,
