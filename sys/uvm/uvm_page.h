--- conflicted
+++ resolved
@@ -1,8 +1,4 @@
-<<<<<<< HEAD
-/*	$NetBSD: uvm_page.h,v 1.107 2020/10/07 17:51:50 chs Exp $	*/
-=======
 /*	$NetBSD: uvm_page.h,v 1.109 2020/12/20 16:38:26 skrll Exp $	*/
->>>>>>> 9e014010
 
 /*
  * Copyright (c) 1997 Charles D. Cranor and Washington University.
