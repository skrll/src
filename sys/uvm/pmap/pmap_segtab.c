--- conflicted
+++ resolved
@@ -455,7 +455,6 @@
 pmap_ptpage_alloc(pmap_t pmap, int flags, paddr_t *pa_p)
 {
 	UVMHIST_FUNC(__func__);
-<<<<<<< HEAD
 	UVMHIST_CALLARGS(pmapxtabhist, "pm %#jx flags %#jx pa_p %#jx", (uintptr_t)pmap,
 	    (uintptr_t)flags, (uintptr_t)pa_p, 0);
 
@@ -474,25 +473,6 @@
 				return NULL;
 			panic("%s: cannot allocate page table page ",
 			    __func__);
-=======
-	UVMHIST_CALLARGS(pmapsegtabhist, "pm=%#jx stpp=%#jx free=%jd",
-	    (uintptr_t)pmap, (uintptr_t)stp_p, free_stp, 0);
-	UVMHIST_LOG(pmapsegtabhist, " callback=%#jx flags=%#jx va=%#jx vinc=%#jx",
-	    (uintptr_t)callback, flags, (uintptr_t)va, (uintptr_t)vinc);
-	for (size_t i = (va / vinc) & (PMAP_SEGTABSIZE - 1);
-	     i < PMAP_SEGTABSIZE;
-	     i++, va += vinc) {
-#ifdef _LP64
-		if (vinc > NBSEG) {
-			if (stp->seg_seg[i] != NULL) {
-				UVMHIST_LOG(pmapsegtabhist,
-				    " recursing %jd", i, 0, 0, 0);
-				pmap_segtab_release(pmap, &stp->seg_seg[i],
-				    true, callback, flags, va, vinc / NSEGPG);
-				KASSERT(stp->seg_seg[i] == NULL);
-			}
-			continue;
->>>>>>> 09f70655
 		}
 		pa = VM_PAGE_TO_PHYS(pg);
 		ptp = (pmap_ptpage_t *)PMAP_MAP_PTEPAGE(pa);
