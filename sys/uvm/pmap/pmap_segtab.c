/*	$NetBSD: pmap_segtab.c,v 1.19 2020/08/20 05:54:32 mrg Exp $	*/

/*-
 * Copyright (c) 1998, 2001 The NetBSD Foundation, Inc.
 * All rights reserved.
 *
 * This code is derived from software contributed to The NetBSD Foundation
 * by Jason R. Thorpe of the Numerical Aerospace Simulation Facility,
 * NASA Ames Research Center and by Chris G. Demetriou.
 *
 * Redistribution and use in source and binary forms, with or without
 * modification, are permitted provided that the following conditions
 * are met:
 * 1. Redistributions of source code must retain the above copyright
 *    notice, this list of conditions and the following disclaimer.
 * 2. Redistributions in binary form must reproduce the above copyright
 *    notice, this list of conditions and the following disclaimer in the
 *    documentation and/or other materials provided with the distribution.
 *
 * THIS SOFTWARE IS PROVIDED BY THE NETBSD FOUNDATION, INC. AND CONTRIBUTORS
 * ``AS IS'' AND ANY EXPRESS OR IMPLIED WARRANTIES, INCLUDING, BUT NOT LIMITED
 * TO, THE IMPLIED WARRANTIES OF MERCHANTABILITY AND FITNESS FOR A PARTICULAR
 * PURPOSE ARE DISCLAIMED.  IN NO EVENT SHALL THE FOUNDATION OR CONTRIBUTORS
 * BE LIABLE FOR ANY DIRECT, INDIRECT, INCIDENTAL, SPECIAL, EXEMPLARY, OR
 * CONSEQUENTIAL DAMAGES (INCLUDING, BUT NOT LIMITED TO, PROCUREMENT OF
 * SUBSTITUTE GOODS OR SERVICES; LOSS OF USE, DATA, OR PROFITS; OR BUSINESS
 * INTERRUPTION) HOWEVER CAUSED AND ON ANY THEORY OF LIABILITY, WHETHER IN
 * CONTRACT, STRICT LIABILITY, OR TORT (INCLUDING NEGLIGENCE OR OTHERWISE)
 * ARISING IN ANY WAY OUT OF THE USE OF THIS SOFTWARE, EVEN IF ADVISED OF THE
 * POSSIBILITY OF SUCH DAMAGE.
 */

/*
 * Copyright (c) 1992, 1993
 *	The Regents of the University of California.  All rights reserved.
 *
 * This code is derived from software contributed to Berkeley by
 * the Systems Programming Group of the University of Utah Computer
 * Science Department and Ralph Campbell.
 *
 * Redistribution and use in source and binary forms, with or without
 * modification, are permitted provided that the following conditions
 * are met:
 * 1. Redistributions of source code must retain the above copyright
 *    notice, this list of conditions and the following disclaimer.
 * 2. Redistributions in binary form must reproduce the above copyright
 *    notice, this list of conditions and the following disclaimer in the
 *    documentation and/or other materials provided with the distribution.
 * 3. Neither the name of the University nor the names of its contributors
 *    may be used to endorse or promote products derived from this software
 *    without specific prior written permission.
 *
 * THIS SOFTWARE IS PROVIDED BY THE REGENTS AND CONTRIBUTORS ``AS IS'' AND
 * ANY EXPRESS OR IMPLIED WARRANTIES, INCLUDING, BUT NOT LIMITED TO, THE
 * IMPLIED WARRANTIES OF MERCHANTABILITY AND FITNESS FOR A PARTICULAR PURPOSE
 * ARE DISCLAIMED.  IN NO EVENT SHALL THE REGENTS OR CONTRIBUTORS BE LIABLE
 * FOR ANY DIRECT, INDIRECT, INCIDENTAL, SPECIAL, EXEMPLARY, OR CONSEQUENTIAL
 * DAMAGES (INCLUDING, BUT NOT LIMITED TO, PROCUREMENT OF SUBSTITUTE GOODS
 * OR SERVICES; LOSS OF USE, DATA, OR PROFITS; OR BUSINESS INTERRUPTION)
 * HOWEVER CAUSED AND ON ANY THEORY OF LIABILITY, WHETHER IN CONTRACT, STRICT
 * LIABILITY, OR TORT (INCLUDING NEGLIGENCE OR OTHERWISE) ARISING IN ANY WAY
 * OUT OF THE USE OF THIS SOFTWARE, EVEN IF ADVISED OF THE POSSIBILITY OF
 * SUCH DAMAGE.
 *
 *	@(#)pmap.c	8.4 (Berkeley) 1/26/94
 */

#include <sys/cdefs.h>

__KERNEL_RCSID(0, "$NetBSD: pmap_segtab.c,v 1.19 2020/08/20 05:54:32 mrg Exp $");

/*
 *	Manages physical address maps.
 *
 *	In addition to hardware address maps, this
 *	module is called upon to provide software-use-only
 *	maps which may or may not be stored in the same
 *	form as hardware maps.  These pseudo-maps are
 *	used to store intermediate results from copy
 *	operations to and from address spaces.
 *
 *	Since the information managed by this module is
 *	also stored by the logical address mapping module,
 *	this module may throw away valid virtual-to-physical
 *	mappings at almost any time.  However, invalidations
 *	of virtual-to-physical mappings must be done as
 *	requested.
 *
 *	In order to cope with hardware architectures which
 *	make virtual-to-physical map invalidates expensive,
 *	this module may delay invalidate or reduced protection
 *	operations until such time as they are actually
 *	necessary.  This module is given full information as
 *	to which processors are currently using which maps,
 *	and to when physical maps must be made correct.
 */

#define __PMAP_PRIVATE

#include "opt_multiprocessor.h"

#include <sys/param.h>

#include <sys/atomic.h>
#include <sys/mutex.h>
#include <sys/proc.h>
#include <sys/systm.h>

#include <uvm/uvm.h>
#include <uvm/pmap/pmap.h>

#if defined(XSEGSHIFT) && XSEGSHIFT == SEGSHIFT
#undef XSEGSHIFT
#undef XSEGLENGTH
#undef NBXSEG
#undef NXSEGPG
#endif

#define MULT_CTASSERT(a,b)	__CTASSERT((a) < (b) || ((a) % (b) == 0))

__CTASSERT(sizeof(pmap_ptpage_t) == NBPG);

#if defined(PMAP_HWPAGEWALKER)
#ifdef _LP64
MULT_CTASSERT(PMAP_PDETABSIZE, NPDEPG);
MULT_CTASSERT(NPDEPG, PMAP_PDETABSIZE);
#endif /* _LP64 */
MULT_CTASSERT(sizeof(pmap_pdetab_t *), sizeof(pd_entry_t));
MULT_CTASSERT(sizeof(pd_entry_t), sizeof(pmap_pdetab_t));

#if 0
#ifdef _LP64
static const bool separate_pdetab_root_p = NPDEPG != PMAP_PDETABSIZE;
#else
static const bool separate_pdetab_root_p = true;
#endif /* _LP64 */
#endif

typedef struct {
	pmap_pdetab_t *free_pdetab0;	/* free list kept locally */
	pmap_pdetab_t *free_pdetab;	/* free list kept locally */
#ifdef DEBUG
	uint32_t nget;
	uint32_t nput;
	uint32_t npage;
#define	PDETAB_ADD(n, v)	(pmap_segtab_info.pdealloc.n += (v))
#else
#define	PDETAB_ADD(n, v)	((void) 0)
#endif /* DEBUG */
} pmap_pdetab_alloc_t;
#endif /* PMAP_HWPAGEWALKER */

#if !defined(PMAP_HWPAGEWALKER) || !defined(PMAP_MAP_POOLPAGE)
#ifdef _LP64
__CTASSERT(NSEGPG >= PMAP_SEGTABSIZE);
__CTASSERT(NSEGPG % PMAP_SEGTABSIZE == 0);
#endif
__CTASSERT(NBPG >= sizeof(pmap_segtab_t));

typedef struct  {
	pmap_segtab_t *free_segtab0;	/* free list kept locally */
	pmap_segtab_t *free_segtab;	/* free list kept locally */
#ifdef DEBUG
	uint32_t nget;
	uint32_t nput;
	uint32_t npage;
#define	SEGTAB_ADD(n, v)	(pmap_segtab_info.segalloc.n += (v))
#else
#define	SEGTAB_ADD(n, v)	((void) 0)
#endif
} pmap_segtab_alloc_t;
#endif /* !PMAP_HWPAGEWALKER || !PMAP_MAP_POOLPAGE */

struct pmap_segtab_info {
#if defined(PMAP_HWPAGEWALKER)
	pmap_pdetab_alloc_t pdealloc;
#endif
#if !defined(PMAP_HWPAGEWALKER) || !defined(PMAP_MAP_POOLPAGE)
	pmap_segtab_alloc_t segalloc;
#endif
#ifdef PMAP_PTP_CACHE
	struct pgflist ptp_pgflist;	/* Keep a list of idle page tables. */
#endif
} pmap_segtab_info = {
#ifdef PMAP_PTP_CACHE
	.ptp_pgflist = LIST_HEAD_INITIALIZER(pmap_segtab_info.ptp_pgflist),
#endif
};

kmutex_t pmap_segtab_lock __cacheline_aligned;

<<<<<<< HEAD
#ifndef PMAP_HWPAGEWALKER
=======
/*
 * Check that a seg_tab[] array is empty.  
 *
 * This is used when allocating or freeing a pmap_segtab_t.  The stp
 * should be unused -- meaning, none of the seg_tab[] pointers are
 * not NULL, as it transitions from either freshly allocated segtab from
 * pmap pool, an unused allocated page segtab alloc from the SMP case,
 * where two CPUs attempt to allocate the same underlying segtab, the
 * release of a segtab entry to the freelist, or for SMP, where reserve
 * also frees a freshly allocated but unused entry.
 */
>>>>>>> 20d63f43
static void
pmap_check_stp(pmap_segtab_t *stp, const char *caller, const char *why)
{
#ifdef DEBUG
	for (size_t i = 0; i < PMAP_SEGTABSIZE; i++) {
		if (stp->seg_tab[i] != NULL) {
#define DEBUG_NOISY
#ifdef DEBUG_NOISY
			UVMHIST_FUNC(__func__);
			UVMHIST_CALLARGS(pmapsegtabhist, "stp=%#jx",
			    (uintptr_t)stp, 0, 0, 0);
			for (size_t j = i; j < PMAP_SEGTABSIZE; j++)
				if (stp->seg_tab[j] != NULL)
					printf("%s: stp->seg_tab[%zu] = %p\n",
					    caller, j, stp->seg_tab[j]);
#endif
			panic("%s: pm_segtab.seg_tab[%zu] != 0 (%p): %s",
			    caller, i, stp->seg_tab[i], why);
		}
	}
#endif
}
#endif /* PMAP_HWPAGEWALKER */

/*
 * Check that an array of ptes is actually zero.
 */
static void
pmap_check_ptes(pt_entry_t *pte, const char *caller)
{
#ifdef DEBUG
	for (size_t i = 0; i < NPTEPG; i++)
		if (!pte_zero_p(pte[i])) {
#ifdef DEBUG_NOISY
			UVMHIST_FUNC(__func__);
			UVMHIST_CALLARGS(pmapsegtabhist, "pte=%#jx",
			    (uintptr_t)pte, 0, 0, 0);
			for (size_t j = i + 1; j < NPTEPG; j++)
				if (!pte_zero_p(pte[j]))
					UVMHIST_LOG(pmapsegtabhist,
					    "pte[%zu] = %#"PRIxPTE,
					    j, pte_value(pte[j]), 0, 0); 
#endif
			panic("%s: pte[%ju] entry at %pu not 0 (%#"PRIxPTE")",
			      caller, i, &pte[i], pte_value(pte[i]));
		}
#endif
}

static inline struct vm_page *
pmap_pte_pagealloc(void)
{
	struct vm_page *pg;

	pg = PMAP_ALLOC_POOLPAGE(UVM_PGA_ZERO|UVM_PGA_USERESERVE);
	if (pg) {
#ifdef UVM_PAGE_TRKOWN
		pg->owner_tag = NULL;
#endif
		UVM_PAGE_OWN(pg, "pmap-ptp");
	}

	return pg;
}

#if defined(PMAP_HWPAGEWALKER) && defined(PMAP_MAP_POOLPAGE)
static vaddr_t
pmap_pde_to_va(pd_entry_t pde)
{
	if (!pte_pde_valid_p(pde))
		return 0;

	paddr_t pa = pte_pde_to_paddr(pde);
	return pmap_md_direct_map_paddr(pa);
}

#ifdef _LP64
static pmap_pdetab_t *
pmap_pde_to_pdetab(pd_entry_t pde)
{

	return (pmap_pdetab_t *) pmap_pde_to_va(pde);
}
#endif

static pmap_ptpage_t *
pmap_pde_to_ptpage(pd_entry_t pde)
{

	return (pmap_ptpage_t *) pmap_pde_to_va(pde);
}
#endif

#ifdef _LP64
__CTASSERT((XSEGSHIFT - SEGSHIFT) % (PGSHIFT-3) == 0);
#endif

static inline pmap_ptpage_t *
pmap_ptpage(struct pmap *pmap, vaddr_t va)
{
#if defined(PMAP_HWPAGEWALKER) && defined(PMAP_MAP_POOLPAGE)
	vaddr_t pdetab_mask = PMAP_PDETABSIZE - 1;
	pmap_pdetab_t *ptb = pmap->pm_pdetab;

//	UVMHIST_LOG(pmaphist, "pm_pdetab %p", ptb, 0, 0, 0);

	KASSERT(pmap != pmap_kernel() || !pmap_md_direct_mapped_vaddr_p(va));

#ifdef _LP64
	for (size_t segshift = XSEGSHIFT;
	    segshift > SEGSHIFT;
	    segshift -= PGSHIFT - 3, pdetab_mask = NSEGPG - 1) {
		ptb = pmap_pde_to_pdetab(ptb->pde_pde[(va >> segshift) & pdetab_mask]);
		if (ptb == NULL)
			return NULL;
	}
#endif
	return pmap_pde_to_ptpage(ptb->pde_pde[(va >> SEGSHIFT) & pdetab_mask]);
#else
	vaddr_t segtab_mask = PMAP_SEGTABSIZE - 1;
	pmap_segtab_t *stb = pmap->pm_segtab;

	KASSERT(pmap != pmap_kernel() || !pmap_md_direct_mapped_vaddr_p(va));

#ifdef _LP64
	for (size_t segshift = XSEGSHIFT;
	    segshift > SEGSHIFT;
	    segshift -= PGSHIFT - 3, segtab_mask = NSEGPG - 1) {
		stb = stb->seg_seg[(va >> segshift) & segtab_mask];
		if (stb == NULL)
			return NULL;
	}
#endif
	return stb->seg_tab[(va >> SEGSHIFT) & segtab_mask];
#endif
}

<<<<<<< HEAD
#if defined(PMAP_HWPAGEWALKER)
bool
pmap_pdetab_fixup(struct pmap *pmap, vaddr_t va)
{
	struct pmap * const kpm = pmap_kernel();
	pmap_pdetab_t * const kptb = kpm->pm_pdetab;
	pmap_pdetab_t * const uptb = pmap->pm_pdetab;
	size_t idx = PMAP_PDETABSIZE - 1;
#if !defined(PMAP_MAP_POOLPAGE)
	__CTASSERT(PMAP_PDETABSIZE == PMAP_SEGTABSIZE);
	pmap_segtab_t * const kstb = &pmap_kern_segtab;
	pmap_segtab_t * const ustb = pmap->pm_segtab;
#endif

	// Regardless of how many levels deep this page table is, we only
	// need to verify the first level PDEs match up.
#ifdef XSEGSHIFT
	idx &= va >> XSEGSHIFT;
#else
	idx &= va >> SEGSHIFT;
#endif
	if (uptb->pde_pde[idx] != kptb->pde_pde[idx]) {
		pte_pde_set(&uptb->pde_pde[idx], kptb->pde_pde[idx]);
#if !defined(PMAP_MAP_POOLPAGE)
		ustb->seg_seg[idx] = kstb->seg_seg[idx]; // copy KVA of PTP
#endif
		return true;
	}
	return false;
}
#endif /* PMAP_HWPAGEWALKER */


=======
/*
 * Insert the segtab into the segtab freelist.
 */
>>>>>>> 20d63f43
static void
pmap_page_attach(pmap_t pmap, vaddr_t kva, struct vm_page *pg,
    struct pglist *pglist, voff_t off)
{
	UVMHIST_FUNC(__func__);
<<<<<<< HEAD
	UVMHIST_CALLARGS(pmaphist, "pm %jx kva %jx pg %jx list %jx",
	    (uintptr_t)pmap, (uintptr_t)kva, (uintptr_t)pg, (uintptr_t)pglist);

	struct uvm_object * const uobj = &pmap->pm_uobject;
	if (pg == NULL) {
		paddr_t pa;

		bool ok __diagused = pmap_extract(pmap_kernel(), kva, &pa);
		KASSERT(ok);

		pg = PHYS_TO_VM_PAGE(pa);
		KASSERT(pg != NULL);
	}

	UVMHIST_LOG(pmaphist, "kva %jx uobj %jx pg %jx list %jx",
	    (uintptr_t)kva, (uintptr_t)pg, (uintptr_t)uobj, (uintptr_t)pglist);
	mutex_enter(&pmap->pm_lock);
	TAILQ_INSERT_TAIL(pglist, pg, pageq.queue);
	uobj->uo_npages++;
	mutex_exit(&pmap->pm_lock);

	/*
	 * Now set each vm_page that maps this page to point to the
	 * pmap and set the offset to what we want.
	 */
	KASSERTMSG(pg->uobject == NULL, "pg %p pg->uobject %p", pg, pg->uobject);
	pg->uobject = uobj;
	pg->offset = off;
}

static struct vm_page *
pmap_page_detach(pmap_t pmap, struct pglist *list, vaddr_t va)
{
	UVMHIST_FUNC(__func__);
	UVMHIST_CALLARGS(pmaphist, "pm %jx kva %jx list %jx",
	    (uintptr_t)pmap, (uintptr_t)va, (uintptr_t)list, 0);

	paddr_t pa;
	bool ok __diagused = pmap_extract(pmap_kernel(), va, &pa);
	KASSERT(ok);

	struct vm_page * const pg = PHYS_TO_VM_PAGE(pa);
	struct uvm_object * const uobj = &pmap->pm_uobject;

	UVMHIST_LOG(pmaphist, "kva %jx uobj %jx pg %jx pa %jx", (uintptr_t)va,
	    (uintptr_t)uobj, (uintptr_t)pg, (uintptr_t)pa);

	KASSERTMSG(pg->uobject == uobj, "pg->uobject %p vs uobj %p",
	    pg->uobject, uobj);

	mutex_enter(&pmap->pm_lock);
	TAILQ_REMOVE(list, pg, pageq.queue);
	uobj->uo_npages--;
	mutex_exit(&pmap->pm_lock);

	pg->uobject = NULL;
	pg->offset = 0;

	return pg;
=======

	UVMHIST_CALLARGS(pmapsegtabhist, "stp=%#jx", stp, 0, 0, 0);

	mutex_spin_enter(&pmap_segtab_lock);
	stp->seg_seg[0] = pmap_segtab_info.free_segtab;
	pmap_segtab_info.free_segtab = stp;
	SEGTAB_ADD(nput, 1);
	mutex_spin_exit(&pmap_segtab_lock);
>>>>>>> 20d63f43
}

#ifndef PMAP_PTP_CACHE
static void
pmap_segtab_pagefree(pmap_t pmap, struct pglist *list, vaddr_t kva, size_t size)
{
#ifdef PMAP_MAP_POOLPAGE
	if (size == PAGE_SIZE) {
		uvm_pagefree(pmap_page_detach(pmap, list, kva));
		return;
	}
#endif
	for (size_t i = 0; i < size; i += PAGE_SIZE) {
		(void)pmap_page_detach(pmap, list, kva + i);
	}

	uvm_km_free(kernel_map, kva, size, UVM_KMF_WIRED);
}
#endif

pt_entry_t *
pmap_pte_lookup(pmap_t pmap, vaddr_t va)
{
	pmap_ptpage_t * const ptp = pmap_ptpage(pmap, va);
	if (ptp == NULL)
		return NULL;

	const size_t pte_idx = pte_index(va);

	return ptp->ptp_ptes + pte_idx;
}


static pmap_ptpage_t *
pmap_ptpage_alloc(pmap_t pmap, int flags, paddr_t *pa_p)
{
	UVMHIST_FUNC(__func__);
<<<<<<< HEAD
	UVMHIST_CALLARGS(pmaphist, "pm %jx flags %jx pa_p %jx", (uintptr_t)pmap,
	    (uintptr_t)flags, (uintptr_t)pa_p, 0);

	pmap_ptpage_t *ptp = NULL;

#ifdef PMAP_MAP_POOLPAGE
	struct vm_page *pg = NULL;
	paddr_t pa;
#ifdef PMAP_PTP_CACHE
	ptp = pmap_pgcache_alloc(&pmap_segtab_info.ptp_flist);
#endif
	if (ptp == NULL) {
		pg = pmap_pte_pagealloc();
		if (pg == NULL) {
			if (flags & PMAP_CANFAIL)
				return NULL;
			panic("%s: cannot allocate page table page ",
			    __func__);
=======
	UVMHIST_CALLARGS(pmapsegtabhist, "pm=%#jx stpp=%#jx free=%jd",
	    (uintptr_t)pmap, (uintptr_t)stp_p, free_stp, 0);
	UVMHIST_LOG(pmapsegtabhist, " callback=%jx flags=%jx va=%jx vinc=%jx",
	    (uintptr_t)callback, flags, (uintptr_t)va, (uintptr_t)vinc);
	for (size_t i = (va / vinc) & (PMAP_SEGTABSIZE - 1);
	     i < PMAP_SEGTABSIZE;
	     i++, va += vinc) {
#ifdef _LP64
		if (vinc > NBSEG) {
			if (stp->seg_seg[i] != NULL) {
				UVMHIST_LOG(pmapsegtabhist,
				    " recursing %jd", i, 0, 0, 0);
				pmap_segtab_release(pmap, &stp->seg_seg[i],
				    true, callback, flags, va, vinc / NSEGPG);
				KASSERT(stp->seg_seg[i] == NULL);
			}
			continue;
>>>>>>> 20d63f43
		}
		pa = VM_PAGE_TO_PHYS(pg);
		ptp = (pmap_ptpage_t *)PMAP_MAP_POOLPAGE(pa);
	} else {
		bool ok __diagused = pmap_extract(pmap_kernel(), (vaddr_t)ptp, &pa);
		KASSERT(ok);
	}

	pmap_page_attach(pmap, (vaddr_t)ptp, pg, &pmap->pm_ptp_list, 0);

	*pa_p = pa;
#else
	vaddr_t kva = uvm_km_alloc(kernel_map, PAGE_SIZE, PAGE_SIZE,
	    UVM_KMF_WIRED|UVM_KMF_WAITVA
	    |(flags & PMAP_CANFAIL ? UVM_KMF_CANFAIL : 0));
	if (kva == 0) {
		if (flags & PMAP_CANFAIL)
			return NULL;
		panic("%s: cannot allocate page table page", __func__);
	}
	pmap_page_attach(pmap, kva, NULL, &pmap->pm_ptp_list, 0);
	ptp = (pmap_ptpage_t *)kva;
#endif

<<<<<<< HEAD
	UVMHIST_LOG(pmaphist, "... ptp %p", (uintptr_t)ptp, 0, 0, 0);

	return ptp;
}

static void
pmap_ptpage_free(pmap_t pmap, pmap_ptpage_t *ptp)
{
	UVMHIST_FUNC(__func__);
	UVMHIST_CALLARGS(pmaphist, "pm %jx va %jx", (uintptr_t)pmap,
	    (uintptr_t)ptp, 0, 0);

	const vaddr_t kva = (vaddr_t)ptp;

#ifdef DEBUG
	for (size_t j = 0; j < NPTEPG; j++) {
		if (ptp->ptp_ptes[j]) {
			UVMHIST_LOG(pmaphist, "pte entry %#jx not 0 (%#jx)",
			    (uintptr_t)&ptp->ptp_ptes[j], (uintptr_t)ptp->ptp_ptes[j], 0, 0);
			panic("%s: pte entry %p not 0 (%#" PRIxPTE ")",
			    __func__, &ptp->ptp_ptes[j],
			    ptp->ptp_ptes[j]);
		}
	}
#endif
	//pmap_md_vca_clean(pg, (vaddr_t)ptp, NBPG);
=======
		/* get pointer to segment map */
		pt_entry_t *pte = stp->seg_tab[i];
		if (pte == NULL)
			continue;
		pmap_check_ptes(pte, __func__); 

#if defined(__mips_n64) && PAGE_SIZE == 8192
		/*
		 * XXX This is evil.  If vinc is 1000000 we are in
		 * the last level, and this pte should be page aligned.
		 */
		if (vinc == 0x1000000 && ((uintptr_t)pte & PAGE_MASK) != 0) {
			panic("%s: pte entry at %p not page aligned",
			    __func__, pte);
		}
#endif

		/*
		 * If our caller wants a callback, do so.
		 */
		if (callback != NULL) {
			(*callback)(pmap, va, va + vinc, pte, flags);
		}

		// PMAP_UNMAP_POOLPAGE should handle any VCA issues itself
		paddr_t pa = PMAP_UNMAP_POOLPAGE((vaddr_t)pte);
		struct vm_page *pg = PHYS_TO_VM_PAGE(pa);
>>>>>>> 20d63f43
#ifdef PMAP_PTP_CACHE
	pmap_page_detach(pmap, &pmap->pm_ptp_list, kva);
	pmap_segtab_pagecache(&pmap_segtab_info.ptp_flist, ptp);
#else
	pmap_segtab_pagefree(pmap, &pmap->pm_ptp_list, kva, PAGE_SIZE);
#endif /* PMAP_PTP_CACHE */
}


#if defined(PMAP_HWPAGEWALKER) && defined(PMAP_MAP_POOLPAGE)
static pmap_pdetab_t *
pmap_pdetab_alloc(struct pmap *pmap)
{
	UVMHIST_FUNC(__func__);
	UVMHIST_CALLARGS(pmaphist, "pm %jx", (uintptr_t)pmap, 0, 0, 0);

	pmap_pdetab_t *ptb;
#ifdef KERNHIST
	bool found_on_freelist = false;
#endif

<<<<<<< HEAD
 again:
	mutex_spin_enter(&pmap_segtab_lock);
	UVMHIST_LOG(pmaphist, "free_pdetab %jx",
	    (uintptr_t)pmap_segtab_info.pdealloc.free_pdetab, 0, 0, 0);
	if (__predict_true((ptb = pmap_segtab_info.pdealloc.free_pdetab) != NULL)) {
		pmap_segtab_info.pdealloc.free_pdetab = ptb->pde_next;

		UVMHIST_LOG(pmaphist, "ptb %jx free_pdetab %jx", (uintptr_t)ptb,
		    (uintptr_t)pmap_segtab_info.pdealloc.free_pdetab, 0, 0);

		PDETAB_ADD(nget, 1);
		ptb->pde_next = NULL;
#ifdef KERNHIST
		found_on_freelist = true;
#endif
=======
		stp->seg_tab[i] = NULL;
		UVMHIST_LOG(pmapsegtabhist, " zeroing tab[%jd]", i, 0, 0, 0);
>>>>>>> 20d63f43
	}
	mutex_spin_exit(&pmap_segtab_lock);

	struct vm_page *ptb_pg = NULL;
	if (__predict_false(ptb == NULL)) {
		ptb_pg = pmap_pte_pagealloc();

		if (__predict_false(ptb_pg == NULL)) {
			/*
			 * XXX What else can we do?  Could we deadlock here?
			 */
			uvm_wait("pdetab");
			goto again;
		}

		PDETAB_ADD(npage, 1);
		const paddr_t ptb_pa = VM_PAGE_TO_PHYS(ptb_pg);
		ptb = (pmap_pdetab_t *)PMAP_MAP_POOLPAGE(ptb_pa);

		if (pte_invalid_pde() != 0) {
			for (size_t i = 0; i < NPDEPG; i++) {
				ptb->pde_pde[i] = pte_invalid_pde();
			}
		}
	}

	pmap_page_attach(pmap, (vaddr_t)ptb, ptb_pg, &pmap->pm_pdetab_list, 0);

	UVMHIST_LOG(pmaphist, "... ptb %p found on freelist %d", (uintptr_t)ptb,
	    found_on_freelist, 0, 0);

	return ptb;
}


#else
/*
 *	Create and return a physical map.
 *
 *	If the size specified for the map
 *	is zero, the map is an actual physical
 *	map, and may be referenced by the
 *	hardware.
 *
 *	If the size specified is non-zero,
 *	the map will be used in software only, and
 *	is bounded by that size.
 */
static pmap_segtab_t *
pmap_segtab_alloc(struct pmap *pmap)
{
	UVMHIST_FUNC(__func__);
	UVMHIST_CALLARGS(pmaphist, "pm %jx", (uintptr_t)pmap, 0, 0, 0);

	pmap_segtab_t *stp;
	bool found_on_freelist = false;

	UVMHIST_FUNC(__func__);
 again:
	mutex_spin_enter(&pmap_segtab_lock);
	if (__predict_true((stp = pmap_segtab_info.segalloc.free_segtab) != NULL)) {
		pmap_segtab_info.segalloc.free_segtab = stp->seg_next;
		SEGTAB_ADD(nget, 1);
		stp->seg_next = NULL;
		found_on_freelist = true;
		UVMHIST_CALLARGS(pmapsegtabhist, "freelist stp=%#jx", stp, 0, 0, 0);
	}
	mutex_spin_exit(&pmap_segtab_lock);

	struct vm_page *stp_pg = NULL;
	if (__predict_false(stp == NULL)) {
		stp_pg = pmap_pte_pagealloc();

		if (__predict_false(stp_pg == NULL)) {
			/*
			 * XXX What else can we do?  Could we deadlock here?
			 */
			uvm_wait("segtab");
			goto again;
		}
		SEGTAB_ADD(npage, 1);
		const paddr_t stp_pa = VM_PAGE_TO_PHYS(stp_pg);

		stp = (pmap_segtab_t *)PMAP_MAP_POOLPAGE(stp_pa);
<<<<<<< HEAD
#if 0
CTASSERT(NBPG / sizeof(*stp) == 1);
=======
		UVMHIST_CALLARGS(pmapsegtabhist, "new stp=%#jx", stp, 0, 0, 0);
>>>>>>> 20d63f43
		const size_t n = NBPG / sizeof(*stp);
		if (n > 1) {
			/*
			 * link all the segtabs in this page together
			 */
			for (size_t i = 1; i < n - 1; i++) {
				stp[i].seg_next = &stp[i + 1];
			}
			/*
			 * Now link the new segtabs into the free segtab list.
			 */
			mutex_spin_enter(&pmap_segtab_lock);
			stp[n - 1].seg_next = pmap_segtab_info.segalloc.free_segtab;
			pmap_segtab_info.segalloc.free_segtab = stp + 1;
			SEGTAB_ADD(nput, n - 1);
			mutex_spin_exit(&pmap_segtab_lock);
		}
#endif
	}

	pmap_page_attach(pmap, (vaddr_t)stp, stp_pg, &pmap->pm_segtab_list, 0);

	pmap_check_stp(stp, __func__,
	    found_on_freelist ? "from free list" : "allocated");

	UVMHIST_LOG(pmaphist, "... stp %jx found on freelist %zu",
	    (uintptr_t)stp, found_on_freelist, 0, 0);

	return stp;
}
#endif

#if defined(PMAP_HWPAGEWALKER)
static void
pmap_pdetab_free(pmap_pdetab_t *ptb)
{
	UVMHIST_FUNC(__func__);
	UVMHIST_CALLARGS(pmaphist, "ptb %jx", (uintptr_t)ptb, 0, 0, 0);
	/*
	 * Insert the pdetab into the pdetab freelist.
	 */
	mutex_spin_enter(&pmap_segtab_lock);
	ptb->pde_next = pmap_segtab_info.pdealloc.free_pdetab;
	pmap_segtab_info.pdealloc.free_pdetab = ptb;
	PDETAB_ADD(nput, 1);
	mutex_spin_exit(&pmap_segtab_lock);

}
#endif


#if !defined(PMAP_HWPAGEWALKER) || !defined(PMAP_MAP_POOLPAGE)
static void
pmap_segtab_free(pmap_segtab_t *stp)
{
	UVMHIST_FUNC(__func__);
	UVMHIST_CALLARGS(pmaphist, "stp %jx", (uintptr_t)stp, 0, 0, 0);

	/*
	 * Insert the segtab into the segtab freelist.
	 */
	mutex_spin_enter(&pmap_segtab_lock);
	stp->seg_next = pmap_segtab_info.segalloc.free_segtab;
	pmap_segtab_info.segalloc.free_segtab = stp;
	SEGTAB_ADD(nput, 1);
	mutex_spin_exit(&pmap_segtab_lock);
}
#endif

#if defined(PMAP_HWPAGEWALKER)
static void
pmap_pdetab_release(pmap_t pmap, pmap_pdetab_t **ptp_p, bool free_ptp,
    vaddr_t va, vsize_t vinc)
{
	const vaddr_t pdetab_mask = PMAP_PDETABSIZE - 1;
	pmap_pdetab_t *ptp = *ptp_p;

	UVMHIST_FUNC(__func__);
	UVMHIST_CALLARGS(pmaphist, "pm %#jx ptp %#jx free %jd",
	    (uintptr_t)pmap, (uintptr_t)ptp, free_ptp, 0);
	UVMHIST_LOG(pmaphist, " va=%jx vinc=%jx",
	    (uintptr_t)va, (uintptr_t)vinc, 0, 0);

	for (size_t i = (va / vinc) & pdetab_mask;
	    i < PMAP_PDETABSIZE;
	    i++, va += vinc) {
#ifdef _LP64
		if (vinc > NBSEG) {
			if (pte_pde_valid_p(ptp->pde_pde[i])) {
				pmap_pdetab_t *nptp =
				    pmap_pde_to_pdetab(ptp->pde_pde[i]);
				UVMHIST_LOG(pmaphist, " recursing", 0, 0, 0, 0);
				pmap_pdetab_release(pmap, &nptp, true,
				    va, vinc / NPDEPG);
				ptp->pde_pde[i] = pte_invalid_pde();
				KASSERTMSG(ptp->pde_pde[i] == pte_invalid_pde(),
				    "ptp->pde_pde[%zu] = %lx", i,
				    ptp->pde_pde[i]);
			}
			continue;
		}
#endif
		KASSERT(vinc == NBSEG);

		/* get pointer to PDE */
		pmap_ptpage_t *ptb = pmap_pde_to_ptpage(ptp->pde_pde[i]);
		if (ptb == NULL)
			continue;

		pmap_ptpage_free(pmap, ptb);
		ptp->pde_pde[i] = pte_invalid_pde();
		UVMHIST_LOG(pmaphist, " zeroing tab[%jd]", i, 0, 0, 0);
	}

	if (free_ptp) {
		const vaddr_t kva = (vaddr_t)ptp;
		pmap_page_detach(pmap, &pmap->pm_pdetab_list, kva);
		pmap_pdetab_free(ptp);
		*ptp_p = NULL;
	}
}
#endif

#if !defined(PMAP_HWPAGEWALKER) || !defined(PMAP_MAP_POOLPAGE)
static void
pmap_segtab_release(pmap_t pmap, pmap_segtab_t **stp_p, bool free_stp,
    pte_callback_t callback, uintptr_t flags, vaddr_t va, vsize_t vinc)
{
	pmap_segtab_t *stp = *stp_p;

	UVMHIST_FUNC(__func__);
	UVMHIST_CALLARGS(pmaphist, "pm %#jx stp %#jx free %jd",
	    (uintptr_t)pmap, (uintptr_t)stp, free_stp, 0);
	UVMHIST_LOG(pmaphist, " callback #%jx flags %jx va %jx vinc %jx",
	    (uintptr_t)callback, flags, (uintptr_t)va, (uintptr_t)vinc);

	for (size_t i = (va / vinc) & (PMAP_SEGTABSIZE - 1);
	    i < PMAP_SEGTABSIZE;
	    i++, va += vinc) {
#ifdef _LP64
		if (vinc > NBSEG) {
			if (stp->seg_seg[i] != NULL) {
				UVMHIST_LOG(pmaphist, " recursing", 0, 0, 0, 0);
				pmap_segtab_release(pmap, &stp->seg_seg[i],
				    true, callback, flags, va, vinc / NSEGPG);
				KASSERT(stp->seg_seg[i] == NULL);
			}
			continue;
		}
#endif
		KASSERT(vinc == NBSEG);

		/* get pointer to segment map */
		pmap_ptpage_t *stb = stp->seg_tab[i];
		if (stb == NULL)
			continue;

		/*
		 * If our caller want a callback, do so.
		 */
		if (callback != NULL) {
			(*callback)(pmap, va, va + vinc, stb->ptp_ptes, flags);
		}
		pmap_ptpage_free(pmap, stb);
		stp->seg_tab[i] = NULL;
		UVMHIST_LOG(pmaphist, " zeroing tab[%jd]", i, 0, 0, 0);
	}

	if (free_stp) {
		pmap_check_stp(stp, __func__,
		    vinc == NBSEG ? "release seg" : "release xseg");

		const vaddr_t kva = (vaddr_t)stp;
		pmap_page_detach(pmap, &pmap->pm_segtab_list, kva);
		pmap_segtab_free(stp);
		*stp_p = NULL;
	}
}
#endif



/*
 * Allocate the top segment table for the pmap.
 */
void
pmap_segtab_init(pmap_t pmap)
{
	UVMHIST_FUNC(__func__);
	UVMHIST_CALLARGS(pmaphist, "pm %jx", (uintptr_t)pmap, 0, 0, 0);

#if !defined(PMAP_HWPAGEWALKER) || !defined(PMAP_MAP_POOLPAGE)
	/*
	 * Constantly converting from extracted PA to VA is somewhat expensive
	 * for systems with hardware page walkers and without an inexpensive
	 * way to access arbitrary virtual addresses, so we allocate an extra
	 * root segtab so that it can contain non-virtual addresses.
	 */
	pmap->pm_segtab = pmap_segtab_alloc(pmap);
#endif
#if defined(PMAP_HWPAGEWALKER)
	pmap->pm_pdetab = pmap_pdetab_alloc(pmap);
	pmap_md_pdetab_init(pmap);
#endif
}

/*
 *	Retire the given physical map from service.
 *	Should only be called if the map contains
 *	no valid mappings.
 */
void
pmap_segtab_destroy(pmap_t pmap, pte_callback_t func, uintptr_t flags)
{
	KASSERT(pmap != pmap_kernel());
#ifdef _LP64
	const vsize_t vinc = NBXSEG;
#else
	const vsize_t vinc = NBSEG;
#endif

#if defined(PMAP_HWPAGEWALKER)
	if (pmap->pm_pdetab != NULL) {
		pmap_pdetab_release(pmap, &pmap->pm_pdetab,
		    true, pmap->pm_minaddr, vinc);
	}
#endif
#if !defined(PMAP_HWPAGEWALKER) || !defined(PMAP_MAP_POOLPAGE)
	if (pmap->pm_segtab != NULL) {
		pmap_segtab_release(pmap, &pmap->pm_segtab,
		    func == NULL, func, flags, pmap->pm_minaddr, vinc);
	}
#endif

#if defined(PMAP_HWPAGEWALKER)
#if !defined(PMAP_MAP_POOLPAGE)
	KASSERT((pmap->pm_segtab == NULL) == (pmap->pm_pdetab == NULL));
#endif
	KASSERT(pmap->pm_pdetab == NULL);
#endif
#if !defined(PMAP_HWPAGEWALKER) || !defined(PMAP_MAP_POOLPAGE)
	KASSERT(pmap->pm_segtab == NULL);
#endif

}

/*
 *	Make a new pmap (vmspace) active for the given process.
 */
void
pmap_segtab_activate(struct pmap *pm, struct lwp *l)
{
	if (l == curlwp) {
		KASSERT(pm == l->l_proc->p_vmspace->vm_map.pmap);
		pmap_md_xtab_activate(pm, l);
		if (pm == pmap_kernel()) {
#if !defined(PMAP_HWPAGEWALKER) || !defined(PMAP_MAP_POOLPAGE)
			l->l_cpu->ci_pmap_user_segtab = PMAP_INVALID_SEGTAB_ADDRESS;
#ifdef _LP64
			l->l_cpu->ci_pmap_user_seg0tab = PMAP_INVALID_SEGTAB_ADDRESS;
#endif
#endif
		} else {
#if !defined(PMAP_HWPAGEWALKER) || !defined(PMAP_MAP_POOLPAGE)
			l->l_cpu->ci_pmap_user_segtab = pm->pm_segtab;
#ifdef _LP64
			l->l_cpu->ci_pmap_user_seg0tab = pm->pm_segtab->seg_seg[0];
#endif
#endif
		}
	}
}

void
pmap_segtab_deactivate(pmap_t pm)
{
	pmap_md_xtab_deactivate(pm);

#if !defined(PMAP_HWPAGEWALKER) || !defined(PMAP_MAP_POOLPAGE)
	curcpu()->ci_pmap_user_segtab = PMAP_INVALID_SEGTAB_ADDRESS;
#ifdef _LP64
	curcpu()->ci_pmap_user_seg0tab = NULL;
#endif
#endif
}

/*
 *	Act on the given range of addresses from the specified map.
 *
 *	It is assumed that the start and end are properly rounded to
 *	the page size.
 */
void
pmap_pte_process(pmap_t pmap, vaddr_t sva, vaddr_t eva,
    pte_callback_t callback, uintptr_t flags)
{
#if 0
	printf("%s: %p, %"PRIxVADDR", %"PRIxVADDR", %p, %"PRIxPTR"\n",
	    __func__, pmap, sva, eva, callback, flags);
#endif
	while (sva < eva) {
		vaddr_t lastseg_va = pmap_trunc_seg(sva) + NBSEG;
		if (lastseg_va == 0 || lastseg_va > eva)
			lastseg_va = eva;

		/*
		 * If VA belongs to an unallocated segment,
		 * skip to the next segment boundary.
		 */
		pt_entry_t * const ptep = pmap_pte_lookup(pmap, sva);
		if (ptep != NULL) {
			/*
			 * Callback to deal with the ptes for this segment.
			 */
			(*callback)(pmap, sva, lastseg_va, ptep, flags);
		}
		/*
		 * In theory we could release pages with no entries,
		 * but that takes more effort than we want here.
		 */
		sva = lastseg_va;
	}
}

<<<<<<< HEAD

#if defined(PMAP_HWPAGEWALKER) && defined(PMAP_MAP_POOLPAGE)
static pd_entry_t *
pmap_pdetab_reserve(struct pmap *pmap, vaddr_t va)
#elif defined(PMAP_HWPAGEWALKER)
static pmap_ptpage_t **
pmap_segtab_reserve(struct pmap *pmap, vaddr_t va, pd_entry_t **pde_p)
#else
static pmap_ptpage_t **
pmap_segtab_reserve(struct pmap *pmap, vaddr_t va)
#endif
{
	UVMHIST_FUNC(__func__);
	UVMHIST_CALLARGS(pmaphist, "pm %jx va %jx", (uintptr_t)pmap,
	    (uintptr_t)va, 0, 0);

#if defined(PMAP_HWPAGEWALKER)
	pmap_pdetab_t *ptb = pmap->pm_pdetab;
	UVMHIST_LOG(pmaphist, "pm_pdetab %p", (uintptr_t)ptb, 0, 0, 0);
#endif
#if defined(PMAP_HWPAGEWALKER) && defined(PMAP_MAP_POOLPAGE)
	vaddr_t segtab_mask = PMAP_PDETABSIZE - 1;
#ifdef _LP64
	for (size_t segshift = XSEGSHIFT;
	    segshift > SEGSHIFT;
	    segshift -= PGSHIFT - 3, segtab_mask = NSEGPG - 1) {
		pd_entry_t * const pde_p =
		    &ptb->pde_pde[(va >> segshift) & segtab_mask];
		pd_entry_t opde = *pde_p;

		UVMHIST_LOG(pmaphist, "ptb %jx segshift %jd pde_p %p opde %jx",
		    ptb, segshift, pde_p, opde);
=======
/*
 *	Return a pointer for the pte that corresponds to the specified virtual
 *	address (va) in the target physical map, allocating if needed.
 */
pt_entry_t *
pmap_pte_reserve(pmap_t pmap, vaddr_t va, int flags)
{
	pmap_segtab_t *stp = pmap->pm_segtab;
	pt_entry_t *pte;
	UVMHIST_FUNC(__func__);
>>>>>>> 20d63f43

		if (__predict_false(!pte_pde_valid_p(opde))) {
			ptb = pmap_pdetab_alloc(pmap);
			pd_entry_t npde = pte_pde_pdetab(
			    pmap_md_direct_mapped_vaddr_to_paddr((vaddr_t)ptb),
			    pmap == pmap_kernel());
			opde = pte_pde_cas(pde_p, opde, npde);
			if (__predict_false(pte_pde_valid_p(opde))) {
				const vaddr_t kva = (vaddr_t)ptb;
				pmap_page_detach(pmap, &pmap->pm_pdetab_list,
				    kva);
				pmap_pdetab_free(ptb);
			} else {
				opde = npde;
			}
		}
		ptb = pmap_pde_to_pdetab(opde);
		UVMHIST_LOG(pmaphist, "opde %jx ptb %p", opde, ptb, 0, 0);
	}
#elif defined(XSEGSHIFT)
	pd_entry_t opde = ptb->pde_pde[(va >> segshift) & segtab_mask];
	KASSERT(pte_pde_valid_p(opde));
	ptb = pmap_pde_to_pdetab(opde);
	segtab_mask = NSEGPG - 1;
#endif /* _LP64 */
	const size_t idx = (va >> SEGSHIFT) & segtab_mask;

	UVMHIST_LOG(pmaphist, "... returning %#jx (idx %jd)", (uintptr_t)&ptb->pde_pde[idx], idx, 0, 0);

	return &ptb->pde_pde[idx];
#else /* PMAP_HWPAGEWALKER && PMAP_MAP_POOLPAGE */
	pmap_segtab_t *stb = pmap->pm_segtab;
	vaddr_t segtab_mask = PMAP_SEGTABSIZE - 1;
#ifdef _LP64
	for (size_t segshift = XSEGSHIFT;
	    segshift > SEGSHIFT;
	    segshift -= PGSHIFT - 3, segtab_mask = NSEGPG - 1) {
		size_t idx = (va >> segshift) & segtab_mask;
		pmap_segtab_t ** const stb_p = &stb->seg_seg[idx];
#if defined(PMAP_HWPAGEWALKER)
		pmap_pdetab_t ** const ptb_p = &ptb->pde_pde[idx];
#endif	/* PMAP_HWPAGEWALKER */
		if (__predict_false((stb = *stb_p) == NULL)) {
			stb = pmap_segtab_alloc(pmap);
#ifdef MULTIPROCESSOR
			pmap_segtab_t *ostb = atomic_cas_ptr(stb_p, NULL, stb);
			if (__predict_false(ostb != NULL)) {
				const vaddr_t kva = (vaddr_t)stb;
				pmap_page_detach(pmap, &pmap->pm_segtab_list,
				    kva);
				pmap_segtab_free(stb);
				stb = ostb;
			}
#else
			*stb_p = stb;
#endif /* MULTIPROCESSOR */
		}
	}
#elif defined(PMAP_HWPAGEWALKER)
	pmap_segtab_t opde = ptb->pde_pde[(va >> segshift) & segtab_mask];
	KASSERT(pte_pde_valid_p(opde));
	ptb = pmap_pde_to_pdetab(opde);
	segtab_mask = NSEGPG - 1;

#endif /* _LP64 */
	size_t idx = (va >> SEGSHIFT) & segtab_mask;
#if defined(PMAP_HWPAGEWALKER)
#if defined(XSEGSHIFT) && (XSEGSHIFT != SEGSHIFT)
	*pte_p = &pmap->pm_segtab
#else /* XSEGSHIFT */
	*pde_p = &ptb->pde_pde[idx];
#endif /* XSEGSHIFT */
#endif /* PMAP_HWPAGEWALKER */
	return &stb->seg_tab[idx];
#endif
}


/*
 *	Return a pointer for the pte that corresponds to the specified virtual
 *	address (va) in the target physical map, allocating if needed.
 */
pt_entry_t *
pmap_pte_reserve(pmap_t pmap, vaddr_t va, int flags)
{
//	const size_t pte_idx = (va >> PGSHIFT) & (NPTEPG - 1);
	UVMHIST_FUNC(__func__);
	UVMHIST_CALLED(pmaphist);
	pmap_ptpage_t *ptp;
	paddr_t pa = 0;

#if defined(PMAP_HWPAGEWALKER) && defined(PMAP_MAP_POOLPAGE)
	pd_entry_t * const pde_p = pmap_pdetab_reserve(pmap, va);
	ptp = pmap_pde_to_ptpage(*pde_p);
#elif defined(PMAP_HWPAGEWALKER)
	pd_entry_t *pde_p;
	pmap_ptpage_t ** const ptp_p = pmap_segtab_reserve(pmap, va, &pde_p);
	ptp = *ptp_p;
#else
	pmap_ptpage_t ** const ptp_p = pmap_segtab_reserve(pmap, va);
	ptp = *ptp_p;
#endif

	if (__predict_false(ptp == NULL)) {
		ptp = pmap_ptpage_alloc(pmap, flags, &pa);
		if (__predict_false(ptp == NULL))
			return NULL;

#if defined(PMAP_HWPAGEWALKER)
		pd_entry_t npde = pte_pde_ptpage(pa, pmap == pmap_kernel());
#endif
#if defined(PMAP_HWPAGEWALKER) && defined(PMAP_MAP_POOLPAGE)
		pd_entry_t opde = *pde_p;
		opde = pte_pde_cas(pde_p, opde, npde);
		if (__predict_false(pte_pde_valid_p(opde))) {
			pmap_ptpage_free(pmap, ptp);
			ptp = pmap_pde_to_ptpage(opde);
		}
#else
#ifdef MULTIPROCESSOR
		pmap_ptpage_t *optp = atomic_cas_ptr(ptp_p, NULL, ptp);
		/*
		 * If another thread allocated the segtab needed for this va
		 * free the page we just allocated.
		 */
		if (__predict_false(optp != NULL)) {
			pmap_ptpage_free(pmap, ptp);
			ptp = optp;
#if defined(PMAP_HWPAGEWALKER)
		} else {
			pte_pde_set(pde_p, npde);
#endif
		}
<<<<<<< HEAD
#else /* !MULTIPROCESSOR */
		*ptp_p = ptp;
#endif /* MULTIPROCESSOR */
#endif /* PMAP_HWPAGEWALKER && PMAP_MAP_POOLPAGE */
=======
#else
		*pte_p = pte;
#endif
		KASSERT(pte == stp->seg_tab[(va >> SEGSHIFT) & (PMAP_SEGTABSIZE - 1)]);
		UVMHIST_CALLARGS(pmapsegtabhist, "pm=%#jx va=%#jx -> tab[%jd]=%jx",
		    (uintptr_t)pmap, (uintptr_t)va,
		    (va >> SEGSHIFT) & (PMAP_SEGTABSIZE - 1), pte);

		pmap_check_ptes(pte, __func__);
		pte += (va >> PGSHIFT) & (NPTEPG - 1);
>>>>>>> 20d63f43
	}

	const size_t pte_idx = pte_index(va);

	return ptp->ptp_ptes + pte_idx;
}<|MERGE_RESOLUTION|>--- conflicted
+++ resolved
@@ -189,11 +189,9 @@
 
 kmutex_t pmap_segtab_lock __cacheline_aligned;
 
-<<<<<<< HEAD
 #ifndef PMAP_HWPAGEWALKER
-=======
 /*
- * Check that a seg_tab[] array is empty.  
+ * Check that a seg_tab[] array is empty.
  *
  * This is used when allocating or freeing a pmap_segtab_t.  The stp
  * should be unused -- meaning, none of the seg_tab[] pointers are
@@ -203,7 +201,6 @@
  * release of a segtab entry to the freelist, or for SMP, where reserve
  * also frees a freshly allocated but unused entry.
  */
->>>>>>> 20d63f43
 static void
 pmap_check_stp(pmap_segtab_t *stp, const char *caller, const char *why)
 {
@@ -228,31 +225,6 @@
 }
 #endif /* PMAP_HWPAGEWALKER */
 
-/*
- * Check that an array of ptes is actually zero.
- */
-static void
-pmap_check_ptes(pt_entry_t *pte, const char *caller)
-{
-#ifdef DEBUG
-	for (size_t i = 0; i < NPTEPG; i++)
-		if (!pte_zero_p(pte[i])) {
-#ifdef DEBUG_NOISY
-			UVMHIST_FUNC(__func__);
-			UVMHIST_CALLARGS(pmapsegtabhist, "pte=%#jx",
-			    (uintptr_t)pte, 0, 0, 0);
-			for (size_t j = i + 1; j < NPTEPG; j++)
-				if (!pte_zero_p(pte[j]))
-					UVMHIST_LOG(pmapsegtabhist,
-					    "pte[%zu] = %#"PRIxPTE,
-					    j, pte_value(pte[j]), 0, 0); 
-#endif
-			panic("%s: pte[%ju] entry at %pu not 0 (%#"PRIxPTE")",
-			      caller, i, &pte[i], pte_value(pte[i]));
-		}
-#endif
-}
-
 static inline struct vm_page *
 pmap_pte_pagealloc(void)
 {
@@ -341,7 +313,6 @@
 #endif
 }
 
-<<<<<<< HEAD
 #if defined(PMAP_HWPAGEWALKER)
 bool
 pmap_pdetab_fixup(struct pmap *pmap, vaddr_t va)
@@ -375,17 +346,11 @@
 #endif /* PMAP_HWPAGEWALKER */
 
 
-=======
-/*
- * Insert the segtab into the segtab freelist.
- */
->>>>>>> 20d63f43
 static void
 pmap_page_attach(pmap_t pmap, vaddr_t kva, struct vm_page *pg,
     struct pglist *pglist, voff_t off)
 {
 	UVMHIST_FUNC(__func__);
-<<<<<<< HEAD
 	UVMHIST_CALLARGS(pmaphist, "pm %jx kva %jx pg %jx list %jx",
 	    (uintptr_t)pmap, (uintptr_t)kva, (uintptr_t)pg, (uintptr_t)pglist);
 
@@ -445,16 +410,6 @@
 	pg->offset = 0;
 
 	return pg;
-=======
-
-	UVMHIST_CALLARGS(pmapsegtabhist, "stp=%#jx", stp, 0, 0, 0);
-
-	mutex_spin_enter(&pmap_segtab_lock);
-	stp->seg_seg[0] = pmap_segtab_info.free_segtab;
-	pmap_segtab_info.free_segtab = stp;
-	SEGTAB_ADD(nput, 1);
-	mutex_spin_exit(&pmap_segtab_lock);
->>>>>>> 20d63f43
 }
 
 #ifndef PMAP_PTP_CACHE
@@ -492,7 +447,6 @@
 pmap_ptpage_alloc(pmap_t pmap, int flags, paddr_t *pa_p)
 {
 	UVMHIST_FUNC(__func__);
-<<<<<<< HEAD
 	UVMHIST_CALLARGS(pmaphist, "pm %jx flags %jx pa_p %jx", (uintptr_t)pmap,
 	    (uintptr_t)flags, (uintptr_t)pa_p, 0);
 
@@ -511,25 +465,6 @@
 				return NULL;
 			panic("%s: cannot allocate page table page ",
 			    __func__);
-=======
-	UVMHIST_CALLARGS(pmapsegtabhist, "pm=%#jx stpp=%#jx free=%jd",
-	    (uintptr_t)pmap, (uintptr_t)stp_p, free_stp, 0);
-	UVMHIST_LOG(pmapsegtabhist, " callback=%jx flags=%jx va=%jx vinc=%jx",
-	    (uintptr_t)callback, flags, (uintptr_t)va, (uintptr_t)vinc);
-	for (size_t i = (va / vinc) & (PMAP_SEGTABSIZE - 1);
-	     i < PMAP_SEGTABSIZE;
-	     i++, va += vinc) {
-#ifdef _LP64
-		if (vinc > NBSEG) {
-			if (stp->seg_seg[i] != NULL) {
-				UVMHIST_LOG(pmapsegtabhist,
-				    " recursing %jd", i, 0, 0, 0);
-				pmap_segtab_release(pmap, &stp->seg_seg[i],
-				    true, callback, flags, va, vinc / NSEGPG);
-				KASSERT(stp->seg_seg[i] == NULL);
-			}
-			continue;
->>>>>>> 20d63f43
 		}
 		pa = VM_PAGE_TO_PHYS(pg);
 		ptp = (pmap_ptpage_t *)PMAP_MAP_POOLPAGE(pa);
@@ -554,7 +489,6 @@
 	ptp = (pmap_ptpage_t *)kva;
 #endif
 
-<<<<<<< HEAD
 	UVMHIST_LOG(pmaphist, "... ptp %p", (uintptr_t)ptp, 0, 0, 0);
 
 	return ptp;
@@ -564,52 +498,31 @@
 pmap_ptpage_free(pmap_t pmap, pmap_ptpage_t *ptp)
 {
 	UVMHIST_FUNC(__func__);
-	UVMHIST_CALLARGS(pmaphist, "pm %jx va %jx", (uintptr_t)pmap,
+	UVMHIST_CALLARGS(pmapsegtabhist, "pm %jx va %jx", (uintptr_t)pmap,
 	    (uintptr_t)ptp, 0, 0);
 
 	const vaddr_t kva = (vaddr_t)ptp;
 
 #ifdef DEBUG
 	for (size_t j = 0; j < NPTEPG; j++) {
-		if (ptp->ptp_ptes[j]) {
-			UVMHIST_LOG(pmaphist, "pte entry %#jx not 0 (%#jx)",
-			    (uintptr_t)&ptp->ptp_ptes[j], (uintptr_t)ptp->ptp_ptes[j], 0, 0);
-			panic("%s: pte entry %p not 0 (%#" PRIxPTE ")",
+		if (ptp->ptp_ptes[j] != 0) {
+			UVMHIST_LOG(pmapsegtabhist,
+			    "pte entry %#jx not 0 (%#jx)",
+			    (uintptr_t)&ptp->ptp_ptes[j],
+			    (uintptr_t)ptp->ptp_ptes[j], 0, 0);
+			for (size_t i = j + 1; j < NPTEPG; i++)
+				if (ptp->ptp_ptes[i] != 0)
+					UVMHIST_LOG(pmapsegtabhist,
+					    "pte[%zu] = %#"PRIxPTE,
+					    i, ptp->ptp_ptes[i], 0, 0);
+
+			panic("%s: pte entry at %p not 0 (%#" PRIxPTE ")",
 			    __func__, &ptp->ptp_ptes[j],
 			    ptp->ptp_ptes[j]);
 		}
 	}
 #endif
 	//pmap_md_vca_clean(pg, (vaddr_t)ptp, NBPG);
-=======
-		/* get pointer to segment map */
-		pt_entry_t *pte = stp->seg_tab[i];
-		if (pte == NULL)
-			continue;
-		pmap_check_ptes(pte, __func__); 
-
-#if defined(__mips_n64) && PAGE_SIZE == 8192
-		/*
-		 * XXX This is evil.  If vinc is 1000000 we are in
-		 * the last level, and this pte should be page aligned.
-		 */
-		if (vinc == 0x1000000 && ((uintptr_t)pte & PAGE_MASK) != 0) {
-			panic("%s: pte entry at %p not page aligned",
-			    __func__, pte);
-		}
-#endif
-
-		/*
-		 * If our caller wants a callback, do so.
-		 */
-		if (callback != NULL) {
-			(*callback)(pmap, va, va + vinc, pte, flags);
-		}
-
-		// PMAP_UNMAP_POOLPAGE should handle any VCA issues itself
-		paddr_t pa = PMAP_UNMAP_POOLPAGE((vaddr_t)pte);
-		struct vm_page *pg = PHYS_TO_VM_PAGE(pa);
->>>>>>> 20d63f43
 #ifdef PMAP_PTP_CACHE
 	pmap_page_detach(pmap, &pmap->pm_ptp_list, kva);
 	pmap_segtab_pagecache(&pmap_segtab_info.ptp_flist, ptp);
@@ -631,7 +544,6 @@
 	bool found_on_freelist = false;
 #endif
 
-<<<<<<< HEAD
  again:
 	mutex_spin_enter(&pmap_segtab_lock);
 	UVMHIST_LOG(pmaphist, "free_pdetab %jx",
@@ -647,10 +559,6 @@
 #ifdef KERNHIST
 		found_on_freelist = true;
 #endif
-=======
-		stp->seg_tab[i] = NULL;
-		UVMHIST_LOG(pmapsegtabhist, " zeroing tab[%jd]", i, 0, 0, 0);
->>>>>>> 20d63f43
 	}
 	mutex_spin_exit(&pmap_segtab_lock);
 
@@ -703,7 +611,7 @@
 pmap_segtab_alloc(struct pmap *pmap)
 {
 	UVMHIST_FUNC(__func__);
-	UVMHIST_CALLARGS(pmaphist, "pm %jx", (uintptr_t)pmap, 0, 0, 0);
+	UVMHIST_CALLARGS(pmapsegtabhist, "pm %jx", (uintptr_t)pmap, 0, 0, 0);
 
 	pmap_segtab_t *stp;
 	bool found_on_freelist = false;
@@ -716,7 +624,7 @@
 		SEGTAB_ADD(nget, 1);
 		stp->seg_next = NULL;
 		found_on_freelist = true;
-		UVMHIST_CALLARGS(pmapsegtabhist, "freelist stp=%#jx", stp, 0, 0, 0);
+		UVMHIST_LOG(pmapsegtabhist, "freelist stp=%#jx", stp, 0, 0, 0);
 	}
 	mutex_spin_exit(&pmap_segtab_lock);
 
@@ -735,12 +643,9 @@
 		const paddr_t stp_pa = VM_PAGE_TO_PHYS(stp_pg);
 
 		stp = (pmap_segtab_t *)PMAP_MAP_POOLPAGE(stp_pa);
-<<<<<<< HEAD
++		UVMHIST_LOG(pmapsegtabhist, "new stp=%#jx", stp, 0, 0, 0);
 #if 0
 CTASSERT(NBPG / sizeof(*stp) == 1);
-=======
-		UVMHIST_CALLARGS(pmapsegtabhist, "new stp=%#jx", stp, 0, 0, 0);
->>>>>>> 20d63f43
 		const size_t n = NBPG / sizeof(*stp);
 		if (n > 1) {
 			/*
@@ -793,6 +698,9 @@
 
 
 #if !defined(PMAP_HWPAGEWALKER) || !defined(PMAP_MAP_POOLPAGE)
+/*
+ * Insert the segtab into the segtab freelist.
+ */
 static void
 pmap_segtab_free(pmap_segtab_t *stp)
 {
@@ -852,7 +760,7 @@
 
 		pmap_ptpage_free(pmap, ptb);
 		ptp->pde_pde[i] = pte_invalid_pde();
-		UVMHIST_LOG(pmaphist, " zeroing tab[%jd]", i, 0, 0, 0);
+		UVMHIST_LOG(pmapsegtabhist, " zeroing tab[%jd]", i, 0, 0, 0);
 	}
 
 	if (free_ptp) {
@@ -872,9 +780,9 @@
 	pmap_segtab_t *stp = *stp_p;
 
 	UVMHIST_FUNC(__func__);
-	UVMHIST_CALLARGS(pmaphist, "pm %#jx stp %#jx free %jd",
+	UVMHIST_CALLARGS(pmapsegtabhist, "pm=%#jx stpp=%#jx free=%jd",
 	    (uintptr_t)pmap, (uintptr_t)stp, free_stp, 0);
-	UVMHIST_LOG(pmaphist, " callback #%jx flags %jx va %jx vinc %jx",
+	UVMHIST_LOG(pmapsegtabhist, " callback=%jx flags=%jx va=%jx vinc=%jx",
 	    (uintptr_t)callback, flags, (uintptr_t)va, (uintptr_t)vinc);
 
 	for (size_t i = (va / vinc) & (PMAP_SEGTABSIZE - 1);
@@ -883,7 +791,8 @@
 #ifdef _LP64
 		if (vinc > NBSEG) {
 			if (stp->seg_seg[i] != NULL) {
-				UVMHIST_LOG(pmaphist, " recursing", 0, 0, 0, 0);
+				UVMHIST_LOG(pmapsegtabhist,
+				    " recursing %jd", i, 0, 0, 0);
 				pmap_segtab_release(pmap, &stp->seg_seg[i],
 				    true, callback, flags, va, vinc / NSEGPG);
 				KASSERT(stp->seg_seg[i] == NULL);
@@ -1065,8 +974,6 @@
 	}
 }
 
-<<<<<<< HEAD
-
 #if defined(PMAP_HWPAGEWALKER) && defined(PMAP_MAP_POOLPAGE)
 static pd_entry_t *
 pmap_pdetab_reserve(struct pmap *pmap, vaddr_t va)
@@ -1098,18 +1005,6 @@
 
 		UVMHIST_LOG(pmaphist, "ptb %jx segshift %jd pde_p %p opde %jx",
 		    ptb, segshift, pde_p, opde);
-=======
-/*
- *	Return a pointer for the pte that corresponds to the specified virtual
- *	address (va) in the target physical map, allocating if needed.
- */
-pt_entry_t *
-pmap_pte_reserve(pmap_t pmap, vaddr_t va, int flags)
-{
-	pmap_segtab_t *stp = pmap->pm_segtab;
-	pt_entry_t *pte;
-	UVMHIST_FUNC(__func__);
->>>>>>> 20d63f43
 
 		if (__predict_false(!pte_pde_valid_p(opde))) {
 			ptb = pmap_pdetab_alloc(pmap);
@@ -1197,7 +1092,8 @@
 {
 //	const size_t pte_idx = (va >> PGSHIFT) & (NPTEPG - 1);
 	UVMHIST_FUNC(__func__);
-	UVMHIST_CALLED(pmaphist);
+	UVMHIST_CALLARGS(pmaphist, "pm=%#jx va=%#jx flags=%jx",
+	    (uintptr_t)pmap, (uintptr_t)va, flags, 0);
 	pmap_ptpage_t *ptp;
 	paddr_t pa = 0;
 
@@ -1243,23 +1139,10 @@
 			pte_pde_set(pde_p, npde);
 #endif
 		}
-<<<<<<< HEAD
 #else /* !MULTIPROCESSOR */
 		*ptp_p = ptp;
 #endif /* MULTIPROCESSOR */
 #endif /* PMAP_HWPAGEWALKER && PMAP_MAP_POOLPAGE */
-=======
-#else
-		*pte_p = pte;
-#endif
-		KASSERT(pte == stp->seg_tab[(va >> SEGSHIFT) & (PMAP_SEGTABSIZE - 1)]);
-		UVMHIST_CALLARGS(pmapsegtabhist, "pm=%#jx va=%#jx -> tab[%jd]=%jx",
-		    (uintptr_t)pmap, (uintptr_t)va,
-		    (va >> SEGSHIFT) & (PMAP_SEGTABSIZE - 1), pte);
-
-		pmap_check_ptes(pte, __func__);
-		pte += (va >> PGSHIFT) & (NPTEPG - 1);
->>>>>>> 20d63f43
 	}
 
 	const size_t pte_idx = pte_index(va);
