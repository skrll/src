/*	$NetBSD: pmap_segtab.c,v 1.12 2019/12/14 14:46:11 ad Exp $	*/

/*-
 * Copyright (c) 1998, 2001 The NetBSD Foundation, Inc.
 * All rights reserved.
 *
 * This code is derived from software contributed to The NetBSD Foundation
 * by Jason R. Thorpe of the Numerical Aerospace Simulation Facility,
 * NASA Ames Research Center and by Chris G. Demetriou.
 *
 * Redistribution and use in source and binary forms, with or without
 * modification, are permitted provided that the following conditions
 * are met:
 * 1. Redistributions of source code must retain the above copyright
 *    notice, this list of conditions and the following disclaimer.
 * 2. Redistributions in binary form must reproduce the above copyright
 *    notice, this list of conditions and the following disclaimer in the
 *    documentation and/or other materials provided with the distribution.
 *
 * THIS SOFTWARE IS PROVIDED BY THE NETBSD FOUNDATION, INC. AND CONTRIBUTORS
 * ``AS IS'' AND ANY EXPRESS OR IMPLIED WARRANTIES, INCLUDING, BUT NOT LIMITED
 * TO, THE IMPLIED WARRANTIES OF MERCHANTABILITY AND FITNESS FOR A PARTICULAR
 * PURPOSE ARE DISCLAIMED.  IN NO EVENT SHALL THE FOUNDATION OR CONTRIBUTORS
 * BE LIABLE FOR ANY DIRECT, INDIRECT, INCIDENTAL, SPECIAL, EXEMPLARY, OR
 * CONSEQUENTIAL DAMAGES (INCLUDING, BUT NOT LIMITED TO, PROCUREMENT OF
 * SUBSTITUTE GOODS OR SERVICES; LOSS OF USE, DATA, OR PROFITS; OR BUSINESS
 * INTERRUPTION) HOWEVER CAUSED AND ON ANY THEORY OF LIABILITY, WHETHER IN
 * CONTRACT, STRICT LIABILITY, OR TORT (INCLUDING NEGLIGENCE OR OTHERWISE)
 * ARISING IN ANY WAY OUT OF THE USE OF THIS SOFTWARE, EVEN IF ADVISED OF THE
 * POSSIBILITY OF SUCH DAMAGE.
 */

/*
 * Copyright (c) 1992, 1993
 *	The Regents of the University of California.  All rights reserved.
 *
 * This code is derived from software contributed to Berkeley by
 * the Systems Programming Group of the University of Utah Computer
 * Science Department and Ralph Campbell.
 *
 * Redistribution and use in source and binary forms, with or without
 * modification, are permitted provided that the following conditions
 * are met:
 * 1. Redistributions of source code must retain the above copyright
 *    notice, this list of conditions and the following disclaimer.
 * 2. Redistributions in binary form must reproduce the above copyright
 *    notice, this list of conditions and the following disclaimer in the
 *    documentation and/or other materials provided with the distribution.
 * 3. Neither the name of the University nor the names of its contributors
 *    may be used to endorse or promote products derived from this software
 *    without specific prior written permission.
 *
 * THIS SOFTWARE IS PROVIDED BY THE REGENTS AND CONTRIBUTORS ``AS IS'' AND
 * ANY EXPRESS OR IMPLIED WARRANTIES, INCLUDING, BUT NOT LIMITED TO, THE
 * IMPLIED WARRANTIES OF MERCHANTABILITY AND FITNESS FOR A PARTICULAR PURPOSE
 * ARE DISCLAIMED.  IN NO EVENT SHALL THE REGENTS OR CONTRIBUTORS BE LIABLE
 * FOR ANY DIRECT, INDIRECT, INCIDENTAL, SPECIAL, EXEMPLARY, OR CONSEQUENTIAL
 * DAMAGES (INCLUDING, BUT NOT LIMITED TO, PROCUREMENT OF SUBSTITUTE GOODS
 * OR SERVICES; LOSS OF USE, DATA, OR PROFITS; OR BUSINESS INTERRUPTION)
 * HOWEVER CAUSED AND ON ANY THEORY OF LIABILITY, WHETHER IN CONTRACT, STRICT
 * LIABILITY, OR TORT (INCLUDING NEGLIGENCE OR OTHERWISE) ARISING IN ANY WAY
 * OUT OF THE USE OF THIS SOFTWARE, EVEN IF ADVISED OF THE POSSIBILITY OF
 * SUCH DAMAGE.
 *
 *	@(#)pmap.c	8.4 (Berkeley) 1/26/94
 */

#include <sys/cdefs.h>

__KERNEL_RCSID(0, "$NetBSD: pmap_segtab.c,v 1.12 2019/12/14 14:46:11 ad Exp $");

/*
 *	Manages physical address maps.
 *
 *	In addition to hardware address maps, this
 *	module is called upon to provide software-use-only
 *	maps which may or may not be stored in the same
 *	form as hardware maps.  These pseudo-maps are
 *	used to store intermediate results from copy
 *	operations to and from address spaces.
 *
 *	Since the information managed by this module is
 *	also stored by the logical address mapping module,
 *	this module may throw away valid virtual-to-physical
 *	mappings at almost any time.  However, invalidations
 *	of virtual-to-physical mappings must be done as
 *	requested.
 *
 *	In order to cope with hardware architectures which
 *	make virtual-to-physical map invalidates expensive,
 *	this module may delay invalidate or reduced protection
 *	operations until such time as they are actually
 *	necessary.  This module is given full information as
 *	to which processors are currently using which maps,
 *	and to when physical maps must be made correct.
 */

#define __PMAP_PRIVATE

#include "opt_multiprocessor.h"

#include <sys/param.h>
#include <sys/systm.h>
#include <sys/proc.h>
#include <sys/mutex.h>
#include <sys/atomic.h>

#include <uvm/uvm.h>
#include <uvm/pmap/pmap.h>

#if defined(XSEGSHIFT) && XSEGSHIFT == SEGSHIFT
#undef XSEGSHIFT
#undef XSEGLENGTH
#undef NBXSEG
#undef NXSEGPG
#endif

#define MULT_CTASSERT(a,b)	__CTASSERT((a) < (b) || ((a) % (b) == 0))

__CTASSERT(sizeof(pmap_ptpage_t) == NBPG);

#if defined(PMAP_HWPAGEWALKER)
#ifdef _LP64
MULT_CTASSERT(PMAP_PDETABSIZE, NPDEPG);
MULT_CTASSERT(NPDEPG, PMAP_PDETABSIZE);
#endif /* _LP64 */
MULT_CTASSERT(sizeof(pmap_pdetab_t *), sizeof(pd_entry_t));
MULT_CTASSERT(sizeof(pd_entry_t), sizeof(pmap_pdetab_t));

#if 0
#ifdef _LP64
static const bool separate_pdetab_root_p = NPDEPG != PMAP_PDETABSIZE;
#else
static const bool separate_pdetab_root_p = true;
#endif /* _LP64 */
#endif

typedef struct {
	pmap_pdetab_t *free_pdetab0;	/* free list kept locally */
	pmap_pdetab_t *free_pdetab;	/* free list kept locally */
#ifdef DEBUG
	uint32_t nget;
	uint32_t nput;
	uint32_t npage;
#define	PDETAB_ADD(n, v)	(pmap_segtab_info.pdealloc.n += (v))
#else
#define	PDETAB_ADD(n, v)	((void) 0)
#endif /* DEBUG */
} pmap_pdetab_alloc_t;
#endif /* PMAP_HWPAGEWALKER */

#if !defined(PMAP_HWPAGEWALKER) || !defined(PMAP_MAP_POOLPAGE)
#ifdef _LP64
__CTASSERT(NSEGPG >= PMAP_SEGTABSIZE);
__CTASSERT(NSEGPG % PMAP_SEGTABSIZE == 0);
#endif
__CTASSERT(NBPG >= sizeof(pmap_segtab_t));

typedef struct  {
	pmap_segtab_t *free_segtab0;	/* free list kept locally */
	pmap_segtab_t *free_segtab;	/* free list kept locally */
#ifdef DEBUG
	uint32_t nget;
	uint32_t nput;
	uint32_t npage;
#define	SEGTAB_ADD(n, v)	(pmap_segtab_info.segalloc.n += (v))
#else
#define	SEGTAB_ADD(n, v)	((void) 0)
#endif
} pmap_segtab_alloc_t;
#endif /* !PMAP_HWPAGEWALKER || !PMAP_MAP_POOLPAGE */

struct pmap_segtab_info {
#if defined(PMAP_HWPAGEWALKER)
	pmap_pdetab_alloc_t pdealloc;
#endif
#if !defined(PMAP_HWPAGEWALKER) || !defined(PMAP_MAP_POOLPAGE)
	pmap_segtab_alloc_t segalloc;
#endif
#ifdef PMAP_PTP_CACHE
	struct pgflist ptp_pgflist;	/* Keep a list of idle page tables. */
#endif
} pmap_segtab_info = {
#ifdef PMAP_PTP_CACHE
	.ptp_pgflist = LIST_HEAD_INITIALIZER(pmap_segtab_info.ptp_pgflist),
#endif
};

kmutex_t pmap_segtab_lock __cacheline_aligned;

#ifndef PMAP_HWPAGEWALKER
static void
pmap_check_stp(pmap_segtab_t *stp, const char *caller, const char *why)
{
#ifdef DEBUG
	for (size_t i = 0; i < PMAP_SEGTABSIZE; i++) {
		if (stp->seg_tab[i] != 0) {
#ifdef DEBUG_NOISY
			for (size_t j = i; j < PMAP_SEGTABSIZE; j++)
				printf("%s: pm_segtab.seg_tab[%zu] = 0x%p\n",
				    caller, j, stp->seg_tab[j]);
#endif
			panic("%s: pm_segtab.seg_tab[%zu] != 0 (0x%p): %s",
			    caller, i, stp->seg_tab[i], why);
		}
	}
#endif
}
#endif /* PMAP_HWPAGEWALKER */

static inline struct vm_page *
pmap_pte_pagealloc(void)
{
	struct vm_page *pg;

	pg = PMAP_ALLOC_POOLPAGE(UVM_PGA_ZERO|UVM_PGA_USERESERVE);
	if (pg) {
#ifdef UVM_PAGE_TRKOWN
		pg->owner_tag = NULL;
#endif
		UVM_PAGE_OWN(pg, "pmap-ptp");
	}

	return pg;
}

#if defined(PMAP_HWPAGEWALKER) && defined(PMAP_MAP_POOLPAGE)
static vaddr_t
pmap_pde_to_va(pd_entry_t pde)
{
	if (!pte_pde_valid_p(pde))
		return 0;

	paddr_t pa = pte_pde_to_paddr(pde);
	return pmap_md_direct_map_paddr(pa);
}

#ifdef _LP64
static pmap_pdetab_t *
pmap_pde_to_pdetab(pd_entry_t pde)
{

	return (pmap_pdetab_t *) pmap_pde_to_va(pde);
}
#endif

static pmap_ptpage_t *
pmap_pde_to_ptpage(pd_entry_t pde)
{

	return (pmap_ptpage_t *) pmap_pde_to_va(pde);
}
#endif

#ifdef _LP64
__CTASSERT((XSEGSHIFT - SEGSHIFT) % (PGSHIFT-3) == 0);
#endif

static inline pmap_ptpage_t *
pmap_ptpage(struct pmap *pmap, vaddr_t va)
{
#if defined(PMAP_HWPAGEWALKER) && defined(PMAP_MAP_POOLPAGE)
	vaddr_t pdetab_mask = PMAP_PDETABSIZE - 1;
	pmap_pdetab_t *ptb = pmap->pm_pdetab;

//	UVMHIST_LOG(pmaphist, "pm_pdetab %p", ptb, 0, 0, 0);

	KASSERT(pmap != pmap_kernel() || !pmap_md_direct_mapped_vaddr_p(va));

#ifdef _LP64
	for (size_t segshift = XSEGSHIFT;
	    segshift > SEGSHIFT;
	    segshift -= PGSHIFT - 3, pdetab_mask = NSEGPG - 1) {
		ptb = pmap_pde_to_pdetab(ptb->pde_pde[(va >> segshift) & pdetab_mask]);
		if (ptb == NULL)
			return NULL;
	}
#endif
	return pmap_pde_to_ptpage(ptb->pde_pde[(va >> SEGSHIFT) & pdetab_mask]);
#else
	vaddr_t segtab_mask = PMAP_SEGTABSIZE - 1;
	pmap_segtab_t *stb = pmap->pm_segtab;

	KASSERT(pmap != pmap_kernel() || !pmap_md_direct_mapped_vaddr_p(va));

#ifdef _LP64
	for (size_t segshift = XSEGSHIFT;
	    segshift > SEGSHIFT;
	    segshift -= PGSHIFT - 3, segtab_mask = NSEGPG - 1) {
		stb = stb->seg_seg[(va >> segshift) & segtab_mask];
		if (stb == NULL)
			return NULL;
	}
#endif
	return stb->seg_tab[(va >> SEGSHIFT) & segtab_mask];
#endif
}

#if defined(PMAP_HWPAGEWALKER)
bool
pmap_pdetab_fixup(struct pmap *pmap, vaddr_t va)
{
	struct pmap * const kpm = pmap_kernel();
	pmap_pdetab_t * const kptb = kpm->pm_pdetab;
	pmap_pdetab_t * const uptb = pmap->pm_pdetab;
	size_t idx = PMAP_PDETABSIZE - 1;
#if !defined(PMAP_MAP_POOLPAGE)
	__CTASSERT(PMAP_PDETABSIZE == PMAP_SEGTABSIZE);
	pmap_segtab_t * const kstb = &pmap_kern_segtab;
	pmap_segtab_t * const ustb = pmap->pm_segtab;
#endif

	// Regardless of how many levels deep this page table is, we only
	// need to verify the first level PDEs match up.
#ifdef XSEGSHIFT
	idx &= va >> XSEGSHIFT;
#else
	idx &= va >> SEGSHIFT;
#endif
	if (uptb->pde_pde[idx] != kptb->pde_pde[idx]) {
		pte_pde_set(&uptb->pde_pde[idx], kptb->pde_pde[idx]);
#if !defined(PMAP_MAP_POOLPAGE)
		ustb->seg_seg[idx] = kstb->seg_seg[idx]; // copy KVA of PTP
#endif
		return true;
	}
	return false;
}
#endif /* PMAP_HWPAGEWALKER */


static void
pmap_page_attach(pmap_t pmap, vaddr_t kva, struct vm_page *pg,
    struct pglist *pglist, voff_t off)
{
	UVMHIST_FUNC(__func__);
	KERNHIST_CALLARGS(pmaphist, "pm %jx kva %jx pg %jx list %jx",
	    (uintptr_t)pmap, (uintptr_t)kva, (uintptr_t)pg, (uintptr_t)pglist);

	struct uvm_object * const uobj = &pmap->pm_uobject;
	if (pg == NULL) {
		paddr_t pa;

		bool ok __diagused = pmap_extract(pmap_kernel(), kva, &pa);
		KASSERT(ok);

		pg = PHYS_TO_VM_PAGE(pa);
		KASSERT(pg != NULL);
	}

	UVMHIST_LOG(pmaphist, "kva %jx uobj %jx pg %jx list %jx",
	    (uintptr_t)kva, (uintptr_t)pg, (uintptr_t)uobj, (uintptr_t)pglist);
	mutex_spin_enter(uobj->vmobjlock);
	TAILQ_INSERT_TAIL(pglist, pg, listq.queue);
	uobj->uo_npages++;
	mutex_spin_exit(uobj->vmobjlock);

	/*
	 * Now set each vm_page that maps this page to point to the
	 * pmap and set the offset to what we want.
	 */
	KASSERTMSG(pg->uobject == NULL, "pg %p pg->uobject %p", pg, pg->uobject);
	pg->uobject = uobj;
	pg->offset = off;
}

static struct vm_page *
pmap_page_detach(pmap_t pmap, struct pglist *list, vaddr_t va)
{
	UVMHIST_FUNC(__func__);
	KERNHIST_CALLARGS(pmaphist, "pm %jx kva %jx list %jx",
	    (uintptr_t)pmap, (uintptr_t)va, (uintptr_t)list, 0);

	paddr_t pa;
	bool ok __diagused = pmap_extract(pmap_kernel(), va, &pa);
	KASSERT(ok);

	struct vm_page * const pg = PHYS_TO_VM_PAGE(pa);
	struct uvm_object * const uobj = &pmap->pm_uobject;

	UVMHIST_LOG(pmaphist, "kva %jx uobj %jx pg %jx pa %jx", (uintptr_t)va,
	    (uintptr_t)uobj, (uintptr_t)pg, (uintptr_t)pa);

	KASSERTMSG(pg->uobject == uobj, "pg->uobject %p vs uobj %p",
	    pg->uobject, uobj);

	mutex_spin_enter(uobj->vmobjlock);
	TAILQ_REMOVE(list, pg, listq.queue);
	uobj->uo_npages--;
	mutex_spin_exit(uobj->vmobjlock);

	pg->uobject = NULL;
	pg->offset = 0;

	return pg;
}

#ifndef PMAP_PTP_CACHE
static void
pmap_segtab_pagefree(pmap_t pmap, struct pglist *list, vaddr_t kva, size_t size)
{
#ifdef PMAP_MAP_POOLPAGE
	if (size == PAGE_SIZE) {
		uvm_pagefree(pmap_page_detach(pmap, list, kva));
		return;
	}
#endif
	for (size_t i = 0; i < size; i += PAGE_SIZE) {
		(void)pmap_page_detach(pmap, list, kva + i);
	}

	uvm_km_free(kernel_map, kva, size, UVM_KMF_WIRED);
}
#endif

pt_entry_t *
pmap_pte_lookup(pmap_t pmap, vaddr_t va)
{
	pmap_ptpage_t * const ptp = pmap_ptpage(pmap, va);
	if (ptp == NULL)
		return NULL;

	const size_t pte_idx = pte_index(va);

	return ptp->ptp_ptes + pte_idx;
}


static pmap_ptpage_t *
pmap_ptpage_alloc(pmap_t pmap, int flags, paddr_t *pa_p)
{
	UVMHIST_FUNC(__func__);
	KERNHIST_CALLARGS(pmaphist, "pm %jx flags %jx pa_p %jx", (uintptr_t)pmap,
	    (uintptr_t)flags, (uintptr_t)pa_p, 0);

	pmap_ptpage_t *ptp = NULL;

#ifdef PMAP_MAP_POOLPAGE
	struct vm_page *pg = NULL;
	paddr_t pa;
#ifdef PMAP_PTP_CACHE
	ptp = pmap_pgcache_alloc(&pmap_segtab_info.ptp_flist);
#endif
	if (ptp == NULL) {
		pg = pmap_pte_pagealloc();
		if (pg == NULL) {
			if (flags & PMAP_CANFAIL)
				return NULL;
			panic("%s: cannot allocate page table page ",
			    __func__);
		}
		pa = VM_PAGE_TO_PHYS(pg);
		ptp = (pmap_ptpage_t *)PMAP_MAP_POOLPAGE(pa);
	} else {
		bool ok __diagused = pmap_extract(pmap_kernel(), (vaddr_t)ptp, &pa);
		KASSERT(ok);
	}

	pmap_page_attach(pmap, (vaddr_t)ptp, pg, &pmap->pm_ptp_list, 0);

	*pa_p = pa;
#else
	vaddr_t kva = uvm_km_alloc(kernel_map, PAGE_SIZE, PAGE_SIZE,
	    UVM_KMF_WIRED|UVM_KMF_WAITVA
	    |(flags & PMAP_CANFAIL ? UVM_KMF_CANFAIL : 0));
	if (kva == 0) {
		if (flags & PMAP_CANFAIL)
			return NULL;
		panic("%s: cannot allocate page table page", __func__);
	}
	pmap_page_attach(pmap, kva, NULL, &pmap->pm_ptp_list, 0);
	ptp = (pmap_ptpage_t *)kva;
#endif

	UVMHIST_LOG(pmaphist, "... ptp %p", (uintptr_t)ptp, 0, 0, 0);

	return ptp;
}

static void
pmap_ptpage_free(pmap_t pmap, pmap_ptpage_t *ptp)
{
	UVMHIST_FUNC(__func__);
	KERNHIST_CALLARGS(pmaphist, "pm %jx va %jx", (uintptr_t)pmap, (uintptr_t)ptp, 0, 0);

	const vaddr_t kva = (vaddr_t)ptp;

#ifdef DEBUG
	for (size_t j = 0; j < NPTEPG; j++) {
		if (ptp->ptp_ptes[j]) {
			UVMHIST_LOG(pmaphist, "pte entry %0x16jx not 0 (%#jx)",
			    (uintptr_t)&ptp->ptp_ptes[j], (uintptr_t)ptp->ptp_ptes[j], 0, 0);
			panic("%s: pte entry %p not 0 (%#" PRIxPTE ")",
			    __func__, &ptp->ptp_ptes[j],
			    ptp->ptp_ptes[j]);
		}
	}
#endif
	//pmap_md_vca_clean(pg, (vaddr_t)ptp, NBPG);
#ifdef PMAP_PTP_CACHE
<<<<<<< HEAD
	pmap_page_detach(pmap, &pmap->pm_ptp_list, kva);
	pmap_segtab_pagecache(&pmap_segtab_info.ptp_flist, ptp);
=======
		mutex_spin_enter(&pmap_segtab_lock);
		LIST_INSERT_HEAD(&pmap_segtab_info.ptp_pgflist, pg, pageq.list);
		mutex_spin_exit(&pmap_segtab_lock);
>>>>>>> 71640561
#else
	pmap_segtab_pagefree(pmap, &pmap->pm_ptp_list, kva, PAGE_SIZE);
#endif /* PMAP_PTP_CACHE */
}


#if defined(PMAP_HWPAGEWALKER) && defined(PMAP_MAP_POOLPAGE)
static pmap_pdetab_t *
pmap_pdetab_alloc(struct pmap *pmap)
{
	UVMHIST_FUNC(__func__);
	KERNHIST_CALLARGS(pmaphist, "pm %jx", (uintptr_t)pmap, 0, 0, 0);

	pmap_pdetab_t *ptb;
	bool found_on_freelist = false;

 again:
	mutex_spin_enter(&pmap_segtab_lock);
	UVMHIST_LOG(pmaphist, "free_pdetab %jx",
	    (uintptr_t)pmap_segtab_info.pdealloc.free_pdetab, 0, 0, 0);
	if (__predict_true((ptb = pmap_segtab_info.pdealloc.free_pdetab) != NULL)) {
		pmap_segtab_info.pdealloc.free_pdetab = ptb->pde_next;

		UVMHIST_LOG(pmaphist, "ptb %jx free_pdetab %jx", (uintptr_t)ptb,
		    (uintptr_t)pmap_segtab_info.pdealloc.free_pdetab, 0, 0);

		PDETAB_ADD(nget, 1);
		ptb->pde_next = NULL;
		found_on_freelist = true;
	}
	mutex_spin_exit(&pmap_segtab_lock);

	struct vm_page *ptb_pg = NULL;
	if (__predict_false(ptb == NULL)) {
		ptb_pg = pmap_pte_pagealloc();

		if (__predict_false(ptb_pg == NULL)) {
			/*
			 * XXX What else can we do?  Could we deadlock here?
			 */
			uvm_wait("pdetab");
			goto again;
		}

		PDETAB_ADD(npage, 1);
		const paddr_t ptb_pa = VM_PAGE_TO_PHYS(ptb_pg);
		ptb = (pmap_pdetab_t *)PMAP_MAP_POOLPAGE(ptb_pa);

		if (pte_invalid_pde() != 0) {
			for (size_t i = 0; i < NPDEPG; i++) {
				ptb->pde_pde[i] = pte_invalid_pde();
			}
		}
	}

	pmap_page_attach(pmap, (vaddr_t)ptb, ptb_pg, &pmap->pm_pdetab_list, 0);

	UVMHIST_LOG(pmaphist, "... ptb %p found on freelist %d", (uintptr_t)ptb,
	    found_on_freelist, 0, 0);

	return ptb;
}


#else
/*
 *	Create and return a physical map.
 *
 *	If the size specified for the map
 *	is zero, the map is an actual physical
 *	map, and may be referenced by the
 *	hardware.
 *
 *	If the size specified is non-zero,
 *	the map will be used in software only, and
 *	is bounded by that size.
 */
static pmap_segtab_t *
pmap_segtab_alloc(struct pmap *pmap)
{
	UVMHIST_FUNC(__func__);
	KERNHIST_CALLARGS(pmaphist, "pm %jx", (uintptr_t)pmap, 0, 0, 0);

	pmap_segtab_t *stp;
	bool found_on_freelist = false;

 again:
	mutex_spin_enter(&pmap_segtab_lock);
	if (__predict_true((stp = pmap_segtab_info.segalloc.free_segtab) != NULL)) {
		pmap_segtab_info.segalloc.free_segtab = stp->seg_next;
		SEGTAB_ADD(nget, 1);
		stp->seg_next = NULL;
		found_on_freelist = true;
	}
	mutex_spin_exit(&pmap_segtab_lock);

	struct vm_page *stp_pg = NULL;
	if (__predict_false(stp == NULL)) {
		stp_pg = pmap_pte_pagealloc();

		if (__predict_false(stp_pg == NULL)) {
			/*
			 * XXX What else can we do?  Could we deadlock here?
			 */
			uvm_wait("segtab");
			goto again;
		}
		SEGTAB_ADD(npage, 1);
		const paddr_t stp_pa = VM_PAGE_TO_PHYS(stp_pg);

		stp = (pmap_segtab_t *)PMAP_MAP_POOLPAGE(stp_pa);
#if 0
CTASSERT(NBPG / sizeof(*stp) == 1);
		const size_t n = NBPG / sizeof(*stp);
		if (n > 1) {
			/*
			 * link all the segtabs in this page together
			 */
			for (size_t i = 1; i < n - 1; i++) {
				stp[i].seg_next = &stp[i + 1];
			}
			/*
			 * Now link the new segtabs into the free segtab list.
			 */
			mutex_spin_enter(&pmap_segtab_lock);
			stp[n - 1].seg_next = pmap_segtab_info.segalloc.free_segtab;
			pmap_segtab_info.segalloc.free_segtab = stp + 1;
			SEGTAB_ADD(nput, n - 1);
			mutex_spin_exit(&pmap_segtab_lock);
		}
#endif
	}

	pmap_page_attach(pmap, (vaddr_t)stp, stp_pg, &pmap->pm_segtab_list, 0);

	pmap_check_stp(stp, __func__,
	    found_on_freelist ? "from free list" : "allocated");

	UVMHIST_LOG(pmaphist, "... stp %jx found on freelist %zu",
	    (uintptr_t)stp, found_on_freelist, 0, 0);

	return stp;
}
#endif

#if defined(PMAP_HWPAGEWALKER)
static void
pmap_pdetab_free(pmap_pdetab_t *ptb)
{
	UVMHIST_FUNC(__func__);
	KERNHIST_CALLARGS(pmaphist, "ptb %jx", (uintptr_t)ptb, 0, 0, 0);
	/*
	 * Insert the pdetab into the pdetab freelist.
	 */
	mutex_spin_enter(&pmap_segtab_lock);
	ptb->pde_next = pmap_segtab_info.pdealloc.free_pdetab;
	pmap_segtab_info.pdealloc.free_pdetab = ptb;
	PDETAB_ADD(nput, 1);
	mutex_spin_exit(&pmap_segtab_lock);

}
#endif


#if !defined(PMAP_HWPAGEWALKER) || !defined(PMAP_MAP_POOLPAGE)
static void
pmap_segtab_free(pmap_segtab_t *stp)
{
	UVMHIST_FUNC(__func__);
	KERNHIST_CALLARGS(pmaphist, "stp %jx", (uintptr_t)stp, 0, 0, 0);

	/*
	 * Insert the segtab into the segtab freelist.
	 */
	mutex_spin_enter(&pmap_segtab_lock);
	stp->seg_next = pmap_segtab_info.segalloc.free_segtab;
	pmap_segtab_info.segalloc.free_segtab = stp;
	SEGTAB_ADD(nput, 1);
	mutex_spin_exit(&pmap_segtab_lock);
}
#endif

#if defined(PMAP_HWPAGEWALKER)
static void
pmap_pdetab_release(pmap_t pmap, pmap_pdetab_t **ptp_p, bool free_ptp,
    vaddr_t va, vsize_t vinc)
{
	const vaddr_t pdetab_mask = PMAP_PDETABSIZE - 1;
	pmap_pdetab_t *ptp = *ptp_p;

	UVMHIST_FUNC(__func__);
	KERNHIST_CALLARGS(pmaphist, "pm %jx ptp %p va %jx vinc %jx",
	    (uintptr_t)pmap, (uintptr_t)ptp, va, vinc);

	for (size_t i = (va / vinc) & pdetab_mask;
	    i < PMAP_PDETABSIZE;
	    i++, va += vinc) {
#ifdef _LP64
		if (vinc > NBSEG) {
			if (pte_pde_valid_p(ptp->pde_pde[i])) {
				pmap_pdetab_t *nptp =
				    pmap_pde_to_pdetab(ptp->pde_pde[i]);
				pmap_pdetab_release(pmap, &nptp, true,
				    va, vinc / NPDEPG);
				ptp->pde_pde[i] = pte_invalid_pde();
				KASSERTMSG(ptp->pde_pde[i] == pte_invalid_pde(),
				    "ptp->pde_pde[%zu] = %lx", i,
				    ptp->pde_pde[i]);
			}
			continue;
		}
#endif
		KASSERT(vinc == NBSEG);

		/* get pointer to PDE */
		pmap_ptpage_t *ptb = pmap_pde_to_ptpage(ptp->pde_pde[i]);
		if (ptb == NULL)
			continue;

		pmap_ptpage_free(pmap, ptb);
		ptp->pde_pde[i] = pte_invalid_pde();
	}

	if (free_ptp) {
		const vaddr_t kva = (vaddr_t)ptp;
		pmap_page_detach(pmap, &pmap->pm_pdetab_list, kva);
		pmap_pdetab_free(ptp);
		*ptp_p = NULL;
	}
}
#endif

#if !defined(PMAP_HWPAGEWALKER) || !defined(PMAP_MAP_POOLPAGE)
static void
pmap_segtab_release(pmap_t pmap, pmap_segtab_t **stp_p, bool free_stp,
    pte_callback_t callback, uintptr_t flags, vaddr_t va, vsize_t vinc)
{
	pmap_segtab_t *stp = *stp_p;

	for (size_t i = (va / vinc) & (PMAP_SEGTABSIZE - 1);
	    i < PMAP_SEGTABSIZE;
	    i++, va += vinc) {
#ifdef _LP64
		if (vinc > NBSEG) {
			if (stp->seg_seg[i] != NULL) {
				pmap_segtab_release(pmap, &stp->seg_seg[i],
				    true, callback, flags, va, vinc / NSEGPG);
				KASSERT(stp->seg_seg[i] == NULL);
			}
			continue;
		}
#endif
		KASSERT(vinc == NBSEG);

		/* get pointer to segment map */
		pmap_ptpage_t *stb = stp->seg_tab[i];
		if (stb == NULL)
			continue;

		/*
		 * If our caller want a callback, do so.
		 */
		if (callback != NULL) {
			(*callback)(pmap, va, va + vinc, stb->ptp_ptes, flags);
		}
		pmap_ptpage_free(pmap, stb);
		stp->seg_tab[i] = NULL;
	}

	if (free_stp) {
		pmap_check_stp(stp, __func__,
		    vinc == NBSEG ? "release seg" : "release xseg");

		const vaddr_t kva = (vaddr_t)stp;
		pmap_page_detach(pmap, &pmap->pm_segtab_list, kva);
		pmap_segtab_free(stp);
		*stp_p = NULL;
	}
}
#endif



/*
 * Allocate the top segment table for the pmap.
 */
void
pmap_segtab_init(pmap_t pmap)
{
	UVMHIST_FUNC(__func__);
	KERNHIST_CALLARGS(pmaphist, "pm %jx", (uintptr_t)pmap, 0, 0, 0);

#if !defined(PMAP_HWPAGEWALKER) || !defined(PMAP_MAP_POOLPAGE)
	/*
	 * Constantly converting from extracted PA to VA is somewhat expensive
	 * for systems with hardware page walkers and without an inexpensive
	 * way to access arbitrary virtual addresses, so we allocate an extra
	 * root segtab so that it can contain non-virtual addresses.
	 */
	pmap->pm_segtab = pmap_segtab_alloc(pmap);
#endif
#if defined(PMAP_HWPAGEWALKER)
	pmap->pm_pdetab = pmap_pdetab_alloc(pmap);
	pmap_md_pdetab_init(pmap);
#endif
}

/*
 *	Retire the given physical map from service.
 *	Should only be called if the map contains
 *	no valid mappings.
 */
void
pmap_segtab_destroy(pmap_t pmap, pte_callback_t func, uintptr_t flags)
{
	KASSERT(pmap != pmap_kernel());
#ifdef _LP64
	const vsize_t vinc = NBXSEG;
#else
	const vsize_t vinc = NBSEG;
#endif

#if defined(PMAP_HWPAGEWALKER)
	if (pmap->pm_pdetab != NULL) {
		pmap_pdetab_release(pmap, &pmap->pm_pdetab,
		    true, pmap->pm_minaddr, vinc);
	}
#endif
#if !defined(PMAP_HWPAGEWALKER) || !defined(PMAP_MAP_POOLPAGE)
	if (pmap->pm_segtab != NULL) {
		pmap_segtab_release(pmap, &pmap->pm_segtab,
		    func == NULL, func, flags, pmap->pm_minaddr, vinc);
	}
#endif

#if defined(PMAP_HWPAGEWALKER)
#if !defined(PMAP_MAP_POOLPAGE)
	KASSERT((pmap->pm_segtab == NULL) == (pmap->pm_pdetab == NULL));
#endif
	KASSERT(pmap->pm_pdetab == NULL);
#endif
#if !defined(PMAP_HWPAGEWALKER) || !defined(PMAP_MAP_POOLPAGE)
	KASSERT(pmap->pm_segtab == NULL);
#endif

}

/*
 *	Make a new pmap (vmspace) active for the given process.
 */
void
pmap_segtab_activate(struct pmap *pm, struct lwp *l)
{
	if (l == curlwp) {
		KASSERT(pm == l->l_proc->p_vmspace->vm_map.pmap);
#if defined(PMAP_HWPAGEWALKER)
		pmap_md_pdetab_activate(pm, l);
#endif
		if (pm == pmap_kernel()) {
#if !defined(PMAP_HWPAGEWALKER) || !defined(PMAP_MAP_POOLPAGE)
			l->l_cpu->ci_pmap_user_segtab = PMAP_INVALID_SEGTAB_ADDRESS;
#ifdef _LP64
			l->l_cpu->ci_pmap_user_seg0tab = PMAP_INVALID_SEGTAB_ADDRESS;
#endif
#endif
		} else {
#if !defined(PMAP_HWPAGEWALKER) || !defined(PMAP_MAP_POOLPAGE)
			l->l_cpu->ci_pmap_user_segtab = pm->pm_segtab;
#ifdef _LP64
			l->l_cpu->ci_pmap_user_seg0tab = pm->pm_segtab->seg_seg[0];
#endif
#endif
		}
	}
}

void
pmap_segtab_deactivate(pmap_t pm)
{
#if defined(PMAP_HWPAGEWALKER)
	pmap_md_pdetab_deactivate(pm);
#endif

#if !defined(PMAP_HWPAGEWALKER) || !defined(PMAP_MAP_POOLPAGE)
	curcpu()->ci_pmap_user_segtab = PMAP_INVALID_SEGTAB_ADDRESS;
#ifdef _LP64
	curcpu()->ci_pmap_user_seg0tab = NULL;
#endif
#endif
}

/*
 *	Act on the given range of addresses from the specified map.
 *
 *	It is assumed that the start and end are properly rounded to
 *	the page size.
 */
void
pmap_pte_process(pmap_t pmap, vaddr_t sva, vaddr_t eva,
    pte_callback_t callback, uintptr_t flags)
{
#if 0
	printf("%s: %p, %"PRIxVADDR", %"PRIxVADDR", %p, %"PRIxPTR"\n",
	    __func__, pmap, sva, eva, callback, flags);
#endif
	while (sva < eva) {
		vaddr_t lastseg_va = pmap_trunc_seg(sva) + NBSEG;
		if (lastseg_va == 0 || lastseg_va > eva)
			lastseg_va = eva;

		/*
		 * If VA belongs to an unallocated segment,
		 * skip to the next segment boundary.
		 */
		pt_entry_t * const ptep = pmap_pte_lookup(pmap, sva);
		if (ptep != NULL) {
			/*
			 * Callback to deal with the ptes for this segment.
			 */
			(*callback)(pmap, sva, lastseg_va, ptep, flags);
		}
		/*
		 * In theory we could release pages with no entries,
		 * but that takes more effort than we want here.
		 */
		sva = lastseg_va;
	}
}


#if defined(PMAP_HWPAGEWALKER) && defined(PMAP_MAP_POOLPAGE)
static pd_entry_t *
pmap_pdetab_reserve(struct pmap *pmap, vaddr_t va)
#elif defined(PMAP_HWPAGEWALKER)
static pmap_ptpage_t **
pmap_segtab_reserve(struct pmap *pmap, vaddr_t va, pd_entry_t **pde_p)
#else
static pmap_ptpage_t **
pmap_segtab_reserve(struct pmap *pmap, vaddr_t va)
#endif
{
	UVMHIST_FUNC(__func__);
	KERNHIST_CALLARGS(pmaphist, "pm %jx va %jx", (uintptr_t)pmap, (uintptr_t)va, 0, 0);

#if defined(PMAP_HWPAGEWALKER)
	pmap_pdetab_t *ptb = pmap->pm_pdetab;
	UVMHIST_LOG(pmaphist, "pm_pdetab %p", (uintptr_t)ptb, 0, 0, 0);
#endif
#if defined(PMAP_HWPAGEWALKER) && defined(PMAP_MAP_POOLPAGE)
	vaddr_t segtab_mask = PMAP_PDETABSIZE - 1;
#ifdef _LP64
	for (size_t segshift = XSEGSHIFT;
	    segshift > SEGSHIFT;
	    segshift -= PGSHIFT - 3, segtab_mask = NSEGPG - 1) {
		pd_entry_t * const pde_p =
		    &ptb->pde_pde[(va >> segshift) & segtab_mask];
		pd_entry_t opde = *pde_p;

		UVMHIST_LOG(pmaphist, "ptb %jx segshift %jd pde_p %p opde %jx", ptb, segshift, pde_p, opde);

		if (__predict_false(!pte_pde_valid_p(opde))) {
			ptb = pmap_pdetab_alloc(pmap);
			pd_entry_t npde = pte_pde_pdetab(
			    pmap_md_direct_mapped_vaddr_to_paddr((vaddr_t)ptb),
			    pmap == pmap_kernel());
			opde = pte_pde_cas(pde_p, opde, npde);
			if (__predict_false(pte_pde_valid_p(opde))) {
				const vaddr_t kva = (vaddr_t)ptb;
				pmap_page_detach(pmap, &pmap->pm_pdetab_list,
				    kva);
				pmap_pdetab_free(ptb);
			} else {
				opde = npde;
			}
		}
		ptb = pmap_pde_to_pdetab(opde);
		UVMHIST_LOG(pmaphist, "opde %jx ptb %p", opde, ptb, 0, 0);
	}
#elif defined(XSEGSHIFT)
	pd_entry_t opde = ptb->pde_pde[(va >> segshift) & segtab_mask];
	KASSERT(pte_pde_valid_p(opde));
	ptb = pmap_pde_to_pdetab(opde);
	segtab_mask = NSEGPG - 1;
#endif /* _LP64 */
	const size_t idx = (va >> SEGSHIFT) & segtab_mask;

	UVMHIST_LOG(pmaphist, "... returning %#jx (idx %jd)", (uintptr_t)&ptb->pde_pde[idx], idx, 0, 0);

	return &ptb->pde_pde[idx];
#else /* PMAP_HWPAGEWALKER && PMAP_MAP_POOLPAGE */
	pmap_segtab_t *stb = pmap->pm_segtab;
	vaddr_t segtab_mask = PMAP_SEGTABSIZE - 1;
#ifdef _LP64
	for (size_t segshift = XSEGSHIFT;
	    segshift > SEGSHIFT;
	    segshift -= PGSHIFT - 3, segtab_mask = NSEGPG - 1) {
		size_t idx = (va >> segshift) & segtab_mask;
		pmap_segtab_t ** const stb_p = &stb->seg_seg[idx];
#if defined(PMAP_HWPAGEWALKER)
		pmap_pdetab_t ** const ptb_p = &ptb->pde_pde[idx];
#endif	/* PMAP_HWPAGEWALKER */
		if (__predict_false((stb = *stb_p) == NULL)) {
			stb = pmap_segtab_alloc(pmap);
#ifdef MULTIPROCESSOR
			pmap_segtab_t *ostb = atomic_cas_ptr(stb_p, NULL, stb);
			if (__predict_false(ostb != NULL)) {
				const vaddr_t kva = (vaddr_t)stb;
				pmap_page_detach(pmap, &pmap->pm_segtab_list,
				    kva);
				pmap_segtab_free(stb);
				stb = ostb;
			}
#else
			*stb_p = stb;
#endif /* MULTIPROCESSOR */
		}
	}
#elif defined(PMAP_HWPAGEWALKER)
	pmap_segtab_t opde = ptb->pde_pde[(va >> segshift) & segtab_mask];
	KASSERT(pte_pde_valid_p(opde));
	ptb = pmap_pde_to_pdetab(opde);
	segtab_mask = NSEGPG - 1;

#endif /* _LP64 */
<<<<<<< HEAD
	size_t idx = (va >> SEGSHIFT) & segtab_mask;
#if defined(PMAP_HWPAGEWALKER)
#if defined(XSEGSHIFT) && (XSEGSHIFT != SEGSHIFT)
	*pte_p = &pmap->pm_segtab
#else /* XSEGSHIFT */
	*pde_p = &ptb->pde_pde[idx];
#endif /* XSEGSHIFT */
#endif /* PMAP_HWPAGEWALKER */
	return &stb->seg_tab[idx];
=======
		struct vm_page *pg = NULL;
#ifdef PMAP_PTP_CACHE
		mutex_spin_enter(&pmap_segtab_lock);
		if ((pg = LIST_FIRST(&pmap_segtab_info.ptp_pgflist)) != NULL) {
			LIST_REMOVE(pg, pageq.list);
			KASSERT(LIST_FIRST(&pmap_segtab_info.ptp_pgflist) != pg);
		}
		mutex_spin_exit(&pmap_segtab_lock);
>>>>>>> 71640561
#endif
}


/*
 *	Return a pointer for the pte that corresponds to the specified virtual
 *	address (va) in the target physical map, allocating if needed.
 */
pt_entry_t *
pmap_pte_reserve(pmap_t pmap, vaddr_t va, int flags)
{
//	const size_t pte_idx = (va >> PGSHIFT) & (NPTEPG - 1);
	UVMHIST_FUNC(__func__); UVMHIST_CALLED(pmaphist);
	pmap_ptpage_t *ptp;
	paddr_t pa = 0;

#if defined(PMAP_HWPAGEWALKER) && defined(PMAP_MAP_POOLPAGE)
	pd_entry_t * const pde_p = pmap_pdetab_reserve(pmap, va);
	ptp = pmap_pde_to_ptpage(*pde_p);
#elif defined(PMAP_HWPAGEWALKER)
	pd_entry_t *pde_p;
	pmap_ptpage_t ** const ptp_p = pmap_segtab_reserve(pmap, va, &pde_p);
	ptp = *ptp_p;
#else
	pmap_ptpage_t ** const ptp_p = pmap_segtab_reserve(pmap, va);
	ptp = *ptp_p;
#endif

	if (__predict_false(ptp == NULL)) {
		ptp = pmap_ptpage_alloc(pmap, flags, &pa);
		if (__predict_false(ptp == NULL))
			return NULL;

#if defined(PMAP_HWPAGEWALKER)
		pd_entry_t npde = pte_pde_ptpage(pa, pmap == pmap_kernel());
#endif
#if defined(PMAP_HWPAGEWALKER) && defined(PMAP_MAP_POOLPAGE)
		pd_entry_t opde = *pde_p;
		opde = pte_pde_cas(pde_p, opde, npde);
		if (__predict_false(pte_pde_valid_p(opde))) {
			pmap_ptpage_free(pmap, ptp);
			ptp = pmap_pde_to_ptpage(opde);
		}
#else
#ifdef MULTIPROCESSOR
		pmap_ptpage_t *optp = atomic_cas_ptr(ptp_p, NULL, ptp);
		/*
		 * If another thread allocated the segtab needed for this va
		 * free the page we just allocated.
		 */
<<<<<<< HEAD
		if (__predict_false(optp != NULL)) {
			pmap_ptpage_free(pmap, ptp);
			ptp = optp;
#if defined(PMAP_HWPAGEWALKER)
		} else {
			pte_pde_set(pde_p, npde);
=======
		if (__predict_false(opte != NULL)) {
#ifdef PMAP_PTP_CACHE
			mutex_spin_enter(&pmap_segtab_lock);
			LIST_INSERT_HEAD(&pmap_segtab_info.ptp_pgflist,
			    pg, pageq.list);
			mutex_spin_exit(&pmap_segtab_lock);
#else
			PMAP_UNMAP_POOLPAGE((vaddr_t)pte);
			uvm_pagefree(pg);
#endif
			pte = opte;
		}
#else
		*pte_p = pte;
>>>>>>> 71640561
#endif
		}
#else /* !MULTIPROCESSOR */
		*ptp_p = ptp;
#endif /* MULTIPROCESSOR */
#endif /* PMAP_HWPAGEWALKER && PMAP_MAP_POOLPAGE */
	}

	const size_t pte_idx = pte_index(va);

	return ptp->ptp_ptes + pte_idx;
}<|MERGE_RESOLUTION|>--- conflicted
+++ resolved
@@ -351,7 +351,7 @@
 	UVMHIST_LOG(pmaphist, "kva %jx uobj %jx pg %jx list %jx",
 	    (uintptr_t)kva, (uintptr_t)pg, (uintptr_t)uobj, (uintptr_t)pglist);
 	mutex_spin_enter(uobj->vmobjlock);
-	TAILQ_INSERT_TAIL(pglist, pg, listq.queue);
+	TAILQ_INSERT_TAIL(pglist, pg, pageq.queue);
 	uobj->uo_npages++;
 	mutex_spin_exit(uobj->vmobjlock);
 
@@ -385,7 +385,7 @@
 	    pg->uobject, uobj);
 
 	mutex_spin_enter(uobj->vmobjlock);
-	TAILQ_REMOVE(list, pg, listq.queue);
+	TAILQ_REMOVE(list, pg, pageq.queue);
 	uobj->uo_npages--;
 	mutex_spin_exit(uobj->vmobjlock);
 
@@ -498,14 +498,8 @@
 #endif
 	//pmap_md_vca_clean(pg, (vaddr_t)ptp, NBPG);
 #ifdef PMAP_PTP_CACHE
-<<<<<<< HEAD
 	pmap_page_detach(pmap, &pmap->pm_ptp_list, kva);
 	pmap_segtab_pagecache(&pmap_segtab_info.ptp_flist, ptp);
-=======
-		mutex_spin_enter(&pmap_segtab_lock);
-		LIST_INSERT_HEAD(&pmap_segtab_info.ptp_pgflist, pg, pageq.list);
-		mutex_spin_exit(&pmap_segtab_lock);
->>>>>>> 71640561
 #else
 	pmap_segtab_pagefree(pmap, &pmap->pm_ptp_list, kva, PAGE_SIZE);
 #endif /* PMAP_PTP_CACHE */
@@ -1030,7 +1024,6 @@
 	segtab_mask = NSEGPG - 1;
 
 #endif /* _LP64 */
-<<<<<<< HEAD
 	size_t idx = (va >> SEGSHIFT) & segtab_mask;
 #if defined(PMAP_HWPAGEWALKER)
 #if defined(XSEGSHIFT) && (XSEGSHIFT != SEGSHIFT)
@@ -1040,16 +1033,6 @@
 #endif /* XSEGSHIFT */
 #endif /* PMAP_HWPAGEWALKER */
 	return &stb->seg_tab[idx];
-=======
-		struct vm_page *pg = NULL;
-#ifdef PMAP_PTP_CACHE
-		mutex_spin_enter(&pmap_segtab_lock);
-		if ((pg = LIST_FIRST(&pmap_segtab_info.ptp_pgflist)) != NULL) {
-			LIST_REMOVE(pg, pageq.list);
-			KASSERT(LIST_FIRST(&pmap_segtab_info.ptp_pgflist) != pg);
-		}
-		mutex_spin_exit(&pmap_segtab_lock);
->>>>>>> 71640561
 #endif
 }
 
@@ -1100,29 +1083,12 @@
 		 * If another thread allocated the segtab needed for this va
 		 * free the page we just allocated.
 		 */
-<<<<<<< HEAD
 		if (__predict_false(optp != NULL)) {
 			pmap_ptpage_free(pmap, ptp);
 			ptp = optp;
 #if defined(PMAP_HWPAGEWALKER)
 		} else {
 			pte_pde_set(pde_p, npde);
-=======
-		if (__predict_false(opte != NULL)) {
-#ifdef PMAP_PTP_CACHE
-			mutex_spin_enter(&pmap_segtab_lock);
-			LIST_INSERT_HEAD(&pmap_segtab_info.ptp_pgflist,
-			    pg, pageq.list);
-			mutex_spin_exit(&pmap_segtab_lock);
-#else
-			PMAP_UNMAP_POOLPAGE((vaddr_t)pte);
-			uvm_pagefree(pg);
-#endif
-			pte = opte;
-		}
-#else
-		*pte_p = pte;
->>>>>>> 71640561
 #endif
 		}
 #else /* !MULTIPROCESSOR */
