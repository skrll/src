/*	$NetBSD: pmap.c,v 1.58 2020/12/20 16:38:26 skrll Exp $	*/

/*-
 * Copyright (c) 1998, 2001 The NetBSD Foundation, Inc.
 * All rights reserved.
 *
 * This code is derived from software contributed to The NetBSD Foundation
 * by Jason R. Thorpe of the Numerical Aerospace Simulation Facility,
 * NASA Ames Research Center and by Chris G. Demetriou.
 *
 * Redistribution and use in source and binary forms, with or without
 * modification, are permitted provided that the following conditions
 * are met:
 * 1. Redistributions of source code must retain the above copyright
 *    notice, this list of conditions and the following disclaimer.
 * 2. Redistributions in binary form must reproduce the above copyright
 *    notice, this list of conditions and the following disclaimer in the
 *    documentation and/or other materials provided with the distribution.
 *
 * THIS SOFTWARE IS PROVIDED BY THE NETBSD FOUNDATION, INC. AND CONTRIBUTORS
 * ``AS IS'' AND ANY EXPRESS OR IMPLIED WARRANTIES, INCLUDING, BUT NOT LIMITED
 * TO, THE IMPLIED WARRANTIES OF MERCHANTABILITY AND FITNESS FOR A PARTICULAR
 * PURPOSE ARE DISCLAIMED.  IN NO EVENT SHALL THE FOUNDATION OR CONTRIBUTORS
 * BE LIABLE FOR ANY DIRECT, INDIRECT, INCIDENTAL, SPECIAL, EXEMPLARY, OR
 * CONSEQUENTIAL DAMAGES (INCLUDING, BUT NOT LIMITED TO, PROCUREMENT OF
 * SUBSTITUTE GOODS OR SERVICES; LOSS OF USE, DATA, OR PROFITS; OR BUSINESS
 * INTERRUPTION) HOWEVER CAUSED AND ON ANY THEORY OF LIABILITY, WHETHER IN
 * CONTRACT, STRICT LIABILITY, OR TORT (INCLUDING NEGLIGENCE OR OTHERWISE)
 * ARISING IN ANY WAY OUT OF THE USE OF THIS SOFTWARE, EVEN IF ADVISED OF THE
 * POSSIBILITY OF SUCH DAMAGE.
 */

/*
 * Copyright (c) 1992, 1993
 *	The Regents of the University of California.  All rights reserved.
 *
 * This code is derived from software contributed to Berkeley by
 * the Systems Programming Group of the University of Utah Computer
 * Science Department and Ralph Campbell.
 *
 * Redistribution and use in source and binary forms, with or without
 * modification, are permitted provided that the following conditions
 * are met:
 * 1. Redistributions of source code must retain the above copyright
 *    notice, this list of conditions and the following disclaimer.
 * 2. Redistributions in binary form must reproduce the above copyright
 *    notice, this list of conditions and the following disclaimer in the
 *    documentation and/or other materials provided with the distribution.
 * 3. Neither the name of the University nor the names of its contributors
 *    may be used to endorse or promote products derived from this software
 *    without specific prior written permission.
 *
 * THIS SOFTWARE IS PROVIDED BY THE REGENTS AND CONTRIBUTORS ``AS IS'' AND
 * ANY EXPRESS OR IMPLIED WARRANTIES, INCLUDING, BUT NOT LIMITED TO, THE
 * IMPLIED WARRANTIES OF MERCHANTABILITY AND FITNESS FOR A PARTICULAR PURPOSE
 * ARE DISCLAIMED.  IN NO EVENT SHALL THE REGENTS OR CONTRIBUTORS BE LIABLE
 * FOR ANY DIRECT, INDIRECT, INCIDENTAL, SPECIAL, EXEMPLARY, OR CONSEQUENTIAL
 * DAMAGES (INCLUDING, BUT NOT LIMITED TO, PROCUREMENT OF SUBSTITUTE GOODS
 * OR SERVICES; LOSS OF USE, DATA, OR PROFITS; OR BUSINESS INTERRUPTION)
 * HOWEVER CAUSED AND ON ANY THEORY OF LIABILITY, WHETHER IN CONTRACT, STRICT
 * LIABILITY, OR TORT (INCLUDING NEGLIGENCE OR OTHERWISE) ARISING IN ANY WAY
 * OUT OF THE USE OF THIS SOFTWARE, EVEN IF ADVISED OF THE POSSIBILITY OF
 * SUCH DAMAGE.
 *
 *	@(#)pmap.c	8.4 (Berkeley) 1/26/94
 */

#include <sys/cdefs.h>

__KERNEL_RCSID(0, "$NetBSD: pmap.c,v 1.58 2020/12/20 16:38:26 skrll Exp $");

/*
 *	Manages physical address maps.
 *
 *	In addition to hardware address maps, this
 *	module is called upon to provide software-use-only
 *	maps which may or may not be stored in the same
 *	form as hardware maps.  These pseudo-maps are
 *	used to store intermediate results from copy
 *	operations to and from address spaces.
 *
 *	Since the information managed by this module is
 *	also stored by the logical address mapping module,
 *	this module may throw away valid virtual-to-physical
 *	mappings at almost any time.  However, invalidations
 *	of virtual-to-physical mappings must be done as
 *	requested.
 *
 *	In order to cope with hardware architectures which
 *	make virtual-to-physical map invalidates expensive,
 *	this module may delay invalidate or reduced protection
 *	operations until such time as they are actually
 *	necessary.  This module is given full information as
 *	to which processors are currently using which maps,
 *	and to when physical maps must be made correct.
 */

#include "opt_modular.h"
#include "opt_multiprocessor.h"
#include "opt_sysv.h"
#include "opt_uvmhist.h"

#define __PMAP_PRIVATE

#include <sys/param.h>

#include <sys/asan.h>
#include <sys/atomic.h>
#include <sys/buf.h>
#include <sys/cpu.h>
#include <sys/mutex.h>
#include <sys/pool.h>

#include <uvm/uvm.h>
#include <uvm/uvm_physseg.h>
#include <uvm/pmap/pmap_pvt.h>

#if defined(MULTIPROCESSOR) && defined(PMAP_VIRTUAL_CACHE_ALIASES) \
    && !defined(PMAP_NO_PV_UNCACHED)
#error PMAP_VIRTUAL_CACHE_ALIASES with MULTIPROCESSOR requires \
 PMAP_NO_PV_UNCACHED to be defined
#endif

PMAP_COUNTER(remove_kernel_calls, "remove kernel calls");
PMAP_COUNTER(remove_kernel_pages, "kernel pages unmapped");
PMAP_COUNTER(remove_user_calls, "remove user calls");
PMAP_COUNTER(remove_user_pages, "user pages unmapped");
PMAP_COUNTER(remove_flushes, "remove cache flushes");
PMAP_COUNTER(remove_tlb_ops, "remove tlb ops");
PMAP_COUNTER(remove_pvfirst, "remove pv first");
PMAP_COUNTER(remove_pvsearch, "remove pv search");

PMAP_COUNTER(prefer_requests, "prefer requests");
PMAP_COUNTER(prefer_adjustments, "prefer adjustments");

PMAP_COUNTER(idlezeroed_pages, "pages idle zeroed");

PMAP_COUNTER(kenter_pa, "kernel fast mapped pages");
PMAP_COUNTER(kenter_pa_bad, "kernel fast mapped pages (bad color)");
PMAP_COUNTER(kenter_pa_unmanaged, "kernel fast mapped unmanaged pages");
PMAP_COUNTER(kremove_pages, "kernel fast unmapped pages");

PMAP_COUNTER(page_cache_evictions, "pages changed to uncacheable");
PMAP_COUNTER(page_cache_restorations, "pages changed to cacheable");

PMAP_COUNTER(kernel_mappings_bad, "kernel pages mapped (bad color)");
PMAP_COUNTER(user_mappings_bad, "user pages mapped (bad color)");
PMAP_COUNTER(kernel_mappings, "kernel pages mapped");
PMAP_COUNTER(user_mappings, "user pages mapped");
PMAP_COUNTER(user_mappings_changed, "user mapping changed");
PMAP_COUNTER(kernel_mappings_changed, "kernel mapping changed");
PMAP_COUNTER(uncached_mappings, "uncached pages mapped");
PMAP_COUNTER(unmanaged_mappings, "unmanaged pages mapped");
PMAP_COUNTER(pvtracked_mappings, "pv-tracked unmanaged pages mapped");
PMAP_COUNTER(managed_mappings, "managed pages mapped");
PMAP_COUNTER(mappings, "pages mapped");
PMAP_COUNTER(remappings, "pages remapped");
PMAP_COUNTER(unmappings, "pages unmapped");
PMAP_COUNTER(primary_mappings, "page initial mappings");
PMAP_COUNTER(primary_unmappings, "page final unmappings");
PMAP_COUNTER(tlb_hit, "page mapping");

PMAP_COUNTER(exec_mappings, "exec pages mapped");
PMAP_COUNTER(exec_synced_mappings, "exec pages synced");
PMAP_COUNTER(exec_synced_remove, "exec pages synced (PR)");
PMAP_COUNTER(exec_synced_clear_modify, "exec pages synced (CM)");
PMAP_COUNTER(exec_synced_page_protect, "exec pages synced (PP)");
PMAP_COUNTER(exec_synced_protect, "exec pages synced (P)");
PMAP_COUNTER(exec_uncached_page_protect, "exec pages uncached (PP)");
PMAP_COUNTER(exec_uncached_clear_modify, "exec pages uncached (CM)");
PMAP_COUNTER(exec_uncached_zero_page, "exec pages uncached (ZP)");
PMAP_COUNTER(exec_uncached_copy_page, "exec pages uncached (CP)");
PMAP_COUNTER(exec_uncached_remove, "exec pages uncached (PR)");

PMAP_COUNTER(create, "creates");
PMAP_COUNTER(reference, "references");
PMAP_COUNTER(dereference, "dereferences");
PMAP_COUNTER(destroy, "destroyed");
PMAP_COUNTER(activate, "activations");
PMAP_COUNTER(deactivate, "deactivations");
PMAP_COUNTER(update, "updates");
#ifdef MULTIPROCESSOR
PMAP_COUNTER(shootdown_ipis, "shootdown IPIs");
#endif
PMAP_COUNTER(unwire, "unwires");
PMAP_COUNTER(copy, "copies");
PMAP_COUNTER(clear_modify, "clear_modifies");
PMAP_COUNTER(protect, "protects");
PMAP_COUNTER(page_protect, "page_protects");

#define PMAP_ASID_RESERVED 0
CTASSERT(PMAP_ASID_RESERVED == 0);

#ifdef PMAP_HWPAGEWALKER
#ifndef PMAP_PDETAB_ALIGN
#define PMAP_PDETAB_ALIGN	/* nothing */
#endif

#ifdef _LP64
pmap_pdetab_t	pmap_kstart_pdetab PMAP_PDETAB_ALIGN; /* first mid-level pdetab for kernel */
#endif
pmap_pdetab_t	pmap_kern_pdetab PMAP_PDETAB_ALIGN = { /* top level pdetab for kernel */
#ifdef _LP64
	/* TODO: This seems wrong. Index out of bounds on RISCV at least.
	  .pde_pde[(VM_MIN_KERNEL_ADDRESS & XSEGOFSET) >> SEGSHIFT] =
	  &pmap_kstart_pdetab,
	*/
	0 /* Just zero it for now until the above is fixed */
#endif
};

#endif

#if !defined(PMAP_HWPAGEWALKER) || !defined(PMAP_MAP_PDETABPAGE)
#ifndef PMAP_SEGTAB_ALIGN
#define PMAP_SEGTAB_ALIGN	/* nothing */
#endif

#ifdef _LP64
pmap_segtab_t	pmap_kstart_segtab PMAP_SEGTAB_ALIGN; /* first mid-level segtab for kernel */
#endif
pmap_segtab_t	pmap_kern_segtab PMAP_SEGTAB_ALIGN = { /* top level segtab for kernel */
#ifdef _LP64
	.seg_seg[(VM_MIN_KERNEL_ADDRESS & XSEGOFSET) >> SEGSHIFT] = &pmap_kstart_segtab,
#endif
};
#endif

struct pmap_kernel kernel_pmap_store = {
	.kernel_pmap = {
		.pm_count = 1,
#ifdef PMAP_HWPAGEWALKER
		.pm_pdetab = PMAP_INVALID_PDETAB_ADDRESS,
#endif
#if !defined(PMAP_HWPAGEWALKER) || !defined(PMAP_MAP_PDETABPAGE)
		.pm_segtab = &pmap_kern_segtab,
#endif
		.pm_minaddr = VM_MIN_KERNEL_ADDRESS,
		.pm_maxaddr = VM_MAX_KERNEL_ADDRESS,
	},
};

struct pmap * const kernel_pmap_ptr = &kernel_pmap_store.kernel_pmap;

/* The current top of kernel VM - gets updated by pmap_growkernel */
vaddr_t pmap_curmaxkvaddr;

struct pmap_limits pmap_limits = {	/* VA and PA limits */
	.virtual_start = VM_MIN_KERNEL_ADDRESS,
	.virtual_end = VM_MAX_KERNEL_ADDRESS,
};

#ifdef UVMHIST
static struct kern_history_ent pmapexechistbuf[10000];
static struct kern_history_ent pmaphistbuf[10000];
static struct kern_history_ent pmapxtabhistbuf[50000];
UVMHIST_DEFINE(pmapexechist);
UVMHIST_DEFINE(pmaphist);
UVMHIST_DEFINE(pmapxtabhist);
#endif

/*
 * The pools from which pmap structures and sub-structures are allocated.
 */
struct pool pmap_pmap_pool;
struct pool pmap_pv_pool;

#ifndef PMAP_PV_LOWAT
#define	PMAP_PV_LOWAT	16
#endif
int	pmap_pv_lowat = PMAP_PV_LOWAT;

bool	pmap_initialized = false;
#define	PMAP_PAGE_COLOROK_P(a, b) \
		((((int)(a) ^ (int)(b)) & pmap_page_colormask) == 0)
u_int	pmap_page_colormask;

#define PAGE_IS_MANAGED(pa)	(pmap_initialized && uvm_pageismanaged(pa))

#define PMAP_IS_ACTIVE(pm)						\
	((pm) == pmap_kernel() || 					\
	 (pm) == curlwp->l_proc->p_vmspace->vm_map.pmap)

/* Forward function declarations */
void pmap_page_remove(struct vm_page_md *);
static void pmap_pvlist_check(struct vm_page_md *);
void pmap_remove_pv(pmap_t, vaddr_t, struct vm_page *, bool);
void pmap_enter_pv(pmap_t, vaddr_t, paddr_t, struct vm_page_md *, pt_entry_t *, u_int);

/*
 * PV table management functions.
 */
void	*pmap_pv_page_alloc(struct pool *, int);
void	pmap_pv_page_free(struct pool *, void *);

struct pool_allocator pmap_pv_page_allocator = {
	pmap_pv_page_alloc, pmap_pv_page_free, 0,
};

#define	pmap_pv_alloc()		pool_get(&pmap_pv_pool, PR_NOWAIT)
#define	pmap_pv_free(pv)	pool_put(&pmap_pv_pool, (pv))

#ifndef PMAP_NEED_TLB_MISS_LOCK

#if defined(PMAP_MD_NEED_TLB_MISS_LOCK) || defined(DEBUG)
#define	PMAP_NEED_TLB_MISS_LOCK
#endif /* PMAP_MD_NEED_TLB_MISS_LOCK || DEBUG */

#endif /* PMAP_NEED_TLB_MISS_LOCK */

#ifdef PMAP_NEED_TLB_MISS_LOCK

#ifdef PMAP_MD_NEED_TLB_MISS_LOCK
#define	pmap_tlb_miss_lock_init()	__nothing /* MD code deals with this */
#define	pmap_tlb_miss_lock_enter()	pmap_md_tlb_miss_lock_enter()
#define	pmap_tlb_miss_lock_exit()	pmap_md_tlb_miss_lock_exit()
#else
kmutex_t pmap_tlb_miss_lock 		__cacheline_aligned;

static void
pmap_tlb_miss_lock_init(void)
{
	mutex_init(&pmap_tlb_miss_lock, MUTEX_SPIN, IPL_HIGH);
}

static inline void
pmap_tlb_miss_lock_enter(void)
{
	mutex_spin_enter(&pmap_tlb_miss_lock);
}

static inline void
pmap_tlb_miss_lock_exit(void)
{
	mutex_spin_exit(&pmap_tlb_miss_lock);
}
#endif /* PMAP_MD_NEED_TLB_MISS_LOCK */

#else

#define	pmap_tlb_miss_lock_init()	__nothing
#define	pmap_tlb_miss_lock_enter()	__nothing
#define	pmap_tlb_miss_lock_exit()	__nothing

#endif /* PMAP_NEED_TLB_MISS_LOCK */

#ifndef MULTIPROCESSOR
kmutex_t pmap_pvlist_mutex	__cacheline_aligned;
#endif

/*
 * Debug functions.
 */

#ifdef DEBUG
static inline void
pmap_asid_check(pmap_t pm, const char *func)
{
	if (!PMAP_IS_ACTIVE(pm))
		return;

	struct pmap_asid_info * const pai = PMAP_PAI(pm, cpu_tlb_info(curcpu()));
	tlb_asid_t asid = tlb_get_asid();
	if (asid != pai->pai_asid)
		panic("%s: inconsistency for active TLB update: %u <-> %u",
		    func, asid, pai->pai_asid);
}
#endif

static void
pmap_addr_range_check(pmap_t pmap, vaddr_t sva, vaddr_t eva, const char *func)
{
#ifdef DEBUG
	if (pmap == pmap_kernel()) {
		if (sva < VM_MIN_KERNEL_ADDRESS)
			panic("%s: kva %#"PRIxVADDR" not in range",
			    func, sva);
		if (eva >= pmap_limits.virtual_end)
			panic("%s: kva %#"PRIxVADDR" not in range",
			    func, eva);
	} else {
		if (eva > VM_MAXUSER_ADDRESS)
			panic("%s: uva %#"PRIxVADDR" not in range",
			    func, eva);
		pmap_asid_check(pmap, func);
	}
#endif
}

/*
 * Misc. functions.
 */

bool
pmap_page_clear_attributes(struct vm_page_md *mdpg, u_int clear_attributes)
{
	volatile unsigned long * const attrp = &mdpg->mdpg_attrs;
#ifdef MULTIPROCESSOR
	for (;;) {
		u_int old_attr = *attrp;
		if ((old_attr & clear_attributes) == 0)
			return false;
		u_int new_attr = old_attr & ~clear_attributes;
		if (old_attr == atomic_cas_ulong(attrp, old_attr, new_attr))
			return true;
	}
#else
	unsigned long old_attr = *attrp;
	if ((old_attr & clear_attributes) == 0)
		return false;
	*attrp &= ~clear_attributes;
	return true;
#endif
}

void
pmap_page_set_attributes(struct vm_page_md *mdpg, u_int set_attributes)
{
#ifdef MULTIPROCESSOR
	atomic_or_ulong(&mdpg->mdpg_attrs, set_attributes);
#else
	mdpg->mdpg_attrs |= set_attributes;
#endif
}

static void
pmap_page_syncicache(struct vm_page *pg)
{
	UVMHIST_FUNC(__func__);
	UVMHIST_CALLED(pmaphist);
#ifndef MULTIPROCESSOR
	struct pmap * const curpmap = curlwp->l_proc->p_vmspace->vm_map.pmap;
#endif
	struct vm_page_md * const mdpg = VM_PAGE_TO_MD(pg);
	pv_entry_t pv = &mdpg->mdpg_first;
	kcpuset_t *onproc;
#ifdef MULTIPROCESSOR
	kcpuset_create(&onproc, true);
	KASSERT(onproc != NULL);
#else
	onproc = NULL;
#endif
	VM_PAGEMD_PVLIST_READLOCK(mdpg);
	pmap_pvlist_check(mdpg);

	UVMHIST_LOG(pmaphist, "pv %#jx pv_pmap %#jx", (uintptr_t)pv,
	    (uintptr_t)pv->pv_pmap, 0, 0);

	if (pv->pv_pmap != NULL) {
		for (; pv != NULL; pv = pv->pv_next) {
#ifdef MULTIPROCESSOR
			UVMHIST_LOG(pmaphist, "pv %#jx pv_pmap %#jx",
			    (uintptr_t)pv, (uintptr_t)pv->pv_pmap, 0, 0);
			kcpuset_merge(onproc, pv->pv_pmap->pm_onproc);
			if (kcpuset_match(onproc, kcpuset_running)) {
				break;
			}
#else
			if (pv->pv_pmap == curpmap) {
				onproc = curcpu()->ci_data.cpu_kcpuset;
				break;
			}
#endif
		}
	}
	pmap_pvlist_check(mdpg);
	VM_PAGEMD_PVLIST_UNLOCK(mdpg);
	kpreempt_disable();
	pmap_md_page_syncicache(mdpg, onproc);
	kpreempt_enable();
#ifdef MULTIPROCESSOR
	kcpuset_destroy(onproc);
#endif
}

/*
 * Define the initial bounds of the kernel virtual address space.
 */
void
pmap_virtual_space(vaddr_t *vstartp, vaddr_t *vendp)
{

	*vstartp = pmap_limits.virtual_start;
	*vendp = pmap_limits.virtual_end;
}

vaddr_t
pmap_growkernel(vaddr_t maxkvaddr)
{
	UVMHIST_FUNC(__func__);
	UVMHIST_CALLARGS(pmaphist, "maxkvaddr=%#jx (%#jx)",
	    (uintptr_t)maxkvaddr, pmap_curmaxkvaddr, 0, 0);

	vaddr_t virtual_end = pmap_curmaxkvaddr;
	maxkvaddr = pmap_round_seg(maxkvaddr) - 1;

	/*
	 * Reserve PTEs for the new KVA space.
	 */
	for (; virtual_end < maxkvaddr; virtual_end += NBSEG) {
		pmap_pte_reserve(pmap_kernel(), virtual_end, 0);
	}

	/*
	 * Don't exceed VM_MAX_KERNEL_ADDRESS!
	 */
	if (virtual_end == 0 || virtual_end > VM_MAX_KERNEL_ADDRESS)
		virtual_end = VM_MAX_KERNEL_ADDRESS;

	kasan_shadow_map((void *)pmap_curmaxkvaddr,
	    (size_t)(virtual_end - pmap_curmaxkvaddr));

	/*
	 * Update new end.
	 */
	pmap_curmaxkvaddr = virtual_end;

	UVMHIST_LOG(pmaphist, " <-- done", 0, 0, 0, 0);

	return virtual_end;
}

/*
 * Bootstrap memory allocator (alternative to vm_bootstrap_steal_memory()).
 * This function allows for early dynamic memory allocation until the virtual
 * memory system has been bootstrapped.  After that point, either kmem_alloc
 * or malloc should be used.  This function works by stealing pages from the
 * (to be) managed page pool, then implicitly mapping the pages (by using
 * their direct mapped addresses) and zeroing them.
 *
 * It may be used once the physical memory segments have been pre-loaded
 * into the vm_physmem[] array.  Early memory allocation MUST use this
 * interface!  This cannot be used after vm_page_startup(), and will
 * generate a panic if tried.
 *
 * Note that this memory will never be freed, and in essence it is wired
 * down.
 *
 * We must adjust *vstartp and/or *vendp iff we use address space
 * from the kernel virtual address range defined by pmap_virtual_space().
 */
vaddr_t
pmap_steal_memory(vsize_t size, vaddr_t *vstartp, vaddr_t *vendp)
{
	size_t npgs;
	paddr_t pa;
	vaddr_t va;

	uvm_physseg_t maybe_bank = UVM_PHYSSEG_TYPE_INVALID;

	size = round_page(size);
	npgs = atop(size);

	aprint_debug("%s: need %zu pages\n", __func__, npgs);

	for (uvm_physseg_t bank = uvm_physseg_get_first();
	     uvm_physseg_valid_p(bank);
	     bank = uvm_physseg_get_next(bank)) {

		if (uvm.page_init_done == true)
			panic("pmap_steal_memory: called _after_ bootstrap");

		aprint_debug("%s: seg %"PRIxPHYSSEG": %#"PRIxPADDR" %#"PRIxPADDR" %#"PRIxPADDR" %#"PRIxPADDR"\n",
		    __func__, bank,
		    uvm_physseg_get_avail_start(bank), uvm_physseg_get_start(bank),
		    uvm_physseg_get_avail_end(bank), uvm_physseg_get_end(bank));

		if (uvm_physseg_get_avail_start(bank) != uvm_physseg_get_start(bank)
		    || uvm_physseg_get_avail_start(bank) >= uvm_physseg_get_avail_end(bank)) {
			aprint_debug("%s: seg %"PRIxPHYSSEG": bad start\n", __func__, bank);
			continue;
		}

		if (uvm_physseg_get_avail_end(bank) - uvm_physseg_get_avail_start(bank) < npgs) {
			aprint_debug("%s: seg %"PRIxPHYSSEG": too small for %zu pages\n",
			    __func__, bank, npgs);
			continue;
		}

		if (!pmap_md_ok_to_steal_p(bank, npgs)) {
			continue;
		}

		/*
		 * Always try to allocate from the segment with the least
		 * amount of space left.
		 */
#define VM_PHYSMEM_SPACE(b)	((uvm_physseg_get_avail_end(b)) - (uvm_physseg_get_avail_start(b)))
		if (uvm_physseg_valid_p(maybe_bank) == false
		    || VM_PHYSMEM_SPACE(bank) < VM_PHYSMEM_SPACE(maybe_bank)) {
			maybe_bank = bank;
		}
	}

	if (uvm_physseg_valid_p(maybe_bank)) {
		const uvm_physseg_t bank = maybe_bank;

		/*
		 * There are enough pages here; steal them!
		 */
		pa = ptoa(uvm_physseg_get_start(bank));
		uvm_physseg_unplug(atop(pa), npgs);

		aprint_debug("%s: seg %"PRIxPHYSSEG": %zu pages stolen (%#"PRIxPADDR" left)\n",
		    __func__, bank, npgs, VM_PHYSMEM_SPACE(bank));

		va = pmap_md_map_poolpage(pa, size);
		memset((void *)va, 0, size);
		return va;
	}

	/*
	 * If we got here, there was no memory left.
	 */
	panic("pmap_steal_memory: no memory to steal %zu pages", npgs);
}

/*
 *	Bootstrap the system enough to run with virtual memory.
 *	(Common routine called by machine-dependent bootstrap code.)
 */
void
pmap_bootstrap_common(void)
{
	UVMHIST_INIT_STATIC(pmapexechist, pmapexechistbuf);
	UVMHIST_INIT_STATIC(pmaphist, pmaphistbuf);
	UVMHIST_INIT_STATIC(pmapxtabhist, pmapxtabhistbuf);

	static const struct uvm_pagerops pmap_pager = {
		/* nothing */
	};

	pmap_t pm = pmap_kernel();

	rw_init(&pm->pm_obj_lock);
	mutex_init(&pm->pm_lock, MUTEX_DEFAULT, IPL_VM);
	uvm_obj_init(&pm->pm_uobject, &pmap_pager, false, 1);
	uvm_obj_setlock(&pm->pm_uobject, &pm->pm_obj_lock);

//	TAILQ_INIT(&pmap->pm_pvp_list);
	TAILQ_INIT(&pm->pm_ptp_list);

#if defined(PMAP_HWPAGEWALKER)
	TAILQ_INIT(&pm->pm_pdetab_list);
#endif
#if !defined(PMAP_HWPAGEWALKER) || !defined(PMAP_MAP_PDETABPAGE)
	TAILQ_INIT(&pm->pm_segtab_list);
#endif

	pmap_tlb_miss_lock_init();
}

/*
 *	Initialize the pmap module.
 *	Called by vm_init, to initialize any structures that the pmap
 *	system needs to map virtual memory.
 */
void
pmap_init(void)
{
	UVMHIST_FUNC(__func__);
	UVMHIST_CALLED(pmaphist);

	/*
	 * Initialize the segtab lock.
	 */
	mutex_init(&pmap_segtab_lock, MUTEX_DEFAULT, IPL_HIGH);

	/*
	 * Set a low water mark on the pv_entry pool, so that we are
	 * more likely to have these around even in extreme memory
	 * starvation.
	 */
	pool_setlowat(&pmap_pv_pool, pmap_pv_lowat);

	/*
	 * Set the page colormask but allow pmap_md_init to override it.
	 */
	pmap_page_colormask = ptoa(uvmexp.colormask);

	pmap_md_init();

	/*
	 * Now it is safe to enable pv entry recording.
	 */
	pmap_initialized = true;
}

/*
 *	Create and return a physical map.
 *
 *	If the size specified for the map
 *	is zero, the map is an actual physical
 *	map, and may be referenced by the
 *	hardware.
 *
 *	If the size specified is non-zero,
 *	the map will be used in software only, and
 *	is bounded by that size.
 */
pmap_t
pmap_create(void)
{
	UVMHIST_FUNC(__func__);
	UVMHIST_CALLED(pmaphist);
	PMAP_COUNT(create);

	static const struct uvm_pagerops pmap_pager = {
		/* nothing */
	};

	pmap_t pmap = pool_get(&pmap_pmap_pool, PR_WAITOK);
	memset(pmap, 0, PMAP_SIZE);

	KASSERT(pmap->pm_pai[0].pai_link.le_prev == NULL);

	pmap->pm_count = 1;
	pmap->pm_minaddr = VM_MIN_ADDRESS;
	pmap->pm_maxaddr = VM_MAXUSER_ADDRESS;

	/* XXXNH IPL_VM ??? */
	mutex_init(&pmap->pm_lock, MUTEX_DEFAULT, IPL_VM);

	rw_init(&pmap->pm_obj_lock);
	uvm_obj_init(&pmap->pm_uobject, &pmap_pager, false, 1);
	uvm_obj_setlock(&pmap->pm_uobject, &pmap->pm_obj_lock);

//	TAILQ_INIT(&pmap->pm_pvp_list);
	TAILQ_INIT(&pmap->pm_ptp_list);
#ifdef _LP64
#if defined(PMAP_HWPAGEWALKER)
	TAILQ_INIT(&pmap->pm_pdetab_list);
#endif
#if !defined(PMAP_HWPAGEWALKER) || !defined(PMAP_MAP_PDETABPAGE)
	TAILQ_INIT(&pmap->pm_segtab_list);
#endif
#endif

	pmap_segtab_init(pmap);

#ifdef MULTIPROCESSOR
	kcpuset_create(&pmap->pm_active, true);
	kcpuset_create(&pmap->pm_onproc, true);
	KASSERT(pmap->pm_active != NULL);
	KASSERT(pmap->pm_onproc != NULL);
#endif

	UVMHIST_LOG(pmaphist, " <-- done (pmap=%#jx)", (uintptr_t)pmap,
	    0, 0, 0);

	return pmap;
}

/*
 *	Retire the given physical map from service.
 *	Should only be called if the map contains
 *	no valid mappings.
 */
void
pmap_destroy(pmap_t pmap)
{
	UVMHIST_FUNC(__func__);
	UVMHIST_CALLARGS(pmaphist, "(pmap=%#jx)", (uintptr_t)pmap, 0, 0, 0);
	UVMHIST_CALLARGS(pmapxtabhist, "(pmap=%#jx)", (uintptr_t)pmap, 0, 0, 0);

	if (atomic_dec_uint_nv(&pmap->pm_count) > 0) {
		PMAP_COUNT(dereference);
		UVMHIST_LOG(pmaphist, " <-- done (deref)", 0, 0, 0, 0);
		UVMHIST_LOG(pmapxtabhist, " <-- done (deref)", 0, 0, 0, 0);
		return;
	}

	PMAP_COUNT(destroy);
	KASSERT(pmap->pm_count == 0);
	kpreempt_disable();
	pmap_tlb_miss_lock_enter();
	pmap_tlb_asid_release_all(pmap);
	pmap_segtab_destroy(pmap, NULL, 0);
	pmap_tlb_miss_lock_exit();

	KASSERT(TAILQ_EMPTY(&pmap->pm_ptp_list));
#ifdef _LP64
#if defined(PMAP_HWPAGEWALKER)
	KASSERT(TAILQ_EMPTY(&pmap->pm_pdetab_list));
#endif
#if !defined(PMAP_HWPAGEWALKER) || !defined(PMAP_MAP_PDETABPAGE)
	KASSERT(TAILQ_EMPTY(&pmap->pm_segtab_list));
#endif
#endif
	KASSERT(pmap->pm_uobject.uo_npages == 0);

	uvm_obj_destroy(&pmap->pm_uobject, false);
	rw_destroy(&pmap->pm_obj_lock);
	mutex_destroy(&pmap->pm_lock);

#ifdef MULTIPROCESSOR
	kcpuset_destroy(pmap->pm_active);
	kcpuset_destroy(pmap->pm_onproc);
	pmap->pm_active = NULL;
	pmap->pm_onproc = NULL;
#endif

	pool_put(&pmap_pmap_pool, pmap);
	kpreempt_enable();

	UVMHIST_LOG(pmaphist, " <-- done (freed)", 0, 0, 0, 0);
	UVMHIST_LOG(pmapxtabhist, " <-- done (freed)", 0, 0, 0, 0);
}

/*
 *	Add a reference to the specified pmap.
 */
void
pmap_reference(pmap_t pmap)
{
	UVMHIST_FUNC(__func__);
	UVMHIST_CALLARGS(pmaphist, "(pmap=%#jx)", (uintptr_t)pmap, 0, 0, 0);
	PMAP_COUNT(reference);

	if (pmap != NULL) {
		atomic_inc_uint(&pmap->pm_count);
	}

	UVMHIST_LOG(pmaphist, " <-- done", 0, 0, 0, 0);
}

/*
 *	Make a new pmap (vmspace) active for the given process.
 */
void
pmap_activate(struct lwp *l)
{
	pmap_t pmap = l->l_proc->p_vmspace->vm_map.pmap;

	UVMHIST_FUNC(__func__);
	UVMHIST_CALLARGS(pmaphist, "(l=%#jx pmap=%#jx)", (uintptr_t)l,
	    (uintptr_t)pmap, 0, 0);
	PMAP_COUNT(activate);

	kpreempt_disable();
	pmap_tlb_miss_lock_enter();
	pmap_tlb_asid_acquire(pmap, l);
	pmap_segtab_activate(pmap, l);
	pmap_tlb_miss_lock_exit();
	kpreempt_enable();

	UVMHIST_LOG(pmaphist, " <-- done (%ju:%ju)", l->l_proc->p_pid,
	    l->l_lid, 0, 0);
}

/*
 * Remove this page from all physical maps in which it resides.
 * Reflects back modify bits to the pager.
 */
void
pmap_page_remove(struct vm_page_md *mdpg)
{
	kpreempt_disable();
	VM_PAGEMD_PVLIST_LOCK(mdpg);
	pmap_pvlist_check(mdpg);

	struct vm_page * const pg =
	    VM_PAGEMD_VMPAGE_P(mdpg) ? VM_MD_TO_PAGE(mdpg) : NULL;

	UVMHIST_FUNC(__func__);
	if (pg) {
		UVMHIST_CALLARGS(pmaphist, "mdpg %#jx pg %#jx (pa %#jx): "
		    "execpage cleared", (uintptr_t)mdpg, (uintptr_t)pg,
		    VM_PAGE_TO_PHYS(pg), 0);
	} else {
		UVMHIST_CALLARGS(pmaphist, "mdpg %#jx", (uintptr_t)mdpg, 0,
		    0, 0);
	}

#ifdef PMAP_VIRTUAL_CACHE_ALIASES
	pmap_page_clear_attributes(mdpg, VM_PAGEMD_EXECPAGE|VM_PAGEMD_UNCACHED);
#else
	pmap_page_clear_attributes(mdpg, VM_PAGEMD_EXECPAGE);
#endif
	PMAP_COUNT(exec_uncached_remove);

	pv_entry_t pv = &mdpg->mdpg_first;
	if (pv->pv_pmap == NULL) {
		VM_PAGEMD_PVLIST_UNLOCK(mdpg);
		kpreempt_enable();
		UVMHIST_LOG(pmaphist, " <-- done (empty)", 0, 0, 0, 0);
		return;
	}

	pv_entry_t npv;
	pv_entry_t pvp = NULL;

	for (; pv != NULL; pv = npv) {
		npv = pv->pv_next;
#ifdef PMAP_VIRTUAL_CACHE_ALIASES
		if (PV_ISKENTER_P(pv)) {
			UVMHIST_LOG(pmaphist, " pv %#jx pmap %#jx va %#jx"
			    " skip", (uintptr_t)pv, (uintptr_t)pv->pv_pmap,
			    pv->pv_va, 0);

			KASSERT(pv->pv_pmap == pmap_kernel());

			/* Assume no more - it'll get fixed if there are */
			pv->pv_next = NULL;

			/*
			 * pvp is non-null when we already have a PV_KENTER
			 * pv in pvh_first; otherwise we haven't seen a
			 * PV_KENTER pv and we need to copy this one to
			 * pvh_first
			 */
			if (pvp) {
				/*
				 * The previous PV_KENTER pv needs to point to
				 * this PV_KENTER pv
				 */
				pvp->pv_next = pv;
			} else {
				pv_entry_t fpv = &mdpg->mdpg_first;
				*fpv = *pv;
				KASSERT(fpv->pv_pmap == pmap_kernel());
			}
			pvp = pv;
			continue;
		}
#endif
		const pmap_t pmap = pv->pv_pmap;
		vaddr_t va = trunc_page(pv->pv_va);
		pt_entry_t * const ptep = pmap_pte_lookup(pmap, va);
		KASSERTMSG(ptep != NULL, "%#"PRIxVADDR " %#"PRIxVADDR, va,
		    pmap_limits.virtual_end);
		pt_entry_t pte = *ptep;
		UVMHIST_LOG(pmaphist, " pv %#jx pmap %#jx va %#jx"
		    " pte %#jx", (uintptr_t)pv, (uintptr_t)pmap, va,
		    pte_value(pte));
		if (!pte_valid_p(pte))
			continue;
		const bool is_kernel_pmap_p = (pmap == pmap_kernel());
		if (is_kernel_pmap_p) {
			PMAP_COUNT(remove_kernel_pages);
		} else {
			PMAP_COUNT(remove_user_pages);
		}
		if (pte_wired_p(pte))
			pmap->pm_stats.wired_count--;
		pmap->pm_stats.resident_count--;

		pmap_tlb_miss_lock_enter();
		const pt_entry_t npte = pte_nv_entry(is_kernel_pmap_p);
		pte_set(ptep, npte);
		if (__predict_true(!(pmap->pm_flags & PMAP_DEFERRED_ACTIVATE))) {
			/*
			 * Flush the TLB for the given address.
			 */
			pmap_tlb_invalidate_addr(pmap, va);
		}
		pmap_tlb_miss_lock_exit();

		/*
		 * non-null means this is a non-pvh_first pv, so we should
		 * free it.
		 */
		if (pvp) {
			KASSERT(pvp->pv_pmap == pmap_kernel());
			KASSERT(pvp->pv_next == NULL);
			pmap_pv_free(pv);
		} else {
			pv->pv_pmap = NULL;
			pv->pv_next = NULL;
		}
	}

	pmap_pvlist_check(mdpg);
	VM_PAGEMD_PVLIST_UNLOCK(mdpg);
	kpreempt_enable();

	UVMHIST_LOG(pmaphist, " <-- done", 0, 0, 0, 0);
}

#ifdef __HAVE_PMAP_PV_TRACK
/*
 * pmap_pv_protect: change protection of an unmanaged pv-tracked page from
 * all pmaps that map it
 */
void
pmap_pv_protect(paddr_t pa, vm_prot_t prot)
{

	/* the only case is remove at the moment */
	KASSERT(prot == VM_PROT_NONE);
	struct pmap_page *pp;

	pp = pmap_pv_tracked(pa);
	if (pp == NULL)
		panic("pmap_pv_protect: page not pv-tracked: 0x%"PRIxPADDR,
		    pa);

	struct vm_page_md *mdpg = PMAP_PAGE_TO_MD(pp);
	pmap_page_remove(mdpg);
}
#endif

/*
 *	Make a previously active pmap (vmspace) inactive.
 */
void
pmap_deactivate(struct lwp *l)
{
	pmap_t pmap = l->l_proc->p_vmspace->vm_map.pmap;

	UVMHIST_FUNC(__func__);
	UVMHIST_CALLARGS(pmaphist, "(l=%#jx pmap=%#jx)", (uintptr_t)l,
	    (uintptr_t)pmap, 0, 0);
	PMAP_COUNT(deactivate);

	kpreempt_disable();
	KASSERT(l == curlwp || l->l_cpu == curlwp->l_cpu);
	pmap_tlb_miss_lock_enter();
	pmap_tlb_asid_deactivate(pmap);
	pmap_segtab_deactivate(pmap);
	pmap_tlb_miss_lock_exit();
	kpreempt_enable();

	UVMHIST_LOG(pmaphist, " <-- done (%ju:%ju)", l->l_proc->p_pid,
	    l->l_lid, 0, 0);
}

void
pmap_update(struct pmap *pmap)
{
	UVMHIST_FUNC(__func__);
	UVMHIST_CALLARGS(pmaphist, "(pmap=%#jx)", (uintptr_t)pmap, 0, 0, 0);
	PMAP_COUNT(update);

	kpreempt_disable();
#if defined(MULTIPROCESSOR) && defined(PMAP_TLB_NEED_SHOOTDOWN)
	u_int pending = atomic_swap_uint(&pmap->pm_shootdown_pending, 0);
	if (pending && pmap_tlb_shootdown_bystanders(pmap))
		PMAP_COUNT(shootdown_ipis);
#endif
	pmap_tlb_miss_lock_enter();
#if defined(DEBUG) && !defined(MULTIPROCESSOR)
	pmap_tlb_check(pmap, pmap_md_tlb_check_entry);
#endif /* DEBUG */

	/*
	 * If pmap_remove_all was called, we deactivated ourselves and nuked
	 * our ASID.  Now we have to reactivate ourselves.
	 */
	if (__predict_false(pmap->pm_flags & PMAP_DEFERRED_ACTIVATE)) {
		pmap->pm_flags ^= PMAP_DEFERRED_ACTIVATE;
		pmap_tlb_asid_acquire(pmap, curlwp);
		pmap_segtab_activate(pmap, curlwp);
	}
	pmap_tlb_miss_lock_exit();
	kpreempt_enable();

	UVMHIST_LOG(pmaphist, " <-- done (kernel=%jx)",
		    (pmap == pmap_kernel() ? 1 : 0), 0, 0, 0);
}

/*
 *	Remove the given range of addresses from the specified map.
 *
 *	It is assumed that the start and end are properly
 *	rounded to the page size.
 */

static bool
pmap_pte_remove(pmap_t pmap, vaddr_t sva, vaddr_t eva, pt_entry_t *ptep,
    uintptr_t flags)
{
	const pt_entry_t npte = flags;
	const bool is_kernel_pmap_p = (pmap == pmap_kernel());

	UVMHIST_FUNC(__func__);
	UVMHIST_CALLARGS(pmaphist, "(pmap=%#jx kernel=%jx va=%#jx..%#jx)",
	    (uintptr_t)pmap, (is_kernel_pmap_p ? 1 : 0), sva, eva);
	UVMHIST_LOG(pmaphist, "ptep=%#jx, flags(npte)=%#jx)",
	    (uintptr_t)ptep, flags, 0, 0);

	KASSERT(kpreempt_disabled());

	for (; sva < eva; sva += NBPG, ptep = pmap_md_nptep(ptep)) {
		const pt_entry_t pte = *ptep;
		if (!pte_valid_p(pte))
			continue;
		if (is_kernel_pmap_p) {
			PMAP_COUNT(remove_kernel_pages);
		} else {
			PMAP_COUNT(remove_user_pages);
		}
		if (pte_wired_p(pte))
			pmap->pm_stats.wired_count--;
		pmap->pm_stats.resident_count--;
		struct vm_page * const pg = PHYS_TO_VM_PAGE(pte_to_paddr(pte));
		if (__predict_true(pg != NULL)) {
			pmap_remove_pv(pmap, sva, pg, pte_modified_p(pte));
		}
		pmap_tlb_miss_lock_enter();
		pte_set(ptep, npte);
		if (__predict_true(!(pmap->pm_flags & PMAP_DEFERRED_ACTIVATE))) {
			/*
			 * Flush the TLB for the given address.
			 */
			pmap_tlb_invalidate_addr(pmap, sva);
		}
		pmap_tlb_miss_lock_exit();
	}

	UVMHIST_LOG(pmaphist, " <-- done", 0, 0, 0, 0);

	return false;
}

void
pmap_remove(pmap_t pmap, vaddr_t sva, vaddr_t eva)
{
	const bool is_kernel_pmap_p = (pmap == pmap_kernel());
	const pt_entry_t npte = pte_nv_entry(is_kernel_pmap_p);

	UVMHIST_FUNC(__func__);
	UVMHIST_CALLARGS(pmaphist, "(pmap=%#jx, va=%#jx..%#jx)",
	    (uintptr_t)pmap, sva, eva, 0);

	if (is_kernel_pmap_p) {
		PMAP_COUNT(remove_kernel_calls);
	} else {
		PMAP_COUNT(remove_user_calls);
	}
#ifdef PMAP_FAULTINFO
	curpcb->pcb_faultinfo.pfi_faultaddr = 0;
	curpcb->pcb_faultinfo.pfi_repeats = 0;
	curpcb->pcb_faultinfo.pfi_faultptep = NULL;
#endif
	kpreempt_disable();
	pmap_addr_range_check(pmap, sva, eva, __func__);
	pmap_pte_process(pmap, sva, eva, pmap_pte_remove, npte);
	kpreempt_enable();

	UVMHIST_LOG(pmaphist, " <-- done", 0, 0, 0, 0);
}

/*
 *	pmap_page_protect:
 *
 *	Lower the permission for all mappings to a given page.
 */
void
pmap_page_protect(struct vm_page *pg, vm_prot_t prot)
{
	struct vm_page_md * const mdpg = VM_PAGE_TO_MD(pg);
	pv_entry_t pv;
	vaddr_t va;

	UVMHIST_FUNC(__func__);
	UVMHIST_CALLARGS(pmaphist, "(pg=%#jx (pa %#jx) prot=%#jx)",
	    (uintptr_t)pg, VM_PAGE_TO_PHYS(pg), prot, 0);
	PMAP_COUNT(page_protect);

	switch (prot) {
	case VM_PROT_READ|VM_PROT_WRITE:
	case VM_PROT_ALL:
		break;

	/* copy_on_write */
	case VM_PROT_READ:
	case VM_PROT_READ|VM_PROT_EXECUTE:
		pv = &mdpg->mdpg_first;
		kpreempt_disable();
		VM_PAGEMD_PVLIST_READLOCK(mdpg);
		pmap_pvlist_check(mdpg);
		/*
		 * Loop over all current mappings setting/clearing as
		 * appropriate.
		 */
		if (pv->pv_pmap != NULL) {
			while (pv != NULL) {
#ifdef PMAP_VIRTUAL_CACHE_ALIASES
				if (PV_ISKENTER_P(pv)) {
					pv = pv->pv_next;
					continue;
				}
#endif
				const pmap_t pmap = pv->pv_pmap;
				va = trunc_page(pv->pv_va);
				const uintptr_t gen =
				    VM_PAGEMD_PVLIST_UNLOCK(mdpg);
				pmap_protect(pmap, va, va + PAGE_SIZE, prot);
				KASSERT(pv->pv_pmap == pmap);
				pmap_update(pmap);
				if (gen != VM_PAGEMD_PVLIST_READLOCK(mdpg)) {
					pv = &mdpg->mdpg_first;
				} else {
					pv = pv->pv_next;
				}
				pmap_pvlist_check(mdpg);
			}
		}
		pmap_pvlist_check(mdpg);
		VM_PAGEMD_PVLIST_UNLOCK(mdpg);
		kpreempt_enable();
		break;

	/* remove_all */
	default:
		pmap_page_remove(mdpg);
	}

	UVMHIST_LOG(pmaphist, " <-- done", 0, 0, 0, 0);
}

static bool
pmap_pte_protect(pmap_t pmap, vaddr_t sva, vaddr_t eva, pt_entry_t *ptep,
	uintptr_t flags)
{
	const vm_prot_t prot = (flags & VM_PROT_ALL);

	UVMHIST_FUNC(__func__);
	UVMHIST_CALLARGS(pmaphist, "(pmap=%#jx kernel=%jx va=%#jx..%#jx)",
	    (uintptr_t)pmap, (pmap == pmap_kernel() ? 1 : 0), sva, eva);
	UVMHIST_LOG(pmaphist, "ptep=%#jx, flags(npte)=%#jx)",
	    (uintptr_t)ptep, flags, 0, 0);

	KASSERT(kpreempt_disabled());
	/*
	 * Change protection on every valid mapping within this segment.
	 */

	for (; sva < eva; sva += NBPG, ptep = pmap_md_nptep(ptep)) {
		pt_entry_t pte = *ptep;
		if (!pte_valid_p(pte))
			continue;
		struct vm_page * const pg = PHYS_TO_VM_PAGE(pte_to_paddr(pte));
		if (pg != NULL && pte_modified_p(pte)) {
			struct vm_page_md * const mdpg = VM_PAGE_TO_MD(pg);
			if (VM_PAGEMD_EXECPAGE_P(mdpg)) {
				KASSERT(!VM_PAGEMD_PVLIST_EMPTY_P(mdpg));
#ifdef PMAP_VIRTUAL_CACHE_ALIASES
				if (VM_PAGEMD_CACHED_P(mdpg)) {
#endif
					UVMHIST_LOG(pmapexechist,
					    "pg %#jx (pa %#jx): "
					    "syncicached performed",
					    (uintptr_t)pg, VM_PAGE_TO_PHYS(pg),
					    0, 0);
					pmap_page_syncicache(pg);
					PMAP_COUNT(exec_synced_protect);
#ifdef PMAP_VIRTUAL_CACHE_ALIASES
				}
#endif
			}
		}
		pte = pte_prot_downgrade(pte, prot);
		if (*ptep != pte) {
			pmap_tlb_miss_lock_enter();
			pte_set(ptep, pte);
			/*
			 * Update the TLB if needed.
			 */
			pmap_tlb_update_addr(pmap, sva, pte, PMAP_TLB_NEED_IPI);
			pmap_tlb_miss_lock_exit();
		}
	}

	UVMHIST_LOG(pmaphist, " <-- done", 0, 0, 0, 0);

	return false;
}

/*
 *	Set the physical protection on the
 *	specified range of this map as requested.
 */
void
pmap_protect(pmap_t pmap, vaddr_t sva, vaddr_t eva, vm_prot_t prot)
{
	UVMHIST_FUNC(__func__);
	UVMHIST_CALLARGS(pmaphist, "(pmap=%#jx, va=%#jx..%#jx, prot=%ju)",
	    (uintptr_t)pmap, sva, eva, prot);
	PMAP_COUNT(protect);

	if ((prot & VM_PROT_READ) == VM_PROT_NONE) {
		pmap_remove(pmap, sva, eva);
		UVMHIST_LOG(pmaphist, " <-- done", 0, 0, 0, 0);
		return;
	}

	/*
	 * Change protection on every valid mapping within this segment.
	 */
	kpreempt_disable();
	pmap_addr_range_check(pmap, sva, eva, __func__);
	pmap_pte_process(pmap, sva, eva, pmap_pte_protect, prot);
	kpreempt_enable();

	UVMHIST_LOG(pmaphist, " <-- done", 0, 0, 0, 0);
}

#if defined(PMAP_VIRTUAL_CACHE_ALIASES) && !defined(PMAP_NO_PV_UNCACHED)
/*
 *	pmap_page_cache:
 *
 *	Change all mappings of a managed page to cached/uncached.
 */
void
pmap_page_cache(struct vm_page_md *mdpg, bool cached)
{
#ifdef UVMHIST
	const bool vmpage_p = VM_PAGEMD_VMPAGE_P(mdpg);
	struct vm_page * const pg = vmpage_p ? VM_MD_TO_PAGE(mdpg) : NULL;
#endif

	UVMHIST_FUNC(__func__);
	UVMHIST_CALLARGS(pmaphist, "(mdpg=%#jx (pa %#jx) cached=%jd vmpage %jd)",
	    (uintptr_t)mdpg, pg ? VM_PAGE_TO_PHYS(pg) : 0, cached, vmpage_p);

	KASSERT(kpreempt_disabled());
	KASSERT(VM_PAGEMD_PVLIST_LOCKED_P(mdpg));

	if (cached) {
		pmap_page_clear_attributes(mdpg, VM_PAGEMD_UNCACHED);
		PMAP_COUNT(page_cache_restorations);
	} else {
		pmap_page_set_attributes(mdpg, VM_PAGEMD_UNCACHED);
		PMAP_COUNT(page_cache_evictions);
	}

	for (pv_entry_t pv = &mdpg->mdpg_first; pv != NULL; pv = pv->pv_next) {
		pmap_t pmap = pv->pv_pmap;
		vaddr_t va = trunc_page(pv->pv_va);

		KASSERT(pmap != NULL);
		KASSERT(pmap != pmap_kernel() || !pmap_md_direct_mapped_vaddr_p(va));
		pt_entry_t * const ptep = pmap_pte_lookup(pmap, va);
		if (ptep == NULL)
			continue;
		pt_entry_t pte = *ptep;
		if (pte_valid_p(pte)) {
			pte = pte_cached_change(pte, cached);
			pmap_tlb_miss_lock_enter();
			pte_set(ptep, pte);
			pmap_tlb_update_addr(pmap, va, pte, PMAP_TLB_NEED_IPI);
			pmap_tlb_miss_lock_exit();
		}
	}

	UVMHIST_LOG(pmaphist, " <-- done", 0, 0, 0, 0);
}
#endif	/* PMAP_VIRTUAL_CACHE_ALIASES && !PMAP_NO_PV_UNCACHED */

/*
 *	Insert the given physical page (p) at
 *	the specified virtual address (v) in the
 *	target physical map with the protection requested.
 *
 *	If specified, the page will be wired down, meaning
 *	that the related pte can not be reclaimed.
 *
 *	NB:  This is the only routine which MAY NOT lazy-evaluate
 *	or lose information.  That is, this routine must actually
 *	insert this page into the given map NOW.
 */
int
pmap_enter(pmap_t pmap, vaddr_t va, paddr_t pa, vm_prot_t prot, u_int flags)
{
	const bool wired = (flags & PMAP_WIRED) != 0;
	const bool is_kernel_pmap_p = (pmap == pmap_kernel());
	u_int update_flags = (flags & VM_PROT_ALL) != 0 ? PMAP_TLB_INSERT : 0;
#ifdef UVMHIST
	struct kern_history * const histp =
	    ((prot & VM_PROT_EXECUTE) ? &pmapexechist : &pmaphist);
#endif

	UVMHIST_FUNC(__func__);
	UVMHIST_CALLARGS(*histp, "(pmap=%#jx, va=%#jx, pa=%#jx",
	    (uintptr_t)pmap, va, pa, 0);
	UVMHIST_LOG(*histp, "prot=%#jx flags=%jx)", prot, flags, 0, 0);

	const bool good_color = PMAP_PAGE_COLOROK_P(pa, va);
	if (is_kernel_pmap_p) {
		PMAP_COUNT(kernel_mappings);
		if (!good_color)
			PMAP_COUNT(kernel_mappings_bad);
	} else {
		PMAP_COUNT(user_mappings);
		if (!good_color)
			PMAP_COUNT(user_mappings_bad);
	}
	pmap_addr_range_check(pmap, va, va, __func__);

	KASSERTMSG(prot & VM_PROT_READ, "no READ (%#x) in prot %#x",
	    VM_PROT_READ, prot);

	struct vm_page * const pg = PHYS_TO_VM_PAGE(pa);
	struct vm_page_md * const mdpg = (pg ? VM_PAGE_TO_MD(pg) : NULL);

	struct vm_page_md *mdpp = NULL;
#ifdef __HAVE_PMAP_PV_TRACK
	struct pmap_page *pp = pmap_pv_tracked(pa);
	mdpp = pp ? PMAP_PAGE_TO_MD(pp) : NULL;
#endif

	if (mdpg) {
		/* Set page referenced/modified status based on flags */
		if (flags & VM_PROT_WRITE) {
			pmap_page_set_attributes(mdpg, VM_PAGEMD_MODIFIED|VM_PAGEMD_REFERENCED);
		} else if (flags & VM_PROT_ALL) {
			pmap_page_set_attributes(mdpg, VM_PAGEMD_REFERENCED);
		}

#ifdef PMAP_VIRTUAL_CACHE_ALIASES
		if (!VM_PAGEMD_CACHED_P(mdpg)) {
			flags |= PMAP_NOCACHE;
			PMAP_COUNT(uncached_mappings);
		}
#endif

		PMAP_COUNT(managed_mappings);
	} else if (mdpp) {
#ifdef __HAVE_PMAP_PV_TRACK
		pmap_page_set_attributes(mdpg, VM_PAGEMD_REFERENCED);

		PMAP_COUNT(pvtracked_mappings);
#endif
	} else {
		/*
		 * Assumption: if it is not part of our managed memory
		 * then it must be device memory which may be volatile.
		 */
		if ((flags & PMAP_CACHE_MASK) == 0)
			flags |= PMAP_NOCACHE;
		PMAP_COUNT(unmanaged_mappings);
	}

<<<<<<< HEAD
	KASSERTMSG(mdpg == NULL || mdpp ==NULL, "mdpg %p mdpp %p", mdpg, mdpp);
=======
	KASSERTMSG(mdpg == NULL || mdpp == NULL, "mdpg %p mdpp %p", mdpg, mdpp);
>>>>>>> d942642f

	struct vm_page_md *md = (mdpg != NULL) ? mdpg : mdpp;
	pt_entry_t npte = pte_make_enter(pa, md, prot, flags,
	    is_kernel_pmap_p);

	kpreempt_disable();

	pt_entry_t * const ptep = pmap_pte_reserve(pmap, va, flags);
	if (__predict_false(ptep == NULL)) {
		kpreempt_enable();
		UVMHIST_LOG(*histp, " <-- ENOMEM", 0, 0, 0, 0);
		return ENOMEM;
	}
	const pt_entry_t opte = *ptep;
	const bool resident = pte_valid_p(opte);
	bool remap = false;
	if (resident) {
		if (pte_to_paddr(opte) != pa) {
			KASSERT(!is_kernel_pmap_p);
		    	const pt_entry_t rpte = pte_nv_entry(false);

			pmap_addr_range_check(pmap, va, va + NBPG, __func__);
			pmap_pte_process(pmap, va, va + NBPG, pmap_pte_remove,
			    rpte);
			PMAP_COUNT(user_mappings_changed);
			remap = true;
		}
		update_flags |= PMAP_TLB_NEED_IPI;
	}

	if (!resident || remap) {
		pmap->pm_stats.resident_count++;
	}

	/* Done after case that may sleep/return. */
	if (md)
		pmap_enter_pv(pmap, va, pa, md, &npte, 0);

	/*
	 * Now validate mapping with desired protection/wiring.
	 */
	if (wired) {
		pmap->pm_stats.wired_count++;
		npte = pte_wire_entry(npte);
	}

	UVMHIST_LOG(*histp, "new pte %#jx (pa %#jx)",
	    pte_value(npte), pa, 0, 0);

	KASSERT(pte_valid_p(npte));

	pmap_tlb_miss_lock_enter();
	pte_set(ptep, npte);
	pmap_tlb_update_addr(pmap, va, npte, update_flags);
	pmap_tlb_miss_lock_exit();
	kpreempt_enable();

	if (pg != NULL && (prot == (VM_PROT_READ | VM_PROT_EXECUTE))) {
		KASSERT(mdpg != NULL);
		PMAP_COUNT(exec_mappings);
		if (!VM_PAGEMD_EXECPAGE_P(mdpg) && pte_cached_p(npte)) {
			if (!pte_deferred_exec_p(npte)) {
				UVMHIST_LOG(*histp, "va=%#jx pg %#jx: "
				    "immediate syncicache",
				    va, (uintptr_t)pg, 0, 0);
				pmap_page_syncicache(pg);
				pmap_page_set_attributes(mdpg,
				    VM_PAGEMD_EXECPAGE);
				PMAP_COUNT(exec_synced_mappings);
			} else {
				UVMHIST_LOG(*histp, "va=%#jx pg %#jx: defer "
				    "syncicache: pte %#jx",
				    va, (uintptr_t)pg, npte, 0);
			}
		} else {
			UVMHIST_LOG(*histp,
			    "va=%#jx pg %#jx: no syncicache cached %jd",
			    va, (uintptr_t)pg, pte_cached_p(npte), 0);
		}
	} else if (pg != NULL && (prot & VM_PROT_EXECUTE)) {
		KASSERT(mdpg != NULL);
		KASSERT(prot & VM_PROT_WRITE);
		PMAP_COUNT(exec_mappings);
		pmap_page_syncicache(pg);
		pmap_page_clear_attributes(mdpg, VM_PAGEMD_EXECPAGE);
		UVMHIST_LOG(*histp,
		    "va=%#jx pg %#jx: immediate syncicache (writeable)",
		    va, (uintptr_t)pg, 0, 0);
	}

	UVMHIST_LOG(*histp, " <-- 0 (OK)", 0, 0, 0, 0);
	return 0;
}

void
pmap_kenter_pa(vaddr_t va, paddr_t pa, vm_prot_t prot, u_int flags)
{
	pmap_t pmap = pmap_kernel();
	struct vm_page * const pg = PHYS_TO_VM_PAGE(pa);
	struct vm_page_md * const mdpg = (pg ? VM_PAGE_TO_MD(pg) : NULL);

	UVMHIST_FUNC(__func__);
	UVMHIST_CALLARGS(pmaphist, "(va=%#jx pa=%#jx prot=%ju, flags=%jx)",
	    va, pa, prot, flags);
	PMAP_COUNT(kenter_pa);

	if (mdpg == NULL) {
		PMAP_COUNT(kenter_pa_unmanaged);
		if ((flags & PMAP_CACHE_MASK) == 0)
			flags |= PMAP_NOCACHE;
	} else {
		if ((flags & PMAP_NOCACHE) == 0 && !PMAP_PAGE_COLOROK_P(pa, va))
			PMAP_COUNT(kenter_pa_bad);
	}

	pt_entry_t npte = pte_make_kenter_pa(pa, mdpg, prot, flags);
	kpreempt_disable();
	pt_entry_t * const ptep = pmap_pte_reserve(pmap, va, 0);

	KASSERTMSG(ptep != NULL, "%#"PRIxVADDR " %#"PRIxVADDR, va,
	    pmap_limits.virtual_end);
	KASSERT(!pte_valid_p(*ptep));

	/*
	 * No need to track non-managed pages or PMAP_KMPAGEs pages for aliases
	 */
#ifdef PMAP_VIRTUAL_CACHE_ALIASES
	if (pg != NULL && (flags & PMAP_KMPAGE) == 0
	    && pmap_md_virtual_cache_aliasing_p()) {
		pmap_enter_pv(pmap, va, pa, mdpg, &npte, PV_KENTER);
	}
#endif

	/*
	 * We have the option to force this mapping into the TLB but we
	 * don't.  Instead let the next reference to the page do it.
	 */
	pmap_tlb_miss_lock_enter();
	pte_set(ptep, npte);
	pmap_tlb_update_addr(pmap_kernel(), va, npte, 0);
	pmap_tlb_miss_lock_exit();
	kpreempt_enable();
#if DEBUG > 1
	for (u_int i = 0; i < PAGE_SIZE / sizeof(long); i++) {
		if (((long *)va)[i] != ((long *)pa)[i])
			panic("%s: contents (%lx) of va %#"PRIxVADDR
			    " != contents (%lx) of pa %#"PRIxPADDR, __func__,
			    ((long *)va)[i], va, ((long *)pa)[i], pa);
	}
#endif

	UVMHIST_LOG(pmaphist, " <-- done (ptep=%#jx)", (uintptr_t)ptep, 0, 0,
	    0);
}

/*
 *	Remove the given range of addresses from the kernel map.
 *
 *	It is assumed that the start and end are properly
 *	rounded to the page size.
 */

static bool
pmap_pte_kremove(pmap_t pmap, vaddr_t sva, vaddr_t eva, pt_entry_t *ptep,
	uintptr_t flags)
{
	const pt_entry_t new_pte = pte_nv_entry(true);

	UVMHIST_FUNC(__func__);
	UVMHIST_CALLARGS(pmaphist, "(pmap=%#jx, sva=%#jx eva=%#jx ptep=%#jx)",
	    (uintptr_t)pmap, sva, eva, (uintptr_t)ptep);

	KASSERT(kpreempt_disabled());

	for (; sva < eva; sva += NBPG, ptep = pmap_md_nptep(ptep)) {
		pt_entry_t pte = *ptep;
		if (!pte_valid_p(pte))
			continue;

		PMAP_COUNT(kremove_pages);
#ifdef PMAP_VIRTUAL_CACHE_ALIASES
		struct vm_page * const pg = PHYS_TO_VM_PAGE(pte_to_paddr(pte));
		if (pg != NULL && pmap_md_virtual_cache_aliasing_p()) {
			pmap_remove_pv(pmap, sva, pg, !pte_readonly_p(pte));
		}
#endif

		pmap_tlb_miss_lock_enter();
		pte_set(ptep, new_pte);
		pmap_tlb_invalidate_addr(pmap, sva);
		pmap_tlb_miss_lock_exit();
	}

	UVMHIST_LOG(pmaphist, " <-- done", 0, 0, 0, 0);

	return false;
}

void
pmap_kremove(vaddr_t va, vsize_t len)
{
	const vaddr_t sva = trunc_page(va);
	const vaddr_t eva = round_page(va + len);

	UVMHIST_FUNC(__func__);
	UVMHIST_CALLARGS(pmaphist, "(va=%#jx len=%#jx)", va, len, 0, 0);

	kpreempt_disable();
	pmap_pte_process(pmap_kernel(), sva, eva, pmap_pte_kremove, 0);
	kpreempt_enable();

	UVMHIST_LOG(pmaphist, " <-- done", 0, 0, 0, 0);
}

bool
pmap_remove_all(struct pmap *pmap)
{
	UVMHIST_FUNC(__func__);
	UVMHIST_CALLARGS(pmaphist, "(pm=%#jx)", (uintptr_t)pmap, 0, 0, 0);

	KASSERT(pmap != pmap_kernel());

	kpreempt_disable();
	/*
	 * Free all of our ASIDs which means we can skip doing all the
	 * tlb_invalidate_addrs().
	 */
	pmap_tlb_miss_lock_enter();
#ifdef MULTIPROCESSOR
	// This should be the last CPU with this pmap onproc
	KASSERT(!kcpuset_isotherset(pmap->pm_onproc, cpu_index(curcpu())));
	if (kcpuset_isset(pmap->pm_onproc, cpu_index(curcpu())))
#endif
		pmap_tlb_asid_deactivate(pmap);
#ifdef MULTIPROCESSOR
	KASSERT(kcpuset_iszero(pmap->pm_onproc));
#endif
	pmap_tlb_asid_release_all(pmap);
	pmap_tlb_miss_lock_exit();
	pmap->pm_flags |= PMAP_DEFERRED_ACTIVATE;

#ifdef PMAP_FAULTINFO
	curpcb->pcb_faultinfo.pfi_faultaddr = 0;
	curpcb->pcb_faultinfo.pfi_repeats = 0;
	curpcb->pcb_faultinfo.pfi_faultptep = NULL;
#endif
	kpreempt_enable();

	UVMHIST_LOG(pmaphist, " <-- done", 0, 0, 0, 0);
	return false;
}

/*
 *	Routine:	pmap_unwire
 *	Function:	Clear the wired attribute for a map/virtual-address
 *			pair.
 *	In/out conditions:
 *			The mapping must already exist in the pmap.
 */
void
pmap_unwire(pmap_t pmap, vaddr_t va)
{
	UVMHIST_FUNC(__func__);
	UVMHIST_CALLARGS(pmaphist, "(pmap=%#jx, va=%#jx)", (uintptr_t)pmap, va,
	    0, 0);
	PMAP_COUNT(unwire);

	/*
	 * Don't need to flush the TLB since PG_WIRED is only in software.
	 */
	kpreempt_disable();
	pmap_addr_range_check(pmap, va, va, __func__);
	pt_entry_t * const ptep = pmap_pte_lookup(pmap, va);
	KASSERTMSG(ptep != NULL, "pmap %p va %#"PRIxVADDR" invalid STE",
	    pmap, va);
	pt_entry_t pte = *ptep;
	KASSERTMSG(pte_valid_p(pte),
	    "pmap %p va %#" PRIxVADDR " invalid PTE %#" PRIxPTE " @ %p",
	    pmap, va, pte_value(pte), ptep);

	if (pte_wired_p(pte)) {
		pmap_tlb_miss_lock_enter();
		pte_set(ptep, pte_unwire_entry(pte));
		pmap_tlb_miss_lock_exit();
		pmap->pm_stats.wired_count--;
	}
#ifdef DIAGNOSTIC
	else {
		printf("%s: wiring for pmap %p va %#"PRIxVADDR" unchanged!\n",
		    __func__, pmap, va);
	}
#endif
	kpreempt_enable();

	UVMHIST_LOG(pmaphist, " <-- done", 0, 0, 0, 0);
}

/*
 *	Routine:	pmap_extract
 *	Function:
 *		Extract the physical page address associated
 *		with the given map/virtual_address pair.
 */
bool
pmap_extract(pmap_t pmap, vaddr_t va, paddr_t *pap)
{
	paddr_t pa;

	if (pmap == pmap_kernel()) {
		if (pmap_md_kernel_vaddr_p(va)) {
			pa = pmap_md_kernel_vaddr_to_paddr(va);
			goto done;
		}
		if (pmap_md_direct_mapped_vaddr_p(va)) {
			pa = pmap_md_direct_mapped_vaddr_to_paddr(va);
			goto done;
		}
		if (pmap_md_io_vaddr_p(va))
			panic("pmap_extract: io address %#"PRIxVADDR"", va);

		if (va >= pmap_limits.virtual_end)
			panic("%s: illegal kernel mapped address %#"PRIxVADDR,
			    __func__, va);
	}
	kpreempt_disable();
	const pt_entry_t * const ptep = pmap_pte_lookup(pmap, va);
	if (ptep == NULL || !pte_valid_p(*ptep)) {
		kpreempt_enable();
		return false;
	}
	pa = pte_to_paddr(*ptep) | (va & PGOFSET);
	kpreempt_enable();
done:
	if (pap != NULL) {
		*pap = pa;
	}
	return true;
}

/*
 *	Copy the range specified by src_addr/len
 *	from the source map to the range dst_addr/len
 *	in the destination map.
 *
 *	This routine is only advisory and need not do anything.
 */
void
pmap_copy(pmap_t dst_pmap, pmap_t src_pmap, vaddr_t dst_addr, vsize_t len,
    vaddr_t src_addr)
{
	UVMHIST_FUNC(__func__);
	UVMHIST_CALLED(pmaphist);
	PMAP_COUNT(copy);
}

/*
 *	pmap_clear_reference:
 *
 *	Clear the reference bit on the specified physical page.
 */
bool
pmap_clear_reference(struct vm_page *pg)
{
	struct vm_page_md * const mdpg = VM_PAGE_TO_MD(pg);

	UVMHIST_FUNC(__func__);
	UVMHIST_CALLARGS(pmaphist, "(pg=%#jx (pa %#jx))",
	   (uintptr_t)pg, VM_PAGE_TO_PHYS(pg), 0,0);

	bool rv = pmap_page_clear_attributes(mdpg, VM_PAGEMD_REFERENCED);

	UVMHIST_LOG(pmaphist, " <-- wasref %ju", rv, 0, 0, 0);

	return rv;
}

/*
 *	pmap_is_referenced:
 *
 *	Return whether or not the specified physical page is referenced
 *	by any physical maps.
 */
bool
pmap_is_referenced(struct vm_page *pg)
{
	return VM_PAGEMD_REFERENCED_P(VM_PAGE_TO_MD(pg));
}

/*
 *	Clear the modify bits on the specified physical page.
 */
bool
pmap_clear_modify(struct vm_page *pg)
{
	struct vm_page_md * const mdpg = VM_PAGE_TO_MD(pg);
	pv_entry_t pv = &mdpg->mdpg_first;
	pv_entry_t pv_next;

	UVMHIST_FUNC(__func__);
	UVMHIST_CALLARGS(pmaphist, "(pg=%#jx (%#jx))",
	    (uintptr_t)pg, VM_PAGE_TO_PHYS(pg), 0,0);
	PMAP_COUNT(clear_modify);

	if (VM_PAGEMD_EXECPAGE_P(mdpg)) {
		if (pv->pv_pmap == NULL) {
			UVMHIST_LOG(pmapexechist,
			    "pg %#jx (pa %#jx): execpage cleared",
			    (uintptr_t)pg, VM_PAGE_TO_PHYS(pg), 0, 0);
			pmap_page_clear_attributes(mdpg, VM_PAGEMD_EXECPAGE);
			PMAP_COUNT(exec_uncached_clear_modify);
		} else {
			UVMHIST_LOG(pmapexechist,
			    "pg %#jx (pa %#jx): syncicache performed",
			    (uintptr_t)pg, VM_PAGE_TO_PHYS(pg), 0, 0);
			pmap_page_syncicache(pg);
			PMAP_COUNT(exec_synced_clear_modify);
		}
	}
	if (!pmap_page_clear_attributes(mdpg, VM_PAGEMD_MODIFIED)) {
		UVMHIST_LOG(pmaphist, " <-- false", 0, 0, 0, 0);
		return false;
	}
	if (pv->pv_pmap == NULL) {
		UVMHIST_LOG(pmaphist, " <-- true (no mappings)", 0, 0, 0, 0);
		return true;
	}

	/*
	 * remove write access from any pages that are dirty
	 * so we can tell if they are written to again later.
	 * flush the VAC first if there is one.
	 */
	kpreempt_disable();
	VM_PAGEMD_PVLIST_READLOCK(mdpg);
	pmap_pvlist_check(mdpg);
	for (; pv != NULL; pv = pv_next) {
		pmap_t pmap = pv->pv_pmap;
		vaddr_t va = trunc_page(pv->pv_va);

		pv_next = pv->pv_next;
#ifdef PMAP_VIRTUAL_CACHE_ALIASES
		if (PV_ISKENTER_P(pv))
			continue;
#endif
		pt_entry_t * const ptep = pmap_pte_lookup(pmap, va);
		KASSERT(ptep);
		pt_entry_t pte = pte_prot_nowrite(*ptep);
		if (*ptep == pte) {
			continue;
		}
		KASSERT(pte_valid_p(pte));
		const uintptr_t gen = VM_PAGEMD_PVLIST_UNLOCK(mdpg);
		pmap_tlb_miss_lock_enter();
		pte_set(ptep, pte);
		pmap_tlb_invalidate_addr(pmap, va);
		pmap_tlb_miss_lock_exit();
		pmap_update(pmap);
		if (__predict_false(gen != VM_PAGEMD_PVLIST_READLOCK(mdpg))) {
			/*
			 * The list changed!  So restart from the beginning.
			 */
			pv_next = &mdpg->mdpg_first;
			pmap_pvlist_check(mdpg);
		}
	}
	pmap_pvlist_check(mdpg);
	VM_PAGEMD_PVLIST_UNLOCK(mdpg);
	kpreempt_enable();

	UVMHIST_LOG(pmaphist, " <-- true (mappings changed)", 0, 0, 0, 0);
	return true;
}

/*
 *	pmap_is_modified:
 *
 *	Return whether or not the specified physical page is modified
 *	by any physical maps.
 */
bool
pmap_is_modified(struct vm_page *pg)
{
	return VM_PAGEMD_MODIFIED_P(VM_PAGE_TO_MD(pg));
}

/*
 *	pmap_set_modified:
 *
 *	Sets the page modified reference bit for the specified page.
 */
void
pmap_set_modified(paddr_t pa)
{
	struct vm_page * const pg = PHYS_TO_VM_PAGE(pa);
	struct vm_page_md * const mdpg = VM_PAGE_TO_MD(pg);
	pmap_page_set_attributes(mdpg, VM_PAGEMD_MODIFIED|VM_PAGEMD_REFERENCED);
}

/******************** pv_entry management ********************/

static void
pmap_pvlist_check(struct vm_page_md *mdpg)
{
#ifdef DEBUG
	pv_entry_t pv = &mdpg->mdpg_first;
	if (pv->pv_pmap != NULL) {
#ifdef PMAP_VIRTUAL_CACHE_ALIASES
		const u_int colormask = uvmexp.colormask;
		u_int colors = 0;
#endif
		for (; pv != NULL; pv = pv->pv_next) {
			KASSERT(pv->pv_pmap != pmap_kernel() || !pmap_md_direct_mapped_vaddr_p(pv->pv_va));
#ifdef PMAP_VIRTUAL_CACHE_ALIASES
			colors |= __BIT(atop(pv->pv_va) & colormask);
#endif
		}
#ifdef PMAP_VIRTUAL_CACHE_ALIASES
		// Assert that if there is more than 1 color mapped, that the
		// page is uncached.
		KASSERTMSG(!pmap_md_virtual_cache_aliasing_p()
		    || colors == 0 || (colors & (colors-1)) == 0
		    || VM_PAGEMD_UNCACHED_P(mdpg), "colors=%#x uncached=%u",
		    colors, VM_PAGEMD_UNCACHED_P(mdpg));
#endif
	} else {
    		KASSERT(pv->pv_next == NULL);
	}
#endif /* DEBUG */
}

/*
 * Enter the pmap and virtual address into the
 * physical to virtual map table.
 */
void
pmap_enter_pv(pmap_t pmap, vaddr_t va, paddr_t pa, struct vm_page_md *mdpg,
    pt_entry_t *nptep, u_int flags)
{
	pv_entry_t pv, npv, apv;
#ifdef UVMHIST
	bool first = false;
	struct vm_page *pg = VM_PAGEMD_VMPAGE_P(mdpg) ? VM_MD_TO_PAGE(mdpg) :
	    NULL;
#endif

	UVMHIST_FUNC(__func__);
	UVMHIST_CALLARGS(pmaphist, "(pmap=%#jx va=%#jx pg=%#jx (%#jx)",
	    (uintptr_t)pmap, va, (uintptr_t)pg, pa);
	UVMHIST_LOG(pmaphist, "nptep=%#jx (%#jx))",
	    (uintptr_t)nptep, pte_value(*nptep), 0, 0);

	KASSERT(kpreempt_disabled());
	KASSERT(pmap != pmap_kernel() || !pmap_md_direct_mapped_vaddr_p(va));
	KASSERTMSG(pmap != pmap_kernel() || !pmap_md_io_vaddr_p(va),
	    "va %#"PRIxVADDR, va);

	apv = NULL;
	VM_PAGEMD_PVLIST_LOCK(mdpg);
again:
	pv = &mdpg->mdpg_first;
	pmap_pvlist_check(mdpg);
	if (pv->pv_pmap == NULL) {
		KASSERT(pv->pv_next == NULL);
		/*
		 * No entries yet, use header as the first entry
		 */
		PMAP_COUNT(primary_mappings);
		PMAP_COUNT(mappings);
#ifdef UVMHIST
		first = true;
#endif
#ifdef PMAP_VIRTUAL_CACHE_ALIASES
		KASSERT(VM_PAGEMD_CACHED_P(mdpg));
		// If the new mapping has an incompatible color the last
		// mapping of this page, clean the page before using it.
		if (!PMAP_PAGE_COLOROK_P(va, pv->pv_va)) {
			pmap_md_vca_clean(mdpg, PMAP_WBINV);
		}
#endif
		pv->pv_pmap = pmap;
		pv->pv_va = va | flags;
	} else {
#ifdef PMAP_VIRTUAL_CACHE_ALIASES
		if (pmap_md_vca_add(mdpg, va, nptep)) {
			goto again;
		}
#endif

		/*
		 * There is at least one other VA mapping this page.
		 * Place this entry after the header.
		 *
		 * Note: the entry may already be in the table if
		 * we are only changing the protection bits.
		 */

		for (npv = pv; npv; npv = npv->pv_next) {
			if (pmap == npv->pv_pmap
			    && va == trunc_page(npv->pv_va)) {
#ifdef PARANOIADIAG
				pt_entry_t *ptep = pmap_pte_lookup(pmap, va);
				pt_entry_t pte = (ptep != NULL) ? *ptep : 0;
				if (!pte_valid_p(pte) || pte_to_paddr(pte) != pa)
					printf("%s: found va %#"PRIxVADDR
					    " pa %#"PRIxPADDR
					    " in pv_table but != %#"PRIxPTE"\n",
					    __func__, va, pa, pte_value(pte));
#endif
				PMAP_COUNT(remappings);
				VM_PAGEMD_PVLIST_UNLOCK(mdpg);
				if (__predict_false(apv != NULL))
					pmap_pv_free(apv);

				UVMHIST_LOG(pmaphist,
				    " <-- done pv=%#jx (reused)",
				    (uintptr_t)pv, 0, 0, 0);
				return;
			}
		}
		if (__predict_true(apv == NULL)) {
			/*
			 * To allocate a PV, we have to release the PVLIST lock
			 * so get the page generation.  We allocate the PV, and
			 * then reacquire the lock.
			 */
			pmap_pvlist_check(mdpg);
			const uintptr_t gen = VM_PAGEMD_PVLIST_UNLOCK(mdpg);

			apv = (pv_entry_t)pmap_pv_alloc();
			if (apv == NULL)
				panic("pmap_enter_pv: pmap_pv_alloc() failed");

			/*
			 * If the generation has changed, then someone else
			 * tinkered with this page so we should start over.
			 */
			if (gen != VM_PAGEMD_PVLIST_LOCK(mdpg))
				goto again;
		}
		npv = apv;
		apv = NULL;
#ifdef PMAP_VIRTUAL_CACHE_ALIASES
		/*
		 * If need to deal with virtual cache aliases, keep mappings
		 * in the kernel pmap at the head of the list.  This allows
		 * the VCA code to easily use them for cache operations if
		 * present.
		 */
		pmap_t kpmap = pmap_kernel();
		if (pmap != kpmap) {
			while (pv->pv_pmap == kpmap && pv->pv_next != NULL) {
				pv = pv->pv_next;
			}
		}
#endif
		npv->pv_va = va | flags;
		npv->pv_pmap = pmap;
		npv->pv_next = pv->pv_next;
		pv->pv_next = npv;
		PMAP_COUNT(mappings);
	}
	pmap_pvlist_check(mdpg);
	VM_PAGEMD_PVLIST_UNLOCK(mdpg);
	if (__predict_false(apv != NULL))
		pmap_pv_free(apv);

	UVMHIST_LOG(pmaphist, " <-- done pv=%#jx (first %ju)", (uintptr_t)pv,
	    first, 0, 0);
}

/*
 * Remove a physical to virtual address translation.
 * If cache was inhibited on this page, and there are no more cache
 * conflicts, restore caching.
 * Flush the cache if the last page is removed (should always be cached
 * at this point).
 */
//XXXNH
void
pmap_remove_pv(pmap_t pmap, vaddr_t va, struct vm_page *pg, bool dirty)
{
	struct vm_page_md * const mdpg = VM_PAGE_TO_MD(pg);
	pv_entry_t pv, npv;
	bool last;

	UVMHIST_FUNC(__func__);
	UVMHIST_CALLARGS(pmaphist, "(pmap=%#jx, va=%#jx, pg=%#jx (pa %#jx)",
	    (uintptr_t)pmap, va, (uintptr_t)pg, VM_PAGE_TO_PHYS(pg));
	UVMHIST_LOG(pmaphist, "dirty=%ju)", dirty, 0, 0, 0);

	KASSERT(kpreempt_disabled());
	KASSERT((va & PAGE_MASK) == 0);
	pv = &mdpg->mdpg_first;

	VM_PAGEMD_PVLIST_LOCK(mdpg);
	pmap_pvlist_check(mdpg);

	/*
	 * If it is the first entry on the list, it is actually
	 * in the header and we must copy the following entry up
	 * to the header.  Otherwise we must search the list for
	 * the entry.  In either case we free the now unused entry.
	 */

	last = false;
	if (pmap == pv->pv_pmap && va == trunc_page(pv->pv_va)) {
		npv = pv->pv_next;
		if (npv) {
			*pv = *npv;
			KASSERT(pv->pv_pmap != NULL);
		} else {
#ifdef PMAP_VIRTUAL_CACHE_ALIASES
			pmap_page_clear_attributes(mdpg, VM_PAGEMD_UNCACHED);
#endif
			pv->pv_pmap = NULL;
			last = true;	/* Last mapping removed */
		}
		PMAP_COUNT(remove_pvfirst);
	} else {
		for (npv = pv->pv_next; npv; pv = npv, npv = npv->pv_next) {
			PMAP_COUNT(remove_pvsearch);
			if (pmap == npv->pv_pmap && va == trunc_page(npv->pv_va))
				break;
		}
		if (npv) {
			pv->pv_next = npv->pv_next;
		}
	}

	pmap_pvlist_check(mdpg);
	VM_PAGEMD_PVLIST_UNLOCK(mdpg);

#ifdef PMAP_VIRTUAL_CACHE_ALIASES
	pmap_md_vca_remove(pg, va, dirty, last);
#endif

	/*
	 * Free the pv_entry if needed.
	 */
	if (npv)
		pmap_pv_free(npv);
	if (VM_PAGEMD_EXECPAGE_P(mdpg) && dirty) {
		if (last) {
			/*
			 * If this was the page's last mapping, we no longer
			 * care about its execness.
			 */
			UVMHIST_LOG(pmapexechist,
			    "pg %#jx (pa %#jx)last %ju: execpage cleared",
			    (uintptr_t)pg, VM_PAGE_TO_PHYS(pg), last, 0);
			pmap_page_clear_attributes(mdpg, VM_PAGEMD_EXECPAGE);
			PMAP_COUNT(exec_uncached_remove);
		} else {
			/*
			 * Someone still has it mapped as an executable page
			 * so we must sync it.
			 */
			UVMHIST_LOG(pmapexechist,
			    "pg %#jx (pa %#jx) last %ju: performed syncicache",
			    (uintptr_t)pg, VM_PAGE_TO_PHYS(pg), last, 0);
			pmap_page_syncicache(pg);
			PMAP_COUNT(exec_synced_remove);
		}
	}

	UVMHIST_LOG(pmaphist, " <-- done", 0, 0, 0, 0);
}

#if defined(MULTIPROCESSOR)
struct pmap_pvlist_info {
	kmutex_t *pli_locks[PAGE_SIZE / 32];
	volatile u_int pli_lock_refs[PAGE_SIZE / 32];
	volatile u_int pli_lock_index;
	u_int pli_lock_mask;
} pmap_pvlist_info;

void
pmap_pvlist_lock_init(size_t cache_line_size)
{
	struct pmap_pvlist_info * const pli = &pmap_pvlist_info;
	const vaddr_t lock_page = uvm_pageboot_alloc(PAGE_SIZE);
	vaddr_t lock_va = lock_page;
	if (sizeof(kmutex_t) > cache_line_size) {
		cache_line_size = roundup2(sizeof(kmutex_t), cache_line_size);
	}
	const size_t nlocks = PAGE_SIZE / cache_line_size;
	KASSERT((nlocks & (nlocks - 1)) == 0);
	/*
	 * Now divide the page into a number of mutexes, one per cacheline.
	 */
	for (size_t i = 0; i < nlocks; lock_va += cache_line_size, i++) {
		kmutex_t * const lock = (kmutex_t *)lock_va;
		mutex_init(lock, MUTEX_DEFAULT, IPL_HIGH);
		pli->pli_locks[i] = lock;
	}
	pli->pli_lock_mask = nlocks - 1;
}

kmutex_t *
pmap_pvlist_lock_addr(struct vm_page_md *mdpg)
{
	struct pmap_pvlist_info * const pli = &pmap_pvlist_info;
	kmutex_t *lock = mdpg->mdpg_lock;

	/*
	 * Allocate a lock on an as-needed basis.  This will hopefully give us
	 * semi-random distribution not based on page color.
	 */
	if (__predict_false(lock == NULL)) {
		size_t locknum = atomic_add_int_nv(&pli->pli_lock_index, 37);
		size_t lockid = locknum & pli->pli_lock_mask;
		kmutex_t * const new_lock = pli->pli_locks[lockid];
		/*
		 * Set the lock.  If some other thread already did, just use
		 * the one they assigned.
		 */
		lock = atomic_cas_ptr(&mdpg->mdpg_lock, NULL, new_lock);
		if (lock == NULL) {
			lock = new_lock;
			atomic_inc_uint(&pli->pli_lock_refs[lockid]);
		}
	}

	/*
	 * Now finally provide the lock.
	 */
	return lock;
}
#else /* !MULTIPROCESSOR */
void
pmap_pvlist_lock_init(size_t cache_line_size)
{
	mutex_init(&pmap_pvlist_mutex, MUTEX_DEFAULT, IPL_HIGH);
}

#ifdef MODULAR
kmutex_t *
pmap_pvlist_lock_addr(struct vm_page_md *mdpg)
{
	/*
	 * We just use a global lock.
	 */
	if (__predict_false(mdpg->mdpg_lock == NULL)) {
		mdpg->mdpg_lock = &pmap_pvlist_mutex;
	}

	/*
	 * Now finally provide the lock.
	 */
	return mdpg->mdpg_lock;
}
#endif /* MODULAR */
#endif /* !MULTIPROCESSOR */

/*
 * pmap_pv_page_alloc:
 *
 *	Allocate a page for the pv_entry pool.
 */
void *
pmap_pv_page_alloc(struct pool *pp, int flags)
{
	struct vm_page * const pg = pmap_md_alloc_poolpage(UVM_PGA_USERESERVE);
	if (pg == NULL)
		return NULL;

	return (void *)pmap_md_map_poolpage(VM_PAGE_TO_PHYS(pg), PAGE_SIZE);
}

/*
 * pmap_pv_page_free:
 *
 *	Free a pv_entry pool page.
 */
void
pmap_pv_page_free(struct pool *pp, void *v)
{
	vaddr_t va = (vaddr_t)v;

	KASSERT(pmap_md_direct_mapped_vaddr_p(va));
	const paddr_t pa = pmap_md_direct_mapped_vaddr_to_paddr(va);
	struct vm_page * const pg = PHYS_TO_VM_PAGE(pa);
	KASSERT(pg != NULL);
#ifdef PMAP_VIRTUAL_CACHE_ALIASES
	kpreempt_disable();
	pmap_md_vca_remove(pg, va, true, true);
	kpreempt_enable();
#endif
	pmap_page_clear_attributes(VM_PAGE_TO_MD(pg), VM_PAGEMD_POOLPAGE);
	KASSERT(!VM_PAGEMD_EXECPAGE_P(VM_PAGE_TO_MD(pg)));
	uvm_pagefree(pg);
}

#ifdef PMAP_PREFER
/*
 * Find first virtual address >= *vap that doesn't cause
 * a cache alias conflict.
 */
void
pmap_prefer(vaddr_t foff, vaddr_t *vap, vsize_t sz, int td)
{
	vsize_t prefer_mask = ptoa(uvmexp.colormask);

	PMAP_COUNT(prefer_requests);

	prefer_mask |= pmap_md_cache_prefer_mask();

	if (prefer_mask) {
		vaddr_t	va = *vap;
		vsize_t d = (foff - va) & prefer_mask;
		if (d) {
			if (td)
				*vap = trunc_page(va - ((-d) & prefer_mask));
			else
				*vap = round_page(va + d);
			PMAP_COUNT(prefer_adjustments);
		}
	}
}
#endif /* PMAP_PREFER */

#ifdef PMAP_MAP_POOLPAGE
vaddr_t
pmap_map_poolpage(paddr_t pa)
{
	struct vm_page * const pg = PHYS_TO_VM_PAGE(pa);
	KASSERT(pg);

	struct vm_page_md * const mdpg = VM_PAGE_TO_MD(pg);
	KASSERT(!VM_PAGEMD_EXECPAGE_P(mdpg));

	pmap_page_set_attributes(mdpg, VM_PAGEMD_POOLPAGE);

	return pmap_md_map_poolpage(pa, NBPG);
}

paddr_t
pmap_unmap_poolpage(vaddr_t va)
{
	KASSERT(pmap_md_direct_mapped_vaddr_p(va));
	paddr_t pa = pmap_md_direct_mapped_vaddr_to_paddr(va);

	struct vm_page * const pg = PHYS_TO_VM_PAGE(pa);
	KASSERT(pg != NULL);
	KASSERT(!VM_PAGEMD_EXECPAGE_P(VM_PAGE_TO_MD(pg)));

	pmap_page_clear_attributes(VM_PAGE_TO_MD(pg), VM_PAGEMD_POOLPAGE);
	pmap_md_unmap_poolpage(va, NBPG);

	return pa;
}
#endif /* PMAP_MAP_POOLPAGE */<|MERGE_RESOLUTION|>--- conflicted
+++ resolved
@@ -1433,11 +1433,7 @@
 		PMAP_COUNT(unmanaged_mappings);
 	}
 
-<<<<<<< HEAD
-	KASSERTMSG(mdpg == NULL || mdpp ==NULL, "mdpg %p mdpp %p", mdpg, mdpp);
-=======
 	KASSERTMSG(mdpg == NULL || mdpp == NULL, "mdpg %p mdpp %p", mdpg, mdpp);
->>>>>>> d942642f
 
 	struct vm_page_md *md = (mdpg != NULL) ? mdpg : mdpp;
 	pt_entry_t npte = pte_make_enter(pa, md, prot, flags,
