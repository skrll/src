--- conflicted
+++ resolved
@@ -209,7 +209,7 @@
 
 #endif
 
-#if !defined(PMAP_HWPAGEWALKER) || !defined(POOL_PHYSTOV)
+#if !defined(PMAP_HWPAGEWALKER) || !defined(PMAP_MAP_POOLPAGE)
 #ifndef PMAP_SEGTAB_ALIGN
 #define PMAP_SEGTAB_ALIGN	/* nothing */
 #endif
@@ -230,7 +230,7 @@
 #ifdef PMAP_HWPAGEWALKER
 		.pm_pdetab = PMAP_INVALID_PDETAB_ADDRESS,
 #endif
-#if !defined(PMAP_HWPAGEWALKER) || !defined(POOL_PHYSTOV)
+#if !defined(PMAP_HWPAGEWALKER) || !defined(PMAP_MAP_POOLPAGE)
 		.pm_segtab = &pmap_kern_segtab,
 #endif
 		.pm_minaddr = VM_MIN_KERNEL_ADDRESS,
@@ -608,6 +608,27 @@
 void
 pmap_bootstrap_common(void)
 {
+	static const struct uvm_pagerops pmap_pager = {
+		/* nothing */
+	};
+
+	pmap_t pm = pmap_kernel();
+
+	rw_init(&pm->pm_obj_lock);
+	mutex_init(&pm->pm_lock, MUTEX_DEFAULT, IPL_VM);
+	uvm_obj_init(&pm->pm_uobject, &pmap_pager, false, 1);
+	uvm_obj_setlock(&pm->pm_uobject, &pm->pm_obj_lock);
+
+//	TAILQ_INIT(&pmap->pm_pvp_list);
+	TAILQ_INIT(&pm->pm_ptp_list);
+
+#if defined(PMAP_HWPAGEWALKER)
+	TAILQ_INIT(&pm->pm_pdetab_list);
+#endif
+#if !defined(PMAP_HWPAGEWALKER) || !defined(PMAP_MAP_POOLPAGE)
+	TAILQ_INIT(&pm->pm_segtab_list);
+#endif
+
 	pmap_tlb_miss_lock_init();
 }
 
@@ -667,6 +688,10 @@
 	UVMHIST_FUNC(__func__); UVMHIST_CALLED(pmaphist);
 	PMAP_COUNT(create);
 
+	static const struct uvm_pagerops pmap_pager = {
+		/* nothing */
+	};
+
 	pmap_t pmap = pool_get(&pmap_pmap_pool, PR_WAITOK);
 	memset(pmap, 0, PMAP_SIZE);
 
@@ -676,13 +701,12 @@
 	pmap->pm_minaddr = VM_MIN_ADDRESS;
 	pmap->pm_maxaddr = VM_MAXUSER_ADDRESS;
 
-//	pmap->pm_uobject.vmobjlock = mutex_obj_alloc(MUTEX_DEFAULT, IPL_VM);
-
-
-        mutex_init(&pmap->pm_obj_lock, MUTEX_DEFAULT, IPL_VM);
-        uvm_obj_init(&pmap->pm_uobject, NULL, false, 1);
-        uvm_obj_setlock(&pmap->pm_uobject, &pmap->pm_obj_lock);
-
+	/* XXXNH IPL_VM ??? */
+	mutex_init(&pmap->pm_lock, MUTEX_DEFAULT, IPL_VM);
+
+	rw_init(&pmap->pm_obj_lock);
+	uvm_obj_init(&pmap->pm_uobject, &pmap_pager, false, 1);
+	uvm_obj_setlock(&pmap->pm_uobject, &pmap->pm_obj_lock);
 
 //	TAILQ_INIT(&pmap->pm_pvp_list);
 	TAILQ_INIT(&pmap->pm_ptp_list);
@@ -747,7 +771,8 @@
 	KASSERT(pmap->pm_uobject.uo_npages == 0);
 
 	uvm_obj_destroy(&pmap->pm_uobject, false);
-	mutex_destroy(&pmap->pm_obj_lock);
+	rw_destroy(&pmap->pm_obj_lock);
+	mutex_destroy(&pmap->pm_lock);
 
 #ifdef MULTIPROCESSOR
 	kcpuset_destroy(pmap->pm_active);
@@ -795,15 +820,8 @@
 	kpreempt_disable();
 	pmap_tlb_miss_lock_enter();
 	pmap_tlb_asid_acquire(pmap, l);
-<<<<<<< HEAD
 	pmap_segtab_activate(pmap, l);
-	pmap_md_tlb_miss_lock_exit();
-=======
-	if (l == curlwp) {
-		pmap_segtab_activate(pmap, l);
-	}
 	pmap_tlb_miss_lock_exit();
->>>>>>> 1dfce182
 	kpreempt_enable();
 
 	UVMHIST_LOG(pmaphist, " <-- done (%ju:%ju)", l->l_proc->p_pid,
@@ -948,20 +966,10 @@
 
 	kpreempt_disable();
 	KASSERT(l == curlwp || l->l_cpu == curlwp->l_cpu);
-<<<<<<< HEAD
-	pmap_md_tlb_miss_lock_enter();
+	pmap_tlb_miss_lock_enter();
 	pmap_tlb_asid_deactivate(pmap);
 	pmap_segtab_deactivate(pmap);
-	pmap_md_tlb_miss_lock_exit();
-=======
-	pmap_tlb_miss_lock_enter();
-	curcpu()->ci_pmap_user_segtab = PMAP_INVALID_SEGTAB_ADDRESS;
-#ifdef _LP64
-	curcpu()->ci_pmap_user_seg0tab = NULL;
-#endif
-	pmap_tlb_asid_deactivate(pmap);
 	pmap_tlb_miss_lock_exit();
->>>>>>> 1dfce182
 	kpreempt_enable();
 
 	UVMHIST_LOG(pmaphist, " <-- done (%ju:%ju)", l->l_proc->p_pid,
