--- conflicted
+++ resolved
@@ -748,11 +748,7 @@
 pmap_destroy(pmap_t pmap)
 {
 	UVMHIST_FUNC(__func__);
-<<<<<<< HEAD
-	UVMHIST_CALLARGS(pmaphist, "(pmap=%#jx)", pmap, 0, 0, 0);
-=======
 	UVMHIST_CALLARGS(pmaphist, "(pmap=%#jx)", (uintptr_t)pmap, 0, 0, 0);
->>>>>>> 8a51764b
 
 	if (atomic_dec_uint_nv(&pmap->pm_count) > 0) {
 		PMAP_COUNT(dereference);
@@ -848,7 +844,6 @@
 	VM_PAGEMD_PVLIST_LOCK(mdpg);
 	pmap_pvlist_check(mdpg);
 
-<<<<<<< HEAD
 	struct vm_page * const pg =
 	    VM_PAGEMD_VMPAGE_P(mdpg) ? VM_MD_TO_PAGE(mdpg) : NULL;
 
@@ -862,11 +857,6 @@
 		    0, 0);
 	}
 
-=======
-	UVMHIST_FUNC(__func__);
-	UVMHIST_CALLARGS(pmapexechist, "pg %#jx (pa %#jx) [page removed]: "
-	    "execpage cleared", (uintptr_t)pg, VM_PAGE_TO_PHYS(pg), 0, 0);
->>>>>>> 8a51764b
 #ifdef PMAP_VIRTUAL_CACHE_ALIASES
 	pmap_page_clear_attributes(mdpg, VM_PAGEMD_EXECPAGE|VM_PAGEMD_UNCACHED);
 #else
@@ -1069,15 +1059,9 @@
 	const bool is_kernel_pmap_p = (pmap == pmap_kernel());
 
 	UVMHIST_FUNC(__func__);
-<<<<<<< HEAD
-	UVMHIST_CALLARGS(pmaphist, "(pmap=%#jx kernel=%u va=%#jx..%#jx)",
+	UVMHIST_CALLARGS(pmaphist, "(pmap=%#jx kernel=%jx va=%#jx..%#jx)",
 	    (uintptr_t)pmap, (is_kernel_pmap_p ? 1 : 0), sva, eva);
-	UVMHIST_LOG(pmaphist, "ptep=%#jx, flags(npte)=%#jx",
-=======
-	UVMHIST_CALLARGS(pmaphist, "(pmap=%#jx kernel=%jx va=%#jx..%#jx)",
-	    (uintptr_t)pmap, (pmap == pmap_kernel() ? 1 : 0), sva, eva);
 	UVMHIST_LOG(pmaphist, "ptep=%#jx, flags(npte)=%#jx)",
->>>>>>> 8a51764b
 	    (uintptr_t)ptep, flags, 0, 0);
 
 	KASSERT(kpreempt_disabled());
@@ -1313,13 +1297,8 @@
 	const paddr_t pa = pg ? VM_PAGE_TO_PHYS(pg) : 0;
 
 	UVMHIST_FUNC(__func__);
-<<<<<<< HEAD
 	UVMHIST_CALLARGS(pmaphist, "(mdpg=%#jx (pa %#jx) cached=%jd vmpage %jd)",
 	    (uintptr_t)mdpg, pa, cached, vmpage_p);
-=======
-	UVMHIST_CALLARGS(pmaphist, "(pg=%#jx (pa %#jx) cached=%jd)",
-	    (uintptr_t)pg, VM_PAGE_TO_PHYS(pg), cached, 0);
->>>>>>> 8a51764b
 
 	KASSERT(kpreempt_disabled());
 	KASSERT(VM_PAGEMD_PVLIST_LOCKED_P(mdpg));
@@ -1989,11 +1968,7 @@
 
 	UVMHIST_FUNC(__func__);
 	UVMHIST_CALLARGS(pmaphist, "(pmap=%#jx va=%#jx pg=%#jx (%#jx)",
-<<<<<<< HEAD
 	    (uintptr_t)pmap, va, (uintptr_t)pg, pa);
-=======
-	    (uintptr_t)pmap, va, (uintptr_t)pg, VM_PAGE_TO_PHYS(pg));
->>>>>>> 8a51764b
 	UVMHIST_LOG(pmaphist, "nptep=%#jx (%#jx))",
 	    (uintptr_t)nptep, pte_value(*nptep), 0, 0);
 
