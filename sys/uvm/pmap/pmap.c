--- conflicted
+++ resolved
@@ -1074,13 +1074,8 @@
 	const bool is_kernel_pmap_p = (pmap == pmap_kernel());
 
 	UVMHIST_FUNC(__func__);
-<<<<<<< HEAD
-	UVMHIST_CALLARGS(pmaphist, "(pmap=%#jx kernel=%jx va=%#jx..%#jx)",
+	UVMHIST_CALLARGS(pmaphist, "(pmap=%#jx kernel=%jd va=%#jx..%#jx)",
 	    (uintptr_t)pmap, (is_kernel_pmap_p ? 1 : 0), sva, eva);
-=======
-	UVMHIST_CALLARGS(pmaphist, "(pmap=%#jx kernel=%jd va=%#jx..%#jx)",
-	    (uintptr_t)pmap, (pmap == pmap_kernel() ? 1 : 0), sva, eva);
->>>>>>> 09f70655
 	UVMHIST_LOG(pmaphist, "ptep=%#jx, flags(npte)=%#jx)",
 	    (uintptr_t)ptep, flags, 0, 0);
 
