--- conflicted
+++ resolved
@@ -276,19 +276,12 @@
 void	pmap_page_set_attributes(struct vm_page_md *, u_int);
 void	pmap_pvlist_lock_init(size_t);
 #ifdef PMAP_VIRTUAL_CACHE_ALIASES
-<<<<<<< HEAD
-void	pmap_page_cache(struct vm_page_md *md, bool cached);
-#endif
-
-void	pmap_pv_protect(paddr_t, vm_prot_t);
-=======
 void	pmap_page_cache(struct vm_page_md *, bool cached);
 #endif
 
 #ifdef __HAVE_PMAP_PV_TRACK
 void	pmap_pv_protect(paddr_t, vm_prot_t);
 #endif
->>>>>>> d942642f
 
 #define	PMAP_WB		0
 #define	PMAP_WBINV	1
