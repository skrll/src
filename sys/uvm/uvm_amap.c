--- conflicted
+++ resolved
@@ -1,8 +1,4 @@
-<<<<<<< HEAD
-/*	$NetBSD: uvm_amap.c,v 1.125 2020/09/21 18:41:59 chs Exp $	*/
-=======
 /*	$NetBSD: uvm_amap.c,v 1.126 2021/03/13 15:29:55 skrll Exp $	*/
->>>>>>> 9e014010
 
 /*
  * Copyright (c) 1997 Charles D. Cranor and Washington University.
@@ -39,11 +35,7 @@
  */
 
 #include <sys/cdefs.h>
-<<<<<<< HEAD
-__KERNEL_RCSID(0, "$NetBSD: uvm_amap.c,v 1.125 2020/09/21 18:41:59 chs Exp $");
-=======
 __KERNEL_RCSID(0, "$NetBSD: uvm_amap.c,v 1.126 2021/03/13 15:29:55 skrll Exp $");
->>>>>>> 9e014010
 
 #include "opt_uvmhist.h"
 
