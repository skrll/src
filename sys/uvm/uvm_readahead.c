<<<<<<< HEAD
/*	$NetBSD: uvm_readahead.c,v 1.9 2018/03/30 07:22:59 mlelstv Exp $	*/
=======
/*	$NetBSD: uvm_readahead.c,v 1.10 2018/05/19 15:18:02 jdolecek Exp $	*/
>>>>>>> b2b84690

/*-
 * Copyright (c)2003, 2005, 2009 YAMAMOTO Takashi,
 * All rights reserved.
 *
 * Redistribution and use in source and binary forms, with or without
 * modification, are permitted provided that the following conditions
 * are met:
 * 1. Redistributions of source code must retain the above copyright
 *    notice, this list of conditions and the following disclaimer.
 * 2. Redistributions in binary form must reproduce the above copyright
 *    notice, this list of conditions and the following disclaimer in the
 *    documentation and/or other materials provided with the distribution.
 *
 * THIS SOFTWARE IS PROVIDED BY THE AUTHOR AND CONTRIBUTORS ``AS IS'' AND
 * ANY EXPRESS OR IMPLIED WARRANTIES, INCLUDING, BUT NOT LIMITED TO, THE
 * IMPLIED WARRANTIES OF MERCHANTABILITY AND FITNESS FOR A PARTICULAR PURPOSE
 * ARE DISCLAIMED.  IN NO EVENT SHALL THE AUTHOR OR CONTRIBUTORS BE LIABLE
 * FOR ANY DIRECT, INDIRECT, INCIDENTAL, SPECIAL, EXEMPLARY, OR CONSEQUENTIAL
 * DAMAGES (INCLUDING, BUT NOT LIMITED TO, PROCUREMENT OF SUBSTITUTE GOODS
 * OR SERVICES; LOSS OF USE, DATA, OR PROFITS; OR BUSINESS INTERRUPTION)
 * HOWEVER CAUSED AND ON ANY THEORY OF LIABILITY, WHETHER IN CONTRACT, STRICT
 * LIABILITY, OR TORT (INCLUDING NEGLIGENCE OR OTHERWISE) ARISING IN ANY WAY
 * OUT OF THE USE OF THIS SOFTWARE, EVEN IF ADVISED OF THE POSSIBILITY OF
 * SUCH DAMAGE.
 */

/*
 * uvm_object read-ahead
 *
 * TODO:
 *	- tune.
 *	- handle multiple streams.
 *	- find a better way to deal with PGO_LOCKED pager requests.
 *	  (currently just ignored)
 *	- consider the amount of memory in the system.
 *	- consider the speed of the underlying device.
 *	- consider filesystem block size / block layout.
 */

#include <sys/cdefs.h>
<<<<<<< HEAD
__KERNEL_RCSID(0, "$NetBSD: uvm_readahead.c,v 1.9 2018/03/30 07:22:59 mlelstv Exp $");
=======
__KERNEL_RCSID(0, "$NetBSD: uvm_readahead.c,v 1.10 2018/05/19 15:18:02 jdolecek Exp $");
>>>>>>> b2b84690

#include <sys/param.h>
#include <sys/pool.h>

#include <uvm/uvm.h>
#include <uvm/uvm_readahead.h>

#if defined(READAHEAD_DEBUG)
#define	DPRINTF(a)	printf a
#else /* defined(READAHEAD_DEBUG) */
#define	DPRINTF(a)	/* nothing */
#endif /* defined(READAHEAD_DEBUG) */

/*
 * uvm_ractx: read-ahead context.
 */

struct uvm_ractx {
	int ra_flags;
#define	RA_VALID	1
	off_t ra_winstart;	/* window start offset */
	size_t ra_winsize;	/* window size */
	off_t ra_next;		/* next offset to read-ahead */
};

#if defined(sun2) || defined(sun3)
/* XXX: on sun2 and sun3 MAXPHYS is 0xe000 */
#undef MAXPHYS	
#define MAXPHYS		0x8000	/* XXX */
#endif

#define	RA_WINSIZE_INIT	MAXPHYS			/* initial window size */
#define	RA_WINSIZE_MAX	(MAXPHYS * 16)		/* max window size */
#define	RA_WINSIZE_SEQENTIAL	RA_WINSIZE_MAX	/* fixed window size used for
						   SEQUENTIAL hint */
#define	RA_MINSIZE	(MAXPHYS * 2)		/* min size to start i/o */
#define	RA_IOCHUNK	MAXPHYS			/* read-ahead i/o chunk size */

static off_t ra_startio(struct uvm_object *, off_t, size_t);
static struct uvm_ractx *ra_allocctx(void);
static void ra_freectx(struct uvm_ractx *);

static struct pool_cache ractx_cache;

/*
 * uvm_ra_init: initialize readahead module.
 */

void
uvm_ra_init(void)
{

	pool_cache_bootstrap(&ractx_cache, sizeof(struct uvm_ractx), 0, 0, 0,
	    "ractx", NULL, IPL_NONE, NULL, NULL, NULL);
}

static struct uvm_ractx *
ra_allocctx(void)
{

	return pool_cache_get(&ractx_cache, PR_NOWAIT);
}

static void
ra_freectx(struct uvm_ractx *ra)
{

	pool_cache_put(&ractx_cache, ra);
}

/*
 * ra_startio: start i/o for read-ahead.
 *
 * => start i/o for each RA_IOCHUNK sized chunk.
 * => return offset to which we started i/o.
 */

static off_t
ra_startio(struct uvm_object *uobj, off_t off, size_t sz)
{
	const off_t endoff = off + sz;

	DPRINTF(("%s: uobj=%p, off=%" PRIu64 ", endoff=%" PRIu64 "\n",
	    __func__, uobj, off, endoff));

	/*
	 * Don't issue read-ahead if the last page of the range is already cached.
	 * The assumption is that since the access is sequential, the intermediate
	 * pages would have similar LRU stats, and hence likely to be still in cache
	 * too. This speeds up I/O using cache, since it avoids lookups and temporary
	 * allocations done by full pgo_get.
	 */
	mutex_enter(uobj->vmobjlock);
	struct vm_page *pg = uvm_pagelookup(uobj, trunc_page(endoff - 1));
	mutex_exit(uobj->vmobjlock);
	if (pg != NULL) {
		DPRINTF(("%s:  off=%" PRIu64 ", sz=%zu already cached\n",
		    __func__, off, sz));
		return endoff;
	}

	off = trunc_page(off);
	while (off < endoff) {
		const size_t chunksize = RA_IOCHUNK;
		int error;
		size_t donebytes;
		int npages;
		int orignpages;
		size_t bytelen;

		KASSERT((chunksize & (chunksize - 1)) == 0);
		KASSERT((off & PAGE_MASK) == 0);
		bytelen = ((off + chunksize) & -(off_t)chunksize) - off;
		KASSERT((bytelen & PAGE_MASK) == 0);
		npages = orignpages = bytelen >> PAGE_SHIFT;
		KASSERT(npages != 0);

		/*
		 * use UVM_ADV_RANDOM to avoid recursion.
		 */

		mutex_enter(uobj->vmobjlock);
		error = (*uobj->pgops->pgo_get)(uobj, off, NULL,
		    &npages, 0, VM_PROT_READ, UVM_ADV_RANDOM, PGO_NOTIMESTAMP);
		DPRINTF(("%s:  off=%" PRIu64 ", bytelen=%zu -> %d\n",
		    __func__, off, bytelen, error));
		if (error != 0 && error != EBUSY) {
			if (error != EINVAL) { /* maybe past EOF */
				DPRINTF(("%s: error=%d\n", __func__, error));
			}
			break;
		}
		KASSERT(orignpages == npages);
		donebytes = orignpages << PAGE_SHIFT;
		off += donebytes;
	}

	return off;
}

/* ------------------------------------------------------------ */

/*
 * uvm_ra_allocctx: allocate a context.
 */

struct uvm_ractx *
uvm_ra_allocctx(void)
{
	struct uvm_ractx *ra;

	ra = ra_allocctx();
	if (ra != NULL) {
		ra->ra_flags = 0;
	}

	return ra;
}

/*
 * uvm_ra_freectx: free a context.
 */

void
uvm_ra_freectx(struct uvm_ractx *ra)
{

	KASSERT(ra != NULL);
	ra_freectx(ra);
}

/*
 * uvm_ra_request: update a read-ahead context and start i/o if appropriate.
 *
 * => called when [reqoff, reqoff+reqsize) is requested.
 * => object must be locked by caller, will return locked.
 */

void
uvm_ra_request(struct uvm_ractx *ra, int advice, struct uvm_object *uobj,
    off_t reqoff, size_t reqsize)
{

	KASSERT(mutex_owned(uobj->vmobjlock));

	if (ra == NULL || advice == UVM_ADV_RANDOM) {
		return;
	}

	if (advice == UVM_ADV_SEQUENTIAL) {

		/*
		 * always do read-ahead with a large window.
		 */

		if ((ra->ra_flags & RA_VALID) == 0) {
			ra->ra_winstart = ra->ra_next = 0;
			ra->ra_flags |= RA_VALID;
		}
		if (reqoff < ra->ra_winstart) {
			ra->ra_next = reqoff;
		}
		ra->ra_winsize = RA_WINSIZE_SEQENTIAL;
		goto do_readahead;
	}

	/*
	 * a request with UVM_ADV_NORMAL hint.  (ie. no hint)
	 *
	 * we keep a sliding window in order to determine:
	 *	- if the previous read-ahead was successful or not.
	 *	- how many bytes to read-ahead.
	 */

	/*
	 * if it's the first request for this context,
	 * initialize context and return.
	 */

	if ((ra->ra_flags & RA_VALID) == 0) {
initialize:
		ra->ra_winstart = ra->ra_next = reqoff + reqsize;
		ra->ra_winsize = RA_WINSIZE_INIT;
		ra->ra_flags |= RA_VALID;
		goto done;
	}

	/*
	 * if it isn't in our window,
	 * initialize context and return.
	 * (read-ahead miss)
	 */

	if (reqoff < ra->ra_winstart ||
	    ra->ra_winstart + ra->ra_winsize < reqoff) {

		/*
		 * ... unless we seem to be reading the same chunk repeatedly.
		 *
		 * XXX should have some margin?
		 */

		if (reqoff + reqsize == ra->ra_winstart) {
			DPRINTF(("%s: %p: same block: off=%" PRIu64
			    ", size=%zd, winstart=%" PRIu64 "\n",
			    __func__, ra, reqoff, reqsize, ra->ra_winstart));
			goto done;
		}
		goto initialize;
	}

	/*
	 * it's in our window. (read-ahead hit)
	 *	- start read-ahead i/o if appropriate.
	 *	- advance and enlarge window.
	 */

do_readahead:

	/*
	 * don't bother to read-ahead behind current request.
	 */

	if (reqoff > ra->ra_next) {
		ra->ra_next = reqoff;
	}

	/*
	 * try to make [reqoff, reqoff+ra_winsize) in-core.
	 * note that [reqoff, ra_next) is considered already done.
	 */

	if (reqoff + ra->ra_winsize > ra->ra_next) {
		off_t raoff = MAX(reqoff, ra->ra_next);
		size_t rasize = reqoff + ra->ra_winsize - ra->ra_next;

#if defined(DIAGNOSTIC)
		if (rasize > RA_WINSIZE_MAX) {
			printf("%s: corrupted context", __func__);
			rasize = RA_WINSIZE_MAX;
		}
#endif /* defined(DIAGNOSTIC) */

		/*
		 * issue read-ahead only if we can start big enough i/o.
		 * otherwise we end up with a stream of small i/o.
		 */

		if (rasize >= RA_MINSIZE) {
			off_t next;

			mutex_exit(uobj->vmobjlock);
			next = ra_startio(uobj, raoff, rasize);
			mutex_enter(uobj->vmobjlock);
			ra->ra_next = next;
		}
	}

	/*
	 * update window.
	 *
	 * enlarge window by reqsize, so that it grows in a predictable manner
	 * regardless of the size of each read(2).
	 */

	ra->ra_winstart = reqoff + reqsize;
	ra->ra_winsize = MIN(RA_WINSIZE_MAX, ra->ra_winsize + reqsize);

done:;
}

int
uvm_readahead(struct uvm_object *uobj, off_t off, off_t size)
{

	/*
	 * don't allow too much read-ahead.
	 */
	if (size > RA_WINSIZE_MAX) {
		size = RA_WINSIZE_MAX;
	}
	ra_startio(uobj, off, size);
	return 0;
}<|MERGE_RESOLUTION|>--- conflicted
+++ resolved
@@ -1,8 +1,4 @@
-<<<<<<< HEAD
-/*	$NetBSD: uvm_readahead.c,v 1.9 2018/03/30 07:22:59 mlelstv Exp $	*/
-=======
 /*	$NetBSD: uvm_readahead.c,v 1.10 2018/05/19 15:18:02 jdolecek Exp $	*/
->>>>>>> b2b84690
 
 /*-
  * Copyright (c)2003, 2005, 2009 YAMAMOTO Takashi,
@@ -44,11 +40,7 @@
  */
 
 #include <sys/cdefs.h>
-<<<<<<< HEAD
-__KERNEL_RCSID(0, "$NetBSD: uvm_readahead.c,v 1.9 2018/03/30 07:22:59 mlelstv Exp $");
-=======
 __KERNEL_RCSID(0, "$NetBSD: uvm_readahead.c,v 1.10 2018/05/19 15:18:02 jdolecek Exp $");
->>>>>>> b2b84690
 
 #include <sys/param.h>
 #include <sys/pool.h>
