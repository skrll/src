<<<<<<< HEAD
/*	$NetBSD: uvm_extern.h,v 1.210 2018/04/20 19:02:18 jdolecek Exp $	*/
=======
/*	$NetBSD: uvm_extern.h,v 1.213 2018/05/28 21:04:35 chs Exp $	*/
>>>>>>> b2b84690

/*
 * Copyright (c) 1997 Charles D. Cranor and Washington University.
 * All rights reserved.
 *
 * Redistribution and use in source and binary forms, with or without
 * modification, are permitted provided that the following conditions
 * are met:
 * 1. Redistributions of source code must retain the above copyright
 *    notice, this list of conditions and the following disclaimer.
 * 2. Redistributions in binary form must reproduce the above copyright
 *    notice, this list of conditions and the following disclaimer in the
 *    documentation and/or other materials provided with the distribution.
 *
 * THIS SOFTWARE IS PROVIDED BY THE AUTHOR ``AS IS'' AND ANY EXPRESS OR
 * IMPLIED WARRANTIES, INCLUDING, BUT NOT LIMITED TO, THE IMPLIED WARRANTIES
 * OF MERCHANTABILITY AND FITNESS FOR A PARTICULAR PURPOSE ARE DISCLAIMED.
 * IN NO EVENT SHALL THE AUTHOR BE LIABLE FOR ANY DIRECT, INDIRECT,
 * INCIDENTAL, SPECIAL, EXEMPLARY, OR CONSEQUENTIAL DAMAGES (INCLUDING, BUT
 * NOT LIMITED TO, PROCUREMENT OF SUBSTITUTE GOODS OR SERVICES; LOSS OF USE,
 * DATA, OR PROFITS; OR BUSINESS INTERRUPTION) HOWEVER CAUSED AND ON ANY
 * THEORY OF LIABILITY, WHETHER IN CONTRACT, STRICT LIABILITY, OR TORT
 * (INCLUDING NEGLIGENCE OR OTHERWISE) ARISING IN ANY WAY OUT OF THE USE OF
 * THIS SOFTWARE, EVEN IF ADVISED OF THE POSSIBILITY OF SUCH DAMAGE.
 *
 * from: Id: uvm_extern.h,v 1.1.2.21 1998/02/07 01:16:53 chs Exp
 */

/*-
 * Copyright (c) 1991, 1992, 1993
 *	The Regents of the University of California.  All rights reserved.
 *
 * Redistribution and use in source and binary forms, with or without
 * modification, are permitted provided that the following conditions
 * are met:
 * 1. Redistributions of source code must retain the above copyright
 *    notice, this list of conditions and the following disclaimer.
 * 2. Redistributions in binary form must reproduce the above copyright
 *    notice, this list of conditions and the following disclaimer in the
 *    documentation and/or other materials provided with the distribution.
 * 3. Neither the name of the University nor the names of its contributors
 *    may be used to endorse or promote products derived from this software
 *    without specific prior written permission.
 *
 * THIS SOFTWARE IS PROVIDED BY THE REGENTS AND CONTRIBUTORS ``AS IS'' AND
 * ANY EXPRESS OR IMPLIED WARRANTIES, INCLUDING, BUT NOT LIMITED TO, THE
 * IMPLIED WARRANTIES OF MERCHANTABILITY AND FITNESS FOR A PARTICULAR PURPOSE
 * ARE DISCLAIMED.  IN NO EVENT SHALL THE REGENTS OR CONTRIBUTORS BE LIABLE
 * FOR ANY DIRECT, INDIRECT, INCIDENTAL, SPECIAL, EXEMPLARY, OR CONSEQUENTIAL
 * DAMAGES (INCLUDING, BUT NOT LIMITED TO, PROCUREMENT OF SUBSTITUTE GOODS
 * OR SERVICES; LOSS OF USE, DATA, OR PROFITS; OR BUSINESS INTERRUPTION)
 * HOWEVER CAUSED AND ON ANY THEORY OF LIABILITY, WHETHER IN CONTRACT, STRICT
 * LIABILITY, OR TORT (INCLUDING NEGLIGENCE OR OTHERWISE) ARISING IN ANY WAY
 * OUT OF THE USE OF THIS SOFTWARE, EVEN IF ADVISED OF THE POSSIBILITY OF
 * SUCH DAMAGE.
 *
 *	@(#)vm_extern.h	8.5 (Berkeley) 5/3/95
 */

#ifndef _UVM_UVM_EXTERN_H_
#define _UVM_UVM_EXTERN_H_

/*
 * uvm_extern.h: this file defines the external interface to the VM system.
 *
 * this should be the only file included by non-VM parts of the kernel
 * which need access to VM services.   if you want to know the interface
 * to the MI VM layer without knowing the details, this is the file to
 * learn.
 *
 * NOTE: vm system calls are prototyped in syscallargs.h
 */

/*
 * defines
 */

/*
 * the following defines are for uvm_map and functions which call it.
 */

/* protections bits */
#define UVM_PROT_MASK	0x07	/* protection mask */
#define UVM_PROT_NONE	0x00	/* protection none */
#define UVM_PROT_ALL	0x07	/* everything */
#define UVM_PROT_READ	0x01	/* read */
#define UVM_PROT_WRITE  0x02	/* write */
#define UVM_PROT_EXEC	0x04	/* exec */

/* protection short codes */
#define UVM_PROT_R	0x01	/* read */
#define UVM_PROT_W	0x02	/* write */
#define UVM_PROT_RW	0x03    /* read-write */
#define UVM_PROT_X	0x04	/* exec */
#define UVM_PROT_RX	0x05	/* read-exec */
#define UVM_PROT_WX	0x06	/* write-exec */
#define UVM_PROT_RWX	0x07	/* read-write-exec */

/* 0x08: not used */

/* inherit codes */
#define UVM_INH_MASK	0x30	/* inherit mask */
#define UVM_INH_SHARE	0x00	/* "share" */
#define UVM_INH_COPY	0x10	/* "copy" */
#define UVM_INH_NONE	0x20	/* "none" */
#define UVM_INH_DONATE	0x30	/* "donate" << not used */

/* 0x40, 0x80: not used */

/* bits 0x700: max protection, 0x800: not used */

/* bits 0x7000: advice, 0x8000: not used */
/* advice: matches MADV_* from sys/mman.h and POSIX_FADV_* from sys/fcntl.h */
#define UVM_ADV_NORMAL	0x0	/* 'normal' */
#define UVM_ADV_RANDOM	0x1	/* 'random' */
#define UVM_ADV_SEQUENTIAL 0x2	/* 'sequential' */
#define UVM_ADV_WILLNEED 0x3	/* pages will be needed */
#define UVM_ADV_DONTNEED 0x4	/* pages won't be needed */
#define UVM_ADV_NOREUSE	0x5	/* pages will be used only once */
#define UVM_ADV_MASK	0x7	/* mask */

/* bits 0xffff0000: mapping flags */
#define UVM_FLAG_FIXED		0x00010000 /* find space */
#define UVM_FLAG_OVERLAY	0x00020000 /* establish overlay */
#define UVM_FLAG_NOMERGE	0x00040000 /* don't merge map entries */
#define UVM_FLAG_COPYONW	0x00080000 /* set copy_on_write flag */
#define UVM_FLAG_AMAPPAD	0x00100000 /* for bss: pad amap */
#define UVM_FLAG_TRYLOCK	0x00200000 /* fail if we can not lock map */
#define UVM_FLAG_NOWAIT		0x00400000 /* not allowed to sleep */
#define UVM_FLAG_WAITVA		0x00800000 /* wait for va */
#define UVM_FLAG_VAONLY		0x02000000 /* unmap: no pages are mapped */
#define UVM_FLAG_COLORMATCH	0x04000000 /* match color given in off */
#define UVM_FLAG_UNMAP		0x08000000 /* unmap existing entries */

#define UVM_FLAG_BITS "\177\020\
F\0\3\
:\0PROT=NONE\0\
:\1PROT=R\0\
:\2PROT=W\0\
:\3PROT=RW\0\
:\4PROT=X\0\
:\5PROT=RX\0\
:\6PROT=WX\0\
:\7PROT=RWX\0\
F\4\2\
:\0INH=SHARE\0\
:\1INH=COPY\0\
:\2INH=NONE\0\
:\3INH=DONATE\0\
F\10\3\
:\0MAXPROT=NONE\0\
:\1MAXPROT=R\0\
:\2MAXPROT=W\0\
:\3MAXPROT=RW\0\
:\4MAXPROT=X\0\
:\5MAXPROT=RX\0\
:\6MAXPROT=WX\0\
:\7MAXPROT=RWX\0\
F\14\3\
:\0ADV=NORMAL\0\
:\1ADV=RANDOM\0\
:\2ADV=SEQUENTIAL\0\
:\3ADV=WILLNEED\0\
:\4ADV=DONTNEED\0\
:\5ADV=NOREUSE\0\
b\20FIXED\0\
b\21OVERLAY\0\
b\22NOMERGE\0\
b\23COPYONW\0\
b\24AMAPPAD\0\
b\25TRYLOCK\0\
b\26NOWAIT\0\
b\27WAITVA\0\
b\30VAONLY\0\
b\31COLORMATCH\0\
b\32UNMAP\0\
"

/* macros to extract info */
#define UVM_PROTECTION(X)	((X) & UVM_PROT_MASK)
#define UVM_INHERIT(X)		(((X) & UVM_INH_MASK) >> 4)
#define UVM_MAXPROTECTION(X)	(((X) >> 8) & UVM_PROT_MASK)
#define UVM_ADVICE(X)		(((X) >> 12) & UVM_ADV_MASK)

#define UVM_MAPFLAG(PROT,MAXPROT,INH,ADVICE,FLAGS) \
	(((MAXPROT) << 8)|(PROT)|(INH)|((ADVICE) << 12)|(FLAGS))

/* magic offset value: offset not known(obj) or don't care(!obj) */
#define UVM_UNKNOWN_OFFSET ((voff_t) -1)

/*
 * the following defines are for uvm_km_alloc/free's flags
 */
#define UVM_KMF_WIRED	0x1			/* allocation type: wired */
#define UVM_KMF_PAGEABLE 0x2			/* allocation type: pageable */
#define UVM_KMF_VAONLY	0x4			/* allocation type: VA only */
#define	UVM_KMF_TYPEMASK (UVM_KMF_VAONLY | UVM_KMF_PAGEABLE | UVM_KMF_WIRED)
#define UVM_KMF_CANFAIL	0x8			/* caller handles failure */
#define UVM_KMF_ZERO	0x10			/* want zero filled memory */
#define UVM_KMF_EXEC	0x20			/* need executable mapping */
#define UVM_KMF_TRYLOCK	UVM_FLAG_TRYLOCK	/* try locking only */
#define UVM_KMF_NOWAIT	UVM_FLAG_NOWAIT		/* not allowed to sleep */
#define UVM_KMF_WAITVA	UVM_FLAG_WAITVA		/* sleep for va */
#define UVM_KMF_COLORMATCH UVM_FLAG_COLORMATCH	/* start at color in align */

/*
 * the following defines the strategies for uvm_pagealloc_strat()
 */
#define	UVM_PGA_STRAT_NORMAL	0	/* priority (low id to high) walk */
#define	UVM_PGA_STRAT_ONLY	1	/* only specified free list */
#define	UVM_PGA_STRAT_FALLBACK	2	/* ONLY falls back on NORMAL */

/*
 * flags for uvm_pagealloc_strat()
 */
#define UVM_PGA_USERESERVE	0x0001	/* ok to use reserve pages */
#define	UVM_PGA_ZERO		0x0002	/* returned page must be zero'd */

/*
 * flags for ubc_uiomove()
 */
#define UBC_READ	0x001	/* reading from object */
#define UBC_WRITE	0x002	/* writing to object */
#define UBC_FAULTBUSY	0x004	/* nobody else is using these pages, so busy
				 * them at alloc and unbusy at release (e.g.,
				 * for writes extending a file) */

/*
 * flags for ubc_release()
 */
#define UBC_UNMAP	0x010	/* unmap pages now -- don't leave the
				 * mappings cached indefinitely */

/*
 * flags for ubc_uiomove()
 */
#define	UBC_PARTIALOK	0x100	/* return early on error; otherwise, zero all
				 * remaining bytes after error */

/*
 * flags for uvn_findpages().
 */
#define UFP_ALL		0x00
#define UFP_NOWAIT	0x01
#define UFP_NOALLOC	0x02
#define UFP_NOCACHE	0x04
#define UFP_NORDONLY	0x08
#define UFP_DIRTYONLY	0x10
#define UFP_BACKWARD	0x20

/*
 * lockflags that control the locking behavior of various functions.
 */
#define	UVM_LK_ENTER	0x00000001	/* map locked on entry */
#define	UVM_LK_EXIT	0x00000002	/* leave map locked on exit */

/*
 * Default number of pages to allocate on the stack
 */
#define	UBC_MAX_PAGES	8

/*
 * Value representing inactive emap.
 */
#define	UVM_EMAP_INACTIVE	(0)

/*
 * structures
 */

struct buf;
struct core;
struct loadavg;
struct mount;
struct pglist;
struct proc;
struct uio;
struct uvm_object;
struct vm_anon;
struct vmspace;
struct pmap;
struct vnode;
struct vm_map_entry;
struct vm_map;
struct vm_page;
struct vmtotal;

/*
 * uvm_pctparam: parameter to be shown as percentage to user.
 */

#define	UVM_PCTPARAM_SHIFT	8
#define	UVM_PCTPARAM_SCALE	(1 << UVM_PCTPARAM_SHIFT)
#define	UVM_PCTPARAM_APPLY(pct, x) \
	(((x) * (pct)->pct_scaled) >> UVM_PCTPARAM_SHIFT)
struct uvm_pctparam {
	int pct_pct;	/* percent [0, 100] */ /* should be the first member */
	int pct_scaled;
	int (*pct_check)(struct uvm_pctparam *, int);
};

/*
 * uvmexp: global data structures that are exported to parts of the kernel
 * other than the vm system.
 */

struct uvmexp {
	/* vm_page constants */
	int pagesize;   /* size of a page (PAGE_SIZE): must be power of 2 */
	int pagemask;   /* page mask */
	int pageshift;  /* page shift */

	/* vm_page counters */
	int npages;     /* number of pages we manage */
	int free;       /* number of free pages */
	int paging;	/* number of pages in the process of being paged out */
	int wired;      /* number of wired pages */

	/*
	 * Adding anything before this line will break binary compatibility
	 * with top(1) on NetBSD 1.5.
	 */

	int ncolors;	/* number of page color buckets: must be p-o-2 */
	int colormask;	/* color bucket mask */

	int zeropages;		/* number of zero'd pages */
	int reserve_pagedaemon; /* number of pages reserved for pagedaemon */
	int reserve_kernel;	/* number of pages reserved for kernel */
	unsigned anonpages;	/* number of pages used by anon mappings */
	unsigned filepages;	/* number of pages used by cached file data */
	unsigned execpages;	/* number of pages used by cached exec data */

	/* pageout params */
	int freemin;    /* min number of free pages */
	int freetarg;   /* target number of free pages */
	int wiredmax;   /* max number of wired pages */

	/* swap */
	int nswapdev;	/* number of configured swap devices in system */
	int swpages;	/* number of PAGE_SIZE'ed swap pages */
	int swpgavail;	/* number of swap pages currently available */
	int swpginuse;	/* number of swap pages in use */
	int swpgonly;	/* number of swap pages in use, not also in RAM */
	int nswget;	/* number of times fault calls uvm_swap_get() */

	/* stat counters.  XXX: should be 64-bit counters */
	int _unused_faults;	/* page fault count */
	int _unused_traps;	/* trap count */
	int _unused_intrs;	/* interrupt count */
	int _unused_swtch;	/* context switch count */
	int _unused_softs;	/* software interrupt count */
	int _unused_syscalls;	/* system calls */
	int pageins;		/* pagein operation count */
				/* pageouts are in pdpageouts below */
	int _unused1;
	int _unused2;
	int pgswapin;		/* pages swapped in */
	int pgswapout;		/* pages swapped out */
	int forks;  		/* forks */
	int forks_ppwait;	/* forks where parent waits */
	int forks_sharevm;	/* forks where vmspace is shared */
	int pga_zerohit;	/* pagealloc where zero wanted and zero
				   was available */
	int pga_zeromiss;	/* pagealloc where zero wanted and zero
				   not available */
	int zeroaborts;		/* number of times page zeroing was
				   aborted */
	int colorhit;		/* pagealloc where we got optimal color */
	int colormiss;		/* pagealloc where we didn't */
	int cpuhit;		/* pagealloc where we allocated locally */
	int cpumiss;		/* pagealloc where we didn't */

	/* fault subcounters.  XXX: should be 64-bit counters */
	int fltnoram;	/* number of times fault was out of ram */
	int fltnoanon;	/* number of times fault was out of anons */
	int fltpgwait;	/* number of times fault had to wait on a page */
	int fltpgrele;	/* number of times fault found a released page */
	int fltrelck;	/* number of times fault relock called */
	int fltrelckok;	/* number of times fault relock is a success */
	int fltanget;	/* number of times fault gets anon page */
	int fltanretry;	/* number of times fault retrys an anon get */
	int fltamcopy;	/* number of times fault clears "needs copy" */
	int fltnamap;	/* number of times fault maps a neighbor anon page */
	int fltnomap;	/* number of times fault maps a neighbor obj page */
	int fltlget;	/* number of times fault does a locked pgo_get */
	int fltget;	/* number of times fault does an unlocked get */
	int flt_anon;	/* number of times fault anon (case 1a) */
	int flt_acow;	/* number of times fault anon cow (case 1b) */
	int flt_obj;	/* number of times fault is on object page (2a) */
	int flt_prcopy;	/* number of times fault promotes with copy (2b) */
	int flt_przero;	/* number of times fault promotes with zerofill (2b) */

	/* daemon counters.  XXX: should be 64-bit counters */
	int pdwoke;	/* number of times daemon woke up */
	int pdrevs;	/* number of times daemon rev'd clock hand */
	int _unused3;
	int pdfreed;	/* number of pages daemon freed since boot */
	int pdscans;	/* number of pages daemon scanned since boot */
	int pdanscan;	/* number of anonymous pages scanned by daemon */
	int pdobscan;	/* number of object pages scanned by daemon */
	int pdreact;	/* number of pages daemon reactivated since boot */
	int pdbusy;	/* number of times daemon found a busy page */
	int pdpageouts;	/* number of times daemon started a pageout */
	int pdpending;	/* number of times daemon got a pending pagout */
	int pddeact;	/* number of pages daemon deactivates */
	int pdreanon;	/* anon pages reactivated due to thresholds */
	int pdrefile;	/* file pages reactivated due to thresholds */
	int pdreexec;	/* executable pages reactivated due to thresholds */

	int bootpages;  /* number of pages stolen at boot */
};

/*
 * The following structure is 64-bit alignment safe.  New elements
 * should only be added to the end of this structure so binary
 * compatibility can be preserved.
 */
struct uvmexp_sysctl {
	int64_t	pagesize;
	int64_t	pagemask;
	int64_t	pageshift;
	int64_t	npages;
	int64_t	free;
	int64_t	active;
	int64_t	inactive;
	int64_t	paging;
	int64_t	wired;
	int64_t	zeropages;
	int64_t	reserve_pagedaemon;
	int64_t	reserve_kernel;
	int64_t	freemin;
	int64_t	freetarg;
	int64_t	inactarg;		/* unused */
	int64_t	wiredmax;
	int64_t	nswapdev;
	int64_t	swpages;
	int64_t	swpginuse;
	int64_t	swpgonly;
	int64_t	nswget;
	int64_t	unused1;		/* unused; was nanon */
	int64_t cpuhit;
	int64_t cpumiss;
	int64_t	faults;
	int64_t	traps;
	int64_t	intrs;
	int64_t	swtch;
	int64_t	softs;
	int64_t	syscalls;
	int64_t	pageins;
	int64_t	swapins;		/* unused */
	int64_t	swapouts;		/* unused */
	int64_t	pgswapin;
	int64_t	pgswapout;
	int64_t	forks;
	int64_t	forks_ppwait;
	int64_t	forks_sharevm;
	int64_t	pga_zerohit;
	int64_t	pga_zeromiss;
	int64_t	zeroaborts;
	int64_t	fltnoram;
	int64_t	fltnoanon;
	int64_t	fltpgwait;
	int64_t	fltpgrele;
	int64_t	fltrelck;
	int64_t	fltrelckok;
	int64_t	fltanget;
	int64_t	fltanretry;
	int64_t	fltamcopy;
	int64_t	fltnamap;
	int64_t	fltnomap;
	int64_t	fltlget;
	int64_t	fltget;
	int64_t	flt_anon;
	int64_t	flt_acow;
	int64_t	flt_obj;
	int64_t	flt_prcopy;
	int64_t	flt_przero;
	int64_t	pdwoke;
	int64_t	pdrevs;
	int64_t	unused4;
	int64_t	pdfreed;
	int64_t	pdscans;
	int64_t	pdanscan;
	int64_t	pdobscan;
	int64_t	pdreact;
	int64_t	pdbusy;
	int64_t	pdpageouts;
	int64_t	pdpending;
	int64_t	pddeact;
	int64_t	anonpages;
	int64_t	filepages;
	int64_t	execpages;
	int64_t colorhit;
	int64_t colormiss;
	int64_t ncolors;
	int64_t bootpages;
	int64_t poolpages;
};

#ifdef _KERNEL
/* we need this before including uvm_page.h on some platforms */
extern struct uvmexp uvmexp;
/* MD code needs this without including <uvm/uvm.h> */
extern bool vm_page_zero_enable;
#endif

/*
 * Finally, bring in standard UVM headers.
 */
#include <sys/vmmeter.h>
#include <sys/queue.h>
#include <sys/lock.h>
#ifdef _KERNEL
#include <sys/vmem.h>
#endif
#include <uvm/uvm_param.h>
#include <uvm/uvm_prot.h>
#include <uvm/uvm_pmap.h>
#if defined(_KERNEL) || defined(_KMEMUSER)
#include <uvm/uvm_map.h>
#include <uvm/uvm_pager.h>
#endif

#ifdef _KERNEL
/*
 * Include the uvm_hotplug(9) API unconditionally until
 * uvm_page_physload() et. al. are obsoleted
 *
 * After this, MD code will have to explicitly include it if needed.
 */
#include <uvm/uvm_physseg.h> 
#endif

/*
 * helpers for calling ubc_release()
 */
#ifdef PMAP_CACHE_VIVT
#define UBC_WANT_UNMAP(vp) (((vp)->v_iflag & VI_TEXT) != 0)
#else
#define UBC_WANT_UNMAP(vp) false
#endif
#define UBC_UNMAP_FLAG(vp) (UBC_WANT_UNMAP(vp) ? UBC_UNMAP : 0)

#if defined(_KERNEL) || defined(_KMEMUSER)
/*
 * Shareable process virtual address space.
 * May eventually be merged with vm_map.
 * Several fields are temporary (text, data stuff).
 */
struct vmspace {
	struct	vm_map vm_map;	/* VM address map */
	int	vm_refcnt;	/* number of references *
				 * note: protected by vm_map.misc_lock */
	void *	vm_shm;		/* SYS5 shared memory private data XXX */
/* we copy from vm_startcopy to the end of the structure on fork */
#define vm_startcopy vm_rssize
	segsz_t vm_rssize;	/* current resident set size in pages */
	segsz_t vm_rssmax;	/* max resident size in pages */
	segsz_t vm_tsize;	/* text size (pages) XXX */
	segsz_t vm_dsize;	/* data size (pages) XXX */
	segsz_t vm_ssize;	/* stack size (pages) */
	segsz_t vm_issize;	/* initial unmapped stack size (pages) */
	void *	vm_taddr;	/* user virtual address of text XXX */
	void *	vm_daddr;	/* user virtual address of data XXX */
	void *vm_maxsaddr;	/* user VA at max stack growth */
	void *vm_minsaddr;	/* user VA at top of stack */
	size_t vm_aslr_delta_mmap;	/* mmap() random delta for ASLR */
};
#define	VMSPACE_IS_KERNEL_P(vm)	VM_MAP_IS_KERNEL(&(vm)->vm_map)
#endif

#ifdef _KERNEL

/*
 * used to keep state while iterating over the map for a core dump.
 */
struct uvm_coredump_state {
	void *cookie;		/* opaque for the caller */
	vaddr_t start;		/* start of region */
	vaddr_t realend;	/* real end of region */
	vaddr_t end;		/* virtual end of region */
	vm_prot_t prot;		/* protection of region */
	int flags;		/* flags; see below */
};

#define	UVM_COREDUMP_STACK	0x01	/* region is user stack */

/*
 * the various kernel maps, owned by MD code
 */
extern struct vm_map *kernel_map;
extern struct vm_map *phys_map;

/*
 * macros
 */

#define vm_resident_count(vm) (pmap_resident_count((vm)->vm_map.pmap))


/* vm_machdep.c */
int		vmapbuf(struct buf *, vsize_t);
void		vunmapbuf(struct buf *, vsize_t);
void		ktext_write(void *, const void *, size_t);

/* uvm_aobj.c */
<<<<<<< HEAD
struct uvm_object	*uao_create(vsize_t, int);
=======
struct uvm_object	*uao_create(voff_t, int);
>>>>>>> b2b84690
void			uao_set_pgfl(struct uvm_object *, int);
void			uao_detach(struct uvm_object *);
void			uao_reference(struct uvm_object *);

/* uvm_bio.c */
void			ubc_init(void);
void			ubchist_init(void);
int			ubc_uiomove(struct uvm_object *, struct uio *, vsize_t,
			    int, int);
void			ubc_zerorange(struct uvm_object *, off_t, size_t, int);
void			ubc_purge(struct uvm_object *);

<<<<<<< HEAD
/* uvm_emap.c */
void			uvm_emap_sysinit(void);
#ifdef __HAVE_PMAP_EMAP
void			uvm_emap_switch(lwp_t *);
#else
#define			uvm_emap_switch(l)
#endif

u_int			uvm_emap_gen_return(void);
void			uvm_emap_update(u_int);

vaddr_t			uvm_emap_alloc(vsize_t, bool);
void			uvm_emap_free(vaddr_t, size_t);

void			uvm_emap_enter(vaddr_t, struct vm_page **, u_int,
			    vm_prot_t);
void			uvm_emap_remove(vaddr_t, vsize_t);

#ifdef __HAVE_PMAP_EMAP
void			uvm_emap_consume(u_int);
u_int			uvm_emap_produce(void);
#else
#define			uvm_emap_consume(x)
#define			uvm_emap_produce()	UVM_EMAP_INACTIVE
#endif

=======
>>>>>>> b2b84690
/* uvm_fault.c */
#define uvm_fault(m, a, p) uvm_fault_internal(m, a, p, 0)
int		uvm_fault_internal(struct vm_map *, vaddr_t, vm_prot_t, int);
			/* handle a page fault */

/* uvm_glue.c */
#if defined(KGDB)
void			uvm_chgkprot(void *, size_t, int);
#endif
void			uvm_proc_fork(struct proc *, struct proc *, bool);
void			uvm_lwp_fork(struct lwp *, struct lwp *,
			    void *, size_t, void (*)(void *), void *);
int			uvm_coredump_walkmap(struct proc *,
			    int (*)(struct uvm_coredump_state *), void *);
int			uvm_coredump_count_segs(struct proc *);
void			uvm_proc_exit(struct proc *);
void			uvm_lwp_exit(struct lwp *);
void			uvm_init_limits(struct proc *);
bool			uvm_kernacc(void *, size_t, vm_prot_t);
__dead void		uvm_scheduler(void);
vaddr_t			uvm_uarea_alloc(void);
void			uvm_uarea_free(vaddr_t);
vaddr_t			uvm_uarea_system_alloc(struct cpu_info *);
void			uvm_uarea_system_free(vaddr_t);
vaddr_t			uvm_lwp_getuarea(lwp_t *);
void			uvm_lwp_setuarea(lwp_t *, vaddr_t);
int			uvm_vslock(struct vmspace *, void *, size_t, vm_prot_t);
void			uvm_vsunlock(struct vmspace *, void *, size_t);
void			uvm_cpu_attach(struct cpu_info *);


/* uvm_init.c */
void			uvm_md_init(void);
void			uvm_init(void);

/* uvm_io.c */
int			uvm_io(struct vm_map *, struct uio *, int);

/* uvm_km.c */
vaddr_t			uvm_km_alloc(struct vm_map *, vsize_t, vsize_t,
			    uvm_flag_t);
int			uvm_km_protect(struct vm_map *, vaddr_t, vsize_t,
			    vm_prot_t);
void			uvm_km_free(struct vm_map *, vaddr_t, vsize_t,
			    uvm_flag_t);

struct vm_map		*uvm_km_suballoc(struct vm_map *, vaddr_t *,
			    vaddr_t *, vsize_t, int, bool,
			    struct vm_map *);
int			uvm_km_kmem_alloc(vmem_t *, vmem_size_t, vm_flag_t,
			    vmem_addr_t *);
void			uvm_km_kmem_free(vmem_t *, vmem_addr_t, vmem_size_t);
bool			uvm_km_va_starved_p(void);

/* uvm_map.c */
int			uvm_map(struct vm_map *, vaddr_t *, vsize_t,
			    struct uvm_object *, voff_t, vsize_t,
			    uvm_flag_t);
int			uvm_map_pageable(struct vm_map *, vaddr_t,
			    vaddr_t, bool, int);
int			uvm_map_pageable_all(struct vm_map *, int, vsize_t);
bool			uvm_map_checkprot(struct vm_map *, vaddr_t,
			    vaddr_t, vm_prot_t);
int			uvm_map_protect(struct vm_map *, vaddr_t,
			    vaddr_t, vm_prot_t, bool);
int			uvm_map_protect_user(struct lwp *, vaddr_t, vaddr_t,
			    vm_prot_t);
struct vmspace		*uvmspace_alloc(vaddr_t, vaddr_t, bool);
void			uvmspace_init(struct vmspace *, struct pmap *,
			    vaddr_t, vaddr_t, bool);
void			uvmspace_exec(struct lwp *, vaddr_t, vaddr_t, bool);
void			uvmspace_spawn(struct lwp *, vaddr_t, vaddr_t, bool);
struct vmspace		*uvmspace_fork(struct vmspace *);
void			uvmspace_addref(struct vmspace *);
void			uvmspace_free(struct vmspace *);
void			uvmspace_share(struct proc *, struct proc *);
void			uvmspace_unshare(struct lwp *);

void			uvm_whatis(uintptr_t, void (*)(const char *, ...));

/* uvm_meter.c */
int			uvm_sysctl(int *, u_int, void *, size_t *,
			    void *, size_t, struct proc *);
int			uvm_pctparam_check(struct uvm_pctparam *, int);
void			uvm_pctparam_set(struct uvm_pctparam *, int);
int			uvm_pctparam_get(struct uvm_pctparam *);
void			uvm_pctparam_init(struct uvm_pctparam *, int,
			    int (*)(struct uvm_pctparam *, int));
int			uvm_pctparam_createsysctlnode(struct uvm_pctparam *,
			    const char *, const char *);

/* uvm_mmap.c */
int			uvm_mmap_dev(struct proc *, void **, size_t, dev_t,
			    off_t);
int			uvm_mmap_anon(struct proc *, void **, size_t);
vaddr_t			uvm_default_mapaddr(struct proc *, vaddr_t, vsize_t,
			    int);

/* uvm_mremap.c */
int			uvm_mremap(struct vm_map *, vaddr_t, vsize_t,
			    struct vm_map *, vaddr_t *, vsize_t,
			    struct proc *, int);

/* uvm_object.c */
void			uvm_obj_init(struct uvm_object *,
			    const struct uvm_pagerops *, bool, u_int);
void			uvm_obj_setlock(struct uvm_object *, kmutex_t *);
void			uvm_obj_destroy(struct uvm_object *, bool);
int			uvm_obj_wirepages(struct uvm_object *, off_t, off_t,
			    struct pglist *);
void			uvm_obj_unwirepages(struct uvm_object *, off_t, off_t);

/* uvm_page.c */
struct vm_page		*uvm_pagealloc_strat(struct uvm_object *,
			    voff_t, struct vm_anon *, int, int, int);
#define	uvm_pagealloc(obj, off, anon, flags) \
	    uvm_pagealloc_strat((obj), (off), (anon), (flags), \
				UVM_PGA_STRAT_NORMAL, 0)
void			uvm_pagereplace(struct vm_page *,
			    struct vm_page *);
void			uvm_pagerealloc(struct vm_page *,
			    struct uvm_object *, voff_t);
void			uvm_setpagesize(void);

/* uvm_pager.c */
void			uvm_aio_biodone(struct buf *);
void			uvm_aio_aiodone(struct buf *);
void			uvm_aio_aiodone_pages(struct vm_page **, int, bool,
			    int);

/* uvm_pdaemon.c */
void			uvm_pageout(void *);
struct work;
void			uvm_aiodone_worker(struct work *, void *);
void			uvm_pageout_start(int);
void			uvm_pageout_done(int);
void			uvm_estimatepageable(int *, int *);

/* uvm_pglist.c */
int			uvm_pglistalloc(psize_t, paddr_t, paddr_t,
			    paddr_t, paddr_t, struct pglist *, int, int);
void			uvm_pglistfree(struct pglist *);

/* uvm_swap.c */
void			uvm_swap_init(void);

/* uvm_unix.c */
int			uvm_grow(struct proc *, vaddr_t);

/* uvm_user.c */
void			uvm_deallocate(struct vm_map *, vaddr_t, vsize_t);

/* uvm_vnode.c */
void			uvm_vnp_setsize(struct vnode *, voff_t);
void			uvm_vnp_setwritesize(struct vnode *, voff_t);
int			uvn_findpages(struct uvm_object *, voff_t,
			    int *, struct vm_page **, int);
bool			uvn_text_p(struct uvm_object *);
bool			uvn_clean_p(struct uvm_object *);
bool			uvn_needs_writefault_p(struct uvm_object *);

/* kern_malloc.c */
void			kmeminit_nkmempages(void);
extern int		nkmempages;

#endif /* _KERNEL */

#endif /* _UVM_UVM_EXTERN_H_ */<|MERGE_RESOLUTION|>--- conflicted
+++ resolved
@@ -1,8 +1,4 @@
-<<<<<<< HEAD
-/*	$NetBSD: uvm_extern.h,v 1.210 2018/04/20 19:02:18 jdolecek Exp $	*/
-=======
 /*	$NetBSD: uvm_extern.h,v 1.213 2018/05/28 21:04:35 chs Exp $	*/
->>>>>>> b2b84690
 
 /*
  * Copyright (c) 1997 Charles D. Cranor and Washington University.
@@ -610,11 +606,7 @@
 void		ktext_write(void *, const void *, size_t);
 
 /* uvm_aobj.c */
-<<<<<<< HEAD
-struct uvm_object	*uao_create(vsize_t, int);
-=======
 struct uvm_object	*uao_create(voff_t, int);
->>>>>>> b2b84690
 void			uao_set_pgfl(struct uvm_object *, int);
 void			uao_detach(struct uvm_object *);
 void			uao_reference(struct uvm_object *);
@@ -627,35 +619,6 @@
 void			ubc_zerorange(struct uvm_object *, off_t, size_t, int);
 void			ubc_purge(struct uvm_object *);
 
-<<<<<<< HEAD
-/* uvm_emap.c */
-void			uvm_emap_sysinit(void);
-#ifdef __HAVE_PMAP_EMAP
-void			uvm_emap_switch(lwp_t *);
-#else
-#define			uvm_emap_switch(l)
-#endif
-
-u_int			uvm_emap_gen_return(void);
-void			uvm_emap_update(u_int);
-
-vaddr_t			uvm_emap_alloc(vsize_t, bool);
-void			uvm_emap_free(vaddr_t, size_t);
-
-void			uvm_emap_enter(vaddr_t, struct vm_page **, u_int,
-			    vm_prot_t);
-void			uvm_emap_remove(vaddr_t, vsize_t);
-
-#ifdef __HAVE_PMAP_EMAP
-void			uvm_emap_consume(u_int);
-u_int			uvm_emap_produce(void);
-#else
-#define			uvm_emap_consume(x)
-#define			uvm_emap_produce()	UVM_EMAP_INACTIVE
-#endif
-
-=======
->>>>>>> b2b84690
 /* uvm_fault.c */
 #define uvm_fault(m, a, p) uvm_fault_internal(m, a, p, 0)
 int		uvm_fault_internal(struct vm_map *, vaddr_t, vm_prot_t, int);
