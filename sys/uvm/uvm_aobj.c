<<<<<<< HEAD
/*	$NetBSD: uvm_aobj.c,v 1.128 2019/07/28 05:28:53 msaitoh Exp $	*/
=======
/*	$NetBSD: uvm_aobj.c,v 1.130 2019/12/01 20:31:40 ad Exp $	*/
>>>>>>> 275f442f

/*
 * Copyright (c) 1998 Chuck Silvers, Charles D. Cranor and
 *                    Washington University.
 * All rights reserved.
 *
 * Redistribution and use in source and binary forms, with or without
 * modification, are permitted provided that the following conditions
 * are met:
 * 1. Redistributions of source code must retain the above copyright
 *    notice, this list of conditions and the following disclaimer.
 * 2. Redistributions in binary form must reproduce the above copyright
 *    notice, this list of conditions and the following disclaimer in the
 *    documentation and/or other materials provided with the distribution.
 *
 * THIS SOFTWARE IS PROVIDED BY THE AUTHOR ``AS IS'' AND ANY EXPRESS OR
 * IMPLIED WARRANTIES, INCLUDING, BUT NOT LIMITED TO, THE IMPLIED WARRANTIES
 * OF MERCHANTABILITY AND FITNESS FOR A PARTICULAR PURPOSE ARE DISCLAIMED.
 * IN NO EVENT SHALL THE AUTHOR BE LIABLE FOR ANY DIRECT, INDIRECT,
 * INCIDENTAL, SPECIAL, EXEMPLARY, OR CONSEQUENTIAL DAMAGES (INCLUDING, BUT
 * NOT LIMITED TO, PROCUREMENT OF SUBSTITUTE GOODS OR SERVICES; LOSS OF USE,
 * DATA, OR PROFITS; OR BUSINESS INTERRUPTION) HOWEVER CAUSED AND ON ANY
 * THEORY OF LIABILITY, WHETHER IN CONTRACT, STRICT LIABILITY, OR TORT
 * (INCLUDING NEGLIGENCE OR OTHERWISE) ARISING IN ANY WAY OUT OF THE USE OF
 * THIS SOFTWARE, EVEN IF ADVISED OF THE POSSIBILITY OF SUCH DAMAGE.
 *
 * from: Id: uvm_aobj.c,v 1.1.2.5 1998/02/06 05:14:38 chs Exp
 */

/*
 * uvm_aobj.c: anonymous memory uvm_object pager
 *
 * author: Chuck Silvers <chuq@chuq.com>
 * started: Jan-1998
 *
 * - design mostly from Chuck Cranor
 */

#include <sys/cdefs.h>
<<<<<<< HEAD
__KERNEL_RCSID(0, "$NetBSD: uvm_aobj.c,v 1.128 2019/07/28 05:28:53 msaitoh Exp $");
=======
__KERNEL_RCSID(0, "$NetBSD: uvm_aobj.c,v 1.130 2019/12/01 20:31:40 ad Exp $");
>>>>>>> 275f442f

#ifdef _KERNEL_OPT
#include "opt_uvmhist.h"
#endif

#include <sys/param.h>
#include <sys/systm.h>
#include <sys/kernel.h>
#include <sys/kmem.h>
#include <sys/pool.h>
#include <sys/atomic.h>

#include <uvm/uvm.h>

/*
 * An anonymous UVM object (aobj) manages anonymous-memory.  In addition to
 * keeping the list of resident pages, it may also keep a list of allocated
 * swap blocks.  Depending on the size of the object, this list is either
 * stored in an array (small objects) or in a hash table (large objects).
 *
 * Lock order
 *
 *	uao_list_lock ->
 *		uvm_object::vmobjlock
 */

/*
 * Note: for hash tables, we break the address space of the aobj into blocks
 * of UAO_SWHASH_CLUSTER_SIZE pages, which shall be a power of two.
 */

#define	UAO_SWHASH_CLUSTER_SHIFT	4
#define	UAO_SWHASH_CLUSTER_SIZE		(1 << UAO_SWHASH_CLUSTER_SHIFT)

/* Get the "tag" for this page index. */
#define	UAO_SWHASH_ELT_TAG(idx)		((idx) >> UAO_SWHASH_CLUSTER_SHIFT)
#define UAO_SWHASH_ELT_PAGESLOT_IDX(idx) \
    ((idx) & (UAO_SWHASH_CLUSTER_SIZE - 1))

/* Given an ELT and a page index, find the swap slot. */
#define	UAO_SWHASH_ELT_PAGESLOT(elt, idx) \
    ((elt)->slots[UAO_SWHASH_ELT_PAGESLOT_IDX(idx)])

/* Given an ELT, return its pageidx base. */
#define	UAO_SWHASH_ELT_PAGEIDX_BASE(ELT) \
    ((elt)->tag << UAO_SWHASH_CLUSTER_SHIFT)

/* The hash function. */
#define	UAO_SWHASH_HASH(aobj, idx) \
    (&(aobj)->u_swhash[(((idx) >> UAO_SWHASH_CLUSTER_SHIFT) \
    & (aobj)->u_swhashmask)])

/*
 * The threshold which determines whether we will use an array or a
 * hash table to store the list of allocated swap blocks.
 */
#define	UAO_SWHASH_THRESHOLD		(UAO_SWHASH_CLUSTER_SIZE * 4)
#define	UAO_USES_SWHASH(aobj) \
    ((aobj)->u_pages > UAO_SWHASH_THRESHOLD)

/* The number of buckets in a hash, with an upper bound. */
#define	UAO_SWHASH_MAXBUCKETS		256
#define	UAO_SWHASH_BUCKETS(aobj) \
    (MIN((aobj)->u_pages >> UAO_SWHASH_CLUSTER_SHIFT, UAO_SWHASH_MAXBUCKETS))

/*
 * uao_swhash_elt: when a hash table is being used, this structure defines
 * the format of an entry in the bucket list.
 */

struct uao_swhash_elt {
	LIST_ENTRY(uao_swhash_elt) list;	/* the hash list */
	voff_t tag;				/* our 'tag' */
	int count;				/* our number of active slots */
	int slots[UAO_SWHASH_CLUSTER_SIZE];	/* the slots */
};

/*
 * uao_swhash: the swap hash table structure
 */

LIST_HEAD(uao_swhash, uao_swhash_elt);

/*
 * uao_swhash_elt_pool: pool of uao_swhash_elt structures.
 * Note: pages for this pool must not come from a pageable kernel map.
 */
static struct pool	uao_swhash_elt_pool	__cacheline_aligned;

/*
 * uvm_aobj: the actual anon-backed uvm_object
 *
 * => the uvm_object is at the top of the structure, this allows
 *   (struct uvm_aobj *) == (struct uvm_object *)
 * => only one of u_swslots and u_swhash is used in any given aobj
 */

struct uvm_aobj {
	struct uvm_object u_obj; /* has: lock, pgops, memq, #pages, #refs */
	pgoff_t u_pages;	 /* number of pages in entire object */
	int u_flags;		 /* the flags (see uvm_aobj.h) */
	int *u_swslots;		 /* array of offset->swapslot mappings */
				 /*
				  * hashtable of offset->swapslot mappings
				  * (u_swhash is an array of bucket heads)
				  */
	struct uao_swhash *u_swhash;
	u_long u_swhashmask;		/* mask for hashtable */
	LIST_ENTRY(uvm_aobj) u_list;	/* global list of aobjs */
	int u_freelist;		  /* freelist to allocate pages from */
};

static void	uao_free(struct uvm_aobj *);
static int	uao_get(struct uvm_object *, voff_t, struct vm_page **,
		    int *, int, vm_prot_t, int, int);
static int	uao_put(struct uvm_object *, voff_t, voff_t, int);

#if defined(VMSWAP)
static struct uao_swhash_elt *uao_find_swhash_elt
    (struct uvm_aobj *, int, bool);

static bool uao_pagein(struct uvm_aobj *, int, int);
static bool uao_pagein_page(struct uvm_aobj *, int);
#endif /* defined(VMSWAP) */

static struct vm_page	*uao_pagealloc(struct uvm_object *, voff_t, int);

/*
 * aobj_pager
 *
 * note that some functions (e.g. put) are handled elsewhere
 */

const struct uvm_pagerops aobj_pager = {
	.pgo_reference = uao_reference,
	.pgo_detach = uao_detach,
	.pgo_get = uao_get,
	.pgo_put = uao_put,
};

/*
 * uao_list: global list of active aobjs, locked by uao_list_lock
 */

static LIST_HEAD(aobjlist, uvm_aobj) uao_list	__cacheline_aligned;
static kmutex_t		uao_list_lock		__cacheline_aligned;

/*
 * hash table/array related functions
 */

#if defined(VMSWAP)

/*
 * uao_find_swhash_elt: find (or create) a hash table entry for a page
 * offset.
 *
 * => the object should be locked by the caller
 */

static struct uao_swhash_elt *
uao_find_swhash_elt(struct uvm_aobj *aobj, int pageidx, bool create)
{
	struct uao_swhash *swhash;
	struct uao_swhash_elt *elt;
	voff_t page_tag;

	swhash = UAO_SWHASH_HASH(aobj, pageidx);
	page_tag = UAO_SWHASH_ELT_TAG(pageidx);

	/*
	 * now search the bucket for the requested tag
	 */

	LIST_FOREACH(elt, swhash, list) {
		if (elt->tag == page_tag) {
			return elt;
		}
	}
	if (!create) {
		return NULL;
	}

	/*
	 * allocate a new entry for the bucket and init/insert it in
	 */

	elt = pool_get(&uao_swhash_elt_pool, PR_NOWAIT);
	if (elt == NULL) {
		return NULL;
	}
	LIST_INSERT_HEAD(swhash, elt, list);
	elt->tag = page_tag;
	elt->count = 0;
	memset(elt->slots, 0, sizeof(elt->slots));
	return elt;
}

/*
 * uao_find_swslot: find the swap slot number for an aobj/pageidx
 *
 * => object must be locked by caller
 */

int
uao_find_swslot(struct uvm_object *uobj, int pageidx)
{
	struct uvm_aobj *aobj = (struct uvm_aobj *)uobj;
	struct uao_swhash_elt *elt;

	/*
	 * if noswap flag is set, then we never return a slot
	 */

	if (aobj->u_flags & UAO_FLAG_NOSWAP)
		return 0;

	/*
	 * if hashing, look in hash table.
	 */

	if (UAO_USES_SWHASH(aobj)) {
		elt = uao_find_swhash_elt(aobj, pageidx, false);
		return elt ? UAO_SWHASH_ELT_PAGESLOT(elt, pageidx) : 0;
	}

	/*
	 * otherwise, look in the array
	 */

	return aobj->u_swslots[pageidx];
}

/*
 * uao_set_swslot: set the swap slot for a page in an aobj.
 *
 * => setting a slot to zero frees the slot
 * => object must be locked by caller
 * => we return the old slot number, or -1 if we failed to allocate
 *    memory to record the new slot number
 */

int
uao_set_swslot(struct uvm_object *uobj, int pageidx, int slot)
{
	struct uvm_aobj *aobj = (struct uvm_aobj *)uobj;
	struct uao_swhash_elt *elt;
	int oldslot;
	UVMHIST_FUNC("uao_set_swslot"); UVMHIST_CALLED(pdhist);
	UVMHIST_LOG(pdhist, "aobj %#jx pageidx %jd slot %jd",
	    (uintptr_t)aobj, pageidx, slot, 0);

	KASSERT(mutex_owned(uobj->vmobjlock) || uobj->uo_refs == 0);

	/*
	 * if noswap flag is set, then we can't set a non-zero slot.
	 */

	if (aobj->u_flags & UAO_FLAG_NOSWAP) {
		KASSERTMSG(slot == 0, "uao_set_swslot: no swap object");
		return 0;
	}

	/*
	 * are we using a hash table?  if so, add it in the hash.
	 */

	if (UAO_USES_SWHASH(aobj)) {

		/*
		 * Avoid allocating an entry just to free it again if
		 * the page had not swap slot in the first place, and
		 * we are freeing.
		 */

		elt = uao_find_swhash_elt(aobj, pageidx, slot != 0);
		if (elt == NULL) {
			return slot ? -1 : 0;
		}

		oldslot = UAO_SWHASH_ELT_PAGESLOT(elt, pageidx);
		UAO_SWHASH_ELT_PAGESLOT(elt, pageidx) = slot;

		/*
		 * now adjust the elt's reference counter and free it if we've
		 * dropped it to zero.
		 */

		if (slot) {
			if (oldslot == 0)
				elt->count++;
		} else {
			if (oldslot)
				elt->count--;

			if (elt->count == 0) {
				LIST_REMOVE(elt, list);
				pool_put(&uao_swhash_elt_pool, elt);
			}
		}
	} else {
		/* we are using an array */
		oldslot = aobj->u_swslots[pageidx];
		aobj->u_swslots[pageidx] = slot;
	}
	return oldslot;
}

#endif /* defined(VMSWAP) */

/*
 * end of hash/array functions
 */

/*
 * uao_free: free all resources held by an aobj, and then free the aobj
 *
 * => the aobj should be dead
 */

static void
uao_free(struct uvm_aobj *aobj)
{
	struct uvm_object *uobj = &aobj->u_obj;

	KASSERT(mutex_owned(uobj->vmobjlock));
	uao_dropswap_range(uobj, 0, 0);
	mutex_exit(uobj->vmobjlock);

#if defined(VMSWAP)
	if (UAO_USES_SWHASH(aobj)) {

		/*
		 * free the hash table itself.
		 */

		hashdone(aobj->u_swhash, HASH_LIST, aobj->u_swhashmask);
	} else {

		/*
		 * free the array itsself.
		 */

		kmem_free(aobj->u_swslots, aobj->u_pages * sizeof(int));
	}
#endif /* defined(VMSWAP) */

	/*
	 * finally free the aobj itself
	 */

	uvm_obj_destroy(uobj, true);
	kmem_free(aobj, sizeof(struct uvm_aobj));
}

/*
 * pager functions
 */

/*
 * uao_create: create an aobj of the given size and return its uvm_object.
 *
 * => for normal use, flags are always zero
 * => for the kernel object, the flags are:
 *	UAO_FLAG_KERNOBJ - allocate the kernel object (can only happen once)
 *	UAO_FLAG_KERNSWAP - enable swapping of kernel object ("           ")
 */

struct uvm_object *
uao_create(voff_t size, int flags)
{
	static struct uvm_aobj kernel_object_store;
	static kmutex_t kernel_object_lock __cacheline_aligned;
	static int kobj_alloced __diagused = 0;
	pgoff_t pages = round_page((uint64_t)size) >> PAGE_SHIFT;
	struct uvm_aobj *aobj;
	int refs;

	/*
	 * Allocate a new aobj, unless kernel object is requested.
	 */

	if (flags & UAO_FLAG_KERNOBJ) {
		KASSERT(!kobj_alloced);
		aobj = &kernel_object_store;
		aobj->u_pages = pages;
		aobj->u_flags = UAO_FLAG_NOSWAP;
		refs = UVM_OBJ_KERN;
		kobj_alloced = UAO_FLAG_KERNOBJ;
	} else if (flags & UAO_FLAG_KERNSWAP) {
		KASSERT(kobj_alloced == UAO_FLAG_KERNOBJ);
		aobj = &kernel_object_store;
		kobj_alloced = UAO_FLAG_KERNSWAP;
		refs = 0xdeadbeaf; /* XXX: gcc */
	} else {
		aobj = kmem_alloc(sizeof(struct uvm_aobj), KM_SLEEP);
		aobj->u_pages = pages;
		aobj->u_flags = 0;
		refs = 1;
	}

	/*
	 * no freelist by default
	 */

	aobj->u_freelist = VM_NFREELIST;

	/*
 	 * allocate hash/array if necessary
 	 *
 	 * note: in the KERNSWAP case no need to worry about locking since
 	 * we are still booting we should be the only thread around.
 	 */

	if (flags == 0 || (flags & UAO_FLAG_KERNSWAP) != 0) {
#if defined(VMSWAP)
		const int kernswap = (flags & UAO_FLAG_KERNSWAP) != 0;

		/* allocate hash table or array depending on object size */
		if (UAO_USES_SWHASH(aobj)) {
			aobj->u_swhash = hashinit(UAO_SWHASH_BUCKETS(aobj),
			    HASH_LIST, kernswap ? false : true,
			    &aobj->u_swhashmask);
			if (aobj->u_swhash == NULL)
				panic("uao_create: hashinit swhash failed");
		} else {
			aobj->u_swslots = kmem_zalloc(pages * sizeof(int),
			    kernswap ? KM_NOSLEEP : KM_SLEEP);
			if (aobj->u_swslots == NULL)
				panic("uao_create: swslots allocation failed");
		}
#endif /* defined(VMSWAP) */

		if (flags) {
			aobj->u_flags &= ~UAO_FLAG_NOSWAP; /* clear noswap */
			return &aobj->u_obj;
		}
	}

	/*
	 * Initialise UVM object.
	 */

	const bool kernobj = (flags & UAO_FLAG_KERNOBJ) != 0;
	uvm_obj_init(&aobj->u_obj, &aobj_pager, !kernobj, refs);
	if (__predict_false(kernobj)) {
		/* Initialisation only once, for UAO_FLAG_KERNOBJ. */
		mutex_init(&kernel_object_lock, MUTEX_DEFAULT, IPL_NONE);
		uvm_obj_setlock(&aobj->u_obj, &kernel_object_lock);
	}

	/*
 	 * now that aobj is ready, add it to the global list
 	 */

	mutex_enter(&uao_list_lock);
	LIST_INSERT_HEAD(&uao_list, aobj, u_list);
	mutex_exit(&uao_list_lock);
	return(&aobj->u_obj);
}

/*
 * uao_set_pgfl: allocate pages only from the specified freelist.
 *
 * => must be called before any pages are allocated for the object.
 * => reset by setting it to VM_NFREELIST, meaning any freelist.
 */

void
uao_set_pgfl(struct uvm_object *uobj, int freelist)
{
	struct uvm_aobj *aobj = (struct uvm_aobj *)uobj;

	KASSERTMSG((0 <= freelist), "invalid freelist %d", freelist);
	KASSERTMSG((freelist <= VM_NFREELIST), "invalid freelist %d",
	    freelist);

	aobj->u_freelist = freelist;
}

/*
 * uao_pagealloc: allocate a page for aobj.
 */

static inline struct vm_page *
uao_pagealloc(struct uvm_object *uobj, voff_t offset, int flags)
{
	struct uvm_aobj *aobj = (struct uvm_aobj *)uobj;

	if (__predict_true(aobj->u_freelist == VM_NFREELIST))
		return uvm_pagealloc(uobj, offset, NULL, flags);
	else
		return uvm_pagealloc_strat(uobj, offset, NULL, flags,
		    UVM_PGA_STRAT_ONLY, aobj->u_freelist);
}

/*
 * uao_init: set up aobj pager subsystem
 *
 * => called at boot time from uvm_pager_init()
 */

void
uao_init(void)
{
	static int uao_initialized;

	if (uao_initialized)
		return;
	uao_initialized = true;
	LIST_INIT(&uao_list);
	mutex_init(&uao_list_lock, MUTEX_DEFAULT, IPL_NONE);
	pool_init(&uao_swhash_elt_pool, sizeof(struct uao_swhash_elt),
	    0, 0, 0, "uaoeltpl", NULL, IPL_VM);
}

/*
 * uao_reference: hold a reference to an anonymous UVM object.
 */
void
uao_reference(struct uvm_object *uobj)
{
	/* Kernel object is persistent. */
	if (UVM_OBJ_IS_KERN_OBJECT(uobj)) {
		return;
	}
	atomic_inc_uint(&uobj->uo_refs);
}

/*
 * uao_detach: drop a reference to an anonymous UVM object.
 */
void
uao_detach(struct uvm_object *uobj)
{
	struct uvm_aobj *aobj = (struct uvm_aobj *)uobj;
	struct vm_page *pg;

	UVMHIST_FUNC("uao_detach"); UVMHIST_CALLED(maphist);

	/*
	 * Detaching from kernel object is a NOP.
	 */

	if (UVM_OBJ_IS_KERN_OBJECT(uobj))
		return;

	/*
	 * Drop the reference.  If it was the last one, destroy the object.
	 */

	KASSERT(uobj->uo_refs > 0);
	UVMHIST_LOG(maphist,"  (uobj=0x%#jx)  ref=%jd",
	    (uintptr_t)uobj, uobj->uo_refs, 0, 0);
	if (atomic_dec_uint_nv(&uobj->uo_refs) > 0) {
		UVMHIST_LOG(maphist, "<- done (rc>0)", 0,0,0,0);
		return;
	}

	/*
	 * Remove the aobj from the global list.
	 */

	mutex_enter(&uao_list_lock);
	LIST_REMOVE(aobj, u_list);
	mutex_exit(&uao_list_lock);

	/*
	 * Free all the pages left in the aobj.  For each page, when the
	 * page is no longer busy (and thus after any disk I/O that it is
	 * involved in is complete), release any swap resources and free
	 * the page itself.
	 */

	mutex_enter(uobj->vmobjlock);
	TAILQ_FOREACH(pg, &uobj->memq, listq.queue) {
		pmap_page_protect(pg, VM_PROT_NONE);
	}
	mutex_enter(&uvm_pageqlock);
	while ((pg = TAILQ_FIRST(&uobj->memq)) != NULL) {
		if (pg->flags & PG_BUSY) {
			pg->flags |= PG_WANTED;
			mutex_exit(&uvm_pageqlock);
			UVM_UNLOCK_AND_WAIT(pg, uobj->vmobjlock, false,
			    "uao_det", 0);
			mutex_enter(uobj->vmobjlock);
			mutex_enter(&uvm_pageqlock);
			continue;
		}
		uao_dropswap(&aobj->u_obj, pg->offset >> PAGE_SHIFT);
		uvm_pagefree(pg);
	}
	mutex_exit(&uvm_pageqlock);

	/*
	 * Finally, free the anonymous UVM object itself.
	 */

	uao_free(aobj);
}

/*
 * uao_put: flush pages out of a uvm object
 *
 * => object should be locked by caller.  we may _unlock_ the object
 *	if (and only if) we need to clean a page (PGO_CLEANIT).
 *	XXXJRT Currently, however, we don't.  In the case of cleaning
 *	XXXJRT a page, we simply just deactivate it.  Should probably
 *	XXXJRT handle this better, in the future (although "flushing"
 *	XXXJRT anonymous memory isn't terribly important).
 * => if PGO_CLEANIT is not set, then we will neither unlock the object
 *	or block.
 * => if PGO_ALLPAGE is set, then all pages in the object are valid targets
 *	for flushing.
 * => NOTE: we rely on the fact that the object's memq is a TAILQ and
 *	that new pages are inserted on the tail end of the list.  thus,
 *	we can make a complete pass through the object in one go by starting
 *	at the head and working towards the tail (new pages are put in
 *	front of us).
 * => NOTE: we are allowed to lock the page queues, so the caller
 *	must not be holding the lock on them [e.g. pagedaemon had
 *	better not call us with the queues locked]
 * => we return 0 unless we encountered some sort of I/O error
 *	XXXJRT currently never happens, as we never directly initiate
 *	XXXJRT I/O
 *
 * note on page traversal:
 *	we can traverse the pages in an object either by going down the
 *	linked list in "uobj->memq", or we can go over the address range
 *	by page doing hash table lookups for each address.  depending
 *	on how many pages are in the object it may be cheaper to do one
 *	or the other.  we set "by_list" to true if we are using memq.
 *	if the cost of a hash lookup was equal to the cost of the list
 *	traversal we could compare the number of pages in the start->stop
 *	range to the total number of pages in the object.  however, it
 *	seems that a hash table lookup is more expensive than the linked
 *	list traversal, so we multiply the number of pages in the
 *	start->stop range by a penalty which we define below.
 */

static int
uao_put(struct uvm_object *uobj, voff_t start, voff_t stop, int flags)
{
	struct uvm_aobj *aobj = (struct uvm_aobj *)uobj;
	struct vm_page *pg, *nextpg, curmp, endmp;
	bool by_list;
	voff_t curoff;
	UVMHIST_FUNC("uao_put"); UVMHIST_CALLED(maphist);

	KASSERT(mutex_owned(uobj->vmobjlock));

	curoff = 0;
	if (flags & PGO_ALLPAGES) {
		start = 0;
		stop = aobj->u_pages << PAGE_SHIFT;
		by_list = true;		/* always go by the list */
	} else {
		start = trunc_page(start);
		if (stop == 0) {
			stop = aobj->u_pages << PAGE_SHIFT;
		} else {
			stop = round_page(stop);
		}
		if (stop > (uint64_t)(aobj->u_pages << PAGE_SHIFT)) {
			printf("uao_put: strange, got an out of range "
			    "flush 0x%jx > 0x%jx (fixed)\n",
			    (uintmax_t)stop,
			    (uintmax_t)(aobj->u_pages << PAGE_SHIFT));
			stop = aobj->u_pages << PAGE_SHIFT;
		}
		by_list = (uobj->uo_npages <=
		    ((stop - start) >> PAGE_SHIFT) * UVM_PAGE_TREE_PENALTY);
	}
	UVMHIST_LOG(maphist,
	    " flush start=0x%jx, stop=0x%jx, by_list=%jd, flags=0x%jx",
	    start, stop, by_list, flags);

	/*
	 * Don't need to do any work here if we're not freeing
	 * or deactivating pages.
	 */

	if ((flags & (PGO_DEACTIVATE|PGO_FREE)) == 0) {
		mutex_exit(uobj->vmobjlock);
		return 0;
	}

	/*
	 * Initialize the marker pages.  See the comment in
	 * genfs_putpages() also.
	 */

	curmp.flags = PG_MARKER;
	endmp.flags = PG_MARKER;

	/*
	 * now do it.  note: we must update nextpg in the body of loop or we
	 * will get stuck.  we need to use nextpg if we'll traverse the list
	 * because we may free "pg" before doing the next loop.
	 */

	if (by_list) {
		TAILQ_INSERT_TAIL(&uobj->memq, &endmp, listq.queue);
		nextpg = TAILQ_FIRST(&uobj->memq);
	} else {
		curoff = start;
		nextpg = NULL;	/* Quell compiler warning */
	}

	/* locked: uobj */
	for (;;) {
		if (by_list) {
			pg = nextpg;
			if (pg == &endmp)
				break;
			nextpg = TAILQ_NEXT(pg, listq.queue);
			if (pg->flags & PG_MARKER)
				continue;
			if (pg->offset < start || pg->offset >= stop)
				continue;
		} else {
			if (curoff < stop) {
				pg = uvm_pagelookup(uobj, curoff);
				curoff += PAGE_SIZE;
			} else
				break;
			if (pg == NULL)
				continue;
		}

		/*
		 * wait and try again if the page is busy.
		 */

		if (pg->flags & PG_BUSY) {
			if (by_list) {
				TAILQ_INSERT_BEFORE(pg, &curmp, listq.queue);
			}
			pg->flags |= PG_WANTED;
			UVM_UNLOCK_AND_WAIT(pg, uobj->vmobjlock, 0,
			    "uao_put", 0);
			mutex_enter(uobj->vmobjlock);
			if (by_list) {
				nextpg = TAILQ_NEXT(&curmp, listq.queue);
				TAILQ_REMOVE(&uobj->memq, &curmp,
				    listq.queue);
			} else
				curoff -= PAGE_SIZE;
			continue;
		}

		switch (flags & (PGO_CLEANIT|PGO_FREE|PGO_DEACTIVATE)) {

		/*
		 * XXX In these first 3 cases, we always just
		 * XXX deactivate the page.  We may want to
		 * XXX handle the different cases more specifically
		 * XXX in the future.
		 */

		case PGO_CLEANIT|PGO_FREE:
		case PGO_CLEANIT|PGO_DEACTIVATE:
		case PGO_DEACTIVATE:
 deactivate_it:
			mutex_enter(&uvm_pageqlock);
			/* skip the page if it's wired */
			if (pg->wire_count == 0) {
				uvm_pagedeactivate(pg);
			}
			mutex_exit(&uvm_pageqlock);
			break;

		case PGO_FREE:
			/*
			 * If there are multiple references to
			 * the object, just deactivate the page.
			 */

			if (uobj->uo_refs > 1)
				goto deactivate_it;

			/*
			 * free the swap slot and the page.
			 */

			pmap_page_protect(pg, VM_PROT_NONE);

			/*
			 * freeing swapslot here is not strictly necessary.
			 * however, leaving it here doesn't save much
			 * because we need to update swap accounting anyway.
			 */

			uao_dropswap(uobj, pg->offset >> PAGE_SHIFT);
			mutex_enter(&uvm_pageqlock);
			uvm_pagefree(pg);
			mutex_exit(&uvm_pageqlock);
			break;

		default:
			panic("%s: impossible", __func__);
		}
	}
	if (by_list) {
		TAILQ_REMOVE(&uobj->memq, &endmp, listq.queue);
	}
	mutex_exit(uobj->vmobjlock);
	return 0;
}

/*
 * uao_get: fetch me a page
 *
 * we have three cases:
 * 1: page is resident     -> just return the page.
 * 2: page is zero-fill    -> allocate a new page and zero it.
 * 3: page is swapped out  -> fetch the page from swap.
 *
 * cases 1 and 2 can be handled with PGO_LOCKED, case 3 cannot.
 * so, if the "center" page hits case 3 (or any page, with PGO_ALLPAGES),
 * then we will need to return EBUSY.
 *
 * => prefer map unlocked (not required)
 * => object must be locked!  we will _unlock_ it before starting any I/O.
 * => flags: PGO_ALLPAGES: get all of the pages
 *           PGO_LOCKED: fault data structures are locked
 * => NOTE: offset is the offset of pps[0], _NOT_ pps[centeridx]
 * => NOTE: caller must check for released pages!!
 */

static int
uao_get(struct uvm_object *uobj, voff_t offset, struct vm_page **pps,
    int *npagesp, int centeridx, vm_prot_t access_type, int advice, int flags)
{
	voff_t current_offset;
	struct vm_page *ptmp = NULL;	/* Quell compiler warning */
	int lcv, gotpages, maxpages, swslot, pageidx;
	bool done;
	UVMHIST_FUNC("uao_get"); UVMHIST_CALLED(pdhist);

	UVMHIST_LOG(pdhist, "aobj=%#jx offset=%jd, flags=%jd",
		    (uintptr_t)uobj, offset, flags,0);

	/*
 	 * get number of pages
 	 */

	maxpages = *npagesp;

	/*
 	 * step 1: handled the case where fault data structures are locked.
 	 */

	if (flags & PGO_LOCKED) {

		/*
 		 * step 1a: get pages that are already resident.   only do
		 * this if the data structures are locked (i.e. the first
		 * time through).
 		 */

		done = true;	/* be optimistic */
		gotpages = 0;	/* # of pages we got so far */
		for (lcv = 0, current_offset = offset ; lcv < maxpages ;
		    lcv++, current_offset += PAGE_SIZE) {
			/* do we care about this page?  if not, skip it */
			if (pps[lcv] == PGO_DONTCARE)
				continue;
			ptmp = uvm_pagelookup(uobj, current_offset);

			/*
 			 * if page is new, attempt to allocate the page,
			 * zero-fill'd.
 			 */

			if (ptmp == NULL && uao_find_swslot(uobj,
			    current_offset >> PAGE_SHIFT) == 0) {
				ptmp = uao_pagealloc(uobj, current_offset,
				    UVM_FLAG_COLORMATCH|UVM_PGA_ZERO);
				if (ptmp) {
					/* new page */
					ptmp->flags &= ~(PG_FAKE);
					ptmp->pqflags |= PQ_AOBJ;
					goto gotpage;
				}
			}

			/*
			 * to be useful must get a non-busy page
			 */

			if (ptmp == NULL || (ptmp->flags & PG_BUSY) != 0) {
				if (lcv == centeridx ||
				    (flags & PGO_ALLPAGES) != 0)
					/* need to do a wait or I/O! */
					done = false;
				continue;
			}

			/*
			 * useful page: busy/lock it and plug it in our
			 * result array
			 */

			/* caller must un-busy this page */
			ptmp->flags |= PG_BUSY;
			UVM_PAGE_OWN(ptmp, "uao_get1");
gotpage:
			pps[lcv] = ptmp;
			gotpages++;
		}

		/*
 		 * step 1b: now we've either done everything needed or we
		 * to unlock and do some waiting or I/O.
 		 */

		UVMHIST_LOG(pdhist, "<- done (done=%jd)", done, 0,0,0);
		*npagesp = gotpages;
		if (done)
			return 0;
		else
			return EBUSY;
	}

	/*
 	 * step 2: get non-resident or busy pages.
 	 * object is locked.   data structures are unlocked.
 	 */

	if ((flags & PGO_SYNCIO) == 0) {
		goto done;
	}

	for (lcv = 0, current_offset = offset ; lcv < maxpages ;
	    lcv++, current_offset += PAGE_SIZE) {

		/*
		 * - skip over pages we've already gotten or don't want
		 * - skip over pages we don't _have_ to get
		 */

		if (pps[lcv] != NULL ||
		    (lcv != centeridx && (flags & PGO_ALLPAGES) == 0))
			continue;

		pageidx = current_offset >> PAGE_SHIFT;

		/*
 		 * we have yet to locate the current page (pps[lcv]).   we
		 * first look for a page that is already at the current offset.
		 * if we find a page, we check to see if it is busy or
		 * released.  if that is the case, then we sleep on the page
		 * until it is no longer busy or released and repeat the lookup.
		 * if the page we found is neither busy nor released, then we
		 * busy it (so we own it) and plug it into pps[lcv].   this
		 * 'break's the following while loop and indicates we are
		 * ready to move on to the next page in the "lcv" loop above.
 		 *
 		 * if we exit the while loop with pps[lcv] still set to NULL,
		 * then it means that we allocated a new busy/fake/clean page
		 * ptmp in the object and we need to do I/O to fill in the data.
 		 */

		/* top of "pps" while loop */
		while (pps[lcv] == NULL) {
			/* look for a resident page */
			ptmp = uvm_pagelookup(uobj, current_offset);

			/* not resident?   allocate one now (if we can) */
			if (ptmp == NULL) {

				ptmp = uao_pagealloc(uobj, current_offset, 0);

				/* out of RAM? */
				if (ptmp == NULL) {
					mutex_exit(uobj->vmobjlock);
					UVMHIST_LOG(pdhist,
					    "sleeping, ptmp == NULL\n",0,0,0,0);
					uvm_wait("uao_getpage");
					mutex_enter(uobj->vmobjlock);
					continue;
				}

				/*
				 * safe with PQ's unlocked: because we just
				 * alloc'd the page
				 */

				ptmp->pqflags |= PQ_AOBJ;

				/*
				 * got new page ready for I/O.  break pps while
				 * loop.  pps[lcv] is still NULL.
				 */

				break;
			}

			/* page is there, see if we need to wait on it */
			if ((ptmp->flags & PG_BUSY) != 0) {
				ptmp->flags |= PG_WANTED;
				UVMHIST_LOG(pdhist,
				    "sleeping, ptmp->flags 0x%jx\n",
				    ptmp->flags,0,0,0);
				UVM_UNLOCK_AND_WAIT(ptmp, uobj->vmobjlock,
				    false, "uao_get", 0);
				mutex_enter(uobj->vmobjlock);
				continue;
			}

			/*
 			 * if we get here then the page has become resident and
			 * unbusy between steps 1 and 2.  we busy it now (so we
			 * own it) and set pps[lcv] (so that we exit the while
			 * loop).
 			 */

			/* we own it, caller must un-busy */
			ptmp->flags |= PG_BUSY;
			UVM_PAGE_OWN(ptmp, "uao_get2");
			pps[lcv] = ptmp;
		}

		/*
 		 * if we own the valid page at the correct offset, pps[lcv] will
 		 * point to it.   nothing more to do except go to the next page.
 		 */

		if (pps[lcv])
			continue;			/* next lcv */

		/*
 		 * we have a "fake/busy/clean" page that we just allocated.
 		 * do the needed "i/o", either reading from swap or zeroing.
 		 */

		swslot = uao_find_swslot(uobj, pageidx);

		/*
 		 * just zero the page if there's nothing in swap.
 		 */

		if (swslot == 0) {

			/*
			 * page hasn't existed before, just zero it.
			 */

			uvm_pagezero(ptmp);
		} else {
#if defined(VMSWAP)
			int error;

			UVMHIST_LOG(pdhist, "pagein from swslot %jd",
			     swslot, 0,0,0);

			/*
			 * page in the swapped-out page.
			 * unlock object for i/o, relock when done.
			 */

			mutex_exit(uobj->vmobjlock);
			error = uvm_swap_get(ptmp, swslot, PGO_SYNCIO);
			mutex_enter(uobj->vmobjlock);

			/*
			 * I/O done.  check for errors.
			 */

			if (error != 0) {
				UVMHIST_LOG(pdhist, "<- done (error=%jd)",
				    error,0,0,0);
				if (ptmp->flags & PG_WANTED)
					wakeup(ptmp);

				/*
				 * remove the swap slot from the aobj
				 * and mark the aobj as having no real slot.
				 * don't free the swap slot, thus preventing
				 * it from being used again.
				 */

				swslot = uao_set_swslot(uobj, pageidx,
				    SWSLOT_BAD);
				if (swslot > 0) {
					uvm_swap_markbad(swslot, 1);
				}

				mutex_enter(&uvm_pageqlock);
				uvm_pagefree(ptmp);
				mutex_exit(&uvm_pageqlock);
				mutex_exit(uobj->vmobjlock);
				return error;
			}
#else /* defined(VMSWAP) */
			panic("%s: pagein", __func__);
#endif /* defined(VMSWAP) */
		}

		if ((access_type & VM_PROT_WRITE) == 0) {
			ptmp->flags |= PG_CLEAN;
			pmap_clear_modify(ptmp);
		}

		/*
 		 * we got the page!   clear the fake flag (indicates valid
		 * data now in page) and plug into our result array.   note
		 * that page is still busy.
 		 *
 		 * it is the callers job to:
 		 * => check if the page is released
 		 * => unbusy the page
 		 * => activate the page
 		 */

		ptmp->flags &= ~PG_FAKE;
		pps[lcv] = ptmp;
	}

	/*
 	 * finally, unlock object and return.
 	 */

done:
	mutex_exit(uobj->vmobjlock);
	UVMHIST_LOG(pdhist, "<- done (OK)",0,0,0,0);
	return 0;
}

#if defined(VMSWAP)

/*
 * uao_dropswap:  release any swap resources from this aobj page.
 *
 * => aobj must be locked or have a reference count of 0.
 */

void
uao_dropswap(struct uvm_object *uobj, int pageidx)
{
	int slot;

	slot = uao_set_swslot(uobj, pageidx, 0);
	if (slot) {
		uvm_swap_free(slot, 1);
	}
}

/*
 * page in every page in every aobj that is paged-out to a range of swslots.
 *
 * => nothing should be locked.
 * => returns true if pagein was aborted due to lack of memory.
 */

bool
uao_swap_off(int startslot, int endslot)
{
	struct uvm_aobj *aobj;

	/*
	 * Walk the list of all anonymous UVM objects.  Grab the first.
	 */
	mutex_enter(&uao_list_lock);
	if ((aobj = LIST_FIRST(&uao_list)) == NULL) {
		mutex_exit(&uao_list_lock);
		return false;
	}
	uao_reference(&aobj->u_obj);

	do {
		struct uvm_aobj *nextaobj;
		bool rv;

		/*
		 * Prefetch the next object and immediately hold a reference
		 * on it, so neither the current nor the next entry could
		 * disappear while we are iterating.
		 */
		if ((nextaobj = LIST_NEXT(aobj, u_list)) != NULL) {
			uao_reference(&nextaobj->u_obj);
		}
		mutex_exit(&uao_list_lock);

		/*
		 * Page in all pages in the swap slot range.
		 */
		mutex_enter(aobj->u_obj.vmobjlock);
		rv = uao_pagein(aobj, startslot, endslot);
		mutex_exit(aobj->u_obj.vmobjlock);

		/* Drop the reference of the current object. */
		uao_detach(&aobj->u_obj);
		if (rv) {
			if (nextaobj) {
				uao_detach(&nextaobj->u_obj);
			}
			return rv;
		}

		aobj = nextaobj;
		mutex_enter(&uao_list_lock);
	} while (aobj);

	mutex_exit(&uao_list_lock);
	return false;
}

/*
 * page in any pages from aobj in the given range.
 *
 * => aobj must be locked and is returned locked.
 * => returns true if pagein was aborted due to lack of memory.
 */
static bool
uao_pagein(struct uvm_aobj *aobj, int startslot, int endslot)
{
	bool rv;

	if (UAO_USES_SWHASH(aobj)) {
		struct uao_swhash_elt *elt;
		int buck;

restart:
		for (buck = aobj->u_swhashmask; buck >= 0; buck--) {
			for (elt = LIST_FIRST(&aobj->u_swhash[buck]);
			     elt != NULL;
			     elt = LIST_NEXT(elt, list)) {
				int i;

				for (i = 0; i < UAO_SWHASH_CLUSTER_SIZE; i++) {
					int slot = elt->slots[i];

					/*
					 * if the slot isn't in range, skip it.
					 */

					if (slot < startslot ||
					    slot >= endslot) {
						continue;
					}

					/*
					 * process the page,
					 * the start over on this object
					 * since the swhash elt
					 * may have been freed.
					 */

					rv = uao_pagein_page(aobj,
					  UAO_SWHASH_ELT_PAGEIDX_BASE(elt) + i);
					if (rv) {
						return rv;
					}
					goto restart;
				}
			}
		}
	} else {
		int i;

		for (i = 0; i < aobj->u_pages; i++) {
			int slot = aobj->u_swslots[i];

			/*
			 * if the slot isn't in range, skip it
			 */

			if (slot < startslot || slot >= endslot) {
				continue;
			}

			/*
			 * process the page.
			 */

			rv = uao_pagein_page(aobj, i);
			if (rv) {
				return rv;
			}
		}
	}

	return false;
}

/*
 * uao_pagein_page: page in a single page from an anonymous UVM object.
 *
 * => Returns true if pagein was aborted due to lack of memory.
 * => Object must be locked and is returned locked.
 */

static bool
uao_pagein_page(struct uvm_aobj *aobj, int pageidx)
{
	struct uvm_object *uobj = &aobj->u_obj;
	struct vm_page *pg;
	int rv, npages;

	pg = NULL;
	npages = 1;

	KASSERT(mutex_owned(uobj->vmobjlock));
	rv = uao_get(uobj, (voff_t)pageidx << PAGE_SHIFT, &pg, &npages,
	    0, VM_PROT_READ | VM_PROT_WRITE, 0, PGO_SYNCIO);

	/*
	 * relock and finish up.
	 */

	mutex_enter(uobj->vmobjlock);
	switch (rv) {
	case 0:
		break;

	case EIO:
	case ERESTART:

		/*
		 * nothing more to do on errors.
		 * ERESTART can only mean that the anon was freed,
		 * so again there's nothing to do.
		 */

		return false;

	default:
		return true;
	}

	/*
	 * ok, we've got the page now.
	 * mark it as dirty, clear its swslot and un-busy it.
	 */
	uao_dropswap(&aobj->u_obj, pageidx);

	/*
	 * make sure it's on a page queue.
	 */
	mutex_enter(&uvm_pageqlock);
	if (pg->wire_count == 0)
		uvm_pageenqueue(pg);
	mutex_exit(&uvm_pageqlock);

	if (pg->flags & PG_WANTED) {
		wakeup(pg);
	}
	pg->flags &= ~(PG_WANTED|PG_BUSY|PG_CLEAN|PG_FAKE);
	UVM_PAGE_OWN(pg, NULL);

	return false;
}

/*
 * uao_dropswap_range: drop swapslots in the range.
 *
 * => aobj must be locked and is returned locked.
 * => start is inclusive.  end is exclusive.
 */

void
uao_dropswap_range(struct uvm_object *uobj, voff_t start, voff_t end)
{
	struct uvm_aobj *aobj = (struct uvm_aobj *)uobj;
	int swpgonlydelta = 0;

	KASSERT(mutex_owned(uobj->vmobjlock));

	if (end == 0) {
		end = INT64_MAX;
	}

	if (UAO_USES_SWHASH(aobj)) {
		int i, hashbuckets = aobj->u_swhashmask + 1;
		voff_t taghi;
		voff_t taglo;

		taglo = UAO_SWHASH_ELT_TAG(start);
		taghi = UAO_SWHASH_ELT_TAG(end);

		for (i = 0; i < hashbuckets; i++) {
			struct uao_swhash_elt *elt, *next;

			for (elt = LIST_FIRST(&aobj->u_swhash[i]);
			     elt != NULL;
			     elt = next) {
				int startidx, endidx;
				int j;

				next = LIST_NEXT(elt, list);

				if (elt->tag < taglo || taghi < elt->tag) {
					continue;
				}

				if (elt->tag == taglo) {
					startidx =
					    UAO_SWHASH_ELT_PAGESLOT_IDX(start);
				} else {
					startidx = 0;
				}

				if (elt->tag == taghi) {
					endidx =
					    UAO_SWHASH_ELT_PAGESLOT_IDX(end);
				} else {
					endidx = UAO_SWHASH_CLUSTER_SIZE;
				}

				for (j = startidx; j < endidx; j++) {
					int slot = elt->slots[j];

					KASSERT(uvm_pagelookup(&aobj->u_obj,
					    (UAO_SWHASH_ELT_PAGEIDX_BASE(elt)
					    + j) << PAGE_SHIFT) == NULL);
					if (slot > 0) {
						uvm_swap_free(slot, 1);
						swpgonlydelta++;
						KASSERT(elt->count > 0);
						elt->slots[j] = 0;
						elt->count--;
					}
				}

				if (elt->count == 0) {
					LIST_REMOVE(elt, list);
					pool_put(&uao_swhash_elt_pool, elt);
				}
			}
		}
	} else {
		int i;

		if (aobj->u_pages < end) {
			end = aobj->u_pages;
		}
		for (i = start; i < end; i++) {
			int slot = aobj->u_swslots[i];

			if (slot > 0) {
				uvm_swap_free(slot, 1);
				swpgonlydelta++;
			}
		}
	}

	/*
	 * adjust the counter of pages only in swap for all
	 * the swap slots we've freed.
	 */

	if (swpgonlydelta > 0) {
		KASSERT(uvmexp.swpgonly >= swpgonlydelta);
		atomic_add_int(&uvmexp.swpgonly, -swpgonlydelta);
	}
}

#endif /* defined(VMSWAP) */<|MERGE_RESOLUTION|>--- conflicted
+++ resolved
@@ -1,8 +1,4 @@
-<<<<<<< HEAD
-/*	$NetBSD: uvm_aobj.c,v 1.128 2019/07/28 05:28:53 msaitoh Exp $	*/
-=======
 /*	$NetBSD: uvm_aobj.c,v 1.130 2019/12/01 20:31:40 ad Exp $	*/
->>>>>>> 275f442f
 
 /*
  * Copyright (c) 1998 Chuck Silvers, Charles D. Cranor and
@@ -42,11 +38,7 @@
  */
 
 #include <sys/cdefs.h>
-<<<<<<< HEAD
-__KERNEL_RCSID(0, "$NetBSD: uvm_aobj.c,v 1.128 2019/07/28 05:28:53 msaitoh Exp $");
-=======
 __KERNEL_RCSID(0, "$NetBSD: uvm_aobj.c,v 1.130 2019/12/01 20:31:40 ad Exp $");
->>>>>>> 275f442f
 
 #ifdef _KERNEL_OPT
 #include "opt_uvmhist.h"
