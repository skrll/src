/*	$NetBSD: uvm_aobj.c,v 1.144 2020/05/22 19:02:59 ad Exp $	*/

/*
 * Copyright (c) 1998 Chuck Silvers, Charles D. Cranor and
 *                    Washington University.
 * All rights reserved.
 *
 * Redistribution and use in source and binary forms, with or without
 * modification, are permitted provided that the following conditions
 * are met:
 * 1. Redistributions of source code must retain the above copyright
 *    notice, this list of conditions and the following disclaimer.
 * 2. Redistributions in binary form must reproduce the above copyright
 *    notice, this list of conditions and the following disclaimer in the
 *    documentation and/or other materials provided with the distribution.
 *
 * THIS SOFTWARE IS PROVIDED BY THE AUTHOR ``AS IS'' AND ANY EXPRESS OR
 * IMPLIED WARRANTIES, INCLUDING, BUT NOT LIMITED TO, THE IMPLIED WARRANTIES
 * OF MERCHANTABILITY AND FITNESS FOR A PARTICULAR PURPOSE ARE DISCLAIMED.
 * IN NO EVENT SHALL THE AUTHOR BE LIABLE FOR ANY DIRECT, INDIRECT,
 * INCIDENTAL, SPECIAL, EXEMPLARY, OR CONSEQUENTIAL DAMAGES (INCLUDING, BUT
 * NOT LIMITED TO, PROCUREMENT OF SUBSTITUTE GOODS OR SERVICES; LOSS OF USE,
 * DATA, OR PROFITS; OR BUSINESS INTERRUPTION) HOWEVER CAUSED AND ON ANY
 * THEORY OF LIABILITY, WHETHER IN CONTRACT, STRICT LIABILITY, OR TORT
 * (INCLUDING NEGLIGENCE OR OTHERWISE) ARISING IN ANY WAY OUT OF THE USE OF
 * THIS SOFTWARE, EVEN IF ADVISED OF THE POSSIBILITY OF SUCH DAMAGE.
 *
 * from: Id: uvm_aobj.c,v 1.1.2.5 1998/02/06 05:14:38 chs Exp
 */

/*
 * uvm_aobj.c: anonymous memory uvm_object pager
 *
 * author: Chuck Silvers <chuq@chuq.com>
 * started: Jan-1998
 *
 * - design mostly from Chuck Cranor
 */

#include <sys/cdefs.h>
__KERNEL_RCSID(0, "$NetBSD: uvm_aobj.c,v 1.144 2020/05/22 19:02:59 ad Exp $");

#ifdef _KERNEL_OPT
#include "opt_uvmhist.h"
#endif

#include <sys/param.h>
#include <sys/systm.h>
#include <sys/kernel.h>
#include <sys/kmem.h>
#include <sys/pool.h>
#include <sys/atomic.h>

#include <uvm/uvm.h>
#include <uvm/uvm_page_array.h>

/*
 * An anonymous UVM object (aobj) manages anonymous-memory.  In addition to
 * keeping the list of resident pages, it may also keep a list of allocated
 * swap blocks.  Depending on the size of the object, this list is either
 * stored in an array (small objects) or in a hash table (large objects).
 *
 * Lock order
 *
 *	uao_list_lock ->
 *		uvm_object::vmobjlock
 */

/*
 * Note: for hash tables, we break the address space of the aobj into blocks
 * of UAO_SWHASH_CLUSTER_SIZE pages, which shall be a power of two.
 */

#define	UAO_SWHASH_CLUSTER_SHIFT	4
#define	UAO_SWHASH_CLUSTER_SIZE		(1 << UAO_SWHASH_CLUSTER_SHIFT)

/* Get the "tag" for this page index. */
#define	UAO_SWHASH_ELT_TAG(idx)		((idx) >> UAO_SWHASH_CLUSTER_SHIFT)
#define UAO_SWHASH_ELT_PAGESLOT_IDX(idx) \
    ((idx) & (UAO_SWHASH_CLUSTER_SIZE - 1))

/* Given an ELT and a page index, find the swap slot. */
#define	UAO_SWHASH_ELT_PAGESLOT(elt, idx) \
    ((elt)->slots[UAO_SWHASH_ELT_PAGESLOT_IDX(idx)])

/* Given an ELT, return its pageidx base. */
#define	UAO_SWHASH_ELT_PAGEIDX_BASE(ELT) \
    ((elt)->tag << UAO_SWHASH_CLUSTER_SHIFT)

/* The hash function. */
#define	UAO_SWHASH_HASH(aobj, idx) \
    (&(aobj)->u_swhash[(((idx) >> UAO_SWHASH_CLUSTER_SHIFT) \
    & (aobj)->u_swhashmask)])

/*
 * The threshold which determines whether we will use an array or a
 * hash table to store the list of allocated swap blocks.
 */
#define	UAO_SWHASH_THRESHOLD		(UAO_SWHASH_CLUSTER_SIZE * 4)
#define	UAO_USES_SWHASH(aobj) \
    ((aobj)->u_pages > UAO_SWHASH_THRESHOLD)

/* The number of buckets in a hash, with an upper bound. */
#define	UAO_SWHASH_MAXBUCKETS		256
#define	UAO_SWHASH_BUCKETS(aobj) \
    (MIN((aobj)->u_pages >> UAO_SWHASH_CLUSTER_SHIFT, UAO_SWHASH_MAXBUCKETS))

/*
 * uao_swhash_elt: when a hash table is being used, this structure defines
 * the format of an entry in the bucket list.
 */

struct uao_swhash_elt {
	LIST_ENTRY(uao_swhash_elt) list;	/* the hash list */
	voff_t tag;				/* our 'tag' */
	int count;				/* our number of active slots */
	int slots[UAO_SWHASH_CLUSTER_SIZE];	/* the slots */
};

/*
 * uao_swhash: the swap hash table structure
 */

LIST_HEAD(uao_swhash, uao_swhash_elt);

/*
 * uao_swhash_elt_pool: pool of uao_swhash_elt structures.
 * Note: pages for this pool must not come from a pageable kernel map.
 */
static struct pool	uao_swhash_elt_pool	__cacheline_aligned;

/*
 * uvm_aobj: the actual anon-backed uvm_object
 *
 * => the uvm_object is at the top of the structure, this allows
 *   (struct uvm_aobj *) == (struct uvm_object *)
 * => only one of u_swslots and u_swhash is used in any given aobj
 */

struct uvm_aobj {
	struct uvm_object u_obj; /* has: lock, pgops, #pages, #refs */
	pgoff_t u_pages;	 /* number of pages in entire object */
	int u_flags;		 /* the flags (see uvm_aobj.h) */
	int *u_swslots;		 /* array of offset->swapslot mappings */
				 /*
				  * hashtable of offset->swapslot mappings
				  * (u_swhash is an array of bucket heads)
				  */
	struct uao_swhash *u_swhash;
	u_long u_swhashmask;		/* mask for hashtable */
	LIST_ENTRY(uvm_aobj) u_list;	/* global list of aobjs */
	int u_freelist;		  /* freelist to allocate pages from */
};

static void	uao_free(struct uvm_aobj *);
static int	uao_get(struct uvm_object *, voff_t, struct vm_page **,
		    int *, int, vm_prot_t, int, int);
static int	uao_put(struct uvm_object *, voff_t, voff_t, int);

#if defined(VMSWAP)
static struct uao_swhash_elt *uao_find_swhash_elt
    (struct uvm_aobj *, int, bool);

static bool uao_pagein(struct uvm_aobj *, int, int);
static bool uao_pagein_page(struct uvm_aobj *, int);
#endif /* defined(VMSWAP) */

static struct vm_page	*uao_pagealloc(struct uvm_object *, voff_t, int);

/*
 * aobj_pager
 *
 * note that some functions (e.g. put) are handled elsewhere
 */

const struct uvm_pagerops aobj_pager = {
	.pgo_reference = uao_reference,
	.pgo_detach = uao_detach,
	.pgo_get = uao_get,
	.pgo_put = uao_put,
};

/*
 * uao_list: global list of active aobjs, locked by uao_list_lock
 */

static LIST_HEAD(aobjlist, uvm_aobj) uao_list	__cacheline_aligned;
static kmutex_t		uao_list_lock		__cacheline_aligned;

/*
 * hash table/array related functions
 */

#if defined(VMSWAP)

/*
 * uao_find_swhash_elt: find (or create) a hash table entry for a page
 * offset.
 *
 * => the object should be locked by the caller
 */

static struct uao_swhash_elt *
uao_find_swhash_elt(struct uvm_aobj *aobj, int pageidx, bool create)
{
	struct uao_swhash *swhash;
	struct uao_swhash_elt *elt;
	voff_t page_tag;

	swhash = UAO_SWHASH_HASH(aobj, pageidx);
	page_tag = UAO_SWHASH_ELT_TAG(pageidx);

	/*
	 * now search the bucket for the requested tag
	 */

	LIST_FOREACH(elt, swhash, list) {
		if (elt->tag == page_tag) {
			return elt;
		}
	}
	if (!create) {
		return NULL;
	}

	/*
	 * allocate a new entry for the bucket and init/insert it in
	 */

	elt = pool_get(&uao_swhash_elt_pool, PR_NOWAIT);
	if (elt == NULL) {
		return NULL;
	}
	LIST_INSERT_HEAD(swhash, elt, list);
	elt->tag = page_tag;
	elt->count = 0;
	memset(elt->slots, 0, sizeof(elt->slots));
	return elt;
}

/*
 * uao_find_swslot: find the swap slot number for an aobj/pageidx
 *
 * => object must be locked by caller
 */

int
uao_find_swslot(struct uvm_object *uobj, int pageidx)
{
	struct uvm_aobj *aobj = (struct uvm_aobj *)uobj;
	struct uao_swhash_elt *elt;

	KASSERT(UVM_OBJ_IS_AOBJ(uobj));

	/*
	 * if noswap flag is set, then we never return a slot
	 */

	if (aobj->u_flags & UAO_FLAG_NOSWAP)
		return 0;

	/*
	 * if hashing, look in hash table.
	 */

	if (UAO_USES_SWHASH(aobj)) {
		elt = uao_find_swhash_elt(aobj, pageidx, false);
		return elt ? UAO_SWHASH_ELT_PAGESLOT(elt, pageidx) : 0;
	}

	/*
	 * otherwise, look in the array
	 */

	return aobj->u_swslots[pageidx];
}

/*
 * uao_set_swslot: set the swap slot for a page in an aobj.
 *
 * => setting a slot to zero frees the slot
 * => object must be locked by caller
 * => we return the old slot number, or -1 if we failed to allocate
 *    memory to record the new slot number
 */

int
uao_set_swslot(struct uvm_object *uobj, int pageidx, int slot)
{
	struct uvm_aobj *aobj = (struct uvm_aobj *)uobj;
	struct uao_swhash_elt *elt;
	int oldslot;
	UVMHIST_FUNC("uao_set_swslot");
	UVMHIST_CALLARGS(pdhist, "aobj %#jx pageidx %jd slot %jd",
	    (uintptr_t)aobj, pageidx, slot, 0);

	KASSERT(rw_write_held(uobj->vmobjlock) || uobj->uo_refs == 0);
	KASSERT(UVM_OBJ_IS_AOBJ(uobj));

	/*
	 * if noswap flag is set, then we can't set a non-zero slot.
	 */

	if (aobj->u_flags & UAO_FLAG_NOSWAP) {
		KASSERTMSG(slot == 0, "uao_set_swslot: no swap object");
		return 0;
	}

	/*
	 * are we using a hash table?  if so, add it in the hash.
	 */

	if (UAO_USES_SWHASH(aobj)) {

		/*
		 * Avoid allocating an entry just to free it again if
		 * the page had not swap slot in the first place, and
		 * we are freeing.
		 */

		elt = uao_find_swhash_elt(aobj, pageidx, slot != 0);
		if (elt == NULL) {
			return slot ? -1 : 0;
		}

		oldslot = UAO_SWHASH_ELT_PAGESLOT(elt, pageidx);
		UAO_SWHASH_ELT_PAGESLOT(elt, pageidx) = slot;

		/*
		 * now adjust the elt's reference counter and free it if we've
		 * dropped it to zero.
		 */

		if (slot) {
			if (oldslot == 0)
				elt->count++;
		} else {
			if (oldslot)
				elt->count--;

			if (elt->count == 0) {
				LIST_REMOVE(elt, list);
				pool_put(&uao_swhash_elt_pool, elt);
			}
		}
	} else {
		/* we are using an array */
		oldslot = aobj->u_swslots[pageidx];
		aobj->u_swslots[pageidx] = slot;
	}
	return oldslot;
}

#endif /* defined(VMSWAP) */

/*
 * end of hash/array functions
 */

/*
 * uao_free: free all resources held by an aobj, and then free the aobj
 *
 * => the aobj should be dead
 */

static void
uao_free(struct uvm_aobj *aobj)
{
	struct uvm_object *uobj = &aobj->u_obj;

	KASSERT(UVM_OBJ_IS_AOBJ(uobj));
	KASSERT(rw_write_held(uobj->vmobjlock));
	uao_dropswap_range(uobj, 0, 0);
	rw_exit(uobj->vmobjlock);

#if defined(VMSWAP)
	if (UAO_USES_SWHASH(aobj)) {

		/*
		 * free the hash table itself.
		 */

		hashdone(aobj->u_swhash, HASH_LIST, aobj->u_swhashmask);
	} else {

		/*
		 * free the array itsself.
		 */

		kmem_free(aobj->u_swslots, aobj->u_pages * sizeof(int));
	}
#endif /* defined(VMSWAP) */

	/*
	 * finally free the aobj itself
	 */

	uvm_obj_destroy(uobj, true);
	kmem_free(aobj, sizeof(struct uvm_aobj));
}

/*
 * pager functions
 */

/*
 * uao_create: create an aobj of the given size and return its uvm_object.
 *
 * => for normal use, flags are always zero
 * => for the kernel object, the flags are:
 *	UAO_FLAG_KERNOBJ - allocate the kernel object (can only happen once)
 *	UAO_FLAG_KERNSWAP - enable swapping of kernel object ("           ")
 */

struct uvm_object *
uao_create(voff_t size, int flags)
{
	static struct uvm_aobj kernel_object_store;
	static krwlock_t kernel_object_lock __cacheline_aligned;
	static int kobj_alloced __diagused = 0;
	pgoff_t pages = round_page((uint64_t)size) >> PAGE_SHIFT;
	struct uvm_aobj *aobj;
	int refs;

	/*
	 * Allocate a new aobj, unless kernel object is requested.
	 */

	if (flags & UAO_FLAG_KERNOBJ) {
		KASSERT(!kobj_alloced);
		aobj = &kernel_object_store;
		aobj->u_pages = pages;
		aobj->u_flags = UAO_FLAG_NOSWAP;
		refs = UVM_OBJ_KERN;
		kobj_alloced = UAO_FLAG_KERNOBJ;
	} else if (flags & UAO_FLAG_KERNSWAP) {
		KASSERT(kobj_alloced == UAO_FLAG_KERNOBJ);
		aobj = &kernel_object_store;
		kobj_alloced = UAO_FLAG_KERNSWAP;
		refs = 0xdeadbeaf; /* XXX: gcc */
	} else {
		aobj = kmem_alloc(sizeof(struct uvm_aobj), KM_SLEEP);
		aobj->u_pages = pages;
		aobj->u_flags = 0;
		refs = 1;
	}

	/*
	 * no freelist by default
	 */

	aobj->u_freelist = VM_NFREELIST;

	/*
 	 * allocate hash/array if necessary
 	 *
 	 * note: in the KERNSWAP case no need to worry about locking since
 	 * we are still booting we should be the only thread around.
 	 */

	if (flags == 0 || (flags & UAO_FLAG_KERNSWAP) != 0) {
#if defined(VMSWAP)
		const int kernswap = (flags & UAO_FLAG_KERNSWAP) != 0;

		/* allocate hash table or array depending on object size */
		if (UAO_USES_SWHASH(aobj)) {
			aobj->u_swhash = hashinit(UAO_SWHASH_BUCKETS(aobj),
			    HASH_LIST, kernswap ? false : true,
			    &aobj->u_swhashmask);
			if (aobj->u_swhash == NULL)
				panic("uao_create: hashinit swhash failed");
		} else {
			aobj->u_swslots = kmem_zalloc(pages * sizeof(int),
			    kernswap ? KM_NOSLEEP : KM_SLEEP);
			if (aobj->u_swslots == NULL)
				panic("uao_create: swslots allocation failed");
		}
#endif /* defined(VMSWAP) */

		if (flags) {
			aobj->u_flags &= ~UAO_FLAG_NOSWAP; /* clear noswap */
			return &aobj->u_obj;
		}
	}

	/*
	 * Initialise UVM object.
	 */

	const bool kernobj = (flags & UAO_FLAG_KERNOBJ) != 0;
	uvm_obj_init(&aobj->u_obj, &aobj_pager, !kernobj, refs);
	if (__predict_false(kernobj)) {
		/* Initialisation only once, for UAO_FLAG_KERNOBJ. */
		rw_init(&kernel_object_lock);
		uvm_obj_setlock(&aobj->u_obj, &kernel_object_lock);
	}

	/*
 	 * now that aobj is ready, add it to the global list
 	 */

	mutex_enter(&uao_list_lock);
	LIST_INSERT_HEAD(&uao_list, aobj, u_list);
	mutex_exit(&uao_list_lock);
	return(&aobj->u_obj);
}

/*
 * uao_set_pgfl: allocate pages only from the specified freelist.
 *
 * => must be called before any pages are allocated for the object.
 * => reset by setting it to VM_NFREELIST, meaning any freelist.
 */

void
uao_set_pgfl(struct uvm_object *uobj, int freelist)
{
	struct uvm_aobj *aobj = (struct uvm_aobj *)uobj;

	KASSERTMSG((0 <= freelist), "invalid freelist %d", freelist);
	KASSERTMSG((freelist <= VM_NFREELIST), "invalid freelist %d",
	    freelist);

	aobj->u_freelist = freelist;
}

/*
 * uao_pagealloc: allocate a page for aobj.
 */

static inline struct vm_page *
uao_pagealloc(struct uvm_object *uobj, voff_t offset, int flags)
{
	struct uvm_aobj *aobj = (struct uvm_aobj *)uobj;

	if (__predict_true(aobj->u_freelist == VM_NFREELIST))
		return uvm_pagealloc(uobj, offset, NULL, flags);
	else
		return uvm_pagealloc_strat(uobj, offset, NULL, flags,
		    UVM_PGA_STRAT_ONLY, aobj->u_freelist);
}

/*
 * uao_init: set up aobj pager subsystem
 *
 * => called at boot time from uvm_pager_init()
 */

void
uao_init(void)
{
	static int uao_initialized;

	if (uao_initialized)
		return;
	uao_initialized = true;
	LIST_INIT(&uao_list);
	mutex_init(&uao_list_lock, MUTEX_DEFAULT, IPL_NONE);
	pool_init(&uao_swhash_elt_pool, sizeof(struct uao_swhash_elt),
	    0, 0, 0, "uaoeltpl", NULL, IPL_VM);
}

/*
 * uao_reference: hold a reference to an anonymous UVM object.
 */
void
uao_reference(struct uvm_object *uobj)
{
	/* Kernel object is persistent. */
	if (UVM_OBJ_IS_KERN_OBJECT(uobj)) {
		return;
	}
	atomic_inc_uint(&uobj->uo_refs);
}

/*
 * uao_detach: drop a reference to an anonymous UVM object.
 */
void
uao_detach(struct uvm_object *uobj)
{
	struct uvm_aobj *aobj = (struct uvm_aobj *)uobj;
	struct uvm_page_array a;
	struct vm_page *pg;

	UVMHIST_FUNC("uao_detach"); UVMHIST_CALLED(maphist);

	/*
	 * Detaching from kernel object is a NOP.
	 */

	if (UVM_OBJ_IS_KERN_OBJECT(uobj))
		return;

	/*
	 * Drop the reference.  If it was the last one, destroy the object.
	 */

	KASSERT(uobj->uo_refs > 0);
	UVMHIST_LOG(maphist,"  (uobj=%#jx)  ref=%jd",
	    (uintptr_t)uobj, uobj->uo_refs, 0, 0);
	if (atomic_dec_uint_nv(&uobj->uo_refs) > 0) {
		UVMHIST_LOG(maphist, "<- done (rc>0)", 0,0,0,0);
		return;
	}

	/*
	 * Remove the aobj from the global list.
	 */

	mutex_enter(&uao_list_lock);
	LIST_REMOVE(aobj, u_list);
	mutex_exit(&uao_list_lock);

	/*
	 * Free all the pages left in the aobj.  For each page, when the
	 * page is no longer busy (and thus after any disk I/O that it is
	 * involved in is complete), release any swap resources and free
	 * the page itself.
	 */
	uvm_page_array_init(&a);
	rw_enter(uobj->vmobjlock, RW_WRITER);
	while ((pg = uvm_page_array_fill_and_peek(&a, uobj, 0, 0, 0))
	    != NULL) {
		uvm_page_array_advance(&a);
		pmap_page_protect(pg, VM_PROT_NONE);
		if (pg->flags & PG_BUSY) {
			uvm_pagewait(pg, uobj->vmobjlock, "uao_det");
			uvm_page_array_clear(&a);
			rw_enter(uobj->vmobjlock, RW_WRITER);
			continue;
		}
		uao_dropswap(&aobj->u_obj, pg->offset >> PAGE_SHIFT);
		uvm_pagefree(pg);
	}
	uvm_page_array_fini(&a);

	/*
	 * Finally, free the anonymous UVM object itself.
	 */

	uao_free(aobj);
}

/*
 * uao_put: flush pages out of a uvm object
 *
 * => object should be locked by caller.  we may _unlock_ the object
 *	if (and only if) we need to clean a page (PGO_CLEANIT).
 *	XXXJRT Currently, however, we don't.  In the case of cleaning
 *	XXXJRT a page, we simply just deactivate it.  Should probably
 *	XXXJRT handle this better, in the future (although "flushing"
 *	XXXJRT anonymous memory isn't terribly important).
 * => if PGO_CLEANIT is not set, then we will neither unlock the object
 *	or block.
 * => if PGO_ALLPAGE is set, then all pages in the object are valid targets
 *	for flushing.
 * => we return 0 unless we encountered some sort of I/O error
 *	XXXJRT currently never happens, as we never directly initiate
 *	XXXJRT I/O
 */

static int
uao_put(struct uvm_object *uobj, voff_t start, voff_t stop, int flags)
{
	struct uvm_aobj *aobj = (struct uvm_aobj *)uobj;
	struct uvm_page_array a;
	struct vm_page *pg;
	voff_t curoff;
	UVMHIST_FUNC("uao_put"); UVMHIST_CALLED(maphist);

	KASSERT(UVM_OBJ_IS_AOBJ(uobj));
	KASSERT(rw_write_held(uobj->vmobjlock));

	if (flags & PGO_ALLPAGES) {
		start = 0;
		stop = aobj->u_pages << PAGE_SHIFT;
	} else {
		start = trunc_page(start);
		if (stop == 0) {
			stop = aobj->u_pages << PAGE_SHIFT;
		} else {
			stop = round_page(stop);
		}
		if (stop > (uint64_t)(aobj->u_pages << PAGE_SHIFT)) {
			printf("uao_put: strange, got an out of range "
			    "flush %#jx > %#jx (fixed)\n",
			    (uintmax_t)stop,
			    (uintmax_t)(aobj->u_pages << PAGE_SHIFT));
			stop = aobj->u_pages << PAGE_SHIFT;
		}
	}
	UVMHIST_LOG(maphist,
	    " flush start=%#jx, stop=%#jx, flags=%#jx",
	    start, stop, flags, 0);

	/*
	 * Don't need to do any work here if we're not freeing
	 * or deactivating pages.
	 */

	if ((flags & (PGO_DEACTIVATE|PGO_FREE)) == 0) {
		rw_exit(uobj->vmobjlock);
		return 0;
	}

	/* locked: uobj */
	uvm_page_array_init(&a);
	curoff = start;
	while ((pg = uvm_page_array_fill_and_peek(&a, uobj, curoff, 0, 0)) !=
	    NULL) {
		if (pg->offset >= stop) {
			break;
		}

		/*
		 * wait and try again if the page is busy.
		 */

		if (pg->flags & PG_BUSY) {
			uvm_pagewait(pg, uobj->vmobjlock, "uao_put");
			uvm_page_array_clear(&a);
			rw_enter(uobj->vmobjlock, RW_WRITER);
			continue;
		}
		uvm_page_array_advance(&a);
		curoff = pg->offset + PAGE_SIZE;

		switch (flags & (PGO_CLEANIT|PGO_FREE|PGO_DEACTIVATE)) {

		/*
		 * XXX In these first 3 cases, we always just
		 * XXX deactivate the page.  We may want to
		 * XXX handle the different cases more specifically
		 * XXX in the future.
		 */

		case PGO_CLEANIT|PGO_FREE:
		case PGO_CLEANIT|PGO_DEACTIVATE:
		case PGO_DEACTIVATE:
 deactivate_it:
 			uvm_pagelock(pg);
			uvm_pagedeactivate(pg);
 			uvm_pageunlock(pg);
			break;

		case PGO_FREE:
			/*
			 * If there are multiple references to
			 * the object, just deactivate the page.
			 */

			if (uobj->uo_refs > 1)
				goto deactivate_it;

			/*
			 * free the swap slot and the page.
			 */

			pmap_page_protect(pg, VM_PROT_NONE);

			/*
			 * freeing swapslot here is not strictly necessary.
			 * however, leaving it here doesn't save much
			 * because we need to update swap accounting anyway.
			 */

			uao_dropswap(uobj, pg->offset >> PAGE_SHIFT);
			uvm_pagefree(pg);
			break;

		default:
			panic("%s: impossible", __func__);
		}
	}
	rw_exit(uobj->vmobjlock);
	uvm_page_array_fini(&a);
	return 0;
}

/*
 * uao_get: fetch me a page
 *
 * we have three cases:
 * 1: page is resident     -> just return the page.
 * 2: page is zero-fill    -> allocate a new page and zero it.
 * 3: page is swapped out  -> fetch the page from swap.
 *
 * case 1 can be handled with PGO_LOCKED, cases 2 and 3 cannot.
 * so, if the "center" page hits case 2/3 then we will need to return EBUSY.
 *
 * => prefer map unlocked (not required)
 * => object must be locked!  we will _unlock_ it before starting any I/O.
 * => flags: PGO_LOCKED: fault data structures are locked
 * => NOTE: offset is the offset of pps[0], _NOT_ pps[centeridx]
 * => NOTE: caller must check for released pages!!
 */

static int
uao_get(struct uvm_object *uobj, voff_t offset, struct vm_page **pps,
    int *npagesp, int centeridx, vm_prot_t access_type, int advice, int flags)
{
	voff_t current_offset;
	struct vm_page *ptmp = NULL;	/* Quell compiler warning */
<<<<<<< HEAD
	int lcv, gotpages, maxpages, swslot, pageidx;
	bool done;
	UVMHIST_FUNC("uao_get");
	UVMHIST_CALLARGS(pdhist, "aobj=%#jx offset=%jd, flags=%jd",
=======
	int lcv, gotpages, maxpages, swslot = -1, pageidx = -1; /* XXX: gcc */
	UVMHIST_FUNC("uao_get"); UVMHIST_CALLED(pdhist);
	bool overwrite = ((flags & PGO_OVERWRITE) != 0);

	UVMHIST_LOG(pdhist, "aobj=%#jx offset=%jd, flags=%jd",
>>>>>>> 33ad0e35
		    (uintptr_t)uobj, offset, flags,0);

	/*
	 * the object must be locked.  it can only be a read lock when
	 * processing a read fault with PGO_LOCKED.
	 */

	KASSERT(UVM_OBJ_IS_AOBJ(uobj));
	KASSERT(rw_lock_held(uobj->vmobjlock));
	KASSERT(rw_write_held(uobj->vmobjlock) ||
	   ((flags & PGO_LOCKED) != 0 && (access_type & VM_PROT_WRITE) == 0));

	/*
 	 * get number of pages
 	 */

	maxpages = *npagesp;

	/*
 	 * step 1: handled the case where fault data structures are locked.
 	 */

	if (flags & PGO_LOCKED) {
		struct uvm_page_array a;

		/*
 		 * step 1a: get pages that are already resident.   only do
		 * this if the data structures are locked (i.e. the first
		 * time through).
 		 */

		uvm_page_array_init(&a);
		gotpages = 0;	/* # of pages we got so far */
		for (lcv = 0; lcv < maxpages; lcv++) {
			ptmp = uvm_page_array_fill_and_peek(&a, uobj,
			    offset + (lcv << PAGE_SHIFT), maxpages, 0);
			if (ptmp == NULL) {
				break;
			}
			KASSERT(ptmp->offset >= offset);
			lcv = (ptmp->offset - offset) >> PAGE_SHIFT;
			if (lcv >= maxpages) {
				break;
			}
			uvm_page_array_advance(&a);

			/*
			 * to be useful must get a non-busy page
			 */

			if ((ptmp->flags & PG_BUSY) != 0) {
				continue;
			}

			/*
			 * useful page: plug it in our result array
			 */

			KASSERT(uvm_pagegetdirty(ptmp) !=
			    UVM_PAGE_STATUS_CLEAN);
			pps[lcv] = ptmp;
			gotpages++;
		}
		uvm_page_array_fini(&a);

		/*
 		 * step 1b: now we've either done everything needed or we
		 * to unlock and do some waiting or I/O.
 		 */

		UVMHIST_LOG(pdhist, "<- done (done=%jd)",
		    (pps[centeridx] != NULL), 0,0,0);
		*npagesp = gotpages;
		return pps[centeridx] != NULL ? 0 : EBUSY;
	}

	/*
 	 * step 2: get non-resident or busy pages.
 	 * object is locked.   data structures are unlocked.
 	 */

	if ((flags & PGO_SYNCIO) == 0) {
		goto done;
	}

	for (lcv = 0, current_offset = offset ; lcv < maxpages ;
	    lcv++, current_offset += PAGE_SIZE) {

		/*
 		 * we have yet to locate the current page (pps[lcv]).   we
		 * first look for a page that is already at the current offset.
		 * if we find a page, we check to see if it is busy or
		 * released.  if that is the case, then we sleep on the page
		 * until it is no longer busy or released and repeat the lookup.
		 * if the page we found is neither busy nor released, then we
		 * busy it (so we own it) and plug it into pps[lcv].   this
		 * 'break's the following while loop and indicates we are
		 * ready to move on to the next page in the "lcv" loop above.
 		 *
 		 * if we exit the while loop with pps[lcv] set to NULL,
		 * then it means that we allocated a new busy/fake/clean page
		 * ptmp in the object and we need to do I/O to fill in the data.
 		 */

		/* top of "pps" while loop */
		for (;;) {
			/* look for a resident page */
			ptmp = uvm_pagelookup(uobj, current_offset);

			/* not resident?   allocate one now (if we can) */
			if (ptmp == NULL) {
				/* get a zeroed page if not in swap */
				pageidx = current_offset >> PAGE_SHIFT;
				swslot = uao_find_swslot(uobj, pageidx);
				ptmp = uao_pagealloc(uobj, current_offset,
				    swslot != 0 || overwrite ? 0 :
				    UVM_PGA_ZERO);

				/* out of RAM? */
				if (ptmp == NULL) {
					rw_exit(uobj->vmobjlock);
					UVMHIST_LOG(pdhist,
					    "sleeping, ptmp == NULL\n",0,0,0,0);
					uvm_wait("uao_getpage");
					rw_enter(uobj->vmobjlock, RW_WRITER);
					continue;
				}

				/*
				 * got new page ready for I/O.  break pps for
				 * loop.
				 */

				pps[lcv] = NULL;
				break;
			}

			/* page is there, see if we need to wait on it */
			if ((ptmp->flags & PG_BUSY) != 0) {
				UVMHIST_LOG(pdhist,
				    "sleeping, ptmp->flags %#jx\n",
				    ptmp->flags,0,0,0);
				uvm_pagewait(ptmp, uobj->vmobjlock, "uao_get");
				rw_enter(uobj->vmobjlock, RW_WRITER);
				continue;
			}

			/*
 			 * if we get here then the page has become resident and
			 * unbusy between steps 1 and 2.  we busy it now (so we
			 * own it) and set pps[lcv] (so that we exit the while
			 * loop).
 			 */

			KASSERT(uvm_pagegetdirty(ptmp) !=
			    UVM_PAGE_STATUS_CLEAN);
			/* we own it, caller must un-busy */
			ptmp->flags |= PG_BUSY;
			UVM_PAGE_OWN(ptmp, "uao_get2");
			pps[lcv] = ptmp;
			break;
		}

		/*
 		 * if we own the valid page at the correct offset, pps[lcv] will
 		 * point to it.   nothing more to do except go to the next page.
 		 */

		if (pps[lcv])
			continue;			/* next lcv */

		/*
 		 * if swslot == 0, page hasn't existed before and is zeroed. 
 		 * otherwise we have a "fake/busy/clean" page that we just
 		 * allocated.  do the needed "i/o", reading from swap.
 		 */

		if (swslot != 0) {
#if defined(VMSWAP)
			int error;

			UVMHIST_LOG(pdhist, "pagein from swslot %jd",
			     swslot, 0,0,0);

			/*
			 * page in the swapped-out page.
			 * unlock object for i/o, relock when done.
			 */

			rw_exit(uobj->vmobjlock);
			error = uvm_swap_get(ptmp, swslot, PGO_SYNCIO);
			rw_enter(uobj->vmobjlock, RW_WRITER);

			/*
			 * I/O done.  check for errors.
			 */

			if (error != 0) {
				UVMHIST_LOG(pdhist, "<- done (error=%jd)",
				    error,0,0,0);

				/*
				 * remove the swap slot from the aobj
				 * and mark the aobj as having no real slot.
				 * don't free the swap slot, thus preventing
				 * it from being used again.
				 */

				swslot = uao_set_swslot(uobj, pageidx,
				    SWSLOT_BAD);
				if (swslot > 0) {
					uvm_swap_markbad(swslot, 1);
				}

				uvm_pagefree(ptmp);
				rw_exit(uobj->vmobjlock);
				UVMHIST_LOG(pdhist, "<- done (error)",
				    error,lcv,0,0);
				if (lcv != 0) {
					uvm_page_unbusy(pps, lcv);
				}
				memset(pps, 0, maxpages * sizeof(pps[0]));
				return error;
			}
#else /* defined(VMSWAP) */
			panic("%s: pagein", __func__);
#endif /* defined(VMSWAP) */
		}

		/*
		 * note that we will allow the page being writably-mapped
		 * (!PG_RDONLY) regardless of access_type.  if overwrite,
		 * the page can be modified through an unmanaged mapping
		 * so mark it dirty up front.
		 */
		if (overwrite) {
			uvm_pagemarkdirty(ptmp, UVM_PAGE_STATUS_DIRTY);
		} else {
			uvm_pagemarkdirty(ptmp, UVM_PAGE_STATUS_UNKNOWN);
		}

		/*
 		 * we got the page!   clear the fake flag (indicates valid
		 * data now in page) and plug into our result array.   note
		 * that page is still busy.
 		 *
 		 * it is the callers job to:
 		 * => check if the page is released
 		 * => unbusy the page
 		 * => activate the page
 		 */
		KASSERT(uvm_pagegetdirty(ptmp) != UVM_PAGE_STATUS_CLEAN);
		KASSERT((ptmp->flags & PG_FAKE) != 0);
		ptmp->flags &= ~PG_FAKE;
		pps[lcv] = ptmp;
	}

	/*
 	 * finally, unlock object and return.
 	 */

done:
	rw_exit(uobj->vmobjlock);
	UVMHIST_LOG(pdhist, "<- done (OK)",0,0,0,0);
	return 0;
}

#if defined(VMSWAP)

/*
 * uao_dropswap:  release any swap resources from this aobj page.
 *
 * => aobj must be locked or have a reference count of 0.
 */

void
uao_dropswap(struct uvm_object *uobj, int pageidx)
{
	int slot;

	KASSERT(UVM_OBJ_IS_AOBJ(uobj));

	slot = uao_set_swslot(uobj, pageidx, 0);
	if (slot) {
		uvm_swap_free(slot, 1);
	}
}

/*
 * page in every page in every aobj that is paged-out to a range of swslots.
 *
 * => nothing should be locked.
 * => returns true if pagein was aborted due to lack of memory.
 */

bool
uao_swap_off(int startslot, int endslot)
{
	struct uvm_aobj *aobj;

	/*
	 * Walk the list of all anonymous UVM objects.  Grab the first.
	 */
	mutex_enter(&uao_list_lock);
	if ((aobj = LIST_FIRST(&uao_list)) == NULL) {
		mutex_exit(&uao_list_lock);
		return false;
	}
	uao_reference(&aobj->u_obj);

	do {
		struct uvm_aobj *nextaobj;
		bool rv;

		/*
		 * Prefetch the next object and immediately hold a reference
		 * on it, so neither the current nor the next entry could
		 * disappear while we are iterating.
		 */
		if ((nextaobj = LIST_NEXT(aobj, u_list)) != NULL) {
			uao_reference(&nextaobj->u_obj);
		}
		mutex_exit(&uao_list_lock);

		/*
		 * Page in all pages in the swap slot range.
		 */
		rw_enter(aobj->u_obj.vmobjlock, RW_WRITER);
		rv = uao_pagein(aobj, startslot, endslot);
		rw_exit(aobj->u_obj.vmobjlock);

		/* Drop the reference of the current object. */
		uao_detach(&aobj->u_obj);
		if (rv) {
			if (nextaobj) {
				uao_detach(&nextaobj->u_obj);
			}
			return rv;
		}

		aobj = nextaobj;
		mutex_enter(&uao_list_lock);
	} while (aobj);

	mutex_exit(&uao_list_lock);
	return false;
}

/*
 * page in any pages from aobj in the given range.
 *
 * => aobj must be locked and is returned locked.
 * => returns true if pagein was aborted due to lack of memory.
 */
static bool
uao_pagein(struct uvm_aobj *aobj, int startslot, int endslot)
{
	bool rv;

	if (UAO_USES_SWHASH(aobj)) {
		struct uao_swhash_elt *elt;
		int buck;

restart:
		for (buck = aobj->u_swhashmask; buck >= 0; buck--) {
			for (elt = LIST_FIRST(&aobj->u_swhash[buck]);
			     elt != NULL;
			     elt = LIST_NEXT(elt, list)) {
				int i;

				for (i = 0; i < UAO_SWHASH_CLUSTER_SIZE; i++) {
					int slot = elt->slots[i];

					/*
					 * if the slot isn't in range, skip it.
					 */

					if (slot < startslot ||
					    slot >= endslot) {
						continue;
					}

					/*
					 * process the page,
					 * the start over on this object
					 * since the swhash elt
					 * may have been freed.
					 */

					rv = uao_pagein_page(aobj,
					  UAO_SWHASH_ELT_PAGEIDX_BASE(elt) + i);
					if (rv) {
						return rv;
					}
					goto restart;
				}
			}
		}
	} else {
		int i;

		for (i = 0; i < aobj->u_pages; i++) {
			int slot = aobj->u_swslots[i];

			/*
			 * if the slot isn't in range, skip it
			 */

			if (slot < startslot || slot >= endslot) {
				continue;
			}

			/*
			 * process the page.
			 */

			rv = uao_pagein_page(aobj, i);
			if (rv) {
				return rv;
			}
		}
	}

	return false;
}

/*
 * uao_pagein_page: page in a single page from an anonymous UVM object.
 *
 * => Returns true if pagein was aborted due to lack of memory.
 * => Object must be locked and is returned locked.
 */

static bool
uao_pagein_page(struct uvm_aobj *aobj, int pageidx)
{
	struct uvm_object *uobj = &aobj->u_obj;
	struct vm_page *pg;
	int rv, npages;

	pg = NULL;
	npages = 1;

	KASSERT(rw_write_held(uobj->vmobjlock));
	rv = uao_get(uobj, (voff_t)pageidx << PAGE_SHIFT, &pg, &npages,
	    0, VM_PROT_READ | VM_PROT_WRITE, 0, PGO_SYNCIO);

	/*
	 * relock and finish up.
	 */

	rw_enter(uobj->vmobjlock, RW_WRITER);
	switch (rv) {
	case 0:
		break;

	case EIO:
	case ERESTART:

		/*
		 * nothing more to do on errors.
		 * ERESTART can only mean that the anon was freed,
		 * so again there's nothing to do.
		 */

		return false;

	default:
		return true;
	}

	/*
	 * ok, we've got the page now.
	 * mark it as dirty, clear its swslot and un-busy it.
	 */
	uao_dropswap(&aobj->u_obj, pageidx);

	/*
	 * make sure it's on a page queue.
	 */
	uvm_pagelock(pg);
	uvm_pageenqueue(pg);
	uvm_pagewakeup(pg);
	uvm_pageunlock(pg);

	pg->flags &= ~(PG_BUSY|PG_FAKE);
	uvm_pagemarkdirty(pg, UVM_PAGE_STATUS_DIRTY);
	UVM_PAGE_OWN(pg, NULL);

	return false;
}

/*
 * uao_dropswap_range: drop swapslots in the range.
 *
 * => aobj must be locked and is returned locked.
 * => start is inclusive.  end is exclusive.
 */

void
uao_dropswap_range(struct uvm_object *uobj, voff_t start, voff_t end)
{
	struct uvm_aobj *aobj = (struct uvm_aobj *)uobj;
	int swpgonlydelta = 0;

	KASSERT(UVM_OBJ_IS_AOBJ(uobj));
	KASSERT(rw_write_held(uobj->vmobjlock));

	if (end == 0) {
		end = INT64_MAX;
	}

	if (UAO_USES_SWHASH(aobj)) {
		int i, hashbuckets = aobj->u_swhashmask + 1;
		voff_t taghi;
		voff_t taglo;

		taglo = UAO_SWHASH_ELT_TAG(start);
		taghi = UAO_SWHASH_ELT_TAG(end);

		for (i = 0; i < hashbuckets; i++) {
			struct uao_swhash_elt *elt, *next;

			for (elt = LIST_FIRST(&aobj->u_swhash[i]);
			     elt != NULL;
			     elt = next) {
				int startidx, endidx;
				int j;

				next = LIST_NEXT(elt, list);

				if (elt->tag < taglo || taghi < elt->tag) {
					continue;
				}

				if (elt->tag == taglo) {
					startidx =
					    UAO_SWHASH_ELT_PAGESLOT_IDX(start);
				} else {
					startidx = 0;
				}

				if (elt->tag == taghi) {
					endidx =
					    UAO_SWHASH_ELT_PAGESLOT_IDX(end);
				} else {
					endidx = UAO_SWHASH_CLUSTER_SIZE;
				}

				for (j = startidx; j < endidx; j++) {
					int slot = elt->slots[j];

					KASSERT(uvm_pagelookup(&aobj->u_obj,
					    (UAO_SWHASH_ELT_PAGEIDX_BASE(elt)
					    + j) << PAGE_SHIFT) == NULL);
					if (slot > 0) {
						uvm_swap_free(slot, 1);
						swpgonlydelta++;
						KASSERT(elt->count > 0);
						elt->slots[j] = 0;
						elt->count--;
					}
				}

				if (elt->count == 0) {
					LIST_REMOVE(elt, list);
					pool_put(&uao_swhash_elt_pool, elt);
				}
			}
		}
	} else {
		int i;

		if (aobj->u_pages < end) {
			end = aobj->u_pages;
		}
		for (i = start; i < end; i++) {
			int slot = aobj->u_swslots[i];

			if (slot > 0) {
				uvm_swap_free(slot, 1);
				swpgonlydelta++;
			}
		}
	}

	/*
	 * adjust the counter of pages only in swap for all
	 * the swap slots we've freed.
	 */

	if (swpgonlydelta > 0) {
		KASSERT(uvmexp.swpgonly >= swpgonlydelta);
		atomic_add_int(&uvmexp.swpgonly, -swpgonlydelta);
	}
}

#endif /* defined(VMSWAP) */<|MERGE_RESOLUTION|>--- conflicted
+++ resolved
@@ -802,18 +802,11 @@
 {
 	voff_t current_offset;
 	struct vm_page *ptmp = NULL;	/* Quell compiler warning */
-<<<<<<< HEAD
-	int lcv, gotpages, maxpages, swslot, pageidx;
-	bool done;
+	int lcv, gotpages, maxpages, swslot = -1, pageidx = -1; /* XXX: gcc */
+	bool overwrite = ((flags & PGO_OVERWRITE) != 0);
+
 	UVMHIST_FUNC("uao_get");
 	UVMHIST_CALLARGS(pdhist, "aobj=%#jx offset=%jd, flags=%jd",
-=======
-	int lcv, gotpages, maxpages, swslot = -1, pageidx = -1; /* XXX: gcc */
-	UVMHIST_FUNC("uao_get"); UVMHIST_CALLED(pdhist);
-	bool overwrite = ((flags & PGO_OVERWRITE) != 0);
-
-	UVMHIST_LOG(pdhist, "aobj=%#jx offset=%jd, flags=%jd",
->>>>>>> 33ad0e35
 		    (uintptr_t)uobj, offset, flags,0);
 
 	/*
@@ -986,7 +979,7 @@
 			continue;			/* next lcv */
 
 		/*
- 		 * if swslot == 0, page hasn't existed before and is zeroed. 
+ 		 * if swslot == 0, page hasn't existed before and is zeroed.
  		 * otherwise we have a "fake/busy/clean" page that we just
  		 * allocated.  do the needed "i/o", reading from swap.
  		 */
