/*	$NetBSD: uvm_aobj.c,v 1.149 2020/07/09 05:57:15 skrll Exp $	*/

/*
 * Copyright (c) 1998 Chuck Silvers, Charles D. Cranor and
 *                    Washington University.
 * All rights reserved.
 *
 * Redistribution and use in source and binary forms, with or without
 * modification, are permitted provided that the following conditions
 * are met:
 * 1. Redistributions of source code must retain the above copyright
 *    notice, this list of conditions and the following disclaimer.
 * 2. Redistributions in binary form must reproduce the above copyright
 *    notice, this list of conditions and the following disclaimer in the
 *    documentation and/or other materials provided with the distribution.
 *
 * THIS SOFTWARE IS PROVIDED BY THE AUTHOR ``AS IS'' AND ANY EXPRESS OR
 * IMPLIED WARRANTIES, INCLUDING, BUT NOT LIMITED TO, THE IMPLIED WARRANTIES
 * OF MERCHANTABILITY AND FITNESS FOR A PARTICULAR PURPOSE ARE DISCLAIMED.
 * IN NO EVENT SHALL THE AUTHOR BE LIABLE FOR ANY DIRECT, INDIRECT,
 * INCIDENTAL, SPECIAL, EXEMPLARY, OR CONSEQUENTIAL DAMAGES (INCLUDING, BUT
 * NOT LIMITED TO, PROCUREMENT OF SUBSTITUTE GOODS OR SERVICES; LOSS OF USE,
 * DATA, OR PROFITS; OR BUSINESS INTERRUPTION) HOWEVER CAUSED AND ON ANY
 * THEORY OF LIABILITY, WHETHER IN CONTRACT, STRICT LIABILITY, OR TORT
 * (INCLUDING NEGLIGENCE OR OTHERWISE) ARISING IN ANY WAY OUT OF THE USE OF
 * THIS SOFTWARE, EVEN IF ADVISED OF THE POSSIBILITY OF SUCH DAMAGE.
 *
 * from: Id: uvm_aobj.c,v 1.1.2.5 1998/02/06 05:14:38 chs Exp
 */

/*
 * uvm_aobj.c: anonymous memory uvm_object pager
 *
 * author: Chuck Silvers <chuq@chuq.com>
 * started: Jan-1998
 *
 * - design mostly from Chuck Cranor
 */

#include <sys/cdefs.h>
__KERNEL_RCSID(0, "$NetBSD: uvm_aobj.c,v 1.149 2020/07/09 05:57:15 skrll Exp $");

#ifdef _KERNEL_OPT
#include "opt_uvmhist.h"
#endif

#include <sys/param.h>
#include <sys/systm.h>
#include <sys/kernel.h>
#include <sys/kmem.h>
#include <sys/pool.h>
#include <sys/atomic.h>

#include <uvm/uvm.h>
#include <uvm/uvm_page_array.h>

/*
 * An anonymous UVM object (aobj) manages anonymous-memory.  In addition to
 * keeping the list of resident pages, it may also keep a list of allocated
 * swap blocks.  Depending on the size of the object, this list is either
 * stored in an array (small objects) or in a hash table (large objects).
 *
 * Lock order
 *
 *	uao_list_lock ->
 *		uvm_object::vmobjlock
 */

/*
 * Note: for hash tables, we break the address space of the aobj into blocks
 * of UAO_SWHASH_CLUSTER_SIZE pages, which shall be a power of two.
 */

#define	UAO_SWHASH_CLUSTER_SHIFT	4
#define	UAO_SWHASH_CLUSTER_SIZE		(1 << UAO_SWHASH_CLUSTER_SHIFT)

/* Get the "tag" for this page index. */
#define	UAO_SWHASH_ELT_TAG(idx)		((idx) >> UAO_SWHASH_CLUSTER_SHIFT)
#define UAO_SWHASH_ELT_PAGESLOT_IDX(idx) \
    ((idx) & (UAO_SWHASH_CLUSTER_SIZE - 1))

/* Given an ELT and a page index, find the swap slot. */
#define	UAO_SWHASH_ELT_PAGESLOT(elt, idx) \
    ((elt)->slots[UAO_SWHASH_ELT_PAGESLOT_IDX(idx)])

/* Given an ELT, return its pageidx base. */
#define	UAO_SWHASH_ELT_PAGEIDX_BASE(ELT) \
    ((elt)->tag << UAO_SWHASH_CLUSTER_SHIFT)

/* The hash function. */
#define	UAO_SWHASH_HASH(aobj, idx) \
    (&(aobj)->u_swhash[(((idx) >> UAO_SWHASH_CLUSTER_SHIFT) \
    & (aobj)->u_swhashmask)])

/*
 * The threshold which determines whether we will use an array or a
 * hash table to store the list of allocated swap blocks.
 */
#define	UAO_SWHASH_THRESHOLD		(UAO_SWHASH_CLUSTER_SIZE * 4)
#define	UAO_USES_SWHASH(aobj) \
    ((aobj)->u_pages > UAO_SWHASH_THRESHOLD)

/* The number of buckets in a hash, with an upper bound. */
#define	UAO_SWHASH_MAXBUCKETS		256
#define	UAO_SWHASH_BUCKETS(aobj) \
    (MIN((aobj)->u_pages >> UAO_SWHASH_CLUSTER_SHIFT, UAO_SWHASH_MAXBUCKETS))

/*
 * uao_swhash_elt: when a hash table is being used, this structure defines
 * the format of an entry in the bucket list.
 */

struct uao_swhash_elt {
	LIST_ENTRY(uao_swhash_elt) list;	/* the hash list */
	voff_t tag;				/* our 'tag' */
	int count;				/* our number of active slots */
	int slots[UAO_SWHASH_CLUSTER_SIZE];	/* the slots */
};

/*
 * uao_swhash: the swap hash table structure
 */

LIST_HEAD(uao_swhash, uao_swhash_elt);

/*
 * uao_swhash_elt_pool: pool of uao_swhash_elt structures.
 * Note: pages for this pool must not come from a pageable kernel map.
 */
static struct pool	uao_swhash_elt_pool	__cacheline_aligned;

/*
 * uvm_aobj: the actual anon-backed uvm_object
 *
 * => the uvm_object is at the top of the structure, this allows
 *   (struct uvm_aobj *) == (struct uvm_object *)
 * => only one of u_swslots and u_swhash is used in any given aobj
 */

struct uvm_aobj {
	struct uvm_object u_obj; /* has: lock, pgops, #pages, #refs */
	pgoff_t u_pages;	 /* number of pages in entire object */
	int u_flags;		 /* the flags (see uvm_aobj.h) */
	int *u_swslots;		 /* array of offset->swapslot mappings */
				 /*
				  * hashtable of offset->swapslot mappings
				  * (u_swhash is an array of bucket heads)
				  */
	struct uao_swhash *u_swhash;
	u_long u_swhashmask;		/* mask for hashtable */
	LIST_ENTRY(uvm_aobj) u_list;	/* global list of aobjs */
	int u_freelist;		  /* freelist to allocate pages from */
};

static void	uao_free(struct uvm_aobj *);
static int	uao_get(struct uvm_object *, voff_t, struct vm_page **,
		    int *, int, vm_prot_t, int, int);
static int	uao_put(struct uvm_object *, voff_t, voff_t, int);

#if defined(VMSWAP)
static struct uao_swhash_elt *uao_find_swhash_elt
    (struct uvm_aobj *, int, bool);

static bool uao_pagein(struct uvm_aobj *, int, int);
static bool uao_pagein_page(struct uvm_aobj *, int);
#endif /* defined(VMSWAP) */

static struct vm_page	*uao_pagealloc(struct uvm_object *, voff_t, int);

/*
 * aobj_pager
 *
 * note that some functions (e.g. put) are handled elsewhere
 */

const struct uvm_pagerops aobj_pager = {
	.pgo_reference = uao_reference,
	.pgo_detach = uao_detach,
	.pgo_get = uao_get,
	.pgo_put = uao_put,
};

/*
 * uao_list: global list of active aobjs, locked by uao_list_lock
 */

static LIST_HEAD(aobjlist, uvm_aobj) uao_list	__cacheline_aligned;
static kmutex_t		uao_list_lock		__cacheline_aligned;

/*
 * hash table/array related functions
 */

#if defined(VMSWAP)

/*
 * uao_find_swhash_elt: find (or create) a hash table entry for a page
 * offset.
 *
 * => the object should be locked by the caller
 */

static struct uao_swhash_elt *
uao_find_swhash_elt(struct uvm_aobj *aobj, int pageidx, bool create)
{
	struct uao_swhash *swhash;
	struct uao_swhash_elt *elt;
	voff_t page_tag;

	swhash = UAO_SWHASH_HASH(aobj, pageidx);
	page_tag = UAO_SWHASH_ELT_TAG(pageidx);

	/*
	 * now search the bucket for the requested tag
	 */

	LIST_FOREACH(elt, swhash, list) {
		if (elt->tag == page_tag) {
			return elt;
		}
	}
	if (!create) {
		return NULL;
	}

	/*
	 * allocate a new entry for the bucket and init/insert it in
	 */

	elt = pool_get(&uao_swhash_elt_pool, PR_NOWAIT);
	if (elt == NULL) {
		return NULL;
	}
	LIST_INSERT_HEAD(swhash, elt, list);
	elt->tag = page_tag;
	elt->count = 0;
	memset(elt->slots, 0, sizeof(elt->slots));
	return elt;
}

/*
 * uao_find_swslot: find the swap slot number for an aobj/pageidx
 *
 * => object must be locked by caller
 */

int
uao_find_swslot(struct uvm_object *uobj, int pageidx)
{
	struct uvm_aobj *aobj = (struct uvm_aobj *)uobj;
	struct uao_swhash_elt *elt;

	KASSERT(UVM_OBJ_IS_AOBJ(uobj));

	/*
	 * if noswap flag is set, then we never return a slot
	 */

	if (aobj->u_flags & UAO_FLAG_NOSWAP)
		return 0;

	/*
	 * if hashing, look in hash table.
	 */

	if (UAO_USES_SWHASH(aobj)) {
		elt = uao_find_swhash_elt(aobj, pageidx, false);
		return elt ? UAO_SWHASH_ELT_PAGESLOT(elt, pageidx) : 0;
	}

	/*
	 * otherwise, look in the array
	 */

	return aobj->u_swslots[pageidx];
}

/*
 * uao_set_swslot: set the swap slot for a page in an aobj.
 *
 * => setting a slot to zero frees the slot
 * => object must be locked by caller
 * => we return the old slot number, or -1 if we failed to allocate
 *    memory to record the new slot number
 */

int
uao_set_swslot(struct uvm_object *uobj, int pageidx, int slot)
{
	struct uvm_aobj *aobj = (struct uvm_aobj *)uobj;
	struct uao_swhash_elt *elt;
	int oldslot;
<<<<<<< HEAD
	UVMHIST_FUNC("uao_set_swslot");
=======
	UVMHIST_FUNC(__func__);
>>>>>>> 34e80608
	UVMHIST_CALLARGS(pdhist, "aobj %#jx pageidx %jd slot %jd",
	    (uintptr_t)aobj, pageidx, slot, 0);

	KASSERT(rw_write_held(uobj->vmobjlock) || uobj->uo_refs == 0);
	KASSERT(UVM_OBJ_IS_AOBJ(uobj));

	/*
	 * if noswap flag is set, then we can't set a non-zero slot.
	 */

	if (aobj->u_flags & UAO_FLAG_NOSWAP) {
		KASSERTMSG(slot == 0, "uao_set_swslot: no swap object");
		return 0;
	}

	/*
	 * are we using a hash table?  if so, add it in the hash.
	 */

	if (UAO_USES_SWHASH(aobj)) {

		/*
		 * Avoid allocating an entry just to free it again if
		 * the page had not swap slot in the first place, and
		 * we are freeing.
		 */

		elt = uao_find_swhash_elt(aobj, pageidx, slot != 0);
		if (elt == NULL) {
			return slot ? -1 : 0;
		}

		oldslot = UAO_SWHASH_ELT_PAGESLOT(elt, pageidx);
		UAO_SWHASH_ELT_PAGESLOT(elt, pageidx) = slot;

		/*
		 * now adjust the elt's reference counter and free it if we've
		 * dropped it to zero.
		 */

		if (slot) {
			if (oldslot == 0)
				elt->count++;
		} else {
			if (oldslot)
				elt->count--;

			if (elt->count == 0) {
				LIST_REMOVE(elt, list);
				pool_put(&uao_swhash_elt_pool, elt);
			}
		}
	} else {
		/* we are using an array */
		oldslot = aobj->u_swslots[pageidx];
		aobj->u_swslots[pageidx] = slot;
	}
	return oldslot;
}

#endif /* defined(VMSWAP) */

/*
 * end of hash/array functions
 */

/*
 * uao_free: free all resources held by an aobj, and then free the aobj
 *
 * => the aobj should be dead
 */

static void
uao_free(struct uvm_aobj *aobj)
{
	struct uvm_object *uobj = &aobj->u_obj;

	KASSERT(UVM_OBJ_IS_AOBJ(uobj));
	KASSERT(rw_write_held(uobj->vmobjlock));
	uao_dropswap_range(uobj, 0, 0);
	rw_exit(uobj->vmobjlock);

#if defined(VMSWAP)
	if (UAO_USES_SWHASH(aobj)) {

		/*
		 * free the hash table itself.
		 */

		hashdone(aobj->u_swhash, HASH_LIST, aobj->u_swhashmask);
	} else {

		/*
		 * free the array itsself.
		 */

		kmem_free(aobj->u_swslots, aobj->u_pages * sizeof(int));
	}
#endif /* defined(VMSWAP) */

	/*
	 * finally free the aobj itself
	 */

	uvm_obj_destroy(uobj, true);
	kmem_free(aobj, sizeof(struct uvm_aobj));
}

/*
 * pager functions
 */

/*
 * uao_create: create an aobj of the given size and return its uvm_object.
 *
 * => for normal use, flags are always zero
 * => for the kernel object, the flags are:
 *	UAO_FLAG_KERNOBJ - allocate the kernel object (can only happen once)
 *	UAO_FLAG_KERNSWAP - enable swapping of kernel object ("           ")
 */

struct uvm_object *
uao_create(voff_t size, int flags)
{
	static struct uvm_aobj kernel_object_store;
	static krwlock_t kernel_object_lock __cacheline_aligned;
	static int kobj_alloced __diagused = 0;
	pgoff_t pages = round_page((uint64_t)size) >> PAGE_SHIFT;
	struct uvm_aobj *aobj;
	int refs;

	/*
	 * Allocate a new aobj, unless kernel object is requested.
	 */

	if (flags & UAO_FLAG_KERNOBJ) {
		KASSERT(!kobj_alloced);
		aobj = &kernel_object_store;
		aobj->u_pages = pages;
		aobj->u_flags = UAO_FLAG_NOSWAP;
		refs = UVM_OBJ_KERN;
		kobj_alloced = UAO_FLAG_KERNOBJ;
	} else if (flags & UAO_FLAG_KERNSWAP) {
		KASSERT(kobj_alloced == UAO_FLAG_KERNOBJ);
		aobj = &kernel_object_store;
		kobj_alloced = UAO_FLAG_KERNSWAP;
		refs = 0xdeadbeaf; /* XXX: gcc */
	} else {
		aobj = kmem_alloc(sizeof(struct uvm_aobj), KM_SLEEP);
		aobj->u_pages = pages;
		aobj->u_flags = 0;
		refs = 1;
	}

	/*
	 * no freelist by default
	 */

	aobj->u_freelist = VM_NFREELIST;

	/*
 	 * allocate hash/array if necessary
 	 *
 	 * note: in the KERNSWAP case no need to worry about locking since
 	 * we are still booting we should be the only thread around.
 	 */

	if (flags == 0 || (flags & UAO_FLAG_KERNSWAP) != 0) {
#if defined(VMSWAP)
		const int kernswap = (flags & UAO_FLAG_KERNSWAP) != 0;

		/* allocate hash table or array depending on object size */
		if (UAO_USES_SWHASH(aobj)) {
			aobj->u_swhash = hashinit(UAO_SWHASH_BUCKETS(aobj),
			    HASH_LIST, kernswap ? false : true,
			    &aobj->u_swhashmask);
			if (aobj->u_swhash == NULL)
				panic("uao_create: hashinit swhash failed");
		} else {
			aobj->u_swslots = kmem_zalloc(pages * sizeof(int),
			    kernswap ? KM_NOSLEEP : KM_SLEEP);
			if (aobj->u_swslots == NULL)
				panic("uao_create: swslots allocation failed");
		}
#endif /* defined(VMSWAP) */

		if (flags) {
			aobj->u_flags &= ~UAO_FLAG_NOSWAP; /* clear noswap */
			return &aobj->u_obj;
		}
	}

	/*
	 * Initialise UVM object.
	 */

	const bool kernobj = (flags & UAO_FLAG_KERNOBJ) != 0;
	uvm_obj_init(&aobj->u_obj, &aobj_pager, !kernobj, refs);
	if (__predict_false(kernobj)) {
		/* Initialisation only once, for UAO_FLAG_KERNOBJ. */
		rw_init(&kernel_object_lock);
		uvm_obj_setlock(&aobj->u_obj, &kernel_object_lock);
	}

	/*
 	 * now that aobj is ready, add it to the global list
 	 */

	mutex_enter(&uao_list_lock);
	LIST_INSERT_HEAD(&uao_list, aobj, u_list);
	mutex_exit(&uao_list_lock);
	return(&aobj->u_obj);
}

/*
 * uao_set_pgfl: allocate pages only from the specified freelist.
 *
 * => must be called before any pages are allocated for the object.
 * => reset by setting it to VM_NFREELIST, meaning any freelist.
 */

void
uao_set_pgfl(struct uvm_object *uobj, int freelist)
{
	struct uvm_aobj *aobj = (struct uvm_aobj *)uobj;

	KASSERTMSG((0 <= freelist), "invalid freelist %d", freelist);
	KASSERTMSG((freelist <= VM_NFREELIST), "invalid freelist %d",
	    freelist);

	aobj->u_freelist = freelist;
}

/*
 * uao_pagealloc: allocate a page for aobj.
 */

static inline struct vm_page *
uao_pagealloc(struct uvm_object *uobj, voff_t offset, int flags)
{
	struct uvm_aobj *aobj = (struct uvm_aobj *)uobj;

	if (__predict_true(aobj->u_freelist == VM_NFREELIST))
		return uvm_pagealloc(uobj, offset, NULL, flags);
	else
		return uvm_pagealloc_strat(uobj, offset, NULL, flags,
		    UVM_PGA_STRAT_ONLY, aobj->u_freelist);
}

/*
 * uao_init: set up aobj pager subsystem
 *
 * => called at boot time from uvm_pager_init()
 */

void
uao_init(void)
{
	static int uao_initialized;

	if (uao_initialized)
		return;
	uao_initialized = true;
	LIST_INIT(&uao_list);
	mutex_init(&uao_list_lock, MUTEX_DEFAULT, IPL_NONE);
	pool_init(&uao_swhash_elt_pool, sizeof(struct uao_swhash_elt),
	    0, 0, 0, "uaoeltpl", NULL, IPL_VM);
}

/*
 * uao_reference: hold a reference to an anonymous UVM object.
 */
void
uao_reference(struct uvm_object *uobj)
{
	/* Kernel object is persistent. */
	if (UVM_OBJ_IS_KERN_OBJECT(uobj)) {
		return;
	}
	atomic_inc_uint(&uobj->uo_refs);
}

/*
 * uao_detach: drop a reference to an anonymous UVM object.
 */
void
uao_detach(struct uvm_object *uobj)
{
	struct uvm_aobj *aobj = (struct uvm_aobj *)uobj;
	struct uvm_page_array a;
	struct vm_page *pg;

	UVMHIST_FUNC(__func__); UVMHIST_CALLED(maphist);

	/*
	 * Detaching from kernel object is a NOP.
	 */

	if (UVM_OBJ_IS_KERN_OBJECT(uobj))
		return;

	/*
	 * Drop the reference.  If it was the last one, destroy the object.
	 */

	KASSERT(uobj->uo_refs > 0);
	UVMHIST_LOG(maphist,"  (uobj=%#jx)  ref=%jd",
	    (uintptr_t)uobj, uobj->uo_refs, 0, 0);
	if (atomic_dec_uint_nv(&uobj->uo_refs) > 0) {
		UVMHIST_LOG(maphist, "<- done (rc>0)", 0,0,0,0);
		return;
	}

	/*
	 * Remove the aobj from the global list.
	 */

	mutex_enter(&uao_list_lock);
	LIST_REMOVE(aobj, u_list);
	mutex_exit(&uao_list_lock);

	/*
	 * Free all the pages left in the aobj.  For each page, when the
	 * page is no longer busy (and thus after any disk I/O that it is
	 * involved in is complete), release any swap resources and free
	 * the page itself.
	 */
	uvm_page_array_init(&a, uobj, 0);
	rw_enter(uobj->vmobjlock, RW_WRITER);
	while ((pg = uvm_page_array_fill_and_peek(&a, 0, 0)) != NULL) {
		uvm_page_array_advance(&a);
		pmap_page_protect(pg, VM_PROT_NONE);
		if (pg->flags & PG_BUSY) {
			uvm_pagewait(pg, uobj->vmobjlock, "uao_det");
			uvm_page_array_clear(&a);
			rw_enter(uobj->vmobjlock, RW_WRITER);
			continue;
		}
		uao_dropswap(&aobj->u_obj, pg->offset >> PAGE_SHIFT);
		uvm_pagefree(pg);
	}
	uvm_page_array_fini(&a);

	/*
	 * Finally, free the anonymous UVM object itself.
	 */

	uao_free(aobj);
}

/*
 * uao_put: flush pages out of a uvm object
 *
 * => object should be locked by caller.  we may _unlock_ the object
 *	if (and only if) we need to clean a page (PGO_CLEANIT).
 *	XXXJRT Currently, however, we don't.  In the case of cleaning
 *	XXXJRT a page, we simply just deactivate it.  Should probably
 *	XXXJRT handle this better, in the future (although "flushing"
 *	XXXJRT anonymous memory isn't terribly important).
 * => if PGO_CLEANIT is not set, then we will neither unlock the object
 *	or block.
 * => if PGO_ALLPAGE is set, then all pages in the object are valid targets
 *	for flushing.
 * => we return 0 unless we encountered some sort of I/O error
 *	XXXJRT currently never happens, as we never directly initiate
 *	XXXJRT I/O
 */

static int
uao_put(struct uvm_object *uobj, voff_t start, voff_t stop, int flags)
{
	struct uvm_aobj *aobj = (struct uvm_aobj *)uobj;
	struct uvm_page_array a;
	struct vm_page *pg;
	voff_t curoff;
	UVMHIST_FUNC(__func__); UVMHIST_CALLED(maphist);

	KASSERT(UVM_OBJ_IS_AOBJ(uobj));
	KASSERT(rw_write_held(uobj->vmobjlock));

	if (flags & PGO_ALLPAGES) {
		start = 0;
		stop = aobj->u_pages << PAGE_SHIFT;
	} else {
		start = trunc_page(start);
		if (stop == 0) {
			stop = aobj->u_pages << PAGE_SHIFT;
		} else {
			stop = round_page(stop);
		}
		if (stop > (uint64_t)(aobj->u_pages << PAGE_SHIFT)) {
			printf("uao_put: strange, got an out of range "
			    "flush %#jx > %#jx (fixed)\n",
			    (uintmax_t)stop,
			    (uintmax_t)(aobj->u_pages << PAGE_SHIFT));
			stop = aobj->u_pages << PAGE_SHIFT;
		}
	}
	UVMHIST_LOG(maphist,
	    " flush start=%#jx, stop=%#jx, flags=%#jx",
	    start, stop, flags, 0);

	/*
	 * Don't need to do any work here if we're not freeing
	 * or deactivating pages.
	 */

	if ((flags & (PGO_DEACTIVATE|PGO_FREE)) == 0) {
		rw_exit(uobj->vmobjlock);
		return 0;
	}

	/* locked: uobj */
	uvm_page_array_init(&a, uobj, 0);
	curoff = start;
	while ((pg = uvm_page_array_fill_and_peek(&a, curoff, 0)) != NULL) {
		if (pg->offset >= stop) {
			break;
		}

		/*
		 * wait and try again if the page is busy.
		 */

		if (pg->flags & PG_BUSY) {
			uvm_pagewait(pg, uobj->vmobjlock, "uao_put");
			uvm_page_array_clear(&a);
			rw_enter(uobj->vmobjlock, RW_WRITER);
			continue;
		}
		uvm_page_array_advance(&a);
		curoff = pg->offset + PAGE_SIZE;

		switch (flags & (PGO_CLEANIT|PGO_FREE|PGO_DEACTIVATE)) {

		/*
		 * XXX In these first 3 cases, we always just
		 * XXX deactivate the page.  We may want to
		 * XXX handle the different cases more specifically
		 * XXX in the future.
		 */

		case PGO_CLEANIT|PGO_FREE:
		case PGO_CLEANIT|PGO_DEACTIVATE:
		case PGO_DEACTIVATE:
 deactivate_it:
 			uvm_pagelock(pg);
			uvm_pagedeactivate(pg);
 			uvm_pageunlock(pg);
			break;

		case PGO_FREE:
			/*
			 * If there are multiple references to
			 * the object, just deactivate the page.
			 */

			if (uobj->uo_refs > 1)
				goto deactivate_it;

			/*
			 * free the swap slot and the page.
			 */

			pmap_page_protect(pg, VM_PROT_NONE);

			/*
			 * freeing swapslot here is not strictly necessary.
			 * however, leaving it here doesn't save much
			 * because we need to update swap accounting anyway.
			 */

			uao_dropswap(uobj, pg->offset >> PAGE_SHIFT);
			uvm_pagefree(pg);
			break;

		default:
			panic("%s: impossible", __func__);
		}
	}
	rw_exit(uobj->vmobjlock);
	uvm_page_array_fini(&a);
	return 0;
}

/*
 * uao_get: fetch me a page
 *
 * we have three cases:
 * 1: page is resident     -> just return the page.
 * 2: page is zero-fill    -> allocate a new page and zero it.
 * 3: page is swapped out  -> fetch the page from swap.
 *
 * case 1 can be handled with PGO_LOCKED, cases 2 and 3 cannot.
 * so, if the "center" page hits case 2/3 then we will need to return EBUSY.
 *
 * => prefer map unlocked (not required)
 * => object must be locked!  we will _unlock_ it before starting any I/O.
 * => flags: PGO_LOCKED: fault data structures are locked
 * => NOTE: offset is the offset of pps[0], _NOT_ pps[centeridx]
 * => NOTE: caller must check for released pages!!
 */

static int
uao_get(struct uvm_object *uobj, voff_t offset, struct vm_page **pps,
    int *npagesp, int centeridx, vm_prot_t access_type, int advice, int flags)
{
	voff_t current_offset;
	struct vm_page *ptmp;
	int lcv, gotpages, maxpages, swslot, pageidx;
	bool overwrite = ((flags & PGO_OVERWRITE) != 0);
	struct uvm_page_array a;

<<<<<<< HEAD
	UVMHIST_FUNC("uao_get");
=======
	UVMHIST_FUNC(__func__);
>>>>>>> 34e80608
	UVMHIST_CALLARGS(pdhist, "aobj=%#jx offset=%jd, flags=%jd",
		    (uintptr_t)uobj, offset, flags,0);

	/*
	 * the object must be locked.  it can only be a read lock when
	 * processing a read fault with PGO_LOCKED.
	 */

	KASSERT(UVM_OBJ_IS_AOBJ(uobj));
	KASSERT(rw_lock_held(uobj->vmobjlock));
	KASSERT(rw_write_held(uobj->vmobjlock) ||
	   ((flags & PGO_LOCKED) != 0 && (access_type & VM_PROT_WRITE) == 0));

	/*
 	 * get number of pages
 	 */

	maxpages = *npagesp;

	/*
 	 * step 1: handled the case where fault data structures are locked.
 	 */

	if (flags & PGO_LOCKED) {

		/*
 		 * step 1a: get pages that are already resident.   only do
		 * this if the data structures are locked (i.e. the first
		 * time through).
 		 */

		uvm_page_array_init(&a, uobj, 0);
		gotpages = 0;	/* # of pages we got so far */
		for (lcv = 0; lcv < maxpages; lcv++) {
			ptmp = uvm_page_array_fill_and_peek(&a,
			    offset + (lcv << PAGE_SHIFT), maxpages);
			if (ptmp == NULL) {
				break;
			}
			KASSERT(ptmp->offset >= offset);
			lcv = (ptmp->offset - offset) >> PAGE_SHIFT;
			if (lcv >= maxpages) {
				break;
			}
			uvm_page_array_advance(&a);

			/*
			 * to be useful must get a non-busy page
			 */

			if ((ptmp->flags & PG_BUSY) != 0) {
				continue;
			}

			/*
			 * useful page: plug it in our result array
			 */

			KASSERT(uvm_pagegetdirty(ptmp) !=
			    UVM_PAGE_STATUS_CLEAN);
			pps[lcv] = ptmp;
			gotpages++;
		}
		uvm_page_array_fini(&a);

		/*
 		 * step 1b: now we've either done everything needed or we
		 * to unlock and do some waiting or I/O.
 		 */

		UVMHIST_LOG(pdhist, "<- done (done=%jd)",
		    (pps[centeridx] != NULL), 0,0,0);
		*npagesp = gotpages;
		return pps[centeridx] != NULL ? 0 : EBUSY;
	}

	/*
 	 * step 2: get non-resident or busy pages.
 	 * object is locked.   data structures are unlocked.
 	 */

	if ((flags & PGO_SYNCIO) == 0) {
		goto done;
	}

	uvm_page_array_init(&a, uobj, 0);
	for (lcv = 0, current_offset = offset ; lcv < maxpages ;) {

		/*
 		 * we have yet to locate the current page (pps[lcv]).   we
		 * first look for a page that is already at the current offset.
		 * if we find a page, we check to see if it is busy or
		 * released.  if that is the case, then we sleep on the page
		 * until it is no longer busy or released and repeat the lookup.
		 * if the page we found is neither busy nor released, then we
		 * busy it (so we own it) and plug it into pps[lcv].   we are
		 * ready to move on to the next page.
 		 */

		ptmp = uvm_page_array_fill_and_peek(&a, current_offset,
		    maxpages - lcv);

		if (ptmp != NULL && ptmp->offset == current_offset) {
			/* page is there, see if we need to wait on it */
			if ((ptmp->flags & PG_BUSY) != 0) {
				UVMHIST_LOG(pdhist,
				    "sleeping, ptmp->flags %#jx\n",
				    ptmp->flags,0,0,0);
				uvm_pagewait(ptmp, uobj->vmobjlock, "uao_get");
				rw_enter(uobj->vmobjlock, RW_WRITER);
				uvm_page_array_clear(&a);
				continue;
			}

			/*
 			 * if we get here then the page is resident and
			 * unbusy.  we busy it now (so we own it).  if
			 * overwriting, mark the page dirty up front as
			 * it will be zapped via an unmanaged mapping.
 			 */

			KASSERT(uvm_pagegetdirty(ptmp) !=
			    UVM_PAGE_STATUS_CLEAN);
			if (overwrite) {
				uvm_pagemarkdirty(ptmp, UVM_PAGE_STATUS_DIRTY);
			}
			/* we own it, caller must un-busy */
			ptmp->flags |= PG_BUSY;
			UVM_PAGE_OWN(ptmp, "uao_get2");
			pps[lcv++] = ptmp;
			current_offset += PAGE_SIZE;
			uvm_page_array_advance(&a);
			continue;
		} else {
			KASSERT(ptmp == NULL || ptmp->offset > current_offset);
		}

		/*
		 * not resident.  allocate a new busy/fake/clean page in the
		 * object.  if it's in swap we need to do I/O to fill in the
		 * data, otherwise the page needs to be cleared: if it's not
		 * destined to be overwritten, then zero it here and now.
		 */

		pageidx = current_offset >> PAGE_SHIFT;
		swslot = uao_find_swslot(uobj, pageidx);
		ptmp = uao_pagealloc(uobj, current_offset,
		    swslot != 0 || overwrite ? 0 : UVM_PGA_ZERO);

		/* out of RAM? */
		if (ptmp == NULL) {
			rw_exit(uobj->vmobjlock);
			UVMHIST_LOG(pdhist, "sleeping, ptmp == NULL\n",0,0,0,0);
			uvm_wait("uao_getpage");
			rw_enter(uobj->vmobjlock, RW_WRITER);
			uvm_page_array_clear(&a);
			continue;
		}

		/*
 		 * if swslot == 0, page hasn't existed before and is zeroed.
 		 * otherwise we have a "fake/busy/clean" page that we just
 		 * allocated.  do the needed "i/o", reading from swap.
 		 */

		if (swslot != 0) {
#if defined(VMSWAP)
			int error;

			UVMHIST_LOG(pdhist, "pagein from swslot %jd",
			     swslot, 0,0,0);

			/*
			 * page in the swapped-out page.
			 * unlock object for i/o, relock when done.
			 */

			rw_exit(uobj->vmobjlock);
			error = uvm_swap_get(ptmp, swslot, PGO_SYNCIO);
			rw_enter(uobj->vmobjlock, RW_WRITER);

			/*
			 * I/O done.  check for errors.
			 */

			if (error != 0) {
				UVMHIST_LOG(pdhist, "<- done (error=%jd)",
				    error,0,0,0);

				/*
				 * remove the swap slot from the aobj
				 * and mark the aobj as having no real slot.
				 * don't free the swap slot, thus preventing
				 * it from being used again.
				 */

				swslot = uao_set_swslot(uobj, pageidx,
				    SWSLOT_BAD);
				if (swslot > 0) {
					uvm_swap_markbad(swslot, 1);
				}

				uvm_pagefree(ptmp);
				rw_exit(uobj->vmobjlock);
				UVMHIST_LOG(pdhist, "<- done (error)",
				    error,lcv,0,0);
				if (lcv != 0) {
					uvm_page_unbusy(pps, lcv);
				}
				memset(pps, 0, maxpages * sizeof(pps[0]));
				return error;
			}
#else /* defined(VMSWAP) */
			panic("%s: pagein", __func__);
#endif /* defined(VMSWAP) */
		}

		/*
		 * note that we will allow the page being writably-mapped
		 * (!PG_RDONLY) regardless of access_type.  if overwrite,
		 * the page can be modified through an unmanaged mapping
		 * so mark it dirty up front.
		 */
		if (overwrite) {
			uvm_pagemarkdirty(ptmp, UVM_PAGE_STATUS_DIRTY);
		} else {
			uvm_pagemarkdirty(ptmp, UVM_PAGE_STATUS_UNKNOWN);
		}

		/*
 		 * we got the page!   clear the fake flag (indicates valid
		 * data now in page) and plug into our result array.   note
		 * that page is still busy.
 		 *
 		 * it is the callers job to:
 		 * => check if the page is released
 		 * => unbusy the page
 		 * => activate the page
 		 */
		KASSERT(uvm_pagegetdirty(ptmp) != UVM_PAGE_STATUS_CLEAN);
		KASSERT((ptmp->flags & PG_FAKE) != 0);
		KASSERT(ptmp->offset == current_offset);
		ptmp->flags &= ~PG_FAKE;
		pps[lcv++] = ptmp;
		current_offset += PAGE_SIZE;
	}
	uvm_page_array_fini(&a);

	/*
 	 * finally, unlock object and return.
 	 */

done:
	rw_exit(uobj->vmobjlock);
	UVMHIST_LOG(pdhist, "<- done (OK)",0,0,0,0);
	return 0;
}

#if defined(VMSWAP)

/*
 * uao_dropswap:  release any swap resources from this aobj page.
 *
 * => aobj must be locked or have a reference count of 0.
 */

void
uao_dropswap(struct uvm_object *uobj, int pageidx)
{
	int slot;

	KASSERT(UVM_OBJ_IS_AOBJ(uobj));

	slot = uao_set_swslot(uobj, pageidx, 0);
	if (slot) {
		uvm_swap_free(slot, 1);
	}
}

/*
 * page in every page in every aobj that is paged-out to a range of swslots.
 *
 * => nothing should be locked.
 * => returns true if pagein was aborted due to lack of memory.
 */

bool
uao_swap_off(int startslot, int endslot)
{
	struct uvm_aobj *aobj;

	/*
	 * Walk the list of all anonymous UVM objects.  Grab the first.
	 */
	mutex_enter(&uao_list_lock);
	if ((aobj = LIST_FIRST(&uao_list)) == NULL) {
		mutex_exit(&uao_list_lock);
		return false;
	}
	uao_reference(&aobj->u_obj);

	do {
		struct uvm_aobj *nextaobj;
		bool rv;

		/*
		 * Prefetch the next object and immediately hold a reference
		 * on it, so neither the current nor the next entry could
		 * disappear while we are iterating.
		 */
		if ((nextaobj = LIST_NEXT(aobj, u_list)) != NULL) {
			uao_reference(&nextaobj->u_obj);
		}
		mutex_exit(&uao_list_lock);

		/*
		 * Page in all pages in the swap slot range.
		 */
		rw_enter(aobj->u_obj.vmobjlock, RW_WRITER);
		rv = uao_pagein(aobj, startslot, endslot);
		rw_exit(aobj->u_obj.vmobjlock);

		/* Drop the reference of the current object. */
		uao_detach(&aobj->u_obj);
		if (rv) {
			if (nextaobj) {
				uao_detach(&nextaobj->u_obj);
			}
			return rv;
		}

		aobj = nextaobj;
		mutex_enter(&uao_list_lock);
	} while (aobj);

	mutex_exit(&uao_list_lock);
	return false;
}

/*
 * page in any pages from aobj in the given range.
 *
 * => aobj must be locked and is returned locked.
 * => returns true if pagein was aborted due to lack of memory.
 */
static bool
uao_pagein(struct uvm_aobj *aobj, int startslot, int endslot)
{
	bool rv;

	if (UAO_USES_SWHASH(aobj)) {
		struct uao_swhash_elt *elt;
		int buck;

restart:
		for (buck = aobj->u_swhashmask; buck >= 0; buck--) {
			for (elt = LIST_FIRST(&aobj->u_swhash[buck]);
			     elt != NULL;
			     elt = LIST_NEXT(elt, list)) {
				int i;

				for (i = 0; i < UAO_SWHASH_CLUSTER_SIZE; i++) {
					int slot = elt->slots[i];

					/*
					 * if the slot isn't in range, skip it.
					 */

					if (slot < startslot ||
					    slot >= endslot) {
						continue;
					}

					/*
					 * process the page,
					 * the start over on this object
					 * since the swhash elt
					 * may have been freed.
					 */

					rv = uao_pagein_page(aobj,
					  UAO_SWHASH_ELT_PAGEIDX_BASE(elt) + i);
					if (rv) {
						return rv;
					}
					goto restart;
				}
			}
		}
	} else {
		int i;

		for (i = 0; i < aobj->u_pages; i++) {
			int slot = aobj->u_swslots[i];

			/*
			 * if the slot isn't in range, skip it
			 */

			if (slot < startslot || slot >= endslot) {
				continue;
			}

			/*
			 * process the page.
			 */

			rv = uao_pagein_page(aobj, i);
			if (rv) {
				return rv;
			}
		}
	}

	return false;
}

/*
 * uao_pagein_page: page in a single page from an anonymous UVM object.
 *
 * => Returns true if pagein was aborted due to lack of memory.
 * => Object must be locked and is returned locked.
 */

static bool
uao_pagein_page(struct uvm_aobj *aobj, int pageidx)
{
	struct uvm_object *uobj = &aobj->u_obj;
	struct vm_page *pg;
	int rv, npages;

	pg = NULL;
	npages = 1;

	KASSERT(rw_write_held(uobj->vmobjlock));
	rv = uao_get(uobj, (voff_t)pageidx << PAGE_SHIFT, &pg, &npages,
	    0, VM_PROT_READ | VM_PROT_WRITE, 0, PGO_SYNCIO);

	/*
	 * relock and finish up.
	 */

	rw_enter(uobj->vmobjlock, RW_WRITER);
	switch (rv) {
	case 0:
		break;

	case EIO:
	case ERESTART:

		/*
		 * nothing more to do on errors.
		 * ERESTART can only mean that the anon was freed,
		 * so again there's nothing to do.
		 */

		return false;

	default:
		return true;
	}

	/*
	 * ok, we've got the page now.
	 * mark it as dirty, clear its swslot and un-busy it.
	 */
	uao_dropswap(&aobj->u_obj, pageidx);

	/*
	 * make sure it's on a page queue.
	 */
	uvm_pagelock(pg);
	uvm_pageenqueue(pg);
	uvm_pagewakeup(pg);
	uvm_pageunlock(pg);

	pg->flags &= ~(PG_BUSY|PG_FAKE);
	uvm_pagemarkdirty(pg, UVM_PAGE_STATUS_DIRTY);
	UVM_PAGE_OWN(pg, NULL);

	return false;
}

/*
 * uao_dropswap_range: drop swapslots in the range.
 *
 * => aobj must be locked and is returned locked.
 * => start is inclusive.  end is exclusive.
 */

void
uao_dropswap_range(struct uvm_object *uobj, voff_t start, voff_t end)
{
	struct uvm_aobj *aobj = (struct uvm_aobj *)uobj;
	int swpgonlydelta = 0;

	KASSERT(UVM_OBJ_IS_AOBJ(uobj));
	KASSERT(rw_write_held(uobj->vmobjlock));

	if (end == 0) {
		end = INT64_MAX;
	}

	if (UAO_USES_SWHASH(aobj)) {
		int i, hashbuckets = aobj->u_swhashmask + 1;
		voff_t taghi;
		voff_t taglo;

		taglo = UAO_SWHASH_ELT_TAG(start);
		taghi = UAO_SWHASH_ELT_TAG(end);

		for (i = 0; i < hashbuckets; i++) {
			struct uao_swhash_elt *elt, *next;

			for (elt = LIST_FIRST(&aobj->u_swhash[i]);
			     elt != NULL;
			     elt = next) {
				int startidx, endidx;
				int j;

				next = LIST_NEXT(elt, list);

				if (elt->tag < taglo || taghi < elt->tag) {
					continue;
				}

				if (elt->tag == taglo) {
					startidx =
					    UAO_SWHASH_ELT_PAGESLOT_IDX(start);
				} else {
					startidx = 0;
				}

				if (elt->tag == taghi) {
					endidx =
					    UAO_SWHASH_ELT_PAGESLOT_IDX(end);
				} else {
					endidx = UAO_SWHASH_CLUSTER_SIZE;
				}

				for (j = startidx; j < endidx; j++) {
					int slot = elt->slots[j];

					KASSERT(uvm_pagelookup(&aobj->u_obj,
					    (UAO_SWHASH_ELT_PAGEIDX_BASE(elt)
					    + j) << PAGE_SHIFT) == NULL);
					if (slot > 0) {
						uvm_swap_free(slot, 1);
						swpgonlydelta++;
						KASSERT(elt->count > 0);
						elt->slots[j] = 0;
						elt->count--;
					}
				}

				if (elt->count == 0) {
					LIST_REMOVE(elt, list);
					pool_put(&uao_swhash_elt_pool, elt);
				}
			}
		}
	} else {
		int i;

		if (aobj->u_pages < end) {
			end = aobj->u_pages;
		}
		for (i = start; i < end; i++) {
			int slot = aobj->u_swslots[i];

			if (slot > 0) {
				uvm_swap_free(slot, 1);
				swpgonlydelta++;
			}
		}
	}

	/*
	 * adjust the counter of pages only in swap for all
	 * the swap slots we've freed.
	 */

	if (swpgonlydelta > 0) {
		KASSERT(uvmexp.swpgonly >= swpgonlydelta);
		atomic_add_int(&uvmexp.swpgonly, -swpgonlydelta);
	}
}

#endif /* defined(VMSWAP) */<|MERGE_RESOLUTION|>--- conflicted
+++ resolved
@@ -290,11 +290,7 @@
 	struct uvm_aobj *aobj = (struct uvm_aobj *)uobj;
 	struct uao_swhash_elt *elt;
 	int oldslot;
-<<<<<<< HEAD
-	UVMHIST_FUNC("uao_set_swslot");
-=======
 	UVMHIST_FUNC(__func__);
->>>>>>> 34e80608
 	UVMHIST_CALLARGS(pdhist, "aobj %#jx pageidx %jd slot %jd",
 	    (uintptr_t)aobj, pageidx, slot, 0);
 
@@ -808,11 +804,7 @@
 	bool overwrite = ((flags & PGO_OVERWRITE) != 0);
 	struct uvm_page_array a;
 
-<<<<<<< HEAD
-	UVMHIST_FUNC("uao_get");
-=======
 	UVMHIST_FUNC(__func__);
->>>>>>> 34e80608
 	UVMHIST_CALLARGS(pdhist, "aobj=%#jx offset=%jd, flags=%jd",
 		    (uintptr_t)uobj, offset, flags,0);
 
