<<<<<<< HEAD
/*	$NetBSD: uvm_page.c,v 1.249 2020/10/18 18:31:31 chs Exp $	*/
=======
/*	$NetBSD: uvm_page.c,v 1.250 2020/12/20 11:11:34 skrll Exp $	*/
>>>>>>> 9e014010

/*-
 * Copyright (c) 2019, 2020 The NetBSD Foundation, Inc.
 * All rights reserved.
 *
 * This code is derived from software contributed to The NetBSD Foundation
 * by Andrew Doran.
 *
 * Redistribution and use in source and binary forms, with or without
 * modification, are permitted provided that the following conditions
 * are met:
 * 1. Redistributions of source code must retain the above copyright
 *    notice, this list of conditions and the following disclaimer.
 * 2. Redistributions in binary form must reproduce the above copyright
 *    notice, this list of conditions and the following disclaimer in the
 *    documentation and/or other materials provided with the distribution.
 *
 * THIS SOFTWARE IS PROVIDED BY THE NETBSD FOUNDATION, INC. AND CONTRIBUTORS
 * ``AS IS'' AND ANY EXPRESS OR IMPLIED WARRANTIES, INCLUDING, BUT NOT LIMITED
 * TO, THE IMPLIED WARRANTIES OF MERCHANTABILITY AND FITNESS FOR A PARTICULAR
 * PURPOSE ARE DISCLAIMED.  IN NO EVENT SHALL THE FOUNDATION OR CONTRIBUTORS
 * BE LIABLE FOR ANY DIRECT, INDIRECT, INCIDENTAL, SPECIAL, EXEMPLARY, OR
 * CONSEQUENTIAL DAMAGES (INCLUDING, BUT NOT LIMITED TO, PROCUREMENT OF
 * SUBSTITUTE GOODS OR SERVICES; LOSS OF USE, DATA, OR PROFITS; OR BUSINESS
 * INTERRUPTION) HOWEVER CAUSED AND ON ANY THEORY OF LIABILITY, WHETHER IN
 * CONTRACT, STRICT LIABILITY, OR TORT (INCLUDING NEGLIGENCE OR OTHERWISE)
 * ARISING IN ANY WAY OUT OF THE USE OF THIS SOFTWARE, EVEN IF ADVISED OF THE
 * POSSIBILITY OF SUCH DAMAGE.
 */

/*
 * Copyright (c) 1997 Charles D. Cranor and Washington University.
 * Copyright (c) 1991, 1993, The Regents of the University of California.
 *
 * All rights reserved.
 *
 * This code is derived from software contributed to Berkeley by
 * The Mach Operating System project at Carnegie-Mellon University.
 *
 * Redistribution and use in source and binary forms, with or without
 * modification, are permitted provided that the following conditions
 * are met:
 * 1. Redistributions of source code must retain the above copyright
 *    notice, this list of conditions and the following disclaimer.
 * 2. Redistributions in binary form must reproduce the above copyright
 *    notice, this list of conditions and the following disclaimer in the
 *    documentation and/or other materials provided with the distribution.
 * 3. Neither the name of the University nor the names of its contributors
 *    may be used to endorse or promote products derived from this software
 *    without specific prior written permission.
 *
 * THIS SOFTWARE IS PROVIDED BY THE REGENTS AND CONTRIBUTORS ``AS IS'' AND
 * ANY EXPRESS OR IMPLIED WARRANTIES, INCLUDING, BUT NOT LIMITED TO, THE
 * IMPLIED WARRANTIES OF MERCHANTABILITY AND FITNESS FOR A PARTICULAR PURPOSE
 * ARE DISCLAIMED.  IN NO EVENT SHALL THE REGENTS OR CONTRIBUTORS BE LIABLE
 * FOR ANY DIRECT, INDIRECT, INCIDENTAL, SPECIAL, EXEMPLARY, OR CONSEQUENTIAL
 * DAMAGES (INCLUDING, BUT NOT LIMITED TO, PROCUREMENT OF SUBSTITUTE GOODS
 * OR SERVICES; LOSS OF USE, DATA, OR PROFITS; OR BUSINESS INTERRUPTION)
 * HOWEVER CAUSED AND ON ANY THEORY OF LIABILITY, WHETHER IN CONTRACT, STRICT
 * LIABILITY, OR TORT (INCLUDING NEGLIGENCE OR OTHERWISE) ARISING IN ANY WAY
 * OUT OF THE USE OF THIS SOFTWARE, EVEN IF ADVISED OF THE POSSIBILITY OF
 * SUCH DAMAGE.
 *
 *	@(#)vm_page.c   8.3 (Berkeley) 3/21/94
 * from: Id: uvm_page.c,v 1.1.2.18 1998/02/06 05:24:42 chs Exp
 *
 *
 * Copyright (c) 1987, 1990 Carnegie-Mellon University.
 * All rights reserved.
 *
 * Permission to use, copy, modify and distribute this software and
 * its documentation is hereby granted, provided that both the copyright
 * notice and this permission notice appear in all copies of the
 * software, derivative works or modified versions, and any portions
 * thereof, and that both notices appear in supporting documentation.
 *
 * CARNEGIE MELLON ALLOWS FREE USE OF THIS SOFTWARE IN ITS "AS IS"
 * CONDITION.  CARNEGIE MELLON DISCLAIMS ANY LIABILITY OF ANY KIND
 * FOR ANY DAMAGES WHATSOEVER RESULTING FROM THE USE OF THIS SOFTWARE.
 *
 * Carnegie Mellon requests users of this software to return to
 *
 *  Software Distribution Coordinator  or  Software.Distribution@CS.CMU.EDU
 *  School of Computer Science
 *  Carnegie Mellon University
 *  Pittsburgh PA 15213-3890
 *
 * any improvements or extensions that they make and grant Carnegie the
 * rights to redistribute these changes.
 */

/*
 * uvm_page.c: page ops.
 */

#include <sys/cdefs.h>
<<<<<<< HEAD
__KERNEL_RCSID(0, "$NetBSD: uvm_page.c,v 1.249 2020/10/18 18:31:31 chs Exp $");
=======
__KERNEL_RCSID(0, "$NetBSD: uvm_page.c,v 1.250 2020/12/20 11:11:34 skrll Exp $");
>>>>>>> 9e014010

#include "opt_ddb.h"
#include "opt_uvm.h"
#include "opt_uvmhist.h"
#include "opt_readahead.h"

#include <sys/param.h>
#include <sys/systm.h>
#include <sys/sched.h>
#include <sys/kernel.h>
#include <sys/vnode.h>
#include <sys/proc.h>
#include <sys/radixtree.h>
#include <sys/atomic.h>
#include <sys/cpu.h>

#include <uvm/uvm.h>
#include <uvm/uvm_ddb.h>
#include <uvm/uvm_pdpolicy.h>
#include <uvm/uvm_pgflcache.h>

/*
 * number of pages per-CPU to reserve for the kernel.
 */
#ifndef	UVM_RESERVED_PAGES_PER_CPU
#define	UVM_RESERVED_PAGES_PER_CPU	5
#endif
int vm_page_reserve_kernel = UVM_RESERVED_PAGES_PER_CPU;

/*
 * physical memory size;
 */
psize_t physmem;

/*
 * local variables
 */

/*
 * these variables record the values returned by vm_page_bootstrap,
 * for debugging purposes.  The implementation of uvm_pageboot_alloc
 * and pmap_startup here also uses them internally.
 */

static vaddr_t      virtual_space_start;
static vaddr_t      virtual_space_end;

/*
 * we allocate an initial number of page colors in uvm_page_init(),
 * and remember them.  We may re-color pages as cache sizes are
 * discovered during the autoconfiguration phase.  But we can never
 * free the initial set of buckets, since they are allocated using
 * uvm_pageboot_alloc().
 */

static size_t recolored_pages_memsize /* = 0 */;
static char *recolored_pages_mem;

/*
 * freelist locks - one per bucket.
 */

union uvm_freelist_lock	uvm_freelist_locks[PGFL_MAX_BUCKETS]
    __cacheline_aligned;

/*
 * basic NUMA information.
 */

static struct uvm_page_numa_region {
	struct uvm_page_numa_region	*next;
	paddr_t				start;
	paddr_t				size;
	u_int				numa_id;
} *uvm_page_numa_region;

#ifdef DEBUG
kmutex_t uvm_zerochecklock __cacheline_aligned;
vaddr_t uvm_zerocheckkva;
#endif /* DEBUG */

/*
 * These functions are reserved for uvm(9) internal use and are not
 * exported in the header file uvm_physseg.h
 *
 * Thus they are redefined here.
 */
void uvm_physseg_init_seg(uvm_physseg_t, struct vm_page *);
void uvm_physseg_seg_chomp_slab(uvm_physseg_t, struct vm_page *, size_t);

/* returns a pgs array */
struct vm_page *uvm_physseg_seg_alloc_from_slab(uvm_physseg_t, size_t);

/*
 * inline functions
 */

/*
 * uvm_pageinsert: insert a page in the object.
 *
 * => caller must lock object
 * => call should have already set pg's object and offset pointers
 *    and bumped the version counter
 */

static inline void
uvm_pageinsert_object(struct uvm_object *uobj, struct vm_page *pg)
{

	KASSERT(uobj == pg->uobject);
	KASSERT(rw_write_held(uobj->vmobjlock));
	KASSERT((pg->flags & PG_TABLED) == 0);

	if ((pg->flags & PG_STAT) != 0) {
		/* Cannot use uvm_pagegetdirty(): not yet in radix tree. */
		const unsigned int status = pg->flags & (PG_CLEAN | PG_DIRTY);

		if ((pg->flags & PG_FILE) != 0) {
			if (uobj->uo_npages == 0) {
				struct vnode *vp = (struct vnode *)uobj;
				mutex_enter(vp->v_interlock);
				KASSERT((vp->v_iflag & VI_PAGES) == 0);
				vp->v_iflag |= VI_PAGES;
				vholdl(vp);
				mutex_exit(vp->v_interlock);
			}
			if (UVM_OBJ_IS_VTEXT(uobj)) {
				cpu_count(CPU_COUNT_EXECPAGES, 1);
			}
			cpu_count(CPU_COUNT_FILEUNKNOWN + status, 1);
		} else {
			cpu_count(CPU_COUNT_ANONUNKNOWN + status, 1);
		}
	}
	pg->flags |= PG_TABLED;
	uobj->uo_npages++;
}

static inline int
uvm_pageinsert_tree(struct uvm_object *uobj, struct vm_page *pg)
{
	const uint64_t idx = pg->offset >> PAGE_SHIFT;
	int error;

	KASSERT(rw_write_held(uobj->vmobjlock));

	error = radix_tree_insert_node(&uobj->uo_pages, idx, pg);
	if (error != 0) {
		return error;
	}
	if ((pg->flags & PG_CLEAN) == 0) {
		uvm_obj_page_set_dirty(pg);
	}
	KASSERT(((pg->flags & PG_CLEAN) == 0) ==
		uvm_obj_page_dirty_p(pg));
	return 0;
}

/*
 * uvm_page_remove: remove page from object.
 *
 * => caller must lock object
 */

static inline void
uvm_pageremove_object(struct uvm_object *uobj, struct vm_page *pg)
{

	KASSERT(uobj == pg->uobject);
	KASSERT(rw_write_held(uobj->vmobjlock));
	KASSERT(pg->flags & PG_TABLED);

	if ((pg->flags & PG_STAT) != 0) {
		/* Cannot use uvm_pagegetdirty(): no longer in radix tree. */
		const unsigned int status = pg->flags & (PG_CLEAN | PG_DIRTY);

		if ((pg->flags & PG_FILE) != 0) {
			if (uobj->uo_npages == 1) {
				struct vnode *vp = (struct vnode *)uobj;
				mutex_enter(vp->v_interlock);
				KASSERT((vp->v_iflag & VI_PAGES) != 0);
				vp->v_iflag &= ~VI_PAGES;
				holdrelel(vp);
				mutex_exit(vp->v_interlock);
			}
			if (UVM_OBJ_IS_VTEXT(uobj)) {
				cpu_count(CPU_COUNT_EXECPAGES, -1);
			}
			cpu_count(CPU_COUNT_FILEUNKNOWN + status, -1);
		} else {
			cpu_count(CPU_COUNT_ANONUNKNOWN + status, -1);
		}
	}
	uobj->uo_npages--;
	pg->flags &= ~PG_TABLED;
	pg->uobject = NULL;
}

static inline void
uvm_pageremove_tree(struct uvm_object *uobj, struct vm_page *pg)
{
	struct vm_page *opg __unused;

	KASSERT(rw_write_held(uobj->vmobjlock));

	opg = radix_tree_remove_node(&uobj->uo_pages, pg->offset >> PAGE_SHIFT);
	KASSERT(pg == opg);
}

static void
uvm_page_init_bucket(struct pgfreelist *pgfl, struct pgflbucket *pgb, int num)
{
	int i;

	pgb->pgb_nfree = 0;
	for (i = 0; i < uvmexp.ncolors; i++) {
		LIST_INIT(&pgb->pgb_colors[i]);
	}
	pgfl->pgfl_buckets[num] = pgb;
}

/*
 * uvm_page_init: init the page system.   called from uvm_init().
 *
 * => we return the range of kernel virtual memory in kvm_startp/kvm_endp
 */

void
uvm_page_init(vaddr_t *kvm_startp, vaddr_t *kvm_endp)
{
	static struct uvm_cpu boot_cpu __cacheline_aligned;
	psize_t freepages, pagecount, bucketsize, n;
	struct pgflbucket *pgb;
	struct vm_page *pagearray;
	char *bucketarray;
	uvm_physseg_t bank;
	int fl, b;

	KASSERT(ncpu <= 1);

	/*
	 * init the page queues and free page queue locks, except the
	 * free list; we allocate that later (with the initial vm_page
	 * structures).
	 */

	curcpu()->ci_data.cpu_uvm = &boot_cpu;
	uvmpdpol_init();
	for (b = 0; b < __arraycount(uvm_freelist_locks); b++) {
		mutex_init(&uvm_freelist_locks[b].lock, MUTEX_DEFAULT, IPL_VM);
	}

	/*
	 * allocate vm_page structures.
	 */

	/*
	 * sanity check:
	 * before calling this function the MD code is expected to register
	 * some free RAM with the uvm_page_physload() function.   our job
	 * now is to allocate vm_page structures for this memory.
	 */

	if (uvm_physseg_get_last() == UVM_PHYSSEG_TYPE_INVALID)
		panic("uvm_page_bootstrap: no memory pre-allocated");

	/*
	 * first calculate the number of free pages...
	 *
	 * note that we use start/end rather than avail_start/avail_end.
	 * this allows us to allocate extra vm_page structures in case we
	 * want to return some memory to the pool after booting.
	 */

	freepages = 0;

	for (bank = uvm_physseg_get_first();
	     uvm_physseg_valid_p(bank) ;
	     bank = uvm_physseg_get_next(bank)) {
		freepages += (uvm_physseg_get_end(bank) - uvm_physseg_get_start(bank));
	}

	/*
	 * Let MD code initialize the number of colors, or default
	 * to 1 color if MD code doesn't care.
	 */
	if (uvmexp.ncolors == 0)
		uvmexp.ncolors = 1;
	uvmexp.colormask = uvmexp.ncolors - 1;
	KASSERT((uvmexp.colormask & uvmexp.ncolors) == 0);

	/* We always start with only 1 bucket. */
	uvm.bucketcount = 1;

	/*
	 * we now know we have (PAGE_SIZE * freepages) bytes of memory we can
	 * use.   for each page of memory we use we need a vm_page structure.
	 * thus, the total number of pages we can use is the total size of
	 * the memory divided by the PAGE_SIZE plus the size of the vm_page
	 * structure.   we add one to freepages as a fudge factor to avoid
	 * truncation errors (since we can only allocate in terms of whole
	 * pages).
	 */
	pagecount = ((freepages + 1) << PAGE_SHIFT) /
	    (PAGE_SIZE + sizeof(struct vm_page));
	bucketsize = offsetof(struct pgflbucket, pgb_colors[uvmexp.ncolors]);
	bucketsize = roundup2(bucketsize, coherency_unit);
	bucketarray = (void *)uvm_pageboot_alloc(
	    bucketsize * VM_NFREELIST +
	    pagecount * sizeof(struct vm_page));
	pagearray = (struct vm_page *)
	    (bucketarray + bucketsize * VM_NFREELIST);

	for (fl = 0; fl < VM_NFREELIST; fl++) {
		pgb = (struct pgflbucket *)(bucketarray + bucketsize * fl);
		uvm_page_init_bucket(&uvm.page_free[fl], pgb, 0);
	}
	memset(pagearray, 0, pagecount * sizeof(struct vm_page));

	/*
	 * init the freelist cache in the disabled state.
	 */
	uvm_pgflcache_init();

	/*
	 * init the vm_page structures and put them in the correct place.
	 */
	/* First init the extent */

	for (bank = uvm_physseg_get_first(),
		 uvm_physseg_seg_chomp_slab(bank, pagearray, pagecount);
	     uvm_physseg_valid_p(bank);
	     bank = uvm_physseg_get_next(bank)) {

		n = uvm_physseg_get_end(bank) - uvm_physseg_get_start(bank);
		uvm_physseg_seg_alloc_from_slab(bank, n);
		uvm_physseg_init_seg(bank, pagearray);

		/* set up page array pointers */
		pagearray += n;
		pagecount -= n;
	}

	/*
	 * pass up the values of virtual_space_start and
	 * virtual_space_end (obtained by uvm_pageboot_alloc) to the upper
	 * layers of the VM.
	 */

	*kvm_startp = round_page(virtual_space_start);
	*kvm_endp = trunc_page(virtual_space_end);

	/*
	 * init various thresholds.
	 */

	uvmexp.reserve_pagedaemon = 1;
	uvmexp.reserve_kernel = vm_page_reserve_kernel;

	/*
	 * done!
	 */

	uvm.page_init_done = true;
}

/*
 * uvm_pgfl_lock: lock all freelist buckets
 */

void
uvm_pgfl_lock(void)
{
	int i;

	for (i = 0; i < __arraycount(uvm_freelist_locks); i++) {
		mutex_spin_enter(&uvm_freelist_locks[i].lock);
	}
}

/*
 * uvm_pgfl_unlock: unlock all freelist buckets
 */

void
uvm_pgfl_unlock(void)
{
	int i;

	for (i = 0; i < __arraycount(uvm_freelist_locks); i++) {
		mutex_spin_exit(&uvm_freelist_locks[i].lock);
	}
}

/*
 * uvm_setpagesize: set the page size
 *
 * => sets page_shift and page_mask from uvmexp.pagesize.
 */

void
uvm_setpagesize(void)
{

	/*
	 * If uvmexp.pagesize is 0 at this point, we expect PAGE_SIZE
	 * to be a constant (indicated by being a non-zero value).
	 */
	if (uvmexp.pagesize == 0) {
		if (PAGE_SIZE == 0)
			panic("uvm_setpagesize: uvmexp.pagesize not set");
		uvmexp.pagesize = PAGE_SIZE;
	}
	uvmexp.pagemask = uvmexp.pagesize - 1;
	if ((uvmexp.pagemask & uvmexp.pagesize) != 0)
		panic("uvm_setpagesize: page size %u (%#x) not a power of two",
		    uvmexp.pagesize, uvmexp.pagesize);
	for (uvmexp.pageshift = 0; ; uvmexp.pageshift++)
		if ((1 << uvmexp.pageshift) == uvmexp.pagesize)
			break;
}

/*
 * uvm_pageboot_alloc: steal memory from physmem for bootstrapping
 */

vaddr_t
uvm_pageboot_alloc(vsize_t size)
{
	static bool initialized = false;
	vaddr_t addr;
#if !defined(PMAP_STEAL_MEMORY)
	vaddr_t vaddr;
	paddr_t paddr;
#endif

	/*
	 * on first call to this function, initialize ourselves.
	 */
	if (initialized == false) {
		pmap_virtual_space(&virtual_space_start, &virtual_space_end);

		/* round it the way we like it */
		virtual_space_start = round_page(virtual_space_start);
		virtual_space_end = trunc_page(virtual_space_end);

		initialized = true;
	}

	/* round to page size */
	size = round_page(size);
	uvmexp.bootpages += atop(size);

#if defined(PMAP_STEAL_MEMORY)

	/*
	 * defer bootstrap allocation to MD code (it may want to allocate
	 * from a direct-mapped segment).  pmap_steal_memory should adjust
	 * virtual_space_start/virtual_space_end if necessary.
	 */

	addr = pmap_steal_memory(size, &virtual_space_start,
	    &virtual_space_end);

	return addr;

#else /* !PMAP_STEAL_MEMORY */

	/*
	 * allocate virtual memory for this request
	 */
	if (virtual_space_start == virtual_space_end ||
	    (virtual_space_end - virtual_space_start) < size)
		panic("uvm_pageboot_alloc: out of virtual space");

	addr = virtual_space_start;

#ifdef PMAP_GROWKERNEL
	/*
	 * If the kernel pmap can't map the requested space,
	 * then allocate more resources for it.
	 */
	if (uvm_maxkaddr < (addr + size)) {
		uvm_maxkaddr = pmap_growkernel(addr + size);
		if (uvm_maxkaddr < (addr + size))
			panic("uvm_pageboot_alloc: pmap_growkernel() failed");
	}
#endif

	virtual_space_start += size;

	/*
	 * allocate and mapin physical pages to back new virtual pages
	 */

	for (vaddr = round_page(addr) ; vaddr < addr + size ;
	    vaddr += PAGE_SIZE) {

		if (!uvm_page_physget(&paddr))
			panic("uvm_pageboot_alloc: out of memory");

		/*
		 * Note this memory is no longer managed, so using
		 * pmap_kenter is safe.
		 */
		pmap_kenter_pa(vaddr, paddr, VM_PROT_READ|VM_PROT_WRITE, 0);
	}
	pmap_update(pmap_kernel());
	return addr;
#endif	/* PMAP_STEAL_MEMORY */
}

#if !defined(PMAP_STEAL_MEMORY)
/*
 * uvm_page_physget: "steal" one page from the vm_physmem structure.
 *
 * => attempt to allocate it off the end of a segment in which the "avail"
 *    values match the start/end values.   if we can't do that, then we
 *    will advance both values (making them equal, and removing some
 *    vm_page structures from the non-avail area).
 * => return false if out of memory.
 */

/* subroutine: try to allocate from memory chunks on the specified freelist */
static bool uvm_page_physget_freelist(paddr_t *, int);

static bool
uvm_page_physget_freelist(paddr_t *paddrp, int freelist)
{
	uvm_physseg_t lcv;

	/* pass 1: try allocating from a matching end */
#if (VM_PHYSSEG_STRAT == VM_PSTRAT_BIGFIRST)
	for (lcv = uvm_physseg_get_last(); uvm_physseg_valid_p(lcv); lcv = uvm_physseg_get_prev(lcv))
#else
	for (lcv = uvm_physseg_get_first(); uvm_physseg_valid_p(lcv); lcv = uvm_physseg_get_next(lcv))
#endif
	{
		if (uvm.page_init_done == true)
			panic("uvm_page_physget: called _after_ bootstrap");

		/* Try to match at front or back on unused segment */
		if (uvm_page_physunload(lcv, freelist, paddrp))
			return true;
	}

	/* pass2: forget about matching ends, just allocate something */
#if (VM_PHYSSEG_STRAT == VM_PSTRAT_BIGFIRST)
	for (lcv = uvm_physseg_get_last(); uvm_physseg_valid_p(lcv); lcv = uvm_physseg_get_prev(lcv))
#else
	for (lcv = uvm_physseg_get_first(); uvm_physseg_valid_p(lcv); lcv = uvm_physseg_get_next(lcv))
#endif
	{
		/* Try the front regardless. */
		if (uvm_page_physunload_force(lcv, freelist, paddrp))
			return true;
	}
	return false;
}

bool
uvm_page_physget(paddr_t *paddrp)
{
	int i;

	/* try in the order of freelist preference */
	for (i = 0; i < VM_NFREELIST; i++)
		if (uvm_page_physget_freelist(paddrp, i) == true)
			return (true);
	return (false);
}
#endif /* PMAP_STEAL_MEMORY */

/*
 * PHYS_TO_VM_PAGE: find vm_page for a PA.   used by MI code to get vm_pages
 * back from an I/O mapping (ugh!).   used in some MD code as well.
 */
struct vm_page *
uvm_phys_to_vm_page(paddr_t pa)
{
	paddr_t pf = atop(pa);
	paddr_t	off;
	uvm_physseg_t	upm;

	upm = uvm_physseg_find(pf, &off);
	if (upm != UVM_PHYSSEG_TYPE_INVALID)
		return uvm_physseg_get_pg(upm, off);
	return(NULL);
}

paddr_t
uvm_vm_page_to_phys(const struct vm_page *pg)
{

	return pg->phys_addr & ~(PAGE_SIZE - 1);
}

/*
 * uvm_page_numa_load: load NUMA range description.
 */
void
uvm_page_numa_load(paddr_t start, paddr_t size, u_int numa_id)
{
	struct uvm_page_numa_region *d;

	KASSERT(numa_id < PGFL_MAX_BUCKETS);

	d = kmem_alloc(sizeof(*d), KM_SLEEP);
	d->start = start;
	d->size = size;
	d->numa_id = numa_id;
	d->next = uvm_page_numa_region;
	uvm_page_numa_region = d;
}

/*
 * uvm_page_numa_lookup: lookup NUMA node for the given page.
 */
static u_int
uvm_page_numa_lookup(struct vm_page *pg)
{
	struct uvm_page_numa_region *d;
	static bool warned;
	paddr_t pa;

	KASSERT(uvm_page_numa_region != NULL);

	pa = VM_PAGE_TO_PHYS(pg);
	for (d = uvm_page_numa_region; d != NULL; d = d->next) {
		if (pa >= d->start && pa < d->start + d->size) {
			return d->numa_id;
		}
	}

	if (!warned) {
		printf("uvm_page_numa_lookup: failed, first pg=%p pa=%#"
		    PRIxPADDR "\n", pg, VM_PAGE_TO_PHYS(pg));
		warned = true;
	}

	return 0;
}

/*
 * uvm_page_redim: adjust freelist dimensions if they have changed.
 */

static void
uvm_page_redim(int newncolors, int newnbuckets)
{
	struct pgfreelist npgfl;
	struct pgflbucket *opgb, *npgb;
	struct pgflist *ohead, *nhead;
	struct vm_page *pg;
	size_t bucketsize, bucketmemsize, oldbucketmemsize;
	int fl, ob, oc, nb, nc, obuckets, ocolors;
	char *bucketarray, *oldbucketmem, *bucketmem;

	KASSERT(((newncolors - 1) & newncolors) == 0);

	/* Anything to do? */
	if (newncolors <= uvmexp.ncolors &&
	    newnbuckets == uvm.bucketcount) {
		return;
	}
	if (uvm.page_init_done == false) {
		uvmexp.ncolors = newncolors;
		return;
	}

	bucketsize = offsetof(struct pgflbucket, pgb_colors[newncolors]);
	bucketsize = roundup2(bucketsize, coherency_unit);
	bucketmemsize = bucketsize * newnbuckets * VM_NFREELIST +
	    coherency_unit - 1;
	bucketmem = kmem_zalloc(bucketmemsize, KM_SLEEP);
	bucketarray = (char *)roundup2((uintptr_t)bucketmem, coherency_unit);

	ocolors = uvmexp.ncolors;
	obuckets = uvm.bucketcount;

	/* Freelist cache musn't be enabled. */
	uvm_pgflcache_pause();

	/* Make sure we should still do this. */
	uvm_pgfl_lock();
	if (newncolors <= uvmexp.ncolors &&
	    newnbuckets == uvm.bucketcount) {
		uvm_pgfl_unlock();
		uvm_pgflcache_resume();
		kmem_free(bucketmem, bucketmemsize);
		return;
	}

	uvmexp.ncolors = newncolors;
	uvmexp.colormask = uvmexp.ncolors - 1;
	uvm.bucketcount = newnbuckets;

	for (fl = 0; fl < VM_NFREELIST; fl++) {
		/* Init new buckets in new freelist. */
		memset(&npgfl, 0, sizeof(npgfl));
		for (nb = 0; nb < newnbuckets; nb++) {
			npgb = (struct pgflbucket *)bucketarray;
			uvm_page_init_bucket(&npgfl, npgb, nb);
			bucketarray += bucketsize;
		}
		/* Now transfer pages from the old freelist. */
		for (nb = ob = 0; ob < obuckets; ob++) {
			opgb = uvm.page_free[fl].pgfl_buckets[ob];
			for (oc = 0; oc < ocolors; oc++) {
				ohead = &opgb->pgb_colors[oc];
				while ((pg = LIST_FIRST(ohead)) != NULL) {
					LIST_REMOVE(pg, pageq.list);
					/*
					 * Here we decide on the NEW color &
					 * bucket for the page.  For NUMA
					 * we'll use the info that the
					 * hardware gave us.  For non-NUMA
					 * assign take physical page frame
					 * number and cache color into
					 * account.  We do this to try and
					 * avoid defeating any memory
					 * interleaving in the hardware.
					 */
					KASSERT(
					    uvm_page_get_bucket(pg) == ob);
					KASSERT(fl ==
					    uvm_page_get_freelist(pg));
					if (uvm_page_numa_region != NULL) {
						nb = uvm_page_numa_lookup(pg);
					} else {
						nb = atop(VM_PAGE_TO_PHYS(pg))
						    / uvmexp.ncolors / 8
						    % newnbuckets;
					}
					uvm_page_set_bucket(pg, nb);
					npgb = npgfl.pgfl_buckets[nb];
					npgb->pgb_nfree++;
					nc = VM_PGCOLOR(pg);
					nhead = &npgb->pgb_colors[nc];
					LIST_INSERT_HEAD(nhead, pg, pageq.list);
				}
			}
		}
		/* Install the new freelist. */
		memcpy(&uvm.page_free[fl], &npgfl, sizeof(npgfl));
	}

	/* Unlock and free the old memory. */
	oldbucketmemsize = recolored_pages_memsize;
	oldbucketmem = recolored_pages_mem;
	recolored_pages_memsize = bucketmemsize;
	recolored_pages_mem = bucketmem;

	uvm_pgfl_unlock();
	uvm_pgflcache_resume();

	if (oldbucketmemsize) {
		kmem_free(oldbucketmem, oldbucketmemsize);
	}

	/*
	 * this calls uvm_km_alloc() which may want to hold
	 * uvm_freelist_lock.
	 */
	uvm_pager_realloc_emerg();
}

/*
 * uvm_page_recolor: Recolor the pages if the new color count is
 * larger than the old one.
 */

void
uvm_page_recolor(int newncolors)
{

	uvm_page_redim(newncolors, uvm.bucketcount);
}

/*
 * uvm_page_rebucket: Determine a bucket structure and redim the free
 * lists to match.
 */

void
uvm_page_rebucket(void)
{
	u_int min_numa, max_numa, npackage, shift;
	struct cpu_info *ci, *ci2, *ci3;
	CPU_INFO_ITERATOR cii;

	/*
	 * If we have more than one NUMA node, and the maximum NUMA node ID
	 * is less than PGFL_MAX_BUCKETS, then we'll use NUMA distribution
	 * for free pages.
	 */
	min_numa = (u_int)-1;
	max_numa = 0;
	for (CPU_INFO_FOREACH(cii, ci)) {
		if (ci->ci_numa_id < min_numa) {
			min_numa = ci->ci_numa_id;
		}
		if (ci->ci_numa_id > max_numa) {
			max_numa = ci->ci_numa_id;
		}
	}
	if (min_numa != max_numa && max_numa < PGFL_MAX_BUCKETS) {
		aprint_debug("UVM: using NUMA allocation scheme\n");
		for (CPU_INFO_FOREACH(cii, ci)) {
			ci->ci_data.cpu_uvm->pgflbucket = ci->ci_numa_id;
		}
	 	uvm_page_redim(uvmexp.ncolors, max_numa + 1);
	 	return;
	}

	/*
	 * Otherwise we'll go with a scheme to maximise L2/L3 cache locality
	 * and minimise lock contention.  Count the total number of CPU
	 * packages, and then try to distribute the buckets among CPU
	 * packages evenly.
	 */
	npackage = curcpu()->ci_nsibling[CPUREL_PACKAGE1ST];

	/*
	 * Figure out how to arrange the packages & buckets, and the total
	 * number of buckets we need.  XXX 2 may not be the best factor.
	 */
	for (shift = 0; npackage > PGFL_MAX_BUCKETS; shift++) {
		npackage >>= 1;
	}
 	uvm_page_redim(uvmexp.ncolors, npackage);

 	/*
 	 * Now tell each CPU which bucket to use.  In the outer loop, scroll
 	 * through all CPU packages.
 	 */
 	npackage = 0;
	ci = curcpu();
	ci2 = ci->ci_sibling[CPUREL_PACKAGE1ST];
	do {
		/*
		 * In the inner loop, scroll through all CPUs in the package
		 * and assign the same bucket ID.
		 */
		ci3 = ci2;
		do {
			ci3->ci_data.cpu_uvm->pgflbucket = npackage >> shift;
			ci3 = ci3->ci_sibling[CPUREL_PACKAGE];
		} while (ci3 != ci2);
		npackage++;
		ci2 = ci2->ci_sibling[CPUREL_PACKAGE1ST];
	} while (ci2 != ci->ci_sibling[CPUREL_PACKAGE1ST]);

	aprint_debug("UVM: using package allocation scheme, "
	    "%d package(s) per bucket\n", 1 << shift);
}

/*
 * uvm_cpu_attach: initialize per-CPU data structures.
 */

void
uvm_cpu_attach(struct cpu_info *ci)
{
	struct uvm_cpu *ucpu;

	/* Already done in uvm_page_init(). */
	if (!CPU_IS_PRIMARY(ci)) {
		/* Add more reserve pages for this CPU. */
		uvmexp.reserve_kernel += vm_page_reserve_kernel;

		/* Allocate per-CPU data structures. */
		ucpu = kmem_zalloc(sizeof(struct uvm_cpu) + coherency_unit - 1,
		    KM_SLEEP);
		ucpu = (struct uvm_cpu *)roundup2((uintptr_t)ucpu,
		    coherency_unit);
		ci->ci_data.cpu_uvm = ucpu;
	} else {
		ucpu = ci->ci_data.cpu_uvm;
	}

	uvmpdpol_init_cpu(ucpu);

	/*
	 * Attach RNG source for this CPU's VM events
	 */
        rnd_attach_source(&ucpu->rs, ci->ci_data.cpu_name, RND_TYPE_VM,
	    RND_FLAG_COLLECT_TIME|RND_FLAG_COLLECT_VALUE|
	    RND_FLAG_ESTIMATE_VALUE);
}

/*
 * uvm_availmem: fetch the total amount of free memory in pages.  this can
 * have a detrimental effect on performance due to false sharing; don't call
 * unless needed.
 *
 * some users can request the amount of free memory so often that it begins
 * to impact upon performance.  if calling frequently and an inexact value
 * is okay, call with cached = true.
 */

int
uvm_availmem(bool cached)
{
	int64_t fp;

	cpu_count_sync(cached);
	if ((fp = cpu_count_get(CPU_COUNT_FREEPAGES)) < 0) {
		/*
		 * XXXAD could briefly go negative because it's impossible
		 * to get a clean snapshot.  address this for other counters
		 * used as running totals before NetBSD 10 although less
		 * important for those.
		 */
		fp = 0;
	}
	return (int)fp;
}

/*
 * uvm_pagealloc_pgb: helper routine that tries to allocate any color from a
 * specific freelist and specific bucket only.
 *
 * => must be at IPL_VM or higher to protect per-CPU data structures.
 */

static struct vm_page *
uvm_pagealloc_pgb(struct uvm_cpu *ucpu, int f, int b, int *trycolorp, int flags)
{
	int c, trycolor, colormask;
	struct pgflbucket *pgb;
	struct vm_page *pg;
	kmutex_t *lock;
	bool fill;

	/*
	 * Skip the bucket if empty, no lock needed.  There could be many
	 * empty freelists/buckets.
	 */
	pgb = uvm.page_free[f].pgfl_buckets[b];
	if (pgb->pgb_nfree == 0) {
		return NULL;
	}

	/* Skip bucket if low on memory. */
	lock = &uvm_freelist_locks[b].lock;
	mutex_spin_enter(lock);
	if (__predict_false(pgb->pgb_nfree <= uvmexp.reserve_kernel)) {
		if ((flags & UVM_PGA_USERESERVE) == 0 ||
		    (pgb->pgb_nfree <= uvmexp.reserve_pagedaemon &&
		     curlwp != uvm.pagedaemon_lwp)) {
			mutex_spin_exit(lock);
		     	return NULL;
		}
		fill = false;
	} else {
		fill = true;
	}

	/* Try all page colors as needed. */
	c = trycolor = *trycolorp;
	colormask = uvmexp.colormask;
	do {
		pg = LIST_FIRST(&pgb->pgb_colors[c]);
		if (__predict_true(pg != NULL)) {
			/*
			 * Got a free page!  PG_FREE must be cleared under
			 * lock because of uvm_pglistalloc().
			 */
			LIST_REMOVE(pg, pageq.list);
			KASSERT(pg->flags == PG_FREE);
			pg->flags = PG_BUSY | PG_CLEAN | PG_FAKE;
			pgb->pgb_nfree--;
			CPU_COUNT(CPU_COUNT_FREEPAGES, -1);

			/*
			 * While we have the bucket locked and our data
			 * structures fresh in L1 cache, we have an ideal
			 * opportunity to grab some pages for the freelist
			 * cache without causing extra contention.  Only do
			 * so if we found pages in this CPU's preferred
			 * bucket.
			 */
			if (__predict_true(b == ucpu->pgflbucket && fill)) {
				uvm_pgflcache_fill(ucpu, f, b, c);
			}
			mutex_spin_exit(lock);
			KASSERT(uvm_page_get_bucket(pg) == b);
			CPU_COUNT(c == trycolor ?
			    CPU_COUNT_COLORHIT : CPU_COUNT_COLORMISS, 1);
			CPU_COUNT(CPU_COUNT_CPUMISS, 1);
			*trycolorp = c;
			return pg;
		}
		c = (c + 1) & colormask;
	} while (c != trycolor);
	mutex_spin_exit(lock);

	return NULL;
}

/*
 * uvm_pagealloc_pgfl: helper routine for uvm_pagealloc_strat that allocates
 * any color from any bucket, in a specific freelist.
 *
 * => must be at IPL_VM or higher to protect per-CPU data structures.
 */

static struct vm_page *
uvm_pagealloc_pgfl(struct uvm_cpu *ucpu, int f, int *trycolorp, int flags)
{
	int b, trybucket, bucketcount;
	struct vm_page *pg;

	/* Try for the exact thing in the per-CPU cache. */
	if ((pg = uvm_pgflcache_alloc(ucpu, f, *trycolorp)) != NULL) {
		CPU_COUNT(CPU_COUNT_CPUHIT, 1);
		CPU_COUNT(CPU_COUNT_COLORHIT, 1);
		return pg;
	}

	/* Walk through all buckets, trying our preferred bucket first. */
	trybucket = ucpu->pgflbucket;
	b = trybucket;
	bucketcount = uvm.bucketcount;
	do {
		pg = uvm_pagealloc_pgb(ucpu, f, b, trycolorp, flags);
		if (pg != NULL) {
			return pg;
		}
		b = (b + 1 == bucketcount ? 0 : b + 1);
	} while (b != trybucket);

	return NULL;
}

/*
 * uvm_pagealloc_strat: allocate vm_page from a particular free list.
 *
 * => return null if no pages free
 * => wake up pagedaemon if number of free pages drops below low water mark
 * => if obj != NULL, obj must be locked (to put in obj's tree)
 * => if anon != NULL, anon must be locked (to put in anon)
 * => only one of obj or anon can be non-null
 * => caller must activate/deactivate page if it is not wired.
 * => free_list is ignored if strat == UVM_PGA_STRAT_NORMAL.
 * => policy decision: it is more important to pull a page off of the
 *	appropriate priority free list than it is to get a page from the
 *	correct bucket or color bin.  This is because we live with the
 *	consequences of a bad free list decision for the entire
 *	lifetime of the page, e.g. if the page comes from memory that
 *	is slower to access.
 */

struct vm_page *
uvm_pagealloc_strat(struct uvm_object *obj, voff_t off, struct vm_anon *anon,
    int flags, int strat, int free_list)
{
	int color, lcv, error, s;
	struct uvm_cpu *ucpu;
	struct vm_page *pg;
	lwp_t *l;

	KASSERT(obj == NULL || anon == NULL);
	KASSERT(anon == NULL || (flags & UVM_FLAG_COLORMATCH) || off == 0);
	KASSERT(off == trunc_page(off));
	KASSERT(obj == NULL || rw_write_held(obj->vmobjlock));
	KASSERT(anon == NULL || anon->an_lock == NULL ||
	    rw_write_held(anon->an_lock));

	/*
	 * This implements a global round-robin page coloring
	 * algorithm.
	 */

	s = splvm();
	ucpu = curcpu()->ci_data.cpu_uvm;
	if (flags & UVM_FLAG_COLORMATCH) {
		color = atop(off) & uvmexp.colormask;
	} else {
		color = ucpu->pgflcolor;
	}

	/*
	 * fail if any of these conditions is true:
	 * [1]  there really are no free pages, or
	 * [2]  only kernel "reserved" pages remain and
	 *        reserved pages have not been requested.
	 * [3]  only pagedaemon "reserved" pages remain and
	 *        the requestor isn't the pagedaemon.
	 * we make kernel reserve pages available if called by a
	 * kernel thread.
	 */
	l = curlwp;
	if (__predict_true(l != NULL) && (l->l_flag & LW_SYSTEM) != 0) {
		flags |= UVM_PGA_USERESERVE;
	}

 again:
	switch (strat) {
	case UVM_PGA_STRAT_NORMAL:
		/* Check freelists: descending priority (ascending id) order. */
		for (lcv = 0; lcv < VM_NFREELIST; lcv++) {
			pg = uvm_pagealloc_pgfl(ucpu, lcv, &color, flags);
			if (pg != NULL) {
				goto gotit;
			}
		}

		/* No pages free!  Have pagedaemon free some memory. */
		splx(s);
		uvm_kick_pdaemon();
		return NULL;

	case UVM_PGA_STRAT_ONLY:
	case UVM_PGA_STRAT_FALLBACK:
		/* Attempt to allocate from the specified free list. */
		KASSERT(free_list >= 0 && free_list < VM_NFREELIST);
		pg = uvm_pagealloc_pgfl(ucpu, free_list, &color, flags);
		if (pg != NULL) {
			goto gotit;
		}

		/* Fall back, if possible. */
		if (strat == UVM_PGA_STRAT_FALLBACK) {
			strat = UVM_PGA_STRAT_NORMAL;
			goto again;
		}

		/* No pages free!  Have pagedaemon free some memory. */
		splx(s);
		uvm_kick_pdaemon();
		return NULL;

	case UVM_PGA_STRAT_NUMA:
		/*
		 * NUMA strategy (experimental): allocating from the correct
		 * bucket is more important than observing freelist
		 * priority.  Look only to the current NUMA node; if that
		 * fails, we need to look to other NUMA nodes, so retry with
		 * the normal strategy.
		 */
		for (lcv = 0; lcv < VM_NFREELIST; lcv++) {
			pg = uvm_pgflcache_alloc(ucpu, lcv, color);
			if (pg != NULL) {
				CPU_COUNT(CPU_COUNT_CPUHIT, 1);
				CPU_COUNT(CPU_COUNT_COLORHIT, 1);
				goto gotit;
			}
			pg = uvm_pagealloc_pgb(ucpu, lcv,
			    ucpu->pgflbucket, &color, flags);
			if (pg != NULL) {
				goto gotit;
			}
		}
		strat = UVM_PGA_STRAT_NORMAL;
		goto again;

	default:
		panic("uvm_pagealloc_strat: bad strat %d", strat);
		/* NOTREACHED */
	}

 gotit:
	/*
	 * We now know which color we actually allocated from; set
	 * the next color accordingly.
	 */

	ucpu->pgflcolor = (color + 1) & uvmexp.colormask;

	/*
	 * while still at IPL_VM, update allocation statistics.
	 */

	if (anon) {
		CPU_COUNT(CPU_COUNT_ANONCLEAN, 1);
	}
	splx(s);
	KASSERT(pg->flags == (PG_BUSY|PG_CLEAN|PG_FAKE));

	/*
	 * assign the page to the object.  as the page was free, we know
	 * that pg->uobject and pg->uanon are NULL.  we only need to take
	 * the page's interlock if we are changing the values.
	 */
	if (anon != NULL || obj != NULL) {
		mutex_enter(&pg->interlock);
	}
	pg->offset = off;
	pg->uobject = obj;
	pg->uanon = anon;
	KASSERT(uvm_page_owner_locked_p(pg, true));
	if (anon) {
		anon->an_page = pg;
		pg->flags |= PG_ANON;
		mutex_exit(&pg->interlock);
	} else if (obj) {
		/*
		 * set PG_FILE|PG_AOBJ before the first uvm_pageinsert.
		 */
		if (UVM_OBJ_IS_VNODE(obj)) {
			pg->flags |= PG_FILE;
		} else if (UVM_OBJ_IS_AOBJ(obj)) {
			pg->flags |= PG_AOBJ;
		}
		uvm_pageinsert_object(obj, pg);
		mutex_exit(&pg->interlock);
		error = uvm_pageinsert_tree(obj, pg);
		if (error != 0) {
			mutex_enter(&pg->interlock);
			uvm_pageremove_object(obj, pg);
			mutex_exit(&pg->interlock);
			uvm_pagefree(pg);
			return NULL;
		}
	}

#if defined(UVM_PAGE_TRKOWN)
	pg->owner_tag = NULL;
#endif
	UVM_PAGE_OWN(pg, "new alloc");

	if (flags & UVM_PGA_ZERO) {
		/* A zero'd page is not clean. */
		if (obj != NULL || anon != NULL) {
			uvm_pagemarkdirty(pg, UVM_PAGE_STATUS_DIRTY);
		}
		pmap_zero_page(VM_PAGE_TO_PHYS(pg));
	}

	return(pg);
}

/*
 * uvm_pagereplace: replace a page with another
 *
 * => object must be locked
 * => page interlocks must be held
 */

void
uvm_pagereplace(struct vm_page *oldpg, struct vm_page *newpg)
{
	struct uvm_object *uobj = oldpg->uobject;
	struct vm_page *pg __diagused;
	uint64_t idx;

	KASSERT((oldpg->flags & PG_TABLED) != 0);
	KASSERT(uobj != NULL);
	KASSERT((newpg->flags & PG_TABLED) == 0);
	KASSERT(newpg->uobject == NULL);
	KASSERT(rw_write_held(uobj->vmobjlock));
	KASSERT(mutex_owned(&oldpg->interlock));
	KASSERT(mutex_owned(&newpg->interlock));

	newpg->uobject = uobj;
	newpg->offset = oldpg->offset;
	idx = newpg->offset >> PAGE_SHIFT;
	pg = radix_tree_replace_node(&uobj->uo_pages, idx, newpg);
	KASSERT(pg == oldpg);
	if (((oldpg->flags ^ newpg->flags) & PG_CLEAN) != 0) {
		if ((newpg->flags & PG_CLEAN) != 0) {
			uvm_obj_page_clear_dirty(newpg);
		} else {
			uvm_obj_page_set_dirty(newpg);
		}
	}
	/*
	 * oldpg's PG_STAT is stable.  newpg is not reachable by others yet.
	 */
	newpg->flags |=
	    (newpg->flags & ~PG_STAT) | (oldpg->flags & PG_STAT);
	uvm_pageinsert_object(uobj, newpg);
	uvm_pageremove_object(uobj, oldpg);
}

/*
 * uvm_pagerealloc: reallocate a page from one object to another
 *
 * => both objects must be locked
 */

int
uvm_pagerealloc(struct vm_page *pg, struct uvm_object *newobj, voff_t newoff)
{
	int error = 0;

	/*
	 * remove it from the old object
	 */

	if (pg->uobject) {
		uvm_pageremove_tree(pg->uobject, pg);
		uvm_pageremove_object(pg->uobject, pg);
	}

	/*
	 * put it in the new object
	 */

	if (newobj) {
		mutex_enter(&pg->interlock);
		pg->uobject = newobj;
		pg->offset = newoff;
		if (UVM_OBJ_IS_VNODE(newobj)) {
			pg->flags |= PG_FILE;
		} else if (UVM_OBJ_IS_AOBJ(newobj)) {
			pg->flags |= PG_AOBJ;
		}
		uvm_pageinsert_object(newobj, pg);
		mutex_exit(&pg->interlock);
		error = uvm_pageinsert_tree(newobj, pg);
		if (error != 0) {
			mutex_enter(&pg->interlock);
			uvm_pageremove_object(newobj, pg);
			mutex_exit(&pg->interlock);
		}
	}

	return error;
}

/*
 * uvm_pagefree: free page
 *
 * => erase page's identity (i.e. remove from object)
 * => put page on free list
 * => caller must lock owning object (either anon or uvm_object)
 * => assumes all valid mappings of pg are gone
 */

void
uvm_pagefree(struct vm_page *pg)
{
	struct pgfreelist *pgfl;
	struct pgflbucket *pgb;
	struct uvm_cpu *ucpu;
	kmutex_t *lock;
	int bucket, s;
	bool locked;

#ifdef DEBUG
	if (pg->uobject == (void *)0xdeadbeef &&
	    pg->uanon == (void *)0xdeadbeef) {
		panic("uvm_pagefree: freeing free page %p", pg);
	}
#endif /* DEBUG */

	KASSERT((pg->flags & PG_PAGEOUT) == 0);
	KASSERT(!(pg->flags & PG_FREE));
	KASSERT(pg->uobject == NULL || rw_write_held(pg->uobject->vmobjlock));
	KASSERT(pg->uobject != NULL || pg->uanon == NULL ||
		rw_write_held(pg->uanon->an_lock));

	/*
	 * remove the page from the object's tree before acquiring any page
	 * interlocks: this can acquire locks to free radixtree nodes.
	 */
	if (pg->uobject != NULL) {
		uvm_pageremove_tree(pg->uobject, pg);
	}

	/*
	 * if the page is loaned, resolve the loan instead of freeing.
	 */

	if (pg->loan_count) {
		KASSERT(pg->wire_count == 0);

		/*
		 * if the page is owned by an anon then we just want to
		 * drop anon ownership.  the kernel will free the page when
		 * it is done with it.  if the page is owned by an object,
		 * remove it from the object and mark it dirty for the benefit
		 * of possible anon owners.
		 *
		 * regardless of previous ownership, wakeup any waiters,
		 * unbusy the page, and we're done.
		 */

		uvm_pagelock(pg);
		locked = true;
		if (pg->uobject != NULL) {
			uvm_pageremove_object(pg->uobject, pg);
			pg->flags &= ~(PG_FILE|PG_AOBJ);
		} else if (pg->uanon != NULL) {
			if ((pg->flags & PG_ANON) == 0) {
				pg->loan_count--;
			} else {
				const unsigned status = uvm_pagegetdirty(pg);
				pg->flags &= ~PG_ANON;
				cpu_count(CPU_COUNT_ANONUNKNOWN + status, -1);
			}
			pg->uanon->an_page = NULL;
			pg->uanon = NULL;
		}
		if (pg->pqflags & PQ_WANTED) {
			wakeup(pg);
		}
		pg->pqflags &= ~PQ_WANTED;
		pg->flags &= ~(PG_BUSY|PG_RELEASED|PG_PAGER1);
#ifdef UVM_PAGE_TRKOWN
		pg->owner_tag = NULL;
#endif
		KASSERT((pg->flags & PG_STAT) == 0);
		if (pg->loan_count) {
			KASSERT(pg->uobject == NULL);
			if (pg->uanon == NULL) {
				uvm_pagedequeue(pg);
			}
			uvm_pageunlock(pg);
			return;
		}
	} else if (pg->uobject != NULL || pg->uanon != NULL ||
	           pg->wire_count != 0) {
		uvm_pagelock(pg);
		locked = true;
	} else {
		locked = false;
	}

	/*
	 * remove page from its object or anon.
	 */
	if (pg->uobject != NULL) {
		uvm_pageremove_object(pg->uobject, pg);
	} else if (pg->uanon != NULL) {
		const unsigned int status = uvm_pagegetdirty(pg);
		pg->uanon->an_page = NULL;
		pg->uanon = NULL;
		cpu_count(CPU_COUNT_ANONUNKNOWN + status, -1);
	}

	/*
	 * if the page was wired, unwire it now.
	 */

	if (pg->wire_count) {
		pg->wire_count = 0;
		atomic_dec_uint(&uvmexp.wired);
	}
	if (locked) {
		/*
		 * wake anyone waiting on the page.
		 */
		if ((pg->pqflags & PQ_WANTED) != 0) {
			pg->pqflags &= ~PQ_WANTED;
			wakeup(pg);
		}

		/*
		 * now remove the page from the queues.
		 */
		uvm_pagedequeue(pg);
		uvm_pageunlock(pg);
	} else {
		KASSERT(!uvmpdpol_pageisqueued_p(pg));
	}

	/*
	 * and put on free queue
	 */

#ifdef DEBUG
	pg->uobject = (void *)0xdeadbeef;
	pg->uanon = (void *)0xdeadbeef;
#endif /* DEBUG */

	/* Try to send the page to the per-CPU cache. */
	s = splvm();
	ucpu = curcpu()->ci_data.cpu_uvm;
	bucket = uvm_page_get_bucket(pg);
	if (bucket == ucpu->pgflbucket && uvm_pgflcache_free(ucpu, pg)) {
		splx(s);
		return;
	}

	/* Didn't work.  Never mind, send it to a global bucket. */
	pgfl = &uvm.page_free[uvm_page_get_freelist(pg)];
	pgb = pgfl->pgfl_buckets[bucket];
	lock = &uvm_freelist_locks[bucket].lock;

	mutex_spin_enter(lock);
	/* PG_FREE must be set under lock because of uvm_pglistalloc(). */
	pg->flags = PG_FREE;
	LIST_INSERT_HEAD(&pgb->pgb_colors[VM_PGCOLOR(pg)], pg, pageq.list);
	pgb->pgb_nfree++;
    	CPU_COUNT(CPU_COUNT_FREEPAGES, 1);
	mutex_spin_exit(lock);
	splx(s);
}

/*
 * uvm_page_unbusy: unbusy an array of pages.
 *
 * => pages must either all belong to the same object, or all belong to anons.
 * => if pages are object-owned, object must be locked.
 * => if pages are anon-owned, anons must be locked.
 * => caller must make sure that anon-owned pages are not PG_RELEASED.
 */

void
uvm_page_unbusy(struct vm_page **pgs, int npgs)
{
	struct vm_page *pg;
	int i, pageout_done;
	UVMHIST_FUNC(__func__); UVMHIST_CALLED(ubchist);

	pageout_done = 0;
	for (i = 0; i < npgs; i++) {
		pg = pgs[i];
		if (pg == NULL || pg == PGO_DONTCARE) {
			continue;
		}

		KASSERT(uvm_page_owner_locked_p(pg, true));
		KASSERT(pg->flags & PG_BUSY);

		if (pg->flags & PG_PAGEOUT) {
			pg->flags &= ~PG_PAGEOUT;
			pg->flags |= PG_RELEASED;
			pageout_done++;
			atomic_inc_uint(&uvmexp.pdfreed);
		}
		if (pg->flags & PG_RELEASED) {
			UVMHIST_LOG(ubchist, "releasing pg %#jx",
			    (uintptr_t)pg, 0, 0, 0);
			KASSERT(pg->uobject != NULL ||
			    (pg->uanon != NULL && pg->uanon->an_ref > 0));
			pg->flags &= ~PG_RELEASED;
			uvm_pagefree(pg);
		} else {
			UVMHIST_LOG(ubchist, "unbusying pg %#jx",
			    (uintptr_t)pg, 0, 0, 0);
			KASSERT((pg->flags & PG_FAKE) == 0);
			pg->flags &= ~PG_BUSY;
			uvm_pagelock(pg);
			uvm_pagewakeup(pg);
			uvm_pageunlock(pg);
			UVM_PAGE_OWN(pg, NULL);
		}
	}
	if (pageout_done != 0) {
		uvm_pageout_done(pageout_done);
	}
}

/*
 * uvm_pagewait: wait for a busy page
 *
 * => page must be known PG_BUSY
 * => object must be read or write locked
 * => object will be unlocked on return
 */

void
uvm_pagewait(struct vm_page *pg, krwlock_t *lock, const char *wmesg)
{

	KASSERT(rw_lock_held(lock));
	KASSERT((pg->flags & PG_BUSY) != 0);
	KASSERT(uvm_page_owner_locked_p(pg, false));

	mutex_enter(&pg->interlock);
	pg->pqflags |= PQ_WANTED;
	rw_exit(lock);
	UVM_UNLOCK_AND_WAIT(pg, &pg->interlock, false, wmesg, 0);
}

/*
 * uvm_pagewakeup: wake anyone waiting on a page
 *
 * => page interlock must be held
 */

void
uvm_pagewakeup(struct vm_page *pg)
{
	UVMHIST_FUNC(__func__); UVMHIST_CALLED(ubchist);

	KASSERT(mutex_owned(&pg->interlock));

	UVMHIST_LOG(ubchist, "waking pg %#jx", (uintptr_t)pg, 0, 0, 0);

	if ((pg->pqflags & PQ_WANTED) != 0) {
		wakeup(pg);
		pg->pqflags &= ~PQ_WANTED;
	}
}

/*
 * uvm_pagewanted_p: return true if someone is waiting on the page
 *
 * => object must be write locked (lock out all concurrent access)
 */

bool
uvm_pagewanted_p(struct vm_page *pg)
{

	KASSERT(uvm_page_owner_locked_p(pg, true));

	return (atomic_load_relaxed(&pg->pqflags) & PQ_WANTED) != 0;
}

#if defined(UVM_PAGE_TRKOWN)
/*
 * uvm_page_own: set or release page ownership
 *
 * => this is a debugging function that keeps track of who sets PG_BUSY
 *	and where they do it.   it can be used to track down problems
 *	such a process setting "PG_BUSY" and never releasing it.
 * => page's object [if any] must be locked
 * => if "tag" is NULL then we are releasing page ownership
 */
void
uvm_page_own(struct vm_page *pg, const char *tag)
{

	KASSERT((pg->flags & (PG_PAGEOUT|PG_RELEASED)) == 0);
	KASSERT(uvm_page_owner_locked_p(pg, true));

	/* gain ownership? */
	if (tag) {
		KASSERT((pg->flags & PG_BUSY) != 0);
		if (pg->owner_tag) {
			printf("uvm_page_own: page %p already owned "
			    "by proc %d.%d [%s]\n", pg,
			    pg->owner, pg->lowner, pg->owner_tag);
			panic("uvm_page_own");
		}
		pg->owner = curproc->p_pid;
		pg->lowner = curlwp->l_lid;
		pg->owner_tag = tag;
		return;
	}

	/* drop ownership */
	KASSERT((pg->flags & PG_BUSY) == 0);
	if (pg->owner_tag == NULL) {
		printf("uvm_page_own: dropping ownership of an non-owned "
		    "page (%p)\n", pg);
		panic("uvm_page_own");
	}
	pg->owner_tag = NULL;
}
#endif

/*
 * uvm_pagelookup: look up a page
 *
 * => caller should lock object to keep someone from pulling the page
 *	out from under it
 */

struct vm_page *
uvm_pagelookup(struct uvm_object *obj, voff_t off)
{
	struct vm_page *pg;
	bool ddb __diagused = false;
#ifdef DDB
	extern int db_active;
	ddb = db_active != 0;
#endif

	KASSERT(ddb || rw_lock_held(obj->vmobjlock));

	pg = radix_tree_lookup_node(&obj->uo_pages, off >> PAGE_SHIFT);

	KASSERT(pg == NULL || obj->uo_npages != 0);
	KASSERT(pg == NULL || (pg->flags & (PG_RELEASED|PG_PAGEOUT)) == 0 ||
		(pg->flags & PG_BUSY) != 0);
	return pg;
}

/*
 * uvm_pagewire: wire the page, thus removing it from the daemon's grasp
 *
 * => caller must lock objects
 * => caller must hold pg->interlock
 */

void
uvm_pagewire(struct vm_page *pg)
{

	KASSERT(uvm_page_owner_locked_p(pg, true));
	KASSERT(mutex_owned(&pg->interlock));
#if defined(READAHEAD_STATS)
	if ((pg->flags & PG_READAHEAD) != 0) {
		uvm_ra_hit.ev_count++;
		pg->flags &= ~PG_READAHEAD;
	}
#endif /* defined(READAHEAD_STATS) */
	if (pg->wire_count == 0) {
		uvm_pagedequeue(pg);
		atomic_inc_uint(&uvmexp.wired);
	}
	pg->wire_count++;
	KASSERT(pg->wire_count > 0);	/* detect wraparound */
}

/*
 * uvm_pageunwire: unwire the page.
 *
 * => activate if wire count goes to zero.
 * => caller must lock objects
 * => caller must hold pg->interlock
 */

void
uvm_pageunwire(struct vm_page *pg)
{

	KASSERT(uvm_page_owner_locked_p(pg, true));
	KASSERT(pg->wire_count != 0);
	KASSERT(!uvmpdpol_pageisqueued_p(pg));
	KASSERT(mutex_owned(&pg->interlock));
	pg->wire_count--;
	if (pg->wire_count == 0) {
		uvm_pageactivate(pg);
		KASSERT(uvmexp.wired != 0);
		atomic_dec_uint(&uvmexp.wired);
	}
}

/*
 * uvm_pagedeactivate: deactivate page
 *
 * => caller must lock objects
 * => caller must check to make sure page is not wired
 * => object that page belongs to must be locked (so we can adjust pg->flags)
 * => caller must clear the reference on the page before calling
 * => caller must hold pg->interlock
 */

void
uvm_pagedeactivate(struct vm_page *pg)
{

	KASSERT(uvm_page_owner_locked_p(pg, false));
	KASSERT(mutex_owned(&pg->interlock));
	if (pg->wire_count == 0) {
		KASSERT(uvmpdpol_pageisqueued_p(pg));
		uvmpdpol_pagedeactivate(pg);
	}
}

/*
 * uvm_pageactivate: activate page
 *
 * => caller must lock objects
 * => caller must hold pg->interlock
 */

void
uvm_pageactivate(struct vm_page *pg)
{

	KASSERT(uvm_page_owner_locked_p(pg, false));
	KASSERT(mutex_owned(&pg->interlock));
#if defined(READAHEAD_STATS)
	if ((pg->flags & PG_READAHEAD) != 0) {
		uvm_ra_hit.ev_count++;
		pg->flags &= ~PG_READAHEAD;
	}
#endif /* defined(READAHEAD_STATS) */
	if (pg->wire_count == 0) {
		uvmpdpol_pageactivate(pg);
	}
}

/*
 * uvm_pagedequeue: remove a page from any paging queue
 *
 * => caller must lock objects
 * => caller must hold pg->interlock
 */
void
uvm_pagedequeue(struct vm_page *pg)
{

	KASSERT(uvm_page_owner_locked_p(pg, true));
	KASSERT(mutex_owned(&pg->interlock));
	if (uvmpdpol_pageisqueued_p(pg)) {
		uvmpdpol_pagedequeue(pg);
	}
}

/*
 * uvm_pageenqueue: add a page to a paging queue without activating.
 * used where a page is not really demanded (yet).  eg. read-ahead
 *
 * => caller must lock objects
 * => caller must hold pg->interlock
 */
void
uvm_pageenqueue(struct vm_page *pg)
{

	KASSERT(uvm_page_owner_locked_p(pg, false));
	KASSERT(mutex_owned(&pg->interlock));
	if (pg->wire_count == 0 && !uvmpdpol_pageisqueued_p(pg)) {
		uvmpdpol_pageenqueue(pg);
	}
}

/*
 * uvm_pagelock: acquire page interlock
 */
void
uvm_pagelock(struct vm_page *pg)
{

	mutex_enter(&pg->interlock);
}

/*
 * uvm_pagelock2: acquire two page interlocks
 */
void
uvm_pagelock2(struct vm_page *pg1, struct vm_page *pg2)
{

	if (pg1 < pg2) {
		mutex_enter(&pg1->interlock);
		mutex_enter(&pg2->interlock);
	} else {
		mutex_enter(&pg2->interlock);
		mutex_enter(&pg1->interlock);
	}
}

/*
 * uvm_pageunlock: release page interlock, and if a page replacement intent
 * is set on the page, pass it to uvmpdpol to make real.
 *
 * => caller must hold pg->interlock
 */
void
uvm_pageunlock(struct vm_page *pg)
{

	if ((pg->pqflags & PQ_INTENT_SET) == 0 ||
	    (pg->pqflags & PQ_INTENT_QUEUED) != 0) {
	    	mutex_exit(&pg->interlock);
	    	return;
	}
	pg->pqflags |= PQ_INTENT_QUEUED;
	mutex_exit(&pg->interlock);
	uvmpdpol_pagerealize(pg);
}

/*
 * uvm_pageunlock2: release two page interlocks, and for both pages if a
 * page replacement intent is set on the page, pass it to uvmpdpol to make
 * real.
 *
 * => caller must hold pg->interlock
 */
void
uvm_pageunlock2(struct vm_page *pg1, struct vm_page *pg2)
{

	if ((pg1->pqflags & PQ_INTENT_SET) == 0 ||
	    (pg1->pqflags & PQ_INTENT_QUEUED) != 0) {
	    	mutex_exit(&pg1->interlock);
	    	pg1 = NULL;
	} else {
		pg1->pqflags |= PQ_INTENT_QUEUED;
		mutex_exit(&pg1->interlock);
	}

	if ((pg2->pqflags & PQ_INTENT_SET) == 0 ||
	    (pg2->pqflags & PQ_INTENT_QUEUED) != 0) {
	    	mutex_exit(&pg2->interlock);
	    	pg2 = NULL;
	} else {
		pg2->pqflags |= PQ_INTENT_QUEUED;
		mutex_exit(&pg2->interlock);
	}

	if (pg1 != NULL) {
		uvmpdpol_pagerealize(pg1);
	}
	if (pg2 != NULL) {
		uvmpdpol_pagerealize(pg2);
	}
}

/*
 * uvm_pagezero: zero fill a page
 *
 * => if page is part of an object then the object should be locked
 *	to protect pg->flags.
 */

void
uvm_pagezero(struct vm_page *pg)
{

	uvm_pagemarkdirty(pg, UVM_PAGE_STATUS_DIRTY);
	pmap_zero_page(VM_PAGE_TO_PHYS(pg));
}

/*
 * uvm_pagecopy: copy a page
 *
 * => if page is part of an object then the object should be locked
 *	to protect pg->flags.
 */

void
uvm_pagecopy(struct vm_page *src, struct vm_page *dst)
{

	uvm_pagemarkdirty(dst, UVM_PAGE_STATUS_DIRTY);
	pmap_copy_page(VM_PAGE_TO_PHYS(src), VM_PAGE_TO_PHYS(dst));
}

/*
 * uvm_pageismanaged: test it see that a page (specified by PA) is managed.
 */

bool
uvm_pageismanaged(paddr_t pa)
{

	return (uvm_physseg_find(atop(pa), NULL) != UVM_PHYSSEG_TYPE_INVALID);
}

/*
 * uvm_page_lookup_freelist: look up the free list for the specified page
 */

int
uvm_page_lookup_freelist(struct vm_page *pg)
{
	uvm_physseg_t upm;

	upm = uvm_physseg_find(atop(VM_PAGE_TO_PHYS(pg)), NULL);
	KASSERT(upm != UVM_PHYSSEG_TYPE_INVALID);
	return uvm_physseg_get_free_list(upm);
}

/*
 * uvm_page_owner_locked_p: return true if object associated with page is
 * locked.  this is a weak check for runtime assertions only.
 */

bool
uvm_page_owner_locked_p(struct vm_page *pg, bool exclusive)
{

	if (pg->uobject != NULL) {
		return exclusive
		    ? rw_write_held(pg->uobject->vmobjlock)
		    : rw_lock_held(pg->uobject->vmobjlock);
	}
	if (pg->uanon != NULL) {
		return exclusive
		    ? rw_write_held(pg->uanon->an_lock)
		    : rw_lock_held(pg->uanon->an_lock);
	}
	return true;
}

/*
 * uvm_pagereadonly_p: return if the page should be mapped read-only
 */

bool
uvm_pagereadonly_p(struct vm_page *pg)
{
	struct uvm_object * const uobj = pg->uobject;

	KASSERT(uobj == NULL || rw_lock_held(uobj->vmobjlock));
	KASSERT(uobj != NULL || rw_lock_held(pg->uanon->an_lock));
	if ((pg->flags & PG_RDONLY) != 0) {
		return true;
	}
	if (uvm_pagegetdirty(pg) == UVM_PAGE_STATUS_CLEAN) {
		return true;
	}
	if (uobj == NULL) {
		return false;
	}
	return UVM_OBJ_NEEDS_WRITEFAULT(uobj);
}

#ifdef PMAP_DIRECT
/*
 * Call pmap to translate physical address into a virtual and to run a callback
 * for it. Used to avoid actually mapping the pages, pmap most likely uses direct map
 * or equivalent.
 */
int
uvm_direct_process(struct vm_page **pgs, u_int npages, voff_t off, vsize_t len,
            int (*process)(void *, size_t, void *), void *arg)
{
	int error = 0;
	paddr_t pa;
	size_t todo;
	voff_t pgoff = (off & PAGE_MASK);
	struct vm_page *pg;

	KASSERT(npages > 0 && len > 0);

	for (int i = 0; i < npages; i++) {
		pg = pgs[i];

		KASSERT(len > 0);

		/*
		 * Caller is responsible for ensuring all the pages are
		 * available.
		 */
		KASSERT(pg != NULL && pg != PGO_DONTCARE);

		pa = VM_PAGE_TO_PHYS(pg);
		todo = MIN(len, PAGE_SIZE - pgoff);

		error = pmap_direct_process(pa, pgoff, todo, process, arg);
		if (error)
			break;

		pgoff = 0;
		len -= todo;
	}

	KASSERTMSG(error != 0 || len == 0, "len %lu != 0 for non-error", len);
	return error;
}
#endif /* PMAP_DIRECT */

#if defined(DDB) || defined(DEBUGPRINT)

/*
 * uvm_page_printit: actually print the page
 */

static const char page_flagbits[] = UVM_PGFLAGBITS;
static const char page_pqflagbits[] = UVM_PQFLAGBITS;

void
uvm_page_printit(struct vm_page *pg, bool full,
    void (*pr)(const char *, ...))
{
	struct vm_page *tpg;
	struct uvm_object *uobj;
	struct pgflbucket *pgb;
	struct pgflist *pgl;
	char pgbuf[128];

	(*pr)("PAGE %p:\n", pg);
	snprintb(pgbuf, sizeof(pgbuf), page_flagbits, pg->flags);
	(*pr)("  flags=%s\n", pgbuf);
	snprintb(pgbuf, sizeof(pgbuf), page_pqflagbits, pg->pqflags);
	(*pr)("  pqflags=%s\n", pgbuf);
	(*pr)("  uobject=%p, uanon=%p, offset=0x%llx\n",
	    pg->uobject, pg->uanon, (long long)pg->offset);
	(*pr)("  loan_count=%d wire_count=%d bucket=%d freelist=%d\n",
	    pg->loan_count, pg->wire_count, uvm_page_get_bucket(pg),
	    uvm_page_get_freelist(pg));
	(*pr)("  pa=0x%lx\n", (long)VM_PAGE_TO_PHYS(pg));
#if defined(UVM_PAGE_TRKOWN)
	if (pg->flags & PG_BUSY)
		(*pr)("  owning process = %d.%d, tag=%s\n",
		    pg->owner, pg->lowner, pg->owner_tag);
	else
		(*pr)("  page not busy, no owner\n");
#else
	(*pr)("  [page ownership tracking disabled]\n");
#endif

	if (!full)
		return;

	/* cross-verify object/anon */
	if ((pg->flags & PG_FREE) == 0) {
		if (pg->flags & PG_ANON) {
			if (pg->uanon == NULL || pg->uanon->an_page != pg)
			    (*pr)("  >>> ANON DOES NOT POINT HERE <<< (%p)\n",
				(pg->uanon) ? pg->uanon->an_page : NULL);
			else
				(*pr)("  anon backpointer is OK\n");
		} else {
			uobj = pg->uobject;
			if (uobj) {
				(*pr)("  checking object list\n");
				tpg = uvm_pagelookup(uobj, pg->offset);
				if (tpg)
					(*pr)("  page found on object list\n");
				else
			(*pr)("  >>> PAGE NOT FOUND ON OBJECT LIST! <<<\n");
			}
		}
	}

	/* cross-verify page queue */
	if (pg->flags & PG_FREE) {
		int fl = uvm_page_get_freelist(pg);
		int b = uvm_page_get_bucket(pg);
		pgb = uvm.page_free[fl].pgfl_buckets[b];
		pgl = &pgb->pgb_colors[VM_PGCOLOR(pg)];
		(*pr)("  checking pageq list\n");
		LIST_FOREACH(tpg, pgl, pageq.list) {
			if (tpg == pg) {
				break;
			}
		}
		if (tpg)
			(*pr)("  page found on pageq list\n");
		else
			(*pr)("  >>> PAGE NOT FOUND ON PAGEQ LIST! <<<\n");
	}
}

/*
 * uvm_page_printall - print a summary of all managed pages
 */

void
uvm_page_printall(void (*pr)(const char *, ...))
{
	uvm_physseg_t i;
	paddr_t pfn;
	struct vm_page *pg;

	(*pr)("%18s %4s %4s %18s %18s"
#ifdef UVM_PAGE_TRKOWN
	    " OWNER"
#endif
	    "\n", "PAGE", "FLAG", "PQ", "UOBJECT", "UANON");
	for (i = uvm_physseg_get_first();
	     uvm_physseg_valid_p(i);
	     i = uvm_physseg_get_next(i)) {
		for (pfn = uvm_physseg_get_start(i);
		     pfn < uvm_physseg_get_end(i);
		     pfn++) {
			pg = PHYS_TO_VM_PAGE(ptoa(pfn));

			(*pr)("%18p %04x %08x %18p %18p",
			    pg, pg->flags, pg->pqflags, pg->uobject,
			    pg->uanon);
#ifdef UVM_PAGE_TRKOWN
			if (pg->flags & PG_BUSY)
				(*pr)(" %d [%s]", pg->owner, pg->owner_tag);
#endif
			(*pr)("\n");
		}
	}
}

/*
 * uvm_page_print_freelists - print a summary freelists
 */

void
uvm_page_print_freelists(void (*pr)(const char *, ...))
{
	struct pgfreelist *pgfl;
	struct pgflbucket *pgb;
	int fl, b, c;

	(*pr)("There are %d freelists with %d buckets of %d colors.\n\n",
	    VM_NFREELIST, uvm.bucketcount, uvmexp.ncolors);

	for (fl = 0; fl < VM_NFREELIST; fl++) {
		pgfl = &uvm.page_free[fl];
		(*pr)("freelist(%d) @ %p\n", fl, pgfl);
		for (b = 0; b < uvm.bucketcount; b++) {
			pgb = uvm.page_free[fl].pgfl_buckets[b];
			(*pr)("    bucket(%d) @ %p, nfree = %d, lock @ %p:\n",
			    b, pgb, pgb->pgb_nfree,
			    &uvm_freelist_locks[b].lock);
			for (c = 0; c < uvmexp.ncolors; c++) {
				(*pr)("        color(%d) @ %p, ", c,
				    &pgb->pgb_colors[c]);
				(*pr)("first page = %p\n",
				    LIST_FIRST(&pgb->pgb_colors[c]));
			}
		}
	}
}

#endif /* DDB || DEBUGPRINT */<|MERGE_RESOLUTION|>--- conflicted
+++ resolved
@@ -1,8 +1,4 @@
-<<<<<<< HEAD
-/*	$NetBSD: uvm_page.c,v 1.249 2020/10/18 18:31:31 chs Exp $	*/
-=======
 /*	$NetBSD: uvm_page.c,v 1.250 2020/12/20 11:11:34 skrll Exp $	*/
->>>>>>> 9e014010
 
 /*-
  * Copyright (c) 2019, 2020 The NetBSD Foundation, Inc.
@@ -99,11 +95,7 @@
  */
 
 #include <sys/cdefs.h>
-<<<<<<< HEAD
-__KERNEL_RCSID(0, "$NetBSD: uvm_page.c,v 1.249 2020/10/18 18:31:31 chs Exp $");
-=======
 __KERNEL_RCSID(0, "$NetBSD: uvm_page.c,v 1.250 2020/12/20 11:11:34 skrll Exp $");
->>>>>>> 9e014010
 
 #include "opt_ddb.h"
 #include "opt_uvm.h"
