--- conflicted
+++ resolved
@@ -1,8 +1,4 @@
-<<<<<<< HEAD
-/*	$NetBSD: uvm_page.c,v 1.196 2018/04/24 16:35:53 jakllsch Exp $	*/
-=======
 /*	$NetBSD: uvm_page.c,v 1.198 2018/05/19 15:03:26 jdolecek Exp $	*/
->>>>>>> b2b84690
 
 /*
  * Copyright (c) 1997 Charles D. Cranor and Washington University.
@@ -70,11 +66,7 @@
  */
 
 #include <sys/cdefs.h>
-<<<<<<< HEAD
-__KERNEL_RCSID(0, "$NetBSD: uvm_page.c,v 1.196 2018/04/24 16:35:53 jakllsch Exp $");
-=======
 __KERNEL_RCSID(0, "$NetBSD: uvm_page.c,v 1.198 2018/05/19 15:03:26 jdolecek Exp $");
->>>>>>> b2b84690
 
 #include "opt_ddb.h"
 #include "opt_uvm.h"
@@ -438,21 +430,12 @@
 	 * init the vm_page structures and put them in the correct place.
 	 */
 	/* First init the extent */
-<<<<<<< HEAD
 
 	for (bank = uvm_physseg_get_first(),
 		 uvm_physseg_seg_chomp_slab(bank, pagearray, pagecount);
 	     uvm_physseg_valid_p(bank);
 	     bank = uvm_physseg_get_next(bank)) {
 
-=======
-
-	for (bank = uvm_physseg_get_first(),
-		 uvm_physseg_seg_chomp_slab(bank, pagearray, pagecount);
-	     uvm_physseg_valid_p(bank);
-	     bank = uvm_physseg_get_next(bank)) {
-
->>>>>>> b2b84690
 		n = uvm_physseg_get_end(bank) - uvm_physseg_get_start(bank);
 		uvm_physseg_seg_alloc_from_slab(bank, n);
 		uvm_physseg_init_seg(bank, pagearray);
