--- conflicted
+++ resolved
@@ -1,8 +1,4 @@
-<<<<<<< HEAD
-/*	$NetBSD: uvm_map.c,v 1.386 2021/03/13 15:29:55 skrll Exp $	*/
-=======
 /*	$NetBSD: uvm_map.c,v 1.390 2021/07/01 15:06:01 chs Exp $	*/
->>>>>>> e2aa5677
 
 /*
  * Copyright (c) 1997 Charles D. Cranor and Washington University.
@@ -70,11 +66,7 @@
  */
 
 #include <sys/cdefs.h>
-<<<<<<< HEAD
-__KERNEL_RCSID(0, "$NetBSD: uvm_map.c,v 1.386 2021/03/13 15:29:55 skrll Exp $");
-=======
 __KERNEL_RCSID(0, "$NetBSD: uvm_map.c,v 1.390 2021/07/01 15:06:01 chs Exp $");
->>>>>>> e2aa5677
 
 #include "opt_ddb.h"
 #include "opt_pax.h"
