/*	$NetBSD: uvm_map.c,v 1.385 2020/07/09 05:57:15 skrll Exp $	*/

/*
 * Copyright (c) 1997 Charles D. Cranor and Washington University.
 * Copyright (c) 1991, 1993, The Regents of the University of California.
 *
 * All rights reserved.
 *
 * This code is derived from software contributed to Berkeley by
 * The Mach Operating System project at Carnegie-Mellon University.
 *
 * Redistribution and use in source and binary forms, with or without
 * modification, are permitted provided that the following conditions
 * are met:
 * 1. Redistributions of source code must retain the above copyright
 *    notice, this list of conditions and the following disclaimer.
 * 2. Redistributions in binary form must reproduce the above copyright
 *    notice, this list of conditions and the following disclaimer in the
 *    documentation and/or other materials provided with the distribution.
 * 3. Neither the name of the University nor the names of its contributors
 *    may be used to endorse or promote products derived from this software
 *    without specific prior written permission.
 *
 * THIS SOFTWARE IS PROVIDED BY THE REGENTS AND CONTRIBUTORS ``AS IS'' AND
 * ANY EXPRESS OR IMPLIED WARRANTIES, INCLUDING, BUT NOT LIMITED TO, THE
 * IMPLIED WARRANTIES OF MERCHANTABILITY AND FITNESS FOR A PARTICULAR PURPOSE
 * ARE DISCLAIMED.  IN NO EVENT SHALL THE REGENTS OR CONTRIBUTORS BE LIABLE
 * FOR ANY DIRECT, INDIRECT, INCIDENTAL, SPECIAL, EXEMPLARY, OR CONSEQUENTIAL
 * DAMAGES (INCLUDING, BUT NOT LIMITED TO, PROCUREMENT OF SUBSTITUTE GOODS
 * OR SERVICES; LOSS OF USE, DATA, OR PROFITS; OR BUSINESS INTERRUPTION)
 * HOWEVER CAUSED AND ON ANY THEORY OF LIABILITY, WHETHER IN CONTRACT, STRICT
 * LIABILITY, OR TORT (INCLUDING NEGLIGENCE OR OTHERWISE) ARISING IN ANY WAY
 * OUT OF THE USE OF THIS SOFTWARE, EVEN IF ADVISED OF THE POSSIBILITY OF
 * SUCH DAMAGE.
 *
 *	@(#)vm_map.c    8.3 (Berkeley) 1/12/94
 * from: Id: uvm_map.c,v 1.1.2.27 1998/02/07 01:16:54 chs Exp
 *
 *
 * Copyright (c) 1987, 1990 Carnegie-Mellon University.
 * All rights reserved.
 *
 * Permission to use, copy, modify and distribute this software and
 * its documentation is hereby granted, provided that both the copyright
 * notice and this permission notice appear in all copies of the
 * software, derivative works or modified versions, and any portions
 * thereof, and that both notices appear in supporting documentation.
 *
 * CARNEGIE MELLON ALLOWS FREE USE OF THIS SOFTWARE IN ITS "AS IS"
 * CONDITION.  CARNEGIE MELLON DISCLAIMS ANY LIABILITY OF ANY KIND
 * FOR ANY DAMAGES WHATSOEVER RESULTING FROM THE USE OF THIS SOFTWARE.
 *
 * Carnegie Mellon requests users of this software to return to
 *
 *  Software Distribution Coordinator  or  Software.Distribution@CS.CMU.EDU
 *  School of Computer Science
 *  Carnegie Mellon University
 *  Pittsburgh PA 15213-3890
 *
 * any improvements or extensions that they make and grant Carnegie the
 * rights to redistribute these changes.
 */

/*
 * uvm_map.c: uvm map operations
 */

#include <sys/cdefs.h>
__KERNEL_RCSID(0, "$NetBSD: uvm_map.c,v 1.385 2020/07/09 05:57:15 skrll Exp $");

#include "opt_ddb.h"
#include "opt_pax.h"
#include "opt_uvmhist.h"
#include "opt_uvm.h"
#include "opt_sysv.h"

#include <sys/param.h>
#include <sys/systm.h>
#include <sys/mman.h>
#include <sys/proc.h>
#include <sys/pool.h>
#include <sys/kernel.h>
#include <sys/mount.h>
#include <sys/pax.h>
#include <sys/vnode.h>
#include <sys/filedesc.h>
#include <sys/lockdebug.h>
#include <sys/atomic.h>
#include <sys/sysctl.h>
#ifndef __USER_VA0_IS_SAFE
#include <sys/kauth.h>
#include "opt_user_va0_disable_default.h"
#endif

#include <sys/shm.h>

#include <uvm/uvm.h>
#include <uvm/uvm_readahead.h>

#if defined(DDB) || defined(DEBUGPRINT)
#include <uvm/uvm_ddb.h>
#endif

#ifdef UVMHIST
#ifndef UVMHIST_MAPHIST_SIZE
#define UVMHIST_MAPHIST_SIZE 100
#endif
#ifndef UVMHIST_PDHIST_SIZE
#define UVMHIST_PDHIST_SIZE 100
#endif
static struct kern_history_ent maphistbuf[UVMHIST_MAPHIST_SIZE];
UVMHIST_DEFINE(maphist) = UVMHIST_INITIALIZER(maphist, maphistbuf);
#endif

#if !defined(UVMMAP_COUNTERS)

#define	UVMMAP_EVCNT_DEFINE(name)	/* nothing */
#define UVMMAP_EVCNT_INCR(ev)		/* nothing */
#define UVMMAP_EVCNT_DECR(ev)		/* nothing */

#else /* defined(UVMMAP_NOCOUNTERS) */

#include <sys/evcnt.h>
#define	UVMMAP_EVCNT_DEFINE(name) \
struct evcnt uvmmap_evcnt_##name = EVCNT_INITIALIZER(EVCNT_TYPE_MISC, NULL, \
    "uvmmap", #name); \
EVCNT_ATTACH_STATIC(uvmmap_evcnt_##name);
#define	UVMMAP_EVCNT_INCR(ev)		uvmmap_evcnt_##ev.ev_count++
#define	UVMMAP_EVCNT_DECR(ev)		uvmmap_evcnt_##ev.ev_count--

#endif /* defined(UVMMAP_NOCOUNTERS) */

UVMMAP_EVCNT_DEFINE(ubackmerge)
UVMMAP_EVCNT_DEFINE(uforwmerge)
UVMMAP_EVCNT_DEFINE(ubimerge)
UVMMAP_EVCNT_DEFINE(unomerge)
UVMMAP_EVCNT_DEFINE(kbackmerge)
UVMMAP_EVCNT_DEFINE(kforwmerge)
UVMMAP_EVCNT_DEFINE(kbimerge)
UVMMAP_EVCNT_DEFINE(knomerge)
UVMMAP_EVCNT_DEFINE(map_call)
UVMMAP_EVCNT_DEFINE(mlk_call)
UVMMAP_EVCNT_DEFINE(mlk_hint)
UVMMAP_EVCNT_DEFINE(mlk_tree)
UVMMAP_EVCNT_DEFINE(mlk_treeloop)

const char vmmapbsy[] = "vmmapbsy";

/*
 * cache for vmspace structures.
 */

static struct pool_cache uvm_vmspace_cache;

/*
 * cache for dynamically-allocated map entries.
 */

static struct pool_cache uvm_map_entry_cache;

#ifdef PMAP_GROWKERNEL
/*
 * This global represents the end of the kernel virtual address
 * space.  If we want to exceed this, we must grow the kernel
 * virtual address space dynamically.
 *
 * Note, this variable is locked by kernel_map's lock.
 */
vaddr_t uvm_maxkaddr;
#endif

#ifndef __USER_VA0_IS_SAFE
#ifndef __USER_VA0_DISABLE_DEFAULT
#define __USER_VA0_DISABLE_DEFAULT 1
#endif
#ifdef USER_VA0_DISABLE_DEFAULT /* kernel config option overrides */
#undef __USER_VA0_DISABLE_DEFAULT
#define __USER_VA0_DISABLE_DEFAULT USER_VA0_DISABLE_DEFAULT
#endif
int user_va0_disable = __USER_VA0_DISABLE_DEFAULT;
#endif

/*
 * macros
 */

/*
 * uvm_map_align_va: round down or up virtual address
 */
static __inline void
uvm_map_align_va(vaddr_t *vap, vsize_t align, int topdown)
{

	KASSERT(powerof2(align));

	if (align != 0 && (*vap & (align - 1)) != 0) {
		if (topdown)
			*vap = rounddown2(*vap, align);
		else
			*vap = roundup2(*vap, align);
	}
}

/*
 * UVM_ET_ISCOMPATIBLE: check some requirements for map entry merging
 */
extern struct vm_map *pager_map;

#define	UVM_ET_ISCOMPATIBLE(ent, type, uobj, meflags, \
    prot, maxprot, inh, adv, wire) \
	((ent)->etype == (type) && \
	(((ent)->flags ^ (meflags)) & (UVM_MAP_NOMERGE)) == 0 && \
	(ent)->object.uvm_obj == (uobj) && \
	(ent)->protection == (prot) && \
	(ent)->max_protection == (maxprot) && \
	(ent)->inheritance == (inh) && \
	(ent)->advice == (adv) && \
	(ent)->wired_count == (wire))

/*
 * uvm_map_entry_link: insert entry into a map
 *
 * => map must be locked
 */
#define uvm_map_entry_link(map, after_where, entry) do { \
	uvm_mapent_check(entry); \
	(map)->nentries++; \
	(entry)->prev = (after_where); \
	(entry)->next = (after_where)->next; \
	(entry)->prev->next = (entry); \
	(entry)->next->prev = (entry); \
	uvm_rb_insert((map), (entry)); \
} while (/*CONSTCOND*/ 0)

/*
 * uvm_map_entry_unlink: remove entry from a map
 *
 * => map must be locked
 */
#define uvm_map_entry_unlink(map, entry) do { \
	KASSERT((entry) != (map)->first_free); \
	KASSERT((entry) != (map)->hint); \
	uvm_mapent_check(entry); \
	(map)->nentries--; \
	(entry)->next->prev = (entry)->prev; \
	(entry)->prev->next = (entry)->next; \
	uvm_rb_remove((map), (entry)); \
} while (/*CONSTCOND*/ 0)

/*
 * SAVE_HINT: saves the specified entry as the hint for future lookups.
 *
 * => map need not be locked.
 */
#define SAVE_HINT(map, check, value) do { \
	if ((map)->hint == (check)) \
		(map)->hint = (value); \
} while (/*CONSTCOND*/ 0)

/*
 * clear_hints: ensure that hints don't point to the entry.
 *
 * => map must be write-locked.
 */
static void
clear_hints(struct vm_map *map, struct vm_map_entry *ent)
{

	SAVE_HINT(map, ent, ent->prev);
	if (map->first_free == ent) {
		map->first_free = ent->prev;
	}
}

/*
 * VM_MAP_RANGE_CHECK: check and correct range
 *
 * => map must at least be read locked
 */

#define VM_MAP_RANGE_CHECK(map, start, end) do { \
	if (start < vm_map_min(map))		\
		start = vm_map_min(map);	\
	if (end > vm_map_max(map))		\
		end = vm_map_max(map);		\
	if (start > end)			\
		start = end;			\
} while (/*CONSTCOND*/ 0)

/*
 * local prototypes
 */

static struct vm_map_entry *
		uvm_mapent_alloc(struct vm_map *, int);
static void	uvm_mapent_copy(struct vm_map_entry *, struct vm_map_entry *);
static void	uvm_mapent_free(struct vm_map_entry *);
#if defined(DEBUG)
static void	_uvm_mapent_check(const struct vm_map_entry *, int);
#define	uvm_mapent_check(map)	_uvm_mapent_check(map, __LINE__)
#else /* defined(DEBUG) */
#define	uvm_mapent_check(e)	/* nothing */
#endif /* defined(DEBUG) */

static void	uvm_map_entry_unwire(struct vm_map *, struct vm_map_entry *);
static void	uvm_map_reference_amap(struct vm_map_entry *, int);
static int	uvm_map_space_avail(vaddr_t *, vsize_t, voff_t, vsize_t, int,
		    int, struct vm_map_entry *);
static void	uvm_map_unreference_amap(struct vm_map_entry *, int);

int _uvm_map_sanity(struct vm_map *);
int _uvm_tree_sanity(struct vm_map *);
static vsize_t uvm_rb_maxgap(const struct vm_map_entry *);

#define	ROOT_ENTRY(map)		((struct vm_map_entry *)(map)->rb_tree.rbt_root)
#define	LEFT_ENTRY(entry)	((struct vm_map_entry *)(entry)->rb_node.rb_left)
#define	RIGHT_ENTRY(entry)	((struct vm_map_entry *)(entry)->rb_node.rb_right)
#define	PARENT_ENTRY(map, entry) \
	(ROOT_ENTRY(map) == (entry) \
	    ? NULL : (struct vm_map_entry *)RB_FATHER(&(entry)->rb_node))

/*
 * These get filled in if/when SYSVSHM shared memory code is loaded
 *
 * We do this with function pointers rather the #ifdef SYSVSHM so the
 * SYSVSHM code can be loaded and unloaded
 */
void (*uvm_shmexit)(struct vmspace *) = NULL;
void (*uvm_shmfork)(struct vmspace *, struct vmspace *) = NULL;

static int
uvm_map_compare_nodes(void *ctx, const void *nparent, const void *nkey)
{
	const struct vm_map_entry *eparent = nparent;
	const struct vm_map_entry *ekey = nkey;

	KASSERT(eparent->start < ekey->start || eparent->start >= ekey->end);
	KASSERT(ekey->start < eparent->start || ekey->start >= eparent->end);

	if (eparent->start < ekey->start)
		return -1;
	if (eparent->end >= ekey->start)
		return 1;
	return 0;
}

static int
uvm_map_compare_key(void *ctx, const void *nparent, const void *vkey)
{
	const struct vm_map_entry *eparent = nparent;
	const vaddr_t va = *(const vaddr_t *) vkey;

	if (eparent->start < va)
		return -1;
	if (eparent->end >= va)
		return 1;
	return 0;
}

static const rb_tree_ops_t uvm_map_tree_ops = {
	.rbto_compare_nodes = uvm_map_compare_nodes,
	.rbto_compare_key = uvm_map_compare_key,
	.rbto_node_offset = offsetof(struct vm_map_entry, rb_node),
	.rbto_context = NULL
};

/*
 * uvm_rb_gap: return the gap size between our entry and next entry.
 */
static inline vsize_t
uvm_rb_gap(const struct vm_map_entry *entry)
{

	KASSERT(entry->next != NULL);
	return entry->next->start - entry->end;
}

static vsize_t
uvm_rb_maxgap(const struct vm_map_entry *entry)
{
	struct vm_map_entry *child;
	vsize_t maxgap = entry->gap;

	/*
	 * We need maxgap to be the largest gap of us or any of our
	 * descendents.  Since each of our children's maxgap is the
	 * cached value of their largest gap of themselves or their
	 * descendents, we can just use that value and avoid recursing
	 * down the tree to calculate it.
	 */
	if ((child = LEFT_ENTRY(entry)) != NULL && maxgap < child->maxgap)
		maxgap = child->maxgap;

	if ((child = RIGHT_ENTRY(entry)) != NULL && maxgap < child->maxgap)
		maxgap = child->maxgap;

	return maxgap;
}

static void
uvm_rb_fixup(struct vm_map *map, struct vm_map_entry *entry)
{
	struct vm_map_entry *parent;

	KASSERT(entry->gap == uvm_rb_gap(entry));
	entry->maxgap = uvm_rb_maxgap(entry);

	while ((parent = PARENT_ENTRY(map, entry)) != NULL) {
		struct vm_map_entry *brother;
		vsize_t maxgap = parent->gap;
		unsigned int which;

		KDASSERT(parent->gap == uvm_rb_gap(parent));
		if (maxgap < entry->maxgap)
			maxgap = entry->maxgap;
		/*
		 * Since we work towards the root, we know entry's maxgap
		 * value is OK, but its brothers may now be out-of-date due
		 * to rebalancing.  So refresh it.
		 */
		which = RB_POSITION(&entry->rb_node) ^ RB_DIR_OTHER;
		brother = (struct vm_map_entry *)parent->rb_node.rb_nodes[which];
		if (brother != NULL) {
			KDASSERT(brother->gap == uvm_rb_gap(brother));
			brother->maxgap = uvm_rb_maxgap(brother);
			if (maxgap < brother->maxgap)
				maxgap = brother->maxgap;
		}

		parent->maxgap = maxgap;
		entry = parent;
	}
}

static void
uvm_rb_insert(struct vm_map *map, struct vm_map_entry *entry)
{
	struct vm_map_entry *ret __diagused;

	entry->gap = entry->maxgap = uvm_rb_gap(entry);
	if (entry->prev != &map->header)
		entry->prev->gap = uvm_rb_gap(entry->prev);

	ret = rb_tree_insert_node(&map->rb_tree, entry);
	KASSERTMSG(ret == entry,
	    "uvm_rb_insert: map %p: duplicate entry %p", map, ret);

	/*
	 * If the previous entry is not our immediate left child, then it's an
	 * ancestor and will be fixed up on the way to the root.  We don't
	 * have to check entry->prev against &map->header since &map->header
	 * will never be in the tree.
	 */
	uvm_rb_fixup(map,
	    LEFT_ENTRY(entry) == entry->prev ? entry->prev : entry);
}

static void
uvm_rb_remove(struct vm_map *map, struct vm_map_entry *entry)
{
	struct vm_map_entry *prev_parent = NULL, *next_parent = NULL;

	/*
	 * If we are removing an interior node, then an adjacent node will
	 * be used to replace its position in the tree.  Therefore we will
	 * need to fixup the tree starting at the parent of the replacement
	 * node.  So record their parents for later use.
	 */
	if (entry->prev != &map->header)
		prev_parent = PARENT_ENTRY(map, entry->prev);
	if (entry->next != &map->header)
		next_parent = PARENT_ENTRY(map, entry->next);

	rb_tree_remove_node(&map->rb_tree, entry);

	/*
	 * If the previous node has a new parent, fixup the tree starting
	 * at the previous node's old parent.
	 */
	if (entry->prev != &map->header) {
		/*
		 * Update the previous entry's gap due to our absence.
		 */
		entry->prev->gap = uvm_rb_gap(entry->prev);
		uvm_rb_fixup(map, entry->prev);
		if (prev_parent != NULL
		    && prev_parent != entry
		    && prev_parent != PARENT_ENTRY(map, entry->prev))
			uvm_rb_fixup(map, prev_parent);
	}

	/*
	 * If the next node has a new parent, fixup the tree starting
	 * at the next node's old parent.
	 */
	if (entry->next != &map->header) {
		uvm_rb_fixup(map, entry->next);
		if (next_parent != NULL
		    && next_parent != entry
		    && next_parent != PARENT_ENTRY(map, entry->next))
			uvm_rb_fixup(map, next_parent);
	}
}

#if defined(DEBUG)
int uvm_debug_check_map = 0;
int uvm_debug_check_rbtree = 0;
#define uvm_map_check(map, name) \
	_uvm_map_check((map), (name), __FILE__, __LINE__)
static void
_uvm_map_check(struct vm_map *map, const char *name,
    const char *file, int line)
{

	if ((uvm_debug_check_map && _uvm_map_sanity(map)) ||
	    (uvm_debug_check_rbtree && _uvm_tree_sanity(map))) {
		panic("uvm_map_check failed: \"%s\" map=%p (%s:%d)",
		    name, map, file, line);
	}
}
#else /* defined(DEBUG) */
#define uvm_map_check(map, name)	/* nothing */
#endif /* defined(DEBUG) */

#if defined(DEBUG) || defined(DDB)
int
_uvm_map_sanity(struct vm_map *map)
{
	bool first_free_found = false;
	bool hint_found = false;
	const struct vm_map_entry *e;
	struct vm_map_entry *hint = map->hint;

	e = &map->header;
	for (;;) {
		if (map->first_free == e) {
			first_free_found = true;
		} else if (!first_free_found && e->next->start > e->end) {
			printf("first_free %p should be %p\n",
			    map->first_free, e);
			return -1;
		}
		if (hint == e) {
			hint_found = true;
		}

		e = e->next;
		if (e == &map->header) {
			break;
		}
	}
	if (!first_free_found) {
		printf("stale first_free\n");
		return -1;
	}
	if (!hint_found) {
		printf("stale hint\n");
		return -1;
	}
	return 0;
}

int
_uvm_tree_sanity(struct vm_map *map)
{
	struct vm_map_entry *tmp, *trtmp;
	int n = 0, i = 1;

	for (tmp = map->header.next; tmp != &map->header; tmp = tmp->next) {
		if (tmp->gap != uvm_rb_gap(tmp)) {
			printf("%d/%d gap %#lx != %#lx %s\n",
			    n + 1, map->nentries,
			    (ulong)tmp->gap, (ulong)uvm_rb_gap(tmp),
			    tmp->next == &map->header ? "(last)" : "");
			goto error;
		}
		/*
		 * If any entries are out of order, tmp->gap will be unsigned
		 * and will likely exceed the size of the map.
		 */
		if (tmp->gap >= vm_map_max(map) - vm_map_min(map)) {
			printf("too large gap %zu\n", (size_t)tmp->gap);
			goto error;
		}
		n++;
	}

	if (n != map->nentries) {
		printf("nentries: %d vs %d\n", n, map->nentries);
		goto error;
	}

	trtmp = NULL;
	for (tmp = map->header.next; tmp != &map->header; tmp = tmp->next) {
		if (tmp->maxgap != uvm_rb_maxgap(tmp)) {
			printf("maxgap %#lx != %#lx\n",
			    (ulong)tmp->maxgap,
			    (ulong)uvm_rb_maxgap(tmp));
			goto error;
		}
		if (trtmp != NULL && trtmp->start >= tmp->start) {
			printf("corrupt: 0x%"PRIxVADDR"x >= 0x%"PRIxVADDR"x\n",
			    trtmp->start, tmp->start);
			goto error;
		}

		trtmp = tmp;
	}

	for (tmp = map->header.next; tmp != &map->header;
	    tmp = tmp->next, i++) {
		trtmp = rb_tree_iterate(&map->rb_tree, tmp, RB_DIR_LEFT);
		if (trtmp == NULL)
			trtmp = &map->header;
		if (tmp->prev != trtmp) {
			printf("lookup: %d: %p->prev=%p: %p\n",
			    i, tmp, tmp->prev, trtmp);
			goto error;
		}
		trtmp = rb_tree_iterate(&map->rb_tree, tmp, RB_DIR_RIGHT);
		if (trtmp == NULL)
			trtmp = &map->header;
		if (tmp->next != trtmp) {
			printf("lookup: %d: %p->next=%p: %p\n",
			    i, tmp, tmp->next, trtmp);
			goto error;
		}
		trtmp = rb_tree_find_node(&map->rb_tree, &tmp->start);
		if (trtmp != tmp) {
			printf("lookup: %d: %p - %p: %p\n", i, tmp, trtmp,
			    PARENT_ENTRY(map, tmp));
			goto error;
		}
	}

	return (0);
 error:
	return (-1);
}
#endif /* defined(DEBUG) || defined(DDB) */

/*
 * vm_map_lock: acquire an exclusive (write) lock on a map.
 *
 * => The locking protocol provides for guaranteed upgrade from shared ->
 *    exclusive by whichever thread currently has the map marked busy.
 *    See "LOCKING PROTOCOL NOTES" in uvm_map.h.  This is horrible; among
 *    other problems, it defeats any fairness guarantees provided by RW
 *    locks.
 */

void
vm_map_lock(struct vm_map *map)
{

	for (;;) {
		rw_enter(&map->lock, RW_WRITER);
		if (map->busy == NULL || map->busy == curlwp) {
			break;
		}
		mutex_enter(&map->misc_lock);
		rw_exit(&map->lock);
		if (map->busy != NULL) {
			cv_wait(&map->cv, &map->misc_lock);
		}
		mutex_exit(&map->misc_lock);
	}
	map->timestamp++;
}

/*
 * vm_map_lock_try: try to lock a map, failing if it is already locked.
 */

bool
vm_map_lock_try(struct vm_map *map)
{

	if (!rw_tryenter(&map->lock, RW_WRITER)) {
		return false;
	}
	if (map->busy != NULL) {
		rw_exit(&map->lock);
		return false;
	}
	map->timestamp++;
	return true;
}

/*
 * vm_map_unlock: release an exclusive lock on a map.
 */

void
vm_map_unlock(struct vm_map *map)
{

	KASSERT(rw_write_held(&map->lock));
	KASSERT(map->busy == NULL || map->busy == curlwp);
	rw_exit(&map->lock);
}

/*
 * vm_map_unbusy: mark the map as unbusy, and wake any waiters that
 *     want an exclusive lock.
 */

void
vm_map_unbusy(struct vm_map *map)
{

	KASSERT(map->busy == curlwp);

	/*
	 * Safe to clear 'busy' and 'waiters' with only a read lock held:
	 *
	 * o they can only be set with a write lock held
	 * o writers are blocked out with a read or write hold
	 * o at any time, only one thread owns the set of values
	 */
	mutex_enter(&map->misc_lock);
	map->busy = NULL;
	cv_broadcast(&map->cv);
	mutex_exit(&map->misc_lock);
}

/*
 * vm_map_lock_read: acquire a shared (read) lock on a map.
 */

void
vm_map_lock_read(struct vm_map *map)
{

	rw_enter(&map->lock, RW_READER);
}

/*
 * vm_map_unlock_read: release a shared lock on a map.
 */

void
vm_map_unlock_read(struct vm_map *map)
{

	rw_exit(&map->lock);
}

/*
 * vm_map_busy: mark a map as busy.
 *
 * => the caller must hold the map write locked
 */

void
vm_map_busy(struct vm_map *map)
{

	KASSERT(rw_write_held(&map->lock));
	KASSERT(map->busy == NULL);

	map->busy = curlwp;
}

/*
 * vm_map_locked_p: return true if the map is write locked.
 *
 * => only for debug purposes like KASSERTs.
 * => should not be used to verify that a map is not locked.
 */

bool
vm_map_locked_p(struct vm_map *map)
{

	return rw_write_held(&map->lock);
}

/*
 * uvm_mapent_alloc: allocate a map entry
 */

static struct vm_map_entry *
uvm_mapent_alloc(struct vm_map *map, int flags)
{
	struct vm_map_entry *me;
	int pflags = (flags & UVM_FLAG_NOWAIT) ? PR_NOWAIT : PR_WAITOK;
	UVMHIST_FUNC(__func__); UVMHIST_CALLED(maphist);

	me = pool_cache_get(&uvm_map_entry_cache, pflags);
	if (__predict_false(me == NULL)) {
		return NULL;
	}
	me->flags = 0;

	UVMHIST_LOG(maphist, "<- new entry=%#jx [kentry=%jd]", (uintptr_t)me,
	    (map == kernel_map), 0, 0);
	return me;
}

/*
 * uvm_mapent_free: free map entry
 */

static void
uvm_mapent_free(struct vm_map_entry *me)
{
<<<<<<< HEAD
	UVMHIST_FUNC("uvm_mapent_free");
=======
	UVMHIST_FUNC(__func__);
>>>>>>> 34e80608
	UVMHIST_CALLARGS(maphist,"<- freeing map entry=%#jx [flags=%jd]",
		(uintptr_t)me, me->flags, 0, 0);
	pool_cache_put(&uvm_map_entry_cache, me);
}

/*
 * uvm_mapent_copy: copy a map entry, preserving flags
 */

static inline void
uvm_mapent_copy(struct vm_map_entry *src, struct vm_map_entry *dst)
{

	memcpy(dst, src, sizeof(*dst));
	dst->flags = 0;
}

#if defined(DEBUG)
static void
_uvm_mapent_check(const struct vm_map_entry *entry, int line)
{

	if (entry->start >= entry->end) {
		goto bad;
	}
	if (UVM_ET_ISOBJ(entry)) {
		if (entry->object.uvm_obj == NULL) {
			goto bad;
		}
	} else if (UVM_ET_ISSUBMAP(entry)) {
		if (entry->object.sub_map == NULL) {
			goto bad;
		}
	} else {
		if (entry->object.uvm_obj != NULL ||
		    entry->object.sub_map != NULL) {
			goto bad;
		}
	}
	if (!UVM_ET_ISOBJ(entry)) {
		if (entry->offset != 0) {
			goto bad;
		}
	}

	return;

bad:
	panic("%s: bad entry %p, line %d", __func__, entry, line);
}
#endif /* defined(DEBUG) */

/*
 * uvm_map_entry_unwire: unwire a map entry
 *
 * => map should be locked by caller
 */

static inline void
uvm_map_entry_unwire(struct vm_map *map, struct vm_map_entry *entry)
{

	entry->wired_count = 0;
	uvm_fault_unwire_locked(map, entry->start, entry->end);
}


/*
 * wrapper for calling amap_ref()
 */
static inline void
uvm_map_reference_amap(struct vm_map_entry *entry, int flags)
{

	amap_ref(entry->aref.ar_amap, entry->aref.ar_pageoff,
	    (entry->end - entry->start) >> PAGE_SHIFT, flags);
}


/*
 * wrapper for calling amap_unref()
 */
static inline void
uvm_map_unreference_amap(struct vm_map_entry *entry, int flags)
{

	amap_unref(entry->aref.ar_amap, entry->aref.ar_pageoff,
	    (entry->end - entry->start) >> PAGE_SHIFT, flags);
}


/*
 * uvm_map_init: init mapping system at boot time.
 */

void
uvm_map_init(void)
{
#if defined(UVMHIST)
	static struct kern_history_ent pdhistbuf[UVMHIST_PDHIST_SIZE];
#endif

	/*
	 * first, init logging system.
	 */

	UVMHIST_FUNC(__func__);
	UVMHIST_LINK_STATIC(maphist);
	UVMHIST_INIT_STATIC(pdhist, pdhistbuf);
	UVMHIST_CALLED(maphist);
	UVMHIST_LOG(maphist,"<starting uvm map system>", 0, 0, 0, 0);

	/*
	 * initialize the global lock for kernel map entry.
	 */

	mutex_init(&uvm_kentry_lock, MUTEX_DRIVER, IPL_VM);
}

/*
 * uvm_map_init_caches: init mapping system caches.
 */
void
uvm_map_init_caches(void)
{
	/*
	 * initialize caches.
	 */

	pool_cache_bootstrap(&uvm_map_entry_cache, sizeof(struct vm_map_entry),
	    coherency_unit, 0, PR_LARGECACHE, "vmmpepl", NULL, IPL_NONE, NULL,
	    NULL, NULL);
	pool_cache_bootstrap(&uvm_vmspace_cache, sizeof(struct vmspace),
	    0, 0, 0, "vmsppl", NULL, IPL_NONE, NULL, NULL, NULL);
}

/*
 * clippers
 */

/*
 * uvm_mapent_splitadj: adjust map entries for splitting, after uvm_mapent_copy.
 */

static void
uvm_mapent_splitadj(struct vm_map_entry *entry1, struct vm_map_entry *entry2,
    vaddr_t splitat)
{
	vaddr_t adj;

	KASSERT(entry1->start < splitat);
	KASSERT(splitat < entry1->end);

	adj = splitat - entry1->start;
	entry1->end = entry2->start = splitat;

	if (entry1->aref.ar_amap) {
		amap_splitref(&entry1->aref, &entry2->aref, adj);
	}
	if (UVM_ET_ISSUBMAP(entry1)) {
		/* ... unlikely to happen, but play it safe */
		 uvm_map_reference(entry1->object.sub_map);
	} else if (UVM_ET_ISOBJ(entry1)) {
		KASSERT(entry1->object.uvm_obj != NULL); /* suppress coverity */
		entry2->offset += adj;
		if (entry1->object.uvm_obj->pgops &&
		    entry1->object.uvm_obj->pgops->pgo_reference)
			entry1->object.uvm_obj->pgops->pgo_reference(
			    entry1->object.uvm_obj);
	}
}

/*
 * uvm_map_clip_start: ensure that the entry begins at or after
 *	the starting address, if it doesn't we split the entry.
 *
 * => caller should use UVM_MAP_CLIP_START macro rather than calling
 *    this directly
 * => map must be locked by caller
 */

void
uvm_map_clip_start(struct vm_map *map, struct vm_map_entry *entry,
    vaddr_t start)
{
	struct vm_map_entry *new_entry;

	/* uvm_map_simplify_entry(map, entry); */ /* XXX */

	uvm_map_check(map, "clip_start entry");
	uvm_mapent_check(entry);

	/*
	 * Split off the front portion.  note that we must insert the new
	 * entry BEFORE this one, so that this entry has the specified
	 * starting address.
	 */
	new_entry = uvm_mapent_alloc(map, 0);
	uvm_mapent_copy(entry, new_entry); /* entry -> new_entry */
	uvm_mapent_splitadj(new_entry, entry, start);
	uvm_map_entry_link(map, entry->prev, new_entry);

	uvm_map_check(map, "clip_start leave");
}

/*
 * uvm_map_clip_end: ensure that the entry ends at or before
 *	the ending address, if it does't we split the reference
 *
 * => caller should use UVM_MAP_CLIP_END macro rather than calling
 *    this directly
 * => map must be locked by caller
 */

void
uvm_map_clip_end(struct vm_map *map, struct vm_map_entry *entry, vaddr_t end)
{
	struct vm_map_entry *new_entry;

	uvm_map_check(map, "clip_end entry");
	uvm_mapent_check(entry);

	/*
	 *	Create a new entry and insert it
	 *	AFTER the specified entry
	 */
	new_entry = uvm_mapent_alloc(map, 0);
	uvm_mapent_copy(entry, new_entry); /* entry -> new_entry */
	uvm_mapent_splitadj(entry, new_entry, end);
	uvm_map_entry_link(map, entry, new_entry);

	uvm_map_check(map, "clip_end leave");
}

/*
 *   M A P   -   m a i n   e n t r y   p o i n t
 */
/*
 * uvm_map: establish a valid mapping in a map
 *
 * => assume startp is page aligned.
 * => assume size is a multiple of PAGE_SIZE.
 * => assume sys_mmap provides enough of a "hint" to have us skip
 *	over text/data/bss area.
 * => map must be unlocked (we will lock it)
 * => <uobj,uoffset> value meanings (4 cases):
 *	 [1] <NULL,uoffset>		== uoffset is a hint for PMAP_PREFER
 *	 [2] <NULL,UVM_UNKNOWN_OFFSET>	== don't PMAP_PREFER
 *	 [3] <uobj,uoffset>		== normal mapping
 *	 [4] <uobj,UVM_UNKNOWN_OFFSET>	== uvm_map finds offset based on VA
 *
 *    case [4] is for kernel mappings where we don't know the offset until
 *    we've found a virtual address.   note that kernel object offsets are
 *    always relative to vm_map_min(kernel_map).
 *
 * => if `align' is non-zero, we align the virtual address to the specified
 *	alignment.
 *	this is provided as a mechanism for large pages.
 *
 * => XXXCDC: need way to map in external amap?
 */

int
uvm_map(struct vm_map *map, vaddr_t *startp /* IN/OUT */, vsize_t size,
    struct uvm_object *uobj, voff_t uoffset, vsize_t align, uvm_flag_t flags)
{
	struct uvm_map_args args;
	struct vm_map_entry *new_entry;
	int error;

	KASSERT((size & PAGE_MASK) == 0);
	KASSERT((flags & UVM_FLAG_FIXED) == 0 || align == 0);

	/*
	 * for pager_map, allocate the new entry first to avoid sleeping
	 * for memory while we have the map locked.
	 */

	new_entry = NULL;
	if (map == pager_map) {
		new_entry = uvm_mapent_alloc(map, (flags & UVM_FLAG_NOWAIT));
		if (__predict_false(new_entry == NULL))
			return ENOMEM;
	}
	if (map == pager_map)
		flags |= UVM_FLAG_NOMERGE;

	error = uvm_map_prepare(map, *startp, size, uobj, uoffset, align,
	    flags, &args);
	if (!error) {
		error = uvm_map_enter(map, &args, new_entry);
		*startp = args.uma_start;
	} else if (new_entry) {
		uvm_mapent_free(new_entry);
	}

#if defined(DEBUG)
	if (!error && VM_MAP_IS_KERNEL(map) && (flags & UVM_FLAG_NOWAIT) == 0) {
		uvm_km_check_empty(map, *startp, *startp + size);
	}
#endif /* defined(DEBUG) */

	return error;
}

/*
 * uvm_map_prepare:
 *
 * called with map unlocked.
 * on success, returns the map locked.
 */

int
uvm_map_prepare(struct vm_map *map, vaddr_t start, vsize_t size,
    struct uvm_object *uobj, voff_t uoffset, vsize_t align, uvm_flag_t flags,
    struct uvm_map_args *args)
{
	struct vm_map_entry *prev_entry;
	vm_prot_t prot = UVM_PROTECTION(flags);
	vm_prot_t maxprot = UVM_MAXPROTECTION(flags);

<<<<<<< HEAD
	UVMHIST_FUNC("uvm_map_prepare");
=======
	UVMHIST_FUNC(__func__);
>>>>>>> 34e80608
	UVMHIST_CALLARGS(maphist, "(map=%#jx, start=%#jx, size=%ju, flags=%#jx)",
	    (uintptr_t)map, start, size, flags);
	UVMHIST_LOG(maphist, "  uobj/offset %#jx/%jd", (uintptr_t)uobj,
	    uoffset,0,0);

	/*
	 * detect a popular device driver bug.
	 */

	KASSERT(doing_shutdown || curlwp != NULL);

	/*
	 * zero-sized mapping doesn't make any sense.
	 */
	KASSERT(size > 0);

	KASSERT((~flags & (UVM_FLAG_NOWAIT | UVM_FLAG_WAITVA)) != 0);

	uvm_map_check(map, "map entry");

	/*
	 * check sanity of protection code
	 */

	if ((prot & maxprot) != prot) {
		UVMHIST_LOG(maphist, "<- prot. failure:  prot=%#jx, max=%#jx",
		prot, maxprot,0,0);
		return EACCES;
	}

	/*
	 * figure out where to put new VM range
	 */
retry:
	if (vm_map_lock_try(map) == false) {
		if ((flags & UVM_FLAG_TRYLOCK) != 0) {
			return EAGAIN;
		}
		vm_map_lock(map); /* could sleep here */
	}
	if (flags & UVM_FLAG_UNMAP) {
		KASSERT(flags & UVM_FLAG_FIXED);
		KASSERT((flags & UVM_FLAG_NOWAIT) == 0);

		/*
		 * Set prev_entry to what it will need to be after any existing
		 * entries are removed later in uvm_map_enter().
		 */

		if (uvm_map_lookup_entry(map, start, &prev_entry)) {
			if (start == prev_entry->start)
				prev_entry = prev_entry->prev;
			else
				UVM_MAP_CLIP_END(map, prev_entry, start);
			SAVE_HINT(map, map->hint, prev_entry);
		}
	} else {
		prev_entry = uvm_map_findspace(map, start, size, &start,
		    uobj, uoffset, align, flags);
	}
	if (prev_entry == NULL) {
		unsigned int timestamp;

		timestamp = map->timestamp;
		UVMHIST_LOG(maphist,"waiting va timestamp=%#jx",
			    timestamp,0,0,0);
		map->flags |= VM_MAP_WANTVA;
		vm_map_unlock(map);

		/*
		 * try to reclaim kva and wait until someone does unmap.
		 * fragile locking here, so we awaken every second to
		 * recheck the condition.
		 */

		mutex_enter(&map->misc_lock);
		while ((map->flags & VM_MAP_WANTVA) != 0 &&
		   map->timestamp == timestamp) {
			if ((flags & UVM_FLAG_WAITVA) == 0) {
				mutex_exit(&map->misc_lock);
				UVMHIST_LOG(maphist,
				    "<- uvm_map_findspace failed!", 0,0,0,0);
				return ENOMEM;
			} else {
				cv_timedwait(&map->cv, &map->misc_lock, hz);
			}
		}
		mutex_exit(&map->misc_lock);
		goto retry;
	}

#ifdef PMAP_GROWKERNEL
	/*
	 * If the kernel pmap can't map the requested space,
	 * then allocate more resources for it.
	 */
	if (map == kernel_map && uvm_maxkaddr < (start + size))
		uvm_maxkaddr = pmap_growkernel(start + size);
#endif

	UVMMAP_EVCNT_INCR(map_call);

	/*
	 * if uobj is null, then uoffset is either a VAC hint for PMAP_PREFER
	 * [typically from uvm_map_reserve] or it is UVM_UNKNOWN_OFFSET.   in
	 * either case we want to zero it  before storing it in the map entry
	 * (because it looks strange and confusing when debugging...)
	 *
	 * if uobj is not null
	 *   if uoffset is not UVM_UNKNOWN_OFFSET then we have a normal mapping
	 *      and we do not need to change uoffset.
	 *   if uoffset is UVM_UNKNOWN_OFFSET then we need to find the offset
	 *      now (based on the starting address of the map).   this case is
	 *      for kernel object mappings where we don't know the offset until
	 *      the virtual address is found (with uvm_map_findspace).   the
	 *      offset is the distance we are from the start of the map.
	 */

	if (uobj == NULL) {
		uoffset = 0;
	} else {
		if (uoffset == UVM_UNKNOWN_OFFSET) {
			KASSERT(UVM_OBJ_IS_KERN_OBJECT(uobj));
			uoffset = start - vm_map_min(kernel_map);
		}
	}

	args->uma_flags = flags;
	args->uma_prev = prev_entry;
	args->uma_start = start;
	args->uma_size = size;
	args->uma_uobj = uobj;
	args->uma_uoffset = uoffset;

	UVMHIST_LOG(maphist, "<- done!", 0,0,0,0);
	return 0;
}

/*
 * uvm_map_enter:
 *
 * called with map locked.
 * unlock the map before returning.
 */

int
uvm_map_enter(struct vm_map *map, const struct uvm_map_args *args,
    struct vm_map_entry *new_entry)
{
	struct vm_map_entry *prev_entry = args->uma_prev;
	struct vm_map_entry *dead = NULL, *dead_entries = NULL;

	const uvm_flag_t flags = args->uma_flags;
	const vm_prot_t prot = UVM_PROTECTION(flags);
	const vm_prot_t maxprot = UVM_MAXPROTECTION(flags);
	const vm_inherit_t inherit = UVM_INHERIT(flags);
	const int amapwaitflag = (flags & UVM_FLAG_NOWAIT) ?
	    AMAP_EXTEND_NOWAIT : 0;
	const int advice = UVM_ADVICE(flags);

	vaddr_t start = args->uma_start;
	vsize_t size = args->uma_size;
	struct uvm_object *uobj = args->uma_uobj;
	voff_t uoffset = args->uma_uoffset;

	const int kmap = (vm_map_pmap(map) == pmap_kernel());
	int merged = 0;
	int error;
	int newetype;

<<<<<<< HEAD
	UVMHIST_FUNC("uvm_map_enter");
=======
	UVMHIST_FUNC(__func__);
>>>>>>> 34e80608
	UVMHIST_CALLARGS(maphist, "(map=%#jx, start=%#jx, size=%ju, flags=%#jx)",
	    (uintptr_t)map, start, size, flags);
	UVMHIST_LOG(maphist, "  uobj/offset %#jx/%jd", (uintptr_t)uobj,
	    uoffset,0,0);

	KASSERT(map->hint == prev_entry); /* bimerge case assumes this */
	KASSERT(vm_map_locked_p(map));
	KASSERT((flags & (UVM_FLAG_NOWAIT | UVM_FLAG_UNMAP)) !=
		(UVM_FLAG_NOWAIT | UVM_FLAG_UNMAP));

	if (uobj)
		newetype = UVM_ET_OBJ;
	else
		newetype = 0;

	if (flags & UVM_FLAG_COPYONW) {
		newetype |= UVM_ET_COPYONWRITE;
		if ((flags & UVM_FLAG_OVERLAY) == 0)
			newetype |= UVM_ET_NEEDSCOPY;
	}

	/*
	 * For mappings with unmap, remove any old entries now.  Adding the new
	 * entry cannot fail because that can only happen if UVM_FLAG_NOWAIT
	 * is set, and we do not support nowait and unmap together.
	 */

	if (flags & UVM_FLAG_UNMAP) {
		KASSERT(flags & UVM_FLAG_FIXED);
		uvm_unmap_remove(map, start, start + size, &dead_entries, 0);
#ifdef DEBUG
		struct vm_map_entry *tmp_entry __diagused;
		bool rv __diagused;

		rv = uvm_map_lookup_entry(map, start, &tmp_entry);
		KASSERT(!rv);
		KASSERTMSG(prev_entry == tmp_entry,
			   "args %p prev_entry %p tmp_entry %p",
			   args, prev_entry, tmp_entry);
#endif
		SAVE_HINT(map, map->hint, prev_entry);
	}

	/*
	 * try and insert in map by extending previous entry, if possible.
	 * XXX: we don't try and pull back the next entry.   might be useful
	 * for a stack, but we are currently allocating our stack in advance.
	 */

	if (flags & UVM_FLAG_NOMERGE)
		goto nomerge;

	if (prev_entry->end == start &&
	    prev_entry != &map->header &&
	    UVM_ET_ISCOMPATIBLE(prev_entry, newetype, uobj, 0,
	    prot, maxprot, inherit, advice, 0)) {

		if (uobj && prev_entry->offset +
		    (prev_entry->end - prev_entry->start) != uoffset)
			goto forwardmerge;

		/*
		 * can't extend a shared amap.  note: no need to lock amap to
		 * look at refs since we don't care about its exact value.
		 * if it is one (i.e. we have only reference) it will stay there
		 */

		if (prev_entry->aref.ar_amap &&
		    amap_refs(prev_entry->aref.ar_amap) != 1) {
			goto forwardmerge;
		}

		if (prev_entry->aref.ar_amap) {
			error = amap_extend(prev_entry, size,
			    amapwaitflag | AMAP_EXTEND_FORWARDS);
			if (error)
				goto nomerge;
		}

		if (kmap) {
			UVMMAP_EVCNT_INCR(kbackmerge);
		} else {
			UVMMAP_EVCNT_INCR(ubackmerge);
		}
		UVMHIST_LOG(maphist,"  starting back merge", 0, 0, 0, 0);

		/*
		 * drop our reference to uobj since we are extending a reference
		 * that we already have (the ref count can not drop to zero).
		 */

		if (uobj && uobj->pgops->pgo_detach)
			uobj->pgops->pgo_detach(uobj);

		/*
		 * Now that we've merged the entries, note that we've grown
		 * and our gap has shrunk.  Then fix the tree.
		 */
		prev_entry->end += size;
		prev_entry->gap -= size;
		uvm_rb_fixup(map, prev_entry);

		uvm_map_check(map, "map backmerged");

		UVMHIST_LOG(maphist,"<- done (via backmerge)!", 0, 0, 0, 0);
		merged++;
	}

forwardmerge:
	if (prev_entry->next->start == (start + size) &&
	    prev_entry->next != &map->header &&
	    UVM_ET_ISCOMPATIBLE(prev_entry->next, newetype, uobj, 0,
	    prot, maxprot, inherit, advice, 0)) {

		if (uobj && prev_entry->next->offset != uoffset + size)
			goto nomerge;

		/*
		 * can't extend a shared amap.  note: no need to lock amap to
		 * look at refs since we don't care about its exact value.
		 * if it is one (i.e. we have only reference) it will stay there.
		 *
		 * note that we also can't merge two amaps, so if we
		 * merged with the previous entry which has an amap,
		 * and the next entry also has an amap, we give up.
		 *
		 * Interesting cases:
		 * amap, new, amap -> give up second merge (single fwd extend)
		 * amap, new, none -> double forward extend (extend again here)
		 * none, new, amap -> double backward extend (done here)
		 * uobj, new, amap -> single backward extend (done here)
		 *
		 * XXX should we attempt to deal with someone refilling
		 * the deallocated region between two entries that are
		 * backed by the same amap (ie, arefs is 2, "prev" and
		 * "next" refer to it, and adding this allocation will
		 * close the hole, thus restoring arefs to 1 and
		 * deallocating the "next" vm_map_entry)?  -- @@@
		 */

		if (prev_entry->next->aref.ar_amap &&
		    (amap_refs(prev_entry->next->aref.ar_amap) != 1 ||
		     (merged && prev_entry->aref.ar_amap))) {
			goto nomerge;
		}

		if (merged) {
			/*
			 * Try to extend the amap of the previous entry to
			 * cover the next entry as well.  If it doesn't work
			 * just skip on, don't actually give up, since we've
			 * already completed the back merge.
			 */
			if (prev_entry->aref.ar_amap) {
				if (amap_extend(prev_entry,
				    prev_entry->next->end -
				    prev_entry->next->start,
				    amapwaitflag | AMAP_EXTEND_FORWARDS))
					goto nomerge;
			}

			/*
			 * Try to extend the amap of the *next* entry
			 * back to cover the new allocation *and* the
			 * previous entry as well (the previous merge
			 * didn't have an amap already otherwise we
			 * wouldn't be checking here for an amap).  If
			 * it doesn't work just skip on, again, don't
			 * actually give up, since we've already
			 * completed the back merge.
			 */
			else if (prev_entry->next->aref.ar_amap) {
				if (amap_extend(prev_entry->next,
				    prev_entry->end -
				    prev_entry->start,
				    amapwaitflag | AMAP_EXTEND_BACKWARDS))
					goto nomerge;
			}
		} else {
			/*
			 * Pull the next entry's amap backwards to cover this
			 * new allocation.
			 */
			if (prev_entry->next->aref.ar_amap) {
				error = amap_extend(prev_entry->next, size,
				    amapwaitflag | AMAP_EXTEND_BACKWARDS);
				if (error)
					goto nomerge;
			}
		}

		if (merged) {
			if (kmap) {
				UVMMAP_EVCNT_DECR(kbackmerge);
				UVMMAP_EVCNT_INCR(kbimerge);
			} else {
				UVMMAP_EVCNT_DECR(ubackmerge);
				UVMMAP_EVCNT_INCR(ubimerge);
			}
		} else {
			if (kmap) {
				UVMMAP_EVCNT_INCR(kforwmerge);
			} else {
				UVMMAP_EVCNT_INCR(uforwmerge);
			}
		}
		UVMHIST_LOG(maphist,"  starting forward merge", 0, 0, 0, 0);

		/*
		 * drop our reference to uobj since we are extending a reference
		 * that we already have (the ref count can not drop to zero).
		 */
		if (uobj && uobj->pgops->pgo_detach)
			uobj->pgops->pgo_detach(uobj);

		if (merged) {
			dead = prev_entry->next;
			prev_entry->end = dead->end;
			uvm_map_entry_unlink(map, dead);
			if (dead->aref.ar_amap != NULL) {
				prev_entry->aref = dead->aref;
				dead->aref.ar_amap = NULL;
			}
		} else {
			prev_entry->next->start -= size;
			if (prev_entry != &map->header) {
				prev_entry->gap -= size;
				KASSERT(prev_entry->gap == uvm_rb_gap(prev_entry));
				uvm_rb_fixup(map, prev_entry);
			}
			if (uobj)
				prev_entry->next->offset = uoffset;
		}

		uvm_map_check(map, "map forwardmerged");

		UVMHIST_LOG(maphist,"<- done forwardmerge", 0, 0, 0, 0);
		merged++;
	}

nomerge:
	if (!merged) {
		UVMHIST_LOG(maphist,"  allocating new map entry", 0, 0, 0, 0);
		if (kmap) {
			UVMMAP_EVCNT_INCR(knomerge);
		} else {
			UVMMAP_EVCNT_INCR(unomerge);
		}

		/*
		 * allocate new entry and link it in.
		 */

		if (new_entry == NULL) {
			new_entry = uvm_mapent_alloc(map,
				(flags & UVM_FLAG_NOWAIT));
			if (__predict_false(new_entry == NULL)) {
				error = ENOMEM;
				goto done;
			}
		}
		new_entry->start = start;
		new_entry->end = new_entry->start + size;
		new_entry->object.uvm_obj = uobj;
		new_entry->offset = uoffset;

		new_entry->etype = newetype;

		if (flags & UVM_FLAG_NOMERGE) {
			new_entry->flags |= UVM_MAP_NOMERGE;
		}

		new_entry->protection = prot;
		new_entry->max_protection = maxprot;
		new_entry->inheritance = inherit;
		new_entry->wired_count = 0;
		new_entry->advice = advice;
		if (flags & UVM_FLAG_OVERLAY) {

			/*
			 * to_add: for BSS we overallocate a little since we
			 * are likely to extend
			 */

			vaddr_t to_add = (flags & UVM_FLAG_AMAPPAD) ?
				UVM_AMAP_CHUNK << PAGE_SHIFT : 0;
			struct vm_amap *amap = amap_alloc(size, to_add,
			    (flags & UVM_FLAG_NOWAIT));
			if (__predict_false(amap == NULL)) {
				error = ENOMEM;
				goto done;
			}
			new_entry->aref.ar_pageoff = 0;
			new_entry->aref.ar_amap = amap;
		} else {
			new_entry->aref.ar_pageoff = 0;
			new_entry->aref.ar_amap = NULL;
		}
		uvm_map_entry_link(map, prev_entry, new_entry);

		/*
		 * Update the free space hint
		 */

		if ((map->first_free == prev_entry) &&
		    (prev_entry->end >= new_entry->start))
			map->first_free = new_entry;

		new_entry = NULL;
	}

	map->size += size;

	UVMHIST_LOG(maphist,"<- done!", 0, 0, 0, 0);

	error = 0;

done:
	vm_map_unlock(map);

	if (new_entry) {
		uvm_mapent_free(new_entry);
	}
	if (dead) {
		KDASSERT(merged);
		uvm_mapent_free(dead);
	}
	if (dead_entries)
		uvm_unmap_detach(dead_entries, 0);

	return error;
}

/*
 * uvm_map_lookup_entry_bytree: lookup an entry in tree
 */

static inline bool
uvm_map_lookup_entry_bytree(struct vm_map *map, vaddr_t address,
    struct vm_map_entry **entry	/* OUT */)
{
	struct vm_map_entry *prev = &map->header;
	struct vm_map_entry *cur = ROOT_ENTRY(map);

	while (cur) {
		UVMMAP_EVCNT_INCR(mlk_treeloop);
		if (address >= cur->start) {
			if (address < cur->end) {
				*entry = cur;
				return true;
			}
			prev = cur;
			cur = RIGHT_ENTRY(cur);
		} else
			cur = LEFT_ENTRY(cur);
	}
	*entry = prev;
	return false;
}

/*
 * uvm_map_lookup_entry: find map entry at or before an address
 *
 * => map must at least be read-locked by caller
 * => entry is returned in "entry"
 * => return value is true if address is in the returned entry
 */

bool
uvm_map_lookup_entry(struct vm_map *map, vaddr_t address,
    struct vm_map_entry **entry	/* OUT */)
{
	struct vm_map_entry *cur;
<<<<<<< HEAD
	UVMHIST_FUNC("uvm_map_lookup_entry");
=======
	UVMHIST_FUNC(__func__);
>>>>>>> 34e80608
	UVMHIST_CALLARGS(maphist,"(map=%#jx,addr=%#jx,ent=%#jx)",
	    (uintptr_t)map, address, (uintptr_t)entry, 0);

	/*
	 * make a quick check to see if we are already looking at
	 * the entry we want (which is usually the case).  note also
	 * that we don't need to save the hint here...  it is the
	 * same hint (unless we are at the header, in which case the
	 * hint didn't buy us anything anyway).
	 */

	cur = map->hint;
	UVMMAP_EVCNT_INCR(mlk_call);
	if (cur != &map->header &&
	    address >= cur->start && cur->end > address) {
		UVMMAP_EVCNT_INCR(mlk_hint);
		*entry = cur;
		UVMHIST_LOG(maphist,"<- got it via hint (%#jx)",
		    (uintptr_t)cur, 0, 0, 0);
		uvm_mapent_check(*entry);
		return (true);
	}
	uvm_map_check(map, __func__);

	/*
	 * lookup in the tree.
	 */

	UVMMAP_EVCNT_INCR(mlk_tree);
	if (__predict_true(uvm_map_lookup_entry_bytree(map, address, entry))) {
		SAVE_HINT(map, map->hint, *entry);
		UVMHIST_LOG(maphist,"<- search got it (%#jx)",
		    (uintptr_t)cur, 0, 0, 0);
		KDASSERT((*entry)->start <= address);
		KDASSERT(address < (*entry)->end);
		uvm_mapent_check(*entry);
		return (true);
	}

	SAVE_HINT(map, map->hint, *entry);
	UVMHIST_LOG(maphist,"<- failed!",0,0,0,0);
	KDASSERT((*entry) == &map->header || (*entry)->end <= address);
	KDASSERT((*entry)->next == &map->header ||
	    address < (*entry)->next->start);
	return (false);
}

/*
 * See if the range between start and start + length fits in the gap
 * entry->next->start and entry->end.  Returns 1 if fits, 0 if doesn't
 * fit, and -1 address wraps around.
 */
static int
uvm_map_space_avail(vaddr_t *start, vsize_t length, voff_t uoffset,
    vsize_t align, int flags, int topdown, struct vm_map_entry *entry)
{
	vaddr_t end;

#ifdef PMAP_PREFER
	/*
	 * push start address forward as needed to avoid VAC alias problems.
	 * we only do this if a valid offset is specified.
	 */

	if (uoffset != UVM_UNKNOWN_OFFSET)
		PMAP_PREFER(uoffset, start, length, topdown);
#endif
	if ((flags & UVM_FLAG_COLORMATCH) != 0) {
		KASSERT(align < uvmexp.ncolors);
		if (uvmexp.ncolors > 1) {
			const u_int colormask = uvmexp.colormask;
			const u_int colorsize = colormask + 1;
			vaddr_t hint = atop(*start);
			const u_int color = hint & colormask;
			if (color != align) {
				hint -= color;	/* adjust to color boundary */
				KASSERT((hint & colormask) == 0);
				if (topdown) {
					if (align > color)
						hint -= colorsize;
				} else {
					if (align < color)
						hint += colorsize;
				}
				*start = ptoa(hint + align); /* adjust to color */
			}
		}
	} else {
		KASSERT(powerof2(align));
		uvm_map_align_va(start, align, topdown);
		/*
		 * XXX Should we PMAP_PREFER() here again?
		 * eh...i think we're okay
		 */
	}

	/*
	 * Find the end of the proposed new region.  Be sure we didn't
	 * wrap around the address; if so, we lose.  Otherwise, if the
	 * proposed new region fits before the next entry, we win.
	 */

	end = *start + length;
	if (end < *start)
		return (-1);

	if (entry->next->start >= end && *start >= entry->end)
		return (1);

	return (0);
}

/*
 * uvm_map_findspace: find "length" sized space in "map".
 *
 * => "hint" is a hint about where we want it, unless UVM_FLAG_FIXED is
 *	set in "flags" (in which case we insist on using "hint").
 * => "result" is VA returned
 * => uobj/uoffset are to be used to handle VAC alignment, if required
 * => if "align" is non-zero, we attempt to align to that value.
 * => caller must at least have read-locked map
 * => returns NULL on failure, or pointer to prev. map entry if success
 * => note this is a cross between the old vm_map_findspace and vm_map_find
 */

struct vm_map_entry *
uvm_map_findspace(struct vm_map *map, vaddr_t hint, vsize_t length,
    vaddr_t *result /* OUT */, struct uvm_object *uobj, voff_t uoffset,
    vsize_t align, int flags)
{
	struct vm_map_entry *entry;
	struct vm_map_entry *child, *prev, *tmp;
	vaddr_t orig_hint __diagused;
	const int topdown = map->flags & VM_MAP_TOPDOWN;
<<<<<<< HEAD
	UVMHIST_FUNC("uvm_map_findspace");
=======
	UVMHIST_FUNC(__func__);
>>>>>>> 34e80608
	UVMHIST_CALLARGS(maphist, "(map=%#jx, hint=%#jx, len=%ju, flags=%#jx)",
	    (uintptr_t)map, hint, length, flags);

	KASSERT((flags & UVM_FLAG_COLORMATCH) != 0 || powerof2(align));
	KASSERT((flags & UVM_FLAG_COLORMATCH) == 0 || align < uvmexp.ncolors);
	KASSERT((flags & UVM_FLAG_FIXED) == 0 || align == 0);

	uvm_map_check(map, "map_findspace entry");

	/*
	 * remember the original hint.  if we are aligning, then we
	 * may have to try again with no alignment constraint if
	 * we fail the first time.
	 */

	orig_hint = hint;
	if (hint < vm_map_min(map)) {	/* check ranges ... */
		if (flags & UVM_FLAG_FIXED) {
			UVMHIST_LOG(maphist,"<- VA below map range",0,0,0,0);
			return (NULL);
		}
		hint = vm_map_min(map);
	}
	if (hint > vm_map_max(map)) {
		UVMHIST_LOG(maphist,"<- VA %#jx > range [%#jx->%#jx]",
		    hint, vm_map_min(map), vm_map_max(map), 0);
		return (NULL);
	}

	/*
	 * hint may not be aligned properly; we need round up or down it
	 * before proceeding further.
	 */
	if ((flags & UVM_FLAG_COLORMATCH) == 0)
		uvm_map_align_va(&hint, align, topdown);

	/*
	 * Look for the first possible address; if there's already
	 * something at this address, we have to start after it.
	 */

	/*
	 * @@@: there are four, no, eight cases to consider.
	 *
	 * 0: found,     fixed,     bottom up -> fail
	 * 1: found,     fixed,     top down  -> fail
	 * 2: found,     not fixed, bottom up -> start after entry->end,
	 *                                       loop up
	 * 3: found,     not fixed, top down  -> start before entry->start,
	 *                                       loop down
	 * 4: not found, fixed,     bottom up -> check entry->next->start, fail
	 * 5: not found, fixed,     top down  -> check entry->next->start, fail
	 * 6: not found, not fixed, bottom up -> check entry->next->start,
	 *                                       loop up
	 * 7: not found, not fixed, top down  -> check entry->next->start,
	 *                                       loop down
	 *
	 * as you can see, it reduces to roughly five cases, and that
	 * adding top down mapping only adds one unique case (without
	 * it, there would be four cases).
	 */

	if ((flags & UVM_FLAG_FIXED) == 0 && hint == vm_map_min(map)) {
		entry = map->first_free;
	} else {
		if (uvm_map_lookup_entry(map, hint, &entry)) {
			/* "hint" address already in use ... */
			if (flags & UVM_FLAG_FIXED) {
				UVMHIST_LOG(maphist, "<- fixed & VA in use",
				    0, 0, 0, 0);
				return (NULL);
			}
			if (topdown)
				/* Start from lower gap. */
				entry = entry->prev;
		} else if (flags & UVM_FLAG_FIXED) {
			if (entry->next->start >= hint + length &&
			    hint + length > hint)
				goto found;

			/* "hint" address is gap but too small */
			UVMHIST_LOG(maphist, "<- fixed mapping failed",
			    0, 0, 0, 0);
			return (NULL); /* only one shot at it ... */
		} else {
			/*
			 * See if given hint fits in this gap.
			 */
			switch (uvm_map_space_avail(&hint, length,
			    uoffset, align, flags, topdown, entry)) {
			case 1:
				goto found;
			case -1:
				goto wraparound;
			}

			if (topdown) {
				/*
				 * Still there is a chance to fit
				 * if hint > entry->end.
				 */
			} else {
				/* Start from higher gap. */
				entry = entry->next;
				if (entry == &map->header)
					goto notfound;
				goto nextgap;
			}
		}
	}

	/*
	 * Note that all UVM_FLAGS_FIXED case is already handled.
	 */
	KDASSERT((flags & UVM_FLAG_FIXED) == 0);

	/* Try to find the space in the red-black tree */

	/* Check slot before any entry */
	hint = topdown ? entry->next->start - length : entry->end;
	switch (uvm_map_space_avail(&hint, length, uoffset, align, flags,
	    topdown, entry)) {
	case 1:
		goto found;
	case -1:
		goto wraparound;
	}

nextgap:
	KDASSERT((flags & UVM_FLAG_FIXED) == 0);
	/* If there is not enough space in the whole tree, we fail */
	tmp = ROOT_ENTRY(map);
	if (tmp == NULL || tmp->maxgap < length)
		goto notfound;

	prev = NULL; /* previous candidate */

	/* Find an entry close to hint that has enough space */
	for (; tmp;) {
		KASSERT(tmp->next->start == tmp->end + tmp->gap);
		if (topdown) {
			if (tmp->next->start < hint + length &&
			    (prev == NULL || tmp->end > prev->end)) {
				if (tmp->gap >= length)
					prev = tmp;
				else if ((child = LEFT_ENTRY(tmp)) != NULL
				    && child->maxgap >= length)
					prev = tmp;
			}
		} else {
			if (tmp->end >= hint &&
			    (prev == NULL || tmp->end < prev->end)) {
				if (tmp->gap >= length)
					prev = tmp;
				else if ((child = RIGHT_ENTRY(tmp)) != NULL
				    && child->maxgap >= length)
					prev = tmp;
			}
		}
		if (tmp->next->start < hint + length)
			child = RIGHT_ENTRY(tmp);
		else if (tmp->end > hint)
			child = LEFT_ENTRY(tmp);
		else {
			if (tmp->gap >= length)
				break;
			if (topdown)
				child = LEFT_ENTRY(tmp);
			else
				child = RIGHT_ENTRY(tmp);
		}
		if (child == NULL || child->maxgap < length)
			break;
		tmp = child;
	}

	if (tmp != NULL && tmp->start < hint && hint < tmp->next->start) {
		/*
		 * Check if the entry that we found satifies the
		 * space requirement
		 */
		if (topdown) {
			if (hint > tmp->next->start - length)
				hint = tmp->next->start - length;
		} else {
			if (hint < tmp->end)
				hint = tmp->end;
		}
		switch (uvm_map_space_avail(&hint, length, uoffset, align,
		    flags, topdown, tmp)) {
		case 1:
			entry = tmp;
			goto found;
		case -1:
			goto wraparound;
		}
		if (tmp->gap >= length)
			goto listsearch;
	}
	if (prev == NULL)
		goto notfound;

	if (topdown) {
		KASSERT(orig_hint >= prev->next->start - length ||
		    prev->next->start - length > prev->next->start);
		hint = prev->next->start - length;
	} else {
		KASSERT(orig_hint <= prev->end);
		hint = prev->end;
	}
	switch (uvm_map_space_avail(&hint, length, uoffset, align,
	    flags, topdown, prev)) {
	case 1:
		entry = prev;
		goto found;
	case -1:
		goto wraparound;
	}
	if (prev->gap >= length)
		goto listsearch;

	if (topdown)
		tmp = LEFT_ENTRY(prev);
	else
		tmp = RIGHT_ENTRY(prev);
	for (;;) {
		KASSERT(tmp && tmp->maxgap >= length);
		if (topdown)
			child = RIGHT_ENTRY(tmp);
		else
			child = LEFT_ENTRY(tmp);
		if (child && child->maxgap >= length) {
			tmp = child;
			continue;
		}
		if (tmp->gap >= length)
			break;
		if (topdown)
			tmp = LEFT_ENTRY(tmp);
		else
			tmp = RIGHT_ENTRY(tmp);
	}

	if (topdown) {
		KASSERT(orig_hint >= tmp->next->start - length ||
		    tmp->next->start - length > tmp->next->start);
		hint = tmp->next->start - length;
	} else {
		KASSERT(orig_hint <= tmp->end);
		hint = tmp->end;
	}
	switch (uvm_map_space_avail(&hint, length, uoffset, align,
	    flags, topdown, tmp)) {
	case 1:
		entry = tmp;
		goto found;
	case -1:
		goto wraparound;
	}

	/*
	 * The tree fails to find an entry because of offset or alignment
	 * restrictions.  Search the list instead.
	 */
 listsearch:
	/*
	 * Look through the rest of the map, trying to fit a new region in
	 * the gap between existing regions, or after the very last region.
	 * note: entry->end = base VA of current gap,
	 *	 entry->next->start = VA of end of current gap
	 */

	for (;;) {
		/* Update hint for current gap. */
		hint = topdown ? entry->next->start - length : entry->end;

		/* See if it fits. */
		switch (uvm_map_space_avail(&hint, length, uoffset, align,
		    flags, topdown, entry)) {
		case 1:
			goto found;
		case -1:
			goto wraparound;
		}

		/* Advance to next/previous gap */
		if (topdown) {
			if (entry == &map->header) {
				UVMHIST_LOG(maphist, "<- failed (off start)",
				    0,0,0,0);
				goto notfound;
			}
			entry = entry->prev;
		} else {
			entry = entry->next;
			if (entry == &map->header) {
				UVMHIST_LOG(maphist, "<- failed (off end)",
				    0,0,0,0);
				goto notfound;
			}
		}
	}

 found:
	SAVE_HINT(map, map->hint, entry);
	*result = hint;
	UVMHIST_LOG(maphist,"<- got it!  (result=%#jx)", hint, 0,0,0);
	KASSERTMSG( topdown || hint >= orig_hint, "hint: %jx, orig_hint: %jx",
	    (uintmax_t)hint, (uintmax_t)orig_hint);
	KASSERTMSG(!topdown || hint <= orig_hint, "hint: %jx, orig_hint: %jx",
	    (uintmax_t)hint, (uintmax_t)orig_hint);
	KASSERT(entry->end <= hint);
	KASSERT(hint + length <= entry->next->start);
	return (entry);

 wraparound:
	UVMHIST_LOG(maphist, "<- failed (wrap around)", 0,0,0,0);

	return (NULL);

 notfound:
	UVMHIST_LOG(maphist, "<- failed (notfound)", 0,0,0,0);

	return (NULL);
}

/*
 *   U N M A P   -   m a i n   h e l p e r   f u n c t i o n s
 */

/*
 * uvm_unmap_remove: remove mappings from a vm_map (from "start" up to "stop")
 *
 * => caller must check alignment and size
 * => map must be locked by caller
 * => we return a list of map entries that we've remove from the map
 *    in "entry_list"
 */

void
uvm_unmap_remove(struct vm_map *map, vaddr_t start, vaddr_t end,
    struct vm_map_entry **entry_list /* OUT */, int flags)
{
	struct vm_map_entry *entry, *first_entry, *next;
	vaddr_t len;
<<<<<<< HEAD
	UVMHIST_FUNC("uvm_unmap_remove");
=======
	UVMHIST_FUNC(__func__);
>>>>>>> 34e80608
	UVMHIST_CALLARGS(maphist,"(map=%#jx, start=%#jx, end=%#jx)",
	    (uintptr_t)map, start, end, 0);
	VM_MAP_RANGE_CHECK(map, start, end);

	uvm_map_check(map, "unmap_remove entry");

	/*
	 * find first entry
	 */

	if (uvm_map_lookup_entry(map, start, &first_entry) == true) {
		/* clip and go... */
		entry = first_entry;
		UVM_MAP_CLIP_START(map, entry, start);
		/* critical!  prevents stale hint */
		SAVE_HINT(map, entry, entry->prev);
	} else {
		entry = first_entry->next;
	}

	/*
	 * save the free space hint
	 */

	if (map->first_free != &map->header && map->first_free->start >= start)
		map->first_free = entry->prev;

	/*
	 * note: we now re-use first_entry for a different task.  we remove
	 * a number of map entries from the map and save them in a linked
	 * list headed by "first_entry".  once we remove them from the map
	 * the caller should unlock the map and drop the references to the
	 * backing objects [c.f. uvm_unmap_detach].  the object is to
	 * separate unmapping from reference dropping.  why?
	 *   [1] the map has to be locked for unmapping
	 *   [2] the map need not be locked for reference dropping
	 *   [3] dropping references may trigger pager I/O, and if we hit
	 *       a pager that does synchronous I/O we may have to wait for it.
	 *   [4] we would like all waiting for I/O to occur with maps unlocked
	 *       so that we don't block other threads.
	 */

	first_entry = NULL;
	*entry_list = NULL;

	/*
	 * break up the area into map entry sized regions and unmap.  note
	 * that all mappings have to be removed before we can even consider
	 * dropping references to amaps or VM objects (otherwise we could end
	 * up with a mapping to a page on the free list which would be very bad)
	 */

	while ((entry != &map->header) && (entry->start < end)) {
		KASSERT((entry->flags & UVM_MAP_STATIC) == 0);

		UVM_MAP_CLIP_END(map, entry, end);
		next = entry->next;
		len = entry->end - entry->start;

		/*
		 * unwire before removing addresses from the pmap; otherwise
		 * unwiring will put the entries back into the pmap (XXX).
		 */

		if (VM_MAPENT_ISWIRED(entry)) {
			uvm_map_entry_unwire(map, entry);
		}
		if (flags & UVM_FLAG_VAONLY) {

			/* nothing */

		} else if ((map->flags & VM_MAP_PAGEABLE) == 0) {

			/*
			 * if the map is non-pageable, any pages mapped there
			 * must be wired and entered with pmap_kenter_pa(),
			 * and we should free any such pages immediately.
			 * this is mostly used for kmem_map.
			 */
			KASSERT(vm_map_pmap(map) == pmap_kernel());

			uvm_km_pgremove_intrsafe(map, entry->start, entry->end);
		} else if (UVM_ET_ISOBJ(entry) &&
			   UVM_OBJ_IS_KERN_OBJECT(entry->object.uvm_obj)) {
			panic("%s: kernel object %p %p\n",
			    __func__, map, entry);
		} else if (UVM_ET_ISOBJ(entry) || entry->aref.ar_amap) {
			/*
			 * remove mappings the standard way.  lock object
			 * and/or amap to ensure vm_page state does not
			 * change while in pmap_remove().
			 */

#ifdef __HAVE_UNLOCKED_PMAP /* XXX temporary */
			uvm_map_lock_entry(entry, RW_WRITER);
#else
			uvm_map_lock_entry(entry, RW_READER);
#endif
			pmap_remove(map->pmap, entry->start, entry->end);

			/*
			 * note: if map is dying, leave pmap_update() for
			 * later.  if the map is to be reused (exec) then
			 * pmap_update() will be called.  if the map is
			 * being disposed of (exit) then pmap_destroy()
			 * will be called.
			 */

			if ((map->flags & VM_MAP_DYING) == 0) {
				pmap_update(vm_map_pmap(map));
			} else {
				KASSERT(vm_map_pmap(map) != pmap_kernel());
			}

			uvm_map_unlock_entry(entry);
		}

#if defined(UVMDEBUG)
		/*
		 * check if there's remaining mapping,
		 * which is a bug in caller.
		 */

		vaddr_t va;
		for (va = entry->start; va < entry->end;
		    va += PAGE_SIZE) {
			if (pmap_extract(vm_map_pmap(map), va, NULL)) {
				panic("%s: %#"PRIxVADDR" has mapping",
				    __func__, va);
			}
		}

		if (VM_MAP_IS_KERNEL(map) && (flags & UVM_FLAG_NOWAIT) == 0) {
			uvm_km_check_empty(map, entry->start,
			    entry->end);
		}
#endif /* defined(UVMDEBUG) */

		/*
		 * remove entry from map and put it on our list of entries
		 * that we've nuked.  then go to next entry.
		 */

		UVMHIST_LOG(maphist, "  removed map entry %#jx",
		    (uintptr_t)entry, 0, 0, 0);

		/* critical!  prevents stale hint */
		SAVE_HINT(map, entry, entry->prev);

		uvm_map_entry_unlink(map, entry);
		KASSERT(map->size >= len);
		map->size -= len;
		entry->prev = NULL;
		entry->next = first_entry;
		first_entry = entry;
		entry = next;
	}

	uvm_map_check(map, "unmap_remove leave");

	/*
	 * now we've cleaned up the map and are ready for the caller to drop
	 * references to the mapped objects.
	 */

	*entry_list = first_entry;
	UVMHIST_LOG(maphist,"<- done!", 0, 0, 0, 0);

	if (map->flags & VM_MAP_WANTVA) {
		mutex_enter(&map->misc_lock);
		map->flags &= ~VM_MAP_WANTVA;
		cv_broadcast(&map->cv);
		mutex_exit(&map->misc_lock);
	}
}

/*
 * uvm_unmap_detach: drop references in a chain of map entries
 *
 * => we will free the map entries as we traverse the list.
 */

void
uvm_unmap_detach(struct vm_map_entry *first_entry, int flags)
{
	struct vm_map_entry *next_entry;
	UVMHIST_FUNC(__func__); UVMHIST_CALLED(maphist);

	while (first_entry) {
		KASSERT(!VM_MAPENT_ISWIRED(first_entry));
		UVMHIST_LOG(maphist,
		    "  detach %#jx: amap=%#jx, obj=%#jx, submap?=%jd",
		    (uintptr_t)first_entry,
		    (uintptr_t)first_entry->aref.ar_amap,
		    (uintptr_t)first_entry->object.uvm_obj,
		    UVM_ET_ISSUBMAP(first_entry));

		/*
		 * drop reference to amap, if we've got one
		 */

		if (first_entry->aref.ar_amap)
			uvm_map_unreference_amap(first_entry, flags);

		/*
		 * drop reference to our backing object, if we've got one
		 */

		KASSERT(!UVM_ET_ISSUBMAP(first_entry));
		if (UVM_ET_ISOBJ(first_entry) &&
		    first_entry->object.uvm_obj->pgops->pgo_detach) {
			(*first_entry->object.uvm_obj->pgops->pgo_detach)
				(first_entry->object.uvm_obj);
		}
		next_entry = first_entry->next;
		uvm_mapent_free(first_entry);
		first_entry = next_entry;
	}
	UVMHIST_LOG(maphist, "<- done", 0,0,0,0);
}

/*
 *   E X T R A C T I O N   F U N C T I O N S
 */

/*
 * uvm_map_reserve: reserve space in a vm_map for future use.
 *
 * => we reserve space in a map by putting a dummy map entry in the
 *    map (dummy means obj=NULL, amap=NULL, prot=VM_PROT_NONE)
 * => map should be unlocked (we will write lock it)
 * => we return true if we were able to reserve space
 * => XXXCDC: should be inline?
 */

int
uvm_map_reserve(struct vm_map *map, vsize_t size,
    vaddr_t offset	/* hint for pmap_prefer */,
    vsize_t align	/* alignment */,
    vaddr_t *raddr	/* IN:hint, OUT: reserved VA */,
    uvm_flag_t flags	/* UVM_FLAG_FIXED or UVM_FLAG_COLORMATCH or 0 */)
{
<<<<<<< HEAD
	UVMHIST_FUNC("uvm_map_reserve");
=======
	UVMHIST_FUNC(__func__);
>>>>>>> 34e80608
	UVMHIST_CALLARGS(maphist, "(map=%#jx, size=%#jx, offset=%#jx, addr=%#jx)",
	    (uintptr_t)map, size, offset, (uintptr_t)raddr);

	size = round_page(size);

	/*
	 * reserve some virtual space.
	 */

	if (uvm_map(map, raddr, size, NULL, offset, align,
	    UVM_MAPFLAG(UVM_PROT_NONE, UVM_PROT_NONE, UVM_INH_NONE,
	    UVM_ADV_RANDOM, UVM_FLAG_NOMERGE|flags)) != 0) {
	    UVMHIST_LOG(maphist, "<- done (no VM)", 0,0,0,0);
		return (false);
	}

	UVMHIST_LOG(maphist, "<- done (*raddr=%#jx)", *raddr,0,0,0);
	return (true);
}

/*
 * uvm_map_replace: replace a reserved (blank) area of memory with
 * real mappings.
 *
 * => caller must WRITE-LOCK the map
 * => we return true if replacement was a success
 * => we expect the newents chain to have nnewents entrys on it and
 *    we expect newents->prev to point to the last entry on the list
 * => note newents is allowed to be NULL
 */

static int
uvm_map_replace(struct vm_map *map, vaddr_t start, vaddr_t end,
    struct vm_map_entry *newents, int nnewents, vsize_t nsize,
    struct vm_map_entry **oldentryp)
{
	struct vm_map_entry *oldent, *last;

	uvm_map_check(map, "map_replace entry");

	/*
	 * first find the blank map entry at the specified address
	 */

	if (!uvm_map_lookup_entry(map, start, &oldent)) {
		return (false);
	}

	/*
	 * check to make sure we have a proper blank entry
	 */

	if (end < oldent->end) {
		UVM_MAP_CLIP_END(map, oldent, end);
	}
	if (oldent->start != start || oldent->end != end ||
	    oldent->object.uvm_obj != NULL || oldent->aref.ar_amap != NULL) {
		return (false);
	}

#ifdef DIAGNOSTIC

	/*
	 * sanity check the newents chain
	 */

	{
		struct vm_map_entry *tmpent = newents;
		int nent = 0;
		vsize_t sz = 0;
		vaddr_t cur = start;

		while (tmpent) {
			nent++;
			sz += tmpent->end - tmpent->start;
			if (tmpent->start < cur)
				panic("uvm_map_replace1");
			if (tmpent->start >= tmpent->end || tmpent->end > end) {
				panic("uvm_map_replace2: "
				    "tmpent->start=%#"PRIxVADDR
				    ", tmpent->end=%#"PRIxVADDR
				    ", end=%#"PRIxVADDR,
				    tmpent->start, tmpent->end, end);
			}
			cur = tmpent->end;
			if (tmpent->next) {
				if (tmpent->next->prev != tmpent)
					panic("uvm_map_replace3");
			} else {
				if (newents->prev != tmpent)
					panic("uvm_map_replace4");
			}
			tmpent = tmpent->next;
		}
		if (nent != nnewents)
			panic("uvm_map_replace5");
		if (sz != nsize)
			panic("uvm_map_replace6");
	}
#endif

	/*
	 * map entry is a valid blank!   replace it.   (this does all the
	 * work of map entry link/unlink...).
	 */

	if (newents) {
		last = newents->prev;

		/* critical: flush stale hints out of map */
		SAVE_HINT(map, map->hint, newents);
		if (map->first_free == oldent)
			map->first_free = last;

		last->next = oldent->next;
		last->next->prev = last;

		/* Fix RB tree */
		uvm_rb_remove(map, oldent);

		newents->prev = oldent->prev;
		newents->prev->next = newents;
		map->nentries = map->nentries + (nnewents - 1);

		/* Fixup the RB tree */
		{
			int i;
			struct vm_map_entry *tmp;

			tmp = newents;
			for (i = 0; i < nnewents && tmp; i++) {
				uvm_rb_insert(map, tmp);
				tmp = tmp->next;
			}
		}
	} else {
		/* NULL list of new entries: just remove the old one */
		clear_hints(map, oldent);
		uvm_map_entry_unlink(map, oldent);
	}
	map->size -= end - start - nsize;

	uvm_map_check(map, "map_replace leave");

	/*
	 * now we can free the old blank entry and return.
	 */

	*oldentryp = oldent;
	return (true);
}

/*
 * uvm_map_extract: extract a mapping from a map and put it somewhere
 *	(maybe removing the old mapping)
 *
 * => maps should be unlocked (we will write lock them)
 * => returns 0 on success, error code otherwise
 * => start must be page aligned
 * => len must be page sized
 * => flags:
 *      UVM_EXTRACT_REMOVE: remove mappings from srcmap
 *      UVM_EXTRACT_CONTIG: abort if unmapped area (advisory only)
 *      UVM_EXTRACT_QREF: for a temporary extraction do quick obj refs
 *      UVM_EXTRACT_FIXPROT: set prot to maxprot as we go
 *      UVM_EXTRACT_PROT_ALL: set prot to UVM_PROT_ALL as we go
 *    >>>NOTE: if you set REMOVE, you are not allowed to use CONTIG or QREF!<<<
 *    >>>NOTE: QREF's must be unmapped via the QREF path, thus should only
 *             be used from within the kernel in a kernel level map <<<
 */

int
uvm_map_extract(struct vm_map *srcmap, vaddr_t start, vsize_t len,
    struct vm_map *dstmap, vaddr_t *dstaddrp, int flags)
{
	vaddr_t dstaddr, end, newend, oldoffset, fudge, orig_fudge;
	struct vm_map_entry *chain, *endchain, *entry, *orig_entry, *newentry,
	    *deadentry, *oldentry;
	struct vm_map_entry *resentry = NULL; /* a dummy reservation entry */
	vsize_t elen __unused;
	int nchain, error, copy_ok;
	vsize_t nsize;
<<<<<<< HEAD
	UVMHIST_FUNC("uvm_map_extract");
=======
	UVMHIST_FUNC(__func__);
>>>>>>> 34e80608
	UVMHIST_CALLARGS(maphist,"(srcmap=%#jx,start=%#jx, len=%#jx",
	    (uintptr_t)srcmap, start, len, 0);
	UVMHIST_LOG(maphist," ...,dstmap=%#jx, flags=%#jx)",
	    (uintptr_t)dstmap, flags, 0, 0);

	/*
	 * step 0: sanity check: start must be on a page boundary, length
	 * must be page sized.  can't ask for CONTIG/QREF if you asked for
	 * REMOVE.
	 */

	KASSERT((start & PAGE_MASK) == 0 && (len & PAGE_MASK) == 0);
	KASSERT((flags & UVM_EXTRACT_REMOVE) == 0 ||
		(flags & (UVM_EXTRACT_CONTIG|UVM_EXTRACT_QREF)) == 0);

	/*
	 * step 1: reserve space in the target map for the extracted area
	 */

	if ((flags & UVM_EXTRACT_RESERVED) == 0) {
		dstaddr = vm_map_min(dstmap);
		if (!uvm_map_reserve(dstmap, len, start,
		    atop(start) & uvmexp.colormask, &dstaddr,
		    UVM_FLAG_COLORMATCH))
			return (ENOMEM);
		KASSERT((atop(start ^ dstaddr) & uvmexp.colormask) == 0);
		*dstaddrp = dstaddr;	/* pass address back to caller */
		UVMHIST_LOG(maphist, "  dstaddr=%#jx", dstaddr,0,0,0);
	} else {
		dstaddr = *dstaddrp;
	}

	/*
	 * step 2: setup for the extraction process loop by init'ing the
	 * map entry chain, locking src map, and looking up the first useful
	 * entry in the map.
	 */

	end = start + len;
	newend = dstaddr + len;
	chain = endchain = NULL;
	nchain = 0;
	nsize = 0;
	vm_map_lock(srcmap);

	if (uvm_map_lookup_entry(srcmap, start, &entry)) {

		/* "start" is within an entry */
		if (flags & UVM_EXTRACT_QREF) {

			/*
			 * for quick references we don't clip the entry, so
			 * the entry may map space "before" the starting
			 * virtual address... this is the "fudge" factor
			 * (which can be non-zero only the first time
			 * through the "while" loop in step 3).
			 */

			fudge = start - entry->start;
		} else {

			/*
			 * normal reference: we clip the map to fit (thus
			 * fudge is zero)
			 */

			UVM_MAP_CLIP_START(srcmap, entry, start);
			SAVE_HINT(srcmap, srcmap->hint, entry->prev);
			fudge = 0;
		}
	} else {

		/* "start" is not within an entry ... skip to next entry */
		if (flags & UVM_EXTRACT_CONTIG) {
			error = EINVAL;
			goto bad;    /* definite hole here ... */
		}

		entry = entry->next;
		fudge = 0;
	}

	/* save values from srcmap for step 6 */
	orig_entry = entry;
	orig_fudge = fudge;

	/*
	 * step 3: now start looping through the map entries, extracting
	 * as we go.
	 */

	while (entry->start < end && entry != &srcmap->header) {

		/* if we are not doing a quick reference, clip it */
		if ((flags & UVM_EXTRACT_QREF) == 0)
			UVM_MAP_CLIP_END(srcmap, entry, end);

		/* clear needs_copy (allow chunking) */
		if (UVM_ET_ISNEEDSCOPY(entry)) {
			amap_copy(srcmap, entry,
			    AMAP_COPY_NOWAIT|AMAP_COPY_NOMERGE, start, end);
			if (UVM_ET_ISNEEDSCOPY(entry)) {  /* failed? */
				error = ENOMEM;
				goto bad;
			}

			/* amap_copy could clip (during chunk)!  update fudge */
			if (fudge) {
				fudge = start - entry->start;
				orig_fudge = fudge;
			}
		}

		/* calculate the offset of this from "start" */
		oldoffset = (entry->start + fudge) - start;

		/* allocate a new map entry */
		newentry = uvm_mapent_alloc(dstmap, 0);
		if (newentry == NULL) {
			error = ENOMEM;
			goto bad;
		}

		/* set up new map entry */
		newentry->next = NULL;
		newentry->prev = endchain;
		newentry->start = dstaddr + oldoffset;
		newentry->end =
		    newentry->start + (entry->end - (entry->start + fudge));
		if (newentry->end > newend || newentry->end < newentry->start)
			newentry->end = newend;
		newentry->object.uvm_obj = entry->object.uvm_obj;
		if (newentry->object.uvm_obj) {
			if (newentry->object.uvm_obj->pgops->pgo_reference)
				newentry->object.uvm_obj->pgops->
				    pgo_reference(newentry->object.uvm_obj);
			newentry->offset = entry->offset + fudge;
		} else {
			newentry->offset = 0;
		}
		newentry->etype = entry->etype;
		if (flags & UVM_EXTRACT_PROT_ALL) {
			newentry->protection = newentry->max_protection =
			    UVM_PROT_ALL;
		} else {
			newentry->protection = (flags & UVM_EXTRACT_FIXPROT) ?
			    entry->max_protection : entry->protection;
			newentry->max_protection = entry->max_protection;
		}
		newentry->inheritance = entry->inheritance;
		newentry->wired_count = 0;
		newentry->aref.ar_amap = entry->aref.ar_amap;
		if (newentry->aref.ar_amap) {
			newentry->aref.ar_pageoff =
			    entry->aref.ar_pageoff + (fudge >> PAGE_SHIFT);
			uvm_map_reference_amap(newentry, AMAP_SHARED |
			    ((flags & UVM_EXTRACT_QREF) ? AMAP_REFALL : 0));
		} else {
			newentry->aref.ar_pageoff = 0;
		}
		newentry->advice = entry->advice;
		if ((flags & UVM_EXTRACT_QREF) != 0) {
			newentry->flags |= UVM_MAP_NOMERGE;
		}

		/* now link it on the chain */
		nchain++;
		nsize += newentry->end - newentry->start;
		if (endchain == NULL) {
			chain = endchain = newentry;
		} else {
			endchain->next = newentry;
			endchain = newentry;
		}

		/* end of 'while' loop! */
		if ((flags & UVM_EXTRACT_CONTIG) && entry->end < end &&
		    (entry->next == &srcmap->header ||
		    entry->next->start != entry->end)) {
			error = EINVAL;
			goto bad;
		}
		entry = entry->next;
		fudge = 0;
	}

	/*
	 * step 4: close off chain (in format expected by uvm_map_replace)
	 */

	if (chain)
		chain->prev = endchain;

	/*
	 * step 5: attempt to lock the dest map so we can pmap_copy.
	 * note usage of copy_ok:
	 *   1 => dstmap locked, pmap_copy ok, and we "replace" here (step 5)
	 *   0 => dstmap unlocked, NO pmap_copy, and we will "replace" in step 7
	 */

	if (srcmap == dstmap || vm_map_lock_try(dstmap) == true) {
		copy_ok = 1;
		if (!uvm_map_replace(dstmap, dstaddr, dstaddr+len, chain,
		    nchain, nsize, &resentry)) {
			if (srcmap != dstmap)
				vm_map_unlock(dstmap);
			error = EIO;
			goto bad;
		}
	} else {
		copy_ok = 0;
		/* replace defered until step 7 */
	}

	/*
	 * step 6: traverse the srcmap a second time to do the following:
	 *  - if we got a lock on the dstmap do pmap_copy
	 *  - if UVM_EXTRACT_REMOVE remove the entries
	 * we make use of orig_entry and orig_fudge (saved in step 2)
	 */

	if (copy_ok || (flags & UVM_EXTRACT_REMOVE)) {

		/* purge possible stale hints from srcmap */
		if (flags & UVM_EXTRACT_REMOVE) {
			SAVE_HINT(srcmap, srcmap->hint, orig_entry->prev);
			if (srcmap->first_free != &srcmap->header &&
			    srcmap->first_free->start >= start)
				srcmap->first_free = orig_entry->prev;
		}

		entry = orig_entry;
		fudge = orig_fudge;
		deadentry = NULL;	/* for UVM_EXTRACT_REMOVE */

		while (entry->start < end && entry != &srcmap->header) {
			if (copy_ok) {
				oldoffset = (entry->start + fudge) - start;
				elen = MIN(end, entry->end) -
				    (entry->start + fudge);
				pmap_copy(dstmap->pmap, srcmap->pmap,
				    dstaddr + oldoffset, elen,
				    entry->start + fudge);
			}

			/* we advance "entry" in the following if statement */
			if (flags & UVM_EXTRACT_REMOVE) {
#ifdef __HAVE_UNLOCKED_PMAP /* XXX temporary */
				uvm_map_lock_entry(entry, RW_WRITER);
#else
				uvm_map_lock_entry(entry, RW_READER);
#endif
				pmap_remove(srcmap->pmap, entry->start,
						entry->end);
				uvm_map_unlock_entry(entry);
				oldentry = entry;	/* save entry */
				entry = entry->next;	/* advance */
				uvm_map_entry_unlink(srcmap, oldentry);
							/* add to dead list */
				oldentry->next = deadentry;
				deadentry = oldentry;
			} else {
				entry = entry->next;		/* advance */
			}

			/* end of 'while' loop */
			fudge = 0;
		}
		pmap_update(srcmap->pmap);

		/*
		 * unlock dstmap.  we will dispose of deadentry in
		 * step 7 if needed
		 */

		if (copy_ok && srcmap != dstmap)
			vm_map_unlock(dstmap);

	} else {
		deadentry = NULL;
	}

	/*
	 * step 7: we are done with the source map, unlock.   if copy_ok
	 * is 0 then we have not replaced the dummy mapping in dstmap yet
	 * and we need to do so now.
	 */

	vm_map_unlock(srcmap);
	if ((flags & UVM_EXTRACT_REMOVE) && deadentry)
		uvm_unmap_detach(deadentry, 0);   /* dispose of old entries */

	/* now do the replacement if we didn't do it in step 5 */
	if (copy_ok == 0) {
		vm_map_lock(dstmap);
		error = uvm_map_replace(dstmap, dstaddr, dstaddr+len, chain,
		    nchain, nsize, &resentry);
		vm_map_unlock(dstmap);

		if (error == false) {
			error = EIO;
			goto bad2;
		}
	}

	if (resentry != NULL)
		uvm_mapent_free(resentry);

	return (0);

	/*
	 * bad: failure recovery
	 */
bad:
	vm_map_unlock(srcmap);
bad2:			/* src already unlocked */
	if (chain)
		uvm_unmap_detach(chain,
		    (flags & UVM_EXTRACT_QREF) ? AMAP_REFALL : 0);

	if (resentry != NULL)
		uvm_mapent_free(resentry);

	if ((flags & UVM_EXTRACT_RESERVED) == 0) {
		uvm_unmap(dstmap, dstaddr, dstaddr+len);   /* ??? */
	}
	return (error);
}

/* end of extraction functions */

/*
 * uvm_map_submap: punch down part of a map into a submap
 *
 * => only the kernel_map is allowed to be submapped
 * => the purpose of submapping is to break up the locking granularity
 *	of a larger map
 * => the range specified must have been mapped previously with a uvm_map()
 *	call [with uobj==NULL] to create a blank map entry in the main map.
 *	[And it had better still be blank!]
 * => maps which contain submaps should never be copied or forked.
 * => to remove a submap, use uvm_unmap() on the main map
 *	and then uvm_map_deallocate() the submap.
 * => main map must be unlocked.
 * => submap must have been init'd and have a zero reference count.
 *	[need not be locked as we don't actually reference it]
 */

int
uvm_map_submap(struct vm_map *map, vaddr_t start, vaddr_t end,
    struct vm_map *submap)
{
	struct vm_map_entry *entry;
	int error;

	vm_map_lock(map);
	VM_MAP_RANGE_CHECK(map, start, end);

	if (uvm_map_lookup_entry(map, start, &entry)) {
		UVM_MAP_CLIP_START(map, entry, start);
		UVM_MAP_CLIP_END(map, entry, end);	/* to be safe */
	} else {
		entry = NULL;
	}

	if (entry != NULL &&
	    entry->start == start && entry->end == end &&
	    entry->object.uvm_obj == NULL && entry->aref.ar_amap == NULL &&
	    !UVM_ET_ISCOPYONWRITE(entry) && !UVM_ET_ISNEEDSCOPY(entry)) {
		entry->etype |= UVM_ET_SUBMAP;
		entry->object.sub_map = submap;
		entry->offset = 0;
		uvm_map_reference(submap);
		error = 0;
	} else {
		error = EINVAL;
	}
	vm_map_unlock(map);

	return error;
}

/*
 * uvm_map_protect_user: change map protection on behalf of the user.
 * Enforces PAX settings as necessary.
 */
int
uvm_map_protect_user(struct lwp *l, vaddr_t start, vaddr_t end,
    vm_prot_t new_prot)
{
	int error;

	if ((error = PAX_MPROTECT_VALIDATE(l, new_prot)))
		return error;

	return uvm_map_protect(&l->l_proc->p_vmspace->vm_map, start, end,
	    new_prot, false);
}


/*
 * uvm_map_protect: change map protection
 *
 * => set_max means set max_protection.
 * => map must be unlocked.
 */

#define MASK(entry)	(UVM_ET_ISCOPYONWRITE(entry) ? \
			 ~VM_PROT_WRITE : VM_PROT_ALL)

int
uvm_map_protect(struct vm_map *map, vaddr_t start, vaddr_t end,
    vm_prot_t new_prot, bool set_max)
{
	struct vm_map_entry *current, *entry;
	int error = 0;
<<<<<<< HEAD
	UVMHIST_FUNC("uvm_map_protect");
=======
	UVMHIST_FUNC(__func__);
>>>>>>> 34e80608
	UVMHIST_CALLARGS(maphist,"(map=%#jx,start=%#jx,end=%#jx,new_prot=%#jx)",
	    (uintptr_t)map, start, end, new_prot);

	vm_map_lock(map);
	VM_MAP_RANGE_CHECK(map, start, end);
	if (uvm_map_lookup_entry(map, start, &entry)) {
		UVM_MAP_CLIP_START(map, entry, start);
	} else {
		entry = entry->next;
	}

	/*
	 * make a first pass to check for protection violations.
	 */

	current = entry;
	while ((current != &map->header) && (current->start < end)) {
		if (UVM_ET_ISSUBMAP(current)) {
			error = EINVAL;
			goto out;
		}
		if ((new_prot & current->max_protection) != new_prot) {
			error = EACCES;
			goto out;
		}
		/*
		 * Don't allow VM_PROT_EXECUTE to be set on entries that
		 * point to vnodes that are associated with a NOEXEC file
		 * system.
		 */
		if (UVM_ET_ISOBJ(current) &&
		    UVM_OBJ_IS_VNODE(current->object.uvm_obj)) {
			struct vnode *vp =
			    (struct vnode *) current->object.uvm_obj;

			if ((new_prot & VM_PROT_EXECUTE) != 0 &&
			    (vp->v_mount->mnt_flag & MNT_NOEXEC) != 0) {
				error = EACCES;
				goto out;
			}
		}

		current = current->next;
	}

	/* go back and fix up protections (no need to clip this time). */

	current = entry;
	while ((current != &map->header) && (current->start < end)) {
		vm_prot_t old_prot;

		UVM_MAP_CLIP_END(map, current, end);
		old_prot = current->protection;
		if (set_max)
			current->protection =
			    (current->max_protection = new_prot) & old_prot;
		else
			current->protection = new_prot;

		/*
		 * update physical map if necessary.  worry about copy-on-write
		 * here -- CHECK THIS XXX
		 */

		if (current->protection != old_prot) {
			/* update pmap! */
#ifdef __HAVE_UNLOCKED_PMAP /* XXX temporary */
			uvm_map_lock_entry(current, RW_WRITER);
#else
			uvm_map_lock_entry(current, RW_READER);
#endif
			pmap_protect(map->pmap, current->start, current->end,
			    current->protection & MASK(current));
			uvm_map_unlock_entry(current);

			/*
			 * If this entry points at a vnode, and the
			 * protection includes VM_PROT_EXECUTE, mark
			 * the vnode as VEXECMAP.
			 */
			if (UVM_ET_ISOBJ(current)) {
				struct uvm_object *uobj =
				    current->object.uvm_obj;

				if (UVM_OBJ_IS_VNODE(uobj) &&
				    (current->protection & VM_PROT_EXECUTE)) {
					vn_markexec((struct vnode *) uobj);
				}
			}
		}

		/*
		 * If the map is configured to lock any future mappings,
		 * wire this entry now if the old protection was VM_PROT_NONE
		 * and the new protection is not VM_PROT_NONE.
		 */

		if ((map->flags & VM_MAP_WIREFUTURE) != 0 &&
		    VM_MAPENT_ISWIRED(current) == 0 &&
		    old_prot == VM_PROT_NONE &&
		    new_prot != VM_PROT_NONE) {

			/*
			 * We must call pmap_update() here because the
			 * pmap_protect() call above might have removed some
			 * pmap entries and uvm_map_pageable() might create
			 * some new pmap entries that rely on the prior
			 * removals being completely finished.
			 */

			pmap_update(map->pmap);

			if (uvm_map_pageable(map, current->start,
			    current->end, false,
			    UVM_LK_ENTER|UVM_LK_EXIT) != 0) {

				/*
				 * If locking the entry fails, remember the
				 * error if it's the first one.  Note we
				 * still continue setting the protection in
				 * the map, but will return the error
				 * condition regardless.
				 *
				 * XXX Ignore what the actual error is,
				 * XXX just call it a resource shortage
				 * XXX so that it doesn't get confused
				 * XXX what uvm_map_protect() itself would
				 * XXX normally return.
				 */

				error = ENOMEM;
			}
		}
		current = current->next;
	}
	pmap_update(map->pmap);

 out:
	vm_map_unlock(map);

	UVMHIST_LOG(maphist, "<- done, error=%jd",error,0,0,0);
	return error;
}

#undef  MASK

/*
 * uvm_map_inherit: set inheritance code for range of addrs in map.
 *
 * => map must be unlocked
 * => note that the inherit code is used during a "fork".  see fork
 *	code for details.
 */

int
uvm_map_inherit(struct vm_map *map, vaddr_t start, vaddr_t end,
    vm_inherit_t new_inheritance)
{
	struct vm_map_entry *entry, *temp_entry;
<<<<<<< HEAD
	UVMHIST_FUNC("uvm_map_inherit");
=======
	UVMHIST_FUNC(__func__);
>>>>>>> 34e80608
	UVMHIST_CALLARGS(maphist,"(map=%#jx,start=%#jx,end=%#jx,new_inh=%#jx)",
	    (uintptr_t)map, start, end, new_inheritance);

	switch (new_inheritance) {
	case MAP_INHERIT_NONE:
	case MAP_INHERIT_COPY:
	case MAP_INHERIT_SHARE:
	case MAP_INHERIT_ZERO:
		break;
	default:
		UVMHIST_LOG(maphist,"<- done (INVALID ARG)",0,0,0,0);
		return EINVAL;
	}

	vm_map_lock(map);
	VM_MAP_RANGE_CHECK(map, start, end);
	if (uvm_map_lookup_entry(map, start, &temp_entry)) {
		entry = temp_entry;
		UVM_MAP_CLIP_START(map, entry, start);
	}  else {
		entry = temp_entry->next;
	}
	while ((entry != &map->header) && (entry->start < end)) {
		UVM_MAP_CLIP_END(map, entry, end);
		entry->inheritance = new_inheritance;
		entry = entry->next;
	}
	vm_map_unlock(map);
	UVMHIST_LOG(maphist,"<- done (OK)",0,0,0,0);
	return 0;
}

/*
 * uvm_map_advice: set advice code for range of addrs in map.
 *
 * => map must be unlocked
 */

int
uvm_map_advice(struct vm_map *map, vaddr_t start, vaddr_t end, int new_advice)
{
	struct vm_map_entry *entry, *temp_entry;
<<<<<<< HEAD
	UVMHIST_FUNC("uvm_map_advice");
=======
	UVMHIST_FUNC(__func__);
>>>>>>> 34e80608
	UVMHIST_CALLARGS(maphist,"(map=%#jx,start=%#jx,end=%#jx,new_adv=%#jx)",
	    (uintptr_t)map, start, end, new_advice);

	vm_map_lock(map);
	VM_MAP_RANGE_CHECK(map, start, end);
	if (uvm_map_lookup_entry(map, start, &temp_entry)) {
		entry = temp_entry;
		UVM_MAP_CLIP_START(map, entry, start);
	} else {
		entry = temp_entry->next;
	}

	/*
	 * XXXJRT: disallow holes?
	 */

	while ((entry != &map->header) && (entry->start < end)) {
		UVM_MAP_CLIP_END(map, entry, end);

		switch (new_advice) {
		case MADV_NORMAL:
		case MADV_RANDOM:
		case MADV_SEQUENTIAL:
			/* nothing special here */
			break;

		default:
			vm_map_unlock(map);
			UVMHIST_LOG(maphist,"<- done (INVALID ARG)",0,0,0,0);
			return EINVAL;
		}
		entry->advice = new_advice;
		entry = entry->next;
	}

	vm_map_unlock(map);
	UVMHIST_LOG(maphist,"<- done (OK)",0,0,0,0);
	return 0;
}

/*
 * uvm_map_willneed: apply MADV_WILLNEED
 */

int
uvm_map_willneed(struct vm_map *map, vaddr_t start, vaddr_t end)
{
	struct vm_map_entry *entry;
<<<<<<< HEAD
	UVMHIST_FUNC("uvm_map_willneed");
=======
	UVMHIST_FUNC(__func__);
>>>>>>> 34e80608
	UVMHIST_CALLARGS(maphist,"(map=%#jx,start=%#jx,end=%#jx)",
	    (uintptr_t)map, start, end, 0);

	vm_map_lock_read(map);
	VM_MAP_RANGE_CHECK(map, start, end);
	if (!uvm_map_lookup_entry(map, start, &entry)) {
		entry = entry->next;
	}
	while (entry->start < end) {
		struct vm_amap * const amap = entry->aref.ar_amap;
		struct uvm_object * const uobj = entry->object.uvm_obj;

		KASSERT(entry != &map->header);
		KASSERT(start < entry->end);
		/*
		 * For now, we handle only the easy but commonly-requested case.
		 * ie. start prefetching of backing uobj pages.
		 *
		 * XXX It might be useful to pmap_enter() the already-in-core
		 * pages by inventing a "weak" mode for uvm_fault() which would
		 * only do the PGO_LOCKED pgo_get().
		 */
		if (UVM_ET_ISOBJ(entry) && amap == NULL && uobj != NULL) {
			off_t offset;
			off_t size;

			offset = entry->offset;
			if (start < entry->start) {
				offset += entry->start - start;
			}
			size = entry->offset + (entry->end - entry->start);
			if (entry->end < end) {
				size -= end - entry->end;
			}
			uvm_readahead(uobj, offset, size);
		}
		entry = entry->next;
	}
	vm_map_unlock_read(map);
	UVMHIST_LOG(maphist,"<- done (OK)",0,0,0,0);
	return 0;
}

/*
 * uvm_map_pageable: sets the pageability of a range in a map.
 *
 * => wires map entries.  should not be used for transient page locking.
 *	for that, use uvm_fault_wire()/uvm_fault_unwire() (see uvm_vslock()).
 * => regions specified as not pageable require lock-down (wired) memory
 *	and page tables.
 * => map must never be read-locked
 * => if islocked is true, map is already write-locked
 * => we always unlock the map, since we must downgrade to a read-lock
 *	to call uvm_fault_wire()
 * => XXXCDC: check this and try and clean it up.
 */

int
uvm_map_pageable(struct vm_map *map, vaddr_t start, vaddr_t end,
    bool new_pageable, int lockflags)
{
	struct vm_map_entry *entry, *start_entry, *failed_entry;
	int rv;
#ifdef DIAGNOSTIC
	u_int timestamp_save;
#endif
<<<<<<< HEAD
	UVMHIST_FUNC("uvm_map_pageable");
=======
	UVMHIST_FUNC(__func__);
>>>>>>> 34e80608
	UVMHIST_CALLARGS(maphist,"(map=%#jx,start=%#jx,end=%#jx,new_pageable=%ju)",
	    (uintptr_t)map, start, end, new_pageable);
	KASSERT(map->flags & VM_MAP_PAGEABLE);

	if ((lockflags & UVM_LK_ENTER) == 0)
		vm_map_lock(map);
	VM_MAP_RANGE_CHECK(map, start, end);

	/*
	 * only one pageability change may take place at one time, since
	 * uvm_fault_wire assumes it will be called only once for each
	 * wiring/unwiring.  therefore, we have to make sure we're actually
	 * changing the pageability for the entire region.  we do so before
	 * making any changes.
	 */

	if (uvm_map_lookup_entry(map, start, &start_entry) == false) {
		if ((lockflags & UVM_LK_EXIT) == 0)
			vm_map_unlock(map);

		UVMHIST_LOG(maphist,"<- done (fault)",0,0,0,0);
		return EFAULT;
	}
	entry = start_entry;

	if (start == end) {		/* nothing required */
		if ((lockflags & UVM_LK_EXIT) == 0)
			vm_map_unlock(map);

		UVMHIST_LOG(maphist,"<- done (nothing)",0,0,0,0);
		return 0;
	}

	/*
	 * handle wiring and unwiring separately.
	 */

	if (new_pageable) {		/* unwire */
		UVM_MAP_CLIP_START(map, entry, start);

		/*
		 * unwiring.  first ensure that the range to be unwired is
		 * really wired down and that there are no holes.
		 */

		while ((entry != &map->header) && (entry->start < end)) {
			if (entry->wired_count == 0 ||
			    (entry->end < end &&
			     (entry->next == &map->header ||
			      entry->next->start > entry->end))) {
				if ((lockflags & UVM_LK_EXIT) == 0)
					vm_map_unlock(map);
				UVMHIST_LOG(maphist, "<- done (INVAL)",0,0,0,0);
				return EINVAL;
			}
			entry = entry->next;
		}

		/*
		 * POSIX 1003.1b - a single munlock call unlocks a region,
		 * regardless of the number of mlock calls made on that
		 * region.
		 */

		entry = start_entry;
		while ((entry != &map->header) && (entry->start < end)) {
			UVM_MAP_CLIP_END(map, entry, end);
			if (VM_MAPENT_ISWIRED(entry))
				uvm_map_entry_unwire(map, entry);
			entry = entry->next;
		}
		if ((lockflags & UVM_LK_EXIT) == 0)
			vm_map_unlock(map);
		UVMHIST_LOG(maphist,"<- done (OK UNWIRE)",0,0,0,0);
		return 0;
	}

	/*
	 * wire case: in two passes [XXXCDC: ugly block of code here]
	 *
	 * 1: holding the write lock, we create any anonymous maps that need
	 *    to be created.  then we clip each map entry to the region to
	 *    be wired and increment its wiring count.
	 *
	 * 2: we downgrade to a read lock, and call uvm_fault_wire to fault
	 *    in the pages for any newly wired area (wired_count == 1).
	 *
	 *    downgrading to a read lock for uvm_fault_wire avoids a possible
	 *    deadlock with another thread that may have faulted on one of
	 *    the pages to be wired (it would mark the page busy, blocking
	 *    us, then in turn block on the map lock that we hold).  because
	 *    of problems in the recursive lock package, we cannot upgrade
	 *    to a write lock in vm_map_lookup.  thus, any actions that
	 *    require the write lock must be done beforehand.  because we
	 *    keep the read lock on the map, the copy-on-write status of the
	 *    entries we modify here cannot change.
	 */

	while ((entry != &map->header) && (entry->start < end)) {
		if (VM_MAPENT_ISWIRED(entry) == 0) { /* not already wired? */

			/*
			 * perform actions of vm_map_lookup that need the
			 * write lock on the map: create an anonymous map
			 * for a copy-on-write region, or an anonymous map
			 * for a zero-fill region.  (XXXCDC: submap case
			 * ok?)
			 */

			if (!UVM_ET_ISSUBMAP(entry)) {  /* not submap */
				if (UVM_ET_ISNEEDSCOPY(entry) &&
				    ((entry->max_protection & VM_PROT_WRITE) ||
				     (entry->object.uvm_obj == NULL))) {
					amap_copy(map, entry, 0, start, end);
					/* XXXCDC: wait OK? */
				}
			}
		}
		UVM_MAP_CLIP_START(map, entry, start);
		UVM_MAP_CLIP_END(map, entry, end);
		entry->wired_count++;

		/*
		 * Check for holes
		 */

		if (entry->protection == VM_PROT_NONE ||
		    (entry->end < end &&
		     (entry->next == &map->header ||
		      entry->next->start > entry->end))) {

			/*
			 * found one.  amap creation actions do not need to
			 * be undone, but the wired counts need to be restored.
			 */

			while (entry != &map->header && entry->end > start) {
				entry->wired_count--;
				entry = entry->prev;
			}
			if ((lockflags & UVM_LK_EXIT) == 0)
				vm_map_unlock(map);
			UVMHIST_LOG(maphist,"<- done (INVALID WIRE)",0,0,0,0);
			return EINVAL;
		}
		entry = entry->next;
	}

	/*
	 * Pass 2.
	 */

#ifdef DIAGNOSTIC
	timestamp_save = map->timestamp;
#endif
	vm_map_busy(map);
	vm_map_unlock(map);

	rv = 0;
	entry = start_entry;
	while (entry != &map->header && entry->start < end) {
		if (entry->wired_count == 1) {
			rv = uvm_fault_wire(map, entry->start, entry->end,
			    entry->max_protection, 1);
			if (rv) {

				/*
				 * wiring failed.  break out of the loop.
				 * we'll clean up the map below, once we
				 * have a write lock again.
				 */

				break;
			}
		}
		entry = entry->next;
	}

	if (rv) {	/* failed? */

		/*
		 * Get back to an exclusive (write) lock.
		 */

		vm_map_lock(map);
		vm_map_unbusy(map);

#ifdef DIAGNOSTIC
		if (timestamp_save + 1 != map->timestamp)
			panic("uvm_map_pageable: stale map");
#endif

		/*
		 * first drop the wiring count on all the entries
		 * which haven't actually been wired yet.
		 */

		failed_entry = entry;
		while (entry != &map->header && entry->start < end) {
			entry->wired_count--;
			entry = entry->next;
		}

		/*
		 * now, unwire all the entries that were successfully
		 * wired above.
		 */

		entry = start_entry;
		while (entry != failed_entry) {
			entry->wired_count--;
			if (VM_MAPENT_ISWIRED(entry) == 0)
				uvm_map_entry_unwire(map, entry);
			entry = entry->next;
		}
		if ((lockflags & UVM_LK_EXIT) == 0)
			vm_map_unlock(map);
		UVMHIST_LOG(maphist, "<- done (RV=%jd)", rv,0,0,0);
		return (rv);
	}

	if ((lockflags & UVM_LK_EXIT) == 0) {
		vm_map_unbusy(map);
	} else {

		/*
		 * Get back to an exclusive (write) lock.
		 */

		vm_map_lock(map);
		vm_map_unbusy(map);
	}

	UVMHIST_LOG(maphist,"<- done (OK WIRE)",0,0,0,0);
	return 0;
}

/*
 * uvm_map_pageable_all: special case of uvm_map_pageable - affects
 * all mapped regions.
 *
 * => map must not be locked.
 * => if no flags are specified, all regions are unwired.
 * => XXXJRT: has some of the same problems as uvm_map_pageable() above.
 */

int
uvm_map_pageable_all(struct vm_map *map, int flags, vsize_t limit)
{
	struct vm_map_entry *entry, *failed_entry;
	vsize_t size;
	int rv;
#ifdef DIAGNOSTIC
	u_int timestamp_save;
#endif
<<<<<<< HEAD
	UVMHIST_FUNC("uvm_map_pageable_all");
=======
	UVMHIST_FUNC(__func__);
>>>>>>> 34e80608
	UVMHIST_CALLARGS(maphist,"(map=%#jx,flags=%#jx)", (uintptr_t)map, flags,
	    0, 0);

	KASSERT(map->flags & VM_MAP_PAGEABLE);

	vm_map_lock(map);

	/*
	 * handle wiring and unwiring separately.
	 */

	if (flags == 0) {			/* unwire */

		/*
		 * POSIX 1003.1b -- munlockall unlocks all regions,
		 * regardless of how many times mlockall has been called.
		 */

		for (entry = map->header.next; entry != &map->header;
		     entry = entry->next) {
			if (VM_MAPENT_ISWIRED(entry))
				uvm_map_entry_unwire(map, entry);
		}
		map->flags &= ~VM_MAP_WIREFUTURE;
		vm_map_unlock(map);
		UVMHIST_LOG(maphist,"<- done (OK UNWIRE)",0,0,0,0);
		return 0;
	}

	if (flags & MCL_FUTURE) {

		/*
		 * must wire all future mappings; remember this.
		 */

		map->flags |= VM_MAP_WIREFUTURE;
	}

	if ((flags & MCL_CURRENT) == 0) {

		/*
		 * no more work to do!
		 */

		UVMHIST_LOG(maphist,"<- done (OK no wire)",0,0,0,0);
		vm_map_unlock(map);
		return 0;
	}

	/*
	 * wire case: in three passes [XXXCDC: ugly block of code here]
	 *
	 * 1: holding the write lock, count all pages mapped by non-wired
	 *    entries.  if this would cause us to go over our limit, we fail.
	 *
	 * 2: still holding the write lock, we create any anonymous maps that
	 *    need to be created.  then we increment its wiring count.
	 *
	 * 3: we downgrade to a read lock, and call uvm_fault_wire to fault
	 *    in the pages for any newly wired area (wired_count == 1).
	 *
	 *    downgrading to a read lock for uvm_fault_wire avoids a possible
	 *    deadlock with another thread that may have faulted on one of
	 *    the pages to be wired (it would mark the page busy, blocking
	 *    us, then in turn block on the map lock that we hold).  because
	 *    of problems in the recursive lock package, we cannot upgrade
	 *    to a write lock in vm_map_lookup.  thus, any actions that
	 *    require the write lock must be done beforehand.  because we
	 *    keep the read lock on the map, the copy-on-write status of the
	 *    entries we modify here cannot change.
	 */

	for (size = 0, entry = map->header.next; entry != &map->header;
	     entry = entry->next) {
		if (entry->protection != VM_PROT_NONE &&
		    VM_MAPENT_ISWIRED(entry) == 0) { /* not already wired? */
			size += entry->end - entry->start;
		}
	}

	if (atop(size) + uvmexp.wired > uvmexp.wiredmax) {
		vm_map_unlock(map);
		return ENOMEM;
	}

	if (limit != 0 &&
	    (size + ptoa(pmap_wired_count(vm_map_pmap(map))) > limit)) {
		vm_map_unlock(map);
		return ENOMEM;
	}

	/*
	 * Pass 2.
	 */

	for (entry = map->header.next; entry != &map->header;
	     entry = entry->next) {
		if (entry->protection == VM_PROT_NONE)
			continue;
		if (VM_MAPENT_ISWIRED(entry) == 0) { /* not already wired? */

			/*
			 * perform actions of vm_map_lookup that need the
			 * write lock on the map: create an anonymous map
			 * for a copy-on-write region, or an anonymous map
			 * for a zero-fill region.  (XXXCDC: submap case
			 * ok?)
			 */

			if (!UVM_ET_ISSUBMAP(entry)) {	/* not submap */
				if (UVM_ET_ISNEEDSCOPY(entry) &&
				    ((entry->max_protection & VM_PROT_WRITE) ||
				     (entry->object.uvm_obj == NULL))) {
					amap_copy(map, entry, 0, entry->start,
					    entry->end);
					/* XXXCDC: wait OK? */
				}
			}
		}
		entry->wired_count++;
	}

	/*
	 * Pass 3.
	 */

#ifdef DIAGNOSTIC
	timestamp_save = map->timestamp;
#endif
	vm_map_busy(map);
	vm_map_unlock(map);

	rv = 0;
	for (entry = map->header.next; entry != &map->header;
	     entry = entry->next) {
		if (entry->wired_count == 1) {
			rv = uvm_fault_wire(map, entry->start, entry->end,
			    entry->max_protection, 1);
			if (rv) {

				/*
				 * wiring failed.  break out of the loop.
				 * we'll clean up the map below, once we
				 * have a write lock again.
				 */

				break;
			}
		}
	}

	if (rv) {

		/*
		 * Get back an exclusive (write) lock.
		 */

		vm_map_lock(map);
		vm_map_unbusy(map);

#ifdef DIAGNOSTIC
		if (timestamp_save + 1 != map->timestamp)
			panic("uvm_map_pageable_all: stale map");
#endif

		/*
		 * first drop the wiring count on all the entries
		 * which haven't actually been wired yet.
		 *
		 * Skip VM_PROT_NONE entries like we did above.
		 */

		failed_entry = entry;
		for (/* nothing */; entry != &map->header;
		     entry = entry->next) {
			if (entry->protection == VM_PROT_NONE)
				continue;
			entry->wired_count--;
		}

		/*
		 * now, unwire all the entries that were successfully
		 * wired above.
		 *
		 * Skip VM_PROT_NONE entries like we did above.
		 */

		for (entry = map->header.next; entry != failed_entry;
		     entry = entry->next) {
			if (entry->protection == VM_PROT_NONE)
				continue;
			entry->wired_count--;
			if (VM_MAPENT_ISWIRED(entry))
				uvm_map_entry_unwire(map, entry);
		}
		vm_map_unlock(map);
		UVMHIST_LOG(maphist,"<- done (RV=%jd)", rv,0,0,0);
		return (rv);
	}

	vm_map_unbusy(map);

	UVMHIST_LOG(maphist,"<- done (OK WIRE)",0,0,0,0);
	return 0;
}

/*
 * uvm_map_clean: clean out a map range
 *
 * => valid flags:
 *   if (flags & PGO_CLEANIT): dirty pages are cleaned first
 *   if (flags & PGO_SYNCIO): dirty pages are written synchronously
 *   if (flags & PGO_DEACTIVATE): any cached pages are deactivated after clean
 *   if (flags & PGO_FREE): any cached pages are freed after clean
 * => returns an error if any part of the specified range isn't mapped
 * => never a need to flush amap layer since the anonymous memory has
 *	no permanent home, but may deactivate pages there
 * => called from sys_msync() and sys_madvise()
 * => caller must not write-lock map (read OK).
 * => we may sleep while cleaning if SYNCIO [with map read-locked]
 */

int
uvm_map_clean(struct vm_map *map, vaddr_t start, vaddr_t end, int flags)
{
	struct vm_map_entry *current, *entry;
	struct uvm_object *uobj;
	struct vm_amap *amap;
	struct vm_anon *anon;
	struct vm_page *pg;
	vaddr_t offset;
	vsize_t size;
	voff_t uoff;
	int error, refs;
<<<<<<< HEAD
	UVMHIST_FUNC("uvm_map_clean");
=======
	UVMHIST_FUNC(__func__);
>>>>>>> 34e80608
	UVMHIST_CALLARGS(maphist,"(map=%#jx,start=%#jx,end=%#jx,flags=%#jx)",
	    (uintptr_t)map, start, end, flags);

	KASSERT((flags & (PGO_FREE|PGO_DEACTIVATE)) !=
		(PGO_FREE|PGO_DEACTIVATE));

	vm_map_lock_read(map);
	VM_MAP_RANGE_CHECK(map, start, end);
	if (uvm_map_lookup_entry(map, start, &entry) == false) {
		vm_map_unlock_read(map);
		return EFAULT;
	}

	/*
	 * Make a first pass to check for holes and wiring problems.
	 */

	for (current = entry; current->start < end; current = current->next) {
		if (UVM_ET_ISSUBMAP(current)) {
			vm_map_unlock_read(map);
			return EINVAL;
		}
		if ((flags & PGO_FREE) != 0 && VM_MAPENT_ISWIRED(entry)) {
			vm_map_unlock_read(map);
			return EBUSY;
		}
		if (end <= current->end) {
			break;
		}
		if (current->end != current->next->start) {
			vm_map_unlock_read(map);
			return EFAULT;
		}
	}

	error = 0;
	for (current = entry; start < end; current = current->next) {
		amap = current->aref.ar_amap;	/* upper layer */
		uobj = current->object.uvm_obj;	/* lower layer */
		KASSERT(start >= current->start);

		/*
		 * No amap cleaning necessary if:
		 *
		 *	(1) There's no amap.
		 *
		 *	(2) We're not deactivating or freeing pages.
		 */

		if (amap == NULL || (flags & (PGO_DEACTIVATE|PGO_FREE)) == 0)
			goto flush_object;

		offset = start - current->start;
		size = MIN(end, current->end) - start;

		amap_lock(amap, RW_WRITER);
		for ( ; size != 0; size -= PAGE_SIZE, offset += PAGE_SIZE) {
			anon = amap_lookup(&current->aref, offset);
			if (anon == NULL)
				continue;

			KASSERT(anon->an_lock == amap->am_lock);
			pg = anon->an_page;
			if (pg == NULL) {
				continue;
			}
			if (pg->flags & PG_BUSY) {
				continue;
			}

			switch (flags & (PGO_CLEANIT|PGO_FREE|PGO_DEACTIVATE)) {

			/*
			 * In these first 3 cases, we just deactivate the page.
			 */

			case PGO_CLEANIT|PGO_FREE:
			case PGO_CLEANIT|PGO_DEACTIVATE:
			case PGO_DEACTIVATE:
 deactivate_it:
				/*
				 * skip the page if it's loaned or wired,
				 * since it shouldn't be on a paging queue
				 * at all in these cases.
				 */

				if (pg->loan_count != 0 ||
				    pg->wire_count != 0) {
					continue;
				}
				KASSERT(pg->uanon == anon);
				uvm_pagelock(pg);
				uvm_pagedeactivate(pg);
				uvm_pageunlock(pg);
				continue;

			case PGO_FREE:

				/*
				 * If there are multiple references to
				 * the amap, just deactivate the page.
				 */

				if (amap_refs(amap) > 1)
					goto deactivate_it;

				/* skip the page if it's wired */
				if (pg->wire_count != 0) {
					continue;
				}
				amap_unadd(&current->aref, offset);
				refs = --anon->an_ref;
				if (refs == 0) {
					uvm_anfree(anon);
				}
				continue;
			}
		}
		amap_unlock(amap);

 flush_object:
		/*
		 * flush pages if we've got a valid backing object.
		 * note that we must always clean object pages before
		 * freeing them since otherwise we could reveal stale
		 * data from files.
		 */

		uoff = current->offset + (start - current->start);
		size = MIN(end, current->end) - start;
		if (uobj != NULL) {
			rw_enter(uobj->vmobjlock, RW_WRITER);
			if (uobj->pgops->pgo_put != NULL)
				error = (uobj->pgops->pgo_put)(uobj, uoff,
				    uoff + size, flags | PGO_CLEANIT);
			else
				error = 0;
		}
		start += size;
	}
	vm_map_unlock_read(map);
	return (error);
}


/*
 * uvm_map_checkprot: check protection in map
 *
 * => must allow specified protection in a fully allocated region.
 * => map must be read or write locked by caller.
 */

bool
uvm_map_checkprot(struct vm_map *map, vaddr_t start, vaddr_t end,
    vm_prot_t protection)
{
	struct vm_map_entry *entry;
	struct vm_map_entry *tmp_entry;

	if (!uvm_map_lookup_entry(map, start, &tmp_entry)) {
		return (false);
	}
	entry = tmp_entry;
	while (start < end) {
		if (entry == &map->header) {
			return (false);
		}

		/*
		 * no holes allowed
		 */

		if (start < entry->start) {
			return (false);
		}

		/*
		 * check protection associated with entry
		 */

		if ((entry->protection & protection) != protection) {
			return (false);
		}
		start = entry->end;
		entry = entry->next;
	}
	return (true);
}

/*
 * uvmspace_alloc: allocate a vmspace structure.
 *
 * - structure includes vm_map and pmap
 * - XXX: no locking on this structure
 * - refcnt set to 1, rest must be init'd by caller
 */
struct vmspace *
uvmspace_alloc(vaddr_t vmin, vaddr_t vmax, bool topdown)
{
	struct vmspace *vm;
	UVMHIST_FUNC(__func__); UVMHIST_CALLED(maphist);

	vm = pool_cache_get(&uvm_vmspace_cache, PR_WAITOK);
	uvmspace_init(vm, NULL, vmin, vmax, topdown);
	UVMHIST_LOG(maphist,"<- done (vm=%#jx)", (uintptr_t)vm, 0, 0, 0);
	return (vm);
}

/*
 * uvmspace_init: initialize a vmspace structure.
 *
 * - XXX: no locking on this structure
 * - refcnt set to 1, rest must be init'd by caller
 */
void
uvmspace_init(struct vmspace *vm, struct pmap *pmap, vaddr_t vmin,
    vaddr_t vmax, bool topdown)
{
<<<<<<< HEAD
	UVMHIST_FUNC("uvmspace_init");
=======
	UVMHIST_FUNC(__func__);
>>>>>>> 34e80608
	UVMHIST_CALLARGS(maphist, "(vm=%#jx, pmap=%#jx, vmin=%#jx, vmax=%#jx",
	    (uintptr_t)vm, (uintptr_t)pmap, vmin, vmax);
	UVMHIST_LOG(maphist, "   topdown=%ju)", topdown, 0, 0, 0);

	memset(vm, 0, sizeof(*vm));
	uvm_map_setup(&vm->vm_map, vmin, vmax, VM_MAP_PAGEABLE
	    | (topdown ? VM_MAP_TOPDOWN : 0)
	    );
	if (pmap)
		pmap_reference(pmap);
	else
		pmap = pmap_create();
	vm->vm_map.pmap = pmap;
	vm->vm_refcnt = 1;
	UVMHIST_LOG(maphist,"<- done",0,0,0,0);
}

/*
 * uvmspace_share: share a vmspace between two processes
 *
 * - used for vfork, threads(?)
 */

void
uvmspace_share(struct proc *p1, struct proc *p2)
{

	uvmspace_addref(p1->p_vmspace);
	p2->p_vmspace = p1->p_vmspace;
}

#if 0

/*
 * uvmspace_unshare: ensure that process "p" has its own, unshared, vmspace
 *
 * - XXX: no locking on vmspace
 */

void
uvmspace_unshare(struct lwp *l)
{
	struct proc *p = l->l_proc;
	struct vmspace *nvm, *ovm = p->p_vmspace;

	if (ovm->vm_refcnt == 1)
		/* nothing to do: vmspace isn't shared in the first place */
		return;

	/* make a new vmspace, still holding old one */
	nvm = uvmspace_fork(ovm);

	kpreempt_disable();
	pmap_deactivate(l);		/* unbind old vmspace */
	p->p_vmspace = nvm;
	pmap_activate(l);		/* switch to new vmspace */
	kpreempt_enable();

	uvmspace_free(ovm);		/* drop reference to old vmspace */
}

#endif


/*
 * uvmspace_spawn: a new process has been spawned and needs a vmspace
 */

void
uvmspace_spawn(struct lwp *l, vaddr_t start, vaddr_t end, bool topdown)
{
	struct proc *p = l->l_proc;
	struct vmspace *nvm;

#ifdef __HAVE_CPU_VMSPACE_EXEC
	cpu_vmspace_exec(l, start, end);
#endif

	nvm = uvmspace_alloc(start, end, topdown);
	kpreempt_disable();
	p->p_vmspace = nvm;
	pmap_activate(l);
	kpreempt_enable();
}

/*
 * uvmspace_exec: the process wants to exec a new program
 */

void
uvmspace_exec(struct lwp *l, vaddr_t start, vaddr_t end, bool topdown)
{
	struct proc *p = l->l_proc;
	struct vmspace *nvm, *ovm = p->p_vmspace;
	struct vm_map *map;
	int flags;

	KASSERT(ovm != NULL);
#ifdef __HAVE_CPU_VMSPACE_EXEC
	cpu_vmspace_exec(l, start, end);
#endif

	map = &ovm->vm_map;
	/*
	 * see if more than one process is using this vmspace...
	 */

	if (ovm->vm_refcnt == 1
	    && topdown == ((ovm->vm_map.flags & VM_MAP_TOPDOWN) != 0)) {

		/*
		 * if p is the only process using its vmspace then we can safely
		 * recycle that vmspace for the program that is being exec'd.
		 * But only if TOPDOWN matches the requested value for the new
		 * vm space!
		 */

		/*
		 * SYSV SHM semantics require us to kill all segments on an exec
		 */
		if (uvm_shmexit && ovm->vm_shm)
			(*uvm_shmexit)(ovm);

		/*
		 * POSIX 1003.1b -- "lock future mappings" is revoked
		 * when a process execs another program image.
		 */

		map->flags &= ~VM_MAP_WIREFUTURE;

		/*
		 * now unmap the old program.
		 *
		 * XXX set VM_MAP_DYING for the duration, so pmap_update()
		 * is not called until the pmap has been totally cleared out
		 * after pmap_remove_all(), or it can confuse some pmap
		 * implementations.  it would be nice to handle this by
		 * deferring the pmap_update() while it is known the address
		 * space is not visible to any user LWP other than curlwp,
		 * but there isn't an elegant way of inferring that right
		 * now.
		 */

		flags = pmap_remove_all(map->pmap) ? UVM_FLAG_VAONLY : 0;
		map->flags |= VM_MAP_DYING;
		uvm_unmap1(map, vm_map_min(map), vm_map_max(map), flags);
		map->flags &= ~VM_MAP_DYING;
		pmap_update(map->pmap);
		KASSERT(map->header.prev == &map->header);
		KASSERT(map->nentries == 0);

		/*
		 * resize the map
		 */

		vm_map_setmin(map, start);
		vm_map_setmax(map, end);
	} else {

		/*
		 * p's vmspace is being shared, so we can't reuse it for p since
		 * it is still being used for others.   allocate a new vmspace
		 * for p
		 */

		nvm = uvmspace_alloc(start, end, topdown);

		/*
		 * install new vmspace and drop our ref to the old one.
		 */

		kpreempt_disable();
		pmap_deactivate(l);
		p->p_vmspace = nvm;
		pmap_activate(l);
		kpreempt_enable();

		uvmspace_free(ovm);
	}
}

/*
 * uvmspace_addref: add a reference to a vmspace.
 */

void
uvmspace_addref(struct vmspace *vm)
{

	KASSERT((vm->vm_map.flags & VM_MAP_DYING) == 0);
	KASSERT(vm->vm_refcnt > 0);
	atomic_inc_uint(&vm->vm_refcnt);
}

/*
 * uvmspace_free: free a vmspace data structure
 */

void
uvmspace_free(struct vmspace *vm)
{
	struct vm_map_entry *dead_entries;
	struct vm_map *map = &vm->vm_map;
	int flags;

<<<<<<< HEAD
	UVMHIST_FUNC("uvmspace_free");
=======
	UVMHIST_FUNC(__func__);
>>>>>>> 34e80608
	UVMHIST_CALLARGS(maphist,"(vm=%#jx) ref=%jd", (uintptr_t)vm,
	    vm->vm_refcnt, 0, 0);
	if (atomic_dec_uint_nv(&vm->vm_refcnt) > 0)
		return;

	/*
	 * at this point, there should be no other references to the map.
	 * delete all of the mappings, then destroy the pmap.
	 */

	map->flags |= VM_MAP_DYING;
	flags = pmap_remove_all(map->pmap) ? UVM_FLAG_VAONLY : 0;

	/* Get rid of any SYSV shared memory segments. */
	if (uvm_shmexit && vm->vm_shm != NULL)
		(*uvm_shmexit)(vm);

	if (map->nentries) {
		uvm_unmap_remove(map, vm_map_min(map), vm_map_max(map),
		    &dead_entries, flags);
		if (dead_entries != NULL)
			uvm_unmap_detach(dead_entries, 0);
	}
	KASSERT(map->nentries == 0);
	KASSERT(map->size == 0);

	mutex_destroy(&map->misc_lock);
	rw_destroy(&map->lock);
	cv_destroy(&map->cv);
	pmap_destroy(map->pmap);
	pool_cache_put(&uvm_vmspace_cache, vm);
}

static struct vm_map_entry *
uvm_mapent_clone(struct vm_map *new_map, struct vm_map_entry *old_entry,
    int flags)
{
	struct vm_map_entry *new_entry;

	new_entry = uvm_mapent_alloc(new_map, 0);
	/* old_entry -> new_entry */
	uvm_mapent_copy(old_entry, new_entry);

	/* new pmap has nothing wired in it */
	new_entry->wired_count = 0;

	/*
	 * gain reference to object backing the map (can't
	 * be a submap, already checked this case).
	 */

	if (new_entry->aref.ar_amap)
		uvm_map_reference_amap(new_entry, flags);

	if (new_entry->object.uvm_obj &&
	    new_entry->object.uvm_obj->pgops->pgo_reference)
		new_entry->object.uvm_obj->pgops->pgo_reference(
			new_entry->object.uvm_obj);

	/* insert entry at end of new_map's entry list */
	uvm_map_entry_link(new_map, new_map->header.prev,
	    new_entry);

	return new_entry;
}

/*
 * share the mapping: this means we want the old and
 * new entries to share amaps and backing objects.
 */
static void
uvm_mapent_forkshared(struct vm_map *new_map, struct vm_map *old_map,
    struct vm_map_entry *old_entry)
{
	/*
	 * if the old_entry needs a new amap (due to prev fork)
	 * then we need to allocate it now so that we have
	 * something we own to share with the new_entry.   [in
	 * other words, we need to clear needs_copy]
	 */

	if (UVM_ET_ISNEEDSCOPY(old_entry)) {
		/* get our own amap, clears needs_copy */
		amap_copy(old_map, old_entry, AMAP_COPY_NOCHUNK,
		    0, 0);
		/* XXXCDC: WAITOK??? */
	}

	uvm_mapent_clone(new_map, old_entry, AMAP_SHARED);
}


static void
uvm_mapent_forkcopy(struct vm_map *new_map, struct vm_map *old_map,
    struct vm_map_entry *old_entry)
{
	struct vm_map_entry *new_entry;

	/*
	 * copy-on-write the mapping (using mmap's
	 * MAP_PRIVATE semantics)
	 *
	 * allocate new_entry, adjust reference counts.
	 * (note that new references are read-only).
	 */

	new_entry = uvm_mapent_clone(new_map, old_entry, 0);

	new_entry->etype |=
	    (UVM_ET_COPYONWRITE|UVM_ET_NEEDSCOPY);

	/*
	 * the new entry will need an amap.  it will either
	 * need to be copied from the old entry or created
	 * from scratch (if the old entry does not have an
	 * amap).  can we defer this process until later
	 * (by setting "needs_copy") or do we need to copy
	 * the amap now?
	 *
	 * we must copy the amap now if any of the following
	 * conditions hold:
	 * 1. the old entry has an amap and that amap is
	 *    being shared.  this means that the old (parent)
	 *    process is sharing the amap with another
	 *    process.  if we do not clear needs_copy here
	 *    we will end up in a situation where both the
	 *    parent and child process are refering to the
	 *    same amap with "needs_copy" set.  if the
	 *    parent write-faults, the fault routine will
	 *    clear "needs_copy" in the parent by allocating
	 *    a new amap.   this is wrong because the
	 *    parent is supposed to be sharing the old amap
	 *    and the new amap will break that.
	 *
	 * 2. if the old entry has an amap and a non-zero
	 *    wire count then we are going to have to call
	 *    amap_cow_now to avoid page faults in the
	 *    parent process.   since amap_cow_now requires
	 *    "needs_copy" to be clear we might as well
	 *    clear it here as well.
	 *
	 */

	if (old_entry->aref.ar_amap != NULL) {
		if ((amap_flags(old_entry->aref.ar_amap) & AMAP_SHARED) != 0 ||
		    VM_MAPENT_ISWIRED(old_entry)) {

			amap_copy(new_map, new_entry,
			    AMAP_COPY_NOCHUNK, 0, 0);
			/* XXXCDC: M_WAITOK ... ok? */
		}
	}

	/*
	 * if the parent's entry is wired down, then the
	 * parent process does not want page faults on
	 * access to that memory.  this means that we
	 * cannot do copy-on-write because we can't write
	 * protect the old entry.   in this case we
	 * resolve all copy-on-write faults now, using
	 * amap_cow_now.   note that we have already
	 * allocated any needed amap (above).
	 */

	if (VM_MAPENT_ISWIRED(old_entry)) {

		/*
		 * resolve all copy-on-write faults now
		 * (note that there is nothing to do if
		 * the old mapping does not have an amap).
		 */
		if (old_entry->aref.ar_amap)
			amap_cow_now(new_map, new_entry);

	} else {
		/*
		 * setup mappings to trigger copy-on-write faults
		 * we must write-protect the parent if it has
		 * an amap and it is not already "needs_copy"...
		 * if it is already "needs_copy" then the parent
		 * has already been write-protected by a previous
		 * fork operation.
		 */
		if (old_entry->aref.ar_amap &&
		    !UVM_ET_ISNEEDSCOPY(old_entry)) {
			if (old_entry->max_protection & VM_PROT_WRITE) {
#ifdef __HAVE_UNLOCKED_PMAP /* XXX temporary */
				uvm_map_lock_entry(old_entry, RW_WRITER);
#else
				uvm_map_lock_entry(old_entry, RW_READER);
#endif
				pmap_protect(old_map->pmap,
				    old_entry->start, old_entry->end,
				    old_entry->protection & ~VM_PROT_WRITE);
				uvm_map_unlock_entry(old_entry);
			}
			old_entry->etype |= UVM_ET_NEEDSCOPY;
		}
	}
}

/*
 * zero the mapping: the new entry will be zero initialized
 */
static void
uvm_mapent_forkzero(struct vm_map *new_map, struct vm_map *old_map,
    struct vm_map_entry *old_entry)
{
	struct vm_map_entry *new_entry;

	new_entry = uvm_mapent_clone(new_map, old_entry, 0);

	new_entry->etype |=
	    (UVM_ET_COPYONWRITE|UVM_ET_NEEDSCOPY);

	if (new_entry->aref.ar_amap) {
		uvm_map_unreference_amap(new_entry, 0);
		new_entry->aref.ar_pageoff = 0;
		new_entry->aref.ar_amap = NULL;
	}

	if (UVM_ET_ISOBJ(new_entry)) {
		if (new_entry->object.uvm_obj->pgops->pgo_detach)
			new_entry->object.uvm_obj->pgops->pgo_detach(
			    new_entry->object.uvm_obj);
		new_entry->object.uvm_obj = NULL;
		new_entry->etype &= ~UVM_ET_OBJ;
	}
}

/*
 *   F O R K   -   m a i n   e n t r y   p o i n t
 */
/*
 * uvmspace_fork: fork a process' main map
 *
 * => create a new vmspace for child process from parent.
 * => parent's map must not be locked.
 */

struct vmspace *
uvmspace_fork(struct vmspace *vm1)
{
	struct vmspace *vm2;
	struct vm_map *old_map = &vm1->vm_map;
	struct vm_map *new_map;
	struct vm_map_entry *old_entry;
	UVMHIST_FUNC(__func__); UVMHIST_CALLED(maphist);

	vm_map_lock(old_map);

	vm2 = uvmspace_alloc(vm_map_min(old_map), vm_map_max(old_map),
	    vm1->vm_map.flags & VM_MAP_TOPDOWN);
	memcpy(&vm2->vm_startcopy, &vm1->vm_startcopy,
	    (char *) (vm1 + 1) - (char *) &vm1->vm_startcopy);
	new_map = &vm2->vm_map;		  /* XXX */

	old_entry = old_map->header.next;
	new_map->size = old_map->size;

	/*
	 * go entry-by-entry
	 */

	while (old_entry != &old_map->header) {

		/*
		 * first, some sanity checks on the old entry
		 */

		KASSERT(!UVM_ET_ISSUBMAP(old_entry));
		KASSERT(UVM_ET_ISCOPYONWRITE(old_entry) ||
			!UVM_ET_ISNEEDSCOPY(old_entry));

		switch (old_entry->inheritance) {
		case MAP_INHERIT_NONE:
			/*
			 * drop the mapping, modify size
			 */
			new_map->size -= old_entry->end - old_entry->start;
			break;

		case MAP_INHERIT_SHARE:
			uvm_mapent_forkshared(new_map, old_map, old_entry);
			break;

		case MAP_INHERIT_COPY:
			uvm_mapent_forkcopy(new_map, old_map, old_entry);
			break;

		case MAP_INHERIT_ZERO:
			uvm_mapent_forkzero(new_map, old_map, old_entry);
			break;
		default:
			KASSERT(0);
			break;
		}
		old_entry = old_entry->next;
	}

	pmap_update(old_map->pmap);
	vm_map_unlock(old_map);

	if (uvm_shmfork && vm1->vm_shm)
		(*uvm_shmfork)(vm1, vm2);

#ifdef PMAP_FORK
	pmap_fork(vm1->vm_map.pmap, vm2->vm_map.pmap);
#endif

	UVMHIST_LOG(maphist,"<- done",0,0,0,0);
	return (vm2);
}


/*
 * uvm_mapent_trymerge: try to merge an entry with its neighbors.
 *
 * => called with map locked.
 * => return non zero if successfully merged.
 */

int
uvm_mapent_trymerge(struct vm_map *map, struct vm_map_entry *entry, int flags)
{
	struct uvm_object *uobj;
	struct vm_map_entry *next;
	struct vm_map_entry *prev;
	vsize_t size;
	int merged = 0;
	bool copying;
	int newetype;

	if (entry->aref.ar_amap != NULL) {
		return 0;
	}
	if ((entry->flags & UVM_MAP_NOMERGE) != 0) {
		return 0;
	}

	uobj = entry->object.uvm_obj;
	size = entry->end - entry->start;
	copying = (flags & UVM_MERGE_COPYING) != 0;
	newetype = copying ? (entry->etype & ~UVM_ET_NEEDSCOPY) : entry->etype;

	next = entry->next;
	if (next != &map->header &&
	    next->start == entry->end &&
	    ((copying && next->aref.ar_amap != NULL &&
	    amap_refs(next->aref.ar_amap) == 1) ||
	    (!copying && next->aref.ar_amap == NULL)) &&
	    UVM_ET_ISCOMPATIBLE(next, newetype,
	    uobj, entry->flags, entry->protection,
	    entry->max_protection, entry->inheritance, entry->advice,
	    entry->wired_count) &&
	    (uobj == NULL || entry->offset + size == next->offset)) {
		int error;

		if (copying) {
			error = amap_extend(next, size,
			    AMAP_EXTEND_NOWAIT|AMAP_EXTEND_BACKWARDS);
		} else {
			error = 0;
		}
		if (error == 0) {
			if (uobj) {
				if (uobj->pgops->pgo_detach) {
					uobj->pgops->pgo_detach(uobj);
				}
			}

			entry->end = next->end;
			clear_hints(map, next);
			uvm_map_entry_unlink(map, next);
			if (copying) {
				entry->aref = next->aref;
				entry->etype &= ~UVM_ET_NEEDSCOPY;
			}
			uvm_map_check(map, "trymerge forwardmerge");
			uvm_mapent_free(next);
			merged++;
		}
	}

	prev = entry->prev;
	if (prev != &map->header &&
	    prev->end == entry->start &&
	    ((copying && !merged && prev->aref.ar_amap != NULL &&
	    amap_refs(prev->aref.ar_amap) == 1) ||
	    (!copying && prev->aref.ar_amap == NULL)) &&
	    UVM_ET_ISCOMPATIBLE(prev, newetype,
	    uobj, entry->flags, entry->protection,
	    entry->max_protection, entry->inheritance, entry->advice,
	    entry->wired_count) &&
	    (uobj == NULL ||
	    prev->offset + prev->end - prev->start == entry->offset)) {
		int error;

		if (copying) {
			error = amap_extend(prev, size,
			    AMAP_EXTEND_NOWAIT|AMAP_EXTEND_FORWARDS);
		} else {
			error = 0;
		}
		if (error == 0) {
			if (uobj) {
				if (uobj->pgops->pgo_detach) {
					uobj->pgops->pgo_detach(uobj);
				}
				entry->offset = prev->offset;
			}

			entry->start = prev->start;
			clear_hints(map, prev);
			uvm_map_entry_unlink(map, prev);
			if (copying) {
				entry->aref = prev->aref;
				entry->etype &= ~UVM_ET_NEEDSCOPY;
			}
			uvm_map_check(map, "trymerge backmerge");
			uvm_mapent_free(prev);
			merged++;
		}
	}

	return merged;
}

/*
 * uvm_map_setup: init map
 *
 * => map must not be in service yet.
 */

void
uvm_map_setup(struct vm_map *map, vaddr_t vmin, vaddr_t vmax, int flags)
{

	rb_tree_init(&map->rb_tree, &uvm_map_tree_ops);
	map->header.next = map->header.prev = &map->header;
	map->nentries = 0;
	map->size = 0;
	map->ref_count = 1;
	vm_map_setmin(map, vmin);
	vm_map_setmax(map, vmax);
	map->flags = flags;
	map->first_free = &map->header;
	map->hint = &map->header;
	map->timestamp = 0;
	map->busy = NULL;

	rw_init(&map->lock);
	cv_init(&map->cv, "vm_map");
	mutex_init(&map->misc_lock, MUTEX_DRIVER, IPL_NONE);
}

/*
 *   U N M A P   -   m a i n   e n t r y   p o i n t
 */

/*
 * uvm_unmap1: remove mappings from a vm_map (from "start" up to "stop")
 *
 * => caller must check alignment and size
 * => map must be unlocked (we will lock it)
 * => flags is UVM_FLAG_QUANTUM or 0.
 */

void
uvm_unmap1(struct vm_map *map, vaddr_t start, vaddr_t end, int flags)
{
	struct vm_map_entry *dead_entries;
<<<<<<< HEAD
	UVMHIST_FUNC("uvm_unmap");
=======
	UVMHIST_FUNC(__func__);
>>>>>>> 34e80608
	UVMHIST_CALLARGS(maphist, "  (map=%#jx, start=%#jx, end=%#jx)",
	    (uintptr_t)map, start, end, 0);

	KASSERTMSG(start < end,
	    "%s: map %p: start %#jx < end %#jx", __func__, map,
	    (uintmax_t)start, (uintmax_t)end);
	if (map == kernel_map) {
		LOCKDEBUG_MEM_CHECK((void *)start, end - start);
	}

	/*
	 * work now done by helper functions.   wipe the pmap's and then
	 * detach from the dead entries...
	 */
	vm_map_lock(map);
	uvm_unmap_remove(map, start, end, &dead_entries, flags);
	vm_map_unlock(map);

	if (dead_entries != NULL)
		uvm_unmap_detach(dead_entries, 0);

	UVMHIST_LOG(maphist, "<- done", 0,0,0,0);
}


/*
 * uvm_map_reference: add reference to a map
 *
 * => map need not be locked
 */

void
uvm_map_reference(struct vm_map *map)
{

	atomic_inc_uint(&map->ref_count);
}

void
uvm_map_lock_entry(struct vm_map_entry *entry, krw_t op)
{

	if (entry->aref.ar_amap != NULL) {
		amap_lock(entry->aref.ar_amap, op);
	}
	if (UVM_ET_ISOBJ(entry)) {
		rw_enter(entry->object.uvm_obj->vmobjlock, op);
	}
}

void
uvm_map_unlock_entry(struct vm_map_entry *entry)
{

	if (UVM_ET_ISOBJ(entry)) {
		rw_exit(entry->object.uvm_obj->vmobjlock);
	}
	if (entry->aref.ar_amap != NULL) {
		amap_unlock(entry->aref.ar_amap);
	}
}

#define	UVM_VOADDR_TYPE_MASK	0x3UL
#define	UVM_VOADDR_TYPE_UOBJ	0x1UL
#define	UVM_VOADDR_TYPE_ANON	0x2UL
#define	UVM_VOADDR_OBJECT_MASK	~UVM_VOADDR_TYPE_MASK

#define	UVM_VOADDR_GET_TYPE(voa)					\
	((voa)->object & UVM_VOADDR_TYPE_MASK)
#define	UVM_VOADDR_GET_OBJECT(voa)					\
	((voa)->object & UVM_VOADDR_OBJECT_MASK)
#define	UVM_VOADDR_SET_OBJECT(voa, obj, type)				\
do {									\
	KASSERT(((uintptr_t)(obj) & UVM_VOADDR_TYPE_MASK) == 0);	\
	(voa)->object = ((uintptr_t)(obj)) | (type);			\
} while (/*CONSTCOND*/0)

#define	UVM_VOADDR_GET_UOBJ(voa)					\
	((struct uvm_object *)UVM_VOADDR_GET_OBJECT(voa))
#define	UVM_VOADDR_SET_UOBJ(voa, uobj)					\
	UVM_VOADDR_SET_OBJECT(voa, uobj, UVM_VOADDR_TYPE_UOBJ)

#define	UVM_VOADDR_GET_ANON(voa)					\
	((struct vm_anon *)UVM_VOADDR_GET_OBJECT(voa))
#define	UVM_VOADDR_SET_ANON(voa, anon)					\
	UVM_VOADDR_SET_OBJECT(voa, anon, UVM_VOADDR_TYPE_ANON)

/*
 * uvm_voaddr_acquire: returns the virtual object address corresponding
 * to the specified virtual address.
 *
 * => resolves COW so the true page identity is tracked.
 *
 * => acquires a reference on the page's owner (uvm_object or vm_anon)
 */
bool
uvm_voaddr_acquire(struct vm_map * const map, vaddr_t const va,
    struct uvm_voaddr * const voaddr)
{
	struct vm_map_entry *entry;
	struct vm_anon *anon = NULL;
	bool result = false;
	bool exclusive = false;
	void (*unlock_fn)(struct vm_map *);

	UVMHIST_FUNC(__func__); UVMHIST_CALLED(maphist);
	UVMHIST_LOG(maphist,"(map=%#jx,va=%jx)", (uintptr_t)map, va, 0, 0);

	const vaddr_t start = trunc_page(va);
	const vaddr_t end = round_page(va+1);

 lookup_again:
	if (__predict_false(exclusive)) {
		vm_map_lock(map);
		unlock_fn = vm_map_unlock;
	} else {
		vm_map_lock_read(map);
		unlock_fn = vm_map_unlock_read;
	}

	if (__predict_false(!uvm_map_lookup_entry(map, start, &entry))) {
		unlock_fn(map);
		UVMHIST_LOG(maphist,"<- done (no entry)",0,0,0,0);
		return false;
	}

	if (__predict_false(entry->protection == VM_PROT_NONE)) {
		unlock_fn(map);
		UVMHIST_LOG(maphist,"<- done (PROT_NONE)",0,0,0,0);
		return false;
	}

	/*
	 * We have a fast path for the common case of "no COW resolution
	 * needed" whereby we have taken a read lock on the map and if
	 * we don't encounter any need to create a vm_anon then great!
	 * But if we do, we loop around again, instead taking an exclusive
	 * lock so that we can perform the fault.
	 *
	 * In the event that we have to resolve the fault, we do nearly the
	 * same work as uvm_map_pageable() does:
	 *
	 * 1: holding the write lock, we create any anonymous maps that need
	 *    to be created.  however, we do NOT need to clip the map entries
	 *    in this case.
	 *
	 * 2: we downgrade to a read lock, and call uvm_fault_wire to fault
	 *    in the page (assuming the entry is not already wired).  this
	 *    is done because we need the vm_anon to be present.
	 */
	if (__predict_true(!VM_MAPENT_ISWIRED(entry))) {

		bool need_fault = false;

		/*
		 * perform the action of vm_map_lookup that need the
		 * write lock on the map: create an anonymous map for
		 * a copy-on-write region, or an anonymous map for
		 * a zero-fill region.
		 */
		if (__predict_false(UVM_ET_ISSUBMAP(entry))) {
			unlock_fn(map);
			UVMHIST_LOG(maphist,"<- done (submap)",0,0,0,0);
			return false;
		}
		if (__predict_false(UVM_ET_ISNEEDSCOPY(entry) &&
		    ((entry->max_protection & VM_PROT_WRITE) ||
		     (entry->object.uvm_obj == NULL)))) {
			if (!exclusive) {
				/* need to take the slow path */
				KASSERT(unlock_fn == vm_map_unlock_read);
				vm_map_unlock_read(map);
				exclusive = true;
				goto lookup_again;
			}
			need_fault = true;
			amap_copy(map, entry, 0, start, end);
			/* XXXCDC: wait OK? */
		}

		/*
		 * do a quick check to see if the fault has already
		 * been resolved to the upper layer.
		 */
		if (__predict_true(entry->aref.ar_amap != NULL &&
				   need_fault == false)) {
			amap_lock(entry->aref.ar_amap, RW_WRITER);
			anon = amap_lookup(&entry->aref, start - entry->start);
			if (__predict_true(anon != NULL)) {
				/* amap unlocked below */
				goto found_anon;
			}
			amap_unlock(entry->aref.ar_amap);
			need_fault = true;
		}

		/*
		 * we predict this test as false because if we reach
		 * this point, then we are likely dealing with a
		 * shared memory region backed by a uvm_object, in
		 * which case a fault to create the vm_anon is not
		 * necessary.
		 */
		if (__predict_false(need_fault)) {
			if (exclusive) {
				vm_map_busy(map);
				vm_map_unlock(map);
				unlock_fn = vm_map_unbusy;
			}

			if (uvm_fault_wire(map, start, end,
					   entry->max_protection, 1)) {
				/* wiring failed */
				unlock_fn(map);
				UVMHIST_LOG(maphist,"<- done (wire failed)",
					    0,0,0,0);
				return false;
			}

			/*
			 * now that we have resolved the fault, we can unwire
			 * the page.
			 */
			if (exclusive) {
				vm_map_lock(map);
				vm_map_unbusy(map);
				unlock_fn = vm_map_unlock;
			}

			uvm_fault_unwire_locked(map, start, end);
		}
	}

	/* check the upper layer */
	if (entry->aref.ar_amap) {
		amap_lock(entry->aref.ar_amap, RW_WRITER);
		anon = amap_lookup(&entry->aref, start - entry->start);
		if (anon) {
 found_anon:		KASSERT(anon->an_lock == entry->aref.ar_amap->am_lock);
			anon->an_ref++;
			rw_obj_hold(anon->an_lock);
			KASSERT(anon->an_ref != 0);
			UVM_VOADDR_SET_ANON(voaddr, anon);
			voaddr->offset = va & PAGE_MASK;
			result = true;
		}
		amap_unlock(entry->aref.ar_amap);
	}

	/* check the lower layer */
	if (!result && UVM_ET_ISOBJ(entry)) {
		struct uvm_object *uobj = entry->object.uvm_obj;

		KASSERT(uobj != NULL);
		(*uobj->pgops->pgo_reference)(uobj);
		UVM_VOADDR_SET_UOBJ(voaddr, uobj);
		voaddr->offset = entry->offset + (va - entry->start);
		result = true;
	}

	unlock_fn(map);

	if (result) {
		UVMHIST_LOG(maphist,
		    "<- done OK (type=%jd,owner=#%jx,offset=%jx)",
		    UVM_VOADDR_GET_TYPE(voaddr),
		    UVM_VOADDR_GET_OBJECT(voaddr),
		    voaddr->offset, 0);
	} else {
		UVMHIST_LOG(maphist,"<- done (failed)",0,0,0,0);
	}

	return result;
}

/*
 * uvm_voaddr_release: release the references held by the
 * vitual object address.
 */
void
uvm_voaddr_release(struct uvm_voaddr * const voaddr)
{

	switch (UVM_VOADDR_GET_TYPE(voaddr)) {
	case UVM_VOADDR_TYPE_UOBJ: {
		struct uvm_object * const uobj = UVM_VOADDR_GET_UOBJ(voaddr);

		KASSERT(uobj != NULL);
		KASSERT(uobj->pgops->pgo_detach != NULL);
		(*uobj->pgops->pgo_detach)(uobj);
		break;
	    }
	case UVM_VOADDR_TYPE_ANON: {
		struct vm_anon * const anon = UVM_VOADDR_GET_ANON(voaddr);
		krwlock_t *lock;

		KASSERT(anon != NULL);
		rw_enter((lock = anon->an_lock), RW_WRITER);
	    	KASSERT(anon->an_ref > 0);
		if (--anon->an_ref == 0) {
			uvm_anfree(anon);
		}
		rw_exit(lock);
		rw_obj_free(lock);
	    	break;
	    }
	default:
		panic("uvm_voaddr_release: bad type");
	}
	memset(voaddr, 0, sizeof(*voaddr));
}

/*
 * uvm_voaddr_compare: compare two uvm_voaddr objects.
 *
 * => memcmp() semantics
 */
int
uvm_voaddr_compare(const struct uvm_voaddr * const voaddr1,
    const struct uvm_voaddr * const voaddr2)
{
	const uintptr_t type1 = UVM_VOADDR_GET_TYPE(voaddr1);
	const uintptr_t type2 = UVM_VOADDR_GET_TYPE(voaddr2);

	KASSERT(type1 == UVM_VOADDR_TYPE_UOBJ ||
		type1 == UVM_VOADDR_TYPE_ANON);

	KASSERT(type2 == UVM_VOADDR_TYPE_UOBJ ||
		type2 == UVM_VOADDR_TYPE_ANON);

	if (type1 < type2)
		return -1;
	if (type1 > type2)
		return 1;

	const uintptr_t addr1 = UVM_VOADDR_GET_OBJECT(voaddr1);
	const uintptr_t addr2 = UVM_VOADDR_GET_OBJECT(voaddr2);

	if (addr1 < addr2)
		return -1;
	if (addr1 > addr2)
		return 1;

	if (voaddr1->offset < voaddr2->offset)
		return -1;
	if (voaddr1->offset > voaddr2->offset)
		return 1;

	return 0;
}

#if defined(DDB) || defined(DEBUGPRINT)

/*
 * uvm_map_printit: actually prints the map
 */

void
uvm_map_printit(struct vm_map *map, bool full,
    void (*pr)(const char *, ...))
{
	struct vm_map_entry *entry;

	(*pr)("MAP %p: [%#lx->%#lx]\n", map, vm_map_min(map),
	    vm_map_max(map));
	(*pr)("\t#ent=%d, sz=%d, ref=%d, version=%d, flags=%#x\n",
	    map->nentries, map->size, map->ref_count, map->timestamp,
	    map->flags);
	(*pr)("\tpmap=%p(resident=%ld, wired=%ld)\n", map->pmap,
	    pmap_resident_count(map->pmap), pmap_wired_count(map->pmap));
	if (!full)
		return;
	for (entry = map->header.next; entry != &map->header;
	    entry = entry->next) {
		(*pr)(" - %p: %#lx->%#lx: obj=%p/%#llx, amap=%p/%d\n",
		    entry, entry->start, entry->end, entry->object.uvm_obj,
		    (long long)entry->offset, entry->aref.ar_amap,
		    entry->aref.ar_pageoff);
		(*pr)(
		    "\tsubmap=%c, cow=%c, nc=%c, prot(max)=%d/%d, inh=%d, "
		    "wc=%d, adv=%d\n",
		    (entry->etype & UVM_ET_SUBMAP) ? 'T' : 'F',
		    (entry->etype & UVM_ET_COPYONWRITE) ? 'T' : 'F',
		    (entry->etype & UVM_ET_NEEDSCOPY) ? 'T' : 'F',
		    entry->protection, entry->max_protection,
		    entry->inheritance, entry->wired_count, entry->advice);
	}
}

void
uvm_whatis(uintptr_t addr, void (*pr)(const char *, ...))
{
	struct vm_map *map;

	for (map = kernel_map;;) {
		struct vm_map_entry *entry;

		if (!uvm_map_lookup_entry_bytree(map, (vaddr_t)addr, &entry)) {
			break;
		}
		(*pr)("%p is %p+%zu from VMMAP %p\n",
		    (void *)addr, (void *)entry->start,
		    (size_t)(addr - (uintptr_t)entry->start), map);
		if (!UVM_ET_ISSUBMAP(entry)) {
			break;
		}
		map = entry->object.sub_map;
	}
}

#endif /* DDB || DEBUGPRINT */

#ifndef __USER_VA0_IS_SAFE
static int
sysctl_user_va0_disable(SYSCTLFN_ARGS)
{
	struct sysctlnode node;
	int t, error;

	node = *rnode;
	node.sysctl_data = &t;
	t = user_va0_disable;
	error = sysctl_lookup(SYSCTLFN_CALL(&node));
	if (error || newp == NULL)
		return (error);

	if (!t && user_va0_disable &&
	    kauth_authorize_system(l->l_cred, KAUTH_SYSTEM_MAP_VA_ZERO, 0,
	    NULL, NULL, NULL))
		return EPERM;

	user_va0_disable = !!t;
	return 0;
}
#endif

static int
fill_vmentry(struct lwp *l, struct proc *p, struct kinfo_vmentry *kve,
    struct vm_map *m, struct vm_map_entry *e)
{
#ifndef _RUMPKERNEL
	int error;

	memset(kve, 0, sizeof(*kve));
	KASSERT(e != NULL);
	if (UVM_ET_ISOBJ(e)) {
		struct uvm_object *uobj = e->object.uvm_obj;
		KASSERT(uobj != NULL);
		kve->kve_ref_count = uobj->uo_refs;
		kve->kve_count = uobj->uo_npages;
		if (UVM_OBJ_IS_VNODE(uobj)) {
			struct vattr va;
			struct vnode *vp = (struct vnode *)uobj;
			vn_lock(vp, LK_SHARED | LK_RETRY);
			error = VOP_GETATTR(vp, &va, l->l_cred);
			VOP_UNLOCK(vp);
			kve->kve_type = KVME_TYPE_VNODE;
			if (error == 0) {
				kve->kve_vn_size = vp->v_size;
				kve->kve_vn_type = (int)vp->v_type;
				kve->kve_vn_mode = va.va_mode;
				kve->kve_vn_rdev = va.va_rdev;
				kve->kve_vn_fileid = va.va_fileid;
				kve->kve_vn_fsid = va.va_fsid;
				error = vnode_to_path(kve->kve_path,
				    sizeof(kve->kve_path) / 2, vp, l, p);
#ifdef DIAGNOSTIC
				if (error)
					printf("%s: vp %p error %d\n", __func__,
						vp, error);
#endif
			}
		} else if (UVM_OBJ_IS_KERN_OBJECT(uobj)) {
			kve->kve_type = KVME_TYPE_KERN;
		} else if (UVM_OBJ_IS_DEVICE(uobj)) {
			kve->kve_type = KVME_TYPE_DEVICE;
		} else if (UVM_OBJ_IS_AOBJ(uobj)) {
			kve->kve_type = KVME_TYPE_ANON;
		} else {
			kve->kve_type = KVME_TYPE_OBJECT;
		}
	} else if (UVM_ET_ISSUBMAP(e)) {
		struct vm_map *map = e->object.sub_map;
		KASSERT(map != NULL);
		kve->kve_ref_count = map->ref_count;
		kve->kve_count = map->nentries;
		kve->kve_type = KVME_TYPE_SUBMAP;
	} else
		kve->kve_type = KVME_TYPE_UNKNOWN;

	kve->kve_start = e->start;
	kve->kve_end = e->end;
	kve->kve_offset = e->offset;
	kve->kve_wired_count = e->wired_count;
	kve->kve_inheritance = e->inheritance;
	kve->kve_attributes = 0; /* unused */
	kve->kve_advice = e->advice;
#define PROT(p) (((p) & VM_PROT_READ) ? KVME_PROT_READ : 0) | \
	(((p) & VM_PROT_WRITE) ? KVME_PROT_WRITE : 0) | \
	(((p) & VM_PROT_EXECUTE) ? KVME_PROT_EXEC : 0)
	kve->kve_protection = PROT(e->protection);
	kve->kve_max_protection = PROT(e->max_protection);
	kve->kve_flags |= (e->etype & UVM_ET_COPYONWRITE)
	    ? KVME_FLAG_COW : 0;
	kve->kve_flags |= (e->etype & UVM_ET_NEEDSCOPY)
	    ? KVME_FLAG_NEEDS_COPY : 0;
	kve->kve_flags |= (m->flags & VM_MAP_TOPDOWN)
	    ? KVME_FLAG_GROWS_DOWN : KVME_FLAG_GROWS_UP;
	kve->kve_flags |= (m->flags & VM_MAP_PAGEABLE)
	    ? KVME_FLAG_PAGEABLE : 0;
#endif
	return 0;
}

static int
fill_vmentries(struct lwp *l, pid_t pid, u_int elem_size, void *oldp,
    size_t *oldlenp)
{
	int error;
	struct proc *p;
	struct kinfo_vmentry *vme;
	struct vmspace *vm;
	struct vm_map *map;
	struct vm_map_entry *entry;
	char *dp;
	size_t count, vmesize;

	if (elem_size == 0 || elem_size > 2 * sizeof(*vme))
		return EINVAL;

	if (oldp) {
		if (*oldlenp > 10UL * 1024UL * 1024UL)
			return E2BIG;
		count = *oldlenp / elem_size;
		if (count == 0)
			return ENOMEM;
		vmesize = count * sizeof(*vme);
	} else
		vmesize = 0;

	if ((error = proc_find_locked(l, &p, pid)) != 0)
		return error;

	vme = NULL;
	count = 0;

	if ((error = proc_vmspace_getref(p, &vm)) != 0)
		goto out;

	map = &vm->vm_map;
	vm_map_lock_read(map);

	dp = oldp;
	if (oldp)
		vme = kmem_alloc(vmesize, KM_SLEEP);
	for (entry = map->header.next; entry != &map->header;
	    entry = entry->next) {
		if (oldp && (dp - (char *)oldp) < vmesize) {
			error = fill_vmentry(l, p, &vme[count], map, entry);
			if (error)
				goto out;
			dp += elem_size;
		}
		count++;
	}
	vm_map_unlock_read(map);
	uvmspace_free(vm);

out:
	if (pid != -1)
		mutex_exit(p->p_lock);
	if (error == 0) {
		const u_int esize = uimin(sizeof(*vme), elem_size);
		dp = oldp;
		for (size_t i = 0; i < count; i++) {
			if (oldp && (dp - (char *)oldp) < vmesize) {
				error = sysctl_copyout(l, &vme[i], dp, esize);
				if (error)
					break;
				dp += elem_size;
			} else
				break;
		}
		count *= elem_size;
		if (oldp != NULL && *oldlenp < count)
			error = ENOSPC;
		*oldlenp = count;
	}
	if (vme)
		kmem_free(vme, vmesize);
	return error;
}

static int
sysctl_vmproc(SYSCTLFN_ARGS)
{
	int error;

	if (namelen == 1 && name[0] == CTL_QUERY)
		return (sysctl_query(SYSCTLFN_CALL(rnode)));

	if (namelen == 0)
		return EINVAL;

	switch (name[0]) {
	case VM_PROC_MAP:
		if (namelen != 3)
			return EINVAL;
		sysctl_unlock();
		error = fill_vmentries(l, name[1], name[2], oldp, oldlenp);
		sysctl_relock();
		return error;
	default:
		return EINVAL;
	}
}

SYSCTL_SETUP(sysctl_uvmmap_setup, "sysctl uvmmap setup")
{

	sysctl_createv(clog, 0, NULL, NULL,
		       CTLFLAG_PERMANENT,
		       CTLTYPE_STRUCT, "proc",
		       SYSCTL_DESCR("Process vm information"),
		       sysctl_vmproc, 0, NULL, 0,
		       CTL_VM, VM_PROC, CTL_EOL);
#ifndef __USER_VA0_IS_SAFE
        sysctl_createv(clog, 0, NULL, NULL,
                       CTLFLAG_PERMANENT|CTLFLAG_READWRITE,
                       CTLTYPE_INT, "user_va0_disable",
                       SYSCTL_DESCR("Disable VA 0"),
                       sysctl_user_va0_disable, 0, &user_va0_disable, 0,
                       CTL_VM, CTL_CREATE, CTL_EOL);
#endif
}<|MERGE_RESOLUTION|>--- conflicted
+++ resolved
@@ -805,11 +805,7 @@
 static void
 uvm_mapent_free(struct vm_map_entry *me)
 {
-<<<<<<< HEAD
-	UVMHIST_FUNC("uvm_mapent_free");
-=======
 	UVMHIST_FUNC(__func__);
->>>>>>> 34e80608
 	UVMHIST_CALLARGS(maphist,"<- freeing map entry=%#jx [flags=%jd]",
 		(uintptr_t)me, me->flags, 0, 0);
 	pool_cache_put(&uvm_map_entry_cache, me);
@@ -1131,11 +1127,7 @@
 	vm_prot_t prot = UVM_PROTECTION(flags);
 	vm_prot_t maxprot = UVM_MAXPROTECTION(flags);
 
-<<<<<<< HEAD
-	UVMHIST_FUNC("uvm_map_prepare");
-=======
 	UVMHIST_FUNC(__func__);
->>>>>>> 34e80608
 	UVMHIST_CALLARGS(maphist, "(map=%#jx, start=%#jx, size=%ju, flags=%#jx)",
 	    (uintptr_t)map, start, size, flags);
 	UVMHIST_LOG(maphist, "  uobj/offset %#jx/%jd", (uintptr_t)uobj,
@@ -1306,11 +1298,7 @@
 	int error;
 	int newetype;
 
-<<<<<<< HEAD
-	UVMHIST_FUNC("uvm_map_enter");
-=======
 	UVMHIST_FUNC(__func__);
->>>>>>> 34e80608
 	UVMHIST_CALLARGS(maphist, "(map=%#jx, start=%#jx, size=%ju, flags=%#jx)",
 	    (uintptr_t)map, start, size, flags);
 	UVMHIST_LOG(maphist, "  uobj/offset %#jx/%jd", (uintptr_t)uobj,
@@ -1684,11 +1672,7 @@
     struct vm_map_entry **entry	/* OUT */)
 {
 	struct vm_map_entry *cur;
-<<<<<<< HEAD
-	UVMHIST_FUNC("uvm_map_lookup_entry");
-=======
 	UVMHIST_FUNC(__func__);
->>>>>>> 34e80608
 	UVMHIST_CALLARGS(maphist,"(map=%#jx,addr=%#jx,ent=%#jx)",
 	    (uintptr_t)map, address, (uintptr_t)entry, 0);
 
@@ -1823,11 +1807,7 @@
 	struct vm_map_entry *child, *prev, *tmp;
 	vaddr_t orig_hint __diagused;
 	const int topdown = map->flags & VM_MAP_TOPDOWN;
-<<<<<<< HEAD
-	UVMHIST_FUNC("uvm_map_findspace");
-=======
 	UVMHIST_FUNC(__func__);
->>>>>>> 34e80608
 	UVMHIST_CALLARGS(maphist, "(map=%#jx, hint=%#jx, len=%ju, flags=%#jx)",
 	    (uintptr_t)map, hint, length, flags);
 
@@ -2173,11 +2153,7 @@
 {
 	struct vm_map_entry *entry, *first_entry, *next;
 	vaddr_t len;
-<<<<<<< HEAD
-	UVMHIST_FUNC("uvm_unmap_remove");
-=======
 	UVMHIST_FUNC(__func__);
->>>>>>> 34e80608
 	UVMHIST_CALLARGS(maphist,"(map=%#jx, start=%#jx, end=%#jx)",
 	    (uintptr_t)map, start, end, 0);
 	VM_MAP_RANGE_CHECK(map, start, end);
@@ -2420,11 +2396,7 @@
     vaddr_t *raddr	/* IN:hint, OUT: reserved VA */,
     uvm_flag_t flags	/* UVM_FLAG_FIXED or UVM_FLAG_COLORMATCH or 0 */)
 {
-<<<<<<< HEAD
-	UVMHIST_FUNC("uvm_map_reserve");
-=======
 	UVMHIST_FUNC(__func__);
->>>>>>> 34e80608
 	UVMHIST_CALLARGS(maphist, "(map=%#jx, size=%#jx, offset=%#jx, addr=%#jx)",
 	    (uintptr_t)map, size, offset, (uintptr_t)raddr);
 
@@ -2607,11 +2579,7 @@
 	vsize_t elen __unused;
 	int nchain, error, copy_ok;
 	vsize_t nsize;
-<<<<<<< HEAD
-	UVMHIST_FUNC("uvm_map_extract");
-=======
 	UVMHIST_FUNC(__func__);
->>>>>>> 34e80608
 	UVMHIST_CALLARGS(maphist,"(srcmap=%#jx,start=%#jx, len=%#jx",
 	    (uintptr_t)srcmap, start, len, 0);
 	UVMHIST_LOG(maphist," ...,dstmap=%#jx, flags=%#jx)",
@@ -3028,11 +2996,7 @@
 {
 	struct vm_map_entry *current, *entry;
 	int error = 0;
-<<<<<<< HEAD
-	UVMHIST_FUNC("uvm_map_protect");
-=======
 	UVMHIST_FUNC(__func__);
->>>>>>> 34e80608
 	UVMHIST_CALLARGS(maphist,"(map=%#jx,start=%#jx,end=%#jx,new_prot=%#jx)",
 	    (uintptr_t)map, start, end, new_prot);
 
@@ -3192,11 +3156,7 @@
     vm_inherit_t new_inheritance)
 {
 	struct vm_map_entry *entry, *temp_entry;
-<<<<<<< HEAD
-	UVMHIST_FUNC("uvm_map_inherit");
-=======
 	UVMHIST_FUNC(__func__);
->>>>>>> 34e80608
 	UVMHIST_CALLARGS(maphist,"(map=%#jx,start=%#jx,end=%#jx,new_inh=%#jx)",
 	    (uintptr_t)map, start, end, new_inheritance);
 
@@ -3239,11 +3199,7 @@
 uvm_map_advice(struct vm_map *map, vaddr_t start, vaddr_t end, int new_advice)
 {
 	struct vm_map_entry *entry, *temp_entry;
-<<<<<<< HEAD
-	UVMHIST_FUNC("uvm_map_advice");
-=======
 	UVMHIST_FUNC(__func__);
->>>>>>> 34e80608
 	UVMHIST_CALLARGS(maphist,"(map=%#jx,start=%#jx,end=%#jx,new_adv=%#jx)",
 	    (uintptr_t)map, start, end, new_advice);
 
@@ -3292,11 +3248,7 @@
 uvm_map_willneed(struct vm_map *map, vaddr_t start, vaddr_t end)
 {
 	struct vm_map_entry *entry;
-<<<<<<< HEAD
-	UVMHIST_FUNC("uvm_map_willneed");
-=======
 	UVMHIST_FUNC(__func__);
->>>>>>> 34e80608
 	UVMHIST_CALLARGS(maphist,"(map=%#jx,start=%#jx,end=%#jx)",
 	    (uintptr_t)map, start, end, 0);
 
@@ -3363,11 +3315,7 @@
 #ifdef DIAGNOSTIC
 	u_int timestamp_save;
 #endif
-<<<<<<< HEAD
-	UVMHIST_FUNC("uvm_map_pageable");
-=======
 	UVMHIST_FUNC(__func__);
->>>>>>> 34e80608
 	UVMHIST_CALLARGS(maphist,"(map=%#jx,start=%#jx,end=%#jx,new_pageable=%ju)",
 	    (uintptr_t)map, start, end, new_pageable);
 	KASSERT(map->flags & VM_MAP_PAGEABLE);
@@ -3623,11 +3571,7 @@
 #ifdef DIAGNOSTIC
 	u_int timestamp_save;
 #endif
-<<<<<<< HEAD
-	UVMHIST_FUNC("uvm_map_pageable_all");
-=======
 	UVMHIST_FUNC(__func__);
->>>>>>> 34e80608
 	UVMHIST_CALLARGS(maphist,"(map=%#jx,flags=%#jx)", (uintptr_t)map, flags,
 	    0, 0);
 
@@ -3862,11 +3806,7 @@
 	vsize_t size;
 	voff_t uoff;
 	int error, refs;
-<<<<<<< HEAD
-	UVMHIST_FUNC("uvm_map_clean");
-=======
 	UVMHIST_FUNC(__func__);
->>>>>>> 34e80608
 	UVMHIST_CALLARGS(maphist,"(map=%#jx,start=%#jx,end=%#jx,flags=%#jx)",
 	    (uintptr_t)map, start, end, flags);
 
@@ -4085,11 +4025,7 @@
 uvmspace_init(struct vmspace *vm, struct pmap *pmap, vaddr_t vmin,
     vaddr_t vmax, bool topdown)
 {
-<<<<<<< HEAD
-	UVMHIST_FUNC("uvmspace_init");
-=======
 	UVMHIST_FUNC(__func__);
->>>>>>> 34e80608
 	UVMHIST_CALLARGS(maphist, "(vm=%#jx, pmap=%#jx, vmin=%#jx, vmax=%#jx",
 	    (uintptr_t)vm, (uintptr_t)pmap, vmin, vmax);
 	UVMHIST_LOG(maphist, "   topdown=%ju)", topdown, 0, 0, 0);
@@ -4295,11 +4231,7 @@
 	struct vm_map *map = &vm->vm_map;
 	int flags;
 
-<<<<<<< HEAD
-	UVMHIST_FUNC("uvmspace_free");
-=======
 	UVMHIST_FUNC(__func__);
->>>>>>> 34e80608
 	UVMHIST_CALLARGS(maphist,"(vm=%#jx) ref=%jd", (uintptr_t)vm,
 	    vm->vm_refcnt, 0, 0);
 	if (atomic_dec_uint_nv(&vm->vm_refcnt) > 0)
@@ -4772,11 +4704,7 @@
 uvm_unmap1(struct vm_map *map, vaddr_t start, vaddr_t end, int flags)
 {
 	struct vm_map_entry *dead_entries;
-<<<<<<< HEAD
-	UVMHIST_FUNC("uvm_unmap");
-=======
 	UVMHIST_FUNC(__func__);
->>>>>>> 34e80608
 	UVMHIST_CALLARGS(maphist, "  (map=%#jx, start=%#jx, end=%#jx)",
 	    (uintptr_t)map, start, end, 0);
 
