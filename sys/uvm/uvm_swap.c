--- conflicted
+++ resolved
@@ -1,8 +1,4 @@
-<<<<<<< HEAD
-/*	$NetBSD: uvm_swap.c,v 1.200 2020/10/07 17:51:50 chs Exp $	*/
-=======
 /*	$NetBSD: uvm_swap.c,v 1.203 2021/03/13 15:29:55 skrll Exp $	*/
->>>>>>> 9e014010
 
 /*
  * Copyright (c) 1995, 1996, 1997, 2009 Matthew R. Green
@@ -34,11 +30,7 @@
  */
 
 #include <sys/cdefs.h>
-<<<<<<< HEAD
-__KERNEL_RCSID(0, "$NetBSD: uvm_swap.c,v 1.200 2020/10/07 17:51:50 chs Exp $");
-=======
 __KERNEL_RCSID(0, "$NetBSD: uvm_swap.c,v 1.203 2021/03/13 15:29:55 skrll Exp $");
->>>>>>> 9e014010
 
 #include "opt_uvmhist.h"
 #include "opt_compat_netbsd.h"
