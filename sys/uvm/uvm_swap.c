--- conflicted
+++ resolved
@@ -1050,11 +1050,7 @@
 	int npages = sdp->swd_npages;
 	int error = 0;
 
-<<<<<<< HEAD
-	UVMHIST_FUNC("swap_off");
-=======
 	UVMHIST_FUNC(__func__);
->>>>>>> 34e80608
 	UVMHIST_CALLARGS(pdhist, "  dev=%jx, npages=%jd", sdp->swd_dev,npages, 0, 0);
 
 	KASSERT(rw_write_held(&swap_syscall_lock));
@@ -1288,11 +1284,7 @@
 static int
 swread(dev_t dev, struct uio *uio, int ioflag)
 {
-<<<<<<< HEAD
-	UVMHIST_FUNC("swread");
-=======
 	UVMHIST_FUNC(__func__);
->>>>>>> 34e80608
 	UVMHIST_CALLARGS(pdhist, "  dev=%jx offset=%jx", dev, uio->uio_offset, 0, 0);
 
 	return (physio(swstrategy, NULL, dev, B_READ, minphys, uio));
@@ -1305,11 +1297,7 @@
 static int
 swwrite(dev_t dev, struct uio *uio, int ioflag)
 {
-<<<<<<< HEAD
-	UVMHIST_FUNC("swwrite");
-=======
 	UVMHIST_FUNC(__func__);
->>>>>>> 34e80608
 	UVMHIST_CALLARGS(pdhist, "  dev=%jx offset=%jx", dev, uio->uio_offset, 0, 0);
 
 	return (physio(swstrategy, NULL, dev, B_WRITE, minphys, uio));
@@ -1555,11 +1543,7 @@
 	struct swapdev	*sdp = vnx->vx_sdp;
 	int s, resid, error;
 	KASSERT(&vbp->vb_buf.b_work == wk);
-<<<<<<< HEAD
-	UVMHIST_FUNC("sw_reg_iodone");
-=======
 	UVMHIST_FUNC(__func__);
->>>>>>> 34e80608
 	UVMHIST_CALLARGS(pdhist, "  vbp=%#jx vp=%#jx blkno=%jx addr=%#jx",
 	    (uintptr_t)vbp, (uintptr_t)vbp->vb_buf.b_vp, vbp->vb_buf.b_blkno,
 	    (uintptr_t)vbp->vb_buf.b_data);
@@ -1765,11 +1749,7 @@
 uvm_swap_free(int startslot, int nslots)
 {
 	struct swapdev *sdp;
-<<<<<<< HEAD
-	UVMHIST_FUNC("uvm_swap_free");
-=======
 	UVMHIST_FUNC(__func__);
->>>>>>> 34e80608
 	UVMHIST_CALLARGS(pdhist, "freeing %jd slots starting at %jd", nslots,
 	    startslot, 0, 0);
 
@@ -1857,11 +1837,7 @@
 	vaddr_t kva;
 	int	error, mapinflags;
 	bool write, async, swap_encrypt;
-<<<<<<< HEAD
-	UVMHIST_FUNC("uvm_swap_io");
-=======
 	UVMHIST_FUNC(__func__);
->>>>>>> 34e80608
 	UVMHIST_CALLARGS(pdhist, "<- called, startslot=%jd, npages=%jd, flags=%jd",
 	    startslot, npages, flags, 0);
 
