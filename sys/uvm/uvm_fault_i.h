<<<<<<< HEAD
/*	$NetBSD: uvm_fault_i.h,v 1.29 2018/04/19 21:50:10 christos Exp $	*/
=======
/*	$NetBSD: uvm_fault_i.h,v 1.31 2018/05/08 19:33:57 christos Exp $	*/
>>>>>>> b2b84690

/*
 * Copyright (c) 1997 Charles D. Cranor and Washington University.
 * All rights reserved.
 *
 * Redistribution and use in source and binary forms, with or without
 * modification, are permitted provided that the following conditions
 * are met:
 * 1. Redistributions of source code must retain the above copyright
 *    notice, this list of conditions and the following disclaimer.
 * 2. Redistributions in binary form must reproduce the above copyright
 *    notice, this list of conditions and the following disclaimer in the
 *    documentation and/or other materials provided with the distribution.
 *
 * THIS SOFTWARE IS PROVIDED BY THE AUTHOR ``AS IS'' AND ANY EXPRESS OR
 * IMPLIED WARRANTIES, INCLUDING, BUT NOT LIMITED TO, THE IMPLIED WARRANTIES
 * OF MERCHANTABILITY AND FITNESS FOR A PARTICULAR PURPOSE ARE DISCLAIMED.
 * IN NO EVENT SHALL THE AUTHOR BE LIABLE FOR ANY DIRECT, INDIRECT,
 * INCIDENTAL, SPECIAL, EXEMPLARY, OR CONSEQUENTIAL DAMAGES (INCLUDING, BUT
 * NOT LIMITED TO, PROCUREMENT OF SUBSTITUTE GOODS OR SERVICES; LOSS OF USE,
 * DATA, OR PROFITS; OR BUSINESS INTERRUPTION) HOWEVER CAUSED AND ON ANY
 * THEORY OF LIABILITY, WHETHER IN CONTRACT, STRICT LIABILITY, OR TORT
 * (INCLUDING NEGLIGENCE OR OTHERWISE) ARISING IN ANY WAY OUT OF THE USE OF
 * THIS SOFTWARE, EVEN IF ADVISED OF THE POSSIBILITY OF SUCH DAMAGE.
 *
 * from: Id: uvm_fault_i.h,v 1.1.6.1 1997/12/08 16:07:12 chuck Exp
 */

#ifndef _UVM_UVM_FAULT_I_H_
#define _UVM_UVM_FAULT_I_H_

/*
 * uvm_fault_i.h: fault inline functions
 */
void uvmfault_update_stats(struct uvm_faultinfo *);


/*
 * uvmfault_unlockmaps: unlock the maps
 */

static __inline void
uvmfault_unlockmaps(struct uvm_faultinfo *ufi, bool write_locked)
{
	/*
	 * ufi can be NULL when this isn't really a fault,
	 * but merely paging in anon data.
	 */

	if (ufi == NULL) {
		return;
	}

#ifndef __HAVE_NO_PMAP_STATS
	uvmfault_update_stats(ufi);
#endif
	if (write_locked) {
		vm_map_unlock(ufi->map);
	} else {
		vm_map_unlock_read(ufi->map);
	}
}

/*
 * uvmfault_unlockall: unlock everything passed in.
 *
 * => maps must be read-locked (not write-locked).
 */

static __inline void
uvmfault_unlockall(struct uvm_faultinfo *ufi, struct vm_amap *amap,
    struct uvm_object *uobj)
{

	if (uobj)
		mutex_exit(uobj->vmobjlock);
	if (amap)
		amap_unlock(amap);
	uvmfault_unlockmaps(ufi, false);
}

/*
 * uvmfault_lookup: lookup a virtual address in a map
 *
 * => caller must provide a uvm_faultinfo structure with the IN
 *	params properly filled in
 * => we will lookup the map entry (handling submaps) as we go
 * => if the lookup is a success we will return with the maps locked
 * => if "write_lock" is true, we write_lock the map, otherwise we only
 *	get a read lock.
 * => note that submaps can only appear in the kernel and they are
 *	required to use the same virtual addresses as the map they
 *	are referenced by (thus address translation between the main
 *	map and the submap is unnecessary).
 */

static __inline bool
uvmfault_lookup(struct uvm_faultinfo *ufi, bool write_lock)
{
	struct vm_map *tmpmap;

	/*
	 * init ufi values for lookup.
	 */

	ufi->map = ufi->orig_map;
	ufi->size = ufi->orig_size;

	/*
	 * keep going down levels until we are done.   note that there can
	 * only be two levels so we won't loop very long.
	 */

	for (;;) {
		/*
		 * lock map
		 */
		if (write_lock) {
			vm_map_lock(ufi->map);
		} else {
			vm_map_lock_read(ufi->map);
		}

		/*
		 * lookup
		 */
		if (!uvm_map_lookup_entry(ufi->map, ufi->orig_rvaddr,
		    &ufi->entry)) {
			uvmfault_unlockmaps(ufi, write_lock);
			return(false);
		}

		/*
		 * reduce size if necessary
		 */
		if (ufi->entry->end - ufi->orig_rvaddr < ufi->size)
			ufi->size = ufi->entry->end - ufi->orig_rvaddr;

		/*
		 * submap?    replace map with the submap and lookup again.
		 * note: VAs in submaps must match VAs in main map.
		 */
		if (UVM_ET_ISSUBMAP(ufi->entry)) {
			tmpmap = ufi->entry->object.sub_map;
			if (write_lock) {
				vm_map_unlock(ufi->map);
			} else {
				vm_map_unlock_read(ufi->map);
			}
			ufi->map = tmpmap;
			continue;
		}

		/*
		 * got it!
		 */

		ufi->mapv = ufi->map->timestamp;
		return(true);

	}	/* while loop */

	/*NOTREACHED*/
}

/*
 * uvmfault_relock: attempt to relock the same version of the map
 *
 * => fault data structures should be unlocked before calling.
 * => if a success (true) maps will be locked after call.
 */

static __inline bool
uvmfault_relock(struct uvm_faultinfo *ufi)
{
	/*
	 * ufi can be NULL when this isn't really a fault,
	 * but merely paging in anon data.
	 */

	if (ufi == NULL) {
		return true;
	}

	uvmexp.fltrelck++;

	/*
	 * relock map.   fail if version mismatch (in which case nothing
	 * gets locked).
	 */

	vm_map_lock_read(ufi->map);
	if (ufi->mapv != ufi->map->timestamp) {
		vm_map_unlock_read(ufi->map);
		return(false);
	}

	uvmexp.fltrelckok++;
	return(true);
}

#endif /* _UVM_UVM_FAULT_I_H_ */<|MERGE_RESOLUTION|>--- conflicted
+++ resolved
@@ -1,8 +1,4 @@
-<<<<<<< HEAD
-/*	$NetBSD: uvm_fault_i.h,v 1.29 2018/04/19 21:50:10 christos Exp $	*/
-=======
 /*	$NetBSD: uvm_fault_i.h,v 1.31 2018/05/08 19:33:57 christos Exp $	*/
->>>>>>> b2b84690
 
 /*
  * Copyright (c) 1997 Charles D. Cranor and Washington University.
