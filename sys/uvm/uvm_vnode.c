--- conflicted
+++ resolved
@@ -175,11 +175,7 @@
 	struct vnode *vp = (struct vnode *)uobj;
 	int error;
 
-<<<<<<< HEAD
-	UVMHIST_FUNC("uvn_get");
-=======
 	UVMHIST_FUNC(__func__);
->>>>>>> 34e80608
 	UVMHIST_CALLARGS(ubchist, "vp %#jx off 0x%jx", (uintptr_t)vp, offset,
 	    0, 0);
 
@@ -293,11 +289,7 @@
     unsigned int flags, struct uvm_page_array *a, unsigned int nleft)
 {
 	struct vm_page *pg;
-<<<<<<< HEAD
-	UVMHIST_FUNC("uvn_findpage");
-=======
 	UVMHIST_FUNC(__func__);
->>>>>>> 34e80608
 	UVMHIST_CALLARGS(ubchist, "vp %#jx off 0x%jx", (uintptr_t)uobj, offset,
 	    0, 0);
 
