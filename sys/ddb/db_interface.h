--- conflicted
+++ resolved
@@ -1,8 +1,4 @@
-<<<<<<< HEAD
-/*	$NetBSD: db_interface.h,v 1.38 2021/02/10 07:17:39 simonb Exp $	*/
-=======
 /*	$NetBSD: db_interface.h,v 1.40 2021/04/18 01:28:50 mrg Exp $	*/
->>>>>>> e2aa5677
 
 /*-
  * Copyright (c) 1995 The NetBSD Foundation, Inc.
@@ -84,19 +80,6 @@
 /* kern/subr_disk.c, dev/dksubr.c */
 void		db_show_disk(db_expr_t, bool, db_expr_t, const char *);
 
-<<<<<<< HEAD
-
-/* The db_stacktrace_print macro may be overridden by an MD macro */
-#ifndef db_stacktrace_print
-#define	db_stacktrace_print(prfunc) \
-    db_stack_trace_print((db_expr_t)(intptr_t)__builtin_frame_address(0), \
-	true, 65535, "", prfunc)
-#endif	/* !db_stacktrace_print */
-
-#define	db_stacktrace()		db_stacktrace_print(printf);
-#define	db_ustacktrace()	db_stacktrace_print(uprintf);
-#define	db_lstacktrace()	db_stacktrace_print(log);
-=======
 /* The db_stacktrace_print macro may be overridden by an MD macro */
 #ifndef db_stacktrace_print
 #define	db_stacktrace_print(prfunc) \
@@ -124,6 +107,5 @@
 #define	db_lstacktrace()	db_stacktrace_print(_db_log_wrapper);
 
 #endif
->>>>>>> e2aa5677
 
 #endif /* _DDB_DB_INTERFACE_H_ */