<<<<<<< HEAD
/*	$NetBSD: db_command.c,v 1.175 2020/10/30 16:29:49 skrll Exp $	*/
=======
/*	$NetBSD: db_command.c,v 1.176 2021/02/23 07:13:53 mrg Exp $	*/
>>>>>>> 9e014010

/*
 * Copyright (c) 1996, 1997, 1998, 1999, 2002, 2009, 2019
 *     The NetBSD Foundation, Inc.
 * All rights reserved.
 *
 * This code is derived from software contributed to The NetBSD Foundation
 * by Adam Hamsik, and by Andrew Doran.
 *
 * Redistribution and use in source and binary forms, with or without
 * modification, are permitted provided that the following conditions
 * are met:
 * 1. Redistributions of source code must retain the above copyright
 *    notice, this list of conditions and the following disclaimer.
 * 2. Redistributions in binary form must reproduce the above copyright
 *    notice, this list of conditions and the following disclaimer in the
 *    documentation and/or other materials provided with the distribution.
 *
 * THIS SOFTWARE IS PROVIDED BY THE NETBSD FOUNDATION, INC. AND CONTRIBUTORS
 * ``AS IS'' AND ANY EXPRESS OR IMPLIED WARRANTIES, INCLUDING, BUT NOT LIMITED
 * TO, THE IMPLIED WARRANTIES OF MERCHANTABILITY AND FITNESS FOR A PARTICULAR
 * PURPOSE ARE DISCLAIMED.  IN NO EVENT SHALL THE FOUNDATION OR CONTRIBUTORS
 * BE LIABLE FOR ANY DIRECT, INDIRECT, INCIDENTAL, SPECIAL, EXEMPLARY, OR
 * CONSEQUENTIAL DAMAGES (INCLUDING, BUT NOT LIMITED TO, PROCUREMENT OF
 * SUBSTITUTE GOODS OR SERVICES; LOSS OF USE, DATA, OR PROFITS; OR BUSINESS
 * INTERRUPTION) HOWEVER CAUSED AND ON ANY THEORY OF LIABILITY, WHETHER IN
 * CONTRACT, STRICT LIABILITY, OR TORT (INCLUDING NEGLIGENCE OR OTHERWISE)
 * ARISING IN ANY WAY OUT OF THE USE OF THIS SOFTWARE, EVEN IF ADVISED OF THE
 * POSSIBILITY OF SUCH DAMAGE.
 */

/*
 * Mach Operating System
 * Copyright (c) 1991,1990 Carnegie Mellon University
 * All Rights Reserved.
 *
 * Permission to use, copy, modify and distribute this software and its
 * documentation is hereby granted, provided that both the copyright
 * notice and this permission notice appear in all copies of the
 * software, derivative works or modified versions, and any portions
 * thereof, and that both notices appear in supporting documentation.
 *
 * CARNEGIE MELLON ALLOWS FREE USE OF THIS SOFTWARE IN ITS "AS IS"
 * CONDITION.  CARNEGIE MELLON DISCLAIMS ANY LIABILITY OF ANY KIND FOR
 * ANY DAMAGES WHATSOEVER RESULTING FROM THE USE OF THIS SOFTWARE.
 *
 * Carnegie Mellon requests users of this software to return to
 *
 *  Software Distribution Coordinator  or  Software.Distribution@CS.CMU.EDU
 *  School of Computer Science
 *  Carnegie Mellon University
 *  Pittsburgh PA 15213-3890
 *
 * any improvements or extensions that they make and grant Carnegie the
 * rights to redistribute these changes.
 */

/*
 * Command dispatcher.
 */

#include <sys/cdefs.h>
<<<<<<< HEAD
__KERNEL_RCSID(0, "$NetBSD: db_command.c,v 1.175 2020/10/30 16:29:49 skrll Exp $");
=======
__KERNEL_RCSID(0, "$NetBSD: db_command.c,v 1.176 2021/02/23 07:13:53 mrg Exp $");
>>>>>>> 9e014010

#ifdef _KERNEL_OPT
#include "opt_aio.h"
#include "opt_ddb.h"
#include "opt_fdt.h"
#include "opt_kgdb.h"
#include "opt_mqueue.h"
#include "opt_inet.h"
#include "opt_kernhist.h"
#include "opt_ddbparam.h"
#include "opt_multiprocessor.h"
#endif

#include <sys/param.h>
#include <sys/systm.h>
#include <sys/reboot.h>
#include <sys/device.h>
#include <sys/lwp.h>
#include <sys/mbuf.h>
#include <sys/namei.h>
#include <sys/pool.h>
#include <sys/proc.h>
#include <sys/vnode.h>
#include <sys/vmem.h>
#include <sys/lockdebug.h>
#include <sys/cpu.h>
#include <sys/buf.h>
#include <sys/module.h>
#include <sys/kernhist.h>
#include <sys/socketvar.h>
#include <sys/queue.h>

#include <dev/cons.h>

#include <ddb/ddb.h>

#include <uvm/uvm_extern.h>
#include <uvm/uvm_ddb.h>

#include <net/route.h>

#ifdef FDT
#include <dev/fdt/fdtvar.h>
#include <dev/fdt/fdt_ddb.h>
#endif

/*
 * Results of command search.
 */
#define	CMD_EXACT		0
#define	CMD_PREFIX		1
#define	CMD_NONE		2
#define	CMD_AMBIGUOUS	3

/*
 * Exported global variables
 */
bool		db_cmd_loop_done;
label_t		*db_recover;
db_addr_t	db_dot;
db_addr_t	db_last_addr;
db_addr_t	db_prev;
db_addr_t	db_next;


/*
 * New DDB api for adding and removing commands uses three lists, because
 * we use two types of commands
 * a) standard commands without subcommands -> reboot
 * b) show commands which are subcommands of show command -> show aio_jobs
 * c) if defined machine specific commands
 *
 * ddb_add_cmd, ddb_rem_cmd use type (DDB_SHOW_CMD||DDB_BASE_CMD)argument to
 * add them to representativ lists.
 */

static const struct db_command db_command_table[];
static const struct db_command db_show_cmds[];

#ifdef DB_MACHINE_COMMANDS
/* arch/<arch>/<arch>/db_interface.c */
extern const struct db_command db_machine_command_table[];
#endif

/* the global queue of all command tables */
TAILQ_HEAD(db_cmd_tbl_en_head, db_cmd_tbl_en);

/* TAILQ entry used to register command tables */
struct db_cmd_tbl_en {
	const struct db_command *db_cmd;	/* cmd table */
	TAILQ_ENTRY(db_cmd_tbl_en) db_cmd_next;
};

/* head of base commands list */
static struct db_cmd_tbl_en_head db_base_cmd_list =
	TAILQ_HEAD_INITIALIZER(db_base_cmd_list);
static struct db_cmd_tbl_en db_base_cmd_builtins =
     { .db_cmd = db_command_table };

/* head of show commands list */
static struct db_cmd_tbl_en_head db_show_cmd_list =
	TAILQ_HEAD_INITIALIZER(db_show_cmd_list);
static struct db_cmd_tbl_en db_show_cmd_builtins =
     { .db_cmd = db_show_cmds };

/* head of machine commands list */
static struct db_cmd_tbl_en_head db_mach_cmd_list =
	TAILQ_HEAD_INITIALIZER(db_mach_cmd_list);
#ifdef DB_MACHINE_COMMANDS
static struct db_cmd_tbl_en db_mach_cmd_builtins =
     { .db_cmd = db_machine_command_table };
#endif

/*
 * if 'ed' style: 'dot' is set at start of last item printed,
 * and '+' points to next line.
 * Otherwise: 'dot' points to next item, '..' points to last.
 */
static bool	 db_ed_style = true;

static void	db_init_commands(void);
static int	db_register_tbl_entry(uint8_t type,
    struct db_cmd_tbl_en *list_ent);
static void	db_cmd_list(const struct db_cmd_tbl_en_head *);
static int	db_cmd_search(const char *, struct db_cmd_tbl_en_head *,
			      const struct db_command **);
static int	db_cmd_search_table(const char *, const struct db_command *,
				    const struct db_command **);
static void	db_cmd_search_failed(char *, int);
static const struct db_command *db_read_command(void);
static void	db_command(const struct db_command **);
static void	db_buf_print_cmd(db_expr_t, bool, db_expr_t, const char *);
static void	db_event_print_cmd(db_expr_t, bool, db_expr_t, const char *);
static void	db_fncall(db_expr_t, bool, db_expr_t, const char *);
static void     db_help_print_cmd(db_expr_t, bool, db_expr_t, const char *);
static void	db_lock_print_cmd(db_expr_t, bool, db_expr_t, const char *);
static void	db_show_all_locks(db_expr_t, bool, db_expr_t, const char *);
static void	db_show_lockstats(db_expr_t, bool, db_expr_t, const char *);
static void	db_show_all_freelists(db_expr_t, bool, db_expr_t, const char *);
static void	db_mount_print_cmd(db_expr_t, bool, db_expr_t, const char *);
static void	db_show_all_mount(db_expr_t, bool, db_expr_t, const char *);
static void	db_mbuf_print_cmd(db_expr_t, bool, db_expr_t, const char *);
static void	db_map_print_cmd(db_expr_t, bool, db_expr_t, const char *);
static void	db_namecache_print_cmd(db_expr_t, bool, db_expr_t,
		    const char *);
static void	db_object_print_cmd(db_expr_t, bool, db_expr_t, const char *);
static void	db_page_print_cmd(db_expr_t, bool, db_expr_t, const char *);
static void	db_show_all_pages(db_expr_t, bool, db_expr_t, const char *);
static void	db_pool_print_cmd(db_expr_t, bool, db_expr_t, const char *);
static void	db_reboot_cmd(db_expr_t, bool, db_expr_t, const char *);
static void	db_sifting_cmd(db_expr_t, bool, db_expr_t, const char *);
static void	db_socket_print_cmd(db_expr_t, bool, db_expr_t, const char *);
static void	db_stack_trace_cmd(db_expr_t, bool, db_expr_t, const char *);
static void	db_sync_cmd(db_expr_t, bool, db_expr_t, const char *);
static void	db_whatis_cmd(db_expr_t, bool, db_expr_t, const char *);
static void	db_uvmexp_print_cmd(db_expr_t, bool, db_expr_t, const char *);
#ifdef KERNHIST
static void	db_kernhist_print_cmd(db_expr_t, bool, db_expr_t, const char *);
#endif
static void	db_vnode_print_cmd(db_expr_t, bool, db_expr_t, const char *);
static void	db_vnode_lock_print_cmd(db_expr_t, bool, db_expr_t,
		    const char *);
static void	db_vmem_print_cmd(db_expr_t, bool, db_expr_t, const char *);
#ifdef FDT
static void	db_fdt_print_cmd(db_expr_t, bool, db_expr_t, const char *);
#endif

static const struct db_command db_show_cmds[] = {
	{ DDB_ADD_CMD("all",	NULL,
	    CS_COMPAT, NULL,NULL,NULL) },
#ifdef AIO
	{ DDB_ADD_CMD("aio_jobs",	db_show_aio_jobs,	0,
	    "Show aio jobs",NULL,NULL) },
#endif
#ifdef _KERNEL
	{ DDB_ADD_CMD("breaks",	db_listbreak_cmd, 	0,
	    "Display all breaks.",NULL,NULL) },
#endif
	{ DDB_ADD_CMD("buf",	db_buf_print_cmd,	0,
	    "Print the struct buf at address.", "[/f] address",NULL) },
	/* added from all sub cmds */
	{ DDB_ADD_CMD("callout",  db_show_callout,
	    0 ,"List all used callout functions.",NULL,NULL) },
	{ DDB_ADD_CMD("devices", db_show_all_devices,	0,NULL,NULL,NULL) },
	{ DDB_ADD_CMD("event",	db_event_print_cmd,	0,
	    "Print all the non-zero evcnt(9) event counters.", "[/fitm]",NULL) },
#ifdef FDT
	{ DDB_ADD_CMD("fdt", db_fdt_print_cmd, 0,
	    "Show FDT information", NULL, NULL) },
#endif
	{ DDB_ADD_CMD("files", db_show_files_cmd,	0,
	    "Print the files open by process at address",
	    "[/f] address", NULL) },
	{ DDB_ADD_CMD("freelists",	db_show_all_freelists,
	    0 ,"Show all freelists", NULL, NULL) },
#ifdef KERNHIST
	{ DDB_ADD_CMD("kernhist", db_kernhist_print_cmd, 0,
	    "Print the UVM history logs.",
	    NULL,NULL) },
#endif
	/* added from all sub cmds */
	{ DDB_ADD_CMD("locks",	db_show_all_locks,
	    0 ,"Show all held locks", "[/t]", NULL) },
	{ DDB_ADD_CMD("lock",	db_lock_print_cmd,	0,NULL,NULL,NULL) },
	{ DDB_ADD_CMD("lockstats",
				db_show_lockstats,	0,
	    "Print statistics of locks", NULL, NULL) },
	{ DDB_ADD_CMD("map",	db_map_print_cmd,	0,
	    "Print the vm_map at address.", "[/f] address",NULL) },
	{ DDB_ADD_CMD("mbuf",	db_mbuf_print_cmd,	0,NULL,NULL,
	    "-c prints all mbuf chains") },
	{ DDB_ADD_CMD("module", db_show_module_cmd,	0,
	    "Print kernel modules", NULL, NULL) },
	{ DDB_ADD_CMD("mount",	db_show_all_mount,	0,
	    "Print all mount structures.", "[/f]", NULL) },
	{ DDB_ADD_CMD("mount",	db_mount_print_cmd,	0,
	    "Print the mount structure at address.", "[/f] address",NULL) },
#ifdef MQUEUE
	{ DDB_ADD_CMD("mqueue", db_show_mqueue_cmd,	0,
	    "Print the message queues", NULL, NULL) },
#endif
	{ DDB_ADD_CMD("ncache",	db_namecache_print_cmd,	0,
	    "Dump the namecache list.", "address",NULL) },
	{ DDB_ADD_CMD("object",	db_object_print_cmd,	0,
	    "Print the vm_object at address.", "[/f] address",NULL) },
	{ DDB_ADD_CMD("page",	db_page_print_cmd,	0,
	    "Print the vm_page at address.", "[/f] address",NULL) },
	{ DDB_ADD_CMD("pages",	db_show_all_pages,
	    0 ,"List all used memory pages.",NULL,NULL) },
	{ DDB_ADD_CMD("panic",	db_show_panic,	0,
	    "Print the current panic string",NULL,NULL) },
	{ DDB_ADD_CMD("pool",	db_pool_print_cmd,	0,
	    "Print the pool at address.", "[/clp] address",NULL) },
	/* added from all sub cmds */
	{ DDB_ADD_CMD("pools",	db_show_all_pools,
	    0 ,"Show all pools",NULL,NULL) },
	{ DDB_ADD_CMD("proc",	db_show_proc,
	    0 ,"Print process information.",NULL,NULL) },
	/* added from all sub cmds */
	{ DDB_ADD_CMD("procs",	db_show_all_procs,
	    0 ,"List all processes.",NULL,NULL) },
	{ DDB_ADD_CMD("registers",	db_show_regs,		0,
	    "Display the register set.", "[/u]",NULL) },
#if defined(INET)
	{ DDB_ADD_CMD("routes",	db_show_routes,		0,NULL,NULL,NULL) },
#endif
	{ DDB_ADD_CMD("sched_qs",	db_show_sched_qs,	0,
	    "Print the state of the scheduler's run queues.",
	    NULL,NULL) },
	{ DDB_ADD_CMD("socket",	db_socket_print_cmd,	0,NULL,NULL,NULL) },
	{ DDB_ADD_CMD("uvmexp",	db_uvmexp_print_cmd, 0,
	    "Print a selection of UVM counters and statistics.",
	    NULL,NULL) },
	{ DDB_ADD_CMD("vmem", db_vmem_print_cmd,	0,
	    "Print the vmem usage.", "[/a] address", NULL) },
	{ DDB_ADD_CMD("vmems", db_show_all_vmems,	0,
	    "Show all vmems.", NULL, NULL) },
	{ DDB_ADD_CMD("vnode",	db_vnode_print_cmd,	0,
	    "Print the vnode at address.", "[/f] address",NULL) },
	{ DDB_ADD_CMD("vnode_lock",	db_vnode_lock_print_cmd,	0,
	    "Print the vnode having that address as v_lock.",
	    "[/f] address",NULL) },
#ifdef _KERNEL
	{ DDB_ADD_CMD("watches",	db_listwatch_cmd, 	0,
	    "Display all watchpoints.", NULL,NULL) },
#endif
	{ DDB_END_CMD },
};

static const struct db_command db_command_table[] = {
	{ DDB_ADD_CMD("b",		db_breakpoint_cmd,	0,
	    "Set a breakpoint at address", "[/u] address[,count].",NULL) },
	{ DDB_ADD_CMD("break",	db_breakpoint_cmd,	0,
	    "Set a breakpoint at address", "[/u] address[,count].",NULL) },
	{ DDB_ADD_CMD("bt",		db_stack_trace_cmd,	0,
	    "Show backtrace.", "See help trace.",NULL) },
	{ DDB_ADD_CMD("c",		db_continue_cmd,	0,
	    "Continue execution.", "[/c]",NULL) },
	{ DDB_ADD_CMD("call",	db_fncall,		CS_OWN,
	    "Call the function", "address[(expression[,...])]",NULL) },
	{ DDB_ADD_CMD("callout",	db_show_callout,	0, NULL,
	    NULL,NULL ) },
	{ DDB_ADD_CMD("continue",	db_continue_cmd,	0,
	    "Continue execution.", "[/c]",NULL) },
	{ DDB_ADD_CMD("d",		db_delete_cmd,		0,
	    "Delete a breakpoint.", "address | #number",NULL) },
	{ DDB_ADD_CMD("delete",	db_delete_cmd,		0,
	    "Delete a breakpoint.", "address | #number",NULL) },
	{ DDB_ADD_CMD("dmesg",	db_dmesg,		0,
	    "Show kernel message buffer.", "[count]",NULL) },
	{ DDB_ADD_CMD("dwatch",	db_deletewatch_cmd,	0,
	    "Delete the watchpoint.", "address",NULL) },
	{ DDB_ADD_CMD("examine",	db_examine_cmd,		CS_SET_DOT,
	    "Display the address locations.",
	    "[/modifier] address[,count]",NULL) },
	{ DDB_ADD_CMD("exit",		db_continue_cmd,	0,
	    "Continue execution.", "[/c]",NULL) },
	{ DDB_ADD_CMD("help",   db_help_print_cmd, CS_OWN|CS_NOREPEAT,
	    "Display help about commands",
	    "Use other commands as arguments.",NULL) },
	{ DDB_ADD_CMD("kill",	db_kill_proc,		CS_OWN,
	    "Send a signal to the process","pid[,signal_number]",
	    "   pid:\t\t\tthe process id (may need 0t prefix for decimal)\n"
	    "   signal_number:\tthe signal to send") },
#ifdef KGDB
	{ DDB_ADD_CMD("kgdb",	db_kgdb_cmd,	0,	NULL,NULL,NULL) },
#endif
	{ DDB_ADD_CMD("machine",NULL,CS_MACH,
	    "Architecture specific functions.",NULL,NULL) },
	{ DDB_ADD_CMD("match",	db_trace_until_matching_cmd,0,
	    "Stop at the matching return instruction.","See help next",NULL) },
	{ DDB_ADD_CMD("next",	db_trace_until_matching_cmd,0,
	    "Stop at the matching return instruction.","[/p]",NULL) },
	{ DDB_ADD_CMD("p",		db_print_cmd,		0,
	    "Print address according to the format.",
	    "[/axzodurc] address [address ...]",NULL) },
	{ DDB_ADD_CMD("print",	db_print_cmd,		0,
	    "Print address according to the format.",
	    "[/axzodurc] address [address ...]",NULL) },
	{ DDB_ADD_CMD("ps",		db_show_all_procs,	0,
	    "Print all processes.","See show all procs",NULL) },
	{ DDB_ADD_CMD("quit",		db_continue_cmd,	0,
	    "Continue execution.", "[/c]",NULL) },
	{ DDB_ADD_CMD("reboot",	db_reboot_cmd,		CS_OWN,
	    "Reboot","0x1  RB_ASKNAME, 0x2 RB_SINGLE, 0x4 RB_NOSYNC, 0x8 RB_HALT,"
	    "0x40 RB_KDB, 0x100 RB_DUMP, 0x808 RB_POWERDOWN",NULL) },
	{ DDB_ADD_CMD("s",		db_single_step_cmd,	0,
	    "Single-step count times.","[/p] [,count]",NULL) },
	{ DDB_ADD_CMD("search",	db_search_cmd,		CS_OWN|CS_SET_DOT,
	    "Search memory from address for value.",
	    "[/bhl] address value [mask] [,count]",NULL) },
	{ DDB_ADD_CMD("set",	db_set_cmd,		CS_OWN,
	    "Set the named variable","$variable [=] expression",NULL) },
	{ DDB_ADD_CMD("show",	NULL, CS_SHOW,
	    "Show kernel stats.", NULL,NULL) },
	{ DDB_ADD_CMD("sifting",	db_sifting_cmd,		CS_OWN,
	    "Search the symbol tables ","[/F] string",NULL) },
	{ DDB_ADD_CMD("step",	db_single_step_cmd,	0,
	    "Single-step count times.","[/p] [,count]",NULL) },
	{ DDB_ADD_CMD("sync",	db_sync_cmd,		CS_OWN,
	    "Force a crash dump, and then reboot.",NULL,NULL) },
	{ DDB_ADD_CMD("trace",	db_stack_trace_cmd,	0,
	    "Stack trace from frame-address.",
	    "[/u[l]] [frame-address][,count]",NULL) },
	{ DDB_ADD_CMD("until",	db_trace_until_call_cmd,0,
	    "Stop at the next call or return instruction.","[/p]",NULL) },
	{ DDB_ADD_CMD("w",		db_write_cmd,		CS_MORE|CS_SET_DOT,
	    "Write the expressions at succeeding locations.",
	    "[/bhl] address expression [expression ...]",NULL) },
	{ DDB_ADD_CMD("watch",	db_watchpoint_cmd,	CS_MORE,
	    "Set a watchpoint for a region. ","address[,size]",NULL) },
	{ DDB_ADD_CMD("whatis",	db_whatis_cmd, 0,
	    "Describe what an address is", "address", NULL) },
	{ DDB_ADD_CMD("write",	db_write_cmd,		CS_MORE|CS_SET_DOT,
	    "Write the expressions at succeeding locations.",
	    "[/bhl] address expression [expression ...]",NULL) },
	{ DDB_ADD_CMD("x",		db_examine_cmd,		CS_SET_DOT,
	    "Display the address locations.",
	    "[/modifier] address[,count]",NULL) },
	{ DDB_END_CMD },
};

static const struct db_command	*db_last_command = NULL;
#if defined(DDB_COMMANDONENTER)
char db_cmd_on_enter[DB_LINE_MAXLEN + 1] = ___STRING(DDB_COMMANDONENTER);
#else /* defined(DDB_COMMANDONENTER) */
char db_cmd_on_enter[DB_LINE_MAXLEN + 1] = "";
#endif /* defined(DDB_COMMANDONENTER) */
#define	DB_LINE_SEP	';'

/*
 * Execute commandlist after ddb start
 * This function goes through the command list created from commands and ';'
 */
static void
db_execute_commandlist(const char *cmdlist)
{
	const char *cmd = cmdlist;
	const struct db_command	*dummy = NULL;

	while (*cmd != '\0') {
		const char *ep = cmd;

		while (*ep != '\0' && *ep != DB_LINE_SEP) {
			ep++;
		}
		db_set_line(cmd, ep);
		db_command(&dummy);
		cmd = ep;
		if (*cmd == DB_LINE_SEP) {
			cmd++;
		}
	}
}

/* Initialize ddb command tables */
void
db_init_commands(void)
{
	static bool done = false;

	if (done) return;
	done = true;

	/* register command tables */
	(void)db_register_tbl_entry(DDB_BASE_CMD, &db_base_cmd_builtins);
#ifdef DB_MACHINE_COMMANDS
	(void)db_register_tbl_entry(DDB_MACH_CMD, &db_mach_cmd_builtins);
#endif
	(void)db_register_tbl_entry(DDB_SHOW_CMD, &db_show_cmd_builtins);
}


/*
 * Add command table to the specified list
 * Arg:
 * int type specifies type of command table DDB_SHOW_CMD|DDB_BASE_CMD|DDB_MAC_CMD
 * *cmd_tbl poiter to static allocated db_command table
 *
 * Command table must be NULL terminated array of struct db_command
 */
int
db_register_tbl(uint8_t type, const struct db_command *cmd_tbl)
{
	struct db_cmd_tbl_en *list_ent;

	/* empty list - ignore */
	if (cmd_tbl->name == 0)
		return 0;

	/* force builtin commands to be registered first */
	db_init_commands();

	/* now create a list entry for this table */
	list_ent = db_zalloc(sizeof(*list_ent));
	if (list_ent == NULL)
		return ENOMEM;
	list_ent->db_cmd=cmd_tbl;

	/* and register it */
	return db_register_tbl_entry(type, list_ent);
}

static int
db_register_tbl_entry(uint8_t type, struct db_cmd_tbl_en *list_ent)
{
	struct db_cmd_tbl_en_head *list;

	switch(type) {
	case DDB_BASE_CMD:
		list = &db_base_cmd_list;
		break;
	case DDB_SHOW_CMD:
		list = &db_show_cmd_list;
		break;
	case DDB_MACH_CMD:
		list = &db_mach_cmd_list;
		break;
	default:
		return ENOENT;
	}

	TAILQ_INSERT_TAIL(list, list_ent, db_cmd_next);

	return 0;
}

/*
 * Remove command table specified with db_cmd address == cmd_tbl
 */
int
db_unregister_tbl(uint8_t type,const struct db_command *cmd_tbl)
{
	struct db_cmd_tbl_en *list_ent;
	struct db_cmd_tbl_en_head *list;

	/* find list on which the entry should live */
	switch (type) {
	case DDB_BASE_CMD:
		list=&db_base_cmd_list;
		break;
	case DDB_SHOW_CMD:
		list=&db_show_cmd_list;
		break;
	case DDB_MACH_CMD:
		list=&db_mach_cmd_list;
		break;
	default:
		return EINVAL;
	}

	TAILQ_FOREACH (list_ent, list, db_cmd_next) {
		if (list_ent->db_cmd == cmd_tbl){
			TAILQ_REMOVE(list,
			    list_ent, db_cmd_next);
			db_free(list_ent, sizeof(*list_ent));
			return 0;
		}
	}
	return ENOENT;
}

#ifndef _KERNEL
#define	cnpollc(c)	__nothing
#endif

/*
 * This function is called via db_trap() or directly from
 * machine trap code.
 */
void
db_command_loop(void)
{
	label_t	db_jmpbuf;
	label_t	*savejmp;

	/*
	 * Initialize 'prev' and 'next' to dot.
	 */
	db_prev = db_dot;
	db_next = db_dot;

	db_cmd_loop_done = false;

	/* Init default command tables add machine, base,
	   show command tables to the list */
	db_init_commands();

	/* save context for return from ddb */
	savejmp = db_recover;
	db_recover = &db_jmpbuf;
	(void) setjmp(&db_jmpbuf);

	/*
	 * Execute default ddb start commands only if this is the
	 * first entry into DDB, in case the start commands fault
	 * and we recurse into here.
	 */
	if (!savejmp)
		db_execute_commandlist(db_cmd_on_enter);

	(void) setjmp(&db_jmpbuf);
	while (!db_cmd_loop_done) {
		if (db_print_position() != 0)
			db_printf("\n");
		db_output_line = 0;
		cnpollc(1);
		(void) db_read_line();
		cnpollc(0);
		db_command(&db_last_command);
	}

	db_recover = savejmp;
}

/*
 * Search command table for command prefix
 */
static int
db_cmd_search_table(const char *name,
		    const struct db_command *table,
		    const struct db_command **cmdp)
{

	const struct db_command	*cmd;
	int result;

	result = CMD_NONE;
	*cmdp = NULL;

	for (cmd = table; cmd->name != 0; cmd++) {
		const char *lp;
		const char *rp;

		lp = name;
		rp = cmd->name;
		while (*lp != '\0' && *lp == *rp) {
			rp++;
			lp++;
		}

		if (*lp != '\0') /* mismatch or extra chars in name */
			continue;

		if (*rp == '\0') { /* exact match */
			*cmdp = cmd;
			return (CMD_EXACT);
		}

		/* prefix match: end of name, not end of command */
		if (result == CMD_NONE) {
			result = CMD_PREFIX;
			*cmdp = cmd;
		}
		else if (result == CMD_PREFIX) {
			result = CMD_AMBIGUOUS;
			*cmdp = NULL;
		}
	}

	return (result);
}


/*
 * Search list of command tables for command
 */
static int
db_cmd_search(const char *name,
	      struct db_cmd_tbl_en_head *list_head,
	      const struct db_command **cmdp)
{
	struct db_cmd_tbl_en *list_ent;
	const struct db_command *found_command;
	bool accept_prefix_match;
	int result;

	result = CMD_NONE;
	found_command = NULL;
	accept_prefix_match = true;

	TAILQ_FOREACH(list_ent, list_head, db_cmd_next) {
		const struct db_command *cmd;
		int found;

		found = db_cmd_search_table(name, list_ent->db_cmd, &cmd);
		if (found == CMD_EXACT) {
			result = CMD_EXACT;
			found_command = cmd;
			break;
		}

		if (found == CMD_PREFIX) {
			if (accept_prefix_match) {
				/*
				 * Continue search, but note current result
				 * in case we won't find anything else.
				 */
				accept_prefix_match = false;
				result = CMD_PREFIX;
				found_command = cmd;
			} else {
				/*
				 * Watch out for globally ambiguous
				 * prefix match that is not locally
				 * ambiguous - with one match in one
				 * table and another match(es) in
				 * another table.
				 */
				result = CMD_AMBIGUOUS;
				found_command = NULL;
			}
		}
		else if (found == CMD_AMBIGUOUS) {
			accept_prefix_match = false;
			result = CMD_AMBIGUOUS;
			found_command = NULL;
		}
	}

	*cmdp = found_command;
	return result;
}

static void
db_cmd_search_failed(char *name, int search_result)
{
	if (search_result == CMD_NONE)
		db_printf("No such command: %s\n", name);
	else
		db_printf("Ambiguous command: %s\n", name);
}


/*
 * List commands to the console.
 */
static void
db_cmd_list(const struct db_cmd_tbl_en_head *list)
{

	struct db_cmd_tbl_en *list_ent;
	const struct db_command *table;
	size_t		i, j, w, columns, lines, numcmds, width=0;
	const char	*p;

	TAILQ_FOREACH(list_ent,list,db_cmd_next) {
		table = list_ent->db_cmd;
		for (i = 0; table[i].name != NULL; i++) {
			w = strlen(table[i].name);
			if (w > width)
				width = w;
		}
	}

	width = DB_NEXT_TAB(width);

	columns = db_max_width / width;
	if (columns == 0)
		columns = 1;

	TAILQ_FOREACH(list_ent,list,db_cmd_next) {
		table = list_ent->db_cmd;

		for (numcmds = 0; table[numcmds].name != NULL; numcmds++)
			;
		lines = (numcmds + columns - 1) / columns;

		for (i = 0; i < lines; i++) {
			for (j = 0; j < columns; j++) {
				p = table[j * lines + i].name;
				if (p)
					db_printf("%s", p);
				if (j * lines + i + lines >= numcmds) {
					db_putchar('\n');
					break;
				}
				if (p) {
					w = strlen(p);
					while (w < width) {
						w = DB_NEXT_TAB(w);
						db_putchar('\t');
					}
				}
			}
		}
	}
	return;
}

/*
 * Read complete command with all subcommands, starting with current
 * db_tok_string. If subcommand is missing, print the list of all
 * subcommands.  If command/subcommand is not found, print an error
 * message.  Returns pointer to "leaf" command or NULL.
 */
static const struct db_command *
db_read_command(void)
{
	const struct db_command *command;
	struct db_cmd_tbl_en_head *list;
	int found;
	int t;

	list = &db_base_cmd_list;
	do {
		found = db_cmd_search(db_tok_string, list, &command);
		if (command == NULL) {
			db_cmd_search_failed(db_tok_string, found);
			db_flush_lex();
			return NULL;
		}

		if (command->flag == CS_SHOW)
			list = &db_show_cmd_list;
		else if (command->flag == CS_MACH)
			list = &db_mach_cmd_list;
		else if (command->flag == CS_COMPAT)
			/* same list */;
		else
			break; /* expect no more subcommands */

		t = db_read_token(); /* read subcommand */
		if (t != tIDENT) {
			/* if none given - just print all of them */
			db_cmd_list(list);
			db_flush_lex();
			return NULL;
		}
	} while (list != NULL);

	return command;
}

/*
 * Parse command line and execute apropriate function.
 */
static void
db_command(const struct db_command **last_cmdp)
{
	static db_expr_t last_count = 0;

	int t;
	const struct db_command *command;
	db_expr_t addr, count;
	bool have_addr;
	char modif[TOK_STRING_SIZE];

	command = NULL;
	have_addr = false;
	count = -1;

	t = db_read_token();
	if ((t == tEOL) || (t == tCOMMA)) {
		/*
		 * An empty line repeats last command, at 'next'.
		 * Only a count repeats the last command with the new count.
		 */
		command = *last_cmdp;

		if (!command)
			return;

		addr = (db_expr_t)db_next;
		if (t == tCOMMA) {
			if (!db_expression(&count)) {
				db_printf("Count missing\n");
				db_flush_lex();
				return;
			}
		} else
			count = last_count;
		modif[0] = '\0';
		db_skip_to_eol();

	} else if (t == tEXCL) {
		db_fncall(0, 0, 0, NULL);
		return;

	} else if (t != tIDENT) {
		db_printf("?\n");
		db_flush_lex();
		return;

	} else {

		command = db_read_command();
		if (command == NULL)
			return;

		if ((command->flag & CS_OWN) == 0) {

			/*
			 * Standard syntax:
			 * command [/modifier] [addr] [,count]
			 */
			t = db_read_token(); /* get modifier */
			if (t == tSLASH) {
				t = db_read_token();
				if (t != tIDENT) {
					db_printf("Bad modifier\n");
					db_flush_lex();
					return;
				}
				/* save modifier */
				strlcpy(modif, db_tok_string, sizeof(modif));

			} else {
				db_unread_token(t);
				modif[0] = '\0';
			}

			if (db_expression(&addr)) { /*get address*/
				db_dot = (db_addr_t) addr;
				db_last_addr = db_dot;
				have_addr = true;
			} else {
				addr = (db_expr_t) db_dot;
			}

			t = db_read_token();
			if (t == tCOMMA) { /*Get count*/
				if (!db_expression(&count)) {
					db_printf("Count missing\n");
					db_flush_lex();
					return;
				}
			} else {
				db_unread_token(t);
			}
			if ((command->flag & CS_MORE) == 0) {
				db_skip_to_eol();
			}
		}
	}

	if (command != NULL && command->flag & CS_NOREPEAT) {
		*last_cmdp = NULL;
		last_count = 0;
	} else {
		*last_cmdp = command;
		last_count = count;
	}


	if (command != NULL) {
		/*
		 * Execute the command.
		 */
		if (command->fcn != NULL)
			(*command->fcn)(addr, have_addr, count, modif);

		if (command->flag & CS_SET_DOT) {
			/*
			 * If command changes dot, set dot to
			 * previous address displayed (if 'ed' style).
			 */
			if (db_ed_style)
				db_dot = db_prev;
			else
				db_dot = db_next;
		} else {
			/*
			 * If command does not change dot,
			 * set 'next' location to be the same.
			 */
			db_next = db_dot;
		}
	}
}

/*
 * Print help for commands
 */
static void
db_help_print_cmd(db_expr_t addr, bool have_addr, db_expr_t count,
const char *modif)
{
	const struct db_command *command;
	int t;

	t = db_read_token();

	/* is there another command after the "help"? */
	if (t != tIDENT) {
		/* print base commands */
		db_cmd_list(&db_base_cmd_list);
		return;
	}

	command = db_read_command();
	if (command == NULL)
		return;

#ifdef DDB_VERBOSE_HELP
	db_printf("Command: %s\n", command->name);
	if (command->cmd_descr != NULL)
		db_printf(" Description: %s\n", command->cmd_descr);
	if (command->cmd_arg != NULL)
		db_printf(" Arguments: %s\n", command->cmd_arg);
	if (command->cmd_arg_help != NULL)
		db_printf(" Arguments description:\n%s\n",
			  command->cmd_arg_help);
	if ((command->cmd_arg == NULL) && (command->cmd_descr == NULL))
		db_printf(" No help message.\n");
#endif

	db_skip_to_eol();
}

/*ARGSUSED*/
static void
db_map_print_cmd(db_expr_t addr, bool have_addr, db_expr_t count,
    const char *modif)
{
#ifdef _KERNEL
	bool full = false;

	if (modif[0] == 'f')
		full = true;

	if (have_addr == false)
		addr = (db_expr_t)(uintptr_t)db_read_ptr("kernel_map");

	uvm_map_printit((struct vm_map *)(uintptr_t) addr, full, db_printf);
#else
	db_kernelonly();
#endif	/* XXX CRASH(8) */
}

/*ARGSUSED*/
static void
db_object_print_cmd(db_expr_t addr, bool have_addr,
    db_expr_t count, const char *modif)
{
#ifdef _KERNEL /* XXX CRASH(8) */
	bool full = false;

	if (modif[0] == 'f')
		full = true;

	uvm_object_printit((struct uvm_object *)(uintptr_t) addr, full,
	    db_printf);
#else
	db_kernelonly();
#endif
}

/*ARGSUSED*/
static void
db_page_print_cmd(db_expr_t addr, bool have_addr,
    db_expr_t count, const char *modif)
{
#ifdef _KERNEL /* XXX CRASH(8) */
	bool full = false;

	if (modif[0] == 'f')
		full = true;

	uvm_page_printit((struct vm_page *)(uintptr_t) addr, full, db_printf);
#else
	db_kernelonly();
#endif
}

/*ARGSUSED*/
static void
db_show_all_pages(db_expr_t addr, bool have_addr,
    db_expr_t count, const char *modif)
{

#ifdef _KERNEL /* XXX CRASH(8) */
	uvm_page_printall(db_printf);
#else
	db_kernelonly();
#endif
}

/*ARGSUSED*/
static void
db_buf_print_cmd(db_expr_t addr, bool have_addr,
    db_expr_t count, const char *modif)
{
#ifdef _KERNEL /* XXX CRASH(8) */
	bool full = false;

	if (modif[0] == 'f')
		full = true;

	vfs_buf_print((struct buf *)(uintptr_t) addr, full, db_printf);
#else
	db_kernelonly();
#endif
}

/*ARGSUSED*/
static void
db_event_print_cmd(db_expr_t addr, bool have_addr,
    db_expr_t count, const char *modif)
{
	bool showzero = false;
	bool showall = true;
	bool showintr = false;
	bool showtrap = false;
	bool showmisc = false;
	struct evcnt ev, *evp;
	char buf[80];
	int i;

	i = 0;
	while (modif[i]) {
		switch (modif[i]) {
		case 'f':
			showzero = true;
			break;
		case 'i':
			showintr = true;
			showall = false;
			break;
		case 't':
			showtrap = true;
			showall = false;
			break;
		case 'm':
			showmisc = true;
			showall = false;
			break;
		}
		i++;
	}

	if (showall)
		showmisc = showintr = showtrap = true;

	evp = (struct evcnt *)db_read_ptr("allevents");
	while (evp != NULL) {
		db_read_bytes((db_addr_t)evp, sizeof(ev), (char *)&ev);
		evp = ev.ev_list.tqe_next;
		if (ev.ev_count == 0 && !showzero)
			continue;
		if (ev.ev_type == EVCNT_TYPE_INTR && !showintr)
			continue;
		if (ev.ev_type == EVCNT_TYPE_TRAP && !showtrap)
			continue;
		if (ev.ev_type == EVCNT_TYPE_MISC && !showmisc)
			continue;
		db_read_bytes((db_addr_t)ev.ev_group, ev.ev_grouplen + 1, buf);
		db_printf("evcnt type %d: %s ", ev.ev_type, buf);
		db_read_bytes((db_addr_t)ev.ev_name, ev.ev_namelen + 1, buf);
		db_printf("%s = %lld\n", buf, (long long)ev.ev_count);
	}
}

/*ARGSUSED*/
static void
db_vnode_print_cmd(db_expr_t addr, bool have_addr,
    db_expr_t count, const char *modif)
{
#ifdef _KERNEL /* XXX CRASH(8) */
	bool full = false;

	if (modif[0] == 'f')
		full = true;

	vfs_vnode_print((struct vnode *)(uintptr_t) addr, full, db_printf);
#else
	db_kernelonly();
#endif
}

/*ARGSUSED*/
static void
db_vnode_lock_print_cmd(db_expr_t addr, bool have_addr,
    db_expr_t count, const char *modif)
{
#ifdef _KERNEL /* XXX CRASH(8) */
	bool full = false;

	if (modif[0] == 'f')
		full = true;

	vfs_vnode_lock_print((struct vnode *)(uintptr_t) addr, full, db_printf);
#else
	db_kernelonly();
#endif
}

/*ARGSUSED*/
static void
db_vmem_print_cmd(db_expr_t addr, bool have_addr,
    db_expr_t count, const char *modif)
{

#ifdef _KERNEL /* XXX CRASH(8) */
	vmem_print((uintptr_t) addr, modif, db_printf);
#else
	db_kernelonly();
#endif
}

static void
db_mount_print_cmd(db_expr_t addr, bool have_addr,
    db_expr_t count, const char *modif)
{
#ifdef _KERNEL	/* XXX CRASH(8) */
	bool full = false;

	if (modif[0] == 'f')
		full = true;

	vfs_mount_print((struct mount *)(uintptr_t) addr, full, db_printf);
#endif
}

static void
db_show_all_mount(db_expr_t addr, bool have_addr, db_expr_t count, const char *modif)
{
#ifdef _KERNEL	/* XXX CRASH(8) */
	bool full = false;

	if (modif[0] == 'f')
		full = true;

	vfs_mount_print_all(full, db_printf);
#else
	db_kernelonly();
#endif
}

/*ARGSUSED*/
static void
db_mbuf_print_cmd(db_expr_t addr, bool have_addr,
    db_expr_t count, const char *modif)
{

#ifdef _KERNEL /* XXX CRASH(8) */
	m_print((const struct mbuf *)(uintptr_t) addr, modif, db_printf);
#else
	db_kernelonly();
#endif
}

/*ARGSUSED*/
static void
db_pool_print_cmd(db_expr_t addr, bool have_addr,
    db_expr_t count, const char *modif)
{

#ifdef _KERNEL /* XXX CRASH(8) */
	pool_printit((struct pool *)(uintptr_t) addr, modif, db_printf);
#else
	db_kernelonly();
#endif
}

/*ARGSUSED*/
static void
db_namecache_print_cmd(db_expr_t addr, bool have_addr,
    db_expr_t count, const char *modif)
{

#ifdef _KERNEL /* XXX CRASH(8) */
	namecache_print((struct vnode *)(uintptr_t) addr, db_printf);
#else
	db_kernelonly();
#endif
}

/*ARGSUSED*/
static void
db_uvmexp_print_cmd(db_expr_t addr, bool have_addr,
    db_expr_t count, const char *modif)
{

#ifdef _KERNEL	/* XXX CRASH(8) */
	uvmexp_print(db_printf);
#else
	db_kernelonly();
#endif
}

/*ARGSUSED */
static void
db_socket_print_cmd(db_expr_t addr, bool have_addr, db_expr_t count,
    const char *modif)
{

#ifdef _KERNEL	/* XXX CRASH(8) */
	socket_print(modif, db_printf);
#else
	db_kernelonly();
#endif
}

#ifdef KERNHIST
/*ARGSUSED*/
static void
db_kernhist_print_cmd(db_expr_t addr, bool have_addr,
    db_expr_t count, const char *modif)
{

	if (!have_addr)
		addr = 0;

	if (count == -1)
		count = 0;

	kernhist_print((void *)(uintptr_t)addr, count, modif, db_printf);
}
#endif

/*ARGSUSED*/
static void
db_lock_print_cmd(db_expr_t addr, bool have_addr,
    db_expr_t count, const char *modif)
{

	lockdebug_lock_print(have_addr ? (void *)(uintptr_t)addr : NULL,
	    db_printf);
}

static void
db_show_all_locks(db_expr_t addr, bool have_addr,
    db_expr_t count, const char *modif)
{

#ifdef _KERNEL	/* XXX CRASH(8) */
	lockdebug_show_all_locks(db_printf, modif);
#else
	db_kernelonly();
#endif
}

static void
db_show_all_freelists(db_expr_t addr, bool have_addr,
    db_expr_t count, const char *modif)
{

#ifdef _KERNEL	/* XXX CRASH(8) */
	uvm_page_print_freelists(db_printf);
#else
	db_kernelonly();
#endif
}

static void
db_show_lockstats(db_expr_t addr, bool have_addr,
    db_expr_t count, const char *modif)
{

#ifdef _KERNEL	/* XXX CRASH(8) */
	lockdebug_show_lockstats(db_printf);
#else
	db_kernelonly();
#endif
}

#ifdef FDT
/*ARGSUSED*/
static void
db_fdt_print_cmd(db_expr_t addr, bool have_addr,
    db_expr_t count, const char *modif)
{
#ifdef _KERNEL /* XXX CRASH(8) */
	bool full = false;

	if (modif[0] == 'f')
		full = true;

	fdt_print(have_addr ? (void *)(uintptr_t)addr : fdtbus_get_data(),
	    full, db_printf);
#else
	db_kernelonly();
#endif
}
#endif

/*
 * Call random function:
 * !expr(arg,arg,arg)
 */
/*ARGSUSED*/
static void
db_fncall(db_expr_t addr, bool have_addr,
    db_expr_t count, const char *modif)
{
#ifdef _KERNEL
	db_expr_t	fn_addr;
#define	MAXARGS		11
	db_expr_t	args[MAXARGS];
	int		nargs = 0;
	db_expr_t	retval;
	db_expr_t	(*func)(db_expr_t, ...);
	int		t;

	if (!db_expression(&fn_addr)) {
		db_printf("Bad function\n");
		db_flush_lex();
		return;
	}
	func = (db_expr_t (*)(db_expr_t, ...))(uintptr_t) fn_addr;

	t = db_read_token();
	if (t == tLPAREN) {
		if (db_expression(&args[0])) {
			nargs++;
			while ((t = db_read_token()) == tCOMMA) {
				if (nargs == MAXARGS) {
					db_printf("Too many arguments\n");
					db_flush_lex();
					return;
				}
				if (!db_expression(&args[nargs])) {
					db_printf("Argument missing\n");
					db_flush_lex();
					return;
				}
				nargs++;
			}
			db_unread_token(t);
		}
		if (db_read_token() != tRPAREN) {
			db_printf("?\n");
			db_flush_lex();
			return;
		}
	}
	db_skip_to_eol();

	while (nargs < MAXARGS) {
		args[nargs++] = 0;
	}

	retval = (*func)(args[0], args[1], args[2], args[3], args[4],
			 args[5], args[6], args[7], args[8], args[9]);
	db_printf("%s\n", db_num_to_str(retval));
#else	/* _KERNEL */
	db_kernelonly();
#endif	/* _KERNEL */
}

static void
db_reboot_cmd(db_expr_t addr, bool have_addr,
    db_expr_t count, const char *modif)
{
#ifdef _KERNEL
	db_expr_t bootflags;

	/* Flags, default to RB_AUTOBOOT */
	if (!db_expression(&bootflags))
		bootflags = (db_expr_t)RB_AUTOBOOT;
	if (db_read_token() != tEOL) {
		db_error("?\n");
		/*NOTREACHED*/
	}
	/*
	 * We are leaving DDB, never to return upward.
	 * Clear db_recover so that we can debug faults in functions
	 * called from cpu_reboot.
	 */
	db_recover = 0;
	/* Avoid all mutex errors */
	lockdebug_dismiss();
	panicstr = "reboot forced via kernel debugger";
	/* Make it possible to break into the debugger again */
	spl0();
	kern_reboot((int)bootflags, NULL);
#else	/* _KERNEL */
	db_kernelonly();
#endif	/* _KERNEL */
}

static void
db_sifting_cmd(db_expr_t addr, bool have_addr,
    db_expr_t count, const char *modif)
{
	int	mode, t;

	t = db_read_token();
	if (t == tSLASH) {
		t = db_read_token();
		if (t != tIDENT) {
			bad_modifier:
			db_printf("Bad modifier\n");
			db_flush_lex();
			return;
		}
		if (!strcmp(db_tok_string, "F"))
			mode = 'F';
		else
			goto bad_modifier;
		t = db_read_token();
	} else
		mode = 0;

	if (t == tIDENT)
		db_sifting(db_tok_string, mode);
	else {
		db_printf("Bad argument (non-string)\n");
		db_flush_lex();
	}
}

static void
db_stack_trace_cmd(db_expr_t addr, bool have_addr, db_expr_t count, const char *modif)
{
	register const char *cp = modif;
	register char c;
	void (*pr)(const char *, ...);

	pr = db_printf;
	while ((c = *cp++) != 0)
		if (c == 'l')
			pr = (void (*)(const char *, ...))printf;

	if (count == -1)
		count = 65535;

	db_stack_trace_print(addr, have_addr, count, modif, pr);
}

static void
db_sync_cmd(db_expr_t addr, bool have_addr,
    db_expr_t count, const char *modif)
{
#ifdef _KERNEL
	/*
	 * We are leaving DDB, never to return upward.
	 * Clear db_recover so that we can debug faults in functions
	 * called from cpu_reboot.
	 */
	db_recover = 0;
	panicstr = "dump forced via kernel debugger";
	kern_reboot(RB_DUMP, NULL);
#else	/* _KERNEL */
	db_kernelonly();
#endif	/* _KERNEL */
}

/*
 * Describe what an address is
 */
void
db_whatis_cmd(db_expr_t address, bool have_addr,
    db_expr_t count, const char *modif)
{
	const uintptr_t addr = (uintptr_t)address;

	db_lwp_whatis(addr, db_printf);
#ifdef _KERNEL	/* XXX CRASH(8) */
	pool_whatis(addr, db_printf);
	vmem_whatis(addr, db_printf);
	uvm_whatis(addr, db_printf);
	module_whatis(addr, db_printf);
#else
	db_kernelonly();
#endif
}<|MERGE_RESOLUTION|>--- conflicted
+++ resolved
@@ -1,8 +1,4 @@
-<<<<<<< HEAD
-/*	$NetBSD: db_command.c,v 1.175 2020/10/30 16:29:49 skrll Exp $	*/
-=======
 /*	$NetBSD: db_command.c,v 1.176 2021/02/23 07:13:53 mrg Exp $	*/
->>>>>>> 9e014010
 
 /*
  * Copyright (c) 1996, 1997, 1998, 1999, 2002, 2009, 2019
@@ -65,11 +61,7 @@
  */
 
 #include <sys/cdefs.h>
-<<<<<<< HEAD
-__KERNEL_RCSID(0, "$NetBSD: db_command.c,v 1.175 2020/10/30 16:29:49 skrll Exp $");
-=======
 __KERNEL_RCSID(0, "$NetBSD: db_command.c,v 1.176 2021/02/23 07:13:53 mrg Exp $");
->>>>>>> 9e014010
 
 #ifdef _KERNEL_OPT
 #include "opt_aio.h"
