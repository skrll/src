<<<<<<< HEAD
/*	$NetBSD: db_command.c,v 1.153 2018/03/19 08:41:21 ozaki-r Exp $	*/
=======
/*	$NetBSD: db_command.c,v 1.154 2018/07/20 08:26:25 msaitoh Exp $	*/
>>>>>>> b2b84690

/*
 * Copyright (c) 1996, 1997, 1998, 1999, 2002, 2009 The NetBSD Foundation, Inc.
 * All rights reserved.
 *
 * This code is derived from software contributed to The NetBSD Foundation
 * by Adam Hamsik, and by Andrew Doran.
 *
 * Redistribution and use in source and binary forms, with or without
 * modification, are permitted provided that the following conditions
 * are met:
 * 1. Redistributions of source code must retain the above copyright
 *    notice, this list of conditions and the following disclaimer.
 * 2. Redistributions in binary form must reproduce the above copyright
 *    notice, this list of conditions and the following disclaimer in the
 *    documentation and/or other materials provided with the distribution.
 *
 * THIS SOFTWARE IS PROVIDED BY THE NETBSD FOUNDATION, INC. AND CONTRIBUTORS
 * ``AS IS'' AND ANY EXPRESS OR IMPLIED WARRANTIES, INCLUDING, BUT NOT LIMITED
 * TO, THE IMPLIED WARRANTIES OF MERCHANTABILITY AND FITNESS FOR A PARTICULAR
 * PURPOSE ARE DISCLAIMED.  IN NO EVENT SHALL THE FOUNDATION OR CONTRIBUTORS
 * BE LIABLE FOR ANY DIRECT, INDIRECT, INCIDENTAL, SPECIAL, EXEMPLARY, OR
 * CONSEQUENTIAL DAMAGES (INCLUDING, BUT NOT LIMITED TO, PROCUREMENT OF
 * SUBSTITUTE GOODS OR SERVICES; LOSS OF USE, DATA, OR PROFITS; OR BUSINESS
 * INTERRUPTION) HOWEVER CAUSED AND ON ANY THEORY OF LIABILITY, WHETHER IN
 * CONTRACT, STRICT LIABILITY, OR TORT (INCLUDING NEGLIGENCE OR OTHERWISE)
 * ARISING IN ANY WAY OUT OF THE USE OF THIS SOFTWARE, EVEN IF ADVISED OF THE
 * POSSIBILITY OF SUCH DAMAGE.
 */

/*
 * Mach Operating System
 * Copyright (c) 1991,1990 Carnegie Mellon University
 * All Rights Reserved.
 *
 * Permission to use, copy, modify and distribute this software and its
 * documentation is hereby granted, provided that both the copyright
 * notice and this permission notice appear in all copies of the
 * software, derivative works or modified versions, and any portions
 * thereof, and that both notices appear in supporting documentation.
 *
 * CARNEGIE MELLON ALLOWS FREE USE OF THIS SOFTWARE IN ITS "AS IS"
 * CONDITION.  CARNEGIE MELLON DISCLAIMS ANY LIABILITY OF ANY KIND FOR
 * ANY DAMAGES WHATSOEVER RESULTING FROM THE USE OF THIS SOFTWARE.
 *
 * Carnegie Mellon requests users of this software to return to
 *
 *  Software Distribution Coordinator  or  Software.Distribution@CS.CMU.EDU
 *  School of Computer Science
 *  Carnegie Mellon University
 *  Pittsburgh PA 15213-3890
 *
 * any improvements or extensions that they make and grant Carnegie the
 * rights to redistribute these changes.
 */

/*
 * Command dispatcher.
 */

#include <sys/cdefs.h>
<<<<<<< HEAD
__KERNEL_RCSID(0, "$NetBSD: db_command.c,v 1.153 2018/03/19 08:41:21 ozaki-r Exp $");
=======
__KERNEL_RCSID(0, "$NetBSD: db_command.c,v 1.154 2018/07/20 08:26:25 msaitoh Exp $");
>>>>>>> b2b84690

#ifdef _KERNEL_OPT
#include "opt_aio.h"
#include "opt_ddb.h"
#include "opt_kgdb.h"
#include "opt_mqueue.h"
#include "opt_inet.h"
#include "opt_kernhist.h"
#include "opt_ddbparam.h"
#include "opt_multiprocessor.h"
#endif

#include <sys/param.h>
#include <sys/systm.h>
#include <sys/reboot.h>
#include <sys/device.h>
#include <sys/lwp.h>
#include <sys/mbuf.h>
#include <sys/namei.h>
#include <sys/pool.h>
#include <sys/proc.h>
#include <sys/vnode.h>
#include <sys/vmem.h>
#include <sys/lockdebug.h>
#include <sys/cpu.h>
#include <sys/buf.h>
#include <sys/module.h>
#include <sys/kernhist.h>
#include <sys/socketvar.h>

/*include queue macros*/
#include <sys/queue.h>

#include <ddb/ddb.h>

#include <uvm/uvm_extern.h>
#include <uvm/uvm_ddb.h>

#include <net/route.h>

/*
 * Results of command search.
 */
#define	CMD_EXACT		0
#define	CMD_PREFIX		1
#define	CMD_NONE		2
#define	CMD_AMBIGUOUS	3

/*
 * Exported global variables
 */
bool		db_cmd_loop_done;
label_t		*db_recover;
db_addr_t	db_dot;
db_addr_t	db_last_addr;
db_addr_t	db_prev;
db_addr_t	db_next;


/*
 * New DDB api for adding and removing commands uses three lists, because
 * we use two types of commands
 * a) standard commands without subcommands -> reboot
 * b) show commands which are subcommands of show command -> show aio_jobs
 * c) if defined machine specific commands
 *
 * ddb_add_cmd, ddb_rem_cmd use type (DDB_SHOW_CMD||DDB_BASE_CMD)argument to
 * add them to representativ lists.
 */

static const struct db_command db_command_table[];
static const struct db_command db_show_cmds[];

#ifdef DB_MACHINE_COMMANDS
/* arch/<arch>/<arch>/db_interface.c */
extern const struct db_command db_machine_command_table[];
#endif

/* the global queue of all command tables */
TAILQ_HEAD(db_cmd_tbl_en_head, db_cmd_tbl_en);

/* TAILQ entry used to register command tables */
struct db_cmd_tbl_en {
	const struct db_command *db_cmd;	/* cmd table */
	TAILQ_ENTRY(db_cmd_tbl_en) db_cmd_next;
};

/* head of base commands list */
static struct db_cmd_tbl_en_head db_base_cmd_list =
	TAILQ_HEAD_INITIALIZER(db_base_cmd_list);
static struct db_cmd_tbl_en db_base_cmd_builtins =
     { .db_cmd = db_command_table };

/* head of show commands list */
static struct db_cmd_tbl_en_head db_show_cmd_list =
	TAILQ_HEAD_INITIALIZER(db_show_cmd_list);
static struct db_cmd_tbl_en db_show_cmd_builtins =
     { .db_cmd = db_show_cmds };

/* head of machine commands list */
static struct db_cmd_tbl_en_head db_mach_cmd_list =
	TAILQ_HEAD_INITIALIZER(db_mach_cmd_list);
#ifdef DB_MACHINE_COMMANDS
static struct db_cmd_tbl_en db_mach_cmd_builtins =
     { .db_cmd = db_machine_command_table };
#endif

/*
 * if 'ed' style: 'dot' is set at start of last item printed,
 * and '+' points to next line.
 * Otherwise: 'dot' points to next item, '..' points to last.
 */
static bool	 db_ed_style = true;

static void	db_init_commands(void);
static int	db_register_tbl_entry(uint8_t type,
    struct db_cmd_tbl_en *list_ent);
static void	db_cmd_list(const struct db_cmd_tbl_en_head *);
static int	db_cmd_search(const char *, struct db_cmd_tbl_en_head *,
			      const struct db_command **);
static int	db_cmd_search_table(const char *, const struct db_command *,
				    const struct db_command **);
static void	db_cmd_search_failed(char *, int);
static const struct db_command *db_read_command(void);
static void	db_command(const struct db_command **);
static void	db_buf_print_cmd(db_expr_t, bool, db_expr_t, const char *);
static void	db_event_print_cmd(db_expr_t, bool, db_expr_t, const char *);
static void	db_fncall(db_expr_t, bool, db_expr_t, const char *);
static void     db_help_print_cmd(db_expr_t, bool, db_expr_t, const char *);
static void	db_lock_print_cmd(db_expr_t, bool, db_expr_t, const char *);
static void	db_show_all_locks(db_expr_t, bool, db_expr_t, const char *);
static void	db_show_lockstats(db_expr_t, bool, db_expr_t, const char *);
static void	db_mount_print_cmd(db_expr_t, bool, db_expr_t, const char *);
static void	db_mbuf_print_cmd(db_expr_t, bool, db_expr_t, const char *);
static void	db_map_print_cmd(db_expr_t, bool, db_expr_t, const char *);
static void	db_namecache_print_cmd(db_expr_t, bool, db_expr_t,
		    const char *);
static void	db_object_print_cmd(db_expr_t, bool, db_expr_t, const char *);
static void	db_page_print_cmd(db_expr_t, bool, db_expr_t, const char *);
static void	db_show_all_pages(db_expr_t, bool, db_expr_t, const char *);
static void	db_pool_print_cmd(db_expr_t, bool, db_expr_t, const char *);
static void	db_reboot_cmd(db_expr_t, bool, db_expr_t, const char *);
static void	db_sifting_cmd(db_expr_t, bool, db_expr_t, const char *);
static void	db_socket_print_cmd(db_expr_t, bool, db_expr_t, const char *);
static void	db_stack_trace_cmd(db_expr_t, bool, db_expr_t, const char *);
static void	db_sync_cmd(db_expr_t, bool, db_expr_t, const char *);
static void	db_whatis_cmd(db_expr_t, bool, db_expr_t, const char *);
static void	db_uvmexp_print_cmd(db_expr_t, bool, db_expr_t, const char *);
#ifdef KERNHIST
static void	db_kernhist_print_cmd(db_expr_t, bool, db_expr_t, const char *);
#endif
static void	db_vnode_print_cmd(db_expr_t, bool, db_expr_t, const char *);
static void	db_vnode_lock_print_cmd(db_expr_t, bool, db_expr_t,
		    const char *);
static void	db_vmem_print_cmd(db_expr_t, bool, db_expr_t, const char *);

static const struct db_command db_show_cmds[] = {
	/*added from all sub cmds*/
	{ DDB_ADD_CMD("callout",  db_show_callout,
	    0 ,"List all used callout functions.",NULL,NULL) },
	{ DDB_ADD_CMD("pages",	db_show_all_pages,
	    0 ,"List all used memory pages.",NULL,NULL) },
	{ DDB_ADD_CMD("proc",	db_show_proc,
	    0 ,"Print process information.",NULL,NULL) },
	{ DDB_ADD_CMD("procs",	db_show_all_procs,
	    0 ,"List all processes.",NULL,NULL) },
	{ DDB_ADD_CMD("pools",	db_show_all_pools,
	    0 ,"Show all pools",NULL,NULL) },
	{ DDB_ADD_CMD("locks",	db_show_all_locks,
	    0 ,"Show all held locks", "[/t]", NULL) },
#ifdef AIO
	/*added from all sub cmds*/
	{ DDB_ADD_CMD("aio_jobs",	db_show_aio_jobs,	0,
	    "Show aio jobs",NULL,NULL) },
#endif
	{ DDB_ADD_CMD("all",	NULL,
	    CS_COMPAT, NULL,NULL,NULL) },
#if defined(INET)
	{ DDB_ADD_CMD("routes",	db_show_routes,		0,NULL,NULL,NULL) },
#endif
#ifdef _KERNEL
	{ DDB_ADD_CMD("breaks",	db_listbreak_cmd, 	0,
	    "Display all breaks.",NULL,NULL) },
#endif
	{ DDB_ADD_CMD("buf",	db_buf_print_cmd,	0,
	    "Print the struct buf at address.", "[/f] address",NULL) },
	{ DDB_ADD_CMD("devices", db_show_all_devices,	0,NULL,NULL,NULL) },
	{ DDB_ADD_CMD("event",	db_event_print_cmd,	0,
	    "Print all the non-zero evcnt(9) event counters.", "[/fitm]",NULL) },
	{ DDB_ADD_CMD("files", db_show_files_cmd,	0,
	    "Print the files open by process at address",
	    "[/f] address", NULL) },
	{ DDB_ADD_CMD("lock",	db_lock_print_cmd,	0,NULL,NULL,NULL) },
	{ DDB_ADD_CMD("lockstats",
				db_show_lockstats,	0,
	    "Print statistics of locks", NULL, NULL) },
	{ DDB_ADD_CMD("map",	db_map_print_cmd,	0,
	    "Print the vm_map at address.", "[/f] address",NULL) },
	{ DDB_ADD_CMD("socket",	db_socket_print_cmd,	0,NULL,NULL,NULL) },
	{ DDB_ADD_CMD("module", db_show_module_cmd,	0,
	    "Print kernel modules", NULL, NULL) },
	{ DDB_ADD_CMD("mount",	db_mount_print_cmd,	0,
	    "Print the mount structure at address.", "[/f] address",NULL) },
#ifdef MQUEUE
	{ DDB_ADD_CMD("mqueue", db_show_mqueue_cmd,	0,
	    "Print the message queues", NULL, NULL) },
#endif
	{ DDB_ADD_CMD("mbuf",	db_mbuf_print_cmd,	0,NULL,NULL,
	    "-c prints all mbuf chains") },
	{ DDB_ADD_CMD("ncache",	db_namecache_print_cmd,	0,
	    "Dump the namecache list.", "address",NULL) },
	{ DDB_ADD_CMD("object",	db_object_print_cmd,	0,
	    "Print the vm_object at address.", "[/f] address",NULL) },
	{ DDB_ADD_CMD("page",	db_page_print_cmd,	0,
	    "Print the vm_page at address.", "[/f] address",NULL) },
	{ DDB_ADD_CMD("panic",	db_show_panic,	0,
	    "Print the current panic string",NULL,NULL) },
	{ DDB_ADD_CMD("pool",	db_pool_print_cmd,	0,
	    "Print the pool at address.", "[/clp] address",NULL) },
	{ DDB_ADD_CMD("registers",	db_show_regs,		0,
	    "Display the register set.", "[/u]",NULL) },
	{ DDB_ADD_CMD("sched_qs",	db_show_sched_qs,	0,
	    "Print the state of the scheduler's run queues.",
	    NULL,NULL) },
	{ DDB_ADD_CMD("uvmexp",	db_uvmexp_print_cmd, 0,
	    "Print a selection of UVM counters and statistics.",
	    NULL,NULL) },
#ifdef KERNHIST
	{ DDB_ADD_CMD("kernhist", db_kernhist_print_cmd, 0,
	    "Print the UVM history logs.",
	    NULL,NULL) },
#endif
	{ DDB_ADD_CMD("vnode",	db_vnode_print_cmd,	0,
	    "Print the vnode at address.", "[/f] address",NULL) },
	{ DDB_ADD_CMD("vnode_lock",	db_vnode_lock_print_cmd,	0,
	    "Print the vnode having that address as v_lock.",
	    "[/f] address",NULL) },
	{ DDB_ADD_CMD("vmem", db_vmem_print_cmd,	0,
	    "Print the vmem usage.", "[/a] address", NULL) },
	{ DDB_ADD_CMD("vmems", db_show_all_vmems,	0,
	    "Show all vmems.", NULL, NULL) },
#ifdef _KERNEL
	{ DDB_ADD_CMD("watches",	db_listwatch_cmd, 	0,
	    "Display all watchpoints.", NULL,NULL) },
#endif
	{ DDB_ADD_CMD(NULL,		NULL,			0,NULL,NULL,NULL) }
};

static const struct db_command db_command_table[] = {
	{ DDB_ADD_CMD("b",		db_breakpoint_cmd,	0,
	    "Set a breakpoint at address", "[/u] address[,count].",NULL) },
	{ DDB_ADD_CMD("break",	db_breakpoint_cmd,	0,
	    "Set a breakpoint at address", "[/u] address[,count].",NULL) },
	{ DDB_ADD_CMD("bt",		db_stack_trace_cmd,	0,
	    "Show backtrace.", "See help trace.",NULL) },
	{ DDB_ADD_CMD("c",		db_continue_cmd,	0,
	    "Continue execution.", "[/c]",NULL) },
	{ DDB_ADD_CMD("call",	db_fncall,		CS_OWN,
	    "Call the function", "address[(expression[,...])]",NULL) },
	{ DDB_ADD_CMD("callout",	db_show_callout,	0, NULL,
	    NULL,NULL ) },
	{ DDB_ADD_CMD("continue",	db_continue_cmd,	0,
	    "Continue execution.", "[/c]",NULL) },
	{ DDB_ADD_CMD("d",		db_delete_cmd,		0,
	    "Delete a breakpoint.", "address | #number",NULL) },
	{ DDB_ADD_CMD("delete",	db_delete_cmd,		0,
	    "Delete a breakpoint.", "address | #number",NULL) },
	{ DDB_ADD_CMD("dmesg",	db_dmesg,		0,
	    "Show kernel message buffer.", "[count]",NULL) },
	{ DDB_ADD_CMD("dwatch",	db_deletewatch_cmd,	0,
	    "Delete the watchpoint.", "address",NULL) },
	{ DDB_ADD_CMD("examine",	db_examine_cmd,		CS_SET_DOT,
	    "Display the address locations.",
	    "[/modifier] address[,count]",NULL) },
	{ DDB_ADD_CMD("exit",		db_continue_cmd,	0,
	    "Continue execution.", "[/c]",NULL) },
	{ DDB_ADD_CMD("help",   db_help_print_cmd, CS_OWN|CS_NOREPEAT,
	    "Display help about commands",
	    "Use other commands as arguments.",NULL) },
	{ DDB_ADD_CMD("kill",	db_kill_proc,		CS_OWN,
	    "Send a signal to the process","pid[,signal_number]",
	    "   pid:\t\t\tthe process id (may need 0t prefix for decimal)\n"
	    "   signal_number:\tthe signal to send") },
#ifdef KGDB
	{ DDB_ADD_CMD("kgdb",	db_kgdb_cmd,	0,	NULL,NULL,NULL) },
#endif
	{ DDB_ADD_CMD("machine",NULL,CS_MACH,
	    "Architecture specific functions.",NULL,NULL) },
	{ DDB_ADD_CMD("match",	db_trace_until_matching_cmd,0,
	    "Stop at the matching return instruction.","See help next",NULL) },
	{ DDB_ADD_CMD("next",	db_trace_until_matching_cmd,0,
	    "Stop at the matching return instruction.","[/p]",NULL) },
	{ DDB_ADD_CMD("p",		db_print_cmd,		0,
	    "Print address according to the format.",
	    "[/axzodurc] address [address ...]",NULL) },
	{ DDB_ADD_CMD("print",	db_print_cmd,		0,
	    "Print address according to the format.",
	    "[/axzodurc] address [address ...]",NULL) },
	{ DDB_ADD_CMD("ps",		db_show_all_procs,	0,
	    "Print all processes.","See show all procs",NULL) },
	{ DDB_ADD_CMD("quit",		db_continue_cmd,	0,
	    "Continue execution.", "[/c]",NULL) },
	{ DDB_ADD_CMD("reboot",	db_reboot_cmd,		CS_OWN,
	    "Reboot","0x1  RB_ASKNAME, 0x2 RB_SINGLE, 0x4 RB_NOSYNC, 0x8 RB_HALT,"
	    "0x40 RB_KDB, 0x100 RB_DUMP, 0x808 RB_POWERDOWN",NULL) },
	{ DDB_ADD_CMD("s",		db_single_step_cmd,	0,
	    "Single-step count times.","[/p] [,count]",NULL) },
	{ DDB_ADD_CMD("search",	db_search_cmd,		CS_OWN|CS_SET_DOT,
	    "Search memory from address for value.",
	    "[/bhl] address value [mask] [,count]",NULL) },
	{ DDB_ADD_CMD("set",	db_set_cmd,		CS_OWN,
	    "Set the named variable","$variable [=] expression",NULL) },
	{ DDB_ADD_CMD("show",	NULL, CS_SHOW,
	    "Show kernel stats.", NULL,NULL) },
	{ DDB_ADD_CMD("sifting",	db_sifting_cmd,		CS_OWN,
	    "Search the symbol tables ","[/F] string",NULL) },
	{ DDB_ADD_CMD("step",	db_single_step_cmd,	0,
	    "Single-step count times.","[/p] [,count]",NULL) },
	{ DDB_ADD_CMD("sync",	db_sync_cmd,		CS_OWN,
	    "Force a crash dump, and then reboot.",NULL,NULL) },
	{ DDB_ADD_CMD("trace",	db_stack_trace_cmd,	0,
	    "Stack trace from frame-address.",
	    "[/u[l]] [frame-address][,count]",NULL) },
	{ DDB_ADD_CMD("until",	db_trace_until_call_cmd,0,
	    "Stop at the next call or return instruction.","[/p]",NULL) },
	{ DDB_ADD_CMD("w",		db_write_cmd,		CS_MORE|CS_SET_DOT,
	    "Write the expressions at succeeding locations.",
	    "[/bhl] address expression [expression ...]",NULL) },
	{ DDB_ADD_CMD("watch",	db_watchpoint_cmd,	CS_MORE,
	    "Set a watchpoint for a region. ","address[,size]",NULL) },
	{ DDB_ADD_CMD("whatis",	db_whatis_cmd, 0,
	    "Describe what an address is", "address", NULL) },
	{ DDB_ADD_CMD("write",	db_write_cmd,		CS_MORE|CS_SET_DOT,
	    "Write the expressions at succeeding locations.",
	    "[/bhl] address expression [expression ...]",NULL) },
	{ DDB_ADD_CMD("x",		db_examine_cmd,		CS_SET_DOT,
	    "Display the address locations.",
	    "[/modifier] address[,count]",NULL) },
	{ DDB_ADD_CMD(NULL, 	NULL,		   0, NULL, NULL, NULL) }
};

static const struct db_command	*db_last_command = NULL;
#if defined(DDB_COMMANDONENTER)
char db_cmd_on_enter[DB_LINE_MAXLEN + 1] = ___STRING(DDB_COMMANDONENTER);
#else /* defined(DDB_COMMANDONENTER) */
char db_cmd_on_enter[DB_LINE_MAXLEN + 1] = "";
#endif /* defined(DDB_COMMANDONENTER) */
#define	DB_LINE_SEP	';'

/*
 * Execute commandlist after ddb start
 * This function goes through the command list created from commands and ';'
 */
static void
db_execute_commandlist(const char *cmdlist)
{
	const char *cmd = cmdlist;
	const struct db_command	*dummy = NULL;

	while (*cmd != '\0') {
		const char *ep = cmd;

		while (*ep != '\0' && *ep != DB_LINE_SEP) {
			ep++;
		}
		db_set_line(cmd, ep);
		db_command(&dummy);
		cmd = ep;
		if (*cmd == DB_LINE_SEP) {
			cmd++;
		}
	}
}

/* Initialize ddb command tables */
void
db_init_commands(void)
{
	static bool done = false;

	if (done) return;
	done = true;

	/* register command tables */
	(void)db_register_tbl_entry(DDB_BASE_CMD, &db_base_cmd_builtins);
#ifdef DB_MACHINE_COMMANDS
	(void)db_register_tbl_entry(DDB_MACH_CMD, &db_mach_cmd_builtins);
#endif
	(void)db_register_tbl_entry(DDB_SHOW_CMD, &db_show_cmd_builtins);
}


/*
 * Add command table to the specified list
 * Arg:
 * int type specifies type of command table DDB_SHOW_CMD|DDB_BASE_CMD|DDB_MAC_CMD
 * *cmd_tbl poiter to static allocated db_command table
 *
 * Command table must be NULL terminated array of struct db_command
 */
int
db_register_tbl(uint8_t type, const struct db_command *cmd_tbl)
{
	struct db_cmd_tbl_en *list_ent;
	
	/* empty list - ignore */
	if (cmd_tbl->name == 0)
		return 0;

	/* force builtin commands to be registered first */
	db_init_commands();

	/* now create a list entry for this table */
	list_ent = db_zalloc(sizeof(*list_ent));
	if (list_ent == NULL)
		return ENOMEM;
	list_ent->db_cmd=cmd_tbl;

	/* and register it */
	return db_register_tbl_entry(type, list_ent);
}

static int
db_register_tbl_entry(uint8_t type, struct db_cmd_tbl_en *list_ent)
{
	struct db_cmd_tbl_en_head *list;

	switch(type) {
	case DDB_BASE_CMD:
		list = &db_base_cmd_list;
		break;
	case DDB_SHOW_CMD:
		list = &db_show_cmd_list;
		break;
	case DDB_MACH_CMD:
		list = &db_mach_cmd_list;
		break;
	default:
		return ENOENT;
	}

	TAILQ_INSERT_TAIL(list, list_ent, db_cmd_next);

	return 0;
}

/*
 * Remove command table specified with db_cmd address == cmd_tbl
 */
int
db_unregister_tbl(uint8_t type,const struct db_command *cmd_tbl)
{
	struct db_cmd_tbl_en *list_ent;
	struct db_cmd_tbl_en_head *list;

	/* find list on which the entry should live */
	switch (type) {
	case DDB_BASE_CMD:
		list=&db_base_cmd_list;
		break;
	case DDB_SHOW_CMD:
		list=&db_show_cmd_list;
		break;
	case DDB_MACH_CMD:
		list=&db_mach_cmd_list;
		break;
	default:
		return EINVAL;
	}

	TAILQ_FOREACH (list_ent, list, db_cmd_next) {
		if (list_ent->db_cmd == cmd_tbl){
			TAILQ_REMOVE(list,
			    list_ent, db_cmd_next);
			db_free(list_ent, sizeof(*list_ent));
			return 0;
		}
	}
	return ENOENT;
}

/* This function is called from machine trap code. */
void
db_command_loop(void)
{
	label_t	db_jmpbuf;
	label_t	*savejmp;

	/*
	 * Initialize 'prev' and 'next' to dot.
	 */
	db_prev = db_dot;
	db_next = db_dot;

	db_cmd_loop_done = false;

	/* Init default command tables add machine, base,
	   show command tables to the list */
	db_init_commands();

	/* save context for return from ddb */
	savejmp = db_recover;
	db_recover = &db_jmpbuf;
	(void) setjmp(&db_jmpbuf);

	/*
	 * Execute default ddb start commands only if this is the
	 * first entry into DDB, in case the start commands fault
	 * and we recurse into here.
	 */
	if (!savejmp)
		db_execute_commandlist(db_cmd_on_enter);

	(void) setjmp(&db_jmpbuf);
	while (!db_cmd_loop_done) {
		if (db_print_position() != 0)
			db_printf("\n");
		db_output_line = 0;
		(void) db_read_line();
		db_command(&db_last_command);
	}

	db_recover = savejmp;
}

/*
 * Search command table for command prefix
 */
static int
db_cmd_search_table(const char *name,
		    const struct db_command *table,
		    const struct db_command **cmdp)
{

	const struct db_command	*cmd;
	int result;

	result = CMD_NONE;
	*cmdp = NULL;

	for (cmd = table; cmd->name != 0; cmd++) {
		const char *lp;
		const char *rp;

		lp = name;
		rp = cmd->name;
		while (*lp != '\0' && *lp == *rp) {
			rp++;
			lp++;
		}

		if (*lp != '\0') /* mismatch or extra chars in name */
			continue;

		if (*rp == '\0') { /* exact match */
			*cmdp = cmd;
			return (CMD_EXACT);
		}

		/* prefix match: end of name, not end of command */
		if (result == CMD_NONE) {
			result = CMD_PREFIX;
			*cmdp = cmd;
		}
		else if (result == CMD_PREFIX) {
			result = CMD_AMBIGUOUS;
			*cmdp = NULL;
		}
	}

	return (result);
}


/*
 * Search list of command tables for command
 */
static int
db_cmd_search(const char *name,
	      struct db_cmd_tbl_en_head *list_head,
	      const struct db_command **cmdp)
{
	struct db_cmd_tbl_en *list_ent;
	const struct db_command *found_command;
	bool accept_prefix_match;
	int result;

	result = CMD_NONE;
	found_command = NULL;
	accept_prefix_match = true;

	TAILQ_FOREACH(list_ent, list_head, db_cmd_next) {
		const struct db_command *cmd;
		int found;

		found = db_cmd_search_table(name, list_ent->db_cmd, &cmd);
		if (found == CMD_EXACT) {
			result = CMD_EXACT;
			found_command = cmd;
			break;
		}

		if (found == CMD_PREFIX) {
			if (accept_prefix_match) {
				/*
				 * Continue search, but note current result
				 * in case we won't find anything else.
				 */
				accept_prefix_match = false;
				result = CMD_PREFIX;
				found_command = cmd;
			} else {
				/*
				 * Watch out for globally ambiguous
				 * prefix match that is not locally
				 * ambiguous - with one match in one
				 * table and another match(es) in
				 * another table.
				 */
				result = CMD_AMBIGUOUS;
				found_command = NULL;
			}
		}
		else if (found == CMD_AMBIGUOUS) {
			accept_prefix_match = false;
			result = CMD_AMBIGUOUS;
			found_command = NULL;
		}
	}

	*cmdp = found_command;
	return result;
}

static void
db_cmd_search_failed(char *name, int search_result)
{
	if (search_result == CMD_NONE)
		db_printf("No such command: %s\n", name);
	else
		db_printf("Ambiguous command: %s\n", name);
}


/*
 * List commands to the console.
 */
static void
db_cmd_list(const struct db_cmd_tbl_en_head *list)
{

	struct db_cmd_tbl_en *list_ent;
	const struct db_command *table;
	size_t		i, j, w, columns, lines, numcmds, width=0;
	const char	*p;

	TAILQ_FOREACH(list_ent,list,db_cmd_next) {
		table = list_ent->db_cmd;
		for (i = 0; table[i].name != NULL; i++) {
			w = strlen(table[i].name);
			if (w > width)
				width = w;
		}
	}

	width = DB_NEXT_TAB(width);

	columns = db_max_width / width;
	if (columns == 0)
		columns = 1;

	TAILQ_FOREACH(list_ent,list,db_cmd_next) {
		table = list_ent->db_cmd;

		for (numcmds = 0; table[numcmds].name != NULL; numcmds++)
			;
		lines = (numcmds + columns - 1) / columns;

		for (i = 0; i < lines; i++) {
			for (j = 0; j < columns; j++) {
				p = table[j * lines + i].name;
				if (p)
					db_printf("%s", p);
				if (j * lines + i + lines >= numcmds) {
					db_putchar('\n');
					break;
				}
				if (p) {
					w = strlen(p);
					while (w < width) {
						w = DB_NEXT_TAB(w);
						db_putchar('\t');
					}
				}
			}
		}
	}
	return;
}

/*
 * Read complete command with all subcommands, starting with current
 * db_tok_string. If subcommand is missing, print the list of all
 * subcommands.  If command/subcommand is not found, print an error
 * message.  Returns pointer to "leaf" command or NULL.
 */
static const struct db_command *
db_read_command(void)
{
	const struct db_command *command;
	struct db_cmd_tbl_en_head *list;
	int found;
	int t;

	list = &db_base_cmd_list;
	do {
		found = db_cmd_search(db_tok_string, list, &command);
		if (command == NULL) {
			db_cmd_search_failed(db_tok_string, found);
			db_flush_lex();
			return NULL;
		}

		if (command->flag == CS_SHOW)
			list = &db_show_cmd_list;
		else if (command->flag == CS_MACH)
			list = &db_mach_cmd_list;
		else if (command->flag == CS_COMPAT)
			/* same list */;
		else
			break; /* expect no more subcommands */

		t = db_read_token(); /* read subcommand */
		if (t != tIDENT) {
			/* if none given - just print all of them */
			db_cmd_list(list);
			db_flush_lex();
			return NULL;
		}
	} while (list != NULL);

	return command;
}

/*
 * Parse command line and execute apropriate function.
 */
static void
db_command(const struct db_command **last_cmdp)
{
	const struct db_command *command;
	static db_expr_t last_count = 0;
	db_expr_t	addr, count;
	char		modif[TOK_STRING_SIZE];
	
	int			t;
	bool		have_addr = false;

	command = NULL;
	
	t = db_read_token();
	if ((t == tEOL) || (t == tCOMMA)) {
		/*
		 * An empty line repeats last command, at 'next'.
		 * Only a count repeats the last command with the new count.
		 */
		command = *last_cmdp;

		if (!command)
			return;

		addr = (db_expr_t)db_next;
		if (t == tCOMMA) {
			if (!db_expression(&count)) {
				db_printf("Count missing\n");
				db_flush_lex();
				return;
			}
		} else
			count = last_count;
		have_addr = false;
		modif[0] = '\0';
		db_skip_to_eol();

	} else if (t == tEXCL) {
		db_fncall(0, 0, 0, NULL);
		return;

	} else if (t != tIDENT) {
		db_printf("?\n");
		db_flush_lex();
		return;

	} else {

		command = db_read_command();
		if (command == NULL)
			return;

		if ((command->flag & CS_OWN) == 0) {

			/*
			 * Standard syntax:
			 * command [/modifier] [addr] [,count]
			 */
			t = db_read_token(); /* get modifier */
			if (t == tSLASH) {
				t = db_read_token();
				if (t != tIDENT) {
					db_printf("Bad modifier\n");
					db_flush_lex();
					return;
				}
				/* save modifier */
				strlcpy(modif, db_tok_string, sizeof(modif));

			} else {
				db_unread_token(t);
				modif[0] = '\0';
			}

			if (db_expression(&addr)) { /*get address*/
				db_dot = (db_addr_t) addr;
				db_last_addr = db_dot;
				have_addr = true;
			} else {
				addr = (db_expr_t) db_dot;
				have_addr = false;
			}

			t = db_read_token();
			if (t == tCOMMA) { /*Get count*/
				if (!db_expression(&count)) {
					db_printf("Count missing\n");
					db_flush_lex();
					return;
				}
			} else {
				db_unread_token(t);
				count = -1;
			}
			if ((command->flag & CS_MORE) == 0) {
				db_skip_to_eol();
			}
		}
	}

	if (command != NULL && command->flag & CS_NOREPEAT) {
		*last_cmdp = NULL;
		last_count = 0;
	} else {
		*last_cmdp = command;
		last_count = count;
	}


	if (command != NULL) {
		/*
		 * Execute the command.
		 */
		if (command->fcn != NULL)
			(*command->fcn)(addr, have_addr, count, modif);

		if (command->flag & CS_SET_DOT) {
			/*
			 * If command changes dot, set dot to
			 * previous address displayed (if 'ed' style).
			 */
			if (db_ed_style)
				db_dot = db_prev;
			else
				db_dot = db_next;
		} else {
			/*
			 * If command does not change dot,
			 * set 'next' location to be the same.
			 */
			db_next = db_dot;
		}
	}
}

/*
 * Print help for commands
 */
static void
db_help_print_cmd(db_expr_t addr, bool have_addr, db_expr_t count,
const char *modif)
{
	const struct db_command *command;
	int t;

	t = db_read_token();

	/* is there another command after the "help"? */
	if (t != tIDENT) {
		/* print base commands */
		db_cmd_list(&db_base_cmd_list);
		return;
	}

	command = db_read_command();
	if (command == NULL)
		return;

#ifdef DDB_VERBOSE_HELP
	db_printf("Command: %s\n", command->name);
	if (command->cmd_descr != NULL)
		db_printf(" Description: %s\n", command->cmd_descr);
	if (command->cmd_arg != NULL)
		db_printf(" Arguments: %s\n", command->cmd_arg);
	if (command->cmd_arg_help != NULL)
		db_printf(" Arguments description:\n%s\n",
			  command->cmd_arg_help);
	if ((command->cmd_arg == NULL) && (command->cmd_descr == NULL))
		db_printf(" No help message.\n");
#endif

	db_skip_to_eol();
}

/*ARGSUSED*/
static void
db_map_print_cmd(db_expr_t addr, bool have_addr, db_expr_t count,
    const char *modif)
{
#ifdef _KERNEL
	bool full = false;

	if (modif[0] == 'f')
		full = true;

	if (have_addr == false)
		addr = (db_expr_t)(uintptr_t)db_read_ptr("kernel_map");

	uvm_map_printit((struct vm_map *)(uintptr_t) addr, full, db_printf);
#endif	/* XXX CRASH(8) */
}

/*ARGSUSED*/
static void
db_object_print_cmd(db_expr_t addr, bool have_addr,
    db_expr_t count, const char *modif)
{
#ifdef _KERNEL /* XXX CRASH(8) */
	bool full = false;

	if (modif[0] == 'f')
		full = true;

	uvm_object_printit((struct uvm_object *)(uintptr_t) addr, full,
	    db_printf);
#endif
}

/*ARGSUSED*/
static void
db_page_print_cmd(db_expr_t addr, bool have_addr,
    db_expr_t count, const char *modif)
{
#ifdef _KERNEL /* XXX CRASH(8) */
	bool full = false;

	if (modif[0] == 'f')
		full = true;

	uvm_page_printit((struct vm_page *)(uintptr_t) addr, full, db_printf);
#endif
}

/*ARGSUSED*/
static void
db_show_all_pages(db_expr_t addr, bool have_addr,
    db_expr_t count, const char *modif)
{

#ifdef _KERNEL /* XXX CRASH(8) */
	uvm_page_printall(db_printf);
#endif
}

/*ARGSUSED*/
static void
db_buf_print_cmd(db_expr_t addr, bool have_addr,
    db_expr_t count, const char *modif)
{
#ifdef _KERNEL /* XXX CRASH(8) */
	bool full = false;

	if (modif[0] == 'f')
		full = true;

	vfs_buf_print((struct buf *)(uintptr_t) addr, full, db_printf);
#endif
}

/*ARGSUSED*/
static void
db_event_print_cmd(db_expr_t addr, bool have_addr,
    db_expr_t count, const char *modif)
{
	bool showzero = false;
	bool showall = true;
	bool showintr = false;
	bool showtrap = false;
	bool showmisc = false;
	struct evcnt ev, *evp;
	char buf[80];
	int i;

	i = 0;
	while (modif[i]) {
		switch (modif[i]) {
		case 'f':
			showzero = true;
			break;
		case 'i':
			showintr = true;
			showall = false;
			break;
		case 't':
			showtrap = true;
			showall = false;
			break;
		case 'm':
			showmisc = true;
			showall = false;
			break;
		}
		i++;
	}

	if (showall)
		showmisc = showintr = showtrap = true;

	evp = (struct evcnt *)db_read_ptr("allevents");
	while (evp != NULL) {
		db_read_bytes((db_addr_t)evp, sizeof(ev), (char *)&ev);
		evp = ev.ev_list.tqe_next;
		if (ev.ev_count == 0 && !showzero)
			continue;
		if (ev.ev_type == EVCNT_TYPE_INTR && !showintr)
			continue;
		if (ev.ev_type == EVCNT_TYPE_TRAP && !showtrap)
			continue;
		if (ev.ev_type == EVCNT_TYPE_MISC && !showmisc)
			continue;
		db_read_bytes((db_addr_t)ev.ev_group, ev.ev_grouplen + 1, buf);
		db_printf("evcnt type %d: %s ", ev.ev_type, buf);
		db_read_bytes((db_addr_t)ev.ev_name, ev.ev_namelen + 1, buf);
		db_printf("%s = %lld\n", buf, (long long)ev.ev_count);
	}
}

/*ARGSUSED*/
static void
db_vnode_print_cmd(db_expr_t addr, bool have_addr,
    db_expr_t count, const char *modif)
{
#ifdef _KERNEL /* XXX CRASH(8) */
	bool full = false;

	if (modif[0] == 'f')
		full = true;

	vfs_vnode_print((struct vnode *)(uintptr_t) addr, full, db_printf);
#endif
}

/*ARGSUSED*/
static void
db_vnode_lock_print_cmd(db_expr_t addr, bool have_addr,
    db_expr_t count, const char *modif)
{
#ifdef _KERNEL /* XXX CRASH(8) */
	bool full = false;

	if (modif[0] == 'f')
		full = true;

	vfs_vnode_lock_print((struct vnode *)(uintptr_t) addr, full, db_printf);
#endif
}

/*ARGSUSED*/
static void
db_vmem_print_cmd(db_expr_t addr, bool have_addr,
    db_expr_t count, const char *modif)
{

#ifdef _KERNEL /* XXX CRASH(8) */
	vmem_print((uintptr_t) addr, modif, db_printf);
#endif
}

static void
db_mount_print_cmd(db_expr_t addr, bool have_addr,
    db_expr_t count, const char *modif)
{
#ifdef _KERNEL	/* XXX CRASH(8) */
	bool full = false;

	if (modif[0] == 'f')
		full = true;

	vfs_mount_print((struct mount *)(uintptr_t) addr, full, db_printf);
#endif
}

/*ARGSUSED*/
static void
db_mbuf_print_cmd(db_expr_t addr, bool have_addr,
    db_expr_t count, const char *modif)
{

#ifdef _KERNEL /* XXX CRASH(8) */
	m_print((const struct mbuf *)(uintptr_t) addr, modif, db_printf);
#endif
}

/*ARGSUSED*/
static void
db_pool_print_cmd(db_expr_t addr, bool have_addr,
    db_expr_t count, const char *modif)
{

#ifdef _KERNEL /* XXX CRASH(8) */
	pool_printit((struct pool *)(uintptr_t) addr, modif, db_printf);
#endif
}

/*ARGSUSED*/
static void
db_namecache_print_cmd(db_expr_t addr, bool have_addr,
    db_expr_t count, const char *modif)
{

#ifdef _KERNEL /* XXX CRASH(8) */
	namecache_print((struct vnode *)(uintptr_t) addr, db_printf);
#endif
}

/*ARGSUSED*/
static void
db_uvmexp_print_cmd(db_expr_t addr, bool have_addr,
    db_expr_t count, const char *modif)
{

#ifdef _KERNEL	/* XXX CRASH(8) */
	uvmexp_print(db_printf);
#endif
}

/*ARGSUSED */
static void
db_socket_print_cmd(db_expr_t addr, bool have_addr, db_expr_t count,
    const char *modif)
{

#ifdef _KERNEL	/* XXX CRASH(8) */
	socket_print(modif, db_printf);
#endif
}

#ifdef KERNHIST
/*ARGSUSED*/
static void
db_kernhist_print_cmd(db_expr_t addr, bool have_addr,
    db_expr_t count, const char *modif)
{

	kernhist_print((void *)(uintptr_t)addr, db_printf);
}
#endif

/*ARGSUSED*/
static void
db_lock_print_cmd(db_expr_t addr, bool have_addr,
    db_expr_t count, const char *modif)
{

#ifdef _KERNEL	/* XXX CRASH(8) */
	lockdebug_lock_print(have_addr ? (void *)(uintptr_t)addr : NULL,
	    db_printf);
#endif
}

static void
db_show_all_locks(db_expr_t addr, bool have_addr,
    db_expr_t count, const char *modif)
{

#ifdef _KERNEL	/* XXX CRASH(8) */
	lockdebug_show_all_locks(db_printf, modif);
#endif
}

static void
db_show_lockstats(db_expr_t addr, bool have_addr,
    db_expr_t count, const char *modif)
{

#ifdef _KERNEL	/* XXX CRASH(8) */
	lockdebug_show_lockstats(db_printf);
#endif
}

/*
 * Call random function:
 * !expr(arg,arg,arg)
 */
/*ARGSUSED*/
static void
db_fncall(db_expr_t addr, bool have_addr,
    db_expr_t count, const char *modif)
{
#ifdef _KERNEL
	db_expr_t	fn_addr;
#define	MAXARGS		11
	db_expr_t	args[MAXARGS];
	int		nargs = 0;
	db_expr_t	retval;
	db_expr_t	(*func)(db_expr_t, ...);
	int		t;

	if (!db_expression(&fn_addr)) {
		db_printf("Bad function\n");
		db_flush_lex();
		return;
	}
	func = (db_expr_t (*)(db_expr_t, ...))(uintptr_t) fn_addr;

	t = db_read_token();
	if (t == tLPAREN) {
		if (db_expression(&args[0])) {
			nargs++;
			while ((t = db_read_token()) == tCOMMA) {
				if (nargs == MAXARGS) {
					db_printf("Too many arguments\n");
					db_flush_lex();
					return;
				}
				if (!db_expression(&args[nargs])) {
					db_printf("Argument missing\n");
					db_flush_lex();
					return;
				}
				nargs++;
			}
			db_unread_token(t);
		}
		if (db_read_token() != tRPAREN) {
			db_printf("?\n");
			db_flush_lex();
			return;
		}
	}
	db_skip_to_eol();

	while (nargs < MAXARGS) {
		args[nargs++] = 0;
	}

	retval = (*func)(args[0], args[1], args[2], args[3], args[4],
			 args[5], args[6], args[7], args[8], args[9]);
	db_printf("%s\n", db_num_to_str(retval));
#else	/* _KERNEL */
	db_printf("This command can only be used in-kernel.\n");
#endif	/* _KERNEL */
}

static void
db_reboot_cmd(db_expr_t addr, bool have_addr,
    db_expr_t count, const char *modif)
{
#ifdef _KERNEL
	db_expr_t bootflags;

	/* Flags, default to RB_AUTOBOOT */
	if (!db_expression(&bootflags))
		bootflags = (db_expr_t)RB_AUTOBOOT;
	if (db_read_token() != tEOL) {
		db_error("?\n");
		/*NOTREACHED*/
	}
	/*
	 * We are leaving DDB, never to return upward.
	 * Clear db_recover so that we can debug faults in functions
	 * called from cpu_reboot.
	 */
	db_recover = 0;
	panicstr = "reboot forced via kernel debugger";
	cpu_reboot((int)bootflags, NULL);
#else	/* _KERNEL */
	db_printf("This command can only be used in-kernel.\n");
#endif	/* _KERNEL */
}

static void
db_sifting_cmd(db_expr_t addr, bool have_addr,
    db_expr_t count, const char *modif)
{
	int	mode, t;

	t = db_read_token();
	if (t == tSLASH) {
		t = db_read_token();
		if (t != tIDENT) {
			bad_modifier:
			db_printf("Bad modifier\n");
			db_flush_lex();
			return;
		}
		if (!strcmp(db_tok_string, "F"))
			mode = 'F';
		else
			goto bad_modifier;
		t = db_read_token();
	} else
		mode = 0;

	if (t == tIDENT)
		db_sifting(db_tok_string, mode);
	else {
		db_printf("Bad argument (non-string)\n");
		db_flush_lex();
	}
}

static void
db_stack_trace_cmd(db_expr_t addr, bool have_addr, db_expr_t count, const char *modif)
{
	register const char *cp = modif;
	register char c;
	void (*pr)(const char *, ...);

	pr = db_printf;
	while ((c = *cp++) != 0)
		if (c == 'l')
			pr = (void (*)(const char *, ...))printf;

	if (count == -1)
		count = 65535;

	db_stack_trace_print(addr, have_addr, count, modif, pr);
}

static void
db_sync_cmd(db_expr_t addr, bool have_addr,
    db_expr_t count, const char *modif)
{
#ifdef _KERNEL
	/*
	 * We are leaving DDB, never to return upward.
	 * Clear db_recover so that we can debug faults in functions
	 * called from cpu_reboot.
	 */
	db_recover = 0;
	panicstr = "dump forced via kernel debugger";
	cpu_reboot(RB_DUMP, NULL);
#else	/* _KERNEL */
	db_printf("This command can only be used in-kernel.\n");
#endif	/* _KERNEL */
}

/*
 * Describe what an address is
 */
void
db_whatis_cmd(db_expr_t address, bool have_addr,
    db_expr_t count, const char *modif)
{
	const uintptr_t addr = (uintptr_t)address;

	db_lwp_whatis(addr, db_printf);
#ifdef _KERNEL	/* XXX CRASH(8) */
	pool_whatis(addr, db_printf);
	vmem_whatis(addr, db_printf);
	uvm_whatis(addr, db_printf);
	module_whatis(addr, db_printf);
#endif
}<|MERGE_RESOLUTION|>--- conflicted
+++ resolved
@@ -1,8 +1,4 @@
-<<<<<<< HEAD
-/*	$NetBSD: db_command.c,v 1.153 2018/03/19 08:41:21 ozaki-r Exp $	*/
-=======
 /*	$NetBSD: db_command.c,v 1.154 2018/07/20 08:26:25 msaitoh Exp $	*/
->>>>>>> b2b84690
 
 /*
  * Copyright (c) 1996, 1997, 1998, 1999, 2002, 2009 The NetBSD Foundation, Inc.
@@ -64,11 +60,7 @@
  */
 
 #include <sys/cdefs.h>
-<<<<<<< HEAD
-__KERNEL_RCSID(0, "$NetBSD: db_command.c,v 1.153 2018/03/19 08:41:21 ozaki-r Exp $");
-=======
 __KERNEL_RCSID(0, "$NetBSD: db_command.c,v 1.154 2018/07/20 08:26:25 msaitoh Exp $");
->>>>>>> b2b84690
 
 #ifdef _KERNEL_OPT
 #include "opt_aio.h"
