--- conflicted
+++ resolved
@@ -1,8 +1,4 @@
-<<<<<<< HEAD
-/*	$NetBSD: chfs_vfsops.c,v 1.17 2017/11/14 22:06:40 riastradh Exp $	*/
-=======
 /*	$NetBSD: chfs_vfsops.c,v 1.18 2018/05/28 21:04:38 chs Exp $	*/
->>>>>>> b2b84690
 
 /*-
  * Copyright (c) 2010 Department of Software Engineering,
