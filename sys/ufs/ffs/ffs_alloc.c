<<<<<<< HEAD
/*	$NetBSD: ffs_alloc.c,v 1.159 2017/12/07 21:53:41 chs Exp $	*/
=======
/*	$NetBSD: ffs_alloc.c,v 1.160 2018/07/19 05:09:34 ozaki-r Exp $	*/
>>>>>>> b2b84690

/*-
 * Copyright (c) 2008, 2009 The NetBSD Foundation, Inc.
 * All rights reserved.
 *
 * This code is derived from software contributed to The NetBSD Foundation
 * by Wasabi Systems, Inc.
 *
 * Redistribution and use in source and binary forms, with or without
 * modification, are permitted provided that the following conditions
 * are met:
 * 1. Redistributions of source code must retain the above copyright
 *    notice, this list of conditions and the following disclaimer.
 * 2. Redistributions in binary form must reproduce the above copyright
 *    notice, this list of conditions and the following disclaimer in the
 *    documentation and/or other materials provided with the distribution.
 *
 * THIS SOFTWARE IS PROVIDED BY THE NETBSD FOUNDATION, INC. AND CONTRIBUTORS
 * ``AS IS'' AND ANY EXPRESS OR IMPLIED WARRANTIES, INCLUDING, BUT NOT LIMITED
 * TO, THE IMPLIED WARRANTIES OF MERCHANTABILITY AND FITNESS FOR A PARTICULAR
 * PURPOSE ARE DISCLAIMED.  IN NO EVENT SHALL THE FOUNDATION OR CONTRIBUTORS
 * BE LIABLE FOR ANY DIRECT, INDIRECT, INCIDENTAL, SPECIAL, EXEMPLARY, OR
 * CONSEQUENTIAL DAMAGES (INCLUDING, BUT NOT LIMITED TO, PROCUREMENT OF
 * SUBSTITUTE GOODS OR SERVICES; LOSS OF USE, DATA, OR PROFITS; OR BUSINESS
 * INTERRUPTION) HOWEVER CAUSED AND ON ANY THEORY OF LIABILITY, WHETHER IN
 * CONTRACT, STRICT LIABILITY, OR TORT (INCLUDING NEGLIGENCE OR OTHERWISE)
 * ARISING IN ANY WAY OUT OF THE USE OF THIS SOFTWARE, EVEN IF ADVISED OF THE
 * POSSIBILITY OF SUCH DAMAGE.
 */

/*
 * Copyright (c) 2002 Networks Associates Technology, Inc.
 * All rights reserved.
 *
 * This software was developed for the FreeBSD Project by Marshall
 * Kirk McKusick and Network Associates Laboratories, the Security
 * Research Division of Network Associates, Inc. under DARPA/SPAWAR
 * contract N66001-01-C-8035 ("CBOSS"), as part of the DARPA CHATS
 * research program
 *
 * Copyright (c) 1982, 1986, 1989, 1993
 *	The Regents of the University of California.  All rights reserved.
 *
 * Redistribution and use in source and binary forms, with or without
 * modification, are permitted provided that the following conditions
 * are met:
 * 1. Redistributions of source code must retain the above copyright
 *    notice, this list of conditions and the following disclaimer.
 * 2. Redistributions in binary form must reproduce the above copyright
 *    notice, this list of conditions and the following disclaimer in the
 *    documentation and/or other materials provided with the distribution.
 * 3. Neither the name of the University nor the names of its contributors
 *    may be used to endorse or promote products derived from this software
 *    without specific prior written permission.
 *
 * THIS SOFTWARE IS PROVIDED BY THE REGENTS AND CONTRIBUTORS ``AS IS'' AND
 * ANY EXPRESS OR IMPLIED WARRANTIES, INCLUDING, BUT NOT LIMITED TO, THE
 * IMPLIED WARRANTIES OF MERCHANTABILITY AND FITNESS FOR A PARTICULAR PURPOSE
 * ARE DISCLAIMED.  IN NO EVENT SHALL THE REGENTS OR CONTRIBUTORS BE LIABLE
 * FOR ANY DIRECT, INDIRECT, INCIDENTAL, SPECIAL, EXEMPLARY, OR CONSEQUENTIAL
 * DAMAGES (INCLUDING, BUT NOT LIMITED TO, PROCUREMENT OF SUBSTITUTE GOODS
 * OR SERVICES; LOSS OF USE, DATA, OR PROFITS; OR BUSINESS INTERRUPTION)
 * HOWEVER CAUSED AND ON ANY THEORY OF LIABILITY, WHETHER IN CONTRACT, STRICT
 * LIABILITY, OR TORT (INCLUDING NEGLIGENCE OR OTHERWISE) ARISING IN ANY WAY
 * OUT OF THE USE OF THIS SOFTWARE, EVEN IF ADVISED OF THE POSSIBILITY OF
 * SUCH DAMAGE.
 *
 *	@(#)ffs_alloc.c	8.19 (Berkeley) 7/13/95
 */

#include <sys/cdefs.h>
<<<<<<< HEAD
__KERNEL_RCSID(0, "$NetBSD: ffs_alloc.c,v 1.159 2017/12/07 21:53:41 chs Exp $");
=======
__KERNEL_RCSID(0, "$NetBSD: ffs_alloc.c,v 1.160 2018/07/19 05:09:34 ozaki-r Exp $");
>>>>>>> b2b84690

#if defined(_KERNEL_OPT)
#include "opt_ffs.h"
#include "opt_quota.h"
#include "opt_uvm_page_trkown.h"
#endif

#include <sys/param.h>
#include <sys/systm.h>
#include <sys/buf.h>
#include <sys/cprng.h>
#include <sys/kauth.h>
#include <sys/kernel.h>
#include <sys/mount.h>
#include <sys/proc.h>
#include <sys/syslog.h>
#include <sys/vnode.h>
#include <sys/wapbl.h>
#include <sys/cprng.h>

#include <miscfs/specfs/specdev.h>
#include <ufs/ufs/quota.h>
#include <ufs/ufs/ufsmount.h>
#include <ufs/ufs/inode.h>
#include <ufs/ufs/ufs_extern.h>
#include <ufs/ufs/ufs_bswap.h>
#include <ufs/ufs/ufs_wapbl.h>

#include <ufs/ffs/fs.h>
#include <ufs/ffs/ffs_extern.h>

#ifdef UVM_PAGE_TRKOWN
#include <uvm/uvm.h>
#endif

static daddr_t ffs_alloccg(struct inode *, int, daddr_t, int, int, int);
static daddr_t ffs_alloccgblk(struct inode *, struct buf *, daddr_t, int, int);
static ino_t ffs_dirpref(struct inode *);
static daddr_t ffs_fragextend(struct inode *, int, daddr_t, int, int);
static void ffs_fserr(struct fs *, kauth_cred_t, const char *);
static daddr_t ffs_hashalloc(struct inode *, int, daddr_t, int, int, int,
    daddr_t (*)(struct inode *, int, daddr_t, int, int, int));
static daddr_t ffs_nodealloccg(struct inode *, int, daddr_t, int, int, int);
static int32_t ffs_mapsearch(struct fs *, struct cg *,
				      daddr_t, int);
static void ffs_blkfree_common(struct ufsmount *, struct fs *, dev_t, struct buf *,
    daddr_t, long, bool);
static void ffs_freefile_common(struct ufsmount *, struct fs *, dev_t, struct buf *, ino_t,
    int, bool);

/* if 1, changes in optimalization strategy are logged */
int ffs_log_changeopt = 0;

/* in ffs_tables.c */
extern const int inside[], around[];
extern const u_char * const fragtbl[];

/* Basic consistency check for block allocations */
static int
ffs_check_bad_allocation(const char *func, struct fs *fs, daddr_t bno,
    long size, dev_t dev, ino_t inum)
{
	if ((u_int)size > fs->fs_bsize || ffs_fragoff(fs, size) != 0 ||
	    ffs_fragnum(fs, bno) + ffs_numfrags(fs, size) > fs->fs_frag) {
		panic("%s: bad size: dev = 0x%llx, bno = %" PRId64 
		    " bsize = %d, size = %ld, fs = %s", func,
		    (long long)dev, bno, fs->fs_bsize, size, fs->fs_fsmnt);
	}

	if (bno >= fs->fs_size) {
		printf("%s: bad block %" PRId64 ", ino %llu\n", func, bno,
		    (unsigned long long)inum);
		ffs_fserr(fs, NOCRED, "bad block");
		return EINVAL;
	}
	return 0;
}

/*
 * Allocate a block in the file system.
 *
 * The size of the requested block is given, which must be some
 * multiple of fs_fsize and <= fs_bsize.
 * A preference may be optionally specified. If a preference is given
 * the following hierarchy is used to allocate a block:
 *   1) allocate the requested block.
 *   2) allocate a rotationally optimal block in the same cylinder.
 *   3) allocate a block in the same cylinder group.
 *   4) quadradically rehash into other cylinder groups, until an
 *      available block is located.
 * If no block preference is given the following hierarchy is used
 * to allocate a block:
 *   1) allocate a block in the cylinder group that contains the
 *      inode for the file.
 *   2) quadradically rehash into other cylinder groups, until an
 *      available block is located.
 *
 * => called with um_lock held
 * => releases um_lock before returning
 */
int
ffs_alloc(struct inode *ip, daddr_t lbn, daddr_t bpref, int size,
    int flags, kauth_cred_t cred, daddr_t *bnp)
{
	struct ufsmount *ump;
	struct fs *fs;
	daddr_t bno;
	int cg;
#if defined(QUOTA) || defined(QUOTA2)
	int error;
#endif

	fs = ip->i_fs;
	ump = ip->i_ump;

	KASSERT(mutex_owned(&ump->um_lock));

#ifdef UVM_PAGE_TRKOWN

	/*
	 * Sanity-check that allocations within the file size
	 * do not allow other threads to read the stale contents
	 * of newly allocated blocks.
	 * Usually pages will exist to cover the new allocation.
	 * There is an optimization in ffs_write() where we skip
	 * creating pages if several conditions are met:
	 *  - the file must not be mapped (in any user address space).
	 *  - the write must cover whole pages and whole blocks.
	 * If those conditions are not met then pages must exist and
	 * be locked by the current thread.
	 */

	struct vnode *vp = ITOV(ip);
	if (vp->v_type == VREG &&
	    ffs_lblktosize(fs, (voff_t)lbn) < round_page(vp->v_size) &&
	    ((vp->v_vflag & VV_MAPPED) != 0 || (size & PAGE_MASK) != 0 ||
	     ffs_blkoff(fs, size) != 0)) {
		struct vm_page *pg;
		struct uvm_object *uobj = &vp->v_uobj;
		voff_t off = trunc_page(ffs_lblktosize(fs, lbn));
		voff_t endoff = round_page(ffs_lblktosize(fs, lbn) + size);

		mutex_enter(uobj->vmobjlock);
		while (off < endoff) {
			pg = uvm_pagelookup(uobj, off);
			KASSERT((pg != NULL && pg->owner_tag != NULL &&
				 pg->owner == curproc->p_pid &&
				 pg->lowner == curlwp->l_lid));
			off += PAGE_SIZE;
		}
		mutex_exit(uobj->vmobjlock);
	}
#endif

	*bnp = 0;

	KASSERTMSG((cred != NOCRED), "missing credential");
	KASSERTMSG(((u_int)size <= fs->fs_bsize),
	    "bad size: dev = 0x%llx, bsize = %d, size = %d, fs = %s",
	    (unsigned long long)ip->i_dev, fs->fs_bsize, size, fs->fs_fsmnt);
	KASSERTMSG((ffs_fragoff(fs, size) == 0),
	    "bad size: dev = 0x%llx, bsize = %d, size = %d, fs = %s",
	    (unsigned long long)ip->i_dev, fs->fs_bsize, size, fs->fs_fsmnt);

	if (size == fs->fs_bsize && fs->fs_cstotal.cs_nbfree == 0)
		goto nospace;
	if (freespace(fs, fs->fs_minfree) <= 0 &&
	    kauth_authorize_system(cred, KAUTH_SYSTEM_FS_RESERVEDSPACE, 0, NULL,
	    NULL, NULL) != 0)
		goto nospace;
#if defined(QUOTA) || defined(QUOTA2)
	mutex_exit(&ump->um_lock);
	if ((error = chkdq(ip, btodb(size), cred, 0)) != 0)
		return (error);
	mutex_enter(&ump->um_lock);
#endif

	if (bpref >= fs->fs_size)
		bpref = 0;
	if (bpref == 0)
		cg = ino_to_cg(fs, ip->i_number);
	else
		cg = dtog(fs, bpref);
	bno = ffs_hashalloc(ip, cg, bpref, size, 0, flags, ffs_alloccg);
	if (bno > 0) {
		DIP_ADD(ip, blocks, btodb(size));
		ip->i_flag |= IN_CHANGE | IN_UPDATE;
		*bnp = bno;
		return (0);
	}
#if defined(QUOTA) || defined(QUOTA2)
	/*
	 * Restore user's disk quota because allocation failed.
	 */
	(void) chkdq(ip, -btodb(size), cred, FORCE);
#endif
	if (flags & B_CONTIG) {
		/*
		 * XXX ump->um_lock handling is "suspect" at best.
		 * For the case where ffs_hashalloc() fails early
		 * in the B_CONTIG case we reach here with um_lock
		 * already unlocked, so we can't release it again
		 * like in the normal error path.  See kern/39206.
		 *
		 *
		 * Fail silently - it's up to our caller to report
		 * errors.
		 */
		return (ENOSPC);
	}
nospace:
	mutex_exit(&ump->um_lock);
	ffs_fserr(fs, cred, "file system full");
	uprintf("\n%s: write failed, file system is full\n", fs->fs_fsmnt);
	return (ENOSPC);
}

/*
 * Reallocate a fragment to a bigger size
 *
 * The number and size of the old block is given, and a preference
 * and new size is also specified. The allocator attempts to extend
 * the original block. Failing that, the regular block allocator is
 * invoked to get an appropriate block.
 *
 * => called with um_lock held
 * => return with um_lock released
 */
int
ffs_realloccg(struct inode *ip, daddr_t lbprev, daddr_t bpref, int osize,
    int nsize, kauth_cred_t cred, struct buf **bpp, daddr_t *blknop)
{
	struct ufsmount *ump;
	struct fs *fs;
	struct buf *bp;
	int cg, request, error;
	daddr_t bprev, bno;

	fs = ip->i_fs;
	ump = ip->i_ump;

	KASSERT(mutex_owned(&ump->um_lock));

#ifdef UVM_PAGE_TRKOWN

	/*
	 * Sanity-check that allocations within the file size
	 * do not allow other threads to read the stale contents
	 * of newly allocated blocks.
	 * Unlike in ffs_alloc(), here pages must always exist
	 * for such allocations, because only the last block of a file
	 * can be a fragment and ffs_write() will reallocate the
	 * fragment to the new size using ufs_balloc_range(),
	 * which always creates pages to cover blocks it allocates.
	 */

	if (ITOV(ip)->v_type == VREG) {
		struct vm_page *pg;
		struct uvm_object *uobj = &ITOV(ip)->v_uobj;
		voff_t off = trunc_page(ffs_lblktosize(fs, lbprev));
		voff_t endoff = round_page(ffs_lblktosize(fs, lbprev) + osize);

		mutex_enter(uobj->vmobjlock);
		while (off < endoff) {
			pg = uvm_pagelookup(uobj, off);
			KASSERT(pg->owner == curproc->p_pid &&
				pg->lowner == curlwp->l_lid);
			off += PAGE_SIZE;
		}
		mutex_exit(uobj->vmobjlock);
	}
#endif

	KASSERTMSG((cred != NOCRED), "missing credential");
	KASSERTMSG(((u_int)osize <= fs->fs_bsize),
	    "bad size: dev=0x%llx, bsize=%d, osize=%d, nsize=%d, fs=%s",
	    (unsigned long long)ip->i_dev, fs->fs_bsize, osize, nsize,
	    fs->fs_fsmnt);
	KASSERTMSG((ffs_fragoff(fs, osize) == 0),
	    "bad size: dev=0x%llx, bsize=%d, osize=%d, nsize=%d, fs=%s",
	    (unsigned long long)ip->i_dev, fs->fs_bsize, osize, nsize,
	    fs->fs_fsmnt);
	KASSERTMSG(((u_int)nsize <= fs->fs_bsize),
	    "bad size: dev=0x%llx, bsize=%d, osize=%d, nsize=%d, fs=%s",
	    (unsigned long long)ip->i_dev, fs->fs_bsize, osize, nsize,
	    fs->fs_fsmnt);
	KASSERTMSG((ffs_fragoff(fs, nsize) == 0),
	    "bad size: dev=0x%llx, bsize=%d, osize=%d, nsize=%d, fs=%s",
	    (unsigned long long)ip->i_dev, fs->fs_bsize, osize, nsize,
	    fs->fs_fsmnt);

	if (freespace(fs, fs->fs_minfree) <= 0 &&
	    kauth_authorize_system(cred, KAUTH_SYSTEM_FS_RESERVEDSPACE, 0, NULL,
	    NULL, NULL) != 0) {
		mutex_exit(&ump->um_lock);
		goto nospace;
	}
	if (fs->fs_magic == FS_UFS2_MAGIC)
		bprev = ufs_rw64(ip->i_ffs2_db[lbprev], UFS_FSNEEDSWAP(fs));
	else
		bprev = ufs_rw32(ip->i_ffs1_db[lbprev], UFS_FSNEEDSWAP(fs));

	if (bprev == 0) {
		panic("%s: bad bprev: dev = 0x%llx, bsize = %d, bprev = %"
		    PRId64 ", fs = %s", __func__,
		    (unsigned long long)ip->i_dev, fs->fs_bsize, bprev,
		    fs->fs_fsmnt);
	}
	mutex_exit(&ump->um_lock);

	/*
	 * Allocate the extra space in the buffer.
	 */
	if (bpp != NULL &&
	    (error = bread(ITOV(ip), lbprev, osize, 0, &bp)) != 0) {
		return (error);
	}
#if defined(QUOTA) || defined(QUOTA2)
	if ((error = chkdq(ip, btodb(nsize - osize), cred, 0)) != 0) {
		if (bpp != NULL) {
			brelse(bp, 0);
		}
		return (error);
	}
#endif
	/*
	 * Check for extension in the existing location.
	 */
	cg = dtog(fs, bprev);
	mutex_enter(&ump->um_lock);
	if ((bno = ffs_fragextend(ip, cg, bprev, osize, nsize)) != 0) {
		DIP_ADD(ip, blocks, btodb(nsize - osize));
		ip->i_flag |= IN_CHANGE | IN_UPDATE;

		if (bpp != NULL) {
			if (bp->b_blkno != FFS_FSBTODB(fs, bno)) {
				panic("%s: bad blockno %#llx != %#llx",
				    __func__, (unsigned long long) bp->b_blkno,
				    (unsigned long long)FFS_FSBTODB(fs, bno));
			}
			allocbuf(bp, nsize, 1);
			memset((char *)bp->b_data + osize, 0, nsize - osize);
			mutex_enter(bp->b_objlock);
			KASSERT(!cv_has_waiters(&bp->b_done));
			bp->b_oflags |= BO_DONE;
			mutex_exit(bp->b_objlock);
			*bpp = bp;
		}
		if (blknop != NULL) {
			*blknop = bno;
		}
		return (0);
	}
	/*
	 * Allocate a new disk location.
	 */
	if (bpref >= fs->fs_size)
		bpref = 0;
	switch ((int)fs->fs_optim) {
	case FS_OPTSPACE:
		/*
		 * Allocate an exact sized fragment. Although this makes
		 * best use of space, we will waste time relocating it if
		 * the file continues to grow. If the fragmentation is
		 * less than half of the minimum free reserve, we choose
		 * to begin optimizing for time.
		 */
		request = nsize;
		if (fs->fs_minfree < 5 ||
		    fs->fs_cstotal.cs_nffree >
		    fs->fs_dsize * fs->fs_minfree / (2 * 100))
			break;

		if (ffs_log_changeopt) {
			log(LOG_NOTICE,
				"%s: optimization changed from SPACE to TIME\n",
				fs->fs_fsmnt);
		}

		fs->fs_optim = FS_OPTTIME;
		break;
	case FS_OPTTIME:
		/*
		 * At this point we have discovered a file that is trying to
		 * grow a small fragment to a larger fragment. To save time,
		 * we allocate a full sized block, then free the unused portion.
		 * If the file continues to grow, the `ffs_fragextend' call
		 * above will be able to grow it in place without further
		 * copying. If aberrant programs cause disk fragmentation to
		 * grow within 2% of the free reserve, we choose to begin
		 * optimizing for space.
		 */
		request = fs->fs_bsize;
		if (fs->fs_cstotal.cs_nffree <
		    fs->fs_dsize * (fs->fs_minfree - 2) / 100)
			break;

		if (ffs_log_changeopt) {
			log(LOG_NOTICE,
				"%s: optimization changed from TIME to SPACE\n",
				fs->fs_fsmnt);
		}

		fs->fs_optim = FS_OPTSPACE;
		break;
	default:
		panic("%s: bad optim: dev = 0x%llx, optim = %d, fs = %s",
		    __func__, (unsigned long long)ip->i_dev, fs->fs_optim,
		    fs->fs_fsmnt);
		/* NOTREACHED */
	}
	bno = ffs_hashalloc(ip, cg, bpref, request, nsize, 0, ffs_alloccg);
	if (bno > 0) {
		/*
		 * Use forced deallocation registration, we can't handle
		 * failure here. This is safe, as this place is ever hit
		 * maximum once per write operation, when fragment is extended
		 * to longer fragment, or a full block.
		 */
		if ((ip->i_ump->um_mountp->mnt_wapbl) &&
		    (ITOV(ip)->v_type != VREG)) {
			/* this should never fail */
			error = UFS_WAPBL_REGISTER_DEALLOCATION_FORCE(
			    ip->i_ump->um_mountp, FFS_FSBTODB(fs, bprev),
			    osize);
			if (error)
				panic("ffs_realloccg: dealloc registration failed");
		} else {
			ffs_blkfree(fs, ip->i_devvp, bprev, (long)osize,
			    ip->i_number);
		}
		DIP_ADD(ip, blocks, btodb(nsize - osize));
		ip->i_flag |= IN_CHANGE | IN_UPDATE;
		if (bpp != NULL) {
			bp->b_blkno = FFS_FSBTODB(fs, bno);
			allocbuf(bp, nsize, 1);
			memset((char *)bp->b_data + osize, 0, (u_int)nsize - osize);
			mutex_enter(bp->b_objlock);
			KASSERT(!cv_has_waiters(&bp->b_done));
			bp->b_oflags |= BO_DONE;
			mutex_exit(bp->b_objlock);
			*bpp = bp;
		}
		if (blknop != NULL) {
			*blknop = bno;
		}
		return (0);
	}
	mutex_exit(&ump->um_lock);

#if defined(QUOTA) || defined(QUOTA2)
	/*
	 * Restore user's disk quota because allocation failed.
	 */
	(void) chkdq(ip, -btodb(nsize - osize), cred, FORCE);
#endif
	if (bpp != NULL) {
		brelse(bp, 0);
	}

nospace:
	/*
	 * no space available
	 */
	ffs_fserr(fs, cred, "file system full");
	uprintf("\n%s: write failed, file system is full\n", fs->fs_fsmnt);
	return (ENOSPC);
}

/*
 * Allocate an inode in the file system.
 *
 * If allocating a directory, use ffs_dirpref to select the inode.
 * If allocating in a directory, the following hierarchy is followed:
 *   1) allocate the preferred inode.
 *   2) allocate an inode in the same cylinder group.
 *   3) quadradically rehash into other cylinder groups, until an
 *      available inode is located.
 * If no inode preference is given the following hierarchy is used
 * to allocate an inode:
 *   1) allocate an inode in cylinder group 0.
 *   2) quadradically rehash into other cylinder groups, until an
 *      available inode is located.
 *
 * => um_lock not held upon entry or return
 */
int
ffs_valloc(struct vnode *pvp, int mode, kauth_cred_t cred, ino_t *inop)
{
	struct ufsmount *ump;
	struct inode *pip;
	struct fs *fs;
	ino_t ino, ipref;
	int cg, error;

	UFS_WAPBL_JUNLOCK_ASSERT(pvp->v_mount);

	pip = VTOI(pvp);
	fs = pip->i_fs;
	ump = pip->i_ump;

	error = UFS_WAPBL_BEGIN(pvp->v_mount);
	if (error) {
		return error;
	}
	mutex_enter(&ump->um_lock);
	if (fs->fs_cstotal.cs_nifree == 0)
		goto noinodes;

	if ((mode & IFMT) == IFDIR)
		ipref = ffs_dirpref(pip);
	else
		ipref = pip->i_number;
	if (ipref >= fs->fs_ncg * fs->fs_ipg)
		ipref = 0;
	cg = ino_to_cg(fs, ipref);
	/*
	 * Track number of dirs created one after another
	 * in a same cg without intervening by files.
	 */
	if ((mode & IFMT) == IFDIR) {
		if (fs->fs_contigdirs[cg] < 255)
			fs->fs_contigdirs[cg]++;
	} else {
		if (fs->fs_contigdirs[cg] > 0)
			fs->fs_contigdirs[cg]--;
	}
	ino = (ino_t)ffs_hashalloc(pip, cg, ipref, mode, 0, 0, ffs_nodealloccg);
	if (ino == 0)
		goto noinodes;
	UFS_WAPBL_END(pvp->v_mount);
	*inop = ino;
	return 0;

noinodes:
	mutex_exit(&ump->um_lock);
	UFS_WAPBL_END(pvp->v_mount);
	ffs_fserr(fs, cred, "out of inodes");
	uprintf("\n%s: create/symlink failed, no inodes free\n", fs->fs_fsmnt);
	return ENOSPC;
}

/*
 * Find a cylinder group in which to place a directory.
 *
 * The policy implemented by this algorithm is to allocate a
 * directory inode in the same cylinder group as its parent
 * directory, but also to reserve space for its files inodes
 * and data. Restrict the number of directories which may be
 * allocated one after another in the same cylinder group
 * without intervening allocation of files.
 *
 * If we allocate a first level directory then force allocation
 * in another cylinder group.
 */
static ino_t
ffs_dirpref(struct inode *pip)
{
	register struct fs *fs;
	int cg, prefcg;
	int64_t dirsize, cgsize, curdsz;
	int avgifree, avgbfree, avgndir;
	int minifree, minbfree, maxndir;
	int mincg, minndir;
	int maxcontigdirs;

	KASSERT(mutex_owned(&pip->i_ump->um_lock));

	fs = pip->i_fs;

	avgifree = fs->fs_cstotal.cs_nifree / fs->fs_ncg;
	avgbfree = fs->fs_cstotal.cs_nbfree / fs->fs_ncg;
	avgndir = fs->fs_cstotal.cs_ndir / fs->fs_ncg;

	/*
	 * Force allocation in another cg if creating a first level dir.
	 */
	if (ITOV(pip)->v_vflag & VV_ROOT) {
		prefcg = cprng_fast32() % fs->fs_ncg;
		mincg = prefcg;
		minndir = fs->fs_ipg;
		for (cg = prefcg; cg < fs->fs_ncg; cg++)
			if (fs->fs_cs(fs, cg).cs_ndir < minndir &&
			    fs->fs_cs(fs, cg).cs_nifree >= avgifree &&
			    fs->fs_cs(fs, cg).cs_nbfree >= avgbfree) {
				mincg = cg;
				minndir = fs->fs_cs(fs, cg).cs_ndir;
			}
		for (cg = 0; cg < prefcg; cg++)
			if (fs->fs_cs(fs, cg).cs_ndir < minndir &&
			    fs->fs_cs(fs, cg).cs_nifree >= avgifree &&
			    fs->fs_cs(fs, cg).cs_nbfree >= avgbfree) {
				mincg = cg;
				minndir = fs->fs_cs(fs, cg).cs_ndir;
			}
		return ((ino_t)(fs->fs_ipg * mincg));
	}

	/*
	 * Count various limits which used for
	 * optimal allocation of a directory inode.
	 * Try cylinder groups with >75% avgifree and avgbfree.
	 * Avoid cylinder groups with no free blocks or inodes as that
	 * triggers an I/O-expensive cylinder group scan.
	 */
	maxndir = min(avgndir + fs->fs_ipg / 16, fs->fs_ipg);
	minifree = avgifree - avgifree / 4;
	if (minifree < 1)
		minifree = 1;
	minbfree = avgbfree - avgbfree / 4;
	if (minbfree < 1)
		minbfree = 1;
	cgsize = (int64_t)fs->fs_fsize * fs->fs_fpg;
	dirsize = (int64_t)fs->fs_avgfilesize * fs->fs_avgfpdir;
	if (avgndir != 0) {
		curdsz = (cgsize - (int64_t)avgbfree * fs->fs_bsize) / avgndir;
		if (dirsize < curdsz)
			dirsize = curdsz;
	}
	if (cgsize < dirsize * 255)
		maxcontigdirs = (avgbfree * fs->fs_bsize) / dirsize;
	else
		maxcontigdirs = 255;
	if (fs->fs_avgfpdir > 0)
		maxcontigdirs = min(maxcontigdirs,
				    fs->fs_ipg / fs->fs_avgfpdir);
	if (maxcontigdirs == 0)
		maxcontigdirs = 1;

	/*
	 * Limit number of dirs in one cg and reserve space for
	 * regular files, but only if we have no deficit in
	 * inodes or space.
	 */
	prefcg = ino_to_cg(fs, pip->i_number);
	for (cg = prefcg; cg < fs->fs_ncg; cg++)
		if (fs->fs_cs(fs, cg).cs_ndir < maxndir &&
		    fs->fs_cs(fs, cg).cs_nifree >= minifree &&
	    	    fs->fs_cs(fs, cg).cs_nbfree >= minbfree) {
			if (fs->fs_contigdirs[cg] < maxcontigdirs)
				return ((ino_t)(fs->fs_ipg * cg));
		}
	for (cg = 0; cg < prefcg; cg++)
		if (fs->fs_cs(fs, cg).cs_ndir < maxndir &&
		    fs->fs_cs(fs, cg).cs_nifree >= minifree &&
	    	    fs->fs_cs(fs, cg).cs_nbfree >= minbfree) {
			if (fs->fs_contigdirs[cg] < maxcontigdirs)
				return ((ino_t)(fs->fs_ipg * cg));
		}
	/*
	 * This is a backstop when we are deficient in space.
	 */
	for (cg = prefcg; cg < fs->fs_ncg; cg++)
		if (fs->fs_cs(fs, cg).cs_nifree >= avgifree)
			return ((ino_t)(fs->fs_ipg * cg));
	for (cg = 0; cg < prefcg; cg++)
		if (fs->fs_cs(fs, cg).cs_nifree >= avgifree)
			break;
	return ((ino_t)(fs->fs_ipg * cg));
}

/*
 * Select the desired position for the next block in a file.  The file is
 * logically divided into sections. The first section is composed of the
 * direct blocks. Each additional section contains fs_maxbpg blocks.
 *
 * If no blocks have been allocated in the first section, the policy is to
 * request a block in the same cylinder group as the inode that describes
 * the file. If no blocks have been allocated in any other section, the
 * policy is to place the section in a cylinder group with a greater than
 * average number of free blocks.  An appropriate cylinder group is found
 * by using a rotor that sweeps the cylinder groups. When a new group of
 * blocks is needed, the sweep begins in the cylinder group following the
 * cylinder group from which the previous allocation was made. The sweep
 * continues until a cylinder group with greater than the average number
 * of free blocks is found. If the allocation is for the first block in an
 * indirect block, the information on the previous allocation is unavailable;
 * here a best guess is made based upon the logical block number being
 * allocated.
 *
 * If a section is already partially allocated, the policy is to
 * contiguously allocate fs_maxcontig blocks.  The end of one of these
 * contiguous blocks and the beginning of the next is laid out
 * contigously if possible.
 *
 * => um_lock held on entry and exit
 */
daddr_t
ffs_blkpref_ufs1(struct inode *ip, daddr_t lbn, int indx, int flags,
    int32_t *bap /* XXX ondisk32 */)
{
	struct fs *fs;
	int cg;
	int avgbfree, startcg;

	KASSERT(mutex_owned(&ip->i_ump->um_lock));

	fs = ip->i_fs;

	/*
	 * If allocating a contiguous file with B_CONTIG, use the hints
	 * in the inode extentions to return the desired block.
	 *
	 * For metadata (indirect blocks) return the address of where
	 * the first indirect block resides - we'll scan for the next
	 * available slot if we need to allocate more than one indirect
	 * block.  For data, return the address of the actual block
	 * relative to the address of the first data block.
	 */
	if (flags & B_CONTIG) {
		KASSERT(ip->i_ffs_first_data_blk != 0);
		KASSERT(ip->i_ffs_first_indir_blk != 0);
		if (flags & B_METAONLY)
			return ip->i_ffs_first_indir_blk;
		else
			return ip->i_ffs_first_data_blk + ffs_blkstofrags(fs, lbn);
	}

	if (indx % fs->fs_maxbpg == 0 || bap[indx - 1] == 0) {
		if (lbn < UFS_NDADDR + FFS_NINDIR(fs)) {
			cg = ino_to_cg(fs, ip->i_number);
			return (cgbase(fs, cg) + fs->fs_frag);
		}
		/*
		 * Find a cylinder with greater than average number of
		 * unused data blocks.
		 */
		if (indx == 0 || bap[indx - 1] == 0)
			startcg =
			    ino_to_cg(fs, ip->i_number) + lbn / fs->fs_maxbpg;
		else
			startcg = dtog(fs,
				ufs_rw32(bap[indx - 1], UFS_FSNEEDSWAP(fs)) + 1);
		startcg %= fs->fs_ncg;
		avgbfree = fs->fs_cstotal.cs_nbfree / fs->fs_ncg;
		for (cg = startcg; cg < fs->fs_ncg; cg++)
			if (fs->fs_cs(fs, cg).cs_nbfree >= avgbfree) {
				return (cgbase(fs, cg) + fs->fs_frag);
			}
		for (cg = 0; cg < startcg; cg++)
			if (fs->fs_cs(fs, cg).cs_nbfree >= avgbfree) {
				return (cgbase(fs, cg) + fs->fs_frag);
			}
		return (0);
	}
	/*
	 * We just always try to lay things out contiguously.
	 */
	return ufs_rw32(bap[indx - 1], UFS_FSNEEDSWAP(fs)) + fs->fs_frag;
}

daddr_t
ffs_blkpref_ufs2(struct inode *ip, daddr_t lbn, int indx, int flags,
    int64_t *bap)
{
	struct fs *fs;
	int cg;
	int avgbfree, startcg;

	KASSERT(mutex_owned(&ip->i_ump->um_lock));

	fs = ip->i_fs;

	/*
	 * If allocating a contiguous file with B_CONTIG, use the hints
	 * in the inode extentions to return the desired block.
	 *
	 * For metadata (indirect blocks) return the address of where
	 * the first indirect block resides - we'll scan for the next
	 * available slot if we need to allocate more than one indirect
	 * block.  For data, return the address of the actual block
	 * relative to the address of the first data block.
	 */
	if (flags & B_CONTIG) {
		KASSERT(ip->i_ffs_first_data_blk != 0);
		KASSERT(ip->i_ffs_first_indir_blk != 0);
		if (flags & B_METAONLY)
			return ip->i_ffs_first_indir_blk;
		else
			return ip->i_ffs_first_data_blk + ffs_blkstofrags(fs, lbn);
	}

	if (indx % fs->fs_maxbpg == 0 || bap[indx - 1] == 0) {
		if (lbn < UFS_NDADDR + FFS_NINDIR(fs)) {
			cg = ino_to_cg(fs, ip->i_number);
			return (cgbase(fs, cg) + fs->fs_frag);
		}
		/*
		 * Find a cylinder with greater than average number of
		 * unused data blocks.
		 */
		if (indx == 0 || bap[indx - 1] == 0)
			startcg =
			    ino_to_cg(fs, ip->i_number) + lbn / fs->fs_maxbpg;
		else
			startcg = dtog(fs,
				ufs_rw64(bap[indx - 1], UFS_FSNEEDSWAP(fs)) + 1);
		startcg %= fs->fs_ncg;
		avgbfree = fs->fs_cstotal.cs_nbfree / fs->fs_ncg;
		for (cg = startcg; cg < fs->fs_ncg; cg++)
			if (fs->fs_cs(fs, cg).cs_nbfree >= avgbfree) {
				return (cgbase(fs, cg) + fs->fs_frag);
			}
		for (cg = 0; cg < startcg; cg++)
			if (fs->fs_cs(fs, cg).cs_nbfree >= avgbfree) {
				return (cgbase(fs, cg) + fs->fs_frag);
			}
		return (0);
	}
	/*
	 * We just always try to lay things out contiguously.
	 */
	return ufs_rw64(bap[indx - 1], UFS_FSNEEDSWAP(fs)) + fs->fs_frag;
}


/*
 * Implement the cylinder overflow algorithm.
 *
 * The policy implemented by this algorithm is:
 *   1) allocate the block in its requested cylinder group.
 *   2) quadradically rehash on the cylinder group number.
 *   3) brute force search for a free block.
 *
 * => called with um_lock held
 * => returns with um_lock released on success, held on failure
 *    (*allocator releases lock on success, retains lock on failure)
 */
/*VARARGS5*/
static daddr_t
ffs_hashalloc(struct inode *ip, int cg, daddr_t pref,
    int size /* size for data blocks, mode for inodes */,
    int realsize,
    int flags,
    daddr_t (*allocator)(struct inode *, int, daddr_t, int, int, int))
{
	struct fs *fs;
	daddr_t result;
	int i, icg = cg;

	fs = ip->i_fs;
	/*
	 * 1: preferred cylinder group
	 */
	result = (*allocator)(ip, cg, pref, size, realsize, flags);
	if (result)
		return (result);

	if (flags & B_CONTIG)
		return (result);
	/*
	 * 2: quadratic rehash
	 */
	for (i = 1; i < fs->fs_ncg; i *= 2) {
		cg += i;
		if (cg >= fs->fs_ncg)
			cg -= fs->fs_ncg;
		result = (*allocator)(ip, cg, 0, size, realsize, flags);
		if (result)
			return (result);
	}
	/*
	 * 3: brute force search
	 * Note that we start at i == 2, since 0 was checked initially,
	 * and 1 is always checked in the quadratic rehash.
	 */
	cg = (icg + 2) % fs->fs_ncg;
	for (i = 2; i < fs->fs_ncg; i++) {
		result = (*allocator)(ip, cg, 0, size, realsize, flags);
		if (result)
			return (result);
		cg++;
		if (cg == fs->fs_ncg)
			cg = 0;
	}
	return (0);
}

/*
 * Determine whether a fragment can be extended.
 *
 * Check to see if the necessary fragments are available, and
 * if they are, allocate them.
 *
 * => called with um_lock held
 * => returns with um_lock released on success, held on failure
 */
static daddr_t
ffs_fragextend(struct inode *ip, int cg, daddr_t bprev, int osize, int nsize)
{
	struct ufsmount *ump;
	struct fs *fs;
	struct cg *cgp;
	struct buf *bp;
	daddr_t bno;
	int frags, bbase;
	int i, error;
	u_int8_t *blksfree;

	fs = ip->i_fs;
	ump = ip->i_ump;

	KASSERT(mutex_owned(&ump->um_lock));

	if (fs->fs_cs(fs, cg).cs_nffree < ffs_numfrags(fs, nsize - osize))
		return (0);
	frags = ffs_numfrags(fs, nsize);
	bbase = ffs_fragnum(fs, bprev);
	if (bbase > ffs_fragnum(fs, (bprev + frags - 1))) {
		/* cannot extend across a block boundary */
		return (0);
	}
	mutex_exit(&ump->um_lock);
	error = bread(ip->i_devvp, FFS_FSBTODB(fs, cgtod(fs, cg)),
		(int)fs->fs_cgsize, B_MODIFY, &bp);
	if (error)
		goto fail;
	cgp = (struct cg *)bp->b_data;
	if (!cg_chkmagic(cgp, UFS_FSNEEDSWAP(fs)))
		goto fail;
	cgp->cg_old_time = ufs_rw32(time_second, UFS_FSNEEDSWAP(fs));
	if ((fs->fs_magic != FS_UFS1_MAGIC) ||
	    (fs->fs_old_flags & FS_FLAGS_UPDATED))
		cgp->cg_time = ufs_rw64(time_second, UFS_FSNEEDSWAP(fs));
	bno = dtogd(fs, bprev);
	blksfree = cg_blksfree(cgp, UFS_FSNEEDSWAP(fs));
	for (i = ffs_numfrags(fs, osize); i < frags; i++)
		if (isclr(blksfree, bno + i))
			goto fail;
	/*
	 * the current fragment can be extended
	 * deduct the count on fragment being extended into
	 * increase the count on the remaining fragment (if any)
	 * allocate the extended piece
	 */
	for (i = frags; i < fs->fs_frag - bbase; i++)
		if (isclr(blksfree, bno + i))
			break;
	ufs_add32(cgp->cg_frsum[i - ffs_numfrags(fs, osize)], -1, UFS_FSNEEDSWAP(fs));
	if (i != frags)
		ufs_add32(cgp->cg_frsum[i - frags], 1, UFS_FSNEEDSWAP(fs));
	mutex_enter(&ump->um_lock);
	for (i = ffs_numfrags(fs, osize); i < frags; i++) {
		clrbit(blksfree, bno + i);
		ufs_add32(cgp->cg_cs.cs_nffree, -1, UFS_FSNEEDSWAP(fs));
		fs->fs_cstotal.cs_nffree--;
		fs->fs_cs(fs, cg).cs_nffree--;
	}
	fs->fs_fmod = 1;
	ACTIVECG_CLR(fs, cg);
	mutex_exit(&ump->um_lock);
	bdwrite(bp);
	return (bprev);

 fail:
 	if (bp != NULL)
		brelse(bp, 0);
 	mutex_enter(&ump->um_lock);
 	return (0);
}

/*
 * Determine whether a block can be allocated.
 *
 * Check to see if a block of the appropriate size is available,
 * and if it is, allocate it.
 */
static daddr_t
ffs_alloccg(struct inode *ip, int cg, daddr_t bpref, int size, int realsize,
    int flags)
{
	struct ufsmount *ump;
	struct fs *fs = ip->i_fs;
	struct cg *cgp;
	struct buf *bp;
	int32_t bno;
	daddr_t blkno;
	int error, frags, allocsiz, i;
	u_int8_t *blksfree;
	const int needswap = UFS_FSNEEDSWAP(fs);

	ump = ip->i_ump;

	KASSERT(mutex_owned(&ump->um_lock));

	if (fs->fs_cs(fs, cg).cs_nbfree == 0 && size == fs->fs_bsize)
		return (0);
	mutex_exit(&ump->um_lock);
	error = bread(ip->i_devvp, FFS_FSBTODB(fs, cgtod(fs, cg)),
		(int)fs->fs_cgsize, B_MODIFY, &bp);
	if (error)
		goto fail;
	cgp = (struct cg *)bp->b_data;
	if (!cg_chkmagic(cgp, needswap) ||
	    (cgp->cg_cs.cs_nbfree == 0 && size == fs->fs_bsize))
		goto fail;
	cgp->cg_old_time = ufs_rw32(time_second, needswap);
	if ((fs->fs_magic != FS_UFS1_MAGIC) ||
	    (fs->fs_old_flags & FS_FLAGS_UPDATED))
		cgp->cg_time = ufs_rw64(time_second, needswap);
	if (size == fs->fs_bsize) {
		mutex_enter(&ump->um_lock);
		blkno = ffs_alloccgblk(ip, bp, bpref, realsize, flags);
		ACTIVECG_CLR(fs, cg);
		mutex_exit(&ump->um_lock);

		/*
		 * If actually needed size is lower, free the extra blocks now.
		 * This is safe to call here, there is no outside reference
		 * to this block yet. It is not necessary to keep um_lock
		 * locked.
		 */
		if (realsize != 0 && realsize < size) {
			ffs_blkfree_common(ip->i_ump, ip->i_fs,
			    ip->i_devvp->v_rdev,
			    bp, blkno + ffs_numfrags(fs, realsize),
			    (long)(size - realsize), false);
		}

		bdwrite(bp);
		return (blkno);
	}
	/*
	 * check to see if any fragments are already available
	 * allocsiz is the size which will be allocated, hacking
	 * it down to a smaller size if necessary
	 */
	blksfree = cg_blksfree(cgp, needswap);
	frags = ffs_numfrags(fs, size);
	for (allocsiz = frags; allocsiz < fs->fs_frag; allocsiz++)
		if (cgp->cg_frsum[allocsiz] != 0)
			break;
	if (allocsiz == fs->fs_frag) {
		/*
		 * no fragments were available, so a block will be
		 * allocated, and hacked up
		 */
		if (cgp->cg_cs.cs_nbfree == 0)
			goto fail;
		mutex_enter(&ump->um_lock);
		blkno = ffs_alloccgblk(ip, bp, bpref, realsize, flags);
		bno = dtogd(fs, blkno);
		for (i = frags; i < fs->fs_frag; i++)
			setbit(blksfree, bno + i);
		i = fs->fs_frag - frags;
		ufs_add32(cgp->cg_cs.cs_nffree, i, needswap);
		fs->fs_cstotal.cs_nffree += i;
		fs->fs_cs(fs, cg).cs_nffree += i;
		fs->fs_fmod = 1;
		ufs_add32(cgp->cg_frsum[i], 1, needswap);
		ACTIVECG_CLR(fs, cg);
		mutex_exit(&ump->um_lock);
		bdwrite(bp);
		return (blkno);
	}
	bno = ffs_mapsearch(fs, cgp, bpref, allocsiz);
#if 0
	/*
	 * XXX fvdl mapsearch will panic, and never return -1
	 *          also: returning NULL as daddr_t ?
	 */
	if (bno < 0)
		goto fail;
#endif
	for (i = 0; i < frags; i++)
		clrbit(blksfree, bno + i);
	mutex_enter(&ump->um_lock);
	ufs_add32(cgp->cg_cs.cs_nffree, -frags, needswap);
	fs->fs_cstotal.cs_nffree -= frags;
	fs->fs_cs(fs, cg).cs_nffree -= frags;
	fs->fs_fmod = 1;
	ufs_add32(cgp->cg_frsum[allocsiz], -1, needswap);
	if (frags != allocsiz)
		ufs_add32(cgp->cg_frsum[allocsiz - frags], 1, needswap);
	blkno = cgbase(fs, cg) + bno;
	ACTIVECG_CLR(fs, cg);
	mutex_exit(&ump->um_lock);
	bdwrite(bp);
	return blkno;

 fail:
 	if (bp != NULL)
		brelse(bp, 0);
 	mutex_enter(&ump->um_lock);
 	return (0);
}

/*
 * Allocate a block in a cylinder group.
 *
 * This algorithm implements the following policy:
 *   1) allocate the requested block.
 *   2) allocate a rotationally optimal block in the same cylinder.
 *   3) allocate the next available block on the block rotor for the
 *      specified cylinder group.
 * Note that this routine only allocates fs_bsize blocks; these
 * blocks may be fragmented by the routine that allocates them.
 */
static daddr_t
ffs_alloccgblk(struct inode *ip, struct buf *bp, daddr_t bpref, int realsize,
    int flags)
{
	struct fs *fs = ip->i_fs;
	struct cg *cgp;
	int cg;
	daddr_t blkno;
	int32_t bno;
	u_int8_t *blksfree;
	const int needswap = UFS_FSNEEDSWAP(fs);

	KASSERT(mutex_owned(&ip->i_ump->um_lock));

	cgp = (struct cg *)bp->b_data;
	blksfree = cg_blksfree(cgp, needswap);
	if (bpref == 0 || dtog(fs, bpref) != ufs_rw32(cgp->cg_cgx, needswap)) {
		bpref = ufs_rw32(cgp->cg_rotor, needswap);
	} else {
		bpref = ffs_blknum(fs, bpref);
		bno = dtogd(fs, bpref);
		/*
		 * if the requested block is available, use it
		 */
		if (ffs_isblock(fs, blksfree, ffs_fragstoblks(fs, bno)))
			goto gotit;
		/*
		 * if the requested data block isn't available and we are
		 * trying to allocate a contiguous file, return an error.
		 */
		if ((flags & (B_CONTIG | B_METAONLY)) == B_CONTIG)
			return (0);
	}

	/*
	 * Take the next available block in this cylinder group.
	 */
	bno = ffs_mapsearch(fs, cgp, bpref, (int)fs->fs_frag);
#if 0 
	/*
	 * XXX jdolecek ffs_mapsearch() succeeds or panics
	 */
	if (bno < 0)
		return (0);
#endif
	cgp->cg_rotor = ufs_rw32(bno, needswap);
gotit:
	blkno = ffs_fragstoblks(fs, bno);
	ffs_clrblock(fs, blksfree, blkno);
	ffs_clusteracct(fs, cgp, blkno, -1);
	ufs_add32(cgp->cg_cs.cs_nbfree, -1, needswap);
	fs->fs_cstotal.cs_nbfree--;
	fs->fs_cs(fs, ufs_rw32(cgp->cg_cgx, needswap)).cs_nbfree--;
	if ((fs->fs_magic == FS_UFS1_MAGIC) &&
	    ((fs->fs_old_flags & FS_FLAGS_UPDATED) == 0)) {
		int cylno;
		cylno = old_cbtocylno(fs, bno);
		KASSERT(cylno >= 0);
		KASSERT(cylno < fs->fs_old_ncyl);
		KASSERT(old_cbtorpos(fs, bno) >= 0);
		KASSERT(fs->fs_old_nrpos == 0 || old_cbtorpos(fs, bno) < fs->fs_old_nrpos);
		ufs_add16(old_cg_blks(fs, cgp, cylno, needswap)[old_cbtorpos(fs, bno)], -1,
		    needswap);
		ufs_add32(old_cg_blktot(cgp, needswap)[cylno], -1, needswap);
	}
	fs->fs_fmod = 1;
	cg = ufs_rw32(cgp->cg_cgx, needswap);
	blkno = cgbase(fs, cg) + bno;
	return (blkno);
}

/*
 * Determine whether an inode can be allocated.
 *
 * Check to see if an inode is available, and if it is,
 * allocate it using the following policy:
 *   1) allocate the requested inode.
 *   2) allocate the next available inode after the requested
 *      inode in the specified cylinder group.
 */
static daddr_t
ffs_nodealloccg(struct inode *ip, int cg, daddr_t ipref, int mode, int realsize,
    int flags)
{
	struct ufsmount *ump = ip->i_ump;
	struct fs *fs = ip->i_fs;
	struct cg *cgp;
	struct buf *bp, *ibp;
	u_int8_t *inosused;
	int error, start, len, loc, map, i;
	int32_t initediblk;
	daddr_t nalloc;
	struct ufs2_dinode *dp2;
	const int needswap = UFS_FSNEEDSWAP(fs);

	KASSERT(mutex_owned(&ump->um_lock));
	UFS_WAPBL_JLOCK_ASSERT(ip->i_ump->um_mountp);

	if (fs->fs_cs(fs, cg).cs_nifree == 0)
		return (0);
	mutex_exit(&ump->um_lock);
	ibp = NULL;
	initediblk = -1;
retry:
	error = bread(ip->i_devvp, FFS_FSBTODB(fs, cgtod(fs, cg)),
		(int)fs->fs_cgsize, B_MODIFY, &bp);
	if (error)
		goto fail;
	cgp = (struct cg *)bp->b_data;
	if (!cg_chkmagic(cgp, needswap) || cgp->cg_cs.cs_nifree == 0)
		goto fail;

	if (ibp != NULL &&
	    initediblk != ufs_rw32(cgp->cg_initediblk, needswap)) {
		/* Another thread allocated more inodes so we retry the test. */
		brelse(ibp, 0);
		ibp = NULL;
	}
	/*
	 * Check to see if we need to initialize more inodes.
	 */
	if (fs->fs_magic == FS_UFS2_MAGIC && ibp == NULL) {
		initediblk = ufs_rw32(cgp->cg_initediblk, needswap);
		nalloc = fs->fs_ipg - ufs_rw32(cgp->cg_cs.cs_nifree, needswap);
		if (nalloc + FFS_INOPB(fs) > initediblk &&
		    initediblk < ufs_rw32(cgp->cg_niblk, needswap)) {
			/*
			 * We have to release the cg buffer here to prevent
			 * a deadlock when reading the inode block will
			 * run a copy-on-write that might use this cg.
			 */
			brelse(bp, 0);
			bp = NULL;
			error = ffs_getblk(ip->i_devvp, FFS_FSBTODB(fs,
			    ino_to_fsba(fs, cg * fs->fs_ipg + initediblk)),
			    FFS_NOBLK, fs->fs_bsize, false, &ibp);
			if (error)
				goto fail;
			goto retry;
		}
	}

	cgp->cg_old_time = ufs_rw32(time_second, needswap);
	if ((fs->fs_magic != FS_UFS1_MAGIC) ||
	    (fs->fs_old_flags & FS_FLAGS_UPDATED))
		cgp->cg_time = ufs_rw64(time_second, needswap);
	inosused = cg_inosused(cgp, needswap);
	if (ipref) {
		ipref %= fs->fs_ipg;
		if (isclr(inosused, ipref))
			goto gotit;
	}
	start = ufs_rw32(cgp->cg_irotor, needswap) / NBBY;
	len = howmany(fs->fs_ipg - ufs_rw32(cgp->cg_irotor, needswap),
		NBBY);
	loc = skpc(0xff, len, &inosused[start]);
	if (loc == 0) {
		len = start + 1;
		start = 0;
		loc = skpc(0xff, len, &inosused[0]);
		if (loc == 0) {
			panic("%s: map corrupted: cg=%d, irotor=%d, fs=%s",
			    __func__, cg, ufs_rw32(cgp->cg_irotor, needswap),
			    fs->fs_fsmnt);
			/* NOTREACHED */
		}
	}
	i = start + len - loc;
	map = inosused[i] ^ 0xff;
	if (map == 0) {
		panic("%s: block not in map: fs=%s", __func__, fs->fs_fsmnt);
	}
	ipref = i * NBBY + ffs(map) - 1;
	cgp->cg_irotor = ufs_rw32(ipref, needswap);
gotit:
	UFS_WAPBL_REGISTER_INODE(ip->i_ump->um_mountp, cg * fs->fs_ipg + ipref,
	    mode);
	/*
	 * Check to see if we need to initialize more inodes.
	 */
	if (ibp != NULL) {
		KASSERT(initediblk == ufs_rw32(cgp->cg_initediblk, needswap));
		memset(ibp->b_data, 0, fs->fs_bsize);
		dp2 = (struct ufs2_dinode *)(ibp->b_data);
		for (i = 0; i < FFS_INOPB(fs); i++) {
			/*
			 * Don't bother to swap, it's supposed to be
			 * random, after all.
			 */
			dp2->di_gen = (cprng_fast32() & INT32_MAX) / 2 + 1;
			dp2++;
		}
		initediblk += FFS_INOPB(fs);
		cgp->cg_initediblk = ufs_rw32(initediblk, needswap);
	}

	mutex_enter(&ump->um_lock);
	ACTIVECG_CLR(fs, cg);
	setbit(inosused, ipref);
	ufs_add32(cgp->cg_cs.cs_nifree, -1, needswap);
	fs->fs_cstotal.cs_nifree--;
	fs->fs_cs(fs, cg).cs_nifree--;
	fs->fs_fmod = 1;
	if ((mode & IFMT) == IFDIR) {
		ufs_add32(cgp->cg_cs.cs_ndir, 1, needswap);
		fs->fs_cstotal.cs_ndir++;
		fs->fs_cs(fs, cg).cs_ndir++;
	}
	mutex_exit(&ump->um_lock);
	if (ibp != NULL) {
		bwrite(ibp);
		bwrite(bp);
	} else
		bdwrite(bp);
	return (cg * fs->fs_ipg + ipref);
 fail:
	if (bp != NULL)
		brelse(bp, 0);
	if (ibp != NULL)
		brelse(ibp, 0);
	mutex_enter(&ump->um_lock);
	return (0);
}

/*
 * Allocate a block or fragment.
 *
 * The specified block or fragment is removed from the
 * free map, possibly fragmenting a block in the process.
 *
 * This implementation should mirror fs_blkfree
 *
 * => um_lock not held on entry or exit
 */
int
ffs_blkalloc(struct inode *ip, daddr_t bno, long size)
{
	int error;

	error = ffs_check_bad_allocation(__func__, ip->i_fs, bno, size,
	    ip->i_dev, ip->i_uid);
	if (error)
		return error;

	return ffs_blkalloc_ump(ip->i_ump, bno, size);
}

int
ffs_blkalloc_ump(struct ufsmount *ump, daddr_t bno, long size)
{
	struct fs *fs = ump->um_fs;
	struct cg *cgp;
	struct buf *bp;
	int32_t fragno, cgbno;
	int i, error, cg, blk, frags, bbase;
	u_int8_t *blksfree;
	const int needswap = UFS_FSNEEDSWAP(fs);

	KASSERT((u_int)size <= fs->fs_bsize && ffs_fragoff(fs, size) == 0 &&
	    ffs_fragnum(fs, bno) + ffs_numfrags(fs, size) <= fs->fs_frag);
	KASSERT(bno < fs->fs_size);

	cg = dtog(fs, bno);
	error = bread(ump->um_devvp, FFS_FSBTODB(fs, cgtod(fs, cg)),
		(int)fs->fs_cgsize, B_MODIFY, &bp);
	if (error) {
		return error;
	}
	cgp = (struct cg *)bp->b_data;
	if (!cg_chkmagic(cgp, needswap)) {
		brelse(bp, 0);
		return EIO;
	}
	cgp->cg_old_time = ufs_rw32(time_second, needswap);
	cgp->cg_time = ufs_rw64(time_second, needswap);
	cgbno = dtogd(fs, bno);
	blksfree = cg_blksfree(cgp, needswap);

	mutex_enter(&ump->um_lock);
	if (size == fs->fs_bsize) {
		fragno = ffs_fragstoblks(fs, cgbno);
		if (!ffs_isblock(fs, blksfree, fragno)) {
			mutex_exit(&ump->um_lock);
			brelse(bp, 0);
			return EBUSY;
		}
		ffs_clrblock(fs, blksfree, fragno);
		ffs_clusteracct(fs, cgp, fragno, -1);
		ufs_add32(cgp->cg_cs.cs_nbfree, -1, needswap);
		fs->fs_cstotal.cs_nbfree--;
		fs->fs_cs(fs, cg).cs_nbfree--;
	} else {
		bbase = cgbno - ffs_fragnum(fs, cgbno);

		frags = ffs_numfrags(fs, size);
		for (i = 0; i < frags; i++) {
			if (isclr(blksfree, cgbno + i)) {
				mutex_exit(&ump->um_lock);
				brelse(bp, 0);
				return EBUSY;
			}
		}
		/*
		 * if a complete block is being split, account for it
		 */
		fragno = ffs_fragstoblks(fs, bbase);
		if (ffs_isblock(fs, blksfree, fragno)) {
			ufs_add32(cgp->cg_cs.cs_nffree, fs->fs_frag, needswap);
			fs->fs_cstotal.cs_nffree += fs->fs_frag;
			fs->fs_cs(fs, cg).cs_nffree += fs->fs_frag;
			ffs_clusteracct(fs, cgp, fragno, -1);
			ufs_add32(cgp->cg_cs.cs_nbfree, -1, needswap);
			fs->fs_cstotal.cs_nbfree--;
			fs->fs_cs(fs, cg).cs_nbfree--;
		}
		/*
		 * decrement the counts associated with the old frags
		 */
		blk = blkmap(fs, blksfree, bbase);
		ffs_fragacct(fs, blk, cgp->cg_frsum, -1, needswap);
		/*
		 * allocate the fragment
		 */
		for (i = 0; i < frags; i++) {
			clrbit(blksfree, cgbno + i);
		}
		ufs_add32(cgp->cg_cs.cs_nffree, -i, needswap);
		fs->fs_cstotal.cs_nffree -= i;
		fs->fs_cs(fs, cg).cs_nffree -= i;
		/*
		 * add back in counts associated with the new frags
		 */
		blk = blkmap(fs, blksfree, bbase);
		ffs_fragacct(fs, blk, cgp->cg_frsum, 1, needswap);
	}
	fs->fs_fmod = 1;
	ACTIVECG_CLR(fs, cg);
	mutex_exit(&ump->um_lock);
	bdwrite(bp);
	return 0;
}

/*
 * Free a block or fragment.
 *
 * The specified block or fragment is placed back in the
 * free map. If a fragment is deallocated, a possible
 * block reassembly is checked.
 *
 * => um_lock not held on entry or exit
 */
static void
ffs_blkfree_cg(struct fs *fs, struct vnode *devvp, daddr_t bno, long size)
{
	struct cg *cgp;
	struct buf *bp;
	struct ufsmount *ump;
	daddr_t cgblkno;
	int error, cg;
	dev_t dev;
	const bool devvp_is_snapshot = (devvp->v_type != VBLK);
	const int needswap = UFS_FSNEEDSWAP(fs);

	KASSERT(!devvp_is_snapshot);

	cg = dtog(fs, bno);
	dev = devvp->v_rdev;
	ump = VFSTOUFS(spec_node_getmountedfs(devvp));
	KASSERT(fs == ump->um_fs);
	cgblkno = FFS_FSBTODB(fs, cgtod(fs, cg));

	error = bread(devvp, cgblkno, (int)fs->fs_cgsize,
	    B_MODIFY, &bp);
	if (error) {
		return;
	}
	cgp = (struct cg *)bp->b_data;
	if (!cg_chkmagic(cgp, needswap)) {
		brelse(bp, 0);
		return;
	}

	ffs_blkfree_common(ump, fs, dev, bp, bno, size, devvp_is_snapshot);

	bdwrite(bp);
}

struct discardopdata {
	struct work wk; /* must be first */
	struct vnode *devvp;
	daddr_t bno;
	long size;
};

struct discarddata {
	struct fs *fs;
	struct discardopdata *entry;
	long maxsize;
	kmutex_t entrylk;
	struct workqueue *wq;
	int wqcnt, wqdraining;
	kmutex_t wqlk;
	kcondvar_t wqcv;
	/* timer for flush? */
};

static void
ffs_blkfree_td(struct fs *fs, struct discardopdata *td)
{
	struct mount *mp = spec_node_getmountedfs(td->devvp);
	long todo;
	int error;

	while (td->size) {
		todo = min(td->size,
		  ffs_lfragtosize(fs, (fs->fs_frag - ffs_fragnum(fs, td->bno))));
		error = UFS_WAPBL_BEGIN(mp);
		if (error) {
			printf("ffs: failed to begin wapbl transaction"
			    " for discard: %d\n", error);
			break;
		}
		ffs_blkfree_cg(fs, td->devvp, td->bno, todo);
		UFS_WAPBL_END(mp);
		td->bno += ffs_numfrags(fs, todo);
		td->size -= todo;
	}
}

static void
ffs_discardcb(struct work *wk, void *arg)
{
	struct discardopdata *td = (void *)wk;
	struct discarddata *ts = arg;
	struct fs *fs = ts->fs;
	off_t start, len;
#ifdef TRIMDEBUG
	int error;
#endif

/* like FSBTODB but emits bytes; XXX move to fs.h */
#ifndef FFS_FSBTOBYTES
#define FFS_FSBTOBYTES(fs, b) ((b) << (fs)->fs_fshift)
#endif

	start = FFS_FSBTOBYTES(fs, td->bno);
	len = td->size;
#ifdef TRIMDEBUG
	error =
#endif
		VOP_FDISCARD(td->devvp, start, len);
#ifdef TRIMDEBUG
	printf("trim(%" PRId64 ",%ld):%d\n", td->bno, td->size, error);
#endif

	ffs_blkfree_td(fs, td);
	kmem_free(td, sizeof(*td));
	mutex_enter(&ts->wqlk);
	ts->wqcnt--;
	if (ts->wqdraining && !ts->wqcnt)
		cv_signal(&ts->wqcv);
	mutex_exit(&ts->wqlk);
}

void *
ffs_discard_init(struct vnode *devvp, struct fs *fs)
{
	struct discarddata *ts;
	int error;

	ts = kmem_zalloc(sizeof (*ts), KM_SLEEP);
	error = workqueue_create(&ts->wq, "trimwq", ffs_discardcb, ts,
				 PRI_USER, IPL_NONE, 0);
	if (error) {
		kmem_free(ts, sizeof (*ts));
		return NULL;
	}
	mutex_init(&ts->entrylk, MUTEX_DEFAULT, IPL_NONE);
	mutex_init(&ts->wqlk, MUTEX_DEFAULT, IPL_NONE);
	cv_init(&ts->wqcv, "trimwqcv");
	ts->maxsize = 100*1024; /* XXX */
	ts->fs = fs;
	return ts;
}

void
ffs_discard_finish(void *vts, int flags)
{
	struct discarddata *ts = vts;
	struct discardopdata *td = NULL;

	/* wait for workqueue to drain */
	mutex_enter(&ts->wqlk);
	if (ts->wqcnt) {
		ts->wqdraining = 1;
		cv_wait(&ts->wqcv, &ts->wqlk);
	}
	mutex_exit(&ts->wqlk);

	mutex_enter(&ts->entrylk);
	if (ts->entry) {
		td = ts->entry;
		ts->entry = NULL;
	}
	mutex_exit(&ts->entrylk);
	if (td) {
		/* XXX don't tell disk, its optional */
		ffs_blkfree_td(ts->fs, td);
#ifdef TRIMDEBUG
		printf("finish(%" PRId64 ",%ld)\n", td->bno, td->size);
#endif
		kmem_free(td, sizeof(*td));
	}

	cv_destroy(&ts->wqcv);
	mutex_destroy(&ts->entrylk);
	mutex_destroy(&ts->wqlk);
	workqueue_destroy(ts->wq);
	kmem_free(ts, sizeof(*ts));
}

void
ffs_blkfree(struct fs *fs, struct vnode *devvp, daddr_t bno, long size,
    ino_t inum)
{
	struct ufsmount *ump;
	int error;
	dev_t dev;
	struct discarddata *ts;
	struct discardopdata *td;

	dev = devvp->v_rdev;
	ump = VFSTOUFS(spec_node_getmountedfs(devvp));
	if (ffs_snapblkfree(fs, devvp, bno, size, inum))
		return;

	error = ffs_check_bad_allocation(__func__, fs, bno, size, dev, inum);
	if (error)
		return;

	if (!ump->um_discarddata) {
		ffs_blkfree_cg(fs, devvp, bno, size);
		return;
	}

#ifdef TRIMDEBUG
	printf("blkfree(%" PRId64 ",%ld)\n", bno, size);
#endif
	ts = ump->um_discarddata;
	td = NULL;

	mutex_enter(&ts->entrylk);
	if (ts->entry) {
		td = ts->entry;
		/* ffs deallocs backwards, check for prepend only */
		if (td->bno == bno + ffs_numfrags(fs, size)
		    && td->size + size <= ts->maxsize) {
			td->bno = bno;
			td->size += size;
			if (td->size < ts->maxsize) {
#ifdef TRIMDEBUG
				printf("defer(%" PRId64 ",%ld)\n", td->bno, td->size);
#endif
				mutex_exit(&ts->entrylk);
				return;
			}
			size = 0; /* mark done */
		}
		ts->entry = NULL;
	}
	mutex_exit(&ts->entrylk);

	if (td) {
#ifdef TRIMDEBUG
		printf("enq old(%" PRId64 ",%ld)\n", td->bno, td->size);
#endif
		mutex_enter(&ts->wqlk);
		ts->wqcnt++;
		mutex_exit(&ts->wqlk);
		workqueue_enqueue(ts->wq, &td->wk, NULL);
	}
	if (!size)
		return;

	td = kmem_alloc(sizeof(*td), KM_SLEEP);
	td->devvp = devvp;
	td->bno = bno;
	td->size = size;

	if (td->size < ts->maxsize) { /* XXX always the case */
		mutex_enter(&ts->entrylk);
		if (!ts->entry) { /* possible race? */
#ifdef TRIMDEBUG
			printf("defer(%" PRId64 ",%ld)\n", td->bno, td->size);
#endif
			ts->entry = td;
			td = NULL;
		}
		mutex_exit(&ts->entrylk);
	}
	if (td) {
#ifdef TRIMDEBUG
		printf("enq new(%" PRId64 ",%ld)\n", td->bno, td->size);
#endif
		mutex_enter(&ts->wqlk);
		ts->wqcnt++;
		mutex_exit(&ts->wqlk);
		workqueue_enqueue(ts->wq, &td->wk, NULL);
	}
}

/*
 * Free a block or fragment from a snapshot cg copy.
 *
 * The specified block or fragment is placed back in the
 * free map. If a fragment is deallocated, a possible
 * block reassembly is checked.
 *
 * => um_lock not held on entry or exit
 */
void
ffs_blkfree_snap(struct fs *fs, struct vnode *devvp, daddr_t bno, long size,
    ino_t inum)
{
	struct cg *cgp;
	struct buf *bp;
	struct ufsmount *ump;
	daddr_t cgblkno;
	int error, cg;
	dev_t dev;
	const bool devvp_is_snapshot = (devvp->v_type != VBLK);
	const int needswap = UFS_FSNEEDSWAP(fs);

	KASSERT(devvp_is_snapshot);

	cg = dtog(fs, bno);
	dev = VTOI(devvp)->i_devvp->v_rdev;
	ump = VFSTOUFS(devvp->v_mount);
	cgblkno = ffs_fragstoblks(fs, cgtod(fs, cg));

	error = ffs_check_bad_allocation(__func__, fs, bno, size, dev, inum);
	if (error)
		return;

	error = bread(devvp, cgblkno, (int)fs->fs_cgsize,
	    B_MODIFY, &bp);
	if (error) {
		return;
	}
	cgp = (struct cg *)bp->b_data;
	if (!cg_chkmagic(cgp, needswap)) {
		brelse(bp, 0);
		return;
	}

	ffs_blkfree_common(ump, fs, dev, bp, bno, size, devvp_is_snapshot);

	bdwrite(bp);
}

static void
ffs_blkfree_common(struct ufsmount *ump, struct fs *fs, dev_t dev,
    struct buf *bp, daddr_t bno, long size, bool devvp_is_snapshot)
{
	struct cg *cgp;
	int32_t fragno, cgbno;
	int i, cg, blk, frags, bbase;
	u_int8_t *blksfree;
	const int needswap = UFS_FSNEEDSWAP(fs);

	cg = dtog(fs, bno);
	cgp = (struct cg *)bp->b_data;
	cgp->cg_old_time = ufs_rw32(time_second, needswap);
	if ((fs->fs_magic != FS_UFS1_MAGIC) ||
	    (fs->fs_old_flags & FS_FLAGS_UPDATED))
		cgp->cg_time = ufs_rw64(time_second, needswap);
	cgbno = dtogd(fs, bno);
	blksfree = cg_blksfree(cgp, needswap);
	mutex_enter(&ump->um_lock);
	if (size == fs->fs_bsize) {
		fragno = ffs_fragstoblks(fs, cgbno);
		if (!ffs_isfreeblock(fs, blksfree, fragno)) {
			if (devvp_is_snapshot) {
				mutex_exit(&ump->um_lock);
				return;
			}
			panic("%s: freeing free block: dev = 0x%llx, block = %"
			    PRId64 ", fs = %s", __func__,
			    (unsigned long long)dev, bno, fs->fs_fsmnt);
		}
		ffs_setblock(fs, blksfree, fragno);
		ffs_clusteracct(fs, cgp, fragno, 1);
		ufs_add32(cgp->cg_cs.cs_nbfree, 1, needswap);
		fs->fs_cstotal.cs_nbfree++;
		fs->fs_cs(fs, cg).cs_nbfree++;
		if ((fs->fs_magic == FS_UFS1_MAGIC) &&
		    ((fs->fs_old_flags & FS_FLAGS_UPDATED) == 0)) {
			i = old_cbtocylno(fs, cgbno);
			KASSERT(i >= 0);
			KASSERT(i < fs->fs_old_ncyl);
			KASSERT(old_cbtorpos(fs, cgbno) >= 0);
			KASSERT(fs->fs_old_nrpos == 0 || old_cbtorpos(fs, cgbno) < fs->fs_old_nrpos);
			ufs_add16(old_cg_blks(fs, cgp, i, needswap)[old_cbtorpos(fs, cgbno)], 1,
			    needswap);
			ufs_add32(old_cg_blktot(cgp, needswap)[i], 1, needswap);
		}
	} else {
		bbase = cgbno - ffs_fragnum(fs, cgbno);
		/*
		 * decrement the counts associated with the old frags
		 */
		blk = blkmap(fs, blksfree, bbase);
		ffs_fragacct(fs, blk, cgp->cg_frsum, -1, needswap);
		/*
		 * deallocate the fragment
		 */
		frags = ffs_numfrags(fs, size);
		for (i = 0; i < frags; i++) {
			if (isset(blksfree, cgbno + i)) {
				panic("%s: freeing free frag: "
				    "dev = 0x%llx, block = %" PRId64
				    ", fs = %s", __func__,
				    (unsigned long long)dev, bno + i,
				    fs->fs_fsmnt);
			}
			setbit(blksfree, cgbno + i);
		}
		ufs_add32(cgp->cg_cs.cs_nffree, i, needswap);
		fs->fs_cstotal.cs_nffree += i;
		fs->fs_cs(fs, cg).cs_nffree += i;
		/*
		 * add back in counts associated with the new frags
		 */
		blk = blkmap(fs, blksfree, bbase);
		ffs_fragacct(fs, blk, cgp->cg_frsum, 1, needswap);
		/*
		 * if a complete block has been reassembled, account for it
		 */
		fragno = ffs_fragstoblks(fs, bbase);
		if (ffs_isblock(fs, blksfree, fragno)) {
			ufs_add32(cgp->cg_cs.cs_nffree, -fs->fs_frag, needswap);
			fs->fs_cstotal.cs_nffree -= fs->fs_frag;
			fs->fs_cs(fs, cg).cs_nffree -= fs->fs_frag;
			ffs_clusteracct(fs, cgp, fragno, 1);
			ufs_add32(cgp->cg_cs.cs_nbfree, 1, needswap);
			fs->fs_cstotal.cs_nbfree++;
			fs->fs_cs(fs, cg).cs_nbfree++;
			if ((fs->fs_magic == FS_UFS1_MAGIC) &&
			    ((fs->fs_old_flags & FS_FLAGS_UPDATED) == 0)) {
				i = old_cbtocylno(fs, bbase);
				KASSERT(i >= 0);
				KASSERT(i < fs->fs_old_ncyl);
				KASSERT(old_cbtorpos(fs, bbase) >= 0);
				KASSERT(fs->fs_old_nrpos == 0 || old_cbtorpos(fs, bbase) < fs->fs_old_nrpos);
				ufs_add16(old_cg_blks(fs, cgp, i, needswap)[old_cbtorpos(fs,
				    bbase)], 1, needswap);
				ufs_add32(old_cg_blktot(cgp, needswap)[i], 1, needswap);
			}
		}
	}
	fs->fs_fmod = 1;
	ACTIVECG_CLR(fs, cg);
	mutex_exit(&ump->um_lock);
}

/*
 * Free an inode.
 */
int
ffs_vfree(struct vnode *vp, ino_t ino, int mode)
{

	return ffs_freefile(vp->v_mount, ino, mode);
}

/*
 * Do the actual free operation.
 * The specified inode is placed back in the free map.
 *
 * => um_lock not held on entry or exit
 */
int
ffs_freefile(struct mount *mp, ino_t ino, int mode)
{
	struct ufsmount *ump = VFSTOUFS(mp);
	struct fs *fs = ump->um_fs;
	struct vnode *devvp;
	struct cg *cgp;
	struct buf *bp;
	int error, cg;
	daddr_t cgbno;
	dev_t dev;
	const int needswap = UFS_FSNEEDSWAP(fs);

	cg = ino_to_cg(fs, ino);
	devvp = ump->um_devvp;
	dev = devvp->v_rdev;
	cgbno = FFS_FSBTODB(fs, cgtod(fs, cg));

	if ((u_int)ino >= fs->fs_ipg * fs->fs_ncg)
		panic("%s: range: dev = 0x%llx, ino = %llu, fs = %s", __func__,
		    (long long)dev, (unsigned long long)ino, fs->fs_fsmnt);
	error = bread(devvp, cgbno, (int)fs->fs_cgsize,
	    B_MODIFY, &bp);
	if (error) {
		return (error);
	}
	cgp = (struct cg *)bp->b_data;
	if (!cg_chkmagic(cgp, needswap)) {
		brelse(bp, 0);
		return (0);
	}

	ffs_freefile_common(ump, fs, dev, bp, ino, mode, false);

	bdwrite(bp);

	return 0;
}

int
ffs_freefile_snap(struct fs *fs, struct vnode *devvp, ino_t ino, int mode)
{
	struct ufsmount *ump;
	struct cg *cgp;
	struct buf *bp;
	int error, cg;
	daddr_t cgbno;
	dev_t dev;
	const int needswap = UFS_FSNEEDSWAP(fs);

	KASSERT(devvp->v_type != VBLK);

	cg = ino_to_cg(fs, ino);
	dev = VTOI(devvp)->i_devvp->v_rdev;
	ump = VFSTOUFS(devvp->v_mount);
	cgbno = ffs_fragstoblks(fs, cgtod(fs, cg));
	if ((u_int)ino >= fs->fs_ipg * fs->fs_ncg)
		panic("%s: range: dev = 0x%llx, ino = %llu, fs = %s", __func__,
		    (unsigned long long)dev, (unsigned long long)ino,
		    fs->fs_fsmnt);
	error = bread(devvp, cgbno, (int)fs->fs_cgsize,
	    B_MODIFY, &bp);
	if (error) {
		return (error);
	}
	cgp = (struct cg *)bp->b_data;
	if (!cg_chkmagic(cgp, needswap)) {
		brelse(bp, 0);
		return (0);
	}
	ffs_freefile_common(ump, fs, dev, bp, ino, mode, true);

	bdwrite(bp);

	return 0;
}

static void
ffs_freefile_common(struct ufsmount *ump, struct fs *fs, dev_t dev,
    struct buf *bp, ino_t ino, int mode, bool devvp_is_snapshot)
{
	int cg;
	struct cg *cgp;
	u_int8_t *inosused;
	const int needswap = UFS_FSNEEDSWAP(fs);

	cg = ino_to_cg(fs, ino);
	cgp = (struct cg *)bp->b_data;
	cgp->cg_old_time = ufs_rw32(time_second, needswap);
	if ((fs->fs_magic != FS_UFS1_MAGIC) ||
	    (fs->fs_old_flags & FS_FLAGS_UPDATED))
		cgp->cg_time = ufs_rw64(time_second, needswap);
	inosused = cg_inosused(cgp, needswap);
	ino %= fs->fs_ipg;
	if (isclr(inosused, ino)) {
		printf("ifree: dev = 0x%llx, ino = %llu, fs = %s\n",
		    (unsigned long long)dev, (unsigned long long)ino +
		    cg * fs->fs_ipg, fs->fs_fsmnt);
		if (fs->fs_ronly == 0)
			panic("%s: freeing free inode", __func__);
	}
	clrbit(inosused, ino);
	if (!devvp_is_snapshot)
		UFS_WAPBL_UNREGISTER_INODE(ump->um_mountp,
		    ino + cg * fs->fs_ipg, mode);
	if (ino < ufs_rw32(cgp->cg_irotor, needswap))
		cgp->cg_irotor = ufs_rw32(ino, needswap);
	ufs_add32(cgp->cg_cs.cs_nifree, 1, needswap);
	mutex_enter(&ump->um_lock);
	fs->fs_cstotal.cs_nifree++;
	fs->fs_cs(fs, cg).cs_nifree++;
	if ((mode & IFMT) == IFDIR) {
		ufs_add32(cgp->cg_cs.cs_ndir, -1, needswap);
		fs->fs_cstotal.cs_ndir--;
		fs->fs_cs(fs, cg).cs_ndir--;
	}
	fs->fs_fmod = 1;
	ACTIVECG_CLR(fs, cg);
	mutex_exit(&ump->um_lock);
}

/*
 * Check to see if a file is free.
 */
int
ffs_checkfreefile(struct fs *fs, struct vnode *devvp, ino_t ino)
{
	struct cg *cgp;
	struct buf *bp;
	daddr_t cgbno;
	int ret, cg;
	u_int8_t *inosused;
	const bool devvp_is_snapshot = (devvp->v_type != VBLK);

	KASSERT(devvp_is_snapshot);

	cg = ino_to_cg(fs, ino);
	if (devvp_is_snapshot)
		cgbno = ffs_fragstoblks(fs, cgtod(fs, cg));
	else
		cgbno = FFS_FSBTODB(fs, cgtod(fs, cg));
	if ((u_int)ino >= fs->fs_ipg * fs->fs_ncg)
		return 1;
	if (bread(devvp, cgbno, (int)fs->fs_cgsize, 0, &bp)) {
		return 1;
	}
	cgp = (struct cg *)bp->b_data;
	if (!cg_chkmagic(cgp, UFS_FSNEEDSWAP(fs))) {
		brelse(bp, 0);
		return 1;
	}
	inosused = cg_inosused(cgp, UFS_FSNEEDSWAP(fs));
	ino %= fs->fs_ipg;
	ret = isclr(inosused, ino);
	brelse(bp, 0);
	return ret;
}

/*
 * Find a block of the specified size in the specified cylinder group.
 *
 * It is a panic if a request is made to find a block if none are
 * available.
 */
static int32_t
ffs_mapsearch(struct fs *fs, struct cg *cgp, daddr_t bpref, int allocsiz)
{
	int32_t bno;
	int start, len, loc, i;
	int blk, field, subfield, pos;
	int ostart, olen;
	u_int8_t *blksfree;
	const int needswap = UFS_FSNEEDSWAP(fs);

	/* KASSERT(mutex_owned(&ump->um_lock)); */

	/*
	 * find the fragment by searching through the free block
	 * map for an appropriate bit pattern
	 */
	if (bpref)
		start = dtogd(fs, bpref) / NBBY;
	else
		start = ufs_rw32(cgp->cg_frotor, needswap) / NBBY;
	blksfree = cg_blksfree(cgp, needswap);
	len = howmany(fs->fs_fpg, NBBY) - start;
	ostart = start;
	olen = len;
	loc = scanc((u_int)len,
		(const u_char *)&blksfree[start],
		(const u_char *)fragtbl[fs->fs_frag],
		(1 << (allocsiz - 1 + (fs->fs_frag & (NBBY - 1)))));
	if (loc == 0) {
		len = start + 1;
		start = 0;
		loc = scanc((u_int)len,
			(const u_char *)&blksfree[0],
			(const u_char *)fragtbl[fs->fs_frag],
			(1 << (allocsiz - 1 + (fs->fs_frag & (NBBY - 1)))));
		if (loc == 0) {
			panic("%s: map corrupted: start=%d, len=%d, "
			    "fs = %s, offset=%d/%ld, cg %d", __func__,
			    ostart, olen, fs->fs_fsmnt,
			    ufs_rw32(cgp->cg_freeoff, needswap),
			    (long)blksfree - (long)cgp, cgp->cg_cgx);
			/* NOTREACHED */
		}
	}
	bno = (start + len - loc) * NBBY;
	cgp->cg_frotor = ufs_rw32(bno, needswap);
	/*
	 * found the byte in the map
	 * sift through the bits to find the selected frag
	 */
	for (i = bno + NBBY; bno < i; bno += fs->fs_frag) {
		blk = blkmap(fs, blksfree, bno);
		blk <<= 1;
		field = around[allocsiz];
		subfield = inside[allocsiz];
		for (pos = 0; pos <= fs->fs_frag - allocsiz; pos++) {
			if ((blk & field) == subfield)
				return (bno + pos);
			field <<= 1;
			subfield <<= 1;
		}
	}
	panic("%s: block not in map: bno=%d, fs=%s", __func__,
	    bno, fs->fs_fsmnt);
	/* return (-1); */
}

/*
 * Fserr prints the name of a file system with an error diagnostic.
 *
 * The form of the error message is:
 *	fs: error message
 */
static void
ffs_fserr(struct fs *fs, kauth_cred_t cred, const char *cp)
{
	KASSERT(cred != NULL);

	if (cred == NOCRED || cred == FSCRED) {
		log(LOG_ERR, "pid %d, command %s, on %s: %s\n",
		    curproc->p_pid, curproc->p_comm,
		    fs->fs_fsmnt, cp);
	} else {
		log(LOG_ERR, "uid %d, pid %d, command %s, on %s: %s\n",
		    kauth_cred_getuid(cred), curproc->p_pid, curproc->p_comm,
		    fs->fs_fsmnt, cp);
	}
}<|MERGE_RESOLUTION|>--- conflicted
+++ resolved
@@ -1,8 +1,4 @@
-<<<<<<< HEAD
-/*	$NetBSD: ffs_alloc.c,v 1.159 2017/12/07 21:53:41 chs Exp $	*/
-=======
 /*	$NetBSD: ffs_alloc.c,v 1.160 2018/07/19 05:09:34 ozaki-r Exp $	*/
->>>>>>> b2b84690
 
 /*-
  * Copyright (c) 2008, 2009 The NetBSD Foundation, Inc.
@@ -74,11 +70,7 @@
  */
 
 #include <sys/cdefs.h>
-<<<<<<< HEAD
-__KERNEL_RCSID(0, "$NetBSD: ffs_alloc.c,v 1.159 2017/12/07 21:53:41 chs Exp $");
-=======
 __KERNEL_RCSID(0, "$NetBSD: ffs_alloc.c,v 1.160 2018/07/19 05:09:34 ozaki-r Exp $");
->>>>>>> b2b84690
 
 #if defined(_KERNEL_OPT)
 #include "opt_ffs.h"
