--- conflicted
+++ resolved
@@ -1,8 +1,4 @@
-<<<<<<< HEAD
-/*	$NetBSD: ffs_subr.c,v 1.49 2016/05/07 11:59:08 maxv Exp $	*/
-=======
 /*	$NetBSD: ffs_subr.c,v 1.50 2018/07/04 02:02:15 kamil Exp $	*/
->>>>>>> b2b84690
 
 /*
  * Copyright (c) 1982, 1986, 1989, 1993
@@ -40,11 +36,7 @@
 #endif
 
 #include <sys/cdefs.h>
-<<<<<<< HEAD
-__KERNEL_RCSID(0, "$NetBSD: ffs_subr.c,v 1.49 2016/05/07 11:59:08 maxv Exp $");
-=======
 __KERNEL_RCSID(0, "$NetBSD: ffs_subr.c,v 1.50 2018/07/04 02:02:15 kamil Exp $");
->>>>>>> b2b84690
 
 #include <sys/param.h>
 
