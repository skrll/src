<<<<<<< HEAD
/*	$NetBSD: lfs_segment.c,v 1.275 2017/08/20 00:03:12 maya Exp $	*/
=======
/*	$NetBSD: lfs_segment.c,v 1.277 2018/06/09 18:48:31 zafer Exp $	*/
>>>>>>> b2b84690

/*-
 * Copyright (c) 1999, 2000, 2001, 2002, 2003 The NetBSD Foundation, Inc.
 * All rights reserved.
 *
 * This code is derived from software contributed to The NetBSD Foundation
 * by Konrad E. Schroder <perseant@hhhh.org>.
 *
 * Redistribution and use in source and binary forms, with or without
 * modification, are permitted provided that the following conditions
 * are met:
 * 1. Redistributions of source code must retain the above copyright
 *    notice, this list of conditions and the following disclaimer.
 * 2. Redistributions in binary form must reproduce the above copyright
 *    notice, this list of conditions and the following disclaimer in the
 *    documentation and/or other materials provided with the distribution.
 *
 * THIS SOFTWARE IS PROVIDED BY THE NETBSD FOUNDATION, INC. AND CONTRIBUTORS
 * ``AS IS'' AND ANY EXPRESS OR IMPLIED WARRANTIES, INCLUDING, BUT NOT LIMITED
 * TO, THE IMPLIED WARRANTIES OF MERCHANTABILITY AND FITNESS FOR A PARTICULAR
 * PURPOSE ARE DISCLAIMED.  IN NO EVENT SHALL THE FOUNDATION OR CONTRIBUTORS
 * BE LIABLE FOR ANY DIRECT, INDIRECT, INCIDENTAL, SPECIAL, EXEMPLARY, OR
 * CONSEQUENTIAL DAMAGES (INCLUDING, BUT NOT LIMITED TO, PROCUREMENT OF
 * SUBSTITUTE GOODS OR SERVICES; LOSS OF USE, DATA, OR PROFITS; OR BUSINESS
 * INTERRUPTION) HOWEVER CAUSED AND ON ANY THEORY OF LIABILITY, WHETHER IN
 * CONTRACT, STRICT LIABILITY, OR TORT (INCLUDING NEGLIGENCE OR OTHERWISE)
 * ARISING IN ANY WAY OUT OF THE USE OF THIS SOFTWARE, EVEN IF ADVISED OF THE
 * POSSIBILITY OF SUCH DAMAGE.
 */
/*
 * Copyright (c) 1991, 1993
 *	The Regents of the University of California.  All rights reserved.
 *
 * Redistribution and use in source and binary forms, with or without
 * modification, are permitted provided that the following conditions
 * are met:
 * 1. Redistributions of source code must retain the above copyright
 *    notice, this list of conditions and the following disclaimer.
 * 2. Redistributions in binary form must reproduce the above copyright
 *    notice, this list of conditions and the following disclaimer in the
 *    documentation and/or other materials provided with the distribution.
 * 3. Neither the name of the University nor the names of its contributors
 *    may be used to endorse or promote products derived from this software
 *    without specific prior written permission.
 *
 * THIS SOFTWARE IS PROVIDED BY THE REGENTS AND CONTRIBUTORS ``AS IS'' AND
 * ANY EXPRESS OR IMPLIED WARRANTIES, INCLUDING, BUT NOT LIMITED TO, THE
 * IMPLIED WARRANTIES OF MERCHANTABILITY AND FITNESS FOR A PARTICULAR PURPOSE
 * ARE DISCLAIMED.  IN NO EVENT SHALL THE REGENTS OR CONTRIBUTORS BE LIABLE
 * FOR ANY DIRECT, INDIRECT, INCIDENTAL, SPECIAL, EXEMPLARY, OR CONSEQUENTIAL
 * DAMAGES (INCLUDING, BUT NOT LIMITED TO, PROCUREMENT OF SUBSTITUTE GOODS
 * OR SERVICES; LOSS OF USE, DATA, OR PROFITS; OR BUSINESS INTERRUPTION)
 * HOWEVER CAUSED AND ON ANY THEORY OF LIABILITY, WHETHER IN CONTRACT, STRICT
 * LIABILITY, OR TORT (INCLUDING NEGLIGENCE OR OTHERWISE) ARISING IN ANY WAY
 * OUT OF THE USE OF THIS SOFTWARE, EVEN IF ADVISED OF THE POSSIBILITY OF
 * SUCH DAMAGE.
 *
 *	@(#)lfs_segment.c	8.10 (Berkeley) 6/10/95
 */

#include <sys/cdefs.h>
<<<<<<< HEAD
__KERNEL_RCSID(0, "$NetBSD: lfs_segment.c,v 1.275 2017/08/20 00:03:12 maya Exp $");
=======
__KERNEL_RCSID(0, "$NetBSD: lfs_segment.c,v 1.277 2018/06/09 18:48:31 zafer Exp $");
>>>>>>> b2b84690

#ifdef DEBUG
# define vndebug(vp, str) do {						\
	if (VTOI(vp)->i_state & IN_CLEANING)				\
		DLOG((DLOG_WVNODE, "not writing ino %d because %s (op %d)\n", \
		     VTOI(vp)->i_number, (str), op));			\
} while(0)
#else
# define vndebug(vp, str)
#endif
#define ivndebug(vp, str) \
	DLOG((DLOG_WVNODE, "ino %d: %s\n", VTOI(vp)->i_number, (str)))

#if defined(_KERNEL_OPT)
#include "opt_ddb.h"
#endif

#include <sys/param.h>
#include <sys/systm.h>
#include <sys/namei.h>
#include <sys/kernel.h>
#include <sys/resourcevar.h>
#include <sys/file.h>
#include <sys/stat.h>
#include <sys/buf.h>
#include <sys/proc.h>
#include <sys/vnode.h>
#include <sys/mount.h>
#include <sys/kauth.h>
#include <sys/syslog.h>

#include <miscfs/specfs/specdev.h>
#include <miscfs/fifofs/fifo.h>

#include <ufs/lfs/ulfs_inode.h>
#include <ufs/lfs/ulfsmount.h>
#include <ufs/lfs/ulfs_extern.h>

#include <ufs/lfs/lfs.h>
#include <ufs/lfs/lfs_accessors.h>
#include <ufs/lfs/lfs_kernel.h>
#include <ufs/lfs/lfs_extern.h>

#include <uvm/uvm.h>
#include <uvm/uvm_extern.h>

MALLOC_JUSTDEFINE(M_SEGMENT, "LFS segment", "Segment for LFS");

static void lfs_generic_callback(struct buf *, void (*)(struct buf *));
static void lfs_free_aiodone(struct buf *);
static void lfs_super_aiodone(struct buf *);
static void lfs_cluster_aiodone(struct buf *);
static void lfs_cluster_callback(struct buf *);

/*
 * Determine if it's OK to start a partial in this segment, or if we need
 * to go on to a new segment.
 */
#define	LFS_PARTIAL_FITS(fs) \
	(lfs_sb_getfsbpseg(fs) - \
	    (lfs_sb_getoffset(fs) - lfs_sb_getcurseg(fs)) > \
	lfs_sb_getfrag(fs))

/*
 * Figure out whether we should do a checkpoint write or go ahead with
 * an ordinary write.
 */
#define LFS_SHOULD_CHECKPOINT(fs, flags) \
        ((flags & SEGM_CLEAN) == 0 &&					\
	  ((fs->lfs_nactive > LFS_MAX_ACTIVE ||				\
	    (flags & SEGM_CKP) ||					\
	    lfs_sb_getnclean(fs) < LFS_MAX_ACTIVE)))

int	 lfs_match_fake(struct lfs *, struct buf *);
void	 lfs_newseg(struct lfs *);
void	 lfs_supercallback(struct buf *);
void	 lfs_updatemeta(struct segment *);
void	 lfs_writesuper(struct lfs *, daddr_t);
int	 lfs_writevnodes(struct lfs *fs, struct mount *mp,
	    struct segment *sp, int dirops);

static void lfs_shellsort(struct lfs *, struct buf **, union lfs_blocks *,
			  int, int);

kcondvar_t	lfs_allclean_wakeup;	/* Cleaner wakeup address. */
int	lfs_writeindir = 1;		/* whether to flush indir on non-ckp */
int	lfs_clean_vnhead = 0;		/* Allow freeing to head of vn list */
int	lfs_dirvcount = 0;		/* # active dirops */

/* Statistics Counters */
int lfs_dostats = 1;
struct lfs_stats lfs_stats;

/* op values to lfs_writevnodes */
#define	VN_REG		0
#define	VN_DIROP	1
#define	VN_EMPTY	2
#define VN_CLEAN	3

/*
 * XXX KS - Set modification time on the Ifile, so the cleaner can
 * read the fs mod time off of it.  We don't set IN_UPDATE here,
 * since we don't really need this to be flushed to disk (and in any
 * case that wouldn't happen to the Ifile until we checkpoint).
 */
void
lfs_imtime(struct lfs *fs)
{
	struct timespec ts;
	struct inode *ip;

	ASSERT_MAYBE_SEGLOCK(fs);
	vfs_timestamp(&ts);
	ip = VTOI(fs->lfs_ivnode);
	lfs_dino_setmtime(fs, ip->i_din, ts.tv_sec);
	lfs_dino_setmtimensec(fs, ip->i_din, ts.tv_nsec);
}

/*
 * Ifile and meta data blocks are not marked busy, so segment writes MUST be
 * single threaded.  Currently, there are two paths into lfs_segwrite, sync()
 * and getnewbuf().  They both mark the file system busy.  Lfs_vflush()
 * explicitly marks the file system busy.  So lfs_segwrite is safe.  I think.
 */

#define IS_FLUSHING(fs,vp)  ((fs)->lfs_flushvp == (vp))

int
lfs_vflush(struct vnode *vp)
{
	struct inode *ip;
	struct lfs *fs;
	struct segment *sp;
	struct buf *bp, *nbp, *tbp, *tnbp;
	int error;
	int flushed;
	int relock;

	ip = VTOI(vp);
	fs = VFSTOULFS(vp->v_mount)->um_lfs;
	relock = 0;

    top:
	KASSERT(mutex_owned(vp->v_interlock) == false);
	KASSERT(mutex_owned(&lfs_lock) == false);
	KASSERT(mutex_owned(&bufcache_lock) == false);
	ASSERT_NO_SEGLOCK(fs);
	if (ip->i_state & IN_CLEANING) {
		ivndebug(vp,"vflush/in_cleaning");
		mutex_enter(&lfs_lock);
		LFS_CLR_UINO(ip, IN_CLEANING);
		LFS_SET_UINO(ip, IN_MODIFIED);
		mutex_exit(&lfs_lock);

		/*
		 * Toss any cleaning buffers that have real counterparts
		 * to avoid losing new data.
		 */
		mutex_enter(vp->v_interlock);
		for (bp = LIST_FIRST(&vp->v_dirtyblkhd); bp; bp = nbp) {
			nbp = LIST_NEXT(bp, b_vnbufs);
			if (!LFS_IS_MALLOC_BUF(bp))
				continue;
			/*
			 * Look for pages matching the range covered
			 * by cleaning blocks.  It's okay if more dirty
			 * pages appear, so long as none disappear out
			 * from under us.
			 */
			if (bp->b_lblkno > 0 && vp->v_type == VREG &&
			    vp != fs->lfs_ivnode) {
				struct vm_page *pg;
				voff_t off;

				for (off = lfs_lblktosize(fs, bp->b_lblkno);
				     off < lfs_lblktosize(fs, bp->b_lblkno + 1);
				     off += PAGE_SIZE) {
					pg = uvm_pagelookup(&vp->v_uobj, off);
					if (pg == NULL)
						continue;
					if ((pg->flags & PG_CLEAN) == 0 ||
					    pmap_is_modified(pg)) {
						lfs_sb_addavail(fs,
							lfs_btofsb(fs,
								bp->b_bcount));
						wakeup(&fs->lfs_availsleep);
						mutex_exit(vp->v_interlock);
						lfs_freebuf(fs, bp);
						mutex_enter(vp->v_interlock);
						bp = NULL;
						break;
					}
				}
			}
			for (tbp = LIST_FIRST(&vp->v_dirtyblkhd); tbp;
			    tbp = tnbp)
			{
				tnbp = LIST_NEXT(tbp, b_vnbufs);
				if (tbp->b_vp == bp->b_vp
				   && tbp->b_lblkno == bp->b_lblkno
				   && tbp != bp)
				{
					lfs_sb_addavail(fs, lfs_btofsb(fs,
						bp->b_bcount));
					wakeup(&fs->lfs_availsleep);
					mutex_exit(vp->v_interlock);
					lfs_freebuf(fs, bp);
					mutex_enter(vp->v_interlock);
					bp = NULL;
					break;
				}
			}
		}
	} else {
		mutex_enter(vp->v_interlock);
	}

	/* If the node is being written, wait until that is done */
	while (WRITEINPROG(vp)) {
		ivndebug(vp,"vflush/writeinprog");
		cv_wait(&vp->v_cv, vp->v_interlock);
	}
	error = vdead_check(vp, VDEAD_NOWAIT);
	mutex_exit(vp->v_interlock);

	/* Protect against deadlock in vinvalbuf() */
	lfs_seglock(fs, SEGM_SYNC | ((error != 0) ? SEGM_RECLAIM : 0));
	if (error != 0) {
		fs->lfs_reclino = ip->i_number;
	}

	/* If we're supposed to flush a freed inode, just toss it */
	if (ip->i_lfs_iflags & LFSI_DELETED) {
		DLOG((DLOG_VNODE, "lfs_vflush: ino %d freed, not flushing\n",
		      ip->i_number));
		/* Drain v_numoutput */
		mutex_enter(vp->v_interlock);
		while (vp->v_numoutput > 0) {
			cv_wait(&vp->v_cv, vp->v_interlock);
		}
		KASSERT(vp->v_numoutput == 0);
		mutex_exit(vp->v_interlock);
	
		mutex_enter(&bufcache_lock);
		for (bp = LIST_FIRST(&vp->v_dirtyblkhd); bp; bp = nbp) {
			nbp = LIST_NEXT(bp, b_vnbufs);

			KASSERT((bp->b_flags & B_GATHERED) == 0);
			if (bp->b_oflags & BO_DELWRI) { /* XXX always true? */
				lfs_sb_addavail(fs, lfs_btofsb(fs, bp->b_bcount));
				wakeup(&fs->lfs_availsleep);
			}
			/* Copied from lfs_writeseg */
			if (bp->b_iodone != NULL) {
				mutex_exit(&bufcache_lock);
				biodone(bp);
				mutex_enter(&bufcache_lock);
			} else {
				bremfree(bp);
				LFS_UNLOCK_BUF(bp);
				mutex_enter(vp->v_interlock);
				bp->b_flags &= ~(B_READ | B_GATHERED);
				bp->b_oflags = (bp->b_oflags & ~BO_DELWRI) | BO_DONE;
				bp->b_error = 0;
				reassignbuf(bp, vp);
				mutex_exit(vp->v_interlock);
				brelse(bp, 0);
			}
		}
		mutex_exit(&bufcache_lock);
		LFS_CLR_UINO(ip, IN_CLEANING);
		LFS_CLR_UINO(ip, IN_MODIFIED | IN_ACCESSED);
		ip->i_state &= ~IN_ALLMOD;
		DLOG((DLOG_VNODE, "lfs_vflush: done not flushing ino %d\n",
		      ip->i_number));
		lfs_segunlock(fs);

		KASSERT(LIST_FIRST(&vp->v_dirtyblkhd) == NULL);

		return 0;
	}

	fs->lfs_flushvp = vp;
	if (LFS_SHOULD_CHECKPOINT(fs, fs->lfs_sp->seg_flags)) {
		error = lfs_segwrite(vp->v_mount, SEGM_CKP | SEGM_SYNC);
		fs->lfs_flushvp = NULL;
		KASSERT(fs->lfs_flushvp_fakevref == 0);
		lfs_segunlock(fs);

		/* Make sure that any pending buffers get written */
		mutex_enter(vp->v_interlock);
		while (vp->v_numoutput > 0) {
			cv_wait(&vp->v_cv, vp->v_interlock);
		}
		KASSERT(LIST_FIRST(&vp->v_dirtyblkhd) == NULL);
		KASSERT(vp->v_numoutput == 0);
		mutex_exit(vp->v_interlock);

		return error;
	}
	sp = fs->lfs_sp;

	flushed = 0;
	if (VPISEMPTY(vp)) {
		lfs_writevnodes(fs, vp->v_mount, sp, VN_EMPTY);
		++flushed;
	} else if ((ip->i_state & IN_CLEANING) &&
		  (fs->lfs_sp->seg_flags & SEGM_CLEAN)) {
		ivndebug(vp,"vflush/clean");
		lfs_writevnodes(fs, vp->v_mount, sp, VN_CLEAN);
		++flushed;
	} else if (lfs_dostats) {
		if (!VPISEMPTY(vp) || (VTOI(vp)->i_state & IN_ALLMOD))
			++lfs_stats.vflush_invoked;
		ivndebug(vp,"vflush");
	}

#ifdef DIAGNOSTIC
	if (vp->v_uflag & VU_DIROP) {
		DLOG((DLOG_VNODE, "lfs_vflush: flushing VU_DIROP\n"));
		/* panic("lfs_vflush: VU_DIROP being flushed...this can\'t happen"); */
	}
#endif

	do {
#ifdef DEBUG
		int loopcount = 0;
#endif
		do {
			if (LIST_FIRST(&vp->v_dirtyblkhd) != NULL) {
				relock = lfs_writefile(fs, sp, vp);
				if (relock && vp != fs->lfs_ivnode) {
					/*
					 * Might have to wait for the
					 * cleaner to run; but we're
					 * still not done with this vnode.
					 * XXX we can do better than this.
					 */
					KDASSERT(ip->i_number != LFS_IFILE_INUM);
					lfs_writeinode(fs, sp, ip);
					mutex_enter(&lfs_lock);
					LFS_SET_UINO(ip, IN_MODIFIED);
					mutex_exit(&lfs_lock);
					lfs_writeseg(fs, sp);
					lfs_segunlock(fs);
					lfs_segunlock_relock(fs);
					goto top;
				}
			}
			/*
			 * If we begin a new segment in the middle of writing
			 * the Ifile, it creates an inconsistent checkpoint,
			 * since the Ifile information for the new segment
			 * is not up-to-date.  Take care of this here by
			 * sending the Ifile through again in case there
			 * are newly dirtied blocks.  But wait, there's more!
			 * This second Ifile write could *also* cross a segment
			 * boundary, if the first one was large.  The second
			 * one is guaranteed to be no more than 8 blocks,
			 * though (two segment blocks and supporting indirects)
			 * so the third write *will not* cross the boundary.
			 */
			if (vp == fs->lfs_ivnode) {
				lfs_writefile(fs, sp, vp);
				lfs_writefile(fs, sp, vp);
			}
#ifdef DEBUG
			if (++loopcount > 2)
				log(LOG_NOTICE, "lfs_vflush: looping count=%d\n", loopcount);
#endif
		} while (lfs_writeinode(fs, sp, ip));
	} while (lfs_writeseg(fs, sp) && ip->i_number == LFS_IFILE_INUM);

	if (lfs_dostats) {
		++lfs_stats.nwrites;
		if (sp->seg_flags & SEGM_SYNC)
			++lfs_stats.nsync_writes;
		if (sp->seg_flags & SEGM_CKP)
			++lfs_stats.ncheckpoints;
	}
	/*
	 * If we were called from somewhere that has already held the seglock
	 * (e.g., lfs_markv()), the lfs_segunlock will not wait for
	 * the write to complete because we are still locked.
	 * Since lfs_vflush() must return the vnode with no dirty buffers,
	 * we must explicitly wait, if that is the case.
	 *
	 * We compare the iocount against 1, not 0, because it is
	 * artificially incremented by lfs_seglock().
	 */
	mutex_enter(&lfs_lock);
	if (fs->lfs_seglock > 1) {
		while (fs->lfs_iocount > 1)
			(void)mtsleep(&fs->lfs_iocount, PRIBIO + 1,
				     "lfs_vflush", 0, &lfs_lock);
	}
	mutex_exit(&lfs_lock);

	lfs_segunlock(fs);

	/* Wait for these buffers to be recovered by aiodoned */
	mutex_enter(vp->v_interlock);
	while (vp->v_numoutput > 0) {
		cv_wait(&vp->v_cv, vp->v_interlock);
	}
	KASSERT(LIST_FIRST(&vp->v_dirtyblkhd) == NULL);
	KASSERT(vp->v_numoutput == 0);
	mutex_exit(vp->v_interlock);

	fs->lfs_flushvp = NULL;
	KASSERT(fs->lfs_flushvp_fakevref == 0);

	return (0);
}

struct lfs_writevnodes_ctx {
	int op;
	struct lfs *fs;
};
static bool
lfs_writevnodes_selector(void *cl, struct vnode *vp)
{
	struct lfs_writevnodes_ctx *c = cl;
	struct inode *ip;
	int op = c->op;

	KASSERT(mutex_owned(vp->v_interlock));

	ip = VTOI(vp);
	if (ip == NULL || vp->v_type == VNON)
		return false;
	if ((op == VN_DIROP && !(vp->v_uflag & VU_DIROP)) ||
	    (op != VN_DIROP && op != VN_CLEAN && (vp->v_uflag & VU_DIROP))) {
		vndebug(vp, "dirop");
		return false;
	}
	if (op == VN_EMPTY && !VPISEMPTY(vp)) {
		vndebug(vp,"empty");
<<<<<<< HEAD
		return false;;
=======
		return false;
>>>>>>> b2b84690
	}
	if (op == VN_CLEAN && ip->i_number != LFS_IFILE_INUM &&
	    vp != c->fs->lfs_flushvp && !(ip->i_state & IN_CLEANING)) {
		vndebug(vp,"cleaning");
		return false;
	}
	mutex_enter(&lfs_lock);
	if (vp == c->fs->lfs_unlockvp) {
		mutex_exit(&lfs_lock);
		return false;
	}
	mutex_exit(&lfs_lock);

	return true;
}

int
lfs_writevnodes(struct lfs *fs, struct mount *mp, struct segment *sp, int op)
{
	struct inode *ip;
	struct vnode *vp;
	struct vnode_iterator *marker;
	struct lfs_writevnodes_ctx ctx;
	int inodes_written = 0;
	int error = 0;

	/*
	 * XXX This was TAILQ_FOREACH_REVERSE on &mp->mnt_vnodelist.
	 * XXX The rationale is unclear, the initial commit had no information.
	 * XXX If the order really matters we have to sort the vnodes first.
	*/

	ASSERT_SEGLOCK(fs);
	vfs_vnode_iterator_init(mp, &marker);
	ctx.op = op;
	ctx.fs = fs;
	while ((vp = vfs_vnode_iterator_next(marker,
	    lfs_writevnodes_selector, &ctx)) != NULL) {
		ip = VTOI(vp);

		/*
		 * Write the inode/file if dirty and it's not the IFILE.
		 */
		if (((ip->i_state & IN_ALLMOD) || !VPISEMPTY(vp)) &&
		    ip->i_number != LFS_IFILE_INUM) {
			error = lfs_writefile(fs, sp, vp);
			if (error) {
				vrele(vp);
				if (error == EAGAIN) {
					/*
					 * This error from lfs_putpages
					 * indicates we need to drop
					 * the segment lock and start
					 * over after the cleaner has
					 * had a chance to run.
					 */
					lfs_writeinode(fs, sp, ip);
					lfs_writeseg(fs, sp);
					if (!VPISEMPTY(vp) &&
					    !WRITEINPROG(vp) &&
					    !(ip->i_state & IN_ALLMOD)) {
						mutex_enter(&lfs_lock);
						LFS_SET_UINO(ip, IN_MODIFIED);
						mutex_exit(&lfs_lock);
					}
					break;
				}
				error = 0; /* XXX not quite right */
				continue;
			}
			
			if (!VPISEMPTY(vp)) {
				if (WRITEINPROG(vp)) {
					ivndebug(vp,"writevnodes/write2");
				} else if (!(ip->i_state & IN_ALLMOD)) {
					mutex_enter(&lfs_lock);
					LFS_SET_UINO(ip, IN_MODIFIED);
					mutex_exit(&lfs_lock);
				}
			}
			(void) lfs_writeinode(fs, sp, ip);
			inodes_written++;
		}
		vrele(vp);
	}
	vfs_vnode_iterator_destroy(marker);
	return error;
}

/*
 * Do a checkpoint.
 */
int
lfs_segwrite(struct mount *mp, int flags)
{
	struct buf *bp;
	struct inode *ip;
	struct lfs *fs;
	struct segment *sp;
	struct vnode *vp;
	SEGUSE *segusep;
	int do_ckp, did_ckp, error;
	unsigned n, segleft, maxseg, sn, i, curseg;
	int writer_set = 0;
	int dirty;
	int redo;
	SEGSUM *ssp;
	int um_error;

	fs = VFSTOULFS(mp)->um_lfs;
	ASSERT_MAYBE_SEGLOCK(fs);

	if (fs->lfs_ronly)
		return EROFS;

	lfs_imtime(fs);

	/*
	 * Allocate a segment structure and enough space to hold pointers to
	 * the maximum possible number of buffers which can be described in a
	 * single summary block.
	 */
	do_ckp = LFS_SHOULD_CHECKPOINT(fs, flags);

	/* We can't do a partial write and checkpoint at the same time. */
	if (do_ckp)
		flags &= ~SEGM_SINGLE;

	lfs_seglock(fs, flags | (do_ckp ? SEGM_CKP : 0));
	sp = fs->lfs_sp;
	if (sp->seg_flags & (SEGM_CLEAN | SEGM_CKP))
		do_ckp = 1;

	/*
	 * If lfs_flushvp is non-NULL, we are called from lfs_vflush,
	 * in which case we have to flush *all* buffers off of this vnode.
	 * We don't care about other nodes, but write any non-dirop nodes
	 * anyway in anticipation of another getnewvnode().
	 *
	 * If we're cleaning we only write cleaning and ifile blocks, and
	 * no dirops, since otherwise we'd risk corruption in a crash.
	 */
	if (sp->seg_flags & SEGM_CLEAN)
		lfs_writevnodes(fs, mp, sp, VN_CLEAN);
	else if (!(sp->seg_flags & SEGM_FORCE_CKP)) {
		do {
			um_error = lfs_writevnodes(fs, mp, sp, VN_REG);
			if ((sp->seg_flags & SEGM_SINGLE) &&
			    lfs_sb_getcurseg(fs) != fs->lfs_startseg) {
				DLOG((DLOG_SEG, "lfs_segwrite: breaking out of segment write at daddr 0x%jx\n", (uintmax_t)lfs_sb_getoffset(fs)));
				break;
			}

			if (do_ckp || fs->lfs_dirops == 0) {
				if (!writer_set) {
					lfs_writer_enter(fs, "lfs writer");
					writer_set = 1;
				}
				error = lfs_writevnodes(fs, mp, sp, VN_DIROP);
				if (um_error == 0)
					um_error = error;
				/*
				 * In case writevnodes errored out
				 * XXX why are we always doing this and not
				 * just on error?
				 */
				lfs_flush_dirops(fs);
				ssp = (SEGSUM *)(sp->segsum);
				lfs_ss_setflags(fs, ssp,
						lfs_ss_getflags(fs, ssp) & ~(SS_CONT));
				lfs_finalize_fs_seguse(fs);
			}
			if (do_ckp && um_error) {
				lfs_segunlock_relock(fs);
				sp = fs->lfs_sp;
			}
		} while (do_ckp && um_error != 0);
	}

	/*
	 * If we are doing a checkpoint, mark everything since the
	 * last checkpoint as no longer ACTIVE.
	 */
	if (do_ckp || fs->lfs_doifile) {
		segleft = lfs_sb_getnseg(fs);
		curseg = 0;
		for (n = 0; n < lfs_sb_getsegtabsz(fs); n++) {
			int bread_error;

			dirty = 0;
			bread_error = bread(fs->lfs_ivnode,
			    lfs_sb_getcleansz(fs) + n,
			    lfs_sb_getbsize(fs), B_MODIFY, &bp);
			if (bread_error)
				panic("lfs_segwrite: ifile read: "
				      "seguse %u: error %d\n",
				      n, bread_error);
			segusep = (SEGUSE *)bp->b_data;
			maxseg = min(segleft, lfs_sb_getsepb(fs));
			for (i = 0; i < maxseg; i++) {
				sn = curseg + i;
				if (sn != lfs_dtosn(fs, lfs_sb_getcurseg(fs)) &&
				    segusep->su_flags & SEGUSE_ACTIVE) {
					segusep->su_flags &= ~SEGUSE_ACTIVE;
					--fs->lfs_nactive;
					++dirty;
				}
				fs->lfs_suflags[fs->lfs_activesb][sn] =
					segusep->su_flags;
				if (lfs_sb_getversion(fs) > 1)
					++segusep;
				else
					segusep = (SEGUSE *)
						((SEGUSE_V1 *)segusep + 1);
			}

			if (dirty)
				error = LFS_BWRITE_LOG(bp); /* Ifile */
			else
				brelse(bp, 0);
			segleft -= lfs_sb_getsepb(fs);
			curseg += lfs_sb_getsepb(fs);
		}
	}

	KASSERT(LFS_SEGLOCK_HELD(fs));

	did_ckp = 0;
	if (do_ckp || fs->lfs_doifile) {
		vp = fs->lfs_ivnode;
#ifdef DEBUG
		int loopcount = 0;
#endif
		do {

			LFS_ENTER_LOG("pretend", __FILE__, __LINE__, 0, 0, curproc->p_pid);

			mutex_enter(&lfs_lock);
			fs->lfs_flags &= ~LFS_IFDIRTY;
			mutex_exit(&lfs_lock);

			ip = VTOI(vp);

			if (LIST_FIRST(&vp->v_dirtyblkhd) != NULL) {
				/*
				 * Ifile has no pages, so we don't need
				 * to check error return here.
				 */
				lfs_writefile(fs, sp, vp);
				/*
				 * Ensure the Ifile takes the current segment
				 * into account.  See comment in lfs_vflush.
				 */
				lfs_writefile(fs, sp, vp);
				lfs_writefile(fs, sp, vp);
			}

			if (ip->i_state & IN_ALLMOD)
				++did_ckp;
#if 0
			redo = (do_ckp ? lfs_writeinode(fs, sp, ip) : 0);
#else
			redo = lfs_writeinode(fs, sp, ip);
#endif
			redo += lfs_writeseg(fs, sp);
			mutex_enter(&lfs_lock);
			redo += (fs->lfs_flags & LFS_IFDIRTY);
			mutex_exit(&lfs_lock);
#ifdef DEBUG
			if (++loopcount > 2)
				log(LOG_NOTICE, "lfs_segwrite: looping count=%d\n",
					loopcount);
#endif
		} while (redo && do_ckp);

		/*
		 * Unless we are unmounting, the Ifile may continue to have
		 * dirty blocks even after a checkpoint, due to changes to
		 * inodes' atime.  If we're checkpointing, it's "impossible"
		 * for other parts of the Ifile to be dirty after the loop
		 * above, since we hold the segment lock.
		 */
		mutex_enter(vp->v_interlock);
		if (LIST_EMPTY(&vp->v_dirtyblkhd)) {
			LFS_CLR_UINO(ip, IN_ALLMOD);
		}
#ifdef DIAGNOSTIC
		else if (do_ckp) {
			int do_panic = 0;
			LIST_FOREACH(bp, &vp->v_dirtyblkhd, b_vnbufs) {
				if (bp->b_lblkno < lfs_sb_getcleansz(fs) +
				    lfs_sb_getsegtabsz(fs) &&
				    !(bp->b_flags & B_GATHERED)) {
					printf("ifile lbn %ld still dirty (flags %lx)\n",
						(long)bp->b_lblkno,
						(long)bp->b_flags);
					++do_panic;
				}
			}
			if (do_panic)
				panic("dirty blocks");
		}
#endif
		mutex_exit(vp->v_interlock);
	} else {
		(void) lfs_writeseg(fs, sp);
	}

	/* Note Ifile no longer needs to be written */
	fs->lfs_doifile = 0;
	if (writer_set)
		lfs_writer_leave(fs);

	/*
	 * If we didn't write the Ifile, we didn't really do anything.
	 * That means that (1) there is a checkpoint on disk and (2)
	 * nothing has changed since it was written.
	 *
	 * Take the flags off of the segment so that lfs_segunlock
	 * doesn't have to write the superblock either.
	 */
	if (do_ckp && !did_ckp) {
		sp->seg_flags &= ~SEGM_CKP;
	}

	if (lfs_dostats) {
		++lfs_stats.nwrites;
		if (sp->seg_flags & SEGM_SYNC)
			++lfs_stats.nsync_writes;
		if (sp->seg_flags & SEGM_CKP)
			++lfs_stats.ncheckpoints;
	}
	lfs_segunlock(fs);
	return (0);
}

/*
 * Write the dirty blocks associated with a vnode.
 */
int
lfs_writefile(struct lfs *fs, struct segment *sp, struct vnode *vp)
{
	struct inode *ip;
	int i, frag;
	SEGSUM *ssp;
	int error;

	ASSERT_SEGLOCK(fs);
	error = 0;
	ip = VTOI(vp);

	lfs_acquire_finfo(fs, ip->i_number, ip->i_gen);

	if (vp->v_uflag & VU_DIROP) {
		ssp = (SEGSUM *)sp->segsum;
		lfs_ss_setflags(fs, ssp,
				lfs_ss_getflags(fs, ssp) | (SS_DIROP|SS_CONT));
	}

	if (sp->seg_flags & SEGM_CLEAN) {
		lfs_gather(fs, sp, vp, lfs_match_fake);
		/*
		 * For a file being flushed, we need to write *all* blocks.
		 * This means writing the cleaning blocks first, and then
		 * immediately following with any non-cleaning blocks.
		 * The same is true of the Ifile since checkpoints assume
		 * that all valid Ifile blocks are written.
		 */
		if (IS_FLUSHING(fs, vp) || vp == fs->lfs_ivnode) {
			lfs_gather(fs, sp, vp, lfs_match_data);
			/*
			 * Don't call VOP_PUTPAGES: if we're flushing,
			 * we've already done it, and the Ifile doesn't
			 * use the page cache.
			 */
		}
	} else {
		lfs_gather(fs, sp, vp, lfs_match_data);
		/*
		 * If we're flushing, we've already called VOP_PUTPAGES
		 * so don't do it again.  Otherwise, we want to write
		 * everything we've got.
		 */
		if (!IS_FLUSHING(fs, vp)) {
			mutex_enter(vp->v_interlock);
			error = VOP_PUTPAGES(vp, 0, 0,
				PGO_CLEANIT | PGO_ALLPAGES | PGO_LOCKED);
		}
	}

	/*
	 * It may not be necessary to write the meta-data blocks at this point,
	 * as the roll-forward recovery code should be able to reconstruct the
	 * list.
	 *
	 * We have to write them anyway, though, under two conditions: (1) the
	 * vnode is being flushed (for reuse by vinvalbuf); or (2) we are
	 * checkpointing.
	 *
	 * BUT if we are cleaning, we might have indirect blocks that refer to
	 * new blocks not being written yet, in addition to fragments being
	 * moved out of a cleaned segment.  If that is the case, don't
	 * write the indirect blocks, or the finfo will have a small block
	 * in the middle of it!
	 * XXX in this case isn't the inode size wrong too?
	 */
	frag = 0;
	if (sp->seg_flags & SEGM_CLEAN) {
		for (i = 0; i < ULFS_NDADDR; i++)
			if (ip->i_lfs_fragsize[i] > 0 &&
			    ip->i_lfs_fragsize[i] < lfs_sb_getbsize(fs))
				++frag;
	}
	KASSERTMSG((frag <= 1),
	    "lfs_writefile: more than one fragment! frag=%d", frag);
	if (IS_FLUSHING(fs, vp) ||
	    (frag == 0 && (lfs_writeindir || (sp->seg_flags & SEGM_CKP)))) {
		lfs_gather(fs, sp, vp, lfs_match_indir);
		lfs_gather(fs, sp, vp, lfs_match_dindir);
		lfs_gather(fs, sp, vp, lfs_match_tindir);
	}
	lfs_release_finfo(fs);

	return error;
}

/*
 * Update segment accounting to reflect this inode's change of address.
 */
static int
lfs_update_iaddr(struct lfs *fs, struct segment *sp, struct inode *ip, daddr_t ndaddr)
{
	struct buf *bp;
	daddr_t daddr;
	IFILE *ifp;
	SEGUSE *sup;
	ino_t ino;
	int redo_ifile;
	u_int32_t sn;

	redo_ifile = 0;

	/*
	 * If updating the ifile, update the super-block.  Update the disk
	 * address and access times for this inode in the ifile.
	 */
	ino = ip->i_number;
	if (ino == LFS_IFILE_INUM) {
		daddr = lfs_sb_getidaddr(fs);
		lfs_sb_setidaddr(fs, LFS_DBTOFSB(fs, ndaddr));
	} else {
		LFS_IENTRY(ifp, fs, ino, bp);
		daddr = lfs_if_getdaddr(fs, ifp);
		lfs_if_setdaddr(fs, ifp, LFS_DBTOFSB(fs, ndaddr));
		(void)LFS_BWRITE_LOG(bp); /* Ifile */
	}

	/*
	 * If this is the Ifile and lfs_offset is set to the first block
	 * in the segment, dirty the new segment's accounting block
	 * (XXX should already be dirty?) and tell the caller to do it again.
	 */
	if (ip->i_number == LFS_IFILE_INUM) {
		sn = lfs_dtosn(fs, lfs_sb_getoffset(fs));
		if (lfs_sntod(fs, sn) + lfs_btofsb(fs, lfs_sb_getsumsize(fs)) ==
		    lfs_sb_getoffset(fs)) {
			LFS_SEGENTRY(sup, fs, sn, bp);
			KASSERT(bp->b_oflags & BO_DELWRI);
			LFS_WRITESEGENTRY(sup, fs, sn, bp);
			/* fs->lfs_flags |= LFS_IFDIRTY; */
			redo_ifile |= 1;
		}
	}

	/*
	 * The inode's last address should not be in the current partial
	 * segment, except under exceptional circumstances (lfs_writevnodes
	 * had to start over, and in the meantime more blocks were written
	 * to a vnode).	 Both inodes will be accounted to this segment
	 * in lfs_writeseg so we need to subtract the earlier version
	 * here anyway.	 The segment count can temporarily dip below
	 * zero here; keep track of how many duplicates we have in
	 * "dupino" so we don't panic below.
	 */
	if (daddr >= lfs_sb_getlastpseg(fs) && daddr <= lfs_sb_getoffset(fs)) {
		++sp->ndupino;
		DLOG((DLOG_SEG, "lfs_writeinode: last inode addr in current pseg "
		      "(ino %d daddr 0x%llx) ndupino=%d\n", ino,
		      (long long)daddr, sp->ndupino));
	}
	/*
	 * Account the inode: it no longer belongs to its former segment,
	 * though it will not belong to the new segment until that segment
	 * is actually written.
	 */
	if (daddr != LFS_UNUSED_DADDR) {
		u_int32_t oldsn = lfs_dtosn(fs, daddr);
		int ndupino __diagused =
		    (sp->seg_number == oldsn) ? sp->ndupino : 0;
		LFS_SEGENTRY(sup, fs, oldsn, bp);
		KASSERTMSG(((sup->su_nbytes + DINOSIZE(fs)*ndupino)
			>= DINOSIZE(fs)),
		    "lfs_writeinode: negative bytes "
		    "(segment %" PRIu32 " short by %d, "
		    "oldsn=%" PRIu32 ", cursn=%" PRIu32
		    ", daddr=%" PRId64 ", su_nbytes=%u, "
		    "ndupino=%d)\n",
		    lfs_dtosn(fs, daddr),
		    (int)DINOSIZE(fs) * (1 - sp->ndupino) - sup->su_nbytes,
		    oldsn, sp->seg_number, daddr,
		    (unsigned int)sup->su_nbytes,
		    sp->ndupino);
		DLOG((DLOG_SU, "seg %d -= %d for ino %d inode\n",
		      lfs_dtosn(fs, daddr), DINOSIZE(fs), ino));
		sup->su_nbytes -= DINOSIZE(fs);
		redo_ifile |=
			(ino == LFS_IFILE_INUM && !(bp->b_flags & B_GATHERED));
		if (redo_ifile) {
			mutex_enter(&lfs_lock);
			fs->lfs_flags |= LFS_IFDIRTY;
			mutex_exit(&lfs_lock);
			/* Don't double-account */
			lfs_sb_setidaddr(fs, 0x0);
		}
		LFS_WRITESEGENTRY(sup, fs, oldsn, bp); /* Ifile */
	}

	return redo_ifile;
}

int
lfs_writeinode(struct lfs *fs, struct segment *sp, struct inode *ip)
{
	struct buf *bp;
	union lfs_dinode *cdp;
	struct vnode *vp = ITOV(ip);
	daddr_t daddr;
	IINFO *iip;
	int i;
	int redo_ifile = 0;
	int gotblk = 0;
	int count;
	SEGSUM *ssp;

	ASSERT_SEGLOCK(fs);
	if (!(ip->i_state & IN_ALLMOD) && !(vp->v_uflag & VU_DIROP))
		return (0);

	/* Can't write ifile when writer is not set */
	KASSERT(ip->i_number != LFS_IFILE_INUM || fs->lfs_writer > 0 ||
		(sp->seg_flags & SEGM_CLEAN));

	/*
	 * If this is the Ifile, see if writing it here will generate a
	 * temporary misaccounting.  If it will, do the accounting and write
	 * the blocks, postponing the inode write until the accounting is
	 * solid.
	 */
	count = 0;
	while (vp == fs->lfs_ivnode) {
		int redo = 0;

		if (sp->idp == NULL && sp->ibp == NULL &&
		    (sp->seg_bytes_left < lfs_sb_getibsize(fs) ||
		     sp->sum_bytes_left < sizeof(int32_t))) {
			(void) lfs_writeseg(fs, sp);
			continue;
		}

		/* Look for dirty Ifile blocks */
		LIST_FOREACH(bp, &fs->lfs_ivnode->v_dirtyblkhd, b_vnbufs) {
			if (!(bp->b_flags & B_GATHERED)) {
				redo = 1;
				break;
			}
		}

		if (redo == 0)
			redo = lfs_update_iaddr(fs, sp, ip, 0x0);
		if (redo == 0)
			break;

		if (sp->idp) {
			lfs_dino_setinumber(fs, sp->idp, 0);
			sp->idp = NULL;
		}
		++count;
		if (count > 2)
			log(LOG_NOTICE, "lfs_writeinode: looping count=%d\n", count);
		lfs_writefile(fs, sp, fs->lfs_ivnode);
	}

	/* Allocate a new inode block if necessary. */
	if ((ip->i_number != LFS_IFILE_INUM || sp->idp == NULL) &&
	    sp->ibp == NULL) {
		/* Allocate a new segment if necessary. */
		if (sp->seg_bytes_left < lfs_sb_getibsize(fs) ||
		    sp->sum_bytes_left < sizeof(int32_t))
			(void) lfs_writeseg(fs, sp);

		/* Get next inode block. */
		daddr = lfs_sb_getoffset(fs);
		lfs_sb_addoffset(fs, lfs_btofsb(fs, lfs_sb_getibsize(fs)));
		sp->ibp = *sp->cbpp++ =
			getblk(VTOI(fs->lfs_ivnode)->i_devvp,
			    LFS_FSBTODB(fs, daddr), lfs_sb_getibsize(fs), 0, 0);
		gotblk++;

		/* Zero out inode numbers */
		for (i = 0; i < LFS_INOPB(fs); ++i) {
			union lfs_dinode *tmpdi;

			tmpdi = (union lfs_dinode *)((char *)sp->ibp->b_data +
						     DINOSIZE(fs) * i);
			lfs_dino_setinumber(fs, tmpdi, 0);
		}

		++sp->start_bpp;
		lfs_sb_subavail(fs, lfs_btofsb(fs, lfs_sb_getibsize(fs)));
		/* Set remaining space counters. */
		sp->seg_bytes_left -= lfs_sb_getibsize(fs);
		sp->sum_bytes_left -= sizeof(int32_t);

		/* Store the address in the segment summary. */
		iip = NTH_IINFO(fs, sp->segsum, sp->ninodes / LFS_INOPB(fs));
		lfs_ii_setblock(fs, iip, daddr);
	}

	/* Check VU_DIROP in case there is a new file with no data blocks */
	if (vp->v_uflag & VU_DIROP) {
		ssp = (SEGSUM *)sp->segsum;
		lfs_ss_setflags(fs, ssp,
				lfs_ss_getflags(fs, ssp) | (SS_DIROP|SS_CONT));
	}

	/* Update the inode times and copy the inode onto the inode page. */
	/* XXX kludge --- don't redirty the ifile just to put times on it */
	if (ip->i_number != LFS_IFILE_INUM)
		LFS_ITIMES(ip, NULL, NULL, NULL);

	/*
	 * If this is the Ifile, and we've already written the Ifile in this
	 * partial segment, just overwrite it (it's not on disk yet) and
	 * continue.
	 *
	 * XXX we know that the bp that we get the second time around has
	 * already been gathered.
	 */
	if (ip->i_number == LFS_IFILE_INUM && sp->idp) {
		lfs_copy_dinode(fs, sp->idp, ip->i_din);
		ip->i_lfs_osize = ip->i_size;
		return 0;
	}

	bp = sp->ibp;
	cdp = DINO_IN_BLOCK(fs, bp->b_data, sp->ninodes % LFS_INOPB(fs));
	lfs_copy_dinode(fs, cdp, ip->i_din);

	/*
	 * This inode is on its way to disk; clear its VU_DIROP status when
	 * the write is complete.
	 */
	if (vp->v_uflag & VU_DIROP) {
		if (!(sp->seg_flags & SEGM_CLEAN))
			ip->i_state |= IN_CDIROP;
		else {
			DLOG((DLOG_DIROP, "lfs_writeinode: not clearing dirop for cleaned ino %d\n", (int)ip->i_number));
		}
	}

	/*
	 * If cleaning, link counts and directory file sizes cannot change,
	 * since those would be directory operations---even if the file
	 * we are writing is marked VU_DIROP we should write the old values.
	 * If we're not cleaning, of course, update the values so we get
	 * current values the next time we clean.
	 */
	if (sp->seg_flags & SEGM_CLEAN) {
		if (vp->v_uflag & VU_DIROP) {
			lfs_dino_setnlink(fs, cdp, ip->i_lfs_odnlink);
			/* if (vp->v_type == VDIR) */
			lfs_dino_setsize(fs, cdp, ip->i_lfs_osize);
		}
	} else {
		ip->i_lfs_odnlink = lfs_dino_getnlink(fs, cdp);
		ip->i_lfs_osize = ip->i_size;
	}
		

	/* We can finish the segment accounting for truncations now */
	lfs_finalize_ino_seguse(fs, ip);

	/*
	 * If we are cleaning, ensure that we don't write UNWRITTEN disk
	 * addresses to disk; possibly change the on-disk record of
	 * the inode size, either by reverting to the previous size
	 * (in the case of cleaning) or by verifying the inode's block
	 * holdings (in the case of files being allocated as they are being
	 * written).
	 * XXX By not writing UNWRITTEN blocks, we are making the lfs_avail
	 * XXX count on disk wrong by the same amount.	We should be
	 * XXX able to "borrow" from lfs_avail and return it after the
	 * XXX Ifile is written.  See also in lfs_writeseg.
	 */

	/* Check file size based on highest allocated block */
	if (((lfs_dino_getmode(fs, ip->i_din) & LFS_IFMT) == LFS_IFREG ||
	     (lfs_dino_getmode(fs, ip->i_din) & LFS_IFMT) == LFS_IFDIR) &&
	    ip->i_size > ((ip->i_lfs_hiblk + 1) << lfs_sb_getbshift(fs))) {
		lfs_dino_setsize(fs, cdp, (ip->i_lfs_hiblk + 1) << lfs_sb_getbshift(fs));
		DLOG((DLOG_SEG, "lfs_writeinode: ino %d size %" PRId64 " -> %"
		      PRId64 "\n", (int)ip->i_number, ip->i_size, lfs_dino_getsize(fs, cdp)));
	}
	if (ip->i_lfs_effnblks != lfs_dino_getblocks(fs, ip->i_din)) {
		DLOG((DLOG_SEG, "lfs_writeinode: cleansing ino %d eff %jd != nblk %d)"
		      " at %jx\n", ip->i_number, (intmax_t)ip->i_lfs_effnblks,
		      lfs_dino_getblocks(fs, ip->i_din), (uintmax_t)lfs_sb_getoffset(fs)));
		for (i=0; i<ULFS_NDADDR; i++) {
			if (lfs_dino_getdb(fs, cdp, i) == UNWRITTEN) {
				DLOG((DLOG_SEG, "lfs_writeinode: wiping UNWRITTEN\n"));
				lfs_dino_setdb(fs, cdp, i, 0);
			}
		}
		for (i=0; i<ULFS_NIADDR; i++) {
			if (lfs_dino_getib(fs, cdp, i) == UNWRITTEN) {
				DLOG((DLOG_SEG, "lfs_writeinode: wiping UNWRITTEN\n"));
				lfs_dino_setib(fs, cdp, i, 0);
			}
		}
	}

#ifdef DIAGNOSTIC
	/*
	 * Check dinode held blocks against dinode size.
	 * This should be identical to the check in lfs_vget().
	 */
	for (i = (lfs_dino_getsize(fs, cdp) + lfs_sb_getbsize(fs) - 1) >> lfs_sb_getbshift(fs);
	     i < ULFS_NDADDR; i++) {
		KASSERT(i >= 0);
		if ((lfs_dino_getmode(fs, cdp) & LFS_IFMT) == LFS_IFLNK)
			continue;
		if (((lfs_dino_getmode(fs, cdp) & LFS_IFMT) == LFS_IFBLK ||
		     (lfs_dino_getmode(fs, cdp) & LFS_IFMT) == LFS_IFCHR) && i == 0)
			continue;
		if (lfs_dino_getdb(fs, cdp, i) != 0) {
# ifdef DEBUG
			lfs_dump_dinode(fs, cdp);
# endif
			panic("writing inconsistent inode");
		}
	}
#endif /* DIAGNOSTIC */

	if (ip->i_state & IN_CLEANING)
		LFS_CLR_UINO(ip, IN_CLEANING);
	else {
		/* XXX IN_ALLMOD */
		LFS_CLR_UINO(ip, IN_ACCESSED | IN_ACCESS | IN_CHANGE |
			     IN_UPDATE | IN_MODIFY);
		if (ip->i_lfs_effnblks == lfs_dino_getblocks(fs, ip->i_din))
			LFS_CLR_UINO(ip, IN_MODIFIED);
		else {
			DLOG((DLOG_VNODE, "lfs_writeinode: ino %d: real "
			    "blks=%d, eff=%jd\n", ip->i_number,
			    lfs_dino_getblocks(fs, ip->i_din), (intmax_t)ip->i_lfs_effnblks));
		}
	}

	if (ip->i_number == LFS_IFILE_INUM) {
		/* We know sp->idp == NULL */
		sp->idp = DINO_IN_BLOCK(fs, bp, sp->ninodes % LFS_INOPB(fs));

		/* Not dirty any more */
		mutex_enter(&lfs_lock);
		fs->lfs_flags &= ~LFS_IFDIRTY;
		mutex_exit(&lfs_lock);
	}

	if (gotblk) {
		mutex_enter(&bufcache_lock);
		LFS_LOCK_BUF(bp);
		brelsel(bp, 0);
		mutex_exit(&bufcache_lock);
	}

	/* Increment inode count in segment summary block. */

	ssp = (SEGSUM *)sp->segsum;
	lfs_ss_setninos(fs, ssp, lfs_ss_getninos(fs, ssp) + 1);

	/* If this page is full, set flag to allocate a new page. */
	if (++sp->ninodes % LFS_INOPB(fs) == 0)
		sp->ibp = NULL;

	redo_ifile = lfs_update_iaddr(fs, sp, ip, bp->b_blkno);

	KASSERT(redo_ifile == 0);
	return (redo_ifile);
}

int
lfs_gatherblock(struct segment *sp, struct buf *bp, kmutex_t *mptr)
{
	struct lfs *fs;
	int vers;
	int j, blksinblk;

	ASSERT_SEGLOCK(sp->fs);
	KASSERTMSG((sp->vp != NULL),
	    "lfs_gatherblock: Null vp in segment");

	/* If full, finish this segment. */
	fs = sp->fs;
	blksinblk = howmany(bp->b_bcount, lfs_sb_getbsize(fs));
	if (sp->sum_bytes_left < sizeof(int32_t) * blksinblk ||
	    sp->seg_bytes_left < bp->b_bcount) {
		if (mptr)
			mutex_exit(mptr);
		lfs_updatemeta(sp);

		vers = lfs_fi_getversion(fs, sp->fip);
		(void) lfs_writeseg(fs, sp);

		/* Add the current file to the segment summary. */
		lfs_acquire_finfo(fs, VTOI(sp->vp)->i_number, vers);

		if (mptr)
			mutex_enter(mptr);
		return (1);
	}

	if (bp->b_flags & B_GATHERED) {
		DLOG((DLOG_SEG, "lfs_gatherblock: already gathered! Ino %ju,"
		      " lbn %" PRId64 "\n",
		      (uintmax_t)lfs_fi_getino(fs, sp->fip), bp->b_lblkno));
		return (0);
	}

	/* Insert into the buffer list, update the FINFO block. */
	bp->b_flags |= B_GATHERED;

	*sp->cbpp++ = bp;
	for (j = 0; j < blksinblk; j++) {
		unsigned bn;

		bn = lfs_fi_getnblocks(fs, sp->fip);
		lfs_fi_setnblocks(fs, sp->fip, bn+1);
		lfs_fi_setblock(fs, sp->fip, bn, bp->b_lblkno + j);
		/* This block's accounting moves from lfs_favail to lfs_avail */
		lfs_deregister_block(sp->vp, bp->b_lblkno + j);
	}

	sp->sum_bytes_left -= sizeof(int32_t) * blksinblk;
	sp->seg_bytes_left -= bp->b_bcount;
	return (0);
}

int
lfs_gather(struct lfs *fs, struct segment *sp, struct vnode *vp,
    int (*match)(struct lfs *, struct buf *))
{
	struct buf *bp, *nbp;
	int count = 0;

	ASSERT_SEGLOCK(fs);
	if (vp->v_type == VBLK)
		return 0;
	KASSERT(sp->vp == NULL);
	sp->vp = vp;
	mutex_enter(&bufcache_lock);

#ifndef LFS_NO_BACKBUF_HACK
/* This is a hack to see if ordering the blocks in LFS makes a difference. */
# define	BUF_OFFSET	\
	(((char *)&LIST_NEXT(bp, b_vnbufs)) - (char *)bp)
# define	BACK_BUF(BP)	\
	((struct buf *)(((char *)(BP)->b_vnbufs.le_prev) - BUF_OFFSET))
# define	BEG_OF_LIST	\
	((struct buf *)(((char *)&LIST_FIRST(&vp->v_dirtyblkhd)) - BUF_OFFSET))

loop:
	/* Find last buffer. */
	for (bp = LIST_FIRST(&vp->v_dirtyblkhd);
	     bp && LIST_NEXT(bp, b_vnbufs) != NULL;
	     bp = LIST_NEXT(bp, b_vnbufs))
		continue;

	for (; bp && bp != BEG_OF_LIST; bp = nbp) {
		nbp = BACK_BUF(bp);
#else /* LFS_NO_BACKBUF_HACK */
loop:
	for (bp = LIST_FIRST(&vp->v_dirtyblkhd); bp; bp = nbp) {
		nbp = LIST_NEXT(bp, b_vnbufs);
#endif /* LFS_NO_BACKBUF_HACK */
		if ((bp->b_cflags & BC_BUSY) != 0 ||
		    (bp->b_flags & B_GATHERED) != 0 || !match(fs, bp)) {
#ifdef DEBUG
			if (vp == fs->lfs_ivnode &&
			    (bp->b_cflags & BC_BUSY) != 0 &&
			    (bp->b_flags & B_GATHERED) == 0)
				log(LOG_NOTICE, "lfs_gather: ifile lbn %"
				      PRId64 " busy (%x) at 0x%jx",
				      bp->b_lblkno, bp->b_flags,
				      (uintmax_t)lfs_sb_getoffset(fs));
#endif
			continue;
		}
#ifdef DIAGNOSTIC
# ifdef LFS_USE_BC_INVAL
		if ((bp->b_cflags & BC_INVAL) != 0 && bp->b_iodone == NULL) {
			DLOG((DLOG_SEG, "lfs_gather: lbn %" PRId64
			      " is BC_INVAL\n", bp->b_lblkno));
			VOP_PRINT(bp->b_vp);
		}
# endif /* LFS_USE_BC_INVAL */
		if (!(bp->b_oflags & BO_DELWRI))
			panic("lfs_gather: bp not BO_DELWRI");
		if (!(bp->b_flags & B_LOCKED)) {
			DLOG((DLOG_SEG, "lfs_gather: lbn %" PRId64
			      " blk %" PRId64 " not B_LOCKED\n",
			      bp->b_lblkno,
			      LFS_DBTOFSB(fs, bp->b_blkno)));
			VOP_PRINT(bp->b_vp);
			panic("lfs_gather: bp not B_LOCKED");
		}
#endif
		if (lfs_gatherblock(sp, bp, &bufcache_lock)) {
			goto loop;
		}
		count++;
	}
	mutex_exit(&bufcache_lock);
	lfs_updatemeta(sp);
	KASSERT(sp->vp == vp);
	sp->vp = NULL;
	return count;
}

#if DEBUG
# define DEBUG_OOFF(n) do {						\
	if (ooff == 0) {						\
		DLOG((DLOG_SEG, "lfs_updatemeta[%d]: warning: writing " \
			"ino %d lbn %" PRId64 " at 0x%" PRIx32		\
			", was 0x0 (or %" PRId64 ")\n",			\
			(n), ip->i_number, lbn, ndaddr, daddr));	\
	}								\
} while (0)
#else
# define DEBUG_OOFF(n)
#endif

/*
 * Change the given block's address to ndaddr, finding its previous
 * location using ulfs_bmaparray().
 *
 * Account for this change in the segment table.
 *
 * called with sp == NULL by roll-forwarding code.
 */
void
lfs_update_single(struct lfs *fs, struct segment *sp,
    struct vnode *vp, daddr_t lbn, daddr_t ndaddr, int size)
{
	SEGUSE *sup;
	struct buf *bp;
	struct indir a[ULFS_NIADDR + 2], *ap;
	struct inode *ip;
	daddr_t daddr, ooff;
	int num, error;
	int bb, osize, obb;

	ASSERT_SEGLOCK(fs);
	KASSERT(sp == NULL || sp->vp == vp);
	ip = VTOI(vp);

	error = ulfs_bmaparray(vp, lbn, &daddr, a, &num, NULL, NULL);
	if (error)
		panic("lfs_updatemeta: ulfs_bmaparray returned %d", error);

	KASSERT(daddr <= LFS_MAX_DADDR(fs));
	if (daddr > 0)
		daddr = LFS_DBTOFSB(fs, daddr);

	bb = lfs_numfrags(fs, size);
	switch (num) {
	    case 0:
		    ooff = lfs_dino_getdb(fs, ip->i_din, lbn);
		    DEBUG_OOFF(0);
		    if (ooff == UNWRITTEN)
			    lfs_dino_setblocks(fs, ip->i_din,
				lfs_dino_getblocks(fs, ip->i_din) + bb);
		    else {
			    /* possible fragment truncation or extension */
			    obb = lfs_btofsb(fs, ip->i_lfs_fragsize[lbn]);
			    lfs_dino_setblocks(fs, ip->i_din,
				lfs_dino_getblocks(fs, ip->i_din) + (bb-obb));
		    }
		    lfs_dino_setdb(fs, ip->i_din, lbn, ndaddr);
		    break;
	    case 1:
		    ooff = lfs_dino_getib(fs, ip->i_din, a[0].in_off);
		    DEBUG_OOFF(1);
		    if (ooff == UNWRITTEN)
			    lfs_dino_setblocks(fs, ip->i_din,
				lfs_dino_getblocks(fs, ip->i_din) + bb);
		    lfs_dino_setib(fs, ip->i_din, a[0].in_off, ndaddr);
		    break;
	    default:
		    ap = &a[num - 1];
		    if (bread(vp, ap->in_lbn, lfs_sb_getbsize(fs),
			B_MODIFY, &bp))
			    panic("lfs_updatemeta: bread bno %" PRId64,
				  ap->in_lbn);

		    ooff = lfs_iblock_get(fs, bp->b_data, ap->in_off);
		    DEBUG_OOFF(num);
		    if (ooff == UNWRITTEN)
			    lfs_dino_setblocks(fs, ip->i_din,
				lfs_dino_getblocks(fs, ip->i_din) + bb);
		    lfs_iblock_set(fs, bp->b_data, ap->in_off, ndaddr);
		    (void) VOP_BWRITE(bp->b_vp, bp);
	}

	KASSERT(ooff == 0 || ooff == UNWRITTEN || ooff == daddr);

	/* Update hiblk when extending the file */
	if (lbn > ip->i_lfs_hiblk)
		ip->i_lfs_hiblk = lbn;

	/*
	 * Though we'd rather it couldn't, this *can* happen right now
	 * if cleaning blocks and regular blocks coexist.
	 */
	/* KASSERT(daddr < fs->lfs_lastpseg || daddr > ndaddr); */

	/*
	 * Update segment usage information, based on old size
	 * and location.
	 */
	if (daddr > 0) {
		u_int32_t oldsn = lfs_dtosn(fs, daddr);
		int ndupino __diagused = (sp && sp->seg_number == oldsn ?
		    sp->ndupino : 0);

		KASSERT(oldsn < lfs_sb_getnseg(fs));
		if (lbn >= 0 && lbn < ULFS_NDADDR)
			osize = ip->i_lfs_fragsize[lbn];
		else
			osize = lfs_sb_getbsize(fs);
		LFS_SEGENTRY(sup, fs, oldsn, bp);
		KASSERTMSG(((sup->su_nbytes + DINOSIZE(fs)*ndupino) >= osize),
		    "lfs_updatemeta: negative bytes "
		    "(segment %" PRIu32 " short by %" PRId64
		    ")\n"
		    "lfs_updatemeta: ino %llu, lbn %" PRId64
		    ", addr = 0x%" PRIx64 "\n"
		    "lfs_updatemeta: ndupino=%d",
		    lfs_dtosn(fs, daddr),
		    (int64_t)osize - (DINOSIZE(fs) * ndupino + sup->su_nbytes),
		    (unsigned long long)ip->i_number, lbn, daddr,
		    ndupino);
		DLOG((DLOG_SU, "seg %" PRIu32 " -= %d for ino %d lbn %" PRId64
		      " db 0x%" PRIx64 "\n",
		      lfs_dtosn(fs, daddr), osize,
		      ip->i_number, lbn, daddr));
		sup->su_nbytes -= osize;
		if (!(bp->b_flags & B_GATHERED)) {
			mutex_enter(&lfs_lock);
			fs->lfs_flags |= LFS_IFDIRTY;
			mutex_exit(&lfs_lock);
		}
		LFS_WRITESEGENTRY(sup, fs, oldsn, bp);
	}
	/*
	 * Now that this block has a new address, and its old
	 * segment no longer owns it, we can forget about its
	 * old size.
	 */
	if (lbn >= 0 && lbn < ULFS_NDADDR)
		ip->i_lfs_fragsize[lbn] = size;
}

/*
 * Update the metadata that points to the blocks listed in the FINFO
 * array.
 */
void
lfs_updatemeta(struct segment *sp)
{
	struct buf *sbp;
	struct lfs *fs;
	struct vnode *vp;
	daddr_t lbn;
	int i, nblocks, num;
	int __diagused nblocks_orig;
	int bb;
	int bytesleft, size;
	unsigned lastlength;
	union lfs_blocks tmpptr;

	fs = sp->fs;
	vp = sp->vp;
	ASSERT_SEGLOCK(fs);

	/*
	 * This used to be:
	 *
	 *  nblocks = &sp->fip->fi_blocks[sp->fip->fi_nblocks] - sp->start_lbp;
	 *
	 * that is, it allowed for the possibility that start_lbp did
	 * not point to the beginning of the finfo block pointer area.
	 * This particular formulation is six kinds of painful in the
	 * lfs64 world where we have two sizes of block pointer, so
	 * unless/until everything can be cleaned up to not move
	 * start_lbp around but instead use an offset, we do the
	 * following:
	 *    1. Get NEXT_FINFO(sp->fip). This is the same pointer as
	 * &sp->fip->fi_blocks[sp->fip->fi_nblocks], just the wrong
	 * type. (Ugh.)
	 *    2. Cast it to void *, then assign it to a temporary
	 * union lfs_blocks.
	 *    3. Subtract start_lbp from that.
	 *    4. Save the value of nblocks in blocks_orig so we can
	 * assert below that it hasn't changed without repeating this
	 * rubbish.
	 *
	 * XXX.
	 */
	lfs_blocks_fromvoid(fs, &tmpptr, (void *)NEXT_FINFO(fs, sp->fip));
	nblocks = lfs_blocks_sub(fs, &tmpptr, &sp->start_lbp);
	nblocks_orig = nblocks;

	KASSERT(nblocks >= 0);
	KASSERT(vp != NULL);
	if (nblocks == 0)
		return;

	/*
	 * This count may be high due to oversize blocks from lfs_gop_write.
	 * Correct for this. (XXX we should be able to keep track of these.)
	 */
	for (i = 0; i < nblocks; i++) {
		if (sp->start_bpp[i] == NULL) {
			DLOG((DLOG_SEG, "lfs_updatemeta: nblocks = %d, not %d\n", i, nblocks));
			nblocks = i;
			break;
		}
		num = howmany(sp->start_bpp[i]->b_bcount, lfs_sb_getbsize(fs));
		KASSERT(sp->start_bpp[i]->b_lblkno >= 0 || num == 1);
		nblocks -= num - 1;
	}

#if 0
	/* pre-lfs64 assertion */
	KASSERT(vp->v_type == VREG ||
	   nblocks == &sp->fip->fi_blocks[sp->fip->fi_nblocks] - sp->start_lbp);
#else
	KASSERT(vp->v_type == VREG || nblocks == nblocks_orig);
#endif
	KASSERT(nblocks == sp->cbpp - sp->start_bpp);

	/*
	 * Sort the blocks.
	 *
	 * We have to sort even if the blocks come from the
	 * cleaner, because there might be other pending blocks on the
	 * same inode...and if we don't sort, and there are fragments
	 * present, blocks may be written in the wrong place.
	 */
	lfs_shellsort(fs, sp->start_bpp, &sp->start_lbp, nblocks, lfs_sb_getbsize(fs));

	/*
	 * Record the length of the last block in case it's a fragment.
	 * If there are indirect blocks present, they sort last.  An
	 * indirect block will be lfs_bsize and its presence indicates
	 * that you cannot have fragments.
	 *
	 * XXX This last is a lie.  A cleaned fragment can coexist with
	 * XXX a later indirect block.	This will continue to be
	 * XXX true until lfs_markv is fixed to do everything with
	 * XXX fake blocks (including fake inodes and fake indirect blocks).
	 */
	lastlength = ((sp->start_bpp[nblocks - 1]->b_bcount - 1) &
		lfs_sb_getbmask(fs)) + 1;
	lfs_fi_setlastlength(fs, sp->fip, lastlength);

	/*
	 * Assign disk addresses, and update references to the logical
	 * block and the segment usage information.
	 */
	for (i = nblocks; i--; ++sp->start_bpp) {
		sbp = *sp->start_bpp;
		lbn = lfs_blocks_get(fs, &sp->start_lbp, 0);
		KASSERT(sbp->b_lblkno == lbn);

		sbp->b_blkno = LFS_FSBTODB(fs, lfs_sb_getoffset(fs));

		/*
		 * If we write a frag in the wrong place, the cleaner won't
		 * be able to correctly identify its size later, and the
		 * segment will be uncleanable.	 (Even worse, it will assume
		 * that the indirect block that actually ends the list
		 * is of a smaller size!)
		 */
		if ((sbp->b_bcount & lfs_sb_getbmask(fs)) && i != 0)
			panic("lfs_updatemeta: fragment is not last block");

		/*
		 * For each subblock in this possibly oversized block,
		 * update its address on disk.
		 */
		KASSERT(lbn >= 0 || sbp->b_bcount == lfs_sb_getbsize(fs));
		KASSERT(vp == sbp->b_vp);
		for (bytesleft = sbp->b_bcount; bytesleft > 0;
		     bytesleft -= lfs_sb_getbsize(fs)) {
			size = MIN(bytesleft, lfs_sb_getbsize(fs));
			bb = lfs_numfrags(fs, size);
			lbn = lfs_blocks_get(fs, &sp->start_lbp, 0);
			lfs_blocks_inc(fs, &sp->start_lbp);
			lfs_update_single(fs, sp, sp->vp, lbn, lfs_sb_getoffset(fs),
			    size);
			lfs_sb_addoffset(fs, bb);
		}

	}

	/* This inode has been modified */
	LFS_SET_UINO(VTOI(vp), IN_MODIFIED);
}

/*
 * Move lfs_offset to a segment earlier than newsn.
 */
int
lfs_rewind(struct lfs *fs, int newsn)
{
	int sn, osn, isdirty;
	struct buf *bp;
	SEGUSE *sup;

	ASSERT_SEGLOCK(fs);

	osn = lfs_dtosn(fs, lfs_sb_getoffset(fs));
	if (osn < newsn)
		return 0;

	/* lfs_avail eats the remaining space in this segment */
	lfs_sb_subavail(fs, lfs_sb_getfsbpseg(fs) - (lfs_sb_getoffset(fs) - lfs_sb_getcurseg(fs)));

	/* Find a low-numbered segment */
	for (sn = 0; sn < lfs_sb_getnseg(fs); ++sn) {
		LFS_SEGENTRY(sup, fs, sn, bp);
		isdirty = sup->su_flags & SEGUSE_DIRTY;
		brelse(bp, 0);

		if (!isdirty)
			break;
	}
	if (sn == lfs_sb_getnseg(fs))
		panic("lfs_rewind: no clean segments");
	if (newsn >= 0 && sn >= newsn)
		return ENOENT;
	lfs_sb_setnextseg(fs, lfs_sntod(fs, sn));
	lfs_newseg(fs);
	lfs_sb_setoffset(fs, lfs_sb_getcurseg(fs));

	return 0;
}

/*
 * Start a new partial segment.
 *
 * Return 1 when we entered to a new segment.
 * Otherwise, return 0.
 */
int
lfs_initseg(struct lfs *fs)
{
	struct segment *sp = fs->lfs_sp;
	SEGSUM *ssp;
	struct buf *sbp;	/* buffer for SEGSUM */
	int repeat = 0;		/* return value */

	ASSERT_SEGLOCK(fs);
	/* Advance to the next segment. */
	if (!LFS_PARTIAL_FITS(fs)) {
		SEGUSE *sup;
		struct buf *bp;

		/* lfs_avail eats the remaining space */
		lfs_sb_subavail(fs, lfs_sb_getfsbpseg(fs) - (lfs_sb_getoffset(fs) -
						   lfs_sb_getcurseg(fs)));
		/* Wake up any cleaning procs waiting on this file system. */
		lfs_wakeup_cleaner(fs);
		lfs_newseg(fs);
		repeat = 1;
		lfs_sb_setoffset(fs, lfs_sb_getcurseg(fs));

		sp->seg_number = lfs_dtosn(fs, lfs_sb_getcurseg(fs));
		sp->seg_bytes_left = lfs_fsbtob(fs, lfs_sb_getfsbpseg(fs));

		/*
		 * If the segment contains a superblock, update the offset
		 * and summary address to skip over it.
		 */
		LFS_SEGENTRY(sup, fs, sp->seg_number, bp);
		if (sup->su_flags & SEGUSE_SUPERBLOCK) {
			lfs_sb_addoffset(fs, lfs_btofsb(fs, LFS_SBPAD));
			sp->seg_bytes_left -= LFS_SBPAD;
		}
		brelse(bp, 0);
		/* Segment zero could also contain the labelpad */
		if (lfs_sb_getversion(fs) > 1 && sp->seg_number == 0 &&
		    lfs_sb_gets0addr(fs) < lfs_btofsb(fs, LFS_LABELPAD)) {
			lfs_sb_addoffset(fs,
			    lfs_btofsb(fs, LFS_LABELPAD) - lfs_sb_gets0addr(fs));
			sp->seg_bytes_left -=
			    LFS_LABELPAD - lfs_fsbtob(fs, lfs_sb_gets0addr(fs));
		}
	} else {
		sp->seg_number = lfs_dtosn(fs, lfs_sb_getcurseg(fs));
		sp->seg_bytes_left = lfs_fsbtob(fs, lfs_sb_getfsbpseg(fs) -
				      (lfs_sb_getoffset(fs) - lfs_sb_getcurseg(fs)));
	}
	lfs_sb_setlastpseg(fs, lfs_sb_getoffset(fs));

	/* Record first address of this partial segment */
	if (sp->seg_flags & SEGM_CLEAN) {
		fs->lfs_cleanint[fs->lfs_cleanind] = lfs_sb_getoffset(fs);
		if (++fs->lfs_cleanind >= LFS_MAX_CLEANIND) {
			/* "1" is the artificial inc in lfs_seglock */
			mutex_enter(&lfs_lock);
			while (fs->lfs_iocount > 1) {
				mtsleep(&fs->lfs_iocount, PRIBIO + 1,
				    "lfs_initseg", 0, &lfs_lock);
			}
			mutex_exit(&lfs_lock);
			fs->lfs_cleanind = 0;
		}
	}

	sp->fs = fs;
	sp->ibp = NULL;
	sp->idp = NULL;
	sp->ninodes = 0;
	sp->ndupino = 0;

	sp->cbpp = sp->bpp;

	/* Get a new buffer for SEGSUM */
	sbp = lfs_newbuf(fs, VTOI(fs->lfs_ivnode)->i_devvp,
	    LFS_FSBTODB(fs, lfs_sb_getoffset(fs)), lfs_sb_getsumsize(fs), LFS_NB_SUMMARY);

	/* ... and enter it into the buffer list. */
	*sp->cbpp = sbp;
	sp->cbpp++;
	lfs_sb_addoffset(fs, lfs_btofsb(fs, lfs_sb_getsumsize(fs)));

	sp->start_bpp = sp->cbpp;

	/* Set point to SEGSUM, initialize it. */
	ssp = sp->segsum = sbp->b_data;
	memset(ssp, 0, lfs_sb_getsumsize(fs));
	lfs_ss_setnext(fs, ssp, lfs_sb_getnextseg(fs));
	lfs_ss_setnfinfo(fs, ssp, 0);
	lfs_ss_setninos(fs, ssp, 0);
	lfs_ss_setmagic(fs, ssp, SS_MAGIC);

	/* Set pointer to first FINFO, initialize it. */
	sp->fip = SEGSUM_FINFOBASE(fs, sp->segsum);
	lfs_fi_setnblocks(fs, sp->fip, 0);
	lfs_fi_setlastlength(fs, sp->fip, 0);
	lfs_blocks_fromfinfo(fs, &sp->start_lbp, sp->fip);

	sp->seg_bytes_left -= lfs_sb_getsumsize(fs);
	sp->sum_bytes_left = lfs_sb_getsumsize(fs) - SEGSUM_SIZE(fs);

	return (repeat);
}

/*
 * Remove SEGUSE_INVAL from all segments.
 */
void
lfs_unset_inval_all(struct lfs *fs)
{
	SEGUSE *sup;
	struct buf *bp;
	int i;

	for (i = 0; i < lfs_sb_getnseg(fs); i++) {
		LFS_SEGENTRY(sup, fs, i, bp);
		if (sup->su_flags & SEGUSE_INVAL) {
			sup->su_flags &= ~SEGUSE_INVAL;
			LFS_WRITESEGENTRY(sup, fs, i, bp);
		} else
			brelse(bp, 0);
	}
}

/*
 * Return the next segment to write.
 */
void
lfs_newseg(struct lfs *fs)
{
	CLEANERINFO *cip;
	SEGUSE *sup;
	struct buf *bp;
	int curseg, isdirty, sn, skip_inval;

	ASSERT_SEGLOCK(fs);

	/* Honor LFCNWRAPSTOP */
	mutex_enter(&lfs_lock);
	while (lfs_sb_getnextseg(fs) < lfs_sb_getcurseg(fs) && fs->lfs_nowrap) {
		if (fs->lfs_wrappass) {
			log(LOG_NOTICE, "%s: wrappass=%d\n",
				lfs_sb_getfsmnt(fs), fs->lfs_wrappass);
			fs->lfs_wrappass = 0;
			break;
		}
		fs->lfs_wrapstatus = LFS_WRAP_WAITING;
		wakeup(&fs->lfs_nowrap);
		log(LOG_NOTICE, "%s: waiting at log wrap\n", lfs_sb_getfsmnt(fs));
		mtsleep(&fs->lfs_wrappass, PVFS, "newseg", 10 * hz,
			&lfs_lock);
	}
	fs->lfs_wrapstatus = LFS_WRAP_GOING;
	mutex_exit(&lfs_lock);

	LFS_SEGENTRY(sup, fs, lfs_dtosn(fs, lfs_sb_getnextseg(fs)), bp);
	DLOG((DLOG_SU, "lfs_newseg: seg %d := 0 in newseg\n",
	      lfs_dtosn(fs, lfs_sb_getnextseg(fs))));
	sup->su_flags |= SEGUSE_DIRTY | SEGUSE_ACTIVE;
	sup->su_nbytes = 0;
	sup->su_nsums = 0;
	sup->su_ninos = 0;
	LFS_WRITESEGENTRY(sup, fs, lfs_dtosn(fs, lfs_sb_getnextseg(fs)), bp);

	LFS_CLEANERINFO(cip, fs, bp);
	lfs_ci_shiftcleantodirty(fs, cip, 1);
	lfs_sb_setnclean(fs, lfs_ci_getclean(fs, cip));
	LFS_SYNC_CLEANERINFO(cip, fs, bp, 1);

	lfs_sb_setlastseg(fs, lfs_sb_getcurseg(fs));
	lfs_sb_setcurseg(fs, lfs_sb_getnextseg(fs));
	skip_inval = 1;
	for (sn = curseg = lfs_dtosn(fs, lfs_sb_getcurseg(fs)) + lfs_sb_getinterleave(fs);;) {
		sn = (sn + 1) % lfs_sb_getnseg(fs);

		if (sn == curseg) {
			if (skip_inval)
				skip_inval = 0;
			else
				panic("lfs_nextseg: no clean segments");
		}
		LFS_SEGENTRY(sup, fs, sn, bp);
		isdirty = sup->su_flags & (SEGUSE_DIRTY | (skip_inval ? SEGUSE_INVAL : 0));
		/* Check SEGUSE_EMPTY as we go along */
		if (isdirty && sup->su_nbytes == 0 &&
		    !(sup->su_flags & SEGUSE_EMPTY))
			LFS_WRITESEGENTRY(sup, fs, sn, bp);
		else
			brelse(bp, 0);

		if (!isdirty)
			break;
	}
	if (skip_inval == 0)
		lfs_unset_inval_all(fs);

	++fs->lfs_nactive;
	lfs_sb_setnextseg(fs, lfs_sntod(fs, sn));
	if (lfs_dostats) {
		++lfs_stats.segsused;
	}
}

static struct buf *
lfs_newclusterbuf(struct lfs *fs, struct vnode *vp, daddr_t addr,
    int n)
{
	struct lfs_cluster *cl;
	struct buf **bpp, *bp;

	ASSERT_SEGLOCK(fs);
	cl = (struct lfs_cluster *)pool_get(&fs->lfs_clpool, PR_WAITOK);
	bpp = (struct buf **)pool_get(&fs->lfs_bpppool, PR_WAITOK);
	memset(cl, 0, sizeof(*cl));
	cl->fs = fs;
	cl->bpp = bpp;
	cl->bufcount = 0;
	cl->bufsize = 0;

	/* If this segment is being written synchronously, note that */
	if (fs->lfs_sp->seg_flags & SEGM_SYNC) {
		cl->flags |= LFS_CL_SYNC;
		cl->seg = fs->lfs_sp;
		++cl->seg->seg_iocount;
	}

	/* Get an empty buffer header, or maybe one with something on it */
	bp = getiobuf(vp, true);
	bp->b_dev = NODEV;
	bp->b_blkno = bp->b_lblkno = addr;
	bp->b_iodone = lfs_cluster_callback;
	bp->b_private = cl;

	return bp;
}

int
lfs_writeseg(struct lfs *fs, struct segment *sp)
{
	struct buf **bpp, *bp, *cbp, *newbp, *unbusybp;
	SEGUSE *sup;
	SEGSUM *ssp;
	int i;
	int do_again, nblocks, byteoffset;
	size_t el_size;
	struct lfs_cluster *cl;
	u_short ninos;
	struct vnode *devvp;
	char *p = NULL;
	struct vnode *vp;
	unsigned ibindex, iblimit;
	int changed;
	u_int32_t sum;
	size_t sumstart;
#ifdef DEBUG
	FINFO *fip;
	int findex;
#endif

	ASSERT_SEGLOCK(fs);

	ssp = (SEGSUM *)sp->segsum;

	/*
	 * If there are no buffers other than the segment summary to write,
	 * don't do anything.  If we are the end of a dirop sequence, however,
	 * write the empty segment summary anyway, to help out the
	 * roll-forward agent.
	 */
	if ((nblocks = sp->cbpp - sp->bpp) == 1) {
		if ((lfs_ss_getflags(fs, ssp) & (SS_DIROP | SS_CONT)) != SS_DIROP)
			return 0;
	}

	/* Note if partial segment is being written by the cleaner */
	if (sp->seg_flags & SEGM_CLEAN)
		lfs_ss_setflags(fs, ssp, lfs_ss_getflags(fs, ssp) | SS_CLEAN);

	/* Note if we are writing to reclaim */
	if (sp->seg_flags & SEGM_RECLAIM) {
		lfs_ss_setflags(fs, ssp, lfs_ss_getflags(fs, ssp) | SS_RECLAIM);
		lfs_ss_setreclino(fs, ssp, fs->lfs_reclino);
	}

	devvp = VTOI(fs->lfs_ivnode)->i_devvp;

	/* Update the segment usage information. */
	LFS_SEGENTRY(sup, fs, sp->seg_number, bp);

	/* Loop through all blocks, except the segment summary. */
	for (bpp = sp->bpp; ++bpp < sp->cbpp; ) {
		if ((*bpp)->b_vp != devvp) {
			sup->su_nbytes += (*bpp)->b_bcount;
			DLOG((DLOG_SU, "seg %" PRIu32 " += %ld for ino %d"
			      " lbn %" PRId64 " db 0x%" PRIx64 "\n",
			      sp->seg_number, (*bpp)->b_bcount,
			      VTOI((*bpp)->b_vp)->i_number, (*bpp)->b_lblkno,
			      (*bpp)->b_blkno));
		}
	}

#ifdef DEBUG
	/* Check for zero-length and zero-version FINFO entries. */
	fip = SEGSUM_FINFOBASE(fs, ssp);
	for (findex = 0; findex < lfs_ss_getnfinfo(fs, ssp); findex++) {
		KDASSERT(lfs_fi_getnblocks(fs, fip) > 0);
		KDASSERT(lfs_fi_getversion(fs, fip) > 0);
		fip = NEXT_FINFO(fs, fip);
	}
#endif /* DEBUG */

	ninos = (lfs_ss_getninos(fs, ssp) + LFS_INOPB(fs) - 1) / LFS_INOPB(fs);
	DLOG((DLOG_SU, "seg %d += %d for %d inodes\n",
	      sp->seg_number,
	      lfs_ss_getninos(fs, ssp) * DINOSIZE(fs),
	      lfs_ss_getninos(fs, ssp)));
	sup->su_nbytes += lfs_ss_getninos(fs, ssp) * DINOSIZE(fs);
	/* sup->su_nbytes += lfs_sb_getsumsize(fs); */
	if (lfs_sb_getversion(fs) == 1)
		sup->su_olastmod = time_second;
	else
		sup->su_lastmod = time_second;
	sup->su_ninos += ninos;
	++sup->su_nsums;
	lfs_sb_subavail(fs, lfs_btofsb(fs, lfs_sb_getsumsize(fs)));

	do_again = !(bp->b_flags & B_GATHERED);
	LFS_WRITESEGENTRY(sup, fs, sp->seg_number, bp); /* Ifile */

	/*
	 * Mark blocks BC_BUSY, to prevent then from being changed between
	 * the checksum computation and the actual write.
	 *
	 * If we are cleaning, check indirect blocks for UNWRITTEN, and if
	 * there are any, replace them with copies that have UNASSIGNED
	 * instead.
	 */
	mutex_enter(&bufcache_lock);
	for (bpp = sp->bpp, i = nblocks - 1; i--;) {
		++bpp;
		bp = *bpp;
		if (bp->b_iodone != NULL) {	 /* UBC or malloced buffer */
			bp->b_cflags |= BC_BUSY;
			continue;
		}

		while (bp->b_cflags & BC_BUSY) {
			DLOG((DLOG_SEG, "lfs_writeseg: avoiding potential"
			      " data summary corruption for ino %d, lbn %"
			      PRId64 "\n",
			      VTOI(bp->b_vp)->i_number, bp->b_lblkno));
			bp->b_cflags |= BC_WANTED;
			cv_wait(&bp->b_busy, &bufcache_lock);
		}
		bp->b_cflags |= BC_BUSY;
		mutex_exit(&bufcache_lock);
		unbusybp = NULL;

		/*
		 * Check and replace indirect block UNWRITTEN bogosity.
		 * XXX See comment in lfs_writefile.
		 */
		if (bp->b_lblkno < 0 && bp->b_vp != devvp && bp->b_vp &&
		   lfs_dino_getblocks(fs, VTOI(bp->b_vp)->i_din) !=
		   VTOI(bp->b_vp)->i_lfs_effnblks) {
			DLOG((DLOG_VNODE, "lfs_writeseg: cleansing ino %d (%jd != %d)\n",
			      VTOI(bp->b_vp)->i_number,
			      (intmax_t)VTOI(bp->b_vp)->i_lfs_effnblks,
			      lfs_dino_getblocks(fs, VTOI(bp->b_vp)->i_din)));
			/* Make a copy we'll make changes to */
			newbp = lfs_newbuf(fs, bp->b_vp, bp->b_lblkno,
					   bp->b_bcount, LFS_NB_IBLOCK);
			newbp->b_blkno = bp->b_blkno;
			memcpy(newbp->b_data, bp->b_data,
			       newbp->b_bcount);

			changed = 0;
			iblimit = newbp->b_bcount / LFS_BLKPTRSIZE(fs);
			for (ibindex = 0; ibindex < iblimit; ibindex++) {
				if (lfs_iblock_get(fs, newbp->b_data, ibindex) == UNWRITTEN) {
					++changed;
					lfs_iblock_set(fs, newbp->b_data,
						       ibindex, 0);
				}
			}
			/*
			 * Get rid of the old buffer.  Don't mark it clean,
			 * though, if it still has dirty data on it.
			 */
			if (changed) {
				DLOG((DLOG_SEG, "lfs_writeseg: replacing UNWRITTEN(%d):"
				      " bp = %p newbp = %p\n", changed, bp,
				      newbp));
				*bpp = newbp;
				bp->b_flags &= ~B_GATHERED;
				bp->b_error = 0;
				if (bp->b_iodone != NULL) {
					DLOG((DLOG_SEG, "lfs_writeseg: "
					      "indir bp should not be B_CALL\n"));
					biodone(bp);
					bp = NULL;
				} else {
					/* Still on free list, leave it there */
					unbusybp = bp;
					/*
					 * We have to re-decrement lfs_avail
					 * since this block is going to come
					 * back around to us in the next
					 * segment.
					 */
					lfs_sb_subavail(fs,
					    lfs_btofsb(fs, bp->b_bcount));
				}
			} else {
				lfs_freebuf(fs, newbp);
			}
		}
		mutex_enter(&bufcache_lock);
		if (unbusybp != NULL) {
			unbusybp->b_cflags &= ~BC_BUSY;
			if (unbusybp->b_cflags & BC_WANTED)
				cv_broadcast(&bp->b_busy);
		}
	}
	mutex_exit(&bufcache_lock);

	/*
	 * Compute checksum across data and then across summary; the first
	 * block (the summary block) is skipped.  Set the create time here
	 * so that it's guaranteed to be later than the inode mod times.
	 */
	sum = 0;
	if (lfs_sb_getversion(fs) == 1)
		el_size = sizeof(u_long);
	else
		el_size = sizeof(u_int32_t);
	for (bpp = sp->bpp, i = nblocks - 1; i--; ) {
		++bpp;
		/* Loop through gop_write cluster blocks */
		for (byteoffset = 0; byteoffset < (*bpp)->b_bcount;
		     byteoffset += lfs_sb_getbsize(fs)) {
<<<<<<< HEAD
#ifdef LFS_USE_B_INVAL
=======
#ifdef LFS_USE_BC_INVAL
>>>>>>> b2b84690
			if (((*bpp)->b_cflags & BC_INVAL) != 0 &&
			    (*bpp)->b_iodone != NULL) {
				if (copyin((void *)(*bpp)->b_saveaddr +
					   byteoffset, dp, el_size)) {
					panic("lfs_writeseg: copyin failed [1]:"
						" ino %" PRIu64 " blk %" PRId64,
						VTOI((*bpp)->b_vp)->i_number,
						(*bpp)->b_lblkno);
				}
			} else
#endif /* LFS_USE_BC_INVAL */
			{
				sum = lfs_cksum_part((char *)
				    (*bpp)->b_data + byteoffset, el_size, sum);
			}
		}
	}
	if (lfs_sb_getversion(fs) == 1)
		lfs_ss_setocreate(fs, ssp, time_second);
	else {
		lfs_ss_setcreate(fs, ssp, time_second);
		lfs_sb_addserial(fs, 1);
		lfs_ss_setserial(fs, ssp, lfs_sb_getserial(fs));
		lfs_ss_setident(fs, ssp, lfs_sb_getident(fs));
	}
	lfs_ss_setdatasum(fs, ssp, lfs_cksum_fold(sum));
	sumstart = lfs_ss_getsumstart(fs);
	lfs_ss_setsumsum(fs, ssp, cksum((char *)ssp + sumstart,
	    lfs_sb_getsumsize(fs) - sumstart));

	mutex_enter(&lfs_lock);
	lfs_sb_subbfree(fs, (lfs_btofsb(fs, ninos * lfs_sb_getibsize(fs)) +
			  lfs_btofsb(fs, lfs_sb_getsumsize(fs))));
	lfs_sb_adddmeta(fs, (lfs_btofsb(fs, ninos * lfs_sb_getibsize(fs)) +
			  lfs_btofsb(fs, lfs_sb_getsumsize(fs))));
	mutex_exit(&lfs_lock);

	/*
	 * When we simply write the blocks we lose a rotation for every block
	 * written.  To avoid this problem, we cluster the buffers into a
	 * chunk and write the chunk.  MAXPHYS is the largest size I/O
	 * devices can handle, use that for the size of the chunks.
	 *
	 * Blocks that are already clusters (from GOP_WRITE), however, we
	 * don't bother to copy into other clusters.
	 */

#define CHUNKSIZE MAXPHYS

	if (devvp == NULL)
		panic("devvp is NULL");
	for (bpp = sp->bpp, i = nblocks; i;) {
		cbp = lfs_newclusterbuf(fs, devvp, (*bpp)->b_blkno, i);
		cl = cbp->b_private;

		cbp->b_flags |= B_ASYNC;
		cbp->b_cflags |= BC_BUSY;
		cbp->b_bcount = 0;

		KASSERTMSG((bpp - sp->bpp <=
			(lfs_sb_getsumsize(fs) - SEGSUM_SIZE(fs))
			/ sizeof(int32_t)),
		    "lfs_writeseg: real bpp overwrite");
		KASSERTMSG((bpp - sp->bpp <=
			lfs_segsize(fs) / lfs_sb_getfsize(fs)),
		    "lfs_writeseg: theoretical bpp overwrite");

		/*
		 * Construct the cluster.
		 */
		mutex_enter(&lfs_lock);
		++fs->lfs_iocount;
		mutex_exit(&lfs_lock);
		while (i && cbp->b_bcount < CHUNKSIZE) {
			bp = *bpp;

			if (bp->b_bcount > (CHUNKSIZE - cbp->b_bcount))
				break;
			if (cbp->b_bcount > 0 && !(cl->flags & LFS_CL_MALLOC))
				break;

			/* Clusters from GOP_WRITE are expedited */
			if (bp->b_bcount > lfs_sb_getbsize(fs)) {
				if (cbp->b_bcount > 0)
					/* Put in its own buffer */
					break;
				else {
					cbp->b_data = bp->b_data;
				}
			} else if (cbp->b_bcount == 0) {
				p = cbp->b_data = lfs_malloc(fs, CHUNKSIZE,
							     LFS_NB_CLUSTER);
				cl->flags |= LFS_CL_MALLOC;
			}
			KASSERTMSG((lfs_dtosn(fs, LFS_DBTOFSB(fs, bp->b_blkno +
					btodb(bp->b_bcount - 1))) ==
				sp->seg_number),
			    "segment overwrite: blk size %d daddr %" PRIx64
			    " not in seg %d\n",
			    bp->b_bcount, bp->b_blkno,
			    sp->seg_number);

<<<<<<< HEAD
#ifdef LFS_USE_B_INVAL
=======
#ifdef LFS_USE_BC_INVAL
>>>>>>> b2b84690
			/*
			 * Fake buffers from the cleaner are marked as BC_INVAL.
			 * We need to copy the data from user space rather than
			 * from the buffer indicated.
			 * XXX == what do I do on an error?
			 */
			if ((bp->b_cflags & BC_INVAL) != 0 &&
			    bp->b_iodone != NULL) {
				if (copyin(bp->b_saveaddr, p, bp->b_bcount))
					panic("lfs_writeseg: "
					    "copyin failed [2]");
			} else
#endif /* LFS_USE_BC_INVAL */
			if (cl->flags & LFS_CL_MALLOC) {
				/* copy data into our cluster. */
				memcpy(p, bp->b_data, bp->b_bcount);
				p += bp->b_bcount;
			}

			cbp->b_bcount += bp->b_bcount;
			cl->bufsize += bp->b_bcount;

			bp->b_flags &= ~B_READ;
			bp->b_error = 0;
			cl->bpp[cl->bufcount++] = bp;

			vp = bp->b_vp;
			mutex_enter(&bufcache_lock);
			mutex_enter(vp->v_interlock);
			bp->b_oflags &= ~(BO_DELWRI | BO_DONE);
			reassignbuf(bp, vp);
			vp->v_numoutput++;
			mutex_exit(vp->v_interlock);
			mutex_exit(&bufcache_lock);

			bpp++;
			i--;
		}
		if (fs->lfs_sp->seg_flags & SEGM_SYNC)
			BIO_SETPRIO(cbp, BPRIO_TIMECRITICAL);
		else
			BIO_SETPRIO(cbp, BPRIO_TIMELIMITED);
		mutex_enter(devvp->v_interlock);
		devvp->v_numoutput++;
		mutex_exit(devvp->v_interlock);
		VOP_STRATEGY(devvp, cbp);
		curlwp->l_ru.ru_oublock++;
	}

	if (lfs_dostats) {
		++lfs_stats.psegwrites;
		lfs_stats.blocktot += nblocks - 1;
		if (fs->lfs_sp->seg_flags & SEGM_SYNC)
			++lfs_stats.psyncwrites;
		if (fs->lfs_sp->seg_flags & SEGM_CLEAN) {
			++lfs_stats.pcleanwrites;
			lfs_stats.cleanblocks += nblocks - 1;
		}
	}

	return (lfs_initseg(fs) || do_again);
}

void
lfs_writesuper(struct lfs *fs, daddr_t daddr)
{
	struct buf *bp;
	struct vnode *devvp = VTOI(fs->lfs_ivnode)->i_devvp;

	ASSERT_MAYBE_SEGLOCK(fs);
	if (fs->lfs_is64) {
		KASSERT(fs->lfs_dlfs_u.u_64.dlfs_magic == LFS64_MAGIC);
	} else {
		KASSERT(fs->lfs_dlfs_u.u_32.dlfs_magic == LFS_MAGIC);
	}
	/*
	 * If we can write one superblock while another is in
	 * progress, we risk not having a complete checkpoint if we crash.
	 * So, block here if a superblock write is in progress.
	 */
	mutex_enter(&lfs_lock);
	while (fs->lfs_sbactive) {
		mtsleep(&fs->lfs_sbactive, PRIBIO+1, "lfs sb", 0,
			&lfs_lock);
	}
	fs->lfs_sbactive = daddr;
	mutex_exit(&lfs_lock);

	/* Set timestamp of this version of the superblock */
	if (lfs_sb_getversion(fs) == 1)
		lfs_sb_setotstamp(fs, time_second);
	lfs_sb_settstamp(fs, time_second);

	/* The next chunk of code relies on this assumption */
	CTASSERT(sizeof(struct dlfs) == sizeof(struct dlfs64));

	/* Checksum the superblock and copy it into a buffer. */
	lfs_sb_setcksum(fs, lfs_sb_cksum(fs));
	bp = lfs_newbuf(fs, devvp,
	    LFS_FSBTODB(fs, daddr), LFS_SBPAD, LFS_NB_SBLOCK);
	memcpy(bp->b_data, &fs->lfs_dlfs_u, sizeof(struct dlfs));
	memset((char *)bp->b_data + sizeof(struct dlfs), 0,
	    LFS_SBPAD - sizeof(struct dlfs));

	bp->b_cflags |= BC_BUSY;
	bp->b_flags = (bp->b_flags & ~B_READ) | B_ASYNC;
	bp->b_oflags &= ~(BO_DONE | BO_DELWRI);
	bp->b_error = 0;
	bp->b_iodone = lfs_supercallback;

	if (fs->lfs_sp != NULL && fs->lfs_sp->seg_flags & SEGM_SYNC)
		BIO_SETPRIO(bp, BPRIO_TIMECRITICAL);
	else
		BIO_SETPRIO(bp, BPRIO_TIMELIMITED);
	curlwp->l_ru.ru_oublock++;

	mutex_enter(devvp->v_interlock);
	devvp->v_numoutput++;
	mutex_exit(devvp->v_interlock);

	mutex_enter(&lfs_lock);
	++fs->lfs_iocount;
	mutex_exit(&lfs_lock);
	VOP_STRATEGY(devvp, bp);
}

/*
 * Logical block number match routines used when traversing the dirty block
 * chain.
 */
int
lfs_match_fake(struct lfs *fs, struct buf *bp)
{

	ASSERT_SEGLOCK(fs);
	return LFS_IS_MALLOC_BUF(bp);
}

#if 0
int
lfs_match_real(struct lfs *fs, struct buf *bp)
{

	ASSERT_SEGLOCK(fs);
	return (lfs_match_data(fs, bp) && !lfs_match_fake(fs, bp));
}
#endif

int
lfs_match_data(struct lfs *fs, struct buf *bp)
{

	ASSERT_SEGLOCK(fs);
	return (bp->b_lblkno >= 0);
}

int
lfs_match_indir(struct lfs *fs, struct buf *bp)
{
	daddr_t lbn;

	ASSERT_SEGLOCK(fs);
	lbn = bp->b_lblkno;
	return (lbn < 0 && (-lbn - ULFS_NDADDR) % LFS_NINDIR(fs) == 0);
}

int
lfs_match_dindir(struct lfs *fs, struct buf *bp)
{
	daddr_t lbn;

	ASSERT_SEGLOCK(fs);
	lbn = bp->b_lblkno;
	return (lbn < 0 && (-lbn - ULFS_NDADDR) % LFS_NINDIR(fs) == 1);
}

int
lfs_match_tindir(struct lfs *fs, struct buf *bp)
{
	daddr_t lbn;

	ASSERT_SEGLOCK(fs);
	lbn = bp->b_lblkno;
	return (lbn < 0 && (-lbn - ULFS_NDADDR) % LFS_NINDIR(fs) == 2);
}

static void
lfs_free_aiodone(struct buf *bp)
{
	struct lfs *fs;

	KERNEL_LOCK(1, curlwp);
	fs = bp->b_private;
	ASSERT_NO_SEGLOCK(fs);
	lfs_freebuf(fs, bp);
	KERNEL_UNLOCK_LAST(curlwp);
}

static void
lfs_super_aiodone(struct buf *bp)
{
	struct lfs *fs;

	KERNEL_LOCK(1, curlwp);
	fs = bp->b_private;
	ASSERT_NO_SEGLOCK(fs);
	mutex_enter(&lfs_lock);
	fs->lfs_sbactive = 0;
	if (--fs->lfs_iocount <= 1)
		wakeup(&fs->lfs_iocount);
	wakeup(&fs->lfs_sbactive);
	mutex_exit(&lfs_lock);
	lfs_freebuf(fs, bp);
	KERNEL_UNLOCK_LAST(curlwp);
}

static void
lfs_cluster_aiodone(struct buf *bp)
{
	struct lfs_cluster *cl;
	struct lfs *fs;
	struct buf *tbp, *fbp;
	struct vnode *vp, *devvp, *ovp;
	struct inode *ip;
	int error;

	KERNEL_LOCK(1, curlwp);

	error = bp->b_error;
	cl = bp->b_private;
	fs = cl->fs;
	devvp = VTOI(fs->lfs_ivnode)->i_devvp;
	ASSERT_NO_SEGLOCK(fs);

	/* Put the pages back, and release the buffer */
	while (cl->bufcount--) {
		tbp = cl->bpp[cl->bufcount];
		KASSERT(tbp->b_cflags & BC_BUSY);
		if (error) {
			tbp->b_error = error;
		}

		/*
		 * We're done with tbp.	 If it has not been re-dirtied since
		 * the cluster was written, free it.  Otherwise, keep it on
		 * the locked list to be written again.
		 */
		vp = tbp->b_vp;

		tbp->b_flags &= ~B_GATHERED;

#ifdef DEBUG
		if ((tbp)->b_vp == (fs)->lfs_ivnode)
			LFS_ENTER_LOG("clear", __FILE__, __LINE__,
			    tbp->b_lblkno, tbp->b_flags, curproc->p_pid);
#endif

		mutex_enter(&bufcache_lock);
		if (tbp->b_iodone == NULL) {
			KASSERT(tbp->b_flags & B_LOCKED);
			bremfree(tbp);
			if (vp) {
				mutex_enter(vp->v_interlock);
				reassignbuf(tbp, vp);
				mutex_exit(vp->v_interlock);
			}
			tbp->b_flags |= B_ASYNC; /* for biodone */
		}

		if ((tbp->b_flags & B_LOCKED) && !(tbp->b_oflags & BO_DELWRI))
			LFS_UNLOCK_BUF(tbp);

		if (tbp->b_oflags & BO_DONE) {
			DLOG((DLOG_SEG, "blk %d biodone already (flags %lx)\n",
				cl->bufcount, (long)tbp->b_flags));
		}

		if (tbp->b_iodone != NULL && !LFS_IS_MALLOC_BUF(tbp)) {
			/*
			 * A buffer from the page daemon.
			 * We use the same iodone as it does,
			 * so we must manually disassociate its
			 * buffers from the vp.
			 */
			if ((ovp = tbp->b_vp) != NULL) {
				/* This is just silly */
				mutex_enter(ovp->v_interlock);
				brelvp(tbp);
				mutex_exit(ovp->v_interlock);
				tbp->b_vp = vp;
				tbp->b_objlock = vp->v_interlock;
			}
			/* Put it back the way it was */
			tbp->b_flags |= B_ASYNC;
			/* Master buffers have BC_AGE */
			if (tbp->b_private == tbp)
				tbp->b_cflags |= BC_AGE;
		}
		mutex_exit(&bufcache_lock);

		biodone(tbp);

		/*
		 * If this is the last block for this vnode, but
		 * there are other blocks on its dirty list,
		 * set IN_MODIFIED/IN_CLEANING depending on what
		 * sort of block.  Only do this for our mount point,
		 * not for, e.g., inode blocks that are attached to
		 * the devvp.
		 * XXX KS - Shouldn't we set *both* if both types
		 * of blocks are present (traverse the dirty list?)
		 */
		mutex_enter(vp->v_interlock);
		mutex_enter(&lfs_lock);
		if (vp != devvp && vp->v_numoutput == 0 &&
		    (fbp = LIST_FIRST(&vp->v_dirtyblkhd)) != NULL) {
			ip = VTOI(vp);
			DLOG((DLOG_SEG, "lfs_cluster_aiodone: mark ino %d\n",
			       ip->i_number));
			if (LFS_IS_MALLOC_BUF(fbp))
				LFS_SET_UINO(ip, IN_CLEANING);
			else
				LFS_SET_UINO(ip, IN_MODIFIED);
		}
		cv_broadcast(&vp->v_cv);
		mutex_exit(&lfs_lock);
		mutex_exit(vp->v_interlock);
	}

	/* Fix up the cluster buffer, and release it */
	if (cl->flags & LFS_CL_MALLOC)
		lfs_free(fs, bp->b_data, LFS_NB_CLUSTER);
	putiobuf(bp);

	/* Note i/o done */
	if (cl->flags & LFS_CL_SYNC) {
		if (--cl->seg->seg_iocount == 0)
			wakeup(&cl->seg->seg_iocount);
	}
	mutex_enter(&lfs_lock);
	KASSERTMSG((fs->lfs_iocount != 0),
	    "lfs_cluster_aiodone: zero iocount");
	if (--fs->lfs_iocount <= 1)
		wakeup(&fs->lfs_iocount);
	mutex_exit(&lfs_lock);

	KERNEL_UNLOCK_LAST(curlwp);

	pool_put(&fs->lfs_bpppool, cl->bpp);
	cl->bpp = NULL;
	pool_put(&fs->lfs_clpool, cl);
}

static void
lfs_generic_callback(struct buf *bp, void (*aiodone)(struct buf *))
{
	/* reset b_iodone for when this is a single-buf i/o. */
	bp->b_iodone = aiodone;

	workqueue_enqueue(uvm.aiodone_queue, &bp->b_work, NULL);
}

static void
lfs_cluster_callback(struct buf *bp)
{

	lfs_generic_callback(bp, lfs_cluster_aiodone);
}

void
lfs_supercallback(struct buf *bp)
{

	lfs_generic_callback(bp, lfs_super_aiodone);
}

/*
 * The only buffers that are going to hit these functions are the
 * segment write blocks, or the segment summaries, or the superblocks.
 *
 * All of the above are created by lfs_newbuf, and so do not need to be
 * released via brelse.
 */
void
lfs_callback(struct buf *bp)
{

	lfs_generic_callback(bp, lfs_free_aiodone);
}

/*
 * Shellsort (diminishing increment sort) from Data Structures and
 * Algorithms, Aho, Hopcraft and Ullman, 1983 Edition, page 290;
 * see also Knuth Vol. 3, page 84.  The increments are selected from
 * formula (8), page 95.  Roughly O(N^3/2).
 */
/*
 * This is our own private copy of shellsort because we want to sort
 * two parallel arrays (the array of buffer pointers and the array of
 * logical block numbers) simultaneously.  Note that we cast the array
 * of logical block numbers to a unsigned in this routine so that the
 * negative block numbers (meta data blocks) sort AFTER the data blocks.
 */

static void
lfs_shellsort(struct lfs *fs,
	      struct buf **bp_array, union lfs_blocks *lb_array,
	      int nmemb, int size)
{
	static int __rsshell_increments[] = { 4, 1, 0 };
	int incr, *incrp, t1, t2;
	struct buf *bp_temp;

#ifdef DEBUG
	incr = 0;
	for (t1 = 0; t1 < nmemb; t1++) {
		for (t2 = 0; t2 * size < bp_array[t1]->b_bcount; t2++) {
			if (lfs_blocks_get(fs, lb_array, incr++) != bp_array[t1]->b_lblkno + t2) {
				/* dump before panic */
				printf("lfs_shellsort: nmemb=%d, size=%d\n",
				    nmemb, size);
				incr = 0;
				for (t1 = 0; t1 < nmemb; t1++) {
					const struct buf *bp = bp_array[t1];

					printf("bp[%d]: lbn=%" PRIu64 ", size=%"
					    PRIu64 "\n", t1,
					    (uint64_t)bp->b_bcount,
					    (uint64_t)bp->b_lblkno);
					printf("lbns:");
					for (t2 = 0; t2 * size < bp->b_bcount;
					    t2++) {
						printf(" %jd",
						    (intmax_t)lfs_blocks_get(fs, lb_array, incr++));
					}
					printf("\n");
				}
				panic("lfs_shellsort: inconsistent input");
			}
		}
	}
#endif

	for (incrp = __rsshell_increments; (incr = *incrp++) != 0;)
		for (t1 = incr; t1 < nmemb; ++t1)
			for (t2 = t1 - incr; t2 >= 0;)
				if ((u_int64_t)bp_array[t2]->b_lblkno >
				    (u_int64_t)bp_array[t2 + incr]->b_lblkno) {
					bp_temp = bp_array[t2];
					bp_array[t2] = bp_array[t2 + incr];
					bp_array[t2 + incr] = bp_temp;
					t2 -= incr;
				} else
					break;

	/* Reform the list of logical blocks */
	incr = 0;
	for (t1 = 0; t1 < nmemb; t1++) {
		for (t2 = 0; t2 * size < bp_array[t1]->b_bcount; t2++) {
			lfs_blocks_set(fs, lb_array, incr++, 
				       bp_array[t1]->b_lblkno + t2);
		}
	}
}

/*
 * Set up an FINFO entry for a new file.  The fip pointer is assumed to 
 * point at uninitialized space.
 */
void
lfs_acquire_finfo(struct lfs *fs, ino_t ino, int vers)
{
	struct segment *sp = fs->lfs_sp;
	SEGSUM *ssp;

	KASSERT(vers > 0);

	if (sp->seg_bytes_left < lfs_sb_getbsize(fs) ||
	    sp->sum_bytes_left < FINFOSIZE(fs) + LFS_BLKPTRSIZE(fs))
		(void) lfs_writeseg(fs, fs->lfs_sp);
	
	sp->sum_bytes_left -= FINFOSIZE(fs);
	ssp = (SEGSUM *)sp->segsum;
	lfs_ss_setnfinfo(fs, ssp, lfs_ss_getnfinfo(fs, ssp) + 1);
	lfs_fi_setnblocks(fs, sp->fip, 0);
	lfs_fi_setino(fs, sp->fip, ino);
	lfs_fi_setversion(fs, sp->fip, vers);
}

/*
 * Release the FINFO entry, either clearing out an unused entry or
 * advancing us to the next available entry.
 */
void
lfs_release_finfo(struct lfs *fs)
{
	struct segment *sp = fs->lfs_sp;
	SEGSUM *ssp;

	if (lfs_fi_getnblocks(fs, sp->fip) != 0) {
		sp->fip = NEXT_FINFO(fs, sp->fip);
		lfs_blocks_fromfinfo(fs, &sp->start_lbp, sp->fip);
	} else {
		/* XXX shouldn't this update sp->fip? */
		sp->sum_bytes_left += FINFOSIZE(fs);
		ssp = (SEGSUM *)sp->segsum;
		lfs_ss_setnfinfo(fs, ssp, lfs_ss_getnfinfo(fs, ssp) - 1);
	}
}<|MERGE_RESOLUTION|>--- conflicted
+++ resolved
@@ -1,8 +1,4 @@
-<<<<<<< HEAD
-/*	$NetBSD: lfs_segment.c,v 1.275 2017/08/20 00:03:12 maya Exp $	*/
-=======
 /*	$NetBSD: lfs_segment.c,v 1.277 2018/06/09 18:48:31 zafer Exp $	*/
->>>>>>> b2b84690
 
 /*-
  * Copyright (c) 1999, 2000, 2001, 2002, 2003 The NetBSD Foundation, Inc.
@@ -64,11 +60,7 @@
  */
 
 #include <sys/cdefs.h>
-<<<<<<< HEAD
-__KERNEL_RCSID(0, "$NetBSD: lfs_segment.c,v 1.275 2017/08/20 00:03:12 maya Exp $");
-=======
 __KERNEL_RCSID(0, "$NetBSD: lfs_segment.c,v 1.277 2018/06/09 18:48:31 zafer Exp $");
->>>>>>> b2b84690
 
 #ifdef DEBUG
 # define vndebug(vp, str) do {						\
@@ -507,11 +499,7 @@
 	}
 	if (op == VN_EMPTY && !VPISEMPTY(vp)) {
 		vndebug(vp,"empty");
-<<<<<<< HEAD
-		return false;;
-=======
 		return false;
->>>>>>> b2b84690
 	}
 	if (op == VN_CLEAN && ip->i_number != LFS_IFILE_INUM &&
 	    vp != c->fs->lfs_flushvp && !(ip->i_state & IN_CLEANING)) {
@@ -2229,11 +2217,7 @@
 		/* Loop through gop_write cluster blocks */
 		for (byteoffset = 0; byteoffset < (*bpp)->b_bcount;
 		     byteoffset += lfs_sb_getbsize(fs)) {
-<<<<<<< HEAD
-#ifdef LFS_USE_B_INVAL
-=======
 #ifdef LFS_USE_BC_INVAL
->>>>>>> b2b84690
 			if (((*bpp)->b_cflags & BC_INVAL) != 0 &&
 			    (*bpp)->b_iodone != NULL) {
 				if (copyin((void *)(*bpp)->b_saveaddr +
@@ -2336,11 +2320,7 @@
 			    bp->b_bcount, bp->b_blkno,
 			    sp->seg_number);
 
-<<<<<<< HEAD
-#ifdef LFS_USE_B_INVAL
-=======
 #ifdef LFS_USE_BC_INVAL
->>>>>>> b2b84690
 			/*
 			 * Fake buffers from the cleaner are marked as BC_INVAL.
 			 * We need to copy the data from user space rather than
