<<<<<<< HEAD
/*	$NetBSD: ext2fs_lookup.c,v 1.89 2020/03/14 18:08:40 ad Exp $	*/
=======
/*	$NetBSD: ext2fs_lookup.c,v 1.90 2020/04/04 20:49:31 ad Exp $	*/
>>>>>>> 898b1760

/*
 * Modified for NetBSD 1.2E
 * May 1997, Manuel Bouyer
 * Laboratoire d'informatique de Paris VI
 */
/*
 *  modified for Lites 1.1
 *
 *  Aug 1995, Godmar Back (gback@cs.utah.edu)
 *  University of Utah, Department of Computer Science
 */
/*
 * Copyright (c) 1989, 1993
 *	The Regents of the University of California.  All rights reserved.
 * (c) UNIX System Laboratories, Inc.
 * All or some portions of this file are derived from material licensed
 * to the University of California by American Telephone and Telegraph
 * Co. or Unix System Laboratories, Inc. and are reproduced herein with
 * the permission of UNIX System Laboratories, Inc.
 *
 * Redistribution and use in source and binary forms, with or without
 * modification, are permitted provided that the following conditions
 * are met:
 * 1. Redistributions of source code must retain the above copyright
 *    notice, this list of conditions and the following disclaimer.
 * 2. Redistributions in binary form must reproduce the above copyright
 *    notice, this list of conditions and the following disclaimer in the
 *    documentation and/or other materials provided with the distribution.
 * 3. Neither the name of the University nor the names of its contributors
 *    may be used to endorse or promote products derived from this software
 *    without specific prior written permission.
 *
 * THIS SOFTWARE IS PROVIDED BY THE REGENTS AND CONTRIBUTORS ``AS IS'' AND
 * ANY EXPRESS OR IMPLIED WARRANTIES, INCLUDING, BUT NOT LIMITED TO, THE
 * IMPLIED WARRANTIES OF MERCHANTABILITY AND FITNESS FOR A PARTICULAR PURPOSE
 * ARE DISCLAIMED.  IN NO EVENT SHALL THE REGENTS OR CONTRIBUTORS BE LIABLE
 * FOR ANY DIRECT, INDIRECT, INCIDENTAL, SPECIAL, EXEMPLARY, OR CONSEQUENTIAL
 * DAMAGES (INCLUDING, BUT NOT LIMITED TO, PROCUREMENT OF SUBSTITUTE GOODS
 * OR SERVICES; LOSS OF USE, DATA, OR PROFITS; OR BUSINESS INTERRUPTION)
 * HOWEVER CAUSED AND ON ANY THEORY OF LIABILITY, WHETHER IN CONTRACT, STRICT
 * LIABILITY, OR TORT (INCLUDING NEGLIGENCE OR OTHERWISE) ARISING IN ANY WAY
 * OUT OF THE USE OF THIS SOFTWARE, EVEN IF ADVISED OF THE POSSIBILITY OF
 * SUCH DAMAGE.
 *
 *	@(#)ufs_lookup.c	8.6 (Berkeley) 4/1/94
 */

#include <sys/cdefs.h>
<<<<<<< HEAD
__KERNEL_RCSID(0, "$NetBSD: ext2fs_lookup.c,v 1.89 2020/03/14 18:08:40 ad Exp $");
=======
__KERNEL_RCSID(0, "$NetBSD: ext2fs_lookup.c,v 1.90 2020/04/04 20:49:31 ad Exp $");
>>>>>>> 898b1760

#include <sys/param.h>
#include <sys/systm.h>
#include <sys/namei.h>
#include <sys/buf.h>
#include <sys/file.h>
#include <sys/mount.h>
#include <sys/vnode.h>
#include <sys/kmem.h>
#include <sys/malloc.h>
#include <sys/dirent.h>
#include <sys/kauth.h>
#include <sys/proc.h>

#include <ufs/ufs/inode.h>
#include <ufs/ufs/ufsmount.h>
#include <ufs/ufs/ufs_extern.h>

#include <ufs/ext2fs/ext2fs_extern.h>
#include <ufs/ext2fs/ext2fs_dir.h>
#include <ufs/ext2fs/ext2fs.h>
#include <ufs/ext2fs/ext2fs_htree.h>

#include <miscfs/genfs/genfs.h>

extern	int dirchk;

static void	ext2fs_dirconv2ffs(struct m_ext2fs *fs,
					  struct ext2fs_direct *e2dir,
					  struct dirent *ffsdir);
static int	ext2fs_dirbadentry(struct vnode *dp,
					  struct ext2fs_direct *de,
					  int entryoffsetinblock);

/*
 * the problem that is tackled below is the fact that FFS
 * includes the terminating zero on disk while EXT2FS doesn't
 * this implies that we need to introduce some padding.
 * For instance, a filename "sbin" has normally a reclen 12
 * in EXT2, but 16 in FFS.
 * This reminds me of that Pepsi commercial: 'Kid saved a lousy nine cents...'
 * If it wasn't for that, the complete ufs code for directories would
 * have worked w/o changes (except for the difference in DIRBLKSIZ)
 */
static void
ext2fs_dirconv2ffs(struct m_ext2fs *fs, struct ext2fs_direct *e2dir, struct dirent *ffsdir)
{
	memset(ffsdir, 0, sizeof(struct dirent));
	ffsdir->d_fileno = fs2h32(e2dir->e2d_ino);
	ffsdir->d_namlen = e2dir->e2d_namlen;

	if (EXT2F_HAS_INCOMPAT_FEATURE(fs, EXT2F_INCOMPAT_FTYPE))
		ffsdir->d_type = ext2dt2dt(e2dir->e2d_type);
	else
		ffsdir->d_type = DT_UNKNOWN;

#ifdef DIAGNOSTIC
#if MAXNAMLEN < E2FS_MAXNAMLEN
	/*
	 * we should handle this more gracefully !
	 */
	if (e2dir->e2d_namlen > MAXNAMLEN)
		panic("ext2fs: e2dir->e2d_namlen");
#endif
#endif
	strncpy(ffsdir->d_name, e2dir->e2d_name, ffsdir->d_namlen);

	/* Godmar thinks: since e2dir->e2d_reclen can be big and means
	   nothing anyway, we compute our own reclen according to what
	   we think is right
	 */
	ffsdir->d_reclen = _DIRENT_SIZE(ffsdir);
}

static int
ext2fs_is_dot_entry(struct componentname *cnp)
{
	return cnp->cn_namelen <= 2 && cnp->cn_nameptr[0] == '.' &&
	    (cnp->cn_nameptr[1] == '.' || cnp->cn_nameptr[1] == '\0');
}

/*
 * Vnode op for reading directories.
 *
 * Convert the on-disk entries to <sys/dirent.h> entries.
 * the problem is that the conversion will blow up some entries by four bytes,
 * so it can't be done in place. This is too bad. Right now the conversion is
 * done entry by entry, the converted entry is sent via uiomove.
 *
 * XXX allocate a buffer, convert as many entries as possible, then send
 * the whole buffer to uiomove
 */
int
ext2fs_readdir(void *v)
{
	struct vop_readdir_args /* {
		struct vnode *a_vp;
		struct uio *a_uio;
		kauth_cred_t a_cred;
		int **a_eofflag;
		off_t **a_cookies;
		int ncookies;
	} */ *ap = v;
	struct uio *uio = ap->a_uio;
	int error;
	size_t e2fs_count, readcnt;
	struct vnode *vp = ap->a_vp;
	struct m_ext2fs *fs = VTOI(vp)->i_e2fs;

	struct ext2fs_direct *dp;
	struct dirent *dstd;
	struct uio auio;
	struct iovec aiov;
	void *dirbuf;
	off_t off = uio->uio_offset;
	off_t *cookies = NULL;
	int nc = 0, ncookies = 0;
	int e2d_reclen;

	if (vp->v_type != VDIR)
		return ENOTDIR;

	e2fs_count = uio->uio_resid;
	/* Make sure we don't return partial entries. */
	e2fs_count -= (uio->uio_offset + e2fs_count) & (fs->e2fs_bsize -1);
	if (e2fs_count <= 0)
		return EINVAL;

	auio = *uio;
	auio.uio_iov = &aiov;
	auio.uio_iovcnt = 1;
	aiov.iov_len = e2fs_count;
	auio.uio_resid = e2fs_count;
	UIO_SETUP_SYSSPACE(&auio);
	dirbuf = kmem_alloc(e2fs_count, KM_SLEEP);
	dstd = kmem_zalloc(sizeof(struct dirent), KM_SLEEP);
	if (ap->a_ncookies) {
		nc = e2fs_count / _DIRENT_MINSIZE((struct dirent *)0);
		ncookies = nc;
		cookies = malloc(sizeof (off_t) * ncookies, M_TEMP, M_WAITOK);
		*ap->a_cookies = cookies;
	}
	aiov.iov_base = dirbuf;

	error = UFS_BUFRD(ap->a_vp, &auio, 0, ap->a_cred);
	if (error == 0) {
		readcnt = e2fs_count - auio.uio_resid;
		for (dp = (struct ext2fs_direct *)dirbuf;
			(char *)dp < (char *)dirbuf + readcnt;) {
			e2d_reclen = fs2h16(dp->e2d_reclen);
			if (e2d_reclen == 0) {
				error = EIO;
				break;
			}
			ext2fs_dirconv2ffs(fs, dp, dstd);
			if(dstd->d_reclen > uio->uio_resid) {
				break;
			}
			error = uiomove(dstd, dstd->d_reclen, uio);
			if (error != 0) {
				break;
			}
			off = off + e2d_reclen;
			if (cookies != NULL) {
				*cookies++ = off;
				if (--ncookies <= 0){
					break;  /* out of cookies */
				}
			}
			/* advance dp */
			dp = (struct ext2fs_direct *) ((char *)dp + e2d_reclen);
		}
		/* we need to correct uio_offset */
		uio->uio_offset = off;
	}
	kmem_free(dirbuf, e2fs_count);
	kmem_free(dstd, sizeof(*dstd));
	*ap->a_eofflag = ext2fs_size(VTOI(ap->a_vp)) <= uio->uio_offset;
	if (ap->a_ncookies) {
		if (error) {
			free(*ap->a_cookies, M_TEMP);
			*ap->a_ncookies = 0;
			*ap->a_cookies = NULL;
		} else
			*ap->a_ncookies = nc - ncookies;
	}
	return error;
}

/*
 * Convert a component of a pathname into a pointer to a locked inode.
 * This is a very central and rather complicated routine.
 * If the file system is not maintained in a strict tree hierarchy,
 * this can result in a deadlock situation (see comments in code below).
 *
 * The cnp->cn_nameiop argument is LOOKUP, CREATE, RENAME, or DELETE depending
 * on whether the name is to be looked up, created, renamed, or deleted.
 * When CREATE, RENAME, or DELETE is specified, information usable in
 * creating, renaming, or deleting a directory entry may be calculated.
 * If flag has LOCKPARENT or'ed into it and the target of the pathname
 * exists, lookup returns both the target and its parent directory locked.
 * When creating or renaming and LOCKPARENT is specified, the target may
 * not be ".".  When deleting and LOCKPARENT is specified, the target may
 * be "."., but the caller must check to ensure it does an vrele and vput
 * instead of two vputs.
 *
 * Overall outline of ext2fs_lookup:
 *
 *	check accessibility of directory
 *	look for name in cache, if found, then if at end of path
 *	  and deleting or creating, drop it, else return name
 *	search for name in directory, to found or notfound
 * notfound:
 *	if creating, return locked directory, leaving info on available slots
 *	else return error
 * found:
 *	if at end of path and deleting, return information to allow delete
 *	if at end of path and rewriting (RENAME and LOCKPARENT), lock target
 *	  inode and return info to allow rewrite
 *	if not at end, add name to cache; if at end and neither creating
 *	  nor deleting, add name to cache
 */
int
ext2fs_lookup(void *v)
{
	struct vop_lookup_v2_args /* {
		struct vnode *a_dvp;
		struct vnode **a_vpp;
		struct componentname *a_cnp;
	} */ *ap = v;
	struct vnode *vdp = ap->a_dvp;	/* vnode for directory being searched */
	struct inode *dp = VTOI(vdp);	/* inode for directory being searched */
	struct buf *bp;			/* a buffer of directory entries */
	struct ext2fs_direct *ep;	/* the current directory entry */
	int entryoffsetinblock;		/* offset of ep in bp's buffer */
	enum ext2fs_slotstatus slotstatus;
	doff_t slotoffset;		/* offset of area with free space */
	int slotsize;			/* size of area at slotoffset */
	int slotfreespace;		/* amount of space free in slot */
	int slotneeded;			/* size of the entry we're seeking */
	int numdirpasses;		/* strategy for directory search */
	doff_t endsearch;		/* offset to end directory search */
	doff_t prevoff;			/* prev entry dp->i_offset */
	struct vnode *tdp;		/* returned by vcache_get */
	doff_t enduseful;		/* pointer past last used dir slot */
	u_long bmask;			/* block offset mask */
	int namlen, error;
	struct vnode **vpp = ap->a_vpp;
	struct componentname *cnp = ap->a_cnp;
	kauth_cred_t cred = cnp->cn_cred;
	int flags;
	int nameiop = cnp->cn_nameiop;
	struct ufsmount *ump = dp->i_ump;
	int dirblksiz = ump->um_dirblksiz;
	ino_t foundino;
	struct ufs_lookup_results *results;

	flags = cnp->cn_flags;

	bp = NULL;
	slotoffset = -1;
	*vpp = NULL;

	/*
	 * Produce the auxiliary lookup results into i_crap. Increment
	 * its serial number so elsewhere we can tell if we're using
	 * stale results. This should not be done this way. XXX.
	 */
	results = &dp->i_crap;
	dp->i_crapcounter++;

	/*
	 * Check accessiblity of directory.
	 */
	if ((error = VOP_ACCESS(vdp, VEXEC, cred)) != 0)
		return error;

	if ((flags & ISLASTCN) && (vdp->v_mount->mnt_flag & MNT_RDONLY) &&
	    (cnp->cn_nameiop == DELETE || cnp->cn_nameiop == RENAME))
		return EROFS;

	/*
	 * We now have a segment name to search for, and a directory to search.
	 *
	 * Before tediously performing a linear scan of the directory,
	 * check the name cache to see if the directory/name pair
	 * we are looking for is known already.
	 */
	if (cache_lookup(vdp, cnp->cn_nameptr, cnp->cn_namelen,
			 cnp->cn_nameiop, cnp->cn_flags, NULL, vpp)) {
		return *vpp == NULLVP ? ENOENT : 0;
	}
<<<<<<< HEAD
=======

	/* May need to restart the lookup with an exclusive lock. */
	if (VOP_ISLOCKED(vdp) != LK_EXCLUSIVE)
		return ENOLCK;

	/*
	 * Produce the auxiliary lookup results into i_crap. Increment
	 * its serial number so elsewhere we can tell if we're using
	 * stale results. This should not be done this way. XXX.
	 */
	results = &dp->i_crap;
	dp->i_crapcounter++;
>>>>>>> 898b1760

	/*
	 * Suppress search for slots unless creating
	 * file and at end of pathname, in which case
	 * we watch for a place to put the new file in
	 * case it doesn't already exist.
	 */
	slotstatus = FOUND;
	slotfreespace = slotsize = slotneeded = 0;
	if ((nameiop == CREATE || nameiop == RENAME) &&
	    (flags & ISLASTCN)) {
		slotstatus = NONE;
		slotneeded = EXT2FS_DIRSIZ(cnp->cn_namelen);
	}

	/*
	 * If there is cached information on a previous search of
	 * this directory, pick up where we last left off.
	 * We cache only lookups as these are the most common
	 * and have the greatest payoff. Caching CREATE has little
	 * benefit as it usually must search the entire directory
	 * to determine that the entry does not exist. Caching the
	 * location of the last DELETE or RENAME has not reduced
	 * profiling time and hence has been removed in the interest
	 * of simplicity.
	 */
	bmask = vdp->v_mount->mnt_stat.f_iosize - 1;
	if (nameiop != LOOKUP || results->ulr_diroff == 0 ||
	    results->ulr_diroff >= ext2fs_size(dp)) {
		entryoffsetinblock = 0;
		results->ulr_offset = 0;
		numdirpasses = 1;
	} else {
		results->ulr_offset = results->ulr_diroff;
		if ((entryoffsetinblock = results->ulr_offset & bmask) &&
		    (error = ext2fs_blkatoff(vdp, (off_t)results->ulr_offset, NULL, &bp)))
			return error;
		numdirpasses = 2;
		namecache_count_2passes();
	}
	prevoff = results->ulr_offset;
	endsearch = roundup(ext2fs_size(dp), dirblksiz);
	enduseful = 0;
	/*
	 * Try to lookup dir entry using htree directory index.
	 *
	 * If we got an error or we want to find '.' or '..' entry,
	 * we will fall back to linear search.
	 */
	if (!ext2fs_is_dot_entry(cnp) && ext2fs_htree_has_idx(dp)) {
		doff_t i_offset;		/* cached i_offset value */
		struct ext2fs_searchslot ss;
		numdirpasses = 1;
		entryoffsetinblock = 0;
		
		int htree_lookup_ret = ext2fs_htree_lookup(dp, cnp->cn_nameptr,
		    cnp->cn_namelen, &bp, &entryoffsetinblock, &i_offset,
		    &prevoff, &enduseful, &ss);
		switch (htree_lookup_ret) {
		case 0:
			ep = (void *)((char *)bp->b_data + (i_offset & bmask));
			foundino = ep->e2d_ino;
			goto found;
		case ENOENT:
			i_offset = roundup2(dp->i_size, dp->i_e2fs->e2fs_bsize);
			goto notfound;
		default:
			/*
			 * Something failed; just fallback to do a linear
			 * search.
			 */
			break;
		}
	}

searchloop:
	while (results->ulr_offset < endsearch) {
		preempt_point();

		/*
		 * If necessary, get the next directory block.
		 */
		if ((results->ulr_offset & bmask) == 0) {
			if (bp != NULL)
				brelse(bp, 0);
			error = ext2fs_blkatoff(vdp, (off_t)results->ulr_offset,
			    NULL, &bp);
			if (error != 0)
				return error;
			entryoffsetinblock = 0;
		}
		/*
		 * If still looking for a slot, and at a dirblksize
		 * boundary, have to start looking for free space again.
		 */
		if (slotstatus == NONE &&
		    (entryoffsetinblock & (dirblksiz - 1)) == 0) {
			slotoffset = -1;
			slotfreespace = 0;
		}
		/*
		 * Get pointer to next entry.
		 * Full validation checks are slow, so we only check
		 * enough to insure forward progress through the
		 * directory. Complete checks can be run by patching
		 * "dirchk" to be true.
		 */
		KASSERT(bp != NULL);
		ep = (struct ext2fs_direct *)
			((char *)bp->b_data + entryoffsetinblock);
		if (ep->e2d_reclen == 0 ||
		    (dirchk &&
		     ext2fs_dirbadentry(vdp, ep, entryoffsetinblock))) {
			int i;

			ufs_dirbad(dp, results->ulr_offset, "mangled entry");
			i = dirblksiz - (entryoffsetinblock & (dirblksiz - 1));
			results->ulr_offset += i;
			entryoffsetinblock += i;
			continue;
		}

		/*
		 * If an appropriate sized slot has not yet been found,
		 * check to see if one is available. Also accumulate space
		 * in the current block so that we can determine if
		 * compaction is viable.
		 */
		if (slotstatus != FOUND) {
			int size = fs2h16(ep->e2d_reclen);

			if (ep->e2d_ino != 0)
				size -= EXT2FS_DIRSIZ(ep->e2d_namlen);
			if (size > 0) {
				if (size >= slotneeded) {
					slotstatus = FOUND;
					slotoffset = results->ulr_offset;
					slotsize = fs2h16(ep->e2d_reclen);
				} else if (slotstatus == NONE) {
					slotfreespace += size;
					if (slotoffset == -1)
						slotoffset = results->ulr_offset;
					if (slotfreespace >= slotneeded) {
						slotstatus = COMPACT;
						slotsize = results->ulr_offset +
						    fs2h16(ep->e2d_reclen) -
						    slotoffset;
					}
				}
			}
		}

		/*
		 * Check for a name match.
		 */
		if (ep->e2d_ino) {
			namlen = ep->e2d_namlen;
			if (namlen == cnp->cn_namelen &&
			    !memcmp(cnp->cn_nameptr, ep->e2d_name,
			    (unsigned)namlen)) {
				/*
				 * Save directory entry's inode number and
				 * reclen in ndp->ni_ufs area, and release
				 * directory buffer.
				 */
				foundino = fs2h32(ep->e2d_ino);
				results->ulr_reclen = fs2h16(ep->e2d_reclen);
				goto found;
			}
		}
		prevoff = results->ulr_offset;
		results->ulr_offset += fs2h16(ep->e2d_reclen);
		entryoffsetinblock += fs2h16(ep->e2d_reclen);
		if (ep->e2d_ino)
			enduseful = results->ulr_offset;
	}
notfound:
	/*
	 * If we started in the middle of the directory and failed
	 * to find our target, we must check the beginning as well.
	 */
	if (numdirpasses == 2) {
		numdirpasses--;
		results->ulr_offset = 0;
		endsearch = results->ulr_diroff;
		goto searchloop;
	}
	if (bp != NULL)
		brelse(bp, 0);
	/*
	 * If creating, and at end of pathname and current
	 * directory has not been removed, then can consider
	 * allowing file to be created.
	 */
	if ((nameiop == CREATE || nameiop == RENAME) &&
	    (flags & ISLASTCN) && dp->i_e2fs_nlink != 0) {
		/*
		 * Access for write is interpreted as allowing
		 * creation of files in the directory.
		 */
		error = VOP_ACCESS(vdp, VWRITE, cred);
		if (error)
			return error;
		/*
		 * Return an indication of where the new directory
		 * entry should be put.  If we didn't find a slot,
		 * then set results->ulr_count to 0 indicating
		 * that the new slot belongs at the end of the
		 * directory. If we found a slot, then the new entry
		 * can be put in the range from results->ulr_offset to
		 * results->ulr_offset + results->ulr_count.
		 */
		if (slotstatus == NONE) {
			results->ulr_offset = roundup(ext2fs_size(dp), dirblksiz);
			results->ulr_count = 0;
			enduseful = results->ulr_offset;
		} else {
			results->ulr_offset = slotoffset;
			results->ulr_count = slotsize;
			if (enduseful < slotoffset + slotsize)
				enduseful = slotoffset + slotsize;
		}
		results->ulr_endoff = roundup(enduseful, dirblksiz);
#if 0
		dp->i_flag |= IN_CHANGE | IN_UPDATE;
#endif
		/*
		 * We return with the directory locked, so that
		 * the parameters we set up above will still be
		 * valid if we actually decide to do a direnter().
		 * We return ni_vp == NULL to indicate that the entry
		 * does not currently exist; we leave a pointer to
		 * the (locked) directory inode in ndp->ni_dvp.
		 *
		 * NB - if the directory is unlocked, then this
		 * information cannot be used.
		 */
		return EJUSTRETURN;
	}
	/*
	 * Insert name into cache (as non-existent) if appropriate.
	 */
	if (nameiop != CREATE) {
		cache_enter(vdp, *vpp, cnp->cn_nameptr, cnp->cn_namelen,
		    cnp->cn_flags);
	}
	return ENOENT;

found:
	if (numdirpasses == 2)
		namecache_count_pass2();
	/*
	 * Check that directory length properly reflects presence
	 * of this entry.
	 */
	if (results->ulr_offset + EXT2FS_DIRSIZ(ep->e2d_namlen) > ext2fs_size(dp)) {
		ufs_dirbad(dp, results->ulr_offset, "i_size too small");
		error = ext2fs_setsize(dp,
				results->ulr_offset + EXT2FS_DIRSIZ(ep->e2d_namlen));
		if (error) {
			brelse(bp, 0);
			return error;
		}
		dp->i_flag |= IN_CHANGE | IN_UPDATE;
		uvm_vnp_setsize(vdp, ext2fs_size(dp));
	}
	brelse(bp, 0);

	/*
	 * Found component in pathname.
	 * If the final component of path name, save information
	 * in the cache as to where the entry was found.
	 */
	if ((flags & ISLASTCN) && nameiop == LOOKUP)
		results->ulr_diroff = results->ulr_offset &~ (dirblksiz - 1);

	/*
	 * If deleting, and at end of pathname, return
	 * parameters which can be used to remove file.
	 * Lock the inode, being careful with ".".
	 */
	if (nameiop == DELETE && (flags & ISLASTCN)) {
		/*
		 * Return pointer to current entry in results->ulr_offset,
		 * and distance past previous entry (if there
		 * is a previous entry in this block) in results->ulr_count.
		 * Save directory inode pointer in ndp->ni_dvp for dirremove().
		 */
		if ((results->ulr_offset & (dirblksiz - 1)) == 0)
			results->ulr_count = 0;
		else
			results->ulr_count = results->ulr_offset - prevoff;
		if (dp->i_number == foundino) {
			vref(vdp);
			tdp = vdp;
		} else {
			error = vcache_get(vdp->v_mount,
			    &foundino, sizeof(foundino), &tdp);
			if (error)
				return error;
		}
		/*
		 * Write access to directory required to delete files.
		 */
		if ((error = VOP_ACCESS(vdp, VWRITE, cred)) != 0) {
			vrele(tdp);
			return error;
		}
		/*
		 * If directory is "sticky", then user must own
		 * the directory, or the file in it, else she
		 * may not delete it (unless she's root). This
		 * implements append-only directories.
		 */
		if (dp->i_e2fs_mode & ISVTX) {
			error = kauth_authorize_vnode(cred, KAUTH_VNODE_DELETE,
			    tdp, vdp, genfs_can_sticky(cred, dp->i_uid,
			    VTOI(tdp)->i_uid));
			if (error) {
				vrele(tdp);
				return EPERM;
			}
		}
		*vpp = tdp;
		return 0;
	}

	/*
	 * If rewriting (RENAME), return the inode and the
	 * information required to rewrite the present directory
	 * Must get inode of directory entry to verify it's a
	 * regular file, or empty directory.
	 */
	if (nameiop == RENAME && (flags & ISLASTCN)) {
		error = VOP_ACCESS(vdp, VWRITE, cred);
		if (error)
			return error;
		/*
		 * Careful about locking second inode.
		 * This can only occur if the target is ".".
		 */
		if (dp->i_number == foundino)
			return EISDIR;
		error = vcache_get(vdp->v_mount,
		    &foundino, sizeof(foundino), &tdp);
		if (error)
			return error;
		*vpp = tdp;
		return 0;
	}

	if (dp->i_number == foundino) {
		vref(vdp);	/* we want ourself, ie "." */
		*vpp = vdp;
	} else {
		error = vcache_get(vdp->v_mount,
		    &foundino, sizeof(foundino), &tdp);
		if (error)
			return error;
		*vpp = tdp;
	}

	/*
	 * Insert name into cache if appropriate.
	 */
	cache_enter(vdp, *vpp, cnp->cn_nameptr, cnp->cn_namelen, cnp->cn_flags);
	return 0;
}
static void
ext2fs_accumulatespace (struct ext2fs_searchslot *ssp, struct ext2fs_direct *ep,
    doff_t *offp) 
{
	int size = ep->e2d_reclen;

	if (ep->e2d_ino != 0)
		size -= EXT2_DIR_REC_LEN(ep->e2d_namlen);

	if (size <= 0)
		return;

	if (size >= ssp->slotneeded) {
		ssp->slotstatus = FOUND;
		ssp->slotoffset = *offp;
		ssp->slotsize = ep->e2d_reclen;
		return;
	}

	if (ssp->slotstatus != NONE)
		return;

	ssp->slotfreespace += size;
	if (ssp->slotoffset == -1)
		ssp->slotoffset = *offp;

	if (ssp->slotfreespace >= ssp->slotneeded) {
		ssp->slotstatus = COMPACT;
		ssp->slotsize = *offp + ep->e2d_reclen - ssp->slotoffset;
	}
}

int
ext2fs_search_dirblock(struct inode *ip, void *data, int *foundp,
    const char *name, int namelen, int *entryoffsetinblockp,
    doff_t *offp, doff_t *prevoffp, doff_t *endusefulp,
    struct ext2fs_searchslot *ssp)
{
	struct vnode *vdp = ITOV(ip);
	struct ext2fs_direct *ep, *top;
	uint32_t bsize = ip->i_e2fs->e2fs_bsize;
	int offset = *entryoffsetinblockp;
	int namlen;

	ep = (void *)((char *)data + offset);
	top = (void *)((char *)data + bsize - EXT2_DIR_REC_LEN(0));

	while (ep < top) {
		/*
		 * Full validation checks are slow, so we only check
		 * enough to insure forward progress through the
		 * directory. Complete checks can be run by setting
		 * "vfs.e2fs.dirchk" to be true.
		 */
		if (ep->e2d_reclen == 0 ||
		    (dirchk && ext2fs_dirbadentry(vdp, ep, offset))) {
			int i;
			ufs_dirbad(ip, *offp, "mangled entry");
			i = bsize - (offset & (bsize - 1));
			*offp += i;
			offset += i;
			continue;
		}

		/*
		 * If an appropriate sized slot has not yet been found,
		 * check to see if one is available. Also accumulate space
		 * in the current block so that we can determine if
		 * compaction is viable.
		 */
		if (ssp->slotstatus != FOUND)
			ext2fs_accumulatespace(ssp, ep, offp);

		/*
		 * Check for a name match.
		 */
		if (ep->e2d_ino) {
			namlen = ep->e2d_namlen;
			if (namlen == namelen &&
			    !memcmp(name, ep->e2d_name, (unsigned)namlen)) {
				/*
				 * Save directory entry's inode number and
				 * reclen in ndp->ni_ufs area, and release
				 * directory buffer.
				 */
				*foundp = 1;
				return 0;
			}
		}
		*prevoffp = *offp;
		*offp += ep->e2d_reclen;
		offset += ep->e2d_reclen;
		*entryoffsetinblockp = offset;
		if (ep->e2d_ino)
			*endusefulp = *offp;
		/*
		 * Get pointer to the next entry.
		 */
		ep = (void *)((char *)data + offset);
	}

	return 0;
}

/*
 * Do consistency checking on a directory entry:
 *	record length must be multiple of 4
 *	entry must fit in rest of its dirblksize block
 *	record must be large enough to contain entry
 *	name is not longer than EXT2FS_MAXNAMLEN
 *	name must be as long as advertised, and null terminated
 */
/*
 *	changed so that it confirms to ext2fs_check_dir_entry
 */
static int
ext2fs_dirbadentry(struct vnode *dp, struct ext2fs_direct *de,
		int entryoffsetinblock)
{
	struct ufsmount *ump = VFSTOUFS(dp->v_mount);
	int dirblksiz = ump->um_dirblksiz;

	const char *error_msg = NULL;
	int reclen = fs2h16(de->e2d_reclen);
	int namlen = de->e2d_namlen;

	if (reclen < EXT2FS_DIRSIZ(1)) /* e2d_namlen = 1 */
		error_msg = "rec_len is smaller than minimal";
	else if (reclen % 4 != 0)
		error_msg = "rec_len % 4 != 0";
	else if (namlen > EXT2FS_MAXNAMLEN)
		error_msg = "namlen > EXT2FS_MAXNAMLEN";
	else if (reclen < EXT2FS_DIRSIZ(namlen))
		error_msg = "reclen is too small for name_len";
	else if (entryoffsetinblock + reclen > dirblksiz)
		error_msg = "directory entry across blocks";
	else if (fs2h32(de->e2d_ino) >
	    VTOI(dp)->i_e2fs->e2fs.e2fs_icount)
		error_msg = "inode out of bounds";

	if (error_msg != NULL) {
		printf( "bad directory entry: %s\n"
		    "offset=%d, inode=%lu, rec_len=%d, name_len=%d \n",
		    error_msg, entryoffsetinblock,
		    (unsigned long) fs2h32(de->e2d_ino),
		    reclen, namlen);
		panic("ext2fs_dirbadentry");
	}
	return error_msg == NULL ? 0 : 1;
}

/*
 * Write a directory entry after a call to namei, using the parameters
 * that it left in nameidata.  The argument ip is the inode which the new
 * directory entry will refer to.  Dvp is a pointer to the directory to
 * be written, which was left locked by namei. Remaining parameters
 * (ulr_offset, ulr_count) indicate how the space for the new
 * entry is to be obtained.
 */
int
ext2fs_direnter(struct inode *ip, struct vnode *dvp,
    const struct ufs_lookup_results *ulr, struct componentname *cnp)
{
	struct inode *dp;
	struct ext2fs_direct newdir;
	struct iovec aiov;
	struct uio auio;
	int error;
	struct ufsmount *ump = VFSTOUFS(dvp->v_mount);
	int dirblksiz = ump->um_dirblksiz;
	size_t newentrysize;

	dp = VTOI(dvp);

	newdir.e2d_ino = h2fs32(ip->i_number);
	newdir.e2d_namlen = cnp->cn_namelen;
	if (EXT2F_HAS_INCOMPAT_FEATURE(ip->i_e2fs, EXT2F_INCOMPAT_FTYPE)) {
		newdir.e2d_type = inot2ext2dt(IFTODT(ip->i_e2fs_mode));
	} else {
		newdir.e2d_type = 0;
	}
	memcpy(newdir.e2d_name, cnp->cn_nameptr, (unsigned)cnp->cn_namelen + 1);
	newentrysize = EXT2FS_DIRSIZ(cnp->cn_namelen);

	if (ext2fs_htree_has_idx(dp)) {
		error = ext2fs_htree_add_entry(dvp, &newdir, cnp, newentrysize);
		if (error) {
			dp->i_e2fs_flags &= ~EXT2_INDEX;
			dp->i_flag |= IN_CHANGE | IN_UPDATE;
		}
		return error;
	}
	
	/*
	 * TODO check if Htree index is not created for the directory then
	 * create one if directory entries get overflew the first dir-block
	 */
	if (ulr->ulr_count == 0) {
		/*
		 * If ulr_count is 0, then namei could find no
		 * space in the directory. Here, ulr_offset will
		 * be on a directory block boundary and we will write the
		 * new entry into a fresh block.
		 */
		if (ulr->ulr_offset & (dirblksiz - 1))
			panic("ext2fs_direnter: newblk");
		auio.uio_offset = ulr->ulr_offset;
		newdir.e2d_reclen = h2fs16(dirblksiz);
		auio.uio_resid = newentrysize;
		aiov.iov_len = newentrysize;
		aiov.iov_base = (void *)&newdir;
		auio.uio_iov = &aiov;
		auio.uio_iovcnt = 1;
		auio.uio_rw = UIO_WRITE;
		UIO_SETUP_SYSSPACE(&auio);
		error = ext2fs_bufwr(dvp, &auio, IO_SYNC, cnp->cn_cred);
		if (dirblksiz > dvp->v_mount->mnt_stat.f_bsize)
			/* XXX should grow with balloc() */
			panic("ext2fs_direnter: frag size");
		else if (!error) {
			error = ext2fs_setsize(dp,
				roundup(ext2fs_size(dp), dirblksiz));
			if (error)
				return error;
			dp->i_flag |= IN_CHANGE;
			uvm_vnp_setsize(dvp, ext2fs_size(dp));
		}
		return error;
	}

	error = ext2fs_add_entry(dvp, &newdir, ulr, newentrysize);
	
	if (!error && ulr->ulr_endoff && ulr->ulr_endoff < ext2fs_size(dp))
		error = ext2fs_truncate(dvp, (off_t)ulr->ulr_endoff, IO_SYNC,
		    cnp->cn_cred);
	return error;
}

/*
 * Insert an entry into the directory block.
 * Compact the contents.
 */

int
ext2fs_add_entry(struct vnode* dvp, struct ext2fs_direct *entry,
    const struct ufs_lookup_results *ulr, size_t newentrysize) 
{	
	struct ext2fs_direct *ep, *nep;
	struct inode *dp;
	struct buf *bp;
	u_int dsize;
	int error, loc, spacefree;
	char *dirbuf;

	dp = VTOI(dvp);

	/*
	 * If ulr_count is non-zero, then namei found space
	 * for the new entry in the range ulr_offset to
	 * ulr_offset + ulr_count in the directory.
	 * To use this space, we may have to compact the entries located
	 * there, by copying them together towards the beginning of the
	 * block, leaving the free space in one usable chunk at the end.
	 */

	/*
	 * Get the block containing the space for the new directory entry.
	 */
	if ((error = ext2fs_blkatoff(dvp, (off_t)ulr->ulr_offset, &dirbuf, &bp)) != 0)
		return error;
	/*
	 * Find space for the new entry. In the simple case, the entry at
	 * offset base will have the space. If it does not, then namei
	 * arranged that compacting the region ulr_offset to
	 * ulr_offset + ulr_count would yield the
	 * space.
	 */
	ep = (struct ext2fs_direct *)dirbuf;
	dsize = EXT2FS_DIRSIZ(ep->e2d_namlen);
	spacefree = fs2h16(ep->e2d_reclen) - dsize;
	for (loc = fs2h16(ep->e2d_reclen); loc < ulr->ulr_count;) {
		nep = (struct ext2fs_direct *)(dirbuf + loc);
		if (ep->e2d_ino) {
			/* trim the existing slot */
			ep->e2d_reclen = h2fs16(dsize);
			ep = (struct ext2fs_direct *)((char *)ep + dsize);
		} else {
			/* overwrite; nothing there; header is ours */
			spacefree += dsize;
		}
		dsize = EXT2FS_DIRSIZ(nep->e2d_namlen);
		spacefree += fs2h16(nep->e2d_reclen) - dsize;
		loc += fs2h16(nep->e2d_reclen);
		memcpy((void *)ep, (void *)nep, dsize);
	}
	/*
	 * Update the pointer fields in the previous entry (if any),
	 * copy in the new entry, and write out the block.
	 */
	if (ep->e2d_ino == 0) {
#ifdef DIAGNOSTIC
		if (spacefree + dsize < newentrysize)
			panic("ext2fs_direnter: compact1");
#endif
		entry->e2d_reclen = h2fs16(spacefree + dsize);
	} else {
#ifdef DIAGNOSTIC
		if (spacefree < newentrysize) {
			printf("ext2fs_direnter: compact2 %u %u",
			    (u_int)spacefree, (u_int)newentrysize);
			panic("ext2fs_direnter: compact2");
		}
#endif
		entry->e2d_reclen = h2fs16(spacefree);
		ep->e2d_reclen = h2fs16(dsize);
		ep = (struct ext2fs_direct *)((char *)ep + dsize);
	}
	memcpy(ep, entry, (u_int)newentrysize);
	error = VOP_BWRITE(bp->b_vp, bp);
	dp->i_flag |= IN_CHANGE | IN_UPDATE;
	return error;
}

/*
 * Remove a directory entry after a call to namei, using
 * the auxiliary results it provided. The entry
 * ulr_offset contains the offset into the directory of the
 * entry to be eliminated.  The ulr_count field contains the
 * size of the previous record in the directory.  If this
 * is 0, the first entry is being deleted, so we need only
 * zero the inode number to mark the entry as free.  If the
 * entry is not the first in the directory, we must reclaim
 * the space of the now empty record by adding the record size
 * to the size of the previous entry.
 */
int
ext2fs_dirremove(struct vnode *dvp, const struct ufs_lookup_results *ulr,
		 struct componentname *cnp)
{
	struct inode *dp;
	struct ext2fs_direct *ep;
	struct buf *bp;
	int error;

	dp = VTOI(dvp);

	if (ulr->ulr_count == 0) {
		/*
		 * First entry in block: set d_ino to zero.
		 */
		error = ext2fs_blkatoff(dvp, (off_t)ulr->ulr_offset,
		    (void *)&ep, &bp);
		if (error != 0)
			return error;
		ep->e2d_ino = 0;
		error = VOP_BWRITE(bp->b_vp, bp);
		dp->i_flag |= IN_CHANGE | IN_UPDATE;
		return error;
	}
	/*
	 * Collapse new free space into previous entry.
	 */
	error = ext2fs_blkatoff(dvp, (off_t)(ulr->ulr_offset - ulr->ulr_count),
	    (void *)&ep, &bp);
	if (error != 0)
		return error;
	ep->e2d_reclen = h2fs16(fs2h16(ep->e2d_reclen) + ulr->ulr_reclen);
	error = VOP_BWRITE(bp->b_vp, bp);
	dp->i_flag |= IN_CHANGE | IN_UPDATE;
	return error;
}

/*
 * Rewrite an existing directory entry to point at the inode
 * supplied.  The parameters describing the directory entry are
 * set up by a call to namei.
 */
int
ext2fs_dirrewrite(struct inode *dp, const struct ufs_lookup_results *ulr,
    struct inode *ip, struct componentname *cnp)
{
	struct buf *bp;
	struct ext2fs_direct *ep;
	struct vnode *vdp = ITOV(dp);
	int error;

	error = ext2fs_blkatoff(vdp, (off_t)ulr->ulr_offset, (void *)&ep, &bp);
	if (error != 0)
		return error;
	ep->e2d_ino = h2fs32(ip->i_number);
	if (EXT2F_HAS_INCOMPAT_FEATURE(dp->i_e2fs, EXT2F_INCOMPAT_FTYPE)) {
		ep->e2d_type = inot2ext2dt(IFTODT(ip->i_e2fs_mode));
	} else {
		ep->e2d_type = 0;
	}
	error = VOP_BWRITE(bp->b_vp, bp);
	dp->i_flag |= IN_CHANGE | IN_UPDATE;
	return error;
}

/*
 * Check if a directory is empty or not.
 * Inode supplied must be locked.
 *
 * Using a struct dirtemplate here is not precisely
 * what we want, but better than using a struct ext2fs_direct.
 *
 * NB: does not handle corrupted directories.
 */
int
ext2fs_dirempty(struct inode *ip, ino_t parentino, kauth_cred_t cred)
{
	off_t off;
	struct ext2fs_dirtemplate dbuf;
	struct ext2fs_direct *dp = (struct ext2fs_direct *)&dbuf;
	int error, namlen;
	size_t count;

#define	MINDIRSIZ (sizeof (struct ext2fs_dirtemplate) / 2)

	for (off = 0; off < ext2fs_size(ip); off += fs2h16(dp->e2d_reclen)) {
		error = ufs_bufio(UIO_READ, ITOV(ip), (void *)dp, MINDIRSIZ,
		    off, IO_NODELOCKED, cred, &count, NULL);
		/*
		 * Since we read MINDIRSIZ, residual must
		 * be 0 unless we're at end of file.
		 */
		if (error || count != 0)
			return 0;
		/* avoid infinite loops */
		if (dp->e2d_reclen == 0)
			return 0;
		/* skip empty entries */
		if (dp->e2d_ino == 0)
			continue;
		/* accept only "." and ".." */
		namlen = dp->e2d_namlen;
		if (namlen > 2)
			return 0;
		if (dp->e2d_name[0] != '.')
			return 0;
		/*
		 * At this point namlen must be 1 or 2.
		 * 1 implies ".", 2 implies ".." if second
		 * char is also "."
		 */
		if (namlen == 1)
			continue;
		if (dp->e2d_name[1] == '.' && fs2h32(dp->e2d_ino) == parentino)
			continue;
		return 0;
	}
	return 1;
}<|MERGE_RESOLUTION|>--- conflicted
+++ resolved
@@ -1,8 +1,4 @@
-<<<<<<< HEAD
-/*	$NetBSD: ext2fs_lookup.c,v 1.89 2020/03/14 18:08:40 ad Exp $	*/
-=======
 /*	$NetBSD: ext2fs_lookup.c,v 1.90 2020/04/04 20:49:31 ad Exp $	*/
->>>>>>> 898b1760
 
 /*
  * Modified for NetBSD 1.2E
@@ -52,11 +48,7 @@
  */
 
 #include <sys/cdefs.h>
-<<<<<<< HEAD
-__KERNEL_RCSID(0, "$NetBSD: ext2fs_lookup.c,v 1.89 2020/03/14 18:08:40 ad Exp $");
-=======
 __KERNEL_RCSID(0, "$NetBSD: ext2fs_lookup.c,v 1.90 2020/04/04 20:49:31 ad Exp $");
->>>>>>> 898b1760
 
 #include <sys/param.h>
 #include <sys/systm.h>
@@ -349,8 +341,6 @@
 			 cnp->cn_nameiop, cnp->cn_flags, NULL, vpp)) {
 		return *vpp == NULLVP ? ENOENT : 0;
 	}
-<<<<<<< HEAD
-=======
 
 	/* May need to restart the lookup with an exclusive lock. */
 	if (VOP_ISLOCKED(vdp) != LK_EXCLUSIVE)
@@ -363,7 +353,6 @@
 	 */
 	results = &dp->i_crap;
 	dp->i_crapcounter++;
->>>>>>> 898b1760
 
 	/*
 	 * Suppress search for slots unless creating
