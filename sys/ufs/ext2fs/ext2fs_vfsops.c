<<<<<<< HEAD
/*	$NetBSD: ext2fs_vfsops.c,v 1.210 2017/07/30 14:23:54 riastradh Exp $	*/
=======
/*	$NetBSD: ext2fs_vfsops.c,v 1.211 2018/05/28 21:04:38 chs Exp $	*/
>>>>>>> b2b84690

/*
 * Copyright (c) 1989, 1991, 1993, 1994
 *	The Regents of the University of California.  All rights reserved.
 *
 * Redistribution and use in source and binary forms, with or without
 * modification, are permitted provided that the following conditions
 * are met:
 * 1. Redistributions of source code must retain the above copyright
 *    notice, this list of conditions and the following disclaimer.
 * 2. Redistributions in binary form must reproduce the above copyright
 *    notice, this list of conditions and the following disclaimer in the
 *    documentation and/or other materials provided with the distribution.
 * 3. Neither the name of the University nor the names of its contributors
 *    may be used to endorse or promote products derived from this software
 *    without specific prior written permission.
 *
 * THIS SOFTWARE IS PROVIDED BY THE REGENTS AND CONTRIBUTORS ``AS IS'' AND
 * ANY EXPRESS OR IMPLIED WARRANTIES, INCLUDING, BUT NOT LIMITED TO, THE
 * IMPLIED WARRANTIES OF MERCHANTABILITY AND FITNESS FOR A PARTICULAR PURPOSE
 * ARE DISCLAIMED.  IN NO EVENT SHALL THE REGENTS OR CONTRIBUTORS BE LIABLE
 * FOR ANY DIRECT, INDIRECT, INCIDENTAL, SPECIAL, EXEMPLARY, OR CONSEQUENTIAL
 * DAMAGES (INCLUDING, BUT NOT LIMITED TO, PROCUREMENT OF SUBSTITUTE GOODS
 * OR SERVICES; LOSS OF USE, DATA, OR PROFITS; OR BUSINESS INTERRUPTION)
 * HOWEVER CAUSED AND ON ANY THEORY OF LIABILITY, WHETHER IN CONTRACT, STRICT
 * LIABILITY, OR TORT (INCLUDING NEGLIGENCE OR OTHERWISE) ARISING IN ANY WAY
 * OUT OF THE USE OF THIS SOFTWARE, EVEN IF ADVISED OF THE POSSIBILITY OF
 * SUCH DAMAGE.
 *
 *	@(#)ffs_vfsops.c	8.14 (Berkeley) 11/28/94
 * Modified for ext2fs by Manuel Bouyer.
 */

/*
 * Copyright (c) 1997 Manuel Bouyer.
 *
 * Redistribution and use in source and binary forms, with or without
 * modification, are permitted provided that the following conditions
 * are met:
 * 1. Redistributions of source code must retain the above copyright
 *    notice, this list of conditions and the following disclaimer.
 * 2. Redistributions in binary form must reproduce the above copyright
 *    notice, this list of conditions and the following disclaimer in the
 *    documentation and/or other materials provided with the distribution.
 *
 * THIS SOFTWARE IS PROVIDED BY THE AUTHOR ``AS IS'' AND ANY EXPRESS OR
 * IMPLIED WARRANTIES, INCLUDING, BUT NOT LIMITED TO, THE IMPLIED WARRANTIES
 * OF MERCHANTABILITY AND FITNESS FOR A PARTICULAR PURPOSE ARE DISCLAIMED.
 * IN NO EVENT SHALL THE AUTHOR BE LIABLE FOR ANY DIRECT, INDIRECT,
 * INCIDENTAL, SPECIAL, EXEMPLARY, OR CONSEQUENTIAL DAMAGES (INCLUDING, BUT
 * NOT LIMITED TO, PROCUREMENT OF SUBSTITUTE GOODS OR SERVICES; LOSS OF USE,
 * DATA, OR PROFITS; OR BUSINESS INTERRUPTION) HOWEVER CAUSED AND ON ANY
 * THEORY OF LIABILITY, WHETHER IN CONTRACT, STRICT LIABILITY, OR TORT
 * (INCLUDING NEGLIGENCE OR OTHERWISE) ARISING IN ANY WAY OUT OF THE USE OF
 * THIS SOFTWARE, EVEN IF ADVISED OF THE POSSIBILITY OF SUCH DAMAGE.
 *
 *	@(#)ffs_vfsops.c	8.14 (Berkeley) 11/28/94
 * Modified for ext2fs by Manuel Bouyer.
 */

#include <sys/cdefs.h>
<<<<<<< HEAD
__KERNEL_RCSID(0, "$NetBSD: ext2fs_vfsops.c,v 1.210 2017/07/30 14:23:54 riastradh Exp $");
=======
__KERNEL_RCSID(0, "$NetBSD: ext2fs_vfsops.c,v 1.211 2018/05/28 21:04:38 chs Exp $");
>>>>>>> b2b84690

#if defined(_KERNEL_OPT)
#include "opt_compat_netbsd.h"
#endif

#include <sys/param.h>
#include <sys/systm.h>
#include <sys/sysctl.h>
#include <sys/namei.h>
#include <sys/proc.h>
#include <sys/kernel.h>
#include <sys/vnode.h>
#include <sys/socket.h>
#include <sys/mount.h>
#include <sys/buf.h>
#include <sys/device.h>
#include <sys/mbuf.h>
#include <sys/file.h>
#include <sys/disklabel.h>
#include <sys/ioctl.h>
#include <sys/errno.h>
#include <sys/pool.h>
#include <sys/lock.h>
#include <sys/conf.h>
#include <sys/kauth.h>
#include <sys/module.h>

#include <miscfs/genfs/genfs.h>
#include <miscfs/specfs/specdev.h>

#include <ufs/ufs/quota.h>
#include <ufs/ufs/ufsmount.h>
#include <ufs/ufs/inode.h>
#include <ufs/ufs/dir.h>
#include <ufs/ufs/ufs_extern.h>

#include <ufs/ext2fs/ext2fs.h>
#include <ufs/ext2fs/ext2fs_dir.h>
#include <ufs/ext2fs/ext2fs_extern.h>

MODULE(MODULE_CLASS_VFS, ext2fs, "ffs");

int ext2fs_sbupdate(struct ufsmount *, int);
static int ext2fs_sbfill(struct m_ext2fs *, int);

static struct sysctllog *ext2fs_sysctl_log;

extern const struct vnodeopv_desc ext2fs_vnodeop_opv_desc;
extern const struct vnodeopv_desc ext2fs_specop_opv_desc;
extern const struct vnodeopv_desc ext2fs_fifoop_opv_desc;

const struct vnodeopv_desc * const ext2fs_vnodeopv_descs[] = {
	&ext2fs_vnodeop_opv_desc,
	&ext2fs_specop_opv_desc,
	&ext2fs_fifoop_opv_desc,
	NULL,
};

struct vfsops ext2fs_vfsops = {
	.vfs_name = MOUNT_EXT2FS,
	.vfs_min_mount_data = sizeof (struct ufs_args),
	.vfs_mount = ext2fs_mount,
	.vfs_start = ufs_start,
	.vfs_unmount = ext2fs_unmount,
	.vfs_root = ufs_root,
	.vfs_quotactl = ufs_quotactl,
	.vfs_statvfs = ext2fs_statvfs,
	.vfs_sync = ext2fs_sync,
	.vfs_vget = ufs_vget,
	.vfs_loadvnode = ext2fs_loadvnode,
	.vfs_newvnode = ext2fs_newvnode,
	.vfs_fhtovp = ext2fs_fhtovp,
	.vfs_vptofh = ext2fs_vptofh,
	.vfs_init = ext2fs_init,
	.vfs_reinit = ext2fs_reinit,
	.vfs_done = ext2fs_done,
	.vfs_mountroot = ext2fs_mountroot,
	.vfs_snapshot = (void *)eopnotsupp,
	.vfs_extattrctl = vfs_stdextattrctl,
	.vfs_suspendctl = genfs_suspendctl,
	.vfs_renamelock_enter = genfs_renamelock_enter,
	.vfs_renamelock_exit = genfs_renamelock_exit,
	.vfs_fsync = (void *)eopnotsupp,
	.vfs_opv_descs = ext2fs_vnodeopv_descs
};

static const struct genfs_ops ext2fs_genfsops = {
	.gop_size = genfs_size,
	.gop_alloc = ext2fs_gop_alloc,
	.gop_write = genfs_gop_write,
	.gop_markupdate = ufs_gop_markupdate,
	.gop_putrange = genfs_gop_putrange,
};

static const struct ufs_ops ext2fs_ufsops = {
	.uo_itimes = ext2fs_itimes,
	.uo_update = ext2fs_update,
	.uo_bufrd = ext2fs_bufrd,
	.uo_bufwr = ext2fs_bufwr,
};

/* Fill in the inode uid/gid from ext2 halves.  */
void
ext2fs_set_inode_guid(struct inode *ip)
{

	ip->i_gid = ip->i_e2fs_gid;
	ip->i_uid = ip->i_e2fs_uid;
	if (ip->i_e2fs->e2fs.e2fs_rev > E2FS_REV0) {
		ip->i_gid |= ip->i_e2fs_gid_high << 16;
		ip->i_uid |= ip->i_e2fs_uid_high << 16;
	}
}

static int
ext2fs_modcmd(modcmd_t cmd, void *arg)
{
	int error;

	switch (cmd) {
	case MODULE_CMD_INIT:
		error = vfs_attach(&ext2fs_vfsops);
		if (error != 0)
			break;
		sysctl_createv(&ext2fs_sysctl_log, 0, NULL, NULL,
			       CTLFLAG_PERMANENT,
			       CTLTYPE_NODE, "ext2fs",
			       SYSCTL_DESCR("Linux EXT2FS file system"),
			       NULL, 0, NULL, 0,
			       CTL_VFS, 17, CTL_EOL);
		/*
		 * XXX the "17" above could be dynamic, thereby eliminating
		 * one more instance of the "number to vfs" mapping problem,
		 * but "17" is the order as taken from sys/mount.h
		 */
		break;
	case MODULE_CMD_FINI:
		error = vfs_detach(&ext2fs_vfsops);
		if (error != 0)
			break;
		sysctl_teardown(&ext2fs_sysctl_log);
		break;
	default:
		error = ENOTTY;
		break;
	}

	return error;
}

/*
 * XXX Same structure as FFS inodes?  Should we share a common pool?
 */
struct pool ext2fs_inode_pool;

extern u_long ext2gennumber;

void
ext2fs_init(void)
{

	pool_init(&ext2fs_inode_pool, sizeof(struct inode), 0, 0, 0,
	    "ext2fsinopl", &pool_allocator_nointr, IPL_NONE);
	ufs_init();
}

void
ext2fs_reinit(void)
{
	ufs_reinit();
}

void
ext2fs_done(void)
{

	ufs_done();
	pool_destroy(&ext2fs_inode_pool);
}

static void
ext2fs_sb_setmountinfo(struct m_ext2fs *fs, struct mount *mp)
{
	(void)strlcpy(fs->e2fs_fsmnt, mp->mnt_stat.f_mntonname,
            sizeof(fs->e2fs_fsmnt));
	if (fs->e2fs_ronly == 0 && fs->e2fs.e2fs_rev > E2FS_REV0) {
		(void)strlcpy(fs->e2fs.e2fs_fsmnt, mp->mnt_stat.f_mntonname,
		    sizeof(fs->e2fs.e2fs_fsmnt));

		fs->e2fs.e2fs_mtime = time_second;
		fs->e2fs.e2fs_mnt_count++;

		fs->e2fs_fmod = 1;
	}
}

/*
 * Called by main() when ext2fs is going to be mounted as root.
 *
 * Name is updated by mount(8) after booting.
 */

int
ext2fs_mountroot(void)
{
	extern struct vnode *rootvp;
	struct m_ext2fs *fs;
	struct mount *mp;
	struct ufsmount *ump;
	int error;

	if (device_class(root_device) != DV_DISK)
		return ENODEV;

	if ((error = vfs_rootmountalloc(MOUNT_EXT2FS, "root_device", &mp))) {
		vrele(rootvp);
		return error;
	}

	if ((error = ext2fs_mountfs(rootvp, mp)) != 0) {
		vfs_unbusy(mp);
		vfs_rele(mp);
		return error;
	}
	mountlist_append(mp);
	ump = VFSTOUFS(mp);
	fs = ump->um_e2fs;
	ext2fs_sb_setmountinfo(fs, mp);
	(void)ext2fs_statvfs(mp, &mp->mnt_stat);
	vfs_unbusy(mp);
	setrootfstime((time_t)fs->e2fs.e2fs_wtime);
	return 0;
}

/*
 * VFS Operations.
 *
 * mount system call
 */
int
ext2fs_mount(struct mount *mp, const char *path, void *data, size_t *data_len)
{
	struct lwp *l = curlwp;
	struct vnode *devvp;
	struct ufs_args *args = data;
	struct ufsmount *ump = NULL;
	struct m_ext2fs *fs;
	int error = 0, flags, update;
	mode_t accessmode;

	if (args == NULL)
		return EINVAL;
	if (*data_len < sizeof *args)
		return EINVAL;

	if (mp->mnt_flag & MNT_GETARGS) {
		ump = VFSTOUFS(mp);
		if (ump == NULL)
			return EIO;
		memset(args, 0, sizeof *args);
		args->fspec = NULL;
		*data_len = sizeof *args;
		return 0;
	}

	update = mp->mnt_flag & MNT_UPDATE;

	/* Check arguments */
	if (args->fspec != NULL) {
		/*
		 * Look up the name and verify that it's sane.
		 */
		error = namei_simple_user(args->fspec,
					NSM_FOLLOW_NOEMULROOT, &devvp);
		if (error != 0)
			return error;

		if (!update) {
			/*
			 * Be sure this is a valid block device
			 */
			if (devvp->v_type != VBLK)
				error = ENOTBLK;
			else if (bdevsw_lookup(devvp->v_rdev) == NULL)
				error = ENXIO;
		} else {
		        /*
			 * Be sure we're still naming the same device
			 * used for our initial mount
			 */
			ump = VFSTOUFS(mp);
			if (devvp != ump->um_devvp) {
				if (devvp->v_rdev != ump->um_devvp->v_rdev)
					error = EINVAL;
				else {
					vrele(devvp);
					devvp = ump->um_devvp;
					vref(devvp);
				}
			}
		}
	} else {
		if (!update) {
			/* New mounts must have a filename for the device */
			return EINVAL;
		} else {
			ump = VFSTOUFS(mp);
			devvp = ump->um_devvp;
			vref(devvp);
		}
	}

	/*
	 * If mount by non-root, then verify that user has necessary
	 * permissions on the device.
	 *
	 * Permission to update a mount is checked higher, so here we presume
	 * updating the mount is okay (for example, as far as securelevel goes)
	 * which leaves us with the normal check.
	 */
	if (error == 0) {
		accessmode = VREAD;
		if (update ?
		    (mp->mnt_iflag & IMNT_WANTRDWR) != 0 :
		    (mp->mnt_flag & MNT_RDONLY) == 0)
			accessmode |= VWRITE;
		vn_lock(devvp, LK_EXCLUSIVE | LK_RETRY);
		error = kauth_authorize_system(l->l_cred, KAUTH_SYSTEM_MOUNT,
		    KAUTH_REQ_SYSTEM_MOUNT_DEVICE, mp, devvp,
		    KAUTH_ARG(accessmode));
		VOP_UNLOCK(devvp);
	}

	if (error) {
		vrele(devvp);
		return error;
	}

	if (!update) {
		int xflags;

		if (mp->mnt_flag & MNT_RDONLY)
			xflags = FREAD;
		else
			xflags = FREAD|FWRITE;
		vn_lock(devvp, LK_EXCLUSIVE | LK_RETRY);
		error = VOP_OPEN(devvp, xflags, FSCRED);
		VOP_UNLOCK(devvp);
		if (error)
			goto fail;
		error = ext2fs_mountfs(devvp, mp);
		if (error) {
			vn_lock(devvp, LK_EXCLUSIVE | LK_RETRY);
			(void)VOP_CLOSE(devvp, xflags, NOCRED);
			VOP_UNLOCK(devvp);
			goto fail;
		}

		ump = VFSTOUFS(mp);
		fs = ump->um_e2fs;
	} else {
		/*
		 * Update the mount.
		 */

		/*
		 * The initial mount got a reference on this
		 * device, so drop the one obtained via
		 * namei(), above.
		 */
		vrele(devvp);

		ump = VFSTOUFS(mp);
		fs = ump->um_e2fs;
		if (fs->e2fs_ronly == 0 && (mp->mnt_flag & MNT_RDONLY)) {
			/*
			 * Changing from r/w to r/o
			 */
			flags = WRITECLOSE;
			if (mp->mnt_flag & MNT_FORCE)
				flags |= FORCECLOSE;
			error = ext2fs_flushfiles(mp, flags);
			if (error == 0 &&
			    ext2fs_cgupdate(ump, MNT_WAIT) == 0 &&
			    (fs->e2fs.e2fs_state & E2FS_ERRORS) == 0) {
				fs->e2fs.e2fs_state = E2FS_ISCLEAN;
				(void) ext2fs_sbupdate(ump, MNT_WAIT);
			}
			if (error)
				return error;
			fs->e2fs_ronly = 1;
		}

		if (mp->mnt_flag & MNT_RELOAD) {
			error = ext2fs_reload(mp, l->l_cred, l);
			if (error)
				return error;
		}

		if (fs->e2fs_ronly && (mp->mnt_iflag & IMNT_WANTRDWR)) {
			/*
			 * Changing from read-only to read/write
			 */
			fs->e2fs_ronly = 0;
			if (fs->e2fs.e2fs_state == E2FS_ISCLEAN)
				fs->e2fs.e2fs_state = 0;
			else
				fs->e2fs.e2fs_state = E2FS_ERRORS;
			fs->e2fs_fmod = 1;
		}
		if (args->fspec == NULL)
			return 0;
	}

	error = set_statvfs_info(path, UIO_USERSPACE, args->fspec,
	    UIO_USERSPACE, mp->mnt_op->vfs_name, mp, l);
	if (error == 0)
		ext2fs_sb_setmountinfo(fs, mp);

	if (fs->e2fs_fmod != 0) {	/* XXX */
		fs->e2fs_fmod = 0;
		if (fs->e2fs.e2fs_state == 0)
			fs->e2fs.e2fs_wtime = time_second;
		else
			printf("%s: file system not clean; please fsck(8)\n",
				mp->mnt_stat.f_mntfromname);
		(void) ext2fs_cgupdate(ump, MNT_WAIT);
	}
	return error;

fail:
	vrele(devvp);
	return error;
}

/*
 * Sanity check the disk vnode content, and copy it over to inode structure.
 */
static int
ext2fs_loadvnode_content(struct m_ext2fs *fs, ino_t ino, struct buf *bp, struct inode *ip)
{
	struct ext2fs_dinode *din;
	int error = 0;

	din = (struct ext2fs_dinode *)((char *)bp->b_data + (ino_to_fsbo(fs, ino) * EXT2_DINODE_SIZE(fs)));

	/* sanity checks - inode data NOT byteswapped at this point */
	if (EXT2_DINODE_FITS(din, e2di_extra_isize, EXT2_DINODE_SIZE(fs))
	    && (EXT2_DINODE_SIZE(fs) - EXT2_REV0_DINODE_SIZE) < fs2h16(din->e2di_extra_isize))
	{
		printf("ext2fs: inode %"PRIu64" bad extra_isize %u",
			ino, din->e2di_extra_isize);
		error = EINVAL;
		goto bad;
	}

	/* everything allright, proceed with copy */
	if (ip->i_din.e2fs_din == NULL)
		ip->i_din.e2fs_din = kmem_alloc(EXT2_DINODE_SIZE(fs), KM_SLEEP);

	e2fs_iload(din, ip->i_din.e2fs_din, EXT2_DINODE_SIZE(fs));

	ext2fs_set_inode_guid(ip);

    bad:
	return error;
}

/*
 * Reload all incore data for a filesystem (used after running fsck on
 * the root filesystem and finding things to fix). The filesystem must
 * be mounted read-only.
 *
 * Things to do to update the mount:
 *	1) invalidate all cached meta-data.
 *	2) re-read superblock from disk.
 *	3) re-read summary information from disk.
 *	4) invalidate all inactive vnodes.
 *	5) invalidate all cached file data.
 *	6) re-read inode data for all active vnodes.
 */
int
ext2fs_reload(struct mount *mp, kauth_cred_t cred, struct lwp *l)
{
	struct vnode *vp, *devvp;
	struct inode *ip;
	struct buf *bp;
	struct m_ext2fs *fs;
	struct ext2fs *newfs;
	int i, error;
	struct ufsmount *ump;
	struct vnode_iterator *marker;

	if ((mp->mnt_flag & MNT_RDONLY) == 0)
		return EINVAL;

	ump = VFSTOUFS(mp);
	/*
	 * Step 1: invalidate all cached meta-data.
	 */
	devvp = ump->um_devvp;
	vn_lock(devvp, LK_EXCLUSIVE | LK_RETRY);
	error = vinvalbuf(devvp, 0, cred, l, 0, 0);
	VOP_UNLOCK(devvp);
	if (error)
		panic("ext2fs_reload: dirty1");

	fs = ump->um_e2fs;
	/*
	 * Step 2: re-read superblock from disk. Copy in new superblock, and compute
	 * in-memory values.
	 */
	error = bread(devvp, SBLOCK, SBSIZE, 0, &bp);
	if (error)
		return error;
	newfs = (struct ext2fs *)bp->b_data;
	e2fs_sbload(newfs, &fs->e2fs);

	brelse(bp, 0);

	error = ext2fs_sbfill(fs, (mp->mnt_flag & MNT_RDONLY) != 0);
	if (error)
		return error;

	/*
	 * Step 3: re-read summary information from disk.
	 */
	for (i = 0; i < fs->e2fs_ngdb; i++) {
		error = bread(devvp ,
		    EXT2_FSBTODB(fs, fs->e2fs.e2fs_first_dblock +
		    1 /* superblock */ + i),
		    fs->e2fs_bsize, 0, &bp);
		if (error) {
			return error;
		}
		e2fs_cgload((struct ext2_gd *)bp->b_data,
		    &fs->e2fs_gd[i * fs->e2fs_bsize / sizeof(struct ext2_gd)],
		    fs->e2fs_bsize);
		brelse(bp, 0);
	}

	vfs_vnode_iterator_init(mp, &marker);
	while ((vp = vfs_vnode_iterator_next(marker, NULL, NULL))) {
		/*
		 * Step 4: invalidate all inactive vnodes.
		 */
		if (vrecycle(vp))
			continue;
		/*
		 * Step 5: invalidate all cached file data.
		 */
		if (vn_lock(vp, LK_EXCLUSIVE)) {
			vrele(vp);
			continue;
		}
		if (vinvalbuf(vp, 0, cred, l, 0, 0))
			panic("ext2fs_reload: dirty2");
		/*
		 * Step 6: re-read inode data for all active vnodes.
		 */
		ip = VTOI(vp);
		error = bread(devvp, EXT2_FSBTODB(fs, ino_to_fsba(fs, ip->i_number)),
		    (int)fs->e2fs_bsize, 0, &bp);
		if (error) {
			vput(vp);
			break;
		}
		error = ext2fs_loadvnode_content(fs, ip->i_number, bp, ip);
		brelse(bp, 0);
		if (error) {
			vput(vp);
			break;
		}

		vput(vp);
	}
	vfs_vnode_iterator_destroy(marker);
	return error;
}

/*
 * Common code for mount and mountroot
 */
int
ext2fs_mountfs(struct vnode *devvp, struct mount *mp)
{
	struct lwp *l = curlwp;
	struct ufsmount *ump;
	struct buf *bp;
	struct ext2fs *fs;
	struct m_ext2fs *m_fs;
	dev_t dev;
	int error, i, ronly;
	kauth_cred_t cred;

	dev = devvp->v_rdev;
	cred = l->l_cred;

	/* Flush out any old buffers remaining from a previous use. */
	vn_lock(devvp, LK_EXCLUSIVE | LK_RETRY);
	error = vinvalbuf(devvp, V_SAVE, cred, l, 0, 0);
	VOP_UNLOCK(devvp);
	if (error)
		return error;

	ronly = (mp->mnt_flag & MNT_RDONLY) != 0;

	bp = NULL;
	ump = NULL;

	/* Read the superblock from disk, and swap it directly. */
	error = bread(devvp, SBLOCK, SBSIZE, 0, &bp);
	if (error)
		goto out;
	fs = (struct ext2fs *)bp->b_data;
	m_fs = kmem_zalloc(sizeof(*m_fs), KM_SLEEP);
	e2fs_sbload(fs, &m_fs->e2fs);

	brelse(bp, 0);
	bp = NULL;

	/* Once swapped, validate and fill in the superblock. */
	error = ext2fs_sbfill(m_fs, ronly);
	if (error) {
		kmem_free(m_fs, sizeof(*m_fs));
		goto out;
	}
	m_fs->e2fs_ronly = ronly;

	ump = kmem_zalloc(sizeof(*ump), KM_SLEEP);
	ump->um_fstype = UFS1;
	ump->um_ops = &ext2fs_ufsops;
	ump->um_e2fs = m_fs;

	if (ronly == 0) {
		if (m_fs->e2fs.e2fs_state == E2FS_ISCLEAN)
			m_fs->e2fs.e2fs_state = 0;
		else
			m_fs->e2fs.e2fs_state = E2FS_ERRORS;
		m_fs->e2fs_fmod = 1;
	}

	/* XXX: should be added in ext2fs_sbfill()? */
	m_fs->e2fs_gd = kmem_alloc(m_fs->e2fs_ngdb * m_fs->e2fs_bsize, KM_SLEEP);
	for (i = 0; i < m_fs->e2fs_ngdb; i++) {
		error = bread(devvp,
		    EXT2_FSBTODB(m_fs, m_fs->e2fs.e2fs_first_dblock +
		    1 /* superblock */ + i),
		    m_fs->e2fs_bsize, 0, &bp);
		if (error) {
			kmem_free(m_fs->e2fs_gd,
			    m_fs->e2fs_ngdb * m_fs->e2fs_bsize);
			goto out;
		}
		e2fs_cgload((struct ext2_gd *)bp->b_data,
		    &m_fs->e2fs_gd[
			i * m_fs->e2fs_bsize / sizeof(struct ext2_gd)],
		    m_fs->e2fs_bsize);
		brelse(bp, 0);
		bp = NULL;
	}

	error = ext2fs_cg_verify_and_initialize(devvp, m_fs, ronly);
	if (error) {
		kmem_free(m_fs->e2fs_gd, m_fs->e2fs_ngdb * m_fs->e2fs_bsize);
		goto out;
	}

	mp->mnt_data = ump;
	mp->mnt_stat.f_fsidx.__fsid_val[0] = (long)dev;
	mp->mnt_stat.f_fsidx.__fsid_val[1] = makefstype(MOUNT_EXT2FS);
	mp->mnt_stat.f_fsid = mp->mnt_stat.f_fsidx.__fsid_val[0];
	mp->mnt_stat.f_namemax = EXT2FS_MAXNAMLEN;
	mp->mnt_flag |= MNT_LOCAL;
	mp->mnt_dev_bshift = DEV_BSHIFT;	/* XXX */
	mp->mnt_fs_bshift = m_fs->e2fs_bshift;
	mp->mnt_iflag |= IMNT_DTYPE;
	ump->um_flags = 0;
	ump->um_mountp = mp;
	ump->um_dev = dev;
	ump->um_devvp = devvp;
	ump->um_nindir = EXT2_NINDIR(m_fs);
	ump->um_lognindir = ffs(EXT2_NINDIR(m_fs)) - 1;
	ump->um_bptrtodb = m_fs->e2fs_fsbtodb;
	ump->um_seqinc = 1; /* no frags */
	ump->um_maxsymlinklen = EXT2_MAXSYMLINKLEN;
	ump->um_dirblksiz = m_fs->e2fs_bsize;
	ump->um_maxfilesize = ((uint64_t)0x80000000 * m_fs->e2fs_bsize - 1);
	spec_node_setmountedfs(devvp, mp);
	return 0;

out:
	if (bp != NULL)
		brelse(bp, 0);
	if (ump) {
		kmem_free(ump->um_e2fs, sizeof(*m_fs));
		kmem_free(ump, sizeof(*ump));
		mp->mnt_data = NULL;
	}
	return error;
}

/*
 * unmount system call
 */
int
ext2fs_unmount(struct mount *mp, int mntflags)
{
	struct ufsmount *ump;
	struct m_ext2fs *fs;
	int error, flags;

	flags = 0;
	if (mntflags & MNT_FORCE)
		flags |= FORCECLOSE;
	if ((error = ext2fs_flushfiles(mp, flags)) != 0)
		return error;
	ump = VFSTOUFS(mp);
	fs = ump->um_e2fs;
	if (fs->e2fs_ronly == 0 &&
		ext2fs_cgupdate(ump, MNT_WAIT) == 0 &&
		(fs->e2fs.e2fs_state & E2FS_ERRORS) == 0) {
		fs->e2fs.e2fs_state = E2FS_ISCLEAN;
		(void) ext2fs_sbupdate(ump, MNT_WAIT);
	}
	if (ump->um_devvp->v_type != VBAD)
		spec_node_setmountedfs(ump->um_devvp, NULL);
	vn_lock(ump->um_devvp, LK_EXCLUSIVE | LK_RETRY);
	error = VOP_CLOSE(ump->um_devvp, fs->e2fs_ronly ? FREAD : FREAD|FWRITE,
	    NOCRED);
	vput(ump->um_devvp);
	kmem_free(fs->e2fs_gd, fs->e2fs_ngdb * fs->e2fs_bsize);
	kmem_free(fs, sizeof(*fs));
	kmem_free(ump, sizeof(*ump));
	mp->mnt_data = NULL;
	mp->mnt_flag &= ~MNT_LOCAL;
	return error;
}

/*
 * Flush out all the files in a filesystem.
 */
int
ext2fs_flushfiles(struct mount *mp, int flags)
{
	extern int doforce;
	int error;

	if (!doforce)
		flags &= ~FORCECLOSE;
	error = vflush(mp, NULLVP, flags);
	return error;
}

/*
 * Get file system statistics.
 */
int
ext2fs_statvfs(struct mount *mp, struct statvfs *sbp)
{
	struct ufsmount *ump;
	struct m_ext2fs *fs;
	uint32_t overhead, overhead_per_group, ngdb;
	int i, ngroups;

	ump = VFSTOUFS(mp);
	fs = ump->um_e2fs;
	if (fs->e2fs.e2fs_magic != E2FS_MAGIC)
		panic("ext2fs_statvfs");

	/*
	 * Compute the overhead (FS structures)
	 */
	overhead_per_group =
	    1 /* block bitmap */ +
	    1 /* inode bitmap */ +
	    fs->e2fs_itpg;
	overhead = fs->e2fs.e2fs_first_dblock +
	    fs->e2fs_ncg * overhead_per_group;
	if (EXT2F_HAS_COMPAT_FEATURE(fs, EXT2F_COMPAT_SPARSESUPER2)) {
		/*
		 * Superblock and group descriptions is in group zero,
		 * then optionally 0, 1 or 2 extra copies.
		 */
		ngroups = 1
			+ (fs->e2fs.e4fs_backup_bgs[0] ? 1 : 0)
			+ (fs->e2fs.e4fs_backup_bgs[1] ? 1 : 0);
	} else if (EXT2F_HAS_ROCOMPAT_FEATURE(fs, EXT2F_ROCOMPAT_SPARSESUPER)) {
		for (i = 0, ngroups = 0; i < fs->e2fs_ncg; i++) {
			if (cg_has_sb(i))
				ngroups++;
		}
	} else {
		ngroups = fs->e2fs_ncg;
	}
	ngdb = fs->e2fs_ngdb;
	if (EXT2F_HAS_COMPAT_FEATURE(fs, EXT2F_COMPAT_RESIZE))
		ngdb += fs->e2fs.e2fs_reserved_ngdb;
	overhead += ngroups * (1 /* superblock */ + ngdb);

	sbp->f_bsize = fs->e2fs_bsize;
	sbp->f_frsize = MINBSIZE << fs->e2fs.e2fs_fsize;
	sbp->f_iosize = fs->e2fs_bsize;
	sbp->f_blocks = fs->e2fs.e2fs_bcount - overhead;
	sbp->f_bfree = fs->e2fs.e2fs_fbcount;
	sbp->f_bresvd = fs->e2fs.e2fs_rbcount;
	if (sbp->f_bfree > sbp->f_bresvd)
		sbp->f_bavail = sbp->f_bfree - sbp->f_bresvd;
	else
		sbp->f_bavail = 0;
	sbp->f_files =  fs->e2fs.e2fs_icount;
	sbp->f_ffree = fs->e2fs.e2fs_ficount;
	sbp->f_favail = fs->e2fs.e2fs_ficount;
	sbp->f_fresvd = 0;
	copy_statvfs_info(sbp, mp);
	return 0;
}

static bool
ext2fs_sync_selector(void *cl, struct vnode *vp)
{
	struct inode *ip;

	KASSERT(mutex_owned(vp->v_interlock));

	ip = VTOI(vp);
	/*
	 * Skip the vnode/inode if inaccessible.
	 */
	if (ip == NULL || vp->v_type == VNON)
		return false;

	if (((ip->i_flag &
	      (IN_CHANGE | IN_UPDATE | IN_MODIFIED)) == 0 &&
	     LIST_EMPTY(&vp->v_dirtyblkhd) &&
	     UVM_OBJ_IS_CLEAN(&vp->v_uobj)))
		return false;
	return true;
}

/*
 * Go through the disk queues to initiate sandbagged IO;
 * go through the inodes to write those that have been modified;
 * initiate the writing of the super block if it has been modified.
 *
 * Note: we are always called with the filesystem marked `MPBUSY'.
 */
int
ext2fs_sync(struct mount *mp, int waitfor, kauth_cred_t cred)
{
	struct vnode *vp;
	struct ufsmount *ump = VFSTOUFS(mp);
	struct m_ext2fs *fs;
	struct vnode_iterator *marker;
	int error, allerror = 0;

	fs = ump->um_e2fs;
	if (fs->e2fs_fmod != 0 && fs->e2fs_ronly != 0) {	/* XXX */
		printf("fs = %s\n", fs->e2fs_fsmnt);
		panic("update: rofs mod");
	}

	/*
	 * Write back each (modified) inode.
	 */
	vfs_vnode_iterator_init(mp, &marker);
	while ((vp = vfs_vnode_iterator_next(marker, ext2fs_sync_selector,
	    NULL)))
	{
		error = vn_lock(vp, LK_EXCLUSIVE);
		if (error) {
			vrele(vp);
			continue;
		}
		if (vp->v_type == VREG && waitfor == MNT_LAZY)
			error = ext2fs_update(vp, NULL, NULL, 0);
		else
			error = VOP_FSYNC(vp, cred,
			    waitfor == MNT_WAIT ? FSYNC_WAIT : 0, 0, 0);
		if (error)
			allerror = error;
		vput(vp);
	}
	vfs_vnode_iterator_destroy(marker);
	/*
	 * Force stale file system control information to be flushed.
	 */
	if (waitfor != MNT_LAZY) {
		vn_lock(ump->um_devvp, LK_EXCLUSIVE | LK_RETRY);
		if ((error = VOP_FSYNC(ump->um_devvp, cred,
		    waitfor == MNT_WAIT ? FSYNC_WAIT : 0, 0, 0)) != 0)
			allerror = error;
		VOP_UNLOCK(ump->um_devvp);
	}
	/*
	 * Write back modified superblock.
	 */
	if (fs->e2fs_fmod != 0) {
		fs->e2fs_fmod = 0;
		fs->e2fs.e2fs_wtime = time_second;
		if ((error = ext2fs_cgupdate(ump, waitfor)))
			allerror = error;
	}
	return allerror;
}

/*
 * Load inode from disk and initialize vnode.
 */
static int
ext2fs_init_vnode(struct ufsmount *ump, struct vnode *vp, ino_t ino)
{
	struct m_ext2fs *fs;
	struct inode *ip;
	struct buf *bp;
	int error;

	fs = ump->um_e2fs;

	/* Read in the disk contents for the inode, copy into the inode. */
	error = bread(ump->um_devvp, EXT2_FSBTODB(fs, ino_to_fsba(fs, ino)),
	    (int)fs->e2fs_bsize, 0, &bp);
	if (error)
		return error;

	/* Allocate and initialize inode. */
	ip = pool_get(&ext2fs_inode_pool, PR_WAITOK);
	memset(ip, 0, sizeof(struct inode));
	ip->i_vnode = vp;
	ip->i_ump = ump;
	ip->i_e2fs = fs;
	ip->i_dev = ump->um_dev;
	ip->i_number = ino;
	ip->i_e2fs_last_lblk = 0;
	ip->i_e2fs_last_blk = 0;

	error = ext2fs_loadvnode_content(fs, ino, bp, ip);
	brelse(bp, 0);
	if (error) {
		pool_put(&ext2fs_inode_pool, ip);
		return error;
	}

	/* If the inode was deleted, reset all fields */
	if (ip->i_e2fs_dtime != 0) {
		ip->i_e2fs_mode = 0;
		(void)ext2fs_setsize(ip, 0);
		(void)ext2fs_setnblock(ip, 0);
		memset(ip->i_e2fs_blocks, 0, sizeof(ip->i_e2fs_blocks));
	}

	/* Initialise vnode with this inode. */
	vp->v_tag = VT_EXT2FS;
	vp->v_op = ext2fs_vnodeop_p;
	vp->v_vflag |= VV_LOCKSWORK;
	vp->v_data = ip;

	/* Initialize genfs node. */
	genfs_node_init(vp, &ext2fs_genfsops);

	return 0;
}

/*
 * Read an inode from disk and initialize this vnode / inode pair.
 * Caller assures no other thread will try to load this inode.
 */
int
ext2fs_loadvnode(struct mount *mp, struct vnode *vp,
    const void *key, size_t key_len, const void **new_key)
{
	ino_t ino;
	struct inode *ip;
	struct ufsmount *ump;
	int error;

	KASSERT(key_len == sizeof(ino));
	memcpy(&ino, key, key_len);
	ump = VFSTOUFS(mp);

	error = ext2fs_init_vnode(ump, vp, ino);
	if (error)
		return error;

	ip = VTOI(vp);

	/* Initialize the vnode from the inode. */
	ext2fs_vinit(mp, ext2fs_specop_p, ext2fs_fifoop_p, &vp);

	/* Finish inode initialization. */
	ip->i_devvp = ump->um_devvp;
	vref(ip->i_devvp);

	/*
	 * Set up a generation number for this inode if it does not
	 * already have one. This should only happen on old filesystems.
	 */

	if (ip->i_e2fs_gen == 0) {
		if (++ext2gennumber < (u_long)time_second)
			ext2gennumber = time_second;
		ip->i_e2fs_gen = ext2gennumber;
		if ((mp->mnt_flag & MNT_RDONLY) == 0)
			ip->i_flag |= IN_MODIFIED;
	}
	uvm_vnp_setsize(vp, ext2fs_size(ip));
	*new_key = &ip->i_number;
	return 0;
}

/*
 * Create a new inode on disk and initialize this vnode / inode pair.
 */
int
ext2fs_newvnode(struct mount *mp, struct vnode *dvp, struct vnode *vp,
    struct vattr *vap, kauth_cred_t cred,
    size_t *key_len, const void **new_key)
{
	ino_t ino;
	struct inode *ip, *pdir;
	struct m_ext2fs *fs;
	struct ufsmount *ump;
	int error, mode;

	KASSERT(dvp->v_mount == mp);
	KASSERT(vap->va_type != VNON);

	*key_len = sizeof(ino);

	pdir = VTOI(dvp);
	fs = pdir->i_e2fs;
	ump = VFSTOUFS(mp);
	mode = MAKEIMODE(vap->va_type, vap->va_mode);

	/* Allocate fresh inode. */
	error = ext2fs_valloc(dvp, mode, cred, &ino);
	if (error)
		return error;

	/* Attach inode to vnode. */
	error = ext2fs_init_vnode(ump, vp, ino);
	if (error) {
		ext2fs_vfree(dvp, ino, mode);
		return error;
	}

	ip = VTOI(vp);

	KASSERT(!E2FS_HAS_GD_CSUM(fs) || (fs->e2fs_gd[ino_to_cg(fs, ino)].ext2bgd_flags & h2fs16(E2FS_BG_INODE_ZEROED)) != 0);

	/* check for already used inode; makes sense only for ZEROED itable */
	if (__predict_false(ip->i_e2fs_mode && ip->i_e2fs_nlink != 0)) {
		printf("mode = 0%o, nlinks %d, inum = %llu, fs = %s\n",
		    ip->i_e2fs_mode, ip->i_e2fs_nlink,
		    (unsigned long long)ip->i_number, fs->e2fs_fsmnt);
		panic("ext2fs_valloc: dup alloc");
	}

	memset(ip->i_din.e2fs_din, 0, EXT2_DINODE_SIZE(fs));

	/*
	 * Set up a new generation number for this inode.
	 */
	if (++ext2gennumber < time_second)
		ext2gennumber = time_second;
	ip->i_e2fs_gen = ext2gennumber;

	ip->i_uid = kauth_cred_geteuid(cred);
	ip->i_e2fs_uid = ip->i_uid & 0xffff;
	ip->i_e2fs_gid = pdir->i_e2fs_gid;
	if (ip->i_e2fs->e2fs.e2fs_rev > E2FS_REV0) {
		ip->i_e2fs_uid_high = (ip->i_uid >> 16) & 0xffff;
		ip->i_e2fs_gid_high = pdir->i_e2fs_gid_high;
	} else {
		ip->i_e2fs_uid_high = 0;
		ip->i_e2fs_gid_high = 0;
	}
	ip->i_gid = ip->i_e2fs_gid | (ip->i_e2fs_gid_high << 16);
	ip->i_flag |= IN_ACCESS | IN_CHANGE | IN_UPDATE;
	ip->i_e2fs_mode = mode;
	vp->v_type = IFTOVT(mode);
	ip->i_e2fs_nlink = 1;

	/* Authorize setting SGID if needed. */
	if (ip->i_e2fs_mode & ISGID) {
		error = kauth_authorize_vnode(cred, KAUTH_VNODE_WRITE_SECURITY,
		    vp, NULL, genfs_can_chmod(vp->v_type, cred, ip->i_uid,
		    ip->i_gid, mode));
		if (error)
			ip->i_e2fs_mode &= ~ISGID;
	}

	/* Initialize extra_isize according to what is set in superblock */
	if (EXT2F_HAS_ROCOMPAT_FEATURE(ip->i_e2fs, EXT2F_ROCOMPAT_EXTRA_ISIZE)
	    && EXT2_DINODE_SIZE(ip->i_e2fs) > EXT2_REV0_DINODE_SIZE) {
		ip->i_din.e2fs_din->e2di_extra_isize = ip->i_e2fs->e2fs.e4fs_want_extra_isize;
	}

	/* Set create time if possible */
	if (EXT2_DINODE_FITS(ip->i_din.e2fs_din, e2di_crtime, EXT2_DINODE_SIZE(ip->i_e2fs))) {
		struct timespec now;
		vfs_timestamp(&now);
		EXT2_DINODE_TIME_SET(&now, ip->i_din.e2fs_din, e2di_crtime, EXT2_DINODE_SIZE(ip->i_e2fs));
	}

	/* Initialize the vnode from the inode. */
	ext2fs_vinit(mp, ext2fs_specop_p, ext2fs_fifoop_p, &vp);

	/* Finish inode initialization. */
	ip->i_devvp = ump->um_devvp;
	vref(ip->i_devvp);

	uvm_vnp_setsize(vp, ext2fs_size(ip));
	*new_key = &ip->i_number;
	return 0;
}

/*
 * File handle to vnode
 *
 * Have to be really careful about stale file handles:
 * - check that the inode number is valid
 * - call ext2fs_vget() to get the locked inode
 * - check for an unallocated inode (i_mode == 0)
 */
int
ext2fs_fhtovp(struct mount *mp, struct fid *fhp, struct vnode **vpp)
{
	struct inode *ip;
	struct vnode *nvp;
	int error;
	struct ufid ufh;
	struct m_ext2fs *fs;

	if (fhp->fid_len != sizeof(struct ufid))
		return EINVAL;

	memcpy(&ufh, fhp, sizeof(struct ufid));
	fs = VFSTOUFS(mp)->um_e2fs;
	if ((ufh.ufid_ino < EXT2_FIRSTINO && ufh.ufid_ino != EXT2_ROOTINO) ||
		ufh.ufid_ino >= fs->e2fs_ncg * fs->e2fs.e2fs_ipg)
		return ESTALE;

	if ((error = VFS_VGET(mp, ufh.ufid_ino, &nvp)) != 0) {
		*vpp = NULLVP;
		return error;
	}
	ip = VTOI(nvp);
	if (ip->i_e2fs_mode == 0 || ip->i_e2fs_dtime != 0 ||
		ip->i_e2fs_gen != ufh.ufid_gen) {
		vput(nvp);
		*vpp = NULLVP;
		return ESTALE;
	}
	*vpp = nvp;
	return 0;
}

/*
 * Vnode pointer to File handle
 */
/* ARGSUSED */
int
ext2fs_vptofh(struct vnode *vp, struct fid *fhp, size_t *fh_size)
{
	struct inode *ip;
	struct ufid ufh;

	if (*fh_size < sizeof(struct ufid)) {
		*fh_size = sizeof(struct ufid);
		return E2BIG;
	}
	*fh_size = sizeof(struct ufid);

	ip = VTOI(vp);
	memset(&ufh, 0, sizeof(ufh));
	ufh.ufid_len = sizeof(struct ufid);
	ufh.ufid_ino = ip->i_number;
	ufh.ufid_gen = ip->i_e2fs_gen;
	memcpy(fhp, &ufh, sizeof(ufh));
	return 0;
}

/*
 * Write a superblock and associated information back to disk.
 */
int
ext2fs_sbupdate(struct ufsmount *mp, int waitfor)
{
	struct m_ext2fs *fs = mp->um_e2fs;
	struct buf *bp;
	int error = 0;

	bp = getblk(mp->um_devvp, SBLOCK, SBSIZE, 0, 0);
	e2fs_sbsave(&fs->e2fs, (struct ext2fs*)bp->b_data);
	if (waitfor == MNT_WAIT)
		error = bwrite(bp);
	else
		bawrite(bp);
	return error;
}

int
ext2fs_cgupdate(struct ufsmount *mp, int waitfor)
{
	struct m_ext2fs *fs = mp->um_e2fs;
	struct buf *bp;
	int i, error = 0, allerror = 0;

	allerror = ext2fs_sbupdate(mp, waitfor);
	for (i = 0; i < fs->e2fs_ngdb; i++) {
		bp = getblk(mp->um_devvp, EXT2_FSBTODB(fs,
		    fs->e2fs.e2fs_first_dblock +
		    1 /* superblock */ + i), fs->e2fs_bsize, 0, 0);
		e2fs_cgsave(&fs->e2fs_gd[
		    i * fs->e2fs_bsize / sizeof(struct ext2_gd)],
		    (struct ext2_gd *)bp->b_data, fs->e2fs_bsize);
		if (waitfor == MNT_WAIT)
			error = bwrite(bp);
		else
			bawrite(bp);
	}

	if (!allerror && error)
		allerror = error;
	return allerror;
}

/*
 * Fill in the m_fs structure, and validate the fields of the superblock.
 * NOTE: here, the superblock is already swapped.
 */
static int
ext2fs_sbfill(struct m_ext2fs *m_fs, int ronly)
{
	uint32_t u32;
	struct ext2fs *fs = &m_fs->e2fs;

	/*
	 * General sanity checks
	 */
	if (fs->e2fs_magic != E2FS_MAGIC)
		return EINVAL;
	if (fs->e2fs_rev > E2FS_REV1) {
		printf("ext2fs: unsupported revision number: %x\n", fs->e2fs_rev);
		return EINVAL;
	}
	if (fs->e2fs_log_bsize > 2) {
		/* block size = 1024|2048|4096 */
		printf("ext2fs: bad block size: %d\n", fs->e2fs_log_bsize);
		return EINVAL;
	}
	if (fs->e2fs_bpg == 0) {
		printf("ext2fs: zero blocks per group\n");
		return EINVAL;
	}
	if (fs->e2fs_ipg == 0) {
		printf("ext2fs: zero inodes per group\n");
		return EINVAL;
	}

	if (fs->e2fs_first_dblock >= fs->e2fs_bcount) {
		printf("ext2fs: invalid first data block\n");
		return EINVAL;
	}
	if (fs->e2fs_rbcount > fs->e2fs_bcount ||
	    fs->e2fs_fbcount > fs->e2fs_bcount) {
		printf("ext2fs: invalid block count\n");
		return EINVAL;
	}

	/*
	 * Compute the fields of the superblock
	 */
	u32 = fs->e2fs_bcount - fs->e2fs_first_dblock; /* > 0 */
	m_fs->e2fs_ncg = howmany(u32, fs->e2fs_bpg);
	if (m_fs->e2fs_ncg == 0) {
		printf("ext2fs: invalid number of cylinder groups\n");
		return EINVAL;
	}

	m_fs->e2fs_fsbtodb = fs->e2fs_log_bsize + LOG_MINBSIZE - DEV_BSHIFT;
	m_fs->e2fs_bsize = MINBSIZE << fs->e2fs_log_bsize;
	m_fs->e2fs_bshift = LOG_MINBSIZE + fs->e2fs_log_bsize;
	m_fs->e2fs_qbmask = m_fs->e2fs_bsize - 1;
	m_fs->e2fs_bmask = ~m_fs->e2fs_qbmask;

	if ((u32 = m_fs->e2fs_bsize / sizeof(struct ext2_gd)) == 0) {
		/* Unlikely to happen */
		printf("ext2fs: invalid block size\n");
		return EINVAL;
	}
	m_fs->e2fs_ngdb = howmany(m_fs->e2fs_ncg, u32);
	if (m_fs->e2fs_ngdb == 0) {
		printf("ext2fs: invalid number of group descriptor blocks\n");
		return EINVAL;
	}

	if (m_fs->e2fs_bsize < EXT2_DINODE_SIZE(m_fs)) {
		printf("ext2fs: invalid inode size\n");
		return EINVAL;
	}
	m_fs->e2fs_ipb = m_fs->e2fs_bsize / EXT2_DINODE_SIZE(m_fs);

	m_fs->e2fs_itpg = fs->e2fs_ipg / m_fs->e2fs_ipb;

	/*
	 * Revision-specific checks
	 */
	if (fs->e2fs_rev > E2FS_REV0) {
		char buf[256];
		if (fs->e2fs_first_ino != EXT2_FIRSTINO) {
			printf("ext2fs: unsupported first inode position\n");
			return EINVAL;
		}
		u32 = fs->e2fs_features_incompat & ~EXT2F_INCOMPAT_SUPP;
		if (u32) {
			snprintb(buf, sizeof(buf), EXT2F_INCOMPAT_BITS, u32);
			printf("ext2fs: unsupported incompat features: %s\n", buf);
#ifndef EXT2_IGNORE_INCOMPAT_FEATURES
			return EINVAL;
#endif
		}
		u32 = fs->e2fs_features_rocompat & ~EXT2F_ROCOMPAT_SUPP;
		if (!ronly && u32) {
			snprintb(buf, sizeof(buf), EXT2F_ROCOMPAT_BITS, u32);
			printf("ext2fs: unsupported ro-incompat features: %s\n",
			    buf);
#ifndef EXT2_IGNORE_ROCOMPAT_FEATURES
			return EROFS;
#endif
		}
		if (fs->e2fs_inode_size == 0 || !powerof2(fs->e2fs_inode_size) || fs->e2fs_inode_size > m_fs->e2fs_bsize) {
			printf("ext2fs: bad inode size\n");
			return EINVAL;
		}
	}

	return 0;
}<|MERGE_RESOLUTION|>--- conflicted
+++ resolved
@@ -1,8 +1,4 @@
-<<<<<<< HEAD
-/*	$NetBSD: ext2fs_vfsops.c,v 1.210 2017/07/30 14:23:54 riastradh Exp $	*/
-=======
 /*	$NetBSD: ext2fs_vfsops.c,v 1.211 2018/05/28 21:04:38 chs Exp $	*/
->>>>>>> b2b84690
 
 /*
  * Copyright (c) 1989, 1991, 1993, 1994
@@ -64,11 +60,7 @@
  */
 
 #include <sys/cdefs.h>
-<<<<<<< HEAD
-__KERNEL_RCSID(0, "$NetBSD: ext2fs_vfsops.c,v 1.210 2017/07/30 14:23:54 riastradh Exp $");
-=======
 __KERNEL_RCSID(0, "$NetBSD: ext2fs_vfsops.c,v 1.211 2018/05/28 21:04:38 chs Exp $");
->>>>>>> b2b84690
 
 #if defined(_KERNEL_OPT)
 #include "opt_compat_netbsd.h"
