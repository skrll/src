--- conflicted
+++ resolved
@@ -1,8 +1,4 @@
-<<<<<<< HEAD
-/*	$NetBSD: ufs_quota1.c,v 1.23 2020/12/25 10:00:40 nia Exp $	*/
-=======
 /*	$NetBSD: ufs_quota1.c,v 1.24 2021/06/29 22:40:54 dholland Exp $	*/
->>>>>>> e2aa5677
 
 /*
  * Copyright (c) 1982, 1986, 1990, 1993, 1995
@@ -39,11 +35,7 @@
  */
 
 #include <sys/cdefs.h>
-<<<<<<< HEAD
-__KERNEL_RCSID(0, "$NetBSD: ufs_quota1.c,v 1.23 2020/12/25 10:00:40 nia Exp $");
-=======
 __KERNEL_RCSID(0, "$NetBSD: ufs_quota1.c,v 1.24 2021/06/29 22:40:54 dholland Exp $");
->>>>>>> e2aa5677
 
 #include <sys/param.h>
 #include <sys/kernel.h>
@@ -317,9 +309,6 @@
 	struct dquot *dq;
 	int error;
 	struct pathbuf *pb;
-
-	if (type < 0 || type >= MAXQUOTAS)
-		return EINVAL;
 
 	if (type < 0 || type >= MAXQUOTAS)
 		return EINVAL;
