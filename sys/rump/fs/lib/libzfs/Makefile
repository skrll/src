<<<<<<< HEAD
#	$NetBSD: Makefile,v 1.7 2020/09/06 07:20:30 mrg Exp $
=======
#	$NetBSD: Makefile,v 1.8 2021/04/15 17:31:15 christos Exp $
>>>>>>> 9e014010
#

NEED_ISYSTEM=	# Tell rump that we must use -isystem

.include <bsd.init.mk>

S!=             cd ${.PARSEDIR}/../../../../;pwd

.include "${.CURDIR}/../../../../modules/zfs/Makefile.zfsmod"

LIB=	rumpfs_zfs
COMMENT=ZFS

SRCS+=	zfs_component.c

CWARNFLAGS.gcc+=	${GCC_NO_ADDR_OF_PACKED_MEMBER}

.include <bsd.lib.mk>
.include <bsd.klinks.mk><|MERGE_RESOLUTION|>--- conflicted
+++ resolved
@@ -1,8 +1,4 @@
-<<<<<<< HEAD
-#	$NetBSD: Makefile,v 1.7 2020/09/06 07:20:30 mrg Exp $
-=======
 #	$NetBSD: Makefile,v 1.8 2021/04/15 17:31:15 christos Exp $
->>>>>>> 9e014010
 #
 
 NEED_ISYSTEM=	# Tell rump that we must use -isystem
