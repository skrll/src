--- conflicted
+++ resolved
@@ -1,8 +1,4 @@
-<<<<<<< HEAD
-/*	$NetBSD: rumpfs.c,v 1.154 2020/01/17 20:08:09 ad Exp $	*/
-=======
 /*	$NetBSD: rumpfs.c,v 1.155 2020/04/04 19:24:51 kamil Exp $	*/
->>>>>>> 898b1760
 
 /*
  * Copyright (c) 2009, 2010, 2011 Antti Kantee.  All Rights Reserved.
@@ -30,11 +26,7 @@
  */
 
 #include <sys/cdefs.h>
-<<<<<<< HEAD
-__KERNEL_RCSID(0, "$NetBSD: rumpfs.c,v 1.154 2020/01/17 20:08:09 ad Exp $");
-=======
 __KERNEL_RCSID(0, "$NetBSD: rumpfs.c,v 1.155 2020/04/04 19:24:51 kamil Exp $");
->>>>>>> 898b1760
 
 #include <sys/param.h>
 #include <sys/atomic.h>
@@ -985,12 +977,8 @@
 			return ENOSPC;
 
 		copylen = MIN(rn->rn_dlen, newlen);
-<<<<<<< HEAD
-		memcpy(newdata, rn->rn_data, copylen);
-=======
 		if (copylen > 0)
 			memcpy(newdata, rn->rn_data, copylen);
->>>>>>> 898b1760
 		memset((char *)newdata + copylen, 0, newlen - copylen);
 
 		if ((rn->rn_flags & RUMPNODE_EXTSTORAGE) == 0) {
@@ -1505,12 +1493,8 @@
 			return ENOSPC;
 		rn->rn_dlen = newlen;
 		memset(rn->rn_data, 0, newlen);
-<<<<<<< HEAD
-		memcpy(rn->rn_data, olddata, oldlen);
-=======
 		if (oldlen > 0)
 			memcpy(rn->rn_data, olddata, oldlen);
->>>>>>> 898b1760
 		allocd = true;
 		uvm_vnp_setsize(vp, newlen);
 	}
