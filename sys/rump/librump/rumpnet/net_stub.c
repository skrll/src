<<<<<<< HEAD
/*	$NetBSD: net_stub.c,v 1.41 2020/11/06 14:50:13 christos Exp $	*/
=======
/*	$NetBSD: net_stub.c,v 1.42 2021/05/17 04:07:44 yamaguchi Exp $	*/
>>>>>>> e2aa5677

/*
 * Copyright (c) 2008 Antti Kantee.  All Rights Reserved.
 *
 * Redistribution and use in source and binary forms, with or without
 * modification, are permitted provided that the following conditions
 * are met:
 * 1. Redistributions of source code must retain the above copyright
 *    notice, this list of conditions and the following disclaimer.
 * 2. Redistributions in binary form must reproduce the above copyright
 *    notice, this list of conditions and the following disclaimer in the
 *    documentation and/or other materials provided with the distribution.
 *
 * THIS SOFTWARE IS PROVIDED BY THE AUTHOR ``AS IS'' AND ANY EXPRESS
 * OR IMPLIED WARRANTIES, INCLUDING, BUT NOT LIMITED TO, THE IMPLIED
 * WARRANTIES OF MERCHANTABILITY AND FITNESS FOR A PARTICULAR PURPOSE ARE
 * DISCLAIMED. IN NO EVENT SHALL THE AUTHOR OR CONTRIBUTORS BE LIABLE
 * FOR ANY DIRECT, INDIRECT, INCIDENTAL, SPECIAL, EXEMPLARY, OR CONSEQUENTIAL
 * DAMAGES (INCLUDING, BUT NOT LIMITED TO, PROCUREMENT OF SUBSTITUTE GOODS OR
 * SERVICES; LOSS OF USE, DATA, OR PROFITS; OR BUSINESS INTERRUPTION)
 * HOWEVER CAUSED AND ON ANY THEORY OF LIABILITY, WHETHER IN CONTRACT, STRICT
 * LIABILITY, OR TORT (INCLUDING NEGLIGENCE OR OTHERWISE) ARISING IN ANY WAY
 * OUT OF THE USE OF THIS SOFTWARE, EVEN IF ADVISED OF THE POSSIBILITY OF
 * SUCH DAMAGE.
 */

#include <sys/cdefs.h>
<<<<<<< HEAD
__KERNEL_RCSID(0, "$NetBSD: net_stub.c,v 1.41 2020/11/06 14:50:13 christos Exp $");
=======
__KERNEL_RCSID(0, "$NetBSD: net_stub.c,v 1.42 2021/05/17 04:07:44 yamaguchi Exp $");
>>>>>>> e2aa5677

#include <sys/mutex.h>
#include <sys/param.h>
#include <sys/protosw.h>
#include <sys/socketvar.h>
#include <sys/pslist.h>
#include <sys/psref.h>

#include <net/if.h>
#include <net/route.h>

#include <netipsec/ipsec.h>
#include <netipsec/ipsec6.h>
#include <netipsec/key.h>

#include <compat/sys/socket.h>
#include <compat/sys/sockio.h>

int rumpnet_stub(void);
int
rumpnet_stub(void)
{

	panic("component not available");
}

/*
 * Weak symbols so that we can optionally leave components out.
 * (would be better to fix sys/net* to be more modular, though)
 */

/* bridge */
__weak_alias(bridge_ifdetach,rumpnet_stub);
__weak_alias(bridge_output,rumpnet_stub);
__weak_alias(bridge_calc_csum_flags,rumpnet_stub);
__weak_alias(bridge_calc_link_state,rumpnet_stub);

/* agr */
__weak_alias(agr_input,rumpnet_stub);
__weak_alias(ieee8023ad_lacp_input,rumpnet_stub);
__weak_alias(ieee8023ad_marker_input,rumpnet_stub);

/* pppoe */
__weak_alias(pppoe_input,rumpnet_stub);
__weak_alias(pppoedisc_input,rumpnet_stub);

/* vlan */
__weak_alias(vlan_input,rumpnet_stub);
__weak_alias(vlan_ifdetach,rumpnet_stub);
__weak_alias(vlan_link_state_changed,rumpnet_stub);

/* ipsec */
/* FIXME: should modularize netipsec and reduce reverse symbol references */
int ipsec_debug;
int ipsec_enabled;
int ipsec_used;
percpu_t *ipsecstat_percpu;
u_int ipsec_spdgen;

__weak_alias(ah4_ctlinput,rumpnet_stub);
__weak_alias(ah6_ctlinput,rumpnet_stub);
__weak_alias(esp4_ctlinput,rumpnet_stub);
__weak_alias(esp6_ctlinput,rumpnet_stub);
__weak_alias(ipsec4_output,rumpnet_stub);
__weak_alias(ipsec4_common_input,rumpnet_stub);
__weak_alias(ipsec6_common_input,rumpnet_stub);
__weak_alias(ipsec6_check_policy,rumpnet_stub);
__weak_alias(ipsec6_process_packet,rumpnet_stub);
__weak_alias(ipsec_mtu,rumpnet_stub);
__weak_alias(ipsec_ip_input_checkpolicy,rumpnet_stub);
__weak_alias(ipsec_set_policy,rumpnet_stub);
__weak_alias(ipsec_get_policy,rumpnet_stub);
__weak_alias(ipsec_delete_pcbpolicy,rumpnet_stub);
__weak_alias(ipsec_hdrsiz,rumpnet_stub);
__weak_alias(ipsec_in_reject,rumpnet_stub);
__weak_alias(ipsec_init_pcbpolicy,rumpnet_stub);
__weak_alias(ipsec_pcbconn,rumpnet_stub);
__weak_alias(ipsec_pcbdisconn,rumpnet_stub);
__weak_alias(key_sa_routechange,rumpnet_stub);
__weak_alias(key_sp_unref,rumpnet_stub);

/* lagg */
__weak_alias(lagg_ifdetach,rumpnet_stub);
__weak_alias(lagg_input_ethernet,rumpnet_stub);
__weak_alias(lagg_linkstate_changed,rumpnet_stub);

struct ifnet_head ifnet_list;
struct pslist_head ifnet_pslist;
kmutex_t ifnet_mtx;<|MERGE_RESOLUTION|>--- conflicted
+++ resolved
@@ -1,8 +1,4 @@
-<<<<<<< HEAD
-/*	$NetBSD: net_stub.c,v 1.41 2020/11/06 14:50:13 christos Exp $	*/
-=======
 /*	$NetBSD: net_stub.c,v 1.42 2021/05/17 04:07:44 yamaguchi Exp $	*/
->>>>>>> e2aa5677
 
 /*
  * Copyright (c) 2008 Antti Kantee.  All Rights Reserved.
@@ -30,11 +26,7 @@
  */
 
 #include <sys/cdefs.h>
-<<<<<<< HEAD
-__KERNEL_RCSID(0, "$NetBSD: net_stub.c,v 1.41 2020/11/06 14:50:13 christos Exp $");
-=======
 __KERNEL_RCSID(0, "$NetBSD: net_stub.c,v 1.42 2021/05/17 04:07:44 yamaguchi Exp $");
->>>>>>> e2aa5677
 
 #include <sys/mutex.h>
 #include <sys/param.h>
