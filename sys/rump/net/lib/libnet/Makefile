<<<<<<< HEAD
#	$NetBSD: Makefile,v 1.34 2020/09/12 10:44:32 roy Exp $
=======
#	$NetBSD: Makefile,v 1.35 2021/04/12 06:08:31 mrg Exp $
>>>>>>> 9e014010
#


.PATH:	${.CURDIR}/../../../../net ${.CURDIR}/../../../../compat/common

LIB=	rumpnet_net
COMMENT=Network interface and routing support

IOCONF=	NET.ioconf
# iffy stuff
SRCS=	if.c if_loop.c if_stats.c route.c rtsock.c raw_usrreq.c		\
	raw_cb.c if_media.c link_proto.c net_stats.c if_ethersubr.c	\
	if_spppsubr.c
SRCS+=	if_43.c
SRCS+=	if_llatbl.c nd.c
SRCS+=	net_component.c
SRCS+=	ether_sw_offload.c

.include <bsd.init.mk>

.if !empty(RUMP_NBCOMPAT:M50)
SRCS+=	rtsock_50.c uipc_syscalls_50.c
.endif

.if !empty(RUMP_NBCOMPAT:M70)
SRCS+=	rtsock_70.c uipc_usrreq_70.c
.endif

COPTS.if_ethersubr.c+=		${GCC_NO_CAST_FUNCTION_TYPE}
# GCC is wrong here.
COPTS.in_pcb.c+=		${GCC_NO_RETURN_LOCAL_ADDR}
COPTS.in6_pcb.c+=		${GCC_NO_RETURN_LOCAL_ADDR}

.include "${.CURDIR}/../libnetinet/Makefile.inc"
.include "${.CURDIR}/../libnetinet6/Makefile.inc"
.include "${.CURDIR}/../libnetmpls/Makefile.inc"

.include <bsd.lib.mk>
.include <bsd.klinks.mk><|MERGE_RESOLUTION|>--- conflicted
+++ resolved
@@ -1,8 +1,4 @@
-<<<<<<< HEAD
-#	$NetBSD: Makefile,v 1.34 2020/09/12 10:44:32 roy Exp $
-=======
 #	$NetBSD: Makefile,v 1.35 2021/04/12 06:08:31 mrg Exp $
->>>>>>> 9e014010
 #
 
 
