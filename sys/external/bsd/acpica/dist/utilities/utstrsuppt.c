--- conflicted
+++ resolved
@@ -166,11 +166,7 @@
          * 1) Runtime: terminate with no error, per the ACPI spec
          * 2) Compiler: return an error
          */
-<<<<<<< HEAD
-        if (!isdigit (*String))
-=======
         if (!isdigit ((int) *String))
->>>>>>> e2aa5677
         {
 #ifdef ACPI_ASL_COMPILER
             Status = AE_BAD_DECIMAL_CONSTANT;
@@ -232,11 +228,7 @@
          * 1) Runtime: terminate with no error, per the ACPI spec
          * 2) Compiler: return an error
          */
-<<<<<<< HEAD
-        if (!isxdigit (*String))
-=======
         if (!isxdigit ((int) *String))
->>>>>>> e2aa5677
         {
 #ifdef ACPI_ASL_COMPILER
             Status = AE_BAD_HEX_CONSTANT;
