--- conflicted
+++ resolved
@@ -100,10 +100,7 @@
     {"Device Graphs for _DSD",      UUID_DEVICE_GRAPHS},
     {"Hierarchical Data Extension", UUID_HIERARCHICAL_DATA_EXTENSION},
     {"ARM Coresight Graph",         UUID_CORESIGHT_GRAPH},
-<<<<<<< HEAD
-=======
     {"USB4 Capabilities",           UUID_USB4_CAPABILITIES},
->>>>>>> e2aa5677
     {NULL, NULL}
 };
 
