/******************************************************************************
 *
 * Module Name: aslparseop - Parse op create/allocate/cache interfaces
 *
 *****************************************************************************/

/*
 * Copyright (C) 2000 - 2021, Intel Corp.
 * All rights reserved.
 *
 * Redistribution and use in source and binary forms, with or without
 * modification, are permitted provided that the following conditions
 * are met:
 * 1. Redistributions of source code must retain the above copyright
 *    notice, this list of conditions, and the following disclaimer,
 *    without modification.
 * 2. Redistributions in binary form must reproduce at minimum a disclaimer
 *    substantially similar to the "NO WARRANTY" disclaimer below
 *    ("Disclaimer") and any redistribution must be conditioned upon
 *    including a substantially similar Disclaimer requirement for further
 *    binary redistribution.
 * 3. Neither the names of the above-listed copyright holders nor the names
 *    of any contributors may be used to endorse or promote products derived
 *    from this software without specific prior written permission.
 *
 * Alternatively, this software may be distributed under the terms of the
 * GNU General Public License ("GPL") version 2 as published by the Free
 * Software Foundation.
 *
 * NO WARRANTY
 * THIS SOFTWARE IS PROVIDED BY THE COPYRIGHT HOLDERS AND CONTRIBUTORS
 * "AS IS" AND ANY EXPRESS OR IMPLIED WARRANTIES, INCLUDING, BUT NOT
 * LIMITED TO, THE IMPLIED WARRANTIES OF MERCHANTABILITY AND FITNESS FOR
 * A PARTICULAR PURPOSE ARE DISCLAIMED. IN NO EVENT SHALL THE COPYRIGHT
 * HOLDERS OR CONTRIBUTORS BE LIABLE FOR SPECIAL, EXEMPLARY, OR CONSEQUENTIAL
 * DAMAGES (INCLUDING, BUT NOT LIMITED TO, PROCUREMENT OF SUBSTITUTE GOODS
 * OR SERVICES; LOSS OF USE, DATA, OR PROFITS; OR BUSINESS INTERRUPTION)
 * HOWEVER CAUSED AND ON ANY THEORY OF LIABILITY, WHETHER IN CONTRACT,
 * STRICT LIABILITY, OR TORT (INCLUDING NEGLIGENCE OR OTHERWISE) ARISING
 * IN ANY WAY OUT OF THE USE OF THIS SOFTWARE, EVEN IF ADVISED OF THE
 * POSSIBILITY OF SUCH DAMAGES.
 */

#include "aslcompiler.h"
#include "aslcompiler.y.h"
#include "acapps.h"
#include "acconvert.h"

#define _COMPONENT          ACPI_COMPILER
        ACPI_MODULE_NAME    ("aslparseop")


/*******************************************************************************
 *
 * FUNCTION:    TrCreateOp
 *
 * PARAMETERS:  ParseOpcode         - Opcode to be assigned to the op
 *              NumChildren         - Number of children to follow
 *              ...                 - A list of child ops to link to the new
 *                                    op. NumChildren long.
 *
 * RETURN:      Pointer to the new op. Aborts on allocation failure
 *
 * DESCRIPTION: Create a new parse op and link together a list of child
 *              ops underneath the new op.
 *
 ******************************************************************************/

ACPI_PARSE_OBJECT *
TrCreateOp (
    UINT32                  ParseOpcode,
    UINT32                  NumChildren,
    ...)
{
    ACPI_PARSE_OBJECT       *Op;
    ACPI_PARSE_OBJECT       *Child;
    ACPI_PARSE_OBJECT       *PrevChild;
    va_list                 ap;
    UINT32                  i;
    BOOLEAN                 FirstChild;


    va_start (ap, NumChildren);

    /* Allocate one new op */

    Op = TrAllocateOp (ParseOpcode);

    DbgPrint (ASL_PARSE_OUTPUT,
        "\nCreateOp  Ln/Col %u/%u NewParent %p Child %u Op %s  ",
        Op->Asl.LineNumber, Op->Asl.Column, Op,
        NumChildren, UtGetOpName(ParseOpcode));

    /* Some extra debug output based on the parse opcode */

    switch (ParseOpcode)
    {
    case PARSEOP_ASL_CODE:

        AslGbl_ParseTreeRoot = Op;
        Op->Asl.ParseOpcode = PARSEOP_DEFAULT_ARG;
        DbgPrint (ASL_PARSE_OUTPUT, "ASLCODE (Tree Completed)->");
        break;

    case PARSEOP_DEFINITION_BLOCK:

        DbgPrint (ASL_PARSE_OUTPUT, "DEFINITION_BLOCK (Tree Completed)->");
        break;

    case PARSEOP_OPERATIONREGION:

        DbgPrint (ASL_PARSE_OUTPUT, "OPREGION->");
        break;

    case PARSEOP_OR:

        DbgPrint (ASL_PARSE_OUTPUT, "OR->");
        break;

    default:

        /* Nothing to do for other opcodes */

        break;
    }

    /* Link the new op to its children */

    PrevChild = NULL;
    FirstChild = TRUE;
    for (i = 0; i < NumChildren; i++)
    {
        /* Get the next child */

        Child = va_arg (ap, ACPI_PARSE_OBJECT *);
        DbgPrint (ASL_PARSE_OUTPUT, "%p, ", Child);

        /*
         * If child is NULL, this means that an optional argument
         * was omitted. We must create a placeholder with a special
         * opcode (DEFAULT_ARG) so that the code generator will know
         * that it must emit the correct default for this argument
         */
        if (!Child)
        {
            Child = TrAllocateOp (PARSEOP_DEFAULT_ARG);
        }

        /* Link first child to parent */

        if (FirstChild)
        {
            FirstChild = FALSE;
            Op->Asl.Child = Child;

            /*
             * For the ASL-/ASL+ converter: if the ParseOp is a Connection,
             * External, Offset or AccessAs, it means that the comments in the
             * FirstChild belongs to their parent due to the parsing order in
             * the .y files. To correct this, take the comments in the
             * FirstChild place it in the parent. This also means that
             * legitimate comments for the child gets put to the parent.
             */
            if (AcpiGbl_CaptureComments &&
                ((ParseOpcode == PARSEOP_CONNECTION) ||
                 (ParseOpcode == PARSEOP_EXTERNAL) ||
                 (ParseOpcode == PARSEOP_OFFSET) ||
                 (ParseOpcode == PARSEOP_ACCESSAS)))
            {
                Op->Asl.CommentList      = Child->Asl.CommentList;
                Op->Asl.EndBlkComment    = Child->Asl.EndBlkComment;
                Op->Asl.InlineComment    = Child->Asl.InlineComment;
                Op->Asl.FileChanged      = Child->Asl.FileChanged;

                Child->Asl.CommentList   = NULL;
                Child->Asl.EndBlkComment = NULL;
                Child->Asl.InlineComment = NULL;
                Child->Asl.FileChanged   = FALSE;

                /*
                 * These do not need to be "passed off". They can be copied
                 * because the code for these opcodes should be printed in the
                 * same file.
                 */
                Op->Asl.Filename         = Child->Asl.Filename;
                Op->Asl.ParentFilename   = Child->Asl.ParentFilename;
            }
        }

        /* Point all children to parent */

        Child->Asl.Parent = Op;

        /* Link children in a peer list */

        if (PrevChild)
        {
            PrevChild->Asl.Next = Child;
        };

        /* Get the comment from last child in the resource template call */

        if (AcpiGbl_CaptureComments &&
            (Op->Asl.ParseOpcode == PARSEOP_RESOURCETEMPLATE))
        {
            CvDbgPrint ("Transferred current comment list to this op.\n");
            Op->Asl.CommentList = Child->Asl.CommentList;
            Child->Asl.CommentList = NULL;

            Op->Asl.InlineComment = Child->Asl.InlineComment;
            Child->Asl.InlineComment = NULL;
        }

        /*
         * This child might be a list, point all ops in the list
         * to the same parent
         */
        while (Child->Asl.Next)
        {
            Child = Child->Asl.Next;
            Child->Asl.Parent = Op;
        }

        PrevChild = Child;
    }

    va_end(ap);
    DbgPrint (ASL_PARSE_OUTPUT, "\n");
    return (Op);
}


/*******************************************************************************
 *
 * FUNCTION:    TrCreateLeafOp
 *
 * PARAMETERS:  ParseOpcode         - New opcode to be assigned to the op
 *
 * RETURN:      Pointer to the new op. Aborts on allocation failure
 *
 * DESCRIPTION: Create a simple leaf op (no children or peers, and no value
 *              assigned to the op)
 *
 ******************************************************************************/

ACPI_PARSE_OBJECT *
TrCreateLeafOp (
    UINT32                  ParseOpcode)
{
    ACPI_PARSE_OBJECT       *Op;


    Op = TrAllocateOp (ParseOpcode);

    DbgPrint (ASL_PARSE_OUTPUT,
        "\nCreateLeafOp  Ln/Col %u/%u NewOp %p  Op %s\n\n",
        Op->Asl.LineNumber, Op->Asl.Column, Op, UtGetOpName (ParseOpcode));

    return (Op);
}


/*******************************************************************************
 *
 * FUNCTION:    TrCreateValuedLeafOp
 *
 * PARAMETERS:  ParseOpcode         - New opcode to be assigned to the op
 *              Value               - Value to be assigned to the op
 *
 * RETURN:      Pointer to the new op. Aborts on allocation failure
 *
 * DESCRIPTION: Create a leaf op (no children or peers) with a value
 *              assigned to it
 *
 ******************************************************************************/

ACPI_PARSE_OBJECT *
TrCreateValuedLeafOp (
    UINT32                  ParseOpcode,
    UINT64                  Value)
{
    ACPI_PARSE_OBJECT       *Op;
    UINT32                  i;
    char                    *StringPtr = NULL;


    Op = TrAllocateOp (ParseOpcode);
    Op->Asl.Value.Integer = Value;

    DbgPrint (ASL_PARSE_OUTPUT,
        "\nCreateValuedLeafOp  Ln/Col %u/%u NewOp %p  "
        "Op %s  Value %8.8X%8.8X  ",
        Op->Asl.LineNumber, Op->Asl.Column, Op, UtGetOpName(ParseOpcode),
        ACPI_FORMAT_UINT64 (Value));

    switch (ParseOpcode)
    {
    case PARSEOP_STRING_LITERAL:

        DbgPrint (ASL_PARSE_OUTPUT, "STRING->%s", Op->Asl.Value.String);
        break;

    case PARSEOP_NAMESEG:

        /* Check for mixed case (or all lower case). Issue a remark in this case */

        for (i = 0; i < ACPI_NAMESEG_SIZE; i++)
        {
<<<<<<< HEAD
            if (islower (Op->Asl.Value.Name[i]))
=======
            if (islower ((int) Op->Asl.Value.Name[i]))
>>>>>>> 9e014010
            {
                AcpiUtStrupr (&Op->Asl.Value.Name[i]);
                AslError (ASL_REMARK, ASL_MSG_LOWER_CASE_NAMESEG, Op, Op->Asl.Value.Name);
                break;
            }
        }
        DbgPrint (ASL_PARSE_OUTPUT, "NAMESEG->%s", Op->Asl.Value.String);
        break;

    case PARSEOP_NAMESTRING:

        /* Check for mixed case (or all lower case). Issue a remark in this case */

        StringPtr = Op->Asl.Value.Name;
        for (i = 0; *StringPtr; i++)
        {
<<<<<<< HEAD
            if (islower (*StringPtr))
=======
            if (islower ((int) *StringPtr))
>>>>>>> 9e014010
            {
                AcpiUtStrupr (&Op->Asl.Value.Name[i]);
                AslError (ASL_REMARK, ASL_MSG_LOWER_CASE_NAMEPATH, Op, Op->Asl.Value.Name);
                break;
            }
            StringPtr++;
        }
        DbgPrint (ASL_PARSE_OUTPUT, "NAMESTRING->%s", Op->Asl.Value.String);
        break;

    case PARSEOP_EISAID:

        DbgPrint (ASL_PARSE_OUTPUT, "EISAID->%s", Op->Asl.Value.String);
        break;

    case PARSEOP_METHOD:

        DbgPrint (ASL_PARSE_OUTPUT, "METHOD");
        break;

    case PARSEOP_INTEGER:

        DbgPrint (ASL_PARSE_OUTPUT, "INTEGER->%8.8X%8.8X",
            ACPI_FORMAT_UINT64 (Value));
        break;

    default:
        break;
    }

    DbgPrint (ASL_PARSE_OUTPUT, "\n\n");
    return (Op);
}


/*******************************************************************************
 *
 * FUNCTION:    TrCreateTargetOp
 *
 * PARAMETERS:  OriginalOp          - Op to be copied
 *
 * RETURN:      Pointer to the new op. Aborts on allocation failure
 *
 * DESCRIPTION: Copy an existing op (and subtree). Used in ASL+ (C-style)
 *              expressions where the target is the same as one of the
 *              operands. A new op and subtree must be created from the
 *              original so that the parse tree can be linked properly.
 *
 * NOTE:        This code is specific to target operands that are the last
 *              operand in an ASL/AML operator. Meaning that the top-level
 *              parse Op in a possible subtree has a NULL Next pointer.
 *              This simplifies the recursion.
 *
 *              Subtree example:
 *                  DeRefOf (Local1) += 32
 *
 *              This gets converted to:
 *                  Add (DeRefOf (Local1), 32, DeRefOf (Local1))
 *
 *              Each DeRefOf has a single child, Local1. Even more complex
 *              subtrees can be created via the Index and DeRefOf operators.
 *
 ******************************************************************************/

ACPI_PARSE_OBJECT *
TrCreateTargetOp (
    ACPI_PARSE_OBJECT       *OriginalOp,
    ACPI_PARSE_OBJECT       *ParentOp)
{
    ACPI_PARSE_OBJECT       *Op;


    if (!OriginalOp)
    {
        return (NULL);
    }

    Op = UtParseOpCacheCalloc ();

    /* Copy the pertinent values (omit link pointer fields) */

    Op->Asl.Value               = OriginalOp->Asl.Value;
    Op->Asl.Filename            = OriginalOp->Asl.Filename;
    Op->Asl.LineNumber          = OriginalOp->Asl.LineNumber;
    Op->Asl.LogicalLineNumber   = OriginalOp->Asl.LogicalLineNumber;
    Op->Asl.LogicalByteOffset   = OriginalOp->Asl.LogicalByteOffset;
    Op->Asl.Column              = OriginalOp->Asl.Column;
    Op->Asl.Flags               = OriginalOp->Asl.Flags;
    Op->Asl.CompileFlags        = OriginalOp->Asl.CompileFlags;
    Op->Asl.AmlOpcode           = OriginalOp->Asl.AmlOpcode;
    Op->Asl.ParseOpcode         = OriginalOp->Asl.ParseOpcode;
    Op->Asl.Parent              = ParentOp;

    UtSetParseOpName (Op);

    /* Copy a possible subtree below this op */

    if (OriginalOp->Asl.Child)
    {
        Op->Asl.Child = TrCreateTargetOp (OriginalOp->Asl.Child, Op);
    }

    if (OriginalOp->Asl.Next) /* Null for top-level op */
    {
        Op->Asl.Next = TrCreateTargetOp (OriginalOp->Asl.Next, ParentOp);
    }

    return (Op);
}


/*******************************************************************************
 *
 * FUNCTION:    TrCreateAssignmentOp
 *
 * PARAMETERS:  Target              - Assignment target
 *              Source              - Assignment source
 *
 * RETURN:      Pointer to the new op. Aborts on allocation failure
 *
 * DESCRIPTION: Implements the C-style '=' operator. It changes the parse
 *              tree if possible to utilize the last argument of the math
 *              operators which is a target operand -- thus saving invocation
 *              of and additional Store() operator. An optimization.
 *
 ******************************************************************************/

ACPI_PARSE_OBJECT *
TrCreateAssignmentOp (
    ACPI_PARSE_OBJECT       *Target,
    ACPI_PARSE_OBJECT       *Source)
{
    ACPI_PARSE_OBJECT       *TargetOp;
    ACPI_PARSE_OBJECT       *SourceOp1;
    ACPI_PARSE_OBJECT       *SourceOp2;
    ACPI_PARSE_OBJECT       *Operator;


    DbgPrint (ASL_PARSE_OUTPUT,
        "\nTrCreateAssignmentOp  Line [%u to %u] Source %s Target %s\n",
        Source->Asl.LineNumber, Source->Asl.EndLine,
        UtGetOpName (Source->Asl.ParseOpcode),
        UtGetOpName (Target->Asl.ParseOpcode));

    TrSetOpFlags (Target, OP_IS_TARGET);

    switch (Source->Asl.ParseOpcode)
    {
    /*
     * Only these operators can be optimized because they have
     * a target operand
     */
    case PARSEOP_ADD:
    case PARSEOP_AND:
    case PARSEOP_DIVIDE:
    case PARSEOP_INDEX:
    case PARSEOP_MOD:
    case PARSEOP_MULTIPLY:
    case PARSEOP_NOT:
    case PARSEOP_OR:
    case PARSEOP_SHIFTLEFT:
    case PARSEOP_SHIFTRIGHT:
    case PARSEOP_SUBTRACT:
    case PARSEOP_XOR:

        break;

    /* Otherwise, just create a normal Store operator */

    default:
        goto CannotOptimize;
    }

    /*
     * Transform the parse tree such that the target is moved to the
     * last operand of the operator
     */
    SourceOp1 = Source->Asl.Child;
    SourceOp2 = SourceOp1->Asl.Next;

    /* NOT only has one operand, but has a target */

    if (Source->Asl.ParseOpcode == PARSEOP_NOT)
    {
        SourceOp2 = SourceOp1;
    }

    /* DIVIDE has an extra target operand (remainder) */

    if (Source->Asl.ParseOpcode == PARSEOP_DIVIDE)
    {
        SourceOp2 = SourceOp2->Asl.Next;
    }

    TargetOp = SourceOp2->Asl.Next;

    /*
     * Can't perform this optimization if there already is a target
     * for the operator (ZERO is a "no target" placeholder).
     */
    if (TargetOp->Asl.ParseOpcode != PARSEOP_ZERO)
    {
        goto CannotOptimize;
    }

    /* Link in the target as the final operand */

    SourceOp2->Asl.Next = Target;
    Target->Asl.Parent = Source;
    return (Source);


CannotOptimize:

    Operator = TrAllocateOp (PARSEOP_STORE);
    TrLinkOpChildren (Operator, 2, Source, Target);

    /* Set the appropriate line numbers for the new op */

    Operator->Asl.LineNumber        = Target->Asl.LineNumber;
    Operator->Asl.LogicalLineNumber = Target->Asl.LogicalLineNumber;
    Operator->Asl.LogicalByteOffset = Target->Asl.LogicalByteOffset;
    Operator->Asl.Column            = Target->Asl.Column;

    return (Operator);
}


/*******************************************************************************
 *
 * FUNCTION:    TrCreateNullTargetOp
 *
 * PARAMETERS:  None
 *
 * RETURN:      Pointer to the new op. Aborts on allocation failure
 *
 * DESCRIPTION: Create a "null" target op. This is defined by the ACPI
 *              specification to be a zero AML opcode, and indicates that
 *              no target has been specified for the parent operation
 *
 ******************************************************************************/

ACPI_PARSE_OBJECT *
TrCreateNullTargetOp (
    void)
{
    ACPI_PARSE_OBJECT       *Op;


    Op = TrAllocateOp (PARSEOP_ZERO);
    Op->Asl.CompileFlags |= (OP_IS_TARGET | OP_COMPILE_TIME_CONST);

    DbgPrint (ASL_PARSE_OUTPUT,
        "\nCreateNullTargetOp  Ln/Col %u/%u NewOp %p  Op %s\n",
        Op->Asl.LineNumber, Op->Asl.Column, Op,
        UtGetOpName (Op->Asl.ParseOpcode));

    return (Op);
}


/*******************************************************************************
 *
 * FUNCTION:    TrCreateConstantLeafOp
 *
 * PARAMETERS:  ParseOpcode         - The constant opcode
 *
 * RETURN:      Pointer to the new op. Aborts on allocation failure
 *
 * DESCRIPTION: Create a leaf op (no children or peers) for one of the
 *              special constants - __LINE__, __FILE__, and __DATE__.
 *
 * Note: The fullimplemenation of __METHOD__ cannot happen here because we
 * don't have a full parse tree at this time and cannot find the parent
 * control method. __METHOD__ must be implemented later, after the parse
 * tree has been fully constructed.
 *
 ******************************************************************************/

ACPI_PARSE_OBJECT *
TrCreateConstantLeafOp (
    UINT32                  ParseOpcode)
{
    ACPI_PARSE_OBJECT       *Op = NULL;
    time_t                  CurrentTime;
    char                    *StaticTimeString;
    char                    *TimeString;
    char                    *Filename = NULL;
    ACPI_STATUS             Status;


    switch (ParseOpcode)
    {
    case PARSEOP___LINE__:

        Op = TrAllocateOp (PARSEOP_INTEGER);
        Op->Asl.Value.Integer = Op->Asl.LineNumber;
        break;

    case PARSEOP___METHOD__:

        /* Will become a string literal later */

        Op = TrAllocateOp (PARSEOP___METHOD__);
        Op->Asl.Value.String = NULL;
        break;

    case PARSEOP___PATH__:

        Op = TrAllocateOp (PARSEOP_STRING_LITERAL);

        /* Op.Asl.Filename contains the full pathname to the file */

        Op->Asl.Value.String = Op->Asl.Filename;
        break;

    case PARSEOP___FILE__:

        Op = TrAllocateOp (PARSEOP_STRING_LITERAL);

        /* Get the simple filename from the full path */

        Status = FlSplitInputPathname (Op->Asl.Filename, NULL, &Filename);
        if (ACPI_FAILURE (Status))
        {
            return (NULL);
        }

        Op->Asl.Value.String = Filename;
        break;

    case PARSEOP___DATE__:

        Op = TrAllocateOp (PARSEOP_STRING_LITERAL);

        /* Get a copy of the current time */

        Op->Asl.Value.String = "";
        CurrentTime = time (NULL);

        StaticTimeString = ctime (&CurrentTime);
        if (StaticTimeString)
        {
            TimeString = UtLocalCalloc (strlen (StaticTimeString) + 1);
            strcpy (TimeString, StaticTimeString);

            TimeString[strlen(TimeString) -1] = 0;  /* Remove trailing newline */
            Op->Asl.Value.String = TimeString;
        }
        break;

    default: /* This would be an internal error */

        return (NULL);
    }

    DbgPrint (ASL_PARSE_OUTPUT,
        "\nCreateConstantLeafOp  Ln/Col %u/%u NewOp %p  "
        "Op %s  Value %8.8X%8.8X  \n",
        Op->Asl.LineNumber, Op->Asl.Column, Op, UtGetOpName (ParseOpcode),
        ACPI_FORMAT_UINT64 (Op->Asl.Value.Integer));

    return (Op);
}


/*******************************************************************************
 *
 * FUNCTION:    TrAllocateOp
 *
 * PARAMETERS:  ParseOpcode         - Opcode to be assigned to the op
 *
 * RETURN:      New parse op. Aborts on allocation failure
 *
 * DESCRIPTION: Allocate and initialize a new parse op for the parse tree
 *
 ******************************************************************************/

ACPI_PARSE_OBJECT *
TrAllocateOp (
    UINT32                  ParseOpcode)
{
    ACPI_PARSE_OBJECT       *Op;
    ACPI_PARSE_OBJECT       *LatestOp;


    Op = UtParseOpCacheCalloc ();

    Op->Asl.ParseOpcode       = (UINT16) ParseOpcode;
    Op->Asl.Filename          = AslGbl_Files[ASL_FILE_INPUT].Filename;
    Op->Asl.LineNumber        = AslGbl_CurrentLineNumber;
    Op->Asl.LogicalLineNumber = AslGbl_LogicalLineNumber;
    Op->Asl.LogicalByteOffset = AslGbl_CurrentLineOffset;
    Op->Asl.Column            = AslGbl_CurrentColumn;

    UtSetParseOpName (Op);

    /* The following is for capturing comments */

    if (AcpiGbl_CaptureComments)
    {
        LatestOp = AslGbl_CommentState.LatestParseOp;
        Op->Asl.InlineComment     = NULL;
        Op->Asl.EndNodeComment    = NULL;
        Op->Asl.CommentList       = NULL;
        Op->Asl.FileChanged       = FALSE;

        /*
         * Check to see if the file name has changed before resetting the
         * latest parse op.
         */
        if (LatestOp &&
            (ParseOpcode != PARSEOP_INCLUDE) &&
            (ParseOpcode != PARSEOP_INCLUDE_END) &&
            strcmp (LatestOp->Asl.Filename, Op->Asl.Filename))
        {
            CvDbgPrint ("latest op: %s\n", LatestOp->Asl.ParseOpName);
            Op->Asl.FileChanged = TRUE;
            if (AslGbl_IncludeFileStack)
            {
                Op->Asl.ParentFilename = AslGbl_IncludeFileStack->Filename;
            }
            else
            {
                Op->Asl.ParentFilename = NULL;
            }
        }

        AslGbl_CommentState.LatestParseOp = Op;
        CvDbgPrint ("TrAllocateOp=Set latest parse op to this op.\n");
        CvDbgPrint ("           Op->Asl.ParseOpName = %s\n",
            AslGbl_CommentState.LatestParseOp->Asl.ParseOpName);
        CvDbgPrint ("           Op->Asl.ParseOpcode = 0x%x\n", ParseOpcode);

        if (Op->Asl.FileChanged)
        {
            CvDbgPrint("    file has been changed!\n");
        }

        /*
         * if this parse op's syntax uses () and {} (i.e. Package(1){0x00}) then
         * set a flag in the comment state. This facilitates paring comments for
         * these types of opcodes.
         */
        if ((CvParseOpBlockType(Op) == (BLOCK_PAREN | BLOCK_BRACE)) &&
            (ParseOpcode != PARSEOP_DEFINITION_BLOCK))
        {
            CvDbgPrint ("Parsing paren/Brace op now!\n");
            AslGbl_CommentState.ParsingParenBraceNode = Op;
        }

        if (AslGbl_CommentListHead)
        {
            CvDbgPrint ("Transferring...\n");
            Op->Asl.CommentList = AslGbl_CommentListHead;
            AslGbl_CommentListHead = NULL;
            AslGbl_CommentListTail = NULL;
            CvDbgPrint ("    Transferred current comment list to this op.\n");
            CvDbgPrint ("    %s\n", Op->Asl.CommentList->Comment);
        }

        if (AslGbl_InlineCommentBuffer)
        {
            Op->Asl.InlineComment = AslGbl_InlineCommentBuffer;
            AslGbl_InlineCommentBuffer = NULL;
            CvDbgPrint ("Transferred current inline comment list to this op.\n");
        }
    }

    return (Op);
}


/*******************************************************************************
 *
 * FUNCTION:    TrPrintOpFlags
 *
 * PARAMETERS:  Flags               - Flags word to be decoded
 *              OutputLevel         - Debug output level: ASL_TREE_OUTPUT etc.
 *
 * RETURN:      None
 *
 * DESCRIPTION: Decode a flags word to text. Displays all flags that are set.
 *
 ******************************************************************************/

void
TrPrintOpFlags (
    UINT32                  Flags,
    UINT32                  OutputLevel)
{
    UINT32                  FlagBit = 1;
    UINT32                  i;


    for (i = 0; i < ACPI_NUM_OP_FLAGS; i++)
    {
        if (Flags & FlagBit)
        {
            DbgPrint (OutputLevel, " %s", AslGbl_OpFlagNames[i]);
        }

        FlagBit <<= 1;
    }
}<|MERGE_RESOLUTION|>--- conflicted
+++ resolved
@@ -306,11 +306,7 @@
 
         for (i = 0; i < ACPI_NAMESEG_SIZE; i++)
         {
-<<<<<<< HEAD
-            if (islower (Op->Asl.Value.Name[i]))
-=======
             if (islower ((int) Op->Asl.Value.Name[i]))
->>>>>>> 9e014010
             {
                 AcpiUtStrupr (&Op->Asl.Value.Name[i]);
                 AslError (ASL_REMARK, ASL_MSG_LOWER_CASE_NAMESEG, Op, Op->Asl.Value.Name);
@@ -327,11 +323,7 @@
         StringPtr = Op->Asl.Value.Name;
         for (i = 0; *StringPtr; i++)
         {
-<<<<<<< HEAD
-            if (islower (*StringPtr))
-=======
             if (islower ((int) *StringPtr))
->>>>>>> 9e014010
             {
                 AcpiUtStrupr (&Op->Asl.Value.Name[i]);
                 AslError (ASL_REMARK, ASL_MSG_LOWER_CASE_NAMEPATH, Op, Op->Asl.Value.Name);
