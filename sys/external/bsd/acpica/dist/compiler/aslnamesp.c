/******************************************************************************
 *
 * Module Name: aslnamesp - Namespace output file generation
 *
 *****************************************************************************/

/*
 * Copyright (C) 2000 - 2021, Intel Corp.
 * All rights reserved.
 *
 * Redistribution and use in source and binary forms, with or without
 * modification, are permitted provided that the following conditions
 * are met:
 * 1. Redistributions of source code must retain the above copyright
 *    notice, this list of conditions, and the following disclaimer,
 *    without modification.
 * 2. Redistributions in binary form must reproduce at minimum a disclaimer
 *    substantially similar to the "NO WARRANTY" disclaimer below
 *    ("Disclaimer") and any redistribution must be conditioned upon
 *    including a substantially similar Disclaimer requirement for further
 *    binary redistribution.
 * 3. Neither the names of the above-listed copyright holders nor the names
 *    of any contributors may be used to endorse or promote products derived
 *    from this software without specific prior written permission.
 *
 * Alternatively, this software may be distributed under the terms of the
 * GNU General Public License ("GPL") version 2 as published by the Free
 * Software Foundation.
 *
 * NO WARRANTY
 * THIS SOFTWARE IS PROVIDED BY THE COPYRIGHT HOLDERS AND CONTRIBUTORS
 * "AS IS" AND ANY EXPRESS OR IMPLIED WARRANTIES, INCLUDING, BUT NOT
 * LIMITED TO, THE IMPLIED WARRANTIES OF MERCHANTABILITY AND FITNESS FOR
 * A PARTICULAR PURPOSE ARE DISCLAIMED. IN NO EVENT SHALL THE COPYRIGHT
 * HOLDERS OR CONTRIBUTORS BE LIABLE FOR SPECIAL, EXEMPLARY, OR CONSEQUENTIAL
 * DAMAGES (INCLUDING, BUT NOT LIMITED TO, PROCUREMENT OF SUBSTITUTE GOODS
 * OR SERVICES; LOSS OF USE, DATA, OR PROFITS; OR BUSINESS INTERRUPTION)
 * HOWEVER CAUSED AND ON ANY THEORY OF LIABILITY, WHETHER IN CONTRACT,
 * STRICT LIABILITY, OR TORT (INCLUDING NEGLIGENCE OR OTHERWISE) ARISING
 * IN ANY WAY OUT OF THE USE OF THIS SOFTWARE, EVEN IF ADVISED OF THE
 * POSSIBILITY OF SUCH DAMAGES.
 */

#include "aslcompiler.h"
#include "aslcompiler.y.h"
#include "acnamesp.h"


#define _COMPONENT          ACPI_COMPILER
        ACPI_MODULE_NAME    ("aslnamesp")

/* Local prototypes */

static ACPI_STATUS
NsDoOneNamespaceObject (
    ACPI_HANDLE             ObjHandle,
    UINT32                  Level,
    void                    *Context,
    void                    **ReturnValue);

static ACPI_STATUS
NsDoOnePathname (
    ACPI_HANDLE             ObjHandle,
    UINT32                  Level,
    void                    *Context,
    void                    **ReturnValue);


/*******************************************************************************
 *
 * FUNCTION:    NsSetupNamespaceListing
 *
 * PARAMETERS:  Handle          - local file handle
 *
 * RETURN:      None
 *
 * DESCRIPTION: Set the namespace output file to the input handle
 *
 ******************************************************************************/

void
NsSetupNamespaceListing (
    void                    *Handle)
{

    AslGbl_NsOutputFlag = TRUE;
    AslGbl_Files[ASL_FILE_NAMESPACE_OUTPUT].Handle = Handle;
}


/*******************************************************************************
 *
 * FUNCTION:    NsDisplayNamespace
 *
 * PARAMETERS:  None
 *
 * RETURN:      Status
 *
 * DESCRIPTION: Walk the namespace an display information about each node
 *              in the tree. Information is written to the optional
 *              namespace output file.
 *
 ******************************************************************************/

ACPI_STATUS
NsDisplayNamespace (
    void)
{
    ACPI_STATUS             Status;


    if (!AslGbl_NsOutputFlag)
    {
        return (AE_OK);
    }

    AslGbl_NumNamespaceObjects = 0;

    /* File header */

    FlPrintFile (ASL_FILE_NAMESPACE_OUTPUT, "Contents of ACPI Namespace\n\n"
        "Count  Depth    Name - Type\n\n");

    /* Walk entire namespace from the root */

    Status = AcpiNsWalkNamespace (ACPI_TYPE_ANY, ACPI_ROOT_OBJECT,
        ACPI_UINT32_MAX, FALSE, NsDoOneNamespaceObject, NULL,
        NULL, NULL);
    if (ACPI_FAILURE (Status))
    {
        return (Status);
    }

    /* Print the full pathname for each namespace node in the common namespace */

    FlPrintFile (ASL_FILE_NAMESPACE_OUTPUT,
        "\nNamespace pathnames and where declared:\n"
        "<NamePath, Object type, Containing file, Line number within file>\n\n");

    Status = AcpiNsWalkNamespace (ACPI_TYPE_ANY, ACPI_ROOT_OBJECT,
        ACPI_UINT32_MAX, FALSE, NsDoOnePathname, NULL,
        NULL, NULL);

    /*
     * We just dumped the entire common namespace, we don't want to do it
     * again for other input files.
     */
    AslGbl_NsOutputFlag = FALSE;
    return (Status);
}


/*******************************************************************************
 *
 * FUNCTION:    NsDoOneNamespaceObject
 *
 * PARAMETERS:  ACPI_WALK_CALLBACK
 *
 * RETURN:      Status
 *
 * DESCRIPTION: Dump a namespace object to the namespace output file.
 *              Called during the walk of the namespace to dump all objects.
 *
 ******************************************************************************/

static ACPI_STATUS
NsDoOneNamespaceObject (
    ACPI_HANDLE             ObjHandle,
    UINT32                  Level,
    void                    *Context,
    void                    **ReturnValue)
{
    ACPI_NAMESPACE_NODE     *Node = (ACPI_NAMESPACE_NODE *) ObjHandle;
    ACPI_OPERAND_OBJECT     *ObjDesc;
    ACPI_PARSE_OBJECT       *Op;


    AslGbl_NumNamespaceObjects++;

    FlPrintFile (ASL_FILE_NAMESPACE_OUTPUT, "%5u  [%u]  %*s %4.4s - %s",
        AslGbl_NumNamespaceObjects, Level, (Level * 3), " ",
        &Node->Name.Ascii[0], AcpiUtGetTypeName (Node->Type));

    Op = Node->Op;
    ObjDesc = ACPI_CAST_PTR (ACPI_OPERAND_OBJECT, Node->Object);

    if (!Op)
    {
        FlPrintFile (ASL_FILE_NAMESPACE_OUTPUT, "\n");
        return (AE_OK);
    }


    if ((ObjDesc) &&
        (ACPI_GET_DESCRIPTOR_TYPE (ObjDesc) == ACPI_DESC_TYPE_OPERAND))
    {
        switch (Node->Type)
        {
        case ACPI_TYPE_INTEGER:

            FlPrintFile (ASL_FILE_NAMESPACE_OUTPUT,
                "       [Initial Value   0x%8.8X%8.8X]",
                ACPI_FORMAT_UINT64 (ObjDesc->Integer.Value));
            break;

        case ACPI_TYPE_STRING:

            FlPrintFile (ASL_FILE_NAMESPACE_OUTPUT,
                "        [Initial Value   \"%s\"]",
                ObjDesc->String.Pointer);
            break;

        default:

            /* Nothing to do for other types */

            break;
        }

    }
    else
    {
        switch (Node->Type)
        {
        case ACPI_TYPE_INTEGER:

            if (Op->Asl.ParseOpcode == PARSEOP_NAME)
            {
                Op = Op->Asl.Child;
            }

            if ((Op->Asl.ParseOpcode == PARSEOP_NAMESEG)  ||
                (Op->Asl.ParseOpcode == PARSEOP_NAMESTRING))
            {
                Op = Op->Asl.Next;
            }

            FlPrintFile (ASL_FILE_NAMESPACE_OUTPUT,
                "       [Initial Value   0x%8.8X%8.8X]",
                ACPI_FORMAT_UINT64 (Op->Asl.Value.Integer));
            break;

        case ACPI_TYPE_STRING:

            if (Op->Asl.ParseOpcode == PARSEOP_NAME)
            {
                Op = Op->Asl.Child;
            }

            if ((Op->Asl.ParseOpcode == PARSEOP_NAMESEG)  ||
                (Op->Asl.ParseOpcode == PARSEOP_NAMESTRING))
            {
                Op = Op->Asl.Next;
            }

            FlPrintFile (ASL_FILE_NAMESPACE_OUTPUT,
                "        [Initial Value   \"%s\"]",
                Op->Asl.Value.String);
            break;

        case ACPI_TYPE_LOCAL_REGION_FIELD:

            if ((Op->Asl.ParseOpcode == PARSEOP_NAMESEG)  ||
                (Op->Asl.ParseOpcode == PARSEOP_NAMESTRING))
            {
                Op = Op->Asl.Child;
            }

            FlPrintFile (ASL_FILE_NAMESPACE_OUTPUT,
                "   [Offset 0x%04X   Length 0x%04X bits]",
                Op->Asl.Parent->Asl.ExtraValue, (UINT32) Op->Asl.Value.Integer);
            break;

        case ACPI_TYPE_BUFFER_FIELD:

            switch (Op->Asl.ParseOpcode)
            {
            case PARSEOP_CREATEBYTEFIELD:

                FlPrintFile (ASL_FILE_NAMESPACE_OUTPUT, "   [BYTE  ( 8 bit)]");
                break;

            case PARSEOP_CREATEDWORDFIELD:

                FlPrintFile (ASL_FILE_NAMESPACE_OUTPUT, "   [DWORD (32 bit)]");
                break;

            case PARSEOP_CREATEQWORDFIELD:

                FlPrintFile (ASL_FILE_NAMESPACE_OUTPUT, "   [QWORD (64 bit)]");
                break;

            case PARSEOP_CREATEWORDFIELD:

                FlPrintFile (ASL_FILE_NAMESPACE_OUTPUT, "   [WORD  (16 bit)]");
                break;

            case PARSEOP_CREATEBITFIELD:

                FlPrintFile (ASL_FILE_NAMESPACE_OUTPUT, "   [BIT   ( 1 bit)]");
                break;

            case PARSEOP_CREATEFIELD:

                FlPrintFile (ASL_FILE_NAMESPACE_OUTPUT, "   [Arbitrary Bit Field]");
                break;

            default:

                break;

            }
            break;

        case ACPI_TYPE_PACKAGE:

            if (Op->Asl.ParseOpcode == PARSEOP_NAME)
            {
                Op = Op->Asl.Child;
            }

            if ((Op->Asl.ParseOpcode == PARSEOP_NAMESEG)  ||
                (Op->Asl.ParseOpcode == PARSEOP_NAMESTRING))
            {
                Op = Op->Asl.Next;
            }

            Op = Op->Asl.Child;

            if ((Op->Asl.ParseOpcode == PARSEOP_BYTECONST) ||
                (Op->Asl.ParseOpcode == PARSEOP_RAW_DATA))
            {
                FlPrintFile (ASL_FILE_NAMESPACE_OUTPUT,
                    "       [Initial Length  0x%.2X elements]",
                    (UINT32) Op->Asl.Value.Integer);
            }
            break;

        case ACPI_TYPE_BUFFER:

            if (Op->Asl.ParseOpcode == PARSEOP_NAME)
            {
                Op = Op->Asl.Child;
            }

            if ((Op->Asl.ParseOpcode == PARSEOP_NAMESEG)  ||
                (Op->Asl.ParseOpcode == PARSEOP_NAMESTRING))
            {
                Op = Op->Asl.Next;
            }

            Op = Op->Asl.Child;

            if (Op && (Op->Asl.ParseOpcode == PARSEOP_INTEGER))
            {
                FlPrintFile (ASL_FILE_NAMESPACE_OUTPUT,
                    "        [Initial Length  0x%.2X bytes]",
                    (UINT32) Op->Asl.Value.Integer);
            }
            break;

        case ACPI_TYPE_METHOD:

            FlPrintFile (ASL_FILE_NAMESPACE_OUTPUT,
                "        [Code Length     0x%.4X bytes]",
                Op->Asl.AmlSubtreeLength);
            break;

        case ACPI_TYPE_LOCAL_RESOURCE:

            FlPrintFile (ASL_FILE_NAMESPACE_OUTPUT,
                "  [Desc Offset     0x%.4X Bytes]", Node->Value);
            break;

        case ACPI_TYPE_LOCAL_RESOURCE_FIELD:

            FlPrintFile (ASL_FILE_NAMESPACE_OUTPUT,
                "   [Field Offset    0x%.4X Bits 0x%.4X Bytes] ",
                Node->Value, Node->Value / 8);

            if (Node->Flags & ANOBJ_IS_REFERENCED)
            {
                FlPrintFile (ASL_FILE_NAMESPACE_OUTPUT,
                    "Referenced");
            }
            else
            {
                FlPrintFile (ASL_FILE_NAMESPACE_OUTPUT,
                    "Name not referenced");
            }
            break;

        default:

            /* Nothing to do for other types */

            break;
        }
    }

    FlPrintFile (ASL_FILE_NAMESPACE_OUTPUT, "\n");
    return (AE_OK);
}


/*******************************************************************************
 *
 * FUNCTION:    NsDoOnePathname
 *
 * PARAMETERS:  ACPI_WALK_CALLBACK
 *
 * RETURN:      Status
 *
<<<<<<< HEAD
 * DESCRIPTION: Print the full pathname and addtional info for a namespace node.
=======
 * DESCRIPTION: Print the full pathname and additional info for a namespace
 * node.
>>>>>>> e2aa5677
 *
 ******************************************************************************/

static ACPI_STATUS
NsDoOnePathname (
    ACPI_HANDLE             ObjHandle,
    UINT32                  Level,
    void                    *Context,
    void                    **ReturnValue)
{
    ACPI_NAMESPACE_NODE     *Node = (ACPI_NAMESPACE_NODE *) ObjHandle;
    ACPI_STATUS             Status;
    ACPI_BUFFER             TargetPath;


    /* Ignore predefined namespace nodes and External declarations */

    if (!Node->Op || (Node->Flags & ANOBJ_IS_EXTERNAL))
    {
        return (AE_OK);
    }

    TargetPath.Length = ACPI_ALLOCATE_LOCAL_BUFFER;
    Status = AcpiNsHandleToPathname (Node, &TargetPath, FALSE);
    if (ACPI_FAILURE (Status))
    {
        return (Status);
    }

    /*
     * Print the full pathname (and other information)
     * for each namespace node in the common namespace
     */
    FlPrintFile (ASL_FILE_NAMESPACE_OUTPUT, "%-41s %-12s  %s, %u\n",
        ACPI_CAST_PTR (char, TargetPath.Pointer),
        AcpiUtGetTypeName (Node->Type),
        Node->Op->Asl.Filename, Node->Op->Asl.LogicalLineNumber);

    ACPI_FREE (TargetPath.Pointer);
    return (AE_OK);
}<|MERGE_RESOLUTION|>--- conflicted
+++ resolved
@@ -411,12 +411,8 @@
  *
  * RETURN:      Status
  *
-<<<<<<< HEAD
- * DESCRIPTION: Print the full pathname and addtional info for a namespace node.
-=======
  * DESCRIPTION: Print the full pathname and additional info for a namespace
  * node.
->>>>>>> e2aa5677
  *
  ******************************************************************************/
 
