--- conflicted
+++ resolved
@@ -550,13 +550,8 @@
 
 /* Pointer/Integer type conversions */
 
-<<<<<<< HEAD
-#define ACPI_TO_POINTER(i)              ACPI_ADD_PTR (void, (void *) 0, (ACPI_SIZE) (i))
-#define ACPI_TO_INTEGER(p)              ACPI_PTR_DIFF (p, (void *) 0)
-=======
 #define ACPI_TO_POINTER(i)              ((void *)((uintptr_t)(ACPI_SIZE) (i)))
 #define ACPI_TO_INTEGER(p)              ((uintptr_t)(p))
->>>>>>> b2b84690
 #define ACPI_OFFSET(d, f)               ACPI_PTR_DIFF (&(((d *) 0)->f), (void *) 0)
 #define ACPI_PHYSADDR_TO_PTR(i)         ACPI_TO_POINTER(i)
 #define ACPI_PTR_TO_PHYSADDR(i)         ACPI_TO_INTEGER(i)
