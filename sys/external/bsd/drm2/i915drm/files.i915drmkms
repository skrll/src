--- conflicted
+++ resolved
@@ -1,8 +1,4 @@
-<<<<<<< HEAD
-#	$NetBSD: files.i915drmkms,v 1.34 2019/01/19 16:58:29 dholland Exp $
-=======
 #	$NetBSD: files.i915drmkms,v 1.36 2019/01/27 05:00:48 kre Exp $
->>>>>>> f7b9aaaa
 
 version	20180827
 
