--- conflicted
+++ resolved
@@ -1,8 +1,4 @@
-<<<<<<< HEAD
-/*	$NetBSD: dwc2_hcd.c,v 1.19 2016/02/24 22:17:54 skrll Exp $	*/
-=======
 /*	$NetBSD: dwc2_hcd.c,v 1.20 2018/08/01 16:44:14 skrll Exp $	*/
->>>>>>> b2b84690
 
 /*
  * hcd.c - DesignWare HS OTG Controller host-mode routines
@@ -46,11 +42,7 @@
  */
 
 #include <sys/cdefs.h>
-<<<<<<< HEAD
-__KERNEL_RCSID(0, "$NetBSD: dwc2_hcd.c,v 1.19 2016/02/24 22:17:54 skrll Exp $");
-=======
 __KERNEL_RCSID(0, "$NetBSD: dwc2_hcd.c,v 1.20 2018/08/01 16:44:14 skrll Exp $");
->>>>>>> b2b84690
 
 #include <sys/types.h>
 #include <sys/kmem.h>
