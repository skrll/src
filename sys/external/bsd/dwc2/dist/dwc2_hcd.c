--- conflicted
+++ resolved
@@ -2394,17 +2394,10 @@
 	 */
 	hsotg->status_buf = NULL;
 	if (hsotg->core_params->dma_enable > 0) {
-<<<<<<< HEAD
-		int error = usb_allocmem(&hsotg->hsotg_sc->sc_bus,
-				      DWC2_HCD_STATUS_BUF_SIZE, 0,
-				      &hsotg->status_buf_usbdma);
-		if (!error) {
-=======
-		retval = usb_allocmem(&hsotg->hsotg_sc->sc_bus,
+		int error  = usb_allocmem(&hsotg->hsotg_sc->sc_bus,
 		    DWC2_HCD_STATUS_BUF_SIZE, 0, USBMALLOC_COHERENT,
 		    &hsotg->status_buf_usbdma);
-		if (!retval) {
->>>>>>> aa8fd35f
+		if (!error) {
 			hsotg->status_buf = KERNADDR(&hsotg->status_buf_usbdma, 0);
 			hsotg->status_buf_dma = DMAADDR(&hsotg->status_buf_usbdma, 0);
 		}
