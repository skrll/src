--- conflicted
+++ resolved
@@ -322,31 +322,6 @@
 {
 	struct usbd_xfer *xfer = addr;
  	struct dwc2_softc *sc = DWC2_XFER2SC(xfer);
-<<<<<<< HEAD
-	bool timeout = false;
-
-	DPRINTF("dxfer=%p\n", dxfer);
-	mutex_enter(&sc->sc_lock);
-	if (sc->sc_dying) {
-		mutex_exit(&sc->sc_lock);
-		return;
-	}
-	if (xfer->ux_status != USBD_CANCELLED) {
-		xfer->ux_status = USBD_TIMEOUT;
-		timeout = true;
-	}
-	mutex_exit(&sc->sc_lock);
-
-	if (timeout) {
-		struct usbd_device *dev = xfer->ux_pipe->up_dev;
-
-		/* Execute the abort in a process context. */
-		usb_init_task(&xfer->ux_aborttask, dwc2_timeout_task, addr,
-		    USB_TASKQ_MPSAFE);
-		usb_add_task(dev, &xfer->ux_aborttask, USB_TASKQ_HC);
-
-	}
-=======
 	struct usbd_device *dev = xfer->ux_pipe->up_dev;
 
 	DPRINTF("xfer=%p\n", xfer);
@@ -355,7 +330,6 @@
 	if (!sc->sc_dying && xfer->ux_status == USBD_IN_PROGRESS)
 		usb_add_task(dev, &xfer->ux_aborttask, USB_TASKQ_HC);
 	mutex_exit(&sc->sc_lock);
->>>>>>> 9b2edea7
 }
 
 Static void
@@ -482,14 +456,6 @@
 	KASSERT(mutex_owned(&sc->sc_lock));
 	ASSERT_SLEEPABLE();
 
-<<<<<<< HEAD
-	if (sc->sc_dying) {
-		xfer->ux_status = status;
-		callout_halt(&xfer->ux_callout, &sc->sc_lock);
-		KASSERT(xfer->ux_status == status);
-		usb_transfer_complete(xfer);
-		return;
-=======
 	if (status == USBD_CANCELLED) {
 		/*
 		 * We are synchronously aborting.  Try to stop the
@@ -502,7 +468,6 @@
 	} else {
 		/* Otherwise, we are timing out.  */
 		KASSERT(status == USBD_TIMEOUT);
->>>>>>> 9b2edea7
 	}
 
 	/*
@@ -535,23 +500,6 @@
 	/*
 	 * HC Step 1: Handle the hardware.
 	 */
-<<<<<<< HEAD
-	xfer->ux_hcflags |= UXFER_ABORTING;
-
-	/*
-	 * Step 1: When cancelling a transfer make sure the timeout handler
-	 * didn't run or ran to the end and saw the USBD_CANCELLED status.
-	 * Otherwise we must have got here via a timeout.
-	 */
-	if (status == USBD_CANCELLED) {
-		xfer->ux_status = status;
-		callout_halt(&xfer->ux_callout, &sc->sc_lock);
-	} else {
-		KASSERT(xfer->ux_status == USBD_TIMEOUT);
-	}
-
-=======
->>>>>>> 9b2edea7
 	mutex_spin_enter(&hsotg->lock);
 	/* XXXNH suboptimal */
 	TAILQ_FOREACH_SAFE(d, &sc->sc_complete, xnext, tmp) {
