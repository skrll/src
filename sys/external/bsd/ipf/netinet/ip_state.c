--- conflicted
+++ resolved
@@ -1,8 +1,4 @@
-<<<<<<< HEAD
-/*	$NetBSD: ip_state.c,v 1.10 2017/10/12 20:54:36 christos Exp $	*/
-=======
 /*	$NetBSD: ip_state.c,v 1.11 2018/06/03 10:37:23 maxv Exp $	*/
->>>>>>> b2b84690
 
 /*
  * Copyright (C) 2012 by Darren Reed.
@@ -104,11 +100,7 @@
 #if !defined(lint)
 #if defined(__NetBSD__)
 #include <sys/cdefs.h>
-<<<<<<< HEAD
-__KERNEL_RCSID(0, "$NetBSD: ip_state.c,v 1.10 2017/10/12 20:54:36 christos Exp $");
-=======
 __KERNEL_RCSID(0, "$NetBSD: ip_state.c,v 1.11 2018/06/03 10:37:23 maxv Exp $");
->>>>>>> b2b84690
 #else
 static const char sccsid[] = "@(#)ip_state.c	1.8 6/5/96 (C) 1993-2000 Darren Reed";
 static const char rcsid[] = "@(#)Id: ip_state.c,v 1.1.1.2 2012/07/22 13:45:37 darrenr Exp";
