--- conflicted
+++ resolved
@@ -1,8 +1,4 @@
-<<<<<<< HEAD
-/*	$NetBSD: ip_frag.c,v 1.6 2018/05/03 07:13:48 maxv Exp $	*/
-=======
 /*	$NetBSD: ip_frag.c,v 1.7 2018/06/03 10:37:23 maxv Exp $	*/
->>>>>>> b2b84690
 
 /*
  * Copyright (C) 2012 by Darren Reed.
@@ -90,11 +86,7 @@
 #if !defined(lint)
 #if defined(__NetBSD__)
 #include <sys/cdefs.h>
-<<<<<<< HEAD
-__KERNEL_RCSID(0, "$NetBSD: ip_frag.c,v 1.6 2018/05/03 07:13:48 maxv Exp $");
-=======
 __KERNEL_RCSID(0, "$NetBSD: ip_frag.c,v 1.7 2018/06/03 10:37:23 maxv Exp $");
->>>>>>> b2b84690
 #else
 static const char sccsid[] = "@(#)ip_frag.c	1.11 3/24/96 (C) 1993-2000 Darren Reed";
 static const char rcsid[] = "@(#)Id: ip_frag.c,v 1.1.1.2 2012/07/22 13:45:17 darrenr Exp";
