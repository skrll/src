<<<<<<< HEAD
/*	$NetBSD: ip_proxy.c,v 1.6 2018/05/03 07:13:48 maxv Exp $	*/
=======
/*	$NetBSD: ip_proxy.c,v 1.7 2018/06/03 10:37:23 maxv Exp $	*/
>>>>>>> b2b84690

/*
 * Copyright (C) 2012 by Darren Reed.
 *
 * See the IPFILTER.LICENCE file for details on licencing.
 */
#if defined(KERNEL) || defined(_KERNEL)
# undef KERNEL
# undef _KERNEL
# define        KERNEL	1
# define        _KERNEL	1
#endif
#include <sys/errno.h>
#include <sys/types.h>
#include <sys/param.h>
#include <sys/time.h>
#include <sys/file.h>
#if !defined(AIX)
# include <sys/fcntl.h>
#endif
#if !defined(_KERNEL) && !defined(__KERNEL__)
# include <stdio.h>
# include <string.h>
# include <stdlib.h>
# include <ctype.h>
# define _KERNEL
# ifdef __OpenBSD__
struct file;
# endif
# include <sys/uio.h>
# undef _KERNEL
#endif
#if !defined(linux)
# include <sys/protosw.h>
#endif
#include <sys/socket.h>
#if defined(_KERNEL)
# if !defined(__NetBSD__) && !defined(sun) && !defined(__osf__) && \
     !defined(__OpenBSD__) && !defined(__hpux) && !defined(__sgi) && \
     !defined(AIX)
#  include <sys/ctype.h>
# endif
# include <sys/systm.h>
# if !defined(__SVR4) && !defined(__svr4__)
#  include <sys/mbuf.h>
# endif
#endif
#if defined(_KERNEL) && (__FreeBSD_version >= 220000)
# include <sys/filio.h>
# include <sys/fcntl.h>
#else
# include <sys/ioctl.h>
#endif
#if defined(__SVR4) || defined(__svr4__)
# include <sys/byteorder.h>
# ifdef _KERNEL
#  include <sys/dditypes.h>
# endif
# include <sys/stream.h>
# include <sys/kmem.h>
#endif
#if __FreeBSD__ > 2
# include <sys/queue.h>
#endif
#include <net/if.h>
#ifdef sun
# include <net/af.h>
#endif
#include <netinet/in.h>
#include <netinet/in_systm.h>
#include <netinet/ip.h>
#ifndef linux
# include <netinet/ip_var.h>
#endif
#include <netinet/tcp.h>
#include <netinet/udp.h>
#include <netinet/ip_icmp.h>
#include "netinet/ip_compat.h"
#include "netinet/ip_fil.h"
#include "netinet/ip_nat.h"
#include "netinet/ip_state.h"
#include "netinet/ip_proxy.h"
#if (__FreeBSD_version >= 300000)
# include <sys/malloc.h>
#endif

/* END OF INCLUDES */

#include "netinet/ip_dns_pxy.c"
#include "netinet/ip_ftp_pxy.c"
#include "netinet/ip_tftp_pxy.c"
#include "netinet/ip_rcmd_pxy.c"
#include "netinet/ip_pptp_pxy.c"
#if defined(_KERNEL)
# include "netinet/ip_irc_pxy.c"
# include "netinet/ip_raudio_pxy.c"
# include "netinet/ip_netbios_pxy.c"
#endif
#include "netinet/ip_ipsec_pxy.c"
#include "netinet/ip_rpcb_pxy.c"

#if !defined(lint)
#if defined(__NetBSD__)
#include <sys/cdefs.h>
<<<<<<< HEAD
__KERNEL_RCSID(0, "$NetBSD: ip_proxy.c,v 1.6 2018/05/03 07:13:48 maxv Exp $");
=======
__KERNEL_RCSID(0, "$NetBSD: ip_proxy.c,v 1.7 2018/06/03 10:37:23 maxv Exp $");
>>>>>>> b2b84690
#else
static const char rcsid[] = "@(#)Id: ip_proxy.c,v 1.1.1.2 2012/07/22 13:45:33 darrenr Exp";
#endif
#endif

#define	AP_SESS_SIZE	53

static int ipf_proxy_fixseqack(fr_info_t *, ip_t *, ap_session_t *, int );
static aproxy_t *ipf_proxy_create_clone(ipf_main_softc_t *, aproxy_t *);

typedef struct ipf_proxy_softc_s {
	int		ips_proxy_debug;
	int		ips_proxy_session_size;
	ap_session_t	**ips_sess_tab;
	ap_session_t	*ips_sess_list;
	aproxy_t	*ips_proxies;
	int		ips_init_run;
	ipftuneable_t	*ipf_proxy_tune;
} ipf_proxy_softc_t;

static const ipftuneable_t ipf_proxy_tuneables[] = {
	{ { (void *)offsetof(ipf_proxy_softc_t, ips_proxy_debug) },
		"proxy_debug",	0,	0x1f,
		stsizeof(ipf_proxy_softc_t, ips_proxy_debug),
		0,	NULL,	NULL },
	{ { NULL },		NULL,			0,	0,
		0,
		0,	NULL,	NULL}
};

static	aproxy_t	*ap_proxylist = NULL;
static	aproxy_t	ips_proxies[] = {
#ifdef	IPF_FTP_PROXY
	{ NULL, NULL, "ftp", (char)IPPROTO_TCP, 0, 0, 0,
	  ipf_p_ftp_main_load, ipf_p_ftp_main_unload,
	  ipf_p_ftp_soft_create, ipf_p_ftp_soft_destroy,
	  NULL, NULL,
	  ipf_p_ftp_new, ipf_p_ftp_del, ipf_p_ftp_in, ipf_p_ftp_out, NULL,
	  NULL, NULL, NULL, NULL },
#endif
#ifdef	IPF_TFTP_PROXY
	{ NULL, NULL, "tftp", (char)IPPROTO_UDP, 0, 0, 0,
	  ipf_p_tftp_main_load, ipf_p_tftp_main_unload,
	  ipf_p_tftp_soft_create, ipf_p_tftp_soft_destroy,
	  NULL, NULL,
	  ipf_p_tftp_new, ipf_p_tftp_del,
	  ipf_p_tftp_in, ipf_p_tftp_out, NULL,
	  NULL, NULL, NULL, NULL },
#endif
#ifdef	IPF_IRC_PROXY
	{ NULL, NULL, "irc", (char)IPPROTO_TCP, 0, 0, 0,
	  ipf_p_irc_main_load, ipf_p_irc_main_unload,
	  NULL, NULL,
	  NULL, NULL,
	  ipf_p_irc_new, NULL, NULL, ipf_p_irc_out, NULL,
	  NULL, NULL, NULL, NULL },
#endif
#ifdef	IPF_RCMD_PROXY
	{ NULL, NULL, "rcmd", (char)IPPROTO_TCP, 0, 0, 0,
	  ipf_p_rcmd_main_load, ipf_p_rcmd_main_unload,
	  NULL, NULL,
	  NULL, NULL,
	  ipf_p_rcmd_new, ipf_p_rcmd_del,
	  ipf_p_rcmd_in, ipf_p_rcmd_out, NULL,
	  NULL, NULL, NULL, NULL },
#endif
#ifdef	IPF_RAUDIO_PROXY
	{ NULL, NULL, "raudio", (char)IPPROTO_TCP, 0, 0, 0,
	  ipf_p_raudio_main_load, ipf_p_raudio_main_unload,
	  NULL, NULL,
	  NULL, NULL,
	  ipf_p_raudio_new, NULL, ipf_p_raudio_in, ipf_p_raudio_out, NULL,
	  NULL, NULL, NULL, NULL },
#endif
#ifdef	IPF_MSNRPC_PROXY
	{ NULL, NULL, "msnrpc", (char)IPPROTO_TCP, 0, 0, 0,
	  ipf_p_msnrpc_init, ipf_p_msnrpc_fini,
	  NULL, NULL,
	  NULL, NULL,
	  ipf_p_msnrpc_new, NULL, ipf_p_msnrpc_in, ipf_p_msnrpc_out, NULL,
	  NULL, NULL, NULL, NULL },
#endif
#ifdef	IPF_NETBIOS_PROXY
	{ NULL, NULL, "netbios", (char)IPPROTO_UDP, 0, 0, 0,
	  ipf_p_netbios_main_load, ipf_p_netbios_main_unload,
	  NULL, NULL,
	  NULL, NULL,
	  NULL, NULL, NULL, ipf_p_netbios_out, NULL,
	  NULL, NULL, NULL, NULL },
#endif
#ifdef	IPF_IPSEC_PROXY
	{ NULL, NULL, "ipsec", (char)IPPROTO_UDP, 0, 0, 0,
	  NULL, NULL,
	  ipf_p_ipsec_soft_create, ipf_p_ipsec_soft_destroy,
	  ipf_p_ipsec_soft_init, ipf_p_ipsec_soft_fini,
	  ipf_p_ipsec_new, ipf_p_ipsec_del,
	  ipf_p_ipsec_inout, ipf_p_ipsec_inout, ipf_p_ipsec_match,
	  NULL, NULL, NULL, NULL },
#endif
#ifdef	IPF_DNS_PROXY
	{ NULL, NULL, "dns", (char)IPPROTO_UDP, 0, 0, 0,
	  NULL, NULL,
	  ipf_p_dns_soft_create, ipf_p_dns_soft_destroy,
	  NULL, NULL,
	  ipf_p_dns_new, ipf_p_ipsec_del,
	  ipf_p_dns_inout, ipf_p_dns_inout, ipf_p_dns_match,
	  ipf_p_dns_ctl, NULL, NULL, NULL },
#endif
#ifdef	IPF_PPTP_PROXY
	{ NULL, NULL, "pptp", (char)IPPROTO_TCP, 0, 0, 0,
	  ipf_p_pptp_main_load, ipf_p_pptp_main_unload,
	  NULL, NULL,
	  NULL, NULL,
	  ipf_p_pptp_new, ipf_p_pptp_del,
	  ipf_p_pptp_inout, ipf_p_pptp_inout, NULL,
	  NULL, NULL, NULL, NULL },
#endif
#ifdef  IPF_H323_PROXY
	{ NULL, NULL, "h323", (char)IPPROTO_TCP, 0, 0, 0,
	  ipf_p_h323_main_load, ipf_p_h323_main_unload,
	  NULL, NULL,
	  NULL, NULL,
	  ipf_p_h323_new, ipf_p_h323_del,
	  ipf_p_h323_in, NULL, NULL,
	  NULL, NULL, NULL, NULL },
	{ NULL, NULL, "h245", (char)IPPROTO_TCP, 0, 0, 0, NULL, NULL,
	  NULL, NULL,
	  NULL, NULL,
	  ipf_p_h245_new, NULL,
	  NULL, ipf_p_h245_out, NULL,
	  NULL, NULL, NULL, NULL },
#endif
#ifdef	IPF_RPCB_PROXY
# ifndef _KERNEL
	{ NULL, NULL, "rpcbt", (char)IPPROTO_TCP, 0, 0, 0,
	  NULL, NULL,
	  NULL, NULL,
	  NULL, NULL,
	  ipf_p_rpcb_new, ipf_p_rpcb_del,
	  ipf_p_rpcb_in, ipf_p_rpcb_out, NULL,
	  NULL, NULL, NULL, NULL },
# endif
	{ NULL, NULL, "rpcbu", (char)IPPROTO_UDP, 0, 0, 0,
	  ipf_p_rpcb_main_load, ipf_p_rpcb_main_unload,
	  NULL, NULL,
	  NULL, NULL,
	  ipf_p_rpcb_new, ipf_p_rpcb_del,
	  ipf_p_rpcb_in, ipf_p_rpcb_out, NULL,
	  NULL, NULL, NULL, NULL },
#endif
	{ NULL, NULL, "", '\0', 0, 0, 0,
	  NULL, NULL,
	  NULL, NULL,
	  NULL, NULL,
	  NULL, NULL,
	  NULL, NULL, NULL,
	  NULL, NULL, NULL, NULL }
};


/* ------------------------------------------------------------------------ */
/* Function:    ipf_proxy_main_load                                         */
/* Returns:     int    - 0 == success, else failure.                        */
/* Parameters:  Nil                                                         */
/*                                                                          */
/* Initialise hook for kernel application proxies.                          */
/* Call the initialise routine for all the compiled in kernel proxies.      */
/* ------------------------------------------------------------------------ */
int
ipf_proxy_main_load(void)
{
	aproxy_t *ap;

	for (ap = ips_proxies; ap->apr_p; ap++) {
		if (ap->apr_load != NULL)
			(*ap->apr_load)();
	}
	return 0;
}


/* ------------------------------------------------------------------------ */
/* Function:    ipf_proxy_main_unload                                       */
/* Returns:     int - 0 == success, else failure.                           */
/* Parameters:  Nil                                                         */
/*                                                                          */
/* Unload hook for kernel application proxies.                              */
/* Call the finialise routine for all the compiled in kernel proxies.       */
/* ------------------------------------------------------------------------ */
int
ipf_proxy_main_unload(void)
{
	aproxy_t *ap;

	for (ap = ips_proxies; ap->apr_p; ap++)
		if (ap->apr_unload != NULL)
			(*ap->apr_unload)();
	for (ap = ap_proxylist; ap; ap = ap->apr_next)
		if (ap->apr_unload != NULL)
			(*ap->apr_unload)();

	return 0;
}


/* ------------------------------------------------------------------------ */
/* Function:    ipf_proxy_soft_create                                       */
/* Returns:     void *   -                                                  */
/* Parameters:  softc(I) - pointer to soft context main structure           */
/*                                                                          */
/* Build the structure to hold all of the run time data to support proxies. */
/* ------------------------------------------------------------------------ */
void *
ipf_proxy_soft_create(ipf_main_softc_t *softc)
{
	ipf_proxy_softc_t *softp;
	aproxy_t *last;
	aproxy_t *apn;
	aproxy_t *ap;

	KMALLOC(softp, ipf_proxy_softc_t *);
	if (softp == NULL)
		return softp;

	bzero((char *)softp, sizeof(*softp));

#if defined(_KERNEL)
	softp->ips_proxy_debug = 0;
#else
	softp->ips_proxy_debug = 2;
#endif
	softp->ips_proxy_session_size = AP_SESS_SIZE;

	softp->ipf_proxy_tune = ipf_tune_array_copy(softp,
						    sizeof(ipf_proxy_tuneables),
						    ipf_proxy_tuneables);
	if (softp->ipf_proxy_tune == NULL) {
		ipf_proxy_soft_destroy(softc, softp);
		return NULL;
	}
	if (ipf_tune_array_link(softc, softp->ipf_proxy_tune) == -1) {
		ipf_proxy_soft_destroy(softc, softp);
		return NULL;
	}

	last = NULL;
	for (ap = ips_proxies; ap->apr_p; ap++) {
		apn = ipf_proxy_create_clone(softc, ap);
		if (apn == NULL)
			goto failed;
		if (last != NULL)
			last->apr_next = apn;
		else
			softp->ips_proxies = apn;
		last = apn;
	}
	for (ap = ips_proxies; ap != NULL; ap = ap->apr_next) {
		apn = ipf_proxy_create_clone(softc, ap);
		if (apn == NULL)
			goto failed;
		if (last != NULL)
			last->apr_next = apn;
		else
			softp->ips_proxies = apn;
		last = apn;
	}

	return softp;
failed:
	ipf_proxy_soft_destroy(softc, softp);
	return NULL;
}


/* ------------------------------------------------------------------------ */
/* Function:    ipf_proxy_soft_create                                       */
/* Returns:     void *   -                                                  */
/* Parameters:  softc(I) - pointer to soft context main structure           */
/*              orig(I)  - pointer to proxy definition to copy              */
/*                                                                          */
/* This function clones a proxy definition given by orig and returns a      */
/* a pointer to that copy.                                                  */
/* ------------------------------------------------------------------------ */
static aproxy_t *
ipf_proxy_create_clone(ipf_main_softc_t *softc, aproxy_t *orig)
{
	aproxy_t *apn;

	KMALLOC(apn, aproxy_t *);
	if (apn == NULL)
		return NULL;

	bcopy((char *)orig, (char *)apn, sizeof(*apn));
	apn->apr_next = NULL;
	apn->apr_soft = NULL;

	if (apn->apr_create != NULL) {
		apn->apr_soft = (*apn->apr_create)(softc);
		if (apn->apr_soft == NULL) {
			KFREE(apn);
			return NULL;
		}
	}

	apn->apr_parent = orig;
	orig->apr_clones++;

	return apn;
}


/* ------------------------------------------------------------------------ */
/* Function:    ipf_proxy_soft_create                                       */
/* Returns:     int      - 0 == success, else failure.                      */
/* Parameters:  softc(I) - pointer to soft context main structure           */
/*              arg(I)   - pointer to proxy contect data                    */
/*                                                                          */
/* Initialise the proxy context and walk through each of the proxies and    */
/* call its initialisation function. This allows for proxies to do any      */
/* local setup prior to actual use.                                         */
/* ------------------------------------------------------------------------ */
int
ipf_proxy_soft_init(ipf_main_softc_t *softc, void *arg)
{
	ipf_proxy_softc_t *softp;
	aproxy_t *ap;
	u_int size;
	int err;

	softp = arg;
	size = softp->ips_proxy_session_size * sizeof(ap_session_t *);

	KMALLOCS(softp->ips_sess_tab, ap_session_t **, size);

	if (softp->ips_sess_tab == NULL)
		return -1;

	bzero(softp->ips_sess_tab, size);

	for (ap = softp->ips_proxies; ap != NULL; ap = ap->apr_next) {
		if (ap->apr_init != NULL) {
			err = (*ap->apr_init)(softc, ap->apr_soft);
			if (err != 0)
				return -2;
		}
	}
	softp->ips_init_run = 1;

	return 0;
}


/* ------------------------------------------------------------------------ */
/* Function:    ipf_proxy_soft_create                                       */
/* Returns:     int      - 0 == success, else failure.                      */
/* Parameters:  softc(I) - pointer to soft context main structure           */
/*              arg(I)   - pointer to proxy contect data                    */
/*                                                                          */
/* This function should always succeed. It is responsible for ensuring that */
/* the proxy context can be safely called when ipf_proxy_soft_destroy is    */
/* called and suring all of the proxies have similarly been instructed.     */
/* ------------------------------------------------------------------------ */
int
ipf_proxy_soft_fini(ipf_main_softc_t *softc, void *arg)
{
	ipf_proxy_softc_t *softp = arg;
	aproxy_t *ap;

	for (ap = softp->ips_proxies; ap != NULL; ap = ap->apr_next) {
		if (ap->apr_fini != NULL) {
			(*ap->apr_fini)(softc, ap->apr_soft);
		}
	}

	if (softp->ips_sess_tab != NULL) {
		KFREES(softp->ips_sess_tab,
		       softp->ips_proxy_session_size * sizeof(ap_session_t *));
		softp->ips_sess_tab = NULL;
	}
	softp->ips_init_run = 0;

	return 0;
}


/* ------------------------------------------------------------------------ */
/* Function:    ipf_proxy_soft_destroy                                      */
/* Returns:     Nil                                                         */
/* Parameters:  softc(I) - pointer to soft context main structure           */
/*              arg(I)   - pointer to proxy contect data                    */
/*                                                                          */
/* Free up all of the local data structures allocated during creation.      */
/* ------------------------------------------------------------------------ */
void
ipf_proxy_soft_destroy(ipf_main_softc_t *softc, void *arg)
{
	ipf_proxy_softc_t *softp = arg;
	aproxy_t *ap;

	while ((ap = softp->ips_proxies) != NULL) {
		softp->ips_proxies = ap->apr_next;
		if (ap->apr_destroy != NULL)
			(*ap->apr_destroy)(softc, ap->apr_soft);
		ap->apr_parent->apr_clones--;
		KFREE(ap);
	}

	if (softp->ipf_proxy_tune != NULL) {
                ipf_tune_array_unlink(softc, softp->ipf_proxy_tune);
                KFREES(softp->ipf_proxy_tune, sizeof(ipf_proxy_tuneables));
                softp->ipf_proxy_tune = NULL;
	}

	KFREE(softp);
}


/* ------------------------------------------------------------------------ */
/* Function:    ipf_proxy_flush                                             */
/* Returns:     Nil                                                         */
/* Parameters:  arg(I)   - pointer to proxy contect data                    */
/*              how(I)   - indicates the type of flush operation            */
/*                                                                          */
/* Walk through all of the proxies and pass on the flush command as either  */
/* a flush or a clear.                                                      */
/* ------------------------------------------------------------------------ */
void
ipf_proxy_flush(void *arg, int how)
{
	ipf_proxy_softc_t *softp = arg;
	aproxy_t *ap;

	switch (how)
	{
	case 0 :
		for (ap = softp->ips_proxies; ap; ap = ap->apr_next)
			if (ap->apr_flush != NULL)
				(*ap->apr_flush)(ap, how);
		break;
	case 1 :
		for (ap = softp->ips_proxies; ap; ap = ap->apr_next)
			if (ap->apr_clear != NULL)
				(*ap->apr_clear)(ap);
		break;
	default :
		break;
	}
}


/* ------------------------------------------------------------------------ */
/* Function:    ipf_proxy_add                                               */
/* Returns:     int   - 0 == success, else failure.                         */
/* Parameters:  ap(I) - pointer to proxy structure                          */
/*                                                                          */
/* Dynamically add a new kernel proxy.  Ensure that it is unique in the     */
/* collection compiled in and dynamically added.                            */
/* ------------------------------------------------------------------------ */
int
ipf_proxy_add(void *arg, aproxy_t *ap)
{
	ipf_proxy_softc_t *softp = arg;

	aproxy_t *a;

	for (a = ips_proxies; a->apr_p; a++)
		if ((a->apr_p == ap->apr_p) &&
		    !strncmp(a->apr_label, ap->apr_label,
			     sizeof(ap->apr_label))) {
			if (softp->ips_proxy_debug & 0x01)
				printf("ipf_proxy_add: %s/%d present (B)\n",
				       a->apr_label, a->apr_p);
			return -1;
		}

	for (a = ap_proxylist; (a != NULL); a = a->apr_next)
		if ((a->apr_p == ap->apr_p) &&
		    !strncmp(a->apr_label, ap->apr_label,
			     sizeof(ap->apr_label))) {
			if (softp->ips_proxy_debug & 0x01)
				printf("ipf_proxy_add: %s/%d present (D)\n",
				       a->apr_label, a->apr_p);
			return -1;
		}
	ap->apr_next = ap_proxylist;
	ap_proxylist = ap;
	if (ap->apr_load != NULL)
		(*ap->apr_load)();
	return 0;
}


/* ------------------------------------------------------------------------ */
/* Function:    ipf_proxy_ctl                                               */
/* Returns:     int    - 0 == success, else error                           */
/* Parameters:  softc(I) - pointer to soft context main structure           */
/*              arg(I)   - pointer to proxy context                         */
/*              ctl(I)   - pointer to proxy control structure               */
/*                                                                          */
/* Check to see if the proxy this control request has come through for      */
/* exists, and if it does and it has a control function then invoke that    */
/* control function.                                                        */
/* ------------------------------------------------------------------------ */
int
ipf_proxy_ctl(ipf_main_softc_t *softc, void *arg, ap_ctl_t *ctl)
{
	ipf_proxy_softc_t *softp = arg;
	aproxy_t *a;
	int error;

	a = ipf_proxy_lookup(arg, ctl->apc_p, ctl->apc_label);
	if (a == NULL) {
		if (softp->ips_proxy_debug & 0x01)
			printf("ipf_proxy_ctl: can't find %s/%d\n",
				ctl->apc_label, ctl->apc_p);
		IPFERROR(80001);
		error = ESRCH;
	} else if (a->apr_ctl == NULL) {
		if (softp->ips_proxy_debug & 0x01)
			printf("ipf_proxy_ctl: no ctl function for %s/%d\n",
				ctl->apc_label, ctl->apc_p);
		IPFERROR(80002);
		error = ENXIO;
	} else {
		error = (*a->apr_ctl)(softc, a->apr_soft, ctl);
		if ((error != 0) && (softp->ips_proxy_debug & 0x02))
			printf("ipf_proxy_ctl: %s/%d ctl error %d\n",
				a->apr_label, a->apr_p, error);
	}
	return error;
}


/* ------------------------------------------------------------------------ */
/* Function:    ipf_proxy_del                                               */
/* Returns:     int   - 0 == success, else failure.                         */
/* Parameters:  ap(I) - pointer to proxy structure                          */
/*                                                                          */
/* Delete a proxy that has been added dynamically from those available.     */
/* If it is in use, return 1 (do not destroy NOW), not in use 0 or -1       */
/* if it cannot be matched.                                                 */
/* ------------------------------------------------------------------------ */
int
ipf_proxy_del(aproxy_t *ap)
{
	aproxy_t *a, **app;

	for (app = &ap_proxylist; ((a = *app) != NULL); app = &a->apr_next) {
		if (a == ap) {
			a->apr_flags |= APR_DELETE;
			if (ap->apr_ref == 0 && ap->apr_clones == 0) {
				*app = a->apr_next;
				return 0;
			}
			return 1;
		}
	}

	return -1;
}


/* ------------------------------------------------------------------------ */
/* Function:    ipf_proxy_ok                                                */
/* Returns:     int    - 1 == good match else not.                          */
/* Parameters:  fin(I) - pointer to packet information                      */
/*              tcp(I) - pointer to TCP/UDP header                          */
/*              nat(I) - pointer to current NAT session                     */
/*                                                                          */
/* This function extends the NAT matching to ensure that a packet that has  */
/* arrived matches the proxy information attached to the NAT rule. Notably, */
/* if the proxy is scheduled to be deleted then packets will not match the  */
/* rule even if the rule is still active.                                   */
/* ------------------------------------------------------------------------ */
int
ipf_proxy_ok(fr_info_t *fin, tcphdr_t *tcp, ipnat_t *np)
{
	aproxy_t *apr = np->in_apr;
	u_short dport = np->in_odport;

	if ((apr == NULL) || (apr->apr_flags & APR_DELETE) ||
	    (fin->fin_p != apr->apr_p))
		return 0;
	if ((tcp == NULL) && dport)
		return 0;
	return 1;
}


/* ------------------------------------------------------------------------ */
/* Function:    ipf_proxy_ioctl                                             */
/* Returns:     int    - 0 == success, else error                           */
/* Parameters:  softc(I) - pointer to soft context main structure           */
/*              data(I)  - pointer to ioctl data                            */
/*              cmd(I)   - ioctl command                                    */
/*              mode(I)  - mode bits for device                             */
/*              ctx(I)   - pointer to context information                   */
/*                                                                          */
/* ------------------------------------------------------------------------ */
int
ipf_proxy_ioctl(ipf_main_softc_t *softc, void *data, ioctlcmd_t cmd, int mode,
    void *ctx)
{
	ap_ctl_t ctl;
	void *ptr;
	int error;

	mode = mode;	/* LINT */

	switch (cmd)
	{
	case SIOCPROXY :
		error = ipf_inobj(softc, data, NULL, &ctl, IPFOBJ_PROXYCTL);
		if (error != 0) {
			return error;
		}
		ptr = NULL;

		if (ctl.apc_dsize > 0) {
			KMALLOCS(ptr, void *, ctl.apc_dsize);
			if (ptr == NULL) {
				IPFERROR(80003);
				error = ENOMEM;
			} else {
				error = copyinptr(softc, ctl.apc_data, ptr,
						  ctl.apc_dsize);
				if (error == 0)
					ctl.apc_data = ptr;
			}
		} else {
			ctl.apc_data = NULL;
			error = 0;
		}

		if (error == 0)
			error = ipf_proxy_ctl(softc, softc->ipf_proxy_soft,
					      &ctl);

		if ((error != 0) && (ptr != NULL)) {
			KFREES(ptr, ctl.apc_dsize);
		}
		break;

	default :
		IPFERROR(80004);
		error = EINVAL;
	}
	return error;
}


/* ------------------------------------------------------------------------ */
/* Function:    ipf_proxy_match                                             */
/* Returns:     int    - 0 == success, else error                           */
/* Parameters:  fin(I) - pointer to packet information                      */
/*              nat(I) - pointer to current NAT session                     */
/*                                                                          */
/* If a proxy has a match function, call that to do extended packet         */
/* matching. Whilst other parts of the NAT code are rather lenient when it  */
/* comes to the quality of the packet that it will transform, the proxy     */
/* matching is not because they need to work with data, not just headers.   */
/* ------------------------------------------------------------------------ */
int
ipf_proxy_match(fr_info_t *fin, nat_t *nat)
{
	ipf_main_softc_t *softc = fin->fin_main_soft;
	ipf_proxy_softc_t *softp = softc->ipf_proxy_soft;
	aproxy_t *apr;
	ipnat_t *ipn;
	int result;

	ipn = nat->nat_ptr;
	if (softp->ips_proxy_debug & 0x04)
		printf("ipf_proxy_match(%lx,%lx) aps %lx ptr %lx\n",
			(u_long)fin, (u_long)nat, (u_long)nat->nat_aps,
			(u_long)ipn);

	if ((fin->fin_flx & (FI_SHORT|FI_BAD)) != 0) {
		if (softp->ips_proxy_debug & 0x08)
			printf("ipf_proxy_match: flx 0x%x (BAD|SHORT)\n",
				fin->fin_flx);
		return -1;
	}

	apr = ipn->in_apr;
	if ((apr == NULL) || (apr->apr_flags & APR_DELETE)) {
		if (softp->ips_proxy_debug & 0x08)
			printf("ipf_proxy_match:apr %lx apr_flags 0x%x\n",
				(u_long)apr, apr ? apr->apr_flags : 0);
		return -1;
	}

	if (apr->apr_match != NULL) {
		result = (*apr->apr_match)(fin, nat->nat_aps, nat);
		if (result != 0) {
			if (softp->ips_proxy_debug & 0x08)
				printf("ipf_proxy_match: result %d\n", result);
			return -1;
		}
	}
	return 0;
}


/* ------------------------------------------------------------------------ */
/* Function:    ipf_proxy_new                                               */
/* Returns:     int    - 0 == success, else error                           */
/* Parameters:  fin(I) - pointer to packet information                      */
/*              nat(I) - pointer to current NAT session                     */
/*                                                                          */
/* Allocate a new application proxy structure and fill it in with the       */
/* relevant details.  call the init function once complete, prior to        */
/* returning.                                                               */
/* ------------------------------------------------------------------------ */
int
ipf_proxy_new(fr_info_t *fin, nat_t *nat)
{
	ipf_main_softc_t *softc = fin->fin_main_soft;
	ipf_proxy_softc_t *softp = softc->ipf_proxy_soft;
	register ap_session_t *aps;
	aproxy_t *apr;

	if (softp->ips_proxy_debug & 0x04)
		printf("ipf_proxy_new(%lx,%lx) \n", (u_long)fin, (u_long)nat);

	if ((nat->nat_ptr == NULL) || (nat->nat_aps != NULL)) {
		if (softp->ips_proxy_debug & 0x08)
			printf("ipf_proxy_new: nat_ptr %lx nat_aps %lx\n",
				(u_long)nat->nat_ptr, (u_long)nat->nat_aps);
		return -1;
	}

	apr = nat->nat_ptr->in_apr;

	if ((apr->apr_flags & APR_DELETE) ||
	    (fin->fin_p != apr->apr_p)) {
		if (softp->ips_proxy_debug & 0x08)
			printf("ipf_proxy_new: apr_flags 0x%x p %d/%d\n",
				apr->apr_flags, fin->fin_p, apr->apr_p);
		return -1;
	}

	KMALLOC(aps, ap_session_t *);
	if (!aps) {
		if (softp->ips_proxy_debug & 0x08)
			printf("ipf_proxy_new: malloc failed (%lu)\n",
				(u_long)sizeof(ap_session_t));
		return -1;
	}

	bzero((char *)aps, sizeof(*aps));
	aps->aps_data = NULL;
	aps->aps_apr = apr;
	aps->aps_psiz = 0;
	if (apr->apr_new != NULL)
		if ((*apr->apr_new)(apr->apr_soft, fin, aps, nat) == -1) {
			if ((aps->aps_data != NULL) && (aps->aps_psiz != 0)) {
				KFREES(aps->aps_data, aps->aps_psiz);
			}
			KFREE(aps);
			if (softp->ips_proxy_debug & 0x08)
				printf("ipf_proxy_new: new(%lx) failed\n",
					(u_long)apr->apr_new);
			return -1;
		}
	aps->aps_nat = nat;
	aps->aps_next = softp->ips_sess_list;
	softp->ips_sess_list = aps;
	nat->nat_aps = aps;

	return 0;
}


/* ------------------------------------------------------------------------ */
/* Function:    ipf_proxy_check                                             */
/* Returns:     int - -1 == error, 0 == success                             */
/* Parameters:  fin(I) - pointer to packet information                      */
/*              nat(I) - pointer to current NAT session                     */
/*                                                                          */
/* Check to see if a packet should be passed through an active proxy        */
/* routine if one has been setup for it.  We don't need to check the        */
/* checksum here if IPFILTER_CKSUM is defined because if it is, a failed    */
/* check causes FI_BAD to be set.                                           */
/* ------------------------------------------------------------------------ */
int
ipf_proxy_check(fr_info_t *fin, nat_t *nat)
{
	ipf_main_softc_t *softc = fin->fin_main_soft;
	ipf_proxy_softc_t *softp = softc->ipf_proxy_soft;
#if SOLARIS && defined(_KERNEL) && defined(ICK_VALID)
	mb_t *m;
#endif
	tcphdr_t *tcp = NULL;
	udphdr_t *udp = NULL;
	ap_session_t *aps;
	aproxy_t *apr;
	short adjlen;
	int dosum;
	ip_t *ip;
	short rv;
	int err;
#if !defined(_KERNEL) || defined(MENTAT) || defined(__sgi)
	u_32_t s1, s2, sd;
#endif

	if (fin->fin_flx & FI_BAD) {
		if (softp->ips_proxy_debug & 0x08)
			printf("ipf_proxy_check: flx 0x%x (BAD)\n",
			       fin->fin_flx);
		return -1;
	}

#ifndef IPFILTER_CKSUM
	if ((fin->fin_out == 0) && (ipf_checkl4sum(fin) == -1)) {
		if (softp->ips_proxy_debug & 0x08)
			printf("ipf_proxy_check: l4 checksum failure %d\n",
				fin->fin_p);
		if (fin->fin_p == IPPROTO_TCP)
			softc->ipf_stats[fin->fin_out].fr_tcpbad++;
		return -1;
	}
#endif

	aps = nat->nat_aps;
	if (aps != NULL) {
		/*
		 * If there is data in this packet to be proxied then try and
		 * get it all into the one buffer, else drop it.
		 */
#if defined(MENTAT) || defined(HAVE_M_PULLDOWN)
		if ((fin->fin_dlen > 0) && !(fin->fin_flx & FI_COALESCE))
			if (ipf_coalesce(fin) == -1) {
				if (softp->ips_proxy_debug & 0x08)
					printf("ipf_proxy_check: %s %x\n",
					       "coalesce failed", fin->fin_flx);
				return -1;
			}
#endif
		ip = fin->fin_ip;
		if (fin->fin_cksum > FI_CK_SUMOK)
			dosum = 0;
		else
			dosum = 1;

		switch (fin->fin_p)
		{
		case IPPROTO_TCP :
			tcp = (tcphdr_t *)fin->fin_dp;
#if SOLARIS && defined(_KERNEL) && defined(ICK_VALID)
			m = fin->fin_qfm;
			if (dohwcksum && (m->b_ick_flag == ICK_VALID))
				dosum = 0;
#endif
			break;
		case IPPROTO_UDP :
			udp = (udphdr_t *)fin->fin_dp;
			break;
		default :
			break;
		}

		apr = aps->aps_apr;
		err = 0;
		if (fin->fin_out != 0) {
			if (apr->apr_outpkt != NULL)
				err = (*apr->apr_outpkt)(apr->apr_soft, fin,
							 aps, nat);
		} else {
			if (apr->apr_inpkt != NULL)
				err = (*apr->apr_inpkt)(apr->apr_soft, fin,
							aps, nat);
		}

		rv = APR_EXIT(err);
		if (((softp->ips_proxy_debug & 0x08) && (rv != 0)) ||
		    (softp->ips_proxy_debug & 0x04))
			printf("ipf_proxy_check: out %d err %x rv %d\n",
				fin->fin_out, err, rv);
		if (rv == 1)
			return -1;

		if (rv == 2) {
			ipf_proxy_deref(apr);
			nat->nat_aps = NULL;
			return -1;
		}

		/*
		 * If err != 0 then the data size of the packet has changed
		 * so we need to recalculate the header checksums for the
		 * packet.
		 */
		adjlen = APR_INC(err);
#if !defined(_KERNEL) || defined(MENTAT) || defined(__sgi)
		s1 = LONG_SUM(fin->fin_plen - adjlen);
		s2 = LONG_SUM(fin->fin_plen);
		CALC_SUMD(s1, s2, sd);
		if ((err != 0) && (fin->fin_cksum < FI_CK_L4PART) &&
		    fin->fin_v == 4)
			ipf_fix_outcksum(0, &ip->ip_sum, sd, 0);
#endif
		if (fin->fin_flx & FI_DOCKSUM)
			dosum = 1;

#ifdef INET
		/*
		 * For TCP packets, we may need to adjust the sequence and
		 * acknowledgement numbers to reflect changes in size of the
		 * data stream.
		 *
		 * For both TCP and UDP, recalculate the layer 4 checksum,
		 * regardless, as we can't tell (here) if data has been
		 * changed or not.
		 */
		if (tcp != NULL) {
			err = ipf_proxy_fixseqack(fin, ip, aps, adjlen);
			if (fin->fin_cksum == FI_CK_L4PART) {
				u_short sum = ntohs(tcp->th_sum);
				sum += adjlen;
				tcp->th_sum = htons(sum);
			} else if (fin->fin_cksum < FI_CK_L4PART) {
				tcp->th_sum = fr_cksum(fin, ip,
						       IPPROTO_TCP, tcp);
			}
		} else if ((udp != NULL) && (udp->uh_sum != 0)) {
			if (fin->fin_cksum == FI_CK_L4PART) {
				u_short sum = ntohs(udp->uh_sum);
				sum += adjlen;
				udp->uh_sum = htons(sum);
			} else if (dosum) {
				udp->uh_sum = fr_cksum(fin, ip,
						       IPPROTO_UDP, udp);
			}
		}
#endif
		aps->aps_bytes += fin->fin_plen;
		aps->aps_pkts++;
		return 1;
	}
	return 0;
}


/* ------------------------------------------------------------------------ */
/* Function:    ipf_proxy_lookup                                            */
/* Returns:     int - -1 == error, 0 == success                             */
/* Parameters:  arg(I)  - pointer to proxy context information              */
/*              pr(I)   - protocol number for proxy                         */
/*              name(I) - proxy name                                        */
/*                                                                          */
/* Search for an proxy by the protocol it is being used with and its name.  */
/* ------------------------------------------------------------------------ */
aproxy_t *
ipf_proxy_lookup(void *arg, u_int pr, char *name)
{
	ipf_proxy_softc_t *softp = arg;
	aproxy_t *ap;

	if (softp->ips_proxy_debug & 0x04)
		printf("ipf_proxy_lookup(%d,%s)\n", pr, name);

	for (ap = softp->ips_proxies; ap != NULL; ap = ap->apr_next)
		if ((ap->apr_p == pr) &&
		    !strncmp(name, ap->apr_label, sizeof(ap->apr_label))) {
			ap->apr_ref++;
			return ap;
		}

	if (softp->ips_proxy_debug & 0x08)
		printf("ipf_proxy_lookup: failed for %d/%s\n", pr, name);
	return NULL;
}


/* ------------------------------------------------------------------------ */
/* Function:    ipf_proxy_deref                                             */
/* Returns:     Nil                                                         */
/* Parameters:  ap(I) - pointer to proxy structure                          */
/*                                                                          */
/* Drop the reference counter associated with the proxy.                    */
/* ------------------------------------------------------------------------ */
void
ipf_proxy_deref(aproxy_t *ap)
{
	ap->apr_ref--;
}


/* ------------------------------------------------------------------------ */
/* Function:    ipf_proxy_free                                              */
/* Returns:     Nil                                                         */
/* Parameters:  softc(I) - pointer to soft context main structure           */
/*              aps(I)   - pointer to current proxy session                 */
/* Locks Held:  ipf_nat_new, ipf_nat(W)                                     */
/*                                                                          */
/* Free up proxy session information allocated to be used with a NAT        */
/* session.                                                                 */
/* ------------------------------------------------------------------------ */
void
ipf_proxy_free(ipf_main_softc_t *softc, ap_session_t *aps)
{
	ipf_proxy_softc_t *softp = softc->ipf_proxy_soft;
	ap_session_t *a, **ap;
	aproxy_t *apr;

	if (!aps)
		return;

	for (ap = &softp->ips_sess_list; ((a = *ap) != NULL); ap = &a->aps_next)
		if (a == aps) {
			*ap = a->aps_next;
			break;
		}

	apr = aps->aps_apr;
	if ((apr != NULL) && (apr->apr_del != NULL))
		(*apr->apr_del)(softc, aps);

	if ((aps->aps_data != NULL) && (aps->aps_psiz != 0))
		KFREES(aps->aps_data, aps->aps_psiz);
	KFREE(aps);
}


/* ------------------------------------------------------------------------ */
/* Function:    ipf_proxy_fixseqack                                         */
/* Returns:     int    - 2 if TCP ack/seq is changed, else 0                */
/* Parameters:  fin(I) - pointer to packet information                      */
/*              ip(I)  - pointer to IP header                               */
/*              nat(I) - pointer to current NAT session                     */
/*              inc(I) - delta to apply to TCP sequence numbering           */
/*                                                                          */
/* Adjust the TCP sequence/acknowledge numbers in the TCP header based on   */
/* whether or not the new header is past the point at which an adjustment   */
/* occurred. This might happen because of (say) an FTP string being changed */
/* and the new string being a different length to the old.                  */
/* ------------------------------------------------------------------------ */
static int
ipf_proxy_fixseqack(fr_info_t *fin, ip_t *ip, ap_session_t *aps, int inc)
{
	ipf_main_softc_t *softc = fin->fin_main_soft;
	ipf_proxy_softc_t *softp = softc->ipf_proxy_soft;
	int sel, ch = 0, out, nlen;
	u_32_t seq1, seq2;
	tcphdr_t *tcp;
	short inc2;

	tcp = (tcphdr_t *)fin->fin_dp;
	out = fin->fin_out;
	/*
	 * ip_len has already been adjusted by 'inc'.
	 */
	nlen = fin->fin_dlen;
	nlen -= (TCP_OFF(tcp) << 2);

	inc2 = inc;
	inc = (int)inc2;

	if (out != 0) {
		seq1 = (u_32_t)ntohl(tcp->th_seq);
		sel = aps->aps_sel[out];

		/* switch to other set ? */
		if ((aps->aps_seqmin[!sel] > aps->aps_seqmin[sel]) &&
		    (seq1 > aps->aps_seqmin[!sel])) {
			if (softp->ips_proxy_debug & 0x10)
				printf("proxy out switch set seq %d -> %d %x > %x\n",
					sel, !sel, seq1,
					aps->aps_seqmin[!sel]);
			sel = aps->aps_sel[out] = !sel;
		}

		if (aps->aps_seqoff[sel]) {
			seq2 = aps->aps_seqmin[sel] - aps->aps_seqoff[sel];
			if (seq1 > seq2) {
				seq2 = aps->aps_seqoff[sel];
				seq1 += seq2;
				tcp->th_seq = htonl(seq1);
				ch = 1;
			}
		}

		if (inc && (seq1 > aps->aps_seqmin[!sel])) {
			aps->aps_seqmin[sel] = seq1 + nlen - 1;
			aps->aps_seqoff[sel] = aps->aps_seqoff[sel] + inc;
			if (softp->ips_proxy_debug & 0x10)
				printf("proxy seq set %d at %x to %d + %d\n",
					sel, aps->aps_seqmin[sel],
					aps->aps_seqoff[sel], inc);
		}

		/***/

		seq1 = ntohl(tcp->th_ack);
		sel = aps->aps_sel[1 - out];

		/* switch to other set ? */
		if ((aps->aps_ackmin[!sel] > aps->aps_ackmin[sel]) &&
		    (seq1 > aps->aps_ackmin[!sel])) {
			if (softp->ips_proxy_debug & 0x10)
				printf("proxy out switch set ack %d -> %d %x > %x\n",
					sel, !sel, seq1,
					aps->aps_ackmin[!sel]);
			sel = aps->aps_sel[1 - out] = !sel;
		}

		if (aps->aps_ackoff[sel] && (seq1 > aps->aps_ackmin[sel])) {
			seq2 = aps->aps_ackoff[sel];
			tcp->th_ack = htonl(seq1 - seq2);
			ch = 1;
		}
	} else {
		seq1 = ntohl(tcp->th_seq);
		sel = aps->aps_sel[out];

		/* switch to other set ? */
		if ((aps->aps_ackmin[!sel] > aps->aps_ackmin[sel]) &&
		    (seq1 > aps->aps_ackmin[!sel])) {
			if (softp->ips_proxy_debug & 0x10)
				printf("proxy in switch set ack %d -> %d %x > %x\n",
					sel, !sel, seq1, aps->aps_ackmin[!sel]);
			sel = aps->aps_sel[out] = !sel;
		}

		if (aps->aps_ackoff[sel]) {
			seq2 = aps->aps_ackmin[sel] - aps->aps_ackoff[sel];
			if (seq1 > seq2) {
				seq2 = aps->aps_ackoff[sel];
				seq1 += seq2;
				tcp->th_seq = htonl(seq1);
				ch = 1;
			}
		}

		if (inc && (seq1 > aps->aps_ackmin[!sel])) {
			aps->aps_ackmin[!sel] = seq1 + nlen - 1;
			aps->aps_ackoff[!sel] = aps->aps_ackoff[sel] + inc;

			if (softp->ips_proxy_debug & 0x10)
				printf("proxy ack set %d at %x to %d + %d\n",
					!sel, aps->aps_seqmin[!sel],
					aps->aps_seqoff[sel], inc);
		}

		/***/

		seq1 = ntohl(tcp->th_ack);
		sel = aps->aps_sel[1 - out];

		/* switch to other set ? */
		if ((aps->aps_seqmin[!sel] > aps->aps_seqmin[sel]) &&
		    (seq1 > aps->aps_seqmin[!sel])) {
			if (softp->ips_proxy_debug & 0x10)
				printf("proxy in switch set seq %d -> %d %x > %x\n",
					sel, !sel, seq1, aps->aps_seqmin[!sel]);
			sel = aps->aps_sel[1 - out] = !sel;
		}

		if (aps->aps_seqoff[sel] != 0) {
			if (softp->ips_proxy_debug & 0x10)
				printf("sel %d seqoff %d seq1 %x seqmin %x\n",
					sel, aps->aps_seqoff[sel], seq1,
					aps->aps_seqmin[sel]);
			if (seq1 > aps->aps_seqmin[sel]) {
				seq2 = aps->aps_seqoff[sel];
				tcp->th_ack = htonl(seq1 - seq2);
				ch = 1;
			}
		}
	}

	if (softp->ips_proxy_debug & 0x10)
		printf("ipf_proxy_fixseqack: seq %u ack %u\n",
			(u_32_t)ntohl(tcp->th_seq), (u_32_t)ntohl(tcp->th_ack));
	return ch ? 2 : 0;
}


/* ------------------------------------------------------------------------ */
/* Function:    ipf_proxy_rule_rev                                          */
/* Returns:     ipnat_t * - NULL = failure, else pointer to new rule        */
/* Parameters:  nat(I) - pointer to NAT session to create rule from         */
/*                                                                          */
/* This function creates a NAT rule that is based upon the reverse packet   */
/* flow associated with this NAT session. Thus if this NAT session was      */
/* created with a map rule then this function will create a rdr rule.       */ 
/* Only address fields and network interfaces are assigned in this function */
/* and the address fields are formed such that an exact is required. If the */
/* original rule had a netmask, that is not replicated here not is it       */
/* desired. The ultimate goal here is to create a NAT rule to support a NAT */
/* session being created that does not have a user configured rule. The     */
/* classic example is supporting the FTP proxy, where a data channel needs  */
/* to be setup, based on the addresses used for the control connection. In  */
/* that case, this function is used to handle creating NAT rules to support */
/* data connections with the PORT and EPRT commands.                        */
/* ------------------------------------------------------------------------ */ 
ipnat_t *
ipf_proxy_rule_rev(nat_t *nat)
{
	ipnat_t *old;
	ipnat_t *ipn;
	int size;

	old = nat->nat_ptr;
	size = old->in_size;

	KMALLOCS(ipn, ipnat_t *, size);
	if (ipn == NULL)
		return NULL;

	bzero((char *)ipn, size);

	ipn->in_use = 1;
	ipn->in_hits = 1;
	ipn->in_ippip = 1;
	ipn->in_apr = NULL;
	ipn->in_size = size;
	ipn->in_pr[0] = old->in_pr[1];
	ipn->in_pr[1] = old->in_pr[0];
	ipn->in_v[0] = old->in_v[1];
	ipn->in_v[1] = old->in_v[0];
	ipn->in_ifps[0] = old->in_ifps[1];
	ipn->in_ifps[1] = old->in_ifps[0];
	ipn->in_flags = (old->in_flags | IPN_PROXYRULE);

	ipn->in_nsrcip6 = nat->nat_odst6;
	ipn->in_osrcip6 = nat->nat_ndst6;

	if ((old->in_redir & NAT_REDIRECT) != 0) {
		ipn->in_redir = NAT_MAP;
		if (ipn->in_v[0] == 4) {
			ipn->in_snip = ntohl(nat->nat_odstaddr);
			ipn->in_dnip = ntohl(nat->nat_nsrcaddr);
		} else {
#ifdef USE_INET6
			ipn->in_snip6 = nat->nat_odst6;
			ipn->in_dnip6 = nat->nat_nsrc6;
#endif
		}
		ipn->in_ndstip6 = nat->nat_nsrc6;
		ipn->in_odstip6 = nat->nat_osrc6;
	} else {
		ipn->in_redir = NAT_REDIRECT;
		if (ipn->in_v[0] == 4) {
			ipn->in_snip = ntohl(nat->nat_odstaddr);
			ipn->in_dnip = ntohl(nat->nat_osrcaddr);
		} else {
#ifdef USE_INET6
			ipn->in_snip6 = nat->nat_odst6;
			ipn->in_dnip6 = nat->nat_osrc6;
#endif
		}
		ipn->in_ndstip6 = nat->nat_osrc6;
		ipn->in_odstip6 = nat->nat_nsrc6;
	}

	IP6_SETONES(&ipn->in_osrcmsk6);
	IP6_SETONES(&ipn->in_nsrcmsk6);
	IP6_SETONES(&ipn->in_odstmsk6);
	IP6_SETONES(&ipn->in_ndstmsk6);

	ipn->in_namelen = old->in_namelen;
	ipn->in_ifnames[0] = old->in_ifnames[1];
	ipn->in_ifnames[1] = old->in_ifnames[0];
	bcopy(old->in_names, ipn->in_names, ipn->in_namelen);
	MUTEX_INIT(&ipn->in_lock, "ipnat rev rule lock");

	return ipn;
}


/* ------------------------------------------------------------------------ */
/* Function:    ipf_proxy_rule_fwd                                          */
/* Returns:     ipnat_t * - NULL = failure, else pointer to new rule        */
/* Parameters:  nat(I) - pointer to NAT session to create rule from         */
/*                                                                          */
/* The purpose and rationale of this function is much the same as the above */
/* function, ipf_proxy_rule_rev, except that a rule is created that matches */
/* the same direction as that of the existing NAT session. Thus if this NAT */ 
/* session was created with a map rule then this function will also create  */
/* a data structure to represent a map rule. Whereas ipf_proxy_rule_rev is  */
/* used to support PORT/EPRT, this function supports PASV/EPSV.             */
/* ------------------------------------------------------------------------ */ 
ipnat_t *
ipf_proxy_rule_fwd(nat_t *nat)
{
	ipnat_t *old;
	ipnat_t *ipn;
	int size;

	old = nat->nat_ptr;
	size = old->in_size;

	KMALLOCS(ipn, ipnat_t *, size);
	if (ipn == NULL)
		return NULL;

	bzero((char *)ipn, size);

	ipn->in_use = 1;
	ipn->in_hits = 1;
	ipn->in_ippip = 1;
	ipn->in_apr = NULL;
	ipn->in_size = size;
	ipn->in_pr[0] = old->in_pr[0];
	ipn->in_pr[1] = old->in_pr[1];
	ipn->in_v[0] = old->in_v[0];
	ipn->in_v[1] = old->in_v[1];
	ipn->in_ifps[0] = nat->nat_ifps[0];
	ipn->in_ifps[1] = nat->nat_ifps[1];
	ipn->in_flags = (old->in_flags | IPN_PROXYRULE);

	ipn->in_nsrcip6 = nat->nat_nsrc6;
	ipn->in_osrcip6 = nat->nat_osrc6;
	ipn->in_ndstip6 = nat->nat_ndst6;
	ipn->in_odstip6 = nat->nat_odst6;
	ipn->in_redir = old->in_redir;

	if (ipn->in_v[0] == 4) {
		ipn->in_snip = ntohl(nat->nat_nsrcaddr);
		ipn->in_dnip = ntohl(nat->nat_ndstaddr);
	} else {
#ifdef USE_INET6
		ipn->in_snip6 = nat->nat_nsrc6;
		ipn->in_dnip6 = nat->nat_ndst6;
#endif
	}

	IP6_SETONES(&ipn->in_osrcmsk6);
	IP6_SETONES(&ipn->in_nsrcmsk6);
	IP6_SETONES(&ipn->in_odstmsk6);
	IP6_SETONES(&ipn->in_ndstmsk6);

	ipn->in_namelen = old->in_namelen;
	ipn->in_ifnames[0] = old->in_ifnames[0];
	ipn->in_ifnames[1] = old->in_ifnames[1];
	bcopy(old->in_names, ipn->in_names, ipn->in_namelen);
	MUTEX_INIT(&ipn->in_lock, "ipnat fwd rule lock");

	return ipn;
}<|MERGE_RESOLUTION|>--- conflicted
+++ resolved
@@ -1,8 +1,4 @@
-<<<<<<< HEAD
-/*	$NetBSD: ip_proxy.c,v 1.6 2018/05/03 07:13:48 maxv Exp $	*/
-=======
 /*	$NetBSD: ip_proxy.c,v 1.7 2018/06/03 10:37:23 maxv Exp $	*/
->>>>>>> b2b84690
 
 /*
  * Copyright (C) 2012 by Darren Reed.
@@ -107,11 +103,7 @@
 #if !defined(lint)
 #if defined(__NetBSD__)
 #include <sys/cdefs.h>
-<<<<<<< HEAD
-__KERNEL_RCSID(0, "$NetBSD: ip_proxy.c,v 1.6 2018/05/03 07:13:48 maxv Exp $");
-=======
 __KERNEL_RCSID(0, "$NetBSD: ip_proxy.c,v 1.7 2018/06/03 10:37:23 maxv Exp $");
->>>>>>> b2b84690
 #else
 static const char rcsid[] = "@(#)Id: ip_proxy.c,v 1.1.1.2 2012/07/22 13:45:33 darrenr Exp";
 #endif
