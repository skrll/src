--- conflicted
+++ resolved
@@ -1,8 +1,4 @@
-<<<<<<< HEAD
-/*	$NetBSD: audio.c,v 1.91 2021/02/14 03:41:13 isaki Exp $	*/
-=======
 /*	$NetBSD: audio.c,v 1.104 2021/06/08 09:46:04 riastradh Exp $	*/
->>>>>>> e2aa5677
 
 /*-
  * Copyright (c) 2008 The NetBSD Foundation, Inc.
@@ -142,11 +138,7 @@
  */
 
 #include <sys/cdefs.h>
-<<<<<<< HEAD
-__KERNEL_RCSID(0, "$NetBSD: audio.c,v 1.91 2021/02/14 03:41:13 isaki Exp $");
-=======
 __KERNEL_RCSID(0, "$NetBSD: audio.c,v 1.104 2021/06/08 09:46:04 riastradh Exp $");
->>>>>>> e2aa5677
 
 #ifdef _KERNEL_OPT
 #include "audio.h"
@@ -1351,10 +1343,6 @@
 
 	/*
 	 * Clean up all open instances.
-<<<<<<< HEAD
-	 * Here, we no longer need any locks to traverse sc_files.
-=======
->>>>>>> e2aa5677
 	 */
 	mutex_enter(sc->sc_lock);
 	while ((file = SLIST_FIRST(&sc->sc_files)) != NULL) {
@@ -1463,22 +1451,6 @@
 	return config_found(dev, &arg, audioprint,
 	    CFARG_IATTR, "audiobus",
 	    CFARG_EOL);
-}
-
-/*
- * audio_printf() outputs fmt... with the audio device name and MD device
- * name prefixed.  If the message is considered to be related to the MD
- * driver, use this one instead of device_printf().
- */
-static void
-audio_printf(struct audio_softc *sc, const char *fmt, ...)
-{
-	va_list ap;
-
-	printf("%s(%s): ", device_xname(sc->sc_dev), device_xname(sc->hw_dev));
-	va_start(ap, fmt);
-	vprintf(fmt, ap);
-	va_end(ap);
 }
 
 /*
@@ -2280,11 +2252,7 @@
 	rmixer_started = false;
 	inserted = false;
 
-<<<<<<< HEAD
-	af = kmem_zalloc(sizeof(audio_file_t), KM_SLEEP);
-=======
 	af = kmem_zalloc(sizeof(*af), KM_SLEEP);
->>>>>>> e2aa5677
 	af->sc = sc;
 	af->dev = dev;
 	if ((flags & FWRITE) != 0 && audio_can_playback(sc))
@@ -2498,10 +2466,7 @@
 	mutex_enter(sc->sc_lock);
 	if (sc->sc_dying) {
 		mutex_exit(sc->sc_lock);
-<<<<<<< HEAD
-=======
 		error = ENXIO;
->>>>>>> e2aa5677
 		goto bad;
 	}
 
@@ -2588,12 +2553,6 @@
 audio_close(struct audio_softc *sc, audio_file_t *file)
 {
 	int error;
-<<<<<<< HEAD
-
-	/* Protect entering new fileops to this file */
-	atomic_store_relaxed(&file->dying, true);
-=======
->>>>>>> e2aa5677
 
 	/*
 	 * Drain first.
@@ -2605,15 +2564,12 @@
 		mutex_exit(sc->sc_lock);
 	}
 
-<<<<<<< HEAD
-=======
 	mutex_enter(sc->sc_lock);
 	mutex_enter(sc->sc_intr_lock);
 	SLIST_REMOVE(&sc->sc_files, file, audio_file, entry);
 	mutex_exit(sc->sc_intr_lock);
 	mutex_exit(sc->sc_lock);
 
->>>>>>> e2aa5677
 	error = audio_exlock_enter(sc);
 	if (error) {
 		/*
@@ -2626,17 +2582,10 @@
 		/* XXX This should not happen but what should I do ? */
 		panic("%s: can't acquire exlock: errno=%d", __func__, error);
 	}
-<<<<<<< HEAD
-	error = audio_unlink(sc, file);
-	audio_exlock_exit(sc);
-
-	return error;
-=======
 	audio_unlink(sc, file);
 	audio_exlock_exit(sc);
 
 	return 0;
->>>>>>> e2aa5677
 }
 
 /*
@@ -2723,11 +2672,6 @@
 		kauth_cred_free(cred);
 
 	TRACE(3, "done");
-<<<<<<< HEAD
-
-	return 0;
-=======
->>>>>>> e2aa5677
 }
 
 /*
