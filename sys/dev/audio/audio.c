--- conflicted
+++ resolved
@@ -1,8 +1,4 @@
-<<<<<<< HEAD
-/*	$NetBSD: audio.c,v 1.93 2021/04/26 14:02:49 thorpej Exp $	*/
-=======
 /*	$NetBSD: audio.c,v 1.94 2021/04/26 19:59:58 thorpej Exp $	*/
->>>>>>> fed14ef0
 
 /*-
  * Copyright (c) 2008 The NetBSD Foundation, Inc.
@@ -142,11 +138,7 @@
  */
 
 #include <sys/cdefs.h>
-<<<<<<< HEAD
-__KERNEL_RCSID(0, "$NetBSD: audio.c,v 1.93 2021/04/26 14:02:49 thorpej Exp $");
-=======
 __KERNEL_RCSID(0, "$NetBSD: audio.c,v 1.94 2021/04/26 19:59:58 thorpej Exp $");
->>>>>>> fed14ef0
 
 #ifdef _KERNEL_OPT
 #include "audio.h"
@@ -8202,15 +8194,9 @@
 {
 	proc_t *p;
 	int i;
-<<<<<<< HEAD
 
 	KASSERT(sc->sc_exlock);
 
-=======
-
-	KASSERT(sc->sc_exlock);
-
->>>>>>> fed14ef0
 	for (i = 0; i < sc->sc_am_used; i++) {
 		mutex_enter(&proc_lock);
 		p = proc_find(sc->sc_am[i]);
