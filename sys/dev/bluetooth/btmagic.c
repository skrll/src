<<<<<<< HEAD
/*	$NetBSD: btmagic.c,v 1.17 2017/12/10 17:03:07 bouyer Exp $	*/
=======
/*	$NetBSD: btmagic.c,v 1.18 2018/09/03 16:29:30 riastradh Exp $	*/
>>>>>>> 598bd837

/*-
 * Copyright (c) 2010 The NetBSD Foundation, Inc.
 * All rights reserved.
 *
 * This code is derived from software contributed to The NetBSD Foundation
 * by Iain Hibbert.
 *
 * This code is derived from software contributed to The NetBSD Foundation
 * by Lennart Augustsson (lennart@augustsson.net) at
 * Carlstedt Research & Technology.
 *
 * Redistribution and use in source and binary forms, with or without
 * modification, are permitted provided that the following conditions
 * are met:
 * 1. Redistributions of source code must retain the above copyright
 *    notice, this list of conditions and the following disclaimer.
 * 2. Redistributions in binary form must reproduce the above copyright
 *    notice, this list of conditions and the following disclaimer in the
 *    documentation and/or other materials provided with the distribution.
 *
 * THIS SOFTWARE IS PROVIDED BY THE NETBSD FOUNDATION, INC. AND CONTRIBUTORS
 * ``AS IS'' AND ANY EXPRESS OR IMPLIED WARRANTIES, INCLUDING, BUT NOT LIMITED
 * TO, THE IMPLIED WARRANTIES OF MERCHANTABILITY AND FITNESS FOR A PARTICULAR
 * PURPOSE ARE DISCLAIMED.  IN NO EVENT SHALL THE FOUNDATION OR CONTRIBUTORS
 * BE LIABLE FOR ANY DIRECT, INDIRECT, INCIDENTAL, SPECIAL, EXEMPLARY, OR
 * CONSEQUENTIAL DAMAGES (INCLUDING, BUT NOT LIMITED TO, PROCUREMENT OF
 * SUBSTITUTE GOODS OR SERVICES; LOSS OF USE, DATA, OR PROFITS; OR BUSINESS
 * INTERRUPTION) HOWEVER CAUSED AND ON ANY THEORY OF LIABILITY, WHETHER IN
 * CONTRACT, STRICT LIABILITY, OR TORT (INCLUDING NEGLIGENCE OR OTHERWISE)
 * ARISING IN ANY WAY OUT OF THE USE OF THIS SOFTWARE, EVEN IF ADVISED OF THE
 * POSSIBILITY OF SUCH DAMAGE.
 */
/*-
 * Copyright (c) 2006 Itronix Inc.
 * All rights reserved.
 *
 * Written by Iain Hibbert for Itronix Inc.
 *
 * Redistribution and use in source and binary forms, with or without
 * modification, are permitted provided that the following conditions
 * are met:
 * 1. Redistributions of source code must retain the above copyright
 *    notice, this list of conditions and the following disclaimer.
 * 2. Redistributions in binary form must reproduce the above copyright
 *    notice, this list of conditions and the following disclaimer in the
 *    documentation and/or other materials provided with the distribution.
 * 3. The name of Itronix Inc. may not be used to endorse
 *    or promote products derived from this software without specific
 *    prior written permission.
 *
 * THIS SOFTWARE IS PROVIDED BY ITRONIX INC. ``AS IS'' AND
 * ANY EXPRESS OR IMPLIED WARRANTIES, INCLUDING, BUT NOT LIMITED
 * TO, THE IMPLIED WARRANTIES OF MERCHANTABILITY AND FITNESS FOR A PARTICULAR
 * PURPOSE ARE DISCLAIMED.  IN NO EVENT SHALL ITRONIX INC. BE LIABLE FOR ANY
 * DIRECT, INDIRECT, INCIDENTAL, SPECIAL, EXEMPLARY, OR CONSEQUENTIAL DAMAGES
 * (INCLUDING, BUT NOT LIMITED TO, PROCUREMENT OF SUBSTITUTE GOODS OR SERVICES;
 * LOSS OF USE, DATA, OR PROFITS; OR BUSINESS INTERRUPTION) HOWEVER CAUSED AND
 * ON ANY THEORY OF LIABILITY, WHETHER IN
 * CONTRACT, STRICT LIABILITY, OR TORT (INCLUDING NEGLIGENCE OR OTHERWISE)
 * ARISING IN ANY WAY OUT OF THE USE OF THIS SOFTWARE, EVEN IF ADVISED OF THE
 * POSSIBILITY OF SUCH DAMAGE.
 */


/*****************************************************************************
 *
 *		Apple Bluetooth Magic Mouse driver
 *
 * The Apple Magic Mouse is a HID device but it doesn't provide a proper HID
 * descriptor, and requires extra initializations to enable the proprietary
 * touch reports. We match against the vendor-id and product-id and provide
 * our own Bluetooth connection handling as the bthidev driver does not cater
 * for such complications.
 *
 * This driver interprets the touch reports only as far as emulating a
 * middle mouse button and providing horizontal and vertical scroll action.
 * Full gesture support would be more complicated and is left as an exercise
 * for the reader.
 *
 * Credit for decoding the proprietary touch reports goes to Michael Poole
 * who wrote the Linux hid-magicmouse input driver.
 *
 *****************************************************************************/

#include <sys/cdefs.h>
<<<<<<< HEAD
__KERNEL_RCSID(0, "$NetBSD: btmagic.c,v 1.17 2017/12/10 17:03:07 bouyer Exp $");
=======
__KERNEL_RCSID(0, "$NetBSD: btmagic.c,v 1.18 2018/09/03 16:29:30 riastradh Exp $");
>>>>>>> 598bd837

#include <sys/param.h>
#include <sys/conf.h>
#include <sys/device.h>
#include <sys/fcntl.h>
#include <sys/kernel.h>
#include <sys/malloc.h>
#include <sys/mbuf.h>
#include <sys/proc.h>
#include <sys/socketvar.h>
#include <sys/systm.h>
#include <sys/sysctl.h>

#include <prop/proplib.h>

#include <netbt/bluetooth.h>
#include <netbt/l2cap.h>

#include <dev/bluetooth/btdev.h>
#include <dev/bluetooth/bthid.h>
#include <dev/bluetooth/bthidev.h>

#include <dev/hid/hid.h>
#include <dev/usb/usb.h>
#include <dev/usb/usbdevs.h>

#include <dev/wscons/wsconsio.h>
#include <dev/wscons/wsmousevar.h>

#undef	DPRINTF
#ifdef	BTMAGIC_DEBUG
#define	DPRINTF(sc, ...) do {				\
	printf("%s: ", device_xname((sc)->sc_dev));	\
	printf(__VA_ARGS__);				\
	printf("\n");					\
} while (/*CONSTCOND*/0)
#else
#define	DPRINTF(...)	(void)0
#endif

struct btmagic_softc {
	bdaddr_t		sc_laddr;	/* local address */
	bdaddr_t		sc_raddr;	/* remote address */
	struct sockopt		sc_mode;	/* link mode */

	device_t		sc_dev;
	uint16_t		sc_state;
	uint16_t		sc_flags;

	callout_t		sc_timeout;

	/* control */
	struct l2cap_channel	*sc_ctl;
	struct l2cap_channel	*sc_ctl_l;

	/* interrupt */
	struct l2cap_channel	*sc_int;
	struct l2cap_channel	*sc_int_l;

	/* wsmouse child */
	device_t		sc_wsmouse;
	int			sc_enabled;

	/* config */
	int			sc_resolution;	/* for soft scaling */
	int			sc_firm;	/* firm touch threshold */
	int			sc_dist;	/* scroll distance threshold */
	int			sc_scale;	/* scroll descaling */
	struct sysctllog	*sc_log;	/* sysctl teardown log */

	/* remainders */
	int			sc_rx;
	int			sc_ry;
	int			sc_rz;
	int			sc_rw;

	/* previous touches */
	uint32_t		sc_smask;	/* active IDs */
	int			sc_nfingers;	/* number of active IDs */
	int			sc_ax[16];
	int			sc_ay[16];

	/* previous mouse buttons */
	int			sc_mb_id; /* which ID selects the button */
	uint32_t		sc_mb;
	/* button emulation with tap */
	int			sc_tapmb_id; /* which ID selects the button */
	struct timeval		sc_taptime;
	int			sc_taptimeout;
	callout_t		sc_tapcallout;
};

/* sc_flags */
#define BTMAGIC_CONNECTING	__BIT(0) /* we are connecting */
#define BTMAGIC_ENABLED		__BIT(1) /* touch reports enabled */

/* sc_state */
#define BTMAGIC_CLOSED		0
#define BTMAGIC_WAIT_CTL	1
#define BTMAGIC_WAIT_INT	2
#define BTMAGIC_OPEN		3

/* autoconf(9) glue */
static int  btmagic_match(device_t, cfdata_t, void *);
static void btmagic_attach(device_t, device_t, void *);
static int  btmagic_detach(device_t, int);
static int  btmagic_listen(struct btmagic_softc *);
static int  btmagic_connect(struct btmagic_softc *);
static int  btmagic_sysctl_resolution(SYSCTLFN_PROTO);
static int  btmagic_sysctl_scale(SYSCTLFN_PROTO);
static int  btmagic_tap(struct btmagic_softc *, int);
static int  btmagic_sysctl_taptimeout(SYSCTLFN_PROTO);

CFATTACH_DECL_NEW(btmagic, sizeof(struct btmagic_softc),
    btmagic_match, btmagic_attach, btmagic_detach, NULL);

/* wsmouse(4) accessops */
static int  btmagic_wsmouse_enable(void *);
static int  btmagic_wsmouse_ioctl(void *, unsigned long, void *, int, struct lwp *);
static void btmagic_wsmouse_disable(void *);

static const struct wsmouse_accessops btmagic_wsmouse_accessops = {
	btmagic_wsmouse_enable,
	btmagic_wsmouse_ioctl,
	btmagic_wsmouse_disable,
};

/* bluetooth(9) protocol methods for L2CAP */
static void  btmagic_connecting(void *);
static void  btmagic_ctl_connected(void *);
static void  btmagic_int_connected(void *);
static void  btmagic_ctl_disconnected(void *, int);
static void  btmagic_int_disconnected(void *, int);
static void *btmagic_ctl_newconn(void *, struct sockaddr_bt *, struct sockaddr_bt *);
static void *btmagic_int_newconn(void *, struct sockaddr_bt *, struct sockaddr_bt *);
static void  btmagic_complete(void *, int);
static void  btmagic_linkmode(void *, int);
static void  btmagic_input(void *, struct mbuf *);
static void  btmagic_input_basic(struct btmagic_softc *, uint8_t *, size_t);
static void  btmagic_input_magicm(struct btmagic_softc *, uint8_t *, size_t);
static void  btmagic_input_magict(struct btmagic_softc *, uint8_t *, size_t);
static void  btmagic_tapcallout(void *);

/* report types (data[1]) */
#define BASIC_REPORT_ID		0x10
#define TRACKPAD_REPORT_ID	0x28
#define MOUSE_REPORT_ID		0x29
#define BATT_STAT_REPORT_ID	0x30
#define BATT_STRENGTH_REPORT_ID	0x47
#define SURFACE_REPORT_ID	0x61

static const struct btproto btmagic_ctl_proto = {
	btmagic_connecting,
	btmagic_ctl_connected,
	btmagic_ctl_disconnected,
	btmagic_ctl_newconn,
	btmagic_complete,
	btmagic_linkmode,
	btmagic_input,
};

static const struct btproto btmagic_int_proto = {
	btmagic_connecting,
	btmagic_int_connected,
	btmagic_int_disconnected,
	btmagic_int_newconn,
	btmagic_complete,
	btmagic_linkmode,
	btmagic_input,
};

/* btmagic internals */
static void btmagic_timeout(void *);
static int  btmagic_ctl_send(struct btmagic_softc *, const uint8_t *, size_t);
static void btmagic_enable(struct btmagic_softc *);
static void btmagic_check_battery(struct btmagic_softc *);
static int  btmagic_scale(int, int *, int);


/*****************************************************************************
 *
 *	Magic Mouse autoconf(9) routines
 */

static int
btmagic_match(device_t self, cfdata_t cfdata, void *aux)
{
	uint16_t v, p;

	if (prop_dictionary_get_uint16(aux, BTDEVvendor, &v)
	    && prop_dictionary_get_uint16(aux, BTDEVproduct, &p)
	    && v == USB_VENDOR_APPLE
	    && (p == USB_PRODUCT_APPLE_MAGICMOUSE ||
		p == USB_PRODUCT_APPLE_MAGICTRACKPAD))
		return 2;	/* trump bthidev(4) */

	return 0;
}

static void
btmagic_attach(device_t parent, device_t self, void *aux)
{
	struct btmagic_softc *sc = device_private(self);
	struct wsmousedev_attach_args wsma;
	const struct sysctlnode *node;
	prop_object_t obj;
	int err;

	/*
	 * Init softc
	 */
	sc->sc_dev = self;
	sc->sc_state = BTMAGIC_CLOSED;
	sc->sc_mb_id = -1;
	sc->sc_tapmb_id = -1;
	callout_init(&sc->sc_timeout, 0);
	callout_setfunc(&sc->sc_timeout, btmagic_timeout, sc);
	callout_init(&sc->sc_tapcallout, 0);
	callout_setfunc(&sc->sc_tapcallout, btmagic_tapcallout, sc);
	sockopt_init(&sc->sc_mode, BTPROTO_L2CAP, SO_L2CAP_LM, 0);

	/*
	 * extract config from proplist
	 */
	obj = prop_dictionary_get(aux, BTDEVladdr);
	bdaddr_copy(&sc->sc_laddr, prop_data_data_nocopy(obj));

	obj = prop_dictionary_get(aux, BTDEVraddr);
	bdaddr_copy(&sc->sc_raddr, prop_data_data_nocopy(obj));

	obj = prop_dictionary_get(aux, BTDEVmode);
	if (prop_object_type(obj) == PROP_TYPE_STRING) {
		if (prop_string_equals_cstring(obj, BTDEVauth))
			sockopt_setint(&sc->sc_mode, L2CAP_LM_AUTH);
		else if (prop_string_equals_cstring(obj, BTDEVencrypt))
			sockopt_setint(&sc->sc_mode, L2CAP_LM_ENCRYPT);
		else if (prop_string_equals_cstring(obj, BTDEVsecure))
			sockopt_setint(&sc->sc_mode, L2CAP_LM_SECURE);
		else  {
			aprint_error(" unknown %s\n", BTDEVmode);
			return;
		}

		aprint_verbose(" %s %s", BTDEVmode,
		    prop_string_cstring_nocopy(obj));
	} else
		sockopt_setint(&sc->sc_mode, 0);

	aprint_normal(": 3 buttons, W and Z dirs\n");
	aprint_naive("\n");

	/*
	 * set defaults
	 */
	sc->sc_resolution = 650;
	sc->sc_firm = 6;
	sc->sc_dist = 130;
	sc->sc_scale = 20;
	sc->sc_taptimeout = 100;

	sysctl_createv(&sc->sc_log, 0, NULL, &node,
		0,
		CTLTYPE_NODE, device_xname(self),
		NULL,
		NULL, 0,
		NULL, 0,
		CTL_HW,
		CTL_CREATE, CTL_EOL);

	if (node != NULL) {
		sysctl_createv(&sc->sc_log, 0, NULL, NULL,
			CTLFLAG_READWRITE,
			CTLTYPE_INT, "soft_resolution",
			NULL,
			btmagic_sysctl_resolution, 0,
			(void *)sc, 0,
			CTL_HW, node->sysctl_num,
			CTL_CREATE, CTL_EOL);

		sysctl_createv(&sc->sc_log, 0, NULL, NULL,
			CTLFLAG_READWRITE,
			CTLTYPE_INT, "firm_touch_threshold",
			NULL,
			NULL, 0,
			&sc->sc_firm, sizeof(sc->sc_firm),
			CTL_HW, node->sysctl_num,
			CTL_CREATE, CTL_EOL);

		sysctl_createv(&sc->sc_log, 0, NULL, NULL,
			CTLFLAG_READWRITE,
			CTLTYPE_INT, "scroll_distance_threshold",
			NULL,
			NULL, 0,
			&sc->sc_dist, sizeof(sc->sc_dist),
			CTL_HW, node->sysctl_num,
			CTL_CREATE, CTL_EOL);

		sysctl_createv(&sc->sc_log, 0, NULL, NULL,
			CTLFLAG_READWRITE,
			CTLTYPE_INT, "scroll_downscale_factor",
			NULL,
			btmagic_sysctl_scale, 0,
			(void *)sc, 0,
			CTL_HW, node->sysctl_num,
			CTL_CREATE, CTL_EOL);
		sysctl_createv(&sc->sc_log, 0, NULL, NULL,
			CTLFLAG_READWRITE,
			CTLTYPE_INT, "taptimeout",
			"timeout for tap detection in milliseconds",
			btmagic_sysctl_taptimeout, 0,
			(void *)sc, 0,
			CTL_HW, node->sysctl_num,
			CTL_CREATE, CTL_EOL);
	}

	/*
	 * attach the wsmouse
	 */
	wsma.accessops = &btmagic_wsmouse_accessops;
	wsma.accesscookie = self;
	sc->sc_wsmouse = config_found(self, &wsma, wsmousedevprint);
	if (sc->sc_wsmouse == NULL) {
		aprint_error_dev(self, "failed to attach wsmouse\n");
		return;
	}

	pmf_device_register(self, NULL, NULL);

	/*
	 * start bluetooth connections
	 */
	mutex_enter(bt_lock);
	if ((err = btmagic_listen(sc)) != 0)
		aprint_error_dev(self, "failed to listen (%d)\n", err);
	btmagic_connect(sc);
	mutex_exit(bt_lock);
}

static int
btmagic_detach(device_t self, int flags)
{
	struct btmagic_softc *sc = device_private(self);
	int err = 0;

	mutex_enter(bt_lock);

	/* release interrupt listen */
	if (sc->sc_int_l != NULL) {
		l2cap_detach_pcb(&sc->sc_int_l);
		sc->sc_int_l = NULL;
	}

	/* release control listen */
	if (sc->sc_ctl_l != NULL) {
		l2cap_detach_pcb(&sc->sc_ctl_l);
		sc->sc_ctl_l = NULL;
	}

	/* close interrupt channel */
	if (sc->sc_int != NULL) {
		l2cap_disconnect_pcb(sc->sc_int, 0);
		l2cap_detach_pcb(&sc->sc_int);
		sc->sc_int = NULL;
	}

	/* close control channel */
	if (sc->sc_ctl != NULL) {
		l2cap_disconnect_pcb(sc->sc_ctl, 0);
		l2cap_detach_pcb(&sc->sc_ctl);
		sc->sc_ctl = NULL;
	}

	callout_halt(&sc->sc_tapcallout, bt_lock);
	callout_destroy(&sc->sc_tapcallout);
	callout_halt(&sc->sc_timeout, bt_lock);
	callout_destroy(&sc->sc_timeout);

	mutex_exit(bt_lock);

	pmf_device_deregister(self);

	sockopt_destroy(&sc->sc_mode);

	sysctl_teardown(&sc->sc_log);

	if (sc->sc_wsmouse != NULL) {
		err = config_detach(sc->sc_wsmouse, flags);
		sc->sc_wsmouse = NULL;
	}

	return err;
}

/*
 * listen for our device
 *
 * bt_lock is held
 */
static int
btmagic_listen(struct btmagic_softc *sc)
{
	struct sockaddr_bt sa;
	int err;

	memset(&sa, 0, sizeof(sa));
	sa.bt_len = sizeof(sa);
	sa.bt_family = AF_BLUETOOTH;
	bdaddr_copy(&sa.bt_bdaddr, &sc->sc_laddr);

	/*
	 * Listen on control PSM
	 */
	err = l2cap_attach_pcb(&sc->sc_ctl_l, &btmagic_ctl_proto, sc);
	if (err)
		return err;

	err = l2cap_setopt(sc->sc_ctl_l, &sc->sc_mode);
	if (err)
		return err;

	sa.bt_psm = L2CAP_PSM_HID_CNTL;
	err = l2cap_bind_pcb(sc->sc_ctl_l, &sa);
	if (err)
		return err;

	err = l2cap_listen_pcb(sc->sc_ctl_l);
	if (err)
		return err;

	/*
	 * Listen on interrupt PSM
	 */
	err = l2cap_attach_pcb(&sc->sc_int_l, &btmagic_int_proto, sc);
	if (err)
		return err;

	err = l2cap_setopt(sc->sc_int_l, &sc->sc_mode);
	if (err)
		return err;

	sa.bt_psm = L2CAP_PSM_HID_INTR;
	err = l2cap_bind_pcb(sc->sc_int_l, &sa);
	if (err)
		return err;

	err = l2cap_listen_pcb(sc->sc_int_l);
	if (err)
		return err;

	sc->sc_state = BTMAGIC_WAIT_CTL;
	return 0;
}

/*
 * start connecting to our device
 *
 * bt_lock is held
 */
static int
btmagic_connect(struct btmagic_softc *sc)
{
	struct sockaddr_bt sa;
	int err;

	memset(&sa, 0, sizeof(sa));
	sa.bt_len = sizeof(sa);
	sa.bt_family = AF_BLUETOOTH;

	err = l2cap_attach_pcb(&sc->sc_ctl, &btmagic_ctl_proto, sc);
	if (err) {
		printf("%s: l2cap_attach failed (%d)\n",
		    device_xname(sc->sc_dev), err);
		return err;
	}

	err = l2cap_setopt(sc->sc_ctl, &sc->sc_mode);
	if (err) {
		printf("%s: l2cap_setopt failed (%d)\n",
		    device_xname(sc->sc_dev), err);
		return err;
	}

	bdaddr_copy(&sa.bt_bdaddr, &sc->sc_laddr);
	err = l2cap_bind_pcb(sc->sc_ctl, &sa);
	if (err) {
		printf("%s: l2cap_bind_pcb failed (%d)\n",
		    device_xname(sc->sc_dev), err);
		return err;
	}

	sa.bt_psm = L2CAP_PSM_HID_CNTL;
	bdaddr_copy(&sa.bt_bdaddr, &sc->sc_raddr);
	err = l2cap_connect_pcb(sc->sc_ctl, &sa);
	if (err) {
		printf("%s: l2cap_connect_pcb failed (%d)\n",
		    device_xname(sc->sc_dev), err);
		return err;
	}

	SET(sc->sc_flags, BTMAGIC_CONNECTING);
	sc->sc_state = BTMAGIC_WAIT_CTL;
	return 0;
}

/* validate soft_resolution */
static int
btmagic_sysctl_resolution(SYSCTLFN_ARGS)
{
	struct sysctlnode node;
	struct btmagic_softc *sc;
	int t, error;

	node = *rnode;
	sc = node.sysctl_data;

	t = sc->sc_resolution;
	node.sysctl_data = &t;
	error = sysctl_lookup(SYSCTLFN_CALL(&node));
	if (error || newp == NULL)
		return error;

	if (t < 100 || t > 4000 || (t / sc->sc_scale) == 0)
		return EINVAL;

	sc->sc_resolution = t;
	DPRINTF(sc, "sc_resolution = %u", t);
	return 0;
}

/* validate scroll_downscale_factor */
static int
btmagic_sysctl_scale(SYSCTLFN_ARGS)
{
	struct sysctlnode node;
	struct btmagic_softc *sc;
	int t, error;

	node = *rnode;
	sc = node.sysctl_data;

	t = sc->sc_scale;
	node.sysctl_data = &t;
	error = sysctl_lookup(SYSCTLFN_CALL(&node));
	if (error || newp == NULL)
		return error;

	if (t < 1 || t > 40 || (sc->sc_resolution / t) == 0)
		return EINVAL;

	sc->sc_scale = t;
	DPRINTF(sc, "sc_scale = %u", t);
	return 0;
}

/* validate tap timeout */
static int
btmagic_sysctl_taptimeout(SYSCTLFN_ARGS)
{
	struct sysctlnode node;
	struct btmagic_softc *sc;
	int t, error;

	node = *rnode;
	sc = node.sysctl_data;

	t = sc->sc_taptimeout;
	node.sysctl_data = &t;
	error = sysctl_lookup(SYSCTLFN_CALL(&node));
	if (error || newp == NULL)
		return error;

<<<<<<< HEAD
	if (t < max(1000 / hz, 1) || t > 999)
=======
	if (t < uimax(1000 / hz, 1) || t > 999)
>>>>>>> 598bd837
		return EINVAL;

	sc->sc_taptimeout = t;
	DPRINTF(sc, "taptimeout = %u", t);
	return 0;
}

/*****************************************************************************
 *
 *	wsmouse(4) accessops
 */

static int
btmagic_wsmouse_enable(void *self)
{
	struct btmagic_softc *sc = device_private(self);

	if (sc->sc_enabled)
		return EBUSY;

	sc->sc_enabled = 1;
	DPRINTF(sc, "enable");
	return 0;
}

static int
btmagic_wsmouse_ioctl(void *self, unsigned long cmd, void *data,
    int flag, struct lwp *l)
{
	/* struct btmagic_softc *sc = device_private(self); */
	int err;

	switch (cmd) {
	case WSMOUSEIO_GTYPE:
		*(uint *)data = WSMOUSE_TYPE_BLUETOOTH;
		err = 0;
		break;

	default:
		err = EPASSTHROUGH;
		break;
	}

	return err;
}

static void
btmagic_wsmouse_disable(void *self)
{
	struct btmagic_softc *sc = device_private(self);

	DPRINTF(sc, "disable");
	sc->sc_enabled = 0;
}


/*****************************************************************************
 *
 *	setup routines
 */

static void
btmagic_timeout(void *arg)
{
	struct btmagic_softc *sc = arg;

	mutex_enter(bt_lock);
	callout_ack(&sc->sc_timeout);

	switch (sc->sc_state) {
	case BTMAGIC_CLOSED:
		if (sc->sc_int != NULL) {
			l2cap_disconnect_pcb(sc->sc_int, 0);
			break;
		}

		if (sc->sc_ctl != NULL) {
			l2cap_disconnect_pcb(sc->sc_ctl, 0);
			break;
		}
		break;

	case BTMAGIC_OPEN:
		if (!ISSET(sc->sc_flags, BTMAGIC_ENABLED)) {
			btmagic_enable(sc);
			break;
		}

		btmagic_check_battery(sc);
		break;

	case BTMAGIC_WAIT_CTL:
	case BTMAGIC_WAIT_INT:
	default:
		break;
	}
	mutex_exit(bt_lock);
}

/*
 * Send report on control channel
 *
 * bt_lock is held
 */
static int
btmagic_ctl_send(struct btmagic_softc *sc, const uint8_t *data, size_t len)
{
	struct mbuf *m;

	if (len > MLEN)
		return EINVAL;

	m = m_gethdr(M_DONTWAIT, MT_DATA);
	if (m == NULL)
		return ENOMEM;

#ifdef BTMAGIC_DEBUG
	printf("%s: send", device_xname(sc->sc_dev));
	for (size_t i = 0; i < len; i++)
		printf(" 0x%02x", data[i]);
	printf("\n");
#endif

	memcpy(mtod(m, uint8_t *), data, len);
	m->m_pkthdr.len = m->m_len = len;
	return l2cap_send_pcb(sc->sc_ctl, m);
}

/*
 * Enable touch reports by sending the following report
 *
 *	 SET_REPORT(FEATURE, 0xd7) = 0x01
 *
 * bt_lock is held
 */
static void
btmagic_enable(struct btmagic_softc *sc)
{
	static const uint8_t rep[] = { 0x53, 0xd7, 0x01 };

	if (btmagic_ctl_send(sc, rep, sizeof(rep)) != 0) {
		printf("%s: cannot enable touch reports\n",
		    device_xname(sc->sc_dev));

		return;
	}

	SET(sc->sc_flags, BTMAGIC_ENABLED);
}

/*
 * Request the battery level by sending the following report
 *
 *	GET_REPORT(FEATURE, 0x47)
 *
 * bt_lock is held
 */
static void
btmagic_check_battery(struct btmagic_softc *sc)
{
	static const uint8_t rep[] = { 0x43, 0x47 };

	if (btmagic_ctl_send(sc, rep, sizeof(rep)) != 0)
		printf("%s: cannot request battery level\n",
		    device_xname(sc->sc_dev));
}

/*
 * the Magic Mouse has a base resolution of 1300dpi which is rather flighty. We
 * scale the output to the requested resolution, taking care to account for the
 * remainders to prevent loss of small deltas.
 */
static int
btmagic_scale(int delta, int *remainder, int resolution)
{
	int new;

	delta += *remainder;
	new = delta * resolution / 1300;
	*remainder = delta - new * 1300 / resolution;
	return new;
}


/*****************************************************************************
 *
 *	bluetooth(9) callback methods for L2CAP
 *
 *	All these are called from Bluetooth Protocol code, holding bt_lock.
 */

static void
btmagic_connecting(void *arg)
{

	/* dont care */
}

static void
btmagic_ctl_connected(void *arg)
{
	struct sockaddr_bt sa;
	struct btmagic_softc *sc = arg;
	int err;

	if (sc->sc_state != BTMAGIC_WAIT_CTL)
		return;

	KASSERT(sc->sc_ctl != NULL);
	KASSERT(sc->sc_int == NULL);

	if (ISSET(sc->sc_flags, BTMAGIC_CONNECTING)) {
		/* initiate connect on interrupt PSM */
		err = l2cap_attach_pcb(&sc->sc_int, &btmagic_int_proto, sc);
		if (err)
			goto fail;

		err = l2cap_setopt(sc->sc_int, &sc->sc_mode);
		if (err)
			goto fail;

		memset(&sa, 0, sizeof(sa));
		sa.bt_len = sizeof(sa);
		sa.bt_family = AF_BLUETOOTH;
		bdaddr_copy(&sa.bt_bdaddr, &sc->sc_laddr);

		err = l2cap_bind_pcb(sc->sc_int, &sa);
		if (err)
			goto fail;

		sa.bt_psm = L2CAP_PSM_HID_INTR;
		bdaddr_copy(&sa.bt_bdaddr, &sc->sc_raddr);
		err = l2cap_connect_pcb(sc->sc_int, &sa);
		if (err)
			goto fail;
	}

	sc->sc_state = BTMAGIC_WAIT_INT;
	return;

fail:
	l2cap_detach_pcb(&sc->sc_ctl);
	sc->sc_ctl = NULL;

	printf("%s: connect failed (%d)\n", device_xname(sc->sc_dev), err);
}

static void
btmagic_int_connected(void *arg)
{
	struct btmagic_softc *sc = arg;

	if (sc->sc_state != BTMAGIC_WAIT_INT)
		return;

	KASSERT(sc->sc_ctl != NULL);
	KASSERT(sc->sc_int != NULL);

	printf("%s: connected\n", device_xname(sc->sc_dev));
	CLR(sc->sc_flags, BTMAGIC_CONNECTING);
	sc->sc_state = BTMAGIC_OPEN;

	/* trigger the setup */
	CLR(sc->sc_flags, BTMAGIC_ENABLED);
	callout_schedule(&sc->sc_timeout, hz);
}

/*
 * Disconnected
 *
 * Depending on our state, this could mean several things, but essentially
 * we are lost. If both channels are closed, schedule another connection.
 */
static void
btmagic_ctl_disconnected(void *arg, int err)
{
	struct btmagic_softc *sc = arg;

	if (sc->sc_ctl != NULL) {
		l2cap_detach_pcb(&sc->sc_ctl);
		sc->sc_ctl = NULL;
	}

	if (sc->sc_int == NULL) {
		printf("%s: disconnected (%d)\n", device_xname(sc->sc_dev), err);
		CLR(sc->sc_flags, BTMAGIC_CONNECTING);
		sc->sc_state = BTMAGIC_WAIT_CTL;
	} else {
		/*
		 * The interrupt channel should have been closed first,
		 * but its potentially unsafe to detach that from here.
		 * Give them a second to do the right thing or let the
		 * callout handle it.
		 */
		sc->sc_state = BTMAGIC_CLOSED;
		callout_schedule(&sc->sc_timeout, hz);
	}
}

static void
btmagic_int_disconnected(void *arg, int err)
{
	struct btmagic_softc *sc = arg;

	if (sc->sc_int != NULL) {
		l2cap_detach_pcb(&sc->sc_int);
		sc->sc_int = NULL;
	}

	if (sc->sc_ctl == NULL) {
		printf("%s: disconnected (%d)\n", device_xname(sc->sc_dev), err);
		CLR(sc->sc_flags, BTMAGIC_CONNECTING);
		sc->sc_state = BTMAGIC_WAIT_CTL;
	} else {
		/*
		 * The control channel should be closing also, allow
		 * them a chance to do that before we force it.
		 */
		sc->sc_state = BTMAGIC_CLOSED;
		callout_schedule(&sc->sc_timeout, hz);
	}
}

/*
 * New Connections
 *
 * We give a new L2CAP handle back if this matches the BDADDR we are
 * listening for and we are in the right state. btmagic_connected will
 * be called when the connection is open, so nothing else to do here
 */
static void *
btmagic_ctl_newconn(void *arg, struct sockaddr_bt *laddr,
    struct sockaddr_bt *raddr)
{
	struct btmagic_softc *sc = arg;

	if (bdaddr_same(&raddr->bt_bdaddr, &sc->sc_raddr) == 0)
		return NULL;

	if (sc->sc_state != BTMAGIC_WAIT_CTL
	    || ISSET(sc->sc_flags, BTMAGIC_CONNECTING)
	    || sc->sc_ctl != NULL
	    || sc->sc_int != NULL) {
		DPRINTF(sc, "reject ctl newconn %s%s%s%s",
		    (sc->sc_state == BTMAGIC_WAIT_CTL) ? " (WAITING)": "",
		    ISSET(sc->sc_flags, BTMAGIC_CONNECTING) ? " (CONNECTING)" : "",
		    (sc->sc_ctl != NULL) ? " (GOT CONTROL)" : "",
		    (sc->sc_int != NULL) ? " (GOT INTERRUPT)" : "");

		return NULL;
	}

	l2cap_attach_pcb(&sc->sc_ctl, &btmagic_ctl_proto, sc);
	return sc->sc_ctl;
}

static void *
btmagic_int_newconn(void *arg, struct sockaddr_bt *laddr,
    struct sockaddr_bt *raddr)
{
	struct btmagic_softc *sc = arg;

	if (bdaddr_same(&raddr->bt_bdaddr, &sc->sc_raddr) == 0)
		return NULL;

	if (sc->sc_state != BTMAGIC_WAIT_INT
	    || ISSET(sc->sc_flags, BTMAGIC_CONNECTING)
	    || sc->sc_ctl == NULL
	    || sc->sc_int != NULL) {
		DPRINTF(sc, "reject int newconn %s%s%s%s",
		    (sc->sc_state == BTMAGIC_WAIT_INT) ? " (WAITING)": "",
		    ISSET(sc->sc_flags, BTMAGIC_CONNECTING) ? " (CONNECTING)" : "",
		    (sc->sc_ctl == NULL) ? " (NO CONTROL)" : "",
		    (sc->sc_int != NULL) ? " (GOT INTERRUPT)" : "");

		return NULL;
	}

	l2cap_attach_pcb(&sc->sc_int, &btmagic_int_proto, sc);
	return sc->sc_int;
}

static void
btmagic_complete(void *arg, int count)
{

	/* dont care */
}

static void
btmagic_linkmode(void *arg, int new)
{
	struct btmagic_softc *sc = arg;
	int mode;

	(void)sockopt_getint(&sc->sc_mode, &mode);

	if (ISSET(mode, L2CAP_LM_AUTH) && !ISSET(new, L2CAP_LM_AUTH))
		printf("%s: auth failed\n", device_xname(sc->sc_dev));
	else if (ISSET(mode, L2CAP_LM_ENCRYPT) && !ISSET(new, L2CAP_LM_ENCRYPT))
		printf("%s: encrypt off\n", device_xname(sc->sc_dev));
	else if (ISSET(mode, L2CAP_LM_SECURE) && !ISSET(new, L2CAP_LM_SECURE))
		printf("%s: insecure\n", device_xname(sc->sc_dev));
	else
		return;

	if (sc->sc_int != NULL)
		l2cap_disconnect_pcb(sc->sc_int, 0);

	if (sc->sc_ctl != NULL)
		l2cap_disconnect_pcb(sc->sc_ctl, 0);
}

/*
 * Receive transaction from the mouse. We don't differentiate between
 * interrupt and control channel here, there is no need.
 */
static void
btmagic_input(void *arg, struct mbuf *m)
{
	struct btmagic_softc *sc = arg;
	uint8_t *data;
	size_t len;

	if (sc->sc_state != BTMAGIC_OPEN
	    || sc->sc_wsmouse == NULL
	    || sc->sc_enabled == 0)
		goto release;

	if (m->m_pkthdr.len > m->m_len)
		printf("%s: truncating input\n", device_xname(sc->sc_dev));

	data = mtod(m, uint8_t *);
	len = m->m_len;

	if (len < 1)
		goto release;

	switch (BTHID_TYPE(data[0])) {
	case BTHID_HANDSHAKE:
		DPRINTF(sc, "Handshake: 0x%x", BTHID_HANDSHAKE_PARAM(data[0]));
		callout_schedule(&sc->sc_timeout, hz);
		break;

	case BTHID_DATA:
		if (len < 2)
			break;

		switch (data[1]) {
		case BASIC_REPORT_ID: /* Basic mouse (input) */
			btmagic_input_basic(sc, data + 2, len - 2);
			break;

		case TRACKPAD_REPORT_ID: /* Magic trackpad (input) */
			btmagic_input_magict(sc, data + 2, len - 2);
			break;

		case MOUSE_REPORT_ID: /* Magic touch (input) */
			btmagic_input_magicm(sc, data + 2, len - 2);
			break;

		case BATT_STAT_REPORT_ID: /* Battery status (input) */
			if (len != 3)
				break;

			printf("%s: Battery ", device_xname(sc->sc_dev));
			switch (data[2]) {
			case 0:	printf("Ok\n");			break;
			case 1:	printf("Warning\n");		break;
			case 2:	printf("Critical\n");		break;
			default: printf("0x%02x\n", data[2]);	break;
			}
			break;

		case BATT_STRENGTH_REPORT_ID: /* Battery strength (feature) */
			if (len != 3)
				break;

			printf("%s: Battery %d%%\n", device_xname(sc->sc_dev),
			    data[2]);
			break;

		case SURFACE_REPORT_ID: /* Surface detection (input) */
			if (len != 3)
				break;

			DPRINTF(sc, "Mouse %s",
			    (data[2] == 0 ? "lowered" : "raised"));
			break;

		case 0x60: /* unknown (input) */
		case 0xf0: /* unknown (feature) */
		case 0xf1: /* unknown (feature) */
		default:
#if BTMAGIC_DEBUG
			printf("%s: recv", device_xname(sc->sc_dev));
			for (size_t i = 0; i < len; i++)
				printf(" 0x%02x", data[i]);
			printf("\n");
#endif
			break;
		}
		break;

	default:
		DPRINTF(sc, "transaction (type 0x%x)", BTHID_TYPE(data[0]));
		break;
	}

release:
	m_freem(m);
}

/*
 * parse the Basic report (0x10), which according to the provided
 * HID descriptor is in the following format
 *
 *	button 1	1-bit
 *	button 2	1-bit
 *	padding		6-bits
 *	dX		16-bits (signed)
 *	dY		16-bits (signed)
 *
 * Even when the magic touch reports are enabled, the basic report is
 * sent for mouse move events where no touches are detected.
 */
static const struct {
	struct hid_location button1;
	struct hid_location button2;
	struct hid_location dX;
	struct hid_location dY;
} basic = {
	.button1 = { .pos =  0, .size = 1 },
	.button2 = { .pos =  1, .size = 1 },
	.dX = { .pos =  8, .size = 16 },
	.dY = { .pos = 24, .size = 16 },
};

static void
btmagic_input_basic(struct btmagic_softc *sc, uint8_t *data, size_t len)
{
	int dx, dy;
	uint32_t mb;
	int s;

	if (len != 5)
		return;

	dx = hid_get_data(data, &basic.dX);
	dx = btmagic_scale(dx, &sc->sc_rx, sc->sc_resolution);

	dy = hid_get_data(data, &basic.dY);
	dy = btmagic_scale(dy, &sc->sc_ry, sc->sc_resolution);

	mb = 0;
	if (hid_get_udata(data, &basic.button1))
		mb |= __BIT(0);
	if (hid_get_udata(data, &basic.button2))
		mb |= __BIT(2);

	if (dx != 0 || dy != 0 || mb != sc->sc_mb) {
		sc->sc_mb = mb;

		s = spltty();
		wsmouse_input(sc->sc_wsmouse, mb,
		    dx, -dy, 0, 0, WSMOUSE_INPUT_DELTA);
		splx(s);
	}
}

/*
 * the Magic touch report (0x29), according to the Linux driver
 * written by Michael Poole, is variable length starting with the
 * fixed 40-bit header
 *
 *	dX lsb		8-bits (signed)
 *	dY lsb		8-bits (signed)
 *	button 1	1-bit
 *	button 2	1-bit
 *	dX msb		2-bits (signed)
 *	dY msb		2-bits (signed)
 *	timestamp	18-bits
 *
 * followed by (up to 5?) touch reports of 64-bits each
 *
 *	abs W		12-bits (signed)
 *	abs Z		12-bits (signed)
 *	axis major	8-bits
 *	axis minor	8-bits
 *	pressure	6-bits
 *	id		4-bits
 *	angle		6-bits	(from E(0)->N(32)->W(64))
 *	unknown		4-bits
 *	phase		4-bits
 */

static const struct {
	struct hid_location dXl;
	struct hid_location dYl;
	struct hid_location button1;
	struct hid_location button2;
	struct hid_location dXm;
	struct hid_location dYm;
	struct hid_location timestamp;
} magic = {
	.dXl = { .pos = 0, .size = 8 },
	.dYl = { .pos = 8, .size = 8 },
	.button1 = { .pos = 16, .size = 1 },
	.button2 = { .pos = 17, .size = 1 },
	.dXm = { .pos = 18, .size = 2 },
	.dYm = { .pos = 20, .size = 2 },
	.timestamp = { .pos = 22, .size = 18 },
};

static const struct {
	struct hid_location aW;
	struct hid_location aZ;
	struct hid_location major;
	struct hid_location minor;
	struct hid_location pressure;
	struct hid_location id;
	struct hid_location angle;
	struct hid_location unknown;
	struct hid_location phase;
} touch = {
	.aW = { .pos = 0, .size = 12 },
	.aZ = { .pos = 12, .size = 12 },
	.major = { .pos = 24, .size = 8 },
	.minor = { .pos = 32, .size = 8 },
	.pressure = { .pos = 40, .size = 6 },
	.id = { .pos = 46, .size = 4 },
	.angle = { .pos = 50, .size = 6 },
	.unknown = { .pos = 56, .size = 4 },
	.phase = { .pos = 60, .size = 4 },
};

/*
 * the phase of the touch starts at 0x01 as the finger is first detected
 * approaching the mouse, increasing to 0x04 while the finger is touching,
 * then increases towards 0x07 as the finger is lifted, and we get 0x00
 * when the touch is cancelled. The values below seem to be produced for
 * every touch, the others less consistently depending on how fast the
 * approach or departure is.
 *
 * In fact we ignore touches unless they are in the steady 0x04 phase.
 */
#define BTMAGIC_PHASE_START	0x3
#define BTMAGIC_PHASE_CONT	0x4
#define BTMAGIC_PHASE_END	0x7
#define BTMAGIC_PHASE_CANCEL	0x0

static void
btmagic_input_magicm(struct btmagic_softc *sc, uint8_t *data, size_t len)
{
	uint32_t mb;
	int dx, dy, dz, dw;
	int id, nf, az, aw, tz, tw;
	int s;

	if (((len - 5) % 8) != 0)
		return;

	dx = (hid_get_data(data, &magic.dXm) << 8)
	    | (hid_get_data(data, &magic.dXl) & 0xff);
	dx = btmagic_scale(dx, &sc->sc_rx, sc->sc_resolution);

	dy = (hid_get_data(data, &magic.dYm) << 8)
	    | (hid_get_data(data, &magic.dYl) & 0xff);
	dy = btmagic_scale(dy, &sc->sc_ry, sc->sc_resolution);

	mb = 0;
	if (hid_get_udata(data, &magic.button1))
		mb |= __BIT(0);
	if (hid_get_udata(data, &magic.button2))
		mb |= __BIT(2);

	nf = 0;
	dz = 0;
	dw = 0;
	len = (len - 5) / 8;
	for (data += 5; len-- > 0; data += 8) {
		id = hid_get_udata(data, &touch.id);
		az = hid_get_data(data, &touch.aZ);
		aw = hid_get_data(data, &touch.aW);

		/*
		 * scrolling is triggered by an established touch moving
		 * beyond a minimum distance from its start point and is
		 * cancelled as the touch starts to fade.
		 *
		 * Multiple touches may be scrolling simultaneously, the
		 * effect is cumulative.
		 */

		switch (hid_get_udata(data, &touch.phase)) {
		case BTMAGIC_PHASE_CONT:
#define sc_az sc_ay
#define sc_aw sc_ax
			tz = az - sc->sc_az[id];
			tw = aw - sc->sc_aw[id];

			if (ISSET(sc->sc_smask, __BIT(id))) {
				/* scrolling finger */
				dz += btmagic_scale(tz, &sc->sc_rz,
				    sc->sc_resolution / sc->sc_scale);
				dw += btmagic_scale(tw, &sc->sc_rw,
				    sc->sc_resolution / sc->sc_scale);
			} else if (abs(tz) > sc->sc_dist
			    || abs(tw) > sc->sc_dist) {
				/* new scrolling finger */
				if (sc->sc_smask == 0) {
					sc->sc_rz = 0;
					sc->sc_rw = 0;
				}

				SET(sc->sc_smask, __BIT(id));
			} else {
				/* not scrolling finger */
				az = sc->sc_az[id];
				aw = sc->sc_aw[id];
			}

			/* count firm touches for middle-click */
			if (hid_get_udata(data, &touch.pressure) > sc->sc_firm)
				nf++;

			break;

		default:
			CLR(sc->sc_smask, __BIT(id));
			break;
		}

		sc->sc_az[id] = az;
		sc->sc_aw[id] = aw;
#undef sc_az
#undef sc_aw
	}

	/*
	 * The mouse only has one click detector, and says left or right but
	 * never both. We convert multiple firm touches while clicking into
	 * a middle button press, and cancel any scroll effects while click
	 * is active.
	 */
	if (mb != 0) {
		if (sc->sc_mb != 0)
			mb = sc->sc_mb;
		else if (nf > 1)
			mb = __BIT(1);

		sc->sc_smask = 0;
		dz = 0;
		dw = 0;
	}

	if (dx != 0 || dy != 0 || dz != 0 || dw != 0 || mb != sc->sc_mb) {
		sc->sc_mb = mb;

		s = spltty();
		wsmouse_input(sc->sc_wsmouse, mb,
		    dx, -dy, -dz, dw, WSMOUSE_INPUT_DELTA);
		splx(s);
	}
}

/*
 * the Magic touch trackpad report (0x28), according to the Linux driver
 * written by Michael Poole and Chase Douglas, is variable length starting
 * with the fixed 24-bit header
 *
 *	button 1	1-bit
 *      unknown		5-bits
 *	timestamp	18-bits
 *
 * followed by (up to 5?) touch reports of 72-bits each
 *
 *	abs X		13-bits (signed)
 *	abs Y		13-bits (signed)
 * 	unknown		6-bits
 *	axis major	8-bits
 *	axis minor	8-bits
 *	pressure	6-bits
 *	id		4-bits
 *	angle		6-bits	(from E(0)->N(32)->W(64))
 *	unknown		4-bits
 *	phase		4-bits
 */

static const struct {
	struct hid_location button;
	struct hid_location timestamp;
} magict = {
	.button = { .pos =  0, .size = 1 },
	.timestamp = { .pos = 6, .size = 18 },
};

static const struct {
	struct hid_location aX;
	struct hid_location aY;
	struct hid_location major;
	struct hid_location minor;
	struct hid_location pressure;
	struct hid_location id;
	struct hid_location angle;
	struct hid_location unknown;
	struct hid_location phase;
} toucht = {
	.aX = { .pos = 0, .size = 13 },
	.aY = { .pos = 13, .size = 13 },
	.major = { .pos = 32, .size = 8 },
	.minor = { .pos = 40, .size = 8 },
	.pressure = { .pos = 48, .size = 6 },
	.id = { .pos = 54, .size = 4 },
	.angle = { .pos = 58, .size = 6 },
	.unknown = { .pos = 64, .size = 4 },
	.phase = { .pos = 68, .size = 4 },
};

/*
 * as for btmagic_input_magicm, 
 * the phase of the touch starts at 0x01 as the finger is first detected
 * approaching the mouse, increasing to 0x04 while the finger is touching,
 * then increases towards 0x07 as the finger is lifted, and we get 0x00
 * when the touch is cancelled. The values below seem to be produced for
 * every touch, the others less consistently depending on how fast the
 * approach or departure is.
 *
 * In fact we ignore touches unless they are in the steady 0x04 phase.
 */

/* min and max values reported */
#define MAGICT_X_MIN	(-2910)
#define MAGICT_X_MAX	(3170)
#define MAGICT_Y_MIN	(-2565)
#define MAGICT_Y_MAX	(2455)

/*
 * area for detecting the buttons: divide in 3 areas on X, 
 * below -1900 on y
 */
#define MAGICT_B_YMAX	(-1900)
#define MAGICT_B_XSIZE	((MAGICT_X_MAX - MAGICT_X_MIN) / 3)
#define MAGICT_B_X1MAX	(MAGICT_X_MIN + MAGICT_B_XSIZE)
#define MAGICT_B_X2MAX	(MAGICT_X_MIN + MAGICT_B_XSIZE * 2)

static void
btmagic_input_magict(struct btmagic_softc *sc, uint8_t *data, size_t len)
{
	bool bpress;
	uint32_t mb;
	int id, ax, ay, tx, ty;
	int dx, dy, dz, dw;
	int s;

	if (((len - 3) % 9) != 0)
		return;

	bpress = 0;
	if (hid_get_udata(data, &magict.button))
		bpress = 1;

	dx = dy = dz = dw = 0;
	mb = 0;

	len = (len - 3) / 9;
	for (data += 3; len-- > 0; data += 9) {
		id = hid_get_udata(data, &toucht.id);
		ax = hid_get_data(data, &toucht.aX);
		ay = hid_get_data(data, &toucht.aY);

		DPRINTF(sc,
		    "btmagic_input_magict: id %d ax %d ay %d phase %ld %s\n",
		    id, ax, ay, hid_get_udata(data, &toucht.phase),
		    bpress ? "button pressed" : "");

		/*
		 * a single touch is interpreted as a mouse move.
		 * If a button is pressed, the touch in the button area
		 * defined above defines the button; a second touch is
		 * interpreted as a mouse move.
		 */

		switch (hid_get_udata(data, &toucht.phase)) {
		case BTMAGIC_PHASE_CONT:
			if (bpress) {
				if (sc->sc_mb == 0 && ay < MAGICT_B_YMAX) {
					/*
					 * we have a new button press,
					 * and this id tells which one
					 */
					if (ax < MAGICT_B_X1MAX)
						mb = __BIT(0);
					else if (ax > MAGICT_B_X2MAX)
						mb = __BIT(2);
					else
						mb = __BIT(1);
					sc->sc_mb_id = id;
				} else {
					/* keep previous state */
					mb = sc->sc_mb;
				}
			} else {
				/* no button pressed */
				mb = 0;
				sc->sc_mb_id = -1;
			}
			if (id == sc->sc_mb_id) {
				/*
				 * this id selects the button
				 * ignore for move/scroll
				 */
				 continue;
			}
			if (id >= __arraycount(sc->sc_ax))
				continue;
					
			tx = ax - sc->sc_ax[id];
			ty = ay - sc->sc_ay[id];

			if (ISSET(sc->sc_smask, __BIT(id))) {
				struct timeval now_tv;
				getmicrotime(&now_tv);
				if (sc->sc_nfingers == 1 && mb == 0 &&
				    timercmp(&sc->sc_taptime, &now_tv, >)) {
					/* still detecting a tap */
					continue;
				}

				if (sc->sc_nfingers == 1 || mb != 0) {
					/* single finger moving */
					dx += btmagic_scale(tx, &sc->sc_rx,
					    sc->sc_resolution);
					dy += btmagic_scale(ty, &sc->sc_ry,
					    sc->sc_resolution);
				} else {
					/* scrolling fingers */
					dz += btmagic_scale(ty, &sc->sc_rz,
					    sc->sc_resolution / sc->sc_scale);
					dw += btmagic_scale(tx, &sc->sc_rw,
					    sc->sc_resolution / sc->sc_scale);
				}
			} else if (ay > MAGICT_B_YMAX) { /* new finger */
				sc->sc_rx = 0;
				sc->sc_ry = 0;
				sc->sc_rz = 0;
				sc->sc_rw = 0;
				KASSERT(!ISSET(sc->sc_smask, __BIT(id)));
				SET(sc->sc_smask, __BIT(id));
				sc->sc_nfingers++;
				if (sc->sc_tapmb_id == -1 &&
				    mb == 0 && sc->sc_mb == 0) {
					sc->sc_tapmb_id = id;
					getmicrotime(&sc->sc_taptime);
					sc->sc_taptime.tv_usec +=
					    sc->sc_taptimeout * 1000;
					if (sc->sc_taptime.tv_usec > 1000000) {
						sc->sc_taptime.tv_usec -=
						    1000000;
						sc->sc_taptime.tv_sec++;
					}
				}
					
			}

			break;
		default:
			if (ISSET(sc->sc_smask, __BIT(id))) {
				CLR(sc->sc_smask, __BIT(id));
				sc->sc_nfingers--;
				KASSERT(sc->sc_nfingers >= 0);
				if (id == sc->sc_tapmb_id) {
					mb = btmagic_tap(sc, id);
				}
			}
			break;
		}

		if (id >= __arraycount(sc->sc_ax))
			continue;

		sc->sc_ax[id] = ax;
		sc->sc_ay[id] = ay;
	}

	if (dx != 0 || dy != 0 || dz != 0 || dw != 0 || mb != sc->sc_mb) {
		sc->sc_mb = mb;

		s = spltty();
		wsmouse_input(sc->sc_wsmouse, mb,
		    dx, dy, -dz, dw, WSMOUSE_INPUT_DELTA);
		splx(s);
	}
}

static int
btmagic_tap(struct btmagic_softc *sc, int id)
{
	struct timeval now_tv;

	sc->sc_tapmb_id = -1;
	getmicrotime(&now_tv);
	if (timercmp(&sc->sc_taptime, &now_tv, >)) {
		/* got a tap */
		callout_schedule(
		    &sc->sc_tapcallout,
		    mstohz(sc->sc_taptimeout));
		return __BIT(0);
	}
	return 0;
}

static void
btmagic_tapcallout(void *arg)
{
	struct btmagic_softc *sc = arg;
	int s;

	mutex_enter(bt_lock);
	callout_ack(&sc->sc_tapcallout);
	if ((sc->sc_mb & __BIT(0)) != 0) {
		sc->sc_mb &= ~__BIT(0);
		s = spltty();
		wsmouse_input(sc->sc_wsmouse, sc->sc_mb,
		    0, 0, 0, 0, WSMOUSE_INPUT_DELTA);
		splx(s);
	}
	mutex_exit(bt_lock);
}<|MERGE_RESOLUTION|>--- conflicted
+++ resolved
@@ -1,8 +1,4 @@
-<<<<<<< HEAD
-/*	$NetBSD: btmagic.c,v 1.17 2017/12/10 17:03:07 bouyer Exp $	*/
-=======
 /*	$NetBSD: btmagic.c,v 1.18 2018/09/03 16:29:30 riastradh Exp $	*/
->>>>>>> 598bd837
 
 /*-
  * Copyright (c) 2010 The NetBSD Foundation, Inc.
@@ -89,11 +85,7 @@
  *****************************************************************************/
 
 #include <sys/cdefs.h>
-<<<<<<< HEAD
-__KERNEL_RCSID(0, "$NetBSD: btmagic.c,v 1.17 2017/12/10 17:03:07 bouyer Exp $");
-=======
 __KERNEL_RCSID(0, "$NetBSD: btmagic.c,v 1.18 2018/09/03 16:29:30 riastradh Exp $");
->>>>>>> 598bd837
 
 #include <sys/param.h>
 #include <sys/conf.h>
@@ -665,11 +657,7 @@
 	if (error || newp == NULL)
 		return error;
 
-<<<<<<< HEAD
-	if (t < max(1000 / hz, 1) || t > 999)
-=======
 	if (t < uimax(1000 / hz, 1) || t > 999)
->>>>>>> 598bd837
 		return EINVAL;
 
 	sc->sc_taptimeout = t;
