--- conflicted
+++ resolved
@@ -1,8 +1,4 @@
-<<<<<<< HEAD
-/*	$NetBSD: audio.c,v 1.457 2018/05/22 01:35:49 nat Exp $	*/
-=======
 /*	$NetBSD: audio.c,v 1.458 2018/09/03 16:29:30 riastradh Exp $	*/
->>>>>>> 598bd837
 
 /*-
  * Copyright (c) 2016 Nathanial Sloss <nathanialsloss@yahoo.com.au>
@@ -152,11 +148,7 @@
  */
 
 #include <sys/cdefs.h>
-<<<<<<< HEAD
-__KERNEL_RCSID(0, "$NetBSD: audio.c,v 1.457 2018/05/22 01:35:49 nat Exp $");
-=======
 __KERNEL_RCSID(0, "$NetBSD: audio.c,v 1.458 2018/09/03 16:29:30 riastradh Exp $");
->>>>>>> 598bd837
 
 #ifdef _KERNEL_OPT
 #include "audio.h"
@@ -2882,11 +2874,7 @@
 
 	error = 0;
 	while (n > 0 && uio->uio_resid > 0 && !error) {
-<<<<<<< HEAD
-		k = min(n, min(uio->uio_resid, sizeof zerobuf));
-=======
 		k = uimin(n, uimin(uio->uio_resid, sizeof zerobuf));
->>>>>>> 598bd837
 		mutex_exit(sc->sc_lock);
 		error = uiomove(zerobuf, k, uio);
 		mutex_enter(sc->sc_lock);
@@ -3012,11 +3000,7 @@
 	}
 
 	if (!(vc->sc_mode & AUMODE_PLAY_ALL) && vc->sc_playdrop > 0) {
-<<<<<<< HEAD
-		m = min(vc->sc_playdrop, uio->uio_resid);
-=======
 		m = uimin(vc->sc_playdrop, uio->uio_resid);
->>>>>>> 598bd837
 		DPRINTF(("audio_write: playdrop %d\n", m));
 		uio->uio_offset += m;
 		uio->uio_resid -= m;
