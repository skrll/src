--- conflicted
+++ resolved
@@ -1,8 +1,4 @@
-<<<<<<< HEAD
-/*	$NetBSD: dk.c,v 1.96 2017/03/05 23:07:12 mlelstv Exp $	*/
-=======
 /*	$NetBSD: dk.c,v 1.97 2018/05/12 10:33:06 mlelstv Exp $	*/
->>>>>>> b2b84690
 
 /*-
  * Copyright (c) 2004, 2005, 2006, 2007 The NetBSD Foundation, Inc.
@@ -34,11 +30,7 @@
  */
 
 #include <sys/cdefs.h>
-<<<<<<< HEAD
-__KERNEL_RCSID(0, "$NetBSD: dk.c,v 1.96 2017/03/05 23:07:12 mlelstv Exp $");
-=======
 __KERNEL_RCSID(0, "$NetBSD: dk.c,v 1.97 2018/05/12 10:33:06 mlelstv Exp $");
->>>>>>> b2b84690
 
 #ifdef _KERNEL_OPT
 #include "opt_dkwedge.h"
