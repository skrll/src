--- conflicted
+++ resolved
@@ -1,10 +1,3 @@
-<<<<<<< HEAD
-#	$NetBSD: Makefile,v 1.6 2016/04/27 19:50:06 christos Exp $
-
-NOMAN=	# defined
-
-FILES=	ral-rt2561 ral-rt2561s ral-rt2661 ral-rt2860 ral-license
-=======
 #	$NetBSD: Makefile,v 1.7 2018/05/31 05:27:46 mrg Exp $
 
 NOMAN=	# defined
@@ -14,7 +7,6 @@
 .if ${MKFIRMWARE} != "no"
 FILES=	ral-rt2561 ral-rt2561s ral-rt2661 ral-rt2860 ral-license
 .endif
->>>>>>> b2b84690
 
 # XXX
 includes:
