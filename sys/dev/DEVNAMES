<<<<<<< HEAD
#	$NetBSD: DEVNAMES,v 1.330 2021/03/01 18:18:39 jakllsch Exp $
=======
#	$NetBSD: DEVNAMES,v 1.331 2021/06/29 10:22:33 nia Exp $
>>>>>>> e2aa5677
#
# This file contains all used device names and defined attributes in
# alphabetical order. New devices added to the system somewhere should first
# be checked for uniqueness here and thereafter added to this file.
#
# NOTE: Before adding devices to this list, ensure the appropriate
#       man pages exist.
#
a12c			alpha
a12dc			alpha
a2kbbc			amiga
a2kbbc			amigappc
a34kbbc			amiga
a34kbbc			amigappc
a9wdt			arm
aac			MI
abtn			macppc
abus			vax
ac97			MI		Attribute
acardide		MI
acc			vax
acemidi			MI
aceride			MI
aclock			arc
acphy			MI
acpi			MI
acpiacad		MI
acpibat			MI
acpibut			MI
acpiec			MI
acpilid			MI
acpismbus		MI
acpitz			MI
ad			vax
ad1848			MI		Attribute
adb			mac68k
adb			macppc
adc			hpcsh
ade			alpha
adm1026hm		MI
adv			MI
adw			MI
ae			evbmips
ae			mac68k
aed			mac68k
aed			macppc
afsc			amiga
afsc			amigappc
aftsc			amiga
aftsc			amigappc
agp			MI
agr			MI
aha			MI
ahb			MI
ahc			MI
ahc_aic77xx		MI		Attribute
ahc_seeprom		MI		Attribute
ahd			MI
ahsc			amiga
ahsc			amigappc
ai			MI
aibs			MI
aic			MI
akbd			mac68k
akbd			macppc
algor			arc
alpha_pci_sgmap_pte32	alpha		Attribute
alpha_pci_sgmap_pte64	alpha		Attribute
alpha_sgmap		alpha		Attribute
alpha_shared_intr	alpha		Attribute
amdpm			MI
amhphy			MI
amibus_b16		amiga		Attribute
amibus_bl		amiga		Attribute
amibus_wb		amiga		Attribute
amibus_ww		amiga		Attribute
amps			acorn32
amr			MI
ams			mac68k
ams			macppc
an			MI
ap			newsmips
apc			sparc
apecs			alpha
apm			i386
aps			MI
arbus			evbmips
arc			MI		Attribute
arcmsr			MI
aria			MI
arma9tmr		arm
armgic			arm
arml2cc			arm
armperiph		arm
arp			MI		Attribute
artsata			MI
asc			acorn32
asc			alpha
asc			arc
asc			mac68k
asc			mipsco
asc			pmax
asc			vax
asiop			amiga		Attribute
asiop			amigappc	Attribute
ast			MI
ata			MI		Attribute
ata_dma			MI		Attribute
ata_hl			MI		Attribute
ata_piobm		MI		Attribute
ata_udma		MI		Attribute
atabus			MI
atapi			MI		Attribute
atapibus		MI
ataraid			MI
ate			MI
ath			MI
atm			MI		Attribute
atppc			MI
attimer			MI
atu			MI
atw			MI
atzsc			amiga
atzsc			amigappc
auacer			MI
aubus			evbmips
aucc			amiga
aucc			amigappc
audio			MI
audio			MI		Attribute
audioamd		MI
audiobell		MI		Attribute
audiocs			MI
aue			MI
augpio			evbmips
auich			MI
auixp			MI
aumac			evbmips
aupci			evbmips
aupcmcia		evbmips
aurtc			evbmips
auspi			evbmips
autri			MI
auvia			MI
auxio			sparc64
auxiotwo		sparc
auxreg			sparc
avmebus			atari
awi			MI
axe			MI
az			MI
bah			MI
bandit			macppc
bba			MI
bce			MI
bcsp			MI
be			MI
bge			MI
bha			MI
bi			MI
bicc			MI
bios32			i386		Attribute
bioscall		i386		Attribute
bivideo			hpcmips
bktr			MI
bm			macppc
bcmcca			arm
bcmccb			arm
bcmeth			arm
bcmi2c			arm
bcmmdio			arm
bcmnand			arm
bcmpax			arm
bcmrng			arm
bcmsw			arm
bcmusb			arm
bmd			x68k
bmtphy			MI
boca			MI
bonito			algor
bpp			MI
bppcsc			amiga
bppcsc			amigappc
brgphy			MI
bt3c			MI
btbc			MI
bt_dac			sparc		Attribute
bt_dac			sparc64		Attribute
bthidev			MI
bthub			MI
btkbd			MI
btl			arc
btms			MI
btnmgr			hpcmips
btsco			MI
btuart			MI
btvmei			MI
btvmeii			MI
button			hpcmips
button			sgimips
bwtwo			sparc
bwtwo			sparc64
bwtwo			sun2
bwtwo			sun3
bzivsc			amiga
bzivsc			amigappc
bzsc			amiga
bzsc			amigappc
bztzsc			amiga
bztzsc			amigappc
cac			MI
cardbus			MI
cardslot		MI
cas			MI
cbb			MI
cbbus			MI		Attribute
cbiiisc			amiga
cbiiisc			amigappc
cbiisc			amiga
cbiisc			amigappc
cbsc			amiga
cbsc			amigappc
cd			MI
cd18xx			MI		Attribute
cdce			MI
cec			MI
cfb			alpha
cfb			pmax
cgeight			sparc
cgeight			sparc64
cgfour			sparc
cgfour			sparc64
cgfour			sun3
cgfourteen		sparc
cgfourteen		sparc64
cgsix			sparc
cgsix			sparc64
cgthree			sparc
cgthree			sparc64
cgtwo			sparc
cgtwo			sparc64
cgtwo			sun3
ch			MI
cia			alpha
ciphy			MI
cir			MI
ciss			MI
clcd			MI
clcs			MI
clct			MI
clmpcc			MI
clock			acorn32
clock			amiga
clock			amigappc
clock			atari
clock			cats
clock			luna68k
clock			mvme68k
clock			netwinder
clock			sparc
clock			sparc64
clock			sun2
clock			sun3
clock			x68k
clockctl		MI
clockport		amiga
clockportbus		amiga
cmdide			MI
cmi			vax
cmpci			MI
cms			MI
cnw			MI
com			MI
commulti		MI		Attribute
cosc			acorn32
cpc			MI
cpcbus			MI		Attribute
cpciic			MI
cpctim			MI
cprofb			MI
cpsw			evbarm
cpu			acorn32
cpu			algor
cpu			alpha
cpu			amiga
cpu			amigappc
cpu			arc
cpu			atari
cpu			cats
cpu			cobalt
cpu			evbarm
cpu			evbmips
cpu			evbppc
cpu			hpcarm
cpu			hpcmips
cpu			hpcsh
cpu			iyonix
cpu			macppc
cpu			mipsco
cpu			netwinder
cpu			newsmips
cpu			pmax
cpu			prep
cpu			sbmips
cpu			sgimips
cpu			shark
cpu			sparc
cpu			sparc64
cpu			vax
cpu			x68k
cpunode			evbppc
crime			sgimips
crypto			MI		Attribute
cs			MI
cs80bus			MI
csa			acorn32
csc			acorn32
ct			hp300
ct			vax
cue			MI
cy			MI
cy82c693		MI
cypide			MI
cz			MI
dbcool			MI
dbri			sparc
dcm			hp300
ddc			MI
ddc_read_edid		MI		Attribute
de			MI
depca			MI
dge			MI
dh			vax
dhu			MI
diic			powerpc
dio			hp300
dl			MI
dm			MI
dma			MI
dma			sun3
dmac			newsmips
dmac			x68k
dmc			MI
dmf			vax
dmphy			MI
dmz			vax
dn			vax
dp8390nic		MI		Attribute
dpt			MI
dpti			MI
drbbc			amiga
drbbc			amigappc
drsc			amiga
drsc			amigappc
drsupio			amiga
drsupio			amigappc
dsrtc			cats
dsrtc			evbppc
dtide			MI
dtimer			arm
duart			powerpc
dvbox			hp300
dwlpx			alpha
dz			MI
e500wdog		powerpc
ea			MI
eap			MI
eb			MI
ebus			sparc
ebus			sparc64
ec			MI
ec			sun2
eccmemctl		sparc
ed			MI (MCA)
ed			amiga
ed			amigappc
edc			MI (MCA)
edid			MI		Attribute
eeprom			sparc
eeprom			sparc64
eeprom			sun3
ef			MI
efa			amiga
eg			MI
ega			MI
ehci			MI
ei			MI
eisa			MI
eisabus			MI		Attribute
el			MI
elink			MI		Attribute
elmc			MI (MCA)
emac			evbppc
em4k			amiga
empb			amiga
empm			amiga
empsc			amiga
empsc			amigappc
emuxki			MI
en			MI
envctrl			sparc64
ep			MI
epclk			evbarm
epcom			evbarm
epe			evbarm
epic			MI
epsoc			evbarm
es			amiga
es			amigappc
esa			MI
esc			acorn32		Attribute
esh			MI
esiop			MI
esm			MI
eso			MI
esp			MI
ess			MI
et			MI
et4k			atari
ether			MI		Attribute
event			amiga		Attribute
event			amigappc	Attribute
event			atari		Attribute
event			x68k		Attribute
ex			MI
exphy			MI
fb			luna68k
fb			news68k
fb			newsmips
fb			sparc		Attribute
fb			sun2		Attribute
fb			sun3		Attribute
fcom			cats
fcom			netwinder
fd			acorn32
fd			alpha
fd			amiga
fd			amigappc
fd			arc
fd			atari
fd			bebox
fd			hpcmips
fd			i386
fd			mac68k
fd			news68k
fd			newsmips
fd			prep
fd			sparc
fd			sparc64
fd			sun3
fd			x68k
fdc			acorn32
fdc			alpha
fdc			amiga
fdc			amigappc
fdc			arc
fdc			atari
fdc			bebox
fdc			evbsh3
fdc			hpcmips
fdc			i386
fdc			macppc
fdc			mmeye
fdc			news68k
fdc			newsmips
fdc			prep
fdc			sparc
fdc			sparc64
fdc			sun3
fdc			x68k
fddi			MI		Attribute
fea			MI
fec			arm
ffb			sparc64
fhpib			hp300
finsio			MI
flash			evbppc
flsc			amiga
flsc			amigappc
fms			MI
fmv			MI
footbridge		cats		Attribute
footbridge		netwinder	Attribute
fpa			MI
fpu			mac68k
frodo			hp300
fta			MI
fwbus			MI		Attribute
fwip			MI
fwohci			MI
fxp			MI
g2bus			dreamcast
g740a			MI
gapspci			dreamcast
gayle			amiga		Attribute
gayle			amigappc	Attribute
gbox			hp300
gbus			alpha
gcscpcib		i386
gdrom			dreamcast
gem			MI
gentbi			MI
geodeide		MI
gfe			MI
gic			arm
gio			sgimips
giobus			sgimips		Attribute
glxtphy			MI
gm			macppc
gpbus			hpcmips
gpbusif			hpcmips
gphyter			MI
gpib			MI
gpio			evbppc
gpio			MI
gpioiic			MI
gpioow			MI
gpiosim			MI
grackle			macppc
grf			amiga
grf			amigappc
grf			hp300
grf			x68k
grfb			atari		Attribute
grfb			x68k		Attribute
grfbus			amiga		Attribute
grfbus			amigappc	Attribute
grfbus			atari
grfbus			mac68k		Attribute
grfbus			x68k
grfcc			amiga
grfcc			amigappc
grfcc			atari
grfcl			amiga
grfcl			amigappc
grfcv			amiga
grfcv			amigappc
grfcv3d			amiga
grfcv3d			amigappc
grfdev			hp300		Attribute
grfet			amiga
grfet			amigappc
grfet			atari
grfrh			amiga
grfrh			amigappc
grfrt			amiga
grfrt			amigappc
grful			amiga
grful			amigappc
gsfb			playstation2
gsip			MI
gt			cobalt
gt			evbmips
gt			MI
gten			prep
gtidmac			MI
gtmpsc			MI
gtpci			MI
gttwsi			MI
gtsc			amiga
gtsc			amigappc
gus			MI
guspnp			MI
gvpbus			amiga
gvpbus			amigappc
hb			news68k
hb			newsmips
hcide			MI
hcsc			MI
hd44780			MI		Attribute
hd64461if		hpcsh
hd64461pcmcia		hpcsh
hd64461video		hpcsh
hd64465if		hpcsh
hd64465pcmcia		hpcsh
hd64465video		hpcsh
hd64570			MI		Attribute
hdc			vax
hdfd			atari
hid			MI		Attribute
hifn			MI
hippi			MI		Attribute
hme			MI
hp			vax
hpc			sgimips
hpcfb			hpcarm
hpcfb			hpcmips
hpcfb			hpcsh
hpcfbif			hpcarm		Attribute
hpcfbif			hpcmips		Attribute
hpcfbif			hpcsh		Attribute
hpckbd			hpcarm
hpckbd			hpcsh
hpckbdif		hpcarm		Attribute
hpckbdif		hpcsh		Attribute
hpibbus			hp300
hpibdev			hp300		Attribute
hptide			MI
ht			vax
hydra			acorn32
hyper			amiga
hyper			amigappc
hyper			hp300
i2cbus			MI		Attribute
i2c_eeprom		MI		Attribute
i8042			shark		Attribute
i82586			MI		Attribute
iavf			MI
ibmcd			MI
ibus			pmax
ibus			vax
ichlpcib		i386
icp			MI
icpsp			MI
ics2101			MI		Attribute
icside			acorn32
icsphy			MI
idc			vax
idesc			amiga
idesc			amigappc
ie			MI
ie			acorn32
ie			sun3
ieee1394		MI
ifuba			MI		Attribute
igsfb			MI
iha			MI
iic			MI		(Source file i2c.c)
iic			acorn32
ik			vax
il			MI
imc			sgimips
imc			amd64
imc			i386
imcsmb			amd64
imcsmb			i386
inphy			MI
intersil7170		MI		Attribute
interwave		MI		Attribute
intio			hp300
intio			next68k
intio			x68k
intreg			sun3
intvid			mac68k
ioasic			MI
ioat			MI
iobl			amiga
iomd			acorn32
iomdiic			acorn32
iomdkbc			acorn32
iommu			sparc
iommu			sun3
iop			MI
iophy			MI
iopl			MI
iopsp			MI
ipaqbus			hpcarm
ipaqlcd			hpcarm
ipaqpcic		hpcarm
ipgphy			MI
ipmi			amd64
ipmi			i386
ipmi			xen
ipw			MI
irdasir			MI		Attribute
irframe			MI
irframedrv		MI		Attribute
irif			hpcmips
isa			MI
isabeep			alpha
isabeep			prep
isabr			arc
isabus			MI		Attribute
isabus			atari
isadma			MI		Attribute
isapnp			MI
ismt			amd64
ismt			i386
isp			MI
itesio			MI
it8368e			hpcmips
ite			amiga
ite			amigappc
ite			atari
ite			hp300
ite			x68k
iteide			MI
ivsc			amiga
ivsc			amigappc
iwi			MI
iwm			mac68k
ix			MI
ixg			MI
ixl			MI
ixpclk			evbarm
ixpide			MI
ixpio			evbarm
ixpsip			evbarm
ixv			MI
iy			MI
j6x0lcd			hpcsh
j6x0pwr			hpcsh
j6x0tp			hpcsh
j720kbd			hpcarm
j720lcd			hpcarm
j720pwr			hpcarm
j720ssp			hpcarm
j720tp			hpcarm
jme			MI
jmphy			MI
joy			arc
joy			bebox
joy			cats
joy			i386
joy			prep
joy			shark
kb			news68k
kb			newsmips
kbc			news68k
kbd			amiga
kbd			amigappc
kbd			atari
kbd			sparc
kbd			sparc64
kbd			sun2
kbd			sun3
kbd			x68k
kdb			MI
kft			alpha
kse			MI
kue			MI
lc			MI
lca			alpha
lcdpanel		cobalt
ld			MI
le			MI
le24			MI		Attribute
le32			MI		Attribute
le_dec_subr		MI		Attribute
lebuffer		MI
ledma			MI
leo			atari
lfmiop			MI
lii			MI
lkkbd			alpha
lkkbd			vax
lkms			vax
lm			MI
lm700x			MI
lmenv			MI
lms			bebox
lms			i386
lockstat		MI
lom			sparc64
lp			atari
lp			vax
lpa			vax
lpt			MI
lpt			amiga
lpt			amigappc
lpt			mvme68k
lpt			sgimips
lpt			sparc64
lsi64854		MI		Attribute
lxtphy			MI
m25p			MI
m38813c			hpcmips
mace			sgimips
macepci			sgimips
macfb			mac68k
machfb			sparc64
macvid			mac68k
magma			MI
mainbus			acorn32
mainbus			algor
mainbus			alpha
mainbus			amiga
mainbus			amigappc
mainbus			arc
mainbus			atari
mainbus			bebox
mainbus			bebox		Attribute
mainbus			cats
mainbus			cobalt
mainbus			evbarm
mainbus			evbmips
mainbus			evbppc
mainbus			hp300
mainbus			hpcarm
mainbus			hpcmips
mainbus			hpcsh
mainbus			i386
mainbus			i386		Attribute
mainbus			iyonix
mainbus			luna68k
mainbus			mac68k
mainbus			macppc
mainbus			macppc		Attribute
mainbus			mvme68k
mainbus			netwinder
mainbus			news68k
mainbus			news68k
mainbus			newsmips
mainbus			next68k
mainbus			ofppc
mainbus			ofppc		Attribute
mainbus			pmax
mainbus			prep
mainbus			prep		Attribute
mainbus			sgimips
mainbus			sh3
mainbus			sh3		Attribute
mainbus			shark
mainbus			sparc
mainbus			sparc64
mainbus			sparc64		Attribute
mainbus			sun2
mainbus			sun3
mainbus			vax
mainbus			x68k
makphy			MI
maple			dreamcast
mb86960			MI		Attribute
mba			vax
mbe			MI
mbio			sun2
mbmem			sun2
mbpp			MI
mc			mac68k
mc			macppc
mca			i386
mcbus			alpha
mcclock			algor
mcclock			alpha
mcclock			evbmips
mcclock			evbppc
mcclock			pmax
mcclock			prep
mcd			MI
mcmem			alpha
mcp23s17gpio		MI
mcp3kadc		MI
mcp48x1dac		MI
mcpcia			alpha
mdio			evbppc
mec			sgimips
mediabay		macppc
melody			amiga
melody			amigappc
mem			vax
memerr			sun3
memreg			sparc
mesh			macppc
mfb			pmax
mfc			amiga
mfc			amigappc
mfcp			amiga
mfcp			amigappc
mfcs			amiga
mfcs			amigappc
mfp			x68k
mgnsc			amiga
mgnsc			amigappc
mha			x68k
mhzc			MI
midi			MI
midibus			MI		Attribute
midisyn			MI		Attribute
mii			MI		Attribute
mii_bitbang		MI		Attribute
mii_phy			MI		Attribute
mk48txx			MI		Attribute
mkbd			dreamcast
mkclock			mipsco
mkclock			news68k
mkclock			newsmips
mkclock			prep
mlcd			dreamcast
mlhsc			amiga
mlhsc			amigappc
mlx			MI
mly			MI
mmem			dreamcast
mms			bebox
mms			dreamcast
mms			i386
motg			MI
motoi2c			MI		Attribute
moxa			MI
mppb			amiga
mppb			amigappc
mpt			MI
mpu			MI
mr			MI
ms			amiga
ms			amigappc
ms			news68k
ms			newsmips
ms			sparc
ms			sparc64
ms			sun2
ms			sun3
ms			x68k
msc			amiga
msc			amigappc
mscp			MI		Attribute
mscpbus			MI
msk			MI
msiiep			sparc
msiop			mvme68k		Attribute
mspcic			sparc
mt			MI
mt			hp300
mtc			MI
mtd			MI
mtty			MI
mu			vax
mvgbe			MI
mvpex			MI
mvsata			MI
nca			MI
ncr5380sbc		MI		Attribute
ncr53c9x		MI		Attribute
ncrsc			mvme68k
ncrscsi			atari
ncrscsi			mac68k
nct			MI
ne			MI
necpb			arc
nele			MI
nell			MI
neo			MI
neptune			x68k
newgpbusif		hpcmips
nextdisplay		next68k
nextkbd			next68k
nfe			MI
nfsmb			MI
nhpib			hp300
ni			MI
njata			MI
njs			MI
np			vax
npx			i386
nsclpcsio		MI
nsphy			MI
nsphyter		MI
ntwoc			MI
nubus			mac68k
nvme			MI
nvr			atari
nvram			macppc
oak			MI
obio			evbmips
obio			evbppc
obio			iyonix
obio			mac68k
obio			macppc
obio			macppc		Attribute
obio			mipsco
obio			prep
obio			sparc
obio			sun2
obio			sun3
obio_norm		mac68k		Attribute
obio_scsi5380		mac68k		Attribute
obmem			sun2
obmem			sun3
oboe			MI
oclock			sparc
oclock			sun3
of_network_dev		MI		Attribute
ofb			macppc
ofbus			MI
ofbus			MI		Attribute
ofcons			MI
ofdisk			MI
ofisa			MI
ofisa			MI		Attribute
ofisapc			shark
ofisascr		shark
ofnet			MI
ofpci			sparc64
ofppb			sparc64
ofrom			shark
ofrtc			MI
ohci			MI
oj6sh			MI
oldscsi			pmax		Attribute
oldscsibus		pmax
oosiop			MI
openfirm		macppc
openfirm		ofppc
openfirm		shark
openfirm		sparc64
opl			MI
opm			x68k
opms			arc
opms			shark
optiide			MI
osiop			MI
otgsc			amiga
otgsc			amigappc
p5bus			amiga
p5bus			amigappc
p5membar		amiga
p5membar		amigappc
p5pb			amiga
p5pb			amigappc
panel			MI
pad			MI
par			amiga
par			amigappc
par			x68k
parport			MI		Attribute
pas			MI
pbcpcibr		arc
pc			arc
pc			bebox
pc			i386
pc			shark
pcc			mvme68k
pccard			amiga
pcconskbd		bebox
pcconskbd		i386
pcctwo			mvme68k
pcdisplay		MI
pcdisplayops		MI		Attribute
pceb			alpha
pceb			i386
pcf8563rtc		MI
pchb			bebox
pchb			cobalt
pchb			evbmips
pchb			i386
pchb			macppc
pchb			prep
pci			MI
pcib			algor
pcib			bebox
pcib			cats
pcib			cobalt
pcib			evbmips
pcib			i386
pcib			netwinder
pcib			prep
pcibus			MI		Attribute
pcibus			atari
pcic			algor
pcic			alpha
pcic			hpcmips
pcic			i386
pcie			evbppc
pciide			MI
pcivga			arc
pcix			evbppc
pckbc			MI
pckbcport		bebox		Attribute
pckbcport		i386		Attribute
pckbd			MI
pckbd			hpcmips
pckbport		MI		Attribute
pckbport_machdep_cnattach MI		Attribute
pcmb			i386
pcmcia			MI
pcmcia			arc		Attribute
pcmciabus		MI		Attribute
pcmciaslot		MI		Attribute
pcmcom			MI
pcn			MI
pcons			sparc64
pcppi			MI
pcscp			MI
pdcide			MI
pdcsata			MI
pdq			MI		Attribute
pfb			bebox
pfckbd			hpcsh
pica			arc
piixide			MI
pioc			acorn32
plip			MI
plum			hpcmips
plumicu			hpcmips
plumif			hpcmips
plumiobus		hpcmips
plumiobusif		hpcmips
plumisab		hpcmips
plumpcmcia		hpcmips
plumpower		hpcmips
plumvideo		hpcmips
pm			pmax
pms			MI
pnaphy			MI
pnozz			sparc
podloader		MI		Attribute
podulebus		MI
power			sparc
power			sparc64
pp			sun3
ppb			MI
ppbus			MI
ppi			hp300
pps			MI
ps			vax
psh3lcd			hpcsh
psh3tp			hpcsh
psm			sparc64
psycho			sparc64
ptcd			amd64
ptcd			i386
ptsc			acorn32
puc			MI
pvr			dreamcast
pwctl			hpcmips
pwdog			MI
px			pmax
pxg			MI
qd			MI
qe			MI
qec			MI
qfont			MI		Attribute
qms			acorn32
qn			amiga
qn			amigappc
qsphy			MI
qt			MI
qv			vax
ra			MI
racd			MI
radio			MI
radio			MI		Attribute
rambo			mipsco
rapide			acorn32
rasops1			MI		Attribute
rasops15		MI		Attribute
rasops16		MI		Attribute
rasops2			MI		Attribute
rasops24		MI		Attribute
rasops32		MI		Attribute
rasops8			MI		Attribute
ray			MI
rb			vax
rbox			hp300
rd			hp300
rd			vax
re			MI
rge			MI
repulse			amiga
repulse			amigappc
rf			MI
rfc			MI
rk			vax
rl			vax
rlc			vax
rt			MI
rtc			acorn32
rtc			evbmips
rtc			hp300
rtc			evbppc
rtc			sparc
rtc			x68k
rtfps			MI
rtii			MI
rtk			MI
rtl80x9			MI		Attribute
rtsx			MI
rtwn			MI
rum			MI
run			MI
rx			MI
ry			vax
rz			pmax
s390rtc			MI
sab			MI
sableio			alpha
sacc			hpcarm
sacom			hpcarm
sacpcic			hpcarm
saip			hpcarm
saost			hpcarm
satalink		MI
satmgr			sandpoint
sb			MI
sbc			mac68k
sbdsp			MI		Attribute
sbi			vax
sbic			acorn32		Attribute
sbic			amiga		Attribute
sbic			amigappc	Attribute
sbic			mvme68k		Attribute
sbmac			sbmips
sbobio			sbmips
sbp			MI
sbscd			sbmips
sbscn			sbmips
sbtimer			sbmips
sbus			MI
sbus			playstation2
sc			MI
sc			newsmips
sc			vax
schide			MI
sci			amiga		Attribute
sci			amigappc	Attribute
sci			evbsh3
scif			evbsh3
scif			hpcsh
scr			shark
scsi			MI		Attribute
scsibus			MI
scsirom			x68k
sd			MI
sdhc			MI
sdmmc			MI
sdtemp			MI
se			MI
sea			MI
sebuf			sun3
sec			MI
sed			hpcarm
seeq8005		MI		Attribute
ser			amiga
ser			amigappc
ser			atari
ses			MI
sf			MI
sf2r			MI
sfas			acorn32		Attribute
sfb			alpha
sfb			pmax
sgec			MI		Attribute
shb			evbsh3
shb			hpcsh
shb			mmeye
shpcic			evbsh3
shpcic			mmeye
si			MI
si			news68k
si			sun3
sii			pmax
siisata			MI
simide			acorn32
sio			alpha
sio			luna68k
sio16			sparc
sio16			sparc64
siop			MI
siop_common		MI		Attribute
siopng			amiga		Attribute
siotty			luna68k
sip			MI
siside			MI
sk			MI
skbd			hpcmips
skbdif			hpcmips
slhci			MI
slide			MI
sm			MI
smap			playstation2
smc93cx6		MI		Attribute
smg			vax
smscphy			MI
smsh			MI
sn			arc
sn			mac68k
sn			newsmips
sparcvme		sparc
spc			MI
spckbd			shark		Attribute
spd			playstation2
spi			MI
spic			MI
spif			sparc
spif			sparc64
spifi			newsmips
splash			MI		Attribute
spkr			MI
sppp			MI		Attribute
spx			vax
sqphy			MI
ss			MI
st			MI
ste			MI
stge			MI
sti			MI
stpcide			MI
su			MI
supio			amiga		Attribute
supio			amigappc	Attribute
sv			MI
sw			sparc
swcrypto		MI
sysbeep			cats
sysbeep			i386
sysmon			MI
sysmon_envsys		MI		Attribute
sysmon_wdog		MI		Attribute
tc			MI
tc5165buf		hpcmips
tcasic			alpha
tcbus			MI		Attribute
tcds			alpha
tcic			i386
tcom			MI
tctrl			sparc
tcu			MI
tcx			sparc
tcx			sparc64
tdvfb			MI
te			vax
tea5757			MI
tea5767radio		MI
tfb			MI
tga			MI
ti			MI
tiotg			arm
tifb			arm
timer			news68k
timer			sparc
timer			sparc64
tj			vax
tl			MI
tlp			MI
tlphy			MI
tlsb			alpha
tlsbmem			alpha
tmp121temp		MI
tms320av110		MI		Attribute
tod			sun2
token			MI		Attribute
topcat			hp300
tpcalib			hpcarm		Attribute
tpcalib			hpcmips		Attribute
tpcalib			hpcsh		Attribute
tpcic			sparc
tpm			MI
tqphy			MI
tr			MI
tr_isa			MI		Attribute
tra			MI
trm			MI
ts			MI
tsc			alpha
tsciic			alpha
tscs			MI
tsec			powerpc
tslcd			evbarm
tslot			sparc
tsp			alpha
tspld			evbarm
tsrtc			evbarm
tt			pmax
ttwoga			alpha
ttwopci			alpha
twe			MI
tx3912video		hpcmips
tx39biu			hpcmips
tx39clock		hpcmips
tx39icu			hpcmips
tx39io			hpcmips
tx39ir			hpcmips
tx39power		hpcmips
tx39sib			hpcmips
tx39uart		hpcmips
txcom			hpcmips
txcomif			hpcmips
txcsbus			hpcmips
txcsbusif		hpcmips
txioman			hpcmips
txiomanif		hpcmips
txp			MI
txsibif			hpcmips
txsim			hpcmips
tz			pmax
uaudio			MI
uba			MI
ubsa			MI
ubsec			MI
ubt			MI
ucb			hpcmips
ucbif			hpcmips
ucbio			hpcmips
ucbioport		hpcmips
ucbsnd			hpcmips
ucbtp			hpcmips
ucom			MI
ucombus			MI		Attribute
ucycom			MI
uda			MI
udav			MI
udsbr			MI
uep			MI
uftdi			MI
ug			MI
ugen			MI
uha			MI
uhci			MI
uhid			MI
uhidbus			MI		Attribute
uhidev			MI
uhmodem			MI
uhso			MI
uhub			MI
uipaq			MI
uirda			MI
uk			MI
ukbd			MI
ukphy			MI
ukphy_subr		MI		Attribute
ukyopon			MI
ulpt			MI
umass			MI
umct			MI
umidi			MI
umodem			MI
umodem_common		MI		Attribute
ums			MI
uninorth		macppc
univ_pci		MI		Attribute
up			vax
upc			MI
upl			MI
uplcom			MI
ural			MI
url			MI
urlphy			MI
urndis			MI
urtw			MI
urtwn			MI
usb			MI
usbus			MI		Attribute
usscanner		MI
ustir			MI
ut			vax
uthum			MI
utoppy			MI
uu			vax
uvisor			MI
uvscom			MI
va			vax
vcons			MI		Attribute
veriexec		MI
vesagtf			MI		Attribute
vga			MI
vge			MI
viaenv			MI
viaide			MI
vidc			acorn32
vidcaudio		acorn32
vidcvideo		acorn32
videomode		MI		Attribute
vme			MI
vme			atari
vme			sun3
vme_slv			MI
vmebus			MI		Attribute
vmepcc			mvme68k
vmetwo			mvme68k
vp			vax
vr			MI
vrbcu			hpcmips
vrcmu			hpcmips
vrdsu			hpcmips
vrgiu			hpcmips
vrip			hpcmips
vrisab			hpcmips
vrisabif		hpcmips
vrkiu			hpcmips
vrpiu			hpcmips
vrpmu			hpcmips
vrrtc			hpcmips
vs			vax
vs			x68k
vsbus			vax
vsms			alpha
vt			i386
vte			MI
vtpbc			algor
vz			vax
wbsio			MI
wd			MI
wd33c93			MI		Attribute
wdc			MI
wdog			evbppc
wdog			evbsh3
wdog			mmeye
wds			MI
wdsc			mvme68k
we			MI
wesc			amiga
wesc			amigappc
wi			MI
wlan			MI		Attribute
wm			MI
ws			luna68k
wsdisplay		MI
wsdisplaydev		MI		Attribute
wsemuldisplaydev	MI		Attribute
wskbd			MI
wskbddev		MI		Attribute
wsmouse			MI
wsmousedev		MI		Attribute
wsrasteremulops		MI		Attribute
wss			MI
wstsc			amiga
wstsc			amigappc
wt			MI
xafb			newsmips
xasc			pmax
xb			alpha
xbd			xen
xbox			MI
xcfb			pmax
xd			MI
xd			sun3
xdc			MI
xdc			sun3
xe			next68k
xel			x68k
xencons			xen
xenevt			xen
xennet			xen
xge			MI
xhci			MI
xi			MI
xmi			MI
xsh			amiga
xsh			amigappc
xsii			pmax
xvif			xen
xy			MI
xy			sun3
xyc			MI
xyc			sun3
yds			MI
ym			MI
zbbus			sbmips
zbus			amiga
zbus			amigappc
ze			vax
zs			atari
zs			sparc
zs			sparc64
zsc			alpha
zsc			mac68k
zsc			macppc
zsc			mvme68k
zsc			news68k
zsc			newsmips
zsc			next68k
zsc			sgimips
zsc			sun3
zsc			x68k
zsevent			sparc		Attribute
zsevent			sparc64		Attribute
zsevent			sun3		Attribute
zssc			amiga
zssc			amigappc
zstty			alpha
zstty			mac68k
zstty			macppc
zstty			mvme68k
zstty			news68k
zstty			newsmips
zstty			next68k
zstty			sgimips
zstty			sparc
zstty			sparc64
zstty			sun2
zstty			sun3
zstty			x68k
zx			MI
zyd			MI<|MERGE_RESOLUTION|>--- conflicted
+++ resolved
@@ -1,8 +1,4 @@
-<<<<<<< HEAD
-#	$NetBSD: DEVNAMES,v 1.330 2021/03/01 18:18:39 jakllsch Exp $
-=======
 #	$NetBSD: DEVNAMES,v 1.331 2021/06/29 10:22:33 nia Exp $
->>>>>>> e2aa5677
 #
 # This file contains all used device names and defined attributes in
 # alphabetical order. New devices added to the system somewhere should first
