--- conflicted
+++ resolved
@@ -1,8 +1,4 @@
-<<<<<<< HEAD
-/*	$NetBSD: wd.c,v 1.438 2018/01/07 11:37:30 mlelstv Exp $ */
-=======
 /*	$NetBSD: wd.c,v 1.439 2018/06/03 18:38:35 jdolecek Exp $ */
->>>>>>> b2b84690
 
 /*
  * Copyright (c) 1998, 2001 Manuel Bouyer.  All rights reserved.
@@ -58,11 +54,7 @@
  */
 
 #include <sys/cdefs.h>
-<<<<<<< HEAD
-__KERNEL_RCSID(0, "$NetBSD: wd.c,v 1.438 2018/01/07 11:37:30 mlelstv Exp $");
-=======
 __KERNEL_RCSID(0, "$NetBSD: wd.c,v 1.439 2018/06/03 18:38:35 jdolecek Exp $");
->>>>>>> b2b84690
 
 #include "opt_ata.h"
 #include "opt_wd.h"
@@ -521,7 +513,6 @@
 	}
 
 	dk_drain(dksc);
-<<<<<<< HEAD
 
 	/* Kill off any pending commands. */
 	mutex_enter(&wd->sc_lock);
@@ -530,16 +521,6 @@
 
 	bufq_free(dksc->sc_bufq);
 
-=======
-
-	/* Kill off any pending commands. */
-	mutex_enter(&wd->sc_lock);
-	wd->atabus->ata_killpending(wd->drvp);
-	mutex_exit(&wd->sc_lock);
-
-	bufq_free(dksc->sc_bufq);
-
->>>>>>> b2b84690
 	if (flags & DETACH_POWEROFF)
 		wd_standby(wd, AT_POLL);
 
@@ -642,17 +623,10 @@
 wdstart1(struct wd_softc *wd, struct buf *bp, struct ata_xfer *xfer)
 {
 	struct dk_softc *dksc = &wd->sc_dksc;
-<<<<<<< HEAD
 
 	KASSERT(bp == xfer->c_bio.bp || xfer->c_bio.bp == NULL);
 	KASSERT((xfer->c_flags & (C_WAITACT|C_FREE)) == 0);
 
-=======
-
-	KASSERT(bp == xfer->c_bio.bp || xfer->c_bio.bp == NULL);
-	KASSERT((xfer->c_flags & (C_WAITACT|C_FREE)) == 0);
-
->>>>>>> b2b84690
 	/* Reset state, so that retries don't use stale info */
 	if (__predict_false(xfer->c_retries > 0)) {
 		xfer->c_flags = 0;
@@ -790,11 +764,8 @@
 
 	if (!device_is_active(dksc->sc_dev))
 		return;
-<<<<<<< HEAD
-=======
 
 	mutex_enter(&wd->sc_lock);
->>>>>>> b2b84690
 
 	/*
 	 * Do not queue any transfers until flush is finished, so that
@@ -804,18 +775,12 @@
 	if (ISSET(wd->sc_flags, WDF_FLUSH_PEND)) {
 		ATADEBUG_PRINT(("wdstart %s flush pend\n",
 		    dksc->sc_xname), DEBUG_XFERS);
-<<<<<<< HEAD
-		return;
-	}
-
-=======
 		mutex_exit(&wd->sc_lock);
 		return;
 	}
 
 	mutex_exit(&wd->sc_lock);
 
->>>>>>> b2b84690
 	dk_start(dksc, NULL);
 }
 
