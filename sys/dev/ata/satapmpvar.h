--- conflicted
+++ resolved
@@ -1,8 +1,4 @@
-<<<<<<< HEAD
-/*	$NetBSD: satapmpvar.h,v 1.4 2017/10/07 16:05:32 jdolecek Exp $	*/
-=======
 /*	$NetBSD: satapmpvar.h,v 1.5 2018/07/29 14:11:30 jdolecek Exp $	*/
->>>>>>> b2b84690
 
 
 /*
@@ -33,9 +29,5 @@
 #define	_DEV_ATA_SATAPMPVAR_H_
 
 void satapmp_attach(struct ata_channel *);
-<<<<<<< HEAD
-void satapmp_rescan(struct ata_channel *, struct ata_xfer *);
-=======
->>>>>>> b2b84690
 
 #endif	/* _DEV_ATA_SATAPMPVAR_H_ */
