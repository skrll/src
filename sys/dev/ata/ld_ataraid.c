<<<<<<< HEAD
/*	$NetBSD: ld_ataraid.c,v 1.44 2016/09/27 08:05:34 pgoyette Exp $	*/
=======
/*	$NetBSD: ld_ataraid.c,v 1.45 2018/06/03 10:20:54 martin Exp $ */
>>>>>>> b2b84690

/*
 * Copyright (c) 2003 Wasabi Systems, Inc.
 * All rights reserved.
 *
 * Written by Jason R. Thorpe for Wasabi Systems, Inc.
 *
 * Redistribution and use in source and binary forms, with or without
 * modification, are permitted provided that the following conditions
 * are met:
 * 1. Redistributions of source code must retain the above copyright
 *    notice, this list of conditions and the following disclaimer.
 * 2. Redistributions in binary form must reproduce the above copyright
 *    notice, this list of conditions and the following disclaimer in the
 *    documentation and/or other materials provided with the distribution.
 * 3. All advertising materials mentioning features or use of this software
 *    must display the following acknowledgement:
 *	This product includes software developed for the NetBSD Project by
 *	Wasabi Systems, Inc.
 * 4. The name of Wasabi Systems, Inc. may not be used to endorse
 *    or promote products derived from this software without specific prior
 *    written permission.
 *
 * THIS SOFTWARE IS PROVIDED BY WASABI SYSTEMS, INC. ``AS IS'' AND
 * ANY EXPRESS OR IMPLIED WARRANTIES, INCLUDING, BUT NOT LIMITED
 * TO, THE IMPLIED WARRANTIES OF MERCHANTABILITY AND FITNESS FOR A PARTICULAR
 * PURPOSE ARE DISCLAIMED.  IN NO EVENT SHALL WASABI SYSTEMS, INC
 * BE LIABLE FOR ANY DIRECT, INDIRECT, INCIDENTAL, SPECIAL, EXEMPLARY, OR
 * CONSEQUENTIAL DAMAGES (INCLUDING, BUT NOT LIMITED TO, PROCUREMENT OF
 * SUBSTITUTE GOODS OR SERVICES; LOSS OF USE, DATA, OR PROFITS; OR BUSINESS
 * INTERRUPTION) HOWEVER CAUSED AND ON ANY THEORY OF LIABILITY, WHETHER IN
 * CONTRACT, STRICT LIABILITY, OR TORT (INCLUDING NEGLIGENCE OR OTHERWISE)
 * ARISING IN ANY WAY OUT OF THE USE OF THIS SOFTWARE, EVEN IF ADVISED OF THE
 * POSSIBILITY OF SUCH DAMAGE.
 */

/*
 * Support for ATA RAID logical disks.
 *
 * Note that all the RAID happens in software here; the ATA RAID
 * controllers we're dealing with (Promise, etc.) only support
 * configuration data on the component disks, with the BIOS supporting
 * booting from the RAID volumes.
 *	      
 * bio(4) support was written by Juan Romero Pardines <xtraeme@gmail.com>.
 */

#include <sys/cdefs.h>
<<<<<<< HEAD
__KERNEL_RCSID(0, "$NetBSD: ld_ataraid.c,v 1.44 2016/09/27 08:05:34 pgoyette Exp $");
=======
__KERNEL_RCSID(0, "$NetBSD: ld_ataraid.c,v 1.45 2018/06/03 10:20:54 martin Exp $");
>>>>>>> b2b84690

#if defined(_KERNEL_OPT)
#include "bio.h"
#endif

#include <sys/param.h>
#include <sys/systm.h>
#include <sys/conf.h>
#include <sys/kernel.h>
#include <sys/device.h>
#include <sys/buf.h>
#include <sys/bufq.h>
#include <sys/dkio.h>
#include <sys/disk.h>
#include <sys/disklabel.h>
#include <sys/fcntl.h>
#include <sys/malloc.h>
#include <sys/vnode.h>
#include <sys/kauth.h>
#include <sys/module.h>
#if NBIO > 0
#include <dev/ata/atavar.h>
#include <dev/ata/atareg.h>
#include <dev/ata/wdvar.h>
#include <dev/biovar.h>
#include <dev/scsipi/scsipiconf.h> /* for scsipi_strvis() */
#endif

#include <miscfs/specfs/specdev.h>

#include <dev/ldvar.h>

#include <dev/ata/ata_raidvar.h>

#include "ioconf.h"

struct ld_ataraid_softc {
	struct ld_softc sc_ld;

	struct ataraid_array_info *sc_aai;
	struct vnode *sc_vnodes[ATA_RAID_MAX_DISKS];

	void	(*sc_iodone)(struct buf *);

	pool_cache_t sc_cbufpool;

	SIMPLEQ_HEAD(, cbuf) sc_cbufq;

	void	*sc_sih_cookie;
};

static int	ld_ataraid_match(device_t, cfdata_t, void *);
static void	ld_ataraid_attach(device_t, device_t, void *);

static int	ld_ataraid_dump(struct ld_softc *, void *, int, int);

static int     cbufpool_ctor(void *, void *, int);
static void    cbufpool_dtor(void *, void *);

static void    ld_ataraid_start_vstrategy(void *);
static int	ld_ataraid_start_span(struct ld_softc *, struct buf *);

static int	ld_ataraid_start_raid0(struct ld_softc *, struct buf *);
static void	ld_ataraid_iodone_raid0(struct buf *);

#if NBIO > 0
static int	ld_ataraid_bioctl(device_t, u_long, void *);
static int	ld_ataraid_bioinq(struct ld_ataraid_softc *, struct bioc_inq *);
static int	ld_ataraid_biovol(struct ld_ataraid_softc *, struct bioc_vol *);
static int	ld_ataraid_biodisk(struct ld_ataraid_softc *,
				   struct bioc_disk *);
#endif

CFATTACH_DECL_NEW(ld_ataraid, sizeof(struct ld_ataraid_softc),
    ld_ataraid_match, ld_ataraid_attach, NULL, NULL);

struct cbuf {
	struct buf	cb_buf; 	/* new I/O buf */
	struct buf	*cb_obp;	/* ptr. to original I/O buf */
	struct ld_ataraid_softc *cb_sc; /* pointer to ld softc */
	u_int		cb_comp;	/* target component */
	SIMPLEQ_ENTRY(cbuf) cb_q;	/* fifo of component buffers */
	struct cbuf	*cb_other;	/* other cbuf in case of mirror */
	int		cb_flags;
#define CBUF_IODONE	0x00000001	/* I/O is already successfully done */
};

#define        CBUF_GET()      pool_cache_get(sc->sc_cbufpool, PR_NOWAIT);
#define        CBUF_PUT(cbp)   pool_cache_put(sc->sc_cbufpool, (cbp))

static int
ld_ataraid_match(device_t parent, cfdata_t match, void *aux)
{

	return (1);
}

static void
ld_ataraid_attach(device_t parent, device_t self, void *aux)
{
	struct ld_ataraid_softc *sc = device_private(self);
	struct ld_softc *ld = &sc->sc_ld;
	struct ataraid_array_info *aai = aux;
	struct ataraid_disk_info *adi = NULL;
	const char *level;
	struct vnode *vp;
	char unklev[32];
	u_int i;

	ld->sc_dv = self;

	sc->sc_cbufpool = pool_cache_init(sizeof(struct cbuf), 0,
	    0, 0, "ldcbuf", NULL, IPL_BIO, cbufpool_ctor, cbufpool_dtor, sc);
	sc->sc_sih_cookie = softint_establish(SOFTINT_BIO,
	    ld_ataraid_start_vstrategy, sc);

	sc->sc_aai = aai;	/* this data persists */

	ld->sc_maxxfer = MAXPHYS * aai->aai_width;	/* XXX */
	ld->sc_secperunit = aai->aai_capacity;
	ld->sc_secsize = 512;				/* XXX */
	ld->sc_maxqueuecnt = 128;			/* XXX */
	ld->sc_dump = ld_ataraid_dump;

	switch (aai->aai_level) {
	case AAI_L_SPAN:
		level = "SPAN";
		ld->sc_start = ld_ataraid_start_span;
		sc->sc_iodone = ld_ataraid_iodone_raid0;
		break;

	case AAI_L_RAID0:
		level = "RAID-0";
		ld->sc_start = ld_ataraid_start_raid0;
		sc->sc_iodone = ld_ataraid_iodone_raid0;
		break;

	case AAI_L_RAID1:
		level = "RAID-1";
		ld->sc_start = ld_ataraid_start_raid0;
		sc->sc_iodone = ld_ataraid_iodone_raid0;
		break;

	case AAI_L_RAID0 | AAI_L_RAID1:
		level = "RAID-10";
		ld->sc_start = ld_ataraid_start_raid0;
		sc->sc_iodone = ld_ataraid_iodone_raid0;
		break;

	default:
		snprintf(unklev, sizeof(unklev), "<unknown level 0x%x>",
		    aai->aai_level);
		level = unklev;
	}

	aprint_naive(": ATA %s array\n", level);
	aprint_normal(": %s ATA %s array\n",
	    ata_raid_type_name(aai->aai_type), level);

	if (ld->sc_start == NULL) {
		aprint_error_dev(ld->sc_dv, "unsupported array type\n");
		return;
	}

	/*
	 * We get a geometry from the device; use it.
	 */
	ld->sc_nheads = aai->aai_heads;
	ld->sc_nsectors = aai->aai_sectors;
	ld->sc_ncylinders = aai->aai_cylinders;

	/*
	 * Configure all the component disks.
	 */
	for (i = 0; i < aai->aai_ndisks; i++) {
		adi = &aai->aai_disks[i];
		vp = ata_raid_disk_vnode_find(adi);
		if (vp == NULL) {
			/*
			 * XXX This is bogus.  We should just mark the
			 * XXX component as FAILED, and write-back new
			 * XXX config blocks.
			 */
			break;
		}
		sc->sc_vnodes[i] = vp;
	}
	if (i == aai->aai_ndisks) {
		ld->sc_flags = LDF_ENABLED;
		goto finish;
	}

	for (i = 0; i < aai->aai_ndisks; i++) {
		vp = sc->sc_vnodes[i];
		sc->sc_vnodes[i] = NULL;
		if (vp != NULL)
			(void) vn_close(vp, FREAD|FWRITE, NOCRED);
	}

 finish:
#if NBIO > 0
	if (bio_register(self, ld_ataraid_bioctl) != 0)
		panic("%s: bioctl registration failed\n",
		    device_xname(ld->sc_dv));
#endif
	SIMPLEQ_INIT(&sc->sc_cbufq);
	ldattach(ld, BUFQ_DISK_DEFAULT_STRAT);
}

static int
cbufpool_ctor(void *arg, void *obj, int flags)
{
	struct ld_ataraid_softc *sc = arg;
	struct ld_softc *ld = &sc->sc_ld;
	struct cbuf *cbp = obj;

	/* We release/reacquire the spinlock before calling buf_init() */
	mutex_exit(&ld->sc_mutex);
	buf_init(&cbp->cb_buf);
	mutex_enter(&ld->sc_mutex);

	return 0;
}

static void
cbufpool_dtor(void *arg, void *obj)
{
	struct cbuf *cbp = obj;

	buf_destroy(&cbp->cb_buf);
}

static struct cbuf *
ld_ataraid_make_cbuf(struct ld_ataraid_softc *sc, struct buf *bp,
    u_int comp, daddr_t bn, void *addr, long bcount)
{
	struct cbuf *cbp;

	cbp = CBUF_GET();
	if (cbp == NULL)
		return NULL;
	cbp->cb_buf.b_flags = bp->b_flags;
	cbp->cb_buf.b_oflags = bp->b_oflags;
	cbp->cb_buf.b_cflags = bp->b_cflags;
	cbp->cb_buf.b_iodone = sc->sc_iodone;
	cbp->cb_buf.b_proc = bp->b_proc;
	cbp->cb_buf.b_vp = sc->sc_vnodes[comp];
	cbp->cb_buf.b_objlock = sc->sc_vnodes[comp]->v_interlock;
	cbp->cb_buf.b_blkno = bn + sc->sc_aai->aai_offset;
	cbp->cb_buf.b_data = addr;
	cbp->cb_buf.b_bcount = bcount;

	/* Context for iodone */
	cbp->cb_obp = bp;
	cbp->cb_sc = sc;
	cbp->cb_comp = comp;
	cbp->cb_other = NULL;
	cbp->cb_flags = 0;

	return cbp;
}

static void
ld_ataraid_start_vstrategy(void *arg)
{
	struct ld_ataraid_softc *sc = arg;
	struct cbuf *cbp;

	while ((cbp = SIMPLEQ_FIRST(&sc->sc_cbufq)) != NULL) {
	    SIMPLEQ_REMOVE_HEAD(&sc->sc_cbufq, cb_q);
		if ((cbp->cb_buf.b_flags & B_READ) == 0) {
			mutex_enter(cbp->cb_buf.b_vp->v_interlock);
			cbp->cb_buf.b_vp->v_numoutput++;
			mutex_exit(cbp->cb_buf.b_vp->v_interlock);
		}
		VOP_STRATEGY(cbp->cb_buf.b_vp, &cbp->cb_buf);
	}
}

static int
ld_ataraid_start_span(struct ld_softc *ld, struct buf *bp)
{
	struct ld_ataraid_softc *sc = (void *) ld;
	struct ataraid_array_info *aai = sc->sc_aai;
	struct ataraid_disk_info *adi;
	struct cbuf *cbp;
	char *addr;
	daddr_t bn;
	long bcount, rcount;
	u_int comp;

	/* Allocate component buffers. */
	addr = bp->b_data;

	/* Find the first component. */
	comp = 0;
	adi = &aai->aai_disks[comp];
	bn = bp->b_rawblkno;
	while (bn >= adi->adi_compsize) {
		bn -= adi->adi_compsize;
		adi = &aai->aai_disks[++comp];
	}

	bp->b_resid = bp->b_bcount;

	for (bcount = bp->b_bcount; bcount > 0; bcount -= rcount) {
		rcount = bp->b_bcount;
		if ((adi->adi_compsize - bn) < btodb(rcount))
			rcount = dbtob(adi->adi_compsize - bn);

		cbp = ld_ataraid_make_cbuf(sc, bp, comp, bn, addr, rcount);
		if (cbp == NULL) {
			/* Free the already allocated component buffers. */
		       while ((cbp = SIMPLEQ_FIRST(&sc->sc_cbufq)) != NULL) {
			       SIMPLEQ_REMOVE_HEAD(&sc->sc_cbufq, cb_q);
				CBUF_PUT(cbp);
			}
		       return EAGAIN;
		}

		/*
		 * For a span, we always know we advance to the next disk,
		 * and always start at offset 0 on that disk.
		 */
		adi = &aai->aai_disks[++comp];
		bn = 0;

	       SIMPLEQ_INSERT_TAIL(&sc->sc_cbufq, cbp, cb_q);
		addr += rcount;
	}

	/* Now fire off the requests. */
	softint_schedule(sc->sc_sih_cookie);

	return 0;
}

static int
ld_ataraid_start_raid0(struct ld_softc *ld, struct buf *bp)
{
	struct ld_ataraid_softc *sc = (void *)ld;
	struct ataraid_array_info *aai = sc->sc_aai;
	struct ataraid_disk_info *adi;
	struct cbuf *cbp, *other_cbp;
	char *addr;
	daddr_t bn, cbn, tbn, off;
	long bcount, rcount;
	u_int comp;
	const int read = bp->b_flags & B_READ;
	const int mirror = aai->aai_level & AAI_L_RAID1;
	int error = 0;

	/* Allocate component buffers. */
	addr = bp->b_data;
	bn = bp->b_rawblkno;

	bp->b_resid = bp->b_bcount;

	for (bcount = bp->b_bcount; bcount > 0; bcount -= rcount) {
		tbn = bn / aai->aai_interleave;
		off = bn % aai->aai_interleave;

		if (__predict_false(tbn == aai->aai_capacity /
					   aai->aai_interleave)) {
			/* Last stripe. */
			daddr_t sz = (aai->aai_capacity -
				      (tbn * aai->aai_interleave)) /
				     aai->aai_width;
			comp = off / sz;
			cbn = ((tbn / aai->aai_width) * aai->aai_interleave) +
			    (off % sz);
			rcount = min(bcount, dbtob(sz));
		} else {
			comp = tbn % aai->aai_width;
			cbn = ((tbn / aai->aai_width) * aai->aai_interleave) +
			    off;
			rcount = min(bcount, dbtob(aai->aai_interleave - off));
		}

		/*
		 * See if a component is valid.
		 */
try_mirror:
		adi = &aai->aai_disks[comp];
		if ((adi->adi_status & ADI_S_ONLINE) == 0) {
			if (mirror && comp < aai->aai_width) {
				comp += aai->aai_width;
				goto try_mirror;
			}

			/*
			 * No component available.
			 */
			error = EIO;
			goto free_and_exit;
		}

		cbp = ld_ataraid_make_cbuf(sc, bp, comp, cbn, addr, rcount);
		if (cbp == NULL) {
resource_shortage:
			error = EAGAIN;
free_and_exit:
			/* Free the already allocated component buffers. */
		       while ((cbp = SIMPLEQ_FIRST(&sc->sc_cbufq)) != NULL) {
			       SIMPLEQ_REMOVE_HEAD(&sc->sc_cbufq, cb_q);
				CBUF_PUT(cbp);
			}
		       return error;
		}
	       SIMPLEQ_INSERT_TAIL(&sc->sc_cbufq, cbp, cb_q);
		if (mirror && !read && comp < aai->aai_width) {
			comp += aai->aai_width;
			adi = &aai->aai_disks[comp];
			if (adi->adi_status & ADI_S_ONLINE) {
				other_cbp = ld_ataraid_make_cbuf(sc, bp,
				    comp, cbn, addr, rcount);
				if (other_cbp == NULL)
					goto resource_shortage;
			       SIMPLEQ_INSERT_TAIL(&sc->sc_cbufq,
				   other_cbp, cb_q);
				other_cbp->cb_other = cbp;
				cbp->cb_other = other_cbp;
			}
		}
		bn += btodb(rcount);
		addr += rcount;
	}

	/* Now fire off the requests. */
	softint_schedule(sc->sc_sih_cookie);

	return error;
}

/*
 * Called at interrupt time.  Mark the component as done and if all
 * components are done, take an "interrupt".
 */
static void
ld_ataraid_iodone_raid0(struct buf *vbp)
{
	struct cbuf *cbp = (struct cbuf *) vbp, *other_cbp;
	struct buf *bp = cbp->cb_obp;
	struct ld_ataraid_softc *sc = cbp->cb_sc;
	struct ataraid_array_info *aai = sc->sc_aai;
	struct ataraid_disk_info *adi;
	long count;
	int s, iodone;

	s = splbio();

	iodone = cbp->cb_flags & CBUF_IODONE;
	other_cbp = cbp->cb_other;
	if (other_cbp != NULL)
		/* You are alone */
		other_cbp->cb_other = NULL;

	if (cbp->cb_buf.b_error != 0) {
		/*
		 * Mark this component broken.
		 */
		adi = &aai->aai_disks[cbp->cb_comp];
		adi->adi_status &= ~ADI_S_ONLINE;

		printf("%s: error %d on component %d (%s)\n",
		    device_xname(sc->sc_ld.sc_dv), bp->b_error, cbp->cb_comp,
		    device_xname(adi->adi_dev));

		/*
		 * If we didn't see an error yet and we are reading
		 * RAID1 disk, try another component.
		 */
		if (bp->b_error == 0 &&
		    (cbp->cb_buf.b_flags & B_READ) != 0 &&
		    (aai->aai_level & AAI_L_RAID1) != 0 &&
		    cbp->cb_comp < aai->aai_width) {
			cbp->cb_comp += aai->aai_width;
			adi = &aai->aai_disks[cbp->cb_comp];
			if (adi->adi_status & ADI_S_ONLINE) {
				cbp->cb_buf.b_error = 0;
				VOP_STRATEGY(cbp->cb_buf.b_vp, &cbp->cb_buf);
				goto out;
			}
		}

		if (iodone || other_cbp != NULL)
			/*
			 * If I/O on other component successfully done
			 * or the I/O is still in progress, no need
			 * to tell an error to upper layer.
			 */
			;
		else {
			bp->b_error = cbp->cb_buf.b_error ?
			    cbp->cb_buf.b_error : EIO;
		}

		/* XXX Update component config blocks. */

	} else {
		/*
		 * If other I/O is still in progress, tell it that
		 * our I/O is successfully done.
		 */
		if (other_cbp != NULL)
			other_cbp->cb_flags |= CBUF_IODONE;
	}
	count = cbp->cb_buf.b_bcount;
	CBUF_PUT(cbp);

	if (other_cbp != NULL)
		goto out;

	/* If all done, "interrupt". */
	bp->b_resid -= count;
	if (bp->b_resid < 0)
		panic("ld_ataraid_iodone_raid0: count");
	if (bp->b_resid == 0)
		lddone(&sc->sc_ld, bp);

out:
	splx(s);
}

static int
ld_ataraid_dump(struct ld_softc *sc, void *data,
    int blkno, int blkcnt)
{

	return (EIO);
}

#if NBIO > 0
static int
ld_ataraid_bioctl(device_t self, u_long cmd, void *addr)
{
	struct ld_ataraid_softc *sc = device_private(self);
	int error = 0;

	switch (cmd) {
	case BIOCINQ:
		error = ld_ataraid_bioinq(sc, (struct bioc_inq *)addr);
		break;
	case BIOCVOL:
		error = ld_ataraid_biovol(sc, (struct bioc_vol *)addr);
		break;
	case BIOCDISK:
		error = ld_ataraid_biodisk(sc, (struct bioc_disk *)addr);
		break;
	default:
		error = ENOTTY;
		break;
	}

	return error;
}

static int
ld_ataraid_bioinq(struct ld_ataraid_softc *sc, struct bioc_inq *bi)
{
	struct ataraid_array_info *aai = sc->sc_aai;

	/* there's always one volume per ld device */
	bi->bi_novol = 1;
	bi->bi_nodisk = aai->aai_ndisks;

	return 0;
}

static int
ld_ataraid_biovol(struct ld_ataraid_softc *sc, struct bioc_vol *bv)
{
	struct ataraid_array_info *aai = sc->sc_aai;
	struct ld_softc *ld = &sc->sc_ld;
#define to_kibytes(ld,s)	(ld->sc_secsize*(s)/1024)

	/* Fill in data for _this_ volume */
	bv->bv_percent = -1;
	bv->bv_seconds = 0;

	switch (aai->aai_status) {
	case AAI_S_READY:
		bv->bv_status = BIOC_SVONLINE;
		break;
	case AAI_S_DEGRADED:
		bv->bv_status = BIOC_SVDEGRADED;
		break;
	}

	bv->bv_size = ld->sc_secsize * ld->sc_secperunit;

	switch (aai->aai_level) {
	case AAI_L_SPAN:
	case AAI_L_RAID0:
		bv->bv_stripe_size = to_kibytes(ld, aai->aai_interleave);
		bv->bv_level = 0;
		break;
	case AAI_L_RAID1:
		bv->bv_stripe_size = 0;
		bv->bv_level = 1;
		break;
	case AAI_L_RAID5:
		bv->bv_stripe_size = to_kibytes(ld, aai->aai_interleave);
		bv->bv_level = 5;
		break;
	}

	bv->bv_nodisk = aai->aai_ndisks;
	strlcpy(bv->bv_dev, device_xname(ld->sc_dv), sizeof(bv->bv_dev));
	if (aai->aai_name[0] != '\0')
		strlcpy(bv->bv_vendor, aai->aai_name, sizeof(bv->bv_vendor));

	return 0;
}

static int
ld_ataraid_biodisk(struct ld_ataraid_softc *sc, struct bioc_disk *bd)
{
	struct ataraid_array_info *aai = sc->sc_aai;
	struct ataraid_disk_info *adi;
	struct ld_softc *ld = &sc->sc_ld;
	struct atabus_softc *atabus;
	struct wd_softc *wd;
	char model[81], serial[41], rev[17];

	/* sanity check */
	if (bd->bd_diskid > aai->aai_ndisks)
		return EINVAL;

	adi = &aai->aai_disks[bd->bd_diskid];
	atabus = device_private(device_parent(adi->adi_dev));
	wd = device_private(adi->adi_dev);

	/* fill in data for _this_ disk */
	switch (adi->adi_status) {
	case ADI_S_ONLINE | ADI_S_ASSIGNED:
		bd->bd_status = BIOC_SDONLINE;
		break;
	case ADI_S_SPARE:
		bd->bd_status = BIOC_SDHOTSPARE;
		break;
	default:
		bd->bd_status = BIOC_SDOFFLINE;
		break;
	}

	bd->bd_channel = 0;
	bd->bd_target = atabus->sc_chan->ch_channel;
	bd->bd_lun = 0;
	bd->bd_size = (wd->sc_capacity * ld->sc_secsize) - aai->aai_reserved;

	strlcpy(bd->bd_procdev, device_xname(adi->adi_dev),
	    sizeof(bd->bd_procdev));

	strnvisx(serial, sizeof(serial), wd->sc_params.atap_serial,
	    sizeof(wd->sc_params.atap_serial), VIS_TRIM|VIS_SAFE|VIS_OCTAL);
	strnvisx(model, sizeof(model), wd->sc_params.atap_model,
	    sizeof(wd->sc_params.atap_model), VIS_TRIM|VIS_SAFE|VIS_OCTAL);
	strnvisx(rev, sizeof(rev), wd->sc_params.atap_revision,
	    sizeof(wd->sc_params.atap_revision), VIS_TRIM|VIS_SAFE|VIS_OCTAL);

	snprintf(bd->bd_vendor, sizeof(bd->bd_vendor), "%s %s", model, rev);
	strlcpy(bd->bd_serial, serial, sizeof(bd->bd_serial));

	return 0;
}
#endif /* NBIO > 0 */

MODULE(MODULE_CLASS_DRIVER, ld_ataraid, "ld,ataraid");

#ifdef _MODULE
/*
 * XXX Don't allow ioconf.c to redefine the "struct cfdriver ld_ataraid"
 * XXX it will be defined in the common-code module
 */     
<<<<<<< HEAD
#undef  CFDRIVER_DECL
=======
#undef	CFDRIVER_DECL
>>>>>>> b2b84690
#define CFDRIVER_DECL(name, class, attr)
#include "ioconf.c"
#endif 
  
static int
ld_ataraid_modcmd(modcmd_t cmd, void *opaque)
{ 
#ifdef _MODULE
	/*
	 * We ignore the cfdriver_vec[] that ioconf provides, since
	 * the cfdrivers are attached already.
	 */
	static struct cfdriver * const no_cfdriver_vec[] = { NULL };
#endif
	int error = 0;
 
#ifdef _MODULE
	switch (cmd) {
	case MODULE_CMD_INIT:
		error = config_init_component(no_cfdriver_vec,
		    cfattach_ioconf_ld_ataraid, cfdata_ioconf_ld_ataraid);
		break;
	case MODULE_CMD_FINI:
		error = config_fini_component(no_cfdriver_vec,
		    cfattach_ioconf_ld_ataraid, cfdata_ioconf_ld_ataraid);
		break;
	default:
		error = ENOTTY;
	break;
	}
#endif

	return error;
}<|MERGE_RESOLUTION|>--- conflicted
+++ resolved
@@ -1,8 +1,4 @@
-<<<<<<< HEAD
-/*	$NetBSD: ld_ataraid.c,v 1.44 2016/09/27 08:05:34 pgoyette Exp $	*/
-=======
 /*	$NetBSD: ld_ataraid.c,v 1.45 2018/06/03 10:20:54 martin Exp $ */
->>>>>>> b2b84690
 
 /*
  * Copyright (c) 2003 Wasabi Systems, Inc.
@@ -51,11 +47,7 @@
  */
 
 #include <sys/cdefs.h>
-<<<<<<< HEAD
-__KERNEL_RCSID(0, "$NetBSD: ld_ataraid.c,v 1.44 2016/09/27 08:05:34 pgoyette Exp $");
-=======
 __KERNEL_RCSID(0, "$NetBSD: ld_ataraid.c,v 1.45 2018/06/03 10:20:54 martin Exp $");
->>>>>>> b2b84690
 
 #if defined(_KERNEL_OPT)
 #include "bio.h"
@@ -731,11 +723,7 @@
  * XXX Don't allow ioconf.c to redefine the "struct cfdriver ld_ataraid"
  * XXX it will be defined in the common-code module
  */     
-<<<<<<< HEAD
-#undef  CFDRIVER_DECL
-=======
 #undef	CFDRIVER_DECL
->>>>>>> b2b84690
 #define CFDRIVER_DECL(name, class, attr)
 #include "ioconf.c"
 #endif 
