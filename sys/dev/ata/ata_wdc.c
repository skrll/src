--- conflicted
+++ resolved
@@ -1,8 +1,4 @@
-<<<<<<< HEAD
-/*	$NetBSD: ata_wdc.c,v 1.109 2017/10/17 18:52:50 jdolecek Exp $	*/
-=======
 /*	$NetBSD: ata_wdc.c,v 1.110 2018/06/01 18:13:30 macallan Exp $	*/
->>>>>>> b2b84690
 
 /*
  * Copyright (c) 1998, 2001, 2003 Manuel Bouyer.
@@ -58,11 +54,7 @@
  */
 
 #include <sys/cdefs.h>
-<<<<<<< HEAD
-__KERNEL_RCSID(0, "$NetBSD: ata_wdc.c,v 1.109 2017/10/17 18:52:50 jdolecek Exp $");
-=======
 __KERNEL_RCSID(0, "$NetBSD: ata_wdc.c,v 1.110 2018/06/01 18:13:30 macallan Exp $");
->>>>>>> b2b84690
 
 #include "opt_ata.h"
 #include "opt_wdc.h"
