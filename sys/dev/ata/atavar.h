<<<<<<< HEAD
/*	$NetBSD: atavar.h,v 1.96 2018/04/16 22:33:28 jdolecek Exp $	*/
=======
/*	$NetBSD: atavar.h,v 1.97 2018/06/01 18:13:30 macallan Exp $	*/
>>>>>>> b2b84690

/*
 * Copyright (c) 1998, 2001 Manuel Bouyer.
 *
 * Redistribution and use in source and binary forms, with or without
 * modification, are permitted provided that the following conditions
 * are met:
 * 1. Redistributions of source code must retain the above copyright
 *    notice, this list of conditions and the following disclaimer.
 * 2. Redistributions in binary form must reproduce the above copyright
 *    notice, this list of conditions and the following disclaimer in the
 *    documentation and/or other materials provided with the distribution.
 *
 * THIS SOFTWARE IS PROVIDED BY THE AUTHOR ``AS IS'' AND ANY EXPRESS OR
 * IMPLIED WARRANTIES, INCLUDING, BUT NOT LIMITED TO, THE IMPLIED WARRANTIES
 * OF MERCHANTABILITY AND FITNESS FOR A PARTICULAR PURPOSE ARE DISCLAIMED.
 * IN NO EVENT SHALL THE AUTHOR BE LIABLE FOR ANY DIRECT, INDIRECT,
 * INCIDENTAL, SPECIAL, EXEMPLARY, OR CONSEQUENTIAL DAMAGES (INCLUDING, BUT
 * NOT LIMITED TO, PROCUREMENT OF SUBSTITUTE GOODS OR SERVICES; LOSS OF USE,
 * DATA, OR PROFITS; OR BUSINESS INTERRUPTION) HOWEVER CAUSED AND ON ANY
 * THEORY OF LIABILITY, WHETHER IN CONTRACT, STRICT LIABILITY, OR TORT
 * (INCLUDING NEGLIGENCE OR OTHERWISE) ARISING IN ANY WAY OUT OF THE USE OF
 * THIS SOFTWARE, EVEN IF ADVISED OF THE POSSIBILITY OF SUCH DAMAGE.
 */

#ifndef _DEV_ATA_ATAVAR_H_
#define	_DEV_ATA_ATAVAR_H_

#include <sys/lock.h>
#include <sys/queue.h>

#include <dev/ata/ataconf.h>

/* XXX For scsipi_adapter and scsipi_channel. */
#include <dev/scsipi/scsipi_all.h>
#include <dev/scsipi/atapiconf.h>

/*
 * Parameters/state needed by the controller to perform an ATA bio.
 */
struct ata_bio {
	volatile uint16_t flags;/* cmd flags */
/* 			0x0001	free, was ATA_NOSLEEP */
#define	ATA_POLL	0x0002	/* poll for completion */
#define	ATA_ITSDONE	0x0004	/* the transfer is as done as it gets */
#define	ATA_SINGLE	0x0008	/* transfer must be done in singlesector mode */
#define	ATA_LBA		0x0010	/* transfer uses LBA addressing */
#define	ATA_READ	0x0020	/* transfer is a read (otherwise a write) */
#define	ATA_CORR	0x0040	/* transfer had a corrected error */
#define	ATA_LBA48	0x0080	/* transfer uses 48-bit LBA addressing */
#define	ATA_FUA		0x0100	/* transfer uses FUA */
#define	ATA_PRIO_HIGH	0x0200	/* transfer has high priority */
	daddr_t		blkno;	/* block addr */
	daddr_t		blkdone;/* number of blks transferred */
	daddr_t		nblks;	/* number of block currently transferring */
	int		nbytes;	/* number of bytes currently transferring */
	long		bcount;	/* total number of bytes */
	char		*databuf;/* data buffer address */
	volatile int	error;
#define	NOERROR 	0	/* There was no error (r_error invalid) */
#define	ERROR		1	/* check r_error */
#define	ERR_DF		2	/* Drive fault */
#define	ERR_DMA		3	/* DMA error */
#define	TIMEOUT		4	/* device timed out */
#define	ERR_NODEV	5	/* device has been gone */
#define ERR_RESET	6	/* command was terminated by channel reset */
#define REQUEUE		7	/* different xfer failed, requeue command */
	uint8_t		r_error;/* copy of error register */
	struct buf	*bp;
};

/*
 * ATA/ATAPI commands description
 *
 * This structure defines the interface between the ATA/ATAPI device driver
 * and the controller for short commands. It contains the command's parameter,
 * the length of data to read/write (if any), and a function to call upon
 * completion.
 * If no sleep is allowed, the driver can poll for command completion.
 * Once the command completed, if the error registered is valid, the flag
 * AT_ERROR is set and the error register value is copied to r_error .
 * A separate interface is needed for read/write or ATAPI packet commands
 * (which need multiple interrupts per commands).
 */
struct ata_command {
	/* ATA parameters */
	uint64_t r_lba;		/* before & after */
	uint16_t r_count;	/* before & after */
	union {
		uint16_t r_features; /* before */
		uint8_t r_error; /* after */
	};
	union {
		uint8_t r_command; /* before */
		uint8_t r_status; /* after */
	};
	uint8_t r_device;	/* before & after */

	uint8_t r_st_bmask;	/* status register mask to wait for before
				   command */
	uint8_t r_st_pmask;	/* status register mask to wait for after
				   command */
	volatile uint16_t flags;

#define AT_READ     0x0001 /* There is data to read */
#define AT_WRITE    0x0002 /* There is data to write (excl. with AT_READ) */
#define AT_WAIT     0x0008 /* wait in controller code for command completion */
#define AT_POLL     0x0010 /* poll for command completion (no interrupts) */
#define AT_DONE     0x0020 /* command is done */
#define AT_XFDONE   0x0040 /* data xfer is done */
#define AT_ERROR    0x0080 /* command is done with error */
#define AT_TIMEOU   0x0100 /* command timed out */
#define AT_DF       0x0200 /* Drive fault */
#define AT_RESET    0x0400 /* command terminated by channel reset */
#define AT_GONE     0x0800 /* command terminated because device is gone */
#define AT_READREG  0x1000 /* Read registers on completion */
#define AT_LBA      0x2000 /* LBA28 */
#define AT_LBA48    0x4000 /* LBA48 */

	int timeout;		/* timeout (in ms) */
	void *data;		/* Data buffer address */
	int bcount;		/* number of bytes to transfer */
};

/* Forward declaration for ata_xfer */
struct scsipi_xfer;

/*
 * Description of a command to be handled by an ATA controller.  These
 * commands are queued in a list.
 */
struct ata_xfer {
	struct callout c_timo_callout;	/* timeout callout handle */
	struct callout c_retry_callout;	/* retry callout handle */
	kcondvar_t c_active;		/* somebody actively waiting for xfer */
	kcondvar_t c_finish;		/* somebody waiting for xfer finish */
	int8_t c_slot;			/* queue slot # */

#define c_startzero	c_chp
	/* Channel and drive that are to process the request. */
	struct ata_channel *c_chp;
	uint16_t	c_drive;
	uint16_t	c_retries;	/* number of xfer retry */

	volatile u_int c_flags;		/* command state flags */
	void	*c_databuf;		/* pointer to data buffer */
	int	c_bcount;		/* byte count left */
	int	c_skip;			/* bytes already transferred */
	int	c_dscpoll;		/* counter for dsc polling (ATAPI) */
	int	c_lenoff;		/* offset to c_bcount (ATAPI) */
#define ATACH_ERR_ST(error, status)	((error) << 8 | (status))
#define ATACH_ERR(val)			(((val) >> 8) & 0xff)
#define ATACH_ST(val)			(((val) >> 0) & 0xff)

	union {
		struct ata_bio	c_bio;		/* ATA transfer */
		struct ata_command c_ata_c;	/* ATA command */ 
		struct scsipi_xfer *c_scsipi;	/* SCSI transfer */
	} u;
#define c_bio	u.c_bio
#define c_ata_c	u.c_ata_c
#define c_scsipi u.c_scsipi

	/* Link on the command queue. */
	TAILQ_ENTRY(ata_xfer) c_xferchain;
	TAILQ_ENTRY(ata_xfer) c_activechain;

	/* Low-level protocol handlers. */
	int	(*c_start)(struct ata_channel *, struct ata_xfer *);
#define ATASTART_STARTED	0	/* xfer started, waiting for intr */
#define ATASTART_TH		1	/* xfer needs to be run in thread */
#define ATASTART_POLL		2	/* xfer needs to be polled */
#define ATASTART_ABORT		3	/* error occurred, abort xfer */
	void	(*c_poll)(struct ata_channel *, struct ata_xfer *);
	void	(*c_abort)(struct ata_channel *, struct ata_xfer *);
	int	(*c_intr)(struct ata_channel *, struct ata_xfer *, int);
	void	(*c_kill_xfer)(struct ata_channel *, struct ata_xfer *, int);
};

/* flags in c_flags */
#define	C_ATAPI		0x0001		/* xfer is ATAPI request */
#define	C_TIMEOU	0x0002		/* xfer processing timed out */
#define	C_POLL		0x0004		/* command is polled */
#define	C_DMA		0x0008		/* command uses DMA */
#define C_WAIT		0x0010		/* can use kpause */
#define C_WAITACT	0x0020		/* wakeup when active */
#define C_FREE		0x0040		/* call ata_free_xfer() asap */
#define C_PIOBM		0x0080		/* command uses busmastering PIO */
#define	C_NCQ		0x0100		/* command is queued  */
#define C_RECOVERY	0x0200		/* executed as part of recovery */
#define C_WAITTIMO	0x0400		/* race vs. timeout */
#define C_CHAOS		0x0800		/* forced error xfer */
#define C_RECOVERED	0x1000		/* error recovered, no need for reset */

/* reasons for c_kill_xfer() */
#define KILL_GONE 1		/* device is gone while xfer was active */
#define KILL_RESET 2		/* xfer was reset */
#define KILL_GONE_INACTIVE 3	/* device is gone while xfer was pending */
#define KILL_REQUEUE	4	/* xfer must be reissued to device, no err */

/*
 * While hw supports up to 32 tags, in practice we must never
 * allow 32 active commands, since that would signal same as
 * channel error. We use slot 32 only for error recovery if available.
 */
#define ATA_MAX_OPENINGS	32
#define ATA_REAL_OPENINGS(op)	((op) > 1 ? (op) - 1 : 1)

#define ATA_BSIZE		512	/* Standard ATA block size (bytes) */

/* Per-channel queue of ata_xfers */
#ifndef ATABUS_PRIVATE
struct ata_queue;
#else
struct ata_queue {
	int8_t queue_flags;		/* flags for this queue */
#define QF_IDLE_WAIT	0x01    	/* someone wants the controller idle */
#define QF_NEED_XFER	0x02    	/* someone wants xfer */
	int8_t queue_active; 		/* number of active transfers */
	uint8_t queue_openings;			/* max number of active xfers */
	TAILQ_HEAD(, ata_xfer) queue_xfer; 	/* queue of pending commands */
	int queue_freeze; 			/* freeze count for the queue */
	kcondvar_t queue_busy;			/* c: waiting of xfer */
	kcondvar_t queue_drain;			/* c: waiting of queue drain */
	kcondvar_t queue_idle;			/* c: waiting of queue idle */
	TAILQ_HEAD(, ata_xfer) active_xfers; 	/* active commands */
	uint32_t active_xfers_used;		/* mask of active commands */
	uint32_t queue_xfers_avail;		/* available xfers mask */
	struct ata_xfer queue_xfers[0];		/* xfers */
};
#endif

/* ATA bus instance state information. */
struct atabus_softc {
	device_t sc_dev;
	struct ata_channel *sc_chan;
	int sc_flags;
#define ATABUSCF_OPEN	0x01
};

/*
 * A queue of atabus instances, used to ensure the same bus probe order
 * for a given hardware configuration at each boot.
 */
struct atabus_initq {
	TAILQ_ENTRY(atabus_initq) atabus_initq;
	struct atabus_softc *atabus_sc;
};

/* High-level functions and structures used by both ATA and ATAPI devices */
struct ataparams;

/* Datas common to drives and controller drivers */
struct ata_drive_datas {
	uint8_t drive;		/* drive number */
	int8_t ata_vers;	/* ATA version supported */
	uint16_t drive_flags;	/* bitmask for drives present/absent and cap */
#define	ATA_DRIVE_CAP32		0x0001	/* 32-bit transfer capable */
#define	ATA_DRIVE_DMA		0x0002
#define	ATA_DRIVE_UDMA		0x0004
#define	ATA_DRIVE_MODE		0x0008	/* the drive reported its mode */
#define	ATA_DRIVE_RESET		0x0010	/* reset the drive state at next xfer */
#define	ATA_DRIVE_WAITDRAIN	0x0020	/* device is waiting for the queue to drain */
#define	ATA_DRIVE_NOSTREAM	0x0040	/* no stream methods on this drive */
#define ATA_DRIVE_ATAPIDSCW	0x0080	/* needs to wait for DSC in phase_complete */
#define ATA_DRIVE_WFUA		0x0100	/* drive supports WRITE DMA FUA EXT */
#define ATA_DRIVE_NCQ		0x0200	/* drive supports NCQ feature set */
#define ATA_DRIVE_NCQ_PRIO	0x0400	/* drive supports NCQ PRIO field */

	uint8_t drive_type;
#define	ATA_DRIVET_NONE		0
#define	ATA_DRIVET_ATA		1
#define	ATA_DRIVET_ATAPI	2
#define	ATA_DRIVET_OLD		3
#define	ATA_DRIVET_PM		4

	/*
	 * Current setting of drive's PIO, DMA and UDMA modes.
	 * Is initialised by the disks drivers at attach time, and may be
	 * changed later by the controller's code if needed
	 */
	uint8_t PIO_mode;	/* Current setting of drive's PIO mode */
#if NATA_DMA
	uint8_t DMA_mode;	/* Current setting of drive's DMA mode */
#if NATA_UDMA
	uint8_t UDMA_mode;	/* Current setting of drive's UDMA mode */
#endif
#endif

	/* Supported modes for this drive */
	uint8_t PIO_cap;	/* supported drive's PIO mode */
#if NATA_DMA
	uint8_t DMA_cap;	/* supported drive's DMA mode */
#if NATA_UDMA
	uint8_t UDMA_cap;	/* supported drive's UDMA mode */
#endif
#endif

	/*
	 * Drive state.
	 * This is reset to 0 after a channel reset.
	 */
	uint8_t state;

#define RESET          0
#define READY          1

	uint8_t drv_openings;		/* # of command tags */

#if NATA_DMA
	/* numbers of xfers and DMA errs. Used by ata_dmaerr() */
	uint8_t n_dmaerrs;
	uint32_t n_xfers;

	/* Downgrade after NERRS_MAX errors in at most NXFER xfers */
#define NERRS_MAX 4
#define NXFER 4000
#endif

	/* Callbacks into the drive's driver. */
	void	(*drv_done)(device_t, struct ata_xfer *); /* xfer is done */
	void	(*drv_start)(device_t);			  /* start queue */

	device_t drv_softc;		/* ATA drives softc, if any */
	struct ata_channel *chnl_softc;	/* channel softc */

	/* Context used for I/O */
	struct disklabel *lp;	/* pointer to drive's label info */
	uint8_t		multi;	/* # of blocks to transfer in multi-mode */
	daddr_t	badsect[127];	/* 126 plus trailing -1 marker */

	/* Recovery buffer */
	uint8_t recovery_blk[ATA_BSIZE];
};

/* User config flags that force (or disable) the use of a mode */
#define ATA_CONFIG_PIO_MODES	0x0007
#define ATA_CONFIG_PIO_SET	0x0008
#define ATA_CONFIG_PIO_OFF	0
#define ATA_CONFIG_DMA_MODES	0x0070
#define ATA_CONFIG_DMA_SET	0x0080
#define ATA_CONFIG_DMA_DISABLE	0x0070
#define ATA_CONFIG_DMA_OFF	4
#define ATA_CONFIG_UDMA_MODES	0x0700
#define ATA_CONFIG_UDMA_SET	0x0800
#define ATA_CONFIG_UDMA_DISABLE	0x0700
#define ATA_CONFIG_UDMA_OFF	8

/*
 * ata_bustype.  The first field must be compatible with scsipi_bustype,
 * as it's used for autoconfig by both ata and atapi drivers.
 */
struct ata_bustype {
	int	bustype_type;	/* symbolic name of type */
	int	(*ata_bio)(struct ata_drive_datas *, struct ata_xfer *);
	void	(*ata_reset_drive)(struct ata_drive_datas *, int, uint32_t *);
	void	(*ata_reset_channel)(struct ata_channel *, int);
/* extra flags for ata_reset_*(), in addition to AT_* */
#define AT_RST_EMERG 0x10000 /* emergency - e.g. for a dump */

	int	(*ata_exec_command)(struct ata_drive_datas *,
				    struct ata_xfer *);

#define	ATACMD_COMPLETE		0x01
#define	ATACMD_QUEUED		0x02
#define	ATACMD_TRY_AGAIN	0x03

	int	(*ata_get_params)(struct ata_drive_datas *, uint8_t,
				  struct ataparams *);
	int	(*ata_addref)(struct ata_drive_datas *);
	void	(*ata_delref)(struct ata_drive_datas *);
	void	(*ata_killpending)(struct ata_drive_datas *);
};

/* bustype_type */	/* XXX XXX XXX */
/* #define SCSIPI_BUSTYPE_SCSI	0 */
/* #define SCSIPI_BUSTYPE_ATAPI	1 */
#define	SCSIPI_BUSTYPE_ATA	2

/*
 * Describe an ATA device.  Has to be compatible with scsipi_channel, so
 * start with a pointer to ata_bustype.
 */
struct ata_device {
	const struct ata_bustype *adev_bustype;
	int adev_channel;
	struct ata_drive_datas *adev_drv_data;
};

/*
 * Per-channel data
 */
struct ata_channel {
	int ch_channel;			/* location */
	struct atac_softc *ch_atac;	/* ATA controller softc */
	kmutex_t ch_lock;		/* channel lock - queue */

	/* Our state */
	volatile int ch_flags;
#define ATACH_SHUTDOWN 0x02	/* channel is shutting down */
#define ATACH_IRQ_WAIT 0x10	/* controller is waiting for irq */
#define ATACH_DMA_WAIT 0x20	/* controller is waiting for DMA */
#define ATACH_PIOBM_WAIT 0x40	/* controller is waiting for busmastering PIO */
#define	ATACH_DISABLED 0x80	/* channel is disabled */
#define ATACH_TH_RUN   0x100	/* the kernel thread is working */
#define ATACH_TH_RESET 0x200	/* someone ask the thread to reset */
#define ATACH_TH_RESCAN 0x400	/* rescan requested */
#define ATACH_NCQ	0x800	/* channel executing NCQ commands */
<<<<<<< HEAD
=======
#define ATACH_DMA_BEFORE_CMD	0x1000	/* start DMA first */
>>>>>>> b2b84690

	/* for the reset callback */
	int ch_reset_flags;

	/* per-drive info */
	int ch_ndrives; /* number of entries in ch_drive[] */
	struct ata_drive_datas *ch_drive; /* array of ata_drive_datas */

	device_t atabus;	/* self */

	/* ATAPI children */
	device_t atapibus;
	struct scsipi_channel ch_atapi_channel;

	/*
	 * Channel queues.  May be the same for all channels, if hw
	 * channels are not independent.
	 */
	struct ata_queue *ch_queue;

	/* The channel kernel thread */
	struct lwp *ch_thread;
	kcondvar_t ch_thr_idle;		/* thread waiting for work */

	/* Number of sata PMP ports, if any */
	int ch_satapmp_nports;
};

/*
 * ATA controller softc.
 *
 * This contains a bunch of generic info that all ATA controllers need
 * to have.
 *
 * XXX There is still some lingering wdc-centricity here.
 */
struct atac_softc {
	device_t atac_dev;		/* generic device info */

	int	atac_cap;		/* controller capabilities */

#define	ATAC_CAP_DATA16	0x0001		/* can do 16-bit data access */
#define	ATAC_CAP_DATA32	0x0002		/* can do 32-bit data access */
#define	ATAC_CAP_DMA	0x0008		/* can do ATA DMA modes */
#define	ATAC_CAP_UDMA	0x0010		/* can do ATA Ultra DMA modes */
#define	ATAC_CAP_PIOBM	0x0020		/* can do busmastering PIO transfer */
#define	ATAC_CAP_ATA_NOSTREAM 0x0040	/* don't use stream funcs on ATA */
#define	ATAC_CAP_ATAPI_NOSTREAM 0x0080	/* don't use stream funcs on ATAPI */
#define	ATAC_CAP_NOIRQ	0x1000		/* controller never interrupts */
#define	ATAC_CAP_RAID	0x4000		/* controller "supports" RAID */
#define ATAC_CAP_NCQ	0x8000		/* controller supports NCQ */

	uint8_t	atac_pio_cap;		/* highest PIO mode supported */
#if NATA_DMA
	uint8_t	atac_dma_cap;		/* highest DMA mode supported */
#if NATA_UDMA
	uint8_t	atac_udma_cap;		/* highest UDMA mode supported */
#endif
#endif

	/* Array of pointers to channel-specific data. */
	struct ata_channel **atac_channels;
	int		     atac_nchannels;

	const struct ata_bustype *atac_bustype_ata;

	/*
	 * Glue between ATA and SCSIPI for the benefit of ATAPI.
	 *
	 * Note: The reference count here is used for both ATA and ATAPI
	 * devices.
	 */
	struct atapi_adapter atac_atapi_adapter;
	void (*atac_atapibus_attach)(struct atabus_softc *);

	/* Driver callback to probe for drives. */
	void (*atac_probe)(struct ata_channel *);

	/*
	 * Optional callbacks to lock/unlock hardware.
	 * Called with channel mutex held.
	 */
	int  (*atac_claim_hw)(struct ata_channel *, int);
	void (*atac_free_hw)(struct ata_channel *);

	/*
	 * Optional callbacks to set drive mode.  Required for anything
	 * but basic PIO operation.
	 */
	void (*atac_set_modes)(struct ata_channel *);
};

#ifdef _KERNEL
void	ata_channel_attach(struct ata_channel *);
void	ata_channel_init(struct ata_channel *);
void	ata_channel_detach(struct ata_channel *);
void	ata_channel_destroy(struct ata_channel *);
int	atabusprint(void *aux, const char *);
int	ataprint(void *aux, const char *);

int	atabus_alloc_drives(struct ata_channel *, int);
void	atabus_free_drives(struct ata_channel *);

struct ataparams;
int	ata_get_params(struct ata_drive_datas *, uint8_t, struct ataparams *);
int	ata_set_mode(struct ata_drive_datas *, uint8_t, uint8_t);
int	ata_read_log_ext_ncq(struct ata_drive_datas *, uint8_t, uint8_t *,
    uint8_t *, uint8_t *);

/* return code for these cmds */
#define CMD_OK    0
#define CMD_ERR   1
#define CMD_AGAIN 2

struct ata_xfer *ata_get_xfer_ext(struct ata_channel *, int, uint8_t);
#define ata_get_xfer(chp) ata_get_xfer_ext((chp), C_WAIT, 0)
void	ata_free_xfer(struct ata_channel *, struct ata_xfer *);
void	ata_deactivate_xfer(struct ata_channel *, struct ata_xfer *);
void	ata_exec_xfer(struct ata_channel *, struct ata_xfer *);
int	ata_xfer_start(struct ata_xfer *xfer);
void	ata_wait_xfer(struct ata_channel *, struct ata_xfer *xfer);
void	ata_wake_xfer(struct ata_channel *, struct ata_xfer *xfer);

void	ata_timeout(void *);
bool	ata_timo_xfer_check(struct ata_xfer *);
void	ata_kill_pending(struct ata_drive_datas *);
void	ata_kill_active(struct ata_channel *, int, int);
void	ata_reset_channel(struct ata_channel *, int);
void	ata_channel_freeze(struct ata_channel *);
void	ata_channel_thaw(struct ata_channel *);
void	ata_channel_start(struct ata_channel *, int);
void	ata_channel_lock(struct ata_channel *);
void	ata_channel_unlock(struct ata_channel *);
void	ata_channel_lock_owned(struct ata_channel *);

int	ata_addref(struct ata_channel *);
void	ata_delref(struct ata_channel *);
void	atastart(struct ata_channel *);
void	ata_print_modes(struct ata_channel *);
#if NATA_DMA
int	ata_downgrade_mode(struct ata_drive_datas *, int);
#endif
void	ata_probe_caps(struct ata_drive_datas *);

#if NATA_DMA
void	ata_dmaerr(struct ata_drive_datas *, int);
#endif
struct ata_queue *
	ata_queue_alloc(uint8_t openings);
void	ata_queue_free(struct ata_queue *);
void	ata_queue_reset(struct ata_queue *);
struct ata_xfer *
	ata_queue_hwslot_to_xfer(struct ata_channel *, int);
struct ata_xfer *
	ata_queue_get_active_xfer(struct ata_channel *);
struct ata_xfer *
	ata_queue_get_active_xfer_locked(struct ata_channel *);
struct ata_xfer *
	ata_queue_drive_active_xfer(struct ata_channel *, int);

void	ata_delay(struct ata_channel *, int, const char *, int);

bool	ata_waitdrain_xfer_check(struct ata_channel *, struct ata_xfer *);

void	atacmd_toncq(struct ata_xfer *, uint8_t *, uint16_t *, uint16_t *,
	    uint8_t *);

#endif /* _KERNEL */

#endif /* _DEV_ATA_ATAVAR_H_ */<|MERGE_RESOLUTION|>--- conflicted
+++ resolved
@@ -1,8 +1,4 @@
-<<<<<<< HEAD
-/*	$NetBSD: atavar.h,v 1.96 2018/04/16 22:33:28 jdolecek Exp $	*/
-=======
 /*	$NetBSD: atavar.h,v 1.97 2018/06/01 18:13:30 macallan Exp $	*/
->>>>>>> b2b84690
 
 /*
  * Copyright (c) 1998, 2001 Manuel Bouyer.
@@ -411,10 +407,7 @@
 #define ATACH_TH_RESET 0x200	/* someone ask the thread to reset */
 #define ATACH_TH_RESCAN 0x400	/* rescan requested */
 #define ATACH_NCQ	0x800	/* channel executing NCQ commands */
-<<<<<<< HEAD
-=======
 #define ATACH_DMA_BEFORE_CMD	0x1000	/* start DMA first */
->>>>>>> b2b84690
 
 	/* for the reset callback */
 	int ch_reset_flags;
