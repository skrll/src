<<<<<<< HEAD
/*	$NetBSD: ata_raid.c,v 1.39 2016/09/27 08:05:34 pgoyette Exp $	*/
=======
/*	$NetBSD: ata_raid.c,v 1.40 2018/06/22 09:06:04 pgoyette Exp $	*/
>>>>>>> b2b84690

/*
 * Copyright (c) 2003 Wasabi Systems, Inc.
 * All rights reserved.
 *
 * Written by Jason R. Thorpe for Wasabi Systems, Inc.
 *
 * Redistribution and use in source and binary forms, with or without
 * modification, are permitted provided that the following conditions
 * are met:
 * 1. Redistributions of source code must retain the above copyright
 *    notice, this list of conditions and the following disclaimer.
 * 2. Redistributions in binary form must reproduce the above copyright
 *    notice, this list of conditions and the following disclaimer in the
 *    documentation and/or other materials provided with the distribution.
 * 3. All advertising materials mentioning features or use of this software
 *    must display the following acknowledgement:
 *	This product includes software developed for the NetBSD Project by
 *	Wasabi Systems, Inc.
 * 4. The name of Wasabi Systems, Inc. may not be used to endorse
 *    or promote products derived from this software without specific prior
 *    written permission.
 *
 * THIS SOFTWARE IS PROVIDED BY WASABI SYSTEMS, INC. ``AS IS'' AND
 * ANY EXPRESS OR IMPLIED WARRANTIES, INCLUDING, BUT NOT LIMITED
 * TO, THE IMPLIED WARRANTIES OF MERCHANTABILITY AND FITNESS FOR A PARTICULAR
 * PURPOSE ARE DISCLAIMED.  IN NO EVENT SHALL WASABI SYSTEMS, INC
 * BE LIABLE FOR ANY DIRECT, INDIRECT, INCIDENTAL, SPECIAL, EXEMPLARY, OR
 * CONSEQUENTIAL DAMAGES (INCLUDING, BUT NOT LIMITED TO, PROCUREMENT OF
 * SUBSTITUTE GOODS OR SERVICES; LOSS OF USE, DATA, OR PROFITS; OR BUSINESS
 * INTERRUPTION) HOWEVER CAUSED AND ON ANY THEORY OF LIABILITY, WHETHER IN
 * CONTRACT, STRICT LIABILITY, OR TORT (INCLUDING NEGLIGENCE OR OTHERWISE)
 * ARISING IN ANY WAY OUT OF THE USE OF THIS SOFTWARE, EVEN IF ADVISED OF THE
 * POSSIBILITY OF SUCH DAMAGE.
 */

/*
 * Support for autoconfiguration of RAID sets on ATA RAID controllers.
 */

#include <sys/cdefs.h>
<<<<<<< HEAD
__KERNEL_RCSID(0, "$NetBSD: ata_raid.c,v 1.39 2016/09/27 08:05:34 pgoyette Exp $");
=======
__KERNEL_RCSID(0, "$NetBSD: ata_raid.c,v 1.40 2018/06/22 09:06:04 pgoyette Exp $");
>>>>>>> b2b84690

#include <sys/param.h>
#include <sys/buf.h>
#include <sys/bufq.h>
#include <sys/conf.h>
#include <sys/device.h>
#include <sys/disk.h>
#include <sys/disklabel.h>
#include <sys/fcntl.h>
#include <sys/malloc.h>
#include <sys/vnode.h>
#include <sys/proc.h>
#include <sys/module.h>

#include <miscfs/specfs/specdev.h>

#include <dev/ata/atareg.h>
#include <dev/ata/atavar.h>
#include <dev/ata/wdvar.h>

#include <dev/ata/ata_raidreg.h>
#include <dev/ata/ata_raidvar.h>

#include "locators.h"
#include "ioconf.h"

#ifdef ATA_RAID_DEBUG
#define	DPRINTF(x)	printf x
#else
#define	DPRINTF(x)	/* nothing */
#endif

static int	ataraid_match(device_t, cfdata_t, void *);
static void	ataraid_attach(device_t, device_t, void *);
static int	ataraid_rescan(device_t, const char *, const int *);
static int	ataraid_print(void *, const char *);

static int	ata_raid_finalize(device_t);

static int	finalize_done;

ataraid_array_info_list_t ataraid_array_info_list =
    TAILQ_HEAD_INITIALIZER(ataraid_array_info_list);
u_int ataraid_array_info_count;

CFATTACH_DECL3_NEW(ataraid, 0,
    ataraid_match, ataraid_attach, NULL, NULL, ataraid_rescan, NULL, 0);

/*
 * ataraidattach:
 *
 *	Pseudo-device attach routine.
 */
void
ataraidattach(int count)
{

	/*
	 * Register a finalizer which will be used to actually configure
	 * the logical disks configured by ataraid.
	 */
	finalize_done = 0;
	if (config_finalize_register(NULL, ata_raid_finalize) != 0)
		aprint_normal("WARNING: "
		    "unable to register ATA RAID finalizer\n");
}

/*
 * Use the config_finalizer to rescan for new devices, since the
 * ld_ataraid driver might not be immediately available.
 */

/* ARGSUSED */
static int
ataraid_rescan(device_t self, const char *attr, const int *flags)
{

	finalize_done = 0;
	(void)ata_raid_finalize(self);

	return 0;
}

/*
 * ata_raid_type_name:
 *
 *	Return the type of ATA RAID.
 */
const char *
ata_raid_type_name(u_int type)
{
	static const char *ata_raid_type_names[] = {
		"Promise",
		"Adaptec",
		"VIA V-RAID",
		"nVidia",
		"JMicron",
		"Intel MatrixRAID"
	};

	if (type < __arraycount(ata_raid_type_names))
		return (ata_raid_type_names[type]);

	return (NULL);
}

/*
 * ata_raid_finalize:
 *
 *	Autoconfiguration finalizer for ATA RAID.
 */
static int
ata_raid_finalize(device_t self)
{
	static struct cfdata ataraid_cfdata = {
		.cf_name = "ataraid",
		.cf_atname = "ataraid",
		.cf_unit = 0,
		.cf_fstate = FSTATE_STAR,
	};

	/*
	 * Only run once for each instantiation
	 */
	if (finalize_done)
		return 0;
	finalize_done = 1;

	if (TAILQ_EMPTY(&ataraid_array_info_list))
		goto out;

	if (config_attach_pseudo(&ataraid_cfdata) == NULL)
		printf("%s: unable to attach an instance\n",
		    ataraid_cd.cd_name);

 out:
	return (1);
}

/*
 * ataraid_match:
 *
 *	Autoconfiguration glue: match routine.
 */
static int
ataraid_match(device_t parent, cfdata_t cf, void *aux)
{

	/* pseudo-device; always present */
	return (1);
}

/*
 * ataraid_attach:
 *
 *	Autoconfiguration glue: attach routine.  We attach the children.
 */
static void
ataraid_attach(device_t parent, device_t self, void *aux)
{
	struct ataraid_array_info *aai;
	int locs[ATARAIDCF_NLOCS];

	/*
	 * We're a pseudo-device, so we get to announce our own
	 * presence.
	 */
	aprint_normal_dev(self, "found %u RAID volume%s\n",
	    ataraid_array_info_count,
	    ataraid_array_info_count == 1 ? "" : "s");

	TAILQ_FOREACH(aai, &ataraid_array_info_list, aai_list) {
		locs[ATARAIDCF_VENDTYPE] = aai->aai_type;
		locs[ATARAIDCF_UNIT] = aai->aai_arrayno;

		config_found_sm_loc(self, "ataraid", locs, aai,
				    ataraid_print, config_stdsubmatch);
	}
}

/*
 * ataraid_print:
 *
 *	Autoconfiguration glue: print routine.
 */
static int
ataraid_print(void *aux, const char *pnp)
{
	struct ataraid_array_info *aai = aux;

	if (pnp != NULL)
		aprint_normal("block device at %s", pnp);
	aprint_normal(" vendtype %d unit %d", aai->aai_type, aai->aai_arrayno);
	return (UNCONF);
}

/*
 * ata_raid_check_component:
 *
 *	Check the component for a RAID configuration structure.
 *	Called via autoconfiguration callback.
 */
void
ata_raid_check_component(device_t self)
{
	struct wd_softc *sc = device_private(self);

	if (ata_raid_read_config_adaptec(sc) == 0)
		return;
	if (ata_raid_read_config_promise(sc) == 0)
		return;
	if (ata_raid_read_config_via(sc) == 0)
		return;
	if (ata_raid_read_config_nvidia(sc) == 0)
		return;
	if (ata_raid_read_config_jmicron(sc) == 0)
		return;
	if (ata_raid_read_config_intel(sc) == 0)
		return;
}

struct ataraid_array_info *
ata_raid_get_array_info(u_int type, u_int arrayno)
{
	struct ataraid_array_info *aai, *laai;

	TAILQ_FOREACH(aai, &ataraid_array_info_list, aai_list) {
		if (aai->aai_type == type &&
		    aai->aai_arrayno == arrayno)
			goto out;
	}

	/* Need to allocate a new one. */
	aai = malloc(sizeof(*aai), M_DEVBUF, M_WAITOK | M_ZERO);
	aai->aai_type = type;
	aai->aai_arrayno = arrayno;
	aai->aai_curdisk = 0;

	ataraid_array_info_count++;

	/* Sort it into the list: type first, then array number. */
	TAILQ_FOREACH(laai, &ataraid_array_info_list, aai_list) {
		if (aai->aai_type < laai->aai_type) {
			TAILQ_INSERT_BEFORE(laai, aai, aai_list);
			goto out;
		}
		if (aai->aai_type == laai->aai_type &&
		    aai->aai_arrayno < laai->aai_arrayno) {
			TAILQ_INSERT_BEFORE(laai, aai, aai_list);
			goto out;
		}
	}
	TAILQ_INSERT_TAIL(&ataraid_array_info_list, aai, aai_list);

 out:
	return (aai);
}

int
ata_raid_config_block_rw(struct vnode *vp, daddr_t blkno, void *tbuf,
    size_t size, int bflags)
{
	struct buf *bp;
	int error;

	bp = getiobuf(vp, false);
	bp->b_blkno = blkno;
	bp->b_bcount = bp->b_resid = size;
	bp->b_flags = bflags;
	bp->b_proc = curproc;
	bp->b_data = tbuf;
	SET(bp->b_cflags, BC_BUSY);	/* mark buffer busy */

	VOP_STRATEGY(vp, bp);
	error = biowait(bp);

	putiobuf(bp);
	return (error);
}

MODULE(MODULE_CLASS_DRIVER, ataraid, "");
 
#ifdef _MODULE
CFDRIVER_DECL(ataraid, DV_DISK, NULL);
#endif
 
static int
ataraid_modcmd(modcmd_t cmd, void *arg)
{
        int error = 0; 
   
        switch (cmd) {
        case MODULE_CMD_INIT:
#ifdef _MODULE
		error = config_cfdriver_attach(&ataraid_cd);
		if (error) 
			break;
<<<<<<< HEAD

		error = config_cfattach_attach(ataraid_cd.cd_name, &ataraid_ca);
		if (error) {
			config_cfdriver_detach(&ataraid_cd);
=======
#endif

		error = config_cfattach_attach(ataraid_cd.cd_name, &ataraid_ca);
		if (error) {
#ifdef _MODULE
			config_cfdriver_detach(&ataraid_cd);
#endif
>>>>>>> b2b84690
			aprint_error("%s: unable to register cfattach for \n"
			    "%s, error %d", __func__, ataraid_cd.cd_name,
			    error);
			break;
		}
<<<<<<< HEAD
#endif
		break;
	case MODULE_CMD_FINI:
#ifdef _MODULE

=======
		break;
	case MODULE_CMD_FINI:
>>>>>>> b2b84690
		error = config_cfattach_detach(ataraid_cd.cd_name, &ataraid_ca);
		if (error) {
			aprint_error("%s: failed to detach %s cfattach, "
			    "error %d\n", __func__, ataraid_cd.cd_name, error);
			break;
		}
<<<<<<< HEAD
=======
#ifdef _MODULE
>>>>>>> b2b84690
		error = config_cfdriver_detach(&ataraid_cd);
		if (error) {
			(void)config_cfattach_attach(ataraid_cd.cd_name,
			    &ataraid_ca);
			aprint_error("%s: failed to detach %s cfdriver, "
			    "error %d\n", __func__, ataraid_cd.cd_name, error);
			break;
		}
#endif
		break;
	case MODULE_CMD_STAT:
	default:
		error = ENOTTY;
	}

	return error;
}<|MERGE_RESOLUTION|>--- conflicted
+++ resolved
@@ -1,8 +1,4 @@
-<<<<<<< HEAD
-/*	$NetBSD: ata_raid.c,v 1.39 2016/09/27 08:05:34 pgoyette Exp $	*/
-=======
 /*	$NetBSD: ata_raid.c,v 1.40 2018/06/22 09:06:04 pgoyette Exp $	*/
->>>>>>> b2b84690
 
 /*
  * Copyright (c) 2003 Wasabi Systems, Inc.
@@ -44,11 +40,7 @@
  */
 
 #include <sys/cdefs.h>
-<<<<<<< HEAD
-__KERNEL_RCSID(0, "$NetBSD: ata_raid.c,v 1.39 2016/09/27 08:05:34 pgoyette Exp $");
-=======
 __KERNEL_RCSID(0, "$NetBSD: ata_raid.c,v 1.40 2018/06/22 09:06:04 pgoyette Exp $");
->>>>>>> b2b84690
 
 #include <sys/param.h>
 #include <sys/buf.h>
@@ -346,12 +338,6 @@
 		error = config_cfdriver_attach(&ataraid_cd);
 		if (error) 
 			break;
-<<<<<<< HEAD
-
-		error = config_cfattach_attach(ataraid_cd.cd_name, &ataraid_ca);
-		if (error) {
-			config_cfdriver_detach(&ataraid_cd);
-=======
 #endif
 
 		error = config_cfattach_attach(ataraid_cd.cd_name, &ataraid_ca);
@@ -359,32 +345,20 @@
 #ifdef _MODULE
 			config_cfdriver_detach(&ataraid_cd);
 #endif
->>>>>>> b2b84690
 			aprint_error("%s: unable to register cfattach for \n"
 			    "%s, error %d", __func__, ataraid_cd.cd_name,
 			    error);
 			break;
 		}
-<<<<<<< HEAD
-#endif
 		break;
 	case MODULE_CMD_FINI:
-#ifdef _MODULE
-
-=======
-		break;
-	case MODULE_CMD_FINI:
->>>>>>> b2b84690
 		error = config_cfattach_detach(ataraid_cd.cd_name, &ataraid_ca);
 		if (error) {
 			aprint_error("%s: failed to detach %s cfattach, "
 			    "error %d\n", __func__, ataraid_cd.cd_name, error);
 			break;
 		}
-<<<<<<< HEAD
-=======
 #ifdef _MODULE
->>>>>>> b2b84690
 		error = config_cfdriver_detach(&ataraid_cd);
 		if (error) {
 			(void)config_cfattach_attach(ataraid_cd.cd_name,
