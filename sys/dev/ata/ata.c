<<<<<<< HEAD
/*	$NetBSD: ata.c,v 1.160 2020/10/03 22:32:50 riastradh Exp $	*/
=======
/*	$NetBSD: ata.c,v 1.161 2021/04/24 23:36:52 thorpej Exp $	*/
>>>>>>> 9e014010

/*
 * Copyright (c) 1998, 2001 Manuel Bouyer.  All rights reserved.
 *
 * Redistribution and use in source and binary forms, with or without
 * modification, are permitted provided that the following conditions
 * are met:
 * 1. Redistributions of source code must retain the above copyright
 *    notice, this list of conditions and the following disclaimer.
 * 2. Redistributions in binary form must reproduce the above copyright
 *    notice, this list of conditions and the following disclaimer in the
 *    documentation and/or other materials provided with the distribution.
 *
 * THIS SOFTWARE IS PROVIDED BY THE AUTHOR ``AS IS'' AND ANY EXPRESS OR
 * IMPLIED WARRANTIES, INCLUDING, BUT NOT LIMITED TO, THE IMPLIED WARRANTIES
 * OF MERCHANTABILITY AND FITNESS FOR A PARTICULAR PURPOSE ARE DISCLAIMED.
 * IN NO EVENT SHALL THE AUTHOR BE LIABLE FOR ANY DIRECT, INDIRECT,
 * INCIDENTAL, SPECIAL, EXEMPLARY, OR CONSEQUENTIAL DAMAGES (INCLUDING, BUT
 * NOT LIMITED TO, PROCUREMENT OF SUBSTITUTE GOODS OR SERVICES; LOSS OF USE,
 * DATA, OR PROFITS; OR BUSINESS INTERRUPTION) HOWEVER CAUSED AND ON ANY
 * THEORY OF LIABILITY, WHETHER IN CONTRACT, STRICT LIABILITY, OR TORT
 * (INCLUDING NEGLIGENCE OR OTHERWISE) ARISING IN ANY WAY OUT OF THE USE OF
 * THIS SOFTWARE, EVEN IF ADVISED OF THE POSSIBILITY OF SUCH DAMAGE.
 */

#include <sys/cdefs.h>
<<<<<<< HEAD
__KERNEL_RCSID(0, "$NetBSD: ata.c,v 1.160 2020/10/03 22:32:50 riastradh Exp $");
=======
__KERNEL_RCSID(0, "$NetBSD: ata.c,v 1.161 2021/04/24 23:36:52 thorpej Exp $");
>>>>>>> 9e014010

#include "opt_ata.h"

#include <sys/param.h>
#include <sys/systm.h>
#include <sys/kernel.h>
#include <sys/device.h>
#include <sys/conf.h>
#include <sys/fcntl.h>
#include <sys/proc.h>
#include <sys/kthread.h>
#include <sys/errno.h>
#include <sys/ataio.h>
#include <sys/kmem.h>
#include <sys/intr.h>
#include <sys/bus.h>
#include <sys/once.h>
#include <sys/bitops.h>
#include <sys/cpu.h>

#define ATABUS_PRIVATE

#include <dev/ata/ataconf.h>
#include <dev/ata/atareg.h>
#include <dev/ata/atavar.h>
#include <dev/ic/wdcvar.h>	/* for PIOBM */

#include "ioconf.h"
#include "locators.h"

#include "atapibus.h"
#include "ataraid.h"
#include "sata_pmp.h"

#if NATARAID > 0
#include <dev/ata/ata_raidvar.h>
#endif
#if NSATA_PMP > 0
#include <dev/ata/satapmpvar.h>
#endif
#include <dev/ata/satapmpreg.h>

#define DEBUG_FUNCS  0x08
#define DEBUG_PROBE  0x10
#define DEBUG_DETACH 0x20
#define	DEBUG_XFERS  0x40
#ifdef ATADEBUG
#ifndef ATADEBUG_MASK
#define ATADEBUG_MASK 0
#endif
int atadebug_mask = ATADEBUG_MASK;
#define ATADEBUG_PRINT(args, level) \
	if (atadebug_mask & (level)) \
		printf args
#else
#define ATADEBUG_PRINT(args, level)
#endif

#if defined(ATA_DOWNGRADE_MODE) && NATA_DMA
static int	ata_downgrade_mode(struct ata_drive_datas *, int);
#endif

static ONCE_DECL(ata_init_ctrl);
static struct pool ata_xfer_pool;

/*
 * A queue of atabus instances, used to ensure the same bus probe order
 * for a given hardware configuration at each boot.  Kthread probing
 * devices on a atabus.  Only one probing at once. 
 */
static TAILQ_HEAD(, atabus_initq)	atabus_initq_head;
static kmutex_t				atabus_qlock;
static kcondvar_t			atabus_qcv;
static lwp_t *				atabus_cfg_lwp;

/*****************************************************************************
 * ATA bus layer.
 *
 * ATA controllers attach an atabus instance, which handles probing the bus
 * for drives, etc.
 *****************************************************************************/

dev_type_open(atabusopen);
dev_type_close(atabusclose);
dev_type_ioctl(atabusioctl);

const struct cdevsw atabus_cdevsw = {
	.d_open = atabusopen,
	.d_close = atabusclose,
	.d_read = noread,
	.d_write = nowrite,
	.d_ioctl = atabusioctl,
	.d_stop = nostop,
	.d_tty = notty,
	.d_poll = nopoll,
	.d_mmap = nommap,
	.d_kqfilter = nokqfilter,
	.d_discard = nodiscard,
	.d_flag = D_OTHER
};

static void atabus_childdetached(device_t, device_t);
static int atabus_rescan(device_t, const char *, const int *);
static bool atabus_resume(device_t, const pmf_qual_t *);
static bool atabus_suspend(device_t, const pmf_qual_t *);
static void atabusconfig_thread(void *);

static void ata_channel_idle(struct ata_channel *);
static void ata_activate_xfer_locked(struct ata_channel *, struct ata_xfer *);
static void ata_channel_freeze_locked(struct ata_channel *);
static void ata_thread_wake_locked(struct ata_channel *);

/*
 * atabus_init:
 *
 *	Initialize ATA subsystem structures.
 */
static int
atabus_init(void)
{

	pool_init(&ata_xfer_pool, sizeof(struct ata_xfer), 0, 0, 0,
	    "ataspl", NULL, IPL_BIO);
	TAILQ_INIT(&atabus_initq_head);
	mutex_init(&atabus_qlock, MUTEX_DEFAULT, IPL_NONE);
	cv_init(&atabus_qcv, "atainitq");
	return 0;
}

/*
 * atabusprint:
 *
 *	Autoconfiguration print routine used by ATA controllers when
 *	attaching an atabus instance.
 */
int
atabusprint(void *aux, const char *pnp)
{
	struct ata_channel *chan = aux;

	if (pnp)
		aprint_normal("atabus at %s", pnp);
	aprint_normal(" channel %d", chan->ch_channel);

	return (UNCONF);
}

/*
 * ataprint:
 *
 *	Autoconfiguration print routine.
 */
int
ataprint(void *aux, const char *pnp)
{
	struct ata_device *adev = aux;

	if (pnp)
		aprint_normal("wd at %s", pnp);
	aprint_normal(" drive %d", adev->adev_drv_data->drive);

	return (UNCONF);
}

/*
 * ata_channel_attach:
 *
 *	Common parts of attaching an atabus to an ATA controller channel.
 */
void
ata_channel_attach(struct ata_channel *chp)
{
	if (chp->ch_flags & ATACH_DISABLED)
		return;

	ata_channel_init(chp);

	KASSERT(chp->ch_queue != NULL);

	chp->atabus = config_found(chp->ch_atac->atac_dev, chp, atabusprint,
		CFARG_IATTR, "ata",
		CFARG_EOL);
}

/*
 * ata_channel_detach:
 *
 *	Common parts of detaching an atabus to an ATA controller channel.
 */
void
ata_channel_detach(struct ata_channel *chp)
{
	if (chp->ch_flags & ATACH_DISABLED)
		return;

	ata_channel_destroy(chp);

	chp->ch_flags |= ATACH_DETACHED;
}

static void
atabusconfig(struct atabus_softc *atabus_sc)
{
	struct ata_channel *chp = atabus_sc->sc_chan;
	struct atac_softc *atac = chp->ch_atac;
	struct atabus_initq *atabus_initq = NULL;
	int i, error;

	/* we are in the atabus's thread context */

	/*
	 * Probe for the drives attached to controller, unless a PMP
	 * is already known
	 */
	/* XXX for SATA devices we will power up all drives at once */
	if (chp->ch_satapmp_nports == 0)
		(*atac->atac_probe)(chp);

	if (chp->ch_ndrives >= 2) {
		ATADEBUG_PRINT(("atabusattach: ch_drive_type 0x%x 0x%x\n",
		    chp->ch_drive[0].drive_type, chp->ch_drive[1].drive_type),
		    DEBUG_PROBE);
	}

	/* Make sure the devices probe in atabus order to avoid jitter. */
	mutex_enter(&atabus_qlock);
	for (;;) {
		atabus_initq = TAILQ_FIRST(&atabus_initq_head);
		if (atabus_initq->atabus_sc == atabus_sc)
			break;
		cv_wait(&atabus_qcv, &atabus_qlock);
	}
	mutex_exit(&atabus_qlock);

	ata_channel_lock(chp);

	KASSERT(ata_is_thread_run(chp));

	/* If no drives, abort here */
	if (chp->ch_drive == NULL)
		goto out;
	KASSERT(chp->ch_ndrives == 0 || chp->ch_drive != NULL);
	for (i = 0; i < chp->ch_ndrives; i++)
		if (chp->ch_drive[i].drive_type != ATA_DRIVET_NONE)
			break;
	if (i == chp->ch_ndrives)
		goto out;

	/* Shortcut in case we've been shutdown */
	if (chp->ch_flags & ATACH_SHUTDOWN)
		goto out;

	ata_channel_unlock(chp);

	if ((error = kthread_create(PRI_NONE, 0, NULL, atabusconfig_thread,
	    atabus_sc, &atabus_cfg_lwp,
	    "%scnf", device_xname(atac->atac_dev))) != 0)
		aprint_error_dev(atac->atac_dev,
		    "unable to create config thread: error %d\n", error);
	return;

 out:
	ata_channel_unlock(chp);

	mutex_enter(&atabus_qlock);
	TAILQ_REMOVE(&atabus_initq_head, atabus_initq, atabus_initq);
	cv_broadcast(&atabus_qcv);
	mutex_exit(&atabus_qlock);

	kmem_free(atabus_initq, sizeof(*atabus_initq));

	ata_delref(chp);

	config_pending_decr(atabus_sc->sc_dev);
}

/*
 * atabus_configthread: finish attach of atabus's childrens, in a separate
 * kernel thread.
 */
static void
atabusconfig_thread(void *arg)
{
	struct atabus_softc *atabus_sc = arg;
	struct ata_channel *chp = atabus_sc->sc_chan;
	struct atac_softc *atac = chp->ch_atac;
	struct atabus_initq *atabus_initq = NULL;
	int i, s;

	/* XXX seems wrong */
	mutex_enter(&atabus_qlock);
	atabus_initq = TAILQ_FIRST(&atabus_initq_head);
	KASSERT(atabus_initq->atabus_sc == atabus_sc);
	mutex_exit(&atabus_qlock);

	/*
	 * First look for a port multiplier
	 */
	if (chp->ch_ndrives == PMP_MAX_DRIVES &&
	    chp->ch_drive[PMP_PORT_CTL].drive_type == ATA_DRIVET_PM) {
#if NSATA_PMP > 0
		satapmp_attach(chp);
#else
		aprint_error_dev(atabus_sc->sc_dev,
		    "SATA port multiplier not supported\n");
		/* no problems going on, all drives are ATA_DRIVET_NONE */
#endif
	}

	/*
	 * Attach an ATAPI bus, if needed.
	 */
	KASSERT(chp->ch_ndrives == 0 || chp->ch_drive != NULL);
	for (i = 0; i < chp->ch_ndrives && chp->atapibus == NULL; i++) {
		if (chp->ch_drive[i].drive_type == ATA_DRIVET_ATAPI) {
#if NATAPIBUS > 0
			(*atac->atac_atapibus_attach)(atabus_sc);
#else
			/*
			 * Fake the autoconfig "not configured" message
			 */
			aprint_normal("atapibus at %s not configured\n",
			    device_xname(atac->atac_dev));
			chp->atapibus = NULL;
			s = splbio();
			for (i = 0; i < chp->ch_ndrives; i++) {
				if (chp->ch_drive[i].drive_type == ATA_DRIVET_ATAPI)
					chp->ch_drive[i].drive_type = ATA_DRIVET_NONE;
			}
			splx(s);
#endif
			break;
		}
	}

	for (i = 0; i < chp->ch_ndrives; i++) {
		struct ata_device adev;
		if (chp->ch_drive[i].drive_type != ATA_DRIVET_ATA &&
		    chp->ch_drive[i].drive_type != ATA_DRIVET_OLD) {
			continue;
		}
		if (chp->ch_drive[i].drv_softc != NULL)
			continue;
		memset(&adev, 0, sizeof(struct ata_device));
		adev.adev_bustype = atac->atac_bustype_ata;
		adev.adev_channel = chp->ch_channel;
		adev.adev_drv_data = &chp->ch_drive[i];
		chp->ch_drive[i].drv_softc = config_found(atabus_sc->sc_dev,
		    &adev, ataprint,
		    CFARG_IATTR, "ata_hl",
		    CFARG_EOL);
		if (chp->ch_drive[i].drv_softc != NULL) {
			ata_probe_caps(&chp->ch_drive[i]);
		} else {
			s = splbio();
			chp->ch_drive[i].drive_type = ATA_DRIVET_NONE;
			splx(s);
		}
	}

	/* now that we know the drives, the controller can set its modes */
	if (atac->atac_set_modes) {
		(*atac->atac_set_modes)(chp);
		ata_print_modes(chp);
	}
#if NATARAID > 0
	if (atac->atac_cap & ATAC_CAP_RAID) {
		for (i = 0; i < chp->ch_ndrives; i++) {
			if (chp->ch_drive[i].drive_type == ATA_DRIVET_ATA) {
				ata_raid_check_component(
				    chp->ch_drive[i].drv_softc);
			}
		}
	}
#endif /* NATARAID > 0 */

	/*
	 * reset drive_flags for unattached devices, reset state for attached
	 * ones
	 */
	s = splbio();
	for (i = 0; i < chp->ch_ndrives; i++) {
		if (chp->ch_drive[i].drive_type == ATA_DRIVET_PM)
			continue;
		if (chp->ch_drive[i].drv_softc == NULL) {
			chp->ch_drive[i].drive_flags = 0;
			chp->ch_drive[i].drive_type = ATA_DRIVET_NONE;
		} else
			chp->ch_drive[i].state = 0;
	}
	splx(s);

	mutex_enter(&atabus_qlock);
	TAILQ_REMOVE(&atabus_initq_head, atabus_initq, atabus_initq);
	cv_broadcast(&atabus_qcv);
	mutex_exit(&atabus_qlock);

	kmem_free(atabus_initq, sizeof(*atabus_initq));

	ata_delref(chp);

	config_pending_decr(atabus_sc->sc_dev);
	kthread_exit(0);
}

/*
 * atabus_thread:
 *
 *	Worker thread for the ATA bus.
 */
static void
atabus_thread(void *arg)
{
	struct atabus_softc *sc = arg;
	struct ata_channel *chp = sc->sc_chan;
	struct ata_queue *chq = chp->ch_queue;
	struct ata_xfer *xfer;
	int i, rv;

	ata_channel_lock(chp);
	KASSERT(ata_is_thread_run(chp));

	/*
	 * Probe the drives.  Reset type to indicate to controllers
	 * that can re-probe that all drives must be probed..
	 *
	 * Note: ch_ndrives may be changed during the probe.
	 */
	KASSERT(chp->ch_ndrives == 0 || chp->ch_drive != NULL);
	for (i = 0; i < chp->ch_ndrives; i++) {
		chp->ch_drive[i].drive_flags = 0;
		chp->ch_drive[i].drive_type = ATA_DRIVET_NONE;
	}
	ata_channel_unlock(chp);

	atabusconfig(sc);

	ata_channel_lock(chp);
	for (;;) {
		if ((chp->ch_flags & (ATACH_TH_RESET | ATACH_TH_DRIVE_RESET
		    | ATACH_TH_RECOVERY | ATACH_SHUTDOWN)) == 0 &&
		    (chq->queue_active == 0 || chq->queue_freeze == 0)) {
			cv_wait(&chp->ch_thr_idle, &chp->ch_lock);
		}
		if (chp->ch_flags & ATACH_SHUTDOWN) {
			break;
		}
		if (chp->ch_flags & ATACH_TH_RESCAN) {
			chp->ch_flags &= ~ATACH_TH_RESCAN;
			ata_channel_unlock(chp);
			atabusconfig(sc);
			ata_channel_lock(chp);
		}
		if (chp->ch_flags & ATACH_TH_RESET) {
			/* this will unfreeze the channel */
			ata_thread_run(chp, AT_WAIT,
			    ATACH_TH_RESET, ATACH_NODRIVE);
		} else if (chp->ch_flags & ATACH_TH_DRIVE_RESET) {
			/* this will unfreeze the channel */
			for (i = 0; i < chp->ch_ndrives; i++) {
				struct ata_drive_datas *drvp;

				drvp = &chp->ch_drive[i];

				if (drvp->drive_flags & ATA_DRIVE_TH_RESET) {
					ata_thread_run(chp,
					    AT_WAIT, ATACH_TH_DRIVE_RESET, i);
				}
			}
			chp->ch_flags &= ~ATACH_TH_DRIVE_RESET;
		} else if (chp->ch_flags & ATACH_TH_RECOVERY) {
			/*
			 * This will unfreeze the channel; drops locks during
			 * run, so must wrap in splbio()/splx() to avoid
			 * spurious interrupts. XXX MPSAFE
			 */
			int s = splbio();
			ata_thread_run(chp, AT_WAIT, ATACH_TH_RECOVERY,
			    chp->recovery_tfd);
			splx(s);
		} else if (chq->queue_active > 0 && chq->queue_freeze == 1) {
			/*
			 * Caller has bumped queue_freeze, decrease it. This
			 * flow shalt never be executed for NCQ commands.
			 */
			KASSERT((chp->ch_flags & ATACH_NCQ) == 0);
			KASSERT(chq->queue_active == 1);

			ata_channel_thaw_locked(chp);
			xfer = ata_queue_get_active_xfer_locked(chp);

			KASSERT(xfer != NULL);
			KASSERT((xfer->c_flags & C_POLL) == 0);

			switch ((rv = ata_xfer_start(xfer))) {
			case ATASTART_STARTED:
			case ATASTART_POLL:
			case ATASTART_ABORT:
				break;
			case ATASTART_TH:
			default:
				panic("%s: ata_xfer_start() unexpected rv %d",
				    __func__, rv);
				/* NOTREACHED */
			}
		} else if (chq->queue_freeze > 1)
			panic("%s: queue_freeze", __func__);

		/* Try to run down the queue once channel is unfrozen */
		if (chq->queue_freeze == 0) {
			ata_channel_unlock(chp);
			atastart(chp);
			ata_channel_lock(chp);
		}
	}
	chp->ch_thread = NULL;
	cv_signal(&chp->ch_thr_idle);
	ata_channel_unlock(chp);
	kthread_exit(0);
}

bool
ata_is_thread_run(struct ata_channel *chp)
{
	KASSERT(mutex_owned(&chp->ch_lock));

	return (chp->ch_thread == curlwp && !cpu_intr_p());
}

static void
ata_thread_wake_locked(struct ata_channel *chp)
{
	KASSERT(mutex_owned(&chp->ch_lock));
	ata_channel_freeze_locked(chp);
	cv_signal(&chp->ch_thr_idle);
}

/*
 * atabus_match:
 *
 *	Autoconfiguration match routine.
 */
static int
atabus_match(device_t parent, cfdata_t cf, void *aux)
{
	struct ata_channel *chp = aux;

	if (chp == NULL)
		return (0);

	if (cf->cf_loc[ATACF_CHANNEL] != chp->ch_channel &&
	    cf->cf_loc[ATACF_CHANNEL] != ATACF_CHANNEL_DEFAULT)
		return (0);

	return (1);
}

/*
 * atabus_attach:
 *
 *	Autoconfiguration attach routine.
 */
static void
atabus_attach(device_t parent, device_t self, void *aux)
{
	struct atabus_softc *sc = device_private(self);
	struct ata_channel *chp = aux;
	struct atabus_initq *initq;
	int error;

	sc->sc_chan = chp;

	aprint_normal("\n");
	aprint_naive("\n");

	sc->sc_dev = self;

	if (ata_addref(chp))
		return;

	RUN_ONCE(&ata_init_ctrl, atabus_init);

	initq = kmem_zalloc(sizeof(*initq), KM_SLEEP);
	initq->atabus_sc = sc;
	mutex_enter(&atabus_qlock);
	TAILQ_INSERT_TAIL(&atabus_initq_head, initq, atabus_initq);
	mutex_exit(&atabus_qlock);
	config_pending_incr(sc->sc_dev);

	/* XXX MPSAFE - no KTHREAD_MPSAFE, so protected by KERNEL_LOCK() */
	if ((error = kthread_create(PRI_NONE, 0, NULL, atabus_thread, sc,
	    &chp->ch_thread, "%s", device_xname(self))) != 0)
		aprint_error_dev(self,
		    "unable to create kernel thread: error %d\n", error);

	if (!pmf_device_register(self, atabus_suspend, atabus_resume))
		aprint_error_dev(self, "couldn't establish power handler\n");
}

/*
 * atabus_detach:
 *
 *	Autoconfiguration detach routine.
 */
static int
atabus_detach(device_t self, int flags)
{
	struct atabus_softc *sc = device_private(self);
	struct ata_channel *chp = sc->sc_chan;
	device_t dev = NULL;
	int i, error = 0;

	/*
	 * Detach atapibus and its children.
	 */
	if ((dev = chp->atapibus) != NULL) {
		ATADEBUG_PRINT(("atabus_detach: %s: detaching %s\n",
		    device_xname(self), device_xname(dev)), DEBUG_DETACH);

		error = config_detach(dev, flags);
		if (error)
			goto out;
		KASSERT(chp->atapibus == NULL);
	}

	KASSERT(chp->ch_ndrives == 0 || chp->ch_drive != NULL);

	/*
	 * Detach our other children.
	 */
	for (i = 0; i < chp->ch_ndrives; i++) {
		if (chp->ch_drive[i].drive_type == ATA_DRIVET_ATAPI)
			continue;
		if (chp->ch_drive[i].drive_type == ATA_DRIVET_PM)
			chp->ch_drive[i].drive_type = ATA_DRIVET_NONE;
		if ((dev = chp->ch_drive[i].drv_softc) != NULL) {
			ATADEBUG_PRINT(("%s.%d: %s: detaching %s\n", __func__,
			    __LINE__, device_xname(self), device_xname(dev)),
			    DEBUG_DETACH);
			error = config_detach(dev, flags);
			if (error)
				goto out;
			KASSERT(chp->ch_drive[i].drv_softc == NULL);
			KASSERT(chp->ch_drive[i].drive_type == 0);
		}
	}

	/* Shutdown the channel. */
	ata_channel_lock(chp);
	chp->ch_flags |= ATACH_SHUTDOWN;
	while (chp->ch_thread != NULL) {
		cv_signal(&chp->ch_thr_idle);
		cv_wait(&chp->ch_thr_idle, &chp->ch_lock);
	}
	ata_channel_unlock(chp);

	atabus_free_drives(chp);

 out:
#ifdef ATADEBUG
	if (dev != NULL && error != 0)
		ATADEBUG_PRINT(("%s: %s: error %d detaching %s\n", __func__,
		    device_xname(self), error, device_xname(dev)),
		    DEBUG_DETACH);
#endif /* ATADEBUG */

	return (error);
}

void
atabus_childdetached(device_t self, device_t child)
{
	bool found = false;
	struct atabus_softc *sc = device_private(self);
	struct ata_channel *chp = sc->sc_chan;
	int i;

	KASSERT(chp->ch_ndrives == 0 || chp->ch_drive != NULL);
	/*
	 * atapibus detached.
	 */
	if (child == chp->atapibus) {
		chp->atapibus = NULL;
		found = true;
		for (i = 0; i < chp->ch_ndrives; i++) {
			if (chp->ch_drive[i].drive_type != ATA_DRIVET_ATAPI)
				continue;
			KASSERT(chp->ch_drive[i].drv_softc != NULL);
			chp->ch_drive[i].drv_softc = NULL;
			chp->ch_drive[i].drive_flags = 0;
			chp->ch_drive[i].drive_type = ATA_DRIVET_NONE;
		}
	}

	/*
	 * Detach our other children.
	 */
	for (i = 0; i < chp->ch_ndrives; i++) {
		if (chp->ch_drive[i].drive_type == ATA_DRIVET_ATAPI)
			continue;
		if (child == chp->ch_drive[i].drv_softc) {
			chp->ch_drive[i].drv_softc = NULL;
			chp->ch_drive[i].drive_flags = 0;
			if (chp->ch_drive[i].drive_type == ATA_DRIVET_PM)
				chp->ch_satapmp_nports = 0;
			chp->ch_drive[i].drive_type = ATA_DRIVET_NONE;
			found = true;
		}
	}

	if (!found)
		panic("%s: unknown child %p", device_xname(self),
		    (const void *)child);
}

CFATTACH_DECL3_NEW(atabus, sizeof(struct atabus_softc),
    atabus_match, atabus_attach, atabus_detach, NULL, atabus_rescan,
    atabus_childdetached, DVF_DETACH_SHUTDOWN);

/*****************************************************************************
 * Common ATA bus operations.
 *****************************************************************************/

/* allocate/free the channel's ch_drive[] array */
int
atabus_alloc_drives(struct ata_channel *chp, int ndrives)
{
	int i;
	if (chp->ch_ndrives != ndrives)
		atabus_free_drives(chp);
	if (chp->ch_drive == NULL) {
		void *drv;

		ata_channel_unlock(chp);
		drv = kmem_zalloc(sizeof(*chp->ch_drive) * ndrives, KM_SLEEP);
		ata_channel_lock(chp);

		if (chp->ch_drive != NULL) {
			/* lost the race */
			kmem_free(drv, sizeof(*chp->ch_drive) * ndrives);
			return 0;
		}
		chp->ch_drive = drv;
	}
	for (i = 0; i < ndrives; i++) {
		chp->ch_drive[i].chnl_softc = chp;
		chp->ch_drive[i].drive = i;
	}
	chp->ch_ndrives = ndrives;
	return 0;
}

void
atabus_free_drives(struct ata_channel *chp)
{
#ifdef DIAGNOSTIC
	int i;
	int dopanic = 0;
	KASSERT(chp->ch_ndrives == 0 || chp->ch_drive != NULL);
	for (i = 0; i < chp->ch_ndrives; i++) {
		if (chp->ch_drive[i].drive_type != ATA_DRIVET_NONE) {
			printf("%s: ch_drive[%d] type %d != ATA_DRIVET_NONE\n",
			    device_xname(chp->atabus), i,
			    chp->ch_drive[i].drive_type);
			dopanic = 1;
		}
		if (chp->ch_drive[i].drv_softc != NULL) {
			printf("%s: ch_drive[%d] attached to %s\n",
			    device_xname(chp->atabus), i,
			    device_xname(chp->ch_drive[i].drv_softc));
			dopanic = 1;
		}
	}
	if (dopanic)
		panic("atabus_free_drives");
#endif

	if (chp->ch_drive == NULL)
		return;
	kmem_free(chp->ch_drive,
	    sizeof(struct ata_drive_datas) * chp->ch_ndrives);
	chp->ch_ndrives = 0;
	chp->ch_drive = NULL;
}

/* Get the disk's parameters */
int
ata_get_params(struct ata_drive_datas *drvp, uint8_t flags,
    struct ataparams *prms)
{
	struct ata_xfer *xfer;
	struct ata_channel *chp = drvp->chnl_softc;
	struct atac_softc *atac = chp->ch_atac;
	char *tb;
	int i, rv;
	uint16_t *p;

	ATADEBUG_PRINT(("%s\n", __func__), DEBUG_FUNCS);

	xfer = ata_get_xfer(chp, false);
	if (xfer == NULL) {
		ATADEBUG_PRINT(("%s: no xfer\n", __func__),
		    DEBUG_FUNCS|DEBUG_PROBE);
		return CMD_AGAIN;
	}

	tb = kmem_zalloc(ATA_BSIZE, KM_SLEEP);
	memset(prms, 0, sizeof(struct ataparams));

	if (drvp->drive_type == ATA_DRIVET_ATA) {
		xfer->c_ata_c.r_command = WDCC_IDENTIFY;
		xfer->c_ata_c.r_st_bmask = WDCS_DRDY;
		xfer->c_ata_c.r_st_pmask = WDCS_DRQ;
		xfer->c_ata_c.timeout = 3000; /* 3s */
	} else if (drvp->drive_type == ATA_DRIVET_ATAPI) {
		xfer->c_ata_c.r_command = ATAPI_IDENTIFY_DEVICE;
		xfer->c_ata_c.r_st_bmask = 0;
		xfer->c_ata_c.r_st_pmask = WDCS_DRQ;
		xfer->c_ata_c.timeout = 10000; /* 10s */
	} else {
		ATADEBUG_PRINT(("ata_get_parms: no disks\n"),
		    DEBUG_FUNCS|DEBUG_PROBE);
		rv = CMD_ERR;
		goto out;
	}
	xfer->c_ata_c.flags = AT_READ | flags;
	xfer->c_ata_c.data = tb;
	xfer->c_ata_c.bcount = ATA_BSIZE;
	(*atac->atac_bustype_ata->ata_exec_command)(drvp, xfer);
	ata_wait_cmd(chp, xfer);
	if (xfer->c_ata_c.flags & (AT_ERROR | AT_TIMEOU | AT_DF)) {
		ATADEBUG_PRINT(("ata_get_parms: ata_c.flags=0x%x\n",
		    xfer->c_ata_c.flags), DEBUG_FUNCS|DEBUG_PROBE);
		rv = CMD_ERR;
		goto out;
	}
	/* if we didn't read any data something is wrong */
	if ((xfer->c_ata_c.flags & AT_XFDONE) == 0) {
		rv = CMD_ERR;
		goto out;
	}

	/* Read in parameter block. */
	memcpy(prms, tb, sizeof(struct ataparams));

	/*
	 * Shuffle string byte order.
	 * ATAPI NEC, Mitsumi and Pioneer drives and
	 * old ATA TDK CompactFlash cards
	 * have different byte order.
	 */
#if BYTE_ORDER == BIG_ENDIAN
# define M(n)	prms->atap_model[(n) ^ 1]
#else
# define M(n)	prms->atap_model[n]
#endif
	if (
#if BYTE_ORDER == BIG_ENDIAN
	    !
#endif
	    ((drvp->drive_type == ATA_DRIVET_ATAPI) ?
	     ((M(0) == 'N' && M(1) == 'E') ||
	      (M(0) == 'F' && M(1) == 'X') ||
	      (M(0) == 'P' && M(1) == 'i')) :
	     ((M(0) == 'T' && M(1) == 'D' && M(2) == 'K')))) {
		rv = CMD_OK;
		goto out;
	     }
#undef M
	for (i = 0; i < sizeof(prms->atap_model); i += 2) {
		p = (uint16_t *)(prms->atap_model + i);
		*p = bswap16(*p);
	}
	for (i = 0; i < sizeof(prms->atap_serial); i += 2) {
		p = (uint16_t *)(prms->atap_serial + i);
		*p = bswap16(*p);
	}
	for (i = 0; i < sizeof(prms->atap_revision); i += 2) {
		p = (uint16_t *)(prms->atap_revision + i);
		*p = bswap16(*p);
	}

	rv = CMD_OK;
 out:
	kmem_free(tb, ATA_BSIZE);
	ata_free_xfer(chp, xfer);
	return rv;
}

int
ata_set_mode(struct ata_drive_datas *drvp, uint8_t mode, uint8_t flags)
{
	struct ata_xfer *xfer;
	int rv;
	struct ata_channel *chp = drvp->chnl_softc;
	struct atac_softc *atac = chp->ch_atac;

	ATADEBUG_PRINT(("ata_set_mode=0x%x\n", mode), DEBUG_FUNCS);

	xfer = ata_get_xfer(chp, false);
	if (xfer == NULL) {
		ATADEBUG_PRINT(("%s: no xfer\n", __func__),
		    DEBUG_FUNCS|DEBUG_PROBE);
		return CMD_AGAIN;
	}

	xfer->c_ata_c.r_command = SET_FEATURES;
	xfer->c_ata_c.r_st_bmask = 0;
	xfer->c_ata_c.r_st_pmask = 0;
	xfer->c_ata_c.r_features = WDSF_SET_MODE;
	xfer->c_ata_c.r_count = mode;
	xfer->c_ata_c.flags = flags;
	xfer->c_ata_c.timeout = 1000; /* 1s */
	(*atac->atac_bustype_ata->ata_exec_command)(drvp, xfer);
	ata_wait_cmd(chp, xfer);
	if (xfer->c_ata_c.flags & (AT_ERROR | AT_TIMEOU | AT_DF)) {
		rv = CMD_ERR;
		goto out;
	}

	rv = CMD_OK;

out:
	ata_free_xfer(chp, xfer);
	return rv;
}

#if NATA_DMA
void
ata_dmaerr(struct ata_drive_datas *drvp, int flags)
{
	ata_channel_lock_owned(drvp->chnl_softc);

	/*
	 * Downgrade decision: if we get NERRS_MAX in NXFER.
	 * We start with n_dmaerrs set to NERRS_MAX-1 so that the
	 * first error within the first NXFER ops will immediatly trigger
	 * a downgrade.
	 * If we got an error and n_xfers is bigger than NXFER reset counters.
	 */
	drvp->n_dmaerrs++;
	if (drvp->n_dmaerrs >= NERRS_MAX && drvp->n_xfers <= NXFER) {
#ifdef ATA_DOWNGRADE_MODE
		ata_downgrade_mode(drvp, flags);
		drvp->n_dmaerrs = NERRS_MAX-1;
#else
		static struct timeval last;
		static const struct timeval serrintvl = { 300, 0 };

		if (ratecheck(&last, &serrintvl)) {
			aprint_error_dev(drvp->drv_softc,
			    "excessive DMA errors - %d in last %d transfers\n",
			    drvp->n_dmaerrs, drvp->n_xfers);
		}
#endif
		drvp->n_xfers = 0;
		return;
	}
	if (drvp->n_xfers > NXFER) {
		drvp->n_dmaerrs = 1; /* just got an error */
		drvp->n_xfers = 1; /* restart counting from this error */
	}
}
#endif	/* NATA_DMA */

/*
 * freeze the queue and wait for the controller to be idle. Caller has to
 * unfreeze/restart the queue
 */
static void
ata_channel_idle(struct ata_channel *chp)
{
	ata_channel_lock(chp);
	ata_channel_freeze_locked(chp);
	while (chp->ch_queue->queue_active > 0) {
		chp->ch_queue->queue_flags |= QF_IDLE_WAIT;
		cv_timedwait(&chp->ch_queue->queue_idle, &chp->ch_lock, 1);
	}
	ata_channel_unlock(chp);
}

/*
 * Add a command to the queue and start controller.
 *
 * MUST BE CALLED AT splbio()!
 */
void
ata_exec_xfer(struct ata_channel *chp, struct ata_xfer *xfer)
{

	ATADEBUG_PRINT(("ata_exec_xfer %p channel %d drive %d\n", xfer,
	    chp->ch_channel, xfer->c_drive), DEBUG_XFERS);

	/* complete xfer setup */
	xfer->c_chp = chp;

	ata_channel_lock(chp);

	/*
	 * Standard commands are added to the end of command list, but
	 * recovery commands must be run immediatelly.
	 */
	if ((xfer->c_flags & C_SKIP_QUEUE) == 0)
		SIMPLEQ_INSERT_TAIL(&chp->ch_queue->queue_xfer, xfer,
		    c_xferchain);
	else
		SIMPLEQ_INSERT_HEAD(&chp->ch_queue->queue_xfer, xfer,
		    c_xferchain);

	/*
	 * if polling and can sleep, wait for the xfer to be at head of queue
	 */
	if ((xfer->c_flags & (C_POLL | C_WAIT)) ==  (C_POLL | C_WAIT)) {
		while (chp->ch_queue->queue_active > 0 ||
		    SIMPLEQ_FIRST(&chp->ch_queue->queue_xfer) != xfer) {
			xfer->c_flags |= C_WAITACT;
			cv_wait(&chp->ch_queue->c_active, &chp->ch_lock);
			xfer->c_flags &= ~C_WAITACT;
		}

		/*
		 * Free xfer now if it there was attempt to free it
		 * while we were waiting.
		 */
		if ((xfer->c_flags & (C_FREE|C_WAITTIMO)) == C_FREE) {
			ata_channel_unlock(chp);

			ata_free_xfer(chp, xfer);
			return;
		}
	}

	ata_channel_unlock(chp);

	ATADEBUG_PRINT(("atastart from ata_exec_xfer, flags 0x%x\n",
	    chp->ch_flags), DEBUG_XFERS);
	atastart(chp);
}

/*
 * Start I/O on a controller, for the given channel.
 * The first xfer may be not for our channel if the channel queues
 * are shared.
 *
 * MUST BE CALLED AT splbio()!
 *
 * XXX FIS-based switching with PMP
 * Currently atastart() never schedules concurrent NCQ transfers to more than
 * one drive, even when channel has several SATA drives attached via PMP.
 * To support concurrent transfers to different drives with PMP, it would be
 * necessary to implement FIS-based switching support in controller driver,
 * and then adjust error handling and recovery to stop assuming at most
 * one active drive.
 */
void
atastart(struct ata_channel *chp)
{
	struct atac_softc *atac = chp->ch_atac;
	struct ata_queue *chq = chp->ch_queue;
	struct ata_xfer *xfer, *axfer;
	bool skipq;

#ifdef ATA_DEBUG
	int spl1, spl2;

	spl1 = splbio();
	spl2 = splbio();
	if (spl2 != spl1) {
		printf("atastart: not at splbio()\n");
		panic("atastart");
	}
	splx(spl2);
	splx(spl1);
#endif /* ATA_DEBUG */

	ata_channel_lock(chp);

again:
	/* is there a xfer ? */
	if ((xfer = SIMPLEQ_FIRST(&chp->ch_queue->queue_xfer)) == NULL) {
		ATADEBUG_PRINT(("%s(chp=%p): channel %d queue_xfer is empty\n",
		    __func__, chp, chp->ch_channel), DEBUG_XFERS);
		goto out;
	}

	/*
	 * if someone is waiting for the command to be active, wake it up
	 * and let it process the command
	 */
	if (__predict_false(xfer->c_flags & C_WAITACT)) {
		ATADEBUG_PRINT(("atastart: xfer %p channel %d drive %d "
		    "wait active\n", xfer, chp->ch_channel, xfer->c_drive),
		    DEBUG_XFERS);
		cv_broadcast(&chp->ch_queue->c_active);
		goto out;
	}

	skipq = ISSET(xfer->c_flags, C_SKIP_QUEUE);

	/* is the queue frozen? */
	if (__predict_false(!skipq && chq->queue_freeze > 0)) {
		if (chq->queue_flags & QF_IDLE_WAIT) {
			chq->queue_flags &= ~QF_IDLE_WAIT;
			cv_signal(&chp->ch_queue->queue_idle);
		}
		ATADEBUG_PRINT(("%s(chp=%p): channel %d drive %d "
		    "queue frozen: %d\n",
		    __func__, chp, chp->ch_channel, xfer->c_drive,
		    chq->queue_freeze),
		    DEBUG_XFERS);
		goto out;
	}

	/* all xfers on same queue must belong to the same channel */
	KASSERT(xfer->c_chp == chp);

	/*
	 * Can only take the command if there are no current active
	 * commands, or if the command is NCQ and the active commands are also
	 * NCQ. If PM is in use and HBA driver doesn't support/use FIS-based
	 * switching, can only send commands to single drive.
	 * Need only check first xfer.
	 * XXX FIS-based switching - revisit
	 */
	if (!skipq && (axfer = TAILQ_FIRST(&chp->ch_queue->active_xfers))) {
		if (!ISSET(xfer->c_flags, C_NCQ) ||
		    !ISSET(axfer->c_flags, C_NCQ) ||
		    xfer->c_drive != axfer->c_drive)
			goto out;
	}

	struct ata_drive_datas * const drvp = &chp->ch_drive[xfer->c_drive];

	/*
	 * Are we on limit of active xfers ? If the queue has more
	 * than 1 openings, we keep one slot reserved for recovery or dump.
	 */
	KASSERT(chq->queue_active <= chq->queue_openings);
	const uint8_t chq_openings = (!skipq && chq->queue_openings > 1)
	    ? (chq->queue_openings - 1) : chq->queue_openings;
	const uint8_t drv_openings = ISSET(xfer->c_flags, C_NCQ)
	    ? drvp->drv_openings : ATA_MAX_OPENINGS;
	if (chq->queue_active >= MIN(chq_openings, drv_openings)) {
		if (skipq) {
			panic("%s: channel %d busy, xfer not possible",
			    __func__, chp->ch_channel);
		}

		ATADEBUG_PRINT(("%s(chp=%p): channel %d completely busy\n",
		    __func__, chp, chp->ch_channel), DEBUG_XFERS);
		goto out;
	}

	/* Slot allocation can fail if drv_openings < ch_openings */
	if (!ata_queue_alloc_slot(chp, &xfer->c_slot, drv_openings))
		goto out;

	if (__predict_false(atac->atac_claim_hw)) {
		if (!atac->atac_claim_hw(chp, 0)) {
			ata_queue_free_slot(chp, xfer->c_slot);
			goto out;
		}
	}

	/* Now committed to start the xfer */

	ATADEBUG_PRINT(("%s(chp=%p): xfer %p channel %d drive %d\n",
	    __func__, chp, xfer, chp->ch_channel, xfer->c_drive), DEBUG_XFERS);
	if (drvp->drive_flags & ATA_DRIVE_RESET) {
		drvp->drive_flags &= ~ATA_DRIVE_RESET;
		drvp->state = 0;
	}

	if (ISSET(xfer->c_flags, C_NCQ))
		SET(chp->ch_flags, ATACH_NCQ);
	else
		CLR(chp->ch_flags, ATACH_NCQ);

	SIMPLEQ_REMOVE_HEAD(&chq->queue_xfer, c_xferchain);

	ata_activate_xfer_locked(chp, xfer);

	if (atac->atac_cap & ATAC_CAP_NOIRQ)
		KASSERT(xfer->c_flags & C_POLL);

	switch (ata_xfer_start(xfer)) {
	case ATASTART_TH:
	case ATASTART_ABORT:
		/* don't start any further commands in this case */
		goto out;
	default:
		/* nothing to do */
		break;
	}

	/* Queue more commands if possible, but not during recovery or dump */
	if (!skipq && chq->queue_active < chq->queue_openings)
		goto again;

out:
	ata_channel_unlock(chp);
}

int
ata_xfer_start(struct ata_xfer *xfer)
{
	struct ata_channel *chp = xfer->c_chp;
	int rv;

	KASSERT(mutex_owned(&chp->ch_lock));

	rv = xfer->ops->c_start(chp, xfer);
	switch (rv) {
	case ATASTART_STARTED:
		/* nothing to do */
		break;
	case ATASTART_TH:
		/* postpone xfer to thread */
		ata_thread_wake_locked(chp);
		break;
	case ATASTART_POLL:
		/* can happen even in thread context for some ATAPI devices */
		ata_channel_unlock(chp);
		KASSERT(xfer->ops != NULL && xfer->ops->c_poll != NULL);
		xfer->ops->c_poll(chp, xfer);
		ata_channel_lock(chp);
		break;
	case ATASTART_ABORT:
		ata_channel_unlock(chp);
		KASSERT(xfer->ops != NULL && xfer->ops->c_abort != NULL);
		xfer->ops->c_abort(chp, xfer);
		ata_channel_lock(chp);
		break;
	}

	return rv;
}

static void
ata_activate_xfer_locked(struct ata_channel *chp, struct ata_xfer *xfer)
{
	struct ata_queue * const chq = chp->ch_queue;

	KASSERT(mutex_owned(&chp->ch_lock));
	KASSERT((chq->active_xfers_used & __BIT(xfer->c_slot)) == 0);

	if ((xfer->c_flags & C_SKIP_QUEUE) == 0)
		TAILQ_INSERT_TAIL(&chq->active_xfers, xfer, c_activechain);
	else {
		/*
		 * Must go to head, so that ata_queue_get_active_xfer()
		 * returns the recovery command, and not some other
		 * random active transfer.
		 */
		TAILQ_INSERT_HEAD(&chq->active_xfers, xfer, c_activechain);
	}
	chq->active_xfers_used |= __BIT(xfer->c_slot);
	chq->queue_active++;
}

/*
 * Does it's own locking, does not require splbio().
 * flags - whether to block waiting for free xfer
 */
struct ata_xfer *
ata_get_xfer(struct ata_channel *chp, bool waitok)
{
	return pool_get(&ata_xfer_pool,
	    PR_ZERO | (waitok ? PR_WAITOK : PR_NOWAIT));
}

/*
 * ata_deactivate_xfer() must be always called prior to ata_free_xfer()
 */
void
ata_free_xfer(struct ata_channel *chp, struct ata_xfer *xfer)
{
	struct ata_queue *chq = chp->ch_queue;

	ata_channel_lock(chp);

	if (__predict_false(xfer->c_flags & (C_WAITACT|C_WAITTIMO))) {
		/* Someone is waiting for this xfer, so we can't free now */
		xfer->c_flags |= C_FREE;
		cv_broadcast(&chq->c_active);
		ata_channel_unlock(chp);
		return;
	}

	/* XXX move PIOBM and free_gw to deactivate? */
#if NATA_PIOBM		/* XXX wdc dependent code */
	if (__predict_false(xfer->c_flags & C_PIOBM)) {
		struct wdc_softc *wdc = CHAN_TO_WDC(chp);

		/* finish the busmastering PIO */
		(*wdc->piobm_done)(wdc->dma_arg,
		    chp->ch_channel, xfer->c_drive);
		chp->ch_flags &= ~(ATACH_DMA_WAIT | ATACH_PIOBM_WAIT | ATACH_IRQ_WAIT);
	}
#endif

	if (__predict_false(chp->ch_atac->atac_free_hw))
		chp->ch_atac->atac_free_hw(chp);
 
	ata_channel_unlock(chp);

	if (__predict_true(!ISSET(xfer->c_flags, C_PRIVATE_ALLOC)))
		pool_put(&ata_xfer_pool, xfer);
}

void
ata_deactivate_xfer(struct ata_channel *chp, struct ata_xfer *xfer)
{
	struct ata_queue * const chq = chp->ch_queue;

	ata_channel_lock(chp);

	KASSERT(chq->queue_active > 0);
	KASSERT((chq->active_xfers_used & __BIT(xfer->c_slot)) != 0);

	/* Stop only when this is last active xfer */
	if (chq->queue_active == 1)
		callout_stop(&chp->c_timo_callout);

	if (callout_invoking(&chp->c_timo_callout))
		xfer->c_flags |= C_WAITTIMO;

	TAILQ_REMOVE(&chq->active_xfers, xfer, c_activechain);
	chq->active_xfers_used &= ~__BIT(xfer->c_slot);
	chq->queue_active--;

	ata_queue_free_slot(chp, xfer->c_slot);

	if (xfer->c_flags & C_WAIT)
		cv_broadcast(&chq->c_cmd_finish);

	ata_channel_unlock(chp);
}

/*
 * Called in c_intr hook. Must be called before before any deactivations
 * are done - if there is drain pending, it calls c_kill_xfer hook which
 * deactivates the xfer.
 * Calls c_kill_xfer with channel lock free.
 * Returns true if caller should just exit without further processing.
 * Caller must not further access any part of xfer or any related controller
 * structures in that case, it should just return.
 */
bool
ata_waitdrain_xfer_check(struct ata_channel *chp, struct ata_xfer *xfer)
{
	int drive = xfer->c_drive;
	bool draining = false;

	ata_channel_lock(chp);

	if (chp->ch_drive[drive].drive_flags & ATA_DRIVE_WAITDRAIN) {
		ata_channel_unlock(chp);

		xfer->ops->c_kill_xfer(chp, xfer, KILL_GONE);

		ata_channel_lock(chp);
		chp->ch_drive[drive].drive_flags &= ~ATA_DRIVE_WAITDRAIN;
		cv_signal(&chp->ch_queue->queue_drain);
		draining = true;
	}

	ata_channel_unlock(chp);

	return draining;
}

/*
 * Check for race of normal transfer handling vs. timeout.
 */
bool
ata_timo_xfer_check(struct ata_xfer *xfer)
{
	struct ata_channel *chp = xfer->c_chp;
	struct ata_drive_datas *drvp = &chp->ch_drive[xfer->c_drive];

	ata_channel_lock(chp);

	if (xfer->c_flags & C_WAITTIMO) {
		xfer->c_flags &= ~C_WAITTIMO;

		/* Handle race vs. ata_free_xfer() */
		if (xfer->c_flags & C_FREE) {
			xfer->c_flags &= ~C_FREE;
			ata_channel_unlock(chp);

	    		device_printf(drvp->drv_softc,
			    "xfer %"PRIxPTR" freed while invoking timeout\n",
			    (intptr_t)xfer & PAGE_MASK); 

			ata_free_xfer(chp, xfer);
			return true;
		}

		/* Race vs. callout_stop() in ata_deactivate_xfer() */
		ata_channel_unlock(chp);

	    	device_printf(drvp->drv_softc,
		    "xfer %"PRIxPTR" deactivated while invoking timeout\n",
		    (intptr_t)xfer & PAGE_MASK); 
		return true;
	}

	ata_channel_unlock(chp);

	/* No race, proceed with timeout handling */
	return false;
}

/*
 * Kill off all active xfers for a ata_channel.
 *
 * Must be called with channel lock held.
 */
void
ata_kill_active(struct ata_channel *chp, int reason, int flags)
{
	struct ata_queue * const chq = chp->ch_queue;
	struct ata_xfer *xfer, *xfernext;

	KASSERT(mutex_owned(&chp->ch_lock));

	TAILQ_FOREACH_SAFE(xfer, &chq->active_xfers, c_activechain, xfernext) {
		ata_channel_unlock(chp);
		xfer->ops->c_kill_xfer(xfer->c_chp, xfer, reason);
		ata_channel_lock(chp);
	}
}

/*
 * Kill off all pending xfers for a drive.
 */
void
ata_kill_pending(struct ata_drive_datas *drvp)
{
	struct ata_channel * const chp = drvp->chnl_softc;
	struct ata_queue * const chq = chp->ch_queue;
	struct ata_xfer *xfer;

	ata_channel_lock(chp);

	/* Kill all pending transfers */
	while ((xfer = SIMPLEQ_FIRST(&chq->queue_xfer))) {
		KASSERT(xfer->c_chp == chp);

		if (xfer->c_drive != drvp->drive)
			continue;

		SIMPLEQ_REMOVE_HEAD(&chp->ch_queue->queue_xfer, c_xferchain);

		/*
		 * Keep the lock, so that we get deadlock (and 'locking against
		 * myself' with LOCKDEBUG), instead of silent
		 * data corruption, if the hook tries to call back into
		 * middle layer for inactive xfer.
		 */
		xfer->ops->c_kill_xfer(chp, xfer, KILL_GONE_INACTIVE);
	}

	/* Wait until all active transfers on the drive finish */
	while (chq->queue_active > 0) {
		bool drv_active = false;

		TAILQ_FOREACH(xfer, &chq->active_xfers, c_activechain) {
			KASSERT(xfer->c_chp == chp);

			if (xfer->c_drive == drvp->drive) {
				drv_active = true;
				break;
			}
		}
		
		if (!drv_active) {
			/* all finished */
			break;
		}

		drvp->drive_flags |= ATA_DRIVE_WAITDRAIN;
		cv_wait(&chq->queue_drain, &chp->ch_lock);
	}

	ata_channel_unlock(chp);
}

static void
ata_channel_freeze_locked(struct ata_channel *chp)
{
	chp->ch_queue->queue_freeze++;

	ATADEBUG_PRINT(("%s(chp=%p) -> %d\n", __func__, chp,
	    chp->ch_queue->queue_freeze), DEBUG_FUNCS | DEBUG_XFERS);
}

void
ata_channel_freeze(struct ata_channel *chp)
{
	ata_channel_lock(chp);
	ata_channel_freeze_locked(chp);
	ata_channel_unlock(chp);
}

void
ata_channel_thaw_locked(struct ata_channel *chp)
{
	KASSERT(mutex_owned(&chp->ch_lock));
	KASSERT(chp->ch_queue->queue_freeze > 0);

	chp->ch_queue->queue_freeze--;

	ATADEBUG_PRINT(("%s(chp=%p) -> %d\n", __func__, chp,
	    chp->ch_queue->queue_freeze), DEBUG_FUNCS | DEBUG_XFERS);
}

/*
 * ata_thread_run:
 *
 *	Reset and ATA channel. Channel lock must be held. arg is type-specific.
 */
void
ata_thread_run(struct ata_channel *chp, int flags, int type, int arg)
{
	struct atac_softc *atac = chp->ch_atac;
	bool threset = false;
	struct ata_drive_datas *drvp;

	ata_channel_lock_owned(chp);

	/*
	 * If we can poll or wait it's OK, otherwise wake up the
	 * kernel thread to do it for us.
	 */
	ATADEBUG_PRINT(("%s flags 0x%x ch_flags 0x%x\n",
	    __func__, flags, chp->ch_flags), DEBUG_FUNCS | DEBUG_XFERS);
	if ((flags & (AT_POLL | AT_WAIT)) == 0) {
		switch (type) {
		case ATACH_TH_RESET:
			if (chp->ch_flags & ATACH_TH_RESET) {
				/* No need to schedule another reset */
				return;
			}
			break;
		case ATACH_TH_DRIVE_RESET:
		    {
			int drive = arg;

			KASSERT(drive <= chp->ch_ndrives);
			drvp = &chp->ch_drive[drive];

			if (drvp->drive_flags & ATA_DRIVE_TH_RESET) {
				/* No need to schedule another reset */
				return;
			}
			drvp->drive_flags |= ATA_DRIVE_TH_RESET;
			break;
		    }
		case ATACH_TH_RECOVERY:
		    {
			uint32_t tfd = (uint32_t)arg;

			KASSERT((chp->ch_flags & ATACH_RECOVERING) == 0);
			chp->recovery_tfd = tfd;
			break;
		    }
		default:
			panic("%s: unknown type: %x", __func__, type);
			/* NOTREACHED */
		}

		/*
		 * Block execution of other commands while reset is scheduled
		 * to a thread.
		 */
		ata_channel_freeze_locked(chp);
		chp->ch_flags |= type;

		cv_signal(&chp->ch_thr_idle);
		return;
	}

	/* Block execution of other commands during reset */
	ata_channel_freeze_locked(chp);

	/* 
	 * If reset has been scheduled to a thread, then clear
	 * the flag now so that the thread won't try to execute it if
	 * we happen to sleep, and thaw one more time after the reset.
	 */
	if (chp->ch_flags & type) {
		chp->ch_flags &= ~type;
		threset = true;
	}

	switch (type) {
	case ATACH_TH_RESET:
		(*atac->atac_bustype_ata->ata_reset_channel)(chp, flags);

		KASSERT(chp->ch_ndrives == 0 || chp->ch_drive != NULL);
		for (int drive = 0; drive < chp->ch_ndrives; drive++)
			chp->ch_drive[drive].state = 0;
		break;

	case ATACH_TH_DRIVE_RESET:
	    {
		int drive = arg;

		KASSERT(drive <= chp->ch_ndrives);
		drvp = &chp->ch_drive[drive];
		(*atac->atac_bustype_ata->ata_reset_drive)(drvp, flags, NULL);
		drvp->state = 0;
		break;
	    }

	case ATACH_TH_RECOVERY:
	    {
		uint32_t tfd = (uint32_t)arg;

		KASSERT((chp->ch_flags & ATACH_RECOVERING) == 0);
		KASSERT(atac->atac_bustype_ata->ata_recovery != NULL);

		SET(chp->ch_flags, ATACH_RECOVERING);
		(*atac->atac_bustype_ata->ata_recovery)(chp, flags, tfd);
		CLR(chp->ch_flags, ATACH_RECOVERING);
		break;
	    }

	default:
		panic("%s: unknown type: %x", __func__, type);
		/* NOTREACHED */
	}

	/*
	 * Thaw one extra time to clear the freeze done when the reset has
	 * been scheduled to the thread.
	 */
	if (threset)
		ata_channel_thaw_locked(chp);

	/* Allow commands to run again */
	ata_channel_thaw_locked(chp);

	/* Signal the thread in case there is an xfer to run */
	cv_signal(&chp->ch_thr_idle);
}

int
ata_addref(struct ata_channel *chp)
{
	struct atac_softc *atac = chp->ch_atac;
	struct scsipi_adapter *adapt = &atac->atac_atapi_adapter._generic;
	int s, error = 0;

	s = splbio();
	if (adapt->adapt_refcnt++ == 0 &&
	    adapt->adapt_enable != NULL) {
		error = (*adapt->adapt_enable)(atac->atac_dev, 1);
		if (error)
			adapt->adapt_refcnt--;
	}
	splx(s);
	return (error);
}

void
ata_delref(struct ata_channel *chp)
{
	struct atac_softc *atac = chp->ch_atac;
	struct scsipi_adapter *adapt = &atac->atac_atapi_adapter._generic;
	int s;

	s = splbio();
	if (adapt->adapt_refcnt-- == 1 &&
	    adapt->adapt_enable != NULL)
		(void) (*adapt->adapt_enable)(atac->atac_dev, 0);
	splx(s);
}

void
ata_print_modes(struct ata_channel *chp)
{
	struct atac_softc *atac = chp->ch_atac;
	int drive;
	struct ata_drive_datas *drvp;

	KASSERT(chp->ch_ndrives == 0 || chp->ch_drive != NULL);
	for (drive = 0; drive < chp->ch_ndrives; drive++) {
		drvp = &chp->ch_drive[drive];
		if (drvp->drive_type == ATA_DRIVET_NONE ||
		    drvp->drv_softc == NULL)
			continue;
		aprint_verbose("%s(%s:%d:%d): using PIO mode %d",
			device_xname(drvp->drv_softc),
			device_xname(atac->atac_dev),
			chp->ch_channel, drvp->drive, drvp->PIO_mode);
#if NATA_DMA
		if (drvp->drive_flags & ATA_DRIVE_DMA)
			aprint_verbose(", DMA mode %d", drvp->DMA_mode);
#if NATA_UDMA
		if (drvp->drive_flags & ATA_DRIVE_UDMA) {
			aprint_verbose(", Ultra-DMA mode %d", drvp->UDMA_mode);
			if (drvp->UDMA_mode == 2)
				aprint_verbose(" (Ultra/33)");
			else if (drvp->UDMA_mode == 4)
				aprint_verbose(" (Ultra/66)");
			else if (drvp->UDMA_mode == 5)
				aprint_verbose(" (Ultra/100)");
			else if (drvp->UDMA_mode == 6)
				aprint_verbose(" (Ultra/133)");
		}
#endif	/* NATA_UDMA */
#endif	/* NATA_DMA */
#if NATA_DMA || NATA_PIOBM
		if (0
#if NATA_DMA
		    || (drvp->drive_flags & (ATA_DRIVE_DMA | ATA_DRIVE_UDMA))
#endif
#if NATA_PIOBM
		    /* PIOBM capable controllers use DMA for PIO commands */
		    || (atac->atac_cap & ATAC_CAP_PIOBM)
#endif
		    )
			aprint_verbose(" (using DMA)");

		if (drvp->drive_flags & ATA_DRIVE_NCQ) {
			aprint_verbose(", NCQ (%d tags)%s",
			    ATA_REAL_OPENINGS(chp->ch_queue->queue_openings),
			    (drvp->drive_flags & ATA_DRIVE_NCQ_PRIO)
			    ? " w/PRIO" : "");
		} else if (drvp->drive_flags & ATA_DRIVE_WFUA)
			aprint_verbose(", WRITE DMA FUA EXT");
			
#endif	/* NATA_DMA || NATA_PIOBM */
		aprint_verbose("\n");
	}
}

#if defined(ATA_DOWNGRADE_MODE) && NATA_DMA
/*
 * downgrade the transfer mode of a drive after an error. return 1 if
 * downgrade was possible, 0 otherwise.
 *
 * MUST BE CALLED AT splbio()!
 */
static int
ata_downgrade_mode(struct ata_drive_datas *drvp, int flags)
{
	struct ata_channel *chp = drvp->chnl_softc;
	struct atac_softc *atac = chp->ch_atac;
	device_t drv_dev = drvp->drv_softc;
	int cf_flags = device_cfdata(drv_dev)->cf_flags;

	ata_channel_lock_owned(drvp->chnl_softc);

	/* if drive or controller don't know its mode, we can't do much */
	if ((drvp->drive_flags & ATA_DRIVE_MODE) == 0 ||
	    (atac->atac_set_modes == NULL))
		return 0;
	/* current drive mode was set by a config flag, let it this way */
	if ((cf_flags & ATA_CONFIG_PIO_SET) ||
	    (cf_flags & ATA_CONFIG_DMA_SET) ||
	    (cf_flags & ATA_CONFIG_UDMA_SET))
		return 0;

#if NATA_UDMA
	/*
	 * If we were using Ultra-DMA mode, downgrade to the next lower mode.
	 */
	if ((drvp->drive_flags & ATA_DRIVE_UDMA) && drvp->UDMA_mode >= 2) {
		drvp->UDMA_mode--;
		aprint_error_dev(drv_dev,
		    "transfer error, downgrading to Ultra-DMA mode %d\n",
		    drvp->UDMA_mode);
	}
#endif

	/*
	 * If we were using ultra-DMA, don't downgrade to multiword DMA.
	 */
	else if (drvp->drive_flags & (ATA_DRIVE_DMA | ATA_DRIVE_UDMA)) {
		drvp->drive_flags &= ~(ATA_DRIVE_DMA | ATA_DRIVE_UDMA);
		drvp->PIO_mode = drvp->PIO_cap;
		aprint_error_dev(drv_dev,
		    "transfer error, downgrading to PIO mode %d\n",
		    drvp->PIO_mode);
	} else /* already using PIO, can't downgrade */
		return 0;

	(*atac->atac_set_modes)(chp);
	ata_print_modes(chp);
	/* reset the channel, which will schedule all drives for setup */
	ata_thread_run(chp, flags, ATACH_TH_RESET, ATACH_NODRIVE);
	return 1;
}
#endif	/* ATA_DOWNGRADE_MODE && NATA_DMA */

/*
 * Probe drive's capabilities, for use by the controller later
 * Assumes drvp points to an existing drive.
 */
void
ata_probe_caps(struct ata_drive_datas *drvp)
{
	struct ataparams params, params2;
	struct ata_channel *chp = drvp->chnl_softc;
	struct atac_softc *atac = chp->ch_atac;
	device_t drv_dev = drvp->drv_softc;
	int i, printed = 0;
	const char *sep = "";
	int cf_flags;

	if (ata_get_params(drvp, AT_WAIT, &params) != CMD_OK) {
		/* IDENTIFY failed. Can't tell more about the device */
		return;
	}
	if ((atac->atac_cap & (ATAC_CAP_DATA16 | ATAC_CAP_DATA32)) ==
	    (ATAC_CAP_DATA16 | ATAC_CAP_DATA32)) {
		/*
		 * Controller claims 16 and 32 bit transfers.
		 * Re-do an IDENTIFY with 32-bit transfers,
		 * and compare results.
		 */
		ata_channel_lock(chp);
		drvp->drive_flags |= ATA_DRIVE_CAP32;
		ata_channel_unlock(chp);
		ata_get_params(drvp, AT_WAIT, &params2);
		if (memcmp(&params, &params2, sizeof(struct ataparams)) != 0) {
			/* Not good. fall back to 16bits */
			ata_channel_lock(chp);
			drvp->drive_flags &= ~ATA_DRIVE_CAP32;
			ata_channel_unlock(chp);
		} else {
			aprint_verbose_dev(drv_dev, "32-bit data port\n");
		}
	}
#if 0 /* Some ultra-DMA drives claims to only support ATA-3. sigh */
	if (params.atap_ata_major > 0x01 &&
	    params.atap_ata_major != 0xffff) {
		for (i = 14; i > 0; i--) {
			if (params.atap_ata_major & (1 << i)) {
				aprint_verbose_dev(drv_dev,
				    "ATA version %d\n", i);
				drvp->ata_vers = i;
				break;
			}
		}
	}
#endif

	/* An ATAPI device is at last PIO mode 3 */
	if (drvp->drive_type == ATA_DRIVET_ATAPI)
		drvp->PIO_mode = 3;

	/*
	 * It's not in the specs, but it seems that some drive
	 * returns 0xffff in atap_extensions when this field is invalid
	 */
	if (params.atap_extensions != 0xffff &&
	    (params.atap_extensions & WDC_EXT_MODES)) {
		/*
		 * XXX some drives report something wrong here (they claim to
		 * support PIO mode 8 !). As mode is coded on 3 bits in
		 * SET FEATURE, limit it to 7 (so limit i to 4).
		 * If higher mode than 7 is found, abort.
		 */
		for (i = 7; i >= 0; i--) {
			if ((params.atap_piomode_supp & (1 << i)) == 0)
				continue;
			if (i > 4)
				return;
			/*
			 * See if mode is accepted.
			 * If the controller can't set its PIO mode,
			 * assume the defaults are good, so don't try
			 * to set it
			 */
			if (atac->atac_set_modes)
				/*
				 * It's OK to poll here, it's fast enough
				 * to not bother waiting for interrupt
				 */
				if (ata_set_mode(drvp, 0x08 | (i + 3),
				   AT_WAIT) != CMD_OK)
					continue;
			if (!printed) {
				aprint_verbose_dev(drv_dev,
				    "drive supports PIO mode %d", i + 3);
				sep = ",";
				printed = 1;
			}
			/*
			 * If controller's driver can't set its PIO mode,
			 * get the highter one for the drive.
			 */
			if (atac->atac_set_modes == NULL ||
			    atac->atac_pio_cap >= i + 3) {
				drvp->PIO_mode = i + 3;
				drvp->PIO_cap = i + 3;
				break;
			}
		}
		if (!printed) {
			/*
			 * We didn't find a valid PIO mode.
			 * Assume the values returned for DMA are buggy too
			 */
			return;
		}
		ata_channel_lock(chp);
		drvp->drive_flags |= ATA_DRIVE_MODE;
		ata_channel_unlock(chp);
		printed = 0;
		for (i = 7; i >= 0; i--) {
			if ((params.atap_dmamode_supp & (1 << i)) == 0)
				continue;
#if NATA_DMA
			if ((atac->atac_cap & ATAC_CAP_DMA) &&
			    atac->atac_set_modes != NULL)
				if (ata_set_mode(drvp, 0x20 | i, AT_WAIT)
				    != CMD_OK)
					continue;
#endif
			if (!printed) {
				aprint_verbose("%s DMA mode %d", sep, i);
				sep = ",";
				printed = 1;
			}
#if NATA_DMA
			if (atac->atac_cap & ATAC_CAP_DMA) {
				if (atac->atac_set_modes != NULL &&
				    atac->atac_dma_cap < i)
					continue;
				drvp->DMA_mode = i;
				drvp->DMA_cap = i;
				ata_channel_lock(chp);
				drvp->drive_flags |= ATA_DRIVE_DMA;
				ata_channel_unlock(chp);
			}
#endif
			break;
		}
		if (params.atap_extensions & WDC_EXT_UDMA_MODES) {
			printed = 0;
			for (i = 7; i >= 0; i--) {
				if ((params.atap_udmamode_supp & (1 << i))
				    == 0)
					continue;
#if NATA_UDMA
				if (atac->atac_set_modes != NULL &&
				    (atac->atac_cap & ATAC_CAP_UDMA))
					if (ata_set_mode(drvp, 0x40 | i,
					    AT_WAIT) != CMD_OK)
						continue;
#endif
				if (!printed) {
					aprint_verbose("%s Ultra-DMA mode %d",
					    sep, i);
					if (i == 2)
						aprint_verbose(" (Ultra/33)");
					else if (i == 4)
						aprint_verbose(" (Ultra/66)");
					else if (i == 5)
						aprint_verbose(" (Ultra/100)");
					else if (i == 6)
						aprint_verbose(" (Ultra/133)");
					sep = ",";
					printed = 1;
				}
#if NATA_UDMA
				if (atac->atac_cap & ATAC_CAP_UDMA) {
					if (atac->atac_set_modes != NULL &&
					    atac->atac_udma_cap < i)
						continue;
					drvp->UDMA_mode = i;
					drvp->UDMA_cap = i;
					ata_channel_lock(chp);
					drvp->drive_flags |= ATA_DRIVE_UDMA;
					ata_channel_unlock(chp);
				}
#endif
				break;
			}
		}
	}

	ata_channel_lock(chp);
	drvp->drive_flags &= ~ATA_DRIVE_NOSTREAM;
	if (drvp->drive_type == ATA_DRIVET_ATAPI) {
		if (atac->atac_cap & ATAC_CAP_ATAPI_NOSTREAM)
			drvp->drive_flags |= ATA_DRIVE_NOSTREAM;
	} else {
		if (atac->atac_cap & ATAC_CAP_ATA_NOSTREAM)
			drvp->drive_flags |= ATA_DRIVE_NOSTREAM;
	}
	ata_channel_unlock(chp);

	/* Try to guess ATA version here, if it didn't get reported */
	if (drvp->ata_vers == 0) {
#if NATA_UDMA
		if (drvp->drive_flags & ATA_DRIVE_UDMA)
			drvp->ata_vers = 4; /* should be at last ATA-4 */
		else
#endif
		if (drvp->PIO_cap > 2)
			drvp->ata_vers = 2; /* should be at last ATA-2 */
	}
	cf_flags = device_cfdata(drv_dev)->cf_flags;
	if (cf_flags & ATA_CONFIG_PIO_SET) {
		ata_channel_lock(chp);
		drvp->PIO_mode =
		    (cf_flags & ATA_CONFIG_PIO_MODES) >> ATA_CONFIG_PIO_OFF;
		drvp->drive_flags |= ATA_DRIVE_MODE;
		ata_channel_unlock(chp);
	}
#if NATA_DMA
	if ((atac->atac_cap & ATAC_CAP_DMA) == 0) {
		/* don't care about DMA modes */
		if (*sep != '\0')
			aprint_verbose("\n");
		return;
	}
	if (cf_flags & ATA_CONFIG_DMA_SET) {
		ata_channel_lock(chp);
		if ((cf_flags & ATA_CONFIG_DMA_MODES) ==
		    ATA_CONFIG_DMA_DISABLE) {
			drvp->drive_flags &= ~ATA_DRIVE_DMA;
		} else {
			drvp->DMA_mode = (cf_flags & ATA_CONFIG_DMA_MODES) >>
			    ATA_CONFIG_DMA_OFF;
			drvp->drive_flags |= ATA_DRIVE_DMA | ATA_DRIVE_MODE;
		}
		ata_channel_unlock(chp);
	}

	/*
	 * Probe WRITE DMA FUA EXT. Support is mandatory for devices
	 * supporting LBA48, but nevertheless confirm with the feature flag.
	 */
	if (drvp->drive_flags & ATA_DRIVE_DMA) {
		if ((params.atap_cmd2_en & ATA_CMD2_LBA48) != 0
		    && (params.atap_cmd_def & ATA_CMDE_WFE)) {
			drvp->drive_flags |= ATA_DRIVE_WFUA;
			aprint_verbose("%s WRITE DMA FUA", sep);
			sep = ",";
		}
	}

	/* Probe NCQ support - READ/WRITE FPDMA QUEUED command support */
	ata_channel_lock(chp);
	drvp->drv_openings = 1;
	if (params.atap_sata_caps & SATA_NATIVE_CMDQ) {
		if (atac->atac_cap & ATAC_CAP_NCQ)
			drvp->drive_flags |= ATA_DRIVE_NCQ;
		drvp->drv_openings =
		    (params.atap_queuedepth & WDC_QUEUE_DEPTH_MASK) + 1;
		aprint_verbose("%s NCQ (%d tags)", sep, drvp->drv_openings);
		sep = ",";

		if (params.atap_sata_caps & SATA_NCQ_PRIO) {
			drvp->drive_flags |= ATA_DRIVE_NCQ_PRIO;
			aprint_verbose(" w/PRIO");
		}
	}
	ata_channel_unlock(chp);

	if (*sep != '\0')
		aprint_verbose("\n");

#if NATA_UDMA
	if ((atac->atac_cap & ATAC_CAP_UDMA) == 0) {
		/* don't care about UDMA modes */
		return;
	}
	if (cf_flags & ATA_CONFIG_UDMA_SET) {
		ata_channel_lock(chp);
		if ((cf_flags & ATA_CONFIG_UDMA_MODES) ==
		    ATA_CONFIG_UDMA_DISABLE) {
			drvp->drive_flags &= ~ATA_DRIVE_UDMA;
		} else {
			drvp->UDMA_mode = (cf_flags & ATA_CONFIG_UDMA_MODES) >>
			    ATA_CONFIG_UDMA_OFF;
			drvp->drive_flags |= ATA_DRIVE_UDMA | ATA_DRIVE_MODE;
		}
		ata_channel_unlock(chp);
	}
#endif	/* NATA_UDMA */
#endif	/* NATA_DMA */
}

/* management of the /dev/atabus* devices */
int
atabusopen(dev_t dev, int flag, int fmt, struct lwp *l)
{
	struct atabus_softc *sc;
	int error;

	sc = device_lookup_private(&atabus_cd, minor(dev));
	if (sc == NULL)
		return (ENXIO);

	if (sc->sc_flags & ATABUSCF_OPEN)
		return (EBUSY);

	if ((error = ata_addref(sc->sc_chan)) != 0)
		return (error);

	sc->sc_flags |= ATABUSCF_OPEN;

	return (0);
}


int
atabusclose(dev_t dev, int flag, int fmt, struct lwp *l)
{
	struct atabus_softc *sc =
	    device_lookup_private(&atabus_cd, minor(dev));

	ata_delref(sc->sc_chan);

	sc->sc_flags &= ~ATABUSCF_OPEN;

	return (0);
}

int
atabusioctl(dev_t dev, u_long cmd, void *addr, int flag, struct lwp *l)
{
	struct atabus_softc *sc =
	    device_lookup_private(&atabus_cd, minor(dev));
	struct ata_channel *chp = sc->sc_chan;
	int min_drive, max_drive, drive;
	int error;

	/*
	 * Enforce write permission for ioctls that change the
	 * state of the bus.  Host adapter specific ioctls must
	 * be checked by the adapter driver.
	 */
	switch (cmd) {
	case ATABUSIOSCAN:
	case ATABUSIODETACH:
	case ATABUSIORESET:
		if ((flag & FWRITE) == 0)
			return (EBADF);
	}

	switch (cmd) {
	case ATABUSIORESET:
		ata_channel_lock(chp);
		ata_thread_run(sc->sc_chan, AT_WAIT | AT_POLL,
		    ATACH_TH_RESET, ATACH_NODRIVE);
		ata_channel_unlock(chp);
		return 0;
	case ATABUSIOSCAN:
	{
#if 0
		struct atabusioscan_args *a=
		    (struct atabusioscan_args *)addr;
#endif
		if ((chp->ch_drive[0].drive_type == ATA_DRIVET_OLD) ||
		    (chp->ch_drive[1].drive_type == ATA_DRIVET_OLD))
			return (EOPNOTSUPP);
		return (EOPNOTSUPP);
	}
	case ATABUSIODETACH:
	{
		struct atabusiodetach_args *a=
		    (struct atabusiodetach_args *)addr;
		if ((chp->ch_drive[0].drive_type == ATA_DRIVET_OLD) ||
		    (chp->ch_drive[1].drive_type == ATA_DRIVET_OLD))
			return (EOPNOTSUPP);
		switch (a->at_dev) {
		case -1:
			min_drive = 0;
			max_drive = 1;
			break;
		case 0:
		case 1:
			min_drive = max_drive = a->at_dev;
			break;
		default:
			return (EINVAL);
		}
		for (drive = min_drive; drive <= max_drive; drive++) {
			if (chp->ch_drive[drive].drv_softc != NULL) {
				error = config_detach(
				    chp->ch_drive[drive].drv_softc, 0);
				if (error)
					return (error);
				KASSERT(chp->ch_drive[drive].drv_softc == NULL);
			}
		}
		return 0;
	}
	default:
		return ENOTTY;
	}
}

static bool
atabus_suspend(device_t dv, const pmf_qual_t *qual)
{
	struct atabus_softc *sc = device_private(dv);
	struct ata_channel *chp = sc->sc_chan;

	ata_channel_idle(chp);

	return true;
}

static bool
atabus_resume(device_t dv, const pmf_qual_t *qual)
{
	struct atabus_softc *sc = device_private(dv);
	struct ata_channel *chp = sc->sc_chan;

	/*
	 * XXX joerg: with wdc, the first channel unfreezes the controller.
	 * Move this the reset and queue idling into wdc.
	 */
	ata_channel_lock(chp);
	if (chp->ch_queue->queue_freeze == 0) {
		ata_channel_unlock(chp);
		goto out;
	}

	/* unfreeze the queue and reset drives */
	ata_channel_thaw_locked(chp);

	/* reset channel only if there are drives attached */
	if (chp->ch_ndrives > 0)
		ata_thread_run(chp, AT_WAIT, ATACH_TH_RESET, ATACH_NODRIVE);

	ata_channel_unlock(chp);

out:
	return true;
}

static int
atabus_rescan(device_t self, const char *ifattr, const int *locators)
{
	struct atabus_softc *sc = device_private(self);
	struct ata_channel *chp = sc->sc_chan;
	struct atabus_initq *initq;
	int i;

	/*
	 * we can rescan a port multiplier atabus, even if some devices are
	 * still attached 
	 */
	if (chp->ch_satapmp_nports == 0) {
		if (chp->atapibus != NULL) {
			return EBUSY;
		}

		KASSERT(chp->ch_ndrives == 0 || chp->ch_drive != NULL);
		for (i = 0; i < chp->ch_ndrives; i++) {
			if (chp->ch_drive[i].drv_softc != NULL) {
				return EBUSY;
			}
		}
	}

	initq = kmem_zalloc(sizeof(*initq), KM_SLEEP);
	initq->atabus_sc = sc;
	mutex_enter(&atabus_qlock);
	TAILQ_INSERT_TAIL(&atabus_initq_head, initq, atabus_initq);
	mutex_exit(&atabus_qlock);
	config_pending_incr(sc->sc_dev);

	ata_channel_lock(chp);
	chp->ch_flags |= ATACH_TH_RESCAN;
	cv_signal(&chp->ch_thr_idle);
	ata_channel_unlock(chp);

	return 0;
}

void
ata_delay(struct ata_channel *chp, int ms, const char *msg, int flags)
{
	KASSERT(mutex_owned(&chp->ch_lock));

	if ((flags & (AT_WAIT | AT_POLL)) == AT_POLL) {
		/*
		 * can't use kpause(), we may be in interrupt context
		 * or taking a crash dump
		 */
		delay(ms * 1000);
	} else {
		int pause = mstohz(ms);

		kpause(msg, false, pause > 0 ? pause : 1, &chp->ch_lock);
	}
}

void
atacmd_toncq(struct ata_xfer *xfer, uint8_t *cmd, uint16_t *count,
    uint16_t *features, uint8_t *device)
{
	if ((xfer->c_flags & C_NCQ) == 0) {
		/* FUA handling for non-NCQ drives */
		if (xfer->c_bio.flags & ATA_FUA
		    && *cmd == WDCC_WRITEDMA_EXT)
			*cmd = WDCC_WRITEDMA_FUA_EXT;

		return;
	}

	*cmd = (xfer->c_bio.flags & ATA_READ) ?
	    WDCC_READ_FPDMA_QUEUED : WDCC_WRITE_FPDMA_QUEUED;

	/* for FPDMA the block count is in features */
	*features = *count;

	/* NCQ tag */
	*count = (xfer->c_slot << 3);

	if (xfer->c_bio.flags & ATA_PRIO_HIGH)
		*count |= WDSC_PRIO_HIGH;

	/* other device flags */
	if (xfer->c_bio.flags & ATA_FUA)
		*device |= WDSD_FUA;
}

void
ata_wait_cmd(struct ata_channel *chp, struct ata_xfer *xfer)
{
	struct ata_queue *chq = chp->ch_queue;
	struct ata_command *ata_c = &xfer->c_ata_c;

	ata_channel_lock(chp);

	while ((ata_c->flags & AT_DONE) == 0)
		cv_wait(&chq->c_cmd_finish, &chp->ch_lock);

	ata_channel_unlock(chp);

	KASSERT((ata_c->flags & AT_DONE) != 0);
}<|MERGE_RESOLUTION|>--- conflicted
+++ resolved
@@ -1,8 +1,4 @@
-<<<<<<< HEAD
-/*	$NetBSD: ata.c,v 1.160 2020/10/03 22:32:50 riastradh Exp $	*/
-=======
 /*	$NetBSD: ata.c,v 1.161 2021/04/24 23:36:52 thorpej Exp $	*/
->>>>>>> 9e014010
 
 /*
  * Copyright (c) 1998, 2001 Manuel Bouyer.  All rights reserved.
@@ -29,11 +25,7 @@
  */
 
 #include <sys/cdefs.h>
-<<<<<<< HEAD
-__KERNEL_RCSID(0, "$NetBSD: ata.c,v 1.160 2020/10/03 22:32:50 riastradh Exp $");
-=======
 __KERNEL_RCSID(0, "$NetBSD: ata.c,v 1.161 2021/04/24 23:36:52 thorpej Exp $");
->>>>>>> 9e014010
 
 #include "opt_ata.h"
 
