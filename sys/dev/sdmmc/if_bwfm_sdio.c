<<<<<<< HEAD
/* $NetBSD: if_bwfm_sdio.c,v 1.24 2020/11/03 09:26:41 mlelstv Exp $ */
=======
/* $NetBSD: if_bwfm_sdio.c,v 1.25 2021/01/27 03:10:21 thorpej Exp $ */
>>>>>>> 9e014010
/* $OpenBSD: if_bwfm_sdio.c,v 1.1 2017/10/11 17:19:50 patrick Exp $ */
/*
 * Copyright (c) 2010-2016 Broadcom Corporation
 * Copyright (c) 2016,2017 Patrick Wildt <patrick@blueri.se>
 *
 * Permission to use, copy, modify, and/or distribute this software for any
 * purpose with or without fee is hereby granted, provided that the above
 * copyright notice and this permission notice appear in all copies.
 *
 * THE SOFTWARE IS PROVIDED "AS IS" AND THE AUTHOR DISCLAIMS ALL WARRANTIES
 * WITH REGARD TO THIS SOFTWARE INCLUDING ALL IMPLIED WARRANTIES OF
 * MERCHANTABILITY AND FITNESS. IN NO EVENT SHALL THE AUTHOR BE LIABLE FOR
 * ANY SPECIAL, DIRECT, INDIRECT, OR CONSEQUENTIAL DAMAGES OR ANY DAMAGES
 * WHATSOEVER RESULTING FROM LOSS OF USE, DATA OR PROFITS, WHETHER IN AN
 * ACTION OF CONTRACT, NEGLIGENCE OR OTHER TORTIOUS ACTION, ARISING OUT OF
 * OR IN CONNECTION WITH THE USE OR PERFORMANCE OF THIS SOFTWARE.
 */

#include <sys/param.h>
#include <sys/types.h>

#include <sys/buf.h>
#include <sys/device.h>
#include <sys/endian.h>
#include <sys/kernel.h>
#include <sys/kmem.h>
#include <sys/malloc.h>
#include <sys/mutex.h>
#include <sys/queue.h>
#include <sys/socket.h>
#include <sys/systm.h>

#include <net/bpf.h>
#include <net/if.h>
#include <net/if_dl.h>
#include <net/if_ether.h>
#include <net/if_media.h>

#include <netinet/in.h>

#include <net80211/ieee80211_var.h>

#include <dev/fdt/fdtvar.h>
#include <dev/ic/bwfmreg.h>
#include <dev/ic/bwfmvar.h>
#include <dev/ofw/openfirm.h>
#include <dev/sdmmc/if_bwfm_sdio.h>
#include <dev/sdmmc/sdmmcdevs.h>
#include <dev/sdmmc/sdmmcvar.h>

#ifdef BWFM_DEBUG
#define DPRINTF(x)	do { if (bwfm_debug > 0) printf x; } while (0)
#define DPRINTFN(n, x)	do { if (bwfm_debug >= (n)) printf x; } while (0)
static int bwfm_debug = 2;
#else
#define DPRINTF(x)	do { ; } while (0)
#define DPRINTFN(n, x)	do { ; } while (0)
#endif

#define DEVNAME(sc)	device_xname((sc)->sc_sc.sc_dev)

enum bwfm_sdio_clkstate {
	CLK_NONE,
	CLK_SDONLY,
	CLK_PENDING,
	CLK_AVAIL
};

struct bwfm_sdio_softc {
	struct bwfm_softc	sc_sc;
	kmutex_t		sc_lock;

	bool			sc_bwfm_attached;

	struct sdmmc_function	**sc_sf;
	size_t			sc_sf_size;

	uint32_t		sc_bar0;
	enum bwfm_sdio_clkstate	sc_clkstate;
	bool			sc_sr_enabled;
	bool			sc_alp_only;
	bool			sc_sleeping;
	bool			sc_rxskip;

	struct sdmmc_task	sc_task;
	bool			sc_task_queued;

	uint8_t			sc_tx_seq;
	uint8_t			sc_tx_max_seq;
	int			sc_tx_count;
	MBUFQ_HEAD()		sc_tx_queue;

	struct mbuf		*sc_rxctl_queue;
	kcondvar_t		sc_rxctl_cv;

	void			*sc_ih;
	struct bwfm_core	*sc_cc;

	char			*sc_bounce_buf;
	size_t			sc_bounce_size;

	uint32_t		sc_console_addr;
	char			*sc_console_buf;
	size_t			sc_console_buf_size;
	uint32_t		sc_console_readidx;

	int			sc_phandle;
	void			*sc_fdtih;
};

static int	bwfm_sdio_match(device_t, cfdata_t, void *);
static void	bwfm_sdio_attach(device_t, device_t, void *);
static int	bwfm_sdio_detach(device_t, int);
static void	bwfm_sdio_attachhook(device_t);
static int	bwfm_fdt_find_phandle(device_t, device_t);
static const char *bwfm_fdt_get_model(void);

static void	bwfm_sdio_backplane(struct bwfm_sdio_softc *, uint32_t);
static uint8_t	bwfm_sdio_read_1(struct bwfm_sdio_softc *, uint32_t);
static uint32_t	bwfm_sdio_read_4(struct bwfm_sdio_softc *, uint32_t);
static void	bwfm_sdio_write_1(struct bwfm_sdio_softc *, uint32_t,
		     uint8_t);
static void	bwfm_sdio_write_4(struct bwfm_sdio_softc *, uint32_t,
		     uint32_t);

static uint32_t	bwfm_sdio_dev_read(struct bwfm_sdio_softc *, uint32_t);
static void	bwfm_sdio_dev_write(struct bwfm_sdio_softc *, uint32_t,
		     uint32_t);

static uint32_t	bwfm_sdio_buscore_read(struct bwfm_softc *, uint32_t);
static void	bwfm_sdio_buscore_write(struct bwfm_softc *, uint32_t,
		     uint32_t);
static int	bwfm_sdio_buscore_prepare(struct bwfm_softc *);
static void	bwfm_sdio_buscore_activate(struct bwfm_softc *, uint32_t);

static int	bwfm_sdio_buf_read(struct bwfm_sdio_softc *,
		    struct sdmmc_function *, uint32_t, char *, size_t);
static int	bwfm_sdio_buf_write(struct bwfm_sdio_softc *,
		    struct sdmmc_function *, uint32_t, char *, size_t);

static struct mbuf	*bwfm_sdio_newbuf(void);
static void		bwfm_qput(struct mbuf **, struct mbuf *);
static struct mbuf	*bwfm_qget(struct mbuf **);

static uint32_t	bwfm_sdio_ram_read_write(struct bwfm_sdio_softc *,
		    uint32_t, char *, size_t, int);
static uint32_t	bwfm_sdio_frame_read_write(struct bwfm_sdio_softc *,
		    char *, size_t, int);

static int	bwfm_sdio_intr1(void *, const char *);
static int	bwfm_sdio_intr(void *);
static void	bwfm_sdio_task(void *);
static void	bwfm_sdio_task1(struct bwfm_sdio_softc *);

static int	bwfm_nvram_convert(u_char *, size_t, size_t *);
static int	bwfm_sdio_load_microcode(struct bwfm_sdio_softc *,
		    u_char *, size_t, u_char *, size_t);
static void	bwfm_sdio_clkctl(struct bwfm_sdio_softc *,
		    enum bwfm_sdio_clkstate, bool);
static void	bwfm_sdio_htclk(struct bwfm_sdio_softc *, bool, bool);

#ifdef notyet
static int	bwfm_sdio_bus_sleep(struct bwfm_sdio_softc *, bool, bool);
#endif
static void	bwfm_sdio_drivestrength(struct bwfm_sdio_softc *, unsigned);
static void	bwfm_sdio_readshared(struct bwfm_sdio_softc *);

static int	bwfm_sdio_txcheck(struct bwfm_softc *);
static int	bwfm_sdio_txdata(struct bwfm_softc *, struct mbuf **);
static int	bwfm_sdio_txctl(struct bwfm_softc *, char *, size_t);
static int	bwfm_sdio_rxctl(struct bwfm_softc *, char *, size_t *);

static int		bwfm_sdio_tx_ok(struct bwfm_sdio_softc *);
static void	bwfm_sdio_tx_frames(struct bwfm_sdio_softc *);
static void	bwfm_sdio_tx_ctrlframe(struct bwfm_sdio_softc *,
		    struct mbuf *);
static void	bwfm_sdio_tx_dataframe(struct bwfm_sdio_softc *,
		    struct mbuf *);

static void	bwfm_sdio_rx_frames(struct bwfm_sdio_softc *);
static void	bwfm_sdio_rx_glom(struct bwfm_sdio_softc *,
		    uint16_t *, int, uint16_t *);

#ifdef BWFM_DEBUG 
static void	bwfm_sdio_debug_console(struct bwfm_sdio_softc *);
#endif 

static const struct bwfm_firmware_selector bwfm_sdio_fwtab[] = {
	BWFM_FW_ENTRY(BRCM_CC_43143_CHIP_ID,
		      BWFM_FWSEL_ALLREVS, "brcmfmac43143-sdio"),

	BWFM_FW_ENTRY(BRCM_CC_43241_CHIP_ID,
		      BWFM_FWSEL_REV_LE(4), "brcmfmac43241b0-sdio"),
	BWFM_FW_ENTRY(BRCM_CC_43241_CHIP_ID,
		      BWFM_FWSEL_REV_EQ(5), "brcmfmac43241b4-sdio"),
	BWFM_FW_ENTRY(BRCM_CC_43241_CHIP_ID,
		      BWFM_FWSEL_REV_GE(6), "brcmfmac43241b5-sdio"),

	BWFM_FW_ENTRY(BRCM_CC_4329_CHIP_ID,
		      BWFM_FWSEL_ALLREVS, "brcmfmac4329-sdio"),

	BWFM_FW_ENTRY(BRCM_CC_4330_CHIP_ID,
		      BWFM_FWSEL_ALLREVS, "brcmfmac4330-sdio"),

	BWFM_FW_ENTRY(BRCM_CC_4334_CHIP_ID,
		      BWFM_FWSEL_ALLREVS, "brcmfmac4334-sdio"),

	BWFM_FW_ENTRY(BRCM_CC_43340_CHIP_ID,
		      BWFM_FWSEL_ALLREVS, "brcmfmac43340-sdio"),
	BWFM_FW_ENTRY(BRCM_CC_43341_CHIP_ID,
		      BWFM_FWSEL_ALLREVS, "brcmfmac43340-sdio"),

	BWFM_FW_ENTRY(BRCM_CC_4335_CHIP_ID,
		      BWFM_FWSEL_ALLREVS, "brcmfmac4335-sdio"),

	BWFM_FW_ENTRY(BRCM_CC_43362_CHIP_ID,
		      BWFM_FWSEL_REV_GE(1), "brcmfmac43362-sdio"),

	BWFM_FW_ENTRY(BRCM_CC_4339_CHIP_ID,
		      BWFM_FWSEL_ALLREVS, "brcmfmac4339-sdio"),

	BWFM_FW_ENTRY(BRCM_CC_43430_CHIP_ID,
		      BWFM_FWSEL_REV_EQ(0), "brcmfmac43430a0-sdio"),
	BWFM_FW_ENTRY(BRCM_CC_43430_CHIP_ID,
		      BWFM_FWSEL_REV_GE(1), "brcmfmac43430-sdio"),

	BWFM_FW_ENTRY(BRCM_CC_4345_CHIP_ID,
		      BWFM_FWSEL_REV_EQ(9), "brcmfmac43456-sdio"),
	BWFM_FW_ENTRY(BRCM_CC_4345_CHIP_ID,
		      BWFM_FWSEL_REV_LE(8) + BWFM_FWSEL_REV_GE(10),
		      "brcmfmac43455-sdio"),

	BWFM_FW_ENTRY(BRCM_CC_4354_CHIP_ID,
		      BWFM_FWSEL_ALLREVS, "brcmfmac4354-sdio"),
	
	BWFM_FW_ENTRY(BRCM_CC_4356_CHIP_ID,
		      BWFM_FWSEL_ALLREVS, "brcmfmac4356-sdio"),

	BWFM_FW_ENTRY(CY_CC_4373_CHIP_ID,
		      BWFM_FWSEL_ALLREVS, "brcmfmac4373-sdio"),

	BWFM_FW_ENTRY(CY_CC_43012_CHIP_ID,
		      BWFM_FWSEL_ALLREVS, "brcmfmac43012-sdio"),

	BWFM_FW_ENTRY_END
};

static const struct bwfm_bus_ops bwfm_sdio_bus_ops = {
	.bs_init = NULL,
	.bs_stop = NULL,
	.bs_txcheck = bwfm_sdio_txcheck,
	.bs_txdata = bwfm_sdio_txdata,
	.bs_txctl = bwfm_sdio_txctl,
	.bs_rxctl = bwfm_sdio_rxctl,
};

static const struct bwfm_buscore_ops bwfm_sdio_buscore_ops = {
	.bc_read = bwfm_sdio_buscore_read,
	.bc_write = bwfm_sdio_buscore_write,
	.bc_prepare = bwfm_sdio_buscore_prepare,
	.bc_reset = NULL,
	.bc_setup = NULL,
	.bc_activate = bwfm_sdio_buscore_activate,
};

CFATTACH_DECL_NEW(bwfm_sdio, sizeof(struct bwfm_sdio_softc),
    bwfm_sdio_match, bwfm_sdio_attach, bwfm_sdio_detach, NULL);

static const struct bwfm_sdio_product {
	uint32_t	manufacturer;
	uint32_t	product;
	const char	*cisinfo[4];
} bwfm_sdio_products[] = {
	{
		SDMMC_VENDOR_BROADCOM,
		SDMMC_PRODUCT_BROADCOM_BCM4330, 
		SDMMC_CIS_BROADCOM_BCM4330
	},
	{
		SDMMC_VENDOR_BROADCOM,
		SDMMC_PRODUCT_BROADCOM_BCM4334, 
		SDMMC_CIS_BROADCOM_BCM4334
	},
	{
		SDMMC_VENDOR_BROADCOM,
		SDMMC_PRODUCT_BROADCOM_BCM43143, 
		SDMMC_CIS_BROADCOM_BCM43143
	},
	{
		SDMMC_VENDOR_BROADCOM,
		SDMMC_PRODUCT_BROADCOM_BCM43430, 
		SDMMC_CIS_BROADCOM_BCM43430
	},
	{
		SDMMC_VENDOR_BROADCOM,
		SDMMC_PRODUCT_BROADCOM_BCM43455, 
		SDMMC_CIS_BROADCOM_BCM43455
	},
	{
		SDMMC_VENDOR_BROADCOM,
		SDMMC_PRODUCT_BROADCOM_BCM43362, 
		SDMMC_CIS_BROADCOM_BCM43362
	},
};

static const struct device_compatible_entry compat_data[] = {
	{ .compat = "brcm,bcm4329-fmac" },
	DEVICE_COMPAT_EOL
};

static int
bwfm_sdio_match(device_t parent, cfdata_t match, void *aux)
{
	struct sdmmc_attach_args *saa = aux;
	struct sdmmc_function *sf = saa->sf;
	struct sdmmc_cis *cis;
	const struct bwfm_sdio_product *bsp;
	int i;

	/* Not SDIO. */
	if (sf == NULL)
		return 0;

	cis = &sf->sc->sc_fn0->cis;
	for (i = 0; i < __arraycount(bwfm_sdio_products); ++i) {
		bsp = &bwfm_sdio_products[i];
		if (cis->manufacturer == bsp->manufacturer &&
		    cis->product == bsp->product)
			break;
	}
	if (i >= __arraycount(bwfm_sdio_products))
		return 0;

	/* We need both functions, but ... */
	if (sf->sc->sc_function_count <= 1)
		return 0;

	/* ... only attach for one. */
	if (sf->number != 1)
		return 0;

	return 1;
}

static void
bwfm_sdio_attach(device_t parent, device_t self, void *aux)
{
	struct bwfm_sdio_softc *sc = device_private(self);
	struct sdmmc_attach_args *saa = aux;
	struct sdmmc_function *sf = saa->sf;
	struct bwfm_core *core;
	uint32_t reg;

	sc->sc_sc.sc_dev = self;

	aprint_naive("\n");
	aprint_normal("\n");

	sc->sc_phandle = bwfm_fdt_find_phandle(self, parent);

	mutex_init(&sc->sc_lock, MUTEX_DEFAULT, IPL_NONE);
	cv_init(&sc->sc_rxctl_cv, "bwfmctl");

	sdmmc_init_task(&sc->sc_task, bwfm_sdio_task, sc);

	sc->sc_bounce_size = 64 * 1024;
	sc->sc_bounce_buf = kmem_alloc(sc->sc_bounce_size, KM_SLEEP);
	sc->sc_tx_seq = 0xff;
	MBUFQ_INIT(&sc->sc_tx_queue);
	sc->sc_rxctl_queue = NULL;

	sc->sc_sf_size = (sf->sc->sc_function_count + 1)
	    * sizeof(struct sdmmc_function *);
	sc->sc_sf = kmem_zalloc(sc->sc_sf_size, KM_SLEEP);

	/* Copy all function pointers. */
	SIMPLEQ_FOREACH(sf, &saa->sf->sc->sf_head, sf_list) {
		sc->sc_sf[sf->number] = sf;
	}

	sdmmc_io_set_blocklen(sc->sc_sf[1], 64); 
	sdmmc_io_set_blocklen(sc->sc_sf[2], 512);

	/* Enable Function 1. */
	if (sdmmc_io_function_enable(sc->sc_sf[1]) != 0) {
		printf("%s: cannot enable function 1\n", DEVNAME(sc));
		return;
	}

	DPRINTF(("%s: F1 signature read @0x18000000=%x\n", DEVNAME(sc),
	    bwfm_sdio_read_4(sc, 0x18000000)));

	/* Force PLL off */
	bwfm_sdio_write_1(sc, BWFM_SDIO_FUNC1_CHIPCLKCSR,
	    BWFM_SDIO_FUNC1_CHIPCLKCSR_FORCE_HW_CLKREQ_OFF |
	    BWFM_SDIO_FUNC1_CHIPCLKCSR_ALP_AVAIL_REQ);

	sc->sc_sc.sc_buscore_ops = &bwfm_sdio_buscore_ops;
	if (bwfm_chip_attach(&sc->sc_sc) != 0) {
		aprint_error_dev(self, "cannot attach chip\n");
		return;
	}

	sc->sc_cc = bwfm_chip_get_core(&sc->sc_sc, BWFM_AGENT_CORE_CHIPCOMMON);
	if (sc->sc_cc == NULL) {
		aprint_error_dev(self, "cannot find chipcommon core\n");
		return;
	}

	core = bwfm_chip_get_core(&sc->sc_sc, BWFM_AGENT_CORE_SDIO_DEV);
	if (core->co_rev >= 12) {
		reg = bwfm_sdio_read_1(sc, BWFM_SDIO_FUNC1_SLEEPCSR);
		if ((reg & BWFM_SDIO_FUNC1_SLEEPCSR_KSO) == 0) {
			reg |= BWFM_SDIO_FUNC1_SLEEPCSR_KSO;
			bwfm_sdio_write_1(sc, BWFM_SDIO_FUNC1_SLEEPCSR, reg);
		}
	}

	/* Default, override from "brcm,drive-strength" */
	bwfm_sdio_drivestrength(sc, 6);

	bwfm_sdio_write_1(sc, BWFM_SDIO_CCCR_CARDCTRL,
	    bwfm_sdio_read_1(sc, BWFM_SDIO_CCCR_CARDCTRL) |
	    BWFM_SDIO_CCCR_CARDCTRL_WLANRESET);

	core = bwfm_chip_get_pmu(&sc->sc_sc);
	bwfm_sdio_write_4(sc, core->co_base + BWFM_CHIP_REG_PMUCONTROL,
	    bwfm_sdio_read_4(sc, core->co_base + BWFM_CHIP_REG_PMUCONTROL) |
	    (BWFM_CHIP_REG_PMUCONTROL_RES_RELOAD <<
	     BWFM_CHIP_REG_PMUCONTROL_RES_SHIFT));

	sdmmc_io_function_disable(sc->sc_sf[2]);

	bwfm_sdio_write_1(sc, BWFM_SDIO_FUNC1_CHIPCLKCSR, 0);
	sc->sc_clkstate = CLK_SDONLY;

	config_mountroot(self, bwfm_sdio_attachhook);
}

static void
bwfm_sdio_attachhook(device_t self)
{
	struct bwfm_sdio_softc *sc = device_private(self);
	struct bwfm_softc *bwfm = &sc->sc_sc;
	struct bwfm_firmware_context fwctx;
	size_t ucsize = 0, nvlen = 0, nvsize = 0;
	uint8_t *ucode, *nvram;
	uint32_t reg, clk;

	DPRINTF(("%s: chip 0x%08x rev %u\n", DEVNAME(sc),
	    bwfm->sc_chip.ch_chip, bwfm->sc_chip.ch_chiprev));

	/*
	 * 4335s >= rev 2 are considered 4339s.
	 */
	if (bwfm->sc_chip.ch_chip == BRCM_CC_4335_CHIP_ID &&
	    bwfm->sc_chip.ch_chiprev >= 2)
		bwfm->sc_chip.ch_chip = BRCM_CC_4339_CHIP_ID;

	bwfm_firmware_context_init(&fwctx,
	    bwfm->sc_chip.ch_chip, bwfm->sc_chip.ch_chiprev,
	    bwfm_fdt_get_model(),
	    BWFM_FWREQ(BWFM_FILETYPE_UCODE) | BWFM_FWREQ(BWFM_FILETYPE_NVRAM));

	if (!bwfm_firmware_open(bwfm, bwfm_sdio_fwtab, &fwctx)) {
		/* Error message already displayed. */
		goto err;
	}

	ucode = bwfm_firmware_data(&fwctx, BWFM_FILETYPE_UCODE, &ucsize);
	KASSERT(ucode != NULL);
	nvram = bwfm_firmware_data(&fwctx, BWFM_FILETYPE_NVRAM, &nvlen);
	KASSERT(nvram != NULL);

	if (bwfm_nvram_convert(nvram, nvlen, &nvsize)) {
		aprint_error_dev(bwfm->sc_dev,
		    "unable to convert %s file\n",
		    bwfm_firmware_description(BWFM_FILETYPE_NVRAM));
		goto err;
	}

	sc->sc_alp_only = true;
	if (bwfm_sdio_load_microcode(sc, ucode, ucsize, nvram, nvsize) != 0) {
		aprint_error_dev(bwfm->sc_dev, "could not load microcode\n");
		goto err;
	}
	sc->sc_alp_only = false;

	sdmmc_pause(hztoms(1)*1000, NULL);

	bwfm_sdio_clkctl(sc, CLK_AVAIL, false);
	if (sc->sc_clkstate != CLK_AVAIL) {
		aprint_error_dev(bwfm->sc_dev, "could not access clock\n");
		goto err;
	}

	clk = bwfm_sdio_read_1(sc, BWFM_SDIO_FUNC1_CHIPCLKCSR);
	bwfm_sdio_write_1(sc, BWFM_SDIO_FUNC1_CHIPCLKCSR,
	    clk | BWFM_SDIO_FUNC1_CHIPCLKCSR_FORCE_HT);

	bwfm_sdio_dev_write(sc, SDPCMD_TOSBMAILBOXDATA,
	    SDPCM_PROT_VERSION << SDPCM_PROT_VERSION_SHIFT);
	if (sdmmc_io_function_enable(sc->sc_sf[2])) {
		aprint_error_dev(bwfm->sc_dev, "cannot enable function 2\n");
		goto err;
	}

	bwfm_sdio_dev_write(sc, SDPCMD_HOSTINTMASK,
	    SDPCMD_INTSTATUS_HMB_SW_MASK | SDPCMD_INTSTATUS_CHIPACTIVE);
	bwfm_sdio_write_1(sc, BWFM_SDIO_WATERMARK, 8);

	if (bwfm_chip_sr_capable(bwfm)) {
		reg = bwfm_sdio_read_1(sc, BWFM_SDIO_FUNC1_WAKEUPCTRL);
		reg |= BWFM_SDIO_FUNC1_WAKEUPCTRL_HTWAIT;
		bwfm_sdio_write_1(sc, BWFM_SDIO_FUNC1_WAKEUPCTRL, reg);
		bwfm_sdio_write_1(sc, BWFM_SDIO_CCCR_CARDCAP,
		    BWFM_SDIO_CCCR_CARDCAP_CMD14_SUPPORT |
		    BWFM_SDIO_CCCR_CARDCAP_CMD14_EXT);
		bwfm_sdio_write_1(sc, BWFM_SDIO_FUNC1_CHIPCLKCSR,
		    BWFM_SDIO_FUNC1_CHIPCLKCSR_FORCE_HT);
		sc->sc_sr_enabled = 1;
	} else {
		bwfm_sdio_write_1(sc, BWFM_SDIO_FUNC1_CHIPCLKCSR, clk);
	}

#ifdef notyet
	if (sc->sc_phandle >= 0) {
		sc->sc_fdtih = fdtbus_intr_establish(sc->sc_phandle,
		    0, IPL_SDMMC, IST_LEVEL, bwfm_sdio_intr, sc);
	}
#endif
	if (sc->sc_fdtih != NULL) {
		aprint_normal_dev(self, "enabling GPIO interrupt\n");
	} else {
		sc->sc_ih = sdmmc_intr_establish(device_parent(self),
		    bwfm_sdio_intr, sc, DEVNAME(sc));
	}

	if (sc->sc_ih == NULL && sc->sc_fdtih == NULL) {
		aprint_error_dev(self, "could not establish interrupt\n");
		bwfm_sdio_clkctl(sc, CLK_NONE, false);
		return;
	}
	sdmmc_intr_enable(sc->sc_sf[1]);

	sdmmc_pause(100000, NULL);

	sc->sc_sc.sc_bus_ops = &bwfm_sdio_bus_ops;
	sc->sc_sc.sc_proto_ops = &bwfm_proto_bcdc_ops;
	bwfm_attach(&sc->sc_sc);
	sc->sc_bwfm_attached = true;

 err:
	bwfm_firmware_close(&fwctx);
}

static int
bwfm_fdt_find_phandle(device_t self, device_t parent)
{
	prop_dictionary_t dict;
	device_t dev;
	const char *str;
	int phandle;

	/* locate in FDT */
	dict = device_properties(self);
	if (prop_dictionary_get_cstring_nocopy(dict, "fdt-path", &str)) {
		/* search in FDT */
		phandle = OF_finddevice(str);
	} else {

		/* parent parent is sdhc controller */
		dev = device_parent(parent);
		if (dev == NULL)
			return -1;
		/* locate in FDT */
		dict = device_properties(dev);
		if (!prop_dictionary_get_cstring_nocopy(dict, "fdt-path", &str))
			return -1;

		/* are we the only FDT child ? */
		phandle = OF_child(OF_finddevice(str));
	}

	if (!of_compatible_match(phandle, compat_data))
		return -1;

	return phandle;
}

static const char *
bwfm_fdt_get_model(void)
{
	int phandle;

	phandle = OF_finddevice("/");
	return fdtbus_get_string_index(phandle, "compatible", 0);
}

static int
bwfm_sdio_detach(device_t self, int flags)
{
	struct bwfm_sdio_softc *sc = (struct bwfm_sdio_softc *)self;

#ifdef BWFM_DEBUG
	bwfm_sdio_debug_console(sc);
#endif

	if (sc->sc_ih || sc->sc_fdtih) {
		sdmmc_intr_disable(sc->sc_sf[1]);
		if (sc->sc_ih)
			sdmmc_intr_disestablish(sc->sc_ih);
		if (sc->sc_fdtih)
			fdtbus_intr_disestablish(sc->sc_phandle, sc->sc_fdtih);
	}
	if (sc->sc_bwfm_attached)
		bwfm_detach(&sc->sc_sc, flags);

	sdmmc_del_task(sc->sc_sf[1]->sc, &sc->sc_task, NULL);

	kmem_free(sc->sc_sf, sc->sc_sf_size);
	kmem_free(sc->sc_bounce_buf, sc->sc_bounce_size);

	cv_destroy(&sc->sc_rxctl_cv);
	mutex_destroy(&sc->sc_lock);

	return 0;
}

static void
bwfm_sdio_backplane(struct bwfm_sdio_softc *sc, uint32_t addr)
{
	uint32_t bar0 = addr & ~BWFM_SDIO_SB_OFT_ADDR_MASK;

	if (sc->sc_bar0 == bar0)
		return;

	bwfm_sdio_write_1(sc, BWFM_SDIO_FUNC1_SBADDRLOW,
	    (bar0 >>  8) & 0xff);
	bwfm_sdio_write_1(sc, BWFM_SDIO_FUNC1_SBADDRMID,
	    (bar0 >> 16) & 0xff);
	bwfm_sdio_write_1(sc, BWFM_SDIO_FUNC1_SBADDRHIGH,
	    (bar0 >> 24) & 0xff);
	sc->sc_bar0 = bar0;
}

static uint8_t
bwfm_sdio_read_1(struct bwfm_sdio_softc *sc, uint32_t addr)
{
	struct sdmmc_function *sf;
	uint8_t rv;

	/*
	 * figure out how to read the register based on address range
	 * 0x00 ~ 0x7FF: function 0 CCCR and FBR
	 * 0x10000 ~ 0x1FFFF: function 1 miscellaneous registers
	 * The rest: function 1 silicon backplane core registers
	 */
	if ((addr & ~0x7ff) == 0)
		sf = sc->sc_sf[0];
	else
		sf = sc->sc_sf[1];

	rv = sdmmc_io_read_1(sf, addr);
	return rv;
}

static uint32_t
bwfm_sdio_read_4(struct bwfm_sdio_softc *sc, uint32_t addr)
{
	struct sdmmc_function *sf;
	uint32_t rv;

	bwfm_sdio_backplane(sc, addr);

	addr &= BWFM_SDIO_SB_OFT_ADDR_MASK;
	addr |= BWFM_SDIO_SB_ACCESS_2_4B_FLAG;

	/*
	 * figure out how to read the register based on address range
	 * 0x00 ~ 0x7FF: function 0 CCCR and FBR
	 * 0x10000 ~ 0x1FFFF: function 1 miscellaneous registers
	 * The rest: function 1 silicon backplane core registers
	 */
	if ((addr & ~0x7ff) == 0)
		sf = sc->sc_sf[0];
	else
		sf = sc->sc_sf[1];

	rv = sdmmc_io_read_4(sf, addr);
	return htole32(rv);
}

static void
bwfm_sdio_write_1(struct bwfm_sdio_softc *sc, uint32_t addr, uint8_t data)
{
	struct sdmmc_function *sf;

	/*
	 * figure out how to read the register based on address range
	 * 0x00 ~ 0x7FF: function 0 CCCR and FBR
	 * 0x10000 ~ 0x1FFFF: function 1 miscellaneous registers
	 * The rest: function 1 silicon backplane core registers
	 */
	if ((addr & ~0x7ff) == 0)
		sf = sc->sc_sf[0];
	else
		sf = sc->sc_sf[1];

	sdmmc_io_write_1(sf, addr, data);
}

static void
bwfm_sdio_write_4(struct bwfm_sdio_softc *sc, uint32_t addr, uint32_t data)
{
	struct sdmmc_function *sf;

	bwfm_sdio_backplane(sc, addr);

	addr &= BWFM_SDIO_SB_OFT_ADDR_MASK;
	addr |= BWFM_SDIO_SB_ACCESS_2_4B_FLAG;

	/*
	 * figure out how to read the register based on address range
	 * 0x00 ~ 0x7FF: function 0 CCCR and FBR
	 * 0x10000 ~ 0x1FFFF: function 1 miscellaneous registers
	 * The rest: function 1 silicon backplane core registers
	 */
	if ((addr & ~0x7ff) == 0)
		sf = sc->sc_sf[0];
	else
		sf = sc->sc_sf[1];

	sdmmc_io_write_4(sf, addr, htole32(data));
}

static int
bwfm_sdio_buf_read(struct bwfm_sdio_softc *sc, struct sdmmc_function *sf,
    uint32_t reg, char *data, size_t size)
{
	int err;

	KASSERT(((vaddr_t)data & 0x3) == 0);
	KASSERT((size & 0x3) == 0);

	if (sf == sc->sc_sf[1])
		err = sdmmc_io_read_region_1(sf, reg, data, size);
	else
		err = sdmmc_io_read_multi_1(sf, reg, data, size);

	if (err)
		printf("%s: error %d\n", __func__, err);

	return err;
}

static int
bwfm_sdio_buf_write(struct bwfm_sdio_softc *sc, struct sdmmc_function *sf,
    uint32_t reg, char *data, size_t size)
{
	int err;

	KASSERT(((vaddr_t)data & 0x3) == 0);
	KASSERT((size & 0x3) == 0);

	err = sdmmc_io_write_region_1(sf, reg, data, size);

	if (err)
		printf("%s: error %d\n", __func__, err);

	return err;
}

static uint32_t
bwfm_sdio_ram_read_write(struct bwfm_sdio_softc *sc, uint32_t reg,
    char *data, size_t left, int write)
{
	uint32_t sbaddr, sdaddr, off;
	size_t size;
	int err;

	err = off = 0;
	while (left > 0) {
		sbaddr = reg + off;
		bwfm_sdio_backplane(sc, sbaddr);

		sdaddr = sbaddr & BWFM_SDIO_SB_OFT_ADDR_MASK;
		size = ulmin(left, (BWFM_SDIO_SB_OFT_ADDR_PAGE - sdaddr));
		sdaddr |= BWFM_SDIO_SB_ACCESS_2_4B_FLAG;

		if (write) {
			memcpy(sc->sc_bounce_buf, data + off, size);
			if (roundup(size, 4) != size)
				memset(sc->sc_bounce_buf + size, 0,
				    roundup(size, 4) - size);
			err = bwfm_sdio_buf_write(sc, sc->sc_sf[1], sdaddr,
			    sc->sc_bounce_buf, roundup(size, 4));
		} else {
			err = bwfm_sdio_buf_read(sc, sc->sc_sf[1], sdaddr,
			    sc->sc_bounce_buf, roundup(size, 4));
			memcpy(data + off, sc->sc_bounce_buf, size);
		}
		if (err)
			break;

		off += size;
		left -= size;
	}

	if (err)
		printf("%s: error %d\n", __func__, err);

	return err;
}

static uint32_t
bwfm_sdio_frame_read_write(struct bwfm_sdio_softc *sc,
    char *data, size_t size, int write)
{
	uint32_t addr;
	int err;

	addr = sc->sc_cc->co_base;
	bwfm_sdio_backplane(sc, addr);

	addr &= BWFM_SDIO_SB_OFT_ADDR_MASK;
	addr |= BWFM_SDIO_SB_ACCESS_2_4B_FLAG;

	if (write)
		err = bwfm_sdio_buf_write(sc, sc->sc_sf[2], addr, data, size);
	else
		err = bwfm_sdio_buf_read(sc, sc->sc_sf[2], addr, data, size);

	if (err)
		printf("%s: error %d\n", __func__, err);

	return err;
}

static uint32_t
bwfm_sdio_dev_read(struct bwfm_sdio_softc *sc, uint32_t reg)
{
	struct bwfm_core *core;
	uint32_t val;

	core = bwfm_chip_get_core(&sc->sc_sc, BWFM_AGENT_CORE_SDIO_DEV);
	val = bwfm_sdio_read_4(sc, core->co_base + reg);
	/* TODO: Workaround for 4335/4339 */

	return val;
}

static void
bwfm_sdio_dev_write(struct bwfm_sdio_softc *sc, uint32_t reg, uint32_t val)
{
	struct bwfm_core *core;

	core = bwfm_chip_get_core(&sc->sc_sc, BWFM_AGENT_CORE_SDIO_DEV);
	bwfm_sdio_write_4(sc, core->co_base + reg, val);
}

static uint32_t
bwfm_sdio_buscore_read(struct bwfm_softc *bwfm, uint32_t reg)
{
	struct bwfm_sdio_softc *sc = (void *)bwfm;
	uint32_t val;

	mutex_enter(&sc->sc_lock);
	val = bwfm_sdio_read_4(sc, reg);
	/* TODO: Workaround for 4335/4339 */
	mutex_exit(&sc->sc_lock);

	return val;
}

static void
bwfm_sdio_buscore_write(struct bwfm_softc *bwfm, uint32_t reg, uint32_t val)
{
	struct bwfm_sdio_softc *sc = (void *)bwfm;

	mutex_enter(&sc->sc_lock);
	bwfm_sdio_write_4(sc, reg, val);
	mutex_exit(&sc->sc_lock);
}

static int
bwfm_sdio_buscore_prepare(struct bwfm_softc *bwfm)
{
	struct bwfm_sdio_softc *sc = (void *)bwfm;
	uint8_t clkval, clkset, clkmask;
	int i, error = 0;

	mutex_enter(&sc->sc_lock);

	clkset = BWFM_SDIO_FUNC1_CHIPCLKCSR_ALP_AVAIL_REQ |
	    BWFM_SDIO_FUNC1_CHIPCLKCSR_FORCE_HW_CLKREQ_OFF;
	bwfm_sdio_write_1(sc, BWFM_SDIO_FUNC1_CHIPCLKCSR, clkset);

	clkmask = BWFM_SDIO_FUNC1_CHIPCLKCSR_ALP_AVAIL |
	    BWFM_SDIO_FUNC1_CHIPCLKCSR_HT_AVAIL;
	clkval = bwfm_sdio_read_1(sc, BWFM_SDIO_FUNC1_CHIPCLKCSR);

	if ((clkval & ~clkmask) != clkset) {
		printf("%s: wrote 0x%02x read 0x%02x\n", DEVNAME(sc),
		    clkset, clkval);
		error = 1;
		goto done;
	}

	for (i = 1000; i > 0; i--) {
		clkval = bwfm_sdio_read_1(sc,
		    BWFM_SDIO_FUNC1_CHIPCLKCSR);
		if (clkval & clkmask)
			break;
	}
	if (i == 0) {
		printf("%s: timeout on ALPAV wait, clkval 0x%02x\n",
		    DEVNAME(sc), clkval);
		error = 1;
		goto done;
	}

	clkset = BWFM_SDIO_FUNC1_CHIPCLKCSR_FORCE_HW_CLKREQ_OFF |
	    BWFM_SDIO_FUNC1_CHIPCLKCSR_FORCE_ALP;
	bwfm_sdio_write_1(sc, BWFM_SDIO_FUNC1_CHIPCLKCSR, clkset);
	delay(65);

	bwfm_sdio_write_1(sc, BWFM_SDIO_FUNC1_SDIOPULLUP, 0);

done:
	mutex_exit(&sc->sc_lock);

	return error;
}

static void
bwfm_sdio_buscore_activate(struct bwfm_softc *bwfm, uint32_t rstvec)
{
	struct bwfm_sdio_softc *sc = (void *)bwfm;
	struct bwfm_core *core;

	core = bwfm_chip_get_core(&sc->sc_sc, BWFM_AGENT_CORE_SDIO_DEV);
	bwfm_sdio_buscore_write(&sc->sc_sc,
	    core->co_base + BWFM_SDPCMD_INTSTATUS, 0xFFFFFFFF);

	mutex_enter(&sc->sc_lock);
	if (rstvec)
		bwfm_sdio_ram_read_write(sc, 0, (char *)&rstvec,
		    sizeof(rstvec), 1);
	mutex_exit(&sc->sc_lock);
}

static struct mbuf *
bwfm_sdio_newbuf(void)
{
	struct mbuf *m;

	MGETHDR(m, M_DONTWAIT, MT_DATA);
	if (m == NULL)
		return NULL;

	MCLGET(m, M_DONTWAIT);
	if (!(m->m_flags & M_EXT)) {
		m_freem(m);
		return NULL;
	}

	m->m_len = m->m_pkthdr.len = MCLBYTES;
	return m;
}

static struct mbuf *
bwfm_qget(struct mbuf **q)
{
	struct mbuf *m = NULL;

	if (*q != NULL) {
		m = *q;
		*q = m->m_next;
		m->m_next = NULL;
	}

	return m;
}

static void
bwfm_qput(struct mbuf **q, struct mbuf *m)
{

	if (*q == NULL)
		*q = m;
	else
		m_cat(*q, m);
}

static int
bwfm_sdio_txcheck(struct bwfm_softc *bwfm)
{
	struct bwfm_sdio_softc *sc = (void *)bwfm;
	int error = 0;

	mutex_enter(&sc->sc_lock);
	if (sc->sc_tx_count >= 64)
		error = ENOBUFS;
	mutex_exit(&sc->sc_lock);

	return error;
}


static int
bwfm_sdio_txdata(struct bwfm_softc *bwfm, struct mbuf **mp)
{
	struct bwfm_sdio_softc *sc = (void *)bwfm;

	if (sc->sc_tx_count >= 64) {
		printf("%s: tx count limit reached\n",DEVNAME(sc));
		return ENOBUFS;
	}

	mutex_enter(&sc->sc_lock);
	sc->sc_tx_count++;
	MBUFQ_ENQUEUE(&sc->sc_tx_queue, *mp);
	mutex_exit(&sc->sc_lock);

	bwfm_sdio_intr1(sc, "sdio_txdata");

	return 0;
}

static int
bwfm_sdio_txctl(struct bwfm_softc *bwfm, char *buf, size_t len)
{
	struct bwfm_sdio_softc *sc = (void *)bwfm;
	struct mbuf *m;

	KASSERT(len <= MCLBYTES);

	MGET(m, M_DONTWAIT, MT_CONTROL);
	if (m == NULL)
		goto fail;
	if (len > MLEN) {
		MCLGET(m, M_DONTWAIT);
		if (!(m->m_flags & M_EXT)) {
			m_freem(m);
			goto fail;
		}
	}
	memcpy(mtod(m, char *), buf, len);
	m->m_len = len;

	mutex_enter(&sc->sc_lock);
	MBUFQ_ENQUEUE(&sc->sc_tx_queue, m);
	mutex_exit(&sc->sc_lock);

	bwfm_sdio_intr1(sc, "sdio_txctl");

	return 0;

fail:
	return ENOBUFS;
}

static int
bwfm_nvram_convert(u_char *buf, size_t len, size_t *newlenp)
{
	u_char *src, *dst, *end = buf + len;
	bool skip = false;
	size_t count = 0, pad;
	uint32_t token;

	for (src = buf, dst = buf; src != end; ++src) {
		if (*src == '\n') {
			if (count > 0)
				*dst++ = '\0';
			count = 0;
			skip = false;
			continue;
		}
		if (skip)
			continue;
		if (*src == '#' && count == 0) {
			skip = true;
			continue;
		}
		if (*src == '\r' || *src == ' ')
			continue;
		*dst++ = *src;
		++count;
	}

	count = dst - buf;
	pad = roundup(count + 1, 4) - count;

	if (count + pad + sizeof(token) > len)
		return 1;

	memset(dst, 0, pad);
	count += pad;
	dst += pad;

	token = (count / 4) & 0xffff;
	token |= ~token << 16;
	token = htole32(token);

	memcpy(dst, &token, sizeof(token));
	count += sizeof(token);

	*newlenp = count;

	return 0;
}

static int
bwfm_sdio_load_microcode(struct bwfm_sdio_softc *sc, u_char *ucode, size_t size,
    u_char *nvram, size_t nvlen)
{
	struct bwfm_softc *bwfm = &sc->sc_sc;
	char *verify = NULL;
	int err = 0;

	bwfm_sdio_clkctl(sc, CLK_AVAIL, false);

	DPRINTF(("ucode %zu bytes to 0x%08lx\n", size,
		(u_long)bwfm->sc_chip.ch_rambase));
	/* Upload firmware */
	err = bwfm_sdio_ram_read_write(sc, bwfm->sc_chip.ch_rambase,
	    ucode, size, 1);
	if (err)
		goto out;

	/* Verify firmware */
	verify = kmem_zalloc(size, KM_SLEEP);
	err = bwfm_sdio_ram_read_write(sc, bwfm->sc_chip.ch_rambase,
	    verify, size, 0);
	if (err || memcmp(verify, ucode, size)) {
		printf("%s: firmware verification failed\n",
		    DEVNAME(sc));
		kmem_free(verify, size);
		goto out;
	}
	kmem_free(verify, size);

	DPRINTF(("nvram %zu bytes to 0x%08lx\n", nvlen,
	    (u_long)bwfm->sc_chip.ch_rambase + bwfm->sc_chip.ch_ramsize
	    - nvlen));
	/* Upload nvram */
	err = bwfm_sdio_ram_read_write(sc, bwfm->sc_chip.ch_rambase +
	    bwfm->sc_chip.ch_ramsize - nvlen, nvram, nvlen, 1);
	if (err)
		goto out;

	/* Verify nvram */
	verify = kmem_zalloc(nvlen, KM_SLEEP);
	err = bwfm_sdio_ram_read_write(sc, bwfm->sc_chip.ch_rambase +
	    bwfm->sc_chip.ch_ramsize - nvlen, verify, nvlen, 0);
	if (err || memcmp(verify, nvram, nvlen)) {
		printf("%s: nvram verification failed\n",
		    DEVNAME(sc));
		kmem_free(verify, nvlen);
		goto out;
	}
	kmem_free(verify, nvlen);

	DPRINTF(("Reset core 0x%08x\n", *(uint32_t *)ucode));
	/* Load reset vector from firmware and kickstart core. */
	bwfm_chip_set_active(bwfm, *(uint32_t *)ucode);

out:
	bwfm_sdio_clkctl(sc, CLK_SDONLY, false);
	return err;
}

static void
bwfm_sdio_clkctl(struct bwfm_sdio_softc *sc, enum bwfm_sdio_clkstate newstate,
    bool pendok)
{
	enum bwfm_sdio_clkstate oldstate;

	oldstate = sc->sc_clkstate;
	if (oldstate == newstate)
		return;

	switch (newstate) {
	case CLK_AVAIL:
		if (oldstate == CLK_NONE)
			sc->sc_clkstate = CLK_SDONLY; /* XXX */
		bwfm_sdio_htclk(sc, true, pendok);
		break;
	case CLK_SDONLY:
		if (oldstate == CLK_NONE)
			sc->sc_clkstate = newstate;
		else if (oldstate == CLK_AVAIL)
			bwfm_sdio_htclk(sc, false, false);
		else
			printf("%s: clkctl %d -> %d\n", DEVNAME(sc),
				sc->sc_clkstate, newstate);
		break;
	case CLK_NONE:
		if (oldstate == CLK_AVAIL)
			bwfm_sdio_htclk(sc, false, false);
		sc->sc_clkstate = newstate;
		break;
	default:
		break;
	}

	DPRINTF(("%s: %d -> %d = %d\n", DEVNAME(sc), oldstate, newstate,
	    sc->sc_clkstate));
}

static void
bwfm_sdio_htclk(struct bwfm_sdio_softc *sc, bool on, bool pendok)
{
	uint32_t clkctl, devctl, req;
	int i;

	if (sc->sc_sr_enabled) {
		if (on)
			sc->sc_clkstate = CLK_AVAIL;
		else
			sc->sc_clkstate = CLK_SDONLY;
		return;
	}

	if (on) {
		if (sc->sc_alp_only)
			req = BWFM_SDIO_FUNC1_CHIPCLKCSR_ALP_AVAIL_REQ;
		else
			req = BWFM_SDIO_FUNC1_CHIPCLKCSR_HT_AVAIL_REQ;
		bwfm_sdio_write_1(sc, BWFM_SDIO_FUNC1_CHIPCLKCSR, req);

		clkctl = bwfm_sdio_read_1(sc, BWFM_SDIO_FUNC1_CHIPCLKCSR);
		if (!BWFM_SDIO_FUNC1_CHIPCLKCSR_CLKAV(clkctl, sc->sc_alp_only)
		    && pendok) {
			devctl = bwfm_sdio_read_1(sc, BWFM_SDIO_DEVICE_CTL);
			devctl |= BWFM_SDIO_DEVICE_CTL_CA_INT_ONLY;
			bwfm_sdio_write_1(sc, BWFM_SDIO_DEVICE_CTL, devctl);
			sc->sc_clkstate = CLK_PENDING;
			return;
		} else if (sc->sc_clkstate == CLK_PENDING) {
			devctl = bwfm_sdio_read_1(sc, BWFM_SDIO_DEVICE_CTL);
			devctl &= ~BWFM_SDIO_DEVICE_CTL_CA_INT_ONLY;
			bwfm_sdio_write_1(sc, BWFM_SDIO_DEVICE_CTL, devctl);
		}

		for (i = 0; i < 50; i++) {
			if (BWFM_SDIO_FUNC1_CHIPCLKCSR_CLKAV(clkctl,
			    sc->sc_alp_only))
				break;
			clkctl = bwfm_sdio_read_1(sc, BWFM_SDIO_FUNC1_CHIPCLKCSR
);
			sdmmc_pause(100000, NULL);
		}
		if (i >= 50) {
			printf("%s: HT avail timeout\n", DEVNAME(sc));
			return;
		}

		sc->sc_clkstate = CLK_AVAIL;
	} else {
		if (sc->sc_clkstate == CLK_PENDING) {
			devctl = bwfm_sdio_read_1(sc, BWFM_SDIO_DEVICE_CTL);
			devctl &= ~BWFM_SDIO_DEVICE_CTL_CA_INT_ONLY;
			bwfm_sdio_write_1(sc, BWFM_SDIO_DEVICE_CTL, devctl);
		}
		sc->sc_clkstate = CLK_SDONLY;
		bwfm_sdio_write_1(sc, BWFM_SDIO_FUNC1_CHIPCLKCSR, 0);
	}
}

struct bwfm_sdio_dstab {
	uint8_t milli;
	uint8_t val;
};

static struct bwfm_sdio_dstab pmu11_1v8[] = {
	{32, 0x6},
	{26, 0x7},
	{22, 0x4},
	{16, 0x5},
	{12, 0x2},
	{8, 0x3},
	{4, 0x0},
	{0, 0x1}
}, pmu13_1v8[] = {
	{6, 0x7},
	{5, 0x6},
	{4, 0x5},
	{3, 0x4},
	{2, 0x2},
	{1, 0x1},
	{0, 0x0}
}, pmu17_1v8[] = {
	{3, 0x3},       
	{2, 0x2},       
	{1, 0x1},       
	{0, 0x0}
}, pmu17_3v3[] = {
	{16, 0x7},
	{12, 0x5},
	{8,  0x3},
	{4,  0x1},
	{0,  0x0}
};

static void
bwfm_sdio_drivestrength(struct bwfm_sdio_softc *sc, unsigned milli)
{
	struct bwfm_softc *bwfm = &sc->sc_sc;
	struct bwfm_core *core;
	struct bwfm_sdio_dstab *tab;
	uint32_t tmp, mask;
	unsigned i;

	if ((bwfm->sc_chip.ch_cc_caps & BWFM_CHIP_REG_CAPABILITIES_PMU) == 0)
		return;

	switch (bwfm->sc_chip.ch_chip) {
	case BRCM_CC_4330_CHIP_ID:
		tab = pmu11_1v8;
		mask = __BITS(11,13);
		break;
	case BRCM_CC_4334_CHIP_ID:
		tab = pmu17_1v8;
		mask = __BITS(11,12);
		break;
	case BRCM_CC_43143_CHIP_ID:
		tab = pmu17_3v3;
		mask = __BITS(0,3);
		break;
	case BRCM_CC_43362_CHIP_ID:
		tab = pmu13_1v8;
		mask = __BITS(11,13);
		break;
	default:
		return;
	}

	for (i=0; tab[i].milli != 0; ++i) {
		if (milli >= tab[i].milli)
			break;
	}
	if (tab[i].milli == 0)
		return;

	core = bwfm_chip_get_pmu(&sc->sc_sc);
	tmp = bwfm_sdio_read_4(sc, core->co_base + BWFM_CHIP_REG_CHIPCONTROL_ADDR);
	tmp &= mask;
	tmp |= __SHIFTIN(tab[i].val, mask);
	bwfm_sdio_write_4(sc, core->co_base + BWFM_CHIP_REG_CHIPCONTROL_ADDR, tmp);
}


#if notyet
static int
bwfm_sdio_bus_sleep(struct bwfm_sdio_softc *sc, bool sleep, bool pendok)
{
	uint32_t clkctl;

	if (sc->sleeping == sleep)
		return 0;

	if (sc->sc_sr_enabled) {
		if (sleep) {
			clkctl = bwfm_sdio_read_1(sc, BWFM_SDIO_FUNC1_CHIPCLKCSR);
			if ((clkctl & BWFM_SDIO_FUNC1_CHIPCLKCSR_CSR_MASK) == 0)
				bwfm_sdio_write_1(sc, BWFM_SDIO_FUNC1_CHIPCLKCSR, BWFM_SDIO_FUNC1_CHIPCLKCSR_ALP_AVAIL_REQ);
		}
		/* kso_ctrl(sc, sleep) */
	}

	if (sleep) {
		if (!sc->sc_sr_enabled)
			bwfm_sdio_clkctl(sc, CLK_NONE, pendok);
	} else {
		bwfm_sdio_clkctl(sc, CLK_AVAIL, pendok);
	}

	sc->sleeping = sleep;

	return 0;
}
#endif

static void
bwfm_sdio_readshared(struct bwfm_sdio_softc *sc)
{
	struct bwfm_softc *bwfm = &sc->sc_sc;
	struct bwfm_sdio_sdpcm sdpcm;
	uint32_t addr, shaddr;
	int err;

	bwfm_sdio_clkctl(sc, CLK_AVAIL, false);
	if (sc->sc_clkstate != CLK_AVAIL)
		return;

	shaddr = bwfm->sc_chip.ch_rambase + bwfm->sc_chip.ch_ramsize - 4;
	if (!bwfm->sc_chip.ch_rambase && sc->sc_sr_enabled)
		shaddr -= bwfm->sc_chip.ch_srsize;

	err = bwfm_sdio_ram_read_write(sc, shaddr, (char *)&addr,
	    sizeof(addr), 0);
	if (err)
		return;

	addr = le32toh(addr);
	if (addr == 0 || ((~addr >> 16) & 0xffff) == (addr & 0xffff))
		return;

	err = bwfm_sdio_ram_read_write(sc, addr, (char *)&sdpcm,
	    sizeof(sdpcm), 0);
	if (err)
		return;

	sc->sc_console_addr = le32toh(sdpcm.console_addr);
}

static int
bwfm_sdio_intr1(void *v, const char *name)
{
	struct bwfm_sdio_softc *sc = (void *)v;

	DPRINTF(("%s: %s\n", DEVNAME(sc), name));

	sdmmc_add_task(sc->sc_sf[1]->sc, &sc->sc_task);
	return 1;
}

static int
bwfm_sdio_intr(void *v)
{
	return bwfm_sdio_intr1(v, "sdio_intr");
}

static void
bwfm_sdio_task(void *v)
{
	struct bwfm_sdio_softc *sc = (void *)v;

	mutex_enter(&sc->sc_lock);
	bwfm_sdio_task1(sc);
#ifdef BWFM_DEBUG
	bwfm_sdio_debug_console(sc);
#endif
	mutex_exit(&sc->sc_lock);
}

static void
bwfm_sdio_task1(struct bwfm_sdio_softc *sc)
{
	uint32_t clkctl, devctl, intstat, hostint;
	bool dorecv, dosend;

	if (!sc->sc_sr_enabled && sc->sc_clkstate == CLK_PENDING) {
		clkctl = bwfm_sdio_read_1(sc, BWFM_SDIO_FUNC1_CHIPCLKCSR);
		if (BWFM_SDIO_FUNC1_CHIPCLKCSR_HTAV(clkctl)) {
			devctl = bwfm_sdio_read_1(sc, BWFM_SDIO_DEVICE_CTL);
			devctl &= ~BWFM_SDIO_DEVICE_CTL_CA_INT_ONLY;
			bwfm_sdio_write_1(sc, BWFM_SDIO_DEVICE_CTL, devctl);
			sc->sc_clkstate = CLK_AVAIL;
		}
	}

	dorecv = dosend = sc->sc_clkstate == CLK_AVAIL;

	intstat = bwfm_sdio_dev_read(sc, BWFM_SDPCMD_INTSTATUS);
	DPRINTF(("%s: intstat 0x%" PRIx32 "\n", DEVNAME(sc), intstat));
	if (intstat)
		bwfm_sdio_dev_write(sc, BWFM_SDPCMD_INTSTATUS, intstat);

	if (intstat & SDPCMD_INTSTATUS_CHIPACTIVE)
		printf("%s: CHIPACTIVE\n", DEVNAME(sc));

	if (intstat & SDPCMD_INTSTATUS_HMB_HOST_INT) {
		hostint = bwfm_sdio_dev_read(sc, SDPCMD_TOHOSTMAILBOXDATA);
		DPRINTF(("%s: hostint 0x%" PRIx32 "\n", DEVNAME(sc), hostint));
		bwfm_sdio_dev_write(sc, SDPCMD_TOSBMAILBOX,
		    SDPCMD_TOSBMAILBOX_INT_ACK);
		if (hostint & SDPCMD_TOHOSTMAILBOXDATA_FWHALT)
			printf("%s: firmware halted\n", DEVNAME(sc));
		if (hostint & SDPCMD_TOHOSTMAILBOXDATA_NAKHANDLED)
			sc->sc_rxskip = false;
		if (hostint & SDPCMD_TOHOSTMAILBOXDATA_DEVREADY ||
		    hostint & SDPCMD_TOHOSTMAILBOXDATA_FWREADY)
			bwfm_sdio_readshared(sc);
	}

	if (intstat & SDPCMD_INTSTATUS_HMB_FRAME_IND) {
		/* ignore receive indications while recovering */
		if (dorecv && !sc->sc_rxskip) {
			DPRINTF(("%s: recv\n", DEVNAME(sc)));
			bwfm_sdio_rx_frames(sc);
		}
	}

	if (intstat & SDPCMD_INTSTATUS_HMB_FC_STATE)
		dosend = false;

	if (intstat & SDPCMD_INTSTATUS_HMB_FC_CHANGE) {
		if (dosend) {
			intstat = bwfm_sdio_dev_read(sc, BWFM_SDPCMD_INTSTATUS);
			DPRINTF(("%s: intstat2 0x%" PRIx32 "\n", DEVNAME(sc), intstat));
			if (intstat & (SDPCMD_INTSTATUS_HMB_FC_STATE | SDPCMD_INTSTATUS_HMB_FC_CHANGE))
				dosend = false;
		}
	}

if (!dosend && MBUFQ_FIRST(&sc->sc_tx_queue)) printf("%s: flowctl\n", DEVNAME(sc));
	if (dosend && MBUFQ_FIRST(&sc->sc_tx_queue)) {
		DPRINTF(("%s: xmit\n", DEVNAME(sc)));
		bwfm_sdio_tx_frames(sc);
	}
}

static int
bwfm_sdio_tx_ok(struct bwfm_sdio_softc *sc)
{
	return (uint8_t)(sc->sc_tx_max_seq - sc->sc_tx_seq) != 0 &&
	    ((uint8_t)(sc->sc_tx_max_seq - sc->sc_tx_seq) & 0x80) == 0;
}

static void    
bwfm_sdio_tx_frames(struct bwfm_sdio_softc *sc)
{
	struct mbuf *m;
	struct ifnet *ifp = sc->sc_sc.sc_ic.ic_ifp;
	bool ifstart = false;
	int i;

	if (!bwfm_sdio_tx_ok(sc))
		return;

	i = uimin((uint8_t)(sc->sc_tx_max_seq - sc->sc_tx_seq), 32);
	while (i--) {
		MBUFQ_DEQUEUE(&sc->sc_tx_queue, m);
		if (m == NULL)
			break;

		if (m->m_type == MT_CONTROL)
			bwfm_sdio_tx_ctrlframe(sc, m);
		else {
			bwfm_sdio_tx_dataframe(sc, m);  
			if_statinc(ifp, if_opackets);
			ifstart = true;
		}

		m_freem(m);
	}

	if (ifstart) {
		ifp->if_flags &= ~IFF_OACTIVE;
		if_schedule_deferred_start(ifp);
	}
}

static void
bwfm_sdio_tx_ctrlframe(struct bwfm_sdio_softc *sc, struct mbuf *m)
{
	struct bwfm_sdio_hwhdr *hwhdr;
	struct bwfm_sdio_swhdr *swhdr;
	size_t len, roundto;
	
	len = sizeof(*hwhdr) + sizeof(*swhdr) + m->m_len;

	/* Zero-pad to either block-size or 4-byte alignment. */
	if (len > 512 && (len % 512) != 0)
		roundto = 512;
	else
		roundto = 4;

	KASSERT(roundup(len, roundto) <= sc->sc_bounce_size);
 
	hwhdr = (void *)sc->sc_bounce_buf;
	hwhdr->frmlen = htole16(len);
	hwhdr->cksum = htole16(~len);
	
	swhdr = (void *)&hwhdr[1];
	swhdr->seqnr = sc->sc_tx_seq++;
	swhdr->chanflag = BWFM_SDIO_SWHDR_CHANNEL_CONTROL;
	swhdr->nextlen = 0;
	swhdr->dataoff = sizeof(*hwhdr) + sizeof(*swhdr);
	swhdr->maxseqnr = 0;
	
	m_copydata(m, 0, m->m_len, &swhdr[1]);
	
	if (roundup(len, roundto) != len)
		memset(sc->sc_bounce_buf + len, 0,
		    roundup(len, roundto) - len);
	
	bwfm_sdio_frame_read_write(sc, sc->sc_bounce_buf,
	    roundup(len, roundto), 1);
}

static void
bwfm_sdio_tx_dataframe(struct bwfm_sdio_softc *sc, struct mbuf *m)
{
	struct bwfm_sdio_hwhdr *hwhdr;
	struct bwfm_sdio_swhdr *swhdr;
	struct bwfm_proto_bcdc_hdr *bcdc;
	size_t len, roundto;

	len = sizeof(*hwhdr) + sizeof(*swhdr) + sizeof(*bcdc)
	    + m->m_pkthdr.len;

	/* Zero-pad to either block-size or 4-byte alignment. */
	if (len > 512 && (len % 512) != 0)
		roundto = 512;
	else
		roundto = 4;

	KASSERT(roundup(len, roundto) <= sc->sc_bounce_size);

	hwhdr = (void *)sc->sc_bounce_buf;
	hwhdr->frmlen = htole16(len);
	hwhdr->cksum = htole16(~len);

	swhdr = (void *)&hwhdr[1];
	swhdr->seqnr = sc->sc_tx_seq++;
	swhdr->chanflag = BWFM_SDIO_SWHDR_CHANNEL_DATA;
	swhdr->nextlen = 0;
	swhdr->dataoff = sizeof(*hwhdr) + sizeof(*swhdr);
	swhdr->maxseqnr = 0;

	bcdc = (void *)&swhdr[1];
	bcdc->data_offset = 0;
	bcdc->priority = WME_AC_BE;
	bcdc->flags = BWFM_BCDC_FLAG_VER(BWFM_BCDC_FLAG_PROTO_VER);
	bcdc->flags2 = 0;

	m_copydata(m, 0, m->m_pkthdr.len, &bcdc[1]);

	if (roundup(len, roundto) != len)
		memset(sc->sc_bounce_buf + len, 0,
		    roundup(len, roundto) - len);

	bwfm_sdio_frame_read_write(sc, sc->sc_bounce_buf,
	    roundup(len, roundto), 1);

	sc->sc_tx_count--;
}

static int
bwfm_sdio_rxctl(struct bwfm_softc *bwfm, char *buf, size_t *lenp)
{
	struct bwfm_sdio_softc *sc = (void *)bwfm;
	struct mbuf *m;
	int err = 0;

	mutex_enter(&sc->sc_lock);
	while ((m = bwfm_qget(&sc->sc_rxctl_queue)) == NULL) {
		err = cv_timedwait(&sc->sc_rxctl_cv, &sc->sc_lock,
		    mstohz(5000));
		if (err == EWOULDBLOCK)
			break;
	}
	mutex_exit(&sc->sc_lock);

	if (err)
		return 1;

	if (m->m_len > *lenp) {
		m_freem(m);
		return 1;
	}

	*lenp = m->m_len;
	m_copydata(m, 0, m->m_len, buf);
	m_freem(m);
	return 0;
}

static void
bwfm_sdio_rx_frames(struct bwfm_sdio_softc *sc)
{       
	struct bwfm_sdio_hwhdr *hwhdr;
	struct bwfm_sdio_swhdr *swhdr;
	struct bwfm_proto_bcdc_hdr *bcdc;
	uint16_t *sublen, nextlen = 0;  
	struct mbuf *m;
	size_t flen, off, hoff;
	char *data;
	int nsub;
	size_t subsize;

	hwhdr = (struct bwfm_sdio_hwhdr *)sc->sc_bounce_buf;
	swhdr = (struct bwfm_sdio_swhdr *)&hwhdr[1];
	data = (char *)&swhdr[1];
	
	for (;;) {
		/* If we know the next size, just read ahead. */
		if (nextlen) {
			if (bwfm_sdio_frame_read_write(sc, sc->sc_bounce_buf,
			    nextlen, 0))
				break;
			nextlen = 0;
		} else {
			if (bwfm_sdio_frame_read_write(sc, sc->sc_bounce_buf,
			    sizeof(*hwhdr) + sizeof(*swhdr), 0))
				break; 
		}
	
		hwhdr->frmlen = le16toh(hwhdr->frmlen);
		hwhdr->cksum = le16toh(hwhdr->cksum);
	
		if (hwhdr->frmlen == 0 && hwhdr->cksum == 0) {
			break;
		}

		if ((hwhdr->frmlen ^ hwhdr->cksum) != 0xffff) {
			printf("%s: checksum error\n", DEVNAME(sc));
			break;  
		}

		if (hwhdr->frmlen < sizeof(*hwhdr) + sizeof(*swhdr)) {
			printf("%s: length error\n", DEVNAME(sc));
			break;
		} 

		if (nextlen && hwhdr->frmlen > nextlen) {
			printf("%s: read ahead length error (%u > %u)\n",
			    DEVNAME(sc), hwhdr->frmlen, nextlen);
			break;
		}

		sc->sc_tx_max_seq = swhdr->maxseqnr;

		flen = hwhdr->frmlen - (sizeof(*hwhdr) + sizeof(*swhdr));
		if (flen == 0) {
			DPRINTF(("%s: empty payload (frmlen=%u)\n",
			    DEVNAME(sc), hwhdr->frmlen));
			nextlen = swhdr->nextlen << 4;
			continue;
		}

		if (!nextlen) {
			KASSERT(roundup(flen, 4) <= sc->sc_bounce_size -
			    (sizeof(*hwhdr) + sizeof(*swhdr)));
			if (bwfm_sdio_frame_read_write(sc, data,
			    roundup(flen, 4), 0)) {
				printf("%s: I/O error roundup(%zu, 4) bytes\n",
				    DEVNAME(sc), flen);
				break;
			}
		}

		if (swhdr->dataoff < (sizeof(*hwhdr) + sizeof(*swhdr))) {
			printf("%s: data offset %u in header\n",
			    DEVNAME(sc), swhdr->dataoff);
			break;
		}

		off = swhdr->dataoff - (sizeof(*hwhdr) + sizeof(*swhdr));
		if (off > flen) {
			printf("%s: offset %zu beyond end %zu\n",
			    DEVNAME(sc), off, flen);
			break;
		}

		switch (swhdr->chanflag & BWFM_SDIO_SWHDR_CHANNEL_MASK) {
		case BWFM_SDIO_SWHDR_CHANNEL_CONTROL:
			m = bwfm_sdio_newbuf();
			if (m == NULL)
				break;
			if (flen - off > m->m_len) {
				printf("%s: ctl bigger than anticipated\n",
				    DEVNAME(sc));
				m_freem(m);
				break;
			}
			m->m_len = m->m_pkthdr.len = flen - off;
			memcpy(mtod(m, char *), data + off, flen - off);
			bwfm_qput(&sc->sc_rxctl_queue, m);
			cv_broadcast(&sc->sc_rxctl_cv);
			nextlen = swhdr->nextlen << 4;
			break;
		case BWFM_SDIO_SWHDR_CHANNEL_EVENT:
		case BWFM_SDIO_SWHDR_CHANNEL_DATA:
			m = bwfm_sdio_newbuf();
			if (m == NULL)
				break;
			if (flen - off > m->m_len) {
				printf("%s: frame bigger than anticipated\n",
				    DEVNAME(sc));
				m_freem(m);
				break;
			}
			m->m_len = m->m_pkthdr.len = flen - off;
			memcpy(mtod(m, char *), data + off, flen - off);
			bcdc = mtod(m, struct bwfm_proto_bcdc_hdr *);
			hoff = sizeof(*bcdc) + ((size_t)bcdc->data_offset << 2);
			if (m->m_len < hoff) {
				printf("%s: short bcdc packet %d < %zu\n",
				    DEVNAME(sc), m->m_len, hoff);
				m_freem(m);
				break;
			}
			m_adj(m, hoff);
			/* don't pass empty packet to stack */
			if (m->m_len > 0)
				bwfm_rx(&sc->sc_sc, m);
			else
				m_freem(m);
			nextlen = swhdr->nextlen << 4;
			break;
		case BWFM_SDIO_SWHDR_CHANNEL_GLOM:
			if ((flen % sizeof(uint16_t)) != 0) {
				printf("%s: odd length (%zu) glom table\n",
				    DEVNAME(sc), flen);
				break;
			}
			nsub = flen / sizeof(uint16_t);
			subsize = nsub * sizeof(uint16_t);
			sublen = NULL;
			nextlen = 0;
			if (subsize > 0)
				sublen = kmem_zalloc(subsize, KM_NOSLEEP);
			if (sublen != NULL) {
				memcpy(sublen, data, subsize);
				bwfm_sdio_rx_glom(sc, sublen, nsub, &nextlen);
				kmem_free(sublen, subsize);
			}
			break;
		default:
			printf("%s: unknown channel\n", DEVNAME(sc));
			break;
		}
	}
}

static void
bwfm_sdio_rx_glom(struct bwfm_sdio_softc *sc, uint16_t *sublen, int nsub,
    uint16_t *nextlen)
{
	struct bwfm_sdio_hwhdr hwhdr;
	struct bwfm_sdio_swhdr swhdr;
	struct bwfm_proto_bcdc_hdr *bcdc;
	struct mbuf *m, *m0;
	size_t flen, off, hoff;
	int i;

	if (nsub == 0)
		return;

	m0 = NULL;
	for (i = 0; i < nsub; i++) {
		m = bwfm_sdio_newbuf();
		if (m == NULL) {
			m_freem(m0);
			return;
		}
		bwfm_qput(&m0, m);
		if (le16toh(sublen[i]) > m->m_len) {
			m_freem(m0);
			printf("%s: header larger than mbuf\n", DEVNAME(sc));
			return;
		}
		if (bwfm_sdio_frame_read_write(sc, mtod(m, char *),
		    le16toh(sublen[i]), 0)) {
			m_freem(m0);
			printf("%s: frame I/O error\n", DEVNAME(sc));
			return;
		}
		m->m_len = m->m_pkthdr.len = le16toh(sublen[i]);
	}

	if (m0->m_len >= sizeof(hwhdr) + sizeof(swhdr)) {
		m_copydata(m0, 0, sizeof(hwhdr), &hwhdr);
		m_copydata(m0, sizeof(hwhdr), sizeof(swhdr), &swhdr);

		/* TODO: Verify actual superframe header */

		/* remove superframe header */
		if (m0->m_len >= swhdr.dataoff)
			m_adj(m0, swhdr.dataoff);
	}

	*nextlen = 0;
	while ((m = bwfm_qget(&m0)) != NULL) {
		if (m->m_len < sizeof(hwhdr) + sizeof(swhdr)) {
			printf("%s: tiny mbuf %d < %zu\n", DEVNAME(sc),
			    m->m_len, sizeof(hwhdr) + sizeof(swhdr));
			goto drop;
		}

		m_copydata(m, 0, sizeof(hwhdr), &hwhdr);
		m_copydata(m, sizeof(hwhdr), sizeof(swhdr), &swhdr);

		hwhdr.frmlen = le16toh(hwhdr.frmlen);
		hwhdr.cksum = le16toh(hwhdr.cksum);

		if (hwhdr.frmlen == 0 && hwhdr.cksum == 0)
			goto drop;

		if ((hwhdr.frmlen ^ hwhdr.cksum) != 0xffff) {
			printf("%s: checksum error\n", DEVNAME(sc));
			goto drop;
		}


		if (hwhdr.frmlen < sizeof(hwhdr) + sizeof(swhdr)) {
			printf("%s: length error\n", DEVNAME(sc));
			goto drop;
		}

		flen = hwhdr.frmlen - (sizeof(hwhdr) + sizeof(swhdr));
		if (flen == 0)
			goto drop;

		if (hwhdr.frmlen > m->m_len) {
			printf("%s: short mbuf %d < %zu\n",
			    DEVNAME(sc),m->m_len,flen);
			goto drop;
		}

		if (swhdr.dataoff < (sizeof(hwhdr) + sizeof(swhdr))) {
			printf("%s: data offset %u in header\n",
			    DEVNAME(sc), swhdr.dataoff);
			goto drop;
		}

		off = swhdr.dataoff - (sizeof(hwhdr) + sizeof(swhdr));
		if (off > flen) {
			printf("%s: offset %zu beyond end %zu\n",
			    DEVNAME(sc), off, flen);
			goto drop;
		}

		m_adj(m, (int)hwhdr.frmlen - m->m_len);
		*nextlen = swhdr.nextlen << 4;

		switch (swhdr.chanflag & BWFM_SDIO_SWHDR_CHANNEL_MASK) {
		case BWFM_SDIO_SWHDR_CHANNEL_CONTROL:
			printf("%s: control channel not allowed in glom\n",
			    DEVNAME(sc));
			goto drop;
		case BWFM_SDIO_SWHDR_CHANNEL_EVENT:
		case BWFM_SDIO_SWHDR_CHANNEL_DATA:
			m_adj(m, swhdr.dataoff);
			bcdc = mtod(m, struct bwfm_proto_bcdc_hdr *);
			hoff = sizeof(*bcdc) + ((size_t)bcdc->data_offset << 2);
			if (m->m_len < hoff) {
				printf("%s: short bcdc packet %d < %zu\n",
				    DEVNAME(sc), m->m_len, hoff);
				m_freem(m);
				break;
			}
			m_adj(m, hoff);
			/* don't pass empty packet to stack */
			if (m->m_len == 0) {
				m_freem(m);
				break;
			}
			bwfm_rx(&sc->sc_sc, m);
			break;
		case BWFM_SDIO_SWHDR_CHANNEL_GLOM:
			printf("%s: glom not allowed in glom\n",
			    DEVNAME(sc));
			goto drop;
		default:
			printf("%s: unknown channel\n", DEVNAME(sc));
			goto drop;
		}

		continue;
drop:
		printf("rx dropped %p len %d\n",mtod(m, char *),m->m_pkthdr.len);
		m_free(m);
		break;
	}
}

#ifdef BWFM_DEBUG
static void
bwfm_sdio_debug_console(struct bwfm_sdio_softc *sc)
{
	struct bwfm_sdio_console c;
	uint32_t newidx;
	int err;

	if (!sc->sc_console_addr)
		return;

	err = bwfm_sdio_ram_read_write(sc, sc->sc_console_addr,
	    (char *)&c, sizeof(c), 0);
	if (err)
		return; 
 
	c.log_buf = le32toh(c.log_buf);
	c.log_bufsz = le32toh(c.log_bufsz);
	c.log_idx = le32toh(c.log_idx);

	if (sc->sc_console_buf == NULL) {
		sc->sc_console_buf = malloc(c.log_bufsz, M_DEVBUF,
		    M_WAITOK|M_ZERO);
		sc->sc_console_buf_size = c.log_bufsz;
	}

	newidx = c.log_idx;
	if (newidx >= sc->sc_console_buf_size)
		return;

	err = bwfm_sdio_ram_read_write(sc, c.log_buf, sc->sc_console_buf,
	    sc->sc_console_buf_size, 0);
	if (err)
		return;

	if (newidx != sc->sc_console_readidx)
		DPRINTFN(3, ("BWFM CONSOLE: "));
	while (newidx != sc->sc_console_readidx) {
		uint8_t ch = sc->sc_console_buf[sc->sc_console_readidx];
		sc->sc_console_readidx++;
		if (sc->sc_console_readidx == sc->sc_console_buf_size)
			sc->sc_console_readidx = 0;
		if (ch == '\r')
			continue;
		DPRINTFN(3, ("%c", ch));
	}
}
#endif<|MERGE_RESOLUTION|>--- conflicted
+++ resolved
@@ -1,8 +1,4 @@
-<<<<<<< HEAD
-/* $NetBSD: if_bwfm_sdio.c,v 1.24 2020/11/03 09:26:41 mlelstv Exp $ */
-=======
 /* $NetBSD: if_bwfm_sdio.c,v 1.25 2021/01/27 03:10:21 thorpej Exp $ */
->>>>>>> 9e014010
 /* $OpenBSD: if_bwfm_sdio.c,v 1.1 2017/10/11 17:19:50 patrick Exp $ */
 /*
  * Copyright (c) 2010-2016 Broadcom Corporation
