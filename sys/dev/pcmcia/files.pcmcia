--- conflicted
+++ resolved
@@ -1,8 +1,4 @@
-<<<<<<< HEAD
-#	$NetBSD: files.pcmcia,v 1.59 2018/09/22 16:22:23 maxv Exp $
-=======
 #	$NetBSD: files.pcmcia,v 1.60 2020/01/19 20:00:36 thorpej Exp $
->>>>>>> 792df501
 #
 # Config.new file and device description for machine-independent PCMCIA code.
 # Included by ports that need it.
@@ -107,13 +103,6 @@
 								needs-flag
 file	dev/pcmcia/if_xi.c			xi
 
-<<<<<<< HEAD
-# IBM Tropic-based Token Ring cards
-attach	tr at pcmcia with tr_pcmcia
-file	dev/pcmcia/if_tr_pcmcia.c		tr_pcmcia
-
-=======
->>>>>>> 792df501
 # Crystal Semiconductor CS8920 based cards
 attach	cs at pcmcia with cs_pcmcia
 file	dev/pcmcia/if_cs_pcmcia.c		cs_pcmcia
