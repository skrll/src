<<<<<<< HEAD
/*	$NetBSD: if_cs_ofisa.c,v 1.31 2021/01/27 03:10:21 thorpej Exp $	*/
=======
/*	$NetBSD: if_cs_ofisa.c,v 1.32 2021/04/28 03:34:02 thorpej Exp $	*/
>>>>>>> fed14ef0

/*-
 * Copyright (c) 1998 The NetBSD Foundation, Inc.
 * All rights reserved.
 *
 * This code is derived from software contributed to The NetBSD Foundation
 * by Jason R. Thorpe of the Numerical Aerospace Simulation Facility,
 * NASA Ames Research Center.
 *
 * Redistribution and use in source and binary forms, with or without
 * modification, are permitted provided that the following conditions
 * are met:
 * 1. Redistributions of source code must retain the above copyright
 *    notice, this list of conditions and the following disclaimer.
 * 2. Redistributions in binary form must reproduce the above copyright
 *    notice, this list of conditions and the following disclaimer in the
 *    documentation and/or other materials provided with the distribution.
 *
 * THIS SOFTWARE IS PROVIDED BY THE NETBSD FOUNDATION, INC. AND CONTRIBUTORS
 * ``AS IS'' AND ANY EXPRESS OR IMPLIED WARRANTIES, INCLUDING, BUT NOT LIMITED
 * TO, THE IMPLIED WARRANTIES OF MERCHANTABILITY AND FITNESS FOR A PARTICULAR
 * PURPOSE ARE DISCLAIMED.  IN NO EVENT SHALL THE FOUNDATION OR CONTRIBUTORS
 * BE LIABLE FOR ANY DIRECT, INDIRECT, INCIDENTAL, SPECIAL, EXEMPLARY, OR
 * CONSEQUENTIAL DAMAGES (INCLUDING, BUT NOT LIMITED TO, PROCUREMENT OF
 * SUBSTITUTE GOODS OR SERVICES; LOSS OF USE, DATA, OR PROFITS; OR BUSINESS
 * INTERRUPTION) HOWEVER CAUSED AND ON ANY THEORY OF LIABILITY, WHETHER IN
 * CONTRACT, STRICT LIABILITY, OR TORT (INCLUDING NEGLIGENCE OR OTHERWISE)
 * ARISING IN ANY WAY OUT OF THE USE OF THIS SOFTWARE, EVEN IF ADVISED OF THE
 * POSSIBILITY OF SUCH DAMAGE.
 */

#include <sys/cdefs.h>
<<<<<<< HEAD
__KERNEL_RCSID(0, "$NetBSD: if_cs_ofisa.c,v 1.31 2021/01/27 03:10:21 thorpej Exp $");
=======
__KERNEL_RCSID(0, "$NetBSD: if_cs_ofisa.c,v 1.32 2021/04/28 03:34:02 thorpej Exp $");
>>>>>>> fed14ef0

#include <sys/param.h>
#include <sys/systm.h>
#include <sys/socket.h>
#include <sys/device.h>
#include <sys/malloc.h>

#include <sys/rndsource.h>

#include <net/if.h>
#include <net/if_ether.h>
#include <net/if_media.h>
#ifdef INET
#include <netinet/in.h>
#include <netinet/if_inarp.h>
#endif

#include <sys/bus.h>
#include <sys/intr.h>

#include <dev/ofw/openfirm.h>
#include <dev/isa/isavar.h>
#include <dev/ofisa/ofisavar.h>

#include <dev/ic/cs89x0reg.h>
#include <dev/ic/cs89x0var.h>
#include <dev/isa/cs89x0isavar.h>

static int	cs_ofisa_match(device_t, cfdata_t, void *);
static void	cs_ofisa_attach(device_t, device_t, void *);

CFATTACH_DECL_NEW(cs_ofisa, sizeof(struct cs_softc_isa),
    cs_ofisa_match, cs_ofisa_attach, NULL, NULL);

static const struct device_compatible_entry compat_data[] = {
	{ .compat = "CRUS,CS8900" },
	/* XXX CS8920, CS8920M? */
	/* XXX PNP names? */
	DEVICE_COMPAT_EOL
};

int
cs_ofisa_match(device_t parent, cfdata_t cf, void *aux)
{
	struct ofisa_attach_args *aa = aux;
	int rv;

	rv = of_compatible_match(aa->oba.oba_phandle, compat_data) ? 5 : 0;
#ifdef _CS_OFISA_MD_MATCH
	if (rv == 0)
		rv = cs_ofisa_md_match(parent, cf, aux);
#endif
	return (rv);
}

void
cs_ofisa_attach(device_t parent, device_t self, void *aux)
{
	struct cs_softc_isa *isc = device_private(self);
	struct cs_softc *sc = &isc->sc_cs;
	struct ofisa_attach_args *aa = aux;
	struct ofisa_reg_desc reg[2];
	struct ofisa_intr_desc intr;
	struct ofisa_dma_desc dma;
	int i, n, *media, nmedia, defmedia;
	bus_addr_t io_addr, mem_addr;
	const char *message = NULL;
	u_int8_t enaddr[6];

	sc->sc_dev = self;
	isc->sc_ic = aa->ic;
	sc->sc_iot = aa->iot;
	sc->sc_memt = aa->memt;

	/*
	 * We're living on an OFW.  We have to ask the OFW what our
	 * registers and interrupts properties look like.
	 *
	 * We expect:
	 *
	 *	1 i/o register region
	 *	0 or 1 memory region
	 *	1 interrupt
	 *	0 or 1 DMA channel
	 */

	io_addr = mem_addr = -1;

	n = ofisa_reg_get(aa->oba.oba_phandle, reg, 2);
#ifdef _CS_OFISA_MD_REG_FIXUP
	n = cs_ofisa_md_reg_fixup(parent, self, aux, reg, 2, n);
#endif
	if (n < 1 || n > 2) {
		aprint_error(": error getting register data\n");
		return;
	}

	for (i = 0; i < n; i++) {
		if (reg[i].type == OFISA_REG_TYPE_IO) {
			if (io_addr != (bus_addr_t) -1) {
				aprint_error(": multiple I/O regions\n");
				return;
			}
			if (reg[i].len != CS8900_IOSIZE) {
				aprint_error(": weird register size (%lu, expected %d)\n",
				    (unsigned long)reg[i].len, CS8900_IOSIZE);
				return;
			}
			io_addr = reg[i].addr;
		} else {
			if (mem_addr != (bus_addr_t) -1) {
				aprint_error(": multiple memory regions\n");
				return;
			}
			if (reg[i].len != CS8900_MEMSIZE) {
				aprint_error(": weird register size (%lu, expected %d)\n",
				    (unsigned long)reg[i].len, CS8900_MEMSIZE);
				return;
			}
			mem_addr = reg[i].addr;
		}
	}

	n = ofisa_intr_get(aa->oba.oba_phandle, &intr, 1);
#ifdef _CS_OFISA_MD_INTR_FIXUP
	n = cs_ofisa_md_intr_fixup(parent, self, aux, &intr, 1, n);
#endif
	if (n != 1) {
		aprint_error(": error getting interrupt data\n");
		return;
	}
	sc->sc_irq = intr.irq;

	if (CS8900_IRQ_ISVALID(sc->sc_irq) == 0) {
		aprint_error(": invalid IRQ %d\n", sc->sc_irq);
		return;
	}

	isc->sc_drq = -1;
	n = ofisa_dma_get(aa->oba.oba_phandle, &dma, 1);
#ifdef _CS_OFISA_MD_DMA_FIXUP
	n = cs_ofisa_md_dma_fixup(parent, self, aux, &dma, 1, n);
#endif
	if (n == 1)
		isc->sc_drq = dma.drq;

	if (io_addr == (bus_addr_t) -1) {
		aprint_error(": no I/O space\n");
		return;
	}
	if (bus_space_map(sc->sc_iot, io_addr, CS8900_IOSIZE, 0,
	    &sc->sc_ioh)) {
		aprint_error(": unable to map register space\n");
		return;
	}

	if (mem_addr != (bus_addr_t) -1) {
		if (bus_space_map(sc->sc_memt, mem_addr, CS8900_MEMSIZE, 0,
		    &sc->sc_memh)) {
			message = "unable to map memory space";
		} else {
			sc->sc_cfgflags |= CFGFLG_MEM_MODE;
			sc->sc_pktpgaddr = mem_addr;
		}
	}

	/* Dig MAC address out of the firmware. */
	if (OF_getprop(aa->oba.oba_phandle, "mac-address", enaddr,
	    sizeof(enaddr)) < 0) {
		aprint_error(": unable to get Ethernet address\n");
		return;
	}

	/* Dig media out of the firmware. */
	media = of_network_decode_media(aa->oba.oba_phandle, &nmedia,
	    &defmedia);
#ifdef _CS_OFISA_MD_MEDIA_FIXUP
	media = cs_ofisa_md_media_fixup(parent, self, aux, media, &nmedia,
	    &defmedia);
#endif
	if (media == NULL) {
		aprint_error(": unable to get media information\n");
		return;
	}

	ofisa_print_model(NULL, aa->oba.oba_phandle);
	if (message != NULL)
		aprint_normal_dev(self, "%s\n", message);

	if (defmedia == -1) {
		aprint_error_dev(self, "unable to get default media\n");
		defmedia = media[0];	/* XXX What to do? */
	}

	sc->sc_ih = isa_intr_establish(isc->sc_ic, sc->sc_irq, intr.share,
	    IPL_NET, cs_intr, sc);
	if (sc->sc_ih == NULL) {
		aprint_error_dev(self, "unable to establish interrupt\n");
		return;
	}

#ifdef _CS_OFISA_MD_CFGFLAGS_FIXUP
	sc->sc_cfgflags |= cs_ofisa_md_cfgflags_fixup(parent, self, aux);
#endif

	sc->sc_dma_chipinit = cs_isa_dma_chipinit;
	sc->sc_dma_attach = cs_isa_dma_attach;
	sc->sc_dma_process_rx = cs_process_rx_dma;

	cs_attach(sc, enaddr, media, nmedia, defmedia);

	/* This is malloc'd. */
	free(media, M_DEVBUF);
}<|MERGE_RESOLUTION|>--- conflicted
+++ resolved
@@ -1,8 +1,4 @@
-<<<<<<< HEAD
-/*	$NetBSD: if_cs_ofisa.c,v 1.31 2021/01/27 03:10:21 thorpej Exp $	*/
-=======
 /*	$NetBSD: if_cs_ofisa.c,v 1.32 2021/04/28 03:34:02 thorpej Exp $	*/
->>>>>>> fed14ef0
 
 /*-
  * Copyright (c) 1998 The NetBSD Foundation, Inc.
@@ -35,11 +31,7 @@
  */
 
 #include <sys/cdefs.h>
-<<<<<<< HEAD
-__KERNEL_RCSID(0, "$NetBSD: if_cs_ofisa.c,v 1.31 2021/01/27 03:10:21 thorpej Exp $");
-=======
 __KERNEL_RCSID(0, "$NetBSD: if_cs_ofisa.c,v 1.32 2021/04/28 03:34:02 thorpej Exp $");
->>>>>>> fed14ef0
 
 #include <sys/param.h>
 #include <sys/systm.h>
