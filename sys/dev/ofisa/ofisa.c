--- conflicted
+++ resolved
@@ -1,8 +1,4 @@
-<<<<<<< HEAD
-/*	$NetBSD: ofisa.c,v 1.31 2021/04/24 23:36:56 thorpej Exp $	*/
-=======
 /*	$NetBSD: ofisa.c,v 1.33 2021/04/30 02:13:15 thorpej Exp $	*/
->>>>>>> fed14ef0
 
 /*
  * Copyright 1997, 1998
@@ -38,11 +34,7 @@
  */
 
 #include <sys/cdefs.h>
-<<<<<<< HEAD
-__KERNEL_RCSID(0, "$NetBSD: ofisa.c,v 1.31 2021/04/24 23:36:56 thorpej Exp $");
-=======
 __KERNEL_RCSID(0, "$NetBSD: ofisa.c,v 1.33 2021/04/30 02:13:15 thorpej Exp $");
->>>>>>> fed14ef0
 
 #include <sys/param.h>
 #include <sys/systm.h>
