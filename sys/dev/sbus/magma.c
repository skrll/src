--- conflicted
+++ resolved
@@ -1,8 +1,4 @@
-<<<<<<< HEAD
-/*	$NetBSD: magma.c,v 1.62 2021/04/12 09:23:32 mrg Exp $	*/
-=======
 /*	$NetBSD: magma.c,v 1.63 2021/04/24 23:36:58 thorpej Exp $	*/
->>>>>>> 9bec64ae
 
 /*-
  * Copyright (c) 1998 Iain Hibbert
@@ -35,11 +31,7 @@
  */
 
 #include <sys/cdefs.h>
-<<<<<<< HEAD
-__KERNEL_RCSID(0, "$NetBSD: magma.c,v 1.62 2021/04/12 09:23:32 mrg Exp $");
-=======
 __KERNEL_RCSID(0, "$NetBSD: magma.c,v 1.63 2021/04/24 23:36:58 thorpej Exp $");
->>>>>>> 9bec64ae
 
 #if 0
 #define MAGMA_DEBUG
