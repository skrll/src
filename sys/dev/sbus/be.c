<<<<<<< HEAD
/*	$NetBSD: be.c,v 1.90 2019/01/22 03:42:28 msaitoh Exp $	*/
=======
/*	$NetBSD: be.c,v 1.91 2019/02/05 06:17:03 msaitoh Exp $	*/
>>>>>>> 356fe5fe

/*-
 * Copyright (c) 1999 The NetBSD Foundation, Inc.
 * All rights reserved.
 *
 * This code is derived from software contributed to The NetBSD Foundation
 * by Paul Kranenburg.
 *
 * Redistribution and use in source and binary forms, with or without
 * modification, are permitted provided that the following conditions
 * are met:
 * 1. Redistributions of source code must retain the above copyright
 *    notice, this list of conditions and the following disclaimer.
 * 2. Redistributions in binary form must reproduce the above copyright
 *    notice, this list of conditions and the following disclaimer in the
 *    documentation and/or other materials provided with the distribution.
 *
 * THIS SOFTWARE IS PROVIDED BY THE NETBSD FOUNDATION, INC. AND CONTRIBUTORS
 * ``AS IS'' AND ANY EXPRESS OR IMPLIED WARRANTIES, INCLUDING, BUT NOT LIMITED
 * TO, THE IMPLIED WARRANTIES OF MERCHANTABILITY AND FITNESS FOR A PARTICULAR
 * PURPOSE ARE DISCLAIMED.  IN NO EVENT SHALL THE FOUNDATION OR CONTRIBUTORS
 * BE LIABLE FOR ANY DIRECT, INDIRECT, INCIDENTAL, SPECIAL, EXEMPLARY, OR
 * CONSEQUENTIAL DAMAGES (INCLUDING, BUT NOT LIMITED TO, PROCUREMENT OF
 * SUBSTITUTE GOODS OR SERVICES; LOSS OF USE, DATA, OR PROFITS; OR BUSINESS
 * INTERRUPTION) HOWEVER CAUSED AND ON ANY THEORY OF LIABILITY, WHETHER IN
 * CONTRACT, STRICT LIABILITY, OR TORT (INCLUDING NEGLIGENCE OR OTHERWISE)
 * ARISING IN ANY WAY OUT OF THE USE OF THIS SOFTWARE, EVEN IF ADVISED OF THE
 * POSSIBILITY OF SUCH DAMAGE.
 */

/*
 * Copyright (c) 1998 Theo de Raadt and Jason L. Wright.
 * All rights reserved.
 *
 * Redistribution and use in source and binary forms, with or without
 * modification, are permitted provided that the following conditions
 * are met:
 * 1. Redistributions of source code must retain the above copyright
 *    notice, this list of conditions and the following disclaimer.
 * 2. Redistributions in binary form must reproduce the above copyright
 *    notice, this list of conditions and the following disclaimer in the
 *    documentation and/or other materials provided with the distribution.
 * 3. The name of the authors may not be used to endorse or promote products
 *    derived from this software without specific prior written permission.
 *
 * THIS SOFTWARE IS PROVIDED BY THE AUTHORS ``AS IS'' AND ANY EXPRESS OR
 * IMPLIED WARRANTIES, INCLUDING, BUT NOT LIMITED TO, THE IMPLIED WARRANTIES
 * OF MERCHANTABILITY AND FITNESS FOR A PARTICULAR PURPOSE ARE DISCLAIMED.
 * IN NO EVENT SHALL THE AUTHORS BE LIABLE FOR ANY DIRECT, INDIRECT,
 * INCIDENTAL, SPECIAL, EXEMPLARY, OR CONSEQUENTIAL DAMAGES (INCLUDING, BUT
 * NOT LIMITED TO, PROCUREMENT OF SUBSTITUTE GOODS OR SERVICES; LOSS OF USE,
 * DATA, OR PROFITS; OR BUSINESS INTERRUPTION) HOWEVER CAUSED AND ON ANY
 * THEORY OF LIABILITY, WHETHER IN CONTRACT, STRICT LIABILITY, OR TORT
 * (INCLUDING NEGLIGENCE OR OTHERWISE) ARISING IN ANY WAY OUT OF THE USE OF
 * THIS SOFTWARE, EVEN IF ADVISED OF THE POSSIBILITY OF SUCH DAMAGE.
 */

#include <sys/cdefs.h>
<<<<<<< HEAD
__KERNEL_RCSID(0, "$NetBSD: be.c,v 1.90 2019/01/22 03:42:28 msaitoh Exp $");
=======
__KERNEL_RCSID(0, "$NetBSD: be.c,v 1.91 2019/02/05 06:17:03 msaitoh Exp $");
>>>>>>> 356fe5fe

#include "opt_ddb.h"
#include "opt_inet.h"

#include <sys/param.h>
#include <sys/systm.h>
#include <sys/callout.h>
#include <sys/kernel.h>
#include <sys/errno.h>
#include <sys/ioctl.h>
#include <sys/mbuf.h>
#include <sys/socket.h>
#include <sys/syslog.h>
#include <sys/device.h>
#include <sys/malloc.h>

#include <net/if.h>
#include <net/if_dl.h>
#include <net/if_types.h>
#include <net/netisr.h>
#include <net/if_media.h>
#include <net/if_ether.h>
#include <net/bpf.h>

#ifdef INET
#include <netinet/in.h>
#include <netinet/if_inarp.h>
#include <netinet/in_systm.h>
#include <netinet/in_var.h>
#include <netinet/ip.h>
#endif

#include <sys/bus.h>
#include <sys/intr.h>
#include <machine/autoconf.h>

#include <dev/sbus/sbusvar.h>

#include <dev/mii/mii.h>
#include <dev/mii/miivar.h>

#include <dev/sbus/qecreg.h>
#include <dev/sbus/qecvar.h>
#include <dev/sbus/bereg.h>

struct be_softc {
	device_t	sc_dev;
	bus_space_tag_t	sc_bustag;	/* bus & DMA tags */
	bus_dma_tag_t	sc_dmatag;
	bus_dmamap_t	sc_dmamap;
	struct	ethercom sc_ethercom;
	/*struct	ifmedia sc_ifmedia;	-* interface media */
	struct mii_data	sc_mii;		/* MII media control */
#define sc_media	sc_mii.mii_media/* shorthand */
	int		sc_phys[2];	/* MII instance -> phy */

	struct callout sc_tick_ch;

	/*
	 * Some `mii_softc' items we need to emulate MII operation
	 * for our internal transceiver.
	 */
	int		sc_mii_inst;	/* instance of internal phy */
	int		sc_mii_active;	/* currently active medium */
	int		sc_mii_ticks;	/* tick counter */
	int		sc_mii_flags;	/* phy status flags */
#define MIIF_HAVELINK	0x04000000
	int		sc_intphy_curspeed;	/* Established link speed */

	struct	qec_softc *sc_qec;	/* QEC parent */

	bus_space_handle_t	sc_qr;	/* QEC registers */
	bus_space_handle_t	sc_br;	/* BE registers */
	bus_space_handle_t	sc_cr;	/* channel registers */
	bus_space_handle_t	sc_tr;	/* transceiver registers */

	u_int	sc_rev;

	int	sc_channel;		/* channel number */
	int	sc_burst;

	struct  qec_ring	sc_rb;	/* Packet Ring Buffer */

	/* MAC address */
	uint8_t sc_enaddr[ETHER_ADDR_LEN];
#ifdef BEDEBUG
	int	sc_debug;
#endif
};

static int	bematch(device_t, cfdata_t, void *);
static void	beattach(device_t, device_t, void *);

static int	beinit(struct ifnet *);
static void	bestart(struct ifnet *);
static void	bestop(struct ifnet *, int);
static void	bewatchdog(struct ifnet *);
static int	beioctl(struct ifnet *, u_long, void *);
static void	bereset(struct be_softc *);
static void	behwreset(struct be_softc *);

static int	beintr(void *);
static int	berint(struct be_softc *);
static int	betint(struct be_softc *);
static int	beqint(struct be_softc *, uint32_t);
static int	beeint(struct be_softc *, uint32_t);

static void	be_read(struct be_softc *, int, int);
static int	be_put(struct be_softc *, int, struct mbuf *);
static struct mbuf *be_get(struct be_softc *, int, int);

static void	be_pal_gate(struct be_softc *, int);

/* ifmedia callbacks */
static void	be_ifmedia_sts(struct ifnet *, struct ifmediareq *);
static int	be_ifmedia_upd(struct ifnet *);

static void	be_mcreset(struct be_softc *);

/* MII methods & callbacks */
static int	be_mii_readreg(device_t, int, int, uint16_t *);
static int	be_mii_writereg(device_t, int, int, uint16_t);
static void	be_mii_statchg(struct ifnet *);

/* MII helpers */
static void	be_mii_sync(struct be_softc *);
static void	be_mii_sendbits(struct be_softc *, int, uint32_t, int);
static int	be_mii_reset(struct be_softc *, int);
static int	be_tcvr_read_bit(struct be_softc *, int);
static void	be_tcvr_write_bit(struct be_softc *, int, int);

static void	be_tick(void *);
#if 0
static void	be_intphy_auto(struct be_softc *);
#endif
static void	be_intphy_status(struct be_softc *);
static int	be_intphy_service(struct be_softc *, struct mii_data *, int);


CFATTACH_DECL_NEW(be, sizeof(struct be_softc),
    bematch, beattach, NULL, NULL);

int
bematch(device_t parent, cfdata_t cf, void *aux)
{
	struct sbus_attach_args *sa = aux;

	return strcmp(cf->cf_name, sa->sa_name) == 0;
}

void
beattach(device_t parent, device_t self, void *aux)
{
	struct sbus_attach_args *sa = aux;
	struct qec_softc *qec = device_private(parent);
	struct be_softc *sc = device_private(self);
	struct ifnet *ifp = &sc->sc_ethercom.ec_if;
	struct mii_data *mii = &sc->sc_mii;
	struct mii_softc *child;
	int node = sa->sa_node;
	bus_dma_tag_t dmatag = sa->sa_dmatag;
	bus_dma_segment_t seg;
	bus_size_t size;
	int instance;
	int rseg, error;
	uint32_t v;

	sc->sc_dev = self;

	if (sa->sa_nreg < 3) {
		printf(": only %d register sets\n", sa->sa_nreg);
		return;
	}

	if (bus_space_map(sa->sa_bustag,
	    (bus_addr_t)BUS_ADDR(sa->sa_reg[0].oa_space, sa->sa_reg[0].oa_base),
	    (bus_size_t)sa->sa_reg[0].oa_size,
	    0, &sc->sc_cr) != 0) {
		printf(": cannot map registers\n");
		return;
	}

	if (bus_space_map(sa->sa_bustag,
	    (bus_addr_t)BUS_ADDR(sa->sa_reg[1].oa_space, sa->sa_reg[1].oa_base),
	    (bus_size_t)sa->sa_reg[1].oa_size,
	    0, &sc->sc_br) != 0) {
		printf(": cannot map registers\n");
		return;
	}

	if (bus_space_map(sa->sa_bustag,
	    (bus_addr_t)BUS_ADDR(sa->sa_reg[2].oa_space, sa->sa_reg[2].oa_base),
	    (bus_size_t)sa->sa_reg[2].oa_size,
	    0, &sc->sc_tr) != 0) {
		printf(": cannot map registers\n");
		return;
	}

	sc->sc_bustag = sa->sa_bustag;
	sc->sc_qec = qec;
	sc->sc_qr = qec->sc_regs;

	sc->sc_rev = prom_getpropint(node, "board-version", -1);
	printf(": rev %x,", sc->sc_rev);

	callout_init(&sc->sc_tick_ch, 0);

	sc->sc_channel = prom_getpropint(node, "channel#", -1);
	if (sc->sc_channel == -1)
		sc->sc_channel = 0;

	sc->sc_burst = prom_getpropint(node, "burst-sizes", -1);
	if (sc->sc_burst == -1)
		sc->sc_burst = qec->sc_burst;

	/* Clamp at parent's burst sizes */
	sc->sc_burst &= qec->sc_burst;

	/* Establish interrupt handler */
	if (sa->sa_nintr)
		(void)bus_intr_establish(sa->sa_bustag, sa->sa_pri, IPL_NET,
		    beintr, sc);

	prom_getether(node, sc->sc_enaddr);
	printf(" address %s\n", ether_sprintf(sc->sc_enaddr));

	/*
	 * Allocate descriptor ring and buffers.
	 */

	/* for now, allocate as many bufs as there are ring descriptors */
	sc->sc_rb.rb_ntbuf = QEC_XD_RING_MAXSIZE;
	sc->sc_rb.rb_nrbuf = QEC_XD_RING_MAXSIZE;

	size =
	    QEC_XD_RING_MAXSIZE * sizeof(struct qec_xd) +
	    QEC_XD_RING_MAXSIZE * sizeof(struct qec_xd) +
	    sc->sc_rb.rb_ntbuf * BE_PKT_BUF_SZ +
	    sc->sc_rb.rb_nrbuf * BE_PKT_BUF_SZ;

	/* Get a DMA handle */
	if ((error = bus_dmamap_create(dmatag, size, 1, size, 0,
	    BUS_DMA_NOWAIT, &sc->sc_dmamap)) != 0) {
		aprint_error_dev(self, "DMA map create error %d\n", error);
		return;
	}

	/* Allocate DMA buffer */
	if ((error = bus_dmamem_alloc(sa->sa_dmatag, size, 0, 0,
	    &seg, 1, &rseg, BUS_DMA_NOWAIT)) != 0) {
		aprint_error_dev(self, "DMA buffer alloc error %d\n", error);
		return;
	}

	/* Map DMA memory in CPU addressable space */
	if ((error = bus_dmamem_map(sa->sa_dmatag, &seg, rseg, size,
	    &sc->sc_rb.rb_membase, BUS_DMA_NOWAIT|BUS_DMA_COHERENT)) != 0) {
		aprint_error_dev(self, "DMA buffer map error %d\n", error);
		bus_dmamem_free(sa->sa_dmatag, &seg, rseg);
		return;
	}

	/* Load the buffer */
	if ((error = bus_dmamap_load(dmatag, sc->sc_dmamap,
	    sc->sc_rb.rb_membase, size, NULL, BUS_DMA_NOWAIT)) != 0) {
		aprint_error_dev(self, "DMA buffer map load error %d\n", error);
		bus_dmamem_unmap(dmatag, sc->sc_rb.rb_membase, size);
		bus_dmamem_free(dmatag, &seg, rseg);
		return;
	}
	sc->sc_rb.rb_dmabase = sc->sc_dmamap->dm_segs[0].ds_addr;

	/*
	 * Initialize our media structures and MII info.
	 */
	mii->mii_ifp = ifp;
	mii->mii_readreg = be_mii_readreg;
	mii->mii_writereg = be_mii_writereg;
	mii->mii_statchg = be_mii_statchg;

	ifmedia_init(&mii->mii_media, 0, be_ifmedia_upd, be_ifmedia_sts);

	/*
	 * Initialize transceiver and determine which PHY connection to use.
	 */
	be_mii_sync(sc);
	v = bus_space_read_4(sc->sc_bustag, sc->sc_tr, BE_TRI_MGMTPAL);

	instance = 0;

	if ((v & MGMT_PAL_EXT_MDIO) != 0) {

		mii_attach(self, mii, 0xffffffff, BE_PHY_EXTERNAL,
		    MII_OFFSET_ANY, 0);

		child = LIST_FIRST(&mii->mii_phys);
		if (child == NULL) {
			/* No PHY attached */
			ifmedia_add(&sc->sc_media,
			    IFM_MAKEWORD(IFM_ETHER, IFM_NONE, 0, instance),
			    0, NULL);
			ifmedia_set(&sc->sc_media,
			    IFM_MAKEWORD(IFM_ETHER, IFM_NONE, 0, instance));
		} else {
			/*
			 * Note: we support just one PHY on the external
			 * MII connector.
			 */
#ifdef DIAGNOSTIC
			if (LIST_NEXT(child, mii_list) != NULL) {
				aprint_error_dev(self,
				    "spurious MII device %s attached\n",
				    device_xname(child->mii_dev));
			}
#endif
			if (child->mii_phy != BE_PHY_EXTERNAL ||
			    child->mii_inst > 0) {
				aprint_error_dev(self,
				    "cannot accommodate MII device %s"
				    " at phy %d, instance %d\n",
				       device_xname(child->mii_dev),
				       child->mii_phy, child->mii_inst);
			} else {
				sc->sc_phys[instance] = child->mii_phy;
			}

			/*
			 * XXX - we can really do the following ONLY if the
			 * phy indeed has the auto negotiation capability!!
			 */
			ifmedia_set(&sc->sc_media,
			    IFM_MAKEWORD(IFM_ETHER, IFM_AUTO, 0, instance));

			/* Mark our current media setting */
			be_pal_gate(sc, BE_PHY_EXTERNAL);
			instance++;
		}

	}

	if ((v & MGMT_PAL_INT_MDIO) != 0) {
		/*
		 * The be internal phy looks vaguely like MII hardware,
		 * but not enough to be able to use the MII device
		 * layer. Hence, we have to take care of media selection
		 * ourselves.
		 */

		sc->sc_mii_inst = instance;
		sc->sc_phys[instance] = BE_PHY_INTERNAL;

		/* Use `ifm_data' to store BMCR bits */
		ifmedia_add(&sc->sc_media,
		    IFM_MAKEWORD(IFM_ETHER, IFM_10_T, 0, instance),
		    0, NULL);
		ifmedia_add(&sc->sc_media,
		    IFM_MAKEWORD(IFM_ETHER, IFM_100_TX, 0, instance),
		    BMCR_S100, NULL);
		ifmedia_add(&sc->sc_media,
		    IFM_MAKEWORD(IFM_ETHER, IFM_AUTO, 0, instance),
		    0, NULL);

		printf("on-board transceiver at %s: 10baseT, 100baseTX, auto\n",
		    device_xname(self));

		be_mii_reset(sc, BE_PHY_INTERNAL);
		/* Only set default medium here if there's no external PHY */
		if (instance == 0) {
			be_pal_gate(sc, BE_PHY_INTERNAL);
			ifmedia_set(&sc->sc_media,
			    IFM_MAKEWORD(IFM_ETHER, IFM_AUTO, 0, instance));
		} else
			be_mii_writereg(self,
			    BE_PHY_INTERNAL, MII_BMCR, BMCR_ISO);
	}

	memcpy(ifp->if_xname, device_xname(self), IFNAMSIZ);
	ifp->if_softc = sc;
	ifp->if_start = bestart;
	ifp->if_ioctl = beioctl;
	ifp->if_watchdog = bewatchdog;
	ifp->if_init = beinit;
	ifp->if_stop = bestop;
	ifp->if_flags = IFF_BROADCAST | IFF_SIMPLEX | IFF_MULTICAST;
	IFQ_SET_READY(&ifp->if_snd);

	/* claim 802.1q capability */
	sc->sc_ethercom.ec_capabilities |= ETHERCAP_VLAN_MTU;

	/* Attach the interface. */
	if_attach(ifp);
	ether_ifattach(ifp, sc->sc_enaddr);
}


/*
 * Routine to copy from mbuf chain to transmit buffer in
 * network buffer memory.
 */
static inline int
be_put(struct be_softc *sc, int idx, struct mbuf *m)
{
	struct mbuf *n;
	int len, tlen = 0, boff = 0;
	uint8_t *bp;

	bp = sc->sc_rb.rb_txbuf + (idx % sc->sc_rb.rb_ntbuf) * BE_PKT_BUF_SZ;

	for (; m; m = n) {
		len = m->m_len;
		if (len == 0) {
			n = m_free(m);
			continue;
		}
		memcpy(bp + boff, mtod(m, void *), len);
		boff += len;
		tlen += len;
		n = m_free(m);
	}
	return tlen;
}

/*
 * Pull data off an interface.
 * Len is the length of data, with local net header stripped.
 * We copy the data into mbufs.  When full cluster sized units are present,
 * we copy into clusters.
 */
static inline struct mbuf *
be_get(struct be_softc *sc, int idx, int totlen)
{
	struct ifnet *ifp = &sc->sc_ethercom.ec_if;
	struct mbuf *m;
	struct mbuf *top, **mp;
	int len, pad, boff = 0;
	uint8_t *bp;

	bp = sc->sc_rb.rb_rxbuf + (idx % sc->sc_rb.rb_nrbuf) * BE_PKT_BUF_SZ;

	MGETHDR(m, M_DONTWAIT, MT_DATA);
	if (m == NULL)
		return (NULL);
	m_set_rcvif(m, ifp);
	m->m_pkthdr.len = totlen;

	pad = ALIGN(sizeof(struct ether_header)) - sizeof(struct ether_header);
	m->m_data += pad;
	len = MHLEN - pad;
	top = NULL;
	mp = &top;

	while (totlen > 0) {
		if (top) {
			MGET(m, M_DONTWAIT, MT_DATA);
			if (m == NULL) {
				m_freem(top);
				return (NULL);
			}
			len = MLEN;
		}
		if (top && totlen >= MINCLSIZE) {
			MCLGET(m, M_DONTWAIT);
			if (m->m_flags & M_EXT)
				len = MCLBYTES;
		}
		m->m_len = len = uimin(totlen, len);
		memcpy(mtod(m, void *), bp + boff, len);
		boff += len;
		totlen -= len;
		*mp = m;
		mp = &m->m_next;
	}

	return top;
}

/*
 * Pass a packet to the higher levels.
 */
static inline void
be_read(struct be_softc *sc, int idx, int len)
{
	struct ifnet *ifp = &sc->sc_ethercom.ec_if;
	struct mbuf *m;

	if (len <= sizeof(struct ether_header) ||
	    len > ETHER_MAX_LEN + ETHER_VLAN_ENCAP_LEN) {
#ifdef BEDEBUG
		if (sc->sc_debug)
			printf("%s: invalid packet size %d; dropping\n",
			    ifp->if_xname, len);
#endif
		ifp->if_ierrors++;
		return;
	}

	/*
	 * Pull packet off interface.
	 */
	m = be_get(sc, idx, len);
	if (m == NULL) {
		ifp->if_ierrors++;
		return;
	}

	/* Pass the packet up. */
	if_percpuq_enqueue(ifp->if_percpuq, m);
}

/*
 * Start output on interface.
 * We make two assumptions here:
 *  1) that the current priority is set to splnet _before_ this code
 *     is called *and* is returned to the appropriate priority after
 *     return
 *  2) that the IFF_OACTIVE flag is checked before this code is called
 *     (i.e. that the output part of the interface is idle)
 */
void
bestart(struct ifnet *ifp)
{
	struct be_softc *sc = ifp->if_softc;
	struct qec_xd *txd = sc->sc_rb.rb_txd;
	struct mbuf *m;
	unsigned int bix, len;
	unsigned int ntbuf = sc->sc_rb.rb_ntbuf;

	if ((ifp->if_flags & (IFF_RUNNING | IFF_OACTIVE)) != IFF_RUNNING)
		return;

	bix = sc->sc_rb.rb_tdhead;

	for (;;) {
		IFQ_DEQUEUE(&ifp->if_snd, m);
		if (m == 0)
			break;

		/*
		 * If BPF is listening on this interface, let it see the
		 * packet before we commit it to the wire.
		 */
		bpf_mtap(ifp, m, BPF_D_OUT);

		/*
		 * Copy the mbuf chain into the transmit buffer.
		 */
		len = be_put(sc, bix, m);

		/*
		 * Initialize transmit registers and start transmission
		 */
		txd[bix].xd_flags = QEC_XD_OWN | QEC_XD_SOP | QEC_XD_EOP |
		    (len & QEC_XD_LENGTH);
		bus_space_write_4(sc->sc_bustag, sc->sc_cr,
		    BE_CRI_CTRL, BE_CR_CTRL_TWAKEUP);

		if (++bix == QEC_XD_RING_MAXSIZE)
			bix = 0;

		if (++sc->sc_rb.rb_td_nbusy == ntbuf) {
			ifp->if_flags |= IFF_OACTIVE;
			break;
		}
	}

	sc->sc_rb.rb_tdhead = bix;
}

void
bestop(struct ifnet *ifp, int disable)
{
	struct be_softc *sc = ifp->if_softc;

	callout_stop(&sc->sc_tick_ch);

	/* Down the MII. */
	mii_down(&sc->sc_mii);
	(void)be_intphy_service(sc, &sc->sc_mii, MII_DOWN);

	behwreset(sc);
}

void
behwreset(struct be_softc *sc)
{
	int n;
	bus_space_tag_t t = sc->sc_bustag;
	bus_space_handle_t br = sc->sc_br;

	/* Stop the transmitter */
	bus_space_write_4(t, br, BE_BRI_TXCFG, 0);
	for (n = 32; n > 0; n--) {
		if (bus_space_read_4(t, br, BE_BRI_TXCFG) == 0)
			break;
		DELAY(20);
	}

	/* Stop the receiver */
	bus_space_write_4(t, br, BE_BRI_RXCFG, 0);
	for (n = 32; n > 0; n--) {
		if (bus_space_read_4(t, br, BE_BRI_RXCFG) == 0)
			break;
		DELAY(20);
	}
}

/*
 * Reset interface.
 */
void
bereset(struct be_softc *sc)
{
	struct ifnet *ifp = &sc->sc_ethercom.ec_if;
	int s;

	s = splnet();
	behwreset(sc);
	if ((sc->sc_ethercom.ec_if.if_flags & IFF_UP) != 0)
		beinit(ifp);
	splx(s);
}

void
bewatchdog(struct ifnet *ifp)
{
	struct be_softc *sc = ifp->if_softc;

	log(LOG_ERR, "%s: device timeout\n", device_xname(sc->sc_dev));
	++sc->sc_ethercom.ec_if.if_oerrors;

	bereset(sc);
}

int
beintr(void *arg)
{
	struct be_softc *sc = arg;
	bus_space_tag_t t = sc->sc_bustag;
	uint32_t whyq, whyb, whyc;
	int r = 0;

	/* Read QEC status, channel status and BE status */
	whyq = bus_space_read_4(t, sc->sc_qr, QEC_QRI_STAT);
	whyc = bus_space_read_4(t, sc->sc_cr, BE_CRI_STAT);
	whyb = bus_space_read_4(t, sc->sc_br, BE_BRI_STAT);

	if (whyq & QEC_STAT_BM)
		r |= beeint(sc, whyb);

	if (whyq & QEC_STAT_ER)
		r |= beqint(sc, whyc);

	if (whyq & QEC_STAT_TX && whyc & BE_CR_STAT_TXIRQ)
		r |= betint(sc);

	if (whyq & QEC_STAT_RX && whyc & BE_CR_STAT_RXIRQ)
		r |= berint(sc);

	return r;
}

/*
 * QEC Interrupt.
 */
int
beqint(struct be_softc *sc, uint32_t why)
{
	device_t self = sc->sc_dev;
	int r = 0, rst = 0;

	if (why & BE_CR_STAT_TXIRQ)
		r |= 1;
	if (why & BE_CR_STAT_RXIRQ)
		r |= 1;

	if (why & BE_CR_STAT_BERROR) {
		r |= 1;
		rst = 1;
		aprint_error_dev(self, "bigmac error\n");
	}

	if (why & BE_CR_STAT_TXDERR) {
		r |= 1;
		rst = 1;
		aprint_error_dev(self, "bogus tx descriptor\n");
	}

	if (why & (BE_CR_STAT_TXLERR | BE_CR_STAT_TXPERR | BE_CR_STAT_TXSERR)) {
		r |= 1;
		rst = 1;
		aprint_error_dev(self, "tx DMA error ( ");
		if (why & BE_CR_STAT_TXLERR)
			printf("Late ");
		if (why & BE_CR_STAT_TXPERR)
			printf("Parity ");
		if (why & BE_CR_STAT_TXSERR)
			printf("Generic ");
		printf(")\n");
	}

	if (why & BE_CR_STAT_RXDROP) {
		r |= 1;
		rst = 1;
		aprint_error_dev(self, "out of rx descriptors\n");
	}

	if (why & BE_CR_STAT_RXSMALL) {
		r |= 1;
		rst = 1;
		aprint_error_dev(self, "rx descriptor too small\n");
	}

	if (why & (BE_CR_STAT_RXLERR | BE_CR_STAT_RXPERR | BE_CR_STAT_RXSERR)) {
		r |= 1;
		rst = 1;
		aprint_error_dev(self, "rx DMA error ( ");
		if (why & BE_CR_STAT_RXLERR)
			printf("Late ");
		if (why & BE_CR_STAT_RXPERR)
			printf("Parity ");
		if (why & BE_CR_STAT_RXSERR)
			printf("Generic ");
		printf(")\n");
	}

	if (!r) {
		rst = 1;
		aprint_error_dev(self, "unexpected error interrupt %08x\n",
		    why);
	}

	if (rst) {
		printf("%s: resetting\n", device_xname(self));
		bereset(sc);
	}

	return r;
}

/*
 * Error interrupt.
 */
int
beeint(struct be_softc *sc, uint32_t why)
{
	device_t self = sc->sc_dev;
	int r = 0, rst = 0;

	if (why & BE_BR_STAT_RFIFOVF) {
		r |= 1;
		rst = 1;
		aprint_error_dev(self, "receive fifo overrun\n");
	}
	if (why & BE_BR_STAT_TFIFO_UND) {
		r |= 1;
		rst = 1;
		aprint_error_dev(self, "transmit fifo underrun\n");
	}
	if (why & BE_BR_STAT_MAXPKTERR) {
		r |= 1;
		rst = 1;
		aprint_error_dev(self, "max packet size error\n");
	}

	if (!r) {
		rst = 1;
		aprint_error_dev(self, "unexpected error interrupt %08x\n",
		    why);
	}

	if (rst) {
		printf("%s: resetting\n", device_xname(self));
		bereset(sc);
	}

	return r;
}

/*
 * Transmit interrupt.
 */
int
betint(struct be_softc *sc)
{
	struct ifnet *ifp = &sc->sc_ethercom.ec_if;
	bus_space_tag_t t = sc->sc_bustag;
	bus_space_handle_t br = sc->sc_br;
	unsigned int bix, txflags;

	/*
	 * Unload collision counters
	 */
	ifp->if_collisions +=
	    bus_space_read_4(t, br, BE_BRI_NCCNT) +
	    bus_space_read_4(t, br, BE_BRI_FCCNT) +
	    bus_space_read_4(t, br, BE_BRI_EXCNT) +
	    bus_space_read_4(t, br, BE_BRI_LTCNT);

	/*
	 * the clear the hardware counters
	 */
	bus_space_write_4(t, br, BE_BRI_NCCNT, 0);
	bus_space_write_4(t, br, BE_BRI_FCCNT, 0);
	bus_space_write_4(t, br, BE_BRI_EXCNT, 0);
	bus_space_write_4(t, br, BE_BRI_LTCNT, 0);

	bix = sc->sc_rb.rb_tdtail;

	for (;;) {
		if (sc->sc_rb.rb_td_nbusy <= 0)
			break;

		txflags = sc->sc_rb.rb_txd[bix].xd_flags;

		if (txflags & QEC_XD_OWN)
			break;

		ifp->if_flags &= ~IFF_OACTIVE;
		ifp->if_opackets++;

		if (++bix == QEC_XD_RING_MAXSIZE)
			bix = 0;

		--sc->sc_rb.rb_td_nbusy;
	}

	sc->sc_rb.rb_tdtail = bix;

	bestart(ifp);

	if (sc->sc_rb.rb_td_nbusy == 0)
		ifp->if_timer = 0;

	return 1;
}

/*
 * Receive interrupt.
 */
int
berint(struct be_softc *sc)
{
	struct qec_xd *xd = sc->sc_rb.rb_rxd;
	unsigned int bix, len;
	unsigned int nrbuf = sc->sc_rb.rb_nrbuf;

	bix = sc->sc_rb.rb_rdtail;

	/*
	 * Process all buffers with valid data.
	 */
	for (;;) {
		len = xd[bix].xd_flags;
		if (len & QEC_XD_OWN)
			break;

		len &= QEC_XD_LENGTH;
		be_read(sc, bix, len);

		/* ... */
		xd[(bix+nrbuf) % QEC_XD_RING_MAXSIZE].xd_flags =
		    QEC_XD_OWN | (BE_PKT_BUF_SZ & QEC_XD_LENGTH);

		if (++bix == QEC_XD_RING_MAXSIZE)
			bix = 0;
	}

	sc->sc_rb.rb_rdtail = bix;

	return 1;
}

int
beioctl(struct ifnet *ifp, u_long cmd, void *data)
{
	struct be_softc *sc = ifp->if_softc;
	struct ifaddr *ifa = data;
	struct ifreq *ifr = data;
	int s, error = 0;

	s = splnet();

	switch (cmd) {
	case SIOCINITIFADDR:
		ifp->if_flags |= IFF_UP;
		beinit(ifp);
		switch (ifa->ifa_addr->sa_family) {
#ifdef INET
		case AF_INET:
			arp_ifinit(ifp, ifa);
			break;
#endif /* INET */
		default:
			break;
		}
		break;

	case SIOCSIFFLAGS:
		if ((error = ifioctl_common(ifp, cmd, data)) != 0)
			break;
		/* XXX re-use ether_ioctl() */
		switch (ifp->if_flags & (IFF_UP|IFF_RUNNING)) {
		case IFF_RUNNING:
			/*
			 * If interface is marked down and it is running, then
			 * stop it.
			 */
			bestop(ifp, 0);
			ifp->if_flags &= ~IFF_RUNNING;
			break;
		case IFF_UP:
			/*
			 * If interface is marked up and it is stopped, then
			 * start it.
			 */
			beinit(ifp);
			break;
		default:
			/*
			 * Reset the interface to pick up changes in any other
			 * flags that affect hardware registers.
			 */
			bestop(ifp, 0);
			beinit(ifp);
			break;
		}
#ifdef BEDEBUG
		if (ifp->if_flags & IFF_DEBUG)
			sc->sc_debug = 1;
		else
			sc->sc_debug = 0;
#endif
		break;

	case SIOCGIFMEDIA:
	case SIOCSIFMEDIA:
		error = ifmedia_ioctl(ifp, ifr, &sc->sc_media, cmd);
		break;
	default:
		if ((error = ether_ioctl(ifp, cmd, data)) == ENETRESET) {
			/*
			 * Multicast list has changed; set the hardware filter
			 * accordingly.
			 */
			if (ifp->if_flags & IFF_RUNNING)
				error = beinit(ifp);
			else
				error = 0;
		}
		break;
	}
	splx(s);
	return error;
}


int
beinit(struct ifnet *ifp)
{
	struct be_softc *sc = ifp->if_softc;
	bus_space_tag_t t = sc->sc_bustag;
	bus_space_handle_t br = sc->sc_br;
	bus_space_handle_t cr = sc->sc_cr;
	struct qec_softc *qec = sc->sc_qec;
	uint32_t v;
	uint32_t qecaddr;
	uint8_t *ea;
	int rc, s;

	s = splnet();

	qec_meminit(&sc->sc_rb, BE_PKT_BUF_SZ);

	bestop(ifp, 1);

	ea = sc->sc_enaddr;
	bus_space_write_4(t, br, BE_BRI_MACADDR0, (ea[0] << 8) | ea[1]);
	bus_space_write_4(t, br, BE_BRI_MACADDR1, (ea[2] << 8) | ea[3]);
	bus_space_write_4(t, br, BE_BRI_MACADDR2, (ea[4] << 8) | ea[5]);

	/* Clear hash table */
	bus_space_write_4(t, br, BE_BRI_HASHTAB0, 0);
	bus_space_write_4(t, br, BE_BRI_HASHTAB1, 0);
	bus_space_write_4(t, br, BE_BRI_HASHTAB2, 0);
	bus_space_write_4(t, br, BE_BRI_HASHTAB3, 0);

	/* Re-initialize RX configuration */
	v = BE_BR_RXCFG_FIFO;
	bus_space_write_4(t, br, BE_BRI_RXCFG, v);

	be_mcreset(sc);

	bus_space_write_4(t, br, BE_BRI_RANDSEED, 0xbd);

	bus_space_write_4(t, br,
	    BE_BRI_XIFCFG, BE_BR_XCFG_ODENABLE | BE_BR_XCFG_RESV);

	bus_space_write_4(t, br, BE_BRI_JSIZE, 4);

	/*
	 * Turn off counter expiration interrupts as well as
	 * 'gotframe' and 'sentframe'
	 */
	bus_space_write_4(t, br, BE_BRI_IMASK,
	    BE_BR_IMASK_GOTFRAME |
	    BE_BR_IMASK_RCNTEXP |
	    BE_BR_IMASK_ACNTEXP |
	    BE_BR_IMASK_CCNTEXP |
	    BE_BR_IMASK_LCNTEXP |
	    BE_BR_IMASK_CVCNTEXP |
	    BE_BR_IMASK_SENTFRAME |
	    BE_BR_IMASK_NCNTEXP |
	    BE_BR_IMASK_ECNTEXP |
	    BE_BR_IMASK_LCCNTEXP |
	    BE_BR_IMASK_FCNTEXP |
	    BE_BR_IMASK_DTIMEXP);

	/* Channel registers: */
	bus_space_write_4(t, cr, BE_CRI_RXDS, (uint32_t)sc->sc_rb.rb_rxddma);
	bus_space_write_4(t, cr, BE_CRI_TXDS, (uint32_t)sc->sc_rb.rb_txddma);

	qecaddr = sc->sc_channel * qec->sc_msize;
	bus_space_write_4(t, cr, BE_CRI_RXWBUF, qecaddr);
	bus_space_write_4(t, cr, BE_CRI_RXRBUF, qecaddr);
	bus_space_write_4(t, cr, BE_CRI_TXWBUF, qecaddr + qec->sc_rsize);
	bus_space_write_4(t, cr, BE_CRI_TXRBUF, qecaddr + qec->sc_rsize);

	bus_space_write_4(t, cr, BE_CRI_RIMASK, 0);
	bus_space_write_4(t, cr, BE_CRI_TIMASK, 0);
	bus_space_write_4(t, cr, BE_CRI_QMASK, 0);
	bus_space_write_4(t, cr, BE_CRI_BMASK, 0);
	bus_space_write_4(t, cr, BE_CRI_CCNT, 0);

	/* Set max packet length */
	v = ETHER_MAX_LEN;
	if (sc->sc_ethercom.ec_capenable & ETHERCAP_VLAN_MTU)
		v += ETHER_VLAN_ENCAP_LEN;
	bus_space_write_4(t, br, BE_BRI_RXMAX, v);
	bus_space_write_4(t, br, BE_BRI_TXMAX, v);

	/* Enable transmitter */
	bus_space_write_4(t, br,
	    BE_BRI_TXCFG, BE_BR_TXCFG_FIFO | BE_BR_TXCFG_ENABLE);

	/* Enable receiver */
	v = bus_space_read_4(t, br, BE_BRI_RXCFG);
	v |= BE_BR_RXCFG_FIFO | BE_BR_RXCFG_ENABLE;
	bus_space_write_4(t, br, BE_BRI_RXCFG, v);

	if ((rc = be_ifmedia_upd(ifp)) != 0)
		goto out;

	ifp->if_flags |= IFF_RUNNING;
	ifp->if_flags &= ~IFF_OACTIVE;

	callout_reset(&sc->sc_tick_ch, hz, be_tick, sc);

	splx(s);
	return 0;
out:
	splx(s);
	return rc;
}

void
be_mcreset(struct be_softc *sc)
{
	struct ethercom *ec = &sc->sc_ethercom;
	struct ifnet *ifp = &sc->sc_ethercom.ec_if;
	bus_space_tag_t t = sc->sc_bustag;
	bus_space_handle_t br = sc->sc_br;
	uint32_t v;
	uint32_t crc;
	uint16_t hash[4];
	struct ether_multi *enm;
	struct ether_multistep step;

	if (ifp->if_flags & IFF_PROMISC) {
		v = bus_space_read_4(t, br, BE_BRI_RXCFG);
		v |= BE_BR_RXCFG_PMISC;
		bus_space_write_4(t, br, BE_BRI_RXCFG, v);
		return;
	}

	if (ifp->if_flags & IFF_ALLMULTI) {
		hash[3] = hash[2] = hash[1] = hash[0] = 0xffff;
		goto chipit;
	}

	hash[3] = hash[2] = hash[1] = hash[0] = 0;

	ETHER_FIRST_MULTI(step, ec, enm);
	while (enm != NULL) {
		if (memcmp(enm->enm_addrlo, enm->enm_addrhi, ETHER_ADDR_LEN)) {
			/*
			 * We must listen to a range of multicast
			 * addresses.  For now, just accept all
			 * multicasts, rather than trying to set only
			 * those filter bits needed to match the range.
			 * (At this time, the only use of address
			 * ranges is for IP multicast routing, for
			 * which the range is big enough to require
			 * all bits set.)
			 */
			hash[3] = hash[2] = hash[1] = hash[0] = 0xffff;
			ifp->if_flags |= IFF_ALLMULTI;
			goto chipit;
		}

		crc = ether_crc32_le(enm->enm_addrlo, ETHER_ADDR_LEN);
		/* Just want the 6 most significant bits. */
		crc >>= 26;

		hash[crc >> 4] |= 1 << (crc & 0xf);
		ETHER_NEXT_MULTI(step, enm);
	}

	ifp->if_flags &= ~IFF_ALLMULTI;

chipit:
	/* Enable the hash filter */
	bus_space_write_4(t, br, BE_BRI_HASHTAB0, hash[0]);
	bus_space_write_4(t, br, BE_BRI_HASHTAB1, hash[1]);
	bus_space_write_4(t, br, BE_BRI_HASHTAB2, hash[2]);
	bus_space_write_4(t, br, BE_BRI_HASHTAB3, hash[3]);

	v = bus_space_read_4(t, br, BE_BRI_RXCFG);
	v &= ~BE_BR_RXCFG_PMISC;
	v |= BE_BR_RXCFG_HENABLE;
	bus_space_write_4(t, br, BE_BRI_RXCFG, v);
}

/*
 * Set the tcvr to an idle state
 */
void
be_mii_sync(struct be_softc *sc)
{
	bus_space_tag_t t = sc->sc_bustag;
	bus_space_handle_t tr = sc->sc_tr;
	int n = 32;

	while (n--) {
		bus_space_write_4(t, tr, BE_TRI_MGMTPAL,
		    MGMT_PAL_INT_MDIO | MGMT_PAL_EXT_MDIO | MGMT_PAL_OENAB);
		(void)bus_space_read_4(t, tr, BE_TRI_MGMTPAL);
		bus_space_write_4(t, tr, BE_TRI_MGMTPAL,
		    MGMT_PAL_INT_MDIO | MGMT_PAL_EXT_MDIO |
		    MGMT_PAL_OENAB | MGMT_PAL_DCLOCK);
		(void)bus_space_read_4(t, tr, BE_TRI_MGMTPAL);
	}
}

void
be_pal_gate(struct be_softc *sc, int phy)
{
	bus_space_tag_t t = sc->sc_bustag;
	bus_space_handle_t tr = sc->sc_tr;
	uint32_t v;

	be_mii_sync(sc);

	v = ~(TCVR_PAL_EXTLBACK | TCVR_PAL_MSENSE | TCVR_PAL_LTENABLE);
	if (phy == BE_PHY_INTERNAL)
		v &= ~TCVR_PAL_SERIAL;

	bus_space_write_4(t, tr, BE_TRI_TCVRPAL, v);
	(void)bus_space_read_4(t, tr, BE_TRI_TCVRPAL);
}

static int
be_tcvr_read_bit(struct be_softc *sc, int phy)
{
	bus_space_tag_t t = sc->sc_bustag;
	bus_space_handle_t tr = sc->sc_tr;
	int ret;

	if (phy == BE_PHY_INTERNAL) {
		bus_space_write_4(t, tr, BE_TRI_MGMTPAL, MGMT_PAL_EXT_MDIO);
		(void)bus_space_read_4(t, tr, BE_TRI_MGMTPAL);
		bus_space_write_4(t, tr,
		    BE_TRI_MGMTPAL, MGMT_PAL_EXT_MDIO | MGMT_PAL_DCLOCK);
		(void)bus_space_read_4(t, tr, BE_TRI_MGMTPAL);
		ret = (bus_space_read_4(t, tr, BE_TRI_MGMTPAL) &
		    MGMT_PAL_INT_MDIO) >> MGMT_PAL_INT_MDIO_SHIFT;
	} else {
		bus_space_write_4(t, tr, BE_TRI_MGMTPAL, MGMT_PAL_INT_MDIO);
		(void)bus_space_read_4(t, tr, BE_TRI_MGMTPAL);
		ret = (bus_space_read_4(t, tr, BE_TRI_MGMTPAL) &
		    MGMT_PAL_EXT_MDIO) >> MGMT_PAL_EXT_MDIO_SHIFT;
		bus_space_write_4(t, tr,
		    BE_TRI_MGMTPAL, MGMT_PAL_INT_MDIO | MGMT_PAL_DCLOCK);
		(void)bus_space_read_4(t, tr, BE_TRI_MGMTPAL);
	}

	return ret;
}

static void
be_tcvr_write_bit(struct be_softc *sc, int phy, int bit)
{
	bus_space_tag_t t = sc->sc_bustag;
	bus_space_handle_t tr = sc->sc_tr;
	uint32_t v;

	if (phy == BE_PHY_INTERNAL) {
		v = ((bit & 1) << MGMT_PAL_INT_MDIO_SHIFT) |
		    MGMT_PAL_OENAB | MGMT_PAL_EXT_MDIO;
	} else {
		v = ((bit & 1) << MGMT_PAL_EXT_MDIO_SHIFT) |
		    MGMT_PAL_OENAB | MGMT_PAL_INT_MDIO;
	}
	bus_space_write_4(t, tr, BE_TRI_MGMTPAL, v);
	(void)bus_space_read_4(t, tr, BE_TRI_MGMTPAL);
	bus_space_write_4(t, tr, BE_TRI_MGMTPAL, v | MGMT_PAL_DCLOCK);
	(void)bus_space_read_4(t, tr, BE_TRI_MGMTPAL);
}

static void
be_mii_sendbits(struct be_softc *sc, int phy, uint32_t data, int nbits)
{
	int i;

	for (i = 1 << (nbits - 1); i != 0; i >>= 1) {
		be_tcvr_write_bit(sc, phy, (data & i) != 0);
	}
}

static int
be_mii_readreg(device_t self, int phy, int reg, uint16_t *val)
{
	struct be_softc *sc = device_private(self);
	int i;
	uint16_t data = 0;

	/*
	 * Read the PHY register by manually driving the MII control lines.
	 */
	be_mii_sync(sc);
	be_mii_sendbits(sc, phy, MII_COMMAND_START, 2);
	be_mii_sendbits(sc, phy, MII_COMMAND_READ, 2);
	be_mii_sendbits(sc, phy, phy, 5);
	be_mii_sendbits(sc, phy, reg, 5);

	(void)be_tcvr_read_bit(sc, phy);
	(void)be_tcvr_read_bit(sc, phy);

	for (i = 15; i >= 0; i--)
		data |= (be_tcvr_read_bit(sc, phy) << i);

	(void)be_tcvr_read_bit(sc, phy);
	(void)be_tcvr_read_bit(sc, phy);
	(void)be_tcvr_read_bit(sc, phy);

	*val = data;
	return 0;
}

int
be_mii_writereg(device_t self, int phy, int reg, uint16_t val)
{
	struct be_softc *sc = device_private(self);
	int i;

	/*
	 * Write the PHY register by manually driving the MII control lines.
	 */
	be_mii_sync(sc);
	be_mii_sendbits(sc, phy, MII_COMMAND_START, 2);
	be_mii_sendbits(sc, phy, MII_COMMAND_WRITE, 2);
	be_mii_sendbits(sc, phy, phy, 5);
	be_mii_sendbits(sc, phy, reg, 5);

	be_tcvr_write_bit(sc, phy, 1);
	be_tcvr_write_bit(sc, phy, 0);

	for (i = 15; i >= 0; i--)
		be_tcvr_write_bit(sc, phy, (val >> i) & 1);

	return 0;
}

int
be_mii_reset(struct be_softc *sc, int phy)
{
	device_t self = sc->sc_dev;
	int n;

	be_mii_writereg(self, phy, MII_BMCR, BMCR_LOOP | BMCR_PDOWN | BMCR_ISO);
	be_mii_writereg(self, phy, MII_BMCR, BMCR_RESET);

	for (n = 16; n >= 0; n--) {
		uint16_t bmcr;

		be_mii_readreg(self, phy, MII_BMCR, &bmcr);
		if ((bmcr & BMCR_RESET) == 0)
			break;
		DELAY(20);
	}
	if (n == 0) {
		aprint_error_dev(self, "bmcr reset failed\n");
		return EIO;
	}

	return 0;
}

void
be_tick(void *arg)
{
	struct be_softc *sc = arg;
	int s = splnet();

	mii_tick(&sc->sc_mii);
	(void)be_intphy_service(sc, &sc->sc_mii, MII_TICK);

	splx(s);
	callout_reset(&sc->sc_tick_ch, hz, be_tick, sc);
}

void
be_mii_statchg(struct ifnet *ifp)
{
	struct be_softc *sc = ifp->if_softc;
	bus_space_tag_t t = sc->sc_bustag;
	bus_space_handle_t br = sc->sc_br;
	uint instance;
	uint32_t v;

	instance = IFM_INST(sc->sc_mii.mii_media.ifm_cur->ifm_media);
#ifdef DIAGNOSTIC
	if (instance > 1)
		panic("be_mii_statchg: instance %d out of range", instance);
#endif

	/* Update duplex mode in TX configuration */
	v = bus_space_read_4(t, br, BE_BRI_TXCFG);
	if ((IFM_OPTIONS(sc->sc_mii.mii_media_active) & IFM_FDX) != 0)
		v |= BE_BR_TXCFG_FULLDPLX;
	else
		v &= ~BE_BR_TXCFG_FULLDPLX;
	bus_space_write_4(t, br, BE_BRI_TXCFG, v);

	/* Change to appropriate gate in transceiver PAL */
	be_pal_gate(sc, sc->sc_phys[instance]);
}

/*
 * Get current media settings.
 */
void
be_ifmedia_sts(struct ifnet *ifp, struct ifmediareq *ifmr)
{
	struct be_softc *sc = ifp->if_softc;

	mii_pollstat(&sc->sc_mii);
	(void)be_intphy_service(sc, &sc->sc_mii, MII_POLLSTAT);

	ifmr->ifm_status = sc->sc_mii.mii_media_status;
	ifmr->ifm_active = sc->sc_mii.mii_media_active;
}

/*
 * Set media options.
 */
int
be_ifmedia_upd(struct ifnet *ifp)
{
	struct be_softc *sc = ifp->if_softc;
	int error;

	if ((error = mii_mediachg(&sc->sc_mii)) == ENXIO)
		error = 0;
	else if (error != 0)
		return error;

	return be_intphy_service(sc, &sc->sc_mii, MII_MEDIACHG);
}

/*
 * Service routine for our pseudo-MII internal transceiver.
 */
int
be_intphy_service(struct be_softc *sc, struct mii_data *mii, int cmd)
{
	struct ifmedia_entry *ife = mii->mii_media.ifm_cur;
	device_t self = sc->sc_dev;
	uint16_t bmcr, bmsr;
	int error;

	switch (cmd) {
	case MII_POLLSTAT:
		/*
		 * If we're not polling our PHY instance, just return.
		 */
		if (IFM_INST(ife->ifm_media) != sc->sc_mii_inst)
			return 0;

		break;

	case MII_MEDIACHG:

		/*
		 * If the media indicates a different PHY instance,
		 * isolate ourselves.
		 */
		if (IFM_INST(ife->ifm_media) != sc->sc_mii_inst) {
			be_mii_readreg(self, BE_PHY_INTERNAL, MII_BMCR, &bmcr);
			be_mii_writereg(self,
			    BE_PHY_INTERNAL, MII_BMCR, bmcr | BMCR_ISO);
			sc->sc_mii_flags &= ~MIIF_HAVELINK;
			sc->sc_intphy_curspeed = 0;
			return 0;
		}


		if ((error = be_mii_reset(sc, BE_PHY_INTERNAL)) != 0)
			return error;

		be_mii_readreg(self, BE_PHY_INTERNAL, MII_BMCR, &bmcr);

		/*
		 * Select the new mode and take out of isolation
		 */
		if (IFM_SUBTYPE(ife->ifm_media) == IFM_100_TX)
			bmcr |= BMCR_S100;
		else if (IFM_SUBTYPE(ife->ifm_media) == IFM_10_T)
			bmcr &= ~BMCR_S100;
		else if (IFM_SUBTYPE(ife->ifm_media) == IFM_AUTO) {
			if ((sc->sc_mii_flags & MIIF_HAVELINK) != 0) {
				bmcr &= ~BMCR_S100;
				bmcr |= sc->sc_intphy_curspeed;
			} else {
				/* Keep isolated until link is up */
				bmcr |= BMCR_ISO;
				sc->sc_mii_flags |= MIIF_DOINGAUTO;
			}
		}

		if ((IFM_OPTIONS(ife->ifm_media) & IFM_FDX) != 0)
			bmcr |= BMCR_FDX;
		else
			bmcr &= ~BMCR_FDX;

		be_mii_writereg(self, BE_PHY_INTERNAL, MII_BMCR, bmcr);
		break;

	case MII_TICK:
		/*
		 * If we're not currently selected, just return.
		 */
		if (IFM_INST(ife->ifm_media) != sc->sc_mii_inst)
			return 0;

		/* Is the interface even up? */
		if ((mii->mii_ifp->if_flags & IFF_UP) == 0)
			return 0;

		/* Only used for automatic media selection */
		if (IFM_SUBTYPE(ife->ifm_media) != IFM_AUTO)
			break;

		/*
		 * Check link status; if we don't have a link, try another
		 * speed. We can't detect duplex mode, so half-duplex is
		 * what we have to settle for.
		 */

		/* Read twice in case the register is latched */
		be_mii_readreg(self, BE_PHY_INTERNAL, MII_BMSR, &bmsr);
		be_mii_readreg(self, BE_PHY_INTERNAL, MII_BMSR, &bmsr);

		if ((bmsr & BMSR_LINK) != 0) {
			/* We have a carrier */
			be_mii_readreg(self, BE_PHY_INTERNAL, MII_BMCR, &bmcr);

			if ((sc->sc_mii_flags & MIIF_DOINGAUTO) != 0) {
				be_mii_readreg(self,
				    BE_PHY_INTERNAL, MII_BMCR, &bmcr);

				sc->sc_mii_flags |= MIIF_HAVELINK;
				sc->sc_intphy_curspeed = (bmcr & BMCR_S100);
				sc->sc_mii_flags &= ~MIIF_DOINGAUTO;

				bmcr &= ~BMCR_ISO;
				be_mii_writereg(self,
				    BE_PHY_INTERNAL, MII_BMCR, bmcr);

				printf("%s: link up at %s Mbps\n",
				    device_xname(self),
				    (bmcr & BMCR_S100) ? "100" : "10");
			}
			break;
		}

		if ((sc->sc_mii_flags & MIIF_DOINGAUTO) == 0) {
			sc->sc_mii_flags |= MIIF_DOINGAUTO;
			sc->sc_mii_flags &= ~MIIF_HAVELINK;
			sc->sc_intphy_curspeed = 0;
			printf("%s: link down\n", device_xname(self));
		}

		/* Only retry autonegotiation every 5 seconds. */
		if (++sc->sc_mii_ticks < 5)
			return 0;

		sc->sc_mii_ticks = 0;
		be_mii_readreg(self, BE_PHY_INTERNAL, MII_BMCR, &bmcr);
		/* Just flip the fast speed bit */
		bmcr ^= BMCR_S100;
		be_mii_writereg(self, BE_PHY_INTERNAL, MII_BMCR, bmcr);

		break;

	case MII_DOWN:
		/* Isolate this phy */
		be_mii_readreg(self, BE_PHY_INTERNAL, MII_BMCR, &bmcr);
		be_mii_writereg(self,
		    BE_PHY_INTERNAL, MII_BMCR, bmcr | BMCR_ISO);
		return 0;
	}

	/* Update the media status. */
	be_intphy_status(sc);

	/* Callback if something changed. */
	if (sc->sc_mii_active != mii->mii_media_active || cmd == MII_MEDIACHG) {
		(*mii->mii_statchg)(mii->mii_ifp);
		sc->sc_mii_active = mii->mii_media_active;
	}
	return 0;
}

/*
 * Determine status of internal transceiver
 */
void
be_intphy_status(struct be_softc *sc)
{
	struct mii_data *mii = &sc->sc_mii;
	device_t self = sc->sc_dev;
	int media_active, media_status;
	uint16_t bmcr, bmsr;

	media_status = IFM_AVALID;
	media_active = 0;

	/*
	 * Internal transceiver; do the work here.
	 */
	be_mii_readreg(self, BE_PHY_INTERNAL, MII_BMCR, &bmcr);

	switch (bmcr & (BMCR_S100 | BMCR_FDX)) {
	case (BMCR_S100 | BMCR_FDX):
		media_active = IFM_ETHER | IFM_100_TX | IFM_FDX;
		break;
	case BMCR_S100:
		media_active = IFM_ETHER | IFM_100_TX | IFM_HDX;
		break;
	case BMCR_FDX:
		media_active = IFM_ETHER | IFM_10_T | IFM_FDX;
		break;
	case 0:
		media_active = IFM_ETHER | IFM_10_T | IFM_HDX;
		break;
	}

	/* Read twice in case the register is latched */
	be_mii_readreg(self, BE_PHY_INTERNAL, MII_BMSR, &bmsr);
	be_mii_readreg(self, BE_PHY_INTERNAL, MII_BMSR, &bmsr);
	if (bmsr & BMSR_LINK)
		media_status |=  IFM_ACTIVE;

	mii->mii_media_status = media_status;
	mii->mii_media_active = media_active;
}<|MERGE_RESOLUTION|>--- conflicted
+++ resolved
@@ -1,8 +1,4 @@
-<<<<<<< HEAD
-/*	$NetBSD: be.c,v 1.90 2019/01/22 03:42:28 msaitoh Exp $	*/
-=======
 /*	$NetBSD: be.c,v 1.91 2019/02/05 06:17:03 msaitoh Exp $	*/
->>>>>>> 356fe5fe
 
 /*-
  * Copyright (c) 1999 The NetBSD Foundation, Inc.
@@ -61,11 +57,7 @@
  */
 
 #include <sys/cdefs.h>
-<<<<<<< HEAD
-__KERNEL_RCSID(0, "$NetBSD: be.c,v 1.90 2019/01/22 03:42:28 msaitoh Exp $");
-=======
 __KERNEL_RCSID(0, "$NetBSD: be.c,v 1.91 2019/02/05 06:17:03 msaitoh Exp $");
->>>>>>> 356fe5fe
 
 #include "opt_ddb.h"
 #include "opt_inet.h"
