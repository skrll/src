--- conflicted
+++ resolved
@@ -1,8 +1,4 @@
-<<<<<<< HEAD
-/*	$NetBSD: if_ni.c,v 1.44 2016/12/15 09:28:04 ozaki-r Exp $ */
-=======
 /*	$NetBSD: if_ni.c,v 1.46 2018/06/26 06:48:00 msaitoh Exp $ */
->>>>>>> b2b84690
 /*
  * Copyright (c) 2000 Ludd, University of Lule}, Sweden. All rights reserved.
  *
@@ -40,11 +36,7 @@
  */
 
 #include <sys/cdefs.h>
-<<<<<<< HEAD
-__KERNEL_RCSID(0, "$NetBSD: if_ni.c,v 1.44 2016/12/15 09:28:04 ozaki-r Exp $");
-=======
 __KERNEL_RCSID(0, "$NetBSD: if_ni.c,v 1.46 2018/06/26 06:48:00 msaitoh Exp $");
->>>>>>> b2b84690
 
 #include "opt_inet.h"
 
