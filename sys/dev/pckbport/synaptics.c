--- conflicted
+++ resolved
@@ -1,8 +1,4 @@
-<<<<<<< HEAD
-/*	$NetBSD: synaptics.c,v 1.70 2020/10/01 17:13:19 nia Exp $	*/
-=======
 /*	$NetBSD: synaptics.c,v 1.71 2021/05/30 13:20:01 riastradh Exp $	*/
->>>>>>> e2aa5677
 
 /*
  * Copyright (c) 2005, Steve C. Woodford
@@ -52,11 +48,7 @@
 #include "opt_pms.h"
 
 #include <sys/cdefs.h>
-<<<<<<< HEAD
-__KERNEL_RCSID(0, "$NetBSD: synaptics.c,v 1.70 2020/10/01 17:13:19 nia Exp $");
-=======
 __KERNEL_RCSID(0, "$NetBSD: synaptics.c,v 1.71 2021/05/30 13:20:01 riastradh Exp $");
->>>>>>> e2aa5677
 
 #include <sys/param.h>
 #include <sys/systm.h>
@@ -133,8 +125,6 @@
 static int synaptics_dz_hold = 30;
 static int synaptics_movement_enable = 1;
 static bool synaptics_aux_mid_button_scroll = TRUE;
-<<<<<<< HEAD
-=======
 static int synaptics_debug = 0;
 
 #define	DPRINTF(SC, FMT, ARGS...) do					      \
@@ -145,7 +135,6 @@
 		device_printf(_dprintf_psc->sc_dev, FMT, ##ARGS);	      \
 	}								      \
 } while (0)
->>>>>>> e2aa5677
 
 /* Sysctl nodes. */
 static int synaptics_button_boundary_nodenum;
@@ -865,8 +854,6 @@
 		goto err;
 
 	synaptics_aux_mid_button_scroll_nodenum = node->sysctl_num;
-<<<<<<< HEAD
-=======
 
 	if ((rc = sysctl_createv(clog, 0, NULL, &node,
 	    CTLFLAG_PERMANENT | CTLFLAG_READWRITE,
@@ -878,7 +865,6 @@
 	    CTL_EOL)) != 0)
 		goto err;
 
->>>>>>> e2aa5677
 	return;
 
 err:
