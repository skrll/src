<<<<<<< HEAD
/* $NetBSD: dksubr.c,v 1.101 2017/12/04 22:15:52 jdolecek Exp $ */
=======
/* $NetBSD: dksubr.c,v 1.102 2018/05/12 10:33:06 mlelstv Exp $ */
>>>>>>> b2b84690

/*-
 * Copyright (c) 1996, 1997, 1998, 1999, 2002, 2008 The NetBSD Foundation, Inc.
 * All rights reserved.
 *
 * This code is derived from software contributed to The NetBSD Foundation
 * by Jason R. Thorpe and Roland C. Dowdeswell.
 *
 * Redistribution and use in source and binary forms, with or without
 * modification, are permitted provided that the following conditions
 * are met:
 * 1. Redistributions of source code must retain the above copyright
 *    notice, this list of conditions and the following disclaimer.
 * 2. Redistributions in binary form must reproduce the above copyright
 *    notice, this list of conditions and the following disclaimer in the
 *    documentation and/or other materials provided with the distribution.
 *
 * THIS SOFTWARE IS PROVIDED BY THE NETBSD FOUNDATION, INC. AND CONTRIBUTORS
 * ``AS IS'' AND ANY EXPRESS OR IMPLIED WARRANTIES, INCLUDING, BUT NOT LIMITED
 * TO, THE IMPLIED WARRANTIES OF MERCHANTABILITY AND FITNESS FOR A PARTICULAR
 * PURPOSE ARE DISCLAIMED.  IN NO EVENT SHALL THE FOUNDATION OR CONTRIBUTORS
 * BE LIABLE FOR ANY DIRECT, INDIRECT, INCIDENTAL, SPECIAL, EXEMPLARY, OR
 * CONSEQUENTIAL DAMAGES (INCLUDING, BUT NOT LIMITED TO, PROCUREMENT OF
 * SUBSTITUTE GOODS OR SERVICES; LOSS OF USE, DATA, OR PROFITS; OR BUSINESS
 * INTERRUPTION) HOWEVER CAUSED AND ON ANY THEORY OF LIABILITY, WHETHER IN
 * CONTRACT, STRICT LIABILITY, OR TORT (INCLUDING NEGLIGENCE OR OTHERWISE)
 * ARISING IN ANY WAY OUT OF THE USE OF THIS SOFTWARE, EVEN IF ADVISED OF THE
 * POSSIBILITY OF SUCH DAMAGE.
 */

#include <sys/cdefs.h>
<<<<<<< HEAD
__KERNEL_RCSID(0, "$NetBSD: dksubr.c,v 1.101 2017/12/04 22:15:52 jdolecek Exp $");
=======
__KERNEL_RCSID(0, "$NetBSD: dksubr.c,v 1.102 2018/05/12 10:33:06 mlelstv Exp $");
>>>>>>> b2b84690

#include <sys/param.h>
#include <sys/systm.h>
#include <sys/stat.h>
#include <sys/proc.h>
#include <sys/ioctl.h>
#include <sys/device.h>
#include <sys/disk.h>
#include <sys/disklabel.h>
#include <sys/buf.h>
#include <sys/bufq.h>
#include <sys/vnode.h>
#include <sys/fcntl.h>
#include <sys/namei.h>
#include <sys/module.h>
#include <sys/syslog.h>

#include <dev/dkvar.h>
#include <miscfs/specfs/specdev.h> /* for v_rdev */

int	dkdebug = 0;

#ifdef DEBUG
#define DKDB_FOLLOW	0x1
#define DKDB_INIT	0x2
#define DKDB_VNODE	0x4
#define DKDB_DUMP	0x8

#define IFDEBUG(x,y)		if (dkdebug & (x)) y
#define DPRINTF(x,y)		IFDEBUG(x, printf y)
#define DPRINTF_FOLLOW(y)	DPRINTF(DKDB_FOLLOW, y)
#else
#define IFDEBUG(x,y)
#define DPRINTF(x,y)
#define DPRINTF_FOLLOW(y)
#endif

#define DKF_READYFORDUMP	(DKF_INITED|DKF_TAKEDUMP)

static int dk_subr_modcmd(modcmd_t, void *);

#define DKLABELDEV(dev)	\
	(MAKEDISKDEV(major((dev)), DISKUNIT((dev)), RAW_PART))

static void	dk_makedisklabel(struct dk_softc *);
static int	dk_translate(struct dk_softc *, struct buf *);
static void	dk_done1(struct dk_softc *, struct buf *, bool);

void
dk_init(struct dk_softc *dksc, device_t dev, int dtype)
{

	memset(dksc, 0x0, sizeof(*dksc));
	dksc->sc_dtype = dtype;
	dksc->sc_dev = dev;

	strlcpy(dksc->sc_xname, device_xname(dev), DK_XNAME_SIZE);
	dksc->sc_dkdev.dk_name = dksc->sc_xname;
}

void
dk_attach(struct dk_softc *dksc)
{
	KASSERT(dksc->sc_dev != NULL);

	mutex_init(&dksc->sc_iolock, MUTEX_DEFAULT, IPL_VM);
	dksc->sc_flags |= DKF_READYFORDUMP;
#ifdef DIAGNOSTIC
	dksc->sc_flags |= DKF_WARNLABEL | DKF_LABELSANITY;
#endif

	if ((dksc->sc_flags & DKF_NO_RND) == 0) {
		/* Attach the device into the rnd source list. */
		rnd_attach_source(&dksc->sc_rnd_source, dksc->sc_xname,
		    RND_TYPE_DISK, RND_FLAG_DEFAULT);
	}
}

void
dk_detach(struct dk_softc *dksc)
{
	if ((dksc->sc_flags & DKF_NO_RND) == 0) {
		/* Unhook the entropy source. */
		rnd_detach_source(&dksc->sc_rnd_source);
	}

	dksc->sc_flags &= ~DKF_READYFORDUMP;
	mutex_destroy(&dksc->sc_iolock);
}

/* ARGSUSED */
int
dk_open(struct dk_softc *dksc, dev_t dev,
    int flags, int fmt, struct lwp *l)
{
	const struct dkdriver *dkd = dksc->sc_dkdev.dk_driver;
	struct	disklabel *lp = dksc->sc_dkdev.dk_label;
	int	part = DISKPART(dev);
	int	pmask = 1 << part;
	int	ret = 0;
	struct disk *dk = &dksc->sc_dkdev;

	DPRINTF_FOLLOW(("%s(%s, %p, 0x%"PRIx64", 0x%x)\n", __func__,
	    dksc->sc_xname, dksc, dev, flags));

	mutex_enter(&dk->dk_openlock);

	/*
	 * If there are wedges, and this is not RAW_PART, then we
	 * need to fail.
	 */
	if (dk->dk_nwedges != 0 && part != RAW_PART) {
		ret = EBUSY;
		goto done;
	}

	/*
	 * initialize driver for the first opener
	 */
	if (dk->dk_openmask == 0 && dkd->d_firstopen != NULL) {
		ret = (*dkd->d_firstopen)(dksc->sc_dev, dev, flags, fmt);
		if (ret)
			goto done;
	}

	/*
	 * If we're init'ed and there are no other open partitions then
	 * update the in-core disklabel.
	 */
	if ((dksc->sc_flags & DKF_INITED)) {
		if ((dksc->sc_flags & DKF_VLABEL) == 0) {
			dksc->sc_flags |= DKF_VLABEL;
			dk_getdisklabel(dksc, dev);
		}
	}

	/* Fail if we can't find the partition. */
	if (part != RAW_PART &&
	    ((dksc->sc_flags & DKF_VLABEL) == 0 ||
	     part >= lp->d_npartitions ||
	     lp->d_partitions[part].p_fstype == FS_UNUSED)) {
		ret = ENXIO;
		goto done;
	}

	/* Mark our unit as open. */
	switch (fmt) {
	case S_IFCHR:
		dk->dk_copenmask |= pmask;
		break;
	case S_IFBLK:
		dk->dk_bopenmask |= pmask;
		break;
	}

	dk->dk_openmask = dk->dk_copenmask | dk->dk_bopenmask;

done:
	mutex_exit(&dk->dk_openlock);
	return ret;
}

/* ARGSUSED */
int
dk_close(struct dk_softc *dksc, dev_t dev,
    int flags, int fmt, struct lwp *l)
{
	const struct dkdriver *dkd = dksc->sc_dkdev.dk_driver;
	int	part = DISKPART(dev);
	int	pmask = 1 << part;
	struct disk *dk = &dksc->sc_dkdev;

	DPRINTF_FOLLOW(("%s(%s, %p, 0x%"PRIx64", 0x%x)\n", __func__,
	    dksc->sc_xname, dksc, dev, flags));

	mutex_enter(&dk->dk_openlock);

	switch (fmt) {
	case S_IFCHR:
		dk->dk_copenmask &= ~pmask;
		break;
	case S_IFBLK:
		dk->dk_bopenmask &= ~pmask;
		break;
	}
	dk->dk_openmask = dk->dk_copenmask | dk->dk_bopenmask;

	if (dk->dk_openmask == 0) {
		if (dkd->d_lastclose != NULL)
			(*dkd->d_lastclose)(dksc->sc_dev);
		if ((dksc->sc_flags & DKF_KLABEL) == 0)
			dksc->sc_flags &= ~DKF_VLABEL;
	}

	mutex_exit(&dk->dk_openlock);
	return 0;
}

static int
dk_translate(struct dk_softc *dksc, struct buf *bp)
{
	int	part;
	int	wlabel;
	daddr_t	blkno;
	struct disklabel *lp;
	struct disk *dk;
	uint64_t numsecs;
	unsigned secsize;

	lp = dksc->sc_dkdev.dk_label;
	dk = &dksc->sc_dkdev;

	part = DISKPART(bp->b_dev);
	numsecs = dk->dk_geom.dg_secperunit;
	secsize = dk->dk_geom.dg_secsize;

	/*
	 * The transfer must be a whole number of blocks and the offset must
	 * not be negative.
	 */
	if ((bp->b_bcount % secsize) != 0 || bp->b_blkno < 0) {
		bp->b_error = EINVAL;
		goto done;
	}

	/* If there is nothing to do, then we are done */
	if (bp->b_bcount == 0)
		goto done;

	wlabel = dksc->sc_flags & (DKF_WLABEL|DKF_LABELLING);
	if (part == RAW_PART) {
		uint64_t numblocks = btodb(numsecs * secsize);
		if (bounds_check_with_mediasize(bp, DEV_BSIZE, numblocks) <= 0)
			goto done;
	} else {
		if (bounds_check_with_label(&dksc->sc_dkdev, bp, wlabel) <= 0)
			goto done;
	}

	/*
	 * Convert the block number to absolute and put it in terms
	 * of the device's logical block size.
	 */
	if (secsize >= DEV_BSIZE)
		blkno = bp->b_blkno / (secsize / DEV_BSIZE);
	else
		blkno = bp->b_blkno * (DEV_BSIZE / secsize);

	if (part != RAW_PART)
		blkno += lp->d_partitions[DISKPART(bp->b_dev)].p_offset;
	bp->b_rawblkno = blkno;

	return -1;

done:
	bp->b_resid = bp->b_bcount;
	return bp->b_error;
}

static int
dk_strategy1(struct dk_softc *dksc, struct buf *bp)
{
	int error;

	DPRINTF_FOLLOW(("%s(%s, %p, %p)\n", __func__,
	    dksc->sc_xname, dksc, bp));

	if (!(dksc->sc_flags & DKF_INITED)) {
		DPRINTF_FOLLOW(("%s: not inited\n", __func__));
		bp->b_error = ENXIO;
		bp->b_resid = bp->b_bcount;
		biodone(bp);
		return 1;
	}

	error = dk_translate(dksc, bp);
	if (error >= 0) {
		biodone(bp);
		return 1;
	}

	return 0;
}

void
dk_strategy(struct dk_softc *dksc, struct buf *bp)
{
	int error;

	error = dk_strategy1(dksc, bp);
	if (error)
		return;
<<<<<<< HEAD

	/*
	 * Queue buffer and start unit
	 */
	dk_start(dksc, bp);
}

int
dk_strategy_defer(struct dk_softc *dksc, struct buf *bp)
{
	int error;

	error = dk_strategy1(dksc, bp);
	if (error)
		return error;

	/*
	 * Queue buffer only
	 */
=======

	/*
	 * Queue buffer and start unit
	 */
	dk_start(dksc, bp);
}

int
dk_strategy_defer(struct dk_softc *dksc, struct buf *bp)
{
	int error;

	error = dk_strategy1(dksc, bp);
	if (error)
		return error;

	/*
	 * Queue buffer only
	 */
>>>>>>> b2b84690
	mutex_enter(&dksc->sc_iolock);
	disk_wait(&dksc->sc_dkdev);
	bufq_put(dksc->sc_bufq, bp);
	mutex_exit(&dksc->sc_iolock);

	return 0;
}

int
dk_strategy_pending(struct dk_softc *dksc)
{
	struct buf *bp;

	if (!(dksc->sc_flags & DKF_INITED)) {
		DPRINTF_FOLLOW(("%s: not inited\n", __func__));
		return 0;
	}

	mutex_enter(&dksc->sc_iolock);
	bp = bufq_peek(dksc->sc_bufq);
	mutex_exit(&dksc->sc_iolock);

	return bp != NULL;
}

void
dk_start(struct dk_softc *dksc, struct buf *bp)
{
	const struct dkdriver *dkd = dksc->sc_dkdev.dk_driver;
	int error;
<<<<<<< HEAD

	if (!(dksc->sc_flags & DKF_INITED)) {
		DPRINTF_FOLLOW(("%s: not inited\n", __func__));
		return;
	}

	mutex_enter(&dksc->sc_iolock);

=======

	if (!(dksc->sc_flags & DKF_INITED)) {
		DPRINTF_FOLLOW(("%s: not inited\n", __func__));
		return;
	}

	mutex_enter(&dksc->sc_iolock);

>>>>>>> b2b84690
	if (bp != NULL) {
		disk_wait(&dksc->sc_dkdev);
		bufq_put(dksc->sc_bufq, bp);
	}

	/*
	 * If another thread is running the queue, increment
	 * busy counter to 2 so that the queue is retried,
	 * because the driver may now accept additional
	 * requests.
	 */
	if (dksc->sc_busy < 2)
		dksc->sc_busy++;
	if (dksc->sc_busy > 1)
		goto done;

	/*
	 * Peeking at the buffer queue and committing the operation
	 * only after success isn't atomic.
	 *
	 * So when a diskstart fails, the buffer is saved
	 * and tried again before the next buffer is fetched.
	 * dk_drain() handles flushing of a saved buffer.
	 *
	 * This keeps order of I/O operations, unlike bufq_put.
	 */

	while (dksc->sc_busy > 0) {

		bp = dksc->sc_deferred;
		dksc->sc_deferred = NULL;

		if (bp == NULL)
			bp = bufq_get(dksc->sc_bufq);

		while (bp != NULL) {

			disk_busy(&dksc->sc_dkdev);
			mutex_exit(&dksc->sc_iolock);
			error = dkd->d_diskstart(dksc->sc_dev, bp);
			mutex_enter(&dksc->sc_iolock);
			if (error == EAGAIN) {
				KASSERT(dksc->sc_deferred == NULL);
				dksc->sc_deferred = bp;
				disk_unbusy(&dksc->sc_dkdev, 0, (bp->b_flags & B_READ));
				disk_wait(&dksc->sc_dkdev);
				break;
			}

			if (error != 0) {
				bp->b_error = error;
				bp->b_resid = bp->b_bcount;
				dk_done1(dksc, bp, false);
			}

			bp = bufq_get(dksc->sc_bufq);
		}

		dksc->sc_busy--;
<<<<<<< HEAD
	}
done:
	mutex_exit(&dksc->sc_iolock);
}

static void
dk_done1(struct dk_softc *dksc, struct buf *bp, bool lock)
{
	struct disk *dk = &dksc->sc_dkdev;

	if (bp->b_error != 0) {
		struct cfdriver *cd = device_cfdriver(dksc->sc_dev);

		diskerr(bp, cd->cd_name, "error", LOG_PRINTF, 0,
			dk->dk_label);
		printf("\n");
	}
=======
	}
done:
	mutex_exit(&dksc->sc_iolock);
}

static void
dk_done1(struct dk_softc *dksc, struct buf *bp, bool lock)
{
	struct disk *dk = &dksc->sc_dkdev;

	if (bp->b_error != 0) {
		struct cfdriver *cd = device_cfdriver(dksc->sc_dev);

		diskerr(bp, cd->cd_name, "error", LOG_PRINTF, 0,
			dk->dk_label);
		printf("\n");
	}
>>>>>>> b2b84690

	if (lock)
		mutex_enter(&dksc->sc_iolock);
	disk_unbusy(dk, bp->b_bcount - bp->b_resid, (bp->b_flags & B_READ));
	if (lock)
		mutex_exit(&dksc->sc_iolock);

	if ((dksc->sc_flags & DKF_NO_RND) == 0)
		rnd_add_uint32(&dksc->sc_rnd_source, bp->b_rawblkno);

	biodone(bp);
<<<<<<< HEAD
}

void
dk_done(struct dk_softc *dksc, struct buf *bp)
{
	dk_done1(dksc, bp, true);
}

void
=======
}

void
dk_done(struct dk_softc *dksc, struct buf *bp)
{
	dk_done1(dksc, bp, true);
}

void
>>>>>>> b2b84690
dk_drain(struct dk_softc *dksc)
{
	struct buf *bp;

	mutex_enter(&dksc->sc_iolock);
	bp = dksc->sc_deferred;
	dksc->sc_deferred = NULL;
	if (bp != NULL) {
		bp->b_error = EIO;
		bp->b_resid = bp->b_bcount;
		biodone(bp); 
	}
	bufq_drain(dksc->sc_bufq);
	mutex_exit(&dksc->sc_iolock);
}

int
dk_discard(struct dk_softc *dksc, dev_t dev, off_t pos, off_t len)
{
	const struct dkdriver *dkd = dksc->sc_dkdev.dk_driver;
	unsigned secsize = dksc->sc_dkdev.dk_geom.dg_secsize;
	struct buf tmp, *bp = &tmp;
	int maxsz;
	int error = 0;

	KASSERT(len >= 0);
<<<<<<< HEAD

	DPRINTF_FOLLOW(("%s(%s, %p, 0x"PRIx64", %jd, %jd)\n", __func__,
	    dksc->sc_xname, dksc, (intmax_t)pos, (intmax_t)len));

	if (!(dksc->sc_flags & DKF_INITED)) {
		DPRINTF_FOLLOW(("%s: not inited\n", __func__));
		return ENXIO;
	}

	if (secsize == 0 || (pos % secsize) != 0 || (len % secsize) != 0)
		return EINVAL;

	/* largest value that b_bcount can store */
	maxsz = rounddown(INT_MAX, secsize);

	while (len > 0) {
		/* enough data to please the bounds checking code */
		bp->b_dev = dev;
		bp->b_blkno = (daddr_t)(pos / secsize);
		bp->b_bcount = min(len, maxsz);
		bp->b_flags = B_WRITE;

		error = dk_translate(dksc, bp);
		if (error >= 0)
			break;

		error = dkd->d_discard(dksc->sc_dev,
			(off_t)bp->b_rawblkno * secsize,
			(off_t)bp->b_bcount);
		if (error)
			break;

		pos += bp->b_bcount;
		len -= bp->b_bcount;
	}

=======

	DPRINTF_FOLLOW(("%s(%s, %p, 0x"PRIx64", %jd, %jd)\n", __func__,
	    dksc->sc_xname, dksc, (intmax_t)pos, (intmax_t)len));

	if (!(dksc->sc_flags & DKF_INITED)) {
		DPRINTF_FOLLOW(("%s: not inited\n", __func__));
		return ENXIO;
	}

	if (secsize == 0 || (pos % secsize) != 0 || (len % secsize) != 0)
		return EINVAL;

	/* largest value that b_bcount can store */
	maxsz = rounddown(INT_MAX, secsize);

	while (len > 0) {
		/* enough data to please the bounds checking code */
		bp->b_dev = dev;
		bp->b_blkno = (daddr_t)(pos / secsize);
		bp->b_bcount = min(len, maxsz);
		bp->b_flags = B_WRITE;

		error = dk_translate(dksc, bp);
		if (error >= 0)
			break;

		error = dkd->d_discard(dksc->sc_dev,
			(off_t)bp->b_rawblkno * secsize,
			(off_t)bp->b_bcount);
		if (error)
			break;

		pos += bp->b_bcount;
		len -= bp->b_bcount;
	}

>>>>>>> b2b84690
	return error;
}

int
dk_size(struct dk_softc *dksc, dev_t dev)
{
	const struct dkdriver *dkd = dksc->sc_dkdev.dk_driver;
	struct	disklabel *lp;
	int	is_open;
	int	part;
	int	size;

	if ((dksc->sc_flags & DKF_INITED) == 0)
		return -1;

	part = DISKPART(dev);
	is_open = dksc->sc_dkdev.dk_openmask & (1 << part);

	if (!is_open && dkd->d_open(dev, 0, S_IFBLK, curlwp))
		return -1;

	lp = dksc->sc_dkdev.dk_label;
	if (lp->d_partitions[part].p_fstype != FS_SWAP)
		size = -1;
	else
		size = lp->d_partitions[part].p_size *
		    (lp->d_secsize / DEV_BSIZE);

	if (!is_open && dkd->d_close(dev, 0, S_IFBLK, curlwp))
		return -1;

	return size;
}

int
dk_ioctl(struct dk_softc *dksc, dev_t dev,
	    u_long cmd, void *data, int flag, struct lwp *l)
{
	const struct dkdriver *dkd = dksc->sc_dkdev.dk_driver;
	struct	disklabel *lp;
	struct	disk *dk = &dksc->sc_dkdev;
#ifdef __HAVE_OLD_DISKLABEL
	struct	disklabel newlabel;
#endif
	int	error;

	DPRINTF_FOLLOW(("%s(%s, %p, 0x%"PRIx64", 0x%lx)\n", __func__,
	    dksc->sc_xname, dksc, dev, cmd));

	/* ensure that the pseudo disk is open for writes for these commands */
	switch (cmd) {
	case DIOCSDINFO:
	case DIOCWDINFO:
#ifdef __HAVE_OLD_DISKLABEL
	case ODIOCSDINFO:
	case ODIOCWDINFO:
#endif
	case DIOCKLABEL:
	case DIOCWLABEL:
	case DIOCAWEDGE:
	case DIOCDWEDGE:
	case DIOCSSTRATEGY:
		if ((flag & FWRITE) == 0)
			return EBADF;
	}

	/* ensure that the pseudo-disk is initialized for these */
	switch (cmd) {
	case DIOCGDINFO:
	case DIOCSDINFO:
	case DIOCWDINFO:
	case DIOCGPARTINFO:
	case DIOCKLABEL:
	case DIOCWLABEL:
	case DIOCGDEFLABEL:
	case DIOCAWEDGE:
	case DIOCDWEDGE:
	case DIOCLWEDGES:
	case DIOCMWEDGES:
	case DIOCCACHESYNC:
#ifdef __HAVE_OLD_DISKLABEL
	case ODIOCGDINFO:
	case ODIOCSDINFO:
	case ODIOCWDINFO:
	case ODIOCGDEFLABEL:
#endif
		if ((dksc->sc_flags & DKF_INITED) == 0)
			return ENXIO;
	}

	error = disk_ioctl(dk, dev, cmd, data, flag, l);
	if (error != EPASSTHROUGH)
		return error;
	else
		error = 0;

	switch (cmd) {
	case DIOCWDINFO:
	case DIOCSDINFO:
#ifdef __HAVE_OLD_DISKLABEL
	case ODIOCWDINFO:
	case ODIOCSDINFO:
#endif
#ifdef __HAVE_OLD_DISKLABEL
		if (cmd == ODIOCSDINFO || cmd == ODIOCWDINFO) {
			memset(&newlabel, 0, sizeof newlabel);
			memcpy(&newlabel, data, sizeof (struct olddisklabel));
			lp = &newlabel;
		} else
#endif
		lp = (struct disklabel *)data;

		mutex_enter(&dk->dk_openlock);
		dksc->sc_flags |= DKF_LABELLING;

		error = setdisklabel(dksc->sc_dkdev.dk_label,
		    lp, 0, dksc->sc_dkdev.dk_cpulabel);
		if (error == 0) {
			if (cmd == DIOCWDINFO
#ifdef __HAVE_OLD_DISKLABEL
			    || cmd == ODIOCWDINFO
#endif
			   )
				error = writedisklabel(DKLABELDEV(dev),
				    dkd->d_strategy, dksc->sc_dkdev.dk_label,
				    dksc->sc_dkdev.dk_cpulabel);
		}

		dksc->sc_flags &= ~DKF_LABELLING;
		mutex_exit(&dk->dk_openlock);
		break;

	case DIOCKLABEL:
		if (*(int *)data != 0)
			dksc->sc_flags |= DKF_KLABEL;
		else
			dksc->sc_flags &= ~DKF_KLABEL;
		break;

	case DIOCWLABEL:
		if (*(int *)data != 0)
			dksc->sc_flags |= DKF_WLABEL;
		else
			dksc->sc_flags &= ~DKF_WLABEL;
		break;

	case DIOCGDEFLABEL:
		dk_getdefaultlabel(dksc, (struct disklabel *)data);
		break;

#ifdef __HAVE_OLD_DISKLABEL
	case ODIOCGDEFLABEL:
		dk_getdefaultlabel(dksc, &newlabel);
		if (newlabel.d_npartitions > OLDMAXPARTITIONS)
			return ENOTTY;
		memcpy(data, &newlabel, sizeof (struct olddisklabel));
		break;
#endif

	case DIOCGSTRATEGY:
	    {
		struct disk_strategy *dks = (void *)data;

		mutex_enter(&dksc->sc_iolock);
		if (dksc->sc_bufq != NULL)
			strlcpy(dks->dks_name,
			    bufq_getstrategyname(dksc->sc_bufq),
			    sizeof(dks->dks_name));
		else
			error = EINVAL;
		mutex_exit(&dksc->sc_iolock);
		dks->dks_paramlen = 0;
		break;
	    }

	case DIOCSSTRATEGY:
	    {
		struct disk_strategy *dks = (void *)data;
		struct bufq_state *new;
		struct bufq_state *old;

		if (dks->dks_param != NULL) {
			return EINVAL;
		}
		dks->dks_name[sizeof(dks->dks_name) - 1] = 0; /* ensure term */
		error = bufq_alloc(&new, dks->dks_name,
		    BUFQ_EXACT|BUFQ_SORT_RAWBLOCK);
		if (error) {
			return error;
		}
		mutex_enter(&dksc->sc_iolock);
		old = dksc->sc_bufq;
		if (old)
			bufq_move(new, old);
		dksc->sc_bufq = new;
		mutex_exit(&dksc->sc_iolock);
		if (old)
			bufq_free(old);
		break;
	    }

	default:
		error = ENOTTY;
	}

	return error;
}

/*
 * dk_dump dumps all of physical memory into the partition specified.
 * This requires substantially more framework than {s,w}ddump, and hence
 * is probably much more fragile.
 *
 */

#define DKFF_READYFORDUMP(x)	(((x) & DKF_READYFORDUMP) == DKF_READYFORDUMP)
static volatile int	dk_dumping = 0;

/* ARGSUSED */
int
dk_dump(struct dk_softc *dksc, dev_t dev,
    daddr_t blkno, void *vav, size_t size)
{
	const struct dkdriver *dkd = dksc->sc_dkdev.dk_driver;
<<<<<<< HEAD
	char *va = vav;
	struct disklabel *lp;
	struct partition *p;
	int part, towrt, nsects, sectoff, maxblkcnt, nblk;
=======
	struct disk_geom *dg = &dksc->sc_dkdev.dk_geom;
	char *va = vav;
	struct disklabel *lp;
	struct partition *p;
	int part, towrt, maxblkcnt, nblk;
>>>>>>> b2b84690
	int maxxfer, rv = 0;

	/*
	 * ensure that we consider this device to be safe for dumping,
	 * and that the device is configured.
	 */
	if (!DKFF_READYFORDUMP(dksc->sc_flags)) {
		DPRINTF(DKDB_DUMP, ("%s: bad dump flags 0x%x\n", __func__,
		    dksc->sc_flags));
		return ENXIO;
	}

	/* ensure that we are not already dumping */
	if (dk_dumping)
		return EFAULT;
	dk_dumping = 1;

	if (dkd->d_dumpblocks == NULL) {
		DPRINTF(DKDB_DUMP, ("%s: no dumpblocks\n", __func__));
		return ENXIO;
	}

	/* device specific max transfer size */
	maxxfer = MAXPHYS;
	if (dkd->d_iosize != NULL)
		(*dkd->d_iosize)(dksc->sc_dev, &maxxfer);

	/* Convert to disk sectors.  Request must be a multiple of size. */
	part = DISKPART(dev);
	lp = dksc->sc_dkdev.dk_label;
	if ((size % lp->d_secsize) != 0) {
		DPRINTF(DKDB_DUMP, ("%s: odd size %zu\n", __func__, size));
		return EFAULT;
	}
	towrt = size / lp->d_secsize;
	blkno = dbtob(blkno) / lp->d_secsize;   /* blkno in secsize units */

	p = &lp->d_partitions[part];
<<<<<<< HEAD
	if (p->p_fstype != FS_SWAP) {
		DPRINTF(DKDB_DUMP, ("%s: bad fstype %d\n", __func__,
		    p->p_fstype));
		return ENXIO;
	}
	nsects = p->p_size;
	sectoff = p->p_offset;

	/* Check transfer bounds against partition size. */
	if ((blkno < 0) || ((blkno + towrt) > nsects)) {
		DPRINTF(DKDB_DUMP, ("%s: out of bounds blkno=%jd, towrt=%d, "
		    "nsects=%d\n", __func__, (intmax_t)blkno, towrt, nsects));
		return EINVAL;
	}

	/* Offset block number to start of partition. */
	blkno += sectoff;
=======
	if (part == RAW_PART) {
		if (p->p_fstype != FS_UNUSED) {
			DPRINTF(DKDB_DUMP, ("%s: bad fstype %d\n", __func__,
			    p->p_fstype));
			return ENXIO;
		}
		/* Check wether dump goes to a wedge */
		if (dksc->sc_dkdev.dk_nwedges == 0) {
			DPRINTF(DKDB_DUMP, ("%s: dump to raw\n", __func__));
			return ENXIO;
		}
		/* Check transfer bounds against media size */
		if (blkno < 0 || (blkno + towrt) > dg->dg_secperunit) {
			DPRINTF(DKDB_DUMP, ("%s: out of bounds blkno=%jd, towrt=%d, "
			    "nsects=%jd\n", __func__, (intmax_t)blkno, towrt, dg->dg_secperunit));
			return EINVAL;
		}
	} else {
		int nsects, sectoff;

		if (p->p_fstype != FS_SWAP) {
			DPRINTF(DKDB_DUMP, ("%s: bad fstype %d\n", __func__,
			    p->p_fstype));
			return ENXIO;
		}
		nsects = p->p_size;
		sectoff = p->p_offset;

		/* Check transfer bounds against partition size. */
		if ((blkno < 0) || ((blkno + towrt) > nsects)) {
			DPRINTF(DKDB_DUMP, ("%s: out of bounds blkno=%jd, towrt=%d, "
			    "nsects=%d\n", __func__, (intmax_t)blkno, towrt, nsects));
			return EINVAL;
		}

		/* Offset block number to start of partition. */
		blkno += sectoff;
	}
>>>>>>> b2b84690

	/* Start dumping and return when done. */
	maxblkcnt = howmany(maxxfer, lp->d_secsize);
	while (towrt > 0) {
		nblk = min(maxblkcnt, towrt);

		if ((rv = (*dkd->d_dumpblocks)(dksc->sc_dev, va, blkno, nblk))
		    != 0) {
			DPRINTF(DKDB_DUMP, ("%s: dumpblocks %d\n", __func__,
			    rv));
			return rv;
		}

		towrt -= nblk;
		blkno += nblk;
		va += nblk * lp->d_secsize;
	}

	dk_dumping = 0;

	return 0;
}

/* ARGSUSED */
void
dk_getdefaultlabel(struct dk_softc *dksc, struct disklabel *lp)
{
	const struct dkdriver *dkd = dksc->sc_dkdev.dk_driver;
	struct disk_geom *dg = &dksc->sc_dkdev.dk_geom;

	memset(lp, 0, sizeof(*lp));

	if (dg->dg_secperunit > UINT32_MAX)
		lp->d_secperunit = UINT32_MAX;
	else
		lp->d_secperunit = dg->dg_secperunit;
	lp->d_secsize = dg->dg_secsize;
	lp->d_nsectors = dg->dg_nsectors;
	lp->d_ntracks = dg->dg_ntracks;
	lp->d_ncylinders = dg->dg_ncylinders;
	lp->d_secpercyl = lp->d_ntracks * lp->d_nsectors;

	strlcpy(lp->d_typename, dksc->sc_xname, sizeof(lp->d_typename));
	lp->d_type = dksc->sc_dtype;
	strlcpy(lp->d_packname, "fictitious", sizeof(lp->d_packname));
	lp->d_rpm = 3600;
	lp->d_interleave = 1;
	lp->d_flags = 0;

	lp->d_partitions[RAW_PART].p_offset = 0;
	lp->d_partitions[RAW_PART].p_size = lp->d_secperunit;
	lp->d_partitions[RAW_PART].p_fstype = FS_UNUSED;
	lp->d_npartitions = RAW_PART + 1;

	lp->d_magic = DISKMAGIC;
	lp->d_magic2 = DISKMAGIC;

	if (dkd->d_label)
		dkd->d_label(dksc->sc_dev, lp);

	lp->d_checksum = dkcksum(lp);
}

/* ARGSUSED */
void
dk_getdisklabel(struct dk_softc *dksc, dev_t dev)
{
	const struct dkdriver *dkd = dksc->sc_dkdev.dk_driver;
	struct	 disklabel *lp = dksc->sc_dkdev.dk_label;
	struct	 cpu_disklabel *clp = dksc->sc_dkdev.dk_cpulabel;
	struct   disk_geom *dg = &dksc->sc_dkdev.dk_geom;
	struct	 partition *pp;
	int	 i;
	const char	*errstring;

	memset(clp, 0x0, sizeof(*clp));
	dk_getdefaultlabel(dksc, lp);
	errstring = readdisklabel(DKLABELDEV(dev), dkd->d_strategy,
	    dksc->sc_dkdev.dk_label, dksc->sc_dkdev.dk_cpulabel);
	if (errstring) {
		dk_makedisklabel(dksc);
		if (dksc->sc_flags & DKF_WARNLABEL)
			printf("%s: %s\n", dksc->sc_xname, errstring);
		return;
	}

	if ((dksc->sc_flags & DKF_LABELSANITY) == 0)
		return;

	/* Sanity check */
	if (lp->d_secperunit > dg->dg_secperunit)
		printf("WARNING: %s: total sector size in disklabel (%ju) "
		    "!= the size of %s (%ju)\n", dksc->sc_xname,
		    (uintmax_t)lp->d_secperunit, dksc->sc_xname,
		    (uintmax_t)dg->dg_secperunit);
	else if (lp->d_secperunit < UINT32_MAX &&
	         lp->d_secperunit < dg->dg_secperunit)
		printf("%s: %ju trailing sectors not covered by disklabel\n",
		    dksc->sc_xname,
		    (uintmax_t)dg->dg_secperunit - lp->d_secperunit);

	for (i=0; i < lp->d_npartitions; i++) {
		pp = &lp->d_partitions[i];
		if (pp->p_offset + pp->p_size > dg->dg_secperunit)
			printf("WARNING: %s: end of partition `%c' exceeds "
			    "the size of %s (%ju)\n", dksc->sc_xname,
			    'a' + i, dksc->sc_xname,
			    (uintmax_t)dg->dg_secperunit);
	}
}

/*      
 * Heuristic to conjure a disklabel if reading a disklabel failed.
 *
 * This is to allow the raw partition to be used for a filesystem
 * without caring about the write protected label sector. 
 *
 * If the driver provides it's own callback, use that instead.
 */
/* ARGSUSED */
static void
dk_makedisklabel(struct dk_softc *dksc)
{
	const struct dkdriver *dkd = dksc->sc_dkdev.dk_driver;
	struct  disklabel *lp = dksc->sc_dkdev.dk_label;

	strlcpy(lp->d_packname, "default label", sizeof(lp->d_packname));

	if (dkd->d_label)
		dkd->d_label(dksc->sc_dev, lp);
	else
		lp->d_partitions[RAW_PART].p_fstype = FS_BSDFFS;

	lp->d_checksum = dkcksum(lp);
}

/* This function is taken from ccd.c:1.76  --rcd */

/*
 * XXX this function looks too generic for dksubr.c, shouldn't we
 *     put it somewhere better?
 */

/*
 * Lookup the provided name in the filesystem.  If the file exists,
 * is a valid block device, and isn't being used by anyone else,
 * set *vpp to the file's vnode.
 */
int
dk_lookup(struct pathbuf *pb, struct lwp *l, struct vnode **vpp)
{
	struct nameidata nd;
	struct vnode *vp;
	int     error;

	if (l == NULL)
		return ESRCH;	/* Is ESRCH the best choice? */

	NDINIT(&nd, LOOKUP, FOLLOW, pb);
	if ((error = vn_open(&nd, FREAD | FWRITE, 0)) != 0) {
		DPRINTF((DKDB_FOLLOW|DKDB_INIT),
		    ("%s: vn_open error = %d\n", __func__, error));
		return error;
	}

	vp = nd.ni_vp;
	if (vp->v_type != VBLK) {
		error = ENOTBLK;
		goto out;
	}

	/* Reopen as anonymous vnode to protect against forced unmount. */
	if ((error = bdevvp(vp->v_rdev, vpp)) != 0)
		goto out;
	VOP_UNLOCK(vp);
	if ((error = vn_close(vp, FREAD | FWRITE, l->l_cred)) != 0) {
		vrele(*vpp);
		return error;
<<<<<<< HEAD
	}
	if ((error = VOP_OPEN(*vpp, FREAD | FWRITE, l->l_cred)) != 0) {
		vrele(*vpp);
		return error;
	}
=======
	}
	if ((error = VOP_OPEN(*vpp, FREAD | FWRITE, l->l_cred)) != 0) {
		vrele(*vpp);
		return error;
	}
>>>>>>> b2b84690
	mutex_enter((*vpp)->v_interlock);
	(*vpp)->v_writecount++;
	mutex_exit((*vpp)->v_interlock);

	IFDEBUG(DKDB_VNODE, vprint("dk_lookup: vnode info", *vpp));

	return 0;
out:
	VOP_UNLOCK(vp);
	(void) vn_close(vp, FREAD | FWRITE, l->l_cred);
	return error;
}

MODULE(MODULE_CLASS_MISC, dk_subr, NULL);

static int
dk_subr_modcmd(modcmd_t cmd, void *arg)
{
	switch (cmd) {
	case MODULE_CMD_INIT:
	case MODULE_CMD_FINI:
		return 0;
	case MODULE_CMD_STAT:
	case MODULE_CMD_AUTOUNLOAD:
	default:
		return ENOTTY;
	}
}<|MERGE_RESOLUTION|>--- conflicted
+++ resolved
@@ -1,8 +1,4 @@
-<<<<<<< HEAD
-/* $NetBSD: dksubr.c,v 1.101 2017/12/04 22:15:52 jdolecek Exp $ */
-=======
 /* $NetBSD: dksubr.c,v 1.102 2018/05/12 10:33:06 mlelstv Exp $ */
->>>>>>> b2b84690
 
 /*-
  * Copyright (c) 1996, 1997, 1998, 1999, 2002, 2008 The NetBSD Foundation, Inc.
@@ -34,11 +30,7 @@
  */
 
 #include <sys/cdefs.h>
-<<<<<<< HEAD
-__KERNEL_RCSID(0, "$NetBSD: dksubr.c,v 1.101 2017/12/04 22:15:52 jdolecek Exp $");
-=======
 __KERNEL_RCSID(0, "$NetBSD: dksubr.c,v 1.102 2018/05/12 10:33:06 mlelstv Exp $");
->>>>>>> b2b84690
 
 #include <sys/param.h>
 #include <sys/systm.h>
@@ -331,7 +323,6 @@
 	error = dk_strategy1(dksc, bp);
 	if (error)
 		return;
-<<<<<<< HEAD
 
 	/*
 	 * Queue buffer and start unit
@@ -351,27 +342,6 @@
 	/*
 	 * Queue buffer only
 	 */
-=======
-
-	/*
-	 * Queue buffer and start unit
-	 */
-	dk_start(dksc, bp);
-}
-
-int
-dk_strategy_defer(struct dk_softc *dksc, struct buf *bp)
-{
-	int error;
-
-	error = dk_strategy1(dksc, bp);
-	if (error)
-		return error;
-
-	/*
-	 * Queue buffer only
-	 */
->>>>>>> b2b84690
 	mutex_enter(&dksc->sc_iolock);
 	disk_wait(&dksc->sc_dkdev);
 	bufq_put(dksc->sc_bufq, bp);
@@ -402,7 +372,6 @@
 {
 	const struct dkdriver *dkd = dksc->sc_dkdev.dk_driver;
 	int error;
-<<<<<<< HEAD
 
 	if (!(dksc->sc_flags & DKF_INITED)) {
 		DPRINTF_FOLLOW(("%s: not inited\n", __func__));
@@ -411,16 +380,6 @@
 
 	mutex_enter(&dksc->sc_iolock);
 
-=======
-
-	if (!(dksc->sc_flags & DKF_INITED)) {
-		DPRINTF_FOLLOW(("%s: not inited\n", __func__));
-		return;
-	}
-
-	mutex_enter(&dksc->sc_iolock);
-
->>>>>>> b2b84690
 	if (bp != NULL) {
 		disk_wait(&dksc->sc_dkdev);
 		bufq_put(dksc->sc_bufq, bp);
@@ -480,7 +439,6 @@
 		}
 
 		dksc->sc_busy--;
-<<<<<<< HEAD
 	}
 done:
 	mutex_exit(&dksc->sc_iolock);
@@ -498,25 +456,6 @@
 			dk->dk_label);
 		printf("\n");
 	}
-=======
-	}
-done:
-	mutex_exit(&dksc->sc_iolock);
-}
-
-static void
-dk_done1(struct dk_softc *dksc, struct buf *bp, bool lock)
-{
-	struct disk *dk = &dksc->sc_dkdev;
-
-	if (bp->b_error != 0) {
-		struct cfdriver *cd = device_cfdriver(dksc->sc_dev);
-
-		diskerr(bp, cd->cd_name, "error", LOG_PRINTF, 0,
-			dk->dk_label);
-		printf("\n");
-	}
->>>>>>> b2b84690
 
 	if (lock)
 		mutex_enter(&dksc->sc_iolock);
@@ -528,7 +467,6 @@
 		rnd_add_uint32(&dksc->sc_rnd_source, bp->b_rawblkno);
 
 	biodone(bp);
-<<<<<<< HEAD
 }
 
 void
@@ -538,17 +476,6 @@
 }
 
 void
-=======
-}
-
-void
-dk_done(struct dk_softc *dksc, struct buf *bp)
-{
-	dk_done1(dksc, bp, true);
-}
-
-void
->>>>>>> b2b84690
 dk_drain(struct dk_softc *dksc)
 {
 	struct buf *bp;
@@ -575,7 +502,6 @@
 	int error = 0;
 
 	KASSERT(len >= 0);
-<<<<<<< HEAD
 
 	DPRINTF_FOLLOW(("%s(%s, %p, 0x"PRIx64", %jd, %jd)\n", __func__,
 	    dksc->sc_xname, dksc, (intmax_t)pos, (intmax_t)len));
@@ -612,44 +538,6 @@
 		len -= bp->b_bcount;
 	}
 
-=======
-
-	DPRINTF_FOLLOW(("%s(%s, %p, 0x"PRIx64", %jd, %jd)\n", __func__,
-	    dksc->sc_xname, dksc, (intmax_t)pos, (intmax_t)len));
-
-	if (!(dksc->sc_flags & DKF_INITED)) {
-		DPRINTF_FOLLOW(("%s: not inited\n", __func__));
-		return ENXIO;
-	}
-
-	if (secsize == 0 || (pos % secsize) != 0 || (len % secsize) != 0)
-		return EINVAL;
-
-	/* largest value that b_bcount can store */
-	maxsz = rounddown(INT_MAX, secsize);
-
-	while (len > 0) {
-		/* enough data to please the bounds checking code */
-		bp->b_dev = dev;
-		bp->b_blkno = (daddr_t)(pos / secsize);
-		bp->b_bcount = min(len, maxsz);
-		bp->b_flags = B_WRITE;
-
-		error = dk_translate(dksc, bp);
-		if (error >= 0)
-			break;
-
-		error = dkd->d_discard(dksc->sc_dev,
-			(off_t)bp->b_rawblkno * secsize,
-			(off_t)bp->b_bcount);
-		if (error)
-			break;
-
-		pos += bp->b_bcount;
-		len -= bp->b_bcount;
-	}
-
->>>>>>> b2b84690
 	return error;
 }
 
@@ -874,18 +762,11 @@
     daddr_t blkno, void *vav, size_t size)
 {
 	const struct dkdriver *dkd = dksc->sc_dkdev.dk_driver;
-<<<<<<< HEAD
-	char *va = vav;
-	struct disklabel *lp;
-	struct partition *p;
-	int part, towrt, nsects, sectoff, maxblkcnt, nblk;
-=======
 	struct disk_geom *dg = &dksc->sc_dkdev.dk_geom;
 	char *va = vav;
 	struct disklabel *lp;
 	struct partition *p;
 	int part, towrt, maxblkcnt, nblk;
->>>>>>> b2b84690
 	int maxxfer, rv = 0;
 
 	/*
@@ -924,25 +805,6 @@
 	blkno = dbtob(blkno) / lp->d_secsize;   /* blkno in secsize units */
 
 	p = &lp->d_partitions[part];
-<<<<<<< HEAD
-	if (p->p_fstype != FS_SWAP) {
-		DPRINTF(DKDB_DUMP, ("%s: bad fstype %d\n", __func__,
-		    p->p_fstype));
-		return ENXIO;
-	}
-	nsects = p->p_size;
-	sectoff = p->p_offset;
-
-	/* Check transfer bounds against partition size. */
-	if ((blkno < 0) || ((blkno + towrt) > nsects)) {
-		DPRINTF(DKDB_DUMP, ("%s: out of bounds blkno=%jd, towrt=%d, "
-		    "nsects=%d\n", __func__, (intmax_t)blkno, towrt, nsects));
-		return EINVAL;
-	}
-
-	/* Offset block number to start of partition. */
-	blkno += sectoff;
-=======
 	if (part == RAW_PART) {
 		if (p->p_fstype != FS_UNUSED) {
 			DPRINTF(DKDB_DUMP, ("%s: bad fstype %d\n", __func__,
@@ -981,7 +843,6 @@
 		/* Offset block number to start of partition. */
 		blkno += sectoff;
 	}
->>>>>>> b2b84690
 
 	/* Start dumping and return when done. */
 	maxblkcnt = howmany(maxxfer, lp->d_secsize);
@@ -1160,19 +1021,11 @@
 	if ((error = vn_close(vp, FREAD | FWRITE, l->l_cred)) != 0) {
 		vrele(*vpp);
 		return error;
-<<<<<<< HEAD
 	}
 	if ((error = VOP_OPEN(*vpp, FREAD | FWRITE, l->l_cred)) != 0) {
 		vrele(*vpp);
 		return error;
 	}
-=======
-	}
-	if ((error = VOP_OPEN(*vpp, FREAD | FWRITE, l->l_cred)) != 0) {
-		vrele(*vpp);
-		return error;
-	}
->>>>>>> b2b84690
 	mutex_enter((*vpp)->v_interlock);
 	(*vpp)->v_writecount++;
 	mutex_exit((*vpp)->v_interlock);
