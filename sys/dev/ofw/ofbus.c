<<<<<<< HEAD
/*	$NetBSD: ofbus.c,v 1.27 2021/04/24 23:36:57 thorpej Exp $	*/
=======
/*	$NetBSD: ofbus.c,v 1.29 2021/04/30 02:34:12 thorpej Exp $	*/
>>>>>>> fed14ef0

/*
 * Copyright (C) 1995, 1996 Wolfgang Solfrank.
 * Copyright (C) 1995, 1996 TooLs GmbH.
 * All rights reserved.
 *
 * Redistribution and use in source and binary forms, with or without
 * modification, are permitted provided that the following conditions
 * are met:
 * 1. Redistributions of source code must retain the above copyright
 *    notice, this list of conditions and the following disclaimer.
 * 2. Redistributions in binary form must reproduce the above copyright
 *    notice, this list of conditions and the following disclaimer in the
 *    documentation and/or other materials provided with the distribution.
 * 3. All advertising materials mentioning features or use of this software
 *    must display the following acknowledgement:
 *	This product includes software developed by TooLs GmbH.
 * 4. The name of TooLs GmbH may not be used to endorse or promote products
 *    derived from this software without specific prior written permission.
 *
 * THIS SOFTWARE IS PROVIDED BY TOOLS GMBH ``AS IS'' AND ANY EXPRESS OR
 * IMPLIED WARRANTIES, INCLUDING, BUT NOT LIMITED TO, THE IMPLIED WARRANTIES
 * OF MERCHANTABILITY AND FITNESS FOR A PARTICULAR PURPOSE ARE DISCLAIMED.
 * IN NO EVENT SHALL TOOLS GMBH BE LIABLE FOR ANY DIRECT, INDIRECT, INCIDENTAL,
 * SPECIAL, EXEMPLARY, OR CONSEQUENTIAL DAMAGES (INCLUDING, BUT NOT LIMITED TO,
 * PROCUREMENT OF SUBSTITUTE GOODS OR SERVICES; LOSS OF USE, DATA, OR PROFITS;
 * OR BUSINESS INTERRUPTION) HOWEVER CAUSED AND ON ANY THEORY OF LIABILITY,
 * WHETHER IN CONTRACT, STRICT LIABILITY, OR TORT (INCLUDING NEGLIGENCE OR
 * OTHERWISE) ARISING IN ANY WAY OUT OF THE USE OF THIS SOFTWARE, EVEN IF
 * ADVISED OF THE POSSIBILITY OF SUCH DAMAGE.
 */

#include <sys/cdefs.h>
<<<<<<< HEAD
__KERNEL_RCSID(0, "$NetBSD: ofbus.c,v 1.27 2021/04/24 23:36:57 thorpej Exp $");
=======
__KERNEL_RCSID(0, "$NetBSD: ofbus.c,v 1.29 2021/04/30 02:34:12 thorpej Exp $");
>>>>>>> fed14ef0

#include <sys/param.h>
#include <sys/systm.h>
#include <sys/device.h>

#include <dev/ofw/openfirm.h>

int ofbus_match(device_t, cfdata_t, void *);
void ofbus_attach(device_t, device_t, void *);
static int ofbus_print(void *, const char *);

CFATTACH_DECL_NEW(ofbus, 0,
    ofbus_match, ofbus_attach, NULL, NULL);

static int
ofbus_print(void *aux, const char *pnp)
{
	struct ofbus_attach_args *oba = aux;

	if (pnp)
		aprint_normal("%s at %s", oba->oba_ofname, pnp);
	else
		aprint_normal(" (%s)", oba->oba_ofname);
	return UNCONF;
}

int
ofbus_match(device_t parent, cfdata_t cf, void *aux)
{
	struct ofbus_attach_args *oba = aux;

	if (strcmp(oba->oba_busname, "ofw"))
		return (0);
	if (!OF_child(oba->oba_phandle))
		return (0);
	return (1);
}

#if defined(__arm32__)		/* XXX temporary */
#define	_OFBUS_ROOT_MACHDEP_SKIPNAMES					\
	"udp",								\
	"cpus",								\
	"mmu",								\
	"memory"
#endif /* __arm32__ */

/*
 * Skip some well-known nodes in the root that contain no useful
 * child devices.
 */
static bool
ofbus_skip_node_in_root(int phandle, char *name, size_t namesize)
{
	static const char * const skip_names[] = {
		"aliases",
		"options",
		"openprom",
		"chosen",
		"packages",
#ifdef _OFBUS_ROOT_MACHDEP_SKIPNAMES
		_OFBUS_ROOT_MACHDEP_SKIPNAMES
#endif
	};
	u_int i;

	name[0] = '\0';
	if (OF_getprop(phandle, "name", name, namesize) <= 0) {
		return false;
	}

	for (i = 0; i < __arraycount(skip_names); i++) {
		if (strcmp(name, skip_names[i]) == 0) {
			return true;
		}
	}
	return false;
}

void
ofbus_attach(device_t parent, device_t dev, void *aux)
{
	struct ofbus_attach_args *oba = aux;
	struct ofbus_attach_args oba2;
	char name[64], type[64];
	int child, units;
	bool rootbus;

	rootbus = oba->oba_phandle == OF_finddevice("/");

	/*
	 * If we are the OFW root, get the banner-name and model
	 * properties and display them for informational purposes.
	 */
	if (rootbus) {
		int model_len, banner_len;

		model_len = OF_getprop(oba->oba_phandle, "model",
		    name, sizeof(name));
		banner_len = OF_getprop(oba->oba_phandle, "banner-name",
		    type, sizeof(type));

		if (banner_len > 0 && model_len > 0) {
			printf(": %s (%s)\n", type, name);
		} else if (model_len > 0) {
			printf(": %s\n", name);
		} else {
			printf("\n");
		}
	} else {
		printf("\n");
	}

	/*
	 * This is a hack to make the probe work on the scsi (and ide) bus.
	 * YES, I THINK IT IS A BUG IN THE OPENFIRMWARE TO NOT PROBE ALL
	 * DEVICES ON THESE BUSSES.
	 */
	units = 1;
	name[0] = 0;
	if (OF_getprop(oba->oba_phandle, "name", name, sizeof name) > 0) {
		if (!strcmp(name, "scsi"))
			units = 7; /* What about wide or hostid != 7?	XXX */
		else if (!strcmp(name, "ide"))
			units = 2;
	}

	/* attach displays first */
	for (child = OF_child(oba->oba_phandle); child != 0;
	     child = OF_peer(child)) {
		oba2.oba_busname = "ofw";
		type[0] = 0;
		if (OF_getprop(child, "device_type", type, sizeof(type)) <= 0)
			continue;
		if (strncmp(type, "display", sizeof(type)) != 0)
			continue;
		of_packagename(child, name, sizeof name);
		oba2.oba_phandle = child;
		for (oba2.oba_unit = 0; oba2.oba_unit < units;
		     oba2.oba_unit++) {
			if (units > 1) {
				snprintf(oba2.oba_ofname,
				    sizeof(oba2.oba_ofname), "%s@%d", name,
				    oba2.oba_unit);
			} else {
				strlcpy(oba2.oba_ofname, name,
				    sizeof(oba2.oba_ofname));
			}
			config_found(dev, &oba2, ofbus_print,
			    CFARG_DEVHANDLE, devhandle_from_of(child),
			    CFARG_EOL);
		}
	}

	/* now the rest */
	for (child = OF_child(oba->oba_phandle); child != 0;
	     child = OF_peer(child)) {
		oba2.oba_busname = "ofw";
		type[0] = 0;
		if (OF_getprop(child, "device_type", type, sizeof(type)) > 0) {
			if (strncmp(type, "display", sizeof(type)) == 0)
				continue;
		}
		if (rootbus &&
		    ofbus_skip_node_in_root(child, name, sizeof(name))) {
			continue;
		}
		of_packagename(child, name, sizeof name);
		oba2.oba_phandle = child;
		for (oba2.oba_unit = 0; oba2.oba_unit < units;
		     oba2.oba_unit++) {
			if (units > 1) {
				snprintf(oba2.oba_ofname,
				    sizeof(oba2.oba_ofname), "%s@%d", name,
				    oba2.oba_unit);
			} else {
				strlcpy(oba2.oba_ofname, name,
				    sizeof(oba2.oba_ofname));
			}
			config_found(dev, &oba2, ofbus_print,
			    CFARG_DEVHANDLE, devhandle_from_of(child),
			    CFARG_EOL);
		}
	}
}<|MERGE_RESOLUTION|>--- conflicted
+++ resolved
@@ -1,8 +1,4 @@
-<<<<<<< HEAD
-/*	$NetBSD: ofbus.c,v 1.27 2021/04/24 23:36:57 thorpej Exp $	*/
-=======
 /*	$NetBSD: ofbus.c,v 1.29 2021/04/30 02:34:12 thorpej Exp $	*/
->>>>>>> fed14ef0
 
 /*
  * Copyright (C) 1995, 1996 Wolfgang Solfrank.
@@ -36,11 +32,7 @@
  */
 
 #include <sys/cdefs.h>
-<<<<<<< HEAD
-__KERNEL_RCSID(0, "$NetBSD: ofbus.c,v 1.27 2021/04/24 23:36:57 thorpej Exp $");
-=======
 __KERNEL_RCSID(0, "$NetBSD: ofbus.c,v 1.29 2021/04/30 02:34:12 thorpej Exp $");
->>>>>>> fed14ef0
 
 #include <sys/param.h>
 #include <sys/systm.h>
