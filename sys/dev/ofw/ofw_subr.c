--- conflicted
+++ resolved
@@ -1,8 +1,4 @@
-<<<<<<< HEAD
-/*	$NetBSD: ofw_subr.c,v 1.30 2017/07/03 00:47:34 jmcneill Exp $	*/
-=======
 /*	$NetBSD: ofw_subr.c,v 1.31 2018/06/26 06:24:52 thorpej Exp $	*/
->>>>>>> b2b84690
 
 /*
  * Copyright 1998
@@ -38,11 +34,7 @@
  */
 
 #include <sys/cdefs.h>
-<<<<<<< HEAD
-__KERNEL_RCSID(0, "$NetBSD: ofw_subr.c,v 1.30 2017/07/03 00:47:34 jmcneill Exp $");
-=======
 __KERNEL_RCSID(0, "$NetBSD: ofw_subr.c,v 1.31 2018/06/26 06:24:52 thorpej Exp $");
->>>>>>> b2b84690
 
 #include <sys/param.h>
 #include <sys/systm.h>
@@ -131,7 +123,6 @@
 	}
 
 	/* count 'compatible' strings */
-<<<<<<< HEAD
 	sp = buf;
 	nstr = 0;
 	olen = len;
@@ -146,22 +137,6 @@
 	sp = buf;
 	rv = nstr;
 	while (len && (nsp = memchr(sp, 0, len)) != NULL) {
-=======
-	sp = buf;
-	nstr = 0;
-	olen = len;
-	while (len && (nsp = memchr(sp, 0, len)) != NULL) {
-		nsp++;			/* skip over NUL char */
-		len -= (nsp - sp);
-		sp = nsp;
-		nstr++;
-	}
-	len = olen;
-
-	sp = buf;
-	rv = nstr;
-	while (len && (nsp = memchr(sp, 0, len)) != NULL) {
->>>>>>> b2b84690
 		rv--;
 		/* look for a match among the strings provided */
 		for (cstr = 0; strings[cstr] != NULL; cstr++)
@@ -179,7 +154,6 @@
 		free(buf, M_TEMP);
 	return (rv);
 }
-<<<<<<< HEAD
 
 /*
  * int of_match_compatible(phandle, strings)
@@ -249,77 +223,6 @@
 }
 
 /*
-=======
-
-/*
- * int of_match_compatible(phandle, strings)
- *
- * This routine checks an OFW node's "compatible" entry to see if
- * it matches any of the provided strings.
- *
- * It should be used when determining whether a driver can drive
- * a particular device.
- *
- * Arguments:
- *	phandle		OFW phandle of device to be checked for
- *			compatibility.
- *	strings		Array of containing expected "compatibility"
- *			property values, presence of any of which
- *			indicates compatibility.
- *
- * Return Value:
- *	0 if none of the strings are found in phandle's "compatibility"
- *	property, or a positive number based on the reverse index of the
- *	matching string in the phandle's "compatibility" property, plus 1.
- *
- * Side Effects:
- *	None.
- */
-int
-of_match_compatible(int phandle, const char * const *strings)
-{
-	return of_compatible(phandle, strings) + 1;
-}
-
-/*
- * int of_match_compat_data(phandle, compat_data)
- *
- * This routine searches an array of compat_data structures for a
- * matching "compatible" entry matching the supplied OFW node.
- *
- * It should be used when determining whether a driver can drive
- * a particular device.
- *
- * Arguments:
- *	phandle		OFW phandle of device to be checked for
- *			compatibility.
- *	compat_data	Array of possible compat entry strings and
- *			associated metadata. The last entry in the
- *			list should have a "compat" of NULL to terminate
- *			the list.
- *
- * Return Value:
- *	0 if none of the strings are found in phandle's "compatibility"
- *	property, or a positive number based on the reverse index of the
- *	matching string in the phandle's "compatibility" property, plus 1.
- *
- * Side Effects:
- *	None.
- */
-int
-of_match_compat_data(int phandle, const struct of_compat_data *compat_data)
-{
-	for (; compat_data->compat != NULL; compat_data++) {
-		const char *compat[] = { compat_data->compat, NULL };
-		const int match = of_match_compatible(phandle, compat);
-		if (match)
-			return match;
-	}
-	return 0;
-}
-
-/*
->>>>>>> b2b84690
  * const struct of_compat_data *of_search_compatible(phandle, compat_data)
  *
  * This routine searches an array of compat_data structures for a
