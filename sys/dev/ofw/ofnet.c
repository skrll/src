--- conflicted
+++ resolved
@@ -1,8 +1,4 @@
-<<<<<<< HEAD
-/*	$NetBSD: ofnet.c,v 1.57 2016/12/15 09:28:05 ozaki-r Exp $	*/
-=======
 /*	$NetBSD: ofnet.c,v 1.60 2018/07/15 05:16:45 maxv Exp $	*/
->>>>>>> b2b84690
 
 /*
  * Copyright (C) 1995, 1996 Wolfgang Solfrank.
@@ -36,11 +32,7 @@
  */
 
 #include <sys/cdefs.h>
-<<<<<<< HEAD
-__KERNEL_RCSID(0, "$NetBSD: ofnet.c,v 1.57 2016/12/15 09:28:05 ozaki-r Exp $");
-=======
 __KERNEL_RCSID(0, "$NetBSD: ofnet.c,v 1.60 2018/07/15 05:16:45 maxv Exp $");
->>>>>>> b2b84690
 
 #include "ofnet.h"
 #include "opt_inet.h"
