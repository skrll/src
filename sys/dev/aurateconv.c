<<<<<<< HEAD
/*	$NetBSD: aurateconv.c,v 1.22 2017/08/07 13:30:51 isaki Exp $	*/
=======
/*	$NetBSD: aurateconv.c,v 1.23 2018/09/03 16:29:30 riastradh Exp $	*/
>>>>>>> 598bd837

/*-
 * Copyright (c) 2002 The NetBSD Foundation, Inc.
 * All rights reserved.
 *
 * This code is derived from software contributed to The NetBSD Foundation
 * by TAMURA Kent
 *
 * Redistribution and use in source and binary forms, with or without
 * modification, are permitted provided that the following conditions
 * are met:
 * 1. Redistributions of source code must retain the above copyright
 *    notice, this list of conditions and the following disclaimer.
 * 2. Redistributions in binary form must reproduce the above copyright
 *    notice, this list of conditions and the following disclaimer in the
 *    documentation and/or other materials provided with the distribution.
 *
 * THIS SOFTWARE IS PROVIDED BY THE NETBSD FOUNDATION, INC. AND CONTRIBUTORS
 * ``AS IS'' AND ANY EXPRESS OR IMPLIED WARRANTIES, INCLUDING, BUT NOT LIMITED
 * TO, THE IMPLIED WARRANTIES OF MERCHANTABILITY AND FITNESS FOR A PARTICULAR
 * PURPOSE ARE DISCLAIMED.  IN NO EVENT SHALL THE FOUNDATION OR CONTRIBUTORS
 * BE LIABLE FOR ANY DIRECT, INDIRECT, INCIDENTAL, SPECIAL, EXEMPLARY, OR
 * CONSEQUENTIAL DAMAGES (INCLUDING, BUT NOT LIMITED TO, PROCUREMENT OF
 * SUBSTITUTE GOODS OR SERVICES; LOSS OF USE, DATA, OR PROFITS; OR BUSINESS
 * INTERRUPTION) HOWEVER CAUSED AND ON ANY THEORY OF LIABILITY, WHETHER IN
 * CONTRACT, STRICT LIABILITY, OR TORT (INCLUDING NEGLIGENCE OR OTHERWISE)
 * ARISING IN ANY WAY OUT OF THE USE OF THIS SOFTWARE, EVEN IF ADVISED OF THE
 * POSSIBILITY OF SUCH DAMAGE.
 */

#include <sys/cdefs.h>
<<<<<<< HEAD
__KERNEL_RCSID(0, "$NetBSD: aurateconv.c,v 1.22 2017/08/07 13:30:51 isaki Exp $");
=======
__KERNEL_RCSID(0, "$NetBSD: aurateconv.c,v 1.23 2018/09/03 16:29:30 riastradh Exp $");
>>>>>>> 598bd837

#include <sys/systm.h>
#include <sys/types.h>
#include <sys/device.h>
#include <sys/errno.h>
#include <sys/malloc.h>
#include <sys/select.h>
#include <sys/audioio.h>

#include <dev/audio_if.h>
#include <dev/audiovar.h>
#include <dev/auconv.h>

#ifndef _KERNEL
#include <stdio.h>
#include <string.h>
#endif

/* #define AURATECONV_DEBUG */
#ifdef AURATECONV_DEBUG
#define DPRINTF(x)	printf x
#else
#define DPRINTF(x)
#endif

typedef struct aurateconv {
	stream_filter_t base;
	audio_params_t from;
	audio_params_t to;
	long	count;
	int32_t	prev[AUDIO_MAX_CHANNELS];
	int32_t	next[AUDIO_MAX_CHANNELS];
} aurateconv_t;

static int aurateconv_fetch_to(struct audio_softc *, stream_fetcher_t *,
			       audio_stream_t *, int);
static void aurateconv_dtor(stream_filter_t *);
static int aurateconv_slinear8_LE(aurateconv_t *, audio_stream_t *,
				   int, int, int);
static int aurateconv_slinear16_LE(aurateconv_t *, audio_stream_t *,
				   int, int, int);
static int aurateconv_slinear24_LE(aurateconv_t *, audio_stream_t *,
				   int, int, int);
static int aurateconv_slinear32_LE(aurateconv_t *, audio_stream_t *,
				   int, int, int);
static int aurateconv_slinear16_BE(aurateconv_t *, audio_stream_t *,
				   int, int, int);
static int aurateconv_slinear24_BE(aurateconv_t *, audio_stream_t *,
				   int, int, int);
static int aurateconv_slinear32_BE(aurateconv_t *, audio_stream_t *,
				   int, int, int);

static int32_t int32_mask[33] = {
	0x0, 0x80000000, 0xc0000000, 0xe0000000,
	0xf0000000, 0xf8000000, 0xfc000000, 0xfe000000,
	0xff000000, 0xff800000, 0xffc00000, 0xffe00000,
	0xfff00000, 0xfff80000, 0xfffc0000, 0xfffe0000,
	0xffff0000, 0xffff8000, 0xffffc000, 0xffffe000,
	0xfffff000, 0xfffff800, 0xfffffc00, 0xfffffe00,
	0xffffff00, 0xffffff80, 0xffffffc0, 0xffffffe0,
	0xfffffff0, 0xfffffff8, 0xfffffffc, 0xfffffffe,
	0xffffffff
};

stream_filter_t *
aurateconv(struct audio_softc *sc, const audio_params_t *from,
	   const audio_params_t *to)
{
	aurateconv_t *this;

	DPRINTF(("Construct '%s' filter: rate=%u:%u chan=%u:%u prec=%u/%u:%u/"
		 "%u enc=%u:%u\n", __func__, from->sample_rate,
		 to->sample_rate, from->channels, to->channels,
		 from->validbits, from->precision, to->validbits,
		 to->precision, from->encoding, to->encoding));
#ifdef DIAGNOSTIC
	/* check from/to */
	if (from->channels == to->channels
	    && from->sample_rate == to->sample_rate)
		printf("%s: no conversion\n", __func__); /* No conversion */

	if (from->encoding != to->encoding
	    || from->precision != to->precision
	    || from->validbits != to->validbits) {
		printf("%s: encoding/precision must not be changed\n", __func__);
		return NULL;
	}
	if ((from->encoding != AUDIO_ENCODING_SLINEAR_LE
	     && from->encoding != AUDIO_ENCODING_SLINEAR_BE)
	    || (from->precision != 8 && from->precision != 16 &&
			 from->precision != 24 && from->precision != 32)) {
		printf("%s: encoding/precision must be SLINEAR_LE 8/16/24/32bit, "
		       "or SLINEAR_BE 16/24/32bit", __func__);
		return NULL;
	}

	if (from->channels > AUDIO_MAX_CHANNELS || from->channels <= 0
	    || to->channels > AUDIO_MAX_CHANNELS || to->channels <= 0) {
		printf("%s: invalid channels: from=%u to=%u\n",
		       __func__, from->channels, to->channels);
		return NULL;
	}

	if (from->sample_rate <= 0 || to->sample_rate <= 0) {
		printf("%s: invalid sampling rate: from=%u to=%u\n",
		       __func__, from->sample_rate, to->sample_rate);
		return NULL;
	}
#endif

	/* initialize context */
	this = malloc(sizeof(aurateconv_t), M_DEVBUF, M_WAITOK | M_ZERO);
	this->count = from->sample_rate < to->sample_rate
		? to->sample_rate + from->sample_rate : 0;
	this->from = *from;
	this->to = *to;

	/* initialize vtbl */
	this->base.base.fetch_to = aurateconv_fetch_to;
	this->base.dtor = aurateconv_dtor;
	this->base.set_fetcher = stream_filter_set_fetcher;
	this->base.set_inputbuffer = stream_filter_set_inputbuffer;
	return &this->base;
}

static void
aurateconv_dtor(struct stream_filter *this)
{
	if (this != NULL)
		free(this, M_DEVBUF);
}

static int
aurateconv_fetch_to(struct audio_softc *sc, stream_fetcher_t *self,
		    audio_stream_t *dst, int max_used)
{
	aurateconv_t *this;
	int m, err, frame_dst, frame_src;

	this = (aurateconv_t *)self;
	frame_dst = (this->to.precision / 8) * this->to.channels;
	frame_src = (this->from.precision / 8) * this->from.channels;
	max_used = max_used / frame_dst * frame_dst;
	if (max_used <= 0)
		max_used = frame_dst;
	/* calculate required input size for output max_used bytes */
	m = max_used / frame_dst;
	m *= this->from.sample_rate;
	m /= this->to.sample_rate;
	m *= frame_src;
	if (m <= 0)
		m = frame_src;

	if ((err = this->base.prev->fetch_to(sc, this->base.prev, this->base.src, m)))
	    return err;
	m = (dst->end - dst->start) / frame_dst * frame_dst;
	m = uimin(m, max_used);

	switch (this->from.encoding) {
	case AUDIO_ENCODING_SLINEAR_LE:
		switch (this->from.precision) {
		case 8:
			return aurateconv_slinear8_LE(this, dst, m,
						       frame_src, frame_dst);
		case 16:
			return aurateconv_slinear16_LE(this, dst, m,
						       frame_src, frame_dst);
		case 24:
			return aurateconv_slinear24_LE(this, dst, m,
						       frame_src, frame_dst);
		case 32:
			return aurateconv_slinear32_LE(this, dst, m,
						       frame_src, frame_dst);
		}
		break;
	case AUDIO_ENCODING_SLINEAR_BE:
		switch (this->from.precision) {
		case 16:
			return aurateconv_slinear16_BE(this, dst, m,
						       frame_src, frame_dst);
		case 24:
			return aurateconv_slinear24_BE(this, dst, m,
						       frame_src, frame_dst);
		case 32:
			return aurateconv_slinear32_BE(this, dst, m,
						       frame_src, frame_dst);
		}
		break;
	}
	printf("%s: internal error: unsupported encoding: enc=%u prec=%u\n",
	       __func__, this->from.encoding, this->from.precision);
	return 0;
}


#define READ_S8LE(P)		*(const int8_t*)(P)
#define WRITE_S8LE(P, V)	*(int8_t*)(P) = V
#define READ_S8BE(P)		*(const int8_t*)(P)
#define WRITE_S8BE(P, V)	*(int8_t*)(P) = V
#if BYTE_ORDER == LITTLE_ENDIAN
# define READ_S16LE(P)		*(const int16_t*)(P)
# define WRITE_S16LE(P, V)	*(int16_t*)(P) = V
# define READ_S16BE(P)		(int16_t)((P)[0] | ((P)[1]<<8))
# define WRITE_S16BE(P, V)	\
	do { \
		int vv = V; \
		(P)[0] = vv; \
		(P)[1] = vv >> 8; \
	} while (/*CONSTCOND*/ 0)
# define READ_S32LE(P)		*(const int32_t*)(P)
# define WRITE_S32LE(P, V)	*(int32_t*)(P) = V
# define READ_S32BE(P)		(int32_t)((P)[3] | ((P)[2]<<8) | ((P)[1]<<16) | (((int8_t)((P)[0]))<<24))
# define WRITE_S32BE(P, V)	\
	do { \
		int vvv = V; \
		(P)[0] = vvv >> 24; \
		(P)[1] = vvv >> 16; \
		(P)[2] = vvv >> 8; \
		(P)[3] = vvv; \
	} while (/*CONSTCOND*/ 0)
#else  /* !LITTLE_ENDIAN */
# define READ_S16LE(P)		(int16_t)((P)[0] | ((P)[1]<<8))
# define WRITE_S16LE(P, V)	\
	do { \
		int vv = V; \
		(P)[0] = vv; \
		(P)[1] = vv >> 8; \
	} while (/*CONSTCOND*/ 0)
# define READ_S16BE(P)		*(const int16_t*)(P)
# define WRITE_S16BE(P, V)	*(int16_t*)(P) = V
# define READ_S32LE(P)		(int32_t)((P)[0] | ((P)[1]<<8) | ((P)[2]<<16) | (((int8_t)((P)[3]))<<24))
# define WRITE_S32LE(P, V)	\
	do { \
		int vvv = V; \
		(P)[0] = vvv; \
		(P)[1] = vvv >> 8; \
		(P)[2] = vvv >> 16; \
		(P)[3] = vvv >> 24; \
	} while (/*CONSTCOND*/ 0)
# define READ_S32BE(P)		*(const int32_t*)(P)
# define WRITE_S32BE(P, V)	*(int32_t*)(P) = V
#endif /* !LITTLE_ENDIAN */
#define READ_S24LE(P)		(int32_t)((P)[0] | ((P)[1]<<8) | (((int8_t)((P)[2]))<<16))
#define WRITE_S24LE(P, V)	\
	do { \
		int vvv = V; \
		(P)[0] = vvv; \
		(P)[1] = vvv >> 8; \
		(P)[2] = vvv >> 16; \
	} while (/*CONSTCOND*/ 0)
#define READ_S24BE(P)		(int32_t)((P)[2] | ((P)[1]<<8) | (((int8_t)((P)[0]))<<16))
#define WRITE_S24BE(P, V)	\
	do { \
		int vvv = V; \
		(P)[0] = vvv >> 16; \
		(P)[1] = vvv >> 8; \
		(P)[2] = vvv; \
	} while (/*CONSTCOND*/ 0)

#define READ_Sn(BITS, EN, V, STREAM, RP, PAR)	\
	do { \
		int j; \
		for (j = 0; j < (int)(PAR)->channels; j++) { \
			(V)[j] = READ_S##BITS##EN(RP); \
			RP = audio_stream_add_outp(STREAM, RP, (BITS) / NBBY); \
		} \
	} while (/*CONSTCOND*/ 0)
#define WRITE_Sn(BITS, EN, V, STREAM, WP, FROM, TO)	\
	do { \
		if ((FROM)->channels == 2 && (TO)->channels == 1) { \
			WRITE_S##BITS##EN(WP, ((V)[0] + (V)[1]) / 2); \
			WP = audio_stream_add_inp(STREAM, WP, (BITS) / NBBY); \
		} else if (from->channels <= to->channels) { \
			int j; \
			for (j = 0; j < (int)(FROM)->channels; j++) { \
				WRITE_S##BITS##EN(WP, (V)[j]); \
				WP = audio_stream_add_inp(STREAM, WP, (BITS) / NBBY); \
			} \
			if (j == 1 && 1 < (TO)->channels) { \
				WRITE_S##BITS##EN(WP, (V)[0]); \
				WP = audio_stream_add_inp(STREAM, WP, (BITS) / NBBY); \
				j++; \
			} \
			for (; j < (int)(TO)->channels; j++) { \
				WRITE_S##BITS##EN(WP, 0); \
				WP = audio_stream_add_inp(STREAM, WP, (BITS) / NBBY); \
			} \
		} else {	/* from->channels > to->channels */ \
			int j; \
			for (j = 0; j < (int)(TO)->channels; j++) { \
				WRITE_S##BITS##EN(WP, (V)[j]); \
				WP = audio_stream_add_inp(STREAM, WP, (BITS) / NBBY); \
			} \
		} \
	} while (/*CONSTCOND*/ 0)

/*
 * Function template
 *
 *   Don't use this for 32bit data because this linear interpolation overflows
 *   for 32bit data.
 */
#define AURATECONV_SLINEAR(BITS, EN)	\
static int \
aurateconv_slinear##BITS##_##EN (aurateconv_t *this, audio_stream_t *dst, \
				 int m, int frame_src, int frame_dst) \
{ \
	uint8_t *w; \
	const uint8_t *r; \
	const audio_params_t *from, *to; \
	audio_stream_t *src; \
	int32_t v[AUDIO_MAX_CHANNELS]; \
	int32_t *prev, *next, c256; \
	int i, values_size; \
 \
	src = this->base.src; \
	w = dst->inp; \
	r = src->outp; \
	DPRINTF(("%s: ENTER w=%p r=%p dst->used=%d src->used=%d\n", \
		__func__, w, r, dst->used, src->used)); \
	from = &this->from; \
	to = &this->to; \
	if (this->from.sample_rate == this->to.sample_rate) { \
		while (dst->used < m && src->used >= frame_src) { \
			READ_Sn(BITS, EN, v, src, r, from); \
			WRITE_Sn(BITS, EN, v, dst, w, from, to); \
		} \
	} else if (to->sample_rate < from->sample_rate) { \
		while (dst->used < m && src->used >= frame_src) { \
			READ_Sn(BITS, EN, v, src, r, from); \
			this->count += to->sample_rate; \
			if (this->count >= from->sample_rate) { \
				this->count -= from->sample_rate; \
				WRITE_Sn(BITS, EN, v, dst, w, from, to); \
			} \
		} \
	} else { \
		/* Initial value of this->count >= to->sample_rate */ \
		values_size = sizeof(int32_t) * from->channels; \
		prev = this->prev; \
		next = this->next; \
		while (dst->used < m \
		       && ((this->count >= to->sample_rate && src->used >= frame_src) \
			   || this->count < to->sample_rate)) { \
			if (this->count >= to->sample_rate) { \
				this->count -= to->sample_rate; \
				memcpy(prev, next, values_size); \
				READ_Sn(BITS, EN, next, src, r, from); \
			} \
			c256 = this->count * 256 / to->sample_rate; \
			for (i = 0; i < (int)from->channels; i++) \
				v[i] = (c256 * next[i] + (256 - c256) * prev[i]) >> 8; \
			WRITE_Sn(BITS, EN, v, dst, w, from, to); \
			this->count += from->sample_rate; \
		} \
	} \
	DPRINTF(("%s: LEAVE w=%p r=%p dst->used=%d src->used=%d\n", \
		__func__, w, r, dst->used, src->used)); \
	dst->inp = w; \
	src->outp = r; \
	return 0; \
}

/*
 * Function template for 32bit container
 */
#define AURATECONV_SLINEAR32(EN)	\
static int \
aurateconv_slinear32_##EN (aurateconv_t *this, audio_stream_t *dst, \
			   int m, int frame_src, int frame_dst) \
{ \
	uint8_t *w; \
	const uint8_t *r; \
	const audio_params_t *from, *to; \
	audio_stream_t *src; \
	int32_t v[AUDIO_MAX_CHANNELS]; \
	int32_t *prev, *next; \
	int64_t c256, mask; \
	int i, values_size, used_src, used_dst; \
 \
	src = this->base.src; \
	w = dst->inp; \
	r = src->outp; \
	used_dst = audio_stream_get_used(dst); \
	used_src = audio_stream_get_used(src); \
	from = &this->from; \
	to = &this->to; \
	if (this->from.sample_rate == this->to.sample_rate) { \
		while (used_dst < m && used_src >= frame_src) { \
			READ_Sn(32, EN, v, src, r, from); \
			used_src -= frame_src; \
			WRITE_Sn(32, EN, v, dst, w, from, to); \
			used_dst += frame_dst; \
		} \
	} else if (to->sample_rate < from->sample_rate) { \
		while (used_dst < m && used_src >= frame_src) { \
			READ_Sn(32, EN, v, src, r, from); \
			used_src -= frame_src; \
			this->count += to->sample_rate; \
			if (this->count >= from->sample_rate) { \
				this->count -= from->sample_rate; \
				WRITE_Sn(32, EN, v, dst, w, from, to); \
				used_dst += frame_dst; \
			} \
		} \
	} else { \
		/* Initial value of this->count >= to->sample_rate */ \
		values_size = sizeof(int32_t) * from->channels; \
		mask = int32_mask[to->validbits]; \
		prev = this->prev; \
		next = this->next; \
		while (used_dst < m \
		       && ((this->count >= to->sample_rate && used_src >= frame_src) \
			   || this->count < to->sample_rate)) { \
			if (this->count >= to->sample_rate) { \
				this->count -= to->sample_rate; \
				memcpy(prev, next, values_size); \
				READ_Sn(32, EN, next, src, r, from); \
				used_src -= frame_src; \
			} \
			c256 = this->count * 256 / to->sample_rate; \
			for (i = 0; i < (int)from->channels; i++) \
				v[i] = (int32_t)((c256 * next[i] + (INT64_C(256) - c256) * prev[i]) >> 8) & mask; \
			WRITE_Sn(32, EN, v, dst, w, from, to); \
			used_dst += frame_dst; \
			this->count += from->sample_rate; \
		} \
	} \
	dst->inp = w; \
	src->outp = r; \
	return 0; \
}

AURATECONV_SLINEAR(8, LE)
AURATECONV_SLINEAR(16, LE)
AURATECONV_SLINEAR(24, LE)
AURATECONV_SLINEAR32(LE)
AURATECONV_SLINEAR(16, BE)
AURATECONV_SLINEAR(24, BE)
AURATECONV_SLINEAR32(BE)<|MERGE_RESOLUTION|>--- conflicted
+++ resolved
@@ -1,8 +1,4 @@
-<<<<<<< HEAD
-/*	$NetBSD: aurateconv.c,v 1.22 2017/08/07 13:30:51 isaki Exp $	*/
-=======
 /*	$NetBSD: aurateconv.c,v 1.23 2018/09/03 16:29:30 riastradh Exp $	*/
->>>>>>> 598bd837
 
 /*-
  * Copyright (c) 2002 The NetBSD Foundation, Inc.
@@ -34,11 +30,7 @@
  */
 
 #include <sys/cdefs.h>
-<<<<<<< HEAD
-__KERNEL_RCSID(0, "$NetBSD: aurateconv.c,v 1.22 2017/08/07 13:30:51 isaki Exp $");
-=======
 __KERNEL_RCSID(0, "$NetBSD: aurateconv.c,v 1.23 2018/09/03 16:29:30 riastradh Exp $");
->>>>>>> 598bd837
 
 #include <sys/systm.h>
 #include <sys/types.h>
