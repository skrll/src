--- conflicted
+++ resolved
@@ -1,8 +1,4 @@
-<<<<<<< HEAD
-/*	$NetBSD: genfb.c,v 1.78 2020/10/19 01:08:06 rin Exp $ */
-=======
 /*	$NetBSD: genfb.c,v 1.82 2021/04/24 23:37:00 thorpej Exp $ */
->>>>>>> 9e014010
 
 /*-
  * Copyright (c) 2007 Michael Lorenz
@@ -31,11 +27,7 @@
  */
 
 #include <sys/cdefs.h>
-<<<<<<< HEAD
-__KERNEL_RCSID(0, "$NetBSD: genfb.c,v 1.78 2020/10/19 01:08:06 rin Exp $");
-=======
 __KERNEL_RCSID(0, "$NetBSD: genfb.c,v 1.82 2021/04/24 23:37:00 thorpej Exp $");
->>>>>>> 9e014010
 
 #include <sys/param.h>
 #include <sys/systm.h>
