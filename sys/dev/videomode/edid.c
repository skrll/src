<<<<<<< HEAD
/* $NetBSD: edid.c,v 1.13 2014/11/17 00:46:04 jmcneill Exp $ */
=======
/* $NetBSD: edid.c,v 1.14 2018/07/10 01:44:30 macallan Exp $ */
>>>>>>> b2b84690

/*-
 * Copyright (c) 2006 Itronix Inc.
 * All rights reserved.
 *
 * Written by Garrett D'Amore for Itronix Inc.
 *
 * Redistribution and use in source and binary forms, with or without
 * modification, are permitted provided that the following conditions
 * are met:
 * 1. Redistributions of source code must retain the above copyright
 *    notice, this list of conditions and the following disclaimer.
 * 2. Redistributions in binary form must reproduce the above copyright
 *    notice, this list of conditions and the following disclaimer in the
 *    documentation and/or other materials provided with the distribution.
 * 3. The name of Itronix Inc. may not be used to endorse
 *    or promote products derived from this software without specific
 *    prior written permission.
 *
 * THIS SOFTWARE IS PROVIDED BY ITRONIX INC. ``AS IS'' AND ANY EXPRESS
 * OR IMPLIED WARRANTIES, INCLUDING, BUT NOT LIMITED TO, THE IMPLIED
 * WARRANTIES OF MERCHANTABILITY AND FITNESS FOR A PARTICULAR PURPOSE
 * ARE DISCLAIMED.  IN NO EVENT SHALL ITRONIX INC. BE LIABLE FOR ANY
 * DIRECT, INDIRECT, INCIDENTAL, SPECIAL, EXEMPLARY, OR CONSEQUENTIAL
 * DAMAGES (INCLUDING, BUT NOT LIMITED TO, PROCUREMENT OF SUBSTITUTE
 * GOODS OR SERVICES; LOSS OF USE, DATA, OR PROFITS; OR BUSINESS
 * INTERRUPTION) HOWEVER CAUSED AND ON ANY THEORY OF LIABILITY,
 * WHETHER IN CONTRACT, STRICT LIABILITY, OR TORT (INCLUDING
 * NEGLIGENCE OR OTHERWISE) ARISING IN ANY WAY OUT OF THE USE OF THIS
 * SOFTWARE, EVEN IF ADVISED OF THE POSSIBILITY OF SUCH DAMAGE.
 */ 

#include <sys/cdefs.h>
<<<<<<< HEAD
__KERNEL_RCSID(0, "$NetBSD: edid.c,v 1.13 2014/11/17 00:46:04 jmcneill Exp $");
=======
__KERNEL_RCSID(0, "$NetBSD: edid.c,v 1.14 2018/07/10 01:44:30 macallan Exp $");
>>>>>>> b2b84690

#include <sys/param.h>
#include <sys/systm.h>
#include <sys/device.h>
#include <sys/kernel.h>
#include <sys/malloc.h>
#include <dev/videomode/videomode.h>
#include <dev/videomode/ediddevs.h>
#include <dev/videomode/edidreg.h>
#include <dev/videomode/edidvar.h>
#include <dev/videomode/vesagtf.h>

#define	EDIDVERBOSE	1
#define	DIVIDE(x,y)	(((x) + ((y) / 2)) / (y))

/* These are reversed established timing order */
static const char *_edid_modes[] =  {
	"1280x1024x75",
	"1024x768x75",
	"1024x768x70",
	"1024x768x60",
	"1024x768x87i",
	"832x624x74",	/* rounding error, 74.55 Hz aka "832x624x75" */
	"800x600x75",
	"800x600x72",
	"800x600x60",
	"800x600x56",
	"640x480x75",
	"640x480x72",
	"640x480x67",
	"640x480x60",
	"720x400x87",	/* rounding error, 87.85 Hz aka "720x400x88" */
	"720x400x70",
};

#ifdef	EDIDVERBOSE
struct edid_vendor {
	const char	*vendor;
	const char	*name;
};

struct edid_product {
	const char	*vendor;
	uint16_t	product;
	const char	*name;
};

#include <dev/videomode/ediddevs_data.h>
#endif	/* EDIDVERBOSE */

static const char *
edid_findvendor(const char *vendor)
{
#ifdef	EDIDVERBOSE
	int	n;

	for (n = 0; n < edid_nvendors; n++)
		if (memcmp(edid_vendors[n].vendor, vendor, 3) == 0)
			return edid_vendors[n].name;
#endif
	return NULL;
}

static const char *
edid_findproduct(const char *vendor, uint16_t product)
{
#ifdef	EDIDVERBOSE
	int	n;

	for (n = 0; n < edid_nproducts; n++)
		if (edid_products[n].product == product &&
		    memcmp(edid_products[n].vendor, vendor, 3) == 0)
			return edid_products[n].name;
#endif	/* EDIDVERBOSE */
	return NULL;

}

static void
edid_strchomp(char *ptr)
{
	for (;;) {
		switch (*ptr) {
		case '\0':
			return;
		case '\r':
		case '\n':
			*ptr = '\0';
			return;
		}
		ptr++;
	}
}

int
edid_is_valid(uint8_t *d)
{
	int sum = 0, i;
	uint8_t sig[8] = EDID_SIGNATURE;
	
	if (memcmp(d, sig, 8) != 0)
		return EINVAL;
	
	for (i = 0; i < 128; i++)
		sum += d[i];
	if ((sum & 0xff) != 0)
		return EINVAL;
		
	return 0;
}

void
edid_print(struct edid_info *edid)
{
	int	i;

	if (edid == NULL)
		return;
	printf("Vendor: [%s] %s\n", edid->edid_vendor, edid->edid_vendorname);
	printf("Product: [%04X] %s\n", edid->edid_product,
	    edid->edid_productname);
	printf("Serial number: %s\n", edid->edid_serial);
	printf("Manufactured %d Week %d\n",
	    edid->edid_year, edid->edid_week);
	printf("EDID Version %d.%d\n", edid->edid_version,
	    edid->edid_revision);
	printf("EDID Comment: %s\n", edid->edid_comment);

	printf("Video Input: %x\n", edid->edid_video_input);
	if (edid->edid_video_input & EDID_VIDEO_INPUT_DIGITAL) {
		printf("\tDigital");
		if (edid->edid_video_input & EDID_VIDEO_INPUT_DFP1_COMPAT)
			printf(" (DFP 1.x compatible)");
		printf("\n");
	} else {
		printf("\tAnalog\n");
		switch (EDID_VIDEO_INPUT_LEVEL(edid->edid_video_input)) {
		case 0:
			printf("\t-0.7, 0.3V\n");
			break;
		case 1:
			printf("\t-0.714, 0.286V\n");
			break;
		case 2:
			printf("\t-1.0, 0.4V\n");
			break;
		case 3:
			printf("\t-0.7, 0.0V\n");
			break;
		}
		if (edid->edid_video_input & EDID_VIDEO_INPUT_BLANK_TO_BLACK)
			printf("\tBlank-to-black setup\n");
		if (edid->edid_video_input & EDID_VIDEO_INPUT_SEPARATE_SYNCS)
			printf("\tSeperate syncs\n");
		if (edid->edid_video_input & EDID_VIDEO_INPUT_COMPOSITE_SYNC)
			printf("\tComposite sync\n");
		if (edid->edid_video_input & EDID_VIDEO_INPUT_SYNC_ON_GRN)
			printf("\tSync on green\n");
		if (edid->edid_video_input & EDID_VIDEO_INPUT_SERRATION)
			printf("\tSerration vsync\n");
	}

	printf("Gamma: %d.%02d\n",
	    edid->edid_gamma / 100, edid->edid_gamma % 100);

	printf("Max Size: %d cm x %d cm\n",
	    edid->edid_max_hsize, edid->edid_max_vsize);

	printf("Features: %x\n", edid->edid_features);
	if (edid->edid_features & EDID_FEATURES_STANDBY)
		printf("\tDPMS standby\n");
	if (edid->edid_features & EDID_FEATURES_SUSPEND)
		printf("\tDPMS suspend\n");
	if (edid->edid_features & EDID_FEATURES_ACTIVE_OFF)
		printf("\tDPMS active-off\n");
	switch (EDID_FEATURES_DISP_TYPE(edid->edid_features)) {
	case EDID_FEATURES_DISP_TYPE_MONO:
		printf("\tMonochrome\n");
		break;
	case EDID_FEATURES_DISP_TYPE_RGB:
		printf("\tRGB\n");
		break;
	case EDID_FEATURES_DISP_TYPE_NON_RGB:
		printf("\tMulticolor\n");
		break;
	case EDID_FEATURES_DISP_TYPE_UNDEFINED:
		printf("\tUndefined monitor type\n");
		break;
	}
	if (edid->edid_features & EDID_FEATURES_STD_COLOR)
		printf("\tStandard color space\n");
	if (edid->edid_features & EDID_FEATURES_PREFERRED_TIMING)
		printf("\tPreferred timing\n");
	if (edid->edid_features & EDID_FEATURES_DEFAULT_GTF)
		printf("\tDefault GTF supported\n");

	printf("Chroma Info:\n");
	printf("\tRed X: 0.%03d\n", edid->edid_chroma.ec_redx);
	printf("\tRed Y: 0.%03d\n", edid->edid_chroma.ec_redy);
	printf("\tGrn X: 0.%03d\n", edid->edid_chroma.ec_greenx);
	printf("\tGrn Y: 0.%03d\n", edid->edid_chroma.ec_greeny);
	printf("\tBlu X: 0.%03d\n", edid->edid_chroma.ec_bluex);
	printf("\tBlu Y: 0.%03d\n", edid->edid_chroma.ec_bluey);
	printf("\tWht X: 0.%03d\n", edid->edid_chroma.ec_whitex);
	printf("\tWht Y: 0.%03d\n", edid->edid_chroma.ec_whitey);

	if (edid->edid_have_range) {
		printf("Range:\n");
		printf("\tHorizontal: %d - %d kHz\n",
		    edid->edid_range.er_min_hfreq,
		    edid->edid_range.er_max_hfreq);
		printf("\tVertical: %d - %d Hz\n",
		    edid->edid_range.er_min_vfreq,
		    edid->edid_range.er_max_vfreq);
		printf("\tMax Dot Clock: %d MHz\n",
		    edid->edid_range.er_max_clock);
		if (edid->edid_range.er_have_gtf2) {
			printf("\tGTF2 hfreq: %d\n",
			    edid->edid_range.er_gtf2_hfreq);
			printf("\tGTF2 C: %d\n", edid->edid_range.er_gtf2_c);
			printf("\tGTF2 M: %d\n", edid->edid_range.er_gtf2_m);
			printf("\tGTF2 J: %d\n", edid->edid_range.er_gtf2_j);
			printf("\tGTF2 K: %d\n", edid->edid_range.er_gtf2_k);
		}
	}
	printf("Video modes:\n");
	for (i = 0; i < edid->edid_nmodes; i++) {
		printf("\t%dx%d @ %dHz",
		    edid->edid_modes[i].hdisplay,
		    edid->edid_modes[i].vdisplay,
		    DIVIDE(DIVIDE(edid->edid_modes[i].dot_clock * 1000,
		    edid->edid_modes[i].htotal), edid->edid_modes[i].vtotal));
		printf(" (%d %d %d %d %d %d %d",
		    edid->edid_modes[i].dot_clock,
		    edid->edid_modes[i].hsync_start,
		    edid->edid_modes[i].hsync_end,
		    edid->edid_modes[i].htotal,
		    edid->edid_modes[i].vsync_start,
		    edid->edid_modes[i].vsync_end,
		    edid->edid_modes[i].vtotal);
		printf(" %s%sH %s%sV)\n",
		    edid->edid_modes[i].flags & VID_PHSYNC ? "+" : "",
		    edid->edid_modes[i].flags & VID_NHSYNC ? "-" : "",
		    edid->edid_modes[i].flags & VID_PVSYNC ? "+" : "",
		    edid->edid_modes[i].flags & VID_NVSYNC ? "-" : "");
	}
	if (edid->edid_preferred_mode)
		printf("Preferred mode: %dx%d @ %dHz\n",
		    edid->edid_preferred_mode->hdisplay,
		    edid->edid_preferred_mode->vdisplay,
		    DIVIDE(DIVIDE(edid->edid_preferred_mode->dot_clock * 1000,
		    edid->edid_preferred_mode->htotal),
		    edid->edid_preferred_mode->vtotal));

	printf("Number of extension blocks: %d\n", edid->edid_ext_block_count);
}

static const struct videomode *
edid_mode_lookup_list(const char *name)
{
	int	i;

	for (i = 0; i < videomode_count; i++)
		if (strcmp(name, videomode_list[i].name) == 0)
			return &videomode_list[i];
	return NULL;
}

static struct videomode *
edid_search_mode(struct edid_info *edid, const struct videomode *mode)
{
	int	refresh, i;

	refresh = DIVIDE(DIVIDE(mode->dot_clock * 1000,
	    mode->htotal), mode->vtotal);
	for (i = 0; i < edid->edid_nmodes; i++) {
		if (mode->hdisplay == edid->edid_modes[i].hdisplay &&
		    mode->vdisplay == edid->edid_modes[i].vdisplay &&
		    refresh == DIVIDE(DIVIDE(
		    edid->edid_modes[i].dot_clock * 1000,
		    edid->edid_modes[i].htotal), edid->edid_modes[i].vtotal)) {
			return &edid->edid_modes[i];
		}
	}
	return NULL;
}

static int
edid_std_timing(uint8_t *data, struct videomode *vmp)
{
	unsigned			x, y, f;
	const struct videomode		*lookup;
	char				name[80];

	if ((data[0] == 1 && data[1] == 1) ||
	    (data[0] == 0 && data[1] == 0) ||
	    (data[0] == 0x20 && data[1] == 0x20))
		return 0;

	x = EDID_STD_TIMING_HRES(data);
	switch (EDID_STD_TIMING_RATIO(data)) {
	case EDID_STD_TIMING_RATIO_16_10:
		y = x * 10 / 16;
		break;
	case EDID_STD_TIMING_RATIO_4_3:
		y = x * 3 / 4;
		break;
	case EDID_STD_TIMING_RATIO_5_4:
		y = x * 4 / 5;
		break;
	case EDID_STD_TIMING_RATIO_16_9:
	default:
		y = x * 9 / 16;
		break;
	}
	f = EDID_STD_TIMING_VFREQ(data);

	/* first try to lookup the mode as a DMT timing */
	snprintf(name, sizeof(name), "%dx%dx%d", x, y, f);
	if ((lookup = edid_mode_lookup_list(name)) != NULL) {
		*vmp = *lookup;
	} else {
		/* failing that, calculate it using gtf */
		/*
		 * Hmm. I'm not using alternate GTF timings, which
		 * could, in theory, be present.
		 */
		vesagtf_mode(x, y, f, vmp);
	}
	return 1;
}

static int
edid_det_timing(uint8_t *data, struct videomode *vmp)
{
	unsigned	hactive, hblank, hsyncwid, hsyncoff;
	unsigned	vactive, vblank, vsyncwid, vsyncoff;
	uint8_t		flags;

	flags = EDID_DET_TIMING_FLAGS(data);

	/* we don't support stereo modes (for now) */
	if (flags & (EDID_DET_TIMING_FLAG_STEREO |
		EDID_DET_TIMING_FLAG_STEREO_MODE))
		return 0;

	vmp->dot_clock = EDID_DET_TIMING_DOT_CLOCK(data) / 1000;

	hactive = EDID_DET_TIMING_HACTIVE(data);
	hblank = EDID_DET_TIMING_HBLANK(data);
	hsyncwid = EDID_DET_TIMING_HSYNC_WIDTH(data);
	hsyncoff = EDID_DET_TIMING_HSYNC_OFFSET(data);

	vactive = EDID_DET_TIMING_VACTIVE(data);
	vblank = EDID_DET_TIMING_VBLANK(data);
	vsyncwid = EDID_DET_TIMING_VSYNC_WIDTH(data);
	vsyncoff = EDID_DET_TIMING_VSYNC_OFFSET(data);
	
	/* Borders are contained within the blank areas. */

	vmp->hdisplay = hactive;
	vmp->htotal = hactive + hblank;
	vmp->hsync_start = hactive + hsyncoff;
	vmp->hsync_end = vmp->hsync_start + hsyncwid;

	vmp->vdisplay = vactive;
	vmp->vtotal = vactive + vblank;
	vmp->vsync_start = vactive + vsyncoff;
	vmp->vsync_end = vmp->vsync_start + vsyncwid;

	vmp->flags = 0;

	if (flags & EDID_DET_TIMING_FLAG_INTERLACE)
		vmp->flags |= VID_INTERLACE;
	if (flags & EDID_DET_TIMING_FLAG_HSYNC_POSITIVE)
		vmp->flags |= VID_PHSYNC;
	else
		vmp->flags |= VID_NHSYNC;

	if (flags & EDID_DET_TIMING_FLAG_VSYNC_POSITIVE)
		vmp->flags |= VID_PVSYNC;
	else
		vmp->flags |= VID_NVSYNC;

	return 1;
}

static void bump_preferred_mode(struct edid_info *edid, struct videomode *m)
{
	/*
	 * XXX
	 * Iiyama 4800 series monitors may have their native resolution in the
	 * 2nd detailed timing descriptor instead of the 1st. Try to detect
	 * that here and pick the native mode anyway.
	 */
	if (edid->edid_preferred_mode == NULL) {
		edid->edid_preferred_mode = m;
	} else if ((strncmp(edid->edid_vendor, "IVM", 3) == 0) &&
	           (edid->edid_product == 0x4800) &&
	           (edid->edid_preferred_mode->dot_clock < m->dot_clock))
		edid->edid_preferred_mode = m;
}

static void
edid_block(struct edid_info *edid, uint8_t *data)
{
	int			i;
	struct videomode	mode, *exist_mode;

	if (EDID_BLOCK_IS_DET_TIMING(data)) {
		if (!edid_det_timing(data, &mode))
			return;
		/* Does this mode already exist? */
		exist_mode = edid_search_mode(edid, &mode);
		if (exist_mode != NULL) {
			*exist_mode = mode;
			bump_preferred_mode(edid, exist_mode);
		} else {
			edid->edid_modes[edid->edid_nmodes] = mode;
			bump_preferred_mode(edid,
			    &edid->edid_modes[edid->edid_nmodes]);
			edid->edid_nmodes++;	
		}
		return;
	}

	switch (EDID_BLOCK_TYPE(data)) {
	case EDID_DESC_BLOCK_TYPE_SERIAL:
		memcpy(edid->edid_serial, data + EDID_DESC_ASCII_DATA_OFFSET,
		    EDID_DESC_ASCII_DATA_LEN);
		edid->edid_serial[sizeof(edid->edid_serial) - 1] = 0;
		break;

	case EDID_DESC_BLOCK_TYPE_ASCII:
		memcpy(edid->edid_comment, data + EDID_DESC_ASCII_DATA_OFFSET,
		    EDID_DESC_ASCII_DATA_LEN);
		edid->edid_comment[sizeof(edid->edid_comment) - 1] = 0;
		break;

	case EDID_DESC_BLOCK_TYPE_RANGE:
		edid->edid_have_range = 1;
		edid->edid_range.er_min_vfreq =	EDID_DESC_RANGE_MIN_VFREQ(data);
		edid->edid_range.er_max_vfreq =	EDID_DESC_RANGE_MAX_VFREQ(data);
		edid->edid_range.er_min_hfreq =	EDID_DESC_RANGE_MIN_HFREQ(data);
		edid->edid_range.er_max_hfreq =	EDID_DESC_RANGE_MAX_HFREQ(data);
		edid->edid_range.er_max_clock = EDID_DESC_RANGE_MAX_CLOCK(data);
		if (!EDID_DESC_RANGE_HAVE_GTF2(data))
			break;
		edid->edid_range.er_have_gtf2 = 1;
		edid->edid_range.er_gtf2_hfreq =
		    EDID_DESC_RANGE_GTF2_HFREQ(data);
		edid->edid_range.er_gtf2_c = EDID_DESC_RANGE_GTF2_C(data);
		edid->edid_range.er_gtf2_m = EDID_DESC_RANGE_GTF2_M(data);
		edid->edid_range.er_gtf2_j = EDID_DESC_RANGE_GTF2_J(data);
		edid->edid_range.er_gtf2_k = EDID_DESC_RANGE_GTF2_K(data);
		break;

	case EDID_DESC_BLOCK_TYPE_NAME:
		/* copy the product name into place */
		memcpy(edid->edid_productname,
		    data + EDID_DESC_ASCII_DATA_OFFSET,
		    EDID_DESC_ASCII_DATA_LEN);
		break;

	case EDID_DESC_BLOCK_TYPE_STD_TIMING:
		data += EDID_DESC_STD_TIMING_START;
		for (i = 0; i < EDID_DESC_STD_TIMING_COUNT; i++) {
			if (edid_std_timing(data, &mode)) {
				/* Does this mode already exist? */
				exist_mode = edid_search_mode(edid, &mode);
				if (exist_mode == NULL) {
					edid->edid_modes[edid->edid_nmodes] =
					    mode;
					edid->edid_nmodes++;
				}
			}
			data += 2;
		}
		break;

	case EDID_DESC_BLOCK_TYPE_COLOR_POINT:
		/* XXX: not implemented yet */
		break;
	}
}

/*
 * Gets EDID version in BCD, e.g. EDID v1.3  returned as 0x0103
 */
int
edid_parse(uint8_t *data, struct edid_info *edid)
{
	uint16_t		manfid, estmodes;
	const struct videomode	*vmp;
	int			i;
	const char		*name;
	int max_dotclock = 0;
	int mhz;

	if (edid_is_valid(data) != 0)
		return -1;

	/* get product identification */
	manfid = EDID_VENDOR_ID(data);
	edid->edid_vendor[0] = EDID_MANFID_0(manfid);
	edid->edid_vendor[1] = EDID_MANFID_1(manfid);
	edid->edid_vendor[2] = EDID_MANFID_2(manfid);
	edid->edid_vendor[3] = 0;	/* null terminate for convenience */

	edid->edid_product = data[EDID_OFFSET_PRODUCT_ID] + 
	    (data[EDID_OFFSET_PRODUCT_ID + 1] << 8);

	name = edid_findvendor(edid->edid_vendor);
	if (name != NULL)
		strlcpy(edid->edid_vendorname, name,
		    sizeof(edid->edid_vendorname));
	else
		edid->edid_vendorname[0] = '\0';

	name = edid_findproduct(edid->edid_vendor, edid->edid_product);
	if (name != NULL)
		strlcpy(edid->edid_productname, name,
		    sizeof(edid->edid_productname));
	else
	    edid->edid_productname[0] = '\0';

	snprintf(edid->edid_serial, sizeof(edid->edid_serial), "%08x",
	    EDID_SERIAL_NUMBER(data));

	edid->edid_week = EDID_WEEK(data);
	edid->edid_year = EDID_YEAR(data);

	/* get edid revision */
	edid->edid_version = EDID_VERSION(data);
	edid->edid_revision = EDID_REVISION(data);

	edid->edid_video_input = EDID_VIDEO_INPUT(data);
	edid->edid_max_hsize = EDID_MAX_HSIZE(data);
	edid->edid_max_vsize = EDID_MAX_VSIZE(data);

	edid->edid_gamma = EDID_GAMMA(data);
	edid->edid_features = EDID_FEATURES(data);

	edid->edid_chroma.ec_redx = EDID_CHROMA_REDX(data);
	edid->edid_chroma.ec_redy = EDID_CHROMA_REDX(data);
	edid->edid_chroma.ec_greenx = EDID_CHROMA_GREENX(data);
	edid->edid_chroma.ec_greeny = EDID_CHROMA_GREENY(data);
	edid->edid_chroma.ec_bluex = EDID_CHROMA_BLUEX(data);
	edid->edid_chroma.ec_bluey = EDID_CHROMA_BLUEY(data);
	edid->edid_chroma.ec_whitex = EDID_CHROMA_WHITEX(data);
	edid->edid_chroma.ec_whitey = EDID_CHROMA_WHITEY(data);

	edid->edid_ext_block_count = EDID_EXT_BLOCK_COUNT(data);

	/* lookup established modes */
	edid->edid_nmodes = 0;
	edid->edid_preferred_mode = NULL;
	estmodes = EDID_EST_TIMING(data);
	/* Iterate in esztablished timing order */
	for (i = 15; i >= 0; i--) {
		if (estmodes & (1 << i)) {
			vmp = edid_mode_lookup_list(_edid_modes[i]);
			if (vmp != NULL) {
				edid->edid_modes[edid->edid_nmodes] = *vmp;
				edid->edid_nmodes++;
			}
#ifdef DIAGNOSTIC
			  else
				printf("no data for est. mode %s\n",
				    _edid_modes[i]);
#endif
		}
	}

	/* do standard timing section */
	for (i = 0; i < EDID_STD_TIMING_COUNT; i++) {
		struct videomode	mode, *exist_mode;
		if (edid_std_timing(data + EDID_OFFSET_STD_TIMING + i * 2,
			&mode)) {
			/* Does this mode already exist? */
			exist_mode = edid_search_mode(edid, &mode);
			if (exist_mode == NULL) {
				edid->edid_modes[edid->edid_nmodes] = mode;
				edid->edid_nmodes++;
			}
		}
	}

	/* do detailed timings and descriptors */
	for (i = 0; i < EDID_BLOCK_COUNT; i++) {
		edid_block(edid, data + EDID_OFFSET_DESC_BLOCK +
		    i * EDID_BLOCK_SIZE);
	}

	edid_strchomp(edid->edid_vendorname);
	edid_strchomp(edid->edid_productname);
	edid_strchomp(edid->edid_serial);
	edid_strchomp(edid->edid_comment);

	/*
	 * XXX
	 * some monitors lie about their maximum supported dot clock
	 * by claiming to support modes which need a higher dot clock
	 * than the stated maximum.
	 * For sanity's sake we bump it to the highest dot clock we find
	 * in the list of supported modes
	 */
	for (i = 0; i < edid->edid_nmodes; i++)
		if (edid->edid_modes[i].dot_clock > max_dotclock)
			max_dotclock = edid->edid_modes[i].dot_clock;

	aprint_debug("max_dotclock according to supported modes: %d\n",
	    max_dotclock);

	mhz = (max_dotclock + 999) / 1000;

	if (edid->edid_have_range) {
		if (mhz > edid->edid_range.er_max_clock)
			edid->edid_range.er_max_clock = mhz;
	} else
		edid->edid_range.er_max_clock = mhz;

	return 0;
}
<|MERGE_RESOLUTION|>--- conflicted
+++ resolved
@@ -1,8 +1,4 @@
-<<<<<<< HEAD
-/* $NetBSD: edid.c,v 1.13 2014/11/17 00:46:04 jmcneill Exp $ */
-=======
 /* $NetBSD: edid.c,v 1.14 2018/07/10 01:44:30 macallan Exp $ */
->>>>>>> b2b84690
 
 /*-
  * Copyright (c) 2006 Itronix Inc.
@@ -36,11 +32,7 @@
  */ 
 
 #include <sys/cdefs.h>
-<<<<<<< HEAD
-__KERNEL_RCSID(0, "$NetBSD: edid.c,v 1.13 2014/11/17 00:46:04 jmcneill Exp $");
-=======
 __KERNEL_RCSID(0, "$NetBSD: edid.c,v 1.14 2018/07/10 01:44:30 macallan Exp $");
->>>>>>> b2b84690
 
 #include <sys/param.h>
 #include <sys/systm.h>
