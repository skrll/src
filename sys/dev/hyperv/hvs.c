--- conflicted
+++ resolved
@@ -1,8 +1,4 @@
-<<<<<<< HEAD
-/*	$NetBSD: hvs.c,v 1.2 2019/10/01 18:00:08 chs Exp $	*/
-=======
 /*	$NetBSD: hvs.c,v 1.3 2019/11/25 08:53:39 nonaka Exp $	*/
->>>>>>> 275f442f
 /*	$OpenBSD: hvs.c,v 1.17 2017/08/10 17:22:48 mikeb Exp $	*/
 
 /*-
@@ -41,11 +37,7 @@
 /* #define HVS_DEBUG_IO */
 
 #include <sys/cdefs.h>
-<<<<<<< HEAD
-__KERNEL_RCSID(0, "$NetBSD: hvs.c,v 1.2 2019/10/01 18:00:08 chs Exp $");
-=======
 __KERNEL_RCSID(0, "$NetBSD: hvs.c,v 1.3 2019/11/25 08:53:39 nonaka Exp $");
->>>>>>> 275f442f
 
 #include <sys/param.h>
 #include <sys/systm.h>
