--- conflicted
+++ resolved
@@ -1,8 +1,4 @@
-<<<<<<< HEAD
-/*	$NetBSD: if_hvn.c,v 1.19 2020/12/11 08:13:08 nonaka Exp $	*/
-=======
 /*	$NetBSD: if_hvn.c,v 1.20 2021/01/29 04:38:49 nonaka Exp $	*/
->>>>>>> 9e014010
 /*	$OpenBSD: if_hvn.c,v 1.39 2018/03/11 14:31:34 mikeb Exp $	*/
 
 /*-
@@ -39,11 +35,7 @@
  */
 
 #include <sys/cdefs.h>
-<<<<<<< HEAD
-__KERNEL_RCSID(0, "$NetBSD: if_hvn.c,v 1.19 2020/12/11 08:13:08 nonaka Exp $");
-=======
 __KERNEL_RCSID(0, "$NetBSD: if_hvn.c,v 1.20 2021/01/29 04:38:49 nonaka Exp $");
->>>>>>> 9e014010
 
 #ifdef _KERNEL_OPT
 #include "opt_inet.h"
