--- conflicted
+++ resolved
@@ -1,8 +1,4 @@
-<<<<<<< HEAD
-/*	$NetBSD: rf_netbsdkintf.c,v 1.390 2020/09/27 21:39:08 christos Exp $	*/
-=======
 /*	$NetBSD: rf_netbsdkintf.c,v 1.392 2021/04/26 07:27:24 mrg Exp $	*/
->>>>>>> 9e014010
 
 /*-
  * Copyright (c) 1996, 1997, 1998, 2008-2011 The NetBSD Foundation, Inc.
@@ -105,11 +101,7 @@
  ***********************************************************/
 
 #include <sys/cdefs.h>
-<<<<<<< HEAD
-__KERNEL_RCSID(0, "$NetBSD: rf_netbsdkintf.c,v 1.390 2020/09/27 21:39:08 christos Exp $");
-=======
 __KERNEL_RCSID(0, "$NetBSD: rf_netbsdkintf.c,v 1.392 2021/04/26 07:27:24 mrg Exp $");
->>>>>>> 9e014010
 
 #ifdef _KERNEL_OPT
 #include "opt_raid_autoconfig.h"
