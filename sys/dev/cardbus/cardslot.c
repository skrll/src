<<<<<<< HEAD
/*	$NetBSD: cardslot.c,v 1.58 2021/04/17 01:19:48 mrg Exp $	*/
=======
/*	$NetBSD: cardslot.c,v 1.59 2021/04/24 23:36:53 thorpej Exp $	*/
>>>>>>> 9bec64ae

/*
 * Copyright (c) 1999 and 2000
 *       HAYAKAWA Koichi.  All rights reserved.
 *
 * Redistribution and use in source and binary forms, with or without
 * modification, are permitted provided that the following conditions
 * are met:
 * 1. Redistributions of source code must retain the above copyright
 *    notice, this list of conditions and the following disclaimer.
 * 2. Redistributions in binary form must reproduce the above copyright
 *    notice, this list of conditions and the following disclaimer in the
 *    documentation and/or other materials provided with the distribution.
 *
 * THIS SOFTWARE IS PROVIDED BY THE AUTHOR ``AS IS'' AND ANY EXPRESS OR
 * IMPLIED WARRANTIES, INCLUDING, BUT NOT LIMITED TO, THE IMPLIED
 * WARRANTIES OF MERCHANTABILITY AND FITNESS FOR A PARTICULAR PURPOSE ARE
 * DISCLAIMED.  IN NO EVENT SHALL THE AUTHOR BE LIABLE FOR ANY DIRECT,
 * INDIRECT, INCIDENTAL, SPECIAL, EXEMPLARY, OR CONSEQUENTIAL DAMAGES
 * (INCLUDING, BUT NOT LIMITED TO, PROCUREMENT OF SUBSTITUTE GOODS OR
 * SERVICES; LOSS OF USE, DATA, OR PROFITS; OR BUSINESS INTERRUPTION)
 * HOWEVER CAUSED AND ON ANY THEORY OF LIABILITY, WHETHER IN CONTRACT,
 * STRICT LIABILITY, OR TORT (INCLUDING NEGLIGENCE OR OTHERWISE) ARISING IN
 * ANY WAY OUT OF THE USE OF THIS SOFTWARE, EVEN IF ADVISED OF THE
 * POSSIBILITY OF SUCH DAMAGE.
 */

#include <sys/cdefs.h>
<<<<<<< HEAD
__KERNEL_RCSID(0, "$NetBSD: cardslot.c,v 1.58 2021/04/17 01:19:48 mrg Exp $");
=======
__KERNEL_RCSID(0, "$NetBSD: cardslot.c,v 1.59 2021/04/24 23:36:53 thorpej Exp $");
>>>>>>> 9bec64ae

#include "opt_cardslot.h"

#include <sys/param.h>
#include <sys/systm.h>
#include <sys/device.h>
#include <sys/malloc.h>
#include <sys/kernel.h>
#include <sys/syslog.h>
#include <sys/kthread.h>

#include <sys/bus.h>

#include <dev/cardbus/cardslotvar.h>
#include <dev/cardbus/cardbusvar.h>
#include <dev/pcmcia/pcmciavar.h>
#include <dev/pcmcia/pcmciachip.h>

#include "locators.h"

#if defined CARDSLOT_DEBUG
#define STATIC
#define DPRINTF(a) printf a
#else
#define STATIC static
#define DPRINTF(a)
#endif

int pcmcia_error(device_t);
int
pcmcia_error(device_t dev)
{

	return 1;
}
__weak_alias(pcmcia_card_attach, pcmcia_error);
__weak_alias(pcmcia_card_deactivate, pcmcia_error);
__weak_alias(pcmcia_card_detach, pcmcia_error);


STATIC void cardslotchilddet(device_t, device_t);
STATIC void cardslotattach(device_t, device_t, void *);
STATIC int cardslotdetach(device_t, int);

STATIC int cardslotmatch(device_t, cfdata_t, void *);
static void cardslot_event_thread(void *arg);

STATIC int cardslot_cb_print(void *aux, const char *pcic);
static int cardslot_16_print(void *, const char *);
static int cardslot_16_submatch(device_t, cfdata_t, const int *, void *);

CFATTACH_DECL3_NEW(cardslot, sizeof(struct cardslot_softc),
    cardslotmatch, cardslotattach, cardslotdetach, NULL, NULL, cardslotchilddet,
    DVF_DETACH_SHUTDOWN);

STATIC int
cardslotmatch(device_t parent, cfdata_t cf,
    void *aux)
{
	struct cardslot_attach_args *caa = aux;

	if (caa->caa_cb_attach == NULL && caa->caa_16_attach == NULL) {
		/* Neither CardBus nor 16-bit PCMCIA are defined. */
		return 0;
	}

	return 1;
}

STATIC void
cardslotchilddet(device_t self, device_t child)
{
	struct cardslot_softc *sc = device_private(self);

	KASSERT(sc->sc_cb_softc == device_private(child) ||
	    sc->sc_16_softc == child);

	if (sc->sc_cb_softc == device_private(child))
		sc->sc_cb_softc = NULL;
	else if (sc->sc_16_softc == child)
		sc->sc_16_softc = NULL;
}

STATIC void
cardslotattach(device_t parent, device_t self, void *aux)
{
	struct cardslot_softc *sc = device_private(self);
	struct cardslot_attach_args *caa = aux;

	struct cbslot_attach_args *cba = caa->caa_cb_attach;
	struct pcmciabus_attach_args *pa = caa->caa_16_attach;

	struct cardbus_softc *csc = NULL;
	struct pcmcia_softc *psc = NULL;

	sc->sc_dev = self;

	sc->sc_cb_softc = NULL;
	sc->sc_16_softc = NULL;
	SIMPLEQ_INIT(&sc->sc_events);
	sc->sc_th_enable = 0;
	mutex_init(&sc->sc_event_lock, MUTEX_DEFAULT, IPL_TTY);
	cv_init(&sc->sc_event_cv, "evexit");

	aprint_naive("\n");
	aprint_normal("\n");

	DPRINTF(("%s attaching CardBus bus...\n", device_xname(self)));
	if (cba != NULL) {
		csc = device_private(config_found(self, cba, cardslot_cb_print,
		    CFARG_IATTR, "cbbus",
		    CFARG_EOL));
		if (csc) {
			/* cardbus found */
			DPRINTF(("%s: found cardbus on %s\n", __func__,
				 device_xname(self)));
			sc->sc_cb_softc = csc;
		}
	}

	if (pa != NULL) {
		sc->sc_16_softc = config_found(self, pa, cardslot_16_print,
		    CFARG_SUBMATCH, cardslot_16_submatch,
		    CFARG_IATTR, "pcmciabus",
		    CFARG_EOL);
		if (sc->sc_16_softc) {
			/* pcmcia 16-bit bus found */
			DPRINTF(("%s: found 16-bit pcmcia bus\n", __func__));
			psc = device_private(sc->sc_16_softc);
		}
	}

	if (csc != NULL || psc != NULL) {
		sc->sc_th_enable = 1;
		config_pending_incr(self);
		if (kthread_create(PRI_NONE, 0, NULL, cardslot_event_thread,
		    sc, &sc->sc_event_thread, "%s", device_xname(self))) {
			aprint_error_dev(sc->sc_dev,
					 "unable to create thread\n");
			panic("cardslotattach");
		}
	}

	if (csc && (csc->sc_cf->cardbus_ctrl)(csc->sc_cc, CARDBUS_CD)) {
		DPRINTF(("%s: CardBus card found\n", __func__));
		/* attach deferred */
		cardslot_event_throw(sc, CARDSLOT_EVENT_INSERTION_CB);
	}

	if (psc && (psc->pct->card_detect)(psc->pch)) {
		DPRINTF(("%s: 16-bit card found\n", __func__));
		/* attach deferred */
		cardslot_event_throw(sc, CARDSLOT_EVENT_INSERTION_16);
	}

	if (!pmf_device_register(self, NULL, NULL))
		aprint_error_dev(self, "couldn't establish power handler\n");
}

STATIC int
cardslotdetach(device_t self, int flags)
{
	int rc;
	struct cardslot_softc *sc = device_private(self);

	if ((rc = config_detach_children(self, flags)) != 0)
		return rc;

	mutex_enter(&sc->sc_event_lock);

	if (sc->sc_event_thread != NULL) {
		sc->sc_th_enable = 0;
		cv_signal(&sc->sc_event_cv);
		while (sc->sc_event_thread != NULL) {
			cv_wait(&sc->sc_event_cv, &sc->sc_event_lock);
		}
	}

	if (!SIMPLEQ_EMPTY(&sc->sc_events))
		aprint_error_dev(self, "events outstanding");

	mutex_exit(&sc->sc_event_lock);

	mutex_destroy(&sc->sc_event_lock);
	cv_destroy(&sc->sc_event_cv);

	pmf_device_deregister(self);
	return 0;
}

STATIC int
cardslot_cb_print(void *aux, const char *pnp)
{
	struct cbslot_attach_args *cba = aux;

	if (pnp != NULL) {
		aprint_normal("cardbus at %s subordinate bus %d",
		    pnp, cba->cba_bus);
	}

	return UNCONF;
}


static int
cardslot_16_submatch(device_t parent, cfdata_t cf,
    const int *ldesc, void *aux)
{

	if (cf->cf_loc[PCMCIABUSCF_CONTROLLER] != PCMCIABUSCF_CONTROLLER_DEFAULT
	    && cf->cf_loc[PCMCIABUSCF_CONTROLLER] != 0) {
		return 0;
	}

	if (cf->cf_loc[PCMCIABUSCF_CONTROLLER] == PCMCIABUSCF_CONTROLLER_DEFAULT) {
		return (config_match(parent, cf, aux));
	}

	return 0;
}



static int
cardslot_16_print(void *arg, const char *pnp)
{

	if (pnp != NULL) {
		aprint_normal("pcmciabus at %s", pnp);
	}

	return UNCONF;
}


/*
 * void cardslot_event_throw(struct cardslot_softc *sc, int ev)
 *
 *   This function throws an event to the event handler.  If the state
 *   of a slot is changed, it should be noticed using this function.
 */
void
cardslot_event_throw(struct cardslot_softc *sc, int ev)
{
	struct cardslot_event *ce;

	DPRINTF(("cardslot_event_throw: an event %s comes\n",
	    ev == CARDSLOT_EVENT_INSERTION_CB ? "CardBus Card inserted" :
	    ev == CARDSLOT_EVENT_INSERTION_16 ? "16-bit Card inserted" :
	    ev == CARDSLOT_EVENT_REMOVAL_CB ? "CardBus Card removed" :
	    ev == CARDSLOT_EVENT_REMOVAL_16 ? "16-bit Card removed" : "???"));

	if (NULL == (ce = (struct cardslot_event *)malloc(sizeof (struct cardslot_event), M_TEMP, M_NOWAIT))) {
		panic("cardslot_enevt");
	}

	ce->ce_type = ev;

	mutex_enter(&sc->sc_event_lock);
	SIMPLEQ_INSERT_TAIL(&sc->sc_events, ce, ce_q);
	mutex_exit(&sc->sc_event_lock);

	cv_signal(&sc->sc_event_cv);

	return;
}


/*
 * static void cardslot_event_thread(void *arg)
 *
 *   This function is the main routine handing cardslot events such as
 *   insertions and removals.
 *
 */
static void
cardslot_event_thread(void *arg)
{
	struct cardslot_softc *sc = arg;
	struct cardslot_event *ce;
	int first = 1;
	static int antonym_ev[4] = {
		CARDSLOT_EVENT_REMOVAL_16, CARDSLOT_EVENT_INSERTION_16,
		CARDSLOT_EVENT_REMOVAL_CB, CARDSLOT_EVENT_INSERTION_CB
	};

	mutex_enter(&sc->sc_event_lock);
	while (sc->sc_th_enable) {
		if ((ce = SIMPLEQ_FIRST(&sc->sc_events)) == NULL) {
			if (first) {
				first = 0;
				mutex_exit(&sc->sc_event_lock);
				config_pending_decr(sc->sc_dev);
				mutex_enter(&sc->sc_event_lock);
			}
			cv_wait(&sc->sc_event_cv, &sc->sc_event_lock);
			continue;
		}
		SIMPLEQ_REMOVE_HEAD(&sc->sc_events, ce_q);

		if (IS_CARDSLOT_INSERT_REMOVE_EV(ce->ce_type)) {
			/* Chattering suppression */
			while (1) {
				struct cardslot_event *ce1, *ce2;

				if ((ce1 = SIMPLEQ_FIRST(&sc->sc_events)) == NULL) {
					break;
				}
				if (ce1->ce_type != antonym_ev[ce->ce_type]) {
					break;
				}
				if ((ce2 = SIMPLEQ_NEXT(ce1, ce_q)) == NULL) {
					break;
				}
				if (ce2->ce_type == ce->ce_type) {
					SIMPLEQ_REMOVE_HEAD(&sc->sc_events,
					    ce_q);
					free(ce1, M_TEMP);
					SIMPLEQ_REMOVE_HEAD(&sc->sc_events,
					    ce_q);
					free(ce2, M_TEMP);
				}
			}
		}
		mutex_exit(&sc->sc_event_lock);

		switch (ce->ce_type) {
		case CARDSLOT_EVENT_INSERTION_CB:
			if ((CARDSLOT_CARDTYPE(sc->sc_status) == CARDSLOT_STATUS_CARD_CB)
			    || (CARDSLOT_CARDTYPE(sc->sc_status) == CARDSLOT_STATUS_CARD_16)) {
				if (CARDSLOT_WORK(sc->sc_status) == CARDSLOT_STATUS_WORKING) {
					/*
					 * A card has already been
					 * inserted and works.
					 */
					break;
				}
			}

			if (sc->sc_cb_softc) {
				CARDSLOT_SET_CARDTYPE(sc->sc_status,
				    CARDSLOT_STATUS_CARD_CB);
				if (cardbus_attach_card(sc->sc_cb_softc) > 0) {
					/* at least one function works */
					CARDSLOT_SET_WORK(sc->sc_status, CARDSLOT_STATUS_WORKING);
				} else {
					/*
					 * no functions work or this
					 * card is not known
					 */
					CARDSLOT_SET_WORK(sc->sc_status,
					    CARDSLOT_STATUS_NOTWORK);
				}
			} else {
				printf("%s: no cardbus on %s\n", __func__,
				      device_xname(sc->sc_dev));
				CARDSLOT_SET_WORK(sc->sc_status,
				    CARDSLOT_STATUS_NOTWORK);
			}

			break;

		case CARDSLOT_EVENT_INSERTION_16:
			if ((CARDSLOT_CARDTYPE(sc->sc_status) == CARDSLOT_STATUS_CARD_CB)
			    || (CARDSLOT_CARDTYPE(sc->sc_status) == CARDSLOT_STATUS_CARD_16)) {
				if (CARDSLOT_WORK(sc->sc_status) == CARDSLOT_STATUS_WORKING) {
					/*
					 * A card has already been
					 * inserted and work.
					 */
					break;
				}
			}
			if (sc->sc_16_softc) {
				CARDSLOT_SET_CARDTYPE(sc->sc_status, CARDSLOT_STATUS_CARD_16);
				if (pcmcia_card_attach(sc->sc_16_softc)) {
					/* Do not attach */
					CARDSLOT_SET_WORK(sc->sc_status,
					    CARDSLOT_STATUS_NOTWORK);
				} else {
					/* working */
					CARDSLOT_SET_WORK(sc->sc_status,
					    CARDSLOT_STATUS_WORKING);
				}
			} else {
				printf("%s: no 16-bit pcmcia on %s\n", __func__,
				      device_xname(sc->sc_dev));
				CARDSLOT_SET_WORK(sc->sc_status,
				    CARDSLOT_STATUS_NOTWORK);
			}

			break;

		case CARDSLOT_EVENT_REMOVAL_CB:
			if (CARDSLOT_CARDTYPE(sc->sc_status) == CARDSLOT_STATUS_CARD_CB) {
				/* CardBus card has not been inserted. */
				if (CARDSLOT_WORK(sc->sc_status) == CARDSLOT_STATUS_WORKING) {
					cardbus_detach_card(sc->sc_cb_softc);
					CARDSLOT_SET_WORK(sc->sc_status,
					    CARDSLOT_STATUS_NOTWORK);
					CARDSLOT_SET_WORK(sc->sc_status,
					    CARDSLOT_STATUS_CARD_NONE);
				}
				CARDSLOT_SET_CARDTYPE(sc->sc_status,
				    CARDSLOT_STATUS_CARD_NONE);
			} else if (CARDSLOT_CARDTYPE(sc->sc_status) != CARDSLOT_STATUS_CARD_16) {
				/* Unknown card... */
				CARDSLOT_SET_CARDTYPE(sc->sc_status,
				    CARDSLOT_STATUS_CARD_NONE);
			}
			CARDSLOT_SET_WORK(sc->sc_status,
			    CARDSLOT_STATUS_NOTWORK);
			break;

		case CARDSLOT_EVENT_REMOVAL_16:
			DPRINTF(("%s: removal event\n", device_xname(sc->sc_dev)));
			if (CARDSLOT_CARDTYPE(sc->sc_status) != CARDSLOT_STATUS_CARD_16) {
				/* 16-bit card has not been inserted. */
				break;
			}
			if ((sc->sc_16_softc != NULL)
			    && (CARDSLOT_WORK(sc->sc_status) == CARDSLOT_STATUS_WORKING)) {
				struct pcmcia_softc *psc =
					device_private(sc->sc_16_softc);

				pcmcia_card_deactivate(sc->sc_16_softc);
				pcmcia_chip_socket_disable(psc->pct, psc->pch);
				pcmcia_card_detach(sc->sc_16_softc,
						   DETACH_FORCE);
			}
			CARDSLOT_SET_CARDTYPE(sc->sc_status, CARDSLOT_STATUS_CARD_NONE);
			CARDSLOT_SET_WORK(sc->sc_status, CARDSLOT_STATUS_NOTWORK);
			break;

		default:
			panic("cardslot_event_thread: unknown event %d", ce->ce_type);
		}
		free(ce, M_TEMP);
		mutex_enter(&sc->sc_event_lock);
	}

	/* The parent device is waiting for us to exit. */
	sc->sc_event_thread = NULL;

	cv_signal(&sc->sc_event_cv);
	mutex_exit(&sc->sc_event_lock);

	kthread_exit(0);
}<|MERGE_RESOLUTION|>--- conflicted
+++ resolved
@@ -1,8 +1,4 @@
-<<<<<<< HEAD
-/*	$NetBSD: cardslot.c,v 1.58 2021/04/17 01:19:48 mrg Exp $	*/
-=======
 /*	$NetBSD: cardslot.c,v 1.59 2021/04/24 23:36:53 thorpej Exp $	*/
->>>>>>> 9bec64ae
 
 /*
  * Copyright (c) 1999 and 2000
@@ -31,11 +27,7 @@
  */
 
 #include <sys/cdefs.h>
-<<<<<<< HEAD
-__KERNEL_RCSID(0, "$NetBSD: cardslot.c,v 1.58 2021/04/17 01:19:48 mrg Exp $");
-=======
 __KERNEL_RCSID(0, "$NetBSD: cardslot.c,v 1.59 2021/04/24 23:36:53 thorpej Exp $");
->>>>>>> 9bec64ae
 
 #include "opt_cardslot.h"
 
