<<<<<<< HEAD
/*	$NetBSD: cardslot.c,v 1.57 2020/10/04 06:15:54 nat Exp $	*/
=======
/*	$NetBSD: cardslot.c,v 1.59 2021/04/24 23:36:53 thorpej Exp $	*/
>>>>>>> 9e014010

/*
 * Copyright (c) 1999 and 2000
 *       HAYAKAWA Koichi.  All rights reserved.
 *
 * Redistribution and use in source and binary forms, with or without
 * modification, are permitted provided that the following conditions
 * are met:
 * 1. Redistributions of source code must retain the above copyright
 *    notice, this list of conditions and the following disclaimer.
 * 2. Redistributions in binary form must reproduce the above copyright
 *    notice, this list of conditions and the following disclaimer in the
 *    documentation and/or other materials provided with the distribution.
 *
 * THIS SOFTWARE IS PROVIDED BY THE AUTHOR ``AS IS'' AND ANY EXPRESS OR
 * IMPLIED WARRANTIES, INCLUDING, BUT NOT LIMITED TO, THE IMPLIED
 * WARRANTIES OF MERCHANTABILITY AND FITNESS FOR A PARTICULAR PURPOSE ARE
 * DISCLAIMED.  IN NO EVENT SHALL THE AUTHOR BE LIABLE FOR ANY DIRECT,
 * INDIRECT, INCIDENTAL, SPECIAL, EXEMPLARY, OR CONSEQUENTIAL DAMAGES
 * (INCLUDING, BUT NOT LIMITED TO, PROCUREMENT OF SUBSTITUTE GOODS OR
 * SERVICES; LOSS OF USE, DATA, OR PROFITS; OR BUSINESS INTERRUPTION)
 * HOWEVER CAUSED AND ON ANY THEORY OF LIABILITY, WHETHER IN CONTRACT,
 * STRICT LIABILITY, OR TORT (INCLUDING NEGLIGENCE OR OTHERWISE) ARISING IN
 * ANY WAY OUT OF THE USE OF THIS SOFTWARE, EVEN IF ADVISED OF THE
 * POSSIBILITY OF SUCH DAMAGE.
 */

#include <sys/cdefs.h>
<<<<<<< HEAD
__KERNEL_RCSID(0, "$NetBSD: cardslot.c,v 1.57 2020/10/04 06:15:54 nat Exp $");
=======
__KERNEL_RCSID(0, "$NetBSD: cardslot.c,v 1.59 2021/04/24 23:36:53 thorpej Exp $");
>>>>>>> 9e014010

#include "opt_cardslot.h"

#include <sys/param.h>
#include <sys/systm.h>
#include <sys/device.h>
#include <sys/malloc.h>
#include <sys/kernel.h>
#include <sys/syslog.h>
#include <sys/kthread.h>

#include <sys/bus.h>

#include <dev/cardbus/cardslotvar.h>
#include <dev/cardbus/cardbusvar.h>
#include <dev/pcmcia/pcmciavar.h>
#include <dev/pcmcia/pcmciachip.h>

#include "locators.h"

#if defined CARDSLOT_DEBUG
#define STATIC
#define DPRINTF(a) printf a
#else
#define STATIC static
#define DPRINTF(a)
#endif

int pcmcia_error(device_t);
int
pcmcia_error(device_t dev)
{

	return 1;
}
__weak_alias(pcmcia_card_attach, pcmcia_error);
__weak_alias(pcmcia_card_deactivate, pcmcia_error);
__weak_alias(pcmcia_card_detach, pcmcia_error);


STATIC void cardslotchilddet(device_t, device_t);
STATIC void cardslotattach(device_t, device_t, void *);
STATIC int cardslotdetach(device_t, int);

STATIC int cardslotmatch(device_t, cfdata_t, void *);
static void cardslot_event_thread(void *arg);

STATIC int cardslot_cb_print(void *aux, const char *pcic);
static int cardslot_16_print(void *, const char *);
static int cardslot_16_submatch(device_t, cfdata_t, const int *, void *);

CFATTACH_DECL3_NEW(cardslot, sizeof(struct cardslot_softc),
    cardslotmatch, cardslotattach, cardslotdetach, NULL, NULL, cardslotchilddet,
    DVF_DETACH_SHUTDOWN);

STATIC int
cardslotmatch(device_t parent, cfdata_t cf,
    void *aux)
{
	struct cardslot_attach_args *caa = aux;

	if (caa->caa_cb_attach == NULL && caa->caa_16_attach == NULL) {
		/* Neither CardBus nor 16-bit PCMCIA are defined. */
		return 0;
	}

	return 1;
}

STATIC void
cardslotchilddet(device_t self, device_t child)
{
	struct cardslot_softc *sc = device_private(self);

	KASSERT(sc->sc_cb_softc == device_private(child) ||
	    sc->sc_16_softc == child);

	if (sc->sc_cb_softc == device_private(child))
		sc->sc_cb_softc = NULL;
	else if (sc->sc_16_softc == child)
		sc->sc_16_softc = NULL;
}

STATIC void
cardslotattach(device_t parent, device_t self, void *aux)
{
	struct cardslot_softc *sc = device_private(self);
	struct cardslot_attach_args *caa = aux;

	struct cbslot_attach_args *cba = caa->caa_cb_attach;
	struct pcmciabus_attach_args *pa = caa->caa_16_attach;

	struct cardbus_softc *csc = NULL;
	struct pcmcia_softc *psc = NULL;

	sc->sc_dev = self;

	sc->sc_cb_softc = NULL;
	sc->sc_16_softc = NULL;
	SIMPLEQ_INIT(&sc->sc_events);
	sc->sc_th_enable = 0;
	mutex_init(&sc->sc_event_lock, MUTEX_DEFAULT, IPL_TTY);
	cv_init(&sc->sc_event_cv, "evexit");

	aprint_naive("\n");
	aprint_normal("\n");

	DPRINTF(("%s attaching CardBus bus...\n", device_xname(self)));
	if (cba != NULL) {
		csc = device_private(config_found(self, cba, cardslot_cb_print,
		    CFARG_IATTR, "cbbus",
		    CFARG_EOL));
		if (csc) {
			/* cardbus found */
			DPRINTF(("%s: found cardbus on %s\n", __func__,
				 device_xname(self)));
			sc->sc_cb_softc = csc;
		}
	}

	if (pa != NULL) {
		sc->sc_16_softc = config_found(self, pa, cardslot_16_print,
		    CFARG_SUBMATCH, cardslot_16_submatch,
		    CFARG_IATTR, "pcmciabus",
		    CFARG_EOL);
		if (sc->sc_16_softc) {
			/* pcmcia 16-bit bus found */
			DPRINTF(("%s: found 16-bit pcmcia bus\n", __func__));
			psc = device_private(sc->sc_16_softc);
		}
	}

	if (csc != NULL || psc != NULL) {
		sc->sc_th_enable = 1;
		config_pending_incr(self);
		if (kthread_create(PRI_NONE, 0, NULL, cardslot_event_thread,
		    sc, &sc->sc_event_thread, "%s", device_xname(self))) {
			aprint_error_dev(sc->sc_dev,
					 "unable to create thread\n");
			panic("cardslotattach");
		}
	}

	if (csc && (csc->sc_cf->cardbus_ctrl)(csc->sc_cc, CARDBUS_CD)) {
		DPRINTF(("%s: CardBus card found\n", __func__));
		/* attach deferred */
		cardslot_event_throw(sc, CARDSLOT_EVENT_INSERTION_CB);
	}

	if (psc && (psc->pct->card_detect)(psc->pch)) {
		DPRINTF(("%s: 16-bit card found\n", __func__));
		/* attach deferred */
		cardslot_event_throw(sc, CARDSLOT_EVENT_INSERTION_16);
	}

	if (!pmf_device_register(self, NULL, NULL))
		aprint_error_dev(self, "couldn't establish power handler\n");
}

STATIC int
cardslotdetach(device_t self, int flags)
{
	int rc;
	struct cardslot_softc *sc = device_private(self);

	if ((rc = config_detach_children(self, flags)) != 0)
		return rc;

	mutex_enter(&sc->sc_event_lock);

	if (sc->sc_event_thread != NULL) {
		sc->sc_th_enable = 0;
		cv_signal(&sc->sc_event_cv);
		while (sc->sc_event_thread != NULL) {
			cv_wait(&sc->sc_event_cv, &sc->sc_event_lock);
		}
	}

	if (!SIMPLEQ_EMPTY(&sc->sc_events))
		aprint_error_dev(self, "events outstanding");

	mutex_exit(&sc->sc_event_lock);

	mutex_destroy(&sc->sc_event_lock);
	cv_destroy(&sc->sc_event_cv);

	pmf_device_deregister(self);
	return 0;
}

STATIC int
cardslot_cb_print(void *aux, const char *pnp)
{
	struct cbslot_attach_args *cba = aux;

	if (pnp != NULL) {
		aprint_normal("cardbus at %s subordinate bus %d",
		    pnp, cba->cba_bus);
	}

	return UNCONF;
}


static int
cardslot_16_submatch(device_t parent, cfdata_t cf,
    const int *ldesc, void *aux)
{

	if (cf->cf_loc[PCMCIABUSCF_CONTROLLER] != PCMCIABUSCF_CONTROLLER_DEFAULT
	    && cf->cf_loc[PCMCIABUSCF_CONTROLLER] != 0) {
		return 0;
	}

	if (cf->cf_loc[PCMCIABUSCF_CONTROLLER] == PCMCIABUSCF_CONTROLLER_DEFAULT) {
		return (config_match(parent, cf, aux));
	}

	return 0;
}



static int
cardslot_16_print(void *arg, const char *pnp)
{

	if (pnp != NULL) {
		aprint_normal("pcmciabus at %s", pnp);
	}

	return UNCONF;
}


/*
 * void cardslot_event_throw(struct cardslot_softc *sc, int ev)
 *
 *   This function throws an event to the event handler.  If the state
 *   of a slot is changed, it should be noticed using this function.
 */
void
cardslot_event_throw(struct cardslot_softc *sc, int ev)
{
	struct cardslot_event *ce;

	DPRINTF(("cardslot_event_throw: an event %s comes\n",
	    ev == CARDSLOT_EVENT_INSERTION_CB ? "CardBus Card inserted" :
	    ev == CARDSLOT_EVENT_INSERTION_16 ? "16-bit Card inserted" :
	    ev == CARDSLOT_EVENT_REMOVAL_CB ? "CardBus Card removed" :
	    ev == CARDSLOT_EVENT_REMOVAL_16 ? "16-bit Card removed" : "???"));

	if (NULL == (ce = (struct cardslot_event *)malloc(sizeof (struct cardslot_event), M_TEMP, M_NOWAIT))) {
		panic("cardslot_enevt");
	}

	ce->ce_type = ev;

	mutex_enter(&sc->sc_event_lock);
	SIMPLEQ_INSERT_TAIL(&sc->sc_events, ce, ce_q);
	mutex_exit(&sc->sc_event_lock);

	cv_signal(&sc->sc_event_cv);

	return;
}


/*
 * static void cardslot_event_thread(void *arg)
 *
 *   This function is the main routine handing cardslot events such as
 *   insertions and removals.
 *
 */
static void
cardslot_event_thread(void *arg)
{
	struct cardslot_softc *sc = arg;
	struct cardslot_event *ce;
	int first = 1;
	static int antonym_ev[4] = {
		CARDSLOT_EVENT_REMOVAL_16, CARDSLOT_EVENT_INSERTION_16,
		CARDSLOT_EVENT_REMOVAL_CB, CARDSLOT_EVENT_INSERTION_CB
	};

	mutex_enter(&sc->sc_event_lock);
	while (sc->sc_th_enable) {
		if ((ce = SIMPLEQ_FIRST(&sc->sc_events)) == NULL) {
			if (first) {
				first = 0;
				mutex_exit(&sc->sc_event_lock);
				config_pending_decr(sc->sc_dev);
				mutex_enter(&sc->sc_event_lock);
			}
			cv_wait(&sc->sc_event_cv, &sc->sc_event_lock);
			continue;
		}
		SIMPLEQ_REMOVE_HEAD(&sc->sc_events, ce_q);

		if (IS_CARDSLOT_INSERT_REMOVE_EV(ce->ce_type)) {
			/* Chattering suppression */
			while (1) {
				struct cardslot_event *ce1, *ce2;

				if ((ce1 = SIMPLEQ_FIRST(&sc->sc_events)) == NULL) {
					break;
				}
				if (ce1->ce_type != antonym_ev[ce->ce_type]) {
					break;
				}
				if ((ce2 = SIMPLEQ_NEXT(ce1, ce_q)) == NULL) {
					break;
				}
				if (ce2->ce_type == ce->ce_type) {
					SIMPLEQ_REMOVE_HEAD(&sc->sc_events,
					    ce_q);
					free(ce1, M_TEMP);
					SIMPLEQ_REMOVE_HEAD(&sc->sc_events,
					    ce_q);
					free(ce2, M_TEMP);
				}
			}
		}
		mutex_exit(&sc->sc_event_lock);

		switch (ce->ce_type) {
		case CARDSLOT_EVENT_INSERTION_CB:
			if ((CARDSLOT_CARDTYPE(sc->sc_status) == CARDSLOT_STATUS_CARD_CB)
			    || (CARDSLOT_CARDTYPE(sc->sc_status) == CARDSLOT_STATUS_CARD_16)) {
				if (CARDSLOT_WORK(sc->sc_status) == CARDSLOT_STATUS_WORKING) {
					/*
					 * A card has already been
					 * inserted and works.
					 */
					break;
				}
			}

			if (sc->sc_cb_softc) {
				CARDSLOT_SET_CARDTYPE(sc->sc_status,
				    CARDSLOT_STATUS_CARD_CB);
				if (cardbus_attach_card(sc->sc_cb_softc) > 0) {
					/* at least one function works */
					CARDSLOT_SET_WORK(sc->sc_status, CARDSLOT_STATUS_WORKING);
				} else {
					/*
					 * no functions work or this
					 * card is not known
					 */
					CARDSLOT_SET_WORK(sc->sc_status,
					    CARDSLOT_STATUS_NOTWORK);
				}
			} else {
				printf("%s: no cardbus on %s\n", __func__,
				      device_xname(sc->sc_dev));
				CARDSLOT_SET_WORK(sc->sc_status,
				    CARDSLOT_STATUS_NOTWORK);
			}

			break;

		case CARDSLOT_EVENT_INSERTION_16:
			if ((CARDSLOT_CARDTYPE(sc->sc_status) == CARDSLOT_STATUS_CARD_CB)
			    || (CARDSLOT_CARDTYPE(sc->sc_status) == CARDSLOT_STATUS_CARD_16)) {
				if (CARDSLOT_WORK(sc->sc_status) == CARDSLOT_STATUS_WORKING) {
					/*
					 * A card has already been
					 * inserted and work.
					 */
					break;
				}
			}
			if (sc->sc_16_softc) {
				CARDSLOT_SET_CARDTYPE(sc->sc_status, CARDSLOT_STATUS_CARD_16);
				if (pcmcia_card_attach(sc->sc_16_softc)) {
					/* Do not attach */
					CARDSLOT_SET_WORK(sc->sc_status,
					    CARDSLOT_STATUS_NOTWORK);
				} else {
					/* working */
					CARDSLOT_SET_WORK(sc->sc_status,
					    CARDSLOT_STATUS_WORKING);
				}
			} else {
				printf("%s: no 16-bit pcmcia on %s\n", __func__,
				      device_xname(sc->sc_dev));
				CARDSLOT_SET_WORK(sc->sc_status,
				    CARDSLOT_STATUS_NOTWORK);
			}

			break;

		case CARDSLOT_EVENT_REMOVAL_CB:
			if (CARDSLOT_CARDTYPE(sc->sc_status) == CARDSLOT_STATUS_CARD_CB) {
				/* CardBus card has not been inserted. */
				if (CARDSLOT_WORK(sc->sc_status) == CARDSLOT_STATUS_WORKING) {
					cardbus_detach_card(sc->sc_cb_softc);
					CARDSLOT_SET_WORK(sc->sc_status,
					    CARDSLOT_STATUS_NOTWORK);
					CARDSLOT_SET_WORK(sc->sc_status,
					    CARDSLOT_STATUS_CARD_NONE);
				}
				CARDSLOT_SET_CARDTYPE(sc->sc_status,
				    CARDSLOT_STATUS_CARD_NONE);
			} else if (CARDSLOT_CARDTYPE(sc->sc_status) != CARDSLOT_STATUS_CARD_16) {
				/* Unknown card... */
				CARDSLOT_SET_CARDTYPE(sc->sc_status,
				    CARDSLOT_STATUS_CARD_NONE);
			}
			CARDSLOT_SET_WORK(sc->sc_status,
			    CARDSLOT_STATUS_NOTWORK);
			break;

		case CARDSLOT_EVENT_REMOVAL_16:
			DPRINTF(("%s: removal event\n", device_xname(sc->sc_dev)));
			if (CARDSLOT_CARDTYPE(sc->sc_status) != CARDSLOT_STATUS_CARD_16) {
				/* 16-bit card has not been inserted. */
				break;
			}
			if ((sc->sc_16_softc != NULL)
			    && (CARDSLOT_WORK(sc->sc_status) == CARDSLOT_STATUS_WORKING)) {
				struct pcmcia_softc *psc =
					device_private(sc->sc_16_softc);

				pcmcia_card_deactivate(sc->sc_16_softc);
				pcmcia_chip_socket_disable(psc->pct, psc->pch);
				pcmcia_card_detach(sc->sc_16_softc,
						   DETACH_FORCE);
			}
			CARDSLOT_SET_CARDTYPE(sc->sc_status, CARDSLOT_STATUS_CARD_NONE);
			CARDSLOT_SET_WORK(sc->sc_status, CARDSLOT_STATUS_NOTWORK);
			break;

		default:
			panic("cardslot_event_thread: unknown event %d", ce->ce_type);
		}
		free(ce, M_TEMP);
		mutex_enter(&sc->sc_event_lock);
	}

	/* The parent device is waiting for us to exit. */
	sc->sc_event_thread = NULL;

	cv_signal(&sc->sc_event_cv);
	mutex_exit(&sc->sc_event_lock);

	kthread_exit(0);
}<|MERGE_RESOLUTION|>--- conflicted
+++ resolved
@@ -1,8 +1,4 @@
-<<<<<<< HEAD
-/*	$NetBSD: cardslot.c,v 1.57 2020/10/04 06:15:54 nat Exp $	*/
-=======
 /*	$NetBSD: cardslot.c,v 1.59 2021/04/24 23:36:53 thorpej Exp $	*/
->>>>>>> 9e014010
 
 /*
  * Copyright (c) 1999 and 2000
@@ -31,11 +27,7 @@
  */
 
 #include <sys/cdefs.h>
-<<<<<<< HEAD
-__KERNEL_RCSID(0, "$NetBSD: cardslot.c,v 1.57 2020/10/04 06:15:54 nat Exp $");
-=======
 __KERNEL_RCSID(0, "$NetBSD: cardslot.c,v 1.59 2021/04/24 23:36:53 thorpej Exp $");
->>>>>>> 9e014010
 
 #include "opt_cardslot.h"
 
