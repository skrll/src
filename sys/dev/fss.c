--- conflicted
+++ resolved
@@ -1,8 +1,4 @@
-<<<<<<< HEAD
-/*	$NetBSD: fss.c,v 1.104 2018/01/23 22:42:29 pgoyette Exp $	*/
-=======
 /*	$NetBSD: fss.c,v 1.106 2018/08/29 09:04:40 hannken Exp $	*/
->>>>>>> 598bd837
 
 /*-
  * Copyright (c) 2003 The NetBSD Foundation, Inc.
@@ -40,11 +36,7 @@
  */
 
 #include <sys/cdefs.h>
-<<<<<<< HEAD
-__KERNEL_RCSID(0, "$NetBSD: fss.c,v 1.104 2018/01/23 22:42:29 pgoyette Exp $");
-=======
 __KERNEL_RCSID(0, "$NetBSD: fss.c,v 1.106 2018/08/29 09:04:40 hannken Exp $");
->>>>>>> 598bd837
 
 #include <sys/param.h>
 #include <sys/systm.h>
@@ -293,11 +285,7 @@
 
 	mutex_enter(&sc->sc_slock);
 
-<<<<<<< HEAD
-	if (write || !FSS_ISVALID(sc)) {
-=======
 	if (write || sc->sc_state != FSS_ACTIVE) {
->>>>>>> 598bd837
 		bp->b_error = (write ? EROFS : ENXIO);
 		goto done;
 	}
@@ -359,13 +347,6 @@
 			error = EPERM;
 		if (error == 0 && sc->sc_state != FSS_IDLE) {
 			error = EBUSY;
-<<<<<<< HEAD
-		else
-			error = fss_create_snapshot(sc, fss, l);
-		if (error == 0)
-			sc->sc_uflags = fss->fss_flags;
-		mutex_exit(&sc->sc_lock);
-=======
 		} else {
 			sc->sc_state = FSS_CREATING;
 			copyinstr(fss->fss_mount, sc->sc_mntname,
@@ -411,7 +392,6 @@
 		cv_broadcast(&fss_device_cv);
 		mutex_exit(&fss_device_lock);
 
->>>>>>> 598bd837
 		break;
 
 	case FSSIOCCLR:
@@ -439,45 +419,25 @@
 
 #ifndef _LP64
 	case FSSIOCGET50:
-<<<<<<< HEAD
-		mutex_enter(&sc->sc_lock);
-		switch (sc->sc_flags & (FSS_PERSISTENT | FSS_ACTIVE)) {
-		case FSS_ACTIVE:
-=======
 		mutex_enter(&sc->sc_slock);
 		if (sc->sc_state == FSS_IDLE) {
 			error = ENXIO;
 		} else if ((sc->sc_flags & FSS_PERSISTENT) == 0) {
->>>>>>> 598bd837
 			memcpy(fsg50->fsg_mount, sc->sc_mntname, MNAMELEN);
 			fsg50->fsg_csize = FSS_CLSIZE(sc);
 			timeval_to_timeval50(&sc->sc_time, &fsg50->fsg_time);
 			fsg50->fsg_mount_size = sc->sc_clcount;
 			fsg50->fsg_bs_size = sc->sc_clnext;
 			error = 0;
-<<<<<<< HEAD
-			break;
-		case FSS_PERSISTENT | FSS_ACTIVE:
-=======
 		} else {
->>>>>>> 598bd837
 			memcpy(fsg50->fsg_mount, sc->sc_mntname, MNAMELEN);
 			fsg50->fsg_csize = 0;
 			timeval_to_timeval50(&sc->sc_time, &fsg50->fsg_time);
 			fsg50->fsg_mount_size = 0;
 			fsg50->fsg_bs_size = 0;
 			error = 0;
-<<<<<<< HEAD
-			break;
-		default:
-			error = ENXIO;
-			break;
-		}
-		mutex_exit(&sc->sc_lock);
-=======
-		}
-		mutex_exit(&sc->sc_slock);
->>>>>>> 598bd837
+		}
+		mutex_exit(&sc->sc_slock);
 		break;
 #endif /* _LP64 */
 
@@ -547,15 +507,6 @@
 fss_error(struct fss_softc *sc, const char *msg)
 {
 
-<<<<<<< HEAD
-	if ((sc->sc_flags & (FSS_ACTIVE | FSS_ERROR)) != FSS_ACTIVE)
-		return;
-
-	aprint_error_dev(sc->sc_dev, "snapshot invalid: %s\n", msg);
-	if ((sc->sc_flags & FSS_PERSISTENT) == 0)
-		fscow_disestablish(sc->sc_mount, fss_copy_on_write, sc);
-	sc->sc_flags |= FSS_ERROR;
-=======
 	KASSERT(mutex_owned(&sc->sc_slock));
 
 	if (sc->sc_state == FSS_ERROR)
@@ -568,7 +519,6 @@
 		mutex_enter(&sc->sc_slock);
 	}
 	sc->sc_state = FSS_ERROR;
->>>>>>> 598bd837
 }
 
 /*
@@ -675,11 +625,7 @@
 		if ((sc = device_lookup_private(&fss_cd, i)) == NULL)
 			continue;
 		mutex_enter(&sc->sc_slock);
-<<<<<<< HEAD
-		if ((sc->sc_flags & FSS_ACTIVE) != 0 && sc->sc_mount == mp)
-=======
 		if (sc->sc_state != FSS_IDLE && sc->sc_mount == mp)
->>>>>>> 598bd837
 			fss_error(sc, "forced by unmount");
 		mutex_exit(&sc->sc_slock);
 	}
@@ -958,16 +904,11 @@
 	error = VFS_SYNC(sc->sc_mount, MNT_WAIT, curlwp->l_cred);
 	if (error == 0)
 		error = fscow_establish(sc->sc_mount, fss_copy_on_write, sc);
-<<<<<<< HEAD
-	if (error == 0)
-		sc->sc_flags |= FSS_ACTIVE;
-=======
 	if (error == 0) {
 		mutex_enter(&sc->sc_slock);
 		sc->sc_state = FSS_ACTIVE;
 		mutex_exit(&sc->sc_slock);
 	}
->>>>>>> 598bd837
 
 	vfs_resume(sc->sc_mount);
 
@@ -1002,12 +943,6 @@
 fss_delete_snapshot(struct fss_softc *sc, struct lwp *l)
 {
 
-<<<<<<< HEAD
-	if ((sc->sc_flags & (FSS_PERSISTENT | FSS_ERROR)) == 0)
-		fscow_disestablish(sc->sc_mount, fss_copy_on_write, sc);
-
-=======
->>>>>>> 598bd837
 	mutex_enter(&sc->sc_slock);
 	if ((sc->sc_flags & FSS_PERSISTENT) == 0 && sc->sc_state != FSS_ERROR) {
 		mutex_exit(&sc->sc_slock);
@@ -1475,10 +1410,7 @@
 			    &fss_cdevsw, &fss_cmajor);
 			break;
 		}
-<<<<<<< HEAD
-=======
 		cv_destroy(&fss_device_cv);
->>>>>>> 598bd837
 		mutex_destroy(&fss_device_lock);
 		break;
 
