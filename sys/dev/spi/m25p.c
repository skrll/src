--- conflicted
+++ resolved
@@ -1,8 +1,4 @@
-<<<<<<< HEAD
-/* $NetBSD: m25p.c,v 1.14 2019/09/14 15:12:12 tnn Exp $ */
-=======
 /* $NetBSD: m25p.c,v 1.15 2019/11/26 02:41:58 hkenken Exp $ */
->>>>>>> 275f442f
 
 /*-
  * Copyright (c) 2006 Urbana-Champaign Independent Media Center.
@@ -46,11 +42,7 @@
  */
 
 #include <sys/cdefs.h>
-<<<<<<< HEAD
-__KERNEL_RCSID(0, "$NetBSD: m25p.c,v 1.14 2019/09/14 15:12:12 tnn Exp $");
-=======
 __KERNEL_RCSID(0, "$NetBSD: m25p.c,v 1.15 2019/11/26 02:41:58 hkenken Exp $");
->>>>>>> 275f442f
 
 #include <sys/param.h>
 #include <sys/systm.h>
