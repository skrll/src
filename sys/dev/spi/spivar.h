<<<<<<< HEAD
/* $NetBSD: spivar.h,v 1.8 2019/08/13 16:37:15 tnn Exp $ */
=======
/* $NetBSD: spivar.h,v 1.9 2019/11/27 07:26:08 hkenken Exp $ */
>>>>>>> 275f442f

/*-
 * Copyright (c) 2006 Urbana-Champaign Independent Media Center.
 * Copyright (c) 2006 Garrett D'Amore.
 * All rights reserved.
 *
 * Portions of this code were written by Garrett D'Amore for the
 * Champaign-Urbana Community Wireless Network Project.
 *
 * Redistribution and use in source and binary forms, with or
 * without modification, are permitted provided that the following
 * conditions are met:
 * 1. Redistributions of source code must retain the above copyright
 *    notice, this list of conditions and the following disclaimer.
 * 2. Redistributions in binary form must reproduce the above
 *    copyright notice, this list of conditions and the following
 *    disclaimer in the documentation and/or other materials provided
 *    with the distribution.
 * 3. All advertising materials mentioning features or use of this
 *    software must display the following acknowledgements:
 *      This product includes software developed by the Urbana-Champaign
 *      Independent Media Center.
 *	This product includes software developed by Garrett D'Amore.
 * 4. Urbana-Champaign Independent Media Center's name and Garrett
 *    D'Amore's name may not be used to endorse or promote products
 *    derived from this software without specific prior written permission.
 *
 * THIS SOFTWARE IS PROVIDED BY THE URBANA-CHAMPAIGN INDEPENDENT
 * MEDIA CENTER AND GARRETT D'AMORE ``AS IS'' AND ANY EXPRESS OR
 * IMPLIED WARRANTIES, INCLUDING, BUT NOT LIMITED TO, THE IMPLIED
 * WARRANTIES OF MERCHANTABILITY AND FITNESS FOR A PARTICULAR PURPOSE
 * ARE DISCLAIMED.  IN NO EVENT SHALL THE URBANA-CHAMPAIGN INDEPENDENT
 * MEDIA CENTER OR GARRETT D'AMORE BE LIABLE FOR ANY DIRECT, INDIRECT,
 * INCIDENTAL, SPECIAL, EXEMPLARY, OR CONSEQUENTIAL DAMAGES (INCLUDING, BUT
 * NOT LIMITED TO, PROCUREMENT OF SUBSTITUTE GOODS OR SERVICES;
 * LOSS OF USE, DATA, OR PROFITS; OR BUSINESS INTERRUPTION) HOWEVER
 * CAUSED AND ON ANY THEORY OF LIABILITY, WHETHER IN CONTRACT,
 * STRICT LIABILITY, OR TORT (INCLUDING NEGLIGENCE OR OTHERWISE)
 * ARISING IN ANY WAY OUT OF THE USE OF THIS SOFTWARE, EVEN IF
 * ADVISED OF THE POSSIBILITY OF SUCH DAMAGE.
 */

#ifndef	_DEV_SPI_SPIVAR_H_
#define	_DEV_SPI_SPIVAR_H_

#include <sys/queue.h>

/*
 * Serial Peripheral Interface bus.  This is a 4-wire bus common for
 * connecting flash, clocks, sensors, and various other low-speed
 * peripherals.
 */

struct spi_handle;
struct spi_transfer;

/*
 * De facto standard latching modes.
 */
#define	SPI_MODE_0	0	/* CPOL = 0, CPHA = 0 */
#define	SPI_MODE_1	1	/* CPOL = 0, CPHA = 1 */
#define	SPI_MODE_2	2	/* CPOL = 1, CPHA = 0 */
#define	SPI_MODE_3	3	/* CPOL = 1, CPHA = 1 */
/* Philips' Microwire is just Mode 0 */
#define	SPI_MODE_MICROWIRE	SPI_MODE_0

struct spi_controller {
	void	*sct_cookie;	/* controller private data */
	int	sct_nslaves;
	int	(*sct_configure)(void *, int, int, int);
	int	(*sct_transfer)(void *, struct spi_transfer *);
};

int spibus_print(void *, const char *);

/* one per chip select */
struct spibus_attach_args {
	struct spi_controller	*sba_controller;
	prop_array_t		sba_child_devices;
};

struct spi_attach_args {
	struct spi_handle	*sa_handle;
	/* only set if using direct config */
	int		sa_ncompat;	/* number of pointers in the
					   ia_compat array */
	const char **	sa_compat;	/* chip names */
	prop_dictionary_t sa_prop;	/* dictionary for this device */
<<<<<<< HEAD
=======

	uintptr_t	sa_cookie;	/* OF node in openfirmware machines */
>>>>>>> 275f442f
};

/*
 * This is similar in some respects to struct buf, but we cannot use
 * that structure because it was not designed to support full-duplex
 * IO.
 */
struct spi_chunk {
	struct spi_chunk *chunk_next;
	int		chunk_count;
	uint8_t		*chunk_read;
	const uint8_t	*chunk_write;
	/* for private use by framework and bus driver */
	uint8_t		*chunk_rptr;
	const uint8_t	*chunk_wptr;
	int		chunk_rresid;
	int		chunk_wresid;
};

struct spi_transfer {
	struct spi_chunk *st_chunks;		/* chained bufs */
	SIMPLEQ_ENTRY(spi_transfer) st_chain;	/* chain of submitted jobs */
	int		st_flags;
	int		st_errno;
	int		st_slave;
	void		*st_private;
	void		(*st_done)(struct spi_transfer *);
	kmutex_t	st_lock;
	kcondvar_t	st_cv;
	void		*st_busprivate;
	void		*st_spiprivate;
};

/* declare a list of transfers */
SIMPLEQ_HEAD(spi_transq, spi_transfer);

#define	spi_transq_init(q)	\
	SIMPLEQ_INIT(q)

#define	spi_transq_enqueue(q, trans)	\
	SIMPLEQ_INSERT_TAIL(q, trans, st_chain)

#define	spi_transq_dequeue(q)		\
	SIMPLEQ_REMOVE_HEAD(q, st_chain)

#define	spi_transq_first(q)		\
	SIMPLEQ_FIRST(q)

#define	SPI_F_DONE		0x0001
#define	SPI_F_ERROR		0x0002

int spi_compatible_match(const struct spi_attach_args *, const cfdata_t,
			  const struct device_compatible_entry *);
int spi_configure(struct spi_handle *, int, int);
int spi_transfer(struct spi_handle *, struct spi_transfer *);
void spi_transfer_init(struct spi_transfer *);
void spi_chunk_init(struct spi_chunk *, int, const uint8_t *, uint8_t *);
void spi_transfer_add(struct spi_transfer *, struct spi_chunk *);
void spi_wait(struct spi_transfer *);
void spi_done(struct spi_transfer *, int);

/* convenience wrappers */
int spi_send(struct spi_handle *, int, const uint8_t *);
int spi_recv(struct spi_handle *, int, uint8_t *);
int spi_send_recv(struct spi_handle *, int, const uint8_t *, int, uint8_t *);

#endif	/* _DEV_SPI_SPIVAR_H_ */<|MERGE_RESOLUTION|>--- conflicted
+++ resolved
@@ -1,8 +1,4 @@
-<<<<<<< HEAD
-/* $NetBSD: spivar.h,v 1.8 2019/08/13 16:37:15 tnn Exp $ */
-=======
 /* $NetBSD: spivar.h,v 1.9 2019/11/27 07:26:08 hkenken Exp $ */
->>>>>>> 275f442f
 
 /*-
  * Copyright (c) 2006 Urbana-Champaign Independent Media Center.
@@ -91,11 +87,8 @@
 					   ia_compat array */
 	const char **	sa_compat;	/* chip names */
 	prop_dictionary_t sa_prop;	/* dictionary for this device */
-<<<<<<< HEAD
-=======
 
 	uintptr_t	sa_cookie;	/* OF node in openfirmware machines */
->>>>>>> 275f442f
 };
 
 /*
