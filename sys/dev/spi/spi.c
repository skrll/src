--- conflicted
+++ resolved
@@ -1,8 +1,4 @@
-<<<<<<< HEAD
-/* $NetBSD: spi.c,v 1.16 2021/01/18 15:28:21 thorpej Exp $ */
-=======
 /* $NetBSD: spi.c,v 1.18 2021/05/16 08:48:20 mlelstv Exp $ */
->>>>>>> e2aa5677
 
 /*-
  * Copyright (c) 2006 Urbana-Champaign Independent Media Center.
@@ -46,11 +42,7 @@
  */
 
 #include <sys/cdefs.h>
-<<<<<<< HEAD
-__KERNEL_RCSID(0, "$NetBSD: spi.c,v 1.16 2021/01/18 15:28:21 thorpej Exp $");
-=======
 __KERNEL_RCSID(0, "$NetBSD: spi.c,v 1.18 2021/05/16 08:48:20 mlelstv Exp $");
->>>>>>> e2aa5677
 
 #include "locators.h"
 
