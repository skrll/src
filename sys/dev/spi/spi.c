--- conflicted
+++ resolved
@@ -1,8 +1,4 @@
-<<<<<<< HEAD
-/* $NetBSD: spi.c,v 1.12 2019/08/13 16:37:15 tnn Exp $ */
-=======
 /* $NetBSD: spi.c,v 1.13 2019/11/27 07:26:08 hkenken Exp $ */
->>>>>>> 275f442f
 
 /*-
  * Copyright (c) 2006 Urbana-Champaign Independent Media Center.
@@ -46,11 +42,7 @@
  */
 
 #include <sys/cdefs.h>
-<<<<<<< HEAD
-__KERNEL_RCSID(0, "$NetBSD: spi.c,v 1.12 2019/08/13 16:37:15 tnn Exp $");
-=======
 __KERNEL_RCSID(0, "$NetBSD: spi.c,v 1.13 2019/11/27 07:26:08 hkenken Exp $");
->>>>>>> 275f442f
 
 #include "locators.h"
 
@@ -247,11 +239,8 @@
 
 		memset(&sa, 0, sizeof sa);
 		sa.sa_handle = &sc->sc_slaves[i];
-<<<<<<< HEAD
-=======
 		sa.sa_prop = child;
 		sa.sa_cookie = cookie;
->>>>>>> 275f442f
 		if (ISSET(sa.sa_handle->sh_flags, SPIH_ATTACHED))
 			continue;
 		SET(sa.sa_handle->sh_flags, SPIH_ATTACHED);
