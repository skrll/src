<<<<<<< HEAD
/*	$NetBSD: if_mvgbe.c,v 1.49 2017/06/01 02:45:10 chs Exp $	*/
=======
/*	$NetBSD: if_mvgbe.c,v 1.50 2018/06/26 06:48:01 msaitoh Exp $	*/
>>>>>>> b2b84690
/*
 * Copyright (c) 2007, 2008, 2013 KIYOHARA Takashi
 * All rights reserved.
 *
 * Redistribution and use in source and binary forms, with or without
 * modification, are permitted provided that the following conditions
 * are met:
 * 1. Redistributions of source code must retain the above copyright
 *    notice, this list of conditions and the following disclaimer.
 * 2. Redistributions in binary form must reproduce the above copyright
 *    notice, this list of conditions and the following disclaimer in the
 *    documentation and/or other materials provided with the distribution.
 *
 * THIS SOFTWARE IS PROVIDED BY THE AUTHOR ``AS IS'' AND ANY EXPRESS OR
 * IMPLIED WARRANTIES, INCLUDING, BUT NOT LIMITED TO, THE IMPLIED
 * WARRANTIES OF MERCHANTABILITY AND FITNESS FOR A PARTICULAR PURPOSE ARE
 * DISCLAIMED.  IN NO EVENT SHALL THE AUTHOR BE LIABLE FOR ANY DIRECT,
 * INDIRECT, INCIDENTAL, SPECIAL, EXEMPLARY, OR CONSEQUENTIAL DAMAGES
 * (INCLUDING, BUT NOT LIMITED TO, PROCUREMENT OF SUBSTITUTE GOODS OR
 * SERVICES; LOSS OF USE, DATA, OR PROFITS; OR BUSINESS INTERRUPTION)
 * HOWEVER CAUSED AND ON ANY THEORY OF LIABILITY, WHETHER IN CONTRACT,
 * STRICT LIABILITY, OR TORT (INCLUDING NEGLIGENCE OR OTHERWISE) ARISING IN
 * ANY WAY OUT OF THE USE OF THIS SOFTWARE, EVEN IF ADVISED OF THE
 * POSSIBILITY OF SUCH DAMAGE.
 */
#include <sys/cdefs.h>
<<<<<<< HEAD
__KERNEL_RCSID(0, "$NetBSD: if_mvgbe.c,v 1.49 2017/06/01 02:45:10 chs Exp $");
=======
__KERNEL_RCSID(0, "$NetBSD: if_mvgbe.c,v 1.50 2018/06/26 06:48:01 msaitoh Exp $");
>>>>>>> b2b84690

#include "opt_multiprocessor.h"

#if defined MULTIPROCESSOR
#warning Queue Management Method 'Counters' not support. Please use mvxpe instead of this.
#endif

#include <sys/param.h>
#include <sys/bus.h>
#include <sys/callout.h>
#include <sys/device.h>
#include <sys/endian.h>
#include <sys/errno.h>
#include <sys/evcnt.h>
#include <sys/kernel.h>
#include <sys/kmem.h>
#include <sys/mutex.h>
#include <sys/sockio.h>
#include <sys/sysctl.h>

#include <dev/marvell/marvellreg.h>
#include <dev/marvell/marvellvar.h>
#include <dev/marvell/mvgbereg.h>

#include <net/if.h>
#include <net/if_ether.h>
#include <net/if_media.h>

#include <netinet/in.h>
#include <netinet/in_systm.h>
#include <netinet/ip.h>

#include <net/bpf.h>
#include <sys/rndsource.h>

#include <dev/mii/mii.h>
#include <dev/mii/miivar.h>

#include "locators.h"

/* #define MVGBE_DEBUG 3 */
#ifdef MVGBE_DEBUG
#define DPRINTF(x)	if (mvgbe_debug) printf x
#define DPRINTFN(n,x)	if (mvgbe_debug >= (n)) printf x
int mvgbe_debug = MVGBE_DEBUG;
#else
#define DPRINTF(x)
#define DPRINTFN(n,x)
#endif


#define MVGBE_READ(sc, reg) \
	bus_space_read_4((sc)->sc_iot, (sc)->sc_ioh, (reg))
#define MVGBE_WRITE(sc, reg, val) \
	bus_space_write_4((sc)->sc_iot, (sc)->sc_ioh, (reg), (val))
#define MVGBE_READ_FILTER(sc, reg, val, c) \
	bus_space_read_region_4((sc)->sc_iot, (sc)->sc_dafh, (reg), (val), (c))
#define MVGBE_WRITE_FILTER(sc, reg, val, c) \
	bus_space_write_region_4((sc)->sc_iot, (sc)->sc_dafh, (reg), (val), (c))

#define MVGBE_LINKUP_READ(sc) \
    bus_space_read_4((sc)->sc_iot, (sc)->sc_linkup.ioh, 0)
#define MVGBE_IS_LINKUP(sc)	(MVGBE_LINKUP_READ(sc) & (sc)->sc_linkup.bit)

#define MVGBE_TX_RING_CNT	256
#define MVGBE_TX_RING_MSK	(MVGBE_TX_RING_CNT - 1)
#define MVGBE_TX_RING_NEXT(x)	(((x) + 1) & MVGBE_TX_RING_MSK)
#define MVGBE_RX_RING_CNT	256
#define MVGBE_RX_RING_MSK	(MVGBE_RX_RING_CNT - 1)
#define MVGBE_RX_RING_NEXT(x)	(((x) + 1) & MVGBE_RX_RING_MSK)

CTASSERT(MVGBE_TX_RING_CNT > 1 && MVGBE_TX_RING_NEXT(MVGBE_TX_RING_CNT) ==
	(MVGBE_TX_RING_CNT + 1) % MVGBE_TX_RING_CNT);
CTASSERT(MVGBE_RX_RING_CNT > 1 && MVGBE_RX_RING_NEXT(MVGBE_RX_RING_CNT) ==
	(MVGBE_RX_RING_CNT + 1) % MVGBE_RX_RING_CNT);

#define MVGBE_JSLOTS		384	/* XXXX */
#define MVGBE_JLEN \
    ((MVGBE_MRU + MVGBE_HWHEADER_SIZE + MVGBE_RXBUF_ALIGN - 1) & \
    ~MVGBE_RXBUF_MASK)
#define MVGBE_NTXSEG		30
#define MVGBE_JPAGESZ		PAGE_SIZE
#define MVGBE_RESID \
    (MVGBE_JPAGESZ - (MVGBE_JLEN * MVGBE_JSLOTS) % MVGBE_JPAGESZ)
#define MVGBE_JMEM \
    ((MVGBE_JLEN * MVGBE_JSLOTS) + MVGBE_RESID)

#define MVGBE_TX_RING_ADDR(sc, i)		\
    ((sc)->sc_ring_map->dm_segs[0].ds_addr +	\
			offsetof(struct mvgbe_ring_data, mvgbe_tx_ring[(i)]))

#define MVGBE_RX_RING_ADDR(sc, i)		\
    ((sc)->sc_ring_map->dm_segs[0].ds_addr +	\
			offsetof(struct mvgbe_ring_data, mvgbe_rx_ring[(i)]))

#define MVGBE_CDOFF(x)		offsetof(struct mvgbe_ring_data, x)
#define MVGBE_CDTXOFF(x)	MVGBE_CDOFF(mvgbe_tx_ring[(x)])
#define MVGBE_CDRXOFF(x)	MVGBE_CDOFF(mvgbe_rx_ring[(x)])

#define MVGBE_CDTXSYNC(sc, x, n, ops)					\
do {									\
	int __x, __n;							\
	const int __descsize = sizeof(struct mvgbe_tx_desc);		\
									\
	__x = (x);							\
	__n = (n);							\
									\
	/* If it will wrap around, sync to the end of the ring. */	\
	if ((__x + __n) > MVGBE_TX_RING_CNT) {				\
		bus_dmamap_sync((sc)->sc_dmat,				\
		    (sc)->sc_ring_map, MVGBE_CDTXOFF(__x),		\
		    __descsize * (MVGBE_TX_RING_CNT - __x), (ops));	\
		__n -= (MVGBE_TX_RING_CNT - __x);			\
		__x = 0;						\
	}								\
									\
	/* Now sync whatever is left. */				\
	bus_dmamap_sync((sc)->sc_dmat, (sc)->sc_ring_map,		\
	    MVGBE_CDTXOFF((__x)), __descsize * __n, (ops));		\
} while (0 /*CONSTCOND*/)

#define MVGBE_CDRXSYNC(sc, x, ops)					\
do {									\
	bus_dmamap_sync((sc)->sc_dmat, (sc)->sc_ring_map,		\
	    MVGBE_CDRXOFF((x)), sizeof(struct mvgbe_rx_desc), (ops));	\
	} while (/*CONSTCOND*/0)

#define MVGBE_IPGINTTX_DEFAULT	768
#define MVGBE_IPGINTRX_DEFAULT	768

#ifdef MVGBE_EVENT_COUNTERS
#define	MVGBE_EVCNT_INCR(ev)		(ev)->ev_count++
#define	MVGBE_EVCNT_ADD(ev, val)	(ev)->ev_count += (val)
#else
#define	MVGBE_EVCNT_INCR(ev)		/* nothing */
#define	MVGBE_EVCNT_ADD(ev, val)	/* nothing */
#endif

struct mvgbe_jpool_entry {
	int slot;
	LIST_ENTRY(mvgbe_jpool_entry) jpool_entries;
};

struct mvgbe_chain {
	void *mvgbe_desc;
	struct mbuf *mvgbe_mbuf;
	struct mvgbe_chain *mvgbe_next;
};

struct mvgbe_txmap_entry {
	bus_dmamap_t dmamap;
	SIMPLEQ_ENTRY(mvgbe_txmap_entry) link;
};

struct mvgbe_chain_data {
	struct mvgbe_chain mvgbe_tx_chain[MVGBE_TX_RING_CNT];
	struct mvgbe_txmap_entry *mvgbe_tx_map[MVGBE_TX_RING_CNT];
	int mvgbe_tx_prod;
	int mvgbe_tx_cons;
	int mvgbe_tx_cnt;

	struct mvgbe_chain mvgbe_rx_chain[MVGBE_RX_RING_CNT];
	bus_dmamap_t mvgbe_rx_map[MVGBE_RX_RING_CNT];
	bus_dmamap_t mvgbe_rx_jumbo_map;
	int mvgbe_rx_prod;
	int mvgbe_rx_cons;
	int mvgbe_rx_cnt;

	/* Stick the jumbo mem management stuff here too. */
	void *mvgbe_jslots[MVGBE_JSLOTS];
	void *mvgbe_jumbo_buf;
};

struct mvgbe_ring_data {
	struct mvgbe_tx_desc mvgbe_tx_ring[MVGBE_TX_RING_CNT];
	struct mvgbe_rx_desc mvgbe_rx_ring[MVGBE_RX_RING_CNT];
};

struct mvgbec_softc {
	device_t sc_dev;

	bus_space_tag_t sc_iot;
	bus_space_handle_t sc_ioh;

	kmutex_t sc_mtx;

	int sc_flags;
};

struct mvgbe_softc {
	device_t sc_dev;
	int sc_port;
	uint32_t sc_version;

	bus_space_tag_t sc_iot;
	bus_space_handle_t sc_ioh;
	bus_space_handle_t sc_dafh;	/* dest address filter handle */
	bus_dma_tag_t sc_dmat;

	struct ethercom sc_ethercom;
	struct mii_data sc_mii;
	u_int8_t sc_enaddr[ETHER_ADDR_LEN];	/* station addr */

	callout_t sc_tick_ch;		/* tick callout */

	struct mvgbe_chain_data sc_cdata;
	struct mvgbe_ring_data *sc_rdata;
	bus_dmamap_t sc_ring_map;
	int sc_if_flags;
	unsigned int sc_ipginttx;
	unsigned int sc_ipgintrx;
	int sc_wdogsoft;

	LIST_HEAD(__mvgbe_jfreehead, mvgbe_jpool_entry) sc_jfree_listhead;
	LIST_HEAD(__mvgbe_jinusehead, mvgbe_jpool_entry) sc_jinuse_listhead;
	SIMPLEQ_HEAD(__mvgbe_txmaphead, mvgbe_txmap_entry) sc_txmap_head;

	struct {
		bus_space_handle_t ioh;
		uint32_t bit;
	} sc_linkup;
	uint32_t sc_cmdsts_opts;

	krndsource_t sc_rnd_source;
	struct sysctllog *mvgbe_clog;
#ifdef MVGBE_EVENT_COUNTERS
	struct evcnt sc_ev_rxoverrun;
	struct evcnt sc_ev_wdogsoft;
#endif
};


/* Gigabit Ethernet Unit Global part functions */

static int mvgbec_match(device_t, struct cfdata *, void *);
static void mvgbec_attach(device_t, device_t, void *);

static int mvgbec_print(void *, const char *);
static int mvgbec_search(device_t, cfdata_t, const int *, void *);

/* MII funcstions */
static int mvgbec_miibus_readreg(device_t, int, int);
static void mvgbec_miibus_writereg(device_t, int, int, int);
static void mvgbec_miibus_statchg(struct ifnet *);

static void mvgbec_wininit(struct mvgbec_softc *, enum marvell_tags *);

/* Gigabit Ethernet Port part functions */

static int mvgbe_match(device_t, struct cfdata *, void *);
static void mvgbe_attach(device_t, device_t, void *);

static void mvgbe_tick(void *);
static int mvgbe_intr(void *);

static void mvgbe_start(struct ifnet *);
static int mvgbe_ioctl(struct ifnet *, u_long, void *);
static int mvgbe_init(struct ifnet *);
static void mvgbe_stop(struct ifnet *, int);
static void mvgbe_watchdog(struct ifnet *);

static int mvgbe_ifflags_cb(struct ethercom *);

static int mvgbe_mediachange(struct ifnet *);
static void mvgbe_mediastatus(struct ifnet *, struct ifmediareq *);

static int mvgbe_init_rx_ring(struct mvgbe_softc *);
static int mvgbe_init_tx_ring(struct mvgbe_softc *);
static int mvgbe_newbuf(struct mvgbe_softc *, int, struct mbuf *, bus_dmamap_t);
static int mvgbe_alloc_jumbo_mem(struct mvgbe_softc *);
static void *mvgbe_jalloc(struct mvgbe_softc *);
static void mvgbe_jfree(struct mbuf *, void *, size_t, void *);
static int mvgbe_encap(struct mvgbe_softc *, struct mbuf *, uint32_t *);
static void mvgbe_rxeof(struct mvgbe_softc *);
static void mvgbe_txeof(struct mvgbe_softc *);
static uint8_t mvgbe_crc8(const uint8_t *, size_t);
static void mvgbe_filter_setup(struct mvgbe_softc *);
#ifdef MVGBE_DEBUG
static void mvgbe_dump_txdesc(struct mvgbe_tx_desc *, int);
#endif
static int mvgbe_ipginttx(struct mvgbec_softc *, struct mvgbe_softc *,
    unsigned int);
static int mvgbe_ipgintrx(struct mvgbec_softc *, struct mvgbe_softc *,
    unsigned int);
static void sysctl_mvgbe_init(struct mvgbe_softc *);
static int mvgbe_sysctl_ipginttx(SYSCTLFN_PROTO);
static int mvgbe_sysctl_ipgintrx(SYSCTLFN_PROTO);

CFATTACH_DECL_NEW(mvgbec_gt, sizeof(struct mvgbec_softc),
    mvgbec_match, mvgbec_attach, NULL, NULL);
CFATTACH_DECL_NEW(mvgbec_mbus, sizeof(struct mvgbec_softc),
    mvgbec_match, mvgbec_attach, NULL, NULL);

CFATTACH_DECL_NEW(mvgbe, sizeof(struct mvgbe_softc),
    mvgbe_match, mvgbe_attach, NULL, NULL);

device_t mvgbec0 = NULL;
static int mvgbe_root_num;

struct mvgbe_port {
	int model;
	int unit;
	int ports;
	int irqs[3];
	int flags;
#define FLAGS_FIX_TQTB	(1 << 0)
#define FLAGS_FIX_MTU	(1 << 1)
#define	FLAGS_IPG1	(1 << 2)
#define	FLAGS_IPG2	(1 << 3)
#define	FLAGS_HAS_PV	(1 << 4)	/* Has Port Version Register */
} mvgbe_ports[] = {
	{ MARVELL_DISCOVERY_II,		0, 3, { 32, 33, 34 }, 0 },
	{ MARVELL_DISCOVERY_III,	0, 3, { 32, 33, 34 }, 0 },
#if 0
	{ MARVELL_DISCOVERY_LT,		0, ?, { }, 0 },
	{ MARVELL_DISCOVERY_V,		0, ?, { }, 0 },
	{ MARVELL_DISCOVERY_VI,		0, ?, { }, 0 },
#endif
	{ MARVELL_ORION_1_88F5082,	0, 1, { 21 }, FLAGS_FIX_MTU },
	{ MARVELL_ORION_1_88F5180N,	0, 1, { 21 }, FLAGS_FIX_MTU },
	{ MARVELL_ORION_1_88F5181,	0, 1, { 21 }, FLAGS_FIX_MTU | FLAGS_IPG1 },
	{ MARVELL_ORION_1_88F5182,	0, 1, { 21 }, FLAGS_FIX_MTU | FLAGS_IPG1 },
	{ MARVELL_ORION_2_88F5281,	0, 1, { 21 }, FLAGS_FIX_MTU | FLAGS_IPG1 },
	{ MARVELL_ORION_1_88F6082,	0, 1, { 21 }, FLAGS_FIX_MTU },
	{ MARVELL_ORION_1_88W8660,	0, 1, { 21 }, FLAGS_FIX_MTU },

	{ MARVELL_KIRKWOOD_88F6180,	0, 1, { 11 }, FLAGS_FIX_TQTB | FLAGS_IPG2 },
	{ MARVELL_KIRKWOOD_88F6192,	0, 1, { 11 }, FLAGS_FIX_TQTB | FLAGS_IPG2 },
	{ MARVELL_KIRKWOOD_88F6192,	1, 1, { 15 }, FLAGS_FIX_TQTB | FLAGS_IPG2 },
	{ MARVELL_KIRKWOOD_88F6281,	0, 1, { 11 }, FLAGS_FIX_TQTB | FLAGS_IPG2 },
	{ MARVELL_KIRKWOOD_88F6281,	1, 1, { 15 }, FLAGS_FIX_TQTB | FLAGS_IPG2 },
	{ MARVELL_KIRKWOOD_88F6282,	0, 1, { 11 }, FLAGS_FIX_TQTB | FLAGS_IPG2 },
	{ MARVELL_KIRKWOOD_88F6282,	1, 1, { 15 }, FLAGS_FIX_TQTB | FLAGS_IPG2 },

	{ MARVELL_MV78XX0_MV78100,	0, 1, { 40 }, FLAGS_FIX_TQTB | FLAGS_IPG2 },
	{ MARVELL_MV78XX0_MV78100,	1, 1, { 44 }, FLAGS_FIX_TQTB | FLAGS_IPG2 },
	{ MARVELL_MV78XX0_MV78200,	0, 1, { 40 }, FLAGS_FIX_TQTB | FLAGS_IPG2 },
	{ MARVELL_MV78XX0_MV78200,	1, 1, { 44 }, FLAGS_FIX_TQTB | FLAGS_IPG2 },
	{ MARVELL_MV78XX0_MV78200,	2, 1, { 48 }, FLAGS_FIX_TQTB | FLAGS_IPG2 },
	{ MARVELL_MV78XX0_MV78200,	3, 1, { 52 }, FLAGS_FIX_TQTB | FLAGS_IPG2 },

	{ MARVELL_DOVE_88AP510,		0, 1, { 29 }, FLAGS_FIX_TQTB | FLAGS_IPG2 },

	{ MARVELL_ARMADAXP_MV78130,	0, 1, { 66 }, FLAGS_HAS_PV },
	{ MARVELL_ARMADAXP_MV78130,	1, 1, { 70 }, FLAGS_HAS_PV },
	{ MARVELL_ARMADAXP_MV78130,	2, 1, { 74 }, FLAGS_HAS_PV },
	{ MARVELL_ARMADAXP_MV78160,	0, 1, { 66 }, FLAGS_HAS_PV },
	{ MARVELL_ARMADAXP_MV78160,	1, 1, { 70 }, FLAGS_HAS_PV },
	{ MARVELL_ARMADAXP_MV78160,	2, 1, { 74 }, FLAGS_HAS_PV },
	{ MARVELL_ARMADAXP_MV78160,	3, 1, { 78 }, FLAGS_HAS_PV },
	{ MARVELL_ARMADAXP_MV78230,	0, 1, { 66 }, FLAGS_HAS_PV },
	{ MARVELL_ARMADAXP_MV78230,	1, 1, { 70 }, FLAGS_HAS_PV },
	{ MARVELL_ARMADAXP_MV78230,	2, 1, { 74 }, FLAGS_HAS_PV },
	{ MARVELL_ARMADAXP_MV78260,	0, 1, { 66 }, FLAGS_HAS_PV },
	{ MARVELL_ARMADAXP_MV78260,	1, 1, { 70 }, FLAGS_HAS_PV },
	{ MARVELL_ARMADAXP_MV78260,	2, 1, { 74 }, FLAGS_HAS_PV },
	{ MARVELL_ARMADAXP_MV78260,	3, 1, { 78 }, FLAGS_HAS_PV },
	{ MARVELL_ARMADAXP_MV78460,	0, 1, { 66 }, FLAGS_HAS_PV },
	{ MARVELL_ARMADAXP_MV78460,	1, 1, { 70 }, FLAGS_HAS_PV },
	{ MARVELL_ARMADAXP_MV78460,	2, 1, { 74 }, FLAGS_HAS_PV },
	{ MARVELL_ARMADAXP_MV78460,	3, 1, { 78 }, FLAGS_HAS_PV },

	{ MARVELL_ARMADA370_MV6707,	0, 1, { 66 }, FLAGS_HAS_PV },
	{ MARVELL_ARMADA370_MV6707,	1, 1, { 70 }, FLAGS_HAS_PV },
	{ MARVELL_ARMADA370_MV6710,	0, 1, { 66 }, FLAGS_HAS_PV },
	{ MARVELL_ARMADA370_MV6710,	1, 1, { 70 }, FLAGS_HAS_PV },
	{ MARVELL_ARMADA370_MV6W11,	0, 1, { 66 }, FLAGS_HAS_PV },
	{ MARVELL_ARMADA370_MV6W11,	1, 1, { 70 }, FLAGS_HAS_PV },
};


/* ARGSUSED */
static int
mvgbec_match(device_t parent, cfdata_t match, void *aux)
{
	struct marvell_attach_args *mva = aux;
	int i;

	if (strcmp(mva->mva_name, match->cf_name) != 0)
		return 0;
	if (mva->mva_offset == MVA_OFFSET_DEFAULT)
		return 0;

	for (i = 0; i < __arraycount(mvgbe_ports); i++)
		if (mva->mva_model == mvgbe_ports[i].model) {
			mva->mva_size = MVGBE_SIZE;
			return 1;
		}
	return 0;
}

/* ARGSUSED */
static void
mvgbec_attach(device_t parent, device_t self, void *aux)
{
	struct mvgbec_softc *csc = device_private(self);
	struct marvell_attach_args *mva = aux, gbea;
	struct mvgbe_softc *port;
	struct mii_softc *mii;
	device_t child;
	uint32_t phyaddr;
	int i, j;

	aprint_naive("\n");
	aprint_normal(": Marvell Gigabit Ethernet Controller\n");

	csc->sc_dev = self;
	csc->sc_iot = mva->mva_iot;
	if (bus_space_subregion(mva->mva_iot, mva->mva_ioh, mva->mva_offset,
	    mva->mva_size, &csc->sc_ioh)) {
		aprint_error_dev(self, "Cannot map registers\n");
		return;
	}

	if (mvgbec0 == NULL)
		mvgbec0 = self;

	phyaddr = 0;
	MVGBE_WRITE(csc, MVGBE_PHYADDR, phyaddr);

	mutex_init(&csc->sc_mtx, MUTEX_DEFAULT, IPL_NET);

	/* Disable and clear Gigabit Ethernet Unit interrupts */
	MVGBE_WRITE(csc, MVGBE_EUIM, 0);
	MVGBE_WRITE(csc, MVGBE_EUIC, 0);

	mvgbec_wininit(csc, mva->mva_tags);

	memset(&gbea, 0, sizeof(gbea));
	for (i = 0; i < __arraycount(mvgbe_ports); i++) {
		if (mvgbe_ports[i].model != mva->mva_model ||
		    mvgbe_ports[i].unit != mva->mva_unit)
			continue;

		csc->sc_flags = mvgbe_ports[i].flags;

		for (j = 0; j < mvgbe_ports[i].ports; j++) {
			gbea.mva_name = "mvgbe";
			gbea.mva_model = mva->mva_model;
			gbea.mva_iot = csc->sc_iot;
			gbea.mva_ioh = csc->sc_ioh;
			gbea.mva_unit = j;
			gbea.mva_dmat = mva->mva_dmat;
			gbea.mva_irq = mvgbe_ports[i].irqs[j];
			child = config_found_sm_loc(csc->sc_dev, "mvgbec", NULL,
			    &gbea, mvgbec_print, mvgbec_search);
			if (child) {
				port = device_private(child);
				mii  = LIST_FIRST(&port->sc_mii.mii_phys);
				if (mii != NULL)
					phyaddr |= MVGBE_PHYADDR_PHYAD(j,
					    mii->mii_phy);
			}
		}
		break;
	}
	MVGBE_WRITE(csc, MVGBE_PHYADDR, phyaddr);
}

static int
mvgbec_print(void *aux, const char *pnp)
{
	struct marvell_attach_args *gbea = aux;

	if (pnp)
		aprint_normal("%s at %s port %d",
		    gbea->mva_name, pnp, gbea->mva_unit);
	else {
		if (gbea->mva_unit != MVGBECCF_PORT_DEFAULT)
			aprint_normal(" port %d", gbea->mva_unit);
		if (gbea->mva_irq != MVGBECCF_IRQ_DEFAULT)
			aprint_normal(" irq %d", gbea->mva_irq);
	}
	return UNCONF;
}

/* ARGSUSED */
static int
mvgbec_search(device_t parent, cfdata_t cf, const int *ldesc, void *aux)
{
	struct marvell_attach_args *gbea = aux;

	if (cf->cf_loc[MVGBECCF_PORT] == gbea->mva_unit &&
	    cf->cf_loc[MVGBECCF_IRQ] != MVGBECCF_IRQ_DEFAULT)
		gbea->mva_irq = cf->cf_loc[MVGBECCF_IRQ];

	return config_match(parent, cf, aux);
}

static int
mvgbec_miibus_readreg(device_t dev, int phy, int reg)
{
	struct mvgbe_softc *sc = device_private(dev);
	struct mvgbec_softc *csc;
	struct ifnet *ifp = &sc->sc_ethercom.ec_if;
	uint32_t smi, val;
	int i;

	if (mvgbec0 == NULL) {
		aprint_error_ifnet(ifp, "SMI mvgbec0 not found\n");
		return -1;
	}
	csc = device_private(mvgbec0);

	mutex_enter(&csc->sc_mtx);

	for (i = 0; i < MVGBE_PHY_TIMEOUT; i++) {
		DELAY(1);
		if (!(MVGBE_READ(csc, MVGBE_SMI) & MVGBE_SMI_BUSY))
			break;
	}
	if (i == MVGBE_PHY_TIMEOUT) {
		aprint_error_ifnet(ifp, "SMI busy timeout\n");
		mutex_exit(&csc->sc_mtx);
		return -1;
	}

	smi =
	    MVGBE_SMI_PHYAD(phy) | MVGBE_SMI_REGAD(reg) | MVGBE_SMI_OPCODE_READ;
	MVGBE_WRITE(csc, MVGBE_SMI, smi);

	for (i = 0; i < MVGBE_PHY_TIMEOUT; i++) {
		DELAY(1);
		smi = MVGBE_READ(csc, MVGBE_SMI);
		if (smi & MVGBE_SMI_READVALID)
			break;
	}

	mutex_exit(&csc->sc_mtx);

	DPRINTFN(9, ("mvgbec_miibus_readreg: i=%d, timeout=%d\n",
	    i, MVGBE_PHY_TIMEOUT));

	val = smi & MVGBE_SMI_DATA_MASK;

	DPRINTFN(9, ("mvgbec_miibus_readreg phy=%d, reg=%#x, val=%#x\n",
	    phy, reg, val));

	return val;
}

static void
mvgbec_miibus_writereg(device_t dev, int phy, int reg, int val)
{
	struct mvgbe_softc *sc = device_private(dev);
	struct mvgbec_softc *csc;
	struct ifnet *ifp = &sc->sc_ethercom.ec_if;
	uint32_t smi;
	int i;

	if (mvgbec0 == NULL) {
		aprint_error_ifnet(ifp, "SMI mvgbec0 not found\n");
		return;
	}
	csc = device_private(mvgbec0);

	DPRINTFN(9, ("mvgbec_miibus_writereg phy=%d reg=%#x val=%#x\n",
	     phy, reg, val));

	mutex_enter(&csc->sc_mtx);

	for (i = 0; i < MVGBE_PHY_TIMEOUT; i++) {
		DELAY(1);
		if (!(MVGBE_READ(csc, MVGBE_SMI) & MVGBE_SMI_BUSY))
			break;
	}
	if (i == MVGBE_PHY_TIMEOUT) {
		aprint_error_ifnet(ifp, "SMI busy timeout\n");
		mutex_exit(&csc->sc_mtx);
		return;
	}

	smi = MVGBE_SMI_PHYAD(phy) | MVGBE_SMI_REGAD(reg) |
	    MVGBE_SMI_OPCODE_WRITE | (val & MVGBE_SMI_DATA_MASK);
	MVGBE_WRITE(csc, MVGBE_SMI, smi);

	for (i = 0; i < MVGBE_PHY_TIMEOUT; i++) {
		DELAY(1);
		if (!(MVGBE_READ(csc, MVGBE_SMI) & MVGBE_SMI_BUSY))
			break;
	}

	mutex_exit(&csc->sc_mtx);

	if (i == MVGBE_PHY_TIMEOUT)
		aprint_error_ifnet(ifp, "phy write timed out\n");
}

static void
mvgbec_miibus_statchg(struct ifnet *ifp)
{

	/* nothing to do */
}


static void
mvgbec_wininit(struct mvgbec_softc *sc, enum marvell_tags *tags)
{
	device_t pdev = device_parent(sc->sc_dev);
	uint64_t base;
	uint32_t en, ac, size;
	int window, target, attr, rv, i;

	/* First disable all address decode windows */
	en = MVGBE_BARE_EN_MASK;
	MVGBE_WRITE(sc, MVGBE_BARE, en);

	ac = 0;
	for (window = 0, i = 0;
	    tags[i] != MARVELL_TAG_UNDEFINED && window < MVGBE_NWINDOW; i++) {
		rv = marvell_winparams_by_tag(pdev, tags[i],
		    &target, &attr, &base, &size);
		if (rv != 0 || size == 0)
			continue;

		if (base > 0xffffffffULL) {
			if (window >= MVGBE_NREMAP) {
				aprint_error_dev(sc->sc_dev,
				    "can't remap window %d\n", window);
				continue;
			}
			MVGBE_WRITE(sc, MVGBE_HA(window),
			    (base >> 32) & 0xffffffff);
		}

		MVGBE_WRITE(sc, MVGBE_BASEADDR(window),
		    MVGBE_BASEADDR_TARGET(target)	|
		    MVGBE_BASEADDR_ATTR(attr)		|
		    MVGBE_BASEADDR_BASE(base));
		MVGBE_WRITE(sc, MVGBE_S(window), MVGBE_S_SIZE(size));

		en &= ~(1 << window);
		/* set full access (r/w) */
		ac |= MVGBE_EPAP_EPAR(window, MVGBE_EPAP_AC_FA);
		window++;
	}
	/* allow to access decode window */
	MVGBE_WRITE(sc, MVGBE_EPAP, ac);

	MVGBE_WRITE(sc, MVGBE_BARE, en);
}


/* ARGSUSED */
static int
mvgbe_match(device_t parent, cfdata_t match, void *aux)
{
	struct marvell_attach_args *mva = aux;
	uint32_t pbase, maddrh, maddrl;
	prop_dictionary_t dict;

	dict = device_properties(parent);
	if (dict) {
		if (prop_dictionary_get(dict, "mac-address"))
			return 1;
	}

	pbase = MVGBE_PORTR_BASE + mva->mva_unit * MVGBE_PORTR_SIZE;
	maddrh =
	    bus_space_read_4(mva->mva_iot, mva->mva_ioh, pbase + MVGBE_MACAH);
	maddrl =
	    bus_space_read_4(mva->mva_iot, mva->mva_ioh, pbase + MVGBE_MACAL);
	if ((maddrh | maddrl) == 0)
		return 0;

	return 1;
}

/* ARGSUSED */
static void
mvgbe_attach(device_t parent, device_t self, void *aux)
{
	struct mvgbec_softc *csc = device_private(parent);
	struct mvgbe_softc *sc = device_private(self);
	struct marvell_attach_args *mva = aux;
	struct mvgbe_txmap_entry *entry;
	prop_dictionary_t dict;
	prop_data_t enaddrp;
	struct ifnet *ifp;
	bus_dma_segment_t seg;
	bus_dmamap_t dmamap;
	int rseg, i;
	uint32_t maddrh, maddrl;
	uint8_t enaddr[ETHER_ADDR_LEN];
	void *kva;

	aprint_naive("\n");
	aprint_normal("\n");

	dict = device_properties(parent);
	if (dict)
		enaddrp = prop_dictionary_get(dict, "mac-address");
	else
		enaddrp = NULL;

	sc->sc_dev = self;
	sc->sc_port = mva->mva_unit;
	sc->sc_iot = mva->mva_iot;
	callout_init(&sc->sc_tick_ch, 0);
	callout_setfunc(&sc->sc_tick_ch, mvgbe_tick, sc);
	if (bus_space_subregion(mva->mva_iot, mva->mva_ioh,
	    MVGBE_PORTR_BASE + mva->mva_unit * MVGBE_PORTR_SIZE,
	    MVGBE_PORTR_SIZE, &sc->sc_ioh)) {
		aprint_error_dev(self, "Cannot map registers\n");
		return;
	}
	if (bus_space_subregion(mva->mva_iot, mva->mva_ioh,
	    MVGBE_PORTDAFR_BASE + mva->mva_unit * MVGBE_PORTDAFR_SIZE,
	    MVGBE_PORTDAFR_SIZE, &sc->sc_dafh)) {
		aprint_error_dev(self,
		    "Cannot map destination address filter registers\n");
		return;
	}
	sc->sc_dmat = mva->mva_dmat;

	if (csc->sc_flags & FLAGS_HAS_PV) {
		/* GbE port has Port Version register. */
		sc->sc_version = MVGBE_READ(sc, MVGBE_PV);
		aprint_normal_dev(self, "Port Version 0x%x\n", sc->sc_version);
	}

	if (sc->sc_version >= 0x10) {
		/*
		 * Armada XP
		 */

		if (bus_space_subregion(mva->mva_iot, mva->mva_ioh,
		    MVGBE_PS0, sizeof(uint32_t), &sc->sc_linkup.ioh)) {
			aprint_error_dev(self, "Cannot map linkup register\n");
			return;
		}
		sc->sc_linkup.bit = MVGBE_PS0_LINKUP;
		csc->sc_flags |= FLAGS_IPG2;
	} else {
		if (bus_space_subregion(mva->mva_iot, sc->sc_ioh,
		    MVGBE_PS, sizeof(uint32_t), &sc->sc_linkup.ioh)) {
			aprint_error_dev(self, "Cannot map linkup register\n");
			return;
		}
		sc->sc_linkup.bit = MVGBE_PS_LINKUP;
	}

	if (enaddrp) {
		memcpy(enaddr, prop_data_data_nocopy(enaddrp), ETHER_ADDR_LEN);
		maddrh  = enaddr[0] << 24;
		maddrh |= enaddr[1] << 16;
		maddrh |= enaddr[2] << 8;
		maddrh |= enaddr[3];
		maddrl  = enaddr[4] << 8;
		maddrl |= enaddr[5];
		MVGBE_WRITE(sc, MVGBE_MACAH, maddrh);
		MVGBE_WRITE(sc, MVGBE_MACAL, maddrl);
	}

	maddrh = MVGBE_READ(sc, MVGBE_MACAH);
	maddrl = MVGBE_READ(sc, MVGBE_MACAL);
	sc->sc_enaddr[0] = maddrh >> 24;
	sc->sc_enaddr[1] = maddrh >> 16;
	sc->sc_enaddr[2] = maddrh >> 8;
	sc->sc_enaddr[3] = maddrh >> 0;
	sc->sc_enaddr[4] = maddrl >> 8;
	sc->sc_enaddr[5] = maddrl >> 0;
	aprint_normal_dev(self, "Ethernet address %s\n",
	    ether_sprintf(sc->sc_enaddr));

	/* clear all ethernet port interrupts */
	MVGBE_WRITE(sc, MVGBE_IC, 0);
	MVGBE_WRITE(sc, MVGBE_ICE, 0);

	marvell_intr_establish(mva->mva_irq, IPL_NET, mvgbe_intr, sc);

	/* Allocate the descriptor queues. */
	if (bus_dmamem_alloc(sc->sc_dmat, sizeof(struct mvgbe_ring_data),
	    PAGE_SIZE, 0, &seg, 1, &rseg, BUS_DMA_NOWAIT)) {
		aprint_error_dev(self, "can't alloc rx buffers\n");
		return;
	}
	if (bus_dmamem_map(sc->sc_dmat, &seg, rseg,
	    sizeof(struct mvgbe_ring_data), &kva, BUS_DMA_NOWAIT)) {
		aprint_error_dev(self, "can't map dma buffers (%lu bytes)\n",
		    (u_long)sizeof(struct mvgbe_ring_data));
		goto fail1;
	}
	if (bus_dmamap_create(sc->sc_dmat, sizeof(struct mvgbe_ring_data), 1,
	    sizeof(struct mvgbe_ring_data), 0, BUS_DMA_NOWAIT,
	    &sc->sc_ring_map)) {
		aprint_error_dev(self, "can't create dma map\n");
		goto fail2;
	}
	if (bus_dmamap_load(sc->sc_dmat, sc->sc_ring_map, kva,
	    sizeof(struct mvgbe_ring_data), NULL, BUS_DMA_NOWAIT)) {
		aprint_error_dev(self, "can't load dma map\n");
		goto fail3;
	}
	for (i = 0; i < MVGBE_RX_RING_CNT; i++)
		sc->sc_cdata.mvgbe_rx_chain[i].mvgbe_mbuf = NULL;

	SIMPLEQ_INIT(&sc->sc_txmap_head);
	for (i = 0; i < MVGBE_TX_RING_CNT; i++) {
		sc->sc_cdata.mvgbe_tx_chain[i].mvgbe_mbuf = NULL;

		if (bus_dmamap_create(sc->sc_dmat,
		    MVGBE_JLEN, MVGBE_NTXSEG, MVGBE_JLEN, 0,
		    BUS_DMA_NOWAIT, &dmamap)) {
			aprint_error_dev(self, "Can't create TX dmamap\n");
			goto fail4;
		}

		entry = kmem_alloc(sizeof(*entry), KM_SLEEP);
		entry->dmamap = dmamap;
		SIMPLEQ_INSERT_HEAD(&sc->sc_txmap_head, entry, link);
	}

	sc->sc_rdata = (struct mvgbe_ring_data *)kva;
	memset(sc->sc_rdata, 0, sizeof(struct mvgbe_ring_data));

	/*
	 * We can support 802.1Q VLAN-sized frames and jumbo
	 * Ethernet frames.
	 */
	sc->sc_ethercom.ec_capabilities |=
	    ETHERCAP_VLAN_MTU | ETHERCAP_JUMBO_MTU;

	/* Try to allocate memory for jumbo buffers. */
	if (mvgbe_alloc_jumbo_mem(sc)) {
		aprint_error_dev(self, "jumbo buffer allocation failed\n");
		goto fail4;
	}

	ifp = &sc->sc_ethercom.ec_if;
	ifp->if_softc = sc;
	ifp->if_flags = IFF_BROADCAST | IFF_SIMPLEX | IFF_MULTICAST;
	ifp->if_start = mvgbe_start;
	ifp->if_ioctl = mvgbe_ioctl;
	ifp->if_init = mvgbe_init;
	ifp->if_stop = mvgbe_stop;
	ifp->if_watchdog = mvgbe_watchdog;
	/*
	 * We can do IPv4/TCPv4/UDPv4 checksums in hardware.
	 */
	sc->sc_ethercom.ec_if.if_capabilities |=
	    IFCAP_CSUM_IPv4_Tx | IFCAP_CSUM_IPv4_Rx |
	    IFCAP_CSUM_TCPv4_Tx | IFCAP_CSUM_TCPv4_Rx |
	    IFCAP_CSUM_UDPv4_Tx | IFCAP_CSUM_UDPv4_Rx;
	/*
	 * But, IPv6 packets in the stream can cause incorrect TCPv4 Tx sums.
	 */
	sc->sc_ethercom.ec_if.if_capabilities &= ~IFCAP_CSUM_TCPv4_Tx;
	IFQ_SET_MAXLEN(&ifp->if_snd, max(MVGBE_TX_RING_CNT - 1, IFQ_MAXLEN));
	IFQ_SET_READY(&ifp->if_snd);
	strcpy(ifp->if_xname, device_xname(sc->sc_dev));

	mvgbe_stop(ifp, 0);

	/*
	 * Do MII setup.
	 */
	sc->sc_mii.mii_ifp = ifp;
	sc->sc_mii.mii_readreg = mvgbec_miibus_readreg;
	sc->sc_mii.mii_writereg = mvgbec_miibus_writereg;
	sc->sc_mii.mii_statchg = mvgbec_miibus_statchg;

	sc->sc_ethercom.ec_mii = &sc->sc_mii;
	ifmedia_init(&sc->sc_mii.mii_media, 0,
	    mvgbe_mediachange, mvgbe_mediastatus);
	mii_attach(self, &sc->sc_mii, 0xffffffff,
	    MII_PHY_ANY, parent == mvgbec0 ? 0 : 1, 0);
	if (LIST_FIRST(&sc->sc_mii.mii_phys) == NULL) {
		aprint_error_dev(self, "no PHY found!\n");
		ifmedia_add(&sc->sc_mii.mii_media,
		    IFM_ETHER|IFM_MANUAL, 0, NULL);
		ifmedia_set(&sc->sc_mii.mii_media, IFM_ETHER|IFM_MANUAL);
	} else
		ifmedia_set(&sc->sc_mii.mii_media, IFM_ETHER|IFM_AUTO);

	/*
	 * Call MI attach routines.
	 */
	if_attach(ifp);
	if_deferred_start_init(ifp, NULL);

	ether_ifattach(ifp, sc->sc_enaddr);
	ether_set_ifflags_cb(&sc->sc_ethercom, mvgbe_ifflags_cb);

	sysctl_mvgbe_init(sc);
#ifdef MVGBE_EVENT_COUNTERS
	/* Attach event counters. */
	evcnt_attach_dynamic(&sc->sc_ev_rxoverrun, EVCNT_TYPE_MISC,
	    NULL, device_xname(sc->sc_dev), "rxoverrrun");
	evcnt_attach_dynamic(&sc->sc_ev_wdogsoft, EVCNT_TYPE_MISC,
	    NULL, device_xname(sc->sc_dev), "wdogsoft");
#endif
	rnd_attach_source(&sc->sc_rnd_source, device_xname(sc->sc_dev),
	    RND_TYPE_NET, RND_FLAG_DEFAULT);

	return;

fail4:
	while ((entry = SIMPLEQ_FIRST(&sc->sc_txmap_head)) != NULL) {
		SIMPLEQ_REMOVE_HEAD(&sc->sc_txmap_head, link);
		bus_dmamap_destroy(sc->sc_dmat, entry->dmamap);
	}
	bus_dmamap_unload(sc->sc_dmat, sc->sc_ring_map);
fail3:
	bus_dmamap_destroy(sc->sc_dmat, sc->sc_ring_map);
fail2:
	bus_dmamem_unmap(sc->sc_dmat, kva, sizeof(struct mvgbe_ring_data));
fail1:
	bus_dmamem_free(sc->sc_dmat, &seg, rseg);
	return;
}

static int
mvgbe_ipginttx(struct mvgbec_softc *csc, struct mvgbe_softc *sc,
    unsigned int ipginttx)
{
	uint32_t reg;
	reg = MVGBE_READ(sc, MVGBE_PTFUT);

	if (csc->sc_flags & FLAGS_IPG2) {
		if (ipginttx > MVGBE_PTFUT_IPGINTTX_V2_MAX)
			return -1;
		reg &= ~MVGBE_PTFUT_IPGINTTX_V2_MASK;
		reg |= MVGBE_PTFUT_IPGINTTX_V2(ipginttx);
	} else if (csc->sc_flags & FLAGS_IPG1) {
		if (ipginttx > MVGBE_PTFUT_IPGINTTX_V1_MAX)
			return -1;
		reg &= ~MVGBE_PTFUT_IPGINTTX_V1_MASK;
		reg |= MVGBE_PTFUT_IPGINTTX_V1(ipginttx);
	}
	MVGBE_WRITE(sc, MVGBE_PTFUT, reg);

	return 0;
}

static int
mvgbe_ipgintrx(struct mvgbec_softc *csc, struct mvgbe_softc *sc,
    unsigned int ipgintrx)
{
	uint32_t reg;
	reg = MVGBE_READ(sc, MVGBE_SDC);

	if (csc->sc_flags & FLAGS_IPG2) {
		if (ipgintrx > MVGBE_SDC_IPGINTRX_V2_MAX)
			return -1;
		reg &= ~MVGBE_SDC_IPGINTRX_V2_MASK;
		reg |= MVGBE_SDC_IPGINTRX_V2(ipgintrx);
	} else if (csc->sc_flags & FLAGS_IPG1) {
		if (ipgintrx > MVGBE_SDC_IPGINTRX_V1_MAX)
			return -1;
		reg &= ~MVGBE_SDC_IPGINTRX_V1_MASK;
		reg |= MVGBE_SDC_IPGINTRX_V1(ipgintrx);
	}
	MVGBE_WRITE(sc, MVGBE_SDC, reg);

	return 0;
}

static void
mvgbe_tick(void *arg)
{
	struct mvgbe_softc *sc = arg;
	struct mii_data *mii = &sc->sc_mii;
	int s;

	s = splnet();
	mii_tick(mii);
	/* Need more work */
	MVGBE_EVCNT_ADD(&sc->sc_ev_rxoverrun, MVGBE_READ(sc, MVGBE_POFC));
	splx(s);

	callout_schedule(&sc->sc_tick_ch, hz);
}

static int
mvgbe_intr(void *arg)
{
	struct mvgbe_softc *sc = arg;
	struct ifnet *ifp = &sc->sc_ethercom.ec_if;
	uint32_t ic, ice, datum = 0;
	int claimed = 0;

	for (;;) {
		ice = MVGBE_READ(sc, MVGBE_ICE);
		ic = MVGBE_READ(sc, MVGBE_IC);

		DPRINTFN(3, ("mvgbe_intr: ic=%#x, ice=%#x\n", ic, ice));
		if (ic == 0 && ice == 0)
			break;

		datum = datum ^ ic ^ ice;

		MVGBE_WRITE(sc, MVGBE_IC, ~ic);
		MVGBE_WRITE(sc, MVGBE_ICE, ~ice);

		claimed = 1;

		if (!(ifp->if_flags & IFF_RUNNING))
			break;

		if (ice & MVGBE_ICE_LINKCHG) {
			if (MVGBE_IS_LINKUP(sc)) {
				/* Enable port RX and TX. */
				MVGBE_WRITE(sc, MVGBE_RQC, MVGBE_RQC_ENQ(0));
				MVGBE_WRITE(sc, MVGBE_TQC, MVGBE_TQC_ENQ(0));
			} else {
				MVGBE_WRITE(sc, MVGBE_RQC, MVGBE_RQC_DISQ(0));
				MVGBE_WRITE(sc, MVGBE_TQC, MVGBE_TQC_DISQ(0));
			}

			/* Notify link change event to mii layer */
			mii_pollstat(&sc->sc_mii);
		}

		if (ic & (MVGBE_IC_RXBUF | MVGBE_IC_RXERROR))
			mvgbe_rxeof(sc);

		if (ice & (MVGBE_ICE_TXBUF_MASK | MVGBE_ICE_TXERR_MASK))
			mvgbe_txeof(sc);
	}

	if_schedule_deferred_start(ifp);

	rnd_add_uint32(&sc->sc_rnd_source, datum);

	return claimed;
}

static void
mvgbe_start(struct ifnet *ifp)
{
	struct mvgbe_softc *sc = ifp->if_softc;
	struct mbuf *m_head = NULL;
	uint32_t idx = sc->sc_cdata.mvgbe_tx_prod;
	int pkts = 0;

	DPRINTFN(3, ("mvgbe_start (idx %d, tx_chain[idx] %p)\n", idx,
	    sc->sc_cdata.mvgbe_tx_chain[idx].mvgbe_mbuf));

	if ((ifp->if_flags & (IFF_RUNNING|IFF_OACTIVE)) != IFF_RUNNING)
		return;
	/* If Link is DOWN, can't start TX */
	if (!MVGBE_IS_LINKUP(sc))
		return;

	while (sc->sc_cdata.mvgbe_tx_chain[idx].mvgbe_mbuf == NULL) {
		IFQ_POLL(&ifp->if_snd, m_head);
		if (m_head == NULL)
			break;

		/*
		 * Pack the data into the transmit ring. If we
		 * don't have room, set the OACTIVE flag and wait
		 * for the NIC to drain the ring.
		 */
		if (mvgbe_encap(sc, m_head, &idx)) {
			if (sc->sc_cdata.mvgbe_tx_cnt > 0)
				ifp->if_flags |= IFF_OACTIVE;
			break;
		}

		/* now we are committed to transmit the packet */
		IFQ_DEQUEUE(&ifp->if_snd, m_head);
		pkts++;

		/*
		 * If there's a BPF listener, bounce a copy of this frame
		 * to him.
		 */
		bpf_mtap(ifp, m_head, BPF_D_OUT);
	}
	if (pkts == 0)
		return;

	/* Transmit at Queue 0 */
	if (idx != sc->sc_cdata.mvgbe_tx_prod) {
		sc->sc_cdata.mvgbe_tx_prod = idx;
		MVGBE_WRITE(sc, MVGBE_TQC, MVGBE_TQC_ENQ(0));

		/*
		 * Set a timeout in case the chip goes out to lunch.
		 */
		ifp->if_timer = 1;
		sc->sc_wdogsoft = 1;
	}
}

static int
mvgbe_ioctl(struct ifnet *ifp, u_long cmd, void *data)
{
	struct mvgbe_softc *sc = ifp->if_softc;
	struct ifreq *ifr = data;
	int s, error = 0;

	s = splnet();

	switch (cmd) {
	case SIOCGIFMEDIA:
	case SIOCSIFMEDIA:
		DPRINTFN(2, ("mvgbe_ioctl MEDIA\n"));
		error = ifmedia_ioctl(ifp, ifr, &sc->sc_mii.mii_media, cmd);
		break;
	default:
		DPRINTFN(2, ("mvgbe_ioctl ETHER\n"));
		error = ether_ioctl(ifp, cmd, data);
		if (error == ENETRESET) {
			if (ifp->if_flags & IFF_RUNNING) {
				mvgbe_filter_setup(sc);
			}
			error = 0;
		}
		break;
	}

	splx(s);

	return error;
}

static int
mvgbe_init(struct ifnet *ifp)
{
	struct mvgbe_softc *sc = ifp->if_softc;
	struct mvgbec_softc *csc = device_private(device_parent(sc->sc_dev));
	struct mii_data *mii = &sc->sc_mii;
	uint32_t reg;
	int i;

	DPRINTFN(2, ("mvgbe_init\n"));

	/* Cancel pending I/O and free all RX/TX buffers. */
	mvgbe_stop(ifp, 0);

	/* clear all ethernet port interrupts */
	MVGBE_WRITE(sc, MVGBE_IC, 0);
	MVGBE_WRITE(sc, MVGBE_ICE, 0);

	/* Init TX/RX descriptors */
	if (mvgbe_init_tx_ring(sc) == ENOBUFS) {
		aprint_error_ifnet(ifp,
		    "initialization failed: no memory for tx buffers\n");
		return ENOBUFS;
	}
	if (mvgbe_init_rx_ring(sc) == ENOBUFS) {
		aprint_error_ifnet(ifp,
		    "initialization failed: no memory for rx buffers\n");
		return ENOBUFS;
	}

	if ((csc->sc_flags & FLAGS_IPG1) || (csc->sc_flags & FLAGS_IPG2)) {
		sc->sc_ipginttx = MVGBE_IPGINTTX_DEFAULT;
		sc->sc_ipgintrx = MVGBE_IPGINTRX_DEFAULT;
	}
	if (csc->sc_flags & FLAGS_FIX_MTU)
		MVGBE_WRITE(sc, MVGBE_MTU, 0);	/* hw reset value is wrong */
	if (sc->sc_version >= 0x10) {
		MVGBE_WRITE(csc, MVGBE_PANC,
		    MVGBE_PANC_FORCELINKPASS	|
		    MVGBE_PANC_INBANDANBYPASSEN	|
		    MVGBE_PANC_SETMIISPEED	|
		    MVGBE_PANC_SETGMIISPEED	|
		    MVGBE_PANC_ANSPEEDEN	|
		    MVGBE_PANC_SETFCEN		|
		    MVGBE_PANC_PAUSEADV		|
		    MVGBE_PANC_SETFULLDX	|
		    MVGBE_PANC_ANDUPLEXEN	|
		    MVGBE_PANC_RESERVED);
		MVGBE_WRITE(csc, MVGBE_PMACC0,
		    MVGBE_PMACC0_RESERVED |
		    MVGBE_PMACC0_FRAMESIZELIMIT(1600));
		reg = MVGBE_READ(csc, MVGBE_PMACC2);
		reg &= MVGBE_PMACC2_PCSEN;	/* keep PCSEN bit */
		MVGBE_WRITE(csc, MVGBE_PMACC2,
		    reg | MVGBE_PMACC2_RESERVED | MVGBE_PMACC2_RGMIIEN);

		MVGBE_WRITE(sc, MVGBE_PXCX,
		    MVGBE_READ(sc, MVGBE_PXCX) & ~MVGBE_PXCX_TXCRCDIS);

#ifndef MULTIPROCESSOR
		MVGBE_WRITE(sc, MVGBE_PACC, MVGVE_PACC_ACCELERATIONMODE_BM);
#else
		MVGBE_WRITE(sc, MVGBE_PACC, MVGVE_PACC_ACCELERATIONMODE_EDM);
#endif
	} else {
		MVGBE_WRITE(sc, MVGBE_PSC,
		    MVGBE_PSC_ANFC |		/* Enable Auto-Neg Flow Ctrl */
		    MVGBE_PSC_RESERVED |	/* Must be set to 1 */
		    MVGBE_PSC_FLFAIL |		/* Do NOT Force Link Fail */
		    MVGBE_PSC_MRU(MVGBE_PSC_MRU_9022) | /* we want 9k */
		    MVGBE_PSC_SETFULLDX);	/* Set_FullDx */
		/* XXXX: mvgbe(4) always use RGMII. */
		MVGBE_WRITE(sc, MVGBE_PSC1,
		    MVGBE_READ(sc, MVGBE_PSC1) | MVGBE_PSC1_RGMIIEN);
		/* XXXX: Also always Weighted Round-Robin Priority Mode */
		MVGBE_WRITE(sc, MVGBE_TQFPC, MVGBE_TQFPC_EN(0));

		sc->sc_cmdsts_opts = MVGBE_TX_GENERATE_CRC;
	}

	MVGBE_WRITE(sc, MVGBE_CRDP(0), MVGBE_RX_RING_ADDR(sc, 0));
	MVGBE_WRITE(sc, MVGBE_TCQDP, MVGBE_TX_RING_ADDR(sc, 0));

	if (csc->sc_flags & FLAGS_FIX_TQTB) {
		/*
		 * Queue 0 (offset 0x72700) must be programmed to 0x3fffffff.
		 * And offset 0x72704 must be programmed to 0x03ffffff.
		 * Queue 1 through 7 must be programmed to 0x0.
		 */
		MVGBE_WRITE(sc, MVGBE_TQTBCOUNT(0), 0x3fffffff);
		MVGBE_WRITE(sc, MVGBE_TQTBCONFIG(0), 0x03ffffff);
		for (i = 1; i < 8; i++) {
			MVGBE_WRITE(sc, MVGBE_TQTBCOUNT(i), 0x0);
			MVGBE_WRITE(sc, MVGBE_TQTBCONFIG(i), 0x0);
		}
	} else if (sc->sc_version < 0x10)
		for (i = 1; i < 8; i++) {
			MVGBE_WRITE(sc, MVGBE_TQTBCOUNT(i), 0x3fffffff);
			MVGBE_WRITE(sc, MVGBE_TQTBCONFIG(i), 0xffff7fff);
			MVGBE_WRITE(sc, MVGBE_TQAC(i), 0xfc0000ff);
		}

	MVGBE_WRITE(sc, MVGBE_PXC, MVGBE_PXC_RXCS);
	MVGBE_WRITE(sc, MVGBE_PXCX, 0);

	/* Set SDC register except IPGINT bits */
	MVGBE_WRITE(sc, MVGBE_SDC,
	    MVGBE_SDC_RXBSZ_16_64BITWORDS |
#if BYTE_ORDER == LITTLE_ENDIAN
	    MVGBE_SDC_BLMR |	/* Big/Little Endian Receive Mode: No swap */
	    MVGBE_SDC_BLMT |	/* Big/Little Endian Transmit Mode: No swap */
#endif
	    MVGBE_SDC_TXBSZ_16_64BITWORDS);
	/* And then set IPGINT bits */
	mvgbe_ipgintrx(csc, sc, sc->sc_ipgintrx);

	/* Tx side */
	MVGBE_WRITE(sc, MVGBE_PTFUT, 0);
	mvgbe_ipginttx(csc, sc, sc->sc_ipginttx);

	mvgbe_filter_setup(sc);

	mii_mediachg(mii);

	/* Enable port */
	if (sc->sc_version >= 0x10) {
		reg = MVGBE_READ(csc, MVGBE_PMACC0);
		MVGBE_WRITE(csc, MVGBE_PMACC0, reg | MVGBE_PMACC0_PORTEN);
	} else {
		reg = MVGBE_READ(sc, MVGBE_PSC);
		MVGBE_WRITE(sc, MVGBE_PSC, reg | MVGBE_PSC_PORTEN);
	}

	/* If Link is UP, Start RX and TX traffic */
	if (MVGBE_IS_LINKUP(sc)) {
		/* Enable port RX/TX. */
		MVGBE_WRITE(sc, MVGBE_RQC, MVGBE_RQC_ENQ(0));
		MVGBE_WRITE(sc, MVGBE_TQC, MVGBE_TQC_ENQ(0));
	}

	/* Enable interrupt masks */
	MVGBE_WRITE(sc, MVGBE_PIM,
	    MVGBE_IC_RXBUF |
	    MVGBE_IC_EXTEND |
	    MVGBE_IC_RXBUFQ_MASK |
	    MVGBE_IC_RXERROR |
	    MVGBE_IC_RXERRQ_MASK);
	MVGBE_WRITE(sc, MVGBE_PEIM,
	    MVGBE_ICE_TXBUF_MASK |
	    MVGBE_ICE_TXERR_MASK |
	    MVGBE_ICE_LINKCHG);

	callout_schedule(&sc->sc_tick_ch, hz);

	ifp->if_flags |= IFF_RUNNING;
	ifp->if_flags &= ~IFF_OACTIVE;

	return 0;
}

/* ARGSUSED */
static void
mvgbe_stop(struct ifnet *ifp, int disable)
{
	struct mvgbe_softc *sc = ifp->if_softc;
	struct mvgbec_softc *csc = device_private(device_parent(sc->sc_dev));
	struct mvgbe_chain_data *cdata = &sc->sc_cdata;
	uint32_t reg, txinprog, txfifoemp;
	int i, cnt;

	DPRINTFN(2, ("mvgbe_stop\n"));

	callout_stop(&sc->sc_tick_ch);

	/* Stop Rx port activity. Check port Rx activity. */
	reg = MVGBE_READ(sc, MVGBE_RQC);
	if (reg & MVGBE_RQC_ENQ_MASK)
		/* Issue stop command for active channels only */
		MVGBE_WRITE(sc, MVGBE_RQC, MVGBE_RQC_DISQ_DISABLE(reg));

	/* Stop Tx port activity. Check port Tx activity. */
	if (MVGBE_READ(sc, MVGBE_TQC) & MVGBE_TQC_ENQ(0))
		MVGBE_WRITE(sc, MVGBE_TQC, MVGBE_TQC_DISQ(0));

	/* Force link down */
	if (sc->sc_version >= 0x10) {
		reg = MVGBE_READ(csc, MVGBE_PANC);
		MVGBE_WRITE(csc, MVGBE_PANC, reg | MVGBE_PANC_FORCELINKFAIL);

		txinprog = MVGBE_PS_TXINPROG_(0);
		txfifoemp = MVGBE_PS_TXFIFOEMP_(0);
	} else {
		reg = MVGBE_READ(sc, MVGBE_PSC);
		MVGBE_WRITE(sc, MVGBE_PSC, reg & ~MVGBE_PSC_FLFAIL);

		txinprog = MVGBE_PS_TXINPROG;
		txfifoemp = MVGBE_PS_TXFIFOEMP;
	}

#define RX_DISABLE_TIMEOUT          0x1000000
#define TX_FIFO_EMPTY_TIMEOUT       0x1000000
	/* Wait for all Rx activity to terminate. */
	cnt = 0;
	do {
		if (cnt >= RX_DISABLE_TIMEOUT) {
			aprint_error_ifnet(ifp,
			    "timeout for RX stopped. rqc 0x%x\n", reg);
			break;
		}
		cnt++;

		/*
		 * Check Receive Queue Command register that all Rx queues
		 * are stopped
		 */
		reg = MVGBE_READ(sc, MVGBE_RQC);
	} while (reg & 0xff);

	/* Double check to verify that TX FIFO is empty */
	cnt = 0;
	while (1) {
		do {
			if (cnt >= TX_FIFO_EMPTY_TIMEOUT) {
				aprint_error_ifnet(ifp,
				    "timeout for TX FIFO empty. status 0x%x\n",
				    reg);
				break;
			}
			cnt++;

			reg = MVGBE_READ(sc, MVGBE_PS);
		} while (!(reg & txfifoemp) || reg & txinprog);

		if (cnt >= TX_FIFO_EMPTY_TIMEOUT)
			break;

		/* Double check */
		reg = MVGBE_READ(sc, MVGBE_PS);
		if (reg & txfifoemp && !(reg & txinprog))
			break;
		else
			aprint_error_ifnet(ifp,
			    "TX FIFO empty double check failed."
			    " %d loops, status 0x%x\n", cnt, reg);
	}

	/* Reset the Enable bit */
	if (sc->sc_version >= 0x10) {
		reg = MVGBE_READ(csc, MVGBE_PMACC0);
		MVGBE_WRITE(csc, MVGBE_PMACC0, reg & ~MVGBE_PMACC0_PORTEN);
	} else {
		reg = MVGBE_READ(sc, MVGBE_PSC);
		MVGBE_WRITE(sc, MVGBE_PSC, reg & ~MVGBE_PSC_PORTEN);
	}

	/*
	 * Disable and clear interrupts
	 * 0) controller interrupt
	 * 1) port interrupt cause
	 * 2) port interrupt mask
	 */
	MVGBE_WRITE(csc, MVGBE_EUIM, 0);
	MVGBE_WRITE(csc, MVGBE_EUIC, 0);
	MVGBE_WRITE(sc, MVGBE_IC, 0);
	MVGBE_WRITE(sc, MVGBE_ICE, 0);
	MVGBE_WRITE(sc, MVGBE_PIM, 0);
	MVGBE_WRITE(sc, MVGBE_PEIM, 0);

	/* Free RX and TX mbufs still in the queues. */
	for (i = 0; i < MVGBE_RX_RING_CNT; i++) {
		if (cdata->mvgbe_rx_chain[i].mvgbe_mbuf != NULL) {
			m_freem(cdata->mvgbe_rx_chain[i].mvgbe_mbuf);
			cdata->mvgbe_rx_chain[i].mvgbe_mbuf = NULL;
		}
	}
	for (i = 0; i < MVGBE_TX_RING_CNT; i++) {
		if (cdata->mvgbe_tx_chain[i].mvgbe_mbuf != NULL) {
			m_freem(cdata->mvgbe_tx_chain[i].mvgbe_mbuf);
			cdata->mvgbe_tx_chain[i].mvgbe_mbuf = NULL;
		}
	}

	ifp->if_flags &= ~(IFF_RUNNING | IFF_OACTIVE);
}

static void
mvgbe_watchdog(struct ifnet *ifp)
{
	struct mvgbe_softc *sc = ifp->if_softc;

	/*
	 * Reclaim first as there is a possibility of losing Tx completion
	 * interrupts.
	 */
	mvgbe_txeof(sc);
	if (sc->sc_cdata.mvgbe_tx_cnt != 0) {
		if (sc->sc_wdogsoft) {
			/*
			 * There is race condition between CPU and DMA
			 * engine. When DMA engine encounters queue end,
			 * it clears MVGBE_TQC_ENQ bit.
			 */
			MVGBE_WRITE(sc, MVGBE_TQC, MVGBE_TQC_ENQ(0));
			ifp->if_timer = 5;
			sc->sc_wdogsoft = 0;
			MVGBE_EVCNT_INCR(&sc->sc_ev_wdogsoft);
		} else {
			aprint_error_ifnet(ifp, "watchdog timeout\n");

			ifp->if_oerrors++;

			mvgbe_init(ifp);
		}
	}
}

static int
mvgbe_ifflags_cb(struct ethercom *ec)
{
	struct ifnet *ifp = &ec->ec_if;
	struct mvgbe_softc *sc = ifp->if_softc;
	int change = ifp->if_flags ^ sc->sc_if_flags;

	if (change != 0)
		sc->sc_if_flags = ifp->if_flags;

	if ((change & ~(IFF_CANTCHANGE|IFF_DEBUG)) != 0)
		return ENETRESET;

	if ((change & IFF_PROMISC) != 0)
		mvgbe_filter_setup(sc);

	return 0;
}

/*
 * Set media options.
 */
static int
mvgbe_mediachange(struct ifnet *ifp)
{
	return ether_mediachange(ifp);
}

/*
 * Report current media status.
 */
static void
mvgbe_mediastatus(struct ifnet *ifp, struct ifmediareq *ifmr)
{
	ether_mediastatus(ifp, ifmr);
}


static int
mvgbe_init_rx_ring(struct mvgbe_softc *sc)
{
	struct mvgbe_chain_data *cd = &sc->sc_cdata;
	struct mvgbe_ring_data *rd = sc->sc_rdata;
	int i;

	memset(rd->mvgbe_rx_ring, 0,
	    sizeof(struct mvgbe_rx_desc) * MVGBE_RX_RING_CNT);

	for (i = 0; i < MVGBE_RX_RING_CNT; i++) {
		cd->mvgbe_rx_chain[i].mvgbe_desc =
		    &rd->mvgbe_rx_ring[i];
		if (i == MVGBE_RX_RING_CNT - 1) {
			cd->mvgbe_rx_chain[i].mvgbe_next =
			    &cd->mvgbe_rx_chain[0];
			rd->mvgbe_rx_ring[i].nextdescptr =
			    MVGBE_RX_RING_ADDR(sc, 0);
		} else {
			cd->mvgbe_rx_chain[i].mvgbe_next =
			    &cd->mvgbe_rx_chain[i + 1];
			rd->mvgbe_rx_ring[i].nextdescptr =
			    MVGBE_RX_RING_ADDR(sc, i + 1);
		}
	}

	for (i = 0; i < MVGBE_RX_RING_CNT; i++) {
		if (mvgbe_newbuf(sc, i, NULL,
		    sc->sc_cdata.mvgbe_rx_jumbo_map) == ENOBUFS) {
			aprint_error_ifnet(&sc->sc_ethercom.ec_if,
			    "failed alloc of %dth mbuf\n", i);
			return ENOBUFS;
		}
	}
	sc->sc_cdata.mvgbe_rx_prod = 0;
	sc->sc_cdata.mvgbe_rx_cons = 0;

	return 0;
}

static int
mvgbe_init_tx_ring(struct mvgbe_softc *sc)
{
	struct mvgbe_chain_data *cd = &sc->sc_cdata;
	struct mvgbe_ring_data *rd = sc->sc_rdata;
	int i;

	memset(sc->sc_rdata->mvgbe_tx_ring, 0,
	    sizeof(struct mvgbe_tx_desc) * MVGBE_TX_RING_CNT);

	for (i = 0; i < MVGBE_TX_RING_CNT; i++) {
		cd->mvgbe_tx_chain[i].mvgbe_desc =
		    &rd->mvgbe_tx_ring[i];
		if (i == MVGBE_TX_RING_CNT - 1) {
			cd->mvgbe_tx_chain[i].mvgbe_next =
			    &cd->mvgbe_tx_chain[0];
			rd->mvgbe_tx_ring[i].nextdescptr =
			    MVGBE_TX_RING_ADDR(sc, 0);
		} else {
			cd->mvgbe_tx_chain[i].mvgbe_next =
			    &cd->mvgbe_tx_chain[i + 1];
			rd->mvgbe_tx_ring[i].nextdescptr =
			    MVGBE_TX_RING_ADDR(sc, i + 1);
		}
		rd->mvgbe_tx_ring[i].cmdsts = MVGBE_BUFFER_OWNED_BY_HOST;
	}

	sc->sc_cdata.mvgbe_tx_prod = 0;
	sc->sc_cdata.mvgbe_tx_cons = 0;
	sc->sc_cdata.mvgbe_tx_cnt = 0;

	MVGBE_CDTXSYNC(sc, 0, MVGBE_TX_RING_CNT,
	    BUS_DMASYNC_PREREAD | BUS_DMASYNC_PREWRITE);

	return 0;
}

static int
mvgbe_newbuf(struct mvgbe_softc *sc, int i, struct mbuf *m,
		bus_dmamap_t dmamap)
{
	struct mbuf *m_new = NULL;
	struct mvgbe_chain *c;
	struct mvgbe_rx_desc *r;
	int align;
	vaddr_t offset;

	if (m == NULL) {
		void *buf = NULL;

		MGETHDR(m_new, M_DONTWAIT, MT_DATA);
		if (m_new == NULL) {
			aprint_error_ifnet(&sc->sc_ethercom.ec_if,
			    "no memory for rx list -- packet dropped!\n");
			return ENOBUFS;
		}

		/* Allocate the jumbo buffer */
		buf = mvgbe_jalloc(sc);
		if (buf == NULL) {
			m_freem(m_new);
			DPRINTFN(1, ("%s jumbo allocation failed -- packet "
			    "dropped!\n", sc->sc_ethercom.ec_if.if_xname));
			return ENOBUFS;
		}

		/* Attach the buffer to the mbuf */
		m_new->m_len = m_new->m_pkthdr.len = MVGBE_JLEN;
		MEXTADD(m_new, buf, MVGBE_JLEN, 0, mvgbe_jfree, sc);
	} else {
		/*
		 * We're re-using a previously allocated mbuf;
		 * be sure to re-init pointers and lengths to
		 * default values.
		 */
		m_new = m;
		m_new->m_len = m_new->m_pkthdr.len = MVGBE_JLEN;
		m_new->m_data = m_new->m_ext.ext_buf;
	}
	align = (u_long)m_new->m_data & MVGBE_RXBUF_MASK;
	if (align != 0) {
		DPRINTFN(1,("align = %d\n", align));
		m_adj(m_new,  MVGBE_RXBUF_ALIGN - align);
	}

	c = &sc->sc_cdata.mvgbe_rx_chain[i];
	r = c->mvgbe_desc;
	c->mvgbe_mbuf = m_new;
	offset = (vaddr_t)m_new->m_data - (vaddr_t)sc->sc_cdata.mvgbe_jumbo_buf;
	r->bufptr = dmamap->dm_segs[0].ds_addr + offset;
	r->bufsize = MVGBE_JLEN & ~MVGBE_RXBUF_MASK;
	r->cmdsts = MVGBE_BUFFER_OWNED_BY_DMA | MVGBE_RX_ENABLE_INTERRUPT;

	/* Invalidate RX buffer */
	bus_dmamap_sync(sc->sc_dmat, dmamap, offset, r->bufsize,
	    BUS_DMASYNC_PREREAD);

	MVGBE_CDRXSYNC(sc, i, BUS_DMASYNC_PREREAD | BUS_DMASYNC_PREWRITE);

	return 0;
}

/*
 * Memory management for jumbo frames.
 */

static int
mvgbe_alloc_jumbo_mem(struct mvgbe_softc *sc)
{
	char *ptr, *kva;
	bus_dma_segment_t seg;
	int i, rseg, state, error;
	struct mvgbe_jpool_entry *entry;

	state = error = 0;

	/* Grab a big chunk o' storage. */
	if (bus_dmamem_alloc(sc->sc_dmat, MVGBE_JMEM, PAGE_SIZE, 0,
	    &seg, 1, &rseg, BUS_DMA_NOWAIT)) {
		aprint_error_dev(sc->sc_dev, "can't alloc rx buffers\n");
		return ENOBUFS;
	}

	state = 1;
	if (bus_dmamem_map(sc->sc_dmat, &seg, rseg, MVGBE_JMEM,
	    (void **)&kva, BUS_DMA_NOWAIT)) {
		aprint_error_dev(sc->sc_dev,
		    "can't map dma buffers (%d bytes)\n", MVGBE_JMEM);
		error = ENOBUFS;
		goto out;
	}

	state = 2;
	if (bus_dmamap_create(sc->sc_dmat, MVGBE_JMEM, 1, MVGBE_JMEM, 0,
	    BUS_DMA_NOWAIT, &sc->sc_cdata.mvgbe_rx_jumbo_map)) {
		aprint_error_dev(sc->sc_dev, "can't create dma map\n");
		error = ENOBUFS;
		goto out;
	}

	state = 3;
	if (bus_dmamap_load(sc->sc_dmat, sc->sc_cdata.mvgbe_rx_jumbo_map,
	    kva, MVGBE_JMEM, NULL, BUS_DMA_NOWAIT)) {
		aprint_error_dev(sc->sc_dev, "can't load dma map\n");
		error = ENOBUFS;
		goto out;
	}

	state = 4;
	sc->sc_cdata.mvgbe_jumbo_buf = (void *)kva;
	DPRINTFN(1,("mvgbe_jumbo_buf = %p\n", sc->sc_cdata.mvgbe_jumbo_buf));

	LIST_INIT(&sc->sc_jfree_listhead);
	LIST_INIT(&sc->sc_jinuse_listhead);

	/*
	 * Now divide it up into 9K pieces and save the addresses
	 * in an array.
	 */
	ptr = sc->sc_cdata.mvgbe_jumbo_buf;
	for (i = 0; i < MVGBE_JSLOTS; i++) {
		sc->sc_cdata.mvgbe_jslots[i] = ptr;
		ptr += MVGBE_JLEN;
		entry = kmem_alloc(sizeof(struct mvgbe_jpool_entry), KM_SLEEP);
		entry->slot = i;
		if (i)
			LIST_INSERT_HEAD(&sc->sc_jfree_listhead, entry,
			    jpool_entries);
		else
			LIST_INSERT_HEAD(&sc->sc_jinuse_listhead, entry,
			    jpool_entries);
	}
out:
	if (error != 0) {
		switch (state) {
		case 4:
			bus_dmamap_unload(sc->sc_dmat,
			    sc->sc_cdata.mvgbe_rx_jumbo_map);
		case 3:
			bus_dmamap_destroy(sc->sc_dmat,
			    sc->sc_cdata.mvgbe_rx_jumbo_map);
		case 2:
			bus_dmamem_unmap(sc->sc_dmat, kva, MVGBE_JMEM);
		case 1:
			bus_dmamem_free(sc->sc_dmat, &seg, rseg);
			break;
		default:
			break;
		}
	}

	return error;
}

/*
 * Allocate a jumbo buffer.
 */
static void *
mvgbe_jalloc(struct mvgbe_softc *sc)
{
	struct mvgbe_jpool_entry *entry;

	entry = LIST_FIRST(&sc->sc_jfree_listhead);

	if (entry == NULL)
		return NULL;

	LIST_REMOVE(entry, jpool_entries);
	LIST_INSERT_HEAD(&sc->sc_jinuse_listhead, entry, jpool_entries);
	return sc->sc_cdata.mvgbe_jslots[entry->slot];
}

/*
 * Release a jumbo buffer.
 */
static void
mvgbe_jfree(struct mbuf *m, void *buf, size_t size, void *arg)
{
	struct mvgbe_jpool_entry *entry;
	struct mvgbe_softc *sc;
	int i, s;

	/* Extract the softc struct pointer. */
	sc = (struct mvgbe_softc *)arg;

	if (sc == NULL)
		panic("%s: can't find softc pointer!", __func__);

	/* calculate the slot this buffer belongs to */

	i = ((vaddr_t)buf - (vaddr_t)sc->sc_cdata.mvgbe_jumbo_buf) / MVGBE_JLEN;

	if ((i < 0) || (i >= MVGBE_JSLOTS))
		panic("%s: asked to free buffer that we don't manage!",
		    __func__);

	s = splvm();
	entry = LIST_FIRST(&sc->sc_jinuse_listhead);
	if (entry == NULL)
		panic("%s: buffer not in use!", __func__);
	entry->slot = i;
	LIST_REMOVE(entry, jpool_entries);
	LIST_INSERT_HEAD(&sc->sc_jfree_listhead, entry, jpool_entries);

	if (__predict_true(m != NULL))
		pool_cache_put(mb_cache, m);
	splx(s);
}

static int
mvgbe_encap(struct mvgbe_softc *sc, struct mbuf *m_head,
	      uint32_t *txidx)
{
	struct mvgbe_tx_desc *f = NULL;
	struct mvgbe_txmap_entry *entry;
	bus_dma_segment_t *txseg;
	bus_dmamap_t txmap;
	uint32_t first, current, last, cmdsts;
	int m_csumflags, i;
	bool needs_defrag = false;

	DPRINTFN(3, ("mvgbe_encap\n"));

	entry = SIMPLEQ_FIRST(&sc->sc_txmap_head);
	if (entry == NULL) {
		DPRINTFN(2, ("mvgbe_encap: no txmap available\n"));
		return ENOBUFS;
	}
	txmap = entry->dmamap;

	first = current = last = *txidx;

	/*
	 * Preserve m_pkthdr.csum_flags here since m_head might be
	 * updated by m_defrag()
	 */
	m_csumflags = m_head->m_pkthdr.csum_flags;

do_defrag:
	if (__predict_false(needs_defrag == true)) {
		/* A small unaligned segment was detected. */
		struct mbuf *m_new;
		m_new = m_defrag(m_head, M_DONTWAIT);
		if (m_new == NULL)
			return EFBIG;
		m_head = m_new;
	}

	/*
	 * Start packing the mbufs in this chain into
	 * the fragment pointers. Stop when we run out
	 * of fragments or hit the end of the mbuf chain.
	 */
	if (bus_dmamap_load_mbuf(sc->sc_dmat, txmap, m_head, BUS_DMA_NOWAIT)) {
		DPRINTFN(1, ("mvgbe_encap: dmamap failed\n"));
		return ENOBUFS;
	}

	txseg = txmap->dm_segs;

	if (__predict_true(needs_defrag == false)) {
		/*
		 * Detect rarely encountered DMA limitation.
		 */
		for (i = 0; i < txmap->dm_nsegs; i++) {
			if (((txseg[i].ds_addr & 7) != 0) &&
			    (txseg[i].ds_len <= 8) &&
			    (txseg[i].ds_len >= 1)
			    ) {
				txseg = NULL;
				bus_dmamap_unload(sc->sc_dmat, txmap);
				needs_defrag = true;
				goto do_defrag;
			}
		}
	}

	/* Sync the DMA map. */
	bus_dmamap_sync(sc->sc_dmat, txmap, 0, txmap->dm_mapsize,
	    BUS_DMASYNC_PREWRITE);

	if (sc->sc_cdata.mvgbe_tx_cnt + txmap->dm_nsegs >=
	    MVGBE_TX_RING_CNT) {
		DPRINTFN(2, ("mvgbe_encap: too few descriptors free\n"));
		bus_dmamap_unload(sc->sc_dmat, txmap);
		return ENOBUFS;
	}


	DPRINTFN(2, ("mvgbe_encap: dm_nsegs=%d\n", txmap->dm_nsegs));

	for (i = 0; i < txmap->dm_nsegs; i++) {
		f = &sc->sc_rdata->mvgbe_tx_ring[current];
		f->bufptr = txseg[i].ds_addr;
		f->bytecnt = txseg[i].ds_len;
		if (i != 0)
			f->cmdsts = MVGBE_BUFFER_OWNED_BY_DMA;
		last = current;
		current = MVGBE_TX_RING_NEXT(current);
	}

	cmdsts = sc->sc_cmdsts_opts;
	if (m_csumflags & M_CSUM_IPv4)
		cmdsts |= MVGBE_TX_GENERATE_IP_CHKSUM;
	if (m_csumflags & M_CSUM_TCPv4)
		cmdsts |=
		    MVGBE_TX_GENERATE_L4_CHKSUM | MVGBE_TX_L4_TYPE_TCP;
	if (m_csumflags & M_CSUM_UDPv4)
		cmdsts |=
		    MVGBE_TX_GENERATE_L4_CHKSUM | MVGBE_TX_L4_TYPE_UDP;
	if (m_csumflags & (M_CSUM_IPv4 | M_CSUM_TCPv4 | M_CSUM_UDPv4)) {
		const int iphdr_unitlen = sizeof(struct ip) / sizeof(uint32_t);

		cmdsts |= MVGBE_TX_IP_NO_FRAG |
		    MVGBE_TX_IP_HEADER_LEN(iphdr_unitlen);	/* unit is 4B */
	}
	if (txmap->dm_nsegs == 1)
		f->cmdsts = cmdsts		|
		    MVGBE_TX_ENABLE_INTERRUPT	|
		    MVGBE_TX_ZERO_PADDING	|
		    MVGBE_TX_FIRST_DESC		|
		    MVGBE_TX_LAST_DESC;
	else {
		f = &sc->sc_rdata->mvgbe_tx_ring[first];
		f->cmdsts = cmdsts | MVGBE_TX_FIRST_DESC;

		f = &sc->sc_rdata->mvgbe_tx_ring[last];
		f->cmdsts =
		    MVGBE_BUFFER_OWNED_BY_DMA	|
		    MVGBE_TX_ENABLE_INTERRUPT	|
		    MVGBE_TX_ZERO_PADDING	|
		    MVGBE_TX_LAST_DESC;

		/* Sync descriptors except first */
		MVGBE_CDTXSYNC(sc,
		    (MVGBE_TX_RING_CNT - 1 == *txidx) ? 0 : (*txidx) + 1,
		    txmap->dm_nsegs - 1,
		    BUS_DMASYNC_PREREAD | BUS_DMASYNC_PREWRITE);
	}

	sc->sc_cdata.mvgbe_tx_chain[last].mvgbe_mbuf = m_head;
	SIMPLEQ_REMOVE_HEAD(&sc->sc_txmap_head, link);
	sc->sc_cdata.mvgbe_tx_map[last] = entry;

	/* Finally, sync first descriptor */
	sc->sc_rdata->mvgbe_tx_ring[first].cmdsts |=
	    MVGBE_BUFFER_OWNED_BY_DMA;
	MVGBE_CDTXSYNC(sc, *txidx, 1,
	    BUS_DMASYNC_PREREAD | BUS_DMASYNC_PREWRITE);

	sc->sc_cdata.mvgbe_tx_cnt += i;
	*txidx = current;

	DPRINTFN(3, ("mvgbe_encap: completed successfully\n"));

	return 0;
}

static void
mvgbe_rxeof(struct mvgbe_softc *sc)
{
	struct mvgbe_chain_data *cdata = &sc->sc_cdata;
	struct mvgbe_rx_desc *cur_rx;
	struct ifnet *ifp = &sc->sc_ethercom.ec_if;
	struct mbuf *m;
	bus_dmamap_t dmamap;
	uint32_t rxstat;
	uint16_t bufsize;
	int idx, cur, total_len;

	idx = sc->sc_cdata.mvgbe_rx_prod;

	DPRINTFN(3, ("mvgbe_rxeof %d\n", idx));

	for (;;) {
		cur = idx;

		/* Sync the descriptor */
		MVGBE_CDRXSYNC(sc, idx,
		    BUS_DMASYNC_POSTREAD | BUS_DMASYNC_POSTWRITE);

		cur_rx = &sc->sc_rdata->mvgbe_rx_ring[idx];

		if ((cur_rx->cmdsts & MVGBE_BUFFER_OWNED_MASK) ==
		    MVGBE_BUFFER_OWNED_BY_DMA) {
			/* Invalidate the descriptor -- it's not ready yet */
			MVGBE_CDRXSYNC(sc, idx, BUS_DMASYNC_PREREAD);
			sc->sc_cdata.mvgbe_rx_prod = idx;
			break;
		}
#ifdef DIAGNOSTIC
		if ((cur_rx->cmdsts &
		    (MVGBE_RX_LAST_DESC | MVGBE_RX_FIRST_DESC)) !=
		    (MVGBE_RX_LAST_DESC | MVGBE_RX_FIRST_DESC))
			panic(
			    "mvgbe_rxeof: buffer size is smaller than packet");
#endif

		dmamap = sc->sc_cdata.mvgbe_rx_jumbo_map;

		bus_dmamap_sync(sc->sc_dmat, dmamap, 0, dmamap->dm_mapsize,
		    BUS_DMASYNC_POSTREAD);

		m = cdata->mvgbe_rx_chain[idx].mvgbe_mbuf;
		cdata->mvgbe_rx_chain[idx].mvgbe_mbuf = NULL;
		total_len = cur_rx->bytecnt - ETHER_CRC_LEN;
		rxstat = cur_rx->cmdsts;
		bufsize = cur_rx->bufsize;

		cdata->mvgbe_rx_map[idx] = NULL;

		idx = MVGBE_RX_RING_NEXT(idx);

		if (rxstat & MVGBE_ERROR_SUMMARY) {
#if 0
			int err = rxstat & MVGBE_RX_ERROR_CODE_MASK;

			if (err == MVGBE_RX_CRC_ERROR)
				ifp->if_ierrors++;
			if (err == MVGBE_RX_OVERRUN_ERROR)
				ifp->if_ierrors++;
			if (err == MVGBE_RX_MAX_FRAME_LEN_ERROR)
				ifp->if_ierrors++;
			if (err == MVGBE_RX_RESOURCE_ERROR)
				ifp->if_ierrors++;
#else
			ifp->if_ierrors++;
#endif
			mvgbe_newbuf(sc, cur, m, dmamap);
			continue;
		}

		if (rxstat & MVGBE_RX_IP_FRAME_TYPE) {
			int flgs = 0;

			/* Check IPv4 header checksum */
			flgs |= M_CSUM_IPv4;
			if (!(rxstat & MVGBE_RX_IP_HEADER_OK))
				flgs |= M_CSUM_IPv4_BAD;
			else if ((bufsize & MVGBE_RX_IP_FRAGMENT) == 0) {
				/*
				 * Check TCPv4/UDPv4 checksum for
				 * non-fragmented packet only.
				 *
				 * It seemd that sometimes
				 * MVGBE_RX_L4_CHECKSUM_OK bit was set to 0
				 * even if the checksum is correct and the
				 * packet was not fragmented. So we don't set
				 * M_CSUM_TCP_UDP_BAD even if csum bit is 0.
				 */

				if (((rxstat & MVGBE_RX_L4_TYPE_MASK) ==
					MVGBE_RX_L4_TYPE_TCP) &&
				    ((rxstat & MVGBE_RX_L4_CHECKSUM_OK) != 0))
					flgs |= M_CSUM_TCPv4;
				else if (((rxstat & MVGBE_RX_L4_TYPE_MASK) ==
					MVGBE_RX_L4_TYPE_UDP) &&
				    ((rxstat & MVGBE_RX_L4_CHECKSUM_OK) != 0))
					flgs |= M_CSUM_UDPv4;
			}
			m->m_pkthdr.csum_flags = flgs;
		}

		/*
		 * Try to allocate a new jumbo buffer. If that
		 * fails, copy the packet to mbufs and put the
		 * jumbo buffer back in the ring so it can be
		 * re-used. If allocating mbufs fails, then we
		 * have to drop the packet.
		 */
		if (mvgbe_newbuf(sc, cur, NULL, dmamap) == ENOBUFS) {
			struct mbuf *m0;

			m0 = m_devget(mtod(m, char *), total_len, 0, ifp, NULL);
			mvgbe_newbuf(sc, cur, m, dmamap);
			if (m0 == NULL) {
				aprint_error_ifnet(ifp,
				    "no receive buffers available --"
				    " packet dropped!\n");
				ifp->if_ierrors++;
				continue;
			}
			m = m0;
		} else {
			m_set_rcvif(m, ifp);
			m->m_pkthdr.len = m->m_len = total_len;
		}

		/* Skip on first 2byte (HW header) */
		m_adj(m,  MVGBE_HWHEADER_SIZE);

		/* pass it on. */
		if_percpuq_enqueue(ifp->if_percpuq, m);
	}
}

static void
mvgbe_txeof(struct mvgbe_softc *sc)
{
	struct mvgbe_chain_data *cdata = &sc->sc_cdata;
	struct mvgbe_tx_desc *cur_tx;
	struct ifnet *ifp = &sc->sc_ethercom.ec_if;
	struct mvgbe_txmap_entry *entry;
	int idx;

	DPRINTFN(3, ("mvgbe_txeof\n"));

	/*
	 * Go through our tx ring and free mbufs for those
	 * frames that have been sent.
	 */
	idx = cdata->mvgbe_tx_cons;
	while (idx != cdata->mvgbe_tx_prod) {
		MVGBE_CDTXSYNC(sc, idx, 1,
		    BUS_DMASYNC_POSTREAD | BUS_DMASYNC_POSTWRITE);

		cur_tx = &sc->sc_rdata->mvgbe_tx_ring[idx];
#ifdef MVGBE_DEBUG
		if (mvgbe_debug >= 3)
			mvgbe_dump_txdesc(cur_tx, idx);
#endif
		if ((cur_tx->cmdsts & MVGBE_BUFFER_OWNED_MASK) ==
		    MVGBE_BUFFER_OWNED_BY_DMA) {
			MVGBE_CDTXSYNC(sc, idx, 1, BUS_DMASYNC_PREREAD);
			break;
		}
		if (cur_tx->cmdsts & MVGBE_TX_LAST_DESC)
			ifp->if_opackets++;
		if (cur_tx->cmdsts & MVGBE_ERROR_SUMMARY) {
			int err = cur_tx->cmdsts & MVGBE_TX_ERROR_CODE_MASK;

			if (err == MVGBE_TX_LATE_COLLISION_ERROR)
				ifp->if_collisions++;
			if (err == MVGBE_TX_UNDERRUN_ERROR)
				ifp->if_oerrors++;
			if (err == MVGBE_TX_EXCESSIVE_COLLISION_ERRO)
				ifp->if_collisions++;
		}
		if (cdata->mvgbe_tx_chain[idx].mvgbe_mbuf != NULL) {
			entry = cdata->mvgbe_tx_map[idx];

			m_freem(cdata->mvgbe_tx_chain[idx].mvgbe_mbuf);
			cdata->mvgbe_tx_chain[idx].mvgbe_mbuf = NULL;

			bus_dmamap_sync(sc->sc_dmat, entry->dmamap, 0,
			    entry->dmamap->dm_mapsize, BUS_DMASYNC_POSTWRITE);

			bus_dmamap_unload(sc->sc_dmat, entry->dmamap);
			SIMPLEQ_INSERT_TAIL(&sc->sc_txmap_head, entry, link);
			cdata->mvgbe_tx_map[idx] = NULL;
		}
		cdata->mvgbe_tx_cnt--;
		idx = MVGBE_TX_RING_NEXT(idx);
	}
	if (cdata->mvgbe_tx_cnt == 0)
		ifp->if_timer = 0;

	if (cdata->mvgbe_tx_cnt < MVGBE_TX_RING_CNT - 2)
		ifp->if_flags &= ~IFF_OACTIVE;

	cdata->mvgbe_tx_cons = idx;
}

static uint8_t
mvgbe_crc8(const uint8_t *data, size_t size)
{
	int bit;
	uint8_t byte;
	uint8_t crc = 0;
	const uint8_t poly = 0x07;

	while(size--)
	  for (byte = *data++, bit = NBBY-1; bit >= 0; bit--)
	    crc = (crc << 1) ^ ((((crc >> 7) ^ (byte >> bit)) & 1) ? poly : 0);

	return crc;
}

CTASSERT(MVGBE_NDFSMT == MVGBE_NDFOMT);

static void
mvgbe_filter_setup(struct mvgbe_softc *sc)
{
	struct ethercom *ec = &sc->sc_ethercom;
	struct ifnet *ifp= &sc->sc_ethercom.ec_if;
	struct ether_multi *enm;
	struct ether_multistep step;
	uint32_t dfut[MVGBE_NDFUT], dfsmt[MVGBE_NDFSMT], dfomt[MVGBE_NDFOMT];
	uint32_t pxc;
	int i;
	const uint8_t special[ETHER_ADDR_LEN] = {0x01,0x00,0x5e,0x00,0x00,0x00};

	memset(dfut, 0, sizeof(dfut));
	memset(dfsmt, 0, sizeof(dfsmt));
	memset(dfomt, 0, sizeof(dfomt));

	if (ifp->if_flags & (IFF_ALLMULTI|IFF_PROMISC)) {
		goto allmulti;
	}

	ETHER_FIRST_MULTI(step, ec, enm);
	while (enm != NULL) {
		if (memcmp(enm->enm_addrlo, enm->enm_addrhi, ETHER_ADDR_LEN)) {
			/* ranges are complex and somewhat rare */
			goto allmulti;
		}
		/* chip handles some IPv4 multicast specially */
		if (memcmp(enm->enm_addrlo, special, 5) == 0) {
			i = enm->enm_addrlo[5];
			dfsmt[i>>2] |=
			    MVGBE_DF(i&3, MVGBE_DF_QUEUE(0) | MVGBE_DF_PASS);
		} else {
			i = mvgbe_crc8(enm->enm_addrlo, ETHER_ADDR_LEN);
			dfomt[i>>2] |=
			    MVGBE_DF(i&3, MVGBE_DF_QUEUE(0) | MVGBE_DF_PASS);
		}

		ETHER_NEXT_MULTI(step, enm);
	}
	goto set;

allmulti:
	if (ifp->if_flags & (IFF_ALLMULTI|IFF_PROMISC)) {
		for (i = 0; i < MVGBE_NDFSMT; i++) {
			dfsmt[i] = dfomt[i] =
			    MVGBE_DF(0, MVGBE_DF_QUEUE(0) | MVGBE_DF_PASS) |
			    MVGBE_DF(1, MVGBE_DF_QUEUE(0) | MVGBE_DF_PASS) |
			    MVGBE_DF(2, MVGBE_DF_QUEUE(0) | MVGBE_DF_PASS) |
			    MVGBE_DF(3, MVGBE_DF_QUEUE(0) | MVGBE_DF_PASS);
		}
	}

set:
	pxc = MVGBE_READ(sc, MVGBE_PXC);
	pxc &= ~MVGBE_PXC_UPM;
	pxc |= MVGBE_PXC_RB | MVGBE_PXC_RBIP | MVGBE_PXC_RBARP;
	if (ifp->if_flags & IFF_BROADCAST) {
		pxc &= ~(MVGBE_PXC_RB | MVGBE_PXC_RBIP | MVGBE_PXC_RBARP);
	}
	if (ifp->if_flags & IFF_PROMISC) {
		pxc |= MVGBE_PXC_UPM;
	}
	MVGBE_WRITE(sc, MVGBE_PXC, pxc);

	/* Set Destination Address Filter Unicast Table */
	if (ifp->if_flags & IFF_PROMISC) {
		/* pass all unicast addresses */
		for (i = 0; i < MVGBE_NDFUT; i++) {
			dfut[i] =
			    MVGBE_DF(0, MVGBE_DF_QUEUE(0) | MVGBE_DF_PASS) |
			    MVGBE_DF(1, MVGBE_DF_QUEUE(0) | MVGBE_DF_PASS) |
			    MVGBE_DF(2, MVGBE_DF_QUEUE(0) | MVGBE_DF_PASS) |
			    MVGBE_DF(3, MVGBE_DF_QUEUE(0) | MVGBE_DF_PASS);
		}
	} else {
		i = sc->sc_enaddr[5] & 0xf;		/* last nibble */
		dfut[i>>2] = MVGBE_DF(i&3, MVGBE_DF_QUEUE(0) | MVGBE_DF_PASS);
	}
	MVGBE_WRITE_FILTER(sc, MVGBE_DFUT, dfut, MVGBE_NDFUT);

	/* Set Destination Address Filter Multicast Tables */
	MVGBE_WRITE_FILTER(sc, MVGBE_DFSMT, dfsmt, MVGBE_NDFSMT);
	MVGBE_WRITE_FILTER(sc, MVGBE_DFOMT, dfomt, MVGBE_NDFOMT);
}

#ifdef MVGBE_DEBUG
static void
mvgbe_dump_txdesc(struct mvgbe_tx_desc *desc, int idx)
{
#define DESC_PRINT(X)					\
	if (X)						\
		printf("txdesc[%d]." #X "=%#x\n", idx, X);

#if BYTE_ORDER == BIG_ENDIAN
       DESC_PRINT(desc->bytecnt);
       DESC_PRINT(desc->l4ichk);
       DESC_PRINT(desc->cmdsts);
       DESC_PRINT(desc->nextdescptr);
       DESC_PRINT(desc->bufptr);
#else	/* LITTLE_ENDIAN */
       DESC_PRINT(desc->cmdsts);
       DESC_PRINT(desc->l4ichk);
       DESC_PRINT(desc->bytecnt);
       DESC_PRINT(desc->bufptr);
       DESC_PRINT(desc->nextdescptr);
#endif
#undef DESC_PRINT
}
#endif

SYSCTL_SETUP(sysctl_mvgbe, "sysctl mvgbe subtree setup")
{
	int rc;
	const struct sysctlnode *node;

	if ((rc = sysctl_createv(clog, 0, NULL, &node,
	    0, CTLTYPE_NODE, "mvgbe",
	    SYSCTL_DESCR("mvgbe interface controls"),
	    NULL, 0, NULL, 0, CTL_HW, CTL_CREATE, CTL_EOL)) != 0) {
		goto err;
	}

	mvgbe_root_num = node->sysctl_num;
	return;

err:
	aprint_error("%s: syctl_createv failed (rc = %d)\n", __func__, rc);
}

static void
sysctl_mvgbe_init(struct mvgbe_softc *sc)
{
	const struct sysctlnode *node;
	int mvgbe_nodenum;

	if (sysctl_createv(&sc->mvgbe_clog, 0, NULL, &node,
		0, CTLTYPE_NODE, device_xname(sc->sc_dev),
		SYSCTL_DESCR("mvgbe per-controller controls"),
		NULL, 0, NULL, 0, CTL_HW, mvgbe_root_num, CTL_CREATE,
		CTL_EOL) != 0) {
		aprint_normal_dev(sc->sc_dev, "couldn't create sysctl node\n");
		return;
	}
	mvgbe_nodenum = node->sysctl_num;

	/* interrupt moderation sysctls */
	if (sysctl_createv(&sc->mvgbe_clog, 0, NULL, &node,
		CTLFLAG_READWRITE, CTLTYPE_INT, "ipginttx",
		SYSCTL_DESCR("mvgbe TX interrupt moderation timer"),
		mvgbe_sysctl_ipginttx, 0, (void *)sc,
		0, CTL_HW, mvgbe_root_num, mvgbe_nodenum, CTL_CREATE,
		CTL_EOL) != 0) {
		aprint_normal_dev(sc->sc_dev,
		    "couldn't create ipginttx sysctl node\n");
	}
	if (sysctl_createv(&sc->mvgbe_clog, 0, NULL, &node,
		CTLFLAG_READWRITE, CTLTYPE_INT, "ipgintrx",
		SYSCTL_DESCR("mvgbe RX interrupt moderation timer"),
		mvgbe_sysctl_ipgintrx, 0, (void *)sc,
		0, CTL_HW, mvgbe_root_num, mvgbe_nodenum, CTL_CREATE,
		CTL_EOL) != 0) {
		aprint_normal_dev(sc->sc_dev,
		    "couldn't create ipginttx sysctl node\n");
	}
}

static int
mvgbe_sysctl_ipginttx(SYSCTLFN_ARGS)
{
	int error;
	unsigned int t;
	struct sysctlnode node;
	struct mvgbec_softc *csc;
	struct mvgbe_softc *sc;

	node = *rnode;
	sc = node.sysctl_data;
	csc = device_private(device_parent(sc->sc_dev));
	t = sc->sc_ipginttx;
	node.sysctl_data = &t;
	error = sysctl_lookup(SYSCTLFN_CALL(&node));
	if (error || newp == NULL)
		return error;

	if (mvgbe_ipginttx(csc, sc, t) < 0)
		return EINVAL;
	/*
	 * update the softc with sysctl-changed value, and mark
	 * for hardware update
	 */
	sc->sc_ipginttx = t;

	return 0;
}

static int
mvgbe_sysctl_ipgintrx(SYSCTLFN_ARGS)
{
	int error;
	unsigned int t;
	struct sysctlnode node;
	struct mvgbec_softc *csc;
	struct mvgbe_softc *sc;

	node = *rnode;
	sc = node.sysctl_data;
	csc = device_private(device_parent(sc->sc_dev));
	t = sc->sc_ipgintrx;
	node.sysctl_data = &t;
	error = sysctl_lookup(SYSCTLFN_CALL(&node));
	if (error || newp == NULL)
		return error;

	if (mvgbe_ipgintrx(csc, sc, t) < 0)
		return EINVAL;
	/*
	 * update the softc with sysctl-changed value, and mark
	 * for hardware update
	 */
	sc->sc_ipgintrx = t;

	return 0;
}<|MERGE_RESOLUTION|>--- conflicted
+++ resolved
@@ -1,8 +1,4 @@
-<<<<<<< HEAD
-/*	$NetBSD: if_mvgbe.c,v 1.49 2017/06/01 02:45:10 chs Exp $	*/
-=======
 /*	$NetBSD: if_mvgbe.c,v 1.50 2018/06/26 06:48:01 msaitoh Exp $	*/
->>>>>>> b2b84690
 /*
  * Copyright (c) 2007, 2008, 2013 KIYOHARA Takashi
  * All rights reserved.
@@ -29,11 +25,7 @@
  * POSSIBILITY OF SUCH DAMAGE.
  */
 #include <sys/cdefs.h>
-<<<<<<< HEAD
-__KERNEL_RCSID(0, "$NetBSD: if_mvgbe.c,v 1.49 2017/06/01 02:45:10 chs Exp $");
-=======
 __KERNEL_RCSID(0, "$NetBSD: if_mvgbe.c,v 1.50 2018/06/26 06:48:01 msaitoh Exp $");
->>>>>>> b2b84690
 
 #include "opt_multiprocessor.h"
 
