<<<<<<< HEAD
/*	$NetBSD: if_gfe.c,v 1.48 2016/12/15 09:28:05 ozaki-r Exp $	*/
=======
/*	$NetBSD: if_gfe.c,v 1.49 2018/06/26 06:48:01 msaitoh Exp $	*/
>>>>>>> b2b84690

/*
 * Copyright (c) 2002 Allegro Networks, Inc., Wasabi Systems, Inc.
 * All rights reserved.
 *
 * Redistribution and use in source and binary forms, with or without
 * modification, are permitted provided that the following conditions
 * are met:
 * 1. Redistributions of source code must retain the above copyright
 *    notice, this list of conditions and the following disclaimer.
 * 2. Redistributions in binary form must reproduce the above copyright
 *    notice, this list of conditions and the following disclaimer in the
 *    documentation and/or other materials provided with the distribution.
 * 3. All advertising materials mentioning features or use of this software
 *    must display the following acknowledgement:
 *      This product includes software developed for the NetBSD Project by
 *      Allegro Networks, Inc., and Wasabi Systems, Inc.
 * 4. The name of Allegro Networks, Inc. may not be used to endorse
 *    or promote products derived from this software without specific prior
 *    written permission.
 * 5. The name of Wasabi Systems, Inc. may not be used to endorse
 *    or promote products derived from this software without specific prior
 *    written permission.
 *
 * THIS SOFTWARE IS PROVIDED BY ALLEGRO NETWORKS, INC. AND
 * WASABI SYSTEMS, INC. ``AS IS'' AND ANY EXPRESS OR IMPLIED WARRANTIES,
 * INCLUDING, BUT NOT LIMITED TO, THE IMPLIED WARRANTIES OF MERCHANTABILITY
 * AND FITNESS FOR A PARTICULAR PURPOSE ARE DISCLAIMED.
 * IN NO EVENT SHALL EITHER ALLEGRO NETWORKS, INC. OR WASABI SYSTEMS, INC.
 * BE LIABLE FOR ANY DIRECT, INDIRECT, INCIDENTAL, SPECIAL, EXEMPLARY, OR
 * CONSEQUENTIAL DAMAGES (INCLUDING, BUT NOT LIMITED TO, PROCUREMENT OF
 * SUBSTITUTE GOODS OR SERVICES; LOSS OF USE, DATA, OR PROFITS; OR BUSINESS
 * INTERRUPTION) HOWEVER CAUSED AND ON ANY THEORY OF LIABILITY, WHETHER IN
 * CONTRACT, STRICT LIABILITY, OR TORT (INCLUDING NEGLIGENCE OR OTHERWISE)
 * ARISING IN ANY WAY OUT OF THE USE OF THIS SOFTWARE, EVEN IF ADVISED OF THE
 * POSSIBILITY OF SUCH DAMAGE.
 */

/*
 * if_gfe.c -- GT ethernet MAC driver
 */

#include <sys/cdefs.h>
<<<<<<< HEAD
__KERNEL_RCSID(0, "$NetBSD: if_gfe.c,v 1.48 2016/12/15 09:28:05 ozaki-r Exp $");
=======
__KERNEL_RCSID(0, "$NetBSD: if_gfe.c,v 1.49 2018/06/26 06:48:01 msaitoh Exp $");
>>>>>>> b2b84690

#include "opt_inet.h"

#include <sys/param.h>
#include <sys/bus.h>
#include <sys/callout.h>
#include <sys/device.h>
#include <sys/errno.h>
#include <sys/ioctl.h>
#include <sys/mbuf.h>
#include <sys/mutex.h>
#include <sys/socket.h>

#include <uvm/uvm.h>
#include <net/if.h>
#include <net/if_dl.h>
#include <net/if_ether.h>
#include <net/if_media.h>

#ifdef INET
#include <netinet/in.h>
#include <netinet/if_inarp.h>
#endif
#include <net/bpf.h>
#include <sys/rndsource.h>

#include <dev/mii/mii.h>
#include <dev/mii/miivar.h>

#include <dev/marvell/gtreg.h>
#include <dev/marvell/gtvar.h>
#include <dev/marvell/gtethreg.h>
#include <dev/marvell/if_gfevar.h>
#include <dev/marvell/marvellreg.h>
#include <dev/marvell/marvellvar.h>

#include <prop/proplib.h>

#include "locators.h"


#define	GE_READ(sc, reg) \
	bus_space_read_4((sc)->sc_memt, (sc)->sc_memh, (reg))
#define	GE_WRITE(sc, reg, v) \
	bus_space_write_4((sc)->sc_memt, (sc)->sc_memh, (reg), (v))

#define	GE_DEBUG
#if 0
#define	GE_NOHASH
#define	GE_NORX
#endif

#ifdef GE_DEBUG
#define	GE_DPRINTF(sc, a)					\
	do {							\
		if ((sc)->sc_ec.ec_if.if_flags & IFF_DEBUG)	\
			printf a;				\
	} while (0 /* CONSTCOND */)
#define	GE_FUNC_ENTER(sc, func)	GE_DPRINTF(sc, ("[" func))
#define	GE_FUNC_EXIT(sc, str)	GE_DPRINTF(sc, (str "]"))
#else
#define	GE_DPRINTF(sc, a)	do { } while (0)
#define	GE_FUNC_ENTER(sc, func)	do { } while (0)
#define	GE_FUNC_EXIT(sc, str)	do { } while (0)
#endif
enum gfe_whack_op {
	GE_WHACK_START,		GE_WHACK_RESTART,
	GE_WHACK_CHANGE,	GE_WHACK_STOP
};

enum gfe_hash_op {
	GE_HASH_ADD,		GE_HASH_REMOVE,
};

#if 1
#define	htogt32(a)		htobe32(a)
#define	gt32toh(a)		be32toh(a)
#else
#define	htogt32(a)		htole32(a)
#define	gt32toh(a)		le32toh(a)
#endif

#define GE_RXDSYNC(sc, rxq, n, ops) \
	bus_dmamap_sync((sc)->sc_dmat, (rxq)->rxq_desc_mem.gdm_map, \
	    (n) * sizeof((rxq)->rxq_descs[0]), sizeof((rxq)->rxq_descs[0]), \
	    (ops))
#define	GE_RXDPRESYNC(sc, rxq, n) \
	GE_RXDSYNC(sc, rxq, n, BUS_DMASYNC_PREREAD|BUS_DMASYNC_PREWRITE)
#define	GE_RXDPOSTSYNC(sc, rxq, n) \
	GE_RXDSYNC(sc, rxq, n, BUS_DMASYNC_POSTREAD|BUS_DMASYNC_POSTWRITE)

#define GE_TXDSYNC(sc, txq, n, ops) \
	bus_dmamap_sync((sc)->sc_dmat, (txq)->txq_desc_mem.gdm_map, \
	    (n) * sizeof((txq)->txq_descs[0]), sizeof((txq)->txq_descs[0]), \
	    (ops))
#define	GE_TXDPRESYNC(sc, txq, n) \
	GE_TXDSYNC(sc, txq, n, BUS_DMASYNC_PREREAD|BUS_DMASYNC_PREWRITE)
#define	GE_TXDPOSTSYNC(sc, txq, n) \
	GE_TXDSYNC(sc, txq, n, BUS_DMASYNC_POSTREAD|BUS_DMASYNC_POSTWRITE)

#define	STATIC


STATIC int gfec_match(device_t, cfdata_t, void *);
STATIC void gfec_attach(device_t, device_t, void *);

STATIC int gfec_print(void *, const char *);
STATIC int gfec_search(device_t, cfdata_t, const int *, void *);

STATIC int gfec_enet_phy(device_t, int);
STATIC int gfec_mii_read(device_t, int, int);
STATIC void gfec_mii_write(device_t, int, int, int);
STATIC void gfec_mii_statchg(struct ifnet *);

STATIC int gfe_match(device_t, cfdata_t, void *);
STATIC void gfe_attach(device_t, device_t, void *);

STATIC int gfe_dmamem_alloc(struct gfe_softc *, struct gfe_dmamem *, int,
	size_t, int);
STATIC void gfe_dmamem_free(struct gfe_softc *, struct gfe_dmamem *);

STATIC int gfe_ifioctl(struct ifnet *, u_long, void *);
STATIC void gfe_ifstart(struct ifnet *);
STATIC void gfe_ifwatchdog(struct ifnet *);

STATIC void gfe_tick(void *arg);

STATIC void gfe_tx_restart(void *);
STATIC int gfe_tx_enqueue(struct gfe_softc *, enum gfe_txprio);
STATIC uint32_t gfe_tx_done(struct gfe_softc *, enum gfe_txprio, uint32_t);
STATIC void gfe_tx_cleanup(struct gfe_softc *, enum gfe_txprio, int);
STATIC int gfe_tx_txqalloc(struct gfe_softc *, enum gfe_txprio);
STATIC int gfe_tx_start(struct gfe_softc *, enum gfe_txprio);
STATIC void gfe_tx_stop(struct gfe_softc *, enum gfe_whack_op);

STATIC void gfe_rx_cleanup(struct gfe_softc *, enum gfe_rxprio);
STATIC void gfe_rx_get(struct gfe_softc *, enum gfe_rxprio);
STATIC int gfe_rx_prime(struct gfe_softc *);
STATIC uint32_t gfe_rx_process(struct gfe_softc *, uint32_t, uint32_t);
STATIC int gfe_rx_rxqalloc(struct gfe_softc *, enum gfe_rxprio);
STATIC int gfe_rx_rxqinit(struct gfe_softc *, enum gfe_rxprio);
STATIC void gfe_rx_stop(struct gfe_softc *, enum gfe_whack_op);

STATIC int gfe_intr(void *);

STATIC int gfe_whack(struct gfe_softc *, enum gfe_whack_op);

STATIC int gfe_hash_compute(struct gfe_softc *, const uint8_t [ETHER_ADDR_LEN]);
STATIC int gfe_hash_entry_op(struct gfe_softc *, enum gfe_hash_op,
	enum gfe_rxprio, const uint8_t [ETHER_ADDR_LEN]);
STATIC int gfe_hash_multichg(struct ethercom *, const struct ether_multi *,
	u_long);
STATIC int gfe_hash_fill(struct gfe_softc *);
STATIC int gfe_hash_alloc(struct gfe_softc *);


CFATTACH_DECL_NEW(gfec, sizeof(struct gfec_softc),
    gfec_match, gfec_attach, NULL, NULL);
CFATTACH_DECL_NEW(gfe, sizeof(struct gfe_softc),
    gfe_match, gfe_attach, NULL, NULL);


/* ARGSUSED */
int
gfec_match(device_t parent, cfdata_t cf, void *aux)
{
	struct marvell_attach_args *mva = aux;

	if (strcmp(mva->mva_name, cf->cf_name) != 0)
		return 0;
	if (mva->mva_offset == MVA_OFFSET_DEFAULT)
		return 0;

	mva->mva_size = ETHC_SIZE;
	return 1;
}

/* ARGSUSED */
void
gfec_attach(device_t parent, device_t self, void *aux)
{
	struct gfec_softc *sc = device_private(self);
	struct marvell_attach_args *mva = aux, gfea;
	static int gfe_irqs[] = { 32, 33, 34 };
	int i;

	aprint_naive("\n");
	aprint_normal(": Ethernet Controller\n");

	sc->sc_dev = self;
	sc->sc_iot = mva->mva_iot;
	if (bus_space_subregion(mva->mva_iot, mva->mva_ioh, mva->mva_offset,
	    mva->mva_size, &sc->sc_ioh)) {
		aprint_error_dev(self, "Cannot map registers\n");
		return;
	}

	mutex_init(&sc->sc_mtx, MUTEX_DEFAULT, IPL_NET);

	for (i = 0; i < ETH_NUM; i++) {
		gfea.mva_name = "gfe";
		gfea.mva_model = mva->mva_model;
		gfea.mva_iot = sc->sc_iot;
		gfea.mva_ioh = sc->sc_ioh;
		gfea.mva_unit = i;
		gfea.mva_dmat = mva->mva_dmat;
		gfea.mva_irq = gfe_irqs[i];
		config_found_sm_loc(sc->sc_dev, "gfec", NULL, &gfea,
		    gfec_print, gfec_search);
	}
}

int
gfec_print(void *aux, const char *pnp)
{
	struct marvell_attach_args *gfea = aux;

	if (pnp)
		aprint_normal("%s at %s port %d",
		    gfea->mva_name, pnp, gfea->mva_unit);
	else {
		if (gfea->mva_unit != GFECCF_PORT_DEFAULT)
			aprint_normal(" port %d", gfea->mva_unit);
		if (gfea->mva_irq != GFECCF_IRQ_DEFAULT)
			aprint_normal(" irq %d", gfea->mva_irq);
	}
	return UNCONF;
}

/* ARGSUSED */
int
gfec_search(device_t parent, cfdata_t cf, const int *ldesc, void *aux)
{
	struct marvell_attach_args *gfea = aux;

	if (cf->cf_loc[GFECCF_PORT] == gfea->mva_unit &&
	    cf->cf_loc[GFECCF_IRQ] != GFECCF_IRQ_DEFAULT)
		gfea->mva_irq = cf->cf_loc[GFECCF_IRQ];

	return config_match(parent, cf, aux);
}

int
gfec_enet_phy(device_t dev, int unit)
{
	struct gfec_softc *sc = device_private(dev);
	uint32_t epar;

	epar = bus_space_read_4(sc->sc_iot, sc->sc_ioh, ETH_EPAR);
	return ETH_EPAR_PhyAD_GET(epar, unit);
}

int
gfec_mii_read(device_t dev, int phy, int reg)
{
	struct gfec_softc *csc = device_private(device_parent(dev));
	uint32_t data;
	int count = 10000;

	mutex_enter(&csc->sc_mtx);

	do {
		DELAY(10);
		data = bus_space_read_4(csc->sc_iot, csc->sc_ioh, ETH_ESMIR);
	} while ((data & ETH_ESMIR_Busy) && count-- > 0);

	if (count == 0) {
		aprint_error_dev(dev,
		    "mii read for phy %d reg %d busied out\n", phy, reg);
		mutex_exit(&csc->sc_mtx);
		return ETH_ESMIR_Value_GET(data);
	}

	bus_space_write_4(csc->sc_iot, csc->sc_ioh, ETH_ESMIR,
	    ETH_ESMIR_READ(phy, reg));

	count = 10000;
	do {
		DELAY(10);
		data = bus_space_read_4(csc->sc_iot, csc->sc_ioh, ETH_ESMIR);
	} while ((data & ETH_ESMIR_ReadValid) == 0 && count-- > 0);

	mutex_exit(&csc->sc_mtx);

	if (count == 0)
		aprint_error_dev(dev,
		    "mii read for phy %d reg %d timed out\n", phy, reg);
#if defined(GTMIIDEBUG)
	aprint_normal_dev(dev, "mii_read(%d, %d): %#x data %#x\n",
	    phy, reg, data, ETH_ESMIR_Value_GET(data));
#endif
	return ETH_ESMIR_Value_GET(data);
}

void
gfec_mii_write (device_t dev, int phy, int reg, int value)
{
	struct gfec_softc *csc = device_private(device_parent(dev));
	uint32_t data;
	int count = 10000;

	mutex_enter(&csc->sc_mtx);

	do {
		DELAY(10);
		data = bus_space_read_4(csc->sc_iot, csc->sc_ioh, ETH_ESMIR);
	} while ((data & ETH_ESMIR_Busy) && count-- > 0);

	if (count == 0) {
		aprint_error_dev(dev,
		    "mii write for phy %d reg %d busied out (busy)\n",
		    phy, reg);
		mutex_exit(&csc->sc_mtx);
		return;
	}

	bus_space_write_4(csc->sc_iot, csc->sc_ioh, ETH_ESMIR,
	    ETH_ESMIR_WRITE(phy, reg, value));

	count = 10000;
	do {
		DELAY(10);
		data = bus_space_read_4(csc->sc_iot, csc->sc_ioh, ETH_ESMIR);
	} while ((data & ETH_ESMIR_Busy) && count-- > 0);

	mutex_exit(&csc->sc_mtx);

	if (count == 0)
		aprint_error_dev(dev,
		    "mii write for phy %d reg %d timed out\n", phy, reg);
#if defined(GTMIIDEBUG)
	aprint_normal_dev(dev, "mii_write(%d, %d, %#x)\n", phy, reg, value);
#endif
}

void
gfec_mii_statchg(struct ifnet *ifp)
{
	/* struct gfe_softc *sc = ifp->if_softc; */
	/* do nothing? */
}

/* ARGSUSED */
int
gfe_match(device_t parent, cfdata_t cf, void *aux)
{

	return 1;
}

/* ARGSUSED */
void
gfe_attach(device_t parent, device_t self, void *aux)
{
	struct marvell_attach_args *mva = aux;
	struct gfe_softc * const sc = device_private(self);
	struct ifnet * const ifp = &sc->sc_ec.ec_if;
	uint32_t sdcr;
	int phyaddr, error;
	prop_data_t ea;
	uint8_t enaddr[6];

	aprint_naive("\n");
	aprint_normal(": Ethernet Controller\n");

	if (bus_space_subregion(mva->mva_iot, mva->mva_ioh,
	    mva->mva_offset, mva->mva_size, &sc->sc_memh)) {
		aprint_error_dev(self, "failed to map registers\n");
		return;
	}
	sc->sc_dev = self;
	sc->sc_memt = mva->mva_iot;
	sc->sc_dmat = mva->mva_dmat;
	sc->sc_macno = (mva->mva_offset == ETH_BASE(0)) ? 0 :
	    ((mva->mva_offset == ETH_BASE(1)) ? 1 : 2);

	callout_init(&sc->sc_co, 0);

	phyaddr = gfec_enet_phy(parent, sc->sc_macno);

	ea = prop_dictionary_get(device_properties(sc->sc_dev), "mac-addr");
	if (ea != NULL) {
		KASSERT(prop_object_type(ea) == PROP_TYPE_DATA);
		KASSERT(prop_data_size(ea) == ETHER_ADDR_LEN);
		memcpy(enaddr, prop_data_data_nocopy(ea), ETHER_ADDR_LEN);
	}

	sc->sc_pcr = GE_READ(sc, ETH_EPCR);
	sc->sc_pcxr = GE_READ(sc, ETH_EPCXR);
	sc->sc_intrmask = GE_READ(sc, ETH_EIMR) | ETH_IR_MIIPhySTC;

	aprint_normal_dev(self, "Ethernet address %s\n", ether_sprintf(enaddr));

#if defined(DEBUG)
	printf("pcr %#x, pcxr %#x\n", sc->sc_pcr, sc->sc_pcxr);
#endif

	sc->sc_pcxr &= ~ETH_EPCXR_PRIOrx_Override;
	if (device_cfdata(self)->cf_flags & 1) {
		aprint_normal_dev(self, "phy %d (rmii)\n", phyaddr);
		sc->sc_pcxr |= ETH_EPCXR_RMIIEn;
	} else {
		aprint_normal_dev(self, "phy %d (mii)\n", phyaddr);
		sc->sc_pcxr &= ~ETH_EPCXR_RMIIEn;
	}
	if (device_cfdata(self)->cf_flags & 2)
		sc->sc_flags |= GE_NOFREE;
	/* Set Max Frame Length is 1536 */
	sc->sc_pcxr &= ~ETH_EPCXR_MFL_SET(ETH_EPCXR_MFL_MASK);
	sc->sc_pcxr |= ETH_EPCXR_MFL_SET(ETH_EPCXR_MFL_1536);
	sc->sc_max_frame_length = 1536;

	if (sc->sc_pcr & ETH_EPCR_EN) {
		int tries = 1000;
		/*
		 * Abort transmitter and receiver and wait for them to quiese
		 */
		GE_WRITE(sc, ETH_ESDCMR, ETH_ESDCMR_AR | ETH_ESDCMR_AT);
		do {
			delay(100);
			if (tries-- <= 0) {
				aprint_error_dev(self, "Abort TX/RX failed\n");
				break;
			}
		} while (GE_READ(sc, ETH_ESDCMR) &
		    (ETH_ESDCMR_AR | ETH_ESDCMR_AT));
	}

	sc->sc_pcr &=
	    ~(ETH_EPCR_EN | ETH_EPCR_RBM | ETH_EPCR_PM | ETH_EPCR_PBF);

#if defined(DEBUG)
	printf("pcr %#x, pcxr %#x\n", sc->sc_pcr, sc->sc_pcxr);
#endif

	/*
	 * Now turn off the GT.  If it didn't quiese, too ***ing bad.
	 */
	GE_WRITE(sc, ETH_EPCR, sc->sc_pcr);
	GE_WRITE(sc, ETH_EIMR, sc->sc_intrmask);
	sdcr = GE_READ(sc, ETH_ESDCR);
	ETH_ESDCR_BSZ_SET(sdcr, ETH_ESDCR_BSZ_4);
	sdcr |= ETH_ESDCR_RIFB;
	GE_WRITE(sc, ETH_ESDCR, sdcr);

	sc->sc_mii.mii_ifp = ifp;
	sc->sc_mii.mii_readreg = gfec_mii_read;
	sc->sc_mii.mii_writereg = gfec_mii_write;
	sc->sc_mii.mii_statchg = gfec_mii_statchg;

	sc->sc_ec.ec_mii = &sc->sc_mii;
	ifmedia_init(&sc->sc_mii.mii_media, 0, ether_mediachange,
		ether_mediastatus);

	mii_attach(sc->sc_dev, &sc->sc_mii, 0xffffffff, phyaddr,
		MII_OFFSET_ANY, MIIF_NOISOLATE);
	if (LIST_FIRST(&sc->sc_mii.mii_phys) == NULL) {
		ifmedia_add(&sc->sc_mii.mii_media, IFM_ETHER|IFM_NONE, 0, NULL);
		ifmedia_set(&sc->sc_mii.mii_media, IFM_ETHER|IFM_NONE);
	} else {
		ifmedia_set(&sc->sc_mii.mii_media, IFM_ETHER|IFM_AUTO);
	}

	strlcpy(ifp->if_xname, device_xname(sc->sc_dev), IFNAMSIZ);
	ifp->if_softc = sc;
	ifp->if_flags = IFF_BROADCAST | IFF_SIMPLEX | IFF_MULTICAST;
#if 0
	ifp->if_flags |= IFF_DEBUG;
#endif
	ifp->if_ioctl = gfe_ifioctl;
	ifp->if_start = gfe_ifstart;
	ifp->if_watchdog = gfe_ifwatchdog;

	if (sc->sc_flags & GE_NOFREE) {
		error = gfe_rx_rxqalloc(sc, GE_RXPRIO_HI);
		if (!error)
			error = gfe_rx_rxqalloc(sc, GE_RXPRIO_MEDHI);
		if (!error)
			error = gfe_rx_rxqalloc(sc, GE_RXPRIO_MEDLO);
		if (!error)
			error = gfe_rx_rxqalloc(sc, GE_RXPRIO_LO);
		if (!error)
			error = gfe_tx_txqalloc(sc, GE_TXPRIO_HI);
		if (!error)
			error = gfe_hash_alloc(sc);
		if (error)
			aprint_error_dev(self,
			    "failed to allocate resources: %d\n", error);
	}

	if_attach(ifp);
	ether_ifattach(ifp, enaddr);
	bpf_attach(ifp, DLT_EN10MB, sizeof(struct ether_header));
	rnd_attach_source(&sc->sc_rnd_source, device_xname(self), RND_TYPE_NET,
	    RND_FLAG_DEFAULT);
	marvell_intr_establish(mva->mva_irq, IPL_NET, gfe_intr, sc);
}

int
gfe_dmamem_alloc(struct gfe_softc *sc, struct gfe_dmamem *gdm, int maxsegs,
	size_t size, int flags)
{
	int error = 0;
	GE_FUNC_ENTER(sc, "gfe_dmamem_alloc");

	KASSERT(gdm->gdm_kva == NULL);
	gdm->gdm_size = size;
	gdm->gdm_maxsegs = maxsegs;

	error = bus_dmamem_alloc(sc->sc_dmat, gdm->gdm_size, PAGE_SIZE,
	    gdm->gdm_size, gdm->gdm_segs, gdm->gdm_maxsegs, &gdm->gdm_nsegs,
	    BUS_DMA_NOWAIT);
	if (error)
		goto fail;

	error = bus_dmamem_map(sc->sc_dmat, gdm->gdm_segs, gdm->gdm_nsegs,
	    gdm->gdm_size, &gdm->gdm_kva, flags | BUS_DMA_NOWAIT);
	if (error)
		goto fail;

	error = bus_dmamap_create(sc->sc_dmat, gdm->gdm_size, gdm->gdm_nsegs,
	    gdm->gdm_size, 0, BUS_DMA_ALLOCNOW|BUS_DMA_NOWAIT, &gdm->gdm_map);
	if (error)
		goto fail;

	error = bus_dmamap_load(sc->sc_dmat, gdm->gdm_map, gdm->gdm_kva,
	    gdm->gdm_size, NULL, BUS_DMA_NOWAIT);
	if (error)
		goto fail;

	/* invalidate from cache */
	bus_dmamap_sync(sc->sc_dmat, gdm->gdm_map, 0, gdm->gdm_size,
	    BUS_DMASYNC_PREREAD);
fail:
	if (error) {
		gfe_dmamem_free(sc, gdm);
		GE_DPRINTF(sc, (":err=%d", error));
	}
	GE_DPRINTF(sc, (":kva=%p/%#x,map=%p,nsegs=%d,pa=%x/%x",
	    gdm->gdm_kva, gdm->gdm_size, gdm->gdm_map, gdm->gdm_map->dm_nsegs,
	    gdm->gdm_map->dm_segs->ds_addr, gdm->gdm_map->dm_segs->ds_len));
	GE_FUNC_EXIT(sc, "");
	return error;
}

void
gfe_dmamem_free(struct gfe_softc *sc, struct gfe_dmamem *gdm)
{
	GE_FUNC_ENTER(sc, "gfe_dmamem_free");
	if (gdm->gdm_map)
		bus_dmamap_destroy(sc->sc_dmat, gdm->gdm_map);
	if (gdm->gdm_kva)
		bus_dmamem_unmap(sc->sc_dmat, gdm->gdm_kva, gdm->gdm_size);
	if (gdm->gdm_nsegs > 0)
		bus_dmamem_free(sc->sc_dmat, gdm->gdm_segs, gdm->gdm_nsegs);
	gdm->gdm_map = NULL;
	gdm->gdm_kva = NULL;
	gdm->gdm_nsegs = 0;
	GE_FUNC_EXIT(sc, "");
}

int
gfe_ifioctl(struct ifnet *ifp, u_long cmd, void *data)
{
	struct gfe_softc * const sc = ifp->if_softc;
	struct ifreq *ifr = (struct ifreq *) data;
	struct ifaddr *ifa = (struct ifaddr *) data;
	int s, error = 0;

	GE_FUNC_ENTER(sc, "gfe_ifioctl");
	s = splnet();

	switch (cmd) {
	case SIOCINITIFADDR:
		ifp->if_flags |= IFF_UP;
		error = gfe_whack(sc, GE_WHACK_START);
		switch (ifa->ifa_addr->sa_family) {
#ifdef INET
		case AF_INET:
			if (error == 0)
				arp_ifinit(ifp, ifa);
			break;
#endif
		default:
			break;
		}
		break;

	case SIOCSIFFLAGS:
		if ((error = ifioctl_common(ifp, cmd, data)) != 0)
			break;
		/* XXX re-use ether_ioctl() */
		switch (ifp->if_flags & (IFF_UP|IFF_RUNNING)) {
		case IFF_UP|IFF_RUNNING:/* active->active, update */
			error = gfe_whack(sc, GE_WHACK_CHANGE);
			break;
		case IFF_RUNNING:	/* not up, so we stop */
			error = gfe_whack(sc, GE_WHACK_STOP);
			break;
		case IFF_UP:		/* not running, so we start */
			error = gfe_whack(sc, GE_WHACK_START);
			break;
		case 0:			/* idle->idle: do nothing */
			break;
		}
		break;

	case SIOCSIFMEDIA:
	case SIOCGIFMEDIA:
	case SIOCADDMULTI:
	case SIOCDELMULTI:
		if ((error = ether_ioctl(ifp, cmd, data)) == ENETRESET) {
			if (ifp->if_flags & IFF_RUNNING)
				error = gfe_whack(sc, GE_WHACK_CHANGE);
			else
				error = 0;
		}
		break;

	case SIOCSIFMTU:
		if (ifr->ifr_mtu > ETHERMTU || ifr->ifr_mtu < ETHERMIN) {
			error = EINVAL;
			break;
		}
		if ((error = ifioctl_common(ifp, cmd, data)) == ENETRESET)
			error = 0;
		break;

	default:
		error = ether_ioctl(ifp, cmd, data);
		break;
	}
	splx(s);
	GE_FUNC_EXIT(sc, "");
	return error;
}

void
gfe_ifstart(struct ifnet *ifp)
{
	struct gfe_softc * const sc = ifp->if_softc;
	struct mbuf *m;

	GE_FUNC_ENTER(sc, "gfe_ifstart");

	if ((ifp->if_flags & IFF_RUNNING) == 0) {
		GE_FUNC_EXIT(sc, "$");
		return;
	}

	for (;;) {
		IF_DEQUEUE(&ifp->if_snd, m);
		if (m == NULL) {
			ifp->if_flags &= ~IFF_OACTIVE;
			GE_FUNC_EXIT(sc, "");
			return;
		}

		/*
		 * No space in the pending queue?  try later.
		 */
		if (IF_QFULL(&sc->sc_txq[GE_TXPRIO_HI].txq_pendq))
			break;

		/*
		 * Try to enqueue a mbuf to the device. If that fails, we
		 * can always try to map the next mbuf.
		 */
		IF_ENQUEUE(&sc->sc_txq[GE_TXPRIO_HI].txq_pendq, m);
		GE_DPRINTF(sc, (">"));
#ifndef GE_NOTX
		(void) gfe_tx_enqueue(sc, GE_TXPRIO_HI);
#endif
	}

	/*
	 * Attempt to queue the mbuf for send failed.
	 */
	IF_PREPEND(&ifp->if_snd, m);
	ifp->if_flags |= IFF_OACTIVE;
	GE_FUNC_EXIT(sc, "%%");
}

void
gfe_ifwatchdog(struct ifnet *ifp)
{
	struct gfe_softc * const sc = ifp->if_softc;
	struct gfe_txqueue * const txq = &sc->sc_txq[GE_TXPRIO_HI];

	GE_FUNC_ENTER(sc, "gfe_ifwatchdog");
	aprint_error_dev(sc->sc_dev, "device timeout");
	if (ifp->if_flags & IFF_RUNNING) {
		uint32_t curtxdnum;

		curtxdnum = (GE_READ(sc, txq->txq_ectdp) -
		    txq->txq_desc_busaddr) / sizeof(txq->txq_descs[0]);
		GE_TXDPOSTSYNC(sc, txq, txq->txq_fi);
		GE_TXDPOSTSYNC(sc, txq, curtxdnum);
		aprint_error(" (fi=%d(%#x),lo=%d,cur=%d(%#x),icm=%#x) ",
		    txq->txq_fi, txq->txq_descs[txq->txq_fi].ed_cmdsts,
		    txq->txq_lo, curtxdnum, txq->txq_descs[curtxdnum].ed_cmdsts,
		    GE_READ(sc, ETH_EICR));
		GE_TXDPRESYNC(sc, txq, txq->txq_fi);
		GE_TXDPRESYNC(sc, txq, curtxdnum);
	}
	aprint_error("\n");
	ifp->if_oerrors++;
	(void) gfe_whack(sc, GE_WHACK_RESTART);
	GE_FUNC_EXIT(sc, "");
}

int
gfe_rx_rxqalloc(struct gfe_softc *sc, enum gfe_rxprio rxprio)
{
	struct gfe_rxqueue * const rxq = &sc->sc_rxq[rxprio];
	int error;

	GE_FUNC_ENTER(sc, "gfe_rx_rxqalloc");
	GE_DPRINTF(sc, ("(%d)", rxprio));

	error = gfe_dmamem_alloc(sc, &rxq->rxq_desc_mem, 1,
	    GE_RXDESC_MEMSIZE, BUS_DMA_NOCACHE);
	if (error) {
		GE_FUNC_EXIT(sc, "!!");
		return error;
	}

	error = gfe_dmamem_alloc(sc, &rxq->rxq_buf_mem, GE_RXBUF_NSEGS,
	    GE_RXBUF_MEMSIZE, 0);
	if (error) {
		GE_FUNC_EXIT(sc, "!!!");
		return error;
	}
	GE_FUNC_EXIT(sc, "");
	return error;
}

int
gfe_rx_rxqinit(struct gfe_softc *sc, enum gfe_rxprio rxprio)
{
	struct gfe_rxqueue * const rxq = &sc->sc_rxq[rxprio];
	volatile struct gt_eth_desc *rxd;
	const bus_dma_segment_t *ds;
	int idx;
	bus_addr_t nxtaddr;
	bus_size_t boff;

	GE_FUNC_ENTER(sc, "gfe_rx_rxqinit");
	GE_DPRINTF(sc, ("(%d)", rxprio));

	if ((sc->sc_flags & GE_NOFREE) == 0) {
		int error = gfe_rx_rxqalloc(sc, rxprio);
		if (error) {
			GE_FUNC_EXIT(sc, "!");
			return error;
		}
	} else {
		KASSERT(rxq->rxq_desc_mem.gdm_kva != NULL);
		KASSERT(rxq->rxq_buf_mem.gdm_kva != NULL);
	}

	memset(rxq->rxq_desc_mem.gdm_kva, 0, GE_RXDESC_MEMSIZE);

	rxq->rxq_descs =
	    (volatile struct gt_eth_desc *) rxq->rxq_desc_mem.gdm_kva;
	rxq->rxq_desc_busaddr = rxq->rxq_desc_mem.gdm_map->dm_segs[0].ds_addr;
	rxq->rxq_bufs = (struct gfe_rxbuf *) rxq->rxq_buf_mem.gdm_kva;
	rxq->rxq_fi = 0;
	rxq->rxq_active = GE_RXDESC_MAX;
	boff = 0;
	ds = rxq->rxq_buf_mem.gdm_map->dm_segs;
	nxtaddr = rxq->rxq_desc_busaddr + sizeof(*rxd);
	for (idx = 0, rxd = rxq->rxq_descs; idx < GE_RXDESC_MAX;
	    idx++, rxd++, nxtaddr += sizeof(*rxd)) {
		rxd->ed_lencnt = htogt32(GE_RXBUF_SIZE << 16);
		rxd->ed_cmdsts = htogt32(RX_CMD_F|RX_CMD_L|RX_CMD_O|RX_CMD_EI);
		rxd->ed_bufptr = htogt32(ds->ds_addr + boff);
		/*
		 * update the nxtptr to point to the next txd.
		 */
		if (idx == GE_RXDESC_MAX - 1)
			nxtaddr = rxq->rxq_desc_busaddr;
		rxd->ed_nxtptr = htogt32(nxtaddr);
		boff += GE_RXBUF_SIZE;
		if (boff == ds->ds_len) {
			ds++;
			boff = 0;
		}
	}
	bus_dmamap_sync(sc->sc_dmat, rxq->rxq_desc_mem.gdm_map, 0,
			rxq->rxq_desc_mem.gdm_map->dm_mapsize,
			BUS_DMASYNC_PREREAD|BUS_DMASYNC_PREWRITE);
	bus_dmamap_sync(sc->sc_dmat, rxq->rxq_buf_mem.gdm_map, 0,
			rxq->rxq_buf_mem.gdm_map->dm_mapsize,
			BUS_DMASYNC_PREREAD);

	rxq->rxq_intrbits = ETH_IR_RxBuffer|ETH_IR_RxError;
	switch (rxprio) {
	case GE_RXPRIO_HI:
		rxq->rxq_intrbits |= ETH_IR_RxBuffer_3|ETH_IR_RxError_3;
		rxq->rxq_efrdp = ETH_EFRDP3;
		rxq->rxq_ecrdp = ETH_ECRDP3;
		break;
	case GE_RXPRIO_MEDHI:
		rxq->rxq_intrbits |= ETH_IR_RxBuffer_2|ETH_IR_RxError_2;
		rxq->rxq_efrdp = ETH_EFRDP2;
		rxq->rxq_ecrdp = ETH_ECRDP2;
		break;
	case GE_RXPRIO_MEDLO:
		rxq->rxq_intrbits |= ETH_IR_RxBuffer_1|ETH_IR_RxError_1;
		rxq->rxq_efrdp = ETH_EFRDP1;
		rxq->rxq_ecrdp = ETH_ECRDP1;
		break;
	case GE_RXPRIO_LO:
		rxq->rxq_intrbits |= ETH_IR_RxBuffer_0|ETH_IR_RxError_0;
		rxq->rxq_efrdp = ETH_EFRDP0;
		rxq->rxq_ecrdp = ETH_ECRDP0;
		break;
	}
	GE_FUNC_EXIT(sc, "");
	return 0;
}

void
gfe_rx_get(struct gfe_softc *sc, enum gfe_rxprio rxprio)
{
	struct ifnet * const ifp = &sc->sc_ec.ec_if;
	struct gfe_rxqueue * const rxq = &sc->sc_rxq[rxprio];
	struct mbuf *m = rxq->rxq_curpkt;

	GE_FUNC_ENTER(sc, "gfe_rx_get");
	GE_DPRINTF(sc, ("(%d)", rxprio));

	while (rxq->rxq_active > 0) {
		volatile struct gt_eth_desc *rxd = &rxq->rxq_descs[rxq->rxq_fi];
		struct gfe_rxbuf *rxb = &rxq->rxq_bufs[rxq->rxq_fi];
		const struct ether_header *eh;
		unsigned int cmdsts;
		size_t buflen;

		GE_RXDPOSTSYNC(sc, rxq, rxq->rxq_fi);
		cmdsts = gt32toh(rxd->ed_cmdsts);
		GE_DPRINTF(sc, (":%d=%#x", rxq->rxq_fi, cmdsts));
		rxq->rxq_cmdsts = cmdsts;
		/*
		 * Sometimes the GE "forgets" to reset the ownership bit.
		 * But if the length has been rewritten, the packet is ours
		 * so pretend the O bit is set.
		 */
		buflen = gt32toh(rxd->ed_lencnt) & 0xffff;
		if ((cmdsts & RX_CMD_O) && buflen == 0) {
			GE_RXDPRESYNC(sc, rxq, rxq->rxq_fi);
			break;
		}

		/*
		 * If this is not a single buffer packet with no errors
		 * or for some reason it's bigger than our frame size,
		 * ignore it and go to the next packet.
		 */
		if ((cmdsts & (RX_CMD_F|RX_CMD_L|RX_STS_ES)) !=
							(RX_CMD_F|RX_CMD_L) ||
		    buflen > sc->sc_max_frame_length) {
			GE_DPRINTF(sc, ("!"));
			--rxq->rxq_active;
			ifp->if_ipackets++;
			ifp->if_ierrors++;
			goto give_it_back;
		}

		/* CRC is included with the packet; trim it off. */
		buflen -= ETHER_CRC_LEN;

		if (m == NULL) {
			MGETHDR(m, M_DONTWAIT, MT_DATA);
			if (m == NULL) {
				GE_DPRINTF(sc, ("?"));
				break;
			}
		}
		if ((m->m_flags & M_EXT) == 0 && buflen > MHLEN - 2) {
			MCLGET(m, M_DONTWAIT);
			if ((m->m_flags & M_EXT) == 0) {
				GE_DPRINTF(sc, ("?"));
				break;
			}
		}
		m->m_data += 2;
		m->m_len = 0;
		m->m_pkthdr.len = 0;
		m_set_rcvif(m, ifp);
		rxq->rxq_cmdsts = cmdsts;
		--rxq->rxq_active;

		bus_dmamap_sync(sc->sc_dmat, rxq->rxq_buf_mem.gdm_map,
		    rxq->rxq_fi * sizeof(*rxb), buflen, BUS_DMASYNC_POSTREAD);

		KASSERT(m->m_len == 0 && m->m_pkthdr.len == 0);
		memcpy(m->m_data + m->m_len, rxb->rxb_data, buflen);
		m->m_len = buflen;
		m->m_pkthdr.len = buflen;

		eh = (const struct ether_header *) m->m_data;
		if ((ifp->if_flags & IFF_PROMISC) ||
		    (rxq->rxq_cmdsts & RX_STS_M) == 0 ||
		    (rxq->rxq_cmdsts & RX_STS_HE) ||
		    (eh->ether_dhost[0] & 1) != 0 ||
		    memcmp(eh->ether_dhost, CLLADDR(ifp->if_sadl),
							ETHER_ADDR_LEN) == 0) {
			if_percpuq_enqueue(ifp->if_percpuq, m);
			m = NULL;
			GE_DPRINTF(sc, (">"));
		} else {
			m->m_len = 0;
			m->m_pkthdr.len = 0;
			GE_DPRINTF(sc, ("+"));
		}
		rxq->rxq_cmdsts = 0;

	   give_it_back:
		rxd->ed_lencnt &= ~0xffff;	/* zero out length */
		rxd->ed_cmdsts = htogt32(RX_CMD_F|RX_CMD_L|RX_CMD_O|RX_CMD_EI);
#if 0
		GE_DPRINTF(sc, ("([%d]->%08lx.%08lx.%08lx.%08lx)",
		    rxq->rxq_fi,
		    ((unsigned long *)rxd)[0], ((unsigned long *)rxd)[1],
		    ((unsigned long *)rxd)[2], ((unsigned long *)rxd)[3]));
#endif
		GE_RXDPRESYNC(sc, rxq, rxq->rxq_fi);
		if (++rxq->rxq_fi == GE_RXDESC_MAX)
			rxq->rxq_fi = 0;
		rxq->rxq_active++;
	}
	rxq->rxq_curpkt = m;
	GE_FUNC_EXIT(sc, "");
}

uint32_t
gfe_rx_process(struct gfe_softc *sc, uint32_t cause, uint32_t intrmask)
{
	struct ifnet * const ifp = &sc->sc_ec.ec_if;
	struct gfe_rxqueue *rxq;
	uint32_t rxbits;
#define	RXPRIO_DECODER	0xffffaa50
	GE_FUNC_ENTER(sc, "gfe_rx_process");

	rxbits = ETH_IR_RxBuffer_GET(cause);
	while (rxbits) {
		enum gfe_rxprio rxprio = (RXPRIO_DECODER >> (rxbits * 2)) & 3;
		GE_DPRINTF(sc, ("%1x", rxbits));
		rxbits &= ~(1 << rxprio);
		gfe_rx_get(sc, rxprio);
	}

	rxbits = ETH_IR_RxError_GET(cause);
	while (rxbits) {
		enum gfe_rxprio rxprio = (RXPRIO_DECODER >> (rxbits * 2)) & 3;
		uint32_t masks[(GE_RXDESC_MAX + 31) / 32];
		int idx;
		rxbits &= ~(1 << rxprio);
		rxq = &sc->sc_rxq[rxprio];
		sc->sc_idlemask |= (rxq->rxq_intrbits & ETH_IR_RxBits);
		intrmask &= ~(rxq->rxq_intrbits & ETH_IR_RxBits);
		if ((sc->sc_tickflags & GE_TICK_RX_RESTART) == 0) {
			sc->sc_tickflags |= GE_TICK_RX_RESTART;
			callout_reset(&sc->sc_co, 1, gfe_tick, sc);
		}
		ifp->if_ierrors++;
		GE_DPRINTF(sc, ("%s: rx queue %d filled at %u\n",
		    device_xname(sc->sc_dev), rxprio, rxq->rxq_fi));
		memset(masks, 0, sizeof(masks));
		bus_dmamap_sync(sc->sc_dmat, rxq->rxq_desc_mem.gdm_map,
		    0, rxq->rxq_desc_mem.gdm_size,
		    BUS_DMASYNC_POSTREAD|BUS_DMASYNC_POSTWRITE);
		for (idx = 0; idx < GE_RXDESC_MAX; idx++) {
			volatile struct gt_eth_desc *rxd = &rxq->rxq_descs[idx];

			if (RX_CMD_O & gt32toh(rxd->ed_cmdsts))
				masks[idx/32] |= 1 << (idx & 31);
		}
		bus_dmamap_sync(sc->sc_dmat, rxq->rxq_desc_mem.gdm_map,
		    0, rxq->rxq_desc_mem.gdm_size,
		    BUS_DMASYNC_PREREAD|BUS_DMASYNC_PREWRITE);
#if defined(DEBUG)
		printf("%s: rx queue %d filled at %u=%#x(%#x/%#x)\n",
		    device_xname(sc->sc_dev), rxprio, rxq->rxq_fi,
		    rxq->rxq_cmdsts, masks[0], masks[1]);
#endif
	}
	if ((intrmask & ETH_IR_RxBits) == 0)
		intrmask &= ~(ETH_IR_RxBuffer|ETH_IR_RxError);

	GE_FUNC_EXIT(sc, "");
	return intrmask;
}

int
gfe_rx_prime(struct gfe_softc *sc)
{
	struct gfe_rxqueue *rxq;
	int error;

	GE_FUNC_ENTER(sc, "gfe_rx_prime");

	error = gfe_rx_rxqinit(sc, GE_RXPRIO_HI);
	if (error)
		goto bail;
	rxq = &sc->sc_rxq[GE_RXPRIO_HI];
	if ((sc->sc_flags & GE_RXACTIVE) == 0) {
		GE_WRITE(sc, ETH_EFRDP3, rxq->rxq_desc_busaddr);
		GE_WRITE(sc, ETH_ECRDP3, rxq->rxq_desc_busaddr);
	}
	sc->sc_intrmask |= rxq->rxq_intrbits;

	error = gfe_rx_rxqinit(sc, GE_RXPRIO_MEDHI);
	if (error)
		goto bail;
	if ((sc->sc_flags & GE_RXACTIVE) == 0) {
		rxq = &sc->sc_rxq[GE_RXPRIO_MEDHI];
		GE_WRITE(sc, ETH_EFRDP2, rxq->rxq_desc_busaddr);
		GE_WRITE(sc, ETH_ECRDP2, rxq->rxq_desc_busaddr);
		sc->sc_intrmask |= rxq->rxq_intrbits;
	}

	error = gfe_rx_rxqinit(sc, GE_RXPRIO_MEDLO);
	if (error)
		goto bail;
	if ((sc->sc_flags & GE_RXACTIVE) == 0) {
		rxq = &sc->sc_rxq[GE_RXPRIO_MEDLO];
		GE_WRITE(sc, ETH_EFRDP1, rxq->rxq_desc_busaddr);
		GE_WRITE(sc, ETH_ECRDP1, rxq->rxq_desc_busaddr);
		sc->sc_intrmask |= rxq->rxq_intrbits;
	}

	error = gfe_rx_rxqinit(sc, GE_RXPRIO_LO);
	if (error)
		goto bail;
	if ((sc->sc_flags & GE_RXACTIVE) == 0) {
		rxq = &sc->sc_rxq[GE_RXPRIO_LO];
		GE_WRITE(sc, ETH_EFRDP0, rxq->rxq_desc_busaddr);
		GE_WRITE(sc, ETH_ECRDP0, rxq->rxq_desc_busaddr);
		sc->sc_intrmask |= rxq->rxq_intrbits;
	}

  bail:
	GE_FUNC_EXIT(sc, "");
	return error;
}

void
gfe_rx_cleanup(struct gfe_softc *sc, enum gfe_rxprio rxprio)
{
	struct gfe_rxqueue *rxq = &sc->sc_rxq[rxprio];
	GE_FUNC_ENTER(sc, "gfe_rx_cleanup");
	if (rxq == NULL) {
		GE_FUNC_EXIT(sc, "");
		return;
	}

	if (rxq->rxq_curpkt)
		m_freem(rxq->rxq_curpkt);
	if ((sc->sc_flags & GE_NOFREE) == 0) {
		gfe_dmamem_free(sc, &rxq->rxq_desc_mem);
		gfe_dmamem_free(sc, &rxq->rxq_buf_mem);
	}
	GE_FUNC_EXIT(sc, "");
}

void
gfe_rx_stop(struct gfe_softc *sc, enum gfe_whack_op op)
{
	GE_FUNC_ENTER(sc, "gfe_rx_stop");
	sc->sc_flags &= ~GE_RXACTIVE;
	sc->sc_idlemask &= ~(ETH_IR_RxBits|ETH_IR_RxBuffer|ETH_IR_RxError);
	sc->sc_intrmask &= ~(ETH_IR_RxBits|ETH_IR_RxBuffer|ETH_IR_RxError);
	GE_WRITE(sc, ETH_EIMR, sc->sc_intrmask);
	GE_WRITE(sc, ETH_ESDCMR, ETH_ESDCMR_AR);
	do {
		delay(10);
	} while (GE_READ(sc, ETH_ESDCMR) & ETH_ESDCMR_AR);
	gfe_rx_cleanup(sc, GE_RXPRIO_HI);
	gfe_rx_cleanup(sc, GE_RXPRIO_MEDHI);
	gfe_rx_cleanup(sc, GE_RXPRIO_MEDLO);
	gfe_rx_cleanup(sc, GE_RXPRIO_LO);
	GE_FUNC_EXIT(sc, "");
}

void
gfe_tick(void *arg)
{
	struct gfe_softc * const sc = arg;
	uint32_t intrmask;
	unsigned int tickflags;
	int s;

	GE_FUNC_ENTER(sc, "gfe_tick");

	s = splnet();

	tickflags = sc->sc_tickflags;
	sc->sc_tickflags = 0;
	intrmask = sc->sc_intrmask;
	if (tickflags & GE_TICK_TX_IFSTART)
		gfe_ifstart(&sc->sc_ec.ec_if);
	if (tickflags & GE_TICK_RX_RESTART) {
		intrmask |= sc->sc_idlemask;
		if (sc->sc_idlemask & (ETH_IR_RxBuffer_3|ETH_IR_RxError_3)) {
			struct gfe_rxqueue *rxq = &sc->sc_rxq[GE_RXPRIO_HI];
			rxq->rxq_fi = 0;
			GE_WRITE(sc, ETH_EFRDP3, rxq->rxq_desc_busaddr);
			GE_WRITE(sc, ETH_ECRDP3, rxq->rxq_desc_busaddr);
		}
		if (sc->sc_idlemask & (ETH_IR_RxBuffer_2|ETH_IR_RxError_2)) {
			struct gfe_rxqueue *rxq = &sc->sc_rxq[GE_RXPRIO_MEDHI];
			rxq->rxq_fi = 0;
			GE_WRITE(sc, ETH_EFRDP2, rxq->rxq_desc_busaddr);
			GE_WRITE(sc, ETH_ECRDP2, rxq->rxq_desc_busaddr);
		}
		if (sc->sc_idlemask & (ETH_IR_RxBuffer_1|ETH_IR_RxError_1)) {
			struct gfe_rxqueue *rxq = &sc->sc_rxq[GE_RXPRIO_MEDLO];
			rxq->rxq_fi = 0;
			GE_WRITE(sc, ETH_EFRDP1, rxq->rxq_desc_busaddr);
			GE_WRITE(sc, ETH_ECRDP1, rxq->rxq_desc_busaddr);
		}
		if (sc->sc_idlemask & (ETH_IR_RxBuffer_0|ETH_IR_RxError_0)) {
			struct gfe_rxqueue *rxq = &sc->sc_rxq[GE_RXPRIO_LO];
			rxq->rxq_fi = 0;
			GE_WRITE(sc, ETH_EFRDP0, rxq->rxq_desc_busaddr);
			GE_WRITE(sc, ETH_ECRDP0, rxq->rxq_desc_busaddr);
		}
		sc->sc_idlemask = 0;
	}
	if (intrmask != sc->sc_intrmask) {
		sc->sc_intrmask = intrmask;
		GE_WRITE(sc, ETH_EIMR, sc->sc_intrmask);
	}
	gfe_intr(sc);
	splx(s);

	GE_FUNC_EXIT(sc, "");
}

int
gfe_tx_enqueue(struct gfe_softc *sc, enum gfe_txprio txprio)
{
	const int dcache_line_size = curcpu()->ci_ci.dcache_line_size;
	struct ifnet * const ifp = &sc->sc_ec.ec_if;
	struct gfe_txqueue * const txq = &sc->sc_txq[txprio];
	volatile struct gt_eth_desc * const txd = &txq->txq_descs[txq->txq_lo];
	uint32_t intrmask = sc->sc_intrmask;
	size_t buflen;
	struct mbuf *m;

	GE_FUNC_ENTER(sc, "gfe_tx_enqueue");

	/*
	 * Anything in the pending queue to enqueue?  if not, punt. Likewise
	 * if the txq is not yet created.
	 * otherwise grab its dmamap.
	 */
	if (txq == NULL || (m = txq->txq_pendq.ifq_head) == NULL) {
		GE_FUNC_EXIT(sc, "-");
		return 0;
	}

	/*
	 * Have we [over]consumed our limit of descriptors?
	 * Do we have enough free descriptors?
	 */
	if (GE_TXDESC_MAX == txq->txq_nactive + 2) {
		volatile struct gt_eth_desc * const txd2 = &txq->txq_descs[txq->txq_fi];
		uint32_t cmdsts;
		size_t pktlen;
		GE_TXDPOSTSYNC(sc, txq, txq->txq_fi);
		cmdsts = gt32toh(txd2->ed_cmdsts);
		if (cmdsts & TX_CMD_O) {
			int nextin;
			/*
			 * Sometime the Discovery forgets to update the
			 * last descriptor.  See if we own the descriptor
			 * after it (since we know we've turned that to
			 * the discovery and if we owned it, the Discovery
			 * gave it back).  If we do, we know the Discovery
			 * gave back this one but forgot to mark it as ours.
			 */
			nextin = txq->txq_fi + 1;
			if (nextin == GE_TXDESC_MAX)
				nextin = 0;
			GE_TXDPOSTSYNC(sc, txq, nextin);
			if (gt32toh(txq->txq_descs[nextin].ed_cmdsts) & TX_CMD_O) {
				GE_TXDPRESYNC(sc, txq, txq->txq_fi);
				GE_TXDPRESYNC(sc, txq, nextin);
				GE_FUNC_EXIT(sc, "@");
				return 0;
			}
#ifdef DEBUG
			printf("%s: txenqueue: transmitter resynced at %d\n",
			    device_xname(sc->sc_dev), txq->txq_fi);
#endif
		}
		if (++txq->txq_fi == GE_TXDESC_MAX)
			txq->txq_fi = 0;
		txq->txq_inptr = gt32toh(txd2->ed_bufptr) - txq->txq_buf_busaddr;
		pktlen = (gt32toh(txd2->ed_lencnt) >> 16) & 0xffff;
		txq->txq_inptr += roundup(pktlen, dcache_line_size);
		txq->txq_nactive--;

		/* statistics */
		ifp->if_opackets++;
		if (cmdsts & TX_STS_ES)
			ifp->if_oerrors++;
		GE_DPRINTF(sc, ("%%"));
	}

	buflen = roundup(m->m_pkthdr.len, dcache_line_size);

	/*
	 * If this packet would wrap around the end of the buffer, reset back
	 * to the beginning.
	 */
	if (txq->txq_outptr + buflen > GE_TXBUF_SIZE) {
		txq->txq_ei_gapcount += GE_TXBUF_SIZE - txq->txq_outptr;
		txq->txq_outptr = 0;
	}

	/*
	 * Make sure the output packet doesn't run over the beginning of
	 * what we've already given the GT.
	 */
	if (txq->txq_nactive > 0 && txq->txq_outptr <= txq->txq_inptr &&
	    txq->txq_outptr + buflen > txq->txq_inptr) {
		intrmask |= txq->txq_intrbits &
		    (ETH_IR_TxBufferHigh|ETH_IR_TxBufferLow);
		if (sc->sc_intrmask != intrmask) {
			sc->sc_intrmask = intrmask;
			GE_WRITE(sc, ETH_EIMR, sc->sc_intrmask);
		}
		GE_FUNC_EXIT(sc, "#");
		return 0;
	}

	/*
	 * The end-of-list descriptor we put on last time is the starting point
	 * for this packet.  The GT is supposed to terminate list processing on
	 * a NULL nxtptr but that currently is broken so a CPU-owned descriptor
	 * must terminate the list.
	 */
	intrmask = sc->sc_intrmask;

	m_copydata(m, 0, m->m_pkthdr.len,
	    (char *)txq->txq_buf_mem.gdm_kva + (int)txq->txq_outptr);
	bus_dmamap_sync(sc->sc_dmat, txq->txq_buf_mem.gdm_map,
	    txq->txq_outptr, buflen, BUS_DMASYNC_PREWRITE);
	txd->ed_bufptr = htogt32(txq->txq_buf_busaddr + txq->txq_outptr);
	txd->ed_lencnt = htogt32(m->m_pkthdr.len << 16);
	GE_TXDPRESYNC(sc, txq, txq->txq_lo);

	/*
	 * Request a buffer interrupt every 2/3 of the way thru the transmit
	 * buffer.
	 */
	txq->txq_ei_gapcount += buflen;
	if (txq->txq_ei_gapcount > 2 * GE_TXBUF_SIZE / 3) {
		txd->ed_cmdsts = htogt32(TX_CMD_FIRST|TX_CMD_LAST|TX_CMD_EI);
		txq->txq_ei_gapcount = 0;
	} else {
		txd->ed_cmdsts = htogt32(TX_CMD_FIRST|TX_CMD_LAST);
	}
#if 0
	GE_DPRINTF(sc, ("([%d]->%08lx.%08lx.%08lx.%08lx)", txq->txq_lo,
	    ((unsigned long *)txd)[0], ((unsigned long *)txd)[1],
	    ((unsigned long *)txd)[2], ((unsigned long *)txd)[3]));
#endif
	GE_TXDPRESYNC(sc, txq, txq->txq_lo);

	txq->txq_outptr += buflen;
	/*
	 * Tell the SDMA engine to "Fetch!"
	 */
	GE_WRITE(sc, ETH_ESDCMR,
		 txq->txq_esdcmrbits & (ETH_ESDCMR_TXDH|ETH_ESDCMR_TXDL));

	GE_DPRINTF(sc, ("(%d)", txq->txq_lo));

	/*
	 * Update the last out appropriately.
	 */
	txq->txq_nactive++;
	if (++txq->txq_lo == GE_TXDESC_MAX)
		txq->txq_lo = 0;

	/*
	 * Move mbuf from the pending queue to the snd queue.
	 */
	IF_DEQUEUE(&txq->txq_pendq, m);
	bpf_mtap(ifp, m, BPF_D_OUT);
	m_freem(m);
	ifp->if_flags &= ~IFF_OACTIVE;

	/*
	 * Since we have put an item into the packet queue, we now want
	 * an interrupt when the transmit queue finishes processing the
	 * list.  But only update the mask if needs changing.
	 */
	intrmask |= txq->txq_intrbits & (ETH_IR_TxEndHigh|ETH_IR_TxEndLow);
	if (sc->sc_intrmask != intrmask) {
		sc->sc_intrmask = intrmask;
		GE_WRITE(sc, ETH_EIMR, sc->sc_intrmask);
	}
	if (ifp->if_timer == 0)
		ifp->if_timer = 5;
	GE_FUNC_EXIT(sc, "*");
	return 1;
}

uint32_t
gfe_tx_done(struct gfe_softc *sc, enum gfe_txprio txprio, uint32_t intrmask)
{
	struct gfe_txqueue * const txq = &sc->sc_txq[txprio];
	struct ifnet * const ifp = &sc->sc_ec.ec_if;

	GE_FUNC_ENTER(sc, "gfe_tx_done");

	if (txq == NULL) {
		GE_FUNC_EXIT(sc, "");
		return intrmask;
	}

	while (txq->txq_nactive > 0) {
		const int dcache_line_size = curcpu()->ci_ci.dcache_line_size;
		volatile struct gt_eth_desc *txd = &txq->txq_descs[txq->txq_fi];
		uint32_t cmdsts;
		size_t pktlen;

		GE_TXDPOSTSYNC(sc, txq, txq->txq_fi);
		if ((cmdsts = gt32toh(txd->ed_cmdsts)) & TX_CMD_O) {
			int nextin;

			if (txq->txq_nactive == 1) {
				GE_TXDPRESYNC(sc, txq, txq->txq_fi);
				GE_FUNC_EXIT(sc, "");
				return intrmask;
			}
			/*
			 * Sometimes the Discovery forgets to update the
			 * ownership bit in the descriptor.  See if we own the
			 * descriptor after it (since we know we've turned
			 * that to the Discovery and if we own it now then the
			 * Discovery gave it back).  If we do, we know the
			 * Discovery gave back this one but forgot to mark it
			 * as ours.
			 */
			nextin = txq->txq_fi + 1;
			if (nextin == GE_TXDESC_MAX)
				nextin = 0;
			GE_TXDPOSTSYNC(sc, txq, nextin);
			if (gt32toh(txq->txq_descs[nextin].ed_cmdsts) & TX_CMD_O) {
				GE_TXDPRESYNC(sc, txq, txq->txq_fi);
				GE_TXDPRESYNC(sc, txq, nextin);
				GE_FUNC_EXIT(sc, "");
				return intrmask;
			}
#ifdef DEBUG
			printf("%s: txdone: transmitter resynced at %d\n",
			    device_xname(sc->sc_dev), txq->txq_fi);
#endif
		}
#if 0
		GE_DPRINTF(sc, ("([%d]<-%08lx.%08lx.%08lx.%08lx)",
		    txq->txq_lo,
		    ((unsigned long *)txd)[0], ((unsigned long *)txd)[1],
		    ((unsigned long *)txd)[2], ((unsigned long *)txd)[3]));
#endif
		GE_DPRINTF(sc, ("(%d)", txq->txq_fi));
		if (++txq->txq_fi == GE_TXDESC_MAX)
			txq->txq_fi = 0;
		txq->txq_inptr = gt32toh(txd->ed_bufptr) - txq->txq_buf_busaddr;
		pktlen = (gt32toh(txd->ed_lencnt) >> 16) & 0xffff;
		bus_dmamap_sync(sc->sc_dmat, txq->txq_buf_mem.gdm_map,
		    txq->txq_inptr, pktlen, BUS_DMASYNC_POSTWRITE);
		txq->txq_inptr += roundup(pktlen, dcache_line_size);

		/* statistics */
		ifp->if_opackets++;
		if (cmdsts & TX_STS_ES)
			ifp->if_oerrors++;

		/* txd->ed_bufptr = 0; */

		ifp->if_timer = 5;
		--txq->txq_nactive;
	}
	if (txq->txq_nactive != 0)
		panic("%s: transmit fifo%d empty but active count (%d) > 0!",
		    device_xname(sc->sc_dev), txprio, txq->txq_nactive);
	ifp->if_timer = 0;
	intrmask &= ~(txq->txq_intrbits & (ETH_IR_TxEndHigh|ETH_IR_TxEndLow));
	intrmask &= ~(txq->txq_intrbits & (ETH_IR_TxBufferHigh|ETH_IR_TxBufferLow));
	GE_FUNC_EXIT(sc, "");
	return intrmask;
}

int
gfe_tx_txqalloc(struct gfe_softc *sc, enum gfe_txprio txprio)
{
	struct gfe_txqueue * const txq = &sc->sc_txq[txprio];
	int error;

	GE_FUNC_ENTER(sc, "gfe_tx_txqalloc");

	error = gfe_dmamem_alloc(sc, &txq->txq_desc_mem, 1,
	    GE_TXDESC_MEMSIZE, BUS_DMA_NOCACHE);
	if (error) {
		GE_FUNC_EXIT(sc, "");
		return error;
	}
	error = gfe_dmamem_alloc(sc, &txq->txq_buf_mem, 1, GE_TXBUF_SIZE, 0);
	if (error) {
		gfe_dmamem_free(sc, &txq->txq_desc_mem);
		GE_FUNC_EXIT(sc, "");
		return error;
	}
	GE_FUNC_EXIT(sc, "");
	return 0;
}

int
gfe_tx_start(struct gfe_softc *sc, enum gfe_txprio txprio)
{
	struct gfe_txqueue * const txq = &sc->sc_txq[txprio];
	volatile struct gt_eth_desc *txd;
	unsigned int i;
	bus_addr_t addr;

	GE_FUNC_ENTER(sc, "gfe_tx_start");

	sc->sc_intrmask &=
	    ~(ETH_IR_TxEndHigh		|
	      ETH_IR_TxBufferHigh	|
	      ETH_IR_TxEndLow		|
	      ETH_IR_TxBufferLow);

	if (sc->sc_flags & GE_NOFREE) {
		KASSERT(txq->txq_desc_mem.gdm_kva != NULL);
		KASSERT(txq->txq_buf_mem.gdm_kva != NULL);
	} else {
		int error = gfe_tx_txqalloc(sc, txprio);
		if (error) {
			GE_FUNC_EXIT(sc, "!");
			return error;
		}
	}

	txq->txq_descs =
	    (volatile struct gt_eth_desc *) txq->txq_desc_mem.gdm_kva;
	txq->txq_desc_busaddr = txq->txq_desc_mem.gdm_map->dm_segs[0].ds_addr;
	txq->txq_buf_busaddr = txq->txq_buf_mem.gdm_map->dm_segs[0].ds_addr;

	txq->txq_pendq.ifq_maxlen = 10;
	txq->txq_ei_gapcount = 0;
	txq->txq_nactive = 0;
	txq->txq_fi = 0;
	txq->txq_lo = 0;
	txq->txq_inptr = GE_TXBUF_SIZE;
	txq->txq_outptr = 0;
	for (i = 0, txd = txq->txq_descs,
	    addr = txq->txq_desc_busaddr + sizeof(*txd);
	    i < GE_TXDESC_MAX - 1; i++, txd++, addr += sizeof(*txd)) {
		/*
		 * update the nxtptr to point to the next txd.
		 */
		txd->ed_cmdsts = 0;
		txd->ed_nxtptr = htogt32(addr);
	}
	txq->txq_descs[GE_TXDESC_MAX-1].ed_nxtptr =
	    htogt32(txq->txq_desc_busaddr);
	bus_dmamap_sync(sc->sc_dmat, txq->txq_desc_mem.gdm_map, 0,
	    GE_TXDESC_MEMSIZE, BUS_DMASYNC_PREREAD|BUS_DMASYNC_PREWRITE);

	switch (txprio) {
	case GE_TXPRIO_HI:
		txq->txq_intrbits = ETH_IR_TxEndHigh|ETH_IR_TxBufferHigh;
		txq->txq_esdcmrbits = ETH_ESDCMR_TXDH;
		txq->txq_epsrbits = ETH_EPSR_TxHigh;
		txq->txq_ectdp = ETH_ECTDP1;
		GE_WRITE(sc, ETH_ECTDP1, txq->txq_desc_busaddr);
		break;

	case GE_TXPRIO_LO:
		txq->txq_intrbits = ETH_IR_TxEndLow|ETH_IR_TxBufferLow;
		txq->txq_esdcmrbits = ETH_ESDCMR_TXDL;
		txq->txq_epsrbits = ETH_EPSR_TxLow;
		txq->txq_ectdp = ETH_ECTDP0;
		GE_WRITE(sc, ETH_ECTDP0, txq->txq_desc_busaddr);
		break;

	case GE_TXPRIO_NONE:
		break;
	}
#if 0
	GE_DPRINTF(sc, ("(ectdp=%#x", txq->txq_ectdp));
	GE_WRITE(sc->sc_dev, txq->txq_ectdp, txq->txq_desc_busaddr);
	GE_DPRINTF(sc, (")"));
#endif

	/*
	 * If we are restarting, there may be packets in the pending queue
	 * waiting to be enqueued.  Try enqueuing packets from both priority
	 * queues until the pending queue is empty or there no room for them
	 * on the device.
	 */
	while (gfe_tx_enqueue(sc, txprio))
		continue;

	GE_FUNC_EXIT(sc, "");
	return 0;
}

void
gfe_tx_cleanup(struct gfe_softc *sc, enum gfe_txprio txprio, int flush)
{
	struct gfe_txqueue * const txq = &sc->sc_txq[txprio];

	GE_FUNC_ENTER(sc, "gfe_tx_cleanup");
	if (txq == NULL) {
		GE_FUNC_EXIT(sc, "");
		return;
	}

	if (!flush) {
		GE_FUNC_EXIT(sc, "");
		return;
	}

	if ((sc->sc_flags & GE_NOFREE) == 0) {
		gfe_dmamem_free(sc, &txq->txq_desc_mem);
		gfe_dmamem_free(sc, &txq->txq_buf_mem);
	}
	GE_FUNC_EXIT(sc, "-F");
}

void
gfe_tx_stop(struct gfe_softc *sc, enum gfe_whack_op op)
{
	GE_FUNC_ENTER(sc, "gfe_tx_stop");

	GE_WRITE(sc, ETH_ESDCMR, ETH_ESDCMR_STDH|ETH_ESDCMR_STDL);

	sc->sc_intrmask = gfe_tx_done(sc, GE_TXPRIO_HI, sc->sc_intrmask);
	sc->sc_intrmask = gfe_tx_done(sc, GE_TXPRIO_LO, sc->sc_intrmask);
	sc->sc_intrmask &=
	    ~(ETH_IR_TxEndHigh		|
	      ETH_IR_TxBufferHigh	|
	      ETH_IR_TxEndLow		|
	      ETH_IR_TxBufferLow);

	gfe_tx_cleanup(sc, GE_TXPRIO_HI, op == GE_WHACK_STOP);
	gfe_tx_cleanup(sc, GE_TXPRIO_LO, op == GE_WHACK_STOP);

	sc->sc_ec.ec_if.if_timer = 0;
	GE_FUNC_EXIT(sc, "");
}

int
gfe_intr(void *arg)
{
	struct gfe_softc * const sc = arg;
	uint32_t cause;
	uint32_t intrmask = sc->sc_intrmask;
	int claim = 0;
	int cnt;

	GE_FUNC_ENTER(sc, "gfe_intr");

	for (cnt = 0; cnt < 4; cnt++) {
		if (sc->sc_intrmask != intrmask) {
			sc->sc_intrmask = intrmask;
			GE_WRITE(sc, ETH_EIMR, sc->sc_intrmask);
		}
		cause = GE_READ(sc, ETH_EICR);
		cause &= sc->sc_intrmask;
		GE_DPRINTF(sc, (".%#x", cause));
		if (cause == 0)
			break;

		claim = 1;

		GE_WRITE(sc, ETH_EICR, ~cause);
#ifndef GE_NORX
		if (cause & (ETH_IR_RxBuffer|ETH_IR_RxError))
			intrmask = gfe_rx_process(sc, cause, intrmask);
#endif

#ifndef GE_NOTX
		if (cause & (ETH_IR_TxBufferHigh|ETH_IR_TxEndHigh))
			intrmask = gfe_tx_done(sc, GE_TXPRIO_HI, intrmask);
		if (cause & (ETH_IR_TxBufferLow|ETH_IR_TxEndLow))
			intrmask = gfe_tx_done(sc, GE_TXPRIO_LO, intrmask);
#endif
		if (cause & ETH_IR_MIIPhySTC) {
			sc->sc_flags |= GE_PHYSTSCHG;
			/* intrmask &= ~ETH_IR_MIIPhySTC; */
		}
	}

	while (gfe_tx_enqueue(sc, GE_TXPRIO_HI))
		continue;
	while (gfe_tx_enqueue(sc, GE_TXPRIO_LO))
		continue;

	GE_FUNC_EXIT(sc, "");
	return claim;
}

int
gfe_whack(struct gfe_softc *sc, enum gfe_whack_op op)
{
	int error = 0;
	GE_FUNC_ENTER(sc, "gfe_whack");

	switch (op) {
	case GE_WHACK_RESTART:
#ifndef GE_NOTX
		gfe_tx_stop(sc, op);
#endif
		/* sc->sc_ec.ec_if.if_flags &= ~IFF_RUNNING; */
		/* FALLTHROUGH */
	case GE_WHACK_START:
#ifndef GE_NOHASH
		if (error == 0 && sc->sc_hashtable == NULL) {
			error = gfe_hash_alloc(sc);
			if (error)
				break;
		}
		if (op != GE_WHACK_RESTART)
			gfe_hash_fill(sc);
#endif
#ifndef GE_NORX
		if (op != GE_WHACK_RESTART) {
			error = gfe_rx_prime(sc);
			if (error)
				break;
		}
#endif
#ifndef GE_NOTX
		error = gfe_tx_start(sc, GE_TXPRIO_HI);
		if (error)
			break;
#endif
		sc->sc_ec.ec_if.if_flags |= IFF_RUNNING;
		GE_WRITE(sc, ETH_EPCR, sc->sc_pcr | ETH_EPCR_EN);
		GE_WRITE(sc, ETH_EPCXR, sc->sc_pcxr);
		GE_WRITE(sc, ETH_EICR, 0);
		GE_WRITE(sc, ETH_EIMR, sc->sc_intrmask);
#ifndef GE_NOHASH
		GE_WRITE(sc, ETH_EHTPR,
		    sc->sc_hash_mem.gdm_map->dm_segs->ds_addr);
#endif
#ifndef GE_NORX
		GE_WRITE(sc, ETH_ESDCMR, ETH_ESDCMR_ERD);
		sc->sc_flags |= GE_RXACTIVE;
#endif
		/* FALLTHROUGH */
	case GE_WHACK_CHANGE:
		GE_DPRINTF(sc, ("(pcr=%#x,imr=%#x)",
		    GE_READ(sc, ETH_EPCR), GE_READ(sc, ETH_EIMR)));
		GE_WRITE(sc, ETH_EPCR, sc->sc_pcr | ETH_EPCR_EN);
		GE_WRITE(sc, ETH_EIMR, sc->sc_intrmask);
		gfe_ifstart(&sc->sc_ec.ec_if);
		GE_DPRINTF(sc, ("(ectdp0=%#x, ectdp1=%#x)",
		    GE_READ(sc, ETH_ECTDP0), GE_READ(sc, ETH_ECTDP1)));
		GE_FUNC_EXIT(sc, "");
		return error;
	case GE_WHACK_STOP:
		break;
	}

#ifdef GE_DEBUG
	if (error)
		GE_DPRINTF(sc, (" failed: %d\n", error));
#endif
	GE_WRITE(sc, ETH_EPCR, sc->sc_pcr);
	GE_WRITE(sc, ETH_EIMR, 0);
	sc->sc_ec.ec_if.if_flags &= ~IFF_RUNNING;
#ifndef GE_NOTX
	gfe_tx_stop(sc, GE_WHACK_STOP);
#endif
#ifndef GE_NORX
	gfe_rx_stop(sc, GE_WHACK_STOP);
#endif
#ifndef GE_NOHASH
	if ((sc->sc_flags & GE_NOFREE) == 0) {
		gfe_dmamem_free(sc, &sc->sc_hash_mem);
		sc->sc_hashtable = NULL;
	}
#endif

	GE_FUNC_EXIT(sc, "");
	return error;
}

int
gfe_hash_compute(struct gfe_softc *sc, const uint8_t eaddr[ETHER_ADDR_LEN])
{
	uint32_t w0, add0, add1;
	uint32_t result;

	GE_FUNC_ENTER(sc, "gfe_hash_compute");
	add0 = ((uint32_t) eaddr[5] <<  0) |
	       ((uint32_t) eaddr[4] <<  8) |
	       ((uint32_t) eaddr[3] << 16);

	add0 = ((add0 & 0x00f0f0f0) >> 4) | ((add0 & 0x000f0f0f) << 4);
	add0 = ((add0 & 0x00cccccc) >> 2) | ((add0 & 0x00333333) << 2);
	add0 = ((add0 & 0x00aaaaaa) >> 1) | ((add0 & 0x00555555) << 1);

	add1 = ((uint32_t) eaddr[2] <<  0) |
	       ((uint32_t) eaddr[1] <<  8) |
	       ((uint32_t) eaddr[0] << 16);

	add1 = ((add1 & 0x00f0f0f0) >> 4) | ((add1 & 0x000f0f0f) << 4);
	add1 = ((add1 & 0x00cccccc) >> 2) | ((add1 & 0x00333333) << 2);
	add1 = ((add1 & 0x00aaaaaa) >> 1) | ((add1 & 0x00555555) << 1);

	GE_DPRINTF(sc, ("%s=", ether_sprintf(eaddr)));
	/*
	 * hashResult is the 15 bits Hash entry address.
	 * ethernetADD is a 48 bit number, which is derived from the Ethernet
	 *	MAC address, by nibble swapping in every byte (i.e MAC address
	 *	of 0x123456789abc translates to ethernetADD of 0x21436587a9cb).
	 */

	if ((sc->sc_pcr & ETH_EPCR_HM) == 0) {
		/*
		 * hashResult[14:0] = hashFunc0(ethernetADD[47:0])
		 *
		 * hashFunc0 calculates the hashResult in the following manner:
		 *   hashResult[ 8:0] = ethernetADD[14:8,1,0]
		 *		XOR ethernetADD[23:15] XOR ethernetADD[32:24]
		 */
		result = (add0 & 3) | ((add0 >> 6) & ~3);
		result ^= (add0 >> 15) ^ (add1 >>  0);
		result &= 0x1ff;
		/*
		 *   hashResult[14:9] = ethernetADD[7:2]
		 */
		result |= (add0 & ~3) << 7;	/* excess bits will be masked */
		GE_DPRINTF(sc, ("0(%#x)", result & 0x7fff));
	} else {
#define	TRIBITFLIP	073516240	/* yes its in octal */
		/*
		 * hashResult[14:0] = hashFunc1(ethernetADD[47:0])
		 *
		 * hashFunc1 calculates the hashResult in the following manner:
		 *   hashResult[08:00] = ethernetADD[06:14]
		 *		XOR ethernetADD[15:23] XOR ethernetADD[24:32]
		 */
		w0 = ((add0 >> 6) ^ (add0 >> 15) ^ (add1)) & 0x1ff;
		/*
		 * Now bitswap those 9 bits
		 */
		result = 0;
		result |= ((TRIBITFLIP >> (((w0 >> 0) & 7) * 3)) & 7) << 6;
		result |= ((TRIBITFLIP >> (((w0 >> 3) & 7) * 3)) & 7) << 3;
		result |= ((TRIBITFLIP >> (((w0 >> 6) & 7) * 3)) & 7) << 0;

		/*
		 *   hashResult[14:09] = ethernetADD[00:05]
		 */
		result |= ((TRIBITFLIP >> (((add0 >> 0) & 7) * 3)) & 7) << 12;
		result |= ((TRIBITFLIP >> (((add0 >> 3) & 7) * 3)) & 7) << 9;
		GE_DPRINTF(sc, ("1(%#x)", result));
	}
	GE_FUNC_EXIT(sc, "");
	return result & ((sc->sc_pcr & ETH_EPCR_HS_512) ? 0x7ff : 0x7fff);
}

int
gfe_hash_entry_op(struct gfe_softc *sc, enum gfe_hash_op op,
	enum gfe_rxprio prio, const uint8_t eaddr[ETHER_ADDR_LEN])
{
	uint64_t he;
	uint64_t *maybe_he_p = NULL;
	int limit;
	int hash;
	int maybe_hash = 0;

	GE_FUNC_ENTER(sc, "gfe_hash_entry_op");

	hash = gfe_hash_compute(sc, eaddr);

	if (sc->sc_hashtable == NULL) {
		panic("%s:%d: hashtable == NULL!", device_xname(sc->sc_dev),
			__LINE__);
	}

	/*
	 * Assume we are going to insert so create the hash entry we
	 * are going to insert.  We also use it to match entries we
	 * will be removing.
	 */
	he = ((uint64_t) eaddr[5] << 43) |
	     ((uint64_t) eaddr[4] << 35) |
	     ((uint64_t) eaddr[3] << 27) |
	     ((uint64_t) eaddr[2] << 19) |
	     ((uint64_t) eaddr[1] << 11) |
	     ((uint64_t) eaddr[0] <<  3) |
	     HSH_PRIO_INS(prio) | HSH_V | HSH_R;

	/*
	 * The GT will search upto 12 entries for a hit, so we must mimic that.
	 */
	hash &= sc->sc_hashmask / sizeof(he);
	for (limit = HSH_LIMIT; limit > 0 ; --limit) {
		/*
		 * Does the GT wrap at the end, stop at the, or overrun the
		 * end?  Assume it wraps for now.  Stash a copy of the
		 * current hash entry.
		 */
		uint64_t *he_p = &sc->sc_hashtable[hash];
		uint64_t thishe = *he_p;

		/*
		 * If the hash entry isn't valid, that break the chain.  And
		 * this entry a good candidate for reuse.
		 */
		if ((thishe & HSH_V) == 0) {
			maybe_he_p = he_p;
			break;
		}

		/*
		 * If the hash entry has the same address we are looking for
		 * then ...  if we are removing and the skip bit is set, its
		 * already been removed.  if are adding and the skip bit is
		 * clear, then its already added.  In either return EBUSY
		 * indicating the op has already been done.  Otherwise flip
		 * the skip bit and return 0.
		 */
		if (((he ^ thishe) & HSH_ADDR_MASK) == 0) {
			if (((op == GE_HASH_REMOVE) && (thishe & HSH_S)) ||
			    ((op == GE_HASH_ADD) && (thishe & HSH_S) == 0))
				return EBUSY;
			*he_p = thishe ^ HSH_S;
			bus_dmamap_sync(sc->sc_dmat, sc->sc_hash_mem.gdm_map,
			    hash * sizeof(he), sizeof(he),
			    BUS_DMASYNC_PREWRITE);
			GE_FUNC_EXIT(sc, "^");
			return 0;
		}

		/*
		 * If we haven't found a slot for the entry and this entry
		 * is currently being skipped, return this entry.
		 */
		if (maybe_he_p == NULL && (thishe & HSH_S)) {
			maybe_he_p = he_p;
			maybe_hash = hash;
		}

		hash = (hash + 1) & (sc->sc_hashmask / sizeof(he));
	}

	/*
	 * If we got here, then there was no entry to remove.
	 */
	if (op == GE_HASH_REMOVE) {
		GE_FUNC_EXIT(sc, "?");
		return ENOENT;
	}

	/*
	 * If we couldn't find a slot, return an error.
	 */
	if (maybe_he_p == NULL) {
		GE_FUNC_EXIT(sc, "!");
		return ENOSPC;
	}

	/* Update the entry.
	 */
	*maybe_he_p = he;
	bus_dmamap_sync(sc->sc_dmat, sc->sc_hash_mem.gdm_map,
	    maybe_hash * sizeof(he), sizeof(he), BUS_DMASYNC_PREWRITE);
	GE_FUNC_EXIT(sc, "+");
	return 0;
}

int
gfe_hash_multichg(struct ethercom *ec, const struct ether_multi *enm,
		  u_long cmd)
{
	struct gfe_softc *sc = ec->ec_if.if_softc;
	int error;
	enum gfe_hash_op op;
	enum gfe_rxprio prio;

	GE_FUNC_ENTER(sc, "hash_multichg");
	/*
	 * Is this a wildcard entry?  If so and its being removed, recompute.
	 */
	if (memcmp(enm->enm_addrlo, enm->enm_addrhi, ETHER_ADDR_LEN) != 0) {
		if (cmd == SIOCDELMULTI) {
			GE_FUNC_EXIT(sc, "");
			return ENETRESET;
		}

		/*
		 * Switch in
		 */
		sc->sc_flags |= GE_ALLMULTI;
		if ((sc->sc_pcr & ETH_EPCR_PM) == 0) {
			sc->sc_pcr |= ETH_EPCR_PM;
			GE_WRITE(sc, ETH_EPCR, sc->sc_pcr);
			GE_FUNC_EXIT(sc, "");
			return 0;
		}
		GE_FUNC_EXIT(sc, "");
		return ENETRESET;
	}

	prio = GE_RXPRIO_MEDLO;
	op = (cmd == SIOCDELMULTI ? GE_HASH_REMOVE : GE_HASH_ADD);

	if (sc->sc_hashtable == NULL) {
		GE_FUNC_EXIT(sc, "");
		return 0;
	}

	error = gfe_hash_entry_op(sc, op, prio, enm->enm_addrlo);
	if (error == EBUSY) {
		aprint_error_dev(sc->sc_dev, "multichg: tried to %s %s again\n",
		   cmd == SIOCDELMULTI ? "remove" : "add",
		   ether_sprintf(enm->enm_addrlo));
		GE_FUNC_EXIT(sc, "");
		return 0;
	}

	if (error == ENOENT) {
		aprint_error_dev(sc->sc_dev,
		    "multichg: failed to remove %s: not in table\n",
		    ether_sprintf(enm->enm_addrlo));
		GE_FUNC_EXIT(sc, "");
		return 0;
	}

	if (error == ENOSPC) {
		aprint_error_dev(sc->sc_dev, "multichg:"
		    " failed to add %s: no space; regenerating table\n",
		    ether_sprintf(enm->enm_addrlo));
		GE_FUNC_EXIT(sc, "");
		return ENETRESET;
	}
	GE_DPRINTF(sc, ("%s: multichg: %s: %s succeeded\n",
	    device_xname(sc->sc_dev),
	    cmd == SIOCDELMULTI ? "remove" : "add",
	    ether_sprintf(enm->enm_addrlo)));
	GE_FUNC_EXIT(sc, "");
	return 0;
}

int
gfe_hash_fill(struct gfe_softc *sc)
{
	struct ether_multistep step;
	struct ether_multi *enm;
	int error;

	GE_FUNC_ENTER(sc, "gfe_hash_fill");

	error = gfe_hash_entry_op(sc, GE_HASH_ADD, GE_RXPRIO_HI,
	    CLLADDR(sc->sc_ec.ec_if.if_sadl));
	if (error) {
		GE_FUNC_EXIT(sc, "!");
		return error;
	}

	sc->sc_flags &= ~GE_ALLMULTI;
	if ((sc->sc_ec.ec_if.if_flags & IFF_PROMISC) == 0)
		sc->sc_pcr &= ~ETH_EPCR_PM;
	ETHER_FIRST_MULTI(step, &sc->sc_ec, enm);
	while (enm != NULL) {
		if (memcmp(enm->enm_addrlo, enm->enm_addrhi, ETHER_ADDR_LEN)) {
			sc->sc_flags |= GE_ALLMULTI;
			sc->sc_pcr |= ETH_EPCR_PM;
		} else {
			error = gfe_hash_entry_op(sc, GE_HASH_ADD,
			    GE_RXPRIO_MEDLO, enm->enm_addrlo);
			if (error == ENOSPC)
				break;
		}
		ETHER_NEXT_MULTI(step, enm);
	}

	GE_FUNC_EXIT(sc, "");
	return error;
}

int
gfe_hash_alloc(struct gfe_softc *sc)
{
	int error;
	GE_FUNC_ENTER(sc, "gfe_hash_alloc");
	sc->sc_hashmask = (sc->sc_pcr & ETH_EPCR_HS_512 ? 16 : 256)*1024 - 1;
	error = gfe_dmamem_alloc(sc, &sc->sc_hash_mem, 1, sc->sc_hashmask + 1,
	    BUS_DMA_NOCACHE);
	if (error) {
		aprint_error_dev(sc->sc_dev,
		    "failed to allocate %d bytes for hash table: %d\n",
		    sc->sc_hashmask + 1, error);
		GE_FUNC_EXIT(sc, "");
		return error;
	}
	sc->sc_hashtable = (uint64_t *) sc->sc_hash_mem.gdm_kva;
	memset(sc->sc_hashtable, 0, sc->sc_hashmask + 1);
	bus_dmamap_sync(sc->sc_dmat, sc->sc_hash_mem.gdm_map,
	    0, sc->sc_hashmask + 1, BUS_DMASYNC_PREWRITE);
	GE_FUNC_EXIT(sc, "");
	return 0;
}<|MERGE_RESOLUTION|>--- conflicted
+++ resolved
@@ -1,8 +1,4 @@
-<<<<<<< HEAD
-/*	$NetBSD: if_gfe.c,v 1.48 2016/12/15 09:28:05 ozaki-r Exp $	*/
-=======
 /*	$NetBSD: if_gfe.c,v 1.49 2018/06/26 06:48:01 msaitoh Exp $	*/
->>>>>>> b2b84690
 
 /*
  * Copyright (c) 2002 Allegro Networks, Inc., Wasabi Systems, Inc.
@@ -46,11 +42,7 @@
  */
 
 #include <sys/cdefs.h>
-<<<<<<< HEAD
-__KERNEL_RCSID(0, "$NetBSD: if_gfe.c,v 1.48 2016/12/15 09:28:05 ozaki-r Exp $");
-=======
 __KERNEL_RCSID(0, "$NetBSD: if_gfe.c,v 1.49 2018/06/26 06:48:01 msaitoh Exp $");
->>>>>>> b2b84690
 
 #include "opt_inet.h"
 
