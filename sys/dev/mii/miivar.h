--- conflicted
+++ resolved
@@ -1,8 +1,4 @@
-<<<<<<< HEAD
-/*	$NetBSD: miivar.h,v 1.64 2019/01/22 03:42:27 msaitoh Exp $	*/
-=======
 /*	$NetBSD: miivar.h,v 1.66 2019/02/26 05:26:10 msaitoh Exp $	*/
->>>>>>> 356fe5fe
 
 /*-
  * Copyright (c) 1998, 1999, 2000, 2001 The NetBSD Foundation, Inc.
