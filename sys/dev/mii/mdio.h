<<<<<<< HEAD
/*	$NetBSD: mdio.h,v 1.7 2017/11/07 05:33:12 msaitoh Exp $	*/
=======
/*	$NetBSD: mdio.h,v 1.9 2018/07/06 01:58:12 msaitoh Exp $	*/
>>>>>>> b2b84690

/*-
 * Copyright (c) 2013 The NetBSD Foundation, Inc.
 * All rights reserved.
 *
 * This code is derived from software contributed to The NetBSD Foundation
 * by Masanobu SAITOH.
 *
 * Redistribution and use in source and binary forms, with or without
 * modification, are permitted provided that the following conditions
 * are met:
 * 1. Redistributions of source code must retain the above copyright
 *    notice, this list of conditions and the following disclaimer.
 * 2. Redistributions in binary form must reproduce the above copyright
 *    notice, this list of conditions and the following disclaimer in the
 *    documentation and/or other materials provided with the distribution.
 *
 * THIS SOFTWARE IS PROVIDED BY THE NETBSD FOUNDATION, INC. AND CONTRIBUTORS
 * ``AS IS'' AND ANY EXPRESS OR IMPLIED WARRANTIES, INCLUDING, BUT NOT LIMITED
 * TO, THE IMPLIED WARRANTIES OF MERCHANTABILITY AND FITNESS FOR A PARTICULAR
 * PURPOSE ARE DISCLAIMED.  IN NO EVENT SHALL THE FOUNDATION OR CONTRIBUTORS
 * BE LIABLE FOR ANY DIRECT, INDIRECT, INCIDENTAL, SPECIAL, EXEMPLARY, OR
 * CONSEQUENTIAL DAMAGES (INCLUDING, BUT NOT LIMITED TO, PROCUREMENT OF
 * SUBSTITUTE GOODS OR SERVICES; LOSS OF USE, DATA, OR PROFITS; OR BUSINESS
 * INTERRUPTION) HOWEVER CAUSED AND ON ANY THEORY OF LIABILITY, WHETHER IN
 * CONTRACT, STRICT LIABILITY, OR TORT (INCLUDING NEGLIGENCE OR OTHERWISE)
 * ARISING IN ANY WAY OUT OF THE USE OF THIS SOFTWARE, EVEN IF ADVISED OF THE
 * POSSIBILITY OF SUCH DAMAGE.
 */

#ifndef _DEV_MII_MDIO_H_
#define	_DEV_MII_MDIO_H_

/*
 * IEEE 802.3 Clause 45 definitions.
 * From:
 *	IEEE 802.3 2015
 *	IEEE 802.3at
 *	IEEE 802.3av
 */

/*
 * MDIO Manageable Device (MMD) addresses.
 * Table 45-1
 */
#define	MDIO_MMD_PMAPMD		1
#define	MDIO_MMD_WIS		2
#define	MDIO_MMD_PCS		3
#define	MDIO_MMD_PHYXS		4
#define	MDIO_MMD_DTEXS		5
#define	MDIO_MMD_TC		6
#define	MDIO_MMD_AN		7
#define	MDIO_MMD_SEPPMA1	8
#define	MDIO_MMD_SEPPMA2	9
#define	MDIO_MMD_SEPPMA3	10
#define	MDIO_MMD_SEPPMA4	11
#define	MDIO_MMD_CL22EXT	29
#define	MDIO_MMD_VNDSP1		30
#define	MDIO_MMD_VNDSP2		31

/*
 * PMA/PMD registers.
 * Table 45-3
 */
#define MDIO_PMAPMD_CTRL1		0   /* PMA/PMD control 1 */
#define PMAPMD_CTRL1_RESET	0x8000		/* Reset */
#define PMAPMD_CTRL1_SPEED0	0x2000		/* Speed selection (LSB) */
#define PMAPMD_CTRL1_LOWPWR	0x0800		/* Low power */
#define PMAPMD_CTRL1_SPEED1	0x0040		/* Speed selection (MSB) */
#define PMAPMD_CTRL1_SPEED2	0x003c		/* Speed selection (over 1G) */
#define PMAPMD_CTRL1_LOOP_REM	0x0002		/* PMA remote loopback */
#define PMAPMD_CTRL1_LOOP_LOC	0x0001		/* PMA local loopback */
#define PMAPMD_CTRL1_SPEED_SEL52 (PMAPMD_CTRL1_SPEED0 | PMAPMD_CTRL1_SPEED1)
#define PMAPMD_CTRL1_SPEED_MASK	(PMAPMD_CTRL1_SPEED_SEL52 \
	    | PMAPMD_CTRL1_SPEED2)
#define PMAPMD_CTRL1_SPEED_10	   0
#define PMAPMD_CTRL1_SPEED_100	   PMAPMD_CTRL1_SPEED0
#define PMAPMD_CTRL1_SPEED_1G	   PMAPMD_CTRL1_SPEED1
#define PMAPMD_CTRL1_SPEED_10G     PMAPMD_CTRL1_SPEED_SEL52
#define PMAPMD_CTRL1_SPEED_10PASS (PMAPMD_CTRL1_SPEED_SEL52 | (1 << 2))
#define PMAPMD_CTRL1_SPEED_40G	  (PMAPMD_CTRL1_SPEED_SEL52 | (2 << 2))
#define PMAPMD_CTRL1_SPEED_100G   (PMAPMD_CTRL1_SPEED_SEL52 | (3 << 2))
<<<<<<< HEAD
=======
#define PMAPMD_CTRL1_SPEED_25G    (PMAPMD_CTRL1_SPEED_SEL52 | (4 << 2))
#define PMAPMD_CTRL1_SPEED_2_5G   (PMAPMD_CTRL1_SPEED_SEL52 | (6 << 2))
#define PMAPMD_CTRL1_SPEED_5G     (PMAPMD_CTRL1_SPEED_SEL52 | (7 << 2))
>>>>>>> b2b84690

#define MDIO_PMAPMD_STAT1		1   /* PMA/PMD status 1 */
#define MDIO_PMAPMD_DEVID1		2   /* PMA/PMD device identifier 1 */
#define MDIO_PMAPMD_DEVID2		3   /* PMA/PMD device identifier 2 */
#define MDIO_PMAPMD_SPEED		4   /* PMA/PMD speed ability */
#define MDIO_PMAPMD_DEVS1		5   /* PMA/PMD devices in package 1 */
#define MDIO_PMAPMD_DEVS2		6   /* PMA/PMD devices in package 2 */

#define MDIO_PMAPMD_CTRL2		7   /* PMA/PMD control 2 */
#define PMAPMD_CTRL2_PIASE	0x0200
#define PMAPMD_CTRL2_PEASE	0x0100
#define PMAPMD_CTRL2_TYPE_MASK	0x003f
#define PMAPMD_CTRL2_TYPE_100G_SR4	0x2f
#define PMAPMD_CTRL2_TYPE_100G_CR4	0x2e
#define PMAPMD_CTRL2_TYPE_100G_KR4	0x2d
#define PMAPMD_CTRL2_TYPE_100G_KP4	0x2c
#define PMAPMD_CTRL2_TYPE_100G_ER4	0x2b
#define PMAPMD_CTRL2_TYPE_100G_LR4	0x2a
#define PMAPMD_CTRL2_TYPE_100G_SR10	0x29
#define PMAPMD_CTRL2_TYPE_100G_CR10	0x28
#define PMAPMD_CTRL2_TYPE_40G_ER4	0x25
#define PMAPMD_CTRL2_TYPE_40G_FR	0x24
#define PMAPMD_CTRL2_TYPE_40G_LR	0x23
#define PMAPMD_CTRL2_TYPE_40G_SR4	0x22
#define PMAPMD_CTRL2_TYPE_40G_CR4	0x21
#define PMAPMD_CTRL2_TYPE_40G_KR4	0x20
#define PMAPMD_CTRL2_TYPE_10_1G_PRX_U4	0x1f
#define PMAPMD_CTRL2_TYPE_10G_PR_U4	0x1e
#define PMAPMD_CTRL2_TYPE_10_1G_PRX_D4	0x1d
#define PMAPMD_CTRL2_TYPE_10G_PR_D4	0x1c
#define PMAPMD_CTRL2_TYPE_10G_PR_U3	0x1a
#define PMAPMD_CTRL2_TYPE_10G_PR_U1	0x19
#define PMAPMD_CTRL2_TYPE_10_1G_PRX_U3	0x18
#define PMAPMD_CTRL2_TYPE_10_1G_PRX_U2	0x17
#define PMAPMD_CTRL2_TYPE_10_1G_PRX_U1	0x16
#define PMAPMD_CTRL2_TYPE_10G_PR_D3	0x15
#define PMAPMD_CTRL2_TYPE_10G_PR_D2	0x14
#define PMAPMD_CTRL2_TYPE_10G_PR_D1	0x13
#define PMAPMD_CTRL2_TYPE_10_1G_PRX_D3	0x12
#define PMAPMD_CTRL2_TYPE_10_1G_PRX_D2	0x11
#define PMAPMD_CTRL2_TYPE_10_1G_PRX_D1	0x10
#define PMAPMD_CTRL2_TYPE_10_T		0x0f
#define PMAPMD_CTRL2_TYPE_100_TX	0x0e
#define PMAPMD_CTRL2_TYPE_1000_KX	0x0d
#define PMAPMD_CTRL2_TYPE_1000_T	0x0c
#define PMAPMD_CTRL2_TYPE_10G_KR	0x0b
#define PMAPMD_CTRL2_TYPE_10G_KX4	0x0a
#define PMAPMD_CTRL2_TYPE_10G_T		0x09
#define PMAPMD_CTRL2_TYPE_10G_LRM	0x08
#define PMAPMD_CTRL2_TYPE_10G_SR	0x07
#define PMAPMD_CTRL2_TYPE_10G_LR	0x06
#define PMAPMD_CTRL2_TYPE_10G_ER	0x05
#define PMAPMD_CTRL2_TYPE_10G_LX4	0x04
#define PMAPMD_CTRL2_TYPE_10G_SW	0x03
#define PMAPMD_CTRL2_TYPE_10G_LW	0x02
#define PMAPMD_CTRL2_TYPE_10G_EW	0x01
#define PMAPMD_CTRL2_TYPE_10G_CX4	0x00

#define MDIO_PMAPMD_10GSTAT2		8   /* 10G PMA/PMD status 2 */
#define MDIO_PMAPMD_10GTXDIS		9   /* 10G PMA/PMD transmit disable */
#define MDIO_PMAPMD_RXSIGDTCT		10  /* 10G PMD receive signal detect */
#define MDIO_PMAPMD_EXTABLTY		11  /* 10G PMA/PMD ext. ability reg */
#define MDIO_PMAPMD_P2MPABLTY		12  /* P2MP ability register(802.3av)*/
#define MDIO_PMAPMD_40G100GEXTABLTY	13  /* 40G/100G extended ability */
#define MDIO_PMAPMD_PKGID1		14  /* PMA/PMD package identifier 1 */
#define MDIO_PMAPMD_PKGID2		15  /* PMA/PMD package identifier 2 */
#define	MDIO_PMAPMD_EEECAP		16  /* PMA/PMD EEE capability */
	/* Values 17 to 29 are reserved */
#define MDIO_PMAPMD_10P2BCTRL		30  /* 10P/2B PMA/PMD control */
#define MDIO_PMAPMD_10P2BSTAT		31  /* 10P/2B PMA/PMD status */
#define MDIO_PMAPMD_10P2BLPCTRL		32  /* 10P/2B link partner PMA/D ctrl*/
#define MDIO_PMAPMD_10P2BLPSTAT		33  /* 10P/2B link partner PMA/D stat*/
	/* Values 34 to 35 are reserved */
#define MDIO_PMAPMD_10P2BLLOSCNT	36  /* 10P/2B link loss counter */
#define MDIO_PMAPMD_10P2BRXSNMGN	37  /* 10P/2B RX SNR margin */
#define MDIO_PMAPMD_10P2BLPRXSNMG	38  /* 10P/2B link partner RX SNR mgn*/
#define MDIO_PMAPMD_10P2BLINEATTN	39  /* 10P/2B line attenuation */
#define MDIO_PMAPMD_10P2BLPLINEATTN	40  /* 10P/2B link partner line atten*/
#define MDIO_PMAPMD_10P2BLQTHRES	41  /* 10P/2B line quality thresholds*/
#define MDIO_PMAPMD_10P2BLPLQLTHRES	42  /* 10P/2B link partner LQ thresh.*/
#define MDIO_PMAPMD_10PFECCOERRS	43  /* 10P FEC correctable errors cnt*/
#define MDIO_PMAPMD_10PFECUNCOERRS	44  /* 10P FEC uncorrectable err cnt*/
#define MDIO_PMAPMD_10PLPFECCOERRS	45  /* 10P LP FEC correctable err cnt*/
#define MDIO_PMAPMD_10PLPFECUNCOERRS	46  /* 10P LP FEC uncorrectable errcn*/
#define MDIO_PMAPMD_10PELECLENGTH	47  /* 10P electrical length */
#define MDIO_PMAPMD_10PLPELECLENGTH	48  /* 10P LP electrical length */
#define MDIO_PMAPMD_10PGENCONFIG	49  /* 10P PMA/PMD general config. */
#define MDIO_PMAPMD_10PPSDCONFIG	50  /* 10P PSD configuration */
#define MDIO_PMAPMD_10PDSDRCONF1	51  /* 10P downstream data rate cnf1 */
#define MDIO_PMAPMD_10PDSDRCONF2	52  /* 10P downstream data rate cnf2 */
#define MDIO_PMAPMD_10PDSRSCONF		53  /* 10P downstream ReedSolomon cnf*/
#define MDIO_PMAPMD_10PUSDR1		54  /* 10P upstream data rate cnf1 */
#define MDIO_PMAPMD_10PUSDR2		55  /* 10P upstream data rate cnf2 */
#define MDIO_PMAPMD_10PUSRSCONF		56  /* 10P upstream ReedSolomon cnf */
#define MDIO_PMAPMD_10PTONEGROUP1	57  /* 10P tone group 1 */
#define MDIO_PMAPMD_10PTONEGROUP2	58  /* 10P tone group 2 */
#define MDIO_PMAPMD_10PTONEPARAM1	59  /* 10P tone parameter 1 */
#define MDIO_PMAPMD_10PTONEPARAM2	60  /* 10P tone parameter 2 */
#define MDIO_PMAPMD_10PTONEPARAM3	61  /* 10P tone parameter 3 */
#define MDIO_PMAPMD_10PTONEPARAM4	62  /* 10P tone parameter 4 */
#define MDIO_PMAPMD_10PTONEPARAM5	63  /* 10P tone parameter 5 */
#define MDIO_PMAPMD_10PTONECTLACTN	64  /* 10P tone control action */
#define MDIO_PMAPMD_10PTONESTAT1	65  /* 10P tone status 1 */
#define MDIO_PMAPMD_10PTONESTAT2	66  /* 10P tone status 2 */
#define MDIO_PMAPMD_10PTONESTAT3	67  /* 10P tone status 3 */
#define MDIO_PMAPMD_10POUTINDICAT	68  /* 10P outgoing indicator bits */
#define MDIO_PMAPMD_10PININDICAT	69  /* 10P incoming indicator bits */
#define MDIO_PMAPMD_10PCYCLICEXTCNF	70  /* 10P cyclic extension config. */
#define MDIO_PMAPMD_10PATTAINDSDR	71  /* 10P attainable downstream DR */
	/* Values 72 to 79 are reserved */
#define MDIO_PMAPMD_2BGENPARAM		80  /* 2B general parameter */
#define MDIO_PMAPMD_2BPMDPARAM1		81  /* 2B PMD parameter 1 */
#define MDIO_PMAPMD_2BPMDPARAM2		82  /* 2B PMD parameter 2 */
#define MDIO_PMAPMD_2BPMDPARAM3		83  /* 2B PMD parameter 3 */
#define MDIO_PMAPMD_2BPMDPARAM4		84  /* 2B PMD parameter 4 */
#define MDIO_PMAPMD_2BPMDPARAM5		85  /* 2B PMD parameter 5 */
#define MDIO_PMAPMD_2BPMDPARAM6		86  /* 2B PMD parameter 6 */
#define MDIO_PMAPMD_2BPMDPARAM7		87  /* 2B PMD parameter 7 */
#define MDIO_PMAPMD_2BPMDPARAM8		88  /* 2B PMD parameter 8 */
#define MDIO_PMAPMD_2BCODEVIOERRCNT	89  /* 2B code violation errors cnt. */
#define MDIO_PMAPMD_2BLPCODEVIOERR	90  /* 2B LP code violation errors */
#define MDIO_PMAPMD_2BERRSECCNT		91  /* 2B errored seconds counter */
#define MDIO_PMAPMD_2BLPERRSEC		92  /* 2B LP errored seconds */
#define MDIO_PMAPMD_2BSEVERRSECCNT	93  /* 2B severely errored seconds cn*/
#define MDIO_PMAPMD_2BLPSEVERRSECCNT	94 /* 2B LP severely errored secs cn*/
#define MDIO_PMAPMD_2BLOSWCNT		95  /* 2B LOSW counter */
#define MDIO_PMAPMD_2BLPLOSW		96  /* 2B LP LOSW */
#define MDIO_PMAPMD_2BUNAVSECCNT	97  /* 2B unavailable seconds counter*/
#define MDIO_PMAPMD_2BLPUNAVSECCNT	98  /* 2B LP unavailable seconds cnt */
#define MDIO_PMAPMD_2BSTATDEFECT	99  /* 2B state defects */
#define MDIO_PMAPMD_2BLPSTATDEFECT	100 /* 2B LP state defects */
#define MDIO_PMAPMD_2BNEGOCONSTEL	101 /* 2B negotiated constellation */
#define MDIO_PMAPMD_2BEXTPMDPARAM1	102 /* 2B extended PMD parameters 1 */
#define MDIO_PMAPMD_2BEXTPMDPARAM2	103 /* 2B extended PMD parameters 2 */
#define MDIO_PMAPMD_2BEXTPMDPARAM3	104 /* 2B extended PMD parameters 3 */
#define MDIO_PMAPMD_2BEXTPMDPARAM4	105 /* 2B extended PMD parameters 4 */
#define MDIO_PMAPMD_2BEXTPMDPARAM5	106 /* 2B extended PMD parameters 5 */
#define MDIO_PMAPMD_2BEXTPMDPARAM6	107 /* 2B extended PMD parameters 6 */
#define MDIO_PMAPMD_2BEXTPMDPARAM7	108 /* 2B extended PMD parameters 7 */
#define MDIO_PMAPMD_2BEXTPMDPARAM8	109 /* 2B extended PMD parameters 8 */
	/* Values 110 to 128 are reserved */
#define MDIO_PMAPMD_10GTSTAT		129 /* 10GBASE-T status */
#define MDIO_PMAPMD_10GTPASWPOLAR	130 /* 10G-T pair swap & polarity */
#define MDIO_PMAPMD_10GTTXPWBOSHRCH	131 /* 10G-T PWR backoff&PHY shrt rch*/
#define MDIO_PMAPMD_10GTTSTMODE		132 /* 10G-T test mode */
#define MDIO_PMAPMD_10GTSNROMARGA	133 /* 10G-T SNR operating margin chA*/
#define MDIO_PMAPMD_10GTSNROMARGB	134 /* 10G-T SNR operating margin chB*/
#define MDIO_PMAPMD_10GTSNROMARGC	135 /* 10G-T SNR operating margin chC*/
#define MDIO_PMAPMD_10GTSNROMARGD	136 /* 10G-T SNR operating margin chD*/
#define MDIO_PMAPMD_10GTMINMARGA	137 /* 10G-T minimum margin ch. A */
#define MDIO_PMAPMD_10GTMINMARGB	138 /* 10G-T minimum margin ch. B */
#define MDIO_PMAPMD_10GTMINMARGC	139 /* 10G-T minimum margin ch. C */
#define MDIO_PMAPMD_10GTMINMARGD	140 /* 10G-T minimum margin ch. D */
#define MDIO_PMAPMD_10GTSIGPWRA		141 /* 10G-T RX signal power ch. A */
#define MDIO_PMAPMD_10GTSIGPWRB		142 /* 10G-T RX signal power ch. B */
#define MDIO_PMAPMD_10GTSIGPWRC		143 /* 10G-T RX signal power ch. C */
#define MDIO_PMAPMD_10GTSIGPWRD		144 /* 10G-T RX signal power ch. D */
#define MDIO_PMAPMD_10GTSKEWDLY1	145 /* 10G-T skew delay 1 */
#define MDIO_PMAPMD_10GTSKEWDLY2	146 /* 10G-T skew delay 2 */
#define MDIO_PMAPMD_10GTFSTRETSTATCTRL	147 /* 10G-T fast retrain stat&ctrl */
	/* Values 148 to 149 are reserved */
#define MDIO_PMAPMD_BASERPMDCTRL	150 /* BASE-R PMD control */
#define MDIO_PMAPMD_BASERPMDSTAT	151 /* BASE-R PMD status */
#define MDIO_PMAPMD_BASERLPCOEFUPDL0	152 /* BASE-R LP coeffici. update ln0*/
#define MDIO_PMAPMD_BASERLPSTATRPTL0	153 /* BASE-R LP status report lane0 */
#define MDIO_PMAPMD_BASERLDCOEFFUPDL0	154 /* BASE-R LD coeffici. update ln0*/
#define MDIO_PMAPMD_BASERLDSTATRPTL0	155 /* BASE-R LD status report lane0 */
#define MDIO_PMAPMD_BASERSTAT2		156 /* BASE-R PMD status 2 */
#define MDIO_PMAPMD_BASERSTAT3		157 /* BASE-R PMD status 3 */
	/* Values 158 to 159 are reserved */
#define MDIO_PMAPMD_1000KXCTRL		160 /* 1000BASE-KX control */
#define MDIO_PMAPMD_1000KXSTAT		161 /* 1000BASE-KX status */
#define MDIO_PMAPMD_PMAOVHDCTRL1	162 /* PMA Overhead Control 1 */
#define MDIO_PMAPMD_PMAOVHDCTRL2	163 /* PMA Overhead Control 2 */
#define MDIO_PMAPMD_PMAOVHDCTRL3	164 /* PMA Overhead Control 3 */
#define MDIO_PMAPMD_PMAOVHDSTAT1	165 /* PMA Overhead Status 1 */
#define MDIO_PMAPMD_PMAOVHDSTAT2	166 /* PMA Overhead Status 2 */
	/* Values 167 to 169 are reserved */
#define MDIO_PMAPMD_BASERFECABLTY	170 /* BASE-R FEC ability */
#define MDIO_PMAPMD_BASERFECCTRL	171 /* BASE-R FEC control */
#define MDIO_PMAPMD_10GRFECCOBLCNTL	172 /* 10G-R FEC corrected blks cntL */
#define MDIO_PMAPMD_10GRFECCOBLCNTH	173 /* 10G-R FEC corrected blks cntH */
#define MDIO_PMAPMD_10GRFECUNCOBLCNTL	174 /* 10G-R FEC uncorrect blks cntL */
#define MDIO_PMAPMD_10GRFECUNCOBLCNTH	175 /* 10G-R FEC uncorrect blks cntH */
	/* Values 176 to 178 are reserved */
#define MDIO_PMAPMD_CAUI4C2MRECCTLE	179 /* CAUI-4 Chip2Mod recomme. CTLE */
#define MDIO_PMAPMD_CAUI4C2CTERDIL0	180 /* CAUI-4 Ch2Ch TxEq RxDir lane0 */
#define MDIO_PMAPMD_CAUI4C2CTERDIL1	181 /* lane1 */
#define MDIO_PMAPMD_CAUI4C2CTERDIL2	182 /* lane2 */
#define MDIO_PMAPMD_CAUI4C2CTERDIL3	183 /* lane3 */
#define MDIO_PMAPMD_CAUI4C2CTETDEL0	184 /* CAUI-4 Ch2Ch TxEq TxDet lane0 */
#define MDIO_PMAPMD_CAUI4C2CTETDEL1	185 /* lane1 */
#define MDIO_PMAPMD_CAUI4C2CTETDEL2	186 /* lane2 */
#define MDIO_PMAPMD_CAUI4C2CTETDEL3	187 /* lane3 */
	/* Values 188 to 199 are reserved */
#define MDIO_PMAPMD_RSFECCTRL		200 /* RS-FEC Control */
#define MDIO_PMAPMD_RSFECSTAT		201 /* RS-FEC Status */
#define MDIO_PMAPMD_RSFECCORRCWCNTL	202 /* RS-FEC correct. codeword cntL */
#define MDIO_PMAPMD_RSFECCORRCWCNTH	203 /* RS-FEC correct. codeword cntH */
#define MDIO_PMAPMD_RSFECUNCORRCWCNTL	204 /* RS-FEC uncorre. codeword cntL */
#define MDIO_PMAPMD_RSFECUNCORRCWCNTH	205 /* RS-FEC uncorre. codeword cntH */
#define MDIO_PMAPMD_RSFECLANEMAP	206 /* RS-FEC Lane Mapping */
	/* Values 207 to 209 are reserved */
#define MDIO_PMAPMD_RSFECSMBLERRCNTL(x)	    /* RS-FEC Symbol Error CntLow */ \
					(210 + ((x) * 2)) /* lane 0 to 3 */
#define MDIO_PMAPMD_RSFECSMBLERRCNTH(x)	    /* RS-FEC Symbol Error CntHigh */ \
					(211 + ((x) * 2)) /* lane 0 to 3 */
	/* Values 218 to 229 are reserved */
#define MDIO_PMAPMD_RSFECBIPERRCNT(x)	    /* RS-FEC BIP Error Counter */ \
					(230 + (x)) /* lane 0 to 19 */
#define MDIO_PMAPMD_RSFECPCSLMAP(x)	    /* RS-FEC PCS Lane Mapping */ \
					(250 + (x)) /* lane 0 to 19 */
	/* Values 270 to 279 are reserved */
#define MDIO_PMAPMD_RSFECPCSALGNSTAT1	280 /* RS-FEC PCS Alignment Status 1 */
#define MDIO_PMAPMD_RSFECPCSALGNSTAT2	281 /* RS-FEC PCS Alignment Status 2 */
#define MDIO_PMAPMD_RSFECPCSALGNSTAT3	282 /* RS-FEC PCS Alignment Status 3 */
#define MDIO_PMAPMD_RSFECPCSALGNSTAT4	283 /* RS-FEC PCS Alignment Status 4 */
	/* Values 284 to 299 are reserved */
#define MDIO_PMAPMD_BASERFECCORBLKCNTL(x)    /* BASE-R FEC Corr. Blk. CntL */ \
					(300 + ((x) * 2)) /* lane0 to 19 */
#define MDIO_PMAPMD_BASERFECCORBLKCNTH(x)    /* BASE-R FEC Corr. Blk. CntH */ \
					(301 + ((x) * 2)) /* lane0 to 19 */
	/* Values 340 to 699 are reserved */
#define MDIO_PMAPMD_BASERFECUNCORBLKCNTL(x) /* BASE-R FEC UnCorr. Blk. CntL*/ \
					(700 + ((x) * 2)) /* lane0 to 19 */
#define MDIO_PMAPMD_BASERFECUNCORBLKCNTH(x) /* BASE-R FEC UnCorr. Blk. CntH*/ \
					(701 + ((x) * 2)) /* lane0 to 19 */
	/* Values 740 to 1099 are reserved */
#define MDIO_PMAPMD_BASERLPCOEFUPD(x)	    /* BASE-R LP coefficient update */\
					(1100 + (x)) /* lane0 to 9 */
	/* Values 1110 to 1199 are reserved */
#define MDIO_PMAPMD_BASERLPSTATRPT(x)	    /* BASE-R LP status report */ \
					(1200 + (x)) /* lane0 to 9 */
	/* Values 1210 to 1299 are reserved */
#define MDIO_PMAPMD_BASERLDCOEFUPD(x)	    /* BASE-R LD coefficient update */\
					(1300 + (x)) /* lane0 to 9 */
	/* Values 1310 to 1399 are reserved */
#define MDIO_PMAPMD_BASERLDSTATRPT(x)	    /* BASE-R LD status report */ \
					(1400 + (x)) /* lane0 to 9 */
	/* Values 1410 to 1449 are reserved */
#define MDIO_PMAPMD_PMDTRAINPATTERN(x)	    /* PMD training pattern */	\
					(1450 + (x)) /* lane0 to 3 */
	/* Values 1454 to 1499 are reserved */
#define MDIO_PMAPMD_TSTPAT		1500 /* Test-pattern ability */
#define MDIO_PMAPMD_PRBSPATTSTCTRL	1501 /* PRBS pattern testing control */
	/* Values 1502 to 1509 are reserved */
#define MDIO_PMAPMD_SQWVTSTCTRL		1510 /* Square wave testing control */
	/* Values 1511 to 1599 are reserved */
#define MDIO_PMAPMD_PRBSTXERRCNT(x)	     /* PRBS Tx Error Counter */ \
					(1600 + (x)) /* lane0 to 9 */
	/* Values 1610 to 1699 are reserved */
#define MDIO_PMAPMD_PRBSRXERRCNT(x)	     /* PRBS Rx Error Counter */ \
					(1700 + (x)) /* lane0 to 9 */
	/* Values 1710 to 1799 are reserved */
#define MDIO_PMAPMD_TSYNCCAP		1800 /* TimeSync PMA/PMD capability */
#define MDIO_PMAPMD_TSYNCTXMAXDLYL	1801 /* TimeSync PMAPMD TX MAXdelay L*/
#define MDIO_PMAPMD_TSYNCTXMAXDLYH	1802 /* TimeSync PMAPMD TX MAXdelay H*/
#define MDIO_PMAPMD_TSYNCTXMINDLYL	1803 /* TimeSync PMAPMD TX MINdelay L*/
#define MDIO_PMAPMD_TSYNCTXMINDLYH	1804 /* TimeSync PMAPMD TX MINdelay H*/
#define MDIO_PMAPMD_TSYNCRXMAXDLYL	1805 /* TimeSync PMAPMD RX MAXdelay L*/
#define MDIO_PMAPMD_TSYNCRXMAXDLYH	1806 /* TimeSync PMAPMD RX MAXdelay H*/
#define MDIO_PMAPMD_TSYNCRXMINDLYL	1807 /* TimeSync PMAPMD RX MINdelay L*/
#define MDIO_PMAPMD_TSYNCRXMINDLYH	1808 /* TimeSync PMAPMD RX MINdelay H*/
	/* Values 1809 to 32767 are reserved */
	/* Values 32768 to 65535 are vendor specific */

/*
 * WIS registers.
 * Table 45-99
 */
#define	MDIO_WIS_CTRL1		0	/* WIS control 1 */
#define	MDIO_WIS_STAT1		1	/* WIS status 1 */
#define	MDIO_WIS_DEVID1		2	/* WIS device identifier 1 */
#define	MDIO_WIS_DEVID2		3	/* WIS device identifier 2 */
#define	MDIO_WIS_SPEED		4	/* WIS speed ability */
#define	MDIO_WIS_DEVS1		5	/* WIS devices in package 1 */
#define	MDIO_WIS_DEVS2		6	/* WIS devices in package 2 */
#define	MDIO_WIS_10GCTRL2	7	/* 10G WIS control 2 */
#define	MDIO_WIS_10GSTAT2	8	/* 10G WIS status 2 */
#define	MDIO_WIS_10GTSTERRCNT	9	/* 10G WIS test-pattern error counter*/
	/* Values 10 to 13 are reserved */
#define	MDIO_WIS_PKGID1		14	/* WIS package identifier 1 */
#define	MDIO_WIS_PKGID2		15	/* WIS package identifier 2 */
	/* Values 16 to 32 are reserved */
#define	MDIO_WIS_10GSTAT3	33	/* 10G WIS status 3 */
	/* Values 34 to 36 are reserved */
#define	MDIO_WIS_10GFARENDPBERRCNT 37	/* 10G WIS far end path block errcnt */
	/* Value 38 is reserved */
#define	MDIO_WIS_J1XMIT(x)		/* 10G WIS J1 transmit */	     \
				(39 + ((x) / 2))/* 0to15. L8=even, H8=odd */

#define	MDIO_WIS_J1RCV(x)		/* 10G WIS J1 receive */	     \
				(47 + ((x) / 2))/* 0to15. L8=even, H8=odd */
#define	MDIO_WIS_FARENDLBIPERR1	55	/* 10G WIS far end line BIP errors 1 */
#define	MDIO_WIS_FARENDLBIPERR2	56	/* 10G WIS far end line BIP errors 2 */
#define	MDIO_WIS_LBIPERR1	57	/* 10G WIS line BIP errors 1 */
#define	MDIO_WIS_LBIPERR2	58	/* 10G WIS line BIP errors 2 */
#define	MDIO_WIS_PBERRCNT	59	/* 10G WIS path block error count */
#define	MDIO_WIS_SECBIPERRCNT	60	/* 10G WIS section BIP error count */
	/* Values 61 to 63 are reserved */
#define	MDIO_WIS_J0XMIT(x)		/* 10G WIS J0 transmit */	     \
				(64 + ((x) / 2))/* 0to15. L8=even, H8=odd */

#define	MDIO_WIS_J0RCV(x)		/* 10G WIS J0 receive */	     \
				(72 + ((x) / 2))/* 0to15. L8=even, H8=odd */
	/* Values 80 to 1799 are reserved */
#define MDIO_WIS_TSYNCCAP	1800 /* TimeSync WIS capability */
#define MDIO_WIS_TSYNCTXMAXDLYL	1801 /* TimeSync WIS TX MAXdelay L*/
#define MDIO_WIS_TSYNCTXMAXDLYH	1802 /* TimeSync WIS TX MAXdelay H*/
#define MDIO_WIS_TSYNCTXMINDLYL	1803 /* TimeSync WIS TX MINdelay L*/
#define MDIO_WIS_TSYNCTXMINDLYH	1804 /* TimeSync WIS TX MINdelay H*/
#define MDIO_WIS_TSYNCRXMAXDLYL	1805 /* TimeSync WIS RX MAXdelay L*/
#define MDIO_WIS_TSYNCRXMAXDLYH	1806 /* TimeSync WIS RX MAXdelay H*/
#define MDIO_WIS_TSYNCRXMINDLYL	1807 /* TimeSync WIS RX MINdelay L*/
#define MDIO_WIS_TSYNCRXMINDLYH	1808 /* TimeSync WIS RX MINdelay H*/
	/* Values 1809 to 32767 are reserved */
	/* Values 32768 to 65535 are vendor specific */

/*
 * PCS registers.
 * Table 45-119
 */
#define	MDIO_PCS_CTRL1		0	/* PCS control 1 */
#define	MDIO_PCS_STAT1		1	/* PCS status 1 */
#define	MDIO_PCS_DEVID1		2	/* PCS device identifier 1 */
#define	MDIO_PCS_DEVID2		3	/* PCS device identifier 2 */
#define	MDIO_PCS_SPEED		4	/* PCS speed ability */
#define	MDIO_PCS_DEVS1		5	/* PCS devices in package 1 */
#define	MDIO_PCS_DEVS2		6	/* PCS devices in package 2 */
#define	MDIO_PCS_10GCTRL2	7	/* 10G PCS control 2 */
#define	MDIO_PCS_10GSTAT2	8	/* 10G PCS status 2 */
	/* Values 9 to 13 are reserved */
#define	MDIO_PCS_PKGID1		14	/* PCS package identifier 1 */
#define	MDIO_PCS_PKGID2		15	/* PCS package identifier 2 */
	/* Values 16 to 19 are reserved */
#define	MDIO_PCS_EEECTRLCAP	20	/* EEE control and capability */
	/* Value 21 is reserved */
#define	MDIO_PCS_EEEWKERRCNT	22	/* EEE wake error counter */
	/* Value 23 is reserved */
#define	MDIO_PCS_10GXSTAT	24	/* 10G-X PCS status */
#define	MDIO_PCS_10GXSTSCTRL	25	/* 10G-X PCS test control */
	/* Values 26 to 31 are reserved */
#define	MDIO_PCS_BASERTSTAT1	32	/* BASE-R & 10G-T PCS status 1 */
#define	MDIO_PCS_BASERTSTAT2	33	/* BASE-R & 10G-T PCS status 2 */
#define	MDIO_PCS_10GRTPSEEDA(x)		/* 10G-R PCS test pattern seed A */ \
				(34 + (x)) /* 0 to 3 */
#define	MDIO_PCS_10GRTPSEEDB		/* 10G-R PCS test pattern seed B */ \
				(38 + (x)) /* 0 to 3 */
#define	MDIO_PCS_10GRTPCTRL	42	/* 10G-R PCS test pattern control */
#define	MDIO_PCS_10GRTPERRCNT	43	/* 10G-R PCS test pattern err counter*/
#define	MDIO_PCS_BERHIORDERCNT	44	/* BER high order counter */
#define	MDIO_PCS_ERRBHIORDERCNT	45	/* Errored blocks high order counter */
	/* Values 46 to 49 are reserved */
#define MDIO_PCS_MLBRPCSALGNSTAT1 50	/* Mlt-lane BASE-R PCS Align. Stat1 */
#define MDIO_PCS_MLBRPCSALGNSTAT2 51	/* Mlt-lane BASE-R PCS Align. Stat2 */
#define MDIO_PCS_MLBRPCSALGNSTAT3 52	/* Mlt-lane BASE-R PCS Align. Stat3 */
#define MDIO_PCS_MLBRPCSALGNSTAT4 53	/* Mlt-lane BASE-R PCS Align. Stat4 */
	/* Values 54 to 59 are reserved */
#define	MDIO_PCS_10P2BCAP	60	/* 10P/2B capability */
#define	MDIO_PCS_10P2BCTRL	61	/* 10P/2B PCS control */
#define	MDIO_PCS_10P2BPMEAVAIL1	62	/* 10P/2B PME available 1 */
#define	MDIO_PCS_10P2BPMEAVAIL2	63	/* 10P/2B PME available 2 */
#define	MDIO_PCS_10P2BPMEAGGRG1	64	/* 10P/2B PME aggregate 1 */
#define	MDIO_PCS_10P2BPMEAGGRG2	65	/* 10P/2B PME aggregate 2 */
#define	MDIO_PCS_10P2BPAFRXERRCNT 66	/* 10P/2B PAF RX error counter */
#define	MDIO_PCS_10P2BPAFSMLFRCNT 67	/* 10P/2B PAF small fragment counter */
#define	MDIO_PCS_10P2BPAFLARFLCNT 68	/* 10P/2B PAF large fragment counter */
#define	MDIO_PCS_10P2BPAFOVFLCNT 69    /* 10P/2B PAF overflow counter */
#define	MDIO_PCS_10P2BPAFBADFLCNT 70   /* 10P/2B PAF bad fragments counter */
#define	MDIO_PCS_10P2BPAFLSTFLCNT 71   /* 10P/2B PAF lost fragments counter */
#define	MDIO_PCS_10P2BPAFLSTSTFLCNT 72 /* 10P/2B PAF lost starts of fr. cnt */
#define	MDIO_PCS_10P2BPAFLSTENFLCNT 73 /* 10P/2B PAF lost ends of fr. count */
#define	MDIO_PCS_10GPRFECABLTY	74	/* 10G-PR & 10/1G-PRX FEC ability */
#define	MDIO_PCS_10GPRFECCTRL	75	/* 10G-PR & 10/1G-PRX FEC control */
#define	MDIO_PCS_10GPRCOFECCOCNT1 76	/*10(/1)G-PR(X) corrected FECcodecnt1*/
#define	MDIO_PCS_10GPRCOFECCOCNT2 77	/*10(/1)G-PR(X) corrected FECcodecnt2*/
#define	MDIO_PCS_10GPRUNCOFECCOCNT1 78	/*10(/1)G-PR(X)uncorrected FECcdecnt1*/
#define	MDIO_PCS_10GPRUNCOFECCOCNT2 79	/*10(/1)G-PR(X)uncorrected FECcdecnt2*/
#define	MDIO_PCS_10GPRBERMONTMRCTRL 80	/*10(/1)G-PR(X) BER monitor tmr ctrl */
#define	MDIO_PCS_10GPRBERMONSTAT 81	/*10(/1)G-PR(X) BER monitor status */
#define	MDIO_PCS_10GPRBERMONTHRCTRL 82	/*10(/1)G-PR(X) BER mntr thresh ctrl */
	/* Values 83 to 199 are reserved */
#define MDIO_PCS_BIPERRCNT(x)	    	/* BIP Error Counter */ \
				    (200 + (x)) /* lane 0 to 19 */
	/* Values 220 to 399 are reserved */
#define MDIO_PCS_PCSLMAP(x)	    	/* PCS Lane Mapping */ \
				    (400 + (x)) /* lane 0 to 19 */
	/* Values 420 to 1799 are reserved */
#define MDIO_PCS_TSYNCCAP	1800 /* TimeSync PCS capability */
#define MDIO_PCS_TSYNCTXMAXDLYL	1801 /* TimeSync PCS TX MAXdelay L*/
#define MDIO_PCS_TSYNCTXMAXDLYH	1802 /* TimeSync PCS TX MAXdelay H*/
#define MDIO_PCS_TSYNCTXMINDLYL	1803 /* TimeSync PCS TX MINdelay L*/
#define MDIO_PCS_TSYNCTXMINDLYH	1804 /* TimeSync PCS TX MINdelay H*/
#define MDIO_PCS_TSYNCRXMAXDLYL	1805 /* TimeSync PCS RX MAXdelay L*/
#define MDIO_PCS_TSYNCRXMAXDLYH	1806 /* TimeSync PCS RX MAXdelay H*/
#define MDIO_PCS_TSYNCRXMINDLYL	1807 /* TimeSync PCS RX MINdelay L*/
#define MDIO_PCS_TSYNCRXMINDLYH	1808 /* TimeSync PCS RX MINdelay H*/
	/* Values 1809 to 32767 are reserved */
	/* Values 32768 to 65535 are vendor specific */

/*
 * PHY XS registers.
 * Table 45-164
 */
#define	MDIO_PHYXS_CTRL1	0	/* PHY XS control 1 */
#define	MDIO_PHYXS_STAT1	1	/* PHY XS status 1 */
#define	MDIO_PHYXS_DEVID1	2	/* PHY XS device identifier 1 */
#define	MDIO_PHYXS_DEVID2	3	/* PHY XS device identifier 2 */
#define	MDIO_PHYXS_SPEED	4	/* PHY XS speed ability */
#define	MDIO_PHYXS_DEVS1	5	/* PHY XS devices in package 1 */
#define	MDIO_PHYXS_DEVS2	6	/* PHY XS devices in package 2 */
	/* Value 7 is reserved */
#define	MDIO_PHYXS_STAT2	8	/* PHY XS status 2 */
	/* Values 9 to 13 are reserved */
#define	MDIO_PHYXS_PKGID1	14	/* PHY XS package identifier 1 */
#define	MDIO_PHYXS_PKGID2	15	/* PHY XS package identifier 2 */
	/* Values 16 to 19 are reserved */
#define	MDIO_PHYXS_EEECAP	20	/* EEE capability register */
	/* Value 21 is reserved */
#define	MDIO_PHYXS_EEEWKERRCNT	22	/* EEE wake error counter */
	/* Value 23 is reserved */
#define	MDIO_PHYXS_10GXGXLNSTAT	24	/* 10G-X PHY XGXS lane status */
#define	MDIO_PHYXS_10GXGXSTSCTRL 25	/* 10G-X PHY XGXS test control */
	/* Values 26 to 1799 are reserved */
#define MDIO_PHYXS_TSYNCCSP	  1800 /* TimeSync PHY XS capability */
#define MDIO_PHYXS_TSYNCTXMAXDLYL 1801 /* TimeSync PHY XS TX MAX delay L */
#define MDIO_PHYXS_TSYNCTXMAXDLYH 1802 /* TimeSync PHY XS TX MAX delay H */
#define MDIO_PHYXS_TSYNCTXMINDLYL 1803 /* TimeSync PHY XS TX MIN delay L */
#define MDIO_PHYXS_TSYNCTXMINDLYH 1804 /* TimeSync PHY XS TX MIN delay H */
#define MDIO_PHYXS_TSYNCRXMAXDLYL 1805 /* TimeSync PHY XS RX MAX delay L */
#define MDIO_PHYXS_TSYNCRXMAXDLYH 1806 /* TimeSync PHY XS RX MAX delay H */
#define MDIO_PHYXS_TSYNCRXMINDLYL 1807 /* TimeSync PHY XS RX MIN delay L */
#define MDIO_PHYXS_TSYNCRXMINDLYH 1808 /* TimeSync PHY XS RX MIN delay H */
	/* Values 1809 to 32767 are reserved */
	/* Values 32768 to 65535 are vendor specific */

/*
 * DTE XS registers.
 * Table 45-175
 */
#define	MDIO_DTEXS_CTRL1	0	/* DTE XS control 1 */
#define	MDIO_DTEXS_STAT1	1	/* DTE XS status 1 */
#define	MDIO_DTEXS_DEVID1	2	/* DTE XS device identifier 1 */
#define	MDIO_DTEXS_DEVID2	3	/* DTE XS device identifier 2 */
#define	MDIO_DTEXS_SPEED	4	/* DTE XS speed ability */
#define	MDIO_DTEXS_DEVS1	5	/* DTE XS devices in package 1 */
#define	MDIO_DTEXS_DEVS2	6	/* DTE XS devices in package 2 */
	/* Value 7 is reserved */
#define	MDIO_DTEXS_STAT2	8	/* DTE XS status 2 */
	/* Values 9 to 13 are reserved */
#define	MDIO_DTEXS_PKGID1	14	/* DTE XS package identifier 1 */
#define	MDIO_DTEXS_PKGID2	15	/* DTE XS package identifier 2 */
	/* Values 16 to 19 are reserved */
#define	MDIO_DTEXS_EEECAP	20	/* EEE capability register */
	/* Value 21 is reserved */
#define	MDIO_DTEXS_EEEWKERRCNT	22	/* EEE wake error counter */
	/* Value 23 is reserved */
#define	MDIO_DTEXS_10GXGXLNSTAT	24	/* 10G DTE XGXS lane status */
#define	MDIO_DTEXS_10GXGXSTSCTRL 25	/* 10G DTE XGXS test control */
	/* Values 26 to 1799 are reserved */
#define MDIO_DTEXS_TSYNCCAP	  1800 /* TimeSync DTE XS capability */
#define MDIO_DTEXS_TSYNCTXMAXDLYL 1801 /* TimeSync DTE XS TX MAX delay L */
#define MDIO_DTEXS_TSYNCTXMAXDLYH 1802 /* TimeSync DTE XS TX MAX delay H */
#define MDIO_DTEXS_TSYNCTXMINDLYL 1803 /* TimeSync DTE XS TX MIN delay L */
#define MDIO_DTEXS_TSYNCTXMINDLYH 1804 /* TimeSync DTE XS TX MIN delay H */
#define MDIO_DTEXS_TSYNCRXMAXDLYL 1805 /* TimeSync DTE XS RX MAX delay L */
#define MDIO_DTEXS_TSYNCRXMAXDLYH 1806 /* TimeSync DTE XS RX MAX delay H */
#define MDIO_DTEXS_TSYNCRXMINDLYL 1807 /* TimeSync DTE XS RX MIN delay L */
#define MDIO_DTEXS_TSYNCRXMINDLYH 1808 /* TimeSync DTE XS RX MIN delay H */
	/* Values 1809 to 32767 are reserved */
	/* Values 32768 to 65535 are vendor specific */

/*
 * TC registers.
 * Table 45-186
 */
#define	MDIO_TC_CTRL1		0	/* TC control 1 */
	/* Value 1 is reserved */
#define	MDIO_TC_DEVID1		2	/* TC device identifier 1 */
#define	MDIO_TC_DEVID2		3	/* TC device identifier 2 */
#define	MDIO_TC_SPEED		4	/* TC speed ability */
#define	MDIO_TC_DEVS1		5	/* TC devices in package 1 */
#define	MDIO_TC_DEVS2		6	/* TC devices in package 2 */
	/* Values 7 to 13 are reserved */
#define	MDIO_TC_PKGID1		14	/* TC package identifier 1 */
#define	MDIO_TC_PKGID2		15	/* TC package identifier 2 */
#define	MDIO_TC_10P2BAGGDCCTRL	16	/* 10P/2B aggregation discovery ctrl */
#define	MDIO_TC_10P2BAGGDCSTAT	17	/* 10P/2B aggregation&discovery stat */
#define	MDIO_TC_10P2BAGGDCCODE1	18	/* 10P/2B aggregation discovery code1*/
#define	MDIO_TC_10P2BAGGDCCODE2	19	/* 10P/2B aggregation discovery code2*/
#define	MDIO_TC_10P2BAGGDCCODE3	20	/* 10P/2B aggregation discovery code3*/
#define	MDIO_TC_10P2BLPPMEAGGCTRL 21	/* 10P/2B LP PME aggregate control */
#define	MDIO_TC_10P2BLPPMEAGGDAT1 22	/* 10P/2B LP PME aggregate data 1 */
#define	MDIO_TC_10P2BLPPMEAGGDAT2 23	/* 10P/2B LP PME aggregate data 2 */
#define	MDIO_TC_10P2BCRCERRCNT	24	/* 10P/2B TC CRC error counter  */
#define	MDIO_TC_10P2BTPSCOVIOCNT1 25	/* 10P/2B TPS-TC coding viol. cnt. 1 */
#define	MDIO_TC_10P2BTPSCOVIOCNT2 26	/* 10P/2B TPS-TC coding viol. cnt. 2 */
#define	MDIO_TC_10P2BINDIC	27	/* 10P/2B TC indications */
	/* Values 28 to 1799 are reserved */
#define MDIO_TC_TSYNCCAP	1800 /* TimeSync TC capability */
#define MDIO_TC_TSYNCTXMAXDLYL	1801 /* TimeSync TC TX MAX delay L */
#define MDIO_TC_TSYNCTXMAXDLYH	1802 /* TimeSync TC TX MAX delay H */
#define MDIO_TC_TSYNCTXMINDLYL	1803 /* TimeSync TC TX MIN delay L */
#define MDIO_TC_TSYNCTXMINDLYH	1804 /* TimeSync TC TX MIN delay H */
#define MDIO_TC_TSYNCRXMAXDLYL	1805 /* TimeSync TC RX MAX delay L */
#define MDIO_TC_TSYNCRXMAXDLYH	1806 /* TimeSync TC RX MAX delay H */
#define MDIO_TC_TSYNCRXMINDLYL	1807 /* TimeSync TC RX MIN delay L */
#define MDIO_TC_TSYNCRXMINDLYH	1808 /* TimeSync TC RX MIN delay H */
	/* Values 1809 to 32767 are reserved */
	/* Values 32768 to 65535 are vendor specific */

/*
 * Auto-Negotiation registers.
 * Table 45-200
 */
#define MDIO_AN_CTRL1		0   /* AN control 1 */
#define AN_CTRL1_ANRESET	0x8000 /* AN reset */
#define AN_CTRL1_ENP		0x2000 /* Extended Next Page  */
#define AN_CTRL1_AUTOEN		0x1000 /* Auto-Negotiation enable */
#define AN_CTRL1_STARTNEG	0x0200 /* Restart Auto-Negotiation */

#define MDIO_AN_STAT1		1   /* AN status 1 */
#define MDIO_AN_DEVID1		2   /* AN device identifier 1 */
#define MDIO_AN_DEVID2		3   /* AN device identifier 2 */
	/* Value 4 is reserved */
#define MDIO_AN_DEVS1		5   /* AN devices in package 1 */
#define MDIO_AN_DEVS2		6   /* AN devices in package 2 */
	/* Values 7 to 13 are reserved */
#define MDIO_AN_PKGID1		14  /* AN package identifier 1 */
#define MDIO_AN_PKGID2		15  /* AN package identifier 2 */
#define MDIO_AN_ADVERT1		16  /* AN advertisement 1 */
#define MDIO_AN_ADVERT2		17  /* AN advertisement 2 */
#define MDIO_AN_ADVERT3		18  /* AN advertisement 3 */
#define MDIO_AN_LPBPABLTY1	19  /* AN LP base page ability 1 */
#define MDIO_AN_LPBPABLTY2	20  /* AN LP base page ability 2 */
#define MDIO_AN_LPBPABLTY3	21  /* AN LP base page ability 3 */
#define MDIO_AN_XNPXMIT1	22  /* AN XNP transmit 1 */
#define MDIO_AN_XNPXMIT2	23  /* AN XNP transmit 2 */
#define MDIO_AN_XNPXMIT3	24  /* AN XNP transmit 3 */
#define MDIO_AN_LPXNPABLTY1	25  /* AN LP XNP ability 1 */
#define MDIO_AN_LPXNPABLTY2	26  /* AN LP XNP ability 2 */
#define MDIO_AN_LPXNPABLTY3	27  /* AN LP XNP ability 3 */
	/* Values 28 to 31 are reserved */
#define MDIO_AN_10GTANCTRL	32  /* 10G-T AN control */
#define MDIO_AN_10GTANSTAT	33  /* 10G-T AN status */
	/* Values 34 to 47 are reserved */
#define MDIO_AN_BPETHSTAT	48  /* BP Ethernet status */
	/* Values 49 to 59 are reserved */
#define	MDIO_AN_EEEADVERT	60  /* EEE advertisement */
#define	MDIO_AN_EEELPABLTY	61  /* EEE LP ability */
	/* Values 62 to 32767 are reserved */
	/* Values 32768 to 65535 are vendor specific */

/*
 * Clause 22 extension registers.
 * Table 45-212
 */
	/* Values 0 to 4 are reserved */
#define MDIO_CL22E_DEVS1	5   /* Clause 22 ext. devices in package 1 */
#define MDIO_CL22E_DEVS2	6   /* Clause 22 ext. devices in package 2 */
#define MDIO_CL22E_FECCAP	7   /* FEC capability */
#define MDIO_CL22E_FECCTRL	8   /* FEC control */
#define MDIO_CL22E_FECBHCVIOCNT	9   /* FEC buffer head coding violation cnt. */
#define MDIO_CL22E_FECCOBLCNT	10  /* FEC corrected blocks counter */
#define MDIO_CL22E_FECUNCOBLCNT	11  /* FEC uncorrected blocks counter */
	/* Values 12 to 32767 are reserved */

/*
 * Vendor specific MMD 1 registers.
 * Table 45-218
 */
	/* Values 0 to 1 are vendor specific */
#define MDIO_VSMMD1_DEVID1	2   /* Vendor specific MMD 1 device ident. 1 */
#define MDIO_VSMMD1_DEVID2	3   /* Vendor specific MMD 1 device ident. 2 */
	/* Values 4 to 7 are vendor specific */
#define MDIO_VSMMD1_STAT	8   /* Vendor specific MMD 1 status register */
	/* Values 9 to 13 are vendor specific */
#define MDIO_VSMMD1_PKGID1	14  /* Vendor specific MMD 1 package ident 1 */
#define MDIO_VSMMD1_PKGID2	15  /* Vendor specific MMD 1 package ident 2 */
	/* Values 16 to 65535 are vendor specific */

/*
 * Vendor specific MMD 2 registers.
 * Table 45-220
 */
	/* Values 0 to 1 are vendor specific */
#define MDIO_VSMMD2_DEVID1	2   /* Vendor specific MMD 2 device ident. 1 */
#define MDIO_VSMMD2_DEVID2	3   /* Vendor specific MMD 2 device ident. 2 */
	/* Values 4 to 7 are vendor specific */
#define MDIO_VSMMD2_STAT	8   /* Vendor specific MMD 2 status register */
	/* Values 9 to 13 are vendor specific */
#define MDIO_VSMMD2_PKGID1	14  /* Vendor specific MMD 2 package ident 1 */
#define MDIO_VSMMD2_PKGID2	15  /* Vendor specific MMD 2 package ident 2 */
	/* Values 16 to 65535 are vendor specific */

#endif /* _DEV_MII_MDIO_H_ */<|MERGE_RESOLUTION|>--- conflicted
+++ resolved
@@ -1,8 +1,4 @@
-<<<<<<< HEAD
-/*	$NetBSD: mdio.h,v 1.7 2017/11/07 05:33:12 msaitoh Exp $	*/
-=======
 /*	$NetBSD: mdio.h,v 1.9 2018/07/06 01:58:12 msaitoh Exp $	*/
->>>>>>> b2b84690
 
 /*-
  * Copyright (c) 2013 The NetBSD Foundation, Inc.
@@ -85,12 +81,9 @@
 #define PMAPMD_CTRL1_SPEED_10PASS (PMAPMD_CTRL1_SPEED_SEL52 | (1 << 2))
 #define PMAPMD_CTRL1_SPEED_40G	  (PMAPMD_CTRL1_SPEED_SEL52 | (2 << 2))
 #define PMAPMD_CTRL1_SPEED_100G   (PMAPMD_CTRL1_SPEED_SEL52 | (3 << 2))
-<<<<<<< HEAD
-=======
 #define PMAPMD_CTRL1_SPEED_25G    (PMAPMD_CTRL1_SPEED_SEL52 | (4 << 2))
 #define PMAPMD_CTRL1_SPEED_2_5G   (PMAPMD_CTRL1_SPEED_SEL52 | (6 << 2))
 #define PMAPMD_CTRL1_SPEED_5G     (PMAPMD_CTRL1_SPEED_SEL52 | (7 << 2))
->>>>>>> b2b84690
 
 #define MDIO_PMAPMD_STAT1		1   /* PMA/PMD status 1 */
 #define MDIO_PMAPMD_DEVID1		2   /* PMA/PMD device identifier 1 */
