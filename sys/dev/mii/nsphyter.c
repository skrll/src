--- conflicted
+++ resolved
@@ -1,8 +1,4 @@
-<<<<<<< HEAD
-/*	$NetBSD: nsphyter.c,v 1.40 2019/01/22 03:42:27 msaitoh Exp $	*/
-=======
 /*	$NetBSD: nsphyter.c,v 1.42 2019/03/08 09:59:15 msaitoh Exp $	*/
->>>>>>> 356fe5fe
 
 /*-
  * Copyright (c) 1998, 1999, 2000, 2001 The NetBSD Foundation, Inc.
@@ -67,11 +63,7 @@
  */
 
 #include <sys/cdefs.h>
-<<<<<<< HEAD
-__KERNEL_RCSID(0, "$NetBSD: nsphyter.c,v 1.40 2019/01/22 03:42:27 msaitoh Exp $");
-=======
 __KERNEL_RCSID(0, "$NetBSD: nsphyter.c,v 1.42 2019/03/08 09:59:15 msaitoh Exp $");
->>>>>>> 356fe5fe
 
 #include <sys/param.h>
 #include <sys/systm.h>
