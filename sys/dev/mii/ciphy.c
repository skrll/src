<<<<<<< HEAD
/* $NetBSD: ciphy.c,v 1.37 2019/10/17 09:22:49 msaitoh Exp $ */
=======
/* $NetBSD: ciphy.c,v 1.38 2019/11/27 10:19:20 msaitoh Exp $ */
>>>>>>> 275f442f

/*-
 * Copyright (c) 2004
 *	Bill Paul <wpaul@windriver.com>.  All rights reserved.
 *
 * Redistribution and use in source and binary forms, with or without
 * modification, are permitted provided that the following conditions
 * are met:
 * 1. Redistributions of source code must retain the above copyright
 *    notice, this list of conditions and the following disclaimer.
 * 2. Redistributions in binary form must reproduce the above copyright
 *    notice, this list of conditions and the following disclaimer in the
 *    documentation and/or other materials provided with the distribution.
 * 3. All advertising materials mentioning features or use of this software
 *    must display the following acknowledgement:
 *	This product includes software developed by Bill Paul.
 * 4. Neither the name of the author nor the names of any co-contributors
 *    may be used to endorse or promote products derived from this software
 *    without specific prior written permission.
 *
 * THIS SOFTWARE IS PROVIDED BY Bill Paul AND CONTRIBUTORS ``AS IS'' AND
 * ANY EXPRESS OR IMPLIED WARRANTIES, INCLUDING, BUT NOT LIMITED TO, THE
 * IMPLIED WARRANTIES OF MERCHANTABILITY AND FITNESS FOR A PARTICULAR PURPOSE
 * ARE DISCLAIMED.  IN NO EVENT SHALL Bill Paul OR THE VOICES IN HIS HEAD
 * BE LIABLE FOR ANY DIRECT, INDIRECT, INCIDENTAL, SPECIAL, EXEMPLARY, OR
 * CONSEQUENTIAL DAMAGES (INCLUDING, BUT NOT LIMITED TO, PROCUREMENT OF
 * SUBSTITUTE GOODS OR SERVICES; LOSS OF USE, DATA, OR PROFITS; OR BUSINESS
 * INTERRUPTION) HOWEVER CAUSED AND ON ANY THEORY OF LIABILITY, WHETHER IN
 * CONTRACT, STRICT LIABILITY, OR TORT (INCLUDING NEGLIGENCE OR OTHERWISE)
 * ARISING IN ANY WAY OUT OF THE USE OF THIS SOFTWARE, EVEN IF ADVISED OF
 * THE POSSIBILITY OF SUCH DAMAGE.
 *
 * FreeBSD: src/sys/dev/mii/ciphy.c,v 1.2 2005/01/06 01:42:55 imp Exp
 */

#include <sys/cdefs.h>
<<<<<<< HEAD
__KERNEL_RCSID(0, "$NetBSD: ciphy.c,v 1.37 2019/10/17 09:22:49 msaitoh Exp $");
=======
__KERNEL_RCSID(0, "$NetBSD: ciphy.c,v 1.38 2019/11/27 10:19:20 msaitoh Exp $");
>>>>>>> 275f442f

/*
 * Driver for the Cicada CS8201 10/100/1000 copper PHY.
 */

#include <sys/param.h>
#include <sys/systm.h>
#include <sys/device.h>
#include <sys/kernel.h>
#include <sys/socket.h>
#include <sys/bus.h>

#include <net/if.h>
#include <net/if_arp.h>
#include <net/if_media.h>

#include <dev/mii/mii.h>
#include <dev/mii/miivar.h>
#include <dev/mii/miidevs.h>

#include <dev/mii/ciphyreg.h>

static int ciphymatch(device_t, cfdata_t, void *);
static void ciphyattach(device_t, device_t, void *);

CFATTACH_DECL_NEW(ciphy, sizeof(struct mii_softc),
    ciphymatch, ciphyattach, mii_phy_detach, mii_phy_activate);

static int	ciphy_service(struct mii_softc *, struct mii_data *, int);
static void	ciphy_status(struct mii_softc *);
static void	ciphy_reset(struct mii_softc *);
static void	ciphy_fixup(struct mii_softc *);

static const struct mii_phy_funcs ciphy_funcs = {
	ciphy_service, ciphy_status, mii_phy_reset,
};

static const struct mii_phydesc ciphys[] = {
	MII_PHY_DESC(xxCICADA, CIS8201),
	MII_PHY_DESC(xxCICADA, CIS8201A),
	MII_PHY_DESC(xxCICADA, CIS8201B),
	MII_PHY_DESC(xxCICADA, CIS8204),
	MII_PHY_DESC(xxCICADA, VSC8211),
	MII_PHY_DESC(xxCICADA, VSC8221),
	MII_PHY_DESC(xxCICADA, VSC8234),
	MII_PHY_DESC(xxCICADA, VSC8244),
	MII_PHY_DESC(xxVITESSE, VSC8601),
	MII_PHY_DESC(xxVITESSE, VSC8641),
	MII_PHY_END,
};

static int
ciphymatch(device_t parent, cfdata_t match,
    void *aux)
{
	struct mii_attach_args *ma = aux;

	if (mii_phy_match(ma, ciphys) != NULL)
		return 10;

	return 0;
}

static void
ciphyattach(device_t parent, device_t self, void *aux)
{
	struct mii_softc *sc = device_private(self);
	struct mii_attach_args *ma = aux;
	struct mii_data *mii = ma->mii_data;
	const struct mii_phydesc *mpd;

	mpd = mii_phy_match(ma, ciphys);
	aprint_naive(": Media interface\n");
	aprint_normal(": %s, rev. %d\n", mpd->mpd_name, MII_REV(ma->mii_id2));

	sc->mii_dev = self;
	sc->mii_inst = mii->mii_instance;
	sc->mii_phy = ma->mii_phyno;
	sc->mii_funcs = &ciphy_funcs;
	sc->mii_pdata = mii;
	sc->mii_flags = ma->mii_flags;
	sc->mii_flags |= MIIF_NOISOLATE;

	ciphy_reset(sc);

	PHY_READ(sc, MII_BMSR, &sc->mii_capabilities);
	sc->mii_capabilities &= ma->mii_capmask;
	if (sc->mii_capabilities & BMSR_EXTSTAT)
		PHY_READ(sc, MII_EXTSR, &sc->mii_extcapabilities);

	mii_phy_add_media(sc);
}

static int
ciphy_service(struct mii_softc *sc, struct mii_data *mii, int cmd)
{
	struct ifmedia_entry *ife = mii->mii_media.ifm_cur;
	uint16_t reg, speed, gig;

	switch (cmd) {
	case MII_POLLSTAT:
		/* If we're not polling our PHY instance, just return. */
		if (IFM_INST(ife->ifm_media) != sc->mii_inst)
			return 0;
		break;

	case MII_MEDIACHG:
		/*
		 * If the media indicates a different PHY instance,
		 * isolate ourselves.
		 */
		if (IFM_INST(ife->ifm_media) != sc->mii_inst) {
			PHY_READ(sc, MII_BMCR, &reg);
			PHY_WRITE(sc, MII_BMCR, reg | BMCR_ISO);
			return 0;
		}

		/* If the interface is not up, don't do anything. */
		if ((mii->mii_ifp->if_flags & IFF_UP) == 0)
			break;

		ciphy_fixup(sc);	/* XXX hardware bug work-around */

		switch (IFM_SUBTYPE(ife->ifm_media)) {
		case IFM_AUTO:
#ifdef foo
			/* If we're already in auto mode, just return. */
			PHY_READ(sc, MII_BMCR, &reg);
			if (reg & BMCR_AUTOEN)
				return 0;
#endif
			(void) mii_phy_auto(sc, 0);
			break;
		case IFM_1000_T:
			speed = BMCR_S1000;
			goto setit;
		case IFM_100_TX:
			speed = BMCR_S100;
			goto setit;
		case IFM_10_T:
			speed = BMCR_S10;
setit:
			if ((ife->ifm_media & IFM_FDX) != 0) {
				speed |= BMCR_FDX;
				gig = GTCR_ADV_1000TFDX;
			} else
				gig = GTCR_ADV_1000THDX;

			PHY_WRITE(sc, MII_GTCR, 0);
			PHY_WRITE(sc, MII_BMCR, speed);
			PHY_WRITE(sc, MII_ANAR, ANAR_CSMA);

			if (IFM_SUBTYPE(ife->ifm_media) != IFM_1000_T)
				break;

			PHY_WRITE(sc, MII_GTCR, gig);
			PHY_WRITE(sc, MII_BMCR,
			    speed | BMCR_AUTOEN | BMCR_STARTNEG);

			/*
			 * When setting the link manually, one side must
			 * be the master and the other the slave. However
			 * ifmedia doesn't give us a good way to specify
			 * this, so we fake it by using one of the LINK
			 * flags. If LINK0 is set, we program the PHY to
			 * be a master, otherwise it's a slave.
			 */
			if ((mii->mii_ifp->if_flags & IFF_LINK0)) {
				PHY_WRITE(sc, MII_GTCR,
				    gig | GTCR_MAN_MS | GTCR_ADV_MS);
			} else
				PHY_WRITE(sc, MII_GTCR, gig | GTCR_MAN_MS);
			break;
		case IFM_NONE:
			PHY_WRITE(sc, MII_BMCR, BMCR_ISO | BMCR_PDOWN);
			break;
		case IFM_100_T4:
		default:
			return EINVAL;
		}
		break;

	case MII_TICK:
		/* If we're not currently selected, just return. */
		if (IFM_INST(ife->ifm_media) != sc->mii_inst)
			return 0;

		/* Is the interface even up? */
		if ((mii->mii_ifp->if_flags & IFF_UP) == 0)
			return 0;

		/* Only used for autonegotiation. */
		if ((IFM_SUBTYPE(ife->ifm_media) != IFM_AUTO) &&
		    (IFM_SUBTYPE(ife->ifm_media) != IFM_1000_T)) {
			/*
			 * Reset autonegotiation timer to 0 just to make sure
			 * the future autonegotiation start with 0.
			 */
			sc->mii_ticks = 0;
			break;
		}

		/*
		 * Check to see if we have link.  If we do, we don't
		 * need to restart the autonegotiation process.  Read
		 * the BMSR twice in case it's latched.
		 */
		PHY_READ(sc, MII_BMSR, &reg);
		PHY_READ(sc, MII_BMSR, &reg);
		if (reg & BMSR_LINK) {
			/*
			 * Reset autonegotiation timer to 0 in case the link
			 * goes down in the next tick.
			 */
			sc->mii_ticks = 0;
			/* See above. */
			break;
		}

		/*
		 * mii_ticks == 0 means it's the first tick after changing the
		 * media or the link became down since the last tick
		 * (see above), so return with 0 to update the status.
		 */
		if (sc->mii_ticks++ == 0)
			break;

		/* Only retry autonegotiation every N seconds. */
		if (sc->mii_ticks <= sc->mii_anegticks)
			break;

		mii_phy_auto(sc, 0);
		return 0;
	}

	/* Update the media status. */
	ciphy_status(sc);

	/*
	 * Callback if something changed. Note that we need to poke
	 * apply fixups for certain PHY revs.
	 */
	if (sc->mii_media_active != mii->mii_media_active ||
	    sc->mii_media_status != mii->mii_media_status ||
	    cmd == MII_MEDIACHG) {
		ciphy_fixup(sc);
	}
	mii_phy_update(sc, cmd);
	return 0;
}

static void
ciphy_status(struct mii_softc *sc)
{
	struct mii_data *mii = sc->mii_pdata;
	uint16_t bmsr, bmcr, gtsr;

	mii->mii_media_status = IFM_AVALID;
	mii->mii_media_active = IFM_ETHER;

	PHY_READ(sc, MII_BMSR, &bmsr);
	PHY_READ(sc, MII_BMSR, &bmsr);

	if (bmsr & BMSR_LINK)
		mii->mii_media_status |= IFM_ACTIVE;

	PHY_READ(sc, MII_BMCR, &bmcr);

	if (bmcr & BMCR_LOOP)
		mii->mii_media_active |= IFM_LOOP;

	if (bmcr & BMCR_AUTOEN) {
		if ((bmsr & BMSR_ACOMP) == 0) {
			/* Erg, still trying, I guess... */
			mii->mii_media_active |= IFM_NONE;
			return;
		}
	}

	PHY_READ(sc, CIPHY_MII_AUXCSR, &bmsr);
	switch (bmsr & CIPHY_AUXCSR_SPEED) {
	case CIPHY_SPEED10:
		mii->mii_media_active |= IFM_10_T;
		break;
	case CIPHY_SPEED100:
		mii->mii_media_active |= IFM_100_TX;
		break;
	case CIPHY_SPEED1000:
		mii->mii_media_active |= IFM_1000_T;
		break;
	default:
		aprint_error_dev(sc->mii_dev, "unknown PHY speed %x\n",
		    bmsr & CIPHY_AUXCSR_SPEED);
		break;
	}

	if (bmsr & CIPHY_AUXCSR_FDX)
		mii->mii_media_active |= IFM_FDX | mii_phy_flowstatus(sc);
	else
		mii->mii_media_active |= IFM_HDX;

	if (IFM_SUBTYPE(mii->mii_media_active) == IFM_1000_T) {
		PHY_READ(sc, MII_GTSR, &gtsr);
		if ((gtsr & GTSR_MS_RES) != 0)
			mii->mii_media_active |= IFM_ETH_MASTER;
	}
}

static void
ciphy_reset(struct mii_softc *sc)
{

	mii_phy_reset(sc);
	DELAY(1000);
}

static inline int
PHY_SETBIT(struct mii_softc *sc, int y, uint16_t z)
{
	uint16_t _tmp;
	int rv;

	if ((rv = PHY_READ(sc, y, &_tmp)) != 0)
		return rv;
	return PHY_WRITE(sc, y, _tmp | z);
}

static inline int
PHY_CLRBIT(struct mii_softc *sc, int y, uint16_t z)
{
	uint16_t _tmp;
	int rv;

	if ((rv = PHY_READ(sc, y, &_tmp)) != 0)
	    return rv;
	return PHY_WRITE(sc, y, _tmp & ~z);
}

static void
ciphy_fixup(struct mii_softc *sc)
{
	uint16_t	model, status, speed;
	uint16_t	reg;

	PHY_READ(sc, MII_PHYIDR2, &reg);
	model = MII_MODEL(reg);
	PHY_READ(sc, CIPHY_MII_AUXCSR, &status);
	speed = status & CIPHY_AUXCSR_SPEED;

	if (device_is_a(device_parent(sc->mii_dev), "nfe")) {
		/* Need to set for 2.5V RGMII for NVIDIA adapters */
		PHY_SETBIT(sc, CIPHY_MII_ECTL1, CIPHY_INTSEL_RGMII);
		PHY_SETBIT(sc, CIPHY_MII_ECTL1, CIPHY_IOVOL_2500MV);
	}

	switch (model) {
	case MII_MODEL_xxCICADA_CIS8201:
	case MII_MODEL_xxCICADA_CIS8204:
		/* Turn off "aux mode" (whatever that means) */
		PHY_SETBIT(sc, CIPHY_MII_AUXCSR, CIPHY_AUXCSR_MDPPS);

		/*
		 * Work around speed polling bug in VT3119/VT3216
		 * when using MII in full duplex mode.
		 */
		if ((speed == CIPHY_SPEED10 || speed == CIPHY_SPEED100) &&
		    (status & CIPHY_AUXCSR_FDX))
			PHY_SETBIT(sc, CIPHY_MII_10BTCSR, CIPHY_10BTCSR_ECHO);
		else
			PHY_CLRBIT(sc, CIPHY_MII_10BTCSR, CIPHY_10BTCSR_ECHO);

		/* Enable link/activity LED blink. */
		PHY_SETBIT(sc, CIPHY_MII_LED, CIPHY_LED_LINKACTBLINK);

		break;

	case MII_MODEL_xxCICADA_CIS8201A:
	case MII_MODEL_xxCICADA_CIS8201B:
		/*
		 * Work around speed polling bug in VT3119/VT3216
		 * when using MII in full duplex mode.
		 */
		if ((speed == CIPHY_SPEED10 || speed == CIPHY_SPEED100) &&
		    (status & CIPHY_AUXCSR_FDX))
			PHY_SETBIT(sc, CIPHY_MII_10BTCSR, CIPHY_10BTCSR_ECHO);
		else
			PHY_CLRBIT(sc, CIPHY_MII_10BTCSR, CIPHY_10BTCSR_ECHO);

		break;
	case MII_MODEL_xxCICADA_VSC8211:
	case MII_MODEL_xxCICADA_VSC8221:
	case MII_MODEL_xxCICADA_VSC8234:
	case MII_MODEL_xxCICADA_VSC8244:
	case MII_MODEL_xxVITESSE_VSC8601:
	case MII_MODEL_xxVITESSE_VSC8641:
		break;
	default:
		aprint_error_dev(sc->mii_dev, "unknown CICADA PHY model %x\n",
		    model);
		break;
	}
}<|MERGE_RESOLUTION|>--- conflicted
+++ resolved
@@ -1,8 +1,4 @@
-<<<<<<< HEAD
-/* $NetBSD: ciphy.c,v 1.37 2019/10/17 09:22:49 msaitoh Exp $ */
-=======
 /* $NetBSD: ciphy.c,v 1.38 2019/11/27 10:19:20 msaitoh Exp $ */
->>>>>>> 275f442f
 
 /*-
  * Copyright (c) 2004
@@ -39,11 +35,7 @@
  */
 
 #include <sys/cdefs.h>
-<<<<<<< HEAD
-__KERNEL_RCSID(0, "$NetBSD: ciphy.c,v 1.37 2019/10/17 09:22:49 msaitoh Exp $");
-=======
 __KERNEL_RCSID(0, "$NetBSD: ciphy.c,v 1.38 2019/11/27 10:19:20 msaitoh Exp $");
->>>>>>> 275f442f
 
 /*
  * Driver for the Cicada CS8201 10/100/1000 copper PHY.
