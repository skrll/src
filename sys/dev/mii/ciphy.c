--- conflicted
+++ resolved
@@ -1,8 +1,4 @@
-<<<<<<< HEAD
-/* $NetBSD: ciphy.c,v 1.29 2019/01/22 03:42:27 msaitoh Exp $ */
-=======
 /* $NetBSD: ciphy.c,v 1.31 2019/02/24 17:22:21 christos Exp $ */
->>>>>>> 356fe5fe
 
 /*-
  * Copyright (c) 2004
@@ -39,11 +35,7 @@
  */
 
 #include <sys/cdefs.h>
-<<<<<<< HEAD
-__KERNEL_RCSID(0, "$NetBSD: ciphy.c,v 1.29 2019/01/22 03:42:27 msaitoh Exp $");
-=======
 __KERNEL_RCSID(0, "$NetBSD: ciphy.c,v 1.31 2019/02/24 17:22:21 christos Exp $");
->>>>>>> 356fe5fe
 
 /*
  * Driver for the Cicada CS8201 10/100/1000 copper PHY.
