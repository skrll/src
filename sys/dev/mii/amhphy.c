--- conflicted
+++ resolved
@@ -1,8 +1,4 @@
-<<<<<<< HEAD
-/*	$NetBSD: amhphy.c,v 1.21 2019/01/22 03:42:27 msaitoh Exp $	*/
-=======
 /*	$NetBSD: amhphy.c,v 1.22 2019/02/24 17:22:21 christos Exp $	*/
->>>>>>> 356fe5fe
 
 /*
  * Copyright 2001 Wasabi Systems, Inc.
@@ -44,11 +40,7 @@
  */
 
 #include <sys/cdefs.h>
-<<<<<<< HEAD
-__KERNEL_RCSID(0, "$NetBSD: amhphy.c,v 1.21 2019/01/22 03:42:27 msaitoh Exp $");
-=======
 __KERNEL_RCSID(0, "$NetBSD: amhphy.c,v 1.22 2019/02/24 17:22:21 christos Exp $");
->>>>>>> 356fe5fe
 
 #include <sys/param.h>
 #include <sys/systm.h>
