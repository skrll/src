--- conflicted
+++ resolved
@@ -1,8 +1,4 @@
-<<<<<<< HEAD
-/*	$NetBSD: makphy.c,v 1.52 2019/01/22 03:42:27 msaitoh Exp $	*/
-=======
 /*	$NetBSD: makphy.c,v 1.57 2019/02/27 18:21:04 jakllsch Exp $	*/
->>>>>>> 356fe5fe
 
 /*-
  * Copyright (c) 1998, 1999, 2000, 2001 The NetBSD Foundation, Inc.
@@ -63,11 +59,7 @@
  */
 
 #include <sys/cdefs.h>
-<<<<<<< HEAD
-__KERNEL_RCSID(0, "$NetBSD: makphy.c,v 1.52 2019/01/22 03:42:27 msaitoh Exp $");
-=======
 __KERNEL_RCSID(0, "$NetBSD: makphy.c,v 1.57 2019/02/27 18:21:04 jakllsch Exp $");
->>>>>>> 356fe5fe
 
 #include <sys/param.h>
 #include <sys/systm.h>
@@ -152,7 +144,7 @@
 
 	if (makphy_isi210(parent, ma))
 		return 10;
-		
+
 	return 0;
 }
 
@@ -163,10 +155,7 @@
 	struct mii_attach_args *ma = aux;
 	struct mii_data *mii = ma->mii_data;
 	const struct mii_phydesc *mpd;
-<<<<<<< HEAD
-=======
 	const char *name;
->>>>>>> 356fe5fe
 	uint16_t reg;
 
 	mpd = mii_phy_match(ma, makphys);
