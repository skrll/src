--- conflicted
+++ resolved
@@ -1,8 +1,4 @@
-<<<<<<< HEAD
-/*	$NetBSD: makphy.c,v 1.60 2019/07/03 17:40:29 maxv Exp $	*/
-=======
 /*	$NetBSD: makphy.c,v 1.62 2019/11/27 10:19:20 msaitoh Exp $	*/
->>>>>>> 275f442f
 
 /*-
  * Copyright (c) 1998, 1999, 2000, 2001 The NetBSD Foundation, Inc.
@@ -63,11 +59,7 @@
  */
 
 #include <sys/cdefs.h>
-<<<<<<< HEAD
-__KERNEL_RCSID(0, "$NetBSD: makphy.c,v 1.60 2019/07/03 17:40:29 maxv Exp $");
-=======
 __KERNEL_RCSID(0, "$NetBSD: makphy.c,v 1.62 2019/11/27 10:19:20 msaitoh Exp $");
->>>>>>> 275f442f
 
 #include <sys/param.h>
 #include <sys/systm.h>
