<<<<<<< HEAD
/*	$NetBSD: makphy.c,v 1.49 2019/01/08 03:14:51 msaitoh Exp $	*/
=======
/*	$NetBSD: makphy.c,v 1.51 2019/01/16 05:19:30 msaitoh Exp $	*/
>>>>>>> 251304f2

/*-
 * Copyright (c) 1998, 1999, 2000, 2001 The NetBSD Foundation, Inc.
 * All rights reserved.
 *
 * This code is derived from software contributed to The NetBSD Foundation
 * by Jason R. Thorpe of the Numerical Aerospace Simulation Facility,
 * NASA Ames Research Center.
 *
 * Redistribution and use in source and binary forms, with or without
 * modification, are permitted provided that the following conditions
 * are met:
 * 1. Redistributions of source code must retain the above copyright
 *    notice, this list of conditions and the following disclaimer.
 * 2. Redistributions in binary form must reproduce the above copyright
 *    notice, this list of conditions and the following disclaimer in the
 *    documentation and/or other materials provided with the distribution.
 *
 * THIS SOFTWARE IS PROVIDED BY THE NETBSD FOUNDATION, INC. AND CONTRIBUTORS
 * ``AS IS'' AND ANY EXPRESS OR IMPLIED WARRANTIES, INCLUDING, BUT NOT LIMITED
 * TO, THE IMPLIED WARRANTIES OF MERCHANTABILITY AND FITNESS FOR A PARTICULAR
 * PURPOSE ARE DISCLAIMED.  IN NO EVENT SHALL THE FOUNDATION OR CONTRIBUTORS
 * BE LIABLE FOR ANY DIRECT, INDIRECT, INCIDENTAL, SPECIAL, EXEMPLARY, OR
 * CONSEQUENTIAL DAMAGES (INCLUDING, BUT NOT LIMITED TO, PROCUREMENT OF
 * SUBSTITUTE GOODS OR SERVICES; LOSS OF USE, DATA, OR PROFITS; OR BUSINESS
 * INTERRUPTION) HOWEVER CAUSED AND ON ANY THEORY OF LIABILITY, WHETHER IN
 * CONTRACT, STRICT LIABILITY, OR TORT (INCLUDING NEGLIGENCE OR OTHERWISE)
 * ARISING IN ANY WAY OUT OF THE USE OF THIS SOFTWARE, EVEN IF ADVISED OF THE
 * POSSIBILITY OF SUCH DAMAGE.
 */

/*
 * Copyright (c) 1997 Manuel Bouyer.  All rights reserved.
 *
 * Redistribution and use in source and binary forms, with or without
 * modification, are permitted provided that the following conditions
 * are met:
 * 1. Redistributions of source code must retain the above copyright
 *    notice, this list of conditions and the following disclaimer.
 * 2. Redistributions in binary form must reproduce the above copyright
 *    notice, this list of conditions and the following disclaimer in the
 *    documentation and/or other materials provided with the distribution.
 *
 * THIS SOFTWARE IS PROVIDED BY THE AUTHOR ``AS IS'' AND ANY EXPRESS OR
 * IMPLIED WARRANTIES, INCLUDING, BUT NOT LIMITED TO, THE IMPLIED WARRANTIES
 * OF MERCHANTABILITY AND FITNESS FOR A PARTICULAR PURPOSE ARE DISCLAIMED.
 * IN NO EVENT SHALL THE AUTHOR BE LIABLE FOR ANY DIRECT, INDIRECT,
 * INCIDENTAL, SPECIAL, EXEMPLARY, OR CONSEQUENTIAL DAMAGES (INCLUDING, BUT
 * NOT LIMITED TO, PROCUREMENT OF SUBSTITUTE GOODS OR SERVICES; LOSS OF USE,
 * DATA, OR PROFITS; OR BUSINESS INTERRUPTION) HOWEVER CAUSED AND ON ANY
 * THEORY OF LIABILITY, WHETHER IN CONTRACT, STRICT LIABILITY, OR TORT
 * (INCLUDING NEGLIGENCE OR OTHERWISE) ARISING IN ANY WAY OUT OF THE USE OF
 * THIS SOFTWARE, EVEN IF ADVISED OF THE POSSIBILITY OF SUCH DAMAGE.
 */

/*
 * Driver for the Marvell 88E1000 ``Alaska'' 10/100/1000 PHY.
 */

#include <sys/cdefs.h>
<<<<<<< HEAD
__KERNEL_RCSID(0, "$NetBSD: makphy.c,v 1.49 2019/01/08 03:14:51 msaitoh Exp $");
=======
__KERNEL_RCSID(0, "$NetBSD: makphy.c,v 1.51 2019/01/16 05:19:30 msaitoh Exp $");
>>>>>>> 251304f2

#include <sys/param.h>
#include <sys/systm.h>
#include <sys/kernel.h>
#include <sys/device.h>
#include <sys/socket.h>
#include <sys/errno.h>

#include <net/if.h>
#include <net/if_media.h>

#include <dev/mii/mii.h>
#include <dev/mii/miivar.h>
#include <dev/mii/miidevs.h>

#include <dev/mii/makphyreg.h>

static int	makphymatch(device_t, cfdata_t, void *);
static void	makphyattach(device_t, device_t, void *);

CFATTACH_DECL_NEW(makphy, sizeof(struct mii_softc),
    makphymatch, makphyattach, mii_phy_detach, mii_phy_activate);

static int	makphy_service(struct mii_softc *, struct mii_data *, int);
static void	makphy_status(struct mii_softc *);
static void	makphy_reset(struct mii_softc *);

static const struct mii_phy_funcs makphy_funcs = {
	makphy_service, makphy_status, makphy_reset,
};

static const struct mii_phydesc makphys[] = {
	{ MII_OUI_MARVELL,		MII_MODEL_MARVELL_E1000_0,
	  MII_STR_MARVELL_E1000_0 },

	{ MII_OUI_MARVELL,		MII_MODEL_MARVELL_E1000_3,
	  MII_STR_MARVELL_E1000_3 },

	{ MII_OUI_MARVELL,		MII_MODEL_MARVELL_E1000_5,
	  MII_STR_MARVELL_E1000_5 },

	{ MII_OUI_MARVELL,		MII_MODEL_MARVELL_E1000_6,
	  MII_STR_MARVELL_E1000_6 },

	{ MII_OUI_xxMARVELL,		MII_MODEL_xxMARVELL_E1000_3,
	  MII_STR_xxMARVELL_E1000_3 },

	{ MII_OUI_xxMARVELL,		MII_MODEL_xxMARVELL_E1000_5,
	  MII_STR_xxMARVELL_E1000_5 },

	{ MII_OUI_xxMARVELL,		MII_MODEL_xxMARVELL_E1000S,
	  MII_STR_xxMARVELL_E1000S },

	{ MII_OUI_xxMARVELL,		MII_MODEL_xxMARVELL_E1011,
	  MII_STR_xxMARVELL_E1011 },

	{ MII_OUI_xxMARVELL,		MII_MODEL_xxMARVELL_E1111,
	  MII_STR_xxMARVELL_E1111 },

	{ MII_OUI_xxMARVELL,		MII_MODEL_xxMARVELL_E1112,
	  MII_STR_xxMARVELL_E1112 },

	{ MII_OUI_xxMARVELL,		MII_MODEL_xxMARVELL_E1116,
	  MII_STR_xxMARVELL_E1116 },

	{ MII_OUI_xxMARVELL,		MII_MODEL_xxMARVELL_E1116R,
	  MII_STR_xxMARVELL_E1116R },

	{ MII_OUI_xxMARVELL,		MII_MODEL_xxMARVELL_E1116R_29,
	  MII_STR_xxMARVELL_E1116R_29 },

	{ MII_OUI_xxMARVELL,		MII_MODEL_xxMARVELL_E1118,
	  MII_STR_xxMARVELL_E1118 },

	{ MII_OUI_xxMARVELL,		MII_MODEL_xxMARVELL_E1145,
	  MII_STR_xxMARVELL_E1145 },

	{ MII_OUI_xxMARVELL,		MII_MODEL_xxMARVELL_E1149,
	  MII_STR_xxMARVELL_E1149 },

	{ MII_OUI_xxMARVELL,		MII_MODEL_xxMARVELL_E1149R,
	  MII_STR_xxMARVELL_E1149R },

	{ MII_OUI_xxMARVELL,		MII_MODEL_xxMARVELL_E1512,
	  MII_STR_xxMARVELL_E1512 },

	{ MII_OUI_xxMARVELL,		MII_MODEL_xxMARVELL_E1543,
	  MII_STR_xxMARVELL_E1543 },

	{ MII_OUI_xxMARVELL,		MII_MODEL_xxMARVELL_E3016,
	  MII_STR_xxMARVELL_E3016 },

	{ MII_OUI_xxMARVELL,		MII_MODEL_xxMARVELL_E3082,
	  MII_STR_xxMARVELL_E3082 },

	{ MII_OUI_xxMARVELL,		MII_MODEL_xxMARVELL_PHYG65G,
	  MII_STR_xxMARVELL_PHYG65G },

	{ 0,				0,
	  NULL },
};

#define MAKARG_PDOWN	true	/* Power DOWN */
#define MAKARG_PUP	false	/* Power UP */

static int
makphymatch(device_t parent, cfdata_t match, void *aux)
{
	struct mii_attach_args *ma = aux;

	if (mii_phy_match(ma, makphys) != NULL)
		return (10);

	return (0);
}

static void
makphyattach(device_t parent, device_t self, void *aux)
{
	struct mii_softc *sc = device_private(self);
	struct mii_attach_args *ma = aux;
	struct mii_data *mii = ma->mii_data;
	const struct mii_phydesc *mpd;

	mpd = mii_phy_match(ma, makphys);
	aprint_naive(": Media interface\n");
	aprint_normal(": %s, rev. %d\n", mpd->mpd_name, MII_REV(ma->mii_id2));

	sc->mii_dev = self;
	sc->mii_mpd_oui = MII_OUI(ma->mii_id1, ma->mii_id2);
	sc->mii_mpd_model = MII_MODEL(ma->mii_id2);
	sc->mii_mpd_rev = MII_REV(ma->mii_id2);
	sc->mii_inst = mii->mii_instance;
	sc->mii_phy = ma->mii_phyno;
	sc->mii_funcs = &makphy_funcs;
	sc->mii_pdata = mii;
	sc->mii_flags = ma->mii_flags;
	sc->mii_anegticks = MII_ANEGTICKS;

	/* Make sure page 0 is selected. */
	PHY_WRITE(sc, MAKPHY_EADR, 0);

	switch (sc->mii_mpd_model) {
	case MII_MODEL_xxMARVELL_E1011:
	case MII_MODEL_xxMARVELL_E1112:
		if (PHY_READ(sc, MAKPHY_ESSR) & ESSR_FIBER_LINK)
			sc->mii_flags |= MIIF_HAVEFIBER;
		break;
	default:
		break;
	}

	PHY_RESET(sc);

	sc->mii_capabilities = PHY_READ(sc, MII_BMSR) & ma->mii_capmask;
	if (sc->mii_capabilities & BMSR_EXTSTAT)
		sc->mii_extcapabilities = PHY_READ(sc, MII_EXTSR);

	aprint_normal_dev(self, "");
	if ((sc->mii_capabilities & BMSR_MEDIAMASK) == 0 &&
	    (sc->mii_extcapabilities & EXTSR_MEDIAMASK) == 0)
		aprint_error("no media present");
	else
		mii_phy_add_media(sc);
	aprint_normal("\n");
}

static void
makphy_reset(struct mii_softc *sc)
{
	uint16_t reg;

	mii_phy_reset(sc);

	/*
	 * Initialize PHY Specific Control Register.
	 */
	reg = PHY_READ(sc, MAKPHY_PSCR);

	/* Assert CRS on transmit. */
	switch (sc->mii_mpd_model) {
	case MII_MODEL_MARVELL_E1000_0:
	case MII_MODEL_MARVELL_E1000_3:
	case MII_MODEL_MARVELL_E1000_5:
	case MII_MODEL_MARVELL_E1000_6:
	case MII_MODEL_xxMARVELL_E1000S:
	case MII_MODEL_xxMARVELL_E1011:
	case MII_MODEL_xxMARVELL_E1111:
		reg |= PSCR_CRS_ON_TX;
		break;
	default: /* No PSCR_CRS_ON_TX bit */
		break;
	}

	/* Enable scrambler if necessary. */
	if (sc->mii_mpd_model == MII_MODEL_xxMARVELL_E3016)
		reg &= ~E3016_PSCR_SCRAMBLE_DIS;

	/*
	 * Store next page in the Link Partner Next Page register for
	 * compatibility with 802.3ab.
	 */
	if (sc->mii_mpd_model == MII_MODEL_xxMARVELL_E3016)
		reg |= E3016_PSCR_REG8NXTPG;

	PHY_WRITE(sc, MAKPHY_PSCR, reg);

	/* Configure LEDs if they were left unconfigured. */
	if (sc->mii_mpd_model == MII_MODEL_xxMARVELL_E3016 &&
	    PHY_READ(sc, 0x16) == 0) {
		reg = (0x0b << 8) | (0x05 << 4) | 0x04;	/* XXX */
		PHY_WRITE(sc, 0x16, reg);
	}

	mii_phy_reset(sc);
}

static void
makphy_pdown(struct mii_softc *sc, bool pdown)
{
	int bmcr, new;
	bool need_reset = false;

	/*
	 * XXX
	 * PSCR (register 16) should be modified on some chips.
	 */

	bmcr = PHY_READ(sc, MII_BMCR);
	if (pdown)
		new = bmcr | BMCR_PDOWN;
	else
		new = bmcr & ~BMCR_PDOWN;
	if (bmcr != new)
		need_reset = true;

	if (need_reset)
		new |= BMCR_RESET;
	PHY_WRITE(sc, MII_BMCR, new);
}

static int
makphy_service(struct mii_softc *sc, struct mii_data *mii, int cmd)
{
	struct ifmedia_entry *ife = mii->mii_media.ifm_cur;
	int bmcr;

	if (!device_is_active(sc->mii_dev))
		return (ENXIO);

	switch (cmd) {
	case MII_POLLSTAT:
		/*
		 * If we're not polling our PHY instance, just return.
		 */
		if (IFM_INST(ife->ifm_media) != sc->mii_inst)
			return (0);
		break;

	case MII_MEDIACHG:
		/*
		 * If the media indicates a different PHY instance,
		 * isolate ourselves.
		 */
		if (IFM_INST(ife->ifm_media) != sc->mii_inst) {
			bmcr = PHY_READ(sc, MII_BMCR);
			PHY_WRITE(sc, MII_BMCR, bmcr | BMCR_ISO);
			return (0);
		}

		/*
		 * If the interface is not up, don't do anything.
		 */
		if ((mii->mii_ifp->if_flags & IFF_UP) == 0)
			break;

		/* Try to power up the PHY in case it's down */
		if (IFM_SUBTYPE(ife->ifm_media) != IFM_NONE)
			makphy_pdown(sc, MAKARG_PUP);

		mii_phy_setmedia(sc);

		/*
		 * If autonegitation is not enabled, we need a
		 * software reset for the settings to take effect.
		 */
		if (IFM_SUBTYPE(ife->ifm_media) == IFM_NONE)
			makphy_pdown(sc, MAKARG_PDOWN);
		else if (IFM_SUBTYPE(ife->ifm_media) != IFM_AUTO) {
			bmcr = PHY_READ(sc, MII_BMCR);
			PHY_WRITE(sc, MII_BMCR, bmcr | BMCR_RESET);
		}
		break;

	case MII_TICK:
		/*
		 * If we're not currently selected, just return.
		 */
		if (IFM_INST(ife->ifm_media) != sc->mii_inst)
			return (0);

		if (mii_phy_tick(sc) == EJUSTRETURN)
			return (0);
		break;

	case MII_DOWN:
		mii_phy_down(sc);
		return (0);
	}

	/* Update the media status. */
	mii_phy_status(sc);

	/* Callback if something changed. */
	mii_phy_update(sc, cmd);
	return (0);
}

static void
makphy_status(struct mii_softc *sc)
{
	struct mii_data *mii = sc->mii_pdata;
	int bmcr, gsr, pssr;

	mii->mii_media_status = IFM_AVALID;
	mii->mii_media_active = IFM_ETHER;

	bmcr = PHY_READ(sc, MII_BMCR);
	/* XXX FIXME: Use different page for Fiber on newer chips */
	pssr = PHY_READ(sc, MAKPHY_PSSR);

	if (pssr & PSSR_LINK)
		mii->mii_media_status |= IFM_ACTIVE;

	if (bmcr & BMCR_LOOP)
		mii->mii_media_active |= IFM_LOOP;

	if (bmcr & BMCR_ISO) {
		mii->mii_media_active |= IFM_NONE;
		mii->mii_media_status = 0;
		return;
	}

	if ((bmcr & BMCR_AUTOEN) != 0) {
		/*
		 * Check Speed and Duplex Resolved bit.
		 * Note that this bit is always 1 when autonego is not enabled.
		 */
		if (!(pssr & PSSR_RESOLVED)) {
			/* Erg, still trying, I guess... */
			mii->mii_media_active |= IFM_NONE;
			return;
		}
	} else {
		if ((pssr & PSSR_LINK) == 0) {
			mii->mii_media_active |= IFM_NONE;
			return;
		}
	}

	/* XXX FIXME: Use different page for Fiber on newer chips */
	if (sc->mii_flags & MIIF_IS_1000X) {
		mii->mii_media_active |= IFM_1000_SX;
	} else {
		switch (PSSR_SPEED_get(pssr)) {
		case SPEED_1000:
			mii->mii_media_active |= IFM_1000_T;
			break;
		case SPEED_100:
			mii->mii_media_active |= IFM_100_TX;
			break;
		case SPEED_10:
			mii->mii_media_active |= IFM_10_T;
			break;
		default: /* Undefined (reserved) value */
			mii->mii_media_active |= IFM_NONE;
			mii->mii_media_status = 0;
			return;
		}
	}

	if (pssr & PSSR_DUPLEX)
		mii->mii_media_active |= mii_phy_flowstatus(sc) | IFM_FDX;
	else
		mii->mii_media_active |= IFM_HDX;

	if (IFM_SUBTYPE(mii->mii_media_active) == IFM_1000_T) {
		gsr = PHY_READ(sc, MII_100T2SR);
		if (gsr & GTSR_MS_RES)
			mii->mii_media_active |= IFM_ETH_MASTER;
	}
}<|MERGE_RESOLUTION|>--- conflicted
+++ resolved
@@ -1,8 +1,4 @@
-<<<<<<< HEAD
-/*	$NetBSD: makphy.c,v 1.49 2019/01/08 03:14:51 msaitoh Exp $	*/
-=======
 /*	$NetBSD: makphy.c,v 1.51 2019/01/16 05:19:30 msaitoh Exp $	*/
->>>>>>> 251304f2
 
 /*-
  * Copyright (c) 1998, 1999, 2000, 2001 The NetBSD Foundation, Inc.
@@ -63,11 +59,7 @@
  */
 
 #include <sys/cdefs.h>
-<<<<<<< HEAD
-__KERNEL_RCSID(0, "$NetBSD: makphy.c,v 1.49 2019/01/08 03:14:51 msaitoh Exp $");
-=======
 __KERNEL_RCSID(0, "$NetBSD: makphy.c,v 1.51 2019/01/16 05:19:30 msaitoh Exp $");
->>>>>>> 251304f2
 
 #include <sys/param.h>
 #include <sys/systm.h>
