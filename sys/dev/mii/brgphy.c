/*	$NetBSD: brgphy.c,v 1.83 2019/03/25 09:20:46 msaitoh Exp $	*/

/*-
 * Copyright (c) 1998, 1999, 2000, 2001 The NetBSD Foundation, Inc.
 * All rights reserved.
 *
 * This code is derived from software contributed to The NetBSD Foundation
 * by Jason R. Thorpe of the Numerical Aerospace Simulation Facility,
 * NASA Ames Research Center.
 *
 * Redistribution and use in source and binary forms, with or without
 * modification, are permitted provided that the following conditions
 * are met:
 * 1. Redistributions of source code must retain the above copyright
 *    notice, this list of conditions and the following disclaimer.
 * 2. Redistributions in binary form must reproduce the above copyright
 *    notice, this list of conditions and the following disclaimer in the
 *    documentation and/or other materials provided with the distribution.
 *
 * THIS SOFTWARE IS PROVIDED BY THE NETBSD FOUNDATION, INC. AND CONTRIBUTORS
 * ``AS IS'' AND ANY EXPRESS OR IMPLIED WARRANTIES, INCLUDING, BUT NOT LIMITED
 * TO, THE IMPLIED WARRANTIES OF MERCHANTABILITY AND FITNESS FOR A PARTICULAR
 * PURPOSE ARE DISCLAIMED.  IN NO EVENT SHALL THE FOUNDATION OR CONTRIBUTORS
 * BE LIABLE FOR ANY DIRECT, INDIRECT, INCIDENTAL, SPECIAL, EXEMPLARY, OR
 * CONSEQUENTIAL DAMAGES (INCLUDING, BUT NOT LIMITED TO, PROCUREMENT OF
 * SUBSTITUTE GOODS OR SERVICES; LOSS OF USE, DATA, OR PROFITS; OR BUSINESS
 * INTERRUPTION) HOWEVER CAUSED AND ON ANY THEORY OF LIABILITY, WHETHER IN
 * CONTRACT, STRICT LIABILITY, OR TORT (INCLUDING NEGLIGENCE OR OTHERWISE)
 * ARISING IN ANY WAY OUT OF THE USE OF THIS SOFTWARE, EVEN IF ADVISED OF THE
 * POSSIBILITY OF SUCH DAMAGE.
 */

/*
 * Copyright (c) 1997 Manuel Bouyer.  All rights reserved.
 *
 * Redistribution and use in source and binary forms, with or without
 * modification, are permitted provided that the following conditions
 * are met:
 * 1. Redistributions of source code must retain the above copyright
 *    notice, this list of conditions and the following disclaimer.
 * 2. Redistributions in binary form must reproduce the above copyright
 *    notice, this list of conditions and the following disclaimer in the
 *    documentation and/or other materials provided with the distribution.
 *
 * THIS SOFTWARE IS PROVIDED BY THE AUTHOR ``AS IS'' AND ANY EXPRESS OR
 * IMPLIED WARRANTIES, INCLUDING, BUT NOT LIMITED TO, THE IMPLIED WARRANTIES
 * OF MERCHANTABILITY AND FITNESS FOR A PARTICULAR PURPOSE ARE DISCLAIMED.
 * IN NO EVENT SHALL THE AUTHOR BE LIABLE FOR ANY DIRECT, INDIRECT,
 * INCIDENTAL, SPECIAL, EXEMPLARY, OR CONSEQUENTIAL DAMAGES (INCLUDING, BUT
 * NOT LIMITED TO, PROCUREMENT OF SUBSTITUTE GOODS OR SERVICES; LOSS OF USE,
 * DATA, OR PROFITS; OR BUSINESS INTERRUPTION) HOWEVER CAUSED AND ON ANY
 * THEORY OF LIABILITY, WHETHER IN CONTRACT, STRICT LIABILITY, OR TORT
 * (INCLUDING NEGLIGENCE OR OTHERWISE) ARISING IN ANY WAY OUT OF THE USE OF
 * THIS SOFTWARE, EVEN IF ADVISED OF THE POSSIBILITY OF SUCH DAMAGE.
 */

/*
 * driver for the Broadcom BCM5400 and BCM5700 Gig-E PHYs.
 *
 * Programming information for this PHY was gleaned from FreeBSD
 * (they were apparently able to get a datasheet from Broadcom).
 */

#include <sys/cdefs.h>
__KERNEL_RCSID(0, "$NetBSD: brgphy.c,v 1.83 2019/03/25 09:20:46 msaitoh Exp $");

#include <sys/param.h>
#include <sys/systm.h>
#include <sys/kernel.h>
#include <sys/device.h>
#include <sys/socket.h>
#include <sys/errno.h>
#include <prop/proplib.h>

#include <net/if.h>
#include <net/if_media.h>

#include <dev/mii/mii.h>
#include <dev/mii/miivar.h>
#include <dev/mii/miidevs.h>
#include <dev/mii/brgphyreg.h>

#include <dev/pci/if_bgereg.h>
#include <dev/pci/if_bnxreg.h>

static int	brgphymatch(device_t, cfdata_t, void *);
static void	brgphyattach(device_t, device_t, void *);

struct brgphy_softc {
	struct mii_softc sc_mii;
	bool sc_isbge;
	bool sc_isbnx;
	uint32_t sc_chipid;	/* parent's chipid */
	uint32_t sc_phyflags;	/* parent's phyflags */
	uint32_t sc_shared_hwcfg; /* shared hw config */
	uint32_t sc_port_hwcfg;	/* port specific hw config */
};

CFATTACH_DECL3_NEW(brgphy, sizeof(struct brgphy_softc),
    brgphymatch, brgphyattach, mii_phy_detach, mii_phy_activate, NULL, NULL,
    DVF_DETACH_SHUTDOWN);

static int	brgphy_service(struct mii_softc *, struct mii_data *, int);
static void	brgphy_copper_status(struct mii_softc *);
static void	brgphy_fiber_status(struct mii_softc *);
static void	brgphy_5708s_status(struct mii_softc *);
static void	brgphy_5709s_status(struct mii_softc *);
static int	brgphy_mii_phy_auto(struct mii_softc *);
static void	brgphy_loop(struct mii_softc *);
static void	brgphy_reset(struct mii_softc *);
static void	brgphy_bcm5401_dspcode(struct mii_softc *);
static void	brgphy_bcm5411_dspcode(struct mii_softc *);
static void	brgphy_bcm5421_dspcode(struct mii_softc *);
static void	brgphy_bcm54k2_dspcode(struct mii_softc *);
static void	brgphy_adc_bug(struct mii_softc *);
static void	brgphy_5704_a0_bug(struct mii_softc *);
static void	brgphy_ber_bug(struct mii_softc *);
static void	brgphy_crc_bug(struct mii_softc *);
static void	brgphy_disable_early_dac(struct mii_softc *);
static void	brgphy_jumbo_settings(struct mii_softc *);
static void	brgphy_eth_wirespeed(struct mii_softc *);


static const struct mii_phy_funcs brgphy_copper_funcs = {
	brgphy_service, brgphy_copper_status, brgphy_reset,
};

static const struct mii_phy_funcs brgphy_fiber_funcs = {
	brgphy_service, brgphy_fiber_status, brgphy_reset,
};

static const struct mii_phy_funcs brgphy_5708s_funcs = {
	brgphy_service, brgphy_5708s_status, brgphy_reset,
};

static const struct mii_phy_funcs brgphy_5709s_funcs = {
	brgphy_service, brgphy_5709s_status, brgphy_reset,
};

static const struct mii_phydesc brgphys[] = {
	MII_PHY_DESC(BROADCOM, BCM5400),
	MII_PHY_DESC(BROADCOM, BCM5401),
	MII_PHY_DESC(BROADCOM, BCM5402),
	MII_PHY_DESC(BROADCOM, BCM5404),
	MII_PHY_DESC(BROADCOM, BCM5411),
	MII_PHY_DESC(BROADCOM, BCM5421),
	MII_PHY_DESC(BROADCOM, BCM5424),
	MII_PHY_DESC(BROADCOM, BCM5461),
	MII_PHY_DESC(BROADCOM, BCM5462),
	MII_PHY_DESC(BROADCOM, BCM5464),
	MII_PHY_DESC(BROADCOM, BCM5466),
	MII_PHY_DESC(BROADCOM, BCM54K2),
	MII_PHY_DESC(BROADCOM, BCM5701),
	MII_PHY_DESC(BROADCOM, BCM5703),
	MII_PHY_DESC(BROADCOM, BCM5704),
	MII_PHY_DESC(BROADCOM, BCM5705),
	MII_PHY_DESC(BROADCOM, BCM5706),
	MII_PHY_DESC(BROADCOM, BCM5714),
	MII_PHY_DESC(BROADCOM, BCM5750),
	MII_PHY_DESC(BROADCOM, BCM5752),
	MII_PHY_DESC(BROADCOM, BCM5780),
	MII_PHY_DESC(BROADCOM, BCM5708C),
	MII_PHY_DESC(BROADCOM2, BCM5481),
	MII_PHY_DESC(BROADCOM2, BCM5482),
	MII_PHY_DESC(BROADCOM2, BCM5708S),
	MII_PHY_DESC(BROADCOM2, BCM5709C),
	MII_PHY_DESC(BROADCOM2, BCM5709S),
	MII_PHY_DESC(BROADCOM2, BCM5709CAX),
	MII_PHY_DESC(BROADCOM2, BCM5722),
	MII_PHY_DESC(BROADCOM2, BCM5754),
	MII_PHY_DESC(BROADCOM2, BCM5755),
	MII_PHY_DESC(BROADCOM2, BCM5756),
	MII_PHY_DESC(BROADCOM2, BCM5761),
	MII_PHY_DESC(BROADCOM2, BCM5784),
	MII_PHY_DESC(BROADCOM2, BCM5785),
	MII_PHY_DESC(BROADCOM3, BCM5717C),
	MII_PHY_DESC(BROADCOM3, BCM5719C),
	MII_PHY_DESC(BROADCOM3, BCM5720C),
	MII_PHY_DESC(BROADCOM3, BCM57765),
	MII_PHY_DESC(BROADCOM3, BCM57780),
	MII_PHY_DESC(BROADCOM4, BCM5725C),
	MII_PHY_DESC(xxBROADCOM_ALT1, BCM5906),
	MII_PHY_END,
};

static int
brgphymatch(device_t parent, cfdata_t match, void *aux)
{
	struct mii_attach_args *ma = aux;

	if (mii_phy_match(ma, brgphys) != NULL)
		return 10;

	return 0;
}

static void
brgphyattach(device_t parent, device_t self, void *aux)
{
	struct brgphy_softc *bsc = device_private(self);
	struct mii_softc *sc = &bsc->sc_mii;
	struct mii_attach_args *ma = aux;
	struct mii_data *mii = ma->mii_data;
	const struct mii_phydesc *mpd;
	prop_dictionary_t dict;

	mpd = mii_phy_match(ma, brgphys);
	aprint_naive(": Media interface\n");
	aprint_normal(": %s, rev. %d\n", mpd->mpd_name, MII_REV(ma->mii_id2));

	sc->mii_dev = self;
	sc->mii_inst = mii->mii_instance;
	sc->mii_phy = ma->mii_phyno;
	sc->mii_mpd_oui = MII_OUI(ma->mii_id1, ma->mii_id2);
	sc->mii_mpd_model = MII_MODEL(ma->mii_id2);
	sc->mii_mpd_rev = MII_REV(ma->mii_id2);
	sc->mii_pdata = mii;
	sc->mii_flags = ma->mii_flags;
	sc->mii_anegticks = MII_ANEGTICKS;

	if (device_is_a(parent, "bge"))
		bsc->sc_isbge = true;
	else if (device_is_a(parent, "bnx"))
		bsc->sc_isbnx = true;

	dict = device_properties(parent);
	if (bsc->sc_isbge || bsc->sc_isbnx) {
		if (!prop_dictionary_get_uint32(dict, "phyflags",
		    &bsc->sc_phyflags))
			aprint_error_dev(self, "failed to get phyflags\n");
		if (!prop_dictionary_get_uint32(dict, "chipid",
		    &bsc->sc_chipid))
			aprint_error_dev(self, "failed to get chipid\n");
	}

	if (bsc->sc_isbnx) {
		/* Currently, only bnx use sc_shared_hwcfg and sc_port_hwcfg */
		if (!prop_dictionary_get_uint32(dict, "shared_hwcfg",
			&bsc->sc_shared_hwcfg))
			aprint_error_dev(self, "failed to get shared_hwcfg\n");
		if (!prop_dictionary_get_uint32(dict, "port_hwcfg",
			&bsc->sc_port_hwcfg))
			aprint_error_dev(self, "failed to get port_hwcfg\n");
	}

	if (sc->mii_flags & MIIF_HAVEFIBER) {
		if ((sc->mii_mpd_oui == MII_OUI_BROADCOM2)
		    && sc->mii_mpd_model == MII_MODEL_BROADCOM2_BCM5708S)
			sc->mii_funcs = &brgphy_5708s_funcs;
		else if ((sc->mii_mpd_oui == MII_OUI_BROADCOM2)
		    && (sc->mii_mpd_model ==  MII_MODEL_BROADCOM2_BCM5709S)) {
			if (bsc->sc_isbnx)
				sc->mii_funcs = &brgphy_5709s_funcs;
			else {
				/*
				 * XXX
				 * 5720S and 5709S shares the same PHY id.
				 * Assume 5720S PHY if parent device is bge(4).
				 */
				sc->mii_funcs = &brgphy_5708s_funcs;
			}
		} else
			sc->mii_funcs = &brgphy_fiber_funcs;
	} else
		sc->mii_funcs = &brgphy_copper_funcs;

	PHY_RESET(sc);

	PHY_READ(sc, MII_BMSR, &sc->mii_capabilities);
	sc->mii_capabilities &= ma->mii_capmask;
	if (sc->mii_capabilities & BMSR_EXTSTAT)
		PHY_READ(sc, MII_EXTSR, &sc->mii_extcapabilities);

	aprint_normal_dev(self, "");
	if (sc->mii_flags & MIIF_HAVEFIBER) {
		sc->mii_flags |= MIIF_NOISOLATE | MIIF_NOLOOP;

		/*
		 * Set the proper bits for capabilities so that the
		 * correct media get selected by mii_phy_add_media()
		 */
		sc->mii_capabilities |= BMSR_ANEG;
		sc->mii_capabilities &= ~BMSR_100T4;
		sc->mii_extcapabilities |= EXTSR_1000XFDX;

		if (bsc->sc_isbnx) {
			/*
			 * 2.5Gb support is a software enabled feature
			 * on the BCM5708S and BCM5709S controllers.
			 */
#define	ADD(m, c)	ifmedia_add(&mii->mii_media, (m), (c), NULL)
			if (bsc->sc_phyflags
			    & BNX_PHY_2_5G_CAPABLE_FLAG) {
				ADD(IFM_MAKEWORD(IFM_ETHER, IFM_2500_SX,
					IFM_FDX, sc->mii_inst), 0);
				aprint_normal("2500baseSX-FDX, ");
#undef ADD
			}
		}
	}
	mii_phy_add_media(sc);

	aprint_normal("\n");
}

static int
brgphy_service(struct mii_softc *sc, struct mii_data *mii, int cmd)
{
	struct ifmedia_entry *ife = mii->mii_media.ifm_cur;
	uint16_t reg, speed, gig;

	switch (cmd) {
	case MII_POLLSTAT:
		/* If we're not polling our PHY instance, just return. */
		if (IFM_INST(ife->ifm_media) != sc->mii_inst)
			return 0;
		break;

	case MII_MEDIACHG:
		/*
		 * If the media indicates a different PHY instance,
		 * isolate ourselves.
		 */
		if (IFM_INST(ife->ifm_media) != sc->mii_inst) {
			PHY_READ(sc, MII_BMCR, &reg);
			PHY_WRITE(sc, MII_BMCR, reg | BMCR_ISO);
			return 0;
		}

		/* If the interface is not up, don't do anything. */
		if ((mii->mii_ifp->if_flags & IFF_UP) == 0)
			break;

		PHY_RESET(sc); /* XXX hardware bug work-around */

		switch (IFM_SUBTYPE(ife->ifm_media)) {
		case IFM_AUTO:
			(void) brgphy_mii_phy_auto(sc);
			break;
		case IFM_2500_SX:
			speed = BRGPHY_5708S_BMCR_2500;
			goto setit;
		case IFM_1000_SX:
		case IFM_1000_T:
			speed = BMCR_S1000;
			goto setit;
		case IFM_100_TX:
			speed = BMCR_S100;
			goto setit;
		case IFM_10_T:
			speed = BMCR_S10;
setit:
			brgphy_loop(sc);
			if ((ife->ifm_media & IFM_GMASK) == IFM_FDX) {
				speed |= BMCR_FDX;
				gig = GTCR_ADV_1000TFDX;
			} else
				gig = GTCR_ADV_1000THDX;

			PHY_WRITE(sc, MII_100T2CR, 0);
			PHY_WRITE(sc, MII_ANAR, ANAR_CSMA);
			PHY_WRITE(sc, MII_BMCR, speed);

			if ((IFM_SUBTYPE(ife->ifm_media) != IFM_1000_T) &&
			    (IFM_SUBTYPE(ife->ifm_media) != IFM_1000_SX) &&
			    (IFM_SUBTYPE(ife->ifm_media) != IFM_2500_SX))
				break;

			PHY_WRITE(sc, MII_100T2CR, gig);
			PHY_WRITE(sc, MII_BMCR,
			    speed | BMCR_AUTOEN | BMCR_STARTNEG);

			if ((sc->mii_mpd_oui != MII_OUI_BROADCOM)
			    || (sc->mii_mpd_model != MII_MODEL_BROADCOM_BCM5701))
				break;

			if (mii->mii_media.ifm_media & IFM_ETH_MASTER)
				gig |= GTCR_MAN_MS | GTCR_ADV_MS;
			PHY_WRITE(sc, MII_100T2CR, gig);
			break;
		default:
			return EINVAL;
		}
		break;

	case MII_TICK:
		/* If we're not currently selected, just return. */
		if (IFM_INST(ife->ifm_media) != sc->mii_inst)
			return 0;

		/* Is the interface even up? */
		if ((mii->mii_ifp->if_flags & IFF_UP) == 0)
			return 0;

		/* Only used for autonegotiation. */
		if ((IFM_SUBTYPE(ife->ifm_media) != IFM_AUTO) &&
		    (IFM_SUBTYPE(ife->ifm_media) != IFM_1000_T)) {
			sc->mii_ticks = 0;
			break;
		}

		/*
		 * Check for link.
		 * Read the status register twice; BMSR_LINK is latch-low.
		 */
		PHY_READ(sc, MII_BMSR, &reg);
		PHY_READ(sc, MII_BMSR, &reg);
		if (reg & BMSR_LINK) {
			sc->mii_ticks = 0;
			break;
		}

		/*
		 * mii_ticks == 0 means it's the first tick after changing the
		 * media or the link became down since the last tick
		 * (see above), so break to update the status.
		 */
		if (sc->mii_ticks++ == 0)
			break;

		/* Only retry autonegotiation every mii_anegticks seconds. */
		KASSERT(sc->mii_anegticks != 0);
		if (sc->mii_ticks <= sc->mii_anegticks)
			break;

		brgphy_mii_phy_auto(sc);
		break;

	case MII_DOWN:
		mii_phy_down(sc);
		return 0;
	}

	/* Update the media status. */
	mii_phy_status(sc);

	/*
	 * Callback if something changed. Note that we need to poke the DSP on
	 * the Broadcom PHYs if the media changes.
	 */
	if (sc->mii_media_active != mii->mii_media_active ||
	    sc->mii_media_status != mii->mii_media_status ||
	    cmd == MII_MEDIACHG) {
		switch (sc->mii_mpd_oui) {
		case MII_OUI_BROADCOM:
			switch (sc->mii_mpd_model) {
			case MII_MODEL_BROADCOM_BCM5400:
				brgphy_bcm5401_dspcode(sc);
				break;
			case MII_MODEL_BROADCOM_BCM5401:
				if (sc->mii_mpd_rev == 1 || sc->mii_mpd_rev == 3)
					brgphy_bcm5401_dspcode(sc);
				break;
			case MII_MODEL_BROADCOM_BCM5411:
				brgphy_bcm5411_dspcode(sc);
				break;
			}
			break;
		}
	}

	/* Callback if something changed. */
	mii_phy_update(sc, cmd);
	return 0;
}

static void
brgphy_copper_status(struct mii_softc *sc)
{
	struct mii_data *mii = sc->mii_pdata;
	struct ifmedia_entry *ife = mii->mii_media.ifm_cur;
	uint16_t bmcr, bmsr, auxsts, gtsr;

	mii->mii_media_status = IFM_AVALID;
	mii->mii_media_active = IFM_ETHER;

	PHY_READ(sc, MII_BMSR, &bmsr);
	PHY_READ(sc, MII_BMSR, &bmsr);
	if (bmsr & BMSR_LINK)
		mii->mii_media_status |= IFM_ACTIVE;

	PHY_READ(sc, MII_BMCR, &bmcr);
	if (bmcr & BMCR_ISO) {
		mii->mii_media_active |= IFM_NONE;
		mii->mii_media_status = 0;
		return;
	}

	if (bmcr & BMCR_LOOP)
		mii->mii_media_active |= IFM_LOOP;

	if (bmcr & BMCR_AUTOEN) {
		/*
		 * The media status bits are only valid of autonegotiation
		 * has completed (or it's disabled).
		 */
		if ((bmsr & BMSR_ACOMP) == 0) {
			/* Erg, still trying, I guess... */
			mii->mii_media_active |= IFM_NONE;
			return;
		}

		PHY_READ(sc, BRGPHY_MII_AUXSTS, &auxsts);

		switch (auxsts & BRGPHY_AUXSTS_AN_RES) {
		case BRGPHY_RES_1000FD:
			mii->mii_media_active |= IFM_1000_T | IFM_FDX;
			PHY_READ(sc, MII_100T2SR, &gtsr);
			if (gtsr & GTSR_MS_RES)
				mii->mii_media_active |= IFM_ETH_MASTER;
			break;

		case BRGPHY_RES_1000HD:
			mii->mii_media_active |= IFM_1000_T | IFM_HDX;
			PHY_READ(sc, MII_100T2SR, &gtsr);
			if (gtsr & GTSR_MS_RES)
				mii->mii_media_active |= IFM_ETH_MASTER;
			break;

		case BRGPHY_RES_100FD:
			mii->mii_media_active |= IFM_100_TX | IFM_FDX;
			break;

		case BRGPHY_RES_100T4:
			mii->mii_media_active |= IFM_100_T4 | IFM_HDX;
			break;

		case BRGPHY_RES_100HD:
			mii->mii_media_active |= IFM_100_TX | IFM_HDX;
			break;

		case BRGPHY_RES_10FD:
			mii->mii_media_active |= IFM_10_T | IFM_FDX;
			break;

		case BRGPHY_RES_10HD:
			mii->mii_media_active |= IFM_10_T | IFM_HDX;
			break;

		default:
			mii->mii_media_active |= IFM_NONE;
			mii->mii_media_status = 0;
		}

		if (mii->mii_media_active & IFM_FDX)
			mii->mii_media_active |= mii_phy_flowstatus(sc);

	} else
		mii->mii_media_active = ife->ifm_media;
}

void
brgphy_fiber_status(struct mii_softc *sc)
{
	struct mii_data *mii = sc->mii_pdata;
	struct ifmedia_entry *ife = mii->mii_media.ifm_cur;
	uint16_t bmcr, bmsr, anar, anlpar, result;

	mii->mii_media_status = IFM_AVALID;
	mii->mii_media_active = IFM_ETHER;

	PHY_READ(sc, MII_BMSR, &bmsr);
	PHY_READ(sc, MII_BMSR, &bmsr);
	if (bmsr & BMSR_LINK)
		mii->mii_media_status |= IFM_ACTIVE;

	PHY_READ(sc, MII_BMCR, &bmcr);
	if (bmcr & BMCR_LOOP)
		mii->mii_media_active |= IFM_LOOP;

	if (bmcr & BMCR_AUTOEN) {
		if ((bmsr & BMSR_ACOMP) == 0) {
			/* Erg, still trying, I guess... */
			mii->mii_media_active |= IFM_NONE;
			return;
		}

		mii->mii_media_active |= IFM_1000_SX;

		PHY_READ(sc, MII_ANAR, &anar);
		PHY_READ(sc, MII_ANLPAR, &anlpar);
		result = anar & anlpar;

		if (result & ANAR_X_FD)
			mii->mii_media_active |= IFM_FDX;
		else
			mii->mii_media_active |= IFM_HDX;

		if (mii->mii_media_active & IFM_FDX)
			mii->mii_media_active |= mii_phy_flowstatus(sc);
	} else
		mii->mii_media_active = ife->ifm_media;
}

void
brgphy_5708s_status(struct mii_softc *sc)
{
	struct mii_data *mii = sc->mii_pdata;
	struct ifmedia_entry *ife = mii->mii_media.ifm_cur;
	uint16_t bmcr, bmsr;

	mii->mii_media_status = IFM_AVALID;
	mii->mii_media_active = IFM_ETHER;

	PHY_READ(sc, MII_BMSR, &bmsr);
	PHY_READ(sc, MII_BMSR, &bmsr);
	if (bmsr & BMSR_LINK)
		mii->mii_media_status |= IFM_ACTIVE;

	PHY_READ(sc, MII_BMCR, &bmcr);
	if (bmcr & BMCR_LOOP)
		mii->mii_media_active |= IFM_LOOP;

	if (bmcr & BMCR_AUTOEN) {
		uint16_t xstat;

		if ((bmsr & BMSR_ACOMP) == 0) {
			PHY_WRITE(sc, BRGPHY_5708S_BLOCK_ADDR,
			    BRGPHY_5708S_DIG_PG0);
			PHY_READ(sc, BRGPHY_5708S_PG0_1000X_STAT1, &xstat);
			if ((xstat & BRGPHY_5708S_PG0_1000X_STAT1_LINK) == 0) {
				/* Erg, still trying, I guess... */
				mii->mii_media_active |= IFM_NONE;
				return;
			}
		}

		PHY_WRITE(sc, BRGPHY_5708S_BLOCK_ADDR,
		    BRGPHY_5708S_DIG_PG0);
		PHY_READ(sc, BRGPHY_5708S_PG0_1000X_STAT1, &xstat);

		switch (xstat & BRGPHY_5708S_PG0_1000X_STAT1_SPEED_MASK) {
		case BRGPHY_5708S_PG0_1000X_STAT1_SPEED_10:
			mii->mii_media_active |= IFM_10_FL;
			break;
		case BRGPHY_5708S_PG0_1000X_STAT1_SPEED_100:
			mii->mii_media_active |= IFM_100_FX;
			break;
		case BRGPHY_5708S_PG0_1000X_STAT1_SPEED_1G:
			mii->mii_media_active |= IFM_1000_SX;
			break;
		case BRGPHY_5708S_PG0_1000X_STAT1_SPEED_25G:
			mii->mii_media_active |= IFM_2500_SX;
			break;
		}

		if (xstat & BRGPHY_5708S_PG0_1000X_STAT1_FDX)
			mii->mii_media_active |= IFM_FDX;
		else
			mii->mii_media_active |= IFM_HDX;

		if (mii->mii_media_active & IFM_FDX) {
			if (xstat & BRGPHY_5708S_PG0_1000X_STAT1_TX_PAUSE)
				mii->mii_media_active
				    |= IFM_FLOW | IFM_ETH_TXPAUSE;
			if (xstat & BRGPHY_5708S_PG0_1000X_STAT1_RX_PAUSE)
				mii->mii_media_active
				    |= IFM_FLOW | IFM_ETH_RXPAUSE;
		}
	} else
		mii->mii_media_active = ife->ifm_media;
}

static void
brgphy_5709s_status(struct mii_softc *sc)
{
	struct mii_data *mii = sc->mii_pdata;
	struct ifmedia_entry *ife = mii->mii_media.ifm_cur;
	uint16_t bmcr, bmsr, auxsts;

	mii->mii_media_status = IFM_AVALID;
	mii->mii_media_active = IFM_ETHER;

	PHY_READ(sc, MII_BMSR, &bmsr);
	PHY_READ(sc, MII_BMSR, &bmsr);
	if (bmsr & BMSR_LINK)
		mii->mii_media_status |= IFM_ACTIVE;

	PHY_READ(sc, MII_BMCR, &bmcr);
	if (bmcr & BMCR_ISO) {
		mii->mii_media_active |= IFM_NONE;
		mii->mii_media_status = 0;
		return;
	}

	if (bmcr & BMCR_LOOP)
		mii->mii_media_active |= IFM_LOOP;

	if (bmcr & BMCR_AUTOEN) {
		/*
		 * The media status bits are only valid of autonegotiation
		 * has completed (or it's disabled).
		 */
		if ((bmsr & BMSR_ACOMP) == 0) {
			/* Erg, still trying, I guess... */
			mii->mii_media_active |= IFM_NONE;
			return;
		}

		/* 5709S has its own general purpose status registers */
		PHY_WRITE(sc, BRGPHY_BLOCK_ADDR, BRGPHY_BLOCK_ADDR_GP_STATUS);
		PHY_READ(sc, BRGPHY_GP_STATUS_TOP_ANEG_STATUS, &auxsts);

		PHY_WRITE(sc, BRGPHY_BLOCK_ADDR,
		    BRGPHY_BLOCK_ADDR_COMBO_IEEE0);

		switch (auxsts & BRGPHY_GP_STATUS_TOP_ANEG_SPEED_MASK) {
		case BRGPHY_GP_STATUS_TOP_ANEG_SPEED_10:
			mii->mii_media_active |= IFM_10_FL;
			break;
		case BRGPHY_GP_STATUS_TOP_ANEG_SPEED_100:
			mii->mii_media_active |= IFM_100_FX;
			break;
		case BRGPHY_GP_STATUS_TOP_ANEG_SPEED_1G:
			mii->mii_media_active |= IFM_1000_SX;
			break;
		case BRGPHY_GP_STATUS_TOP_ANEG_SPEED_25G:
			mii->mii_media_active |= IFM_2500_SX;
			break;
		default:
			mii->mii_media_active |= IFM_NONE;
			mii->mii_media_status = 0;
			break;
		}

		if (auxsts & BRGPHY_GP_STATUS_TOP_ANEG_FDX)
			mii->mii_media_active |= IFM_FDX;
		else
			mii->mii_media_active |= IFM_HDX;

		if (mii->mii_media_active & IFM_FDX)
			mii->mii_media_active |= mii_phy_flowstatus(sc);
	} else
		mii->mii_media_active = ife->ifm_media;
}

int
brgphy_mii_phy_auto(struct mii_softc *sc)
{
	uint16_t anar, ktcr = 0;

	sc->mii_ticks = 0;
	brgphy_loop(sc);
	PHY_RESET(sc);

	if (sc->mii_flags & MIIF_HAVEFIBER) {
		anar = ANAR_X_FD | ANAR_X_HD;
		if (sc->mii_flags & MIIF_DOPAUSE)
			anar |= ANAR_X_PAUSE_TOWARDS;
	} else {
		anar = BMSR_MEDIA_TO_ANAR(sc->mii_capabilities) | ANAR_CSMA;
		if (sc->mii_flags & MIIF_DOPAUSE)
			anar |= ANAR_FC | ANAR_PAUSE_ASYM;
		ktcr = GTCR_ADV_1000TFDX | GTCR_ADV_1000THDX;
		if ((sc->mii_mpd_oui == MII_OUI_BROADCOM)
		    && (sc->mii_mpd_model == MII_MODEL_BROADCOM_BCM5701))
			ktcr |= GTCR_MAN_MS | GTCR_ADV_MS;
		PHY_WRITE(sc, MII_100T2CR, ktcr);
	}
	PHY_WRITE(sc, MII_ANAR, anar);

	/* Start autonegotiation */
	PHY_WRITE(sc, MII_BMCR, BMCR_AUTOEN | BMCR_STARTNEG);
	PHY_WRITE(sc, BRGPHY_MII_IMR, 0xFF00);

	return EJUSTRETURN;
}

void
brgphy_loop(struct mii_softc *sc)
{
	uint16_t bmsr;
	int i;

	PHY_WRITE(sc, MII_BMCR, BMCR_LOOP);
	for (i = 0; i < 15000; i++) {
		PHY_READ(sc, MII_BMSR, &bmsr);
		if (!(bmsr & BMSR_LINK))
			break;
		DELAY(10);
	}
}

static void
brgphy_reset(struct mii_softc *sc)
{
	struct brgphy_softc *bsc = device_private(sc->mii_dev);
	uint16_t reg;

	mii_phy_reset(sc);
	switch (sc->mii_mpd_oui) {
	case MII_OUI_BROADCOM:
		switch (sc->mii_mpd_model) {
		case MII_MODEL_BROADCOM_BCM5400:
			brgphy_bcm5401_dspcode(sc);
			break;
		case MII_MODEL_BROADCOM_BCM5401:
			if (sc->mii_mpd_rev == 1 || sc->mii_mpd_rev == 3)
				brgphy_bcm5401_dspcode(sc);
			break;
		case MII_MODEL_BROADCOM_BCM5411:
			brgphy_bcm5411_dspcode(sc);
			break;
		case MII_MODEL_BROADCOM_BCM5421:
			brgphy_bcm5421_dspcode(sc);
			break;
		case MII_MODEL_BROADCOM_BCM54K2:
			brgphy_bcm54k2_dspcode(sc);
			break;
		}
		break;
	case MII_OUI_BROADCOM3:
		switch (sc->mii_mpd_model) {
		case MII_MODEL_BROADCOM3_BCM5717C:
		case MII_MODEL_BROADCOM3_BCM5719C:
		case MII_MODEL_BROADCOM3_BCM5720C:
		case MII_MODEL_BROADCOM3_BCM57765:
			return;
		}
		break;
	default:
		break;
	}

	/* Handle any bge (NetXtreme/NetLink) workarounds. */
	if (bsc->sc_isbge) {
		if (!(sc->mii_flags & MIIF_HAVEFIBER)) {

			if (bsc->sc_phyflags & BGEPHYF_ADC_BUG)
				brgphy_adc_bug(sc);
			if (bsc->sc_phyflags & BGEPHYF_5704_A0_BUG)
				brgphy_5704_a0_bug(sc);
			if (bsc->sc_phyflags & BGEPHYF_BER_BUG)
				brgphy_ber_bug(sc);
			else if (bsc->sc_phyflags & BGEPHYF_JITTER_BUG) {
				PHY_WRITE(sc, BRGPHY_MII_AUXCTL, 0x0c00);
				PHY_WRITE(sc, BRGPHY_MII_DSP_ADDR_REG, 0x000a);

				if (bsc->sc_phyflags
				    & BGEPHYF_ADJUST_TRIM) {
					PHY_WRITE(sc, BRGPHY_MII_DSP_RW_PORT,
					    0x110b);
					PHY_WRITE(sc, BRGPHY_TEST1,
					    BRGPHY_TEST1_TRIM_EN | 0x4);
				} else {
					PHY_WRITE(sc, BRGPHY_MII_DSP_RW_PORT,
					    0x010b);
				}

				PHY_WRITE(sc, BRGPHY_MII_AUXCTL, 0x0400);
			}
			if (bsc->sc_phyflags & BGEPHYF_CRC_BUG)
				brgphy_crc_bug(sc);

			/* Set Jumbo frame settings in the PHY. */
			if (bsc->sc_phyflags & BGEPHYF_JUMBO_CAPABLE)
				brgphy_jumbo_settings(sc);

			/* Adjust output voltage */
			if ((sc->mii_mpd_oui == MII_OUI_BROADCOM2)
			    && (sc->mii_mpd_model == MII_MODEL_BROADCOM2_BCM5906))
				PHY_WRITE(sc, BRGPHY_MII_EPHY_PTEST, 0x12);

			/* Enable Ethernet@Wirespeed */
			if (!(bsc->sc_phyflags & BGEPHYF_NO_WIRESPEED))
				brgphy_eth_wirespeed(sc);

#if 0
			/* Enable Link LED on Dell boxes */
			if (bsc->sc_phyflags & BGEPHYF_NO_3LED) {
				PHY_READ(sc, BRGPHY_MII_PHY_EXTCTL, &reg);
				PHY_WRITE(sc, BRGPHY_MII_PHY_EXTCTL,
				    reg & ~BRGPHY_PHY_EXTCTL_3_LED);
			}
#endif
		}
	/* Handle any bnx (NetXtreme II) workarounds. */
	} else if (bsc->sc_isbnx) {
		uint32_t chip_num = _BNX_CHIP_NUM(bsc->sc_chipid);
		uint32_t chip_id = _BNX_CHIP_ID(bsc->sc_chipid);
		uint32_t chip_rev = _BNX_CHIP_REV(bsc->sc_chipid);

		if ((sc->mii_mpd_oui == MII_OUI_BROADCOM2)
		    && sc->mii_mpd_model == MII_MODEL_BROADCOM2_BCM5708S) {
			/*
			 * Store autoneg capabilities/results in digital block
			 * (Page 0)
			 */
			PHY_WRITE(sc, BRGPHY_5708S_BLOCK_ADDR,
			    BRGPHY_5708S_DIG3_PG2);
			PHY_WRITE(sc, BRGPHY_5708S_PG2_DIGCTL_3_0,
			    BRGPHY_5708S_PG2_DIGCTL_3_0_USE_IEEE);
			PHY_WRITE(sc, BRGPHY_5708S_BLOCK_ADDR,
			    BRGPHY_5708S_DIG_PG0);

			/* Enable fiber mode and autodetection */
			PHY_READ(sc, BRGPHY_5708S_PG0_1000X_CTL1, &reg);
			PHY_WRITE(sc, BRGPHY_5708S_PG0_1000X_CTL1, reg |
			    BRGPHY_5708S_PG0_1000X_CTL1_AUTODET_EN |
			    BRGPHY_5708S_PG0_1000X_CTL1_FIBER_MODE);

			/* Enable parallel detection */
			PHY_READ(sc, BRGPHY_5708S_PG0_1000X_CTL2, &reg);
			PHY_WRITE(sc, BRGPHY_5708S_PG0_1000X_CTL2,
			    reg | BRGPHY_5708S_PG0_1000X_CTL2_PAR_DET_EN);

			/*
			 * Advertise 2.5G support through next page during
			 * autoneg
			 */
			if (bsc->sc_phyflags & BNX_PHY_2_5G_CAPABLE_FLAG) {
				PHY_READ(sc, BRGPHY_5708S_ANEG_NXT_PG_XMIT1,
				    &reg);
				PHY_WRITE(sc, BRGPHY_5708S_ANEG_NXT_PG_XMIT1,
				    reg | BRGPHY_5708S_ANEG_NXT_PG_XMIT1_25G);
			}

			/* Increase TX signal amplitude */
<<<<<<< HEAD
			if ((chip_id == BNX_CHIP_ID_5708_A0) ||
			    (chip_id == BNX_CHIP_ID_5708_B0) ||
			    (chip_id == BNX_CHIP_ID_5708_B1)) {
=======
			if ((_BNX_CHIP_ID(bsc->sc_chipid) == BNX_CHIP_ID_5708_A0) ||
			    (_BNX_CHIP_ID(bsc->sc_chipid) == BNX_CHIP_ID_5708_B0) ||
			    (_BNX_CHIP_ID(bsc->sc_chipid) == BNX_CHIP_ID_5708_B1)) {
>>>>>>> 0920e437
				PHY_WRITE(sc, BRGPHY_5708S_BLOCK_ADDR,
					BRGPHY_5708S_TX_MISC_PG5);
				PHY_READ(sc, BRGPHY_5708S_PG5_TXACTL1, &reg);
				PHY_WRITE(sc, BRGPHY_5708S_PG5_TXACTL1,
				    reg & ~BRGPHY_5708S_PG5_TXACTL1_VCM);
				PHY_WRITE(sc, BRGPHY_5708S_BLOCK_ADDR,
					BRGPHY_5708S_DIG_PG0);
			}

			/*
			 * Backplanes use special
			 * driver/pre-driver/pre-emphasis values.
			 */
			if ((bsc->sc_shared_hwcfg & BNX_SHARED_HW_CFG_PHY_BACKPLANE) &&
			    (bsc->sc_port_hwcfg & BNX_PORT_HW_CFG_CFG_TXCTL3_MASK)) {
				PHY_WRITE(sc, BRGPHY_5708S_BLOCK_ADDR,
				    BRGPHY_5708S_TX_MISC_PG5);
				PHY_WRITE(sc, BRGPHY_5708S_PG5_TXACTL3,
				    bsc->sc_port_hwcfg &
				    BNX_PORT_HW_CFG_CFG_TXCTL3_MASK);
				PHY_WRITE(sc, BRGPHY_5708S_BLOCK_ADDR,
				    BRGPHY_5708S_DIG_PG0);
			}
		} else if ((sc->mii_mpd_oui == MII_OUI_BROADCOM2)
		    && (sc->mii_mpd_model ==  MII_MODEL_BROADCOM2_BCM5709S)) {
			/* Select the SerDes Digital block of the AN MMD. */
			PHY_WRITE(sc, BRGPHY_BLOCK_ADDR,
			    BRGPHY_BLOCK_ADDR_SERDES_DIG);

			PHY_READ(sc, BRGPHY_SERDES_DIG_1000X_CTL1, &reg);
			PHY_WRITE(sc, BRGPHY_SERDES_DIG_1000X_CTL1,
			    (reg & ~BRGPHY_SD_DIG_1000X_CTL1_AUTODET) |
			    BRGPHY_SD_DIG_1000X_CTL1_FIBER);

			if (bsc->sc_phyflags & BNX_PHY_2_5G_CAPABLE_FLAG) {
				/* Select the Over 1G block of the AN MMD. */
				PHY_WRITE(sc, BRGPHY_BLOCK_ADDR,
				    BRGPHY_BLOCK_ADDR_OVER_1G);

				/*
				 * Enable autoneg "Next Page" to advertise
				 * 2.5G support.
				 */
				PHY_READ(sc, BRGPHY_OVER_1G_UNFORMAT_PG1,
				    &reg);
				PHY_WRITE(sc, BRGPHY_OVER_1G_UNFORMAT_PG1,
				    reg | BRGPHY_5708S_ANEG_NXT_PG_XMIT1_25G);
			}

			/*
			 * Select the Multi-Rate Backplane Ethernet block of
			 * the AN MMD.
			 */
			PHY_WRITE(sc, BRGPHY_BLOCK_ADDR,
			    BRGPHY_BLOCK_ADDR_MRBE);

			/* Enable MRBE speed autoneg. */
			PHY_READ(sc, BRGPHY_MRBE_MSG_PG5_NP, &reg);
			PHY_WRITE(sc, BRGPHY_MRBE_MSG_PG5_NP,
			    reg | BRGPHY_MRBE_MSG_PG5_NP_MBRE |
			    BRGPHY_MRBE_MSG_PG5_NP_T2);

			/* Select the Clause 73 User B0 block of the AN MMD. */
			PHY_WRITE(sc, BRGPHY_BLOCK_ADDR,
			    BRGPHY_BLOCK_ADDR_CL73_USER_B0);

			/* Enable MRBE speed autoneg. */
			PHY_WRITE(sc, BRGPHY_CL73_USER_B0_MBRE_CTL1,
			    BRGPHY_CL73_USER_B0_MBRE_CTL1_NP_AFT_BP |
			    BRGPHY_CL73_USER_B0_MBRE_CTL1_STA_MGR |
			    BRGPHY_CL73_USER_B0_MBRE_CTL1_ANEG);

			PHY_WRITE(sc, BRGPHY_BLOCK_ADDR,
			    BRGPHY_BLOCK_ADDR_COMBO_IEEE0);

		} else if (chip_num == BNX_CHIP_NUM_5709) {
			if ((chip_rev == BNX_CHIP_REV_Ax) ||
			    (chip_rev == BNX_CHIP_REV_Bx))
				brgphy_disable_early_dac(sc);

			/* Set Jumbo frame settings in the PHY. */
			brgphy_jumbo_settings(sc);

			/* Enable Ethernet@Wirespeed */
			brgphy_eth_wirespeed(sc);
		} else {
			if (!(sc->mii_flags & MIIF_HAVEFIBER)) {
				brgphy_ber_bug(sc);

				/* Set Jumbo frame settings in the PHY. */
				brgphy_jumbo_settings(sc);

				/* Enable Ethernet@Wirespeed */
				brgphy_eth_wirespeed(sc);
			}
		}
	}
}

/* Turn off tap power management on 5401. */
static void
brgphy_bcm5401_dspcode(struct mii_softc *sc)
{
	static const struct {
		int		reg;
		uint16_t	val;
	} dspcode[] = {
		{ BRGPHY_MII_AUXCTL,		0x0c20 },
		{ BRGPHY_MII_DSP_ADDR_REG,	0x0012 },
		{ BRGPHY_MII_DSP_RW_PORT,	0x1804 },
		{ BRGPHY_MII_DSP_ADDR_REG,	0x0013 },
		{ BRGPHY_MII_DSP_RW_PORT,	0x1204 },
		{ BRGPHY_MII_DSP_ADDR_REG,	0x8006 },
		{ BRGPHY_MII_DSP_RW_PORT,	0x0132 },
		{ BRGPHY_MII_DSP_ADDR_REG,	0x8006 },
		{ BRGPHY_MII_DSP_RW_PORT,	0x0232 },
		{ BRGPHY_MII_DSP_ADDR_REG,	0x201f },
		{ BRGPHY_MII_DSP_RW_PORT,	0x0a20 },
		{ 0,				0 },
	};
	int i;

	for (i = 0; dspcode[i].reg != 0; i++)
		PHY_WRITE(sc, dspcode[i].reg, dspcode[i].val);
	delay(40);
}

static void
brgphy_bcm5411_dspcode(struct mii_softc *sc)
{
	static const struct {
		int		reg;
		uint16_t	val;
	} dspcode[] = {
		{ 0x1c,				0x8c23 },
		{ 0x1c,				0x8ca3 },
		{ 0x1c,				0x8c23 },
		{ 0,				0 },
	};
	int i;

	for (i = 0; dspcode[i].reg != 0; i++)
		PHY_WRITE(sc, dspcode[i].reg, dspcode[i].val);
}

void
brgphy_bcm5421_dspcode(struct mii_softc *sc)
{
	uint16_t data;

	/* Set Class A mode */
	PHY_WRITE(sc, BRGPHY_MII_AUXCTL, 0x1007);
	PHY_READ(sc, BRGPHY_MII_AUXCTL, &data);
	PHY_WRITE(sc, BRGPHY_MII_AUXCTL, data | 0x0400);

	/* Set FFE gamma override to -0.125 */
	PHY_WRITE(sc, BRGPHY_MII_AUXCTL, 0x0007);
	PHY_READ(sc, BRGPHY_MII_AUXCTL, &data);
	PHY_WRITE(sc, BRGPHY_MII_AUXCTL, data | 0x0800);
	PHY_WRITE(sc, BRGPHY_MII_DSP_ADDR_REG, 0x000a);
	PHY_READ(sc, BRGPHY_MII_DSP_RW_PORT, &data);
	PHY_WRITE(sc, BRGPHY_MII_DSP_RW_PORT, data | 0x0200);
}

void
brgphy_bcm54k2_dspcode(struct mii_softc *sc)
{
	static const struct {
		int		reg;
		uint16_t	val;
	} dspcode[] = {
		{ 4,				0x01e1 },
		{ 9,				0x0300 },
		{ 0,				0 },
	};
	int i;

	for (i = 0; dspcode[i].reg != 0; i++)
		PHY_WRITE(sc, dspcode[i].reg, dspcode[i].val);
}

static void
brgphy_adc_bug(struct mii_softc *sc)
{
	static const struct {
		int		reg;
		uint16_t	val;
	} dspcode[] = {
		{ BRGPHY_MII_AUXCTL,		0x0c00 },
		{ BRGPHY_MII_DSP_ADDR_REG,	0x201f },
		{ BRGPHY_MII_DSP_RW_PORT,	0x2aaa },
		{ BRGPHY_MII_DSP_ADDR_REG,	0x000a },
		{ BRGPHY_MII_DSP_RW_PORT,	0x0323 },
		{ BRGPHY_MII_AUXCTL,		0x0400 },
		{ 0,				0 },
	};
	int i;

	for (i = 0; dspcode[i].reg != 0; i++)
		PHY_WRITE(sc, dspcode[i].reg, dspcode[i].val);
}

static void
brgphy_5704_a0_bug(struct mii_softc *sc)
{
	static const struct {
		int		reg;
		uint16_t	val;
	} dspcode[] = {
		{ 0x1c,				0x8d68 },
		{ 0x1c,				0x8d68 },
		{ 0,				0 },
	};
	int i;

	for (i = 0; dspcode[i].reg != 0; i++)
		PHY_WRITE(sc, dspcode[i].reg, dspcode[i].val);
}

static void
brgphy_ber_bug(struct mii_softc *sc)
{
	static const struct {
		int		reg;
		uint16_t	val;
	} dspcode[] = {
		{ BRGPHY_MII_AUXCTL,		0x0c00 },
		{ BRGPHY_MII_DSP_ADDR_REG,	0x000a },
		{ BRGPHY_MII_DSP_RW_PORT,	0x310b },
		{ BRGPHY_MII_DSP_ADDR_REG,	0x201f },
		{ BRGPHY_MII_DSP_RW_PORT,	0x9506 },
		{ BRGPHY_MII_DSP_ADDR_REG,	0x401f },
		{ BRGPHY_MII_DSP_RW_PORT,	0x14e2 },
		{ BRGPHY_MII_AUXCTL,		0x0400 },
		{ 0,				0 },
	};
	int i;

	for (i = 0; dspcode[i].reg != 0; i++)
		PHY_WRITE(sc, dspcode[i].reg, dspcode[i].val);
}

/* BCM5701 A0/B0 CRC bug workaround */
void
brgphy_crc_bug(struct mii_softc *sc)
{
	static const struct {
		int		reg;
		uint16_t	val;
	} dspcode[] = {
		{ BRGPHY_MII_DSP_ADDR_REG,	0x0a75 },
		{ 0x1c,				0x8c68 },
		{ 0x1c,				0x8d68 },
		{ 0x1c,				0x8c68 },
		{ 0,				0 },
	};
	int i;

	for (i = 0; dspcode[i].reg != 0; i++)
		PHY_WRITE(sc, dspcode[i].reg, dspcode[i].val);
}

static void
brgphy_disable_early_dac(struct mii_softc *sc)
{
	uint16_t val;

	PHY_WRITE(sc, BRGPHY_MII_DSP_ADDR_REG, 0x0f08);
	PHY_READ(sc, BRGPHY_MII_DSP_RW_PORT, &val);
	val &= ~(1 << 8);
	PHY_WRITE(sc, BRGPHY_MII_DSP_RW_PORT, val);

}

static void
brgphy_jumbo_settings(struct mii_softc *sc)
{
	uint16_t val;

	/* Set Jumbo frame settings in the PHY. */
	if ((sc->mii_mpd_oui == MII_OUI_BROADCOM)
	    && (sc->mii_mpd_model == MII_MODEL_BROADCOM_BCM5401)) {
		/* Cannot do read-modify-write on the BCM5401 */
		PHY_WRITE(sc, BRGPHY_MII_AUXCTL, 0x4c20);
	} else {
		PHY_WRITE(sc, BRGPHY_MII_AUXCTL, 0x7);
		PHY_READ(sc, BRGPHY_MII_AUXCTL, &val);
		PHY_WRITE(sc, BRGPHY_MII_AUXCTL,
		    val & ~(BRGPHY_AUXCTL_LONG_PKT | 0x7));
	}

	PHY_READ(sc, BRGPHY_MII_PHY_EXTCTL, &val);
	PHY_WRITE(sc, BRGPHY_MII_PHY_EXTCTL, val & ~BRGPHY_PHY_EXTCTL_HIGH_LA);
}

static void
brgphy_eth_wirespeed(struct mii_softc *sc)
{
	uint16_t val;

	/* Enable Ethernet@Wirespeed */
	PHY_WRITE(sc, BRGPHY_MII_AUXCTL, 0x7007);
	PHY_READ(sc, BRGPHY_MII_AUXCTL, &val);
	PHY_WRITE(sc, BRGPHY_MII_AUXCTL, val | (1 << 15) | (1 << 4));
}<|MERGE_RESOLUTION|>--- conflicted
+++ resolved
@@ -916,15 +916,9 @@
 			}
 
 			/* Increase TX signal amplitude */
-<<<<<<< HEAD
-			if ((chip_id == BNX_CHIP_ID_5708_A0) ||
-			    (chip_id == BNX_CHIP_ID_5708_B0) ||
-			    (chip_id == BNX_CHIP_ID_5708_B1)) {
-=======
 			if ((_BNX_CHIP_ID(bsc->sc_chipid) == BNX_CHIP_ID_5708_A0) ||
 			    (_BNX_CHIP_ID(bsc->sc_chipid) == BNX_CHIP_ID_5708_B0) ||
 			    (_BNX_CHIP_ID(bsc->sc_chipid) == BNX_CHIP_ID_5708_B1)) {
->>>>>>> 0920e437
 				PHY_WRITE(sc, BRGPHY_5708S_BLOCK_ADDR,
 					BRGPHY_5708S_TX_MISC_PG5);
 				PHY_READ(sc, BRGPHY_5708S_PG5_TXACTL1, &reg);
