--- conflicted
+++ resolved
@@ -1,8 +1,4 @@
-<<<<<<< HEAD
-/*	$NetBSD: brgphy.c,v 1.79 2019/01/22 03:42:27 msaitoh Exp $	*/
-=======
 /*	$NetBSD: brgphy.c,v 1.82 2019/02/25 04:56:30 msaitoh Exp $	*/
->>>>>>> 356fe5fe
 
 /*-
  * Copyright (c) 1998, 1999, 2000, 2001 The NetBSD Foundation, Inc.
@@ -66,11 +62,7 @@
  */
 
 #include <sys/cdefs.h>
-<<<<<<< HEAD
-__KERNEL_RCSID(0, "$NetBSD: brgphy.c,v 1.79 2019/01/22 03:42:27 msaitoh Exp $");
-=======
 __KERNEL_RCSID(0, "$NetBSD: brgphy.c,v 1.82 2019/02/25 04:56:30 msaitoh Exp $");
->>>>>>> 356fe5fe
 
 #include <sys/param.h>
 #include <sys/systm.h>
@@ -892,20 +884,20 @@
 
 			/* Enable fiber mode and autodetection */
 			PHY_READ(sc, BRGPHY_5708S_PG0_1000X_CTL1, &reg);
-			PHY_WRITE(sc, BRGPHY_5708S_PG0_1000X_CTL1, reg | 
-			    BRGPHY_5708S_PG0_1000X_CTL1_AUTODET_EN | 
+			PHY_WRITE(sc, BRGPHY_5708S_PG0_1000X_CTL1, reg |
+			    BRGPHY_5708S_PG0_1000X_CTL1_AUTODET_EN |
 			    BRGPHY_5708S_PG0_1000X_CTL1_FIBER_MODE);
 
 			/* Enable parallel detection */
 			PHY_READ(sc, BRGPHY_5708S_PG0_1000X_CTL2, &reg);
-			PHY_WRITE(sc, BRGPHY_5708S_PG0_1000X_CTL2, 
+			PHY_WRITE(sc, BRGPHY_5708S_PG0_1000X_CTL2,
 			    reg | BRGPHY_5708S_PG0_1000X_CTL2_PAR_DET_EN);
 
 			/* Advertise 2.5G support through next page during autoneg */
 			if (bsc->sc_phyflags & BNX_PHY_2_5G_CAPABLE_FLAG) {
 				PHY_READ(sc, BRGPHY_5708S_ANEG_NXT_PG_XMIT1,
 				    &reg);
-				PHY_WRITE(sc, BRGPHY_5708S_ANEG_NXT_PG_XMIT1, 
+				PHY_WRITE(sc, BRGPHY_5708S_ANEG_NXT_PG_XMIT1,
 				    reg | BRGPHY_5708S_ANEG_NXT_PG_XMIT1_25G);
 			}
 
@@ -913,12 +905,12 @@
 			if ((_BNX_CHIP_ID(bsc->sc_chipid) == BNX_CHIP_ID_5708_A0) ||
 			    (_BNX_CHIP_ID(bsc->sc_chipid) == BNX_CHIP_ID_5708_B0) ||
 			    (_BNX_CHIP_ID(bsc->sc_chipid) == BNX_CHIP_ID_5708_B1)) {
-				PHY_WRITE(sc, BRGPHY_5708S_BLOCK_ADDR, 
+				PHY_WRITE(sc, BRGPHY_5708S_BLOCK_ADDR,
 					BRGPHY_5708S_TX_MISC_PG5);
 				PHY_READ(sc, BRGPHY_5708S_PG5_TXACTL1, &reg);
 				PHY_WRITE(sc, BRGPHY_5708S_PG5_TXACTL1,
 				    reg & ~BRGPHY_5708S_PG5_TXACTL1_VCM);
-				PHY_WRITE(sc, BRGPHY_5708S_BLOCK_ADDR, 
+				PHY_WRITE(sc, BRGPHY_5708S_BLOCK_ADDR,
 					BRGPHY_5708S_DIG_PG0);
 			}
 
