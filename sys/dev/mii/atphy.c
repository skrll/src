<<<<<<< HEAD
/*	$NetBSD: atphy.c,v 1.19 2019/01/22 03:42:27 msaitoh Exp $ */
=======
/*	$NetBSD: atphy.c,v 1.20 2019/02/24 17:22:21 christos Exp $ */
>>>>>>> 356fe5fe
/*	$OpenBSD: atphy.c,v 1.1 2008/09/25 20:47:16 brad Exp $	*/

/*-
 * Copyright (c) 2008, Pyun YongHyeon <yongari@FreeBSD.org>
 * All rights reserved.
 *
 * Redistribution and use in source and binary forms, with or without
 * modification, are permitted provided that the following conditions
 * are met:
 * 1. Redistributions of source code must retain the above copyright
 *    notice unmodified, this list of conditions, and the following
 *    disclaimer.
 * 2. Redistributions in binary form must reproduce the above copyright
 *    notice, this list of conditions and the following disclaimer in the
 *    documentation and/or other materials provided with the distribution.
 *
 * THIS SOFTWARE IS PROVIDED BY THE AUTHOR AND CONTRIBUTORS ``AS IS'' AND
 * ANY EXPRESS OR IMPLIED WARRANTIES, INCLUDING, BUT NOT LIMITED TO, THE
 * IMPLIED WARRANTIES OF MERCHANTABILITY AND FITNESS FOR A PARTICULAR PURPOSE
 * ARE DISCLAIMED.  IN NO EVENT SHALL THE AUTHOR OR CONTRIBUTORS BE LIABLE
 * FOR ANY DIRECT, INDIRECT, INCIDENTAL, SPECIAL, EXEMPLARY, OR CONSEQUENTIAL
 * DAMAGES (INCLUDING, BUT NOT LIMITED TO, PROCUREMENT OF SUBSTITUTE GOODS
 * OR SERVICES; LOSS OF USE, DATA, OR PROFITS; OR BUSINESS INTERRUPTION)
 * HOWEVER CAUSED AND ON ANY THEORY OF LIABILITY, WHETHER IN CONTRACT, STRICT
 * LIABILITY, OR TORT (INCLUDING NEGLIGENCE OR OTHERWISE) ARISING IN ANY WAY
 * OUT OF THE USE OF THIS SOFTWARE, EVEN IF ADVISED OF THE POSSIBILITY OF
 * SUCH DAMAGE.
 */

/*
 * Driver for the Attansic F1 10/100/1000 PHY.
 */

#include <sys/cdefs.h>
<<<<<<< HEAD
__KERNEL_RCSID(0, "$NetBSD: atphy.c,v 1.19 2019/01/22 03:42:27 msaitoh Exp $");
=======
__KERNEL_RCSID(0, "$NetBSD: atphy.c,v 1.20 2019/02/24 17:22:21 christos Exp $");
>>>>>>> 356fe5fe

#include <sys/param.h>
#include <sys/systm.h>
#include <sys/kernel.h>
#include <sys/device.h>
#include <sys/socket.h>

#include <net/if.h>
#include <net/if_media.h>

#include <dev/mii/mii.h>
#include <dev/mii/miivar.h>
#include <dev/mii/miidevs.h>

/* Special Control Register */
#define ATPHY_SCR			0x10
#define ATPHY_SCR_JABBER_DISABLE	0x0001
#define ATPHY_SCR_POLARITY_REVERSAL	0x0002
#define ATPHY_SCR_SQE_TEST		0x0004
#define ATPHY_SCR_MAC_PDOWN		0x0008
#define ATPHY_SCR_CLK125_DISABLE	0x0010
#define ATPHY_SCR_MDI_MANUAL_MODE	0x0000
#define ATPHY_SCR_MDIX_MANUAL_MODE	0x0020
#define ATPHY_SCR_AUTO_X_1000T		0x0040
#define ATPHY_SCR_AUTO_X_MODE		0x0060
#define ATPHY_SCR_10BT_EXT_ENABLE	0x0080
#define ATPHY_SCR_MII_5BIT_ENABLE	0x0100
#define ATPHY_SCR_SCRAMBLER_DISABLE	0x0200
#define ATPHY_SCR_FORCE_LINK_GOOD	0x0400
#define ATPHY_SCR_ASSERT_CRS_ON_TX	0x0800

/* Special Status Register. */
#define ATPHY_SSR			0x11
#define ATPHY_SSR_SPD_DPLX_RESOLVED	0x0800
#define ATPHY_SSR_DUPLEX		0x2000
#define ATPHY_SSR_SPEED_MASK		0xC000
#define ATPHY_SSR_10MBS			0x0000
#define ATPHY_SSR_100MBS		0x4000
#define ATPHY_SSR_1000MBS		0x8000

static int atphy_match(device_t, cfdata_t, void *);
static void atphy_attach(device_t, device_t, void *);

static int atphy_service(struct mii_softc *, struct mii_data *, int);
static void atphy_reset(struct mii_softc *);
static void atphy_status(struct mii_softc *);
static int atphy_mii_phy_auto(struct mii_softc *);
static bool atphy_is_gige(const struct mii_phydesc *);

CFATTACH_DECL_NEW(atphy, sizeof(struct mii_softc),
	atphy_match, atphy_attach, mii_phy_detach, mii_phy_activate);

const struct mii_phy_funcs atphy_funcs = {
        atphy_service, atphy_status, atphy_reset,
};

static const struct mii_phydesc etphys[] = {
	MII_PHY_DESC(ATHEROS, F1),
	MII_PHY_DESC(ATTANSIC, L1),
	MII_PHY_DESC(ATTANSIC, L2),
	MII_PHY_DESC(ATTANSIC, AR8021),
	MII_PHY_DESC(ATTANSIC, AR8035),
	MII_PHY_END,
};

static bool
atphy_is_gige(const struct mii_phydesc *mpd)
{
	switch (mpd->mpd_oui) {
	case MII_OUI_ATTANSIC:
		switch (mpd->mpd_model) {
		case MII_MODEL_ATTANSIC_L2:
			return false;
		}
	}

	return true;
}

static int
atphy_match(device_t parent, cfdata_t match, void *aux)
{
	struct mii_attach_args *ma = aux;

	if (mii_phy_match(ma, etphys) != NULL)
		return 10;

	return 0;
}

void
atphy_attach(device_t parent, device_t self, void *aux)
{
	struct mii_softc *sc = device_private(self);
	struct mii_attach_args *ma = aux;
	struct mii_data *mii = ma->mii_data;
	const struct mii_phydesc *mpd;
	uint16_t bmsr;

	mpd = mii_phy_match(ma, etphys);
	aprint_naive(": Media interface\n");
	aprint_normal(": %s, rev. %d\n", mpd->mpd_name, MII_REV(ma->mii_id2));

	sc->mii_dev = self;
	sc->mii_inst = mii->mii_instance;
	sc->mii_phy = ma->mii_phyno;
	sc->mii_mpd_oui = MII_OUI(ma->mii_id1, ma->mii_id2);
	sc->mii_mpd_model = MII_MODEL(ma->mii_id2);
	sc->mii_mpd_rev = MII_REV(ma->mii_id2);
	sc->mii_funcs = &atphy_funcs;
	sc->mii_pdata = mii;
	sc->mii_flags = ma->mii_flags;
	if (atphy_is_gige(mpd))
		sc->mii_anegticks = MII_ANEGTICKS_GIGE;
	else
		sc->mii_anegticks = MII_ANEGTICKS;

	sc->mii_flags |= MIIF_NOLOOP;

	PHY_RESET(sc);

	PHY_READ(sc, MII_BMSR, &bmsr);
	PHY_READ(sc, MII_BMSR, &bmsr);
	sc->mii_capabilities = bmsr & ma->mii_capmask;
	if (atphy_is_gige(mpd) && (sc->mii_capabilities & BMSR_EXTSTAT))
		PHY_READ(sc, MII_EXTSR, &sc->mii_extcapabilities);

	aprint_normal_dev(self, "");
	mii_phy_add_media(sc);
	aprint_normal("\n");
}

int
atphy_service(struct mii_softc *sc, struct mii_data *mii, int cmd)
{
	struct ifmedia_entry *ife = mii->mii_media.ifm_cur;
	uint16_t anar, bmcr, bmsr;

	switch (cmd) {
	case MII_POLLSTAT:
		/*
		 * If we're not polling our PHY instance, just return.
		 */
		if (IFM_INST(ife->ifm_media) != sc->mii_inst)
			return 0;
		break;

	case MII_MEDIACHG:
		/*
		 * If the media indicates a different PHY instance,
		 * isolate ourselves.
		 */
		if (IFM_INST(ife->ifm_media) != sc->mii_inst) {
			PHY_READ(sc, MII_BMCR, &bmcr);
			PHY_WRITE(sc, MII_BMCR, bmcr | BMCR_ISO);
			return 0;
		}

		/*
		 * If the interface is not up, don't do anything.
		 */
		if ((mii->mii_ifp->if_flags & IFF_UP) == 0)
			break;

		bmcr = 0;
		switch (IFM_SUBTYPE(ife->ifm_media)) {
		case IFM_AUTO:
		case IFM_1000_T:
			atphy_mii_phy_auto(sc);
			goto done;
		case IFM_100_TX:
			bmcr = BMCR_S100;
			break;
		case IFM_10_T:
			bmcr = BMCR_S10;
			break;
		case IFM_NONE:
			PHY_READ(sc, MII_BMCR, &bmcr);
			/*
			 * XXX
			 * Due to an unknown reason powering down PHY resulted
			 * in unexpected results such as inaccessibility of
			 * hardware of freshly rebooted system. Disable
			 * powering down PHY until I got more information for
			 * Attansic/Atheros PHY hardwares.
			 */
			PHY_WRITE(sc, MII_BMCR, bmcr | BMCR_ISO);
			goto done;
		default:
			return EINVAL;
		}

		anar = mii_anar(IFM_SUBTYPE(ife->ifm_media));
		if (((ife->ifm_media & IFM_GMASK) & IFM_FDX) != 0) {
			bmcr |= BMCR_FDX;
			/* Enable pause. */
			if (sc->mii_flags & MIIF_DOPAUSE)
				anar |= ANAR_PAUSE_TOWARDS;
		}

		if ((sc->mii_extcapabilities & (EXTSR_1000TFDX |
		    EXTSR_1000THDX)) != 0)
			PHY_WRITE(sc, MII_100T2CR, 0);
		PHY_WRITE(sc, MII_ANAR, anar);

		/*
		 * Start autonegotiation.
		 */
		PHY_WRITE(sc, MII_BMCR, bmcr | BMCR_AUTOEN | BMCR_STARTNEG);
done:
		break;

	case MII_TICK:
		/*
		 * If we're not currently selected, just return.
		 */
		if (IFM_INST(ife->ifm_media) != sc->mii_inst)
			return 0;

		/*
		 * Is the interface even up?
		 */
		if ((mii->mii_ifp->if_flags & IFF_UP) == 0)
			return 0;

		/*
		 * Only used for autonegotiation.
		 */
		if ((IFM_SUBTYPE(ife->ifm_media) != IFM_AUTO) &&
		    (IFM_SUBTYPE(ife->ifm_media) != IFM_1000_T)) {
			sc->mii_ticks = 0;
			break;
		}

		/*
		 * Check for link.
		 * Read the status register twice; BMSR_LINK is latch-low.
		 */
		PHY_READ(sc, MII_BMSR, &bmsr);
		PHY_READ(sc, MII_BMSR, &bmsr);
		if (bmsr & BMSR_LINK) {
			sc->mii_ticks = 0;
			break;
		}

		/* Announce link loss right after it happens. */
		if (sc->mii_ticks++ == 0)
			break;

		/*
		 * Only retry autonegotiation every mii_anegticks seconds.
		 */
		if (sc->mii_ticks <= sc->mii_anegticks)
			break;

		atphy_mii_phy_auto(sc);
		break;
	}

	/* Update the media status. */
	mii_phy_status(sc);

	/* Callback if something changed. */
	mii_phy_update(sc, cmd);
	return 0;
}

static void
atphy_status(struct mii_softc *sc)
{
	struct mii_data *mii = sc->mii_pdata;
	uint16_t bmsr, bmcr, gsr, ssr;

	mii->mii_media_status = IFM_AVALID;
	mii->mii_media_active = IFM_ETHER;

	PHY_READ(sc, MII_BMSR, &bmsr);
	PHY_READ(sc, MII_BMSR, &bmsr);
	if (bmsr & BMSR_LINK)
		mii->mii_media_status |= IFM_ACTIVE;

	PHY_READ(sc, MII_BMCR, &bmcr);
	if (bmcr & BMCR_ISO) {
		mii->mii_media_active |= IFM_NONE;
		mii->mii_media_status = 0;
		return;
	}

	if (bmcr & BMCR_LOOP)
		mii->mii_media_active |= IFM_LOOP;

	PHY_READ(sc, ATPHY_SSR, &ssr);
	if (!(ssr & ATPHY_SSR_SPD_DPLX_RESOLVED)) {
		/* Erg, still trying, I guess... */
		mii->mii_media_active |= IFM_NONE;
		return;
	}

	switch (ssr & ATPHY_SSR_SPEED_MASK) {
	case ATPHY_SSR_1000MBS:
		mii->mii_media_active |= IFM_1000_T;
		/*
		 * atphy(4) has a valid link so reset mii_ticks.
		 * Resetting mii_ticks is needed in order to
		 * detect link loss after auto-negotiation.
		 */
		sc->mii_ticks = 0;
		break;
	case ATPHY_SSR_100MBS:
		mii->mii_media_active |= IFM_100_TX;
		sc->mii_ticks = 0;
		break;
	case ATPHY_SSR_10MBS:
		mii->mii_media_active |= IFM_10_T;
		sc->mii_ticks = 0;
		break;
	default:
		mii->mii_media_active |= IFM_NONE;
		return;
	}

	if (ssr & ATPHY_SSR_DUPLEX)
		mii->mii_media_active |= IFM_FDX | mii_phy_flowstatus(sc);
	else
		mii->mii_media_active |= IFM_HDX;

	PHY_READ(sc, MII_100T2SR, &gsr);
	if ((IFM_SUBTYPE(mii->mii_media_active) == IFM_1000_T) &&
	    gsr & GTSR_MS_RES)
		mii->mii_media_active |= IFM_ETH_MASTER;
}

static void
atphy_reset(struct mii_softc *sc)
{
	uint16_t reg;
	int i;

	/* Take PHY out of power down mode. */
	PHY_WRITE(sc, 29, 0x29);
	PHY_WRITE(sc, 30, 0);

	PHY_READ(sc, ATPHY_SCR, &reg);
	/* Enable automatic crossover. */
	reg |= ATPHY_SCR_AUTO_X_MODE;
	/* Disable power down. */
	reg &= ~ATPHY_SCR_MAC_PDOWN;
	/* Enable CRS on Tx. */
	reg |= ATPHY_SCR_ASSERT_CRS_ON_TX;
	/* Auto correction for reversed cable polarity. */
	reg |= ATPHY_SCR_POLARITY_REVERSAL;
	PHY_WRITE(sc, ATPHY_SCR, reg);

	atphy_mii_phy_auto(sc);

	/* Workaround F1 bug to reset phy. */
	PHY_READ(sc, MII_BMCR, &reg);
	reg |= BMCR_RESET;
	PHY_WRITE(sc, MII_BMCR, reg);

	for (i = 0; i < 1000; i++) {
		DELAY(1);
		PHY_READ(sc, MII_BMCR, &reg);
		if ((reg & BMCR_RESET) == 0)
			break;
	}
}

static int
atphy_mii_phy_auto(struct mii_softc *sc)
{
	uint16_t anar;

	sc->mii_ticks = 0;
	anar = BMSR_MEDIA_TO_ANAR(sc->mii_capabilities) | ANAR_CSMA;
	if (sc->mii_flags & MIIF_DOPAUSE)
		anar |= ANAR_PAUSE_TOWARDS;
	PHY_WRITE(sc, MII_ANAR, anar);
	if (sc->mii_extcapabilities & (EXTSR_1000TFDX | EXTSR_1000THDX))
		PHY_WRITE(sc, MII_100T2CR, GTCR_ADV_1000TFDX |
		    GTCR_ADV_1000THDX);
	PHY_WRITE(sc, MII_BMCR, BMCR_AUTOEN | BMCR_STARTNEG);

	return EJUSTRETURN;
}<|MERGE_RESOLUTION|>--- conflicted
+++ resolved
@@ -1,8 +1,4 @@
-<<<<<<< HEAD
-/*	$NetBSD: atphy.c,v 1.19 2019/01/22 03:42:27 msaitoh Exp $ */
-=======
 /*	$NetBSD: atphy.c,v 1.20 2019/02/24 17:22:21 christos Exp $ */
->>>>>>> 356fe5fe
 /*	$OpenBSD: atphy.c,v 1.1 2008/09/25 20:47:16 brad Exp $	*/
 
 /*-
@@ -37,11 +33,7 @@
  */
 
 #include <sys/cdefs.h>
-<<<<<<< HEAD
-__KERNEL_RCSID(0, "$NetBSD: atphy.c,v 1.19 2019/01/22 03:42:27 msaitoh Exp $");
-=======
 __KERNEL_RCSID(0, "$NetBSD: atphy.c,v 1.20 2019/02/24 17:22:21 christos Exp $");
->>>>>>> 356fe5fe
 
 #include <sys/param.h>
 #include <sys/systm.h>
