<<<<<<< HEAD
/*	$NetBSD: icsphy.c,v 1.51 2019/01/22 03:42:27 msaitoh Exp $	*/
=======
/*	$NetBSD: icsphy.c,v 1.53 2019/02/24 17:22:21 christos Exp $	*/
>>>>>>> 356fe5fe

/*-
 * Copyright (c) 1998, 1999, 2000 The NetBSD Foundation, Inc.
 * All rights reserved.
 *
 * This code is derived from software contributed to The NetBSD Foundation
 * by Jason R. Thorpe of the Numerical Aerospace Simulation Facility,
 * NASA Ames Research Center.
 *
 * Redistribution and use in source and binary forms, with or without
 * modification, are permitted provided that the following conditions
 * are met:
 * 1. Redistributions of source code must retain the above copyright
 *    notice, this list of conditions and the following disclaimer.
 * 2. Redistributions in binary form must reproduce the above copyright
 *    notice, this list of conditions and the following disclaimer in the
 *    documentation and/or other materials provided with the distribution.
 *
 * THIS SOFTWARE IS PROVIDED BY THE NETBSD FOUNDATION, INC. AND CONTRIBUTORS
 * ``AS IS'' AND ANY EXPRESS OR IMPLIED WARRANTIES, INCLUDING, BUT NOT LIMITED
 * TO, THE IMPLIED WARRANTIES OF MERCHANTABILITY AND FITNESS FOR A PARTICULAR
 * PURPOSE ARE DISCLAIMED.  IN NO EVENT SHALL THE FOUNDATION OR CONTRIBUTORS
 * BE LIABLE FOR ANY DIRECT, INDIRECT, INCIDENTAL, SPECIAL, EXEMPLARY, OR
 * CONSEQUENTIAL DAMAGES (INCLUDING, BUT NOT LIMITED TO, PROCUREMENT OF
 * SUBSTITUTE GOODS OR SERVICES; LOSS OF USE, DATA, OR PROFITS; OR BUSINESS
 * INTERRUPTION) HOWEVER CAUSED AND ON ANY THEORY OF LIABILITY, WHETHER IN
 * CONTRACT, STRICT LIABILITY, OR TORT (INCLUDING NEGLIGENCE OR OTHERWISE)
 * ARISING IN ANY WAY OUT OF THE USE OF THIS SOFTWARE, EVEN IF ADVISED OF THE
 * POSSIBILITY OF SUCH DAMAGE.
 */

/*
 * Copyright (c) 1997 Manuel Bouyer.  All rights reserved.
 *
 * Redistribution and use in source and binary forms, with or without
 * modification, are permitted provided that the following conditions
 * are met:
 * 1. Redistributions of source code must retain the above copyright
 *    notice, this list of conditions and the following disclaimer.
 * 2. Redistributions in binary form must reproduce the above copyright
 *    notice, this list of conditions and the following disclaimer in the
 *    documentation and/or other materials provided with the distribution.
 *
 * THIS SOFTWARE IS PROVIDED BY THE AUTHOR ``AS IS'' AND ANY EXPRESS OR
 * IMPLIED WARRANTIES, INCLUDING, BUT NOT LIMITED TO, THE IMPLIED WARRANTIES
 * OF MERCHANTABILITY AND FITNESS FOR A PARTICULAR PURPOSE ARE DISCLAIMED.
 * IN NO EVENT SHALL THE AUTHOR BE LIABLE FOR ANY DIRECT, INDIRECT,
 * INCIDENTAL, SPECIAL, EXEMPLARY, OR CONSEQUENTIAL DAMAGES (INCLUDING, BUT
 * NOT LIMITED TO, PROCUREMENT OF SUBSTITUTE GOODS OR SERVICES; LOSS OF USE,
 * DATA, OR PROFITS; OR BUSINESS INTERRUPTION) HOWEVER CAUSED AND ON ANY
 * THEORY OF LIABILITY, WHETHER IN CONTRACT, STRICT LIABILITY, OR TORT
 * (INCLUDING NEGLIGENCE OR OTHERWISE) ARISING IN ANY WAY OUT OF THE USE OF
 * THIS SOFTWARE, EVEN IF ADVISED OF THE POSSIBILITY OF SUCH DAMAGE.
 */

/*
 * driver for Integrated Circuit Systems' ICS1889-1893 ethernet 10/100 PHY
 * datasheet from www.icst.com
 */

#include <sys/cdefs.h>
<<<<<<< HEAD
__KERNEL_RCSID(0, "$NetBSD: icsphy.c,v 1.51 2019/01/22 03:42:27 msaitoh Exp $");
=======
__KERNEL_RCSID(0, "$NetBSD: icsphy.c,v 1.53 2019/02/24 17:22:21 christos Exp $");
>>>>>>> 356fe5fe

#include <sys/param.h>
#include <sys/systm.h>
#include <sys/kernel.h>
#include <sys/device.h>
#include <sys/socket.h>

#include <net/if.h>
#include <net/if_media.h>

#include <dev/mii/mii.h>
#include <dev/mii/miivar.h>
#include <dev/mii/miidevs.h>

#include <dev/mii/icsphyreg.h>

static int	icsphymatch(device_t, cfdata_t, void *);
static void	icsphyattach(device_t, device_t, void *);

CFATTACH_DECL_NEW(icsphy, sizeof(struct mii_softc),
    icsphymatch, icsphyattach, mii_phy_detach, mii_phy_activate);

static int	icsphy_service(struct mii_softc *, struct mii_data *, int);
static void	icsphy_status(struct mii_softc *);
static void	icsphy_reset(struct mii_softc *);

static const struct mii_phy_funcs icsphy_funcs = {
	icsphy_service, icsphy_status, icsphy_reset,
};

static const struct mii_phydesc icsphys[] = {
	MII_PHY_DESC(ICS, 1889),
	MII_PHY_DESC(ICS, 1890),
	MII_PHY_DESC(ICS, 1892),
	MII_PHY_DESC(ICS, 1893),
	MII_PHY_DESC(ICS, 1893C),
	MII_PHY_END,
};

static int
icsphymatch(device_t parent, cfdata_t match, void *aux)
{
	struct mii_attach_args *ma = aux;

	if (mii_phy_match(ma, icsphys) != NULL)
		return (10);

	return (0);
}

static void
icsphyattach(device_t parent, device_t self, void *aux)
{
	struct mii_softc *sc = device_private(self);
	struct mii_attach_args *ma = aux;
	struct mii_data *mii = ma->mii_data;
	const struct mii_phydesc *mpd;

	mpd = mii_phy_match(ma, icsphys);
	aprint_naive(": Media interface\n");
	aprint_normal(": %s, rev. %d\n", mpd->mpd_name, MII_REV(ma->mii_id2));

	sc->mii_dev = self;
	sc->mii_mpd_model = MII_MODEL(ma->mii_id2);
	sc->mii_inst = mii->mii_instance;
	sc->mii_phy = ma->mii_phyno;
	sc->mii_funcs = &icsphy_funcs;
	sc->mii_pdata = mii;
	sc->mii_flags = ma->mii_flags;
	sc->mii_anegticks = MII_ANEGTICKS;

	PHY_RESET(sc);

	PHY_READ(sc, MII_BMSR, &sc->mii_capabilities);
	sc->mii_capabilities &= ma->mii_capmask;
	aprint_normal_dev(self, "");
	if ((sc->mii_capabilities & BMSR_MEDIAMASK) == 0)
		aprint_error("no media present");
	else
		mii_phy_add_media(sc);
	aprint_normal("\n");
}

static int
icsphy_service(struct mii_softc *sc, struct mii_data *mii, int cmd)
{
	struct ifmedia_entry *ife = mii->mii_media.ifm_cur;
	uint16_t reg;

	switch (cmd) {
	case MII_POLLSTAT:
		/*
		 * If we're not polling our PHY instance, just return.
		 */
		if (IFM_INST(ife->ifm_media) != sc->mii_inst)
			return (0);
		break;

	case MII_MEDIACHG:
		/*
		 * If the media indicates a different PHY instance,
		 * isolate ourselves.
		 */
		if (IFM_INST(ife->ifm_media) != sc->mii_inst) {
			PHY_READ(sc, MII_BMCR, &reg);
			PHY_WRITE(sc, MII_BMCR, reg | BMCR_ISO);
			return (0);
		}

		/*
		 * If the interface is not up, don't do anything.
		 */
		if ((mii->mii_ifp->if_flags & IFF_UP) == 0)
			break;

		mii_phy_setmedia(sc);
		break;

	case MII_TICK:
		/*
		 * If we're not currently selected, just return.
		 */
		if (IFM_INST(ife->ifm_media) != sc->mii_inst)
			return (0);

		if (mii_phy_tick(sc) == EJUSTRETURN)
			return (0);
		break;

	case MII_DOWN:
		mii_phy_down(sc);
		return (0);
	}

	/* Update the media status. */
	mii_phy_status(sc);

	/* Callback if something changed. */
	mii_phy_update(sc, cmd);
	return (0);
}

static void
icsphy_status(struct mii_softc *sc)
{
	struct mii_data *mii = sc->mii_pdata;
	struct ifmedia_entry *ife = mii->mii_media.ifm_cur;
	uint16_t bmcr, qpr;

	mii->mii_media_status = IFM_AVALID;
	mii->mii_media_active = IFM_ETHER;

	/*
	 * Don't get link from the BMSR.  It's available in the QPR,
	 * and we have to read it twice to unlatch it anyhow.  This
	 * gives us fewer register reads.
	 */
	PHY_READ(sc, MII_ICSPHY_QPR, &qpr);	/* unlatch */
	PHY_READ(sc, MII_ICSPHY_QPR, &qpr);	/* real value */

	if (qpr & QPR_LINK)
		mii->mii_media_status |= IFM_ACTIVE;

	PHY_READ(sc, MII_BMCR, &bmcr);
	if (bmcr & BMCR_ISO) {
		mii->mii_media_active |= IFM_NONE;
		mii->mii_media_status = 0;
		return;
	}

	if (bmcr & BMCR_LOOP)
		mii->mii_media_active |= IFM_LOOP;

	if (bmcr & BMCR_AUTOEN) {
		if ((qpr & QPR_ACOMP) == 0) {
			/* Erg, still trying, I guess... */
			mii->mii_media_active |= IFM_NONE;
			return;
		}
		if (qpr & QPR_SPEED)
			mii->mii_media_active |= IFM_100_TX;
		else
			mii->mii_media_active |= IFM_10_T;

		if (qpr & QPR_FDX)
			mii->mii_media_active |= IFM_FDX;
		else
			mii->mii_media_active |= IFM_HDX;
	} else
		mii->mii_media_active = ife->ifm_media;
}

static void
icsphy_reset(struct mii_softc *sc)
{

	mii_phy_reset(sc);
	/* set powerdown feature */
	switch (sc->mii_mpd_model) {
		case MII_MODEL_ICS_1890:
		case MII_MODEL_ICS_1893:
			PHY_WRITE(sc, MII_ICSPHY_ECR2, ECR2_100AUTOPWRDN);
			break;
		case MII_MODEL_ICS_1892:
			PHY_WRITE(sc, MII_ICSPHY_ECR2,
			    ECR2_10AUTOPWRDN|ECR2_100AUTOPWRDN);
			break;
		default:
			/* 1889 have no ECR2 */
			break;
	}
	/*
	 * There is no description that the reset do auto-negotiation in the
	 * data sheet.
	 */
	PHY_WRITE(sc, MII_BMCR, BMCR_S100|BMCR_STARTNEG|BMCR_FDX);
}<|MERGE_RESOLUTION|>--- conflicted
+++ resolved
@@ -1,8 +1,4 @@
-<<<<<<< HEAD
-/*	$NetBSD: icsphy.c,v 1.51 2019/01/22 03:42:27 msaitoh Exp $	*/
-=======
 /*	$NetBSD: icsphy.c,v 1.53 2019/02/24 17:22:21 christos Exp $	*/
->>>>>>> 356fe5fe
 
 /*-
  * Copyright (c) 1998, 1999, 2000 The NetBSD Foundation, Inc.
@@ -64,11 +60,7 @@
  */
 
 #include <sys/cdefs.h>
-<<<<<<< HEAD
-__KERNEL_RCSID(0, "$NetBSD: icsphy.c,v 1.51 2019/01/22 03:42:27 msaitoh Exp $");
-=======
 __KERNEL_RCSID(0, "$NetBSD: icsphy.c,v 1.53 2019/02/24 17:22:21 christos Exp $");
->>>>>>> 356fe5fe
 
 #include <sys/param.h>
 #include <sys/systm.h>
