--- conflicted
+++ resolved
@@ -1,8 +1,4 @@
-<<<<<<< HEAD
-/*	$NetBSD: mii_physubr.c,v 1.88 2019/11/20 08:50:59 msaitoh Exp $	*/
-=======
 /*	$NetBSD: mii_physubr.c,v 1.89 2019/11/27 10:19:20 msaitoh Exp $	*/
->>>>>>> 275f442f
 
 /*-
  * Copyright (c) 1998, 1999, 2000, 2001 The NetBSD Foundation, Inc.
@@ -39,11 +35,7 @@
  */
 
 #include <sys/cdefs.h>
-<<<<<<< HEAD
-__KERNEL_RCSID(0, "$NetBSD: mii_physubr.c,v 1.88 2019/11/20 08:50:59 msaitoh Exp $");
-=======
 __KERNEL_RCSID(0, "$NetBSD: mii_physubr.c,v 1.89 2019/11/27 10:19:20 msaitoh Exp $");
->>>>>>> 275f442f
 
 #include <sys/param.h>
 #include <sys/device.h>
