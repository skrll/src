--- conflicted
+++ resolved
@@ -1,8 +1,4 @@
-<<<<<<< HEAD
-/*	$NetBSD: micphy.c,v 1.9 2019/11/06 16:02:53 msaitoh Exp $	*/
-=======
 /*	$NetBSD: micphy.c,v 1.10 2019/11/27 10:19:20 msaitoh Exp $	*/
->>>>>>> 275f442f
 
 /*-
  * Copyright (c) 1998, 1999, 2000 The NetBSD Foundation, Inc.
@@ -63,11 +59,7 @@
  */
 
 #include <sys/cdefs.h>
-<<<<<<< HEAD
-__KERNEL_RCSID(0, "$NetBSD: micphy.c,v 1.9 2019/11/06 16:02:53 msaitoh Exp $");
-=======
 __KERNEL_RCSID(0, "$NetBSD: micphy.c,v 1.10 2019/11/27 10:19:20 msaitoh Exp $");
->>>>>>> 275f442f
 
 #include "opt_mii.h"
 
@@ -220,25 +212,6 @@
 	sc->mii_funcs = &micphy_funcs;
 	sc->mii_pdata = mii;
 	sc->mii_flags = ma->mii_flags;
-
-	if ((sc->mii_mpd_model == MII_MODEL_MICREL_KSZ8041)
-	    || (sc->mii_mpd_model == MII_MODEL_MICREL_KSZ8041RNLI)
-	    || (sc->mii_mpd_model == MII_MODEL_MICREL_KS8737)
-	    || ((sc->mii_mpd_model == MII_MODEL_MICREL_KSZ9021_8001_8721)
-		&& !KSZ_MODEL21H_GIGA(sc->mii_mpd_rev))) {
-		msc->sc_lstype = MICPHYF_LSTYPE_1F_42;
-	} else if ((sc->mii_mpd_model == MII_MODEL_MICREL_KSZ8051)
-	    || (sc->mii_mpd_model == MII_MODEL_MICREL_KSZ8081)
-	    || (sc->mii_mpd_model == MII_MODEL_MICREL_KSZ8061)) {
-		msc->sc_lstype = MICPHYF_LSTYPE_1E_20;
-	} else if (((sc->mii_mpd_model == MII_MODEL_MICREL_KSZ9021_8001_8721)
-		&& KSZ_MODEL21H_GIGA(sc->mii_mpd_rev))
-	    || (sc->mii_mpd_model == MII_MODEL_MICREL_KSZ9031)
-	    || (sc->mii_mpd_model == MII_MODEL_MICREL_KSZ9477)
-	    || (sc->mii_mpd_model == MII_MODEL_MICREL_KSZ9131)) {
-		msc->sc_lstype = MICPHYF_LSTYPE_GIGA;
-	} else
-		msc->sc_lstype = MICPHYF_LSTYPE_DEFAULT;
 
 	if ((sc->mii_mpd_model == MII_MODEL_MICREL_KSZ8041)
 	    || (sc->mii_mpd_model == MII_MODEL_MICREL_KSZ8041RNLI)
