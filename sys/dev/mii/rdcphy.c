<<<<<<< HEAD
/*      $NetBSD: rdcphy.c,v 1.2 2019/01/22 03:42:27 msaitoh Exp $        */
=======
/*      $NetBSD: rdcphy.c,v 1.3 2019/02/24 17:22:21 christos Exp $        */
>>>>>>> 356fe5fe

/*-
 * Copyright (c) 2010, Pyun YongHyeon <yongari@FreeBSD.org>
 * All rights reserved.
 *
 * Redistribution and use in source and binary forms, with or without
 * modification, are permitted provided that the following conditions
 * are met:
 * 1. Redistributions of source code must retain the above copyright
 *    notice unmodified, this list of conditions, and the following
 *    disclaimer.
 * 2. Redistributions in binary form must reproduce the above copyright
 *    notice, this list of conditions and the following disclaimer in the
 *    documentation and/or other materials provided with the distribution.
 *
 * THIS SOFTWARE IS PROVIDED BY THE AUTHOR AND CONTRIBUTORS ``AS IS'' AND
 * ANY EXPRESS OR IMPLIED WARRANTIES, INCLUDING, BUT NOT LIMITED TO, THE
 * IMPLIED WARRANTIES OF MERCHANTABILITY AND FITNESS FOR A PARTICULAR PURPOSE
 * ARE DISCLAIMED.  IN NO EVENT SHALL THE AUTHOR OR CONTRIBUTORS BE LIABLE
 * FOR ANY DIRECT, INDIRECT, INCIDENTAL, SPECIAL, EXEMPLARY, OR CONSEQUENTIAL
 * DAMAGES (INCLUDING, BUT NOT LIMITED TO, PROCUREMENT OF SUBSTITUTE GOODS
 * OR SERVICES; LOSS OF USE, DATA, OR PROFITS; OR BUSINESS INTERRUPTION)
 * HOWEVER CAUSED AND ON ANY THEORY OF LIABILITY, WHETHER IN CONTRACT, STRICT
 * LIABILITY, OR TORT (INCLUDING NEGLIGENCE OR OTHERWISE) ARISING IN ANY WAY
 * OUT OF THE USE OF THIS SOFTWARE, EVEN IF ADVISED OF THE POSSIBILITY OF
 * SUCH DAMAGE.
 */

/* FreeBSD: src/sys/dev/mii/rdcphy.c,v 1.1 2010/12/30 23:50:25 yongari Exp */

/*
 * Driver for the RDC Semiconductor R6040 10/100 PHY.
 */
#include <sys/cdefs.h>
<<<<<<< HEAD
__KERNEL_RCSID(0, "$NetBSD: rdcphy.c,v 1.2 2019/01/22 03:42:27 msaitoh Exp $");
=======
__KERNEL_RCSID(0, "$NetBSD: rdcphy.c,v 1.3 2019/02/24 17:22:21 christos Exp $");
>>>>>>> 356fe5fe

#include <sys/param.h>
#include <sys/systm.h>
#include <sys/kernel.h>
#include <sys/device.h>
#include <sys/socket.h>
#include <sys/errno.h>

#include <sys/bus.h>

#include <net/if.h>
#include <net/if_media.h>

#include <dev/mii/mii.h>
#include <dev/mii/miivar.h>
#include <dev/mii/miidevs.h>

#include <dev/mii/rdcphyreg.h>

struct rdcphy_softc {
	struct mii_softc sc_mii;
	int		 sc_mii_link_tick;
#define	RDCPHY_MANNEG_TICK	3
};

static int	rdcphymatch(device_t, cfdata_t, void *);
static void	rdcphyattach(device_t, device_t, void *);

CFATTACH_DECL_NEW(rdcphy, sizeof(struct rdcphy_softc),
    rdcphymatch, rdcphyattach, mii_phy_detach, mii_phy_activate);


static int	rdcphy_service(struct mii_softc *, struct mii_data *, int);
static void	rdcphy_status(struct mii_softc *);

static const struct mii_phy_funcs rdcphy_funcs = {
	rdcphy_service, rdcphy_status, mii_phy_reset,
};

static const struct mii_phydesc rdcphys[] = {
	MII_PHY_DESC(RDC, R6040),
	MII_PHY_END,
};

static int
rdcphymatch(device_t parent, cfdata_t match, void *aux)
{
	struct mii_attach_args *ma = aux;

	if (mii_phy_match(ma, rdcphys) != NULL)
		return (10);

	return (0);
}

static void
rdcphyattach(device_t parent, device_t self, void *aux)
{
	struct rdcphy_softc *rsc = device_private(self);
	struct mii_softc *sc = &rsc->sc_mii;
	struct mii_attach_args *ma = aux;
	struct mii_data *mii = ma->mii_data;

	const struct mii_phydesc *mpd;

	mpd = mii_phy_match(ma, rdcphys);
	aprint_naive(": Media interface\n");
	aprint_normal(": %s, rev. %d\n", mpd->mpd_name, MII_REV(ma->mii_id2));

	sc->mii_dev = self;
	sc->mii_inst = mii->mii_instance;
	sc->mii_phy = ma->mii_phyno;
	sc->mii_funcs = &rdcphy_funcs;
	sc->mii_pdata = mii;
	sc->mii_flags = ma->mii_flags;
	sc->mii_anegticks = MII_ANEGTICKS;

	PHY_RESET(sc);

	PHY_READ(sc, MII_BMSR, &sc->mii_capabilities);
	sc->mii_capabilities &= ma->mii_capmask;
	if (sc->mii_capabilities & BMSR_EXTSTAT)
		PHY_READ(sc, MII_EXTSR, &sc->mii_extcapabilities);
	aprint_normal_dev(self, "");
	mii_phy_add_media(sc);
	aprint_normal("\n");

	if (!pmf_device_register(self, NULL, mii_phy_resume))
		aprint_error_dev(self, "couldn't establish power handler\n");

}

static int
rdcphy_service(struct mii_softc *sc, struct mii_data *mii, int cmd)
{
	struct rdcphy_softc *rsc = (struct rdcphy_softc *)sc;
	struct ifmedia_entry *ife = mii->mii_media.ifm_cur;

	switch (cmd) {
	case MII_POLLSTAT:
		break;

	case MII_MEDIACHG:
		/*
		 * If the interface is not up, don't do anything.
		 */
		if ((mii->mii_ifp->if_flags & IFF_UP) == 0)
			break;

		mii_phy_setmedia(sc);
		switch (IFM_SUBTYPE(ife->ifm_media)) {
		case IFM_100_TX:
		case IFM_10_T:
			/*
			 * Report fake lost link event to parent
			 * driver.  This will stop MAC of parent
			 * driver and make it possible to reconfigure
			 * MAC after completion of link establishment.
			 * Note, the parent MAC seems to require
			 * restarting MAC when underlying any PHY
			 * configuration was changed even if the
			 * resolved speed/duplex was not changed at
			 * all.
			 */
			mii->mii_media_status = 0;
			mii->mii_media_active = IFM_ETHER | IFM_NONE;
			rsc->sc_mii_link_tick = RDCPHY_MANNEG_TICK;
			/* Immediately report link down. */
			mii_phy_update(sc, MII_MEDIACHG);
			return (0);
		default:
			break;
		}
		break;

	case MII_TICK:
		if (mii_phy_tick(sc) == EJUSTRETURN)
			return (0);
		if (IFM_SUBTYPE(ife->ifm_media) != IFM_AUTO) {
			/*
			 * It seems the PHY hardware does not correctly
			 * report link status changes when manual link
			 * configuration is in progress.  It is also
			 * possible for the PHY to complete establishing
			 * a link within one second such that mii(4)
			 * did not notice the link change.  To workaround
			 * the issue, emulate lost link event and wait
			 * for 3 seconds when manual link configuration
			 * is in progress.  3 seconds would be long
			 * enough to absorb transient link flips.
			 */
			if (rsc->sc_mii_link_tick > 0) {
				rsc->sc_mii_link_tick--;
				return (0);
			}
		}
		break;
	}

	/* Update the media status. */
	rdcphy_status(sc);

	/* Callback if something changed. */
	mii_phy_update(sc, cmd);
	return (0);
}

static void
rdcphy_status(struct mii_softc *sc)
{
	struct mii_data *mii = sc->mii_pdata;
	uint16_t bmsr, bmcr, physts;

	mii->mii_media_status = IFM_AVALID;
	mii->mii_media_active = IFM_ETHER;

	PHY_READ(sc, MII_BMSR, &bmsr);
	PHY_READ(sc, MII_BMSR, &bmsr);
	PHY_READ(sc, MII_RDCPHY_STATUS, &physts);

	if ((physts & STATUS_LINK_UP) != 0)
		mii->mii_media_status |= IFM_ACTIVE;

	PHY_READ(sc, MII_BMCR, &bmcr);
	if ((bmcr & BMCR_ISO) != 0) {
		mii->mii_media_active |= IFM_NONE;
		mii->mii_media_status = 0;
		return;
	}

	if ((bmcr & BMCR_LOOP) != 0)
		mii->mii_media_active |= IFM_LOOP;

	if ((bmcr & BMCR_AUTOEN) != 0) {
		if ((bmsr & BMSR_ACOMP) == 0) {
			/* Erg, still trying, I guess... */
			mii->mii_media_active |= IFM_NONE;
			return;
		}
	}

	switch (physts & STATUS_SPEED_MASK) {
	case STATUS_SPEED_100:
		mii->mii_media_active |= IFM_100_TX;
		break;
	case STATUS_SPEED_10:
		mii->mii_media_active |= IFM_10_T;
		break;
	default:
		mii->mii_media_active |= IFM_NONE;
		return;
	}
	if ((physts & STATUS_FULL_DUPLEX) != 0)
		mii->mii_media_active |= IFM_FDX | mii_phy_flowstatus(sc);
	else
		mii->mii_media_active |= IFM_HDX;
}<|MERGE_RESOLUTION|>--- conflicted
+++ resolved
@@ -1,8 +1,4 @@
-<<<<<<< HEAD
-/*      $NetBSD: rdcphy.c,v 1.2 2019/01/22 03:42:27 msaitoh Exp $        */
-=======
 /*      $NetBSD: rdcphy.c,v 1.3 2019/02/24 17:22:21 christos Exp $        */
->>>>>>> 356fe5fe
 
 /*-
  * Copyright (c) 2010, Pyun YongHyeon <yongari@FreeBSD.org>
@@ -37,11 +33,7 @@
  * Driver for the RDC Semiconductor R6040 10/100 PHY.
  */
 #include <sys/cdefs.h>
-<<<<<<< HEAD
-__KERNEL_RCSID(0, "$NetBSD: rdcphy.c,v 1.2 2019/01/22 03:42:27 msaitoh Exp $");
-=======
 __KERNEL_RCSID(0, "$NetBSD: rdcphy.c,v 1.3 2019/02/24 17:22:21 christos Exp $");
->>>>>>> 356fe5fe
 
 #include <sys/param.h>
 #include <sys/systm.h>
