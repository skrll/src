--- conflicted
+++ resolved
@@ -1,8 +1,4 @@
-<<<<<<< HEAD
-/* $NetBSD: fdtvar.h,v 1.62 2020/12/11 09:40:28 skrll Exp $ */
-=======
 /* $NetBSD: fdtvar.h,v 1.70 2021/04/24 23:36:53 thorpej Exp $ */
->>>>>>> 9e014010
 
 /*-
  * Copyright (c) 2015 Jared D. McNeill <jmcneill@invisible.ca>
