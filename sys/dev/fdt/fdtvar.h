<<<<<<< HEAD
/* $NetBSD: fdtvar.h,v 1.69 2021/02/04 22:14:08 thorpej Exp $ */
=======
/* $NetBSD: fdtvar.h,v 1.70 2021/04/24 23:36:53 thorpej Exp $ */
>>>>>>> e2aa5677

/*-
 * Copyright (c) 2015 Jared D. McNeill <jmcneill@invisible.ca>
 * All rights reserved.
 *
 * Redistribution and use in source and binary forms, with or without
 * modification, are permitted provided that the following conditions
 * are met:
 * 1. Redistributions of source code must retain the above copyright
 *    notice, this list of conditions and the following disclaimer.
 * 2. Redistributions in binary form must reproduce the above copyright
 *    notice, this list of conditions and the following disclaimer in the
 *    documentation and/or other materials provided with the distribution.
 *
 * THIS SOFTWARE IS PROVIDED BY THE AUTHOR ``AS IS'' AND ANY EXPRESS OR
 * IMPLIED WARRANTIES, INCLUDING, BUT NOT LIMITED TO, THE IMPLIED WARRANTIES
 * OF MERCHANTABILITY AND FITNESS FOR A PARTICULAR PURPOSE ARE DISCLAIMED.
 * IN NO EVENT SHALL THE AUTHOR BE LIABLE FOR ANY DIRECT, INDIRECT,
 * INCIDENTAL, SPECIAL, EXEMPLARY, OR CONSEQUENTIAL DAMAGES (INCLUDING,
 * BUT NOT LIMITED TO, PROCUREMENT OF SUBSTITUTE GOODS OR SERVICES;
 * LOSS OF USE, DATA, OR PROFITS; OR BUSINESS INTERRUPTION) HOWEVER CAUSED
 * AND ON ANY THEORY OF LIABILITY, WHETHER IN CONTRACT, STRICT LIABILITY,
 * OR TORT (INCLUDING NEGLIGENCE OR OTHERWISE) ARISING IN ANY WAY
 * OUT OF THE USE OF THIS SOFTWARE, EVEN IF ADVISED OF THE POSSIBILITY OF
 * SUCH DAMAGE.
 */

#ifndef _DEV_FDT_FDTVAR_H_
#define _DEV_FDT_FDTVAR_H_

#include <sys/types.h>
#include <sys/bus.h>
#include <sys/gpio.h>
#include <sys/termios.h>

#include <dev/i2c/i2cvar.h>
#include <dev/pwm/pwmvar.h>
#include <dev/clk/clk.h>

#ifdef _KERNEL_OPT
#include "audio.h"
#endif
#if NAUDIO > 0
#include <dev/audio/audio_dai.h>
#else
typedef void *audio_dai_tag_t;
#endif

#include <dev/clock_subr.h>

#include <dev/ofw/openfirm.h>

struct fdt_attach_args {
	const char *faa_name;
	bus_space_tag_t faa_bst;
	bus_dma_tag_t faa_dmat;
	int faa_phandle;
	int faa_quiet;
};

/* flags for fdtbus_intr_establish */
#define FDT_INTR_MPSAFE	__BIT(0)

/* Interrupt trigger types defined by the FDT "interrupts" bindings. */
#define	FDT_INTR_TYPE_POS_EDGE		__BIT(0)
#define	FDT_INTR_TYPE_NEG_EDGE		__BIT(1)
#define	FDT_INTR_TYPE_DOUBLE_EDGE	(FDT_INTR_TYPE_POS_EDGE | \
					 FDT_INTR_TYPE_NEG_EDGE)
#define	FDT_INTR_TYPE_HIGH_LEVEL	__BIT(2)
#define	FDT_INTR_TYPE_LOW_LEVEL		__BIT(3)

struct fdtbus_interrupt_controller_func {
	void *	(*establish)(device_t, u_int *, int, int,
			     int (*)(void *), void *, const char *);
	void	(*disestablish)(device_t, void *);
	bool	(*intrstr)(device_t, u_int *, char *, size_t);
	void	(*mask)(device_t, void *);
	void	(*unmask)(device_t, void *);
};

struct fdtbus_spi_controller_func {
	struct spi_controller *	(*get_controller)(device_t);
};

struct fdtbus_gpio_controller;

struct fdtbus_gpio_pin {
	struct fdtbus_gpio_controller *gp_gc;
	void *gp_priv;
};

struct fdtbus_gpio_controller_func {
	void *	(*acquire)(device_t, const void *, size_t, int);
	void	(*release)(device_t, void *);
	int	(*read)(device_t, void *, bool);
	void	(*write)(device_t, void *, int, bool);
};

struct fdtbus_pinctrl_controller;

struct fdtbus_pinctrl_pin {
	struct fdtbus_pinctrl_controller *pp_pc;
	void *pp_priv;
};

struct fdtbus_pinctrl_controller_func {
	int (*set_config)(device_t, const void *, size_t);
};

struct fdtbus_regulator_controller;

struct fdtbus_regulator {
	struct fdtbus_regulator_controller *reg_rc;
};

struct fdtbus_regulator_controller_func {
	int	(*acquire)(device_t);
	void	(*release)(device_t);
	int	(*enable)(device_t, bool);
	int	(*set_voltage)(device_t, u_int, u_int);
	int	(*get_voltage)(device_t, u_int *);
};

struct fdtbus_clock_controller_func {
	struct clk *	(*decode)(device_t, int, const void *, size_t);
};

struct fdtbus_reset_controller;

struct fdtbus_reset {
	struct fdtbus_reset_controller *rst_rc;
	void *rst_priv;
};

struct fdtbus_reset_controller_func {
	void *	(*acquire)(device_t, const void *, size_t);
	void	(*release)(device_t, void *);
	int	(*reset_assert)(device_t, void *);
	int	(*reset_deassert)(device_t, void *);
};

struct fdtbus_dai_controller_func {
	audio_dai_tag_t (*get_tag)(device_t, const void *, size_t);
};

struct fdtbus_dma_controller;

struct fdtbus_dma {
	struct fdtbus_dma_controller *dma_dc;
	void *dma_priv;
};

enum fdtbus_dma_dir {
	FDT_DMA_READ,		/* device -> memory */
	FDT_DMA_WRITE		/* memory -> device */
};

struct fdtbus_dma_opt {
	int opt_bus_width;		/* Bus width */
	int opt_burst_len;		/* Burst length */
	int opt_swap;			/* Enable data swapping */
	int opt_dblbuf;			/* Enable double buffering */
	int opt_wrap_len;		/* Address wrap-around window */
};

struct fdtbus_dma_req {
	bus_dma_segment_t *dreq_segs;	/* Memory */
	int dreq_nsegs;

	bus_addr_t dreq_dev_phys;	/* Device */
	int dreq_sel;			/* Device selector */

	enum fdtbus_dma_dir dreq_dir;	/* Transfer direction */

	int dreq_block_irq;		/* Enable IRQ at end of block */
	int dreq_block_multi;		/* Enable multiple block transfers */
	int dreq_flow;			/* Enable flow control */

	struct fdtbus_dma_opt dreq_mem_opt;	/* Memory options */
	struct fdtbus_dma_opt dreq_dev_opt;	/* Device options */
};

struct fdtbus_dma_controller_func {
	void *	(*acquire)(device_t, const void *, size_t,
			   void (*)(void *), void *);
	void	(*release)(device_t, void *);
	int	(*transfer)(device_t, void *, struct fdtbus_dma_req *);
	void	(*halt)(device_t, void *);
};

struct fdtbus_power_controller;

struct fdtbus_power_controller_func {
	void 	(*reset)(device_t);
	void	(*poweroff)(device_t);
};

struct fdtbus_phy_controller;

struct fdtbus_phy {
	struct fdtbus_phy_controller *phy_pc;
	void *phy_priv;
};

struct fdtbus_phy_controller_func {
	void *	(*acquire)(device_t, const void *, size_t);
	void	(*release)(device_t, void *);
	int	(*enable)(device_t, void *, bool);
};

struct fdtbus_pwm_controller_func {
	pwm_tag_t (*get_tag)(device_t, const void *, size_t);
};

struct fdtbus_mmc_pwrseq;

struct fdtbus_mmc_pwrseq_func {
	void	(*pre_power_on)(device_t);
	void	(*post_power_on)(device_t);
	void	(*power_off)(device_t);
	void	(*reset)(device_t);
};

struct syscon;

struct fdt_console {
	int	(*match)(int);
	void	(*consinit)(struct fdt_attach_args *, u_int);
};

struct fdt_console_info {
	const struct fdt_console *ops;
};

struct fdt_phandle_data {
	int phandle;
	int count;
	const u_int *values;
};

#define	_FDT_CONSOLE_REGISTER(name)	\
	__link_set_add_rodata(fdt_consoles, __CONCAT(name,_consinfo));

#define	FDT_CONSOLE(_name, _ops)					\
static const struct fdt_console_info __CONCAT(_name,_consinfo) = {	\
	.ops = (_ops)							\
};									\
_FDT_CONSOLE_REGISTER(_name)

struct fdt_opp_info {
	const char *	opp_compat;
	bool		(*opp_supported)(const int, const int);
};

#define	_FDT_OPP_REGISTER(name)		\
	__link_set_add_rodata(fdt_opps, __CONCAT(name,_oppinfo));

#define	FDT_OPP(_name, _compat, _suppfn)				\
static const struct fdt_opp_info __CONCAT(_name,_oppinfo) = {		\
	.opp_compat = (_compat),					\
	.opp_supported = (_suppfn)					\
};									\
_FDT_OPP_REGISTER(_name)

TAILQ_HEAD(fdt_conslist, fdt_console_info);

struct fdt_dma_range {
	paddr_t		dr_sysbase;
	bus_addr_t	dr_busbase;
	bus_size_t	dr_len;
};

int		fdtbus_register_interrupt_controller(device_t, int,
		    const struct fdtbus_interrupt_controller_func *);
int		fdtbus_register_i2c_controller(i2c_tag_t, int);
int		fdtbus_register_spi_controller(device_t, int,
		    const struct fdtbus_spi_controller_func *);
int		fdtbus_register_gpio_controller(device_t, int,
		    const struct fdtbus_gpio_controller_func *);
int		fdtbus_register_pinctrl_config(device_t, int,
		    const struct fdtbus_pinctrl_controller_func *);
int		fdtbus_register_regulator_controller(device_t, int,
		    const struct fdtbus_regulator_controller_func *);
int		fdtbus_register_clock_controller(device_t, int,
		    const struct fdtbus_clock_controller_func *);
int		fdtbus_register_reset_controller(device_t, int,
		    const struct fdtbus_reset_controller_func *);
int		fdtbus_register_dai_controller(device_t, int,
		    const struct fdtbus_dai_controller_func *);
int		fdtbus_register_dma_controller(device_t, int,
		    const struct fdtbus_dma_controller_func *);
int		fdtbus_register_power_controller(device_t, int,
		    const struct fdtbus_power_controller_func *);
int		fdtbus_register_phy_controller(device_t, int,
		    const struct fdtbus_phy_controller_func *);
int		fdtbus_register_pwm_controller(device_t, int,
		    const struct fdtbus_pwm_controller_func *);
int		fdtbus_register_mmc_pwrseq(device_t, int,
		    const struct fdtbus_mmc_pwrseq_func *);
int		fdtbus_register_syscon(device_t, int, struct syscon *);

void		fdtbus_set_decoderegprop(bool);

int		fdtbus_get_reg(int, u_int, bus_addr_t *, bus_size_t *);
int		fdtbus_get_reg_byname(int, const char *, bus_addr_t *,
		    bus_size_t *);
int		fdtbus_get_reg64(int, u_int, uint64_t *, uint64_t *);
int		fdtbus_get_addr_cells(int);
int		fdtbus_get_size_cells(int);
uint64_t	fdtbus_get_cells(const uint8_t *, int);
int		fdtbus_get_phandle(int, const char *);
int		fdtbus_get_phandle_with_data(int, const char *, const char *,
		    int, struct fdt_phandle_data *);
int		fdtbus_get_phandle_from_native(int);
i2c_tag_t	fdtbus_get_i2c_tag(int);
i2c_tag_t	fdtbus_i2c_acquire(int, const char *);
void *		fdtbus_intr_establish(int, u_int, int, int,
		    int (*func)(void *), void *arg);
void *		fdtbus_intr_establish_xname(int, u_int, int, int,
		    int (*func)(void *), void *arg, const char *);
void *		fdtbus_intr_establish_byname(int, const char *, int, int,
		    int (*func)(void *), void *arg, const char *);
void *		fdtbus_intr_establish_raw(int, const u_int *, int, int,
		    int (*func)(void *), void *arg, const char *);
void		fdtbus_intr_mask(int, void *);
void		fdtbus_intr_unmask(int, void *);
void		fdtbus_intr_disestablish(int, void *);
bool		fdtbus_intr_str(int, u_int, char *, size_t);
bool		fdtbus_intr_str_raw(int, const u_int *, char *, size_t);
int		fdtbus_gpio_count(int, const char *);
struct fdtbus_gpio_pin *fdtbus_gpio_acquire(int, const char *, int);
struct fdtbus_gpio_pin *fdtbus_gpio_acquire_index(int, const char *, int, int);
void		fdtbus_gpio_release(struct fdtbus_gpio_pin *);
int		fdtbus_gpio_read(struct fdtbus_gpio_pin *);
void		fdtbus_gpio_write(struct fdtbus_gpio_pin *, int);
int		fdtbus_gpio_read_raw(struct fdtbus_gpio_pin *);
void		fdtbus_gpio_write_raw(struct fdtbus_gpio_pin *, int);
audio_dai_tag_t	fdtbus_dai_acquire(int, const char *);
audio_dai_tag_t	fdtbus_dai_acquire_index(int, const char *, int);
pwm_tag_t	fdtbus_pwm_acquire(int, const char *);
pwm_tag_t	fdtbus_pwm_acquire_index(int, const char *, int);
int		fdtbus_pinctrl_set_config_index(int, u_int);
int		fdtbus_pinctrl_set_config(int, const char *);
bool		fdtbus_pinctrl_has_config(int, const char *);
const char *	fdtbus_pinctrl_parse_function(int);
const void *	fdtbus_pinctrl_parse_pins(int, int *);
const char *	fdtbus_pinctrl_parse_groups(int, int *);
const u_int *	fdtbus_pinctrl_parse_pinmux(int, int *);
int		fdtbus_pinctrl_parse_bias(int, int *);
int		fdtbus_pinctrl_parse_drive(int);
int		fdtbus_pinctrl_parse_drive_strength(int);
int		fdtbus_pinctrl_parse_input_output(int, int *);
struct fdtbus_regulator *fdtbus_regulator_acquire(int, const char *);
void		fdtbus_regulator_release(struct fdtbus_regulator *);
int		fdtbus_regulator_enable(struct fdtbus_regulator *);
int		fdtbus_regulator_disable(struct fdtbus_regulator *);
int		fdtbus_regulator_set_voltage(struct fdtbus_regulator *,
		    u_int, u_int);
int		fdtbus_regulator_get_voltage(struct fdtbus_regulator *,
		    u_int *);
int		fdtbus_regulator_supports_voltage(struct fdtbus_regulator *,
		    u_int, u_int);
struct syscon *	fdtbus_syscon_acquire(int, const char *);
struct syscon *	fdtbus_syscon_lookup(int);

struct fdtbus_dma *fdtbus_dma_get(int, const char *, void (*)(void *), void *);
struct fdtbus_dma *fdtbus_dma_get_index(int, u_int, void (*)(void *),
		    void *);
void		fdtbus_dma_put(struct fdtbus_dma *);
int		fdtbus_dma_transfer(struct fdtbus_dma *,
		    struct fdtbus_dma_req *);
void		fdtbus_dma_halt(struct fdtbus_dma *);

struct clk *	fdtbus_clock_get(int, const char *);
struct clk *	fdtbus_clock_get_index(int, u_int);
struct clk *	fdtbus_clock_byname(const char *);
void		fdtbus_clock_assign(int);
u_int		fdtbus_clock_count(int, const char *);
int		fdtbus_clock_enable(int, const char *, bool);
int		fdtbus_clock_enable_index(int, u_int, bool);

struct fdtbus_reset *fdtbus_reset_get(int, const char *);
struct fdtbus_reset *fdtbus_reset_get_index(int, u_int);
void		fdtbus_reset_put(struct fdtbus_reset *);
int		fdtbus_reset_assert(struct fdtbus_reset *);
int		fdtbus_reset_deassert(struct fdtbus_reset *);

struct fdtbus_phy *fdtbus_phy_get(int, const char *);
struct fdtbus_phy *fdtbus_phy_get_index(int, u_int);
void		fdtbus_phy_put(struct fdtbus_phy *);
device_t	fdtbus_phy_device(struct fdtbus_phy *);
int		fdtbus_phy_enable(struct fdtbus_phy *, bool);

struct fdtbus_mmc_pwrseq *fdtbus_mmc_pwrseq_get(int);
void		fdtbus_mmc_pwrseq_pre_power_on(struct fdtbus_mmc_pwrseq *);
void		fdtbus_mmc_pwrseq_post_power_on(struct fdtbus_mmc_pwrseq *);
void		fdtbus_mmc_pwrseq_power_off(struct fdtbus_mmc_pwrseq *);
void		fdtbus_mmc_pwrseq_reset(struct fdtbus_mmc_pwrseq *);

int		fdtbus_todr_attach(device_t, int, todr_chip_handle_t);

void		fdtbus_power_reset(void);
void		fdtbus_power_poweroff(void);

device_t	fdtbus_attach_i2cbus(device_t, int, i2c_tag_t, cfprint_t);
device_t	fdtbus_attach_spibus(device_t, int, cfprint_t);

bool		fdtbus_init(const void *);
const void *	fdtbus_get_data(void);
int		fdtbus_phandle2offset(int);
int		fdtbus_offset2phandle(int);
bool		fdtbus_get_path(int, char *, size_t);

const struct fdt_console *fdtbus_get_console(void);

const char *	fdtbus_get_stdout_path(void);
int		fdtbus_get_stdout_phandle(void);
int		fdtbus_get_stdout_speed(void);
tcflag_t	fdtbus_get_stdout_flags(void);

bool		fdtbus_status_okay(int);

const void *	fdtbus_get_prop(int, const char *, int *);
const char *	fdtbus_get_string(int, const char *);
const char *	fdtbus_get_string_index(int, const char *, u_int);
int		fdtbus_get_index(int, const char *, const char *, u_int *);

void		fdt_add_bus(device_t, int, struct fdt_attach_args *);
void		fdt_add_bus_match(device_t, int, struct fdt_attach_args *,
				  bool (*)(void *, int), void *);
void		fdt_add_child(device_t, int, struct fdt_attach_args *, u_int);

void		fdt_remove_byhandle(int);
void		fdt_remove_bycompat(const char *[]);
int		fdt_find_with_property(const char *, int *);

int		fdtbus_print(void *, const char *);
void		fdtbus_device_register(device_t, void *);

bus_dma_tag_t	fdtbus_dma_tag_create(int, const struct fdt_dma_range *,
		    u_int);

#endif /* _DEV_FDT_FDTVAR_H_ */<|MERGE_RESOLUTION|>--- conflicted
+++ resolved
@@ -1,8 +1,4 @@
-<<<<<<< HEAD
-/* $NetBSD: fdtvar.h,v 1.69 2021/02/04 22:14:08 thorpej Exp $ */
-=======
 /* $NetBSD: fdtvar.h,v 1.70 2021/04/24 23:36:53 thorpej Exp $ */
->>>>>>> e2aa5677
 
 /*-
  * Copyright (c) 2015 Jared D. McNeill <jmcneill@invisible.ca>
@@ -440,7 +436,6 @@
 int		fdt_find_with_property(const char *, int *);
 
 int		fdtbus_print(void *, const char *);
-void		fdtbus_device_register(device_t, void *);
 
 bus_dma_tag_t	fdtbus_dma_tag_create(int, const struct fdt_dma_range *,
 		    u_int);
