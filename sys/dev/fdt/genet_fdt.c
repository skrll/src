<<<<<<< HEAD
/* $NetBSD: genet_fdt.c,v 1.5 2021/03/08 13:15:06 mlelstv Exp $ */
=======
/* $NetBSD: genet_fdt.c,v 1.6 2021/05/03 10:28:26 rin Exp $ */
>>>>>>> e2aa5677

/*-
 * Copyright (c) 2020 Jared McNeill <jmcneill@invisible.ca>
 * All rights reserved.
 *
 * Redistribution and use in source and binary forms, with or without
 * modification, are permitted provided that the following conditions
 * are met:
 * 1. Redistributions of source code must retain the above copyright
 *    notice, this list of conditions and the following disclaimer.
 * 2. Redistributions in binary form must reproduce the above copyright
 *    notice, this list of conditions and the following disclaimer in the
 *    documentation and/or other materials provided with the distribution.
 *
 * THIS SOFTWARE IS PROVIDED BY THE AUTHOR ``AS IS'' AND ANY EXPRESS OR
 * IMPLIED WARRANTIES, INCLUDING, BUT NOT LIMITED TO, THE IMPLIED WARRANTIES
 * OF MERCHANTABILITY AND FITNESS FOR A PARTICULAR PURPOSE ARE DISCLAIMED.
 * IN NO EVENT SHALL THE AUTHOR BE LIABLE FOR ANY DIRECT, INDIRECT,
 * INCIDENTAL, SPECIAL, EXEMPLARY, OR CONSEQUENTIAL DAMAGES (INCLUDING,
 * BUT NOT LIMITED TO, PROCUREMENT OF SUBSTITUTE GOODS OR SERVICES;
 * LOSS OF USE, DATA, OR PROFITS; OR BUSINESS INTERRUPTION) HOWEVER CAUSED
 * AND ON ANY THEORY OF LIABILITY, WHETHER IN CONTRACT, STRICT LIABILITY,
 * OR TORT (INCLUDING NEGLIGENCE OR OTHERWISE) ARISING IN ANY WAY
 * OUT OF THE USE OF THIS SOFTWARE, EVEN IF ADVISED OF THE POSSIBILITY OF
 * SUCH DAMAGE.
 */

#include "opt_net_mpsafe.h"

#include <sys/cdefs.h>
<<<<<<< HEAD
__KERNEL_RCSID(0, "$NetBSD: genet_fdt.c,v 1.5 2021/03/08 13:15:06 mlelstv Exp $");
=======
__KERNEL_RCSID(0, "$NetBSD: genet_fdt.c,v 1.6 2021/05/03 10:28:26 rin Exp $");
>>>>>>> e2aa5677

#include <sys/param.h>
#include <sys/bus.h>
#include <sys/device.h>
#include <sys/intr.h>
#include <sys/systm.h>
#include <sys/kernel.h>

#include <sys/rndsource.h>

#include <net/if.h>
#include <net/if_dl.h>
#include <net/if_ether.h>
#include <net/if_media.h>

#include <dev/mii/miivar.h>

#include <dev/ic/bcmgenetvar.h>

#include <dev/fdt/fdtvar.h>

#ifdef NET_MPSAFE
#define	FDT_INTR_FLAGS	FDT_INTR_MPSAFE
#else
#define	FDT_INTR_FLAGS	0
#endif

static int	genet_fdt_match(device_t, cfdata_t, void *);
static void	genet_fdt_attach(device_t, device_t, void *);

CFATTACH_DECL_NEW(genet_fdt, sizeof(struct genet_softc),
	genet_fdt_match, genet_fdt_attach, NULL, NULL);

static const struct device_compatible_entry compat_data[] = {
	{ .compat = "brcm,bcm2711-genet-v5" },
	DEVICE_COMPAT_EOL
};

static int
genet_fdt_match(device_t parent, cfdata_t cf, void *aux)
{
	struct fdt_attach_args * const faa = aux;

	return of_compatible_match(faa->faa_phandle, compat_data);
}

static void
genet_fdt_attach(device_t parent, device_t self, void *aux)
{
	struct genet_softc * const sc = device_private(self);
	struct fdt_attach_args * const faa = aux;
	const int phandle = faa->faa_phandle;
	char intrstr[128];
	bus_addr_t addr;
	bus_size_t size;
	void *ih;

	if (fdtbus_get_reg(phandle, 0, &addr, &size) != 0) {
		aprint_error(": couldn't get registers\n");
		return;
	}

	sc->sc_dev = self;
	sc->sc_bst = faa->faa_bst;
	if (bus_space_map(sc->sc_bst, addr, size, 0, &sc->sc_bsh) != 0) {
		aprint_error(": couldn't map registers\n");
		return;
	}
	sc->sc_dmat = faa->faa_dmat;
	sc->sc_phy_id = MII_PHY_ANY;

	const char *phy_mode = fdtbus_get_string(phandle, "phy-mode");
	if (phy_mode == NULL) {
		aprint_error(": missing 'phy-mode' property\n");
		return;
	}

	if (strcmp(phy_mode, "rgmii-rxid") == 0)
		sc->sc_phy_mode = GENET_PHY_MODE_RGMII_RXID;
	else if (strcmp(phy_mode, "rgmii-txid") == 0)
		sc->sc_phy_mode = GENET_PHY_MODE_RGMII_TXID;
	else if (strcmp(phy_mode, "rgmii-id") == 0)
		sc->sc_phy_mode = GENET_PHY_MODE_RGMII_ID;
	else if (strcmp(phy_mode, "rgmii") == 0)
		sc->sc_phy_mode = GENET_PHY_MODE_RGMII;
	else {
		aprint_error(": unsupported phy-mode '%s'\n", phy_mode);
		return;
	}

	if (!fdtbus_intr_str(phandle, 0, intrstr, sizeof(intrstr))) {
		aprint_error(": failed to decode interrupt\n");
		return;
	}

	if (genet_attach(sc) != 0)
		return;

	ih = fdtbus_intr_establish_xname(phandle, 0, IPL_NET, FDT_INTR_MPSAFE,
	    genet_intr, sc, device_xname(self));
	if (ih == NULL) {
		aprint_error_dev(self, "couldn't establish interrupt on %s\n",
		    intrstr);
		return;
	}
	aprint_normal_dev(self, "interrupting on %s\n", intrstr);
}<|MERGE_RESOLUTION|>--- conflicted
+++ resolved
@@ -1,8 +1,4 @@
-<<<<<<< HEAD
-/* $NetBSD: genet_fdt.c,v 1.5 2021/03/08 13:15:06 mlelstv Exp $ */
-=======
 /* $NetBSD: genet_fdt.c,v 1.6 2021/05/03 10:28:26 rin Exp $ */
->>>>>>> e2aa5677
 
 /*-
  * Copyright (c) 2020 Jared McNeill <jmcneill@invisible.ca>
@@ -33,11 +29,7 @@
 #include "opt_net_mpsafe.h"
 
 #include <sys/cdefs.h>
-<<<<<<< HEAD
-__KERNEL_RCSID(0, "$NetBSD: genet_fdt.c,v 1.5 2021/03/08 13:15:06 mlelstv Exp $");
-=======
 __KERNEL_RCSID(0, "$NetBSD: genet_fdt.c,v 1.6 2021/05/03 10:28:26 rin Exp $");
->>>>>>> e2aa5677
 
 #include <sys/param.h>
 #include <sys/bus.h>
