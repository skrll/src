<<<<<<< HEAD
/* $NetBSD: fdtbus.c,v 1.35 2020/09/20 11:25:36 jmcneill Exp $ */
=======
/* $NetBSD: fdtbus.c,v 1.41 2021/04/24 23:36:53 thorpej Exp $ */
>>>>>>> 9e014010

/*-
 * Copyright (c) 2015 Jared D. McNeill <jmcneill@invisible.ca>
 * All rights reserved.
 *
 * Redistribution and use in source and binary forms, with or without
 * modification, are permitted provided that the following conditions
 * are met:
 * 1. Redistributions of source code must retain the above copyright
 *    notice, this list of conditions and the following disclaimer.
 * 2. Redistributions in binary form must reproduce the above copyright
 *    notice, this list of conditions and the following disclaimer in the
 *    documentation and/or other materials provided with the distribution.
 *
 * THIS SOFTWARE IS PROVIDED BY THE AUTHOR ``AS IS'' AND ANY EXPRESS OR
 * IMPLIED WARRANTIES, INCLUDING, BUT NOT LIMITED TO, THE IMPLIED WARRANTIES
 * OF MERCHANTABILITY AND FITNESS FOR A PARTICULAR PURPOSE ARE DISCLAIMED.
 * IN NO EVENT SHALL THE AUTHOR BE LIABLE FOR ANY DIRECT, INDIRECT,
 * INCIDENTAL, SPECIAL, EXEMPLARY, OR CONSEQUENTIAL DAMAGES (INCLUDING,
 * BUT NOT LIMITED TO, PROCUREMENT OF SUBSTITUTE GOODS OR SERVICES;
 * LOSS OF USE, DATA, OR PROFITS; OR BUSINESS INTERRUPTION) HOWEVER CAUSED
 * AND ON ANY THEORY OF LIABILITY, WHETHER IN CONTRACT, STRICT LIABILITY,
 * OR TORT (INCLUDING NEGLIGENCE OR OTHERWISE) ARISING IN ANY WAY
 * OUT OF THE USE OF THIS SOFTWARE, EVEN IF ADVISED OF THE POSSIBILITY OF
 * SUCH DAMAGE.
 */

#include <sys/cdefs.h>
<<<<<<< HEAD
__KERNEL_RCSID(0, "$NetBSD: fdtbus.c,v 1.35 2020/09/20 11:25:36 jmcneill Exp $");
=======
__KERNEL_RCSID(0, "$NetBSD: fdtbus.c,v 1.41 2021/04/24 23:36:53 thorpej Exp $");
>>>>>>> 9e014010

#include <sys/param.h>
#include <sys/systm.h>
#include <sys/device.h>
#include <sys/kmem.h>
#include <sys/cpu.h>

#include <sys/bus.h>

#include <dev/ofw/openfirm.h>

#include <dev/fdt/fdtvar.h>

#include <libfdt.h>

#include "locators.h"

#define	FDT_MAX_PATH	256

struct fdt_node {
	device_t	n_bus;
	device_t	n_dev;
	int		n_phandle;
	const char	*n_name;
	struct fdt_attach_args n_faa;

	int		n_cfpass;
	cfdata_t	n_cf;

	u_int		n_order;

	bool		n_pinctrl_init;

	TAILQ_ENTRY(fdt_node) n_nodes;
};

static TAILQ_HEAD(, fdt_node) fdt_nodes =
    TAILQ_HEAD_INITIALIZER(fdt_nodes);
static bool fdt_need_rescan = false;

struct fdt_softc {
	device_t	sc_dev;
	int		sc_phandle;
	struct fdt_attach_args sc_faa;
};

static int	fdt_match(device_t, cfdata_t, void *);
static void	fdt_attach(device_t, device_t, void *);
static int	fdt_rescan(device_t, const char *, const int *);
static void	fdt_childdet(device_t, device_t);

static int	fdt_scan_submatch(device_t, cfdata_t, const int *, void *);
static void	fdt_scan_best(struct fdt_softc *, struct fdt_node *);
static void	fdt_scan(struct fdt_softc *, int);
static void	fdt_add_node(struct fdt_node *);
static u_int	fdt_get_order(int);
static void	fdt_pre_attach(struct fdt_node *);
static void	fdt_post_attach(struct fdt_node *);

static const struct device_compatible_entry compat_data[] = {
	{ .compat = "simple-bus" },
	DEVICE_COMPAT_EOL
};

CFATTACH_DECL2_NEW(simplebus, sizeof(struct fdt_softc),
    fdt_match, fdt_attach, NULL, NULL, fdt_rescan, fdt_childdet);

static int
fdt_match(device_t parent, cfdata_t cf, void *aux)
{
	const struct fdt_attach_args *faa = aux;
	const int phandle = faa->faa_phandle;
	int match;

	/* Check compatible string */
	match = of_compatible_match(phandle, compat_data);
	if (match)
		return match;

	/* Some nodes have no compatible string */
	if (!of_hasprop(phandle, "compatible")) {
		if (OF_finddevice("/clocks") == phandle)
			return 1;
		if (OF_finddevice("/chosen") == phandle)
			return 1;
	}

	/* Always match the root node */
	return OF_finddevice("/") == phandle;
}

static void
fdt_attach(device_t parent, device_t self, void *aux)
{
	struct fdt_softc *sc = device_private(self);
	const struct fdt_attach_args *faa = aux;
	const int phandle = faa->faa_phandle;
	const char *descr, *model;

	sc->sc_dev = self;
	sc->sc_phandle = phandle;
	sc->sc_faa = *faa;

	aprint_naive("\n");

	descr = fdtbus_get_string(phandle, "model");
	if (descr)
		aprint_normal(": %s\n", descr);
	else
		aprint_normal("\n");

	/* Find all child nodes */
	fdt_add_bus(self, phandle, &sc->sc_faa);

	/* Only the root bus should scan for devices */
	if (OF_finddevice("/") != faa->faa_phandle)
		return;

	/* Set hw.model if available */
	model = fdtbus_get_string(phandle, "compatible");
	if (model)
		cpu_setmodel("%s", model);
	else if (descr)
		cpu_setmodel("%s", descr);

	/* Scan devices */
	fdt_rescan(self, NULL, NULL);
}

static int
fdt_rescan(device_t self, const char *ifattr, const int *locs)
{
	struct fdt_softc *sc = device_private(self);
	struct fdt_node *node;
	int pass;

	TAILQ_FOREACH(node, &fdt_nodes, n_nodes)
		fdt_scan_best(sc, node);

	pass = 0;
	fdt_need_rescan = false;
	do {
		fdt_scan(sc, pass);
		if (fdt_need_rescan == true) {
			pass = 0;
			TAILQ_FOREACH(node, &fdt_nodes, n_nodes) {
				if (node->n_cfpass == -1)
					fdt_scan_best(sc, node);
			}
			fdt_need_rescan = false;
		} else {
			pass++;
		}
	} while (pass <= FDTCF_PASS_DEFAULT);

	return 0;
}

static void
fdt_childdet(device_t parent, device_t child)
{
	struct fdt_node *node;

	TAILQ_FOREACH(node, &fdt_nodes, n_nodes)
		if (node->n_dev == child) {
			node->n_dev = NULL;
			break;
		}
}

static void
fdt_init_attach_args(const struct fdt_attach_args *faa_tmpl, struct fdt_node *node,
    bool quiet, struct fdt_attach_args *faa)
{
	*faa = *faa_tmpl;
	faa->faa_phandle = node->n_phandle;
	faa->faa_name = node->n_name;
	faa->faa_quiet = quiet;
	faa->faa_dmat = node->n_faa.faa_dmat;
}

static bool
fdt_add_bus_stdmatch(void *arg, int child)
{
	return fdtbus_status_okay(child);
}

void
fdt_add_bus(device_t bus, const int phandle, struct fdt_attach_args *faa)
{
	fdt_add_bus_match(bus, phandle, faa, fdt_add_bus_stdmatch, NULL);
}

void
fdt_add_bus_match(device_t bus, const int phandle, struct fdt_attach_args *faa,
    bool (*fn)(void *, int), void *fnarg)
{
	int child;

	for (child = OF_child(phandle); child; child = OF_peer(child)) {
		if (fn && !fn(fnarg, child))
			continue;

		fdt_add_child(bus, child, faa, fdt_get_order(child));
	}
}

static int
fdt_dma_translate(int phandle, struct fdt_dma_range **ranges, u_int *nranges)
{
	const uint8_t *data;
	int len, n;

	const int parent = OF_parent(phandle);
	if (parent == -1)
		return 1;	/* done searching */

	data = fdtbus_get_prop(phandle, "dma-ranges", &len);
	if (data == NULL)
		return 1;	/* no dma-ranges property, stop searching */

	if (len == 0)
		return 0;	/* dma-ranges property is empty, keep going */

	const int addr_cells = fdtbus_get_addr_cells(phandle);
	const int size_cells = fdtbus_get_size_cells(phandle);
	const int paddr_cells = fdtbus_get_addr_cells(parent);
	if (addr_cells == -1 || size_cells == -1 || paddr_cells == -1)
		return 1;

	const int entry_size = (addr_cells + paddr_cells + size_cells) * 4;

	*nranges = len / entry_size;
	*ranges = kmem_alloc(sizeof(struct fdt_dma_range) * *nranges, KM_SLEEP);
	for (n = 0; len >= entry_size; n++, len -= entry_size) {
		const uint64_t cba = fdtbus_get_cells(data, addr_cells);
		data += addr_cells * 4;
		const uint64_t pba = fdtbus_get_cells(data, paddr_cells);
		data += paddr_cells * 4;
		const uint64_t cl = fdtbus_get_cells(data, size_cells);
		data += size_cells * 4;

		(*ranges)[n].dr_sysbase = pba;
		(*ranges)[n].dr_busbase = cba;
		(*ranges)[n].dr_len = cl;
	}

	return 1;
}

static bus_dma_tag_t
fdt_get_dma_tag(struct fdt_node *node)
{
	struct fdt_dma_range *ranges = NULL;
	u_int nranges = 0;
	int parent;

	parent = OF_parent(node->n_phandle);
	while (parent != -1) {
		if (fdt_dma_translate(parent, &ranges, &nranges) != 0)
			break;
		parent = OF_parent(parent);
	}

	return fdtbus_dma_tag_create(node->n_phandle, ranges, nranges);
}

void
fdt_add_child(device_t bus, const int child, struct fdt_attach_args *faa,
    u_int order)
{
	struct fdt_node *node;

	/* Add the node to our device list */
	node = kmem_zalloc(sizeof(*node), KM_SLEEP);
	node->n_bus = bus;
	node->n_dev = NULL;
	node->n_phandle = child;
	node->n_name = fdtbus_get_string(child, "name");
	node->n_cfpass = -1;
	node->n_cf = NULL;
	node->n_order = order;
	node->n_faa = *faa;
	node->n_faa.faa_phandle = child;
	node->n_faa.faa_name = node->n_name;
	node->n_faa.faa_dmat = fdt_get_dma_tag(node);

	fdt_add_node(node);
	fdt_need_rescan = true;
}

static int
fdt_scan_submatch(device_t parent, cfdata_t cf, const int *locs, void *aux)
{
	if (locs[FDTCF_PASS] != FDTCF_PASS_DEFAULT &&
	    locs[FDTCF_PASS] != cf->cf_loc[FDTCF_PASS])
		return 0;

	return config_stdsubmatch(parent, cf, locs, aux);
}

static void
fdt_scan_best(struct fdt_softc *sc, struct fdt_node *node)
{
	struct fdt_attach_args faa;
	cfdata_t cf, best_cf;
	int match, best_match, best_pass;

	best_cf = NULL;
	best_match = 0;
	best_pass = FDTCF_PASS_DEFAULT;

	for (int pass = 0; pass <= FDTCF_PASS_DEFAULT; pass++) {
		const int locs[FDTCF_NLOCS] = {
			[FDTCF_PASS] = pass
		};
		fdt_init_attach_args(&sc->sc_faa, node, true, &faa);
		cf = config_search(node->n_bus, &faa,
		    CFARG_SUBMATCH, fdt_scan_submatch,
		    CFARG_IATTR, "fdt",
		    CFARG_LOCATORS, locs,
		    CFARG_EOL);
		if (cf == NULL)
			continue;
		match = config_match(node->n_bus, cf, &faa);
		if (match > best_match) {
			best_match = match;
			best_cf = cf;
			best_pass = pass;
		}
	}

	node->n_cf = best_cf;
	node->n_cfpass = best_pass;
}

static void
fdt_scan(struct fdt_softc *sc, int pass)
{
	struct fdt_node *node;
	struct fdt_attach_args faa;
	const int locs[FDTCF_NLOCS] = {
		[FDTCF_PASS] = pass
	};
	bool quiet = pass != FDTCF_PASS_DEFAULT;

	TAILQ_FOREACH(node, &fdt_nodes, n_nodes) {
		if (node->n_cfpass != pass || node->n_dev != NULL)
			continue;

		fdt_init_attach_args(&sc->sc_faa, node, quiet, &faa);

		if (quiet && node->n_cf == NULL) {
			/*
			 * No match for this device, skip it.
			 */
			continue;
		}

		/*
		 * Attach the device.
		 */
		fdt_pre_attach(node);

		if (quiet) {
<<<<<<< HEAD
			node->n_dev = config_attach_loc(node->n_bus, node->n_cf, locs,
			    &faa, fdtbus_print);
=======
			node->n_dev = config_attach(node->n_bus, node->n_cf,
			    &faa, fdtbus_print,
			    CFARG_LOCATORS, locs,
			    CFARG_DEVHANDLE, devhandle_from_of(node->n_phandle),
			    CFARG_EOL);
>>>>>>> 9e014010
		} else {
			/*
			 * Default pass.
			 */
<<<<<<< HEAD
			node->n_dev = config_found_sm_loc(node->n_bus, "fdt", locs,
			    &faa, fdtbus_print, fdt_scan_submatch);
=======
			node->n_dev = config_found(node->n_bus, &faa,
			    fdtbus_print,
			    CFARG_SUBMATCH, fdt_scan_submatch,
			    CFARG_IATTR, "fdt",
			    CFARG_LOCATORS, locs,
			    CFARG_DEVHANDLE, devhandle_from_of(node->n_phandle),
			    CFARG_EOL);
>>>>>>> 9e014010
		}

		if (node->n_dev != NULL)
			fdt_post_attach(node);
	}
}

static void
fdt_pre_attach(struct fdt_node *node)
{
	const char *cfgname;
	int error;

	node->n_pinctrl_init = fdtbus_pinctrl_has_config(node->n_phandle, "init");

	cfgname = node->n_pinctrl_init ? "init" : "default";

	aprint_debug_dev(node->n_bus, "set %s config for %s\n", cfgname, node->n_name);

	error = fdtbus_pinctrl_set_config(node->n_phandle, cfgname);
	if (error != 0 && error != ENOENT)
		aprint_debug_dev(node->n_bus,
		    "failed to set %s config on %s: %d\n",
		    cfgname, node->n_name, error);
}

static void
fdt_post_attach(struct fdt_node *node)
{
	char buf[FDT_MAX_PATH];
	prop_dictionary_t dict;
	int error;

	dict = device_properties(node->n_dev);
	if (fdtbus_get_path(node->n_phandle, buf, sizeof(buf)))
		prop_dictionary_set_string(dict, "fdt-path", buf);

	if (node->n_pinctrl_init) {
		aprint_debug_dev(node->n_bus, "set default config for %s\n", node->n_name);
		error = fdtbus_pinctrl_set_config(node->n_phandle, "default");
		if (error != 0 && error != ENOENT)
			aprint_debug_dev(node->n_bus,
			    "failed to set default config on %s: %d\n",
			    node->n_name, error);
	}
}

static void
fdt_add_node(struct fdt_node *new_node)
{
	struct fdt_node *node;

	TAILQ_FOREACH(node, &fdt_nodes, n_nodes)
		if (node->n_order > new_node->n_order) {
			TAILQ_INSERT_BEFORE(node, new_node, n_nodes);
			return;
		}
	TAILQ_INSERT_TAIL(&fdt_nodes, new_node, n_nodes);
}

void
fdt_remove_byhandle(int phandle)
{
	struct fdt_node *node;

	TAILQ_FOREACH(node, &fdt_nodes, n_nodes) {
		if (node->n_phandle == phandle) {
			TAILQ_REMOVE(&fdt_nodes, node, n_nodes);
			return;
		}
	}
}

void
fdt_remove_bycompat(const char *compatible[])
{
	struct fdt_node *node, *next;

	TAILQ_FOREACH_SAFE(node, &fdt_nodes, n_nodes, next) {
		if (of_compatible(node->n_phandle, compatible)) {
			TAILQ_REMOVE(&fdt_nodes, node, n_nodes);
		}
	}
}

int
fdt_find_with_property(const char *prop, int *pindex)
{
	struct fdt_node *node;
	int index = 0;

	TAILQ_FOREACH(node, &fdt_nodes, n_nodes) {
		if (index++ < *pindex)
			continue;
		if (of_hasprop(node->n_phandle, prop)) {
			*pindex = index;
			return node->n_phandle;
		}
	}

	return -1;
}

static u_int
fdt_get_order(int phandle)
{
	u_int val = UINT_MAX;
	int child;

	of_getprop_uint32(phandle, "phandle", &val);

	for (child = OF_child(phandle); child; child = OF_peer(child)) {
		u_int child_val = fdt_get_order(child);
		if (child_val < val)
			val = child_val;
	}

	return val;
}

int
fdtbus_print(void *aux, const char *pnp)
{
	const struct fdt_attach_args * const faa = aux;
	char buf[FDT_MAX_PATH];
	const char *name = buf;
	int len;

	if (pnp && faa->faa_quiet)
		return QUIET;

	/* Skip "not configured" for nodes w/o compatible property */
	if (pnp && OF_getproplen(faa->faa_phandle, "compatible") <= 0)
		return QUIET;

	if (!fdtbus_get_path(faa->faa_phandle, buf, sizeof(buf)))
		name = faa->faa_name;

	if (pnp) {
		aprint_normal("%s at %s", name, pnp);
		const char *compat = fdt_getprop(fdtbus_get_data(),
		    fdtbus_phandle2offset(faa->faa_phandle), "compatible",
		    &len);
		while (len > 0) {
			aprint_debug(" <%s>", compat);
			len -= (strlen(compat) + 1);
			compat += (strlen(compat) + 1);
		}
	} else
		aprint_debug(" (%s)", name);

	return UNCONF;
}<|MERGE_RESOLUTION|>--- conflicted
+++ resolved
@@ -1,8 +1,4 @@
-<<<<<<< HEAD
-/* $NetBSD: fdtbus.c,v 1.35 2020/09/20 11:25:36 jmcneill Exp $ */
-=======
 /* $NetBSD: fdtbus.c,v 1.41 2021/04/24 23:36:53 thorpej Exp $ */
->>>>>>> 9e014010
 
 /*-
  * Copyright (c) 2015 Jared D. McNeill <jmcneill@invisible.ca>
@@ -31,11 +27,7 @@
  */
 
 #include <sys/cdefs.h>
-<<<<<<< HEAD
-__KERNEL_RCSID(0, "$NetBSD: fdtbus.c,v 1.35 2020/09/20 11:25:36 jmcneill Exp $");
-=======
 __KERNEL_RCSID(0, "$NetBSD: fdtbus.c,v 1.41 2021/04/24 23:36:53 thorpej Exp $");
->>>>>>> 9e014010
 
 #include <sys/param.h>
 #include <sys/systm.h>
@@ -401,24 +393,15 @@
 		fdt_pre_attach(node);
 
 		if (quiet) {
-<<<<<<< HEAD
-			node->n_dev = config_attach_loc(node->n_bus, node->n_cf, locs,
-			    &faa, fdtbus_print);
-=======
 			node->n_dev = config_attach(node->n_bus, node->n_cf,
 			    &faa, fdtbus_print,
 			    CFARG_LOCATORS, locs,
 			    CFARG_DEVHANDLE, devhandle_from_of(node->n_phandle),
 			    CFARG_EOL);
->>>>>>> 9e014010
 		} else {
 			/*
 			 * Default pass.
 			 */
-<<<<<<< HEAD
-			node->n_dev = config_found_sm_loc(node->n_bus, "fdt", locs,
-			    &faa, fdtbus_print, fdt_scan_submatch);
-=======
 			node->n_dev = config_found(node->n_bus, &faa,
 			    fdtbus_print,
 			    CFARG_SUBMATCH, fdt_scan_submatch,
@@ -426,7 +409,6 @@
 			    CFARG_LOCATORS, locs,
 			    CFARG_DEVHANDLE, devhandle_from_of(node->n_phandle),
 			    CFARG_EOL);
->>>>>>> 9e014010
 		}
 
 		if (node->n_dev != NULL)
