/* $NetBSD: fdtbus.c,v 1.35 2020/09/20 11:25:36 jmcneill Exp $ */

/*-
 * Copyright (c) 2015 Jared D. McNeill <jmcneill@invisible.ca>
 * All rights reserved.
 *
 * Redistribution and use in source and binary forms, with or without
 * modification, are permitted provided that the following conditions
 * are met:
 * 1. Redistributions of source code must retain the above copyright
 *    notice, this list of conditions and the following disclaimer.
 * 2. Redistributions in binary form must reproduce the above copyright
 *    notice, this list of conditions and the following disclaimer in the
 *    documentation and/or other materials provided with the distribution.
 *
 * THIS SOFTWARE IS PROVIDED BY THE AUTHOR ``AS IS'' AND ANY EXPRESS OR
 * IMPLIED WARRANTIES, INCLUDING, BUT NOT LIMITED TO, THE IMPLIED WARRANTIES
 * OF MERCHANTABILITY AND FITNESS FOR A PARTICULAR PURPOSE ARE DISCLAIMED.
 * IN NO EVENT SHALL THE AUTHOR BE LIABLE FOR ANY DIRECT, INDIRECT,
 * INCIDENTAL, SPECIAL, EXEMPLARY, OR CONSEQUENTIAL DAMAGES (INCLUDING,
 * BUT NOT LIMITED TO, PROCUREMENT OF SUBSTITUTE GOODS OR SERVICES;
 * LOSS OF USE, DATA, OR PROFITS; OR BUSINESS INTERRUPTION) HOWEVER CAUSED
 * AND ON ANY THEORY OF LIABILITY, WHETHER IN CONTRACT, STRICT LIABILITY,
 * OR TORT (INCLUDING NEGLIGENCE OR OTHERWISE) ARISING IN ANY WAY
 * OUT OF THE USE OF THIS SOFTWARE, EVEN IF ADVISED OF THE POSSIBILITY OF
 * SUCH DAMAGE.
 */

#include <sys/cdefs.h>
__KERNEL_RCSID(0, "$NetBSD: fdtbus.c,v 1.35 2020/09/20 11:25:36 jmcneill Exp $");

#include <sys/param.h>
#include <sys/systm.h>
#include <sys/device.h>
#include <sys/kmem.h>
#include <sys/cpu.h>

#include <sys/bus.h>

#include <dev/ofw/openfirm.h>

#include <dev/fdt/fdtvar.h>

#include <libfdt.h>

#include "locators.h"

#define	FDT_MAX_PATH	256

struct fdt_node {
	device_t	n_bus;
	device_t	n_dev;
	int		n_phandle;
	const char	*n_name;
	struct fdt_attach_args n_faa;

	int		n_cfpass;
	cfdata_t	n_cf;

	u_int		n_order;

	bool		n_pinctrl_init;

	TAILQ_ENTRY(fdt_node) n_nodes;
};

static TAILQ_HEAD(, fdt_node) fdt_nodes =
    TAILQ_HEAD_INITIALIZER(fdt_nodes);
<<<<<<< HEAD
static bool fdt_need_rescan = false;
=======
>>>>>>> 0a7aff78

static int	fdt_match(device_t, cfdata_t, void *);
static void	fdt_attach(device_t, device_t, void *);
static int	fdt_rescan(device_t, const char *, const int *);
static void	fdt_childdet(device_t, device_t);

static int	fdt_scan_submatch(device_t, cfdata_t, const int *, void *);
static void	fdt_scan_best(struct fdt_softc *, struct fdt_node *);
static void	fdt_scan(struct fdt_softc *, int);
static void	fdt_add_node(struct fdt_node *);
static u_int	fdt_get_order(int);
static void	fdt_pre_attach(struct fdt_node *);
static void	fdt_post_attach(struct fdt_node *);

static const char * const fdtbus_compatible[] =
    { "simple-bus", NULL };

CFATTACH_DECL2_NEW(simplebus, sizeof(struct fdt_softc),
    fdt_match, fdt_attach, NULL, NULL, fdt_rescan, fdt_childdet);

void fdtbus_attach(int phandle, struct fdt_softc *sc);

static bool
fdtbus_check_range(struct fdtbus_range *range, int nranges, uint64_t *addrp,
    uint64_t size)
{
	KASSERTMSG(nranges >= 0, "%p: ranges %d", range, nranges);

	uint64_t addr = *addrp;
	/* For each range. */
	for (size_t i = 0; i < nranges; i++) {
		uint64_t cba = range[i].fr_caddr;
		uint64_t pba = range[i].fr_paddr;
		uint64_t cl = range[i].fr_size;

		aprint_debug("%s: checking range addr %" PRIx64 " / %" PRIx64
		    "\n", __func__, cba, cba + cl);
		/* Try next, if we're not in the range. */
		if (addr < cba || (addr + size) >= (cba + cl))
			continue;

		addr -= cba;
		addr += pba;

		aprint_debug("%s: decoded             %" PRIx64 " / %" PRIx64
		    "\n", __func__, addr, size);

		*addrp = addr;
		return true;
	}
	return false;
}

struct fdt_softc *
fdtbus_decode_range(struct fdt_softc *sc, uint64_t *paddr, uint64_t size)
{
	struct fdt_softc *psc = sc->sc_parent;
	if (psc == NULL)
		return sc;

	struct fdtbus_simplebus *fbus = &sc->sc_fbus;

	if (fbus->fbus_nranges > 0) {
		bool match = fdtbus_check_range(fbus->fbus_ranges,
		    fbus->fbus_nranges, paddr, size);
		if (match)
			return fdtbus_decode_range(psc, paddr, size);
	}
	if (fbus->fbus_ndmaranges > 0) {
		bool match = fdtbus_check_range(fbus->fbus_dmaranges,
		    fbus->fbus_ndmaranges, paddr, size);
		if (match)
			return fdtbus_decode_range(psc, paddr, size);
	}
	return fdtbus_decode_range(psc, paddr, size);
}


static int
fdt_range(struct fdt_softc *sc, int phandle, const char *name,
    struct fdtbus_range **rangesp, int *nrangesp)
{
	struct fdtbus_range *ranges = NULL;
	int nranges = 0;

	const size_t elen =
	    (sc->sc_pcells + sc->sc_acells + sc->sc_scells) * sizeof(uint32_t);

	int len;
	const uint8_t *buf = fdt_getprop(fdtbus_get_data(),
	    fdtbus_phandle2offset(phandle), name, &len);

	if (len == -1) {
		nranges = -1;
	} else if (len > 0 && len >= elen && (len % elen) == 0) {
		aprint_debug_dev(sc->sc_dev, "%s:\n", name);

		nranges = len / elen;
		ranges = kmem_zalloc(nranges * sizeof(*ranges), KM_SLEEP);

		size_t count = 0;
		while (len > 0) {
			uint64_t cba = fdtbus_get_cells(buf, sc->sc_acells);
			buf += sc->sc_acells * sizeof(uint32_t);
			len -= sc->sc_acells * sizeof(uint32_t);

			uint64_t pba = fdtbus_get_cells(buf, sc->sc_pcells);
			buf += sc->sc_pcells * sizeof(uint32_t);
			len -= sc->sc_pcells * sizeof(uint32_t);

			uint64_t cs = fdtbus_get_cells(buf, sc->sc_scells);
			buf += sc->sc_scells * sizeof(uint32_t);
			len -= sc->sc_scells * sizeof(uint32_t);

			ranges[count].fr_caddr = cba;
			ranges[count].fr_paddr = pba;
			ranges[count].fr_size = cs;

			aprint_debug_dev(sc->sc_dev,
			    "%zu: %" PRIx64 " - %" PRIx64 " -> %" PRIx64 "\n",
			    count, cba, cba + cs, pba);
			count++;
		}
		KASSERT(nranges == count);
	} else {
		aprint_debug_dev(sc->sc_dev, "%s: len %d entry length %zu\n",
		    name, len, elen);
	}
	*nrangesp = nranges;
	*rangesp = ranges;

	return 0;
}

void fdtbus_attach(int phandle, struct fdt_softc *sc);

static bool
fdtbus_check_range(struct fdtbus_range *range, int nranges, uint64_t *addrp,
    uint64_t size)
{
	KASSERTMSG(nranges >= 0, "%p: ranges %d", range, nranges);

	uint64_t addr = *addrp;
	/* For each range. */
	for (size_t i = 0; i < nranges; i++) {
		uint64_t cba = range[i].fr_caddr;
		uint64_t pba = range[i].fr_paddr;
		uint64_t cl = range[i].fr_size;

		aprint_debug("%s: checking range addr %llx / %llx\n", __func__,
		    cba, cba + cl);
		/* Try next, if we're not in the range. */
		if (addr < cba || (addr + size) >= (cba + cl))
			continue;

		addr -= cba;
		addr += pba;

		aprint_debug("%s: decoded             %llx / %llx\n", __func__,
		    addr, size);

		*addrp = addr;
		return true;
	}
	return false;
}

struct fdt_softc *
fdtbus_decode_range(struct fdt_softc *sc, uint64_t *paddr, uint64_t size)
{
	struct fdt_softc *psc = sc->sc_parent;
	if (psc == NULL)
		return sc;

	struct fdtbus_simplebus *fbus = &sc->sc_fbus;

	if (fbus->fbus_nranges > 0) {
		bool match = fdtbus_check_range(fbus->fbus_ranges,
		    fbus->fbus_nranges, paddr, size);
		if (match)
			return fdtbus_decode_range(psc, paddr, size);
	}
	if (fbus->fbus_ndmaranges > 0) {
		bool match = fdtbus_check_range(fbus->fbus_dmaranges,
		    fbus->fbus_ndmaranges, paddr, size);
		if (match)
			return fdtbus_decode_range(psc, paddr, size);
	}
	return fdtbus_decode_range(psc, paddr, size);
}


static int
fdt_range(struct fdt_softc *sc, int phandle, const char *name,
    struct fdtbus_range **rangesp, int *nrangesp)
{
	struct fdtbus_range *ranges = NULL;
	int nranges = 0;

	const size_t elen =
	    (sc->sc_pcells + sc->sc_acells + sc->sc_scells) * sizeof(uint32_t);

	int len;
	const uint8_t *buf = fdt_getprop(fdtbus_get_data(),
	    fdtbus_phandle2offset(phandle), name, &len);

	if (len == -1) {
		nranges = -1;
	} else if (len > 0 && len >= elen && (len % elen) == 0) {
		aprint_debug_dev(sc->sc_dev, "%s:\n", name);

		nranges = len / elen;
		ranges = kmem_zalloc(nranges * sizeof(*ranges), KM_SLEEP);

		size_t count = 0;
		while (len > 0) {
			uint64_t cba = fdtbus_get_cells(buf, sc->sc_acells);
			buf += sc->sc_acells * sizeof(uint32_t);
			len -= sc->sc_acells * sizeof(uint32_t);

			uint64_t pba = fdtbus_get_cells(buf, sc->sc_pcells);
			buf += sc->sc_pcells * sizeof(uint32_t);
			len -= sc->sc_pcells * sizeof(uint32_t);

			uint64_t cs = fdtbus_get_cells(buf, sc->sc_scells);
			buf += sc->sc_scells * sizeof(uint32_t);
			len -= sc->sc_scells * sizeof(uint32_t);

			ranges[count].fr_caddr = cba;
			ranges[count].fr_paddr = pba;
			ranges[count].fr_size = cs;

			aprint_debug_dev(sc->sc_dev,
			    "%zu: %llx - %llx -> %llx\n", count, cba, cba + cs,
			    pba);
			count++;
		}
		KASSERT(nranges == count);
	} else {
		aprint_debug_dev(sc->sc_dev, "%s: len %d entry length %zu\n",
		    name, len, elen);
	}
	*nrangesp = nranges;
	*rangesp = ranges;

	return 0;
}

static int
fdt_match(device_t parent, cfdata_t cf, void *aux)
{
	const struct fdt_attach_args *faa = aux;
	const int phandle = faa->faa_phandle;
	int match;

	/* Check compatible string */
	match = of_match_compatible(phandle, fdtbus_compatible);
	if (match)
		return match;

	/* Some nodes have no compatible string */
	if (!of_hasprop(phandle, "compatible")) {
		if (OF_finddevice("/clocks") == phandle)
			return 1;
		if (OF_finddevice("/chosen") == phandle)
			return 1;
	}

	/* Always match the root node */
	return OF_finddevice("/") == phandle;
}

static void
fdt_attach(device_t parent, device_t self, void *aux)
{
	struct fdt_softc *sc = device_private(self);
	const struct fdt_attach_args *faa = aux;
	const int phandle = faa->faa_phandle;
	const char *descr, *model;

	sc->sc_dev = self;
	sc->sc_fbus.fbus_phandle = phandle;
	sc->sc_parent = NULL;

	if (phandle != OF_peer(0)) {
		/* we're attaching to a parent fdtbus */
		sc->sc_parent = device_private(parent);
	}

	/* maybe not always */
	memcpy(sc->sc_fbus.fbus_pshift_bst, faa->faa_shift_bst,
	     sizeof(sc->sc_fbus.fbus_pshift_bst));
	sc->sc_fbus.fbus_pdmat = faa->faa_dmat;
	sc->sc_fbus.fbus_faa = *faa;

	aprint_naive("\n");

	descr = fdtbus_get_string(phandle, "model");
	if (descr)
		aprint_normal(": %s\n", descr);
	else
		aprint_normal("\n");

	sc->sc_pcells = fdtbus_get_addr_cells(OF_parent(phandle));
	sc->sc_acells = fdtbus_get_addr_cells(phandle);
	sc->sc_scells = fdtbus_get_size_cells(phandle);

	fdt_range(sc, phandle, "ranges", &sc->sc_fbus.fbus_ranges,
	    &sc->sc_fbus.fbus_nranges);
	fdt_range(sc, phandle, "dma-ranges", &sc->sc_fbus.fbus_dmaranges,
	    &sc->sc_fbus.fbus_ndmaranges);

	aprint_debug_dev(sc->sc_dev, "ranges %d dma_ranges %d\n",
	    sc->sc_fbus.fbus_nranges, sc->sc_fbus.fbus_ndmaranges);

	/*
	 * Create bus_space and bus_dma tags appropriate for platform
	 */
	fdtbus_create_bus(sc);

<<<<<<< HEAD
	for (int child = OF_child(phandle); child; child = OF_peer(child)) {
=======
	for (child = OF_child(phandle); child; child = OF_peer(child)) {
>>>>>>> 0a7aff78
		if (!fdtbus_status_okay(child))
			continue;

		int len = OF_getproplen(child, "name");
		if (len <= 0)
			continue;

		char *name = kmem_zalloc(len, KM_SLEEP);
		if (OF_getprop(child, "name", name, len) != len)
			continue;

		/* Add the node to our device list */
		struct fdt_node *node = kmem_alloc(sizeof(*node), KM_SLEEP);
		node->n_bus = self;
		node->n_dev = NULL;
		node->n_phandle = child;
		node->n_name = name;
		node->n_order = fdt_get_order(node->n_phandle);
		fdt_add_node(node);
	}

	/* Find all child nodes */
	fdt_add_bus(self, phandle, &sc->sc_fbus.fbus_faa);

	/* Only the root bus should scan for devices */
	if (OF_finddevice("/") != faa->faa_phandle)
		return;

	/* Set hw.model if available */
	model = fdtbus_get_string(phandle, "compatible");
	if (model)
		cpu_setmodel("%s", model);
	else if (descr)
		cpu_setmodel("%s", descr);

	/* Scan devices */
	fdt_rescan(self, NULL, NULL);
}

static int
fdt_rescan(device_t self, const char *ifattr, const int *locs)
{
	struct fdt_softc *sc = device_private(self);
	struct fdt_node *node;
	int pass;

	TAILQ_FOREACH(node, &fdt_nodes, n_nodes)
		fdt_scan_best(sc, node);

	pass = 0;
	fdt_need_rescan = false;
	do {
		fdt_scan(sc, pass);
		if (fdt_need_rescan == true) {
			pass = 0;
			TAILQ_FOREACH(node, &fdt_nodes, n_nodes) {
				if (node->n_cfpass == -1)
					fdt_scan_best(sc, node);
			}
			fdt_need_rescan = false;
		} else {
			pass++;
		}
	} while (pass <= FDTCF_PASS_DEFAULT);

	return 0;
}

static void
fdt_childdet(device_t parent, device_t child)
{
	struct fdt_node *node;

	TAILQ_FOREACH(node, &fdt_nodes, n_nodes)
		if (node->n_dev == child) {
			node->n_dev = NULL;
			break;
		}
}

static void
fdt_init_attach_args(const struct fdt_attach_args *faa_tmpl, struct fdt_node *node,
    bool quiet, struct fdt_attach_args *faa)
{
<<<<<<< HEAD
	*faa = *faa_tmpl;
=======
	*faa = sc->sc_fbus.fbus_faa;
>>>>>>> 0a7aff78
	faa->faa_phandle = node->n_phandle;
	faa->faa_name = node->n_name;
	faa->faa_quiet = quiet;
	faa->faa_dmat = node->n_faa.faa_dmat;
}

static bool
fdt_add_bus_stdmatch(void *arg, int child)
{
	return fdtbus_status_okay(child);
}

void
fdt_add_bus(device_t bus, const int phandle, struct fdt_attach_args *faa)
{
	fdt_add_bus_match(bus, phandle, faa, fdt_add_bus_stdmatch, NULL);
}

void
fdt_add_bus_match(device_t bus, const int phandle, struct fdt_attach_args *faa,
    bool (*fn)(void *, int), void *fnarg)
{
	int child;

	for (child = OF_child(phandle); child; child = OF_peer(child)) {
		if (fn && !fn(fnarg, child))
			continue;

		fdt_add_child(bus, child, faa, fdt_get_order(child));
	}
}

static int
fdt_dma_translate(int phandle, struct fdt_dma_range **ranges, u_int *nranges)
{
	const uint8_t *data;
	int len, n;

	const int parent = OF_parent(phandle);
	if (parent == -1)
		return 1;	/* done searching */

	data = fdtbus_get_prop(phandle, "dma-ranges", &len);
	if (data == NULL)
		return 1;	/* no dma-ranges property, stop searching */

	if (len == 0)
		return 0;	/* dma-ranges property is empty, keep going */

	const int addr_cells = fdtbus_get_addr_cells(phandle);
	const int size_cells = fdtbus_get_size_cells(phandle);
	const int paddr_cells = fdtbus_get_addr_cells(parent);
	if (addr_cells == -1 || size_cells == -1 || paddr_cells == -1)
		return 1;

	const int entry_size = (addr_cells + paddr_cells + size_cells) * 4;

	*nranges = len / entry_size;
	*ranges = kmem_alloc(sizeof(struct fdt_dma_range) * *nranges, KM_SLEEP);
	for (n = 0; len >= entry_size; n++, len -= entry_size) {
		const uint64_t cba = fdtbus_get_cells(data, addr_cells);
		data += addr_cells * 4;
		const uint64_t pba = fdtbus_get_cells(data, paddr_cells);
		data += paddr_cells * 4;
		const uint64_t cl = fdtbus_get_cells(data, size_cells);
		data += size_cells * 4;

		(*ranges)[n].dr_sysbase = pba;
		(*ranges)[n].dr_busbase = cba;
		(*ranges)[n].dr_len = cl;
	}

	return 1;
}

static bus_dma_tag_t
fdt_get_dma_tag(struct fdt_node *node)
{
	struct fdt_dma_range *ranges = NULL;
	u_int nranges = 0;
	int parent;

	parent = OF_parent(node->n_phandle);
	while (parent != -1) {
		if (fdt_dma_translate(parent, &ranges, &nranges) != 0)
			break;
		parent = OF_parent(parent);
	}

	return fdtbus_dma_tag_create(node->n_phandle, ranges, nranges);
}

void
fdt_add_child(device_t bus, const int child, struct fdt_attach_args *faa,
    u_int order)
{
	struct fdt_node *node;

	/* Add the node to our device list */
	node = kmem_zalloc(sizeof(*node), KM_SLEEP);
	node->n_bus = bus;
	node->n_dev = NULL;
	node->n_phandle = child;
	node->n_name = fdtbus_get_string(child, "name");
	node->n_cfpass = -1;
	node->n_cf = NULL;
	node->n_order = order;
	node->n_faa = *faa;
	node->n_faa.faa_phandle = child;
	node->n_faa.faa_name = node->n_name;
	node->n_faa.faa_dmat = fdt_get_dma_tag(node);

	fdt_add_node(node);
	fdt_need_rescan = true;
}

static int
fdt_scan_submatch(device_t parent, cfdata_t cf, const int *locs, void *aux)
{
	if (locs[FDTCF_PASS] != FDTCF_PASS_DEFAULT &&
	    locs[FDTCF_PASS] != cf->cf_loc[FDTCF_PASS])
		return 0;

	return config_stdsubmatch(parent, cf, locs, aux);
}

static void
fdt_scan_best(struct fdt_softc *sc, struct fdt_node *node)
{
	struct fdt_attach_args faa;
	cfdata_t cf, best_cf;
	int match, best_match, best_pass;

	best_cf = NULL;
	best_match = 0;
	best_pass = FDTCF_PASS_DEFAULT;

	for (int pass = 0; pass <= FDTCF_PASS_DEFAULT; pass++) {
		const int locs[FDTCF_NLOCS] = {
			[FDTCF_PASS] = pass
		};
		fdt_init_attach_args(&sc->sc_fbus.fbus_faa, node, true, &faa);
		cf = config_search_loc(fdt_scan_submatch, node->n_bus, "fdt", locs, &faa);
		if (cf == NULL)
			continue;
		match = config_match(node->n_bus, cf, &faa);
		if (match > best_match) {
			best_match = match;
			best_cf = cf;
			best_pass = pass;
		}
	}

	node->n_cf = best_cf;
	node->n_cfpass = best_pass;
}

static void
fdt_scan(struct fdt_softc *sc, int pass)
{
	struct fdt_node *node;
	struct fdt_attach_args faa;
	const int locs[FDTCF_NLOCS] = {
		[FDTCF_PASS] = pass
	};
	bool quiet = pass != FDTCF_PASS_DEFAULT;

	TAILQ_FOREACH(node, &fdt_nodes, n_nodes) {
		if (node->n_cfpass != pass || node->n_dev != NULL)
			continue;

<<<<<<< HEAD
		fdt_init_attach_args(&sc->sc_fbus.fbus_faa, node, quiet, &faa);

		if (quiet && node->n_cf == NULL) {
			/*
			 * No match for this device, skip it.
			 */
			continue;
		}
=======
		struct fdt_softc *csc = device_private(node->n_bus);

		fdt_init_attach_args(csc, node, quiet, &faa);
>>>>>>> 0a7aff78

		/*
		 * Attach the device.
		 */
		fdt_pre_attach(node);

		if (quiet) {
			node->n_dev = config_attach_loc(node->n_bus, node->n_cf, locs,
			    &faa, fdtbus_print);
		} else {
			/*
			 * Default pass.
			 */
			node->n_dev = config_found_sm_loc(node->n_bus, "fdt", locs,
			    &faa, fdtbus_print, fdt_scan_submatch);
		}

		if (node->n_dev != NULL)
			fdt_post_attach(node);
	}
}

static void
fdt_pre_attach(struct fdt_node *node)
{
	const char *cfgname;
	int error;

	node->n_pinctrl_init = fdtbus_pinctrl_has_config(node->n_phandle, "init");

	cfgname = node->n_pinctrl_init ? "init" : "default";

	aprint_debug_dev(node->n_bus, "set %s config for %s\n", cfgname, node->n_name);

	error = fdtbus_pinctrl_set_config(node->n_phandle, cfgname);
	if (error != 0 && error != ENOENT)
		aprint_debug_dev(node->n_bus,
		    "failed to set %s config on %s: %d\n",
		    cfgname, node->n_name, error);
}

static void
fdt_post_attach(struct fdt_node *node)
{
	char buf[FDT_MAX_PATH];
	prop_dictionary_t dict;
	int error;

	dict = device_properties(node->n_dev);
	if (fdtbus_get_path(node->n_phandle, buf, sizeof(buf)))
		prop_dictionary_set_string(dict, "fdt-path", buf);

	if (node->n_pinctrl_init) {
		aprint_debug_dev(node->n_bus, "set default config for %s\n", node->n_name);
		error = fdtbus_pinctrl_set_config(node->n_phandle, "default");
		if (error != 0 && error != ENOENT)
			aprint_debug_dev(node->n_bus,
			    "failed to set default config on %s: %d\n",
			    node->n_name, error);
	}
}

static void
fdt_add_node(struct fdt_node *new_node)
{
	struct fdt_node *node;

	TAILQ_FOREACH(node, &fdt_nodes, n_nodes)
		if (node->n_order > new_node->n_order) {
			TAILQ_INSERT_BEFORE(node, new_node, n_nodes);
			return;
		}
	TAILQ_INSERT_TAIL(&fdt_nodes, new_node, n_nodes);
}

void
fdt_remove_byhandle(int phandle)
{
	struct fdt_node *node;

	TAILQ_FOREACH(node, &fdt_nodes, n_nodes) {
		if (node->n_phandle == phandle) {
			TAILQ_REMOVE(&fdt_nodes, node, n_nodes);
			return;
		}
	}
}

void
fdt_remove_bycompat(const char *compatible[])
{
	struct fdt_node *node, *next;

	TAILQ_FOREACH_SAFE(node, &fdt_nodes, n_nodes, next) {
		if (of_match_compatible(node->n_phandle, compatible)) {
			TAILQ_REMOVE(&fdt_nodes, node, n_nodes);
		}
	}
}

int
fdt_find_with_property(const char *prop, int *pindex)
{
	struct fdt_node *node;
	int index = 0;

	TAILQ_FOREACH(node, &fdt_nodes, n_nodes) {
		if (index++ < *pindex)
			continue;
		if (of_hasprop(node->n_phandle, prop)) {
			*pindex = index;
			return node->n_phandle;
		}
	}

	return -1;
}

static u_int
fdt_get_order(int phandle)
{
	u_int val = UINT_MAX;
	int child;

	of_getprop_uint32(phandle, "phandle", &val);

	for (child = OF_child(phandle); child; child = OF_peer(child)) {
		u_int child_val = fdt_get_order(child);
		if (child_val < val)
			val = child_val;
	}

	return val;
}

int
fdtbus_print(void *aux, const char *pnp)
{
	const struct fdt_attach_args * const faa = aux;
	char buf[FDT_MAX_PATH];
	const char *name = buf;
	int len;

	if (pnp && faa->faa_quiet)
		return QUIET;

	/* Skip "not configured" for nodes w/o compatible property */
	if (pnp && OF_getproplen(faa->faa_phandle, "compatible") <= 0)
		return QUIET;

	if (!fdtbus_get_path(faa->faa_phandle, buf, sizeof(buf)))
		name = faa->faa_name;

	if (pnp) {
		aprint_normal("%s at %s", name, pnp);
		const char *compat = fdt_getprop(fdtbus_get_data(),
		    fdtbus_phandle2offset(faa->faa_phandle), "compatible",
		    &len);
		while (len > 0) {
			aprint_debug(" <%s>", compat);
			len -= (strlen(compat) + 1);
			compat += (strlen(compat) + 1);
		}
	} else
		aprint_debug(" (%s)", name);

	return UNCONF;
}

bus_space_tag_t
fdtbus_get_node_bst(int phandle, int shift)
{
	struct fdt_node *node;

	aprint_debug("%s: 0x%04x\n", __func__, phandle);

	TAILQ_FOREACH(node, &fdt_nodes, n_nodes) {
		aprint_debug("%s: 0x%04x %s", __func__, node->n_phandle,
		    device_xname(node->n_bus));
		if (node->n_phandle == phandle) {
			struct fdt_softc *sc = device_private(node->n_bus);

			aprint_debug("... found\n");

			return sc->sc_fbus.fbus_faa.faa_shift_bst[shift];
		}
		aprint_debug("... nope\n");
	}
	aprint_debug("%s: ... not found\n", __func__);
	return NULL;
}<|MERGE_RESOLUTION|>--- conflicted
+++ resolved
@@ -66,10 +66,7 @@
 
 static TAILQ_HEAD(, fdt_node) fdt_nodes =
     TAILQ_HEAD_INITIALIZER(fdt_nodes);
-<<<<<<< HEAD
 static bool fdt_need_rescan = false;
-=======
->>>>>>> 0a7aff78
 
 static int	fdt_match(device_t, cfdata_t, void *);
 static void	fdt_attach(device_t, device_t, void *);
@@ -147,7 +144,6 @@
 	return fdtbus_decode_range(psc, paddr, size);
 }
 
-
 static int
 fdt_range(struct fdt_softc *sc, int phandle, const char *name,
     struct fdtbus_range **rangesp, int *nrangesp)
@@ -191,120 +187,6 @@
 			aprint_debug_dev(sc->sc_dev,
 			    "%zu: %" PRIx64 " - %" PRIx64 " -> %" PRIx64 "\n",
 			    count, cba, cba + cs, pba);
-			count++;
-		}
-		KASSERT(nranges == count);
-	} else {
-		aprint_debug_dev(sc->sc_dev, "%s: len %d entry length %zu\n",
-		    name, len, elen);
-	}
-	*nrangesp = nranges;
-	*rangesp = ranges;
-
-	return 0;
-}
-
-void fdtbus_attach(int phandle, struct fdt_softc *sc);
-
-static bool
-fdtbus_check_range(struct fdtbus_range *range, int nranges, uint64_t *addrp,
-    uint64_t size)
-{
-	KASSERTMSG(nranges >= 0, "%p: ranges %d", range, nranges);
-
-	uint64_t addr = *addrp;
-	/* For each range. */
-	for (size_t i = 0; i < nranges; i++) {
-		uint64_t cba = range[i].fr_caddr;
-		uint64_t pba = range[i].fr_paddr;
-		uint64_t cl = range[i].fr_size;
-
-		aprint_debug("%s: checking range addr %llx / %llx\n", __func__,
-		    cba, cba + cl);
-		/* Try next, if we're not in the range. */
-		if (addr < cba || (addr + size) >= (cba + cl))
-			continue;
-
-		addr -= cba;
-		addr += pba;
-
-		aprint_debug("%s: decoded             %llx / %llx\n", __func__,
-		    addr, size);
-
-		*addrp = addr;
-		return true;
-	}
-	return false;
-}
-
-struct fdt_softc *
-fdtbus_decode_range(struct fdt_softc *sc, uint64_t *paddr, uint64_t size)
-{
-	struct fdt_softc *psc = sc->sc_parent;
-	if (psc == NULL)
-		return sc;
-
-	struct fdtbus_simplebus *fbus = &sc->sc_fbus;
-
-	if (fbus->fbus_nranges > 0) {
-		bool match = fdtbus_check_range(fbus->fbus_ranges,
-		    fbus->fbus_nranges, paddr, size);
-		if (match)
-			return fdtbus_decode_range(psc, paddr, size);
-	}
-	if (fbus->fbus_ndmaranges > 0) {
-		bool match = fdtbus_check_range(fbus->fbus_dmaranges,
-		    fbus->fbus_ndmaranges, paddr, size);
-		if (match)
-			return fdtbus_decode_range(psc, paddr, size);
-	}
-	return fdtbus_decode_range(psc, paddr, size);
-}
-
-
-static int
-fdt_range(struct fdt_softc *sc, int phandle, const char *name,
-    struct fdtbus_range **rangesp, int *nrangesp)
-{
-	struct fdtbus_range *ranges = NULL;
-	int nranges = 0;
-
-	const size_t elen =
-	    (sc->sc_pcells + sc->sc_acells + sc->sc_scells) * sizeof(uint32_t);
-
-	int len;
-	const uint8_t *buf = fdt_getprop(fdtbus_get_data(),
-	    fdtbus_phandle2offset(phandle), name, &len);
-
-	if (len == -1) {
-		nranges = -1;
-	} else if (len > 0 && len >= elen && (len % elen) == 0) {
-		aprint_debug_dev(sc->sc_dev, "%s:\n", name);
-
-		nranges = len / elen;
-		ranges = kmem_zalloc(nranges * sizeof(*ranges), KM_SLEEP);
-
-		size_t count = 0;
-		while (len > 0) {
-			uint64_t cba = fdtbus_get_cells(buf, sc->sc_acells);
-			buf += sc->sc_acells * sizeof(uint32_t);
-			len -= sc->sc_acells * sizeof(uint32_t);
-
-			uint64_t pba = fdtbus_get_cells(buf, sc->sc_pcells);
-			buf += sc->sc_pcells * sizeof(uint32_t);
-			len -= sc->sc_pcells * sizeof(uint32_t);
-
-			uint64_t cs = fdtbus_get_cells(buf, sc->sc_scells);
-			buf += sc->sc_scells * sizeof(uint32_t);
-			len -= sc->sc_scells * sizeof(uint32_t);
-
-			ranges[count].fr_caddr = cba;
-			ranges[count].fr_paddr = pba;
-			ranges[count].fr_size = cs;
-
-			aprint_debug_dev(sc->sc_dev,
-			    "%zu: %llx - %llx -> %llx\n", count, cba, cba + cs,
-			    pba);
 			count++;
 		}
 		KASSERT(nranges == count);
@@ -390,11 +272,7 @@
 	 */
 	fdtbus_create_bus(sc);
 
-<<<<<<< HEAD
 	for (int child = OF_child(phandle); child; child = OF_peer(child)) {
-=======
-	for (child = OF_child(phandle); child; child = OF_peer(child)) {
->>>>>>> 0a7aff78
 		if (!fdtbus_status_okay(child))
 			continue;
 
@@ -479,11 +357,7 @@
 fdt_init_attach_args(const struct fdt_attach_args *faa_tmpl, struct fdt_node *node,
     bool quiet, struct fdt_attach_args *faa)
 {
-<<<<<<< HEAD
 	*faa = *faa_tmpl;
-=======
-	*faa = sc->sc_fbus.fbus_faa;
->>>>>>> 0a7aff78
 	faa->faa_phandle = node->n_phandle;
 	faa->faa_name = node->n_name;
 	faa->faa_quiet = quiet;
@@ -655,7 +529,6 @@
 		if (node->n_cfpass != pass || node->n_dev != NULL)
 			continue;
 
-<<<<<<< HEAD
 		fdt_init_attach_args(&sc->sc_fbus.fbus_faa, node, quiet, &faa);
 
 		if (quiet && node->n_cf == NULL) {
@@ -664,11 +537,6 @@
 			 */
 			continue;
 		}
-=======
-		struct fdt_softc *csc = device_private(node->n_bus);
-
-		fdt_init_attach_args(csc, node, quiet, &faa);
->>>>>>> 0a7aff78
 
 		/*
 		 * Attach the device.
