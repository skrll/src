--- conflicted
+++ resolved
@@ -1,8 +1,4 @@
-<<<<<<< HEAD
-/* $NetBSD: dwc3_fdt.c,v 1.13 2021/01/27 03:10:21 thorpej Exp $ */
-=======
 /* $NetBSD: dwc3_fdt.c,v 1.15 2021/05/18 11:13:31 jmcneill Exp $ */
->>>>>>> e2aa5677
 
 /*-
  * Copyright (c) 2018 Jared McNeill <jmcneill@invisible.ca>
@@ -31,11 +27,7 @@
  */
 
 #include <sys/cdefs.h>
-<<<<<<< HEAD
-__KERNEL_RCSID(0, "$NetBSD: dwc3_fdt.c,v 1.13 2021/01/27 03:10:21 thorpej Exp $");
-=======
 __KERNEL_RCSID(0, "$NetBSD: dwc3_fdt.c,v 1.15 2021/05/18 11:13:31 jmcneill Exp $");
->>>>>>> e2aa5677
 
 #include <sys/param.h>
 #include <sys/bus.h>
@@ -211,16 +203,6 @@
 }
 
 static const struct device_compatible_entry compat_data[] = {
-<<<<<<< HEAD
-						/* 1 = parent of dwc3 subnode */
-	{ .compat = "allwinner,sun50i-h6-dwc3",		.value = 1 },
-	{ .compat = "amlogic,meson-gxl-dwc3",		.value = 1 },
-	{ .compat = "fsl,imx8mq-dwc3",			.value = 1 },
-	{ .compat = "rockchip,rk3328-dwc3",		.value = 1 },
-	{ .compat = "rockchip,rk3399-dwc3",		.value = 1 },
-	{ .compat = "samsung,exynos5250-dwusb3",	.value = 1 },
-	{ .compat = "snps,dwc3",			.value = 0 },
-=======
 	{ .compat = "allwinner,sun50i-h6-dwc3" },
 	{ .compat = "amlogic,meson-gxl-dwc3" },
 	{ .compat = "fsl,imx8mq-dwc3" },
@@ -233,7 +215,6 @@
 
 static const struct device_compatible_entry compat_data_dwc3[] = {
 	{ .compat = "snps,dwc3" },
->>>>>>> e2aa5677
 	DEVICE_COMPAT_EOL
 };
 
@@ -251,7 +232,6 @@
 	struct xhci_softc * const sc = device_private(self);
 	struct fdt_attach_args * const faa = aux;
 	const int phandle = faa->faa_phandle;
-	const struct device_compatible_entry *dce;
 	struct fdtbus_reset *rst;
 	struct fdtbus_phy *phy;
 	struct clk *clk;
@@ -262,15 +242,8 @@
 	void *ih;
 	u_int n;
 
-	dce = of_compatible_lookup(phandle, compat_data);
-	KASSERT(dce != NULL);
-
 	/* Find dwc3 sub-node */
-<<<<<<< HEAD
-	if (dce->value != 0) {
-=======
 	if (of_compatible_lookup(phandle, compat_data_dwc3) == NULL) {
->>>>>>> e2aa5677
 		dwc3_phandle = of_find_firstchild_byname(phandle, "dwc3");
 	} else {
 		dwc3_phandle = phandle;
