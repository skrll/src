--- conflicted
+++ resolved
@@ -2,11 +2,7 @@
 
 include	"external/bsd/libfdt/conf/files.libfdt"
 
-<<<<<<< HEAD
 defflag opt_fdt.h				FDTBASE : libfdt, ofw_subr
-=======
-defflag	opt_fdt.h				FDTBASE : libfdt, ofw_subr
->>>>>>> c0efb6f0
 defflag	opt_fdt.h				FDT: FDTBASE
 
 define	fdt { [pass = 10] } : clk, pwm
