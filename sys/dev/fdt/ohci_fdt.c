<<<<<<< HEAD
/* $NetBSD: ohci_fdt.c,v 1.5 2021/01/27 03:10:21 thorpej Exp $ */
=======
/* $NetBSD: ohci_fdt.c,v 1.6 2021/04/24 23:36:53 thorpej Exp $ */
>>>>>>> e2aa5677

/*-
 * Copyright (c) 2015-2017 Jared McNeill <jmcneill@invisible.ca>
 * All rights reserved.
 *
 * Redistribution and use in source and binary forms, with or without
 * modification, are permitted provided that the following conditions
 * are met:
 * 1. Redistributions of source code must retain the above copyright
 *    notice, this list of conditions and the following disclaimer.
 * 2. Redistributions in binary form must reproduce the above copyright
 *    notice, this list of conditions and the following disclaimer in the
 *    documentation and/or other materials provided with the distribution.
 *
 * THIS SOFTWARE IS PROVIDED BY THE AUTHOR ``AS IS'' AND ANY EXPRESS OR
 * IMPLIED WARRANTIES, INCLUDING, BUT NOT LIMITED TO, THE IMPLIED WARRANTIES
 * OF MERCHANTABILITY AND FITNESS FOR A PARTICULAR PURPOSE ARE DISCLAIMED.
 * IN NO EVENT SHALL THE AUTHOR BE LIABLE FOR ANY DIRECT, INDIRECT,
 * INCIDENTAL, SPECIAL, EXEMPLARY, OR CONSEQUENTIAL DAMAGES (INCLUDING,
 * BUT NOT LIMITED TO, PROCUREMENT OF SUBSTITUTE GOODS OR SERVICES;
 * LOSS OF USE, DATA, OR PROFITS; OR BUSINESS INTERRUPTION) HOWEVER CAUSED
 * AND ON ANY THEORY OF LIABILITY, WHETHER IN CONTRACT, STRICT LIABILITY,
 * OR TORT (INCLUDING NEGLIGENCE OR OTHERWISE) ARISING IN ANY WAY
 * OUT OF THE USE OF THIS SOFTWARE, EVEN IF ADVISED OF THE POSSIBILITY OF
 * SUCH DAMAGE.
 */

#include <sys/cdefs.h>
<<<<<<< HEAD
__KERNEL_RCSID(0, "$NetBSD: ohci_fdt.c,v 1.5 2021/01/27 03:10:21 thorpej Exp $");
=======
__KERNEL_RCSID(0, "$NetBSD: ohci_fdt.c,v 1.6 2021/04/24 23:36:53 thorpej Exp $");
>>>>>>> e2aa5677

#include <sys/param.h>
#include <sys/bus.h>
#include <sys/device.h>
#include <sys/intr.h>
#include <sys/systm.h>
#include <sys/kernel.h>

#include <dev/usb/usb.h>
#include <dev/usb/usbdi.h>
#include <dev/usb/usbdivar.h>
#include <dev/usb/usb_mem.h>
#include <dev/usb/ohcireg.h>
#include <dev/usb/ohcivar.h>

#include <dev/fdt/fdtvar.h>

static int	ohci_fdt_match(device_t, cfdata_t, void *);
static void	ohci_fdt_attach(device_t, device_t, void *);

CFATTACH_DECL2_NEW(ohci_fdt, sizeof(struct ohci_softc),
	ohci_fdt_match, ohci_fdt_attach, NULL,
	ohci_activate, NULL, ohci_childdet);

static const struct device_compatible_entry compat_data[] = {
	{ .compat = "generic-ohci" },
	DEVICE_COMPAT_EOL
};

static int
ohci_fdt_match(device_t parent, cfdata_t cf, void *aux)
{
	struct fdt_attach_args * const faa = aux;

	return of_compatible_match(faa->faa_phandle, compat_data);
}

static void
ohci_fdt_attach(device_t parent, device_t self, void *aux)
{
	struct ohci_softc * const sc = device_private(self);
	struct fdt_attach_args * const faa = aux;
	const int phandle = faa->faa_phandle;
	struct fdtbus_reset *rst;
	struct fdtbus_phy *phy;
	struct clk *clk;
	char intrstr[128];
	bus_addr_t addr;
	bus_size_t size;
	int error;
	void *ih;
	u_int n;

	if (fdtbus_get_reg(phandle, 0, &addr, &size) != 0) {
		aprint_error(": couldn't get registers\n");
		return;
	}

	/* Enable clocks */
	for (n = 0; (clk = fdtbus_clock_get_index(phandle, n)) != NULL; n++)
		if (clk_enable(clk) != 0) {
			aprint_error(": couldn't enable clock #%d\n", n);
			return;
		}
	/* De-assert resets */
	for (n = 0; (rst = fdtbus_reset_get_index(phandle, n)) != NULL; n++)
		if (fdtbus_reset_deassert(rst) != 0) {
			aprint_error(": couldn't de-assert reset #%d\n", n);
			return;
		}

	/* Enable optional phy */
	phy = fdtbus_phy_get(phandle, "usb");
	if (phy && fdtbus_phy_enable(phy, true) != 0) {
		aprint_error(": couldn't enable phy\n");
		return;
	}

	sc->sc_dev = self;
	sc->sc_bus.ub_hcpriv = sc;
	sc->sc_bus.ub_dmatag = faa->faa_dmat;
	sc->sc_flags = 0;
	sc->sc_size = size;
	sc->iot = faa->faa_bst;
	if (bus_space_map(sc->iot, addr, size, 0, &sc->ioh) != 0) {
		aprint_error(": couldn't map registers\n");
		return;
	}

	aprint_naive("\n");
	aprint_normal(": OHCI\n");

	/* Disable interrupts */
	bus_space_write_4(sc->iot, sc->ioh, OHCI_INTERRUPT_DISABLE,
	    OHCI_ALL_INTRS);

	if (!fdtbus_intr_str(phandle, 0, intrstr, sizeof(intrstr))) {
		aprint_error_dev(self, "failed to decode interrupt\n");
		return;
	}

	ih = fdtbus_intr_establish_xname(phandle, 0, IPL_USB, FDT_INTR_MPSAFE,
	    ohci_intr, sc, device_xname(self));
	if (ih == NULL) {
		aprint_error_dev(self, "couldn't establish interrupt on %s\n",
		    intrstr);
		return;
	}
	aprint_normal_dev(self, "interrupting on %s\n", intrstr);

	error = ohci_init(sc);
	if (error) {
		aprint_error_dev(self, "init failed, error = %d\n", error);
		return;
	}

	pmf_device_register1(self, NULL, NULL, ohci_shutdown);

	sc->sc_child = config_found(self, &sc->sc_bus, usbctlprint, CFARG_EOL);
}<|MERGE_RESOLUTION|>--- conflicted
+++ resolved
@@ -1,8 +1,4 @@
-<<<<<<< HEAD
-/* $NetBSD: ohci_fdt.c,v 1.5 2021/01/27 03:10:21 thorpej Exp $ */
-=======
 /* $NetBSD: ohci_fdt.c,v 1.6 2021/04/24 23:36:53 thorpej Exp $ */
->>>>>>> e2aa5677
 
 /*-
  * Copyright (c) 2015-2017 Jared McNeill <jmcneill@invisible.ca>
@@ -31,11 +27,7 @@
  */
 
 #include <sys/cdefs.h>
-<<<<<<< HEAD
-__KERNEL_RCSID(0, "$NetBSD: ohci_fdt.c,v 1.5 2021/01/27 03:10:21 thorpej Exp $");
-=======
 __KERNEL_RCSID(0, "$NetBSD: ohci_fdt.c,v 1.6 2021/04/24 23:36:53 thorpej Exp $");
->>>>>>> e2aa5677
 
 #include <sys/param.h>
 #include <sys/bus.h>
