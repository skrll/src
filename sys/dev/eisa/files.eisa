--- conflicted
+++ resolved
@@ -1,8 +1,4 @@
-<<<<<<< HEAD
-#	$NetBSD: files.eisa,v 1.27 2005/12/11 12:21:20 christos Exp $
-=======
 #	$NetBSD: files.eisa,v 1.28 2020/01/20 18:38:17 thorpej Exp $
->>>>>>> 792df501
 #
 # Config file and device description for machine-independent EISA code.
 # Included by ports that need it.  Requires that the SCSI files be
@@ -53,14 +49,6 @@
 attach	tlp at eisa with tlp_eisa
 file	dev/eisa/if_tlp_eisa.c		tlp_eisa
 
-<<<<<<< HEAD
-# DEC DEFEA EISA FDDI controller
-device	fea: pdq, fddi, ifnet, arp
-attach	fea at eisa
-file	dev/eisa/if_fea.c		fea
-
-=======
->>>>>>> 792df501
 # Mylex RAID controllers
 attach	mlx at eisa with mlx_eisa
 file	dev/eisa/mlx_eisa.c		mlx_eisa