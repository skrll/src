--- conflicted
+++ resolved
@@ -1,8 +1,4 @@
-<<<<<<< HEAD
-/*	$NetBSD: eisa.c,v 1.47 2021/01/27 04:31:36 thorpej Exp $	*/
-=======
 /*	$NetBSD: eisa.c,v 1.48 2021/04/24 23:36:53 thorpej Exp $	*/
->>>>>>> e2aa5677
 
 /*
  * Copyright (c) 1995, 1996 Christopher G. Demetriou
@@ -43,11 +39,7 @@
  */
 
 #include <sys/cdefs.h>
-<<<<<<< HEAD
-__KERNEL_RCSID(0, "$NetBSD: eisa.c,v 1.47 2021/01/27 04:31:36 thorpej Exp $");
-=======
 __KERNEL_RCSID(0, "$NetBSD: eisa.c,v 1.48 2021/04/24 23:36:53 thorpej Exp $");
->>>>>>> e2aa5677
 
 #include "opt_eisaverbose.h"
 
