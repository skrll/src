--- conflicted
+++ resolved
@@ -1,8 +1,4 @@
-<<<<<<< HEAD
-/*	$NetBSD: if_eg.c,v 1.92 2016/12/15 09:28:05 ozaki-r Exp $	*/
-=======
 /*	$NetBSD: if_eg.c,v 1.94 2018/06/26 06:48:01 msaitoh Exp $	*/
->>>>>>> b2b84690
 
 /*
  * Copyright (c) 1993 Dean Huxley <dean@fsa.ca>
@@ -44,11 +40,7 @@
  */
 
 #include <sys/cdefs.h>
-<<<<<<< HEAD
-__KERNEL_RCSID(0, "$NetBSD: if_eg.c,v 1.92 2016/12/15 09:28:05 ozaki-r Exp $");
-=======
 __KERNEL_RCSID(0, "$NetBSD: if_eg.c,v 1.94 2018/06/26 06:48:01 msaitoh Exp $");
->>>>>>> b2b84690
 
 #include "opt_inet.h"
 
