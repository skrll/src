<<<<<<< HEAD
/*	$NetBSD: wss.c,v 1.75 2021/04/24 23:36:55 thorpej Exp $	*/
=======
/*	$NetBSD: wss.c,v 1.76 2021/04/26 19:21:55 thorpej Exp $	*/
>>>>>>> fed14ef0

/*
 * Copyright (c) 1994 John Brezak
 * Copyright (c) 1991-1993 Regents of the University of California.
 * All rights reserved.
 *
 * Redistribution and use in source and binary forms, with or without
 * modification, are permitted provided that the following conditions
 * are met:
 * 1. Redistributions of source code must retain the above copyright
 *    notice, this list of conditions and the following disclaimer.
 * 2. Redistributions in binary form must reproduce the above copyright
 *    notice, this list of conditions and the following disclaimer in the
 *    documentation and/or other materials provided with the distribution.
 * 3. All advertising materials mentioning features or use of this software
 *    must display the following acknowledgement:
 *	This product includes software developed by the Computer Systems
 *	Engineering Group at Lawrence Berkeley Laboratory.
 * 4. Neither the name of the University nor of the Laboratory may be used
 *    to endorse or promote products derived from this software without
 *    specific prior written permission.
 *
 * THIS SOFTWARE IS PROVIDED BY THE REGENTS AND CONTRIBUTORS ``AS IS'' AND
 * ANY EXPRESS OR IMPLIED WARRANTIES, INCLUDING, BUT NOT LIMITED TO, THE
 * IMPLIED WARRANTIES OF MERCHANTABILITY AND FITNESS FOR A PARTICULAR PURPOSE
 * ARE DISCLAIMED.  IN NO EVENT SHALL THE REGENTS OR CONTRIBUTORS BE LIABLE
 * FOR ANY DIRECT, INDIRECT, INCIDENTAL, SPECIAL, EXEMPLARY, OR CONSEQUENTIAL
 * DAMAGES (INCLUDING, BUT NOT LIMITED TO, PROCUREMENT OF SUBSTITUTE GOODS
 * OR SERVICES; LOSS OF USE, DATA, OR PROFITS; OR BUSINESS INTERRUPTION)
 * HOWEVER CAUSED AND ON ANY THEORY OF LIABILITY, WHETHER IN CONTRACT, STRICT
 * LIABILITY, OR TORT (INCLUDING NEGLIGENCE OR OTHERWISE) ARISING IN ANY WAY
 * OUT OF THE USE OF THIS SOFTWARE, EVEN IF ADVISED OF THE POSSIBILITY OF
 * SUCH DAMAGE.
 *
 */

#include <sys/cdefs.h>
<<<<<<< HEAD
__KERNEL_RCSID(0, "$NetBSD: wss.c,v 1.75 2021/04/24 23:36:55 thorpej Exp $");
=======
__KERNEL_RCSID(0, "$NetBSD: wss.c,v 1.76 2021/04/26 19:21:55 thorpej Exp $");
>>>>>>> fed14ef0

#include <sys/param.h>
#include <sys/systm.h>
#include <sys/device.h>
#include <sys/errno.h>
#include <sys/cpu.h>
#include <sys/intr.h>
#include <sys/bus.h>
#include <sys/audioio.h>

#include <dev/audio/audio_if.h>

#include <dev/isa/isavar.h>
#include <dev/isa/isadmavar.h>

#include <dev/ic/ad1848reg.h>
#include <dev/ic/cs4231reg.h>
#include <dev/isa/ad1848var.h>
#include <dev/isa/cs4231var.h>
#include <dev/isa/wssreg.h>
#include <dev/isa/wssvar.h>
#include <dev/isa/madreg.h>

#ifdef AUDIO_DEBUG
#define DPRINTF(x)	if (wssdebug) printf x
int	wssdebug = 0;
#else
#define DPRINTF(x)
#endif

struct audio_device wss_device = {
	"wss,ad1848",
	"",
	"WSS"
};

int	wss_intr(void *);
int	wss_getdev(void *, struct audio_device *);

int	wss_mixer_set_port(void *, mixer_ctrl_t *);
int	wss_mixer_get_port(void *, mixer_ctrl_t *);
int	wss_query_devinfo(void *, mixer_devinfo_t *);

/*
 * Define our interface to the higher level audio driver.
 */

const struct audio_hw_if wss_hw_if = {
	.open			= ad1848_isa_open,
	.close			= ad1848_isa_close,
	.query_format		= ad1848_query_format,
	.set_format		= ad1848_set_format,
	.commit_settings	= ad1848_commit_settings,
	.halt_output		= ad1848_isa_halt_output,
	.halt_input		= ad1848_isa_halt_input,
	.getdev			= wss_getdev,
	.set_port		= wss_mixer_set_port,
	.get_port		= wss_mixer_get_port,
	.query_devinfo		= wss_query_devinfo,
	.allocm			= ad1848_isa_malloc,
	.freem			= ad1848_isa_free,
	.round_buffersize	= ad1848_isa_round_buffersize,
	.get_props		= ad1848_isa_get_props,
	.trigger_output		= ad1848_isa_trigger_output,
	.trigger_input		= ad1848_isa_trigger_input,
	.get_locks		= ad1848_get_locks,
};

/*
 * Attach hardware to driver, attach hardware driver to audio
 * pseudo-device driver .
 */
void
wssattach(struct wss_softc *sc)
{
	struct ad1848_softc *ac;
#if 0 /* loses on CS423X chips */
	int version;
#endif

	ac = &sc->sc_ad1848.sc_ad1848;

	ad1848_init_locks(ac, IPL_AUDIO);

	madattach(sc);

	sc->sc_ad1848.sc_ih = isa_intr_establish(sc->wss_ic, sc->wss_irq,
	    IST_EDGE, IPL_AUDIO, wss_intr, &sc->sc_ad1848);

	ad1848_isa_attach(&sc->sc_ad1848);

#if 0 /* loses on CS423X chips */
	version = bus_space_read_1(sc->sc_iot, sc->sc_ioh, WSS_STATUS)
	    & WSS_VERSMASK;
	printf(" (vers %d)", version);
#endif

	switch(sc->mad_chip_type) {
	case MAD_82C928:
		printf(", 82C928");
		break;
	case MAD_OTI601D:
		printf(", OTI-601D");
		break;
	case MAD_82C929:
		printf(", 82C929");
		break;
	case MAD_82C931:
		printf(", 82C931");
		break;
	default:
		break;
	}
	printf("\n");

	ac->parent = sc;

	audio_attach_mi(&wss_hw_if, &sc->sc_ad1848, ac->sc_dev);

	if (sc->mad_chip_type != MAD_NONE) {
		struct audio_attach_args arg;
		arg.type = AUDIODEV_TYPE_OPL;
		arg.hwif = 0;
		arg.hdl = 0;
<<<<<<< HEAD
		(void)config_found(ac->sc_dev, &arg, audioprint, CFARG_EOL);
=======
		(void)config_found(ac->sc_dev, &arg, audioprint,
		    CFARG_IATTR, "wss",
		    CFARG_EOL);
>>>>>>> fed14ef0
	}
}

int
wss_intr(void *addr)
{
	struct ad1848_isa_softc *sc;
	int handled;

	sc = addr;

	mutex_spin_enter(&sc->sc_ad1848.sc_intr_lock);

	handled = ad1848_isa_intr(sc);

	mutex_spin_exit(&sc->sc_ad1848.sc_intr_lock);

	return handled;
}

int
wss_getdev(void *addr, struct audio_device *retp)
{

	*retp = wss_device;
	return 0;
}

static ad1848_devmap_t mappings[] = {
	{ WSS_MIC_IN_LVL, AD1848_KIND_LVL, AD1848_AUX2_CHANNEL },
	{ WSS_LINE_IN_LVL, AD1848_KIND_LVL, AD1848_AUX1_CHANNEL },
	{ WSS_DAC_LVL, AD1848_KIND_LVL, AD1848_DAC_CHANNEL },
	{ WSS_MONITOR_LVL, AD1848_KIND_LVL, AD1848_MONO_CHANNEL },
	{ WSS_MIC_IN_MUTE, AD1848_KIND_MUTE, AD1848_AUX2_CHANNEL },
	{ WSS_LINE_IN_MUTE, AD1848_KIND_MUTE, AD1848_AUX1_CHANNEL },
	{ WSS_DAC_MUTE, AD1848_KIND_MUTE, AD1848_DAC_CHANNEL },
	{ WSS_MONITOR_MUTE, AD1848_KIND_MUTE, AD1848_MONO_CHANNEL },
	{ WSS_REC_LVL, AD1848_KIND_RECORDGAIN, -1 },
	{ WSS_RECORD_SOURCE, AD1848_KIND_RECORDSOURCE, -1}
};

static int nummap = sizeof(mappings) / sizeof(mappings[0]);

int
wss_mixer_set_port(void *addr, mixer_ctrl_t *cp)
{
	struct ad1848_softc *ac;

	ac = addr;
	return ad1848_mixer_set_port(ac, mappings, nummap, cp);
}

int
wss_mixer_get_port(void *addr, mixer_ctrl_t *cp)
{
	struct ad1848_softc *ac;

	ac = addr;
	return ad1848_mixer_get_port(ac, mappings, nummap, cp);
}

int
wss_query_devinfo(void *addr, mixer_devinfo_t *dip)
{

	DPRINTF(("wss_query_devinfo: index=%d\n", dip->index));
	switch(dip->index) {
	case WSS_MIC_IN_LVL:	/* Microphone */
		dip->type = AUDIO_MIXER_VALUE;
		dip->mixer_class = WSS_INPUT_CLASS;
		dip->prev = AUDIO_MIXER_LAST;
		dip->next = WSS_MIC_IN_MUTE;
		strcpy(dip->label.name, AudioNmicrophone);
		dip->un.v.num_channels = 2;
		strcpy(dip->un.v.units.name, AudioNvolume);
		break;

	case WSS_LINE_IN_LVL:	/* line/CD */
		dip->type = AUDIO_MIXER_VALUE;
		dip->mixer_class = WSS_INPUT_CLASS;
		dip->prev = AUDIO_MIXER_LAST;
		dip->next = WSS_LINE_IN_MUTE;
		strcpy(dip->label.name, AudioNcd);
		dip->un.v.num_channels = 2;
		strcpy(dip->un.v.units.name, AudioNvolume);
		break;

	case WSS_DAC_LVL:		/*  dacout */
		dip->type = AUDIO_MIXER_VALUE;
		dip->mixer_class = WSS_INPUT_CLASS;
		dip->prev = AUDIO_MIXER_LAST;
		dip->next = WSS_DAC_MUTE;
		strcpy(dip->label.name, AudioNdac);
		dip->un.v.num_channels = 2;
		strcpy(dip->un.v.units.name, AudioNvolume);
		break;

	case WSS_REC_LVL:	/* record level */
		dip->type = AUDIO_MIXER_VALUE;
		dip->mixer_class = WSS_RECORD_CLASS;
		dip->prev = AUDIO_MIXER_LAST;
		dip->next = WSS_RECORD_SOURCE;
		strcpy(dip->label.name, AudioNrecord);
		dip->un.v.num_channels = 2;
		strcpy(dip->un.v.units.name, AudioNvolume);
		break;

	case WSS_MONITOR_LVL:	/* monitor level */
		dip->type = AUDIO_MIXER_VALUE;
		dip->mixer_class = WSS_MONITOR_CLASS;
		dip->prev = AUDIO_MIXER_LAST;
		dip->next = WSS_MONITOR_MUTE;
		strcpy(dip->label.name, AudioNmonitor);
		dip->un.v.num_channels = 1;
		strcpy(dip->un.v.units.name, AudioNvolume);
		break;

	case WSS_INPUT_CLASS:			/* input class descriptor */
		dip->type = AUDIO_MIXER_CLASS;
		dip->mixer_class = WSS_INPUT_CLASS;
		dip->next = dip->prev = AUDIO_MIXER_LAST;
		strcpy(dip->label.name, AudioCinputs);
		break;

	case WSS_MONITOR_CLASS:			/* monitor class descriptor */
		dip->type = AUDIO_MIXER_CLASS;
		dip->mixer_class = WSS_MONITOR_CLASS;
		dip->next = dip->prev = AUDIO_MIXER_LAST;
		strcpy(dip->label.name, AudioCmonitor);
		break;

	case WSS_RECORD_CLASS:			/* record source class */
		dip->type = AUDIO_MIXER_CLASS;
		dip->mixer_class = WSS_RECORD_CLASS;
		dip->next = dip->prev = AUDIO_MIXER_LAST;
		strcpy(dip->label.name, AudioCrecord);
		break;

	case WSS_MIC_IN_MUTE:
		dip->mixer_class = WSS_INPUT_CLASS;
		dip->type = AUDIO_MIXER_ENUM;
		dip->prev = WSS_MIC_IN_LVL;
		dip->next = AUDIO_MIXER_LAST;
		goto mute;

	case WSS_LINE_IN_MUTE:
		dip->mixer_class = WSS_INPUT_CLASS;
		dip->type = AUDIO_MIXER_ENUM;
		dip->prev = WSS_LINE_IN_LVL;
		dip->next = AUDIO_MIXER_LAST;
		goto mute;

	case WSS_DAC_MUTE:
		dip->mixer_class = WSS_INPUT_CLASS;
		dip->type = AUDIO_MIXER_ENUM;
		dip->prev = WSS_DAC_LVL;
		dip->next = AUDIO_MIXER_LAST;
		goto mute;

	case WSS_MONITOR_MUTE:
		dip->mixer_class = WSS_MONITOR_CLASS;
		dip->type = AUDIO_MIXER_ENUM;
		dip->prev = WSS_MONITOR_LVL;
		dip->next = AUDIO_MIXER_LAST;
	mute:
		strcpy(dip->label.name, AudioNmute);
		dip->un.e.num_mem = 2;
		strcpy(dip->un.e.member[0].label.name, AudioNoff);
		dip->un.e.member[0].ord = 0;
		strcpy(dip->un.e.member[1].label.name, AudioNon);
		dip->un.e.member[1].ord = 1;
		break;

	case WSS_RECORD_SOURCE:
		dip->mixer_class = WSS_RECORD_CLASS;
		dip->type = AUDIO_MIXER_ENUM;
		dip->prev = WSS_REC_LVL;
		dip->next = AUDIO_MIXER_LAST;
		strcpy(dip->label.name, AudioNsource);
		dip->un.e.num_mem = 3;
		strcpy(dip->un.e.member[0].label.name, AudioNmicrophone);
		dip->un.e.member[0].ord = WSS_MIC_IN_LVL;
		strcpy(dip->un.e.member[1].label.name, AudioNcd);
		dip->un.e.member[1].ord = WSS_LINE_IN_LVL;
		strcpy(dip->un.e.member[2].label.name, AudioNdac);
		dip->un.e.member[2].ord = WSS_DAC_LVL;
		break;

	default:
		return ENXIO;
		/*NOTREACHED*/
	}
	DPRINTF(("AUDIO_MIXER_DEVINFO: name=%s\n", dip->label.name));

	return 0;
}


/*
 * Copyright by Hannu Savolainen 1994
 *
 * Redistribution and use in source and binary forms, with or without
 * modification, are permitted provided that the following conditions are
 * met: 1. Redistributions of source code must retain the above copyright
 * notice, this list of conditions and the following disclaimer. 2.
 * Redistributions in binary form must reproduce the above copyright notice,
 * this list of conditions and the following disclaimer in the documentation
 * and/or other materials provided with the distribution.
 *
 * THIS SOFTWARE IS PROVIDED BY THE AUTHOR AND CONTRIBUTORS ``AS IS'' AND ANY
 * EXPRESS OR IMPLIED WARRANTIES, INCLUDING, BUT NOT LIMITED TO, THE IMPLIED
 * WARRANTIES OF MERCHANTABILITY AND FITNESS FOR A PARTICULAR PURPOSE ARE
 * DISCLAIMED.  IN NO EVENT SHALL THE AUTHOR OR CONTRIBUTORS BE LIABLE FOR
 * ANY DIRECT, INDIRECT, INCIDENTAL, SPECIAL, EXEMPLARY, OR CONSEQUENTIAL
 * DAMAGES (INCLUDING, BUT NOT LIMITED TO, PROCUREMENT OF SUBSTITUTE GOODS OR
 * SERVICES; LOSS OF USE, DATA, OR PROFITS; OR BUSINESS INTERRUPTION) HOWEVER
 * CAUSED AND ON ANY THEORY OF LIABILITY, WHETHER IN CONTRACT, STRICT
 * LIABILITY, OR TORT (INCLUDING NEGLIGENCE OR OTHERWISE) ARISING IN ANY WAY
 * OUT OF THE USE OF THIS SOFTWARE, EVEN IF ADVISED OF THE POSSIBILITY OF
 * SUCH DAMAGE.
 *
 */
/*
 * Initialization code for OPTi MAD16 compatible audio chips. Including
 *
 *      OPTi 82C928     MAD16           (replaced by C929)
 *      OAK OTI-601D    Mozart
 *      OPTi 82C929     MAD16 Pro
 *
 */

u_int
mad_read(struct wss_softc *sc, int port)
{
	u_int tmp;
	int pwd;

	switch (sc->mad_chip_type) {	/* Output password */
	case MAD_82C928:
	case MAD_OTI601D:
		pwd = M_PASSWD_928;
		break;
	case MAD_82C929:
		pwd = M_PASSWD_929;
		break;
	case MAD_82C931:
		pwd = M_PASSWD_931;
		break;
	default:
		panic("mad_read: Bad chip type=%d", sc->mad_chip_type);
	}
	bus_space_write_1(sc->sc_iot, sc->mad_ioh, MC_PASSWD_REG, pwd);
	tmp = bus_space_read_1(sc->sc_iot, sc->mad_ioh, port);
	return tmp;
}

void
mad_write(struct wss_softc *sc, int port, int value)
{
	int pwd;

	switch (sc->mad_chip_type) {	/* Output password */
	case MAD_82C928:
	case MAD_OTI601D:
		pwd = M_PASSWD_928;
		break;
	case MAD_82C929:
		pwd = M_PASSWD_929;
		break;
	case MAD_82C931:
		pwd = M_PASSWD_931;
		break;
	default:
		panic("mad_write: Bad chip type=%d", sc->mad_chip_type);
	}
	bus_space_write_1(sc->sc_iot, sc->mad_ioh, MC_PASSWD_REG, pwd);
	bus_space_write_1(sc->sc_iot, sc->mad_ioh, port, value & 0xff);
}

void
madattach(struct wss_softc *sc)
{
	struct ad1848_softc *ac;
	unsigned char cs4231_mode;
	int joy;

	ac = (struct ad1848_softc *)&sc->sc_ad1848;
	if (sc->mad_chip_type == MAD_NONE)
		return;

	/* Do we want the joystick disabled? */
	joy = device_cfdata(ac->sc_dev)->cf_flags & 2 ? MC1_JOYDISABLE : 0;

	/* enable WSS emulation at the I/O port */
	mad_write(sc, MC1_PORT, M_WSS_PORT_SELECT(sc->mad_ioindex) | joy);
	mad_write(sc, MC2_PORT, MC2_NO_CD_DRQ); /* disable CD */
	mad_write(sc, MC3_PORT, 0xf0); /* Disable SB */

	cs4231_mode =
		strncmp(ac->chip_name, "CS4248", 6) == 0 ||
		strncmp(ac->chip_name, "CS4231", 6) == 0 ? 0x02 : 0;

	if (sc->mad_chip_type == MAD_82C929) {
		mad_write(sc, MC4_PORT, 0x92);
		mad_write(sc, MC5_PORT, 0xA5 | cs4231_mode);
		mad_write(sc, MC6_PORT, 0x03);	/* Disable MPU401 */
	} else {
		mad_write(sc, MC4_PORT, 0x02);
		mad_write(sc, MC5_PORT, 0x30 | cs4231_mode);
	}

#ifdef AUDIO_DEBUG
	if (wssdebug) {
		int i;
		for (i = MC1_PORT; i <= MC7_PORT; i++)
			DPRINTF(("port %03x after init = %02x\n",
				 i, mad_read(sc, i)));
	}
#endif
}<|MERGE_RESOLUTION|>--- conflicted
+++ resolved
@@ -1,8 +1,4 @@
-<<<<<<< HEAD
-/*	$NetBSD: wss.c,v 1.75 2021/04/24 23:36:55 thorpej Exp $	*/
-=======
 /*	$NetBSD: wss.c,v 1.76 2021/04/26 19:21:55 thorpej Exp $	*/
->>>>>>> fed14ef0
 
 /*
  * Copyright (c) 1994 John Brezak
@@ -40,11 +36,7 @@
  */
 
 #include <sys/cdefs.h>
-<<<<<<< HEAD
-__KERNEL_RCSID(0, "$NetBSD: wss.c,v 1.75 2021/04/24 23:36:55 thorpej Exp $");
-=======
 __KERNEL_RCSID(0, "$NetBSD: wss.c,v 1.76 2021/04/26 19:21:55 thorpej Exp $");
->>>>>>> fed14ef0
 
 #include <sys/param.h>
 #include <sys/systm.h>
@@ -169,13 +161,9 @@
 		arg.type = AUDIODEV_TYPE_OPL;
 		arg.hwif = 0;
 		arg.hdl = 0;
-<<<<<<< HEAD
-		(void)config_found(ac->sc_dev, &arg, audioprint, CFARG_EOL);
-=======
 		(void)config_found(ac->sc_dev, &arg, audioprint,
 		    CFARG_IATTR, "wss",
 		    CFARG_EOL);
->>>>>>> fed14ef0
 	}
 }
 
