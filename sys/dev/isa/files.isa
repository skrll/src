--- conflicted
+++ resolved
@@ -1,8 +1,4 @@
-<<<<<<< HEAD
-#	$NetBSD: files.isa,v 1.174 2019/10/25 17:39:57 martin Exp $
-=======
 #	$NetBSD: files.isa,v 1.175 2020/01/19 20:00:35 thorpej Exp $
->>>>>>> 792df501
 #
 # Config file and device description for machine-independent ISA code.
 # Included by ports that need it.  Requires that the SCSI files be
@@ -273,16 +269,6 @@
 device	ix: ether, ifnet, arp, i82586
 attach	ix at isa
 file	dev/isa/if_ix.c			ix
-<<<<<<< HEAD
-
-# TROPIC based Token-Ring (IBM/3COM)
-define	tr_isa
-file	dev/isa/if_tr_isa.c		tr_isa
-attach	tr at isa with tr_isa: tr_isa, elink
-file	dev/isa/if_tribm_isa.c		tr_isa
-file	dev/isa/if_trtcm_isa.c		tr_isa
-=======
->>>>>>> 792df501
 
 #
 # ISA Sound hardware
