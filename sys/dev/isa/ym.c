--- conflicted
+++ resolved
@@ -1,8 +1,4 @@
-<<<<<<< HEAD
-/*	$NetBSD: ym.c,v 1.48 2021/04/24 23:36:55 thorpej Exp $	*/
-=======
 /*	$NetBSD: ym.c,v 1.49 2021/04/26 19:22:14 thorpej Exp $	*/
->>>>>>> fed14ef0
 
 /*-
  * Copyright (c) 1999-2002, 2008 The NetBSD Foundation, Inc.
@@ -64,11 +60,7 @@
  */
 
 #include <sys/cdefs.h>
-<<<<<<< HEAD
-__KERNEL_RCSID(0, "$NetBSD: ym.c,v 1.48 2021/04/24 23:36:55 thorpej Exp $");
-=======
 __KERNEL_RCSID(0, "$NetBSD: ym.c,v 1.49 2021/04/26 19:22:14 thorpej Exp $");
->>>>>>> fed14ef0
 
 #include "mpu_ym.h"
 #include "opt_ym.h"
@@ -266,13 +258,9 @@
 		arg.type = AUDIODEV_TYPE_OPL;
 		arg.hwif = 0;
 		arg.hdl = 0;
-<<<<<<< HEAD
-		(void)config_found(ac->sc_dev, &arg, audioprint, CFARG_EOL);
-=======
 		(void)config_found(ac->sc_dev, &arg, audioprint,
 		    CFARG_IATTR, "ym",
 		    CFARG_EOL);
->>>>>>> fed14ef0
 	}
 
 #if NMPU_YM > 0
@@ -282,10 +270,7 @@
 		arg.hwif = 0;
 		arg.hdl = 0;
 		sc->sc_mpudev = config_found(ac->sc_dev, &arg, audioprint,
-<<<<<<< HEAD
-=======
 		    CFARG_IATTR, "ym",
->>>>>>> fed14ef0
 		    CFARG_EOL);
 	}
 #endif
