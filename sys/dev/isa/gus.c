<<<<<<< HEAD
/*	$NetBSD: gus.c,v 1.112 2017/10/31 21:53:48 nat Exp $	*/
=======
/*	$NetBSD: gus.c,v 1.113 2018/06/23 06:57:24 maxv Exp $	*/
>>>>>>> b2b84690

/*-
 * Copyright (c) 1996, 1999, 2008 The NetBSD Foundation, Inc.
 * All rights reserved.
 *
 * This code is derived from software contributed to The NetBSD Foundation
 * by Ken Hornstein and John Kohl.
 *
 * Redistribution and use in source and binary forms, with or without
 * modification, are permitted provided that the following conditions
 * are met:
 * 1. Redistributions of source code must retain the above copyright
 *    notice, this list of conditions and the following disclaimer.
 * 2. Redistributions in binary form must reproduce the above copyright
 *    notice, this list of conditions and the following disclaimer in the
 *    documentation and/or other materials provided with the distribution.
 *
 * THIS SOFTWARE IS PROVIDED BY THE NETBSD FOUNDATION, INC. AND CONTRIBUTORS
 * ``AS IS'' AND ANY EXPRESS OR IMPLIED WARRANTIES, INCLUDING, BUT NOT LIMITED
 * TO, THE IMPLIED WARRANTIES OF MERCHANTABILITY AND FITNESS FOR A PARTICULAR
 * PURPOSE ARE DISCLAIMED.  IN NO EVENT SHALL THE FOUNDATION OR CONTRIBUTORS
 * BE LIABLE FOR ANY DIRECT, INDIRECT, INCIDENTAL, SPECIAL, EXEMPLARY, OR
 * CONSEQUENTIAL DAMAGES (INCLUDING, BUT NOT LIMITED TO, PROCUREMENT OF
 * SUBSTITUTE GOODS OR SERVICES; LOSS OF USE, DATA, OR PROFITS; OR BUSINESS
 * INTERRUPTION) HOWEVER CAUSED AND ON ANY THEORY OF LIABILITY, WHETHER IN
 * CONTRACT, STRICT LIABILITY, OR TORT (INCLUDING NEGLIGENCE OR OTHERWISE)
 * ARISING IN ANY WAY OUT OF THE USE OF THIS SOFTWARE, EVEN IF ADVISED OF THE
 * POSSIBILITY OF SUCH DAMAGE.
 */

/*
 *
 * TODO:
 *	. figure out why mixer activity while sound is playing causes problems
 *	  (phantom interrupts?)
 *	. figure out a better deinterleave strategy that avoids sucking up
 *	  CPU, memory and cache bandwidth.  (Maybe a special encoding?
 *	  Maybe use the double-speed sampling/hardware deinterleave trick
 *	  from the GUS SDK?)  A 486/33 isn't quite fast enough to keep
 *	  up with 44.1kHz 16-bit stereo output without some drop-outs.
 *	. use CS4231 for 16-bit sampling, for A-law and mu-law playback.
 *	. actually test full-duplex sampling(recording) and playback.
 */

/*
 * Gravis UltraSound driver
 *
 * For more detailed information, see the GUS developers' kit
 * available on the net at:
 *
 * http://www.gravis.com/Public/sdk/GUSDK222.ZIP
 *
 *		See ultrawrd.doc inside--it's MS Word (ick), but it's the bible
 *
 */

/*
 * The GUS Max has a slightly strange set of connections between the CS4231
 * and the GF1 and the DMA interconnects.  It's set up so that the CS4231 can
 * be playing while the GF1 is loading patches from the system.
 *
 * Here's a recreation of the DMA interconnect diagram:
 *
 *       GF1
 *   +---------+				 digital
 *   |         |  record			 ASIC
 *   |         |--------------+
 *   |         |              |		       +--------+
 *   |         | play (dram)  |      +----+    |	|
 *   |         |--------------(------|-\  |    |   +-+  |
 *   +---------+              |      |  >-|----|---|C|--|------  DMA chan 1
 *                            |  +---|-/  |    |   +-+	|
 *                            |  |   +----+    |    |   |
 *                            |	 |   +----+    |    |   |
 *   +---------+        +-+   +--(---|-\  |    |    |   |
 *   |         | play   |8|      |   |  >-|----|----+---|------  DMA chan 2
 *   | ---C----|--------|/|------(---|-/  |    |        |
 *   |    ^    |record  |1|      |   +----+    |	|
 *   |    |    |   /----|6|------+	       +--------+
 *   | ---+----|--/     +-+
 *   +---------+
 *     CS4231		8-to-16 bit bus conversion, if needed
 *
 *
 * "C" is an optional combiner.
 *
 */

#include <sys/cdefs.h>
<<<<<<< HEAD
__KERNEL_RCSID(0, "$NetBSD: gus.c,v 1.112 2017/10/31 21:53:48 nat Exp $");
=======
__KERNEL_RCSID(0, "$NetBSD: gus.c,v 1.113 2018/06/23 06:57:24 maxv Exp $");
>>>>>>> b2b84690

#include <sys/param.h>
#include <sys/systm.h>
#include <sys/callout.h>
#include <sys/errno.h>
#include <sys/ioctl.h>
#include <sys/syslog.h>
#include <sys/device.h>
#include <sys/proc.h>
#include <sys/buf.h>
#include <sys/fcntl.h>
#include <sys/kmem.h>
#include <sys/kernel.h>
#include <sys/cpu.h>
#include <sys/intr.h>
#include <sys/bus.h>
#include <sys/audioio.h>

#include <dev/audio_if.h>
#include <dev/mulaw.h>
#include <dev/auconv.h>

#include <dev/ic/ics2101reg.h>
#include <dev/ic/cs4231reg.h>
#include <dev/ic/ad1848reg.h>

#include <dev/isa/isavar.h>
#include <dev/isa/isadmavar.h>
#include <dev/isa/ics2101var.h>
#include <dev/isa/ad1848var.h>
#include <dev/isa/cs4231var.h>
#include <dev/isa/gusreg.h>

#ifdef AUDIO_DEBUG
#define STATIC /* empty; for debugging symbols */
#else
#define STATIC static
#endif

#define	GUS_MAX_BLOCKSIZE	65536

/*
 * Software state of a single "voice" on the GUS
 */

struct gus_voice {

	/*
	 * Various control bits
	 */

	unsigned char voccntl;	/* State of voice control register */
	unsigned char volcntl;	/* State of volume control register */
	unsigned char pan_pos;	/* Position of volume panning (4 bits) */
	int rate;		/* Sample rate of voice being played back */

	/*
	 * Address of the voice data into the GUS's DRAM.  20 bits each
	 */

	u_long start_addr;	/* Starting address of voice data loop area */
	u_long end_addr;	/* Ending address of voice data loop */
	u_long current_addr;	/* Beginning address of voice data
				   (start playing here) */

	/*
	 * linear volume values for the GUS's volume ramp.  0-511 (9 bits).
	 * These values must be translated into the logarithmic values using
	 * gus_log_volumes[]
	 */

	int start_volume;	/* Starting position of volume ramp */
	int current_volume;	/* Current position of volume on volume ramp */
	int end_volume;		/* Ending position of volume on volume ramp */
};

/*
 * Software state of GUS
 */

struct gus_softc {
	device_t sc_dev;		/* base device */
	kmutex_t sc_lock;
	kmutex_t sc_intr_lock;
	void *sc_ih;			/* interrupt vector */
	bus_space_tag_t sc_iot;		/* tag */
	bus_space_handle_t sc_ioh1;	/* handle */
	bus_space_handle_t sc_ioh2;	/* handle */
	bus_space_handle_t sc_ioh3;	/* ICS2101 handle */
	bus_space_handle_t sc_ioh4;	/* MIDI handle */
	char padding[20];

	callout_t sc_dmaout_ch;

	isa_chipset_tag_t sc_ic;	/* ISA chipset info */
	char padding1[4];
	int sc_irq;			/* IRQ used */
	int sc_playdrq;			/* DMA channel for play */
	bus_size_t sc_play_maxsize;	/* DMA size for play */
	int sc_recdrq;			/* DMA channel for recording */
	bus_size_t sc_req_maxsize;	/* DMA size for recording */

	int sc_flags;			/* Various flags about the GUS */
#define GUS_MIXER_INSTALLED	0x01	/* An ICS mixer is installed */
#define GUS_LOCKED		0x02	/* GUS is busy doing multi-phase DMA */
#define GUS_CODEC_INSTALLED	0x04	/* CS4231 installed/MAX */
#define GUS_PLAYING		0x08	/* GUS is playing a voice */
#define GUS_DMAOUT_ACTIVE	0x10	/* GUS is busy doing audio DMA */
#define GUS_DMAIN_ACTIVE	0x20	/* GUS is busy sampling  */
#define GUS_OPEN		0x100	/* GUS is open */
	int sc_dsize;			/* Size of GUS DRAM */
	int sc_voices;			/* Number of active voices */
	u_char sc_revision;		/* Board revision of GUS */
	u_char sc_mixcontrol;		/* Value of GUS_MIX_CONTROL register */

	u_long sc_orate;		/* Output sampling rate */
	u_long sc_irate;		/* Input sampling rate */

	int sc_encoding;		/* Current data encoding type */
	int sc_precision;		/* # of bits of precision */
	int sc_channels;		/* Number of active channels */
	int sc_blocksize;		/* Current blocksize */
	int sc_chanblocksize;		/* Current blocksize for each in-use
					   channel */
	short sc_nbufs;			/* how many on-GUS bufs per-channel */
	short sc_bufcnt;		/* how many need to be played */
	void *sc_deintr_buf;		/* deinterleave buffer for stereo */

	int sc_ogain;			/* Output gain control */
	u_char sc_out_port;		/* Current out port (generic only) */
	u_char sc_in_port;		/* keep track of it when no codec */

	void (*sc_dmaoutintr)(void*);	/* DMA completion intr handler */
	void *sc_outarg;		/* argument for sc_dmaoutintr() */
	u_char *sc_dmaoutaddr;		/* for isa_dmadone */
	u_long sc_gusaddr;		/* where did we just put it? */
	int sc_dmaoutcnt;		/* for isa_dmadone */

	void (*sc_dmainintr)(void*);	/* DMA completion intr handler */
	void *sc_inarg;			/* argument for sc_dmaoutintr() */
	u_char *sc_dmainaddr;		/* for isa_dmadone */
	int sc_dmaincnt;		/* for isa_dmadone */

	struct stereo_dma_intr {
		void (*intr)(void *);
		void *arg;
		u_char *buffer;
		u_long dmabuf;
		int size;
		int flags;
	} sc_stereo;

	/*
	 * State information for linear audio layer
	 */

	int sc_dmabuf;			/* Which ring buffer we're DMA'ing to */
	int sc_playbuf;			/* Which ring buffer we're playing */

	/*
	 * Voice information array.  All voice-specific information is stored
	 * here
	 */

	struct gus_voice sc_voc[32];	/* Voice data for each voice */
	union {
		struct ics2101_softc sc_mixer_u;
		struct ad1848_isa_softc sc_codec_u;
	} u;
	int sc_iobase;			/* I/O base address */
#define sc_mixer u.sc_mixer_u
#define sc_codec u.sc_codec_u
};

struct ics2101_volume {
	u_char left;
	u_char right;
};

#define HAS_CODEC(sc) ((sc)->sc_flags & GUS_CODEC_INSTALLED)
#define HAS_MIXER(sc) ((sc)->sc_flags & GUS_MIXER_INSTALLED)

/*
 * Mixer devices for ICS2101
 */
/* MIC IN mute, line in mute, line out mute are first since they can be done
   even if no ICS mixer. */
#define GUSICS_MIC_IN_MUTE		0
#define GUSICS_LINE_IN_MUTE		1
#define GUSICS_MASTER_MUTE		2
#define GUSICS_CD_MUTE			3
#define GUSICS_DAC_MUTE			4
#define GUSICS_MIC_IN_LVL		5
#define GUSICS_LINE_IN_LVL		6
#define GUSICS_CD_LVL			7
#define GUSICS_DAC_LVL			8
#define GUSICS_MASTER_LVL		9

#define GUSICS_RECORD_SOURCE		10

/* Classes */
#define GUSICS_INPUT_CLASS		11
#define GUSICS_OUTPUT_CLASS		12
#define GUSICS_RECORD_CLASS		13

/*
 * Mixer & MUX devices for CS4231
 */
#define GUSMAX_MONO_LVL			0 /* mic input to MUX;
					     also mono mixer input */
#define GUSMAX_DAC_LVL			1 /* input to MUX; also mixer input */
#define GUSMAX_LINE_IN_LVL		2 /* input to MUX; also mixer input */
#define GUSMAX_CD_LVL			3 /* mixer input only */
#define GUSMAX_MONITOR_LVL		4 /* digital mix (?) */
#define GUSMAX_OUT_LVL			5 /* output level. (?) */
#define GUSMAX_SPEAKER_LVL		6 /* pseudo-device for mute */
#define GUSMAX_LINE_IN_MUTE		7 /* pre-mixer */
#define GUSMAX_DAC_MUTE			8 /* pre-mixer */
#define GUSMAX_CD_MUTE			9 /* pre-mixer */
#define GUSMAX_MONO_MUTE		10 /* pre-mixer--microphone/mono */
#define GUSMAX_MONITOR_MUTE		11 /* post-mixer level/mute */
#define GUSMAX_SPEAKER_MUTE		12 /* speaker mute */

#define GUSMAX_REC_LVL			13 /* post-MUX gain */

#define GUSMAX_RECORD_SOURCE		14

/* Classes */
#define GUSMAX_INPUT_CLASS		15
#define GUSMAX_RECORD_CLASS		16
#define GUSMAX_MONITOR_CLASS		17
#define GUSMAX_OUTPUT_CLASS		18

#ifdef AUDIO_DEBUG
#define GUSPLAYDEBUG	/*XXX*/
#define DPRINTF(x)	if (gusdebug) printf x
#define DMAPRINTF(x)	if (gusdmadebug) printf x
int	gusdebug = 0;
int	gusdmadebug = 0;
#else
#define DPRINTF(x)
#define DMAPRINTF(x)
#endif
int	gus_dostereo = 1;

#define NDMARECS 2048
#ifdef GUSPLAYDEBUG
int	gusstats = 0;
struct dma_record {
	struct timeval tv;
	u_long gusaddr;
	void *bsdaddr;
	u_short count;
	u_char channel;
	u_char direction;
} dmarecords[NDMARECS];

int dmarecord_index = 0;
#endif

/*
 * local routines
 */

int	gusopen(void *, int);
void	gusclose(void *);
void	gusmax_close(void *);
int	gusintr(void *);
int	gus_set_in_gain(void *, u_int, u_char);
int	gus_get_in_gain(void *);
int	gus_set_out_gain(void *, u_int, u_char);
int	gus_get_out_gain(void *);
int	gus_set_params(void *, int, int, audio_params_t *,
	    audio_params_t *, stream_filter_list_t *, stream_filter_list_t *);
int	gusmax_set_params(void *, int, int, audio_params_t *,
	    audio_params_t *, stream_filter_list_t *, stream_filter_list_t *);
int	gus_round_blocksize(void *, int, int, const audio_params_t *);
int	gus_commit_settings(void *);
int	gus_dma_output(void *, void *, int, void (*)(void *), void *);
int	gus_dma_input(void *, void *, int, void (*)(void *), void *);
int	gus_halt_out_dma(void *);
int	gus_halt_in_dma(void *);
int	gus_speaker_ctl(void *, int);
int	gusmaxopen(void *, int);
int	gusmax_round_blocksize(void *, int, int, const audio_params_t *);
int	gusmax_commit_settings(void *);
int	gusmax_dma_output(void *, void *, int, void (*)(void *), void *);
int	gusmax_dma_input(void *, void *, int, void (*)(void *), void *);
int	gusmax_halt_out_dma(void *);
int	gusmax_halt_in_dma(void *);
int	gusmax_speaker_ctl(void *, int);
int	gus_getdev(void *, struct audio_device *);

STATIC void	gus_deinterleave(struct gus_softc *, void *, int);

STATIC int	gus_mic_ctl(void *, int);
STATIC int	gus_linein_ctl(void *, int);
STATIC int	gus_test_iobase(bus_space_tag_t, int);
STATIC void	guspoke(bus_space_tag_t, bus_space_handle_t, long, u_char);
STATIC void	gusdmaout(struct gus_softc *, int, u_long, void *, int);
STATIC int	gus_init_cs4231(struct gus_softc *);
STATIC void	gus_init_ics2101(struct gus_softc *);

STATIC void	gus_set_chan_addrs(struct gus_softc *);
STATIC void	gusreset(struct gus_softc *, int);
STATIC void	gus_set_voices(struct gus_softc *, int);
STATIC void	gus_set_volume(struct gus_softc *, int, int);
STATIC void	gus_set_samprate(struct gus_softc *, int, int);
STATIC void	gus_set_recrate(struct gus_softc *, u_long);
STATIC void	gus_start_voice(struct gus_softc *, int, int);
STATIC void	gus_stop_voice(struct gus_softc *, int, int);
STATIC void	gus_set_endaddr(struct gus_softc *, int, u_long);
#ifdef GUSPLAYDEBUG
STATIC void	gus_set_curaddr(struct gus_softc *, int, u_long);
STATIC u_long	gus_get_curaddr(struct gus_softc *, int);
#endif
STATIC int	gus_dmaout_intr(struct gus_softc *);
STATIC void	gus_dmaout_dointr(struct gus_softc *);
STATIC void	gus_dmaout_timeout(void *);
STATIC int	gus_dmain_intr(struct gus_softc *);
STATIC int	gus_voice_intr(struct gus_softc *);
STATIC void	gus_start_playing(struct gus_softc *, int);
STATIC int	gus_continue_playing(struct gus_softc *, int);
STATIC u_char guspeek(bus_space_tag_t, bus_space_handle_t, u_long);
STATIC u_long convert_to_16bit(u_long);
STATIC int	gus_mixer_set_port(void *, mixer_ctrl_t *);
STATIC int	gus_mixer_get_port(void *, mixer_ctrl_t *);
STATIC int	gusmax_mixer_set_port(void *, mixer_ctrl_t *);
STATIC int	gusmax_mixer_get_port(void *, mixer_ctrl_t *);
STATIC int	gus_mixer_query_devinfo(void *, mixer_devinfo_t *);
STATIC int	gusmax_mixer_query_devinfo(void *, mixer_devinfo_t *);
STATIC int	gus_query_encoding(void *, struct audio_encoding *);
STATIC int	gus_get_props(void *);
STATIC int	gusmax_get_props(void *);

STATIC void	gusics_master_mute(struct ics2101_softc *, int);
STATIC void	gusics_dac_mute(struct ics2101_softc *, int);
STATIC void	gusics_mic_mute(struct ics2101_softc *, int);
STATIC void	gusics_linein_mute(struct ics2101_softc *, int);
STATIC void	gusics_cd_mute(struct ics2101_softc *, int);

void	stereo_dmaintr(void *);

/*
 * ISA bus driver routines
 */

int	gusprobe(device_t, cfdata_t, void *);
void	gusattach(device_t, device_t, void *);

CFATTACH_DECL_NEW(gus, sizeof(struct gus_softc),
    gusprobe, gusattach, NULL, NULL);

/*
 * A mapping from IRQ/DRQ values to the values used in the GUS's internal
 * registers.  A zero means that the referenced IRQ/DRQ is invalid
 */

static const int gus_irq_map[] = {
	-1, -1, 1, 3, -1, 2, -1, 4,
	-1, 1, -1, 5, 6, -1, -1, 7
};
static const int gus_drq_map[] = {
	-1, 1, -1, 2, -1, 3, 4, 5
};

/*
 * A list of valid base addresses for the GUS
 */

static const int gus_base_addrs[] = {
	0x210, 0x220, 0x230, 0x240, 0x250, 0x260
};
static const int gus_addrs = sizeof(gus_base_addrs) / sizeof(gus_base_addrs[0]);

/*
 * Maximum frequency values of the GUS based on the number of currently active
 * voices.  Since the GUS samples a voice every 1.6 us, the maximum frequency
 * is dependent on the number of active voices.  Yes, it is pretty weird.
 */

static const int gus_max_frequency[] = {
		44100,		/* 14 voices */
		41160,		/* 15 voices */
		38587,		/* 16 voices */
		36317,		/* 17 voices */
		34300,		/* 18 voices */
		32494,		/* 19 voices */
		30870,		/* 20 voices */
		29400,		/* 21 voices */
		28063,		/* 22 voices */
		26843,		/* 23 voices */
		25725,		/* 24 voices */
		24696,		/* 25 voices */
		23746,		/* 26 voices */
		22866,		/* 27 voices */
		22050,		/* 28 voices */
		21289,		/* 29 voices */
		20580,		/* 30 voices */
		19916,		/* 31 voices */
		19293		/* 32 voices */
};
/*
 * A mapping of linear volume levels to the logarithmic volume values used
 * by the GF1 chip on the GUS.  From GUS SDK vol1.c.
 */

static const unsigned short gus_log_volumes[512] = {
 0x0000,
 0x0700, 0x07ff, 0x0880, 0x08ff, 0x0940, 0x0980, 0x09c0, 0x09ff, 0x0a20,
 0x0a40, 0x0a60, 0x0a80, 0x0aa0, 0x0ac0, 0x0ae0, 0x0aff, 0x0b10, 0x0b20,
 0x0b30, 0x0b40, 0x0b50, 0x0b60, 0x0b70, 0x0b80, 0x0b90, 0x0ba0, 0x0bb0,
 0x0bc0, 0x0bd0, 0x0be0, 0x0bf0, 0x0bff, 0x0c08, 0x0c10, 0x0c18, 0x0c20,
 0x0c28, 0x0c30, 0x0c38, 0x0c40, 0x0c48, 0x0c50, 0x0c58, 0x0c60, 0x0c68,
 0x0c70, 0x0c78, 0x0c80, 0x0c88, 0x0c90, 0x0c98, 0x0ca0, 0x0ca8, 0x0cb0,
 0x0cb8, 0x0cc0, 0x0cc8, 0x0cd0, 0x0cd8, 0x0ce0, 0x0ce8, 0x0cf0, 0x0cf8,
 0x0cff, 0x0d04, 0x0d08, 0x0d0c, 0x0d10, 0x0d14, 0x0d18, 0x0d1c, 0x0d20,
 0x0d24, 0x0d28, 0x0d2c, 0x0d30, 0x0d34, 0x0d38, 0x0d3c, 0x0d40, 0x0d44,
 0x0d48, 0x0d4c, 0x0d50, 0x0d54, 0x0d58, 0x0d5c, 0x0d60, 0x0d64, 0x0d68,
 0x0d6c, 0x0d70, 0x0d74, 0x0d78, 0x0d7c, 0x0d80, 0x0d84, 0x0d88, 0x0d8c,
 0x0d90, 0x0d94, 0x0d98, 0x0d9c, 0x0da0, 0x0da4, 0x0da8, 0x0dac, 0x0db0,
 0x0db4, 0x0db8, 0x0dbc, 0x0dc0, 0x0dc4, 0x0dc8, 0x0dcc, 0x0dd0, 0x0dd4,
 0x0dd8, 0x0ddc, 0x0de0, 0x0de4, 0x0de8, 0x0dec, 0x0df0, 0x0df4, 0x0df8,
 0x0dfc, 0x0dff, 0x0e02, 0x0e04, 0x0e06, 0x0e08, 0x0e0a, 0x0e0c, 0x0e0e,
 0x0e10, 0x0e12, 0x0e14, 0x0e16, 0x0e18, 0x0e1a, 0x0e1c, 0x0e1e, 0x0e20,
 0x0e22, 0x0e24, 0x0e26, 0x0e28, 0x0e2a, 0x0e2c, 0x0e2e, 0x0e30, 0x0e32,
 0x0e34, 0x0e36, 0x0e38, 0x0e3a, 0x0e3c, 0x0e3e, 0x0e40, 0x0e42, 0x0e44,
 0x0e46, 0x0e48, 0x0e4a, 0x0e4c, 0x0e4e, 0x0e50, 0x0e52, 0x0e54, 0x0e56,
 0x0e58, 0x0e5a, 0x0e5c, 0x0e5e, 0x0e60, 0x0e62, 0x0e64, 0x0e66, 0x0e68,
 0x0e6a, 0x0e6c, 0x0e6e, 0x0e70, 0x0e72, 0x0e74, 0x0e76, 0x0e78, 0x0e7a,
 0x0e7c, 0x0e7e, 0x0e80, 0x0e82, 0x0e84, 0x0e86, 0x0e88, 0x0e8a, 0x0e8c,
 0x0e8e, 0x0e90, 0x0e92, 0x0e94, 0x0e96, 0x0e98, 0x0e9a, 0x0e9c, 0x0e9e,
 0x0ea0, 0x0ea2, 0x0ea4, 0x0ea6, 0x0ea8, 0x0eaa, 0x0eac, 0x0eae, 0x0eb0,
 0x0eb2, 0x0eb4, 0x0eb6, 0x0eb8, 0x0eba, 0x0ebc, 0x0ebe, 0x0ec0, 0x0ec2,
 0x0ec4, 0x0ec6, 0x0ec8, 0x0eca, 0x0ecc, 0x0ece, 0x0ed0, 0x0ed2, 0x0ed4,
 0x0ed6, 0x0ed8, 0x0eda, 0x0edc, 0x0ede, 0x0ee0, 0x0ee2, 0x0ee4, 0x0ee6,
 0x0ee8, 0x0eea, 0x0eec, 0x0eee, 0x0ef0, 0x0ef2, 0x0ef4, 0x0ef6, 0x0ef8,
 0x0efa, 0x0efc, 0x0efe, 0x0eff, 0x0f01, 0x0f02, 0x0f03, 0x0f04, 0x0f05,
 0x0f06, 0x0f07, 0x0f08, 0x0f09, 0x0f0a, 0x0f0b, 0x0f0c, 0x0f0d, 0x0f0e,
 0x0f0f, 0x0f10, 0x0f11, 0x0f12, 0x0f13, 0x0f14, 0x0f15, 0x0f16, 0x0f17,
 0x0f18, 0x0f19, 0x0f1a, 0x0f1b, 0x0f1c, 0x0f1d, 0x0f1e, 0x0f1f, 0x0f20,
 0x0f21, 0x0f22, 0x0f23, 0x0f24, 0x0f25, 0x0f26, 0x0f27, 0x0f28, 0x0f29,
 0x0f2a, 0x0f2b, 0x0f2c, 0x0f2d, 0x0f2e, 0x0f2f, 0x0f30, 0x0f31, 0x0f32,
 0x0f33, 0x0f34, 0x0f35, 0x0f36, 0x0f37, 0x0f38, 0x0f39, 0x0f3a, 0x0f3b,
 0x0f3c, 0x0f3d, 0x0f3e, 0x0f3f, 0x0f40, 0x0f41, 0x0f42, 0x0f43, 0x0f44,
 0x0f45, 0x0f46, 0x0f47, 0x0f48, 0x0f49, 0x0f4a, 0x0f4b, 0x0f4c, 0x0f4d,
 0x0f4e, 0x0f4f, 0x0f50, 0x0f51, 0x0f52, 0x0f53, 0x0f54, 0x0f55, 0x0f56,
 0x0f57, 0x0f58, 0x0f59, 0x0f5a, 0x0f5b, 0x0f5c, 0x0f5d, 0x0f5e, 0x0f5f,
 0x0f60, 0x0f61, 0x0f62, 0x0f63, 0x0f64, 0x0f65, 0x0f66, 0x0f67, 0x0f68,
 0x0f69, 0x0f6a, 0x0f6b, 0x0f6c, 0x0f6d, 0x0f6e, 0x0f6f, 0x0f70, 0x0f71,
 0x0f72, 0x0f73, 0x0f74, 0x0f75, 0x0f76, 0x0f77, 0x0f78, 0x0f79, 0x0f7a,
 0x0f7b, 0x0f7c, 0x0f7d, 0x0f7e, 0x0f7f, 0x0f80, 0x0f81, 0x0f82, 0x0f83,
 0x0f84, 0x0f85, 0x0f86, 0x0f87, 0x0f88, 0x0f89, 0x0f8a, 0x0f8b, 0x0f8c,
 0x0f8d, 0x0f8e, 0x0f8f, 0x0f90, 0x0f91, 0x0f92, 0x0f93, 0x0f94, 0x0f95,
 0x0f96, 0x0f97, 0x0f98, 0x0f99, 0x0f9a, 0x0f9b, 0x0f9c, 0x0f9d, 0x0f9e,
 0x0f9f, 0x0fa0, 0x0fa1, 0x0fa2, 0x0fa3, 0x0fa4, 0x0fa5, 0x0fa6, 0x0fa7,
 0x0fa8, 0x0fa9, 0x0faa, 0x0fab, 0x0fac, 0x0fad, 0x0fae, 0x0faf, 0x0fb0,
 0x0fb1, 0x0fb2, 0x0fb3, 0x0fb4, 0x0fb5, 0x0fb6, 0x0fb7, 0x0fb8, 0x0fb9,
 0x0fba, 0x0fbb, 0x0fbc, 0x0fbd, 0x0fbe, 0x0fbf, 0x0fc0, 0x0fc1, 0x0fc2,
 0x0fc3, 0x0fc4, 0x0fc5, 0x0fc6, 0x0fc7, 0x0fc8, 0x0fc9, 0x0fca, 0x0fcb,
 0x0fcc, 0x0fcd, 0x0fce, 0x0fcf, 0x0fd0, 0x0fd1, 0x0fd2, 0x0fd3, 0x0fd4,
 0x0fd5, 0x0fd6, 0x0fd7, 0x0fd8, 0x0fd9, 0x0fda, 0x0fdb, 0x0fdc, 0x0fdd,
 0x0fde, 0x0fdf, 0x0fe0, 0x0fe1, 0x0fe2, 0x0fe3, 0x0fe4, 0x0fe5, 0x0fe6,
 0x0fe7, 0x0fe8, 0x0fe9, 0x0fea, 0x0feb, 0x0fec, 0x0fed, 0x0fee, 0x0fef,
 0x0ff0, 0x0ff1, 0x0ff2, 0x0ff3, 0x0ff4, 0x0ff5, 0x0ff6, 0x0ff7, 0x0ff8,
 0x0ff9, 0x0ffa, 0x0ffb, 0x0ffc, 0x0ffd, 0x0ffe, 0x0fff};

#define SELECT_GUS_REG(iot,ioh1,x) bus_space_write_1(iot,ioh1,GUS_REG_SELECT,x)
#define ADDR_HIGH(x) (unsigned int) ((x >> 7L) & 0x1fffL)
#define ADDR_LOW(x) (unsigned int) ((x & 0x7fL) << 9L)

#define GUS_MIN_VOICES 14	/* Minimum possible number of voices */
#define GUS_MAX_VOICES 32	/* Maximum possible number of voices */
#define GUS_VOICE_LEFT 0	/* Voice used for left (and mono) playback */
#define GUS_VOICE_RIGHT 1	/* Voice used for right playback */
#define GUS_MEM_OFFSET 32	/* Offset into GUS memory to begin of buffer */
#define GUS_BUFFER_MULTIPLE 1024	/* Audio buffers are multiples of this */
#define	GUS_MEM_FOR_BUFFERS	131072	/* use this many bytes on-GUS */
#define	GUS_LEFT_RIGHT_OFFSET	(sc->sc_nbufs * sc->sc_chanblocksize + GUS_MEM_OFFSET)

#define GUS_PREC_BYTES (sc->sc_precision >> 3) /* precision to bytes */

/*
 * Interface to higher level audio driver
 */

const struct audio_hw_if gus_hw_if = {
	gusopen,
	gusclose,
	NULL,				/* drain */
	gus_query_encoding,
	gus_set_params,
	gus_round_blocksize,
	gus_commit_settings,
	NULL,
	NULL,
	gus_dma_output,
	gus_dma_input,
	gus_halt_out_dma,
	gus_halt_in_dma,
	gus_speaker_ctl,
	gus_getdev,
	NULL,
	gus_mixer_set_port,
	gus_mixer_get_port,
	gus_mixer_query_devinfo,
	ad1848_isa_malloc,
	ad1848_isa_free,
	ad1848_isa_round_buffersize,
	ad1848_isa_mappage,
	gus_get_props,
	NULL,
	NULL,
	NULL,
	ad1848_get_locks,
};

static const struct audio_hw_if gusmax_hw_if = {
	gusmaxopen,
	gusmax_close,
	NULL,			/* drain */
	gus_query_encoding,	/* query encoding */
	gusmax_set_params,
	gusmax_round_blocksize,
	gusmax_commit_settings,
	NULL,
	NULL,
	gusmax_dma_output,
	gusmax_dma_input,
	gusmax_halt_out_dma,
	gusmax_halt_in_dma,
	gusmax_speaker_ctl,
	gus_getdev,
	NULL,
	gusmax_mixer_set_port,
	gusmax_mixer_get_port,
	gusmax_mixer_query_devinfo,
	ad1848_isa_malloc,
	ad1848_isa_free,
	ad1848_isa_round_buffersize,
	ad1848_isa_mappage,
	gusmax_get_props,
	NULL,
	NULL,
	NULL,
	ad1848_get_locks,
};

/*
 * Some info about the current audio device
 */

struct audio_device gus_device = {
	"UltraSound",
	"",
	"gus",
};

#define FLIP_REV	5		/* This rev has flipped mixer chans */


int
gusprobe(device_t parent, cfdata_t match, void *aux)
{
	struct isa_attach_args *ia;
	int iobase, recdrq;

	ia = aux;
	if (ia->ia_nio < 1)
		return 0;
	if (ia->ia_nirq < 1)
		return 0;
	if (ia->ia_ndrq < 1)
		return 0;

	if (ISA_DIRECT_CONFIG(ia))
		return 0;

	iobase = ia->ia_io[0].ir_addr;
	if (ia->ia_ndrq > 1)
		recdrq = ia->ia_drq[1].ir_drq;
	else
		recdrq = ISA_UNKNOWN_DRQ;

	/*
	 * Before we do anything else, make sure requested IRQ and DRQ are
	 * valid for this card.
	 */

	/* XXX range check before indexing!! */
	if (ia->ia_irq[0].ir_irq == ISA_UNKNOWN_IRQ ||
	    gus_irq_map[ia->ia_irq[0].ir_irq] == -1) {
		printf("gus: invalid irq %d, card not probed\n",
		    ia->ia_irq[0].ir_irq);
		return 0;
	}

	if (ia->ia_drq[0].ir_drq == ISA_UNKNOWN_DRQ ||
	    gus_drq_map[ia->ia_drq[0].ir_drq] == -1) {
		printf("gus: invalid drq %d, card not probed\n",
		    ia->ia_drq[0].ir_drq);
		return 0;
	}

	if (recdrq != ISA_UNKNOWN_DRQ) {
		if (recdrq > 7 || gus_drq_map[recdrq] == -1) {
			printf("gus: invalid second DMA channel (%d), card "
			    "not probed\n", recdrq);
			return 0;
		}
	} else
		recdrq = ia->ia_drq[0].ir_drq;

	if (iobase == ISA_UNKNOWN_PORT) {
		int i;
		for (i = 0; i < gus_addrs; i++)
			if (gus_test_iobase(ia->ia_iot, gus_base_addrs[i])) {
				iobase = gus_base_addrs[i];
				goto done;
			}
		return 0;
	} else if (!gus_test_iobase(ia->ia_iot, iobase))
			return 0;

done:
	if (!isa_drq_isfree(ia->ia_ic, ia->ia_drq[0].ir_drq) ||
	    (recdrq != ia->ia_drq[0].ir_drq &&
	     !isa_drq_isfree(ia->ia_ic, recdrq)))
		return 0;

	ia->ia_nio = 1;
	ia->ia_io[0].ir_addr = iobase;
	ia->ia_io[0].ir_size = GUS_NPORT1;

	ia->ia_nirq = 1;
	ia->ia_ndrq = (recdrq != ia->ia_drq[0].ir_drq) ? 2 : 1;

	ia->ia_niomem = 0;

	return 1;
}

/*
 * Test to see if a particular I/O base is valid for the GUS.  Return true
 * if it is.
 */

STATIC int
gus_test_iobase (bus_space_tag_t iot, int iobase)
{
	bus_space_handle_t ioh1, ioh2, ioh3, ioh4;
	u_char s1, s2;
	int rv;

	rv = 0;
	/* Map i/o space */
	if (bus_space_map(iot, iobase, GUS_NPORT1, 0, &ioh1))
		return 0;
	if (bus_space_map(iot, iobase+GUS_IOH2_OFFSET, GUS_NPORT2, 0, &ioh2))
		goto bad1;

	/* XXX Maybe we shouldn't fail on mapping this, but just assume
	 * the card is of revision 0? */
	if (bus_space_map(iot, iobase+GUS_IOH3_OFFSET, GUS_NPORT3, 0, &ioh3))
		goto bad2;

	if (bus_space_map(iot, iobase+GUS_IOH4_OFFSET, GUS_NPORT4, 0, &ioh4))
		goto bad3;

	/*
	 * Reset GUS to an initial state before we do anything.
	 */

	delay(500);

	SELECT_GUS_REG(iot, ioh2, GUSREG_RESET);
	bus_space_write_1(iot, ioh2, GUS_DATA_HIGH, 0x00);

	delay(500);

	SELECT_GUS_REG(iot, ioh2, GUSREG_RESET);
	bus_space_write_1(iot, ioh2, GUS_DATA_HIGH, GUSMASK_MASTER_RESET);

	delay(500);

	/*
	 * See if we can write to the board's memory
	 */

	s1 = guspeek(iot, ioh2, 0L);
	s2 = guspeek(iot, ioh2, 1L);

	guspoke(iot, ioh2, 0L, 0xaa);
	guspoke(iot, ioh2, 1L, 0x55);

	if (guspeek(iot, ioh2, 0L) != 0xaa)
		goto bad;

	guspoke(iot, ioh2, 0L, s1);
	guspoke(iot, ioh2, 1L, s2);

	rv = 1;

bad:
	bus_space_unmap(iot, ioh4, GUS_NPORT4);
bad3:
	bus_space_unmap(iot, ioh3, GUS_NPORT3);
bad2:
	bus_space_unmap(iot, ioh2, GUS_NPORT2);
bad1:
	bus_space_unmap(iot, ioh1, GUS_NPORT1);
	return rv;
}

/*
 * Setup the GUS for use; called shortly after probe
 */

void
gusattach(device_t parent, device_t self, void *aux)
{
	struct gus_softc *sc;
	struct isa_attach_args *ia;
	bus_space_tag_t iot;
	bus_space_handle_t ioh1, ioh2, ioh3, ioh4;
	int		iobase, i;
	unsigned char	c, m;
	int d = -1;
	const struct audio_hw_if *hwif;

	sc = device_private(self);
	sc->sc_dev = self;
	ia = aux;
	callout_init(&sc->sc_dmaout_ch, CALLOUT_MPSAFE);
	ad1848_init_locks(&sc->sc_codec.sc_ad1848, IPL_AUDIO);
	sc->sc_lock = sc->sc_codec.sc_ad1848.sc_lock;
	sc->sc_intr_lock = sc->sc_codec.sc_ad1848.sc_intr_lock;

	sc->sc_iot = iot = ia->ia_iot;
	sc->sc_ic = ia->ia_ic;
	iobase = ia->ia_io[0].ir_addr;

	/* Map i/o space */
	if (bus_space_map(iot, iobase, GUS_NPORT1, 0, &ioh1))
		panic("%s: can't map io port range 1", device_xname(self));
	sc->sc_ioh1 = ioh1;
	if (bus_space_map(iot, iobase+GUS_IOH2_OFFSET, GUS_NPORT2, 0, &ioh2))
		panic("%s: can't map io port range 2", device_xname(self));
	sc->sc_ioh2 = ioh2;

	/* XXX Maybe we shouldn't fail on mapping this, but just assume
	 * the card is of revision 0? */
	if (bus_space_map(iot, iobase+GUS_IOH3_OFFSET, GUS_NPORT3, 0, &ioh3))
		panic("%s: can't map io port range 3", device_xname(self));
	sc->sc_ioh3 = ioh3;

	if (bus_space_map(iot, iobase+GUS_IOH4_OFFSET, GUS_NPORT4, 0, &ioh4))
		panic("%s: can't map io port range 4", device_xname(self));
	sc->sc_ioh4 = ioh4;

	sc->sc_iobase = iobase;
	sc->sc_irq = ia->ia_irq[0].ir_irq;
	sc->sc_playdrq = ia->ia_drq[0].ir_drq;
	sc->sc_recdrq = (ia->ia_ndrq == 2) ?
	    ia->ia_drq[1].ir_drq : ia->ia_drq[0].ir_drq;

	/*
	 * Figure out our board rev, and see if we need to initialize the
	 * mixer
	 */

	sc->sc_ic = ia->ia_ic;

	delay(500);

	mutex_spin_enter(&sc->sc_codec.sc_ad1848.sc_intr_lock);

	c = bus_space_read_1(iot, ioh3, GUS_BOARD_REV);
	if (c != 0xff)
		sc->sc_revision = c;
	else
		sc->sc_revision = 0;

	SELECT_GUS_REG(iot, ioh2, GUSREG_RESET);
	bus_space_write_1(iot, ioh2, GUS_DATA_HIGH, 0x00);

	gusreset(sc, GUS_MAX_VOICES); /* initialize all voices */
	gusreset(sc, GUS_MIN_VOICES); /* then set to just the ones we use */
	mutex_spin_exit(&sc->sc_codec.sc_ad1848.sc_intr_lock);

	/*
	 * Setup the IRQ and DRQ lines in software, using values from
	 * config file
	 */

	m = GUSMASK_LINE_IN|GUSMASK_LINE_OUT;		/* disable all */

	c = ((unsigned char) gus_irq_map[ia->ia_irq[0].ir_irq]) |
	    GUSMASK_BOTH_RQ;

	if (sc->sc_playdrq != -1) {
		if (sc->sc_recdrq == sc->sc_playdrq)
			d = (unsigned char) (gus_drq_map[sc->sc_playdrq] |
			    GUSMASK_BOTH_RQ);
		else if (sc->sc_recdrq != -1)
			d = (unsigned char) (gus_drq_map[sc->sc_playdrq] |
			    gus_drq_map[sc->sc_recdrq] << 3);
	}
	if (d == -1)
		printf("%s: WARNING: Cannot initialize drq\n",
		    device_xname(sc->sc_dev));

	/*
	 * Program the IRQ and DMA channels on the GUS.  Note that we hardwire
	 * the GUS to only use one IRQ channel, but we give the user the
	 * option of using two DMA channels (the other one given by the drq2
	 * option in the config file).  Two DMA channels are needed for full-
	 * duplex operation.
	 *
	 * The order of these operations is very magical.
	 */

	bus_space_write_1(iot, ioh1, GUS_REG_CONTROL, GUS_REG_IRQCTL);
	bus_space_write_1(iot, ioh1, GUS_MIX_CONTROL, m);
	bus_space_write_1(iot, ioh1, GUS_IRQCTL_CONTROL, 0x00);
	bus_space_write_1(iot, ioh1, 0x0f, 0x00);

	bus_space_write_1(iot, ioh1, GUS_MIX_CONTROL, m);
	bus_space_write_1(iot, ioh1, GUS_DMA_CONTROL, d | 0x80); /* magic reset? */

	bus_space_write_1(iot, ioh1, GUS_MIX_CONTROL, m | GUSMASK_CONTROL_SEL);
	bus_space_write_1(iot, ioh1, GUS_IRQ_CONTROL, c);

	bus_space_write_1(iot, ioh1, GUS_MIX_CONTROL, m);
	bus_space_write_1(iot, ioh1, GUS_DMA_CONTROL, d);

	bus_space_write_1(iot, ioh1, GUS_MIX_CONTROL, m | GUSMASK_CONTROL_SEL);
	bus_space_write_1(iot, ioh1, GUS_IRQ_CONTROL, c);

	bus_space_write_1(iot, ioh2, GUS_VOICE_SELECT, 0x00);

	/* enable line in, line out.  leave mic disabled. */
	bus_space_write_1(iot, ioh1, GUS_MIX_CONTROL,
	     (m | GUSMASK_LATCHES) & ~(GUSMASK_LINE_OUT|GUSMASK_LINE_IN));
	bus_space_write_1(iot, ioh2, GUS_VOICE_SELECT, 0x00);

	sc->sc_mixcontrol =
		(m | GUSMASK_LATCHES) & ~(GUSMASK_LINE_OUT|GUSMASK_LINE_IN);

	if (sc->sc_playdrq != -1) {
		sc->sc_play_maxsize = isa_dmamaxsize(sc->sc_ic,
		    sc->sc_playdrq);
		if (isa_drq_alloc(sc->sc_ic, sc->sc_playdrq) != 0) {
			aprint_error_dev(sc->sc_dev, "can't reserve drq %d\n",
			    sc->sc_playdrq);
			ad1848_destroy_locks(&sc->sc_codec.sc_ad1848);
			return;
		}
		if (isa_dmamap_create(sc->sc_ic, sc->sc_playdrq,
		    sc->sc_play_maxsize, BUS_DMA_WAITOK|BUS_DMA_ALLOCNOW)) {
			aprint_error_dev(sc->sc_dev,
			    "can't create map for drq %d\n", sc->sc_playdrq);
			ad1848_destroy_locks(&sc->sc_codec.sc_ad1848);
			return;
		}
	}
	if (sc->sc_recdrq != -1 && sc->sc_recdrq != sc->sc_playdrq) {
		sc->sc_req_maxsize = isa_dmamaxsize(sc->sc_ic,
		    sc->sc_recdrq);
		if (isa_drq_alloc(sc->sc_ic, sc->sc_recdrq) != 0) {
			aprint_error_dev(sc->sc_dev, "can't reserve drq %d\n",
			    sc->sc_recdrq);
			ad1848_destroy_locks(&sc->sc_codec.sc_ad1848);
			return;
		}
		if (isa_dmamap_create(sc->sc_ic, sc->sc_recdrq,
		    sc->sc_req_maxsize, BUS_DMA_WAITOK|BUS_DMA_ALLOCNOW)) {
			aprint_error_dev(sc->sc_dev,
			    "can't create map for drq %d\n", sc->sc_recdrq);
			ad1848_destroy_locks(&sc->sc_codec.sc_ad1848);
			return;
		}
	}

	/* XXX WILL THIS ALWAYS WORK THE WAY THEY'RE OVERLAYED?! */
	sc->sc_codec.sc_ic = sc->sc_ic;

	if (sc->sc_revision >= 5 && sc->sc_revision <= 9) {
		sc->sc_flags |= GUS_MIXER_INSTALLED;
		gus_init_ics2101(sc);
	}
	hwif = &gus_hw_if;
	if (sc->sc_revision >= 10)
		if (gus_init_cs4231(sc))
			hwif = &gusmax_hw_if;

	SELECT_GUS_REG(iot, ioh2, GUSREG_RESET);
	/*
	 * Check to see how much memory we have on this card; see if any
	 * "mirroring" occurs.  We're assuming at least 256K already exists
	 * on the card; otherwise the initial probe would have failed
	 */

	guspoke(iot, ioh2, 0L, 0x00);
	for (i = 1; i < 1024; i++) {
		u_long loc;

		/*
		 * See if we've run into mirroring yet
		 */

		if (guspeek(iot, ioh2, 0L) != 0)
			break;

		loc = i << 10;

		guspoke(iot, ioh2, loc, 0xaa);
		if (guspeek(iot, ioh2, loc) != 0xaa)
			break;
	}

	sc->sc_dsize = i;

	/* The "official" (3.x) version number cannot easily be obtained.
	 * The revision register does not correspond to the minor number
	 * of the board version. Simply use the revision register as
	 * identification.
	 */
	snprintf(gus_device.version, sizeof(gus_device.version), "%d",
	    sc->sc_revision);

	printf("\n%s: Gravis UltraSound", device_xname(sc->sc_dev));
	if (sc->sc_revision >= 10)
		printf(" MAX");
	else {
		if (HAS_MIXER(sc))
			printf(", mixer");
		if (HAS_CODEC(sc))
			printf(" with CODEC module");
	}
	printf(", %dKB memory\n", sc->sc_dsize);

	/* A GUS MAX should always have a CODEC installed */
	if ((sc->sc_revision >= 10) && !(HAS_CODEC(sc)))
		printf("%s: WARNING: did not attach CODEC on MAX\n",
		    device_xname(sc->sc_dev));

	/*
	 * Setup a default interrupt handler
	 */

	sc->sc_ih = isa_intr_establish(ia->ia_ic, ia->ia_irq[0].ir_irq,
	    IST_EDGE, IPL_AUDIO, gusintr, sc /* sc->sc_gusdsp */);

	/*
	 * Set some default values
	 * XXX others start with 8kHz mono mu-law
	 */

	sc->sc_irate = sc->sc_orate = 44100;
	sc->sc_encoding = AUDIO_ENCODING_SLINEAR_LE;
	sc->sc_precision = 16;
	sc->sc_voc[GUS_VOICE_LEFT].voccntl |= GUSMASK_DATA_SIZE16;
	sc->sc_voc[GUS_VOICE_RIGHT].voccntl |= GUSMASK_DATA_SIZE16;
	sc->sc_channels = 1;
	sc->sc_ogain = 340;
	gus_commit_settings(sc);

	/*
	 * We always put the left channel full left & right channel
	 * full right.
	 * For mono playback, we set up both voices playing the same buffer.
	 */
	bus_space_write_1(iot, ioh2, GUS_VOICE_SELECT,
	    (unsigned char)GUS_VOICE_LEFT);
	SELECT_GUS_REG(iot, ioh2, GUSREG_PAN_POS);
	bus_space_write_1(iot, ioh2, GUS_DATA_HIGH, GUS_PAN_FULL_LEFT);

	bus_space_write_1(iot, ioh2, GUS_VOICE_SELECT,
	    (unsigned char)GUS_VOICE_RIGHT);
	SELECT_GUS_REG(iot, ioh2, GUSREG_PAN_POS);
	bus_space_write_1(iot, ioh2, GUS_DATA_HIGH, GUS_PAN_FULL_RIGHT);

	/* set up buffer to hold the deinterleave, if necessary
	   for stereo output */
	sc->sc_deintr_buf = kmem_alloc(GUS_MAX_BLOCKSIZE>>1, KM_SLEEP);

	/*
	 * Attach to the generic audio layer
	 */

	audio_attach_mi(hwif,
	    HAS_CODEC(sc) ? (void *)&sc->sc_codec : (void *)sc, sc->sc_dev);
}

int
gusopen(void *addr, int flags)
{
	struct gus_softc *sc;

	sc = addr;
	DPRINTF(("gusopen() called\n"));

	if (sc->sc_flags & GUS_OPEN)
		return EBUSY;

	/*
	 * Some initialization
	 */

	sc->sc_flags |= GUS_OPEN;
	sc->sc_dmabuf = 0;
	sc->sc_playbuf = -1;
	sc->sc_bufcnt = 0;
	sc->sc_voc[GUS_VOICE_LEFT].start_addr = GUS_MEM_OFFSET - 1;
	sc->sc_voc[GUS_VOICE_LEFT].current_addr = GUS_MEM_OFFSET;

	if (HAS_CODEC(sc)) {
		ad1848_open(&sc->sc_codec.sc_ad1848, flags);
		sc->sc_codec.sc_ad1848.mute[AD1848_AUX1_CHANNEL] = 0;

		/* turn on DAC output */
		ad1848_mute_channel(&sc->sc_codec.sc_ad1848,
				    AD1848_AUX1_CHANNEL, 0);
		if (flags & FREAD) {
			sc->sc_codec.sc_ad1848.mute[AD1848_MONO_CHANNEL] = 0;
			ad1848_mute_channel(&sc->sc_codec.sc_ad1848,
					    AD1848_MONO_CHANNEL, 0);
		}
	} else if (flags & FREAD) {
		/* enable/unmute the microphone */
		if (HAS_MIXER(sc)) {
			gusics_mic_mute(&sc->sc_mixer, 0);
		} else
			gus_mic_ctl(sc, SPKR_ON);
	}
	if (sc->sc_nbufs == 0)
	    gus_round_blocksize(sc, GUS_BUFFER_MULTIPLE, /* default blksiz */
				0, NULL); /* XXX */
	return 0;
}

int
gusmaxopen(void *addr, int flags)
{
	struct ad1848_isa_softc *ac;

	ac = addr;
	return gusopen(ac->sc_ad1848.parent, flags);
}

STATIC void
gus_deinterleave(struct gus_softc *sc, void *tbuf, int size)
{
	/* deinterleave the stereo data.  We can use sc->sc_deintr_buf
	   for scratch space. */
	int i;

	if (size > sc->sc_blocksize) {
		printf("gus: deinterleave %d > %d\n", size, sc->sc_blocksize);
		return;
	} else if (size < sc->sc_blocksize) {
		DPRINTF(("gus: deinterleave %d < %d\n", size,
			sc->sc_blocksize));
	}

	/*
	 * size is in bytes.
	 */
	if (sc->sc_precision == 16) {
		u_short *dei = sc->sc_deintr_buf;
		u_short *sbuf = tbuf;
		size >>= 1;		/* bytecnt to shortcnt */
		/* copy 2nd of each pair of samples to the staging area, while
		   compacting the 1st of each pair into the original area. */
		for (i = 0; i < size/2-1; i++)  {
			dei[i] = sbuf[i*2+1];
			sbuf[i+1] = sbuf[i*2+2];
		}
		/*
		 * this has copied one less sample than half of the
		 * buffer.  The first sample of the 1st stream was
		 * already in place and didn't need copying.
		 * Therefore, we've moved all of the 1st stream's
		 * samples into place.  We have one sample from 2nd
		 * stream in the last slot of original area, not
		 * copied to the staging area (But we don't need to!).
		 * Copy the remainder of the original stream into place.
		 */
		memcpy(&sbuf[size/2], dei, i * sizeof(short));
	} else {
		u_char *dei = sc->sc_deintr_buf;
		u_char *sbuf = tbuf;
		for (i = 0; i < size/2-1; i++)  {
			dei[i] = sbuf[i*2+1];
			sbuf[i+1] = sbuf[i*2+2];
		}
		memcpy(&sbuf[size/2], dei, i);
	}
}

/*
 * Actually output a buffer to the DSP chip
 */

int
gusmax_dma_output(void *addr, void *tbuf, int size,
		  void (*intr)(void *), void *arg)
{
	struct ad1848_isa_softc *ac;

	ac = addr;
	return gus_dma_output(ac->sc_ad1848.parent, tbuf, size, intr, arg);
}

/*
 * called from interrupt handler.
 */
void
stereo_dmaintr(void *arg)
{
	struct gus_softc *sc;
	struct stereo_dma_intr *sa;

	DMAPRINTF(("stereo_dmaintr"));
	sc = arg;
	sa = &sc->sc_stereo;

	KASSERT(mutex_owned(&sc->sc_codec.sc_ad1848.sc_intr_lock));

	/*
	 * Put other half in its place, then call the real interrupt routine :)
	 */

	sc->sc_dmaoutintr = sa->intr;
	sc->sc_outarg = sa->arg;

#ifdef GUSPLAYDEBUG
	if (gusstats) {
		microtime(&dmarecords[dmarecord_index].tv);
		dmarecords[dmarecord_index].gusaddr = sa->dmabuf;
		dmarecords[dmarecord_index].bsdaddr = sa->buffer;
		dmarecords[dmarecord_index].count = sa->size;
		dmarecords[dmarecord_index].channel = 1;
		dmarecords[dmarecord_index].direction = 1;
		dmarecord_index = (dmarecord_index + 1) % NDMARECS;
	}
#endif

	gusdmaout(sc, sa->flags, sa->dmabuf, (void *) sa->buffer, sa->size);

	sa->flags = 0;
	sa->dmabuf = 0;
	sa->buffer = 0;
	sa->size = 0;
	sa->intr = 0;
	sa->arg = 0;
}

/*
 * Start up DMA output to the card.
 */
int
gus_dma_output(void *addr, void *tbuf, int size,
	       void (*intr)(void *), void *arg)
{
	struct gus_softc *sc;
	u_char *buffer;
	u_long boarddma;
	int flags;

	DMAPRINTF(("gus_dma_output %d @ %p\n", size, tbuf));
	sc = addr;
	buffer = tbuf;

	if (size != sc->sc_blocksize) {
		DPRINTF(("gus_dma_output reqsize %d not sc_blocksize %d\n",
		     size, sc->sc_blocksize));
		return EINVAL;
	}

	flags = GUSMASK_DMA_WRITE;
	if (sc->sc_precision == 16)
		flags |= GUSMASK_DMA_DATA_SIZE;
	if (sc->sc_encoding == AUDIO_ENCODING_ULAW ||
	    sc->sc_encoding == AUDIO_ENCODING_ALAW ||
	    sc->sc_encoding == AUDIO_ENCODING_ULINEAR_BE ||
	    sc->sc_encoding == AUDIO_ENCODING_ULINEAR_LE)
		flags |= GUSMASK_DMA_INVBIT;

	if (sc->sc_channels == 2) {
		if (sc->sc_precision == 16) {
			if (size & 3) {
				DPRINTF(("gus_dma_output: unpaired 16bit samples"));
				size &= 3;
			}
		} else if (size & 1) {
			DPRINTF(("gus_dma_output: unpaired samples"));
			size &= 1;
		}
		if (size == 0)
			return 0;

		gus_deinterleave(sc, (void *)buffer, size);

		size >>= 1;

		boarddma = size * sc->sc_dmabuf + GUS_MEM_OFFSET;

		sc->sc_stereo.intr = intr;
		sc->sc_stereo.arg = arg;
		sc->sc_stereo.size = size;
		sc->sc_stereo.dmabuf = boarddma + GUS_LEFT_RIGHT_OFFSET;
		sc->sc_stereo.buffer = buffer + size;
		sc->sc_stereo.flags = flags;
		if (gus_dostereo) {
			intr = stereo_dmaintr;
			arg = sc;
		}
	} else
		boarddma = size * sc->sc_dmabuf + GUS_MEM_OFFSET;


	sc->sc_flags |= GUS_LOCKED;
	sc->sc_dmaoutintr = intr;
	sc->sc_outarg = arg;

#ifdef GUSPLAYDEBUG
	if (gusstats) {
		microtime(&dmarecords[dmarecord_index].tv);
		dmarecords[dmarecord_index].gusaddr = boarddma;
		dmarecords[dmarecord_index].bsdaddr = buffer;
		dmarecords[dmarecord_index].count = size;
		dmarecords[dmarecord_index].channel = 0;
		dmarecords[dmarecord_index].direction = 1;
		dmarecord_index = (dmarecord_index + 1) % NDMARECS;
	}
#endif

	gusdmaout(sc, flags, boarddma, (void *) buffer, size);

	return 0;
}

void
gusmax_close(void *addr)
{
	struct ad1848_isa_softc *ac;
	struct gus_softc *sc;

	ac = addr;
	sc = ac->sc_ad1848.parent;
#if 0
	ac->mute[AD1848_AUX1_CHANNEL] = MUTE_ALL;
	ad1848_mute_channel(ac, MUTE_ALL); /* turn off DAC output */
#endif
	ad1848_close(&ac->sc_ad1848);
	gusclose(sc);
}

/*
 * Close out device stuff.
 */
void
gusclose(void *addr)
{
	struct gus_softc *sc;

	sc = addr;
	DPRINTF(("gus_close: sc=%p\n", sc));


/*	if (sc->sc_flags & GUS_DMAOUT_ACTIVE) */ {
		gus_halt_out_dma(sc);
	}
/*	if (sc->sc_flags & GUS_DMAIN_ACTIVE) */ {
		gus_halt_in_dma(sc);
	}
	sc->sc_flags &= ~(GUS_OPEN|GUS_LOCKED|GUS_DMAOUT_ACTIVE|GUS_DMAIN_ACTIVE);

	/* turn off speaker, etc. */

	/* make sure the voices shut up: */
	gus_stop_voice(sc, GUS_VOICE_LEFT, 1);
	gus_stop_voice(sc, GUS_VOICE_RIGHT, 0);
}

/*
 * Service interrupts.  Farm them off to helper routines if we are using the
 * GUS for simple playback/record
 */

#ifdef DIAGNOSTIC
int gusintrcnt;
int gusdmaintrcnt;
int gusvocintrcnt;
#endif

int
gusintr(void *arg)
{
	struct gus_softc *sc;
	bus_space_tag_t iot;
	bus_space_handle_t ioh1;
	bus_space_handle_t ioh2;
	unsigned char intr;
	int retval;

	DPRINTF(("gusintr\n"));
	sc = arg;
	iot = sc->sc_iot;
	ioh1 = sc->sc_ioh1;
	ioh2 = sc->sc_ioh2;
	retval = 0;
#ifdef DIAGNOSTIC
	gusintrcnt++;
#endif

	mutex_spin_enter(&sc->sc_codec.sc_ad1848.sc_intr_lock);

	if (HAS_CODEC(sc))
		retval = ad1848_isa_intr(&sc->sc_codec);
	if ((intr = bus_space_read_1(iot, ioh1, GUS_IRQ_STATUS))
	    & GUSMASK_IRQ_DMATC) {
		DMAPRINTF(("gusintr DMA flags=%x\n", sc->sc_flags));
#ifdef DIAGNOSTIC
		gusdmaintrcnt++;
#endif
		retval += gus_dmaout_intr(sc);
		if (sc->sc_flags & GUS_DMAIN_ACTIVE) {
			SELECT_GUS_REG(iot, ioh2, GUSREG_SAMPLE_CONTROL);
			intr = bus_space_read_1(iot, ioh2, GUS_DATA_HIGH);
			if (intr & GUSMASK_SAMPLE_DMATC) {
				retval += gus_dmain_intr(sc);
			}
		}
	}
	if (intr & (GUSMASK_IRQ_VOICE | GUSMASK_IRQ_VOLUME)) {
		DMAPRINTF(("gusintr voice flags=%x\n", sc->sc_flags));
#ifdef DIAGNOSTIC
		gusvocintrcnt++;
#endif
		retval += gus_voice_intr(sc);
	}

	mutex_spin_exit(&sc->sc_codec.sc_ad1848.sc_intr_lock);

	return retval;
}

int gus_bufcnt[GUS_MEM_FOR_BUFFERS / GUS_BUFFER_MULTIPLE];
int gus_restart;				/* how many restarts? */
int gus_stops;				/* how many times did voice stop? */
int gus_falsestops;			/* stopped but not done? */
int gus_continues;

struct playcont {
	struct timeval tv;
	u_int playbuf;
	u_int dmabuf;
	u_char bufcnt;
	u_char vaction;
	u_char voccntl;
	u_char volcntl;
	u_long curaddr;
	u_long endaddr;
} playstats[NDMARECS];

int playcntr;

STATIC void
gus_dmaout_timeout(void *arg)
{
	struct gus_softc *sc;
	bus_space_tag_t iot;
	bus_space_handle_t ioh2;

	sc = arg;
	iot = sc->sc_iot;
	ioh2 = sc->sc_ioh2;
	printf("%s: dmaout timeout\n", device_xname(sc->sc_dev));

	/*
	 * Stop any DMA.
	 */
	mutex_spin_enter(&sc->sc_codec.sc_ad1848.sc_intr_lock);
	SELECT_GUS_REG(iot, ioh2, GUSREG_DMA_CONTROL);
	bus_space_write_1(iot, ioh2, GUS_DATA_HIGH, 0);
#if 0
	/* XXX we will dmadone below? */
	isa_dmaabort(device_parent(sc->sc_dev), sc->sc_playdrq);
#endif

	gus_dmaout_dointr(sc);
	mutex_spin_exit(&sc->sc_codec.sc_ad1848.sc_intr_lock);
}


/*
 * Service DMA interrupts.  This routine will only get called if we're doing
 * a DMA transfer for playback/record requests from the audio layer.
 */

STATIC int
gus_dmaout_intr(struct gus_softc *sc)
{
	bus_space_tag_t iot;
	bus_space_handle_t ioh2;

	KASSERT(mutex_owned(&sc->sc_codec.sc_ad1848.sc_intr_lock));

	iot = sc->sc_iot;
	ioh2 = sc->sc_ioh2;
	/*
	 * If we got a DMA transfer complete from the GUS DRAM, then deal
	 * with it.
	 */

	SELECT_GUS_REG(iot, ioh2, GUSREG_DMA_CONTROL);
	if (bus_space_read_1(iot, ioh2, GUS_DATA_HIGH) & GUSMASK_DMA_IRQPEND) {
		callout_stop(&sc->sc_dmaout_ch);
		gus_dmaout_dointr(sc);
		return 1;
	}
	return 0;
}

STATIC void
gus_dmaout_dointr(struct gus_softc *sc)
{
	bus_space_tag_t iot;
	bus_space_handle_t ioh2;

	KASSERT(mutex_owned(&sc->sc_codec.sc_ad1848.sc_intr_lock));

	iot = sc->sc_iot;
	ioh2 = sc->sc_ioh2;
	/* sc->sc_dmaoutcnt - 1 because DMA controller counts from zero?. */
	isa_dmadone(sc->sc_ic, sc->sc_playdrq);
	sc->sc_flags &= ~GUS_DMAOUT_ACTIVE;  /* pending DMA is done */
	DMAPRINTF(("gus_dmaout_dointr %d @ %p\n", sc->sc_dmaoutcnt,
		   sc->sc_dmaoutaddr));

	/*
	 * to prevent clicking, we need to copy last sample
	 * from last buffer to scratch area just before beginning of
	 * buffer.  However, if we're doing formats that are converted by
	 * the card during the DMA process, we need to pick up the converted
	 * byte rather than the one we have in memory.
	 */
	if (sc->sc_dmabuf == sc->sc_nbufs - 1) {
		int i;
		switch (sc->sc_encoding) {
		case AUDIO_ENCODING_SLINEAR_LE:
		case AUDIO_ENCODING_SLINEAR_BE:
			if (sc->sc_precision == 8)
				goto byte;
			/* we have the native format */
			for (i = 1; i <= 2; i++)
				guspoke(iot, ioh2, sc->sc_gusaddr -
					(sc->sc_nbufs - 1) * sc->sc_chanblocksize - i,
					sc->sc_dmaoutaddr[sc->sc_dmaoutcnt-i]);
			break;
		case AUDIO_ENCODING_ULINEAR_LE:
		case AUDIO_ENCODING_ULINEAR_BE:
			guspoke(iot, ioh2, sc->sc_gusaddr -
				(sc->sc_nbufs - 1) * sc->sc_chanblocksize - 2,
				guspeek(iot, ioh2,
					sc->sc_gusaddr + sc->sc_chanblocksize - 2));
		case AUDIO_ENCODING_ALAW:
		case AUDIO_ENCODING_ULAW:
		byte:
			/* we need to fetch the translated byte, then stuff it. */
			guspoke(iot, ioh2, sc->sc_gusaddr -
				(sc->sc_nbufs - 1) * sc->sc_chanblocksize - 1,
				guspeek(iot, ioh2,
					sc->sc_gusaddr + sc->sc_chanblocksize - 1));
			break;
		}
	}
	/*
	 * If this is the first half of stereo, "ignore" this one
	 * and copy out the second half.
	 */
	if (sc->sc_dmaoutintr == stereo_dmaintr) {
		(*sc->sc_dmaoutintr)(sc->sc_outarg);
		return;
	}
	/*
	 * If the voice is stopped, then start it.  Reset the loop
	 * and roll bits.  Call the audio layer routine, since if
	 * we're starting a stopped voice, that means that the next
	 * buffer can be filled
	 */

	sc->sc_flags &= ~GUS_LOCKED;
	if (sc->sc_voc[GUS_VOICE_LEFT].voccntl &
	    GUSMASK_VOICE_STOPPED) {
		if (sc->sc_flags & GUS_PLAYING) {
			printf("%s: playing yet stopped?\n", device_xname(sc->sc_dev));
		}
		sc->sc_bufcnt++; /* another yet to be played */
		gus_start_playing(sc, sc->sc_dmabuf);
		gus_restart++;
	} else {
		/*
		 * set the sound action based on which buffer we
		 * just transferred.  If we just transferred buffer 0
		 * we want the sound to loop when it gets to the nth
		 * buffer; if we just transferred
		 * any other buffer, we want the sound to roll over
		 * at least one more time.  The voice interrupt
		 * handlers will take care of accounting &
		 * setting control bits if it's not caught up to us
		 * yet.
		 */
		if (++sc->sc_bufcnt == 2) {
			/*
			 * XXX
			 * If we're too slow in reaction here,
			 * the voice could be just approaching the
			 * end of its run.  It should be set to stop,
			 * so these adjustments might not DTRT.
			 */
			if (sc->sc_dmabuf == 0 &&
			    sc->sc_playbuf == sc->sc_nbufs - 1) {
				/* player is just at the last tbuf, we're at the
				   first.  Turn on looping, turn off rolling. */
				sc->sc_voc[GUS_VOICE_LEFT].voccntl |= GUSMASK_LOOP_ENABLE;
				sc->sc_voc[GUS_VOICE_LEFT].volcntl &= ~GUSMASK_VOICE_ROLL;
				playstats[playcntr].vaction = 3;
			} else {
				/* player is at previous tbuf:
				   turn on rolling, turn off looping */
				sc->sc_voc[GUS_VOICE_LEFT].voccntl &= ~GUSMASK_LOOP_ENABLE;
				sc->sc_voc[GUS_VOICE_LEFT].volcntl |= GUSMASK_VOICE_ROLL;
				playstats[playcntr].vaction = 4;
			}
#ifdef GUSPLAYDEBUG
			if (gusstats) {
				microtime(&playstats[playcntr].tv);
				playstats[playcntr].endaddr
				    = sc->sc_voc[GUS_VOICE_LEFT].end_addr;
				playstats[playcntr].voccntl
				    = sc->sc_voc[GUS_VOICE_LEFT].voccntl;
				playstats[playcntr].volcntl
				    = sc->sc_voc[GUS_VOICE_LEFT].volcntl;
				playstats[playcntr].playbuf = sc->sc_playbuf;
				playstats[playcntr].dmabuf = sc->sc_dmabuf;
				playstats[playcntr].bufcnt = sc->sc_bufcnt;
				playstats[playcntr].curaddr
				    = gus_get_curaddr(sc, GUS_VOICE_LEFT);
				playcntr = (playcntr + 1) % NDMARECS;
			}
#endif
			bus_space_write_1(iot, ioh2, GUS_VOICE_SELECT, GUS_VOICE_LEFT);
			SELECT_GUS_REG(iot, ioh2, GUSREG_VOICE_CNTL);
			bus_space_write_1(iot, ioh2, GUS_DATA_HIGH,
					  sc->sc_voc[GUS_VOICE_LEFT].voccntl);
			SELECT_GUS_REG(iot, ioh2, GUSREG_VOLUME_CONTROL);
			bus_space_write_1(iot, ioh2, GUS_DATA_HIGH,
					  sc->sc_voc[GUS_VOICE_LEFT].volcntl);
		}
	}
	gus_bufcnt[sc->sc_bufcnt-1]++;
	/*
	 * flip to the next DMA buffer
	 */

	sc->sc_dmabuf = (sc->sc_dmabuf + 1) % sc->sc_nbufs;
	/*
	 * See comments below about DMA admission control strategy.
	 * We can call the upper level here if we have an
	 * idle buffer (not currently playing) to DMA into.
	 */
	if (sc->sc_dmaoutintr && sc->sc_bufcnt < sc->sc_nbufs) {
		/* clean out to prevent double calls */
		void (*pfunc)(void *);
		void *arg;

		pfunc = sc->sc_dmaoutintr;
		arg = sc->sc_outarg;
		sc->sc_outarg = 0;
		sc->sc_dmaoutintr = 0;
		(*pfunc)(arg);
	}
}

/*
 * Service voice interrupts
 */

STATIC int
gus_voice_intr(struct gus_softc *sc)
{
	bus_space_tag_t iot;
	bus_space_handle_t ioh2;
	int ignore, voice, rval;
	unsigned char intr, status;

	KASSERT(mutex_owned(&sc->sc_codec.sc_ad1848.sc_intr_lock));

	iot = sc->sc_iot;
	ioh2 = sc->sc_ioh2;
	ignore = 0;
	rval = 0;
	/*
	 * The point of this may not be obvious at first.  A voice can
	 * interrupt more than once; according to the GUS SDK we are supposed
	 * to ignore multiple interrupts for the same voice.
	 */

	while (1) {
		SELECT_GUS_REG(iot, ioh2, GUSREG_IRQ_STATUS);
		intr = bus_space_read_1(iot, ioh2, GUS_DATA_HIGH);

		if ((intr & (GUSMASK_WIRQ_VOLUME | GUSMASK_WIRQ_VOICE))
			== (GUSMASK_WIRQ_VOLUME | GUSMASK_WIRQ_VOICE))
			/*
			 * No more interrupts, time to return
			 */
			return rval;

		if ((intr & GUSMASK_WIRQ_VOICE) == 0) {

			/*
			 * We've got a voice interrupt.  Ignore previous
			 * interrupts by the same voice.
			 */

			rval = 1;
			voice = intr & GUSMASK_WIRQ_VOICEMASK;

			if ((1 << voice) & ignore)
				break;

			ignore |= 1 << voice;

			/*
			 * If the voice is stopped, then force it to stop
			 * (this stops it from continuously generating IRQs)
			 */

			SELECT_GUS_REG(iot, ioh2, GUSREG_VOICE_CNTL+0x80);
			status = bus_space_read_1(iot, ioh2, GUS_DATA_HIGH);
			if (status & GUSMASK_VOICE_STOPPED) {
				if (voice != GUS_VOICE_LEFT) {
					DMAPRINTF(("%s: spurious voice %d "
					    "stop?\n",
					    device_xname(sc->sc_dev), voice));
					gus_stop_voice(sc, voice, 0);
					continue;
				}
				gus_stop_voice(sc, voice, 1);
				/* also kill right voice */
				gus_stop_voice(sc, GUS_VOICE_RIGHT, 0);
				sc->sc_bufcnt--; /* it finished a buffer */
				if (sc->sc_bufcnt > 0) {
					/*
					 * probably a race to get here: the
					 * voice stopped while the DMA code was
					 * just trying to get the next buffer
					 * in place.  Start the voice again.
					 */
					printf("%s: stopped voice not drained?"
					    " (%x)\n",
					    device_xname(sc->sc_dev),
					    sc->sc_bufcnt);
					gus_falsestops++;

					sc->sc_playbuf = (sc->sc_playbuf + 1)
					    % sc->sc_nbufs;
					gus_start_playing(sc, sc->sc_playbuf);
				} else if (sc->sc_bufcnt < 0) {
					panic("%s: negative bufcnt in stopped "
					    "voice", device_xname(sc->sc_dev));
				} else {
					sc->sc_playbuf = -1; /* none are active */
					gus_stops++;
				}
				/* fall through to callback and admit another
				   buffer.... */
			} else if (sc->sc_bufcnt != 0) {
				/*
				 * This should always be taken if the voice
				 * is not stopped.
				 */
				gus_continues++;
				if (gus_continue_playing(sc, voice)) {
					/*
					 * we shouldn't have continued--active
					 * DMA is in the way in the ring, for
					 * some as-yet undebugged reason.
					 */
					gus_stop_voice(sc, GUS_VOICE_LEFT, 1);
					/* also kill right voice */
					gus_stop_voice(sc, GUS_VOICE_RIGHT, 0);
					sc->sc_playbuf = -1;
					gus_stops++;
				}
			}
			/*
			 * call the upper level to send on down another
			 * block. We do admission rate control as follows:
			 *
			 * When starting up output (in the first N
			 * blocks), call the upper layer after the DMA is
			 * complete (see above in gus_dmaout_intr()).
			 *
			 * When output is already in progress and we have
			 * no more GUS buffers to use for DMA, the DMA
			 * output routines do not call the upper layer.
			 * Instead, we call the DMA completion routine
			 * here, after the voice interrupts indicating
			 * that it's finished with a buffer.
			 *
			 * However, don't call anything here if the DMA
			 * output flag is set, (which shouldn't happen)
			 * because we'll squish somebody else's DMA if
			 * that's the case.  When DMA is done, it will
			 * call back if there is a spare buffer.
			 */
			if (sc->sc_dmaoutintr && !(sc->sc_flags & GUS_LOCKED)) {
				if (sc->sc_dmaoutintr == stereo_dmaintr)
					printf("gusdmaout botch?\n");
				else {
					/* clean out to avoid double calls */
					void (*pfunc)(void *);
					void *arg;

					pfunc = sc->sc_dmaoutintr;
					arg = sc->sc_outarg;
					sc->sc_outarg = 0;
					sc->sc_dmaoutintr = 0;
					(*pfunc)(arg);
				}
			}
		}

		/*
		 * Ignore other interrupts for now
		 */
	}
	return 0;
}

/*
 * Start the voices playing, with buffer BUFNO.
 */
STATIC void
gus_start_playing(struct gus_softc *sc, int bufno)
{
	bus_space_tag_t iot;
	bus_space_handle_t ioh2;

	iot = sc->sc_iot;
	ioh2 = sc->sc_ioh2;
	/*
	 * Loop or roll if we have buffers ready.
	 */

	if (sc->sc_bufcnt == 1) {
		sc->sc_voc[GUS_VOICE_LEFT].voccntl &= ~(GUSMASK_LOOP_ENABLE);
		sc->sc_voc[GUS_VOICE_LEFT].volcntl &= ~(GUSMASK_VOICE_ROLL);
	} else {
		if (bufno == sc->sc_nbufs - 1) {
			sc->sc_voc[GUS_VOICE_LEFT].voccntl |= GUSMASK_LOOP_ENABLE;
			sc->sc_voc[GUS_VOICE_LEFT].volcntl &= ~(GUSMASK_VOICE_ROLL);
		} else {
			sc->sc_voc[GUS_VOICE_LEFT].voccntl &= ~GUSMASK_LOOP_ENABLE;
			sc->sc_voc[GUS_VOICE_LEFT].volcntl |= GUSMASK_VOICE_ROLL;
		}
	}

	bus_space_write_1(iot, ioh2, GUS_VOICE_SELECT, GUS_VOICE_LEFT);

	SELECT_GUS_REG(iot, ioh2, GUSREG_VOICE_CNTL);
	bus_space_write_1(iot, ioh2, GUS_DATA_HIGH, sc->sc_voc[GUS_VOICE_LEFT].voccntl);

	SELECT_GUS_REG(iot, ioh2, GUSREG_VOLUME_CONTROL);
	bus_space_write_1(iot, ioh2, GUS_DATA_HIGH, sc->sc_voc[GUS_VOICE_LEFT].volcntl);

	sc->sc_voc[GUS_VOICE_LEFT].current_addr =
	    GUS_MEM_OFFSET + sc->sc_chanblocksize * bufno;
	sc->sc_voc[GUS_VOICE_LEFT].end_addr =
	    sc->sc_voc[GUS_VOICE_LEFT].current_addr + sc->sc_chanblocksize - 1;
	sc->sc_voc[GUS_VOICE_RIGHT].current_addr =
	    sc->sc_voc[GUS_VOICE_LEFT].current_addr +
	    (gus_dostereo && sc->sc_channels == 2 ? GUS_LEFT_RIGHT_OFFSET : 0);
	/*
	 * set up right channel to just loop forever, no interrupts,
	 * starting at the buffer we just filled.  We'll feed it data
	 * at the same time as left channel.
	 */
	sc->sc_voc[GUS_VOICE_RIGHT].voccntl |= GUSMASK_LOOP_ENABLE;
	sc->sc_voc[GUS_VOICE_RIGHT].volcntl &= ~(GUSMASK_VOICE_ROLL);

#ifdef GUSPLAYDEBUG
	if (gusstats) {
		microtime(&playstats[playcntr].tv);
		playstats[playcntr].curaddr = sc->sc_voc[GUS_VOICE_LEFT].current_addr;

		playstats[playcntr].voccntl = sc->sc_voc[GUS_VOICE_LEFT].voccntl;
		playstats[playcntr].volcntl = sc->sc_voc[GUS_VOICE_LEFT].volcntl;
		playstats[playcntr].endaddr = sc->sc_voc[GUS_VOICE_LEFT].end_addr;
		playstats[playcntr].playbuf = bufno;
		playstats[playcntr].dmabuf = sc->sc_dmabuf;
		playstats[playcntr].bufcnt = sc->sc_bufcnt;
		playstats[playcntr].vaction = 5;
		playcntr = (playcntr + 1) % NDMARECS;
	}
#endif

	bus_space_write_1(iot, ioh2, GUS_VOICE_SELECT, GUS_VOICE_RIGHT);
	SELECT_GUS_REG(iot, ioh2, GUSREG_VOICE_CNTL);
	bus_space_write_1(iot, ioh2, GUS_DATA_HIGH, sc->sc_voc[GUS_VOICE_RIGHT].voccntl);
	SELECT_GUS_REG(iot, ioh2, GUSREG_VOLUME_CONTROL);
	bus_space_write_1(iot, ioh2, GUS_DATA_HIGH, sc->sc_voc[GUS_VOICE_RIGHT].volcntl);

	gus_start_voice(sc, GUS_VOICE_RIGHT, 0);
	gus_start_voice(sc, GUS_VOICE_LEFT, 1);
	if (sc->sc_playbuf == -1)
		/* mark start of playing */
		sc->sc_playbuf = bufno;
}

STATIC int
gus_continue_playing(struct gus_softc *sc, int voice)
{
	bus_space_tag_t iot;
	bus_space_handle_t ioh2;

	KASSERT(mutex_owned(&sc->sc_codec.sc_ad1848.sc_intr_lock));

	/*
	 * stop this voice from interrupting while we work.
	 */
	iot = sc->sc_iot;
	ioh2 = sc->sc_ioh2;

	SELECT_GUS_REG(iot, ioh2, GUSREG_VOICE_CNTL);
	bus_space_write_1(iot, ioh2, GUS_DATA_HIGH,
	    sc->sc_voc[voice].voccntl & ~(GUSMASK_VOICE_IRQ));

	/*
	 * update playbuf to point to the buffer the hardware just started
	 * playing
	 */
	sc->sc_playbuf = (sc->sc_playbuf + 1) % sc->sc_nbufs;

	/*
	 * account for buffer just finished
	 */
	if (--sc->sc_bufcnt == 0) {
		DPRINTF(("gus: bufcnt 0 on continuing voice?\n"));
	}
	if (sc->sc_playbuf == sc->sc_dmabuf && (sc->sc_flags & GUS_LOCKED)) {
		aprint_error_dev(sc->sc_dev, "continue into active dmabuf?\n");
		return 1;
	}

	/*
	 * Select the end of the buffer based on the currently active
	 * buffer, [plus extra contiguous buffers (if ready)].
	 */

	/*
	 * set endpoint at end of buffer we just started playing.
	 *
	 * The total gets -1 because end addrs are one less than you might
	 * think (the end_addr is the address of the last sample to play)
	 */
	gus_set_endaddr(sc, voice, GUS_MEM_OFFSET +
			sc->sc_chanblocksize * (sc->sc_playbuf + 1) - 1);

	if (sc->sc_bufcnt < 2) {
		/*
		 * Clear out the loop and roll flags, and rotate the currently
		 * playing buffer.  That way, if we don't manage to get more
		 * data before this buffer finishes, we'll just stop.
		 */
		sc->sc_voc[voice].voccntl &= ~GUSMASK_LOOP_ENABLE;
		sc->sc_voc[voice].volcntl &= ~GUSMASK_VOICE_ROLL;
		playstats[playcntr].vaction = 0;
	} else {
		/*
		 * We have some buffers to play.  set LOOP if we're on the
		 * last buffer in the ring, otherwise set ROLL.
		 */
		if (sc->sc_playbuf == sc->sc_nbufs - 1) {
			sc->sc_voc[voice].voccntl |= GUSMASK_LOOP_ENABLE;
			sc->sc_voc[voice].volcntl &= ~GUSMASK_VOICE_ROLL;
			playstats[playcntr].vaction = 1;
		} else {
			sc->sc_voc[voice].voccntl &= ~GUSMASK_LOOP_ENABLE;
			sc->sc_voc[voice].volcntl |= GUSMASK_VOICE_ROLL;
			playstats[playcntr].vaction = 2;
		}
	}
#ifdef GUSPLAYDEBUG
	if (gusstats) {
		microtime(&playstats[playcntr].tv);
		playstats[playcntr].curaddr = gus_get_curaddr(sc, voice);

		playstats[playcntr].voccntl = sc->sc_voc[voice].voccntl;
		playstats[playcntr].volcntl = sc->sc_voc[voice].volcntl;
		playstats[playcntr].endaddr = sc->sc_voc[voice].end_addr;
		playstats[playcntr].playbuf = sc->sc_playbuf;
		playstats[playcntr].dmabuf = sc->sc_dmabuf;
		playstats[playcntr].bufcnt = sc->sc_bufcnt;
		playcntr = (playcntr + 1) % NDMARECS;
	}
#endif

	/*
	 * (re-)set voice parameters.  This will reenable interrupts from this
	 * voice.
	 */

	SELECT_GUS_REG(iot, ioh2, GUSREG_VOICE_CNTL);
	bus_space_write_1(iot, ioh2, GUS_DATA_HIGH, sc->sc_voc[voice].voccntl);
	SELECT_GUS_REG(iot, ioh2, GUSREG_VOLUME_CONTROL);
	bus_space_write_1(iot, ioh2, GUS_DATA_HIGH, sc->sc_voc[voice].volcntl);
	return 0;
}

/*
 * Send/receive data into GUS's DRAM using DMA.
 */
STATIC void
gusdmaout(struct gus_softc *sc, int flags,
	  u_long gusaddr, void *buffaddr, int length)
{
	unsigned char c;
	bus_space_tag_t iot;
	bus_space_handle_t ioh2;

	KASSERT(mutex_owned(&sc->sc_codec.sc_ad1848.sc_intr_lock));

	DMAPRINTF(("gusdmaout flags=%x scflags=%x\n", flags, sc->sc_flags));
	c = (unsigned char) flags;
	iot = sc->sc_iot;
	ioh2 = sc->sc_ioh2;

	sc->sc_gusaddr = gusaddr;

	/*
	 * If we're using a 16 bit DMA channel, we have to jump through some
	 * extra hoops; this includes translating the DRAM address a bit
	 */

	if (sc->sc_playdrq >= 4) {
		c |= GUSMASK_DMA_WIDTH;
		gusaddr = convert_to_16bit(gusaddr);
	}

	/*
	 * Add flag bits that we always set - fast DMA, enable IRQ
	 */

	c |= GUSMASK_DMA_ENABLE | GUSMASK_DMA_R0 | GUSMASK_DMA_IRQ;

	/*
	 * Make sure the GUS _isn't_ setup for DMA
	 */

	SELECT_GUS_REG(iot, ioh2, GUSREG_DMA_CONTROL);
	bus_space_write_1(iot, ioh2, GUS_DATA_HIGH, 0);

	/*
	 * Tell the PC DMA controller to start doing DMA
	 */

	sc->sc_dmaoutaddr = (u_char *) buffaddr;
	sc->sc_dmaoutcnt = length;
	isa_dmastart(sc->sc_ic, sc->sc_playdrq, buffaddr, length,
	    NULL, DMAMODE_WRITE, BUS_DMA_NOWAIT);

	/*
	 * Set up DMA address - use the upper 16 bits ONLY
	 */

	sc->sc_flags |= GUS_DMAOUT_ACTIVE;

	SELECT_GUS_REG(iot, ioh2, GUSREG_DMA_START);
	bus_space_write_2(iot, ioh2, GUS_DATA_LOW, (int) (gusaddr >> 4));

	/*
	 * Tell the GUS to start doing DMA
	 */

	SELECT_GUS_REG(iot, ioh2, GUSREG_DMA_CONTROL);
	bus_space_write_1(iot, ioh2, GUS_DATA_HIGH, c);

	/*
	 * XXX If we don't finish in one second, give up...
	 */
	callout_reset(&sc->sc_dmaout_ch, hz, gus_dmaout_timeout, sc);
}

/*
 * Start a voice playing on the GUS.
 */

STATIC void
gus_start_voice(struct gus_softc *sc, int voice, int intrs)
{
	bus_space_tag_t iot;
	bus_space_handle_t ioh2;
	u_long start;
	u_long current;
	u_long end;

	KASSERT(mutex_owned(&sc->sc_codec.sc_ad1848.sc_intr_lock));

	iot = sc->sc_iot;
	ioh2 = sc->sc_ioh2;
	/*
	 * Pick all the values for the voice out of the gus_voice struct
	 * and use those to program the voice
	 */

	start = sc->sc_voc[voice].start_addr;
	current = sc->sc_voc[voice].current_addr;
	end = sc->sc_voc[voice].end_addr;

	/*
	 * If we're using 16 bit data, mangle the addresses a bit
	 */

	if (sc->sc_voc[voice].voccntl & GUSMASK_DATA_SIZE16) {
		/* -1 on start so that we get onto sample boundary--other
		 * code always sets it for 1-byte rollover protection */
		start = convert_to_16bit(start-1);
		current = convert_to_16bit(current);
		end = convert_to_16bit(end);
	}

	/*
	 * Select the voice we want to use, and program the data addresses
	 */

	bus_space_write_1(iot, ioh2, GUS_VOICE_SELECT, (unsigned char) voice);

	SELECT_GUS_REG(iot, ioh2, GUSREG_START_ADDR_HIGH);
	bus_space_write_2(iot, ioh2, GUS_DATA_LOW, ADDR_HIGH(start));
	SELECT_GUS_REG(iot, ioh2, GUSREG_START_ADDR_LOW);
	bus_space_write_2(iot, ioh2, GUS_DATA_LOW, ADDR_LOW(start));

	SELECT_GUS_REG(iot, ioh2, GUSREG_CUR_ADDR_HIGH);
	bus_space_write_2(iot, ioh2, GUS_DATA_LOW, ADDR_HIGH(current));
	SELECT_GUS_REG(iot, ioh2, GUSREG_CUR_ADDR_LOW);
	bus_space_write_2(iot, ioh2, GUS_DATA_LOW, ADDR_LOW(current));

	SELECT_GUS_REG(iot, ioh2, GUSREG_END_ADDR_HIGH);
	bus_space_write_2(iot, ioh2, GUS_DATA_LOW, ADDR_HIGH(end));
	SELECT_GUS_REG(iot, ioh2, GUSREG_END_ADDR_LOW);
	bus_space_write_2(iot, ioh2, GUS_DATA_LOW, ADDR_LOW(end));

	/*
	 * (maybe) enable interrupts, disable voice stopping
	 */

	if (intrs) {
		sc->sc_flags |= GUS_PLAYING; /* playing is about to start */
		sc->sc_voc[voice].voccntl |= GUSMASK_VOICE_IRQ;
		DMAPRINTF(("gus voice playing=%x\n", sc->sc_flags));
	} else
		sc->sc_voc[voice].voccntl &= ~GUSMASK_VOICE_IRQ;
	sc->sc_voc[voice].voccntl &= ~(GUSMASK_VOICE_STOPPED |
	    GUSMASK_STOP_VOICE);

	/*
	 * Tell the GUS about it.  Note that we're doing volume ramping here
	 * from 0 up to the set volume to help reduce clicks.
	 */

	SELECT_GUS_REG(iot, ioh2, GUSREG_START_VOLUME);
	bus_space_write_1(iot, ioh2, GUS_DATA_HIGH, 0x00);
	SELECT_GUS_REG(iot, ioh2, GUSREG_END_VOLUME);
	bus_space_write_1(iot, ioh2, GUS_DATA_HIGH,
	    sc->sc_voc[voice].current_volume >> 4);
	SELECT_GUS_REG(iot, ioh2, GUSREG_CUR_VOLUME);
	bus_space_write_2(iot, ioh2, GUS_DATA_LOW, 0x00);
	SELECT_GUS_REG(iot, ioh2, GUSREG_VOLUME_RATE);
	bus_space_write_1(iot, ioh2, GUS_DATA_HIGH, 63);

	SELECT_GUS_REG(iot, ioh2, GUSREG_VOICE_CNTL);
	bus_space_write_1(iot, ioh2, GUS_DATA_HIGH, sc->sc_voc[voice].voccntl);
	SELECT_GUS_REG(iot, ioh2, GUSREG_VOLUME_CONTROL);
	bus_space_write_1(iot, ioh2, GUS_DATA_HIGH, 0x00);
	delay(50);
	SELECT_GUS_REG(iot, ioh2, GUSREG_VOICE_CNTL);
	bus_space_write_1(iot, ioh2, GUS_DATA_HIGH, sc->sc_voc[voice].voccntl);
	SELECT_GUS_REG(iot, ioh2, GUSREG_VOLUME_CONTROL);
	bus_space_write_1(iot, ioh2, GUS_DATA_HIGH, 0x00);

}

/*
 * Stop a given voice.
 */
STATIC void
gus_stop_voice(struct gus_softc *sc, int voice, int intrs_too)
{
	bus_space_tag_t iot;
	bus_space_handle_t ioh2;

	KASSERT(mutex_owned(&sc->sc_codec.sc_ad1848.sc_intr_lock));

	iot = sc->sc_iot;
	ioh2 = sc->sc_ioh2;
	sc->sc_voc[voice].voccntl |= GUSMASK_VOICE_STOPPED |
	    GUSMASK_STOP_VOICE;
	if (intrs_too) {
		sc->sc_voc[voice].voccntl &= ~(GUSMASK_VOICE_IRQ);
		/* no more DMA to do */
		sc->sc_flags &= ~GUS_PLAYING;
	}
	DMAPRINTF(("gusintr voice notplaying=%x\n", sc->sc_flags));

	guspoke(iot, ioh2, 0L, 0);

	bus_space_write_1(iot, ioh2, GUS_VOICE_SELECT, (unsigned char) voice);

	SELECT_GUS_REG(iot, ioh2, GUSREG_CUR_VOLUME);
	bus_space_write_2(iot, ioh2, GUS_DATA_LOW, 0x0000);
	SELECT_GUS_REG(iot, ioh2, GUSREG_VOICE_CNTL);
	bus_space_write_1(iot, ioh2, GUS_DATA_HIGH, sc->sc_voc[voice].voccntl);
	delay(100);
	SELECT_GUS_REG(iot, ioh2, GUSREG_CUR_VOLUME);
	bus_space_write_2(iot, ioh2, GUS_DATA_LOW, 0x0000);
	SELECT_GUS_REG(iot, ioh2, GUSREG_VOICE_CNTL);
	bus_space_write_1(iot, ioh2, GUS_DATA_HIGH, sc->sc_voc[voice].voccntl);

	SELECT_GUS_REG(iot, ioh2, GUSREG_CUR_ADDR_HIGH);
	bus_space_write_2(iot, ioh2, GUS_DATA_LOW, 0x0000);
	SELECT_GUS_REG(iot, ioh2, GUSREG_CUR_ADDR_LOW);
	bus_space_write_2(iot, ioh2, GUS_DATA_LOW, 0x0000);

}


/*
 * Set the volume of a given voice.
 */
STATIC void
gus_set_volume(struct gus_softc *sc, int voice, int volume)
{
	bus_space_tag_t iot;
	bus_space_handle_t ioh2;
	unsigned int gusvol;

	KASSERT(mutex_owned(&sc->sc_codec.sc_ad1848.sc_intr_lock));

	iot = sc->sc_iot;
	ioh2 = sc->sc_ioh2;
	gusvol = gus_log_volumes[volume < 512 ? volume : 511];

	sc->sc_voc[voice].current_volume = gusvol;

	bus_space_write_1(iot, ioh2, GUS_VOICE_SELECT, (unsigned char) voice);

	SELECT_GUS_REG(iot, ioh2, GUSREG_START_VOLUME);
	bus_space_write_1(iot, ioh2, GUS_DATA_HIGH,
	    (unsigned char)(gusvol >> 4));

	SELECT_GUS_REG(iot, ioh2, GUSREG_END_VOLUME);
	bus_space_write_1(iot, ioh2, GUS_DATA_HIGH,
	    (unsigned char)(gusvol >> 4));

	SELECT_GUS_REG(iot, ioh2, GUSREG_CUR_VOLUME);
	bus_space_write_2(iot, ioh2, GUS_DATA_LOW, gusvol << 4);
	delay(500);
	bus_space_write_2(iot, ioh2, GUS_DATA_LOW, gusvol << 4);

}

/*
 * Interface to the audio layer.
 */

int
gusmax_set_params(void *addr, int setmode, int usemode, audio_params_t *p,
		  audio_params_t *r, stream_filter_list_t *pfil,
		  stream_filter_list_t *rfil)
{
	struct ad1848_isa_softc *ac;
	struct gus_softc *sc;
	int error;

	ac = addr;
	sc = ac->sc_ad1848.parent;
	error = ad1848_set_params(ac, setmode, usemode, p, r, pfil, rfil);
	if (error)
		return error;
	/*
	 * ad1848_set_params() sets a filter for
	 *  SLINEAR_LE 8, SLINEAR_BE 16, ULINEAR_LE 16, ULINEAR_BE 16.
	 * gus_set_params() sets a filter for
	 *  ULAW, ALAW, ULINEAR_BE (16), SLINEAR_BE (16)
	 */
	error = gus_set_params(sc, setmode, usemode, p, r, pfil, rfil);
	return error;
}

int
gus_set_params(void *addr,int setmode, int usemode, audio_params_t *p,
	       audio_params_t *r, stream_filter_list_t *pfil,
	       stream_filter_list_t *rfil)
{
	audio_params_t hw;
	struct gus_softc *sc;

	sc = addr;
	switch (p->encoding) {
	case AUDIO_ENCODING_ULAW:
	case AUDIO_ENCODING_ALAW:
	case AUDIO_ENCODING_SLINEAR_LE:
	case AUDIO_ENCODING_ULINEAR_LE:
	case AUDIO_ENCODING_SLINEAR_BE:
	case AUDIO_ENCODING_ULINEAR_BE:
		break;
	default:
		return EINVAL;
	}

	mutex_spin_enter(&sc->sc_codec.sc_ad1848.sc_intr_lock);

	if (p->precision == 8) {
		sc->sc_voc[GUS_VOICE_LEFT].voccntl &= ~GUSMASK_DATA_SIZE16;
		sc->sc_voc[GUS_VOICE_RIGHT].voccntl &= ~GUSMASK_DATA_SIZE16;
	} else {
		sc->sc_voc[GUS_VOICE_LEFT].voccntl |= GUSMASK_DATA_SIZE16;
		sc->sc_voc[GUS_VOICE_RIGHT].voccntl |= GUSMASK_DATA_SIZE16;
	}

	sc->sc_encoding = p->encoding;
	sc->sc_precision = p->precision;
	sc->sc_channels = p->channels;

	if (p->sample_rate > gus_max_frequency[sc->sc_voices - GUS_MIN_VOICES])
		p->sample_rate = gus_max_frequency[sc->sc_voices - GUS_MIN_VOICES];
	if (setmode & AUMODE_RECORD)
		sc->sc_irate = p->sample_rate;
	if (setmode & AUMODE_PLAY)
		sc->sc_orate = p->sample_rate;

	mutex_spin_exit(&sc->sc_codec.sc_ad1848.sc_intr_lock);

	hw = *p;
	/* clear req_size before setting a filter to avoid confliction
	 * in gusmax_set_params() */
	switch (p->encoding) {
	case AUDIO_ENCODING_ULAW:
		hw.encoding = AUDIO_ENCODING_ULINEAR_LE;
		pfil->req_size = rfil->req_size = 0;
		pfil->append(pfil, mulaw_to_linear8, &hw);
		rfil->append(rfil, linear8_to_mulaw, &hw);
		break;
	case AUDIO_ENCODING_ALAW:
		hw.encoding = AUDIO_ENCODING_ULINEAR_LE;
		pfil->req_size = rfil->req_size = 0;
		pfil->append(pfil, alaw_to_linear8, &hw);
		rfil->append(rfil, linear8_to_alaw, &hw);
		break;
	case AUDIO_ENCODING_ULINEAR_BE:
		hw.encoding = AUDIO_ENCODING_ULINEAR_LE;
		pfil->req_size = rfil->req_size = 0;
		pfil->append(pfil, swap_bytes, &hw);
		rfil->append(rfil, swap_bytes, &hw);
		break;
	case AUDIO_ENCODING_SLINEAR_BE:
		hw.encoding = AUDIO_ENCODING_SLINEAR_LE;
		pfil->req_size = rfil->req_size = 0;
		pfil->append(pfil, swap_bytes, &hw);
		rfil->append(rfil, swap_bytes, &hw);
		break;
	}

	return 0;
}

/*
 * Interface to the audio layer - set the blocksize to the correct number
 * of units
 */

int
gusmax_round_blocksize(void *addr, int blocksize,
		       int mode, const audio_params_t *param)
{
	struct ad1848_isa_softc *ac;
	struct gus_softc *sc;

	ac = addr;
	sc = ac->sc_ad1848.parent;
/*	blocksize = ad1848_round_blocksize(ac, blocksize, mode, param);*/
	return gus_round_blocksize(sc, blocksize, mode, param);
}

int
gus_round_blocksize(void *addr, int blocksize,
    int mode, const audio_params_t *param)
{
	struct gus_softc *sc;

	DPRINTF(("gus_round_blocksize called\n"));
	sc = addr;

	if ((sc->sc_encoding == AUDIO_ENCODING_ULAW ||
	     sc->sc_encoding == AUDIO_ENCODING_ALAW) && blocksize > 32768)
		blocksize = 32768;
	else if (blocksize > 65536)
		blocksize = 65536;

	if ((blocksize % GUS_BUFFER_MULTIPLE) != 0)
		blocksize = (blocksize / GUS_BUFFER_MULTIPLE + 1) *
			GUS_BUFFER_MULTIPLE;

	sc->sc_blocksize = blocksize;
	/* multi-buffering not quite working yet. */
	sc->sc_nbufs = /*GUS_MEM_FOR_BUFFERS / blocksize*/ 2;

	gus_set_chan_addrs(sc);

	return blocksize;
}

int
gus_get_out_gain(void *addr)
{
	struct gus_softc *sc;

	DPRINTF(("gus_get_out_gain called\n"));
	sc = (struct gus_softc *) addr;
	return sc->sc_ogain / 2;
}

STATIC inline void
gus_set_voices(struct gus_softc *sc, int voices)
{
	bus_space_tag_t iot;
	bus_space_handle_t ioh2;

	iot = sc->sc_iot;
	ioh2 = sc->sc_ioh2;
	/*
	 * Select the active number of voices
	 */
	SELECT_GUS_REG(iot, ioh2, GUSREG_ACTIVE_VOICES);
	bus_space_write_1(iot, ioh2, GUS_DATA_HIGH, (voices-1) | 0xc0);

	sc->sc_voices = voices;
}

/*
 * Actually set the settings of various values on the card
 */
int
gusmax_commit_settings(void *addr)
{
	struct ad1848_isa_softc *ac;
	struct gus_softc *sc;
	int error;

	ac = addr;
	sc = ac->sc_ad1848.parent;
	error = ad1848_commit_settings(ac);
	if (error)
		return error;
	return gus_commit_settings(sc);
}

/*
 * Commit the settings.
 */
int
gus_commit_settings(void *addr)
{
	struct gus_softc *sc;

	sc = addr;
	DPRINTF(("gus_commit_settings called (gain = %d)\n",sc->sc_ogain));

	mutex_spin_enter(&sc->sc_codec.sc_ad1848.sc_intr_lock);
	gus_set_recrate(sc, sc->sc_irate);
	gus_set_volume(sc, GUS_VOICE_LEFT, sc->sc_ogain);
	gus_set_volume(sc, GUS_VOICE_RIGHT, sc->sc_ogain);
	gus_set_samprate(sc, GUS_VOICE_LEFT, sc->sc_orate);
	gus_set_samprate(sc, GUS_VOICE_RIGHT, sc->sc_orate);
	mutex_spin_exit(&sc->sc_codec.sc_ad1848.sc_intr_lock);

	gus_set_chan_addrs(sc);

	return 0;
}

STATIC void
gus_set_chan_addrs(struct gus_softc *sc)
{

	/*
	 * We use sc_nbufs * blocksize bytes of storage in the on-board GUS
	 * ram.
	 * For mono, each of the sc_nbufs buffers is DMA'd to in one chunk,
	 * and both left & right channels play the same buffer.
	 *
	 * For stereo, each channel gets a contiguous half of the memory,
	 * and each has sc_nbufs buffers of size blocksize/2.
	 * Stereo data are deinterleaved in main memory before the DMA out
	 * routines are called to queue the output.
	 *
	 * The blocksize per channel is kept in sc_chanblocksize.
	 */
	if (sc->sc_channels == 2)
	    sc->sc_chanblocksize = sc->sc_blocksize/2;
	else
	    sc->sc_chanblocksize = sc->sc_blocksize;

	sc->sc_voc[GUS_VOICE_LEFT].start_addr = GUS_MEM_OFFSET - 1;
	sc->sc_voc[GUS_VOICE_RIGHT].start_addr =
	    (gus_dostereo && sc->sc_channels == 2 ? GUS_LEFT_RIGHT_OFFSET : 0)
	      + GUS_MEM_OFFSET - 1;
	sc->sc_voc[GUS_VOICE_RIGHT].current_addr =
	    sc->sc_voc[GUS_VOICE_RIGHT].start_addr + 1;
	sc->sc_voc[GUS_VOICE_RIGHT].end_addr =
	    sc->sc_voc[GUS_VOICE_RIGHT].start_addr +
	    sc->sc_nbufs * sc->sc_chanblocksize;

}

/*
 * Set the sample rate of the given voice.
 */
STATIC void
gus_set_samprate(struct gus_softc *sc, int voice, int freq)
{
	bus_space_tag_t iot;
	bus_space_handle_t ioh2;
	unsigned int fc;
	u_long temp, f;

	KASSERT(mutex_owned(&sc->sc_codec.sc_ad1848.sc_intr_lock));

	iot = sc->sc_iot;
	ioh2 = sc->sc_ioh2;
	f = (u_long) freq;
	/*
	 * calculate fc based on the number of active voices;
	 * we need to use longs to preserve enough bits
	 */

	temp = (u_long) gus_max_frequency[sc->sc_voices-GUS_MIN_VOICES];

	fc = (unsigned int)(((f << 9L) + (temp >> 1L)) / temp);
	fc <<= 1;

	/*
	 * Program the voice frequency, and set it in the voice data record
	 */

	bus_space_write_1(iot, ioh2, GUS_VOICE_SELECT, (unsigned char) voice);
	SELECT_GUS_REG(iot, ioh2, GUSREG_FREQ_CONTROL);
	bus_space_write_2(iot, ioh2, GUS_DATA_LOW, fc);

	sc->sc_voc[voice].rate = freq;

}

/*
 * Set the sample rate of the recording frequency.  Formula is from the GUS
 * SDK.
 */
STATIC void
gus_set_recrate(struct gus_softc *sc, u_long rate)
{
	bus_space_tag_t iot;
	bus_space_handle_t ioh2;
	u_char realrate;

	KASSERT(mutex_owned(&sc->sc_codec.sc_ad1848.sc_intr_lock));

	DPRINTF(("gus_set_recrate %lu\n", rate));
	iot = sc->sc_iot;
	ioh2 = sc->sc_ioh2;

#if 0
	realrate = 9878400/(16*(rate+2)); /* formula from GUS docs */
#endif
	realrate = (9878400 >> 4)/rate - 2; /* formula from code, sigh. */

	SELECT_GUS_REG(iot, ioh2, GUSREG_SAMPLE_FREQ);
	bus_space_write_1(iot, ioh2, GUS_DATA_HIGH, realrate);
}

/*
 * Interface to the audio layer - turn the output on or off.  Note that some
 * of these bits are flipped in the register
 */

int
gusmax_speaker_ctl(void *addr, int newstate)
{
	struct ad1848_isa_softc *sc;

	sc = addr;
	return gus_speaker_ctl(sc->sc_ad1848.parent, newstate);
}

int
gus_speaker_ctl(void *addr, int newstate)
{
	struct gus_softc *sc;
	bus_space_tag_t iot;
	bus_space_handle_t ioh1;

	sc = (struct gus_softc *) addr;
	iot = sc->sc_iot;
	ioh1 = sc->sc_ioh1;
	/* Line out bit is flipped: 0 enables, 1 disables */
	if ((newstate == SPKR_ON) &&
	    (sc->sc_mixcontrol & GUSMASK_LINE_OUT)) {
		sc->sc_mixcontrol &= ~GUSMASK_LINE_OUT;
		bus_space_write_1(iot, ioh1, GUS_MIX_CONTROL, sc->sc_mixcontrol);
	}
	if ((newstate == SPKR_OFF) &&
	    (sc->sc_mixcontrol & GUSMASK_LINE_OUT) == 0) {
		sc->sc_mixcontrol |= GUSMASK_LINE_OUT;
		bus_space_write_1(iot, ioh1, GUS_MIX_CONTROL, sc->sc_mixcontrol);
	}

	return 0;
}

STATIC int
gus_linein_ctl(void *addr, int newstate)
{
	struct gus_softc *sc;
	bus_space_tag_t iot;
	bus_space_handle_t ioh1;

	sc = (struct gus_softc *) addr;
	iot = sc->sc_iot;
	ioh1 = sc->sc_ioh1;
	/* Line in bit is flipped: 0 enables, 1 disables */
	if ((newstate == SPKR_ON) &&
	    (sc->sc_mixcontrol & GUSMASK_LINE_IN)) {
		sc->sc_mixcontrol &= ~GUSMASK_LINE_IN;
		bus_space_write_1(iot, ioh1, GUS_MIX_CONTROL, sc->sc_mixcontrol);
	}
	if ((newstate == SPKR_OFF) &&
	    (sc->sc_mixcontrol & GUSMASK_LINE_IN) == 0) {
		sc->sc_mixcontrol |= GUSMASK_LINE_IN;
		bus_space_write_1(iot, ioh1, GUS_MIX_CONTROL, sc->sc_mixcontrol);
	}

	return 0;
}

STATIC int
gus_mic_ctl(void *addr, int newstate)
{
	struct gus_softc *sc;
	bus_space_tag_t iot;
	bus_space_handle_t ioh1;

	sc = (struct gus_softc *) addr;
	iot = sc->sc_iot;
	ioh1 = sc->sc_ioh1;
	/* Mic bit is normal: 1 enables, 0 disables */
	if ((newstate == SPKR_ON) &&
	    (sc->sc_mixcontrol & GUSMASK_MIC_IN) == 0) {
		sc->sc_mixcontrol |= GUSMASK_MIC_IN;
		bus_space_write_1(iot, ioh1, GUS_MIX_CONTROL, sc->sc_mixcontrol);
	}
	if ((newstate == SPKR_OFF) &&
	    (sc->sc_mixcontrol & GUSMASK_MIC_IN)) {
		sc->sc_mixcontrol &= ~GUSMASK_MIC_IN;
		bus_space_write_1(iot, ioh1, GUS_MIX_CONTROL, sc->sc_mixcontrol);
	}

	return 0;
}

/*
 * Set the end address of a give voice.
 */
STATIC void
gus_set_endaddr(struct gus_softc *sc, int voice, u_long addr)
{
	bus_space_tag_t iot;
	bus_space_handle_t ioh2;

	KASSERT(mutex_owned(&sc->sc_codec.sc_ad1848.sc_intr_lock));

	iot = sc->sc_iot;
	ioh2 = sc->sc_ioh2;
	sc->sc_voc[voice].end_addr = addr;

	if (sc->sc_voc[voice].voccntl & GUSMASK_DATA_SIZE16)
		addr = convert_to_16bit(addr);

	SELECT_GUS_REG(iot, ioh2, GUSREG_END_ADDR_HIGH);
	bus_space_write_2(iot, ioh2, GUS_DATA_LOW, ADDR_HIGH(addr));
	SELECT_GUS_REG(iot, ioh2, GUSREG_END_ADDR_LOW);
	bus_space_write_2(iot, ioh2, GUS_DATA_LOW, ADDR_LOW(addr));

}

#ifdef GUSPLAYDEBUG
/*
 * Set current address.
 */
STATIC void
gus_set_curaddr(struct gus_softc *sc, int voice, u_long addr)
{
	bus_space_tag_t iot;
	bus_space_handle_t ioh2;

	KASSERT(mutex_owned(&sc->sc_codec.sc_ad1848.sc_intr_lock));

	iot = sc->sc_iot;
	ioh2 = sc->sc_ioh2;
	sc->sc_voc[voice].current_addr = addr;

	if (sc->sc_voc[voice].voccntl & GUSMASK_DATA_SIZE16)
		addr = convert_to_16bit(addr);

	bus_space_write_1(iot, ioh2, GUS_VOICE_SELECT, (unsigned char) voice);

	SELECT_GUS_REG(iot, ioh2, GUSREG_CUR_ADDR_HIGH);
	bus_space_write_2(iot, ioh2, GUS_DATA_LOW, ADDR_HIGH(addr));
	SELECT_GUS_REG(iot, ioh2, GUSREG_CUR_ADDR_LOW);
	bus_space_write_2(iot, ioh2, GUS_DATA_LOW, ADDR_LOW(addr));

}

/*
 * Get current GUS playback address.
 */
STATIC u_long
gus_get_curaddr(struct gus_softc *sc, int voice)
{
	bus_space_tag_t iot;
	bus_space_handle_t ioh2;
	u_long addr;

	KASSERT(mutex_owned(&sc->sc_codec.sc_ad1848.sc_intr_lock));

	iot = sc->sc_iot;
	ioh2 = sc->sc_ioh2;
	bus_space_write_1(iot, ioh2, GUS_VOICE_SELECT, (unsigned char) voice);
	SELECT_GUS_REG(iot, ioh2, GUSREG_CUR_ADDR_HIGH|GUSREG_READ);
	addr = (bus_space_read_2(iot, ioh2, GUS_DATA_LOW) & 0x1fff) << 7;
	SELECT_GUS_REG(iot, ioh2, GUSREG_CUR_ADDR_LOW|GUSREG_READ);
	addr |= (bus_space_read_2(iot, ioh2, GUS_DATA_LOW) >> 9L) & 0x7f;

	if (sc->sc_voc[voice].voccntl & GUSMASK_DATA_SIZE16)
	    addr = (addr & 0xc0000) | ((addr & 0x1ffff) << 1); /* undo 16-bit change */
	DPRINTF(("gus voice %d curaddr %ld end_addr %ld\n",
		 voice, addr, sc->sc_voc[voice].end_addr));
	/* XXX sanity check the address? */

	return addr;
}
#endif

/*
 * Convert an address value to a "16 bit" value - why this is necessary I
 * have NO idea
 */

STATIC u_long
convert_to_16bit(u_long address)
{
	u_long old_address;

	old_address = address;
	address >>= 1;
	address &= 0x0001ffffL;
	address |= (old_address & 0x000c0000L);

	return address;
}

/*
 * Write a value into the GUS's DRAM
 */
STATIC void
guspoke(bus_space_tag_t iot, bus_space_handle_t ioh2,
	long address, unsigned char value)
{

	/*
	 * Select the DRAM address
	 */

	SELECT_GUS_REG(iot, ioh2, GUSREG_DRAM_ADDR_LOW);
	bus_space_write_2(iot, ioh2, GUS_DATA_LOW,
	    (unsigned int)(address & 0xffff));
	SELECT_GUS_REG(iot, ioh2, GUSREG_DRAM_ADDR_HIGH);
	bus_space_write_1(iot, ioh2, GUS_DATA_HIGH,
	    (unsigned char)((address >> 16) & 0xff));

	/*
	 * Actually write the data
	 */

	bus_space_write_1(iot, ioh2, GUS_DRAM_DATA, value);
}

/*
 * Read a value from the GUS's DRAM
 */
STATIC unsigned char
guspeek(bus_space_tag_t iot, bus_space_handle_t ioh2, u_long address)
{

	/*
	 * Select the DRAM address
	 */

	SELECT_GUS_REG(iot, ioh2, GUSREG_DRAM_ADDR_LOW);
	bus_space_write_2(iot, ioh2, GUS_DATA_LOW,
	    (unsigned int)(address & 0xffff));
	SELECT_GUS_REG(iot, ioh2, GUSREG_DRAM_ADDR_HIGH);
	bus_space_write_1(iot, ioh2, GUS_DATA_HIGH,
	    (unsigned char)((address >> 16) & 0xff));

	/*
	 * Read in the data from the board
	 */

	return (unsigned char) bus_space_read_1(iot, ioh2, GUS_DRAM_DATA);
}

/*
 * Reset the Gravis UltraSound card, completely
 */
STATIC void
gusreset(struct gus_softc *sc, int voices)
{
	bus_space_tag_t iot;
	bus_space_handle_t ioh1;
	bus_space_handle_t ioh2;
	bus_space_handle_t ioh4;
	int i;

	KASSERT(mutex_owned(&sc->sc_codec.sc_ad1848.sc_intr_lock));

	iot = sc->sc_iot;
	ioh1 = sc->sc_ioh1;
	ioh2 = sc->sc_ioh2;
	ioh4 = sc->sc_ioh4;

	/*
	 * Reset the GF1 chip
	 */

	SELECT_GUS_REG(iot, ioh2, GUSREG_RESET);
	bus_space_write_1(iot, ioh2, GUS_DATA_HIGH, 0x00);

	delay(500);

	/*
	 * Release reset
	 */

	SELECT_GUS_REG(iot, ioh2, GUSREG_RESET);
	bus_space_write_1(iot, ioh2, GUS_DATA_HIGH, GUSMASK_MASTER_RESET);

	delay(500);

	/*
	 * Reset MIDI port as well
	 */

	bus_space_write_1(iot, ioh4, GUS_MIDI_CONTROL, MIDI_RESET);

	delay(500);

	bus_space_write_1(iot, ioh4, GUS_MIDI_CONTROL, 0x00);

	/*
	 * Clear interrupts
	 */

	SELECT_GUS_REG(iot, ioh2, GUSREG_DMA_CONTROL);
	bus_space_write_1(iot, ioh2, GUS_DATA_HIGH, 0x00);
	SELECT_GUS_REG(iot, ioh2, GUSREG_TIMER_CONTROL);
	bus_space_write_1(iot, ioh2, GUS_DATA_HIGH, 0x00);
	SELECT_GUS_REG(iot, ioh2, GUSREG_SAMPLE_CONTROL);
	bus_space_write_1(iot, ioh2, GUS_DATA_HIGH, 0x00);

	gus_set_voices(sc, voices);

	bus_space_read_1(iot, ioh1, GUS_IRQ_STATUS);
	SELECT_GUS_REG(iot, ioh2, GUSREG_DMA_CONTROL);
	bus_space_read_1(iot, ioh2, GUS_DATA_HIGH);
	SELECT_GUS_REG(iot, ioh2, GUSREG_SAMPLE_CONTROL);
	bus_space_read_1(iot, ioh2, GUS_DATA_HIGH);
	SELECT_GUS_REG(iot, ioh2, GUSREG_IRQ_STATUS);
	bus_space_read_1(iot, ioh2, GUS_DATA_HIGH);

	/*
	 * Reset voice specific information
	 */

	for(i = 0; i < voices; i++) {
		bus_space_write_1(iot, ioh2, GUS_VOICE_SELECT, (unsigned char) i);

		SELECT_GUS_REG(iot, ioh2, GUSREG_VOICE_CNTL);

		sc->sc_voc[i].voccntl = GUSMASK_VOICE_STOPPED |
			GUSMASK_STOP_VOICE;

		bus_space_write_1(iot, ioh2, GUS_DATA_HIGH, sc->sc_voc[i].voccntl);

		sc->sc_voc[i].volcntl = GUSMASK_VOLUME_STOPPED |
				GUSMASK_STOP_VOLUME;

		SELECT_GUS_REG(iot, ioh2, GUSREG_VOLUME_CONTROL);
		bus_space_write_1(iot, ioh2, GUS_DATA_HIGH, sc->sc_voc[i].volcntl);

		delay(100);

		gus_set_samprate(sc, i, 8000);
		SELECT_GUS_REG(iot, ioh2, GUSREG_START_ADDR_HIGH);
		bus_space_write_2(iot, ioh2, GUS_DATA_LOW, 0x0000);
		SELECT_GUS_REG(iot, ioh2, GUSREG_START_ADDR_LOW);
		bus_space_write_2(iot, ioh2, GUS_DATA_LOW, 0x0000);
		SELECT_GUS_REG(iot, ioh2, GUSREG_END_ADDR_HIGH);
		bus_space_write_2(iot, ioh2, GUS_DATA_LOW, 0x0000);
		SELECT_GUS_REG(iot, ioh2, GUSREG_END_ADDR_LOW);
		bus_space_write_2(iot, ioh2, GUS_DATA_LOW, 0x0000);
		SELECT_GUS_REG(iot, ioh2, GUSREG_VOLUME_RATE);
		bus_space_write_1(iot, ioh2, GUS_DATA_HIGH, 0x01);
		SELECT_GUS_REG(iot, ioh2, GUSREG_START_VOLUME);
		bus_space_write_1(iot, ioh2, GUS_DATA_HIGH, 0x10);
		SELECT_GUS_REG(iot, ioh2, GUSREG_END_VOLUME);
		bus_space_write_1(iot, ioh2, GUS_DATA_HIGH, 0xe0);
		SELECT_GUS_REG(iot, ioh2, GUSREG_CUR_VOLUME);
		bus_space_write_2(iot, ioh2, GUS_DATA_LOW, 0x0000);

		SELECT_GUS_REG(iot, ioh2, GUSREG_CUR_ADDR_HIGH);
		bus_space_write_2(iot, ioh2, GUS_DATA_LOW, 0x0000);
		SELECT_GUS_REG(iot, ioh2, GUSREG_CUR_ADDR_LOW);
		bus_space_write_2(iot, ioh2, GUS_DATA_LOW, 0x0000);
		SELECT_GUS_REG(iot, ioh2, GUSREG_PAN_POS);
		bus_space_write_1(iot, ioh2, GUS_DATA_HIGH, 0x07);
	}

	/*
	 * Clear out any pending IRQs
	 */

	bus_space_read_1(iot, ioh1, GUS_IRQ_STATUS);
	SELECT_GUS_REG(iot, ioh2, GUSREG_DMA_CONTROL);
	bus_space_read_1(iot, ioh2, GUS_DATA_HIGH);
	SELECT_GUS_REG(iot, ioh2, GUSREG_SAMPLE_CONTROL);
	bus_space_read_1(iot, ioh2, GUS_DATA_HIGH);
	SELECT_GUS_REG(iot, ioh2, GUSREG_IRQ_STATUS);
	bus_space_read_1(iot, ioh2, GUS_DATA_HIGH);

	SELECT_GUS_REG(iot, ioh2, GUSREG_RESET);
	bus_space_write_1(iot, ioh2, GUS_DATA_HIGH,
	    GUSMASK_MASTER_RESET | GUSMASK_DAC_ENABLE | GUSMASK_IRQ_ENABLE);
}


STATIC int
gus_init_cs4231(struct gus_softc *sc)
{
	bus_space_tag_t iot;
	bus_space_handle_t ioh1;
	int port;
	u_char ctrl;

	iot = sc->sc_iot;
	ioh1 = sc->sc_ioh1;
	port = sc->sc_iobase;
	ctrl = (port & 0xf0) >> 4;	/* set port address middle nibble */
	/*
	 * The codec is a bit weird--swapped DMA channels.
	 */
	ctrl |= GUS_MAX_CODEC_ENABLE;
	if (sc->sc_playdrq >= 4)
		ctrl |= GUS_MAX_RECCHAN16;
	if (sc->sc_recdrq >= 4)
		ctrl |= GUS_MAX_PLAYCHAN16;

	bus_space_write_1(iot, ioh1, GUS_MAX_CTRL, ctrl);

	sc->sc_codec.sc_ad1848.sc_iot = sc->sc_iot;
	sc->sc_codec.sc_iobase = port+GUS_MAX_CODEC_BASE;

	if (ad1848_isa_mapprobe(&sc->sc_codec, sc->sc_codec.sc_iobase) == 0) {
		sc->sc_flags &= ~GUS_CODEC_INSTALLED;
		return 0;
	} else {
		struct ad1848_volume vol = {AUDIO_MAX_GAIN, AUDIO_MAX_GAIN};
		sc->sc_flags |= GUS_CODEC_INSTALLED;
		sc->sc_codec.sc_ad1848.parent = sc;
		sc->sc_codec.sc_playdrq = sc->sc_recdrq;
		sc->sc_codec.sc_play_maxsize = sc->sc_req_maxsize;
		sc->sc_codec.sc_recdrq = sc->sc_playdrq;
		sc->sc_codec.sc_rec_maxsize = sc->sc_play_maxsize;
		/* enable line in and mic in the GUS mixer; the codec chip
		   will do the real mixing for them. */
		sc->sc_mixcontrol &= ~GUSMASK_LINE_IN; /* 0 enables. */
		sc->sc_mixcontrol |= GUSMASK_MIC_IN; /* 1 enables. */
		bus_space_write_1(iot, ioh1, GUS_MIX_CONTROL,
		    sc->sc_mixcontrol);

		ad1848_isa_attach(&sc->sc_codec);
		/* turn on pre-MUX microphone gain. */
		ad1848_set_mic_gain(&sc->sc_codec.sc_ad1848, &vol);

		return 1;
	}
}


/*
 * Return info about the audio device, for the AUDIO_GETINFO ioctl
 */
int
gus_getdev(void *addr, struct audio_device *dev)
{

	*dev = gus_device;
	return 0;
}

/*
 * stubs (XXX)
 */

int
gus_set_in_gain(void *addr, u_int gain,
    u_char balance)
{

	DPRINTF(("gus_set_in_gain called\n"));
	return 0;
}

int
gus_get_in_gain(void *addr)
{

	DPRINTF(("gus_get_in_gain called\n"));
	return 0;
}

int
gusmax_dma_input(void *addr, void *tbuf, int size,
		 void (*callback)(void *), void *arg)
{
	struct ad1848_isa_softc *sc;

	sc = addr;
	return gus_dma_input(sc->sc_ad1848.parent, tbuf, size, callback, arg);
}

/*
 * Start sampling the input source into the requested DMA buffer.
 * Called from top-half or from interrupt handler.
 */
int
gus_dma_input(void *addr, void *tbuf, int size,
	      void (*callback)(void *), void *arg)
{
	struct gus_softc *sc;
	bus_space_tag_t iot;
	bus_space_handle_t ioh2;
	u_char dmac;

	DMAPRINTF(("gus_dma_input called\n"));
	sc = addr;
	iot = sc->sc_iot;
	ioh2 = sc->sc_ioh2;

	KASSERT(mutex_owned(&sc->sc_codec.sc_ad1848.sc_intr_lock));

	/*
	 * Sample SIZE bytes of data from the card, into buffer at BUF.
	 */

	if (sc->sc_precision == 16)
		return EINVAL;		/* XXX */

	/* set DMA modes */
	dmac = GUSMASK_SAMPLE_IRQ|GUSMASK_SAMPLE_START;
	if (sc->sc_recdrq >= 4)
		dmac |= GUSMASK_SAMPLE_DATA16;
	if (sc->sc_encoding == AUDIO_ENCODING_ULAW ||
	    sc->sc_encoding == AUDIO_ENCODING_ALAW ||
	    sc->sc_encoding == AUDIO_ENCODING_ULINEAR_LE ||
	    sc->sc_encoding == AUDIO_ENCODING_ULINEAR_BE)
		dmac |= GUSMASK_SAMPLE_INVBIT;
	if (sc->sc_channels == 2)
		dmac |= GUSMASK_SAMPLE_STEREO;
	isa_dmastart(sc->sc_ic, sc->sc_recdrq, tbuf, size,
	    NULL, DMAMODE_READ, BUS_DMA_NOWAIT);

	DMAPRINTF(("gus_dma_input isa_dmastarted\n"));
	sc->sc_flags |= GUS_DMAIN_ACTIVE;
	sc->sc_dmainintr = callback;
	sc->sc_inarg = arg;
	sc->sc_dmaincnt = size;
	sc->sc_dmainaddr = tbuf;

	SELECT_GUS_REG(iot, ioh2, GUSREG_SAMPLE_CONTROL);
	bus_space_write_1(iot, ioh2, GUS_DATA_HIGH, dmac);	/* Go! */


	DMAPRINTF(("gus_dma_input returning\n"));

	return 0;
}

STATIC int
gus_dmain_intr(struct gus_softc *sc)
{
	void (*callback)(void *);
	void *arg;

	KASSERT(mutex_owned(&sc->sc_codec.sc_ad1848.sc_intr_lock));

	DMAPRINTF(("gus_dmain_intr called\n"));
	if (sc->sc_dmainintr) {
		isa_dmadone(sc->sc_ic, sc->sc_recdrq);
		callback = sc->sc_dmainintr;
		arg = sc->sc_inarg;

		sc->sc_dmainaddr = 0;
		sc->sc_dmaincnt = 0;
		sc->sc_dmainintr = 0;
		sc->sc_inarg = 0;

		sc->sc_flags &= ~GUS_DMAIN_ACTIVE;
		DMAPRINTF(("calling dmain_intr callback %p(%p)\n", callback,
		    arg));
		(*callback)(arg);
		return 1;
	} else {
		DMAPRINTF(("gus_dmain_intr false?\n"));
		return 0;			/* XXX ??? */
	}
}

int
gusmax_halt_out_dma(void *addr)
{
	struct ad1848_isa_softc *sc;

	sc = addr;
	return gus_halt_out_dma(sc->sc_ad1848.parent);
}


int
gusmax_halt_in_dma(void *addr)
{
	struct ad1848_isa_softc *sc;

	sc = addr;
	return gus_halt_in_dma(sc->sc_ad1848.parent);
}

/*
 * Stop any DMA output.
 */
int
gus_halt_out_dma(void *addr)
{
	struct gus_softc *sc;
	bus_space_tag_t iot;
	bus_space_handle_t ioh2;

	DMAPRINTF(("gus_halt_out_dma called\n"));
	sc = addr;
	iot = sc->sc_iot;
	ioh2 = sc->sc_ioh2;

	KASSERT(mutex_owned(&sc->sc_codec.sc_ad1848.sc_intr_lock));

	/*
	 * Make sure the GUS _isn't_ setup for DMA
	 */

	SELECT_GUS_REG(iot, ioh2, GUSREG_DMA_CONTROL);
	bus_space_write_1(iot, ioh2, GUS_DATA_HIGH, 0);

	callout_stop(&sc->sc_dmaout_ch);
	isa_dmaabort(sc->sc_ic, sc->sc_playdrq);
	sc->sc_flags &= ~(GUS_DMAOUT_ACTIVE|GUS_LOCKED);
	sc->sc_dmaoutintr = 0;
	sc->sc_outarg = 0;
	sc->sc_dmaoutaddr = 0;
	sc->sc_dmaoutcnt = 0;
	sc->sc_dmabuf = 0;
	sc->sc_bufcnt = 0;
	sc->sc_playbuf = -1;
	/* also stop playing */
	gus_stop_voice(sc, GUS_VOICE_LEFT, 1);
	gus_stop_voice(sc, GUS_VOICE_RIGHT, 0);

	return 0;
}

/*
 * Stop any DMA output.
 */
int
gus_halt_in_dma(void *addr)
{
	struct gus_softc *sc;
	bus_space_tag_t iot;
	bus_space_handle_t ioh2;

	DMAPRINTF(("gus_halt_in_dma called\n"));
	sc = addr;
	iot = sc->sc_iot;
	ioh2 = sc->sc_ioh2;

	KASSERT(mutex_owned(&sc->sc_codec.sc_ad1848.sc_intr_lock));

	/*
	 * Make sure the GUS _isn't_ setup for DMA
	 */

	SELECT_GUS_REG(iot, ioh2, GUSREG_SAMPLE_CONTROL);
	bus_space_write_1(iot, ioh2, GUS_DATA_HIGH,
	    bus_space_read_1(iot, ioh2, GUS_DATA_HIGH)
	    & ~(GUSMASK_SAMPLE_START|GUSMASK_SAMPLE_IRQ));

	isa_dmaabort(sc->sc_ic, sc->sc_recdrq);
	sc->sc_flags &= ~GUS_DMAIN_ACTIVE;
	sc->sc_dmainintr = 0;
	sc->sc_inarg = 0;
	sc->sc_dmainaddr = 0;
	sc->sc_dmaincnt = 0;

	return 0;
}


static const ad1848_devmap_t gusmapping[] = {
	{ GUSMAX_DAC_LVL, AD1848_KIND_LVL, AD1848_AUX1_CHANNEL },
	{ GUSMAX_LINE_IN_LVL, AD1848_KIND_LVL, AD1848_LINE_CHANNEL },
	{ GUSMAX_MONO_LVL, AD1848_KIND_LVL, AD1848_MONO_CHANNEL },
	{ GUSMAX_CD_LVL, AD1848_KIND_LVL, AD1848_AUX2_CHANNEL },
	{ GUSMAX_MONITOR_LVL, AD1848_KIND_LVL, AD1848_MONITOR_CHANNEL },
	{ GUSMAX_OUT_LVL, AD1848_KIND_LVL, AD1848_DAC_CHANNEL },
	{ GUSMAX_DAC_MUTE, AD1848_KIND_MUTE, AD1848_AUX1_CHANNEL },
	{ GUSMAX_LINE_IN_MUTE, AD1848_KIND_MUTE, AD1848_LINE_CHANNEL },
	{ GUSMAX_MONO_MUTE, AD1848_KIND_MUTE, AD1848_MONO_CHANNEL },
	{ GUSMAX_CD_MUTE, AD1848_KIND_MUTE, AD1848_AUX2_CHANNEL },
	{ GUSMAX_MONITOR_MUTE, AD1848_KIND_MUTE, AD1848_MONITOR_CHANNEL },
	{ GUSMAX_REC_LVL, AD1848_KIND_RECORDGAIN, -1 },
	{ GUSMAX_RECORD_SOURCE, AD1848_KIND_RECORDSOURCE, -1 }
};

static const int nummap = sizeof(gusmapping) / sizeof(gusmapping[0]);

STATIC int
gusmax_mixer_get_port(void *addr, mixer_ctrl_t *cp)
{
	struct ad1848_isa_softc *ac;
	struct gus_softc *sc;
	struct ad1848_volume vol;
	int error;

	ac = addr;
	sc = ac->sc_ad1848.parent;
	error = ad1848_mixer_get_port(&ac->sc_ad1848, gusmapping, nummap, cp);
	if (error != ENXIO)
		return error;

	error = EINVAL;

	switch (cp->dev) {
	case GUSMAX_SPEAKER_LVL:	/* fake speaker for mute naming */
		if (cp->type == AUDIO_MIXER_VALUE) {
			if (sc->sc_mixcontrol & GUSMASK_LINE_OUT)
				vol.left = vol.right = AUDIO_MAX_GAIN;
			else
				vol.left = vol.right = AUDIO_MIN_GAIN;
			error = 0;
			ad1848_from_vol(cp, &vol);
		}
		break;

	case GUSMAX_SPEAKER_MUTE:
		if (cp->type == AUDIO_MIXER_ENUM) {
			cp->un.ord = sc->sc_mixcontrol & GUSMASK_LINE_OUT ? 1 : 0;
			error = 0;
		}
		break;
	default:
		error = ENXIO;
		break;
	}

	return error;
}

STATIC int
gus_mixer_get_port(void *addr, mixer_ctrl_t *cp)
{
	struct gus_softc *sc;
	struct ics2101_softc *ic;
	struct ad1848_volume vol;
	int error;

	DPRINTF(("gus_mixer_get_port: dev=%d type=%d\n", cp->dev, cp->type));
	sc = addr;
	ic = &sc->sc_mixer;
	error = EINVAL;

	if (!HAS_MIXER(sc) && cp->dev > GUSICS_MASTER_MUTE)
		return ENXIO;

	switch (cp->dev) {

	case GUSICS_MIC_IN_MUTE:	/* Microphone */
		if (cp->type == AUDIO_MIXER_ENUM) {
			if (HAS_MIXER(sc))
				cp->un.ord = ic->sc_mute[GUSMIX_CHAN_MIC][ICSMIX_LEFT];
			else
				cp->un.ord =
				    sc->sc_mixcontrol & GUSMASK_MIC_IN ? 0 : 1;
			error = 0;
		}
		break;

	case GUSICS_LINE_IN_MUTE:
		if (cp->type == AUDIO_MIXER_ENUM) {
			if (HAS_MIXER(sc))
				cp->un.ord = ic->sc_mute[GUSMIX_CHAN_LINE][ICSMIX_LEFT];
			else
				cp->un.ord =
				    sc->sc_mixcontrol & GUSMASK_LINE_IN ? 1 : 0;
			error = 0;
		}
		break;

	case GUSICS_MASTER_MUTE:
		if (cp->type == AUDIO_MIXER_ENUM) {
			if (HAS_MIXER(sc))
				cp->un.ord = ic->sc_mute[GUSMIX_CHAN_MASTER][ICSMIX_LEFT];
			else
				cp->un.ord =
				    sc->sc_mixcontrol & GUSMASK_LINE_OUT ? 1 : 0;
			error = 0;
		}
		break;

	case GUSICS_DAC_MUTE:
		if (cp->type == AUDIO_MIXER_ENUM) {
			cp->un.ord = ic->sc_mute[GUSMIX_CHAN_DAC][ICSMIX_LEFT];
			error = 0;
		}
		break;

	case GUSICS_CD_MUTE:
		if (cp->type == AUDIO_MIXER_ENUM) {
			cp->un.ord = ic->sc_mute[GUSMIX_CHAN_CD][ICSMIX_LEFT];
			error = 0;
		}
		break;

	case GUSICS_MASTER_LVL:
		if (cp->type == AUDIO_MIXER_VALUE) {
			vol.left = ic->sc_setting[GUSMIX_CHAN_MASTER][ICSMIX_LEFT];
			vol.right = ic->sc_setting[GUSMIX_CHAN_MASTER][ICSMIX_RIGHT];
			if (ad1848_from_vol(cp, &vol))
				error = 0;
		}
		break;

	case GUSICS_MIC_IN_LVL:	/* Microphone */
		if (cp->type == AUDIO_MIXER_VALUE) {
			vol.left = ic->sc_setting[GUSMIX_CHAN_MIC][ICSMIX_LEFT];
			vol.right = ic->sc_setting[GUSMIX_CHAN_MIC][ICSMIX_RIGHT];
			if (ad1848_from_vol(cp, &vol))
				error = 0;
		}
		break;

	case GUSICS_LINE_IN_LVL:	/* line in */
		if (cp->type == AUDIO_MIXER_VALUE) {
			vol.left = ic->sc_setting[GUSMIX_CHAN_LINE][ICSMIX_LEFT];
			vol.right = ic->sc_setting[GUSMIX_CHAN_LINE][ICSMIX_RIGHT];
			if (ad1848_from_vol(cp, &vol))
				error = 0;
		}
		break;


	case GUSICS_CD_LVL:
		if (cp->type == AUDIO_MIXER_VALUE) {
			vol.left = ic->sc_setting[GUSMIX_CHAN_CD][ICSMIX_LEFT];
			vol.right = ic->sc_setting[GUSMIX_CHAN_CD][ICSMIX_RIGHT];
			if (ad1848_from_vol(cp, &vol))
				error = 0;
		}
		break;

	case GUSICS_DAC_LVL:		/* dac out */
		if (cp->type == AUDIO_MIXER_VALUE) {
			vol.left = ic->sc_setting[GUSMIX_CHAN_DAC][ICSMIX_LEFT];
			vol.right = ic->sc_setting[GUSMIX_CHAN_DAC][ICSMIX_RIGHT];
			if (ad1848_from_vol(cp, &vol))
				error = 0;
		}
		break;


	case GUSICS_RECORD_SOURCE:
		if (cp->type == AUDIO_MIXER_ENUM) {
			/* Can't set anything else useful, sigh. */
			 cp->un.ord = 0;
		}
		break;

	default:
		return ENXIO;
		/*NOTREACHED*/
	}
	return error;
}

STATIC void
gusics_master_mute(struct ics2101_softc *ic, int mute)
{

	ics2101_mix_mute(ic, GUSMIX_CHAN_MASTER, ICSMIX_LEFT, mute);
	ics2101_mix_mute(ic, GUSMIX_CHAN_MASTER, ICSMIX_RIGHT, mute);
}

STATIC void
gusics_mic_mute(struct ics2101_softc *ic, int mute)
{

	ics2101_mix_mute(ic, GUSMIX_CHAN_MIC, ICSMIX_LEFT, mute);
	ics2101_mix_mute(ic, GUSMIX_CHAN_MIC, ICSMIX_RIGHT, mute);
}

STATIC void
gusics_linein_mute(struct ics2101_softc *ic, int mute)
{

	ics2101_mix_mute(ic, GUSMIX_CHAN_LINE, ICSMIX_LEFT, mute);
	ics2101_mix_mute(ic, GUSMIX_CHAN_LINE, ICSMIX_RIGHT, mute);
}

STATIC void
gusics_cd_mute(struct ics2101_softc *ic, int mute)
{

	ics2101_mix_mute(ic, GUSMIX_CHAN_CD, ICSMIX_LEFT, mute);
	ics2101_mix_mute(ic, GUSMIX_CHAN_CD, ICSMIX_RIGHT, mute);
}

STATIC void
gusics_dac_mute(struct ics2101_softc *ic, int mute)
{

	ics2101_mix_mute(ic, GUSMIX_CHAN_DAC, ICSMIX_LEFT, mute);
	ics2101_mix_mute(ic, GUSMIX_CHAN_DAC, ICSMIX_RIGHT, mute);
}

STATIC int
gusmax_mixer_set_port(void *addr, mixer_ctrl_t *cp)
{
	struct ad1848_isa_softc *ac;
	struct gus_softc *sc;
	struct ad1848_volume vol;
	int error;

	ac = addr;
	sc = ac->sc_ad1848.parent;
	error = ad1848_mixer_set_port(&ac->sc_ad1848, gusmapping, nummap, cp);
	if (error != ENXIO)
		return error;

	DPRINTF(("gusmax_mixer_set_port: dev=%d type=%d\n", cp->dev, cp->type));

	switch (cp->dev) {
	case GUSMAX_SPEAKER_LVL:
		if (cp->type == AUDIO_MIXER_VALUE &&
		    cp->un.value.num_channels == 1) {
			if (ad1848_to_vol(cp, &vol)) {
				gus_speaker_ctl(sc, vol.left > AUDIO_MIN_GAIN ?
						SPKR_ON : SPKR_OFF);
				error = 0;
			}
		}
		break;

	case GUSMAX_SPEAKER_MUTE:
		if (cp->type == AUDIO_MIXER_ENUM) {
			gus_speaker_ctl(sc, cp->un.ord ? SPKR_OFF : SPKR_ON);
			error = 0;
		}
		break;

	default:
		return ENXIO;
		/*NOTREACHED*/
	}
	return error;
}

STATIC int
gus_mixer_set_port(void *addr, mixer_ctrl_t *cp)
{
	struct gus_softc *sc;
	struct ics2101_softc *ic;
	struct ad1848_volume vol;
	int error;

	DPRINTF(("gus_mixer_set_port: dev=%d type=%d\n", cp->dev, cp->type));
	sc = addr;
	ic = &sc->sc_mixer;
	error = EINVAL;

	if (!HAS_MIXER(sc) && cp->dev > GUSICS_MASTER_MUTE)
		return ENXIO;

	switch (cp->dev) {

	case GUSICS_MIC_IN_MUTE:	/* Microphone */
		if (cp->type == AUDIO_MIXER_ENUM) {
			DPRINTF(("mic mute %d\n", cp->un.ord));
			if (HAS_MIXER(sc)) {
				gusics_mic_mute(ic, cp->un.ord);
			}
			gus_mic_ctl(sc, cp->un.ord ? SPKR_OFF : SPKR_ON);
			error = 0;
		}
		break;

	case GUSICS_LINE_IN_MUTE:
		if (cp->type == AUDIO_MIXER_ENUM) {
			DPRINTF(("linein mute %d\n", cp->un.ord));
			if (HAS_MIXER(sc)) {
				gusics_linein_mute(ic, cp->un.ord);
			}
			gus_linein_ctl(sc, cp->un.ord ? SPKR_OFF : SPKR_ON);
			error = 0;
		}
		break;

	case GUSICS_MASTER_MUTE:
		if (cp->type == AUDIO_MIXER_ENUM) {
			DPRINTF(("master mute %d\n", cp->un.ord));
			if (HAS_MIXER(sc)) {
				gusics_master_mute(ic, cp->un.ord);
			}
			gus_speaker_ctl(sc, cp->un.ord ? SPKR_OFF : SPKR_ON);
			error = 0;
		}
		break;

	case GUSICS_DAC_MUTE:
		if (cp->type == AUDIO_MIXER_ENUM) {
			gusics_dac_mute(ic, cp->un.ord);
			error = 0;
		}
		break;

	case GUSICS_CD_MUTE:
		if (cp->type == AUDIO_MIXER_ENUM) {
			gusics_cd_mute(ic, cp->un.ord);
			error = 0;
		}
		break;

	case GUSICS_MASTER_LVL:
		if (cp->type == AUDIO_MIXER_VALUE) {
			if (ad1848_to_vol(cp, &vol)) {
				ics2101_mix_attenuate(ic,
						      GUSMIX_CHAN_MASTER,
						      ICSMIX_LEFT,
						      vol.left);
				ics2101_mix_attenuate(ic,
						      GUSMIX_CHAN_MASTER,
						      ICSMIX_RIGHT,
						      vol.right);
				error = 0;
			}
		}
		break;

	case GUSICS_MIC_IN_LVL:	/* Microphone */
		if (cp->type == AUDIO_MIXER_VALUE) {
			if (ad1848_to_vol(cp, &vol)) {
				ics2101_mix_attenuate(ic,
						      GUSMIX_CHAN_MIC,
						      ICSMIX_LEFT,
						      vol.left);
				ics2101_mix_attenuate(ic,
						      GUSMIX_CHAN_MIC,
						      ICSMIX_RIGHT,
						      vol.right);
				error = 0;
			}
		}
		break;

	case GUSICS_LINE_IN_LVL:	/* line in */
		if (cp->type == AUDIO_MIXER_VALUE) {
			if (ad1848_to_vol(cp, &vol)) {
				ics2101_mix_attenuate(ic,
						      GUSMIX_CHAN_LINE,
						      ICSMIX_LEFT,
						      vol.left);
				ics2101_mix_attenuate(ic,
						      GUSMIX_CHAN_LINE,
						      ICSMIX_RIGHT,
						      vol.right);
				error = 0;
			}
		}
		break;


	case GUSICS_CD_LVL:
		if (cp->type == AUDIO_MIXER_VALUE) {
			if (ad1848_to_vol(cp, &vol)) {
				ics2101_mix_attenuate(ic,
						      GUSMIX_CHAN_CD,
						      ICSMIX_LEFT,
						      vol.left);
				ics2101_mix_attenuate(ic,
						      GUSMIX_CHAN_CD,
						      ICSMIX_RIGHT,
						      vol.right);
				error = 0;
			}
		}
		break;

	case GUSICS_DAC_LVL:		/* dac out */
		if (cp->type == AUDIO_MIXER_VALUE) {
			if (ad1848_to_vol(cp, &vol)) {
				ics2101_mix_attenuate(ic,
						      GUSMIX_CHAN_DAC,
						      ICSMIX_LEFT,
						      vol.left);
				ics2101_mix_attenuate(ic,
						      GUSMIX_CHAN_DAC,
						      ICSMIX_RIGHT,
						      vol.right);
				error = 0;
			}
		}
		break;


	case GUSICS_RECORD_SOURCE:
		if (cp->type == AUDIO_MIXER_ENUM && cp->un.ord == 0) {
			/* Can't set anything else useful, sigh. */
			error = 0;
		}
		break;

	default:
		return ENXIO;
		/*NOTREACHED*/
	}
	return error;
}

STATIC int
gus_get_props(void *addr)
{
	struct gus_softc *sc;

	sc = addr;
	return AUDIO_PROP_MMAP |
	    (sc->sc_recdrq == sc->sc_playdrq ? 0 : AUDIO_PROP_FULLDUPLEX);
}

STATIC int
gusmax_get_props(void *addr)
{
	struct ad1848_isa_softc *ac;

	ac = addr;
	return gus_get_props(ac->sc_ad1848.parent);
}

STATIC int
gusmax_mixer_query_devinfo(void *addr, mixer_devinfo_t *dip)
{

	DPRINTF(("gusmax_query_devinfo: index=%d\n", dip->index));

	switch(dip->index) {
#if 0
	case GUSMAX_MIC_IN_LVL:	/* Microphone */
		dip->type = AUDIO_MIXER_VALUE;
		dip->mixer_class = GUSMAX_INPUT_CLASS;
		dip->prev = AUDIO_MIXER_LAST;
		dip->next = GUSMAX_MIC_IN_MUTE;
		strcpy(dip->label.name, AudioNmicrophone);
		dip->un.v.num_channels = 2;
		strcpy(dip->un.v.units.name, AudioNvolume);
		break;
#endif

	case GUSMAX_MONO_LVL:	/* mono/microphone mixer */
		dip->type = AUDIO_MIXER_VALUE;
		dip->mixer_class = GUSMAX_INPUT_CLASS;
		dip->prev = AUDIO_MIXER_LAST;
		dip->next = GUSMAX_MONO_MUTE;
		strcpy(dip->label.name, AudioNmicrophone);
		dip->un.v.num_channels = 1;
		strcpy(dip->un.v.units.name, AudioNvolume);
		break;

	case GUSMAX_DAC_LVL:		/*  dacout */
		dip->type = AUDIO_MIXER_VALUE;
		dip->mixer_class = GUSMAX_INPUT_CLASS;
		dip->prev = AUDIO_MIXER_LAST;
		dip->next = GUSMAX_DAC_MUTE;
		strcpy(dip->label.name, AudioNdac);
		dip->un.v.num_channels = 2;
		strcpy(dip->un.v.units.name, AudioNvolume);
		break;

	case GUSMAX_LINE_IN_LVL:	/* line */
		dip->type = AUDIO_MIXER_VALUE;
		dip->mixer_class = GUSMAX_INPUT_CLASS;
		dip->prev = AUDIO_MIXER_LAST;
		dip->next = GUSMAX_LINE_IN_MUTE;
		strcpy(dip->label.name, AudioNline);
		dip->un.v.num_channels = 2;
		strcpy(dip->un.v.units.name, AudioNvolume);
		break;

	case GUSMAX_CD_LVL:		/* cd */
		dip->type = AUDIO_MIXER_VALUE;
		dip->mixer_class = GUSMAX_INPUT_CLASS;
		dip->prev = AUDIO_MIXER_LAST;
		dip->next = GUSMAX_CD_MUTE;
		strcpy(dip->label.name, AudioNcd);
		dip->un.v.num_channels = 2;
		strcpy(dip->un.v.units.name, AudioNvolume);
		break;


	case GUSMAX_MONITOR_LVL:	/* monitor level */
		dip->type = AUDIO_MIXER_VALUE;
		dip->mixer_class = GUSMAX_MONITOR_CLASS;
		dip->next = GUSMAX_MONITOR_MUTE;
		dip->prev = AUDIO_MIXER_LAST;
		strcpy(dip->label.name, AudioNmonitor);
		dip->un.v.num_channels = 1;
		strcpy(dip->un.v.units.name, AudioNvolume);
		break;

	case GUSMAX_OUT_LVL:		/* cs4231 output volume: not useful? */
		dip->type = AUDIO_MIXER_VALUE;
		dip->mixer_class = GUSMAX_MONITOR_CLASS;
		dip->prev = dip->next = AUDIO_MIXER_LAST;
		strcpy(dip->label.name, AudioNoutput);
		dip->un.v.num_channels = 2;
		strcpy(dip->un.v.units.name, AudioNvolume);
		break;

	case GUSMAX_SPEAKER_LVL:		/* fake speaker volume */
		dip->type = AUDIO_MIXER_VALUE;
		dip->mixer_class = GUSMAX_MONITOR_CLASS;
		dip->prev = AUDIO_MIXER_LAST;
		dip->next = GUSMAX_SPEAKER_MUTE;
		strcpy(dip->label.name, AudioNmaster);
		dip->un.v.num_channels = 2;
		strcpy(dip->un.v.units.name, AudioNvolume);
		break;

	case GUSMAX_LINE_IN_MUTE:
		dip->mixer_class = GUSMAX_INPUT_CLASS;
		dip->type = AUDIO_MIXER_ENUM;
		dip->prev = GUSMAX_LINE_IN_LVL;
		dip->next = AUDIO_MIXER_LAST;
		goto mute;

	case GUSMAX_DAC_MUTE:
		dip->mixer_class = GUSMAX_INPUT_CLASS;
		dip->type = AUDIO_MIXER_ENUM;
		dip->prev = GUSMAX_DAC_LVL;
		dip->next = AUDIO_MIXER_LAST;
		goto mute;

	case GUSMAX_CD_MUTE:
		dip->mixer_class = GUSMAX_INPUT_CLASS;
		dip->type = AUDIO_MIXER_ENUM;
		dip->prev = GUSMAX_CD_LVL;
		dip->next = AUDIO_MIXER_LAST;
		goto mute;

	case GUSMAX_MONO_MUTE:
		dip->mixer_class = GUSMAX_INPUT_CLASS;
		dip->type = AUDIO_MIXER_ENUM;
		dip->prev = GUSMAX_MONO_LVL;
		dip->next = AUDIO_MIXER_LAST;
		goto mute;

	case GUSMAX_MONITOR_MUTE:
		dip->mixer_class = GUSMAX_OUTPUT_CLASS;
		dip->type = AUDIO_MIXER_ENUM;
		dip->prev = GUSMAX_MONITOR_LVL;
		dip->next = AUDIO_MIXER_LAST;
		goto mute;

	case GUSMAX_SPEAKER_MUTE:
		dip->mixer_class = GUSMAX_OUTPUT_CLASS;
		dip->type = AUDIO_MIXER_ENUM;
		dip->prev = GUSMAX_SPEAKER_LVL;
		dip->next = AUDIO_MIXER_LAST;
	mute:
		strcpy(dip->label.name, AudioNmute);
		dip->un.e.num_mem = 2;
		strcpy(dip->un.e.member[0].label.name, AudioNoff);
		dip->un.e.member[0].ord = 0;
		strcpy(dip->un.e.member[1].label.name, AudioNon);
		dip->un.e.member[1].ord = 1;
		break;

	case GUSMAX_REC_LVL:	/* record level */
		dip->type = AUDIO_MIXER_VALUE;
		dip->mixer_class = GUSMAX_RECORD_CLASS;
		dip->prev = AUDIO_MIXER_LAST;
		dip->next = GUSMAX_RECORD_SOURCE;
		strcpy(dip->label.name, AudioNrecord);
		dip->un.v.num_channels = 2;
		strcpy(dip->un.v.units.name, AudioNvolume);
		break;

	case GUSMAX_RECORD_SOURCE:
		dip->mixer_class = GUSMAX_RECORD_CLASS;
		dip->type = AUDIO_MIXER_ENUM;
		dip->prev = GUSMAX_REC_LVL;
		dip->next = AUDIO_MIXER_LAST;
		strcpy(dip->label.name, AudioNsource);
		dip->un.e.num_mem = 4;
		strcpy(dip->un.e.member[0].label.name, AudioNoutput);
		dip->un.e.member[0].ord = DAC_IN_PORT;
		strcpy(dip->un.e.member[1].label.name, AudioNmicrophone);
		dip->un.e.member[1].ord = MIC_IN_PORT;
		strcpy(dip->un.e.member[2].label.name, AudioNdac);
		dip->un.e.member[2].ord = AUX1_IN_PORT;
		strcpy(dip->un.e.member[3].label.name, AudioNline);
		dip->un.e.member[3].ord = LINE_IN_PORT;
		break;

	case GUSMAX_INPUT_CLASS:		/* input class descriptor */
		dip->type = AUDIO_MIXER_CLASS;
		dip->mixer_class = GUSMAX_INPUT_CLASS;
		dip->next = dip->prev = AUDIO_MIXER_LAST;
		strcpy(dip->label.name, AudioCinputs);
		break;

	case GUSMAX_OUTPUT_CLASS:		/* output class descriptor */
		dip->type = AUDIO_MIXER_CLASS;
		dip->mixer_class = GUSMAX_OUTPUT_CLASS;
		dip->next = dip->prev = AUDIO_MIXER_LAST;
		strcpy(dip->label.name, AudioCoutputs);
		break;

	case GUSMAX_MONITOR_CLASS:		/* monitor class descriptor */
		dip->type = AUDIO_MIXER_CLASS;
		dip->mixer_class = GUSMAX_MONITOR_CLASS;
		dip->next = dip->prev = AUDIO_MIXER_LAST;
		strcpy(dip->label.name, AudioCmonitor);
		break;

	case GUSMAX_RECORD_CLASS:		/* record source class */
		dip->type = AUDIO_MIXER_CLASS;
		dip->mixer_class = GUSMAX_RECORD_CLASS;
		dip->next = dip->prev = AUDIO_MIXER_LAST;
		strcpy(dip->label.name, AudioCrecord);
		break;

	default:
		return ENXIO;
		/*NOTREACHED*/
	}
	DPRINTF(("AUDIO_MIXER_DEVINFO: name=%s\n", dip->label.name));
	return 0;
}

STATIC int
gus_mixer_query_devinfo(void *addr, mixer_devinfo_t *dip)
{
	struct gus_softc *sc;

	DPRINTF(("gusmax_query_devinfo: index=%d\n", dip->index));
	sc = addr;
	if (!HAS_MIXER(sc) && dip->index > GUSICS_MASTER_MUTE)
		return ENXIO;

	switch(dip->index) {

	case GUSICS_MIC_IN_LVL:	/* Microphone */
		dip->type = AUDIO_MIXER_VALUE;
		dip->mixer_class = GUSICS_INPUT_CLASS;
		dip->prev = AUDIO_MIXER_LAST;
		dip->next = GUSICS_MIC_IN_MUTE;
		strcpy(dip->label.name, AudioNmicrophone);
		dip->un.v.num_channels = 2;
		strcpy(dip->un.v.units.name, AudioNvolume);
		break;

	case GUSICS_LINE_IN_LVL:	/* line */
		dip->type = AUDIO_MIXER_VALUE;
		dip->mixer_class = GUSICS_INPUT_CLASS;
		dip->prev = AUDIO_MIXER_LAST;
		dip->next = GUSICS_LINE_IN_MUTE;
		strcpy(dip->label.name, AudioNline);
		dip->un.v.num_channels = 2;
		strcpy(dip->un.v.units.name, AudioNvolume);
		break;

	case GUSICS_CD_LVL:		/* cd */
		dip->type = AUDIO_MIXER_VALUE;
		dip->mixer_class = GUSICS_INPUT_CLASS;
		dip->prev = AUDIO_MIXER_LAST;
		dip->next = GUSICS_CD_MUTE;
		strcpy(dip->label.name, AudioNcd);
		dip->un.v.num_channels = 2;
		strcpy(dip->un.v.units.name, AudioNvolume);
		break;

	case GUSICS_DAC_LVL:		/*  dacout */
		dip->type = AUDIO_MIXER_VALUE;
		dip->mixer_class = GUSICS_INPUT_CLASS;
		dip->prev = AUDIO_MIXER_LAST;
		dip->next = GUSICS_DAC_MUTE;
		strcpy(dip->label.name, AudioNdac);
		dip->un.v.num_channels = 2;
		strcpy(dip->un.v.units.name, AudioNvolume);
		break;

	case GUSICS_MASTER_LVL:		/*  master output */
		dip->type = AUDIO_MIXER_VALUE;
		dip->mixer_class = GUSICS_OUTPUT_CLASS;
		dip->prev = AUDIO_MIXER_LAST;
		dip->next = GUSICS_MASTER_MUTE;
		strcpy(dip->label.name, AudioNmaster);
		dip->un.v.num_channels = 2;
		strcpy(dip->un.v.units.name, AudioNvolume);
		break;


	case GUSICS_LINE_IN_MUTE:
		dip->mixer_class = GUSICS_INPUT_CLASS;
		dip->type = AUDIO_MIXER_ENUM;
		dip->prev = GUSICS_LINE_IN_LVL;
		dip->next = AUDIO_MIXER_LAST;
		goto mute;

	case GUSICS_DAC_MUTE:
		dip->mixer_class = GUSICS_INPUT_CLASS;
		dip->type = AUDIO_MIXER_ENUM;
		dip->prev = GUSICS_DAC_LVL;
		dip->next = AUDIO_MIXER_LAST;
		goto mute;

	case GUSICS_CD_MUTE:
		dip->mixer_class = GUSICS_INPUT_CLASS;
		dip->type = AUDIO_MIXER_ENUM;
		dip->prev = GUSICS_CD_LVL;
		dip->next = AUDIO_MIXER_LAST;
		goto mute;

	case GUSICS_MIC_IN_MUTE:
		dip->mixer_class = GUSICS_INPUT_CLASS;
		dip->type = AUDIO_MIXER_ENUM;
		dip->prev = GUSICS_MIC_IN_LVL;
		dip->next = AUDIO_MIXER_LAST;
		goto mute;

	case GUSICS_MASTER_MUTE:
		dip->mixer_class = GUSICS_OUTPUT_CLASS;
		dip->type = AUDIO_MIXER_ENUM;
		dip->prev = GUSICS_MASTER_LVL;
		dip->next = AUDIO_MIXER_LAST;
mute:
		strcpy(dip->label.name, AudioNmute);
		dip->un.e.num_mem = 2;
		strcpy(dip->un.e.member[0].label.name, AudioNoff);
		dip->un.e.member[0].ord = 0;
		strcpy(dip->un.e.member[1].label.name, AudioNon);
		dip->un.e.member[1].ord = 1;
		break;

	case GUSICS_RECORD_SOURCE:
		dip->mixer_class = GUSICS_RECORD_CLASS;
		dip->type = AUDIO_MIXER_ENUM;
		dip->prev = dip->next = AUDIO_MIXER_LAST;
		strcpy(dip->label.name, AudioNsource);
		dip->un.e.num_mem = 1;
		strcpy(dip->un.e.member[0].label.name, AudioNoutput);
		dip->un.e.member[0].ord = GUSICS_MASTER_LVL;
		break;

	case GUSICS_INPUT_CLASS:
		dip->type = AUDIO_MIXER_CLASS;
		dip->mixer_class = GUSICS_INPUT_CLASS;
		dip->next = dip->prev = AUDIO_MIXER_LAST;
		strcpy(dip->label.name, AudioCinputs);
		break;

	case GUSICS_OUTPUT_CLASS:
		dip->type = AUDIO_MIXER_CLASS;
		dip->mixer_class = GUSICS_OUTPUT_CLASS;
		dip->next = dip->prev = AUDIO_MIXER_LAST;
		strcpy(dip->label.name, AudioCoutputs);
		break;

	case GUSICS_RECORD_CLASS:
		dip->type = AUDIO_MIXER_CLASS;
		dip->mixer_class = GUSICS_RECORD_CLASS;
		dip->next = dip->prev = AUDIO_MIXER_LAST;
		strcpy(dip->label.name, AudioCrecord);
		break;

	default:
		return ENXIO;
		/*NOTREACHED*/
	}
	DPRINTF(("AUDIO_MIXER_DEVINFO: name=%s\n", dip->label.name));
	return 0;
}

STATIC int
gus_query_encoding(void *addr, struct audio_encoding *fp)
{

	switch (fp->index) {
	case 0:
		strcpy(fp->name, AudioEmulaw);
		fp->encoding = AUDIO_ENCODING_ULAW;
		fp->precision = 8;
		fp->flags = AUDIO_ENCODINGFLAG_EMULATED;
		break;
	case 1:
		strcpy(fp->name, AudioEslinear);
		fp->encoding = AUDIO_ENCODING_SLINEAR;
		fp->precision = 8;
		fp->flags = 0;
		break;
	case 2:
		strcpy(fp->name, AudioEslinear_le);
		fp->encoding = AUDIO_ENCODING_SLINEAR_LE;
		fp->precision = 16;
		fp->flags = 0;
		break;
	case 3:
		strcpy(fp->name, AudioEulinear);
		fp->encoding = AUDIO_ENCODING_ULINEAR;
		fp->precision = 8;
		fp->flags = 0;
		break;
	case 4:
		strcpy(fp->name, AudioEulinear_le);
		fp->encoding = AUDIO_ENCODING_ULINEAR_LE;
		fp->precision = 16;
		fp->flags = 0;
		break;
	case 5:
		strcpy(fp->name, AudioEslinear_be);
		fp->encoding = AUDIO_ENCODING_SLINEAR_BE;
		fp->precision = 16;
		fp->flags = AUDIO_ENCODINGFLAG_EMULATED;
		break;
	case 6:
		strcpy(fp->name, AudioEulinear_be);
		fp->encoding = AUDIO_ENCODING_ULINEAR_BE;
		fp->precision = 16;
		fp->flags = AUDIO_ENCODINGFLAG_EMULATED;
		break;
	case 7:
		strcpy(fp->name, AudioEalaw);
		fp->encoding = AUDIO_ENCODING_ALAW;
		fp->precision = 8;
		fp->flags = AUDIO_ENCODINGFLAG_EMULATED;
		break;

	default:
		return EINVAL;
		/*NOTREACHED*/
	}
	return 0;
}

/*
 * Setup the ICS mixer in "transparent" mode: reset everything to a sensible
 * level.  Levels as suggested by GUS SDK code.
 */
STATIC void
gus_init_ics2101(struct gus_softc *sc)
{
	struct ics2101_softc *ic;

	ic = &sc->sc_mixer;
	sc->sc_mixer.sc_iot = sc->sc_iot;
	sc->sc_mixer.sc_selio = GUS_MIXER_SELECT;
	sc->sc_mixer.sc_selio_ioh = sc->sc_ioh3;
	sc->sc_mixer.sc_dataio = GUS_MIXER_DATA;
	sc->sc_mixer.sc_dataio_ioh = sc->sc_ioh2;
	sc->sc_mixer.sc_flags = (sc->sc_revision == 5) ? ICS_FLIP : 0;

	ics2101_mix_attenuate(ic,
			      GUSMIX_CHAN_MIC,
			      ICSMIX_LEFT,
			      ICSMIX_MIN_ATTN);
	ics2101_mix_attenuate(ic,
			      GUSMIX_CHAN_MIC,
			      ICSMIX_RIGHT,
			      ICSMIX_MIN_ATTN);
	/*
	 * Start with microphone muted by the mixer...
	 */
	gusics_mic_mute(ic, 1);

	/* ... and enabled by the GUS master mix control */
	gus_mic_ctl(sc, SPKR_ON);

	ics2101_mix_attenuate(ic,
			      GUSMIX_CHAN_LINE,
			      ICSMIX_LEFT,
			      ICSMIX_MIN_ATTN);
	ics2101_mix_attenuate(ic,
			      GUSMIX_CHAN_LINE,
			      ICSMIX_RIGHT,
			      ICSMIX_MIN_ATTN);

	ics2101_mix_attenuate(ic,
			      GUSMIX_CHAN_CD,
			      ICSMIX_LEFT,
			      ICSMIX_MIN_ATTN);
	ics2101_mix_attenuate(ic,
			      GUSMIX_CHAN_CD,
			      ICSMIX_RIGHT,
			      ICSMIX_MIN_ATTN);

	ics2101_mix_attenuate(ic,
			      GUSMIX_CHAN_DAC,
			      ICSMIX_LEFT,
			      ICSMIX_MIN_ATTN);
	ics2101_mix_attenuate(ic,
			      GUSMIX_CHAN_DAC,
			      ICSMIX_RIGHT,
			      ICSMIX_MIN_ATTN);

	ics2101_mix_attenuate(ic,
			      ICSMIX_CHAN_4,
			      ICSMIX_LEFT,
			      ICSMIX_MAX_ATTN);
	ics2101_mix_attenuate(ic,
			      ICSMIX_CHAN_4,
			      ICSMIX_RIGHT,
			      ICSMIX_MAX_ATTN);

	ics2101_mix_attenuate(ic,
			      GUSMIX_CHAN_MASTER,
			      ICSMIX_LEFT,
			      ICSMIX_MIN_ATTN);
	ics2101_mix_attenuate(ic,
			      GUSMIX_CHAN_MASTER,
			      ICSMIX_RIGHT,
			      ICSMIX_MIN_ATTN);
	/* unmute other stuff: */
	gusics_cd_mute(ic, 0);
	gusics_dac_mute(ic, 0);
	gusics_linein_mute(ic, 0);
	return;
}<|MERGE_RESOLUTION|>--- conflicted
+++ resolved
@@ -1,8 +1,4 @@
-<<<<<<< HEAD
-/*	$NetBSD: gus.c,v 1.112 2017/10/31 21:53:48 nat Exp $	*/
-=======
 /*	$NetBSD: gus.c,v 1.113 2018/06/23 06:57:24 maxv Exp $	*/
->>>>>>> b2b84690
 
 /*-
  * Copyright (c) 1996, 1999, 2008 The NetBSD Foundation, Inc.
@@ -92,11 +88,7 @@
  */
 
 #include <sys/cdefs.h>
-<<<<<<< HEAD
-__KERNEL_RCSID(0, "$NetBSD: gus.c,v 1.112 2017/10/31 21:53:48 nat Exp $");
-=======
 __KERNEL_RCSID(0, "$NetBSD: gus.c,v 1.113 2018/06/23 06:57:24 maxv Exp $");
->>>>>>> b2b84690
 
 #include <sys/param.h>
 #include <sys/systm.h>
