<<<<<<< HEAD
/*	$NetBSD: lm_i2c.c,v 1.4 2017/08/18 04:07:51 msaitoh Exp $	*/
=======
/*	$NetBSD: lm_i2c.c,v 1.5 2018/06/16 21:22:13 thorpej Exp $	*/
>>>>>>> b2b84690

/*-
 * Copyright (c) 2000 The NetBSD Foundation, Inc.
 * All rights reserved.
 *
 * This code is derived from software contributed to The NetBSD Foundation
 * by Bill Squier.
 *
 * Redistribution and use in source and binary forms, with or without
 * modification, are permitted provided that the following conditions
 * are met:
 * 1. Redistributions of source code must retain the above copyright
 *    notice, this list of conditions and the following disclaimer.
 * 2. Redistributions in binary form must reproduce the above copyright
 *    notice, this list of conditions and the following disclaimer in the
 *    documentation and/or other materials provided with the distribution.
 *
 * THIS SOFTWARE IS PROVIDED BY THE NETBSD FOUNDATION, INC. AND CONTRIBUTORS
 * ``AS IS'' AND ANY EXPRESS OR IMPLIED WARRANTIES, INCLUDING, BUT NOT LIMITED
 * TO, THE IMPLIED WARRANTIES OF MERCHANTABILITY AND FITNESS FOR A PARTICULAR
 * PURPOSE ARE DISCLAIMED.  IN NO EVENT SHALL THE FOUNDATION OR CONTRIBUTORS
 * BE LIABLE FOR ANY DIRECT, INDIRECT, INCIDENTAL, SPECIAL, EXEMPLARY, OR
 * CONSEQUENTIAL DAMAGES (INCLUDING, BUT NOT LIMITED TO, PROCUREMENT OF
 * SUBSTITUTE GOODS OR SERVICES; LOSS OF USE, DATA, OR PROFITS; OR BUSINESS
 * INTERRUPTION) HOWEVER CAUSED AND ON ANY THEORY OF LIABILITY, WHETHER IN
 * CONTRACT, STRICT LIABILITY, OR TORT (INCLUDING NEGLIGENCE OR OTHERWISE)
 * ARISING IN ANY WAY OUT OF THE USE OF THIS SOFTWARE, EVEN IF ADVISED OF THE
 * POSSIBILITY OF SUCH DAMAGE.
 */

#include <sys/cdefs.h>
<<<<<<< HEAD
__KERNEL_RCSID(0, "$NetBSD: lm_i2c.c,v 1.4 2017/08/18 04:07:51 msaitoh Exp $");
=======
__KERNEL_RCSID(0, "$NetBSD: lm_i2c.c,v 1.5 2018/06/16 21:22:13 thorpej Exp $");
>>>>>>> b2b84690

#include <sys/param.h>
#include <sys/systm.h>
#include <sys/kernel.h>
#include <sys/device.h>
#include <sys/conf.h>

#include <dev/i2c/i2cvar.h>

#include <dev/sysmon/sysmonvar.h>

#include <dev/ic/nslm7xvar.h>

int 	lm_i2c_match(device_t, cfdata_t, void *);
void 	lm_i2c_attach(device_t, device_t, void *);
int 	lm_i2c_detach(device_t, int);

uint8_t lm_i2c_readreg(struct lm_softc *, int);
void 	lm_i2c_writereg(struct lm_softc *, int, uint8_t);

struct lm_i2c_softc {
	struct lm_softc sc_lmsc;
	i2c_tag_t sc_tag;
	i2c_addr_t sc_addr;
};

CFATTACH_DECL_NEW(lm_iic, sizeof(struct lm_i2c_softc),
    lm_i2c_match, lm_i2c_attach, lm_i2c_detach, NULL);

int
lm_i2c_match(device_t parent, cfdata_t match, void *aux)
{
	struct i2c_attach_args *ia = aux;
	int rv = 0;
	struct lm_i2c_softc sc;

	/* Must supply an address */
	if (ia->ia_addr < 1)
		return 0;

	/* XXXJRT filter addresses //at all// please? */

	/* Bus independent probe */
	sc.sc_lmsc.lm_writereg = lm_i2c_writereg;
	sc.sc_lmsc.lm_readreg = lm_i2c_readreg;
	sc.sc_tag = ia->ia_tag;
	sc.sc_addr = ia->ia_addr;
	rv = lm_match(&sc.sc_lmsc);

	return rv ? I2C_MATCH_ADDRESS_AND_PROBE : 0;
}


void
lm_i2c_attach(device_t parent, device_t self, void *aux)
{
	struct lm_i2c_softc *sc = device_private(self);
	struct i2c_attach_args *ia = aux;

	sc->sc_tag = ia->ia_tag;
	sc->sc_addr = ia->ia_addr;

	/* Bus-independent attachment */
	sc->sc_lmsc.sc_dev = self;
	sc->sc_lmsc.lm_writereg = lm_i2c_writereg;
	sc->sc_lmsc.lm_readreg = lm_i2c_readreg;

	lm_attach(&sc->sc_lmsc);
}

int
lm_i2c_detach(device_t self, int flags)
{
	struct lm_i2c_softc *sc = device_private(self);

	lm_detach(&sc->sc_lmsc);
	return 0;
}

uint8_t
lm_i2c_readreg(struct lm_softc *lmsc, int reg)
{
	struct lm_i2c_softc *sc = (struct lm_i2c_softc *)lmsc;
	uint8_t cmd, data;

	iic_acquire_bus(sc->sc_tag, 0);

	cmd = reg;
	iic_exec(sc->sc_tag, I2C_OP_READ_WITH_STOP,
		 sc->sc_addr, &cmd, sizeof cmd, &data, sizeof data, 0);

	iic_release_bus(sc->sc_tag, 0);

	return data;
}


void
lm_i2c_writereg(struct lm_softc *lmsc, int reg, uint8_t val)
{
	struct lm_i2c_softc *sc = (struct lm_i2c_softc *)lmsc;
	uint8_t cmd, data;

	iic_acquire_bus(sc->sc_tag, 0);

	cmd = reg;
	data = val;
	iic_exec(sc->sc_tag, I2C_OP_WRITE_WITH_STOP,
		 sc->sc_addr, &cmd, sizeof cmd, &data, sizeof data, 0);

	iic_release_bus(sc->sc_tag, 0);
}<|MERGE_RESOLUTION|>--- conflicted
+++ resolved
@@ -1,8 +1,4 @@
-<<<<<<< HEAD
-/*	$NetBSD: lm_i2c.c,v 1.4 2017/08/18 04:07:51 msaitoh Exp $	*/
-=======
 /*	$NetBSD: lm_i2c.c,v 1.5 2018/06/16 21:22:13 thorpej Exp $	*/
->>>>>>> b2b84690
 
 /*-
  * Copyright (c) 2000 The NetBSD Foundation, Inc.
@@ -34,11 +30,7 @@
  */
 
 #include <sys/cdefs.h>
-<<<<<<< HEAD
-__KERNEL_RCSID(0, "$NetBSD: lm_i2c.c,v 1.4 2017/08/18 04:07:51 msaitoh Exp $");
-=======
 __KERNEL_RCSID(0, "$NetBSD: lm_i2c.c,v 1.5 2018/06/16 21:22:13 thorpej Exp $");
->>>>>>> b2b84690
 
 #include <sys/param.h>
 #include <sys/systm.h>
