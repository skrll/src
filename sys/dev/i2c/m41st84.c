<<<<<<< HEAD
/*	$NetBSD: m41st84.c,v 1.23 2017/10/28 04:53:55 riastradh Exp $	*/
=======
/*	$NetBSD: m41st84.c,v 1.24 2018/06/16 21:22:13 thorpej Exp $	*/
>>>>>>> b2b84690

/*
 * Copyright (c) 2003 Wasabi Systems, Inc.
 * All rights reserved.
 *
 * Written by Steve C. Woodford and Jason R. Thorpe for Wasabi Systems, Inc.
 *
 * Redistribution and use in source and binary forms, with or without
 * modification, are permitted provided that the following conditions
 * are met:
 * 1. Redistributions of source code must retain the above copyright
 *    notice, this list of conditions and the following disclaimer.
 * 2. Redistributions in binary form must reproduce the above copyright
 *    notice, this list of conditions and the following disclaimer in the
 *    documentation and/or other materials provided with the distribution.
 * 3. All advertising materials mentioning features or use of this software
 *    must display the following acknowledgement:
 *      This product includes software developed for the NetBSD Project by
 *      Wasabi Systems, Inc.
 * 4. The name of Wasabi Systems, Inc. may not be used to endorse
 *    or promote products derived from this software without specific prior
 *    written permission.
 *
 * THIS SOFTWARE IS PROVIDED BY WASABI SYSTEMS, INC. ``AS IS'' AND
 * ANY EXPRESS OR IMPLIED WARRANTIES, INCLUDING, BUT NOT LIMITED
 * TO, THE IMPLIED WARRANTIES OF MERCHANTABILITY AND FITNESS FOR A PARTICULAR
 * PURPOSE ARE DISCLAIMED.  IN NO EVENT SHALL WASABI SYSTEMS, INC
 * BE LIABLE FOR ANY DIRECT, INDIRECT, INCIDENTAL, SPECIAL, EXEMPLARY, OR
 * CONSEQUENTIAL DAMAGES (INCLUDING, BUT NOT LIMITED TO, PROCUREMENT OF
 * SUBSTITUTE GOODS OR SERVICES; LOSS OF USE, DATA, OR PROFITS; OR BUSINESS
 * INTERRUPTION) HOWEVER CAUSED AND ON ANY THEORY OF LIABILITY, WHETHER IN
 * CONTRACT, STRICT LIABILITY, OR TORT (INCLUDING NEGLIGENCE OR OTHERWISE)
 * ARISING IN ANY WAY OUT OF THE USE OF THIS SOFTWARE, EVEN IF ADVISED OF THE
 * POSSIBILITY OF SUCH DAMAGE.
 */

#include <sys/cdefs.h>
<<<<<<< HEAD
__KERNEL_RCSID(0, "$NetBSD: m41st84.c,v 1.23 2017/10/28 04:53:55 riastradh Exp $");
=======
__KERNEL_RCSID(0, "$NetBSD: m41st84.c,v 1.24 2018/06/16 21:22:13 thorpej Exp $");
>>>>>>> b2b84690

#include "opt_strtc.h"

#include <sys/param.h>
#include <sys/systm.h>
#include <sys/device.h>
#include <sys/kernel.h>
#include <sys/fcntl.h>
#include <sys/uio.h>
#include <sys/conf.h>
#include <sys/event.h>

#include <dev/clock_subr.h>

#include <dev/i2c/i2cvar.h>
#include <dev/i2c/m41st84reg.h>
#include <dev/i2c/m41st84var.h>

#include "ioconf.h"

struct strtc_softc {
	device_t sc_dev;
	i2c_tag_t sc_tag;
	int sc_address;
	int sc_open;
	struct todr_chip_handle sc_todr;
};

static void	strtc_attach(device_t, device_t, void *);
static int	strtc_match(device_t, cfdata_t, void *);

CFATTACH_DECL_NEW(strtc, sizeof(struct strtc_softc),
    strtc_match, strtc_attach, NULL, NULL);

#ifndef STRTC_NO_USERRAM
dev_type_open(strtc_open);
dev_type_close(strtc_close);
dev_type_read(strtc_read);
dev_type_write(strtc_write);

const struct cdevsw strtc_cdevsw = {
	.d_open = strtc_open,
	.d_close = strtc_close,
	.d_read = strtc_read,
	.d_write = strtc_write,
	.d_ioctl = noioctl,
	.d_stop = nostop,
	.d_tty = notty,
	.d_poll = nopoll,
	.d_mmap = nommap,
	.d_kqfilter = nokqfilter,
	.d_discard = nodiscard,
	.d_flag = D_OTHER
};
#endif

static int strtc_clock_read(struct strtc_softc *, struct clock_ymdhms *);
static int strtc_clock_write(struct strtc_softc *, struct clock_ymdhms *);
static int strtc_gettime(struct todr_chip_handle *, struct timeval *);
static int strtc_settime(struct todr_chip_handle *, struct timeval *);

static int
strtc_match(device_t parent, cfdata_t cf, void *arg)
{
	struct i2c_attach_args *ia = arg;
	int match_result;

	if (iic_use_direct_match(ia, cf, NULL, &match_result))
		return match_result;

	/* indirect config - check typical address */
	if (ia->ia_addr == M41ST84_ADDR)
		return I2C_MATCH_ADDRESS_ONLY;

	return 0;
}

static void
strtc_attach(device_t parent, device_t self, void *arg)
{
	struct strtc_softc *sc = device_private(self);
	struct i2c_attach_args *ia = arg;

#ifndef STRTC_NO_USERRAM
	aprint_naive(": Real-time Clock/NVRAM\n");
	aprint_normal(": M41ST84 Real-time Clock/NVRAM\n");
#else
	aprint_naive(": Real-time Clock\n");
	aprint_normal(": M41T8x Real-time Clock\n");
#endif
	sc->sc_tag = ia->ia_tag;
	sc->sc_address = ia->ia_addr;
	sc->sc_dev = self;
	sc->sc_open = 0;
	sc->sc_todr.cookie = sc;
	sc->sc_todr.todr_gettime = strtc_gettime;
	sc->sc_todr.todr_settime = strtc_settime;
	sc->sc_todr.todr_setwen = NULL;

	todr_attach(&sc->sc_todr);
}

#ifndef STRTC_NO_USERRAM
/*ARGSUSED*/
int
strtc_open(dev_t dev, int flag, int fmt, struct lwp *l)
{
	struct strtc_softc *sc;

	if ((sc = device_lookup_private(&strtc_cd, minor(dev))) == NULL)
		return (ENXIO);

	/* XXX: Locking */

	if (sc->sc_open)
		return (EBUSY);

	sc->sc_open = 1;
	return (0);
}

/*ARGSUSED*/
int
strtc_close(dev_t dev, int flag, int fmt, struct lwp *l)
{
	struct strtc_softc *sc;

	if ((sc = device_lookup_private(&strtc_cd, minor(dev))) == NULL)
		return (ENXIO);

	sc->sc_open = 0;
	return (0);
}

/*ARGSUSED*/
int
strtc_read(dev_t dev, struct uio *uio, int flags)
{
	struct strtc_softc *sc;
	u_int8_t ch, cmdbuf[1];
	int a, error;

	if ((sc = device_lookup_private(&strtc_cd, minor(dev))) == NULL)
		return (ENXIO);

	if (uio->uio_offset >= M41ST84_USER_RAM_SIZE)
		return (EINVAL);

	if ((error = iic_acquire_bus(sc->sc_tag, 0)) != 0)
		return (error);

	while (uio->uio_resid && uio->uio_offset < M41ST84_USER_RAM_SIZE) {
		a = (int)uio->uio_offset;
		cmdbuf[0] = a + M41ST84_USER_RAM;
		if ((error = iic_exec(sc->sc_tag, I2C_OP_READ_WITH_STOP,
				      sc->sc_address, cmdbuf, 1,
				      &ch, 1, 0)) != 0) {
			iic_release_bus(sc->sc_tag, 0);
			aprint_error_dev(sc->sc_dev,
			    "strtc_read: read failed at 0x%x\n", a);
			return (error);
		}
		if ((error = uiomove(&ch, 1, uio)) != 0) {
			iic_release_bus(sc->sc_tag, 0);
			return (error);
		}
	}

	iic_release_bus(sc->sc_tag, 0);

	return (0);
}

/*ARGSUSED*/
int
strtc_write(dev_t dev, struct uio *uio, int flags)
{
	struct strtc_softc *sc;
	u_int8_t cmdbuf[2];
	int a, error;

	if ((sc = device_lookup_private(&strtc_cd, minor(dev))) == NULL)
		return (ENXIO);

	if (uio->uio_offset >= M41ST84_USER_RAM_SIZE)
		return (EINVAL);

	if ((error = iic_acquire_bus(sc->sc_tag, 0)) != 0)
		return (error);

	while (uio->uio_resid && uio->uio_offset < M41ST84_USER_RAM_SIZE) {
		a = (int)uio->uio_offset;
		cmdbuf[0] = a + M41ST84_USER_RAM;
		if ((error = uiomove(&cmdbuf[1], 1, uio)) != 0)
			break;

		if ((error = iic_exec(sc->sc_tag,
		    uio->uio_resid ? I2C_OP_WRITE : I2C_OP_WRITE_WITH_STOP,
		    sc->sc_address, cmdbuf, 1, &cmdbuf[1], 1, 0)) != 0) {
			aprint_error_dev(sc->sc_dev,
			    "strtc_write: write failed at 0x%x\n", a);
			break;
		}
	}

	iic_release_bus(sc->sc_tag, 0);

	return (error);
}
#endif	/* STRTC_NO_USERRAM */

static int
strtc_gettime(struct todr_chip_handle *ch, struct timeval *tv)
{
	struct strtc_softc *sc = ch->cookie;
	struct clock_ymdhms dt, check;
	int retries;

	memset(&dt, 0, sizeof(dt));
	memset(&check, 0, sizeof(check));

	/*
	 * Since we don't support Burst Read, we have to read the clock twice
	 * until we get two consecutive identical results.
	 */
	retries = 5;
	do {
		strtc_clock_read(sc, &dt);
		strtc_clock_read(sc, &check);
	} while (memcmp(&dt, &check, sizeof(check)) != 0 && --retries);

	tv->tv_sec = clock_ymdhms_to_secs(&dt);
	tv->tv_usec = 0;

	return (0);
}

static int
strtc_settime(struct todr_chip_handle *ch, struct timeval *tv)
{
	struct strtc_softc *sc = ch->cookie;
	struct clock_ymdhms dt;

	clock_secs_to_ymdhms(tv->tv_sec, &dt);

	if (strtc_clock_write(sc, &dt) == 0)
		return (-1);

	return (0);
}

static int
strtc_clock_read(struct strtc_softc *sc, struct clock_ymdhms *dt)
{
	u_int8_t bcd[M41ST84_REG_DATE_BYTES], cmdbuf[2];
	int i;

	if (iic_acquire_bus(sc->sc_tag, I2C_F_POLL)) {
		aprint_error_dev(sc->sc_dev,
		    "strtc_clock_read: failed to acquire I2C bus\n");
		return (0);
	}

	/*
	 * Check for the HT bit -- if set, then clock lost power & stopped
	 * If that happened, then clear the bit so that the clock will have
	 * a chance to run again.
	 */
	cmdbuf[0] = M41ST84_REG_AL_HOUR;
	if (iic_exec(sc->sc_tag, I2C_OP_READ, sc->sc_address,
		     cmdbuf, 1, &cmdbuf[1], 1, I2C_F_POLL)) {
		iic_release_bus(sc->sc_tag, I2C_F_POLL);
		aprint_error_dev(sc->sc_dev,
		    "strtc_clock_read: failed to read HT\n");
		return (0);
	}
	if (cmdbuf[1] & M41ST84_AL_HOUR_HT) {
		cmdbuf[1] &= ~M41ST84_AL_HOUR_HT;
		if (iic_exec(sc->sc_tag, I2C_OP_WRITE, sc->sc_address,
			     cmdbuf, 1, &cmdbuf[1], 1, I2C_F_POLL)) {
			iic_release_bus(sc->sc_tag, I2C_F_POLL);
			aprint_error_dev(sc->sc_dev,
			    "strtc_clock_read: failed to reset HT\n");
			return (0);
		}
	}

	/* Read each RTC register in order. */
	for (i = M41ST84_REG_CSEC; i < M41ST84_REG_DATE_BYTES; i++) {
		cmdbuf[0] = i;

		if (iic_exec(sc->sc_tag, I2C_OP_READ_WITH_STOP,
			     sc->sc_address, cmdbuf, 1,
			     &bcd[i], 1, I2C_F_POLL)) {
			iic_release_bus(sc->sc_tag, I2C_F_POLL);
			aprint_error_dev(sc->sc_dev,
			    "strtc_clock_read: failed to read rtc "
			    "at 0x%x\n", i);
			return (0);
		}
	}

	/* Done with I2C */
	iic_release_bus(sc->sc_tag, I2C_F_POLL);

	/*
	 * Convert the M41ST84's register values into something useable
	 */
	dt->dt_sec = bcdtobin(bcd[M41ST84_REG_SEC] & M41ST84_SEC_MASK);
	dt->dt_min = bcdtobin(bcd[M41ST84_REG_MIN] & M41ST84_MIN_MASK);
	dt->dt_hour = bcdtobin(bcd[M41ST84_REG_CENHR] & M41ST84_HOUR_MASK);
	dt->dt_day = bcdtobin(bcd[M41ST84_REG_DATE] & M41ST84_DATE_MASK);
	dt->dt_mon = bcdtobin(bcd[M41ST84_REG_MONTH] & M41ST84_MONTH_MASK);

	/* XXX: Should be an MD way to specify EPOCH used by BIOS/Firmware */
	dt->dt_year = bcdtobin(bcd[M41ST84_REG_YEAR]) + POSIX_BASE_YEAR;

	return (1);
}

static int
strtc_clock_write(struct strtc_softc *sc, struct clock_ymdhms *dt)
{
	uint8_t bcd[M41ST84_REG_DATE_BYTES], cmdbuf[2];
	int i;

	/*
	 * Convert our time representation into something the M41ST84
	 * can understand.
	 */
	bcd[M41ST84_REG_CSEC] = bintobcd(0);	/* must always write as 0 */
	bcd[M41ST84_REG_SEC] = bintobcd(dt->dt_sec);
	bcd[M41ST84_REG_MIN] = bintobcd(dt->dt_min);
	bcd[M41ST84_REG_CENHR] = bintobcd(dt->dt_hour);
	bcd[M41ST84_REG_DATE] = bintobcd(dt->dt_day);
	bcd[M41ST84_REG_DAY] = bintobcd(dt->dt_wday);
	bcd[M41ST84_REG_MONTH] = bintobcd(dt->dt_mon);
	bcd[M41ST84_REG_YEAR] = bintobcd((dt->dt_year - POSIX_BASE_YEAR) % 100);

	if (iic_acquire_bus(sc->sc_tag, I2C_F_POLL)) {
		aprint_error_dev(sc->sc_dev,
		    "strtc_clock_write: failed to acquire I2C bus\n");
		return (0);
	}

	/* Stop the clock */
	cmdbuf[0] = M41ST84_REG_SEC;
	cmdbuf[1] = M41ST84_SEC_ST;

	if (iic_exec(sc->sc_tag, I2C_OP_WRITE, sc->sc_address,
		     cmdbuf, 1, &cmdbuf[1], 1, I2C_F_POLL)) {
		iic_release_bus(sc->sc_tag, I2C_F_POLL);
		aprint_error_dev(sc->sc_dev,
		    "strtc_clock_write: failed to Hold Clock\n");
		return (0);
	}

	/*
	 * Check for the HT bit -- if set, then clock lost power & stopped
	 * If that happened, then clear the bit so that the clock will have
	 * a chance to run again.
	 */
	cmdbuf[0] = M41ST84_REG_AL_HOUR;
	if (iic_exec(sc->sc_tag, I2C_OP_READ, sc->sc_address,
		     cmdbuf, 1, &cmdbuf[1], 1, I2C_F_POLL)) {
		iic_release_bus(sc->sc_tag, I2C_F_POLL);
		aprint_error_dev(sc->sc_dev,
		    "strtc_clock_write: failed to read HT\n");
		return (0);
	}
	if (cmdbuf[1] & M41ST84_AL_HOUR_HT) {
		cmdbuf[1] &= ~M41ST84_AL_HOUR_HT;
		if (iic_exec(sc->sc_tag, I2C_OP_WRITE, sc->sc_address,
			     cmdbuf, 1, &cmdbuf[1], 1, I2C_F_POLL)) {
			iic_release_bus(sc->sc_tag, I2C_F_POLL);
			aprint_error_dev(sc->sc_dev,
			    "strtc_clock_write: failed to reset HT\n");
			return (0);
		}
	}

	/*
	 * Write registers in reverse order. The last write (to the Seconds
	 * register) will undo the Clock Hold, above.
	 */
	for (i = M41ST84_REG_DATE_BYTES - 1; i >= 0; i--) {
		cmdbuf[0] = i;
		if (iic_exec(sc->sc_tag,
			     i ? I2C_OP_WRITE : I2C_OP_WRITE_WITH_STOP,
			     sc->sc_address, cmdbuf, 1, &bcd[i], 1,
			     I2C_F_POLL)) {
			iic_release_bus(sc->sc_tag, I2C_F_POLL);
			aprint_error_dev(sc->sc_dev,
			    "strtc_clock_write: failed to write rtc "
			    " at 0x%x\n", i);
			/* XXX: Clock Hold is likely still asserted! */
			return (0);
		}
	}

	iic_release_bus(sc->sc_tag, I2C_F_POLL);

	return (1);
}

#ifndef STRTC_NO_WATCHDOG
void
strtc_wdog_config(void *arg, uint8_t wd)
{
	struct strtc_softc *sc = arg;
	uint8_t	cmdbuf[2];

	if (iic_acquire_bus(sc->sc_tag, I2C_F_POLL)) {
		aprint_error_dev(sc->sc_dev,
		    "strtc_wdog_config: failed to acquire I2C bus\n");
		return;
	}

	cmdbuf[0] = M41ST84_REG_WATCHDOG;
	cmdbuf[1] = wd;

	if (iic_exec(sc->sc_tag, I2C_OP_WRITE_WITH_STOP, sc->sc_address,
		     cmdbuf, 1, &cmdbuf[1], 1, I2C_F_POLL)) {
		aprint_error_dev(sc->sc_dev,
		    "strtc_wdog_config: failed to write watchdog\n");
		return;
	}

	iic_release_bus(sc->sc_tag, I2C_F_POLL);
}
#endif	/* STRTC_NO_WATCHDOG */<|MERGE_RESOLUTION|>--- conflicted
+++ resolved
@@ -1,8 +1,4 @@
-<<<<<<< HEAD
-/*	$NetBSD: m41st84.c,v 1.23 2017/10/28 04:53:55 riastradh Exp $	*/
-=======
 /*	$NetBSD: m41st84.c,v 1.24 2018/06/16 21:22:13 thorpej Exp $	*/
->>>>>>> b2b84690
 
 /*
  * Copyright (c) 2003 Wasabi Systems, Inc.
@@ -40,11 +36,7 @@
  */
 
 #include <sys/cdefs.h>
-<<<<<<< HEAD
-__KERNEL_RCSID(0, "$NetBSD: m41st84.c,v 1.23 2017/10/28 04:53:55 riastradh Exp $");
-=======
 __KERNEL_RCSID(0, "$NetBSD: m41st84.c,v 1.24 2018/06/16 21:22:13 thorpej Exp $");
->>>>>>> b2b84690
 
 #include "opt_strtc.h"
 
