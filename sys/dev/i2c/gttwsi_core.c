--- conflicted
+++ resolved
@@ -1,8 +1,4 @@
-<<<<<<< HEAD
-/*	$NetBSD: gttwsi_core.c,v 1.4 2018/05/03 02:08:52 jmcneill Exp $	*/
-=======
 /*	$NetBSD: gttwsi_core.c,v 1.7 2018/06/18 12:42:29 jakllsch Exp $	*/
->>>>>>> b2b84690
 /*
  * Copyright (c) 2008 Eiji Kawauchi.
  * All rights reserved.
@@ -70,11 +66,7 @@
  */
 
 #include <sys/cdefs.h>
-<<<<<<< HEAD
-__KERNEL_RCSID(0, "$NetBSD: gttwsi_core.c,v 1.4 2018/05/03 02:08:52 jmcneill Exp $");
-=======
 __KERNEL_RCSID(0, "$NetBSD: gttwsi_core.c,v 1.7 2018/06/18 12:42:29 jakllsch Exp $");
->>>>>>> b2b84690
 #include "locators.h"
 
 #include <sys/param.h>
@@ -245,11 +237,7 @@
 	struct gttwsi_softc *sc = v;
 	int expect;
 
-<<<<<<< HEAD
-	KASSERT(mutex_owned(&sc->sc_buslock));
-=======
-	KASSERT(sc->sc_inuse);
->>>>>>> b2b84690
+	KASSERT(sc->sc_inuse);
 
 	if (sc->sc_started)
 		expect = STAT_RSCT;
@@ -266,11 +254,7 @@
 	int retry = TWSI_RETRY_COUNT;
 	uint32_t control;
 
-<<<<<<< HEAD
-	KASSERT(mutex_owned(&sc->sc_buslock));
-=======
-	KASSERT(sc->sc_inuse);
->>>>>>> b2b84690
+	KASSERT(sc->sc_inuse);
 
 	sc->sc_started = false;
 
@@ -297,17 +281,11 @@
 	uint32_t data, expect, alt;
 	int error, read;
 
-<<<<<<< HEAD
-	KASSERT(mutex_owned(&sc->sc_buslock));
-
-	gttwsi_send_start(v, flags);
-=======
 	KASSERT(sc->sc_inuse);
 
 	error = gttwsi_send_start(v, flags);
 	if (error)
 		return error;
->>>>>>> b2b84690
 
 	read = (flags & I2C_F_READ) != 0;
 	if (read) {
@@ -357,11 +335,7 @@
 	struct gttwsi_softc *sc = v;
 	int error;
 
-<<<<<<< HEAD
-	KASSERT(mutex_owned(&sc->sc_buslock));
-=======
-	KASSERT(sc->sc_inuse);
->>>>>>> b2b84690
+	KASSERT(sc->sc_inuse);
 
 	if (flags & I2C_F_LAST)
 		error = gttwsi_wait(sc, 0, STAT_MRRD_ANT, 0, flags);
@@ -380,11 +354,7 @@
 	struct gttwsi_softc *sc = v;
 	int error;
 
-<<<<<<< HEAD
-	KASSERT(mutex_owned(&sc->sc_buslock));
-=======
-	KASSERT(sc->sc_inuse);
->>>>>>> b2b84690
+	KASSERT(sc->sc_inuse);
 
 	gttwsi_write_4(sc, TWSI_DATA, val);
 	error = gttwsi_wait(sc, 0, STAT_MTDB_AR, 0, flags);
@@ -400,11 +370,7 @@
 	uint32_t status;
 	int timo, error = 0;
 
-<<<<<<< HEAD
-	KASSERT(mutex_owned(&sc->sc_buslock));
-=======
-	KASSERT(sc->sc_inuse);
->>>>>>> b2b84690
+	KASSERT(sc->sc_inuse);
 
 	DELAY(5);
 	if (!(flags & I2C_F_POLL))
