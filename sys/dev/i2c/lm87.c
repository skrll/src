--- conflicted
+++ resolved
@@ -1,8 +1,4 @@
-<<<<<<< HEAD
-/*	$NetBSD: lm87.c,v 1.7 2016/01/10 14:03:11 jdc Exp $	*/
-=======
 /*	$NetBSD: lm87.c,v 1.10 2018/06/26 06:03:57 thorpej Exp $	*/
->>>>>>> b2b84690
 /*	$OpenBSD: lm87.c,v 1.20 2008/11/10 05:19:48 cnst Exp $	*/
 
 /*
@@ -22,11 +18,7 @@
  */
 
 #include <sys/cdefs.h>
-<<<<<<< HEAD
-__KERNEL_RCSID(0, "$NetBSD: lm87.c,v 1.7 2016/01/10 14:03:11 jdc Exp $");
-=======
 __KERNEL_RCSID(0, "$NetBSD: lm87.c,v 1.10 2018/06/26 06:03:57 thorpej Exp $");
->>>>>>> b2b84690
 
 #include <sys/param.h>
 #include <sys/systm.h>
@@ -157,43 +149,6 @@
 {
 	struct i2c_attach_args *ia = aux;
 	u_int8_t cmd, val;
-<<<<<<< HEAD
-	int error, i;
-
-	if (ia->ia_name == NULL) {
-		/*
-		 * Indirect config - not much we can do!
-		 * Check typical addresses and read the Company ID register
-		 */
-		if ((ia->ia_addr < 0x2c) || (ia->ia_addr > 0x2f))
-			return 0;
-
-		cmd = LM87_COMPANY_ID;
-		iic_acquire_bus(ia->ia_tag, 0);
-		error = iic_exec(ia->ia_tag, I2C_OP_READ_WITH_STOP, ia->ia_addr,
-		    &cmd, 1, &val, 1, I2C_F_POLL);
-		iic_release_bus(ia->ia_tag, 0);
-
-		if (error)
-			return 0;
-
-		for (i = 0; lmenv_ids[i].id != 0; i++)
-			if (lmenv_ids[i].id == val)
-				return 1;
-	} else {
-		/*
-		 * Direct config - match via the list of compatible
-		 * hardware or simply match the device name.
-		 */
-		if (ia->ia_ncompat > 0) {
-			if (iic_compat_match(ia, lmenv_compats))
-				return 1;
-		} else {
-			if (strcmp(ia->ia_name, "lmenv") == 0)
-				return 1;
-		}
-	}
-=======
 	int error, i, match_result;
 
 	if (iic_use_direct_match(ia, match, compat_data, &match_result))
@@ -218,7 +173,6 @@
 	for (i = 0; lmenv_ids[i].id != 0; i++)
 		if (lmenv_ids[i].id == val)
 			return I2C_MATCH_ADDRESS_AND_PROBE;
->>>>>>> b2b84690
 
 	return 0;
 }
