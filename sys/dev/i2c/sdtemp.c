<<<<<<< HEAD
/*      $NetBSD: sdtemp.c,v 1.33 2018/02/22 10:09:12 msaitoh Exp $        */
=======
/*      $NetBSD: sdtemp.c,v 1.34 2018/06/16 21:22:13 thorpej Exp $        */
>>>>>>> b2b84690

/*
 * Copyright (c) 2009 The NetBSD Foundation, Inc.
 * All rights reserved.
 *
 * This code is derived from software contributed to The NetBSD Foundation
 * by Paul Goyette.
 *
 * Redistribution and use in source and binary forms, with or without
 * modification, are permitted provided that the following conditions
 * are met:
 * 1. Redistributions of source code must retain the above copyright
 *    notice, this list of conditions and the following disclaimer.
 * 2. Redistributions in binary form must reproduce the above copyright
 *    notice, this list of conditions and the following disclaimer in the
 *    documentation and/or other materials provided with the distribution.
 *
 * THIS SOFTWARE IS PROVIDED BY THE NETBSD FOUNDATION, INC. AND CONTRIBUTORS
 * ``AS IS'' AND ANY EXPRESS OR IMPLIED WARRANTIES, INCLUDING, BUT NOT LIMITED
 * TO, THE IMPLIED WARRANTIES OF MERCHANTABILITY AND FITNESS FOR A PARTICULAR
 * PURPOSE ARE DISCLAIMED.  IN NO EVENT SHALL THE FOUNDATION OR CONTRIBUTORS
 * BE LIABLE FOR ANY DIRECT, INDIRECT, INCIDENTAL, SPECIAL, EXEMPLARY, OR
 * CONSEQUENTIAL DAMAGES (INCLUDING, BUT NOT LIMITED TO, PROCUREMENT OF
 * SUBSTITUTE GOODS OR SERVICES; LOSS OF USE, DATA, OR PROFITS; OR BUSINESS
 * INTERRUPTION) HOWEVER CAUSED AND ON ANY THEORY OF LIABILITY, WHETHER IN
 * CONTRACT, STRICT LIABILITY, OR TORT (INCLUDING NEGLIGENCE OR OTHERWISE)
 * ARISING IN ANY WAY OUT OF THE USE OF THIS SOFTWARE, EVEN IF ADVISED OF THE
 * POSSIBILITY OF SUCH DAMAGE.
 */

#include <sys/cdefs.h>
<<<<<<< HEAD
__KERNEL_RCSID(0, "$NetBSD: sdtemp.c,v 1.33 2018/02/22 10:09:12 msaitoh Exp $");
=======
__KERNEL_RCSID(0, "$NetBSD: sdtemp.c,v 1.34 2018/06/16 21:22:13 thorpej Exp $");
>>>>>>> b2b84690

#include <sys/param.h>
#include <sys/systm.h>
#include <sys/kmem.h>
#include <sys/device.h>
#include <sys/kernel.h>
#include <sys/endian.h>
#include <sys/module.h>

#include <dev/sysmon/sysmonvar.h>

#include <dev/i2c/i2cvar.h>
#include <dev/i2c/sdtemp_reg.h>

struct sdtemp_softc {
	device_t sc_dev;
	i2c_tag_t sc_tag;
	int sc_address;

	struct sysmon_envsys *sc_sme;
	envsys_data_t *sc_sensor;
	sysmon_envsys_lim_t sc_deflims;
	uint32_t sc_defprops;
	int sc_resolution;
	uint16_t sc_mfgid;
	uint16_t sc_devid;
	uint16_t sc_devid_masked;
	uint16_t sc_capability;
};

static int  sdtemp_match(device_t, cfdata_t, void *);
static void sdtemp_attach(device_t, device_t, void *);
static int  sdtemp_detach(device_t, int);

CFATTACH_DECL_NEW(sdtemp, sizeof(struct sdtemp_softc),
	sdtemp_match, sdtemp_attach, sdtemp_detach, NULL);

static void	sdtemp_refresh(struct sysmon_envsys *, envsys_data_t *);
static void	sdtemp_get_limits(struct sysmon_envsys *, envsys_data_t *,
				  sysmon_envsys_lim_t *, uint32_t *);
static void	sdtemp_set_limits(struct sysmon_envsys *, envsys_data_t *,
				  sysmon_envsys_lim_t *, uint32_t *);
#ifdef NOT_YET
static int	sdtemp_read_8(struct sdtemp_softc *, uint8_t, uint8_t *);
static int	sdtemp_write_8(struct sdtemp_softc *, uint8_t, uint8_t);
#endif /* NOT YET */
static int	sdtemp_read_16(struct sdtemp_softc *, uint8_t, uint16_t *);
static int	sdtemp_write_16(struct sdtemp_softc *, uint8_t, uint16_t);
static uint32_t	sdtemp_decode_temp(struct sdtemp_softc *, uint16_t);
static bool	sdtemp_pmf_suspend(device_t, const pmf_qual_t *);
static bool	sdtemp_pmf_resume(device_t, const pmf_qual_t *);
/* Device dependent config functions */
static void	sdtemp_config_mcp(struct sdtemp_softc *);
static void	sdtemp_config_idt(struct sdtemp_softc *);

struct sdtemp_dev_entry {
	const uint16_t sdtemp_mfg_id;
	const uint16_t sdtemp_devrev;
	const uint16_t sdtemp_mask;
	void         (*sdtemp_config)(struct sdtemp_softc *);
	const char    *sdtemp_desc;
};

/* Convert sysmon_envsys uKelvin value to simple degC */

#define	__UK2C(uk) (((uk) - 273150000) / 1000000)

/* List of devices known to conform to JEDEC JC42.4 */

#define	CMCP sdtemp_config_mcp
#define	CIDT sdtemp_config_idt

static const struct sdtemp_dev_entry
sdtemp_dev_table[] = {
    { AT_MANUFACTURER_ID,   AT_30TS00_DEVICE_ID,     AT_30TS00_MASK,	  NULL,
	"Atmel AT30TS00" },
    { AT2_MANUFACTURER_ID,  AT2_30TSE004_DEVICE_ID,  AT2_30TSE004_MASK,	  NULL,
	"Atmel AT30TSE004" },
    { GT_MANUFACTURER_ID,   GT_30TS00_DEVICE_ID,     GT_30TS00_MASK,	  NULL,
	"Giantec GT30TS00" },
    { GT2_MANUFACTURER_ID,  GT2_34TS02_DEVICE_ID,    GT2_34TS02_MASK,	  NULL,
	"Giantec GT34TS02" },
    { MAXIM_MANUFACTURER_ID, MAX_6604_DEVICE_ID,     MAX_6604_MASK,	  NULL,
	"Maxim MAX6604" },
    { MAXIM_MANUFACTURER_ID, MAX_6604_2_DEVICE_ID,   MAX_6604_MASK,	  NULL,
	"Maxim MAX6604" },
    { MCP_MANUFACTURER_ID,  MCP_9804_DEVICE_ID,	     MCP_9804_MASK,	  CMCP,
	"Microchip Tech MCP9804" },
    { MCP_MANUFACTURER_ID,  MCP_9805_DEVICE_ID,	     MCP_9805_MASK,	  NULL,
	"Microchip Tech MCP9805/MCP9843" },
    { MCP_MANUFACTURER_ID,  MCP_98242_DEVICE_ID,     MCP_98242_MASK,	  CMCP,
	"Microchip Tech MCP98242" },
    { MCP_MANUFACTURER_ID,  MCP_98243_DEVICE_ID,     MCP_98243_MASK,	  CMCP,
	"Microchip Tech MCP98243" },
    { MCP_MANUFACTURER_ID,  MCP_98244_DEVICE_ID,     MCP_98244_MASK,	  CMCP,
	"Microchip Tech MCP98244" },
    { MCP2_MANUFACTURER_ID, MCP2_EMC1501_DEVICE_ID,  MCP2_EMC1501_MASK,	  NULL,
	"Microchip Tech EMC1501" },
    { ADT_MANUFACTURER_ID,  ADT_7408_DEVICE_ID,	     ADT_7408_MASK,	  NULL,
	"Analog Devices ADT7408" },
    { NXP_MANUFACTURER_ID,  NXP_SE98_DEVICE_ID,	     NXP_SE98_MASK,	  NULL,
	"NXP Semiconductors SE97B/SE98" },
    { NXP_MANUFACTURER_ID,  NXP_SE97_DEVICE_ID,	     NXP_SE97_MASK,	  NULL,
	"NXP Semiconductors SE97" },
    { STTS_MANUFACTURER_ID, STTS_424E_DEVICE_ID,     STTS_424E_MASK,	  NULL,
	"STmicroelectronics STTS424E" },
    { STTS_MANUFACTURER_ID, STTS_424_DEVICE_ID,	     STTS_424_MASK,	  NULL,
	"STmicroelectronics STTS424" },
    { STTS_MANUFACTURER_ID, STTS_2002_DEVICE_ID,     STTS_2002_MASK,	  NULL,
	"STmicroelectronics STTS2002" },
    { STTS_MANUFACTURER_ID, STTS_2004_DEVICE_ID,     STTS_2004_MASK,	  NULL,
	"STmicroelectronics STTS2004" },
    { STTS_MANUFACTURER_ID, STTS_3000_DEVICE_ID,     STTS_3000_MASK,	  NULL,
	"STmicroelectronics STTS3000" },
    { CAT_MANUFACTURER_ID,  CAT_34TS02_DEVICE_ID,    CAT_34TS02_MASK,	  NULL,
	"Catalyst CAT34TS02/CAT6095" },
    { CAT_MANUFACTURER_ID,  CAT_34TS02C_DEVICE_ID,   CAT_34TS02C_MASK,	  NULL,
	"Catalyst CAT34TS02C" },
    { CAT_MANUFACTURER_ID,  CAT_34TS04_DEVICE_ID,    CAT_34TS04_MASK,	  NULL,
	"Catalyst CAT34TS04" },
    { IDT_MANUFACTURER_ID,  IDT_TSE2004GB2_DEVICE_ID,IDT_TSE2004GB2_MASK, NULL,
	"Integrated Device Technology TSE2004GB2" },
    { IDT_MANUFACTURER_ID,  IDT_TS3000B3_DEVICE_ID,  IDT_TS3000B3_MASK,	  CIDT,
	"Integrated Device Technology TS3000B3/TSE2002B3" },
    { IDT_MANUFACTURER_ID,  IDT_TS3000GB0_DEVICE_ID, IDT_TS3000GB0_MASK,  CIDT,
	"Integrated Device Technology TS3000GB0" },
    { IDT_MANUFACTURER_ID,  IDT_TS3000GB2_DEVICE_ID, IDT_TS3000GB2_MASK,  CIDT,
	"Integrated Device Technology TS3000GB2" },
    { IDT_MANUFACTURER_ID,  IDT_TS3001GB2_DEVICE_ID, IDT_TS3001GB2_MASK,  CIDT,
	"Integrated Device Technology TS3001GB2" },
    /*
     * Don't change the location of the following two entries. Device specific
     * entry must be located at above.
     */
    { 0,		    TSE2004AV_ID,	     TSE2004AV_MASK,	  NULL,
	"TSE2004av compliant device (generic driver)" },
    { 0, 0, 0, NULL, "Unknown" }
};

#undef CMCP
#undef CIDT

static const char *temp_resl[] = {
	"0.5C",
	"0.25C",
	"0.125C",
	"0.0625C"
};

static int
sdtemp_lookup(uint16_t mfg, uint16_t devrev)
{
	int i;

	for (i = 0; sdtemp_dev_table[i].sdtemp_mfg_id; i++) {
		if (mfg != sdtemp_dev_table[i].sdtemp_mfg_id)
			continue;
		if ((devrev & sdtemp_dev_table[i].sdtemp_mask) ==
		    sdtemp_dev_table[i].sdtemp_devrev)
			break;
	}
	/* Check TSE2004av */
	if ((sdtemp_dev_table[i].sdtemp_mfg_id == 0)
	    && (SDTEMP_IS_TSE2004AV(devrev) == 0))
			i++; /* Unknown */

	return i;
}

static int
sdtemp_match(device_t parent, cfdata_t cf, void *aux)
{
	struct i2c_attach_args *ia = aux;
	uint16_t mfgid, devid, cap;
	struct sdtemp_softc sc;
	int i, error;

	sc.sc_tag = ia->ia_tag;
	sc.sc_address = ia->ia_addr;

	if ((ia->ia_addr & SDTEMP_ADDRMASK) != SDTEMP_ADDR)
		return 0;

	/* Verify that we can read the manufacturer ID, Device ID and the capability */
	iic_acquire_bus(sc.sc_tag, 0);
	error = sdtemp_read_16(&sc, SDTEMP_REG_MFG_ID,  &mfgid) |
		sdtemp_read_16(&sc, SDTEMP_REG_DEV_REV, &devid) |
		sdtemp_read_16(&sc, SDTEMP_REG_CAPABILITY, &cap);
	iic_release_bus(sc.sc_tag, 0);

	if (error)
		return 0;

	i = sdtemp_lookup(mfgid, devid);
	if ((sdtemp_dev_table[i].sdtemp_mfg_id == 0) &&
	    (sdtemp_dev_table[i].sdtemp_devrev == 0)) {
		aprint_debug("sdtemp: No match for mfg 0x%04x dev 0x%02x "
		    "rev 0x%02x at address 0x%02x\n", mfgid, devid >> 8,
		    devid & 0xff, sc.sc_address);
		return 0;
	}

	/*
	 * Check by SDTEMP_IS_TSE2004AV() might not be enough, so check the alarm
	 * capability, too.
	 */
	if ((cap & SDTEMP_CAP_HAS_ALARM) == 0)
		return 0;

<<<<<<< HEAD
	return 1;
=======
	return I2C_MATCH_ADDRESS_AND_PROBE;
>>>>>>> b2b84690
}

static void
sdtemp_attach(device_t parent, device_t self, void *aux)
{
	struct sdtemp_softc *sc = device_private(self);
	struct i2c_attach_args *ia = aux;
	uint16_t mfgid, devid;
	int i, error;

	sc->sc_tag = ia->ia_tag;
	sc->sc_address = ia->ia_addr;
	sc->sc_dev = self;

	iic_acquire_bus(sc->sc_tag, 0);
	if ((error = sdtemp_read_16(sc, SDTEMP_REG_MFG_ID,  &mfgid)) != 0 ||
	    (error = sdtemp_read_16(sc, SDTEMP_REG_DEV_REV, &devid)) != 0) {
		iic_release_bus(sc->sc_tag, 0);
		aprint_error(": attach error %d\n", error);
		return;
	}
	sc->sc_mfgid = mfgid;
	sc->sc_devid = devid;
	i = sdtemp_lookup(mfgid, devid);
	sc->sc_devid_masked = devid & sdtemp_dev_table[i].sdtemp_mask;

	aprint_naive(": Temp Sensor\n");
	aprint_normal(": %s Temp Sensor\n", sdtemp_dev_table[i].sdtemp_desc);

	if (sdtemp_dev_table[i].sdtemp_mfg_id == 0) {
		if (SDTEMP_IS_TSE2004AV(devid))
			aprint_normal_dev(self, "TSE2004av compliant. "
			    "Manufacturer ID 0x%04hx, Device revision 0x%02x\n",
			    mfgid, devid & TSE2004AV_REV);
		else {
			aprint_error_dev(self,
			    "mfg 0x%04x dev 0x%02x rev 0x%02x at addr 0x%02x\n",
			    mfgid, devid >> 8, devid & 0xff, ia->ia_addr);
			iic_release_bus(sc->sc_tag, 0);
			aprint_error_dev(self, "It should no happen. "
			    "Why attach() found me?\n");
			return;
		}
	}

	error = sdtemp_read_16(sc, SDTEMP_REG_CAPABILITY, &sc->sc_capability);
	aprint_debug_dev(self, "capability reg = %04x\n", sc->sc_capability);
	sc->sc_resolution
	    = __SHIFTOUT(sc->sc_capability, SDTEMP_CAP_RESOLUTION);
	/*
	 * Call device dependent function here. Currently, it's used for
	 * the resolution.
	 *
	 * IDT's devices and some Microchip's devices have the resolution
	 * register in the vendor specific registers area. The devices'
	 * resolution bits in the capability register are not the maximum
	 * resolution but the current vaule of the setting.
	 */
	if (sdtemp_dev_table[i].sdtemp_config != NULL)
		sdtemp_dev_table[i].sdtemp_config(sc);

	aprint_normal_dev(self, "%s accuracy",
	    (sc->sc_capability & SDTEMP_CAP_ACCURACY_1C) ? "high" : "default");
	if ((sc->sc_capability & SDTEMP_CAP_WIDER_RANGE) != 0)
		aprint_normal(", wider range");
	aprint_normal(", %s resolution", temp_resl[sc->sc_resolution]);
	if ((sc->sc_capability & SDTEMP_CAP_VHV) != 0)
		aprint_debug(", high voltage standoff");
	aprint_debug(", %s timeout",
	    (sc->sc_capability & SDTEMP_CAP_TMOUT) ? "25-35ms" : "10-60ms");
	if ((sc->sc_capability & SDTEMP_CAP_EVSD) != 0)
		aprint_normal(", event with shutdown");
	aprint_normal("\n");
	/*
	 * Alarm capability is required;  if not present, this is likely
	 * not a real sdtemp device.
	 */
	if (error != 0 || (sc->sc_capability & SDTEMP_CAP_HAS_ALARM) == 0) {
		iic_release_bus(sc->sc_tag, 0);
		aprint_error_dev(self,
		    "required alarm capability not present!\n");
		return;
	}
	/* Set the configuration to defaults. */
	error = sdtemp_write_16(sc, SDTEMP_REG_CONFIG, 0);
	if (error != 0) {
		iic_release_bus(sc->sc_tag, 0);
		aprint_error_dev(self, "error %d writing config register\n",
		    error);
		return;
	}
	iic_release_bus(sc->sc_tag, 0);

	/* Hook us into the sysmon_envsys subsystem */
	sc->sc_sme = sysmon_envsys_create();
	sc->sc_sme->sme_name = device_xname(self);
	sc->sc_sme->sme_cookie = sc;
	sc->sc_sme->sme_refresh = sdtemp_refresh;
	sc->sc_sme->sme_get_limits = sdtemp_get_limits;
	sc->sc_sme->sme_set_limits = sdtemp_set_limits;

	sc->sc_sensor = kmem_zalloc(sizeof(envsys_data_t), KM_NOSLEEP);
	if (!sc->sc_sensor) {
		aprint_error_dev(self, "unable to allocate sc_sensor\n");
		goto bad2;
	}

	/* Initialize sensor data. */
	sc->sc_sensor->units =  ENVSYS_STEMP;
	sc->sc_sensor->state = ENVSYS_SINVALID;
	sc->sc_sensor->flags |= ENVSYS_FMONLIMITS;
	(void)strlcpy(sc->sc_sensor->desc, device_xname(self),
	    sizeof(sc->sc_sensor->desc));
	snprintf(sc->sc_sensor->desc, sizeof(sc->sc_sensor->desc),
	    "DIMM %d temperature", sc->sc_address - SDTEMP_ADDR);

	/* Now attach the sensor */
	if (sysmon_envsys_sensor_attach(sc->sc_sme, sc->sc_sensor)) {
		aprint_error_dev(self, "unable to attach sensor\n");
		goto bad;
	}

	/* Register the device */
	error = sysmon_envsys_register(sc->sc_sme);
	if (error) {
		aprint_error_dev(self, "error %d registering with sysmon\n",
		    error);
		goto bad;
	}

	if (!pmf_device_register(self, sdtemp_pmf_suspend, sdtemp_pmf_resume))
		aprint_error_dev(self, "couldn't establish power handler\n");

	/* Retrieve and display hardware monitor limits */
	sdtemp_get_limits(sc->sc_sme, sc->sc_sensor, &sc->sc_deflims,
	    &sc->sc_defprops);
	aprint_normal_dev(self, "Hardware limits: ");
	i = 0;
	if (sc->sc_defprops & PROP_WARNMIN) {
		aprint_normal("low %dC",
		              __UK2C(sc->sc_deflims.sel_warnmin));
		i++;
	}
	if (sc->sc_defprops & PROP_WARNMAX) {
		aprint_normal("%shigh %dC ", (i)?", ":"",
			      __UK2C(sc->sc_deflims.sel_warnmax));
		i++;
	}
	if (sc->sc_defprops & PROP_CRITMAX) {
		aprint_normal("%scritical %dC ", (i)?", ":"",
			      __UK2C(sc->sc_deflims.sel_critmax));
		i++;
	}
	aprint_normal("%s\n", (i)?"":"none set");

	return;

bad:
	kmem_free(sc->sc_sensor, sizeof(envsys_data_t));
bad2:
	sysmon_envsys_destroy(sc->sc_sme);
}

static int
sdtemp_detach(device_t self, int flags)
{
	struct sdtemp_softc *sc = device_private(self);

	pmf_device_deregister(self);

	if (sc->sc_sme)
		sysmon_envsys_unregister(sc->sc_sme);
	if (sc->sc_sensor)
		kmem_free(sc->sc_sensor, sizeof(envsys_data_t));

	return 0;
}

/* Retrieve current limits from device, and encode in uKelvins */
static void
sdtemp_get_limits(struct sysmon_envsys *sme, envsys_data_t *edata,
		  sysmon_envsys_lim_t *limits, uint32_t *props)
{
	struct sdtemp_softc *sc = sme->sme_cookie;
	uint16_t lim;

	*props = 0;
	iic_acquire_bus(sc->sc_tag, 0);
	if (sdtemp_read_16(sc, SDTEMP_REG_LOWER_LIM, &lim) == 0 && lim != 0) {
		limits->sel_warnmin = sdtemp_decode_temp(sc, lim);
		*props |= PROP_WARNMIN;
	}
	if (sdtemp_read_16(sc, SDTEMP_REG_UPPER_LIM, &lim) == 0 && lim != 0) {
		limits->sel_warnmax = sdtemp_decode_temp(sc, lim);
		*props |= PROP_WARNMAX;
	}
	if (sdtemp_read_16(sc, SDTEMP_REG_CRIT_LIM, &lim) == 0 && lim != 0) {
		limits->sel_critmax = sdtemp_decode_temp(sc, lim);
		*props |= PROP_CRITMAX;
	}
	iic_release_bus(sc->sc_tag, 0);
	if (*props != 0)
		*props |= PROP_DRIVER_LIMITS;
}

/* Send current limit values to the device */
static void
sdtemp_set_limits(struct sysmon_envsys *sme, envsys_data_t *edata,
		  sysmon_envsys_lim_t *limits, uint32_t *props)
{
	uint16_t val;
	struct sdtemp_softc *sc = sme->sme_cookie;

	if (limits == NULL) {
		limits = &sc->sc_deflims;
		props  = &sc->sc_defprops;
	}
	iic_acquire_bus(sc->sc_tag, 0);
	if (*props & PROP_WARNMIN) {
		val = __UK2C(limits->sel_warnmin);
		(void)sdtemp_write_16(sc, SDTEMP_REG_LOWER_LIM,
					(val << 4) & SDTEMP_TEMP_MASK);
	}
	if (*props & PROP_WARNMAX) {
		val = __UK2C(limits->sel_warnmax);
		(void)sdtemp_write_16(sc, SDTEMP_REG_UPPER_LIM,
					(val << 4) & SDTEMP_TEMP_MASK);
	}
	if (*props & PROP_CRITMAX) {
		val = __UK2C(limits->sel_critmax);
		(void)sdtemp_write_16(sc, SDTEMP_REG_CRIT_LIM,
					(val << 4) & SDTEMP_TEMP_MASK);
	}
	iic_release_bus(sc->sc_tag, 0);

	/*
	 * If at least one limit is set that we can handle, and no
	 * limits are set that we cannot handle, tell sysmon that
	 * the driver will take care of monitoring the limits!
	 */
	if (*props & (PROP_CRITMIN | PROP_BATTCAP | PROP_BATTWARN))
		*props &= ~PROP_DRIVER_LIMITS;
	else if (*props & PROP_LIMITS)
		*props |= PROP_DRIVER_LIMITS;
	else
		*props &= ~PROP_DRIVER_LIMITS;
}

#ifdef NOT_YET	/* All registers on these sensors are 16-bits */

/* Read a 8-bit value from a register */
static int
sdtemp_read_8(struct sdtemp_softc *sc, uint8_t reg, uint8_t *valp)
{
	int error;

	error = iic_exec(sc->sc_tag, I2C_OP_READ_WITH_STOP,
	    sc->sc_address, &reg, 1, valp, sizeof(*valp), 0);

	return error;
}

static int
sdtemp_write_8(struct sdtemp_softc *sc, uint8_t reg, uint8_t val)
{
	return iic_exec(sc->sc_tag, I2C_OP_WRITE_WITH_STOP,
	    sc->sc_address, &reg, 1, &val, sizeof(val), 0);
}
#endif /* NOT_YET */

/* Read a 16-bit value from a register */
static int
sdtemp_read_16(struct sdtemp_softc *sc, uint8_t reg, uint16_t *valp)
{
	int error;

	error = iic_exec(sc->sc_tag, I2C_OP_READ_WITH_STOP,
	    sc->sc_address, &reg, 1, valp, sizeof(*valp), 0);
	if (error)
		return error;

	*valp = be16toh(*valp);

	return 0;
}

static int
sdtemp_write_16(struct sdtemp_softc *sc, uint8_t reg, uint16_t val)
{
	uint16_t temp;

	temp = htobe16(val);
	return iic_exec(sc->sc_tag, I2C_OP_WRITE_WITH_STOP,
	    sc->sc_address, &reg, 1, &temp, sizeof(temp), 0);
}

static uint32_t
sdtemp_decode_temp(struct sdtemp_softc *sc, uint16_t temp)
{
	uint32_t val;
	int32_t stemp;

	/* Get only the temperature bits */
	temp &= SDTEMP_TEMP_MASK;

	/* If necessary, extend the sign bit */
	if ((sc->sc_capability & SDTEMP_CAP_WIDER_RANGE) &&
	    (temp & SDTEMP_TEMP_NEGATIVE))
		temp |= SDTEMP_TEMP_SIGN_EXT;

	/* Mask off only bits valid within current resolution */
	temp &= ~(0x7 >> sc->sc_resolution);

	/* Treat as signed and extend to 32-bits */
	stemp = (int16_t)temp;

	/* Now convert from 0.0625 (1/16) deg C increments to microKelvins */
	val = (stemp * 62500) + 273150000;

	return val;
}

static void
sdtemp_refresh(struct sysmon_envsys *sme, envsys_data_t *edata)
{
	struct sdtemp_softc *sc = sme->sme_cookie;
	uint16_t val;
	int error;

	iic_acquire_bus(sc->sc_tag, 0);
	error = sdtemp_read_16(sc, SDTEMP_REG_AMBIENT_TEMP, &val);
	iic_release_bus(sc->sc_tag, 0);

	if (error) {
		edata->state = ENVSYS_SINVALID;
		return;
	}

	edata->value_cur = sdtemp_decode_temp(sc, val);

	/* Now check for limits */
	if ((edata->upropset & PROP_DRIVER_LIMITS) == 0)
		edata->state = ENVSYS_SVALID;
	else if ((val & SDTEMP_ABOVE_CRIT) &&
		    (edata->upropset & PROP_CRITMAX))
		edata->state = ENVSYS_SCRITOVER;
	else if ((val & SDTEMP_ABOVE_UPPER) &&
		    (edata->upropset & PROP_WARNMAX))
		edata->state = ENVSYS_SWARNOVER;
	else if ((val & SDTEMP_BELOW_LOWER) &&
		    (edata->upropset & PROP_WARNMIN))
		edata->state = ENVSYS_SWARNUNDER;
	else
		edata->state = ENVSYS_SVALID;
}

/*
 * power management functions
 *
 * We go into "shutdown" mode at suspend time, and return to normal
 * mode upon resume.  This reduces power consumption by disabling
 * the A/D converter.
 */

static bool
sdtemp_pmf_suspend(device_t dev, const pmf_qual_t *qual)
{
	struct sdtemp_softc *sc = device_private(dev);
	int error;
	uint16_t config;

	iic_acquire_bus(sc->sc_tag, 0);
	error = sdtemp_read_16(sc, SDTEMP_REG_CONFIG, &config);
	if (error == 0) {
		config |= SDTEMP_CONFIG_SHUTDOWN_MODE;
		error = sdtemp_write_16(sc, SDTEMP_REG_CONFIG, config);
	}
	iic_release_bus(sc->sc_tag, 0);
	return (error == 0);
}

static bool
sdtemp_pmf_resume(device_t dev, const pmf_qual_t *qual)
{
	struct sdtemp_softc *sc = device_private(dev);
	int error;
	uint16_t config;

	iic_acquire_bus(sc->sc_tag, 0);
	error = sdtemp_read_16(sc, SDTEMP_REG_CONFIG, &config);
	if (error == 0) {
		config &= ~SDTEMP_CONFIG_SHUTDOWN_MODE;
		error = sdtemp_write_16(sc, SDTEMP_REG_CONFIG, config);
	}
	iic_release_bus(sc->sc_tag, 0);
	return (error == 0);
}

/* Device dependent config functions */

static void
sdtemp_config_mcp(struct sdtemp_softc *sc)
{
	int rv;
	uint8_t resolreg;

	/* Note that MCP9805 has no resolution register */
	switch (sc->sc_devid_masked) {
	case MCP_9804_DEVICE_ID:
	case MCP_98242_DEVICE_ID:
	case MCP_98243_DEVICE_ID:
		resolreg = SDTEMP_REG_MCP_RESOLUTION_9804;
		break;
	case MCP_98244_DEVICE_ID:
		resolreg = SDTEMP_REG_MCP_RESOLUTION_98244;
		break;
	default:
		aprint_error("%s: %s: unknown device ID (%04hx)\n",
		    device_xname(sc->sc_dev), __func__, sc->sc_devid_masked);
		return;
	}

	/*
	 * Set resolution to the max.
	 *
	 * Even if it fails, the resolution will be the default. It's not a
	 * fatal error.
	 */
	rv = sdtemp_write_16(sc, resolreg, SDTEMP_CAP_RESOLUTION_MAX);
	if (rv == 0)
		sc->sc_resolution = SDTEMP_CAP_RESOLUTION_MAX;
	else
		aprint_error("%s: error %d writing resolution register\n",
		    device_xname(sc->sc_dev), rv);
}

static void
sdtemp_config_idt(struct sdtemp_softc *sc)
{
	int rv;

	/*
	 * Set resolution to the max.
	 *
	 * Even if it fails, the resolution will be the default. It's not a
	 * fatal error.
	 */
	rv = sdtemp_write_16(sc, SDTEMP_REG_IDT_RESOLUTION,
	    __SHIFTIN(SDTEMP_CAP_RESOLUTION_MAX, SDTEMP_CAP_RESOLUTION));
	if (rv == 0)
		sc->sc_resolution = SDTEMP_CAP_RESOLUTION_MAX;
	else
		aprint_error("%s: error %d writing resolution register\n",
		    device_xname(sc->sc_dev), rv);
}

MODULE(MODULE_CLASS_DRIVER, sdtemp, "i2cexec,sysmon_envsys");

#ifdef _MODULE
#include "ioconf.c"
#endif

static int
sdtemp_modcmd(modcmd_t cmd, void *opaque)
{
	int error = 0;

	switch (cmd) {
	case MODULE_CMD_INIT:
#ifdef _MODULE
		error = config_init_component(cfdriver_ioconf_sdtemp,
		    cfattach_ioconf_sdtemp, cfdata_ioconf_sdtemp);
#endif
		return error;
	case MODULE_CMD_FINI:
#ifdef _MODULE
		error = config_fini_component(cfdriver_ioconf_sdtemp,
		    cfattach_ioconf_sdtemp, cfdata_ioconf_sdtemp);
#endif
		return error;
	default:
		return ENOTTY;
	}
}<|MERGE_RESOLUTION|>--- conflicted
+++ resolved
@@ -1,8 +1,4 @@
-<<<<<<< HEAD
-/*      $NetBSD: sdtemp.c,v 1.33 2018/02/22 10:09:12 msaitoh Exp $        */
-=======
 /*      $NetBSD: sdtemp.c,v 1.34 2018/06/16 21:22:13 thorpej Exp $        */
->>>>>>> b2b84690
 
 /*
  * Copyright (c) 2009 The NetBSD Foundation, Inc.
@@ -34,11 +30,7 @@
  */
 
 #include <sys/cdefs.h>
-<<<<<<< HEAD
-__KERNEL_RCSID(0, "$NetBSD: sdtemp.c,v 1.33 2018/02/22 10:09:12 msaitoh Exp $");
-=======
 __KERNEL_RCSID(0, "$NetBSD: sdtemp.c,v 1.34 2018/06/16 21:22:13 thorpej Exp $");
->>>>>>> b2b84690
 
 #include <sys/param.h>
 #include <sys/systm.h>
@@ -248,11 +240,7 @@
 	if ((cap & SDTEMP_CAP_HAS_ALARM) == 0)
 		return 0;
 
-<<<<<<< HEAD
-	return 1;
-=======
 	return I2C_MATCH_ADDRESS_AND_PROBE;
->>>>>>> b2b84690
 }
 
 static void
