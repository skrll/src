<<<<<<< HEAD
/* $NetBSD: motoi2c.c,v 1.5 2019/08/05 12:21:00 hkenken Exp $ */
=======
/* $NetBSD: motoi2c.c,v 1.6 2019/11/29 12:42:53 hkenken Exp $ */
>>>>>>> 275f442f

/*-
 * Copyright (c) 2007, 2010 The NetBSD Foundation, Inc.
 * All rights reserved.
 *
 * This code is derived from software contributed to The NetBSD Foundation
 * by Matt Thomas.
 *
 * Redistribution and use in source and binary forms, with or without
 * modification, are permitted provided that the following conditions
 * are met:
 * 1. Redistributions of source code must retain the above copyright
 *    notice, this list of conditions and the following disclaimer.
 * 2. Redistributions in binary form must reproduce the above copyright
 *    notice, this list of conditions and the following disclaimer in the
 *    documentation and/or other materials provided with the distribution.
 *
 * THIS SOFTWARE IS PROVIDED BY THE NETBSD FOUNDATION, INC. AND CONTRIBUTORS
 * ``AS IS'' AND ANY EXPRESS OR IMPLIED WARRANTIES, INCLUDING, BUT NOT LIMITED
 * TO, THE IMPLIED WARRANTIES OF MERCHANTABILITY AND FITNESS FOR A PARTICULAR
 * PURPOSE ARE DISCLAIMED.  IN NO EVENT SHALL THE FOUNDATION OR CONTRIBUTORS
 * BE LIABLE FOR ANY DIRECT, INDIRECT, INCIDENTAL, SPECIAL, EXEMPLARY, OR
 * CONSEQUENTIAL DAMAGES (INCLUDING, BUT NOT LIMITED TO, PROCUREMENT OF
 * SUBSTITUTE GOODS OR SERVICES; LOSS OF USE, DATA, OR PROFITS; OR BUSINESS
 * INTERRUPTION) HOWEVER CAUSED AND ON ANY THEORY OF LIABILITY, WHETHER IN
 * CONTRACT, STRICT LIABILITY, OR TORT (INCLUDING NEGLIGENCE OR OTHERWISE)
 * ARISING IN ANY WAY OUT OF THE USE OF THIS SOFTWARE, EVEN IF ADVISED OF THE
 * POSSIBILITY OF SUCH DAMAGE.
 */

#include <sys/cdefs.h>
<<<<<<< HEAD
__KERNEL_RCSID(0, "$NetBSD: motoi2c.c,v 1.5 2019/08/05 12:21:00 hkenken Exp $");
=======
__KERNEL_RCSID(0, "$NetBSD: motoi2c.c,v 1.6 2019/11/29 12:42:53 hkenken Exp $");
>>>>>>> 275f442f

#if defined(__arm__) || defined(__aarch64__)
#include "opt_fdt.h"
#endif

#include <sys/param.h>
#include <sys/device.h>
#include <sys/systm.h>
#include <sys/mutex.h>
#include <sys/bus.h>
#include <sys/intr.h>

#include <dev/i2c/i2cvar.h>
#include <dev/i2c/motoi2creg.h>
#include <dev/i2c/motoi2cvar.h>

#ifdef FDT
#include <dev/fdt/fdtvar.h>
#endif

#ifdef DEBUG
int motoi2c_debug = 0;
#define	DPRINTF(x)	if (motoi2c_debug) printf x
#else
#define	DPRINTF(x)
#endif

#ifdef FDT
static i2c_tag_t
motoi2c_get_tag(device_t dev)
{
	struct motoi2c_softc * const sc = device_private(dev);

	return &sc->sc_i2c;
}

static const struct fdtbus_i2c_controller_func motoi2c_funcs = {
	.get_tag = motoi2c_get_tag,
};
#endif

static int  motoi2c_acquire_bus(void *, int);
static void motoi2c_release_bus(void *, int);
static int  motoi2c_exec(void *, i2c_op_t, i2c_addr_t, const void *, size_t,
		void *, size_t, int);
static int  motoi2c_busy_wait(struct motoi2c_softc *, uint8_t);

static const struct i2c_controller motoi2c = {
	.ic_acquire_bus = motoi2c_acquire_bus,
	.ic_release_bus = motoi2c_release_bus,
	.ic_exec	= motoi2c_exec,
};

static const struct motoi2c_settings motoi2c_default_settings = {
	.i2c_adr	= MOTOI2C_ADR_DEFAULT,
	.i2c_fdr	= MOTOI2C_FDR_DEFAULT,
	.i2c_dfsrr	= MOTOI2C_DFSRR_DEFAULT,
};

#define	I2C_READ(r)	((*sc->sc_iord)(sc, (r)))
#define	I2C_WRITE(r,v)	((*sc->sc_iowr)(sc, (r), (v)))
#define I2C_SETCLR(r, s, c) \
	((*sc->sc_iowr)(sc, (r), ((*sc->sc_iord)(sc, (r)) | (s)) & ~(c)))

static uint8_t
motoi2c_iord1(struct motoi2c_softc *sc, bus_size_t off)
{
	return bus_space_read_1(sc->sc_iot, sc->sc_ioh, off);
}

static void
motoi2c_iowr1(struct motoi2c_softc *sc, bus_size_t off, uint8_t data)
{
	bus_space_write_1(sc->sc_iot, sc->sc_ioh, off, data);
}

void
motoi2c_attach_common(device_t self, struct motoi2c_softc *sc,
	const struct motoi2c_settings *i2c)
{
	struct i2cbus_attach_args iba;

	mutex_init(&sc->sc_buslock, MUTEX_DEFAULT, IPL_NONE);

	if (i2c == NULL)
		i2c = &motoi2c_default_settings;

	sc->sc_i2c = motoi2c;
	sc->sc_i2c.ic_cookie = sc;
	if (sc->sc_iord == NULL)
		sc->sc_iord = motoi2c_iord1;
	if (sc->sc_iowr == NULL)
		sc->sc_iowr = motoi2c_iowr1;
	memset(&iba, 0, sizeof(iba));
	iba.iba_tag = &sc->sc_i2c;

	I2C_WRITE(I2CCR, 0);		/* reset before changing anything */
	I2C_WRITE(I2CDFSRR, i2c->i2c_dfsrr);	/* sampling units */
	I2C_WRITE(I2CFDR, i2c->i2c_fdr);	/* divider 3072 (0x31) */
	I2C_WRITE(I2CADR, i2c->i2c_adr);	/* our slave address is 0x7f */
	I2C_WRITE(I2CSR, 0);		/* clear status flags */

#ifdef FDT
	KASSERT(sc->sc_phandle != 0);
	fdtbus_register_i2c_controller(self, sc->sc_phandle, &motoi2c_funcs);

	fdtbus_attach_i2cbus(self, sc->sc_phandle, &sc->sc_i2c, iicbus_print);
#else
	config_found_ia(self, "i2cbus", &iba, iicbus_print);
#endif
}

static int
motoi2c_acquire_bus(void *v, int flags)
{
	struct motoi2c_softc * const sc = v;

	mutex_enter(&sc->sc_buslock);
	I2C_WRITE(I2CCR, CR_MEN);	/* enable the I2C module */

	return 0;
}

static void
motoi2c_release_bus(void *v, int flags)
{
	struct motoi2c_softc * const sc = v;

	I2C_WRITE(I2CCR, 0);		/* reset before changing anything */
	mutex_exit(&sc->sc_buslock);
}

static int
motoi2c_stop_wait(struct motoi2c_softc *sc)
{
	u_int timo;
	int error = 0;

	timo = 1000;
	while ((I2C_READ(I2CSR) & SR_MBB) != 0 && --timo)
		DELAY(1);

	if (timo == 0) {
		DPRINTF(("%s: timeout (sr=%#x)\n", __func__, I2C_READ(I2CSR)));
		error = ETIMEDOUT;
	}

	return error;
}

/* busy waiting for byte data transfer completion */
static int
motoi2c_busy_wait(struct motoi2c_softc *sc, uint8_t cr)
{
	uint8_t sr;
	u_int timo;
	int error = 0;

	timo = 1000;
	while (((sr = I2C_READ(I2CSR)) & SR_MIF) == 0 && --timo)
		DELAY(10);

	if (timo == 0) {
		DPRINTF(("%s: timeout (sr=%#x, cr=%#x)\n",
		    __func__, sr, I2C_READ(I2CCR)));
		error = ETIMEDOUT;
	}
	/*
	 * RXAK is only valid when transmitting.
	 */
	if ((cr & CR_MTX) && (sr & SR_RXAK)) {
		DPRINTF(("%s: missing rx ack (%#x): spin=%u\n",
		    __func__, sr, 1000 - timo));
		error = EIO;
	}
	I2C_WRITE(I2CSR, 0);
	return error;
}

int
motoi2c_intr(void *v)
{
	struct motoi2c_softc * const sc = v;

	panic("%s(%p)", __func__, sc);

	return 0;
}

int
motoi2c_exec(void *v, i2c_op_t op, i2c_addr_t addr,
	const void *cmdbuf, size_t cmdlen,
	void *databuf, size_t datalen,
	int flags)
{
	struct motoi2c_softc * const sc = v;
	uint8_t sr;
	uint8_t cr;
	int error;

	sr = I2C_READ(I2CSR);
	cr = I2C_READ(I2CCR);

#if 0
	DPRINTF(("%s(%#x,%#x,%p,%zu,%p,%zu,%#x): sr=%#x cr=%#x\n",
	    __func__, op, addr, cmdbuf, cmdlen, databuf, datalen, flags,
	    sr, cr));
#endif

	if ((cr & CR_MSTA) == 0 && (sr & SR_MBB) != 0) {
		/* wait for bus becoming available */
		error = motoi2c_stop_wait(sc);
		if (error)
			return ETIMEDOUT;
	}

	/* reset interrupt and arbitration-lost flags (all others are RO) */
	I2C_WRITE(I2CSR, 0);
	sr = I2C_READ(I2CSR);

	/*
	 * Generate start condition
	 */
	cr = CR_MEN | CR_MTX | CR_MSTA;
	I2C_WRITE(I2CCR, cr);

	DPRINTF(("%s: started: sr=%#x cr=%#x/%#x\n",
	    __func__, I2C_READ(I2CSR), cr, I2C_READ(I2CCR)));

	sr = I2C_READ(I2CSR);
	if (sr & SR_MAL) {
		DPRINTF(("%s: lost bus: sr=%#x cr=%#x/%#x\n",
		    __func__, I2C_READ(I2CSR), cr, I2C_READ(I2CCR)));
		I2C_WRITE(I2CCR, 0);
		DELAY(10);
		I2C_WRITE(I2CCR, CR_MEN | CR_MTX | CR_MSTA);
		DELAY(10);
		sr = I2C_READ(I2CSR);
		if (sr & SR_MAL) {
			error = EBUSY;
			goto out;
		}
		DPRINTF(("%s: reacquired bus: sr=%#x cr=%#x/%#x\n",
		    __func__, I2C_READ(I2CSR), cr, I2C_READ(I2CCR)));
	}

	/* send target address and transfer direction */
	uint8_t addr_byte = (addr << 1)
	    | (cmdlen == 0 && I2C_OP_READ_P(op) ? 1 : 0);
	I2C_WRITE(I2CDR, addr_byte);

	error = motoi2c_busy_wait(sc, cr);
	if (error) {
		DPRINTF(("%s: error sending address: %d\n", __func__, error));
		if (error == EIO)
			error = ENXIO;
		goto out;
	}

	const uint8_t *cmdptr = cmdbuf;
	for (size_t i = 0; i < cmdlen; i++) {
		I2C_WRITE(I2CDR, *cmdptr++);

		error = motoi2c_busy_wait(sc, cr);
		if (error) {
			DPRINTF(("%s: error sending cmd byte %zu (cr=%#x/%#x):"
			    " %d\n", __func__, i, I2C_READ(I2CCR), cr, error));
			goto out;
		}
	}

	if (cmdlen > 0 && I2C_OP_READ_P(op)) {
		KASSERT(cr & CR_MTX);
		KASSERT((cr & CR_TXAK) == 0);
		I2C_WRITE(I2CCR, cr | CR_RSTA);
#if 0
		DPRINTF(("%s: restarted(read): sr=%#x cr=%#x(%#x)\n",
		    __func__, I2C_READ(I2CSR), cr | CR_RSTA, I2C_READ(I2CCR)));
#endif

		/* send target address and read transfer direction */
		addr_byte |= 1;
		I2C_WRITE(I2CDR, addr_byte);

		error = motoi2c_busy_wait(sc, cr);
		if (error) {
			if (error == EIO)
				error = ENXIO;
			goto out;
		}
	}

	if (I2C_OP_READ_P(op)) {
		uint8_t *dataptr = databuf;
		cr &= ~CR_MTX;		/* clear transmit flags */
		if (datalen <= 1)
			cr |= CR_TXAK;
		I2C_WRITE(I2CCR, cr);
		DELAY(10);
		(void)I2C_READ(I2CDR);		/* dummy read */
		for (size_t i = 0; i < datalen; i++) {
			/*
			 * If a master receiver wants to terminate a data
			 * transfer, it must inform the slave transmitter by
			 * not acknowledging the last byte of data (by setting
			 * the transmit acknowledge bit (I2CCR[TXAK])) before
			 * reading the next-to-last byte of data. 
			 */
			error = motoi2c_busy_wait(sc, cr);
			if (error) {
				DPRINTF(("%s: error reading byte %zu: %d\n",
				    __func__, i, error));
				goto out;
			}
			if (i == datalen - 2) {
				cr |= CR_TXAK;
				I2C_WRITE(I2CCR, cr);
			} else if (i == datalen - 1 && I2C_OP_STOP_P(op)) {
				cr = CR_MEN | CR_TXAK;
				I2C_WRITE(I2CCR, cr);
			}
			*dataptr++ = I2C_READ(I2CDR);
		}
		if (datalen == 0) {
			if (I2C_OP_STOP_P(op)) {
				cr = CR_MEN | CR_TXAK;
				I2C_WRITE(I2CCR, cr);
			}
			(void)I2C_READ(I2CDR);	/* dummy read */
			error = motoi2c_busy_wait(sc, cr);
			if (error) {
				DPRINTF(("%s: error reading dummy last byte:"
				    "%d\n", __func__, error));
				goto out;
			}
		}
	} else {
		const uint8_t *dataptr = databuf;
		for (size_t i = 0; i < datalen; i++) {
			I2C_WRITE(I2CDR, *dataptr++);
			error = motoi2c_busy_wait(sc, cr);
			if (error) {
				DPRINTF(("%s: error sending data byte %zu:"
				    " %d\n", __func__, i, error));
				goto out;
			}
		}
	}

 out:
	/*
	 * If we encountered an error condition or caller wants a STOP,
	 * send a STOP.
	 */
	if (error || (cr & CR_TXAK) || ((cr & CR_MSTA) && I2C_OP_STOP_P(op))) {
		cr = CR_MEN;
		I2C_WRITE(I2CCR, cr);
		motoi2c_stop_wait(sc);
		DPRINTF(("%s: stopping: cr=%#x/%#x\n", __func__,
		    cr, I2C_READ(I2CCR)));
	}

	DPRINTF(("%s: exit sr=%#x cr=%#x: %d\n", __func__,
	    I2C_READ(I2CSR), I2C_READ(I2CCR), error));

	return error;
}<|MERGE_RESOLUTION|>--- conflicted
+++ resolved
@@ -1,8 +1,4 @@
-<<<<<<< HEAD
-/* $NetBSD: motoi2c.c,v 1.5 2019/08/05 12:21:00 hkenken Exp $ */
-=======
 /* $NetBSD: motoi2c.c,v 1.6 2019/11/29 12:42:53 hkenken Exp $ */
->>>>>>> 275f442f
 
 /*-
  * Copyright (c) 2007, 2010 The NetBSD Foundation, Inc.
@@ -34,11 +30,7 @@
  */
 
 #include <sys/cdefs.h>
-<<<<<<< HEAD
-__KERNEL_RCSID(0, "$NetBSD: motoi2c.c,v 1.5 2019/08/05 12:21:00 hkenken Exp $");
-=======
 __KERNEL_RCSID(0, "$NetBSD: motoi2c.c,v 1.6 2019/11/29 12:42:53 hkenken Exp $");
->>>>>>> 275f442f
 
 #if defined(__arm__) || defined(__aarch64__)
 #include "opt_fdt.h"
