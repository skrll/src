<<<<<<< HEAD
#	$NetBSD: files.i2c,v 1.91 2018/05/05 02:01:34 jmcneill Exp $
=======
#	$NetBSD: files.i2c,v 1.94 2018/07/27 12:02:26 rkujawa Exp $
>>>>>>> b2b84690

obsolete defflag	opt_i2cbus.h		I2C_SCAN
define	i2cbus { }
define	i2cexec

<<<<<<< HEAD
device	iic { [addr = -1], [size = -1] } : i2c_bitbang
=======
device	iic { [addr = -1] } : i2c_bitbang
>>>>>>> b2b84690
attach	iic at i2cbus
file	dev/i2c/i2c.c				iic
file	dev/i2c/i2c_exec.c			iic | i2cbus | i2cexec
file	dev/i2c/i2c_subr.c			i2cbus
defparam opt_i2c.h				I2C_MAX_ADDR

# Common module for bit-bang'ing an I2C bus
define	i2c_bitbang
file	dev/i2c/i2c_bitbang.c			i2c_bitbang

# Auvitek AU8522 decoder
define	au8522: i2cexec
file	dev/i2c/au8522.c			au8522

# LG DT3303 decoder
define	lg3303: i2cexec, dtv_math
file	dev/i2c/lg3303.c			lg3303

# Xceive XC3028 tuner
define	xc3028: i2cexec, firmload
file	dev/i2c/xc3028.c			xc3028

# Xceive XC5000 tuner
define	xc5k: i2cexec, firmload
file	dev/i2c/xc5k.c				xc5k

# Generic PLL-based tuners
define	tvpll: i2cexec
file	dev/i2c/tvpll.c				tvpll
file	dev/i2c/tvpll_tuners.c			tvpll

# Nextwave NXT200x demodulator
define	nxt2k: i2cexec, firmload
file	dev/i2c/nxt2k.c				nxt2k

# Microtune MT2131 silicon tuner
define	mt2131: i2cexec
file	dev/i2c/mt2131.c			mt2131

# Conexant/Samsung CX24227/S5H1409 demodulator
define	cx24227: i2cexec
file	dev/i2c/cx24227.c			cx24227

#
# I2C master devices
#
define	motoi2c
file	dev/i2c/motoi2c.c			motoi2c
define	mvi2c
file	dev/i2c/gttwsi_core.c			mvi2c
defflag opt_gttwsi.h				GTTWSI_ALLWINNER

#
# I2C client devices
#

# M41T00 Real Time Clock
device	m41trtc
attach	m41trtc at iic
file	dev/i2c/m41t00.c			m41trtc

# M41ST84 Real Time Clock
device	strtc
attach	strtc at iic
file	dev/i2c/m41st84.c			strtc
defflag	opt_strtc.h				STRTC_NO_USERRAM
						STRTC_NO_WATCHDOG

# MAX6900 Real Time Clock
device	maxrtc
attach	maxrtc at iic
file	dev/i2c/max6900.c			maxrtc

# NXP/Philips PCF8563 Real Time Clock
device	pcf8563rtc
attach	pcf8563rtc at iic
file	dev/i2c/pcf8563.c			pcf8563rtc

# Philips PCF8583 Real Time Clock
device	pcfrtc
attach	pcfrtc at iic
file	dev/i2c/pcf8583.c			pcfrtc

# Seiko Instruments S-xx390A Real Time Clock
device	s390rtc
attach	s390rtc at iic
file	dev/i2c/s390.c				s390rtc

# Atmel/Microchip 24Cxx Serial EEPROM
define	at24cxx_eeprom
device	seeprom
attach	seeprom at iic
file	dev/i2c/at24cxx.c			seeprom | at24cxx_eeprom
						    needs-flag

# National Semiconductor LM75 temperature sensor
device	lmtemp: sysmon_envsys
attach	lmtemp at iic
file	dev/i2c/lm75.c				lmtemp

# IST-AG Humidity and Teperature sensor (P14)
device	hythygtemp: sysmon_envsys
attach	hythygtemp at iic
file	dev/i2c/hytp14.c			hythygtemp

# National Semiconductor LM78 temp sensor/fan controller
attach	lm at iic with lm_iic
file	dev/i2c/lm_i2c.c			lm_iic

# National Semiconductor LM87 and clones system hardware monitor
device	lmenv: sysmon_envsys
attach	lmenv at iic
file	dev/i2c/lm87.c				lmenv

# Dallas DS1307 Real Time Clock
device	dsrtc: sysmon_envsys
attach	dsrtc at iic
file	dev/i2c/ds1307.c			dsrtc

# Xicor X1226 Real Time Clock
device	xrtc
attach	xrtc at iic
file	dev/i2c/x1226.c				xrtc

# Analog Devices dBCool family of thermal monitors / fan controllers
device dbcool: sysmon_envsys
attach dbcool at iic
file dev/i2c/dbcool.c			dbcool

# RICOH RS5C372[AB] Real Time Clock
device	rs5c372rtc
attach	rs5c372rtc at iic
file	dev/i2c/rs5c372.c		rs5c372rtc

# RICOH R2025S/D Real Time Clock
device	r2025rtc
attach	r2025rtc at iic
file	dev/i2c/r2025.c			r2025rtc

# VESA Display Data Channel 2
device	ddc
define	ddc_read_edid
attach	ddc at iic
file	dev/i2c/ddc.c			ddc | ddc_read_edid

# SGS TDA7433 audio mixer
device	sgsmix
attach	sgsmix at iic
file	dev/i2c/sgsmix.c		sgsmix needs-flag
defflag	opt_sgsmix.h	SGSMIX_DEBUG

# Memory Serial Presence Detect
attach	spdmem at iic with spdmem_iic
file	dev/i2c/spdmem_i2c.c		spdmem_iic

# Memory Temp Sensor
device	sdtemp: sysmon_envsys
attach	sdtemp at iic
file	dev/i2c/sdtemp.c		sdtemp

# DS1672 Real Time Clock
device	ds1672rtc
attach	ds1672rtc at iic
file	dev/i2c/ds1672.c		ds1672rtc

# ADM1021
device	admtemp: sysmon_envsys
attach	admtemp at iic
file	dev/i2c/adm1021.c		admtemp

# ADM1026 hardware monitor
device	adm1026hm: sysmon_envsys
attach	adm1026hm at iic
file	dev/i2c/adm1026.c		adm1026hm

# SMSC LPC47M192 hardware monitor
device	smscmon: sysmon_envsys
attach	smscmon at iic
file	dev/i2c/smscmon.c		smscmon

# G760a FAN controller
device	g760a: sysmon_envsys
attach	g760a at iic
file	dev/i2c/g760a.c			g760a

# IBM Hawk Integrated Systems Management Processor
device	ibmhawk: sysmon_envsys
attach	ibmhawk at iic
file	dev/i2c/ibmhawk.c		ibmhawk

# TI TPS65950 OMAP Power Management and System Companion Device
device	tps65950pm: sysmon_wdog
attach	tps65950pm at iic
file	dev/i2c/tps65950.c		tps65950pm

# TI TPS65217
device	tps65217pmic: sysmon_envsys
attach	tps65217pmic at iic
file	dev/i2c/tps65217pmic.c 		tps65217pmic	needs-flag

# Microchip MCP980x
device	mcp980x: sysmon_envsys
attach	mcp980x at iic
file	dev/i2c/mcp980x.c 		mcp980x

# Nuvoton W83795G/ADG Hardware Monitor
device	w83795g: gpiobus, sysmon_envsys, sysmon_wdog
attach	w83795g at iic
file	dev/i2c/w83795g.c 		w83795g

# Freescale MPL115A2
device  mpl115a: sysmon_envsys
attach  mpl115a at iic
file    dev/i2c/mpl115a.c		mpl115a

# AXP20x Power Management Unit
device	axp20x { }: sysmon_envsys
device	axp20xreg: axp20x
attach	axp20x at iic
attach	axp20xreg at axp20x
file	dev/i2c/axp20x.c			axp20x		needs-flag

# AXP22x Power Management Unit
device	axp22x: sysmon_envsys
attach	axp22x at iic
file	dev/i2c/axp22x.c			axp22x

# X-Powers AXP Power Management IC
device	axppmic { }: sysmon_envsys, sysmon_taskq
device	axpreg: axppmic
attach	axppmic at iic
attach	axpreg at axppmic
file	dev/i2c/axppmic.c			axppmic

# AXP809 Power Management Unit
device	axp809pm
attach	axp809pm at iic
file	dev/i2c/axp809.c			axp809pm	needs-flag

# AC100 integrated audio codec and RTC
device	ac100ic
attach	ac100ic at iic
file	dev/i2c/ac100.c				ac100ic		needs-flag

# ACT8846 Power Management Unit
device	act8846pm
attach	act8846pm at iic
file	dev/i2c/act8846.c			act8846pm	needs-flag

# Texas Instruments TMP451 Temperature Sensor
device	titemp: sysmon_envsys
attach	titemp at iic
file	dev/i2c/titemp.c			titemp

# AMS AS3722 Power Management IC
device	as3722pmic { }: sysmon_wdog
device	as3722reg: as3722pmic
attach	as3722pmic at iic
attach	as3722reg at as3722pmic
file	dev/i2c/as3722.c			as3722pmic	needs-flag

# Texas Instruments TCA8418 Keypad Scan IC
device	tcakp: wskbddev, linux_keymap
attach	tcakp at iic
file	dev/i2c/tcakp.c				tcakp

# MAXIM MAX77620 Power Management IC
device	max77620pmic
attach	max77620pmic at iic
file	dev/i2c/max77620.c			max77620pmic

# Texas Instruments TCA9539 I/O Expander
device	tcagpio
attach	tcagpio at iic
file	dev/i2c/tcagpio.c			tcagpio

# Silicon Lab SI7013/SI7020/SI7021 Temperature and Humidity sensor
device si70xxtemp
attach si70xxtemp at iic
file dev/i2c/si70xx.c				si70xxtemp

# Aosong AM2315 Temperature and Humidity sensor
device am2315temp
attach am2315temp at iic
file dev/i2c/am2315.c				am2315temp

# Silergy SY8106A regulator
device	sy8106a
attach	sy8106a at iic
file	dev/i2c/sy8106a.c			sy8106a

# Maxim DS1631 High-Precision Digital Thermometer and Thermostat
device	dstemp: sysmon_envsys
attach	dstemp at iic
file	dev/i2c/dstemp.c			dstemp

# EM3027 Real Time Clock and Temperature Sensor
device	em3027rtc: sysmon_envsys
attach	em3027rtc at iic
file	dev/i2c/em3027.c			em3027rtc

# Apple Fan Control Unit found in some G5
device	fcu: sysmon_envsys
attach	fcu at iic
file	dev/i2c/fcu.c				fcu	needs-flag

# Analog Devices AD7417 thermometer and ADC
device	adadc: sysmon_envsys
attach	adadc at iic
file	dev/i2c/adadc.c				adadc

# HID over i2c
# HID "bus"
define  ihidbus {[ reportid = -1 ]}

# HID root device for multiple report IDs
device  ihidev: hid, ihidbus
attach  ihidev at iic
file    dev/i2c/ihidev.c			ihidev

#HID mice
device	ims: hid, hidms, wsmousedev
attach	ims at ihidbus
file	dev/i2c/ims.c				ims

#HID multitouch
device	imt: hid, hidmt, wsmousedev
attach	imt at ihidbus
<<<<<<< HEAD
file	dev/i2c/imt.c				imt
=======
file	dev/i2c/imt.c				imt

# Taos TSL256x ambient light sensor
device	tsllux: sysmon_envsys
attach	tsllux at iic
file	dev/i2c/tsl256x.c			tsllux

# Philips/NXP TEA5767 
device tea5767radio : radiodev
attach tea5767radio at iic
file dev/i2c/tea5767.c				tea5767radio
>>>>>>> b2b84690
<|MERGE_RESOLUTION|>--- conflicted
+++ resolved
@@ -1,18 +1,10 @@
-<<<<<<< HEAD
-#	$NetBSD: files.i2c,v 1.91 2018/05/05 02:01:34 jmcneill Exp $
-=======
 #	$NetBSD: files.i2c,v 1.94 2018/07/27 12:02:26 rkujawa Exp $
->>>>>>> b2b84690
 
 obsolete defflag	opt_i2cbus.h		I2C_SCAN
 define	i2cbus { }
 define	i2cexec
 
-<<<<<<< HEAD
-device	iic { [addr = -1], [size = -1] } : i2c_bitbang
-=======
 device	iic { [addr = -1] } : i2c_bitbang
->>>>>>> b2b84690
 attach	iic at i2cbus
 file	dev/i2c/i2c.c				iic
 file	dev/i2c/i2c_exec.c			iic | i2cbus | i2cexec
@@ -341,9 +333,6 @@
 #HID multitouch
 device	imt: hid, hidmt, wsmousedev
 attach	imt at ihidbus
-<<<<<<< HEAD
-file	dev/i2c/imt.c				imt
-=======
 file	dev/i2c/imt.c				imt
 
 # Taos TSL256x ambient light sensor
@@ -355,4 +344,3 @@
 device tea5767radio : radiodev
 attach tea5767radio at iic
 file dev/i2c/tea5767.c				tea5767radio
->>>>>>> b2b84690
