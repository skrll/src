--- conflicted
+++ resolved
@@ -1,8 +1,4 @@
-<<<<<<< HEAD
-/*	$NetBSD: i2cvar.h,v 1.10 2017/12/10 16:53:32 bouyer Exp $	*/
-=======
 /*	$NetBSD: i2cvar.h,v 1.17 2018/06/26 06:34:55 thorpej Exp $	*/
->>>>>>> b2b84690
 
 /*
  * Copyright (c) 2003 Wasabi Systems, Inc.
