<<<<<<< HEAD
/*	$NetBSD: dbcool.c,v 1.48 2018/02/06 10:02:09 mrg Exp $ */
=======
/*	$NetBSD: dbcool.c,v 1.52 2018/06/26 06:03:57 thorpej Exp $ */
>>>>>>> b2b84690

/*-
 * Copyright (c) 2008 The NetBSD Foundation, Inc.
 * All rights reserved.
 *
 * This code is derived from software contributed to The NetBSD Foundation
 * by Paul Goyette
 *
 * Redistribution and use in source and binary forms, with or without
 * modification, are permitted provided that the following conditions
 * are met:
 * 1. Redistributions of source code must retain the above copyright
 *    notice, this list of conditions and the following disclaimer.
 * 2. Redistributions in binary form must reproduce the above copyright
 *    notice, this list of conditions and the following disclaimer in the
 *    documentation and/or other materials provided with the distribution.
 *
 * THIS SOFTWARE IS PROVIDED BY THE NETBSD FOUNDATION, INC. AND CONTRIBUTORS
 * ``AS IS'' AND ANY EXPRESS OR IMPLIED WARRANTIES, INCLUDING, BUT NOT LIMITED
 * TO, THE IMPLIED WARRANTIES OF MERCHANTABILITY AND FITNESS FOR A PARTICULAR
 * PURPOSE ARE DISCLAIMED.  IN NO EVENT SHALL THE FOUNDATION OR CONTRIBUTORS
 * BE LIABLE FOR ANY DIRECT, INDIRECT, INCIDENTAL, SPECIAL, EXEMPLARY, OR
 * CONSEQUENTIAL DAMAGES (INCLUDING, BUT NOT LIMITED TO, PROCUREMENT OF
 * SUBSTITUTE GOODS OR SERVICES; LOSS OF USE, DATA, OR PROFITS; OR BUSINESS
 * INTERRUPTION) HOWEVER CAUSED AND ON ANY THEORY OF LIABILITY, WHETHER IN
 * CONTRACT, STRICT LIABILITY, OR TORT (INCLUDING NEGLIGENCE OR OTHERWISE)
 * ARISING IN ANY WAY OUT OF THE USE OF THIS SOFTWARE, EVEN IF ADVISED OF THE
 * POSSIBILITY OF SUCH DAMAGE.
 */

/*
 * a driver for the dbCool(tm) family of environmental controllers
 *
 * Data sheets for the various supported chips are available at
 *
 *	http://www.onsemi.com/pub/Collateral/ADM1027-D.PDF
 *	http://www.onsemi.com/pub/Collateral/ADM1030-D.PDF
 *	http://www.onsemi.com/pub/Collateral/ADT7463-D.PDF
 *	http://www.onsemi.com/pub/Collateral/ADT7466.PDF
 *	http://www.onsemi.com/pub/Collateral/ADT7467-D.PDF
 *	http://www.onsemi.com/pub/Collateral/ADT7468-D.PDF
 *	http://www.onsemi.com/pub/Collateral/ADT7473-D.PDF
 *	http://www.onsemi.com/pub/Collateral/ADT7475-D.PDF
 *	http://www.onsemi.com/pub/Collateral/ADT7476-D.PDF
 *	http://www.onsemi.com/pub/Collateral/ADT7490-D.PDF
 *	http://www.smsc.com/media/Downloads_Public/Data_Sheets/6d103s.pdf
 *
 * (URLs are correct as of October 5, 2008)
 */

#include <sys/cdefs.h>
<<<<<<< HEAD
__KERNEL_RCSID(0, "$NetBSD: dbcool.c,v 1.48 2018/02/06 10:02:09 mrg Exp $");
=======
__KERNEL_RCSID(0, "$NetBSD: dbcool.c,v 1.52 2018/06/26 06:03:57 thorpej Exp $");
>>>>>>> b2b84690

#include <sys/param.h>
#include <sys/systm.h>
#include <sys/kernel.h>
#include <sys/device.h>
#include <sys/malloc.h>
#include <sys/sysctl.h>
#include <sys/module.h>

#include <dev/i2c/dbcool_var.h>
#include <dev/i2c/dbcool_reg.h>

/* Config interface */
static int dbcool_match(device_t, cfdata_t, void *);
static void dbcool_attach(device_t, device_t, void *);
static int dbcool_detach(device_t, int);

/* Device attributes */
static int dbcool_supply_voltage(struct dbcool_softc *);
static bool dbcool_islocked(struct dbcool_softc *);

/* Sensor read functions */
static void dbcool_refresh(struct sysmon_envsys *, envsys_data_t *);
static int dbcool_read_rpm(struct dbcool_softc *, uint8_t);
static int dbcool_read_temp(struct dbcool_softc *, uint8_t, bool);
static int dbcool_read_volt(struct dbcool_softc *, uint8_t, int, bool);

/* Sensor get/set limit functions */
static void dbcool_get_limits(struct sysmon_envsys *, envsys_data_t *,
			      sysmon_envsys_lim_t *, uint32_t *);
static void dbcool_get_temp_limits(struct dbcool_softc *, int,
				   sysmon_envsys_lim_t *, uint32_t *);
static void dbcool_get_volt_limits(struct dbcool_softc *, int,
				   sysmon_envsys_lim_t *, uint32_t *);
static void dbcool_get_fan_limits(struct dbcool_softc *, int,
				  sysmon_envsys_lim_t *, uint32_t *);

static void dbcool_set_limits(struct sysmon_envsys *, envsys_data_t *,
			      sysmon_envsys_lim_t *, uint32_t *);
static void dbcool_set_temp_limits(struct dbcool_softc *, int,
				   sysmon_envsys_lim_t *, uint32_t *);
static void dbcool_set_volt_limits(struct dbcool_softc *, int,
				   sysmon_envsys_lim_t *, uint32_t *);
static void dbcool_set_fan_limits(struct dbcool_softc *, int,
				  sysmon_envsys_lim_t *, uint32_t *);

/* SYSCTL Helpers */
SYSCTL_SETUP_PROTO(sysctl_dbcoolsetup);
static int sysctl_dbcool_temp(SYSCTLFN_PROTO);
static int sysctl_adm1030_temp(SYSCTLFN_PROTO);
static int sysctl_adm1030_trange(SYSCTLFN_PROTO);
static int sysctl_dbcool_duty(SYSCTLFN_PROTO);
static int sysctl_dbcool_behavior(SYSCTLFN_PROTO);
static int sysctl_dbcool_slope(SYSCTLFN_PROTO);
static int sysctl_dbcool_thyst(SYSCTLFN_PROTO);

/* Set-up subroutines */
static void dbcool_setup_controllers(struct dbcool_softc *);
static int  dbcool_setup_sensors(struct dbcool_softc *);
static int  dbcool_attach_sensor(struct dbcool_softc *, int);
static int  dbcool_attach_temp_control(struct dbcool_softc *, int,
	struct chip_id *);

#ifdef DBCOOL_DEBUG
static int sysctl_dbcool_reg_select(SYSCTLFN_PROTO);
static int sysctl_dbcool_reg_access(SYSCTLFN_PROTO);
#endif /* DBCOOL_DEBUG */

/*
 * Descriptions for SYSCTL entries
 */
struct dbc_sysctl_info {
	const char *name;
	const char *desc;
	bool lockable;
	int (*helper)(SYSCTLFN_PROTO);
};

static struct dbc_sysctl_info dbc_sysctl_table[] = {
	/*
	 * The first several entries must remain in the same order as the
	 * corresponding entries in enum dbc_pwm_params
	 */
	{ "behavior",		"operating behavior and temp selector",
		true, sysctl_dbcool_behavior },
	{ "min_duty",		"minimum fan controller PWM duty cycle",
		true, sysctl_dbcool_duty },
	{ "max_duty",		"maximum fan controller PWM duty cycle",
		true, sysctl_dbcool_duty },
	{ "cur_duty",		"current fan controller PWM duty cycle",
		false, sysctl_dbcool_duty },

	/*
	 * The rest of these should be in the order in which they
	 * are to be stored in the sysctl tree;  the table index is
	 * used as the high-order bits of the sysctl_num to maintain
	 * the sequence.
	 *
	 * If you rearrange the order of these items, be sure to
	 * update the sysctl_index in the XXX_sensor_table[] for
	 * the various chips!
	 */
	{ "Trange",		"temp slope/range to reach 100% duty cycle",
		true, sysctl_dbcool_slope },
	{ "Tmin",		"temp at which to start fan controller",
		true, sysctl_dbcool_temp },
	{ "Ttherm",		"temp at which THERM is asserted",
		true, sysctl_dbcool_temp },
	{ "Thyst",		"temp hysteresis for stopping fan controller",
		true, sysctl_dbcool_thyst },
	{ "Tmin",		"temp at which to start fan controller",
		true, sysctl_adm1030_temp },
	{ "Trange",		"temp slope/range to reach 100% duty cycle",
		true, sysctl_adm1030_trange },
};

static const char *dbc_sensor_names[] = {
	"l_temp",  "r1_temp", "r2_temp", "Vccp",   "Vcc",    "fan1",
	"fan2",    "fan3",    "fan4",    "AIN1",   "AIN2",   "V2dot5",
	"V5",      "V12",     "Vtt",     "Imon",   "VID"
};

/*
 * Following table derived from product data-sheets
 */
static int64_t nominal_voltages[] = {
	-1,		/* Vcc can be either 3.3 or 5.0V
			   at 3/4 scale                  */
	 2249939,	/* Vccp         2.25V 3/4 scale  */
	 2497436,	/* 2.5VIN       2.5V  3/4 scale  */
	 5002466,	/* 5VIN         5V    3/4 scale  */
	12000000,	/* 12VIN       12V    3/4 scale  */
	 1690809,	/* Vtt, Imon    2.25V full scale */
	 1689600,	/* AIN1, AIN2   2.25V full scale */
	       0
};

/*
 * Sensor-type, { val-reg, hilim-reg, lolim-reg}, name-idx, sysctl-table-idx,
 *	nom-voltage-index
 */
struct dbcool_sensor ADT7490_sensor_table[] = {
	{ DBC_TEMP, {	DBCOOL_LOCAL_TEMP,
			DBCOOL_LOCAL_HIGHLIM,
			DBCOOL_LOCAL_LOWLIM },		0, 0, 0 },
	{ DBC_TEMP, {	DBCOOL_REMOTE1_TEMP,
			DBCOOL_REMOTE1_HIGHLIM,
			DBCOOL_REMOTE1_LOWLIM },	1, 0, 0 },
	{ DBC_TEMP, {	DBCOOL_REMOTE2_TEMP,
			DBCOOL_REMOTE2_HIGHLIM,
			DBCOOL_REMOTE2_LOWLIM },	2, 0, 0 },
	{ DBC_VOLT, {	DBCOOL_VCCP,
			DBCOOL_VCCP_HIGHLIM,
			DBCOOL_VCCP_LOWLIM },		3, 0, 1 },
	{ DBC_VOLT, {	DBCOOL_VCC,
			DBCOOL_VCC_HIGHLIM,
			DBCOOL_VCC_LOWLIM },		4, 0, 0 },
	{ DBC_VOLT, {	DBCOOL_25VIN,
			DBCOOL_25VIN_HIGHLIM,
			DBCOOL_25VIN_LOWLIM },		11, 0, 2 },
	{ DBC_VOLT, {	DBCOOL_5VIN,
			DBCOOL_5VIN_HIGHLIM,
			DBCOOL_5VIN_LOWLIM },		12, 0, 3 },
	{ DBC_VOLT, {	DBCOOL_12VIN,
			DBCOOL_12VIN_HIGHLIM,
			DBCOOL_12VIN_LOWLIM },		13, 0, 4 },
	{ DBC_VOLT, {	DBCOOL_VTT,
			DBCOOL_VTT_HIGHLIM,
			DBCOOL_VTT_LOWLIM },		14, 0, 5 },
	{ DBC_VOLT, {	DBCOOL_IMON,
			DBCOOL_IMON_HIGHLIM,
			DBCOOL_IMON_LOWLIM },		15, 0, 5 },
	{ DBC_FAN,  {	DBCOOL_FAN1_TACH_LSB,
			DBCOOL_NO_REG,
			DBCOOL_TACH1_MIN_LSB },		5, 0, 0 },
	{ DBC_FAN,  {	DBCOOL_FAN2_TACH_LSB,
			DBCOOL_NO_REG,
			DBCOOL_TACH2_MIN_LSB },		6, 0, 0 },
	{ DBC_FAN,  {	DBCOOL_FAN3_TACH_LSB,
			DBCOOL_NO_REG,
			DBCOOL_TACH3_MIN_LSB },		7, 0, 0 },
	{ DBC_FAN,  {	DBCOOL_FAN4_TACH_LSB,
			DBCOOL_NO_REG,
			DBCOOL_TACH4_MIN_LSB },		8, 0, 0 },
	{ DBC_VID,  {	DBCOOL_VID_REG,
			DBCOOL_NO_REG,
			DBCOOL_NO_REG },		16, 0, 0 },
	{ DBC_CTL,  {	DBCOOL_LOCAL_TMIN,
			DBCOOL_NO_REG,
			DBCOOL_NO_REG },		0, 5, 0 },
	{ DBC_CTL,  {	DBCOOL_LOCAL_TTHRESH,
			DBCOOL_NO_REG,
			DBCOOL_NO_REG },		0, 6, 0 },
	{ DBC_CTL,  {	DBCOOL_R1_LCL_TMIN_HYST | 0x80,
			DBCOOL_NO_REG,
			DBCOOL_NO_REG },		0, 7, 0 },
	{ DBC_CTL,  {	DBCOOL_REMOTE1_TMIN,
			DBCOOL_NO_REG,
			DBCOOL_NO_REG },		1, 5, 0 },
	{ DBC_CTL,  {	DBCOOL_REMOTE1_TTHRESH,
			DBCOOL_NO_REG,
			DBCOOL_NO_REG },		1, 6, 0 },
	{ DBC_CTL,  {	DBCOOL_R1_LCL_TMIN_HYST,
			DBCOOL_NO_REG,
			DBCOOL_NO_REG },		1, 7, 0 },
	{ DBC_CTL,  {	DBCOOL_REMOTE2_TMIN,
			DBCOOL_NO_REG,
			DBCOOL_NO_REG },		2, 5, 0 },
	{ DBC_CTL,  {	DBCOOL_REMOTE2_TTHRESH,
			DBCOOL_NO_REG,
			DBCOOL_NO_REG },		2, 6, 0 },
	{ DBC_CTL,  {	DBCOOL_R2_TMIN_HYST,
			DBCOOL_NO_REG,
			DBCOOL_NO_REG },		2, 7, 0 },
	{ DBC_EOF,  { 0, 0, 0 }, 0, 0, 0 }
};

struct dbcool_sensor ADT7476_sensor_table[] = {
	{ DBC_TEMP, {	DBCOOL_LOCAL_TEMP,
			DBCOOL_LOCAL_HIGHLIM,
			DBCOOL_LOCAL_LOWLIM },		0, 0, 0 },
	{ DBC_TEMP, {	DBCOOL_REMOTE1_TEMP,
			DBCOOL_REMOTE1_HIGHLIM,
			DBCOOL_REMOTE1_LOWLIM },	1, 0, 0 },
	{ DBC_TEMP, {	DBCOOL_REMOTE2_TEMP,
			DBCOOL_REMOTE2_HIGHLIM,
			DBCOOL_REMOTE2_LOWLIM },	2, 0, 0 },
	{ DBC_VOLT, {	DBCOOL_VCCP,
			DBCOOL_VCCP_HIGHLIM,
			DBCOOL_VCCP_LOWLIM },		3, 0, 1 },
	{ DBC_VOLT, {	DBCOOL_VCC,
			DBCOOL_VCC_HIGHLIM,
			DBCOOL_VCC_LOWLIM },		4, 0, 0 },
	{ DBC_VOLT, {	DBCOOL_25VIN,
			DBCOOL_25VIN_HIGHLIM,
			DBCOOL_25VIN_LOWLIM },		11, 0, 2 },
	{ DBC_VOLT, {	DBCOOL_5VIN,
			DBCOOL_5VIN_HIGHLIM,
			DBCOOL_5VIN_LOWLIM },		12, 0, 3 },
	{ DBC_VOLT, {	DBCOOL_12VIN,
			DBCOOL_12VIN_HIGHLIM,
			DBCOOL_12VIN_LOWLIM },		13, 0, 4 },
	{ DBC_FAN,  {	DBCOOL_FAN1_TACH_LSB,
			DBCOOL_NO_REG,
			DBCOOL_TACH1_MIN_LSB },		5, 0, 0 },
	{ DBC_FAN,  {	DBCOOL_FAN2_TACH_LSB,
			DBCOOL_NO_REG,
			DBCOOL_TACH2_MIN_LSB },		6, 0, 0 },
	{ DBC_FAN,  {	DBCOOL_FAN3_TACH_LSB,
			DBCOOL_NO_REG,
			DBCOOL_TACH3_MIN_LSB },		7, 0, 0 },
	{ DBC_FAN,  {	DBCOOL_FAN4_TACH_LSB,
			DBCOOL_NO_REG,
			DBCOOL_TACH4_MIN_LSB },		8, 0, 0 },
	{ DBC_VID,  {	DBCOOL_VID_REG,
			DBCOOL_NO_REG,
			DBCOOL_NO_REG },		16, 0, 0 },
	{ DBC_CTL,  {	DBCOOL_LOCAL_TMIN,
			DBCOOL_NO_REG,
			DBCOOL_NO_REG },		0, 5, 0 },
	{ DBC_CTL,  {	DBCOOL_LOCAL_TTHRESH,
			DBCOOL_NO_REG,
			DBCOOL_NO_REG },		0, 6, 0 },
	{ DBC_CTL,  {	DBCOOL_R1_LCL_TMIN_HYST | 0x80,
			DBCOOL_NO_REG,
			DBCOOL_NO_REG },		0, 7, 0 },
	{ DBC_CTL,  {	DBCOOL_REMOTE1_TMIN,
			DBCOOL_NO_REG,
			DBCOOL_NO_REG },		1, 5, 0 },
	{ DBC_CTL,  {	DBCOOL_REMOTE1_TTHRESH,
			DBCOOL_NO_REG,
			DBCOOL_NO_REG },		1, 6, 0 },
	{ DBC_CTL,  {	DBCOOL_R1_LCL_TMIN_HYST,
			DBCOOL_NO_REG,
			DBCOOL_NO_REG },		1, 7, 0 },
	{ DBC_CTL,  {	DBCOOL_REMOTE2_TMIN,
			DBCOOL_NO_REG,
			DBCOOL_NO_REG },		2, 5, 0 },
	{ DBC_CTL,  {	DBCOOL_REMOTE2_TTHRESH,
			DBCOOL_NO_REG,
			DBCOOL_NO_REG },		2, 6, 0 },
	{ DBC_CTL,  {	DBCOOL_R2_TMIN_HYST,
			DBCOOL_NO_REG,
			DBCOOL_NO_REG },		2, 7, 0 },
	{ DBC_EOF,  { 0, 0, 0 }, 0, 0, 0 }
};

struct dbcool_sensor ADT7475_sensor_table[] = {
	{ DBC_TEMP, {	DBCOOL_LOCAL_TEMP,
			DBCOOL_LOCAL_HIGHLIM,
			DBCOOL_LOCAL_LOWLIM },		0, 0, 0 },
	{ DBC_TEMP, {	DBCOOL_REMOTE1_TEMP,
			DBCOOL_REMOTE1_HIGHLIM,
			DBCOOL_REMOTE1_LOWLIM },	1, 0, 0 },
	{ DBC_TEMP, {	DBCOOL_REMOTE2_TEMP,
			DBCOOL_REMOTE2_HIGHLIM,
			DBCOOL_REMOTE2_LOWLIM },	2, 0, 0 },
	{ DBC_VOLT, {	DBCOOL_VCCP,
			DBCOOL_VCCP_HIGHLIM,
			DBCOOL_VCCP_LOWLIM },		3, 0, 1 },
	{ DBC_VOLT, {	DBCOOL_VCC,
			DBCOOL_VCC_HIGHLIM,
			DBCOOL_VCC_LOWLIM },		4, 0, 0 },
	{ DBC_FAN,  {	DBCOOL_FAN1_TACH_LSB,
			DBCOOL_NO_REG,
			DBCOOL_TACH1_MIN_LSB },		5, 0, 0 },
	{ DBC_FAN,  {	DBCOOL_FAN2_TACH_LSB,
			DBCOOL_NO_REG,
			DBCOOL_TACH2_MIN_LSB },		6, 0, 0 },
	{ DBC_FAN,  {	DBCOOL_FAN3_TACH_LSB,
			DBCOOL_NO_REG,
			DBCOOL_TACH3_MIN_LSB },		7, 0, 0 },
	{ DBC_FAN,  {	DBCOOL_FAN4_TACH_LSB,
			DBCOOL_NO_REG,
			DBCOOL_TACH4_MIN_LSB },		8, 0, 0 },
	{ DBC_CTL,  {	DBCOOL_LOCAL_TMIN,
			DBCOOL_NO_REG,
			DBCOOL_NO_REG },		0, 5, 0 },
	{ DBC_CTL,  {	DBCOOL_LOCAL_TTHRESH,
			DBCOOL_NO_REG,
			DBCOOL_NO_REG },		0, 6, 0 },
	{ DBC_CTL,  {	DBCOOL_R1_LCL_TMIN_HYST | 0x80,
			DBCOOL_NO_REG,
			DBCOOL_NO_REG },		0, 7, 0 },
	{ DBC_CTL,  {	DBCOOL_REMOTE1_TMIN,
			DBCOOL_NO_REG,
			DBCOOL_NO_REG },		1, 5, 0 },
	{ DBC_CTL,  {	DBCOOL_REMOTE1_TTHRESH,
			DBCOOL_NO_REG,
			DBCOOL_NO_REG },		1, 6, 0 },
	{ DBC_CTL,  {	DBCOOL_R1_LCL_TMIN_HYST,
			DBCOOL_NO_REG,
			DBCOOL_NO_REG },		1, 7, 0 },
	{ DBC_CTL,  {	DBCOOL_REMOTE2_TMIN,
			DBCOOL_NO_REG,
			DBCOOL_NO_REG },		2, 5, 0 },
	{ DBC_CTL,  {	DBCOOL_REMOTE2_TTHRESH,
			DBCOOL_NO_REG,
			DBCOOL_NO_REG },		2, 6, 0 },
	{ DBC_CTL,  {	DBCOOL_R2_TMIN_HYST,
			DBCOOL_NO_REG,
			DBCOOL_NO_REG },		2, 7, 0 },
	{ DBC_EOF,  { 0, 0, 0 }, 0, 0, 0 }
};

/*
 * The registers of dbcool_power_control must be in the same order as
 * in enum dbc_pwm_params
 */
struct dbcool_power_control ADT7475_power_table[] = {
	{ { DBCOOL_PWM1_CTL, DBCOOL_PWM1_MINDUTY,
	    DBCOOL_PWM1_MAXDUTY, DBCOOL_PWM1_CURDUTY },
		"fan_control_1" },
	{ { DBCOOL_PWM2_CTL, DBCOOL_PWM2_MINDUTY,
	    DBCOOL_PWM2_MAXDUTY, DBCOOL_PWM2_CURDUTY },
		"fan_control_2" },
	{ { DBCOOL_PWM3_CTL, DBCOOL_PWM3_MINDUTY,
	    DBCOOL_PWM3_MAXDUTY, DBCOOL_PWM3_CURDUTY },
		"fan_control_3" },
	{ { 0, 0, 0, 0 }, NULL }
};

struct dbcool_sensor ADT7466_sensor_table[] = {
	{ DBC_TEMP, {	DBCOOL_ADT7466_LCL_TEMP_MSB,
			DBCOOL_ADT7466_LCL_TEMP_HILIM,
			DBCOOL_ADT7466_LCL_TEMP_LOLIM }, 0,  0, 0 },
	{ DBC_TEMP, {	DBCOOL_ADT7466_REM_TEMP_MSB,
			DBCOOL_ADT7466_REM_TEMP_HILIM,
			DBCOOL_ADT7466_REM_TEMP_LOLIM }, 1,  0, 0 },
	{ DBC_VOLT, {	DBCOOL_ADT7466_VCC,
			DBCOOL_ADT7466_VCC_HILIM,
			DBCOOL_ADT7466_VCC_LOLIM },	4,  0, 0 },
	{ DBC_VOLT, {	DBCOOL_ADT7466_AIN1,
			DBCOOL_ADT7466_AIN1_HILIM,
			DBCOOL_ADT7466_AIN1_LOLIM },	9,  0, 6 },
	{ DBC_VOLT, {	DBCOOL_ADT7466_AIN2,
			DBCOOL_ADT7466_AIN2_HILIM,
			DBCOOL_ADT7466_AIN2_LOLIM },	10, 0, 6 },
	{ DBC_FAN,  {	DBCOOL_ADT7466_FANA_LSB,
			DBCOOL_NO_REG,
			DBCOOL_ADT7466_FANA_LOLIM_LSB }, 5,  0, 0 },
	{ DBC_FAN,  {	DBCOOL_ADT7466_FANB_LSB,
			DBCOOL_NO_REG,
			DBCOOL_ADT7466_FANB_LOLIM_LSB }, 6,  0, 0 },
	{ DBC_EOF,  { 0, 0, 0 }, 0, 0, 0 }
};

struct dbcool_sensor ADM1027_sensor_table[] = {
	{ DBC_TEMP, {	DBCOOL_LOCAL_TEMP,
			DBCOOL_LOCAL_HIGHLIM,
			DBCOOL_LOCAL_LOWLIM },		0, 0, 0 },
	{ DBC_TEMP, {	DBCOOL_REMOTE1_TEMP,
			DBCOOL_REMOTE1_HIGHLIM,
			DBCOOL_REMOTE1_LOWLIM },	1, 0, 0 },
	{ DBC_TEMP, {	DBCOOL_REMOTE2_TEMP,
			DBCOOL_REMOTE2_HIGHLIM,
			DBCOOL_REMOTE2_LOWLIM },	2, 0, 0 },
	{ DBC_VOLT, {	DBCOOL_VCCP,
			DBCOOL_VCCP_HIGHLIM,
			DBCOOL_VCCP_LOWLIM },		3, 0, 1 },
	{ DBC_VOLT, {	DBCOOL_VCC,
			DBCOOL_VCC_HIGHLIM,
			DBCOOL_VCC_LOWLIM },		4, 0, 0 },
	{ DBC_VOLT, {	DBCOOL_25VIN,
			DBCOOL_25VIN_HIGHLIM,
			DBCOOL_25VIN_LOWLIM },		11, 0, 2 },
	{ DBC_VOLT, {	DBCOOL_5VIN,
			DBCOOL_5VIN_HIGHLIM,
			DBCOOL_5VIN_LOWLIM },		12, 0, 3 },
	{ DBC_VOLT, {	DBCOOL_12VIN,
			DBCOOL_12VIN_HIGHLIM,
			DBCOOL_12VIN_LOWLIM },		13, 0, 4 },
	{ DBC_FAN,  {	DBCOOL_FAN1_TACH_LSB,
			DBCOOL_NO_REG,
			DBCOOL_TACH1_MIN_LSB },		5, 0, 0 },
	{ DBC_FAN,  {	DBCOOL_FAN2_TACH_LSB,
			DBCOOL_NO_REG,
			DBCOOL_TACH2_MIN_LSB },		6, 0, 0 },
	{ DBC_FAN,  {	DBCOOL_FAN3_TACH_LSB,
			DBCOOL_NO_REG,
			DBCOOL_TACH3_MIN_LSB },		7, 0, 0 },
	{ DBC_FAN,  {	DBCOOL_FAN4_TACH_LSB,
			DBCOOL_NO_REG,
			DBCOOL_TACH4_MIN_LSB },		8, 0, 0 },
	{ DBC_VID,  {	DBCOOL_VID_REG,
			DBCOOL_NO_REG,
			DBCOOL_NO_REG },		16, 0, 0 },
	{ DBC_CTL,  {	DBCOOL_LOCAL_TMIN,
			DBCOOL_NO_REG,
			DBCOOL_NO_REG },		0, 5, 0 },
	{ DBC_CTL,  {	DBCOOL_LOCAL_TTHRESH,
			DBCOOL_NO_REG,
			DBCOOL_NO_REG },		0, 6, 0 },
	{ DBC_CTL,  {	DBCOOL_R1_LCL_TMIN_HYST | 0x80,
			DBCOOL_NO_REG,
			DBCOOL_NO_REG },		0, 7, 0 },
	{ DBC_CTL,  {	DBCOOL_REMOTE1_TMIN,
			DBCOOL_NO_REG,
			DBCOOL_NO_REG },		1, 5, 0 },
	{ DBC_CTL,  {	DBCOOL_REMOTE1_TTHRESH,
			DBCOOL_NO_REG,
			DBCOOL_NO_REG },		1, 6, 0 },
	{ DBC_CTL,  {	DBCOOL_R1_LCL_TMIN_HYST,
			DBCOOL_NO_REG,
			DBCOOL_NO_REG },		1, 7, 0 },
	{ DBC_CTL,  {	DBCOOL_REMOTE2_TMIN,
			DBCOOL_NO_REG,
			DBCOOL_NO_REG },		2, 5, 0 },
	{ DBC_CTL,  {	DBCOOL_REMOTE2_TTHRESH,
			DBCOOL_NO_REG,
			DBCOOL_NO_REG },		2, 6, 0 },
	{ DBC_CTL,  {	DBCOOL_R2_TMIN_HYST,
			DBCOOL_NO_REG,
			DBCOOL_NO_REG },		2, 7, 0 },
	{ DBC_EOF,  { 0, 0, 0 }, 0, 0, 0 }
};

struct dbcool_sensor ADM1030_sensor_table[] = {
	{ DBC_TEMP, {	DBCOOL_ADM1030_L_TEMP,
			DBCOOL_ADM1030_L_HI_LIM,
			DBCOOL_ADM1030_L_LO_LIM },	0,  0, 0 },
	{ DBC_TEMP, {	DBCOOL_ADM1030_R_TEMP,
			DBCOOL_ADM1030_R_HI_LIM,
			DBCOOL_ADM1030_R_LO_LIM },	1,  0, 0 },
	{ DBC_FAN,  {	DBCOOL_ADM1030_FAN_TACH,
			DBCOOL_NO_REG,
			DBCOOL_ADM1030_FAN_LO_LIM },	5,  0, 0 },
	{ DBC_CTL,  {	DBCOOL_ADM1030_L_TMIN,
			DBCOOL_NO_REG,
			DBCOOL_NO_REG },		0,  8, 0 },
	{ DBC_CTL,  {	DBCOOL_ADM1030_L_TTHRESH,
			DBCOOL_NO_REG,
			DBCOOL_NO_REG },		0,  9, 0 },
	{ DBC_CTL,  {	DBCOOL_ADM1030_L_TTHRESH,
			DBCOOL_NO_REG,
			DBCOOL_NO_REG },		0,  6, 0 },
	{ DBC_CTL,  {	DBCOOL_ADM1030_R_TMIN,
			DBCOOL_NO_REG,
			DBCOOL_NO_REG },		1,  8, 0 },
	{ DBC_CTL,  {	DBCOOL_ADM1030_R_TTHRESH,
			DBCOOL_NO_REG,
			DBCOOL_NO_REG },		1,  9, 0 },
	{ DBC_CTL,  {	DBCOOL_ADM1030_R_TTHRESH,
			DBCOOL_NO_REG,
			DBCOOL_NO_REG },		1,  6, 0 },
	{ DBC_EOF,  {0, 0, 0 }, 0, 0, 0 }
};

struct dbcool_power_control ADM1030_power_table[] = {
	{ { DBCOOL_ADM1030_CFG1,  DBCOOL_NO_REG, DBCOOL_NO_REG,
	    DBCOOL_ADM1030_FAN_SPEED_CFG },
	  "fan_control_1" },
	{ { 0, 0, 0, 0 }, NULL }
};

struct dbcool_sensor ADM1031_sensor_table[] = {
	{ DBC_TEMP, {	DBCOOL_ADM1030_L_TEMP,
			DBCOOL_ADM1030_L_HI_LIM,
			DBCOOL_ADM1030_L_LO_LIM },	0,  0, 0 },
	{ DBC_TEMP, {	DBCOOL_ADM1030_R_TEMP,
			DBCOOL_ADM1030_R_HI_LIM,
			DBCOOL_ADM1030_R_LO_LIM },	1,  0, 0 },
	{ DBC_TEMP, {	DBCOOL_ADM1031_R2_TEMP,
			DBCOOL_ADM1031_R2_HI_LIM,
			DBCOOL_ADM1031_R2_LO_LIM },	2,  0, 0 },
	{ DBC_FAN,  {	DBCOOL_ADM1030_FAN_TACH,
			DBCOOL_NO_REG,
			DBCOOL_ADM1030_FAN_LO_LIM },	5,  0, 0 },
	{ DBC_FAN,  {	DBCOOL_ADM1031_FAN2_TACH,
			DBCOOL_NO_REG,
			DBCOOL_ADM1031_FAN2_LO_LIM },	6,  0, 0 },
	{ DBC_CTL,  {	DBCOOL_ADM1030_L_TMIN,
			DBCOOL_NO_REG,
			DBCOOL_NO_REG },		0,  8, 0 },
	{ DBC_CTL,  {	DBCOOL_ADM1030_L_TTHRESH,
			DBCOOL_NO_REG,
			DBCOOL_NO_REG },		0,  9, 0 },
	{ DBC_CTL,  {	DBCOOL_ADM1030_L_TTHRESH,
			DBCOOL_NO_REG,
			DBCOOL_NO_REG },		0,  6, 0 },
	{ DBC_CTL,  {	DBCOOL_ADM1030_R_TMIN,
			DBCOOL_NO_REG,
			DBCOOL_NO_REG },		1,  8, 0 },
	{ DBC_CTL,  {	DBCOOL_ADM1030_R_TTHRESH,
			DBCOOL_NO_REG,
			DBCOOL_NO_REG },		1,  9, 0 },
	{ DBC_CTL,  {	DBCOOL_ADM1030_R_TTHRESH,
			DBCOOL_NO_REG,
			DBCOOL_NO_REG },		1,  6, 0 },
	{ DBC_CTL,  {	DBCOOL_ADM1031_R2_TMIN,
			DBCOOL_NO_REG,
			DBCOOL_NO_REG },		2,  8, 0 },
	{ DBC_CTL,  {	DBCOOL_ADM1031_R2_TTHRESH,
			DBCOOL_NO_REG,
			DBCOOL_NO_REG },		2,  9, 0 },
	{ DBC_CTL,  {	DBCOOL_ADM1031_R2_TTHRESH,
			DBCOOL_NO_REG,
			DBCOOL_NO_REG },		2,  6, 0 },
	{ DBC_EOF,  {0, 0, 0 }, 0, 0, 0 }
};

struct dbcool_power_control ADM1031_power_table[] = {
	{ { DBCOOL_ADM1030_CFG1,  DBCOOL_NO_REG, DBCOOL_NO_REG,
	    DBCOOL_ADM1030_FAN_SPEED_CFG },
	  "fan_control_1" },
	{ { DBCOOL_ADM1030_CFG1,  DBCOOL_NO_REG, DBCOOL_NO_REG,
	    DBCOOL_ADM1030_FAN_SPEED_CFG },
	  "fan_control_2" },
	{ { 0, 0, 0, 0 }, NULL }
};

struct dbcool_sensor EMC6D103S_sensor_table[] = {
	{ DBC_TEMP, {	DBCOOL_LOCAL_TEMP,
			DBCOOL_LOCAL_HIGHLIM,
			DBCOOL_LOCAL_LOWLIM },		0, 0, 0 },
	{ DBC_TEMP, {	DBCOOL_REMOTE1_TEMP,
			DBCOOL_REMOTE1_HIGHLIM,
			DBCOOL_REMOTE1_LOWLIM },	1, 0, 0 },
	{ DBC_TEMP, {	DBCOOL_REMOTE2_TEMP,
			DBCOOL_REMOTE2_HIGHLIM,
			DBCOOL_REMOTE2_LOWLIM },	2, 0, 0 },
	{ DBC_VOLT, {	DBCOOL_VCCP,
			DBCOOL_VCCP_HIGHLIM,
			DBCOOL_VCCP_LOWLIM },		3, 0, 1 },
	{ DBC_VOLT, {	DBCOOL_VCC,
			DBCOOL_VCC_HIGHLIM,
			DBCOOL_VCC_LOWLIM },		4, 0, 0 },
	{ DBC_VOLT, {	DBCOOL_25VIN,
			DBCOOL_25VIN_HIGHLIM,
			DBCOOL_25VIN_LOWLIM },		11, 0, 2 },
	{ DBC_VOLT, {	DBCOOL_5VIN,
			DBCOOL_5VIN_HIGHLIM,
			DBCOOL_5VIN_LOWLIM },		12, 0, 3 },
	{ DBC_VOLT, {	DBCOOL_12VIN,
			DBCOOL_12VIN_HIGHLIM,
			DBCOOL_12VIN_LOWLIM },		13, 0, 4 },
	{ DBC_FAN,  {	DBCOOL_FAN1_TACH_LSB,
			DBCOOL_NO_REG,
			DBCOOL_TACH1_MIN_LSB },		5, 0, 0 },
	{ DBC_FAN,  {	DBCOOL_FAN2_TACH_LSB,
			DBCOOL_NO_REG,
			DBCOOL_TACH2_MIN_LSB },		6, 0, 0 },
	{ DBC_FAN,  {	DBCOOL_FAN3_TACH_LSB,
			DBCOOL_NO_REG,
			DBCOOL_TACH3_MIN_LSB },		7, 0, 0 },
	{ DBC_FAN,  {	DBCOOL_FAN4_TACH_LSB,
			DBCOOL_NO_REG,
			DBCOOL_TACH4_MIN_LSB },		8, 0, 0 },
	{ DBC_VID,  {	DBCOOL_VID_REG,
			DBCOOL_NO_REG,
			DBCOOL_NO_REG },		16, 0, 0 },
	{ DBC_CTL,  {	DBCOOL_LOCAL_TMIN,
			DBCOOL_NO_REG,
			DBCOOL_NO_REG },		0, 5, 0 },
	{ DBC_CTL,  {	DBCOOL_LOCAL_TTHRESH,
			DBCOOL_NO_REG,
			DBCOOL_NO_REG },		0, 6, 0 },
	{ DBC_CTL,  {	DBCOOL_REMOTE1_TMIN,
			DBCOOL_NO_REG,
			DBCOOL_NO_REG },		1, 5, 0 },
	{ DBC_CTL,  {	DBCOOL_REMOTE1_TTHRESH,
			DBCOOL_NO_REG,
			DBCOOL_NO_REG },		1, 6, 0 },
	{ DBC_CTL,  {	DBCOOL_REMOTE2_TMIN,
			DBCOOL_NO_REG,
			DBCOOL_NO_REG },		2, 5, 0 },
	{ DBC_CTL,  {	DBCOOL_REMOTE2_TTHRESH,
			DBCOOL_NO_REG,
			DBCOOL_NO_REG },		2, 6, 0 },
	{ DBC_EOF,  { 0, 0, 0 }, 0, 0, 0 }
};

struct chip_id chip_table[] = {
	{ DBCOOL_COMPANYID, ADT7490_DEVICEID, ADT7490_REV_ID,
		ADT7490_sensor_table, ADT7475_power_table,
		DBCFLAG_TEMPOFFSET | DBCFLAG_HAS_MAXDUTY | DBCFLAG_HAS_PECI,
		90000 * 60, "ADT7490" },
	{ DBCOOL_COMPANYID, ADT7476_DEVICEID, 0xff,
		ADT7476_sensor_table, ADT7475_power_table,
		DBCFLAG_TEMPOFFSET | DBCFLAG_HAS_MAXDUTY,
		90000 * 60, "ADT7476" },
	{ DBCOOL_COMPANYID, ADT7475_DEVICEID, 0xff,
		ADT7475_sensor_table, ADT7475_power_table,
		DBCFLAG_TEMPOFFSET | DBCFLAG_HAS_MAXDUTY | DBCFLAG_HAS_SHDN,
		90000 * 60, "ADT7475" },
	{ DBCOOL_COMPANYID, ADT7473_DEVICEID, ADT7473_REV_ID1,
		ADT7475_sensor_table, ADT7475_power_table,
		DBCFLAG_TEMPOFFSET | DBCFLAG_HAS_MAXDUTY | DBCFLAG_HAS_SHDN,
		90000 * 60, "ADT7460/ADT7463" },
	{ DBCOOL_COMPANYID, ADT7473_DEVICEID, ADT7473_REV_ID2,
		ADT7475_sensor_table, ADT7475_power_table,
		DBCFLAG_TEMPOFFSET | DBCFLAG_HAS_MAXDUTY | DBCFLAG_HAS_SHDN,
		90000 * 60, "ADT7463-1" },
	{ DBCOOL_COMPANYID, ADT7468_DEVICEID, 0xff,
		ADT7476_sensor_table, ADT7475_power_table,
		DBCFLAG_TEMPOFFSET  | DBCFLAG_MULTI_VCC | DBCFLAG_HAS_MAXDUTY |
		    DBCFLAG_4BIT_VER | DBCFLAG_HAS_SHDN,
		90000 * 60, "ADT7467/ADT7468" },
	{ DBCOOL_COMPANYID, ADT7466_DEVICEID, 0xff,
		ADT7466_sensor_table, NULL,
		DBCFLAG_ADT7466 | DBCFLAG_TEMPOFFSET | DBCFLAG_HAS_SHDN,
		82000 * 60, "ADT7466" },
	{ DBCOOL_COMPANYID, ADT7463_DEVICEID, ADT7463_REV_ID1,
		ADM1027_sensor_table, ADT7475_power_table,
		DBCFLAG_MULTI_VCC | DBCFLAG_4BIT_VER | DBCFLAG_HAS_SHDN,
		90000 * 60, "ADT7463" },
	{ DBCOOL_COMPANYID, ADT7463_DEVICEID, ADT7463_REV_ID2,
		ADM1027_sensor_table, ADT7475_power_table,
		DBCFLAG_MULTI_VCC | DBCFLAG_4BIT_VER | DBCFLAG_HAS_SHDN |
		    DBCFLAG_HAS_VID_SEL,
		90000 * 60, "ADT7463" },
	{ DBCOOL_COMPANYID, ADM1027_DEVICEID, ADM1027_REV_ID,
		ADM1027_sensor_table, ADT7475_power_table,
		DBCFLAG_MULTI_VCC | DBCFLAG_4BIT_VER,
		90000 * 60, "ADM1027" },
	{ DBCOOL_COMPANYID, ADM1030_DEVICEID, 0xff,
		ADM1030_sensor_table, ADM1030_power_table,
		DBCFLAG_ADM1030 | DBCFLAG_NO_READBYTE,
		11250 * 60, "ADM1030" },
	{ DBCOOL_COMPANYID, ADM1031_DEVICEID, 0xff,
		ADM1031_sensor_table, ADM1030_power_table,
		DBCFLAG_ADM1030 | DBCFLAG_NO_READBYTE,
		11250 * 60, "ADM1031" },
	{ SMSC_COMPANYID, EMC6D103S_DEVICEID, EMC6D103S_REV_ID,
		EMC6D103S_sensor_table, ADT7475_power_table,
		DBCFLAG_4BIT_VER,
		90000 * 60, "EMC6D103S" },
	{ 0, 0, 0, NULL, NULL, 0, 0, NULL }
};

static const char *behavior[] = {
	"remote1",	"local",	"remote2",	"full-speed",
	"disabled",	"local+remote2","all-temps",	"manual"
};

static char dbcool_cur_behav[16];

CFATTACH_DECL_NEW(dbcool, sizeof(struct dbcool_softc),
    dbcool_match, dbcool_attach, dbcool_detach, NULL);

<<<<<<< HEAD
static const char * dbcool_compats[] = {
	"i2c-adm1031",
	"adt7467",
	"adt7460",
	"adm1030",
	NULL
};
=======
static const struct device_compatible_entry compat_data[] = {
	{ "i2c-adm1031",		0 },
	{ "adt7467",			0 },
	{ "adt7460",			0 },
	{ "adm1030",			0 },
	{ NULL,				0 }
};

>>>>>>> b2b84690
int
dbcool_match(device_t parent, cfdata_t cf, void *aux)
{
	struct i2c_attach_args *ia = aux;
	struct dbcool_chipset dc;
	dc.dc_tag = ia->ia_tag;
	dc.dc_addr = ia->ia_addr;
	dc.dc_chip = NULL;
	dc.dc_readreg = dbcool_readreg;
	dc.dc_writereg = dbcool_writereg;
	int match_result;

	if (iic_use_direct_match(ia, cf, compat_data, &match_result))
		return match_result;

<<<<<<< HEAD
	/* Direct config - match compats */
	if (ia->ia_name) {
		if (ia->ia_ncompat > 0) {
			if (iic_compat_match(ia, dbcool_compats))
				return 1;
		}
	/* Indirect config - check address and chip ID */
	} else {
		if ((ia->ia_addr & DBCOOL_ADDRMASK) != DBCOOL_ADDR)
			return 0;
		if (dbcool_chip_ident(&dc) >= 0)
			return 1;
	}
=======
	if ((ia->ia_addr & DBCOOL_ADDRMASK) != DBCOOL_ADDR)
		return 0;
	if (dbcool_chip_ident(&dc) >= 0)
		return I2C_MATCH_ADDRESS_AND_PROBE;

>>>>>>> b2b84690
	return 0;
}

void
dbcool_attach(device_t parent, device_t self, void *aux)
{
	struct dbcool_softc *sc = device_private(self);
	struct i2c_attach_args *args = aux;
	uint8_t ver;

	sc->sc_dc.dc_addr = args->ia_addr;
	sc->sc_dc.dc_tag = args->ia_tag;
	sc->sc_dc.dc_chip = NULL;
	sc->sc_dc.dc_readreg = dbcool_readreg;
	sc->sc_dc.dc_writereg = dbcool_writereg;
	sc->sc_dev = self;

	if (dbcool_chip_ident(&sc->sc_dc) < 0 || sc->sc_dc.dc_chip == NULL)
		panic("could not identify chip at addr %d", args->ia_addr);

	aprint_naive("\n");
	aprint_normal("\n");

	ver = sc->sc_dc.dc_readreg(&sc->sc_dc, DBCOOL_REVISION_REG);
	if (sc->sc_dc.dc_chip->flags & DBCFLAG_4BIT_VER)
	        if (sc->sc_dc.dc_chip->company == SMSC_COMPANYID)
	        {
		        aprint_normal_dev(self, "SMSC %s Controller "
			    "(rev 0x%02x, stepping 0x%02x)\n",
			    sc->sc_dc.dc_chip->name, ver >> 4, ver & 0x0f);
	        } else {
		        aprint_normal_dev(self, "%s dBCool(tm) Controller "
			    "(rev 0x%02x, stepping 0x%02x)\n",
			    sc->sc_dc.dc_chip->name, ver >> 4, ver & 0x0f);
                }
	else
		aprint_normal_dev(self, "%s dBCool(tm) Controller "
			"(rev 0x%04x)\n", sc->sc_dc.dc_chip->name, ver);

	sc->sc_sysctl_log = NULL;

#ifdef _MODULE
	sysctl_dbcoolsetup(&sc->sc_sysctl_log);
#endif

	dbcool_setup(self);

	if (!pmf_device_register(self, dbcool_pmf_suspend, dbcool_pmf_resume))
		aprint_error_dev(self, "couldn't establish power handler\n");
}

static int
dbcool_detach(device_t self, int flags)
{
	struct dbcool_softc *sc = device_private(self);

	pmf_device_deregister(self);

	sysmon_envsys_unregister(sc->sc_sme);

	sysctl_teardown(&sc->sc_sysctl_log);

	sc->sc_sme = NULL;
	return 0;
}

/* On suspend, we save the state of the SHDN bit, then set it */
bool dbcool_pmf_suspend(device_t dev, const pmf_qual_t *qual)
{
	struct dbcool_softc *sc = device_private(dev);
	uint8_t reg, bit, cfg;

	if ((sc->sc_dc.dc_chip->flags & DBCFLAG_HAS_SHDN) == 0)
		return true;

	if (sc->sc_dc.dc_chip->flags & DBCFLAG_ADT7466) {
		reg = DBCOOL_ADT7466_CONFIG2;
		bit = DBCOOL_ADT7466_CFG2_SHDN;
	} else {
		reg = DBCOOL_CONFIG2_REG;
		bit = DBCOOL_CFG2_SHDN;
	}
	cfg = sc->sc_dc.dc_readreg(&sc->sc_dc, reg);
	sc->sc_suspend = cfg & bit;
	cfg |= bit;
	sc->sc_dc.dc_writereg(&sc->sc_dc, reg, cfg);

	return true;
}

/* On resume, we restore the previous state of the SHDN bit (which
   we saved in sc_suspend) */
bool dbcool_pmf_resume(device_t dev, const pmf_qual_t *qual)
{
	struct dbcool_softc *sc = device_private(dev);
	uint8_t reg, cfg;

	if ((sc->sc_dc.dc_chip->flags & DBCFLAG_HAS_SHDN) == 0)
		return true;

	if (sc->sc_dc.dc_chip->flags & DBCFLAG_ADT7466) {
		reg = DBCOOL_ADT7466_CONFIG2;
	} else {
		reg = DBCOOL_CONFIG2_REG;
	}
	cfg = sc->sc_dc.dc_readreg(&sc->sc_dc, reg);
	cfg &= ~sc->sc_suspend;
	sc->sc_dc.dc_writereg(&sc->sc_dc, reg, cfg);

	return true;

}

uint8_t
dbcool_readreg(struct dbcool_chipset *dc, uint8_t reg)
{
	uint8_t data = 0;

	if (iic_acquire_bus(dc->dc_tag, 0) != 0)
		return data;

	if (dc->dc_chip == NULL || dc->dc_chip->flags & DBCFLAG_NO_READBYTE) {
		/* ADM1027 doesn't support i2c read_byte protocol */
		if (iic_smbus_send_byte(dc->dc_tag, dc->dc_addr, reg, 0) != 0)
			goto bad;
		(void)iic_smbus_receive_byte(dc->dc_tag, dc->dc_addr, &data, 0);
	} else
		(void)iic_smbus_read_byte(dc->dc_tag, dc->dc_addr, reg, &data,
					  0);

bad:
	iic_release_bus(dc->dc_tag, 0);
	return data;
}

void
dbcool_writereg(struct dbcool_chipset *dc, uint8_t reg, uint8_t val)
{
	if (iic_acquire_bus(dc->dc_tag, 0) != 0)
		return;

	(void)iic_smbus_write_byte(dc->dc_tag, dc->dc_addr, reg, val, 0);

	iic_release_bus(dc->dc_tag, 0);
}

static bool
dbcool_islocked(struct dbcool_softc *sc)
{
	uint8_t cfg_reg;

	if (sc->sc_dc.dc_chip->flags & DBCFLAG_ADM1030)
		return 0;

	if (sc->sc_dc.dc_chip->flags & DBCFLAG_ADT7466)
		cfg_reg = DBCOOL_ADT7466_CONFIG1;
	else
		cfg_reg = DBCOOL_CONFIG1_REG;

	if (sc->sc_dc.dc_readreg(&sc->sc_dc, cfg_reg) & DBCOOL_CFG1_LOCK)
		return 1;
	else
		return 0;
}

static int
dbcool_read_temp(struct dbcool_softc *sc, uint8_t reg, bool extres)
{
	uint8_t	t1, t2, t3, val, ext = 0;
	int temp;

	if (sc->sc_dc.dc_chip->flags & DBCFLAG_ADT7466) {
		/*
		 * ADT7466 temps are in strange location
		 */
		ext = sc->sc_dc.dc_readreg(&sc->sc_dc, DBCOOL_ADT7466_CONFIG1);
		val = sc->sc_dc.dc_readreg(&sc->sc_dc, reg);
		if (extres)
			ext = sc->sc_dc.dc_readreg(&sc->sc_dc, reg + 1);
	} else if (sc->sc_dc.dc_chip->flags & DBCFLAG_ADM1030) {
		/*
		 * ADM1030 temps are in their own special place, too
		 */
		if (extres) {
			ext = sc->sc_dc.dc_readreg(&sc->sc_dc, DBCOOL_ADM1030_TEMP_EXTRES);
			if (reg == DBCOOL_ADM1030_L_TEMP)
				ext >>= 6;
			else if (reg == DBCOOL_ADM1031_R2_TEMP)
				ext >>= 4;
			else
				ext >>= 1;
			ext &= 0x03;
		}
		val = sc->sc_dc.dc_readreg(&sc->sc_dc, reg);
	} else if (extres) {
		ext = sc->sc_dc.dc_readreg(&sc->sc_dc, DBCOOL_EXTRES2_REG);

		/* Read all msb regs to unlatch them */
		t1 = sc->sc_dc.dc_readreg(&sc->sc_dc, DBCOOL_12VIN);
		t1 = sc->sc_dc.dc_readreg(&sc->sc_dc, DBCOOL_REMOTE1_TEMP);
		t2 = sc->sc_dc.dc_readreg(&sc->sc_dc, DBCOOL_REMOTE2_TEMP);
		t3 = sc->sc_dc.dc_readreg(&sc->sc_dc, DBCOOL_LOCAL_TEMP);
		switch (reg) {
		case DBCOOL_REMOTE1_TEMP:
			val = t1;
			ext >>= 2;
			break;
		case DBCOOL_LOCAL_TEMP:
			val = t3;
			ext >>= 4;
			break;
		case DBCOOL_REMOTE2_TEMP:
			val = t2;
			ext >>= 6;
			break;
		default:
			val = 0;
			break;
		}
		ext &= 0x03;
	}
	else
		val = sc->sc_dc.dc_readreg(&sc->sc_dc, reg);

	/* Check for invalid temp values */
	if ((sc->sc_temp_offset == 0 && val == 0x80) ||
	    (sc->sc_temp_offset != 0 && val == 0))
		return 0;

	/* If using offset mode, adjust, else treat as signed */
	if (sc->sc_temp_offset) {
		temp = val;
		temp -= sc->sc_temp_offset;
	} else
		temp = (int8_t)val;

	/* Convert degC to uK and include extended precision bits */
	temp *= 1000000;
	temp +=  250000 * (int)ext;
	temp += 273150000U;

	return temp;
}

static int
dbcool_read_rpm(struct dbcool_softc *sc, uint8_t reg)
{
	int rpm;
	uint8_t rpm_lo, rpm_hi;

	rpm_lo = sc->sc_dc.dc_readreg(&sc->sc_dc, reg);
	if (sc->sc_dc.dc_chip->flags & DBCFLAG_ADM1030)
		rpm_hi = (rpm_lo == 0xff)?0xff:0x0;
	else
		rpm_hi = sc->sc_dc.dc_readreg(&sc->sc_dc, reg + 1);

	rpm = (rpm_hi << 8) | rpm_lo;
	if (rpm == 0xffff)
		return 0;	/* 0xffff indicates stalled/failed fan */

	/* don't divide by zero */
	return (rpm == 0)? 0 : (sc->sc_dc.dc_chip->rpm_dividend / rpm);
}

/* Provide chip's supply voltage, in microvolts */
static int
dbcool_supply_voltage(struct dbcool_softc *sc)
{
	if (sc->sc_dc.dc_chip->flags & DBCFLAG_MULTI_VCC) {
		if (sc->sc_dc.dc_readreg(&sc->sc_dc, DBCOOL_CONFIG1_REG) & DBCOOL_CFG1_Vcc)
			return 5002500;
		else
			return 3300000;
	} else if (sc->sc_dc.dc_chip->flags & DBCFLAG_ADT7466) {
		if (sc->sc_dc.dc_readreg(&sc->sc_dc, DBCOOL_ADT7466_CONFIG1) &
			    DBCOOL_ADT7466_CFG1_Vcc)
			return 5000000;
		else
			return 3300000;
	} else
		return 3300000;
}

/*
 * Nominal voltages are calculated in microvolts
 */
static int
dbcool_read_volt(struct dbcool_softc *sc, uint8_t reg, int nom_idx, bool extres)
{
	uint8_t ext = 0, v1, v2, v3, v4, val;
	int64_t ret;
	int64_t nom;

	nom = nominal_voltages[nom_idx];
	if (nom < 0)
		nom = sc->sc_supply_voltage;

	/* ADT7466 voltages are in strange locations with only 8-bits */
	if (sc->sc_dc.dc_chip->flags & DBCFLAG_ADT7466)
		val = sc->sc_dc.dc_readreg(&sc->sc_dc, reg);
	else
	/*
	 * It's a "normal" dbCool chip - check for regs that
	 * share extended resolution bits since we have to
	 * read all the MSB registers to unlatch them.
	 */
	if (!extres)
		val = sc->sc_dc.dc_readreg(&sc->sc_dc, reg);
	else if (reg == DBCOOL_12VIN) {
		ext = sc->sc_dc.dc_readreg(&sc->sc_dc, DBCOOL_EXTRES2_REG) & 0x03;
		val = sc->sc_dc.dc_readreg(&sc->sc_dc, reg);
		(void)dbcool_read_temp(sc, DBCOOL_LOCAL_TEMP, true);
	} else if (reg == DBCOOL_VTT || reg == DBCOOL_IMON) {
		ext = sc->sc_dc.dc_readreg(&sc->sc_dc, DBCOOL_EXTRES_VTT_IMON);
		v1 = sc->sc_dc.dc_readreg(&sc->sc_dc, DBCOOL_IMON);
		v2 = sc->sc_dc.dc_readreg(&sc->sc_dc, DBCOOL_VTT);
		if (reg == DBCOOL_IMON) {
			val = v1;
			ext >>= 6;
		} else {
			val = v2;
			ext >>= 4;
		}
		ext &= 0x0f;
	} else {
		ext = sc->sc_dc.dc_readreg(&sc->sc_dc, DBCOOL_EXTRES1_REG);
		v1 = sc->sc_dc.dc_readreg(&sc->sc_dc, DBCOOL_25VIN);
		v2 = sc->sc_dc.dc_readreg(&sc->sc_dc, DBCOOL_VCCP);
		v3 = sc->sc_dc.dc_readreg(&sc->sc_dc, DBCOOL_VCC);
		v4 = sc->sc_dc.dc_readreg(&sc->sc_dc, DBCOOL_5VIN);

		switch (reg) {
		case DBCOOL_25VIN:
			val = v1;
			break;
		case DBCOOL_VCCP:
			val = v2;
			ext >>= 2;
			break;
		case DBCOOL_VCC:
			val = v3;
			ext >>= 4;
			break;
		case DBCOOL_5VIN:
			val = v4;
			ext >>= 6;
			break;
		default:
			val = nom = 0;
		}
		ext &= 0x03;
	}

	/*
	 * Scale the nominal value by the 10-bit fraction
	 *
	 * Returned value is in microvolts.
	 */
	ret = val;
	ret <<= 2;
	ret |= ext;
	ret = (ret * nom) / 0x300;

	return ret;
}

static int
sysctl_dbcool_temp(SYSCTLFN_ARGS)
{
	struct sysctlnode node;
	struct dbcool_softc *sc;
	int reg, error;
	uint8_t chipreg;
	uint8_t newreg;

	node = *rnode;
	sc = (struct dbcool_softc *)node.sysctl_data;
	chipreg = node.sysctl_num & 0xff;

	if (sc->sc_temp_offset) {
		reg = sc->sc_dc.dc_readreg(&sc->sc_dc, chipreg);
		reg -= sc->sc_temp_offset;
	} else
		reg = (int8_t)sc->sc_dc.dc_readreg(&sc->sc_dc, chipreg);

	node.sysctl_data = &reg;
	error = sysctl_lookup(SYSCTLFN_CALL(&node));

	if (error || newp == NULL)
		return error;

	/* We were asked to update the value - sanity check before writing */
	if (*(int *)node.sysctl_data < -64 ||
	    *(int *)node.sysctl_data > 127 + sc->sc_temp_offset)
		return EINVAL;

	newreg = *(int *)node.sysctl_data;
	newreg += sc->sc_temp_offset;
	sc->sc_dc.dc_writereg(&sc->sc_dc, chipreg, newreg);
	return 0;
}

static int
sysctl_adm1030_temp(SYSCTLFN_ARGS)
{
	struct sysctlnode node;
	struct dbcool_softc *sc;
	int reg, error;
	uint8_t chipreg, oldreg, newreg;

	node = *rnode;
	sc = (struct dbcool_softc *)node.sysctl_data;
	chipreg = node.sysctl_num & 0xff;

	oldreg = (int8_t)sc->sc_dc.dc_readreg(&sc->sc_dc, chipreg);
	reg = (oldreg >> 1) & ~0x03;

	node.sysctl_data = &reg;
	error = sysctl_lookup(SYSCTLFN_CALL(&node));

	if (error || newp == NULL)
		return error;

	/* We were asked to update the value - sanity check before writing */
	if (*(int *)node.sysctl_data < 0 || *(int *)node.sysctl_data > 127)
		return EINVAL;

	newreg = *(int *)node.sysctl_data;
	newreg &= ~0x03;
	newreg <<= 1;
	newreg |= (oldreg & 0x07);
	sc->sc_dc.dc_writereg(&sc->sc_dc, chipreg, newreg);
	return 0;
}

static int
sysctl_adm1030_trange(SYSCTLFN_ARGS)
{
	struct sysctlnode node;
	struct dbcool_softc *sc;
	int reg, error, newval;
	uint8_t chipreg, oldreg, newreg;

	node = *rnode;
	sc = (struct dbcool_softc *)node.sysctl_data;
	chipreg = node.sysctl_num & 0xff;

	oldreg = (int8_t)sc->sc_dc.dc_readreg(&sc->sc_dc, chipreg);
	reg = oldreg & 0x07;

	node.sysctl_data = &reg;
	error = sysctl_lookup(SYSCTLFN_CALL(&node));

	if (error || newp == NULL)
		return error;

	/* We were asked to update the value - sanity check before writing */
	newval = *(int *)node.sysctl_data;

	if (newval == 5)
		newreg = 0;
	else if (newval == 10)
		newreg = 1;
	else if (newval == 20)
		newreg = 2;
	else if (newval == 40)
		newreg = 3;
	else if (newval == 80)
		newreg = 4;
	else
		return EINVAL;

	newreg |= (oldreg & ~0x07);
	sc->sc_dc.dc_writereg(&sc->sc_dc, chipreg, newreg);
	return 0;
}

static int
sysctl_dbcool_duty(SYSCTLFN_ARGS)
{
	struct sysctlnode node;
	struct dbcool_softc *sc;
	int reg, error;
	uint8_t chipreg, oldreg, newreg;

	node = *rnode;
	sc = (struct dbcool_softc *)node.sysctl_data;
	chipreg = node.sysctl_num & 0xff;

	oldreg = sc->sc_dc.dc_readreg(&sc->sc_dc, chipreg);
	reg = (uint32_t)oldreg;
	if (sc->sc_dc.dc_chip->flags & DBCFLAG_ADM1030)
		reg = ((reg & 0x0f) * 100) / 15;
	else
		reg = (reg * 100) / 255;
	node.sysctl_data = &reg;
	error = sysctl_lookup(SYSCTLFN_CALL(&node));

	if (error || newp == NULL)
		return error;

	/* We were asked to update the value - sanity check before writing */
	if (*(int *)node.sysctl_data < 0 || *(int *)node.sysctl_data > 100)
		return EINVAL;

	if (sc->sc_dc.dc_chip->flags & DBCFLAG_ADM1030) {
		newreg = *(uint8_t *)(node.sysctl_data) * 15 / 100;
		newreg |= oldreg & 0xf0;
	} else
		newreg = *(uint8_t *)(node.sysctl_data) * 255 / 100;
	sc->sc_dc.dc_writereg(&sc->sc_dc, chipreg, newreg);
	return 0;
}

static int
sysctl_dbcool_behavior(SYSCTLFN_ARGS)
{
	struct sysctlnode node;
	struct dbcool_softc *sc;
	int i, reg, error;
	uint8_t chipreg, oldreg, newreg;

	node = *rnode;
	sc = (struct dbcool_softc *)node.sysctl_data;
	chipreg = node.sysctl_num & 0xff;

	oldreg = sc->sc_dc.dc_readreg(&sc->sc_dc, chipreg);

	if (sc->sc_dc.dc_chip->flags & DBCFLAG_ADM1030) {
		if ((sc->sc_dc.dc_readreg(&sc->sc_dc, DBCOOL_ADM1030_CFG2) & 1) == 0)
			reg = 4;
		else if ((oldreg & 0x80) == 0)
			reg = 7;
		else if ((oldreg & 0x60) == 0)
			reg = 4;
		else
			reg = 6;
	} else
		reg = (oldreg >> 5) & 0x07;

	strlcpy(dbcool_cur_behav, behavior[reg], sizeof(dbcool_cur_behav));
	node.sysctl_data = dbcool_cur_behav;
	error = sysctl_lookup(SYSCTLFN_CALL(&node));

	if (error || newp == NULL)
		return error;

	/* We were asked to update the value - convert string to value */
	newreg = __arraycount(behavior);
	for (i = 0; i < __arraycount(behavior); i++)
		if (strcmp(node.sysctl_data, behavior[i]) == 0)
			break;
	if (i >= __arraycount(behavior))
		return EINVAL;

	if (sc->sc_dc.dc_chip->flags & DBCFLAG_ADM1030) {
		/*
		 * ADM1030 splits fan controller behavior across two
		 * registers.  We also do not support Auto-Filter mode
		 * nor do we support Manual-RPM-feedback.
		 */
		if (newreg == 4) {
			oldreg = sc->sc_dc.dc_readreg(&sc->sc_dc, DBCOOL_ADM1030_CFG2);
			oldreg &= ~0x01;
			sc->sc_dc.dc_writereg(&sc->sc_dc, DBCOOL_ADM1030_CFG2, oldreg);
		} else {
			if (newreg == 0)
				newreg = 4;
			else if (newreg == 6)
				newreg = 7;
			else if (newreg == 7)
				newreg = 0;
			else
				return EINVAL;
			newreg <<= 5;
			newreg |= (oldreg & 0x1f);
			sc->sc_dc.dc_writereg(&sc->sc_dc, chipreg, newreg);
			oldreg = sc->sc_dc.dc_readreg(&sc->sc_dc, DBCOOL_ADM1030_CFG2) | 1;
			sc->sc_dc.dc_writereg(&sc->sc_dc, DBCOOL_ADM1030_CFG2, oldreg);
		}
	} else {
		newreg = (sc->sc_dc.dc_readreg(&sc->sc_dc, chipreg) & 0x1f) | (i << 5);
		sc->sc_dc.dc_writereg(&sc->sc_dc, chipreg, newreg);
	}
	return 0;
}

static int
sysctl_dbcool_slope(SYSCTLFN_ARGS)
{
	struct sysctlnode node;
	struct dbcool_softc *sc;
	int reg, error;
	uint8_t chipreg;
	uint8_t newreg;

	node = *rnode;
	sc = (struct dbcool_softc *)node.sysctl_data;
	chipreg = node.sysctl_num & 0xff;

	reg = (sc->sc_dc.dc_readreg(&sc->sc_dc, chipreg) >> 4) & 0x0f;
	node.sysctl_data = &reg;
	error = sysctl_lookup(SYSCTLFN_CALL(&node));

	if (error || newp == NULL)
		return error;

	/* We were asked to update the value - sanity check before writing */
	if (*(int *)node.sysctl_data < 0 || *(int *)node.sysctl_data > 0x0f)
		return EINVAL;

	newreg = (sc->sc_dc.dc_readreg(&sc->sc_dc, chipreg) & 0x0f) |
		  (*(int *)node.sysctl_data << 4);
	sc->sc_dc.dc_writereg(&sc->sc_dc, chipreg, newreg);
	return 0;
}

static int
sysctl_dbcool_thyst(SYSCTLFN_ARGS)
{
	struct sysctlnode node;
	struct dbcool_softc *sc;
	int reg, error;
	uint8_t chipreg;
	uint8_t newreg, newhyst;

	node = *rnode;
	sc = (struct dbcool_softc *)node.sysctl_data;
	chipreg = node.sysctl_num & 0x7f;

	/* retrieve 4-bit value */
	newreg = sc->sc_dc.dc_readreg(&sc->sc_dc, chipreg);
	if ((node.sysctl_num & 0x80) == 0)
		reg = newreg >> 4;
	else
		reg = newreg;
	reg = reg & 0x0f;

	node.sysctl_data = &reg;
	error = sysctl_lookup(SYSCTLFN_CALL(&node));

	if (error || newp == NULL)
		return error;

	/* We were asked to update the value - sanity check before writing */
	newhyst = *(int *)node.sysctl_data;
	if (newhyst > 0x0f)
		return EINVAL;

	/* Insert new value into field and update register */
	if ((node.sysctl_num & 0x80) == 0) {
		newreg &= 0x0f;
		newreg |= (newhyst << 4);
	} else {
		newreg &= 0xf0;
		newreg |= newhyst;
	}
	sc->sc_dc.dc_writereg(&sc->sc_dc, chipreg, newreg);
	return 0;
}

#ifdef DBCOOL_DEBUG

/*
 * These routines can be used for debugging.  reg_select is used to
 * select any arbitrary register in the device.  reg_access is used
 * to read (and optionally update) the selected register.
 *
 * No attempt is made to validate the data passed.  If you use these
 * routines, you are assumed to know what you're doing!
 *
 * Caveat user
 */
static int
sysctl_dbcool_reg_select(SYSCTLFN_ARGS)
{
	struct sysctlnode node;
	struct dbcool_softc *sc;
	int reg, error;

	node = *rnode;
	sc = (struct dbcool_softc *)node.sysctl_data;

	reg = sc->sc_user_reg;
	node.sysctl_data = &reg;
	error = sysctl_lookup(SYSCTLFN_CALL(&node));

	if (error || newp == NULL)
		return error;

	sc->sc_user_reg = *(int *)node.sysctl_data;
	return 0;
}

static int
sysctl_dbcool_reg_access(SYSCTLFN_ARGS)
{
	struct sysctlnode node;
	struct dbcool_softc *sc;
	int reg, error;
	uint8_t chipreg;
	uint8_t newreg;

	node = *rnode;
	sc = (struct dbcool_softc *)node.sysctl_data;
	chipreg = sc->sc_user_reg;

	reg = sc->sc_dc.dc_readreg(&sc->sc_dc, chipreg);
	node.sysctl_data = &reg;
	error = sysctl_lookup(SYSCTLFN_CALL(&node));

	if (error || newp == NULL)
		return error;

	newreg = *(int *)node.sysctl_data;
	sc->sc_dc.dc_writereg(&sc->sc_dc, chipreg, newreg);
	return 0;
}
#endif /* DBCOOL_DEBUG */

/*
 * Encode an index number and register number for use as a sysctl_num
 * so we can select the correct device register later.
 */
#define	DBC_PWM_SYSCTL(seq, reg)	((seq << 8) | reg)

void
dbcool_setup(device_t self)
{
	struct dbcool_softc *sc = device_private(self);
	const struct sysctlnode *me = NULL;
#ifdef DBCOOL_DEBUG
	struct sysctlnode *node = NULL;
#endif
	uint8_t cfg_val, cfg_reg;
	int ret, error;

	/*
	 * Some chips are capable of reporting an extended temperature range
	 * by default.  On these models, config register 5 bit 0 can be set
	 * to 1 for compatability with other chips that report 2s complement.
	 */
	if (sc->sc_dc.dc_chip->flags & DBCFLAG_ADT7466) {
		if (sc->sc_dc.dc_readreg(&sc->sc_dc, DBCOOL_ADT7466_CONFIG1) & 0x80)
			sc->sc_temp_offset = 64;
		else
			sc->sc_temp_offset = 0;
	} else if (sc->sc_dc.dc_chip->flags & DBCFLAG_TEMPOFFSET) {
		if (sc->sc_dc.dc_readreg(&sc->sc_dc, DBCOOL_CONFIG5_REG) &
			    DBCOOL_CFG5_TWOSCOMP)
			sc->sc_temp_offset = 0;
		else
			sc->sc_temp_offset = 64;
	} else
		sc->sc_temp_offset = 0;

	/* Determine Vcc for this chip */
	sc->sc_supply_voltage = dbcool_supply_voltage(sc);

	ret = sysctl_createv(&sc->sc_sysctl_log, 0, NULL, &me,
	       CTLFLAG_READWRITE,
	       CTLTYPE_NODE, device_xname(self), NULL,
	       NULL, 0, NULL, 0,
	       CTL_HW, CTL_CREATE, CTL_EOL);
	if (ret == 0)
		sc->sc_root_sysctl_num = me->sysctl_num;
	else
		sc->sc_root_sysctl_num = 0;

	aprint_debug_dev(self,
		"Supply voltage %"PRId64".%06"PRId64"V, %s temp range\n",
		sc->sc_supply_voltage / 1000000,
		sc->sc_supply_voltage % 1000000,
		sc->sc_temp_offset ? "extended" : "normal");

	/* Create the sensors for this device */
	sc->sc_sme = sysmon_envsys_create();
	if (dbcool_setup_sensors(sc))
		goto out;

	if (sc->sc_root_sysctl_num != 0) {
		/* If supported, create sysctl tree for fan PWM controllers */
		if (sc->sc_dc.dc_chip->power != NULL)
			dbcool_setup_controllers(sc);

#ifdef DBCOOL_DEBUG
		ret = sysctl_createv(&sc->sc_sysctl_log, 0, NULL,
			(void *)&node,
			CTLFLAG_READWRITE, CTLTYPE_INT, "reg_select", NULL,
			sysctl_dbcool_reg_select,
			0, (void *)sc, sizeof(int),
			CTL_HW, me->sysctl_num, CTL_CREATE, CTL_EOL);
		if (node != NULL)
			node->sysctl_data = sc;

		ret = sysctl_createv(&sc->sc_sysctl_log, 0, NULL,
			(void *)&node,
			CTLFLAG_READWRITE, CTLTYPE_INT, "reg_access", NULL,
			sysctl_dbcool_reg_access,
			0, (void *)sc, sizeof(int),
			CTL_HW, me->sysctl_num, CTL_CREATE, CTL_EOL);
		if (node != NULL)
			node->sysctl_data = sc;
#endif /* DBCOOL_DEBUG */
	}

	/*
	 * Read and rewrite config register to activate device
	 */
	if (sc->sc_dc.dc_chip->flags & DBCFLAG_ADM1030)
		cfg_reg = DBCOOL_ADM1030_CFG1;
	else if (sc->sc_dc.dc_chip->flags & DBCFLAG_ADT7466)
		cfg_reg = DBCOOL_ADT7466_CONFIG1;
	else
		cfg_reg = DBCOOL_CONFIG1_REG;
	cfg_val = sc->sc_dc.dc_readreg(&sc->sc_dc, DBCOOL_CONFIG1_REG);
	if ((cfg_val & DBCOOL_CFG1_START) == 0) {
		cfg_val |= DBCOOL_CFG1_START;
		sc->sc_dc.dc_writereg(&sc->sc_dc, cfg_reg, cfg_val);
	}
	if (dbcool_islocked(sc))
		aprint_normal_dev(self, "configuration locked\n");

	sc->sc_sme->sme_name = device_xname(self);
	sc->sc_sme->sme_cookie = sc;
	sc->sc_sme->sme_refresh = dbcool_refresh;
	sc->sc_sme->sme_set_limits = dbcool_set_limits;
	sc->sc_sme->sme_get_limits = dbcool_get_limits;

	if ((error = sysmon_envsys_register(sc->sc_sme)) != 0) {
		aprint_error_dev(self,
		    "unable to register with sysmon (%d)\n", error);
		goto out;
	}

	return;

out:
	sysmon_envsys_destroy(sc->sc_sme);
}

static int
dbcool_setup_sensors(struct dbcool_softc *sc)
{
	int i;
	int error = 0;
	uint8_t	vid_reg, vid_val;
	struct chip_id *chip = sc->sc_dc.dc_chip;

	for (i=0; chip->table[i].type != DBC_EOF; i++) {
		if (i < DBCOOL_MAXSENSORS)
			sc->sc_sysctl_num[i] = -1;
		else if (chip->table[i].type != DBC_CTL) {
			aprint_normal_dev(sc->sc_dev, "chip table too big!\n");
			break;
		}
		switch (chip->table[i].type) {
		case DBC_TEMP:
			sc->sc_sensor[i].units = ENVSYS_STEMP;
			sc->sc_sensor[i].state = ENVSYS_SINVALID;
			sc->sc_sensor[i].flags |= ENVSYS_FMONLIMITS;
			sc->sc_sensor[i].flags |= ENVSYS_FHAS_ENTROPY;
			error = dbcool_attach_sensor(sc, i);
			break;
		case DBC_VOLT:
			/*
			 * If 12V-In pin has been reconfigured as 6th bit
			 * of VID code, don't create a 12V-In sensor
			 */
			if ((chip->flags & DBCFLAG_HAS_VID_SEL) &&
			    (chip->table[i].reg.val_reg == DBCOOL_12VIN) &&
			    (sc->sc_dc.dc_readreg(&sc->sc_dc, DBCOOL_VID_REG) &
					0x80))
				break;

			sc->sc_sensor[i].units = ENVSYS_SVOLTS_DC;
			sc->sc_sensor[i].state = ENVSYS_SINVALID;
			sc->sc_sensor[i].flags |= ENVSYS_FMONLIMITS;
			sc->sc_sensor[i].flags |= ENVSYS_FHAS_ENTROPY;
			error = dbcool_attach_sensor(sc, i);
			break;
		case DBC_FAN:
			sc->sc_sensor[i].units = ENVSYS_SFANRPM;
			sc->sc_sensor[i].state = ENVSYS_SINVALID;
			sc->sc_sensor[i].flags |= ENVSYS_FMONLIMITS;
			sc->sc_sensor[i].flags |= ENVSYS_FHAS_ENTROPY;
			error = dbcool_attach_sensor(sc, i);
			break;
		case DBC_VID:
			sc->sc_sensor[i].units = ENVSYS_INTEGER;
			sc->sc_sensor[i].state = ENVSYS_SINVALID;
			sc->sc_sensor[i].flags |= ENVSYS_FMONNOTSUPP;

			/* retrieve 5- or 6-bit value */
			vid_reg = chip->table[i].reg.val_reg;
			vid_val = sc->sc_dc.dc_readreg(&sc->sc_dc, vid_reg);
			if (chip->flags & DBCFLAG_HAS_VID_SEL)
				vid_val &= 0x3f;
			else
				vid_val &= 0x1f;
			sc->sc_sensor[i].value_cur = vid_val;

			error = dbcool_attach_sensor(sc, i);
			break;
		case DBC_CTL:
			error = dbcool_attach_temp_control(sc, i, chip);
			if (error) {
				aprint_error_dev(sc->sc_dev,
						"attach index %d failed %d\n",
						i, error);
				error = 0;
			}
			break;
		default:
			aprint_error_dev(sc->sc_dev,
				"sensor_table index %d has bad type %d\n",
				i, chip->table[i].type);
			break;
		}
		if (error)
			break;
	}
	return error;
}

static int
dbcool_attach_sensor(struct dbcool_softc *sc, int idx)
{
	int name_index;
	int error = 0;

	name_index = sc->sc_dc.dc_chip->table[idx].name_index;
	strlcpy(sc->sc_sensor[idx].desc, dbc_sensor_names[name_index],
		sizeof(sc->sc_sensor[idx].desc));
	sc->sc_regs[idx] = &sc->sc_dc.dc_chip->table[idx].reg;
	sc->sc_nom_volt[idx] = sc->sc_dc.dc_chip->table[idx].nom_volt_index;

	error = sysmon_envsys_sensor_attach(sc->sc_sme, &sc->sc_sensor[idx]);
	return error;
}

static int
dbcool_attach_temp_control(struct dbcool_softc *sc, int idx,
			   struct chip_id *chip)
{
	const struct sysctlnode *me2 = NULL, *node;
	int j, ret, sysctl_index, rw_flag;
	uint8_t	sysctl_reg;
	char name[SYSCTL_NAMELEN];

	/* Search for the corresponding temp sensor */
	for (j = 0; j < idx; j++) {
		if (j >= DBCOOL_MAXSENSORS || chip->table[j].type != DBC_TEMP)
			continue;
		if (chip->table[j].name_index == chip->table[idx].name_index)
			break;
	}
	if (j >= idx)	/* Temp sensor not found */
		return ENOENT;

	/* create sysctl node for the sensor if not one already there */
	if (sc->sc_sysctl_num[j] == -1) {
		ret = sysctl_createv(&sc->sc_sysctl_log, 0, NULL, &me2,
				     CTLFLAG_READWRITE,
				     CTLTYPE_NODE, sc->sc_sensor[j].desc, NULL,
				     NULL, 0, NULL, 0,
				     CTL_HW, sc->sc_root_sysctl_num, CTL_CREATE,
					CTL_EOL);
		if (me2 != NULL)
			sc->sc_sysctl_num[j] = me2->sysctl_num;
		else
			return ret;
	}
	/* add sysctl leaf node for this control variable */
	sysctl_index = chip->table[idx].sysctl_index;
	sysctl_reg = chip->table[idx].reg.val_reg;
	strlcpy(name, dbc_sysctl_table[sysctl_index].name, sizeof(name));
	if (dbc_sysctl_table[sysctl_index].lockable && dbcool_islocked(sc))
		rw_flag = CTLFLAG_READONLY | CTLFLAG_OWNDESC;
	else
		rw_flag = CTLFLAG_READWRITE | CTLFLAG_OWNDESC;
	ret = sysctl_createv(&sc->sc_sysctl_log, 0, NULL, &node, rw_flag,
			     CTLTYPE_INT, name,
			     SYSCTL_DESCR(dbc_sysctl_table[sysctl_index].desc),
			     dbc_sysctl_table[sysctl_index].helper,
			     0, (void *)sc, sizeof(int),
			     CTL_HW, sc->sc_root_sysctl_num,
				sc->sc_sysctl_num[j],
				DBC_PWM_SYSCTL(idx, sysctl_reg), CTL_EOL);

	return ret;
}

static void
dbcool_setup_controllers(struct dbcool_softc *sc)
{
	int i, j, rw_flag;
	uint8_t sysctl_reg;
	struct chip_id *chip = sc->sc_dc.dc_chip;
	const struct sysctlnode *me2 = NULL;
	const struct sysctlnode *node = NULL;
	char name[SYSCTL_NAMELEN];

	for (i = 0; chip->power[i].desc != NULL; i++) {
		snprintf(name, sizeof(name), "fan_ctl_%d", i);
		sysctl_createv(&sc->sc_sysctl_log, 0, NULL, &me2,
		       CTLFLAG_READWRITE | CTLFLAG_OWNDESC,
		       CTLTYPE_NODE, name, NULL,
		       NULL, 0, NULL, 0,
		       CTL_HW, sc->sc_root_sysctl_num, CTL_CREATE, CTL_EOL);

		for (j = DBC_PWM_BEHAVIOR; j < DBC_PWM_LAST_PARAM; j++) {
			if (j == DBC_PWM_MAX_DUTY &&
			    (chip->flags & DBCFLAG_HAS_MAXDUTY) == 0)
				continue;
			sysctl_reg = chip->power[i].power_regs[j];
			if (sysctl_reg == DBCOOL_NO_REG)
				continue;
			strlcpy(name, dbc_sysctl_table[j].name, sizeof(name));
			if (dbc_sysctl_table[j].lockable && dbcool_islocked(sc))
				rw_flag = CTLFLAG_READONLY | CTLFLAG_OWNDESC;
			else
				rw_flag = CTLFLAG_READWRITE | CTLFLAG_OWNDESC;
			(sysctl_createv)(&sc->sc_sysctl_log, 0, NULL,
				&node, rw_flag,
				(j == DBC_PWM_BEHAVIOR)?
					CTLTYPE_STRING:CTLTYPE_INT,
				name,
				SYSCTL_DESCR(dbc_sysctl_table[j].desc),
				dbc_sysctl_table[j].helper,
				0, sc,
				( j == DBC_PWM_BEHAVIOR)?
					sizeof(dbcool_cur_behav): sizeof(int),
				CTL_HW, sc->sc_root_sysctl_num, me2->sysctl_num,
				DBC_PWM_SYSCTL(j, sysctl_reg), CTL_EOL);
		}
	}
}

static void
dbcool_refresh(struct sysmon_envsys *sme, envsys_data_t *edata)
{
	struct dbcool_softc *sc=sme->sme_cookie;
	int i, nom_volt_idx, cur;
	struct reg_list *reg;

	i = edata->sensor;
	reg = sc->sc_regs[i];

	edata->state = ENVSYS_SVALID;
	switch (edata->units)
	{
		case ENVSYS_STEMP:
			cur = dbcool_read_temp(sc, reg->val_reg, true);
			break;
		case ENVSYS_SVOLTS_DC:
			nom_volt_idx = sc->sc_nom_volt[i];
			cur = dbcool_read_volt(sc, reg->val_reg, nom_volt_idx,
						true);
			break;
		case ENVSYS_SFANRPM:
			cur = dbcool_read_rpm(sc, reg->val_reg);
			break;
		case ENVSYS_INTEGER:
			return;
		default:
			edata->state = ENVSYS_SINVALID;
			return;
	}

	if (cur == 0 && (edata->units != ENVSYS_SFANRPM))
		edata->state = ENVSYS_SINVALID;

	/*
	 * If fan is "stalled" but has no low limit, treat
	 * it as though the fan is not installed.
	 */
	else if (edata->units == ENVSYS_SFANRPM && cur == 0 &&
			!(edata->upropset & (PROP_CRITMIN | PROP_WARNMIN)))
		edata->state = ENVSYS_SINVALID;

	edata->value_cur = cur;
}

int
dbcool_chip_ident(struct dbcool_chipset *dc)
{
	/* verify this is a supported dbCool chip */
	uint8_t c_id, d_id, r_id;
	int i;

	c_id = dc->dc_readreg(dc, DBCOOL_COMPANYID_REG);
	d_id = dc->dc_readreg(dc, DBCOOL_DEVICEID_REG);
	r_id = dc->dc_readreg(dc, DBCOOL_REVISION_REG);

	/* The EMC6D103S only supports read_byte and since dc->dc_chip is
	 * NULL when we call dc->dc_readreg above we use
	 * send_byte/receive_byte which doesn't work.
	 *
	 * So if we only get 0's back then try again with dc->dc_chip
	 * set to the EMC6D103S_DEVICEID and which doesn't have
	 * DBCFLAG_NO_READBYTE set so read_byte will be used
	 */
	if ((c_id == 0) && (d_id == 0) && (r_id == 0)) {
		for (i = 0; chip_table[i].company != 0; i++)
			if ((SMSC_COMPANYID == chip_table[i].company) &&
			    (EMC6D103S_DEVICEID == chip_table[i].device)) {
				dc->dc_chip = &chip_table[i];
				break;
			}
		c_id = dc->dc_readreg(dc, DBCOOL_COMPANYID_REG);
 		d_id = dc->dc_readreg(dc, DBCOOL_DEVICEID_REG);
 		r_id = dc->dc_readreg(dc, DBCOOL_REVISION_REG);
	}

	for (i = 0; chip_table[i].company != 0; i++)
		if ((c_id == chip_table[i].company) &&
		    (d_id == chip_table[i].device ||
		    chip_table[i].device == 0xff) &&
		    (r_id == chip_table[i].rev ||
		    chip_table[i].rev == 0xff)) {
			dc->dc_chip = &chip_table[i];
			return i;
		}

	aprint_verbose("dbcool_chip_ident: addr 0x%02x c_id 0x%02x d_id 0x%02x"
			" r_id 0x%02x: No match.\n", dc->dc_addr, c_id, d_id,
			r_id);

	return -1;
}

/*
 * Retrieve sensor limits from the chip registers
 */
static void
dbcool_get_limits(struct sysmon_envsys *sme, envsys_data_t *edata,
		  sysmon_envsys_lim_t *limits, uint32_t *props)
{
	int index = edata->sensor;
	struct dbcool_softc *sc = sme->sme_cookie;

	*props &= ~(PROP_CRITMIN | PROP_CRITMAX);
	switch (edata->units) {
	    case ENVSYS_STEMP:
		dbcool_get_temp_limits(sc, index, limits, props);
		break;
	    case ENVSYS_SVOLTS_DC:
		dbcool_get_volt_limits(sc, index, limits, props);
		break;
	    case ENVSYS_SFANRPM:
		dbcool_get_fan_limits(sc, index, limits, props);

	    /* FALLTHROUGH */
	    default:
		break;
	}
	*props &= ~PROP_DRIVER_LIMITS;

	/* If both limits provided, make sure they're sane */
	if ((*props & PROP_CRITMIN) &&
	    (*props & PROP_CRITMAX) &&
	    (limits->sel_critmin >= limits->sel_critmax))
		*props &= ~(PROP_CRITMIN | PROP_CRITMAX);

	/*
	 * If this is the first time through, save these values
	 * in case user overrides them and then requests a reset.
	 */
	if (sc->sc_defprops[index] == 0) {
		sc->sc_defprops[index] = *props | PROP_DRIVER_LIMITS;
		sc->sc_deflims[index]  = *limits;
	}
}

static void
dbcool_get_temp_limits(struct dbcool_softc *sc, int idx,
		       sysmon_envsys_lim_t *lims, uint32_t *props)
{
	struct reg_list *reg = sc->sc_regs[idx];
	uint8_t	lo_lim, hi_lim;

	lo_lim = sc->sc_dc.dc_readreg(&sc->sc_dc, reg->lo_lim_reg);
	hi_lim = sc->sc_dc.dc_readreg(&sc->sc_dc, reg->hi_lim_reg);

	if (sc->sc_temp_offset) {
		if (lo_lim > 0x01) {
			lims->sel_critmin = lo_lim - sc->sc_temp_offset;
			*props |= PROP_CRITMIN;
		}
		if (hi_lim != 0xff) {
			lims->sel_critmax = hi_lim - sc->sc_temp_offset;
			*props |= PROP_CRITMAX;
		}
	} else {
		if (lo_lim != 0x80 && lo_lim != 0x81) {
			lims->sel_critmin = (int8_t)lo_lim;
			*props |= PROP_CRITMIN;
		}

		if (hi_lim != 0x7f) {
			lims->sel_critmax = (int8_t)hi_lim;
			*props |= PROP_CRITMAX;
		}
	}

	/* Convert temp limits to microKelvin */
	lims->sel_critmin *= 1000000;
	lims->sel_critmin += 273150000;
	lims->sel_critmax *= 1000000;
	lims->sel_critmax += 273150000;
}

static void
dbcool_get_volt_limits(struct dbcool_softc *sc, int idx,
		       sysmon_envsys_lim_t *lims, uint32_t *props)
{
	struct reg_list *reg = sc->sc_regs[idx];
	int64_t limit;
	int nom;

	nom = nominal_voltages[sc->sc_dc.dc_chip->table[idx].nom_volt_index];
	if (nom < 0)
		nom = dbcool_supply_voltage(sc);
	nom *= 1000000;		/* scale for microvolts */

	limit = sc->sc_dc.dc_readreg(&sc->sc_dc, reg->lo_lim_reg);
	if (limit != 0x00 && limit != 0xff) {
		limit *= nom;
		limit /= 0xc0;
		lims->sel_critmin = limit;
		*props |= PROP_CRITMIN;
	}
	limit = sc->sc_dc.dc_readreg(&sc->sc_dc, reg->hi_lim_reg);
	if (limit != 0x00 && limit != 0xff) {
		limit *= nom;
		limit /= 0xc0;
		lims->sel_critmax = limit;
		*props |= PROP_CRITMAX;
	}
}

static void
dbcool_get_fan_limits(struct dbcool_softc *sc, int idx,
		      sysmon_envsys_lim_t *lims, uint32_t *props)
{
	struct reg_list *reg = sc->sc_regs[idx];
	int32_t	limit;

	limit = dbcool_read_rpm(sc, reg->lo_lim_reg);
	if (limit) {
		lims->sel_critmin = limit;
		*props |= PROP_CRITMIN;
	}
}

/*
 * Update sensor limits in the chip registers
 */
static void
dbcool_set_limits(struct sysmon_envsys *sme, envsys_data_t *edata,
		  sysmon_envsys_lim_t *limits, uint32_t *props)
{
	int index = edata->sensor;
	struct dbcool_softc *sc = sme->sme_cookie;

	if (limits == NULL) {
		limits = &sc->sc_deflims[index];
		props  = &sc->sc_defprops[index];
	}
	switch (edata->units) {
	    case ENVSYS_STEMP:
		dbcool_set_temp_limits(sc, index, limits, props);
		break;
	    case ENVSYS_SVOLTS_DC:
		dbcool_set_volt_limits(sc, index, limits, props);
		break;
	    case ENVSYS_SFANRPM:
		dbcool_set_fan_limits(sc, index, limits, props);

	    /* FALLTHROUGH */
	    default:
		break;
	}
	*props &= ~PROP_DRIVER_LIMITS;
}

static void
dbcool_set_temp_limits(struct dbcool_softc *sc, int idx,
		       sysmon_envsys_lim_t *lims, uint32_t *props)
{
	struct reg_list *reg = sc->sc_regs[idx];
	int32_t	limit;

	if (*props & PROP_CRITMIN) {
		limit = lims->sel_critmin - 273150000;
		limit /= 1000000;
		if (sc->sc_temp_offset) {
			limit += sc->sc_temp_offset;
			if (limit < 0)
				limit = 0;
			else if (limit > 255)
				limit = 255;
		} else {
			if (limit < -127)
				limit = -127;
			else if (limit > 127)
				limit = 127;
		}
		sc->sc_dc.dc_writereg(&sc->sc_dc, reg->lo_lim_reg,
				      (uint8_t)limit);
	} else if (*props & PROP_DRIVER_LIMITS) {
		if (sc->sc_temp_offset)
			limit = 0x00;
		else
			limit = 0x80;
		sc->sc_dc.dc_writereg(&sc->sc_dc, reg->lo_lim_reg,
				      (uint8_t)limit);
	}

	if (*props & PROP_CRITMAX) {
		limit = lims->sel_critmax - 273150000;
		limit /= 1000000;
		if (sc->sc_temp_offset) {
			limit += sc->sc_temp_offset;
			if (limit < 0)
				limit = 0;
			else if (limit > 255)
				limit = 255;
		} else {
			if (limit < -127)
				limit = -127;
			else if (limit > 127)
				limit = 127;
		}
		sc->sc_dc.dc_writereg(&sc->sc_dc, reg->hi_lim_reg,
				      (uint8_t)limit);
	} else if (*props & PROP_DRIVER_LIMITS) {
		if (sc->sc_temp_offset)
			limit = 0xff;
		else
			limit = 0x7f;
		sc->sc_dc.dc_writereg(&sc->sc_dc, reg->hi_lim_reg,
				      (uint8_t)limit);
	}
}

static void
dbcool_set_volt_limits(struct dbcool_softc *sc, int idx,
		       sysmon_envsys_lim_t *lims, uint32_t *props)
{
	struct reg_list *reg = sc->sc_regs[idx];
	int64_t limit;
	int nom;

	nom = nominal_voltages[sc->sc_dc.dc_chip->table[idx].nom_volt_index];
	if (nom < 0)
		nom = dbcool_supply_voltage(sc);
	nom *= 1000000;		/* scale for microvolts */

	if (*props & PROP_CRITMIN) {
		limit = lims->sel_critmin;
		limit *= 0xc0;
		limit /= nom;
		if (limit > 0xff)
			limit = 0xff;
		else if (limit < 0)
			limit = 0;
		sc->sc_dc.dc_writereg(&sc->sc_dc, reg->lo_lim_reg, limit);
	} else if (*props & PROP_DRIVER_LIMITS)
		sc->sc_dc.dc_writereg(&sc->sc_dc, reg->lo_lim_reg, 0);

	if (*props & PROP_CRITMAX) {
		limit = lims->sel_critmax;
		limit *= 0xc0;
		limit /= nom;
		if (limit > 0xff)
			limit = 0xff;
		else if (limit < 0)
			limit = 0;
		sc->sc_dc.dc_writereg(&sc->sc_dc, reg->hi_lim_reg, limit);
	} else if (*props & PROP_DRIVER_LIMITS)
		sc->sc_dc.dc_writereg(&sc->sc_dc, reg->hi_lim_reg, 0xff);
}

static void
dbcool_set_fan_limits(struct dbcool_softc *sc, int idx,
		      sysmon_envsys_lim_t *lims, uint32_t *props)
{
	struct reg_list *reg = sc->sc_regs[idx];
	int32_t	limit, dividend;

	if (*props & PROP_CRITMIN) {
		limit = lims->sel_critmin;
		if (limit == 0)
			limit = 0xffff;
		else {
			if (sc->sc_dc.dc_chip->flags & DBCFLAG_ADM1030)
				dividend = 11250 * 60;
			else
				dividend = 90000 * 60;
			limit = limit / dividend;
			if (limit > 0xffff)
				limit = 0xffff;
		}
		sc->sc_dc.dc_writereg(&sc->sc_dc, reg->lo_lim_reg,
				      limit & 0xff);
		limit >>= 8;
		sc->sc_dc.dc_writereg(&sc->sc_dc, reg->lo_lim_reg + 1,
				      limit & 0xff);
	} else if (*props & PROP_DRIVER_LIMITS) {
		sc->sc_dc.dc_writereg(&sc->sc_dc, reg->lo_lim_reg, 0xff);
		sc->sc_dc.dc_writereg(&sc->sc_dc, reg->lo_lim_reg + 1, 0xff);
	}
}

MODULE(MODULE_CLASS_DRIVER, dbcool, "i2cexec,sysmon_envsys");

#ifdef _MODULE
#include "ioconf.c"
#endif

static int
dbcool_modcmd(modcmd_t cmd, void *opaque)
{
	int error = 0;
#ifdef _MODULE
	static struct sysctllog *dbcool_sysctl_clog;
#endif

	switch (cmd) {
	case MODULE_CMD_INIT:
#ifdef _MODULE
		error = config_init_component(cfdriver_ioconf_dbcool,
		    cfattach_ioconf_dbcool, cfdata_ioconf_dbcool);
		sysctl_dbcoolsetup(&dbcool_sysctl_clog);
#endif
		return error;
	case MODULE_CMD_FINI:
#ifdef _MODULE
		error = config_fini_component(cfdriver_ioconf_dbcool,
		    cfattach_ioconf_dbcool, cfdata_ioconf_dbcool);
		sysctl_teardown(&dbcool_sysctl_clog);
#endif
		return error;
	default:
		return ENOTTY;
	}
}<|MERGE_RESOLUTION|>--- conflicted
+++ resolved
@@ -1,8 +1,4 @@
-<<<<<<< HEAD
-/*	$NetBSD: dbcool.c,v 1.48 2018/02/06 10:02:09 mrg Exp $ */
-=======
 /*	$NetBSD: dbcool.c,v 1.52 2018/06/26 06:03:57 thorpej Exp $ */
->>>>>>> b2b84690
 
 /*-
  * Copyright (c) 2008 The NetBSD Foundation, Inc.
@@ -54,11 +50,7 @@
  */
 
 #include <sys/cdefs.h>
-<<<<<<< HEAD
-__KERNEL_RCSID(0, "$NetBSD: dbcool.c,v 1.48 2018/02/06 10:02:09 mrg Exp $");
-=======
 __KERNEL_RCSID(0, "$NetBSD: dbcool.c,v 1.52 2018/06/26 06:03:57 thorpej Exp $");
->>>>>>> b2b84690
 
 #include <sys/param.h>
 #include <sys/systm.h>
@@ -739,15 +731,6 @@
 CFATTACH_DECL_NEW(dbcool, sizeof(struct dbcool_softc),
     dbcool_match, dbcool_attach, dbcool_detach, NULL);
 
-<<<<<<< HEAD
-static const char * dbcool_compats[] = {
-	"i2c-adm1031",
-	"adt7467",
-	"adt7460",
-	"adm1030",
-	NULL
-};
-=======
 static const struct device_compatible_entry compat_data[] = {
 	{ "i2c-adm1031",		0 },
 	{ "adt7467",			0 },
@@ -756,7 +739,6 @@
 	{ NULL,				0 }
 };
 
->>>>>>> b2b84690
 int
 dbcool_match(device_t parent, cfdata_t cf, void *aux)
 {
@@ -772,27 +754,11 @@
 	if (iic_use_direct_match(ia, cf, compat_data, &match_result))
 		return match_result;
 
-<<<<<<< HEAD
-	/* Direct config - match compats */
-	if (ia->ia_name) {
-		if (ia->ia_ncompat > 0) {
-			if (iic_compat_match(ia, dbcool_compats))
-				return 1;
-		}
-	/* Indirect config - check address and chip ID */
-	} else {
-		if ((ia->ia_addr & DBCOOL_ADDRMASK) != DBCOOL_ADDR)
-			return 0;
-		if (dbcool_chip_ident(&dc) >= 0)
-			return 1;
-	}
-=======
 	if ((ia->ia_addr & DBCOOL_ADDRMASK) != DBCOOL_ADDR)
 		return 0;
 	if (dbcool_chip_ident(&dc) >= 0)
 		return I2C_MATCH_ADDRESS_AND_PROBE;
 
->>>>>>> b2b84690
 	return 0;
 }
 
