<<<<<<< HEAD
/*	$NetBSD: adm1021.c,v 1.16 2017/09/29 14:17:47 macallan Exp $ */
=======
/*	$NetBSD: adm1021.c,v 1.19 2018/06/26 06:03:57 thorpej Exp $ */
>>>>>>> b2b84690
/*	$OpenBSD: adm1021.c,v 1.27 2007/06/24 05:34:35 dlg Exp $	*/

/*
 * Copyright (c) 2005 Theo de Raadt
 *
 * Permission to use, copy, modify, and distribute this software for any
 * purpose with or without fee is hereby granted, provided that the above
 * copyright notice and this permission notice appear in all copies.
 *
 * THE SOFTWARE IS PROVIDED "AS IS" AND THE AUTHOR DISCLAIMS ALL WARRANTIES
 * WITH REGARD TO THIS SOFTWARE INCLUDING ALL IMPLIED WARRANTIES OF
 * MERCHANTABILITY AND FITNESS. IN NO EVENT SHALL THE AUTHOR BE LIABLE FOR
 * ANY SPECIAL, DIRECT, INDIRECT, OR CONSEQUENTIAL DAMAGES OR ANY DAMAGES
 * WHATSOEVER RESULTING FROM LOSS OF USE, DATA OR PROFITS, WHETHER IN AN
 * ACTION OF CONTRACT, NEGLIGENCE OR OTHER TORTIOUS ACTION, ARISING OUT OF
 * OR IN CONNECTION WITH THE USE OR PERFORMANCE OF THIS SOFTWARE.
 */

/*
 * Driver for ADM1021 and compatible temperature sensors, including ADM1021,
 * ADM1021A, ADM1023, ADM1032, GL523SM, G781, LM84, MAX1617, MAX1617A,
 * NE1617A, MAX6642 and Xeon embedded temperature sensors.
 *
 * Some sensors differ from the ADM1021/MAX1617/NE1617A:
 *                         ADM1021A ADM1023 ADM1032 G781 LM84 MAX1617A MAX6642
 *   company/revision reg  X        X       X       X         X        X
 *   no negative temps     X        X       X       X 
 *   11-bit remote temp             X       X       X                  X
 *   no low limits                                       X             X
 *   therm (high) limits                    X       X                  X
 *
 * Registers 0x00 to 0x0f have separate read/write addresses, but
 * registers 0x10 and above have the same read/write address.
 * The 11-bit (extended) temperature consists of a separate register with
 * 3 valid bits that are always added to the external temperature (even if
 * the temperature is negative).
 */

#include <sys/cdefs.h>
<<<<<<< HEAD
__KERNEL_RCSID(0, "$NetBSD: adm1021.c,v 1.16 2017/09/29 14:17:47 macallan Exp $");
=======
__KERNEL_RCSID(0, "$NetBSD: adm1021.c,v 1.19 2018/06/26 06:03:57 thorpej Exp $");
>>>>>>> b2b84690

#include <sys/param.h>
#include <sys/systm.h>
#include <sys/device.h>
#include <dev/sysmon/sysmonvar.h>

#include <dev/i2c/i2cvar.h>

#ifdef macppc
#define HAVE_OF 1
#endif

#ifdef HAVE_OF
#include <dev/ofw/openfirm.h>
#endif

/* Registers */
#define ADM1021_INT_TEMP	0x00	/* Internal temperature value */
#define ADM1021_EXT_TEMP	0x01	/* External temperature value */
#define ADM1021_STATUS		0x02	/* Status */
#define ADM1021_CONFIG_READ	0x03	/* Read configuration */
#define ADM1021_CONV_RATE_READ	0x04	/* Read conversion rate */
#define ADM1021_INT_HIGH_READ	0x05	/* Read internal high limit */
#define ADM1021_INT_LOW_READ	0x06	/* Read internal low limit */
#define ADM1021_EXT_HIGH_READ	0x07	/* Read external high limit */
#define ADM1021_EXT_LOW_READ	0x08	/* Read external low limit */
#define ADM1021_CONFIG_WRITE	0x09	/* Write configuration */
#define ADM1021_CONV_RATE_WRITE 0x0a	/* Write conversion rate */
#define ADM1021_INT_HIGH_WRITE	0x0b	/* Write internal high limit */
#define ADM1021_INT_LOW_WRITE	0x0c	/* Write internal low limit */
#define ADM1021_EXT_HIGH_WRITE	0x0d	/* Write external high limit */
#define ADM1021_EXT_LOW_WRITE	0x0e	/* Write external low limit */
#define ADM1021_ONE_SHOT	0x0f	/* One shot command */
#define ADM1023_EXT_TEMP2	0x10	/* R/W external temp low byte */
#define ADM1023_EXT_TEMP_OFF	0x11	/* R/W external temp offset */
#define ADM1023_EXT_TEMP_OFF2	0x12	/* R/W external temp off low byte */
#define ADM1023_EXT_HIGH2	0x13	/* R/W external high lim low byte */
#define ADM1023_EXT_LOW2	0x14	/* R/W external low lim low byte */
#define ADM1032_EXT_THERM	0x19	/* R/W external Therm (high) limit */
#define ADM1032_INT_THERM	0x20	/* R/W internal Therm (high) limit */
#define ADM1032_THERM_HYST	0x21	/* R/W Therm hysteris */
#define ADM1032_ALERT_QUEUE	0x22	/* R/W consecutive alert queue */
#define ADM1021_COMPANY		0xfe	/* Company ID */
#define ADM1021_DIE_REVISION	0xff	/* Die revision code */

/* Register values */
#define ADM1021_CONFIG_RUN	0x40

#define ADM1021_STATUS_INVAL	0x7f
#define ADM1021_STATUS_NOEXT	0x40	/* External diode is open-circuit */

#define ADM1023_EXT2_SHIFT	5
#define ADM1023_EXT2_MASK	0x07

#define ADM1021_COMPANY_ADM	0x41	/* 'A' */
#define ADM1021_COMPANY_GMT	0x47	/* 'G' */
#define ADM1021_COMPANY_MAXIM	0x4d	/* 'M' */

#define ADM1021_REV_1021	0x00
#define ADM1021_REV_1021A	0x30
#define ADM1021_REV_MASK	0xf0

/* Sensors */
#define ADMTEMP_INT		0
#define ADMTEMP_EXT		1
#define ADMTEMP_NUM_SENSORS	2

#define ADMTEMP_MAX_NEG		-65
#define ADMTEMP_MAX_POS		127
#define ADMTEMP_LOW_DEFAULT	0xc9	/* (-55)	*/

/* Limit registers might read 0xff, so we ignore them if they do */
#define ADMTEMP_LIM_INVAL	-1	/* 0xff */

#define ADMTEMP_NAMELEN		9	/* Maximum name length + 1 */

struct admtemp_softc {
	i2c_tag_t	sc_tag;
	i2c_addr_t	sc_addr;

	int		sc_flags;
	int		sc_noexternal, sc_noneg, sc_nolow;
	int		sc_ext11, sc_therm;
	struct sysmon_envsys *sc_sme;
	envsys_data_t sc_sensor[ADMTEMP_NUM_SENSORS];
	int sc_setdef[ADMTEMP_NUM_SENSORS];
	uint8_t sc_highlim[ADMTEMP_NUM_SENSORS];
	uint8_t sc_lowlim[ADMTEMP_NUM_SENSORS];
	uint8_t sc_highlim2, sc_lowlim2;
	uint8_t sc_thermlim[ADMTEMP_NUM_SENSORS];
};

int	admtemp_match(device_t, cfdata_t, void *);
void	admtemp_attach(device_t, device_t, void *);
void	admtemp_refresh(struct sysmon_envsys *, envsys_data_t *);
void	admtemp_getlim_1021(struct sysmon_envsys *, envsys_data_t *,
			sysmon_envsys_lim_t *, uint32_t *);
void	admtemp_getlim_1023(struct sysmon_envsys *, envsys_data_t *,
			sysmon_envsys_lim_t *, uint32_t *);
void	admtemp_getlim_1032(struct sysmon_envsys *, envsys_data_t *,
			sysmon_envsys_lim_t *, uint32_t *);
void	admtemp_setlim_1021(struct sysmon_envsys *, envsys_data_t *,
			sysmon_envsys_lim_t *, uint32_t *);
void	admtemp_setlim_1023(struct sysmon_envsys *, envsys_data_t *,
			sysmon_envsys_lim_t *, uint32_t *);
void	admtemp_setlim_1032(struct sysmon_envsys *, envsys_data_t *,
			sysmon_envsys_lim_t *, uint32_t *);

CFATTACH_DECL_NEW(admtemp, sizeof(struct admtemp_softc),
	admtemp_match, admtemp_attach, NULL, NULL);

/* XXX: add flags for compats to admtemp_setflags() */
<<<<<<< HEAD
static const char * admtemp_compats[] = {
	"i2c-max1617",
	"max6642",
	"max6690",
	NULL
=======
static const struct device_compatible_entry compat_data[] = {
	{ "i2c-max1617",		0 },
	{ "max6642",			0 },
	{ "max6690",			0 },
	{ NULL,				0 }
>>>>>>> b2b84690
};

int
admtemp_match(device_t parent, cfdata_t match, void *aux)
{
	struct i2c_attach_args *ia = aux;
	int match_result;

<<<<<<< HEAD
	if (ia->ia_name == NULL) {
		/*
		 * Indirect config - not much we can do!
		 * Check typical addresses.
		 */
		if (((ia->ia_addr >= 0x18) && (ia->ia_addr <= 0x1a)) ||
		    ((ia->ia_addr >= 0x29) && (ia->ia_addr <= 0x2b)) ||
		    ((ia->ia_addr >= 0x48) && (ia->ia_addr <= 0x4e)))
			return (1);
	} else {
		/*
		 * Direct config - match via the list of compatible
		 * hardware or simply match the device name.
		 */
		if (ia->ia_ncompat > 0) {
			if (iic_compat_match(ia, admtemp_compats))
				return 1;
		} else {
			if (strcmp(ia->ia_name, "admtemp") == 0)
				return 1;
=======
	if (iic_use_direct_match(ia, match, compat_data, &match_result))
		return match_result;
	
	/*
	 * Indirect config - not much we can do!
	 * Check typical addresses.
	 */
	if (((ia->ia_addr >= 0x18) && (ia->ia_addr <= 0x1a)) ||
	    ((ia->ia_addr >= 0x29) && (ia->ia_addr <= 0x2b)) ||
	    ((ia->ia_addr >= 0x48) && (ia->ia_addr <= 0x4e)))
		return I2C_MATCH_ADDRESS_ONLY;

	return 0;
}

static int
admtemp_exec(struct admtemp_softc *sc, i2c_op_t op, uint8_t *cmd,
    uint8_t *data)
{
	return iic_exec(sc->sc_tag, op, sc->sc_addr, cmd, sizeof(*cmd), data,
	    sizeof(*data), 0);
}

/*
 * Set flags based on chip type for direct config, or by testing for
 * indirect config.
 *
 * LM84, MAX1617, and NE1617A don't have company/revision registers.
 * If we can't read the company register, we'll check the 
 * internal low limit to see if we have an LM84.
 *
 * To check if an ADM chip has 11-bit sensors, we'll write 0.125
 * to the external temperature limit low byte register and read it
 * back (because we can't tell from the id/rev).
 *
 * To check if an ADM chip has a Therm output, we check that we
 * read 0x55 (default value) from the external therm limit.
 *
 * If an ADM chip doesn't have 11-bit sensors, check the revision to
 * determine if it handles negative temperatures.
 */
static void
admtemp_setflags(struct admtemp_softc *sc, struct i2c_attach_args *ia,
    uint8_t* comp, uint8_t *rev, char* name)
{
	uint8_t cmd, data, tmp;
	int i;

	*comp = 0;
	*rev = 0;

	cmd = ADM1021_COMPANY;
	admtemp_exec(sc, I2C_OP_READ_WITH_STOP, &cmd, comp);

	cmd = ADM1021_DIE_REVISION;
	admtemp_exec(sc, I2C_OP_READ_WITH_STOP, &cmd, rev);

	sc->sc_noneg = 1;
	sc->sc_nolow = 0;
	sc->sc_ext11 = 0;
	sc->sc_therm = 0;

	/* Direct config */
	for (i = 0; i < ia->ia_ncompat; i++) {
		if (strcmp("i2c-max1617", ia->ia_compat[i]) == 0) {
			sc->sc_noneg = 0;
			strlcpy(name, "MAX1617A", ADMTEMP_NAMELEN);
			return;
		}
		if (strcmp("max6642", ia->ia_compat[i]) == 0) {
			sc->sc_noneg = 0;
			sc->sc_nolow = 1;
			strlcpy(name, "MAX6642", ADMTEMP_NAMELEN);
			return;
		}
		if (strcmp("max6690", ia->ia_compat[i]) == 0) {
			sc->sc_noneg = 0;
			sc->sc_ext11 = 1;
			strlcpy(name, "MAX6690", ADMTEMP_NAMELEN);
			return;
		}
	}

	/* Indirect config */
	if (*comp == 0) {
		sc->sc_noneg = 0;
		cmd = ADM1021_INT_LOW_READ;
		if (admtemp_exec(sc, I2C_OP_READ_WITH_STOP, &cmd, comp) == 0 &&
		    *comp != ADMTEMP_LOW_DEFAULT) {
			sc->sc_nolow = 1;
			strlcpy(name, "LM84", ADMTEMP_NAMELEN);
		} else
			strlcpy(name, "MAX1617", ADMTEMP_NAMELEN);
	}

	if (*comp == ADM1021_COMPANY_MAXIM) {
		sc->sc_noneg = 0;
		/*
		 * MAX6642 doesn't have a revision register
		 * XXX this works only on macppc with iic at pmu because the
		 * pmu doesn't return an error for nonexistant registers, it
		 * just repeats previous data
		 */
		if (*comp == *rev) {		
			sc->sc_therm = 0;	/* */
			sc->sc_nolow = 1;
			strlcpy(name, "MAX6642", ADMTEMP_NAMELEN);
		} else if (*rev == 0) {
			strlcpy(name, "MAX6690", ADMTEMP_NAMELEN);
			sc->sc_ext11 = 1;
		} else {
			strlcpy(name, "MAX1617A", ADMTEMP_NAMELEN);
>>>>>>> b2b84690
		}
	}

	if (*comp == ADM1021_COMPANY_GMT) {
		sc->sc_ext11 = 1;
		sc->sc_therm = 1;
		strlcpy(name, "G781", ADMTEMP_NAMELEN);
	}

<<<<<<< HEAD
static int
admtemp_exec(struct admtemp_softc *sc, i2c_op_t op, uint8_t *cmd,
    uint8_t *data)
{
	return iic_exec(sc->sc_tag, op, sc->sc_addr, cmd, sizeof(*cmd), data,
	    sizeof(*data), 0);
}

/*
 * Set flags based on chip type for direct config, or by testing for
 * indirect config.
 *
 * LM84, MAX1617, and NE1617A don't have company/revision registers.
 * If we can't read the company register, we'll check the 
 * internal low limit to see if we have an LM84.
 *
 * To check if an ADM chip has 11-bit sensors, we'll write 0.125
 * to the external temperature limit low byte register and read it
 * back (because we can't tell from the id/rev).
 *
 * To check if an ADM chip has a Therm output, we check that we
 * read 0x55 (default value) from the external therm limit.
 *
 * If an ADM chip doesn't have 11-bit sensors, check the revision to
 * determine if it handles negative temperatures.
 */
static void
admtemp_setflags(struct admtemp_softc *sc, struct i2c_attach_args *ia,
    uint8_t* comp, uint8_t *rev, char* name)
{
	uint8_t cmd, data, tmp;
	int i;

	*comp = 0;
	*rev = 0;

	cmd = ADM1021_COMPANY;
	admtemp_exec(sc, I2C_OP_READ_WITH_STOP, &cmd, comp);

	cmd = ADM1021_DIE_REVISION;
	admtemp_exec(sc, I2C_OP_READ_WITH_STOP, &cmd, rev);

	sc->sc_noneg = 1;
	sc->sc_nolow = 0;
	sc->sc_ext11 = 0;
	sc->sc_therm = 0;

	/* Direct config */
	for (i = 0; i < ia->ia_ncompat; i++) {
		if (strcmp("i2c-max1617", ia->ia_compat[i]) == 0) {
			sc->sc_noneg = 0;
			strlcpy(name, "MAX1617A", ADMTEMP_NAMELEN);
			return;
		}
		if (strcmp("max6642", ia->ia_compat[i]) == 0) {
			sc->sc_noneg = 0;
			sc->sc_nolow = 1;
			strlcpy(name, "MAX6642", ADMTEMP_NAMELEN);
			return;
		}
		if (strcmp("max6690", ia->ia_compat[i]) == 0) {
			sc->sc_noneg = 0;
			sc->sc_ext11 = 1;
			strlcpy(name, "MAX6690", ADMTEMP_NAMELEN);
			return;
		}
	}

	/* Indirect config */
	if (*comp == 0) {
		sc->sc_noneg = 0;
		cmd = ADM1021_INT_LOW_READ;
		if (admtemp_exec(sc, I2C_OP_READ_WITH_STOP, &cmd, comp) == 0 &&
		    *comp != ADMTEMP_LOW_DEFAULT) {
			sc->sc_nolow = 1;
			strlcpy(name, "LM84", ADMTEMP_NAMELEN);
		} else
			strlcpy(name, "MAX1617", ADMTEMP_NAMELEN);
	}

	if (*comp == ADM1021_COMPANY_MAXIM) {
		sc->sc_noneg = 0;
		/*
		 * MAX6642 doesn't have a revision register
		 * XXX this works only on macppc with iic at pmu because the
		 * pmu doesn't return an error for nonexistant registers, it
		 * just repeats previous data
		 */
		if (*comp == *rev) {		
			sc->sc_therm = 0;	/* */
			sc->sc_nolow = 1;
			strlcpy(name, "MAX6642", ADMTEMP_NAMELEN);
		} else if (*rev == 0) {
			strlcpy(name, "MAX6690", ADMTEMP_NAMELEN);
			sc->sc_ext11 = 1;
		} else {
			strlcpy(name, "MAX1617A", ADMTEMP_NAMELEN);
		}
	}

	if (*comp == ADM1021_COMPANY_GMT) {
		sc->sc_ext11 = 1;
		sc->sc_therm = 1;
		strlcpy(name, "G781", ADMTEMP_NAMELEN);
	}

=======
>>>>>>> b2b84690
	if (*comp == ADM1021_COMPANY_ADM) {
		cmd = ADM1023_EXT_HIGH2;
		if (admtemp_exec(sc, I2C_OP_READ_WITH_STOP, &cmd, &data) == 0) {
			tmp = 1 << ADM1023_EXT2_SHIFT;
			admtemp_exec(sc, I2C_OP_WRITE_WITH_STOP, &cmd, &tmp);
			if (admtemp_exec(sc, I2C_OP_READ_WITH_STOP, &cmd,
			    &tmp) == 0 && tmp == 1 << ADM1023_EXT2_SHIFT) {
				sc->sc_ext11 = 1;
				strlcpy(name, "ADM1023", ADMTEMP_NAMELEN);
			}
			admtemp_exec(sc, I2C_OP_WRITE_WITH_STOP, &cmd, &data);
		}
		cmd = ADM1032_EXT_THERM;
		if (sc->sc_ext11 &&
		    admtemp_exec(sc, I2C_OP_READ_WITH_STOP, &cmd, &data) == 0
		    && data == 0x55) {
			sc->sc_therm = 1;
			strlcpy(name, "ADM1032", ADMTEMP_NAMELEN);
		}
		if (!sc->sc_ext11 &&
		    (*rev & ADM1021_REV_MASK) == ADM1021_REV_1021A) {
			sc->sc_noneg = 0;
			strlcpy(name, "ADM1021A", ADMTEMP_NAMELEN);
		} else
			strlcpy(name, "ADM1021", ADMTEMP_NAMELEN);
	}
}

void
admtemp_attach(device_t parent, device_t self, void *aux)
{
	struct admtemp_softc *sc = device_private(self);
	struct i2c_attach_args *ia = aux;
	uint8_t cmd, data, stat, comp, rev;
	char name[ADMTEMP_NAMELEN];
#ifdef HAVE_OF
	char ename[64], iname[64];
	int ch;
#endif
	sc->sc_tag = ia->ia_tag;
	sc->sc_addr = ia->ia_addr;

	iic_acquire_bus(sc->sc_tag, 0);
	cmd = ADM1021_CONFIG_READ;
	if (admtemp_exec(sc, I2C_OP_READ_WITH_STOP, &cmd, &data) != 0) {
		iic_release_bus(sc->sc_tag, 0);
		aprint_error_dev(self, "cannot get control register\n");
		return;
	}
	if (data & ADM1021_CONFIG_RUN) {
		cmd = ADM1021_STATUS;
		if (admtemp_exec(sc, I2C_OP_READ_WITH_STOP, &cmd, &stat)) {
			iic_release_bus(sc->sc_tag, 0);
			aprint_error_dev(self,
			    "cannot read status register\n");
			return;
		}
		if ((stat & ADM1021_STATUS_INVAL) == ADM1021_STATUS_INVAL) {
			if (admtemp_exec(sc, I2C_OP_READ_WITH_STOP, &cmd,
			    &stat)) {
				iic_release_bus(sc->sc_tag, 0);
				aprint_error_dev(self,
				    "cannot read status register\n");
				return;
			}
		}

		/* means external is dead */
		if ((stat & ADM1021_STATUS_INVAL) != ADM1021_STATUS_INVAL &&
		    (stat & ADM1021_STATUS_NOEXT))
			sc->sc_noexternal = 1;

		data &= ~ADM1021_CONFIG_RUN;
		cmd = ADM1021_CONFIG_WRITE;
		if (admtemp_exec(sc, I2C_OP_WRITE_WITH_STOP, &cmd, &data)) {
			iic_release_bus(sc->sc_tag, 0);
			aprint_error_dev(self,
			    "cannot set control register\n");
			return;
		}
	}

	admtemp_setflags(sc, ia, &comp, &rev, name);

	iic_release_bus(sc->sc_tag, 0);

	aprint_normal(": %s temperature sensor", name);
	if (comp)
		aprint_normal(": id. 0x%02x, rev. 0x%02x\n", comp, rev);
	else
		aprint_normal("\n");
	aprint_naive(": Temperature sensor\n");

	/* Initialize sensor data. */
	sc->sc_sensor[ADMTEMP_INT].state = ENVSYS_SINVALID;
	sc->sc_sensor[ADMTEMP_INT].units = ENVSYS_STEMP;
	sc->sc_sensor[ADMTEMP_EXT].state = ENVSYS_SINVALID;
	sc->sc_sensor[ADMTEMP_EXT].units = ENVSYS_STEMP;
	sc->sc_sensor[ADMTEMP_INT].flags = ENVSYS_FMONLIMITS;
	sc->sc_sensor[ADMTEMP_EXT].flags = ENVSYS_FMONLIMITS;
#ifdef HAVE_OF
	strcpy(iname, "internal");
	strcpy(ename, "external");
	ch = OF_child(ia->ia_cookie);
	if (ch != 0) {
		OF_getprop(ch, "location", iname, 64);
		ch = OF_peer(ch);
		if (ch != 0) {
			OF_getprop(ch, "location", ename, 64);
		}
	}	
	strlcpy(sc->sc_sensor[ADMTEMP_INT].desc, iname,
	    sizeof(sc->sc_sensor[ADMTEMP_INT].desc));
	strlcpy(sc->sc_sensor[ADMTEMP_EXT].desc, ename,
	    sizeof(sc->sc_sensor[ADMTEMP_EXT].desc));
#else
	strlcpy(sc->sc_sensor[ADMTEMP_INT].desc, "internal",
	    sizeof(sc->sc_sensor[ADMTEMP_INT].desc));
	strlcpy(sc->sc_sensor[ADMTEMP_EXT].desc, "external",
	    sizeof(sc->sc_sensor[ADMTEMP_EXT].desc));
#endif
	sc->sc_sme = sysmon_envsys_create();
	if (sysmon_envsys_sensor_attach(
	    sc->sc_sme, &sc->sc_sensor[ADMTEMP_INT])) {
		sysmon_envsys_destroy(sc->sc_sme);
		aprint_error_dev(self,
		    "unable to attach internal at sysmon\n");
		return;
	}
	if (sc->sc_noexternal == 0 &&
	    sysmon_envsys_sensor_attach(
	    sc->sc_sme, &sc->sc_sensor[ADMTEMP_EXT])) {
		sysmon_envsys_destroy(sc->sc_sme);
		aprint_error_dev(self,
		    "unable to attach external at sysmon\n");
		return;
	}
        sc->sc_sme->sme_name = device_xname(self);
        sc->sc_sme->sme_cookie = sc;
        sc->sc_sme->sme_refresh = admtemp_refresh;
	if (sc->sc_therm) {
		sc->sc_sme->sme_get_limits = admtemp_getlim_1032;
		sc->sc_sme->sme_set_limits = admtemp_setlim_1032;
	} else if (sc->sc_ext11) {
		sc->sc_sme->sme_get_limits = admtemp_getlim_1023;
		sc->sc_sme->sme_set_limits = admtemp_setlim_1023;
	} else {
		sc->sc_sme->sme_get_limits = admtemp_getlim_1021;
		sc->sc_sme->sme_set_limits = admtemp_setlim_1021;
	}
	if (sysmon_envsys_register(sc->sc_sme)) {
		aprint_error_dev(self,
		    "unable to register with sysmon\n");
		sysmon_envsys_destroy(sc->sc_sme);
		return;
	}
}


void
admtemp_refresh(struct sysmon_envsys *sme, envsys_data_t *edata)
{
	struct admtemp_softc *sc = sme->sme_cookie;
	uint8_t cmd, xdata;
	int8_t sdata;

	iic_acquire_bus(sc->sc_tag, 0);

	if (edata->sensor == ADMTEMP_INT)
		cmd = ADM1021_INT_TEMP;
	else
		cmd = ADM1021_EXT_TEMP;

	if (admtemp_exec(sc, I2C_OP_READ_WITH_STOP, &cmd, &sdata) == 0) {
		if (sdata == ADM1021_STATUS_INVAL) {
			edata->state = ENVSYS_SINVALID;
		} else {
			edata->value_cur = 273150000 + 1000000 * sdata;
			edata->state = ENVSYS_SVALID;
		}
	}
	if (edata->sensor == ADMTEMP_EXT && sc->sc_ext11) {
		cmd = ADM1023_EXT_TEMP2;
		admtemp_exec(sc, I2C_OP_READ_WITH_STOP, &cmd, &xdata);
		edata->value_cur +=
		    (xdata >> ADM1023_EXT2_SHIFT & ADM1023_EXT2_MASK) * 125000;
	}

	iic_release_bus(sc->sc_tag, 0);
}

void
admtemp_getlim_1021(struct sysmon_envsys *sme, envsys_data_t *edata,
	sysmon_envsys_lim_t *limits, uint32_t *props)
{
	struct admtemp_softc *sc = sme->sme_cookie;
	uint8_t cmd;
	int8_t hdata = 0x7f, ldata = 0xc9;

	*props &= ~(PROP_CRITMAX | PROP_CRITMIN);

	iic_acquire_bus(sc->sc_tag, 0);

	if (edata->sensor == ADMTEMP_INT)
		cmd = ADM1021_INT_HIGH_READ;
	else
		cmd = ADM1021_EXT_HIGH_READ;

	if (admtemp_exec(sc, I2C_OP_READ_WITH_STOP, &cmd, &hdata) == 0 &&
	    hdata != ADMTEMP_LIM_INVAL) {
		limits->sel_critmax = 273150000 + 1000000 * hdata;
		*props |= PROP_CRITMAX;
	}

	if (sc->sc_nolow == 1) {
		goto release;
	}

	if (edata->sensor == ADMTEMP_INT)
		cmd = ADM1021_INT_LOW_READ;
	else
		cmd = ADM1021_EXT_LOW_READ;

	if (admtemp_exec(sc, I2C_OP_READ_WITH_STOP, &cmd, &ldata) == 0 &&
	    ldata != ADMTEMP_LIM_INVAL) {
		limits->sel_critmin = 273150000 + 1000000 * ldata;
		*props |= PROP_CRITMIN;
	}

release:
	iic_release_bus(sc->sc_tag, 0);

	/* Save the values if this is the first time through. */
	if (sc->sc_setdef[edata->sensor] == 0) {
		sc->sc_setdef[edata->sensor] = 1;
		sc->sc_highlim[edata->sensor] = hdata;
		sc->sc_lowlim[edata->sensor] = ldata;
	}
}

void
admtemp_getlim_1023(struct sysmon_envsys *sme, envsys_data_t *edata,
	sysmon_envsys_lim_t *limits, uint32_t *props)
{
	struct admtemp_softc *sc = sme->sme_cookie;
	uint8_t cmd, xhdata = 0, xldata = 0;
	int8_t hdata = 0x7f, ldata = 0xc9;

	*props &= ~(PROP_CRITMAX | PROP_CRITMIN);

	iic_acquire_bus(sc->sc_tag, 0);

	if (edata->sensor == ADMTEMP_INT)
		cmd = ADM1021_INT_HIGH_READ;
	else
		cmd = ADM1021_EXT_HIGH_READ;

	if (admtemp_exec(sc, I2C_OP_READ_WITH_STOP, &cmd, &hdata) == 0 &&
	    hdata != ADMTEMP_LIM_INVAL) {
		limits->sel_critmax = 273150000 + 1000000 * hdata;
		*props |= PROP_CRITMAX;
	}

	if (edata->sensor == ADMTEMP_EXT) {
		cmd = ADM1023_EXT_HIGH2;
		if (admtemp_exec(sc, I2C_OP_READ_WITH_STOP, &cmd, &xhdata) == 0)
			limits->sel_critmax +=
			    (xhdata >> ADM1023_EXT2_SHIFT & ADM1023_EXT2_MASK)
			    * 125000;
	}

	if (edata->sensor == ADMTEMP_INT)
		cmd = ADM1021_INT_LOW_READ;
	else
		cmd = ADM1021_EXT_LOW_READ;

	if (admtemp_exec(sc, I2C_OP_READ_WITH_STOP, &cmd, &ldata) == 0 &&
	    ldata != ADMTEMP_LIM_INVAL) {
		limits->sel_critmin = 273150000 + 1000000 * ldata;
		*props |= PROP_CRITMIN;
	}

	if (edata->sensor == ADMTEMP_EXT) {
		cmd = ADM1023_EXT_LOW2;
		if (admtemp_exec(sc, I2C_OP_READ_WITH_STOP, &cmd, &xldata) == 0)
			limits->sel_critmin +=
			    (xldata >> ADM1023_EXT2_SHIFT & ADM1023_EXT2_MASK)
				* 125000;
	}

	iic_release_bus(sc->sc_tag, 0);

	/* Save the values if this is the first time through. */
	if (sc->sc_setdef[edata->sensor] == 0) {
		sc->sc_setdef[edata->sensor] = 1;
		sc->sc_highlim[edata->sensor] = hdata;
		sc->sc_lowlim[edata->sensor] = ldata;
		if (edata->sensor == ADMTEMP_EXT) {
			sc->sc_highlim2 = xhdata;
			sc->sc_lowlim2 = xldata;
		}
	}
}

void
admtemp_getlim_1032(struct sysmon_envsys *sme, envsys_data_t *edata,
	sysmon_envsys_lim_t *limits, uint32_t *props)
{
	struct admtemp_softc *sc = sme->sme_cookie;
	uint8_t cmd, xhdata = 0, xldata = 0;
	int8_t tdata = 0x55, hdata = 0x55, ldata = 0;

	*props &= ~(PROP_WARNMAX | PROP_CRITMAX | PROP_WARNMIN);

	iic_acquire_bus(sc->sc_tag, 0);

	if (edata->sensor == ADMTEMP_INT)
		cmd = ADM1032_INT_THERM;
	else
		cmd = ADM1032_EXT_THERM;

	if (admtemp_exec(sc, I2C_OP_READ_WITH_STOP, &cmd, &tdata) == 0 &&
	    tdata != ADMTEMP_LIM_INVAL) {
		limits->sel_critmax = 273150000 + 1000000 * tdata;
		*props |= PROP_CRITMAX;
	}

	if (edata->sensor == ADMTEMP_INT)
		cmd = ADM1021_INT_HIGH_READ;
	else
		cmd = ADM1021_EXT_HIGH_READ;

	if (admtemp_exec(sc, I2C_OP_READ_WITH_STOP, &cmd, &hdata) == 0 &&
	    hdata != ADMTEMP_LIM_INVAL) {
		limits->sel_warnmax = 273150000 + 1000000 * hdata;
		*props |= PROP_WARNMAX;
	}

	if (edata->sensor == ADMTEMP_EXT) {
		cmd = ADM1023_EXT_HIGH2;
		if (admtemp_exec(sc, I2C_OP_READ_WITH_STOP, &cmd, &xhdata) == 0)
			limits->sel_warnmax +=
			    (xhdata >> ADM1023_EXT2_SHIFT & ADM1023_EXT2_MASK)
			        * 125000;
	}

	if (edata->sensor == ADMTEMP_INT)
		cmd = ADM1021_INT_LOW_READ;
	else
		cmd = ADM1021_EXT_LOW_READ;

	if (admtemp_exec(sc, I2C_OP_READ_WITH_STOP, &cmd, &ldata) == 0 &&
	    ldata != ADMTEMP_LIM_INVAL) {
		limits->sel_warnmin = 273150000 + 1000000 * ldata;
		*props |= PROP_WARNMIN;
	}

	if (edata->sensor == ADMTEMP_EXT) {
		cmd = ADM1023_EXT_LOW2;
		if (admtemp_exec(sc, I2C_OP_READ_WITH_STOP, &cmd, &xldata) == 0)
			limits->sel_warnmin +=
			    (xldata >> ADM1023_EXT2_SHIFT & ADM1023_EXT2_MASK)
			        * 125000;
	}

	iic_release_bus(sc->sc_tag, 0);

	/* Save the values if this is the first time through. */
	if (sc->sc_setdef[edata->sensor] == 0) {
		sc->sc_setdef[edata->sensor] = 1;
		sc->sc_thermlim[edata->sensor] = tdata;
		sc->sc_highlim[edata->sensor] = hdata;
		sc->sc_lowlim[edata->sensor] = ldata;
		if (edata->sensor == ADMTEMP_EXT) {
			sc->sc_highlim2 = xhdata;
			sc->sc_lowlim2 = xldata;
		}
	}
}

void
admtemp_setlim_1021(struct sysmon_envsys *sme, envsys_data_t *edata,
	sysmon_envsys_lim_t *limits, uint32_t *props)
{
	struct admtemp_softc *sc = sme->sme_cookie;
	uint8_t cmd;
	int tmp;
	int8_t sdata;

	iic_acquire_bus(sc->sc_tag, 0);

	if (*props & PROP_CRITMAX) {
		if (edata->sensor == ADMTEMP_INT)
			cmd = ADM1021_INT_HIGH_WRITE;
		else
			cmd = ADM1021_EXT_HIGH_WRITE;

		if (limits == NULL)	/* Restore defaults */
			sdata = sc->sc_highlim[edata->sensor];
		else {
			tmp = (limits->sel_critmax - 273150000) / 1000000;
			if (tmp > ADMTEMP_MAX_POS)
				sdata = ADMTEMP_MAX_POS;
			else if (tmp < 0 && sc->sc_noneg)
				sdata = 0;
			else if (tmp < ADMTEMP_MAX_NEG)
				sdata = ADMTEMP_MAX_NEG;
			else
				sdata = tmp & 0xff;
		}
		admtemp_exec(sc, I2C_OP_WRITE_WITH_STOP, &cmd, &sdata);
	}

	if (*props & PROP_CRITMIN && sc->sc_nolow == 0) {
		if (edata->sensor == ADMTEMP_INT)
			cmd = ADM1021_INT_LOW_WRITE;
		else
			cmd = ADM1021_EXT_LOW_WRITE;
		if (limits == NULL)
			sdata = sc->sc_lowlim[edata->sensor];
		else {
			tmp = (limits->sel_critmin - 273150000) / 1000000;
			if (tmp > ADMTEMP_MAX_POS)
				sdata = ADMTEMP_MAX_POS;
			else if (tmp < 0 && sc->sc_noneg)
				sdata = 0;
			else if (tmp < ADMTEMP_MAX_NEG)
				sdata = ADMTEMP_MAX_NEG;
			else
				sdata = tmp & 0xff;
		}
		admtemp_exec(sc, I2C_OP_WRITE_WITH_STOP, &cmd, &sdata);
	}

	iic_release_bus(sc->sc_tag, 0);
}

static void
admtemp_encode_temp(const uint32_t val, int8_t *sdata, uint8_t *xdata,
    const int ext11)
{
	int32_t tmp;

	if (ext11) {
		/* Split temperature into high and low bytes */
		tmp = (val - 273150000) / 125000;
		*xdata = (tmp & ADM1023_EXT2_MASK) << ADM1023_EXT2_SHIFT;
		tmp -= (int32_t) (*xdata >> ADM1023_EXT2_SHIFT);
		tmp /= 8;	/* 1000000 / 125000 */
	} else {
		*xdata = 0;
		tmp = (val - 273150000) / 1000000;
	}
	if (tmp > ADMTEMP_MAX_POS)
		*sdata = ADMTEMP_MAX_POS;
	else if (tmp < 0)
		*sdata = 0;
	else
		*sdata = tmp & 0xff;
}

void
admtemp_setlim_1023(struct sysmon_envsys *sme, envsys_data_t *edata,
	sysmon_envsys_lim_t *limits, uint32_t *props)
{
	struct admtemp_softc *sc = sme->sme_cookie;
	int ext11;
	uint8_t cmd, xdata;
	int8_t sdata;

	if (edata->sensor == ADMTEMP_INT)
		ext11 = 0;
	else
		ext11 = 1;

	iic_acquire_bus(sc->sc_tag, 0);

	if (*props & PROP_CRITMAX) {
		if (edata->sensor == ADMTEMP_INT)
			cmd = ADM1021_INT_HIGH_WRITE;
		else
			cmd = ADM1021_EXT_HIGH_WRITE;

		if (limits == NULL) {	/* Restore defaults */
			sdata = sc->sc_highlim[edata->sensor];
			xdata = sc->sc_highlim2;
		} else
			admtemp_encode_temp(limits->sel_critmax, &sdata,
			    &xdata, ext11);

		admtemp_exec(sc, I2C_OP_WRITE_WITH_STOP, &cmd, &sdata);
		if (ext11) {
			cmd = ADM1023_EXT_HIGH2;
			admtemp_exec(sc, I2C_OP_WRITE_WITH_STOP, &cmd, &xdata);
		}
	}

	if (*props & PROP_CRITMIN) {
		if (edata->sensor == ADMTEMP_INT)
			cmd = ADM1021_INT_LOW_WRITE;
		else
			cmd = ADM1021_EXT_LOW_WRITE;
		if (limits == NULL) {
			sdata = sc->sc_lowlim[edata->sensor];
			xdata = sc->sc_lowlim2;
		} else
			admtemp_encode_temp(limits->sel_critmax, &sdata,
			    &xdata, ext11);
		admtemp_exec(sc, I2C_OP_WRITE_WITH_STOP, &cmd, &sdata);
		if (ext11) {
			cmd = ADM1023_EXT_LOW2;
			admtemp_exec(sc, I2C_OP_WRITE_WITH_STOP, &cmd, &xdata);
		}
	}

	iic_release_bus(sc->sc_tag, 0);
}

void
admtemp_setlim_1032(struct sysmon_envsys *sme, envsys_data_t *edata,
	sysmon_envsys_lim_t *limits, uint32_t *props)
{
	struct admtemp_softc *sc = sme->sme_cookie;
	int ext11;
	uint8_t cmd, xdata;
	int8_t sdata;

	if (edata->sensor == ADMTEMP_INT)
		ext11 = 0;
	else
		ext11 = 1;

	iic_acquire_bus(sc->sc_tag, 0);

	if (*props & PROP_CRITMAX) {
		if (edata->sensor == ADMTEMP_INT)
			cmd = ADM1032_INT_THERM;
		else
			cmd = ADM1032_EXT_THERM;
		if (limits == NULL)	/* Restore default */
			sdata = sc->sc_thermlim[edata->sensor];
		else
			admtemp_encode_temp(limits->sel_critmax, &sdata,
			    &xdata, 0);
		admtemp_exec(sc, I2C_OP_WRITE_WITH_STOP, &cmd, &sdata);
	}

	if (*props & PROP_WARNMAX) {
		if (edata->sensor == ADMTEMP_INT)
			cmd = ADM1021_INT_HIGH_WRITE;
		else
			cmd = ADM1021_EXT_HIGH_WRITE;

		if (limits == NULL) {	/* Restore defaults */
			sdata = sc->sc_highlim[edata->sensor];
			xdata = sc->sc_highlim2;
		} else
			admtemp_encode_temp(limits->sel_warnmax, &sdata,
			    &xdata, ext11);
		admtemp_exec(sc, I2C_OP_WRITE_WITH_STOP, &cmd, &sdata);

		if (ext11) {
			cmd = ADM1023_EXT_HIGH2;
			admtemp_exec(sc, I2C_OP_WRITE_WITH_STOP, &cmd, &xdata);
		}
	}

	if (*props & PROP_WARNMIN) {
		if (edata->sensor == ADMTEMP_INT)
			cmd = ADM1021_INT_LOW_WRITE;
		else
			cmd = ADM1021_EXT_LOW_WRITE;
		if (limits == NULL) {
			sdata = sc->sc_lowlim[edata->sensor];
			xdata = sc->sc_lowlim2;
		} else
			admtemp_encode_temp(limits->sel_warnmin, &sdata,
			    &xdata, ext11);
		admtemp_exec(sc, I2C_OP_WRITE_WITH_STOP, &cmd, &sdata);

		if (ext11) {
			cmd = ADM1023_EXT_LOW2;
			admtemp_exec(sc, I2C_OP_WRITE_WITH_STOP, &cmd, &xdata);
		}
	}

	iic_release_bus(sc->sc_tag, 0);
}<|MERGE_RESOLUTION|>--- conflicted
+++ resolved
@@ -1,8 +1,4 @@
-<<<<<<< HEAD
-/*	$NetBSD: adm1021.c,v 1.16 2017/09/29 14:17:47 macallan Exp $ */
-=======
 /*	$NetBSD: adm1021.c,v 1.19 2018/06/26 06:03:57 thorpej Exp $ */
->>>>>>> b2b84690
 /*	$OpenBSD: adm1021.c,v 1.27 2007/06/24 05:34:35 dlg Exp $	*/
 
 /*
@@ -42,11 +38,7 @@
  */
 
 #include <sys/cdefs.h>
-<<<<<<< HEAD
-__KERNEL_RCSID(0, "$NetBSD: adm1021.c,v 1.16 2017/09/29 14:17:47 macallan Exp $");
-=======
 __KERNEL_RCSID(0, "$NetBSD: adm1021.c,v 1.19 2018/06/26 06:03:57 thorpej Exp $");
->>>>>>> b2b84690
 
 #include <sys/param.h>
 #include <sys/systm.h>
@@ -159,19 +151,11 @@
 	admtemp_match, admtemp_attach, NULL, NULL);
 
 /* XXX: add flags for compats to admtemp_setflags() */
-<<<<<<< HEAD
-static const char * admtemp_compats[] = {
-	"i2c-max1617",
-	"max6642",
-	"max6690",
-	NULL
-=======
 static const struct device_compatible_entry compat_data[] = {
 	{ "i2c-max1617",		0 },
 	{ "max6642",			0 },
 	{ "max6690",			0 },
 	{ NULL,				0 }
->>>>>>> b2b84690
 };
 
 int
@@ -180,28 +164,6 @@
 	struct i2c_attach_args *ia = aux;
 	int match_result;
 
-<<<<<<< HEAD
-	if (ia->ia_name == NULL) {
-		/*
-		 * Indirect config - not much we can do!
-		 * Check typical addresses.
-		 */
-		if (((ia->ia_addr >= 0x18) && (ia->ia_addr <= 0x1a)) ||
-		    ((ia->ia_addr >= 0x29) && (ia->ia_addr <= 0x2b)) ||
-		    ((ia->ia_addr >= 0x48) && (ia->ia_addr <= 0x4e)))
-			return (1);
-	} else {
-		/*
-		 * Direct config - match via the list of compatible
-		 * hardware or simply match the device name.
-		 */
-		if (ia->ia_ncompat > 0) {
-			if (iic_compat_match(ia, admtemp_compats))
-				return 1;
-		} else {
-			if (strcmp(ia->ia_name, "admtemp") == 0)
-				return 1;
-=======
 	if (iic_use_direct_match(ia, match, compat_data, &match_result))
 		return match_result;
 	
@@ -314,7 +276,6 @@
 			sc->sc_ext11 = 1;
 		} else {
 			strlcpy(name, "MAX1617A", ADMTEMP_NAMELEN);
->>>>>>> b2b84690
 		}
 	}
 
@@ -324,115 +285,6 @@
 		strlcpy(name, "G781", ADMTEMP_NAMELEN);
 	}
 
-<<<<<<< HEAD
-static int
-admtemp_exec(struct admtemp_softc *sc, i2c_op_t op, uint8_t *cmd,
-    uint8_t *data)
-{
-	return iic_exec(sc->sc_tag, op, sc->sc_addr, cmd, sizeof(*cmd), data,
-	    sizeof(*data), 0);
-}
-
-/*
- * Set flags based on chip type for direct config, or by testing for
- * indirect config.
- *
- * LM84, MAX1617, and NE1617A don't have company/revision registers.
- * If we can't read the company register, we'll check the 
- * internal low limit to see if we have an LM84.
- *
- * To check if an ADM chip has 11-bit sensors, we'll write 0.125
- * to the external temperature limit low byte register and read it
- * back (because we can't tell from the id/rev).
- *
- * To check if an ADM chip has a Therm output, we check that we
- * read 0x55 (default value) from the external therm limit.
- *
- * If an ADM chip doesn't have 11-bit sensors, check the revision to
- * determine if it handles negative temperatures.
- */
-static void
-admtemp_setflags(struct admtemp_softc *sc, struct i2c_attach_args *ia,
-    uint8_t* comp, uint8_t *rev, char* name)
-{
-	uint8_t cmd, data, tmp;
-	int i;
-
-	*comp = 0;
-	*rev = 0;
-
-	cmd = ADM1021_COMPANY;
-	admtemp_exec(sc, I2C_OP_READ_WITH_STOP, &cmd, comp);
-
-	cmd = ADM1021_DIE_REVISION;
-	admtemp_exec(sc, I2C_OP_READ_WITH_STOP, &cmd, rev);
-
-	sc->sc_noneg = 1;
-	sc->sc_nolow = 0;
-	sc->sc_ext11 = 0;
-	sc->sc_therm = 0;
-
-	/* Direct config */
-	for (i = 0; i < ia->ia_ncompat; i++) {
-		if (strcmp("i2c-max1617", ia->ia_compat[i]) == 0) {
-			sc->sc_noneg = 0;
-			strlcpy(name, "MAX1617A", ADMTEMP_NAMELEN);
-			return;
-		}
-		if (strcmp("max6642", ia->ia_compat[i]) == 0) {
-			sc->sc_noneg = 0;
-			sc->sc_nolow = 1;
-			strlcpy(name, "MAX6642", ADMTEMP_NAMELEN);
-			return;
-		}
-		if (strcmp("max6690", ia->ia_compat[i]) == 0) {
-			sc->sc_noneg = 0;
-			sc->sc_ext11 = 1;
-			strlcpy(name, "MAX6690", ADMTEMP_NAMELEN);
-			return;
-		}
-	}
-
-	/* Indirect config */
-	if (*comp == 0) {
-		sc->sc_noneg = 0;
-		cmd = ADM1021_INT_LOW_READ;
-		if (admtemp_exec(sc, I2C_OP_READ_WITH_STOP, &cmd, comp) == 0 &&
-		    *comp != ADMTEMP_LOW_DEFAULT) {
-			sc->sc_nolow = 1;
-			strlcpy(name, "LM84", ADMTEMP_NAMELEN);
-		} else
-			strlcpy(name, "MAX1617", ADMTEMP_NAMELEN);
-	}
-
-	if (*comp == ADM1021_COMPANY_MAXIM) {
-		sc->sc_noneg = 0;
-		/*
-		 * MAX6642 doesn't have a revision register
-		 * XXX this works only on macppc with iic at pmu because the
-		 * pmu doesn't return an error for nonexistant registers, it
-		 * just repeats previous data
-		 */
-		if (*comp == *rev) {		
-			sc->sc_therm = 0;	/* */
-			sc->sc_nolow = 1;
-			strlcpy(name, "MAX6642", ADMTEMP_NAMELEN);
-		} else if (*rev == 0) {
-			strlcpy(name, "MAX6690", ADMTEMP_NAMELEN);
-			sc->sc_ext11 = 1;
-		} else {
-			strlcpy(name, "MAX1617A", ADMTEMP_NAMELEN);
-		}
-	}
-
-	if (*comp == ADM1021_COMPANY_GMT) {
-		sc->sc_ext11 = 1;
-		sc->sc_therm = 1;
-		strlcpy(name, "G781", ADMTEMP_NAMELEN);
-	}
-
-=======
->>>>>>> b2b84690
 	if (*comp == ADM1021_COMPANY_ADM) {
 		cmd = ADM1023_EXT_HIGH2;
 		if (admtemp_exec(sc, I2C_OP_READ_WITH_STOP, &cmd, &data) == 0) {
