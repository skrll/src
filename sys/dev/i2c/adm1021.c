<<<<<<< HEAD
/*	$NetBSD: adm1021.c,v 1.21 2020/12/10 17:02:51 jdc Exp $ */
=======
/*	$NetBSD: adm1021.c,v 1.27 2021/01/30 01:22:06 thorpej Exp $ */
>>>>>>> 9e014010
/*	$OpenBSD: adm1021.c,v 1.27 2007/06/24 05:34:35 dlg Exp $	*/

/*
 * Copyright (c) 2005 Theo de Raadt
 *
 * Permission to use, copy, modify, and distribute this software for any
 * purpose with or without fee is hereby granted, provided that the above
 * copyright notice and this permission notice appear in all copies.
 *
 * THE SOFTWARE IS PROVIDED "AS IS" AND THE AUTHOR DISCLAIMS ALL WARRANTIES
 * WITH REGARD TO THIS SOFTWARE INCLUDING ALL IMPLIED WARRANTIES OF
 * MERCHANTABILITY AND FITNESS. IN NO EVENT SHALL THE AUTHOR BE LIABLE FOR
 * ANY SPECIAL, DIRECT, INDIRECT, OR CONSEQUENTIAL DAMAGES OR ANY DAMAGES
 * WHATSOEVER RESULTING FROM LOSS OF USE, DATA OR PROFITS, WHETHER IN AN
 * ACTION OF CONTRACT, NEGLIGENCE OR OTHER TORTIOUS ACTION, ARISING OUT OF
 * OR IN CONNECTION WITH THE USE OR PERFORMANCE OF THIS SOFTWARE.
 */

/*
 * Driver for ADM1021 and compatible temperature sensors, including ADM1021,
 * ADM1021A, ADM1023, ADM1032, GL523SM, G781, LM84, MAX1617, MAX1617A,
 * NE1617A, MAX6642 and Xeon embedded temperature sensors.
 *
 * Some sensors differ from the ADM1021/MAX1617/NE1617A:
 *                         ADM1021A ADM1023 ADM1032 G781 LM84 MAX1617A MAX6642
 *   company/revision reg  X        X       X       X         X        X
 *   no negative temps     X        X       X       X 
 *   11-bit remote temp             X       X       X                  X
 *   no low limits                                       X             X
 *   therm (high) limits                    X       X                  X
 *
 * Registers 0x00 to 0x0f have separate read/write addresses, but
 * registers 0x10 and above have the same read/write address.
 * The 11-bit (extended) temperature consists of a separate register with
 * 3 valid bits that are always added to the external temperature (even if
 * the temperature is negative).
 */

#include <sys/cdefs.h>
<<<<<<< HEAD
__KERNEL_RCSID(0, "$NetBSD: adm1021.c,v 1.21 2020/12/10 17:02:51 jdc Exp $");
=======
__KERNEL_RCSID(0, "$NetBSD: adm1021.c,v 1.27 2021/01/30 01:22:06 thorpej Exp $");
>>>>>>> 9e014010

#include <sys/param.h>
#include <sys/systm.h>
#include <sys/device.h>
#include <dev/sysmon/sysmonvar.h>

#include <dev/i2c/i2cvar.h>

/* Registers */
#define ADM1021_INT_TEMP	0x00	/* Internal temperature value */
#define ADM1021_EXT_TEMP	0x01	/* External temperature value */
#define ADM1021_STATUS		0x02	/* Status */
#define ADM1021_CONFIG_READ	0x03	/* Read configuration */
#define ADM1021_CONV_RATE_READ	0x04	/* Read conversion rate */
#define ADM1021_INT_HIGH_READ	0x05	/* Read internal high limit */
#define ADM1021_INT_LOW_READ	0x06	/* Read internal low limit */
#define ADM1021_EXT_HIGH_READ	0x07	/* Read external high limit */
#define ADM1021_EXT_LOW_READ	0x08	/* Read external low limit */
#define ADM1021_CONFIG_WRITE	0x09	/* Write configuration */
#define ADM1021_CONV_RATE_WRITE 0x0a	/* Write conversion rate */
#define ADM1021_INT_HIGH_WRITE	0x0b	/* Write internal high limit */
#define ADM1021_INT_LOW_WRITE	0x0c	/* Write internal low limit */
#define ADM1021_EXT_HIGH_WRITE	0x0d	/* Write external high limit */
#define ADM1021_EXT_LOW_WRITE	0x0e	/* Write external low limit */
#define ADM1021_ONE_SHOT	0x0f	/* One shot command */
#define ADM1023_EXT_TEMP2	0x10	/* R/W external temp low byte */
#define ADM1023_EXT_TEMP_OFF	0x11	/* R/W external temp offset */
#define ADM1023_EXT_TEMP_OFF2	0x12	/* R/W external temp off low byte */
#define ADM1023_EXT_HIGH2	0x13	/* R/W external high lim low byte */
#define ADM1023_EXT_LOW2	0x14	/* R/W external low lim low byte */
#define ADM1032_EXT_THERM	0x19	/* R/W external Therm (high) limit */
#define ADM1032_INT_THERM	0x20	/* R/W internal Therm (high) limit */
#define ADM1032_THERM_HYST	0x21	/* R/W Therm hysteris */
#define ADM1032_ALERT_QUEUE	0x22	/* R/W consecutive alert queue */
#define ADM1021_COMPANY		0xfe	/* Company ID */
#define ADM1021_DIE_REVISION	0xff	/* Die revision code */

/* Register values */
#define ADM1021_CONFIG_RUN	0x40

#define ADM1021_STATUS_INVAL	0x7f
#define ADM1021_STATUS_NOEXT	0x40	/* External diode is open-circuit */

#define ADM1023_EXT2_SHIFT	5
#define ADM1023_EXT2_MASK	0x07

#define ADM1021_COMPANY_ADM	0x41	/* 'A' */
#define ADM1021_COMPANY_GMT	0x47	/* 'G' */
#define ADM1021_COMPANY_MAXIM	0x4d	/* 'M' */

#define ADM1021_REV_1021	0x00
#define ADM1021_REV_1021A	0x30
#define ADM1021_REV_MASK	0xf0

/* Sensors */
#define ADMTEMP_INT		0
#define ADMTEMP_EXT		1
#define ADMTEMP_NUM_SENSORS	2

#define ADMTEMP_MAX_NEG		-65
#define ADMTEMP_MAX_POS		127
#define ADMTEMP_LOW_DEFAULT	0xc9	/* (-55)	*/

/* Limit registers might read 0xff, so we ignore them if they do */
#define ADMTEMP_LIM_INVAL	-1	/* 0xff */

#define ADMTEMP_NAMELEN		9	/* Maximum name length + 1 */

struct admtemp_softc {
	i2c_tag_t	sc_tag;
	i2c_addr_t	sc_addr;
	prop_dictionary_t sc_prop;

	int		sc_flags;
	int		sc_noexternal, sc_noneg, sc_nolow;
	int		sc_ext11, sc_therm;
	struct sysmon_envsys *sc_sme;
	envsys_data_t sc_sensor[ADMTEMP_NUM_SENSORS];
	int sc_setdef[ADMTEMP_NUM_SENSORS];
	uint8_t sc_highlim[ADMTEMP_NUM_SENSORS];
	uint8_t sc_lowlim[ADMTEMP_NUM_SENSORS];
	uint8_t sc_highlim2, sc_lowlim2;
	uint8_t sc_thermlim[ADMTEMP_NUM_SENSORS];
};

int	admtemp_match(device_t, cfdata_t, void *);
void	admtemp_attach(device_t, device_t, void *);
void	admtemp_refresh(struct sysmon_envsys *, envsys_data_t *);
void	admtemp_getlim_1021(struct sysmon_envsys *, envsys_data_t *,
			sysmon_envsys_lim_t *, uint32_t *);
void	admtemp_getlim_1023(struct sysmon_envsys *, envsys_data_t *,
			sysmon_envsys_lim_t *, uint32_t *);
void	admtemp_getlim_1032(struct sysmon_envsys *, envsys_data_t *,
			sysmon_envsys_lim_t *, uint32_t *);
void	admtemp_setlim_1021(struct sysmon_envsys *, envsys_data_t *,
			sysmon_envsys_lim_t *, uint32_t *);
void	admtemp_setlim_1023(struct sysmon_envsys *, envsys_data_t *,
			sysmon_envsys_lim_t *, uint32_t *);
void	admtemp_setlim_1032(struct sysmon_envsys *, envsys_data_t *,
			sysmon_envsys_lim_t *, uint32_t *);

CFATTACH_DECL_NEW(admtemp, sizeof(struct admtemp_softc),
	admtemp_match, admtemp_attach, NULL, NULL);

struct admtemp_params {
	const char *name;
	int	noneg;
	int	nolow;
	int	ext11;
	int	therm;
};

static const struct admtemp_params admtemp_params_max1617 = {
	.name = "MAX1617A",
	.noneg = 0,
	.nolow = 0,
	.ext11 = 0,
	.therm = 0,
};

static const struct admtemp_params admtemp_params_max6642 = {
	.name = "MAX6642",
	.noneg = 0,
	.nolow = 1,
	.ext11 = 0,
	.therm = 0,
};

static const struct admtemp_params admtemp_params_max6690 = {
	.name = "MAX6690",
	.noneg = 0,
	.nolow = 0,
	.ext11 = 1,
	.therm = 0,
};

static const struct device_compatible_entry compat_data[] = {
	{ .compat = "i2c-max1617",	.data = &admtemp_params_max1617 },
	{ .compat = "max6642",		.data = &admtemp_params_max6642 },
	{ .compat = "max6690",		.data = &admtemp_params_max6690 },
	DEVICE_COMPAT_EOL
};

int
admtemp_match(device_t parent, cfdata_t match, void *aux)
{
	struct i2c_attach_args *ia = aux;
	int match_result;

	if (iic_use_direct_match(ia, match, compat_data, &match_result))
		return match_result;
	
	/*
	 * Indirect config - not much we can do!
	 * Check typical addresses.
	 */
	if (((ia->ia_addr >= 0x18) && (ia->ia_addr <= 0x1a)) ||
	    ((ia->ia_addr >= 0x29) && (ia->ia_addr <= 0x2b)) ||
	    ((ia->ia_addr >= 0x48) && (ia->ia_addr <= 0x4e)))
		return I2C_MATCH_ADDRESS_ONLY;

	return 0;
}

static int
admtemp_exec(struct admtemp_softc *sc, i2c_op_t op, uint8_t *cmd,
    uint8_t *data)
{
	return iic_exec(sc->sc_tag, op, sc->sc_addr, cmd, sizeof(*cmd), data,
	    sizeof(*data), 0);
}

/*
 * Set flags based on chip type for direct config, or by testing for
 * indirect config.
 *
 * LM84, MAX1617, and NE1617A don't have company/revision registers.
 * If we can't read the company register, we'll check the 
 * internal low limit to see if we have an LM84.
 *
 * To check if an ADM chip has 11-bit sensors, we'll write 0.125
 * to the external temperature limit low byte register and read it
 * back (because we can't tell from the id/rev).
 *
 * To check if an ADM chip has a Therm output, we check that we
 * read 0x55 (default value) from the external therm limit.
 *
 * If an ADM chip doesn't have 11-bit sensors, check the revision to
 * determine if it handles negative temperatures.
 */
static void
admtemp_setflags(struct admtemp_softc *sc, struct i2c_attach_args *ia,
    uint8_t* comp, uint8_t *rev, char* name)
{
	uint8_t cmd, data, tmp;

	*comp = 0;
	*rev = 0;

	cmd = ADM1021_COMPANY;
	admtemp_exec(sc, I2C_OP_READ_WITH_STOP, &cmd, comp);

	cmd = ADM1021_DIE_REVISION;
	admtemp_exec(sc, I2C_OP_READ_WITH_STOP, &cmd, rev);

	sc->sc_noneg = 1;
	sc->sc_nolow = 0;
	sc->sc_ext11 = 0;
	sc->sc_therm = 0;

	/* Direct config */
	const struct device_compatible_entry *dce =
	    iic_compatible_lookup(ia, compat_data);
	if (dce != NULL) {
		const struct admtemp_params *params = dce->data;

		sc->sc_noneg = params->noneg;
		sc->sc_nolow = params->nolow;
		sc->sc_ext11 = params->ext11;
		sc->sc_therm = params->therm;
		strlcpy(name, params->name, ADMTEMP_NAMELEN);
		return;
	}

	/* Indirect config */
	if (*comp == 0) {
		sc->sc_noneg = 0;
		cmd = ADM1021_INT_LOW_READ;
		if (admtemp_exec(sc, I2C_OP_READ_WITH_STOP, &cmd, comp) == 0 &&
		    *comp != ADMTEMP_LOW_DEFAULT) {
			sc->sc_nolow = 1;
			strlcpy(name, "LM84", ADMTEMP_NAMELEN);
		} else
			strlcpy(name, "MAX1617", ADMTEMP_NAMELEN);
	}

	if (*comp == ADM1021_COMPANY_MAXIM) {
		sc->sc_noneg = 0;
		/*
		 * MAX6642 doesn't have a revision register
		 * XXX this works only on macppc with iic at pmu because the
		 * pmu doesn't return an error for nonexistant registers, it
		 * just repeats previous data
		 */
		if (*comp == *rev) {		
			sc->sc_therm = 0;	/* */
			sc->sc_nolow = 1;
			strlcpy(name, "MAX6642", ADMTEMP_NAMELEN);
		} else if (*rev == 0) {
			strlcpy(name, "MAX6690", ADMTEMP_NAMELEN);
			sc->sc_ext11 = 1;
		} else {
			strlcpy(name, "MAX1617A", ADMTEMP_NAMELEN);
		}
	}

	if (*comp == ADM1021_COMPANY_GMT) {
		sc->sc_ext11 = 1;
		sc->sc_therm = 1;
		strlcpy(name, "G781", ADMTEMP_NAMELEN);
	}

	if (*comp == ADM1021_COMPANY_ADM) {
		cmd = ADM1023_EXT_HIGH2;
		if (admtemp_exec(sc, I2C_OP_READ_WITH_STOP, &cmd, &data) == 0) {
			tmp = 1 << ADM1023_EXT2_SHIFT;
			admtemp_exec(sc, I2C_OP_WRITE_WITH_STOP, &cmd, &tmp);
			if (admtemp_exec(sc, I2C_OP_READ_WITH_STOP, &cmd,
			    &tmp) == 0 && tmp == 1 << ADM1023_EXT2_SHIFT) {
				sc->sc_ext11 = 1;
				strlcpy(name, "ADM1023", ADMTEMP_NAMELEN);
			}
			admtemp_exec(sc, I2C_OP_WRITE_WITH_STOP, &cmd, &data);
		}
		cmd = ADM1032_EXT_THERM;
		if (sc->sc_ext11 &&
		    admtemp_exec(sc, I2C_OP_READ_WITH_STOP, &cmd, &data) == 0
		    && data == 0x55) {
			sc->sc_therm = 1;
			strlcpy(name, "ADM1032", ADMTEMP_NAMELEN);
		}
		if (!sc->sc_ext11 &&
		    (*rev & ADM1021_REV_MASK) == ADM1021_REV_1021A) {
			sc->sc_noneg = 0;
			strlcpy(name, "ADM1021A", ADMTEMP_NAMELEN);
		} else
			strlcpy(name, "ADM1021", ADMTEMP_NAMELEN);
	}
}

void
admtemp_attach(device_t parent, device_t self, void *aux)
{
	struct admtemp_softc *sc = device_private(self);
	struct i2c_attach_args *ia = aux;
	uint8_t cmd, data, stat, comp, rev;
	char name[ADMTEMP_NAMELEN];
	char ename[64] = "external", iname[64] = "internal";
	const char *desc;

	sc->sc_tag = ia->ia_tag;
	sc->sc_addr = ia->ia_addr;
	sc->sc_prop = ia->ia_prop;
	prop_object_retain(sc->sc_prop);

	iic_acquire_bus(sc->sc_tag, 0);
	cmd = ADM1021_CONFIG_READ;
	if (admtemp_exec(sc, I2C_OP_READ_WITH_STOP, &cmd, &data) != 0) {
		iic_release_bus(sc->sc_tag, 0);
		aprint_error_dev(self, "cannot get control register\n");
		return;
	}
	if (data & ADM1021_CONFIG_RUN) {
		cmd = ADM1021_STATUS;
		if (admtemp_exec(sc, I2C_OP_READ_WITH_STOP, &cmd, &stat)) {
			iic_release_bus(sc->sc_tag, 0);
			aprint_error_dev(self,
			    "cannot read status register\n");
			return;
		}
		if ((stat & ADM1021_STATUS_INVAL) == ADM1021_STATUS_INVAL) {
			if (admtemp_exec(sc, I2C_OP_READ_WITH_STOP, &cmd,
			    &stat)) {
				iic_release_bus(sc->sc_tag, 0);
				aprint_error_dev(self,
				    "cannot read status register\n");
				return;
			}
		}

		/* means external is dead */
		if ((stat & ADM1021_STATUS_INVAL) != ADM1021_STATUS_INVAL &&
		    (stat & ADM1021_STATUS_NOEXT))
			sc->sc_noexternal = 1;

		data &= ~ADM1021_CONFIG_RUN;
		cmd = ADM1021_CONFIG_WRITE;
		if (admtemp_exec(sc, I2C_OP_WRITE_WITH_STOP, &cmd, &data)) {
			iic_release_bus(sc->sc_tag, 0);
			aprint_error_dev(self,
			    "cannot set control register\n");
			return;
		}
	}

	admtemp_setflags(sc, ia, &comp, &rev, name);

	iic_release_bus(sc->sc_tag, 0);

	aprint_normal(": %s temperature sensor", name);
	if (comp)
		aprint_normal(": id. 0x%02x, rev. 0x%02x\n", comp, rev);
	else
		aprint_normal("\n");
	aprint_naive(": Temperature sensor\n");

	/* Initialize sensor data. */
	sc->sc_sensor[ADMTEMP_INT].state = ENVSYS_SINVALID;
	sc->sc_sensor[ADMTEMP_INT].units = ENVSYS_STEMP;
	sc->sc_sensor[ADMTEMP_EXT].state = ENVSYS_SINVALID;
	sc->sc_sensor[ADMTEMP_EXT].units = ENVSYS_STEMP;
	sc->sc_sensor[ADMTEMP_INT].flags =
	    ENVSYS_FMONLIMITS | ENVSYS_FHAS_ENTROPY;
	sc->sc_sensor[ADMTEMP_EXT].flags =
	    ENVSYS_FMONLIMITS | ENVSYS_FHAS_ENTROPY;

	if (prop_dictionary_get_cstring_nocopy(sc->sc_prop, "s00", &desc)) {
		strncpy(iname, desc, 64);
	}

	if (prop_dictionary_get_cstring_nocopy(sc->sc_prop, "s01", &desc)) {
		strncpy(ename, desc, 64);
	}

	strlcpy(sc->sc_sensor[ADMTEMP_INT].desc, iname,
	    sizeof(sc->sc_sensor[ADMTEMP_INT].desc));
	strlcpy(sc->sc_sensor[ADMTEMP_EXT].desc, ename,
	    sizeof(sc->sc_sensor[ADMTEMP_EXT].desc));

	sc->sc_sme = sysmon_envsys_create();
	if (sysmon_envsys_sensor_attach(
	    sc->sc_sme, &sc->sc_sensor[ADMTEMP_INT])) {
		sysmon_envsys_destroy(sc->sc_sme);
		sc->sc_sme = NULL;
		aprint_error_dev(self,
		    "unable to attach internal at sysmon\n");
		return;
	}
	if (sc->sc_noexternal == 0 &&
	    sysmon_envsys_sensor_attach(
	    sc->sc_sme, &sc->sc_sensor[ADMTEMP_EXT])) {
		sysmon_envsys_destroy(sc->sc_sme);
		sc->sc_sme = NULL;
		aprint_error_dev(self,
		    "unable to attach external at sysmon\n");
		return;
	}
        sc->sc_sme->sme_name = device_xname(self);
        sc->sc_sme->sme_cookie = sc;
        sc->sc_sme->sme_refresh = admtemp_refresh;
	if (sc->sc_therm) {
		sc->sc_sme->sme_get_limits = admtemp_getlim_1032;
		sc->sc_sme->sme_set_limits = admtemp_setlim_1032;
	} else if (sc->sc_ext11) {
		sc->sc_sme->sme_get_limits = admtemp_getlim_1023;
		sc->sc_sme->sme_set_limits = admtemp_setlim_1023;
	} else {
		sc->sc_sme->sme_get_limits = admtemp_getlim_1021;
		sc->sc_sme->sme_set_limits = admtemp_setlim_1021;
	}
	if (sysmon_envsys_register(sc->sc_sme)) {
		aprint_error_dev(self,
		    "unable to register with sysmon\n");
		sysmon_envsys_destroy(sc->sc_sme);
		sc->sc_sme = NULL;
		return;
	}
}


void
admtemp_refresh(struct sysmon_envsys *sme, envsys_data_t *edata)
{
	struct admtemp_softc *sc = sme->sme_cookie;
	uint8_t cmd, xdata;
	int8_t sdata;

	if (iic_acquire_bus(sc->sc_tag, 0)) {
		edata->state = ENVSYS_SINVALID;
		return;
	}

	if (edata->sensor == ADMTEMP_INT)
		cmd = ADM1021_INT_TEMP;
	else
		cmd = ADM1021_EXT_TEMP;

	if (admtemp_exec(sc, I2C_OP_READ_WITH_STOP, &cmd, &sdata) == 0) {
		if (sdata == ADM1021_STATUS_INVAL) {
			edata->state = ENVSYS_SINVALID;
		} else {
			edata->value_cur = 273150000 + 1000000 * sdata;
			edata->state = ENVSYS_SVALID;
		}
	}
	if (edata->sensor == ADMTEMP_EXT && sc->sc_ext11) {
		cmd = ADM1023_EXT_TEMP2;
		admtemp_exec(sc, I2C_OP_READ_WITH_STOP, &cmd, &xdata);
		edata->value_cur +=
		    (xdata >> ADM1023_EXT2_SHIFT & ADM1023_EXT2_MASK) * 125000;
	}

	iic_release_bus(sc->sc_tag, 0);
}

void
admtemp_getlim_1021(struct sysmon_envsys *sme, envsys_data_t *edata,
	sysmon_envsys_lim_t *limits, uint32_t *props)
{
	struct admtemp_softc *sc = sme->sme_cookie;
	uint8_t cmd;
	int8_t hdata = 0x7f, ldata = 0xc9;

	*props &= ~(PROP_CRITMAX | PROP_CRITMIN);

	if (iic_acquire_bus(sc->sc_tag, 0))
		return;

	if (edata->sensor == ADMTEMP_INT)
		cmd = ADM1021_INT_HIGH_READ;
	else
		cmd = ADM1021_EXT_HIGH_READ;

	if (admtemp_exec(sc, I2C_OP_READ_WITH_STOP, &cmd, &hdata) == 0 &&
	    hdata != ADMTEMP_LIM_INVAL) {
		limits->sel_critmax = 273150000 + 1000000 * hdata;
		*props |= PROP_CRITMAX;
	}

	if (sc->sc_nolow == 1) {
		goto release;
	}

	if (edata->sensor == ADMTEMP_INT)
		cmd = ADM1021_INT_LOW_READ;
	else
		cmd = ADM1021_EXT_LOW_READ;

	if (admtemp_exec(sc, I2C_OP_READ_WITH_STOP, &cmd, &ldata) == 0 &&
	    ldata != ADMTEMP_LIM_INVAL) {
		limits->sel_critmin = 273150000 + 1000000 * ldata;
		*props |= PROP_CRITMIN;
	}

release:
	iic_release_bus(sc->sc_tag, 0);

	/* Save the values if this is the first time through. */
	if (sc->sc_setdef[edata->sensor] == 0) {
		sc->sc_setdef[edata->sensor] = 1;
		sc->sc_highlim[edata->sensor] = hdata;
		sc->sc_lowlim[edata->sensor] = ldata;
	}
}

void
admtemp_getlim_1023(struct sysmon_envsys *sme, envsys_data_t *edata,
	sysmon_envsys_lim_t *limits, uint32_t *props)
{
	struct admtemp_softc *sc = sme->sme_cookie;
	uint8_t cmd, xhdata = 0, xldata = 0;
	int8_t hdata = 0x7f, ldata = 0xc9;

	*props &= ~(PROP_CRITMAX | PROP_CRITMIN);

	if (iic_acquire_bus(sc->sc_tag, 0))
		return;

	if (edata->sensor == ADMTEMP_INT)
		cmd = ADM1021_INT_HIGH_READ;
	else
		cmd = ADM1021_EXT_HIGH_READ;

	if (admtemp_exec(sc, I2C_OP_READ_WITH_STOP, &cmd, &hdata) == 0 &&
	    hdata != ADMTEMP_LIM_INVAL) {
		limits->sel_critmax = 273150000 + 1000000 * hdata;
		*props |= PROP_CRITMAX;
	}

	if (edata->sensor == ADMTEMP_EXT) {
		cmd = ADM1023_EXT_HIGH2;
		if (admtemp_exec(sc, I2C_OP_READ_WITH_STOP, &cmd, &xhdata) == 0)
			limits->sel_critmax +=
			    (xhdata >> ADM1023_EXT2_SHIFT & ADM1023_EXT2_MASK)
			    * 125000;
	}

	if (edata->sensor == ADMTEMP_INT)
		cmd = ADM1021_INT_LOW_READ;
	else
		cmd = ADM1021_EXT_LOW_READ;

	if (admtemp_exec(sc, I2C_OP_READ_WITH_STOP, &cmd, &ldata) == 0 &&
	    ldata != ADMTEMP_LIM_INVAL) {
		limits->sel_critmin = 273150000 + 1000000 * ldata;
		*props |= PROP_CRITMIN;
	}

	if (edata->sensor == ADMTEMP_EXT) {
		cmd = ADM1023_EXT_LOW2;
		if (admtemp_exec(sc, I2C_OP_READ_WITH_STOP, &cmd, &xldata) == 0)
			limits->sel_critmin +=
			    (xldata >> ADM1023_EXT2_SHIFT & ADM1023_EXT2_MASK)
				* 125000;
	}

	iic_release_bus(sc->sc_tag, 0);

	/* Save the values if this is the first time through. */
	if (sc->sc_setdef[edata->sensor] == 0) {
		sc->sc_setdef[edata->sensor] = 1;
		sc->sc_highlim[edata->sensor] = hdata;
		sc->sc_lowlim[edata->sensor] = ldata;
		if (edata->sensor == ADMTEMP_EXT) {
			sc->sc_highlim2 = xhdata;
			sc->sc_lowlim2 = xldata;
		}
	}
}

void
admtemp_getlim_1032(struct sysmon_envsys *sme, envsys_data_t *edata,
	sysmon_envsys_lim_t *limits, uint32_t *props)
{
	struct admtemp_softc *sc = sme->sme_cookie;
	uint8_t cmd, xhdata = 0, xldata = 0;
	int8_t tdata = 0x55, hdata = 0x55, ldata = 0;

	*props &= ~(PROP_WARNMAX | PROP_CRITMAX | PROP_WARNMIN);

	if (iic_acquire_bus(sc->sc_tag, 0))
		return;

	if (edata->sensor == ADMTEMP_INT)
		cmd = ADM1032_INT_THERM;
	else
		cmd = ADM1032_EXT_THERM;

	if (admtemp_exec(sc, I2C_OP_READ_WITH_STOP, &cmd, &tdata) == 0 &&
	    tdata != ADMTEMP_LIM_INVAL) {
		limits->sel_critmax = 273150000 + 1000000 * tdata;
		*props |= PROP_CRITMAX;
	}

	if (edata->sensor == ADMTEMP_INT)
		cmd = ADM1021_INT_HIGH_READ;
	else
		cmd = ADM1021_EXT_HIGH_READ;

	if (admtemp_exec(sc, I2C_OP_READ_WITH_STOP, &cmd, &hdata) == 0 &&
	    hdata != ADMTEMP_LIM_INVAL) {
		limits->sel_warnmax = 273150000 + 1000000 * hdata;
		*props |= PROP_WARNMAX;
	}

	if (edata->sensor == ADMTEMP_EXT) {
		cmd = ADM1023_EXT_HIGH2;
		if (admtemp_exec(sc, I2C_OP_READ_WITH_STOP, &cmd, &xhdata) == 0)
			limits->sel_warnmax +=
			    (xhdata >> ADM1023_EXT2_SHIFT & ADM1023_EXT2_MASK)
			        * 125000;
	}

	if (edata->sensor == ADMTEMP_INT)
		cmd = ADM1021_INT_LOW_READ;
	else
		cmd = ADM1021_EXT_LOW_READ;

	if (admtemp_exec(sc, I2C_OP_READ_WITH_STOP, &cmd, &ldata) == 0 &&
	    ldata != ADMTEMP_LIM_INVAL) {
		limits->sel_warnmin = 273150000 + 1000000 * ldata;
		*props |= PROP_WARNMIN;
	}

	if (edata->sensor == ADMTEMP_EXT) {
		cmd = ADM1023_EXT_LOW2;
		if (admtemp_exec(sc, I2C_OP_READ_WITH_STOP, &cmd, &xldata) == 0)
			limits->sel_warnmin +=
			    (xldata >> ADM1023_EXT2_SHIFT & ADM1023_EXT2_MASK)
			        * 125000;
	}

	iic_release_bus(sc->sc_tag, 0);

	/* Save the values if this is the first time through. */
	if (sc->sc_setdef[edata->sensor] == 0) {
		sc->sc_setdef[edata->sensor] = 1;
		sc->sc_thermlim[edata->sensor] = tdata;
		sc->sc_highlim[edata->sensor] = hdata;
		sc->sc_lowlim[edata->sensor] = ldata;
		if (edata->sensor == ADMTEMP_EXT) {
			sc->sc_highlim2 = xhdata;
			sc->sc_lowlim2 = xldata;
		}
	}
}

void
admtemp_setlim_1021(struct sysmon_envsys *sme, envsys_data_t *edata,
	sysmon_envsys_lim_t *limits, uint32_t *props)
{
	struct admtemp_softc *sc = sme->sme_cookie;
	uint8_t cmd;
	int tmp;
	int8_t sdata;

	if (iic_acquire_bus(sc->sc_tag, 0))
		return;

	if (*props & PROP_CRITMAX) {
		if (edata->sensor == ADMTEMP_INT)
			cmd = ADM1021_INT_HIGH_WRITE;
		else
			cmd = ADM1021_EXT_HIGH_WRITE;

		if (limits == NULL)	/* Restore defaults */
			sdata = sc->sc_highlim[edata->sensor];
		else {
			tmp = (limits->sel_critmax - 273150000) / 1000000;
			if (tmp > ADMTEMP_MAX_POS)
				sdata = ADMTEMP_MAX_POS;
			else if (tmp < 0 && sc->sc_noneg)
				sdata = 0;
			else if (tmp < ADMTEMP_MAX_NEG)
				sdata = ADMTEMP_MAX_NEG;
			else
				sdata = tmp & 0xff;
		}
		admtemp_exec(sc, I2C_OP_WRITE_WITH_STOP, &cmd, &sdata);
	}

	if (*props & PROP_CRITMIN && sc->sc_nolow == 0) {
		if (edata->sensor == ADMTEMP_INT)
			cmd = ADM1021_INT_LOW_WRITE;
		else
			cmd = ADM1021_EXT_LOW_WRITE;
		if (limits == NULL)
			sdata = sc->sc_lowlim[edata->sensor];
		else {
			tmp = (limits->sel_critmin - 273150000) / 1000000;
			if (tmp > ADMTEMP_MAX_POS)
				sdata = ADMTEMP_MAX_POS;
			else if (tmp < 0 && sc->sc_noneg)
				sdata = 0;
			else if (tmp < ADMTEMP_MAX_NEG)
				sdata = ADMTEMP_MAX_NEG;
			else
				sdata = tmp & 0xff;
		}
		admtemp_exec(sc, I2C_OP_WRITE_WITH_STOP, &cmd, &sdata);
	}

	iic_release_bus(sc->sc_tag, 0);
}

static void
admtemp_encode_temp(const uint32_t val, int8_t *sdata, uint8_t *xdata,
    const int ext11)
{
	int32_t tmp;

	if (ext11) {
		/* Split temperature into high and low bytes */
		tmp = (val - 273150000) / 125000;
		*xdata = (tmp & ADM1023_EXT2_MASK) << ADM1023_EXT2_SHIFT;
		tmp -= (int32_t) (*xdata >> ADM1023_EXT2_SHIFT);
		tmp /= 8;	/* 1000000 / 125000 */
	} else {
		*xdata = 0;
		tmp = (val - 273150000) / 1000000;
	}
	if (tmp > ADMTEMP_MAX_POS)
		*sdata = ADMTEMP_MAX_POS;
	else if (tmp < 0)
		*sdata = 0;
	else
		*sdata = tmp & 0xff;
}

void
admtemp_setlim_1023(struct sysmon_envsys *sme, envsys_data_t *edata,
	sysmon_envsys_lim_t *limits, uint32_t *props)
{
	struct admtemp_softc *sc = sme->sme_cookie;
	int ext11;
	uint8_t cmd, xdata;
	int8_t sdata;

	if (edata->sensor == ADMTEMP_INT)
		ext11 = 0;
	else
		ext11 = 1;

	if (iic_acquire_bus(sc->sc_tag, 0))
		return;

	if (*props & PROP_CRITMAX) {
		if (edata->sensor == ADMTEMP_INT)
			cmd = ADM1021_INT_HIGH_WRITE;
		else
			cmd = ADM1021_EXT_HIGH_WRITE;

		if (limits == NULL) {	/* Restore defaults */
			sdata = sc->sc_highlim[edata->sensor];
			xdata = sc->sc_highlim2;
		} else
			admtemp_encode_temp(limits->sel_critmax, &sdata,
			    &xdata, ext11);

		admtemp_exec(sc, I2C_OP_WRITE_WITH_STOP, &cmd, &sdata);
		if (ext11) {
			cmd = ADM1023_EXT_HIGH2;
			admtemp_exec(sc, I2C_OP_WRITE_WITH_STOP, &cmd, &xdata);
		}
	}

	if (*props & PROP_CRITMIN) {
		if (edata->sensor == ADMTEMP_INT)
			cmd = ADM1021_INT_LOW_WRITE;
		else
			cmd = ADM1021_EXT_LOW_WRITE;
		if (limits == NULL) {
			sdata = sc->sc_lowlim[edata->sensor];
			xdata = sc->sc_lowlim2;
		} else
			admtemp_encode_temp(limits->sel_critmax, &sdata,
			    &xdata, ext11);
		admtemp_exec(sc, I2C_OP_WRITE_WITH_STOP, &cmd, &sdata);
		if (ext11) {
			cmd = ADM1023_EXT_LOW2;
			admtemp_exec(sc, I2C_OP_WRITE_WITH_STOP, &cmd, &xdata);
		}
	}

	iic_release_bus(sc->sc_tag, 0);
}

void
admtemp_setlim_1032(struct sysmon_envsys *sme, envsys_data_t *edata,
	sysmon_envsys_lim_t *limits, uint32_t *props)
{
	struct admtemp_softc *sc = sme->sme_cookie;
	int ext11;
	uint8_t cmd, xdata;
	int8_t sdata;

	if (edata->sensor == ADMTEMP_INT)
		ext11 = 0;
	else
		ext11 = 1;

	if (iic_acquire_bus(sc->sc_tag, 0))
		return;

	if (*props & PROP_CRITMAX) {
		if (edata->sensor == ADMTEMP_INT)
			cmd = ADM1032_INT_THERM;
		else
			cmd = ADM1032_EXT_THERM;
		if (limits == NULL)	/* Restore default */
			sdata = sc->sc_thermlim[edata->sensor];
		else
			admtemp_encode_temp(limits->sel_critmax, &sdata,
			    &xdata, 0);
		admtemp_exec(sc, I2C_OP_WRITE_WITH_STOP, &cmd, &sdata);
	}

	if (*props & PROP_WARNMAX) {
		if (edata->sensor == ADMTEMP_INT)
			cmd = ADM1021_INT_HIGH_WRITE;
		else
			cmd = ADM1021_EXT_HIGH_WRITE;

		if (limits == NULL) {	/* Restore defaults */
			sdata = sc->sc_highlim[edata->sensor];
			xdata = sc->sc_highlim2;
		} else
			admtemp_encode_temp(limits->sel_warnmax, &sdata,
			    &xdata, ext11);
		admtemp_exec(sc, I2C_OP_WRITE_WITH_STOP, &cmd, &sdata);

		if (ext11) {
			cmd = ADM1023_EXT_HIGH2;
			admtemp_exec(sc, I2C_OP_WRITE_WITH_STOP, &cmd, &xdata);
		}
	}

	if (*props & PROP_WARNMIN) {
		if (edata->sensor == ADMTEMP_INT)
			cmd = ADM1021_INT_LOW_WRITE;
		else
			cmd = ADM1021_EXT_LOW_WRITE;
		if (limits == NULL) {
			sdata = sc->sc_lowlim[edata->sensor];
			xdata = sc->sc_lowlim2;
		} else
			admtemp_encode_temp(limits->sel_warnmin, &sdata,
			    &xdata, ext11);
		admtemp_exec(sc, I2C_OP_WRITE_WITH_STOP, &cmd, &sdata);

		if (ext11) {
			cmd = ADM1023_EXT_LOW2;
			admtemp_exec(sc, I2C_OP_WRITE_WITH_STOP, &cmd, &xdata);
		}
	}

	iic_release_bus(sc->sc_tag, 0);
}<|MERGE_RESOLUTION|>--- conflicted
+++ resolved
@@ -1,8 +1,4 @@
-<<<<<<< HEAD
-/*	$NetBSD: adm1021.c,v 1.21 2020/12/10 17:02:51 jdc Exp $ */
-=======
 /*	$NetBSD: adm1021.c,v 1.27 2021/01/30 01:22:06 thorpej Exp $ */
->>>>>>> 9e014010
 /*	$OpenBSD: adm1021.c,v 1.27 2007/06/24 05:34:35 dlg Exp $	*/
 
 /*
@@ -42,11 +38,7 @@
  */
 
 #include <sys/cdefs.h>
-<<<<<<< HEAD
-__KERNEL_RCSID(0, "$NetBSD: adm1021.c,v 1.21 2020/12/10 17:02:51 jdc Exp $");
-=======
 __KERNEL_RCSID(0, "$NetBSD: adm1021.c,v 1.27 2021/01/30 01:22:06 thorpej Exp $");
->>>>>>> 9e014010
 
 #include <sys/param.h>
 #include <sys/systm.h>
