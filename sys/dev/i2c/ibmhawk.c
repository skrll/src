<<<<<<< HEAD
/* $NetBSD: ibmhawk.c,v 1.4 2016/07/14 04:01:32 msaitoh Exp $ */
=======
/* $NetBSD: ibmhawk.c,v 1.7 2018/06/16 21:22:13 thorpej Exp $ */
>>>>>>> b2b84690

/*-
 * Copyright (c) 2011 The NetBSD Foundation, Inc.
 * All rights reserved.
 *
 * This code is derived from software contributed to The NetBSD Foundation
 * by Juergen Hannken-Illjes.
 *
 * Redistribution and use in source and binary forms, with or without
 * modification, are permitted provided that the following conditions
 * are met:
 * 1. Redistributions of source code must retain the above copyright
 *    notice, this list of conditions and the following disclaimer.
 * 2. Redistributions in binary form must reproduce the above copyright
 *    notice, this list of conditions and the following disclaimer in the
 *    documentation and/or other materials provided with the distribution.
 *
 * THIS SOFTWARE IS PROVIDED BY THE NETBSD FOUNDATION, INC. AND CONTRIBUTORS
 * ``AS IS'' AND ANY EXPRESS OR IMPLIED WARRANTIES, INCLUDING, BUT NOT LIMITED
 * TO, THE IMPLIED WARRANTIES OF MERCHANTABILITY AND FITNESS FOR A PARTICULAR
 * PURPOSE ARE DISCLAIMED.  IN NO EVENT SHALL THE FOUNDATION OR CONTRIBUTORS
 * BE LIABLE FOR ANY DIRECT, INDIRECT, INCIDENTAL, SPECIAL, EXEMPLARY, OR
 * CONSEQUENTIAL DAMAGES (INCLUDING, BUT NOT LIMITED TO, PROCUREMENT OF
 * SUBSTITUTE GOODS OR SERVICES; LOSS OF USE, DATA, OR PROFITS; OR BUSINESS
 * INTERRUPTION) HOWEVER CAUSED AND ON ANY THEORY OF LIABILITY, WHETHER IN
 * CONTRACT, STRICT LIABILITY, OR TORT (INCLUDING NEGLIGENCE OR OTHERWISE)
 * ARISING IN ANY WAY OUT OF THE USE OF THIS SOFTWARE, EVEN IF ADVISED OF THE
 * POSSIBILITY OF SUCH DAMAGE.
 */

#include <sys/systm.h>
#include <sys/param.h>
#include <sys/kernel.h>
#include <sys/device.h>
#include <sys/bswap.h>

#include <dev/sysmon/sysmonvar.h>
#include <dev/i2c/i2cvar.h>
#include <dev/i2c/ibmhawkreg.h>
#include <dev/i2c/ibmhawkvar.h>

#if !defined(IBMHAWK_DEBUG)	/* Set to 2 for verbose debug. */
#if defined(DEBUG)
#define IBMHAWK_DEBUG	1
#else
#define IBMHAWK_DEBUG	0
#endif
#endif

/*
 * Known sensors.
 */
static struct ibmhawk_sensordesc {
	const char *desc;
	uint32_t units;
	int offset;
} ibmhawk_sensors[] = {
	{ "Ambient temperature", ENVSYS_STEMP,     IBMHAWK_T_AMBIENT   },
	{ "CPU 1 temperature",   ENVSYS_STEMP,     IBMHAWK_T_CPU       },
	{ "CPU 2 temperature",   ENVSYS_STEMP,     IBMHAWK_T_CPU+1     },
	{ "12 Voltage sensor",   ENVSYS_SVOLTS_DC, IBMHAWK_V_VOLTAGE   },
	{ "5 Voltage sensor",    ENVSYS_SVOLTS_DC, IBMHAWK_V_VOLTAGE+1 },
	{ "3.3 Voltage sensor",  ENVSYS_SVOLTS_DC, IBMHAWK_V_VOLTAGE+2 },
	{ "2.5 Voltage sensor",  ENVSYS_SVOLTS_DC, IBMHAWK_V_VOLTAGE+3 },
	{ "1.5 Voltage sensor",  ENVSYS_SVOLTS_DC, IBMHAWK_V_VOLTAGE+4 },
	{ "1.25 Voltage sensor", ENVSYS_SVOLTS_DC, IBMHAWK_V_VOLTAGE+5 },
	{ "VRM 1",               ENVSYS_SVOLTS_DC, IBMHAWK_V_VOLTAGE+6 },
	{ "Fan 1",               ENVSYS_SFANRPM,   IBMHAWK_F_FAN       },
	{ "Fan 2",               ENVSYS_SFANRPM,   IBMHAWK_F_FAN+1     },
	{ "Fan 3",               ENVSYS_SFANRPM,   IBMHAWK_F_FAN+2     },
	{ "Fan 4",               ENVSYS_SFANRPM,   IBMHAWK_F_FAN+3     },
	{ "Fan 5",               ENVSYS_SFANRPM,   IBMHAWK_F_FAN+4     },
	{ "Fan 6",               ENVSYS_SFANRPM,   IBMHAWK_F_FAN+5     },
};
static const int ibmhawk_num_sensors =
    (sizeof(ibmhawk_sensors)/sizeof(ibmhawk_sensors[0]));

static int ibmhawk_match(device_t, cfdata_t, void *);
static void ibmhawk_attach(device_t, device_t, void *);
static int ibmhawk_detach(device_t, int);
static uint8_t ibmhawk_cksum(uint8_t *);
static int ibmhawk_request(struct ibmhawk_softc *,
    uint8_t, ibmhawk_response_t *);
static uint32_t ibmhawk_normalize(int, uint32_t);
static void ibmhawk_set(struct ibmhawk_softc *, int, int, bool, bool);
static void ibmhawk_refreshall(struct ibmhawk_softc *, bool);
static void ibmhawk_refresh(struct sysmon_envsys *, envsys_data_t *);
static void ibmhawk_get_limits(struct sysmon_envsys *, envsys_data_t *,
    sysmon_envsys_lim_t *, uint32_t *);

CFATTACH_DECL_NEW(ibmhawk, sizeof(struct ibmhawk_softc),
    ibmhawk_match, ibmhawk_attach, ibmhawk_detach, NULL);

static int
ibmhawk_match(device_t parent, cfdata_t match, void *aux)
{
	struct i2c_attach_args *ia = aux;
	ibmhawk_response_t resp;
	static struct ibmhawk_softc sc;

	/* There is an expected address for this device: */
	if (ia->ia_addr != 0x37)
		return 0;

	/* XXX Probe is potentially destructive. */

	sc.sc_tag = ia->ia_tag;
	sc.sc_addr = ia->ia_addr;
	if (ibmhawk_request(&sc, IHR_EQUIP, &resp))
		return 0;

	return I2C_MATCH_ADDRESS_AND_PROBE;
}

static void
ibmhawk_attach(device_t parent, device_t self, void *aux)
{
	struct ibmhawk_softc *sc = device_private(self);
	struct i2c_attach_args *ia = aux;
	ibmhawk_response_t resp;
	int i;

	sc->sc_dev = self;
	sc->sc_tag = ia->ia_tag;
	sc->sc_addr = ia->ia_addr;

	if (!pmf_device_register(self, NULL, NULL))
		aprint_error_dev(self, "couldn't establish power handler\n");
	if (ibmhawk_request(sc, IHR_NAME, &resp)) {
		aprint_error_dev(self, "communication failed\n");
		return;
	}
	aprint_normal(": IBM Hawk \"%.16s\"\n", resp.ihr_name);
	if (ibmhawk_request(sc, IHR_EQUIP, &resp)) {
		aprint_error_dev(sc->sc_dev, "equip query failed\n");
		return;
	}
	sc->sc_numcpus = min(resp.ihr_numcpus, IBMHAWK_MAX_CPU);
	sc->sc_numfans = min(resp.ihr_numfans, IBMHAWK_MAX_FAN);
#if IBMHAWK_DEBUG > 0
	aprint_normal_dev(sc->sc_dev, "monitoring %d/%d cpu(s) %d/%d fan(s)\n",
	    sc->sc_numcpus, resp.ihr_numcpus, sc->sc_numfans, resp.ihr_numfans);
#endif
	/* Request and set sensor thresholds. */
	if (ibmhawk_request(sc, IHR_TEMP_THR, &resp)) {
		aprint_error_dev(sc->sc_dev, "temp threshold query failed\n");
		return;
	}
	for (i = 0; i < sc->sc_numcpus; i++)
		sc->sc_sensordata[IBMHAWK_T_CPU+i].ihs_warnmax =
		    resp.ihr_t_warn_thr;
	if (ibmhawk_request(sc, IHR_VOLT_THR, &resp)) {
		aprint_error_dev(sc->sc_dev, "volt threshold query failed\n");
		return;
	}
	for (i = 0; i < IBMHAWK_MAX_VOLTAGE; i++) {
		sc->sc_sensordata[IBMHAWK_V_VOLTAGE+i].ihs_warnmax =
		    bswap16(resp.ihr_v_voltage_thr[i*2]);
		sc->sc_sensordata[IBMHAWK_V_VOLTAGE+i].ihs_warnmin =
		    bswap16(resp.ihr_v_voltage_thr[i*2+1]);
	}
	if ((sc->sc_sme = sysmon_envsys_create()) == NULL) {
		aprint_error_dev(sc->sc_dev, "sysmon_envsys_create failed\n");
		return;
	}
	ibmhawk_refreshall(sc, true);
	sc->sc_sme->sme_name = device_xname(sc->sc_dev);
	sc->sc_sme->sme_cookie = sc;
	sc->sc_sme->sme_refresh = ibmhawk_refresh;
	sc->sc_sme->sme_get_limits = ibmhawk_get_limits;
	if (sysmon_envsys_register(sc->sc_sme)) {
		aprint_error_dev(sc->sc_dev, "sysmon_envsys_register failed\n");
		sysmon_envsys_destroy(sc->sc_sme);
		sc->sc_sme = NULL;
		return;
	}
}

static int
ibmhawk_detach(device_t self, int flags)
{
	struct ibmhawk_softc *sc = device_private(self);

	if (sc->sc_sme)
		sysmon_envsys_destroy(sc->sc_sme);
	return 0;
}


/*
 * Compute the message checksum.
 */
static uint8_t
ibmhawk_cksum(uint8_t *buf)
{
	int len = *buf++;
	int s = 0;

	while (--len > 0)
		s += *buf++;
	return -s;
}

/*
 * Request information from the management processor.
 * The response will be zeroed on error.
 * Request and response have the form <n> <data 0:n-2> <checksum>.
 */
static int
ibmhawk_request(struct ibmhawk_softc *sc, uint8_t request,
    ibmhawk_response_t *response)
{
	int i, error, retries;
	uint8_t buf[sizeof(ibmhawk_response_t)+3], dummy;

	error = EIO;	/* Fail until we have a valid response. */
	retries = 0;

	if (iic_acquire_bus(sc->sc_tag, 0))
		return error;

again:
	memset(response, 0, sizeof(*response));

	/* Build and send the request. */
	buf[0] = 2;
	buf[1] = request;
	buf[2] = ibmhawk_cksum(buf);
#if IBMHAWK_DEBUG > 1
	printf("[");
	for (i = 0; i < 3; i++)
		printf(" %02x", buf[i]);
	printf(" ]");
#endif
	for (i = 0; i < 3; i++)
		if (iic_smbus_send_byte(sc->sc_tag, sc->sc_addr, buf[i], 0))
			goto bad;

	/* Receive and check the response. */
#if IBMHAWK_DEBUG > 1
	printf(" => [");
#endif
	if (iic_smbus_receive_byte(sc->sc_tag, sc->sc_addr, &buf[0], 0))
		goto bad;
	if (buf[0] == 0 || buf[0] == 255)
		goto bad;
	for (i = 1; i < buf[0]+1; i++)
		if (iic_smbus_receive_byte(sc->sc_tag, sc->sc_addr,
		    (i < sizeof buf ? &buf[i] : &dummy), 0))
			goto bad;
	if (buf[0] >= sizeof(buf) || buf[1] != request ||
	    ibmhawk_cksum(buf) != buf[buf[0]])
		goto bad;
	if (buf[0] > 2)
		memcpy(response, buf+2, buf[0]-2);
	error = 0;

bad:
#if IBMHAWK_DEBUG > 1
	for (i = 0; i < min(buf[0]+1, sizeof buf); i++)
		printf(" %02x", buf[i]);
	printf(" ] => %d\n", error);
#endif
	if (error != 0 && retries++ < 3)
		goto again;

	iic_release_bus(sc->sc_tag, 0);
	return error;
}

static uint32_t
ibmhawk_normalize(int value, uint32_t units)
{

	if (value == 0)
		return 0;

	switch (units) {
	case ENVSYS_STEMP:
		return 273150000+1000000*value;
	case ENVSYS_SVOLTS_DC:
		return 10000*value;
	default:
		return value;
	}
}

static void
ibmhawk_set(struct ibmhawk_softc *sc,
    int offset, int value, bool valid, bool create)
{
	int i;
	struct ibmhawk_sensordesc *sp;
	struct ibmhawk_sensordata *sd;
	envsys_data_t *dp;

	sd = &sc->sc_sensordata[offset];
	dp = &sd->ihs_edata;
	sp = NULL;
	if (create) {
		for (i = 0; i < ibmhawk_num_sensors; i++)
			if (ibmhawk_sensors[i].offset == offset) {
				sp = ibmhawk_sensors+i;
				break;
			}
		if (sp == NULL) {
#if IBMHAWK_DEBUG > 0
			aprint_error_dev(sc->sc_dev,
			    "offset %d: no sensor found\n", offset);
#endif
			return;
		}
		strlcpy(dp->desc, sp->desc, sizeof(dp->desc));
		dp->units = sp->units;
		if (sd->ihs_warnmin != 0 || sd->ihs_warnmax != 0) {
			sd->ihs_warnmin =
			    ibmhawk_normalize(sd->ihs_warnmin, dp->units);
			sd->ihs_warnmax =
			    ibmhawk_normalize(sd->ihs_warnmax, dp->units);
			dp->flags |= ENVSYS_FMONLIMITS;
		}
	}

	if (valid) {
		dp->value_cur = ibmhawk_normalize(value, dp->units);
		dp->state = ENVSYS_SVALID;
	} else
		dp->state = ENVSYS_SINVALID;

	if (create) {
		if (sysmon_envsys_sensor_attach(sc->sc_sme, dp))
			aprint_error_dev(sc->sc_dev,
			    "failed to attach \"%s\"\n", dp->desc);
	}
}

static void
ibmhawk_refreshall(struct ibmhawk_softc *sc, bool create)
{
	int i;
	bool valid;
	ibmhawk_response_t resp;

	valid = (ibmhawk_request(sc, IHR_TEMP, &resp) == 0);
	ibmhawk_set(sc, IBMHAWK_T_AMBIENT, resp.ihr_t_ambient, valid, create);
	for (i = 0; i < sc->sc_numcpus; i++)
		ibmhawk_set(sc, IBMHAWK_T_CPU+i,
		    resp.ihr_t_cpu[i], valid, create);

	valid = (ibmhawk_request(sc, IHR_FANRPM, &resp) == 0);
	for (i = 0; i < sc->sc_numfans; i++)
		ibmhawk_set(sc, IBMHAWK_F_FAN+i,
		    bswap16(resp.ihr_fanrpm[i]), valid, create);

	valid = (ibmhawk_request(sc, IHR_VOLT, &resp) == 0);
	for (i = 0; i < IBMHAWK_MAX_VOLTAGE; i++)
		ibmhawk_set(sc, IBMHAWK_V_VOLTAGE+i,
		    bswap16(resp.ihr_v_voltage[i]), valid, create);
}

static void
ibmhawk_refresh(struct sysmon_envsys *sme, envsys_data_t *edata)
{
	struct ibmhawk_softc *sc = sme->sme_cookie;

	/* No more than two refreshes per second. */
	if (hardclock_ticks-sc->sc_refresh < hz/2)
		return;
#if IBMHAWK_DEBUG > 1
	aprint_normal_dev(sc->sc_dev, "refresh \"%s\" delta %d\n",
	    edata->desc, hardclock_ticks-sc->sc_refresh);
#endif
	sc->sc_refresh = hardclock_ticks;
	ibmhawk_refreshall(sc, false);
}

static void
ibmhawk_get_limits(struct sysmon_envsys *sme, envsys_data_t *edata,
    sysmon_envsys_lim_t *limits, uint32_t *props)
{
	struct ibmhawk_sensordata *sd = (struct ibmhawk_sensordata *)edata;

	if (sd->ihs_warnmin != 0) {
		limits->sel_warnmin = sd->ihs_warnmin;
		*props |= PROP_WARNMIN;
	}
	if (sd->ihs_warnmax != 0) {
		limits->sel_warnmax = sd->ihs_warnmax;
		*props |= PROP_WARNMAX;
	}
}<|MERGE_RESOLUTION|>--- conflicted
+++ resolved
@@ -1,8 +1,4 @@
-<<<<<<< HEAD
-/* $NetBSD: ibmhawk.c,v 1.4 2016/07/14 04:01:32 msaitoh Exp $ */
-=======
 /* $NetBSD: ibmhawk.c,v 1.7 2018/06/16 21:22:13 thorpej Exp $ */
->>>>>>> b2b84690
 
 /*-
  * Copyright (c) 2011 The NetBSD Foundation, Inc.
