<<<<<<< HEAD
/*	$NetBSD: sgsmix.c,v 1.8 2017/09/22 04:07:34 macallan Exp $	*/
=======
/*	$NetBSD: sgsmix.c,v 1.9 2018/06/16 21:22:13 thorpej Exp $	*/
>>>>>>> b2b84690

/*-
 * Copyright (C) 2005 Michael Lorenz.
 *
 * Redistribution and use in source and binary forms, with or without
 * modification, are permitted provided that the following conditions
 * are met:
 * 1. Redistributions of source code must retain the above copyright
 *    notice, this list of conditions and the following disclaimer.
 * 2. Redistributions in binary form must reproduce the above copyright
 *    notice, this list of conditions and the following disclaimer in the
 *    documentation and/or other materials provided with the distribution.
 *
 * THIS SOFTWARE IS PROVIDED BY THE AUTHOR ``AS IS'' AND ANY EXPRESS OR
 * IMPLIED WARRANTIES, INCLUDING, BUT NOT LIMITED TO, THE IMPLIED WARRANTIES
 * OF MERCHANTABILITY AND FITNESS FOR A PARTICULAR PURPOSE ARE DISCLAIMED.
 * IN NO EVENT SHALL THE AUTHOR BE LIABLE FOR ANY DIRECT, INDIRECT,
 * INCIDENTAL, SPECIAL, EXEMPLARY, OR CONSEQUENTIAL DAMAGES (INCLUDING, BUT
 * NOT LIMITED TO, PROCUREMENT OF SUBSTITUTE GOODS OR SERVICES; LOSS OF USE,
 * DATA, OR PROFITS; OR BUSINESS INTERRUPTION) HOWEVER CAUSED AND ON ANY
 * THEORY OF LIABILITY, WHETHER IN CONTRACT, STRICT LIABILITY, OR TORT
 * (INCLUDING NEGLIGENCE OR OTHERWISE) ARISING IN ANY WAY OUT OF THE USE
 * OF THIS SOFTWARE, EVEN IF ADVISED OF THE POSSIBILITY OF SUCH DAMAGE.
 */

/* 
 * a driver for the SGS TDA7433 mixer chip found in Beige PowerMac G3 and
 * probably others
 */


#include <sys/cdefs.h>
<<<<<<< HEAD
__KERNEL_RCSID(0, "$NetBSD: sgsmix.c,v 1.8 2017/09/22 04:07:34 macallan Exp $");
=======
__KERNEL_RCSID(0, "$NetBSD: sgsmix.c,v 1.9 2018/06/16 21:22:13 thorpej Exp $");
>>>>>>> b2b84690

#include <sys/param.h>
#include <sys/systm.h>
#include <sys/kernel.h>
#include <sys/device.h>
#include <sys/malloc.h>
#include <sys/sysctl.h>

#include <dev/i2c/i2cvar.h>

#include <dev/i2c/sgsmixvar.h>
#include "opt_sgsmix.h"

#ifdef SGSMIX_DEBUG
#define DPRINTF printf
#else
#define DPRINTF while (0) printf
#endif

struct sgsmix_softc {
	device_t sc_dev;
	device_t sc_parent;
	i2c_tag_t sc_i2c;
	int sc_node, sc_address;
	uint8_t sc_regs[7];
};

#define SGSREG_INPUT_SELECT	0
#define SGSREG_MASTER_GAIN	1
#define SGSREG_BASS_TREBLE	2
#define SGSREG_SPEAKER_L	3
#define SGSREG_HEADPHONES_L	4
#define SGSREG_SPEAKER_R	5
#define SGSREG_HEADPHONES_R	6

static void sgsmix_attach(device_t, device_t, void *);
static int sgsmix_match(device_t, cfdata_t, void *);
static void sgsmix_setup(struct sgsmix_softc *);
static void sgsmix_writereg(struct sgsmix_softc *, int, uint8_t);

CFATTACH_DECL_NEW(sgsmix, sizeof(struct sgsmix_softc),
    sgsmix_match, sgsmix_attach, NULL, NULL);

static int
sgsmix_match(device_t parent, cfdata_t cf, void *aux)
{
	struct i2c_attach_args *args = aux;
	int ret = -1;
	uint8_t out[2] = {1, 0x20};
	int match_result;

	if (iic_use_direct_match(args, cf, NULL, &match_result))
		return match_result;

<<<<<<< HEAD
	if (args->ia_name) {
		if (strcmp(args->ia_name, "sgsmix") == 0)
			return 1;
	} else {
		/* see if we can talk to something at address 0x8a */
		if (args->ia_addr == 0x8a) {
			iic_acquire_bus(args->ia_tag, 0);
			ret = iic_exec(args->ia_tag, I2C_OP_WRITE, args->ia_addr,
			    out, 2, NULL, 0, 0);
			iic_release_bus(args->ia_tag, 0);
		}
		return (ret >= 0);
	}
	return 0;
=======
	/* see if we can talk to something at address 0x8a */
	if (args->ia_addr != 0x8a)
		return 0;

	iic_acquire_bus(args->ia_tag, 0);
	ret = iic_exec(args->ia_tag, I2C_OP_WRITE, args->ia_addr,
	    out, 2, NULL, 0, 0);
	iic_release_bus(args->ia_tag, 0);

	return (ret >= 0) ? I2C_MATCH_ADDRESS_AND_PROBE : 0;
>>>>>>> b2b84690
}

static void
sgsmix_attach(device_t parent, device_t self, void *aux)
{
	struct sgsmix_softc *sc = device_private(self);
	struct i2c_attach_args *args = aux;

	sc->sc_dev = self;
	sc->sc_parent = parent;
	sc->sc_address = args->ia_addr;
	aprint_normal(": SGS TDA7433 Basic Audio Processor\n");
	sc->sc_i2c = args->ia_tag;
	sgsmix_setup(sc);
}

static void
sgsmix_setup(struct sgsmix_softc *sc)
{
	int i;
	uint8_t out[2];

	sc->sc_regs[0] = 9;	/* input 1 */
	sc->sc_regs[1] = 0x20;	/* master gain 0dB */
	sc->sc_regs[2] = 0x77;	/* flat bass / treble */	
	sc->sc_regs[3] = 0;	/* all speakers full volume */
	sc->sc_regs[4] = 0;
	sc->sc_regs[5] = 0;
	sc->sc_regs[6] = 0;
	
	iic_acquire_bus(sc->sc_i2c, 0);

	for (i = 0; i < 7; i++) {
		out[0] = i;
		out[1] = sc->sc_regs[i];
		iic_exec(sc->sc_i2c, I2C_OP_WRITE, sc->sc_address, out, 2,
		    NULL, 0, 0);
	}

	iic_release_bus(sc->sc_i2c, 0);
}

static void
sgsmix_writereg(struct sgsmix_softc *sc, int reg, uint8_t val)
{
	uint8_t out[2] = {reg, val};

	if ((reg < 0) || (reg >= 7))
		return;

	if (sc->sc_regs[reg] == val)
		return;

	if (iic_exec(sc->sc_i2c, I2C_OP_WRITE, sc->sc_address, out, 2, NULL,
	    0, 0) == 0) {
	    	sc->sc_regs[reg] = val;
	}
}

void
sgsmix_set_speaker_vol(void *cookie, int left, int right)
{
	struct sgsmix_softc *sc = device_private((device_t)cookie);

	DPRINTF("%s: speaker %d %d\n", device_xname(sc->sc_dev), left, right);
	if (left == 0) {
		sgsmix_writereg(sc, SGSREG_SPEAKER_L, 0x20);
	} else {
		sgsmix_writereg(sc, SGSREG_SPEAKER_L,
		    ((255 - left) >> 3) & 0x1f);
	}

	if (right == 0) {
		sgsmix_writereg(sc, SGSREG_SPEAKER_R, 0x20);
	} else {
		sgsmix_writereg(sc, SGSREG_SPEAKER_R,
		    ((255 - right) >> 3) & 0x1f);
	}
}

void
sgsmix_set_headphone_vol(void *cookie, int left, int right)
{
	struct sgsmix_softc *sc = device_private((device_t)cookie);

	DPRINTF("%s: headphones %d %d\n", device_xname(sc->sc_dev), left, right);
	if (left == 0) {
		sgsmix_writereg(sc, SGSREG_HEADPHONES_L, 0x20);
	} else {
		sgsmix_writereg(sc, SGSREG_HEADPHONES_L,
		    ((255 - left) >> 3) & 0x1f);
	}

	if (right == 0) {
		sgsmix_writereg(sc, SGSREG_HEADPHONES_R, 0x20);
	} else {
		sgsmix_writereg(sc, SGSREG_HEADPHONES_R,
		    ((255 - right) >> 3) & 0x1f);
	}
}

void
sgsmix_set_bass_treble(void *cookie, int bass, int treble)
{
	struct sgsmix_softc *sc = device_private((device_t)cookie);
	uint8_t b, t;

	t = (treble >> 4) & 0xf;
	if (t & 0x8)
		t ^= 7;
	b = bass & 0xf0;
	if (b & 0x80)
		b ^= 0x70;
	DPRINTF("%s: bass/treble %02x %02x\n", device_xname(sc->sc_dev), b, t);
	sgsmix_writereg(sc, SGSREG_BASS_TREBLE, b | t);
}<|MERGE_RESOLUTION|>--- conflicted
+++ resolved
@@ -1,8 +1,4 @@
-<<<<<<< HEAD
-/*	$NetBSD: sgsmix.c,v 1.8 2017/09/22 04:07:34 macallan Exp $	*/
-=======
 /*	$NetBSD: sgsmix.c,v 1.9 2018/06/16 21:22:13 thorpej Exp $	*/
->>>>>>> b2b84690
 
 /*-
  * Copyright (C) 2005 Michael Lorenz.
@@ -35,11 +31,7 @@
 
 
 #include <sys/cdefs.h>
-<<<<<<< HEAD
-__KERNEL_RCSID(0, "$NetBSD: sgsmix.c,v 1.8 2017/09/22 04:07:34 macallan Exp $");
-=======
 __KERNEL_RCSID(0, "$NetBSD: sgsmix.c,v 1.9 2018/06/16 21:22:13 thorpej Exp $");
->>>>>>> b2b84690
 
 #include <sys/param.h>
 #include <sys/systm.h>
@@ -94,22 +86,6 @@
 	if (iic_use_direct_match(args, cf, NULL, &match_result))
 		return match_result;
 
-<<<<<<< HEAD
-	if (args->ia_name) {
-		if (strcmp(args->ia_name, "sgsmix") == 0)
-			return 1;
-	} else {
-		/* see if we can talk to something at address 0x8a */
-		if (args->ia_addr == 0x8a) {
-			iic_acquire_bus(args->ia_tag, 0);
-			ret = iic_exec(args->ia_tag, I2C_OP_WRITE, args->ia_addr,
-			    out, 2, NULL, 0, 0);
-			iic_release_bus(args->ia_tag, 0);
-		}
-		return (ret >= 0);
-	}
-	return 0;
-=======
 	/* see if we can talk to something at address 0x8a */
 	if (args->ia_addr != 0x8a)
 		return 0;
@@ -120,7 +96,6 @@
 	iic_release_bus(args->ia_tag, 0);
 
 	return (ret >= 0) ? I2C_MATCH_ADDRESS_AND_PROBE : 0;
->>>>>>> b2b84690
 }
 
 static void
