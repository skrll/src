--- conflicted
+++ resolved
@@ -1,8 +1,4 @@
-<<<<<<< HEAD
-/*	$NetBSD: ds1307.c,v 1.25 2017/10/28 04:53:55 riastradh Exp $	*/
-=======
 /*	$NetBSD: ds1307.c,v 1.29 2018/06/26 06:03:57 thorpej Exp $	*/
->>>>>>> b2b84690
 
 /*
  * Copyright (c) 2003 Wasabi Systems, Inc.
@@ -40,11 +36,7 @@
  */
 
 #include <sys/cdefs.h>
-<<<<<<< HEAD
-__KERNEL_RCSID(0, "$NetBSD: ds1307.c,v 1.25 2017/10/28 04:53:55 riastradh Exp $");
-=======
 __KERNEL_RCSID(0, "$NetBSD: ds1307.c,v 1.29 2018/06/26 06:03:57 thorpej Exp $");
->>>>>>> b2b84690
 
 #include <sys/param.h>
 #include <sys/systm.h>
@@ -81,70 +73,6 @@
 #define DSRTC_FLAG_VBATEN		0x08
 #define	DSRTC_FLAG_YEAR_START_2K	0x10
 #define	DSRTC_FLAG_CLOCK_HOLD_REVERSED	0x20
-<<<<<<< HEAD
-};
-
-static const struct dsrtc_model dsrtc_models[] = {
-	{
-		.dm_model = 1307,
-		.dm_ch_reg = DSXXXX_SECONDS,
-		.dm_ch_value = DS1307_SECONDS_CH,
-		.dm_rtc_start = DS1307_RTC_START,
-		.dm_rtc_size = DS1307_RTC_SIZE,
-		.dm_nvram_start = DS1307_NVRAM_START,
-		.dm_nvram_size = DS1307_NVRAM_SIZE,
-		.dm_flags = DSRTC_FLAG_BCD | DSRTC_FLAG_CLOCK_HOLD,
-	}, {
-		.dm_model = 1339,
-		.dm_rtc_start = DS1339_RTC_START,
-		.dm_rtc_size = DS1339_RTC_SIZE,
-		.dm_flags = DSRTC_FLAG_BCD,
-	}, {
-		.dm_model = 1340,
-		.dm_ch_reg = DSXXXX_SECONDS,
-		.dm_ch_value = DS1340_SECONDS_EOSC,
-		.dm_rtc_start = DS1340_RTC_START,
-		.dm_rtc_size = DS1340_RTC_SIZE,
-		.dm_flags = DSRTC_FLAG_BCD,
-	}, {
-		.dm_model = 1672,
-		.dm_rtc_start = DS1672_RTC_START,
-		.dm_rtc_size = DS1672_RTC_SIZE,
-		.dm_ch_reg = DS1672_CONTROL,
-		.dm_ch_value = DS1672_CONTROL_CH,
-		.dm_flags = 0,
-	}, {
-		.dm_model = 3231,
-		.dm_rtc_start = DS3232_RTC_START,
-		.dm_rtc_size = DS3232_RTC_SIZE,
-		/*
-		 * XXX
-		 * the DS3232 likely has the temperature sensor too but I can't
-		 * easily verify or test that right now
-		 */
-		.dm_flags = DSRTC_FLAG_BCD | DSRTC_FLAG_TEMP,
-	}, {
-		.dm_model = 3232,
-		.dm_rtc_start = DS3232_RTC_START,
-		.dm_rtc_size = DS3232_RTC_SIZE,
-		.dm_nvram_start = DS3232_NVRAM_START,
-		.dm_nvram_size = DS3232_NVRAM_SIZE,
-		.dm_flags = DSRTC_FLAG_BCD,
-	}, {
-		/* MCP7940 */
-		.dm_model = 7940,
-		.dm_rtc_start = DS1307_RTC_START,
-		.dm_rtc_size = DS1307_RTC_SIZE,
-		.dm_ch_reg = DSXXXX_SECONDS,
-		.dm_ch_value = DS1307_SECONDS_CH,
-		.dm_vbaten_reg = DSXXXX_DAY,
-		.dm_vbaten_value = MCP7940_TOD_DAY_VBATEN,
-		.dm_nvram_start = MCP7940_NVRAM_START,
-		.dm_nvram_size = MCP7940_NVRAM_SIZE,
-		.dm_flags = DSRTC_FLAG_BCD | DSRTC_FLAG_CLOCK_HOLD |
-			DSRTC_FLAG_VBATEN | DSRTC_FLAG_CLOCK_HOLD_REVERSED,
-	},
-=======
 };
 
 static const i2c_addr_t ds1307_valid_addrs[] = { DS1307_ADDR, 0 };
@@ -249,7 +177,6 @@
 	{ "microchip,mcp7940",		(uintptr_t)&mcp7940_model },
 
 	{ NULL,				0 }
->>>>>>> b2b84690
 };
 
 struct dsrtc_softc {
@@ -360,18 +287,6 @@
 	if (dsrtc_is_valid_addr_for_model(dm, ia->ia_addr))
 		return I2C_MATCH_ADDRESS_ONLY;
 
-<<<<<<< HEAD
-	if (ia->ia_name) {
-		/* direct config - check name */
-		if (strcmp(ia->ia_name, "dsrtc") == 0)
-			return 1;
-	} else {
-		/* indirect config - check typical address */
-		if (ia->ia_addr == DS1307_ADDR || ia->ia_addr == MCP7940_ADDR)
-			return dsrtc_model(cf->cf_flags & 0xffff) != NULL;
-	}
-=======
->>>>>>> b2b84690
 	return 0;
 }
 
