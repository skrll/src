--- conflicted
+++ resolved
@@ -1,8 +1,4 @@
-<<<<<<< HEAD
-/*	$NetBSD: gem.c,v 1.110 2018/06/26 06:48:00 msaitoh Exp $ */
-=======
 /*	$NetBSD: gem.c,v 1.111 2018/09/03 16:29:31 riastradh Exp $ */
->>>>>>> 598bd837
 
 /*
  *
@@ -41,11 +37,7 @@
  */
 
 #include <sys/cdefs.h>
-<<<<<<< HEAD
-__KERNEL_RCSID(0, "$NetBSD: gem.c,v 1.110 2018/06/26 06:48:00 msaitoh Exp $");
-=======
 __KERNEL_RCSID(0, "$NetBSD: gem.c,v 1.111 2018/09/03 16:29:31 riastradh Exp $");
->>>>>>> 598bd837
 
 #include "opt_inet.h"
 
