<<<<<<< HEAD
/*	$NetBSD: gem.c,v 1.109 2018/02/28 23:08:30 macallan Exp $ */
=======
/*	$NetBSD: gem.c,v 1.110 2018/06/26 06:48:00 msaitoh Exp $ */
>>>>>>> b2b84690

/*
 *
 * Copyright (C) 2001 Eduardo Horvath.
 * Copyright (c) 2001-2003 Thomas Moestl
 * All rights reserved.
 *
 *
 * Redistribution and use in source and binary forms, with or without
 * modification, are permitted provided that the following conditions
 * are met:
 * 1. Redistributions of source code must retain the above copyright
 *    notice, this list of conditions and the following disclaimer.
 * 2. Redistributions in binary form must reproduce the above copyright
 *    notice, this list of conditions and the following disclaimer in the
 *    documentation and/or other materials provided with the distribution.
 *
 * THIS SOFTWARE IS PROVIDED BY THE AUTHOR  ``AS IS'' AND
 * ANY EXPRESS OR IMPLIED WARRANTIES, INCLUDING, BUT NOT LIMITED TO, THE
 * IMPLIED WARRANTIES OF MERCHANTABILITY AND FITNESS FOR A PARTICULAR PURPOSE
 * ARE DISCLAIMED.  IN NO EVENT SHALL THE AUTHOR  BE LIABLE
 * FOR ANY DIRECT, INDIRECT, INCIDENTAL, SPECIAL, EXEMPLARY, OR CONSEQUENTIAL
 * DAMAGES (INCLUDING, BUT NOT LIMITED TO, PROCUREMENT OF SUBSTITUTE GOODS
 * OR SERVICES; LOSS OF USE, DATA, OR PROFITS; OR BUSINESS INTERRUPTION)
 * HOWEVER CAUSED AND ON ANY THEORY OF LIABILITY, WHETHER IN CONTRACT, STRICT
 * LIABILITY, OR TORT (INCLUDING NEGLIGENCE OR OTHERWISE) ARISING IN ANY WAY
 * OUT OF THE USE OF THIS SOFTWARE, EVEN IF ADVISED OF THE POSSIBILITY OF
 * SUCH DAMAGE.
 *
 */

/*
 * Driver for Apple GMAC, Sun ERI and Sun GEM Ethernet controllers
 * See `GEM Gigabit Ethernet ASIC Specification'
 *   http://www.sun.com/processors/manuals/ge.pdf
 */

#include <sys/cdefs.h>
<<<<<<< HEAD
__KERNEL_RCSID(0, "$NetBSD: gem.c,v 1.109 2018/02/28 23:08:30 macallan Exp $");
=======
__KERNEL_RCSID(0, "$NetBSD: gem.c,v 1.110 2018/06/26 06:48:00 msaitoh Exp $");
>>>>>>> b2b84690

#include "opt_inet.h"

#include <sys/param.h>
#include <sys/systm.h>
#include <sys/callout.h>
#include <sys/mbuf.h>
#include <sys/syslog.h>
#include <sys/malloc.h>
#include <sys/kernel.h>
#include <sys/socket.h>
#include <sys/ioctl.h>
#include <sys/errno.h>
#include <sys/device.h>

#include <machine/endian.h>

#include <net/if.h>
#include <net/if_dl.h>
#include <net/if_media.h>
#include <net/if_ether.h>

#ifdef INET
#include <netinet/in.h>
#include <netinet/in_systm.h>
#include <netinet/in_var.h>
#include <netinet/ip.h>
#include <netinet/tcp.h>
#include <netinet/udp.h>
#endif

#include <net/bpf.h>

#include <sys/bus.h>
#include <sys/intr.h>

#include <dev/mii/mii.h>
#include <dev/mii/miivar.h>
#include <dev/mii/mii_bitbang.h>

#include <dev/ic/gemreg.h>
#include <dev/ic/gemvar.h>

#define TRIES	10000

static void	gem_inten(struct gem_softc *);
static void	gem_start(struct ifnet *);
static void	gem_stop(struct ifnet *, int);
int		gem_ioctl(struct ifnet *, u_long, void *);
void		gem_tick(void *);
void		gem_watchdog(struct ifnet *);
void		gem_rx_watchdog(void *);
void		gem_pcs_start(struct gem_softc *sc);
void		gem_pcs_stop(struct gem_softc *sc, int);
int		gem_init(struct ifnet *);
void		gem_init_regs(struct gem_softc *sc);
static int	gem_ringsize(int sz);
static int	gem_meminit(struct gem_softc *);
void		gem_mifinit(struct gem_softc *);
static int	gem_bitwait(struct gem_softc *sc, bus_space_handle_t, int,
		    u_int32_t, u_int32_t);
void		gem_reset(struct gem_softc *);
int		gem_reset_rx(struct gem_softc *sc);
static void	gem_reset_rxdma(struct gem_softc *sc);
static void	gem_rx_common(struct gem_softc *sc);
int		gem_reset_tx(struct gem_softc *sc);
int		gem_disable_rx(struct gem_softc *sc);
int		gem_disable_tx(struct gem_softc *sc);
static void	gem_rxdrain(struct gem_softc *sc);
int		gem_add_rxbuf(struct gem_softc *sc, int idx);
void		gem_setladrf(struct gem_softc *);

/* MII methods & callbacks */
static int	gem_mii_readreg(device_t, int, int);
static void	gem_mii_writereg(device_t, int, int, int);
static void	gem_mii_statchg(struct ifnet *);

static int	gem_ifflags_cb(struct ethercom *);

void		gem_statuschange(struct gem_softc *);

int		gem_ser_mediachange(struct ifnet *);
void		gem_ser_mediastatus(struct ifnet *, struct ifmediareq *);

static void	gem_partial_detach(struct gem_softc *, enum gem_attach_stage);

struct mbuf	*gem_get(struct gem_softc *, int, int);
int		gem_put(struct gem_softc *, int, struct mbuf *);
void		gem_read(struct gem_softc *, int, int);
int		gem_pint(struct gem_softc *);
int		gem_eint(struct gem_softc *, u_int);
int		gem_rint(struct gem_softc *);
int		gem_tint(struct gem_softc *);
void		gem_power(int, void *);

#ifdef GEM_DEBUG
static void gem_txsoft_print(const struct gem_softc *, int, int);
#define	DPRINTF(sc, x)	if ((sc)->sc_ethercom.ec_if.if_flags & IFF_DEBUG) \
				printf x
#else
#define	DPRINTF(sc, x)	/* nothing */
#endif

#define ETHER_MIN_TX (ETHERMIN + sizeof(struct ether_header))

int
gem_detach(struct gem_softc *sc, int flags)
{
	int i;
	struct ifnet *ifp = &sc->sc_ethercom.ec_if;
	bus_space_tag_t t = sc->sc_bustag;
	bus_space_handle_t h = sc->sc_h1;

	/*
	 * Free any resources we've allocated during the attach.
	 * Do this in reverse order and fall through.
	 */
	switch (sc->sc_att_stage) {
	case GEM_ATT_BACKEND_2:
	case GEM_ATT_BACKEND_1:
	case GEM_ATT_FINISHED:
		bus_space_write_4(t, h, GEM_INTMASK, ~(uint32_t)0);
		gem_stop(&sc->sc_ethercom.ec_if, 1);

#ifdef GEM_COUNTERS
		for (i = __arraycount(sc->sc_ev_rxhist); --i >= 0; )
			evcnt_detach(&sc->sc_ev_rxhist[i]);
		evcnt_detach(&sc->sc_ev_rxnobuf);
		evcnt_detach(&sc->sc_ev_rxfull);
		evcnt_detach(&sc->sc_ev_rxint);
		evcnt_detach(&sc->sc_ev_txint);
#endif
		evcnt_detach(&sc->sc_ev_intr);

		rnd_detach_source(&sc->rnd_source);
		ether_ifdetach(ifp);
		if_detach(ifp);
		ifmedia_delete_instance(&sc->sc_mii.mii_media, IFM_INST_ANY);

		callout_destroy(&sc->sc_tick_ch);
		callout_destroy(&sc->sc_rx_watchdog);

		/*FALLTHROUGH*/
	case GEM_ATT_MII:
		sc->sc_att_stage = GEM_ATT_MII;
		mii_detach(&sc->sc_mii, MII_PHY_ANY, MII_OFFSET_ANY);
		/*FALLTHROUGH*/
	case GEM_ATT_7:
		for (i = 0; i < GEM_NRXDESC; i++) {
			if (sc->sc_rxsoft[i].rxs_dmamap != NULL)
				bus_dmamap_destroy(sc->sc_dmatag,
				    sc->sc_rxsoft[i].rxs_dmamap);
		}
		/*FALLTHROUGH*/
	case GEM_ATT_6:
		for (i = 0; i < GEM_TXQUEUELEN; i++) {
			if (sc->sc_txsoft[i].txs_dmamap != NULL)
				bus_dmamap_destroy(sc->sc_dmatag,
				    sc->sc_txsoft[i].txs_dmamap);
		}
		bus_dmamap_unload(sc->sc_dmatag, sc->sc_cddmamap);
		/*FALLTHROUGH*/
	case GEM_ATT_5:
		bus_dmamap_unload(sc->sc_dmatag, sc->sc_nulldmamap);
		/*FALLTHROUGH*/
	case GEM_ATT_4:
		bus_dmamap_destroy(sc->sc_dmatag, sc->sc_nulldmamap);
		/*FALLTHROUGH*/
	case GEM_ATT_3:
		bus_dmamap_destroy(sc->sc_dmatag, sc->sc_cddmamap);
		/*FALLTHROUGH*/
	case GEM_ATT_2:
		bus_dmamem_unmap(sc->sc_dmatag, sc->sc_control_data,
		    sizeof(struct gem_control_data));
		/*FALLTHROUGH*/
	case GEM_ATT_1:
		bus_dmamem_free(sc->sc_dmatag, &sc->sc_cdseg, sc->sc_cdnseg);
		/*FALLTHROUGH*/
	case GEM_ATT_0:
		sc->sc_att_stage = GEM_ATT_0;
		/*FALLTHROUGH*/
	case GEM_ATT_BACKEND_0:
		break;
	}
	return 0;
}

static void
gem_partial_detach(struct gem_softc *sc, enum gem_attach_stage stage)
{
	cfattach_t ca = device_cfattach(sc->sc_dev);

	sc->sc_att_stage = stage;
	(*ca->ca_detach)(sc->sc_dev, 0);
}

/*
 * gem_attach:
 *
 *	Attach a Gem interface to the system.
 */
void
gem_attach(struct gem_softc *sc, const uint8_t *enaddr)
{
	struct ifnet *ifp = &sc->sc_ethercom.ec_if;
	struct mii_data *mii = &sc->sc_mii;
	bus_space_tag_t t = sc->sc_bustag;
	bus_space_handle_t h = sc->sc_h1;
	struct ifmedia_entry *ifm;
	int i, error, phyaddr;
	u_int32_t v;
	char *nullbuf;

	/* Make sure the chip is stopped. */
	ifp->if_softc = sc;
	gem_reset(sc);

	/*
	 * Allocate the control data structures, and create and load the
	 * DMA map for it. gem_control_data is 9216 bytes, we have space for
	 * the padding buffer in the bus_dmamem_alloc()'d memory.
	 */
	if ((error = bus_dmamem_alloc(sc->sc_dmatag,
	    sizeof(struct gem_control_data) + ETHER_MIN_TX, PAGE_SIZE,
	    0, &sc->sc_cdseg, 1, &sc->sc_cdnseg, 0)) != 0) {
		aprint_error_dev(sc->sc_dev,
		   "unable to allocate control data, error = %d\n",
		    error);
		gem_partial_detach(sc, GEM_ATT_0);
		return;
	}

	/* XXX should map this in with correct endianness */
	if ((error = bus_dmamem_map(sc->sc_dmatag, &sc->sc_cdseg, sc->sc_cdnseg,
	    sizeof(struct gem_control_data), (void **)&sc->sc_control_data,
	    BUS_DMA_COHERENT)) != 0) {
		aprint_error_dev(sc->sc_dev,
		    "unable to map control data, error = %d\n", error);
		gem_partial_detach(sc, GEM_ATT_1);
		return;
	}

	nullbuf =
	    (char *)sc->sc_control_data + sizeof(struct gem_control_data);

	if ((error = bus_dmamap_create(sc->sc_dmatag,
	    sizeof(struct gem_control_data), 1,
	    sizeof(struct gem_control_data), 0, 0, &sc->sc_cddmamap)) != 0) {
		aprint_error_dev(sc->sc_dev,
		    "unable to create control data DMA map, error = %d\n",
		    error);
		gem_partial_detach(sc, GEM_ATT_2);
		return;
	}

	if ((error = bus_dmamap_load(sc->sc_dmatag, sc->sc_cddmamap,
	    sc->sc_control_data, sizeof(struct gem_control_data), NULL,
	    0)) != 0) {
		aprint_error_dev(sc->sc_dev,
		    "unable to load control data DMA map, error = %d\n",
		    error);
		gem_partial_detach(sc, GEM_ATT_3);
		return;
	}

	memset(nullbuf, 0, ETHER_MIN_TX);
	if ((error = bus_dmamap_create(sc->sc_dmatag,
	    ETHER_MIN_TX, 1, ETHER_MIN_TX, 0, 0, &sc->sc_nulldmamap)) != 0) {
		aprint_error_dev(sc->sc_dev,
		    "unable to create padding DMA map, error = %d\n", error);
		gem_partial_detach(sc, GEM_ATT_4);
		return;
	}

	if ((error = bus_dmamap_load(sc->sc_dmatag, sc->sc_nulldmamap,
	    nullbuf, ETHER_MIN_TX, NULL, 0)) != 0) {
		aprint_error_dev(sc->sc_dev,
		    "unable to load padding DMA map, error = %d\n", error);
		gem_partial_detach(sc, GEM_ATT_5);
		return;
	}

	bus_dmamap_sync(sc->sc_dmatag, sc->sc_nulldmamap, 0, ETHER_MIN_TX,
	    BUS_DMASYNC_PREWRITE);

	/*
	 * Initialize the transmit job descriptors.
	 */
	SIMPLEQ_INIT(&sc->sc_txfreeq);
	SIMPLEQ_INIT(&sc->sc_txdirtyq);

	/*
	 * Create the transmit buffer DMA maps.
	 */
	for (i = 0; i < GEM_TXQUEUELEN; i++) {
		struct gem_txsoft *txs;

		txs = &sc->sc_txsoft[i];
		txs->txs_mbuf = NULL;
		if ((error = bus_dmamap_create(sc->sc_dmatag,
		    ETHER_MAX_LEN_JUMBO, GEM_NTXSEGS,
		    ETHER_MAX_LEN_JUMBO, 0, 0,
		    &txs->txs_dmamap)) != 0) {
			aprint_error_dev(sc->sc_dev,
			    "unable to create tx DMA map %d, error = %d\n",
			    i, error);
			gem_partial_detach(sc, GEM_ATT_6);
			return;
		}
		SIMPLEQ_INSERT_TAIL(&sc->sc_txfreeq, txs, txs_q);
	}

	/*
	 * Create the receive buffer DMA maps.
	 */
	for (i = 0; i < GEM_NRXDESC; i++) {
		if ((error = bus_dmamap_create(sc->sc_dmatag, MCLBYTES, 1,
		    MCLBYTES, 0, 0, &sc->sc_rxsoft[i].rxs_dmamap)) != 0) {
			aprint_error_dev(sc->sc_dev,
			    "unable to create rx DMA map %d, error = %d\n",
			    i, error);
			gem_partial_detach(sc, GEM_ATT_7);
			return;
		}
		sc->sc_rxsoft[i].rxs_mbuf = NULL;
	}

	/* Initialize ifmedia structures and MII info */
	mii->mii_ifp = ifp;
	mii->mii_readreg = gem_mii_readreg;
	mii->mii_writereg = gem_mii_writereg;
	mii->mii_statchg = gem_mii_statchg;

	sc->sc_ethercom.ec_mii = mii;

	/*
	 * Initialization based  on `GEM Gigabit Ethernet ASIC Specification'
	 * Section 3.2.1 `Initialization Sequence'.
	 * However, we can't assume SERDES or Serialink if neither
	 * GEM_MIF_CONFIG_MDI0 nor GEM_MIF_CONFIG_MDI1 are set
	 * being set, as both are set on Sun X1141A (with SERDES).  So,
	 * we rely on our bus attachment setting GEM_SERDES or GEM_SERIAL.
	 * Also, for variants that report 2 PHY's, we prefer the external
	 * PHY over the internal PHY, so we look for that first.
	 */
	gem_mifinit(sc);

	if ((sc->sc_flags & (GEM_SERDES | GEM_SERIAL)) == 0) {
		ifmedia_init(&mii->mii_media, IFM_IMASK, ether_mediachange,
		    ether_mediastatus);
		/* Look for external PHY */
		if (sc->sc_mif_config & GEM_MIF_CONFIG_MDI1) {
			sc->sc_mif_config |= GEM_MIF_CONFIG_PHY_SEL;
			bus_space_write_4(t, h, GEM_MIF_CONFIG,
			    sc->sc_mif_config);
			switch (sc->sc_variant) {
			case GEM_SUN_ERI:
				phyaddr = GEM_PHYAD_EXTERNAL;
				break;
			default:
				phyaddr = MII_PHY_ANY;
				break;
			}
			mii_attach(sc->sc_dev, mii, 0xffffffff, phyaddr,
			    MII_OFFSET_ANY, MIIF_FORCEANEG);
		}
#ifdef GEM_DEBUG
		  else
			aprint_debug_dev(sc->sc_dev, "using external PHY\n");
#endif
		/* Look for internal PHY if no external PHY was found */
		if (LIST_EMPTY(&mii->mii_phys) && 
		    ((sc->sc_mif_config & GEM_MIF_CONFIG_MDI0) ||
		     (sc->sc_variant == GEM_APPLE_K2_GMAC))) {
			sc->sc_mif_config &= ~GEM_MIF_CONFIG_PHY_SEL;
			bus_space_write_4(t, h, GEM_MIF_CONFIG,
			    sc->sc_mif_config);
			switch (sc->sc_variant) {
			case GEM_SUN_ERI:
			case GEM_APPLE_K2_GMAC:
				phyaddr = GEM_PHYAD_INTERNAL;
				break;
			case GEM_APPLE_GMAC:
				phyaddr = GEM_PHYAD_EXTERNAL;
				break;
			default:
				phyaddr = MII_PHY_ANY;
				break;
			}
			mii_attach(sc->sc_dev, mii, 0xffffffff, phyaddr,
			    MII_OFFSET_ANY, MIIF_FORCEANEG);
#ifdef GEM_DEBUG
			if (!LIST_EMPTY(&mii->mii_phys))
				aprint_debug_dev(sc->sc_dev,
				    "using internal PHY\n");
#endif
		}
		if (LIST_EMPTY(&mii->mii_phys)) {
				/* No PHY attached */
				aprint_error_dev(sc->sc_dev,
				    "PHY probe failed\n");
				gem_partial_detach(sc, GEM_ATT_MII);
				return;
		} else {
			struct mii_softc *child;

			/*
			 * Walk along the list of attached MII devices and
			 * establish an `MII instance' to `PHY number'
			 * mapping.
			 */
			LIST_FOREACH(child, &mii->mii_phys, mii_list) {
				/*
				 * Note: we support just one PHY: the internal
				 * or external MII is already selected for us
				 * by the GEM_MIF_CONFIG  register.
				 */
				if (child->mii_phy > 1 || child->mii_inst > 0) {
					aprint_error_dev(sc->sc_dev,
					    "cannot accommodate MII device"
					    " %s at PHY %d, instance %d\n",
					       device_xname(child->mii_dev),
					       child->mii_phy, child->mii_inst);
					continue;
				}
				sc->sc_phys[child->mii_inst] = child->mii_phy;
			}

			if (sc->sc_variant != GEM_SUN_ERI)
				bus_space_write_4(t, h, GEM_MII_DATAPATH_MODE,
				    GEM_MII_DATAPATH_MII);

			/*
			 * XXX - we can really do the following ONLY if the
			 * PHY indeed has the auto negotiation capability!!
			 */
			ifmedia_set(&sc->sc_mii.mii_media, IFM_ETHER|IFM_AUTO);
		}
	} else {
		ifmedia_init(&mii->mii_media, IFM_IMASK, gem_ser_mediachange,
		    gem_ser_mediastatus);
		/* SERDES or Serialink */
		if (sc->sc_flags & GEM_SERDES) {
			bus_space_write_4(t, h, GEM_MII_DATAPATH_MODE,
			    GEM_MII_DATAPATH_SERDES);
		} else {
			sc->sc_flags |= GEM_SERIAL;
			bus_space_write_4(t, h, GEM_MII_DATAPATH_MODE,
			    GEM_MII_DATAPATH_SERIAL);
		}

		aprint_normal_dev(sc->sc_dev, "using external PCS %s: ",
		    sc->sc_flags & GEM_SERDES ? "SERDES" : "Serialink");

		ifmedia_add(&sc->sc_mii.mii_media, IFM_ETHER|IFM_AUTO, 0, NULL);
		/* Check for FDX and HDX capabilities */
		sc->sc_mii_anar = bus_space_read_4(t, h, GEM_MII_ANAR);
		if (sc->sc_mii_anar & GEM_MII_ANEG_FUL_DUPLX) {
			ifmedia_add(&sc->sc_mii.mii_media,
			    IFM_ETHER|IFM_1000_SX|IFM_MANUAL|IFM_FDX, 0, NULL);
			aprint_normal("1000baseSX-FDX, ");
		}
		if (sc->sc_mii_anar & GEM_MII_ANEG_HLF_DUPLX) {
			ifmedia_add(&sc->sc_mii.mii_media,
			    IFM_ETHER|IFM_1000_SX|IFM_MANUAL|IFM_HDX, 0, NULL);
			aprint_normal("1000baseSX-HDX, ");
		}
		ifmedia_set(&sc->sc_mii.mii_media, IFM_ETHER|IFM_AUTO);
		sc->sc_mii_media = IFM_AUTO;
		aprint_normal("auto\n");

		gem_pcs_stop(sc, 1);
	}

	/*
	 * From this point forward, the attachment cannot fail.  A failure
	 * before this point releases all resources that may have been
	 * allocated.
	 */

	/* Announce ourselves. */
	aprint_normal_dev(sc->sc_dev, "Ethernet address %s",
	    ether_sprintf(enaddr));

	/* Get RX FIFO size */
	sc->sc_rxfifosize = 64 *
	    bus_space_read_4(t, h, GEM_RX_FIFO_SIZE);
	aprint_normal(", %uKB RX fifo", sc->sc_rxfifosize / 1024);

	/* Get TX FIFO size */
	v = bus_space_read_4(t, h, GEM_TX_FIFO_SIZE);
	aprint_normal(", %uKB TX fifo\n", v / 16);

	/* Initialize ifnet structure. */
	strlcpy(ifp->if_xname, device_xname(sc->sc_dev), IFNAMSIZ);
	ifp->if_softc = sc;
	ifp->if_flags =
	    IFF_BROADCAST | IFF_SIMPLEX | IFF_NOTRAILERS | IFF_MULTICAST;
	sc->sc_if_flags = ifp->if_flags;
#if 0
	/*
	 * The GEM hardware supports basic TCP checksum offloading only.
	 * Several (all?) revisions (Sun rev. 01 and Apple rev. 00 and 80)
	 * have bugs in the receive checksum, so don't enable it for now.
	 */
	if ((GEM_IS_SUN(sc) && sc->sc_chiprev != 1) ||
	    (GEM_IS_APPLE(sc) &&
	    (sc->sc_chiprev != 0 && sc->sc_chiprev != 0x80)))
		ifp->if_capabilities |= IFCAP_CSUM_TCPv4_Rx;
#endif
	ifp->if_capabilities |= IFCAP_CSUM_TCPv4_Tx;
	ifp->if_start = gem_start;
	ifp->if_ioctl = gem_ioctl;
	ifp->if_watchdog = gem_watchdog;
	ifp->if_stop = gem_stop;
	ifp->if_init = gem_init;
	IFQ_SET_READY(&ifp->if_snd);

	/*
	 * If we support GigE media, we support jumbo frames too.
	 * Unless we are Apple.
	 */
	TAILQ_FOREACH(ifm, &sc->sc_mii.mii_media.ifm_list, ifm_list) {
		if (IFM_SUBTYPE(ifm->ifm_media) == IFM_1000_T ||
		    IFM_SUBTYPE(ifm->ifm_media) == IFM_1000_SX ||
		    IFM_SUBTYPE(ifm->ifm_media) == IFM_1000_LX ||
		    IFM_SUBTYPE(ifm->ifm_media) == IFM_1000_CX) {
			if (!GEM_IS_APPLE(sc))
				sc->sc_ethercom.ec_capabilities
				    |= ETHERCAP_JUMBO_MTU;
			sc->sc_flags |= GEM_GIGABIT;
			break;
		}
	}

	/* claim 802.1q capability */
	sc->sc_ethercom.ec_capabilities |= ETHERCAP_VLAN_MTU;

	/* Attach the interface. */
	if_attach(ifp);
	if_deferred_start_init(ifp, NULL);
	ether_ifattach(ifp, enaddr);
	ether_set_ifflags_cb(&sc->sc_ethercom, gem_ifflags_cb);

	rnd_attach_source(&sc->rnd_source, device_xname(sc->sc_dev),
			  RND_TYPE_NET, RND_FLAG_DEFAULT);

	evcnt_attach_dynamic(&sc->sc_ev_intr, EVCNT_TYPE_INTR,
	    NULL, device_xname(sc->sc_dev), "interrupts");
#ifdef GEM_COUNTERS
	evcnt_attach_dynamic(&sc->sc_ev_txint, EVCNT_TYPE_INTR,
	    &sc->sc_ev_intr, device_xname(sc->sc_dev), "tx interrupts");
	evcnt_attach_dynamic(&sc->sc_ev_rxint, EVCNT_TYPE_INTR,
	    &sc->sc_ev_intr, device_xname(sc->sc_dev), "rx interrupts");
	evcnt_attach_dynamic(&sc->sc_ev_rxfull, EVCNT_TYPE_INTR,
	    &sc->sc_ev_rxint, device_xname(sc->sc_dev), "rx ring full");
	evcnt_attach_dynamic(&sc->sc_ev_rxnobuf, EVCNT_TYPE_INTR,
	    &sc->sc_ev_rxint, device_xname(sc->sc_dev), "rx malloc failure");
	evcnt_attach_dynamic(&sc->sc_ev_rxhist[0], EVCNT_TYPE_INTR,
	    &sc->sc_ev_rxint, device_xname(sc->sc_dev), "rx 0desc");
	evcnt_attach_dynamic(&sc->sc_ev_rxhist[1], EVCNT_TYPE_INTR,
	    &sc->sc_ev_rxint, device_xname(sc->sc_dev), "rx 1desc");
	evcnt_attach_dynamic(&sc->sc_ev_rxhist[2], EVCNT_TYPE_INTR,
	    &sc->sc_ev_rxint, device_xname(sc->sc_dev), "rx 2desc");
	evcnt_attach_dynamic(&sc->sc_ev_rxhist[3], EVCNT_TYPE_INTR,
	    &sc->sc_ev_rxint, device_xname(sc->sc_dev), "rx 3desc");
	evcnt_attach_dynamic(&sc->sc_ev_rxhist[4], EVCNT_TYPE_INTR,
	    &sc->sc_ev_rxint, device_xname(sc->sc_dev), "rx >3desc");
	evcnt_attach_dynamic(&sc->sc_ev_rxhist[5], EVCNT_TYPE_INTR,
	    &sc->sc_ev_rxint, device_xname(sc->sc_dev), "rx >7desc");
	evcnt_attach_dynamic(&sc->sc_ev_rxhist[6], EVCNT_TYPE_INTR,
	    &sc->sc_ev_rxint, device_xname(sc->sc_dev), "rx >15desc");
	evcnt_attach_dynamic(&sc->sc_ev_rxhist[7], EVCNT_TYPE_INTR,
	    &sc->sc_ev_rxint, device_xname(sc->sc_dev), "rx >31desc");
	evcnt_attach_dynamic(&sc->sc_ev_rxhist[8], EVCNT_TYPE_INTR,
	    &sc->sc_ev_rxint, device_xname(sc->sc_dev), "rx >63desc");
#endif

	callout_init(&sc->sc_tick_ch, 0);
	callout_init(&sc->sc_rx_watchdog, 0);
	callout_setfunc(&sc->sc_rx_watchdog, gem_rx_watchdog, sc);

	sc->sc_att_stage = GEM_ATT_FINISHED;

	return;
}

void
gem_tick(void *arg)
{
	struct gem_softc *sc = arg;
	int s;

	if ((sc->sc_flags & (GEM_SERDES | GEM_SERIAL)) != 0) {
		/*
		 * We have to reset everything if we failed to get a
		 * PCS interrupt.  Restarting the callout is handled
		 * in gem_pcs_start().
		 */
		gem_init(&sc->sc_ethercom.ec_if);
	} else {
		s = splnet();
		mii_tick(&sc->sc_mii);
		splx(s);
		callout_reset(&sc->sc_tick_ch, hz, gem_tick, sc);
	}
}

static int
gem_bitwait(struct gem_softc *sc, bus_space_handle_t h, int r, u_int32_t clr, u_int32_t set)
{
	int i;
	u_int32_t reg;

	for (i = TRIES; i--; DELAY(100)) {
		reg = bus_space_read_4(sc->sc_bustag, h, r);
		if ((reg & clr) == 0 && (reg & set) == set)
			return (1);
	}
	return (0);
}

void
gem_reset(struct gem_softc *sc)
{
	bus_space_tag_t t = sc->sc_bustag;
	bus_space_handle_t h = sc->sc_h2;
	int s;

	s = splnet();
	DPRINTF(sc, ("%s: gem_reset\n", device_xname(sc->sc_dev)));
	gem_reset_rx(sc);
	gem_reset_tx(sc);

	/* Do a full reset */
	bus_space_write_4(t, h, GEM_RESET, GEM_RESET_RX|GEM_RESET_TX);
	if (!gem_bitwait(sc, h, GEM_RESET, GEM_RESET_RX | GEM_RESET_TX, 0))
		aprint_error_dev(sc->sc_dev, "cannot reset device\n");
	splx(s);
}


/*
 * gem_rxdrain:
 *
 *	Drain the receive queue.
 */
static void
gem_rxdrain(struct gem_softc *sc)
{
	struct gem_rxsoft *rxs;
	int i;

	for (i = 0; i < GEM_NRXDESC; i++) {
		rxs = &sc->sc_rxsoft[i];
		if (rxs->rxs_mbuf != NULL) {
			bus_dmamap_sync(sc->sc_dmatag, rxs->rxs_dmamap, 0,
			    rxs->rxs_dmamap->dm_mapsize, BUS_DMASYNC_POSTREAD);
			bus_dmamap_unload(sc->sc_dmatag, rxs->rxs_dmamap);
			m_freem(rxs->rxs_mbuf);
			rxs->rxs_mbuf = NULL;
		}
	}
}

/*
 * Reset the whole thing.
 */
static void
gem_stop(struct ifnet *ifp, int disable)
{
	struct gem_softc *sc = ifp->if_softc;
	struct gem_txsoft *txs;

	DPRINTF(sc, ("%s: gem_stop\n", device_xname(sc->sc_dev)));

	callout_halt(&sc->sc_tick_ch, NULL);
	callout_halt(&sc->sc_rx_watchdog, NULL);
	if ((sc->sc_flags & (GEM_SERDES | GEM_SERIAL)) != 0)
		gem_pcs_stop(sc, disable);
	else
		mii_down(&sc->sc_mii);

	/* XXX - Should we reset these instead? */
	gem_disable_tx(sc);
	gem_disable_rx(sc);

	/*
	 * Release any queued transmit buffers.
	 */
	while ((txs = SIMPLEQ_FIRST(&sc->sc_txdirtyq)) != NULL) {
		SIMPLEQ_REMOVE_HEAD(&sc->sc_txdirtyq, txs_q);
		if (txs->txs_mbuf != NULL) {
			bus_dmamap_sync(sc->sc_dmatag, txs->txs_dmamap, 0,
			    txs->txs_dmamap->dm_mapsize, BUS_DMASYNC_POSTWRITE);
			bus_dmamap_unload(sc->sc_dmatag, txs->txs_dmamap);
			m_freem(txs->txs_mbuf);
			txs->txs_mbuf = NULL;
		}
		SIMPLEQ_INSERT_TAIL(&sc->sc_txfreeq, txs, txs_q);
	}

	/*
	 * Mark the interface down and cancel the watchdog timer.
	 */
	ifp->if_flags &= ~(IFF_RUNNING | IFF_OACTIVE);
	sc->sc_if_flags = ifp->if_flags;
	ifp->if_timer = 0;

	if (disable)
		gem_rxdrain(sc);
}


/*
 * Reset the receiver
 */
int
gem_reset_rx(struct gem_softc *sc)
{
	bus_space_tag_t t = sc->sc_bustag;
	bus_space_handle_t h = sc->sc_h1, h2 = sc->sc_h2;

	/*
	 * Resetting while DMA is in progress can cause a bus hang, so we
	 * disable DMA first.
	 */
	gem_disable_rx(sc);
	bus_space_write_4(t, h, GEM_RX_CONFIG, 0);
	bus_space_barrier(t, h, GEM_RX_CONFIG, 4, BUS_SPACE_BARRIER_WRITE);
	/* Wait till it finishes */
	if (!gem_bitwait(sc, h, GEM_RX_CONFIG, 1, 0))
		aprint_error_dev(sc->sc_dev, "cannot disable read dma\n");
	/* Wait 5ms extra. */
	delay(5000);

	/* Finally, reset the ERX */
	bus_space_write_4(t, h2, GEM_RESET, GEM_RESET_RX);
	bus_space_barrier(t, h, GEM_RESET, 4, BUS_SPACE_BARRIER_WRITE);
	/* Wait till it finishes */
	if (!gem_bitwait(sc, h2, GEM_RESET, GEM_RESET_RX, 0)) {
		aprint_error_dev(sc->sc_dev, "cannot reset receiver\n");
		return (1);
	}
	return (0);
}


/*
 * Reset the receiver DMA engine.
 *
 * Intended to be used in case of GEM_INTR_RX_TAG_ERR, GEM_MAC_RX_OVERFLOW
 * etc in order to reset the receiver DMA engine only and not do a full
 * reset which amongst others also downs the link and clears the FIFOs.
 */
static void
gem_reset_rxdma(struct gem_softc *sc)
{
	struct ifnet *ifp = &sc->sc_ethercom.ec_if;
	bus_space_tag_t t = sc->sc_bustag;
	bus_space_handle_t h = sc->sc_h1;
	int i;

	if (gem_reset_rx(sc) != 0) {
		gem_init(ifp);
		return;
	}
	for (i = 0; i < GEM_NRXDESC; i++)
		if (sc->sc_rxsoft[i].rxs_mbuf != NULL)
			GEM_UPDATE_RXDESC(sc, i);
	sc->sc_rxptr = 0;
	GEM_CDSYNC(sc, BUS_DMASYNC_PREWRITE);
	GEM_CDSYNC(sc, BUS_DMASYNC_PREREAD);

	/* Reprogram Descriptor Ring Base Addresses */
	/* NOTE: we use only 32-bit DMA addresses here. */
	bus_space_write_4(t, h, GEM_RX_RING_PTR_HI, 0);
	bus_space_write_4(t, h, GEM_RX_RING_PTR_LO, GEM_CDRXADDR(sc, 0));

	/* Redo ERX Configuration */
	gem_rx_common(sc);

	/* Give the reciever a swift kick */
	bus_space_write_4(t, h, GEM_RX_KICK, GEM_NRXDESC - 4);
}

/*
 * Common RX configuration for gem_init() and gem_reset_rxdma().
 */
static void
gem_rx_common(struct gem_softc *sc)
{
	bus_space_tag_t t = sc->sc_bustag;
	bus_space_handle_t h = sc->sc_h1;
	u_int32_t v;

	/* Encode Receive Descriptor ring size: four possible values */
	v = gem_ringsize(GEM_NRXDESC /*XXX*/);

	/* Set receive h/w checksum offset */
#ifdef INET
	v |= (ETHER_HDR_LEN + sizeof(struct ip) +
	    ((sc->sc_ethercom.ec_capenable & ETHERCAP_VLAN_MTU) ?
	    ETHER_VLAN_ENCAP_LEN : 0)) << GEM_RX_CONFIG_CXM_START_SHFT;
#endif

	/* Enable RX DMA */
	bus_space_write_4(t, h, GEM_RX_CONFIG,
	    v | (GEM_THRSH_1024 << GEM_RX_CONFIG_FIFO_THRS_SHIFT) |
	    (2 << GEM_RX_CONFIG_FBOFF_SHFT) | GEM_RX_CONFIG_RXDMA_EN);

	/*
	 * The following value is for an OFF Threshold of about 3/4 full
	 * and an ON Threshold of 1/4 full.
	 */
	bus_space_write_4(t, h, GEM_RX_PAUSE_THRESH,
	    (3 * sc->sc_rxfifosize / 256) |
	    ((sc->sc_rxfifosize / 256) << 12));
	bus_space_write_4(t, h, GEM_RX_BLANKING,
	    (6 << GEM_RX_BLANKING_TIME_SHIFT) | 8);
}

/*
 * Reset the transmitter
 */
int
gem_reset_tx(struct gem_softc *sc)
{
	bus_space_tag_t t = sc->sc_bustag;
	bus_space_handle_t h = sc->sc_h1, h2 = sc->sc_h2;

	/*
	 * Resetting while DMA is in progress can cause a bus hang, so we
	 * disable DMA first.
	 */
	gem_disable_tx(sc);
	bus_space_write_4(t, h, GEM_TX_CONFIG, 0);
	bus_space_barrier(t, h, GEM_TX_CONFIG, 4, BUS_SPACE_BARRIER_WRITE);
	/* Wait till it finishes */
	if (!gem_bitwait(sc, h, GEM_TX_CONFIG, 1, 0))
		aprint_error_dev(sc->sc_dev, "cannot disable read dma\n");
	/* Wait 5ms extra. */
	delay(5000);

	/* Finally, reset the ETX */
	bus_space_write_4(t, h2, GEM_RESET, GEM_RESET_TX);
	bus_space_barrier(t, h, GEM_RESET, 4, BUS_SPACE_BARRIER_WRITE);
	/* Wait till it finishes */
	if (!gem_bitwait(sc, h2, GEM_RESET, GEM_RESET_TX, 0)) {
		aprint_error_dev(sc->sc_dev, "cannot reset receiver\n");
		return (1);
	}
	return (0);
}

/*
 * disable receiver.
 */
int
gem_disable_rx(struct gem_softc *sc)
{
	bus_space_tag_t t = sc->sc_bustag;
	bus_space_handle_t h = sc->sc_h1;
	u_int32_t cfg;

	/* Flip the enable bit */
	cfg = bus_space_read_4(t, h, GEM_MAC_RX_CONFIG);
	cfg &= ~GEM_MAC_RX_ENABLE;
	bus_space_write_4(t, h, GEM_MAC_RX_CONFIG, cfg);
	bus_space_barrier(t, h, GEM_MAC_RX_CONFIG, 4, BUS_SPACE_BARRIER_WRITE);
	/* Wait for it to finish */
	return (gem_bitwait(sc, h, GEM_MAC_RX_CONFIG, GEM_MAC_RX_ENABLE, 0));
}

/*
 * disable transmitter.
 */
int
gem_disable_tx(struct gem_softc *sc)
{
	bus_space_tag_t t = sc->sc_bustag;
	bus_space_handle_t h = sc->sc_h1;
	u_int32_t cfg;

	/* Flip the enable bit */
	cfg = bus_space_read_4(t, h, GEM_MAC_TX_CONFIG);
	cfg &= ~GEM_MAC_TX_ENABLE;
	bus_space_write_4(t, h, GEM_MAC_TX_CONFIG, cfg);
	bus_space_barrier(t, h, GEM_MAC_TX_CONFIG, 4, BUS_SPACE_BARRIER_WRITE);
	/* Wait for it to finish */
	return (gem_bitwait(sc, h, GEM_MAC_TX_CONFIG, GEM_MAC_TX_ENABLE, 0));
}

/*
 * Initialize interface.
 */
int
gem_meminit(struct gem_softc *sc)
{
	struct gem_rxsoft *rxs;
	int i, error;

	/*
	 * Initialize the transmit descriptor ring.
	 */
	memset(sc->sc_txdescs, 0, sizeof(sc->sc_txdescs));
	for (i = 0; i < GEM_NTXDESC; i++) {
		sc->sc_txdescs[i].gd_flags = 0;
		sc->sc_txdescs[i].gd_addr = 0;
	}
	GEM_CDTXSYNC(sc, 0, GEM_NTXDESC,
	    BUS_DMASYNC_PREREAD|BUS_DMASYNC_PREWRITE);
	sc->sc_txfree = GEM_NTXDESC-1;
	sc->sc_txnext = 0;
	sc->sc_txwin = 0;

	/*
	 * Initialize the receive descriptor and receive job
	 * descriptor rings.
	 */
	for (i = 0; i < GEM_NRXDESC; i++) {
		rxs = &sc->sc_rxsoft[i];
		if (rxs->rxs_mbuf == NULL) {
			if ((error = gem_add_rxbuf(sc, i)) != 0) {
				aprint_error_dev(sc->sc_dev,
				    "unable to allocate or map rx "
				    "buffer %d, error = %d\n",
				    i, error);
				/*
				 * XXX Should attempt to run with fewer receive
				 * XXX buffers instead of just failing.
				 */
				gem_rxdrain(sc);
				return (1);
			}
		} else
			GEM_INIT_RXDESC(sc, i);
	}
	sc->sc_rxptr = 0;
	sc->sc_meminited = 1;
	GEM_CDSYNC(sc, BUS_DMASYNC_PREWRITE);
	GEM_CDSYNC(sc, BUS_DMASYNC_PREREAD);

	return (0);
}

static int
gem_ringsize(int sz)
{
	switch (sz) {
	case 32:
		return GEM_RING_SZ_32;
	case 64:
		return GEM_RING_SZ_64;
	case 128:
		return GEM_RING_SZ_128;
	case 256:
		return GEM_RING_SZ_256;
	case 512:
		return GEM_RING_SZ_512;
	case 1024:
		return GEM_RING_SZ_1024;
	case 2048:
		return GEM_RING_SZ_2048;
	case 4096:
		return GEM_RING_SZ_4096;
	case 8192:
		return GEM_RING_SZ_8192;
	default:
		printf("gem: invalid Receive Descriptor ring size %d\n", sz);
		return GEM_RING_SZ_32;
	}
}


/*
 * Start PCS
 */
void
gem_pcs_start(struct gem_softc *sc)
{
	bus_space_tag_t t = sc->sc_bustag;
	bus_space_handle_t h = sc->sc_h1;
	uint32_t v;

#ifdef GEM_DEBUG
	aprint_debug_dev(sc->sc_dev, "gem_pcs_start()\n");
#endif

	/*
	 * Set up.  We must disable the MII before modifying the
	 * GEM_MII_ANAR register
	 */
	if (sc->sc_flags & GEM_SERDES) {
		bus_space_write_4(t, h, GEM_MII_DATAPATH_MODE,
		    GEM_MII_DATAPATH_SERDES);
		bus_space_write_4(t, h, GEM_MII_SLINK_CONTROL,
		    GEM_MII_SLINK_LOOPBACK);
	} else {
		bus_space_write_4(t, h, GEM_MII_DATAPATH_MODE,
		    GEM_MII_DATAPATH_SERIAL);
		bus_space_write_4(t, h, GEM_MII_SLINK_CONTROL, 0);
	}
	bus_space_write_4(t, h, GEM_MII_CONFIG, 0);
	v = bus_space_read_4(t, h, GEM_MII_ANAR);
	v |= (GEM_MII_ANEG_SYM_PAUSE | GEM_MII_ANEG_ASYM_PAUSE);
	if (sc->sc_mii_media == IFM_AUTO)
		v |= (GEM_MII_ANEG_FUL_DUPLX | GEM_MII_ANEG_HLF_DUPLX);
	else if (sc->sc_mii_media == IFM_FDX) {
		v |= GEM_MII_ANEG_FUL_DUPLX;
		v &= ~GEM_MII_ANEG_HLF_DUPLX;
	} else if (sc->sc_mii_media == IFM_HDX) {
		v &= ~GEM_MII_ANEG_FUL_DUPLX;
		v |= GEM_MII_ANEG_HLF_DUPLX;
	}

	/* Configure link. */
	bus_space_write_4(t, h, GEM_MII_ANAR, v);
	bus_space_write_4(t, h, GEM_MII_CONTROL,
	    GEM_MII_CONTROL_AUTONEG | GEM_MII_CONTROL_RAN);
	bus_space_write_4(t, h, GEM_MII_CONFIG, GEM_MII_CONFIG_ENABLE);
	gem_bitwait(sc, h, GEM_MII_STATUS, 0, GEM_MII_STATUS_ANEG_CPT);

	/* Start the 10 second timer */
	callout_reset(&sc->sc_tick_ch, hz * 10, gem_tick, sc);
}

/*
 * Stop PCS
 */
void
gem_pcs_stop(struct gem_softc *sc, int disable)
{
	bus_space_tag_t t = sc->sc_bustag;
	bus_space_handle_t h = sc->sc_h1;

#ifdef GEM_DEBUG
	aprint_debug_dev(sc->sc_dev, "gem_pcs_stop()\n");
#endif

	/* Tell link partner that we're going away */
	bus_space_write_4(t, h, GEM_MII_ANAR, GEM_MII_ANEG_RF);

	/*
	 * Disable PCS MII.  The documentation suggests that setting
	 * GEM_MII_CONFIG_ENABLE to zero and then restarting auto-
	 * negotiation will shut down the link.  However, it appears
	 * that we also need to unset the datapath mode.
	 */
	bus_space_write_4(t, h, GEM_MII_CONFIG, 0);
	bus_space_write_4(t, h, GEM_MII_CONTROL,
	    GEM_MII_CONTROL_AUTONEG | GEM_MII_CONTROL_RAN);
	bus_space_write_4(t, h, GEM_MII_DATAPATH_MODE, GEM_MII_DATAPATH_MII);
	bus_space_write_4(t, h, GEM_MII_CONFIG, 0);

	if (disable) {
		if (sc->sc_flags & GEM_SERDES)
			bus_space_write_4(t, h, GEM_MII_SLINK_CONTROL,
				GEM_MII_SLINK_POWER_OFF);
		else
			bus_space_write_4(t, h, GEM_MII_SLINK_CONTROL,
			    GEM_MII_SLINK_LOOPBACK | GEM_MII_SLINK_POWER_OFF);
	}

	sc->sc_flags &= ~GEM_LINK;
	sc->sc_mii.mii_media_active = IFM_ETHER | IFM_NONE;
	sc->sc_mii.mii_media_status = IFM_AVALID;
}


/*
 * Initialization of interface; set up initialization block
 * and transmit/receive descriptor rings.
 */
int
gem_init(struct ifnet *ifp)
{
	struct gem_softc *sc = ifp->if_softc;
	bus_space_tag_t t = sc->sc_bustag;
	bus_space_handle_t h = sc->sc_h1;
	int rc = 0, s;
	u_int max_frame_size;
	u_int32_t v;

	s = splnet();

	DPRINTF(sc, ("%s: gem_init: calling stop\n", device_xname(sc->sc_dev)));
	/*
	 * Initialization sequence. The numbered steps below correspond
	 * to the sequence outlined in section 6.3.5.1 in the Ethernet
	 * Channel Engine manual (part of the PCIO manual).
	 * See also the STP2002-STQ document from Sun Microsystems.
	 */

	/* step 1 & 2. Reset the Ethernet Channel */
	gem_stop(ifp, 0);
	gem_reset(sc);
	DPRINTF(sc, ("%s: gem_init: restarting\n", device_xname(sc->sc_dev)));

	/* Re-initialize the MIF */
	gem_mifinit(sc);

	/* Set up correct datapath for non-SERDES/Serialink */
	if ((sc->sc_flags & (GEM_SERDES | GEM_SERIAL)) == 0 &&
	    sc->sc_variant != GEM_SUN_ERI)
		bus_space_write_4(t, h, GEM_MII_DATAPATH_MODE,
		    GEM_MII_DATAPATH_MII);

	/* Call MI reset function if any */
	if (sc->sc_hwreset)
		(*sc->sc_hwreset)(sc);

	/* step 3. Setup data structures in host memory */
	if (gem_meminit(sc) != 0) {
		splx(s);
		return 1;
	}

	/* step 4. TX MAC registers & counters */
	gem_init_regs(sc);
	max_frame_size = max(sc->sc_ethercom.ec_if.if_mtu, ETHERMTU);
	max_frame_size += ETHER_HDR_LEN + ETHER_CRC_LEN;
	if (sc->sc_ethercom.ec_capenable & ETHERCAP_VLAN_MTU)
		max_frame_size += ETHER_VLAN_ENCAP_LEN;
	bus_space_write_4(t, h, GEM_MAC_MAC_MAX_FRAME,
	    max_frame_size|/* burst size */(0x2000<<16));

	/* step 5. RX MAC registers & counters */
	gem_setladrf(sc);

	/* step 6 & 7. Program Descriptor Ring Base Addresses */
	/* NOTE: we use only 32-bit DMA addresses here. */
	bus_space_write_4(t, h, GEM_TX_RING_PTR_HI, 0);
	bus_space_write_4(t, h, GEM_TX_RING_PTR_LO, GEM_CDTXADDR(sc, 0));

	bus_space_write_4(t, h, GEM_RX_RING_PTR_HI, 0);
	bus_space_write_4(t, h, GEM_RX_RING_PTR_LO, GEM_CDRXADDR(sc, 0));

	/* step 8. Global Configuration & Interrupt Mask */
	gem_inten(sc);
	bus_space_write_4(t, h, GEM_MAC_RX_MASK,
			GEM_MAC_RX_DONE | GEM_MAC_RX_FRAME_CNT);
	bus_space_write_4(t, h, GEM_MAC_TX_MASK, 0xffff); /* XXX */
	bus_space_write_4(t, h, GEM_MAC_CONTROL_MASK,
	    GEM_MAC_PAUSED | GEM_MAC_PAUSE | GEM_MAC_RESUME);

	/* step 9. ETX Configuration: use mostly default values */

	/* Enable TX DMA */
	v = gem_ringsize(GEM_NTXDESC /*XXX*/);
	bus_space_write_4(t, h, GEM_TX_CONFIG,
	    v | GEM_TX_CONFIG_TXDMA_EN |
	    (((sc->sc_flags & GEM_GIGABIT ? 0x4FF : 0x100) << 10) &
	    GEM_TX_CONFIG_TXFIFO_TH));
	bus_space_write_4(t, h, GEM_TX_KICK, sc->sc_txnext);

	/* step 10. ERX Configuration */
	gem_rx_common(sc);

	/* step 11. Configure Media */
	if ((sc->sc_flags & (GEM_SERDES | GEM_SERIAL)) == 0 &&
	    (rc = mii_ifmedia_change(&sc->sc_mii)) != 0)
		goto out;

	/* step 12. RX_MAC Configuration Register */
	v = bus_space_read_4(t, h, GEM_MAC_RX_CONFIG);
	v |= GEM_MAC_RX_ENABLE | GEM_MAC_RX_STRIP_CRC;
	bus_space_write_4(t, h, GEM_MAC_RX_CONFIG, v);

	/* step 14. Issue Transmit Pending command */

	/* Call MI initialization function if any */
	if (sc->sc_hwinit)
		(*sc->sc_hwinit)(sc);


	/* step 15.  Give the reciever a swift kick */
	bus_space_write_4(t, h, GEM_RX_KICK, GEM_NRXDESC-4);

	if ((sc->sc_flags & (GEM_SERDES | GEM_SERIAL)) != 0)
		/* Configure PCS */
		gem_pcs_start(sc);
	else
		/* Start the one second timer. */
		callout_reset(&sc->sc_tick_ch, hz, gem_tick, sc);

	sc->sc_flags &= ~GEM_LINK;
	ifp->if_flags |= IFF_RUNNING;
	ifp->if_flags &= ~IFF_OACTIVE;
	ifp->if_timer = 0;
	sc->sc_if_flags = ifp->if_flags;
out:
	splx(s);

	return (0);
}

void
gem_init_regs(struct gem_softc *sc)
{
	struct ifnet *ifp = &sc->sc_ethercom.ec_if;
	bus_space_tag_t t = sc->sc_bustag;
	bus_space_handle_t h = sc->sc_h1;
	const u_char *laddr = CLLADDR(ifp->if_sadl);
	u_int32_t v;

	/* These regs are not cleared on reset */
	if (!sc->sc_inited) {

		/* Load recommended values */
		bus_space_write_4(t, h, GEM_MAC_IPG0, 0x00);
		bus_space_write_4(t, h, GEM_MAC_IPG1, 0x08);
		bus_space_write_4(t, h, GEM_MAC_IPG2, 0x04);

		bus_space_write_4(t, h, GEM_MAC_MAC_MIN_FRAME, ETHER_MIN_LEN);
		/* Max frame and max burst size */
		bus_space_write_4(t, h, GEM_MAC_MAC_MAX_FRAME,
		    ETHER_MAX_LEN | (0x2000<<16));

		bus_space_write_4(t, h, GEM_MAC_PREAMBLE_LEN, 0x07);
		bus_space_write_4(t, h, GEM_MAC_JAM_SIZE, 0x04);
		bus_space_write_4(t, h, GEM_MAC_ATTEMPT_LIMIT, 0x10);
		bus_space_write_4(t, h, GEM_MAC_CONTROL_TYPE, 0x8088);
		bus_space_write_4(t, h, GEM_MAC_RANDOM_SEED,
		    ((laddr[5]<<8)|laddr[4])&0x3ff);

		/* Secondary MAC addr set to 0:0:0:0:0:0 */
		bus_space_write_4(t, h, GEM_MAC_ADDR3, 0);
		bus_space_write_4(t, h, GEM_MAC_ADDR4, 0);
		bus_space_write_4(t, h, GEM_MAC_ADDR5, 0);

		/* MAC control addr set to 01:80:c2:00:00:01 */
		bus_space_write_4(t, h, GEM_MAC_ADDR6, 0x0001);
		bus_space_write_4(t, h, GEM_MAC_ADDR7, 0xc200);
		bus_space_write_4(t, h, GEM_MAC_ADDR8, 0x0180);

		/* MAC filter addr set to 0:0:0:0:0:0 */
		bus_space_write_4(t, h, GEM_MAC_ADDR_FILTER0, 0);
		bus_space_write_4(t, h, GEM_MAC_ADDR_FILTER1, 0);
		bus_space_write_4(t, h, GEM_MAC_ADDR_FILTER2, 0);

		bus_space_write_4(t, h, GEM_MAC_ADR_FLT_MASK1_2, 0);
		bus_space_write_4(t, h, GEM_MAC_ADR_FLT_MASK0, 0);

		sc->sc_inited = 1;
	}

	/* Counters need to be zeroed */
	bus_space_write_4(t, h, GEM_MAC_NORM_COLL_CNT, 0);
	bus_space_write_4(t, h, GEM_MAC_FIRST_COLL_CNT, 0);
	bus_space_write_4(t, h, GEM_MAC_EXCESS_COLL_CNT, 0);
	bus_space_write_4(t, h, GEM_MAC_LATE_COLL_CNT, 0);
	bus_space_write_4(t, h, GEM_MAC_DEFER_TMR_CNT, 0);
	bus_space_write_4(t, h, GEM_MAC_PEAK_ATTEMPTS, 0);
	bus_space_write_4(t, h, GEM_MAC_RX_FRAME_COUNT, 0);
	bus_space_write_4(t, h, GEM_MAC_RX_LEN_ERR_CNT, 0);
	bus_space_write_4(t, h, GEM_MAC_RX_ALIGN_ERR, 0);
	bus_space_write_4(t, h, GEM_MAC_RX_CRC_ERR_CNT, 0);
	bus_space_write_4(t, h, GEM_MAC_RX_CODE_VIOL, 0);

	/* Set XOFF PAUSE time. */
	bus_space_write_4(t, h, GEM_MAC_SEND_PAUSE_CMD, 0x1BF0);

	/*
	 * Set the internal arbitration to "infinite" bursts of the
	 * maximum length of 31 * 64 bytes so DMA transfers aren't
	 * split up in cache line size chunks. This greatly improves
	 * especially RX performance.
	 * Enable silicon bug workarounds for the Apple variants.
	 */
	bus_space_write_4(t, h, GEM_CONFIG,
	    GEM_CONFIG_TXDMA_LIMIT | GEM_CONFIG_RXDMA_LIMIT |
	    ((sc->sc_flags & GEM_PCI) ?
	    GEM_CONFIG_BURST_INF : GEM_CONFIG_BURST_64) | (GEM_IS_APPLE(sc) ?
	    GEM_CONFIG_RONPAULBIT | GEM_CONFIG_BUG2FIX : 0));

	/*
	 * Set the station address.
	 */
	bus_space_write_4(t, h, GEM_MAC_ADDR0, (laddr[4]<<8)|laddr[5]);
	bus_space_write_4(t, h, GEM_MAC_ADDR1, (laddr[2]<<8)|laddr[3]);
	bus_space_write_4(t, h, GEM_MAC_ADDR2, (laddr[0]<<8)|laddr[1]);

	/*
	 * Enable MII outputs.  Enable GMII if there is a gigabit PHY.
	 */
	sc->sc_mif_config = bus_space_read_4(t, h, GEM_MIF_CONFIG);
	v = GEM_MAC_XIF_TX_MII_ENA;
	if ((sc->sc_flags & (GEM_SERDES | GEM_SERIAL)) == 0)  {
		if (sc->sc_mif_config & GEM_MIF_CONFIG_MDI1) {
			v |= GEM_MAC_XIF_FDPLX_LED;
				if (sc->sc_flags & GEM_GIGABIT)
					v |= GEM_MAC_XIF_GMII_MODE;
		}
	} else {
		v |= GEM_MAC_XIF_GMII_MODE;
	}
	bus_space_write_4(t, h, GEM_MAC_XIF_CONFIG, v);
}

#ifdef GEM_DEBUG
static void
gem_txsoft_print(const struct gem_softc *sc, int firstdesc, int lastdesc)
{
	int i;

	for (i = firstdesc;; i = GEM_NEXTTX(i)) {
		printf("descriptor %d:\t", i);
		printf("gd_flags:   0x%016" PRIx64 "\t",
			GEM_DMA_READ(sc, sc->sc_txdescs[i].gd_flags));
		printf("gd_addr: 0x%016" PRIx64 "\n",
			GEM_DMA_READ(sc, sc->sc_txdescs[i].gd_addr));
		if (i == lastdesc)
			break;
	}
}
#endif

static void
gem_start(struct ifnet *ifp)
{
	struct gem_softc *sc = ifp->if_softc;
	struct mbuf *m0, *m;
	struct gem_txsoft *txs;
	bus_dmamap_t dmamap;
	int error, firsttx, nexttx = -1, lasttx = -1, ofree, seg;
#ifdef GEM_DEBUG
	int otxnext;
#endif
	uint64_t flags = 0;

	if ((ifp->if_flags & (IFF_RUNNING | IFF_OACTIVE)) != IFF_RUNNING)
		return;

	/*
	 * Remember the previous number of free descriptors and
	 * the first descriptor we'll use.
	 */
	ofree = sc->sc_txfree;
#ifdef GEM_DEBUG
	otxnext = sc->sc_txnext;
#endif

	DPRINTF(sc, ("%s: gem_start: txfree %d, txnext %d\n",
	    device_xname(sc->sc_dev), ofree, otxnext));

	/*
	 * Loop through the send queue, setting up transmit descriptors
	 * until we drain the queue, or use up all available transmit
	 * descriptors.
	 */
	while ((txs = SIMPLEQ_FIRST(&sc->sc_txfreeq)) != NULL &&
	    sc->sc_txfree != 0) {
		/*
		 * Grab a packet off the queue.
		 */
		IFQ_POLL(&ifp->if_snd, m0);
		if (m0 == NULL)
			break;
		m = NULL;

		dmamap = txs->txs_dmamap;

		/*
		 * Load the DMA map.  If this fails, the packet either
		 * didn't fit in the alloted number of segments, or we were
		 * short on resources.  In this case, we'll copy and try
		 * again.
		 */
		if (bus_dmamap_load_mbuf(sc->sc_dmatag, dmamap, m0,
		      BUS_DMA_WRITE|BUS_DMA_NOWAIT) != 0 ||
		      (m0->m_pkthdr.len < ETHER_MIN_TX &&
		       dmamap->dm_nsegs == GEM_NTXSEGS)) {
			if (m0->m_pkthdr.len > MCLBYTES) {
				aprint_error_dev(sc->sc_dev,
				    "unable to allocate jumbo Tx cluster\n");
				IFQ_DEQUEUE(&ifp->if_snd, m0);
				m_freem(m0);
				continue;
			}
			MGETHDR(m, M_DONTWAIT, MT_DATA);
			if (m == NULL) {
				aprint_error_dev(sc->sc_dev,
				    "unable to allocate Tx mbuf\n");
				break;
			}
			MCLAIM(m, &sc->sc_ethercom.ec_tx_mowner);
			if (m0->m_pkthdr.len > MHLEN) {
				MCLGET(m, M_DONTWAIT);
				if ((m->m_flags & M_EXT) == 0) {
					aprint_error_dev(sc->sc_dev,
					    "unable to allocate Tx cluster\n");
					m_freem(m);
					break;
				}
			}
			m_copydata(m0, 0, m0->m_pkthdr.len, mtod(m, void *));
			m->m_pkthdr.len = m->m_len = m0->m_pkthdr.len;
			error = bus_dmamap_load_mbuf(sc->sc_dmatag, dmamap,
			    m, BUS_DMA_WRITE|BUS_DMA_NOWAIT);
			if (error) {
				aprint_error_dev(sc->sc_dev,
				    "unable to load Tx buffer, error = %d\n",
				    error);
				break;
			}
		}

		/*
		 * Ensure we have enough descriptors free to describe
		 * the packet.
		 */
		if (dmamap->dm_nsegs > ((m0->m_pkthdr.len < ETHER_MIN_TX) ?
		     (sc->sc_txfree - 1) : sc->sc_txfree)) {
			/*
			 * Not enough free descriptors to transmit this
			 * packet.  We haven't committed to anything yet,
			 * so just unload the DMA map, put the packet
			 * back on the queue, and punt.  Notify the upper
			 * layer that there are no more slots left.
			 *
			 * XXX We could allocate an mbuf and copy, but
			 * XXX it is worth it?
			 */
			ifp->if_flags |= IFF_OACTIVE;
			sc->sc_if_flags = ifp->if_flags;
			bus_dmamap_unload(sc->sc_dmatag, dmamap);
			if (m != NULL)
				m_freem(m);
			break;
		}

		IFQ_DEQUEUE(&ifp->if_snd, m0);
		if (m != NULL) {
			m_freem(m0);
			m0 = m;
		}

		/*
		 * WE ARE NOW COMMITTED TO TRANSMITTING THE PACKET.
		 */

		/* Sync the DMA map. */
		bus_dmamap_sync(sc->sc_dmatag, dmamap, 0, dmamap->dm_mapsize,
		    BUS_DMASYNC_PREWRITE);

		/*
		 * Initialize the transmit descriptors.
		 */
		firsttx = sc->sc_txnext;
		for (nexttx = firsttx, seg = 0;
		     seg < dmamap->dm_nsegs;
		     seg++, nexttx = GEM_NEXTTX(nexttx)) {

			/*
			 * If this is the first descriptor we're
			 * enqueueing, set the start of packet flag,
			 * and the checksum stuff if we want the hardware
			 * to do it.
			 */
			sc->sc_txdescs[nexttx].gd_addr =
			    GEM_DMA_WRITE(sc, dmamap->dm_segs[seg].ds_addr);
			flags = dmamap->dm_segs[seg].ds_len & GEM_TD_BUFSIZE;
			if (nexttx == firsttx) {
				flags |= GEM_TD_START_OF_PACKET;
				if (++sc->sc_txwin > GEM_NTXSEGS * 2 / 3) {
					sc->sc_txwin = 0;
					flags |= GEM_TD_INTERRUPT_ME;
				}

#ifdef INET
				/* h/w checksum */
				if (ifp->if_csum_flags_tx & M_CSUM_TCPv4 &&
				    m0->m_pkthdr.csum_flags & M_CSUM_TCPv4) {
					struct ether_header *eh;
					uint16_t offset, start;

					eh = mtod(m0, struct ether_header *);
					switch (ntohs(eh->ether_type)) {
					case ETHERTYPE_IP:
						start = ETHER_HDR_LEN;
						break;
					case ETHERTYPE_VLAN:
						start = ETHER_HDR_LEN +
							ETHER_VLAN_ENCAP_LEN;
						break;
					default:
						/* unsupported, drop it */
						m_free(m0);
						continue;
					}
					start += M_CSUM_DATA_IPv4_IPHL(m0->m_pkthdr.csum_data);
					offset = M_CSUM_DATA_IPv4_OFFSET(m0->m_pkthdr.csum_data) + start;
					flags |= (start <<
						  GEM_TD_CXSUM_STARTSHFT) |
						 (offset <<
						  GEM_TD_CXSUM_STUFFSHFT) |
						 GEM_TD_CXSUM_ENABLE;
				}
#endif
			}
			if (seg == dmamap->dm_nsegs - 1) {
				flags |= GEM_TD_END_OF_PACKET;
			} else {
				/* last flag set outside of loop */
				sc->sc_txdescs[nexttx].gd_flags =
					GEM_DMA_WRITE(sc, flags);
			}
			lasttx = nexttx;
		}
		if (m0->m_pkthdr.len < ETHER_MIN_TX) {
			/* add padding buffer at end of chain */
			flags &= ~GEM_TD_END_OF_PACKET;
			sc->sc_txdescs[lasttx].gd_flags =
			    GEM_DMA_WRITE(sc, flags);

			sc->sc_txdescs[nexttx].gd_addr =
			    GEM_DMA_WRITE(sc,
			    sc->sc_nulldmamap->dm_segs[0].ds_addr);
			flags = ((ETHER_MIN_TX - m0->m_pkthdr.len) &
			    GEM_TD_BUFSIZE) | GEM_TD_END_OF_PACKET;
			lasttx = nexttx;
			nexttx = GEM_NEXTTX(nexttx);
			seg++;
		}
		sc->sc_txdescs[lasttx].gd_flags = GEM_DMA_WRITE(sc, flags);

		KASSERT(lasttx != -1);

		/*
		 * Store a pointer to the packet so we can free it later,
		 * and remember what txdirty will be once the packet is
		 * done.
		 */
		txs->txs_mbuf = m0;
		txs->txs_firstdesc = sc->sc_txnext;
		txs->txs_lastdesc = lasttx;
		txs->txs_ndescs = seg;

#ifdef GEM_DEBUG
		if (ifp->if_flags & IFF_DEBUG) {
			printf("     gem_start %p transmit chain:\n", txs);
			gem_txsoft_print(sc, txs->txs_firstdesc,
			    txs->txs_lastdesc);
		}
#endif

		/* Sync the descriptors we're using. */
		GEM_CDTXSYNC(sc, txs->txs_firstdesc, txs->txs_ndescs,
		    BUS_DMASYNC_PREREAD|BUS_DMASYNC_PREWRITE);

		/* Advance the tx pointer. */
		sc->sc_txfree -= txs->txs_ndescs;
		sc->sc_txnext = nexttx;

		SIMPLEQ_REMOVE_HEAD(&sc->sc_txfreeq, txs_q);
		SIMPLEQ_INSERT_TAIL(&sc->sc_txdirtyq, txs, txs_q);

		/*
		 * Pass the packet to any BPF listeners.
		 */
		bpf_mtap(ifp, m0, BPF_D_OUT);
	}

	if (txs == NULL || sc->sc_txfree == 0) {
		/* No more slots left; notify upper layer. */
		ifp->if_flags |= IFF_OACTIVE;
		sc->sc_if_flags = ifp->if_flags;
	}

	if (sc->sc_txfree != ofree) {
		DPRINTF(sc, ("%s: packets enqueued, IC on %d, OWN on %d\n",
		    device_xname(sc->sc_dev), lasttx, otxnext));
		/*
		 * The entire packet chain is set up.
		 * Kick the transmitter.
		 */
		DPRINTF(sc, ("%s: gem_start: kicking tx %d\n",
			device_xname(sc->sc_dev), nexttx));
		bus_space_write_4(sc->sc_bustag, sc->sc_h1, GEM_TX_KICK,
			sc->sc_txnext);

		/* Set a watchdog timer in case the chip flakes out. */
		ifp->if_timer = 5;
		DPRINTF(sc, ("%s: gem_start: watchdog %d\n",
			device_xname(sc->sc_dev), ifp->if_timer));
	}
}

/*
 * Transmit interrupt.
 */
int
gem_tint(struct gem_softc *sc)
{
	struct ifnet *ifp = &sc->sc_ethercom.ec_if;
	bus_space_tag_t t = sc->sc_bustag;
	bus_space_handle_t mac = sc->sc_h1;
	struct gem_txsoft *txs;
	int txlast;
	int progress = 0;
	u_int32_t v;

	DPRINTF(sc, ("%s: gem_tint\n", device_xname(sc->sc_dev)));

	/* Unload collision counters ... */
	v = bus_space_read_4(t, mac, GEM_MAC_EXCESS_COLL_CNT) +
	    bus_space_read_4(t, mac, GEM_MAC_LATE_COLL_CNT);
	ifp->if_collisions += v +
	    bus_space_read_4(t, mac, GEM_MAC_NORM_COLL_CNT) +
	    bus_space_read_4(t, mac, GEM_MAC_FIRST_COLL_CNT);
	ifp->if_oerrors += v;

	/* ... then clear the hardware counters. */
	bus_space_write_4(t, mac, GEM_MAC_NORM_COLL_CNT, 0);
	bus_space_write_4(t, mac, GEM_MAC_FIRST_COLL_CNT, 0);
	bus_space_write_4(t, mac, GEM_MAC_EXCESS_COLL_CNT, 0);
	bus_space_write_4(t, mac, GEM_MAC_LATE_COLL_CNT, 0);

	/*
	 * Go through our Tx list and free mbufs for those
	 * frames that have been transmitted.
	 */
	while ((txs = SIMPLEQ_FIRST(&sc->sc_txdirtyq)) != NULL) {
		/*
		 * In theory, we could harvest some descriptors before
		 * the ring is empty, but that's a bit complicated.
		 *
		 * GEM_TX_COMPLETION points to the last descriptor
		 * processed +1.
		 *
		 * Let's assume that the NIC writes back to the Tx
		 * descriptors before it updates the completion
		 * register.  If the NIC has posted writes to the
		 * Tx descriptors, PCI ordering requires that the
		 * posted writes flush to RAM before the register-read
		 * finishes.  So let's read the completion register,
		 * before syncing the descriptors, so that we
		 * examine Tx descriptors that are at least as
		 * current as the completion register.
		 */
		txlast = bus_space_read_4(t, mac, GEM_TX_COMPLETION);
		DPRINTF(sc,
			("gem_tint: txs->txs_lastdesc = %d, txlast = %d\n",
				txs->txs_lastdesc, txlast));
		if (txs->txs_firstdesc <= txs->txs_lastdesc) {
			if (txlast >= txs->txs_firstdesc &&
			    txlast <= txs->txs_lastdesc)
				break;
		} else if (txlast >= txs->txs_firstdesc ||
			   txlast <= txs->txs_lastdesc)
			break;

		GEM_CDTXSYNC(sc, txs->txs_firstdesc, txs->txs_ndescs,
		    BUS_DMASYNC_POSTREAD|BUS_DMASYNC_POSTWRITE);

#ifdef GEM_DEBUG	/* XXX DMA synchronization? */
		if (ifp->if_flags & IFF_DEBUG) {
			printf("    txsoft %p transmit chain:\n", txs);
			gem_txsoft_print(sc, txs->txs_firstdesc,
			    txs->txs_lastdesc);
		}
#endif


		DPRINTF(sc, ("gem_tint: releasing a desc\n"));
		SIMPLEQ_REMOVE_HEAD(&sc->sc_txdirtyq, txs_q);

		sc->sc_txfree += txs->txs_ndescs;

		bus_dmamap_sync(sc->sc_dmatag, txs->txs_dmamap,
		    0, txs->txs_dmamap->dm_mapsize,
		    BUS_DMASYNC_POSTWRITE);
		bus_dmamap_unload(sc->sc_dmatag, txs->txs_dmamap);
		if (txs->txs_mbuf != NULL) {
			m_freem(txs->txs_mbuf);
			txs->txs_mbuf = NULL;
		}

		SIMPLEQ_INSERT_TAIL(&sc->sc_txfreeq, txs, txs_q);

		ifp->if_opackets++;
		progress = 1;
	}

#if 0
	DPRINTF(sc, ("gem_tint: GEM_TX_STATE_MACHINE %x "
		"GEM_TX_DATA_PTR %" PRIx64 "GEM_TX_COMPLETION %" PRIx32 "\n",
		bus_space_read_4(sc->sc_bustag, sc->sc_h1, GEM_TX_STATE_MACHINE),
		((uint64_t)bus_space_read_4(sc->sc_bustag, sc->sc_h1,
			GEM_TX_DATA_PTR_HI) << 32) |
			     bus_space_read_4(sc->sc_bustag, sc->sc_h1,
			GEM_TX_DATA_PTR_LO),
		bus_space_read_4(sc->sc_bustag, sc->sc_h1, GEM_TX_COMPLETION)));
#endif

	if (progress) {
		if (sc->sc_txfree == GEM_NTXDESC - 1)
			sc->sc_txwin = 0;

		/* Freed some descriptors, so reset IFF_OACTIVE and restart. */
		ifp->if_flags &= ~IFF_OACTIVE;
		sc->sc_if_flags = ifp->if_flags;
		ifp->if_timer = SIMPLEQ_EMPTY(&sc->sc_txdirtyq) ? 0 : 5;
		if_schedule_deferred_start(ifp);
	}
	DPRINTF(sc, ("%s: gem_tint: watchdog %d\n",
		device_xname(sc->sc_dev), ifp->if_timer));

	return (1);
}

/*
 * Receive interrupt.
 */
int
gem_rint(struct gem_softc *sc)
{
	struct ifnet *ifp = &sc->sc_ethercom.ec_if;
	bus_space_tag_t t = sc->sc_bustag;
	bus_space_handle_t h = sc->sc_h1;
	struct gem_rxsoft *rxs;
	struct mbuf *m;
	u_int64_t rxstat;
	u_int32_t rxcomp;
	int i, len, progress = 0;

	DPRINTF(sc, ("%s: gem_rint\n", device_xname(sc->sc_dev)));

	/*
	 * Ignore spurious interrupt that sometimes occurs before
	 * we are set up when we network boot.
	 */
	if (!sc->sc_meminited)
		return 1;

	/*
	 * Read the completion register once.  This limits
	 * how long the following loop can execute.
	 */
	rxcomp = bus_space_read_4(t, h, GEM_RX_COMPLETION);

	/*
	 * XXX Read the lastrx only once at the top for speed.
	 */
	DPRINTF(sc, ("gem_rint: sc->rxptr %d, complete %d\n",
		sc->sc_rxptr, rxcomp));

	/*
	 * Go into the loop at least once.
	 */
	for (i = sc->sc_rxptr; i == sc->sc_rxptr || i != rxcomp;
	     i = GEM_NEXTRX(i)) {
		rxs = &sc->sc_rxsoft[i];

		GEM_CDRXSYNC(sc, i,
		    BUS_DMASYNC_POSTREAD|BUS_DMASYNC_POSTWRITE);

		rxstat = GEM_DMA_READ(sc, sc->sc_rxdescs[i].gd_flags);

		if (rxstat & GEM_RD_OWN) {
			GEM_CDRXSYNC(sc, i, BUS_DMASYNC_PREREAD);
			/*
			 * We have processed all of the receive buffers.
			 */
			break;
		}

		progress++;

		if (rxstat & GEM_RD_BAD_CRC) {
			ifp->if_ierrors++;
			aprint_error_dev(sc->sc_dev,
			    "receive error: CRC error\n");
			GEM_INIT_RXDESC(sc, i);
			continue;
		}

		bus_dmamap_sync(sc->sc_dmatag, rxs->rxs_dmamap, 0,
		    rxs->rxs_dmamap->dm_mapsize, BUS_DMASYNC_POSTREAD);
#ifdef GEM_DEBUG
		if (ifp->if_flags & IFF_DEBUG) {
			printf("    rxsoft %p descriptor %d: ", rxs, i);
			printf("gd_flags: 0x%016llx\t", (long long)
				GEM_DMA_READ(sc, sc->sc_rxdescs[i].gd_flags));
			printf("gd_addr: 0x%016llx\n", (long long)
				GEM_DMA_READ(sc, sc->sc_rxdescs[i].gd_addr));
		}
#endif

		/* No errors; receive the packet. */
		len = GEM_RD_BUFLEN(rxstat);

		/*
		 * Allocate a new mbuf cluster.  If that fails, we are
		 * out of memory, and must drop the packet and recycle
		 * the buffer that's already attached to this descriptor.
		 */
		m = rxs->rxs_mbuf;
		if (gem_add_rxbuf(sc, i) != 0) {
			GEM_COUNTER_INCR(sc, sc_ev_rxnobuf);
			ifp->if_ierrors++;
			aprint_error_dev(sc->sc_dev,
			    "receive error: RX no buffer space\n");
			GEM_INIT_RXDESC(sc, i);
			bus_dmamap_sync(sc->sc_dmatag, rxs->rxs_dmamap, 0,
			    rxs->rxs_dmamap->dm_mapsize, BUS_DMASYNC_PREREAD);
			continue;
		}
		m->m_data += 2; /* We're already off by two */

		m_set_rcvif(m, ifp);
		m->m_pkthdr.len = m->m_len = len;

#ifdef INET
		/* hardware checksum */
		if (ifp->if_csum_flags_rx & M_CSUM_TCPv4) {
			struct ether_header *eh;
			struct ip *ip;
			int32_t hlen, pktlen;

			if (sc->sc_ethercom.ec_capenable & ETHERCAP_VLAN_MTU) {
				pktlen = m->m_pkthdr.len - ETHER_HDR_LEN -
					 ETHER_VLAN_ENCAP_LEN;
				eh = (struct ether_header *) (mtod(m, char *) +
					ETHER_VLAN_ENCAP_LEN);
			} else {
				pktlen = m->m_pkthdr.len - ETHER_HDR_LEN;
				eh = mtod(m, struct ether_header *);
			}
			if (ntohs(eh->ether_type) != ETHERTYPE_IP)
				goto swcsum;
			ip = (struct ip *) ((char *)eh + ETHER_HDR_LEN);

			/* IPv4 only */
			if (ip->ip_v != IPVERSION)
				goto swcsum;

			hlen = ip->ip_hl << 2;
			if (hlen < sizeof(struct ip))
				goto swcsum;

			/*
			 * bail if too short, has random trailing garbage,
			 * truncated, fragment, or has ethernet pad.
			 */
			if ((ntohs(ip->ip_len) < hlen) ||
			    (ntohs(ip->ip_len) != pktlen) ||
			    (ntohs(ip->ip_off) & (IP_MF | IP_OFFMASK)))
				goto swcsum;

			switch (ip->ip_p) {
			case IPPROTO_TCP:
				if (! (ifp->if_csum_flags_rx & M_CSUM_TCPv4))
					goto swcsum;
				if (pktlen < (hlen + sizeof(struct tcphdr)))
					goto swcsum;
				m->m_pkthdr.csum_flags = M_CSUM_TCPv4;
				break;
			case IPPROTO_UDP:
				/* FALLTHROUGH */
			default:
				goto swcsum;
			}

			/* the uncomplemented sum is expected */
			m->m_pkthdr.csum_data = (~rxstat) & GEM_RD_CHECKSUM;

			/* if the pkt had ip options, we have to deduct them */
			if (hlen > sizeof(struct ip)) {
				uint16_t *opts;
				uint32_t optsum, temp;

				optsum = 0;
				temp = hlen - sizeof(struct ip);
				opts = (uint16_t *) ((char *) ip +
					sizeof(struct ip));

				while (temp > 1) {
					optsum += ntohs(*opts++);
					temp -= 2;
				}
				while (optsum >> 16)
					optsum = (optsum >> 16) +
						 (optsum & 0xffff);

				/* Deduct ip opts sum from hwsum. */
				m->m_pkthdr.csum_data += (uint16_t)~optsum;

				while (m->m_pkthdr.csum_data >> 16)
					m->m_pkthdr.csum_data =
						(m->m_pkthdr.csum_data >> 16) +
						(m->m_pkthdr.csum_data &
						 0xffff);
			}

			m->m_pkthdr.csum_flags |= M_CSUM_DATA |
						  M_CSUM_NO_PSEUDOHDR;
		} else
swcsum:
			m->m_pkthdr.csum_flags = 0;
#endif
		/* Pass it on. */
		if_percpuq_enqueue(ifp->if_percpuq, m);
	}

	if (progress) {
		/* Update the receive pointer. */
		if (i == sc->sc_rxptr) {
			GEM_COUNTER_INCR(sc, sc_ev_rxfull);
#ifdef GEM_DEBUG
			if (ifp->if_flags & IFF_DEBUG)
				printf("%s: rint: ring wrap\n",
				    device_xname(sc->sc_dev));
#endif
		}
		sc->sc_rxptr = i;
		bus_space_write_4(t, h, GEM_RX_KICK, GEM_PREVRX(i));
	}
#ifdef GEM_COUNTERS
	if (progress <= 4) {
		GEM_COUNTER_INCR(sc, sc_ev_rxhist[progress]);
	} else if (progress < 32) {
		if (progress < 16)
			GEM_COUNTER_INCR(sc, sc_ev_rxhist[5]);
		else
			GEM_COUNTER_INCR(sc, sc_ev_rxhist[6]);

	} else {
		if (progress < 64)
			GEM_COUNTER_INCR(sc, sc_ev_rxhist[7]);
		else
			GEM_COUNTER_INCR(sc, sc_ev_rxhist[8]);
	}
#endif

	DPRINTF(sc, ("gem_rint: done sc->rxptr %d, complete %d\n",
		sc->sc_rxptr, bus_space_read_4(t, h, GEM_RX_COMPLETION)));

	/* Read error counters ... */
	ifp->if_ierrors +=
	    bus_space_read_4(t, h, GEM_MAC_RX_LEN_ERR_CNT) +
	    bus_space_read_4(t, h, GEM_MAC_RX_ALIGN_ERR) +
	    bus_space_read_4(t, h, GEM_MAC_RX_CRC_ERR_CNT) +
	    bus_space_read_4(t, h, GEM_MAC_RX_CODE_VIOL);

	/* ... then clear the hardware counters. */
	bus_space_write_4(t, h, GEM_MAC_RX_LEN_ERR_CNT, 0);
	bus_space_write_4(t, h, GEM_MAC_RX_ALIGN_ERR, 0);
	bus_space_write_4(t, h, GEM_MAC_RX_CRC_ERR_CNT, 0);
	bus_space_write_4(t, h, GEM_MAC_RX_CODE_VIOL, 0);

	return (1);
}


/*
 * gem_add_rxbuf:
 *
 *	Add a receive buffer to the indicated descriptor.
 */
int
gem_add_rxbuf(struct gem_softc *sc, int idx)
{
	struct gem_rxsoft *rxs = &sc->sc_rxsoft[idx];
	struct mbuf *m;
	int error;

	MGETHDR(m, M_DONTWAIT, MT_DATA);
	if (m == NULL)
		return (ENOBUFS);

	MCLAIM(m, &sc->sc_ethercom.ec_rx_mowner);
	MCLGET(m, M_DONTWAIT);
	if ((m->m_flags & M_EXT) == 0) {
		m_freem(m);
		return (ENOBUFS);
	}

#ifdef GEM_DEBUG
/* bzero the packet to check DMA */
	memset(m->m_ext.ext_buf, 0, m->m_ext.ext_size);
#endif

	if (rxs->rxs_mbuf != NULL)
		bus_dmamap_unload(sc->sc_dmatag, rxs->rxs_dmamap);

	rxs->rxs_mbuf = m;

	error = bus_dmamap_load(sc->sc_dmatag, rxs->rxs_dmamap,
	    m->m_ext.ext_buf, m->m_ext.ext_size, NULL,
	    BUS_DMA_READ|BUS_DMA_NOWAIT);
	if (error) {
		aprint_error_dev(sc->sc_dev,
		    "can't load rx DMA map %d, error = %d\n", idx, error);
		panic("gem_add_rxbuf");	/* XXX */
	}

	bus_dmamap_sync(sc->sc_dmatag, rxs->rxs_dmamap, 0,
	    rxs->rxs_dmamap->dm_mapsize, BUS_DMASYNC_PREREAD);

	GEM_INIT_RXDESC(sc, idx);

	return (0);
}


int
gem_eint(struct gem_softc *sc, u_int status)
{
	char bits[128];
	u_int32_t r, v;

	if ((status & GEM_INTR_MIF) != 0) {
		printf("%s: XXXlink status changed\n", device_xname(sc->sc_dev));
		return (1);
	}

	if ((status & GEM_INTR_RX_TAG_ERR) != 0) {
		gem_reset_rxdma(sc);
		return (1);
	}

	if (status & GEM_INTR_BERR) {
		if (sc->sc_flags & GEM_PCI)
			r = GEM_ERROR_STATUS;
		else
			r = GEM_SBUS_ERROR_STATUS;
		bus_space_read_4(sc->sc_bustag, sc->sc_h2, r);
		v = bus_space_read_4(sc->sc_bustag, sc->sc_h2, r);
		aprint_error_dev(sc->sc_dev, "bus error interrupt: 0x%02x\n",
		    v);
		return (1);
	}
	snprintb(bits, sizeof(bits), GEM_INTR_BITS, status);
	printf("%s: status=%s\n", device_xname(sc->sc_dev), bits);
		
	return (1);
}


/*
 * PCS interrupts.
 * We should receive these when the link status changes, but sometimes
 * we don't receive them for link up.  We compensate for this in the
 * gem_tick() callout.
 */
int
gem_pint(struct gem_softc *sc)
{
	struct ifnet *ifp = &sc->sc_ethercom.ec_if;
	bus_space_tag_t t = sc->sc_bustag;
	bus_space_handle_t h = sc->sc_h1;
	u_int32_t v, v2;

	/*
	 * Clear the PCS interrupt from GEM_STATUS.  The PCS register is
	 * latched, so we have to read it twice.  There is only one bit in
	 * use, so the value is meaningless.
	 */
	bus_space_read_4(t, h, GEM_MII_INTERRUP_STATUS);
	bus_space_read_4(t, h, GEM_MII_INTERRUP_STATUS);

	if ((ifp->if_flags & IFF_UP) == 0)
		return 1;

	if ((sc->sc_flags & (GEM_SERDES | GEM_SERIAL)) == 0)
		return 1;

	v = bus_space_read_4(t, h, GEM_MII_STATUS);
	/* If we see remote fault, our link partner is probably going away */
	if ((v & GEM_MII_STATUS_REM_FLT) != 0) {
		gem_bitwait(sc, h, GEM_MII_STATUS, GEM_MII_STATUS_REM_FLT, 0);
		v = bus_space_read_4(t, h, GEM_MII_STATUS);
	/* Otherwise, we may need to wait after auto-negotiation completes */
	} else if ((v & (GEM_MII_STATUS_LINK_STS | GEM_MII_STATUS_ANEG_CPT)) ==
	    GEM_MII_STATUS_ANEG_CPT) {
		gem_bitwait(sc, h, GEM_MII_STATUS, 0, GEM_MII_STATUS_LINK_STS);
		v = bus_space_read_4(t, h, GEM_MII_STATUS);
	}
	if ((v & GEM_MII_STATUS_LINK_STS) != 0) {
		if (sc->sc_flags & GEM_LINK) {
			return 1;
		}
		callout_stop(&sc->sc_tick_ch);
		v = bus_space_read_4(t, h, GEM_MII_ANAR);
		v2 = bus_space_read_4(t, h, GEM_MII_ANLPAR);
		sc->sc_mii.mii_media_active = IFM_ETHER | IFM_1000_SX;
		sc->sc_mii.mii_media_status = IFM_AVALID | IFM_ACTIVE;
		v &= v2;
		if (v & GEM_MII_ANEG_FUL_DUPLX) {
			sc->sc_mii.mii_media_active |= IFM_FDX;
#ifdef GEM_DEBUG
			aprint_debug_dev(sc->sc_dev, "link up: full duplex\n");
#endif
		} else if (v & GEM_MII_ANEG_HLF_DUPLX) {
			sc->sc_mii.mii_media_active |= IFM_HDX;
#ifdef GEM_DEBUG
			aprint_debug_dev(sc->sc_dev, "link up: half duplex\n");
#endif
		} else {
#ifdef GEM_DEBUG
			aprint_debug_dev(sc->sc_dev, "duplex mismatch\n");
#endif
		}
		gem_statuschange(sc);
	} else {
		if ((sc->sc_flags & GEM_LINK) == 0) {
			return 1;
		}
		sc->sc_mii.mii_media_active = IFM_ETHER | IFM_NONE;
		sc->sc_mii.mii_media_status = IFM_AVALID;
#ifdef GEM_DEBUG
			aprint_debug_dev(sc->sc_dev, "link down\n");
#endif
		gem_statuschange(sc);

		/* Start the 10 second timer */
		callout_reset(&sc->sc_tick_ch, hz * 10, gem_tick, sc);
	}
	return 1;
}



int
gem_intr(void *v)
{
	struct gem_softc *sc = v;
	struct ifnet *ifp = &sc->sc_ethercom.ec_if;
	bus_space_tag_t t = sc->sc_bustag;
	bus_space_handle_t h = sc->sc_h1;
	u_int32_t status;
	int r = 0;
#ifdef GEM_DEBUG
	char bits[128];
#endif

	/* XXX We should probably mask out interrupts until we're done */

	sc->sc_ev_intr.ev_count++;

	status = bus_space_read_4(t, h, GEM_STATUS);
#ifdef GEM_DEBUG
	snprintb(bits, sizeof(bits), GEM_INTR_BITS, status);
#endif
	DPRINTF(sc, ("%s: gem_intr: cplt 0x%x status %s\n",
		device_xname(sc->sc_dev), (status >> 19), bits));
		

	if ((status & (GEM_INTR_RX_TAG_ERR | GEM_INTR_BERR)) != 0)
		r |= gem_eint(sc, status);

	/* We don't bother with GEM_INTR_TX_DONE */
	if ((status & (GEM_INTR_TX_EMPTY | GEM_INTR_TX_INTME)) != 0) {
		GEM_COUNTER_INCR(sc, sc_ev_txint);
		r |= gem_tint(sc);
	}

	if ((status & (GEM_INTR_RX_DONE | GEM_INTR_RX_NOBUF)) != 0) {
		GEM_COUNTER_INCR(sc, sc_ev_rxint);
		r |= gem_rint(sc);
	}

	/* We should eventually do more than just print out error stats. */
	if (status & GEM_INTR_TX_MAC) {
		int txstat = bus_space_read_4(t, h, GEM_MAC_TX_STATUS);
		if (txstat & ~GEM_MAC_TX_XMIT_DONE)
			printf("%s: MAC tx fault, status %x\n",
			    device_xname(sc->sc_dev), txstat);
		if (txstat & (GEM_MAC_TX_UNDERRUN | GEM_MAC_TX_PKT_TOO_LONG))
			gem_init(ifp);
	}
	if (status & GEM_INTR_RX_MAC) {
		int rxstat = bus_space_read_4(t, h, GEM_MAC_RX_STATUS);
		/*
		 * At least with GEM_SUN_GEM and some GEM_SUN_ERI
		 * revisions GEM_MAC_RX_OVERFLOW happen often due to a
		 * silicon bug so handle them silently.  So if we detect
		 * an RX FIFO overflow, we fire off a timer, and check
		 * whether we're still making progress by looking at the
		 * RX FIFO write and read pointers.
		 */
		if (rxstat & GEM_MAC_RX_OVERFLOW) {
			ifp->if_ierrors++;
			aprint_error_dev(sc->sc_dev,
			    "receive error: RX overflow sc->rxptr %d, complete %d\n", sc->sc_rxptr, bus_space_read_4(t, h, GEM_RX_COMPLETION));
			sc->sc_rx_fifo_wr_ptr =
				bus_space_read_4(t, h, GEM_RX_FIFO_WR_PTR);
			sc->sc_rx_fifo_rd_ptr =
				bus_space_read_4(t, h, GEM_RX_FIFO_RD_PTR);
			callout_schedule(&sc->sc_rx_watchdog, 400);
		} else if (rxstat & ~(GEM_MAC_RX_DONE | GEM_MAC_RX_FRAME_CNT))
			printf("%s: MAC rx fault, status 0x%02x\n",
			    device_xname(sc->sc_dev), rxstat);
	}
	if (status & GEM_INTR_PCS) {
		r |= gem_pint(sc);
	}

/* Do we need to do anything with these?
	if ((status & GEM_MAC_CONTROL_STATUS) != 0) {
		status2 = bus_read_4(sc->sc_res[0], GEM_MAC_CONTROL_STATUS);
		if ((status2 & GEM_MAC_PAUSED) != 0)
			aprintf_debug_dev(sc->sc_dev, "PAUSE received (%d slots)\n",
			    GEM_MAC_PAUSE_TIME(status2));
		if ((status2 & GEM_MAC_PAUSE) != 0)
			aprintf_debug_dev(sc->sc_dev, "transited to PAUSE state\n");
		if ((status2 & GEM_MAC_RESUME) != 0)
			aprintf_debug_dev(sc->sc_dev, "transited to non-PAUSE state\n");
	}
	if ((status & GEM_INTR_MIF) != 0)
		aprintf_debug_dev(sc->sc_dev, "MIF interrupt\n");
*/
	rnd_add_uint32(&sc->rnd_source, status);
	return (r);
}

void
gem_rx_watchdog(void *arg)
{
	struct gem_softc *sc = arg;
	struct ifnet *ifp = &sc->sc_ethercom.ec_if;
	bus_space_tag_t t = sc->sc_bustag;
	bus_space_handle_t h = sc->sc_h1;
	u_int32_t rx_fifo_wr_ptr;
	u_int32_t rx_fifo_rd_ptr;
	u_int32_t state;

	if ((ifp->if_flags & IFF_RUNNING) == 0) {
		aprint_error_dev(sc->sc_dev, "receiver not running\n");
		return;
	}

	rx_fifo_wr_ptr = bus_space_read_4(t, h, GEM_RX_FIFO_WR_PTR);
	rx_fifo_rd_ptr = bus_space_read_4(t, h, GEM_RX_FIFO_RD_PTR);
	state = bus_space_read_4(t, h, GEM_MAC_MAC_STATE);
	if ((state & GEM_MAC_STATE_OVERFLOW) == GEM_MAC_STATE_OVERFLOW &&
	    ((rx_fifo_wr_ptr == rx_fifo_rd_ptr) ||
	     ((sc->sc_rx_fifo_wr_ptr == rx_fifo_wr_ptr) &&
	      (sc->sc_rx_fifo_rd_ptr == rx_fifo_rd_ptr))))
	{
		/*
		 * The RX state machine is still in overflow state and
		 * the RX FIFO write and read pointers seem to be
		 * stuck.  Whack the chip over the head to get things
		 * going again.
		 */
		aprint_error_dev(sc->sc_dev,
		    "receiver stuck in overflow, resetting\n");
		gem_init(ifp);
	} else {
		if ((state & GEM_MAC_STATE_OVERFLOW) != GEM_MAC_STATE_OVERFLOW) {
			aprint_error_dev(sc->sc_dev,
				"rx_watchdog: not in overflow state: 0x%x\n",
				state);
		}
		if (rx_fifo_wr_ptr != rx_fifo_rd_ptr) {
			aprint_error_dev(sc->sc_dev,
				"rx_watchdog: wr & rd ptr different\n");
		}
		if (sc->sc_rx_fifo_wr_ptr != rx_fifo_wr_ptr) {
			aprint_error_dev(sc->sc_dev,
				"rx_watchdog: wr pointer != saved\n");
		}
		if (sc->sc_rx_fifo_rd_ptr != rx_fifo_rd_ptr) {
			aprint_error_dev(sc->sc_dev,
				"rx_watchdog: rd pointer != saved\n");
		}
		aprint_error_dev(sc->sc_dev, "resetting anyway\n");
		gem_init(ifp);
	}
}

void
gem_watchdog(struct ifnet *ifp)
{
	struct gem_softc *sc = ifp->if_softc;

	DPRINTF(sc, ("gem_watchdog: GEM_RX_CONFIG %x GEM_MAC_RX_STATUS %x "
		"GEM_MAC_RX_CONFIG %x\n",
		bus_space_read_4(sc->sc_bustag, sc->sc_h1, GEM_RX_CONFIG),
		bus_space_read_4(sc->sc_bustag, sc->sc_h1, GEM_MAC_RX_STATUS),
		bus_space_read_4(sc->sc_bustag, sc->sc_h1, GEM_MAC_RX_CONFIG)));

	log(LOG_ERR, "%s: device timeout\n", device_xname(sc->sc_dev));
	++ifp->if_oerrors;

	/* Try to get more packets going. */
	gem_init(ifp);
	gem_start(ifp);
}

/*
 * Initialize the MII Management Interface
 */
void
gem_mifinit(struct gem_softc *sc)
{
	bus_space_tag_t t = sc->sc_bustag;
	bus_space_handle_t mif = sc->sc_h1;

	/* Configure the MIF in frame mode */
	sc->sc_mif_config = bus_space_read_4(t, mif, GEM_MIF_CONFIG);
	sc->sc_mif_config &= ~GEM_MIF_CONFIG_BB_ENA;
	bus_space_write_4(t, mif, GEM_MIF_CONFIG, sc->sc_mif_config);
}

/*
 * MII interface
 *
 * The GEM MII interface supports at least three different operating modes:
 *
 * Bitbang mode is implemented using data, clock and output enable registers.
 *
 * Frame mode is implemented by loading a complete frame into the frame
 * register and polling the valid bit for completion.
 *
 * Polling mode uses the frame register but completion is indicated by
 * an interrupt.
 *
 */
static int
gem_mii_readreg(device_t self, int phy, int reg)
{
	struct gem_softc *sc = device_private(self);
	bus_space_tag_t t = sc->sc_bustag;
	bus_space_handle_t mif = sc->sc_h1;
	int n;
	u_int32_t v;

#ifdef GEM_DEBUG1
	if (sc->sc_debug)
		printf("gem_mii_readreg: PHY %d reg %d\n", phy, reg);
#endif

	/* Construct the frame command */
	v = (reg << GEM_MIF_REG_SHIFT)	| (phy << GEM_MIF_PHY_SHIFT) |
		GEM_MIF_FRAME_READ;

	bus_space_write_4(t, mif, GEM_MIF_FRAME, v);
	for (n = 0; n < 100; n++) {
		DELAY(1);
		v = bus_space_read_4(t, mif, GEM_MIF_FRAME);
		if (v & GEM_MIF_FRAME_TA0)
			return (v & GEM_MIF_FRAME_DATA);
	}

	printf("%s: mii_read timeout\n", device_xname(sc->sc_dev));
	return (0);
}

static void
gem_mii_writereg(device_t self, int phy, int reg, int val)
{
	struct gem_softc *sc = device_private(self);
	bus_space_tag_t t = sc->sc_bustag;
	bus_space_handle_t mif = sc->sc_h1;
	int n;
	u_int32_t v;

#ifdef GEM_DEBUG1
	if (sc->sc_debug)
		printf("gem_mii_writereg: PHY %d reg %d val %x\n",
			phy, reg, val);
#endif

	/* Construct the frame command */
	v = GEM_MIF_FRAME_WRITE			|
	    (phy << GEM_MIF_PHY_SHIFT)		|
	    (reg << GEM_MIF_REG_SHIFT)		|
	    (val & GEM_MIF_FRAME_DATA);

	bus_space_write_4(t, mif, GEM_MIF_FRAME, v);
	for (n = 0; n < 100; n++) {
		DELAY(1);
		v = bus_space_read_4(t, mif, GEM_MIF_FRAME);
		if (v & GEM_MIF_FRAME_TA0)
			return;
	}

	printf("%s: mii_write timeout\n", device_xname(sc->sc_dev));
}

static void
gem_mii_statchg(struct ifnet *ifp)
{
	struct gem_softc *sc = ifp->if_softc;
#ifdef GEM_DEBUG
	int instance = IFM_INST(sc->sc_mii.mii_media.ifm_cur->ifm_media);
#endif

#ifdef GEM_DEBUG
	if (sc->sc_debug)
		printf("gem_mii_statchg: status change: phy = %d\n",
			sc->sc_phys[instance]);
#endif
	gem_statuschange(sc);
}

/*
 * Common status change for gem_mii_statchg() and gem_pint()
 */
void
gem_statuschange(struct gem_softc* sc)
{
	struct ifnet *ifp = &sc->sc_ethercom.ec_if;
	bus_space_tag_t t = sc->sc_bustag;
	bus_space_handle_t mac = sc->sc_h1;
	int gigabit;
	u_int32_t rxcfg, txcfg, v;

	if ((sc->sc_mii.mii_media_status & IFM_ACTIVE) != 0 &&
	    IFM_SUBTYPE(sc->sc_mii.mii_media_active) != IFM_NONE)
		sc->sc_flags |= GEM_LINK;
	else
		sc->sc_flags &= ~GEM_LINK;

	if (sc->sc_ethercom.ec_if.if_baudrate == IF_Mbps(1000))
		gigabit = 1;
	else
		gigabit = 0;

	/*
	 * The configuration done here corresponds to the steps F) and
	 * G) and as far as enabling of RX and TX MAC goes also step H)
	 * of the initialization sequence outlined in section 3.2.1 of
	 * the GEM Gigabit Ethernet ASIC Specification.
	 */

	rxcfg = bus_space_read_4(t, mac, GEM_MAC_RX_CONFIG);
	rxcfg &= ~(GEM_MAC_RX_CARR_EXTEND | GEM_MAC_RX_ENABLE);
	txcfg = GEM_MAC_TX_ENA_IPG0 | GEM_MAC_TX_NGU | GEM_MAC_TX_NGU_LIMIT;
	if ((IFM_OPTIONS(sc->sc_mii.mii_media_active) & IFM_FDX) != 0)
		txcfg |= GEM_MAC_TX_IGN_CARRIER | GEM_MAC_TX_IGN_COLLIS;
	else if (gigabit) {
		rxcfg |= GEM_MAC_RX_CARR_EXTEND;
		txcfg |= GEM_MAC_RX_CARR_EXTEND;
	}
	bus_space_write_4(t, mac, GEM_MAC_TX_CONFIG, 0);
	bus_space_barrier(t, mac, GEM_MAC_TX_CONFIG, 4,
	    BUS_SPACE_BARRIER_WRITE);
	if (!gem_bitwait(sc, mac, GEM_MAC_TX_CONFIG, GEM_MAC_TX_ENABLE, 0))
		aprint_normal_dev(sc->sc_dev, "cannot disable TX MAC\n");
	bus_space_write_4(t, mac, GEM_MAC_TX_CONFIG, txcfg);
	bus_space_write_4(t, mac, GEM_MAC_RX_CONFIG, 0);
	bus_space_barrier(t, mac, GEM_MAC_RX_CONFIG, 4,
	    BUS_SPACE_BARRIER_WRITE);
	if (!gem_bitwait(sc, mac, GEM_MAC_RX_CONFIG, GEM_MAC_RX_ENABLE, 0))
		aprint_normal_dev(sc->sc_dev, "cannot disable RX MAC\n");
	bus_space_write_4(t, mac, GEM_MAC_RX_CONFIG, rxcfg);

	v = bus_space_read_4(t, mac, GEM_MAC_CONTROL_CONFIG) &
	    ~(GEM_MAC_CC_RX_PAUSE | GEM_MAC_CC_TX_PAUSE);
	bus_space_write_4(t, mac, GEM_MAC_CONTROL_CONFIG, v);

	if ((IFM_OPTIONS(sc->sc_mii.mii_media_active) & IFM_FDX) == 0 &&
	    gigabit != 0)
		bus_space_write_4(t, mac, GEM_MAC_SLOT_TIME,
		    GEM_MAC_SLOT_TIME_CARR_EXTEND);
	else
		bus_space_write_4(t, mac, GEM_MAC_SLOT_TIME,
		    GEM_MAC_SLOT_TIME_NORMAL);

	/* XIF Configuration */
	if (sc->sc_flags & GEM_LINK)
		v = GEM_MAC_XIF_LINK_LED;
	else
		v = 0;
	v |= GEM_MAC_XIF_TX_MII_ENA;

	/* If an external transceiver is connected, enable its MII drivers */
	sc->sc_mif_config = bus_space_read_4(t, mac, GEM_MIF_CONFIG);
	if ((sc->sc_flags &(GEM_SERDES | GEM_SERIAL)) == 0) {
		if ((sc->sc_mif_config & GEM_MIF_CONFIG_MDI1) != 0) {
			if (gigabit)
				v |= GEM_MAC_XIF_GMII_MODE;
			else
				v &= ~GEM_MAC_XIF_GMII_MODE;
		} else
			/* Internal MII needs buf enable */
			v |= GEM_MAC_XIF_MII_BUF_ENA;
		/* MII needs echo disable if half duplex. */
		if ((IFM_OPTIONS(sc->sc_mii.mii_media_active) & IFM_FDX) != 0)
			/* turn on full duplex LED */
			v |= GEM_MAC_XIF_FDPLX_LED;
		else
			/* half duplex -- disable echo */
			v |= GEM_MAC_XIF_ECHO_DISABL;
	} else {
		if ((IFM_OPTIONS(sc->sc_mii.mii_media_active) & IFM_FDX) != 0)
			v |= GEM_MAC_XIF_FDPLX_LED;
		v |= GEM_MAC_XIF_GMII_MODE;
	}
	bus_space_write_4(t, mac, GEM_MAC_XIF_CONFIG, v);

	if ((ifp->if_flags & IFF_RUNNING) != 0 &&
	    (sc->sc_flags & GEM_LINK) != 0) {
		bus_space_write_4(t, mac, GEM_MAC_TX_CONFIG,
		    txcfg | GEM_MAC_TX_ENABLE);
		bus_space_write_4(t, mac, GEM_MAC_RX_CONFIG,
		    rxcfg | GEM_MAC_RX_ENABLE);
	}
}

int
gem_ser_mediachange(struct ifnet *ifp)
{
	struct gem_softc *sc = ifp->if_softc;
	u_int s, t;

	if (IFM_TYPE(sc->sc_mii.mii_media.ifm_media) != IFM_ETHER)
		return EINVAL;

	s = IFM_SUBTYPE(sc->sc_mii.mii_media.ifm_media);
	if (s == IFM_AUTO) {
		if (sc->sc_mii_media != s) {
#ifdef GEM_DEBUG
			aprint_debug_dev(sc->sc_dev, "setting media to auto\n");
#endif
			sc->sc_mii_media = s;
			if (ifp->if_flags & IFF_UP) {
				gem_pcs_stop(sc, 0);
				gem_pcs_start(sc);
			}
		}
		return 0;
	}
	if (s == IFM_1000_SX) {
		t = IFM_OPTIONS(sc->sc_mii.mii_media.ifm_media);
		if (t == IFM_FDX || t == IFM_HDX) {
			if (sc->sc_mii_media != t) {
				sc->sc_mii_media = t;
#ifdef GEM_DEBUG
				aprint_debug_dev(sc->sc_dev,
				    "setting media to 1000baseSX-%s\n",
				    t == IFM_FDX ? "FDX" : "HDX");
#endif
				if (ifp->if_flags & IFF_UP) {
					gem_pcs_stop(sc, 0);
					gem_pcs_start(sc);
				}
			}
			return 0;
		}
	}
	return EINVAL;
}

void
gem_ser_mediastatus(struct ifnet *ifp, struct ifmediareq *ifmr)
{
	struct gem_softc *sc = ifp->if_softc;

	if ((ifp->if_flags & IFF_UP) == 0)
		return;
	ifmr->ifm_active = sc->sc_mii.mii_media_active;
	ifmr->ifm_status = sc->sc_mii.mii_media_status;
}

static int
gem_ifflags_cb(struct ethercom *ec)
{
	struct ifnet *ifp = &ec->ec_if;
	struct gem_softc *sc = ifp->if_softc;
	int change = ifp->if_flags ^ sc->sc_if_flags;

	if ((change & ~(IFF_CANTCHANGE|IFF_DEBUG)) != 0)
		return ENETRESET;
	else if ((change & IFF_PROMISC) != 0)
		gem_setladrf(sc);
	return 0;
}

/*
 * Process an ioctl request.
 */
int
gem_ioctl(struct ifnet *ifp, unsigned long cmd, void *data)
{
	struct gem_softc *sc = ifp->if_softc;
	int s, error = 0;

	s = splnet();

	if ((error = ether_ioctl(ifp, cmd, data)) == ENETRESET) {
		error = 0;
		if (cmd != SIOCADDMULTI && cmd != SIOCDELMULTI)
			;
		else if (ifp->if_flags & IFF_RUNNING) {
			/*
			 * Multicast list has changed; set the hardware filter
			 * accordingly.
			 */
			gem_setladrf(sc);
		}
	}

	/* Try to get things going again */
	if (ifp->if_flags & IFF_UP)
		gem_start(ifp);
	splx(s);
	return (error);
}

static void
gem_inten(struct gem_softc *sc)
{
	bus_space_tag_t t = sc->sc_bustag;
	bus_space_handle_t h = sc->sc_h1;
	uint32_t v;

	if ((sc->sc_flags & (GEM_SERDES | GEM_SERIAL)) != 0)
		v = GEM_INTR_PCS;
	else
		v = GEM_INTR_MIF;
	bus_space_write_4(t, h, GEM_INTMASK,
		      ~(GEM_INTR_TX_INTME |
			GEM_INTR_TX_EMPTY |
			GEM_INTR_TX_MAC |
			GEM_INTR_RX_DONE | GEM_INTR_RX_NOBUF|
			GEM_INTR_RX_TAG_ERR | GEM_INTR_MAC_CONTROL|
			GEM_INTR_BERR | v));
}

bool
gem_resume(device_t self, const pmf_qual_t *qual)
{
	struct gem_softc *sc = device_private(self);

	gem_inten(sc);

	return true;
}

bool
gem_suspend(device_t self, const pmf_qual_t *qual)
{
	struct gem_softc *sc = device_private(self);
	bus_space_tag_t t = sc->sc_bustag;
	bus_space_handle_t h = sc->sc_h1;

	bus_space_write_4(t, h, GEM_INTMASK, ~(uint32_t)0);

	return true;
}

bool
gem_shutdown(device_t self, int howto)
{
	struct gem_softc *sc = device_private(self);
	struct ifnet *ifp = &sc->sc_ethercom.ec_if;

	gem_stop(ifp, 1);

	return true;
}

/*
 * Set up the logical address filter.
 */
void
gem_setladrf(struct gem_softc *sc)
{
	struct ethercom *ec = &sc->sc_ethercom;
	struct ifnet *ifp = &ec->ec_if;
	struct ether_multi *enm;
	struct ether_multistep step;
	bus_space_tag_t t = sc->sc_bustag;
	bus_space_handle_t h = sc->sc_h1;
	u_int32_t crc;
	u_int32_t hash[16];
	u_int32_t v;
	int i;

	/* Get current RX configuration */
	v = bus_space_read_4(t, h, GEM_MAC_RX_CONFIG);

	/*
	 * Turn off promiscuous mode, promiscuous group mode (all multicast),
	 * and hash filter.  Depending on the case, the right bit will be
	 * enabled.
	 */
	v &= ~(GEM_MAC_RX_PROMISCUOUS|GEM_MAC_RX_HASH_FILTER|
	    GEM_MAC_RX_PROMISC_GRP);

	if ((ifp->if_flags & IFF_PROMISC) != 0) {
		/* Turn on promiscuous mode */
		v |= GEM_MAC_RX_PROMISCUOUS;
		ifp->if_flags |= IFF_ALLMULTI;
		goto chipit;
	}

	/*
	 * Set up multicast address filter by passing all multicast addresses
	 * through a crc generator, and then using the high order 8 bits as an
	 * index into the 256 bit logical address filter.  The high order 4
	 * bits selects the word, while the other 4 bits select the bit within
	 * the word (where bit 0 is the MSB).
	 */

	/* Clear hash table */
	memset(hash, 0, sizeof(hash));

	ETHER_FIRST_MULTI(step, ec, enm);
	while (enm != NULL) {
		if (memcmp(enm->enm_addrlo, enm->enm_addrhi, ETHER_ADDR_LEN)) {
			/*
			 * We must listen to a range of multicast addresses.
			 * For now, just accept all multicasts, rather than
			 * trying to set only those filter bits needed to match
			 * the range.  (At this time, the only use of address
			 * ranges is for IP multicast routing, for which the
			 * range is big enough to require all bits set.)
			 * XXX should use the address filters for this
			 */
			ifp->if_flags |= IFF_ALLMULTI;
			v |= GEM_MAC_RX_PROMISC_GRP;
			goto chipit;
		}

		/* Get the LE CRC32 of the address */
		crc = ether_crc32_le(enm->enm_addrlo, sizeof(enm->enm_addrlo));

		/* Just want the 8 most significant bits. */
		crc >>= 24;

		/* Set the corresponding bit in the filter. */
		hash[crc >> 4] |= 1 << (15 - (crc & 15));

		ETHER_NEXT_MULTI(step, enm);
	}

	v |= GEM_MAC_RX_HASH_FILTER;
	ifp->if_flags &= ~IFF_ALLMULTI;

	/* Now load the hash table into the chip (if we are using it) */
	for (i = 0; i < 16; i++) {
		bus_space_write_4(t, h,
		    GEM_MAC_HASH0 + i * (GEM_MAC_HASH1-GEM_MAC_HASH0),
		    hash[i]);
	}

chipit:
	sc->sc_if_flags = ifp->if_flags;
	bus_space_write_4(t, h, GEM_MAC_RX_CONFIG, v);
}<|MERGE_RESOLUTION|>--- conflicted
+++ resolved
@@ -1,8 +1,4 @@
-<<<<<<< HEAD
-/*	$NetBSD: gem.c,v 1.109 2018/02/28 23:08:30 macallan Exp $ */
-=======
 /*	$NetBSD: gem.c,v 1.110 2018/06/26 06:48:00 msaitoh Exp $ */
->>>>>>> b2b84690
 
 /*
  *
@@ -41,11 +37,7 @@
  */
 
 #include <sys/cdefs.h>
-<<<<<<< HEAD
-__KERNEL_RCSID(0, "$NetBSD: gem.c,v 1.109 2018/02/28 23:08:30 macallan Exp $");
-=======
 __KERNEL_RCSID(0, "$NetBSD: gem.c,v 1.110 2018/06/26 06:48:00 msaitoh Exp $");
->>>>>>> b2b84690
 
 #include "opt_inet.h"
 
