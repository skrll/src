--- conflicted
+++ resolved
@@ -1,8 +1,4 @@
-<<<<<<< HEAD
-/*	$NetBSD: gem.c,v 1.113 2019/01/22 03:42:26 msaitoh Exp $ */
-=======
 /*	$NetBSD: gem.c,v 1.114 2019/02/05 06:17:02 msaitoh Exp $ */
->>>>>>> 356fe5fe
 
 /*
  *
@@ -41,11 +37,7 @@
  */
 
 #include <sys/cdefs.h>
-<<<<<<< HEAD
-__KERNEL_RCSID(0, "$NetBSD: gem.c,v 1.113 2019/01/22 03:42:26 msaitoh Exp $");
-=======
 __KERNEL_RCSID(0, "$NetBSD: gem.c,v 1.114 2019/02/05 06:17:02 msaitoh Exp $");
->>>>>>> 356fe5fe
 
 #include "opt_inet.h"
 
@@ -417,7 +409,7 @@
 			aprint_debug_dev(sc->sc_dev, "using external PHY\n");
 #endif
 		/* Look for internal PHY if no external PHY was found */
-		if (LIST_EMPTY(&mii->mii_phys) && 
+		if (LIST_EMPTY(&mii->mii_phys) &&
 		    ((sc->sc_mif_config & GEM_MIF_CONFIG_MDI0) ||
 		     (sc->sc_variant == GEM_APPLE_K2_GMAC))) {
 			sc->sc_mif_config &= ~GEM_MIF_CONFIG_PHY_SEL;
@@ -2082,7 +2074,7 @@
 	}
 	snprintb(bits, sizeof(bits), GEM_INTR_BITS, status);
 	printf("%s: status=%s\n", device_xname(sc->sc_dev), bits);
-		
+
 	return (1);
 }
 
@@ -2194,7 +2186,7 @@
 #endif
 	DPRINTF(sc, ("%s: gem_intr: cplt 0x%x status %s\n",
 		device_xname(sc->sc_dev), (status >> 19), bits));
-		
+
 
 	if ((status & (GEM_INTR_RX_TAG_ERR | GEM_INTR_BERR)) != 0)
 		r |= gem_eint(sc, status);
