--- conflicted
+++ resolved
@@ -1,8 +1,4 @@
-<<<<<<< HEAD
-/*	$NetBSD: wi.c,v 1.244 2017/10/23 09:31:17 msaitoh Exp $	*/
-=======
 /*	$NetBSD: wi.c,v 1.247 2018/06/26 06:48:00 msaitoh Exp $	*/
->>>>>>> b2b84690
 
 /*-
  * Copyright (c) 2004 The NetBSD Foundation, Inc.
@@ -103,11 +99,7 @@
  */
 
 #include <sys/cdefs.h>
-<<<<<<< HEAD
-__KERNEL_RCSID(0, "$NetBSD: wi.c,v 1.244 2017/10/23 09:31:17 msaitoh Exp $");
-=======
 __KERNEL_RCSID(0, "$NetBSD: wi.c,v 1.247 2018/06/26 06:48:00 msaitoh Exp $");
->>>>>>> b2b84690
 
 #define WI_HERMES_AUTOINC_WAR	/* Work around data write autoinc bug. */
 #define WI_HERMES_STATS_WAR	/* Work around stats counter bug. */
