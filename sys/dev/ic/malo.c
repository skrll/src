<<<<<<< HEAD
/*	$NetBSD: malo.c,v 1.10 2017/10/23 09:31:17 msaitoh Exp $ */
=======
/*	$NetBSD: malo.c,v 1.12 2018/06/26 06:48:00 msaitoh Exp $ */
>>>>>>> b2b84690
/*	$OpenBSD: malo.c,v 1.92 2010/08/27 17:08:00 jsg Exp $ */

/*
 * Copyright (c) 2006 Claudio Jeker <claudio@openbsd.org>
 * Copyright (c) 2006 Marcus Glocker <mglocker@openbsd.org>
 *
 * Permission to use, copy, modify, and distribute this software for any
 * purpose with or without fee is hereby granted, provided that the above
 * copyright notice and this permission notice appear in all copies.
 *
 * THE SOFTWARE IS PROVIDED "AS IS" AND THE AUTHOR DISCLAIMS ALL WARRANTIES
 * WITH REGARD TO THIS SOFTWARE INCLUDING ALL IMPLIED WARRANTIES OF
 * MERCHANTABILITY AND FITNESS. IN NO EVENT SHALL THE AUTHOR BE LIABLE FOR
 * ANY SPECIAL, DIRECT, INDIRECT, OR CONSEQUENTIAL DAMAGES OR ANY DAMAGES
 * WHATSOEVER RESULTING FROM LOSS OF USE, DATA OR PROFITS, WHETHER IN AN
 * ACTION OF CONTRACT, NEGLIGENCE OR OTHER TORTIOUS ACTION, ARISING OUT OF
 * OR IN CONNECTION WITH THE USE OR PERFORMANCE OF THIS SOFTWARE.
 */

#include <sys/cdefs.h>
<<<<<<< HEAD
__KERNEL_RCSID(0, "$NetBSD: malo.c,v 1.10 2017/10/23 09:31:17 msaitoh Exp $");
=======
__KERNEL_RCSID(0, "$NetBSD: malo.c,v 1.12 2018/06/26 06:48:00 msaitoh Exp $");
>>>>>>> b2b84690

#include <sys/param.h>
#include <sys/types.h>

#include <sys/device.h>
#include <sys/kernel.h>
#include <sys/malloc.h>
#include <sys/mbuf.h>
#include <sys/proc.h>
#include <sys/socket.h>
#include <sys/sockio.h>
#include <sys/systm.h>
#include <sys/bus.h>

#include <machine/endian.h>
#include <machine/intr.h>

#include <net/if.h>
#include <net/if_media.h>
#include <net/if_ether.h>

#include <net/bpf.h>

#include <netinet/in.h>
#include <netinet/in_systm.h>

#include <net80211/ieee80211_var.h>
#include <net80211/ieee80211_radiotap.h>

#include <dev/firmload.h>

#include <dev/ic/malovar.h>
#include <dev/ic/maloreg.h>

#ifdef MALO_DEBUG
int malo_d = 2;
#define DPRINTF(l, x...)	do { if ((l) <= malo_d) printf(x); } while (0)
#else
#define DPRINTF(l, x...)
#endif

/* internal structures and defines */
struct malo_node {
	struct ieee80211_node		ni;
};

struct malo_rx_data {
	bus_dmamap_t	map;
	struct mbuf	*m;
};

struct malo_tx_data {
	bus_dmamap_t		map;
	struct mbuf		*m;
	uint32_t		softstat;
	struct ieee80211_node	*ni;
};

/* RX descriptor used by HW */
struct malo_rx_desc {
	uint8_t		rxctrl;
	uint8_t		rssi;
	uint8_t		status;
	uint8_t		channel;
	uint16_t	len;
	uint8_t		reserved1;	/* actually unused */
	uint8_t		datarate;
	uint32_t	physdata;	/* DMA address of data */
	uint32_t	physnext;	/* DMA address of next control block */
	uint16_t	qosctrl;
	uint16_t	reserved2;
} __packed;

/* TX descriptor used by HW */
struct malo_tx_desc {
	uint32_t	status;
#define MALO_TXD_STATUS_IDLE            0x00000000
#define MALO_TXD_STATUS_USED            0x00000001 
#define MALO_TXD_STATUS_OK          0x00000001
#define MALO_TXD_STATUS_OK_RETRY        0x00000002
#define MALO_TXD_STATUS_OK_MORE_RETRY       0x00000004
#define MALO_TXD_STATUS_MULTICAST_TX        0x00000008
#define MALO_TXD_STATUS_BROADCAST_TX        0x00000010
#define MALO_TXD_STATUS_FAILED_LINK_ERROR   0x00000020
#define MALO_TXD_STATUS_FAILED_EXCEED_LIMIT 0x00000040
#define MALO_TXD_STATUS_FAILED_XRETRY   MALO_TXD_STATUS_FAILED_EXCEED_LIMIT
#define MALO_TXD_STATUS_FAILED_AGING        0x00000080
#define MALO_TXD_STATUS_FW_OWNED        0x80000000
	uint8_t		datarate;
	uint8_t		txpriority;
	uint16_t	qosctrl;
	uint32_t	physdata;	/* DMA address of data */
	uint16_t	len;
	uint8_t		destaddr[6];
	uint32_t	physnext;	/* DMA address of next control block */
	uint32_t	reserved1;	/* SAP packet info ??? */
	uint32_t	reserved2;
} __packed;

#define MALO_RX_RING_COUNT	256
#define MALO_TX_RING_COUNT	256
#define MALO_MAX_SCATTER	8	/* XXX unknown, wild guess */
#define MALO_CMD_TIMEOUT	50	/* MALO_CMD_TIMEOUT * 100us */

/*
 * Firmware commands
 */
#define MALO_CMD_GET_HW_SPEC		0x0003
#define MALO_CMD_SET_RADIO		0x001c
#define MALO_CMD_SET_AID		0x010d
#define MALO_CMD_SET_TXPOWER		0x001e
#define MALO_CMD_SET_ANTENNA		0x0020
#define MALO_CMD_SET_PRESCAN		0x0107
#define MALO_CMD_SET_POSTSCAN		0x0108
#define MALO_CMD_SET_RATE		0x0110
#define MALO_CMD_SET_CHANNEL		0x010a
#define MALO_CMD_SET_RTS		0x0113
#define MALO_CMD_SET_SLOT		0x0114
#define MALO_CMD_RESPONSE		0x8000

#define MALO_CMD_RESULT_OK		0x0000	/* everything is fine */
#define MALO_CMD_RESULT_ERROR		0x0001	/* general error */
#define MALO_CMD_RESULT_NOSUPPORT	0x0002	/* command not valid */
#define MALO_CMD_RESULT_PENDING		0x0003	/* will be processed */
#define MALO_CMD_RESULT_BUSY		0x0004	/* command ignored */
#define MALO_CMD_RESULT_PARTIALDATA	0x0005	/* buffer too small */

struct malo_cmdheader {
	uint16_t	cmd;
	uint16_t	size;		/* size of the command, incl. header */
	uint16_t	seqnum;		/* seems not to matter that much */
	uint16_t	result;		/* set to 0 on request */
	/* following the data payload, up to 256 bytes */
};

struct malo_hw_spec {
	uint16_t	HwVersion;
	uint16_t	NumOfWCB;
	uint16_t	NumOfMCastAdr;
	uint8_t		PermanentAddress[6];
	uint16_t	RegionCode;
	uint16_t	NumberOfAntenna;
	uint32_t	FWReleaseNumber;
	uint32_t	WcbBase0;
	uint32_t	RxPdWrPtr;
	uint32_t	RxPdRdPtr;
	uint32_t	CookiePtr;
	uint32_t	WcbBase1;
	uint32_t	WcbBase2;
	uint32_t	WcbBase3;
} __packed;

struct malo_cmd_radio {
	uint16_t	action;
	uint16_t	preamble_mode;
	uint16_t	enable;
} __packed;

struct malo_cmd_aid {
	uint16_t	associd;
	uint8_t		macaddr[6];
	uint32_t	gprotection;
	uint8_t		aprates[14];
} __packed;

struct malo_cmd_txpower {
	uint16_t	action;
	uint16_t	supportpowerlvl;
	uint16_t	currentpowerlvl;
	uint16_t	reserved;
	uint16_t	powerlvllist[8];
} __packed;

struct malo_cmd_antenna {
	uint16_t	action;
	uint16_t	mode;
} __packed;

struct malo_cmd_postscan {
	uint32_t	isibss;
	uint8_t		bssid[6];
} __packed;

struct malo_cmd_channel {
	uint16_t	action;
	uint8_t		channel;
} __packed;

struct malo_cmd_rate {
	uint8_t		dataratetype;
	uint8_t		rateindex;
	uint8_t		aprates[14];
} __packed;

struct malo_cmd_rts {
	uint16_t	action;
	uint32_t	threshold;
} __packed;

struct malo_cmd_slot {
	uint16_t	action;
	uint8_t		slot;
} __packed;

#define malo_mem_write4(sc, off, x) \
	bus_space_write_4((sc)->sc_mem1_bt, (sc)->sc_mem1_bh, (off), (x))
#define malo_mem_write2(sc, off, x) \
	bus_space_write_2((sc)->sc_mem1_bt, (sc)->sc_mem1_bh, (off), (x))
#define malo_mem_write1(sc, off, x) \
	bus_space_write_1((sc)->sc_mem1_bt, (sc)->sc_mem1_bh, (off), (x))

#define malo_mem_read4(sc, off) \
	bus_space_read_4((sc)->sc_mem1_bt, (sc)->sc_mem1_bh, (off))
#define malo_mem_read1(sc, off) \
	bus_space_read_1((sc)->sc_mem1_bt, (sc)->sc_mem1_bh, (off))

#define malo_ctl_write4(sc, off, x) \
	bus_space_write_4((sc)->sc_mem2_bt, (sc)->sc_mem2_bh, (off), (x))
#define malo_ctl_read4(sc, off) \
	bus_space_read_4((sc)->sc_mem2_bt, (sc)->sc_mem2_bh, (off))
#define malo_ctl_read1(sc, off) \
	bus_space_read_1((sc)->sc_mem2_bt, (sc)->sc_mem2_bh, (off))

#define malo_ctl_barrier(sc, t) \
	bus_space_barrier((sc)->sc_mem2_bt, (sc)->sc_mem2_bh, 0x0c00, 0xff, (t))

static int	malo_alloc_cmd(struct malo_softc *sc);
static void	malo_free_cmd(struct malo_softc *sc);
static void	malo_send_cmd(struct malo_softc *sc, bus_addr_t addr);
static int	malo_send_cmd_dma(struct malo_softc *sc, bus_addr_t addr);
static int	malo_alloc_rx_ring(struct malo_softc *sc, struct malo_rx_ring *ring,
	    int count);
static void	malo_reset_rx_ring(struct malo_softc *sc, struct malo_rx_ring *ring);
static void	malo_free_rx_ring(struct malo_softc *sc, struct malo_rx_ring *ring);
static int	malo_alloc_tx_ring(struct malo_softc *sc, struct malo_tx_ring *ring,
	    int count);
static void	malo_reset_tx_ring(struct malo_softc *sc, struct malo_tx_ring *ring);
static void	malo_free_tx_ring(struct malo_softc *sc, struct malo_tx_ring *ring);
static int	malo_ioctl(struct ifnet *ifp, u_long cmd, void* data);
static void	malo_start(struct ifnet *ifp);
static void	malo_watchdog(struct ifnet *ifp);
static int	malo_newstate(struct ieee80211com *ic, enum ieee80211_state nstate,
	    int arg);
static void	malo_newassoc(struct ieee80211_node *ni, int isnew);
static struct ieee80211_node *
	malo_node_alloc(struct ieee80211_node_table *nt);
static int	malo_media_change(struct ifnet *ifp);
static void	malo_media_status(struct ifnet *ifp, struct ifmediareq *imr);
static int	malo_chip2rate(int chip_rate);
static int	malo_fix2rate(int fix_rate);
static void	malo_next_scan(void *arg);
static void	malo_tx_intr(struct malo_softc *sc);
static int	malo_tx_data(struct malo_softc *sc, struct mbuf *m0,
	    struct ieee80211_node *ni);
static void	malo_tx_setup_desc(struct malo_softc *sc, struct malo_tx_desc *desc,
	    int len, int rate, const bus_dma_segment_t *segs, int nsegs);
static void	malo_rx_intr(struct malo_softc *sc);
static int	malo_load_bootimg(struct malo_softc *sc);
static int	malo_load_firmware(struct malo_softc *sc);

static int	malo_set_slot(struct malo_softc *sc);
static void malo_update_slot(struct ifnet* ifp);
#ifdef MALO_DEBUG
static void	malo_hexdump(void *buf, int len);
#endif
static const char *malo_cmd_string(uint16_t cmd);
static const char *malo_cmd_string_result(uint16_t result);
static int	malo_cmd_get_spec(struct malo_softc *sc);
static int	malo_cmd_set_prescan(struct malo_softc *sc);
static int	malo_cmd_set_postscan(struct malo_softc *sc, uint8_t *macaddr,
	    uint8_t ibsson);
static int	malo_cmd_set_channel(struct malo_softc *sc, struct ieee80211_channel *chan);
static int	malo_cmd_set_antenna(struct malo_softc *sc, uint16_t antenna_type);
static int	malo_cmd_set_radio(struct malo_softc *sc, uint16_t mode,
	    uint16_t preamble);
static int	malo_cmd_set_aid(struct malo_softc *sc, uint8_t *bssid,
	    uint16_t associd);
static int	malo_cmd_set_txpower(struct malo_softc *sc, unsigned int powerlevel);
static int	malo_cmd_set_rts(struct malo_softc *sc, uint32_t threshold);
static int	malo_cmd_set_slot(struct malo_softc *sc, uint8_t slot);
static int	malo_cmd_set_rate(struct malo_softc *sc, uint8_t rate);
static void	malo_cmd_response(struct malo_softc *sc);

int
malo_intr(void *arg)
{
	struct malo_softc *sc = arg;
	uint32_t status;

	status = malo_ctl_read4(sc, MALO_REG_A2H_INTERRUPT_CAUSE);
	if (status == 0xffffffff || status == 0)
		/* not for us */
		return (0);

	/* disable interrupts */
	malo_ctl_read4(sc, MALO_REG_A2H_INTERRUPT_CAUSE);
	malo_ctl_write4(sc, MALO_REG_A2H_INTERRUPT_CAUSE, 0);
	malo_ctl_write4(sc, MALO_REG_A2H_INTERRUPT_MASK, 0);
	malo_ctl_write4(sc, MALO_REG_A2H_INTERRUPT_STATUS_MASK, 0);

	softint_schedule(sc->sc_soft_ih);
	return (1);
}

void
malo_softintr(void *arg)
{
	struct malo_softc *sc = arg;
	uint32_t status;

	status = malo_ctl_read4(sc, MALO_REG_A2H_INTERRUPT_CAUSE);
	if (status == 0xffffffff || status == 0)
		goto out;	/* not for us */

	if (status & MALO_A2HRIC_BIT_TX_DONE)
		malo_tx_intr(sc);
	if (status & MALO_A2HRIC_BIT_RX_RDY)
		malo_rx_intr(sc);
	if (status & MALO_A2HRIC_BIT_OPC_DONE) {
		/* XXX cmd done interrupt handling doesn't work yet */
		DPRINTF(1, "%s: got cmd done interrupt\n",
		    device_xname(sc->sc_dev));
		//malo_cmd_response(sc);
	}

	if (status & ~0x7) {
		DPRINTF(1, "%s: unknown interrupt %x\n",
		    device_xname(sc->sc_dev), status);
	}

	/* just ack the interrupt */
	malo_ctl_write4(sc, MALO_REG_A2H_INTERRUPT_CAUSE, 0);

out:
	/* enable interrupts */
	malo_ctl_write4(sc, MALO_REG_A2H_INTERRUPT_MASK, 0x1f);
	malo_ctl_barrier(sc, BUS_SPACE_BARRIER_WRITE);
	malo_ctl_write4(sc, MALO_REG_A2H_INTERRUPT_STATUS_MASK, 0x1f);
	malo_ctl_barrier(sc, BUS_SPACE_BARRIER_WRITE);
}

int
malo_attach(struct malo_softc *sc)
{
	struct ieee80211com *ic = &sc->sc_ic;
	struct ifnet *ifp = &sc->sc_if;
	int i, rv;

	/* initialize channel scanning timer */
	callout_init(&sc->sc_scan_to, 0);
	callout_setfunc(&sc->sc_scan_to, malo_next_scan, sc);

	/* allocate DMA structures */
	malo_alloc_cmd(sc);
	malo_alloc_rx_ring(sc, &sc->sc_rxring, MALO_RX_RING_COUNT);
	malo_alloc_tx_ring(sc, &sc->sc_txring, MALO_TX_RING_COUNT);

	/* setup interface */
	ifp->if_softc = sc;
	ifp->if_init = malo_init;
	ifp->if_stop = malo_stop;
	ifp->if_ioctl = malo_ioctl;
	ifp->if_start = malo_start;
	ifp->if_watchdog = malo_watchdog;
	ifp->if_flags = IFF_SIMPLEX | IFF_BROADCAST | IFF_MULTICAST;
	memcpy(ifp->if_xname, device_xname(sc->sc_dev), IFNAMSIZ);
	IFQ_SET_MAXLEN(&ifp->if_snd, IFQ_MAXLEN);
	IFQ_SET_READY(&ifp->if_snd);

	/* set supported rates */
	ic->ic_sup_rates[IEEE80211_MODE_11B] = ieee80211_std_rateset_11b;
	ic->ic_sup_rates[IEEE80211_MODE_11G] = ieee80211_std_rateset_11g;
	sc->sc_last_txrate = -1;

	/* set channels */
	for (i = 1; i <= 14; i++) {
		ic->ic_channels[i].ic_freq =
		    ieee80211_ieee2mhz(i, IEEE80211_CHAN_2GHZ);
		ic->ic_channels[i].ic_flags =
			   IEEE80211_CHAN_CCK | IEEE80211_CHAN_OFDM |
			   IEEE80211_CHAN_DYN | IEEE80211_CHAN_2GHZ;
	}

	/* OpenBSD supports IEEE80211_C_RSN too */
	/* set the rest */
	ic->ic_ifp = ifp;
	ic->ic_caps =
	    IEEE80211_C_IBSS |
	    IEEE80211_C_MONITOR |
	    IEEE80211_C_SHPREAMBLE |
	    IEEE80211_C_SHSLOT |
	    IEEE80211_C_WEP |
	    IEEE80211_C_WPA;
	ic->ic_opmode = IEEE80211_M_STA;
	ic->ic_state = IEEE80211_S_INIT;
	for (i = 0; i < 6; i++)
		ic->ic_myaddr[i] = malo_ctl_read1(sc, 0xa528 + i);

	/* show our mac address */
	aprint_normal(", address %s\n", ether_sprintf(ic->ic_myaddr));

	/* attach interface */
	rv = if_initialize(ifp);
	if (rv != 0) {
		aprint_error_dev(sc->sc_dev, "if_initialize failed(%d)\n", rv);
		malo_free_tx_ring(sc, &sc->sc_txring);
		malo_free_rx_ring(sc, &sc->sc_rxring);
		malo_free_cmd(sc);
		callout_destroy(&sc->sc_scan_to);

		return rv; /* Error */
	}
	ieee80211_ifattach(ic);
	/* Use common softint-based if_input */
	ifp->if_percpuq = if_percpuq_create(ifp);
	if_register(ifp);

	/* post attach vector functions */
	sc->sc_newstate = ic->ic_newstate;
	ic->ic_newstate = malo_newstate;
	ic->ic_newassoc = malo_newassoc;
	ic->ic_node_alloc = malo_node_alloc;
	ic->ic_updateslot = malo_update_slot;

	ieee80211_media_init(ic, malo_media_change, malo_media_status);

	bpf_attach2(ifp, DLT_IEEE802_11_RADIO,
	    sizeof(struct ieee80211_frame) + IEEE80211_RADIOTAP_HDRLEN,
	    &sc->sc_drvbpf);

	sc->sc_rxtap_len = sizeof(sc->sc_rxtapu);
	sc->sc_rxtap.wr_ihdr.it_len = htole16(sc->sc_rxtap_len);
	sc->sc_rxtap.wr_ihdr.it_present = htole32(MALO_RX_RADIOTAP_PRESENT);

	sc->sc_txtap_len = sizeof(sc->sc_txtapu);
	sc->sc_txtap.wt_ihdr.it_len = htole16(sc->sc_txtap_len);
	sc->sc_txtap.wt_ihdr.it_present = htole32(MALO_TX_RADIOTAP_PRESENT);

	ieee80211_announce(ic);

	return (0);
}

int
malo_detach(void *arg)
{
	struct malo_softc *sc = arg;
	struct ieee80211com *ic = &sc->sc_ic;
	struct ifnet *ifp = &sc->sc_if;

	/* remove channel scanning timer */
	callout_stop(&sc->sc_scan_to);

	malo_stop(ifp, 1);
	ieee80211_ifdetach(ic);
	if_detach(ifp);
	malo_free_cmd(sc);
	malo_free_rx_ring(sc, &sc->sc_rxring);
	malo_free_tx_ring(sc, &sc->sc_txring);

	return (0);
}

static int
malo_alloc_cmd(struct malo_softc *sc)
{
	int error, nsegs;

	error = bus_dmamap_create(sc->sc_dmat, PAGE_SIZE, 1,
	    PAGE_SIZE, 0, BUS_DMA_ALLOCNOW, &sc->sc_cmd_dmam);
	if (error != 0) {
		aprint_error_dev(sc->sc_dev, "can not create DMA tag\n");
		return (-1);
	}

	error = bus_dmamem_alloc(sc->sc_dmat, PAGE_SIZE, PAGE_SIZE,
	    0, &sc->sc_cmd_dmas, 1, &nsegs, BUS_DMA_WAITOK);
	if (error != 0) {
		aprint_error_dev(sc->sc_dev, "error alloc dma memory\n");
		return (-1);
	}

	error = bus_dmamem_map(sc->sc_dmat, &sc->sc_cmd_dmas, nsegs,
	    PAGE_SIZE, (void **)&sc->sc_cmd_mem, BUS_DMA_WAITOK);
	if (error != 0) {
		aprint_error_dev(sc->sc_dev, "error map dma memory\n");
		return (-1);
	}

	error = bus_dmamap_load(sc->sc_dmat, sc->sc_cmd_dmam,
	    sc->sc_cmd_mem, PAGE_SIZE, NULL, BUS_DMA_NOWAIT);
	if (error != 0) {
		aprint_error_dev(sc->sc_dev, "error load dma memory\n");
		bus_dmamem_free(sc->sc_dmat, &sc->sc_cmd_dmas, nsegs);
		return (-1);
	}

	sc->sc_cookie = sc->sc_cmd_mem;
	*sc->sc_cookie = htole32(0xaa55aa55);
	sc->sc_cmd_mem = ((char*)sc->sc_cmd_mem) + sizeof(uint32_t);
	sc->sc_cookie_dmaaddr = sc->sc_cmd_dmam->dm_segs[0].ds_addr;
	sc->sc_cmd_dmaaddr = sc->sc_cmd_dmam->dm_segs[0].ds_addr +
	    sizeof(uint32_t);

	return (0);
}

static void
malo_free_cmd(struct malo_softc *sc)
{
	bus_dmamap_sync(sc->sc_dmat, sc->sc_cmd_dmam, 0, PAGE_SIZE,
	    BUS_DMASYNC_POSTWRITE);
	bus_dmamap_unload(sc->sc_dmat, sc->sc_cmd_dmam);
	bus_dmamem_unmap(sc->sc_dmat, sc->sc_cookie, PAGE_SIZE);
	bus_dmamem_free(sc->sc_dmat, &sc->sc_cmd_dmas, 1);
}

static void
malo_send_cmd(struct malo_softc *sc, bus_addr_t addr)
{
	malo_ctl_write4(sc, MALO_REG_GEN_PTR, (uint32_t)addr);
	malo_ctl_barrier(sc, BUS_SPACE_BARRIER_WRITE);
	malo_ctl_write4(sc, MALO_REG_H2A_INTERRUPT_EVENTS, 2); /* CPU_TRANSFER_CMD */
	malo_ctl_barrier(sc, BUS_SPACE_BARRIER_WRITE);
}

static int
malo_send_cmd_dma(struct malo_softc *sc, bus_addr_t addr)
{
	int i;
	struct malo_cmdheader *hdr = sc->sc_cmd_mem;

	malo_send_cmd(sc, addr);

	for (i = 0; i < MALO_CMD_TIMEOUT; i++) {
		delay(100);
		bus_dmamap_sync(sc->sc_dmat, sc->sc_cmd_dmam, 0, PAGE_SIZE,
		    BUS_DMASYNC_POSTWRITE | BUS_DMASYNC_POSTREAD);
		if (hdr->cmd & htole16(0x8000))
			break;
	}
	if (i == MALO_CMD_TIMEOUT) {
		aprint_error_dev(sc->sc_dev, "timeout while waiting for cmd response!\n");
		return (ETIMEDOUT);
	}

	malo_cmd_response(sc);

	return (0);
}

static int
malo_alloc_rx_ring(struct malo_softc *sc, struct malo_rx_ring *ring, int count)
{
	struct malo_rx_desc *desc;
	struct malo_rx_data *data;
	int i, nsegs, error;

	ring->count = count;
	ring->cur = ring->next = 0;

	error = bus_dmamap_create(sc->sc_dmat,
	    count * sizeof(struct malo_rx_desc), 1,
	    count * sizeof(struct malo_rx_desc), 0,
	    BUS_DMA_NOWAIT, &ring->map);
	if (error != 0) {
		aprint_error_dev(sc->sc_dev, "could not create desc DMA map\n");
		goto fail;
	}

	error = bus_dmamem_alloc(sc->sc_dmat,
	    count * sizeof(struct malo_rx_desc),
	    PAGE_SIZE, 0, &ring->seg, 1, &nsegs, BUS_DMA_NOWAIT);
	    
	if (error != 0) {
		aprint_error_dev(sc->sc_dev, "could not allocate DMA memory\n");
		goto fail;
	}

	error = bus_dmamem_map(sc->sc_dmat, &ring->seg, nsegs,
	    count * sizeof(struct malo_rx_desc), (void **)&ring->desc,
	    BUS_DMA_NOWAIT);
	if (error != 0) {
		aprint_error_dev(sc->sc_dev, "can't map desc DMA memory\n");
		goto fail;
	}

	error = bus_dmamap_load(sc->sc_dmat, ring->map, ring->desc,
	    count * sizeof(struct malo_rx_desc), NULL, BUS_DMA_NOWAIT);
	if (error != 0) {
		aprint_error_dev(sc->sc_dev, "could not load desc DMA map\n");
		goto fail;
	}

	ring->physaddr = ring->map->dm_segs->ds_addr;

	ring->data = malloc(count * sizeof (struct malo_rx_data), M_DEVBUF,
	    M_NOWAIT);
	if (ring->data == NULL) {
		aprint_error_dev(sc->sc_dev, "could not allocate soft data\n");
		error = ENOMEM;
		goto fail;
	}

	/*
	 * Pre-allocate Rx buffers and populate Rx ring.
	 */
	memset(ring->data, 0, count * sizeof (struct malo_rx_data));
	for (i = 0; i < count; i++) {
		desc = &ring->desc[i];
		data = &ring->data[i];

		error = bus_dmamap_create(sc->sc_dmat, MCLBYTES, 1, MCLBYTES,
		    0, BUS_DMA_NOWAIT, &data->map);
		if (error != 0) {
			aprint_error_dev(sc->sc_dev, "could not create DMA map\n");
			goto fail;
		}

		MGETHDR(data->m, M_DONTWAIT, MT_DATA);
		if (data->m == NULL) {
			aprint_error_dev(sc->sc_dev, "could not allocate rx mbuf\n");
			error = ENOMEM;
			goto fail;
		}

		MCLGET(data->m, M_DONTWAIT);
		if (!(data->m->m_flags & M_EXT)) {
			aprint_error_dev(sc->sc_dev, "could not allocate rx mbuf cluster\n");
			error = ENOMEM;
			goto fail;
		}

		error = bus_dmamap_load(sc->sc_dmat, data->map,
		    mtod(data->m, void *), MCLBYTES, NULL, BUS_DMA_NOWAIT);
		if (error != 0) {
			aprint_error_dev(sc->sc_dev, "could not load rx buf DMA map");
			goto fail;
		}

		desc->status = 1;
		desc->physdata = htole32(data->map->dm_segs->ds_addr);
		desc->physnext = htole32(ring->physaddr +
		    (i + 1) % count * sizeof(struct malo_rx_desc));
	}

	bus_dmamap_sync(sc->sc_dmat, ring->map, 0, ring->map->dm_mapsize,
	    BUS_DMASYNC_PREWRITE);

	return (0);

fail:	malo_free_rx_ring(sc, ring);
	return (error);
}

static void
malo_reset_rx_ring(struct malo_softc *sc, struct malo_rx_ring *ring)
{
	int i;

	for (i = 0; i < ring->count; i++)
		ring->desc[i].status = 0;

	bus_dmamap_sync(sc->sc_dmat, ring->map, 0, ring->map->dm_mapsize,
	    BUS_DMASYNC_PREWRITE);

	ring->cur = ring->next = 0;
}

static void
malo_free_rx_ring(struct malo_softc *sc, struct malo_rx_ring *ring)
{
	struct malo_rx_data *data;
	int i;

	if (ring->desc != NULL) {
		bus_dmamap_sync(sc->sc_dmat, ring->map, 0,
		    ring->map->dm_mapsize, BUS_DMASYNC_POSTWRITE);
		bus_dmamap_unload(sc->sc_dmat, ring->map);
		bus_dmamem_unmap(sc->sc_dmat, ring->desc,
		    ring->count * sizeof(struct malo_rx_desc));
		bus_dmamem_free(sc->sc_dmat, &ring->seg, 1);
	}

	if (ring->data != NULL) {
		for (i = 0; i < ring->count; i++) {
			data = &ring->data[i];

			if (data->m != NULL) {
				bus_dmamap_sync(sc->sc_dmat, data->map, 0,
				    data->map->dm_mapsize,
				    BUS_DMASYNC_POSTREAD);
				bus_dmamap_unload(sc->sc_dmat, data->map);
				m_freem(data->m);
			}

			if (data->map != NULL)
				bus_dmamap_destroy(sc->sc_dmat, data->map);
		}
		free(ring->data, M_DEVBUF);
	}
}

static int
malo_alloc_tx_ring(struct malo_softc *sc, struct malo_tx_ring *ring,
    int count)
{
	int i, nsegs, error;

	ring->count = count;
	ring->queued = 0;
	ring->cur = ring->next = ring->stat = 0;

	error = bus_dmamap_create(sc->sc_dmat,
	    count * sizeof(struct malo_tx_desc), 1,
	    count * sizeof(struct malo_tx_desc), 0, BUS_DMA_NOWAIT, &ring->map);
	if (error != 0) {
		aprint_error_dev(sc->sc_dev, "could not create desc DMA map\n");
		goto fail;
	}

	error = bus_dmamem_alloc(sc->sc_dmat,
	    count * sizeof(struct malo_tx_desc), PAGE_SIZE, 0,
	    &ring->seg, 1, &nsegs, BUS_DMA_NOWAIT);
	if (error != 0) {
		aprint_error_dev(sc->sc_dev, "could not allocate DMA memory\n");
		goto fail;
	}

	error = bus_dmamem_map(sc->sc_dmat, &ring->seg, nsegs,
	    count * sizeof(struct malo_tx_desc), (void **)&ring->desc,
	    BUS_DMA_NOWAIT);
	if (error != 0) {
		aprint_error_dev(sc->sc_dev, "can't map desc DMA memory\n");
		goto fail;
	}

	error = bus_dmamap_load(sc->sc_dmat, ring->map, ring->desc,
	    count * sizeof(struct malo_tx_desc), NULL, BUS_DMA_NOWAIT);
	if (error != 0) {
		aprint_error_dev(sc->sc_dev, "could not load desc DMA map\n");
		goto fail;
	}

	ring->physaddr = ring->map->dm_segs->ds_addr;

	ring->data = malloc(count * sizeof(struct malo_tx_data), M_DEVBUF,
	    M_NOWAIT);
	if (ring->data == NULL) {
		aprint_error_dev(sc->sc_dev, "could not allocate soft data\n");
		error = ENOMEM;
		goto fail;
	}

	memset(ring->data, 0, count * sizeof(struct malo_tx_data));
	for (i = 0; i < count; i++) {
		error = bus_dmamap_create(sc->sc_dmat, MCLBYTES,
		    MALO_MAX_SCATTER, MCLBYTES, 0, BUS_DMA_NOWAIT,
		    &ring->data[i].map);
		if (error != 0) {
			aprint_error_dev(sc->sc_dev, "could not create DMA map\n");
			goto fail;
		}
		ring->desc[i].physnext = htole32(ring->physaddr +
		    (i + 1) % count * sizeof(struct malo_tx_desc));
	}

	return (0);

fail:	malo_free_tx_ring(sc, ring);
	return (error);
}

static void
malo_reset_tx_ring(struct malo_softc *sc, struct malo_tx_ring *ring)
{
	struct malo_tx_desc *desc;
	struct malo_tx_data *data;
	int i;

	for (i = 0; i < ring->count; i++) {
		desc = &ring->desc[i];
		data = &ring->data[i];

		if (data->m != NULL) {
			bus_dmamap_sync(sc->sc_dmat, data->map, 0,
			    data->map->dm_mapsize, BUS_DMASYNC_POSTWRITE);
			bus_dmamap_unload(sc->sc_dmat, data->map);
			m_freem(data->m);
			data->m = NULL;
		}

		/*
		 * The node has already been freed at that point so don't call
		 * ieee80211_release_node() here.
		 */
		data->ni = NULL;

		desc->status = 0;
	}

	bus_dmamap_sync(sc->sc_dmat, ring->map, 0, ring->map->dm_mapsize,
	    BUS_DMASYNC_PREWRITE);

	ring->queued = 0;
	ring->cur = ring->next = ring->stat = 0;
}

static void
malo_free_tx_ring(struct malo_softc *sc, struct malo_tx_ring *ring)
{
	struct malo_tx_data *data;
	int i;

	if (ring->desc != NULL) {
		bus_dmamap_sync(sc->sc_dmat, ring->map, 0,
		    ring->map->dm_mapsize, BUS_DMASYNC_POSTWRITE);
		bus_dmamap_unload(sc->sc_dmat, ring->map);
		bus_dmamem_unmap(sc->sc_dmat, ring->desc,
		    ring->count * sizeof(struct malo_tx_desc));
		bus_dmamem_free(sc->sc_dmat, &ring->seg, 1);
	}

	if (ring->data != NULL) {
		for (i = 0; i < ring->count; i++) {
			data = &ring->data[i];

			if (data->m != NULL) {
				bus_dmamap_sync(sc->sc_dmat, data->map, 0,
				    data->map->dm_mapsize,
				    BUS_DMASYNC_POSTWRITE);
				bus_dmamap_unload(sc->sc_dmat, data->map);
				m_freem(data->m);
			}

			/*
			 * The node has already been freed at that point so
			 * don't call ieee80211_release_node() here.
			 */
			data->ni = NULL;

			if (data->map != NULL)
				bus_dmamap_destroy(sc->sc_dmat, data->map);
		}
		free(ring->data, M_DEVBUF);
	}
}

int
malo_init(struct ifnet *ifp)
{
	struct malo_softc *sc = ifp->if_softc;
	struct ieee80211com *ic = &sc->sc_ic;
	int error;

	DPRINTF(1, "%s: %s\n", ifp->if_xname, __func__);

	/* if interface already runs stop it first */
	if (ifp->if_flags & IFF_RUNNING)
		malo_stop(ifp, 1);

	/* power on cardbus socket */
	if (sc->sc_enable)
		sc->sc_enable(sc);

	/* disable interrupts */
	malo_ctl_read4(sc, MALO_REG_A2H_INTERRUPT_CAUSE);
	malo_ctl_write4(sc, MALO_REG_A2H_INTERRUPT_CAUSE, 0);
	malo_ctl_write4(sc, MALO_REG_A2H_INTERRUPT_MASK, 0);
	malo_ctl_write4(sc, MALO_REG_A2H_INTERRUPT_STATUS_MASK, 0);

	/* load firmware */
	if ((error = malo_load_bootimg(sc)))
		goto fail;
	if ((error = malo_load_firmware(sc)))
		goto fail;

	/* enable interrupts */
	malo_ctl_write4(sc, MALO_REG_A2H_INTERRUPT_MASK, 0x1f);
	malo_ctl_barrier(sc, BUS_SPACE_BARRIER_WRITE);
	malo_ctl_write4(sc, MALO_REG_A2H_INTERRUPT_STATUS_MASK, 0x1f);
	malo_ctl_barrier(sc, BUS_SPACE_BARRIER_WRITE);

	if ((error = malo_cmd_get_spec(sc)))
		goto fail;

	/* select default channel */
	ic->ic_bss->ni_chan = ic->ic_ibss_chan;

	/* initialize hardware */
	if ((error = malo_cmd_set_channel(sc, ic->ic_bss->ni_chan))) {
		aprint_error_dev(sc->sc_dev, "setting channel failed!\n");
		goto fail;
	}
	if ((error = malo_cmd_set_antenna(sc, 1))) {
		aprint_error_dev(sc->sc_dev, "setting RX antenna failed!\n");
		goto fail;
	}
	if ((error = malo_cmd_set_antenna(sc, 2))) {
		aprint_error_dev(sc->sc_dev, "setting TX antenna failed!\n");
		goto fail;
	}
	if ((error = malo_cmd_set_radio(sc, 1, 5))) {
		aprint_error_dev(sc->sc_dev, "turn radio on failed!\n");
		goto fail;
	}
	if ((error = malo_cmd_set_txpower(sc, 100))) {
		aprint_error_dev(sc->sc_dev, "setting TX power failed!\n");
		goto fail;
	}
	if ((error = malo_cmd_set_rts(sc, IEEE80211_RTS_MAX))) {
		aprint_error_dev(sc->sc_dev, "setting RTS failed!\n");
		goto fail;
	}

	ifp->if_flags |= IFF_RUNNING;

	if (ic->ic_opmode != IEEE80211_M_MONITOR)
		/* start background scanning */
		ieee80211_new_state(ic, IEEE80211_S_SCAN, -1);
	else
		/* in monitor mode change directly into run state */
		ieee80211_new_state(ic, IEEE80211_S_RUN, -1);

	return (0);

fail:
	/* reset adapter */
	DPRINTF(1, "%s: malo_init failed, resetting card\n",
	    device_xname(sc->sc_dev));
	malo_stop(ifp, 1);
	return (error);
}

static int
malo_ioctl(struct ifnet *ifp, u_long cmd, void* data)
{
	struct malo_softc *sc = ifp->if_softc;
	struct ieee80211com *ic = &sc->sc_ic;
	int s, error = 0;

	s = splnet();

	switch (cmd) {
	case SIOCSIFFLAGS:
		if ((error = ifioctl_common(ifp, cmd, data)) != 0)
			break;
		if (ifp->if_flags & IFF_UP) {
			if ((ifp->if_flags & IFF_RUNNING) == 0)
				malo_init(ifp);
		} else {
			if (ifp->if_flags & IFF_RUNNING)
				malo_stop(ifp, 1);
		}
		break;
        case SIOCADDMULTI:
        case SIOCDELMULTI:
		if ((error = ether_ioctl(ifp, cmd, data)) == ENETRESET) {
			/* setup multicast filter, etc */
			error = 0;
		}
		break;
	case SIOCS80211CHANNEL:
		/* allow fast channel switching in monitor mode */
		error = ieee80211_ioctl(ic, cmd, data);
		if (error == ENETRESET &&
		    ic->ic_opmode == IEEE80211_M_MONITOR) {
			if ((ifp->if_flags & (IFF_UP | IFF_RUNNING)) ==
			    (IFF_UP | IFF_RUNNING)) {
				ic->ic_bss->ni_chan = ic->ic_ibss_chan;
				malo_cmd_set_channel(sc, ic->ic_bss->ni_chan);
			}
			error = 0;
		}
		break;
	default:
		error = ieee80211_ioctl(ic, cmd, data);
		break;
	}

	if (error == ENETRESET) {
		if ((ifp->if_flags & (IFF_UP | IFF_RUNNING)) ==
		    (IFF_UP | IFF_RUNNING))
			malo_init(ifp);
		error = 0;
	}

	splx(s);

	return (error);
}

static void
malo_start(struct ifnet *ifp)
{
	struct malo_softc *sc = ifp->if_softc;
	struct ieee80211com *ic = &sc->sc_ic;
	struct mbuf *m0;
	struct ether_header *eh;
	struct ieee80211_node *ni = NULL;

	DPRINTF(2, "%s: %s\n", device_xname(sc->sc_dev), __func__);

	if ((ifp->if_flags & (IFF_RUNNING | IFF_OACTIVE)) != IFF_RUNNING)
		return;

	for (;;) {
		IF_POLL(&ic->ic_mgtq, m0);
		if (m0 != NULL) {
			if (sc->sc_txring.queued >= MALO_TX_RING_COUNT) {
				ifp->if_flags |= IFF_OACTIVE;
				break;
			}
			IF_DEQUEUE(&ic->ic_mgtq, m0);

			ni = M_GETCTX(m0, struct ieee80211_node *);
			M_CLEARCTX(m0);

			bpf_mtap3(ic->ic_rawbpf, m0, BPF_D_OUT);

			if (malo_tx_data(sc, m0, ni) != 0)
				break;
		} else {
			if (ic->ic_state != IEEE80211_S_RUN)
				break;
			IFQ_POLL(&ifp->if_snd, m0);
			if (m0 == NULL)
				break;
			if (sc->sc_txring.queued >= MALO_TX_RING_COUNT - 1) {
				ifp->if_flags |= IFF_OACTIVE;
				break;
			}

			if (m0->m_len < sizeof (*eh) &&
			    (m0 = m_pullup(m0, sizeof (*eh))) == NULL) {
				ifp->if_oerrors++;
				continue;
			}
			eh = mtod(m0, struct ether_header *);
			ni = ieee80211_find_txnode(ic, eh->ether_dhost);
			if (ni == NULL) {
				m_freem(m0);
				ifp->if_oerrors++;
				continue;
			}

			// XXX must I call ieee_classify at this point ?

			IFQ_DEQUEUE(&ifp->if_snd, m0);
			bpf_mtap(ifp, m0, BPF_D_OUT);

			m0 = ieee80211_encap(ic, m0, ni);
			if (m0 == NULL)
				continue;
			bpf_mtap3(ic->ic_rawbpf, m0, BPF_D_OUT);

			if (malo_tx_data(sc, m0, ni) != 0) {
				ieee80211_free_node(ni);
				ifp->if_oerrors++;
				break;
			}
		}
	}
}

void
malo_stop(struct ifnet* ifp, int disable)
{
	struct malo_softc *sc = ifp->if_softc;
	struct ieee80211com *ic = &sc->sc_ic;

	DPRINTF(1, "%s: %s\n", ifp->if_xname, __func__);

	/* reset adapter */
	if (ifp->if_flags & IFF_RUNNING)
		malo_ctl_write4(sc, MALO_REG_H2A_INTERRUPT_EVENTS, (1 << 15));

	/* device is not running anymore */
	ifp->if_flags &= ~(IFF_RUNNING | IFF_OACTIVE);

	/* change back to initial state */
	ieee80211_new_state(ic, IEEE80211_S_INIT, -1);

	/* reset RX / TX rings */
	malo_reset_tx_ring(sc, &sc->sc_txring);
	malo_reset_rx_ring(sc, &sc->sc_rxring);

	/* set initial rate */
	sc->sc_last_txrate = -1;

	/* power off cardbus socket */
	if (sc->sc_disable)
		sc->sc_disable(sc);
}

static void
malo_watchdog(struct ifnet *ifp)
{

}

static int
malo_newstate(struct ieee80211com *ic, enum ieee80211_state nstate, int arg)
{
	struct ifnet *ifp = ic->ic_ifp;
	struct malo_softc *sc = ifp->if_softc;
	enum ieee80211_state ostate;
	int rate;

	DPRINTF(2, "%s: %s\n", device_xname(sc->sc_dev), __func__);

	ostate = ic->ic_state;
	callout_stop(&sc->sc_scan_to);

	switch (nstate) {
	case IEEE80211_S_INIT:
		DPRINTF(1, "%s: newstate INIT\n", device_xname(sc->sc_dev));
		break;
	case IEEE80211_S_SCAN:
		DPRINTF(1, "%s: newstate SCAN\n", device_xname(sc->sc_dev));
		if (ostate == IEEE80211_S_INIT) {
			if (malo_cmd_set_prescan(sc) != 0) {
				DPRINTF(1, "%s: can't set prescan\n",
				    device_xname(sc->sc_dev));
			}
		} else {
			malo_cmd_set_channel(sc, ic->ic_curchan);
		}
		callout_schedule(&sc->sc_scan_to, hz/2);
		break;
	case IEEE80211_S_AUTH:
		DPRINTF(1, "%s: newstate AUTH\n", device_xname(sc->sc_dev));
		malo_cmd_set_postscan(sc, ic->ic_myaddr, 1);
		malo_cmd_set_channel(sc, ic->ic_curchan);
		break;
	case IEEE80211_S_ASSOC:
		DPRINTF(1, "%s: newstate ASSOC\n", device_xname(sc->sc_dev));
		malo_cmd_set_channel(sc, ic->ic_curchan);
		if (ic->ic_flags & IEEE80211_F_SHPREAMBLE)
			malo_cmd_set_radio(sc, 1, 3); /* short preamble */
		else
			malo_cmd_set_radio(sc, 1, 1); /* long preamble */

		malo_cmd_set_aid(sc, ic->ic_bss->ni_bssid,
		    ic->ic_bss->ni_associd);

		if (ic->ic_fixed_rate == -1)
			/* automatic rate adaption */
			malo_cmd_set_rate(sc, 0);
		else {
			/* fixed rate */
			rate = malo_fix2rate(ic->ic_fixed_rate);
			malo_cmd_set_rate(sc, rate);
		}

		malo_set_slot(sc);
		break;
	case IEEE80211_S_RUN:
		DPRINTF(1, "%s: newstate RUN\n", device_xname(sc->sc_dev));
		break;
	default:
		break;
	}

	return (sc->sc_newstate(ic, nstate, arg));
}

static void
malo_newassoc(struct ieee80211_node *ni, int isnew)
{
}

static struct ieee80211_node *
malo_node_alloc(struct ieee80211_node_table *nt)
{
	struct malo_node *wn;

	wn = malloc(sizeof(*wn), M_DEVBUF, M_NOWAIT | M_ZERO);
	if (wn == NULL)
		return (NULL);

	return ((struct ieee80211_node *)wn);
}

static int
malo_media_change(struct ifnet *ifp)
{
	int error;

	DPRINTF(1, "%s: %s\n", ifp->if_xname, __func__);

	error = ieee80211_media_change(ifp);
	if (error != ENETRESET)
		return (error);

	if ((ifp->if_flags & (IFF_UP | IFF_RUNNING)) == (IFF_UP | IFF_RUNNING))
		malo_init(ifp);

	return (0);
}

static void
malo_media_status(struct ifnet *ifp, struct ifmediareq *imr)
{
	struct malo_softc *sc = ifp->if_softc;
	struct ieee80211com *ic = &sc->sc_ic;

	imr->ifm_status = IFM_AVALID;
	imr->ifm_active = IFM_IEEE80211;
	if (ic->ic_state == IEEE80211_S_RUN)
		imr->ifm_status |= IFM_ACTIVE;

	/* report last TX rate used by chip */
	imr->ifm_active |= ieee80211_rate2media(ic, sc->sc_last_txrate,
	    ic->ic_curmode);

	switch (ic->ic_opmode) {
	case IEEE80211_M_STA:
		break;
	case IEEE80211_M_IBSS:
		imr->ifm_active |= IFM_IEEE80211_ADHOC;
		break;
	case IEEE80211_M_AHDEMO:
		break;
	case IEEE80211_M_HOSTAP:
		break;
	case IEEE80211_M_MONITOR:
		imr->ifm_active |= IFM_IEEE80211_MONITOR;
		break;
	default:
		break;
	}

	switch (ic->ic_curmode) {
		case IEEE80211_MODE_11B:
			imr->ifm_active |= IFM_IEEE80211_11B;
			break;
		case IEEE80211_MODE_11G:
			imr->ifm_active |= IFM_IEEE80211_11G;
			break;
	}
}

static int
malo_chip2rate(int chip_rate)
{
	switch (chip_rate) {
	/* CCK rates */
	case  0:	return (2);
	case  1:	return (4);
	case  2:	return (11);
	case  3:	return (22);

	/* OFDM rates */
	case  4:	return (0); /* reserved */
	case  5:	return (12);
	case  6:	return (18);
	case  7:	return (24);
	case  8:	return (36);
	case  9:	return (48);
	case 10:	return (72);
	case 11:	return (96);
	case 12:	return (108);

	/* no rate select yet or unknown rate */
	default:	return (-1);
	}
}

static int
malo_fix2rate(int fix_rate)
{
	switch (fix_rate) {
	/* CCK rates */
	case  0:	return (2);
	case  1:	return (4);
	case  2:	return (11);
	case  3:	return (22);

	/* OFDM rates */
	case  4:	return (12);
	case  5:	return (18);
	case  6:	return (24);
	case  7:	return (36);
	case  8:	return (48);
	case  9:	return (72);
	case 10:	return (96);
	case 11:	return (108);

	/* unknown rate: should not happen */
	default:	return (0);
	}
}

static void
malo_next_scan(void *arg)
{
	struct malo_softc *sc = arg;
	struct ieee80211com *ic = &sc->sc_ic;
	int s;

	DPRINTF(1, "%s: %s\n", sc->sc_if.if_xname, __func__);

	s = splnet();

	if (ic->ic_state == IEEE80211_S_SCAN)
		ieee80211_next_scan(ic);

	splx(s);
}

static void
malo_tx_intr(struct malo_softc *sc)
{
	struct ifnet *ifp = &sc->sc_if;
	struct malo_tx_desc *desc;
	struct malo_tx_data *data;
	struct malo_node *rn;
	int stat, s;

	DPRINTF(2, "%s: %s\n", device_xname(sc->sc_dev), __func__);

	s = splnet();

	stat = sc->sc_txring.stat;
	for (;;) {
		desc = &sc->sc_txring.desc[sc->sc_txring.stat];
		data = &sc->sc_txring.data[sc->sc_txring.stat];
		rn = (struct malo_node *)data->ni;

		/* check if TX descriptor is not owned by FW anymore */
		if ((le32toh(desc->status) & MALO_TXD_STATUS_FW_OWNED) ||
		    !(le32toh(data->softstat) & MALO_TXD_STATUS_FAILED_AGING))
			break;

		/* if no frame has been sent, ignore */
		if (rn == NULL)
			goto next;

		/* check TX state */
		switch (le32toh(desc->status) & MALO_TXD_STATUS_USED) {
		case MALO_TXD_STATUS_OK:
			DPRINTF(2, "%s: data frame was sent successfully\n",
			    device_xname(sc->sc_dev));
			ifp->if_opackets++;
			break;
		default:
			DPRINTF(1, "%s: data frame sending error\n",
			    device_xname(sc->sc_dev));
			ifp->if_oerrors++;
			break;
		}

		/* save last used TX rate */
		sc->sc_last_txrate = malo_chip2rate(desc->datarate);

		/* cleanup TX data and TX descriptor */
		bus_dmamap_sync(sc->sc_dmat, data->map, 0,
		    data->map->dm_mapsize, BUS_DMASYNC_POSTWRITE);
		bus_dmamap_unload(sc->sc_dmat, data->map);
		m_freem(data->m);
		ieee80211_free_node(data->ni);
		data->m = NULL;
		data->ni = NULL;
		data->softstat &= htole32(~0x80);
		desc->status = 0;
		desc->len = 0;

		DPRINTF(2, "%s: tx done idx=%u\n",
		    device_xname(sc->sc_dev), sc->sc_txring.stat);

		sc->sc_txring.queued--;
next:
		if (++sc->sc_txring.stat >= sc->sc_txring.count)
			sc->sc_txring.stat = 0;
		if (sc->sc_txring.stat == stat)
			break;
	}

	sc->sc_tx_timer = 0;
	ifp->if_flags &= ~IFF_OACTIVE;
	malo_start(ifp);

	splx(s);
}

static int
malo_tx_data(struct malo_softc *sc, struct mbuf *m0,
    struct ieee80211_node *ni)
{
	struct ieee80211com *ic = &sc->sc_ic;
	struct ifnet *ifp = &sc->sc_if;
	struct malo_tx_desc *desc;
	struct malo_tx_data *data;
	struct ieee80211_frame *wh;
	struct ieee80211_key *k;
	struct mbuf *mnew;
	int error;

	DPRINTF(2, "%s: %s\n", device_xname(sc->sc_dev), __func__);

	desc = &sc->sc_txring.desc[sc->sc_txring.cur];
	data = &sc->sc_txring.data[sc->sc_txring.cur];

	if (m0->m_len < sizeof(struct ieee80211_frame)) {
		m0 = m_pullup(m0, sizeof(struct ieee80211_frame));
		if (m0 == NULL) {
			ifp->if_ierrors++;
			return (ENOBUFS);
		}
	}
	wh = mtod(m0, struct ieee80211_frame *);

	if (wh->i_fc[1] & IEEE80211_FC1_WEP) {
		k = ieee80211_crypto_encap(ic, ni, m0);
		if (k == NULL) {
			m_freem(m0);
			return ENOBUFS;
		}

		/* packet header may have moved, reset our local pointer */
		wh = mtod(m0, struct ieee80211_frame *);
	}

	if (sc->sc_drvbpf != NULL) {
		struct malo_tx_radiotap_hdr *tap = &sc->sc_txtap;

		tap->wt_flags = 0;
		tap->wt_chan_freq = htole16(ni->ni_chan->ic_freq);
		tap->wt_chan_flags = htole16(ni->ni_chan->ic_flags);
		tap->wt_rate = sc->sc_last_txrate;
		if (wh->i_fc[1] & IEEE80211_FC1_WEP)
			tap->wt_flags |= IEEE80211_RADIOTAP_F_WEP;

		bpf_mtap2(sc->sc_drvbpf, tap, sc->sc_txtap_len, m0, BPF_D_OUT);
	}

	/*
	 * inject FW specific fields into the 802.11 frame
	 *
	 *  2 bytes FW len (inject)
	 * 24 bytes 802.11 frame header
	 *  6 bytes addr4 (inject)
	 *  n bytes 802.11 frame body
	 *
	 * For now copy all into a new mcluster.
	 */
	MGETHDR(mnew, M_DONTWAIT, MT_DATA);
	if (mnew == NULL)
		return (ENOBUFS);
	MCLGET(mnew, M_DONTWAIT);
	if (!(mnew->m_flags & M_EXT)) {
		m_free(mnew);
		return (ENOBUFS);
	}

	*mtod(mnew, uint16_t *) = htole16(m0->m_pkthdr.len - 24); /* FW len */
	memmove(mtod(mnew, char*) + 2, wh, sizeof(*wh));
	memset(mtod(mnew, char*) + 26, 0, 6);
	m_copydata(m0, sizeof(*wh), m0->m_pkthdr.len - sizeof(*wh),
	    mtod(mnew, char*) + 32);
	mnew->m_pkthdr.len = mnew->m_len = m0->m_pkthdr.len + 8;
	m_freem(m0);
	m0 = mnew;

	error = bus_dmamap_load_mbuf(sc->sc_dmat, data->map, m0,
	    BUS_DMA_NOWAIT);
	if (error != 0) {
		aprint_error_dev(sc->sc_dev, "can't map mbuf (error %d)\n", error);
		m_freem(m0);
		return (error);
	}

	data->m = m0;
	data->ni = ni;
	data->softstat |= htole32(0x80);

	malo_tx_setup_desc(sc, desc, m0->m_pkthdr.len, 1,
	    data->map->dm_segs, data->map->dm_nsegs);

	bus_dmamap_sync(sc->sc_dmat, data->map, 0, data->map->dm_mapsize,
	    BUS_DMASYNC_PREWRITE);
	bus_dmamap_sync(sc->sc_dmat, sc->sc_txring.map,
	    sc->sc_txring.cur * sizeof(struct malo_tx_desc),
	    sizeof(struct malo_tx_desc), BUS_DMASYNC_PREWRITE);

	DPRINTF(2, "%s: sending frame, pktlen=%u, idx=%u\n",
	    device_xname(sc->sc_dev), m0->m_pkthdr.len, sc->sc_txring.cur);

	sc->sc_txring.queued++;
	sc->sc_txring.cur = (sc->sc_txring.cur + 1) % MALO_TX_RING_COUNT;

	/* kick data TX */
	malo_ctl_write4(sc, MALO_REG_H2A_INTERRUPT_EVENTS, 1);
	malo_ctl_barrier(sc, BUS_SPACE_BARRIER_WRITE);

	return (0);
}

static void
malo_tx_setup_desc(struct malo_softc *sc, struct malo_tx_desc *desc,
    int len, int rate, const bus_dma_segment_t *segs, int nsegs)
{
	desc->len = htole16(segs[0].ds_len);
	desc->datarate = rate; /* 0 = mgmt frame, 1 = data frame */
	desc->physdata = htole32(segs[0].ds_addr);
	desc->status = htole32(MALO_TXD_STATUS_OK | MALO_TXD_STATUS_FW_OWNED);
}

static void
malo_rx_intr(struct malo_softc *sc)
{
	struct ieee80211com *ic = &sc->sc_ic;
	struct ifnet *ifp = &sc->sc_if;
	struct malo_rx_desc *desc;
	struct malo_rx_data *data;
	struct ieee80211_frame *wh;
	struct ieee80211_node *ni;
	struct mbuf *mnew, *m;
	uint32_t rxRdPtr, rxWrPtr;
	int error, i, s;

	rxRdPtr = malo_mem_read4(sc, sc->sc_RxPdRdPtr);
	rxWrPtr = malo_mem_read4(sc, sc->sc_RxPdWrPtr);

	for (i = 0; i < MALO_RX_RING_COUNT && rxRdPtr != rxWrPtr; i++) {
		desc = &sc->sc_rxring.desc[sc->sc_rxring.cur];
		data = &sc->sc_rxring.data[sc->sc_rxring.cur];

		bus_dmamap_sync(sc->sc_dmat, sc->sc_rxring.map,
		    sc->sc_rxring.cur * sizeof(struct malo_rx_desc),
		    sizeof(struct malo_rx_desc), BUS_DMASYNC_POSTREAD);

		DPRINTF(3, "%s: rx intr idx=%d, rxctrl=0x%02x, rssi=%d, "
		    "status=0x%02x, channel=%d, len=%d, res1=%02x, rate=%d, "
		    "physdata=0x%04x, physnext=0x%04x, qosctrl=%02x, res2=%d\n",
		    device_xname(sc->sc_dev),
		    sc->sc_rxring.cur, desc->rxctrl, desc->rssi, desc->status,
		    desc->channel, le16toh(desc->len), desc->reserved1,
		    desc->datarate, le32toh(desc->physdata),
		    le32toh(desc->physnext), desc->qosctrl, desc->reserved2);

		if ((desc->rxctrl & 0x80) == 0)
			break;

		MGETHDR(mnew, M_DONTWAIT, MT_DATA);
		if (mnew == NULL) {
			ifp->if_ierrors++;
			goto skip;
		}

		MCLGET(mnew, M_DONTWAIT);
		if (!(mnew->m_flags & M_EXT)) {
			m_freem(mnew);
			ifp->if_ierrors++;
			goto skip;
		}

		bus_dmamap_sync(sc->sc_dmat, data->map, 0,
		    data->map->dm_mapsize, BUS_DMASYNC_POSTREAD);
		bus_dmamap_unload(sc->sc_dmat, data->map);

		error = bus_dmamap_load(sc->sc_dmat, data->map,
		    mtod(mnew, void *), MCLBYTES, NULL, BUS_DMA_NOWAIT);
		if (error != 0) {
			m_freem(mnew);

			error = bus_dmamap_load(sc->sc_dmat, data->map,
			    mtod(data->m, void *), MCLBYTES, NULL,
			    BUS_DMA_NOWAIT);
			if (error != 0) {
				panic("%s: could not load old rx mbuf",
				    device_xname(sc->sc_dev));
			}
			ifp->if_ierrors++;
			goto skip;
		}

		/*
		 * New mbuf mbuf successfully loaded
		 */
		m = data->m;
		data->m = mnew;
		desc->physdata = htole32(data->map->dm_segs->ds_addr);

		/* finalize mbuf */
		m_set_rcvif(m, ifp);
		m->m_pkthdr.len = m->m_len = le16toh(desc->len);

		/*
		 * cut out FW specific fields from the 802.11 frame
		 *
		 *  2 bytes FW len (cut out)
		 * 24 bytes 802.11 frame header
		 *  6 bytes addr4 (cut out)
		 *  n bytes 802.11 frame data
		 */
		memmove(m->m_data +6, m->m_data, 26);
		m_adj(m, 8);

		s = splnet();

		if (sc->sc_drvbpf != NULL) {
			struct malo_rx_radiotap_hdr *tap = &sc->sc_rxtap;

			tap->wr_flags = 0;
			tap->wr_chan_freq =
			    htole16(ic->ic_bss->ni_chan->ic_freq);
			tap->wr_chan_flags =
			    htole16(ic->ic_bss->ni_chan->ic_flags);

			bpf_mtap2(sc->sc_drvbpf, tap, sc->sc_rxtap_len, m,
			    BPF_D_IN);
		}

		wh = mtod(m, struct ieee80211_frame *);
		ni = ieee80211_find_rxnode(ic, (struct ieee80211_frame_min *)wh);

		/* send the frame to the 802.11 layer */
		ieee80211_input(ic, m, ni, desc->rssi, 0);

		/* node is no longer needed */
		ieee80211_free_node(ni);

		splx(s);

skip:
		desc->rxctrl = 0;
		rxRdPtr = le32toh(desc->physnext);

		bus_dmamap_sync(sc->sc_dmat, sc->sc_rxring.map,
		    sc->sc_rxring.cur * sizeof(struct malo_rx_desc),
		    sizeof(struct malo_rx_desc), BUS_DMASYNC_PREWRITE);

		sc->sc_rxring.cur = (sc->sc_rxring.cur + 1) %
		    MALO_RX_RING_COUNT;
	}

	malo_mem_write4(sc, sc->sc_RxPdRdPtr, rxRdPtr);
}

static int
malo_get_firmware(struct malo_softc *sc, const char *name,
				  uint8_t** firmware_image, size_t* size)
{
	firmware_handle_t fw;
	int error;


	/* load firmware image from disk */
	if ((error = firmware_open("malo", name, &fw)) != 0) {
		aprint_error_dev(sc->sc_dev, "could not read firmware file\n");
		return error;
	}

	*size = firmware_get_size(fw);

	*firmware_image = firmware_malloc(*size);
	if (*firmware_image == NULL) {
		aprint_error_dev(sc->sc_dev, "not enough memory to stock firmware\n");
		error = ENOMEM;
		goto fail1;
	}

	if ((error = firmware_read(fw, 0, *firmware_image, *size)) != 0) {
		aprint_error_dev(sc->sc_dev, "can't get firmware\n");
		goto fail2;
	}

	firmware_close(fw);

	return 0;
fail2:
	firmware_free(*firmware_image, *size);
fail1:
	firmware_close(fw);
	return error;
}

static int
malo_load_bootimg(struct malo_softc *sc)
{
	const char *name = "malo8335-h";
	uint8_t	*ucode;
	size_t size;
	int error, i;

	/* load boot firmware */
	if ((error = malo_get_firmware(sc, name, &ucode, &size)) != 0) {
		aprint_error_dev(sc->sc_dev, "error %d, could not read firmware %s\n",
		    error, name);
		return (EIO);
	}

	/*
	 * It seems we are putting this code directly onto the stack of
	 * the ARM cpu. I don't know why we need to instruct the DMA
	 * engine to move the code. This is a big riddle without docu.
	 */
	DPRINTF(1, "%s: loading boot firmware\n", device_xname(sc->sc_dev));
	malo_mem_write2(sc, 0xbef8, 0x001);
	malo_mem_write2(sc, 0xbefa, size);
	malo_mem_write4(sc, 0xbefc, 0);

	bus_space_write_region_1(sc->sc_mem1_bt, sc->sc_mem1_bh, 0xbf00,
	    ucode, size);

	/*
	 * we loaded the firmware into card memory now tell the CPU
	 * to fetch the code and execute it. The memory mapped via the
	 * first bar is internaly mapped to 0xc0000000.
	 */
	malo_send_cmd(sc, 0xc000bef8);

	/* wait for the device to go into FW loading mode */
	for (i = 0; i < 10; i++) {
		delay(50);
		malo_ctl_barrier(sc, BUS_SPACE_BARRIER_READ);
		if (malo_ctl_read4(sc, 0x0c14) == 0x5)
			break;
	}
	if (i == 10) {
		aprint_error_dev(sc->sc_dev, "timeout at boot firmware load!\n");
		free(ucode, M_DEVBUF);
		return (ETIMEDOUT);
	}
	firmware_free(ucode, size);

	/* tell the card we're done and... */
	malo_mem_write2(sc, 0xbef8, 0x001);
	malo_mem_write2(sc, 0xbefa, 0);
	malo_mem_write4(sc, 0xbefc, 0);
	malo_send_cmd(sc, 0xc000bef8);

	DPRINTF(1, "%s: boot firmware loaded\n", device_xname(sc->sc_dev));

	return (0);
}


static int
malo_load_firmware(struct malo_softc *sc)
{
	struct malo_cmdheader *hdr;
	const char *name = "malo8335-m";
	void *data;
	uint8_t *ucode;
	size_t size, count, bsize;
	int i, sn, error;

	/* load real firmware now */
	if ((error = malo_get_firmware(sc, name, &ucode, &size)) != 0) {
		aprint_error_dev(sc->sc_dev, "error %d, could not read firmware %s\n",
		    error, name);
		return (EIO);
	}

	DPRINTF(1, "%s: uploading firmware\n", device_xname(sc->sc_dev));

	hdr = sc->sc_cmd_mem;
	data = hdr + 1;
	sn = 1;
	for (count = 0; count < size; count += bsize) {
		bsize = MIN(256, size - count);

		hdr->cmd = htole16(0x0001);
		hdr->size = htole16(bsize);
		hdr->seqnum = htole16(sn++);
		hdr->result = 0;

		memcpy(data, ucode + count, bsize);

		bus_dmamap_sync(sc->sc_dmat, sc->sc_cmd_dmam, 0, PAGE_SIZE,
		    BUS_DMASYNC_PREWRITE);
		malo_send_cmd(sc, sc->sc_cmd_dmaaddr);
		bus_dmamap_sync(sc->sc_dmat, sc->sc_cmd_dmam, 0, PAGE_SIZE,
		    BUS_DMASYNC_POSTWRITE);
		delay(500);
	}
	firmware_free(ucode, size);

	DPRINTF(1, "%s: firmware upload finished\n", device_xname(sc->sc_dev));

	/*
	 * send a command with size 0 to tell that the firmware has been
	 * uploaded
	 */
	hdr->cmd = htole16(0x0001);
	hdr->size = 0;
	hdr->seqnum = htole16(sn++);
	hdr->result = 0;

	bus_dmamap_sync(sc->sc_dmat, sc->sc_cmd_dmam, 0, PAGE_SIZE,
	    BUS_DMASYNC_PREWRITE);
	malo_send_cmd(sc, sc->sc_cmd_dmaaddr);
	bus_dmamap_sync(sc->sc_dmat, sc->sc_cmd_dmam, 0, PAGE_SIZE,
	    BUS_DMASYNC_POSTWRITE);
	delay(100);

	DPRINTF(1, "%s: loading firmware\n", device_xname(sc->sc_dev));

	/* wait until firmware has been loaded */
	for (i = 0; i < 200; i++) {
		malo_ctl_write4(sc, 0x0c10, 0x5a);
		delay(500);
		malo_ctl_barrier(sc, BUS_SPACE_BARRIER_WRITE |
		     BUS_SPACE_BARRIER_READ);
		if (malo_ctl_read4(sc, 0x0c14) == 0xf0f1f2f4)
			break;
	}
	if (i == 200) {
		aprint_error_dev(sc->sc_dev, "timeout at firmware load!\n");
		return (ETIMEDOUT);
	}

	DPRINTF(1, "%s: firmware loaded\n", device_xname(sc->sc_dev));

	return (0);
}

static int
malo_set_slot(struct malo_softc *sc)
{
	struct ieee80211com *ic = &sc->sc_ic;

	if (ic->ic_flags & IEEE80211_F_SHSLOT) {
		/* set short slot */
		if (malo_cmd_set_slot(sc, 1)) {
			aprint_error_dev(sc->sc_dev, "setting short slot failed\n");
			return (ENXIO);
		}
	} else {
		/* set long slot */
		if (malo_cmd_set_slot(sc, 0)) {
			aprint_error_dev(sc->sc_dev, "setting long slot failed\n");
			return (ENXIO);
		}
	}

	return (0);
}

static void
malo_update_slot(struct ifnet* ifp)
{
	struct malo_softc *sc = ifp->if_softc;
	struct ieee80211com *ic = &sc->sc_ic;

	malo_set_slot(sc);

	if (ic->ic_opmode == IEEE80211_M_HOSTAP) {
		/* TODO */
	}
}

#ifdef MALO_DEBUG
static void
malo_hexdump(void *buf, int len)
{
	u_char b[16];
	int i, j, l;

	for (i = 0; i < len; i += l) {
		printf("%4i:", i);
		l = min(sizeof(b), len - i);
		memcpy(b, (char*)buf + i, l);
		
		for (j = 0; j < sizeof(b); j++) {
			if (j % 2 == 0)
				printf(" ");
			if (j % 8 == 0)
				printf(" ");
			if (j < l)
				printf("%02x", (int)b[j]);
			else
				printf("  ");
		}
		printf("  |");
		for (j = 0; j < l; j++) {
			if (b[j] >= 0x20 && b[j] <= 0x7e)
				printf("%c", b[j]);
			else
				printf(".");
		}
		printf("|\n");
	}
}
#endif

static const char *
malo_cmd_string(uint16_t cmd)
{
	int i;
	static char cmd_buf[16];
	static const struct {
		uint16_t	 cmd_code;
		const char		*cmd_string;
	} cmds[] = {
		{ MALO_CMD_GET_HW_SPEC,		"GetHwSpecifications"	},
		{ MALO_CMD_SET_RADIO,		"SetRadio"		},
		{ MALO_CMD_SET_AID,		"SetAid"		},
		{ MALO_CMD_SET_TXPOWER,		"SetTxPower"		},
		{ MALO_CMD_SET_ANTENNA,		"SetAntenna"		},
		{ MALO_CMD_SET_PRESCAN,		"SetPrescan"		},
		{ MALO_CMD_SET_POSTSCAN,	"SetPostscan"		},
		{ MALO_CMD_SET_RATE,		"SetRate"		},
		{ MALO_CMD_SET_CHANNEL,		"SetChannel"		},
		{ MALO_CMD_SET_RTS,		"SetRTS"		},
		{ MALO_CMD_SET_SLOT,		"SetSlot"		},
	};

	for (i = 0; i < sizeof(cmds) / sizeof(cmds[0]); i++)
		if ((le16toh(cmd) & 0x7fff) == cmds[i].cmd_code)
			return (cmds[i].cmd_string);

	snprintf(cmd_buf, sizeof(cmd_buf), "unknown %#x", cmd);
	return (cmd_buf);
}

static const char *
malo_cmd_string_result(uint16_t result)
{
	int i;
	static const struct {
		uint16_t	 result_code;
		const char		*result_string;
	} results[] = {
		{ MALO_CMD_RESULT_OK,		"OK"		},
		{ MALO_CMD_RESULT_ERROR,	"general error"	},
		{ MALO_CMD_RESULT_NOSUPPORT,	"not supported" },
		{ MALO_CMD_RESULT_PENDING,	"pending"	},
		{ MALO_CMD_RESULT_BUSY,		"ignored"	},
		{ MALO_CMD_RESULT_PARTIALDATA,	"incomplete"	},
	};

	for (i = 0; i < sizeof(results) / sizeof(results[0]); i++)
		if (le16toh(result) == results[i].result_code)
			return (results[i].result_string);

	return ("unknown");
}

static int
malo_cmd_get_spec(struct malo_softc *sc)
{
	struct malo_cmdheader *hdr = sc->sc_cmd_mem;
	struct malo_hw_spec *spec;

	hdr->cmd = htole16(MALO_CMD_GET_HW_SPEC);
	hdr->size = htole16(sizeof(*hdr) + sizeof(*spec));
	hdr->seqnum = htole16(42);	/* the one and only */
	hdr->result = 0;
	spec = (struct malo_hw_spec *)(hdr + 1);

	memset(spec, 0, sizeof(*spec));
	memset(spec->PermanentAddress, 0xff, ETHER_ADDR_LEN);
	spec->CookiePtr = htole32(sc->sc_cookie_dmaaddr);

	bus_dmamap_sync(sc->sc_dmat, sc->sc_cmd_dmam, 0, PAGE_SIZE,
	    BUS_DMASYNC_PREWRITE|BUS_DMASYNC_PREREAD);

	if (malo_send_cmd_dma(sc, sc->sc_cmd_dmaaddr) != 0)
		return (ETIMEDOUT);

	/* get the data from the buffer */
	DPRINTF(1, "%s: get_hw_spec: V%x R%x, #WCB %d, #Mcast %d, Regcode %d, "
	    "#Ant %d\n", device_xname(sc->sc_dev), htole16(spec->HwVersion),
	    htole32(spec->FWReleaseNumber), htole16(spec->NumOfWCB),
	    htole16(spec->NumOfMCastAdr), htole16(spec->RegionCode),
	    htole16(spec->NumberOfAntenna));

	/* tell the DMA engine where our rings are */
	malo_mem_write4(sc, le32toh(spec->RxPdRdPtr) & 0xffff,
	    sc->sc_rxring.physaddr);
	malo_mem_write4(sc, le32toh(spec->RxPdWrPtr) & 0xffff,
	    sc->sc_rxring.physaddr);
	malo_mem_write4(sc, le32toh(spec->WcbBase0) & 0xffff,
	    sc->sc_txring.physaddr);

	/* save DMA RX pointers for later use */
	sc->sc_RxPdRdPtr = le32toh(spec->RxPdRdPtr) & 0xffff;
	sc->sc_RxPdWrPtr = le32toh(spec->RxPdWrPtr) & 0xffff;

	return (0);
}

static int
malo_cmd_set_prescan(struct malo_softc *sc)
{
	struct malo_cmdheader *hdr = sc->sc_cmd_mem;

	hdr->cmd = htole16(MALO_CMD_SET_PRESCAN);
	hdr->size = htole16(sizeof(*hdr));
	hdr->seqnum = 1;
	hdr->result = 0;

	bus_dmamap_sync(sc->sc_dmat, sc->sc_cmd_dmam, 0, PAGE_SIZE,
	    BUS_DMASYNC_PREWRITE | BUS_DMASYNC_PREREAD);

	return (malo_send_cmd_dma(sc, sc->sc_cmd_dmaaddr));
}

static int
malo_cmd_set_postscan(struct malo_softc *sc, uint8_t *macaddr, uint8_t ibsson)
{
	struct malo_cmdheader *hdr = sc->sc_cmd_mem;
	struct malo_cmd_postscan *body;

	hdr->cmd = htole16(MALO_CMD_SET_POSTSCAN);
	hdr->size = htole16(sizeof(*hdr) + sizeof(*body));
	hdr->seqnum = 1;
	hdr->result = 0;
	body = (struct malo_cmd_postscan *)(hdr + 1);

	memset(body, 0, sizeof(*body));
	memcpy(&body->bssid, macaddr, ETHER_ADDR_LEN);
	body->isibss = htole32(ibsson);

	bus_dmamap_sync(sc->sc_dmat, sc->sc_cmd_dmam, 0, PAGE_SIZE,
	    BUS_DMASYNC_PREWRITE | BUS_DMASYNC_PREREAD);

	return (malo_send_cmd_dma(sc, sc->sc_cmd_dmaaddr));
}

static int
malo_cmd_set_channel(struct malo_softc *sc, struct ieee80211_channel* chan)
{
	struct malo_cmdheader *hdr = sc->sc_cmd_mem;
	struct ieee80211com *ic = &sc->sc_ic;
	struct malo_cmd_channel *body;
	uint8_t channel;

	channel = ieee80211_chan2ieee(ic, chan);

	hdr->cmd = htole16(MALO_CMD_SET_CHANNEL);
	hdr->size = htole16(sizeof(*hdr) + sizeof(*body));
	hdr->seqnum = 1;
	hdr->result = 0;
	body = (struct malo_cmd_channel *)(hdr + 1);

	memset(body, 0, sizeof(*body));
	body->action = htole16(1);
	body->channel = channel;

	bus_dmamap_sync(sc->sc_dmat, sc->sc_cmd_dmam, 0, PAGE_SIZE,
	    BUS_DMASYNC_PREWRITE | BUS_DMASYNC_PREREAD);

	return (malo_send_cmd_dma(sc, sc->sc_cmd_dmaaddr));
}

static int
malo_cmd_set_antenna(struct malo_softc *sc, uint16_t antenna)
{
	struct malo_cmdheader *hdr = sc->sc_cmd_mem;
	struct malo_cmd_antenna *body;

	hdr->cmd = htole16(MALO_CMD_SET_ANTENNA);
	hdr->size = htole16(sizeof(*hdr) + sizeof(*body));
	hdr->seqnum = 1;
	hdr->result = 0;
	body = (struct malo_cmd_antenna *)(hdr + 1);

	memset(body, 0, sizeof(*body));
	body->action = htole16(antenna);
	if (antenna == 1)
		body->mode = htole16(0xffff);
	else
		body->mode = htole16(2);

	bus_dmamap_sync(sc->sc_dmat, sc->sc_cmd_dmam, 0, PAGE_SIZE,
	    BUS_DMASYNC_PREWRITE | BUS_DMASYNC_PREREAD);

	return (malo_send_cmd_dma(sc, sc->sc_cmd_dmaaddr));
}

static int
malo_cmd_set_radio(struct malo_softc *sc, uint16_t enable,
    uint16_t preamble_mode)
{
	struct malo_cmdheader *hdr = sc->sc_cmd_mem;
	struct malo_cmd_radio *body;

	hdr->cmd = htole16(MALO_CMD_SET_RADIO);
	hdr->size = htole16(sizeof(*hdr) + sizeof(*body));
	hdr->seqnum = 1;
	hdr->result = 0;
	body = (struct malo_cmd_radio *)(hdr + 1);

	memset(body, 0, sizeof(*body));
	body->action = htole16(1);
	body->preamble_mode = htole16(preamble_mode);
	body->enable = htole16(enable);

	bus_dmamap_sync(sc->sc_dmat, sc->sc_cmd_dmam, 0, PAGE_SIZE,
	    BUS_DMASYNC_PREWRITE | BUS_DMASYNC_PREREAD);

	return (malo_send_cmd_dma(sc, sc->sc_cmd_dmaaddr));
}

static int
malo_cmd_set_aid(struct malo_softc *sc, uint8_t *bssid, uint16_t associd)
{
	struct malo_cmdheader *hdr = sc->sc_cmd_mem;
	struct malo_cmd_aid *body;

	hdr->cmd = htole16(MALO_CMD_SET_AID);
	hdr->size = htole16(sizeof(*hdr) + sizeof(*body));
	hdr->seqnum = 1;
	hdr->result = 0;
	body = (struct malo_cmd_aid *)(hdr + 1);

	memset(body, 0, sizeof(*body));
	body->associd = htole16(associd);
	memcpy(&body->macaddr[0], bssid, IEEE80211_ADDR_LEN);

	bus_dmamap_sync(sc->sc_dmat, sc->sc_cmd_dmam, 0, PAGE_SIZE,
	    BUS_DMASYNC_PREWRITE | BUS_DMASYNC_PREREAD);

	return (malo_send_cmd_dma(sc, sc->sc_cmd_dmaaddr));
}

static int
malo_cmd_set_txpower(struct malo_softc *sc, unsigned int powerlevel)
{
	struct malo_cmdheader *hdr = sc->sc_cmd_mem;
	struct malo_cmd_txpower *body;

	hdr->cmd = htole16(MALO_CMD_SET_TXPOWER);
	hdr->size = htole16(sizeof(*hdr) + sizeof(*body));
	hdr->seqnum = 1;
	hdr->result = 0;
	body = (struct malo_cmd_txpower *)(hdr + 1);

	memset(body, 0, sizeof(*body));
	body->action = htole16(1);
	if (powerlevel < 30)
		body->supportpowerlvl = htole16(5);	/* LOW */
	else if (powerlevel >= 30 && powerlevel < 60)
		body->supportpowerlvl = htole16(10);	/* MEDIUM */
	else
		body->supportpowerlvl = htole16(15);	/* HIGH */

	bus_dmamap_sync(sc->sc_dmat, sc->sc_cmd_dmam, 0, PAGE_SIZE,
	    BUS_DMASYNC_PREWRITE | BUS_DMASYNC_PREREAD);

	return (malo_send_cmd_dma(sc, sc->sc_cmd_dmaaddr));
}

static int
malo_cmd_set_rts(struct malo_softc *sc, uint32_t threshold)
{
	struct malo_cmdheader *hdr = sc->sc_cmd_mem;
	struct malo_cmd_rts *body;

	hdr->cmd = htole16(MALO_CMD_SET_RTS);
	hdr->size = htole16(sizeof(*hdr) + sizeof(*body));
	hdr->seqnum = 1;
	hdr->result = 0;
	body = (struct malo_cmd_rts *)(hdr + 1);

	memset(body, 0, sizeof(*body));
	body->action = htole16(1);
	body->threshold = htole32(threshold);

	bus_dmamap_sync(sc->sc_dmat, sc->sc_cmd_dmam, 0, PAGE_SIZE,
	    BUS_DMASYNC_PREWRITE | BUS_DMASYNC_PREREAD);

	return (malo_send_cmd_dma(sc, sc->sc_cmd_dmaaddr));
}

static int
malo_cmd_set_slot(struct malo_softc *sc, uint8_t slot)
{
	struct malo_cmdheader *hdr = sc->sc_cmd_mem;
	struct malo_cmd_slot *body;

	hdr->cmd = htole16(MALO_CMD_SET_SLOT);
	hdr->size = htole16(sizeof(*hdr) + sizeof(*body));
	hdr->seqnum = 1;
	hdr->result = 0;
	body = (struct malo_cmd_slot *)(hdr + 1);

	memset(body, 0, sizeof(*body));
	body->action = htole16(1);
	body->slot = slot;

	bus_dmamap_sync(sc->sc_dmat, sc->sc_cmd_dmam, 0, PAGE_SIZE,
	    BUS_DMASYNC_PREWRITE | BUS_DMASYNC_PREREAD);

	return (malo_send_cmd_dma(sc, sc->sc_cmd_dmaaddr));
}

static int
malo_cmd_set_rate(struct malo_softc *sc, uint8_t rate)
{
	struct ieee80211com *ic = &sc->sc_ic;
	struct malo_cmdheader *hdr = sc->sc_cmd_mem;
	struct malo_cmd_rate *body;
	int i;

	hdr->cmd = htole16(MALO_CMD_SET_RATE);
	hdr->size = htole16(sizeof(*hdr) + sizeof(*body));
	hdr->seqnum = 1;
	hdr->result = 0;
	body = (struct malo_cmd_rate *)(hdr + 1);

	memset(body, 0,sizeof(*body));

	if (ic->ic_opmode == IEEE80211_M_HOSTAP) {
		/* TODO */
	} else
	{
		body->aprates[0] = 2;
		body->aprates[1] = 4;
		body->aprates[2] = 11;
		body->aprates[3] = 22;
		if (ic->ic_curmode == IEEE80211_MODE_11G) {
			body->aprates[4] = 0;
			body->aprates[5] = 12;
			body->aprates[6] = 18;
			body->aprates[7] = 24;
			body->aprates[8] = 36;
			body->aprates[9] = 48;
			body->aprates[10] = 72;
			body->aprates[11] = 96;
			body->aprates[12] = 108;
		}
	}

	if (rate != 0) {
		/* fixed rate */
		for (i = 0; i < 13; i++) {
			if (body->aprates[i] == rate) {
				body->rateindex = i;
				body->dataratetype = 1;
				break;
			}
		}
	}

	bus_dmamap_sync(sc->sc_dmat, sc->sc_cmd_dmam, 0, PAGE_SIZE,
	    BUS_DMASYNC_PREWRITE | BUS_DMASYNC_PREREAD);

	return (malo_send_cmd_dma(sc, sc->sc_cmd_dmaaddr));
}

static void
malo_cmd_response(struct malo_softc *sc)
{
	struct malo_cmdheader *hdr = sc->sc_cmd_mem;

	if (le16toh(hdr->result) != MALO_CMD_RESULT_OK) {
		aprint_error_dev(sc->sc_dev, "firmware cmd %s failed with %s\n",
		    malo_cmd_string(hdr->cmd),
		    malo_cmd_string_result(hdr->result));
	}

#ifdef MALO_DEBUG
	aprint_error_dev(sc->sc_dev, "cmd answer for %s=%s\n",
	    malo_cmd_string(hdr->cmd),
	    malo_cmd_string_result(hdr->result));

	if (malo_d > 2)
		malo_hexdump(hdr, le16toh(hdr->size));
#endif
}<|MERGE_RESOLUTION|>--- conflicted
+++ resolved
@@ -1,8 +1,4 @@
-<<<<<<< HEAD
-/*	$NetBSD: malo.c,v 1.10 2017/10/23 09:31:17 msaitoh Exp $ */
-=======
 /*	$NetBSD: malo.c,v 1.12 2018/06/26 06:48:00 msaitoh Exp $ */
->>>>>>> b2b84690
 /*	$OpenBSD: malo.c,v 1.92 2010/08/27 17:08:00 jsg Exp $ */
 
 /*
@@ -23,11 +19,7 @@
  */
 
 #include <sys/cdefs.h>
-<<<<<<< HEAD
-__KERNEL_RCSID(0, "$NetBSD: malo.c,v 1.10 2017/10/23 09:31:17 msaitoh Exp $");
-=======
 __KERNEL_RCSID(0, "$NetBSD: malo.c,v 1.12 2018/06/26 06:48:00 msaitoh Exp $");
->>>>>>> b2b84690
 
 #include <sys/param.h>
 #include <sys/types.h>
