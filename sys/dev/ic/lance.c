<<<<<<< HEAD
/*	$NetBSD: lance.c,v 1.52 2016/12/15 09:28:05 ozaki-r Exp $	*/
=======
/*	$NetBSD: lance.c,v 1.53 2018/06/22 04:17:42 msaitoh Exp $	*/
>>>>>>> b2b84690

/*-
 * Copyright (c) 1997, 1998 The NetBSD Foundation, Inc.
 * All rights reserved.
 *
 * This code is derived from software contributed to The NetBSD Foundation
 * by Charles M. Hannum and by Jason R. Thorpe of the Numerical Aerospace
 * Simulation Facility, NASA Ames Research Center.
 *
 * Redistribution and use in source and binary forms, with or without
 * modification, are permitted provided that the following conditions
 * are met:
 * 1. Redistributions of source code must retain the above copyright
 *    notice, this list of conditions and the following disclaimer.
 * 2. Redistributions in binary form must reproduce the above copyright
 *    notice, this list of conditions and the following disclaimer in the
 *    documentation and/or other materials provided with the distribution.
 *
 * THIS SOFTWARE IS PROVIDED BY THE NETBSD FOUNDATION, INC. AND CONTRIBUTORS
 * ``AS IS'' AND ANY EXPRESS OR IMPLIED WARRANTIES, INCLUDING, BUT NOT LIMITED
 * TO, THE IMPLIED WARRANTIES OF MERCHANTABILITY AND FITNESS FOR A PARTICULAR
 * PURPOSE ARE DISCLAIMED.  IN NO EVENT SHALL THE FOUNDATION OR CONTRIBUTORS
 * BE LIABLE FOR ANY DIRECT, INDIRECT, INCIDENTAL, SPECIAL, EXEMPLARY, OR
 * CONSEQUENTIAL DAMAGES (INCLUDING, BUT NOT LIMITED TO, PROCUREMENT OF
 * SUBSTITUTE GOODS OR SERVICES; LOSS OF USE, DATA, OR PROFITS; OR BUSINESS
 * INTERRUPTION) HOWEVER CAUSED AND ON ANY THEORY OF LIABILITY, WHETHER IN
 * CONTRACT, STRICT LIABILITY, OR TORT (INCLUDING NEGLIGENCE OR OTHERWISE)
 * ARISING IN ANY WAY OUT OF THE USE OF THIS SOFTWARE, EVEN IF ADVISED OF THE
 * POSSIBILITY OF SUCH DAMAGE.
 */

/*-
 * Copyright (c) 1992, 1993
 *	The Regents of the University of California.  All rights reserved.
 *
 * This code is derived from software contributed to Berkeley by
 * Ralph Campbell and Rick Macklem.
 *
 * Redistribution and use in source and binary forms, with or without
 * modification, are permitted provided that the following conditions
 * are met:
 * 1. Redistributions of source code must retain the above copyright
 *    notice, this list of conditions and the following disclaimer.
 * 2. Redistributions in binary form must reproduce the above copyright
 *    notice, this list of conditions and the following disclaimer in the
 *    documentation and/or other materials provided with the distribution.
 * 3. Neither the name of the University nor the names of its contributors
 *    may be used to endorse or promote products derived from this software
 *    without specific prior written permission.
 *
 * THIS SOFTWARE IS PROVIDED BY THE REGENTS AND CONTRIBUTORS ``AS IS'' AND
 * ANY EXPRESS OR IMPLIED WARRANTIES, INCLUDING, BUT NOT LIMITED TO, THE
 * IMPLIED WARRANTIES OF MERCHANTABILITY AND FITNESS FOR A PARTICULAR PURPOSE
 * ARE DISCLAIMED.  IN NO EVENT SHALL THE REGENTS OR CONTRIBUTORS BE LIABLE
 * FOR ANY DIRECT, INDIRECT, INCIDENTAL, SPECIAL, EXEMPLARY, OR CONSEQUENTIAL
 * DAMAGES (INCLUDING, BUT NOT LIMITED TO, PROCUREMENT OF SUBSTITUTE GOODS
 * OR SERVICES; LOSS OF USE, DATA, OR PROFITS; OR BUSINESS INTERRUPTION)
 * HOWEVER CAUSED AND ON ANY THEORY OF LIABILITY, WHETHER IN CONTRACT, STRICT
 * LIABILITY, OR TORT (INCLUDING NEGLIGENCE OR OTHERWISE) ARISING IN ANY WAY
 * OUT OF THE USE OF THIS SOFTWARE, EVEN IF ADVISED OF THE POSSIBILITY OF
 * SUCH DAMAGE.
 *
 *	@(#)if_le.c	8.2 (Berkeley) 11/16/93
 */

#include <sys/cdefs.h>
<<<<<<< HEAD
__KERNEL_RCSID(0, "$NetBSD: lance.c,v 1.52 2016/12/15 09:28:05 ozaki-r Exp $");
=======
__KERNEL_RCSID(0, "$NetBSD: lance.c,v 1.53 2018/06/22 04:17:42 msaitoh Exp $");
>>>>>>> b2b84690

#include <sys/param.h>
#include <sys/systm.h>
#include <sys/mbuf.h>
#include <sys/syslog.h>
#include <sys/socket.h>
#include <sys/device.h>
#include <sys/malloc.h>
#include <sys/ioctl.h>
#include <sys/errno.h>
#include <sys/rndsource.h>

#include <net/if.h>
#include <net/if_dl.h>
#include <net/if_ether.h>
#include <net/if_media.h>
#include <net/bpf.h>

#include <dev/ic/lancereg.h>
#include <dev/ic/lancevar.h>

#if defined(_KERNEL_OPT)
#include "opt_ddb.h"
#endif

#ifdef DDB
#define	integrate
#define hide
#else
#define	integrate	static inline
#define hide		static
#endif

integrate struct mbuf *lance_get(struct lance_softc *, int, int);

hide bool lance_shutdown(device_t, int);

int lance_mediachange(struct ifnet *);
void lance_mediastatus(struct ifnet *, struct ifmediareq *);

static inline u_int16_t ether_cmp(void *, void *);

void lance_stop(struct ifnet *, int);
int lance_ioctl(struct ifnet *, u_long, void *);
void lance_watchdog(struct ifnet *);

/*
 * Compare two Ether/802 addresses for equality, inlined and
 * unrolled for speed.  Use this like memcmp().
 *
 * XXX: Add <machine/inlines.h> for stuff like this?
 * XXX: or maybe add it to libkern.h instead?
 *
 * "I'd love to have an inline assembler version of this."
 * XXX: Who wanted that? mycroft?  I wrote one, but this
 * version in C is as good as hand-coded assembly. -gwr
 *
 * Please do NOT tweak this without looking at the actual
 * assembly code generated before and after your tweaks!
 */
static inline uint16_t
ether_cmp(void *one, void *two)
{
	uint16_t *a = (uint16_t *)one;
	uint16_t *b = (uint16_t *)two;
	uint16_t diff;

#ifdef	m68k
	/*
	 * The post-increment-pointer form produces the best
	 * machine code for m68k.  This was carefully tuned
	 * so it compiles to just 8 short (2-byte) op-codes!
	 */
	diff  = *a++ - *b++;
	diff |= *a++ - *b++;
	diff |= *a++ - *b++;
#else
	/*
	 * Most modern CPUs do better with a single expresion.
	 * Note that short-cut evaluation is NOT helpful here,
	 * because it just makes the code longer, not faster!
	 */
	diff = (a[0] - b[0]) | (a[1] - b[1]) | (a[2] - b[2]);
#endif

	return (diff);
}

#define ETHER_CMP	ether_cmp

#ifdef LANCE_REVC_BUG
/* Make sure this is short-aligned, for ether_cmp(). */
static uint16_t bcast_enaddr[3] = { ~0, ~0, ~0 };
#endif

void
lance_config(struct lance_softc *sc)
{
	int i, nbuf;
	struct ifnet *ifp = &sc->sc_ethercom.ec_if;

	/* Initialize ifnet structure. */
	strcpy(ifp->if_xname, device_xname(sc->sc_dev));
	ifp->if_softc = sc;
	ifp->if_start = sc->sc_start;
	ifp->if_ioctl = lance_ioctl;
	ifp->if_watchdog = lance_watchdog;
	ifp->if_init = lance_init;
	ifp->if_stop = lance_stop;
	ifp->if_flags =
	    IFF_BROADCAST | IFF_SIMPLEX | IFF_NOTRAILERS | IFF_MULTICAST;
#ifdef LANCE_REVC_BUG
	ifp->if_flags &= ~IFF_MULTICAST;
#endif
	IFQ_SET_READY(&ifp->if_snd);

	/* Initialize ifmedia structures. */
	ifmedia_init(&sc->sc_media, 0, lance_mediachange, lance_mediastatus);
	if (sc->sc_supmedia != NULL) {
		for (i = 0; i < sc->sc_nsupmedia; i++)
			ifmedia_add(&sc->sc_media, sc->sc_supmedia[i],
			   0, NULL);
		ifmedia_set(&sc->sc_media, sc->sc_defaultmedia);
	} else {
		ifmedia_add(&sc->sc_media, IFM_ETHER|IFM_MANUAL, 0, NULL);
		ifmedia_set(&sc->sc_media, IFM_ETHER|IFM_MANUAL);
	}

	switch (sc->sc_memsize) {
	case 8192:
		sc->sc_nrbuf = 4;
		sc->sc_ntbuf = 1;
		break;
	case 16384:
		sc->sc_nrbuf = 8;
		sc->sc_ntbuf = 2;
		break;
	case 32768:
		sc->sc_nrbuf = 16;
		sc->sc_ntbuf = 4;
		break;
	case 65536:
		sc->sc_nrbuf = 32;
		sc->sc_ntbuf = 8;
		break;
	case 131072:
		sc->sc_nrbuf = 64;
		sc->sc_ntbuf = 16;
		break;
	case 262144:
		sc->sc_nrbuf = 128;
		sc->sc_ntbuf = 32;
		break;
	default:
		/* weird memory size; cope with it */
		nbuf = sc->sc_memsize / LEBLEN;
		sc->sc_ntbuf = nbuf / 5;
		sc->sc_nrbuf = nbuf - sc->sc_ntbuf;
	}

	aprint_normal(": address %s\n", ether_sprintf(sc->sc_enaddr));
	aprint_normal_dev(sc->sc_dev,
	    "%d receive buffers, %d transmit buffers\n",
	    sc->sc_nrbuf, sc->sc_ntbuf);

	/* Make sure the chip is stopped. */
	lance_stop(ifp, 0);

	/* claim 802.1q capability */
	sc->sc_ethercom.ec_capabilities |= ETHERCAP_VLAN_MTU;
	/* Attach the interface. */
	if_attach(ifp);
	ether_ifattach(ifp, sc->sc_enaddr);

	if (pmf_device_register1(sc->sc_dev, NULL, NULL, lance_shutdown))
		pmf_class_network_register(sc->sc_dev, ifp);
	else
		aprint_error_dev(sc->sc_dev,
		    "couldn't establish power handler\n");

	sc->sc_rbufaddr = malloc(sc->sc_nrbuf * sizeof(int), M_DEVBUF,
					M_WAITOK);
	sc->sc_tbufaddr = malloc(sc->sc_ntbuf * sizeof(int), M_DEVBUF,
					M_WAITOK);

	rnd_attach_source(&sc->rnd_source, device_xname(sc->sc_dev),
			  RND_TYPE_NET, RND_FLAG_DEFAULT);
}

void
lance_reset(struct lance_softc *sc)
{
	int s;

	s = splnet();
	lance_init(&sc->sc_ethercom.ec_if);
	splx(s);
}

void
lance_stop(struct ifnet *ifp, int disable)
{
	struct lance_softc *sc = ifp->if_softc;

	(*sc->sc_wrcsr)(sc, LE_CSR0, LE_C0_STOP);
}

/*
 * Initialization of interface; set up initialization block
 * and transmit/receive descriptor rings.
 */
int
lance_init(struct ifnet *ifp)
{
	struct lance_softc *sc = ifp->if_softc;
	int timo;
	u_long a;

	(*sc->sc_wrcsr)(sc, LE_CSR0, LE_C0_STOP);
	DELAY(100);

	/* Newer LANCE chips have a reset register */
	if (sc->sc_hwreset)
		(*sc->sc_hwreset)(sc);

	/* Set the correct byte swapping mode, etc. */
	(*sc->sc_wrcsr)(sc, LE_CSR3, sc->sc_conf3);

	/* Set up LANCE init block. */
	(*sc->sc_meminit)(sc);

	/* Give LANCE the physical address of its init block. */
	a = sc->sc_addr + LE_INITADDR(sc);
	(*sc->sc_wrcsr)(sc, LE_CSR1, a);
	(*sc->sc_wrcsr)(sc, LE_CSR2, a >> 16);

	/* Try to initialize the LANCE. */
	DELAY(100);
	(*sc->sc_wrcsr)(sc, LE_CSR0, LE_C0_INIT);

	/* Wait for initialization to finish. */
	for (timo = 100000; timo; timo--)
		if ((*sc->sc_rdcsr)(sc, LE_CSR0) & LE_C0_IDON)
			break;

	if ((*sc->sc_rdcsr)(sc, LE_CSR0) & LE_C0_IDON) {
		/* Start the LANCE. */
		(*sc->sc_wrcsr)(sc, LE_CSR0, LE_C0_INEA | LE_C0_STRT);
		ifp->if_flags |= IFF_RUNNING;
		ifp->if_flags &= ~IFF_OACTIVE;
		ifp->if_timer = 0;
		(*sc->sc_start)(ifp);
	} else
		printf("%s: controller failed to initialize\n",
			device_xname(sc->sc_dev));
	if (sc->sc_hwinit)
		(*sc->sc_hwinit)(sc);

	return (0);
}

/*
 * Routine to copy from mbuf chain to transmit buffer in
 * network buffer memory.
 */
int
lance_put(struct lance_softc *sc, int boff, struct mbuf *m)
{
	struct mbuf *n;
	int len, tlen = 0;

	for (; m; m = n) {
		len = m->m_len;
		if (len == 0) {
			n = m_free(m);
			continue;
		}
		(*sc->sc_copytobuf)(sc, mtod(m, void *), boff, len);
		boff += len;
		tlen += len;
		n = m_free(m);
	}
	if (tlen < LEMINSIZE) {
		(*sc->sc_zerobuf)(sc, boff, LEMINSIZE - tlen);
		tlen = LEMINSIZE;
	}
	return (tlen);
}

/*
 * Pull data off an interface.
 * Len is length of data, with local net header stripped.
 * We copy the data into mbufs.  When full cluster sized units are present
 * we copy into clusters.
 */
integrate struct mbuf *
lance_get(struct lance_softc *sc, int boff, int totlen)
{
	struct mbuf *m, *m0, *newm;
	int len;

	MGETHDR(m0, M_DONTWAIT, MT_DATA);
	if (m0 == 0)
		return (0);
	m_set_rcvif(m0, &sc->sc_ethercom.ec_if);
	m0->m_pkthdr.len = totlen;
	len = MHLEN;
	m = m0;

	while (totlen > 0) {
		if (totlen >= MINCLSIZE) {
			MCLGET(m, M_DONTWAIT);
			if ((m->m_flags & M_EXT) == 0)
				goto bad;
			len = MCLBYTES;
		}

		if (m == m0) {
			char *newdata = (char *)
			    ALIGN(m->m_data + sizeof(struct ether_header)) -
			    sizeof(struct ether_header);
			len -= newdata - m->m_data;
			m->m_data = newdata;
		}

		m->m_len = len = min(totlen, len);
		(*sc->sc_copyfrombuf)(sc, mtod(m, void *), boff, len);
		boff += len;

		totlen -= len;
		if (totlen > 0) {
			MGET(newm, M_DONTWAIT, MT_DATA);
			if (newm == 0)
				goto bad;
			len = MLEN;
			m = m->m_next = newm;
		}
	}

	return (m0);

bad:
	m_freem(m0);
	return (0);
}

/*
 * Pass a packet to the higher levels.
 */
void
lance_read(struct lance_softc *sc, int boff, int len)
{
	struct mbuf *m;
	struct ifnet *ifp = &sc->sc_ethercom.ec_if;
	struct ether_header *eh;

	if (len <= sizeof(struct ether_header) ||
	    len > ((sc->sc_ethercom.ec_capenable & ETHERCAP_VLAN_MTU) ?
		ETHER_VLAN_ENCAP_LEN + ETHERMTU + sizeof(struct ether_header) :
		ETHERMTU + sizeof(struct ether_header))) {
#ifdef LEDEBUG
		printf("%s: invalid packet size %d; dropping\n",
		    device_xname(sc->sc_dev), len);
#endif
		ifp->if_ierrors++;
		return;
	}

	/* Pull packet off interface. */
	m = lance_get(sc, boff, len);
	if (m == 0) {
		ifp->if_ierrors++;
		return;
	}

	eh = mtod(m, struct ether_header *);

#ifdef LANCE_REVC_BUG
	/*
	 * The old LANCE (Rev. C) chips have a bug which causes
	 * garbage to be inserted in front of the received packet.
	 * The work-around is to ignore packets with an invalid
	 * destination address (garbage will usually not match).
	 * Of course, this precludes multicast support...
	 */
	if (ETHER_CMP(eh->ether_dhost, sc->sc_enaddr) &&
	    ETHER_CMP(eh->ether_dhost, bcast_enaddr)) {
		m_freem(m);
		return;
	}
#endif

	/*
	 * Some lance device does not present IFF_SIMPLEX behavior on multicast
	 * packets.  Make sure to drop it if it is from ourselves.
	 */
	if (!ETHER_CMP(eh->ether_shost, sc->sc_enaddr)) {
		m_freem(m);
		return;
	}

	/* Pass the packet up. */
	if_percpuq_enqueue(ifp->if_percpuq, m);
}

#undef	ifp

void
lance_watchdog(struct ifnet *ifp)
{
	struct lance_softc *sc = ifp->if_softc;

	log(LOG_ERR, "%s: device timeout\n", device_xname(sc->sc_dev));
	++ifp->if_oerrors;

	lance_reset(sc);
}

int
lance_mediachange(struct ifnet *ifp)
{
	struct lance_softc *sc = ifp->if_softc;

	if (sc->sc_mediachange)
		return ((*sc->sc_mediachange)(sc));
	return (0);
}

void
lance_mediastatus(struct ifnet *ifp, struct ifmediareq *ifmr)
{
	struct lance_softc *sc = ifp->if_softc;

	if ((ifp->if_flags & IFF_UP) == 0)
		return;

	ifmr->ifm_status = IFM_AVALID;
	if (sc->sc_havecarrier)
		ifmr->ifm_status |= IFM_ACTIVE;

	if (sc->sc_mediastatus)
		(*sc->sc_mediastatus)(sc, ifmr);
}

/*
 * Process an ioctl request.
 */
int
lance_ioctl(struct ifnet *ifp, u_long cmd, void *data)
{
	struct lance_softc *sc = ifp->if_softc;
	struct ifreq *ifr = (struct ifreq *)data;
	int s, error = 0;

	s = splnet();

	switch (cmd) {
	case SIOCGIFMEDIA:
	case SIOCSIFMEDIA:
		error = ifmedia_ioctl(ifp, ifr, &sc->sc_media, cmd);
		break;
	default:
		if ((error = ether_ioctl(ifp, cmd, data)) != ENETRESET)
			break;
		error = 0;
		if (cmd != SIOCADDMULTI && cmd != SIOCDELMULTI)
			break;
		if (ifp->if_flags & IFF_RUNNING) {
			/*
			 * Multicast list has changed; set the hardware filter
			 * accordingly.
			 */
			lance_reset(sc);
		}
		break;

	}

	splx(s);
	return (error);
}

hide bool
lance_shutdown(device_t self, int howto)
{
	struct lance_softc *sc = device_private(self);
	struct ifnet *ifp = &sc->sc_ethercom.ec_if;

	lance_stop(ifp, 0);

	return true;
}

/*
 * Set up the logical address filter.
 */
void
lance_setladrf(struct ethercom *ac, uint16_t *af)
{
	struct ifnet *ifp = &ac->ec_if;
	struct ether_multi *enm;
	uint32_t crc;
	struct ether_multistep step;

	/*
	 * Set up multicast address filter by passing all multicast addresses
	 * through a crc generator, and then using the high order 6 bits as an
	 * index into the 64 bit logical address filter.  The high order bit
	 * selects the word, while the rest of the bits select the bit within
	 * the word.
	 */

	if (ifp->if_flags & IFF_PROMISC)
		goto allmulti;

	af[0] = af[1] = af[2] = af[3] = 0x0000;
	ETHER_FIRST_MULTI(step, ac, enm);
	while (enm != NULL) {
		if (ETHER_CMP(enm->enm_addrlo, enm->enm_addrhi)) {
			/*
			 * We must listen to a range of multicast addresses.
			 * For now, just accept all multicasts, rather than
			 * trying to set only those filter bits needed to match
			 * the range.  (At this time, the only use of address
			 * ranges is for IP multicast routing, for which the
			 * range is big enough to require all bits set.)
			 */
			goto allmulti;
		}

		crc = ether_crc32_le(enm->enm_addrlo, ETHER_ADDR_LEN);

		/* Just want the 6 most significant bits. */
		crc >>= 26;

		/* Set the corresponding bit in the filter. */
		af[crc >> 4] |= 1 << (crc & 0xf);

		ETHER_NEXT_MULTI(step, enm);
	}
	ifp->if_flags &= ~IFF_ALLMULTI;
	return;

allmulti:
	ifp->if_flags |= IFF_ALLMULTI;
	af[0] = af[1] = af[2] = af[3] = 0xffff;
}

/*
 * Routines for accessing the transmit and receive buffers.
 * The various CPU and adapter configurations supported by this
 * driver require three different access methods for buffers
 * and descriptors:
 *	(1) contig (contiguous data; no padding),
 *	(2) gap2 (two bytes of data followed by two bytes of padding),
 *	(3) gap16 (16 bytes of data followed by 16 bytes of padding).
 */

/*
 * contig: contiguous data with no padding.
 *
 * Buffers may have any alignment.
 */

void
lance_copytobuf_contig(struct lance_softc *sc, void *from, int boff, int len)
{
	uint8_t *buf = sc->sc_mem;

	/*
	 * Just call memcpy() to do the work.
	 */
	memcpy(buf + boff, from, len);
}

void
lance_copyfrombuf_contig(struct lance_softc *sc, void *to, int boff, int len)
{
	uint8_t *buf = sc->sc_mem;

	/*
	 * Just call memcpy() to do the work.
	 */
	memcpy(to, buf + boff, len);
}

void
lance_zerobuf_contig(struct lance_softc *sc, int boff, int len)
{
	uint8_t *buf = sc->sc_mem;

	/*
	 * Just let memset() do the work
	 */
	memset(buf + boff, 0, len);
}

#if 0
/*
 * Examples only; duplicate these and tweak (if necessary) in
 * machine-specific front-ends.
 */

/*
 * gap2: two bytes of data followed by two bytes of pad.
 *
 * Buffers must be 4-byte aligned.  The code doesn't worry about
 * doing an extra byte.
 */

void
lance_copytobuf_gap2(struct lance_softc *sc, void *fromv, int boff, int len)
{
	volatile void *buf = sc->sc_mem;
	void *from = fromv;
	volatile uint16_t *bptr;

	if (boff & 0x1) {
		/* handle unaligned first byte */
		bptr = ((volatile uint16_t *)buf) + (boff - 1);
		*bptr = (*from++ << 8) | (*bptr & 0xff);
		bptr += 2;
		len--;
	} else
		bptr = ((volatile uint16_t *)buf) + boff;
	while (len > 1) {
		*bptr = (from[1] << 8) | (from[0] & 0xff);
		bptr += 2;
		from += 2;
		len -= 2;
	}
	if (len == 1)
		*bptr = (uint16_t)*from;
}

void
lance_copyfrombuf_gap2(struct lance_softc *sc, void *tov, int boff, int len)
{
	volatile void *buf = sc->sc_mem;
	void *to = tov;
	volatile uint16_t *bptr;
	uint16_t tmp;

	if (boff & 0x1) {
		/* handle unaligned first byte */
		bptr = ((volatile uint16_t *)buf) + (boff - 1);
		*to++ = (*bptr >> 8) & 0xff;
		bptr += 2;
		len--;
	} else
		bptr = ((volatile uint16_t *)buf) + boff;
	while (len > 1) {
		tmp = *bptr;
		*to++ = tmp & 0xff;
		*to++ = (tmp >> 8) & 0xff;
		bptr += 2;
		len -= 2;
	}
	if (len == 1)
		*to = *bptr & 0xff;
}

void
lance_zerobuf_gap2(struct lance_softc *sc, int boff, int len)
{
	volatile void *buf = sc->sc_mem;
	volatile uint16_t *bptr;

	if ((unsigned int)boff & 0x1) {
		bptr = ((volatile uint16_t *)buf) + (boff - 1);
		*bptr &= 0xff;
		bptr += 2;
		len--;
	} else
		bptr = ((volatile uint16_t *)buf) + boff;
	while (len > 0) {
		*bptr = 0;
		bptr += 2;
		len -= 2;
	}
}

/*
 * gap16: 16 bytes of data followed by 16 bytes of pad.
 *
 * Buffers must be 32-byte aligned.
 */

void
lance_copytobuf_gap16(struct lance_softc *sc, void *fromv, int boff, int len)
{
	volatile uint8_t *buf = sc->sc_mem;
	void *from = fromv;
	uint8_t *bptr;
	int xfer;

	bptr = buf + ((boff << 1) & ~0x1f);
	boff &= 0xf;
	xfer = min(len, 16 - boff);
	while (len > 0) {
		memcpy(bptr + boff, from, xfer);
		from += xfer;
		bptr += 32;
		boff = 0;
		len -= xfer;
		xfer = min(len, 16);
	}
}

void
lance_copyfrombuf_gap16(struct lance_softc *sc, void *tov, int boff, int len)
{
	volatile uint8_t *buf = sc->sc_mem;
	void *to = tov;
	uint8_t *bptr;
	int xfer;

	bptr = buf + ((boff << 1) & ~0x1f);
	boff &= 0xf;
	xfer = min(len, 16 - boff);
	while (len > 0) {
		memcpy(to, bptr + boff, xfer);
		to += xfer;
		bptr += 32;
		boff = 0;
		len -= xfer;
		xfer = min(len, 16);
	}
}

void
lance_zerobuf_gap16(struct lance_softc *sc, int boff, int len)
{
	volatile uint8_t *buf = sc->sc_mem;
	uint8_t *bptr;
	int xfer;

	bptr = buf + ((boff << 1) & ~0x1f);
	boff &= 0xf;
	xfer = min(len, 16 - boff);
	while (len > 0) {
		memset(bptr + boff, 0, xfer);
		bptr += 32;
		boff = 0;
		len -= xfer;
		xfer = min(len, 16);
	}
}
#endif /* Example only */<|MERGE_RESOLUTION|>--- conflicted
+++ resolved
@@ -1,8 +1,4 @@
-<<<<<<< HEAD
-/*	$NetBSD: lance.c,v 1.52 2016/12/15 09:28:05 ozaki-r Exp $	*/
-=======
 /*	$NetBSD: lance.c,v 1.53 2018/06/22 04:17:42 msaitoh Exp $	*/
->>>>>>> b2b84690
 
 /*-
  * Copyright (c) 1997, 1998 The NetBSD Foundation, Inc.
@@ -69,11 +65,7 @@
  */
 
 #include <sys/cdefs.h>
-<<<<<<< HEAD
-__KERNEL_RCSID(0, "$NetBSD: lance.c,v 1.52 2016/12/15 09:28:05 ozaki-r Exp $");
-=======
 __KERNEL_RCSID(0, "$NetBSD: lance.c,v 1.53 2018/06/22 04:17:42 msaitoh Exp $");
->>>>>>> b2b84690
 
 #include <sys/param.h>
 #include <sys/systm.h>
