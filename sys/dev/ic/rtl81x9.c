--- conflicted
+++ resolved
@@ -1,8 +1,4 @@
-<<<<<<< HEAD
-/*	$NetBSD: rtl81x9.c,v 1.102 2017/02/20 07:43:29 ozaki-r Exp $	*/
-=======
 /*	$NetBSD: rtl81x9.c,v 1.103 2018/06/26 06:48:00 msaitoh Exp $	*/
->>>>>>> b2b84690
 
 /*
  * Copyright (c) 1997, 1998
@@ -90,11 +86,7 @@
  */
 
 #include <sys/cdefs.h>
-<<<<<<< HEAD
-__KERNEL_RCSID(0, "$NetBSD: rtl81x9.c,v 1.102 2017/02/20 07:43:29 ozaki-r Exp $");
-=======
 __KERNEL_RCSID(0, "$NetBSD: rtl81x9.c,v 1.103 2018/06/26 06:48:00 msaitoh Exp $");
->>>>>>> b2b84690
 
 
 #include <sys/param.h>
