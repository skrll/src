<<<<<<< HEAD
/*	$NetBSD: athn.c,v 1.17 2017/10/23 09:25:11 msaitoh Exp $	*/
=======
/*	$NetBSD: athn.c,v 1.18 2018/06/26 06:48:00 msaitoh Exp $	*/
>>>>>>> b2b84690
/*	$OpenBSD: athn.c,v 1.83 2014/07/22 13:12:11 mpi Exp $	*/

/*-
 * Copyright (c) 2009 Damien Bergamini <damien.bergamini@free.fr>
 * Copyright (c) 2008-2010 Atheros Communications Inc.
 *
 * Permission to use, copy, modify, and/or distribute this software for any
 * purpose with or without fee is hereby granted, provided that the above
 * copyright notice and this permission notice appear in all copies.
 *
 * THE SOFTWARE IS PROVIDED "AS IS" AND THE AUTHOR DISCLAIMS ALL WARRANTIES
 * WITH REGARD TO THIS SOFTWARE INCLUDING ALL IMPLIED WARRANTIES OF
 * MERCHANTABILITY AND FITNESS. IN NO EVENT SHALL THE AUTHOR BE LIABLE FOR
 * ANY SPECIAL, DIRECT, INDIRECT, OR CONSEQUENTIAL DAMAGES OR ANY DAMAGES
 * WHATSOEVER RESULTING FROM LOSS OF USE, DATA OR PROFITS, WHETHER IN AN
 * ACTION OF CONTRACT, NEGLIGENCE OR OTHER TORTIOUS ACTION, ARISING OUT OF
 * OR IN CONNECTION WITH THE USE OR PERFORMANCE OF THIS SOFTWARE.
 */

/*
 * Driver for Atheros 802.11a/g/n chipsets.
 */

#include <sys/cdefs.h>
<<<<<<< HEAD
__KERNEL_RCSID(0, "$NetBSD: athn.c,v 1.17 2017/10/23 09:25:11 msaitoh Exp $");
=======
__KERNEL_RCSID(0, "$NetBSD: athn.c,v 1.18 2018/06/26 06:48:00 msaitoh Exp $");
>>>>>>> b2b84690

#ifndef _MODULE
#include "athn_usb.h"		/* for NATHN_USB */
#endif

#include <sys/param.h>
#include <sys/sockio.h>
#include <sys/mbuf.h>
#include <sys/kernel.h>
#include <sys/socket.h>
#include <sys/systm.h>
#include <sys/malloc.h>
#include <sys/queue.h>
#include <sys/callout.h>
#include <sys/conf.h>
#include <sys/cpu.h>
#include <sys/device.h>

#include <sys/bus.h>
#include <sys/endian.h>
#include <sys/intr.h>

#include <net/bpf.h>
#include <net/if.h>
#include <net/if_arp.h>
#include <net/if_dl.h>
#include <net/if_ether.h>
#include <net/if_media.h>
#include <net/if_types.h>

#include <netinet/in.h>
#include <netinet/in_systm.h>
#include <netinet/in_var.h>
#include <netinet/ip.h>

#include <net80211/ieee80211_var.h>
#include <net80211/ieee80211_amrr.h>
#include <net80211/ieee80211_radiotap.h>

#include <dev/ic/athnreg.h>
#include <dev/ic/athnvar.h>
#include <dev/ic/arn5008.h>
#include <dev/ic/arn5416.h>
#include <dev/ic/arn9003.h>
#include <dev/ic/arn9280.h>
#include <dev/ic/arn9285.h>
#include <dev/ic/arn9287.h>
#include <dev/ic/arn9380.h>

#define Static static

#define IS_UP_AND_RUNNING(ifp) \
	(((ifp)->if_flags & IFF_UP) && ((ifp)->if_flags & IFF_RUNNING))

#ifdef ATHN_DEBUG
int athn_debug = 0;
#endif

Static int	athn_clock_rate(struct athn_softc *);
Static const char *
		athn_get_mac_name(struct athn_softc *);
Static const char *
		athn_get_rf_name(struct athn_softc *);
Static int	athn_init(struct ifnet *);
Static int	athn_init_calib(struct athn_softc *,
		    struct ieee80211_channel *, struct ieee80211_channel *);
Static int	athn_ioctl(struct ifnet *, u_long, void *);
Static int	athn_media_change(struct ifnet *);
Static int	athn_newstate(struct ieee80211com *, enum ieee80211_state,
		    int);
Static struct ieee80211_node *
		athn_node_alloc(struct ieee80211_node_table *);
Static int	athn_reset_power_on(struct athn_softc *);
Static int	athn_stop_rx_dma(struct athn_softc *);
Static int	athn_switch_chan(struct athn_softc *,
		    struct ieee80211_channel *, struct ieee80211_channel *);
Static void	athn_calib_to(void *);
Static void	athn_disable_interrupts(struct athn_softc *);
Static void	athn_enable_interrupts(struct athn_softc *);
Static void	athn_get_chanlist(struct athn_softc *);
Static void	athn_get_chipid(struct athn_softc *);
Static void	athn_init_dma(struct athn_softc *);
Static void	athn_init_qos(struct athn_softc *);
Static void	athn_init_tx_queues(struct athn_softc *);
Static void	athn_iter_func(void *, struct ieee80211_node *);
Static void	athn_newassoc(struct ieee80211_node *, int);
Static void	athn_next_scan(void *);
Static void	athn_pmf_wlan_off(device_t self);
Static void	athn_radiotap_attach(struct athn_softc *);
Static void	athn_start(struct ifnet *);
Static void	athn_tx_reclaim(struct athn_softc *, int);
Static void	athn_watchdog(struct ifnet *);
Static void	athn_write_serdes(struct athn_softc *,
		    const struct athn_serdes *);
Static void	athn_softintr(void *);

#ifdef ATHN_BT_COEXISTENCE
Static void	athn_btcoex_disable(struct athn_softc *);
Static void	athn_btcoex_enable(struct athn_softc *);
#endif

#ifdef unused
Static int32_t	athn_ani_get_rssi(struct athn_softc *);
Static int	athn_rx_abort(struct athn_softc *);
#endif

#ifdef notyet
Static void	athn_ani_cck_err_trigger(struct athn_softc *);
Static void	athn_ani_lower_immunity(struct athn_softc *);
Static void	athn_ani_monitor(struct athn_softc *);
Static void	athn_ani_ofdm_err_trigger(struct athn_softc *);
Static void	athn_ani_restart(struct athn_softc *);
Static void	athn_set_multi(struct athn_softc *);
#endif /* notyet */

PUBLIC int
athn_attach(struct athn_softc *sc)
{
	struct ieee80211com *ic = &sc->sc_ic;
	struct ifnet *ifp = &sc->sc_if;
	size_t max_nnodes;
	int error;

	/* Read hardware revision. */
	athn_get_chipid(sc);

	if ((error = athn_reset_power_on(sc)) != 0) {
		aprint_error_dev(sc->sc_dev, "could not reset chip\n");
		return error;
	}

	if ((error = athn_set_power_awake(sc)) != 0) {
		aprint_error_dev(sc->sc_dev, "could not wakeup chip\n");
		return error;
	}

	if (AR_SREV_5416(sc) || AR_SREV_9160(sc))
		error = ar5416_attach(sc);
	else if (AR_SREV_9280(sc))
		error = ar9280_attach(sc);
	else if (AR_SREV_9285(sc))
		error = ar9285_attach(sc);
#if NATHN_USB > 0
	else if (AR_SREV_9271(sc))
		error = ar9285_attach(sc);
#endif
	else if (AR_SREV_9287(sc))
		error = ar9287_attach(sc);
	else if (AR_SREV_9380(sc) || AR_SREV_9485(sc))
		error = ar9380_attach(sc);
	else
		error = ENOTSUP;
	if (error != 0) {
		aprint_error_dev(sc->sc_dev, "could not attach chip\n");
		return error;
	}

	pmf_self_suspensor_init(sc->sc_dev, &sc->sc_suspensor, &sc->sc_qual);
	pmf_event_register(sc->sc_dev, PMFE_RADIO_OFF, athn_pmf_wlan_off,
	    false);

	/* We can put the chip in sleep state now. */
	athn_set_power_sleep(sc);

	if (!(sc->sc_flags & ATHN_FLAG_USB)) {
		sc->sc_soft_ih = softint_establish(SOFTINT_NET, athn_softintr,
		    sc);
		if (sc->sc_soft_ih == NULL) {
			aprint_error_dev(sc->sc_dev,
			    "could not establish softint\n");
			return EINVAL;
		}

		error = sc->sc_ops.dma_alloc(sc);
		if (error != 0) {
			aprint_error_dev(sc->sc_dev,
			    "could not allocate DMA resources\n");
			return error;
		}
		/* Steal one Tx buffer for beacons. */
		sc->sc_bcnbuf = SIMPLEQ_FIRST(&sc->sc_txbufs);
		SIMPLEQ_REMOVE_HEAD(&sc->sc_txbufs, bf_list);
	}

	if (sc->sc_flags & ATHN_FLAG_RFSILENT) {
		DPRINTFN(DBG_INIT, sc,
		    "found RF switch connected to GPIO pin %d\n",
		    sc->sc_rfsilent_pin);
	}
	DPRINTFN(DBG_INIT, sc, "%zd key cache entries\n", sc->sc_kc_entries);

	/*
	 * In HostAP mode, the number of STAs that we can handle is
	 * limited by the number of entries in the HW key cache.
	 * TKIP keys consume 2 entries in the cache.
	 */
	KASSERT(sc->sc_kc_entries / 2 > IEEE80211_WEP_NKID);
	max_nnodes = (sc->sc_kc_entries / 2) - IEEE80211_WEP_NKID;
	if (sc->sc_max_aid != 0)	/* we have an override */
		ic->ic_max_aid = sc->sc_max_aid;
	if (ic->ic_max_aid > max_nnodes)
		ic->ic_max_aid = max_nnodes;

	DPRINTFN(DBG_INIT, sc, "using %s loop power control\n",
	    (sc->sc_flags & ATHN_FLAG_OLPC) ? "open" : "closed");
	DPRINTFN(DBG_INIT, sc, "txchainmask=0x%x rxchainmask=0x%x\n",
	    sc->sc_txchainmask, sc->sc_rxchainmask);

	/* Count the number of bits set (in lowest 3 bits). */
	sc->sc_ntxchains =
	    ((sc->sc_txchainmask >> 2) & 1) +
	    ((sc->sc_txchainmask >> 1) & 1) +
	    ((sc->sc_txchainmask >> 0) & 1);
	sc->sc_nrxchains =
	    ((sc->sc_rxchainmask >> 2) & 1) +
	    ((sc->sc_rxchainmask >> 1) & 1) +
	    ((sc->sc_rxchainmask >> 0) & 1);

	if (AR_SINGLE_CHIP(sc)) {
		aprint_normal(": Atheros %s\n", athn_get_mac_name(sc));
		aprint_verbose_dev(sc->sc_dev,
		    "rev %d (%dT%dR), ROM rev %d, address %s\n",
		    sc->sc_mac_rev,
		    sc->sc_ntxchains, sc->sc_nrxchains, sc->sc_eep_rev,
		    ether_sprintf(ic->ic_myaddr));
	}
	else {
		aprint_normal(": Atheros %s, RF %s\n", athn_get_mac_name(sc),
		    athn_get_rf_name(sc));
		aprint_verbose_dev(sc->sc_dev,
		    "rev %d (%dT%dR), ROM rev %d, address %s\n",
		    sc->sc_mac_rev,
		    sc->sc_ntxchains, sc->sc_nrxchains,
		    sc->sc_eep_rev, ether_sprintf(ic->ic_myaddr));
	}

	callout_init(&sc->sc_scan_to, 0);
	callout_setfunc(&sc->sc_scan_to, athn_next_scan, sc);
	callout_init(&sc->sc_calib_to, 0);
	callout_setfunc(&sc->sc_calib_to, athn_calib_to, sc);

	sc->sc_amrr.amrr_min_success_threshold = 1;
	sc->sc_amrr.amrr_max_success_threshold = 15;

	ic->ic_phytype = IEEE80211_T_OFDM;	/* not only, but not used */
	ic->ic_opmode = IEEE80211_M_STA;	/* default to BSS mode */
	ic->ic_state = IEEE80211_S_INIT;

	/* Set device capabilities. */
	ic->ic_caps =
	    IEEE80211_C_WPA |		/* 802.11i */
#ifndef IEEE80211_STA_ONLY
	    IEEE80211_C_HOSTAP |	/* Host AP mode supported. */
// XXX?	    IEEE80211_C_APPMGT |	/* Host AP power saving supported. */
#endif
	    IEEE80211_C_MONITOR |	/* Monitor mode supported. */
	    IEEE80211_C_SHSLOT |	/* Short slot time supported. */
	    IEEE80211_C_SHPREAMBLE |	/* Short preamble supported. */
	    IEEE80211_C_PMGT;		/* Power saving supported. */

#ifndef IEEE80211_NO_HT
	if (sc->sc_flags & ATHN_FLAG_11N) {
		int i, ntxstreams, nrxstreams;

		/* Set HT capabilities. */
		ic->ic_htcaps =
		    IEEE80211_HTCAP_SMPS_DIS |
		    IEEE80211_HTCAP_CBW20_40 |
		    IEEE80211_HTCAP_SGI40 |
		    IEEE80211_HTCAP_DSSSCCK40;
		if (AR_SREV_9271(sc) || AR_SREV_9287_10_OR_LATER(sc))
			ic->ic_htcaps |= IEEE80211_HTCAP_SGI20;
		if (AR_SREV_9380_10_OR_LATER(sc))
			ic->ic_htcaps |= IEEE80211_HTCAP_LDPC;
		if (AR_SREV_9280_10_OR_LATER(sc)) {
			ic->ic_htcaps |= IEEE80211_HTCAP_TXSTBC;
			ic->ic_htcaps |= 1 << IEEE80211_HTCAP_RXSTBC_SHIFT;
		}
		ntxstreams = sc->sc_ntxchains;
		nrxstreams = sc->sc_nrxchains;
		if (!AR_SREV_9380_10_OR_LATER(sc)) {
			ntxstreams = MIN(ntxstreams, 2);
			nrxstreams = MIN(nrxstreams, 2);
		}
		/* Set supported HT rates. */
		for (i = 0; i < nrxstreams; i++)
			ic->ic_sup_mcs[i] = 0xff;
		/* Set the "Tx MCS Set Defined" bit. */
		ic->ic_sup_mcs[12] |= 0x01;
		if (ntxstreams != nrxstreams) {
			/* Set "Tx Rx MCS Set Not Equal" bit. */
			ic->ic_sup_mcs[12] |= 0x02;
			ic->ic_sup_mcs[12] |= (ntxstreams - 1) << 2;
		}
	}
#endif

	/* Set supported rates. */
	if (sc->sc_flags & ATHN_FLAG_11G) {
		ic->ic_sup_rates[IEEE80211_MODE_11B] =
		    ieee80211_std_rateset_11b;
		ic->ic_sup_rates[IEEE80211_MODE_11G] =
		    ieee80211_std_rateset_11g;
	}
	if (sc->sc_flags & ATHN_FLAG_11A) {
		ic->ic_sup_rates[IEEE80211_MODE_11A] =
		    ieee80211_std_rateset_11a;
	}

	/* Get the list of authorized/supported channels. */
	athn_get_chanlist(sc);

	ifp->if_softc = sc;
	ifp->if_flags = IFF_BROADCAST | IFF_SIMPLEX | IFF_MULTICAST;
	if (!ifp->if_init)
		ifp->if_init = athn_init;
	if (!ifp->if_ioctl)
		ifp->if_ioctl = athn_ioctl;
	if (!ifp->if_start)
		ifp->if_start = athn_start;
	if (!ifp->if_watchdog)
		ifp->if_watchdog = athn_watchdog;
	IFQ_SET_READY(&ifp->if_snd);
	memcpy(ifp->if_xname, device_xname(sc->sc_dev), IFNAMSIZ);

	error = if_initialize(ifp);
	if (error != 0) {
		aprint_error_dev(sc->sc_dev, "if_initialize failed(%d)\n",
		    error);
		pmf_event_deregister(sc->sc_dev, PMFE_RADIO_OFF,
		    athn_pmf_wlan_off, false);
		callout_destroy(&sc->sc_scan_to);
		callout_destroy(&sc->sc_calib_to);
		return error;
	}
	ieee80211_ifattach(ic);
	/* Use common softint-based if_input */
	ifp->if_percpuq = if_percpuq_create(ifp);
	if_register(ifp);

	ic->ic_node_alloc = athn_node_alloc;
	ic->ic_newassoc = athn_newassoc;
	if (ic->ic_updateslot == NULL)
		ic->ic_updateslot = athn_updateslot;
#ifdef notyet_edca
	ic->ic_updateedca = athn_updateedca;
#endif
#ifdef notyet
	ic->ic_set_key = athn_set_key;
	ic->ic_delete_key = athn_delete_key;
#endif

	/* Override 802.11 state transition machine. */
	sc->sc_newstate = ic->ic_newstate;
	ic->ic_newstate = athn_newstate;

	if (sc->sc_media_change == NULL)
		sc->sc_media_change = athn_media_change;
	ieee80211_media_init(ic, sc->sc_media_change, ieee80211_media_status);

	athn_radiotap_attach(sc);
	return 0;
}

PUBLIC void
athn_detach(struct athn_softc *sc)
{
	struct ifnet *ifp = &sc->sc_if;
	int qid;

	callout_halt(&sc->sc_scan_to, NULL);
	callout_halt(&sc->sc_calib_to, NULL);

	if (!(sc->sc_flags & ATHN_FLAG_USB)) {
		for (qid = 0; qid < ATHN_QID_COUNT; qid++)
			athn_tx_reclaim(sc, qid);

		/* Free Tx/Rx DMA resources. */
		sc->sc_ops.dma_free(sc);

		if (sc->sc_soft_ih != NULL) {
			softint_disestablish(sc->sc_soft_ih);
			sc->sc_soft_ih = NULL;
		}
	}
	/* Free ROM copy. */
	if (sc->sc_eep != NULL) {
		free(sc->sc_eep, M_DEVBUF);
		sc->sc_eep = NULL;
	}

	bpf_detach(ifp);
	ieee80211_ifdetach(&sc->sc_ic);
	if_detach(ifp);

	callout_destroy(&sc->sc_scan_to);
	callout_destroy(&sc->sc_calib_to);

	pmf_event_deregister(sc->sc_dev, PMFE_RADIO_OFF, athn_pmf_wlan_off,
	    false);
}

/*
 * Attach the interface to 802.11 radiotap.
 */
Static void
athn_radiotap_attach(struct athn_softc *sc)
{

	bpf_attach2(&sc->sc_if, DLT_IEEE802_11_RADIO,
	    sizeof(struct ieee80211_frame) + IEEE80211_RADIOTAP_HDRLEN,
	    &sc->sc_drvbpf);

	sc->sc_rxtap_len = sizeof(sc->sc_rxtapu);
	sc->sc_rxtap.wr_ihdr.it_len = htole16(sc->sc_rxtap_len);
	sc->sc_rxtap.wr_ihdr.it_present = htole32(ATHN_RX_RADIOTAP_PRESENT);

	sc->sc_txtap_len = sizeof(sc->sc_txtapu);
	sc->sc_txtap.wt_ihdr.it_len = htole16(sc->sc_txtap_len);
	sc->sc_txtap.wt_ihdr.it_present = htole32(ATHN_TX_RADIOTAP_PRESENT);
}

Static void
athn_get_chanlist(struct athn_softc *sc)
{
	struct ieee80211com *ic = &sc->sc_ic;
	uint8_t chan;
	size_t i;

	if (sc->sc_flags & ATHN_FLAG_11G) {
		for (i = 1; i <= 14; i++) {
			chan = i;
			ic->ic_channels[chan].ic_freq =
			    ieee80211_ieee2mhz(chan, IEEE80211_CHAN_2GHZ);
			ic->ic_channels[chan].ic_flags =
			    IEEE80211_CHAN_CCK | IEEE80211_CHAN_OFDM |
			    IEEE80211_CHAN_DYN | IEEE80211_CHAN_2GHZ;
		}
	}
	if (sc->sc_flags & ATHN_FLAG_11A) {
		for (i = 0; i < __arraycount(athn_5ghz_chans); i++) {
			chan = athn_5ghz_chans[i];
			ic->ic_channels[chan].ic_freq =
			    ieee80211_ieee2mhz(chan, IEEE80211_CHAN_5GHZ);
			ic->ic_channels[chan].ic_flags = IEEE80211_CHAN_A;
		}
	}
}

PUBLIC void
athn_rx_start(struct athn_softc *sc)
{
	struct ieee80211com *ic = &sc->sc_ic;
	uint32_t rfilt;

	/* Setup Rx DMA descriptors. */
	sc->sc_ops.rx_enable(sc);

	/* Set Rx filter. */
	rfilt = AR_RX_FILTER_UCAST | AR_RX_FILTER_BCAST | AR_RX_FILTER_MCAST;
#ifndef IEEE80211_NO_HT
	/* Want Compressed Block Ack Requests. */
	rfilt |= AR_RX_FILTER_COMPR_BAR;
#endif
	rfilt |= AR_RX_FILTER_BEACON;
	if (ic->ic_opmode != IEEE80211_M_STA) {
		rfilt |= AR_RX_FILTER_PROBEREQ;
		if (ic->ic_opmode == IEEE80211_M_MONITOR)
			rfilt |= AR_RX_FILTER_PROM;
#ifndef IEEE80211_STA_ONLY
		if (AR_SREV_9280_10_OR_LATER(sc) &&
		    ic->ic_opmode == IEEE80211_M_HOSTAP)
			rfilt |= AR_RX_FILTER_PSPOLL;
#endif
	}
	athn_set_rxfilter(sc, rfilt);

	/* Set BSSID mask. */
	AR_WRITE(sc, AR_BSSMSKL, 0xffffffff);
	AR_WRITE(sc, AR_BSSMSKU, 0xffff);

	athn_set_opmode(sc);

	/* Set multicast filter. */
	AR_WRITE(sc, AR_MCAST_FIL0, 0xffffffff);
	AR_WRITE(sc, AR_MCAST_FIL1, 0xffffffff);

	AR_WRITE(sc, AR_FILT_OFDM, 0);
	AR_WRITE(sc, AR_FILT_CCK, 0);
	AR_WRITE(sc, AR_MIBC, 0);
	AR_WRITE(sc, AR_PHY_ERR_MASK_1, AR_PHY_ERR_OFDM_TIMING);
	AR_WRITE(sc, AR_PHY_ERR_MASK_2, AR_PHY_ERR_CCK_TIMING);

	/* XXX ANI. */
	AR_WRITE(sc, AR_PHY_ERR_1, 0);
	AR_WRITE(sc, AR_PHY_ERR_2, 0);

	/* Disable HW crypto for now. */
	AR_SETBITS(sc, AR_DIAG_SW, AR_DIAG_ENCRYPT_DIS | AR_DIAG_DECRYPT_DIS);

	/* Start PCU Rx. */
	AR_CLRBITS(sc, AR_DIAG_SW, AR_DIAG_RX_DIS | AR_DIAG_RX_ABORT);
	AR_WRITE_BARRIER(sc);
}

PUBLIC void
athn_set_rxfilter(struct athn_softc *sc, uint32_t rfilt)
{

	AR_WRITE(sc, AR_RX_FILTER, rfilt);
#ifdef notyet
	reg = AR_READ(sc, AR_PHY_ERR);
	reg &= (AR_PHY_ERR_RADAR | AR_PHY_ERR_OFDM_TIMING |
	    AR_PHY_ERR_CCK_TIMING);
	AR_WRITE(sc, AR_PHY_ERR, reg);
	if (reg != 0)
		AR_SETBITS(sc, AR_RXCFG, AR_RXCFG_ZLFDMA);
	else
		AR_CLRBITS(sc, AR_RXCFG, AR_RXCFG_ZLFDMA);
#else
	AR_WRITE(sc, AR_PHY_ERR, 0);
	AR_CLRBITS(sc, AR_RXCFG, AR_RXCFG_ZLFDMA);
#endif
	AR_WRITE_BARRIER(sc);
}

PUBLIC int
athn_intr(void *xsc)
{
	struct athn_softc *sc = xsc;
	struct ifnet *ifp = &sc->sc_if;

	if (!IS_UP_AND_RUNNING(ifp))
		return 0;

	if (!device_activation(sc->sc_dev, DEVACT_LEVEL_DRIVER))
		/*
		 * The hardware is not ready/present, don't touch anything.
		 * Note this can happen early on if the IRQ is shared.
		 */
		return 0;

	if (!sc->sc_ops.intr_status(sc))
		return 0;

	AR_WRITE(sc, AR_INTR_ASYNC_MASK, 0);
	AR_WRITE(sc, AR_INTR_SYNC_MASK, 0);
	AR_WRITE_BARRIER(sc);

	softint_schedule(sc->sc_soft_ih);

	return 1;
}

Static void
athn_softintr(void *xsc)
{
	struct athn_softc *sc = xsc;
	struct ifnet *ifp = &sc->sc_if;

	if (!IS_UP_AND_RUNNING(ifp))
		return;

	if (!device_activation(sc->sc_dev, DEVACT_LEVEL_DRIVER))
		/*
		 * The hardware is not ready/present, don't touch anything.
		 * Note this can happen early on if the IRQ is shared.
		 */
		return;

	sc->sc_ops.intr(sc);

	AR_WRITE(sc, AR_INTR_ASYNC_MASK, AR_INTR_MAC_IRQ);
	AR_WRITE(sc, AR_INTR_SYNC_MASK, sc->sc_isync);
	AR_WRITE_BARRIER(sc);
}

Static void
athn_get_chipid(struct athn_softc *sc)
{
	uint32_t reg;

	reg = AR_READ(sc, AR_SREV);
	if (MS(reg, AR_SREV_ID) == 0xff) {
		sc->sc_mac_ver = MS(reg, AR_SREV_VERSION2);
		sc->sc_mac_rev = MS(reg, AR_SREV_REVISION2);
		if (!(reg & AR_SREV_TYPE2_HOST_MODE))
			sc->sc_flags |= ATHN_FLAG_PCIE;
	}
	else {
		sc->sc_mac_ver = MS(reg, AR_SREV_VERSION);
		sc->sc_mac_rev = MS(reg, AR_SREV_REVISION);
		if (sc->sc_mac_ver == AR_SREV_VERSION_5416_PCIE)
			sc->sc_flags |= ATHN_FLAG_PCIE;
	}
}

Static const char *
athn_get_mac_name(struct athn_softc *sc)
{

	switch (sc->sc_mac_ver) {
	case AR_SREV_VERSION_5416_PCI:
		return "AR5416";
	case AR_SREV_VERSION_5416_PCIE:
		return "AR5418";
	case AR_SREV_VERSION_9160:
		return "AR9160";
	case AR_SREV_VERSION_9280:
		return "AR9280";
	case AR_SREV_VERSION_9285:
		return "AR9285";
	case AR_SREV_VERSION_9271:
		return "AR9271";
	case AR_SREV_VERSION_9287:
		return "AR9287";
	case AR_SREV_VERSION_9380:
		return "AR9380";
	case AR_SREV_VERSION_9485:
		return "AR9485";
	default:
		return "unknown";
	}
}

/*
 * Return RF chip name (not for single-chip solutions).
 */
Static const char *
athn_get_rf_name(struct athn_softc *sc)
{

	KASSERT(!AR_SINGLE_CHIP(sc));

	switch (sc->sc_rf_rev) {
	case AR_RAD5133_SREV_MAJOR:	/* Dual-band 3T3R. */
		return "AR5133";
	case AR_RAD2133_SREV_MAJOR:	/* Single-band 3T3R. */
		return "AR2133";
	case AR_RAD5122_SREV_MAJOR:	/* Dual-band 2T2R. */
		return "AR5122";
	case AR_RAD2122_SREV_MAJOR:	/* Single-band 2T2R. */
		return "AR2122";
	default:
		return "unknown";
	}
}

PUBLIC int
athn_reset_power_on(struct athn_softc *sc)
{
	int ntries;

	/* Set force wake. */
	AR_WRITE(sc, AR_RTC_FORCE_WAKE,
	    AR_RTC_FORCE_WAKE_EN | AR_RTC_FORCE_WAKE_ON_INT);

	if (!AR_SREV_9380_10_OR_LATER(sc)) {
		/* Make sure no DMA is active by doing an AHB reset. */
		AR_WRITE(sc, AR_RC, AR_RC_AHB);
	}
	/* RTC reset and clear. */
	AR_WRITE(sc, AR_RTC_RESET, 0);
	AR_WRITE_BARRIER(sc);
	DELAY(2);
	if (!AR_SREV_9380_10_OR_LATER(sc))
		AR_WRITE(sc, AR_RC, 0);
	AR_WRITE(sc, AR_RTC_RESET, 1);

	/* Poll until RTC is ON. */
	for (ntries = 0; ntries < 1000; ntries++) {
		if ((AR_READ(sc, AR_RTC_STATUS) & AR_RTC_STATUS_M) ==
		    AR_RTC_STATUS_ON)
			break;
		DELAY(10);
	}
	if (ntries == 1000) {
		DPRINTFN(DBG_INIT, sc, "RTC not waking up\n");
		return ETIMEDOUT;
	}
	return athn_reset(sc, 0);
}

PUBLIC int
athn_reset(struct athn_softc *sc, int cold_reset)
{
	int ntries;

	/* Set force wake. */
	AR_WRITE(sc, AR_RTC_FORCE_WAKE,
	    AR_RTC_FORCE_WAKE_EN | AR_RTC_FORCE_WAKE_ON_INT);

	if (AR_READ(sc, AR_INTR_SYNC_CAUSE) &
	    (AR_INTR_SYNC_LOCAL_TIMEOUT | AR_INTR_SYNC_RADM_CPL_TIMEOUT)) {
		AR_WRITE(sc, AR_INTR_SYNC_ENABLE, 0);
		AR_WRITE(sc, AR_RC, AR_RC_HOSTIF |
		    (!AR_SREV_9380_10_OR_LATER(sc) ? AR_RC_AHB : 0));
	}
	else if (!AR_SREV_9380_10_OR_LATER(sc))
		AR_WRITE(sc, AR_RC, AR_RC_AHB);

	AR_WRITE(sc, AR_RTC_RC, AR_RTC_RC_MAC_WARM |
	    (cold_reset ? AR_RTC_RC_MAC_COLD : 0));
	AR_WRITE_BARRIER(sc);
	DELAY(50);
	AR_WRITE(sc, AR_RTC_RC, 0);
	for (ntries = 0; ntries < 1000; ntries++) {
		if (!(AR_READ(sc, AR_RTC_RC) &
		      (AR_RTC_RC_MAC_WARM | AR_RTC_RC_MAC_COLD)))
			break;
		DELAY(10);
	}
	if (ntries == 1000) {
		DPRINTFN(DBG_INIT, sc, "RTC stuck in MAC reset\n");
		return ETIMEDOUT;
	}
	AR_WRITE(sc, AR_RC, 0);
	AR_WRITE_BARRIER(sc);
	return 0;
}

PUBLIC int
athn_set_power_awake(struct athn_softc *sc)
{
	int ntries, error;

	/* Do a Power-On-Reset if shutdown. */
	if ((AR_READ(sc, AR_RTC_STATUS) & AR_RTC_STATUS_M) ==
	    AR_RTC_STATUS_SHUTDOWN) {
		if ((error = athn_reset_power_on(sc)) != 0)
			return error;
		if (!AR_SREV_9380_10_OR_LATER(sc))
			athn_init_pll(sc, NULL);
	}
	AR_SETBITS(sc, AR_RTC_FORCE_WAKE, AR_RTC_FORCE_WAKE_EN);
	AR_WRITE_BARRIER(sc);
	DELAY(50);	/* Give chip the chance to awake. */

	/* Poll until RTC is ON. */
	for (ntries = 0; ntries < 4000; ntries++) {
		if ((AR_READ(sc, AR_RTC_STATUS) & AR_RTC_STATUS_M) ==
		    AR_RTC_STATUS_ON)
			break;
		DELAY(50);
		AR_SETBITS(sc, AR_RTC_FORCE_WAKE, AR_RTC_FORCE_WAKE_EN);
	}
	if (ntries == 4000) {
		DPRINTFN(DBG_INIT, sc, "RTC not waking up\n");
		return ETIMEDOUT;
	}

	AR_CLRBITS(sc, AR_STA_ID1, AR_STA_ID1_PWR_SAV);
	AR_WRITE_BARRIER(sc);
	return 0;
}

PUBLIC void
athn_set_power_sleep(struct athn_softc *sc)
{

	AR_SETBITS(sc, AR_STA_ID1, AR_STA_ID1_PWR_SAV);
	/* Allow the MAC to go to sleep. */
	AR_CLRBITS(sc, AR_RTC_FORCE_WAKE, AR_RTC_FORCE_WAKE_EN);
	if (!AR_SREV_9380_10_OR_LATER(sc))
		AR_WRITE(sc, AR_RC, AR_RC_AHB | AR_RC_HOSTIF);
	/*
	 * NB: Clearing RTC_RESET_EN when setting the chip to sleep mode
	 * results in high power consumption on AR5416 chipsets.
	 */
	if (!AR_SREV_5416(sc) && !AR_SREV_9271(sc))
		AR_CLRBITS(sc, AR_RTC_RESET, AR_RTC_RESET_EN);
	AR_WRITE_BARRIER(sc);
}

PUBLIC void
athn_init_pll(struct athn_softc *sc, const struct ieee80211_channel *c)
{
	uint32_t pll;

	if (AR_SREV_9380_10_OR_LATER(sc)) {
		if (AR_SREV_9485(sc))
			AR_WRITE(sc, AR_RTC_PLL_CONTROL2, 0x886666);
		pll = SM(AR_RTC_9160_PLL_REFDIV, 0x5);
		pll |= SM(AR_RTC_9160_PLL_DIV, 0x2c);
	}
	else if (AR_SREV_9280_10_OR_LATER(sc)) {
		pll = SM(AR_RTC_9160_PLL_REFDIV, 0x05);
		if (c != NULL && IEEE80211_IS_CHAN_5GHZ(c)) {
			if (sc->sc_flags & ATHN_FLAG_FAST_PLL_CLOCK)
				pll = 0x142c;
			else if (AR_SREV_9280_20(sc))
		 		pll = 0x2850;
			else
				pll |= SM(AR_RTC_9160_PLL_DIV, 0x28);
		}
		else
			pll |= SM(AR_RTC_9160_PLL_DIV, 0x2c);
	}
	else if (AR_SREV_9160_10_OR_LATER(sc)) {
		pll = SM(AR_RTC_9160_PLL_REFDIV, 0x05);
		if (c != NULL && IEEE80211_IS_CHAN_5GHZ(c))
			pll |= SM(AR_RTC_9160_PLL_DIV, 0x50);
		else
			pll |= SM(AR_RTC_9160_PLL_DIV, 0x58);
	}
	else {
		pll = AR_RTC_PLL_REFDIV_5 | AR_RTC_PLL_DIV2;
		if (c != NULL && IEEE80211_IS_CHAN_5GHZ(c))
			pll |= SM(AR_RTC_PLL_DIV, 0x0a);
		else
			pll |= SM(AR_RTC_PLL_DIV, 0x0b);
	}
	DPRINTFN(DBG_INIT, sc, "AR_RTC_PLL_CONTROL=0x%08x\n", pll);
	AR_WRITE(sc, AR_RTC_PLL_CONTROL, pll);
	if (AR_SREV_9271(sc)) {
		/* Switch core clock to 117MHz. */
		AR_WRITE_BARRIER(sc);
		DELAY(500);
		AR_WRITE(sc, 0x50050, 0x304);
	}
	AR_WRITE_BARRIER(sc);
	DELAY(100);
	AR_WRITE(sc, AR_RTC_SLEEP_CLK, AR_RTC_FORCE_DERIVED_CLK);
	AR_WRITE_BARRIER(sc);
}

Static void
athn_write_serdes(struct athn_softc *sc, const struct athn_serdes *serdes)
{
	int i;

	/* Write sequence to Serializer/Deserializer. */
	for (i = 0; i < serdes->nvals; i++)
		AR_WRITE(sc, serdes->regs[i], serdes->vals[i]);
	AR_WRITE_BARRIER(sc);
}

PUBLIC void
athn_config_pcie(struct athn_softc *sc)
{

	/* Disable PLL when in L0s as well as receiver clock when in L1. */
	athn_write_serdes(sc, sc->sc_serdes);

	DELAY(1000);
	/* Allow forcing of PCIe core into L1 state. */
	AR_SETBITS(sc, AR_PCIE_PM_CTRL, AR_PCIE_PM_CTRL_ENA);

#ifndef ATHN_PCIE_WAEN
	AR_WRITE(sc, AR_WA, sc->sc_workaround);
#else
	AR_WRITE(sc, AR_WA, ATHN_PCIE_WAEN);
#endif
	AR_WRITE_BARRIER(sc);
}

/*
 * Serializer/Deserializer programming for non-PCIe devices.
 */
static const uint32_t ar_nonpcie_serdes_regs[] = {
	AR_PCIE_SERDES,
	AR_PCIE_SERDES,
	AR_PCIE_SERDES,
	AR_PCIE_SERDES,
	AR_PCIE_SERDES,
	AR_PCIE_SERDES,
	AR_PCIE_SERDES,
	AR_PCIE_SERDES,
	AR_PCIE_SERDES,
	AR_PCIE_SERDES2,
};

static const uint32_t ar_nonpcie_serdes_vals[] = {
	0x9248fc00,
	0x24924924,
	0x28000029,
	0x57160824,
	0x25980579,
	0x00000000,
	0x1aaabe40,
	0xbe105554,
	0x000e1007,
	0x00000000
};

static const struct athn_serdes ar_nonpcie_serdes = {
	__arraycount(ar_nonpcie_serdes_vals),
	ar_nonpcie_serdes_regs,
	ar_nonpcie_serdes_vals
};

PUBLIC void
athn_config_nonpcie(struct athn_softc *sc)
{

	athn_write_serdes(sc, &ar_nonpcie_serdes);
}

PUBLIC int
athn_set_chan(struct athn_softc *sc, struct ieee80211_channel *curchan,
    struct ieee80211_channel *extchan)
{
	struct athn_ops *ops = &sc->sc_ops;
	int error, qid;

	/* Check that Tx is stopped, otherwise RF Bus grant will not work. */
	for (qid = 0; qid < ATHN_QID_COUNT; qid++)
		if (athn_tx_pending(sc, qid))
			return EBUSY;

	/* Request RF Bus grant. */
	if ((error = ops->rf_bus_request(sc)) != 0)
		return error;

	ops->set_phy(sc, curchan, extchan);

	/* Change the synthesizer. */
	if ((error = ops->set_synth(sc, curchan, extchan)) != 0)
		return error;

	sc->sc_curchan = curchan;
	sc->sc_curchanext = extchan;

	/* Set transmit power values for new channel. */
	ops->set_txpower(sc, curchan, extchan);

	/* Release the RF Bus grant. */
	ops->rf_bus_release(sc);

	/* Write delta slope coeffs for modes where OFDM may be used. */
	if (sc->sc_ic.ic_curmode != IEEE80211_MODE_11B)
		ops->set_delta_slope(sc, curchan, extchan);

	ops->spur_mitigate(sc, curchan, extchan);
	/* XXX Load noisefloor values and start calibration. */

	return 0;
}

Static int
athn_switch_chan(struct athn_softc *sc, struct ieee80211_channel *curchan,
    struct ieee80211_channel *extchan)
{
	int error, qid;

	/* Disable interrupts. */
	athn_disable_interrupts(sc);

	/* Stop all Tx queues. */
	for (qid = 0; qid < ATHN_QID_COUNT; qid++)
		athn_stop_tx_dma(sc, qid);
	for (qid = 0; qid < ATHN_QID_COUNT; qid++)
		athn_tx_reclaim(sc, qid);

	/* Stop Rx. */
	AR_SETBITS(sc, AR_DIAG_SW, AR_DIAG_RX_DIS | AR_DIAG_RX_ABORT);
	AR_WRITE(sc, AR_MIBC, AR_MIBC_FMC);
	AR_WRITE(sc, AR_MIBC, AR_MIBC_CMC);
	AR_WRITE(sc, AR_FILT_OFDM, 0);
	AR_WRITE(sc, AR_FILT_CCK, 0);
	athn_set_rxfilter(sc, 0);
	error = athn_stop_rx_dma(sc);
	if (error != 0)
		goto reset;

#ifdef notyet
	/* AR9280 needs a full reset. */
	if (AR_SREV_9280(sc))
#endif
		goto reset;

	/* If band or bandwidth changes, we need to do a full reset. */
	if (curchan->ic_flags != sc->sc_curchan->ic_flags ||
	    ((extchan != NULL) ^ (sc->sc_curchanext != NULL))) {
		DPRINTFN(DBG_RF, sc, "channel band switch\n");
		goto reset;
	}
	error = athn_set_power_awake(sc);
	if (error != 0)
		goto reset;

	error = athn_set_chan(sc, curchan, extchan);
	if (error != 0) {
 reset:		/* Error found, try a full reset. */
		DPRINTFN(DBG_RF, sc, "needs a full reset\n");
		error = athn_hw_reset(sc, curchan, extchan, 0);
		if (error != 0)	/* Hopeless case. */
			return error;
	}
	athn_rx_start(sc);

	/* Re-enable interrupts. */
	athn_enable_interrupts(sc);
	return 0;
}

PUBLIC void
athn_get_delta_slope(uint32_t coeff, uint32_t *exponent, uint32_t *mantissa)
{
#define COEFF_SCALE_SHIFT	24
	uint32_t exp, man;

	/* exponent = 14 - floor(log2(coeff)) */
	for (exp = 31; exp > 0; exp--)
		if (coeff & (1 << exp))
			break;
	exp = 14 - (exp - COEFF_SCALE_SHIFT);

	/* mantissa = floor(coeff * 2^exponent + 0.5) */
	man = coeff + (1 << (COEFF_SCALE_SHIFT - exp - 1));

	*mantissa = man >> (COEFF_SCALE_SHIFT - exp);
	*exponent = exp - 16;
#undef COEFF_SCALE_SHIFT
}

PUBLIC void
athn_reset_key(struct athn_softc *sc, int entry)
{

	/*
	 * NB: Key cache registers access special memory area that requires
	 * two 32-bit writes to actually update the values in the internal
	 * memory.  Consequently, writes must be grouped by pair.
	 */
	AR_WRITE(sc, AR_KEYTABLE_KEY0(entry), 0);
	AR_WRITE(sc, AR_KEYTABLE_KEY1(entry), 0);

	AR_WRITE(sc, AR_KEYTABLE_KEY2(entry), 0);
	AR_WRITE(sc, AR_KEYTABLE_KEY3(entry), 0);

	AR_WRITE(sc, AR_KEYTABLE_KEY4(entry), 0);
	AR_WRITE(sc, AR_KEYTABLE_TYPE(entry), AR_KEYTABLE_TYPE_CLR);

	AR_WRITE(sc, AR_KEYTABLE_MAC0(entry), 0);
	AR_WRITE(sc, AR_KEYTABLE_MAC1(entry), 0);

	AR_WRITE_BARRIER(sc);
}

#ifdef notyet
Static int
athn_set_key(struct ieee80211com *ic, struct ieee80211_node *ni,
    struct ieee80211_key *k)
{
	struct athn_softc *sc = ic->ic_ifp->if_softc;
	const uint8_t *txmic, *rxmic, *key, *addr;
	uintptr_t entry, micentry;
	uint32_t type, lo, hi;

	switch (k->k_cipher) {
	case IEEE80211_CIPHER_WEP40:
		type = AR_KEYTABLE_TYPE_40;
		break;
	case IEEE80211_CIPHER_WEP104:
		type = AR_KEYTABLE_TYPE_104;
		break;
	case IEEE80211_CIPHER_TKIP:
		type = AR_KEYTABLE_TYPE_TKIP;
		break;
	case IEEE80211_CIPHER_CCMP:
		type = AR_KEYTABLE_TYPE_CCM;
		break;
	default:
		/* Fallback to software crypto for other ciphers. */
		return ieee80211_set_key(ic, ni, k);
	}

	if (!(k->k_flags & IEEE80211_KEY_GROUP))
		entry = IEEE80211_WEP_NKID + IEEE80211_AID(ni->ni_associd);
	else
		entry = k->k_id;
	k->k_priv = (void *)entry;

	/* NB: See note about key cache registers access above. */
	key = k->k_key;
	if (type == AR_KEYTABLE_TYPE_TKIP) {
#ifndef IEEE80211_STA_ONLY
		if (ic->ic_opmode == IEEE80211_M_HOSTAP) {
			txmic = &key[16];
			rxmic = &key[24];
		}
		else
#endif
		{
			rxmic = &key[16];
			txmic = &key[24];
		}
		/* Tx+Rx MIC key is at entry + 64. */
		micentry = entry + 64;
		AR_WRITE(sc, AR_KEYTABLE_KEY0(micentry), LE_READ_4(&rxmic[0]));
		AR_WRITE(sc, AR_KEYTABLE_KEY1(micentry), LE_READ_2(&txmic[2]));

		AR_WRITE(sc, AR_KEYTABLE_KEY2(micentry), LE_READ_4(&rxmic[4]));
		AR_WRITE(sc, AR_KEYTABLE_KEY3(micentry), LE_READ_2(&txmic[0]));

		AR_WRITE(sc, AR_KEYTABLE_KEY4(micentry), LE_READ_4(&txmic[4]));
		AR_WRITE(sc, AR_KEYTABLE_TYPE(micentry), AR_KEYTABLE_TYPE_CLR);
	}
	AR_WRITE(sc, AR_KEYTABLE_KEY0(entry), LE_READ_4(&key[ 0]));
	AR_WRITE(sc, AR_KEYTABLE_KEY1(entry), LE_READ_2(&key[ 4]));

	AR_WRITE(sc, AR_KEYTABLE_KEY2(entry), LE_READ_4(&key[ 6]));
	AR_WRITE(sc, AR_KEYTABLE_KEY3(entry), LE_READ_2(&key[10]));

	AR_WRITE(sc, AR_KEYTABLE_KEY4(entry), LE_READ_4(&key[12]));
	AR_WRITE(sc, AR_KEYTABLE_TYPE(entry), type);

	if (!(k->k_flags & IEEE80211_KEY_GROUP)) {
		addr = ni->ni_macaddr;
		lo = LE_READ_4(&addr[0]);
		hi = LE_READ_2(&addr[4]);
		lo = lo >> 1 | hi << 31;
		hi = hi >> 1;
	}
	else
		lo = hi = 0;
	AR_WRITE(sc, AR_KEYTABLE_MAC0(entry), lo);
	AR_WRITE(sc, AR_KEYTABLE_MAC1(entry), hi | AR_KEYTABLE_VALID);
	AR_WRITE_BARRIER(sc);
	return 0;
}

Static void
athn_delete_key(struct ieee80211com *ic, struct ieee80211_node *ni,
    struct ieee80211_key *k)
{
	struct athn_softc *sc = ic->ic_ifp->if_softc;
	uintptr_t entry;

	switch (k->k_cipher) {
	case IEEE80211_CIPHER_WEP40:
	case IEEE80211_CIPHER_WEP104:
	case IEEE80211_CIPHER_CCMP:
		entry = (uintptr_t)k->k_priv;
		athn_reset_key(sc, entry);
		break;
	case IEEE80211_CIPHER_TKIP:
		entry = (uintptr_t)k->k_priv;
		athn_reset_key(sc, entry);
		athn_reset_key(sc, entry + 64);
		break;
	default:
		/* Fallback to software crypto for other ciphers. */
		ieee80211_delete_key(ic, ni, k);
	}
}
#endif /* notyet */

PUBLIC void
athn_led_init(struct athn_softc *sc)
{
	struct athn_ops *ops = &sc->sc_ops;

	ops->gpio_config_output(sc, sc->sc_led_pin, AR_GPIO_OUTPUT_MUX_AS_OUTPUT);
	/* LED off, active low. */
	athn_set_led(sc, 0);
}

PUBLIC void
athn_set_led(struct athn_softc *sc, int on)
{
	struct athn_ops *ops = &sc->sc_ops;

	sc->sc_led_state = on;
	ops->gpio_write(sc, sc->sc_led_pin, !sc->sc_led_state);
}

#ifdef ATHN_BT_COEXISTENCE
Static void
athn_btcoex_init(struct athn_softc *sc)
{
	struct athn_ops *ops = &sc->sc_ops;
	uint32_t reg;

	if (sc->sc_flags & ATHN_FLAG_BTCOEX2WIRE) {
		/* Connect bt_active to baseband. */
		AR_CLRBITS(sc, sc->sc_gpio_input_en_off,
		    AR_GPIO_INPUT_EN_VAL_BT_PRIORITY_DEF |
		    AR_GPIO_INPUT_EN_VAL_BT_FREQUENCY_DEF);
		AR_SETBITS(sc, sc->sc_gpio_input_en_off,
		    AR_GPIO_INPUT_EN_VAL_BT_ACTIVE_BB);

		reg = AR_READ(sc, AR_GPIO_INPUT_MUX1);
		reg = RW(reg, AR_GPIO_INPUT_MUX1_BT_ACTIVE,
		    AR_GPIO_BTACTIVE_PIN);
		AR_WRITE(sc, AR_GPIO_INPUT_MUX1, reg);
		AR_WRITE_BARRIER(sc);

		ops->gpio_config_input(sc, AR_GPIO_BTACTIVE_PIN);
	}
	else {	/* 3-wire. */
		AR_SETBITS(sc, sc->sc_gpio_input_en_off,
		    AR_GPIO_INPUT_EN_VAL_BT_PRIORITY_BB |
		    AR_GPIO_INPUT_EN_VAL_BT_ACTIVE_BB);

		reg = AR_READ(sc, AR_GPIO_INPUT_MUX1);
		reg = RW(reg, AR_GPIO_INPUT_MUX1_BT_ACTIVE,
		    AR_GPIO_BTACTIVE_PIN);
		reg = RW(reg, AR_GPIO_INPUT_MUX1_BT_PRIORITY,
		    AR_GPIO_BTPRIORITY_PIN);
		AR_WRITE(sc, AR_GPIO_INPUT_MUX1, reg);
		AR_WRITE_BARRIER(sc);

		ops->gpio_config_input(sc, AR_GPIO_BTACTIVE_PIN);
		ops->gpio_config_input(sc, AR_GPIO_BTPRIORITY_PIN);
	}
}

Static void
athn_btcoex_enable(struct athn_softc *sc)
{
	struct athn_ops *ops = &sc->sc_ops;
	uint32_t reg;

	if (sc->sc_flags & ATHN_FLAG_BTCOEX3WIRE) {
		AR_WRITE(sc, AR_BT_COEX_MODE,
		    SM(AR_BT_MODE, AR_BT_MODE_SLOTTED) |
		    SM(AR_BT_PRIORITY_TIME, 2) |
		    SM(AR_BT_FIRST_SLOT_TIME, 5) |
		    SM(AR_BT_QCU_THRESH, ATHN_QID_AC_BE) |
		    AR_BT_TXSTATE_EXTEND | AR_BT_TX_FRAME_EXTEND |
		    AR_BT_QUIET | AR_BT_RX_CLEAR_POLARITY);
		AR_WRITE(sc, AR_BT_COEX_WEIGHT,
		    SM(AR_BTCOEX_BT_WGHT, AR_STOMP_LOW_BT_WGHT) |
		    SM(AR_BTCOEX_WL_WGHT, AR_STOMP_LOW_WL_WGHT));
		AR_WRITE(sc, AR_BT_COEX_MODE2,
		    SM(AR_BT_BCN_MISS_THRESH, 50) |
		    AR_BT_HOLD_RX_CLEAR | AR_BT_DISABLE_BT_ANT);

		AR_SETBITS(sc, AR_QUIET1, AR_QUIET1_QUIET_ACK_CTS_ENABLE);
		AR_CLRBITS(sc, AR_PCU_MISC, AR_PCU_BT_ANT_PREVENT_RX);
		AR_WRITE_BARRIER(sc);

		ops->gpio_config_output(sc, AR_GPIO_WLANACTIVE_PIN,
		    AR_GPIO_OUTPUT_MUX_AS_RX_CLEAR_EXTERNAL);

	}
	else {	/* 2-wire. */
		ops->gpio_config_output(sc, AR_GPIO_WLANACTIVE_PIN,
		    AR_GPIO_OUTPUT_MUX_AS_TX_FRAME);
	}
	reg = AR_READ(sc, AR_GPIO_PDPU);
	reg &= ~(0x3 << (AR_GPIO_WLANACTIVE_PIN * 2));
	reg |= 0x2 << (AR_GPIO_WLANACTIVE_PIN * 2);
	AR_WRITE(sc, AR_GPIO_PDPU, reg);
	AR_WRITE_BARRIER(sc);

	/* Disable PCIe Active State Power Management (ASPM). */
	if (sc->sc_disable_aspm != NULL)
		sc->sc_disable_aspm(sc);

	/* XXX Start periodic timer. */
}

Static void
athn_btcoex_disable(struct athn_softc *sc)
{
	struct athn_ops *ops = &sc->sc_ops;

	ops->gpio_write(sc, AR_GPIO_WLANACTIVE_PIN, 0);

	ops->gpio_config_output(sc, AR_GPIO_WLANACTIVE_PIN,
	    AR_GPIO_OUTPUT_MUX_AS_OUTPUT);

	if (sc->sc_flags & ATHN_FLAG_BTCOEX3WIRE) {
		AR_WRITE(sc, AR_BT_COEX_MODE,
		    SM(AR_BT_MODE, AR_BT_MODE_DISABLED) | AR_BT_QUIET);
		AR_WRITE(sc, AR_BT_COEX_WEIGHT, 0);
		AR_WRITE(sc, AR_BT_COEX_MODE2, 0);
		/* XXX Stop periodic timer. */
	}
	AR_WRITE_BARRIER(sc);
	/* XXX Restore ASPM setting? */
}
#endif

Static void
athn_iter_func(void *arg, struct ieee80211_node *ni)
{
	struct athn_softc *sc = arg;
	struct athn_node *an = (struct athn_node *)ni;

	ieee80211_amrr_choose(&sc->sc_amrr, ni, &an->amn);
}

Static void
athn_calib_to(void *arg)
{
	extern int ticks;
	struct athn_softc *sc = arg;
	struct athn_ops *ops = &sc->sc_ops;
	struct ieee80211com *ic = &sc->sc_ic;
	int s;

	s = splnet();

	/* Do periodic (every 4 minutes) PA calibration. */
	if (AR_SREV_9285_11_OR_LATER(sc) &&
	    !AR_SREV_9380_10_OR_LATER(sc) &&
	    (ticks - (sc->sc_pa_calib_ticks + 240 * hz)) >= 0) {
		sc->sc_pa_calib_ticks = ticks;
		if (AR_SREV_9271(sc))
			ar9271_pa_calib(sc);
		else
			ar9285_pa_calib(sc);
	}

	/* Do periodic (every 30 seconds) temperature compensation. */
	if ((sc->sc_flags & ATHN_FLAG_OLPC) &&
	    ticks >= sc->sc_olpc_ticks + 30 * hz) {
		sc->sc_olpc_ticks = ticks;
		ops->olpc_temp_compensation(sc);
	}

#ifdef notyet
	/* XXX ANI. */
	athn_ani_monitor(sc);

	ops->next_calib(sc);
#endif
	if (ic->ic_fixed_rate == -1) {
		if (ic->ic_opmode == IEEE80211_M_STA)
			athn_iter_func(sc, ic->ic_bss);
		else
			ieee80211_iterate_nodes(&ic->ic_sta, athn_iter_func, sc);
	}
	callout_schedule(&sc->sc_calib_to, hz / 2);
	splx(s);
}

Static int
athn_init_calib(struct athn_softc *sc, struct ieee80211_channel *curchan,
    struct ieee80211_channel *extchan)
{
	struct athn_ops *ops = &sc->sc_ops;
	int error;

	if (AR_SREV_9380_10_OR_LATER(sc))
		error = ar9003_init_calib(sc);
	else if (AR_SREV_9285_10_OR_LATER(sc))
		error = ar9285_init_calib(sc, curchan, extchan);
	else
		error = ar5416_init_calib(sc, curchan, extchan);
	if (error != 0)
		return error;

	if (!AR_SREV_9380_10_OR_LATER(sc)) {
		/* Do PA calibration. */
		if (AR_SREV_9285_11_OR_LATER(sc)) {
			extern int ticks;
			sc->sc_pa_calib_ticks = ticks;
			if (AR_SREV_9271(sc))
				ar9271_pa_calib(sc);
			else
				ar9285_pa_calib(sc);
		}
		/* Do noisefloor calibration. */
		ops->noisefloor_calib(sc);
	}
	if (AR_SREV_9160_10_OR_LATER(sc)) {
		/* Support IQ calibration. */
		sc->sc_sup_calib_mask = ATHN_CAL_IQ;
		if (AR_SREV_9380_10_OR_LATER(sc)) {
			/* Support temperature compensation calibration. */
			sc->sc_sup_calib_mask |= ATHN_CAL_TEMP;
		}
		else if (IEEE80211_IS_CHAN_5GHZ(curchan) || extchan != NULL) {
			/*
			 * ADC gain calibration causes uplink throughput
			 * drops in HT40 mode on AR9287.
			 */
			if (!AR_SREV_9287(sc)) {
				/* Support ADC gain calibration. */
				sc->sc_sup_calib_mask |= ATHN_CAL_ADC_GAIN;
			}
			/* Support ADC DC offset calibration. */
			sc->sc_sup_calib_mask |= ATHN_CAL_ADC_DC;
		}
	}
	return 0;
}

/*
 * Adaptive noise immunity.
 */
#ifdef notyet
Static int32_t
athn_ani_get_rssi(struct athn_softc *sc)
{

	return 0;	/* XXX */
}
#endif /* notyet */

#ifdef notyet
Static void
athn_ani_ofdm_err_trigger(struct athn_softc *sc)
{
	struct athn_ani *ani = &sc->sc_ani;
	struct athn_ops *ops = &sc->sc_ops;
	int32_t rssi;

	/* First, raise noise immunity level, up to max. */
	if (ani->noise_immunity_level < 4) {
		ani->noise_immunity_level++;
		ops->set_noise_immunity_level(sc, ani->noise_immunity_level);
		return;
	}

	/* Then, raise our spur immunity level, up to max. */
	if (ani->spur_immunity_level < 7) {
		ani->spur_immunity_level++;
		ops->set_spur_immunity_level(sc, ani->spur_immunity_level);
		return;
	}

#ifndef IEEE80211_STA_ONLY
	if (sc->sc_ic.ic_opmode == IEEE80211_M_HOSTAP) {
		if (ani->firstep_level < 2) {
			ani->firstep_level++;
			ops->set_firstep_level(sc, ani->firstep_level);
		}
		return;
	}
#endif
	rssi = athn_ani_get_rssi(sc);
	if (rssi > ATHN_ANI_RSSI_THR_HIGH) {
		/*
		 * Beacon RSSI is high, turn off OFDM weak signal detection
		 * or raise first step level as last resort.
		 */
		if (ani->ofdm_weak_signal) {
			ani->ofdm_weak_signal = 0;
			ops->disable_ofdm_weak_signal(sc);
			ani->spur_immunity_level = 0;
			ops->set_spur_immunity_level(sc, 0);
		}
		else if (ani->firstep_level < 2) {
			ani->firstep_level++;
			ops->set_firstep_level(sc, ani->firstep_level);
		}
	}
	else if (rssi > ATHN_ANI_RSSI_THR_LOW) {
		/*
		 * Beacon RSSI is in mid range, we need OFDM weak signal
		 * detection but we can raise first step level.
		 */
		if (!ani->ofdm_weak_signal) {
			ani->ofdm_weak_signal = 1;
			ops->enable_ofdm_weak_signal(sc);
		}
		if (ani->firstep_level < 2) {
			ani->firstep_level++;
			ops->set_firstep_level(sc, ani->firstep_level);
		}
	}
	else if (sc->sc_ic.ic_curmode != IEEE80211_MODE_11A) {
		/*
		 * Beacon RSSI is low, if in b/g mode, turn off OFDM weak
		 * signal detection and zero first step level to maximize
		 * CCK sensitivity.
		 */
		if (ani->ofdm_weak_signal) {
			ani->ofdm_weak_signal = 0;
			ops->disable_ofdm_weak_signal(sc);
		}
		if (ani->firstep_level > 0) {
			ani->firstep_level = 0;
			ops->set_firstep_level(sc, 0);
		}
	}
}
#endif /* notyet */

#ifdef notyet
Static void
athn_ani_cck_err_trigger(struct athn_softc *sc)
{
	struct athn_ani *ani = &sc->sc_ani;
	struct athn_ops *ops = &sc->sc_ops;
	int32_t rssi;

	/* Raise noise immunity level, up to max. */
	if (ani->noise_immunity_level < 4) {
		ani->noise_immunity_level++;
		ops->set_noise_immunity_level(sc, ani->noise_immunity_level);
		return;
	}

#ifndef IEEE80211_STA_ONLY
	if (sc->sc_ic.ic_opmode == IEEE80211_M_HOSTAP) {
		if (ani->firstep_level < 2) {
			ani->firstep_level++;
			ops->set_firstep_level(sc, ani->firstep_level);
		}
		return;
	}
#endif
	rssi = athn_ani_get_rssi(sc);
	if (rssi > ATHN_ANI_RSSI_THR_LOW) {
		/*
		 * Beacon RSSI is in mid or high range, raise first step
		 * level.
		 */
		if (ani->firstep_level < 2) {
			ani->firstep_level++;
			ops->set_firstep_level(sc, ani->firstep_level);
		}
	}
	else if (sc->sc_ic.ic_curmode != IEEE80211_MODE_11A) {
		/*
		 * Beacon RSSI is low, zero first step level to maximize
		 * CCK sensitivity.
		 */
		if (ani->firstep_level > 0) {
			ani->firstep_level = 0;
			ops->set_firstep_level(sc, 0);
		}
	}
}
#endif /* notyet */

#ifdef notyet
Static void
athn_ani_lower_immunity(struct athn_softc *sc)
{
	struct athn_ani *ani = &sc->sc_ani;
	struct athn_ops *ops = &sc->sc_ops;
	int32_t rssi;

#ifndef IEEE80211_STA_ONLY
	if (sc->sc_ic.ic_opmode == IEEE80211_M_HOSTAP) {
		if (ani->firstep_level > 0) {
			ani->firstep_level--;
			ops->set_firstep_level(sc, ani->firstep_level);
		}
		return;
	}
#endif
	rssi = athn_ani_get_rssi(sc);
	if (rssi > ATHN_ANI_RSSI_THR_HIGH) {
		/*
		 * Beacon RSSI is high, leave OFDM weak signal detection
		 * off or it may oscillate.
		 */
	}
	else if (rssi > ATHN_ANI_RSSI_THR_LOW) {
		/*
		 * Beacon RSSI is in mid range, turn on OFDM weak signal
		 * detection or lower first step level.
		 */
		if (!ani->ofdm_weak_signal) {
			ani->ofdm_weak_signal = 1;
			ops->enable_ofdm_weak_signal(sc);
			return;
		}
		if (ani->firstep_level > 0) {
			ani->firstep_level--;
			ops->set_firstep_level(sc, ani->firstep_level);
			return;
		}
	}
	else {
		/* Beacon RSSI is low, lower first step level. */
		if (ani->firstep_level > 0) {
			ani->firstep_level--;
			ops->set_firstep_level(sc, ani->firstep_level);
			return;
		}
	}
	/*
	 * Lower spur immunity level down to zero, or if all else fails,
	 * lower noise immunity level down to zero.
	 */
	if (ani->spur_immunity_level > 0) {
		ani->spur_immunity_level--;
		ops->set_spur_immunity_level(sc, ani->spur_immunity_level);
	}
	else if (ani->noise_immunity_level > 0) {
		ani->noise_immunity_level--;
		ops->set_noise_immunity_level(sc, ani->noise_immunity_level);
	}
}
#endif /* notyet */

#ifdef notyet
Static void
athn_ani_restart(struct athn_softc *sc)
{
	struct athn_ani *ani = &sc->sc_ani;

	AR_WRITE(sc, AR_PHY_ERR_1, 0);
	AR_WRITE(sc, AR_PHY_ERR_2, 0);
	AR_WRITE(sc, AR_PHY_ERR_MASK_1, AR_PHY_ERR_OFDM_TIMING);
	AR_WRITE(sc, AR_PHY_ERR_MASK_2, AR_PHY_ERR_CCK_TIMING);
	AR_WRITE_BARRIER(sc);

	ani->listen_time = 0;
	ani->ofdm_phy_err_count = 0;
	ani->cck_phy_err_count = 0;
}
#endif /* notyet */

#ifdef notyet
Static void
athn_ani_monitor(struct athn_softc *sc)
{
	struct athn_ani *ani = &sc->sc_ani;
	uint32_t cyccnt, txfcnt, rxfcnt, phy1, phy2;
	int32_t cycdelta, txfdelta, rxfdelta;
	int32_t listen_time;

	txfcnt = AR_READ(sc, AR_TFCNT);	/* Tx frame count. */
	rxfcnt = AR_READ(sc, AR_RFCNT);	/* Rx frame count. */
	cyccnt = AR_READ(sc, AR_CCCNT);	/* Cycle count. */

	if (ani->cyccnt != 0 && ani->cyccnt <= cyccnt) {
		cycdelta = cyccnt - ani->cyccnt;
		txfdelta = txfcnt - ani->txfcnt;
		rxfdelta = rxfcnt - ani->rxfcnt;

		listen_time = (cycdelta - txfdelta - rxfdelta) /
		    (athn_clock_rate(sc) * 1000);
	}
	else
		listen_time = 0;

	ani->cyccnt = cyccnt;
	ani->txfcnt = txfcnt;
	ani->rxfcnt = rxfcnt;

	if (listen_time < 0) {
		athn_ani_restart(sc);
		return;
	}
	ani->listen_time += listen_time;

	phy1 = AR_READ(sc, AR_PHY_ERR_1);
	phy2 = AR_READ(sc, AR_PHY_ERR_2);

	if (phy1 < ani->ofdm_phy_err_base) {
		AR_WRITE(sc, AR_PHY_ERR_1, ani->ofdm_phy_err_base);
		AR_WRITE(sc, AR_PHY_ERR_MASK_1, AR_PHY_ERR_OFDM_TIMING);
	}
	if (phy2 < ani->cck_phy_err_base) {
		AR_WRITE(sc, AR_PHY_ERR_2, ani->cck_phy_err_base);
		AR_WRITE(sc, AR_PHY_ERR_MASK_2, AR_PHY_ERR_CCK_TIMING);
	}
	if (phy1 < ani->ofdm_phy_err_base || phy2 < ani->cck_phy_err_base) {
		AR_WRITE_BARRIER(sc);
		return;
	}
	ani->ofdm_phy_err_count = phy1 - ani->ofdm_phy_err_base;
	ani->cck_phy_err_count = phy2 - ani->cck_phy_err_base;

	if (ani->listen_time > 5 * ATHN_ANI_PERIOD) {
		/* Check to see if we need to lower immunity. */
		if (ani->ofdm_phy_err_count <=
		    ani->listen_time * ani->ofdm_trig_low / 1000 &&
		    ani->cck_phy_err_count <=
		    ani->listen_time * ani->cck_trig_low / 1000)
			athn_ani_lower_immunity(sc);
		athn_ani_restart(sc);

	}
	else if (ani->listen_time > ATHN_ANI_PERIOD) {
		/* Check to see if we need to raise immunity. */
		if (ani->ofdm_phy_err_count >
		    ani->listen_time * ani->ofdm_trig_high / 1000) {
			athn_ani_ofdm_err_trigger(sc);
			athn_ani_restart(sc);
		}
		else if (ani->cck_phy_err_count >
		    ani->listen_time * ani->cck_trig_high / 1000) {
			athn_ani_cck_err_trigger(sc);
			athn_ani_restart(sc);
		}
	}
}
#endif /* notyet */

PUBLIC uint8_t
athn_chan2fbin(struct ieee80211_channel *c)
{

	if (IEEE80211_IS_CHAN_2GHZ(c))
		return c->ic_freq - 2300;
	else
		return (c->ic_freq - 4800) / 5;
}

PUBLIC int
athn_interpolate(int x, int x1, int y1, int x2, int y2)
{

	if (x1 == x2)	/* Prevents division by zero. */
		return y1;
	/* Linear interpolation. */
	return y1 + ((x - x1) * (y2 - y1)) / (x2 - x1);
}

PUBLIC void
athn_get_pier_ival(uint8_t fbin, const uint8_t *pierfreq, int npiers,
    int *lo, int *hi)
{
	int i;

	for (i = 0; i < npiers; i++)
		if (pierfreq[i] == AR_BCHAN_UNUSED ||
		    pierfreq[i] > fbin)
			break;
	*hi = i;
	*lo = *hi - 1;
	if (*lo == -1)
		*lo = *hi;
	else if (*hi == npiers || pierfreq[*hi] == AR_BCHAN_UNUSED)
		*hi = *lo;
}

Static void
athn_init_dma(struct athn_softc *sc)
{
	uint32_t reg;

	if (!AR_SREV_9380_10_OR_LATER(sc)) {
		/* Set AHB not to do cacheline prefetches. */
		AR_SETBITS(sc, AR_AHB_MODE, AR_AHB_PREFETCH_RD_EN);
	}
	reg = AR_READ(sc, AR_TXCFG);
	/* Let MAC DMA reads be in 128-byte chunks. */
	reg = RW(reg, AR_TXCFG_DMASZ, AR_DMASZ_128B);

	/* Set initial Tx trigger level. */
	if (AR_SREV_9285(sc) || AR_SREV_9271(sc))
		reg = RW(reg, AR_TXCFG_FTRIG, AR_TXCFG_FTRIG_256B);
	else if (!AR_SREV_9380_10_OR_LATER(sc))
		reg = RW(reg, AR_TXCFG_FTRIG, AR_TXCFG_FTRIG_512B);
	AR_WRITE(sc, AR_TXCFG, reg);

	/* Let MAC DMA writes be in 128-byte chunks. */
	reg = AR_READ(sc, AR_RXCFG);
	reg = RW(reg, AR_RXCFG_DMASZ, AR_DMASZ_128B);
	AR_WRITE(sc, AR_RXCFG, reg);

	/* Setup Rx FIFO threshold to hold off Tx activities. */
	AR_WRITE(sc, AR_RXFIFO_CFG, 512);

	/* Reduce the number of entries in PCU TXBUF to avoid wrap around. */
	if (AR_SREV_9285(sc)) {
		AR_WRITE(sc, AR_PCU_TXBUF_CTRL,
		    AR9285_PCU_TXBUF_CTRL_USABLE_SIZE);
	}
	else if (!AR_SREV_9271(sc)) {
		AR_WRITE(sc, AR_PCU_TXBUF_CTRL,
		    AR_PCU_TXBUF_CTRL_USABLE_SIZE);
	}
	AR_WRITE_BARRIER(sc);

	/* Reset Tx status ring. */
	if (AR_SREV_9380_10_OR_LATER(sc))
		ar9003_reset_txsring(sc);
}

PUBLIC void
athn_inc_tx_trigger_level(struct athn_softc *sc)
{
	uint32_t reg, ftrig;

	reg = AR_READ(sc, AR_TXCFG);
	ftrig = MS(reg, AR_TXCFG_FTRIG);
	/*
	 * NB: The AR9285 and all single-stream parts have an issue that
	 * limits the size of the PCU Tx FIFO to 2KB instead of 4KB.
	 */
	if (ftrig == ((AR_SREV_9285(sc) || AR_SREV_9271(sc)) ? 0x1f : 0x3f))
		return;		/* Already at max. */
	reg = RW(reg, AR_TXCFG_FTRIG, ftrig + 1);
	AR_WRITE(sc, AR_TXCFG, reg);
	AR_WRITE_BARRIER(sc);
}

PUBLIC int
athn_stop_rx_dma(struct athn_softc *sc)
{
	int ntries;

	AR_WRITE(sc, AR_CR, AR_CR_RXD);
	/* Wait for Rx enable bit to go low. */
	for (ntries = 0; ntries < 100; ntries++) {
		if (!(AR_READ(sc, AR_CR) & AR_CR_RXE))
			return 0;
		DELAY(100);
	}
	DPRINTFN(DBG_RX, sc, "Rx DMA failed to stop\n");
	return ETIMEDOUT;
}

#ifdef unused
Static int
athn_rx_abort(struct athn_softc *sc)
{
	int ntries;

	AR_SETBITS(sc, AR_DIAG_SW, AR_DIAG_RX_DIS | AR_DIAG_RX_ABORT);
	for (ntries = 0; ntries < 1000; ntries++) {
		if (MS(AR_READ(sc, AR_OBS_BUS_1), AR_OBS_BUS_1_RX_STATE) == 0)
			return 0;
		DELAY(10);
	}
	DPRINTFN(DBG_RX, sc, "Rx failed to go idle in 10ms\n");
	AR_CLRBITS(sc, AR_DIAG_SW, AR_DIAG_RX_DIS | AR_DIAG_RX_ABORT);
	AR_WRITE_BARRIER(sc);
	return ETIMEDOUT;
}
#endif /* unused */

Static void
athn_tx_reclaim(struct athn_softc *sc, int qid)
{
	struct athn_txq *txq = &sc->sc_txq[qid];
	struct athn_tx_buf *bf;

	/* Reclaim all buffers queued in the specified Tx queue. */
	/* NB: Tx DMA must be stopped. */
	while ((bf = SIMPLEQ_FIRST(&txq->head)) != NULL) {
		SIMPLEQ_REMOVE_HEAD(&txq->head, bf_list);

		bus_dmamap_sync(sc->sc_dmat, bf->bf_map, 0,
		    bf->bf_map->dm_mapsize, BUS_DMASYNC_POSTWRITE);
		bus_dmamap_unload(sc->sc_dmat, bf->bf_map);
		m_freem(bf->bf_m);
		bf->bf_m = NULL;
		bf->bf_ni = NULL;	/* Nodes already freed! */

		/* Link Tx buffer back to global free list. */
		SIMPLEQ_INSERT_TAIL(&sc->sc_txbufs, bf, bf_list);
	}
}

PUBLIC int
athn_tx_pending(struct athn_softc *sc, int qid)
{

	return MS(AR_READ(sc, AR_QSTS(qid)), AR_Q_STS_PEND_FR_CNT) != 0 ||
	    (AR_READ(sc, AR_Q_TXE) & (1 << qid)) != 0;
}

PUBLIC void
athn_stop_tx_dma(struct athn_softc *sc, int qid)
{
	uint32_t tsflo;
	int ntries, i;

	AR_WRITE(sc, AR_Q_TXD, 1 << qid);
	for (ntries = 0; ntries < 40; ntries++) {
		if (!athn_tx_pending(sc, qid))
			break;
		DELAY(100);
	}
	if (ntries == 40) {
		for (i = 0; i < 2; i++) {
			tsflo = AR_READ(sc, AR_TSF_L32) / 1024;
			AR_WRITE(sc, AR_QUIET2,
			    SM(AR_QUIET2_QUIET_DUR, 10));
			AR_WRITE(sc, AR_QUIET_PERIOD, 100);
			AR_WRITE(sc, AR_NEXT_QUIET_TIMER, tsflo);
			AR_SETBITS(sc, AR_TIMER_MODE, AR_QUIET_TIMER_EN);
			if (AR_READ(sc, AR_TSF_L32) / 1024 == tsflo)
				break;
		}
		AR_SETBITS(sc, AR_DIAG_SW, AR_DIAG_FORCE_CH_IDLE_HIGH);
		AR_WRITE_BARRIER(sc);
		DELAY(200);
		AR_CLRBITS(sc, AR_TIMER_MODE, AR_QUIET_TIMER_EN);
		AR_WRITE_BARRIER(sc);

		for (ntries = 0; ntries < 40; ntries++) {
			if (!athn_tx_pending(sc, qid))
				break;
			DELAY(100);
		}

		AR_CLRBITS(sc, AR_DIAG_SW, AR_DIAG_FORCE_CH_IDLE_HIGH);
	}
	AR_WRITE(sc, AR_Q_TXD, 0);
	AR_WRITE_BARRIER(sc);
}

PUBLIC int
athn_txtime(struct athn_softc *sc, int len, int ridx, u_int flags)
{
#define divround(a, b)	(((a) + (b) - 1) / (b))
	int txtime;

	/* XXX HT. */
	if (athn_rates[ridx].phy == IEEE80211_T_OFDM) {
		txtime = divround(8 + 4 * len + 3, athn_rates[ridx].rate);
		/* SIFS is 10us for 11g but Signal Extension adds 6us. */
		txtime = 16 + 4 + 4 * txtime + 16;
	}
	else {
		txtime = divround(16 * len, athn_rates[ridx].rate);
		if (ridx != ATHN_RIDX_CCK1 && (flags & IEEE80211_F_SHPREAMBLE))
			txtime +=  72 + 24;
		else
			txtime += 144 + 48;
		txtime += 10;	/* 10us SIFS. */
	}
	return txtime;
#undef divround
}

PUBLIC void
athn_init_tx_queues(struct athn_softc *sc)
{
	int qid;

	for (qid = 0; qid < ATHN_QID_COUNT; qid++) {
		SIMPLEQ_INIT(&sc->sc_txq[qid].head);
		sc->sc_txq[qid].lastds = NULL;
		sc->sc_txq[qid].wait = NULL;
		sc->sc_txq[qid].queued = 0;

		AR_WRITE(sc, AR_DRETRY_LIMIT(qid),
		    SM(AR_D_RETRY_LIMIT_STA_SH, 32) |
		    SM(AR_D_RETRY_LIMIT_STA_LG, 32) |
		    SM(AR_D_RETRY_LIMIT_FR_SH, 10));
		AR_WRITE(sc, AR_QMISC(qid),
		    AR_Q_MISC_DCU_EARLY_TERM_REQ);
		AR_WRITE(sc, AR_DMISC(qid),
		    SM(AR_D_MISC_BKOFF_THRESH, 2) |
		    AR_D_MISC_CW_BKOFF_EN | AR_D_MISC_FRAG_WAIT_EN);
	}

	/* Init beacon queue. */
	AR_SETBITS(sc, AR_QMISC(ATHN_QID_BEACON),
	    AR_Q_MISC_FSP_DBA_GATED | AR_Q_MISC_BEACON_USE |
	    AR_Q_MISC_CBR_INCR_DIS1);
	AR_SETBITS(sc, AR_DMISC(ATHN_QID_BEACON),
	    SM(AR_D_MISC_ARB_LOCKOUT_CNTRL,
	       AR_D_MISC_ARB_LOCKOUT_CNTRL_GLOBAL) |
	    AR_D_MISC_BEACON_USE |
	    AR_D_MISC_POST_FR_BKOFF_DIS);
	AR_WRITE(sc, AR_DLCL_IFS(ATHN_QID_BEACON),
	    SM(AR_D_LCL_IFS_CWMIN, 0) |
	    SM(AR_D_LCL_IFS_CWMAX, 0) |
	    SM(AR_D_LCL_IFS_AIFS,  1));

	/* Init CAB (Content After Beacon) queue. */
	AR_SETBITS(sc, AR_QMISC(ATHN_QID_CAB),
	    AR_Q_MISC_FSP_DBA_GATED | AR_Q_MISC_CBR_INCR_DIS1 |
	    AR_Q_MISC_CBR_INCR_DIS0);
	AR_SETBITS(sc, AR_DMISC(ATHN_QID_CAB),
	    SM(AR_D_MISC_ARB_LOCKOUT_CNTRL,
	       AR_D_MISC_ARB_LOCKOUT_CNTRL_GLOBAL));

	/* Init PS-Poll queue. */
	AR_SETBITS(sc, AR_QMISC(ATHN_QID_PSPOLL),
	    AR_Q_MISC_CBR_INCR_DIS1);

	/* Init UAPSD queue. */
	AR_SETBITS(sc, AR_DMISC(ATHN_QID_UAPSD),
	    AR_D_MISC_POST_FR_BKOFF_DIS);

	if (AR_SREV_9380_10_OR_LATER(sc)) {
		/* Enable MAC descriptor CRC check. */
		AR_WRITE(sc, AR_Q_DESC_CRCCHK, AR_Q_DESC_CRCCHK_EN);
	}
	/* Enable DESC interrupts for all Tx queues. */
	AR_WRITE(sc, AR_IMR_S0, 0x00ff0000);
	/* Enable EOL interrupts for all Tx queues except UAPSD. */
	AR_WRITE(sc, AR_IMR_S1, 0x00df0000);
	AR_WRITE_BARRIER(sc);
}

PUBLIC void
athn_set_sta_timers(struct athn_softc *sc)
{
	struct ieee80211com *ic = &sc->sc_ic;
	uint32_t tsfhi, tsflo, tsftu, reg;
	uint32_t intval, next_tbtt, next_dtim;
	int dtim_period, rem_dtim_count;

	tsfhi = AR_READ(sc, AR_TSF_U32);
	tsflo = AR_READ(sc, AR_TSF_L32);
	tsftu = AR_TSF_TO_TU(tsfhi, tsflo) + AR_FUDGE;

	/* Beacon interval in TU. */
	intval = ic->ic_bss->ni_intval;

	next_tbtt = roundup(tsftu, intval);
#ifdef notyet
	dtim_period = ic->ic_dtim_period;
	if (dtim_period <= 0)
#endif
		dtim_period = 1;	/* Assume all TIMs are DTIMs. */

#ifdef notyet
	int dtim_count = ic->ic_dtim_count;
	if (dtim_count >= dtim_period)	/* Should not happen. */
		dtim_count = 0;	/* Assume last TIM was a DTIM. */
#endif

	/* Compute number of remaining TIMs until next DTIM. */
	rem_dtim_count = 0;	/* XXX */
	next_dtim = next_tbtt + rem_dtim_count * intval;

	AR_WRITE(sc, AR_NEXT_TBTT_TIMER, next_tbtt * IEEE80211_DUR_TU);
	AR_WRITE(sc, AR_BEACON_PERIOD, intval * IEEE80211_DUR_TU);
	AR_WRITE(sc, AR_DMA_BEACON_PERIOD, intval * IEEE80211_DUR_TU);

	/*
	 * Set the number of consecutive beacons to miss before raising
	 * a BMISS interrupt to 10.
	 */
	reg = AR_READ(sc, AR_RSSI_THR);
	reg = RW(reg, AR_RSSI_THR_BM_THR, 10);
	AR_WRITE(sc, AR_RSSI_THR, reg);

	AR_WRITE(sc, AR_NEXT_DTIM,
	    (next_dtim - AR_SLEEP_SLOP) * IEEE80211_DUR_TU);
	AR_WRITE(sc, AR_NEXT_TIM,
	    (next_tbtt - AR_SLEEP_SLOP) * IEEE80211_DUR_TU);

	/* CAB timeout is in 1/8 TU. */
	AR_WRITE(sc, AR_SLEEP1,
	    SM(AR_SLEEP1_CAB_TIMEOUT, AR_CAB_TIMEOUT_VAL * 8) |
	    AR_SLEEP1_ASSUME_DTIM);
	AR_WRITE(sc, AR_SLEEP2,
	    SM(AR_SLEEP2_BEACON_TIMEOUT, AR_MIN_BEACON_TIMEOUT_VAL));

	AR_WRITE(sc, AR_TIM_PERIOD, intval * IEEE80211_DUR_TU);
	AR_WRITE(sc, AR_DTIM_PERIOD, dtim_period * intval * IEEE80211_DUR_TU);

	AR_SETBITS(sc, AR_TIMER_MODE,
	    AR_TBTT_TIMER_EN | AR_TIM_TIMER_EN | AR_DTIM_TIMER_EN);

	/* Set TSF out-of-range threshold (fixed at 16k us). */
	AR_WRITE(sc, AR_TSFOOR_THRESHOLD, 0x4240);

	AR_WRITE_BARRIER(sc);
}

#ifndef IEEE80211_STA_ONLY
PUBLIC void
athn_set_hostap_timers(struct athn_softc *sc)
{
	struct ieee80211com *ic = &sc->sc_ic;
	uint32_t intval, next_tbtt;

	/* Beacon interval in TU. */
	intval = ic->ic_bss->ni_intval;
	next_tbtt = intval;

	AR_WRITE(sc, AR_NEXT_TBTT_TIMER, next_tbtt * IEEE80211_DUR_TU);
	AR_WRITE(sc, AR_NEXT_DMA_BEACON_ALERT,
	    (next_tbtt - AR_BEACON_DMA_DELAY) * IEEE80211_DUR_TU);
	AR_WRITE(sc, AR_NEXT_CFP,
	    (next_tbtt - AR_SWBA_DELAY) * IEEE80211_DUR_TU);

	AR_WRITE(sc, AR_BEACON_PERIOD, intval * IEEE80211_DUR_TU);
	AR_WRITE(sc, AR_DMA_BEACON_PERIOD, intval * IEEE80211_DUR_TU);
	AR_WRITE(sc, AR_SWBA_PERIOD, intval * IEEE80211_DUR_TU);
	AR_WRITE(sc, AR_NDP_PERIOD, intval * IEEE80211_DUR_TU);

	AR_WRITE(sc, AR_TIMER_MODE,
	    AR_TBTT_TIMER_EN | AR_DBA_TIMER_EN | AR_SWBA_TIMER_EN);

	AR_WRITE_BARRIER(sc);
}
#endif

PUBLIC void
athn_set_opmode(struct athn_softc *sc)
{
	uint32_t reg;

	switch (sc->sc_ic.ic_opmode) {
#ifndef IEEE80211_STA_ONLY
	case IEEE80211_M_HOSTAP:
		reg = AR_READ(sc, AR_STA_ID1);
		reg &= ~AR_STA_ID1_ADHOC;
		reg |= AR_STA_ID1_STA_AP | AR_STA_ID1_KSRCH_MODE;
		AR_WRITE(sc, AR_STA_ID1, reg);

		AR_CLRBITS(sc, AR_CFG, AR_CFG_AP_ADHOC_INDICATION);
		break;
	case IEEE80211_M_IBSS:
	case IEEE80211_M_AHDEMO:
		reg = AR_READ(sc, AR_STA_ID1);
		reg &= ~AR_STA_ID1_STA_AP;
		reg |= AR_STA_ID1_ADHOC | AR_STA_ID1_KSRCH_MODE;
		AR_WRITE(sc, AR_STA_ID1, reg);

		AR_SETBITS(sc, AR_CFG, AR_CFG_AP_ADHOC_INDICATION);
		break;
#endif
	default:
		reg = AR_READ(sc, AR_STA_ID1);
		reg &= ~(AR_STA_ID1_ADHOC | AR_STA_ID1_STA_AP);
		reg |= AR_STA_ID1_KSRCH_MODE;
		AR_WRITE(sc, AR_STA_ID1, reg);
		break;
	}
	AR_WRITE_BARRIER(sc);
}

PUBLIC void
athn_set_bss(struct athn_softc *sc, struct ieee80211_node *ni)
{
	const uint8_t *bssid = ni->ni_bssid;

	AR_WRITE(sc, AR_BSS_ID0, LE_READ_4(&bssid[0]));
	AR_WRITE(sc, AR_BSS_ID1, LE_READ_2(&bssid[4]) |
	    SM(AR_BSS_ID1_AID, IEEE80211_AID(ni->ni_associd)));
	AR_WRITE_BARRIER(sc);
}

Static void
athn_enable_interrupts(struct athn_softc *sc)
{
	uint32_t mask2;

	athn_disable_interrupts(sc);	/* XXX */

	AR_WRITE(sc, AR_IMR, sc->sc_imask);

	mask2 = AR_READ(sc, AR_IMR_S2);
	mask2 &= ~(AR_IMR_S2_TIM | AR_IMR_S2_DTIM | AR_IMR_S2_DTIMSYNC |
	    AR_IMR_S2_CABEND | AR_IMR_S2_CABTO | AR_IMR_S2_TSFOOR);
	mask2 |= AR_IMR_S2_GTT | AR_IMR_S2_CST;
	AR_WRITE(sc, AR_IMR_S2, mask2);

	AR_CLRBITS(sc, AR_IMR_S5, AR_IMR_S5_TIM_TIMER);

	AR_WRITE(sc, AR_IER, AR_IER_ENABLE);

	AR_WRITE(sc, AR_INTR_ASYNC_ENABLE, AR_INTR_MAC_IRQ);
	AR_WRITE(sc, AR_INTR_ASYNC_MASK, AR_INTR_MAC_IRQ);

	AR_WRITE(sc, AR_INTR_SYNC_ENABLE, sc->sc_isync);
	AR_WRITE(sc, AR_INTR_SYNC_MASK, sc->sc_isync);
	AR_WRITE_BARRIER(sc);
}

Static void
athn_disable_interrupts(struct athn_softc *sc)
{

	AR_WRITE(sc, AR_IER, 0);
	(void)AR_READ(sc, AR_IER);

	AR_WRITE(sc, AR_INTR_ASYNC_ENABLE, 0);
	(void)AR_READ(sc, AR_INTR_ASYNC_ENABLE);

	AR_WRITE(sc, AR_INTR_SYNC_ENABLE, 0);
	(void)AR_READ(sc, AR_INTR_SYNC_ENABLE);

	AR_WRITE(sc, AR_IMR, 0);

	AR_CLRBITS(sc, AR_IMR_S2, AR_IMR_S2_TIM | AR_IMR_S2_DTIM |
	    AR_IMR_S2_DTIMSYNC | AR_IMR_S2_CABEND | AR_IMR_S2_CABTO |
	    AR_IMR_S2_TSFOOR | AR_IMR_S2_GTT | AR_IMR_S2_CST);

	AR_CLRBITS(sc, AR_IMR_S5, AR_IMR_S5_TIM_TIMER);
	AR_WRITE_BARRIER(sc);
}

Static void
athn_init_qos(struct athn_softc *sc)
{

	/* Initialize QoS settings. */
	AR_WRITE(sc, AR_MIC_QOS_CONTROL, 0x100aa);
	AR_WRITE(sc, AR_MIC_QOS_SELECT, 0x3210);
	AR_WRITE(sc, AR_QOS_NO_ACK,
	    SM(AR_QOS_NO_ACK_TWO_BIT, 2) |
	    SM(AR_QOS_NO_ACK_BIT_OFF, 5) |
	    SM(AR_QOS_NO_ACK_BYTE_OFF, 0));
	AR_WRITE(sc, AR_TXOP_X, AR_TXOP_X_VAL);
	/* Initialize TXOP for all TIDs. */
	AR_WRITE(sc, AR_TXOP_0_3,   0xffffffff);
	AR_WRITE(sc, AR_TXOP_4_7,   0xffffffff);
	AR_WRITE(sc, AR_TXOP_8_11,  0xffffffff);
	AR_WRITE(sc, AR_TXOP_12_15, 0xffffffff);
	AR_WRITE_BARRIER(sc);
}

PUBLIC int
athn_hw_reset(struct athn_softc *sc, struct ieee80211_channel *curchan,
    struct ieee80211_channel *extchan, int init)
{
	struct ieee80211com *ic = &sc->sc_ic;
	struct athn_ops *ops = &sc->sc_ops;
	uint32_t reg, def_ant, sta_id1, cfg_led, tsflo, tsfhi;
	int i, error;

	/* XXX not if already awake */
	if ((error = athn_set_power_awake(sc)) != 0) {
		aprint_error_dev(sc->sc_dev, "could not wakeup chip\n");
		return error;
	}

	/* Preserve the antenna on a channel switch. */
	if ((def_ant = AR_READ(sc, AR_DEF_ANTENNA)) == 0)
		def_ant = 1;
	/* Preserve other registers. */
	sta_id1 = AR_READ(sc, AR_STA_ID1) & AR_STA_ID1_BASE_RATE_11B;
	cfg_led = AR_READ(sc, AR_CFG_LED) & (AR_CFG_LED_ASSOC_CTL_M |
	    AR_CFG_LED_MODE_SEL_M | AR_CFG_LED_BLINK_THRESH_SEL_M |
	    AR_CFG_LED_BLINK_SLOW);

	/* Mark PHY as inactive. */
	ops->disable_phy(sc);

	if (init && AR_SREV_9271(sc)) {
		AR_WRITE(sc, AR9271_RESET_POWER_DOWN_CONTROL,
		    AR9271_RADIO_RF_RST);
		DELAY(50);
	}
	if (AR_SREV_9280(sc) && (sc->sc_flags & ATHN_FLAG_OLPC)) {
		/* Save TSF before it gets cleared. */
		tsfhi = AR_READ(sc, AR_TSF_U32);
		tsflo = AR_READ(sc, AR_TSF_L32);

		/* NB: RTC reset clears TSF. */
		error = athn_reset_power_on(sc);
	}
	else {
		tsfhi = tsflo = 0;	/* XXX: gcc */
		error = athn_reset(sc, 0);
	}
	if (error != 0) {
		aprint_error_dev(sc->sc_dev,
		    "could not reset chip (error=%d)\n", error);
		return error;
	}

	/* XXX not if already awake */
	if ((error = athn_set_power_awake(sc)) != 0) {
		aprint_error_dev(sc->sc_dev, "could not wakeup chip\n");
		return error;
	}

	athn_init_pll(sc, curchan);
	ops->set_rf_mode(sc, curchan);

	if (sc->sc_flags & ATHN_FLAG_RFSILENT) {
		/* Check that the radio is not disabled by hardware switch. */
		reg = ops->gpio_read(sc, sc->sc_rfsilent_pin);
		if (sc->sc_flags & ATHN_FLAG_RFSILENT_REVERSED)
			reg = !reg;
		if (!reg) {
			aprint_error_dev(sc->sc_dev,
			    "radio is disabled by hardware switch\n");
			return EPERM;
		}
	}
	if (init && AR_SREV_9271(sc)) {
		AR_WRITE(sc, AR9271_RESET_POWER_DOWN_CONTROL,
		    AR9271_GATE_MAC_CTL);
		DELAY(50);
	}
	if (AR_SREV_9280(sc) && (sc->sc_flags & ATHN_FLAG_OLPC)) {
		/* Restore TSF if it got cleared. */
		AR_WRITE(sc, AR_TSF_L32, tsflo);
		AR_WRITE(sc, AR_TSF_U32, tsfhi);
	}

	if (AR_SREV_9280_10_OR_LATER(sc))
		AR_SETBITS(sc, sc->sc_gpio_input_en_off, AR_GPIO_JTAG_DISABLE);

	if (AR_SREV_9287_13_OR_LATER(sc) && !AR_SREV_9380_10_OR_LATER(sc))
		ar9287_1_3_enable_async_fifo(sc);

	/* Write init values to hardware. */
	ops->hw_init(sc, curchan, extchan);

	/*
	 * Only >=AR9280 2.0 parts are capable of encrypting unicast
	 * management frames using CCMP.
	 */
	if (AR_SREV_9280_20_OR_LATER(sc)) {
		reg = AR_READ(sc, AR_AES_MUTE_MASK1);
		/* Do not mask the subtype field in management frames. */
		reg = RW(reg, AR_AES_MUTE_MASK1_FC0_MGMT, 0xff);
		reg = RW(reg, AR_AES_MUTE_MASK1_FC1_MGMT,
		    (uint32_t)~(IEEE80211_FC1_RETRY | IEEE80211_FC1_PWR_MGT |
		      IEEE80211_FC1_MORE_DATA));
		AR_WRITE(sc, AR_AES_MUTE_MASK1, reg);
	}
	else if (AR_SREV_9160_10_OR_LATER(sc)) {
		/* Disable hardware crypto for management frames. */
		AR_CLRBITS(sc, AR_PCU_MISC_MODE2,
		    AR_PCU_MISC_MODE2_MGMT_CRYPTO_ENABLE);
		AR_SETBITS(sc, AR_PCU_MISC_MODE2,
		    AR_PCU_MISC_MODE2_NO_CRYPTO_FOR_NON_DATA_PKT);
	}

	if (ic->ic_curmode != IEEE80211_MODE_11B)
		ops->set_delta_slope(sc, curchan, extchan);

	ops->spur_mitigate(sc, curchan, extchan);
	ops->init_from_rom(sc, curchan, extchan);

	/* XXX */
	AR_WRITE(sc, AR_STA_ID0, LE_READ_4(&ic->ic_myaddr[0]));
	AR_WRITE(sc, AR_STA_ID1, LE_READ_2(&ic->ic_myaddr[4]) |
	    sta_id1 | AR_STA_ID1_RTS_USE_DEF | AR_STA_ID1_CRPT_MIC_ENABLE);

	athn_set_opmode(sc);

	AR_WRITE(sc, AR_BSSMSKL, 0xffffffff);
	AR_WRITE(sc, AR_BSSMSKU, 0xffff);

	/* Restore previous antenna. */
	AR_WRITE(sc, AR_DEF_ANTENNA, def_ant);

	AR_WRITE(sc, AR_BSS_ID0, 0);
	AR_WRITE(sc, AR_BSS_ID1, 0);

	AR_WRITE(sc, AR_ISR, 0xffffffff);

	AR_WRITE(sc, AR_RSSI_THR, SM(AR_RSSI_THR_BM_THR, 7));

	if ((error = ops->set_synth(sc, curchan, extchan)) != 0) {
		aprint_error_dev(sc->sc_dev, "could not set channel\n");
		return error;
	}
	sc->sc_curchan = curchan;
	sc->sc_curchanext = extchan;

	for (i = 0; i < AR_NUM_DCU; i++)
		AR_WRITE(sc, AR_DQCUMASK(i), 1 << i);

	athn_init_tx_queues(sc);

	/* Initialize interrupt mask. */
	sc->sc_imask =
	    AR_IMR_TXDESC | AR_IMR_TXEOL |
	    AR_IMR_RXERR | AR_IMR_RXEOL | AR_IMR_RXORN |
	    AR_IMR_RXMINTR | AR_IMR_RXINTM |
	    AR_IMR_GENTMR | AR_IMR_BCNMISC;
	if (AR_SREV_9380_10_OR_LATER(sc))
		sc->sc_imask |= AR_IMR_RXERR | AR_IMR_HP_RXOK;
#ifndef IEEE80211_STA_ONLY
	if (0 && ic->ic_opmode == IEEE80211_M_HOSTAP)
		sc->sc_imask |= AR_IMR_MIB;
#endif
	AR_WRITE(sc, AR_IMR, sc->sc_imask);
	AR_SETBITS(sc, AR_IMR_S2, AR_IMR_S2_GTT);
	AR_WRITE(sc, AR_INTR_SYNC_CAUSE, 0xffffffff);
	sc->sc_isync = AR_INTR_SYNC_DEFAULT;
	if (sc->sc_flags & ATHN_FLAG_RFSILENT)
		sc->sc_isync |= AR_INTR_SYNC_GPIO_PIN(sc->sc_rfsilent_pin);
	AR_WRITE(sc, AR_INTR_SYNC_ENABLE, sc->sc_isync);
	AR_WRITE(sc, AR_INTR_SYNC_MASK, 0);
	if (AR_SREV_9380_10_OR_LATER(sc)) {
		AR_WRITE(sc, AR_INTR_PRIO_ASYNC_ENABLE, 0);
		AR_WRITE(sc, AR_INTR_PRIO_ASYNC_MASK, 0);
		AR_WRITE(sc, AR_INTR_PRIO_SYNC_ENABLE, 0);
		AR_WRITE(sc, AR_INTR_PRIO_SYNC_MASK, 0);
	}

	athn_init_qos(sc);

	AR_SETBITS(sc, AR_PCU_MISC, AR_PCU_MIC_NEW_LOC_ENA);

	if (AR_SREV_9287_13_OR_LATER(sc) && !AR_SREV_9380_10_OR_LATER(sc))
		ar9287_1_3_setup_async_fifo(sc);

	/* Disable sequence number generation in hardware. */
	AR_SETBITS(sc, AR_STA_ID1, AR_STA_ID1_PRESERVE_SEQNUM);

	athn_init_dma(sc);

	/* Program observation bus to see MAC interrupts. */
	AR_WRITE(sc, sc->sc_obs_off, 8);

	/* Setup Rx interrupt mitigation. */
	AR_WRITE(sc, AR_RIMT, SM(AR_RIMT_FIRST, 2000) | SM(AR_RIMT_LAST, 500));

	ops->init_baseband(sc);

	if ((error = athn_init_calib(sc, curchan, extchan)) != 0) {
		aprint_error_dev(sc->sc_dev,
		    "could not initialize calibration\n");
		return error;
	}

	ops->set_rxchains(sc);

	AR_WRITE(sc, AR_CFG_LED, cfg_led | AR_CFG_SCLK_32KHZ);

	if (sc->sc_flags & ATHN_FLAG_USB) {
		if (AR_SREV_9271(sc))
			AR_WRITE(sc, AR_CFG, AR_CFG_SWRB | AR_CFG_SWTB);
		else
			AR_WRITE(sc, AR_CFG, AR_CFG_SWTD | AR_CFG_SWRD);
	}
#if BYTE_ORDER == BIG_ENDIAN
	else {
		/* Default is LE, turn on swapping for BE. */
		AR_WRITE(sc, AR_CFG, AR_CFG_SWTD | AR_CFG_SWRD);
	}
#endif
	AR_WRITE_BARRIER(sc);

	return 0;
}

Static struct ieee80211_node *
athn_node_alloc(struct ieee80211_node_table *ntp)
{

	return malloc(sizeof(struct athn_node), M_DEVBUF,
	    M_NOWAIT | M_ZERO);
}

Static void
athn_newassoc(struct ieee80211_node *ni, int isnew)
{
	struct ieee80211com *ic = ni->ni_ic;
	struct athn_softc *sc = ic->ic_ifp->if_softc;
	struct athn_node *an = (void *)ni;
	struct ieee80211_rateset *rs = &ni->ni_rates;
	uint8_t rate;
	int ridx, i, j;

	ieee80211_amrr_node_init(&sc->sc_amrr, &an->amn);
	/* Start at lowest available bit-rate, AMRR will raise. */
	ni->ni_txrate = 0;

	for (i = 0; i < rs->rs_nrates; i++) {
		rate = rs->rs_rates[i] & IEEE80211_RATE_VAL;

		/* Map 802.11 rate to HW rate index. */
		for (ridx = 0; ridx <= ATHN_RIDX_MAX; ridx++)
			if (athn_rates[ridx].rate == rate)
				break;
		an->ridx[i] = ridx;
		DPRINTFN(DBG_STM, sc, "rate %d index %d\n", rate, ridx);

		/* Compute fallback rate for retries. */
		an->fallback[i] = i;
		for (j = i - 1; j >= 0; j--) {
			if (athn_rates[an->ridx[j]].phy ==
			    athn_rates[an->ridx[i]].phy) {
				an->fallback[i] = j;
				break;
			}
		}
		DPRINTFN(DBG_STM, sc, "%d fallbacks to %d\n",
		    i, an->fallback[i]);
	}
}

Static int
athn_media_change(struct ifnet *ifp)
{
	struct athn_softc *sc = ifp->if_softc;
	struct ieee80211com *ic = &sc->sc_ic;
	uint8_t rate, ridx;
	int error;

	error = ieee80211_media_change(ifp);
	if (error != ENETRESET)
		return error;

	if (ic->ic_fixed_rate != -1) {
		rate = ic->ic_sup_rates[ic->ic_curmode].
		    rs_rates[ic->ic_fixed_rate] & IEEE80211_RATE_VAL;
		/* Map 802.11 rate to HW rate index. */
		for (ridx = 0; ridx <= ATHN_RIDX_MAX; ridx++)
			if (athn_rates[ridx].rate == rate)
				break;
		sc->sc_fixed_ridx = ridx;
	}
	if (IS_UP_AND_RUNNING(ifp)) {
		athn_stop(ifp, 0);
		error = athn_init(ifp);
	}
	return error;
}

Static void
athn_next_scan(void *arg)
{
	struct athn_softc *sc = arg;
	struct ieee80211com *ic = &sc->sc_ic;
	int s;

	s = splnet();
	if (ic->ic_state == IEEE80211_S_SCAN)
		ieee80211_next_scan(ic);
	splx(s);
}

Static int
athn_newstate(struct ieee80211com *ic, enum ieee80211_state nstate, int arg)
{
	struct ifnet *ifp = ic->ic_ifp;
	struct athn_softc *sc = ifp->if_softc;
	uint32_t reg;
	int error;

	callout_stop(&sc->sc_calib_to);

	switch (nstate) {
	case IEEE80211_S_INIT:
		athn_set_led(sc, 0);
		break;
	case IEEE80211_S_SCAN:
		/* Make the LED blink while scanning. */
		athn_set_led(sc, !sc->sc_led_state);
		error = athn_switch_chan(sc, ic->ic_curchan, NULL);
		if (error != 0)
			return error;
		callout_schedule(&sc->sc_scan_to, hz / 5);
		break;
	case IEEE80211_S_AUTH:
		athn_set_led(sc, 0);
		error = athn_switch_chan(sc, ic->ic_curchan, NULL);
		if (error != 0)
			return error;
		break;
	case IEEE80211_S_ASSOC:
		break;
	case IEEE80211_S_RUN:
		athn_set_led(sc, 1);

		if (ic->ic_opmode == IEEE80211_M_MONITOR)
			break;

		/* Fake a join to initialize the Tx rate. */
		athn_newassoc(ic->ic_bss, 1);

		athn_set_bss(sc, ic->ic_bss);
		athn_disable_interrupts(sc);
#ifndef IEEE80211_STA_ONLY
		if (ic->ic_opmode == IEEE80211_M_HOSTAP) {
			athn_set_hostap_timers(sc);
			/* Enable software beacon alert interrupts. */
			sc->sc_imask |= AR_IMR_SWBA;
		}
		else
#endif
		{
			athn_set_sta_timers(sc);
			/* Enable beacon miss interrupts. */
			sc->sc_imask |= AR_IMR_BMISS;

			/* Stop receiving beacons from other BSS. */
			reg = AR_READ(sc, AR_RX_FILTER);
			reg = (reg & ~AR_RX_FILTER_BEACON) |
			    AR_RX_FILTER_MYBEACON;
			AR_WRITE(sc, AR_RX_FILTER, reg);
			AR_WRITE_BARRIER(sc);
		}
		athn_enable_interrupts(sc);

		if (sc->sc_sup_calib_mask != 0) {
			memset(&sc->sc_calib, 0, sizeof(sc->sc_calib));
			sc->sc_cur_calib_mask = sc->sc_sup_calib_mask;
			/* ops->do_calib(sc); */
		}
		/* XXX Start ANI. */

		callout_schedule(&sc->sc_calib_to, hz / 2);
		break;
	}

	return sc->sc_newstate(ic, nstate, arg);
}

#ifdef notyet_edca
PUBLIC void
athn_updateedca(struct ieee80211com *ic)
{
#define ATHN_EXP2(x)	((1 << (x)) - 1)	/* CWmin = 2^ECWmin - 1 */
	struct athn_softc *sc = ic->ic_ifp->if_softc;
	const struct ieee80211_edca_ac_params *ac;
	int aci, qid;

	for (aci = 0; aci < EDCA_NUM_AC; aci++) {
		ac = &ic->ic_edca_ac[aci];
		qid = athn_ac2qid[aci];

		AR_WRITE(sc, AR_DLCL_IFS(qid),
		    SM(AR_D_LCL_IFS_CWMIN, ATHN_EXP2(ac->ac_ecwmin)) |
		    SM(AR_D_LCL_IFS_CWMAX, ATHN_EXP2(ac->ac_ecwmax)) |
		    SM(AR_D_LCL_IFS_AIFS, ac->ac_aifsn));
		if (ac->ac_txoplimit != 0) {
			AR_WRITE(sc, AR_DCHNTIME(qid),
			    SM(AR_D_CHNTIME_DUR,
			       IEEE80211_TXOP_TO_US(ac->ac_txoplimit)) |
			    AR_D_CHNTIME_EN);
		}
		else
			AR_WRITE(sc, AR_DCHNTIME(qid), 0);
	}
	AR_WRITE_BARRIER(sc);
#undef ATHN_EXP2
}
#endif /* notyet_edca */

Static int
athn_clock_rate(struct athn_softc *sc)
{
	struct ieee80211com *ic = &sc->sc_ic;
	int clockrate;	/* MHz. */

	if (ic->ic_curmode == IEEE80211_MODE_11A) {
		if (sc->sc_flags & ATHN_FLAG_FAST_PLL_CLOCK)
			clockrate = AR_CLOCK_RATE_FAST_5GHZ_OFDM;
		else
			clockrate = AR_CLOCK_RATE_5GHZ_OFDM;
	}
	else if (ic->ic_curmode == IEEE80211_MODE_11B) {
		clockrate = AR_CLOCK_RATE_CCK;
	}
	else
		clockrate = AR_CLOCK_RATE_2GHZ_OFDM;
#ifndef IEEE80211_NO_HT
	if (sc->sc_curchanext != NULL)
		clockrate *= 2;
#endif
	return clockrate;
}

PUBLIC void
athn_updateslot(struct ifnet *ifp)
{
	struct athn_softc *sc = ifp->if_softc;
	struct ieee80211com *ic = &sc->sc_ic;
	int slot;

	slot = (ic->ic_flags & IEEE80211_F_SHSLOT) ? 9 : 20;
	AR_WRITE(sc, AR_D_GBL_IFS_SLOT, slot * athn_clock_rate(sc));
	AR_WRITE_BARRIER(sc);
}

Static void
athn_start(struct ifnet *ifp)
{
	struct athn_softc *sc = ifp->if_softc;
	struct ieee80211com *ic = &sc->sc_ic;
	struct ether_header *eh;
	struct ieee80211_node *ni;
	struct mbuf *m;

	if ((ifp->if_flags & (IFF_RUNNING | IFF_OACTIVE)) != IFF_RUNNING
	    || !device_is_active(sc->sc_dev))
		return;

	for (;;) {
		if (SIMPLEQ_EMPTY(&sc->sc_txbufs)) {
			ifp->if_flags |= IFF_OACTIVE;
			break;
		}
		/* Send pending management frames first. */
		IF_DEQUEUE(&ic->ic_mgtq, m);
		if (m != NULL) {
			ni = M_GETCTX(m, struct ieee80211_node *);
			goto sendit;
		}
		if (ic->ic_state != IEEE80211_S_RUN)
			break;

		/* Encapsulate and send data frames. */
		IFQ_DEQUEUE(&ifp->if_snd, m);
		if (m == NULL)
			break;

		if (m->m_len < (int)sizeof(*eh) &&
		    (m = m_pullup(m, sizeof(*eh))) == NULL) {
			ifp->if_oerrors++;
			continue;
		}
		eh = mtod(m, struct ether_header *);
		ni = ieee80211_find_txnode(ic, eh->ether_dhost);
		if (ni == NULL) {
			m_freem(m);
			ifp->if_oerrors++;
			continue;
		}

		bpf_mtap(ifp, m, BPF_D_OUT);

		if ((m = ieee80211_encap(ic, m, ni)) == NULL)
			continue;
 sendit:
		bpf_mtap3(ic->ic_rawbpf, m, BPF_D_OUT);

		if (sc->sc_ops.tx(sc, m, ni, 0) != 0) {
			ieee80211_free_node(ni);
			ifp->if_oerrors++;
			continue;
		}

		sc->sc_tx_timer = 5;
		ifp->if_timer = 1;
	}
}

Static void
athn_watchdog(struct ifnet *ifp)
{
	struct athn_softc *sc = ifp->if_softc;

	ifp->if_timer = 0;

	if (sc->sc_tx_timer > 0) {
		if (--sc->sc_tx_timer == 0) {
			aprint_error_dev(sc->sc_dev, "device timeout\n");
			/* see athn_init, no need to call athn_stop here */
			/* athn_stop(ifp, 0); */
			(void)athn_init(ifp);
			ifp->if_oerrors++;
			return;
		}
		ifp->if_timer = 1;
	}
	ieee80211_watchdog(&sc->sc_ic);
}

#ifdef notyet
Static void
athn_set_multi(struct athn_softc *sc)
{
	struct arpcom *ac = &sc->sc_ic.ic_ac;
	struct ifnet *ifp = &ac->ac_if;
	struct ether_multi *enm;
	struct ether_multistep step;
	const uint8_t *addr;
	uint32_t val, lo, hi;
	uint8_t bit;

	if ((ifp->if_flags & (IFF_ALLMULTI | IFF_PROMISC)) != 0) {
		lo = hi = 0xffffffff;
		goto done;
	}
	lo = hi = 0;
	ETHER_FIRST_MULTI(step, ac, enm);
	while (enm != NULL) {
		if (memcmp(enm->enm_addrlo, enm->enm_addrhi, 6) != 0) {
			ifp->if_flags |= IFF_ALLMULTI;
			lo = hi = 0xffffffff;
			goto done;
		}
		addr = enm->enm_addrlo;
		/* Calculate the XOR value of all eight 6-bit words. */
		val = addr[0] | addr[1] << 8 | addr[2] << 16;
		bit  = (val >> 18) ^ (val >> 12) ^ (val >> 6) ^ val;
		val = addr[3] | addr[4] << 8 | addr[5] << 16;
		bit ^= (val >> 18) ^ (val >> 12) ^ (val >> 6) ^ val;
		bit &= 0x3f;
		if (bit < 32)
			lo |= 1 << bit;
		else
			hi |= 1 << (bit - 32);
		ETHER_NEXT_MULTI(step, enm);
	}
 done:
	AR_WRITE(sc, AR_MCAST_FIL0, lo);
	AR_WRITE(sc, AR_MCAST_FIL1, hi);
	AR_WRITE_BARRIER(sc);
}
#endif /* notyet */

Static int
athn_ioctl(struct ifnet *ifp, u_long cmd, void *data)
{
	struct athn_softc *sc = ifp->if_softc;
	struct ieee80211com *ic = &sc->sc_ic;
	int s, error = 0;

	s = splnet();

	switch (cmd) {
	case SIOCSIFFLAGS:
		if ((error = ifioctl_common(ifp, cmd, data)) != 0)
			break;

		switch (ifp->if_flags & (IFF_UP | IFF_RUNNING)) {
		case IFF_UP | IFF_RUNNING:
#ifdef notyet
			if (((ifp->if_flags ^ sc->sc_if_flags) &
				(IFF_ALLMULTI | IFF_PROMISC)) != 0)
				/* XXX: setup multi */
#endif
			break;
		case IFF_UP:
			athn_init(ifp);
			break;

		case IFF_RUNNING:
			athn_stop(ifp, 1);
			break;
		case 0:
		default:
			break;
		}
		sc->sc_if_flags = ifp->if_flags;
		break;

	case SIOCADDMULTI:
	case SIOCDELMULTI:
		if ((error = ether_ioctl(ifp, cmd, data)) == ENETRESET) {
			/* setup multicast filter, etc */
#ifdef notyet
			athn_set_multi(sc);
#endif
			error = 0;
		}
		break;

	case SIOCS80211CHANNEL:
		error = ieee80211_ioctl(ic, cmd, data);
		if (error == ENETRESET &&
		    ic->ic_opmode == IEEE80211_M_MONITOR) {
			if (IS_UP_AND_RUNNING(ifp))
				athn_switch_chan(sc, ic->ic_curchan, NULL);
			error = 0;
		}
		break;

	default:
		error = ieee80211_ioctl(ic, cmd, data);
	}

	if (error == ENETRESET) {
		error = 0;
		if (IS_UP_AND_RUNNING(ifp) &&
		    ic->ic_roaming != IEEE80211_ROAMING_MANUAL) {
			athn_stop(ifp, 0);
			error = athn_init(ifp);
		}
	}

	splx(s);
	return error;
}

Static int
athn_init(struct ifnet *ifp)
{
	struct athn_softc *sc = ifp->if_softc;
	struct athn_ops *ops = &sc->sc_ops;
	struct ieee80211com *ic = &sc->sc_ic;
	struct ieee80211_channel *curchan, *extchan;
	size_t i;
	int error;

	KASSERT(!cpu_intr_p());

	if (device_is_active(sc->sc_dev)) {
		athn_stop(ifp, 0);	/* see athn_watchdog() */
	} else {
		short flags = ifp->if_flags;
		ifp->if_flags &= ~IFF_UP;
		/* avoid recursion in athn_resume */
		if (!pmf_device_subtree_resume(sc->sc_dev, &sc->sc_qual) ||
		    !device_is_active(sc->sc_dev)) {
			printf("%s: failed to power up device\n",
			    device_xname(sc->sc_dev));
			return 0;
		}
		ifp->if_flags = flags;
	}

	curchan = ic->ic_curchan;
	extchan = NULL;

	/* In case a new MAC address has been configured. */
	IEEE80211_ADDR_COPY(ic->ic_myaddr, CLLADDR(ifp->if_sadl));

#ifdef openbsd_power_management
	/* For CardBus, power on the socket. */
	if (sc->sc_enable != NULL) {
		if ((error = sc->sc_enable(sc)) != 0) {
			aprint_error_dev(sc->sc_dev,
			    "could not enable device\n");
			goto fail;
		}
		if ((error = athn_reset_power_on(sc)) != 0) {
			aprint_error_dev(sc->sc_dev,
			    "could not power on device\n");
			goto fail;
		}
	}
#endif
	if (!(sc->sc_flags & ATHN_FLAG_PCIE))
		athn_config_nonpcie(sc);
	else
		athn_config_pcie(sc);

	/* Reset HW key cache entries. */
	for (i = 0; i < sc->sc_kc_entries; i++)
		athn_reset_key(sc, i);

	ops->enable_antenna_diversity(sc);

#ifdef ATHN_BT_COEXISTENCE
	/* Configure bluetooth coexistence for combo chips. */
	if (sc->sc_flags & ATHN_FLAG_BTCOEX)
		athn_btcoex_init(sc);
#endif

	/* Configure LED. */
	athn_led_init(sc);

	/* Configure hardware radio switch. */
	if (sc->sc_flags & ATHN_FLAG_RFSILENT)
		ops->rfsilent_init(sc);

	if ((error = athn_hw_reset(sc, curchan, extchan, 1)) != 0) {
		aprint_error_dev(sc->sc_dev,
		    "unable to reset hardware; reset status %d\n", error);
		goto fail;
	}

	/* Enable Rx. */
	athn_rx_start(sc);

	/* Enable interrupts. */
	athn_enable_interrupts(sc);

#ifdef ATHN_BT_COEXISTENCE
	/* Enable bluetooth coexistence for combo chips. */
	if (sc->sc_flags & ATHN_FLAG_BTCOEX)
		athn_btcoex_enable(sc);
#endif

	ifp->if_flags &= ~IFF_OACTIVE;
	ifp->if_flags |= IFF_RUNNING;

#ifdef notyet
	if (ic->ic_flags & IEEE80211_F_WEPON) {
		/* Configure WEP keys. */
		for (i = 0; i < IEEE80211_WEP_NKID; i++)
			athn_set_key(ic, NULL, &ic->ic_nw_keys[i]);
	}
#endif
	if (ic->ic_opmode == IEEE80211_M_MONITOR)
		ieee80211_new_state(ic, IEEE80211_S_RUN, -1);
	else
		ieee80211_new_state(ic, IEEE80211_S_SCAN, -1);

	return 0;
 fail:
	athn_stop(ifp, 1);
	return error;
}

PUBLIC void
athn_stop(struct ifnet *ifp, int disable)
{
	struct athn_softc *sc = ifp->if_softc;
	struct ieee80211com *ic = &sc->sc_ic;
	int qid;

	ifp->if_timer = sc->sc_tx_timer = 0;
	ifp->if_flags &= ~(IFF_RUNNING | IFF_OACTIVE);

	callout_stop(&sc->sc_scan_to);
	/* In case we were scanning, release the scan "lock". */
//	ic->ic_scan_lock = IEEE80211_SCAN_UNLOCKED;	/* XXX:??? */

	ieee80211_new_state(ic, IEEE80211_S_INIT, -1);

#ifdef ATHN_BT_COEXISTENCE
	/* Disable bluetooth coexistence for combo chips. */
	if (sc->sc_flags & ATHN_FLAG_BTCOEX)
		athn_btcoex_disable(sc);
#endif

	/* Disable interrupts. */
	athn_disable_interrupts(sc);
	/* Acknowledge interrupts (avoids interrupt storms). */
	AR_WRITE(sc, AR_INTR_SYNC_CAUSE, 0xffffffff);
	AR_WRITE(sc, AR_INTR_SYNC_MASK, 0);

	for (qid = 0; qid < ATHN_QID_COUNT; qid++)
		athn_stop_tx_dma(sc, qid);
	/* XXX call athn_hw_reset if Tx still pending? */
	for (qid = 0; qid < ATHN_QID_COUNT; qid++)
		athn_tx_reclaim(sc, qid);

	/* Stop Rx. */
	AR_SETBITS(sc, AR_DIAG_SW, AR_DIAG_RX_DIS | AR_DIAG_RX_ABORT);
	AR_WRITE(sc, AR_MIBC, AR_MIBC_FMC);
	AR_WRITE(sc, AR_MIBC, AR_MIBC_CMC);
	AR_WRITE(sc, AR_FILT_OFDM, 0);
	AR_WRITE(sc, AR_FILT_CCK, 0);
	AR_WRITE_BARRIER(sc);
	athn_set_rxfilter(sc, 0);
	athn_stop_rx_dma(sc);

	athn_reset(sc, 0);
	athn_init_pll(sc, NULL);
	athn_set_power_awake(sc);
	athn_reset(sc, 1);
	athn_init_pll(sc, NULL);

	athn_set_power_sleep(sc);

#if 0	/* XXX: shouldn't the pmf stuff take care of this? */
	/* For CardBus, power down the socket. */
	if (disable && sc->sc_disable != NULL)
		sc->sc_disable(sc);
#endif
	if (disable)
		pmf_device_recursive_suspend(sc->sc_dev, &sc->sc_qual);
}

Static void
athn_pmf_wlan_off(device_t self)
{
	struct athn_softc *sc = device_private(self);
	struct ifnet *ifp = &sc->sc_if;

	/* Turn the interface down. */
	ifp->if_flags &= ~IFF_UP;
	athn_stop(ifp, 1);
}

PUBLIC void
athn_suspend(struct athn_softc *sc)
{
	struct ifnet *ifp = &sc->sc_if;

	if (ifp->if_flags & IFF_RUNNING)
		athn_stop(ifp, 1);
}

PUBLIC bool
athn_resume(struct athn_softc *sc)
{
	struct ifnet *ifp = &sc->sc_if;

	if (ifp->if_flags & IFF_UP)
		athn_init(ifp);

	return true;
}<|MERGE_RESOLUTION|>--- conflicted
+++ resolved
@@ -1,8 +1,4 @@
-<<<<<<< HEAD
-/*	$NetBSD: athn.c,v 1.17 2017/10/23 09:25:11 msaitoh Exp $	*/
-=======
 /*	$NetBSD: athn.c,v 1.18 2018/06/26 06:48:00 msaitoh Exp $	*/
->>>>>>> b2b84690
 /*	$OpenBSD: athn.c,v 1.83 2014/07/22 13:12:11 mpi Exp $	*/
 
 /*-
@@ -27,11 +23,7 @@
  */
 
 #include <sys/cdefs.h>
-<<<<<<< HEAD
-__KERNEL_RCSID(0, "$NetBSD: athn.c,v 1.17 2017/10/23 09:25:11 msaitoh Exp $");
-=======
 __KERNEL_RCSID(0, "$NetBSD: athn.c,v 1.18 2018/06/26 06:48:00 msaitoh Exp $");
->>>>>>> b2b84690
 
 #ifndef _MODULE
 #include "athn_usb.h"		/* for NATHN_USB */
