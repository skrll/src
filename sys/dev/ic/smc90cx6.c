<<<<<<< HEAD
/*	$NetBSD: smc90cx6.c,v 1.71 2017/10/23 09:22:24 msaitoh Exp $ */
=======
/*	$NetBSD: smc90cx6.c,v 1.73 2018/06/26 06:48:00 msaitoh Exp $ */
>>>>>>> b2b84690

/*-
 * Copyright (c) 1994, 1995, 1998 The NetBSD Foundation, Inc.
 * All rights reserved.
 *
 * This code is derived from software contributed to The NetBSD Foundation
 * by Ignatios Souvatzis.
 *
 * Redistribution and use in source and binary forms, with or without
 * modification, are permitted provided that the following conditions
 * are met:
 * 1. Redistributions of source code must retain the above copyright
 *    notice, this list of conditions and the following disclaimer.
 * 2. Redistributions in binary form must reproduce the above copyright
 *    notice, this list of conditions and the following disclaimer in the
 *    documentation and/or other materials provided with the distribution.
 *
 * THIS SOFTWARE IS PROVIDED BY THE NETBSD FOUNDATION, INC. AND CONTRIBUTORS
 * ``AS IS'' AND ANY EXPRESS OR IMPLIED WARRANTIES, INCLUDING, BUT NOT LIMITED
 * TO, THE IMPLIED WARRANTIES OF MERCHANTABILITY AND FITNESS FOR A PARTICULAR
 * PURPOSE ARE DISCLAIMED.  IN NO EVENT SHALL THE FOUNDATION OR CONTRIBUTORS
 * BE LIABLE FOR ANY DIRECT, INDIRECT, INCIDENTAL, SPECIAL, EXEMPLARY, OR
 * CONSEQUENTIAL DAMAGES (INCLUDING, BUT NOT LIMITED TO, PROCUREMENT OF
 * SUBSTITUTE GOODS OR SERVICES; LOSS OF USE, DATA, OR PROFITS; OR BUSINESS
 * INTERRUPTION) HOWEVER CAUSED AND ON ANY THEORY OF LIABILITY, WHETHER IN
 * CONTRACT, STRICT LIABILITY, OR TORT (INCLUDING NEGLIGENCE OR OTHERWISE)
 * ARISING IN ANY WAY OUT OF THE USE OF THIS SOFTWARE, EVEN IF ADVISED OF THE
 * POSSIBILITY OF SUCH DAMAGE.
 */

/*
 * Chip core driver for the SMC90c26 / SMC90c56 (and SMC90c66 in '56
 * compatibility mode) boards
 */

#include <sys/cdefs.h>
<<<<<<< HEAD
__KERNEL_RCSID(0, "$NetBSD: smc90cx6.c,v 1.71 2017/10/23 09:22:24 msaitoh Exp $");
=======
__KERNEL_RCSID(0, "$NetBSD: smc90cx6.c,v 1.73 2018/06/26 06:48:00 msaitoh Exp $");
>>>>>>> b2b84690

/* #define BAHSOFTCOPY */
#define BAHRETRANSMIT /**/

#include "opt_inet.h"

#include <sys/param.h>
#include <sys/systm.h>
#include <sys/mbuf.h>
#include <sys/buf.h>
#include <sys/device.h>
#include <sys/protosw.h>
#include <sys/socket.h>
#include <sys/syslog.h>
#include <sys/ioctl.h>
#include <sys/errno.h>
#include <sys/kernel.h>
#include <sys/intr.h>

#include <net/if.h>
#include <net/if_dl.h>
#include <net/if_ether.h>
#include <net/if_types.h>
#include <net/if_arc.h>
#include <net/bpf.h>

#ifdef INET
#include <netinet/in.h>
#include <netinet/in_systm.h>
#include <netinet/in_var.h>
#include <netinet/ip.h>
#include <netinet/if_inarp.h>
#endif

#include <sys/bus.h>
#include <sys/cpu.h>

#include <dev/ic/smc90cx6reg.h>
#include <dev/ic/smc90cx6var.h>

/* these should be elsewhere */

#define ARC_MIN_LEN 1
#define ARC_MIN_FORBID_LEN 254
#define ARC_MAX_FORBID_LEN 256
#define ARC_MAX_LEN 508
#define ARC_ADDR_LEN 1

/* for watchdog timer. This should be more than enough. */
#define ARCTIMEOUT (5*IFNET_SLOWHZ)

/*
 * This currently uses 2 bufs for tx, 2 for rx
 *
 * New rx protocol:
 *
 * rx has a fillcount variable. If fillcount > (NRXBUF-1),
 * rx can be switched off from rx hard int.
 * Else rx is restarted on the other receiver.
 * rx soft int counts down. if it is == (NRXBUF-1), it restarts
 * the receiver.
 * To ensure packet ordering (we need that for 1201 later), we have a counter
 * which is incremented modulo 256 on each receive and a per buffer
 * variable, which is set to the counter on filling. The soft int can
 * compare both values to determine the older packet.
 *
 * Transmit direction:
 *
 * bah_start checks tx_fillcount
 * case 2: return
 *
 * else fill tx_act ^ 1 && inc tx_fillcount
 *
 * check tx_fillcount again.
 * case 2: set IFF_OACTIVE to stop arc_output from filling us.
 * case 1: start tx
 *
 * tint clears IFF_OCATIVE, decrements and checks tx_fillcount
 * case 1: start tx on tx_act ^ 1, softcall bah_start
 * case 0: softcall bah_start
 *
 * #define fill(i) get mbuf && copy mbuf to chip(i)
 */

void	bah_init(struct bah_softc *);
void	bah_reset(struct bah_softc *);
void	bah_stop(struct bah_softc *);
void	bah_start(struct ifnet *);
int	bahintr(void *);
int	bah_ioctl(struct ifnet *, unsigned long, void *);
void	bah_watchdog(struct ifnet *);
void	bah_srint(void *vsc);
static	void bah_tint(struct bah_softc *, int);
void	bah_reconwatch(void *);

/* short notation */

#define GETREG(off)	bus_space_read_1(bst_r, regs, (off))
#define PUTREG(off, v)	bus_space_write_1(bst_r, regs, (off), (v))
#define GETMEM(off)	bus_space_read_1(bst_m, mem, (off))
#define PUTMEM(off, v)	bus_space_write_1(bst_m, mem, (off), (v))

int
bah_attach_subr(struct bah_softc *sc)
{
	struct ifnet *ifp = &sc->sc_arccom.ac_if;
	int s, rv;
	u_int8_t linkaddress;

	bus_space_tag_t bst_r = sc->sc_bst_r;
	bus_space_tag_t bst_m = sc->sc_bst_m;
	bus_space_handle_t regs = sc->sc_regs;
	bus_space_handle_t mem = sc->sc_mem;

	s = splhigh();

	/*
	 * read the arcnet address from the board
	 */

	(*sc->sc_reset)(sc, 1);

	do {
		delay(200);
	} while (!(GETREG(BAHSTAT) & BAH_POR));

	linkaddress = GETMEM(BAHMACOFF);

	printf(": link addr 0x%02x(%d)\n", linkaddress, linkaddress);

	/* clear the int mask... */

	sc->sc_intmask = 0;
	PUTREG(BAHSTAT, 0);

	PUTREG(BAHCMD, BAH_CONF(CONF_LONG));
	PUTREG(BAHCMD, BAH_CLR(CLR_POR|CLR_RECONFIG));
	sc->sc_recontime = sc->sc_reconcount = 0;

	/* and reenable kernel int level */
	splx(s);

	/*
	 * set interface to stopped condition (reset)
	 */
	bah_stop(sc);

	strlcpy(ifp->if_xname, device_xname(sc->sc_dev), IFNAMSIZ);
	ifp->if_softc = sc;
	ifp->if_start = bah_start;
	ifp->if_ioctl = bah_ioctl;
	ifp->if_timer = 0;
	ifp->if_watchdog  = bah_watchdog;
	IFQ_SET_READY(&ifp->if_snd);

	ifp->if_flags = IFF_BROADCAST | IFF_SIMPLEX | IFF_NOTRAILERS;

	ifp->if_mtu = ARCMTU;

	rv = arc_ifattach(ifp, linkaddress);
	if (rv != 0)
		return rv;
	if_deferred_start_init(ifp, NULL);

#ifdef BAHSOFTCOPY
	sc->sc_rxcookie = softint_establish(SOFTINT_NET, bah_srint, sc);
	sc->sc_txcookie = softint_establish(SOFTINT_NET,
		(void (*)(void *))bah_start, ifp);
#endif

	callout_init(&sc->sc_recon_ch, 0);
	return 0;
}

/*
 * Initialize device
 *
 */
void
bah_init(struct bah_softc *sc)
{
	struct ifnet *ifp;
	int s;

	ifp = &sc->sc_arccom.ac_if;

	if ((ifp->if_flags & IFF_RUNNING) == 0) {
		s = splnet();
		ifp->if_flags |= IFF_RUNNING;
		bah_reset(sc);
		bah_start(ifp);
		splx(s);
	}
}

/*
 * Reset the interface...
 *
 * this assumes that it is called inside a critical section...
 *
 */
void
bah_reset(struct bah_softc *sc)
{
	struct ifnet *ifp;
	uint8_t linkaddress;

	bus_space_tag_t bst_r = sc->sc_bst_r;
        bus_space_tag_t bst_m = sc->sc_bst_m;
	bus_space_handle_t regs = sc->sc_regs;
	bus_space_handle_t mem = sc->sc_mem;

	ifp = &sc->sc_arccom.ac_if;

#ifdef BAH_DEBUG
	printf("%s: reset\n", device_xname(sc->sc_dev));
#endif
	/* stop and restart hardware */

	(*sc->sc_reset)(sc, 1);
	do {
		DELAY(200);
	} while (!(GETREG(BAHSTAT) & BAH_POR));

	linkaddress = GETMEM(BAHMACOFF);

#if defined(BAH_DEBUG) && (BAH_DEBUG > 2)
	printf("%s: reset: card reset, link addr = 0x%02x (%u)\n",
	    device_xname(sc->sc_dev), linkaddress, linkaddress);
#endif

	/* tell the routing level about the (possibly changed) link address */
	if_set_sadl(ifp, &linkaddress, sizeof(linkaddress), false);

	/* POR is NMI, but we need it below: */
	sc->sc_intmask = BAH_RECON|BAH_POR;
	PUTREG(BAHSTAT, sc->sc_intmask);
	PUTREG(BAHCMD, BAH_CONF(CONF_LONG));

#ifdef BAH_DEBUG
	printf("%s: reset: chip configured, status=0x%02x\n",
	    device_xname(sc->sc_dev), GETREG(BAHSTAT));
#endif
	PUTREG(BAHCMD, BAH_CLR(CLR_POR|CLR_RECONFIG));

#ifdef BAH_DEBUG
	printf("%s: reset: bits cleared, status=0x%02x\n",
	    device_xname(sc->sc_dev), GETREG(BAHSTAT));
#endif

	sc->sc_reconcount_excessive = ARC_EXCESSIVE_RECONS;

	/* start receiver */

	sc->sc_intmask  |= BAH_RI;
	sc->sc_rx_fillcount = 0;
	sc->sc_rx_act = 2;

	PUTREG(BAHCMD, BAH_RXBC(2));
	PUTREG(BAHSTAT, sc->sc_intmask);

#ifdef BAH_DEBUG
	printf("%s: reset: started receiver, status=0x%02x\n",
	    device_xname(sc->sc_dev), GETREG(BAHSTAT));
#endif

	/* and init transmitter status */
	sc->sc_tx_act = 0;
	sc->sc_tx_fillcount = 0;

	ifp->if_flags |= IFF_RUNNING;
	ifp->if_flags &= ~IFF_OACTIVE;

	bah_start(ifp);
}

/*
 * Take interface offline
 */
void
bah_stop(struct bah_softc *sc)
{
	bus_space_tag_t bst_r = sc->sc_bst_r;
	bus_space_handle_t regs = sc->sc_regs;

	/* Stop the interrupts */
	PUTREG(BAHSTAT, 0);

	/* Stop the interface */
	(*sc->sc_reset)(sc, 0);

	/* Stop watchdog timer */
	sc->sc_arccom.ac_if.if_timer = 0;
}

/*
 * Start output on interface. Get another datagram to send
 * off the interface queue, and copy it to the
 * interface before starting the output
 *
 * this assumes that it is called inside a critical section...
 * XXX hm... does it still?
 *
 */
void
bah_start(struct ifnet *ifp)
{
	struct bah_softc *sc = ifp->if_softc;
	struct mbuf *m,*mp;

	bus_space_tag_t bst_r = sc->sc_bst_r;
	bus_space_handle_t regs = sc->sc_regs;
	bus_space_tag_t bst_m = sc->sc_bst_m;
	bus_space_handle_t mem = sc->sc_mem;

	int bah_ram_ptr;
	int len, tlen, offset, s, buffer;
#ifdef BAHTIMINGS
	u_long copystart, lencopy, perbyte;
#endif

#if defined(BAH_DEBUG) && (BAH_DEBUG > 3)
	printf("%s: start(0x%x)\n", device_xname(sc->sc_dev), ifp);
#endif

	if ((ifp->if_flags & IFF_RUNNING) == 0)
		return;

	s = splnet();

	if (sc->sc_tx_fillcount >= 2) {
		splx(s);
		return;
	}

	IFQ_DEQUEUE(&ifp->if_snd, m);
	buffer = sc->sc_tx_act ^ 1;

	splx(s);

	if (m == 0)
		return;

	/*
	 * If bpf is listening on this interface, let it
	 * see the packet before we commit it to the wire
	 *
	 * (can't give the copy in A2060 card RAM to bpf, because
	 * that RAM is just accessed as on every other byte)
	 */
	bpf_mtap(ifp, m, BPF_D_OUT);

#ifdef BAH_DEBUG
	if (m->m_len < ARC_HDRLEN)
		m = m_pullup(m, ARC_HDRLEN);/* gcc does structure padding */
	printf("%s: start: filling %d from %u to %u type %u\n",
	    device_xname(sc->sc_dev), buffer, mtod(m, u_char *)[0],
	    mtod(m, u_char *)[1], mtod(m, u_char *)[2]);
#else
	if (m->m_len < 2)
		m = m_pullup(m, 2);
#endif
	bah_ram_ptr = buffer*512;

	if (m == 0)
		return;

	/* write the addresses to RAM and throw them away */

	/*
	 * Hardware does this: Yet Another Microsecond Saved.
	 * (btw, timing code says usually 2 microseconds)
	 * PUTMEM(bah_ram_ptr + 0, mtod(m, u_char *)[0]);
	 */

	PUTMEM(bah_ram_ptr + 1, mtod(m, u_char *)[1]);
	m_adj(m, 2);

	/* get total length left at this point */
	tlen = m->m_pkthdr.len;
	if (tlen < ARC_MIN_FORBID_LEN) {
		offset = 256 - tlen;
		PUTMEM(bah_ram_ptr + 2, offset);
	} else {
		PUTMEM(bah_ram_ptr + 2, 0);
		if (tlen <= ARC_MAX_FORBID_LEN)
			offset = 255;		/* !!! */
		else {
			if (tlen > ARC_MAX_LEN)
				tlen = ARC_MAX_LEN;
			offset = 512 - tlen;
		}
		PUTMEM(bah_ram_ptr + 3, offset);

	}
	bah_ram_ptr += offset;

	/* lets loop through the mbuf chain */

	for (mp = m; mp; mp = mp->m_next) {
		if ((len = mp->m_len)) {		/* YAMS */
			bus_space_write_region_1(bst_m, mem, bah_ram_ptr,
			    mtod(mp, void *), len);

			bah_ram_ptr += len;
		}
	}

	sc->sc_broadcast[buffer] = (m->m_flags & M_BCAST) != 0;
	sc->sc_retransmits[buffer] = (m->m_flags & M_BCAST) ? 1 : 5;

	/* actually transmit the packet */
	s = splnet();

	if (++sc->sc_tx_fillcount > 1) {
		/*
		 * We are filled up to the rim. No more bufs for the moment,
		 * please.
		 */
		ifp->if_flags |= IFF_OACTIVE;
	} else {
#ifdef BAH_DEBUG
		printf("%s: start: starting transmitter on buffer %d\n",
		    device_xname(sc->sc_dev), buffer);
#endif
		/* Transmitter was off, start it */
		sc->sc_tx_act = buffer;

		/*
		 * We still can accept another buf, so don't:
		 * ifp->if_flags |= IFF_OACTIVE;
		 */
		sc->sc_intmask |= BAH_TA;
		PUTREG(BAHCMD, BAH_TX(buffer));
		PUTREG(BAHSTAT, sc->sc_intmask);

		sc->sc_arccom.ac_if.if_timer = ARCTIMEOUT;
	}
	splx(s);
	m_freem(m);

	/*
	 * After 10 times reading the docs, I realized
	 * that in the case the receiver NAKs the buffer request,
	 * the hardware retries till shutdown.
	 * This is integrated now in the code above.
	 */

	return;
}

/*
 * Arcnet interface receiver soft interrupt:
 * get the stuff out of any filled buffer we find.
 */
void
bah_srint(void *vsc)
{
	struct bah_softc *sc = (struct bah_softc *)vsc;
	int buffer, len, len1, amount, offset, s, type;
	int bah_ram_ptr;
	struct mbuf *m, *dst, *head;
	struct arc_header *ah;
	struct ifnet *ifp;

	bus_space_tag_t bst_r = sc->sc_bst_r;
        bus_space_tag_t bst_m = sc->sc_bst_m;
	bus_space_handle_t regs = sc->sc_regs;
	bus_space_handle_t mem = sc->sc_mem;

	ifp = &sc->sc_arccom.ac_if;
	head = 0;

	s = splnet();
	buffer = sc->sc_rx_act ^ 1;
	splx(s);

	/* Allocate header mbuf */
	MGETHDR(m, M_DONTWAIT, MT_DATA);

	if (m == 0) {
		/*
	 	 * in case s.th. goes wrong with mem, drop it
	 	 * to make sure the receiver can be started again
		 * count it as input error (we dont have any other
		 * detectable)
	 	 */
		ifp->if_ierrors++;
		goto cleanup;
	}

	m_set_rcvif(m, ifp);

	/*
	 * Align so that IP packet will be longword aligned. Here we
	 * assume that m_data of new packet is longword aligned.
	 * When implementing PHDS, we might have to change it to 2,
	 * (2*sizeof(ulong) - ARC_HDRNEWLEN)), packet type dependent.
	 */

	bah_ram_ptr = buffer*512;
	offset = GETMEM(bah_ram_ptr + 2);
	if (offset)
		len = 256 - offset;
	else {
		offset = GETMEM(bah_ram_ptr + 3);
		len = 512 - offset;
	}
	if (len+2 >= MINCLSIZE)
		MCLGET(m, M_DONTWAIT);

	if (m == 0) {
		ifp->if_ierrors++;
		goto cleanup;
	}

	type = GETMEM(bah_ram_ptr + offset);
	m->m_data += 1 + arc_isphds(type);

	head = m;
	ah = mtod(head, struct arc_header *);

	ah->arc_shost = GETMEM(bah_ram_ptr + 0);
	ah->arc_dhost = GETMEM(bah_ram_ptr + 1);

	m->m_pkthdr.len = len+2; /* whole packet length */
	m->m_len = 2;		 /* mbuf filled with ARCnet addresses */
	bah_ram_ptr += offset;	/* ram buffer continues there */

	while (len > 0) {

		len1 = len;
		amount = M_TRAILINGSPACE(m);

		if (amount == 0) {
			dst = m;
			MGET(m, M_DONTWAIT, MT_DATA);

			if (m == 0) {
				ifp->if_ierrors++;
				goto cleanup;
			}

			if (len1 >= MINCLSIZE)
				MCLGET(m, M_DONTWAIT);

			m->m_len = 0;
			dst->m_next = m;
			amount = M_TRAILINGSPACE(m);
		}

		if (amount < len1)
			len1 = amount;

		bus_space_read_region_1(bst_m, mem, bah_ram_ptr,
		    mtod(m, u_char *) + m->m_len, len1);

		m->m_len += len1;
		bah_ram_ptr += len1;
		len -= len1;
	}

	if_percpuq_enqueue((&sc->sc_arccom.ac_if)->if_percpuq, head);

	head = NULL;

cleanup:

	if (head != NULL)
		m_freem(head);

	/* mark buffer as invalid by source id 0 */
	bus_space_write_1(bst_m, mem, buffer*512, 0);
	s = splnet();

	if (--sc->sc_rx_fillcount == 2 - 1) {

		/* was off, restart it on buffer just emptied */
		sc->sc_rx_act = buffer;
		sc->sc_intmask |= BAH_RI;

		/* this also clears the RI flag interrupt: */
		PUTREG(BAHCMD, BAH_RXBC(buffer));
		PUTREG(BAHSTAT, sc->sc_intmask);

#ifdef BAH_DEBUG
		printf("%s: srint: restarted rx on buf %d\n",
		    device_xname(sc->sc_dev), buffer);
#endif
	}
	splx(s);
}

inline static void
bah_tint(struct bah_softc *sc, int isr)
{
	struct ifnet *ifp;

	bus_space_tag_t bst_r = sc->sc_bst_r;
	bus_space_handle_t regs = sc->sc_regs;


	int buffer;
#ifdef BAHTIMINGS
	int clknow;
#endif

	ifp = &(sc->sc_arccom.ac_if);
	buffer = sc->sc_tx_act;

	/*
	 * retransmit code:
	 * Normal situations first for fast path:
	 * If acknowledgement received ok or broadcast, we're ok.
	 * else if
	 */

	if (isr & BAH_TMA || sc->sc_broadcast[buffer])
		sc->sc_arccom.ac_if.if_opackets++;
#ifdef BAHRETRANSMIT
	else if (ifp->if_flags & IFF_LINK2 && ifp->if_timer > 0
	    && --sc->sc_retransmits[buffer] > 0) {
		/* retransmit same buffer */
		PUTREG(BAHCMD, BAH_TX(buffer));
		return;
	}
#endif
	else
		ifp->if_oerrors++;


	/* We know we can accept another buffer at this point. */
	ifp->if_flags &= ~IFF_OACTIVE;

	if (--sc->sc_tx_fillcount > 0) {

		/*
		 * start tx on other buffer.
		 * This also clears the int flag
		 */
		buffer ^= 1;
		sc->sc_tx_act = buffer;

		/*
		 * already given:
		 * sc->sc_intmask |= BAH_TA;
		 * PUTREG(BAHSTAT, sc->sc_intmask);
		 */
		PUTREG(BAHCMD, BAH_TX(buffer));
		/* init watchdog timer */
		ifp->if_timer = ARCTIMEOUT;

#if defined(BAH_DEBUG) && (BAH_DEBUG > 1)
		printf("%s: tint: starting tx on buffer %d, status 0x%02x\n",
		    device_xname(sc->sc_dev), buffer, GETREG(BAHSTAT));
#endif
	} else {
		/* have to disable TX interrupt */
		sc->sc_intmask &= ~BAH_TA;
		PUTREG(BAHSTAT, sc->sc_intmask);
		/* ... and watchdog timer */
		ifp->if_timer = 0;

#ifdef BAH_DEBUG
		printf("%s: tint: no more buffers to send, status 0x%02x\n",
		    device_xname(sc->sc_dev), GETREG(BAHSTAT));
#endif
	}

	/* XXXX TODO */
#ifdef BAHSOFTCOPY
	/* schedule soft int to fill a new buffer for us */
	softint_schedule(sc->sc_txcookie);
#else
	if_schedule_deferred_start(ifp);
#endif
}

/*
 * Our interrupt routine
 */
int
bahintr(void *arg)
{
	struct bah_softc *sc = arg;

	bus_space_tag_t bst_r = sc->sc_bst_r;
        bus_space_tag_t bst_m = sc->sc_bst_m;
	bus_space_handle_t regs = sc->sc_regs;
	bus_space_handle_t mem = sc->sc_mem;

	u_char isr, maskedisr;
	int buffer;
	u_long newsec;

	isr = GETREG(BAHSTAT);
	maskedisr = isr & sc->sc_intmask;
	if (!maskedisr)
		return (0);
	do {

#if defined(BAH_DEBUG) && (BAH_DEBUG>1)
		printf("%s: intr: status 0x%02x, intmask 0x%02x\n",
		    device_xname(sc->sc_dev), isr, sc->sc_intmask);
#endif

		if (maskedisr & BAH_POR) {
		  	/*
			 * XXX We should never see this. Don't bother to store
			 * the address.
			 * sc->sc_arccom.ac_anaddr = GETMEM(BAHMACOFF);
			 */
			PUTREG(BAHCMD, BAH_CLR(CLR_POR));
			log(LOG_WARNING,
			    "%s: intr: got spurious power on reset int\n",
			    device_xname(sc->sc_dev));
		}

		if (maskedisr & BAH_RECON) {
			/*
			 * we dont need to:
			 * PUTREG(BAHCMD, BAH_CONF(CONF_LONG));
			 */
			PUTREG(BAHCMD, BAH_CLR(CLR_RECONFIG));
			sc->sc_arccom.ac_if.if_collisions++;

			/*
			 * If less than 2 seconds per reconfig:
			 *	If ARC_EXCESSIVE_RECONFIGS
			 *	since last burst, complain and set threshold for
			 *	warnings to ARC_EXCESSIVE_RECONS_REWARN.
			 *
			 * This allows for, e.g., new stations on the cable, or
			 * cable switching as long as it is over after
			 * (normally) 16 seconds.
			 *
			 * XXX TODO: check timeout bits in status word and
			 * double time if necessary.
			 */

			callout_stop(&sc->sc_recon_ch);
			newsec = time_second;
			if ((newsec - sc->sc_recontime <= 2) &&
			    (++sc->sc_reconcount == ARC_EXCESSIVE_RECONS)) {
				log(LOG_WARNING,
				    "%s: excessive token losses, "
				    "cable problem?\n", device_xname(sc->sc_dev));
			}
			sc->sc_recontime = newsec;
			callout_reset(&sc->sc_recon_ch, 15 * hz,
			    bah_reconwatch, (void *)sc);
		}

		if (maskedisr & BAH_RI) {
#if defined(BAH_DEBUG) && (BAH_DEBUG > 1)
			printf("%s: intr: hard rint, act %d\n",
			    device_xname(sc->sc_dev), sc->sc_rx_act);
#endif

			buffer = sc->sc_rx_act;
			/* look if buffer is marked invalid: */
			if (GETMEM(buffer*512) == 0) {
				/*
				 * invalid marked buffer (or illegally
				 * configured sender)
				 */
				log(LOG_WARNING,
				    "%s: spurious RX interrupt or sender 0 "
				    " (ignored)\n", device_xname(sc->sc_dev));
				/*
				 * restart receiver on same buffer.
				 * XXX maybe better reset interface?
				 */
				PUTREG(BAHCMD, BAH_RXBC(buffer));
			} else {
				if (++sc->sc_rx_fillcount > 1) {
					sc->sc_intmask &= ~BAH_RI;
					PUTREG(BAHSTAT, sc->sc_intmask);
				} else {
					buffer ^= 1;
					sc->sc_rx_act = buffer;

					/*
					 * Start receiver on other receive
					 * buffer. This also clears the RI
					 * interrupt flag.
					 */
					PUTREG(BAHCMD, BAH_RXBC(buffer));
					/* in RX intr, so mask is ok for RX */

#ifdef BAH_DEBUG
					printf("%s: strt rx for buf %u, "
					    "stat 0x%02x\n",
					    device_xname(sc->sc_dev), sc->sc_rx_act,
					    GETREG(BAHSTAT));
#endif
				}

#ifdef BAHSOFTCOPY
				/*
				 * this one starts a soft int to copy out
				 * of the hw
				 */
				softint_schedule(sc->sc_rxcookie);
#else
				/* this one does the copy here */
				bah_srint(sc);
#endif
			}
		}
		if (maskedisr & BAH_TA) {
			bah_tint(sc, isr);
		}
		isr = GETREG(BAHSTAT);
		maskedisr = isr & sc->sc_intmask;
	} while (maskedisr);

	return (1);
}

void
bah_reconwatch(void *arg)
{
	struct bah_softc *sc = arg;

	if (sc->sc_reconcount >= ARC_EXCESSIVE_RECONS) {
		sc->sc_reconcount = 0;
		log(LOG_WARNING, "%s: token valid again.\n",
		    device_xname(sc->sc_dev));
	}
	sc->sc_reconcount = 0;
}


/*
 * Process an ioctl request.
 * This code needs some work - it looks pretty ugly.
 */
int
bah_ioctl(struct ifnet *ifp, u_long cmd, void *data)
{
	struct bah_softc *sc;
	struct ifaddr *ifa;
	struct ifreq *ifr;
	int s, error;

	error = 0;
	sc = ifp->if_softc;
	ifa = (struct ifaddr *)data;
	ifr = (struct ifreq *)data;
	s = splnet();

#if defined(BAH_DEBUG) && (BAH_DEBUG > 2)
	printf("%s: ioctl() called, cmd = 0x%lx\n",
	    device_xname(sc->sc_dev), cmd);
#endif

	switch (cmd) {
	case SIOCINITIFADDR:
		ifp->if_flags |= IFF_UP;
		bah_init(sc);
		switch (ifa->ifa_addr->sa_family) {
#ifdef INET
		case AF_INET:
			arp_ifinit(ifp, ifa);
			break;
#endif
		default:
			break;
		}

	case SIOCSIFFLAGS:
		if ((error = ifioctl_common(ifp, cmd, data)) != 0)
			break;
		/* XXX re-use ether_ioctl() */
		switch (ifp->if_flags & (IFF_UP|IFF_RUNNING)) {
		case IFF_RUNNING:
			/*
			 * If interface is marked down and it is running,
			 * then stop it.
			 */
			bah_stop(sc);
			ifp->if_flags &= ~IFF_RUNNING;
			break;
		case IFF_UP:
			/*
			 * If interface is marked up and it is stopped, then
			 * start it.
			 */
			bah_init(sc);
			break;
		}
		break;

	case SIOCADDMULTI:
	case SIOCDELMULTI:
		switch (ifreq_getaddr(cmd, ifr)->sa_family) {
		case AF_INET:
		case AF_INET6:
			error = 0;
			break;
		default:
			error = EAFNOSUPPORT;
			break;
		}
		break;

	default:
		error = ether_ioctl(ifp, cmd, data);
	}

	splx(s);
	return (error);
}

/*
 * watchdog routine for transmitter.
 *
 * We need this, because else a receiver whose hardware is alive, but whose
 * software has not enabled the Receiver, would make our hardware wait forever
 * Discovered this after 20 times reading the docs.
 *
 * Only thing we do is disable transmitter. We'll get an transmit timeout,
 * and the int handler will have to decide not to retransmit (in case
 * retransmission is implemented).
 *
 * This one assumes being called inside splnet()
 */

void
bah_watchdog(struct ifnet *ifp)
{
	struct bah_softc *sc = ifp->if_softc;

	bus_space_tag_t bst_r = sc->sc_bst_r;
	bus_space_handle_t regs = sc->sc_regs;

	PUTREG(BAHCMD, BAH_TXDIS);
	return;
}
<|MERGE_RESOLUTION|>--- conflicted
+++ resolved
@@ -1,8 +1,4 @@
-<<<<<<< HEAD
-/*	$NetBSD: smc90cx6.c,v 1.71 2017/10/23 09:22:24 msaitoh Exp $ */
-=======
 /*	$NetBSD: smc90cx6.c,v 1.73 2018/06/26 06:48:00 msaitoh Exp $ */
->>>>>>> b2b84690
 
 /*-
  * Copyright (c) 1994, 1995, 1998 The NetBSD Foundation, Inc.
@@ -39,11 +35,7 @@
  */
 
 #include <sys/cdefs.h>
-<<<<<<< HEAD
-__KERNEL_RCSID(0, "$NetBSD: smc90cx6.c,v 1.71 2017/10/23 09:22:24 msaitoh Exp $");
-=======
 __KERNEL_RCSID(0, "$NetBSD: smc90cx6.c,v 1.73 2018/06/26 06:48:00 msaitoh Exp $");
->>>>>>> b2b84690
 
 /* #define BAHSOFTCOPY */
 #define BAHRETRANSMIT /**/
