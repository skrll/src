--- conflicted
+++ resolved
@@ -1,8 +1,4 @@
-<<<<<<< HEAD
-/*	$NetBSD: elink3.c,v 1.142 2018/06/26 06:48:00 msaitoh Exp $	*/
-=======
 /*	$NetBSD: elink3.c,v 1.143 2018/09/03 16:29:31 riastradh Exp $	*/
->>>>>>> 598bd837
 
 /*-
  * Copyright (c) 1998, 2001 The NetBSD Foundation, Inc.
@@ -66,11 +62,7 @@
  */
 
 #include <sys/cdefs.h>
-<<<<<<< HEAD
-__KERNEL_RCSID(0, "$NetBSD: elink3.c,v 1.142 2018/06/26 06:48:00 msaitoh Exp $");
-=======
 __KERNEL_RCSID(0, "$NetBSD: elink3.c,v 1.143 2018/09/03 16:29:31 riastradh Exp $");
->>>>>>> 598bd837
 
 #include "opt_inet.h"
 
