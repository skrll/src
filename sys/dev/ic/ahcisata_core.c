--- conflicted
+++ resolved
@@ -83,12 +83,8 @@
 static void ahci_channel_start(struct ahci_softc *, struct ata_channel *,
 				int, int);
 static void ahci_channel_recover(struct ata_channel *, int, uint32_t);
-<<<<<<< HEAD
-static int ahci_dma_setup(struct ata_channel *, int, void *, size_t, int);
-=======
 static int  ahci_dma_setup(struct ata_channel *, int, void *, size_t, int);
 static int ahci_intr_port_common(struct ata_channel *);
->>>>>>> 579cde60
 
 #if NATAPIBUS > 0
 static void ahci_atapibus_attach(struct atabus_softc *);
