<<<<<<< HEAD
/*	$NetBSD: i82557.c,v 1.148 2017/09/26 07:42:06 knakahara Exp $	*/
=======
/*	$NetBSD: i82557.c,v 1.149 2018/06/26 06:48:00 msaitoh Exp $	*/
>>>>>>> b2b84690

/*-
 * Copyright (c) 1997, 1998, 1999, 2001, 2002 The NetBSD Foundation, Inc.
 * All rights reserved.
 *
 * This code is derived from software contributed to The NetBSD Foundation
 * by Jason R. Thorpe of the Numerical Aerospace Simulation Facility,
 * NASA Ames Research Center.
 *
 * Redistribution and use in source and binary forms, with or without
 * modification, are permitted provided that the following conditions
 * are met:
 * 1. Redistributions of source code must retain the above copyright
 *    notice, this list of conditions and the following disclaimer.
 * 2. Redistributions in binary form must reproduce the above copyright
 *    notice, this list of conditions and the following disclaimer in the
 *    documentation and/or other materials provided with the distribution.
 *
 * THIS SOFTWARE IS PROVIDED BY THE NETBSD FOUNDATION, INC. AND CONTRIBUTORS
 * ``AS IS'' AND ANY EXPRESS OR IMPLIED WARRANTIES, INCLUDING, BUT NOT LIMITED
 * TO, THE IMPLIED WARRANTIES OF MERCHANTABILITY AND FITNESS FOR A PARTICULAR
 * PURPOSE ARE DISCLAIMED.  IN NO EVENT SHALL THE FOUNDATION OR CONTRIBUTORS
 * BE LIABLE FOR ANY DIRECT, INDIRECT, INCIDENTAL, SPECIAL, EXEMPLARY, OR
 * CONSEQUENTIAL DAMAGES (INCLUDING, BUT NOT LIMITED TO, PROCUREMENT OF
 * SUBSTITUTE GOODS OR SERVICES; LOSS OF USE, DATA, OR PROFITS; OR BUSINESS
 * INTERRUPTION) HOWEVER CAUSED AND ON ANY THEORY OF LIABILITY, WHETHER IN
 * CONTRACT, STRICT LIABILITY, OR TORT (INCLUDING NEGLIGENCE OR OTHERWISE)
 * ARISING IN ANY WAY OUT OF THE USE OF THIS SOFTWARE, EVEN IF ADVISED OF THE
 * POSSIBILITY OF SUCH DAMAGE.
 */

/*
 * Copyright (c) 1995, David Greenman
 * Copyright (c) 2001 Jonathan Lemon <jlemon@freebsd.org>
 * All rights reserved.
 *
 * Redistribution and use in source and binary forms, with or without
 * modification, are permitted provided that the following conditions
 * are met:
 * 1. Redistributions of source code must retain the above copyright
 *    notice unmodified, this list of conditions, and the following
 *    disclaimer.
 * 2. Redistributions in binary form must reproduce the above copyright
 *    notice, this list of conditions and the following disclaimer in the
 *    documentation and/or other materials provided with the distribution.
 *
 * THIS SOFTWARE IS PROVIDED BY THE AUTHOR AND CONTRIBUTORS ``AS IS'' AND
 * ANY EXPRESS OR IMPLIED WARRANTIES, INCLUDING, BUT NOT LIMITED TO, THE
 * IMPLIED WARRANTIES OF MERCHANTABILITY AND FITNESS FOR A PARTICULAR PURPOSE
 * ARE DISCLAIMED.  IN NO EVENT SHALL THE AUTHOR OR CONTRIBUTORS BE LIABLE
 * FOR ANY DIRECT, INDIRECT, INCIDENTAL, SPECIAL, EXEMPLARY, OR CONSEQUENTIAL
 * DAMAGES (INCLUDING, BUT NOT LIMITED TO, PROCUREMENT OF SUBSTITUTE GOODS
 * OR SERVICES; LOSS OF USE, DATA, OR PROFITS; OR BUSINESS INTERRUPTION)
 * HOWEVER CAUSED AND ON ANY THEORY OF LIABILITY, WHETHER IN CONTRACT, STRICT
 * LIABILITY, OR TORT (INCLUDING NEGLIGENCE OR OTHERWISE) ARISING IN ANY WAY
 * OUT OF THE USE OF THIS SOFTWARE, EVEN IF ADVISED OF THE POSSIBILITY OF
 * SUCH DAMAGE.
 *
 *	Id: if_fxp.c,v 1.113 2001/05/17 23:50:24 jlemon
 */

/*
 * Device driver for the Intel i82557 fast Ethernet controller,
 * and its successors, the i82558 and i82559.
 */

#include <sys/cdefs.h>
<<<<<<< HEAD
__KERNEL_RCSID(0, "$NetBSD: i82557.c,v 1.148 2017/09/26 07:42:06 knakahara Exp $");
=======
__KERNEL_RCSID(0, "$NetBSD: i82557.c,v 1.149 2018/06/26 06:48:00 msaitoh Exp $");
>>>>>>> b2b84690

#include <sys/param.h>
#include <sys/systm.h>
#include <sys/callout.h>
#include <sys/mbuf.h>
#include <sys/malloc.h>
#include <sys/kernel.h>
#include <sys/socket.h>
#include <sys/ioctl.h>
#include <sys/errno.h>
#include <sys/device.h>
#include <sys/syslog.h>
#include <sys/proc.h>

#include <machine/endian.h>

#include <sys/rndsource.h>

#include <net/if.h>
#include <net/if_dl.h>
#include <net/if_media.h>
#include <net/if_ether.h>

#include <netinet/in.h>
#include <netinet/in_systm.h>
#include <netinet/ip.h>
#include <netinet/tcp.h>
#include <netinet/udp.h>

#include <net/bpf.h>

#include <sys/bus.h>
#include <sys/intr.h>

#include <dev/mii/miivar.h>

#include <dev/ic/i82557reg.h>
#include <dev/ic/i82557var.h>

#include <dev/microcode/i8255x/rcvbundl.h>

/*
 * NOTE!  On the Alpha, we have an alignment constraint.  The
 * card DMAs the packet immediately following the RFA.  However,
 * the first thing in the packet is a 14-byte Ethernet header.
 * This means that the packet is misaligned.  To compensate,
 * we actually offset the RFA 2 bytes into the cluster.  This
 * alignes the packet after the Ethernet header at a 32-bit
 * boundary.  HOWEVER!  This means that the RFA is misaligned!
 */
#define	RFA_ALIGNMENT_FUDGE	2

/*
 * The configuration byte map has several undefined fields which
 * must be one or must be zero.  Set up a template for these bits
 * only (assuming an i82557 chip), leaving the actual configuration
 * for fxp_init().
 *
 * See the definition of struct fxp_cb_config for the bit definitions.
 */
const uint8_t fxp_cb_config_template[] = {
	0x0, 0x0,		/* cb_status */
	0x0, 0x0,		/* cb_command */
	0x0, 0x0, 0x0, 0x0,	/* link_addr */
	0x0,	/*  0 */
	0x0,	/*  1 */
	0x0,	/*  2 */
	0x0,	/*  3 */
	0x0,	/*  4 */
	0x0,	/*  5 */
	0x32,	/*  6 */
	0x0,	/*  7 */
	0x0,	/*  8 */
	0x0,	/*  9 */
	0x6,	/* 10 */
	0x0,	/* 11 */
	0x0,	/* 12 */
	0x0,	/* 13 */
	0xf2,	/* 14 */
	0x48,	/* 15 */
	0x0,	/* 16 */
	0x40,	/* 17 */
	0xf0,	/* 18 */
	0x0,	/* 19 */
	0x3f,	/* 20 */
	0x5,	/* 21 */
	0x0,	/* 22 */
	0x0,	/* 23 */
	0x0,	/* 24 */
	0x0,	/* 25 */
	0x0,	/* 26 */
	0x0,	/* 27 */
	0x0,	/* 28 */
	0x0,	/* 29 */
	0x0,	/* 30 */
	0x0,	/* 31 */
};

void	fxp_mii_initmedia(struct fxp_softc *);
void	fxp_mii_mediastatus(struct ifnet *, struct ifmediareq *);

void	fxp_80c24_initmedia(struct fxp_softc *);
int	fxp_80c24_mediachange(struct ifnet *);
void	fxp_80c24_mediastatus(struct ifnet *, struct ifmediareq *);

void	fxp_start(struct ifnet *);
int	fxp_ioctl(struct ifnet *, u_long, void *);
void	fxp_watchdog(struct ifnet *);
int	fxp_init(struct ifnet *);
void	fxp_stop(struct ifnet *, int);

void	fxp_txintr(struct fxp_softc *);
int	fxp_rxintr(struct fxp_softc *);

void	fxp_rx_hwcksum(struct fxp_softc *,struct mbuf *,
	    const struct fxp_rfa *, u_int);

void	fxp_rxdrain(struct fxp_softc *);
int	fxp_add_rfabuf(struct fxp_softc *, bus_dmamap_t, int);
int	fxp_mdi_read(device_t, int, int);
void	fxp_statchg(struct ifnet *);
void	fxp_mdi_write(device_t, int, int, int);
void	fxp_autosize_eeprom(struct fxp_softc*);
void	fxp_read_eeprom(struct fxp_softc *, uint16_t *, int, int);
void	fxp_write_eeprom(struct fxp_softc *, uint16_t *, int, int);
void	fxp_eeprom_update_cksum(struct fxp_softc *);
void	fxp_get_info(struct fxp_softc *, uint8_t *);
void	fxp_tick(void *);
void	fxp_mc_setup(struct fxp_softc *);
void	fxp_load_ucode(struct fxp_softc *);

int	fxp_copy_small = 0;

/*
 * Variables for interrupt mitigating microcode.
 */
int	fxp_int_delay = 1000;		/* usec */
int	fxp_bundle_max = 6;		/* packets */

struct fxp_phytype {
	int	fp_phy;		/* type of PHY, -1 for MII at the end. */
	void	(*fp_init)(struct fxp_softc *);
} fxp_phytype_table[] = {
	{ FXP_PHY_80C24,		fxp_80c24_initmedia },
	{ -1,				fxp_mii_initmedia },
};

/*
 * Set initial transmit threshold at 64 (512 bytes). This is
 * increased by 64 (512 bytes) at a time, to maximum of 192
 * (1536 bytes), if an underrun occurs.
 */
static int tx_threshold = 64;

/*
 * Wait for the previous command to be accepted (but not necessarily
 * completed).
 */
static inline void
fxp_scb_wait(struct fxp_softc *sc)
{
	int i = 10000;

	while (CSR_READ_1(sc, FXP_CSR_SCB_COMMAND) && --i)
		delay(2);
	if (i == 0)
		log(LOG_WARNING,
		    "%s: WARNING: SCB timed out!\n", device_xname(sc->sc_dev));
}

/*
 * Submit a command to the i82557.
 */
static inline void
fxp_scb_cmd(struct fxp_softc *sc, uint8_t cmd)
{

	CSR_WRITE_1(sc, FXP_CSR_SCB_COMMAND, cmd);
}

/*
 * Finish attaching an i82557 interface.  Called by bus-specific front-end.
 */
void
fxp_attach(struct fxp_softc *sc)
{
	uint8_t enaddr[ETHER_ADDR_LEN];
	struct ifnet *ifp;
	bus_dma_segment_t seg;
	int rseg, i, error;
	struct fxp_phytype *fp;

	callout_init(&sc->sc_callout, 0);

        /*
	 * Enable use of extended RFDs and IPCBs for 82550 and later chips.
	 * Note: to use IPCB we need extended TXCB support too, and
	 *       these feature flags should be set in each bus attachment.
	 */
	if (sc->sc_flags & FXPF_EXT_RFA) {
		sc->sc_txcmd = htole16(FXP_CB_COMMAND_IPCBXMIT);
		sc->sc_rfa_size = RFA_EXT_SIZE;
	} else {
		sc->sc_txcmd = htole16(FXP_CB_COMMAND_XMIT);
		sc->sc_rfa_size = RFA_SIZE;
	}

	/*
	 * Allocate the control data structures, and create and load the
	 * DMA map for it.
	 */
	if ((error = bus_dmamem_alloc(sc->sc_dmat,
	    sizeof(struct fxp_control_data), PAGE_SIZE, 0, &seg, 1, &rseg,
	    0)) != 0) {
		aprint_error_dev(sc->sc_dev,
		    "unable to allocate control data, error = %d\n",
		    error);
		goto fail_0;
	}

	if ((error = bus_dmamem_map(sc->sc_dmat, &seg, rseg,
	    sizeof(struct fxp_control_data), (void **)&sc->sc_control_data,
	    BUS_DMA_COHERENT)) != 0) {
		aprint_error_dev(sc->sc_dev,
		    "unable to map control data, error = %d\n", error);
		goto fail_1;
	}
	sc->sc_cdseg = seg;
	sc->sc_cdnseg = rseg;

	memset(sc->sc_control_data, 0, sizeof(struct fxp_control_data));

	if ((error = bus_dmamap_create(sc->sc_dmat,
	    sizeof(struct fxp_control_data), 1,
	    sizeof(struct fxp_control_data), 0, 0, &sc->sc_dmamap)) != 0) {
		aprint_error_dev(sc->sc_dev,
		    "unable to create control data DMA map, error = %d\n",
		    error);
		goto fail_2;
	}

	if ((error = bus_dmamap_load(sc->sc_dmat, sc->sc_dmamap,
	    sc->sc_control_data, sizeof(struct fxp_control_data), NULL,
	    0)) != 0) {
		aprint_error_dev(sc->sc_dev,
		    "can't load control data DMA map, error = %d\n",
		    error);
		goto fail_3;
	}

	/*
	 * Create the transmit buffer DMA maps.
	 */
	for (i = 0; i < FXP_NTXCB; i++) {
		if ((error = bus_dmamap_create(sc->sc_dmat, MCLBYTES,
		    (sc->sc_flags & FXPF_EXT_RFA) ?
		    FXP_IPCB_NTXSEG : FXP_NTXSEG,
		    MCLBYTES, 0, 0, &FXP_DSTX(sc, i)->txs_dmamap)) != 0) {
			aprint_error_dev(sc->sc_dev,
			    "unable to create tx DMA map %d, error = %d\n",
			    i, error);
			goto fail_4;
		}
	}

	/*
	 * Create the receive buffer DMA maps.
	 */
	for (i = 0; i < FXP_NRFABUFS; i++) {
		if ((error = bus_dmamap_create(sc->sc_dmat, MCLBYTES, 1,
		    MCLBYTES, 0, 0, &sc->sc_rxmaps[i])) != 0) {
			aprint_error_dev(sc->sc_dev,
			    "unable to create rx DMA map %d, error = %d\n",
			    i, error);
			goto fail_5;
		}
	}

	/* Initialize MAC address and media structures. */
	fxp_get_info(sc, enaddr);

	aprint_normal_dev(sc->sc_dev, "Ethernet address %s\n",
	    ether_sprintf(enaddr));

	ifp = &sc->sc_ethercom.ec_if;

	/*
	 * Get info about our media interface, and initialize it.  Note
	 * the table terminates itself with a phy of -1, indicating
	 * that we're using MII.
	 */
	for (fp = fxp_phytype_table; fp->fp_phy != -1; fp++)
		if (fp->fp_phy == sc->phy_primary_device)
			break;
	(*fp->fp_init)(sc);

	strlcpy(ifp->if_xname, device_xname(sc->sc_dev), IFNAMSIZ);
	ifp->if_softc = sc;
	ifp->if_flags = IFF_BROADCAST | IFF_SIMPLEX | IFF_MULTICAST;
	ifp->if_ioctl = fxp_ioctl;
	ifp->if_start = fxp_start;
	ifp->if_watchdog = fxp_watchdog;
	ifp->if_init = fxp_init;
	ifp->if_stop = fxp_stop;
	IFQ_SET_READY(&ifp->if_snd);

	if (sc->sc_flags & FXPF_EXT_RFA) {
		/*
		 * Enable hardware cksum support by EXT_RFA and IPCB.
		 *
		 * IFCAP_CSUM_IPv4_Tx seems to have a problem,
		 * at least, on i82550 rev.12.
		 * specifically, it doesn't set ipv4 checksum properly
		 * when sending UDP (and probably TCP) packets with
		 * 20 byte ipv4 header + 1 or 2 byte data,
		 * though ICMP packets seem working.
		 * FreeBSD driver has related comments.
		 * We've added a workaround to handle the bug by padding
		 * such packets manually.
		 */
		ifp->if_capabilities =
		    IFCAP_CSUM_IPv4_Tx  | IFCAP_CSUM_IPv4_Rx  |
		    IFCAP_CSUM_TCPv4_Tx | IFCAP_CSUM_TCPv4_Rx |
		    IFCAP_CSUM_UDPv4_Tx | IFCAP_CSUM_UDPv4_Rx;
		sc->sc_ethercom.ec_capabilities |= ETHERCAP_VLAN_HWTAGGING;
	} else if (sc->sc_flags & FXPF_82559_RXCSUM) {
		ifp->if_capabilities =
		    IFCAP_CSUM_TCPv4_Rx |
		    IFCAP_CSUM_UDPv4_Rx;
	}

	/*
	 * We can support 802.1Q VLAN-sized frames.
	 */
	sc->sc_ethercom.ec_capabilities |= ETHERCAP_VLAN_MTU;

	/*
	 * Attach the interface.
	 */
	if_attach(ifp);
	if_deferred_start_init(ifp, NULL);
	ether_ifattach(ifp, enaddr);
	rnd_attach_source(&sc->rnd_source, device_xname(sc->sc_dev),
	    RND_TYPE_NET, RND_FLAG_DEFAULT);

#ifdef FXP_EVENT_COUNTERS
	evcnt_attach_dynamic(&sc->sc_ev_txstall, EVCNT_TYPE_MISC,
	    NULL, device_xname(sc->sc_dev), "txstall");
	evcnt_attach_dynamic(&sc->sc_ev_txintr, EVCNT_TYPE_INTR,
	    NULL, device_xname(sc->sc_dev), "txintr");
	evcnt_attach_dynamic(&sc->sc_ev_rxintr, EVCNT_TYPE_INTR,
	    NULL, device_xname(sc->sc_dev), "rxintr");
	if (sc->sc_flags & FXPF_FC) {
		evcnt_attach_dynamic(&sc->sc_ev_txpause, EVCNT_TYPE_MISC,
		    NULL, device_xname(sc->sc_dev), "txpause");
		evcnt_attach_dynamic(&sc->sc_ev_rxpause, EVCNT_TYPE_MISC,
		    NULL, device_xname(sc->sc_dev), "rxpause");
	}
#endif /* FXP_EVENT_COUNTERS */

	/* The attach is successful. */
	sc->sc_flags |= FXPF_ATTACHED;

	return;

	/*
	 * Free any resources we've allocated during the failed attach
	 * attempt.  Do this in reverse order and fall though.
	 */
 fail_5:
	for (i = 0; i < FXP_NRFABUFS; i++) {
		if (sc->sc_rxmaps[i] != NULL)
			bus_dmamap_destroy(sc->sc_dmat, sc->sc_rxmaps[i]);
	}
 fail_4:
	for (i = 0; i < FXP_NTXCB; i++) {
		if (FXP_DSTX(sc, i)->txs_dmamap != NULL)
			bus_dmamap_destroy(sc->sc_dmat,
			    FXP_DSTX(sc, i)->txs_dmamap);
	}
	bus_dmamap_unload(sc->sc_dmat, sc->sc_dmamap);
 fail_3:
	bus_dmamap_destroy(sc->sc_dmat, sc->sc_dmamap);
 fail_2:
	bus_dmamem_unmap(sc->sc_dmat, (void *)sc->sc_control_data,
	    sizeof(struct fxp_control_data));
 fail_1:
	bus_dmamem_free(sc->sc_dmat, &seg, rseg);
 fail_0:
	return;
}

void
fxp_mii_initmedia(struct fxp_softc *sc)
{
	int flags;

	sc->sc_flags |= FXPF_MII;

	sc->sc_mii.mii_ifp = &sc->sc_ethercom.ec_if;
	sc->sc_mii.mii_readreg = fxp_mdi_read;
	sc->sc_mii.mii_writereg = fxp_mdi_write;
	sc->sc_mii.mii_statchg = fxp_statchg;

	sc->sc_ethercom.ec_mii = &sc->sc_mii;
	ifmedia_init(&sc->sc_mii.mii_media, IFM_IMASK, ether_mediachange,
	    fxp_mii_mediastatus);

	flags = MIIF_NOISOLATE;
	if (sc->sc_flags & FXPF_FC)
		flags |= MIIF_FORCEANEG|MIIF_DOPAUSE;
	/*
	 * The i82557 wedges if all of its PHYs are isolated!
	 */
	mii_attach(sc->sc_dev, &sc->sc_mii, 0xffffffff, MII_PHY_ANY,
	    MII_OFFSET_ANY, flags);
	if (LIST_EMPTY(&sc->sc_mii.mii_phys)) {
		ifmedia_add(&sc->sc_mii.mii_media, IFM_ETHER|IFM_NONE, 0, NULL);
		ifmedia_set(&sc->sc_mii.mii_media, IFM_ETHER|IFM_NONE);
	} else
		ifmedia_set(&sc->sc_mii.mii_media, IFM_ETHER|IFM_AUTO);
}

void
fxp_80c24_initmedia(struct fxp_softc *sc)
{

	/*
	 * The Seeq 80c24 AutoDUPLEX(tm) Ethernet Interface Adapter
	 * doesn't have a programming interface of any sort.  The
	 * media is sensed automatically based on how the link partner
	 * is configured.  This is, in essence, manual configuration.
	 */
	aprint_normal_dev(sc->sc_dev,
	    "Seeq 80c24 AutoDUPLEX media interface present\n");
	ifmedia_init(&sc->sc_mii.mii_media, 0, fxp_80c24_mediachange,
	    fxp_80c24_mediastatus);
	ifmedia_add(&sc->sc_mii.mii_media, IFM_ETHER|IFM_MANUAL, 0, NULL);
	ifmedia_set(&sc->sc_mii.mii_media, IFM_ETHER|IFM_MANUAL);
}

/*
 * Initialize the interface media.
 */
void
fxp_get_info(struct fxp_softc *sc, uint8_t *enaddr)
{
	uint16_t data, myea[ETHER_ADDR_LEN / 2];

	/*
	 * Reset to a stable state.
	 */
	CSR_WRITE_4(sc, FXP_CSR_PORT, FXP_PORT_SELECTIVE_RESET);
	DELAY(100);

	sc->sc_eeprom_size = 0;
	fxp_autosize_eeprom(sc);
	if (sc->sc_eeprom_size == 0) {
		aprint_error_dev(sc->sc_dev, "failed to detect EEPROM size\n");
		sc->sc_eeprom_size = 6; /* XXX panic here? */
	}
#ifdef DEBUG
	aprint_debug_dev(sc->sc_dev, "detected %d word EEPROM\n",
	    1 << sc->sc_eeprom_size);
#endif

	/*
	 * Get info about the primary PHY
	 */
	fxp_read_eeprom(sc, &data, 6, 1);
	sc->phy_primary_device =
	    (data & FXP_PHY_DEVICE_MASK) >> FXP_PHY_DEVICE_SHIFT;

	/*
	 * Read MAC address.
	 */
	fxp_read_eeprom(sc, myea, 0, 3);
	enaddr[0] = myea[0] & 0xff;
	enaddr[1] = myea[0] >> 8;
	enaddr[2] = myea[1] & 0xff;
	enaddr[3] = myea[1] >> 8;
	enaddr[4] = myea[2] & 0xff;
	enaddr[5] = myea[2] >> 8;

	/*
	 * Systems based on the ICH2/ICH2-M chip from Intel, as well
	 * as some i82559 designs, have a defect where the chip can
	 * cause a PCI protocol violation if it receives a CU_RESUME
	 * command when it is entering the IDLE state.
	 *
	 * The work-around is to disable Dynamic Standby Mode, so that
	 * the chip never deasserts #CLKRUN, and always remains in the
	 * active state.
	 *
	 * Unfortunately, the only way to disable Dynamic Standby is
	 * to frob an EEPROM setting and reboot (the EEPROM setting
	 * is only consulted when the PCI bus comes out of reset).
	 *
	 * See Intel 82801BA/82801BAM Specification Update, Errata #30.
	 */
	if (sc->sc_flags & FXPF_HAS_RESUME_BUG) {
		fxp_read_eeprom(sc, &data, 10, 1);
		if (data & 0x02) {		/* STB enable */
			aprint_error_dev(sc->sc_dev, "WARNING: "
			    "Disabling dynamic standby mode in EEPROM "
			    "to work around a\n");
			aprint_normal_dev(sc->sc_dev,
			    "WARNING: hardware bug.  You must reset "
			    "the system before using this\n");
			aprint_normal_dev(sc->sc_dev, "WARNING: interface.\n");
			data &= ~0x02;
			fxp_write_eeprom(sc, &data, 10, 1);
			aprint_normal_dev(sc->sc_dev, "new EEPROM ID: 0x%04x\n",
			    data);
			fxp_eeprom_update_cksum(sc);
		}
	}

	/* Receiver lock-up workaround detection. (FXPF_RECV_WORKAROUND) */
	/* Due to false positives we make it conditional on setting link1 */
	fxp_read_eeprom(sc, &data, 3, 1);
	if ((data & 0x03) != 0x03) {
		aprint_verbose_dev(sc->sc_dev,
		    "May need receiver lock-up workaround\n");
	}
}

static void
fxp_eeprom_shiftin(struct fxp_softc *sc, int data, int len)
{
	uint16_t reg;
	int x;

	for (x = 1 << (len - 1); x != 0; x >>= 1) {
		DELAY(40);
		if (data & x)
			reg = FXP_EEPROM_EECS | FXP_EEPROM_EEDI;
		else
			reg = FXP_EEPROM_EECS;
		CSR_WRITE_2(sc, FXP_CSR_EEPROMCONTROL, reg);
		DELAY(40);
		CSR_WRITE_2(sc, FXP_CSR_EEPROMCONTROL,
		    reg | FXP_EEPROM_EESK);
		DELAY(40);
		CSR_WRITE_2(sc, FXP_CSR_EEPROMCONTROL, reg);
	}
	DELAY(40);
}

/*
 * Figure out EEPROM size.
 *
 * 559's can have either 64-word or 256-word EEPROMs, the 558
 * datasheet only talks about 64-word EEPROMs, and the 557 datasheet
 * talks about the existence of 16 to 256 word EEPROMs.
 *
 * The only known sizes are 64 and 256, where the 256 version is used
 * by CardBus cards to store CIS information.
 *
 * The address is shifted in msb-to-lsb, and after the last
 * address-bit the EEPROM is supposed to output a `dummy zero' bit,
 * after which follows the actual data. We try to detect this zero, by
 * probing the data-out bit in the EEPROM control register just after
 * having shifted in a bit. If the bit is zero, we assume we've
 * shifted enough address bits. The data-out should be tri-state,
 * before this, which should translate to a logical one.
 *
 * Other ways to do this would be to try to read a register with known
 * contents with a varying number of address bits, but no such
 * register seem to be available. The high bits of register 10 are 01
 * on the 558 and 559, but apparently not on the 557.
 *
 * The Linux driver computes a checksum on the EEPROM data, but the
 * value of this checksum is not very well documented.
 */

void
fxp_autosize_eeprom(struct fxp_softc *sc)
{
	int x;

	CSR_WRITE_2(sc, FXP_CSR_EEPROMCONTROL, FXP_EEPROM_EECS);
	DELAY(40);

	/* Shift in read opcode. */
	fxp_eeprom_shiftin(sc, FXP_EEPROM_OPC_READ, 3);

	/*
	 * Shift in address, wait for the dummy zero following a correct
	 * address shift.
	 */
	for (x = 1; x <= 8; x++) {
		CSR_WRITE_2(sc, FXP_CSR_EEPROMCONTROL, FXP_EEPROM_EECS);
		DELAY(40);
		CSR_WRITE_2(sc, FXP_CSR_EEPROMCONTROL,
		    FXP_EEPROM_EECS | FXP_EEPROM_EESK);
		DELAY(40);
		if ((CSR_READ_2(sc, FXP_CSR_EEPROMCONTROL) &
		    FXP_EEPROM_EEDO) == 0)
			break;
		DELAY(40);
		CSR_WRITE_2(sc, FXP_CSR_EEPROMCONTROL, FXP_EEPROM_EECS);
		DELAY(40);
	}
	CSR_WRITE_2(sc, FXP_CSR_EEPROMCONTROL, 0);
	DELAY(40);
	if (x != 6 && x != 8) {
#ifdef DEBUG
		printf("%s: strange EEPROM size (%d)\n",
		    device_xname(sc->sc_dev), 1 << x);
#endif
	} else
		sc->sc_eeprom_size = x;
}

/*
 * Read from the serial EEPROM. Basically, you manually shift in
 * the read opcode (one bit at a time) and then shift in the address,
 * and then you shift out the data (all of this one bit at a time).
 * The word size is 16 bits, so you have to provide the address for
 * every 16 bits of data.
 */
void
fxp_read_eeprom(struct fxp_softc *sc, uint16_t *data, int offset, int words)
{
	uint16_t reg;
	int i, x;

	for (i = 0; i < words; i++) {
		CSR_WRITE_2(sc, FXP_CSR_EEPROMCONTROL, FXP_EEPROM_EECS);

		/* Shift in read opcode. */
		fxp_eeprom_shiftin(sc, FXP_EEPROM_OPC_READ, 3);

		/* Shift in address. */
		fxp_eeprom_shiftin(sc, i + offset, sc->sc_eeprom_size);

		reg = FXP_EEPROM_EECS;
		data[i] = 0;

		/* Shift out data. */
		for (x = 16; x > 0; x--) {
			CSR_WRITE_2(sc, FXP_CSR_EEPROMCONTROL,
			    reg | FXP_EEPROM_EESK);
			DELAY(40);
			if (CSR_READ_2(sc, FXP_CSR_EEPROMCONTROL) &
			    FXP_EEPROM_EEDO)
				data[i] |= (1 << (x - 1));
			CSR_WRITE_2(sc, FXP_CSR_EEPROMCONTROL, reg);
			DELAY(40);
		}
		CSR_WRITE_2(sc, FXP_CSR_EEPROMCONTROL, 0);
		DELAY(40);
	}
}

/*
 * Write data to the serial EEPROM.
 */
void
fxp_write_eeprom(struct fxp_softc *sc, uint16_t *data, int offset, int words)
{
	int i, j;

	for (i = 0; i < words; i++) {
		/* Erase/write enable. */
		CSR_WRITE_2(sc, FXP_CSR_EEPROMCONTROL, FXP_EEPROM_EECS);
		fxp_eeprom_shiftin(sc, FXP_EEPROM_OPC_ERASE, 3);
		fxp_eeprom_shiftin(sc, 0x3 << (sc->sc_eeprom_size - 2),
		    sc->sc_eeprom_size);
		CSR_WRITE_2(sc, FXP_CSR_EEPROMCONTROL, 0);
		DELAY(4);

		/* Shift in write opcode, address, data. */
		CSR_WRITE_2(sc, FXP_CSR_EEPROMCONTROL, FXP_EEPROM_EECS);
		fxp_eeprom_shiftin(sc, FXP_EEPROM_OPC_WRITE, 3);
		fxp_eeprom_shiftin(sc, i + offset, sc->sc_eeprom_size);
		fxp_eeprom_shiftin(sc, data[i], 16);
		CSR_WRITE_2(sc, FXP_CSR_EEPROMCONTROL, 0);
		DELAY(4);

		/* Wait for the EEPROM to finish up. */
		CSR_WRITE_2(sc, FXP_CSR_EEPROMCONTROL, FXP_EEPROM_EECS);
		DELAY(4);
		for (j = 0; j < 1000; j++) {
			if (CSR_READ_2(sc, FXP_CSR_EEPROMCONTROL) &
			    FXP_EEPROM_EEDO)
				break;
			DELAY(50);
		}
		CSR_WRITE_2(sc, FXP_CSR_EEPROMCONTROL, 0);
		DELAY(4);

		/* Erase/write disable. */
		CSR_WRITE_2(sc, FXP_CSR_EEPROMCONTROL, FXP_EEPROM_EECS);
		fxp_eeprom_shiftin(sc, FXP_EEPROM_OPC_ERASE, 3);
		fxp_eeprom_shiftin(sc, 0, sc->sc_eeprom_size);
		CSR_WRITE_2(sc, FXP_CSR_EEPROMCONTROL, 0);
		DELAY(4);
	}
}

/*
 * Update the checksum of the EEPROM.
 */
void
fxp_eeprom_update_cksum(struct fxp_softc *sc)
{
	int i;
	uint16_t data, cksum;

	cksum = 0;
	for (i = 0; i < (1 << sc->sc_eeprom_size) - 1; i++) {
		fxp_read_eeprom(sc, &data, i, 1);
		cksum += data;
	}
	i = (1 << sc->sc_eeprom_size) - 1;
	cksum = 0xbaba - cksum;
	fxp_read_eeprom(sc, &data, i, 1);
	fxp_write_eeprom(sc, &cksum, i, 1);
	log(LOG_INFO, "%s: EEPROM checksum @ 0x%x: 0x%04x -> 0x%04x\n",
	    device_xname(sc->sc_dev), i, data, cksum);
}

/*
 * Start packet transmission on the interface.
 */
void
fxp_start(struct ifnet *ifp)
{
	struct fxp_softc *sc = ifp->if_softc;
	struct mbuf *m0, *m;
	struct fxp_txdesc *txd;
	struct fxp_txsoft *txs;
	bus_dmamap_t dmamap;
	int error, lasttx, nexttx, opending, seg, nsegs, len;

	/*
	 * If we want a re-init, bail out now.
	 */
	if (sc->sc_flags & FXPF_WANTINIT) {
		ifp->if_flags |= IFF_OACTIVE;
		return;
	}

	if ((ifp->if_flags & (IFF_RUNNING|IFF_OACTIVE)) != IFF_RUNNING)
		return;

	/*
	 * Remember the previous txpending and the current lasttx.
	 */
	opending = sc->sc_txpending;
	lasttx = sc->sc_txlast;

	/*
	 * Loop through the send queue, setting up transmit descriptors
	 * until we drain the queue, or use up all available transmit
	 * descriptors.
	 */
	for (;;) {
		struct fxp_tbd *tbdp;
		int csum_flags;

		/*
		 * Grab a packet off the queue.
		 */
		IFQ_POLL(&ifp->if_snd, m0);
		if (m0 == NULL)
			break;
		m = NULL;

		if (sc->sc_txpending == FXP_NTXCB - 1) {
			FXP_EVCNT_INCR(&sc->sc_ev_txstall);
			break;
		}

		/*
		 * Get the next available transmit descriptor.
		 */
		nexttx = FXP_NEXTTX(sc->sc_txlast);
		txd = FXP_CDTX(sc, nexttx);
		txs = FXP_DSTX(sc, nexttx);
		dmamap = txs->txs_dmamap;

		/*
		 * Load the DMA map.  If this fails, the packet either
		 * didn't fit in the allotted number of frags, or we were
		 * short on resources.  In this case, we'll copy and try
		 * again.
		 */
		if (bus_dmamap_load_mbuf(sc->sc_dmat, dmamap, m0,
		    BUS_DMA_WRITE|BUS_DMA_NOWAIT) != 0) {
			MGETHDR(m, M_DONTWAIT, MT_DATA);
			if (m == NULL) {
				log(LOG_ERR, "%s: unable to allocate Tx mbuf\n",
				    device_xname(sc->sc_dev));
				break;
			}
			MCLAIM(m, &sc->sc_ethercom.ec_tx_mowner);
			if (m0->m_pkthdr.len > MHLEN) {
				MCLGET(m, M_DONTWAIT);
				if ((m->m_flags & M_EXT) == 0) {
					log(LOG_ERR, "%s: unable to allocate "
					    "Tx cluster\n",
					    device_xname(sc->sc_dev));
					m_freem(m);
					break;
				}
			}
			m_copydata(m0, 0, m0->m_pkthdr.len, mtod(m, void *));
			m->m_pkthdr.len = m->m_len = m0->m_pkthdr.len;
			error = bus_dmamap_load_mbuf(sc->sc_dmat, dmamap,
			    m, BUS_DMA_WRITE|BUS_DMA_NOWAIT);
			if (error) {
				log(LOG_ERR, "%s: unable to load Tx buffer, "
				    "error = %d\n",
				    device_xname(sc->sc_dev), error);
				break;
			}
		}

		IFQ_DEQUEUE(&ifp->if_snd, m0);
		csum_flags = m0->m_pkthdr.csum_flags;
		if (m != NULL) {
			m_freem(m0);
			m0 = m;
		}

		/* Initialize the fraglist. */
		tbdp = txd->txd_tbd;
		len = m0->m_pkthdr.len;
		nsegs = dmamap->dm_nsegs;
		if (sc->sc_flags & FXPF_EXT_RFA)
			tbdp++;
		for (seg = 0; seg < nsegs; seg++) {
			tbdp[seg].tb_addr =
			    htole32(dmamap->dm_segs[seg].ds_addr);
			tbdp[seg].tb_size =
			    htole32(dmamap->dm_segs[seg].ds_len);
		}
		if (__predict_false(len <= FXP_IP4CSUMTX_PADLEN &&
		    (csum_flags & M_CSUM_IPv4) != 0)) {
			/*
			 * Pad short packets to avoid ip4csum-tx bug.
			 *
			 * XXX Should we still consider if such short
			 *     (36 bytes or less) packets might already
			 *     occupy FXP_IPCB_NTXSEG (15) fragments here?
			 */
			KASSERT(nsegs < FXP_IPCB_NTXSEG);
			nsegs++;
			tbdp[seg].tb_addr = htole32(FXP_CDTXPADADDR(sc));
			tbdp[seg].tb_size =
			    htole32(FXP_IP4CSUMTX_PADLEN + 1 - len);
		}

		/* Sync the DMA map. */
		bus_dmamap_sync(sc->sc_dmat, dmamap, 0, dmamap->dm_mapsize,
		    BUS_DMASYNC_PREWRITE);

		/*
		 * Store a pointer to the packet so we can free it later.
		 */
		txs->txs_mbuf = m0;

		/*
		 * Initialize the transmit descriptor.
		 */
		/* BIG_ENDIAN: no need to swap to store 0 */
		txd->txd_txcb.cb_status = 0;
		txd->txd_txcb.cb_command =
		    sc->sc_txcmd | htole16(FXP_CB_COMMAND_SF);
		txd->txd_txcb.tx_threshold = tx_threshold;
		txd->txd_txcb.tbd_number = nsegs;

		KASSERT((csum_flags & (M_CSUM_TCPv6 | M_CSUM_UDPv6)) == 0);
		if (sc->sc_flags & FXPF_EXT_RFA) {
			struct fxp_ipcb *ipcb;
			/*
			 * Deal with TCP/IP checksum offload. Note that
			 * in order for TCP checksum offload to work,
			 * the pseudo header checksum must have already
			 * been computed and stored in the checksum field
			 * in the TCP header. The stack should have
			 * already done this for us.
			 */
			ipcb = &txd->txd_u.txdu_ipcb;
			memset(ipcb, 0, sizeof(*ipcb));
			/*
			 * always do hardware parsing.
			 */
			ipcb->ipcb_ip_activation_high =
			    FXP_IPCB_HARDWAREPARSING_ENABLE;
			/*
			 * ip checksum offloading.
			 */
			if (csum_flags & M_CSUM_IPv4) {
				ipcb->ipcb_ip_schedule |=
				    FXP_IPCB_IP_CHECKSUM_ENABLE;
			}
			/*
			 * TCP/UDP checksum offloading.
			 */
			if (csum_flags & (M_CSUM_TCPv4 | M_CSUM_UDPv4)) {
				ipcb->ipcb_ip_schedule |=
				    FXP_IPCB_TCPUDP_CHECKSUM_ENABLE;
			}

			/*
			 * request VLAN tag insertion if needed.
			 */
			if (vlan_has_tag(m0)) {
				ipcb->ipcb_vlan_id = htobe16(vlan_get_tag(m0));
				ipcb->ipcb_ip_activation_high |=
				    FXP_IPCB_INSERTVLAN_ENABLE;
			}
		} else {
			KASSERT((csum_flags &
			    (M_CSUM_IPv4 | M_CSUM_TCPv4 | M_CSUM_UDPv4)) == 0);
		}

		FXP_CDTXSYNC(sc, nexttx,
		    BUS_DMASYNC_PREREAD|BUS_DMASYNC_PREWRITE);

		/* Advance the tx pointer. */
		sc->sc_txpending++;
		sc->sc_txlast = nexttx;

		/*
		 * Pass packet to bpf if there is a listener.
		 */
		bpf_mtap(ifp, m0, BPF_D_OUT);
	}

	if (sc->sc_txpending == FXP_NTXCB - 1) {
		/* No more slots; notify upper layer. */
		ifp->if_flags |= IFF_OACTIVE;
	}

	if (sc->sc_txpending != opending) {
		/*
		 * We enqueued packets.  If the transmitter was idle,
		 * reset the txdirty pointer.
		 */
		if (opending == 0)
			sc->sc_txdirty = FXP_NEXTTX(lasttx);

		/*
		 * Cause the chip to interrupt and suspend command
		 * processing once the last packet we've enqueued
		 * has been transmitted.
		 *
		 * To avoid a race between updating status bits
		 * by the fxp chip and clearing command bits
		 * by this function on machines which don't have
		 * atomic methods to clear/set bits in memory
		 * smaller than 32bits (both cb_status and cb_command
		 * members are uint16_t and in the same 32bit word),
		 * we have to prepare a dummy TX descriptor which has
		 * NOP command and just causes a TX completion interrupt.
		 */
		sc->sc_txpending++;
		sc->sc_txlast = FXP_NEXTTX(sc->sc_txlast);
		txd = FXP_CDTX(sc, sc->sc_txlast);
		/* BIG_ENDIAN: no need to swap to store 0 */
		txd->txd_txcb.cb_status = 0;
		txd->txd_txcb.cb_command = htole16(FXP_CB_COMMAND_NOP |
		    FXP_CB_COMMAND_I | FXP_CB_COMMAND_S);
		FXP_CDTXSYNC(sc, sc->sc_txlast,
		    BUS_DMASYNC_PREREAD|BUS_DMASYNC_PREWRITE);

		/*
		 * The entire packet chain is set up.  Clear the suspend bit
		 * on the command prior to the first packet we set up.
		 */
		FXP_CDTXSYNC(sc, lasttx,
		    BUS_DMASYNC_POSTREAD|BUS_DMASYNC_POSTWRITE);
		FXP_CDTX(sc, lasttx)->txd_txcb.cb_command &=
		    htole16(~FXP_CB_COMMAND_S);
		FXP_CDTXSYNC(sc, lasttx,
		    BUS_DMASYNC_PREREAD|BUS_DMASYNC_PREWRITE);

		/*
		 * Issue a Resume command in case the chip was suspended.
		 */
		fxp_scb_wait(sc);
		fxp_scb_cmd(sc, FXP_SCB_COMMAND_CU_RESUME);

		/* Set a watchdog timer in case the chip flakes out. */
		ifp->if_timer = 5;
	}
}

/*
 * Process interface interrupts.
 */
int
fxp_intr(void *arg)
{
	struct fxp_softc *sc = arg;
	struct ifnet *ifp = &sc->sc_ethercom.ec_if;
	bus_dmamap_t rxmap;
	int claimed = 0, rnr;
	uint8_t statack;

	if (!device_is_active(sc->sc_dev) || sc->sc_enabled == 0)
		return (0);
	/*
	 * If the interface isn't running, don't try to
	 * service the interrupt.. just ack it and bail.
	 */
	if ((ifp->if_flags & IFF_RUNNING) == 0) {
		statack = CSR_READ_1(sc, FXP_CSR_SCB_STATACK);
		if (statack) {
			claimed = 1;
			CSR_WRITE_1(sc, FXP_CSR_SCB_STATACK, statack);
		}
		return (claimed);
	}

	while ((statack = CSR_READ_1(sc, FXP_CSR_SCB_STATACK)) != 0) {
		claimed = 1;

		/*
		 * First ACK all the interrupts in this pass.
		 */
		CSR_WRITE_1(sc, FXP_CSR_SCB_STATACK, statack);

		/*
		 * Process receiver interrupts. If a no-resource (RNR)
		 * condition exists, get whatever packets we can and
		 * re-start the receiver.
		 */
		rnr = (statack & (FXP_SCB_STATACK_RNR | FXP_SCB_STATACK_SWI)) ?
		    1 : 0;
		if (statack & (FXP_SCB_STATACK_FR | FXP_SCB_STATACK_RNR |
		    FXP_SCB_STATACK_SWI)) {
			FXP_EVCNT_INCR(&sc->sc_ev_rxintr);
			rnr |= fxp_rxintr(sc);
		}

		/*
		 * Free any finished transmit mbuf chains.
		 */
		if (statack & (FXP_SCB_STATACK_CXTNO|FXP_SCB_STATACK_CNA)) {
			FXP_EVCNT_INCR(&sc->sc_ev_txintr);
			fxp_txintr(sc);

			/*
			 * Try to get more packets going.
			 */
			if_schedule_deferred_start(ifp);

			if (sc->sc_txpending == 0) {
				/*
				 * Tell them that they can re-init now.
				 */
				if (sc->sc_flags & FXPF_WANTINIT)
					wakeup(sc);
			}
		}

		if (rnr) {
			fxp_scb_wait(sc);
			fxp_scb_cmd(sc, FXP_SCB_COMMAND_RU_ABORT);
			rxmap = M_GETCTX(sc->sc_rxq.ifq_head, bus_dmamap_t);
			fxp_scb_wait(sc);
			CSR_WRITE_4(sc, FXP_CSR_SCB_GENERAL,
			    rxmap->dm_segs[0].ds_addr +
			    RFA_ALIGNMENT_FUDGE);
			fxp_scb_cmd(sc, FXP_SCB_COMMAND_RU_START);
		}
	}

	if (claimed)
		rnd_add_uint32(&sc->rnd_source, statack);
	return (claimed);
}

/*
 * Handle transmit completion interrupts.
 */
void
fxp_txintr(struct fxp_softc *sc)
{
	struct ifnet *ifp = &sc->sc_ethercom.ec_if;
	struct fxp_txdesc *txd;
	struct fxp_txsoft *txs;
	int i;
	uint16_t txstat;

	ifp->if_flags &= ~IFF_OACTIVE;
	for (i = sc->sc_txdirty; sc->sc_txpending != 0;
	    i = FXP_NEXTTX(i), sc->sc_txpending--) {
		txd = FXP_CDTX(sc, i);
		txs = FXP_DSTX(sc, i);

		FXP_CDTXSYNC(sc, i,
		    BUS_DMASYNC_POSTREAD|BUS_DMASYNC_POSTWRITE);

		/* skip dummy NOP TX descriptor */
		if ((le16toh(txd->txd_txcb.cb_command) & FXP_CB_COMMAND_CMD)
		    == FXP_CB_COMMAND_NOP)
			continue;

		txstat = le16toh(txd->txd_txcb.cb_status);

		if ((txstat & FXP_CB_STATUS_C) == 0)
			break;

		bus_dmamap_sync(sc->sc_dmat, txs->txs_dmamap,
		    0, txs->txs_dmamap->dm_mapsize,
		    BUS_DMASYNC_POSTWRITE);
		bus_dmamap_unload(sc->sc_dmat, txs->txs_dmamap);
		m_freem(txs->txs_mbuf);
		txs->txs_mbuf = NULL;
	}

	/* Update the dirty transmit buffer pointer. */
	sc->sc_txdirty = i;

	/*
	 * Cancel the watchdog timer if there are no pending
	 * transmissions.
	 */
	if (sc->sc_txpending == 0)
		ifp->if_timer = 0;
}

/*
 * fxp_rx_hwcksum: check status of H/W offloading for received packets.
 */

void
fxp_rx_hwcksum(struct fxp_softc *sc, struct mbuf *m, const struct fxp_rfa *rfa,
    u_int len)
{
	uint32_t csum_data;
	int csum_flags;

	/*
	 * check H/W Checksumming.
	 */

	csum_flags = 0;
	csum_data = 0;

	if ((sc->sc_flags & FXPF_EXT_RFA) != 0) {
		uint8_t csum_stat;

		csum_stat = rfa->cksum_stat;
		if ((rfa->rfa_status & htole16(FXP_RFA_STATUS_PARSE)) == 0)
			goto out;

		if (csum_stat & FXP_RFDX_CS_IP_CSUM_BIT_VALID) {
			csum_flags = M_CSUM_IPv4;
			if ((csum_stat & FXP_RFDX_CS_IP_CSUM_VALID) == 0)
				csum_flags |= M_CSUM_IPv4_BAD;
		}

		if (csum_stat & FXP_RFDX_CS_TCPUDP_CSUM_BIT_VALID) {
			csum_flags |= (M_CSUM_TCPv4|M_CSUM_UDPv4); /* XXX */
			if ((csum_stat & FXP_RFDX_CS_TCPUDP_CSUM_VALID) == 0)
				csum_flags |= M_CSUM_TCP_UDP_BAD;
		}

	} else if ((sc->sc_flags & FXPF_82559_RXCSUM) != 0) {
		struct ifnet *ifp = &sc->sc_ethercom.ec_if;
		struct ether_header *eh;
		struct ip *ip;
		struct udphdr *uh;
		u_int hlen, pktlen;

		if (len < ETHER_HDR_LEN + sizeof(struct ip))
			goto out;
		pktlen = len - ETHER_HDR_LEN;
		eh = mtod(m, struct ether_header *);
		if (ntohs(eh->ether_type) != ETHERTYPE_IP)
			goto out;
		ip = (struct ip *)((uint8_t *)eh + ETHER_HDR_LEN);
		if (ip->ip_v != IPVERSION)
			goto out;

		hlen = ip->ip_hl << 2;
		if (hlen < sizeof(struct ip))
			goto out;

		/*
		 * Bail if too short, has random trailing garbage, truncated,
		 * fragment, or has ethernet pad.
		 */
		if (ntohs(ip->ip_len) < hlen ||
		    ntohs(ip->ip_len) != pktlen ||
		    (ntohs(ip->ip_off) & (IP_MF | IP_OFFMASK)) != 0)
			goto out;

		switch (ip->ip_p) {
		case IPPROTO_TCP:
			if ((ifp->if_csum_flags_rx & M_CSUM_TCPv4) == 0 ||
			    pktlen < (hlen + sizeof(struct tcphdr)))
				goto out;
			csum_flags =
			    M_CSUM_TCPv4 | M_CSUM_DATA | M_CSUM_NO_PSEUDOHDR;
			break;
		case IPPROTO_UDP:
			if ((ifp->if_csum_flags_rx & M_CSUM_UDPv4) == 0 ||
			    pktlen < (hlen + sizeof(struct udphdr)))
				goto out;
			uh = (struct udphdr *)((uint8_t *)ip + hlen);
			if (uh->uh_sum == 0)
				goto out;	/* no checksum */
			csum_flags =
			    M_CSUM_UDPv4 | M_CSUM_DATA | M_CSUM_NO_PSEUDOHDR;
			break;
		default:
			goto out;
		}

		/* Extract computed checksum. */
		csum_data = be16dec(mtod(m, uint8_t *) + len);

		/*
		 * The computed checksum includes IP headers,
		 * so we have to deduct them.
		 */
#if 0
		/*
		 * But in TCP/UDP layer we can assume the IP header is valid,
		 * i.e. a sum of the whole IP header should be 0xffff,
		 * so we don't have to bother to deduct it.
		 */
		if (hlen > 0) {
			uint32_t hsum;
			const uint16_t *iphdr;
			hsum = 0;
			iphdr = (uint16_t *)ip;

			while (hlen > 1) {
				hsum += ntohs(*iphdr++);
				hlen -= sizeof(uint16_t);
			}
			while (hsum >> 16)
				hsum = (hsum >> 16) + (hsum & 0xffff);

			csum_data += (uint16_t)~hsum;

			while (csum_data >> 16)
				csum_data =
				    (csum_data >> 16) + (csum_data & 0xffff);
		}
#endif
	}
 out:
	m->m_pkthdr.csum_flags = csum_flags;
	m->m_pkthdr.csum_data = csum_data;
}

/*
 * Handle receive interrupts.
 */
int
fxp_rxintr(struct fxp_softc *sc)
{
	struct ethercom *ec = &sc->sc_ethercom;
	struct ifnet *ifp = &sc->sc_ethercom.ec_if;
	struct mbuf *m, *m0;
	bus_dmamap_t rxmap;
	struct fxp_rfa *rfa;
	int rnr;
	uint16_t len, rxstat;

	rnr = 0;

	for (;;) {
		m = sc->sc_rxq.ifq_head;
		rfa = FXP_MTORFA(m);
		rxmap = M_GETCTX(m, bus_dmamap_t);

		FXP_RFASYNC(sc, m,
		    BUS_DMASYNC_POSTREAD|BUS_DMASYNC_POSTWRITE);

		rxstat = le16toh(rfa->rfa_status);

		if ((rxstat & FXP_RFA_STATUS_RNR) != 0)
			rnr = 1;

		if ((rxstat & FXP_RFA_STATUS_C) == 0) {
			/*
			 * We have processed all of the
			 * receive buffers.
			 */
			FXP_RFASYNC(sc, m, BUS_DMASYNC_PREREAD);
			return rnr;
		}

		IF_DEQUEUE(&sc->sc_rxq, m);

		FXP_RXBUFSYNC(sc, m, BUS_DMASYNC_POSTREAD);

		len = le16toh(rfa->actual_size) &
		    (m->m_ext.ext_size - 1);
		if ((sc->sc_flags & FXPF_82559_RXCSUM) != 0) {
			/* Adjust for appended checksum bytes. */
			len -= sizeof(uint16_t);
		}

		if (len < sizeof(struct ether_header)) {
			/*
			 * Runt packet; drop it now.
			 */
			FXP_INIT_RFABUF(sc, m);
			continue;
		}

		/*
		 * If support for 802.1Q VLAN sized frames is
		 * enabled, we need to do some additional error
		 * checking (as we are saving bad frames, in
		 * order to receive the larger ones).
		 */
		if ((ec->ec_capenable & ETHERCAP_VLAN_MTU) != 0 &&
		    (rxstat & (FXP_RFA_STATUS_OVERRUN|
			       FXP_RFA_STATUS_RNR|
			       FXP_RFA_STATUS_ALIGN|
			       FXP_RFA_STATUS_CRC)) != 0) {
			FXP_INIT_RFABUF(sc, m);
			continue;
		}

		/*
		 * check VLAN tag stripping.
		 */
		if ((sc->sc_flags & FXPF_EXT_RFA) != 0 &&
		    (rfa->rfa_status & htole16(FXP_RFA_STATUS_VLAN)) != 0)
			vlan_set_tag(m, be16toh(rfa->vlan_id));

		/* Do checksum checking. */
		if ((ifp->if_csum_flags_rx & (M_CSUM_TCPv4|M_CSUM_UDPv4)) != 0)
			fxp_rx_hwcksum(sc, m, rfa, len);

		/*
		 * If the packet is small enough to fit in a
		 * single header mbuf, allocate one and copy
		 * the data into it.  This greatly reduces
		 * memory consumption when we receive lots
		 * of small packets.
		 *
		 * Otherwise, we add a new buffer to the receive
		 * chain.  If this fails, we drop the packet and
		 * recycle the old buffer.
		 */
		if (fxp_copy_small != 0 && len <= MHLEN) {
			MGETHDR(m0, M_DONTWAIT, MT_DATA);
			if (m0 == NULL)
				goto dropit;
			MCLAIM(m0, &sc->sc_ethercom.ec_rx_mowner);
			memcpy(mtod(m0, void *),
			    mtod(m, void *), len);
			m0->m_pkthdr.csum_flags = m->m_pkthdr.csum_flags;
			m0->m_pkthdr.csum_data = m->m_pkthdr.csum_data;
			FXP_INIT_RFABUF(sc, m);
			m = m0;
		} else {
			if (fxp_add_rfabuf(sc, rxmap, 1) != 0) {
 dropit:
				ifp->if_ierrors++;
				FXP_INIT_RFABUF(sc, m);
				continue;
			}
		}

		m_set_rcvif(m, ifp);
		m->m_pkthdr.len = m->m_len = len;

		/* Pass it on. */
		if_percpuq_enqueue(ifp->if_percpuq, m);
	}
}

/*
 * Update packet in/out/collision statistics. The i82557 doesn't
 * allow you to access these counters without doing a fairly
 * expensive DMA to get _all_ of the statistics it maintains, so
 * we do this operation here only once per second. The statistics
 * counters in the kernel are updated from the previous dump-stats
 * DMA and then a new dump-stats DMA is started. The on-chip
 * counters are zeroed when the DMA completes. If we can't start
 * the DMA immediately, we don't wait - we just prepare to read
 * them again next time.
 */
void
fxp_tick(void *arg)
{
	struct fxp_softc *sc = arg;
	struct ifnet *ifp = &sc->sc_ethercom.ec_if;
	struct fxp_stats *sp = &sc->sc_control_data->fcd_stats;
	int s;

	if (!device_is_active(sc->sc_dev))
		return;

	s = splnet();

	FXP_CDSTATSSYNC(sc, BUS_DMASYNC_POSTREAD);

	ifp->if_opackets += le32toh(sp->tx_good);
	ifp->if_collisions += le32toh(sp->tx_total_collisions);
	if (sp->rx_good) {
		ifp->if_ipackets += le32toh(sp->rx_good);
		sc->sc_rxidle = 0;
	} else if (sc->sc_flags & FXPF_RECV_WORKAROUND) {
		sc->sc_rxidle++;
	}
	ifp->if_ierrors +=
	    le32toh(sp->rx_crc_errors) +
	    le32toh(sp->rx_alignment_errors) +
	    le32toh(sp->rx_rnr_errors) +
	    le32toh(sp->rx_overrun_errors);
	/*
	 * If any transmit underruns occurred, bump up the transmit
	 * threshold by another 512 bytes (64 * 8).
	 */
	if (sp->tx_underruns) {
		ifp->if_oerrors += le32toh(sp->tx_underruns);
		if (tx_threshold < 192)
			tx_threshold += 64;
	}
#ifdef FXP_EVENT_COUNTERS
	if (sc->sc_flags & FXPF_FC) {
		sc->sc_ev_txpause.ev_count += sp->tx_pauseframes;
		sc->sc_ev_rxpause.ev_count += sp->rx_pauseframes;
	}
#endif

	/*
	 * If we haven't received any packets in FXP_MAX_RX_IDLE seconds,
	 * then assume the receiver has locked up and attempt to clear
	 * the condition by reprogramming the multicast filter (actually,
	 * resetting the interface). This is a work-around for a bug in
	 * the 82557 where the receiver locks up if it gets certain types
	 * of garbage in the synchronization bits prior to the packet header.
	 * This bug is supposed to only occur in 10Mbps mode, but has been
	 * seen to occur in 100Mbps mode as well (perhaps due to a 10/100
	 * speed transition).
	 */
	if (sc->sc_rxidle > FXP_MAX_RX_IDLE) {
		(void) fxp_init(ifp);
		splx(s);
		return;
	}
	/*
	 * If there is no pending command, start another stats
	 * dump. Otherwise punt for now.
	 */
	if (CSR_READ_1(sc, FXP_CSR_SCB_COMMAND) == 0) {
		/*
		 * Start another stats dump.
		 */
		FXP_CDSTATSSYNC(sc, BUS_DMASYNC_PREREAD);
		fxp_scb_cmd(sc, FXP_SCB_COMMAND_CU_DUMPRESET);
	} else {
		/*
		 * A previous command is still waiting to be accepted.
		 * Just zero our copy of the stats and wait for the
		 * next timer event to update them.
		 */
		/* BIG_ENDIAN: no swap required to store 0 */
		sp->tx_good = 0;
		sp->tx_underruns = 0;
		sp->tx_total_collisions = 0;

		sp->rx_good = 0;
		sp->rx_crc_errors = 0;
		sp->rx_alignment_errors = 0;
		sp->rx_rnr_errors = 0;
		sp->rx_overrun_errors = 0;
		if (sc->sc_flags & FXPF_FC) {
			sp->tx_pauseframes = 0;
			sp->rx_pauseframes = 0;
		}
	}

	if (sc->sc_flags & FXPF_MII) {
		/* Tick the MII clock. */
		mii_tick(&sc->sc_mii);
	}

	splx(s);

	/*
	 * Schedule another timeout one second from now.
	 */
	callout_reset(&sc->sc_callout, hz, fxp_tick, sc);
}

/*
 * Drain the receive queue.
 */
void
fxp_rxdrain(struct fxp_softc *sc)
{
	bus_dmamap_t rxmap;
	struct mbuf *m;

	for (;;) {
		IF_DEQUEUE(&sc->sc_rxq, m);
		if (m == NULL)
			break;
		rxmap = M_GETCTX(m, bus_dmamap_t);
		bus_dmamap_unload(sc->sc_dmat, rxmap);
		FXP_RXMAP_PUT(sc, rxmap);
		m_freem(m);
	}
}

/*
 * Stop the interface. Cancels the statistics updater and resets
 * the interface.
 */
void
fxp_stop(struct ifnet *ifp, int disable)
{
	struct fxp_softc *sc = ifp->if_softc;
	struct fxp_txsoft *txs;
	int i;

	/*
	 * Turn down interface (done early to avoid bad interactions
	 * between panics, shutdown hooks, and the watchdog timer)
	 */
	ifp->if_timer = 0;
	ifp->if_flags &= ~(IFF_RUNNING | IFF_OACTIVE);

	/*
	 * Cancel stats updater.
	 */
	callout_stop(&sc->sc_callout);
	if (sc->sc_flags & FXPF_MII) {
		/* Down the MII. */
		mii_down(&sc->sc_mii);
	}

	/*
	 * Issue software reset.  This unloads any microcode that
	 * might already be loaded.
	 */
	sc->sc_flags &= ~FXPF_UCODE_LOADED;
	CSR_WRITE_4(sc, FXP_CSR_PORT, FXP_PORT_SOFTWARE_RESET);
	DELAY(50);

	/*
	 * Release any xmit buffers.
	 */
	for (i = 0; i < FXP_NTXCB; i++) {
		txs = FXP_DSTX(sc, i);
		if (txs->txs_mbuf != NULL) {
			bus_dmamap_unload(sc->sc_dmat, txs->txs_dmamap);
			m_freem(txs->txs_mbuf);
			txs->txs_mbuf = NULL;
		}
	}
	sc->sc_txpending = 0;

	if (disable) {
		fxp_rxdrain(sc);
		fxp_disable(sc);
	}

}

/*
 * Watchdog/transmission transmit timeout handler. Called when a
 * transmission is started on the interface, but no interrupt is
 * received before the timeout. This usually indicates that the
 * card has wedged for some reason.
 */
void
fxp_watchdog(struct ifnet *ifp)
{
	struct fxp_softc *sc = ifp->if_softc;

	log(LOG_ERR, "%s: device timeout\n", device_xname(sc->sc_dev));
	ifp->if_oerrors++;

	(void) fxp_init(ifp);
}

/*
 * Initialize the interface.  Must be called at splnet().
 */
int
fxp_init(struct ifnet *ifp)
{
	struct fxp_softc *sc = ifp->if_softc;
	struct fxp_cb_config *cbp;
	struct fxp_cb_ias *cb_ias;
	struct fxp_txdesc *txd;
	bus_dmamap_t rxmap;
	int i, prm, save_bf, lrxen, vlan_drop, allm, error = 0;
	uint16_t status;

	if ((error = fxp_enable(sc)) != 0)
		goto out;

	/*
	 * Cancel any pending I/O
	 */
	fxp_stop(ifp, 0);

	/*
	 * XXX just setting sc_flags to 0 here clears any FXPF_MII
	 * flag, and this prevents the MII from detaching resulting in
	 * a panic. The flags field should perhaps be split in runtime
	 * flags and more static information. For now, just clear the
	 * only other flag set.
	 */

	sc->sc_flags &= ~FXPF_WANTINIT;

	/*
	 * Initialize base of CBL and RFA memory. Loading with zero
	 * sets it up for regular linear addressing.
	 */
	fxp_scb_wait(sc);
	CSR_WRITE_4(sc, FXP_CSR_SCB_GENERAL, 0);
	fxp_scb_cmd(sc, FXP_SCB_COMMAND_CU_BASE);

	fxp_scb_wait(sc);
	fxp_scb_cmd(sc, FXP_SCB_COMMAND_RU_BASE);

	/*
	 * Initialize the multicast filter.  Do this now, since we might
	 * have to setup the config block differently.
	 */
	fxp_mc_setup(sc);

	prm = (ifp->if_flags & IFF_PROMISC) ? 1 : 0;
	allm = (ifp->if_flags & IFF_ALLMULTI) ? 1 : 0;

	/*
	 * In order to support receiving 802.1Q VLAN frames, we have to
	 * enable "save bad frames", since they are 4 bytes larger than
	 * the normal Ethernet maximum frame length.  On i82558 and later,
	 * we have a better mechanism for this.
	 */
	save_bf = 0;
	lrxen = 0;
	vlan_drop = 0;
	if (sc->sc_ethercom.ec_capenable & ETHERCAP_VLAN_MTU) {
		if (sc->sc_rev < FXP_REV_82558_A4)
			save_bf = 1;
		else
			lrxen = 1;
		if (sc->sc_rev >= FXP_REV_82550)
			vlan_drop = 1;
	}

	/*
	 * Initialize base of dump-stats buffer.
	 */
	fxp_scb_wait(sc);
	CSR_WRITE_4(sc, FXP_CSR_SCB_GENERAL,
	    sc->sc_cddma + FXP_CDSTATSOFF);
	FXP_CDSTATSSYNC(sc, BUS_DMASYNC_PREREAD);
	fxp_scb_cmd(sc, FXP_SCB_COMMAND_CU_DUMP_ADR);

	cbp = &sc->sc_control_data->fcd_configcb;
	memset(cbp, 0, sizeof(struct fxp_cb_config));

	/*
	 * Load microcode for this controller.
	 */
	fxp_load_ucode(sc);

	if ((sc->sc_ethercom.ec_if.if_flags & IFF_LINK1))
		sc->sc_flags |= FXPF_RECV_WORKAROUND;
	else
		sc->sc_flags &= ~FXPF_RECV_WORKAROUND;

	/*
	 * This copy is kind of disgusting, but there are a bunch of must be
	 * zero and must be one bits in this structure and this is the easiest
	 * way to initialize them all to proper values.
	 */
	memcpy(cbp, fxp_cb_config_template, sizeof(fxp_cb_config_template));

	/* BIG_ENDIAN: no need to swap to store 0 */
	cbp->cb_status =	0;
	cbp->cb_command =	htole16(FXP_CB_COMMAND_CONFIG |
				    FXP_CB_COMMAND_EL);
	/* BIG_ENDIAN: no need to swap to store 0xffffffff */
	cbp->link_addr =	0xffffffff; /* (no) next command */
					/* bytes in config block */
	cbp->byte_count =	(sc->sc_flags & FXPF_EXT_RFA) ?
				FXP_EXT_CONFIG_LEN : FXP_CONFIG_LEN;
	cbp->rx_fifo_limit =	8;	/* rx fifo threshold (32 bytes) */
	cbp->tx_fifo_limit =	0;	/* tx fifo threshold (0 bytes) */
	cbp->adaptive_ifs =	0;	/* (no) adaptive interframe spacing */
	cbp->mwi_enable =	(sc->sc_flags & FXPF_MWI) ? 1 : 0;
	cbp->type_enable =	0;	/* actually reserved */
	cbp->read_align_en =	(sc->sc_flags & FXPF_READ_ALIGN) ? 1 : 0;
	cbp->end_wr_on_cl =	(sc->sc_flags & FXPF_WRITE_ALIGN) ? 1 : 0;
	cbp->rx_dma_bytecount =	0;	/* (no) rx DMA max */
	cbp->tx_dma_bytecount =	0;	/* (no) tx DMA max */
	cbp->dma_mbce =		0;	/* (disable) dma max counters */
	cbp->late_scb =		0;	/* (don't) defer SCB update */
	cbp->tno_int_or_tco_en =0;	/* (disable) tx not okay interrupt */
	cbp->ci_int =		1;	/* interrupt on CU idle */
	cbp->ext_txcb_dis =	(sc->sc_flags & FXPF_EXT_TXCB) ? 0 : 1;
	cbp->ext_stats_dis =	1;	/* disable extended counters */
	cbp->keep_overrun_rx =	0;	/* don't pass overrun frames to host */
	cbp->save_bf =		save_bf;/* save bad frames */
	cbp->disc_short_rx =	!prm;	/* discard short packets */
	cbp->underrun_retry =	1;	/* retry mode (1) on DMA underrun */
	cbp->ext_rfa =		(sc->sc_flags & FXPF_EXT_RFA) ? 1 : 0;
	cbp->two_frames =	0;	/* do not limit FIFO to 2 frames */
	cbp->dyn_tbd =		0;	/* (no) dynamic TBD mode */
					/* interface mode */
	cbp->mediatype =	(sc->sc_flags & FXPF_MII) ? 1 : 0;
	cbp->csma_dis =		0;	/* (don't) disable link */
	cbp->tcp_udp_cksum =	(sc->sc_flags & FXPF_82559_RXCSUM) ? 1 : 0;
					/* (don't) enable RX checksum */
	cbp->vlan_tco =		0;	/* (don't) enable vlan wakeup */
	cbp->link_wake_en =	0;	/* (don't) assert PME# on link change */
	cbp->arp_wake_en =	0;	/* (don't) assert PME# on arp */
	cbp->mc_wake_en =	0;	/* (don't) assert PME# on mcmatch */
	cbp->nsai =		1;	/* (don't) disable source addr insert */
	cbp->preamble_length =	2;	/* (7 byte) preamble */
	cbp->loopback =		0;	/* (don't) loopback */
	cbp->linear_priority =	0;	/* (normal CSMA/CD operation) */
	cbp->linear_pri_mode =	0;	/* (wait after xmit only) */
	cbp->interfrm_spacing =	6;	/* (96 bits of) interframe spacing */
	cbp->promiscuous =	prm;	/* promiscuous mode */
	cbp->bcast_disable =	0;	/* (don't) disable broadcasts */
	cbp->wait_after_win =	0;	/* (don't) enable modified backoff alg*/
	cbp->ignore_ul =	0;	/* consider U/L bit in IA matching */
	cbp->crc16_en =		0;	/* (don't) enable crc-16 algorithm */
	cbp->crscdt =		(sc->sc_flags & FXPF_MII) ? 0 : 1;
	cbp->stripping =	!prm;	/* truncate rx packet to byte count */
	cbp->padding =		1;	/* (do) pad short tx packets */
	cbp->rcv_crc_xfer =	0;	/* (don't) xfer CRC to host */
	cbp->long_rx_en =	lrxen;	/* long packet receive enable */
	cbp->ia_wake_en =	0;	/* (don't) wake up on address match */
	cbp->magic_pkt_dis =	0;	/* (don't) disable magic packet */
					/* must set wake_en in PMCSR also */
	cbp->force_fdx =	0;	/* (don't) force full duplex */
	cbp->fdx_pin_en =	1;	/* (enable) FDX# pin */
	cbp->multi_ia =		0;	/* (don't) accept multiple IAs */
	cbp->mc_all =		allm;	/* accept all multicasts */
	cbp->ext_rx_mode =	(sc->sc_flags & FXPF_EXT_RFA) ? 1 : 0;
	cbp->vlan_drop_en =	vlan_drop;

	if (!(sc->sc_flags & FXPF_FC)) {
		/*
		 * The i82557 has no hardware flow control, the values
		 * here are the defaults for the chip.
		 */
		cbp->fc_delay_lsb =	0;
		cbp->fc_delay_msb =	0x40;
		cbp->pri_fc_thresh =	3;
		cbp->tx_fc_dis =	0;
		cbp->rx_fc_restop =	0;
		cbp->rx_fc_restart =	0;
		cbp->fc_filter =	0;
		cbp->pri_fc_loc =	1;
	} else {
		cbp->fc_delay_lsb =	0x1f;
		cbp->fc_delay_msb =	0x01;
		cbp->pri_fc_thresh =	3;
		cbp->tx_fc_dis =	0;	/* enable transmit FC */
		cbp->rx_fc_restop =	1;	/* enable FC restop frames */
		cbp->rx_fc_restart =	1;	/* enable FC restart frames */
		cbp->fc_filter =	!prm;	/* drop FC frames to host */
		cbp->pri_fc_loc =	1;	/* FC pri location (byte31) */
		cbp->ext_stats_dis =	0;	/* enable extended stats */
	}

	FXP_CDCONFIGSYNC(sc, BUS_DMASYNC_PREREAD|BUS_DMASYNC_PREWRITE);

	/*
	 * Start the config command/DMA.
	 */
	fxp_scb_wait(sc);
	CSR_WRITE_4(sc, FXP_CSR_SCB_GENERAL, sc->sc_cddma + FXP_CDCONFIGOFF);
	fxp_scb_cmd(sc, FXP_SCB_COMMAND_CU_START);
	/* ...and wait for it to complete. */
	for (i = 1000; i > 0; i--) {
		FXP_CDCONFIGSYNC(sc,
		    BUS_DMASYNC_POSTREAD|BUS_DMASYNC_POSTWRITE);
		status = le16toh(cbp->cb_status);
		FXP_CDCONFIGSYNC(sc, BUS_DMASYNC_PREREAD);
		if ((status & FXP_CB_STATUS_C) != 0)
			break;
		DELAY(1);
	} 
	if (i == 0) {
		log(LOG_WARNING, "%s: line %d: dmasync timeout\n",
		    device_xname(sc->sc_dev), __LINE__);
		return (ETIMEDOUT);
	}

	/*
	 * Initialize the station address.
	 */
	cb_ias = &sc->sc_control_data->fcd_iascb;
	/* BIG_ENDIAN: no need to swap to store 0 */
	cb_ias->cb_status = 0;
	cb_ias->cb_command = htole16(FXP_CB_COMMAND_IAS | FXP_CB_COMMAND_EL);
	/* BIG_ENDIAN: no need to swap to store 0xffffffff */
	cb_ias->link_addr = 0xffffffff;
	memcpy(cb_ias->macaddr, CLLADDR(ifp->if_sadl), ETHER_ADDR_LEN);

	FXP_CDIASSYNC(sc, BUS_DMASYNC_PREREAD|BUS_DMASYNC_PREWRITE);

	/*
	 * Start the IAS (Individual Address Setup) command/DMA.
	 */
	fxp_scb_wait(sc);
	CSR_WRITE_4(sc, FXP_CSR_SCB_GENERAL, sc->sc_cddma + FXP_CDIASOFF);
	fxp_scb_cmd(sc, FXP_SCB_COMMAND_CU_START);
	/* ...and wait for it to complete. */
	for (i = 1000; i > 0; i++) {
		FXP_CDIASSYNC(sc,
		    BUS_DMASYNC_POSTREAD|BUS_DMASYNC_POSTWRITE);
		status = le16toh(cb_ias->cb_status);
		FXP_CDIASSYNC(sc, BUS_DMASYNC_PREREAD);
		if ((status & FXP_CB_STATUS_C) != 0)
			break;
		DELAY(1);
	}
	if (i == 0) {
		log(LOG_WARNING, "%s: line %d: dmasync timeout\n",
		    device_xname(sc->sc_dev), __LINE__);
		return (ETIMEDOUT);
	}

	/*
	 * Initialize the transmit descriptor ring.  txlast is initialized
	 * to the end of the list so that it will wrap around to the first
	 * descriptor when the first packet is transmitted.
	 */
	for (i = 0; i < FXP_NTXCB; i++) {
		txd = FXP_CDTX(sc, i);
		memset(txd, 0, sizeof(*txd));
		txd->txd_txcb.cb_command =
		    htole16(FXP_CB_COMMAND_NOP | FXP_CB_COMMAND_S);
		txd->txd_txcb.link_addr =
		    htole32(FXP_CDTXADDR(sc, FXP_NEXTTX(i)));
		if (sc->sc_flags & FXPF_EXT_TXCB)
			txd->txd_txcb.tbd_array_addr =
			    htole32(FXP_CDTBDADDR(sc, i) +
				    (2 * sizeof(struct fxp_tbd)));
		else
			txd->txd_txcb.tbd_array_addr =
			    htole32(FXP_CDTBDADDR(sc, i));
		FXP_CDTXSYNC(sc, i, BUS_DMASYNC_PREREAD|BUS_DMASYNC_PREWRITE);
	}
	sc->sc_txpending = 0;
	sc->sc_txdirty = 0;
	sc->sc_txlast = FXP_NTXCB - 1;

	/*
	 * Initialize the receive buffer list.
	 */
	sc->sc_rxq.ifq_maxlen = FXP_NRFABUFS;
	while (sc->sc_rxq.ifq_len < FXP_NRFABUFS) {
		rxmap = FXP_RXMAP_GET(sc);
		if ((error = fxp_add_rfabuf(sc, rxmap, 0)) != 0) {
			log(LOG_ERR, "%s: unable to allocate or map rx "
			    "buffer %d, error = %d\n",
			    device_xname(sc->sc_dev),
			    sc->sc_rxq.ifq_len, error);
			/*
			 * XXX Should attempt to run with fewer receive
			 * XXX buffers instead of just failing.
			 */
			FXP_RXMAP_PUT(sc, rxmap);
			fxp_rxdrain(sc);
			goto out;
		}
	}
	sc->sc_rxidle = 0;

	/*
	 * Give the transmit ring to the chip.  We do this by pointing
	 * the chip at the last descriptor (which is a NOP|SUSPEND), and
	 * issuing a start command.  It will execute the NOP and then
	 * suspend, pointing at the first descriptor.
	 */
	fxp_scb_wait(sc);
	CSR_WRITE_4(sc, FXP_CSR_SCB_GENERAL, FXP_CDTXADDR(sc, sc->sc_txlast));
	fxp_scb_cmd(sc, FXP_SCB_COMMAND_CU_START);

	/*
	 * Initialize receiver buffer area - RFA.
	 */
#if 0	/* initialization will be done by FXP_SCB_INTRCNTL_REQUEST_SWI later */
	rxmap = M_GETCTX(sc->sc_rxq.ifq_head, bus_dmamap_t);
	fxp_scb_wait(sc);
	CSR_WRITE_4(sc, FXP_CSR_SCB_GENERAL,
	    rxmap->dm_segs[0].ds_addr + RFA_ALIGNMENT_FUDGE);
	fxp_scb_cmd(sc, FXP_SCB_COMMAND_RU_START);
#endif

	if (sc->sc_flags & FXPF_MII) {
		/*
		 * Set current media.
		 */
		if ((error = mii_ifmedia_change(&sc->sc_mii)) != 0)
			goto out;
	}

	/*
	 * ...all done!
	 */
	ifp->if_flags |= IFF_RUNNING;
	ifp->if_flags &= ~IFF_OACTIVE;

	/*
	 * Request a software generated interrupt that will be used to 
	 * (re)start the RU processing.  If we direct the chip to start
	 * receiving from the start of queue now, instead of letting the
	 * interrupt handler first process all received packets, we run
	 * the risk of having it overwrite mbuf clusters while they are
	 * being processed or after they have been returned to the pool.
	 */
	CSR_WRITE_1(sc, FXP_CSR_SCB_INTRCNTL, FXP_SCB_INTRCNTL_REQUEST_SWI);
 
	/*
	 * Start the one second timer.
	 */
	callout_reset(&sc->sc_callout, hz, fxp_tick, sc);

	/*
	 * Attempt to start output on the interface.
	 */
	fxp_start(ifp);

 out:
	if (error) {
		ifp->if_flags &= ~(IFF_RUNNING | IFF_OACTIVE);
		ifp->if_timer = 0;
		log(LOG_ERR, "%s: interface not running\n",
		    device_xname(sc->sc_dev));
	}
	return (error);
}

/*
 * Notify the world which media we're using.
 */
void
fxp_mii_mediastatus(struct ifnet *ifp, struct ifmediareq *ifmr)
{
	struct fxp_softc *sc = ifp->if_softc;

	if (sc->sc_enabled == 0) {
		ifmr->ifm_active = IFM_ETHER | IFM_NONE;
		ifmr->ifm_status = 0;
		return;
	}

	ether_mediastatus(ifp, ifmr);
}

int
fxp_80c24_mediachange(struct ifnet *ifp)
{

	/* Nothing to do here. */
	return (0);
}

void
fxp_80c24_mediastatus(struct ifnet *ifp, struct ifmediareq *ifmr)
{
	struct fxp_softc *sc = ifp->if_softc;

	/*
	 * Media is currently-selected media.  We cannot determine
	 * the link status.
	 */
	ifmr->ifm_status = 0;
	ifmr->ifm_active = sc->sc_mii.mii_media.ifm_cur->ifm_media;
}

/*
 * Add a buffer to the end of the RFA buffer list.
 * Return 0 if successful, error code on failure.
 *
 * The RFA struct is stuck at the beginning of mbuf cluster and the
 * data pointer is fixed up to point just past it.
 */
int
fxp_add_rfabuf(struct fxp_softc *sc, bus_dmamap_t rxmap, int unload)
{
	struct mbuf *m;
	int error;

	MGETHDR(m, M_DONTWAIT, MT_DATA);
	if (m == NULL)
		return (ENOBUFS);

	MCLAIM(m, &sc->sc_ethercom.ec_rx_mowner);
	MCLGET(m, M_DONTWAIT);
	if ((m->m_flags & M_EXT) == 0) {
		m_freem(m);
		return (ENOBUFS);
	}

	if (unload)
		bus_dmamap_unload(sc->sc_dmat, rxmap);

	M_SETCTX(m, rxmap);

	m->m_len = m->m_pkthdr.len = m->m_ext.ext_size;
	error = bus_dmamap_load_mbuf(sc->sc_dmat, rxmap, m,
	    BUS_DMA_READ|BUS_DMA_NOWAIT);
	if (error) {
		/* XXX XXX XXX */
		aprint_error_dev(sc->sc_dev,
		    "can't load rx DMA map %d, error = %d\n",
		    sc->sc_rxq.ifq_len, error);
		panic("fxp_add_rfabuf");
	}

	FXP_INIT_RFABUF(sc, m);

	return (0);
}

int
fxp_mdi_read(device_t self, int phy, int reg)
{
	struct fxp_softc *sc = device_private(self);
	int count = 10000;
	int value;

	CSR_WRITE_4(sc, FXP_CSR_MDICONTROL,
	    (FXP_MDI_READ << 26) | (reg << 16) | (phy << 21));

	while (((value = CSR_READ_4(sc, FXP_CSR_MDICONTROL)) &
	    0x10000000) == 0 && count--)
		DELAY(10);

	if (count <= 0)
		log(LOG_WARNING,
		    "%s: fxp_mdi_read: timed out\n", device_xname(self));

	return (value & 0xffff);
}

void
fxp_statchg(struct ifnet *ifp)
{

	/* Nothing to do. */
}

void
fxp_mdi_write(device_t self, int phy, int reg, int value)
{
	struct fxp_softc *sc = device_private(self);
	int count = 10000;

	CSR_WRITE_4(sc, FXP_CSR_MDICONTROL,
	    (FXP_MDI_WRITE << 26) | (reg << 16) | (phy << 21) |
	    (value & 0xffff));

	while ((CSR_READ_4(sc, FXP_CSR_MDICONTROL) & 0x10000000) == 0 &&
	    count--)
		DELAY(10);

	if (count <= 0)
		log(LOG_WARNING,
		    "%s: fxp_mdi_write: timed out\n", device_xname(self));
}

int
fxp_ioctl(struct ifnet *ifp, u_long cmd, void *data)
{
	struct fxp_softc *sc = ifp->if_softc;
	struct ifreq *ifr = (struct ifreq *)data;
	int s, error;

	s = splnet();

	switch (cmd) {
	case SIOCSIFMEDIA:
	case SIOCGIFMEDIA:
		error = ifmedia_ioctl(ifp, ifr, &sc->sc_mii.mii_media, cmd);
		break;

	default:
		if ((error = ether_ioctl(ifp, cmd, data)) != ENETRESET)
			break;

		error = 0;

		if (cmd != SIOCADDMULTI && cmd != SIOCDELMULTI)
			;
		else if (ifp->if_flags & IFF_RUNNING) {
			/*
			 * Multicast list has changed; set the
			 * hardware filter accordingly.
			 */
			while (sc->sc_txpending) {
				sc->sc_flags |= FXPF_WANTINIT;
				tsleep(sc, PSOCK, "fxp_init", 0);
			}
			error = fxp_init(ifp);
		}
		break;
	}

	/* Try to get more packets going. */
	if (sc->sc_enabled)
		fxp_start(ifp);

	splx(s);
	return (error);
}

/*
 * Program the multicast filter.
 *
 * This function must be called at splnet().
 */
void
fxp_mc_setup(struct fxp_softc *sc)
{
	struct fxp_cb_mcs *mcsp = &sc->sc_control_data->fcd_mcscb;
	struct ifnet *ifp = &sc->sc_ethercom.ec_if;
	struct ethercom *ec = &sc->sc_ethercom;
	struct ether_multi *enm;
	struct ether_multistep step;
	int count, nmcasts;
	uint16_t status;

#ifdef DIAGNOSTIC
	if (sc->sc_txpending)
		panic("fxp_mc_setup: pending transmissions");
#endif


	if (ifp->if_flags & IFF_PROMISC) {
		ifp->if_flags |= IFF_ALLMULTI;
		return;
	} else {
		ifp->if_flags &= ~IFF_ALLMULTI;
	}

	/*
	 * Initialize multicast setup descriptor.
	 */
	nmcasts = 0;
	ETHER_FIRST_MULTI(step, ec, enm);
	while (enm != NULL) {
		/*
		 * Check for too many multicast addresses or if we're
		 * listening to a range.  Either way, we simply have
		 * to accept all multicasts.
		 */
		if (nmcasts >= MAXMCADDR ||
		    memcmp(enm->enm_addrlo, enm->enm_addrhi,
		    ETHER_ADDR_LEN) != 0) {
			/*
			 * Callers of this function must do the
			 * right thing with this.  If we're called
			 * from outside fxp_init(), the caller must
			 * detect if the state if IFF_ALLMULTI changes.
			 * If it does, the caller must then call
			 * fxp_init(), since allmulti is handled by
			 * the config block.
			 */
			ifp->if_flags |= IFF_ALLMULTI;
			return;
		}
		memcpy(&mcsp->mc_addr[nmcasts][0], enm->enm_addrlo,
		    ETHER_ADDR_LEN);
		nmcasts++;
		ETHER_NEXT_MULTI(step, enm);
	}

	/* BIG_ENDIAN: no need to swap to store 0 */
	mcsp->cb_status = 0;
	mcsp->cb_command = htole16(FXP_CB_COMMAND_MCAS | FXP_CB_COMMAND_EL);
	mcsp->link_addr = htole32(FXP_CDTXADDR(sc, FXP_NEXTTX(sc->sc_txlast)));
	mcsp->mc_cnt = htole16(nmcasts * ETHER_ADDR_LEN);

	FXP_CDMCSSYNC(sc, BUS_DMASYNC_PREREAD|BUS_DMASYNC_PREWRITE);

	/*
	 * Wait until the command unit is not active.  This should never
	 * happen since nothing is queued, but make sure anyway.
	 */
	count = 100;
	while ((CSR_READ_1(sc, FXP_CSR_SCB_RUSCUS) >> 6) ==
	    FXP_SCB_CUS_ACTIVE && --count)
		DELAY(1);
	if (count == 0) {
		log(LOG_WARNING, "%s: line %d: command queue timeout\n",
		    device_xname(sc->sc_dev), __LINE__);
		return;
	}

	/*
	 * Start the multicast setup command/DMA.
	 */
	fxp_scb_wait(sc);
	CSR_WRITE_4(sc, FXP_CSR_SCB_GENERAL, sc->sc_cddma + FXP_CDMCSOFF);
	fxp_scb_cmd(sc, FXP_SCB_COMMAND_CU_START);

	/* ...and wait for it to complete. */
	for (count = 1000; count > 0; count--) {
		FXP_CDMCSSYNC(sc,
		    BUS_DMASYNC_POSTREAD|BUS_DMASYNC_POSTWRITE);
		status = le16toh(mcsp->cb_status);
		FXP_CDMCSSYNC(sc, BUS_DMASYNC_PREREAD);
		if ((status & FXP_CB_STATUS_C) != 0)
			break;
		DELAY(1);
	}
	if (count == 0) {
		log(LOG_WARNING, "%s: line %d: dmasync timeout\n",
		    device_xname(sc->sc_dev), __LINE__);
		return;
	}
}

static const uint32_t fxp_ucode_d101a[] = D101_A_RCVBUNDLE_UCODE;
static const uint32_t fxp_ucode_d101b0[] = D101_B0_RCVBUNDLE_UCODE;
static const uint32_t fxp_ucode_d101ma[] = D101M_B_RCVBUNDLE_UCODE;
static const uint32_t fxp_ucode_d101s[] = D101S_RCVBUNDLE_UCODE;
static const uint32_t fxp_ucode_d102[] = D102_B_RCVBUNDLE_UCODE;
static const uint32_t fxp_ucode_d102c[] = D102_C_RCVBUNDLE_UCODE;
static const uint32_t fxp_ucode_d102e[] = D102_E_RCVBUNDLE_UCODE;

#define	UCODE(x)	x, sizeof(x)/sizeof(uint32_t)

static const struct ucode {
	int32_t		revision;
	const uint32_t	*ucode;
	size_t		length;
	uint16_t	int_delay_offset;
	uint16_t	bundle_max_offset;
} ucode_table[] = {
	{ FXP_REV_82558_A4, UCODE(fxp_ucode_d101a),
	  D101_CPUSAVER_DWORD, 0 },

	{ FXP_REV_82558_B0, UCODE(fxp_ucode_d101b0),
	  D101_CPUSAVER_DWORD, 0 },

	{ FXP_REV_82559_A0, UCODE(fxp_ucode_d101ma),
	  D101M_CPUSAVER_DWORD, D101M_CPUSAVER_BUNDLE_MAX_DWORD },

	{ FXP_REV_82559S_A, UCODE(fxp_ucode_d101s),
	  D101S_CPUSAVER_DWORD, D101S_CPUSAVER_BUNDLE_MAX_DWORD },

	{ FXP_REV_82550, UCODE(fxp_ucode_d102),
	  D102_B_CPUSAVER_DWORD, D102_B_CPUSAVER_BUNDLE_MAX_DWORD },

	{ FXP_REV_82550_C, UCODE(fxp_ucode_d102c),
	  D102_C_CPUSAVER_DWORD, D102_C_CPUSAVER_BUNDLE_MAX_DWORD },

	{ FXP_REV_82551_F, UCODE(fxp_ucode_d102e),
	    D102_E_CPUSAVER_DWORD, D102_E_CPUSAVER_BUNDLE_MAX_DWORD },

	{ FXP_REV_82551_10, UCODE(fxp_ucode_d102e),
	    D102_E_CPUSAVER_DWORD, D102_E_CPUSAVER_BUNDLE_MAX_DWORD },

	{ 0, NULL, 0, 0, 0 }
};

void
fxp_load_ucode(struct fxp_softc *sc)
{
	const struct ucode *uc;
	struct fxp_cb_ucode *cbp = &sc->sc_control_data->fcd_ucode;
	int count, i;
	uint16_t status;

	if (sc->sc_flags & FXPF_UCODE_LOADED)
		return;

	/*
	 * Only load the uCode if the user has requested that
	 * we do so.
	 */
	if ((sc->sc_ethercom.ec_if.if_flags & IFF_LINK0) == 0) {
		sc->sc_int_delay = 0;
		sc->sc_bundle_max = 0;
		return;
	}

	for (uc = ucode_table; uc->ucode != NULL; uc++) {
		if (sc->sc_rev == uc->revision)
			break;
	}
	if (uc->ucode == NULL)
		return;

	/* BIG ENDIAN: no need to swap to store 0 */
	cbp->cb_status = 0;
	cbp->cb_command = htole16(FXP_CB_COMMAND_UCODE | FXP_CB_COMMAND_EL);
	cbp->link_addr = 0xffffffff;		/* (no) next command */
	for (i = 0; i < uc->length; i++)
		cbp->ucode[i] = htole32(uc->ucode[i]);

	if (uc->int_delay_offset)
		*(volatile uint16_t *) &cbp->ucode[uc->int_delay_offset] =
		    htole16(fxp_int_delay + (fxp_int_delay / 2));

	if (uc->bundle_max_offset)
		*(volatile uint16_t *) &cbp->ucode[uc->bundle_max_offset] =
		    htole16(fxp_bundle_max);

	FXP_CDUCODESYNC(sc, BUS_DMASYNC_PREREAD|BUS_DMASYNC_PREWRITE);

	/*
	 * Download the uCode to the chip.
	 */
	fxp_scb_wait(sc);
	CSR_WRITE_4(sc, FXP_CSR_SCB_GENERAL, sc->sc_cddma + FXP_CDUCODEOFF);
	fxp_scb_cmd(sc, FXP_SCB_COMMAND_CU_START);

	/* ...and wait for it to complete. */
	for (count = 10000; count > 0; count--) {
		FXP_CDUCODESYNC(sc,
		    BUS_DMASYNC_POSTREAD|BUS_DMASYNC_POSTWRITE);
		status = le16toh(cbp->cb_status);
		FXP_CDUCODESYNC(sc, BUS_DMASYNC_PREREAD);
		if ((status & FXP_CB_STATUS_C) != 0)
			break;
		DELAY(2);
	}
	if (count == 0) {
		sc->sc_int_delay = 0;
		sc->sc_bundle_max = 0;
		log(LOG_WARNING, "%s: timeout loading microcode\n",
		    device_xname(sc->sc_dev));
		return;
	}

	if (sc->sc_int_delay != fxp_int_delay ||
	    sc->sc_bundle_max != fxp_bundle_max) {
		sc->sc_int_delay = fxp_int_delay;
		sc->sc_bundle_max = fxp_bundle_max;
		log(LOG_INFO, "%s: Microcode loaded: int delay: %d usec, "
		    "max bundle: %d\n", device_xname(sc->sc_dev),
		    sc->sc_int_delay,
		    uc->bundle_max_offset == 0 ? 0 : sc->sc_bundle_max);
	}

	sc->sc_flags |= FXPF_UCODE_LOADED;
}

int
fxp_enable(struct fxp_softc *sc)
{

	if (sc->sc_enabled == 0 && sc->sc_enable != NULL) {
		if ((*sc->sc_enable)(sc) != 0) {
			log(LOG_ERR, "%s: device enable failed\n",
			    device_xname(sc->sc_dev));
			return (EIO);
		}
	}

	sc->sc_enabled = 1;
	return (0);
}

void
fxp_disable(struct fxp_softc *sc)
{

	if (sc->sc_enabled != 0 && sc->sc_disable != NULL) {
		(*sc->sc_disable)(sc);
		sc->sc_enabled = 0;
	}
}

/*
 * fxp_activate:
 *
 *	Handle device activation/deactivation requests.
 */
int
fxp_activate(device_t self, enum devact act)
{
	struct fxp_softc *sc = device_private(self);

	switch (act) {
	case DVACT_DEACTIVATE:
		if_deactivate(&sc->sc_ethercom.ec_if);
		return 0;
	default:
		return EOPNOTSUPP;
	}
}

/*
 * fxp_detach:
 *
 *	Detach an i82557 interface.
 */
int
fxp_detach(struct fxp_softc *sc, int flags)
{
	struct ifnet *ifp = &sc->sc_ethercom.ec_if;
	int i, s;

	/* Succeed now if there's no work to do. */
	if ((sc->sc_flags & FXPF_ATTACHED) == 0)
		return (0);

	s = splnet();
	/* Stop the interface. Callouts are stopped in it. */
	fxp_stop(ifp, 1);
	splx(s);

	/* Destroy our callout. */
	callout_destroy(&sc->sc_callout);

	if (sc->sc_flags & FXPF_MII) {
		/* Detach all PHYs */
		mii_detach(&sc->sc_mii, MII_PHY_ANY, MII_OFFSET_ANY);
	}

	/* Delete all remaining media. */
	ifmedia_delete_instance(&sc->sc_mii.mii_media, IFM_INST_ANY);

	rnd_detach_source(&sc->rnd_source);
	ether_ifdetach(ifp);
	if_detach(ifp);

	for (i = 0; i < FXP_NRFABUFS; i++) {
		bus_dmamap_unload(sc->sc_dmat, sc->sc_rxmaps[i]);
		bus_dmamap_destroy(sc->sc_dmat, sc->sc_rxmaps[i]);
	}

	for (i = 0; i < FXP_NTXCB; i++) {
		bus_dmamap_unload(sc->sc_dmat, FXP_DSTX(sc, i)->txs_dmamap);
		bus_dmamap_destroy(sc->sc_dmat, FXP_DSTX(sc, i)->txs_dmamap);
	}

	bus_dmamap_unload(sc->sc_dmat, sc->sc_dmamap);
	bus_dmamap_destroy(sc->sc_dmat, sc->sc_dmamap);
	bus_dmamem_unmap(sc->sc_dmat, (void *)sc->sc_control_data,
	    sizeof(struct fxp_control_data));
	bus_dmamem_free(sc->sc_dmat, &sc->sc_cdseg, sc->sc_cdnseg);

	return (0);
}<|MERGE_RESOLUTION|>--- conflicted
+++ resolved
@@ -1,8 +1,4 @@
-<<<<<<< HEAD
-/*	$NetBSD: i82557.c,v 1.148 2017/09/26 07:42:06 knakahara Exp $	*/
-=======
 /*	$NetBSD: i82557.c,v 1.149 2018/06/26 06:48:00 msaitoh Exp $	*/
->>>>>>> b2b84690
 
 /*-
  * Copyright (c) 1997, 1998, 1999, 2001, 2002 The NetBSD Foundation, Inc.
@@ -70,11 +66,7 @@
  */
 
 #include <sys/cdefs.h>
-<<<<<<< HEAD
-__KERNEL_RCSID(0, "$NetBSD: i82557.c,v 1.148 2017/09/26 07:42:06 knakahara Exp $");
-=======
 __KERNEL_RCSID(0, "$NetBSD: i82557.c,v 1.149 2018/06/26 06:48:00 msaitoh Exp $");
->>>>>>> b2b84690
 
 #include <sys/param.h>
 #include <sys/systm.h>
