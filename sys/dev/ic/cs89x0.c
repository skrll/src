<<<<<<< HEAD
/*	$NetBSD: cs89x0.c,v 1.39 2017/03/07 01:28:37 ozaki-r Exp $	*/
=======
/*	$NetBSD: cs89x0.c,v 1.41 2018/06/26 06:48:00 msaitoh Exp $	*/
>>>>>>> b2b84690

/*
 * Copyright (c) 2004 Christopher Gilbert
 * All rights reserved.
 *
 * 1. Redistributions of source code must retain the above copyright
 *    notice, this list of conditions and the following disclaimer.
 * 2. Redistributions in binary form must reproduce the above copyright
 *    notice, this list of conditions and the following disclaimer in the
 *    documentation and/or other materials provided with the distribution.
 * 3. The name of the company nor the name of the author may be used to
 *    endorse or promote products derived from this software without specific
 *    prior written permission.
 *
 * THIS SOFTWARE IS PROVIDED BY THE AUTHOR ``AS IS'' AND ANY EXPRESS OR IMPLIED
 * WARRANTIES, INCLUDING, BUT NOT LIMITED TO, THE IMPLIED WARRANTIES OF
 * MERCHANTABILITY AND FITNESS FOR A PARTICULAR PURPOSE ARE DISCLAIMED.
 * IN NO EVENT SHALL THE AUTHOR OR CONTRIBUTORS BE LIABLE FOR ANY DIRECT,
 * INDIRECT, INCIDENTAL, SPECIAL, EXEMPLARY, OR CONSEQUENTIAL DAMAGES
 * (INCLUDING, BUT NOT LIMITED TO, PROCUREMENT OF SUBSTITUTE GOODS OR
 * SERVICES; LOSS OF USE, DATA, OR PROFITS; OR BUSINESS INTERRUPTION)
 * HOWEVER CAUSED AND ON ANY THEORY OF LIABILITY, WHETHER IN CONTRACT, STRICT
 * LIABILITY, OR TORT (INCLUDING NEGLIGENCE OR OTHERWISE) ARISING IN ANY WAY
 * OUT OF THE USE OF THIS SOFTWARE, EVEN IF ADVISED OF THE POSSIBILITY OF
 * SUCH DAMAGE.
 */

/*
 * Copyright 1997
 * Digital Equipment Corporation. All rights reserved.
 *
 * This software is furnished under license and may be used and
 * copied only in accordance with the following terms and conditions.
 * Subject to these conditions, you may download, copy, install,
 * use, modify and distribute this software in source and/or binary
 * form. No title or ownership is transferred hereby.
 *
 * 1) Any source code used, modified or distributed must reproduce
 *    and retain this copyright notice and list of conditions as
 *    they appear in the source file.
 *
 * 2) No right is granted to use any trade name, trademark, or logo of
 *    Digital Equipment Corporation. Neither the "Digital Equipment
 *    Corporation" name nor any trademark or logo of Digital Equipment
 *    Corporation may be used to endorse or promote products derived
 *    from this software without the prior written permission of
 *    Digital Equipment Corporation.
 *
 * 3) This software is provided "AS-IS" and any express or implied
 *    warranties, including but not limited to, any implied warranties
 *    of merchantability, fitness for a particular purpose, or
 *    non-infringement are disclaimed. In no event shall DIGITAL be
 *    liable for any damages whatsoever, and in particular, DIGITAL
 *    shall not be liable for special, indirect, consequential, or
 *    incidental damages or damages for lost profits, loss of
 *    revenue or loss of use, whether such damages arise in contract,
 *    negligence, tort, under statute, in equity, at law or otherwise,
 *    even if advised of the possibility of such damage.
 */

/*
**++
**  FACILITY
**
**     Device Driver for the Crystal CS8900 ISA Ethernet Controller.
**
**  ABSTRACT
**
**     This module provides standard ethernet access for INET protocols
**     only.
**
**  AUTHORS
**
**     Peter Dettori     SEA - Software Engineering.
**
**  CREATION DATE:
**
**     13-Feb-1997.
**
**  MODIFICATION HISTORY (Digital):
**
**     Revision 1.27  1998/01/20  17:59:40  cgd
**     update for moved headers
**
**     Revision 1.26  1998/01/12  19:29:36  cgd
**     use arm32/isa versions of isadma code.
**
**     Revision 1.25  1997/12/12  01:35:27  cgd
**     convert to use new arp code (from Brini)
**
**     Revision 1.24  1997/12/10  22:31:56  cgd
**     trim some fat (get rid of ability to explicitly supply enet addr, since
**     it was never used and added a bunch of code which really doesn't belong in
**     an enet driver), and clean up slightly.
**
**     Revision 1.23  1997/10/06  16:42:12  cgd
**     copyright notices
**
**     Revision 1.22  1997/06/20  19:38:01  chaiken
**     fixes some smartcard problems
**
**     Revision 1.21  1997/06/10 02:56:20  grohn
**     Added call to ledNetActive
**
**     Revision 1.20  1997/06/05 00:47:06  dettori
**     Changed cs_process_rx_dma to reset and re-initialise the
**     ethernet chip when DMA gets out of sync, or mbufs
**     can't be allocated.
**
**     Revision 1.19  1997/06/03 03:09:58  dettori
**     Turn off sc_txbusy flag when a transmit underrun
**     occurs.
**
**     Revision 1.18  1997/06/02 00:04:35  dettori
**     redefined the transmit table to get around the nfs_timer bug while we are
**     looking into it further.
**
**     Also changed interrupts from EDGE to LEVEL.
**
**     Revision 1.17  1997/05/27 23:31:01  dettori
**     Pulled out changes to DMAMODE defines.
**
**     Revision 1.16  1997/05/23 04:25:16  cgd
**     reformat log so it fits in 80cols
**
**     Revision 1.15  1997/05/23  04:22:18  cgd
**     remove the existing copyright notice (which Peter Dettori indicated
**     was incorrect, copied from an existing NetBSD file only so that the
**     file would have a copyright notice on it, and which he'd intended to
**     replace).  Replace it with a Digital copyright notice, cloned from
**     ess.c.  It's not really correct either (it indicates that the source
**     is Digital confidential!), but is better than nothing and more
**     correct than what was there before.
**
**     Revision 1.14  1997/05/23  04:12:50  cgd
**     use an adaptive transmit start algorithm: start by telling the chip
**     to start transmitting after 381 bytes have been fed to it.  if that
**     gets transmit underruns, ramp down to 1021 bytes then "whole
**     packet."  If successful at a given level for a while, try the next
**     more agressive level.  This code doesn't ever try to start
**     transmitting after 5 bytes have been sent to the NIC, because
**     that underruns rather regularly.  The back-off and ramp-up mechanism
**     could probably be tuned a little bit, but this works well enough to
**     support > 1MB/s transmit rates on a clear ethernet (which is about
**     20-25% better than the driver had previously been getting).
**
**     Revision 1.13  1997/05/22  21:06:54  cgd
**     redo cs_copy_tx_frame() from scratch.  It had a fatal flaw: it was blindly
**     casting from u_int8_t * to u_int16_t * without worrying about alignment
**     issues.  This would cause bogus data to be spit out for mbufs with
**     misaligned data.  For instance, it caused the following bits to appear
**     on the wire:
**     	... etBND 1S2C .SHA(K) R ...
**     	    11112222333344445555
**     which should have appeared as:
**     	... NetBSD 1.2C (SHARK) ...
**     	    11112222333344445555
**     Note the apparent 'rotate' of the bytes in the word, which was due to
**     incorrect unaligned accesses.  This data corruption was the cause of
**     incoming telnet/rlogin hangs.
**
**     Revision 1.12  1997/05/22  01:55:32  cgd
**     reformat log so it fits in 80cols
**
**     Revision 1.11  1997/05/22  01:50:27  cgd
**     * enable input packet address checking in the BPF+IFF_PROMISCUOUS case,
**       so packets aimed at other hosts don't get sent to ether_input().
**     * Add a static const char *rcsid initialized with an RCS Id tag, so that
**       you can easily tell (`strings`) what version of the driver is in your
**       kernel binary.
**     * get rid of ether_cmp().  It was inconsistently used, not necessarily
**       safe, and not really a performance win anyway.  (It was only used when
**       setting up the multicast logical address filter, which is an
**       infrequent event.  It could have been used in the IFF_PROMISCUOUS
**       address check above, but the benefit of it vs. memcmp would be
**       inconsequential, there.)  Use memcmp() instead.
**     * restructure csStartOuput to avoid the following bugs in the case where
**       txWait was being set:
**         * it would accidentally drop the outgoing packet if told to wait
**           but the outgoing packet queue was empty.
**         * it would bpf_mtap() the outgoing packet multiple times (once for
**           each time it was told to wait), and would also recalculate
**           the length of the outgoing packet each time it was told to
**           wait.
**       While there, rename txWait to txLoop, since with the new structure of
**       the code, the latter name makes more sense.
**
**     Revision 1.10  1997/05/19  02:03:20  cgd
**     Set RX_CTL in cs_set_ladr_filt(), rather than cs_initChip().  cs_initChip()
**     is the only caller of cs_set_ladr_filt(), and always calls it, so this
**     ends up being logically the same.  In cs_set_ladr_filt(), if IFF_PROMISC
**     is set, enable promiscuous mode (and set IFF_ALLMULTI), otherwise behave
**     as before.
**
**     Revision 1.9  1997/05/19  01:45:37  cgd
**     create a new function, cs_ether_input(), which does received-packet
**     BPF and ether_input processing.  This code used to be in three places,
**     and centralizing it will make adding IFF_PROMISC support much easier.
**     Also, in cs_copy_tx_frame(), put it some (currently disabled) code to
**     do copies with bus_space_write_region_2().  It's more correct, and
**     potentially more efficient.  That function needs to be gutted (to
**     deal properly with alignment issues, which it currently does wrong),
**     however, and the change doesn't gain much, so there's no point in
**     enabling it now.
**
**     Revision 1.8  1997/05/19  01:17:10  cgd
**     fix a comment re: the setting of the TxConfig register.  Clean up
**     interface counter maintenance (make it use standard idiom).
**
**--
*/

#include <sys/cdefs.h>
<<<<<<< HEAD
__KERNEL_RCSID(0, "$NetBSD: cs89x0.c,v 1.39 2017/03/07 01:28:37 ozaki-r Exp $");
=======
__KERNEL_RCSID(0, "$NetBSD: cs89x0.c,v 1.41 2018/06/26 06:48:00 msaitoh Exp $");
>>>>>>> b2b84690

#include "opt_inet.h"

#include <sys/param.h>
#include <sys/systm.h>
#include <sys/mbuf.h>
#include <sys/syslog.h>
#include <sys/socket.h>
#include <sys/device.h>
#include <sys/malloc.h>
#include <sys/ioctl.h>
#include <sys/errno.h>

#include <sys/rndsource.h>

#include <net/if.h>
#include <net/if_ether.h>
#include <net/if_media.h>
#include <net/bpf.h>

#ifdef INET
#include <netinet/in.h>
#include <netinet/if_inarp.h>
#endif

#include <sys/bus.h>
#include <sys/intr.h>

#include <dev/ic/cs89x0reg.h>
#include <dev/ic/cs89x0var.h>

#ifdef SHARK
#include <shark/shark/sequoia.h>
#endif

/*
 * MACRO DEFINITIONS
 */
#define CS_OUTPUT_LOOP_MAX 100	/* max times round notorious tx loop */

/*
 * FUNCTION PROTOTYPES
 */
static void	cs_get_default_media(struct cs_softc *);
static int	cs_get_params(struct cs_softc *);
static int	cs_get_enaddr(struct cs_softc *);
static int	cs_reset_chip(struct cs_softc *);
static void	cs_reset(struct cs_softc *);
static int	cs_ioctl(struct ifnet *, u_long, void *);
static void	cs_initChip(struct cs_softc *);
static void	cs_buffer_event(struct cs_softc *, u_int16_t);
static void	cs_transmit_event(struct cs_softc *, u_int16_t);
static void	cs_receive_event(struct cs_softc *, u_int16_t);
static void	cs_process_receive(struct cs_softc *);
static void	cs_process_rx_early(struct cs_softc *);
static void	cs_start_output(struct ifnet *);
static void	cs_copy_tx_frame(struct cs_softc *, struct mbuf *);
static void	cs_set_ladr_filt(struct cs_softc *, struct ethercom *);
static u_int16_t cs_hash_index(char *);
static void	cs_counter_event(struct cs_softc *, u_int16_t);

static int	cs_mediachange(struct ifnet *);
static void	cs_mediastatus(struct ifnet *, struct ifmediareq *);

static bool cs_shutdown(device_t, int);
static int cs_enable(struct cs_softc *);
static void cs_disable(struct cs_softc *);
static void cs_stop(struct ifnet *, int);
static int cs_scan_eeprom(struct cs_softc *);
static int cs_read_pktpg_from_eeprom(struct cs_softc *, int, u_int16_t *);


/*
 * GLOBAL DECLARATIONS
 */

/*
 * Xmit-early table.
 *
 * To get better performance, we tell the chip to start packet
 * transmission before the whole packet is copied to the chip.
 * However, this can fail under load.  When it fails, we back off
 * to a safer setting for a little while.
 *
 * txcmd is the value of txcmd used to indicate when to start transmission.
 * better is the next 'better' state in the table.
 * better_count is the number of output packets before transition to the
 *   better state.
 * worse is the next 'worse' state in the table.
 *
 * Transition to the next worse state happens automatically when a
 * transmittion underrun occurs.
 */
struct cs_xmit_early {
	u_int16_t       txcmd;
	int             better;
	int             better_count;
	int             worse;
} cs_xmit_early_table[3] = {
	{ TX_CMD_START_381,	0,	INT_MAX,	1, },
	{ TX_CMD_START_1021,	0,	50000,		2, },
	{ TX_CMD_START_ALL,	1,	5000,		2, },
};

int cs_default_media[] = {
	IFM_ETHER|IFM_10_2,
	IFM_ETHER|IFM_10_5,
	IFM_ETHER|IFM_10_T,
	IFM_ETHER|IFM_10_T|IFM_FDX,
};
int cs_default_nmedia = sizeof(cs_default_media) / sizeof(cs_default_media[0]);

int
cs_attach(struct cs_softc *sc, u_int8_t *enaddr, int *media,
	  int nmedia, int defmedia)
{
	struct ifnet *ifp = &sc->sc_ethercom.ec_if;
	const char *chipname, *medname;
	u_int16_t reg;
	int i;

	/* Start out in IO mode */
	sc->sc_memorymode = FALSE;

	/* make sure we're right */
	for (i = 0; i < 10000; i++) {
		reg = CS_READ_PACKET_PAGE(sc, PKTPG_EISA_NUM);
		if (reg == EISA_NUM_CRYSTAL) {
			break;
		}
	}
	if (i == 10000) {
		aprint_error_dev(sc->sc_dev, "wrong id(0x%x)\n", reg);
		return 1; /* XXX should panic? */
	}

	reg = CS_READ_PACKET_PAGE(sc, PKTPG_PRODUCT_ID);
	sc->sc_prodid = reg & PROD_ID_MASK;
	sc->sc_prodrev = (reg & PROD_REV_MASK) >> 8;

	switch (sc->sc_prodid) {
	case PROD_ID_CS8900:
		chipname = "CS8900";
		break;
	case PROD_ID_CS8920:
		chipname = "CS8920";
		break;
	case PROD_ID_CS8920M:
		chipname = "CS8920M";
		break;
	default:
		panic("cs_attach: impossible");
	}

	/*
	 * the first thing to do is check that the mbuf cluster size is
	 * greater than the MTU for an ethernet frame. The code depends on
	 * this and to port this to a OS where this was not the case would
	 * not be straightforward.
	 *
	 * we need 1 byte spare because our
	 * packet read loop can overrun.
	 * and we may need pad bytes to align ip header.
	 */
	if (MCLBYTES < ETHER_MAX_LEN + 1 +
		ALIGN(sizeof(struct ether_header)) - sizeof(struct ether_header)) {
		printf("%s: MCLBYTES too small for Ethernet frame\n",
		    device_xname(sc->sc_dev));
		return 1;
	}

	/* Start out not transmitting */
	sc->sc_txbusy = FALSE;

	/* Set up early transmit threshhold */
	sc->sc_xe_ent = 0;
	sc->sc_xe_togo = cs_xmit_early_table[sc->sc_xe_ent].better_count;

	/* Initialize ifnet structure. */
	strlcpy(ifp->if_xname, device_xname(sc->sc_dev), IFNAMSIZ);
	ifp->if_softc = sc;
	ifp->if_start = cs_start_output;
	ifp->if_init = cs_init;
	ifp->if_ioctl = cs_ioctl;
	ifp->if_stop = cs_stop;
	ifp->if_watchdog = NULL;	/* no watchdog at this stage */
	ifp->if_flags = IFF_SIMPLEX | IFF_NOTRAILERS |
	    IFF_BROADCAST | IFF_MULTICAST;
	IFQ_SET_READY(&ifp->if_snd);

	/* Initialize ifmedia structures. */
	ifmedia_init(&sc->sc_media, 0, cs_mediachange, cs_mediastatus);

	if (media != NULL) {
		for (i = 0; i < nmedia; i++)
			ifmedia_add(&sc->sc_media, media[i], 0, NULL);
		ifmedia_set(&sc->sc_media, defmedia);
	} else {
		for (i = 0; i < cs_default_nmedia; i++)
			ifmedia_add(&sc->sc_media, cs_default_media[i],
			    0, NULL);
		cs_get_default_media(sc);
	}

	if (sc->sc_cfgflags & CFGFLG_PARSE_EEPROM) {
		if (cs_scan_eeprom(sc) == CS_ERROR) {
			/* failed to scan the eeprom, pretend there isn't an eeprom */
			aprint_error_dev(sc->sc_dev, "unable to scan EEPROM\n");
			sc->sc_cfgflags |= CFGFLG_NOT_EEPROM;
		}
	}

	if ((sc->sc_cfgflags & CFGFLG_NOT_EEPROM) == 0) {
		/* Get parameters from the EEPROM */
		if (cs_get_params(sc) == CS_ERROR) {
			aprint_error_dev(sc->sc_dev,
			    "unable to get settings from EEPROM\n");
			return 1;
		}
	}

	if (enaddr != NULL)
		memcpy(sc->sc_enaddr, enaddr, sizeof(sc->sc_enaddr));
	else if ((sc->sc_cfgflags & CFGFLG_NOT_EEPROM) == 0) {
		/* Get and store the Ethernet address */
		if (cs_get_enaddr(sc) == CS_ERROR) {
			aprint_error_dev(sc->sc_dev,
			    "unable to read Ethernet address\n");
			return 1;
		}
	} else {
#if 1
		int j;
		uint v;

		for (j = 0; j < 6; j += 2) {
			v = CS_READ_PACKET_PAGE(sc, PKTPG_IND_ADDR + j);
			sc->sc_enaddr[j + 0] = v;
			sc->sc_enaddr[j + 1] = v >> 8;
		}
#else
		printf("%s: no Ethernet address!\n", device_xname(sc->sc_dev));
		return 1;
#endif
	}

	switch (IFM_SUBTYPE(sc->sc_media.ifm_cur->ifm_media)) {
	case IFM_10_2:
		medname = "BNC";
		break;
	case IFM_10_5:
		medname = "AUI";
		break;
	case IFM_10_T:
		if (sc->sc_media.ifm_cur->ifm_media & IFM_FDX)
			medname = "UTP <full-duplex>";
		else
			medname = "UTP";
		break;
	default:
		panic("cs_attach: impossible");
	}
	printf("%s: %s rev. %c, address %s, media %s\n",
	    device_xname(sc->sc_dev),
	    chipname, sc->sc_prodrev + 'A', ether_sprintf(sc->sc_enaddr),
	    medname);

	if (sc->sc_dma_attach)
		(*sc->sc_dma_attach)(sc);

	/* Attach the interface. */
	if_attach(ifp);
	if_deferred_start_init(ifp, NULL);
	ether_ifattach(ifp, sc->sc_enaddr);

	rnd_attach_source(&sc->rnd_source, device_xname(sc->sc_dev),
			  RND_TYPE_NET, RND_FLAG_DEFAULT);
	sc->sc_cfgflags |= CFGFLG_ATTACHED;

	if (pmf_device_register1(sc->sc_dev, NULL, NULL, cs_shutdown))
		pmf_class_network_register(sc->sc_dev, ifp);
	else
		aprint_error_dev(sc->sc_dev,
		    "couldn't establish power handler\n");

	/* Reset the chip */
	if (cs_reset_chip(sc) == CS_ERROR) {
		aprint_error_dev(sc->sc_dev, "reset failed\n");
		cs_detach(sc);
		return 1;
	}

	return 0;
}

int
cs_detach(struct cs_softc *sc)
{
	struct ifnet *ifp = &sc->sc_ethercom.ec_if;

	if (sc->sc_cfgflags & CFGFLG_ATTACHED) {
		rnd_detach_source(&sc->rnd_source);
		ether_ifdetach(ifp);
		if_detach(ifp);
		sc->sc_cfgflags &= ~CFGFLG_ATTACHED;
	}

#if 0
	/*
	 * XXX not necessary
	 */
	if (sc->sc_cfgflags & CFGFLG_DMA_MODE) {
		isa_dmamem_unmap(sc->sc_ic, sc->sc_drq, sc->sc_dmabase, sc->sc_dmasize);
		isa_dmamem_free(sc->sc_ic, sc->sc_drq, sc->sc_dmaaddr, sc->sc_dmasize);
		isa_dmamap_destroy(sc->sc_ic, sc->sc_drq);
		sc->sc_cfgflags &= ~CFGFLG_DMA_MODE;
	}
#endif

	pmf_device_deregister(sc->sc_dev);

	return 0;
}

bool
cs_shutdown(device_t self, int howto)
{
	struct cs_softc *sc;

	sc = device_private(self);
	cs_reset(sc);

	return true;
}

void
cs_get_default_media(struct cs_softc *sc)
{
	u_int16_t adp_cfg, xmit_ctl;

	if (cs_verify_eeprom(sc) == CS_ERROR) {
		aprint_error_dev(sc->sc_dev,
		    "cs_get_default_media: EEPROM missing or bad\n");
		goto fakeit;
	}

	if (cs_read_eeprom(sc, EEPROM_ADPTR_CFG, &adp_cfg) == CS_ERROR) {
		aprint_error_dev(sc->sc_dev,
		    "unable to read adapter config from EEPROM\n");
		goto fakeit;
	}

	if (cs_read_eeprom(sc, EEPROM_XMIT_CTL, &xmit_ctl) == CS_ERROR) {
		aprint_error_dev(sc->sc_dev,
		    "unable to read transmit control from EEPROM\n");
		goto fakeit;
	}

	switch (adp_cfg & ADPTR_CFG_MEDIA) {
	case ADPTR_CFG_AUI:
		ifmedia_set(&sc->sc_media, IFM_ETHER|IFM_10_5);
		break;
	case ADPTR_CFG_10BASE2:
		ifmedia_set(&sc->sc_media, IFM_ETHER|IFM_10_2);
		break;
	case ADPTR_CFG_10BASET:
	default:
		if (xmit_ctl & XMIT_CTL_FDX)
			ifmedia_set(&sc->sc_media, IFM_ETHER|IFM_10_T|IFM_FDX);
		else
			ifmedia_set(&sc->sc_media, IFM_ETHER|IFM_10_T);
		break;
	}
	return;

 fakeit:
	aprint_error_dev(sc->sc_dev,
	    "WARNING: default media setting may be inaccurate\n");
	/* XXX Arbitrary... */
	ifmedia_set(&sc->sc_media, IFM_ETHER|IFM_10_T);
}

/*
 * cs_scan_eeprom
 *
 * Attempt to take a complete copy of the eeprom into main memory.
 * this will allow faster parsing of the eeprom data.
 *
 * Only tested against a 8920M's eeprom, but the data sheet for the
 * 8920A indicates that is uses the same layout.
 */
int
cs_scan_eeprom(struct cs_softc *sc)
{
	u_int16_t result;
	int	i;
	int	eeprom_size;
	u_int8_t checksum = 0;

	if (cs_verify_eeprom(sc) == CS_ERROR) {
		aprint_error_dev(sc->sc_dev,
		    "cs_scan_params: EEPROM missing or bad\n");
		return (CS_ERROR);
	}

	/*
	 * read the 0th word from the eeprom, it will tell us the length
	 * and if the eeprom is valid
	 */
	cs_read_eeprom(sc, 0, &result);

	/* check the eeprom signature */
	if ((result & 0xE000) != 0xA000) {
		/* empty eeprom */
		return (CS_ERROR);
	}

	/*
	 * take the eeprom size (note the read value doesn't include the header
	 * word)
	 */
	eeprom_size = (result & 0xff) + 2;

	sc->eeprom_data = malloc(eeprom_size, M_DEVBUF, M_WAITOK);
	if (sc->eeprom_data == NULL) {
		/* no memory, treat this as if there's no eeprom */
		return (CS_ERROR);
	}

	sc->eeprom_size = eeprom_size;

	/* read the eeprom into the buffer, also calculate the checksum  */
	for (i = 0; i < (eeprom_size >> 1); i++) {
		cs_read_eeprom(sc, i, &(sc->eeprom_data[i]));
		checksum += (sc->eeprom_data[i] & 0xff00) >> 8;
		checksum += (sc->eeprom_data[i] & 0x00ff);
	}

	/*
	 * validate checksum calculation, the sum of all the bytes should be 0,
	 * as the high byte of the last word is the 2's complement of the
	 * sum to that point.
	 */
	if (checksum != 0) {
		aprint_error_dev(sc->sc_dev, "eeprom checksum failure\n");
		return (CS_ERROR);
	}

	return (CS_OK);
}

static int
cs_read_pktpg_from_eeprom(struct cs_softc *sc, int pktpg, u_int16_t *pValue)
{
	int x, maxword;

	/* Check that we have eeprom data */
	if ((sc->eeprom_data == NULL) || (sc->eeprom_size < 2))
		return (CS_ERROR);

	/*
	 * We only want to read the data words, the last word contains the
	 * checksum
	 */
	maxword = (sc->eeprom_size - 2) >> 1;

	/* start 1 word in, as the first word is the length and signature */
	x = 1;

	while ( x < (maxword)) {
		u_int16_t header;
		int group_size;
		int offset;
		int offset_max;

		/* read in the group header word */
		header = sc->eeprom_data[x];
		x++;	/* skip group header */

		/*
		 * size of group in words is in the top 4 bits, note that it
		 * is one less than the number of words
		 */
		group_size = header & 0xF000;

		/*
		 * CS8900 Data sheet says this should be 0x01ff,
		 * but my cs8920 eeprom has higher offsets,
		 * perhaps the 8920 allows higher offsets, otherwise
		 * it's writing to places that it shouldn't
		 */
		/* work out the offsets this group covers */
		offset = header & 0x0FFF;
		offset_max = offset + (group_size << 1);

		/* check if the pkgpg we're after is in this group */
		if ((offset <= pktpg) && (pktpg <= offset_max)) {
			/* the pkgpg value we want is in here */
			int eeprom_location;

			eeprom_location = ((pktpg - offset) >> 1) ;

			*pValue = sc->eeprom_data[x + eeprom_location];
			return (CS_OK);
		} else {
			/* skip this group (+ 1 for first entry) */
			x += group_size + 1;
		}
	}

	/*
	 * if we've fallen out here then we don't have a value in the EEPROM
	 * for this pktpg so return an error
	 */
	return (CS_ERROR);
}

int
cs_get_params(struct cs_softc *sc)
{
	u_int16_t isaConfig;
	u_int16_t adapterConfig;

	if (cs_verify_eeprom(sc) == CS_ERROR) {
		aprint_error_dev(sc->sc_dev,
		    "cs_get_params: EEPROM missing or bad\n");
		return (CS_ERROR);
	}

	if (sc->sc_cfgflags & CFGFLG_PARSE_EEPROM) {
		/* Get ISA configuration from the EEPROM */
		if (cs_read_pktpg_from_eeprom(sc, PKTPG_BUS_CTL, &isaConfig)
			       	== CS_ERROR) {
			/* eeprom doesn't have this value, use data sheet default */
			isaConfig = 0x0017;
		}

		/* Get adapter configuration from the EEPROM */
		if (cs_read_pktpg_from_eeprom(sc, PKTPG_SELF_CTL, &adapterConfig)
				== CS_ERROR) {
			/* eeprom doesn't have this value, use data sheet default */
			adapterConfig = 0x0015;
		}

		/* Copy the USE_SA flag */
		if (isaConfig & BUS_CTL_USE_SA)
			sc->sc_cfgflags |= CFGFLG_USE_SA;

		/* Copy the IO Channel Ready flag */
		if (isaConfig & BUS_CTL_IOCHRDY)
			sc->sc_cfgflags |= CFGFLG_IOCHRDY;

		/* Copy the DC/DC Polarity flag */
		if (adapterConfig & SELF_CTL_HCB1)
			sc->sc_cfgflags |= CFGFLG_DCDC_POL;
	} else {
		/* Get ISA configuration from the EEPROM */
		if (cs_read_eeprom(sc, EEPROM_ISA_CFG, &isaConfig) == CS_ERROR)
			goto eeprom_bad;

		/* Get adapter configuration from the EEPROM */
		if (cs_read_eeprom(sc, EEPROM_ADPTR_CFG, &adapterConfig) == CS_ERROR)
			goto eeprom_bad;

		/* Copy the USE_SA flag */
		if (isaConfig & ISA_CFG_USE_SA)
			sc->sc_cfgflags |= CFGFLG_USE_SA;

		/* Copy the IO Channel Ready flag */
		if (isaConfig & ISA_CFG_IOCHRDY)
			sc->sc_cfgflags |= CFGFLG_IOCHRDY;

		/* Copy the DC/DC Polarity flag */
		if (adapterConfig & ADPTR_CFG_DCDC_POL)
			sc->sc_cfgflags |= CFGFLG_DCDC_POL;
	}

	return (CS_OK);
eeprom_bad:
	aprint_error_dev(sc->sc_dev,
	    "cs_get_params: unable to read from EEPROM\n");
	return (CS_ERROR);
}

int
cs_get_enaddr(struct cs_softc *sc)
{
	uint16_t myea[ETHER_ADDR_LEN / sizeof(uint16_t)];
	int i;

	if (cs_verify_eeprom(sc) == CS_ERROR) {
		aprint_error_dev(sc->sc_dev,
		    "cs_get_enaddr: EEPROM missing or bad\n");
		return (CS_ERROR);
	}

	/* Get Ethernet address from the EEPROM */
	if (sc->sc_cfgflags & CFGFLG_PARSE_EEPROM) {
		if (cs_read_pktpg_from_eeprom(sc, PKTPG_IND_ADDR, &myea[0])
				== CS_ERROR)
			goto eeprom_bad;
		if (cs_read_pktpg_from_eeprom(sc, PKTPG_IND_ADDR + 2, &myea[1])
				== CS_ERROR)
			goto eeprom_bad;
		if (cs_read_pktpg_from_eeprom(sc, PKTPG_IND_ADDR + 4, &myea[2])
				== CS_ERROR)
			goto eeprom_bad;
	} else {
		if (cs_read_eeprom(sc, EEPROM_IND_ADDR_H, &myea[0]) == CS_ERROR)
			goto eeprom_bad;
		if (cs_read_eeprom(sc, EEPROM_IND_ADDR_M, &myea[1]) == CS_ERROR)
			goto eeprom_bad;
		if (cs_read_eeprom(sc, EEPROM_IND_ADDR_L, &myea[2]) == CS_ERROR)
			goto eeprom_bad;
	}

	for (i = 0; i < __arraycount(myea); i++) {
		sc->sc_enaddr[i * 2 + 0] = myea[i];
		sc->sc_enaddr[i * 2 + 1] = myea[i] >> 8;
	}

	return (CS_OK);

 eeprom_bad:
	aprint_error_dev(sc->sc_dev,
	    "cs_get_enaddr: unable to read from EEPROM\n");
	return (CS_ERROR);
}

int
cs_reset_chip(struct cs_softc *sc)
{
	int intState;
	int x;

	/* Disable interrupts at the CPU so reset command is atomic */
	intState = splnet();

	/*
	 * We are now resetting the chip
	 *
	 * A spurious interrupt is generated by the chip when it is reset. This
	 * variable informs the interrupt handler to ignore this interrupt.
	 */
	sc->sc_resetting = TRUE;

	/* Issue a reset command to the chip */
	CS_WRITE_PACKET_PAGE(sc, PKTPG_SELF_CTL, SELF_CTL_RESET);

	/* Re-enable interrupts at the CPU */
	splx(intState);

	/* The chip is always in IO mode after a reset */
	sc->sc_memorymode = FALSE;

	/* If transmission was in progress, it is not now */
	sc->sc_txbusy = FALSE;

	/*
	 * there was a delay(125); here, but it seems uneccesary 125 usec is
	 * 1/8000 of a second, not 1/8 of a second. the data sheet advises
	 * 1/10 of a second here, but the SI_BUSY and INIT_DONE loops below
	 * should be sufficient.
	 */

	/* Transition SBHE to switch chip from 8-bit to 16-bit */
	IO_READ_1(sc, PORT_PKTPG_PTR + 0);
	IO_READ_1(sc, PORT_PKTPG_PTR + 1);
	IO_READ_1(sc, PORT_PKTPG_PTR + 0);
	IO_READ_1(sc, PORT_PKTPG_PTR + 1);

	/* Wait until the EEPROM is not busy */
	for (x = 0; x < MAXLOOP; x++) {
		if (!(CS_READ_PACKET_PAGE(sc, PKTPG_SELF_ST) & SELF_ST_SI_BUSY))
			break;
	}

	if (x == MAXLOOP)
		return CS_ERROR;

	/* Wait until initialization is done */
	for (x = 0; x < MAXLOOP; x++) {
		if (CS_READ_PACKET_PAGE(sc, PKTPG_SELF_ST) & SELF_ST_INIT_DONE)
			break;
	}

	if (x == MAXLOOP)
		return CS_ERROR;

	/* Reset is no longer in progress */
	sc->sc_resetting = FALSE;

	return CS_OK;
}

int
cs_verify_eeprom(struct cs_softc *sc)
{
	u_int16_t self_status;

	/* Verify that the EEPROM is present and OK */
	self_status = CS_READ_PACKET_PAGE_IO(sc, PKTPG_SELF_ST);
	if (((self_status & SELF_ST_EEP_PRES) &&
	     (self_status & SELF_ST_EEP_OK)) == 0)
		return (CS_ERROR);

	return (CS_OK);
}

int
cs_read_eeprom(struct cs_softc *sc, int offset, u_int16_t *pValue)
{
	int x;

	/* Ensure that the EEPROM is not busy */
	for (x = 0; x < MAXLOOP; x++) {
		if (!(CS_READ_PACKET_PAGE_IO(sc, PKTPG_SELF_ST) &
		      SELF_ST_SI_BUSY))
			break;
	}

	if (x == MAXLOOP)
		return (CS_ERROR);

	/* Issue the command to read the offset within the EEPROM */
	CS_WRITE_PACKET_PAGE_IO(sc, PKTPG_EEPROM_CMD,
	    offset | EEPROM_CMD_READ);

	/* Wait until the command is completed */
	for (x = 0; x < MAXLOOP; x++) {
		if (!(CS_READ_PACKET_PAGE_IO(sc, PKTPG_SELF_ST) &
		      SELF_ST_SI_BUSY))
			break;
	}

	if (x == MAXLOOP)
		return (CS_ERROR);

	/* Get the EEPROM data from the EEPROM Data register */
	*pValue = CS_READ_PACKET_PAGE_IO(sc, PKTPG_EEPROM_DATA);

	return (CS_OK);
}

void
cs_initChip(struct cs_softc *sc)
{
	u_int16_t busCtl;
	u_int16_t selfCtl;
	u_int16_t v;
	u_int16_t isaId;
	int i;
	int media = IFM_SUBTYPE(sc->sc_media.ifm_cur->ifm_media);

	/* Disable reception and transmission of frames */
	CS_WRITE_PACKET_PAGE(sc, PKTPG_LINE_CTL,
	    CS_READ_PACKET_PAGE(sc, PKTPG_LINE_CTL) &
	    ~LINE_CTL_RX_ON & ~LINE_CTL_TX_ON);

	/* Disable interrupt at the chip */
	CS_WRITE_PACKET_PAGE(sc, PKTPG_BUS_CTL,
	    CS_READ_PACKET_PAGE(sc, PKTPG_BUS_CTL) & ~BUS_CTL_INT_ENBL);

	/* If IOCHRDY is enabled then clear the bit in the busCtl register */
	busCtl = CS_READ_PACKET_PAGE(sc, PKTPG_BUS_CTL);
	if (sc->sc_cfgflags & CFGFLG_IOCHRDY) {
		CS_WRITE_PACKET_PAGE(sc, PKTPG_BUS_CTL,
		    busCtl & ~BUS_CTL_IOCHRDY);
	} else {
		CS_WRITE_PACKET_PAGE(sc, PKTPG_BUS_CTL,
		    busCtl | BUS_CTL_IOCHRDY);
	}

	/* Set the Line Control register to match the media type */
	if (media == IFM_10_T)
		CS_WRITE_PACKET_PAGE(sc, PKTPG_LINE_CTL, LINE_CTL_10BASET);
	else
		CS_WRITE_PACKET_PAGE(sc, PKTPG_LINE_CTL, LINE_CTL_AUI_ONLY);

	/*
	 * Set the BSTATUS/HC1 pin to be used as HC1.  HC1 is used to
	 * enable the DC/DC converter
	 */
	selfCtl = SELF_CTL_HC1E;

	/* If the media type is 10Base2 */
	if (media == IFM_10_2) {
		/*
		 * Enable the DC/DC converter if it has a low enable.
		 */
		if ((sc->sc_cfgflags & CFGFLG_DCDC_POL) == 0)
			/*
			 * Set the HCB1 bit, which causes the HC1 pin to go
			 * low.
			 */
			selfCtl |= SELF_CTL_HCB1;
	} else { /* Media type is 10BaseT or AUI */
		/*
		 * Disable the DC/DC converter if it has a high enable.
		 */
		if ((sc->sc_cfgflags & CFGFLG_DCDC_POL) != 0) {
			/*
			 * Set the HCB1 bit, which causes the HC1 pin to go
			 * low.
			 */
			selfCtl |= SELF_CTL_HCB1;
		}
	}
	CS_WRITE_PACKET_PAGE(sc, PKTPG_SELF_CTL, selfCtl);

	/* enable normal link pulse */
	if (sc->sc_prodid == PROD_ID_CS8920 || sc->sc_prodid == PROD_ID_CS8920M)
		CS_WRITE_PACKET_PAGE(sc, PKTPG_AUTONEG_CTL, AUTOCTL_NLP_ENABLE);

	/* Enable full-duplex, if appropriate */
	if (sc->sc_media.ifm_cur->ifm_media & IFM_FDX)
		CS_WRITE_PACKET_PAGE(sc, PKTPG_TEST_CTL, TEST_CTL_FDX);

	/* RX_CTL set in cs_set_ladr_filt(), below */

	/* enable all transmission interrupts */
	CS_WRITE_PACKET_PAGE(sc, PKTPG_TX_CFG, TX_CFG_ALL_IE);

	/* Accept all receive interrupts */
	CS_WRITE_PACKET_PAGE(sc, PKTPG_RX_CFG, RX_CFG_ALL_IE);

	/*
	 * Configure Operational Modes
	 *
	 * I have turned off the BUF_CFG_RX_MISS_IE, to speed things up, this is
	 * a better way to do it because the card has a counter which can be
	 * read to update the RX_MISS counter. This saves many interrupts.
	 *
	 * I have turned on the tx and rx overflow interrupts to counter using
	 * the receive miss interrupt. This is a better estimate of errors
	 * and requires lower system overhead.
	 */
	CS_WRITE_PACKET_PAGE(sc, PKTPG_BUF_CFG, BUF_CFG_TX_UNDR_IE |
			  BUF_CFG_RX_DMA_IE);

	if (sc->sc_dma_chipinit)
		(*sc->sc_dma_chipinit)(sc);

	/* If memory mode is enabled */
	if (sc->sc_cfgflags & CFGFLG_MEM_MODE) {
		/* If external logic is present for address decoding */
		if (CS_READ_PACKET_PAGE(sc, PKTPG_SELF_ST) & SELF_ST_EL_PRES) {
			/*
			 * Program the external logic to decode address bits
			 * SA20-SA23
			 */
			CS_WRITE_PACKET_PAGE(sc, PKTPG_EEPROM_CMD,
			    ((sc->sc_pktpgaddr & 0xffffff) >> 20) |
			    EEPROM_CMD_ELSEL);
		}

		/*
		 * Write the packet page base physical address to the memory
		 * base register.
		 */
		CS_WRITE_PACKET_PAGE(sc, PKTPG_MEM_BASE + 0,
		    sc->sc_pktpgaddr & 0xFFFF);
		CS_WRITE_PACKET_PAGE(sc, PKTPG_MEM_BASE + 2,
		    sc->sc_pktpgaddr >> 16);
		busCtl = BUS_CTL_MEM_MODE;

		/* tell the chip to read the addresses off the SA pins */
		if (sc->sc_cfgflags & CFGFLG_USE_SA) {
			busCtl |= BUS_CTL_USE_SA;
		}
		CS_WRITE_PACKET_PAGE(sc, PKTPG_BUS_CTL,
		    CS_READ_PACKET_PAGE(sc, PKTPG_BUS_CTL) | busCtl);

		/* We are in memory mode now! */
		sc->sc_memorymode = TRUE;

		/*
		 * wait here (10ms) for the chip to swap over. this is the
		 * maximum time that this could take.
		 */
		delay(10000);

		/* Verify that we can read from the chip */
		isaId = CS_READ_PACKET_PAGE(sc, PKTPG_EISA_NUM);

		/*
		 * As a last minute sanity check before actually using mapped
		 * memory we verify that we can read the isa number from the
		 * chip in memory mode.
		 */
		if (isaId != EISA_NUM_CRYSTAL) {
			aprint_error_dev(sc->sc_dev,
			    "failed to enable memory mode\n");
			sc->sc_memorymode = FALSE;
		} else {
			/*
			 * we are in memory mode so if we aren't using DMA,
			 * then program the chip to interrupt early.
			 */
			if ((sc->sc_cfgflags & CFGFLG_DMA_MODE) == 0) {
				CS_WRITE_PACKET_PAGE(sc, PKTPG_BUF_CFG,
				    BUF_CFG_RX_DEST_IE |
				    BUF_CFG_RX_MISS_OVER_IE |
				    BUF_CFG_TX_COL_OVER_IE);
			}
		}

	}

	/* Put Ethernet address into the Individual Address register */
	for (i = 0; i < 6; i += 2) {
		v = sc->sc_enaddr[i + 0] | (sc->sc_enaddr[i + 1]) << 8;
		CS_WRITE_PACKET_PAGE(sc, PKTPG_IND_ADDR + i, v);
	}

	if (sc->sc_irq != -1) {
		/* Set the interrupt level in the chip */
		if (sc->sc_prodid == PROD_ID_CS8900) {
			if (sc->sc_irq == 5) {
				CS_WRITE_PACKET_PAGE(sc, PKTPG_INT_NUM, 3);
			} else {
				CS_WRITE_PACKET_PAGE(sc, PKTPG_INT_NUM, (sc->sc_irq) - 10);
			}
		}
		else { /* CS8920 */
			CS_WRITE_PACKET_PAGE(sc, PKTPG_8920_INT_NUM, sc->sc_irq);
		}
	}

	/* write the multicast mask to the address filter register */
	cs_set_ladr_filt(sc, &sc->sc_ethercom);

	/* Enable reception and transmission of frames */
	CS_WRITE_PACKET_PAGE(sc, PKTPG_LINE_CTL,
	    CS_READ_PACKET_PAGE(sc, PKTPG_LINE_CTL) |
	    LINE_CTL_RX_ON | LINE_CTL_TX_ON);

	/* Enable interrupt at the chip */
	CS_WRITE_PACKET_PAGE(sc, PKTPG_BUS_CTL,
	    CS_READ_PACKET_PAGE(sc, PKTPG_BUS_CTL) | BUS_CTL_INT_ENBL);
}

int
cs_init(struct ifnet *ifp)
{
	int intState;
	int error = CS_OK;
	struct cs_softc *sc = ifp->if_softc;

	if (cs_enable(sc))
		goto out;

	cs_stop(ifp, 0);

	intState = splnet();

#if 0
	/* Mark the interface as down */
	sc->sc_ethercom.ec_if.if_flags &= ~(IFF_UP | IFF_RUNNING);
#endif

#ifdef CS_DEBUG
	/* Enable debugging */
	sc->sc_ethercom.ec_if.if_flags |= IFF_DEBUG;
#endif

	/* Reset the chip */
	if ((error = cs_reset_chip(sc)) == CS_OK) {
		/* Initialize the chip */
		cs_initChip(sc);

		/* Mark the interface as running */
		sc->sc_ethercom.ec_if.if_flags |= IFF_RUNNING;
		sc->sc_ethercom.ec_if.if_flags &= ~IFF_OACTIVE;
		sc->sc_ethercom.ec_if.if_timer = 0;

		/* Assume we have carrier until we are told otherwise. */
		sc->sc_carrier = 1;
	} else {
		aprint_error_dev(sc->sc_dev, "unable to reset chip\n");
	}

	splx(intState);
out:
	if (error == CS_OK)
		return 0;
	return EIO;
}

void
cs_set_ladr_filt(struct cs_softc *sc, struct ethercom *ec)
{
	struct ifnet *ifp = &ec->ec_if;
	struct ether_multi *enm;
	struct ether_multistep step;
	u_int16_t af[4];
	u_int16_t port, mask, index;

	/*
         * Set up multicast address filter by passing all multicast addresses
         * through a crc generator, and then using the high order 6 bits as an
         * index into the 64 bit logical address filter.  The high order bit
         * selects the word, while the rest of the bits select the bit within
         * the word.
         */
	if (ifp->if_flags & IFF_PROMISC) {
		/* accept all valid frames. */
		CS_WRITE_PACKET_PAGE(sc, PKTPG_RX_CTL,
		    RX_CTL_PROMISC_A | RX_CTL_RX_OK_A |
		    RX_CTL_IND_A | RX_CTL_BCAST_A | RX_CTL_MCAST_A);
		ifp->if_flags |= IFF_ALLMULTI;
		return;
	}

	/*
	 * accept frames if a. crc valid, b. individual address match c.
	 * broadcast address,and d. multicast addresses matched in the hash
	 * filter
	 */
	CS_WRITE_PACKET_PAGE(sc, PKTPG_RX_CTL,
	    RX_CTL_RX_OK_A | RX_CTL_IND_A | RX_CTL_BCAST_A | RX_CTL_MCAST_A);


	/*
	 * start off with all multicast flag clear, set it if we need to
	 * later, otherwise we will leave it.
	 */
	ifp->if_flags &= ~IFF_ALLMULTI;
	af[0] = af[1] = af[2] = af[3] = 0x0000;

	/*
	 * Loop through all the multicast addresses unless we get a range of
	 * addresses, in which case we will just accept all packets.
	 * Justification for this is given in the next comment.
	 */
	ETHER_FIRST_MULTI(step, ec, enm);
	while (enm != NULL) {
		if (memcmp(enm->enm_addrlo, enm->enm_addrhi,
		    sizeof enm->enm_addrlo)) {
			/*
	                 * We must listen to a range of multicast addresses.
	                 * For now, just accept all multicasts, rather than
	                 * trying to set only those filter bits needed to match
	                 * the range.  (At this time, the only use of address
	                 * ranges is for IP multicast routing, for which the
	                 * range is big enough to require all bits set.)
	                 */
			ifp->if_flags |= IFF_ALLMULTI;
			af[0] = af[1] = af[2] = af[3] = 0xffff;
			break;
		} else {
			/*
	                 * we have got an individual address so just set that
	                 * bit.
	                 */
			index = cs_hash_index(enm->enm_addrlo);

			/* Set the bit the Logical address filter. */
			port = (u_int16_t) (index >> 4);
			mask = (u_int16_t) (1 << (index & 0xf));
			af[port] |= mask;

			ETHER_NEXT_MULTI(step, enm);
		}
	}

	/* now program the chip with the addresses */
	CS_WRITE_PACKET_PAGE(sc, PKTPG_LOG_ADDR + 0, af[0]);
	CS_WRITE_PACKET_PAGE(sc, PKTPG_LOG_ADDR + 2, af[1]);
	CS_WRITE_PACKET_PAGE(sc, PKTPG_LOG_ADDR + 4, af[2]);
	CS_WRITE_PACKET_PAGE(sc, PKTPG_LOG_ADDR + 6, af[3]);
	return;
}

u_int16_t
cs_hash_index(char *addr)
{
	uint32_t crc;
	uint16_t hash_code;

	crc = ether_crc32_le(addr, ETHER_ADDR_LEN);

	hash_code = crc >> 26;
	return (hash_code);
}

void
cs_reset(struct cs_softc *sc)
{

	/* Mark the interface as down */
	sc->sc_ethercom.ec_if.if_flags &= ~IFF_RUNNING;

	/* Reset the chip */
	cs_reset_chip(sc);
}

int
cs_ioctl(struct ifnet *ifp, u_long cmd, void *data)
{
	struct cs_softc *sc = ifp->if_softc;
	struct ifreq *ifr = data;
	int state;
	int result;

	state = splnet();

	result = 0;		/* only set if something goes wrong */

	switch (cmd) {
	case SIOCGIFMEDIA:
	case SIOCSIFMEDIA:
		result = ifmedia_ioctl(ifp, ifr, &sc->sc_media, cmd);
		break;

	default:
		result = ether_ioctl(ifp, cmd, data);
		if (result == ENETRESET) {
			if (ifp->if_flags & IFF_RUNNING) {
				/*
				 * Multicast list has changed.  Set the
				 * hardware filter accordingly.
				 */
				cs_set_ladr_filt(sc, &sc->sc_ethercom);
			}
			result = 0;
		}
		break;
	}

	splx(state);

	return result;
}

int
cs_mediachange(struct ifnet *ifp)
{

	/*
	 * Current media is already set up.  Just reset the interface
	 * to let the new value take hold.
	 */
	cs_init(ifp);
	return (0);
}

void
cs_mediastatus(struct ifnet *ifp, struct ifmediareq *ifmr)
{
	struct cs_softc *sc = ifp->if_softc;

	/*
	 * The currently selected media is always the active media.
	 */
	ifmr->ifm_active = sc->sc_media.ifm_cur->ifm_media;

	if (ifp->if_flags & IFF_UP) {
		/* Interface up, status is valid. */
		ifmr->ifm_status = IFM_AVALID |
		    (sc->sc_carrier ? IFM_ACTIVE : 0);
	}
		else ifmr->ifm_status = 0;
}

int
cs_intr(void *arg)
{
	struct cs_softc *sc = arg;
	u_int16_t Event;
	u_int16_t rndEvent;

/*printf("cs_intr %p\n", sc);*/
	/* Ignore any interrupts that happen while the chip is being reset */
	if (sc->sc_resetting) {
		printf("%s: cs_intr: reset in progress\n",
		    device_xname(sc->sc_dev));
		return 1;
	}

	/* Read an event from the Interrupt Status Queue */
	if (sc->sc_memorymode)
		Event = CS_READ_PACKET_PAGE(sc, PKTPG_ISQ);
	else
		Event = CS_READ_PORT(sc, PORT_ISQ);

	if ((Event & REG_NUM_MASK) == 0 || Event == 0xffff)
		return 0;	/* not ours */

	rndEvent = Event;

	/* Process all the events in the Interrupt Status Queue */
	while ((Event & REG_NUM_MASK) != 0 && Event != 0xffff) {
		/* Dispatch to an event handler based on the register number */
		switch (Event & REG_NUM_MASK) {
		case REG_NUM_RX_EVENT:
			cs_receive_event(sc, Event);
			break;
		case REG_NUM_TX_EVENT:
			cs_transmit_event(sc, Event);
			break;
		case REG_NUM_BUF_EVENT:
			cs_buffer_event(sc, Event);
			break;
		case REG_NUM_TX_COL:
		case REG_NUM_RX_MISS:
			cs_counter_event(sc, Event);
			break;
		default:
			printf("%s: unknown interrupt event 0x%x\n",
			    device_xname(sc->sc_dev), Event);
			break;
		}

		/* Read another event from the Interrupt Status Queue */
		if (sc->sc_memorymode)
			Event = CS_READ_PACKET_PAGE(sc, PKTPG_ISQ);
		else
			Event = CS_READ_PORT(sc, PORT_ISQ);
	}

	/* have handled the interrupt */
	rnd_add_uint32(&sc->rnd_source, rndEvent);
	return 1;
}

void
cs_counter_event(struct cs_softc *sc, u_int16_t cntEvent)
{
	struct ifnet *ifp;
	u_int16_t errorCount;

	ifp = &sc->sc_ethercom.ec_if;

	switch (cntEvent & REG_NUM_MASK) {
	case REG_NUM_TX_COL:
		/*
		 * the count should be read before an overflow occurs.
		 */
		errorCount = CS_READ_PACKET_PAGE(sc, PKTPG_TX_COL);
		/*
		 * the tramsit event routine always checks the number of
		 * collisions for any packet so we don't increment any
		 * counters here, as they should already have been
		 * considered.
		 */
		break;
	case REG_NUM_RX_MISS:
		/*
		 * the count should be read before an overflow occurs.
		 */
		errorCount = CS_READ_PACKET_PAGE(sc, PKTPG_RX_MISS);
		/*
		 * Increment the input error count, the first 6bits are the
		 * register id.
		 */
		ifp->if_ierrors += ((errorCount & 0xffC0) >> 6);
		break;
	default:
		/* do nothing */
		break;
	}
}

void
cs_buffer_event(struct cs_softc *sc, u_int16_t bufEvent)
{

	/*
	 * multiple events can be in the buffer event register at one time so
	 * a standard switch statement will not suffice, here every event
	 * must be checked.
	 */

	/*
	 * if 128 bits have been rxed by the time we get here, the dest event
	 * will be cleared and 128 event will be set.
	 */
	if ((bufEvent & (BUF_EVENT_RX_DEST | BUF_EVENT_RX_128)) != 0) {
		cs_process_rx_early(sc);
	}

	if (bufEvent & BUF_EVENT_RX_DMA) {
		/* process the receive data */
		if (sc->sc_dma_process_rx)
			(*sc->sc_dma_process_rx)(sc);
		else
			/* should panic? */
			aprint_error_dev(sc->sc_dev, "unexpected DMA event\n");
	}

	if (bufEvent & BUF_EVENT_TX_UNDR) {
#if 0
		/*
		 * This can happen occasionally, and it's not worth worrying
		 * about.
		 */
		printf("%s: transmit underrun (%d -> %d)\n",
		    device_xname(sc->sc_dev), sc->sc_xe_ent,
		    cs_xmit_early_table[sc->sc_xe_ent].worse);
#endif
		sc->sc_xe_ent = cs_xmit_early_table[sc->sc_xe_ent].worse;
		sc->sc_xe_togo =
		    cs_xmit_early_table[sc->sc_xe_ent].better_count;

		/* had an underrun, transmit is finished */
		sc->sc_txbusy = FALSE;
	}

	if (bufEvent & BUF_EVENT_SW_INT) {
		printf("%s: software initiated interrupt\n",
		    device_xname(sc->sc_dev));
	}
}

void
cs_transmit_event(struct cs_softc *sc, u_int16_t txEvent)
{
	struct ifnet *ifp = &sc->sc_ethercom.ec_if;

	/* If there were any errors transmitting this frame */
	if (txEvent & (TX_EVENT_LOSS_CRS | TX_EVENT_SQE_ERR | TX_EVENT_OUT_WIN |
		       TX_EVENT_JABBER | TX_EVENT_16_COLL)) {
		/* Increment the output error count */
		ifp->if_oerrors++;

		/* Note carrier loss. */
		if (txEvent & TX_EVENT_LOSS_CRS)
			sc->sc_carrier = 0;

		/* If debugging is enabled then log error messages */
		if (ifp->if_flags & IFF_DEBUG) {
			if (txEvent & TX_EVENT_LOSS_CRS) {
				aprint_error_dev(sc->sc_dev, "lost carrier\n");
			}
			if (txEvent & TX_EVENT_SQE_ERR) {
				aprint_error_dev(sc->sc_dev, "SQE error\n");
			}
			if (txEvent & TX_EVENT_OUT_WIN) {
				aprint_error_dev(sc->sc_dev,
				    "out-of-window collision\n");
			}
			if (txEvent & TX_EVENT_JABBER) {
				aprint_error_dev(sc->sc_dev, "jabber\n");
			}
			if (txEvent & TX_EVENT_16_COLL) {
				aprint_error_dev(sc->sc_dev, "16 collisions\n");
			}
		}
	}
	else {
		/* Transmission successful, carrier is up. */
		sc->sc_carrier = 1;
#ifdef SHARK
		ledNetActive();
#endif
	}

	/* Add the number of collisions for this frame */
	if (txEvent & TX_EVENT_16_COLL) {
		ifp->if_collisions += 16;
	} else {
		ifp->if_collisions += ((txEvent & TX_EVENT_COLL_MASK) >> 11);
	}

	ifp->if_opackets++;

	/* Transmission is no longer in progress */
	sc->sc_txbusy = FALSE;

	/* If there is more to transmit, start the next transmission */
	if_schedule_deferred_start(ifp);
}

void
cs_print_rx_errors(struct cs_softc *sc, u_int16_t rxEvent)
{

	if (rxEvent & RX_EVENT_RUNT)
		aprint_error_dev(sc->sc_dev, "runt\n");

	if (rxEvent & RX_EVENT_X_DATA)
		aprint_error_dev(sc->sc_dev, "extra data\n");

	if (rxEvent & RX_EVENT_CRC_ERR) {
		if (rxEvent & RX_EVENT_DRIBBLE)
			aprint_error_dev(sc->sc_dev, "alignment error\n");
		else
			aprint_error_dev(sc->sc_dev, "CRC error\n");
	} else {
		if (rxEvent & RX_EVENT_DRIBBLE)
			aprint_error_dev(sc->sc_dev, "dribble bits\n");
	}
}

void
cs_receive_event(struct cs_softc *sc, u_int16_t rxEvent)
{
	struct ifnet *ifp = &sc->sc_ethercom.ec_if;

	/* If the frame was not received OK */
	if (!(rxEvent & RX_EVENT_RX_OK)) {
		/* Increment the input error count */
		ifp->if_ierrors++;

		/*
		 * If debugging is enabled then log error messages.
		 */
		if (ifp->if_flags & IFF_DEBUG) {
			if (rxEvent != REG_NUM_RX_EVENT) {
				cs_print_rx_errors(sc, rxEvent);

				/*
				 * Must read the length of all received
				 * frames
				 */
				CS_READ_PACKET_PAGE(sc, PKTPG_RX_LENGTH);

				/* Skip the received frame */
				CS_WRITE_PACKET_PAGE(sc, PKTPG_RX_CFG,
					CS_READ_PACKET_PAGE(sc, PKTPG_RX_CFG) |
						  RX_CFG_SKIP);
			} else {
				aprint_error_dev(sc->sc_dev, "implied skip\n");
			}
		}
	} else {
		/*
		 * process the received frame and pass it up to the upper
		 * layers.
		 */
		cs_process_receive(sc);
	}
}

void
cs_ether_input(struct cs_softc *sc, struct mbuf *m)
{
	struct ifnet *ifp = &sc->sc_ethercom.ec_if;

	/* Pass the packet up. */
	if_percpuq_enqueue(ifp->if_percpuq, m);
}

void
cs_process_receive(struct cs_softc *sc)
{
	struct ifnet *ifp;
	struct mbuf *m;
	int totlen;
	u_int16_t *pBuff, *pBuffLimit;
	int pad;
	unsigned int frameOffset = 0;	/* XXX: gcc */

#ifdef SHARK
	ledNetActive();
#endif

	ifp = &sc->sc_ethercom.ec_if;

	/* Received a packet; carrier is up. */
	sc->sc_carrier = 1;

	if (sc->sc_memorymode) {
		/* Initialize the frame offset */
		frameOffset = PKTPG_RX_LENGTH;

		/* Get the length of the received frame */
		totlen = CS_READ_PACKET_PAGE(sc, frameOffset);
		frameOffset += 2;
	}
	else {
		/* drop status */
		CS_READ_PORT(sc, PORT_RXTX_DATA);

		/* Get the length of the received frame */
		totlen = CS_READ_PORT(sc, PORT_RXTX_DATA);
	}

	if (totlen > ETHER_MAX_LEN) {
		aprint_error_dev(sc->sc_dev, "invalid packet length %d\n",
		    totlen);

		/* skip the received frame */
		CS_WRITE_PACKET_PAGE(sc, PKTPG_RX_CFG,
			CS_READ_PACKET_PAGE(sc, PKTPG_RX_CFG) | RX_CFG_SKIP);
		return;
	}

	MGETHDR(m, M_DONTWAIT, MT_DATA);
	if (m == 0) {
		aprint_error_dev(sc->sc_dev,
		    "cs_process_receive: unable to allocate mbuf\n");
		ifp->if_ierrors++;
		/*
		 * couldn't allocate an mbuf so things are not good, may as
		 * well drop the packet I think.
		 *
		 * have already read the length so we should be right to skip
		 * the packet.
		 */
		CS_WRITE_PACKET_PAGE(sc, PKTPG_RX_CFG,
		    CS_READ_PACKET_PAGE(sc, PKTPG_RX_CFG) | RX_CFG_SKIP);
		return;
	}
	m_set_rcvif(m, ifp);
	m->m_pkthdr.len = totlen;

	/* number of bytes to align ip header on word boundary for ipintr */
	pad = ALIGN(sizeof(struct ether_header)) - sizeof(struct ether_header);

	/*
	 * alloc mbuf cluster if we need.
	 * we need 1 byte spare because following
	 * packet read loop can overrun.
	 */
	if (totlen + pad + 1 > MHLEN) {
		MCLGET(m, M_DONTWAIT);
		if ((m->m_flags & M_EXT) == 0) {
			/* couldn't allocate an mbuf cluster */
			aprint_error_dev(sc->sc_dev,
			    "cs_process_receive: "
			    "unable to allocate a cluster\n");
			m_freem(m);

			/* skip the received frame */
			CS_WRITE_PACKET_PAGE(sc, PKTPG_RX_CFG,
				CS_READ_PACKET_PAGE(sc, PKTPG_RX_CFG) | RX_CFG_SKIP);
			return;
		}
	}

	/* align ip header on word boundary for ipintr */
	m->m_data += pad;

	m->m_len = totlen;
	pBuff = mtod(m, u_int16_t *);

	/* now read the data from the chip */
	if (sc->sc_memorymode) {
		pBuffLimit = pBuff + (totlen + 1) / 2;	/* don't want to go over */
		while (pBuff < pBuffLimit) {
			*pBuff++ = CS_READ_PACKET_PAGE(sc, frameOffset);
			frameOffset += 2;
		}
	}
	else {
		IO_READ_MULTI_2(sc, PORT_RXTX_DATA, pBuff, (totlen + 1)>>1);
	}

	cs_ether_input(sc, m);
}

void
cs_process_rx_early(struct cs_softc *sc)
{
	struct ifnet *ifp;
	struct mbuf *m;
	u_int16_t frameCount, oldFrameCount;
	u_int16_t rxEvent;
	u_int16_t *pBuff;
	int pad;
	unsigned int frameOffset;


	ifp = &sc->sc_ethercom.ec_if;

	/* Initialize the frame offset */
	frameOffset = PKTPG_RX_FRAME;
	frameCount = 0;

	MGETHDR(m, M_DONTWAIT, MT_DATA);
	if (m == 0) {
		aprint_error_dev(sc->sc_dev,
		    "cs_process_rx_early: unable to allocate mbuf\n");
		ifp->if_ierrors++;
		/*
		 * couldn't allocate an mbuf so things are not good, may as
		 * well drop the packet I think.
		 *
		 * have already read the length so we should be right to skip
		 * the packet.
		 */
		CS_WRITE_PACKET_PAGE(sc, PKTPG_RX_CFG,
		    CS_READ_PACKET_PAGE(sc, PKTPG_RX_CFG) | RX_CFG_SKIP);
		return;
	}
	m_set_rcvif(m, ifp);
	/*
	 * save processing by always using a mbuf cluster, guaranteed to fit
	 * packet
	 */
	MCLGET(m, M_DONTWAIT);
	if ((m->m_flags & M_EXT) == 0) {
		/* couldn't allocate an mbuf cluster */
		aprint_error_dev(sc->sc_dev,
		    "cs_process_rx_early: unable to allocate a cluster\n");
		m_freem(m);
		/* skip the frame */
		CS_WRITE_PACKET_PAGE(sc, PKTPG_RX_CFG,
		    CS_READ_PACKET_PAGE(sc, PKTPG_RX_CFG) | RX_CFG_SKIP);
		return;
	}

	/* align ip header on word boundary for ipintr */
	pad = ALIGN(sizeof(struct ether_header)) - sizeof(struct ether_header);
	m->m_data += pad;

	/* set up the buffer pointer to point to the data area */
	pBuff = mtod(m, u_int16_t *);

	/*
	 * now read the frame byte counter until we have finished reading the
	 * frame
	 */
	oldFrameCount = 0;
	frameCount = CS_READ_PACKET_PAGE(sc, PKTPG_FRAME_BYTE_COUNT);
	while ((frameCount != 0) && (frameCount < MCLBYTES)) {
		for (; oldFrameCount < frameCount; oldFrameCount += 2) {
			*pBuff++ = CS_READ_PACKET_PAGE(sc, frameOffset);
			frameOffset += 2;
		}

		/* read the new count from the chip */
		frameCount = CS_READ_PACKET_PAGE(sc, PKTPG_FRAME_BYTE_COUNT);
	}

	/* update the mbuf counts */
	m->m_len = oldFrameCount;
	m->m_pkthdr.len = oldFrameCount;

	/* now check the Rx Event register */
	rxEvent = CS_READ_PACKET_PAGE(sc, PKTPG_RX_EVENT);

	if ((rxEvent & RX_EVENT_RX_OK) != 0) {
		/*
		 * do an implied skip, it seems to be more reliable than a
		 * forced skip.
		 */
		rxEvent = CS_READ_PACKET_PAGE(sc, PKTPG_RX_STATUS);
		rxEvent = CS_READ_PACKET_PAGE(sc, PKTPG_RX_LENGTH);

		/*
		 * now read the RX_EVENT register to perform an implied skip.
		 */
		rxEvent = CS_READ_PACKET_PAGE(sc, PKTPG_RX_EVENT);

		cs_ether_input(sc, m);
	} else {
		m_freem(m);
		ifp->if_ierrors++;
	}
}

void
cs_start_output(struct ifnet *ifp)
{
	struct cs_softc *sc;
	struct mbuf *pMbuf;
	struct mbuf *pMbufChain;
	u_int16_t BusStatus;
	u_int16_t Length;
	int txLoop = 0;
	int dropout = 0;

	sc = ifp->if_softc;

	/* check that the interface is up and running */
	if ((ifp->if_flags & (IFF_RUNNING | IFF_OACTIVE)) != IFF_RUNNING) {
		return;
	}

	/* Don't interrupt a transmission in progress */
	if (sc->sc_txbusy) {
		return;
	}

	/* this loop will only run through once if transmission is successful */
	/*
	 * While there are packets to transmit and a transmit is not in
	 * progress
	 */
	while (sc->sc_txbusy == 0 && dropout == 0) {
		IFQ_DEQUEUE(&ifp->if_snd, pMbufChain);
		if (pMbufChain == NULL)
			break;

		/*
	         * If BPF is listening on this interface, let it see the packet
	         * before we commit it to the wire.
	         */
		bpf_mtap(ifp, pMbufChain, BPF_D_OUT);

		/* Find the total length of the data to transmit */
		Length = 0;
		for (pMbuf = pMbufChain; pMbuf != NULL; pMbuf = pMbuf->m_next)
			Length += pMbuf->m_len;

		do {
			/*
			 * Request that the transmit be started after all
			 * data has been copied
			 *
			 * In IO mode must write to the IO port not the packet
			 * page address
			 *
			 * If this is changed to start transmission after a
			 * small amount of data has been copied you tend to
			 * get packet missed errors i think because the ISA
			 * bus is too slow. Or possibly the copy routine is
			 * not streamlined enough.
			 */
			if (sc->sc_memorymode) {
				CS_WRITE_PACKET_PAGE(sc, PKTPG_TX_CMD,
					cs_xmit_early_table[sc->sc_xe_ent].txcmd);
				CS_WRITE_PACKET_PAGE(sc, PKTPG_TX_LENGTH, Length);
			}
			else {
				CS_WRITE_PORT(sc, PORT_TX_CMD,
					cs_xmit_early_table[sc->sc_xe_ent].txcmd);
				CS_WRITE_PORT(sc, PORT_TX_LENGTH, Length);
			}

			/*
			 * Adjust early-transmit machinery.
			 */
			if (--sc->sc_xe_togo == 0) {
				sc->sc_xe_ent =
				    cs_xmit_early_table[sc->sc_xe_ent].better;
				sc->sc_xe_togo =
			    cs_xmit_early_table[sc->sc_xe_ent].better_count;
			}
			/*
			 * Read the BusStatus register which indicates
			 * success of the request
			 */
			BusStatus = CS_READ_PACKET_PAGE(sc, PKTPG_BUS_ST);

			/*
			 * If there was an error in the transmit bid free the
			 * mbuf and go on. This is presuming that mbuf is
			 * corrupt.
			 */
			if (BusStatus & BUS_ST_TX_BID_ERR) {
				aprint_error_dev(sc->sc_dev,
				    "transmit bid error (too big)");

				/* Discard the bad mbuf chain */
				m_freem(pMbufChain);
				sc->sc_ethercom.ec_if.if_oerrors++;

				/* Loop up to transmit the next chain */
				txLoop = 0;
			} else {
				if (BusStatus & BUS_ST_RDY4TXNOW) {
					/*
					 * The chip is ready for transmission
					 * now
					 */
					/*
					 * Copy the frame to the chip to
					 * start transmission
					 */
					cs_copy_tx_frame(sc, pMbufChain);

					/* Free the mbuf chain */
					m_freem(pMbufChain);

					/* Transmission is now in progress */
					sc->sc_txbusy = TRUE;
					txLoop = 0;
				} else {
					/*
					 * if we get here we want to try
					 * again with the same mbuf, until
					 * the chip lets us transmit.
					 */
					txLoop++;
					if (txLoop > CS_OUTPUT_LOOP_MAX) {
						/* Free the mbuf chain */
						m_freem(pMbufChain);
						/*
						 * Transmission is not in
						 * progress
						 */
						sc->sc_txbusy = FALSE;
						/*
						 * Increment the output error
						 * count
						 */
						ifp->if_oerrors++;
						/*
						 * exit the routine and drop
						 * the packet.
						 */
						txLoop = 0;
						dropout = 1;
					}
				}
			}
		} while (txLoop);
	}
}

void
cs_copy_tx_frame(struct cs_softc *sc, struct mbuf *m0)
{
	struct mbuf *m;
	int len, leftover, frameoff;
	u_int16_t dbuf;
	u_int8_t *p;
#ifdef DIAGNOSTIC
	u_int8_t *lim;
#endif

	/* Initialize frame pointer and data port address */
	frameoff = PKTPG_TX_FRAME;

	/* start out with no leftover data */
	leftover = 0;
	dbuf = 0;

	/* Process the chain of mbufs */
	for (m = m0; m != NULL; m = m->m_next) {
		/*
		 * Process all of the data in a single mbuf.
		 */
		p = mtod(m, u_int8_t *);
		len = m->m_len;
#ifdef DIAGNOSTIC
		lim = p + len;
#endif

		while (len > 0) {
			if (leftover) {
				/*
				 * Data left over (from mbuf or realignment).
				 * Buffer the next byte, and write it and
				 * the leftover data out.
				 */
				dbuf |= *p++ << 8;
				len--;
				if (sc->sc_memorymode) {
					CS_WRITE_PACKET_PAGE(sc, frameoff, dbuf);
					frameoff += 2;
				}
				else {
					CS_WRITE_PORT(sc, PORT_RXTX_DATA, dbuf);
				}
				leftover = 0;
			} else if ((long) p & 1) {
				/*
				 * Misaligned data.  Buffer the next byte.
				 */
				dbuf = *p++;
				len--;
				leftover = 1;
			} else {
				/*
				 * Aligned data.  This is the case we like.
				 *
				 * Write-region out as much as we can, then
				 * buffer the remaining byte (if any).
				 */
				leftover = len & 1;
				len &= ~1;
				if (sc->sc_memorymode) {
					MEM_WRITE_REGION_2(sc, frameoff,
						(u_int16_t *) p, len >> 1);
					frameoff += len;
				}
				else {
					IO_WRITE_MULTI_2(sc,
						PORT_RXTX_DATA, (u_int16_t *)p, len >> 1);
				}
				p += len;

				if (leftover)
					dbuf = *p++;
				len = 0;
			}
		}
		if (len < 0)
			panic("cs_copy_tx_frame: negative len");
#ifdef DIAGNOSTIC
		if (p != lim)
			panic("cs_copy_tx_frame: p != lim");
#endif
	}
	if (leftover) {
		if (sc->sc_memorymode) {
			CS_WRITE_PACKET_PAGE(sc, frameoff, dbuf);
		}
		else {
			CS_WRITE_PORT(sc, PORT_RXTX_DATA, dbuf);
		}
	}
}

static int
cs_enable(struct cs_softc *sc)
{

	if (CS_IS_ENABLED(sc) == 0) {
		if (sc->sc_enable != NULL) {
			int error;

			error = (*sc->sc_enable)(sc);
			if (error)
				return (error);
		}
		sc->sc_cfgflags |= CFGFLG_ENABLED;
	}

	return (0);
}

static void
cs_disable(struct cs_softc *sc)
{

	if (CS_IS_ENABLED(sc)) {
		if (sc->sc_disable != NULL)
			(*sc->sc_disable)(sc);

		sc->sc_cfgflags &= ~CFGFLG_ENABLED;
	}
}

static void
cs_stop(struct ifnet *ifp, int disable)
{
	struct cs_softc *sc = ifp->if_softc;

	CS_WRITE_PACKET_PAGE(sc, PKTPG_RX_CFG, 0);
	CS_WRITE_PACKET_PAGE(sc, PKTPG_TX_CFG, 0);
	CS_WRITE_PACKET_PAGE(sc, PKTPG_BUF_CFG, 0);
	CS_WRITE_PACKET_PAGE(sc, PKTPG_BUS_CTL, 0);

	if (disable) {
		cs_disable(sc);
	}

	ifp->if_flags &= ~(IFF_RUNNING | IFF_OACTIVE);
}

int
cs_activate(device_t self, enum devact act)
{
	struct cs_softc *sc = device_private(self);

	switch (act) {
	case DVACT_DEACTIVATE:
		if_deactivate(&sc->sc_ethercom.ec_if);
		return 0;
	default:
		return EOPNOTSUPP;
	}
}<|MERGE_RESOLUTION|>--- conflicted
+++ resolved
@@ -1,8 +1,4 @@
-<<<<<<< HEAD
-/*	$NetBSD: cs89x0.c,v 1.39 2017/03/07 01:28:37 ozaki-r Exp $	*/
-=======
 /*	$NetBSD: cs89x0.c,v 1.41 2018/06/26 06:48:00 msaitoh Exp $	*/
->>>>>>> b2b84690
 
 /*
  * Copyright (c) 2004 Christopher Gilbert
@@ -216,11 +212,7 @@
 */
 
 #include <sys/cdefs.h>
-<<<<<<< HEAD
-__KERNEL_RCSID(0, "$NetBSD: cs89x0.c,v 1.39 2017/03/07 01:28:37 ozaki-r Exp $");
-=======
 __KERNEL_RCSID(0, "$NetBSD: cs89x0.c,v 1.41 2018/06/26 06:48:00 msaitoh Exp $");
->>>>>>> b2b84690
 
 #include "opt_inet.h"
 
