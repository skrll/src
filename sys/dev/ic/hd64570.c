<<<<<<< HEAD
/*	$NetBSD: hd64570.c,v 1.53 2017/02/20 07:43:29 ozaki-r Exp $	*/
=======
/*	$NetBSD: hd64570.c,v 1.54 2018/06/26 06:48:00 msaitoh Exp $	*/
>>>>>>> b2b84690

/*
 * Copyright (c) 1999 Christian E. Hopps
 * Copyright (c) 1998 Vixie Enterprises
 * All rights reserved.
 *
 * Redistribution and use in source and binary forms, with or without
 * modification, are permitted provided that the following conditions
 * are met:
 *
 * 1. Redistributions of source code must retain the above copyright
 *    notice, this list of conditions and the following disclaimer.
 * 2. Redistributions in binary form must reproduce the above copyright
 *    notice, this list of conditions and the following disclaimer in the
 *    documentation and/or other materials provided with the distribution.
 * 3. Neither the name of Vixie Enterprises nor the names
 *    of its contributors may be used to endorse or promote products derived
 *    from this software without specific prior written permission.
 *
 * THIS SOFTWARE IS PROVIDED BY VIXIE ENTERPRISES AND
 * CONTRIBUTORS ``AS IS'' AND ANY EXPRESS OR IMPLIED WARRANTIES,
 * INCLUDING, BUT NOT LIMITED TO, THE IMPLIED WARRANTIES OF
 * MERCHANTABILITY AND FITNESS FOR A PARTICULAR PURPOSE ARE
 * DISCLAIMED.  IN NO EVENT SHALL VIXIE ENTERPRISES OR
 * CONTRIBUTORS BE LIABLE FOR ANY DIRECT, INDIRECT, INCIDENTAL,
 * SPECIAL, EXEMPLARY, OR CONSEQUENTIAL DAMAGES (INCLUDING, BUT NOT
 * LIMITED TO, PROCUREMENT OF SUBSTITUTE GOODS OR SERVICES; LOSS OF
 * USE, DATA, OR PROFITS; OR BUSINESS INTERRUPTION) HOWEVER CAUSED AND
 * ON ANY THEORY OF LIABILITY, WHETHER IN CONTRACT, STRICT LIABILITY,
 * OR TORT (INCLUDING NEGLIGENCE OR OTHERWISE) ARISING IN ANY WAY OUT
 * OF THE USE OF THIS SOFTWARE, EVEN IF ADVISED OF THE POSSIBILITY OF
 * SUCH DAMAGE.
 *
 * This software has been written for Vixie Enterprises by Michael Graff
 * <explorer@flame.org>.  To learn more about Vixie Enterprises, see
 * ``http://www.vix.com''.
 */

/*
 * TODO:
 *
 *	o  teach the receive logic about errors, and about long frames that
 *         span more than one input buffer.  (Right now, receive/transmit is
 *	   limited to one descriptor's buffer space, which is MTU + 4 bytes.
 *	   This is currently 1504, which is large enough to hold the HDLC
 *	   header and the packet itself.  Packets which are too long are
 *	   silently dropped on transmit and silently dropped on receive.
 *	o  write code to handle the msci interrupts, needed only for CD
 *	   and CTS changes.
 *	o  consider switching back to a "queue tx with DMA active" model which
 *	   should help sustain outgoing traffic
 *	o  through clever use of bus_dma*() functions, it should be possible
 *	   to map the mbuf's data area directly into a descriptor transmit
 *	   buffer, removing the need to allocate extra memory.  If, however,
 *	   we run out of descriptors for this, we will need to then allocate
 *	   one large mbuf, copy the fragmented chain into it, and put it onto
 *	   a single descriptor.
 *	o  use bus_dmamap_sync() with the right offset and lengths, rather
 *	   than cheating and always sync'ing the whole region.
 *
 *	o  perhaps allow rx and tx to be in more than one page
 *	   if not using DMA.  currently the assumption is that
 *	   rx uses a page and tx uses a page.
 */

#include <sys/cdefs.h>
<<<<<<< HEAD
__KERNEL_RCSID(0, "$NetBSD: hd64570.c,v 1.53 2017/02/20 07:43:29 ozaki-r Exp $");
=======
__KERNEL_RCSID(0, "$NetBSD: hd64570.c,v 1.54 2018/06/26 06:48:00 msaitoh Exp $");
>>>>>>> b2b84690

#include "opt_inet.h"

#include <sys/param.h>
#include <sys/systm.h>
#include <sys/device.h>
#include <sys/mbuf.h>
#include <sys/socket.h>
#include <sys/sockio.h>
#include <sys/kernel.h>

#include <net/if.h>
#include <net/if_types.h>
#include <net/netisr.h>

#if defined(INET) || defined(INET6)
#include <netinet/in.h>
#include <netinet/in_systm.h>
#include <netinet/in_var.h>
#include <netinet/ip.h>
#ifdef INET6
#include <netinet6/in6_var.h>
#endif
#endif

#include <net/bpf.h>

#include <sys/cpu.h>
#include <sys/bus.h>
#include <sys/intr.h>

#include <dev/pci/pcivar.h>
#include <dev/pci/pcireg.h>
#include <dev/pci/pcidevs.h>

#include <dev/ic/hd64570reg.h>
#include <dev/ic/hd64570var.h>

#define SCA_DEBUG_RX		0x0001
#define SCA_DEBUG_TX		0x0002
#define SCA_DEBUG_CISCO		0x0004
#define SCA_DEBUG_DMA		0x0008
#define SCA_DEBUG_RXPKT		0x0010
#define SCA_DEBUG_TXPKT		0x0020
#define SCA_DEBUG_INTR		0x0040
#define SCA_DEBUG_CLOCK		0x0080

#if 0
#define SCA_DEBUG_LEVEL	( 0xFFFF )
#else
#define SCA_DEBUG_LEVEL 0
#endif

u_int32_t sca_debug = SCA_DEBUG_LEVEL;

#if SCA_DEBUG_LEVEL > 0
#define SCA_DPRINTF(l, x) do { \
	if ((l) & sca_debug) \
		printf x;\
	} while (0)
#else
#define SCA_DPRINTF(l, x)
#endif

#if 0
#define SCA_USE_FASTQ		/* use a split queue, one for fast traffic */
#endif

static inline void msci_write_1(sca_port_t *, u_int, u_int8_t);
static inline u_int8_t msci_read_1(sca_port_t *, u_int);

static inline void dmac_write_1(sca_port_t *, u_int, u_int8_t);
static inline void dmac_write_2(sca_port_t *, u_int, u_int16_t);
static inline u_int8_t dmac_read_1(sca_port_t *, u_int);
static inline u_int16_t dmac_read_2(sca_port_t *, u_int);

static	void sca_msci_init(struct sca_softc *, sca_port_t *);
static	void sca_dmac_init(struct sca_softc *, sca_port_t *);
static void sca_dmac_rxinit(sca_port_t *);

static	int sca_dmac_intr(sca_port_t *, u_int8_t);
static	int sca_msci_intr(sca_port_t *, u_int8_t);

static	void sca_get_packets(sca_port_t *);
static	int sca_frame_avail(sca_port_t *);
static	void sca_frame_process(sca_port_t *);
static	void sca_frame_read_done(sca_port_t *);

static	void sca_port_starttx(sca_port_t *);

static	void sca_port_up(sca_port_t *);
static	void sca_port_down(sca_port_t *);

static	int sca_output(struct ifnet *, struct mbuf *, const struct sockaddr *,
			    const struct rtentry *);
static	int sca_ioctl(struct ifnet *, u_long, void *);
static	void sca_start(struct ifnet *);
static	void sca_watchdog(struct ifnet *);

static struct mbuf *sca_mbuf_alloc(struct sca_softc *, void *, u_int);

#if SCA_DEBUG_LEVEL > 0
static	void sca_frame_print(sca_port_t *, sca_desc_t *, u_int8_t *);
#endif


#define	sca_read_1(sc, reg)		(sc)->sc_read_1(sc, reg)
#define	sca_read_2(sc, reg)		(sc)->sc_read_2(sc, reg)
#define	sca_write_1(sc, reg, val)	(sc)->sc_write_1(sc, reg, val)
#define	sca_write_2(sc, reg, val)	(sc)->sc_write_2(sc, reg, val)

#define	sca_page_addr(sc, addr)	((bus_addr_t)(u_long)(addr) & (sc)->scu_pagemask)

static inline void
msci_write_1(sca_port_t *scp, u_int reg, u_int8_t val)
{
	sca_write_1(scp->sca, scp->msci_off + reg, val);
}

static inline u_int8_t
msci_read_1(sca_port_t *scp, u_int reg)
{
	return sca_read_1(scp->sca, scp->msci_off + reg);
}

static inline void
dmac_write_1(sca_port_t *scp, u_int reg, u_int8_t val)
{
	sca_write_1(scp->sca, scp->dmac_off + reg, val);
}

static inline void
dmac_write_2(sca_port_t *scp, u_int reg, u_int16_t val)
{
	sca_write_2(scp->sca, scp->dmac_off + reg, val);
}

static inline u_int8_t
dmac_read_1(sca_port_t *scp, u_int reg)
{
	return sca_read_1(scp->sca, scp->dmac_off + reg);
}

static inline u_int16_t
dmac_read_2(sca_port_t *scp, u_int reg)
{
	return sca_read_2(scp->sca, scp->dmac_off + reg);
}

#if SCA_DEBUG_LEVEL > 0
/*
 * read the chain pointer
 */
static inline u_int16_t
sca_desc_read_chainp(struct sca_softc *sc, struct sca_desc *dp)
{
	if (sc->sc_usedma)
		return ((dp)->sd_chainp);
	return (bus_space_read_2(sc->scu_memt, sc->scu_memh,
	    sca_page_addr(sc, dp) + offsetof(struct sca_desc, sd_chainp)));
}
#endif

/*
 * write the chain pointer
 */
static inline void
sca_desc_write_chainp(struct sca_softc *sc, struct sca_desc *dp, u_int16_t cp)
{
	if (sc->sc_usedma)
		(dp)->sd_chainp = cp;
	else
		bus_space_write_2(sc->scu_memt, sc->scu_memh,
		    sca_page_addr(sc, dp)
		    + offsetof(struct sca_desc, sd_chainp), cp);
}

#if SCA_DEBUG_LEVEL > 0
/*
 * read the buffer pointer
 */
static inline u_int32_t
sca_desc_read_bufp(struct sca_softc *sc, struct sca_desc *dp)
{
	u_int32_t address;

	if (sc->sc_usedma)
		address = dp->sd_bufp | dp->sd_hbufp << 16;
	else {
		address = bus_space_read_2(sc->scu_memt, sc->scu_memh,
		    sca_page_addr(sc, dp) + offsetof(struct sca_desc, sd_bufp));
		address |= bus_space_read_1(sc->scu_memt, sc->scu_memh,
		    sca_page_addr(sc, dp)
		    + offsetof(struct sca_desc, sd_hbufp)) << 16;
	}
	return (address);
}
#endif

/*
 * write the buffer pointer
 */
static inline void
sca_desc_write_bufp(struct sca_softc *sc, struct sca_desc *dp, u_int32_t bufp)
{
	if (sc->sc_usedma) {
		dp->sd_bufp = bufp & 0xFFFF;
		dp->sd_hbufp = (bufp & 0x00FF0000) >> 16;
	} else {
		bus_space_write_2(sc->scu_memt, sc->scu_memh,
		    sca_page_addr(sc, dp) + offsetof(struct sca_desc, sd_bufp),
		    bufp & 0xFFFF);
		bus_space_write_1(sc->scu_memt, sc->scu_memh,
		    sca_page_addr(sc, dp) + offsetof(struct sca_desc, sd_hbufp),
		    (bufp & 0x00FF0000) >> 16);
	}
}

/*
 * read the buffer length
 */
static inline u_int16_t
sca_desc_read_buflen(struct sca_softc *sc, struct sca_desc *dp)
{
	if (sc->sc_usedma)
		return ((dp)->sd_buflen);
	return (bus_space_read_2(sc->scu_memt, sc->scu_memh,
	    sca_page_addr(sc, dp) + offsetof(struct sca_desc, sd_buflen)));
}

/*
 * write the buffer length
 */
static inline void
sca_desc_write_buflen(struct sca_softc *sc, struct sca_desc *dp, u_int16_t len)
{
	if (sc->sc_usedma)
		(dp)->sd_buflen = len;
	else
		bus_space_write_2(sc->scu_memt, sc->scu_memh,
		    sca_page_addr(sc, dp)
		    + offsetof(struct sca_desc, sd_buflen), len);
}

/*
 * read the descriptor status
 */
static inline u_int8_t
sca_desc_read_stat(struct sca_softc *sc, struct sca_desc *dp)
{
	if (sc->sc_usedma)
		return ((dp)->sd_stat);
	return (bus_space_read_1(sc->scu_memt, sc->scu_memh,
	    sca_page_addr(sc, dp) + offsetof(struct sca_desc, sd_stat)));
}

/*
 * write the descriptor status
 */
static inline void
sca_desc_write_stat(struct sca_softc *sc, struct sca_desc *dp, u_int8_t stat)
{
	if (sc->sc_usedma)
		(dp)->sd_stat = stat;
	else
		bus_space_write_1(sc->scu_memt, sc->scu_memh,
		    sca_page_addr(sc, dp) + offsetof(struct sca_desc, sd_stat),
		    stat);
}

void
sca_init(struct sca_softc *sc)
{
	/*
	 * Do a little sanity check:  check number of ports.
	 */
	if (sc->sc_numports < 1 || sc->sc_numports > 2)
		panic("sca can\'t handle more than 2 or less than 1 ports");

	/*
	 * disable DMA and MSCI interrupts
	 */
	sca_write_1(sc, SCA_DMER, 0);
	sca_write_1(sc, SCA_IER0, 0);
	sca_write_1(sc, SCA_IER1, 0);
	sca_write_1(sc, SCA_IER2, 0);

	/*
	 * configure interrupt system
	 */
	sca_write_1(sc, SCA_ITCR,
	    SCA_ITCR_INTR_PRI_MSCI | SCA_ITCR_ACK_NONE | SCA_ITCR_VOUT_IVR);
#if 0
	/* these are for the intrerrupt ack cycle which we don't use */
	sca_write_1(sc, SCA_IVR, 0x40);
	sca_write_1(sc, SCA_IMVR, 0x40);
#endif

	/*
	 * set wait control register to zero wait states
	 */
	sca_write_1(sc, SCA_PABR0, 0);
	sca_write_1(sc, SCA_PABR1, 0);
	sca_write_1(sc, SCA_WCRL, 0);
	sca_write_1(sc, SCA_WCRM, 0);
	sca_write_1(sc, SCA_WCRH, 0);

	/*
	 * disable DMA and reset status
	 */
	sca_write_1(sc, SCA_PCR, SCA_PCR_PR2);

	/*
	 * disable transmit DMA for all channels
	 */
	sca_write_1(sc, SCA_DSR0 + SCA_DMAC_OFF_0, 0);
	sca_write_1(sc, SCA_DCR0 + SCA_DMAC_OFF_0, SCA_DCR_ABRT);
	sca_write_1(sc, SCA_DSR1 + SCA_DMAC_OFF_0, 0);
	sca_write_1(sc, SCA_DCR1 + SCA_DMAC_OFF_0, SCA_DCR_ABRT);
	sca_write_1(sc, SCA_DSR0 + SCA_DMAC_OFF_1, 0);
	sca_write_1(sc, SCA_DCR0 + SCA_DMAC_OFF_1, SCA_DCR_ABRT);
	sca_write_1(sc, SCA_DSR1 + SCA_DMAC_OFF_1, 0);
	sca_write_1(sc, SCA_DCR1 + SCA_DMAC_OFF_1, SCA_DCR_ABRT);

	/*
	 * enable DMA based on channel enable flags for each channel
	 */
	sca_write_1(sc, SCA_DMER, SCA_DMER_EN);

	/*
	 * Should check to see if the chip is responding, but for now
	 * assume it is.
	 */
}

/*
 * initialize the port and attach it to the networking layer
 */
void
sca_port_attach(struct sca_softc *sc, u_int port)
{
	struct timeval now;
	sca_port_t *scp = &sc->sc_ports[port];
	struct ifnet *ifp;
	static u_int ntwo_unit = 0;

	scp->sca = sc;  /* point back to the parent */

	scp->sp_port = port;

	if (port == 0) {
		scp->msci_off = SCA_MSCI_OFF_0;
		scp->dmac_off = SCA_DMAC_OFF_0;
		if(sc->sc_parent != NULL)
			ntwo_unit = device_unit(sc->sc_parent) * 2 + 0;
		else
			ntwo_unit = 0;	/* XXX */
	} else {
		scp->msci_off = SCA_MSCI_OFF_1;
		scp->dmac_off = SCA_DMAC_OFF_1;
		if(sc->sc_parent != NULL)
			ntwo_unit = device_unit(sc->sc_parent) * 2 + 1;
		else
			ntwo_unit = 1;	/* XXX */
	}

	sca_msci_init(sc, scp);
	sca_dmac_init(sc, scp);

	/*
	 * attach to the network layer
	 */
	ifp = &scp->sp_if;
	snprintf(ifp->if_xname, sizeof(ifp->if_xname), "ntwo%d", ntwo_unit);
	ifp->if_softc = scp;
	ifp->if_mtu = SCA_MTU;
	ifp->if_flags = IFF_POINTOPOINT | IFF_MULTICAST;
	ifp->if_type = IFT_PTPSERIAL;
	ifp->if_hdrlen = HDLC_HDRLEN;
	ifp->if_ioctl = sca_ioctl;
	ifp->if_output = sca_output;
	ifp->if_watchdog = sca_watchdog;
	ifp->if_snd.ifq_maxlen = IFQ_MAXLEN;
	scp->linkq.ifq_maxlen = 5; /* if we exceed this we are hosed already */
#ifdef SCA_USE_FASTQ
	scp->fastq.ifq_maxlen = IFQ_MAXLEN;
#endif
	IFQ_SET_READY(&ifp->if_snd);
	if_attach(ifp);
	if_deferred_start_init(ifp, NULL);
	if_alloc_sadl(ifp);
	bpf_attach(ifp, DLT_HDLC, HDLC_HDRLEN);
	bpf_mtap_softint_init(ifp);

	if (sc->sc_parent == NULL)
		printf("%s: port %d\n", ifp->if_xname, port);
	else
		printf("%s at %s port %d\n",
		       ifp->if_xname, device_xname(sc->sc_parent), port);

	/*
	 * reset the last seen times on the cisco keepalive protocol
	 */
	getmicrotime(&now);
	scp->cka_lasttx = now.tv_usec;
	scp->cka_lastrx = 0;
}

#if 0
/*
 * returns log2(div), sets 'tmc' for the required freq 'hz'
 */
static u_int8_t
sca_msci_get_baud_rate_values(u_int32_t hz, u_int8_t *tmcp)
{
	u_int32_t tmc, div;
	u_int32_t clock;

	/* clock hz = (chipclock / tmc) / 2^(div); */
	/*
	 * TD == tmc * 2^(n)
	 *
	 * note:
	 * 1 <= TD <= 256		TD is inc of 1
	 * 2 <= TD <= 512		TD is inc of 2
	 * 4 <= TD <= 1024		TD is inc of 4
	 * ...
	 * 512 <= TD <= 256*512		TD is inc of 512
	 *
	 * so note there are overlaps.  We lose prec
	 * as div increases so we wish to minize div.
	 *
	 * basically we want to do
	 *
	 * tmc = chip / hz, but have tmc <= 256
	 */

	/* assume system clock is 9.8304MHz or 9830400Hz */
	clock = clock = 9830400 >> 1;

	/* round down */
	div = 0;
	while ((tmc = clock / hz) > 256 || (tmc == 256 && (clock / tmc) > hz)) {
		clock >>= 1;
		div++;
	}
	if (clock / tmc > hz)
		tmc++;
	if (!tmc)
		tmc = 1;

	if (div > SCA_RXS_DIV_512) {
		/* set to maximums */
		div = SCA_RXS_DIV_512;
		tmc = 0;
	}

	*tmcp = (tmc & 0xFF);	/* 0 == 256 */
	return (div & 0xFF);
}
#endif

/*
 * initialize the port's MSCI
 */
static void
sca_msci_init(struct sca_softc *sc, sca_port_t *scp)
{
	/* reset the channel */
	msci_write_1(scp, SCA_CMD0, SCA_CMD_RESET);

	msci_write_1(scp, SCA_MD00,
		     (  SCA_MD0_CRC_1
		      | SCA_MD0_CRC_CCITT
		      | SCA_MD0_CRC_ENABLE
		      | SCA_MD0_MODE_HDLC));
#if 0
	/* immediately send receive reset so the above takes */
	msci_write_1(scp, SCA_CMD0, SCA_CMD_RXRESET);
#endif

	msci_write_1(scp, SCA_MD10, SCA_MD1_NOADDRCHK);
	msci_write_1(scp, SCA_MD20,
		     (SCA_MD2_DUPLEX | SCA_MD2_ADPLLx8 | SCA_MD2_NRZ));

	/* be safe and do it again */
	msci_write_1(scp, SCA_CMD0, SCA_CMD_RXRESET);

	/* setup underrun and idle control, and initial RTS state */
	msci_write_1(scp, SCA_CTL0,
	     (SCA_CTL_IDLC_PATTERN
	     | SCA_CTL_UDRNC_AFTER_FCS
	     | SCA_CTL_RTS_LOW));

	/* reset the transmitter */
	msci_write_1(scp, SCA_CMD0, SCA_CMD_TXRESET);

	/*
	 * set the clock sources
	 */
	msci_write_1(scp, SCA_RXS0, scp->sp_rxs);
	msci_write_1(scp, SCA_TXS0, scp->sp_txs);
	msci_write_1(scp, SCA_TMC0, scp->sp_tmc);

	/* set external clock generate as requested */
	sc->sc_clock_callback(sc->sc_aux, scp->sp_port, scp->sp_eclock);

	/*
	 * XXX don't pay attention to CTS or CD changes right now.  I can't
	 * simulate one, and the transmitter will try to transmit even if
	 * CD isn't there anyway, so nothing bad SHOULD happen.
	 */
#if 0
	msci_write_1(scp, SCA_IE00, 0);
	msci_write_1(scp, SCA_IE10, 0); /* 0x0c == CD and CTS changes only */
#else
	/* this would deliver transmitter underrun to ST1/ISR1 */
	msci_write_1(scp, SCA_IE10, SCA_ST1_UDRN);
	msci_write_1(scp, SCA_IE00, SCA_ST0_TXINT);
#endif
	msci_write_1(scp, SCA_IE20, 0);

	msci_write_1(scp, SCA_FIE0, 0);

	msci_write_1(scp, SCA_SA00, 0);
	msci_write_1(scp, SCA_SA10, 0);

	msci_write_1(scp, SCA_IDL0, 0x7e);

	msci_write_1(scp, SCA_RRC0, 0x0e);
	/* msci_write_1(scp, SCA_TRC00, 0x10); */
	/*
	 * the correct values here are important for avoiding underruns
	 * for any value less than or equal to TRC0 txrdy is activated
	 * which will start the dmac transfer to the fifo.
	 * for buffer size >= TRC1 + 1 txrdy is cleared which will stop DMA.
	 *
	 * thus if we are using a very fast clock that empties the fifo
	 * quickly, delays in the dmac starting to fill the fifo can
	 * lead to underruns so we want a fairly full fifo to still
	 * cause the dmac to start.  for cards with on board ram this
	 * has no effect on system performance.  For cards that DMA
	 * to/from system memory it will cause more, shorter,
	 * bus accesses rather than fewer longer ones.
	 */
	msci_write_1(scp, SCA_TRC00, 0x00);
	msci_write_1(scp, SCA_TRC10, 0x1f);
}

/*
 * Take the memory for the port and construct two circular linked lists of
 * descriptors (one tx, one rx) and set the pointers in these descriptors
 * to point to the buffer space for this port.
 */
static void
sca_dmac_init(struct sca_softc *sc, sca_port_t *scp)
{
	sca_desc_t *desc;
	u_int32_t desc_p;
	u_int32_t buf_p;
	int i;

	if (sc->sc_usedma)
		bus_dmamap_sync(sc->scu_dmat, sc->scu_dmam, 0, sc->scu_allocsize,
		    BUS_DMASYNC_PREWRITE);
	else {
		/*
		 * XXX assumes that all tx desc and bufs in same page
		 */
		sc->scu_page_on(sc);
		sc->scu_set_page(sc, scp->sp_txdesc_p);
	}

	desc = scp->sp_txdesc;
	desc_p = scp->sp_txdesc_p;
	buf_p = scp->sp_txbuf_p;
	scp->sp_txcur = 0;
	scp->sp_txinuse = 0;

#ifdef DEBUG
	/* make sure that we won't wrap */
	if ((desc_p & 0xffff0000) !=
	    ((desc_p + sizeof(*desc) * scp->sp_ntxdesc) & 0xffff0000))
		panic("sca: tx descriptors cross architecural boundary");
	if ((buf_p & 0xff000000) !=
	    ((buf_p + SCA_BSIZE * scp->sp_ntxdesc) & 0xff000000))
		panic("sca: tx buffers cross architecural boundary");
#endif

	for (i = 0 ; i < scp->sp_ntxdesc ; i++) {
		/*
		 * desc_p points to the physcial address of the NEXT desc
		 */
		desc_p += sizeof(sca_desc_t);

		sca_desc_write_chainp(sc, desc, desc_p & 0x0000ffff);
		sca_desc_write_bufp(sc, desc, buf_p);
		sca_desc_write_buflen(sc, desc, SCA_BSIZE);
		sca_desc_write_stat(sc, desc, 0);

		desc++;  /* point to the next descriptor */
		buf_p += SCA_BSIZE;
	}

	/*
	 * "heal" the circular list by making the last entry point to the
	 * first.
	 */
	sca_desc_write_chainp(sc, desc - 1, scp->sp_txdesc_p & 0x0000ffff);

	/*
	 * Now, initialize the transmit DMA logic
	 *
	 * CPB == chain pointer base address
	 */
	dmac_write_1(scp, SCA_DSR1, 0);
	dmac_write_1(scp, SCA_DCR1, SCA_DCR_ABRT);
	dmac_write_1(scp, SCA_DMR1, SCA_DMR_TMOD | SCA_DMR_NF);
	/* XXX1
	dmac_write_1(scp, SCA_DIR1,
		     (SCA_DIR_EOT | SCA_DIR_BOF | SCA_DIR_COF));
	 */
	dmac_write_1(scp, SCA_DIR1,
		     (SCA_DIR_EOM | SCA_DIR_EOT | SCA_DIR_BOF | SCA_DIR_COF));
	dmac_write_1(scp, SCA_CPB1,
		     (u_int8_t)((scp->sp_txdesc_p & 0x00ff0000) >> 16));

	/*
	 * now, do the same thing for receive descriptors
	 *
	 * XXX assumes that all rx desc and bufs in same page
	 */
	if (!sc->sc_usedma)
		sc->scu_set_page(sc, scp->sp_rxdesc_p);

	desc = scp->sp_rxdesc;
	desc_p = scp->sp_rxdesc_p;
	buf_p = scp->sp_rxbuf_p;

#ifdef DEBUG
	/* make sure that we won't wrap */
	if ((desc_p & 0xffff0000) !=
	    ((desc_p + sizeof(*desc) * scp->sp_nrxdesc) & 0xffff0000))
		panic("sca: rx descriptors cross architecural boundary");
	if ((buf_p & 0xff000000) !=
	    ((buf_p + SCA_BSIZE * scp->sp_nrxdesc) & 0xff000000))
		panic("sca: rx buffers cross architecural boundary");
#endif

	for (i = 0 ; i < scp->sp_nrxdesc; i++) {
		/*
		 * desc_p points to the physcial address of the NEXT desc
		 */
		desc_p += sizeof(sca_desc_t);

		sca_desc_write_chainp(sc, desc, desc_p & 0x0000ffff);
		sca_desc_write_bufp(sc, desc, buf_p);
		/* sca_desc_write_buflen(sc, desc, SCA_BSIZE); */
		sca_desc_write_buflen(sc, desc, 0);
		sca_desc_write_stat(sc, desc, 0);

		desc++;  /* point to the next descriptor */
		buf_p += SCA_BSIZE;
	}

	/*
	 * "heal" the circular list by making the last entry point to the
	 * first.
	 */
	sca_desc_write_chainp(sc, desc - 1, scp->sp_rxdesc_p & 0x0000ffff);

	sca_dmac_rxinit(scp);

	if (sc->sc_usedma)
		bus_dmamap_sync(sc->scu_dmat, sc->scu_dmam,
		    0, sc->scu_allocsize, BUS_DMASYNC_POSTWRITE);
	else
		sc->scu_page_off(sc);
}

/*
 * reset and reinitialize the receive DMA logic
 */
static void
sca_dmac_rxinit(sca_port_t *scp)
{
	/*
	 * ... and the receive DMA logic ...
	 */
	dmac_write_1(scp, SCA_DSR0, 0);  /* disable DMA */
	dmac_write_1(scp, SCA_DCR0, SCA_DCR_ABRT);

	dmac_write_1(scp, SCA_DMR0, SCA_DMR_TMOD | SCA_DMR_NF);
	dmac_write_2(scp, SCA_BFLL0, SCA_BSIZE);

	/* reset descriptors to initial state */
	scp->sp_rxstart = 0;
	scp->sp_rxend = scp->sp_nrxdesc - 1;

	/*
	 * CPB == chain pointer base
	 * CDA == current descriptor address
	 * EDA == error descriptor address (overwrite position)
	 *	because cda can't be eda when starting we always
	 *	have a single buffer gap between cda and eda
	 */
	dmac_write_1(scp, SCA_CPB0,
	    (u_int8_t)((scp->sp_rxdesc_p & 0x00ff0000) >> 16));
	dmac_write_2(scp, SCA_CDAL0, (u_int16_t)(scp->sp_rxdesc_p & 0xffff));
	dmac_write_2(scp, SCA_EDAL0, (u_int16_t)
	    (scp->sp_rxdesc_p + (sizeof(sca_desc_t) * scp->sp_rxend)));

	/*
	 * enable receiver DMA
	 */
	dmac_write_1(scp, SCA_DIR0,
		     (SCA_DIR_EOT | SCA_DIR_EOM | SCA_DIR_BOF | SCA_DIR_COF));
	dmac_write_1(scp, SCA_DSR0, SCA_DSR_DE);
}

/*
 * Queue the packet for our start routine to transmit
 */
static int
sca_output(
    struct ifnet *ifp,
    struct mbuf *m,
    const struct sockaddr *dst,
    const struct rtentry *rt0)
{
	struct hdlc_header *hdlc;
	struct ifqueue *ifq = NULL;
	int s, error, len;
	short mflags;

	error = 0;

	if ((ifp->if_flags & IFF_UP) != IFF_UP) {
		error = ENETDOWN;
		goto bad;
	}

	/*
	 * If the queueing discipline needs packet classification,
	 * do it before prepending link headers.
	 */
	IFQ_CLASSIFY(&ifp->if_snd, m, dst->sa_family);

	/*
	 * determine address family, and priority for this packet
	 */
	switch (dst->sa_family) {
#ifdef INET
	case AF_INET:
#ifdef SCA_USE_FASTQ
		if ((mtod(m, struct ip *)->ip_tos & IPTOS_LOWDELAY)
		    == IPTOS_LOWDELAY)
			ifq = &((sca_port_t *)ifp->if_softc)->fastq;
#endif
		/*
		 * Add cisco serial line header. If there is no
		 * space in the first mbuf, allocate another.
		 */
		M_PREPEND(m, sizeof(struct hdlc_header), M_DONTWAIT);
		if (m == 0)
			return (ENOBUFS);
		hdlc = mtod(m, struct hdlc_header *);
		hdlc->h_proto = htons(HDLC_PROTOCOL_IP);
		break;
#endif
#ifdef INET6
	case AF_INET6:
		/*
		 * Add cisco serial line header. If there is no
		 * space in the first mbuf, allocate another.
		 */
		M_PREPEND(m, sizeof(struct hdlc_header), M_DONTWAIT);
		if (m == 0)
			return (ENOBUFS);
		hdlc = mtod(m, struct hdlc_header *);
		hdlc->h_proto = htons(HDLC_PROTOCOL_IPV6);
		break;
#endif
	default:
		printf("%s: address family %d unsupported\n",
		       ifp->if_xname, dst->sa_family);
		error = EAFNOSUPPORT;
		goto bad;
	}

	/* finish */
	if ((m->m_flags & (M_BCAST | M_MCAST)) != 0)
		hdlc->h_addr = CISCO_MULTICAST;
	else
		hdlc->h_addr = CISCO_UNICAST;
	hdlc->h_resv = 0;

	/*
	 * queue the packet.  If interactive, use the fast queue.
	 */
	mflags = m->m_flags;
	len = m->m_pkthdr.len;
	s = splnet();
	if (ifq != NULL) {
		if (IF_QFULL(ifq)) {
			IF_DROP(ifq);
			m_freem(m);
			error = ENOBUFS;
		} else
			IF_ENQUEUE(ifq, m);
	} else
		IFQ_ENQUEUE(&ifp->if_snd, m, error);
	if (error != 0) {
		splx(s);
		ifp->if_oerrors++;
		ifp->if_collisions++;
		return (error);
	}
	ifp->if_obytes += len;
	if (mflags & M_MCAST)
		ifp->if_omcasts++;

	sca_start(ifp);
	splx(s);

	return (error);

 bad:
	if (m)
		m_freem(m);
	return (error);
}

static int
sca_ioctl(struct ifnet *ifp, u_long cmd, void *data)
{
	struct ifreq *ifr;
	struct ifaddr *ifa;
	int error;
	int s;

	s = splnet();

	ifr = (struct ifreq *)data;
	ifa = (struct ifaddr *)data;
	error = 0;

	switch (cmd) {
	case SIOCINITIFADDR:
		switch(ifa->ifa_addr->sa_family) {
#ifdef INET
		case AF_INET:
#endif
#ifdef INET6
		case AF_INET6:
#endif
#if defined(INET) || defined(INET6)
			ifp->if_flags |= IFF_UP;
			sca_port_up(ifp->if_softc);
			break;
#endif
		default:
			error = EAFNOSUPPORT;
			break;
		}
		break;

	case SIOCSIFDSTADDR:
#ifdef INET
		if (ifa->ifa_addr->sa_family == AF_INET)
			break;
#endif
#ifdef INET6
		if (ifa->ifa_addr->sa_family == AF_INET6)
			break;
#endif
		error = EAFNOSUPPORT;
		break;

	case SIOCADDMULTI:
	case SIOCDELMULTI:
		/* XXX need multicast group management code */
		if (ifr == 0) {
			error = EAFNOSUPPORT;		/* XXX */
			break;
		}
		switch (ifreq_getaddr(cmd, ifr)->sa_family) {
#ifdef INET
		case AF_INET:
			break;
#endif
#ifdef INET6
		case AF_INET6:
			break;
#endif
		default:
			error = EAFNOSUPPORT;
			break;
		}
		break;

	case SIOCSIFFLAGS:
		if ((error = ifioctl_common(ifp, cmd, data)) != 0)
			break;
		if (ifr->ifr_flags & IFF_UP) {
			ifp->if_flags |= IFF_UP;
			sca_port_up(ifp->if_softc);
		} else {
			ifp->if_flags &= ~IFF_UP;
			sca_port_down(ifp->if_softc);
		}

		break;

	default:
		error = ifioctl_common(ifp, cmd, data);
	}

	splx(s);
	return error;
}

/*
 * start packet transmission on the interface
 *
 * MUST BE CALLED AT splnet()
 */
static void
sca_start(struct ifnet *ifp)
{
	sca_port_t *scp = ifp->if_softc;
	struct sca_softc *sc = scp->sca;
	struct mbuf *m, *mb_head;
	sca_desc_t *desc;
	u_int8_t *buf, stat;
	u_int32_t buf_p;
	int nexttx;
	int trigger_xmit;
	u_int len;

	SCA_DPRINTF(SCA_DEBUG_TX, ("TX: enter start\n"));

	/*
	 * can't queue when we are full or transmitter is busy
	 */
#ifdef oldcode
	if ((scp->sp_txinuse >= (scp->sp_ntxdesc - 1))
	    || ((ifp->if_flags & IFF_OACTIVE) == IFF_OACTIVE))
		return;
#else
	if (scp->sp_txinuse
	    || ((ifp->if_flags & IFF_OACTIVE) == IFF_OACTIVE))
		return;
#endif
	SCA_DPRINTF(SCA_DEBUG_TX, ("TX: txinuse %d\n", scp->sp_txinuse));

	/*
	 * XXX assume that all tx desc and bufs in same page
	 */
	if (sc->sc_usedma)
		bus_dmamap_sync(sc->scu_dmat, sc->scu_dmam,
		    0, sc->scu_allocsize,
		    BUS_DMASYNC_PREREAD | BUS_DMASYNC_PREWRITE);
	else {
		sc->scu_page_on(sc);
		sc->scu_set_page(sc, scp->sp_txdesc_p);
	}

	trigger_xmit = 0;

 txloop:
	IF_DEQUEUE(&scp->linkq, mb_head);
	if (mb_head == NULL)
#ifdef SCA_USE_FASTQ
		IF_DEQUEUE(&scp->fastq, mb_head);
	if (mb_head == NULL)
#endif
		IFQ_DEQUEUE(&ifp->if_snd, mb_head);
	if (mb_head == NULL)
		goto start_xmit;

	SCA_DPRINTF(SCA_DEBUG_TX, ("TX: got mbuf\n"));
#ifdef oldcode
	if (scp->txinuse != 0) {
		/* Kill EOT interrupts on the previous descriptor. */
		desc = &scp->sp_txdesc[scp->txcur];
		stat = sca_desc_read_stat(sc, desc);
		sca_desc_write_stat(sc, desc, stat & ~SCA_DESC_EOT);

		/* Figure out what the next free descriptor is. */
		nexttx = (scp->sp_txcur + 1) % scp->sp_ntxdesc;
	} else
		nexttx = 0;
#endif	/* oldcode */

	if (scp->sp_txinuse)
		nexttx = (scp->sp_txcur + 1) % scp->sp_ntxdesc;
	else
		nexttx = 0;

	SCA_DPRINTF(SCA_DEBUG_TX, ("TX: nexttx %d\n", nexttx));

	buf = scp->sp_txbuf + SCA_BSIZE * nexttx;
	buf_p = scp->sp_txbuf_p + SCA_BSIZE * nexttx;

	/* XXX hoping we can delay the desc write till after we don't drop. */
	desc = &scp->sp_txdesc[nexttx];

	/* XXX isn't this set already?? */
	sca_desc_write_bufp(sc, desc, buf_p);
	len = 0;

	SCA_DPRINTF(SCA_DEBUG_TX, ("TX: buf %x buf_p %x\n", (u_int)buf, buf_p));

#if 0	/* uncomment this for a core in cc1 */
X
#endif
	/*
	 * Run through the chain, copying data into the descriptor as we
	 * go.  If it won't fit in one transmission block, drop the packet.
	 * No, this isn't nice, but most of the time it _will_ fit.
	 */
	for (m = mb_head ; m != NULL ; m = m->m_next) {
		if (m->m_len != 0) {
			len += m->m_len;
			if (len > SCA_BSIZE) {
				m_freem(mb_head);
				goto txloop;
			}
			SCA_DPRINTF(SCA_DEBUG_TX,
			    ("TX: about to mbuf len %d\n", m->m_len));

			if (sc->sc_usedma)
				memcpy(buf, mtod(m, u_int8_t *), m->m_len);
			else
				bus_space_write_region_1(sc->scu_memt,
				    sc->scu_memh, sca_page_addr(sc, buf_p),
				    mtod(m, u_int8_t *), m->m_len);
			buf += m->m_len;
			buf_p += m->m_len;
		}
	}

	/* set the buffer, the length, and mark end of frame and end of xfer */
	sca_desc_write_buflen(sc, desc, len);
	sca_desc_write_stat(sc, desc, SCA_DESC_EOM);

	ifp->if_opackets++;

	/*
	 * Pass packet to bpf if there is a listener.
	 */
	bpf_mtap(ifp, mb_head, BPF_D_OUT);

	m_freem(mb_head);

	scp->sp_txcur = nexttx;
	scp->sp_txinuse++;
	trigger_xmit = 1;

	SCA_DPRINTF(SCA_DEBUG_TX,
	    ("TX: inuse %d index %d\n", scp->sp_txinuse, scp->sp_txcur));

	/*
	 * XXX so didn't this used to limit us to 1?! - multi may be untested
	 * sp_ntxdesc used to be hard coded to 2 with claim of a too hard
	 * to find bug
	 */
#ifdef oldcode
	if (scp->sp_txinuse < (scp->sp_ntxdesc - 1))
#endif
	if (scp->sp_txinuse < scp->sp_ntxdesc)
		goto txloop;

 start_xmit:
	SCA_DPRINTF(SCA_DEBUG_TX, ("TX: trigger_xmit %d\n", trigger_xmit));

	if (trigger_xmit != 0) {
		/* set EOT on final descriptor */
		desc = &scp->sp_txdesc[scp->sp_txcur];
		stat = sca_desc_read_stat(sc, desc);
		sca_desc_write_stat(sc, desc, stat | SCA_DESC_EOT);
	}

	if (sc->sc_usedma)
		bus_dmamap_sync(sc->scu_dmat, sc->scu_dmam, 0,
		    sc->scu_allocsize,
		    BUS_DMASYNC_POSTREAD | BUS_DMASYNC_POSTWRITE);

	if (trigger_xmit != 0)
		sca_port_starttx(scp);

	if (!sc->sc_usedma)
		sc->scu_page_off(sc);
}

static void
sca_watchdog(struct ifnet *ifp)
{
}

int
sca_hardintr(struct sca_softc *sc)
{
	u_int8_t isr0, isr1, isr2;
	int	ret;

	ret = 0;  /* non-zero means we processed at least one interrupt */

	SCA_DPRINTF(SCA_DEBUG_INTR, ("sca_hardintr entered\n"));

	while (1) {
		/*
		 * read SCA interrupts
		 */
		isr0 = sca_read_1(sc, SCA_ISR0);
		isr1 = sca_read_1(sc, SCA_ISR1);
		isr2 = sca_read_1(sc, SCA_ISR2);

		if (isr0 == 0 && isr1 == 0 && isr2 == 0)
			break;

		SCA_DPRINTF(SCA_DEBUG_INTR,
			    ("isr0 = %02x, isr1 = %02x, isr2 = %02x\n",
			     isr0, isr1, isr2));

		/*
		 * check DMAC interrupt
		 */
		if (isr1 & 0x0f)
			ret += sca_dmac_intr(&sc->sc_ports[0],
					     isr1 & 0x0f);

		if (isr1 & 0xf0)
			ret += sca_dmac_intr(&sc->sc_ports[1],
			     (isr1 & 0xf0) >> 4);

		/*
		 * mcsi intterupts
		 */
		if (isr0 & 0x0f)
			ret += sca_msci_intr(&sc->sc_ports[0], isr0 & 0x0f);

		if (isr0 & 0xf0)
			ret += sca_msci_intr(&sc->sc_ports[1],
			    (isr0 & 0xf0) >> 4);

#if 0 /* We don't GET timer interrupts, we have them disabled (msci IE20) */
		if (isr2)
			ret += sca_timer_intr(sc, isr2);
#endif
	}

	return (ret);
}

static int
sca_dmac_intr(sca_port_t *scp, u_int8_t isr)
{
	u_int8_t	 dsr;
	int		 ret;

	ret = 0;

	/*
	 * Check transmit channel
	 */
	if (isr & (SCA_ISR1_DMAC_TX0A | SCA_ISR1_DMAC_TX0B)) {
		SCA_DPRINTF(SCA_DEBUG_INTR,
		    ("TX INTERRUPT port %d\n", scp->sp_port));

		dsr = 1;
		while (dsr != 0) {
			ret++;
			/*
			 * reset interrupt
			 */
			dsr = dmac_read_1(scp, SCA_DSR1);
			dmac_write_1(scp, SCA_DSR1,
				     dsr | SCA_DSR_DEWD);

			/*
			 * filter out the bits we don't care about
			 */
			dsr &= ( SCA_DSR_COF | SCA_DSR_BOF | SCA_DSR_EOT);
			if (dsr == 0)
				break;

			/*
			 * check for counter overflow
			 */
			if (dsr & SCA_DSR_COF) {
				printf("%s: TXDMA counter overflow\n",
				       scp->sp_if.if_xname);

				scp->sp_if.if_flags &= ~IFF_OACTIVE;
				scp->sp_txcur = 0;
				scp->sp_txinuse = 0;
			}

			/*
			 * check for buffer overflow
			 */
			if (dsr & SCA_DSR_BOF) {
				printf("%s: TXDMA buffer overflow, cda 0x%04x, eda 0x%04x, cpb 0x%02x\n",
				       scp->sp_if.if_xname,
				       dmac_read_2(scp, SCA_CDAL1),
				       dmac_read_2(scp, SCA_EDAL1),
				       dmac_read_1(scp, SCA_CPB1));

				/*
				 * Yikes.  Arrange for a full
				 * transmitter restart.
				 */
				scp->sp_if.if_flags &= ~IFF_OACTIVE;
				scp->sp_txcur = 0;
				scp->sp_txinuse = 0;
			}

			/*
			 * check for end of transfer, which is not
			 * an error. It means that all data queued
			 * was transmitted, and we mark ourself as
			 * not in use and stop the watchdog timer.
			 */
			if (dsr & SCA_DSR_EOT) {
				SCA_DPRINTF(SCA_DEBUG_TX,
			    ("Transmit completed. cda %x eda %x dsr %x\n",
				    dmac_read_2(scp, SCA_CDAL1),
				    dmac_read_2(scp, SCA_EDAL1),
				    dsr));

				scp->sp_if.if_flags &= ~IFF_OACTIVE;
				scp->sp_txcur = 0;
				scp->sp_txinuse = 0;

				/*
				 * check for more packets
				 */
				if_schedule_deferred_start(&scp->sp_if);
			}
		}
	}
	/*
	 * receive channel check
	 */
	if (isr & (SCA_ISR1_DMAC_RX0A | SCA_ISR1_DMAC_RX0B)) {
		SCA_DPRINTF(SCA_DEBUG_INTR, ("RX INTERRUPT port %d\n",
		    (scp == &scp->sca->sc_ports[0] ? 0 : 1)));

		dsr = 1;
		while (dsr != 0) {
			ret++;

			dsr = dmac_read_1(scp, SCA_DSR0);
			dmac_write_1(scp, SCA_DSR0, dsr | SCA_DSR_DEWD);

			/*
			 * filter out the bits we don't care about
			 */
			dsr &= (SCA_DSR_EOM | SCA_DSR_COF
				| SCA_DSR_BOF | SCA_DSR_EOT);
			if (dsr == 0)
				break;

			/*
			 * End of frame
			 */
			if (dsr & SCA_DSR_EOM) {
				SCA_DPRINTF(SCA_DEBUG_RX, ("Got a frame!\n"));

				sca_get_packets(scp);
			}

			/*
			 * check for counter overflow
			 */
			if (dsr & SCA_DSR_COF) {
				printf("%s: RXDMA counter overflow\n",
				       scp->sp_if.if_xname);

				sca_dmac_rxinit(scp);
			}

			/*
			 * check for end of transfer, which means we
			 * ran out of descriptors to receive into.
			 * This means the line is much faster than
			 * we can handle.
			 */
			if (dsr & (SCA_DSR_BOF | SCA_DSR_EOT)) {
				printf("%s: RXDMA buffer overflow\n",
				       scp->sp_if.if_xname);

				sca_dmac_rxinit(scp);
			}
		}
	}

	return ret;
}

static int
sca_msci_intr(sca_port_t *scp, u_int8_t isr)
{
	u_int8_t st1, trc0;

	/* get and clear the specific interrupt -- should act on it :)*/
	if ((st1 = msci_read_1(scp, SCA_ST10))) {
		/* clear the interrupt */
		msci_write_1(scp, SCA_ST10, st1);

		if (st1 & SCA_ST1_UDRN) {
			/* underrun -- try to increase ready control */
			trc0 = msci_read_1(scp, SCA_TRC00);
			if (trc0 == 0x1f)
				printf("TX: underrun - fifo depth maxed\n");
			else {
				if ((trc0 += 2) > 0x1f)
					trc0 = 0x1f;
				SCA_DPRINTF(SCA_DEBUG_TX,
				   ("TX: udrn - incr fifo to %d\n", trc0));
				msci_write_1(scp, SCA_TRC00, trc0);
			}
		}
	}
	return (0);
}

static void
sca_get_packets(sca_port_t *scp)
{
	struct sca_softc *sc;

	SCA_DPRINTF(SCA_DEBUG_RX, ("RX: sca_get_packets\n"));

	sc = scp->sca;
	if (sc->sc_usedma)
		bus_dmamap_sync(sc->scu_dmat, sc->scu_dmam,
		    0, sc->scu_allocsize,
		    BUS_DMASYNC_PREREAD | BUS_DMASYNC_PREWRITE);
	else {
		/*
		 * XXX this code is unable to deal with rx stuff
		 * in more than 1 page
		 */
		sc->scu_page_on(sc);
		sc->scu_set_page(sc, scp->sp_rxdesc_p);
	}

	/* process as many frames as are available */
	while (sca_frame_avail(scp)) {
		sca_frame_process(scp);
		sca_frame_read_done(scp);
	}

	if (sc->sc_usedma)
		bus_dmamap_sync(sc->scu_dmat, sc->scu_dmam,
		    0, sc->scu_allocsize,
		    BUS_DMASYNC_POSTREAD | BUS_DMASYNC_POSTWRITE);
	else
		sc->scu_page_off(sc);
}

/*
 * Starting with the first descriptor we wanted to read into, up to but
 * not including the current SCA read descriptor, look for a packet.
 *
 * must be called at splnet()
 */
static int
sca_frame_avail(sca_port_t *scp)
{
	u_int16_t cda;
	u_int32_t desc_p;	/* physical address (lower 16 bits) */
	sca_desc_t *desc;
	u_int8_t rxstat;
	int cdaidx, toolong;

	/*
	 * Read the current descriptor from the SCA.
	 */
	cda = dmac_read_2(scp, SCA_CDAL0);

	/*
	 * calculate the index of the current descriptor
	 */
	desc_p = (scp->sp_rxdesc_p & 0xFFFF);
	desc_p = cda - desc_p;
	cdaidx = desc_p / sizeof(sca_desc_t);

	SCA_DPRINTF(SCA_DEBUG_RX,
	    ("RX: cda %x desc_p %x cdaidx %u, nrxdesc %d rxstart %d\n",
	    cda, desc_p, cdaidx, scp->sp_nrxdesc, scp->sp_rxstart));

	/* note confusion */
	if (cdaidx >= scp->sp_nrxdesc)
		panic("current descriptor index out of range");

	/* see if we have a valid frame available */
	toolong = 0;
	for (; scp->sp_rxstart != cdaidx; sca_frame_read_done(scp)) {
		/*
		 * We might have a valid descriptor.  Set up a pointer
		 * to the kva address for it so we can more easily examine
		 * the contents.
		 */
		desc = &scp->sp_rxdesc[scp->sp_rxstart];
		rxstat = sca_desc_read_stat(scp->sca, desc);

		SCA_DPRINTF(SCA_DEBUG_RX, ("port %d RX: idx %d rxstat %x\n",
		    scp->sp_port, scp->sp_rxstart, rxstat));

		SCA_DPRINTF(SCA_DEBUG_RX, ("port %d RX: buflen %d\n",
		    scp->sp_port, sca_desc_read_buflen(scp->sca, desc)));

		/*
		 * check for errors
		 */
		if (rxstat & SCA_DESC_ERRORS) {
			/*
			 * consider an error condition the end
			 * of a frame
			 */
			scp->sp_if.if_ierrors++;
			toolong = 0;
			continue;
		}

		/*
		 * if we aren't skipping overlong frames
		 * we are done, otherwise reset and look for
		 * another good frame
		 */
		if (rxstat & SCA_DESC_EOM) {
			if (!toolong)
				return (1);
			toolong = 0;
		} else if (!toolong) {
			/*
			 * we currently don't deal with frames
			 * larger than a single buffer (fixed MTU)
			 */
			scp->sp_if.if_ierrors++;
			toolong = 1;
		}
		SCA_DPRINTF(SCA_DEBUG_RX, ("RX: idx %d no EOM\n",
		    scp->sp_rxstart));
	}

	SCA_DPRINTF(SCA_DEBUG_RX, ("RX: returning none\n"));
	return 0;
}

/*
 * Pass the packet up to the kernel if it is a packet we want to pay
 * attention to.
 *
 * MUST BE CALLED AT splnet()
 */
static void
sca_frame_process(sca_port_t *scp)
{
	pktqueue_t *pktq = NULL;
	struct ifqueue *ifq = NULL;
	struct hdlc_header *hdlc;
	struct cisco_pkt *cisco;
	sca_desc_t *desc;
	struct mbuf *m;
	u_int8_t *bufp;
	u_int16_t len;
	u_int32_t t;
	int isr = 0;

	t = time_uptime * 1000;
	desc = &scp->sp_rxdesc[scp->sp_rxstart];
	bufp = scp->sp_rxbuf + SCA_BSIZE * scp->sp_rxstart;
	len = sca_desc_read_buflen(scp->sca, desc);

	SCA_DPRINTF(SCA_DEBUG_RX,
	    ("RX: desc %lx bufp %lx len %d\n", (bus_addr_t)desc,
	    (bus_addr_t)bufp, len));

#if SCA_DEBUG_LEVEL > 0
	if (sca_debug & SCA_DEBUG_RXPKT)
		sca_frame_print(scp, desc, bufp);
#endif
	/*
	 * skip packets that are too short
	 */
	if (len < sizeof(struct hdlc_header)) {
		scp->sp_if.if_ierrors++;
		return;
	}

	m = sca_mbuf_alloc(scp->sca, bufp, len);
	if (m == NULL) {
		SCA_DPRINTF(SCA_DEBUG_RX, ("RX: no mbuf!\n"));
		return;
	}

	/*
	 * read and then strip off the HDLC information
	 */
	m = m_pullup(m, sizeof(struct hdlc_header));
	if (m == NULL) {
		SCA_DPRINTF(SCA_DEBUG_RX, ("RX: no m_pullup!\n"));
		return;
	}

	bpf_mtap_softint(&scp->sp_if, m);

	scp->sp_if.if_ipackets++;

	hdlc = mtod(m, struct hdlc_header *);
	switch (ntohs(hdlc->h_proto)) {
#ifdef INET
	case HDLC_PROTOCOL_IP:
		SCA_DPRINTF(SCA_DEBUG_RX, ("Received IP packet\n"));
		m_set_rcvif(m, &scp->sp_if);
		m->m_pkthdr.len -= sizeof(struct hdlc_header);
		m->m_data += sizeof(struct hdlc_header);
		m->m_len -= sizeof(struct hdlc_header);
		pktq = ip_pktq;
		break;
#endif	/* INET */
#ifdef INET6
	case HDLC_PROTOCOL_IPV6:
		SCA_DPRINTF(SCA_DEBUG_RX, ("Received IP packet\n"));
		m_set_rcvif(m, &scp->sp_if);
		m->m_pkthdr.len -= sizeof(struct hdlc_header);
		m->m_data += sizeof(struct hdlc_header);
		m->m_len -= sizeof(struct hdlc_header);
		pktq = ip6_pktq;
		break;
#endif	/* INET6 */
	case CISCO_KEEPALIVE:
		SCA_DPRINTF(SCA_DEBUG_CISCO,
			    ("Received CISCO keepalive packet\n"));

		if (len < CISCO_PKT_LEN) {
			SCA_DPRINTF(SCA_DEBUG_CISCO,
				    ("short CISCO packet %d, wanted %d\n",
				     len, CISCO_PKT_LEN));
			scp->sp_if.if_ierrors++;
			goto dropit;
		}

		m = m_pullup(m, sizeof(struct cisco_pkt));
		if (m == NULL) {
			SCA_DPRINTF(SCA_DEBUG_RX, ("RX: no m_pullup!\n"));
			return;
		}

		cisco = (struct cisco_pkt *)
		    (mtod(m, u_int8_t *) + HDLC_HDRLEN);
		m_set_rcvif(m, &scp->sp_if);

		switch (ntohl(cisco->type)) {
		case CISCO_ADDR_REQ:
			printf("Got CISCO addr_req, ignoring\n");
			scp->sp_if.if_ierrors++;
			goto dropit;

		case CISCO_ADDR_REPLY:
			printf("Got CISCO addr_reply, ignoring\n");
			scp->sp_if.if_ierrors++;
			goto dropit;

		case CISCO_KEEPALIVE_REQ:

			SCA_DPRINTF(SCA_DEBUG_CISCO,
				    ("Received KA, mseq %d,"
				     " yseq %d, rel 0x%04x, t0"
				     " %04x, t1 %04x\n",
				     ntohl(cisco->par1), ntohl(cisco->par2),
				     ntohs(cisco->rel), ntohs(cisco->time0),
				     ntohs(cisco->time1)));

			scp->cka_lastrx = ntohl(cisco->par1);
			scp->cka_lasttx++;

			/*
			 * schedule the transmit right here.
			 */
			cisco->par2 = cisco->par1;
			cisco->par1 = htonl(scp->cka_lasttx);
			cisco->time0 = htons((u_int16_t)(t >> 16));
			cisco->time1 = htons((u_int16_t)(t & 0x0000ffff));

			ifq = &scp->linkq;
			if (IF_QFULL(ifq)) {
				IF_DROP(ifq);
				goto dropit;
			}
			IF_ENQUEUE(ifq, m);

			sca_start(&scp->sp_if);

			/* since start may have reset this fix */
			if (!scp->sca->sc_usedma) {
				scp->sca->scu_set_page(scp->sca,
				    scp->sp_rxdesc_p);
				scp->sca->scu_page_on(scp->sca);
			}
			return;
		default:
			SCA_DPRINTF(SCA_DEBUG_CISCO,
				    ("Unknown CISCO keepalive protocol 0x%04x\n",
				     ntohl(cisco->type)));

			scp->sp_if.if_noproto++;
			goto dropit;
		}
		return;
	default:
		SCA_DPRINTF(SCA_DEBUG_RX,
			    ("Unknown/unexpected ethertype 0x%04x\n",
			     ntohs(hdlc->h_proto)));
		scp->sp_if.if_noproto++;
		goto dropit;
	}

	/* Queue the packet */
	if (__predict_true(pktq)) {
		if (__predict_false(!pktq_enqueue(pktq, m, 0))) {
			scp->sp_if.if_iqdrops++;
			goto dropit;
		}
		return;
	}
	if (!IF_QFULL(ifq)) {
		IF_ENQUEUE(ifq, m);
		schednetisr(isr);
	} else {
		IF_DROP(ifq);
		scp->sp_if.if_iqdrops++;
		goto dropit;
	}
	return;
dropit:
	if (m)
		m_freem(m);
	return;
}

#if SCA_DEBUG_LEVEL > 0
/*
 * do a hex dump of the packet received into descriptor "desc" with
 * data buffer "p"
 */
static void
sca_frame_print(sca_port_t *scp, sca_desc_t *desc, u_int8_t *p)
{
	int i;
	int nothing_yet = 1;
	struct sca_softc *sc;
	u_int len;

	sc = scp->sca;
	printf("desc va %p: chainp 0x%x bufp 0x%0x stat 0x%0x len %d\n",
	       desc,
	       sca_desc_read_chainp(sc, desc),
	       sca_desc_read_bufp(sc, desc),
	       sca_desc_read_stat(sc, desc),
	       (len = sca_desc_read_buflen(sc, desc)));

	for (i = 0 ; i < len && i < 256; i++) {
		if (nothing_yet == 1 &&
		    (sc->sc_usedma ? *p
			: bus_space_read_1(sc->scu_memt, sc->scu_memh,
		    sca_page_addr(sc, p))) == 0) {
			p++;
			continue;
		}
		nothing_yet = 0;
		if (i % 16 == 0)
			printf("\n");
		printf("%02x ",
		    (sc->sc_usedma ? *p
		    : bus_space_read_1(sc->scu_memt, sc->scu_memh,
		    sca_page_addr(sc, p))));
		p++;
	}

	if (i % 16 != 1)
		printf("\n");
}
#endif

/*
 * adjust things because we have just read the current starting
 * frame
 *
 * must be called at splnet()
 */
static void
sca_frame_read_done(sca_port_t *scp)
{
	u_int16_t edesc_p;

	/* update where our indicies are */
	scp->sp_rxend = scp->sp_rxstart;
	scp->sp_rxstart = (scp->sp_rxstart + 1) % scp->sp_nrxdesc;

	/* update the error [end] descriptor */
	edesc_p = (u_int16_t)scp->sp_rxdesc_p +
	    (sizeof(sca_desc_t) * scp->sp_rxend);
	dmac_write_2(scp, SCA_EDAL0, edesc_p);
}

/*
 * set a port to the "up" state
 */
static void
sca_port_up(sca_port_t *scp)
{
	struct sca_softc *sc = scp->sca;
	struct timeval now;
#if 0
	u_int8_t ier0, ier1;
#endif

	/*
	 * reset things
	 */
#if 0
	msci_write_1(scp, SCA_CMD0, SCA_CMD_TXRESET);
	msci_write_1(scp, SCA_CMD0, SCA_CMD_RXRESET);
#endif
	/*
	 * clear in-use flag
	 */
	scp->sp_if.if_flags &= ~IFF_OACTIVE;
	scp->sp_if.if_flags |= IFF_RUNNING;

	/*
	 * raise DTR
	 */
	sc->sc_dtr_callback(sc->sc_aux, scp->sp_port, 1);

	/*
	 * raise RTS
	 */
	msci_write_1(scp, SCA_CTL0,
	     (msci_read_1(scp, SCA_CTL0) & ~SCA_CTL_RTS_MASK)
	     | SCA_CTL_RTS_HIGH);

#if 0
	/*
	 * enable interrupts (no timer IER2)
	 */
	ier0 = SCA_IER0_MSCI_RXRDY0 | SCA_IER0_MSCI_TXRDY0
	    | SCA_IER0_MSCI_RXINT0 | SCA_IER0_MSCI_TXINT0;
	ier1 = SCA_IER1_DMAC_RX0A | SCA_IER1_DMAC_RX0B
	    | SCA_IER1_DMAC_TX0A | SCA_IER1_DMAC_TX0B;
	if (scp->sp_port == 1) {
		ier0 <<= 4;
		ier1 <<= 4;
	}
	sca_write_1(sc, SCA_IER0, sca_read_1(sc, SCA_IER0) | ier0);
	sca_write_1(sc, SCA_IER1, sca_read_1(sc, SCA_IER1) | ier1);
#else
	if (scp->sp_port == 0) {
		sca_write_1(sc, SCA_IER0, sca_read_1(sc, SCA_IER0) | 0x0f);
		sca_write_1(sc, SCA_IER1, sca_read_1(sc, SCA_IER1) | 0x0f);
	} else {
		sca_write_1(sc, SCA_IER0, sca_read_1(sc, SCA_IER0) | 0xf0);
		sca_write_1(sc, SCA_IER1, sca_read_1(sc, SCA_IER1) | 0xf0);
	}
#endif

	/*
	 * enable transmit and receive
	 */
	msci_write_1(scp, SCA_CMD0, SCA_CMD_TXENABLE);
	msci_write_1(scp, SCA_CMD0, SCA_CMD_RXENABLE);

	/*
	 * reset internal state
	 */
	scp->sp_txinuse = 0;
	scp->sp_txcur = 0;
	getmicrotime(&now);
	scp->cka_lasttx = now.tv_usec;
	scp->cka_lastrx = 0;
}

/*
 * set a port to the "down" state
 */
static void
sca_port_down(sca_port_t *scp)
{
	struct sca_softc *sc = scp->sca;
#if 0
	u_int8_t ier0, ier1;
#endif

	/*
	 * lower DTR
	 */
	sc->sc_dtr_callback(sc->sc_aux, scp->sp_port, 0);

	/*
	 * lower RTS
	 */
	msci_write_1(scp, SCA_CTL0,
	     (msci_read_1(scp, SCA_CTL0) & ~SCA_CTL_RTS_MASK)
	     | SCA_CTL_RTS_LOW);

	/*
	 * disable interrupts
	 */
#if 0
	ier0 = SCA_IER0_MSCI_RXRDY0 | SCA_IER0_MSCI_TXRDY0
	    | SCA_IER0_MSCI_RXINT0 | SCA_IER0_MSCI_TXINT0;
	ier1 = SCA_IER1_DMAC_RX0A | SCA_IER1_DMAC_RX0B
	    | SCA_IER1_DMAC_TX0A | SCA_IER1_DMAC_TX0B;
	if (scp->sp_port == 1) {
		ier0 <<= 4;
		ier1 <<= 4;
	}
	sca_write_1(sc, SCA_IER0, sca_read_1(sc, SCA_IER0) & ~ier0);
	sca_write_1(sc, SCA_IER1, sca_read_1(sc, SCA_IER1) & ~ier1);
#else
	if (scp->sp_port == 0) {
		sca_write_1(sc, SCA_IER0, sca_read_1(sc, SCA_IER0) & 0xf0);
		sca_write_1(sc, SCA_IER1, sca_read_1(sc, SCA_IER1) & 0xf0);
	} else {
		sca_write_1(sc, SCA_IER0, sca_read_1(sc, SCA_IER0) & 0x0f);
		sca_write_1(sc, SCA_IER1, sca_read_1(sc, SCA_IER1) & 0x0f);
	}
#endif

	/*
	 * disable transmit and receive
	 */
	msci_write_1(scp, SCA_CMD0, SCA_CMD_RXDISABLE);
	msci_write_1(scp, SCA_CMD0, SCA_CMD_TXDISABLE);

	/*
	 * no, we're not in use anymore
	 */
	scp->sp_if.if_flags &= ~(IFF_OACTIVE|IFF_RUNNING);
}

/*
 * disable all DMA and interrupts for all ports at once.
 */
void
sca_shutdown(struct sca_softc *sca)
{
	/*
	 * disable DMA and interrupts
	 */
	sca_write_1(sca, SCA_DMER, 0);
	sca_write_1(sca, SCA_IER0, 0);
	sca_write_1(sca, SCA_IER1, 0);
}

/*
 * If there are packets to transmit, start the transmit DMA logic.
 */
static void
sca_port_starttx(sca_port_t *scp)
{
	u_int32_t	startdesc_p, enddesc_p;
	int enddesc;

	SCA_DPRINTF(SCA_DEBUG_TX, ("TX: starttx\n"));

	if (((scp->sp_if.if_flags & IFF_OACTIVE) == IFF_OACTIVE)
	    || scp->sp_txinuse == 0)
		return;

	SCA_DPRINTF(SCA_DEBUG_TX, ("TX: setting oactive\n"));

	scp->sp_if.if_flags |= IFF_OACTIVE;

	/*
	 * We have something to do, since we have at least one packet
	 * waiting, and we are not already marked as active.
	 */
	enddesc = (scp->sp_txcur + 1) % scp->sp_ntxdesc;
	startdesc_p = scp->sp_txdesc_p;
	enddesc_p = scp->sp_txdesc_p + sizeof(sca_desc_t) * enddesc;

	SCA_DPRINTF(SCA_DEBUG_TX, ("TX: start %x end %x\n",
	    startdesc_p, enddesc_p));

	dmac_write_2(scp, SCA_EDAL1, (u_int16_t)(enddesc_p & 0x0000ffff));
	dmac_write_2(scp, SCA_CDAL1,
		     (u_int16_t)(startdesc_p & 0x0000ffff));

	/*
	 * enable the DMA
	 */
	dmac_write_1(scp, SCA_DSR1, SCA_DSR_DE);
}

/*
 * allocate an mbuf at least long enough to hold "len" bytes.
 * If "p" is non-NULL, copy "len" bytes from it into the new mbuf,
 * otherwise let the caller handle copying the data in.
 */
static struct mbuf *
sca_mbuf_alloc(struct sca_softc *sc, void *p, u_int len)
{
	struct mbuf *m;

	/*
	 * allocate an mbuf and copy the important bits of data
	 * into it.  If the packet won't fit in the header,
	 * allocate a cluster for it and store it there.
	 */
	MGETHDR(m, M_DONTWAIT, MT_DATA);
	if (m == NULL)
		return NULL;
	if (len > MHLEN) {
		if (len > MCLBYTES) {
			m_freem(m);
			return NULL;
		}
		MCLGET(m, M_DONTWAIT);
		if ((m->m_flags & M_EXT) == 0) {
			m_freem(m);
			return NULL;
		}
	}
	if (p != NULL) {
		/* XXX do we need to sync here? */
		if (sc->sc_usedma)
			memcpy(mtod(m, void *), p, len);
		else
			bus_space_read_region_1(sc->scu_memt, sc->scu_memh,
			    sca_page_addr(sc, p), mtod(m, u_int8_t *), len);
	}
	m->m_len = len;
	m->m_pkthdr.len = len;

	return (m);
}

/*
 * get the base clock
 */
void
sca_get_base_clock(struct sca_softc *sc)
{
	struct timeval btv, ctv, dtv;
	u_int64_t bcnt;
	u_int32_t cnt;
	u_int16_t subcnt;

	/* disable the timer, set prescale to 0 */
	sca_write_1(sc, SCA_TCSR0, 0);
	sca_write_1(sc, SCA_TEPR0, 0);

	/* reset the counter */
	(void)sca_read_1(sc, SCA_TCSR0);
	subcnt = sca_read_2(sc, SCA_TCNTL0);

	/* count to max */
	sca_write_2(sc, SCA_TCONRL0, 0xffff);

	cnt = 0;
	microtime(&btv);
	/* start the timer -- no interrupt enable */
	sca_write_1(sc, SCA_TCSR0, SCA_TCSR_TME);
	for (;;) {
		microtime(&ctv);

		/* end around 3/4 of a second */
		timersub(&ctv, &btv, &dtv);
		if (dtv.tv_usec >= 750000)
			break;

		/* spin */
		while (!(sca_read_1(sc, SCA_TCSR0) & SCA_TCSR_CMF))
			;
		/* reset the timer */
		(void)sca_read_2(sc, SCA_TCNTL0);
		cnt++;
	}

	/* stop the timer */
	sca_write_1(sc, SCA_TCSR0, 0);

	subcnt = sca_read_2(sc, SCA_TCNTL0);
	/* add the slop in and get the total timer ticks */
	cnt = (cnt << 16) | subcnt;

	/* cnt is 1/8 the actual time */
	bcnt = cnt * 8;
	/* make it proportional to 3/4 of a second */
	bcnt *= (u_int64_t)750000;
	bcnt /= (u_int64_t)dtv.tv_usec;
	cnt = bcnt;

	/* make it Hz */
	cnt *= 4;
	cnt /= 3;

	SCA_DPRINTF(SCA_DEBUG_CLOCK,
	    ("sca: unadjusted base %lu Hz\n", (u_long)cnt));

	/*
	 * round to the nearest 200 -- this allows for +-3 ticks error
	 */
	sc->sc_baseclock = ((cnt + 100) / 200) * 200;
}

/*
 * print the information about the clock on the ports
 */
void
sca_print_clock_info(struct sca_softc *sc)
{
	struct sca_port *scp;
	u_int32_t mhz, div;
	int i;

	printf("%s: base clock %d Hz\n", device_xname(sc->sc_parent),
	    sc->sc_baseclock);

	/* print the information about the port clock selection */
	for (i = 0; i < sc->sc_numports; i++) {
		scp = &sc->sc_ports[i];
		mhz = sc->sc_baseclock / (scp->sp_tmc ? scp->sp_tmc : 256);
		div = scp->sp_rxs & SCA_RXS_DIV_MASK;

		printf("%s: rx clock: ", scp->sp_if.if_xname);
		switch (scp->sp_rxs & SCA_RXS_CLK_MASK) {
		case SCA_RXS_CLK_LINE:
			printf("line");
			break;
		case SCA_RXS_CLK_LINE_SN:
			printf("line with noise suppression");
			break;
		case SCA_RXS_CLK_INTERNAL:
			printf("internal %d Hz", (mhz >> div));
			break;
		case SCA_RXS_CLK_ADPLL_OUT:
			printf("adpll using internal %d Hz", (mhz >> div));
			break;
		case SCA_RXS_CLK_ADPLL_IN:
			printf("adpll using line clock");
			break;
		}
		printf("  tx clock: ");
		div = scp->sp_txs & SCA_TXS_DIV_MASK;
		switch (scp->sp_txs & SCA_TXS_CLK_MASK) {
		case SCA_TXS_CLK_LINE:
			printf("line\n");
			break;
		case SCA_TXS_CLK_INTERNAL:
			printf("internal %d Hz\n", (mhz >> div));
			break;
		case SCA_TXS_CLK_RXCLK:
			printf("rxclock\n");
			break;
		}
		if (scp->sp_eclock)
			printf("%s: outputting line clock\n",
			    scp->sp_if.if_xname);
	}
}
<|MERGE_RESOLUTION|>--- conflicted
+++ resolved
@@ -1,8 +1,4 @@
-<<<<<<< HEAD
-/*	$NetBSD: hd64570.c,v 1.53 2017/02/20 07:43:29 ozaki-r Exp $	*/
-=======
 /*	$NetBSD: hd64570.c,v 1.54 2018/06/26 06:48:00 msaitoh Exp $	*/
->>>>>>> b2b84690
 
 /*
  * Copyright (c) 1999 Christian E. Hopps
@@ -69,11 +65,7 @@
  */
 
 #include <sys/cdefs.h>
-<<<<<<< HEAD
-__KERNEL_RCSID(0, "$NetBSD: hd64570.c,v 1.53 2017/02/20 07:43:29 ozaki-r Exp $");
-=======
 __KERNEL_RCSID(0, "$NetBSD: hd64570.c,v 1.54 2018/06/26 06:48:00 msaitoh Exp $");
->>>>>>> b2b84690
 
 #include "opt_inet.h"
 
