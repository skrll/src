--- conflicted
+++ resolved
@@ -1,8 +1,4 @@
-<<<<<<< HEAD
-/*	$NetBSD: rtl8169.c,v 1.152 2017/09/26 07:42:06 knakahara Exp $	*/
-=======
 /*	$NetBSD: rtl8169.c,v 1.154 2018/06/26 06:48:00 msaitoh Exp $	*/
->>>>>>> b2b84690
 
 /*
  * Copyright (c) 1997, 1998-2003
@@ -37,11 +33,7 @@
  */
 
 #include <sys/cdefs.h>
-<<<<<<< HEAD
-__KERNEL_RCSID(0, "$NetBSD: rtl8169.c,v 1.152 2017/09/26 07:42:06 knakahara Exp $");
-=======
 __KERNEL_RCSID(0, "$NetBSD: rtl8169.c,v 1.154 2018/06/26 06:48:00 msaitoh Exp $");
->>>>>>> b2b84690
 /* $FreeBSD: /repoman/r/ncvs/src/sys/dev/re/if_re.c,v 1.20 2004/04/11 20:34:08 ru Exp $ */
 
 /*
