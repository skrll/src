<<<<<<< HEAD
/* $NetBSD: com.c,v 1.347 2018/04/08 13:38:32 jmcneill Exp $ */
=======
/* $NetBSD: com.c,v 1.348 2018/05/27 17:05:06 jmcneill Exp $ */
>>>>>>> b2b84690

/*-
 * Copyright (c) 1998, 1999, 2004, 2008 The NetBSD Foundation, Inc.
 * All rights reserved.
 *
 * This code is derived from software contributed to The NetBSD Foundation
 * by Charles M. Hannum.
 *
 * Redistribution and use in source and binary forms, with or without
 * modification, are permitted provided that the following conditions
 * are met:
 * 1. Redistributions of source code must retain the above copyright
 *    notice, this list of conditions and the following disclaimer.
 * 2. Redistributions in binary form must reproduce the above copyright
 *    notice, this list of conditions and the following disclaimer in the
 *    documentation and/or other materials provided with the distribution.
 *
 * THIS SOFTWARE IS PROVIDED BY THE NETBSD FOUNDATION, INC. AND CONTRIBUTORS
 * ``AS IS'' AND ANY EXPRESS OR IMPLIED WARRANTIES, INCLUDING, BUT NOT LIMITED
 * TO, THE IMPLIED WARRANTIES OF MERCHANTABILITY AND FITNESS FOR A PARTICULAR
 * PURPOSE ARE DISCLAIMED.  IN NO EVENT SHALL THE FOUNDATION OR CONTRIBUTORS
 * BE LIABLE FOR ANY DIRECT, INDIRECT, INCIDENTAL, SPECIAL, EXEMPLARY, OR
 * CONSEQUENTIAL DAMAGES (INCLUDING, BUT NOT LIMITED TO, PROCUREMENT OF
 * SUBSTITUTE GOODS OR SERVICES; LOSS OF USE, DATA, OR PROFITS; OR BUSINESS
 * INTERRUPTION) HOWEVER CAUSED AND ON ANY THEORY OF LIABILITY, WHETHER IN
 * CONTRACT, STRICT LIABILITY, OR TORT (INCLUDING NEGLIGENCE OR OTHERWISE)
 * ARISING IN ANY WAY OUT OF THE USE OF THIS SOFTWARE, EVEN IF ADVISED OF THE
 * POSSIBILITY OF SUCH DAMAGE.
 */

/*
 * Copyright (c) 1991 The Regents of the University of California.
 * All rights reserved.
 *
 * Redistribution and use in source and binary forms, with or without
 * modification, are permitted provided that the following conditions
 * are met:
 * 1. Redistributions of source code must retain the above copyright
 *    notice, this list of conditions and the following disclaimer.
 * 2. Redistributions in binary form must reproduce the above copyright
 *    notice, this list of conditions and the following disclaimer in the
 *    documentation and/or other materials provided with the distribution.
 * 3. Neither the name of the University nor the names of its contributors
 *    may be used to endorse or promote products derived from this software
 *    without specific prior written permission.
 *
 * THIS SOFTWARE IS PROVIDED BY THE REGENTS AND CONTRIBUTORS ``AS IS'' AND
 * ANY EXPRESS OR IMPLIED WARRANTIES, INCLUDING, BUT NOT LIMITED TO, THE
 * IMPLIED WARRANTIES OF MERCHANTABILITY AND FITNESS FOR A PARTICULAR PURPOSE
 * ARE DISCLAIMED.  IN NO EVENT SHALL THE REGENTS OR CONTRIBUTORS BE LIABLE
 * FOR ANY DIRECT, INDIRECT, INCIDENTAL, SPECIAL, EXEMPLARY, OR CONSEQUENTIAL
 * DAMAGES (INCLUDING, BUT NOT LIMITED TO, PROCUREMENT OF SUBSTITUTE GOODS
 * OR SERVICES; LOSS OF USE, DATA, OR PROFITS; OR BUSINESS INTERRUPTION)
 * HOWEVER CAUSED AND ON ANY THEORY OF LIABILITY, WHETHER IN CONTRACT, STRICT
 * LIABILITY, OR TORT (INCLUDING NEGLIGENCE OR OTHERWISE) ARISING IN ANY WAY
 * OUT OF THE USE OF THIS SOFTWARE, EVEN IF ADVISED OF THE POSSIBILITY OF
 * SUCH DAMAGE.
 *
 *	@(#)com.c	7.5 (Berkeley) 5/16/91
 */

/*
 * COM driver, uses National Semiconductor NS16450/NS16550AF UART
 * Supports automatic hardware flow control on StarTech ST16C650A UART
 */

#include <sys/cdefs.h>
<<<<<<< HEAD
__KERNEL_RCSID(0, "$NetBSD: com.c,v 1.347 2018/04/08 13:38:32 jmcneill Exp $");
=======
__KERNEL_RCSID(0, "$NetBSD: com.c,v 1.348 2018/05/27 17:05:06 jmcneill Exp $");
>>>>>>> b2b84690

#include "opt_com.h"
#include "opt_ddb.h"
#include "opt_kgdb.h"
#include "opt_lockdebug.h"
#include "opt_multiprocessor.h"
#include "opt_ntp.h"

/* The COM16650 option was renamed to COM_16650. */
#ifdef COM16650
#error Obsolete COM16650 option; use COM_16650 instead.
#endif

/*
 * Override cnmagic(9) macro before including <sys/systm.h>.
 * We need to know if cn_check_magic triggered debugger, so set a flag.
 * Callers of cn_check_magic must declare int cn_trapped = 0;
 * XXX: this is *ugly*!
 */
#define cn_trap()				\
	do {					\
		console_debugger();		\
		cn_trapped = 1;			\
		(void)cn_trapped;		\
	} while (/* CONSTCOND */ 0)

#include <sys/param.h>
#include <sys/systm.h>
#include <sys/ioctl.h>
#include <sys/select.h>
#include <sys/poll.h>
#include <sys/tty.h>
#include <sys/proc.h>
#include <sys/conf.h>
#include <sys/file.h>
#include <sys/uio.h>
#include <sys/kernel.h>
#include <sys/syslog.h>
#include <sys/device.h>
#include <sys/malloc.h>
#include <sys/timepps.h>
#include <sys/vnode.h>
#include <sys/kauth.h>
#include <sys/intr.h>
#ifdef RND_COM
#include <sys/rndsource.h>
#endif


#include <sys/bus.h>

#include <dev/ic/comreg.h>
#include <dev/ic/comvar.h>
#include <dev/ic/ns16550reg.h>
#include <dev/ic/st16650reg.h>
#include <dev/ic/hayespreg.h>
#define	com_lcr	com_cfcr
#include <dev/cons.h>

#include "ioconf.h"

#ifdef	COM_REGMAP
#define	CSR_WRITE_1(r, o, v)	\
	bus_space_write_1((r)->cr_iot, (r)->cr_ioh, (r)->cr_map[o], v)
#define	CSR_READ_1(r, o)	\
	bus_space_read_1((r)->cr_iot, (r)->cr_ioh, (r)->cr_map[o])
#define	CSR_WRITE_2(r, o, v)	\
	bus_space_write_2((r)->cr_iot, (r)->cr_ioh, (r)->cr_map[o], v)
#define	CSR_READ_2(r, o)	\
	bus_space_read_2((r)->cr_iot, (r)->cr_ioh, (r)->cr_map[o])
#define	CSR_WRITE_MULTI(r, o, p, n)	\
	bus_space_write_multi_1((r)->cr_iot, (r)->cr_ioh, (r)->cr_map[o], p, n)
#else
#define	CSR_WRITE_1(r, o, v)	\
	bus_space_write_1((r)->cr_iot, (r)->cr_ioh, o, v)
#define	CSR_READ_1(r, o)	\
	bus_space_read_1((r)->cr_iot, (r)->cr_ioh, o)
#define	CSR_WRITE_2(r, o, v)	\
	bus_space_write_2((r)->cr_iot, (r)->cr_ioh, o, v)
#define	CSR_READ_2(r, o)	\
	bus_space_read_2((r)->cr_iot, (r)->cr_ioh, o)
#define	CSR_WRITE_MULTI(r, o, p, n)	\
	bus_space_write_multi_1((r)->cr_iot, (r)->cr_ioh, o, p, n)
#endif


static void com_enable_debugport(struct com_softc *);

void	com_config(struct com_softc *);
void	com_shutdown(struct com_softc *);
int	comspeed(long, long, int);
static	u_char	cflag2lcr(tcflag_t);
int	comparam(struct tty *, struct termios *);
void	comstart(struct tty *);
int	comhwiflow(struct tty *, int);

void	com_loadchannelregs(struct com_softc *);
void	com_hwiflow(struct com_softc *);
void	com_break(struct com_softc *, int);
void	com_modem(struct com_softc *, int);
void	tiocm_to_com(struct com_softc *, u_long, int);
int	com_to_tiocm(struct com_softc *);
void	com_iflush(struct com_softc *);

int	com_common_getc(dev_t, struct com_regs *);
static void	com_common_putc(dev_t, struct com_regs *, int);

int	cominit(struct com_regs *, int, int, int, tcflag_t);

static int comcnreattach(void);

int	comcngetc(dev_t);
void	comcnputc(dev_t, int);
void	comcnpollc(dev_t, int);

#define	integrate	static inline
void	comsoft(void *);
integrate void com_rxsoft(struct com_softc *, struct tty *);
integrate void com_txsoft(struct com_softc *, struct tty *);
integrate void com_stsoft(struct com_softc *, struct tty *);
integrate void com_schedrx(struct com_softc *);
void	comdiag(void *);

dev_type_open(comopen);
dev_type_close(comclose);
dev_type_read(comread);
dev_type_write(comwrite);
dev_type_ioctl(comioctl);
dev_type_stop(comstop);
dev_type_tty(comtty);
dev_type_poll(compoll);

static struct comcons_info comcons_info;

/*
 * Following are all routines needed for COM to act as console
 */
static struct consdev comcons = {
	NULL, NULL, comcngetc, comcnputc, comcnpollc, NULL, NULL, NULL,
	NODEV, CN_NORMAL
};


const struct cdevsw com_cdevsw = {
	.d_open = comopen,
	.d_close = comclose,
	.d_read = comread,
	.d_write = comwrite,
	.d_ioctl = comioctl,
	.d_stop = comstop,
	.d_tty = comtty,
	.d_poll = compoll,
	.d_mmap = nommap,
	.d_kqfilter = ttykqfilter,
	.d_discard = nodiscard,
	.d_flag = D_TTY
};

/*
 * Make this an option variable one can patch.
 * But be warned:  this must be a power of 2!
 */
u_int com_rbuf_size = COM_RING_SIZE;

/* Stop input when 3/4 of the ring is full; restart when only 1/4 is full. */
u_int com_rbuf_hiwat = (COM_RING_SIZE * 1) / 4;
u_int com_rbuf_lowat = (COM_RING_SIZE * 3) / 4;

static int comconsattached;
static struct cnm_state com_cnm_state;

#ifdef KGDB
#include <sys/kgdb.h>

static struct com_regs comkgdbregs;
static int com_kgdb_attached;

int	com_kgdb_getc(void *);
void	com_kgdb_putc(void *, int);
#endif /* KGDB */

#ifdef COM_REGMAP
/* initializer for typical 16550-ish hardware */
#define	COM_REG_STD { \
	com_data, com_data, com_dlbl, com_dlbh, com_ier, com_iir, com_fifo, \
	com_efr, com_lcr, com_mcr, com_lsr, com_msr, 0, 0, 0, 0, 0, 0, 0, 0, \
	0, 0, 0, 0, 0, 0, 0, 0, 0, 0, 0, com_usr, com_tfl, com_rfl, \
	0, 0, 0, 0, 0, 0, 0, com_halt }

const bus_size_t com_std_map[42] = COM_REG_STD;
#endif /* COM_REGMAP */

#define	COMDIALOUT_MASK	TTDIALOUT_MASK

#define	COMUNIT(x)	TTUNIT(x)
#define	COMDIALOUT(x)	TTDIALOUT(x)

#define	COM_ISALIVE(sc)	((sc)->enabled != 0 && \
			 device_is_active((sc)->sc_dev))

#define	BR	BUS_SPACE_BARRIER_READ
#define	BW	BUS_SPACE_BARRIER_WRITE
#define COM_BARRIER(r, f) \
	bus_space_barrier((r)->cr_iot, (r)->cr_ioh, 0, (r)->cr_nports, (f))

/*ARGSUSED*/
int
comspeed(long speed, long frequency, int type)
{
#define	divrnd(n, q)	(((n)*2/(q)+1)/2)	/* divide and round off */

	int x, err;
	int divisor = 16;

	if ((type == COM_TYPE_OMAP) && (speed > 230400)) {
	    divisor = 13;
	}

	if (speed == 0)
		return (0);
	if (speed < 0)
		return (-1);
	x = divrnd(frequency / divisor, speed);
	if (x <= 0)
		return (-1);
	err = divrnd(((quad_t)frequency) * 1000 / divisor, speed * x) - 1000;
	if (err < 0)
		err = -err;
	if (err > COM_TOLERANCE)
		return (-1);
	return (x);

#undef	divrnd
}

#ifdef COM_DEBUG
int	com_debug = 0;

void comstatus(struct com_softc *, const char *);
void
comstatus(struct com_softc *sc, const char *str)
{
	struct tty *tp = sc->sc_tty;

	aprint_normal_dev(sc->sc_dev,
	    "%s %cclocal  %cdcd %cts_carr_on %cdtr %ctx_stopped\n",
	    str,
	    ISSET(tp->t_cflag, CLOCAL) ? '+' : '-',
	    ISSET(sc->sc_msr, MSR_DCD) ? '+' : '-',
	    ISSET(tp->t_state, TS_CARR_ON) ? '+' : '-',
	    ISSET(sc->sc_mcr, MCR_DTR) ? '+' : '-',
	    sc->sc_tx_stopped ? '+' : '-');

	aprint_normal_dev(sc->sc_dev,
	    "%s %ccrtscts %ccts %cts_ttstop  %crts rx_flags=0x%x\n",
	    str,
	    ISSET(tp->t_cflag, CRTSCTS) ? '+' : '-',
	    ISSET(sc->sc_msr, MSR_CTS) ? '+' : '-',
	    ISSET(tp->t_state, TS_TTSTOP) ? '+' : '-',
	    ISSET(sc->sc_mcr, MCR_RTS) ? '+' : '-',
	    sc->sc_rx_flags);
}
#endif

int
com_probe_subr(struct com_regs *regs)
{

	/* force access to id reg */
	CSR_WRITE_1(regs, COM_REG_LCR, LCR_8BITS);
	CSR_WRITE_1(regs, COM_REG_IIR, 0);
	if ((CSR_READ_1(regs, COM_REG_LCR) != LCR_8BITS) ||
	    (CSR_READ_1(regs, COM_REG_IIR) & 0x38))
		return (0);

	return (1);
}

int
comprobe1(bus_space_tag_t iot, bus_space_handle_t ioh)
{
	struct com_regs	regs;

	regs.cr_iot = iot;
	regs.cr_ioh = ioh;
#ifdef	COM_REGMAP
	memcpy(regs.cr_map, com_std_map, sizeof (regs.cr_map));
#endif

	return com_probe_subr(&regs);
}

/*
 * No locking in this routine; it is only called during attach,
 * or with the port already locked.
 */
static void
com_enable_debugport(struct com_softc *sc)
{

	/* Turn on line break interrupt, set carrier. */
	sc->sc_ier = IER_ERLS;
	if (sc->sc_type == COM_TYPE_PXA2x0)
		sc->sc_ier |= IER_EUART | IER_ERXTOUT;
	if (sc->sc_type == COM_TYPE_INGENIC ||
	    sc->sc_type == COM_TYPE_TEGRA)
		sc->sc_ier |= IER_ERXTOUT;
	CSR_WRITE_1(&sc->sc_regs, COM_REG_IER, sc->sc_ier);
	SET(sc->sc_mcr, MCR_DTR | MCR_RTS);
	CSR_WRITE_1(&sc->sc_regs, COM_REG_MCR, sc->sc_mcr);
}

void
com_attach_subr(struct com_softc *sc)
{
	struct com_regs *regsp = &sc->sc_regs;
	struct tty *tp;
	u_int8_t lcr;
	const char *fifo_msg = NULL;
	prop_dictionary_t	dict;
	bool is_console = true;

	aprint_naive("\n");

	dict = device_properties(sc->sc_dev);
	prop_dictionary_get_bool(dict, "is_console", &is_console);
	callout_init(&sc->sc_diag_callout, 0);
	mutex_init(&sc->sc_lock, MUTEX_DEFAULT, IPL_HIGH);

#if defined(COM_16650)
	sc->sc_type = COM_TYPE_16650;
#elif defined(COM_16750)
	sc->sc_type = COM_TYPE_16750;
#elif defined(COM_HAYESP)
	sc->sc_type = COM_TYPE_HAYESP;
#elif defined(COM_PXA2X0)
	sc->sc_type = COM_TYPE_PXA2x0;
#endif

	/* Disable interrupts before configuring the device. */
	if (sc->sc_type == COM_TYPE_PXA2x0)
		sc->sc_ier = IER_EUART;
	else
		sc->sc_ier = 0;

	CSR_WRITE_1(regsp, COM_REG_IER, sc->sc_ier);

	if (bus_space_is_equal(regsp->cr_iot, comcons_info.regs.cr_iot) &&
	    regsp->cr_iobase == comcons_info.regs.cr_iobase) {
		comconsattached = 1;

		if (cn_tab == NULL && comcnreattach() != 0) {
			printf("can't re-init serial console @%lx\n",
			    (u_long)comcons_info.regs.cr_iobase);
		}

		switch (sc->sc_type) {
		case COM_TYPE_16750:
<<<<<<< HEAD
		case COM_TYPE_SUNXI:
=======
		case COM_TYPE_DW_APB:
>>>>>>> b2b84690
			/* Use in comintr(). */
 			sc->sc_lcr = cflag2lcr(comcons_info.cflag);
			break;
		}

		/* Make sure the console is always "hardwired". */
		delay(10000);			/* wait for output to finish */
		if (is_console) {
			SET(sc->sc_hwflags, COM_HW_CONSOLE);
		}

		SET(sc->sc_swflags, TIOCFLAG_SOFTCAR);
	}

	/* Probe for FIFO */
	switch (sc->sc_type) {
	case COM_TYPE_HAYESP:
		goto fifodone;

	case COM_TYPE_AU1x00:
		sc->sc_fifolen = 16;
		fifo_msg = "Au1X00 UART, working fifo";
		SET(sc->sc_hwflags, COM_HW_FIFO);
		goto fifodelay;

	case COM_TYPE_16550_NOERS:
		sc->sc_fifolen = 16;
		fifo_msg = "ns16650, no ERS, working fifo";
		SET(sc->sc_hwflags, COM_HW_FIFO);
		goto fifodelay;

	case COM_TYPE_OMAP:
		sc->sc_fifolen = 64;
		fifo_msg = "OMAP UART, working fifo";
		SET(sc->sc_hwflags, COM_HW_FIFO);
		goto fifodelay;

	case COM_TYPE_INGENIC:
		sc->sc_fifolen = 16;
		fifo_msg = "Ingenic UART, working fifo";
		SET(sc->sc_hwflags, COM_HW_FIFO);
		SET(sc->sc_hwflags, COM_HW_NOIEN);
		goto fifodelay;

	case COM_TYPE_TEGRA:
		sc->sc_fifolen = 8;
		fifo_msg = "Tegra UART, working fifo";
		SET(sc->sc_hwflags, COM_HW_FIFO);
		CSR_WRITE_1(regsp, COM_REG_FIFO,
		    FIFO_ENABLE | FIFO_RCV_RST | FIFO_XMT_RST | FIFO_TRIGGER_1);
		goto fifodelay;

	case COM_TYPE_BCMAUXUART:
		sc->sc_fifolen = 1;
		fifo_msg = "BCM AUX UART, working fifo";
		SET(sc->sc_hwflags, COM_HW_FIFO);
		CSR_WRITE_1(regsp, COM_REG_FIFO,
		    FIFO_ENABLE | FIFO_RCV_RST | FIFO_XMT_RST | FIFO_TRIGGER_1);
		goto fifodelay;
	}

	sc->sc_fifolen = 1;
	/* look for a NS 16550AF UART with FIFOs */
	if (sc->sc_type == COM_TYPE_INGENIC) {
		CSR_WRITE_1(regsp, COM_REG_FIFO,
		    FIFO_ENABLE | FIFO_RCV_RST | FIFO_XMT_RST | 
		    FIFO_TRIGGER_14 | FIFO_UART_ON);
	} else
		CSR_WRITE_1(regsp, COM_REG_FIFO,
		    FIFO_ENABLE | FIFO_RCV_RST | FIFO_XMT_RST | FIFO_TRIGGER_14);
	delay(100);
	if (ISSET(CSR_READ_1(regsp, COM_REG_IIR), IIR_FIFO_MASK)
	    == IIR_FIFO_MASK)
		if (ISSET(CSR_READ_1(regsp, COM_REG_FIFO), FIFO_TRIGGER_14)
		    == FIFO_TRIGGER_14) {
			SET(sc->sc_hwflags, COM_HW_FIFO);

			fifo_msg = "ns16550a, working fifo";

			/*
			 * IIR changes into the EFR if LCR is set to LCR_EERS
			 * on 16650s. We also know IIR != 0 at this point.
			 * Write 0 into the EFR, and read it. If the result
			 * is 0, we have a 16650.
			 *
			 * Older 16650s were broken; the test to detect them
			 * is taken from the Linux driver. Apparently
			 * setting DLAB enable gives access to the EFR on
			 * these chips.
			 */
			if (sc->sc_type == COM_TYPE_16650) {
				lcr = CSR_READ_1(regsp, COM_REG_LCR);
				CSR_WRITE_1(regsp, COM_REG_LCR, LCR_EERS);
				CSR_WRITE_1(regsp, COM_REG_EFR, 0);
				if (CSR_READ_1(regsp, COM_REG_EFR) == 0) {
					CSR_WRITE_1(regsp, COM_REG_LCR,
					    lcr | LCR_DLAB);
					if (CSR_READ_1(regsp, COM_REG_EFR) == 0) {
						CLR(sc->sc_hwflags, COM_HW_FIFO);
						sc->sc_fifolen = 0;
					} else {
						SET(sc->sc_hwflags, COM_HW_FLOW);
						sc->sc_fifolen = 32;
					}
				} else
					sc->sc_fifolen = 16;

				CSR_WRITE_1(regsp, COM_REG_LCR, lcr);
				if (sc->sc_fifolen == 0)
					fifo_msg = "st16650, broken fifo";
				else if (sc->sc_fifolen == 32)
					fifo_msg = "st16650a, working fifo";
				else
					fifo_msg = "ns16550a, working fifo";
			}

			/*
			 * TL16C750 can enable 64byte FIFO, only when DLAB
			 * is 1.  However, some 16750 may always enable.  For
			 * example, restrictions according to DLAB in a data
			 * sheet for SC16C750 were not described.
			 * Please enable 'options COM_16650', supposing you
			 * use SC16C750.  Probably 32 bytes of FIFO and HW FLOW
			 * should become effective.
			 */
			if (sc->sc_type == COM_TYPE_16750) {
				uint8_t iir1, iir2;
				uint8_t fcr = FIFO_ENABLE | FIFO_TRIGGER_14;

				lcr = CSR_READ_1(regsp, COM_REG_LCR);
				CSR_WRITE_1(regsp, COM_REG_LCR,
				    lcr & ~LCR_DLAB);
				CSR_WRITE_1(regsp, COM_REG_FIFO,
				    fcr | FIFO_64B_ENABLE);
				iir1 = CSR_READ_1(regsp, COM_REG_IIR);
				CSR_WRITE_1(regsp, COM_REG_FIFO, fcr);
				CSR_WRITE_1(regsp, COM_REG_LCR, lcr | LCR_DLAB);
				CSR_WRITE_1(regsp, COM_REG_FIFO,
				    fcr | FIFO_64B_ENABLE);
				iir2 = CSR_READ_1(regsp, COM_REG_IIR);

				CSR_WRITE_1(regsp, COM_REG_LCR, lcr);

				if (!ISSET(iir1, IIR_64B_FIFO) &&
				    ISSET(iir2, IIR_64B_FIFO)) {
					/* It is TL16C750. */
					sc->sc_fifolen = 64;
					SET(sc->sc_hwflags, COM_HW_AFE);
				} else
					CSR_WRITE_1(regsp, COM_REG_FIFO, fcr);

				if (sc->sc_fifolen == 64)
					fifo_msg = "tl16c750, working fifo";
				else
					fifo_msg = "ns16750, working fifo";
			}
		} else
			fifo_msg = "ns16550, broken fifo";
	else
		fifo_msg = "ns8250 or ns16450, no fifo";
	CSR_WRITE_1(regsp, COM_REG_FIFO, 0);

fifodelay:
	/*
	 * Some chips will clear down both Tx and Rx FIFOs when zero is
	 * written to com_fifo. If this chip is the console, writing zero
	 * results in some of the chip/FIFO description being lost, so delay
	 * printing it until now.
	 */
	delay(10);
	aprint_normal(": %s\n", fifo_msg);
	if (ISSET(sc->sc_hwflags, COM_HW_TXFIFO_DISABLE)) {
		sc->sc_fifolen = 1;
		aprint_normal_dev(sc->sc_dev, "txfifo disabled\n");
	}

fifodone:

	tp = tty_alloc();
	tp->t_oproc = comstart;
	tp->t_param = comparam;
	tp->t_hwiflow = comhwiflow;
	tp->t_softc = sc;

	sc->sc_tty = tp;
	sc->sc_rbuf = malloc(com_rbuf_size << 1, M_DEVBUF, M_NOWAIT);
	sc->sc_rbput = sc->sc_rbget = sc->sc_rbuf;
	sc->sc_rbavail = com_rbuf_size;
	if (sc->sc_rbuf == NULL) {
		aprint_error_dev(sc->sc_dev,
		    "unable to allocate ring buffer\n");
		return;
	}
	sc->sc_ebuf = sc->sc_rbuf + (com_rbuf_size << 1);

	tty_attach(tp);

	if (!ISSET(sc->sc_hwflags, COM_HW_NOIEN))
		SET(sc->sc_mcr, MCR_IENABLE);

	if (ISSET(sc->sc_hwflags, COM_HW_CONSOLE)) {
		int maj;

		/* locate the major number */
		maj = cdevsw_lookup_major(&com_cdevsw);

		tp->t_dev = cn_tab->cn_dev = makedev(maj,
						     device_unit(sc->sc_dev));

		aprint_normal_dev(sc->sc_dev, "console\n");
	}

#ifdef KGDB
	/*
	 * Allow kgdb to "take over" this port.  If this is
	 * not the console and is the kgdb device, it has
	 * exclusive use.  If it's the console _and_ the
	 * kgdb device, it doesn't.
	 */
	if (bus_space_is_equal(regsp->cr_iot, comkgdbregs.cr_iot) &&
	    regsp->cr_iobase == comkgdbregs.cr_iobase) {
		if (!ISSET(sc->sc_hwflags, COM_HW_CONSOLE)) {
			com_kgdb_attached = 1;

			SET(sc->sc_hwflags, COM_HW_KGDB);
		}
		aprint_normal_dev(sc->sc_dev, "kgdb\n");
	}
#endif

	sc->sc_si = softint_establish(SOFTINT_SERIAL, comsoft, sc);

#ifdef RND_COM
	rnd_attach_source(&sc->rnd_source, device_xname(sc->sc_dev),
			  RND_TYPE_TTY, RND_FLAG_DEFAULT);
#endif

	/* if there are no enable/disable functions, assume the device
	   is always enabled */
	if (!sc->enable)
		sc->enabled = 1;

	com_config(sc);

	SET(sc->sc_hwflags, COM_HW_DEV_OK);
}

void
com_config(struct com_softc *sc)
{
	struct com_regs *regsp = &sc->sc_regs;

	/* Disable interrupts before configuring the device. */
	if (sc->sc_type == COM_TYPE_PXA2x0)
		sc->sc_ier = IER_EUART;
	else
		sc->sc_ier = 0;
	CSR_WRITE_1(regsp, COM_REG_IER, sc->sc_ier);
	(void) CSR_READ_1(regsp, COM_REG_IIR);

	/* Look for a Hayes ESP board. */
	if (sc->sc_type == COM_TYPE_HAYESP) {

		/* Set 16550 compatibility mode */
		bus_space_write_1(regsp->cr_iot, sc->sc_hayespioh, HAYESP_CMD1,
				  HAYESP_SETMODE);
		bus_space_write_1(regsp->cr_iot, sc->sc_hayespioh, HAYESP_CMD2,
				  HAYESP_MODE_FIFO|HAYESP_MODE_RTS|
				  HAYESP_MODE_SCALE);

		/* Set RTS/CTS flow control */
		bus_space_write_1(regsp->cr_iot, sc->sc_hayespioh, HAYESP_CMD1,
				  HAYESP_SETFLOWTYPE);
		bus_space_write_1(regsp->cr_iot, sc->sc_hayespioh, HAYESP_CMD2,
				  HAYESP_FLOW_RTS);
		bus_space_write_1(regsp->cr_iot, sc->sc_hayespioh, HAYESP_CMD2,
				  HAYESP_FLOW_CTS);

		/* Set flow control levels */
		bus_space_write_1(regsp->cr_iot, sc->sc_hayespioh, HAYESP_CMD1,
				  HAYESP_SETRXFLOW);
		bus_space_write_1(regsp->cr_iot, sc->sc_hayespioh, HAYESP_CMD2,
				  HAYESP_HIBYTE(HAYESP_RXHIWMARK));
		bus_space_write_1(regsp->cr_iot, sc->sc_hayespioh, HAYESP_CMD2,
				  HAYESP_LOBYTE(HAYESP_RXHIWMARK));
		bus_space_write_1(regsp->cr_iot, sc->sc_hayespioh, HAYESP_CMD2,
				  HAYESP_HIBYTE(HAYESP_RXLOWMARK));
		bus_space_write_1(regsp->cr_iot, sc->sc_hayespioh, HAYESP_CMD2,
				  HAYESP_LOBYTE(HAYESP_RXLOWMARK));
	}

	if (ISSET(sc->sc_hwflags, COM_HW_CONSOLE|COM_HW_KGDB))
		com_enable_debugport(sc);
}

#if 0
static int
comcngetc_detached(dev_t dev)
{
	return 0;
}

static void
comcnputc_detached(dev_t dev, int c)
{
}
#endif

int
com_detach(device_t self, int flags)
{
	struct com_softc *sc = device_private(self);
	int maj, mn;

	if (ISSET(sc->sc_hwflags, COM_HW_KGDB))
		return EBUSY;

	if (ISSET(sc->sc_hwflags, COM_HW_CONSOLE) &&
	    (flags & DETACH_SHUTDOWN) != 0)
		return EBUSY;

	if (sc->disable != NULL && sc->enabled != 0) {
		(*sc->disable)(sc);
		sc->enabled = 0;
	}

	if (ISSET(sc->sc_hwflags, COM_HW_CONSOLE)) {
		comconsattached = 0;
		cn_tab = NULL;
	}

	/* locate the major number */
	maj = cdevsw_lookup_major(&com_cdevsw);

	/* Nuke the vnodes for any open instances. */
	mn = device_unit(self);
	vdevgone(maj, mn, mn, VCHR);

	mn |= COMDIALOUT_MASK;
	vdevgone(maj, mn, mn, VCHR);

	if (sc->sc_rbuf == NULL) {
		/*
		 * Ring buffer allocation failed in the com_attach_subr,
		 * only the tty is allocated, and nothing else.
		 */
		tty_free(sc->sc_tty);
		return 0;
	}

	/* Free the receive buffer. */
	free(sc->sc_rbuf, M_DEVBUF);

	/* Detach and free the tty. */
	tty_detach(sc->sc_tty);
	tty_free(sc->sc_tty);

	/* Unhook the soft interrupt handler. */
	softint_disestablish(sc->sc_si);

#ifdef RND_COM
	/* Unhook the entropy source. */
	rnd_detach_source(&sc->rnd_source);
#endif
	callout_destroy(&sc->sc_diag_callout);

	/* Destroy the lock. */
	mutex_destroy(&sc->sc_lock);

	return (0);
}

void
com_shutdown(struct com_softc *sc)
{
	struct tty *tp = sc->sc_tty;

	mutex_spin_enter(&sc->sc_lock);

	/* If we were asserting flow control, then deassert it. */
	SET(sc->sc_rx_flags, RX_IBUF_BLOCKED);
	com_hwiflow(sc);

	/* Clear any break condition set with TIOCSBRK. */
	com_break(sc, 0);

	/*
	 * Hang up if necessary.  Wait a bit, so the other side has time to
	 * notice even if we immediately open the port again.
	 * Avoid tsleeping above splhigh().
	 */
	if (ISSET(tp->t_cflag, HUPCL)) {
		com_modem(sc, 0);
		mutex_spin_exit(&sc->sc_lock);
		/* XXX will only timeout */
		(void) kpause(ttclos, false, hz, NULL);
		mutex_spin_enter(&sc->sc_lock);
	}

	/* Turn off interrupts. */
	if (ISSET(sc->sc_hwflags, COM_HW_CONSOLE)) {
		sc->sc_ier = IER_ERLS; /* interrupt on line break */
		if ((sc->sc_type == COM_TYPE_PXA2x0) ||
		    (sc->sc_type == COM_TYPE_INGENIC) ||
		    (sc->sc_type == COM_TYPE_TEGRA))
			sc->sc_ier |= IER_ERXTOUT;
	} else
		sc->sc_ier = 0;

	if (sc->sc_type == COM_TYPE_PXA2x0)
		sc->sc_ier |= IER_EUART;

	CSR_WRITE_1(&sc->sc_regs, COM_REG_IER, sc->sc_ier);

	mutex_spin_exit(&sc->sc_lock);

	if (sc->disable) {
#ifdef DIAGNOSTIC
		if (!sc->enabled)
			panic("com_shutdown: not enabled?");
#endif
		(*sc->disable)(sc);
		sc->enabled = 0;
	}
}

int
comopen(dev_t dev, int flag, int mode, struct lwp *l)
{
	struct com_softc *sc;
	struct tty *tp;
	int s;
	int error;

	sc = device_lookup_private(&com_cd, COMUNIT(dev));
	if (sc == NULL || !ISSET(sc->sc_hwflags, COM_HW_DEV_OK) ||
		sc->sc_rbuf == NULL)
		return (ENXIO);

	if (!device_is_active(sc->sc_dev))
		return (ENXIO);

#ifdef KGDB
	/*
	 * If this is the kgdb port, no other use is permitted.
	 */
	if (ISSET(sc->sc_hwflags, COM_HW_KGDB))
		return (EBUSY);
#endif

	tp = sc->sc_tty;

	/*
	 * If the device is exclusively for kernel use, deny userland
	 * open.
	 */
	if (ISSET(tp->t_state, TS_KERN_ONLY))
		return (EBUSY);

	if (kauth_authorize_device_tty(l->l_cred, KAUTH_DEVICE_TTY_OPEN, tp))
		return (EBUSY);

	s = spltty();

	/*
	 * Do the following iff this is a first open.
	 */
	if (!ISSET(tp->t_state, TS_ISOPEN) && tp->t_wopen == 0) {
		struct termios t;

		tp->t_dev = dev;

		if (sc->enable) {
			if ((*sc->enable)(sc)) {
				splx(s);
				aprint_error_dev(sc->sc_dev,
				    "device enable failed\n");
				return (EIO);
			}
			mutex_spin_enter(&sc->sc_lock);
			sc->enabled = 1;
			com_config(sc);
		} else {
			mutex_spin_enter(&sc->sc_lock);
		}

		/* Turn on interrupts. */
		sc->sc_ier = IER_ERXRDY | IER_ERLS;
		if (!ISSET(tp->t_cflag, CLOCAL))
			sc->sc_ier |= IER_EMSC;

		if (sc->sc_type == COM_TYPE_PXA2x0)
			sc->sc_ier |= IER_EUART | IER_ERXTOUT;
		else if (sc->sc_type == COM_TYPE_INGENIC ||
			 sc->sc_type == COM_TYPE_TEGRA)
			sc->sc_ier |= IER_ERXTOUT;
		CSR_WRITE_1(&sc->sc_regs, COM_REG_IER, sc->sc_ier);

		/* Fetch the current modem control status, needed later. */
		sc->sc_msr = CSR_READ_1(&sc->sc_regs, COM_REG_MSR);

		/* Clear PPS capture state on first open. */
		mutex_spin_enter(&timecounter_lock);
		memset(&sc->sc_pps_state, 0, sizeof(sc->sc_pps_state));
		sc->sc_pps_state.ppscap = PPS_CAPTUREASSERT | PPS_CAPTURECLEAR;
		pps_init(&sc->sc_pps_state);
		mutex_spin_exit(&timecounter_lock);

		mutex_spin_exit(&sc->sc_lock);

		/*
		 * Initialize the termios status to the defaults.  Add in the
		 * sticky bits from TIOCSFLAGS.
		 */
		if (ISSET(sc->sc_hwflags, COM_HW_CONSOLE)) {
			t.c_ospeed = comcons_info.rate;
			t.c_cflag = comcons_info.cflag;
		} else {
			t.c_ospeed = TTYDEF_SPEED;
			t.c_cflag = TTYDEF_CFLAG;
		}
		t.c_ispeed = t.c_ospeed;
		if (ISSET(sc->sc_swflags, TIOCFLAG_CLOCAL))
			SET(t.c_cflag, CLOCAL);
		if (ISSET(sc->sc_swflags, TIOCFLAG_CRTSCTS))
			SET(t.c_cflag, CRTSCTS);
		if (ISSET(sc->sc_swflags, TIOCFLAG_MDMBUF))
			SET(t.c_cflag, MDMBUF);
		/* Make sure comparam() will do something. */
		tp->t_ospeed = 0;
		(void) comparam(tp, &t);
		tp->t_iflag = TTYDEF_IFLAG;
		tp->t_oflag = TTYDEF_OFLAG;
		tp->t_lflag = TTYDEF_LFLAG;
		ttychars(tp);
		ttsetwater(tp);

		mutex_spin_enter(&sc->sc_lock);

		/*
		 * Turn on DTR.  We must always do this, even if carrier is not
		 * present, because otherwise we'd have to use TIOCSDTR
		 * immediately after setting CLOCAL, which applications do not
		 * expect.  We always assert DTR while the device is open
		 * unless explicitly requested to deassert it.
		 */
		com_modem(sc, 1);

		/* Clear the input ring, and unblock. */
		sc->sc_rbput = sc->sc_rbget = sc->sc_rbuf;
		sc->sc_rbavail = com_rbuf_size;
		com_iflush(sc);
		CLR(sc->sc_rx_flags, RX_ANY_BLOCK);
		com_hwiflow(sc);

#ifdef COM_DEBUG
		if (com_debug)
			comstatus(sc, "comopen  ");
#endif

		mutex_spin_exit(&sc->sc_lock);
	}

	splx(s);

	error = ttyopen(tp, COMDIALOUT(dev), ISSET(flag, O_NONBLOCK));
	if (error)
		goto bad;

	error = (*tp->t_linesw->l_open)(dev, tp);
	if (error)
		goto bad;

	return (0);

bad:
	if (!ISSET(tp->t_state, TS_ISOPEN) && tp->t_wopen == 0) {
		/*
		 * We failed to open the device, and nobody else had it opened.
		 * Clean up the state as appropriate.
		 */
		com_shutdown(sc);
	}

	return (error);
}

int
comclose(dev_t dev, int flag, int mode, struct lwp *l)
{
	struct com_softc *sc =
	    device_lookup_private(&com_cd, COMUNIT(dev));
	struct tty *tp = sc->sc_tty;

	/* XXX This is for cons.c. */
	if (!ISSET(tp->t_state, TS_ISOPEN))
		return (0);
	/*
	 * If the device is exclusively for kernel use, deny userland
	 * close.
	 */
	if (ISSET(tp->t_state, TS_KERN_ONLY))
		return (0);

	(*tp->t_linesw->l_close)(tp, flag);
	ttyclose(tp);

	if (COM_ISALIVE(sc) == 0)
		return (0);

	if (!ISSET(tp->t_state, TS_ISOPEN) && tp->t_wopen == 0) {
		/*
		 * Although we got a last close, the device may still be in
		 * use; e.g. if this was the dialout node, and there are still
		 * processes waiting for carrier on the non-dialout node.
		 */
		com_shutdown(sc);
	}

	return (0);
}

int
comread(dev_t dev, struct uio *uio, int flag)
{
	struct com_softc *sc =
	    device_lookup_private(&com_cd, COMUNIT(dev));
	struct tty *tp = sc->sc_tty;

	if (COM_ISALIVE(sc) == 0)
		return (EIO);

	return ((*tp->t_linesw->l_read)(tp, uio, flag));
}

int
comwrite(dev_t dev, struct uio *uio, int flag)
{
	struct com_softc *sc =
	    device_lookup_private(&com_cd, COMUNIT(dev));
	struct tty *tp = sc->sc_tty;

	if (COM_ISALIVE(sc) == 0)
		return (EIO);

	return ((*tp->t_linesw->l_write)(tp, uio, flag));
}

int
compoll(dev_t dev, int events, struct lwp *l)
{
	struct com_softc *sc =
	    device_lookup_private(&com_cd, COMUNIT(dev));
	struct tty *tp = sc->sc_tty;

	if (COM_ISALIVE(sc) == 0)
		return (POLLHUP);

	return ((*tp->t_linesw->l_poll)(tp, events, l));
}

struct tty *
comtty(dev_t dev)
{
	struct com_softc *sc =
	    device_lookup_private(&com_cd, COMUNIT(dev));
	struct tty *tp = sc->sc_tty;

	return (tp);
}

int
comioctl(dev_t dev, u_long cmd, void *data, int flag, struct lwp *l)
{
	struct com_softc *sc;
	struct tty *tp;
	int error;

	sc = device_lookup_private(&com_cd, COMUNIT(dev));
	if (sc == NULL)
		return ENXIO;
	if (COM_ISALIVE(sc) == 0)
		return (EIO);

	tp = sc->sc_tty;

	error = (*tp->t_linesw->l_ioctl)(tp, cmd, data, flag, l);
	if (error != EPASSTHROUGH)
		return (error);

	error = ttioctl(tp, cmd, data, flag, l);
	if (error != EPASSTHROUGH)
		return (error);

	error = 0;
	switch (cmd) {
	case TIOCSFLAGS:
		error = kauth_authorize_device_tty(l->l_cred,
		    KAUTH_DEVICE_TTY_PRIVSET, tp);
		break;
	default:
		/* nothing */
		break;
	}
	if (error) {
		return error;
	}

	mutex_spin_enter(&sc->sc_lock);

	switch (cmd) {
	case TIOCSBRK:
		com_break(sc, 1);
		break;

	case TIOCCBRK:
		com_break(sc, 0);
		break;

	case TIOCSDTR:
		com_modem(sc, 1);
		break;

	case TIOCCDTR:
		com_modem(sc, 0);
		break;

	case TIOCGFLAGS:
		*(int *)data = sc->sc_swflags;
		break;

	case TIOCSFLAGS:
		sc->sc_swflags = *(int *)data;
		break;

	case TIOCMSET:
	case TIOCMBIS:
	case TIOCMBIC:
		tiocm_to_com(sc, cmd, *(int *)data);
		break;

	case TIOCMGET:
		*(int *)data = com_to_tiocm(sc);
		break;

	case PPS_IOC_CREATE:
	case PPS_IOC_DESTROY:
	case PPS_IOC_GETPARAMS:
	case PPS_IOC_SETPARAMS:
	case PPS_IOC_GETCAP:
	case PPS_IOC_FETCH:
#ifdef PPS_SYNC
	case PPS_IOC_KCBIND:
#endif
		mutex_spin_enter(&timecounter_lock);
		error = pps_ioctl(cmd, data, &sc->sc_pps_state);
		mutex_spin_exit(&timecounter_lock);
		break;

	case TIOCDCDTIMESTAMP:	/* XXX old, overloaded  API used by xntpd v3 */
		mutex_spin_enter(&timecounter_lock);
#ifndef PPS_TRAILING_EDGE
		TIMESPEC_TO_TIMEVAL((struct timeval *)data,
		    &sc->sc_pps_state.ppsinfo.assert_timestamp);
#else
		TIMESPEC_TO_TIMEVAL((struct timeval *)data,
		    &sc->sc_pps_state.ppsinfo.clear_timestamp);
#endif
		mutex_spin_exit(&timecounter_lock);
		break;

	default:
		error = EPASSTHROUGH;
		break;
	}

	mutex_spin_exit(&sc->sc_lock);

#ifdef COM_DEBUG
	if (com_debug)
		comstatus(sc, "comioctl ");
#endif

	return (error);
}

integrate void
com_schedrx(struct com_softc *sc)
{

	sc->sc_rx_ready = 1;

	/* Wake up the poller. */
	softint_schedule(sc->sc_si);
}

void
com_break(struct com_softc *sc, int onoff)
{

	if (onoff)
		SET(sc->sc_lcr, LCR_SBREAK);
	else
		CLR(sc->sc_lcr, LCR_SBREAK);

	if (!sc->sc_heldchange) {
		if (sc->sc_tx_busy) {
			sc->sc_heldtbc = sc->sc_tbc;
			sc->sc_tbc = 0;
			sc->sc_heldchange = 1;
		} else
			com_loadchannelregs(sc);
	}
}

void
com_modem(struct com_softc *sc, int onoff)
{

	if (sc->sc_mcr_dtr == 0)
		return;

	if (onoff)
		SET(sc->sc_mcr, sc->sc_mcr_dtr);
	else
		CLR(sc->sc_mcr, sc->sc_mcr_dtr);

	if (!sc->sc_heldchange) {
		if (sc->sc_tx_busy) {
			sc->sc_heldtbc = sc->sc_tbc;
			sc->sc_tbc = 0;
			sc->sc_heldchange = 1;
		} else
			com_loadchannelregs(sc);
	}
}

void
tiocm_to_com(struct com_softc *sc, u_long how, int ttybits)
{
	u_char combits;

	combits = 0;
	if (ISSET(ttybits, TIOCM_DTR))
		SET(combits, MCR_DTR);
	if (ISSET(ttybits, TIOCM_RTS))
		SET(combits, MCR_RTS);

	switch (how) {
	case TIOCMBIC:
		CLR(sc->sc_mcr, combits);
		break;

	case TIOCMBIS:
		SET(sc->sc_mcr, combits);
		break;

	case TIOCMSET:
		CLR(sc->sc_mcr, MCR_DTR | MCR_RTS);
		SET(sc->sc_mcr, combits);
		break;
	}

	if (!sc->sc_heldchange) {
		if (sc->sc_tx_busy) {
			sc->sc_heldtbc = sc->sc_tbc;
			sc->sc_tbc = 0;
			sc->sc_heldchange = 1;
		} else
			com_loadchannelregs(sc);
	}
}

int
com_to_tiocm(struct com_softc *sc)
{
	u_char combits;
	int ttybits = 0;

	combits = sc->sc_mcr;
	if (ISSET(combits, MCR_DTR))
		SET(ttybits, TIOCM_DTR);
	if (ISSET(combits, MCR_RTS))
		SET(ttybits, TIOCM_RTS);

	combits = sc->sc_msr;
	if (sc->sc_type == COM_TYPE_INGENIC) {
		SET(ttybits, TIOCM_CD);
	} else {
		if (ISSET(combits, MSR_DCD))
			SET(ttybits, TIOCM_CD);
	}
	if (ISSET(combits, MSR_CTS))
		SET(ttybits, TIOCM_CTS);
	if (ISSET(combits, MSR_DSR))
		SET(ttybits, TIOCM_DSR);
	if (ISSET(combits, MSR_RI | MSR_TERI))
		SET(ttybits, TIOCM_RI);

	if (ISSET(sc->sc_ier, IER_ERXRDY | IER_ETXRDY | IER_ERLS | IER_EMSC))
		SET(ttybits, TIOCM_LE);

	return (ttybits);
}

static u_char
cflag2lcr(tcflag_t cflag)
{
	u_char lcr = 0;

	switch (ISSET(cflag, CSIZE)) {
	case CS5:
		SET(lcr, LCR_5BITS);
		break;
	case CS6:
		SET(lcr, LCR_6BITS);
		break;
	case CS7:
		SET(lcr, LCR_7BITS);
		break;
	case CS8:
		SET(lcr, LCR_8BITS);
		break;
	}
	if (ISSET(cflag, PARENB)) {
		SET(lcr, LCR_PENAB);
		if (!ISSET(cflag, PARODD))
			SET(lcr, LCR_PEVEN);
	}
	if (ISSET(cflag, CSTOPB))
		SET(lcr, LCR_STOPB);

	return (lcr);
}

int
comparam(struct tty *tp, struct termios *t)
{
	struct com_softc *sc =
	    device_lookup_private(&com_cd, COMUNIT(tp->t_dev));
	int ospeed;
	u_char lcr;

	if (COM_ISALIVE(sc) == 0)
		return (EIO);

	if (sc->sc_type == COM_TYPE_HAYESP) {
		int prescaler, speed;

		/*
		 * Calculate UART clock prescaler.  It should be in
		 * range of 0 .. 3.
		 */
		for (prescaler = 0, speed = t->c_ospeed; prescaler < 4;
		    prescaler++, speed /= 2)
			if ((ospeed = comspeed(speed, sc->sc_frequency,
					       sc->sc_type)) > 0)
				break;

		if (prescaler == 4)
			return (EINVAL);
		sc->sc_prescaler = prescaler;
	} else
		ospeed = comspeed(t->c_ospeed, sc->sc_frequency, sc->sc_type);

	/* Check requested parameters. */
	if (ospeed < 0)
		return (EINVAL);
	if (t->c_ispeed && t->c_ispeed != t->c_ospeed)
		return (EINVAL);

	/*
	 * For the console, always force CLOCAL and !HUPCL, so that the port
	 * is always active.
	 */
	if (ISSET(sc->sc_swflags, TIOCFLAG_SOFTCAR) ||
	    ISSET(sc->sc_hwflags, COM_HW_CONSOLE)) {
		SET(t->c_cflag, CLOCAL);
		CLR(t->c_cflag, HUPCL);
	}

	/*
	 * If there were no changes, don't do anything.  This avoids dropping
	 * input and improves performance when all we did was frob things like
	 * VMIN and VTIME.
	 */
	if (tp->t_ospeed == t->c_ospeed &&
	    tp->t_cflag == t->c_cflag)
		return (0);

	lcr = ISSET(sc->sc_lcr, LCR_SBREAK) | cflag2lcr(t->c_cflag);

	mutex_spin_enter(&sc->sc_lock);

	sc->sc_lcr = lcr;

	/*
	 * If we're not in a mode that assumes a connection is present, then
	 * ignore carrier changes.
	 */
	if (ISSET(t->c_cflag, CLOCAL | MDMBUF))
		sc->sc_msr_dcd = 0;
	else
		sc->sc_msr_dcd = MSR_DCD;
	/*
	 * Set the flow control pins depending on the current flow control
	 * mode.
	 */
	if (ISSET(t->c_cflag, CRTSCTS)) {
		sc->sc_mcr_dtr = MCR_DTR;
		sc->sc_mcr_rts = MCR_RTS;
		sc->sc_msr_cts = MSR_CTS;
		if (ISSET(sc->sc_hwflags, COM_HW_AFE)) {
			SET(sc->sc_mcr, MCR_AFE);
		} else {
			sc->sc_efr = EFR_AUTORTS | EFR_AUTOCTS;
		}
	} else if (ISSET(t->c_cflag, MDMBUF)) {
		/*
		 * For DTR/DCD flow control, make sure we don't toggle DTR for
		 * carrier detection.
		 */
		sc->sc_mcr_dtr = 0;
		sc->sc_mcr_rts = MCR_DTR;
		sc->sc_msr_cts = MSR_DCD;
		if (ISSET(sc->sc_hwflags, COM_HW_AFE)) {
			CLR(sc->sc_mcr, MCR_AFE);
		} else {
			sc->sc_efr = 0;
		}
	} else {
		/*
		 * If no flow control, then always set RTS.  This will make
		 * the other side happy if it mistakenly thinks we're doing
		 * RTS/CTS flow control.
		 */
		sc->sc_mcr_dtr = MCR_DTR | MCR_RTS;
		sc->sc_mcr_rts = 0;
		sc->sc_msr_cts = 0;
		if (ISSET(sc->sc_hwflags, COM_HW_AFE)) {
			CLR(sc->sc_mcr, MCR_AFE);
		} else {
			sc->sc_efr = 0;
		}
		if (ISSET(sc->sc_mcr, MCR_DTR))
			SET(sc->sc_mcr, MCR_RTS);
		else
			CLR(sc->sc_mcr, MCR_RTS);
	}
	sc->sc_msr_mask = sc->sc_msr_cts | sc->sc_msr_dcd;

	if (t->c_ospeed == 0 && tp->t_ospeed != 0)
		CLR(sc->sc_mcr, sc->sc_mcr_dtr);
	else if (t->c_ospeed != 0 && tp->t_ospeed == 0)
		SET(sc->sc_mcr, sc->sc_mcr_dtr);

	sc->sc_dlbl = ospeed;
	sc->sc_dlbh = ospeed >> 8;

	/*
	 * Set the FIFO threshold based on the receive speed.
	 *
	 *  * If it's a low speed, it's probably a mouse or some other
	 *    interactive device, so set the threshold low.
	 *  * If it's a high speed, trim the trigger level down to prevent
	 *    overflows.
	 *  * Otherwise set it a bit higher.
	 */
	if (sc->sc_type == COM_TYPE_HAYESP) {
		sc->sc_fifo = FIFO_DMA_MODE | FIFO_ENABLE | FIFO_TRIGGER_8;
	} else if (sc->sc_type == COM_TYPE_TEGRA) {
		sc->sc_fifo = FIFO_ENABLE | FIFO_TRIGGER_1;
	} else if (ISSET(sc->sc_hwflags, COM_HW_FIFO)) {
		if (t->c_ospeed <= 1200)
			sc->sc_fifo = FIFO_ENABLE | FIFO_TRIGGER_1;
		else if (t->c_ospeed <= 38400)
			sc->sc_fifo = FIFO_ENABLE | FIFO_TRIGGER_8;
		else
			sc->sc_fifo = FIFO_ENABLE | FIFO_TRIGGER_4;
	} else {
		sc->sc_fifo = 0;
	}

	if (sc->sc_type == COM_TYPE_INGENIC)
		sc->sc_fifo |= FIFO_UART_ON;

	/* And copy to tty. */
	tp->t_ispeed = t->c_ospeed;
	tp->t_ospeed = t->c_ospeed;
	tp->t_cflag = t->c_cflag;

	if (!sc->sc_heldchange) {
		if (sc->sc_tx_busy) {
			sc->sc_heldtbc = sc->sc_tbc;
			sc->sc_tbc = 0;
			sc->sc_heldchange = 1;
		} else
			com_loadchannelregs(sc);
	}

	if (!ISSET(t->c_cflag, CHWFLOW)) {
		/* Disable the high water mark. */
		sc->sc_r_hiwat = 0;
		sc->sc_r_lowat = 0;
		if (ISSET(sc->sc_rx_flags, RX_TTY_OVERFLOWED)) {
			CLR(sc->sc_rx_flags, RX_TTY_OVERFLOWED);
			com_schedrx(sc);
		}
		if (ISSET(sc->sc_rx_flags, RX_TTY_BLOCKED|RX_IBUF_BLOCKED)) {
			CLR(sc->sc_rx_flags, RX_TTY_BLOCKED|RX_IBUF_BLOCKED);
			com_hwiflow(sc);
		}
	} else {
		sc->sc_r_hiwat = com_rbuf_hiwat;
		sc->sc_r_lowat = com_rbuf_lowat;
	}

	mutex_spin_exit(&sc->sc_lock);

	/*
	 * Update the tty layer's idea of the carrier bit, in case we changed
	 * CLOCAL or MDMBUF.  We don't hang up here; we only do that by
	 * explicit request.
	 */
	if (sc->sc_type == COM_TYPE_INGENIC) {
		/* no DCD here */
		(void) (*tp->t_linesw->l_modem)(tp, 1);
	} else
		(void) (*tp->t_linesw->l_modem)(tp, ISSET(sc->sc_msr, MSR_DCD));

#ifdef COM_DEBUG
	if (com_debug)
		comstatus(sc, "comparam ");
#endif

	if (!ISSET(t->c_cflag, CHWFLOW)) {
		if (sc->sc_tx_stopped) {
			sc->sc_tx_stopped = 0;
			comstart(tp);
		}
	}

	return (0);
}

void
com_iflush(struct com_softc *sc)
{
	struct com_regs	*regsp = &sc->sc_regs;
	uint8_t fifo;
#ifdef DIAGNOSTIC
	int reg;
#endif
	int timo;

#ifdef DIAGNOSTIC
	reg = 0xffff;
#endif
	timo = 50000;
	/* flush any pending I/O */
	while (ISSET(CSR_READ_1(regsp, COM_REG_LSR), LSR_RXRDY)
	    && --timo)
#ifdef DIAGNOSTIC
		reg =
#else
		    (void)
#endif
		    CSR_READ_1(regsp, COM_REG_RXDATA);
#ifdef DIAGNOSTIC
	if (!timo)
		aprint_error_dev(sc->sc_dev, "com_iflush timeout %02x\n", reg);
#endif

	switch (sc->sc_type) {
	case COM_TYPE_16750:
<<<<<<< HEAD
	case COM_TYPE_SUNXI:
=======
	case COM_TYPE_DW_APB:
>>>>>>> b2b84690
		/*
		 * Reset all Rx/Tx FIFO, preserve current FIFO length.
		 * This should prevent triggering busy interrupt while
		 * manipulating divisors.
		 */
		fifo = CSR_READ_1(regsp, COM_REG_FIFO) & (FIFO_TRIGGER_1 |
		    FIFO_TRIGGER_4 | FIFO_TRIGGER_8 | FIFO_TRIGGER_14);
		CSR_WRITE_1(regsp, COM_REG_FIFO,
		    fifo | FIFO_ENABLE | FIFO_RCV_RST | FIFO_XMT_RST);
		delay(100);
		break;
	}
}

void
com_loadchannelregs(struct com_softc *sc)
{
	struct com_regs *regsp = &sc->sc_regs;

	/* XXXXX necessary? */
	com_iflush(sc);

	if (sc->sc_type == COM_TYPE_PXA2x0)
		CSR_WRITE_1(regsp, COM_REG_IER, IER_EUART);
	else
		CSR_WRITE_1(regsp, COM_REG_IER, 0);

	if (sc->sc_type == COM_TYPE_OMAP) {
		/* disable before changing settings */
		CSR_WRITE_1(regsp, COM_REG_MDR1, MDR1_MODE_DISABLE);
	}

	if (ISSET(sc->sc_hwflags, COM_HW_FLOW)) {
		KASSERT(sc->sc_type != COM_TYPE_AU1x00);
		KASSERT(sc->sc_type != COM_TYPE_16550_NOERS);
		/* no EFR on alchemy */
		CSR_WRITE_1(regsp, COM_REG_LCR, LCR_EERS);
		CSR_WRITE_1(regsp, COM_REG_EFR, sc->sc_efr);
	}
	if (sc->sc_type == COM_TYPE_AU1x00) {
		/* alchemy has single separate 16-bit clock divisor register */
		CSR_WRITE_2(regsp, COM_REG_DLBL, sc->sc_dlbl +
		    (sc->sc_dlbh << 8));
	} else {
		CSR_WRITE_1(regsp, COM_REG_LCR, sc->sc_lcr | LCR_DLAB);
		CSR_WRITE_1(regsp, COM_REG_DLBL, sc->sc_dlbl);
		CSR_WRITE_1(regsp, COM_REG_DLBH, sc->sc_dlbh);
	}
	CSR_WRITE_1(regsp, COM_REG_LCR, sc->sc_lcr);
	CSR_WRITE_1(regsp, COM_REG_MCR, sc->sc_mcr_active = sc->sc_mcr);
	CSR_WRITE_1(regsp, COM_REG_FIFO, sc->sc_fifo);
	if (sc->sc_type == COM_TYPE_HAYESP) {
		bus_space_write_1(regsp->cr_iot, sc->sc_hayespioh, HAYESP_CMD1,
		    HAYESP_SETPRESCALER);
		bus_space_write_1(regsp->cr_iot, sc->sc_hayespioh, HAYESP_CMD2,
		    sc->sc_prescaler);
	}
	if (sc->sc_type == COM_TYPE_OMAP) {
		/* setup the fifos.  the FCR value is not used as long
		   as SCR[6] and SCR[7] are 0, which they are at reset
		   and we never touch the SCR register */
		uint8_t rx_fifo_trig = 40;
		uint8_t tx_fifo_trig = 60;
		uint8_t rx_start = 8;
		uint8_t rx_halt = 60;
		uint8_t tlr_value = ((rx_fifo_trig>>2) << 4) | (tx_fifo_trig>>2);
		uint8_t tcr_value = ((rx_start>>2) << 4) | (rx_halt>>2);

		/* enable access to TCR & TLR */
		CSR_WRITE_1(regsp, COM_REG_MCR, sc->sc_mcr | MCR_TCR_TLR);

		/* write tcr and tlr values */
		CSR_WRITE_1(regsp, COM_REG_TLR, tlr_value);
		CSR_WRITE_1(regsp, COM_REG_TCR, tcr_value);

		/* disable access to TCR & TLR */
		CSR_WRITE_1(regsp, COM_REG_MCR, sc->sc_mcr);

		/* enable again, but mode is based on speed */
		if (sc->sc_tty->t_termios.c_ospeed > 230400) {
			CSR_WRITE_1(regsp, COM_REG_MDR1, MDR1_MODE_UART_13X);
		} else {
			CSR_WRITE_1(regsp, COM_REG_MDR1, MDR1_MODE_UART_16X);
		}
	}

	CSR_WRITE_1(regsp, COM_REG_IER, sc->sc_ier);
}

int
comhwiflow(struct tty *tp, int block)
{
	struct com_softc *sc =
	    device_lookup_private(&com_cd, COMUNIT(tp->t_dev));

	if (COM_ISALIVE(sc) == 0)
		return (0);

	if (sc->sc_mcr_rts == 0)
		return (0);

	mutex_spin_enter(&sc->sc_lock);

	if (block) {
		if (!ISSET(sc->sc_rx_flags, RX_TTY_BLOCKED)) {
			SET(sc->sc_rx_flags, RX_TTY_BLOCKED);
			com_hwiflow(sc);
		}
	} else {
		if (ISSET(sc->sc_rx_flags, RX_TTY_OVERFLOWED)) {
			CLR(sc->sc_rx_flags, RX_TTY_OVERFLOWED);
			com_schedrx(sc);
		}
		if (ISSET(sc->sc_rx_flags, RX_TTY_BLOCKED)) {
			CLR(sc->sc_rx_flags, RX_TTY_BLOCKED);
			com_hwiflow(sc);
		}
	}

	mutex_spin_exit(&sc->sc_lock);
	return (1);
}

/*
 * (un)block input via hw flowcontrol
 */
void
com_hwiflow(struct com_softc *sc)
{
	struct com_regs *regsp= &sc->sc_regs;

	if (sc->sc_mcr_rts == 0)
		return;

	if (ISSET(sc->sc_rx_flags, RX_ANY_BLOCK)) {
		CLR(sc->sc_mcr, sc->sc_mcr_rts);
		CLR(sc->sc_mcr_active, sc->sc_mcr_rts);
	} else {
		SET(sc->sc_mcr, sc->sc_mcr_rts);
		SET(sc->sc_mcr_active, sc->sc_mcr_rts);
	}
	CSR_WRITE_1(regsp, COM_REG_MCR, sc->sc_mcr_active);
}


void
comstart(struct tty *tp)
{
	struct com_softc *sc =
	    device_lookup_private(&com_cd, COMUNIT(tp->t_dev));
	struct com_regs *regsp = &sc->sc_regs;
	int s;

	if (COM_ISALIVE(sc) == 0)
		return;

	s = spltty();
	if (ISSET(tp->t_state, TS_BUSY | TS_TIMEOUT | TS_TTSTOP))
		goto out;
	if (sc->sc_tx_stopped)
		goto out;
	if (!ttypull(tp))
		goto out;

	/* Grab the first contiguous region of buffer space. */
	{
		u_char *tba;
		int tbc;

		tba = tp->t_outq.c_cf;
		tbc = ndqb(&tp->t_outq, 0);

		mutex_spin_enter(&sc->sc_lock);

		sc->sc_tba = tba;
		sc->sc_tbc = tbc;
	}

	SET(tp->t_state, TS_BUSY);
	sc->sc_tx_busy = 1;

	/* Enable transmit completion interrupts if necessary. */
	if (!ISSET(sc->sc_ier, IER_ETXRDY)) {
		SET(sc->sc_ier, IER_ETXRDY);
		CSR_WRITE_1(regsp, COM_REG_IER, sc->sc_ier);
	}

	/* Output the first chunk of the contiguous buffer. */
	if (!ISSET(sc->sc_hwflags, COM_HW_NO_TXPRELOAD)) {
		u_int n;

		n = sc->sc_tbc;
		if (n > sc->sc_fifolen)
			n = sc->sc_fifolen;
		CSR_WRITE_MULTI(regsp, COM_REG_TXDATA, sc->sc_tba, n);
		sc->sc_tbc -= n;
		sc->sc_tba += n;
	}

	mutex_spin_exit(&sc->sc_lock);
out:
	splx(s);
	return;
}

/*
 * Stop output on a line.
 */
void
comstop(struct tty *tp, int flag)
{
	struct com_softc *sc =
	    device_lookup_private(&com_cd, COMUNIT(tp->t_dev));

	mutex_spin_enter(&sc->sc_lock);
	if (ISSET(tp->t_state, TS_BUSY)) {
		/* Stop transmitting at the next chunk. */
		sc->sc_tbc = 0;
		sc->sc_heldtbc = 0;
		if (!ISSET(tp->t_state, TS_TTSTOP))
			SET(tp->t_state, TS_FLUSH);
	}
	mutex_spin_exit(&sc->sc_lock);
}

void
comdiag(void *arg)
{
	struct com_softc *sc = arg;
	int overflows, floods;

	mutex_spin_enter(&sc->sc_lock);
	overflows = sc->sc_overflows;
	sc->sc_overflows = 0;
	floods = sc->sc_floods;
	sc->sc_floods = 0;
	sc->sc_errors = 0;
	mutex_spin_exit(&sc->sc_lock);

	log(LOG_WARNING, "%s: %d silo overflow%s, %d ibuf flood%s\n",
	    device_xname(sc->sc_dev),
	    overflows, overflows == 1 ? "" : "s",
	    floods, floods == 1 ? "" : "s");
}

integrate void
com_rxsoft(struct com_softc *sc, struct tty *tp)
{
	int (*rint)(int, struct tty *) = tp->t_linesw->l_rint;
	u_char *get, *end;
	u_int cc, scc;
	u_char lsr;
	int code;

	end = sc->sc_ebuf;
	get = sc->sc_rbget;
	scc = cc = com_rbuf_size - sc->sc_rbavail;

	if (cc == com_rbuf_size) {
		sc->sc_floods++;
		if (sc->sc_errors++ == 0)
			callout_reset(&sc->sc_diag_callout, 60 * hz,
			    comdiag, sc);
	}

	/* If not yet open, drop the entire buffer content here */
	if (!ISSET(tp->t_state, TS_ISOPEN)) {
		get += cc << 1;
		if (get >= end)
			get -= com_rbuf_size << 1;
		cc = 0;
	}
	while (cc) {
		code = get[0];
		lsr = get[1];
		if (ISSET(lsr, LSR_OE | LSR_BI | LSR_FE | LSR_PE)) {
			if (ISSET(lsr, LSR_OE)) {
				sc->sc_overflows++;
				if (sc->sc_errors++ == 0)
					callout_reset(&sc->sc_diag_callout,
					    60 * hz, comdiag, sc);
			}
			if (ISSET(lsr, LSR_BI | LSR_FE))
				SET(code, TTY_FE);
			if (ISSET(lsr, LSR_PE))
				SET(code, TTY_PE);
		}
		if ((*rint)(code, tp) == -1) {
			/*
			 * The line discipline's buffer is out of space.
			 */
			if (!ISSET(sc->sc_rx_flags, RX_TTY_BLOCKED)) {
				/*
				 * We're either not using flow control, or the
				 * line discipline didn't tell us to block for
				 * some reason.  Either way, we have no way to
				 * know when there's more space available, so
				 * just drop the rest of the data.
				 */
				get += cc << 1;
				if (get >= end)
					get -= com_rbuf_size << 1;
				cc = 0;
			} else {
				/*
				 * Don't schedule any more receive processing
				 * until the line discipline tells us there's
				 * space available (through comhwiflow()).
				 * Leave the rest of the data in the input
				 * buffer.
				 */
				SET(sc->sc_rx_flags, RX_TTY_OVERFLOWED);
			}
			break;
		}
		get += 2;
		if (get >= end)
			get = sc->sc_rbuf;
		cc--;
	}

	if (cc != scc) {
		sc->sc_rbget = get;
		mutex_spin_enter(&sc->sc_lock);

		cc = sc->sc_rbavail += scc - cc;
		/* Buffers should be ok again, release possible block. */
		if (cc >= sc->sc_r_lowat) {
			if (ISSET(sc->sc_rx_flags, RX_IBUF_OVERFLOWED)) {
				CLR(sc->sc_rx_flags, RX_IBUF_OVERFLOWED);
				SET(sc->sc_ier, IER_ERXRDY);
				if (sc->sc_type == COM_TYPE_PXA2x0)
					SET(sc->sc_ier, IER_ERXTOUT);
				if (sc->sc_type == COM_TYPE_INGENIC ||
				    sc->sc_type == COM_TYPE_TEGRA)
					SET(sc->sc_ier, IER_ERXTOUT);

				CSR_WRITE_1(&sc->sc_regs, COM_REG_IER,
				    sc->sc_ier);
			}
			if (ISSET(sc->sc_rx_flags, RX_IBUF_BLOCKED)) {
				CLR(sc->sc_rx_flags, RX_IBUF_BLOCKED);
				com_hwiflow(sc);
			}
		}
		mutex_spin_exit(&sc->sc_lock);
	}
}

integrate void
com_txsoft(struct com_softc *sc, struct tty *tp)
{

	CLR(tp->t_state, TS_BUSY);
	if (ISSET(tp->t_state, TS_FLUSH))
		CLR(tp->t_state, TS_FLUSH);
	else
		ndflush(&tp->t_outq, (int)(sc->sc_tba - tp->t_outq.c_cf));
	(*tp->t_linesw->l_start)(tp);
}

integrate void
com_stsoft(struct com_softc *sc, struct tty *tp)
{
	u_char msr, delta;

	mutex_spin_enter(&sc->sc_lock);
	msr = sc->sc_msr;
	delta = sc->sc_msr_delta;
	sc->sc_msr_delta = 0;
	mutex_spin_exit(&sc->sc_lock);

	if (ISSET(delta, sc->sc_msr_dcd)) {
		/*
		 * Inform the tty layer that carrier detect changed.
		 */
		(void) (*tp->t_linesw->l_modem)(tp, ISSET(msr, MSR_DCD));
	}

	if (ISSET(delta, sc->sc_msr_cts)) {
		/* Block or unblock output according to flow control. */
		if (ISSET(msr, sc->sc_msr_cts)) {
			sc->sc_tx_stopped = 0;
			(*tp->t_linesw->l_start)(tp);
		} else {
			sc->sc_tx_stopped = 1;
		}
	}

#ifdef COM_DEBUG
	if (com_debug)
		comstatus(sc, "com_stsoft");
#endif
}

void
comsoft(void *arg)
{
	struct com_softc *sc = arg;
	struct tty *tp;

	if (COM_ISALIVE(sc) == 0)
		return;

	tp = sc->sc_tty;

	if (sc->sc_rx_ready) {
		sc->sc_rx_ready = 0;
		com_rxsoft(sc, tp);
	}

	if (sc->sc_st_check) {
		sc->sc_st_check = 0;
		com_stsoft(sc, tp);
	}

	if (sc->sc_tx_done) {
		sc->sc_tx_done = 0;
		com_txsoft(sc, tp);
	}
}

int
comintr(void *arg)
{
	struct com_softc *sc = arg;
	struct com_regs *regsp = &sc->sc_regs;

	u_char *put, *end;
	u_int cc;
	u_char lsr, iir;

	if (COM_ISALIVE(sc) == 0)
		return (0);

	KASSERT(regsp != NULL);

	mutex_spin_enter(&sc->sc_lock);
	iir = CSR_READ_1(regsp, COM_REG_IIR);

	/* Handle ns16750-specific busy interrupt. */
	if (sc->sc_type == COM_TYPE_16750 &&
	    (iir & IIR_BUSY) == IIR_BUSY) {
		for (int timeout = 10000;
		    (CSR_READ_1(regsp, COM_REG_USR) & 0x1) != 0; timeout--)
			if (timeout <= 0) {
				aprint_error_dev(sc->sc_dev,
				    "timeout while waiting for BUSY interrupt "
				    "acknowledge\n");
				mutex_spin_exit(&sc->sc_lock);
				return (0);
			}

		CSR_WRITE_1(regsp, COM_REG_LCR, sc->sc_lcr);
		iir = CSR_READ_1(regsp, COM_REG_IIR);
	}

<<<<<<< HEAD
	/* Allwinner BUSY interrupt */
	if (sc->sc_type == COM_TYPE_SUNXI &&
=======
	/* DesignWare APB UART BUSY interrupt */
	if (sc->sc_type == COM_TYPE_DW_APB &&
>>>>>>> b2b84690
	    (iir & IIR_BUSY) == IIR_BUSY) {
		if ((CSR_READ_1(regsp, COM_REG_USR) & 0x1) != 0) {
			CSR_WRITE_1(regsp, COM_REG_HALT, HALT_CHCFG_EN);
			CSR_WRITE_1(regsp, COM_REG_LCR, sc->sc_lcr | LCR_DLAB);
			CSR_WRITE_1(regsp, COM_REG_DLBL, sc->sc_dlbl);
			CSR_WRITE_1(regsp, COM_REG_DLBH, sc->sc_dlbh);
			CSR_WRITE_1(regsp, COM_REG_LCR, sc->sc_lcr);
			CSR_WRITE_1(regsp, COM_REG_HALT,
			    HALT_CHCFG_EN | HALT_CHCFG_UD);
			for (int timeout = 10000000;
			    (CSR_READ_1(regsp, COM_REG_HALT) & HALT_CHCFG_UD) != 0;
			    timeout--) {
				if (timeout <= 0) {
					aprint_error_dev(sc->sc_dev,
					    "timeout while waiting for HALT "
					    "update acknowledge 0x%x 0x%x\n",
					    CSR_READ_1(regsp, COM_REG_HALT),
					    CSR_READ_1(regsp, COM_REG_USR));
					break;
				}
			}
			CSR_WRITE_1(regsp, COM_REG_HALT, 0);
			(void)CSR_READ_1(regsp, COM_REG_USR);
		} else {
			CSR_WRITE_1(regsp, COM_REG_LCR, sc->sc_lcr | LCR_DLAB);
			CSR_WRITE_1(regsp, COM_REG_DLBL, sc->sc_dlbl);
			CSR_WRITE_1(regsp, COM_REG_DLBH, sc->sc_dlbh);
			CSR_WRITE_1(regsp, COM_REG_LCR, sc->sc_lcr);
		}
	}

	if (ISSET(iir, IIR_NOPEND)) {
		mutex_spin_exit(&sc->sc_lock);
		return (0);
	}

	end = sc->sc_ebuf;
	put = sc->sc_rbput;
	cc = sc->sc_rbavail;

again:	do {
		u_char	msr, delta;

		lsr = CSR_READ_1(regsp, COM_REG_LSR);
		if (ISSET(lsr, LSR_BI)) {
			int cn_trapped = 0; /* see above: cn_trap() */

			cn_check_magic(sc->sc_tty->t_dev,
				       CNC_BREAK, com_cnm_state);
			if (cn_trapped)
				continue;
#if defined(KGDB) && !defined(DDB)
			if (ISSET(sc->sc_hwflags, COM_HW_KGDB)) {
				kgdb_connect(1);
				continue;
			}
#endif
		}

		if (sc->sc_type == COM_TYPE_BCMAUXUART && ISSET(iir, IIR_RXRDY))
			lsr |= LSR_RXRDY;

		if (ISSET(lsr, LSR_RCV_MASK) &&
		    !ISSET(sc->sc_rx_flags, RX_IBUF_OVERFLOWED)) {
			while (cc > 0) {
				int cn_trapped = 0;
				put[0] = CSR_READ_1(regsp, COM_REG_RXDATA);
				put[1] = lsr;
				cn_check_magic(sc->sc_tty->t_dev,
					       put[0], com_cnm_state);
				if (cn_trapped)
					goto next;
				put += 2;
				if (put >= end)
					put = sc->sc_rbuf;
				cc--;
			next:
				lsr = CSR_READ_1(regsp, COM_REG_LSR);
				if (!ISSET(lsr, LSR_RCV_MASK))
					break;
			}

			/*
			 * Current string of incoming characters ended because
			 * no more data was available or we ran out of space.
			 * Schedule a receive event if any data was received.
			 * If we're out of space, turn off receive interrupts.
			 */
			sc->sc_rbput = put;
			sc->sc_rbavail = cc;
			if (!ISSET(sc->sc_rx_flags, RX_TTY_OVERFLOWED))
				sc->sc_rx_ready = 1;

			/*
			 * See if we are in danger of overflowing a buffer. If
			 * so, use hardware flow control to ease the pressure.
			 */
			if (!ISSET(sc->sc_rx_flags, RX_IBUF_BLOCKED) &&
			    cc < sc->sc_r_hiwat) {
				SET(sc->sc_rx_flags, RX_IBUF_BLOCKED);
				com_hwiflow(sc);
			}

			/*
			 * If we're out of space, disable receive interrupts
			 * until the queue has drained a bit.
			 */
			if (!cc) {
				SET(sc->sc_rx_flags, RX_IBUF_OVERFLOWED);
				switch (sc->sc_type) {
				case COM_TYPE_PXA2x0:
					CLR(sc->sc_ier, IER_ERXRDY|IER_ERXTOUT);
					break;
				case COM_TYPE_INGENIC:
				case COM_TYPE_TEGRA:
					CLR(sc->sc_ier,
					    IER_ERXRDY | IER_ERXTOUT);
					break;
				default:
					CLR(sc->sc_ier, IER_ERXRDY);
					break;
				}
				CSR_WRITE_1(regsp, COM_REG_IER, sc->sc_ier);
			}
		} else {
			if ((iir & (IIR_RXRDY|IIR_TXRDY)) == IIR_RXRDY) {
				(void) CSR_READ_1(regsp, COM_REG_RXDATA);
				continue;
			}
		}

		msr = CSR_READ_1(regsp, COM_REG_MSR);
		delta = msr ^ sc->sc_msr;
		sc->sc_msr = msr;
		if ((sc->sc_pps_state.ppsparam.mode & PPS_CAPTUREBOTH) &&
		    (delta & MSR_DCD)) {
			mutex_spin_enter(&timecounter_lock);
			pps_capture(&sc->sc_pps_state);
			pps_event(&sc->sc_pps_state,
			    (msr & MSR_DCD) ?
			    PPS_CAPTUREASSERT :
			    PPS_CAPTURECLEAR);
			mutex_spin_exit(&timecounter_lock);
		}

		/*
		 * Process normal status changes
		 */
		if (ISSET(delta, sc->sc_msr_mask)) {
			SET(sc->sc_msr_delta, delta);

			/*
			 * Stop output immediately if we lose the output
			 * flow control signal or carrier detect.
			 */
			if (ISSET(~msr, sc->sc_msr_mask)) {
				sc->sc_tbc = 0;
				sc->sc_heldtbc = 0;
#ifdef COM_DEBUG
				if (com_debug)
					comstatus(sc, "comintr  ");
#endif
			}

			sc->sc_st_check = 1;
		}
	} while (!ISSET((iir =
	    CSR_READ_1(regsp, COM_REG_IIR)), IIR_NOPEND) &&
	    /*
	     * Since some device (e.g., ST16C1550) doesn't clear IIR_TXRDY
	     * by IIR read, so we can't do this way: `process all interrupts,
	     * then do TX if possible'.
	     */
	    (iir & IIR_IMASK) != IIR_TXRDY);

	/*
	 * Read LSR again, since there may be an interrupt between
	 * the last LSR read and IIR read above.
	 */
	lsr = CSR_READ_1(regsp, COM_REG_LSR);

	/*
	 * See if data can be transmitted as well.
	 * Schedule tx done event if no data left
	 * and tty was marked busy.
	 */
	if (ISSET(lsr, LSR_TXRDY)) {
		/*
		 * If we've delayed a parameter change, do it now, and restart
		 * output.
		 */
		if (sc->sc_heldchange) {
			com_loadchannelregs(sc);
			sc->sc_heldchange = 0;
			sc->sc_tbc = sc->sc_heldtbc;
			sc->sc_heldtbc = 0;
		}

		/* Output the next chunk of the contiguous buffer, if any. */
		if (sc->sc_tbc > 0) {
			u_int n;

			n = sc->sc_tbc;
			if (n > sc->sc_fifolen)
				n = sc->sc_fifolen;
			CSR_WRITE_MULTI(regsp, COM_REG_TXDATA, sc->sc_tba, n);
			sc->sc_tbc -= n;
			sc->sc_tba += n;
		} else {
			/* Disable transmit completion interrupts if necessary. */
			if (ISSET(sc->sc_ier, IER_ETXRDY)) {
				CLR(sc->sc_ier, IER_ETXRDY);
				CSR_WRITE_1(regsp, COM_REG_IER, sc->sc_ier);
			}
			if (sc->sc_tx_busy) {
				sc->sc_tx_busy = 0;
				sc->sc_tx_done = 1;
			}
		}
	}

	if (!ISSET((iir = CSR_READ_1(regsp, COM_REG_IIR)), IIR_NOPEND))
		goto again;

	mutex_spin_exit(&sc->sc_lock);

	/* Wake up the poller. */
	softint_schedule(sc->sc_si);

#ifdef RND_COM
	rnd_add_uint32(&sc->rnd_source, iir | lsr);
#endif

	return (1);
}

/*
 * The following functions are polled getc and putc routines, shared
 * by the console and kgdb glue.
 *
 * The read-ahead code is so that you can detect pending in-band
 * cn_magic in polled mode while doing output rather than having to
 * wait until the kernel decides it needs input.
 */

#define MAX_READAHEAD	20
static int com_readahead[MAX_READAHEAD];
static int com_readaheadcount = 0;

int
com_common_getc(dev_t dev, struct com_regs *regsp)
{
	int s = splserial();
	u_char stat, c;

	/* got a character from reading things earlier */
	if (com_readaheadcount > 0) {
		int i;

		c = com_readahead[0];
		for (i = 1; i < com_readaheadcount; i++) {
			com_readahead[i-1] = com_readahead[i];
		}
		com_readaheadcount--;
		splx(s);
		return (c);
	}

	/* don't block until a character becomes available */
	if (!ISSET(stat = CSR_READ_1(regsp, COM_REG_LSR), LSR_RXRDY)) {
		splx(s);
		return -1;
	}

	c = CSR_READ_1(regsp, COM_REG_RXDATA);
	stat = CSR_READ_1(regsp, COM_REG_IIR);
	{
		int cn_trapped = 0;	/* required by cn_trap, see above */
#ifdef DDB
		extern int db_active;
		if (!db_active)
#endif
			cn_check_magic(dev, c, com_cnm_state);
	}
	splx(s);
	return (c);
}

static void
com_common_putc(dev_t dev, struct com_regs *regsp, int c)
{
	int s = splserial();
	int cin, stat, timo;

	if (com_readaheadcount < MAX_READAHEAD
	     && ISSET(stat = CSR_READ_1(regsp, COM_REG_LSR), LSR_RXRDY)) {
		int cn_trapped = 0;
		cin = CSR_READ_1(regsp, COM_REG_RXDATA);
		stat = CSR_READ_1(regsp, COM_REG_IIR);
		cn_check_magic(dev, cin, com_cnm_state);
		com_readahead[com_readaheadcount++] = cin;
	}

	/* wait for any pending transmission to finish */
	timo = 150000;
	while (!ISSET(CSR_READ_1(regsp, COM_REG_LSR), LSR_TXRDY) && --timo)
		continue;

	CSR_WRITE_1(regsp, COM_REG_TXDATA, c);
	COM_BARRIER(regsp, BR | BW);

	splx(s);
}

/*
 * Initialize UART for use as console or KGDB line.
 */
int
cominit(struct com_regs *regsp, int rate, int frequency, int type,
    tcflag_t cflag)
{

	if (bus_space_map(regsp->cr_iot, regsp->cr_iobase, regsp->cr_nports, 0,
		&regsp->cr_ioh))
		return (ENOMEM); /* ??? */

	if (type == COM_TYPE_OMAP) {
		/* disable before changing settings */
		CSR_WRITE_1(regsp, COM_REG_MDR1, MDR1_MODE_DISABLE);
	}

	rate = comspeed(rate, frequency, type);
	if (__predict_true(rate != -1)) {
		if (type == COM_TYPE_AU1x00) {
			CSR_WRITE_2(regsp, COM_REG_DLBL, rate);
		} else {
			/* no EFR on alchemy */
			if ((type != COM_TYPE_16550_NOERS) && 
			    (type != COM_TYPE_INGENIC)) {
				CSR_WRITE_1(regsp, COM_REG_LCR, LCR_EERS);
				CSR_WRITE_1(regsp, COM_REG_EFR, 0);
			}
			CSR_WRITE_1(regsp, COM_REG_LCR, LCR_DLAB);
			CSR_WRITE_1(regsp, COM_REG_DLBL, rate & 0xff);
			CSR_WRITE_1(regsp, COM_REG_DLBH, rate >> 8);
		}
	}
	CSR_WRITE_1(regsp, COM_REG_LCR, cflag2lcr(cflag));
	CSR_WRITE_1(regsp, COM_REG_MCR, MCR_DTR | MCR_RTS);

	if (type == COM_TYPE_INGENIC) {
		CSR_WRITE_1(regsp, COM_REG_FIFO,
		    FIFO_ENABLE | FIFO_RCV_RST | FIFO_XMT_RST |
		    FIFO_TRIGGER_1 | FIFO_UART_ON);
	} else {
		CSR_WRITE_1(regsp, COM_REG_FIFO,
		    FIFO_ENABLE | FIFO_RCV_RST | FIFO_XMT_RST |
		    FIFO_TRIGGER_1);
	}

	if (type == COM_TYPE_OMAP) {
		/* setup the fifos.  the FCR value is not used as long
		   as SCR[6] and SCR[7] are 0, which they are at reset
		   and we never touch the SCR register */
		uint8_t rx_fifo_trig = 40;
		uint8_t tx_fifo_trig = 60;
		uint8_t rx_start = 8;
		uint8_t rx_halt = 60;
		uint8_t tlr_value = ((rx_fifo_trig>>2) << 4) | (tx_fifo_trig>>2);
		uint8_t tcr_value = ((rx_start>>2) << 4) | (rx_halt>>2);

		/* enable access to TCR & TLR */
		CSR_WRITE_1(regsp, COM_REG_MCR, MCR_DTR | MCR_RTS | MCR_TCR_TLR);

		/* write tcr and tlr values */
		CSR_WRITE_1(regsp, COM_REG_TLR, tlr_value);
		CSR_WRITE_1(regsp, COM_REG_TCR, tcr_value);

		/* disable access to TCR & TLR */
		CSR_WRITE_1(regsp, COM_REG_MCR, MCR_DTR | MCR_RTS);

		/* enable again, but mode is based on speed */
		if (rate > 230400) {
			CSR_WRITE_1(regsp, COM_REG_MDR1, MDR1_MODE_UART_13X);
		} else {
			CSR_WRITE_1(regsp, COM_REG_MDR1, MDR1_MODE_UART_16X);
		}
	}

	if (type == COM_TYPE_PXA2x0)
		CSR_WRITE_1(regsp, COM_REG_IER, IER_EUART);
	else
		CSR_WRITE_1(regsp, COM_REG_IER, 0);

	return (0);
}

int
comcnattach1(struct com_regs *regsp, int rate, int frequency, int type,
    tcflag_t cflag)
{
	int res;

	comcons_info.regs = *regsp;

	res = cominit(&comcons_info.regs, rate, frequency, type, cflag);
	if (res)
		return (res);

	cn_tab = &comcons;
	cn_init_magic(&com_cnm_state);
	cn_set_magic("\047\001"); /* default magic is BREAK */

	comcons_info.frequency = frequency;
	comcons_info.type = type;
	comcons_info.rate = rate;
	comcons_info.cflag = cflag;

	return (0);
}

int
comcnattach(bus_space_tag_t iot, bus_addr_t iobase, int rate, int frequency,
    int type, tcflag_t cflag)
{
	struct com_regs	regs;

	memset(&regs, 0, sizeof regs);
	regs.cr_iot = iot;
	regs.cr_iobase = iobase;
	regs.cr_nports = COM_NPORTS;
#ifdef	COM_REGMAP
	memcpy(regs.cr_map, com_std_map, sizeof (regs.cr_map));
#endif

	return comcnattach1(&regs, rate, frequency, type, cflag);
}

static int
comcnreattach(void)
{
	return comcnattach1(&comcons_info.regs, comcons_info.rate,
	    comcons_info.frequency, comcons_info.type, comcons_info.cflag);
}

int
comcngetc(dev_t dev)
{

	return (com_common_getc(dev, &comcons_info.regs));
}

/*
 * Console kernel output character routine.
 */
void
comcnputc(dev_t dev, int c)
{

	com_common_putc(dev, &comcons_info.regs, c);
}

void
comcnpollc(dev_t dev, int on)
{

	com_readaheadcount = 0;
}

#ifdef KGDB
int
com_kgdb_attach1(struct com_regs *regsp, int rate, int frequency, int type,
    tcflag_t cflag)
{
	int res;

	if (bus_space_is_equal(regsp->cr_iot, comcons_info.regs.cr_iot) &&
	    regsp->cr_iobase == comcons_info.regs.cr_iobase) {
#if !defined(DDB)
		return (EBUSY); /* cannot share with console */
#else
		comkgdbregs = *regsp;
		comkgdbregs.cr_ioh = comcons_info.regs.cr_ioh;
#endif
	} else {
		comkgdbregs = *regsp;
		res = cominit(&comkgdbregs, rate, frequency, type, cflag);
		if (res)
			return (res);

		/*
		 * XXXfvdl this shouldn't be needed, but the cn_magic goo
		 * expects this to be initialized
		 */
		cn_init_magic(&com_cnm_state);
		cn_set_magic("\047\001");
	}

	kgdb_attach(com_kgdb_getc, com_kgdb_putc, NULL);
	kgdb_dev = 123; /* unneeded, only to satisfy some tests */

	return (0);
}

int
com_kgdb_attach(bus_space_tag_t iot, bus_addr_t iobase, int rate,
    int frequency, int type, tcflag_t cflag)
{
	struct com_regs regs;

	regs.cr_iot = iot;
	regs.cr_nports = COM_NPORTS;
	regs.cr_iobase = iobase;
#ifdef COM_REGMAP
	memcpy(regs.cr_map, com_std_map, sizeof (regs.cr_map));
#endif

	return com_kgdb_attach1(&regs, rate, frequency, type, cflag);
}

/* ARGSUSED */
int
com_kgdb_getc(void *arg)
{

	return (com_common_getc(NODEV, &comkgdbregs));
}

/* ARGSUSED */
void
com_kgdb_putc(void *arg, int c)
{

	com_common_putc(NODEV, &comkgdbregs, c);
}
#endif /* KGDB */

/* helper function to identify the com ports used by
 console or KGDB (and not yet autoconf attached) */
int
com_is_console(bus_space_tag_t iot, bus_addr_t iobase, bus_space_handle_t *ioh)
{
	bus_space_handle_t help;

	if (!comconsattached &&
	    bus_space_is_equal(iot, comcons_info.regs.cr_iot) &&
	    iobase == comcons_info.regs.cr_iobase)
		help = comcons_info.regs.cr_ioh;
#ifdef KGDB
	else if (!com_kgdb_attached &&
	    bus_space_is_equal(iot, comkgdbregs.cr_iot) &&
	    iobase == comkgdbregs.cr_iobase)
		help = comkgdbregs.cr_ioh;
#endif
	else
		return (0);

	if (ioh)
		*ioh = help;
	return (1);
}

/*
 * this routine exists to serve as a shutdown hook for systems that
 * have firmware which doesn't interact properly with a com device in
 * FIFO mode.
 */
bool
com_cleanup(device_t self, int how)
{
	struct com_softc *sc = device_private(self);

	if (ISSET(sc->sc_hwflags, COM_HW_FIFO))
		CSR_WRITE_1(&sc->sc_regs, COM_REG_FIFO, 0);

	return true;
}

bool
com_suspend(device_t self, const pmf_qual_t *qual)
{
	struct com_softc *sc = device_private(self);

#if 0
	if (ISSET(sc->sc_hwflags, COM_HW_CONSOLE) && cn_tab == &comcons)
		cn_tab = &comcons_suspend;
#endif

	CSR_WRITE_1(&sc->sc_regs, COM_REG_IER, 0);
	(void)CSR_READ_1(&sc->sc_regs, COM_REG_IIR);

	return true;
}

bool
com_resume(device_t self, const pmf_qual_t *qual)
{
	struct com_softc *sc = device_private(self);

	mutex_spin_enter(&sc->sc_lock);
	com_loadchannelregs(sc);
	mutex_spin_exit(&sc->sc_lock);

	return true;
}<|MERGE_RESOLUTION|>--- conflicted
+++ resolved
@@ -1,8 +1,4 @@
-<<<<<<< HEAD
-/* $NetBSD: com.c,v 1.347 2018/04/08 13:38:32 jmcneill Exp $ */
-=======
 /* $NetBSD: com.c,v 1.348 2018/05/27 17:05:06 jmcneill Exp $ */
->>>>>>> b2b84690
 
 /*-
  * Copyright (c) 1998, 1999, 2004, 2008 The NetBSD Foundation, Inc.
@@ -70,11 +66,7 @@
  */
 
 #include <sys/cdefs.h>
-<<<<<<< HEAD
-__KERNEL_RCSID(0, "$NetBSD: com.c,v 1.347 2018/04/08 13:38:32 jmcneill Exp $");
-=======
 __KERNEL_RCSID(0, "$NetBSD: com.c,v 1.348 2018/05/27 17:05:06 jmcneill Exp $");
->>>>>>> b2b84690
 
 #include "opt_com.h"
 #include "opt_ddb.h"
@@ -433,11 +425,7 @@
 
 		switch (sc->sc_type) {
 		case COM_TYPE_16750:
-<<<<<<< HEAD
-		case COM_TYPE_SUNXI:
-=======
 		case COM_TYPE_DW_APB:
->>>>>>> b2b84690
 			/* Use in comintr(). */
  			sc->sc_lcr = cflag2lcr(comcons_info.cflag);
 			break;
@@ -1613,11 +1601,7 @@
 
 	switch (sc->sc_type) {
 	case COM_TYPE_16750:
-<<<<<<< HEAD
-	case COM_TYPE_SUNXI:
-=======
 	case COM_TYPE_DW_APB:
->>>>>>> b2b84690
 		/*
 		 * Reset all Rx/Tx FIFO, preserve current FIFO length.
 		 * This should prevent triggering busy interrupt while
@@ -2075,13 +2059,8 @@
 		iir = CSR_READ_1(regsp, COM_REG_IIR);
 	}
 
-<<<<<<< HEAD
-	/* Allwinner BUSY interrupt */
-	if (sc->sc_type == COM_TYPE_SUNXI &&
-=======
 	/* DesignWare APB UART BUSY interrupt */
 	if (sc->sc_type == COM_TYPE_DW_APB &&
->>>>>>> b2b84690
 	    (iir & IIR_BUSY) == IIR_BUSY) {
 		if ((CSR_READ_1(regsp, COM_REG_USR) & 0x1) != 0) {
 			CSR_WRITE_1(regsp, COM_REG_HALT, HALT_CHCFG_EN);
