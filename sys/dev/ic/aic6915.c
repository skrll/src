--- conflicted
+++ resolved
@@ -1,8 +1,4 @@
-<<<<<<< HEAD
-/*	$NetBSD: aic6915.c,v 1.35 2017/05/23 02:19:14 ozaki-r Exp $	*/
-=======
 /*	$NetBSD: aic6915.c,v 1.36 2018/06/26 06:48:00 msaitoh Exp $	*/
->>>>>>> b2b84690
 
 /*-
  * Copyright (c) 2001 The NetBSD Foundation, Inc.
@@ -39,11 +35,7 @@
  */
 
 #include <sys/cdefs.h>
-<<<<<<< HEAD
-__KERNEL_RCSID(0, "$NetBSD: aic6915.c,v 1.35 2017/05/23 02:19:14 ozaki-r Exp $");
-=======
 __KERNEL_RCSID(0, "$NetBSD: aic6915.c,v 1.36 2018/06/26 06:48:00 msaitoh Exp $");
->>>>>>> b2b84690
 
 
 #include <sys/param.h>
