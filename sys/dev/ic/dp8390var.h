<<<<<<< HEAD
/*	$NetBSD: dp8390var.h,v 1.33 2015/04/13 16:33:24 riastradh Exp $	*/
=======
/*	$NetBSD: dp8390var.h,v 1.34 2018/07/15 05:16:45 maxv Exp $	*/
>>>>>>> b2b84690

/*
 * Device driver for National Semiconductor DS8390/WD83C690 based ethernet
 * adapters.
 *
 * Copyright (c) 1994, 1995 Charles M. Hannum.  All rights reserved.
 *
 * Copyright (C) 1993, David Greenman.  This software may be used, modified,
 * copied, distributed, and sold, in both source and binary form provided that
 * the above copyright and these terms are retained.  Under no circumstances is
 * the author responsible for the proper functioning of this software, nor does
 * the author assume any responsibility for damages incurred with its use.
 */

#include <sys/rndsource.h>

/*
 * We include MII glue here -- some DP8390 compatible chips have
 * MII interfaces on them (scary, isn't it...).
 */
#include <dev/mii/miivar.h>

#define INTERFACE_NAME_LEN	32

/*
 * dp8390_softc: per line info and status
 */
struct dp8390_softc {
	device_t	sc_dev;
	void	*sc_ih;
	int	sc_flags;		/* interface flags, from config */

	struct ethercom sc_ec;		/* ethernet common */
	struct mii_data sc_mii;		/* MII glue */
#define	sc_media sc_mii.mii_media	/* compatibilty definition */

	bus_space_tag_t	sc_regt;	/* NIC register space tag */
	bus_space_handle_t sc_regh;	/* NIC register space handle */
	bus_space_tag_t	sc_buft;	/* Buffer space tag */
	bus_space_handle_t sc_bufh;	/* Buffer space handle */

	bus_size_t sc_reg_map[16];	/* register map (offsets) */

	int	is790;		/* NIC is a 790 */

	u_int8_t cr_proto;	/* values always set in CR */
	u_int8_t rcr_proto;	/* values always set in RCR */
	u_int8_t dcr_reg;	/* override DCR iff LS is set */

	int	mem_start;	/* offset of NIC memory */
	int	mem_end;	/* offset of NIC memory end */
	int	mem_size;	/* total shared memory size */
	int	mem_ring;	/* offset of start of RX ring-buffer */

	u_short	txb_cnt;	/* Number of transmit buffers */
	u_short	txb_inuse;	/* number of transmit buffers active */

	u_short	txb_new;	/* pointer to where new buffer will be added */
	u_short	txb_next_tx;	/* pointer to next buffer ready to xmit */
	u_short	txb_len[8];	/* buffered xmit buffer lengths */
	u_short	tx_page_start;	/* first page of TX buffer area */
	u_short	rec_page_start; /* first page of RX ring-buffer */
	u_short	rec_page_stop;	/* last page of RX ring-buffer */
	u_short	next_packet;	/* pointer to next unread RX packet */

	u_int8_t sc_enaddr[ETHER_ADDR_LEN];	/* storage for MAC address */

	int	sc_enabled;	/* boolean; power enabled on interface */

	krndsource_t rnd_source; /* random source */

	int	(*test_mem)(struct dp8390_softc *);
	void	(*init_card)(struct dp8390_softc *);
	void	(*stop_card)(struct dp8390_softc *);
	void	(*read_hdr)(struct dp8390_softc *, int, struct dp8390_ring *);
	void	(*recv_int)(struct dp8390_softc *);
	int	(*ring_copy)(struct dp8390_softc *, int, void *, u_short);
	int	(*write_mbuf)(struct dp8390_softc *, struct mbuf *, int);

	int	(*sc_enable)(struct dp8390_softc *);
	void	(*sc_disable)(struct dp8390_softc *);

	void	(*sc_media_init)(struct dp8390_softc *);
	void	(*sc_media_fini)(struct dp8390_softc *);

	int	(*sc_mediachange)(struct dp8390_softc *);
	void	(*sc_mediastatus)(struct dp8390_softc *, struct ifmediareq *);
};

/*
 * Vendor types
 */
#define DP8390_VENDOR_UNKNOWN	0xff	/* Unknown network card */
#define DP8390_VENDOR_WD_SMC	0x00	/* Western Digital/SMC */
#define DP8390_VENDOR_3COM	0x01	/* 3Com */
#define DP8390_VENDOR_NOVELL	0x02	/* Novell */
#define DP8390_VENDOR_APPLE	0x10	/* Apple Ethernet card */
#define DP8390_VENDOR_INTERLAN	0x11	/* Interlan A310 card (GatorCard) */
#define DP8390_VENDOR_DAYNA	0x12	/* DaynaPORT E/30s (and others?) */
#define DP8390_VENDOR_ASANTE	0x13	/* Asante MacCon II/E */
#define DP8390_VENDOR_FARALLON	0x14	/* Farallon EtherMac II-TP */
#define DP8390_VENDOR_FOCUS	0x15	/* FOCUS Enhancements EtherLAN */
#define DP8390_VENDOR_KINETICS	0x16	/* Kinetics EtherPort SE/30 */
#define DP8390_VENDOR_CABLETRON	0x17	/* Cabletron Ethernet */

/*
 * Compile-time config flags
 */
/*
 * This sets the default for enabling/disabling the tranceiver.
 */
#define DP8390_DISABLE_TRANCEIVER	0x0001

/*
 * This forces the board to be used in 8/16-bit mode even if it autoconfigs
 * differently.
 */
#define DP8390_FORCE_8BIT_MODE		0x0002
#define DP8390_FORCE_16BIT_MODE		0x0004

/*
 * This disables the use of multiple transmit buffers.
 */
#define DP8390_NO_MULTI_BUFFERING	0x0008

/*
 * This forces all operations with the NIC memory to use Programmed I/O (i.e.
 * not via shared memory).
 */
#define DP8390_FORCE_PIO		0x0010

/*
 * The chip is ASIX AX88190 and needs work around.
 */
#define	DP8390_DO_AX88190_WORKAROUND	0x0020

#define DP8390_ATTACHED			0x0040	/* attach has succeeded */

/*
 * ASIX AX88796 doesn't have remote DMA conmplete bit in ISR, so don't
 * check ISR.RDC
 */
#define DP8390_NO_REMOTE_DMA_COMPLETE	0x0080

/*
 * NIC register access macros
 */
#define NIC_GET(t, h, reg)	bus_space_read_1(t, h,			\
				    ((sc)->sc_reg_map[reg]))
#define NIC_PUT(t, h, reg, val)	bus_space_write_1(t, h,			\
				    ((sc)->sc_reg_map[reg]), (val))
#define	NIC_BARRIER(t, h)	bus_space_barrier(t, h, 0, 0x10,	\
			    BUS_SPACE_BARRIER_READ | BUS_SPACE_BARRIER_WRITE)

int	dp8390_config(struct dp8390_softc *);
int	dp8390_intr(void *);
int	dp8390_ioctl(struct ifnet *, u_long, void *);
void	dp8390_start(struct ifnet *);
void	dp8390_watchdog(struct ifnet *);
void	dp8390_reset(struct dp8390_softc *);
void	dp8390_init(struct dp8390_softc *);
void	dp8390_stop(struct dp8390_softc *);

void	dp8390_rint(struct dp8390_softc *);

void	dp8390_getmcaf(struct ethercom *, u_int8_t *);
struct mbuf *dp8390_get(struct dp8390_softc *, int, u_short);
void	dp8390_read(struct dp8390_softc *, int, u_short);

int	dp8390_enable(struct dp8390_softc *);
void	dp8390_disable(struct dp8390_softc *);

int	dp8390_activate(device_t, enum devact);

int	dp8390_detach(struct dp8390_softc *, int);

int	dp8390_mediachange(struct ifnet *);
void	dp8390_mediastatus(struct ifnet *, struct ifmediareq *);

void	dp8390_media_init(struct dp8390_softc *);<|MERGE_RESOLUTION|>--- conflicted
+++ resolved
@@ -1,8 +1,4 @@
-<<<<<<< HEAD
-/*	$NetBSD: dp8390var.h,v 1.33 2015/04/13 16:33:24 riastradh Exp $	*/
-=======
 /*	$NetBSD: dp8390var.h,v 1.34 2018/07/15 05:16:45 maxv Exp $	*/
->>>>>>> b2b84690
 
 /*
  * Device driver for National Semiconductor DS8390/WD83C690 based ethernet
