<<<<<<< HEAD
/*	$NetBSD: adv.c,v 1.47 2016/07/14 04:19:26 msaitoh Exp $	*/
=======
/*	$NetBSD: adv.c,v 1.48 2018/08/29 16:51:51 rin Exp $	*/
>>>>>>> 598bd837

/*
 * Generic driver for the Advanced Systems Inc. Narrow SCSI controllers
 *
 * Copyright (c) 1998 The NetBSD Foundation, Inc.
 * All rights reserved.
 *
 * Author: Baldassare Dante Profeta <dante@mclink.it>
 *
 * Redistribution and use in source and binary forms, with or without
 * modification, are permitted provided that the following conditions
 * are met:
 * 1. Redistributions of source code must retain the above copyright
 *    notice, this list of conditions and the following disclaimer.
 * 2. Redistributions in binary form must reproduce the above copyright
 *    notice, this list of conditions and the following disclaimer in the
 *    documentation and/or other materials provided with the distribution.
 * 3. All advertising materials mentioning features or use of this software
 *    must display the following acknowledgement:
 *        This product includes software developed by the NetBSD
 *        Foundation, Inc. and its contributors.
 * 4. Neither the name of The NetBSD Foundation nor the names of its
 *    contributors may be used to endorse or promote products derived
 *    from this software without specific prior written permission.
 *
 * THIS SOFTWARE IS PROVIDED BY THE NETBSD FOUNDATION, INC. AND CONTRIBUTORS
 * ``AS IS'' AND ANY EXPRESS OR IMPLIED WARRANTIES, INCLUDING, BUT NOT LIMITED
 * TO, THE IMPLIED WARRANTIES OF MERCHANTABILITY AND FITNESS FOR A PARTICULAR
 * PURPOSE ARE DISCLAIMED.  IN NO EVENT SHALL THE FOUNDATION OR CONTRIBUTORS
 * BE LIABLE FOR ANY DIRECT, INDIRECT, INCIDENTAL, SPECIAL, EXEMPLARY, OR
 * CONSEQUENTIAL DAMAGES (INCLUDING, BUT NOT LIMITED TO, PROCUREMENT OF
 * SUBSTITUTE GOODS OR SERVICES; LOSS OF USE, DATA, OR PROFITS; OR BUSINESS
 * INTERRUPTION) HOWEVER CAUSED AND ON ANY THEORY OF LIABILITY, WHETHER IN
 * CONTRACT, STRICT LIABILITY, OR TORT (INCLUDING NEGLIGENCE OR OTHERWISE)
 * ARISING IN ANY WAY OUT OF THE USE OF THIS SOFTWARE, EVEN IF ADVISED OF THE
 * POSSIBILITY OF SUCH DAMAGE.
 */

#include <sys/cdefs.h>
<<<<<<< HEAD
__KERNEL_RCSID(0, "$NetBSD: adv.c,v 1.47 2016/07/14 04:19:26 msaitoh Exp $");
=======
__KERNEL_RCSID(0, "$NetBSD: adv.c,v 1.48 2018/08/29 16:51:51 rin Exp $");
>>>>>>> 598bd837

#include <sys/param.h>
#include <sys/systm.h>
#include <sys/callout.h>
#include <sys/kernel.h>
#include <sys/errno.h>
#include <sys/ioctl.h>
#include <sys/device.h>
#include <sys/malloc.h>
#include <sys/buf.h>
#include <sys/proc.h>

#include <sys/bus.h>
#include <sys/intr.h>

#include <dev/scsipi/scsi_all.h>
#include <dev/scsipi/scsipi_all.h>
#include <dev/scsipi/scsiconf.h>

#include <dev/ic/advlib.h>
#include <dev/ic/adv.h>

#ifndef DDB
#define	Debugger()	panic("should call debugger here (adv.c)")
#endif /* ! DDB */


/* #define ASC_DEBUG */

/******************************************************************************/


static int adv_alloc_control_data(ASC_SOFTC *);
static void adv_free_control_data(ASC_SOFTC *);
static int adv_create_ccbs(ASC_SOFTC *, ADV_CCB *, int);
static void adv_free_ccb(ASC_SOFTC *, ADV_CCB *);
static void adv_reset_ccb(ADV_CCB *);
static int adv_init_ccb(ASC_SOFTC *, ADV_CCB *);
static ADV_CCB *adv_get_ccb(ASC_SOFTC *);
static void adv_queue_ccb(ASC_SOFTC *, ADV_CCB *);
static void adv_start_ccbs(ASC_SOFTC *);


static void adv_scsipi_request(struct scsipi_channel *,
	scsipi_adapter_req_t, void *);
static void advminphys(struct buf *);
static void adv_narrow_isr_callback(ASC_SOFTC *, ASC_QDONE_INFO *);

static int adv_poll(ASC_SOFTC *, struct scsipi_xfer *, int);
static void adv_timeout(void *);
static void adv_watchdog(void *);


/******************************************************************************/

#define ADV_ABORT_TIMEOUT       2000	/* time to wait for abort (mSec) */
#define ADV_WATCH_TIMEOUT       1000	/* time to wait for watchdog (mSec) */

/******************************************************************************/
/*                             Control Blocks routines                        */
/******************************************************************************/


static int
adv_alloc_control_data(ASC_SOFTC *sc)
{
	int error;

	/*
 	* Allocate the control blocks.
	 */
	if ((error = bus_dmamem_alloc(sc->sc_dmat, sizeof(struct adv_control),
			   PAGE_SIZE, 0, &sc->sc_control_seg, 1,
			   &sc->sc_control_nsegs, BUS_DMA_NOWAIT)) != 0) {
		aprint_error_dev(sc->sc_dev, "unable to allocate control "
		    "structures, error = %d\n", error);
		return (error);
	}
	if ((error = bus_dmamem_map(sc->sc_dmat, &sc->sc_control_seg,
			   sc->sc_control_nsegs, sizeof(struct adv_control),
			   (void **) & sc->sc_control,
			   BUS_DMA_NOWAIT | BUS_DMA_COHERENT)) != 0) {
		aprint_error_dev(sc->sc_dev,
		    "unable to map control structures, error = %d\n", error);
		return (error);
	}
	/*
	 * Create and load the DMA map used for the control blocks.
	 */
	if ((error = bus_dmamap_create(sc->sc_dmat, sizeof(struct adv_control),
			   1, sizeof(struct adv_control), 0, BUS_DMA_NOWAIT,
				       &sc->sc_dmamap_control)) != 0) {
		aprint_error_dev(sc->sc_dev,
		    "unable to create control DMA map, error = %d\n", error);
		return (error);
	}
	if ((error = bus_dmamap_load(sc->sc_dmat, sc->sc_dmamap_control,
			   sc->sc_control, sizeof(struct adv_control), NULL,
				     BUS_DMA_NOWAIT)) != 0) {
		aprint_error_dev(sc->sc_dev,
		    "unable to load control DMA map, error = %d\n", error);
		return (error);
	}

	/*
	 * Initialize the overrun_buf address.
	 */
	sc->overrun_buf = sc->sc_dmamap_control->dm_segs[0].ds_addr +
	    offsetof(struct adv_control, overrun_buf);

	return (0);
}

static void
adv_free_control_data(ASC_SOFTC *sc)
{

	bus_dmamap_unload(sc->sc_dmat, sc->sc_dmamap_control);
	bus_dmamap_destroy(sc->sc_dmat, sc->sc_dmamap_control);
	sc->sc_dmamap_control = NULL;

	bus_dmamem_unmap(sc->sc_dmat, (void *) sc->sc_control,
	    sizeof(struct adv_control));
	bus_dmamem_free(sc->sc_dmat, &sc->sc_control_seg,
	    sc->sc_control_nsegs);
}

/*
 * Create a set of ccbs and add them to the free list.  Called once
 * by adv_init().  We return the number of CCBs successfully created.
 */
static int
adv_create_ccbs(ASC_SOFTC *sc, ADV_CCB *ccbstore, int count)
{
	ADV_CCB        *ccb;
	int             i, error;

	memset(ccbstore, 0, sizeof(ADV_CCB) * count);
	for (i = 0; i < count; i++) {
		ccb = &ccbstore[i];
		if ((error = adv_init_ccb(sc, ccb)) != 0) {
			aprint_error_dev(sc->sc_dev,
			    "unable to initialize ccb, error = %d\n", error);
			return (i);
		}
		TAILQ_INSERT_TAIL(&sc->sc_free_ccb, ccb, chain);
	}

	return (i);
}


/*
 * A ccb is put onto the free list.
 */
static void
adv_free_ccb(ASC_SOFTC *sc, ADV_CCB *ccb)
{
	int             s;

	s = splbio();
	adv_reset_ccb(ccb);
	TAILQ_INSERT_HEAD(&sc->sc_free_ccb, ccb, chain);
	splx(s);
}


static void
adv_reset_ccb(ADV_CCB *ccb)
{

	ccb->flags = 0;
}


static int
adv_init_ccb(ASC_SOFTC *sc, ADV_CCB *ccb)
{
	int	hashnum, error;

	callout_init(&ccb->ccb_watchdog, 0);

	/*
	 * Create the DMA map for this CCB.
	 */
	error = bus_dmamap_create(sc->sc_dmat,
				  (ASC_MAX_SG_LIST - 1) * PAGE_SIZE,
			 ASC_MAX_SG_LIST, (ASC_MAX_SG_LIST - 1) * PAGE_SIZE,
		   0, BUS_DMA_NOWAIT | BUS_DMA_ALLOCNOW, &ccb->dmamap_xfer);
	if (error) {
		aprint_error_dev(sc->sc_dev,
		    "unable to create DMA map, error = %d\n", error);
		return (error);
	}

	/*
	 * put in the phystokv hash table
	 * Never gets taken out.
	 */
	ccb->hashkey = sc->sc_dmamap_control->dm_segs[0].ds_addr +
	    ADV_CCB_OFF(ccb);
	hashnum = CCB_HASH(ccb->hashkey);
	ccb->nexthash = sc->sc_ccbhash[hashnum];
	sc->sc_ccbhash[hashnum] = ccb;

	adv_reset_ccb(ccb);
	return (0);
}


/*
 * Get a free ccb
 *
 * If there are none, see if we can allocate a new one
 */
static ADV_CCB *
adv_get_ccb(ASC_SOFTC *sc)
{
	ADV_CCB        *ccb = 0;
	int             s;

	s = splbio();
	ccb = TAILQ_FIRST(&sc->sc_free_ccb);
	if (ccb != NULL) {
		TAILQ_REMOVE(&sc->sc_free_ccb, ccb, chain);
		ccb->flags |= CCB_ALLOC;
	}
	splx(s);
	return (ccb);
}


/*
 * Given a physical address, find the ccb that it corresponds to.
 */
ADV_CCB *
adv_ccb_phys_kv(ASC_SOFTC *sc, u_long ccb_phys)
{
	int hashnum = CCB_HASH(ccb_phys);
	ADV_CCB *ccb = sc->sc_ccbhash[hashnum];

	while (ccb) {
		if (ccb->hashkey == ccb_phys)
			break;
		ccb = ccb->nexthash;
	}
	return (ccb);
}


/*
 * Queue a CCB to be sent to the controller, and send it if possible.
 */
static void
adv_queue_ccb(ASC_SOFTC *sc, ADV_CCB *ccb)
{

	TAILQ_INSERT_TAIL(&sc->sc_waiting_ccb, ccb, chain);

	adv_start_ccbs(sc);
}


static void
adv_start_ccbs(ASC_SOFTC *sc)
{
	ADV_CCB        *ccb;

	while ((ccb = sc->sc_waiting_ccb.tqh_first) != NULL) {
		if (ccb->flags & CCB_WATCHDOG)
			callout_stop(&ccb->ccb_watchdog);

		if (AscExeScsiQueue(sc, &ccb->scsiq) == ASC_BUSY) {
			ccb->flags |= CCB_WATCHDOG;
			callout_reset(&ccb->ccb_watchdog,
			    (ADV_WATCH_TIMEOUT * hz) / 1000,
			    adv_watchdog, ccb);
			break;
		}
		TAILQ_REMOVE(&sc->sc_waiting_ccb, ccb, chain);

		if ((ccb->xs->xs_control & XS_CTL_POLL) == 0)
			callout_reset(&ccb->xs->xs_callout,
			    mstohz(ccb->timeout), adv_timeout, ccb);
	}
}


/******************************************************************************/
/*                         SCSI layer interfacing routines                    */
/******************************************************************************/


int
adv_init(ASC_SOFTC *sc)
{
	int             warn;

	if (!AscFindSignature(sc->sc_iot, sc->sc_ioh)) {
		aprint_error("adv_init: failed to find signature\n");
		return (1);
	}

	/*
	 * Read the board configuration
	 */
	AscInitASC_SOFTC(sc);
	warn = AscInitFromEEP(sc);
	if (warn) {
		aprint_error_dev(sc->sc_dev, "-get: ");
		switch (warn) {
		case -1:
			aprint_normal("Chip is not halted\n");
			break;

		case -2:
			aprint_normal("Couldn't get MicroCode Start"
			       " address\n");
			break;

		case ASC_WARN_IO_PORT_ROTATE:
			aprint_normal("I/O port address modified\n");
			break;

		case ASC_WARN_AUTO_CONFIG:
			aprint_normal("I/O port increment switch enabled\n");
			break;

		case ASC_WARN_EEPROM_CHKSUM:
			aprint_normal("EEPROM checksum error\n");
			break;

		case ASC_WARN_IRQ_MODIFIED:
			aprint_normal("IRQ modified\n");
			break;

		case ASC_WARN_CMD_QNG_CONFLICT:
			aprint_normal("tag queuing enabled w/o disconnects\n");
			break;

		default:
			aprint_normal("unknown warning %d\n", warn);
		}
	}
	if (sc->scsi_reset_wait > ASC_MAX_SCSI_RESET_WAIT)
		sc->scsi_reset_wait = ASC_MAX_SCSI_RESET_WAIT;

	/*
	 * Modify the board configuration
	 */
	warn = AscInitFromASC_SOFTC(sc);
	if (warn) {
		aprint_error_dev(sc->sc_dev, "-set: ");
		switch (warn) {
		case ASC_WARN_CMD_QNG_CONFLICT:
			aprint_normal("tag queuing enabled w/o disconnects\n");
			break;

		case ASC_WARN_AUTO_CONFIG:
			aprint_normal("I/O port increment switch enabled\n");
			break;

		default:
			aprint_normal("unknown warning %d\n", warn);
		}
	}
	sc->isr_callback = (ASC_CALLBACK) adv_narrow_isr_callback;

	return (0);
}


void
adv_attach(ASC_SOFTC *sc)
{
	struct scsipi_adapter *adapt = &sc->sc_adapter;
	struct scsipi_channel *chan = &sc->sc_channel;
	int             i, error;

	/*
	 * Initialize board RISC chip and enable interrupts.
	 */
	switch (AscInitDriver(sc)) {
	case 0:
		/* AllOK */
		break;

	case 1:
		panic("%s: bad signature", device_xname(sc->sc_dev));
		break;

	case 2:
		panic("%s: unable to load MicroCode",
		      device_xname(sc->sc_dev));
		break;

	case 3:
		panic("%s: unable to initialize MicroCode",
		      device_xname(sc->sc_dev));
		break;

	default:
		panic("%s: unable to initialize board RISC chip",
		      device_xname(sc->sc_dev));
	}

	/*
	 * Fill in the scsipi_adapter.
	 */
	memset(adapt, 0, sizeof(*adapt));
	adapt->adapt_dev = sc->sc_dev;
	adapt->adapt_nchannels = 1;
	/* adapt_openings initialized below */
	/* adapt_max_periph initialized below */
	adapt->adapt_request = adv_scsipi_request;
	adapt->adapt_minphys = advminphys;

	/*
	 * Fill in the scsipi_channel.
	 */
	memset(chan, 0, sizeof(*chan));
	chan->chan_adapter = adapt;
	chan->chan_bustype = &scsi_bustype;
	chan->chan_channel = 0;
	chan->chan_ntargets = 8;
	chan->chan_nluns = 8;
	chan->chan_id = sc->chip_scsi_id;

	TAILQ_INIT(&sc->sc_free_ccb);
	TAILQ_INIT(&sc->sc_waiting_ccb);

	/*
	 * Allocate the Control Blocks and the overrun buffer.
	 */
	error = adv_alloc_control_data(sc);
	if (error)
		return; /* (error) */

	/*
	 * Create and initialize the Control Blocks.
	 */
	i = adv_create_ccbs(sc, sc->sc_control->ccbs, ADV_MAX_CCB);
	if (i == 0) {
		aprint_error_dev(sc->sc_dev,
		    "unable to create control blocks\n");
		return; /* (ENOMEM) */ ;
	} else if (i != ADV_MAX_CCB) {
		aprint_error_dev(sc->sc_dev,
		    "WARNING: only %d of %d control blocks created\n",
		    i, ADV_MAX_CCB);
	}

	adapt->adapt_openings = i;
	adapt->adapt_max_periph = adapt->adapt_openings;

	sc->sc_child = config_found(sc->sc_dev, chan, scsiprint);
}

int
adv_detach(ASC_SOFTC *sc, int flags)
{
	int rv = 0;

	if (sc->sc_child != NULL)
		rv = config_detach(sc->sc_child, flags);

	adv_free_control_data(sc);

	return (rv);
}

static void
advminphys(struct buf *bp)
{

	if (bp->b_bcount > ((ASC_MAX_SG_LIST - 1) * PAGE_SIZE))
		bp->b_bcount = ((ASC_MAX_SG_LIST - 1) * PAGE_SIZE);
	minphys(bp);
}


/*
 * start a scsi operation given the command and the data address.  Also needs
 * the unit, target and lu.
 */

static void
adv_scsipi_request(struct scsipi_channel *chan, scsipi_adapter_req_t req,
    void *arg)
{
 	struct scsipi_xfer *xs;
 	struct scsipi_periph *periph;
 	ASC_SOFTC      *sc = device_private(chan->chan_adapter->adapt_dev);
 	bus_dma_tag_t   dmat = sc->sc_dmat;
 	ADV_CCB        *ccb;
 	int             s, flags, error, nsegs;

 	switch (req) {
 	case ADAPTER_REQ_RUN_XFER:
 		xs = arg;
 		periph = xs->xs_periph;
 		flags = xs->xs_control;

 		/*
 		 * Get a CCB to use.
 		 */
 		ccb = adv_get_ccb(sc);
#ifdef DIAGNOSTIC
 		/*
 		 * This should never happen as we track the resources
 		 * in the mid-layer.
 		 */
 		if (ccb == NULL) {
 			scsipi_printaddr(periph);
 			printf("unable to allocate ccb\n");
 			panic("adv_scsipi_request");
 		}
#endif

 		ccb->xs = xs;
 		ccb->timeout = xs->timeout;

 		/*
 		 * Build up the request
 		 */
 		memset(&ccb->scsiq, 0, sizeof(ASC_SCSI_Q));

 		ccb->scsiq.q2.ccb_ptr =
 		    sc->sc_dmamap_control->dm_segs[0].ds_addr +
 		    ADV_CCB_OFF(ccb);

 		ccb->scsiq.cdbptr = &xs->cmd->opcode;
 		ccb->scsiq.q2.cdb_len = xs->cmdlen;
 		ccb->scsiq.q1.target_id =
 		    ASC_TID_TO_TARGET_ID(periph->periph_target);
 		ccb->scsiq.q1.target_lun = periph->periph_lun;
 		ccb->scsiq.q2.target_ix =
 		    ASC_TIDLUN_TO_IX(periph->periph_target,
 		    periph->periph_lun);
 		ccb->scsiq.q1.sense_addr =
 		    sc->sc_dmamap_control->dm_segs[0].ds_addr +
 		    ADV_CCB_OFF(ccb) + offsetof(struct adv_ccb, scsi_sense);
 		ccb->scsiq.q1.sense_len = sizeof(struct scsi_sense_data);

 		/*
 		 * If there are any outstanding requests for the current
 		 * target, then every 255th request send an ORDERED request.
 		 * This heuristic tries to retain the benefit of request
 		 * sorting while preventing request starvation. 255 is the
 		 * max number of tags or pending commands a device may have
 		 * outstanding.
 		 */
 		sc->reqcnt[periph->periph_target]++;
 		if (((sc->reqcnt[periph->periph_target] > 0) &&
 		    (sc->reqcnt[periph->periph_target] % 255) == 0) ||
		    xs->bp == NULL || (xs->bp->b_flags & B_ASYNC) == 0) {
 			ccb->scsiq.q2.tag_code = M2_QTAG_MSG_ORDERED;
 		} else {
 			ccb->scsiq.q2.tag_code = M2_QTAG_MSG_SIMPLE;
 		}

 		if (xs->datalen) {
 			/*
 			 * Map the DMA transfer.
 			 */
#ifdef TFS
 			if (flags & SCSI_DATA_UIO) {
 				error = bus_dmamap_load_uio(dmat,
 				    ccb->dmamap_xfer, (struct uio *) xs->data,
				    ((flags & XS_CTL_NOSLEEP) ? BUS_DMA_NOWAIT :
				     BUS_DMA_WAITOK) | BUS_DMA_STREAMING |
				     ((flags & XS_CTL_DATA_IN) ? BUS_DMA_READ :
				      BUS_DMA_WRITE));
 			} else
#endif /* TFS */
 			{
 				error = bus_dmamap_load(dmat, ccb->dmamap_xfer,
 				    xs->data, xs->datalen, NULL,
				    ((flags & XS_CTL_NOSLEEP) ? BUS_DMA_NOWAIT :
				     BUS_DMA_WAITOK) | BUS_DMA_STREAMING |
				     ((flags & XS_CTL_DATA_IN) ? BUS_DMA_READ :
				      BUS_DMA_WRITE));
 			}

 			switch (error) {
 			case 0:
 				break;


 			case ENOMEM:
 			case EAGAIN:
 				xs->error = XS_RESOURCE_SHORTAGE;
 				goto out_bad;

 			default:
 				xs->error = XS_DRIVER_STUFFUP;
				if (error == EFBIG) {
					aprint_error_dev(sc->sc_dev,
					    "adv_scsi_cmd, more than %d"
					    " DMA segments\n",
					    ASC_MAX_SG_LIST);
				} else {
					aprint_error_dev(sc->sc_dev,
					    "adv_scsi_cmd, error %d"
					    " loading DMA map\n", error);
				}

out_bad:
 				adv_free_ccb(sc, ccb);
 				scsipi_done(xs);
 				return;
 			}
 			bus_dmamap_sync(dmat, ccb->dmamap_xfer, 0,
 			    ccb->dmamap_xfer->dm_mapsize,
 			    (flags & XS_CTL_DATA_IN) ?
 			     BUS_DMASYNC_PREREAD : BUS_DMASYNC_PREWRITE);

 			memset(&ccb->sghead, 0, sizeof(ASC_SG_HEAD));

 			for (nsegs = 0;
 			     nsegs < ccb->dmamap_xfer->dm_nsegs; nsegs++) {
 				ccb->sghead.sg_list[nsegs].addr =
 				    ccb->dmamap_xfer->dm_segs[nsegs].ds_addr;
 				ccb->sghead.sg_list[nsegs].bytes =
 				    ccb->dmamap_xfer->dm_segs[nsegs].ds_len;
 			}

 			ccb->sghead.entry_cnt = ccb->scsiq.q1.sg_queue_cnt =
 			    ccb->dmamap_xfer->dm_nsegs;

 			ccb->scsiq.q1.cntl |= ASC_QC_SG_HEAD;
 			ccb->scsiq.sg_head = &ccb->sghead;
 			ccb->scsiq.q1.data_addr = 0;
 			ccb->scsiq.q1.data_cnt = 0;
 		} else {
 			/*
 			 * No data xfer, use non S/G values.
 			 */
 			ccb->scsiq.q1.data_addr = 0;
 			ccb->scsiq.q1.data_cnt = 0;
 		}

#ifdef ASC_DEBUG
 		printf("id = %d, lun = %d, cmd = %d, ccb = 0x%lX\n",
 		    periph->periph_target,
 		    periph->periph_lun, xs->cmd->opcode,
 		    (unsigned long)ccb);
#endif
 		s = splbio();
 		adv_queue_ccb(sc, ccb);
 		splx(s);

 		if ((flags & XS_CTL_POLL) == 0)
 			return;

 		/* Not allowed to use interrupts, poll for completion. */
 		if (adv_poll(sc, xs, ccb->timeout)) {
 			adv_timeout(ccb);
 			if (adv_poll(sc, xs, ccb->timeout))
 				adv_timeout(ccb);
 		}
 		return;

 	case ADAPTER_REQ_GROW_RESOURCES:
 		/* XXX Not supported. */
 		return;

 	case ADAPTER_REQ_SET_XFER_MODE:
 	    {
 		/*
 		 * We can't really set the mode, but we know how to
 		 * query what the firmware negotiated.
 		 */
 		struct scsipi_xfer_mode *xm = arg;
 		u_int8_t sdtr_data;
 		ASC_SCSI_BIT_ID_TYPE tid_bit;

 		tid_bit = ASC_TIX_TO_TARGET_ID(xm->xm_target);

 		xm->xm_mode = 0;
 		xm->xm_period = 0;
 		xm->xm_offset = 0;

 		if (sc->init_sdtr & tid_bit) {
 			xm->xm_mode |= PERIPH_CAP_SYNC;
 			sdtr_data = sc->sdtr_data[xm->xm_target];
 			xm->xm_period =
 			    sc->sdtr_period_tbl[(sdtr_data >> 4) &
 			    (sc->max_sdtr_index - 1)];
 			xm->xm_offset = sdtr_data & ASC_SYN_MAX_OFFSET;
 		}

 		if (sc->use_tagged_qng & tid_bit)
 			xm->xm_mode |= PERIPH_CAP_TQING;

 		scsipi_async_event(chan, ASYNC_EVENT_XFER_MODE, xm);
 		return;
 	    }
 	}
}

int
adv_intr(void *arg)
{
	ASC_SOFTC      *sc = arg;

#ifdef ASC_DEBUG
	int int_pend = FALSE;

	if (ASC_IS_INT_PENDING(sc->sc_iot, sc->sc_ioh)) {
		int_pend = TRUE;
		printf("ISR - ");
	}
#endif
	AscISR(sc);
#ifdef ASC_DEBUG
	if(int_pend)
		printf("\n");
#endif

	return (1);
}


/*
 * Poll a particular unit, looking for a particular xs
 */
static int
adv_poll(ASC_SOFTC *sc, struct scsipi_xfer *xs, int count)
{

	/* timeouts are in msec, so we loop in 1000 usec cycles */
	while (count) {
		adv_intr(sc);
		if (xs->xs_status & XS_STS_DONE)
			return (0);
		delay(1000);	/* only happens in boot so ok */
		count--;
	}
	return (1);
}


static void
adv_timeout(void *arg)
{
	ADV_CCB        *ccb = arg;
	struct scsipi_xfer *xs = ccb->xs;
	struct scsipi_periph *periph = xs->xs_periph;
	ASC_SOFTC      *sc =
	    device_private(periph->periph_channel->chan_adapter->adapt_dev);
	int             s;

	scsipi_printaddr(periph);
	printf("timed out");

	s = splbio();

	/*
	 * If it has been through before, then a previous abort has failed,
	 * don't try abort again, reset the bus instead.
	 */
	if (ccb->flags & CCB_ABORT) {
		/* abort timed out */
		printf(" AGAIN. Resetting Bus\n");
		/* Lets try resetting the bus! */
		if (AscResetBus(sc) == ASC_ERROR) {
			ccb->timeout = sc->scsi_reset_wait;
			adv_queue_ccb(sc, ccb);
		}
	} else {
		/* abort the operation that has timed out */
		printf("\n");
		AscAbortCCB(sc, ccb);
		ccb->xs->error = XS_TIMEOUT;
		ccb->timeout = ADV_ABORT_TIMEOUT;
		ccb->flags |= CCB_ABORT;
		adv_queue_ccb(sc, ccb);
	}

	splx(s);
}


static void
adv_watchdog(void *arg)
{
	ADV_CCB        *ccb = arg;
	struct scsipi_xfer *xs = ccb->xs;
	struct scsipi_periph *periph = xs->xs_periph;
	ASC_SOFTC      *sc =
	    device_private(periph->periph_channel->chan_adapter->adapt_dev);
	int             s;

	s = splbio();

	ccb->flags &= ~CCB_WATCHDOG;
	adv_start_ccbs(sc);

	splx(s);
}


/******************************************************************************/
/*                      NARROW boards Interrupt callbacks                     */
/******************************************************************************/


/*
 * adv_narrow_isr_callback() - Second Level Interrupt Handler called by AscISR()
 *
 * Interrupt callback function for the Narrow SCSI Asc Library.
 */
static void
adv_narrow_isr_callback(ASC_SOFTC *sc, ASC_QDONE_INFO *qdonep)
{
	bus_dma_tag_t   dmat = sc->sc_dmat;
	ADV_CCB        *ccb;
	struct scsipi_xfer *xs;
	struct scsi_sense_data *s1, *s2;


	ccb = adv_ccb_phys_kv(sc, qdonep->d2.ccb_ptr);
	xs = ccb->xs;

#ifdef ASC_DEBUG
	printf(" - ccb=0x%lx, id=%d, lun=%d, cmd=%d, ",
			(unsigned long)ccb,
			xs->xs_periph->periph_target,
			xs->xs_periph->periph_lun, xs->cmd->opcode);
#endif
	callout_stop(&ccb->xs->xs_callout);

	/*
	 * If we were a data transfer, unload the map that described
	 * the data buffer.
	 */
	if (xs->datalen) {
		bus_dmamap_sync(dmat, ccb->dmamap_xfer, 0,
				ccb->dmamap_xfer->dm_mapsize,
			 (xs->xs_control & XS_CTL_DATA_IN) ?
			 BUS_DMASYNC_POSTREAD : BUS_DMASYNC_POSTWRITE);
		bus_dmamap_unload(dmat, ccb->dmamap_xfer);
	}
	if ((ccb->flags & CCB_ALLOC) == 0) {
		aprint_error_dev(sc->sc_dev, "exiting ccb not allocated!\n");
		Debugger();
		return;
	}
	/*
	 * 'qdonep' contains the command's ending status.
	 */
#ifdef ASC_DEBUG
	printf("d_s=%d, h_s=%d", qdonep->d3.done_stat, qdonep->d3.host_stat);
#endif
	switch (qdonep->d3.done_stat) {
	case ASC_QD_NO_ERROR:
		switch (qdonep->d3.host_stat) {
		case ASC_QHSTA_NO_ERROR:
			xs->error = XS_NOERROR;
			/*
			 * XXX
			 * According to the original Linux driver, xs->resid
			 * should be qdonep->remain_bytes. However, its value
			 * is bogus, which seems like a H/W bug. The best thing
			 * we can do would be to ignore it, assuming that all
			 * data has been successfully transferred...
			 */
			xs->resid = 0;
			break;

		default:
			/* QHSTA error occurred */
			xs->error = XS_DRIVER_STUFFUP;
			break;
		}

		/*
	         * If an INQUIRY command completed successfully, then call
	         * the AscInquiryHandling() function to patch bugged boards.
	         */
		if ((xs->cmd->opcode == SCSICMD_Inquiry) &&
		    (xs->xs_periph->periph_lun == 0) &&
		    (xs->datalen - qdonep->remain_bytes) >= 8) {
			AscInquiryHandling(sc,
				      xs->xs_periph->periph_target & 0x7,
					   (ASC_SCSI_INQUIRY *) xs->data);
		}
		break;

	case ASC_QD_WITH_ERROR:
		switch (qdonep->d3.host_stat) {
		case ASC_QHSTA_NO_ERROR:
			if (qdonep->d3.scsi_stat == SS_CHK_CONDITION) {
				s1 = &ccb->scsi_sense;
				s2 = &xs->sense.scsi_sense;
				*s2 = *s1;
				xs->error = XS_SENSE;
			} else {
				xs->error = XS_DRIVER_STUFFUP;
			}
			break;

		case ASC_QHSTA_M_SEL_TIMEOUT:
			xs->error = XS_SELTIMEOUT;
			break;

		default:
			/* QHSTA error occurred */
			xs->error = XS_DRIVER_STUFFUP;
			break;
		}
		break;

	case ASC_QD_ABORTED_BY_HOST:
	default:
		xs->error = XS_DRIVER_STUFFUP;
		break;
	}

	adv_free_ccb(sc, ccb);
	scsipi_done(xs);
}<|MERGE_RESOLUTION|>--- conflicted
+++ resolved
@@ -1,8 +1,4 @@
-<<<<<<< HEAD
-/*	$NetBSD: adv.c,v 1.47 2016/07/14 04:19:26 msaitoh Exp $	*/
-=======
 /*	$NetBSD: adv.c,v 1.48 2018/08/29 16:51:51 rin Exp $	*/
->>>>>>> 598bd837
 
 /*
  * Generic driver for the Advanced Systems Inc. Narrow SCSI controllers
@@ -42,11 +38,7 @@
  */
 
 #include <sys/cdefs.h>
-<<<<<<< HEAD
-__KERNEL_RCSID(0, "$NetBSD: adv.c,v 1.47 2016/07/14 04:19:26 msaitoh Exp $");
-=======
 __KERNEL_RCSID(0, "$NetBSD: adv.c,v 1.48 2018/08/29 16:51:51 rin Exp $");
->>>>>>> 598bd837
 
 #include <sys/param.h>
 #include <sys/systm.h>
