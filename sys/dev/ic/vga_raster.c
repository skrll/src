--- conflicted
+++ resolved
@@ -1,8 +1,4 @@
-<<<<<<< HEAD
-/*	$NetBSD: vga_raster.c,v 1.45 2019/11/10 21:16:35 chs Exp $	*/
-=======
 /*	$NetBSD: vga_raster.c,v 1.46 2019/12/01 14:18:51 ad Exp $	*/
->>>>>>> 275f442f
 
 /*
  * Copyright (c) 2001, 2002 Bang Jun-Young
@@ -60,11 +56,7 @@
  */
 
 #include <sys/cdefs.h>
-<<<<<<< HEAD
-__KERNEL_RCSID(0, "$NetBSD: vga_raster.c,v 1.45 2019/11/10 21:16:35 chs Exp $");
-=======
 __KERNEL_RCSID(0, "$NetBSD: vga_raster.c,v 1.46 2019/12/01 14:18:51 ad Exp $");
->>>>>>> 275f442f
 
 #include "opt_vga.h"
 #include "opt_wsmsgattrs.h" /* for WSDISPLAY_CUSTOM_OUTPUT */
