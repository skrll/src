--- conflicted
+++ resolved
@@ -1,8 +1,4 @@
-<<<<<<< HEAD
-/* $NetBSD: dwc_gmac.c,v 1.56 2019/01/22 03:42:26 msaitoh Exp $ */
-=======
 /* $NetBSD: dwc_gmac.c,v 1.58 2019/03/07 14:02:16 msaitoh Exp $ */
->>>>>>> 356fe5fe
 
 /*-
  * Copyright (c) 2013, 2014 The NetBSD Foundation, Inc.
@@ -45,11 +41,7 @@
 
 #include <sys/cdefs.h>
 
-<<<<<<< HEAD
-__KERNEL_RCSID(1, "$NetBSD: dwc_gmac.c,v 1.56 2019/01/22 03:42:26 msaitoh Exp $");
-=======
 __KERNEL_RCSID(1, "$NetBSD: dwc_gmac.c,v 1.58 2019/03/07 14:02:16 msaitoh Exp $");
->>>>>>> 356fe5fe
 
 /* #define	DWC_GMAC_DEBUG	1 */
 
@@ -431,7 +423,7 @@
 
 	if (cnt >= 1000)
 		return ETIMEDOUT;
-	
+
 	return 0;
 }
 
