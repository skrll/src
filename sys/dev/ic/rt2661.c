--- conflicted
+++ resolved
@@ -1,8 +1,4 @@
-<<<<<<< HEAD
-/*	$NetBSD: rt2661.c,v 1.37 2018/05/01 16:18:13 maya Exp $	*/
-=======
 /*	$NetBSD: rt2661.c,v 1.39 2018/06/26 06:48:00 msaitoh Exp $	*/
->>>>>>> b2b84690
 /*	$OpenBSD: rt2661.c,v 1.17 2006/05/01 08:41:11 damien Exp $	*/
 /*	$FreeBSD: rt2560.c,v 1.5 2006/06/02 19:59:31 csjp Exp $	*/
 
@@ -29,11 +25,7 @@
  */
 
 #include <sys/cdefs.h>
-<<<<<<< HEAD
-__KERNEL_RCSID(0, "$NetBSD: rt2661.c,v 1.37 2018/05/01 16:18:13 maya Exp $");
-=======
 __KERNEL_RCSID(0, "$NetBSD: rt2661.c,v 1.39 2018/06/26 06:48:00 msaitoh Exp $");
->>>>>>> b2b84690
 
 
 #include <sys/param.h>
@@ -1858,11 +1850,7 @@
 
 			ni = M_GETCTX(m0, struct ieee80211_node *);
 			M_CLEARCTX(m0);
-<<<<<<< HEAD
-			bpf_mtap3(ic->ic_rawbpf, m0);
-=======
 			bpf_mtap3(ic->ic_rawbpf, m0, BPF_D_OUT);
->>>>>>> b2b84690
 			if (rt2661_tx_mgt(sc, m0, ni) != 0)
 				break;
 
