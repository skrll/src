--- conflicted
+++ resolved
@@ -1,8 +1,4 @@
-<<<<<<< HEAD
-/* $NetBSD: lemac.c,v 1.48 2017/05/23 02:19:14 ozaki-r Exp $ */
-=======
 /* $NetBSD: lemac.c,v 1.49 2018/06/26 06:48:00 msaitoh Exp $ */
->>>>>>> b2b84690
 
 /*-
  * Copyright (c) 1994, 1995, 1997 Matt Thomas <matt@3am-software.com>
@@ -38,11 +34,7 @@
  */
 
 #include <sys/cdefs.h>
-<<<<<<< HEAD
-__KERNEL_RCSID(0, "$NetBSD: lemac.c,v 1.48 2017/05/23 02:19:14 ozaki-r Exp $");
-=======
 __KERNEL_RCSID(0, "$NetBSD: lemac.c,v 1.49 2018/06/26 06:48:00 msaitoh Exp $");
->>>>>>> b2b84690
 
 #include "opt_inet.h"
 
