--- conflicted
+++ resolved
@@ -1,8 +1,4 @@
-<<<<<<< HEAD
-/*	$NetBSD: atw.c,v 1.163 2018/05/01 16:18:13 maya Exp $  */
-=======
 /*	$NetBSD: atw.c,v 1.164 2018/06/26 06:48:00 msaitoh Exp $  */
->>>>>>> b2b84690
 
 /*-
  * Copyright (c) 1998, 1999, 2000, 2002, 2003, 2004 The NetBSD Foundation, Inc.
@@ -38,11 +34,7 @@
  */
 
 #include <sys/cdefs.h>
-<<<<<<< HEAD
-__KERNEL_RCSID(0, "$NetBSD: atw.c,v 1.163 2018/05/01 16:18:13 maya Exp $");
-=======
 __KERNEL_RCSID(0, "$NetBSD: atw.c,v 1.164 2018/06/26 06:48:00 msaitoh Exp $");
->>>>>>> b2b84690
 
 
 #include <sys/param.h>
