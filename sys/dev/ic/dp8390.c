--- conflicted
+++ resolved
@@ -1,8 +1,4 @@
-<<<<<<< HEAD
-/*	$NetBSD: dp8390.c,v 1.87 2017/05/23 02:19:14 ozaki-r Exp $	*/
-=======
 /*	$NetBSD: dp8390.c,v 1.90 2018/07/15 05:16:45 maxv Exp $	*/
->>>>>>> b2b84690
 
 /*
  * Device driver for National Semiconductor DS8390/WD83C690 based ethernet
@@ -18,11 +14,7 @@
  */
 
 #include <sys/cdefs.h>
-<<<<<<< HEAD
-__KERNEL_RCSID(0, "$NetBSD: dp8390.c,v 1.87 2017/05/23 02:19:14 ozaki-r Exp $");
-=======
 __KERNEL_RCSID(0, "$NetBSD: dp8390.c,v 1.90 2018/07/15 05:16:45 maxv Exp $");
->>>>>>> b2b84690
 
 #include "opt_inet.h"
 
@@ -1246,269 +1238,4 @@
 	if_detach(ifp);
 
 	return 0;
-<<<<<<< HEAD
-}
-
-#ifdef IPKDB_DP8390
-static void dp8390_ipkdb_hwinit(struct ipkdb_if *);
-static void dp8390_ipkdb_init(struct ipkdb_if *);
-static void dp8390_ipkdb_leave(struct ipkdb_if *);
-static int dp8390_ipkdb_rcv(struct ipkdb_if *, uint8_t *, int);
-static void dp8390_ipkdb_send(struct ipkdb_if *, uint8_t *, int);
-
-/*
- * This is essentially similar to dp8390_config above.
- */
-int
-dp8390_ipkdb_attach(struct ipkdb_if *kip)
-{
-	struct dp8390_softc *sc = kip->port;
-
-	if (sc->mem_size < 8192 * 2)
-		sc->txb_cnt = 1;
-	else if (sc->mem_size < 8192 * 3)
-		sc->txb_cnt = 2;
-	else
-		sc->txb_cnt = 3;
-
-	sc->tx_page_start = sc->mem_start >> ED_PAGE_SHIFT;
-	sc->rec_page_start = sc->tx_page_start + sc->txb_cnt * ED_TXBUF_SIZE;
-	sc->rec_page_stop = sc->tx_page_start + (sc->mem_size >> ED_PAGE_SHIFT);
-	sc->mem_ring = sc->mem_start +
-	    ((sc->txb_cnt * ED_TXBUF_SIZE) << ED_PAGE_SHIFT);
-	sc->mem_end = sc->mem_start + sc->mem_size;
-
-	dp8390_stop(sc);
-
-	kip->start = dp8390_ipkdb_init;
-	kip->leave = dp8390_ipkdb_leave;
-	kip->receive = dp8390_ipkdb_rcv;
-	kip->send = dp8390_ipkdb_send;
-
-	return 0;
-}
-
-/*
- * Similar to dp8390_init above.
- */
-static void
-dp8390_ipkdb_hwinit(struct ipkdb_if *kip)
-{
-	struct dp8390_softc *sc = kip->port;
-	struct ifnet *ifp = &sc->sc_ec.ec_if;
-	bus_space_tag_t regt = sc->sc_regt;
-	bus_space_handle_t regh = sc->sc_regh;
-	int i;
-
-	sc->txb_inuse = 0;
-	sc->txb_new = 0;
-	sc->txb_next_tx = 0;
-	dp8390_stop(sc);
-
-	if (sc->dcr_reg & ED_DCR_LS)
-		NIC_PUT(regt, regh, ED_P0_DCR, sc->dcr_reg);
-	else
-		NIC_PUT(regt, regh, ED_P0_DCR, ED_DCR_FT1 | ED_DCR_LS);
-	NIC_PUT(regt, regh, ED_P0_RBCR0, 0);
-	NIC_PUT(regt, regh, ED_P0_RBCR1, 0);
-	NIC_PUT(regt, regh, ED_P0_RCR, ED_RCR_MON | sc->rcr_proto);
-	NIC_PUT(regt, regh, ED_P0_TCR, ED_TCR_LB0);
-	if (sc->is790)
-		NIC_PUT(regt, regh, 0x09, 0);
-	NIC_PUT(regt, regh, ED_P0_BNRY, sc->rec_page_start);
-	NIC_PUT(regt, regh, ED_P0_PSTART, sc->rec_page_start);
-	NIC_PUT(regt, regh, ED_P0_PSTOP, sc->rec_page_stop);
-	NIC_PUT(regt, regh, ED_P0_IMR, 0);
-	NIC_BARRIER(regt, regh);
-	NIC_PUT(regt, regh, ED_P0_ISR, 0xff);
-
-	NIC_BARRIER(regt, regh);
-	NIC_PUT(regt, regh, ED_P0_CR,
-	    sc->cr_proto | ED_CR_PAGE_1 | ED_CR_STP);
-	NIC_BARRIER(regt, regh);
-
-	for (i = 0; i < sizeof kip->myenetaddr; i++)
-		NIC_PUT(regt, regh, ED_P1_PAR0 + i, kip->myenetaddr[i]);
-	/* multicast filter? */
-
-	sc->next_packet = sc->rec_page_start + 1;
-	NIC_PUT(regt, regh, ED_P1_CURR, sc->next_packet);
-
-	NIC_BARRIER(regt, regh);
-	NIC_PUT(regt, regh, ED_P1_CR,
-	    sc->cr_proto | ED_CR_PAGE_0 | ED_CR_STP);
-	NIC_BARRIER(regt, regh);
-
-	/* promiscuous mode? */
-	NIC_PUT(regt, regh, ED_P0_RCR, ED_RCR_AB | ED_RCR_AM | sc->rcr_proto);
-	NIC_PUT(regt, regh, ED_P0_TCR, 0);
-
-	/* card-specific initialization? */
-
-	NIC_BARRIER(regt, regh);
-	NIC_PUT(regt, regh, ED_P0_CR,
-	    sc->cr_proto | ED_CR_PAGE_0 | ED_CR_STA);
-
-	ifp->if_flags &= ~IFF_OACTIVE;
-}
-
-static void
-dp8390_ipkdb_init(struct ipkdb_if *kip)
-{
-	struct dp8390_softc *sc = kip->port;
-	bus_space_tag_t regt = sc->sc_regt;
-	bus_space_handle_t regh = sc->sc_regh;
-	uint8_t cmd;
-
-	cmd = NIC_GET(regt, regh, ED_P0_CR) & ~(ED_CR_PAGE_3 | ED_CR_STA);
-
-	/* Select page 0 */
-	NIC_BARRIER(regt, regh);
-	NIC_PUT(regt, regh, ED_P0_CR, cmd | ED_CR_PAGE_0 | ED_CR_STP);
-	NIC_BARRIER(regt, regh);
-
-	/* If not started, init chip */
-	if ((cmd & ED_CR_STP) != 0)
-		dp8390_ipkdb_hwinit(kip);
-
-	/* If output active, wait for packets to drain */
-	while (sc->txb_inuse) {
-		while ((cmd = (NIC_GET(regt, regh, ED_P0_ISR) &
-		    (ED_ISR_PTX | ED_ISR_TXE))) == 0)
-			DELAY(1);
-		NIC_PUT(regt, regh, ED_P0_ISR, cmd);
-		if (--sc->txb_inuse)
-			dp8390_xmit(sc);
-	}
-}
-
-static void
-dp8390_ipkdb_leave(struct ipkdb_if *kip)
-{
-	struct dp8390_softc *sc = kip->port;
-	struct ifnet *ifp = &sc->sc_ec.ec_if;
-
-	ifp->if_timer = 0;
-}
-
-/*
- * Similar to dp8390_intr above.
- */
-static int
-dp8390_ipkdb_rcv(struct ipkdb_if *kip, uint8_t *buf, int poll)
-{
-	struct dp8390_softc *sc = kip->port;
-	bus_space_tag_t regt = sc->sc_regt;
-	bus_space_handle_t regh = sc->sc_regh;
-	uint8_t bnry, current, isr;
-	int len, nlen, packet_ptr;
-	struct dp8390_ring packet_hdr;
-
-	/* Switch to page 0. */
-	NIC_BARRIER(regt, regh);
-	NIC_PUT(regt, regh, ED_P0_CR,
-	    sc->cr_proto | ED_CR_PAGE_0 | ED_CR_STA);
-	NIC_BARRIER(regt, regh);
-
-	for (;;) {
-		isr = NIC_GET(regt, regh, ED_P0_ISR);
-		NIC_PUT(regt, regh, ED_P0_ISR, isr);
-
-		if (isr & (ED_ISR_PRX | ED_ISR_TXE)) {
-			NIC_GET(regt, regh, ED_P0_NCR);
-			NIC_GET(regt, regh, ED_P0_TSR);
-		}
-
-		if (isr & ED_ISR_OVW) {
-			dp8390_ipkdb_hwinit(kip);
-			continue;
-		}
-
-		if (isr & ED_ISR_CNT) {
-			NIC_GET(regt, regh, ED_P0_CNTR0);
-			NIC_GET(regt, regh, ED_P0_CNTR1);
-			NIC_GET(regt, regh, ED_P0_CNTR2);
-		}
-
-		/* Similar to dp8390_rint above. */
-		NIC_BARRIER(regt, regh);
-		NIC_PUT(regt, regh, ED_P0_CR,
-		    sc->cr_proto | ED_CR_PAGE_1 | ED_CR_STA);
-		NIC_BARRIER(regt, regh);
-
-		current = NIC_GET(regt, regh, ED_P1_CURR);
-
-		NIC_BARRIER(regt, regh);
-		NIC_PUT(regt, regh, ED_P1_CR,
-		    sc->cr_proto | ED_CR_PAGE_0 | ED_CR_STA);
-		NIC_BARRIER(regt, regh);
-
-		if (sc->next_packet == current) {
-			if (poll)
-				return 0;
-			continue;
-		}
-
-		packet_ptr = sc->mem_ring +
-		    ((sc->next_packet - sc->rec_page_start) << ED_PAGE_SHIFT);
-		sc->read_hdr(sc, packet_ptr, &packet_hdr);
-		len = packet_hdr.count;
-		nlen = packet_hdr.next_packet - sc->next_packet;
-		if (nlen < 0)
-			nlen += sc->rec_page_stop - sc->rec_page_start;
-		nlen--;
-		if ((len & ED_PAGE_MASK) + sizeof(packet_hdr) > ED_PAGE_SIZE)
-			nlen--;
-		len = (len & ED_PAGE_MASK) | (nlen << ED_PAGE_SHIFT);
-		len -= sizeof(packet_hdr);
-
-		if (len <= ETHERMTU &&
-		    packet_hdr.next_packet >= sc->rec_page_start &&
-		    packet_hdr.next_packet < sc->rec_page_stop) {
-			sc->ring_copy(sc, packet_ptr + sizeof(packet_hdr),
-			    buf, len);
-			sc->next_packet = packet_hdr.next_packet;
-			bnry = sc->next_packet - 1;
-			if (bnry < sc->rec_page_start)
-				bnry = sc->rec_page_stop - 1;
-			NIC_PUT(regt, regh, ED_P0_BNRY, bnry);
-			return len;
-		}
-
-		dp8390_ipkdb_hwinit(kip);
-	}
-}
-
-static void
-dp8390_ipkdb_send(struct ipkdb_if *kip, uint8_t *buf, int l)
-{
-	struct dp8390_softc *sc = kip->port;
-	bus_space_tag_t regt = sc->sc_regt;
-	bus_space_handle_t regh = sc->sc_regh;
-	struct mbuf mb;
-
-	mbuf_hdr_init(&mb, MT_DATA, NULL, buf, l);
-	mbuf_pkthdr_init(&mb);
-	mb.m_pkthdr.len = l;
-	mb.m_flags |= M_EXT;
-
-	l = sc->write_mbuf(sc, &mb,
-	    sc->mem_start + ((sc->txb_new * ED_TXBUF_SIZE) << ED_PAGE_SHIFT));
-	sc->txb_len[sc->txb_new] = max(l, ETHER_MIN_LEN - ETHER_CRC_LEN);
-
-	if (++sc->txb_new == sc->txb_cnt)
-		sc->txb_new = 0;
-
-	sc->txb_inuse++;
-	dp8390_xmit(sc);
-
-	while ((NIC_GET(regt, regh, ED_P0_ISR) &
-	    (ED_ISR_PTX | ED_ISR_TXE)) == 0)
-		DELAY(1);
-
-	sc->txb_inuse--;
-}
-#endif
-=======
-}
->>>>>>> b2b84690
+}