--- conflicted
+++ resolved
@@ -1,8 +1,4 @@
-<<<<<<< HEAD
-/*	$NetBSD: lan9118.c,v 1.26 2017/06/02 23:39:08 jmcneill Exp $	*/
-=======
 /*	$NetBSD: lan9118.c,v 1.27 2018/06/26 06:48:00 msaitoh Exp $	*/
->>>>>>> b2b84690
 /*
  * Copyright (c) 2008 KIYOHARA Takashi
  * All rights reserved.
@@ -29,11 +25,7 @@
  * POSSIBILITY OF SUCH DAMAGE.
  */
 #include <sys/cdefs.h>
-<<<<<<< HEAD
-__KERNEL_RCSID(0, "$NetBSD: lan9118.c,v 1.26 2017/06/02 23:39:08 jmcneill Exp $");
-=======
 __KERNEL_RCSID(0, "$NetBSD: lan9118.c,v 1.27 2018/06/26 06:48:00 msaitoh Exp $");
->>>>>>> b2b84690
 
 /*
  * The LAN9118 Family
