<<<<<<< HEAD
/*	$NetBSD: arn9003.c,v 1.12 2018/02/01 16:49:34 maxv Exp $	*/
=======
/*	$NetBSD: arn9003.c,v 1.13 2018/06/26 06:48:00 msaitoh Exp $	*/
>>>>>>> b2b84690
/*	$OpenBSD: ar9003.c,v 1.25 2012/10/20 09:53:32 stsp Exp $	*/

/*-
 * Copyright (c) 2010 Damien Bergamini <damien.bergamini@free.fr>
 * Copyright (c) 2010 Atheros Communications Inc.
 *
 * Permission to use, copy, modify, and/or distribute this software for any
 * purpose with or without fee is hereby granted, provided that the above
 * copyright notice and this permission notice appear in all copies.
 *
 * THE SOFTWARE IS PROVIDED "AS IS" AND THE AUTHOR DISCLAIMS ALL WARRANTIES
 * WITH REGARD TO THIS SOFTWARE INCLUDING ALL IMPLIED WARRANTIES OF
 * MERCHANTABILITY AND FITNESS. IN NO EVENT SHALL THE AUTHOR BE LIABLE FOR
 * ANY SPECIAL, DIRECT, INDIRECT, OR CONSEQUENTIAL DAMAGES OR ANY DAMAGES
 * WHATSOEVER RESULTING FROM LOSS OF USE, DATA OR PROFITS, WHETHER IN AN
 * ACTION OF CONTRACT, NEGLIGENCE OR OTHER TORTIOUS ACTION, ARISING OUT OF
 * OR IN CONNECTION WITH THE USE OR PERFORMANCE OF THIS SOFTWARE.
 */

/*
 * Driver for Atheros 802.11a/g/n chipsets.
 * Routines for AR9003 family.
 */

#include <sys/cdefs.h>
<<<<<<< HEAD
__KERNEL_RCSID(0, "$NetBSD: arn9003.c,v 1.12 2018/02/01 16:49:34 maxv Exp $");
=======
__KERNEL_RCSID(0, "$NetBSD: arn9003.c,v 1.13 2018/06/26 06:48:00 msaitoh Exp $");
>>>>>>> b2b84690

#include <sys/param.h>
#include <sys/sockio.h>
#include <sys/mbuf.h>
#include <sys/kernel.h>
#include <sys/socket.h>
#include <sys/systm.h>
#include <sys/malloc.h>
#include <sys/queue.h>
#include <sys/callout.h>
#include <sys/conf.h>
#include <sys/device.h>

#include <sys/bus.h>
#include <sys/endian.h>
#include <sys/intr.h>

#include <net/bpf.h>
#include <net/if.h>
#include <net/if_arp.h>
#include <net/if_dl.h>
#include <net/if_ether.h>
#include <net/if_media.h>
#include <net/if_types.h>

#include <netinet/in.h>
#include <netinet/in_systm.h>
#include <netinet/in_var.h>
#include <netinet/ip.h>

#include <net80211/ieee80211_var.h>
#include <net80211/ieee80211_amrr.h>
#include <net80211/ieee80211_radiotap.h>

#include <dev/ic/athnreg.h>
#include <dev/ic/athnvar.h>
#include <dev/ic/arn9003reg.h>
#include <dev/ic/arn9003.h>

#define Static static

Static void	ar9003_calib_iq(struct athn_softc *);
Static int	ar9003_calib_tx_iq(struct athn_softc *);
Static int	ar9003_compute_predistortion(struct athn_softc *,
		    const uint32_t *, const uint32_t *);
Static void	ar9003_disable_ofdm_weak_signal(struct athn_softc *);
Static void	ar9003_disable_phy(struct athn_softc *);
Static int	ar9003_dma_alloc(struct athn_softc *);
Static void	ar9003_dma_free(struct athn_softc *);
Static void	ar9003_do_calib(struct athn_softc *);
Static void	ar9003_do_noisefloor_calib(struct athn_softc *);
Static void	ar9003_enable_antenna_diversity(struct athn_softc *);
Static void	ar9003_enable_ofdm_weak_signal(struct athn_softc *);
Static void	ar9003_enable_predistorter(struct athn_softc *, int);
Static int	ar9003_find_rom(struct athn_softc *);
Static void	ar9003_force_txgain(struct athn_softc *, uint32_t);
Static int	ar9003_get_desired_txgain(struct athn_softc *, int, int);
Static int	ar9003_get_iq_corr(struct athn_softc *, int32_t[], int32_t[]);
Static void	ar9003_gpio_config_input(struct athn_softc *, int);
Static void	ar9003_gpio_config_output(struct athn_softc *, int, int);
Static int	ar9003_gpio_read(struct athn_softc *, int);
Static void	ar9003_gpio_write(struct athn_softc *, int, int);
Static void	ar9003_hw_init(struct athn_softc *, struct ieee80211_channel *,
		    struct ieee80211_channel *);
Static void	ar9003_init_baseband(struct athn_softc *);
Static void	ar9003_init_chains(struct athn_softc *);
Static int	ar9003_intr_status(struct athn_softc *);
Static int	ar9003_intr(struct athn_softc *);
Static void	ar9003_next_calib(struct athn_softc *);
Static void	ar9003_paprd_enable(struct athn_softc *);
Static int	ar9003_paprd_tx_tone(struct athn_softc *);
Static void	ar9003_paprd_tx_tone_done(struct athn_softc *);
Static int	ar9003_read_eep_data(struct athn_softc *, uint32_t, void *,
		    int);
Static int	ar9003_read_eep_word(struct athn_softc *, uint32_t,
		    uint16_t *);
Static int	ar9003_read_otp_data(struct athn_softc *, uint32_t, void *,
		    int);
Static int	ar9003_read_otp_word(struct athn_softc *, uint32_t,
		    uint32_t *);
Static int	ar9003_read_rom(struct athn_softc *);
Static void	ar9003_reset_rx_gain(struct athn_softc *,
		    struct ieee80211_channel *);
Static void	ar9003_reset_tx_gain(struct athn_softc *,
		    struct ieee80211_channel *);
Static int	ar9003_restore_rom_block(struct athn_softc *, uint8_t,
		    uint8_t, const uint8_t *, size_t);
Static void	ar9003_rf_bus_release(struct athn_softc *);
Static int	ar9003_rf_bus_request(struct athn_softc *);
Static void	ar9003_rfsilent_init(struct athn_softc *);
Static int	ar9003_rx_alloc(struct athn_softc *, int, int);
Static void	ar9003_rx_enable(struct athn_softc *);
Static void	ar9003_rx_free(struct athn_softc *, int);
Static void	ar9003_rx_intr(struct athn_softc *, int);
Static int	ar9003_rx_process(struct athn_softc *, int);
Static void	ar9003_rx_radiotap(struct athn_softc *, struct mbuf *,
		    struct ar_rx_status *);
Static void	ar9003_set_cck_weak_signal(struct athn_softc *, int);
Static void	ar9003_set_delta_slope(struct athn_softc *,
		    struct ieee80211_channel *, struct ieee80211_channel *);
Static void	ar9003_set_firstep_level(struct athn_softc *, int);
Static void	ar9003_set_noise_immunity_level(struct athn_softc *, int);
Static void	ar9003_set_phy(struct athn_softc *, struct ieee80211_channel *,
		    struct ieee80211_channel *);
Static void	ar9003_set_rf_mode(struct athn_softc *,
		    struct ieee80211_channel *);
Static void	ar9003_set_rxchains(struct athn_softc *);
Static void	ar9003_set_spur_immunity_level(struct athn_softc *, int);
Static void	ar9003_set_training_gain(struct athn_softc *, int);
Static int	ar9003_swba_intr(struct athn_softc *);
Static int	ar9003_tx(struct athn_softc *, struct mbuf *,
		    struct ieee80211_node *, int);
Static int	ar9003_tx_alloc(struct athn_softc *);
Static void	ar9003_tx_free(struct athn_softc *);
Static void	ar9003_tx_intr(struct athn_softc *);
Static int	ar9003_tx_process(struct athn_softc *);

#ifdef notused
Static void	ar9003_bb_load_noisefloor(struct athn_softc *);
Static void	ar9003_get_noisefloor(struct athn_softc *,
		    struct ieee80211_channel *);
Static void	ar9003_paprd_calib(struct athn_softc *,
		    struct ieee80211_channel *);
Static void	ar9003_read_noisefloor(struct athn_softc *, int16_t *,
		    int16_t *);
Static void	ar9003_write_noisefloor(struct athn_softc *, int16_t *,
		    int16_t *);
Static void	ar9300_noisefloor_calib(struct athn_softc *);
#endif /* notused */

/*
 * XXX: See if_iwn.c:MCLGETIalt() for a better solution.
 * XXX: Put this in a header or in athn.c so it can be shared between
 *      ar5008.c and ar9003.c?
 */
static struct mbuf *
MCLGETI(struct athn_softc *sc __unused, int how,
    struct ifnet *ifp __unused, u_int size)
{
	struct mbuf *m;

	MGETHDR(m, how, MT_DATA);
	if (m == NULL)
		return NULL;

	MEXTMALLOC(m, size, how);
	if ((m->m_flags & M_EXT) == 0) {
		m_freem(m);
		return NULL;
	}
	return m;
}

PUBLIC int
ar9003_attach(struct athn_softc *sc)
{
	struct athn_ops *ops = &sc->sc_ops;
	int error;

	/* Set callbacks for AR9003 family. */
	ops->gpio_read = ar9003_gpio_read;
	ops->gpio_write = ar9003_gpio_write;
	ops->gpio_config_input = ar9003_gpio_config_input;
	ops->gpio_config_output = ar9003_gpio_config_output;
	ops->rfsilent_init = ar9003_rfsilent_init;

	ops->dma_alloc = ar9003_dma_alloc;
	ops->dma_free = ar9003_dma_free;
	ops->rx_enable = ar9003_rx_enable;
	ops->intr_status = ar9003_intr_status;
	ops->intr = ar9003_intr;
	ops->tx = ar9003_tx;

	ops->set_rf_mode = ar9003_set_rf_mode;
	ops->rf_bus_request = ar9003_rf_bus_request;
	ops->rf_bus_release = ar9003_rf_bus_release;
	ops->set_phy = ar9003_set_phy;
	ops->set_delta_slope = ar9003_set_delta_slope;
	ops->enable_antenna_diversity = ar9003_enable_antenna_diversity;
	ops->init_baseband = ar9003_init_baseband;
	ops->disable_phy = ar9003_disable_phy;
	ops->set_rxchains = ar9003_set_rxchains;
	ops->noisefloor_calib = ar9003_do_noisefloor_calib;
	ops->do_calib = ar9003_do_calib;
	ops->next_calib = ar9003_next_calib;
	ops->hw_init = ar9003_hw_init;

	ops->set_noise_immunity_level = ar9003_set_noise_immunity_level;
	ops->enable_ofdm_weak_signal = ar9003_enable_ofdm_weak_signal;
	ops->disable_ofdm_weak_signal = ar9003_disable_ofdm_weak_signal;
	ops->set_cck_weak_signal = ar9003_set_cck_weak_signal;
	ops->set_firstep_level = ar9003_set_firstep_level;
	ops->set_spur_immunity_level = ar9003_set_spur_immunity_level;

	/* Set MAC registers offsets. */
	sc->sc_obs_off = AR_OBS;
	sc->sc_gpio_input_en_off = AR_GPIO_INPUT_EN_VAL;

	if (!(sc->sc_flags & ATHN_FLAG_PCIE))
		athn_config_nonpcie(sc);
	else
		athn_config_pcie(sc);

	/* Determine ROM type and location. */
	if ((error = ar9003_find_rom(sc)) != 0) {
		aprint_error_dev(sc->sc_dev, "could not find ROM\n");
		return error;
	}
	/* Read entire ROM content in memory. */
	if ((error = ar9003_read_rom(sc)) != 0) {
		aprint_error_dev(sc->sc_dev, "could not read ROM\n");
		return error;
	}

	/* Determine if it is a non-enterprise AR9003 card. */
	if (AR_READ(sc, AR_ENT_OTP) & AR_ENT_OTP_MPSD)
		sc->sc_flags |= ATHN_FLAG_NON_ENTERPRISE;

	ops->setup(sc);
	return 0;
}

/*
 * Read 16-bit word from EEPROM.
 */
Static int
ar9003_read_eep_word(struct athn_softc *sc, uint32_t addr, uint16_t *val)
{
	uint32_t reg;
	int ntries;

	reg = AR_READ(sc, AR_EEPROM_OFFSET(addr));
	for (ntries = 0; ntries < 1000; ntries++) {
		reg = AR_READ(sc, AR_EEPROM_STATUS_DATA);
		if (!(reg & (AR_EEPROM_STATUS_DATA_BUSY |
		    AR_EEPROM_STATUS_DATA_PROT_ACCESS))) {
			*val = MS(reg, AR_EEPROM_STATUS_DATA_VAL);
			return 0;
		}
		DELAY(10);
	}
	*val = 0xffff;
	return ETIMEDOUT;
}

/*
 * Read an arbitrary number of bytes at a specified address in EEPROM.
 * NB: The address may not be 16-bit aligned.
 */
Static int
ar9003_read_eep_data(struct athn_softc *sc, uint32_t addr, void *buf, int len)
{
	uint8_t *dst = buf;
	uint16_t val;
	int error;

	if (len > 0 && (addr & 1)) {
		/* Deal with non-aligned reads. */
		addr >>= 1;
		error = ar9003_read_eep_word(sc, addr, &val);
		if (error != 0)
			return error;
		*dst++ = val & 0xff;
		addr--;
		len--;
	}
	else
		addr >>= 1;
	for (; len >= 2; addr--, len -= 2) {
		error = ar9003_read_eep_word(sc, addr, &val);
		if (error != 0)
			return error;
		*dst++ = val >> 8;
		*dst++ = val & 0xff;
	}
	if (len > 0) {
		error = ar9003_read_eep_word(sc, addr, &val);
		if (error != 0)
			return error;
		*dst++ = val >> 8;
	}
	return 0;
}

/*
 * Read 32-bit word from OTPROM.
 */
Static int
ar9003_read_otp_word(struct athn_softc *sc, uint32_t addr, uint32_t *val)
{
	uint32_t reg;
	int ntries;

	reg = AR_READ(sc, AR_OTP_BASE(addr));
	for (ntries = 0; ntries < 1000; ntries++) {
		reg = AR_READ(sc, AR_OTP_STATUS);
		if (MS(reg, AR_OTP_STATUS_TYPE) == AR_OTP_STATUS_VALID) {
			*val = AR_READ(sc, AR_OTP_READ_DATA);
			return 0;
		}
		DELAY(10);
	}
	return ETIMEDOUT;
}

/*
 * Read an arbitrary number of bytes at a specified address in OTPROM.
 * NB: The address may not be 32-bit aligned.
 */
Static int
ar9003_read_otp_data(struct athn_softc *sc, uint32_t addr, void *buf, int len)
{
	uint8_t *dst = buf;
	uint32_t val;
	int error;

	/* NB: not optimal for non-aligned reads, but correct. */
	for (; len > 0; addr--, len--) {
		error = ar9003_read_otp_word(sc, addr >> 2, &val);
		if (error != 0)
			return error;
		*dst++ = (val >> ((addr & 3) * 8)) & 0xff;
	}
	return 0;
}

/*
 * Determine if the chip has an external EEPROM or an OTPROM and its size.
 */
Static int
ar9003_find_rom(struct athn_softc *sc)
{
	struct athn_ops *ops = &sc->sc_ops;
	uint32_t hdr;
	int error;

	/* Try EEPROM. */
	ops->read_rom_data = ar9003_read_eep_data;

	sc->sc_eep_size = AR_SREV_9485(sc) ? 4096 : 1024;
	sc->sc_eep_base = sc->sc_eep_size - 1;
	error = ops->read_rom_data(sc, sc->sc_eep_base, &hdr, sizeof(hdr));
	if (error == 0 && hdr != 0 && hdr != 0xffffffff)
		return 0;

	sc->sc_eep_size = 512;
	sc->sc_eep_base = sc->sc_eep_size - 1;
	error = ops->read_rom_data(sc, sc->sc_eep_base, &hdr, sizeof(hdr));
	if (error == 0 && hdr != 0 && hdr != 0xffffffff)
		return 0;

	/* Try OTPROM. */
	ops->read_rom_data = ar9003_read_otp_data;

	sc->sc_eep_size = 1024;
	sc->sc_eep_base = sc->sc_eep_size - 1;
	error = ops->read_rom_data(sc, sc->sc_eep_base, &hdr, sizeof(hdr));
	if (error == 0 && hdr != 0 && hdr != 0xffffffff)
		return 0;

	sc->sc_eep_size = 512;
	sc->sc_eep_base = sc->sc_eep_size - 1;
	error = ops->read_rom_data(sc, sc->sc_eep_base, &hdr, sizeof(hdr));
	if (error == 0 && hdr != 0 && hdr != 0xffffffff)
		return 0;

	return EIO;	/* Not found. */
}

Static int
ar9003_restore_rom_block(struct athn_softc *sc, uint8_t alg, uint8_t ref,
    const uint8_t *buf, size_t len)
{
	const uint8_t *def, *ptr, *end;
	uint8_t *eep = sc->sc_eep;
	size_t off, clen;

	if (alg == AR_EEP_COMPRESS_BLOCK) {
		/* Block contains chunks that shadow ROM template. */
		def = sc->sc_ops.get_rom_template(sc, ref);
		if (def == NULL) {
			DPRINTFN(DBG_INIT, sc, "unknown template image %d\n",
			    ref);
			return EINVAL;
		}
		/* Start with template. */
		memcpy(eep, def, sc->sc_eep_size);
		/* Shadow template with chunks. */
		off = 0;	/* Offset in ROM image. */
		ptr = buf;	/* Offset in block. */
		end = buf + len;
		/* Process chunks. */
		while (ptr + 2 <= end) {
			off += *ptr++;	/* Gap with previous chunk. */
			clen = *ptr++;	/* Chunk length. */
			/* Make sure block is large enough. */
			if (ptr + clen > end)
				return EINVAL;
			/* Make sure chunk fits in ROM image. */
			if (off + clen > sc->sc_eep_size)
				return EINVAL;
			/* Restore chunk. */
			DPRINTFN(DBG_INIT, sc, "ROM chunk @%zd/%zd\n",
			    off, clen);
			memcpy(&eep[off], ptr, clen);
			ptr += clen;
			off += clen;
		}
	}
	else if (alg == AR_EEP_COMPRESS_NONE) {
		/* Block contains full ROM image. */
		if (len != sc->sc_eep_size) {
			DPRINTFN(DBG_INIT, sc, "block length mismatch %zd\n",
			    len);
			return EINVAL;
		}
		memcpy(eep, buf, len);
	}
	return 0;
}

Static int
ar9003_read_rom(struct athn_softc *sc)
{
	struct athn_ops *ops = &sc->sc_ops;
	uint8_t *buf, *ptr, alg, ref;
	uint16_t sum, rsum;
	uint32_t hdr;
	int error, addr;
	size_t len, i, j;

	/* Allocate space to store ROM in host memory. */
	sc->sc_eep = malloc(sc->sc_eep_size, M_DEVBUF, M_NOWAIT);
	if (sc->sc_eep == NULL)
		return ENOMEM;

	/* Allocate temporary buffer to store ROM blocks. */
	buf = malloc(2048, M_DEVBUF, M_NOWAIT);
	if (buf == NULL)
		return ENOMEM;

	/* Restore vendor-specified ROM blocks. */
	addr = sc->sc_eep_base;
	for (i = 0; i < 100; i++) {
		/* Read block header. */
		error = ops->read_rom_data(sc, addr, &hdr, sizeof(hdr));
		if (error != 0)
			break;
		if (hdr == 0 || hdr == 0xffffffff)
			break;
		addr -= sizeof(hdr);

		/* Extract bits from header. */
		ptr = (uint8_t *)&hdr;
		alg = (ptr[0] & 0xe0) >> 5;
		ref = (ptr[1] & 0x80) >> 2 | (ptr[0] & 0x1f);
		len = (ptr[1] & 0x7f) << 4 | (ptr[2] & 0xf0) >> 4;
		DPRINTFN(DBG_INIT, sc,
		    "ROM block %zd: alg=%d ref=%d len=%zd\n",
		    i, alg, ref, len);

		/* Read block data (len <= 0x7ff). */
		error = ops->read_rom_data(sc, addr, buf, len);
		if (error != 0)
			break;
		addr -= len;

		/* Read block checksum. */
		error = ops->read_rom_data(sc, addr, &sum, sizeof(sum));
		if (error != 0)
			break;
		addr -= sizeof(sum);

		/* Compute block checksum. */
		rsum = 0;
		for (j = 0; j < len; j++)
			rsum += buf[j];
		/* Compare to that in ROM. */
		if (le16toh(sum) != rsum) {
			DPRINTFN(DBG_INIT, sc,
			    "bad block checksum 0x%x/0x%x\n",
			    le16toh(sum), rsum);
			continue;	/* Skip bad block. */
		}
		/* Checksum is correct, restore block. */
		ar9003_restore_rom_block(sc, alg, ref, buf, len);
	}
#if BYTE_ORDER == BIG_ENDIAN
	/* NB: ROM is always little endian. */
	if (error == 0)
		ops->swap_rom(sc);
#endif
	free(buf, M_DEVBUF);
	return error;
}

/*
 * Access to General Purpose Input/Output ports.
 */
Static int
ar9003_gpio_read(struct athn_softc *sc, int pin)
{

	KASSERT(pin < sc->sc_ngpiopins);
	return ((AR_READ(sc, AR_GPIO_IN) & AR9300_GPIO_IN_VAL) &
	    (1 << pin)) != 0;
}

Static void
ar9003_gpio_write(struct athn_softc *sc, int pin, int set)
{
	uint32_t reg;

	KASSERT(pin < sc->sc_ngpiopins);
	reg = AR_READ(sc, AR_GPIO_IN_OUT);
	if (set)
		reg |= 1 << pin;
	else
		reg &= ~(1 << pin);
	AR_WRITE(sc, AR_GPIO_IN_OUT, reg);
	AR_WRITE_BARRIER(sc);
}

Static void
ar9003_gpio_config_input(struct athn_softc *sc, int pin)
{
	uint32_t reg;

	reg = AR_READ(sc, AR_GPIO_OE_OUT);
	reg &= ~(AR_GPIO_OE_OUT_DRV_M << (pin * 2));
	reg |= AR_GPIO_OE_OUT_DRV_NO << (pin * 2);
	AR_WRITE(sc, AR_GPIO_OE_OUT, reg);
	AR_WRITE_BARRIER(sc);
}

Static void
ar9003_gpio_config_output(struct athn_softc *sc, int pin, int type)
{
	uint32_t reg;
	int mux, off;

	mux = pin / 6;
	off = pin % 6;

	reg = AR_READ(sc, AR_GPIO_OUTPUT_MUX(mux));
	reg &= ~(0x1f << (off * 5));
	reg |= (type & 0x1f) << (off * 5);
	AR_WRITE(sc, AR_GPIO_OUTPUT_MUX(mux), reg);

	reg = AR_READ(sc, AR_GPIO_OE_OUT);
	reg &= ~(AR_GPIO_OE_OUT_DRV_M << (pin * 2));
	reg |= AR_GPIO_OE_OUT_DRV_ALL << (pin * 2);
	AR_WRITE(sc, AR_GPIO_OE_OUT, reg);
	AR_WRITE_BARRIER(sc);
}

Static void
ar9003_rfsilent_init(struct athn_softc *sc)
{
	uint32_t reg;

	/* Configure hardware radio switch. */
	AR_SETBITS(sc, AR_GPIO_INPUT_EN_VAL, AR_GPIO_INPUT_EN_VAL_RFSILENT_BB);
	reg = AR_READ(sc, AR_GPIO_INPUT_MUX2);
	reg = RW(reg, AR_GPIO_INPUT_MUX2_RFSILENT, 0);
	AR_WRITE(sc, AR_GPIO_INPUT_MUX2, reg);
	ar9003_gpio_config_input(sc, sc->sc_rfsilent_pin);
	AR_SETBITS(sc, AR_PHY_TEST, AR_PHY_TEST_RFSILENT_BB);
	if (!(sc->sc_flags & ATHN_FLAG_RFSILENT_REVERSED)) {
		AR_SETBITS(sc, AR_GPIO_INTR_POL,
		    AR_GPIO_INTR_POL_PIN(sc->sc_rfsilent_pin));
	}
	AR_WRITE_BARRIER(sc);
}

Static int
ar9003_dma_alloc(struct athn_softc *sc)
{
	int error;

	error = ar9003_tx_alloc(sc);
	if (error != 0)
		return error;

	error = ar9003_rx_alloc(sc, ATHN_QID_LP, AR9003_RX_LP_QDEPTH);
	if (error != 0)
		return error;

	error = ar9003_rx_alloc(sc, ATHN_QID_HP, AR9003_RX_HP_QDEPTH);
	if (error != 0)
		return error;

	return 0;
}

Static void
ar9003_dma_free(struct athn_softc *sc)
{

	ar9003_tx_free(sc);
	ar9003_rx_free(sc, ATHN_QID_LP);
	ar9003_rx_free(sc, ATHN_QID_HP);
}

Static int
ar9003_tx_alloc(struct athn_softc *sc)
{
	struct athn_tx_buf *bf;
	bus_size_t size;
	int error, nsegs, i;

	/*
	 * Allocate Tx status ring.
	 */
	size = AR9003_NTXSTATUS * sizeof(struct ar_tx_status);

	error = bus_dmamap_create(sc->sc_dmat, size, 1, size, 0,
	    BUS_DMA_NOWAIT, &sc->sc_txsmap);
	if (error != 0)
		goto fail;

	error = bus_dmamem_alloc(sc->sc_dmat, size, 4, 0, &sc->sc_txsseg, 1,
// XXX	    &nsegs, BUS_DMA_NOWAIT | BUS_DMA_ZERO);
	    &nsegs, BUS_DMA_NOWAIT);
	if (error != 0)
		goto fail;

	error = bus_dmamem_map(sc->sc_dmat, &sc->sc_txsseg, 1, size,
	    (void **)&sc->sc_txsring, BUS_DMA_NOWAIT | BUS_DMA_COHERENT);
	if (error != 0)
		goto fail;

	error = bus_dmamap_load(sc->sc_dmat, sc->sc_txsmap, sc->sc_txsring,
	     size, NULL, BUS_DMA_NOWAIT | BUS_DMA_READ);
	if (error != 0)
		goto fail;

	/*
	 * Allocate a pool of Tx descriptors shared between all Tx queues.
	 */
	size = ATHN_NTXBUFS * sizeof(struct ar_tx_desc);

	error = bus_dmamap_create(sc->sc_dmat, size, 1, size, 0,
	    BUS_DMA_NOWAIT, &sc->sc_map);
	if (error != 0)
		goto fail;

	error = bus_dmamem_alloc(sc->sc_dmat, size, 4, 0, &sc->sc_seg, 1,
// XXX	    &nsegs, BUS_DMA_NOWAIT | BUS_DMA_ZERO);
	    &nsegs, BUS_DMA_NOWAIT);
	if (error != 0)
		goto fail;

	error = bus_dmamem_map(sc->sc_dmat, &sc->sc_seg, 1, size,
	    (void **)&sc->sc_descs, BUS_DMA_NOWAIT | BUS_DMA_COHERENT);
	if (error != 0)
		goto fail;

	error = bus_dmamap_load(sc->sc_dmat, sc->sc_map, sc->sc_descs, size,
	    NULL, BUS_DMA_NOWAIT | BUS_DMA_WRITE);
	if (error != 0)
		goto fail;

	SIMPLEQ_INIT(&sc->sc_txbufs);
	for (i = 0; i < ATHN_NTXBUFS; i++) {
		bf = &sc->sc_txpool[i];

		error = bus_dmamap_create(sc->sc_dmat, ATHN_TXBUFSZ,
		    AR9003_MAX_SCATTER, ATHN_TXBUFSZ, 0, BUS_DMA_NOWAIT,
		    &bf->bf_map);
		if (error != 0) {
			aprint_error_dev(sc->sc_dev,
			    "could not create Tx buf DMA map\n");
			goto fail;
		}

		bf->bf_descs = &((struct ar_tx_desc *)sc->sc_descs)[i];
		bf->bf_daddr = sc->sc_map->dm_segs[0].ds_addr +
		    i * sizeof(struct ar_tx_desc);

		SIMPLEQ_INSERT_TAIL(&sc->sc_txbufs, bf, bf_list);
	}
	return 0;
 fail:
	ar9003_tx_free(sc);
	return error;
}

Static void
ar9003_tx_free(struct athn_softc *sc)
{
	struct athn_tx_buf *bf;
	int i;

	for (i = 0; i < ATHN_NTXBUFS; i++) {
		bf = &sc->sc_txpool[i];

		if (bf->bf_map != NULL)
			bus_dmamap_destroy(sc->sc_dmat, bf->bf_map);
	}
	/* Free Tx descriptors. */
	if (sc->sc_map != NULL) {
		if (sc->sc_descs != NULL) {
			bus_dmamap_unload(sc->sc_dmat, sc->sc_map);
			bus_dmamem_unmap(sc->sc_dmat, (void *)sc->sc_descs,
			    ATHN_NTXBUFS * sizeof(struct ar_tx_desc));
			bus_dmamem_free(sc->sc_dmat, &sc->sc_seg, 1);
		}
		bus_dmamap_destroy(sc->sc_dmat, sc->sc_map);
	}
	/* Free Tx status ring. */
	if (sc->sc_txsmap != NULL) {
		if (sc->sc_txsring != NULL) {
			bus_dmamap_unload(sc->sc_dmat, sc->sc_txsmap);
			bus_dmamem_unmap(sc->sc_dmat, (void *)sc->sc_txsring,
			     AR9003_NTXSTATUS * sizeof(struct ar_tx_status));
			bus_dmamem_free(sc->sc_dmat, &sc->sc_txsseg, 1);
		}
		bus_dmamap_destroy(sc->sc_dmat, sc->sc_txsmap);
	}
}

Static int
ar9003_rx_alloc(struct athn_softc *sc, int qid, int count)
{
	struct athn_rxq *rxq = &sc->sc_rxq[qid];
	struct athn_rx_buf *bf;
	struct ar_rx_status *ds;
	int error, i;

	rxq->bf = malloc(count * sizeof(*bf), M_DEVBUF, M_NOWAIT | M_ZERO);
	if (rxq->bf == NULL)
		return ENOMEM;

	rxq->count = count;

	for (i = 0; i < rxq->count; i++) {
		bf = &rxq->bf[i];

		error = bus_dmamap_create(sc->sc_dmat, ATHN_RXBUFSZ, 1,
		    ATHN_RXBUFSZ, 0, BUS_DMA_NOWAIT | BUS_DMA_ALLOCNOW,
		    &bf->bf_map);
		if (error != 0) {
			aprint_error_dev(sc->sc_dev,
			    "could not create Rx buf DMA map\n");
			goto fail;
		}
		/*
		 * Assumes MCLGETI returns cache-line-size aligned buffers.
		 */
		bf->bf_m = MCLGETI(NULL, M_DONTWAIT, NULL, ATHN_RXBUFSZ);
		if (bf->bf_m == NULL) {
			aprint_error_dev(sc->sc_dev,
			    "could not allocate Rx mbuf\n");
			error = ENOBUFS;
			goto fail;
		}

		error = bus_dmamap_load(sc->sc_dmat, bf->bf_map,
		    mtod(bf->bf_m, void *), ATHN_RXBUFSZ, NULL,
		    BUS_DMA_NOWAIT);
		if (error != 0) {
			aprint_error_dev(sc->sc_dev,
			    "could not DMA map Rx buffer\n");
			goto fail;
		}

		ds = mtod(bf->bf_m, struct ar_rx_status *);
		memset(ds, 0, sizeof(*ds));
		bf->bf_desc = ds;
		bf->bf_daddr = bf->bf_map->dm_segs[0].ds_addr;

		bus_dmamap_sync(sc->sc_dmat, bf->bf_map, 0, ATHN_RXBUFSZ,
		    BUS_DMASYNC_PREREAD);
	}
	return 0;
 fail:
	ar9003_rx_free(sc, qid);
	return error;
}

Static void
ar9003_rx_free(struct athn_softc *sc, int qid)
{
	struct athn_rxq *rxq = &sc->sc_rxq[qid];
	struct athn_rx_buf *bf;
	int i;

	if (rxq->bf == NULL)
		return;
	for (i = 0; i < rxq->count; i++) {
		bf = &rxq->bf[i];

		if (bf->bf_map != NULL)
			bus_dmamap_destroy(sc->sc_dmat, bf->bf_map);
		if (bf->bf_m != NULL)
			m_freem(bf->bf_m);
	}
	free(rxq->bf, M_DEVBUF);
}

PUBLIC void
ar9003_reset_txsring(struct athn_softc *sc)
{

	sc->sc_txscur = 0;
	memset(sc->sc_txsring, 0, AR9003_NTXSTATUS * sizeof(struct ar_tx_status));
	AR_WRITE(sc, AR_Q_STATUS_RING_START,
	    sc->sc_txsmap->dm_segs[0].ds_addr);
	AR_WRITE(sc, AR_Q_STATUS_RING_END,
	    sc->sc_txsmap->dm_segs[0].ds_addr + sc->sc_txsmap->dm_segs[0].ds_len);
	AR_WRITE_BARRIER(sc);
}

Static void
ar9003_rx_enable(struct athn_softc *sc)
{
	struct athn_rxq *rxq;
	struct athn_rx_buf *bf;
	struct ar_rx_status *ds;
	uint32_t reg;
	int qid, i;

	reg = AR_READ(sc, AR_RXBP_THRESH);
	reg = RW(reg, AR_RXBP_THRESH_HP, 1);
	reg = RW(reg, AR_RXBP_THRESH_LP, 1);
	AR_WRITE(sc, AR_RXBP_THRESH, reg);

	/* Set Rx buffer size. */
	AR_WRITE(sc, AR_DATABUF_SIZE, ATHN_RXBUFSZ - sizeof(*ds));

	for (qid = 0; qid < 2; qid++) {
		rxq = &sc->sc_rxq[qid];

		/* Setup Rx status descriptors. */
		SIMPLEQ_INIT(&rxq->head);
		for (i = 0; i < rxq->count; i++) {
			bf = &rxq->bf[i];
			ds = bf->bf_desc;

			memset(ds, 0, sizeof(*ds));
			if (qid == ATHN_QID_LP)
				AR_WRITE(sc, AR_LP_RXDP, bf->bf_daddr);
			else
				AR_WRITE(sc, AR_HP_RXDP, bf->bf_daddr);
			AR_WRITE_BARRIER(sc);
			SIMPLEQ_INSERT_TAIL(&rxq->head, bf, bf_list);
		}
	}
	/* Enable Rx. */
	AR_WRITE(sc, AR_CR, 0);
	AR_WRITE_BARRIER(sc);
}

Static void
ar9003_rx_radiotap(struct athn_softc *sc, struct mbuf *m,
    struct ar_rx_status *ds)
{
	struct athn_rx_radiotap_header *tap = &sc->sc_rxtap;
	struct ieee80211com *ic = &sc->sc_ic;
	uint64_t tsf;
	uint32_t tstamp;
	uint8_t rate;

	/* Extend the 15-bit timestamp from Rx status to 64-bit TSF. */
	tstamp = ds->ds_status3;
	tsf = AR_READ(sc, AR_TSF_U32);
	tsf = tsf << 32 | AR_READ(sc, AR_TSF_L32);
	if ((tsf & 0x7fff) < tstamp)
		tsf -= 0x8000;
	tsf = (tsf & ~0x7fff) | tstamp;

	tap->wr_flags = IEEE80211_RADIOTAP_F_FCS;
	tap->wr_tsft = htole64(tsf);
	tap->wr_chan_freq = htole16(ic->ic_curchan->ic_freq);
	tap->wr_chan_flags = htole16(ic->ic_curchan->ic_flags);
	tap->wr_dbm_antsignal = MS(ds->ds_status5, AR_RXS5_RSSI_COMBINED);
	/* XXX noise. */
	tap->wr_antenna = MS(ds->ds_status4, AR_RXS4_ANTENNA);
	tap->wr_rate = 0;	/* In case it can't be found below. */
	rate = MS(ds->ds_status1, AR_RXS1_RATE);
	if (rate & 0x80) {		/* HT. */
		/* Bit 7 set means HT MCS instead of rate. */
		tap->wr_rate = rate;
		if (!(ds->ds_status4 & AR_RXS4_GI))
			tap->wr_flags |= IEEE80211_RADIOTAP_F_SHORTGI;

	}
	else if (rate & 0x10) {	/* CCK. */
		if (rate & 0x04)
			tap->wr_flags |= IEEE80211_RADIOTAP_F_SHORTPRE;
		switch (rate & ~0x14) {
		case 0xb: tap->wr_rate =   2; break;
		case 0xa: tap->wr_rate =   4; break;
		case 0x9: tap->wr_rate =  11; break;
		case 0x8: tap->wr_rate =  22; break;
		}
	}
	else {			/* OFDM. */
		switch (rate) {
		case 0xb: tap->wr_rate =  12; break;
		case 0xf: tap->wr_rate =  18; break;
		case 0xa: tap->wr_rate =  24; break;
		case 0xe: tap->wr_rate =  36; break;
		case 0x9: tap->wr_rate =  48; break;
		case 0xd: tap->wr_rate =  72; break;
		case 0x8: tap->wr_rate =  96; break;
		case 0xc: tap->wr_rate = 108; break;
		}
	}
	bpf_mtap2(sc->sc_drvbpf, tap, sc->sc_rxtap_len, m, BPF_D_IN);
}

Static int
ar9003_rx_process(struct athn_softc *sc, int qid)
{
	struct ieee80211com *ic = &sc->sc_ic;
	struct ifnet *ifp = &sc->sc_if;
	struct athn_rxq *rxq = &sc->sc_rxq[qid];
	struct athn_rx_buf *bf;
	struct ar_rx_status *ds;
	struct ieee80211_frame *wh;
	struct ieee80211_node *ni;
	struct mbuf *m, *m1;
	size_t len;
	u_int32_t rstamp;
	int error, rssi, s;

	bf = SIMPLEQ_FIRST(&rxq->head);
	if (__predict_false(bf == NULL)) {	/* Should not happen. */
		aprint_error_dev(sc->sc_dev, "Rx queue is empty!\n");
		return ENOENT;
	}
	bus_dmamap_sync(sc->sc_dmat, bf->bf_map, 0, ATHN_RXBUFSZ,
	    BUS_DMASYNC_POSTREAD);

	ds = mtod(bf->bf_m, struct ar_rx_status *);
	if (!(ds->ds_status1 & AR_RXS1_DONE))
		return EBUSY;

	/* Check that it is a valid Rx status descriptor. */
	if ((ds->ds_info & (AR_RXI_DESC_ID_M | AR_RXI_DESC_TX |
	    AR_RXI_CTRL_STAT)) != SM(AR_RXI_DESC_ID, AR_VENDOR_ATHEROS))
		goto skip;

	if (!(ds->ds_status11 & AR_RXS11_FRAME_OK)) {
		if (ds->ds_status11 & AR_RXS11_CRC_ERR)
			DPRINTFN(DBG_RX, sc, "CRC error\n");
		else if (ds->ds_status11 & AR_RXS11_PHY_ERR)
			DPRINTFN(DBG_RX, sc, "PHY error=0x%x\n",
			    MS(ds->ds_status11, AR_RXS11_PHY_ERR_CODE));
		else if (ds->ds_status11 & AR_RXS11_DECRYPT_CRC_ERR)
			DPRINTFN(DBG_RX, sc, "Decryption CRC error\n");
		else if (ds->ds_status11 & AR_RXS11_MICHAEL_ERR) {
			DPRINTFN(DBG_RX, sc, "Michael MIC failure\n");
			/* Report Michael MIC failures to net80211. */

			len = MS(ds->ds_status2, AR_RXS2_DATA_LEN);
			m = bf->bf_m;
			m_set_rcvif(m, ifp);
			m->m_data = (void *)&ds[1];
			m->m_pkthdr.len = m->m_len = len;
			wh = mtod(m, struct ieee80211_frame *);

			ieee80211_notify_michael_failure(ic, wh,
			    0 /* XXX: keyix */);
		}
		ifp->if_ierrors++;
		goto skip;
	}

	len = MS(ds->ds_status2, AR_RXS2_DATA_LEN);
	if (__predict_false(len < IEEE80211_MIN_LEN ||
	    len > ATHN_RXBUFSZ - sizeof(*ds))) {
		DPRINTFN(DBG_RX, sc, "corrupted descriptor length=%zd\n",
		    len);
		ifp->if_ierrors++;
		goto skip;
	}

	/* Allocate a new Rx buffer. */
	m1 = MCLGETI(NULL, M_DONTWAIT, NULL, ATHN_RXBUFSZ);
	if (__predict_false(m1 == NULL)) {
		ic->ic_stats.is_rx_nobuf++;
		ifp->if_ierrors++;
		goto skip;
	}

	/* Unmap the old Rx buffer. */
	bus_dmamap_unload(sc->sc_dmat, bf->bf_map);

	/* Map the new Rx buffer. */
	error = bus_dmamap_load(sc->sc_dmat, bf->bf_map, mtod(m1, void *),
	    ATHN_RXBUFSZ, NULL, BUS_DMA_NOWAIT | BUS_DMA_READ);
	if (__predict_false(error != 0)) {
		m_freem(m1);

		/* Remap the old Rx buffer or panic. */
		error = bus_dmamap_load(sc->sc_dmat, bf->bf_map,
		    mtod(bf->bf_m, void *), ATHN_RXBUFSZ, NULL,
		    BUS_DMA_NOWAIT | BUS_DMA_READ);
		KASSERT(error != 0);
		bf->bf_daddr = bf->bf_map->dm_segs[0].ds_addr;
		ifp->if_ierrors++;
		goto skip;
	}
	bf->bf_desc = mtod(m1, struct ar_rx_status *);
	bf->bf_daddr = bf->bf_map->dm_segs[0].ds_addr;

	m = bf->bf_m;
	bf->bf_m = m1;

	/* Finalize mbuf. */
	m_set_rcvif(m, ifp);
	/* Strip Rx status descriptor from head. */
	m->m_data = (void *)&ds[1];
	m->m_pkthdr.len = m->m_len = len;

	s = splnet();

	/* Grab a reference to the source node. */
	wh = mtod(m, struct ieee80211_frame *);
	ni = ieee80211_find_rxnode(ic, (struct ieee80211_frame_min *)wh);

	/* Remove any HW padding after the 802.11 header. */
	if (!(wh->i_fc[0] & IEEE80211_FC0_TYPE_CTL)) {
		u_int hdrlen = ieee80211_anyhdrsize(wh);
		if (hdrlen & 3) {
			memmove((uint8_t *)wh + 2, wh, hdrlen);
			m_adj(m, 2);
		}
	}
	if (__predict_false(sc->sc_drvbpf != NULL))
		ar9003_rx_radiotap(sc, m, ds);
	/* Trim 802.11 FCS after radiotap. */
	m_adj(m, -IEEE80211_CRC_LEN);

	/* Send the frame to the 802.11 layer. */
	rssi = MS(ds->ds_status5, AR_RXS5_RSSI_COMBINED);
	rstamp = ds->ds_status3;
	ieee80211_input(ic, m, ni, rssi, rstamp);

	/* Node is no longer needed. */
	ieee80211_free_node(ni);

	splx(s);

 skip:
	/* Unlink this descriptor from head. */
	SIMPLEQ_REMOVE_HEAD(&rxq->head, bf_list);
	memset(bf->bf_desc, 0, sizeof(*ds));

	/* Re-use this descriptor and link it to tail. */
	bus_dmamap_sync(sc->sc_dmat, bf->bf_map, 0, ATHN_RXBUFSZ,
	    BUS_DMASYNC_PREREAD);

	if (qid == ATHN_QID_LP)
		AR_WRITE(sc, AR_LP_RXDP, bf->bf_daddr);
	else
		AR_WRITE(sc, AR_HP_RXDP, bf->bf_daddr);
	AR_WRITE_BARRIER(sc);
	SIMPLEQ_INSERT_TAIL(&rxq->head, bf, bf_list);

	/* Re-enable Rx. */
	AR_WRITE(sc, AR_CR, 0);
	AR_WRITE_BARRIER(sc);
	return 0;
}

Static void
ar9003_rx_intr(struct athn_softc *sc, int qid)
{

	while (ar9003_rx_process(sc, qid) == 0)
		continue;
}

Static int
ar9003_tx_process(struct athn_softc *sc)
{
	struct ifnet *ifp = &sc->sc_if;
	struct athn_txq *txq;
	struct athn_node *an;
	struct athn_tx_buf *bf;
	struct ar_tx_status *ds;
	uint8_t qid, failcnt;

	ds = &((struct ar_tx_status *)sc->sc_txsring)[sc->sc_txscur];
	if (!(ds->ds_status8 & AR_TXS8_DONE))
		return EBUSY;

	sc->sc_txscur = (sc->sc_txscur + 1) % AR9003_NTXSTATUS;

	/* Check that it is a valid Tx status descriptor. */
	if ((ds->ds_info & (AR_TXI_DESC_ID_M | AR_TXI_DESC_TX)) !=
	    (SM(AR_TXI_DESC_ID, AR_VENDOR_ATHEROS) | AR_TXI_DESC_TX)) {
		memset(ds, 0, sizeof(*ds));
		return 0;
	}
	/* Retrieve the queue that was used to send this PDU. */
	qid = MS(ds->ds_info, AR_TXI_QCU_NUM);
	txq = &sc->sc_txq[qid];

	bf = SIMPLEQ_FIRST(&txq->head);
	if (bf == NULL || bf == txq->wait) {
		memset(ds, 0, sizeof(*ds));
		return 0;
	}
	SIMPLEQ_REMOVE_HEAD(&txq->head, bf_list);
	ifp->if_opackets++;

	sc->sc_tx_timer = 0;

	if (ds->ds_status3 & AR_TXS3_EXCESSIVE_RETRIES)
		ifp->if_oerrors++;

	if (ds->ds_status3 & AR_TXS3_UNDERRUN)
		athn_inc_tx_trigger_level(sc);

	/* Wakeup PA predistortion state machine. */
	if (bf->bf_txflags & ATHN_TXFLAG_PAPRD)
		ar9003_paprd_tx_tone_done(sc);

	an = (struct athn_node *)bf->bf_ni;
	/*
	 * NB: the data fail count contains the number of un-acked tries
	 * for the final series used.  We must add the number of tries for
	 * each series that was fully processed.
	 */
	failcnt  = MS(ds->ds_status3, AR_TXS3_DATA_FAIL_CNT);
	/* NB: Assume two tries per series. */
	failcnt += MS(ds->ds_status8, AR_TXS8_FINAL_IDX) * 2;

	/* Update rate control statistics. */
	an->amn.amn_txcnt++;
	if (failcnt > 0)
		an->amn.amn_retrycnt++;

	DPRINTFN(DBG_TX, sc, "Tx done qid=%d status3=%d fail count=%d\n",
	    qid, ds->ds_status3, failcnt);

	/* Reset Tx status descriptor. */
	memset(ds, 0, sizeof(*ds));

	/* Unmap Tx buffer. */
	bus_dmamap_sync(sc->sc_dmat, bf->bf_map, 0, bf->bf_map->dm_mapsize,
	    BUS_DMASYNC_POSTWRITE);
	bus_dmamap_unload(sc->sc_dmat, bf->bf_map);

	m_freem(bf->bf_m);
	bf->bf_m = NULL;
	ieee80211_free_node(bf->bf_ni);
	bf->bf_ni = NULL;

	/* Link Tx buffer back to global free list. */
	SIMPLEQ_INSERT_TAIL(&sc->sc_txbufs, bf, bf_list);

	/* Queue buffers that are waiting if there is new room. */
	if (--txq->queued < AR9003_TX_QDEPTH && txq->wait != NULL) {
		AR_WRITE(sc, AR_QTXDP(qid), txq->wait->bf_daddr);
		AR_WRITE_BARRIER(sc);
		txq->wait = SIMPLEQ_NEXT(txq->wait, bf_list);
	}
	return 0;
}

Static void
ar9003_tx_intr(struct athn_softc *sc)
{
	struct ifnet *ifp = &sc->sc_if;
	int s;

	s = splnet();

	while (ar9003_tx_process(sc) == 0)
		continue;

	if (!SIMPLEQ_EMPTY(&sc->sc_txbufs)) {
		ifp->if_flags &= ~IFF_OACTIVE;
		ifp->if_start(ifp); /* in softint */
	}

	splx(s);
}

#ifndef IEEE80211_STA_ONLY
/*
 * Process Software Beacon Alert interrupts.
 */
Static int
ar9003_swba_intr(struct athn_softc *sc)
{
	struct ieee80211com *ic = &sc->sc_ic;
	struct ifnet *ifp = &sc->sc_if;
	struct ieee80211_node *ni = ic->ic_bss;
	struct athn_tx_buf *bf = sc->sc_bcnbuf;
	struct ieee80211_frame *wh;
	struct ieee80211_beacon_offsets bo;
	struct ar_tx_desc *ds;
	struct mbuf *m;
	uint32_t sum;
	uint8_t ridx, hwrate;
	int error, totlen;

#if notyet
	if (ic->ic_tim_mcast_pending &&
	    IF_IS_EMPTY(&ni->ni_savedq) &&
	    SIMPLEQ_EMPTY(&sc->sc_txq[ATHN_QID_CAB].head))
		ic->ic_tim_mcast_pending = 0;
#endif
	if (ic->ic_dtim_count == 0)
		ic->ic_dtim_count = ic->ic_dtim_period - 1;
	else
		ic->ic_dtim_count--;

	/* Make sure previous beacon has been sent. */
	if (athn_tx_pending(sc, ATHN_QID_BEACON)) {
		DPRINTFN(DBG_INTR, sc, "beacon stuck\n");
		return EBUSY;
	}
	/* Get new beacon. */
	m = ieee80211_beacon_alloc(ic, ic->ic_bss, &bo);
	if (__predict_false(m == NULL))
		return ENOBUFS;
	/* Assign sequence number. */
	/* XXX: use non-QoS tid? */
	wh = mtod(m, struct ieee80211_frame *);
	*(uint16_t *)&wh->i_seq[0] =
	    htole16(ic->ic_bss->ni_txseqs[0] << IEEE80211_SEQ_SEQ_SHIFT);
	ic->ic_bss->ni_txseqs[0]++;

	/* Unmap and free old beacon if any. */
	if (__predict_true(bf->bf_m != NULL)) {
		bus_dmamap_sync(sc->sc_dmat, bf->bf_map, 0,
		    bf->bf_map->dm_mapsize, BUS_DMASYNC_POSTWRITE);
		bus_dmamap_unload(sc->sc_dmat, bf->bf_map);
		m_freem(bf->bf_m);
		bf->bf_m = NULL;
	}
	/* DMA map new beacon. */
	error = bus_dmamap_load_mbuf(sc->sc_dmat, bf->bf_map, m,
	    BUS_DMA_NOWAIT | BUS_DMA_WRITE);
	if (__predict_false(error != 0)) {
		m_freem(m);
		return error;
	}
	bf->bf_m = m;

	/* Setup Tx descriptor (simplified ar9003_tx()). */
	ds = bf->bf_descs;
	memset(ds, 0, sizeof(*ds));

	ds->ds_info =
	    SM(AR_TXI_DESC_ID, AR_VENDOR_ATHEROS) |
	    SM(AR_TXI_DESC_NDWORDS, 23) |
	    SM(AR_TXI_QCU_NUM, ATHN_QID_BEACON) |
	    AR_TXI_DESC_TX | AR_TXI_CTRL_STAT;

	totlen = m->m_pkthdr.len + IEEE80211_CRC_LEN;
	ds->ds_ctl11 = SM(AR_TXC11_FRAME_LEN, totlen);
	ds->ds_ctl11 |= SM(AR_TXC11_XMIT_POWER, AR_MAX_RATE_POWER);
	ds->ds_ctl12 = SM(AR_TXC12_FRAME_TYPE, AR_FRAME_TYPE_BEACON);
	ds->ds_ctl12 |= AR_TXC12_NO_ACK;
	ds->ds_ctl17 = SM(AR_TXC17_ENCR_TYPE, AR_ENCR_TYPE_CLEAR);

	/* Write number of tries. */
	ds->ds_ctl13 = SM(AR_TXC13_XMIT_DATA_TRIES0, 1);

	/* Write Tx rate. */
	ridx = (ic->ic_curmode == IEEE80211_MODE_11A) ?
	    ATHN_RIDX_OFDM6 : ATHN_RIDX_CCK1;
	hwrate = athn_rates[ridx].hwrate;
	ds->ds_ctl14 = SM(AR_TXC14_XMIT_RATE0, hwrate);

	/* Write Tx chains. */
	ds->ds_ctl18 = SM(AR_TXC18_CHAIN_SEL0, sc->sc_txchainmask);

	ds->ds_segs[0].ds_data = bf->bf_map->dm_segs[0].ds_addr;
	/* Segment length must be a multiple of 4. */
	ds->ds_segs[0].ds_ctl |= SM(AR_TXC_BUF_LEN,
	    (bf->bf_map->dm_segs[0].ds_len + 3) & ~3);
	/* Compute Tx descriptor checksum. */
	sum = ds->ds_info;
	sum += ds->ds_segs[0].ds_data;
	sum += ds->ds_segs[0].ds_ctl;
	sum = (sum >> 16) + (sum & 0xffff);
	ds->ds_ctl10 = SM(AR_TXC10_PTR_CHK_SUM, sum);

	bus_dmamap_sync(sc->sc_dmat, bf->bf_map, 0, bf->bf_map->dm_mapsize,
	    BUS_DMASYNC_PREWRITE);

	/* Stop Tx DMA before putting the new beacon on the queue. */
	athn_stop_tx_dma(sc, ATHN_QID_BEACON);

	AR_WRITE(sc, AR_QTXDP(ATHN_QID_BEACON), bf->bf_daddr);

	for(;;) {
		if (SIMPLEQ_EMPTY(&sc->sc_txbufs))
			break;

		IF_DEQUEUE(&ni->ni_savedq, m);
		if (m == NULL)
			break;
		if (!IF_IS_EMPTY(&ni->ni_savedq)) {
			/* more queued frames, set the more data bit */
			wh = mtod(m, struct ieee80211_frame *);
			wh->i_fc[1] |= IEEE80211_FC1_MORE_DATA;
		}

		if (sc->sc_ops.tx(sc, m, ni, ATHN_TXFLAG_CAB) != 0) {
			ieee80211_free_node(ni);
			ifp->if_oerrors++;
			break;
		}
	}

	/* Kick Tx. */
	AR_WRITE(sc, AR_Q_TXE, 1 << ATHN_QID_BEACON);
	AR_WRITE_BARRIER(sc);
	return 0;
}
#endif

static int
ar9003_get_intr_status(struct athn_softc *sc, uint32_t *intrp, uint32_t *syncp)
{
	uint32_t intr, sync;

	/* Get pending interrupts. */
	intr = AR_READ(sc, AR_INTR_ASYNC_CAUSE);
	if (!(intr & AR_INTR_MAC_IRQ) || intr == AR_INTR_SPURIOUS) {
		intr = AR_READ(sc, AR_INTR_SYNC_CAUSE);
		if (intr == AR_INTR_SPURIOUS || (intr & sc->sc_isync) == 0)
			return 0;	/* Not for us. */
	}

	if ((AR_READ(sc, AR_INTR_ASYNC_CAUSE) & AR_INTR_MAC_IRQ) &&
	    (AR_READ(sc, AR_RTC_STATUS) & AR_RTC_STATUS_M) == AR_RTC_STATUS_ON)
		intr = AR_READ(sc, AR_ISR);
	else
		intr = 0;
	sync = AR_READ(sc, AR_INTR_SYNC_CAUSE) & sc->sc_isync;
	if (intr == 0 && sync == 0)
		return 0;	/* Not for us. */

	*intrp = intr;
	*syncp = sync;
	return 1;
}

Static int
ar9003_intr_status(struct athn_softc *sc)
{
	uint32_t intr, sync;

	return ar9003_get_intr_status(sc, &intr, &sync);
}

Static int
ar9003_intr(struct athn_softc *sc)
{
	uint32_t intr, sync;
#ifndef IEEE80211_STA_ONLY
	int s;
#endif

	if (!ar9003_get_intr_status(sc, &intr, &sync))
		return 0;

	if (intr != 0) {
		if (intr & AR_ISR_BCNMISC) {
			uint32_t intr2 = AR_READ(sc, AR_ISR_S2);
#ifdef notyet
			if (intr2 & AR_ISR_S2_TIM)
				/* TBD */;
			if (intr2 & AR_ISR_S2_TSFOOR)
				/* TBD */;
			if (intr2 & AR_ISR_S2_BB_WATCHDOG)
				/* TBD */;
#else
			__USE(intr2);
#endif
		}
		intr = AR_READ(sc, AR_ISR_RAC);
		if (intr == AR_INTR_SPURIOUS)
			return 1;

#ifndef IEEE80211_STA_ONLY
		if (intr & AR_ISR_SWBA) {
			s = splnet();
			ar9003_swba_intr(sc);
			splx(s);
		}
#endif
		if (intr & (AR_ISR_RXMINTR | AR_ISR_RXINTM))
			ar9003_rx_intr(sc, ATHN_QID_LP);
		if (intr & (AR_ISR_LP_RXOK | AR_ISR_RXERR))
			ar9003_rx_intr(sc, ATHN_QID_LP);
		if (intr & AR_ISR_HP_RXOK)
			ar9003_rx_intr(sc, ATHN_QID_HP);

		if (intr & (AR_ISR_TXMINTR | AR_ISR_TXINTM))
			ar9003_tx_intr(sc);
		if (intr & (AR_ISR_TXOK | AR_ISR_TXERR | AR_ISR_TXEOL))
			ar9003_tx_intr(sc);

		if (intr & AR_ISR_GENTMR) {
			uint32_t intr5 = AR_READ(sc, AR_ISR_S5_S);
#ifdef ATHN_DEBUG
			DPRINTFN(DBG_INTR, sc,
			    "GENTMR trigger=%d thresh=%d\n",
			    MS(intr5, AR_ISR_S5_GENTIMER_TRIG),
			    MS(intr5, AR_ISR_S5_GENTIMER_THRESH));
#else
			__USE(intr5);
#endif
		}
	}
	if (sync != 0) {
		if (sync & AR_INTR_SYNC_RADM_CPL_TIMEOUT) {
			AR_WRITE(sc, AR_RC, AR_RC_HOSTIF);
			AR_WRITE(sc, AR_RC, 0);
		}

		if ((sc->sc_flags & ATHN_FLAG_RFSILENT) &&
		    (sync & AR_INTR_SYNC_GPIO_PIN(sc->sc_rfsilent_pin))) {
			pmf_event_inject(sc->sc_dev, PMFE_RADIO_OFF);
			return 1;
		}

		AR_WRITE(sc, AR_INTR_SYNC_CAUSE, sync);
		(void)AR_READ(sc, AR_INTR_SYNC_CAUSE);
	}
	return 1;
}

Static int
ar9003_tx(struct athn_softc *sc, struct mbuf *m, struct ieee80211_node *ni,
    int txflags)
{
	struct ieee80211com *ic = &sc->sc_ic;
	struct ieee80211_key *k = NULL;
	struct ieee80211_frame *wh;
	struct athn_series series[4];
	struct ar_tx_desc *ds;
	struct athn_txq *txq;
	struct athn_tx_buf *bf;
	struct athn_node *an = (void *)ni;
	struct mbuf *m1;
	uint32_t sum;
	uint16_t qos;
	uint8_t txpower, type, encrtype, ridx[4];
	int i, error, totlen, hasqos, qid;

	/* Grab a Tx buffer from our global free list. */
	bf = SIMPLEQ_FIRST(&sc->sc_txbufs);
	KASSERT(bf != NULL);

	/* Map 802.11 frame type to hardware frame type. */
	wh = mtod(m, struct ieee80211_frame *);
	if ((wh->i_fc[0] & IEEE80211_FC0_TYPE_MASK) ==
	    IEEE80211_FC0_TYPE_MGT) {
		/* NB: Beacons do not use ar9003_tx(). */
		if ((wh->i_fc[0] & IEEE80211_FC0_SUBTYPE_MASK) ==
		    IEEE80211_FC0_SUBTYPE_PROBE_RESP)
			type = AR_FRAME_TYPE_PROBE_RESP;
		else if ((wh->i_fc[0] & IEEE80211_FC0_SUBTYPE_MASK) ==
		    IEEE80211_FC0_SUBTYPE_ATIM)
			type = AR_FRAME_TYPE_ATIM;
		else
			type = AR_FRAME_TYPE_NORMAL;
	}
	else if ((wh->i_fc[0] &
	    (IEEE80211_FC0_TYPE_MASK | IEEE80211_FC0_SUBTYPE_MASK)) ==
	    (IEEE80211_FC0_TYPE_CTL  | IEEE80211_FC0_SUBTYPE_PS_POLL)) {
		type = AR_FRAME_TYPE_PSPOLL;
	}
	else
		type = AR_FRAME_TYPE_NORMAL;

	if (wh->i_fc[1] & IEEE80211_FC1_PROTECTED) {
		k = ieee80211_crypto_encap(ic, ni, m);
		if (k == NULL)
			return ENOBUFS;

		/* packet header may have moved, reset our local pointer */
		wh = mtod(m, struct ieee80211_frame *);
	}

	/* XXX 2-byte padding for QoS and 4-addr headers. */

	/* Select the HW Tx queue to use for this frame. */
	if ((hasqos = ieee80211_has_qos(wh))) {
#ifdef notyet_edca
		uint8_t tid;

		qos = ieee80211_get_qos(wh);
		tid = qos & IEEE80211_QOS_TID;
		qid = athn_ac2qid[ieee80211_up_to_ac(ic, tid)];
#else
		qos = ieee80211_get_qos(wh);
		qid = ATHN_QID_AC_BE;
#endif /* notyet_edca */
	}
	else if (type == AR_FRAME_TYPE_PSPOLL) {
		qos = 0;
		qid = ATHN_QID_PSPOLL;
	}
	else if (txflags & ATHN_TXFLAG_CAB) {
		qos = 0;
		qid = ATHN_QID_CAB;
	}
	else {
		qos = 0;
		qid = ATHN_QID_AC_BE;
	}
	txq = &sc->sc_txq[qid];

	/* Select the transmit rates to use for this frame. */
	if (IEEE80211_IS_MULTICAST(wh->i_addr1) ||
	    (wh->i_fc[0] & IEEE80211_FC0_TYPE_MASK) !=
	    IEEE80211_FC0_TYPE_DATA) {
		/* Use lowest rate for all tries. */
		ridx[0] = ridx[1] = ridx[2] = ridx[3] =
		    (ic->ic_curmode == IEEE80211_MODE_11A) ?
			ATHN_RIDX_OFDM6 : ATHN_RIDX_CCK1;
	}
	else if (ic->ic_fixed_rate != -1) {
		/* Use same fixed rate for all tries. */
		ridx[0] = ridx[1] = ridx[2] = ridx[3] =
		    sc->sc_fixed_ridx;
	}
	else {
		int txrate = ni->ni_txrate;
		/* Use fallback table of the node. */
		for (i = 0; i < 4; i++) {
			ridx[i] = an->ridx[txrate];
			txrate = an->fallback[txrate];
		}
	}

	if (__predict_false(sc->sc_drvbpf != NULL)) {
		struct athn_tx_radiotap_header *tap = &sc->sc_txtap;

		tap->wt_flags = 0;
		/* Use initial transmit rate. */
		tap->wt_rate = athn_rates[ridx[0]].rate;
		tap->wt_chan_freq = htole16(ic->ic_curchan->ic_freq);
		tap->wt_chan_flags = htole16(ic->ic_curchan->ic_flags);
// XXX		tap->wt_hwqueue = qid;
		if (ridx[0] != ATHN_RIDX_CCK1 &&
		    (ic->ic_flags & IEEE80211_F_SHPREAMBLE))
			tap->wt_flags |= IEEE80211_RADIOTAP_F_SHORTPRE;

		bpf_mtap2(sc->sc_drvbpf, tap, sc->sc_txtap_len, m, BPF_D_OUT);
	}

	/* DMA map mbuf. */
	error = bus_dmamap_load_mbuf(sc->sc_dmat, bf->bf_map, m,
	    BUS_DMA_NOWAIT | BUS_DMA_WRITE);
	if (__predict_false(error != 0)) {
		if (error != EFBIG) {
			aprint_error_dev(sc->sc_dev,
			    "can't map mbuf (error %d)\n", error);
			m_freem(m);
			return error;
		}
		/*
		 * DMA mapping requires too many DMA segments; linearize
		 * mbuf in kernel virtual address space and retry.
		 */
		MGETHDR(m1, M_DONTWAIT, MT_DATA);
		if (m1 == NULL) {
			m_freem(m);
			return ENOBUFS;
		}
		if (m->m_pkthdr.len > (int)MHLEN) {
			MCLGET(m1, M_DONTWAIT);
			if (!(m1->m_flags & M_EXT)) {
				m_freem(m);
				m_freem(m1);
				return ENOBUFS;
			}
		}
		m_copydata(m, 0, m->m_pkthdr.len, mtod(m1, void *));
		m1->m_pkthdr.len = m1->m_len = m->m_pkthdr.len;
		m_freem(m);
		m = m1;

		error = bus_dmamap_load_mbuf(sc->sc_dmat, bf->bf_map, m,
		    BUS_DMA_NOWAIT | BUS_DMA_WRITE);
		if (error != 0) {
			aprint_error_dev(sc->sc_dev,
			    "can't map mbuf (error %d)\n", error);
			m_freem(m);
			return error;
		}
	}
	bf->bf_m = m;
	bf->bf_ni = ni;
	bf->bf_txflags = txflags;

	wh = mtod(m, struct ieee80211_frame *);

	totlen = m->m_pkthdr.len + IEEE80211_CRC_LEN;

	/* Setup Tx descriptor. */
	ds = bf->bf_descs;
	memset(ds, 0, sizeof(*ds));

	ds->ds_info =
	    SM(AR_TXI_DESC_ID, AR_VENDOR_ATHEROS) |
	    SM(AR_TXI_DESC_NDWORDS, 23) |
	    SM(AR_TXI_QCU_NUM, qid) |
	    AR_TXI_DESC_TX | AR_TXI_CTRL_STAT;

	ds->ds_ctl11 = AR_TXC11_CLR_DEST_MASK;
	txpower = AR_MAX_RATE_POWER;	/* Get from per-rate registers. */
	ds->ds_ctl11 |= SM(AR_TXC11_XMIT_POWER, txpower);

	ds->ds_ctl12 = SM(AR_TXC12_FRAME_TYPE, type);

	if (IEEE80211_IS_MULTICAST(wh->i_addr1) ||
	    (hasqos && (qos & IEEE80211_QOS_ACKPOLICY_MASK) ==
	     IEEE80211_QOS_ACKPOLICY_NOACK))
		ds->ds_ctl12 |= AR_TXC12_NO_ACK;

#if notyet
	if (0 && k != NULL) {
		uintptr_t entry;

		/*
		 * Map 802.11 cipher to hardware encryption type and
		 * compute MIC+ICV overhead.
		 */
		switch (k->k_cipher) {
		case IEEE80211_CIPHER_WEP40:
		case IEEE80211_CIPHER_WEP104:
			encrtype = AR_ENCR_TYPE_WEP;
			totlen += 4;
			break;
		case IEEE80211_CIPHER_TKIP:
			encrtype = AR_ENCR_TYPE_TKIP;
			totlen += 12;
			break;
		case IEEE80211_CIPHER_CCMP:
			encrtype = AR_ENCR_TYPE_AES;
			totlen += 8;
			break;
		default:
			panic("unsupported cipher");
		}
		/*
		 * NB: The key cache entry index is stored in the key
		 * private field when the key is installed.
		 */
		entry = (uintptr_t)k->k_priv;
		ds->ds_ctl12 |= SM(AR_TXC12_DEST_IDX, entry);
		ds->ds_ctl11 |= AR_TXC11_DEST_IDX_VALID;
	}
	else
#endif
		encrtype = AR_ENCR_TYPE_CLEAR;
	ds->ds_ctl17 = SM(AR_TXC17_ENCR_TYPE, encrtype);

	/* Check if frame must be protected using RTS/CTS or CTS-to-self. */
	if (!IEEE80211_IS_MULTICAST(wh->i_addr1)) {
		/* NB: Group frames are sent using CCK in 802.11b/g. */
		if (totlen > ic->ic_rtsthreshold) {
			ds->ds_ctl11 |= AR_TXC11_RTS_ENABLE;
		}
		else if ((ic->ic_flags & IEEE80211_F_USEPROT) &&
		    athn_rates[ridx[0]].phy == IEEE80211_T_OFDM) {
			if (ic->ic_protmode == IEEE80211_PROT_RTSCTS)
				ds->ds_ctl11 |= AR_TXC11_RTS_ENABLE;
			else if (ic->ic_protmode == IEEE80211_PROT_CTSONLY)
				ds->ds_ctl11 |= AR_TXC11_CTS_ENABLE;
		}
	}
	if (ds->ds_ctl11 & (AR_TXC11_RTS_ENABLE | AR_TXC11_CTS_ENABLE)) {
		/* Disable multi-rate retries when protection is used. */
		ridx[1] = ridx[2] = ridx[3] = ridx[0];
	}
	/* Setup multi-rate retries. */
	for (i = 0; i < 4; i++) {
		series[i].hwrate = athn_rates[ridx[i]].hwrate;
		if (athn_rates[ridx[i]].phy == IEEE80211_T_DS &&
		    ridx[i] != ATHN_RIDX_CCK1 &&
		    (ic->ic_flags & IEEE80211_F_SHPREAMBLE))
			series[i].hwrate |= 0x04;
		series[i].dur = 0;
	}
	if (!(ds->ds_ctl12 & AR_TXC12_NO_ACK)) {
		/* Compute duration for each series. */
		for (i = 0; i < 4; i++) {
			series[i].dur = athn_txtime(sc, IEEE80211_ACK_LEN,
			    athn_rates[ridx[i]].rspridx, ic->ic_flags);
		}
	}
	/* If this is a PA training frame, select the Tx chain to use. */
	if (__predict_false(txflags & ATHN_TXFLAG_PAPRD)) {
		ds->ds_ctl12 |= SM(AR_TXC12_PAPRD_CHAIN_MASK,
		    1 << sc->sc_paprd_curchain);
	}

	/* Write number of tries for each series. */
	ds->ds_ctl13 =
	    SM(AR_TXC13_XMIT_DATA_TRIES0, 2) |
	    SM(AR_TXC13_XMIT_DATA_TRIES1, 2) |
	    SM(AR_TXC13_XMIT_DATA_TRIES2, 2) |
	    SM(AR_TXC13_XMIT_DATA_TRIES3, 4);

	/* Tell HW to update duration field in 802.11 header. */
	if (type != AR_FRAME_TYPE_PSPOLL)
		ds->ds_ctl13 |= AR_TXC13_DUR_UPDATE_ENA;

	/* Write Tx rate for each series. */
	ds->ds_ctl14 =
	    SM(AR_TXC14_XMIT_RATE0, series[0].hwrate) |
	    SM(AR_TXC14_XMIT_RATE1, series[1].hwrate) |
	    SM(AR_TXC14_XMIT_RATE2, series[2].hwrate) |
	    SM(AR_TXC14_XMIT_RATE3, series[3].hwrate);

	/* Write duration for each series. */
	ds->ds_ctl15 =
	    SM(AR_TXC15_PACKET_DUR0, series[0].dur) |
	    SM(AR_TXC15_PACKET_DUR1, series[1].dur);
	ds->ds_ctl16 =
	    SM(AR_TXC16_PACKET_DUR2, series[2].dur) |
	    SM(AR_TXC16_PACKET_DUR3, series[3].dur);

	if ((sc->sc_flags & ATHN_FLAG_3TREDUCE_CHAIN) &&
	    ic->ic_curmode == IEEE80211_MODE_11A) {
		/*
		 * In order to not exceed PCIe power requirements, we only
		 * use two Tx chains for MCS0~15 on 5GHz band on these chips.
		 */
		ds->ds_ctl18 =
		    SM(AR_TXC18_CHAIN_SEL0,
			(ridx[0] <= ATHN_RIDX_MCS15) ? 0x3 : sc->sc_txchainmask) |
		    SM(AR_TXC18_CHAIN_SEL1,
			(ridx[1] <= ATHN_RIDX_MCS15) ? 0x3 : sc->sc_txchainmask) |
		    SM(AR_TXC18_CHAIN_SEL2,
			(ridx[2] <= ATHN_RIDX_MCS15) ? 0x3 : sc->sc_txchainmask) |
		    SM(AR_TXC18_CHAIN_SEL3,
			(ridx[3] <= ATHN_RIDX_MCS15) ? 0x3 : sc->sc_txchainmask);
	}
	else {
		/* Use the same Tx chains for all tries. */
		ds->ds_ctl18 =
		    SM(AR_TXC18_CHAIN_SEL0, sc->sc_txchainmask) |
		    SM(AR_TXC18_CHAIN_SEL1, sc->sc_txchainmask) |
		    SM(AR_TXC18_CHAIN_SEL2, sc->sc_txchainmask) |
		    SM(AR_TXC18_CHAIN_SEL3, sc->sc_txchainmask);
	}
#ifdef notyet
#ifndef IEEE80211_NO_HT
	/* Use the same short GI setting for all tries. */
	if (ic->ic_flags & IEEE80211_F_SHGI)
		ds->ds_ctl18 |= AR_TXC18_GI0123;
	/* Use the same channel width for all tries. */
	if (ic->ic_flags & IEEE80211_F_CBW40)
		ds->ds_ctl18 |= AR_TXC18_2040_0123;
#endif
#endif

	if (ds->ds_ctl11 & (AR_TXC11_RTS_ENABLE | AR_TXC11_CTS_ENABLE)) {
		uint8_t protridx, hwrate;
		uint16_t dur = 0;

		/* Use the same protection mode for all tries. */
		if (ds->ds_ctl11 & AR_TXC11_RTS_ENABLE) {
			ds->ds_ctl15 |= AR_TXC15_RTSCTS_QUAL01;
			ds->ds_ctl16 |= AR_TXC16_RTSCTS_QUAL23;
		}
		/* Select protection rate (suboptimal but ok). */
		protridx = (ic->ic_curmode == IEEE80211_MODE_11A) ?
		    ATHN_RIDX_OFDM6 : ATHN_RIDX_CCK2;
		if (ds->ds_ctl11 & AR_TXC11_RTS_ENABLE) {
			/* Account for CTS duration. */
			dur += athn_txtime(sc, IEEE80211_ACK_LEN,
			    athn_rates[protridx].rspridx, ic->ic_flags);
		}
		dur += athn_txtime(sc, totlen, ridx[0], ic->ic_flags);
		if (!(ds->ds_ctl12 & AR_TXC12_NO_ACK)) {
			/* Account for ACK duration. */
			dur += athn_txtime(sc, IEEE80211_ACK_LEN,
			    athn_rates[ridx[0]].rspridx, ic->ic_flags);
		}
		/* Write protection frame duration and rate. */
		ds->ds_ctl13 |= SM(AR_TXC13_BURST_DUR, dur);
		hwrate = athn_rates[protridx].hwrate;
		if (protridx == ATHN_RIDX_CCK2 &&
		    (ic->ic_flags & IEEE80211_F_SHPREAMBLE))
			hwrate |= 0x04;
		ds->ds_ctl18 |= SM(AR_TXC18_RTSCTS_RATE, hwrate);
	}

	ds->ds_ctl11 |= SM(AR_TXC11_FRAME_LEN, totlen);
	ds->ds_ctl19 = AR_TXC19_NOT_SOUNDING;

	for (i = 0; i < bf->bf_map->dm_nsegs; i++) {
		ds->ds_segs[i].ds_data = bf->bf_map->dm_segs[i].ds_addr;
		ds->ds_segs[i].ds_ctl = SM(AR_TXC_BUF_LEN,
		    bf->bf_map->dm_segs[i].ds_len);
	}
	/* Compute Tx descriptor checksum. */
	sum = ds->ds_info + ds->ds_link;
	for (i = 0; i < 4; i++) {
		sum += ds->ds_segs[i].ds_data;
		sum += ds->ds_segs[i].ds_ctl;
	}
	sum = (sum >> 16) + (sum & 0xffff);
	ds->ds_ctl10 = SM(AR_TXC10_PTR_CHK_SUM, sum);

	bus_dmamap_sync(sc->sc_dmat, bf->bf_map, 0, bf->bf_map->dm_mapsize,
	    BUS_DMASYNC_PREWRITE);

	DPRINTFN(DBG_TX, sc,
	    "Tx qid=%d nsegs=%d ctl11=0x%x ctl12=0x%x ctl14=0x%x\n",
	    qid, bf->bf_map->dm_nsegs, ds->ds_ctl11, ds->ds_ctl12,
	    ds->ds_ctl14);

	SIMPLEQ_REMOVE_HEAD(&sc->sc_txbufs, bf_list);
	SIMPLEQ_INSERT_TAIL(&txq->head, bf, bf_list);

	/* Queue buffer unless hardware FIFO is already full. */
	if (++txq->queued <= AR9003_TX_QDEPTH) {
		AR_WRITE(sc, AR_QTXDP(qid), bf->bf_daddr);
		AR_WRITE_BARRIER(sc);
	}
	else if (txq->wait == NULL)
		txq->wait = bf;
	return 0;
}

Static void
ar9003_set_rf_mode(struct athn_softc *sc, struct ieee80211_channel *c)
{
	uint32_t reg;

	reg = IEEE80211_IS_CHAN_2GHZ(c) ?
	    AR_PHY_MODE_DYNAMIC : AR_PHY_MODE_OFDM;
	if (IEEE80211_IS_CHAN_5GHZ(c) &&
	    (sc->sc_flags & ATHN_FLAG_FAST_PLL_CLOCK)) {
		reg |= AR_PHY_MODE_DYNAMIC | AR_PHY_MODE_DYN_CCK_DISABLE;
	}
	AR_WRITE(sc, AR_PHY_MODE, reg);
	AR_WRITE_BARRIER(sc);
}

static __inline uint32_t
ar9003_synth_delay(struct athn_softc *sc)
{
	uint32_t synth_delay;

	synth_delay = MS(AR_READ(sc, AR_PHY_RX_DELAY), AR_PHY_RX_DELAY_DELAY);
	if (sc->sc_ic.ic_curmode == IEEE80211_MODE_11B)
		synth_delay = (synth_delay * 4) / 22;
	else
		synth_delay = synth_delay / 10;	/* in 100ns steps */
	return synth_delay;
}

Static int
ar9003_rf_bus_request(struct athn_softc *sc)
{
	int ntries;

	/* Request RF Bus grant. */
	AR_WRITE(sc, AR_PHY_RFBUS_REQ, AR_PHY_RFBUS_REQ_EN);
	for (ntries = 0; ntries < 10000; ntries++) {
		if (AR_READ(sc, AR_PHY_RFBUS_GRANT) & AR_PHY_RFBUS_GRANT_EN)
			return 0;
		DELAY(10);
	}
	DPRINTFN(DBG_RF, sc, "could not kill baseband Rx");
	return ETIMEDOUT;
}

Static void
ar9003_rf_bus_release(struct athn_softc *sc)
{
	/* Wait for the synthesizer to settle. */
	DELAY(AR_BASE_PHY_ACTIVE_DELAY + ar9003_synth_delay(sc));

	/* Release the RF Bus grant. */
	AR_WRITE(sc, AR_PHY_RFBUS_REQ, 0);
	AR_WRITE_BARRIER(sc);
}

Static void
ar9003_set_phy(struct athn_softc *sc, struct ieee80211_channel *c,
    struct ieee80211_channel *extc)
{
	uint32_t phy;

	phy = AR_READ(sc, AR_PHY_GEN_CTRL);
	phy |= AR_PHY_GC_HT_EN | AR_PHY_GC_SHORT_GI_40 |
	    AR_PHY_GC_SINGLE_HT_LTF1 | AR_PHY_GC_WALSH;
#ifndef IEEE80211_NO_HT
	if (extc != NULL) {
		phy |= AR_PHY_GC_DYN2040_EN;
		if (extc > c)	/* XXX */
			phy |= AR_PHY_GC_DYN2040_PRI_CH;
	}
#endif
	/* Turn off Green Field detection for now. */
	phy &= ~AR_PHY_GC_GF_DETECT_EN;
	AR_WRITE(sc, AR_PHY_GEN_CTRL, phy);

	AR_WRITE(sc, AR_2040_MODE,
	    (extc != NULL) ? AR_2040_JOINED_RX_CLEAR : 0);

	/* Set global transmit timeout. */
	AR_WRITE(sc, AR_GTXTO, SM(AR_GTXTO_TIMEOUT_LIMIT, 25));
	/* Set carrier sense timeout. */
	AR_WRITE(sc, AR_CST, SM(AR_CST_TIMEOUT_LIMIT, 15));
	AR_WRITE_BARRIER(sc);
}

Static void
ar9003_set_delta_slope(struct athn_softc *sc, struct ieee80211_channel *c,
    struct ieee80211_channel *extc)
{
	uint32_t coeff, exp, man, reg;

	/* Set Delta Slope (exponent and mantissa). */
	coeff = (100 << 24) / c->ic_freq;
	athn_get_delta_slope(coeff, &exp, &man);
	DPRINTFN(DBG_RF, sc, "delta slope coeff exp=%u man=%u\n", exp, man);

	reg = AR_READ(sc, AR_PHY_TIMING3);
	reg = RW(reg, AR_PHY_TIMING3_DSC_EXP, exp);
	reg = RW(reg, AR_PHY_TIMING3_DSC_MAN, man);
	AR_WRITE(sc, AR_PHY_TIMING3, reg);

	/* For Short GI, coeff is 9/10 that of normal coeff. */
	coeff = (9 * coeff) / 10;
	athn_get_delta_slope(coeff, &exp, &man);
	DPRINTFN(DBG_RF, sc, "delta slope coeff exp=%u man=%u\n", exp, man);

	reg = AR_READ(sc, AR_PHY_SGI_DELTA);
	reg = RW(reg, AR_PHY_SGI_DSC_EXP, exp);
	reg = RW(reg, AR_PHY_SGI_DSC_MAN, man);
	AR_WRITE(sc, AR_PHY_SGI_DELTA, reg);
	AR_WRITE_BARRIER(sc);
}

Static void
ar9003_enable_antenna_diversity(struct athn_softc *sc)
{
	AR_SETBITS(sc, AR_PHY_CCK_DETECT,
	    AR_PHY_CCK_DETECT_BB_ENABLE_ANT_FAST_DIV);
	AR_WRITE_BARRIER(sc);
}

Static void
ar9003_init_baseband(struct athn_softc *sc)
{
	uint32_t synth_delay;

	synth_delay = ar9003_synth_delay(sc);
	/* Activate the PHY (includes baseband activate and synthesizer on). */
	AR_WRITE(sc, AR_PHY_ACTIVE, AR_PHY_ACTIVE_EN);
	AR_WRITE_BARRIER(sc);
	DELAY(AR_BASE_PHY_ACTIVE_DELAY + synth_delay);
}

Static void
ar9003_disable_phy(struct athn_softc *sc)
{
	AR_WRITE(sc, AR_PHY_ACTIVE, AR_PHY_ACTIVE_DIS);
	AR_WRITE_BARRIER(sc);
}

Static void
ar9003_init_chains(struct athn_softc *sc)
{
	if (sc->sc_rxchainmask == 0x5 || sc->sc_txchainmask == 0x5)
		AR_SETBITS(sc, AR_PHY_ANALOG_SWAP, AR_PHY_SWAP_ALT_CHAIN);

	/* Setup chain masks. */
	AR_WRITE(sc, AR_PHY_RX_CHAINMASK,  sc->sc_rxchainmask);
	AR_WRITE(sc, AR_PHY_CAL_CHAINMASK, sc->sc_rxchainmask);

	if (sc->sc_flags & ATHN_FLAG_3TREDUCE_CHAIN) {
		/*
		 * All self-generated frames are sent using two Tx chains
		 * on these chips to not exceed PCIe power requirements.
		 */
		AR_WRITE(sc, AR_SELFGEN_MASK, 0x3);
	}
	else
		AR_WRITE(sc, AR_SELFGEN_MASK, sc->sc_txchainmask);
	AR_WRITE_BARRIER(sc);
}

Static void
ar9003_set_rxchains(struct athn_softc *sc)
{
	if (sc->sc_rxchainmask == 0x3 || sc->sc_rxchainmask == 0x5) {
		AR_WRITE(sc, AR_PHY_RX_CHAINMASK,  sc->sc_rxchainmask);
		AR_WRITE(sc, AR_PHY_CAL_CHAINMASK, sc->sc_rxchainmask);
		AR_WRITE_BARRIER(sc);
	}
}

#ifdef notused
Static void
ar9003_read_noisefloor(struct athn_softc *sc, int16_t *nf, int16_t *nf_ext)
{
/* Sign-extends 9-bit value (assumes upper bits are zeroes). */
#define SIGN_EXT(v)	(((v) ^ 0x100) - 0x100)
	uint32_t reg;
	int i;

	for (i = 0; i < sc->sc_nrxchains; i++) {
		reg = AR_READ(sc, AR_PHY_CCA(i));
		nf[i] = MS(reg, AR_PHY_MINCCA_PWR);
		nf[i] = SIGN_EXT(nf[i]);

		reg = AR_READ(sc, AR_PHY_EXT_CCA(i));
		nf_ext[i] = MS(reg, AR_PHY_EXT_MINCCA_PWR);
		nf_ext[i] = SIGN_EXT(nf_ext[i]);
	}
#undef SIGN_EXT
}
#endif /* notused */

#ifdef notused
Static void
ar9003_write_noisefloor(struct athn_softc *sc, int16_t *nf, int16_t *nf_ext)
{
	uint32_t reg;
	int i;

	for (i = 0; i < sc->sc_nrxchains; i++) {
		reg = AR_READ(sc, AR_PHY_CCA(i));
		reg = RW(reg, AR_PHY_MAXCCA_PWR, nf[i]);
		AR_WRITE(sc, AR_PHY_CCA(i), reg);

		reg = AR_READ(sc, AR_PHY_EXT_CCA(i));
		reg = RW(reg, AR_PHY_EXT_MAXCCA_PWR, nf_ext[i]);
		AR_WRITE(sc, AR_PHY_EXT_CCA(i), reg);
	}
	AR_WRITE_BARRIER(sc);
}
#endif /* notused */

#ifdef notused
Static void
ar9003_get_noisefloor(struct athn_softc *sc, struct ieee80211_channel *c)
{
	int16_t nf[AR_MAX_CHAINS], nf_ext[AR_MAX_CHAINS];
	int16_t cca_min, cca_max;
	int i;

	if (AR_READ(sc, AR_PHY_AGC_CONTROL) & AR_PHY_AGC_CONTROL_NF) {
		/* Noisefloor calibration not finished. */
		return;
	}
	/* Noisefloor calibration is finished. */
	ar9003_read_noisefloor(sc, nf, nf_ext);

	if (IEEE80211_IS_CHAN_2GHZ(c)) {
		cca_min = sc->sc_cca_min_2g;
		cca_max = sc->sc_cca_max_2g;
	}
	else {
		cca_min = sc->sc_cca_min_5g;
		cca_max = sc->sc_cca_max_5g;
	}
	/* Update noisefloor history. */
	for (i = 0; i < sc->sc_nrxchains; i++) {
		if (nf[i] < cca_min)
			nf[i] = cca_min;
		else if (nf[i] > cca_max)
			nf[i] = cca_max;
		if (nf_ext[i] < cca_min)
			nf_ext[i] = cca_min;
		else if (nf_ext[i] > cca_max)
			nf_ext[i] = cca_max;

		sc->sc_nf_hist[sc->sc_nf_hist_cur].nf[i] = nf[i];
		sc->sc_nf_hist[sc->sc_nf_hist_cur].nf_ext[i] = nf_ext[i];
	}
	if (++sc->sc_nf_hist_cur >= ATHN_NF_CAL_HIST_MAX)
		sc->sc_nf_hist_cur = 0;
}
#endif /* notused */

#ifdef notused
Static void
ar9003_bb_load_noisefloor(struct athn_softc *sc)
{
	int16_t nf[AR_MAX_CHAINS], nf_ext[AR_MAX_CHAINS];
	int i, ntries;

	/* Write filtered noisefloor values. */
	for (i = 0; i < sc->sc_nrxchains; i++) {
		nf[i] = sc->sc_nf_priv[i] * 2;
		nf_ext[i] = sc->sc_nf_ext_priv[i] * 2;
	}
	ar9003_write_noisefloor(sc, nf, nf_ext);

	/* Load filtered noisefloor values into baseband. */
	AR_CLRBITS(sc, AR_PHY_AGC_CONTROL, AR_PHY_AGC_CONTROL_ENABLE_NF);
	AR_CLRBITS(sc, AR_PHY_AGC_CONTROL, AR_PHY_AGC_CONTROL_NO_UPDATE_NF);
	AR_SETBITS(sc, AR_PHY_AGC_CONTROL, AR_PHY_AGC_CONTROL_NF);
	/* Wait for load to complete. */
	for (ntries = 0; ntries < 1000; ntries++) {
		if (!(AR_READ(sc, AR_PHY_AGC_CONTROL) & AR_PHY_AGC_CONTROL_NF))
			break;
		DELAY(10);
	}
	if (ntries == 1000) {
		DPRINTFN(DBG_RF, sc, "failed to load noisefloor values\n");
		return;
	}

	/* Restore noisefloor values to initial (max) values. */
	for (i = 0; i < AR_MAX_CHAINS; i++)
		nf[i] = nf_ext[i] = -50 * 2;
	ar9003_write_noisefloor(sc, nf, nf_ext);
}
#endif /* notused */

#ifdef notused
Static void
ar9300_noisefloor_calib(struct athn_softc *sc)
{

	AR_SETBITS(sc, AR_PHY_AGC_CONTROL, AR_PHY_AGC_CONTROL_ENABLE_NF);
	AR_SETBITS(sc, AR_PHY_AGC_CONTROL, AR_PHY_AGC_CONTROL_NO_UPDATE_NF);
	AR_SETBITS(sc, AR_PHY_AGC_CONTROL, AR_PHY_AGC_CONTROL_NF);
}
#endif /* notused */

Static void
ar9003_do_noisefloor_calib(struct athn_softc *sc)
{

	AR_SETBITS(sc, AR_PHY_AGC_CONTROL, AR_PHY_AGC_CONTROL_NF);
}

PUBLIC int
ar9003_init_calib(struct athn_softc *sc)
{
	uint8_t txchainmask, rxchainmask;
	uint32_t reg;
	int ntries;

	/* Save chains masks. */
	txchainmask = sc->sc_txchainmask;
	rxchainmask = sc->sc_rxchainmask;
	/* Configure hardware before calibration. */
	if (AR_READ(sc, AR_ENT_OTP) & AR_ENT_OTP_CHAIN2_DISABLE)
		txchainmask = rxchainmask = 0x3;
	else
		txchainmask = rxchainmask = 0x7;
	ar9003_init_chains(sc);

	/* Perform Tx IQ calibration. */
	ar9003_calib_tx_iq(sc);
	/* Disable and re-enable the PHY chips. */
	AR_WRITE(sc, AR_PHY_ACTIVE, AR_PHY_ACTIVE_DIS);
	AR_WRITE_BARRIER(sc);
	DELAY(5);
	AR_WRITE(sc, AR_PHY_ACTIVE, AR_PHY_ACTIVE_EN);

	/* Calibrate the AGC. */
	AR_SETBITS(sc, AR_PHY_AGC_CONTROL, AR_PHY_AGC_CONTROL_CAL);
	/* Poll for offset calibration completion. */
	for (ntries = 0; ntries < 10000; ntries++) {
		reg = AR_READ(sc, AR_PHY_AGC_CONTROL);
		if (!(reg & AR_PHY_AGC_CONTROL_CAL))
			break;
		DELAY(10);
	}
	if (ntries == 10000)
		return ETIMEDOUT;

	/* Restore chains masks. */
	sc->sc_txchainmask = txchainmask;
	sc->sc_rxchainmask = rxchainmask;
	ar9003_init_chains(sc);

	return 0;
}

Static void
ar9003_do_calib(struct athn_softc *sc)
{
	uint32_t reg;

	if (sc->sc_cur_calib_mask & ATHN_CAL_IQ) {
		reg = AR_READ(sc, AR_PHY_TIMING4);
		reg = RW(reg, AR_PHY_TIMING4_IQCAL_LOG_COUNT_MAX, 10);
		AR_WRITE(sc, AR_PHY_TIMING4, reg);
		AR_WRITE(sc, AR_PHY_CALMODE, AR_PHY_CALMODE_IQ);
		AR_SETBITS(sc, AR_PHY_TIMING4, AR_PHY_TIMING4_DO_CAL);
		AR_WRITE_BARRIER(sc);
	}
	else if (sc->sc_cur_calib_mask & ATHN_CAL_TEMP) {
		AR_SETBITS(sc, AR_PHY_65NM_CH0_THERM,
		    AR_PHY_65NM_CH0_THERM_LOCAL);
		AR_SETBITS(sc, AR_PHY_65NM_CH0_THERM,
		    AR_PHY_65NM_CH0_THERM_START);
		AR_WRITE_BARRIER(sc);
	}
}

Static void
ar9003_next_calib(struct athn_softc *sc)
{
	/* Check if we have any calibration in progress. */
	if (sc->sc_cur_calib_mask != 0) {
		if (!(AR_READ(sc, AR_PHY_TIMING4) & AR_PHY_TIMING4_DO_CAL)) {
			/* Calibration completed for current sample. */
			ar9003_calib_iq(sc);
		}
	}
}

Static void
ar9003_calib_iq(struct athn_softc *sc)
{
	struct athn_iq_cal *cal;
	uint32_t reg, i_coff_denom, q_coff_denom;
	int32_t i_coff, q_coff;
	int i, iq_corr_neg;

	for (i = 0; i < AR_MAX_CHAINS; i++) {
		cal = &sc->sc_calib.iq[i];

		/* Read IQ calibration measures (clear on read). */
		cal->pwr_meas_i = AR_READ(sc, AR_PHY_IQ_ADC_MEAS_0_B(i));
		cal->pwr_meas_q = AR_READ(sc, AR_PHY_IQ_ADC_MEAS_1_B(i));
		cal->iq_corr_meas =
		    (int32_t)AR_READ(sc, AR_PHY_IQ_ADC_MEAS_2_B(i));
	}

	for (i = 0; i < sc->sc_nrxchains; i++) {
		cal = &sc->sc_calib.iq[i];

		if (cal->pwr_meas_q == 0)
			continue;

		if ((iq_corr_neg = cal->iq_corr_meas) < 0)
			cal->iq_corr_meas = -cal->iq_corr_meas;

		i_coff_denom =
		    (cal->pwr_meas_i / 2 + cal->pwr_meas_q / 2) / 256;
		q_coff_denom = cal->pwr_meas_q / 64;

		if (i_coff_denom == 0 || q_coff_denom == 0)
			continue;	/* Prevents division by zero. */

		i_coff = cal->iq_corr_meas / i_coff_denom;
		q_coff = (cal->pwr_meas_i / q_coff_denom) - 64;

		if (i_coff > 63)
			i_coff = 63;
		else if (i_coff < -63)
			i_coff = -63;
		/* Negate i_coff if iq_corr_meas is positive. */
		if (!iq_corr_neg)
			i_coff = -i_coff;
		if (q_coff > 63)
			q_coff = 63;
		else if (q_coff < -63)
			q_coff = -63;

		DPRINTFN(DBG_RF, sc, "IQ calibration for chain %d\n", i);
		reg = AR_READ(sc, AR_PHY_RX_IQCAL_CORR_B(i));
		reg = RW(reg, AR_PHY_RX_IQCAL_CORR_IQCORR_Q_I_COFF, i_coff);
		reg = RW(reg, AR_PHY_RX_IQCAL_CORR_IQCORR_Q_Q_COFF, q_coff);
		AR_WRITE(sc, AR_PHY_RX_IQCAL_CORR_B(i), reg);
	}

	/* Apply new settings. */
	AR_SETBITS(sc, AR_PHY_RX_IQCAL_CORR_B(0),
	    AR_PHY_RX_IQCAL_CORR_IQCORR_ENABLE);
	AR_WRITE_BARRIER(sc);

	/* IQ calibration done. */
	sc->sc_cur_calib_mask &= ~ATHN_CAL_IQ;
	memset(&sc->sc_calib, 0, sizeof(sc->sc_calib));
}

#define DELPT	32
Static int
ar9003_get_iq_corr(struct athn_softc *sc, int32_t res[6], int32_t coeff[2])
{
/* Sign-extends 12-bit value (assumes upper bits are zeroes). */
#define SIGN_EXT(v)	(((v) ^ 0x800) - 0x800)
#define SCALE		(1 << 15)
#define SHIFT		(1 <<  8)
	struct {
		int32_t	m, p, c;
	} val[2][2];
	int32_t mag[2][2], phs[2][2], cos[2], sin[2];
	int32_t div, f1, f2, f3, m, p, c;
	int32_t txmag, txphs, rxmag, rxphs;
	int32_t q_coff, i_coff;
	int i, j;

	/* Extract our twelve signed 12-bit values from res[] array. */
	val[0][0].m = res[0] & 0xfff;
	val[0][0].p = (res[0] >> 12) & 0xfff;
	val[0][0].c = ((res[0] >> 24) & 0xff) | (res[1] & 0xf) << 8;

	val[0][1].m = (res[1] >> 4) & 0xfff;
	val[0][1].p = res[2] & 0xfff;
	val[0][1].c = (res[2] >> 12) & 0xfff;

	val[1][0].m = ((res[2] >> 24) & 0xff) | (res[3] & 0xf) << 8;
	val[1][0].p = (res[3] >> 4) & 0xfff;
	val[1][0].c = res[4] & 0xfff;

	val[1][1].m = (res[4] >> 12) & 0xfff;
	val[1][1].p = ((res[4] >> 24) & 0xff) | (res[5] & 0xf) << 8;
	val[1][1].c = (res[5] >> 4) & 0xfff;

	for (i = 0; i < 2; i++) {
		int32_t ymin, ymax;
		for (j = 0; j < 2; j++) {
			m = SIGN_EXT(val[i][j].m);
			p = SIGN_EXT(val[i][j].p);
			c = SIGN_EXT(val[i][j].c);

			if (p == 0)
				return 1;	/* Prevent division by 0. */

			mag[i][j] = (m * SCALE) / p;
			phs[i][j] = (c * SCALE) / p;
		}
		sin[i] = ((mag[i][0] - mag[i][1]) * SHIFT) / DELPT;
		cos[i] = ((phs[i][0] - phs[i][1]) * SHIFT) / DELPT;
		/* Find magnitude by approximation. */
		ymin = MIN(abs(sin[i]), abs(cos[i]));
		ymax = MAX(abs(sin[i]), abs(cos[i]));
		div = ymax - (ymax / 32) + (ymin / 8) + (ymin / 4);
		if (div == 0)
			return 1;	/* Prevent division by 0. */
		/* Normalize sin and cos by magnitude. */
		sin[i] = (sin[i] * SCALE) / div;
		cos[i] = (cos[i] * SCALE) / div;
	}

	/* Compute IQ mismatch (solve 4x4 linear equation). */
	f1 = cos[0] - cos[1];
	f3 = sin[0] - sin[1];
	f2 = (f1 * f1 + f3 * f3) / SCALE;
	if (f2 == 0)
		return 1;	/* Prevent division by 0. */

	/* Compute Tx magnitude mismatch. */
	txmag = (f1 * ( mag[0][0] - mag[1][0]) +
		 f3 * ( phs[0][0] - phs[1][0])) / f2;
	/* Compute Tx phase mismatch. */
	txphs = (f3 * (-mag[0][0] + mag[1][0]) +
		 f1 * ( phs[0][0] - phs[1][0])) / f2;

	if (txmag == SCALE)
		return 1;	/* Prevent division by 0. */

	/* Compute Rx magnitude mismatch. */
	rxmag = mag[0][0] - (cos[0] * txmag + sin[0] * txphs) / SCALE;
	/* Compute Rx phase mismatch. */
	rxphs = phs[0][0] + (sin[0] * txmag - cos[0] * txphs) / SCALE;

	if (-rxmag == SCALE)
		return 1;	/* Prevent division by 0. */

	txmag = (txmag * SCALE) / (SCALE - txmag);
	txphs = -txphs;

	q_coff = (txmag * 128) / SCALE;
	if (q_coff < -63)
		q_coff = -63;
	else if (q_coff > 63)
		q_coff = 63;
	i_coff = (txphs * 256) / SCALE;
	if (i_coff < -63)
		i_coff = -63;
	else if (i_coff > 63)
		i_coff = 63;
	coeff[0] = q_coff * 128 + i_coff;

	rxmag = (-rxmag * SCALE) / (SCALE + rxmag);
	rxphs = -rxphs;

	q_coff = (rxmag * 128) / SCALE;
	if (q_coff < -63)
		q_coff = -63;
	else if (q_coff > 63)
		q_coff = 63;
	i_coff = (rxphs * 256) / SCALE;
	if (i_coff < -63)
		i_coff = -63;
	else if (i_coff > 63)
		i_coff = 63;
	coeff[1] = q_coff * 128 + i_coff;

	return 0;
#undef SHIFT
#undef SCALE
#undef SIGN_EXT
}

Static int
ar9003_calib_tx_iq(struct athn_softc *sc)
{
	uint32_t reg;
	int32_t res[6], coeff[2];
	int i, j, ntries;

	reg = AR_READ(sc, AR_PHY_TX_IQCAL_CONTROL_1);
	reg = RW(reg, AR_PHY_TX_IQCAQL_CONTROL_1_IQCORR_I_Q_COFF_DELPT, DELPT);
	AR_WRITE(sc, AR_PHY_TX_IQCAL_CONTROL_1, reg);

	/* Start Tx IQ calibration. */
	AR_SETBITS(sc, AR_PHY_TX_IQCAL_START, AR_PHY_TX_IQCAL_START_DO_CAL);
	/* Wait for completion. */
	for (ntries = 0; ntries < 10000; ntries++) {
		reg = AR_READ(sc, AR_PHY_TX_IQCAL_START);
		if (!(reg & AR_PHY_TX_IQCAL_START_DO_CAL))
			break;
		DELAY(10);
	}
	if (ntries == 10000)
		return ETIMEDOUT;

	for (i = 0; i < sc->sc_ntxchains; i++) {
		/* Read Tx IQ calibration status for this chain. */
		reg = AR_READ(sc, AR_PHY_TX_IQCAL_STATUS_B(i));
		if (reg & AR_PHY_TX_IQCAL_STATUS_FAILED)
			return EIO;
		/*
		 * Read Tx IQ calibration results for this chain.
		 * This consists in twelve signed 12-bit values.
		 */
		for (j = 0; j < 3; j++) {
			AR_CLRBITS(sc, AR_PHY_CHAN_INFO_MEMORY,
			    AR_PHY_CHAN_INFO_TAB_S2_READ);
			reg = AR_READ(sc, AR_PHY_CHAN_INFO_TAB(i, j));
			res[j * 2 + 0] = reg;

			AR_SETBITS(sc, AR_PHY_CHAN_INFO_MEMORY,
			    AR_PHY_CHAN_INFO_TAB_S2_READ);
			reg = AR_READ(sc, AR_PHY_CHAN_INFO_TAB(i, j));
			res[j * 2 + 1] = reg & 0xffff;
		}

		/* Compute Tx IQ correction. */
		if (ar9003_get_iq_corr(sc, res, coeff) != 0)
			return EIO;

		/* Write Tx IQ correction coefficients. */
		reg = AR_READ(sc, AR_PHY_TX_IQCAL_CORR_COEFF_01_B(i));
		reg = RW(reg, AR_PHY_TX_IQCAL_CORR_COEFF_01_COEFF_TABLE,
		    coeff[0]);
		AR_WRITE(sc, AR_PHY_TX_IQCAL_CORR_COEFF_01_B(i), reg);

		reg = AR_READ(sc, AR_PHY_RX_IQCAL_CORR_B(i));
		reg = RW(reg, AR_PHY_RX_IQCAL_CORR_LOOPBACK_IQCORR_Q_Q_COFF,
		    coeff[1] >> 7);
		reg = RW(reg, AR_PHY_RX_IQCAL_CORR_LOOPBACK_IQCORR_Q_I_COFF,
		    coeff[1]);
		AR_WRITE(sc, AR_PHY_RX_IQCAL_CORR_B(i), reg);
		AR_WRITE_BARRIER(sc);
	}

	/* Enable Tx IQ correction. */
	AR_SETBITS(sc, AR_PHY_TX_IQCAL_CONTROL_3,
	    AR_PHY_TX_IQCAL_CONTROL_3_IQCORR_EN);
	AR_SETBITS(sc, AR_PHY_RX_IQCAL_CORR_B(0),
	    AR_PHY_RX_IQCAL_CORR_B0_LOOPBACK_IQCORR_EN);
	AR_WRITE_BARRIER(sc);
	return 0;
}
#undef DELPT

/*-
 * The power amplifier predistortion state machine works as follows:
 * 1) Disable digital predistorters for all Tx chains
 * 2) Repeat steps 3~7 for all Tx chains
 * 3)   Force Tx gain to that of training signal
 * 4)   Send training signal (asynchronous)
 * 5)   Wait for training signal to complete (asynchronous)
 * 6)   Read PA measurements (input power, output power, output phase)
 * 7)   Compute the predistortion function that linearizes PA output
 * 8) Write predistortion functions to hardware tables for all Tx chains
 * 9) Enable digital predistorters for all Tx chains
 */
#ifdef notused
Static void
ar9003_paprd_calib(struct athn_softc *sc, struct ieee80211_channel *c)
{
	static const int scaling[] = {
		261376, 248079, 233759, 220464,
		208194, 196949, 185706, 175487
	};
	struct athn_ops *ops = &sc->sc_ops;
	uint32_t reg, ht20mask, ht40mask;
	int i;

	/* Read PA predistortion masks from ROM. */
	ops->get_paprd_masks(sc, c, &ht20mask, &ht40mask);

	/* AM-to-AM: amplifier's amplitude characteristic. */
	reg = AR_READ(sc, AR_PHY_PAPRD_AM2AM);
	reg = RW(reg, AR_PHY_PAPRD_AM2AM_MASK, ht20mask);
	AR_WRITE(sc, AR_PHY_PAPRD_AM2AM, reg);

	/* AM-to-PM: amplifier's phase transfer characteristic. */
	reg = AR_READ(sc, AR_PHY_PAPRD_AM2PM);
	reg = RW(reg, AR_PHY_PAPRD_AM2PM_MASK, ht20mask);
	AR_WRITE(sc, AR_PHY_PAPRD_AM2PM, reg);

	reg = AR_READ(sc, AR_PHY_PAPRD_HT40);
	reg = RW(reg, AR_PHY_PAPRD_HT40_MASK, ht40mask);
	AR_WRITE(sc, AR_PHY_PAPRD_HT40, reg);

	for (i = 0; i < AR9003_MAX_CHAINS; i++) {
		AR_SETBITS(sc, AR_PHY_PAPRD_CTRL0_B(i),
		    AR_PHY_PAPRD_CTRL0_USE_SINGLE_TABLE);

		reg = AR_READ(sc, AR_PHY_PAPRD_CTRL1_B(i));
		reg = RW(reg, AR_PHY_PAPRD_CTRL1_PA_GAIN_SCALE_FACT, 181);
		reg = RW(reg, AR_PHY_PAPRD_CTRL1_MAG_SCALE_FACT, 361);
		reg &= ~AR_PHY_PAPRD_CTRL1_ADAPTIVE_SCALING_ENA;
		reg |= AR_PHY_PAPRD_CTRL1_ADAPTIVE_AM2AM_ENA;
		reg |= AR_PHY_PAPRD_CTRL1_ADAPTIVE_AM2PM_ENA;
		AR_WRITE(sc, AR_PHY_PAPRD_CTRL1_B(i), reg);

		reg = AR_READ(sc, AR_PHY_PAPRD_CTRL0_B(i));
		reg = RW(reg, AR_PHY_PAPRD_CTRL0_PAPRD_MAG_THRSH, 3);
		AR_WRITE(sc, AR_PHY_PAPRD_CTRL0_B(i), reg);
	}

	/* Disable all digital predistorters during calibration. */
	for (i = 0; i < AR9003_MAX_CHAINS; i++) {
		AR_CLRBITS(sc, AR_PHY_PAPRD_CTRL0_B(i),
		    AR_PHY_PAPRD_CTRL0_PAPRD_ENABLE);
	}
	AR_WRITE_BARRIER(sc);

	/*
	 * Configure training signal.
	 */
	reg = AR_READ(sc, AR_PHY_PAPRD_TRAINER_CNTL1);
	reg = RW(reg, AR_PHY_PAPRD_TRAINER_CNTL1_AGC2_SETTLING, 28);
	reg = RW(reg, AR_PHY_PAPRD_TRAINER_CNTL1_LB_SKIP, 0x30);
	reg &= ~AR_PHY_PAPRD_TRAINER_CNTL1_RX_BB_GAIN_FORCE;
	reg &= ~AR_PHY_PAPRD_TRAINER_CNTL1_IQCORR_ENABLE;
	reg |= AR_PHY_PAPRD_TRAINER_CNTL1_LB_ENABLE;
	reg |= AR_PHY_PAPRD_TRAINER_CNTL1_TX_GAIN_FORCE;
	reg |= AR_PHY_PAPRD_TRAINER_CNTL1_TRAIN_ENABLE;
	AR_WRITE(sc, AR_PHY_PAPRD_TRAINER_CNTL1, reg);

	AR_WRITE(sc, AR_PHY_PAPRD_TRAINER_CNTL2, 147);

	reg = AR_READ(sc, AR_PHY_PAPRD_TRAINER_CNTL3);
	reg = RW(reg, AR_PHY_PAPRD_TRAINER_CNTL3_FINE_CORR_LEN, 4);
	reg = RW(reg, AR_PHY_PAPRD_TRAINER_CNTL3_COARSE_CORR_LEN, 4);
	reg = RW(reg, AR_PHY_PAPRD_TRAINER_CNTL3_NUM_CORR_STAGES, 7);
	reg = RW(reg, AR_PHY_PAPRD_TRAINER_CNTL3_MIN_LOOPBACK_DEL, 1);
	if (AR_SREV_9485(sc))
		reg = RW(reg, AR_PHY_PAPRD_TRAINER_CNTL3_QUICK_DROP, -3);
	else
		reg = RW(reg, AR_PHY_PAPRD_TRAINER_CNTL3_QUICK_DROP, -6);
	reg = RW(reg, AR_PHY_PAPRD_TRAINER_CNTL3_ADC_DESIRED_SIZE, -15);
	reg |= AR_PHY_PAPRD_TRAINER_CNTL3_BBTXMIX_DISABLE;
	AR_WRITE(sc, AR_PHY_PAPRD_TRAINER_CNTL3, reg);

	reg = AR_READ(sc, AR_PHY_PAPRD_TRAINER_CNTL4);
	reg = RW(reg, AR_PHY_PAPRD_TRAINER_CNTL4_SAFETY_DELTA, 0);
	reg = RW(reg, AR_PHY_PAPRD_TRAINER_CNTL4_MIN_CORR, 400);
	reg = RW(reg, AR_PHY_PAPRD_TRAINER_CNTL4_NUM_TRAIN_SAMPLES, 100);
	AR_WRITE(sc, AR_PHY_PAPRD_TRAINER_CNTL4, reg);

	for (i = 0; i < __arraycount(scaling); i++) {
		reg = AR_READ(sc, AR_PHY_PAPRD_PRE_POST_SCALE_B0(i));
		reg = RW(reg, AR_PHY_PAPRD_PRE_POST_SCALING, scaling[i]);
		AR_WRITE(sc, AR_PHY_PAPRD_PRE_POST_SCALE_B0(i), reg);
	}

	/* Save Tx gain table. */
	for (i = 0; i < AR9003_TX_GAIN_TABLE_SIZE; i++)
		sc->sc_txgain[i] = AR_READ(sc, AR_PHY_TXGAIN_TABLE(i));

	/* Set Tx power of training signal (use setting for MCS0). */
	sc->sc_trainpow = MS(AR_READ(sc, AR_PHY_PWRTX_RATE5),
	    AR_PHY_PWRTX_RATE5_POWERTXHT20_0) - 4;

	/*
	 * Start PA predistortion calibration state machine.
	 */
	/* Find first available Tx chain. */
	sc->sc_paprd_curchain = 0;
	while (!(sc->sc_txchainmask & (1 << sc->sc_paprd_curchain)))
		sc->sc_paprd_curchain++;

	/* Make sure training done bit is clear. */
	AR_CLRBITS(sc, AR_PHY_PAPRD_TRAINER_STAT1,
	    AR_PHY_PAPRD_TRAINER_STAT1_TRAIN_DONE);
	AR_WRITE_BARRIER(sc);

	/* Transmit training signal. */
	ar9003_paprd_tx_tone(sc);
}
#endif /* notused */

Static int
ar9003_get_desired_txgain(struct athn_softc *sc, int chain, int pow)
{
	int32_t scale, atemp, avolt, tempcal, voltcal, temp, volt;
	int32_t tempcorr, voltcorr;
	uint32_t reg;
	int8_t delta;

	scale = MS(AR_READ(sc, AR_PHY_TPC_12),
	    AR_PHY_TPC_12_DESIRED_SCALE_HT40_5);

	reg = AR_READ(sc, AR_PHY_TPC_19);
	atemp = MS(reg, AR_PHY_TPC_19_ALPHA_THERM);
	avolt = MS(reg, AR_PHY_TPC_19_ALPHA_VOLT);

	reg = AR_READ(sc, AR_PHY_TPC_18);
	tempcal = MS(reg, AR_PHY_TPC_18_THERM_CAL);
	voltcal = MS(reg, AR_PHY_TPC_18_VOLT_CAL);

	reg = AR_READ(sc, AR_PHY_BB_THERM_ADC_4);
	temp = MS(reg, AR_PHY_BB_THERM_ADC_4_LATEST_THERM);
	volt = MS(reg, AR_PHY_BB_THERM_ADC_4_LATEST_VOLT);

	delta = (int8_t)MS(AR_READ(sc, AR_PHY_TPC_11_B(chain)),
	    AR_PHY_TPC_11_OLPC_GAIN_DELTA);

	/* Compute temperature and voltage correction. */
	tempcorr = (atemp * (temp - tempcal) + 128) / 256;
	voltcorr = (avolt * (volt - voltcal) + 64) / 128;

	/* Compute desired Tx gain. */
	return pow - delta - tempcorr - voltcorr + scale;
}

Static void
ar9003_force_txgain(struct athn_softc *sc, uint32_t txgain)
{
	uint32_t reg;

	reg = AR_READ(sc, AR_PHY_TX_FORCED_GAIN);
	reg = RW(reg, AR_PHY_TX_FORCED_GAIN_TXBB1DBGAIN,
	    MS(txgain, AR_PHY_TXGAIN_TXBB1DBGAIN));
	reg = RW(reg, AR_PHY_TX_FORCED_GAIN_TXBB6DBGAIN,
	    MS(txgain, AR_PHY_TXGAIN_TXBB6DBGAIN));
	reg = RW(reg, AR_PHY_TX_FORCED_GAIN_TXMXRGAIN,
	    MS(txgain, AR_PHY_TXGAIN_TXMXRGAIN));
	reg = RW(reg, AR_PHY_TX_FORCED_GAIN_PADRVGNA,
	    MS(txgain, AR_PHY_TXGAIN_PADRVGNA));
	reg = RW(reg, AR_PHY_TX_FORCED_GAIN_PADRVGNB,
	    MS(txgain, AR_PHY_TXGAIN_PADRVGNB));
	reg = RW(reg, AR_PHY_TX_FORCED_GAIN_PADRVGNC,
	    MS(txgain, AR_PHY_TXGAIN_PADRVGNC));
	reg = RW(reg, AR_PHY_TX_FORCED_GAIN_PADRVGND,
	    MS(txgain, AR_PHY_TXGAIN_PADRVGND));
	reg &= ~AR_PHY_TX_FORCED_GAIN_ENABLE_PAL;
	reg &= ~AR_PHY_TX_FORCED_GAIN_FORCE_TX_GAIN;
	AR_WRITE(sc, AR_PHY_TX_FORCED_GAIN, reg);

	reg = AR_READ(sc, AR_PHY_TPC_1);
	reg = RW(reg, AR_PHY_TPC_1_FORCED_DAC_GAIN, 0);
	reg &= ~AR_PHY_TPC_1_FORCE_DAC_GAIN;
	AR_WRITE(sc, AR_PHY_TPC_1, reg);
	AR_WRITE_BARRIER(sc);
}

Static void
ar9003_set_training_gain(struct athn_softc *sc, int chain)
{
	size_t i;
	int gain;

	/*
	 * Get desired gain for training signal power (take into account
	 * current temperature/voltage).
	 */
	gain = ar9003_get_desired_txgain(sc, chain, sc->sc_trainpow);
	/* Find entry in table. */
	for (i = 0; i < AR9003_TX_GAIN_TABLE_SIZE - 1; i++)
		if ((int)MS(sc->sc_txgain[i], AR_PHY_TXGAIN_INDEX) >= gain)
			break;
	ar9003_force_txgain(sc, sc->sc_txgain[i]);
}

Static int
ar9003_paprd_tx_tone(struct athn_softc *sc)
{
#define TONE_LEN	1800
	struct ieee80211com *ic = &sc->sc_ic;
	struct ieee80211_frame *wh;
	struct ieee80211_node *ni;
	struct mbuf *m;
	int error;

	/* Build a Null (no data) frame of TONE_LEN bytes. */
	m = MCLGETI(NULL, M_DONTWAIT, NULL, TONE_LEN);
	if (m == NULL)
		return ENOBUFS;
	memset(mtod(m, void *), 0, TONE_LEN);
	wh = mtod(m, struct ieee80211_frame *);
	wh->i_fc[0] = IEEE80211_FC0_TYPE_DATA | IEEE80211_FC0_SUBTYPE_NODATA;
	wh->i_fc[1] = IEEE80211_FC1_DIR_NODS;
	*(uint16_t *)wh->i_dur = htole16(10);	/* XXX */
	IEEE80211_ADDR_COPY(wh->i_addr1, ic->ic_myaddr);
	IEEE80211_ADDR_COPY(wh->i_addr2, ic->ic_myaddr);
	IEEE80211_ADDR_COPY(wh->i_addr3, ic->ic_myaddr);
	m->m_pkthdr.len = m->m_len = TONE_LEN;

	/* Set gain of training signal. */
	ar9003_set_training_gain(sc, sc->sc_paprd_curchain);

	/* Transmit training signal. */
	ni = ieee80211_ref_node(ic->ic_bss);
	if ((error = ar9003_tx(sc, m, ni, ATHN_TXFLAG_PAPRD)) != 0)
		ieee80211_free_node(ni);
	return error;
#undef TONE_LEN
}

static __inline int
get_scale(int val)
{
	int log = 0;

	/* Find the log base 2 (position of highest bit set). */
	while (val >>= 1)
		log++;

	return (log > 10) ? log - 10 : 0;
}

/*
 * Compute predistortion function to linearize power amplifier output based
 * on feedback from training signal.
 */
Static int
ar9003_compute_predistortion(struct athn_softc *sc, const uint32_t *lo,
    const uint32_t *hi)
{
#define NBINS	23
	int chain = sc->sc_paprd_curchain;
	int x[NBINS + 1], y[NBINS + 1], t[NBINS + 1];
	int b1[NBINS + 1], b2[NBINS + 1], xtilde[NBINS + 1];
	int nsamples, txsum, rxsum, rosum, maxidx;
	int order, order5x, order5xrem, order3x, order3xrem, y5, y3;
	int icept, G, I, L, M, angle, xnonlin, y2, y4, sumy2, sumy4;
	int alpha, beta, scale, Qalpha, Qbeta, Qscale, Qx, Qb1, Qb2;
	int tavg, ttilde, maxb1abs, maxb2abs, maxxtildeabs, in;
	int tmp, i;

	/* Set values at origin. */
	x[0] = y[0] = t[0] = 0;

#define SCALE	32
	maxidx = 0;
	for (i = 0; i < NBINS; i++) {
		nsamples = lo[i] & 0xffff;
		/* Skip bins that contain 16 or less samples. */
		if (nsamples <= 16) {
			x[i + 1] = y[i + 1] = t[i + 1] = 0;
			continue;
		}
		txsum = (hi[i] & 0x7ff) << 16 | lo[i] >> 16;
		rxsum = (lo[i + NBINS] & 0xffff) << 5 |
		    ((hi[i] >> 11) & 0x1f);
		rosum = (hi[i + NBINS] & 0x7ff) << 16 | hi[i + NBINS] >> 16;
		/* Sign-extend 27-bit value. */
		rosum = (rosum ^ 0x4000000) - 0x4000000;

		txsum *= SCALE;
		rxsum *= SCALE;
		rosum *= SCALE;

		x[i + 1] = ((txsum + nsamples) / nsamples + SCALE) / SCALE;
		y[i + 1] = ((rxsum + nsamples) / nsamples + SCALE) / SCALE +
		    SCALE * maxidx + SCALE / 2;
		t[i + 1] = (rosum + nsamples) / nsamples;
		maxidx++;
	}
#undef SCALE

#define SCALE_LOG	8
#define SCALE		(1 << SCALE_LOG)
	if (x[6] == x[3])
		return 1;	/* Prevent division by 0. */
	G = ((y[6] - y[3]) * SCALE + (x[6] - x[3])) / (x[6] - x[3]);
	if (G == 0)
		return 1;	/* Prevent division by 0. */

	sc->sc_gain1[chain] = G;	/* Save low signal gain. */

	/* Find interception point. */
	icept = (G * (x[0] - x[3]) + SCALE) / SCALE + y[3];
	for (i = 0; i <= 3; i++) {
		y[i] = i * 32;
		x[i] = (y[i] * SCALE + G) / G;
	}
	for (i = 4; i <= maxidx; i++)
		y[i] -= icept;

	xnonlin = x[maxidx] - (y[maxidx] * SCALE + G) / G;
	order = (xnonlin + y[maxidx]) / y[maxidx];
	if (order == 0)
		M = 10;
	else if (order == 1)
		M = 9;
	else
		M = 8;

	I = (maxidx >= 16) ? 7 : maxidx / 2;
	L = maxidx - I;

	sumy2 = sumy4 = y2 = y4 = 0;
	for (i = 0; i <= L; i++) {
		if (y[i + I] == 0)
			return 1;	/* Prevent division by 0. */

		xnonlin = x[i + I] - ((y[i + I] * SCALE) + G) / G;
		xtilde[i] = ((xnonlin << M) + y[i + I]) / y[i + I];
		xtilde[i] = ((xtilde[i] << M) + y[i + I]) / y[i + I];
		xtilde[i] = ((xtilde[i] << M) + y[i + I]) / y[i + I];

		y2 = (y[i + I] * y[i + I] + SCALE * SCALE) / (SCALE * SCALE);

		sumy2 += y2;
		sumy4 += y2 * y2;

		b1[i] = y2 * (L + 1);
		b2[i] = y2;
	}
	for (i = 0; i <= L; i++) {
		b1[i] -= sumy2;
		b2[i] = sumy4 - sumy2 * b2[i];
	}

	maxxtildeabs = maxb1abs = maxb2abs = 0;
	for (i = 0; i <= L; i++) {
		tmp = abs(xtilde[i]);
		if (tmp > maxxtildeabs)
			maxxtildeabs = tmp;

		tmp = abs(b1[i]);
		if (tmp > maxb1abs)
			maxb1abs = tmp;

		tmp = abs(b2[i]);
		if (tmp > maxb2abs)
			maxb2abs = tmp;
	}
	Qx  = get_scale(maxxtildeabs);
	Qb1 = get_scale(maxb1abs);
	Qb2 = get_scale(maxb2abs);
	for (i = 0; i <= L; i++) {
		xtilde[i] /= 1 << Qx;
		b1[i] /= 1 << Qb1;
		b2[i] /= 1 << Qb2;
	}

	alpha = beta = 0;
	for (i = 0; i <= L; i++) {
		alpha += b1[i] * xtilde[i];
		beta  += b2[i] * xtilde[i];
	}

	scale = ((y4 / SCALE_LOG) * (L + 1) -
		 (y2 / SCALE_LOG) * sumy2) * SCALE_LOG;

	Qscale = get_scale(abs(scale));
	scale /= 1 << Qscale;
	Qalpha = get_scale(abs(alpha));
	alpha /= 1 << Qalpha;
	Qbeta  = get_scale(abs(beta));
	beta  /= 1 << Qbeta;

	order = 3 * M - Qx - Qb1 - Qbeta + 10 + Qscale;
	order5x = 1 << (order / 5);
	order5xrem = 1 << (order % 5);

	order = 3 * M - Qx - Qb2 - Qalpha + 10 + Qscale;
	order3x = 1 << (order / 3);
	order3xrem = 1 << (order % 3);

	for (i = 0; i < AR9003_PAPRD_MEM_TAB_SIZE; i++) {
		tmp = i * 32;

		/* Fifth order. */
		y5 = ((beta * tmp) / 64) / order5x;
		y5 = (y5 * tmp) / order5x;
		y5 = (y5 * tmp) / order5x;
		y5 = (y5 * tmp) / order5x;
		y5 = (y5 * tmp) / order5x;
		y5 = y5 / order5xrem;

		/* Third oder. */
		y3 = (alpha * tmp) / order3x;
		y3 = (y3 * tmp) / order3x;
		y3 = (y3 * tmp) / order3x;
		y3 = y3 / order3xrem;

		in = y5 + y3 + (SCALE * tmp) / G;
		if (i >= 2 && in < sc->sc_pa_in[chain][i - 1]) {
			in = sc->sc_pa_in[chain][i - 1] +
			    (sc->sc_pa_in[chain][i - 1] -
			     sc->sc_pa_in[chain][i - 2]);
		}
		if (in > 1400)
			in = 1400;
		sc->sc_pa_in[chain][i] = in;
	}

	/* Compute average theta of first 5 bins (linear region). */
	tavg = 0;
	for (i = 1; i <= 5; i++)
		tavg += t[i];
	tavg /= 5;
	for (i = 1; i <= 5; i++)
		t[i] = 0;
	for (i = 6; i <= maxidx; i++)
		t[i] -= tavg;

	alpha = beta = 0;
	for (i = 0; i <= L; i++) {
		ttilde = ((t[i + I] << M) + y[i + I]) / y[i + I];
		ttilde = ((ttilde << M) +  y[i + I]) / y[i + I];
		ttilde = ((ttilde << M) +  y[i + I]) / y[i + I];

		alpha += b2[i] * ttilde;
		beta  += b1[i] * ttilde;
	}

	Qalpha = get_scale(abs(alpha));
	alpha /= 1 << Qalpha;
	Qbeta  = get_scale(abs(beta));
	beta  /= 1 << Qbeta;

	order = 3 * M - Qx - Qb1 - Qbeta + 10 + Qscale + 5;
	order5x = 1 << (order / 5);
	order5xrem = 1 << (order % 5);

	order = 3 * M - Qx - Qb2 - Qalpha + 10 + Qscale + 5;
	order3x = 1 << (order / 3);
	order3xrem = 1 << (order % 3);

	for (i = 0; i <= 4; i++)
		sc->sc_angle[chain][i] = 0;	/* Linear at that range. */
	for (i = 5; i < AR9003_PAPRD_MEM_TAB_SIZE; i++) {
		tmp = i * 32;

		/* Fifth order. */
		if (beta > 0)
			y5 = (((beta * tmp - 64) / 64) - order5x) / order5x;
		else
			y5 = (((beta * tmp - 64) / 64) + order5x) / order5x;
		y5 = (y5 * tmp) / order5x;
		y5 = (y5 * tmp) / order5x;
		y5 = (y5 * tmp) / order5x;
		y5 = (y5 * tmp) / order5x;
		y5 = y5 / order5xrem;

		/* Third oder. */
		if (beta > 0)	/* XXX alpha? */
			y3 = (alpha * tmp - order3x) / order3x;
		else
			y3 = (alpha * tmp + order3x) / order3x;
		y3 = (y3 * tmp) / order3x;
		y3 = (y3 * tmp) / order3x;
		y3 = y3 / order3xrem;

		angle = y5 + y3;
		if (angle < -150)
			angle = -150;
		else if (angle > 150)
			angle = 150;
		sc->sc_angle[chain][i] = angle;
	}
	/* Angle for entry 4 is derived from angle for entry 5. */
	sc->sc_angle[chain][4] = (sc->sc_angle[chain][5] + 2) / 2;

	return 0;
#undef SCALE
#undef SCALE_LOG
#undef NBINS
}

Static void
ar9003_enable_predistorter(struct athn_softc *sc, int chain)
{
	uint32_t reg;
	int i;

	/* Write digital predistorter lookup table. */
	for (i = 0; i < AR9003_PAPRD_MEM_TAB_SIZE; i++) {
		AR_WRITE(sc, AR_PHY_PAPRD_MEM_TAB_B(chain, i),
		    SM(AR_PHY_PAPRD_PA_IN, sc->sc_pa_in[chain][i]) |
		    SM(AR_PHY_PAPRD_ANGLE, sc->sc_angle[chain][i]));
	}

	reg = AR_READ(sc, AR_PHY_PA_GAIN123_B(chain));
	reg = RW(reg, AR_PHY_PA_GAIN123_PA_GAIN1, sc->sc_gain1[chain]);
	AR_WRITE(sc, AR_PHY_PA_GAIN123_B(chain), reg);

	/* Indicate Tx power used for calibration (training signal). */
	reg = AR_READ(sc, AR_PHY_PAPRD_CTRL1_B(chain));
	reg = RW(reg, AR_PHY_PAPRD_CTRL1_POWER_AT_AM2AM_CAL, sc->sc_trainpow);
	AR_WRITE(sc, AR_PHY_PAPRD_CTRL1_B(chain), reg);

	/* Enable digital predistorter for this chain. */
	AR_SETBITS(sc, AR_PHY_PAPRD_CTRL0_B(chain),
	    AR_PHY_PAPRD_CTRL0_PAPRD_ENABLE);
	AR_WRITE_BARRIER(sc);
}

Static void
ar9003_paprd_enable(struct athn_softc *sc)
{
	int i;

	/* Enable digital predistorters for all Tx chains. */
	for (i = 0; i < AR9003_MAX_CHAINS; i++)
		if (sc->sc_txchainmask & (1 << i))
			ar9003_enable_predistorter(sc, i);
}

/*
 * This function is called when our training signal has been sent.
 */
Static void
ar9003_paprd_tx_tone_done(struct athn_softc *sc)
{
	uint32_t lo[48], hi[48];
	size_t i;

	/* Make sure training is complete. */
	if (!(AR_READ(sc, AR_PHY_PAPRD_TRAINER_STAT1) &
	    AR_PHY_PAPRD_TRAINER_STAT1_TRAIN_DONE))
		return;

	/* Read feedback from training signal. */
	AR_CLRBITS(sc, AR_PHY_CHAN_INFO_MEMORY, AR_PHY_CHAN_INFO_TAB_S2_READ);
	for (i = 0; i < __arraycount(lo); i++)
		lo[i] = AR_READ(sc, AR_PHY_CHAN_INFO_TAB(0, i));
	AR_SETBITS(sc, AR_PHY_CHAN_INFO_MEMORY, AR_PHY_CHAN_INFO_TAB_S2_READ);
	for (i = 0; i < __arraycount(hi); i++)
		hi[i] = AR_READ(sc, AR_PHY_CHAN_INFO_TAB(0, i));

	AR_CLRBITS(sc, AR_PHY_PAPRD_TRAINER_STAT1,
	    AR_PHY_PAPRD_TRAINER_STAT1_TRAIN_DONE);

	/* Compute predistortion function based on this feedback. */
	if (ar9003_compute_predistortion(sc, lo, hi) != 0)
		return;

	/* Get next available Tx chain. */
	while (++sc->sc_paprd_curchain < AR9003_MAX_CHAINS)
		if (sc->sc_txchainmask & (1 << sc->sc_paprd_curchain))
			break;
	if (sc->sc_paprd_curchain == AR9003_MAX_CHAINS) {
		/* All Tx chains measured; enable digital predistortion. */
		ar9003_paprd_enable(sc);
	}
	else	/* Measure next Tx chain. */
		ar9003_paprd_tx_tone(sc);
}

PUBLIC void
ar9003_write_txpower(struct athn_softc *sc, int16_t power[ATHN_POWER_COUNT])
{

	/* Make sure forced gain is disabled. */
	AR_WRITE(sc, AR_PHY_TX_FORCED_GAIN, 0);

	AR_WRITE(sc, AR_PHY_PWRTX_RATE1,
	    (power[ATHN_POWER_OFDM18  ] & 0x3f) << 24 |
	    (power[ATHN_POWER_OFDM12  ] & 0x3f) << 16 |
	    (power[ATHN_POWER_OFDM9   ] & 0x3f) <<  8 |
	    (power[ATHN_POWER_OFDM6   ] & 0x3f));
	AR_WRITE(sc, AR_PHY_PWRTX_RATE2,
	    (power[ATHN_POWER_OFDM54  ] & 0x3f) << 24 |
	    (power[ATHN_POWER_OFDM48  ] & 0x3f) << 16 |
	    (power[ATHN_POWER_OFDM36  ] & 0x3f) <<  8 |
	    (power[ATHN_POWER_OFDM24  ] & 0x3f));
	AR_WRITE(sc, AR_PHY_PWRTX_RATE3,
	    (power[ATHN_POWER_CCK2_SP ] & 0x3f) << 24 |
	    (power[ATHN_POWER_CCK2_LP ] & 0x3f) << 16 |
	    /* NB: No eXtended Range for AR9003. */
	    (power[ATHN_POWER_CCK1_LP ] & 0x3f));
	AR_WRITE(sc, AR_PHY_PWRTX_RATE4,
	    (power[ATHN_POWER_CCK11_SP] & 0x3f) << 24 |
	    (power[ATHN_POWER_CCK11_LP] & 0x3f) << 16 |
	    (power[ATHN_POWER_CCK55_SP] & 0x3f) <<  8 |
	    (power[ATHN_POWER_CCK55_LP] & 0x3f));
	/*
	 * NB: AR_PHY_PWRTX_RATE5 needs to be written even if HT is disabled
	 * because it is read by PA predistortion functions.
	 */
	AR_WRITE(sc, AR_PHY_PWRTX_RATE5,
	    (power[ATHN_POWER_HT20( 5)] & 0x3f) << 24 |
	    (power[ATHN_POWER_HT20( 4)] & 0x3f) << 16 |
	    (power[ATHN_POWER_HT20( 1)] & 0x3f) <<  8 |
	    (power[ATHN_POWER_HT20( 0)] & 0x3f));
#ifndef IEEE80211_NO_HT
	AR_WRITE(sc, AR_PHY_PWRTX_RATE6,
	    (power[ATHN_POWER_HT20(13)] & 0x3f) << 24 |
	    (power[ATHN_POWER_HT20(12)] & 0x3f) << 16 |
	    (power[ATHN_POWER_HT20( 7)] & 0x3f) <<  8 |
	    (power[ATHN_POWER_HT20( 6)] & 0x3f));
	AR_WRITE(sc, AR_PHY_PWRTX_RATE7,
	    (power[ATHN_POWER_HT40( 5)] & 0x3f) << 24 |
	    (power[ATHN_POWER_HT40( 4)] & 0x3f) << 16 |
	    (power[ATHN_POWER_HT40( 1)] & 0x3f) <<  8 |
	    (power[ATHN_POWER_HT40( 0)] & 0x3f));
	AR_WRITE(sc, AR_PHY_PWRTX_RATE8,
	    (power[ATHN_POWER_HT40(13)] & 0x3f) << 24 |
	    (power[ATHN_POWER_HT40(12)] & 0x3f) << 16 |
	    (power[ATHN_POWER_HT40( 7)] & 0x3f) <<  8 |
	    (power[ATHN_POWER_HT40( 6)] & 0x3f));
	AR_WRITE(sc, AR_PHY_PWRTX_RATE10,
	    (power[ATHN_POWER_HT20(21)] & 0x3f) << 24 |
	    (power[ATHN_POWER_HT20(20)] & 0x3f) << 16 |
	    (power[ATHN_POWER_HT20(15)] & 0x3f) <<  8 |
	    (power[ATHN_POWER_HT20(14)] & 0x3f));
	AR_WRITE(sc, AR_PHY_PWRTX_RATE11,
	    (power[ATHN_POWER_HT40(23)] & 0x3f) << 24 |
	    (power[ATHN_POWER_HT40(22)] & 0x3f) << 16 |
	    (power[ATHN_POWER_HT20(23)] & 0x3f) <<  8 |
	    (power[ATHN_POWER_HT20(22)] & 0x3f));
	AR_WRITE(sc, AR_PHY_PWRTX_RATE12,
	    (power[ATHN_POWER_HT40(21)] & 0x3f) << 24 |
	    (power[ATHN_POWER_HT40(20)] & 0x3f) << 16 |
	    (power[ATHN_POWER_HT40(15)] & 0x3f) <<  8 |
	    (power[ATHN_POWER_HT40(14)] & 0x3f));
#endif
	AR_WRITE_BARRIER(sc);
}

Static void
ar9003_reset_rx_gain(struct athn_softc *sc, struct ieee80211_channel *c)
{
#define X(x)	((uint32_t)(x) << 2)
	const struct athn_gain *prog = sc->sc_rx_gain;
	const uint32_t *pvals;
	int i;

	if (IEEE80211_IS_CHAN_2GHZ(c))
		pvals = prog->vals_2g;
	else
		pvals = prog->vals_5g;
	for (i = 0; i < prog->nregs; i++)
		AR_WRITE(sc, X(prog->regs[i]), pvals[i]);
	AR_WRITE_BARRIER(sc);
#undef X
}

Static void
ar9003_reset_tx_gain(struct athn_softc *sc, struct ieee80211_channel *c)
{
#define X(x)	((uint32_t)(x) << 2)
	const struct athn_gain *prog = sc->sc_tx_gain;
	const uint32_t *pvals;
	int i;

	if (IEEE80211_IS_CHAN_2GHZ(c))
		pvals = prog->vals_2g;
	else
		pvals = prog->vals_5g;
	for (i = 0; i < prog->nregs; i++)
		AR_WRITE(sc, X(prog->regs[i]), pvals[i]);
	AR_WRITE_BARRIER(sc);
#undef X
}

Static void
ar9003_hw_init(struct athn_softc *sc, struct ieee80211_channel *c,
    struct ieee80211_channel *extc)
{
#define X(x)	((uint32_t)(x) << 2)
	struct athn_ops *ops = &sc->sc_ops;
	const struct athn_ini *ini = sc->sc_ini;
	const uint32_t *pvals;
	uint32_t reg;
	int i;

	/*
	 * The common init values include the pre and core phases for the
	 * SoC, MAC, BB and Radio subsystems.
	 */
	DPRINTFN(DBG_INIT, sc, "writing pre and core init vals\n");
	for (i = 0; i < ini->ncmregs; i++) {
		AR_WRITE(sc, X(ini->cmregs[i]), ini->cmvals[i]);
		if (AR_IS_ANALOG_REG(X(ini->cmregs[i])))
			DELAY(100);
		if ((i & 0x1f) == 0)
			DELAY(1);
	}

	/*
	 * The modal init values include the post phase for the SoC, MAC,
	 * BB and Radio subsystems.
	 */
#ifndef IEEE80211_NO_HT
	if (extc != NULL) {
		if (IEEE80211_IS_CHAN_2GHZ(c))
			pvals = ini->vals_2g40;
		else
			pvals = ini->vals_5g40;
	}
	else
#endif
	{
		if (IEEE80211_IS_CHAN_2GHZ(c))
			pvals = ini->vals_2g20;
		else
			pvals = ini->vals_5g20;
	}
	DPRINTFN(DBG_INIT, sc, "writing post init vals\n");
	for (i = 0; i < ini->nregs; i++) {
		AR_WRITE(sc, X(ini->regs[i]), pvals[i]);
		if (AR_IS_ANALOG_REG(X(ini->regs[i])))
			DELAY(100);
		if ((i & 0x1f) == 0)
			DELAY(1);
	}

	if (sc->sc_rx_gain != NULL)
		ar9003_reset_rx_gain(sc, c);
	if (sc->sc_tx_gain != NULL)
		ar9003_reset_tx_gain(sc, c);

	if (IEEE80211_IS_CHAN_5GHZ(c) &&
	    (sc->sc_flags & ATHN_FLAG_FAST_PLL_CLOCK)) {
		/* Update modal values for fast PLL clock. */
#ifndef IEEE80211_NO_HT
		if (extc != NULL)
			pvals = ini->fastvals_5g40;
		else
#endif
			pvals = ini->fastvals_5g20;
		DPRINTFN(DBG_INIT, sc, "writing fast pll clock init vals\n");
		for (i = 0; i < ini->nfastregs; i++) {
			AR_WRITE(sc, X(ini->fastregs[i]), pvals[i]);
			if (AR_IS_ANALOG_REG(X(ini->fastregs[i])))
				DELAY(100);
			if ((i & 0x1f) == 0)
				DELAY(1);
		}
	}

	/*
	 * Set the RX_ABORT and RX_DIS bits to prevent frames with corrupted
	 * descriptor status.
	 */
	AR_SETBITS(sc, AR_DIAG_SW, AR_DIAG_RX_DIS | AR_DIAG_RX_ABORT);

	reg = AR_READ(sc, AR_PCU_MISC_MODE2);
	reg &= ~AR_PCU_MISC_MODE2_ADHOC_MCAST_KEYID_ENABLE;
	reg |= AR_PCU_MISC_MODE2_AGG_WEP_ENABLE_FIX;
	reg |= AR_PCU_MISC_MODE2_ENABLE_AGGWEP;
	AR_WRITE(sc, AR_PCU_MISC_MODE2, reg);
	AR_WRITE_BARRIER(sc);

	ar9003_set_phy(sc, c, extc);
	ar9003_init_chains(sc);

	ops->set_txpower(sc, c, extc);
#undef X
}

PUBLIC void
ar9003_get_lg_tpow(struct athn_softc *sc, struct ieee80211_channel *c,
    uint8_t ctl, const uint8_t *fbins,
    const struct ar_cal_target_power_leg *tgt, int nchans, uint8_t tpow[4])
{
	uint8_t fbin;
	int i, delta, lo, hi;

	lo = hi = -1;
	fbin = athn_chan2fbin(c);
	for (i = 0; i < nchans; i++) {
		delta = fbin - fbins[i];
		/* Find the largest sample that is <= our frequency. */
		if (delta >= 0 && (lo == -1 || delta < fbin - fbins[lo]))
			lo = i;
		/* Find the smallest sample that is >= our frequency. */
		if (delta <= 0 && (hi == -1 || delta > fbin - fbins[hi]))
			hi = i;
	}
	if (lo == -1)
		lo = hi;
	else if (hi == -1)
		hi = lo;
	/* Interpolate values. */
	for (i = 0; i < 4; i++) {
		tpow[i] = athn_interpolate(fbin,
		    fbins[lo], tgt[lo].tPow2x[i],
		    fbins[hi], tgt[hi].tPow2x[i]);
	}
	/* XXX Apply conformance test limit. */
}

PUBLIC void
ar9003_get_ht_tpow(struct athn_softc *sc, struct ieee80211_channel *c,
    uint8_t ctl, const uint8_t *fbins,
    const struct ar_cal_target_power_ht *tgt, int nchans, uint8_t tpow[14])
{
	uint8_t fbin;
	int i, delta, lo, hi;

	lo = hi = -1;
	fbin = athn_chan2fbin(c);
	for (i = 0; i < nchans; i++) {
		delta = fbin - fbins[i];
		/* Find the largest sample that is <= our frequency. */
		if (delta >= 0 && (lo == -1 || delta < fbin - fbins[lo]))
			lo = i;
		/* Find the smallest sample that is >= our frequency. */
		if (delta <= 0 && (hi == -1 || delta > fbin - fbins[hi]))
			hi = i;
	}
	if (lo == -1)
		lo = hi;
	else if (hi == -1)
		hi = lo;
	/* Interpolate values. */
	for (i = 0; i < 14; i++) {
		tpow[i] = athn_interpolate(fbin,
		    fbins[lo], tgt[lo].tPow2x[i],
		    fbins[hi], tgt[hi].tPow2x[i]);
	}
	/* XXX Apply conformance test limit. */
}

/*
 * Adaptive noise immunity.
 */
Static void
ar9003_set_noise_immunity_level(struct athn_softc *sc, int level)
{
	int high = level == 4;
	uint32_t reg;

	reg = AR_READ(sc, AR_PHY_DESIRED_SZ);
	reg = RW(reg, AR_PHY_DESIRED_SZ_TOT_DES, high ? -62 : -55);
	AR_WRITE(sc, AR_PHY_DESIRED_SZ, reg);

	reg = AR_READ(sc, AR_PHY_AGC);
	reg = RW(reg, AR_PHY_AGC_COARSE_LOW, high ? -70 : -64);
	reg = RW(reg, AR_PHY_AGC_COARSE_HIGH, high ? -12 : -14);
	AR_WRITE(sc, AR_PHY_AGC, reg);

	reg = AR_READ(sc, AR_PHY_FIND_SIG);
	reg = RW(reg, AR_PHY_FIND_SIG_FIRPWR, high ? -80 : -78);
	AR_WRITE(sc, AR_PHY_FIND_SIG, reg);
	AR_WRITE_BARRIER(sc);
}

Static void
ar9003_enable_ofdm_weak_signal(struct athn_softc *sc)
{
	uint32_t reg;

	reg = AR_READ(sc, AR_PHY_SFCORR_LOW);
	reg = RW(reg, AR_PHY_SFCORR_LOW_M1_THRESH_LOW, 50);
	reg = RW(reg, AR_PHY_SFCORR_LOW_M2_THRESH_LOW, 40);
	reg = RW(reg, AR_PHY_SFCORR_LOW_M2COUNT_THR_LOW, 48);
	AR_WRITE(sc, AR_PHY_SFCORR_LOW, reg);

	reg = AR_READ(sc, AR_PHY_SFCORR);
	reg = RW(reg, AR_PHY_SFCORR_M1_THRESH, 77);
	reg = RW(reg, AR_PHY_SFCORR_M2_THRESH, 64);
	reg = RW(reg, AR_PHY_SFCORR_M2COUNT_THR, 16);
	AR_WRITE(sc, AR_PHY_SFCORR, reg);

	reg = AR_READ(sc, AR_PHY_SFCORR_EXT);
	reg = RW(reg, AR_PHY_SFCORR_EXT_M1_THRESH_LOW, 50);
	reg = RW(reg, AR_PHY_SFCORR_EXT_M2_THRESH_LOW, 40);
	reg = RW(reg, AR_PHY_SFCORR_EXT_M1_THRESH, 77);
	reg = RW(reg, AR_PHY_SFCORR_EXT_M2_THRESH, 64);
	AR_WRITE(sc, AR_PHY_SFCORR_EXT, reg);

	AR_SETBITS(sc, AR_PHY_SFCORR_LOW,
	    AR_PHY_SFCORR_LOW_USE_SELF_CORR_LOW);
	AR_WRITE_BARRIER(sc);
}

Static void
ar9003_disable_ofdm_weak_signal(struct athn_softc *sc)
{
	uint32_t reg;

	reg = AR_READ(sc, AR_PHY_SFCORR_LOW);
	reg = RW(reg, AR_PHY_SFCORR_LOW_M1_THRESH_LOW, 127);
	reg = RW(reg, AR_PHY_SFCORR_LOW_M2_THRESH_LOW, 127);
	reg = RW(reg, AR_PHY_SFCORR_LOW_M2COUNT_THR_LOW, 63);
	AR_WRITE(sc, AR_PHY_SFCORR_LOW, reg);

	reg = AR_READ(sc, AR_PHY_SFCORR);
	reg = RW(reg, AR_PHY_SFCORR_M1_THRESH, 127);
	reg = RW(reg, AR_PHY_SFCORR_M2_THRESH, 127);
	reg = RW(reg, AR_PHY_SFCORR_M2COUNT_THR, 31);
	AR_WRITE(sc, AR_PHY_SFCORR, reg);

	reg = AR_READ(sc, AR_PHY_SFCORR_EXT);
	reg = RW(reg, AR_PHY_SFCORR_EXT_M1_THRESH_LOW, 127);
	reg = RW(reg, AR_PHY_SFCORR_EXT_M2_THRESH_LOW, 127);
	reg = RW(reg, AR_PHY_SFCORR_EXT_M1_THRESH, 127);
	reg = RW(reg, AR_PHY_SFCORR_EXT_M2_THRESH, 127);
	AR_WRITE(sc, AR_PHY_SFCORR_EXT, reg);

	AR_CLRBITS(sc, AR_PHY_SFCORR_LOW,
	    AR_PHY_SFCORR_LOW_USE_SELF_CORR_LOW);
	AR_WRITE_BARRIER(sc);
}

Static void
ar9003_set_cck_weak_signal(struct athn_softc *sc, int high)
{
	uint32_t reg;

	reg = AR_READ(sc, AR_PHY_CCK_DETECT);
	reg = RW(reg, AR_PHY_CCK_DETECT_WEAK_SIG_THR_CCK, high ? 6 : 8);
	AR_WRITE(sc, AR_PHY_CCK_DETECT, reg);
	AR_WRITE_BARRIER(sc);
}

Static void
ar9003_set_firstep_level(struct athn_softc *sc, int level)
{
	uint32_t reg;

	reg = AR_READ(sc, AR_PHY_FIND_SIG);
	reg = RW(reg, AR_PHY_FIND_SIG_FIRSTEP, level * 4);
	AR_WRITE(sc, AR_PHY_FIND_SIG, reg);
	AR_WRITE_BARRIER(sc);
}

Static void
ar9003_set_spur_immunity_level(struct athn_softc *sc, int level)
{
	uint32_t reg;

	reg = AR_READ(sc, AR_PHY_TIMING5);
	reg = RW(reg, AR_PHY_TIMING5_CYCPWR_THR1, (level + 1) * 2);
	AR_WRITE(sc, AR_PHY_TIMING5, reg);
	AR_WRITE_BARRIER(sc);
}<|MERGE_RESOLUTION|>--- conflicted
+++ resolved
@@ -1,8 +1,4 @@
-<<<<<<< HEAD
-/*	$NetBSD: arn9003.c,v 1.12 2018/02/01 16:49:34 maxv Exp $	*/
-=======
 /*	$NetBSD: arn9003.c,v 1.13 2018/06/26 06:48:00 msaitoh Exp $	*/
->>>>>>> b2b84690
 /*	$OpenBSD: ar9003.c,v 1.25 2012/10/20 09:53:32 stsp Exp $	*/
 
 /*-
@@ -28,11 +24,7 @@
  */
 
 #include <sys/cdefs.h>
-<<<<<<< HEAD
-__KERNEL_RCSID(0, "$NetBSD: arn9003.c,v 1.12 2018/02/01 16:49:34 maxv Exp $");
-=======
 __KERNEL_RCSID(0, "$NetBSD: arn9003.c,v 1.13 2018/06/26 06:48:00 msaitoh Exp $");
->>>>>>> b2b84690
 
 #include <sys/param.h>
 #include <sys/sockio.h>
