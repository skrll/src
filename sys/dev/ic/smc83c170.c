--- conflicted
+++ resolved
@@ -1,8 +1,4 @@
-<<<<<<< HEAD
-/*	$NetBSD: smc83c170.c,v 1.85 2017/02/20 07:43:29 ozaki-r Exp $	*/
-=======
 /*	$NetBSD: smc83c170.c,v 1.86 2018/06/26 06:48:00 msaitoh Exp $	*/
->>>>>>> b2b84690
 
 /*-
  * Copyright (c) 1998, 1999 The NetBSD Foundation, Inc.
@@ -40,11 +36,7 @@
  */
 
 #include <sys/cdefs.h>
-<<<<<<< HEAD
-__KERNEL_RCSID(0, "$NetBSD: smc83c170.c,v 1.85 2017/02/20 07:43:29 ozaki-r Exp $");
-=======
 __KERNEL_RCSID(0, "$NetBSD: smc83c170.c,v 1.86 2018/06/26 06:48:00 msaitoh Exp $");
->>>>>>> b2b84690
 
 
 #include <sys/param.h>
