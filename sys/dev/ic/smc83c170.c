--- conflicted
+++ resolved
@@ -1,8 +1,4 @@
-<<<<<<< HEAD
-/*	$NetBSD: smc83c170.c,v 1.90 2019/05/28 07:41:48 msaitoh Exp $	*/
-=======
 /*	$NetBSD: smc83c170.c,v 1.91 2020/01/22 03:48:10 thorpej Exp $	*/
->>>>>>> 792df501
 
 /*-
  * Copyright (c) 1998, 1999 The NetBSD Foundation, Inc.
@@ -40,11 +36,7 @@
  */
 
 #include <sys/cdefs.h>
-<<<<<<< HEAD
-__KERNEL_RCSID(0, "$NetBSD: smc83c170.c,v 1.90 2019/05/28 07:41:48 msaitoh Exp $");
-=======
 __KERNEL_RCSID(0, "$NetBSD: smc83c170.c,v 1.91 2020/01/22 03:48:10 thorpej Exp $");
->>>>>>> 792df501
 
 
 #include <sys/param.h>
@@ -74,29 +66,6 @@
 #include <dev/ic/smc83c170reg.h>
 #include <dev/ic/smc83c170var.h>
 
-<<<<<<< HEAD
-void	epic_start(struct ifnet *);
-void	epic_watchdog(struct ifnet *);
-int	epic_ioctl(struct ifnet *, u_long, void *);
-int	epic_init(struct ifnet *);
-void	epic_stop(struct ifnet *, int);
-
-bool	epic_shutdown(device_t, int);
-
-void	epic_reset(struct epic_softc *);
-void	epic_rxdrain(struct epic_softc *);
-int	epic_add_rxbuf(struct epic_softc *, int);
-void	epic_read_eeprom(struct epic_softc *, int, int, uint16_t *);
-void	epic_set_mchash(struct epic_softc *);
-void	epic_fixup_clock_source(struct epic_softc *);
-int	epic_mii_read(device_t, int, int, uint16_t *);
-int	epic_mii_write(device_t, int, int, uint16_t);
-int	epic_mii_wait(struct epic_softc *, uint32_t);
-void	epic_tick(void *);
-
-void	epic_statchg(struct ifnet *);
-int	epic_mediachange(struct ifnet *);
-=======
 static void	epic_start(struct ifnet *);
 static void	epic_watchdog(struct ifnet *);
 static int	epic_ioctl(struct ifnet *, u_long, void *);
@@ -118,7 +87,6 @@
 
 static void	epic_statchg(struct ifnet *);
 static int	epic_mediachange(struct ifnet *);
->>>>>>> 792df501
 
 #define	INTMASK	(INTSTAT_FATAL_INT | INTSTAT_TXU | \
 	    INTSTAT_TXC | INTSTAT_RXE | INTSTAT_RQE | INTSTAT_RCC)
@@ -226,16 +194,6 @@
 		aprint_error_dev(sc->sc_dev,
 		    "unable to create pad buffer DMA map, error = %d\n", error);
 		goto fail_5;
-<<<<<<< HEAD
-	}
-
-	if ((error = bus_dmamap_load(sc->sc_dmat, sc->sc_nulldmamap,
-	    nullbuf, ETHER_PAD_LEN, NULL, BUS_DMA_NOWAIT)) != 0) {
-		aprint_error_dev(sc->sc_dev,
-		    "unable to load pad buffer DMA map, error = %d\n", error);
-		goto fail_6;
-=======
->>>>>>> 792df501
 	}
 	bus_dmamap_sync(sc->sc_dmat, sc->sc_nulldmamap, 0, ETHER_PAD_LEN,
 	    BUS_DMASYNC_PREWRITE);
@@ -304,7 +262,6 @@
 	if (LIST_EMPTY(&mii->mii_phys)) {
 		ifmedia_add(&mii->mii_media, IFM_ETHER | IFM_NONE, 0, NULL);
 		ifmedia_set(&mii->mii_media, IFM_ETHER | IFM_NONE);
-<<<<<<< HEAD
 	} else
 		ifmedia_set(&mii->mii_media, IFM_ETHER | IFM_AUTO);
 
@@ -316,19 +273,6 @@
 		    0, NULL);
 		aprint_normal_dev(sc->sc_dev, "10base2/BNC\n");
 	} else
-=======
-	} else
-		ifmedia_set(&mii->mii_media, IFM_ETHER | IFM_AUTO);
-
-	if (sc->sc_hwflags & EPIC_HAS_BNC) {
-		/* use the next free media instance */
-		sc->sc_serinst = mii->mii_instance++;
-		ifmedia_add(&mii->mii_media,
-		    IFM_MAKEWORD(IFM_ETHER, IFM_10_2, 0, sc->sc_serinst),
-		    0, NULL);
-		aprint_normal_dev(sc->sc_dev, "10base2/BNC\n");
-	} else
->>>>>>> 792df501
 		sc->sc_serinst = -1;
 
 	strlcpy(ifp->if_xname, device_xname(sc->sc_dev), IFNAMSIZ);
@@ -397,15 +341,6 @@
 /*
  * Shutdown hook.  Make sure the interface is stopped at reboot.
  */
-<<<<<<< HEAD
-bool
-epic_shutdown(device_t self, int howto)
-{
-	struct epic_softc *sc = device_private(self);
-
-	epic_stop(&sc->sc_ethercom.ec_if, 1);
-
-=======
 static bool
 epic_shutdown(device_t self, int howto)
 {
@@ -413,7 +348,6 @@
 
 	epic_stop(&sc->sc_ethercom.ec_if, 1);
 
->>>>>>> 792df501
 	return true;
 }
 
@@ -421,11 +355,7 @@
  * Start packet transmission on the interface.
  * [ifnet interface function]
  */
-<<<<<<< HEAD
-void
-=======
 static void
->>>>>>> 792df501
 epic_start(struct ifnet *ifp)
 {
 	struct epic_softc *sc = ifp->if_softc;
@@ -611,11 +541,7 @@
  * Watchdog timer handler.
  * [ifnet interface function]
  */
-<<<<<<< HEAD
-void
-=======
 static void
->>>>>>> 792df501
 epic_watchdog(struct ifnet *ifp)
 {
 	struct epic_softc *sc = ifp->if_softc;
@@ -630,11 +556,7 @@
  * Handle control requests from the operator.
  * [ifnet interface function]
  */
-<<<<<<< HEAD
-int
-=======
 static int
->>>>>>> 792df501
 epic_ioctl(struct ifnet *ifp, u_long cmd, void *data)
 {
 	struct epic_softc *sc = ifp->if_softc;
@@ -913,11 +835,7 @@
 /*
  * One second timer, used to tick the MII.
  */
-<<<<<<< HEAD
-void
-=======
 static void
->>>>>>> 792df501
 epic_tick(void *arg)
 {
 	struct epic_softc *sc = arg;
@@ -933,11 +851,7 @@
 /*
  * Fixup the clock source on the EPIC.
  */
-<<<<<<< HEAD
-void
-=======
 static void
->>>>>>> 792df501
 epic_fixup_clock_source(struct epic_softc *sc)
 {
 	int i;
@@ -958,11 +872,7 @@
 /*
  * Perform a soft reset on the EPIC.
  */
-<<<<<<< HEAD
-void
-=======
 static void
->>>>>>> 792df501
 epic_reset(struct epic_softc *sc)
 {
 
@@ -979,11 +889,7 @@
 /*
  * Initialize the interface.  Must be called at splnet().
  */
-<<<<<<< HEAD
-int
-=======
 static int
->>>>>>> 792df501
 epic_init(struct ifnet *ifp)
 {
 	struct epic_softc *sc = ifp->if_softc;
@@ -1146,11 +1052,7 @@
 /*
  * Drain the receive queue.
  */
-<<<<<<< HEAD
-void
-=======
 static void
->>>>>>> 792df501
 epic_rxdrain(struct epic_softc *sc)
 {
 	struct epic_descsoft *ds;
@@ -1169,11 +1071,7 @@
 /*
  * Stop transmission on the interface.
  */
-<<<<<<< HEAD
-void
-=======
 static void
->>>>>>> 792df501
 epic_stop(struct ifnet *ifp, int disable)
 {
 	struct epic_softc *sc = ifp->if_softc;
@@ -1232,11 +1130,7 @@
 /*
  * Read the EPIC Serial EEPROM.
  */
-<<<<<<< HEAD
-void
-=======
 static void
->>>>>>> 792df501
 epic_read_eeprom(struct epic_softc *sc, int word, int wordcnt, uint16_t *data)
 {
 	bus_space_tag_t st = sc->sc_st;
@@ -1314,11 +1208,7 @@
 /*
  * Add a receive buffer to the indicated descriptor.
  */
-<<<<<<< HEAD
-int
-=======
 static int
->>>>>>> 792df501
 epic_add_rxbuf(struct epic_softc *sc, int idx)
 {
 	struct epic_descsoft *ds = EPIC_DSRX(sc, idx);
@@ -1362,11 +1252,7 @@
  *
  * NOTE: We rely on a recently-updated mii_media_active here!
  */
-<<<<<<< HEAD
-void
-=======
 static void
->>>>>>> 792df501
 epic_set_mchash(struct epic_softc *sc)
 {
 	struct ethercom *ec = &sc->sc_ethercom;
@@ -1437,11 +1323,7 @@
 /*
  * Wait for the MII to become ready.
  */
-<<<<<<< HEAD
-int
-=======
 static int
->>>>>>> 792df501
 epic_mii_wait(struct epic_softc *sc, uint32_t rw)
 {
 	int i;
@@ -1463,11 +1345,7 @@
 /*
  * Read from the MII.
  */
-<<<<<<< HEAD
-int
-=======
 static int
->>>>>>> 792df501
 epic_mii_read(device_t self, int phy, int reg, uint16_t *val)
 {
 	struct epic_softc *sc = device_private(self);
@@ -1490,11 +1368,7 @@
 /*
  * Write to the MII.
  */
-<<<<<<< HEAD
-int
-=======
 static int
->>>>>>> 792df501
 epic_mii_write(device_t self, int phy, int reg, uint16_t val)
 {
 	struct epic_softc *sc = device_private(self);
@@ -1513,11 +1387,7 @@
 /*
  * Callback from PHY when media changes.
  */
-<<<<<<< HEAD
-void
-=======
 static void
->>>>>>> 792df501
 epic_statchg(struct ifnet *ifp)
 {
 	struct epic_softc *sc = ifp->if_softc;
@@ -1549,7 +1419,6 @@
 	 */
 	epic_set_mchash(sc);
 }
-<<<<<<< HEAD
 
 /*
  * Callback from ifmedia to request new media setting.
@@ -1557,7 +1426,7 @@
  * XXX Looks to me like some of this complexity should move into
  * XXX one or two custom PHY drivers. --dyoung
  */
-int
+static int
 epic_mediachange(struct ifnet *ifp)
 {
 	struct epic_softc *sc = ifp->if_softc;
@@ -1585,43 +1454,6 @@
 	if ((rc = mii_mediachg(mii)) == ENXIO)
 		rc = 0;
 
-=======
-
-/*
- * Callback from ifmedia to request new media setting.
- *
- * XXX Looks to me like some of this complexity should move into
- * XXX one or two custom PHY drivers. --dyoung
- */
-static int
-epic_mediachange(struct ifnet *ifp)
-{
-	struct epic_softc *sc = ifp->if_softc;
-	struct mii_data *mii = &sc->sc_mii;
-	struct ifmedia *ifm = &mii->mii_media;
-	int media = ifm->ifm_cur->ifm_media;
-	uint32_t miicfg;
-	struct mii_softc *miisc;
-	int rc;
-	uint16_t cfg;
-
-	if ((ifp->if_flags & IFF_UP) == 0)
-		return 0;
-
-	if (IFM_INST(media) != sc->sc_serinst) {
-		/* If we're not selecting serial interface, select MII mode */
-#ifdef EPICMEDIADEBUG
-		printf("%s: parallel mode\n", ifp->if_xname);
-#endif
-		miicfg = bus_space_read_4(sc->sc_st, sc->sc_sh, EPIC_MIICFG);
-		miicfg &= ~MIICFG_SERMODEENA;
-		bus_space_write_4(sc->sc_st, sc->sc_sh, EPIC_MIICFG, miicfg);
-	}
-
-	if ((rc = mii_mediachg(mii)) == ENXIO)
-		rc = 0;
-
->>>>>>> 792df501
 	if (IFM_INST(media) == sc->sc_serinst) {
 		/* select serial interface */
 #ifdef EPICMEDIADEBUG
