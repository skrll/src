<<<<<<< HEAD
/*	$NetBSD: dpt.c,v 1.74 2017/10/28 04:53:55 riastradh Exp $	*/
=======
/*	$NetBSD: dpt.c,v 1.75 2018/09/03 16:29:31 riastradh Exp $	*/
>>>>>>> 598bd837

/*-
 * Copyright (c) 1997, 1998, 1999, 2000, 2001 The NetBSD Foundation, Inc.
 * All rights reserved.
 *
 * This code is derived from software contributed to The NetBSD Foundation
 * by Andrew Doran, Charles M. Hannum and by Jason R. Thorpe of the Numerical
 * Aerospace Simulation Facility, NASA Ames Research Center.
 *
 * Redistribution and use in source and binary forms, with or without
 * modification, are permitted provided that the following conditions
 * are met:
 * 1. Redistributions of source code must retain the above copyright
 *    notice, this list of conditions and the following disclaimer.
 * 2. Redistributions in binary form must reproduce the above copyright
 *    notice, this list of conditions and the following disclaimer in the
 *    documentation and/or other materials provided with the distribution.
 *
 * THIS SOFTWARE IS PROVIDED BY THE NETBSD FOUNDATION, INC. AND CONTRIBUTORS
 * ``AS IS'' AND ANY EXPRESS OR IMPLIED WARRANTIES, INCLUDING, BUT NOT LIMITED
 * TO, THE IMPLIED WARRANTIES OF MERCHANTABILITY AND FITNESS FOR A PARTICULAR
 * PURPOSE ARE DISCLAIMED.  IN NO EVENT SHALL THE FOUNDATION OR CONTRIBUTORS
 * BE LIABLE FOR ANY DIRECT, INDIRECT, INCIDENTAL, SPECIAL, EXEMPLARY, OR
 * CONSEQUENTIAL DAMAGES (INCLUDING, BUT NOT LIMITED TO, PROCUREMENT OF
 * SUBSTITUTE GOODS OR SERVICES; LOSS OF USE, DATA, OR PROFITS; OR BUSINESS
 * INTERRUPTION) HOWEVER CAUSED AND ON ANY THEORY OF LIABILITY, WHETHER IN
 * CONTRACT, STRICT LIABILITY, OR TORT (INCLUDING NEGLIGENCE OR OTHERWISE)
 * ARISING IN ANY WAY OUT OF THE USE OF THIS SOFTWARE, EVEN IF ADVISED OF THE
 * POSSIBILITY OF SUCH DAMAGE.
 */

/*
 * Copyright (c) 1996-2000 Distributed Processing Technology Corporation
 * Copyright (c) 2000 Adaptec Corporation
 * All rights reserved.
 *
 * TERMS AND CONDITIONS OF USE
 *
 * Redistribution and use in source form, with or without modification, are
 * permitted provided that redistributions of source code must retain the
 * above copyright notice, this list of conditions and the following disclaimer.
 *
 * This software is provided `as is' by Adaptec and any express or implied
 * warranties, including, but not limited to, the implied warranties of
 * merchantability and fitness for a particular purpose, are disclaimed. In no
 * event shall Adaptec be liable for any direct, indirect, incidental, special,
 * exemplary or consequential damages (including, but not limited to,
 * procurement of substitute goods or services; loss of use, data, or profits;
 * or business interruptions) however caused and on any theory of liability,
 * whether in contract, strict liability, or tort (including negligence or
 * otherwise) arising in any way out of the use of this driver software, even
 * if advised of the possibility of such damage.
 */

/*
 * Portions of this code fall under the following copyright:
 *
 * Originally written by Julian Elischer (julian@tfs.com)
 * for TRW Financial Systems for use under the MACH(2.5) operating system.
 *
 * TRW Financial Systems, in accordance with their agreement with Carnegie
 * Mellon University, makes this software available to CMU to distribute
 * or use in any manner that they see fit as long as this message is kept with
 * the software. For this reason TFS also grants any other persons or
 * organisations permission to use or modify this software.
 *
 * TFS supplies this software to be publicly redistributed
 * on the understanding that TFS is not responsible for the correct
 * functioning of this software in any circumstances.
 */

#include <sys/cdefs.h>
<<<<<<< HEAD
__KERNEL_RCSID(0, "$NetBSD: dpt.c,v 1.74 2017/10/28 04:53:55 riastradh Exp $");
=======
__KERNEL_RCSID(0, "$NetBSD: dpt.c,v 1.75 2018/09/03 16:29:31 riastradh Exp $");
>>>>>>> 598bd837

#include <sys/param.h>
#include <sys/systm.h>
#include <sys/device.h>
#include <sys/queue.h>
#include <sys/buf.h>
#include <sys/endian.h>
#include <sys/conf.h>
#include <sys/kauth.h>
#include <sys/proc.h>
#include <sys/mutex.h>

#include <sys/bus.h>
#ifdef i386
#include <machine/pio.h>
#include <machine/cputypes.h>
#endif

#include <dev/scsipi/scsi_all.h>
#include <dev/scsipi/scsipi_all.h>
#include <dev/scsipi/scsiconf.h>

#include <dev/ic/dptreg.h>
#include <dev/ic/dptvar.h>

#include <dev/i2o/dptivar.h>

#include "ioconf.h"

#ifdef DEBUG
#define	DPRINTF(x)		printf x
#else
#define	DPRINTF(x)
#endif

#define dpt_inb(x, o)		\
    bus_space_read_1((x)->sc_iot, (x)->sc_ioh, (o))
#define dpt_outb(x, o, d)	\
    bus_space_write_1((x)->sc_iot, (x)->sc_ioh, (o), (d))

static const char * const dpt_cname[] = {
	"3334", "SmartRAID IV",
	"3332", "SmartRAID IV",
	"2144", "SmartCache IV",
	"2044", "SmartCache IV",
	"2142", "SmartCache IV",
	"2042", "SmartCache IV",
	"2041", "SmartCache IV",
	"3224", "SmartRAID III",
	"3222", "SmartRAID III",
	"3021", "SmartRAID III",
	"2124", "SmartCache III",
	"2024", "SmartCache III",
	"2122", "SmartCache III",
	"2022", "SmartCache III",
	"2021", "SmartCache III",
	"2012", "SmartCache Plus",
	"2011", "SmartCache Plus",
	NULL,   "<unknown>",
};

static void	*dpt_sdh;

dev_type_open(dptopen);
dev_type_ioctl(dptioctl);

const struct cdevsw dpt_cdevsw = {
	.d_open = dptopen,
	.d_close = nullclose,
	.d_read = noread,
	.d_write = nowrite,
	.d_ioctl = dptioctl,
	.d_stop = nostop,
	.d_tty = notty,
	.d_poll = nopoll,
	.d_mmap = nommap,
	.d_kqfilter = nokqfilter,
	.d_discard = nodiscard,
	.d_flag = D_OTHER,
};

static struct dpt_sig dpt_sig = {
	{ 'd', 'P', 't', 'S', 'i', 'G'},
	SIG_VERSION,
#if defined(i386)
	PROC_INTEL,
#elif defined(powerpc)
	PROC_POWERPC,
#elif defined(alpha)
	PROC_ALPHA,
#elif defined(__mips__)
	PROC_MIPS,
#elif defined(sparc64)
	PROC_ULTRASPARC,
#else
	0xff,
#endif
#if defined(i386)
	PROC_386 | PROC_486 | PROC_PENTIUM | PROC_SEXIUM,
#else
	0,
#endif
	FT_HBADRVR,
	0,
	OEM_DPT,
	OS_FREE_BSD,	/* XXX */
	CAP_ABOVE16MB,
	DEV_ALL,
	ADF_ALL_EATA,
	0,
	0,
	DPT_VERSION,
	DPT_REVISION,
	DPT_SUBREVISION,
	DPT_MONTH,
	DPT_DAY,
	DPT_YEAR,
	""		/* Will be filled later */
};

static void	dpt_ccb_abort(struct dpt_softc *, struct dpt_ccb *);
static void	dpt_ccb_done(struct dpt_softc *, struct dpt_ccb *);
static int	dpt_ccb_map(struct dpt_softc *, struct dpt_ccb *);
static int	dpt_ccb_poll(struct dpt_softc *, struct dpt_ccb *);
static void	dpt_ccb_unmap(struct dpt_softc *, struct dpt_ccb *);
static int	dpt_cmd(struct dpt_softc *, struct dpt_ccb *, int, int);
static void	dpt_ctlrinfo(struct dpt_softc *, struct dpt_eata_ctlrinfo *);
static void	dpt_hba_inquire(struct dpt_softc *, struct eata_inquiry_data **);
static void	dpt_minphys(struct buf *);
static int	dpt_passthrough(struct dpt_softc *, struct eata_ucp *,
				struct lwp *);
static void	dpt_scsipi_request(struct scsipi_channel *,
				   scsipi_adapter_req_t, void *);
static void	dpt_shutdown(void *);
static void	dpt_sysinfo(struct dpt_softc *, struct dpt_sysinfo *);
static int	dpt_wait(struct dpt_softc *, u_int8_t, u_int8_t, int);

static inline struct dpt_ccb	*dpt_ccb_alloc(struct dpt_softc *);
static inline void	dpt_ccb_free(struct dpt_softc *, struct dpt_ccb *);

static inline struct dpt_ccb *
dpt_ccb_alloc(struct dpt_softc *sc)
{
	struct dpt_ccb *ccb;
	int s;

	s = splbio();
	ccb = SLIST_FIRST(&sc->sc_ccb_free);
	SLIST_REMOVE_HEAD(&sc->sc_ccb_free, ccb_chain);
	splx(s);

	return (ccb);
}

static inline void
dpt_ccb_free(struct dpt_softc *sc, struct dpt_ccb *ccb)
{
	int s;

	ccb->ccb_flg = 0;
	ccb->ccb_savesp = NULL;
	s = splbio();
	SLIST_INSERT_HEAD(&sc->sc_ccb_free, ccb, ccb_chain);
	splx(s);
}

/*
 * Handle an interrupt from the HBA.
 */
int
dpt_intr(void *cookie)
{
	struct dpt_softc *sc;
	struct dpt_ccb *ccb;
	struct eata_sp *sp;
	int forus;

	sc = cookie;
	sp = sc->sc_stp;
	forus = 0;

	for (;;) {
		/*
		 * HBA might have interrupted while we were dealing with the
		 * last completed command, since we ACK before we deal; keep
		 * polling.
		 */
		if ((dpt_inb(sc, HA_AUX_STATUS) & HA_AUX_INTR) == 0)
			break;
		forus = 1;

		bus_dmamap_sync(sc->sc_dmat, sc->sc_dmamap, sc->sc_stpoff,
		    sizeof(struct eata_sp), BUS_DMASYNC_POSTREAD);

		/* Might have looped before HBA can reset HBA_AUX_INTR. */
		if (sp->sp_ccbid == -1) {
			DELAY(50);

			if ((dpt_inb(sc, HA_AUX_STATUS) & HA_AUX_INTR) == 0)
				return (0);

			printf("%s: no status\n", device_xname(sc->sc_dev));

			/* Re-sync DMA map */
			bus_dmamap_sync(sc->sc_dmat, sc->sc_dmamap,
			    sc->sc_stpoff, sizeof(struct eata_sp),
			    BUS_DMASYNC_POSTREAD);
		}

		/* Make sure CCB ID from status packet is realistic. */
		if ((u_int)sp->sp_ccbid >= sc->sc_nccbs) {
			printf("%s: bogus status (returned CCB id %d)\n",
			    device_xname(sc->sc_dev), sp->sp_ccbid);

			/* Ack the interrupt */
			sp->sp_ccbid = -1;
			(void)dpt_inb(sc, HA_STATUS);
			continue;
		}

		/* Sync up DMA map and cache cmd status. */
		ccb = sc->sc_ccbs + sp->sp_ccbid;

		bus_dmamap_sync(sc->sc_dmat, sc->sc_dmamap, CCB_OFF(sc, ccb),
		    sizeof(struct dpt_ccb), BUS_DMASYNC_POSTWRITE);

		ccb->ccb_hba_status = sp->sp_hba_status & 0x7f;
		ccb->ccb_scsi_status = sp->sp_scsi_status;
		if (ccb->ccb_savesp != NULL)
			memcpy(ccb->ccb_savesp, sp, sizeof(*sp));

		/*
		 * Ack the interrupt and process the CCB.  If this
		 * is a private CCB it's up to dpt_ccb_poll() to
		 * notice.
		 */
		sp->sp_ccbid = -1;
		ccb->ccb_flg |= CCB_INTR;
		(void)dpt_inb(sc, HA_STATUS);
		if ((ccb->ccb_flg & CCB_PRIVATE) == 0)
			dpt_ccb_done(sc, ccb);
		else if ((ccb->ccb_flg & CCB_WAIT) != 0)
			wakeup(ccb);
	}

	return (forus);
}

/*
 * Initialize and attach the HBA.  This is the entry point from bus
 * specific probe-and-attach code.
 */
void
dpt_init(struct dpt_softc *sc, const char *intrstr)
{
	struct scsipi_adapter *adapt;
	struct scsipi_channel *chan;
	struct eata_inquiry_data *ei;
	int i, j, rv, rseg, maxchannel, maxtarget, mapsize;
	bus_dma_segment_t seg;
	struct eata_cfg *ec;
	struct dpt_ccb *ccb;
	char model[__arraycount(ei->ei_model) + __arraycount(ei->ei_suffix) + 1];
	char vendor[__arraycount(ei->ei_vendor) + 1];

	ec = &sc->sc_ec;
	snprintf(dpt_sig.dsDescription, sizeof(dpt_sig.dsDescription),
	    "NetBSD %s DPT driver", osrelease);
	mutex_init(&sc->sc_lock, MUTEX_DEFAULT, IPL_NONE);

	/*
	 * Allocate the CCB/status packet/scratch DMA map and load.
	 */
	sc->sc_nccbs =
	    uimin(be16toh(*(int16_t *)ec->ec_queuedepth), DPT_MAX_CCBS);
	sc->sc_stpoff = sc->sc_nccbs * sizeof(struct dpt_ccb);
	sc->sc_scroff = sc->sc_stpoff + sizeof(struct eata_sp);
	mapsize = sc->sc_nccbs * sizeof(struct dpt_ccb) +
	    DPT_SCRATCH_SIZE + sizeof(struct eata_sp);

	if ((rv = bus_dmamem_alloc(sc->sc_dmat, mapsize,
	    PAGE_SIZE, 0, &seg, 1, &rseg, BUS_DMA_NOWAIT)) != 0) {
		aprint_error_dev(sc->sc_dev, "unable to allocate CCBs, rv = %d\n", rv);
		return;
	}

	if ((rv = bus_dmamem_map(sc->sc_dmat, &seg, rseg, mapsize,
	    (void **)&sc->sc_ccbs, BUS_DMA_NOWAIT|BUS_DMA_COHERENT)) != 0) {
		aprint_error_dev(sc->sc_dev, "unable to map CCBs, rv = %d\n",
		    rv);
		return;
	}

	if ((rv = bus_dmamap_create(sc->sc_dmat, mapsize,
	    mapsize, 1, 0, BUS_DMA_NOWAIT, &sc->sc_dmamap)) != 0) {
		aprint_error_dev(sc->sc_dev, "unable to create CCB DMA map, rv = %d\n", rv);
		return;
	}

	if ((rv = bus_dmamap_load(sc->sc_dmat, sc->sc_dmamap,
	    sc->sc_ccbs, mapsize, NULL, BUS_DMA_NOWAIT)) != 0) {
		aprint_error_dev(sc->sc_dev, "unable to load CCB DMA map, rv = %d\n", rv);
		return;
	}

	sc->sc_stp = (struct eata_sp *)((char *)sc->sc_ccbs + sc->sc_stpoff);
	sc->sc_stppa = sc->sc_dmamap->dm_segs[0].ds_addr + sc->sc_stpoff;
	sc->sc_scr = (char *)sc->sc_ccbs + sc->sc_scroff;
	sc->sc_scrpa = sc->sc_dmamap->dm_segs[0].ds_addr + sc->sc_scroff;
	sc->sc_stp->sp_ccbid = -1;

	/*
	 * Create the CCBs.
	 */
	SLIST_INIT(&sc->sc_ccb_free);
	memset(sc->sc_ccbs, 0, sizeof(struct dpt_ccb) * sc->sc_nccbs);

	for (i = 0, ccb = sc->sc_ccbs; i < sc->sc_nccbs; i++, ccb++) {
		rv = bus_dmamap_create(sc->sc_dmat, DPT_MAX_XFER,
		    DPT_SG_SIZE, DPT_MAX_XFER, 0,
		    BUS_DMA_NOWAIT | BUS_DMA_ALLOCNOW,
		    &ccb->ccb_dmamap_xfer);
		if (rv) {
			aprint_error_dev(sc->sc_dev, "can't create ccb dmamap (%d)\n", rv);
			break;
		}

		ccb->ccb_id = i;
		ccb->ccb_ccbpa = sc->sc_dmamap->dm_segs[0].ds_addr +
		    CCB_OFF(sc, ccb);
		SLIST_INSERT_HEAD(&sc->sc_ccb_free, ccb, ccb_chain);
	}

	if (i == 0) {
		aprint_error_dev(sc->sc_dev, "unable to create CCBs\n");
		return;
	} else if (i != sc->sc_nccbs) {
		aprint_error_dev(sc->sc_dev, "%d/%d CCBs created!\n",
		    i, sc->sc_nccbs);
		sc->sc_nccbs = i;
	}

	/* Set shutdownhook before we start any device activity. */
	if (dpt_sdh == NULL)
		dpt_sdh = shutdownhook_establish(dpt_shutdown, NULL);

	/* Get the inquiry data from the HBA. */
	dpt_hba_inquire(sc, &ei);

	/*
	 * dpt0 at pci0 dev 12 function 0: DPT SmartRAID III (PM3224A/9X-R)
	 * dpt0: interrupting at irq 10
	 * dpt0: 64 queued commands, 1 channel(s), adapter on ID(s) 7
	 */
	for (i = 0; i < __arraycount(ei->ei_vendor) && ei->ei_vendor[i] != ' ';
	    i++)
		vendor[i] = ei->ei_vendor[i];
	vendor[i] = '\0';

	for (i = 0; i < __arraycount(ei->ei_model) && ei->ei_model[i] != ' ';
	    i++)
		model[i] = ei->ei_model[i];
	for (j = 0; j < __arraycount(ei->ei_suffix) && ei->ei_suffix[j] != ' ';
	    i++, j++)
		model[i] = ei->ei_suffix[j];
	model[i] = '\0';

	/* Find the marketing name for the board. */
	for (i = 0; dpt_cname[i] != NULL; i += 2)
		if (memcmp(ei->ei_model + 2, dpt_cname[i], 4) == 0)
			break;

	aprint_normal("%s %s (%s)\n", vendor, dpt_cname[i + 1], model);

	if (intrstr != NULL)
		aprint_normal_dev(sc->sc_dev, "interrupting at %s\n", intrstr);

	maxchannel = (ec->ec_feat3 & EC_F3_MAX_CHANNEL_MASK) >>
	    EC_F3_MAX_CHANNEL_SHIFT;
	maxtarget = (ec->ec_feat3 & EC_F3_MAX_TARGET_MASK) >>
	    EC_F3_MAX_TARGET_SHIFT;

	aprint_normal_dev(sc->sc_dev,
	    "%d queued commands, %d channel(s), adapter on ID(s)",
	    sc->sc_nccbs, maxchannel + 1);

	for (i = 0; i <= maxchannel; i++) {
		sc->sc_hbaid[i] = ec->ec_hba[3 - i];
		aprint_normal(" %d", sc->sc_hbaid[i]);
	}
	aprint_normal("\n");

	/*
	 * Reset the SCSI controller chip(s) and bus.  XXX Do we need to do
	 * this for each bus?
	 */
	if (dpt_cmd(sc, NULL, CP_IMMEDIATE, CPI_BUS_RESET))
		panic("%s: dpt_cmd failed", device_xname(sc->sc_dev));

	/* Fill in the scsipi_adapter. */
	adapt = &sc->sc_adapt;
	memset(adapt, 0, sizeof(*adapt));
	adapt->adapt_dev = sc->sc_dev;
	adapt->adapt_nchannels = maxchannel + 1;
	adapt->adapt_openings = sc->sc_nccbs - 1;
	adapt->adapt_max_periph = sc->sc_nccbs - 1;
	adapt->adapt_request = dpt_scsipi_request;
	adapt->adapt_minphys = dpt_minphys;

	for (i = 0; i <= maxchannel; i++) {
		/* Fill in the scsipi_channel. */
		chan = &sc->sc_chans[i];
		memset(chan, 0, sizeof(*chan));
		chan->chan_adapter = adapt;
		chan->chan_bustype = &scsi_bustype;
		chan->chan_channel = i;
		chan->chan_ntargets = maxtarget + 1;
		chan->chan_nluns = ec->ec_maxlun + 1;
		chan->chan_id = sc->sc_hbaid[i];
		config_found(sc->sc_dev, chan, scsiprint);
	}
}

/*
 * Read the EATA configuration from the HBA and perform some sanity checks.
 */
int
dpt_readcfg(struct dpt_softc *sc)
{
	struct eata_cfg *ec;
	int i, j, stat;
	u_int16_t *p;

	ec = &sc->sc_ec;

	/* Older firmware may puke if we talk to it too soon after reset. */
	dpt_outb(sc, HA_COMMAND, CP_RESET);
	DELAY(750000);

	for (i = 1000; i; i--) {
		if ((dpt_inb(sc, HA_STATUS) & HA_ST_READY) != 0)
			break;
		DELAY(2000);
	}

	if (i == 0) {
		printf("%s: HBA not ready after reset (hba status:%02x)\n",
		    device_xname(sc->sc_dev), dpt_inb(sc, HA_STATUS));
		return (-1);
	}

	while((((stat = dpt_inb(sc, HA_STATUS))
	    != (HA_ST_READY|HA_ST_SEEK_COMPLETE))
	    && (stat != (HA_ST_READY|HA_ST_SEEK_COMPLETE|HA_ST_ERROR))
	    && (stat != (HA_ST_READY|HA_ST_SEEK_COMPLETE|HA_ST_ERROR|HA_ST_DRQ)))
	    || (dpt_wait(sc, HA_ST_BUSY, 0, 2000))) {
		/* RAID drives still spinning up? */
		if(dpt_inb(sc, HA_ERROR) != 'D' ||
		   dpt_inb(sc, HA_ERROR + 1) != 'P' ||
		   dpt_inb(sc, HA_ERROR + 2) != 'T') {
			printf("%s: HBA not ready\n", device_xname(sc->sc_dev));
			return (-1);
		}
	}

	/*
	 * Issue the read-config command and wait for the data to appear.
	 *
	 * Apparently certian firmware revisions won't DMA later on if we
	 * request the config data using PIO, but it makes it a lot easier
	 * as no DMA setup is required.
	 */
	dpt_outb(sc, HA_COMMAND, CP_PIO_GETCFG);
	memset(ec, 0, sizeof(*ec));
	i = ((int)(uintptr_t)&((struct eata_cfg *)0)->ec_cfglen +
	    sizeof(ec->ec_cfglen)) >> 1;
	p = (u_int16_t *)ec;

	if (dpt_wait(sc, 0xFF, HA_ST_DATA_RDY, 2000)) {
		printf("%s: cfg data didn't appear (hba status:%02x)\n",
		    device_xname(sc->sc_dev), dpt_inb(sc, HA_STATUS));
		return (-1);
	}

	/* Begin reading. */
	while (i--)
		*p++ = bus_space_read_stream_2(sc->sc_iot, sc->sc_ioh, HA_DATA);

	if ((i = ec->ec_cfglen) > (sizeof(struct eata_cfg)
	    - (int)(uintptr_t)(&(((struct eata_cfg *)0L)->ec_cfglen))
	    - sizeof(ec->ec_cfglen)))
		i = sizeof(struct eata_cfg)
		  - (int)(uintptr_t)(&(((struct eata_cfg *)0L)->ec_cfglen))
		  - sizeof(ec->ec_cfglen);

	j = i + (int)(uintptr_t)(&(((struct eata_cfg *)0L)->ec_cfglen)) +
	    sizeof(ec->ec_cfglen);
	i >>= 1;

	while (i--)
		*p++ = bus_space_read_stream_2(sc->sc_iot, sc->sc_ioh, HA_DATA);

	/* Flush until we have read 512 bytes. */
	i = (512 - j + 1) >> 1;
	while (i--)
		(void)bus_space_read_stream_2(sc->sc_iot, sc->sc_ioh, HA_DATA);

	/* Defaults for older firmware... */
	if (p <= (u_short *)&ec->ec_hba[DPT_MAX_CHANNELS - 1])
		ec->ec_hba[DPT_MAX_CHANNELS - 1] = 7;

	if ((dpt_inb(sc, HA_STATUS) & HA_ST_ERROR) != 0) {
		aprint_error_dev(sc->sc_dev, "HBA error\n");
		return (-1);
	}

	if (memcmp(ec->ec_eatasig, "EATA", 4) != 0) {
		aprint_error_dev(sc->sc_dev, "EATA signature mismatch\n");
		return (-1);
	}

	if ((ec->ec_feat0 & EC_F0_HBA_VALID) == 0) {
		aprint_error_dev(sc->sc_dev, "ec_hba field invalid\n");
		return (-1);
	}

	if ((ec->ec_feat0 & EC_F0_DMA_SUPPORTED) == 0) {
		aprint_error_dev(sc->sc_dev, "DMA not supported\n");
		return (-1);
	}

	return (0);
}

/*
 * Our `shutdownhook' to cleanly shut down the HBA.  The HBA must flush all
 * data from its cache and mark array groups as clean.
 *
 * XXX This doesn't always work (i.e., the HBA may still be flushing after
 * we tell root that it's safe to power off).
 */
static void
dpt_shutdown(void *cookie)
{
	extern struct cfdriver dpt_cd;
	struct dpt_softc *sc;
	int i;

	printf("shutting down dpt devices...");

	for (i = 0; i < dpt_cd.cd_ndevs; i++) {
		if ((sc = device_lookup_private(&dpt_cd, i)) == NULL)
			continue;
		dpt_cmd(sc, NULL, CP_IMMEDIATE, CPI_POWEROFF_WARN);
	}

	delay(10000*1000);
	printf(" done\n");
}

/*
 * Send an EATA command to the HBA.
 */
static int
dpt_cmd(struct dpt_softc *sc, struct dpt_ccb *ccb, int eatacmd, int icmd)
{
	u_int32_t pa;
	int i, s;

	s = splbio();

	for (i = 20000; i != 0; i--) {
		if ((dpt_inb(sc, HA_AUX_STATUS) & HA_AUX_BUSY) == 0)
			break;
		DELAY(50);
	}
	if (i == 0) {
		splx(s);
		return (-1);
	}

	pa = (ccb != NULL ? ccb->ccb_ccbpa : 0);
	dpt_outb(sc, HA_DMA_BASE + 0, (pa      ) & 0xff);
	dpt_outb(sc, HA_DMA_BASE + 1, (pa >>  8) & 0xff);
	dpt_outb(sc, HA_DMA_BASE + 2, (pa >> 16) & 0xff);
	dpt_outb(sc, HA_DMA_BASE + 3, (pa >> 24) & 0xff);

	if (eatacmd == CP_IMMEDIATE)
		dpt_outb(sc, HA_ICMD, icmd);

	dpt_outb(sc, HA_COMMAND, eatacmd);

	splx(s);
	return (0);
}

/*
 * Wait for the HBA status register to reach a specific state.
 */
static int
dpt_wait(struct dpt_softc *sc, u_int8_t mask, u_int8_t state, int ms)
{

	for (ms *= 10; ms != 0; ms--) {
		if ((dpt_inb(sc, HA_STATUS) & mask) == state)
			return (0);
		DELAY(100);
	}

	return (-1);
}

/*
 * Spin waiting for a command to finish.  The timeout value from the CCB is
 * used.  The CCB must be marked with CCB_PRIVATE, otherwise it'll will get
 * recycled before we get a look at it.
 */
static int
dpt_ccb_poll(struct dpt_softc *sc, struct dpt_ccb *ccb)
{
	int i, s;

#ifdef DEBUG
	if ((ccb->ccb_flg & CCB_PRIVATE) == 0)
		panic("dpt_ccb_poll: called for non-CCB_PRIVATE request");
#endif

	s = splbio();

	if ((ccb->ccb_flg & CCB_INTR) != 0) {
		splx(s);
		return (0);
	}

	for (i = ccb->ccb_timeout * 20; i != 0; i--) {
		if ((dpt_inb(sc, HA_AUX_STATUS) & HA_AUX_INTR) != 0)
			dpt_intr(sc);
		if ((ccb->ccb_flg & CCB_INTR) != 0)
			break;
		DELAY(50);
	}

	splx(s);
	return (i == 0);
}

/*
 * We have a command which has been processed by the HBA, so now we look to
 * see how the operation went.  CCBs marked CCB_PRIVATE are not passed here
 * by dpt_intr().
 */
static void
dpt_ccb_done(struct dpt_softc *sc, struct dpt_ccb *ccb)
{
	struct scsipi_xfer *xs;

	xs = ccb->ccb_xs;

	SC_DEBUG(xs->xs_periph, SCSIPI_DB2, ("dpt_ccb_done\n"));

	/*
	 * If we were a data transfer, unload the map that described the
	 * data buffer.
	 */
	if (xs->datalen != 0)
		dpt_ccb_unmap(sc, ccb);

	if (xs->error == XS_NOERROR) {
		if (ccb->ccb_hba_status != SP_HBA_NO_ERROR) {
			switch (ccb->ccb_hba_status) {
			case SP_HBA_ERROR_SEL_TO:
				xs->error = XS_SELTIMEOUT;
				break;
			case SP_HBA_ERROR_RESET:
				xs->error = XS_RESET;
				break;
			default:
				printf("%s: HBA status %x\n",
				    device_xname(sc->sc_dev), ccb->ccb_hba_status);
				xs->error = XS_DRIVER_STUFFUP;
				break;
			}
		} else if (ccb->ccb_scsi_status != SCSI_OK) {
			switch (ccb->ccb_scsi_status) {
			case SCSI_CHECK:
				memcpy(&xs->sense.scsi_sense, &ccb->ccb_sense,
				    sizeof(xs->sense.scsi_sense));
				xs->error = XS_SENSE;
				break;
			case SCSI_BUSY:
			case SCSI_QUEUE_FULL:
				xs->error = XS_BUSY;
				break;
			default:
				scsipi_printaddr(xs->xs_periph);
				printf("SCSI status %x\n",
				    ccb->ccb_scsi_status);
				xs->error = XS_DRIVER_STUFFUP;
				break;
			}
		} else
			xs->resid = 0;

		xs->status = ccb->ccb_scsi_status;
	}

	/* Free up the CCB and mark the command as done. */
	dpt_ccb_free(sc, ccb);
	scsipi_done(xs);
}

/*
 * Specified CCB has timed out, abort it.
 */
static void
dpt_ccb_abort(struct dpt_softc *sc, struct dpt_ccb *ccb)
{
	struct scsipi_periph *periph;
	struct scsipi_xfer *xs;
	int s;

	xs = ccb->ccb_xs;
	periph = xs->xs_periph;

	scsipi_printaddr(periph);
	printf("timed out (status:%02x aux status:%02x)",
	    dpt_inb(sc, HA_STATUS), dpt_inb(sc, HA_AUX_STATUS));

	s = splbio();

	if ((ccb->ccb_flg & CCB_ABORT) != 0) {
		/* Abort timed out, reset the HBA */
		printf(" AGAIN, resetting HBA\n");
		dpt_outb(sc, HA_COMMAND, CP_RESET);
		DELAY(750000);
	} else {
		/* Abort the operation that has timed out */
		printf("\n");
		xs->error = XS_TIMEOUT;
		ccb->ccb_timeout = DPT_ABORT_TIMEOUT;
		ccb->ccb_flg |= CCB_ABORT;
		/* Start the abort */
		if (dpt_cmd(sc, ccb, CP_IMMEDIATE, CPI_SPEC_ABORT))
			aprint_error_dev(sc->sc_dev, "dpt_cmd failed\n");
	}

	splx(s);
}

/*
 * Map a data transfer.
 */
static int
dpt_ccb_map(struct dpt_softc *sc, struct dpt_ccb *ccb)
{
	struct scsipi_xfer *xs;
	bus_dmamap_t xfer;
	bus_dma_segment_t *ds;
	struct eata_sg *sg;
	struct eata_cp *cp;
	int rv, i;

	xs = ccb->ccb_xs;
	xfer = ccb->ccb_dmamap_xfer;
	cp = &ccb->ccb_eata_cp;

	rv = bus_dmamap_load(sc->sc_dmat, xfer, xs->data, xs->datalen, NULL,
	    ((xs->xs_control & XS_CTL_NOSLEEP) != 0 ?
	    BUS_DMA_NOWAIT : BUS_DMA_WAITOK) | BUS_DMA_STREAMING |
	    ((xs->xs_control & XS_CTL_DATA_IN) ? BUS_DMA_READ : BUS_DMA_WRITE));

	switch (rv) {
	case 0:
		break;
	case ENOMEM:
	case EAGAIN:
		xs->error = XS_RESOURCE_SHORTAGE;
		break;
	default:
		xs->error = XS_DRIVER_STUFFUP;
		printf("%s: error %d loading map\n", device_xname(sc->sc_dev), rv);
		break;
	}

	if (xs->error != XS_NOERROR) {
		dpt_ccb_free(sc, ccb);
		scsipi_done(xs);
		return (-1);
	}

	bus_dmamap_sync(sc->sc_dmat, xfer, 0, xfer->dm_mapsize,
	    (xs->xs_control & XS_CTL_DATA_IN) != 0 ? BUS_DMASYNC_PREREAD :
	    BUS_DMASYNC_PREWRITE);

	/* Don't bother using scatter/gather for just 1 seg */
	if (xfer->dm_nsegs == 1) {
		cp->cp_dataaddr = htobe32(xfer->dm_segs[0].ds_addr);
		cp->cp_datalen = htobe32(xfer->dm_segs[0].ds_len);
	} else {
		/*
		 * Load the hardware scatter/gather map with
		 * the contents of the DMA map.
		 */
		sg = ccb->ccb_sg;
		ds = xfer->dm_segs;
		for (i = 0; i < xfer->dm_nsegs; i++, sg++, ds++) {
 			sg->sg_addr = htobe32(ds->ds_addr);
 			sg->sg_len =  htobe32(ds->ds_len);
 		}
	 	cp->cp_dataaddr = htobe32(CCB_OFF(sc, ccb) +
		    sc->sc_dmamap->dm_segs[0].ds_addr +
		    offsetof(struct dpt_ccb, ccb_sg));
		cp->cp_datalen = htobe32(i * sizeof(struct eata_sg));
		cp->cp_ctl0 |= CP_C0_SCATTER;
	}

	return (0);
}

/*
 * Unmap a transfer.
 */
static void
dpt_ccb_unmap(struct dpt_softc *sc, struct dpt_ccb *ccb)
{

	bus_dmamap_sync(sc->sc_dmat, ccb->ccb_dmamap_xfer, 0,
	    ccb->ccb_dmamap_xfer->dm_mapsize,
	    (ccb->ccb_eata_cp.cp_ctl0 & CP_C0_DATA_IN) != 0 ?
	    BUS_DMASYNC_POSTREAD : BUS_DMASYNC_POSTWRITE);
	bus_dmamap_unload(sc->sc_dmat, ccb->ccb_dmamap_xfer);
}

/*
 * Adjust the size of each I/O before it passes to the SCSI layer.
 */
static void
dpt_minphys(struct buf *bp)
{

	if (bp->b_bcount > DPT_MAX_XFER)
		bp->b_bcount = DPT_MAX_XFER;
	minphys(bp);
}

/*
 * Start a SCSI command.
 */
static void
dpt_scsipi_request(struct scsipi_channel *chan, scsipi_adapter_req_t req,
		   void *arg)
{
	struct dpt_softc *sc;
	struct scsipi_xfer *xs;
	int flags;
	struct scsipi_periph *periph;
	struct dpt_ccb *ccb;
	struct eata_cp *cp;

	sc = device_private(chan->chan_adapter->adapt_dev);

	switch (req) {
	case ADAPTER_REQ_RUN_XFER:
		xs = arg;
		periph = xs->xs_periph;
		flags = xs->xs_control;

#ifdef DIAGNOSTIC
		/* Cmds must be no more than 12 bytes for us. */
		if (xs->cmdlen > 12) {
			xs->error = XS_DRIVER_STUFFUP;
			scsipi_done(xs);
			break;
		}
#endif
		/*
		 * XXX We can't reset devices just yet.  Apparently some
		 * older firmware revisions don't even support it.
		 */
		if ((flags & XS_CTL_RESET) != 0) {
			xs->error = XS_DRIVER_STUFFUP;
			scsipi_done(xs);
			break;
		}

		/*
		 * Get a CCB and fill it.
		 */
		ccb = dpt_ccb_alloc(sc);
		ccb->ccb_xs = xs;
		ccb->ccb_timeout = xs->timeout;

		cp = &ccb->ccb_eata_cp;
		memcpy(&cp->cp_cdb_cmd, xs->cmd, xs->cmdlen);
		cp->cp_ccbid = ccb->ccb_id;
		cp->cp_senselen = sizeof(ccb->ccb_sense);
		cp->cp_stataddr = htobe32(sc->sc_stppa);
		cp->cp_ctl0 = CP_C0_AUTO_SENSE;
		cp->cp_ctl1 = 0;
		cp->cp_ctl2 = 0;
		cp->cp_ctl3 = periph->periph_target << CP_C3_ID_SHIFT;
		cp->cp_ctl3 |= chan->chan_channel << CP_C3_CHANNEL_SHIFT;
		cp->cp_ctl4 = periph->periph_lun << CP_C4_LUN_SHIFT;
		cp->cp_ctl4 |= CP_C4_DIS_PRI | CP_C4_IDENTIFY;

		if ((flags & XS_CTL_DATA_IN) != 0)
			cp->cp_ctl0 |= CP_C0_DATA_IN;
		if ((flags & XS_CTL_DATA_OUT) != 0)
			cp->cp_ctl0 |= CP_C0_DATA_OUT;
		if (sc->sc_hbaid[chan->chan_channel] == periph->periph_target)
			cp->cp_ctl0 |= CP_C0_INTERPRET;

		/* Synchronous xfers musn't write-back through the cache. */
		if (xs->bp != NULL)
			if ((xs->bp->b_flags & (B_ASYNC | B_READ)) == 0)
				cp->cp_ctl2 |= CP_C2_NO_CACHE;

		cp->cp_senseaddr =
		    htobe32(sc->sc_dmamap->dm_segs[0].ds_addr +
		    CCB_OFF(sc, ccb) + offsetof(struct dpt_ccb, ccb_sense));

		if (xs->datalen != 0) {
			if (dpt_ccb_map(sc, ccb))
				break;
		} else {
			cp->cp_dataaddr = 0;
			cp->cp_datalen = 0;
		}

		/* Sync up CCB and status packet. */
		bus_dmamap_sync(sc->sc_dmat, sc->sc_dmamap,
		    CCB_OFF(sc, ccb), sizeof(struct dpt_ccb),
		    BUS_DMASYNC_PREWRITE);
		bus_dmamap_sync(sc->sc_dmat, sc->sc_dmamap, sc->sc_stpoff,
		    sizeof(struct eata_sp), BUS_DMASYNC_PREREAD);

		/*
		 * Start the command.
		 */
		if ((xs->xs_control & XS_CTL_POLL) != 0)
			ccb->ccb_flg |= CCB_PRIVATE;

		if (dpt_cmd(sc, ccb, CP_DMA_CMD, 0)) {
			aprint_error_dev(sc->sc_dev, "dpt_cmd failed\n");
			xs->error = XS_DRIVER_STUFFUP;
			if (xs->datalen != 0)
				dpt_ccb_unmap(sc, ccb);
			dpt_ccb_free(sc, ccb);
			break;
		}

		if ((xs->xs_control & XS_CTL_POLL) == 0)
			break;

		if (dpt_ccb_poll(sc, ccb)) {
			dpt_ccb_abort(sc, ccb);
			/* Wait for abort to complete... */
			if (dpt_ccb_poll(sc, ccb))
				dpt_ccb_abort(sc, ccb);
		}

		dpt_ccb_done(sc, ccb);
		break;

	case ADAPTER_REQ_GROW_RESOURCES:
		/*
		 * Not supported, since we allocate the maximum number of
		 * CCBs up front.
		 */
		break;

	case ADAPTER_REQ_SET_XFER_MODE:
		/*
		 * This will be handled by the HBA itself, and we can't
		 * modify that (ditto for tagged queueing).
		 */
		break;
	}
}

/*
 * Get inquiry data from the adapter.
 */
static void
dpt_hba_inquire(struct dpt_softc *sc, struct eata_inquiry_data **ei)
{
	struct dpt_ccb *ccb;
	struct eata_cp *cp;

	*ei = (struct eata_inquiry_data *)sc->sc_scr;

	/* Get a CCB and mark as private */
	ccb = dpt_ccb_alloc(sc);
	ccb->ccb_flg |= CCB_PRIVATE;
	ccb->ccb_timeout = 200;

	/* Put all the arguments into the CCB. */
	cp = &ccb->ccb_eata_cp;
	cp->cp_ccbid = ccb->ccb_id;
	cp->cp_senselen = sizeof(ccb->ccb_sense);
	cp->cp_senseaddr = 0;
	cp->cp_stataddr = htobe32(sc->sc_stppa);
	cp->cp_dataaddr = htobe32(sc->sc_scrpa);
	cp->cp_datalen = htobe32(sizeof(struct eata_inquiry_data));
	cp->cp_ctl0 = CP_C0_DATA_IN | CP_C0_INTERPRET;
	cp->cp_ctl1 = 0;
	cp->cp_ctl2 = 0;
	cp->cp_ctl3 = sc->sc_hbaid[0] << CP_C3_ID_SHIFT;
	cp->cp_ctl4 = CP_C4_DIS_PRI | CP_C4_IDENTIFY;

	/* Put together the SCSI inquiry command. */
	memset(&cp->cp_cdb_cmd, 0, 12);
	cp->cp_cdb_cmd = INQUIRY;
	cp->cp_cdb_len = sizeof(struct eata_inquiry_data);

	/* Sync up CCB, status packet and scratch area. */
	bus_dmamap_sync(sc->sc_dmat, sc->sc_dmamap, CCB_OFF(sc, ccb),
	    sizeof(struct dpt_ccb), BUS_DMASYNC_PREWRITE);
	bus_dmamap_sync(sc->sc_dmat, sc->sc_dmamap, sc->sc_stpoff,
	    sizeof(struct eata_sp), BUS_DMASYNC_PREREAD);
	bus_dmamap_sync(sc->sc_dmat, sc->sc_dmamap, sc->sc_scroff,
	    sizeof(struct eata_inquiry_data), BUS_DMASYNC_PREREAD);

	/* Start the command and poll on completion. */
	if (dpt_cmd(sc, ccb, CP_DMA_CMD, 0))
		panic("%s: dpt_cmd failed", device_xname(sc->sc_dev));

	if (dpt_ccb_poll(sc, ccb))
		panic("%s: inquiry timed out", device_xname(sc->sc_dev));

	if (ccb->ccb_hba_status != SP_HBA_NO_ERROR ||
	    ccb->ccb_scsi_status != SCSI_OK)
		panic("%s: inquiry failed (hba:%02x scsi:%02x)",
		    device_xname(sc->sc_dev), ccb->ccb_hba_status,
		    ccb->ccb_scsi_status);

	/* Sync up the DMA map and free CCB, returning. */
	bus_dmamap_sync(sc->sc_dmat, sc->sc_dmamap, sc->sc_scroff,
	    sizeof(struct eata_inquiry_data), BUS_DMASYNC_POSTREAD);
	dpt_ccb_free(sc, ccb);
}

int
dptopen(dev_t dev, int flag, int mode, struct lwp *l)
{

	if (device_lookup(&dpt_cd, minor(dev)) == NULL)
		return (ENXIO);

	return (0);
}

int
dptioctl(dev_t dev, u_long cmd, void *data, int flag, struct lwp *l)
{
	struct dpt_softc *sc;
	int rv;

	sc = device_lookup_private(&dpt_cd, minor(dev));

	switch (cmd & 0xffff) {
	case DPT_SIGNATURE:
		memcpy(data, &dpt_sig, uimin(IOCPARM_LEN(cmd), sizeof(dpt_sig)));
		break;

	case DPT_CTRLINFO:
		dpt_ctlrinfo(sc, (struct dpt_eata_ctlrinfo *)data);
		break;

	case DPT_SYSINFO:
		dpt_sysinfo(sc, (struct dpt_sysinfo *)data);
		break;

	case DPT_BLINKLED:
		/*
		 * XXX Don't know how to get this from EATA boards.  I think
		 * it involves waiting for a "DPT" sequence from HA_ERROR
		 * and then reading one of the HA_ICMD registers.
		 */
		*(int *)data = 0;
		break;

	case DPT_EATAUSRCMD:
		rv = kauth_authorize_device_passthru(l->l_cred, dev,
		    KAUTH_REQ_DEVICE_RAWIO_PASSTHRU_ALL, data);
		if (rv)
			return (rv);

		if (IOCPARM_LEN(cmd) < sizeof(struct eata_ucp)) {
			DPRINTF(("%s: ucp %lu vs %lu bytes\n",
			    device_xname(sc->sc_dev), IOCPARM_LEN(cmd),
			    (unsigned long int)sizeof(struct eata_ucp)));
			return (EINVAL);
		}

		mutex_enter(&sc->sc_lock);
		rv = dpt_passthrough(sc, (struct eata_ucp *)data, l);
		mutex_exit(&sc->sc_lock);

		return (rv);

	default:
		DPRINTF(("%s: unknown ioctl %lx\n", device_xname(sc->sc_dev), cmd));
		return (ENOTTY);
	}

	return (0);
}

void
dpt_ctlrinfo(struct dpt_softc *sc, struct dpt_eata_ctlrinfo *info)
{

	memset(info, 0, sizeof(*info));
	info->id = sc->sc_hbaid[0];
	info->vect = sc->sc_isairq;
	info->base = sc->sc_isaport;
	info->qdepth = sc->sc_nccbs;
	info->sgsize = DPT_SG_SIZE * sizeof(struct eata_sg);
	info->heads = 16;
	info->sectors = 63;
	info->do_drive32 = 1;
	info->primary = 1;
	info->cpLength = sizeof(struct eata_cp);
	info->spLength = sizeof(struct eata_sp);
	info->drqNum = sc->sc_isadrq;
}

void
dpt_sysinfo(struct dpt_softc *sc, struct dpt_sysinfo *info)
{
#ifdef i386
	int i, j;
#endif

	memset(info, 0, sizeof(*info));

#ifdef i386
	outb (0x70, 0x12);
	i = inb(0x71);
	j = i >> 4;
	if (i == 0x0f) {
		outb (0x70, 0x19);
		j = inb (0x71);
	}
	info->drive0CMOS = j;

	j = i & 0x0f;
	if (i == 0x0f) {
		outb (0x70, 0x1a);
		j = inb (0x71);
	}
	info->drive1CMOS = j;
	info->processorFamily = dpt_sig.dsProcessorFamily;

	/*
	 * Get the conventional memory size from CMOS.
	 */
	outb(0x70, 0x16);
	j = inb(0x71);
	j <<= 8;
	outb(0x70, 0x15);
	j |= inb(0x71);
	info->conventionalMemSize = j;

	/*
	 * Get the extended memory size from CMOS.
	 */
	outb(0x70, 0x31);
	j = inb(0x71);
	j <<= 8;
	outb(0x70, 0x30);
	j |= inb(0x71);
	info->extendedMemSize = j;

	switch (cpu_class) {
	case CPUCLASS_386:
		info->processorType = PROC_386;
		break;
	case CPUCLASS_486:
		info->processorType = PROC_486;
		break;
	case CPUCLASS_586:
		info->processorType = PROC_PENTIUM;
		break;
	case CPUCLASS_686:
	default:
		info->processorType = PROC_SEXIUM;
		break;
	}

	info->flags = SI_CMOS_Valid | SI_BusTypeValid |
	    SI_MemorySizeValid | SI_NO_SmartROM;
#else
	info->flags = SI_BusTypeValid | SI_NO_SmartROM;
#endif

	info->busType = sc->sc_bustype;
}

int
dpt_passthrough(struct dpt_softc *sc, struct eata_ucp *ucp, struct lwp *l)
{
	struct dpt_ccb *ccb;
	struct eata_sp sp;
	struct eata_cp *cp;
	struct eata_sg *sg;
	bus_dmamap_t xfer = 0; /* XXX: gcc */
	bus_dma_segment_t *ds;
	int datain = 0, s, rv = 0, i, uslen; /* XXX: gcc */

	/*
	 * Get a CCB and fill.
	 */
	ccb = dpt_ccb_alloc(sc);
	ccb->ccb_flg |= CCB_PRIVATE | CCB_WAIT;
	ccb->ccb_timeout = 0;
	ccb->ccb_savesp = &sp;

	cp = &ccb->ccb_eata_cp;
	memcpy(cp, ucp->ucp_cp, sizeof(ucp->ucp_cp));
	uslen = cp->cp_senselen;
	cp->cp_ccbid = ccb->ccb_id;
	cp->cp_senselen = sizeof(ccb->ccb_sense);
	cp->cp_senseaddr = htobe32(sc->sc_dmamap->dm_segs[0].ds_addr +
	    CCB_OFF(sc, ccb) + offsetof(struct dpt_ccb, ccb_sense));
	cp->cp_stataddr = htobe32(sc->sc_stppa);

	/*
	 * Map data transfers.
	 */
	if (ucp->ucp_dataaddr && ucp->ucp_datalen) {
		xfer = ccb->ccb_dmamap_xfer;
		datain = ((cp->cp_ctl0 & CP_C0_DATA_IN) != 0);

		if (ucp->ucp_datalen > DPT_MAX_XFER) {
			DPRINTF(("%s: xfer too big\n", device_xname(sc->sc_dev)));
			dpt_ccb_free(sc, ccb);
			return (EFBIG);
		}
		rv = bus_dmamap_load(sc->sc_dmat, xfer,
		    ucp->ucp_dataaddr, ucp->ucp_datalen, l->l_proc,
		    BUS_DMA_WAITOK | BUS_DMA_STREAMING |
		    (datain ? BUS_DMA_READ : BUS_DMA_WRITE));
		if (rv != 0) {
			DPRINTF(("%s: map failed; %d\n", device_xname(sc->sc_dev),
			    rv));
			dpt_ccb_free(sc, ccb);
			return (rv);
		}

		bus_dmamap_sync(sc->sc_dmat, xfer, 0, xfer->dm_mapsize,
		    (datain ? BUS_DMASYNC_PREREAD : BUS_DMASYNC_PREWRITE));

		sg = ccb->ccb_sg;
		ds = xfer->dm_segs;
		for (i = 0; i < xfer->dm_nsegs; i++, sg++, ds++) {
	 		sg->sg_addr = htobe32(ds->ds_addr);
	 		sg->sg_len = htobe32(ds->ds_len);
 		}
		cp->cp_dataaddr = htobe32(CCB_OFF(sc, ccb) +
		    sc->sc_dmamap->dm_segs[0].ds_addr +
		    offsetof(struct dpt_ccb, ccb_sg));
		cp->cp_datalen = htobe32(i * sizeof(struct eata_sg));
		cp->cp_ctl0 |= CP_C0_SCATTER;
	} else {
		cp->cp_dataaddr = 0;
		cp->cp_datalen = 0;
	}

	/*
	 * Start the command and sleep on completion.
	 */
	bus_dmamap_sync(sc->sc_dmat, sc->sc_dmamap, CCB_OFF(sc, ccb),
	    sizeof(struct dpt_ccb), BUS_DMASYNC_PREWRITE);
	s = splbio();
	bus_dmamap_sync(sc->sc_dmat, sc->sc_dmamap, sc->sc_stpoff,
	    sizeof(struct eata_sp), BUS_DMASYNC_PREREAD);
	if (dpt_cmd(sc, ccb, CP_DMA_CMD, 0))
		panic("%s: dpt_cmd failed", device_xname(sc->sc_dev));
	tsleep(ccb, PWAIT, "dptucmd", 0);
	splx(s);

	/*
	 * Sync up the DMA map and copy out results.
	 */
	bus_dmamap_sync(sc->sc_dmat, sc->sc_dmamap, CCB_OFF(sc, ccb),
	    sizeof(struct dpt_ccb), BUS_DMASYNC_POSTWRITE);

	if (cp->cp_datalen != 0) {
		bus_dmamap_sync(sc->sc_dmat, xfer, 0, xfer->dm_mapsize,
		    (datain ? BUS_DMASYNC_POSTREAD : BUS_DMASYNC_POSTWRITE));
		bus_dmamap_unload(sc->sc_dmat, xfer);
	}

	if (ucp->ucp_stataddr != NULL) {
		rv = copyout(&sp, ucp->ucp_stataddr, sizeof(sp));
		if (rv != 0) {
			DPRINTF(("%s: sp copyout() failed\n",
			    device_xname(sc->sc_dev)));
		}
	}
	if (rv == 0 && ucp->ucp_senseaddr != NULL) {
		i = uimin(uslen, sizeof(ccb->ccb_sense));
		rv = copyout(&ccb->ccb_sense, ucp->ucp_senseaddr, i);
		if (rv != 0) {
			DPRINTF(("%s: sense copyout() failed\n",
			    device_xname(sc->sc_dev)));
		}
	}

	ucp->ucp_hstatus = (u_int8_t)ccb->ccb_hba_status;
	ucp->ucp_tstatus = (u_int8_t)ccb->ccb_scsi_status;
	dpt_ccb_free(sc, ccb);
	return (rv);
}<|MERGE_RESOLUTION|>--- conflicted
+++ resolved
@@ -1,8 +1,4 @@
-<<<<<<< HEAD
-/*	$NetBSD: dpt.c,v 1.74 2017/10/28 04:53:55 riastradh Exp $	*/
-=======
 /*	$NetBSD: dpt.c,v 1.75 2018/09/03 16:29:31 riastradh Exp $	*/
->>>>>>> 598bd837
 
 /*-
  * Copyright (c) 1997, 1998, 1999, 2000, 2001 The NetBSD Foundation, Inc.
@@ -75,11 +71,7 @@
  */
 
 #include <sys/cdefs.h>
-<<<<<<< HEAD
-__KERNEL_RCSID(0, "$NetBSD: dpt.c,v 1.74 2017/10/28 04:53:55 riastradh Exp $");
-=======
 __KERNEL_RCSID(0, "$NetBSD: dpt.c,v 1.75 2018/09/03 16:29:31 riastradh Exp $");
->>>>>>> 598bd837
 
 #include <sys/param.h>
 #include <sys/systm.h>
