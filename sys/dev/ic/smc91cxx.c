--- conflicted
+++ resolved
@@ -1,8 +1,4 @@
-<<<<<<< HEAD
-/*	$NetBSD: smc91cxx.c,v 1.98 2019/01/22 03:42:26 msaitoh Exp $	*/
-=======
 /*	$NetBSD: smc91cxx.c,v 1.99 2019/02/05 06:17:02 msaitoh Exp $	*/
->>>>>>> 356fe5fe
 
 /*-
  * Copyright (c) 1997 The NetBSD Foundation, Inc.
@@ -75,11 +71,7 @@
  */
 
 #include <sys/cdefs.h>
-<<<<<<< HEAD
-__KERNEL_RCSID(0, "$NetBSD: smc91cxx.c,v 1.98 2019/01/22 03:42:26 msaitoh Exp $");
-=======
 __KERNEL_RCSID(0, "$NetBSD: smc91cxx.c,v 1.99 2019/02/05 06:17:02 msaitoh Exp $");
->>>>>>> 356fe5fe
 
 #include "opt_inet.h"
 
