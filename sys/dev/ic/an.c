--- conflicted
+++ resolved
@@ -1,8 +1,4 @@
-<<<<<<< HEAD
-/*	$NetBSD: an.c,v 1.68 2018/06/26 06:48:00 msaitoh Exp $	*/
-=======
 /*	$NetBSD: an.c,v 1.69 2018/09/03 16:29:31 riastradh Exp $	*/
->>>>>>> 598bd837
 /*
  * Copyright (c) 1997, 1998, 1999
  *	Bill Paul <wpaul@ctr.columbia.edu>.  All rights reserved.
@@ -81,11 +77,7 @@
  */
 
 #include <sys/cdefs.h>
-<<<<<<< HEAD
-__KERNEL_RCSID(0, "$NetBSD: an.c,v 1.68 2018/06/26 06:48:00 msaitoh Exp $");
-=======
 __KERNEL_RCSID(0, "$NetBSD: an.c,v 1.69 2018/09/03 16:29:31 riastradh Exp $");
->>>>>>> 598bd837
 
 
 #include <sys/param.h>
