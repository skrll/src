<<<<<<< HEAD
/*	$NetBSD: ciss.c,v 1.38 2018/02/12 23:11:00 joerg Exp $	*/
=======
/*	$NetBSD: ciss.c,v 1.39 2018/09/03 16:29:31 riastradh Exp $	*/
>>>>>>> 598bd837
/*	$OpenBSD: ciss.c,v 1.68 2013/05/30 16:15:02 deraadt Exp $	*/

/*
 * Copyright (c) 2005,2006 Michael Shalayeff
 * All rights reserved.
 *
 * Permission to use, copy, modify, and distribute this software for any
 * purpose with or without fee is hereby granted, provided that the above
 * copyright notice and this permission notice appear in all copies.
 *
 * THE SOFTWARE IS PROVIDED "AS IS" AND THE AUTHOR DISCLAIMS ALL WARRANTIES
 * WITH REGARD TO THIS SOFTWARE INCLUDING ALL IMPLIED WARRANTIES OF
 * MERCHANTABILITY AND FITNESS. IN NO EVENT SHALL THE AUTHOR BE LIABLE FOR
 * ANY SPECIAL, DIRECT, INDIRECT, OR CONSEQUENTIAL DAMAGES OR ANY DAMAGES
 * WHATSOEVER RESULTING FROM LOSS OF MIND, USE, DATA OR PROFITS, WHETHER IN
 * AN ACTION OF CONTRACT, NEGLIGENCE OR OTHER TORTIOUS ACTION, ARISING OUT
 * OF OR IN CONNECTION WITH THE USE OR PERFORMANCE OF THIS SOFTWARE.
 */

#include <sys/cdefs.h>
<<<<<<< HEAD
__KERNEL_RCSID(0, "$NetBSD: ciss.c,v 1.38 2018/02/12 23:11:00 joerg Exp $");
=======
__KERNEL_RCSID(0, "$NetBSD: ciss.c,v 1.39 2018/09/03 16:29:31 riastradh Exp $");
>>>>>>> 598bd837

#include "bio.h"

/* #define CISS_DEBUG */

#include <sys/param.h>
#include <sys/systm.h>
#include <sys/buf.h>
#include <sys/ioctl.h>
#include <sys/device.h>
#include <sys/kernel.h>
#include <sys/malloc.h>
#include <sys/proc.h>

#include <sys/bus.h>

#include <dev/scsipi/scsi_all.h>
#include <dev/scsipi/scsi_disk.h>
#include <dev/scsipi/scsiconf.h>
#include <dev/scsipi/scsipi_all.h>

#include <dev/ic/cissreg.h>
#include <dev/ic/cissvar.h>

#if NBIO > 0
#include <dev/biovar.h>
#endif /* NBIO > 0 */

#ifdef CISS_DEBUG
#define	CISS_DPRINTF(m,a)	if (ciss_debug & (m)) printf a
#define	CISS_D_CMD	0x0001
#define	CISS_D_INTR	0x0002
#define	CISS_D_MISC	0x0004
#define	CISS_D_DMA	0x0008
#define	CISS_D_IOCTL	0x0010
#define	CISS_D_ERR	0x0020
int ciss_debug = 0
	| CISS_D_CMD
	| CISS_D_INTR
	| CISS_D_MISC
	| CISS_D_DMA
	| CISS_D_IOCTL
	| CISS_D_ERR
	;
#else
#define	CISS_DPRINTF(m,a)	/* m, a */
#endif

static void	ciss_scsi_cmd(struct scsipi_channel *chan,
			scsipi_adapter_req_t req, void *arg);
static int	ciss_scsi_ioctl(struct scsipi_channel *chan, u_long cmd,
	    void *addr, int flag, struct proc *p);
static void	cissminphys(struct buf *bp);

#if 0
static void	ciss_scsi_raw_cmd(struct scsipi_channel *chan,
			scsipi_adapter_req_t req, void *arg);
#endif

static int	ciss_sync(struct ciss_softc *sc);
static void	ciss_heartbeat(void *v);
static void	ciss_shutdown(void *v);

static struct ciss_ccb *ciss_get_ccb(struct ciss_softc *sc);
static void	ciss_put_ccb(struct ciss_ccb *ccb);
static int	ciss_cmd(struct ciss_ccb *ccb, int flags, int wait);
static int	ciss_done(struct ciss_ccb *ccb);
static int	ciss_error(struct ciss_ccb *ccb);
struct ciss_ld *ciss_pdscan(struct ciss_softc *sc, int ld);
static int	ciss_inq(struct ciss_softc *sc, struct ciss_inquiry *inq);
int	ciss_ldid(struct ciss_softc *, int, struct ciss_ldid *);
int	ciss_ldstat(struct ciss_softc *, int, struct ciss_ldstat *);
static int	ciss_ldmap(struct ciss_softc *sc);
int	ciss_pdid(struct ciss_softc *, u_int8_t, struct ciss_pdid *, int);

#if NBIO > 0
int		ciss_ioctl(device_t, u_long, void *);
int		ciss_ioctl_vol(struct ciss_softc *, struct bioc_vol *);
int		ciss_blink(struct ciss_softc *, int, int, int, struct ciss_blink *);
int		ciss_create_sensors(struct ciss_softc *);
void		ciss_sensor_refresh(struct sysmon_envsys *, envsys_data_t *);
#endif /* NBIO > 0 */

static struct ciss_ccb *
ciss_get_ccb(struct ciss_softc *sc)
{
	struct ciss_ccb *ccb;

	mutex_enter(&sc->sc_mutex);
	if ((ccb = TAILQ_LAST(&sc->sc_free_ccb, ciss_queue_head))) {
		TAILQ_REMOVE(&sc->sc_free_ccb, ccb, ccb_link);
		ccb->ccb_state = CISS_CCB_READY;
	}
	mutex_exit(&sc->sc_mutex);
	return ccb;
}

static void
ciss_put_ccb(struct ciss_ccb *ccb)
{
	struct ciss_softc *sc = ccb->ccb_sc;

	ccb->ccb_state = CISS_CCB_FREE;
	mutex_enter(&sc->sc_mutex);
	TAILQ_INSERT_TAIL(&sc->sc_free_ccb, ccb, ccb_link);
	mutex_exit(&sc->sc_mutex);
}

int
ciss_attach(struct ciss_softc *sc)
{
	struct ciss_ccb *ccb;
	struct ciss_cmd *cmd;
	struct ciss_inquiry *inq;
	bus_dma_segment_t seg[1];
	int error, i, total, rseg, maxfer;
	paddr_t pa;

	bus_space_read_region_4(sc->sc_iot, sc->cfg_ioh, sc->cfgoff,
	    (u_int32_t *)&sc->cfg, sizeof(sc->cfg) / 4);

	if (sc->cfg.signature != CISS_SIGNATURE) {
		aprint_error(": bad sign 0x%08x\n", sc->cfg.signature);
		return -1;
	}

	if (!(sc->cfg.methods & CISS_METH_SIMPL)) {
		aprint_error(": not simple 0x%08x\n", sc->cfg.methods);
		return -1;
	}

	sc->cfg.rmethod = CISS_METH_SIMPL;
	sc->cfg.paddr_lim = 0;			/* 32bit addrs */
	sc->cfg.int_delay = 0;			/* disable coalescing */
	sc->cfg.int_count = 0;
	strlcpy(sc->cfg.hostname, "HUMPPA", sizeof(sc->cfg.hostname));
	sc->cfg.driverf |= CISS_DRV_PRF;	/* enable prefetch */
	if (!sc->cfg.maxsg)
		sc->cfg.maxsg = MAXPHYS / PAGE_SIZE + 1;

	bus_space_write_region_4(sc->sc_iot, sc->cfg_ioh, sc->cfgoff,
	    (u_int32_t *)&sc->cfg, sizeof(sc->cfg) / 4);
	bus_space_barrier(sc->sc_iot, sc->cfg_ioh, sc->cfgoff, sizeof(sc->cfg),
	    BUS_SPACE_BARRIER_READ|BUS_SPACE_BARRIER_WRITE);

	bus_space_write_4(sc->sc_iot, sc->sc_ioh, CISS_IDB, CISS_IDB_CFG);
	bus_space_barrier(sc->sc_iot, sc->sc_ioh, CISS_IDB, 4,
	    BUS_SPACE_BARRIER_WRITE);
	for (i = 1000; i--; DELAY(1000)) {
		/* XXX maybe IDB is really 64bit? - hp dl380 needs this */
		(void)bus_space_read_4(sc->sc_iot, sc->sc_ioh, CISS_IDB + 4);
		if (!(bus_space_read_4(sc->sc_iot, sc->sc_ioh, CISS_IDB) & CISS_IDB_CFG))
			break;
		bus_space_barrier(sc->sc_iot, sc->sc_ioh, CISS_IDB, 4,
		    BUS_SPACE_BARRIER_READ);
	}

	if (bus_space_read_4(sc->sc_iot, sc->sc_ioh, CISS_IDB) & CISS_IDB_CFG) {
		printf(": cannot set config\n");
		return -1;
	}

	bus_space_read_region_4(sc->sc_iot, sc->cfg_ioh, sc->cfgoff,
	    (u_int32_t *)&sc->cfg, sizeof(sc->cfg) / 4);

	if (!(sc->cfg.amethod & CISS_METH_SIMPL)) {
		printf(": cannot simplify 0x%08x\n", sc->cfg.amethod);
		return -1;
	}

	/* i'm ready for you and i hope you're ready for me */
	for (i = 30000; i--; DELAY(1000)) {
		if (bus_space_read_4(sc->sc_iot, sc->cfg_ioh, sc->cfgoff +
		    offsetof(struct ciss_config, amethod)) & CISS_METH_READY)
			break;
		bus_space_barrier(sc->sc_iot, sc->cfg_ioh, sc->cfgoff +
		    offsetof(struct ciss_config, amethod), 4,
		    BUS_SPACE_BARRIER_READ);
	}

	if (!(bus_space_read_4(sc->sc_iot, sc->cfg_ioh, sc->cfgoff +
	    offsetof(struct ciss_config, amethod)) & CISS_METH_READY)) {
		aprint_error(": she never came ready for me 0x%08x\n",
		    sc->cfg.amethod);
		return -1;
	}

	mutex_init(&sc->sc_mutex, MUTEX_DEFAULT, IPL_VM);
	mutex_init(&sc->sc_mutex_scratch, MUTEX_DEFAULT, IPL_VM);
	cv_init(&sc->sc_condvar, "ciss_cmd");
	sc->maxcmd = sc->cfg.maxcmd;
	sc->maxsg = sc->cfg.maxsg;
	if (sc->maxsg > MAXPHYS / PAGE_SIZE + 1)
		sc->maxsg = MAXPHYS / PAGE_SIZE + 1;
	i = sizeof(struct ciss_ccb) +
	    sizeof(ccb->ccb_cmd.sgl[0]) * (sc->maxsg - 1);
	for (sc->ccblen = 0x10; sc->ccblen < i; sc->ccblen <<= 1);

	total = sc->ccblen * sc->maxcmd;
	if ((error = bus_dmamem_alloc(sc->sc_dmat, total, PAGE_SIZE, 0,
	    sc->cmdseg, 1, &rseg, BUS_DMA_NOWAIT))) {
		aprint_error(": cannot allocate CCBs (%d)\n", error);
		return -1;
	}

	if ((error = bus_dmamem_map(sc->sc_dmat, sc->cmdseg, rseg, total,
	    (void **)&sc->ccbs, BUS_DMA_NOWAIT))) {
		aprint_error(": cannot map CCBs (%d)\n", error);
		return -1;
	}
	memset(sc->ccbs, 0, total);

	if ((error = bus_dmamap_create(sc->sc_dmat, total, 1,
	    total, 0, BUS_DMA_NOWAIT | BUS_DMA_ALLOCNOW, &sc->cmdmap))) {
		aprint_error(": cannot create CCBs dmamap (%d)\n", error);
		bus_dmamem_free(sc->sc_dmat, sc->cmdseg, 1);
		return -1;
	}

	if ((error = bus_dmamap_load(sc->sc_dmat, sc->cmdmap, sc->ccbs, total,
	    NULL, BUS_DMA_NOWAIT))) {
		aprint_error(": cannot load CCBs dmamap (%d)\n", error);
		bus_dmamem_free(sc->sc_dmat, sc->cmdseg, 1);
		bus_dmamap_destroy(sc->sc_dmat, sc->cmdmap);
		return -1;
	}

	TAILQ_INIT(&sc->sc_ccbq);
	TAILQ_INIT(&sc->sc_ccbdone);
	TAILQ_INIT(&sc->sc_free_ccb);

	maxfer = sc->maxsg * PAGE_SIZE;
	for (i = 0; total > 0 && i < sc->maxcmd; i++, total -= sc->ccblen) {
		ccb = (struct ciss_ccb *) ((char *)sc->ccbs + i * sc->ccblen);
		cmd = &ccb->ccb_cmd;
		pa = sc->cmdseg[0].ds_addr + i * sc->ccblen;

		ccb->ccb_sc = sc;
		ccb->ccb_cmdpa = pa + offsetof(struct ciss_ccb, ccb_cmd);
		ccb->ccb_state = CISS_CCB_FREE;

		cmd->id = htole32(i << 2);
		cmd->id_hi = htole32(0);
		cmd->sgin = sc->maxsg;
		cmd->sglen = htole16((u_int16_t)cmd->sgin);
		cmd->err_len = htole32(sizeof(ccb->ccb_err));
		pa += offsetof(struct ciss_ccb, ccb_err);
		cmd->err_pa = htole64((u_int64_t)pa);

		if ((error = bus_dmamap_create(sc->sc_dmat, maxfer, sc->maxsg,
		    maxfer, 0, BUS_DMA_NOWAIT | BUS_DMA_ALLOCNOW,
		    &ccb->ccb_dmamap)))
			break;

		TAILQ_INSERT_TAIL(&sc->sc_free_ccb, ccb, ccb_link);
	}

	if (i < sc->maxcmd) {
		aprint_error(": cannot create ccb#%d dmamap (%d)\n", i, error);
		if (i == 0) {
			/* TODO leaking cmd's dmamaps and shitz */
			bus_dmamem_free(sc->sc_dmat, sc->cmdseg, 1);
			bus_dmamap_destroy(sc->sc_dmat, sc->cmdmap);
			return -1;
		}
	}

	if ((error = bus_dmamem_alloc(sc->sc_dmat, PAGE_SIZE, PAGE_SIZE, 0,
	    seg, 1, &rseg, BUS_DMA_NOWAIT))) {
		aprint_error(": cannot allocate scratch buffer (%d)\n", error);
		return -1;
	}

	if ((error = bus_dmamem_map(sc->sc_dmat, seg, rseg, PAGE_SIZE,
	    (void **)&sc->scratch, BUS_DMA_NOWAIT))) {
		aprint_error(": cannot map scratch buffer (%d)\n", error);
		return -1;
	}
	memset(sc->scratch, 0, PAGE_SIZE);
	sc->sc_waitflag = XS_CTL_NOSLEEP;		/* can't sleep yet */

	mutex_enter(&sc->sc_mutex_scratch);	/* is this really needed? */
	inq = sc->scratch;
	if (ciss_inq(sc, inq)) {
		aprint_error(": adapter inquiry failed\n");
		mutex_exit(&sc->sc_mutex_scratch);
		bus_dmamem_free(sc->sc_dmat, sc->cmdseg, 1);
		bus_dmamap_destroy(sc->sc_dmat, sc->cmdmap);
		return -1;
	}

	if (!(inq->flags & CISS_INQ_BIGMAP)) {
		aprint_error(": big map is not supported, flags=0x%x\n",
		    inq->flags);
		mutex_exit(&sc->sc_mutex_scratch);
		bus_dmamem_free(sc->sc_dmat, sc->cmdseg, 1);
		bus_dmamap_destroy(sc->sc_dmat, sc->cmdmap);
		return -1;
	}

	sc->maxunits = inq->numld;
	sc->nbus = inq->nscsi_bus;
	sc->ndrives = inq->buswidth ? inq->buswidth : 256;
	aprint_normal(": %d LD%s, HW rev %d, FW %4.4s/%4.4s",
	    inq->numld, inq->numld == 1? "" : "s",
	    inq->hw_rev, inq->fw_running, inq->fw_stored);

	if (sc->cfg.methods & CISS_METH_FIFO64)
		aprint_normal(", 64bit fifo");
	else if (sc->cfg.methods & CISS_METH_FIFO64_RRO)
		aprint_normal(", 64bit fifo rro");
	aprint_normal("\n");

	mutex_exit(&sc->sc_mutex_scratch);

	callout_init(&sc->sc_hb, 0);
	callout_setfunc(&sc->sc_hb, ciss_heartbeat, sc);
	callout_schedule(&sc->sc_hb, hz * 3);

	/* map LDs */
	if (ciss_ldmap(sc)) {
		aprint_error_dev(sc->sc_dev, "adapter LD map failed\n");
		bus_dmamem_free(sc->sc_dmat, sc->cmdseg, 1);
		bus_dmamap_destroy(sc->sc_dmat, sc->cmdmap);
		return -1;
	}

	if (!(sc->sc_lds = malloc(sc->maxunits * sizeof(*sc->sc_lds),
	    M_DEVBUF, M_NOWAIT))) {
		bus_dmamem_free(sc->sc_dmat, sc->cmdseg, 1);
		bus_dmamap_destroy(sc->sc_dmat, sc->cmdmap);
		return -1;
	}
	memset(sc->sc_lds, 0, sc->maxunits * sizeof(*sc->sc_lds));

	sc->sc_flush = CISS_FLUSH_ENABLE;
	if (!(sc->sc_sh = shutdownhook_establish(ciss_shutdown, sc))) {
		aprint_error_dev(sc->sc_dev,
		    "unable to establish shutdown hook\n");
		bus_dmamem_free(sc->sc_dmat, sc->cmdseg, 1);
		bus_dmamap_destroy(sc->sc_dmat, sc->cmdmap);
		return -1;
	}

	sc->sc_channel.chan_adapter = &sc->sc_adapter;
	sc->sc_channel.chan_bustype = &scsi_bustype;
	sc->sc_channel.chan_channel = 0;
	sc->sc_channel.chan_ntargets = sc->maxunits;
	sc->sc_channel.chan_nluns = 1;	/* ciss doesn't really have SCSI luns */
	sc->sc_channel.chan_openings = sc->maxcmd;
#if NBIO > 0
	/* XXX Reserve some ccb's for sensor and bioctl. */
	if (sc->sc_channel.chan_openings > 2)
		sc->sc_channel.chan_openings -= 2;
#endif
	sc->sc_channel.chan_flags = 0;
	sc->sc_channel.chan_id = sc->maxunits;

	sc->sc_adapter.adapt_dev = sc->sc_dev;
	sc->sc_adapter.adapt_openings = sc->sc_channel.chan_openings;
<<<<<<< HEAD
	sc->sc_adapter.adapt_max_periph = min(sc->sc_adapter.adapt_openings, 256);
=======
	sc->sc_adapter.adapt_max_periph = uimin(sc->sc_adapter.adapt_openings, 256);
>>>>>>> 598bd837
	sc->sc_adapter.adapt_request = ciss_scsi_cmd;
	sc->sc_adapter.adapt_minphys = cissminphys;
	sc->sc_adapter.adapt_ioctl = ciss_scsi_ioctl;
	sc->sc_adapter.adapt_nchannels = 1;
	config_found(sc->sc_dev, &sc->sc_channel, scsiprint);

#if 0
	sc->sc_link_raw.adapter_softc = sc;
	sc->sc_link.openings = sc->sc_channel.chan_openings;
	sc->sc_link_raw.adapter = &ciss_raw_switch;
	sc->sc_link_raw.adapter_target = sc->ndrives;
	sc->sc_link_raw.adapter_buswidth = sc->ndrives;
	config_found(sc->sc_dev, &sc->sc_channel, scsiprint);
#endif

#if NBIO > 0
	/* now map all the physdevs into their lds */
	/* XXX currently we assign all of them into ld0 */
	for (i = 0; i < sc->maxunits && i < 1; i++)
		if (!(sc->sc_lds[i] = ciss_pdscan(sc, i))) {
			sc->sc_waitflag = 0;	/* we can sleep now */
			return 0;
		}

	if (bio_register(sc->sc_dev, ciss_ioctl) != 0)
		aprint_error_dev(sc->sc_dev, "controller registration failed");
	else
		sc->sc_ioctl = ciss_ioctl;
	if (ciss_create_sensors(sc) != 0)
		aprint_error_dev(sc->sc_dev, "unable to create sensors");
#endif
	sc->sc_waitflag = 0;			/* we can sleep now */

	return 0;
}

static void
ciss_shutdown(void *v)
{
	struct ciss_softc *sc = v;

	sc->sc_flush = CISS_FLUSH_DISABLE;
	/* timeout_del(&sc->sc_hb); */
	ciss_sync(sc);
}

static void
cissminphys(struct buf *bp)
{
#if 0	/* TODO */
#define	CISS_MAXFER	(PAGE_SIZE * (sc->maxsg + 1))
	if (bp->b_bcount > CISS_MAXFER)
		bp->b_bcount = CISS_MAXFER;
#endif
	minphys(bp);
}

static struct ciss_ccb *
ciss_poll1(struct ciss_softc *sc)
{
	struct ciss_ccb *ccb;
	uint32_t id;

	if (!(bus_space_read_4(sc->sc_iot, sc->sc_ioh, CISS_ISR) & sc->iem)) {
		CISS_DPRINTF(CISS_D_CMD, ("N"));
		return NULL;
	}

	if (sc->cfg.methods & CISS_METH_FIFO64) {
		if (bus_space_read_4(sc->sc_iot, sc->sc_ioh, CISS_OUTQ64_HI) ==
		    0xffffffff) {
			CISS_DPRINTF(CISS_D_CMD, ("Q"));
			return NULL;
		}
		id = bus_space_read_4(sc->sc_iot, sc->sc_ioh, CISS_OUTQ64_LO);
	} else if (sc->cfg.methods & CISS_METH_FIFO64_RRO) {
		id = bus_space_read_4(sc->sc_iot, sc->sc_ioh, CISS_OUTQ64_LO);
		if (id == 0xffffffff) {
			CISS_DPRINTF(CISS_D_CMD, ("Q"));
			return NULL;
		}
		(void)bus_space_read_4(sc->sc_iot, sc->sc_ioh, CISS_OUTQ64_HI);
	} else {
		id = bus_space_read_4(sc->sc_iot, sc->sc_ioh, CISS_OUTQ);
		if (id == 0xffffffff) {
			CISS_DPRINTF(CISS_D_CMD, ("Q"));
			return NULL;
		}
	}

	CISS_DPRINTF(CISS_D_CMD, ("got=0x%x ", id));
	ccb = (struct ciss_ccb *) ((char *)sc->ccbs + (id >> 2) * sc->ccblen);
	ccb->ccb_cmd.id = htole32(id);
	ccb->ccb_cmd.id_hi = htole32(0);
	return ccb;
}

static int
ciss_poll(struct ciss_softc *sc, struct ciss_ccb *ccb, int ms)
{
	struct ciss_ccb *ccb1;

	ms /= 10;

	while (ms-- > 0) {
		DELAY(10);
		ccb1 = ciss_poll1(sc);
		if (ccb1 == NULL)
			continue;
		ciss_done(ccb1);
		if (ccb1 == ccb)
			return 0;
	}

	return ETIMEDOUT;
}

static int
ciss_wait(struct ciss_softc *sc, struct ciss_ccb *ccb, int ms)
{
	int tohz, etick;

	tohz = mstohz(ms);
	if (tohz == 0)
		tohz = 1;
	etick = hardclock_ticks + tohz;

	for (;;) {
		ccb->ccb_state = CISS_CCB_POLL;
		CISS_DPRINTF(CISS_D_CMD, ("cv_timedwait(%d) ", tohz));
		mutex_enter(&sc->sc_mutex);
		if (cv_timedwait(&sc->sc_condvar, &sc->sc_mutex, tohz)
		    == EWOULDBLOCK) {
			mutex_exit(&sc->sc_mutex);
			return EWOULDBLOCK;
		}
		mutex_exit(&sc->sc_mutex);
		if (ccb->ccb_state == CISS_CCB_ONQ) {
			ciss_done(ccb);
			return 0;
		}
		tohz = etick - hardclock_ticks;
		if (tohz <= 0)
			return EWOULDBLOCK;
		CISS_DPRINTF(CISS_D_CMD, ("T"));
	}
}

/*
 * submit a command and optionally wait for completition.
 * wait arg abuses XS_CTL_POLL|XS_CTL_NOSLEEP flags to request
 * to wait (XS_CTL_POLL) and to allow tsleep() (!XS_CTL_NOSLEEP)
 * instead of busy loop waiting
 */
static int
ciss_cmd(struct ciss_ccb *ccb, int flags, int wait)
{
	struct ciss_softc *sc = ccb->ccb_sc;
	struct ciss_cmd *cmd = &ccb->ccb_cmd;
	bus_dmamap_t dmap = ccb->ccb_dmamap;
	u_int64_t addr;
	int i, error = 0;

	if (ccb->ccb_state != CISS_CCB_READY) {
		printf("%s: ccb %d not ready state=0x%x\n", device_xname(sc->sc_dev),
		    cmd->id, ccb->ccb_state);
		return (EINVAL);
	}

	if (ccb->ccb_data) {
		bus_dma_segment_t *sgd;

		if ((error = bus_dmamap_load(sc->sc_dmat, dmap, ccb->ccb_data,
		    ccb->ccb_len, NULL, flags))) {
			if (error == EFBIG)
				printf("more than %d dma segs\n", sc->maxsg);
			else
				printf("error %d loading dma map\n", error);
			ciss_put_ccb(ccb);
			return (error);
		}
		cmd->sgin = dmap->dm_nsegs;

		sgd = dmap->dm_segs;
		CISS_DPRINTF(CISS_D_DMA, ("data=%p/%zu<%#" PRIxPADDR "/%zu",
		    ccb->ccb_data, ccb->ccb_len, sgd->ds_addr, sgd->ds_len));

		for (i = 0; i < dmap->dm_nsegs; sgd++, i++) {
			cmd->sgl[i].addr_lo = htole32(sgd->ds_addr);
			cmd->sgl[i].addr_hi =
			    htole32((u_int64_t)sgd->ds_addr >> 32);
			cmd->sgl[i].len = htole32(sgd->ds_len);
			cmd->sgl[i].flags = htole32(0);
			if (i) {
				CISS_DPRINTF(CISS_D_DMA,
				    (",%#" PRIxPADDR "/%zu", sgd->ds_addr,
				    sgd->ds_len));
			}
		}

		CISS_DPRINTF(CISS_D_DMA, ("> "));

		bus_dmamap_sync(sc->sc_dmat, dmap, 0, dmap->dm_mapsize,
		    BUS_DMASYNC_PREREAD|BUS_DMASYNC_PREWRITE);
	} else
		cmd->sgin = 0;
	cmd->sglen = htole16((u_int16_t)cmd->sgin);
	memset(&ccb->ccb_err, 0, sizeof(ccb->ccb_err));

	bus_dmamap_sync(sc->sc_dmat, sc->cmdmap, 0, sc->cmdmap->dm_mapsize,
	    BUS_DMASYNC_PREWRITE);

#ifndef CISS_NO_INTERRUPT_HACK
	if ((wait & (XS_CTL_POLL|XS_CTL_NOSLEEP)) == (XS_CTL_POLL|XS_CTL_NOSLEEP))
		bus_space_write_4(sc->sc_iot, sc->sc_ioh, CISS_IMR,
		    bus_space_read_4(sc->sc_iot, sc->sc_ioh, CISS_IMR) | sc->iem);
#endif

	mutex_enter(&sc->sc_mutex);
	TAILQ_INSERT_TAIL(&sc->sc_ccbq, ccb, ccb_link);
	mutex_exit(&sc->sc_mutex);
	ccb->ccb_state = CISS_CCB_ONQ;
	CISS_DPRINTF(CISS_D_CMD, ("submit=0x%x ", cmd->id));
	if (sc->cfg.methods & (CISS_METH_FIFO64|CISS_METH_FIFO64_RRO)) {
		/*
		 * Write the upper 32bits immediately before the lower
		 * 32bits and set bit 63 to indicate 64bit FIFO mode.
		 */
		addr = (u_int64_t)ccb->ccb_cmdpa;
		bus_space_write_4(sc->sc_iot, sc->sc_ioh, CISS_INQ64_HI,
		    (addr >> 32) | 0x80000000);
		bus_space_write_4(sc->sc_iot, sc->sc_ioh, CISS_INQ64_LO,
		    addr & 0x00000000ffffffffULL);
	} else
		bus_space_write_4(sc->sc_iot, sc->sc_ioh, CISS_INQ,
		    ccb->ccb_cmdpa);

	if (wait & XS_CTL_POLL) {
		int ms;
		CISS_DPRINTF(CISS_D_CMD, ("waiting "));

		ms = ccb->ccb_xs ? ccb->ccb_xs->timeout : 60000;
		if (wait & XS_CTL_NOSLEEP)
			error = ciss_poll(sc, ccb, ms);
		else
			error = ciss_wait(sc, ccb, ms);

		/* if never got a chance to be done above... */
		if (ccb->ccb_state != CISS_CCB_FREE) {
			KASSERT(error);
			ccb->ccb_err.cmd_stat = CISS_ERR_TMO;
			error = ciss_done(ccb);
		}

		CISS_DPRINTF(CISS_D_CMD, ("done %d:%d",
		    ccb->ccb_err.cmd_stat, ccb->ccb_err.scsi_stat));
	}

#ifndef CISS_NO_INTERRUPT_HACK
	if ((wait & (XS_CTL_POLL|XS_CTL_NOSLEEP)) == (XS_CTL_POLL|XS_CTL_NOSLEEP))
		bus_space_write_4(sc->sc_iot, sc->sc_ioh, CISS_IMR,
		    bus_space_read_4(sc->sc_iot, sc->sc_ioh, CISS_IMR) & ~sc->iem);
#endif

	return (error);
}

static int
ciss_done(struct ciss_ccb *ccb)
{
	struct ciss_softc *sc = ccb->ccb_sc;
	struct scsipi_xfer *xs = ccb->ccb_xs;
	struct ciss_cmd *cmd;
	int error = 0;

	CISS_DPRINTF(CISS_D_CMD, ("ciss_done(%p) ", ccb));

	if (ccb->ccb_state != CISS_CCB_ONQ) {
		printf("%s: unqueued ccb %p ready, state=0x%x\n",
		    device_xname(sc->sc_dev), ccb, ccb->ccb_state);
		return 1;
	}

	ccb->ccb_state = CISS_CCB_READY;
	mutex_enter(&sc->sc_mutex);
	TAILQ_REMOVE(&sc->sc_ccbq, ccb, ccb_link);
	mutex_exit(&sc->sc_mutex);

	if (ccb->ccb_cmd.id & CISS_CMD_ERR)
		error = ciss_error(ccb);

	cmd = &ccb->ccb_cmd;
	if (ccb->ccb_data) {
		bus_dmamap_sync(sc->sc_dmat, ccb->ccb_dmamap, 0,
		    ccb->ccb_dmamap->dm_mapsize, (cmd->flags & CISS_CDB_IN) ?
		    BUS_DMASYNC_POSTREAD : BUS_DMASYNC_POSTWRITE);
		bus_dmamap_unload(sc->sc_dmat, ccb->ccb_dmamap);
		ccb->ccb_xs = NULL;
		ccb->ccb_data = NULL;
	}

	ciss_put_ccb(ccb);

	if (xs) {
		xs->resid = 0;
		CISS_DPRINTF(CISS_D_CMD, ("scsipi_done(%p) ", xs));
		if (xs->cmd->opcode == INQUIRY) {
			struct scsipi_inquiry_data *inq;
			inq = (struct scsipi_inquiry_data *)xs->data;
			if ((inq->version & SID_ANSII) == 0 &&
			    (inq->flags3 & SID_CmdQue) != 0) {
				inq->version |= 2;
			}
		}
		scsipi_done(xs);
	}

	return error;
}

static int
ciss_error(struct ciss_ccb *ccb)
{
	struct ciss_softc *sc = ccb->ccb_sc;
	struct ciss_error *err = &ccb->ccb_err;
	struct scsipi_xfer *xs = ccb->ccb_xs;
	int rv;

	switch ((rv = le16toh(err->cmd_stat))) {
	case CISS_ERR_OK:
		rv = 0;
		break;

	case CISS_ERR_INVCMD:
		if (xs == NULL ||
		    xs->cmd->opcode != SCSI_SYNCHRONIZE_CACHE_10)
			printf("%s: invalid cmd 0x%x: 0x%x is not valid @ 0x%x[%d]\n",
			    device_xname(sc->sc_dev), ccb->ccb_cmd.id,
			    err->err_info, err->err_type[3], err->err_type[2]);
		if (xs) {
			memset(&xs->sense, 0, sizeof(xs->sense));
			xs->sense.scsi_sense.response_code =
				SSD_RCODE_CURRENT | SSD_RCODE_VALID;
			xs->sense.scsi_sense.flags = SKEY_ILLEGAL_REQUEST;
			xs->sense.scsi_sense.asc = 0x24; /* ill field */
			xs->sense.scsi_sense.ascq = 0x0;
			xs->error = XS_SENSE;
		}
		rv = EIO;
		break;

	case CISS_ERR_TMO:
		xs->error = XS_TIMEOUT;
		rv = ETIMEDOUT;
		break;

	case CISS_ERR_UNRUN:
		/* Underrun */
		xs->resid = le32toh(err->resid);
		CISS_DPRINTF(CISS_D_CMD, (" underrun resid=0x%x ",
					  xs->resid));
		rv = EIO;
		break;
	default:
		if (xs) {
			CISS_DPRINTF(CISS_D_CMD, ("scsi_stat=%x ", err->scsi_stat));
			switch (err->scsi_stat) {
			case SCSI_CHECK:
				xs->error = XS_SENSE;
				memcpy(&xs->sense, &err->sense[0],
				    sizeof(xs->sense));
				CISS_DPRINTF(CISS_D_CMD, (" sense=%02x %02x %02x %02x ",
					     err->sense[0], err->sense[1], err->sense[2], err->sense[3]));
				rv = EIO;
				break;

			case XS_BUSY:
				xs->error = XS_BUSY;
				rv = EBUSY;
				break;

			default:
				CISS_DPRINTF(CISS_D_ERR, ("%s: "
				    "cmd_stat=%x scsi_stat=0x%x resid=0x%x\n",
				    device_xname(sc->sc_dev), rv, err->scsi_stat,
				    le32toh(err->resid)));
				printf("ciss driver stuffup in %s:%d: %s()\n",
				       __FILE__, __LINE__, __func__);
				xs->error = XS_DRIVER_STUFFUP;
				rv = EIO;
				break;
			}
			xs->resid = le32toh(err->resid);
		} else
			rv = EIO;
	}
	ccb->ccb_cmd.id &= htole32(~3);

	return rv;
}

static int
ciss_inq(struct ciss_softc *sc, struct ciss_inquiry *inq)
{
	struct ciss_ccb *ccb;
	struct ciss_cmd *cmd;

	ccb = ciss_get_ccb(sc);
	ccb->ccb_len = sizeof(*inq);
	ccb->ccb_data = inq;
	ccb->ccb_xs = NULL;
	cmd = &ccb->ccb_cmd;
	cmd->tgt = htole32(CISS_CMD_MODE_PERIPH);
	cmd->tgt2 = 0;
	cmd->cdblen = 10;
	cmd->flags = CISS_CDB_CMD | CISS_CDB_SIMPL | CISS_CDB_IN;
	cmd->tmo = htole16(0);
	memset(&cmd->cdb[0], 0, sizeof(cmd->cdb));
	cmd->cdb[0] = CISS_CMD_CTRL_GET;
	cmd->cdb[6] = CISS_CMS_CTRL_CTRL;
	cmd->cdb[7] = sizeof(*inq) >> 8;	/* biiiig endian */
	cmd->cdb[8] = sizeof(*inq) & 0xff;

	return ciss_cmd(ccb, BUS_DMA_NOWAIT, XS_CTL_POLL|XS_CTL_NOSLEEP);
}

static int
ciss_ldmap(struct ciss_softc *sc)
{
	struct ciss_ccb *ccb;
	struct ciss_cmd *cmd;
	struct ciss_ldmap *lmap;
	int total, rv;

	mutex_enter(&sc->sc_mutex_scratch);
	lmap = sc->scratch;
	lmap->size = htobe32(sc->maxunits * sizeof(lmap->map));
	total = sizeof(*lmap) + (sc->maxunits - 1) * sizeof(lmap->map);

	ccb = ciss_get_ccb(sc);
	ccb->ccb_len = total;
	ccb->ccb_data = lmap;
	ccb->ccb_xs = NULL;
	cmd = &ccb->ccb_cmd;
	cmd->tgt = CISS_CMD_MODE_PERIPH;
	cmd->tgt2 = 0;
	cmd->cdblen = 12;
	cmd->flags = CISS_CDB_CMD | CISS_CDB_SIMPL | CISS_CDB_IN;
	cmd->tmo = htole16(30);
	memset(&cmd->cdb[0], 0, sizeof(cmd->cdb));
	cmd->cdb[0] = CISS_CMD_LDMAP;
	cmd->cdb[8] = total >> 8;	/* biiiig endian */
	cmd->cdb[9] = total & 0xff;

	rv = ciss_cmd(ccb, BUS_DMA_NOWAIT, XS_CTL_POLL|XS_CTL_NOSLEEP);

	if (rv) {
		mutex_exit(&sc->sc_mutex_scratch);
		return rv;
	}

	CISS_DPRINTF(CISS_D_MISC, ("lmap %x:%x\n",
	    lmap->map[0].tgt, lmap->map[0].tgt2));

	mutex_exit(&sc->sc_mutex_scratch);
	return 0;
}

static int
ciss_sync(struct ciss_softc *sc)
{
	struct ciss_ccb *ccb;
	struct ciss_cmd *cmd;
	struct ciss_flush *flush;
	int rv;

	mutex_enter(&sc->sc_mutex_scratch);
	flush = sc->scratch;
	memset(flush, 0, sizeof(*flush));
	flush->flush = sc->sc_flush;

	ccb = ciss_get_ccb(sc);
	ccb->ccb_len = sizeof(*flush);
	ccb->ccb_data = flush;
	ccb->ccb_xs = NULL;
	cmd = &ccb->ccb_cmd;
	cmd->tgt = CISS_CMD_MODE_PERIPH;
	cmd->tgt2 = 0;
	cmd->cdblen = 10;
	cmd->flags = CISS_CDB_CMD | CISS_CDB_SIMPL | CISS_CDB_OUT;
	cmd->tmo = 0;
	memset(&cmd->cdb[0], 0, sizeof(cmd->cdb));
	cmd->cdb[0] = CISS_CMD_CTRL_SET;
	cmd->cdb[6] = CISS_CMS_CTRL_FLUSH;
	cmd->cdb[7] = sizeof(*flush) >> 8;	/* biiiig endian */
	cmd->cdb[8] = sizeof(*flush) & 0xff;

	rv = ciss_cmd(ccb, BUS_DMA_NOWAIT, XS_CTL_POLL|XS_CTL_NOSLEEP);
	mutex_exit(&sc->sc_mutex_scratch);

	return rv;
}

int
ciss_ldid(struct ciss_softc *sc, int target, struct ciss_ldid *id)
{
	struct ciss_ccb *ccb;
	struct ciss_cmd *cmd;

	ccb = ciss_get_ccb(sc);
	if (ccb == NULL)
		return ENOMEM;
	ccb->ccb_len = sizeof(*id);
	ccb->ccb_data = id;
	ccb->ccb_xs = NULL;
	cmd = &ccb->ccb_cmd;
	cmd->tgt = htole32(CISS_CMD_MODE_PERIPH);
	cmd->tgt2 = 0;
	cmd->cdblen = 10;
	cmd->flags = CISS_CDB_CMD | CISS_CDB_SIMPL | CISS_CDB_IN;
	cmd->tmo = htole16(0);
	memset(&cmd->cdb[0], 0, sizeof(cmd->cdb));
	cmd->cdb[0] = CISS_CMD_CTRL_GET;
	cmd->cdb[1] = target;
	cmd->cdb[6] = CISS_CMS_CTRL_LDIDEXT;
	cmd->cdb[7] = sizeof(*id) >> 8;	/* biiiig endian */
	cmd->cdb[8] = sizeof(*id) & 0xff;

	return ciss_cmd(ccb, BUS_DMA_NOWAIT, XS_CTL_POLL | sc->sc_waitflag);
}

int
ciss_ldstat(struct ciss_softc *sc, int target, struct ciss_ldstat *stat)
{
	struct ciss_ccb *ccb;
	struct ciss_cmd *cmd;

	ccb = ciss_get_ccb(sc);
	if (ccb == NULL)
		return ENOMEM;
	ccb->ccb_len = sizeof(*stat);
	ccb->ccb_data = stat;
	ccb->ccb_xs = NULL;
	cmd = &ccb->ccb_cmd;
	cmd->tgt = htole32(CISS_CMD_MODE_PERIPH);
	cmd->tgt2 = 0;
	cmd->cdblen = 10;
	cmd->flags = CISS_CDB_CMD | CISS_CDB_SIMPL | CISS_CDB_IN;
	cmd->tmo = htole16(0);
	memset(&cmd->cdb[0], 0, sizeof(cmd->cdb));
	cmd->cdb[0] = CISS_CMD_CTRL_GET;
	cmd->cdb[1] = target;
	cmd->cdb[6] = CISS_CMS_CTRL_LDSTAT;
	cmd->cdb[7] = sizeof(*stat) >> 8;	/* biiiig endian */
	cmd->cdb[8] = sizeof(*stat) & 0xff;

	return ciss_cmd(ccb, BUS_DMA_NOWAIT, XS_CTL_POLL | sc->sc_waitflag);
}

int
ciss_pdid(struct ciss_softc *sc, u_int8_t drv, struct ciss_pdid *id, int wait)
{
	struct ciss_ccb *ccb;
	struct ciss_cmd *cmd;

	ccb = ciss_get_ccb(sc);
	if (ccb == NULL)
		return ENOMEM;
	ccb->ccb_len = sizeof(*id);
	ccb->ccb_data = id;
	ccb->ccb_xs = NULL;
	cmd = &ccb->ccb_cmd;
	cmd->tgt = htole32(CISS_CMD_MODE_PERIPH);
	cmd->tgt2 = 0;
	cmd->cdblen = 10;
	cmd->flags = CISS_CDB_CMD | CISS_CDB_SIMPL | CISS_CDB_IN;
	cmd->tmo = htole16(0);
	memset(&cmd->cdb[0], 0, sizeof(cmd->cdb));
	cmd->cdb[0] = CISS_CMD_CTRL_GET;
	cmd->cdb[2] = drv;
	cmd->cdb[6] = CISS_CMS_CTRL_PDID;
	cmd->cdb[7] = sizeof(*id) >> 8;	/* biiiig endian */
	cmd->cdb[8] = sizeof(*id) & 0xff;

	return ciss_cmd(ccb, BUS_DMA_NOWAIT, wait);
}


struct ciss_ld *
ciss_pdscan(struct ciss_softc *sc, int ld)
{
	struct ciss_pdid *pdid;
	struct ciss_ld *ldp;
	u_int8_t drv, buf[128];
	int i, j, k = 0;

	mutex_enter(&sc->sc_mutex_scratch);
	pdid = sc->scratch;
	if (sc->ndrives == 256) {
		for (i = 0; i < CISS_BIGBIT; i++)
			if (!ciss_pdid(sc, i, pdid,
					XS_CTL_POLL|XS_CTL_NOSLEEP) &&
			    (pdid->present & CISS_PD_PRESENT))
				buf[k++] = i;
	} else
		for (i = 0; i < sc->nbus; i++)
			for (j = 0; j < sc->ndrives; j++) {
				drv = CISS_BIGBIT + i * sc->ndrives + j;
				if (!ciss_pdid(sc, drv, pdid,
						XS_CTL_POLL|XS_CTL_NOSLEEP))
					buf[k++] = drv;
			}
	mutex_exit(&sc->sc_mutex_scratch);

	if (!k)
		return NULL;

	ldp = malloc(sizeof(*ldp) + (k-1), M_DEVBUF, M_NOWAIT);
	if (!ldp)
		return NULL;

	memset(&ldp->bling, 0, sizeof(ldp->bling));
	ldp->ndrives = k;
	ldp->xname[0] = 0;
	memcpy(ldp->tgts, buf, k);
	return ldp;
}

#if 0
static void
ciss_scsi_raw_cmd(struct scsipi_channel *chan, scsipi_adapter_req_t req,
	void *arg)				/* TODO */
{
	struct scsipi_xfer *xs = (struct scsipi_xfer *) arg;
	struct ciss_rawsoftc *rsc = device_private(
	    chan->chan_adapter->adapt_dev);
	struct ciss_softc *sc = rsc->sc_softc;
	struct ciss_ccb *ccb;
	struct ciss_cmd *cmd;
	int error;

	CISS_DPRINTF(CISS_D_CMD, ("ciss_scsi_raw_cmd "));

	switch (req)
	{
	case ADAPTER_REQ_RUN_XFER:
		if (xs->cmdlen > CISS_MAX_CDB) {
			CISS_DPRINTF(CISS_D_CMD, ("CDB too big %p ", xs));
			memset(&xs->sense, 0, sizeof(xs->sense));
			printf("ciss driver stuffup in %s:%d: %s()\n",
			       __FILE__, __LINE__, __func__);
			xs->error = XS_DRIVER_STUFFUP;
			scsipi_done(xs);
			break;
		}

		error = 0;
		xs->error = XS_NOERROR;

		/* TODO check this target has not yet employed w/ any volume */

		ccb = ciss_get_ccb(sc);
		cmd = &ccb->ccb_cmd;
		ccb->ccb_len = xs->datalen;
		ccb->ccb_data = xs->data;
		ccb->ccb_xs = xs;

		cmd->cdblen = xs->cmdlen;
		cmd->flags = CISS_CDB_CMD | CISS_CDB_SIMPL;
		if (xs->xs_control & XS_CTL_DATA_IN)
			cmd->flags |= CISS_CDB_IN;
		else if (xs->xs_control & XS_CTL_DATA_OUT)
			cmd->flags |= CISS_CDB_OUT;
		cmd->tmo = xs->timeout < 1000? 1 : xs->timeout / 1000;
		memset(&cmd->cdb[0], 0, sizeof(cmd->cdb));
		memcpy(&cmd->cdb[0], xs->cmd, CISS_MAX_CDB);

		if (ciss_cmd(ccb, BUS_DMA_WAITOK,
		    xs->xs_control & (XS_CTL_POLL|XS_CTL_NOSLEEP))) {
			printf("ciss driver stuffup in %s:%d: %s()\n",
			       __FILE__, __LINE__, __func__);
			xs->error = XS_DRIVER_STUFFUP;
			scsipi_done(xs);
			break;
		}

		break;

	case ADAPTER_REQ_GROW_RESOURCES:
		/*
		 * Not supported.
		 */
		break;

	case ADAPTER_REQ_SET_XFER_MODE:
		/*
		 * We can't change the transfer mode, but at least let
		 * scsipi know what the adapter has negociated.
		 */
		 /* Get xfer mode and return it */
		break;
	}
}
#endif

static void
ciss_scsi_cmd(struct scsipi_channel *chan, scsipi_adapter_req_t req,
	void *arg)
{
	struct scsipi_xfer *xs;
	struct scsipi_xfer_mode *xm;
	struct ciss_softc *sc = device_private(chan->chan_adapter->adapt_dev);
	u_int8_t target;
	struct ciss_ccb *ccb;
	struct ciss_cmd *cmd;

	CISS_DPRINTF(CISS_D_CMD, ("ciss_scsi_cmd "));

	switch (req)
	{
	case ADAPTER_REQ_RUN_XFER:
		xs = (struct scsipi_xfer *) arg;
		target = xs->xs_periph->periph_target;
		CISS_DPRINTF(CISS_D_CMD, ("targ=%d ", target));
		if (xs->cmdlen > CISS_MAX_CDB) {
			CISS_DPRINTF(CISS_D_CMD, ("CDB too big %p ", xs));
			memset(&xs->sense, 0, sizeof(xs->sense));
			xs->error = XS_SENSE;
			printf("ciss driver stuffup in %s:%d: %s()\n",
			       __FILE__, __LINE__, __func__);
			scsipi_done(xs);
			break;
		}

		xs->error = XS_NOERROR;

		/* XXX emulate SYNCHRONIZE_CACHE ??? */

		ccb = ciss_get_ccb(sc);
		cmd = &ccb->ccb_cmd;
		ccb->ccb_len = xs->datalen;
		ccb->ccb_data = xs->data;
		ccb->ccb_xs = xs;
		cmd->tgt = CISS_CMD_MODE_LD | target;
		cmd->tgt2 = 0;
		cmd->cdblen = xs->cmdlen;
		cmd->flags = CISS_CDB_CMD | CISS_CDB_SIMPL;
		if (xs->xs_control & XS_CTL_DATA_IN)
			cmd->flags |= CISS_CDB_IN;
		else if (xs->xs_control & XS_CTL_DATA_OUT)
			cmd->flags |= CISS_CDB_OUT;
		cmd->tmo = htole16(xs->timeout < 1000? 1 : xs->timeout / 1000);
		memset(&cmd->cdb[0], 0, sizeof(cmd->cdb));
		memcpy(&cmd->cdb[0], xs->cmd, CISS_MAX_CDB);
		CISS_DPRINTF(CISS_D_CMD, ("cmd=%02x %02x %02x %02x %02x %02x ",
			     cmd->cdb[0], cmd->cdb[1], cmd->cdb[2],
			     cmd->cdb[3], cmd->cdb[4], cmd->cdb[5]));

		if (ciss_cmd(ccb, BUS_DMA_WAITOK,
		    xs->xs_control & (XS_CTL_POLL|XS_CTL_NOSLEEP))) {
			printf("ciss driver stuffup in %s:%d: %s()\n",
			       __FILE__, __LINE__, __func__);
			xs->error = XS_DRIVER_STUFFUP;
			scsipi_done(xs);
			return;
		}

		break;
	case ADAPTER_REQ_GROW_RESOURCES:
		/*
		 * Not supported.
		 */
		break;
	case ADAPTER_REQ_SET_XFER_MODE:
		/*
		 * We can't change the transfer mode, but at least let
		 * scsipi know what the adapter has negociated.
		 */
		xm = (struct scsipi_xfer_mode *)arg;
		xm->xm_mode |= PERIPH_CAP_TQING;
		scsipi_async_event(chan, ASYNC_EVENT_XFER_MODE, xm);
		break;
	default:
		printf("%s: %d %d unsupported\n", __func__, __LINE__, req);
	}
}

int
ciss_intr(void *v)
{
	struct ciss_softc *sc = v;
	struct ciss_ccb *ccb;
	u_int32_t id;
	bus_size_t reg;
	int hit = 0;

	CISS_DPRINTF(CISS_D_INTR, ("intr "));

	if (!(bus_space_read_4(sc->sc_iot, sc->sc_ioh, CISS_ISR) & sc->iem))
		return 0;

	if (sc->cfg.methods & CISS_METH_FIFO64)
		reg = CISS_OUTQ64_HI;
	else if (sc->cfg.methods & CISS_METH_FIFO64_RRO)
		reg = CISS_OUTQ64_LO;
	else
		reg = CISS_OUTQ;
	while ((id = bus_space_read_4(sc->sc_iot, sc->sc_ioh, reg)) !=
	    0xffffffff) {
		if (reg == CISS_OUTQ64_HI)
			id = bus_space_read_4(sc->sc_iot, sc->sc_ioh,
			    CISS_OUTQ64_LO);
		else if (reg == CISS_OUTQ64_LO)
			(void)bus_space_read_4(sc->sc_iot, sc->sc_ioh,
			    CISS_OUTQ64_HI);

		ccb = (struct ciss_ccb *) ((char *)sc->ccbs + (id >> 2) * sc->ccblen);
		ccb->ccb_cmd.id = htole32(id);
		ccb->ccb_cmd.id_hi = htole32(0); /* ignore the upper 32bits */
		if (ccb->ccb_state == CISS_CCB_POLL) {
			ccb->ccb_state = CISS_CCB_ONQ;
			mutex_enter(&sc->sc_mutex);
			cv_broadcast(&sc->sc_condvar);
			mutex_exit(&sc->sc_mutex);
		} else
			ciss_done(ccb);

		hit = 1;
	}

	CISS_DPRINTF(CISS_D_INTR, ("exit\n"));
	return hit;
}

static void
ciss_heartbeat(void *v)
{
	struct ciss_softc *sc = v;
	u_int32_t hb;

	hb = bus_space_read_4(sc->sc_iot, sc->cfg_ioh,
	    sc->cfgoff + offsetof(struct ciss_config, heartbeat));
	if (hb == sc->heartbeat) {
		sc->fibrillation++;
		CISS_DPRINTF(CISS_D_ERR, ("%s: fibrillation #%d (value=%d)\n",
		    device_xname(sc->sc_dev), sc->fibrillation, hb));
		if (sc->fibrillation >= 11) {
			/* No heartbeat for 33 seconds */
			panic("%s: dead", device_xname(sc->sc_dev));	/* XXX reset! */
		}
	} else {
		sc->heartbeat = hb;
		if (sc->fibrillation) {
			CISS_DPRINTF(CISS_D_ERR, ("%s: "
			    "fibrillation ended (value=%d)\n",
			    device_xname(sc->sc_dev), hb));
		}
		sc->fibrillation = 0;
	}

	callout_schedule(&sc->sc_hb, hz * 3);
}

static int
ciss_scsi_ioctl(struct scsipi_channel *chan, u_long cmd,
    void *addr, int flag, struct proc *p)
{
#if NBIO > 0
	return ciss_ioctl(chan->chan_adapter->adapt_dev, cmd, addr);
#else
	return ENOTTY;
#endif
}

#if NBIO > 0
const int ciss_level[] = { 0, 4, 1, 5, 51, 7 };
const int ciss_stat[] = { BIOC_SVONLINE, BIOC_SVOFFLINE, BIOC_SVOFFLINE,
    BIOC_SVDEGRADED, BIOC_SVREBUILD, BIOC_SVREBUILD, BIOC_SVDEGRADED,
    BIOC_SVDEGRADED, BIOC_SVINVALID, BIOC_SVINVALID, BIOC_SVBUILDING,
    BIOC_SVOFFLINE, BIOC_SVBUILDING };

int
ciss_ioctl(device_t dev, u_long cmd, void *addr)
{
	struct ciss_softc	*sc = device_private(dev);
	struct bioc_inq *bi;
	struct bioc_disk *bd;
	struct bioc_blink *bb;
	struct ciss_ldstat *ldstat;
	struct ciss_pdid *pdid;
	struct ciss_blink *blink;
	struct ciss_ld *ldp;
	u_int8_t drv;
	int ld, pd, error = 0;

	switch (cmd) {
	case BIOCINQ:
		bi = (struct bioc_inq *)addr;
		strlcpy(bi->bi_dev, device_xname(sc->sc_dev), sizeof(bi->bi_dev));
		bi->bi_novol = sc->maxunits;
		bi->bi_nodisk = sc->sc_lds[0]->ndrives;
		break;

	case BIOCVOL:
		error = ciss_ioctl_vol(sc, (struct bioc_vol *)addr);
		break;

	case BIOCDISK_NOVOL:
/*
 * XXX since we don't know how to associate physical drives with logical drives
 * yet, BIOCDISK_NOVOL is equivalent to BIOCDISK to the volume that we've
 * associated all physical drives to.
 * Maybe assoicate all physical drives to all logical volumes, but only return
 * physical drives on one logical volume.  Which one?  Either 1st volume that
 * is degraded, rebuilding, or failed?
 */
		bd = (struct bioc_disk *)addr;
		bd->bd_volid = 0;
		bd->bd_disknovol = true;
		/* FALLTHROUGH */
	case BIOCDISK:
		bd = (struct bioc_disk *)addr;
		if (bd->bd_volid < 0 || bd->bd_volid > sc->maxunits) {
			error = EINVAL;
			break;
		}
		ldp = sc->sc_lds[0];
		if (!ldp || (pd = bd->bd_diskid) < 0 || pd > ldp->ndrives) {
			error = EINVAL;
			break;
		}
		ldstat = sc->scratch;
		if ((error = ciss_ldstat(sc, bd->bd_volid, ldstat))) {
			break;
		}
		bd->bd_status = -1;
		if (ldstat->stat == CISS_LD_REBLD &&
		    ldstat->bigrebuild == ldp->tgts[pd])
			bd->bd_status = BIOC_SDREBUILD;
		if (ciss_bitset(ldp->tgts[pd] & (~CISS_BIGBIT),
		    ldstat->bigfailed)) {
			bd->bd_status = BIOC_SDFAILED;
			bd->bd_size = 0;
			bd->bd_channel = (ldp->tgts[pd] & (~CISS_BIGBIT)) /
			    sc->ndrives;
			bd->bd_target = ldp->tgts[pd] % sc->ndrives;
			bd->bd_lun = 0;
			bd->bd_vendor[0] = '\0';
			bd->bd_serial[0] = '\0';
			bd->bd_procdev[0] = '\0';
		} else {
			pdid = sc->scratch;
			if ((error = ciss_pdid(sc, ldp->tgts[pd], pdid,
			    XS_CTL_POLL))) {
				bd->bd_status = BIOC_SDFAILED;
				bd->bd_size = 0;
				bd->bd_channel = (ldp->tgts[pd] & (~CISS_BIGBIT)) /
				    sc->ndrives;
				bd->bd_target = ldp->tgts[pd] % sc->ndrives;
				bd->bd_lun = 0;
				bd->bd_vendor[0] = '\0';
				bd->bd_serial[0] = '\0';
				bd->bd_procdev[0] = '\0';
				error = 0;
				break;
			}
			if (bd->bd_status < 0) {
				if (pdid->config & CISS_PD_SPARE)
					bd->bd_status = BIOC_SDHOTSPARE;
				else if (pdid->present & CISS_PD_PRESENT)
					bd->bd_status = BIOC_SDONLINE;
				else
					bd->bd_status = BIOC_SDINVALID;
			}
			bd->bd_size = (u_int64_t)le32toh(pdid->nblocks) *
			    le16toh(pdid->blksz);
			bd->bd_channel = pdid->bus;
			bd->bd_target = pdid->target;
			bd->bd_lun = 0;
			strlcpy(bd->bd_vendor, pdid->model,
			    sizeof(bd->bd_vendor));
			strlcpy(bd->bd_serial, pdid->serial,
			    sizeof(bd->bd_serial));
			bd->bd_procdev[0] = '\0';
		}
		break;

	case BIOCBLINK:
		bb = (struct bioc_blink *)addr;
		blink = sc->scratch;
		error = EINVAL;
		/* XXX workaround completely dumb scsi addressing */
		for (ld = 0; ld < sc->maxunits; ld++) {
			ldp = sc->sc_lds[ld];
			if (!ldp)
				continue;
			if (sc->ndrives == 256)
				drv = bb->bb_target;
			else
				drv = CISS_BIGBIT +
				    bb->bb_channel * sc->ndrives +
				    bb->bb_target;
			for (pd = 0; pd < ldp->ndrives; pd++)
				if (ldp->tgts[pd] == drv)
					error = ciss_blink(sc, ld, pd,
					    bb->bb_status, blink);
		}
		break;

	case BIOCALARM:
	case BIOCSETSTATE:
	default:
		error = EINVAL;
	}

	return (error);
}

int
ciss_ioctl_vol(struct ciss_softc *sc, struct bioc_vol *bv)
{
	struct ciss_ldid *ldid;
	struct ciss_ld *ldp;
	struct ciss_ldstat *ldstat;
	struct ciss_pdid *pdid;
	int error = 0;
	u_int blks;

	if (bv->bv_volid < 0 || bv->bv_volid > sc->maxunits) {
		return EINVAL;
	}
	ldp = sc->sc_lds[bv->bv_volid];
	ldid = sc->scratch;
	if ((error = ciss_ldid(sc, bv->bv_volid, ldid))) {
		return error;
	}
	bv->bv_status = BIOC_SVINVALID;
	blks = (u_int)le16toh(ldid->nblocks[1]) << 16 |
	    le16toh(ldid->nblocks[0]);
	bv->bv_size = blks * (u_quad_t)le16toh(ldid->blksize);
	bv->bv_level = ciss_level[ldid->type];
/*
 * XXX Should only return bv_nodisk for logigal volume that we've associated
 * the physical drives to:  either the 1st degraded, rebuilding, or failed
 * volume else volume 0?
 */
	if (ldp) {
		bv->bv_nodisk = ldp->ndrives;
		strlcpy(bv->bv_dev, ldp->xname, sizeof(bv->bv_dev));
	}
	strlcpy(bv->bv_vendor, "CISS", sizeof(bv->bv_vendor));
	ldstat = sc->scratch;
	memset(ldstat, 0, sizeof(*ldstat));
	if ((error = ciss_ldstat(sc, bv->bv_volid, ldstat))) {
		return error;
	}
	bv->bv_percent = -1;
	bv->bv_seconds = 0;
	if (ldstat->stat < sizeof(ciss_stat)/sizeof(ciss_stat[0]))
		bv->bv_status = ciss_stat[ldstat->stat];
	if (bv->bv_status == BIOC_SVREBUILD ||
	    bv->bv_status == BIOC_SVBUILDING) {
	 	u_int64_t prog;

		ldp = sc->sc_lds[0];
		if (ldp) {
			bv->bv_nodisk = ldp->ndrives;
			strlcpy(bv->bv_dev, ldp->xname, sizeof(bv->bv_dev));
		}
/*
 * XXX ldstat->prog is blocks remaining on physical drive being rebuilt
 * blks is only correct for a RAID1 set;  RAID5 needs to determine the
 * size of the physical device - which we don't yet know.
 * ldstat->bigrebuild has physical device target, so could be used with
 * pdid to get size.   Another way is to save pd information in sc so it's
 * easy to reference.
 */
		prog = (u_int64_t)((ldstat->prog[3] << 24) |
		    (ldstat->prog[2] << 16) | (ldstat->prog[1] << 8) |
		    ldstat->prog[0]);
		pdid = sc->scratch;
		if (!ciss_pdid(sc, ldstat->bigrebuild, pdid, XS_CTL_POLL)) {
			blks = le32toh(pdid->nblocks);
			bv->bv_percent = (blks - prog) * 1000ULL / blks;
		 }
	}
	return 0;
}

int
ciss_blink(struct ciss_softc *sc, int ld, int pd, int stat,
    struct ciss_blink *blink)
{
	struct ciss_ccb *ccb;
	struct ciss_cmd *cmd;
	struct ciss_ld *ldp;

	if (ld > sc->maxunits)
		return EINVAL;

	ldp = sc->sc_lds[ld];
	if (!ldp || pd > ldp->ndrives)
		return EINVAL;

	ldp->bling.pdtab[ldp->tgts[pd]] = stat == BIOC_SBUNBLINK? 0 :
	    CISS_BLINK_ALL;
	memcpy(blink, &ldp->bling, sizeof(*blink));

	ccb = ciss_get_ccb(sc);
	if (ccb == NULL)
		return ENOMEM;
	ccb->ccb_len = sizeof(*blink);
	ccb->ccb_data = blink;
	ccb->ccb_xs = NULL;
	cmd = &ccb->ccb_cmd;
	cmd->tgt = htole32(CISS_CMD_MODE_PERIPH);
	cmd->tgt2 = 0;
	cmd->cdblen = 10;
	cmd->flags = CISS_CDB_CMD | CISS_CDB_SIMPL | CISS_CDB_OUT;
	cmd->tmo = htole16(0);
	memset(&cmd->cdb[0], 0, sizeof(cmd->cdb));
	cmd->cdb[0] = CISS_CMD_CTRL_SET;
	cmd->cdb[6] = CISS_CMS_CTRL_PDBLINK;
	cmd->cdb[7] = sizeof(*blink) >> 8;	/* biiiig endian */
	cmd->cdb[8] = sizeof(*blink) & 0xff;

	return ciss_cmd(ccb, BUS_DMA_NOWAIT, XS_CTL_POLL);
}

int
ciss_create_sensors(struct ciss_softc *sc)
{
	int			i;
	int nsensors = sc->maxunits;

	if (nsensors == 0) {
		return 0;
	}

	sc->sc_sme = sysmon_envsys_create();
	sc->sc_sensor = malloc(sizeof(envsys_data_t) * nsensors,
		M_DEVBUF, M_NOWAIT | M_ZERO);
	if (sc->sc_sensor == NULL) {
		aprint_error_dev(sc->sc_dev, "can't allocate envsys_data");
		return(ENOMEM);
	}

	for (i = 0; i < nsensors; i++) {
		sc->sc_sensor[i].units = ENVSYS_DRIVE;
		sc->sc_sensor[i].state = ENVSYS_SINVALID;
		sc->sc_sensor[i].value_cur = ENVSYS_DRIVE_EMPTY;
		/* Enable monitoring for drive state changes */
		sc->sc_sensor[i].flags |= ENVSYS_FMONSTCHANGED;
		/* logical drives */
		snprintf(sc->sc_sensor[i].desc,
		    sizeof(sc->sc_sensor[i].desc), "%s:%d",
		    device_xname(sc->sc_dev), i);
		if (sysmon_envsys_sensor_attach(sc->sc_sme,
		    &sc->sc_sensor[i]))
			goto out;
	}

	sc->sc_sme->sme_name = device_xname(sc->sc_dev);
	sc->sc_sme->sme_cookie = sc;
	sc->sc_sme->sme_refresh = ciss_sensor_refresh;
	if (sysmon_envsys_register(sc->sc_sme)) {
		printf("%s: unable to register with sysmon\n",
		    device_xname(sc->sc_dev));
		return(1);
	}
	return (0);

out:
	free(sc->sc_sensor, M_DEVBUF);
	sysmon_envsys_destroy(sc->sc_sme);
	return EINVAL;
}

void
ciss_sensor_refresh(struct sysmon_envsys *sme, envsys_data_t *edata)
{
	struct ciss_softc	*sc = sme->sme_cookie;
	struct bioc_vol		bv;

	if (edata->sensor >= sc->maxunits)
		return;

	memset(&bv, 0, sizeof(bv));
	bv.bv_volid = edata->sensor;
	if (ciss_ioctl_vol(sc, &bv))
		bv.bv_status = BIOC_SVINVALID;

	bio_vol_to_envsys(edata, &bv);
}
#endif /* NBIO > 0 */<|MERGE_RESOLUTION|>--- conflicted
+++ resolved
@@ -1,8 +1,4 @@
-<<<<<<< HEAD
-/*	$NetBSD: ciss.c,v 1.38 2018/02/12 23:11:00 joerg Exp $	*/
-=======
 /*	$NetBSD: ciss.c,v 1.39 2018/09/03 16:29:31 riastradh Exp $	*/
->>>>>>> 598bd837
 /*	$OpenBSD: ciss.c,v 1.68 2013/05/30 16:15:02 deraadt Exp $	*/
 
 /*
@@ -23,11 +19,7 @@
  */
 
 #include <sys/cdefs.h>
-<<<<<<< HEAD
-__KERNEL_RCSID(0, "$NetBSD: ciss.c,v 1.38 2018/02/12 23:11:00 joerg Exp $");
-=======
 __KERNEL_RCSID(0, "$NetBSD: ciss.c,v 1.39 2018/09/03 16:29:31 riastradh Exp $");
->>>>>>> 598bd837
 
 #include "bio.h"
 
@@ -388,11 +380,7 @@
 
 	sc->sc_adapter.adapt_dev = sc->sc_dev;
 	sc->sc_adapter.adapt_openings = sc->sc_channel.chan_openings;
-<<<<<<< HEAD
-	sc->sc_adapter.adapt_max_periph = min(sc->sc_adapter.adapt_openings, 256);
-=======
 	sc->sc_adapter.adapt_max_periph = uimin(sc->sc_adapter.adapt_openings, 256);
->>>>>>> 598bd837
 	sc->sc_adapter.adapt_request = ciss_scsi_cmd;
 	sc->sc_adapter.adapt_minphys = cissminphys;
 	sc->sc_adapter.adapt_ioctl = ciss_scsi_ioctl;
