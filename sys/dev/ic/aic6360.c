<<<<<<< HEAD
/*	$NetBSD: aic6360.c,v 1.101 2017/10/28 04:53:55 riastradh Exp $	*/
=======
/*	$NetBSD: aic6360.c,v 1.102 2018/09/03 16:29:31 riastradh Exp $	*/
>>>>>>> 598bd837

/*
 * Copyright (c) 1994, 1995, 1996 Charles M. Hannum.  All rights reserved.
 *
 * Redistribution and use in source and binary forms, with or without
 * modification, are permitted provided that the following conditions
 * are met:
 * 1. Redistributions of source code must retain the above copyright
 *    notice, this list of conditions and the following disclaimer.
 * 2. Redistributions in binary form must reproduce the above copyright
 *    notice, this list of conditions and the following disclaimer in the
 *    documentation and/or other materials provided with the distribution.
 * 3. All advertising materials mentioning features or use of this software
 *    must display the following acknowledgement:
 *	This product includes software developed by Charles M. Hannum.
 * 4. The name of the author may not be used to endorse or promote products
 *    derived from this software without specific prior written permission.
 *
 * Copyright (c) 1994 Jarle Greipsland
 * All rights reserved.
 *
 * Redistribution and use in source and binary forms, with or without
 * modification, are permitted provided that the following conditions
 * are met:
 * 1. Redistributions of source code must retain the above copyright
 *    notice, this list of conditions and the following disclaimer.
 * 2. Redistributions in binary form must reproduce the above copyright
 *    notice, this list of conditions and the following disclaimer in the
 *    documentation and/or other materials provided with the distribution.
 * 3. The name of the author may not be used to endorse or promote products
 *    derived from this software without specific prior written permission.
 *
 * THIS SOFTWARE IS PROVIDED BY THE AUTHOR ``AS IS'' AND ANY EXPRESS OR
 * IMPLIED WARRANTIES, INCLUDING, BUT NOT LIMITED TO, THE IMPLIED
 * WARRANTIES OF MERCHANTABILITY AND FITNESS FOR A PARTICULAR PURPOSE ARE
 * DISCLAIMED.  IN NO EVENT SHALL THE AUTHOR BE LIABLE FOR ANY DIRECT,
 * INDIRECT, INCIDENTAL, SPECIAL, EXEMPLARY, OR CONSEQUENTIAL DAMAGES
 * (INCLUDING, BUT NOT LIMITED TO, PROCUREMENT OF SUBSTITUTE GOODS OR
 * SERVICES; LOSS OF USE, DATA, OR PROFITS; OR BUSINESS INTERRUPTION)
 * HOWEVER CAUSED AND ON ANY THEORY OF LIABILITY, WHETHER IN CONTRACT,
 * STRICT LIABILITY, OR TORT (INCLUDING NEGLIGENCE OR OTHERWISE) ARISING IN
 * ANY WAY OUT OF THE USE OF THIS SOFTWARE, EVEN IF ADVISED OF THE
 * POSSIBILITY OF SUCH DAMAGE.
 */

/*
 * Acknowledgements: Many of the algorithms used in this driver are
 * inspired by the work of Julian Elischer (julian@tfs.com) and
 * Charles Hannum (mycroft@duality.gnu.ai.mit.edu).  Thanks a million!
 */

/* TODO list:
 * 1) Get the DMA stuff working.
 * 2) Get the iov/uio stuff working. Is this a good thing ???
 * 3) Get the synch stuff working.
 * 4) Rewrite it to use malloc for the acb structs instead of static alloc.?
 */

#include <sys/cdefs.h>
<<<<<<< HEAD
__KERNEL_RCSID(0, "$NetBSD: aic6360.c,v 1.101 2017/10/28 04:53:55 riastradh Exp $");
=======
__KERNEL_RCSID(0, "$NetBSD: aic6360.c,v 1.102 2018/09/03 16:29:31 riastradh Exp $");
>>>>>>> 598bd837

#include "opt_ddb.h"

/*
 * A few customizable items:
 */

/* Use doubleword transfers to/from SCSI chip.  Note: This requires
 * motherboard support.  Basicly, some motherboard chipsets are able to
 * split a 32 bit I/O operation into two 16 bit I/O operations,
 * transparently to the processor.  This speeds up some things, notably long
 * data transfers.
 */
#define AIC_USE_DWORDS		0

/* Synchronous data transfers? */
#define AIC_USE_SYNCHRONOUS	0
#define AIC_SYNC_REQ_ACK_OFS 	8

/* Wide data transfers? */
#define	AIC_USE_WIDE		0
#define	AIC_MAX_WIDTH		0

/* Max attempts made to transmit a message */
#define AIC_MSG_MAX_ATTEMPT	3 /* Not used now XXX */

/* Use DMA (else we do programmed I/O using string instructions) (not yet!)*/
#define AIC_USE_EISA_DMA	0
#define AIC_USE_ISA_DMA		0

/* How to behave on the (E)ISA bus when/if DMAing (on<<4) + off in us */
#define EISA_BRST_TIM ((15<<4) + 1)	/* 15us on, 1us off */

/* Some spin loop parameters (essentially how long to wait some places)
 * The problem(?) is that sometimes we expect either to be able to transmit a
 * byte or to get a new one from the SCSI bus pretty soon.  In order to avoid
 * returning from the interrupt just to get yanked back for the next byte we
 * may spin in the interrupt routine waiting for this byte to come.  How long?
 * This is really (SCSI) device and processor dependent.  Tuneable, I guess.
 */
#define AIC_MSGIN_SPIN		1 	/* Will spinwait upto ?ms for a new msg byte */
#define AIC_MSGOUT_SPIN		1

/* Include debug functions?  At the end of this file there are a bunch of
 * functions that will print out various information regarding queued SCSI
 * commands, driver state and chip contents.  You can call them from the
 * kernel debugger.  If you set AIC_DEBUG to 0 they are not included (the
 * kernel uses less memory) but you lose the debugging facilities.
 */
#define AIC_DEBUG		1

#define	AIC_ABORT_TIMEOUT	2000	/* time to wait for abort */

/* End of customizable parameters */

#if AIC_USE_EISA_DMA || AIC_USE_ISA_DMA
#error "I said not yet! Start paying attention... grumble"
#endif

#include <sys/param.h>
#include <sys/systm.h>
#include <sys/callout.h>
#include <sys/kernel.h>
#include <sys/errno.h>
#include <sys/ioctl.h>
#include <sys/device.h>
#include <sys/buf.h>
#include <sys/proc.h>
#include <sys/queue.h>

#include <sys/bus.h>
#include <sys/intr.h>

#include <dev/scsipi/scsi_spc.h>
#include <dev/scsipi/scsi_all.h>
#include <dev/scsipi/scsipi_all.h>
#include <dev/scsipi/scsi_message.h>
#include <dev/scsipi/scsiconf.h>

#include <dev/ic/aic6360reg.h>
#include <dev/ic/aic6360var.h>

#include "ioconf.h"

#ifndef DDB
#define	Debugger() panic("should call debugger here (aic6360.c)")
#endif /* ! DDB */

#if AIC_DEBUG
int aic_debug = 0x00; /* AIC_SHOWSTART|AIC_SHOWMISC|AIC_SHOWTRACE; */
#endif

static void	aic_minphys(struct buf *);
static void	aic_done(struct aic_softc *, struct aic_acb *);
static void	aic_dequeue(struct aic_softc *, struct aic_acb *);
static void	aic_scsipi_request(struct scsipi_channel *,
				   scsipi_adapter_req_t, void *);
static int	aic_poll(struct aic_softc *, struct scsipi_xfer *, int);
static void	aic_select(struct aic_softc *, struct aic_acb *);
static void	aic_timeout(void *);
static void	aic_sched(struct aic_softc *);
static void	aic_scsi_reset(struct aic_softc *);
static void	aic_reset(struct aic_softc *);
static void	aic_free_acb(struct aic_softc *, struct aic_acb *);
static struct aic_acb* aic_get_acb(struct aic_softc *);
static int	aic_reselect(struct aic_softc *, int);
static void	aic_sense(struct aic_softc *, struct aic_acb *);
static void	aic_msgin(struct aic_softc *);
static void	aic_abort(struct aic_softc *, struct aic_acb *);
static void	aic_msgout(struct aic_softc *);
static int	aic_dataout_pio(struct aic_softc *, u_char *, int);
static int	aic_datain_pio(struct aic_softc *, u_char *, int);
static void	aic_update_xfer_mode(struct aic_softc *, int);
#if AIC_DEBUG
static void	aic_print_acb(struct aic_acb *);
void	aic_dump_driver(struct aic_softc *);
void	aic_dump6360(struct aic_softc *);
static void	aic_show_scsi_cmd(struct aic_acb *);
void	aic_print_active_acb(void);
#endif

/*
 * INITIALIZATION ROUTINES (probe, attach ++)
 */

/* Do the real search-for-device.
 * Prerequisite: sc->sc_iobase should be set to the proper value
 */
int
aic_find(bus_space_tag_t iot, bus_space_handle_t ioh)
{
	char chip_id[sizeof(IDSTRING)];	/* For chips that support it */
	int i;

	/* Remove aic6360 from possible powerdown mode */
	bus_space_write_1(iot, ioh, DMACNTRL0, 0);

	/* Thanks to mark@aggregate.com for the new method for detecting
	 * whether the chip is present or not.  Bonus: may also work for
	 * the AIC-6260!
 	 */
	AIC_TRACE(("aic: probing for aic-chip\n"));
 	/*
 	 * Linux also init's the stack to 1-16 and then clears it,
     	 *  6260's don't appear to have an ID reg - mpg
 	 */
	/* Push the sequence 0,1,..,15 on the stack */
#define STSIZE 16
	bus_space_write_1(iot, ioh, DMACNTRL1, 0); /* Reset stack pointer */
	for (i = 0; i < STSIZE; i++)
		bus_space_write_1(iot, ioh, STACK, i);

	/* See if we can pull out the same sequence */
	bus_space_write_1(iot, ioh, DMACNTRL1, 0);
 	for (i = 0; i < STSIZE && bus_space_read_1(iot, ioh, STACK) == i; i++)
		;
	if (i != STSIZE) {
		AIC_START(("STACK futzed at %d.\n", i));
		return 0;
	}

	/* See if we can pull the id string out of the ID register,
	 * now only used for informational purposes.
	 */
	memset(chip_id, 0, sizeof(chip_id));
	bus_space_read_multi_1(iot, ioh, ID, chip_id, sizeof(IDSTRING) - 1);
	AIC_START(("AIC found ID: %s ",chip_id));
	AIC_START(("chip revision %d\n",
	    (int)bus_space_read_1(iot, ioh, REV)));

	return 1;
}

/*
 * Attach the AIC6360, fill out some high and low level data structures
 */
void
aicattach(struct aic_softc *sc)
{
	struct scsipi_adapter *adapt = &sc->sc_adapter;
	struct scsipi_channel *chan = &sc->sc_channel;

	AIC_TRACE(("aicattach  "));
	sc->sc_state = AIC_INIT;

	sc->sc_initiator = 7;
	sc->sc_freq = 20;	/* XXXX Assume 20 MHz. */

	/*
	 * These are the bounds of the sync period, based on the frequency of
	 * the chip's clock input and the size and offset of the sync period
	 * register.
	 *
	 * For a 20MHz clock, this gives us 25, or 100nS, or 10MB/s, as a
	 * maximum transfer rate, and 112.5, or 450nS, or 2.22MB/s, as a
	 * minimum transfer rate.
	 */
	sc->sc_minsync = (2 * 250) / sc->sc_freq;
	sc->sc_maxsync = (9 * 250) / sc->sc_freq;

	/*
	 * Fill in the scsipi_adapter.
	 */
	adapt->adapt_dev = sc->sc_dev;
	adapt->adapt_nchannels = 1;
	adapt->adapt_openings = 8;
	adapt->adapt_max_periph = 1;
	adapt->adapt_request = aic_scsipi_request;
	adapt->adapt_minphys = aic_minphys;

	/*
	 * Fill in the scsipi_channel.
	 */
	chan->chan_adapter = adapt;
	chan->chan_bustype = &scsi_bustype;
	chan->chan_channel = 0;
	chan->chan_ntargets = 8;
	chan->chan_nluns = 8;
	chan->chan_id = sc->sc_initiator;

	/*
	 * Add reference to adapter so that we drop the reference after
	 * config_found() to make sure the adapter is disabled.
	 */
	if (scsipi_adapter_addref(adapt) != 0) {
		aprint_error_dev(sc->sc_dev, "unable to enable controller\n");
		return;
	}

	aic_init(sc, 1);	/* Init chip and driver */

	/*
	 * Ask the adapter what subunits are present
	 */
	sc->sc_child = config_found(sc->sc_dev, &sc->sc_channel, scsiprint);
	scsipi_adapter_delref(adapt);
}

int
aic_detach(device_t self, int flags)
{
	struct aic_softc *sc = device_private(self);
	int rv = 0;

	if (sc->sc_child != NULL)
		rv = config_detach(sc->sc_child, flags);

	return (rv);
}

/* Initialize AIC6360 chip itself
 * The following conditions should hold:
 * aic_isa_probe should have succeeded, i.e. the iobase address in aic_softc
 * must be valid.
 */
static void
aic_reset(struct aic_softc *sc)
{
	bus_space_tag_t iot = sc->sc_iot;
	bus_space_handle_t ioh = sc->sc_ioh;

	/*
	 * Doc. recommends to clear these two registers before
	 * operations commence
	 */
	bus_space_write_1(iot, ioh, SCSITEST, 0);
	bus_space_write_1(iot, ioh, TEST, 0);

	/* Reset SCSI-FIFO and abort any transfers */
	bus_space_write_1(iot, ioh, SXFRCTL0, CHEN | CLRCH | CLRSTCNT);

	/* Reset DMA-FIFO */
	bus_space_write_1(iot, ioh, DMACNTRL0, RSTFIFO);
	bus_space_write_1(iot, ioh, DMACNTRL1, 0);

	/* Disable all selection features */
	bus_space_write_1(iot, ioh, SCSISEQ, 0);
	bus_space_write_1(iot, ioh, SXFRCTL1, 0);

	/* Disable some interrupts */
	bus_space_write_1(iot, ioh, SIMODE0, 0x00);
	/* Clear a slew of interrupts */
	bus_space_write_1(iot, ioh, CLRSINT0, 0x7f);

	/* Disable some more interrupts */
	bus_space_write_1(iot, ioh, SIMODE1, 0x00);
	/* Clear another slew of interrupts */
	bus_space_write_1(iot, ioh, CLRSINT1, 0xef);

	/* Disable synchronous transfers */
	bus_space_write_1(iot, ioh, SCSIRATE, 0);

	/* Haven't seen ant errors (yet) */
	bus_space_write_1(iot, ioh, CLRSERR, 0x07);

	/* Set our SCSI-ID */
	bus_space_write_1(iot, ioh, SCSIID, sc->sc_initiator << OID_S);
	bus_space_write_1(iot, ioh, BRSTCNTRL, EISA_BRST_TIM);
}

/* Pull the SCSI RST line for 500 us */
static void
aic_scsi_reset(struct aic_softc *sc)
{
	bus_space_tag_t iot = sc->sc_iot;
	bus_space_handle_t ioh = sc->sc_ioh;

	bus_space_write_1(iot, ioh, SCSISEQ, SCSIRSTO);
	delay(500);
	bus_space_write_1(iot, ioh, SCSISEQ, 0);
	delay(50);
}

/*
 * Initialize aic SCSI driver.
 */
void
aic_init(struct aic_softc *sc, int bus_reset)
{
	struct aic_acb *acb;
	int r;

	if (bus_reset) {
		aic_reset(sc);
		aic_scsi_reset(sc);
	}
	aic_reset(sc);

	if (sc->sc_state == AIC_INIT) {
		/* First time through; initialize. */
		TAILQ_INIT(&sc->ready_list);
		TAILQ_INIT(&sc->nexus_list);
		TAILQ_INIT(&sc->free_list);
		sc->sc_nexus = NULL;
		acb = sc->sc_acb;
		memset(acb, 0, sizeof(sc->sc_acb));
		for (r = 0; r < sizeof(sc->sc_acb) / sizeof(*acb); r++) {
			TAILQ_INSERT_TAIL(&sc->free_list, acb, chain);
			acb++;
		}
		memset(&sc->sc_tinfo, 0, sizeof(sc->sc_tinfo));
	} else {
		/* Cancel any active commands. */
		sc->sc_state = AIC_CLEANING;
		if ((acb = sc->sc_nexus) != NULL) {
			acb->xs->error = XS_DRIVER_STUFFUP;
			callout_stop(&acb->xs->xs_callout);
			aic_done(sc, acb);
		}
		while ((acb = sc->nexus_list.tqh_first) != NULL) {
			acb->xs->error = XS_DRIVER_STUFFUP;
			callout_stop(&acb->xs->xs_callout);
			aic_done(sc, acb);
		}
	}

	sc->sc_prevphase = PH_INVALID;
	for (r = 0; r < 8; r++) {
		struct aic_tinfo *ti = &sc->sc_tinfo[r];

		ti->flags = 0;
		ti->period = ti->offset = 0;
		ti->width = 0;
	}

	sc->sc_state = AIC_IDLE;
	bus_space_write_1(sc->sc_iot, sc->sc_ioh, DMACNTRL0, INTEN);
}

static void
aic_free_acb(struct aic_softc *sc, struct aic_acb *acb)
{
	int s;

	s = splbio();
	acb->flags = 0;
	TAILQ_INSERT_HEAD(&sc->free_list, acb, chain);
	splx(s);
}

static struct aic_acb *
aic_get_acb(struct aic_softc *sc)
{
	struct aic_acb *acb;
	int s;

	s = splbio();
	acb = TAILQ_FIRST(&sc->free_list);
	if (acb != NULL) {
		TAILQ_REMOVE(&sc->free_list, acb, chain);
		acb->flags |= ACB_ALLOC;
	}
	splx(s);
	return (acb);
}

/*
 * DRIVER FUNCTIONS CALLABLE FROM HIGHER LEVEL DRIVERS
 */

/*
 * Expected sequence:
 * 1) Command inserted into ready list
 * 2) Command selected for execution
 * 3) Command won arbitration and has selected target device
 * 4) Send message out (identify message, eventually also sync.negotiations)
 * 5) Send command
 * 5a) Receive disconnect message, disconnect.
 * 5b) Reselected by target
 * 5c) Receive identify message from target.
 * 6) Send or receive data
 * 7) Receive status
 * 8) Receive message (command complete etc.)
 * 9) If status == SCSI_CHECK construct a synthetic request sense SCSI cmd.
 *    Repeat 2-8 (no disconnects please...)
 */

/*
 * Perform a request from the SCSIPI midlayer.
 */
static void
aic_scsipi_request(struct scsipi_channel *chan, scsipi_adapter_req_t req,
    void *arg)
{
	struct scsipi_xfer *xs;
	struct scsipi_periph *periph;
	struct aic_softc *sc = device_private(chan->chan_adapter->adapt_dev);
	struct aic_acb *acb;
	int s, flags;

	AIC_TRACE(("aic_request  "));

	switch (req) {
	case ADAPTER_REQ_RUN_XFER:
		xs = arg;
		periph = xs->xs_periph;

		AIC_CMDS(("[0x%x, %d]->%d ", (int)xs->cmd->opcode, xs->cmdlen,
		    periph->periph_target));

		if (!device_is_active(sc->sc_dev)) {
			xs->error = XS_DRIVER_STUFFUP;
			scsipi_done(xs);
			return;
		}

		flags = xs->xs_control;
		acb = aic_get_acb(sc);
#ifdef DIAGNOSTIC
		/*
		 * This should never happen as we track the resources
		 * in the mid-layer.
		 */
		if (acb == NULL) {
			scsipi_printaddr(periph);
			printf("unable to allocate acb\n");
			panic("aic_scsipi_request");
		}
#endif

		/* Initialize acb */
		acb->xs = xs;
		acb->timeout = xs->timeout;

		if (xs->xs_control & XS_CTL_RESET) {
			acb->flags |= ACB_RESET;
			acb->scsipi_cmd_length = 0;
			acb->data_length = 0;
		} else {
			memcpy(&acb->scsipi_cmd, xs->cmd, xs->cmdlen);
			acb->scsipi_cmd_length = xs->cmdlen;
			acb->data_addr = xs->data;
			acb->data_length = xs->datalen;
		}
		acb->target_stat = 0;

		s = splbio();

		TAILQ_INSERT_TAIL(&sc->ready_list, acb, chain);
		if (sc->sc_state == AIC_IDLE)
			aic_sched(sc);

		splx(s);

		if ((flags & XS_CTL_POLL) == 0)
			return;

		/* Not allowed to use interrupts, use polling instead */
		if (aic_poll(sc, xs, acb->timeout)) {
			aic_timeout(acb);
			if (aic_poll(sc, xs, acb->timeout))
				aic_timeout(acb);
		}
		return;

	case ADAPTER_REQ_GROW_RESOURCES:
		/* XXX Not supported. */
		return;

	case ADAPTER_REQ_SET_XFER_MODE:
	    {
		struct aic_tinfo *ti;
		struct scsipi_xfer_mode *xm = arg;

		ti = &sc->sc_tinfo[xm->xm_target];
		ti->flags &= ~(DO_SYNC|DO_WIDE);
		ti->period = 0;
		ti->offset = 0;

#if AIC_USE_SYNCHRONOUS
		if (xm->xm_mode & PERIPH_CAP_SYNC) {
			ti->flags |= DO_SYNC;
			ti->period = sc->sc_minsync;
			ti->offset = AIC_SYNC_REQ_ACK_OFS;
		}
#endif
#if AIC_USE_WIDE
		if (xm->xm_mode & PERIPH_CAP_WIDE16) {
			ti->flags |= DO_WIDE;
			ti->width = AIC_MAX_WIDTH;
		}
#endif
		/*
		 * If we're not going to negotiate, send the notification
		 * now, since it won't happen later.
		 */
		if ((ti->flags & (DO_SYNC|DO_WIDE)) == 0)
			aic_update_xfer_mode(sc, xm->xm_target);
		return;
	    }
	}
}

static void
aic_update_xfer_mode(struct aic_softc *sc, int target)
{
	struct scsipi_xfer_mode xm;
	struct aic_tinfo *ti = &sc->sc_tinfo[target];

	xm.xm_target = target;
	xm.xm_mode = 0;
	xm.xm_period = 0;
	xm.xm_offset = 0;

	if (ti->offset != 0) {
		xm.xm_mode |= PERIPH_CAP_SYNC;
		xm.xm_period = ti->period;
		xm.xm_offset = ti->offset;
	}
	switch (ti->width) {
	case 2:
		xm.xm_mode |= PERIPH_CAP_WIDE32;
		break;
	case 1:
		xm.xm_mode |= PERIPH_CAP_WIDE16;
		break;
	}

	scsipi_async_event(&sc->sc_channel, ASYNC_EVENT_XFER_MODE, &xm);
}

/*
 * Adjust transfer size in buffer structure
 */
static void
aic_minphys(struct buf *bp)
{

	AIC_TRACE(("aic_minphys  "));
	if (bp->b_bcount > (AIC_NSEG << PGSHIFT))
		bp->b_bcount = (AIC_NSEG << PGSHIFT);
	minphys(bp);
}

/*
 * Used when interrupt driven I/O isn't allowed, e.g. during boot.
 */
static int
aic_poll(struct aic_softc *sc, struct scsipi_xfer *xs, int count)
{
	bus_space_tag_t iot = sc->sc_iot;
	bus_space_handle_t ioh = sc->sc_ioh;

	AIC_TRACE(("aic_poll  "));
	while (count) {
		/*
		 * If we had interrupts enabled, would we
		 * have got an interrupt?
		 */
		if ((bus_space_read_1(iot, ioh, DMASTAT) & INTSTAT) != 0)
			aicintr(sc);
		if ((xs->xs_status & XS_STS_DONE) != 0)
			return 0;
		delay(1000);
		count--;
	}
	return 1;
}

/*
 * LOW LEVEL SCSI UTILITIES
 */

static inline void
aic_sched_msgout(struct aic_softc *sc, u_char m)
{
	bus_space_tag_t iot = sc->sc_iot;
	bus_space_handle_t ioh = sc->sc_ioh;

	if (sc->sc_msgpriq == 0)
		bus_space_write_1(iot, ioh, SCSISIG, sc->sc_phase | ATNO);
	sc->sc_msgpriq |= m;
}

/*
 * Set synchronous transfer offset and period.
 */
#if !AIC_USE_SYNCHRONOUS
/* ARGSUSED */
#endif
static inline void
aic_setsync(struct aic_softc *sc, struct aic_tinfo *ti)
{
#if AIC_USE_SYNCHRONOUS
	bus_space_tag_t iot = sc->sc_iot;
	bus_space_handle_t ioh = sc->sc_ioh;

	if (ti->offset != 0)
		bus_space_write_1(iot, ioh, SCSIRATE,
		    ((ti->period * sc->sc_freq) / 250 - 2) << 4 | ti->offset);
	else
		bus_space_write_1(iot, ioh, SCSIRATE, 0);
#endif
}

/*
 * Start a selection.  This is used by aic_sched() to select an idle target,
 * and by aic_done() to immediately reselect a target to get sense information.
 */
static void
aic_select(struct aic_softc *sc, struct aic_acb *acb)
{
	struct scsipi_periph *periph = acb->xs->xs_periph;
	int target = periph->periph_target;
	struct aic_tinfo *ti = &sc->sc_tinfo[target];
	bus_space_tag_t iot = sc->sc_iot;
	bus_space_handle_t ioh = sc->sc_ioh;

	bus_space_write_1(iot, ioh, SCSIID,
	    sc->sc_initiator << OID_S | target);
	aic_setsync(sc, ti);
	bus_space_write_1(iot, ioh, SXFRCTL1, STIMO_256ms | ENSTIMER);

	/* Always enable reselections. */
	bus_space_write_1(iot, ioh, SIMODE0, ENSELDI | ENSELDO);
	bus_space_write_1(iot, ioh, SIMODE1, ENSCSIRST | ENSELTIMO);
	bus_space_write_1(iot, ioh, SCSISEQ, ENRESELI | ENSELO | ENAUTOATNO);

	sc->sc_state = AIC_SELECTING;
}

static int
aic_reselect(struct aic_softc *sc, int message)
{
	u_char selid, target, lun;
	struct aic_acb *acb;
	struct scsipi_periph *periph;
	struct aic_tinfo *ti;

	/*
	 * The SCSI chip made a snapshot of the data bus while the reselection
	 * was being negotiated.  This enables us to determine which target did
	 * the reselect.
	 */
	selid = sc->sc_selid & ~(1 << sc->sc_initiator);
	if (selid & (selid - 1)) {
		aprint_error_dev(sc->sc_dev,
		    "reselect with invalid selid %02x; "
		    "sending DEVICE RESET\n", selid);
		AIC_BREAK();
		goto reset;
	}

	/* Search wait queue for disconnected cmd
	 * The list should be short, so I haven't bothered with
	 * any more sophisticated structures than a simple
	 * singly linked list.
	 */
	target = ffs(selid) - 1;
	lun = message & 0x07;
	for (acb = sc->nexus_list.tqh_first; acb != NULL;
	     acb = acb->chain.tqe_next) {
		periph = acb->xs->xs_periph;
		if (periph->periph_target == target &&
		    periph->periph_lun == lun)
			break;
	}
	if (acb == NULL) {
		printf("%s: reselect from target %d lun %d with no nexus; "
		    "sending ABORT\n", device_xname(sc->sc_dev), target, lun);
		AIC_BREAK();
		goto abort;
	}

	/* Make this nexus active again. */
	TAILQ_REMOVE(&sc->nexus_list, acb, chain);
	sc->sc_state = AIC_CONNECTED;
	sc->sc_nexus = acb;
	ti = &sc->sc_tinfo[target];
	ti->lubusy |= (1 << lun);
	aic_setsync(sc, ti);

	if (acb->flags & ACB_RESET)
		aic_sched_msgout(sc, SEND_DEV_RESET);
	else if (acb->flags & ACB_ABORT)
		aic_sched_msgout(sc, SEND_ABORT);

	/* Do an implicit RESTORE POINTERS. */
	sc->sc_dp = acb->data_addr;
	sc->sc_dleft = acb->data_length;
	sc->sc_cp = (u_char *)&acb->scsipi_cmd;
	sc->sc_cleft = acb->scsipi_cmd_length;

	return (0);

reset:
	aic_sched_msgout(sc, SEND_DEV_RESET);
	return (1);

abort:
	aic_sched_msgout(sc, SEND_ABORT);
	return (1);
}

/*
 * Schedule a SCSI operation.  This has now been pulled out of the interrupt
 * handler so that we may call it from aic_scsipi_request and aic_done.  This
 * may save us an unnecessary interrupt just to get things going.  Should only
 * be called when state == AIC_IDLE and at bio pl.
 */
static void
aic_sched(struct aic_softc *sc)
{
	struct aic_acb *acb;
	struct scsipi_periph *periph;
	struct aic_tinfo *ti;
	bus_space_tag_t iot = sc->sc_iot;
	bus_space_handle_t ioh = sc->sc_ioh;

	if (!device_is_active(sc->sc_dev))
		return;

	/*
	 * Find first acb in ready queue that is for a target/lunit pair that
	 * is not busy.
	 */
	bus_space_write_1(iot, ioh, CLRSINT1,
	    CLRSELTIMO | CLRBUSFREE | CLRSCSIPERR);
	for (acb = sc->ready_list.tqh_first; acb != NULL;
	    acb = acb->chain.tqe_next) {
		periph = acb->xs->xs_periph;
		ti = &sc->sc_tinfo[periph->periph_target];
		if ((ti->lubusy & (1 << periph->periph_lun)) == 0) {
			AIC_MISC(("selecting %d:%d  ",
			    periph->periph_target, periph->periph_lun));
			TAILQ_REMOVE(&sc->ready_list, acb, chain);
			sc->sc_nexus = acb;
			aic_select(sc, acb);
			return;
		} else
			AIC_MISC(("%d:%d busy\n",
			    periph->periph_target, periph->periph_lun));
	}
	AIC_MISC(("idle  "));
	/* Nothing to start; just enable reselections and wait. */
	bus_space_write_1(iot, ioh, SIMODE0, ENSELDI);
	bus_space_write_1(iot, ioh, SIMODE1, ENSCSIRST);
	bus_space_write_1(iot, ioh, SCSISEQ, ENRESELI);
}

static void
aic_sense(struct aic_softc *sc, struct aic_acb *acb)
{
	struct scsipi_xfer *xs = acb->xs;
	struct scsipi_periph *periph = xs->xs_periph;
	struct aic_tinfo *ti = &sc->sc_tinfo[periph->periph_target];
	struct scsi_request_sense *ss = (void *)&acb->scsipi_cmd;

	AIC_MISC(("requesting sense  "));
	/* Next, setup a request sense command block */
	memset(ss, 0, sizeof(*ss));
	ss->opcode = SCSI_REQUEST_SENSE;
	ss->byte2 = periph->periph_lun << 5;
	ss->length = sizeof(struct scsi_sense_data);
	acb->scsipi_cmd_length = sizeof(*ss);
	acb->data_addr = (char *)&xs->sense.scsi_sense;
	acb->data_length = sizeof(struct scsi_sense_data);
	acb->flags |= ACB_SENSE;
	ti->senses++;
	if (acb->flags & ACB_NEXUS)
		ti->lubusy &= ~(1 << periph->periph_lun);
	if (acb == sc->sc_nexus) {
		aic_select(sc, acb);
	} else {
		aic_dequeue(sc, acb);
		TAILQ_INSERT_HEAD(&sc->ready_list, acb, chain);
		if (sc->sc_state == AIC_IDLE)
			aic_sched(sc);
	}
}

/*
 * POST PROCESSING OF SCSI_CMD (usually current)
 */
static void
aic_done(struct aic_softc *sc, struct aic_acb *acb)
{
	struct scsipi_xfer *xs = acb->xs;
	struct scsipi_periph *periph = xs->xs_periph;
	struct aic_tinfo *ti = &sc->sc_tinfo[periph->periph_target];

	AIC_TRACE(("aic_done  "));

	/*
	 * Now, if we've come here with no error code, i.e. we've kept the
	 * initial XS_NOERROR, and the status code signals that we should
	 * check sense, we'll need to set up a request sense cmd block and
	 * push the command back into the ready queue *before* any other
	 * commands for this target/lunit, else we lose the sense info.
	 * We don't support chk sense conditions for the request sense cmd.
	 */
	if (xs->error == XS_NOERROR) {
		if (acb->flags & ACB_ABORT) {
			xs->error = XS_DRIVER_STUFFUP;
		} else if (acb->flags & ACB_SENSE) {
			xs->error = XS_SENSE;
		} else if (acb->target_stat == SCSI_CHECK) {
			/* First, save the return values */
			xs->resid = acb->data_length;
			xs->status = acb->target_stat;
			aic_sense(sc, acb);
			return;
		} else {
			xs->resid = acb->data_length;
		}
	}

#if AIC_DEBUG
	if ((aic_debug & AIC_SHOWMISC) != 0) {
		if (xs->resid != 0)
			printf("resid=%d ", xs->resid);
		if (xs->error == XS_SENSE)
			printf("sense=0x%02x\n", xs->sense.scsi_sense.response_code);
		else
			printf("error=%d\n", xs->error);
	}
#endif

	/*
	 * Remove the ACB from whatever queue it happens to be on.
	 */
	if (acb->flags & ACB_NEXUS)
		ti->lubusy &= ~(1 << periph->periph_lun);
	if (acb == sc->sc_nexus) {
		sc->sc_nexus = NULL;
		sc->sc_state = AIC_IDLE;
		aic_sched(sc);
	} else
		aic_dequeue(sc, acb);

	aic_free_acb(sc, acb);
	ti->cmds++;
	scsipi_done(xs);
}

static void
aic_dequeue(struct aic_softc *sc, struct aic_acb *acb)
{

	if (acb->flags & ACB_NEXUS) {
		TAILQ_REMOVE(&sc->nexus_list, acb, chain);
	} else {
		TAILQ_REMOVE(&sc->ready_list, acb, chain);
	}
}

/*
 * INTERRUPT/PROTOCOL ENGINE
 */

/*
 * Precondition:
 * The SCSI bus is already in the MSGI phase and there is a message byte
 * on the bus, along with an asserted REQ signal.
 */
static void
aic_msgin(struct aic_softc *sc)
{
	bus_space_tag_t iot = sc->sc_iot;
	bus_space_handle_t ioh = sc->sc_ioh;
	u_char sstat1;
	int n;

	AIC_TRACE(("aic_msgin  "));

	if (sc->sc_prevphase == PH_MSGIN) {
		/* This is a continuation of the previous message. */
		n = sc->sc_imp - sc->sc_imess;
		goto nextbyte;
	}

	/* This is a new MESSAGE IN phase.  Clean up our state. */
	sc->sc_flags &= ~AIC_DROP_MSGIN;

nextmsg:
	n = 0;
	sc->sc_imp = &sc->sc_imess[n];

nextbyte:
	/*
	 * Read a whole message, but don't ack the last byte.  If we reject the
	 * message, we have to assert ATN during the message transfer phase
	 * itself.
	 */
	for (;;) {
		for (;;) {
			sstat1 = bus_space_read_1(iot, ioh, SSTAT1);
			if ((sstat1 & (REQINIT | PHASECHG | BUSFREE)) != 0)
				break;
			/* Wait for REQINIT.  XXX Need timeout. */
		}
		if ((sstat1 & (PHASECHG | BUSFREE)) != 0) {
			/*
			 * Target left MESSAGE IN, probably because it
			 * a) noticed our ATN signal, or
			 * b) ran out of messages.
			 */
			goto out;
		}

		/* If parity error, just dump everything on the floor. */
		if ((sstat1 & SCSIPERR) != 0) {
			sc->sc_flags |= AIC_DROP_MSGIN;
			aic_sched_msgout(sc, SEND_PARITY_ERROR);
		}

		/* Gather incoming message bytes if needed. */
		if ((sc->sc_flags & AIC_DROP_MSGIN) == 0) {
			if (n >= AIC_MAX_MSG_LEN) {
				(void) bus_space_read_1(iot, ioh, SCSIDAT);
				sc->sc_flags |= AIC_DROP_MSGIN;
				aic_sched_msgout(sc, SEND_REJECT);
			} else {
				*sc->sc_imp++ = bus_space_read_1(iot, ioh,
				    SCSIDAT);
				n++;
				/*
				 * This testing is suboptimal, but most
				 * messages will be of the one byte variety, so
				 * it should not affect performance
				 * significantly.
				 */
				if (n == 1 && MSG_IS1BYTE(sc->sc_imess[0]))
					break;
				if (n == 2 && MSG_IS2BYTE(sc->sc_imess[0]))
					break;
				if (n >= 3 && MSG_ISEXTENDED(sc->sc_imess[0]) &&
				    n == sc->sc_imess[1] + 2)
					break;
			}
		} else
			(void) bus_space_read_1(iot, ioh, SCSIDAT);

		/*
		 * If we reach this spot we're either:
		 * a) in the middle of a multi-byte message, or
		 * b) dropping bytes.
		 */
		bus_space_write_1(iot, ioh, SXFRCTL0, CHEN | SPIOEN);
		/* Ack the last byte read. */
		(void) bus_space_read_1(iot, ioh, SCSIDAT);
		bus_space_write_1(iot, ioh, SXFRCTL0, CHEN);
		while ((bus_space_read_1(iot, ioh, SCSISIG) & ACKI) != 0)
			;
	}

	AIC_MISC(("n=%d imess=0x%02x  ", n, sc->sc_imess[0]));

	/* We now have a complete message.  Parse it. */
	switch (sc->sc_state) {
		struct aic_acb *acb;
		struct aic_tinfo *ti;

	case AIC_CONNECTED:
		AIC_ASSERT(sc->sc_nexus != NULL);
		acb = sc->sc_nexus;
		ti = &sc->sc_tinfo[acb->xs->xs_periph->periph_target];

		switch (sc->sc_imess[0]) {
		case MSG_CMDCOMPLETE:
#if 0
			/* impossible dleft is unsigned */
			if (sc->sc_dleft < 0) {
				periph = acb->xs->xs_periph;
				printf("%s: %ld extra bytes from %d:%d\n",
				    device_xname(sc->sc_dev),
				    (long)-sc->sc_dleft,
				    periph->periph_target, periph->periph_lun);
				sc->sc_dleft = 0;
			}
#endif
			acb->xs->resid = acb->data_length = sc->sc_dleft;
			sc->sc_state = AIC_CMDCOMPLETE;
			break;

		case MSG_PARITY_ERROR:
			/* Resend the last message. */
			aic_sched_msgout(sc, sc->sc_lastmsg);
			break;

		case MSG_MESSAGE_REJECT:
			AIC_MISC(("message rejected %02x  ", sc->sc_lastmsg));
			switch (sc->sc_lastmsg) {
#if AIC_USE_SYNCHRONOUS + AIC_USE_WIDE
			case SEND_IDENTIFY:
				ti->flags &= ~(DO_SYNC | DO_WIDE);
				ti->period = ti->offset = 0;
				aic_setsync(sc, ti);
				ti->width = 0;
				break;
#endif
#if AIC_USE_SYNCHRONOUS
			case SEND_SDTR:
				ti->flags &= ~DO_SYNC;
				ti->period = ti->offset = 0;
				aic_setsync(sc, ti);
				aic_update_xfer_mode(sc,
				    acb->xs->xs_periph->periph_target);
				break;
#endif
#if AIC_USE_WIDE
			case SEND_WDTR:
				ti->flags &= ~DO_WIDE;
				ti->width = 0;
				aic_update_xfer_mode(sc,
				    acb->xs->xs_periph->periph_target);
				break;
#endif
			case SEND_INIT_DET_ERR:
				aic_sched_msgout(sc, SEND_ABORT);
				break;
			}
			break;

		case MSG_NOOP:
			break;

		case MSG_DISCONNECT:
			ti->dconns++;
			sc->sc_state = AIC_DISCONNECT;
			break;

		case MSG_SAVEDATAPOINTER:
			acb->data_addr = sc->sc_dp;
			acb->data_length = sc->sc_dleft;
			break;

		case MSG_RESTOREPOINTERS:
			sc->sc_dp = acb->data_addr;
			sc->sc_dleft = acb->data_length;
			sc->sc_cp = (u_char *)&acb->scsipi_cmd;
			sc->sc_cleft = acb->scsipi_cmd_length;
			break;

		case MSG_EXTENDED:
			switch (sc->sc_imess[2]) {
#if AIC_USE_SYNCHRONOUS
			case MSG_EXT_SDTR:
				if (sc->sc_imess[1] != 3)
					goto reject;
				ti->period = sc->sc_imess[3];
				ti->offset = sc->sc_imess[4];
				ti->flags &= ~DO_SYNC;
				if (ti->offset == 0) {
				} else if (ti->period < sc->sc_minsync ||
					   ti->period > sc->sc_maxsync ||
					   ti->offset > 8) {
					ti->period = ti->offset = 0;
					aic_sched_msgout(sc, SEND_SDTR);
				} else {
					aic_update_xfer_mode(sc,
					    acb->xs->xs_periph->periph_target);
				}
				aic_setsync(sc, ti);
				break;
#endif

#if AIC_USE_WIDE
			case MSG_EXT_WDTR:
				if (sc->sc_imess[1] != 2)
					goto reject;
				ti->width = sc->sc_imess[3];
				ti->flags &= ~DO_WIDE;
				if (ti->width == 0) {
				} else if (ti->width > AIC_MAX_WIDTH) {
					ti->width = 0;
					aic_sched_msgout(sc, SEND_WDTR);
				} else {
					aic_update_xfer_mode(sc,
					    acb->xs->xs_periph->periph_target);
				}
				break;
#endif

			default:
				printf("%s: unrecognized MESSAGE EXTENDED; "
				    "sending REJECT\n",
				    device_xname(sc->sc_dev));
				AIC_BREAK();
				goto reject;
			}
			break;

		default:
			printf("%s: unrecognized MESSAGE; sending REJECT\n",
			    device_xname(sc->sc_dev));
			AIC_BREAK();
		reject:
			aic_sched_msgout(sc, SEND_REJECT);
			break;
		}
		break;

	case AIC_RESELECTED:
		if (!MSG_ISIDENTIFY(sc->sc_imess[0])) {
			printf("%s: reselect without IDENTIFY; "
			    "sending DEVICE RESET\n", device_xname(sc->sc_dev));
			AIC_BREAK();
			goto reset;
		}

		(void) aic_reselect(sc, sc->sc_imess[0]);
		break;

	default:
		aprint_error_dev(sc->sc_dev,
		    "unexpected MESSAGE IN; sending DEVICE RESET\n");
		AIC_BREAK();
	reset:
		aic_sched_msgout(sc, SEND_DEV_RESET);
		break;

#ifdef notdef
	abort:
		aic_sched_msgout(sc, SEND_ABORT);
		break;
#endif
	}

	bus_space_write_1(iot, ioh, SXFRCTL0, CHEN | SPIOEN);
	/* Ack the last message byte. */
	(void) bus_space_read_1(iot, ioh, SCSIDAT);
	bus_space_write_1(iot, ioh, SXFRCTL0, CHEN);
	while ((bus_space_read_1(iot, ioh, SCSISIG) & ACKI) != 0)
		;

	/* Go get the next message, if any. */
	goto nextmsg;

out:
	AIC_MISC(("n=%d imess=0x%02x  ", n, sc->sc_imess[0]));
}

/*
 * Send the highest priority, scheduled message.
 */
static void
aic_msgout(struct aic_softc *sc)
{
	bus_space_tag_t iot = sc->sc_iot;
	bus_space_handle_t ioh = sc->sc_ioh;
#if AIC_USE_SYNCHRONOUS
	struct aic_tinfo *ti;
#endif
	u_char sstat1;
	int n;

	AIC_TRACE(("aic_msgout  "));

	/* Reset the FIFO. */
	bus_space_write_1(iot, ioh, DMACNTRL0, RSTFIFO);
	/* Enable REQ/ACK protocol. */
	bus_space_write_1(iot, ioh, SXFRCTL0, CHEN | SPIOEN);

	if (sc->sc_prevphase == PH_MSGOUT) {
		if (sc->sc_omp == sc->sc_omess) {
			/*
			 * This is a retransmission.
			 *
			 * We get here if the target stayed in MESSAGE OUT
			 * phase.  Section 5.1.9.2 of the SCSI 2 spec indicates
			 * that all of the previously transmitted messages must
			 * be sent again, in the same order.  Therefore, we
			 * requeue all the previously transmitted messages, and
			 * start again from the top.  Our simple priority
			 * scheme keeps the messages in the right order.
			 */
			AIC_MISC(("retransmitting  "));
			sc->sc_msgpriq |= sc->sc_msgoutq;
			/*
			 * Set ATN.  If we're just sending a trivial 1-byte
			 * message, we'll clear ATN later on anyway.
			 */
			bus_space_write_1(iot, ioh, SCSISIG, PH_MSGOUT | ATNO);
		} else {
			/* This is a continuation of the previous message. */
			n = sc->sc_omp - sc->sc_omess;
			goto nextbyte;
		}
	}

	/* No messages transmitted so far. */
	sc->sc_msgoutq = 0;
	sc->sc_lastmsg = 0;

nextmsg:
	/* Pick up highest priority message. */
	sc->sc_currmsg = sc->sc_msgpriq & -sc->sc_msgpriq;
	sc->sc_msgpriq &= ~sc->sc_currmsg;
	sc->sc_msgoutq |= sc->sc_currmsg;

	/* Build the outgoing message data. */
	switch (sc->sc_currmsg) {
	case SEND_IDENTIFY:
		AIC_ASSERT(sc->sc_nexus != NULL);
		sc->sc_omess[0] =
		    MSG_IDENTIFY(sc->sc_nexus->xs->xs_periph->periph_lun, 1);
		n = 1;
		break;

#if AIC_USE_SYNCHRONOUS
	case SEND_SDTR:
		AIC_ASSERT(sc->sc_nexus != NULL);
		ti = &sc->sc_tinfo[sc->sc_nexus->xs->xs_periph->periph_target];
		sc->sc_omess[4] = MSG_EXTENDED;
		sc->sc_omess[3] = 3;
		sc->sc_omess[2] = MSG_EXT_SDTR;
		sc->sc_omess[1] = ti->period >> 2;
		sc->sc_omess[0] = ti->offset;
		n = 5;
		break;
#endif

#if AIC_USE_WIDE
	case SEND_WDTR:
		AIC_ASSERT(sc->sc_nexus != NULL);
		ti = &sc->sc_tinfo[sc->sc_nexus->xs->xs_periph->periph_target];
		sc->sc_omess[3] = MSG_EXTENDED;
		sc->sc_omess[2] = 2;
		sc->sc_omess[1] = MSG_EXT_WDTR;
		sc->sc_omess[0] = ti->width;
		n = 4;
		break;
#endif

	case SEND_DEV_RESET:
		sc->sc_flags |= AIC_ABORTING;
		sc->sc_omess[0] = MSG_BUS_DEV_RESET;
		n = 1;
		break;

	case SEND_REJECT:
		sc->sc_omess[0] = MSG_MESSAGE_REJECT;
		n = 1;
		break;

	case SEND_PARITY_ERROR:
		sc->sc_omess[0] = MSG_PARITY_ERROR;
		n = 1;
		break;

	case SEND_INIT_DET_ERR:
		sc->sc_omess[0] = MSG_INITIATOR_DET_ERR;
		n = 1;
		break;

	case SEND_ABORT:
		sc->sc_flags |= AIC_ABORTING;
		sc->sc_omess[0] = MSG_ABORT;
		n = 1;
		break;

	default:
		aprint_error_dev(sc->sc_dev,
		    "unexpected MESSAGE OUT; sending NOOP\n");
		AIC_BREAK();
		sc->sc_omess[0] = MSG_NOOP;
		n = 1;
		break;
	}
	sc->sc_omp = &sc->sc_omess[n];

nextbyte:
	/* Send message bytes. */
	for (;;) {
		for (;;) {
			sstat1 = bus_space_read_1(iot, ioh, SSTAT1);
			if ((sstat1 & (REQINIT | PHASECHG | BUSFREE)) != 0)
				break;
			/* Wait for REQINIT.  XXX Need timeout. */
		}
		if ((sstat1 & (PHASECHG | BUSFREE)) != 0) {
			/*
			 * Target left MESSAGE OUT, possibly to reject
			 * our message.
			 *
			 * If this is the last message being sent, then we
			 * deassert ATN, since either the target is going to
			 * ignore this message, or it's going to ask for a
			 * retransmission via MESSAGE PARITY ERROR (in which
			 * case we reassert ATN anyway).
			 */
			if (sc->sc_msgpriq == 0)
				bus_space_write_1(iot, ioh, CLRSINT1, CLRATNO);
			goto out;
		}

		/* Clear ATN before last byte if this is the last message. */
		if (n == 1 && sc->sc_msgpriq == 0)
			bus_space_write_1(iot, ioh, CLRSINT1, CLRATNO);
		/* Send message byte. */
		bus_space_write_1(iot, ioh, SCSIDAT, *--sc->sc_omp);
		--n;
		/* Keep track of the last message we've sent any bytes of. */
		sc->sc_lastmsg = sc->sc_currmsg;
		/* Wait for ACK to be negated.  XXX Need timeout. */
		while ((bus_space_read_1(iot, ioh, SCSISIG) & ACKI) != 0)
			;

		if (n == 0)
			break;
	}

	/* We get here only if the entire message has been transmitted. */
	if (sc->sc_msgpriq != 0) {
		/* There are more outgoing messages. */
		goto nextmsg;
	}

	/*
	 * The last message has been transmitted.  We need to remember the last
	 * message transmitted (in case the target switches to MESSAGE IN phase
	 * and sends a MESSAGE REJECT), and the list of messages transmitted
	 * this time around (in case the target stays in MESSAGE OUT phase to
	 * request a retransmit).
	 */

out:
	/* Disable REQ/ACK protocol. */
	bus_space_write_1(iot, ioh, SXFRCTL0, CHEN);
}

/* aic_dataout_pio: perform a data transfer using the FIFO datapath in the
 * aic6360
 * Precondition: The SCSI bus should be in the DOUT phase, with REQ asserted
 * and ACK deasserted (i.e. waiting for a data byte)
 * This new revision has been optimized (I tried) to make the common case fast,
 * and the rarer cases (as a result) somewhat more comlex
 */
static int
aic_dataout_pio(struct aic_softc *sc, u_char *p, int n)
{
	bus_space_tag_t iot = sc->sc_iot;
	bus_space_handle_t ioh = sc->sc_ioh;
	u_char dmastat = 0;
	int out = 0;
#define DOUTAMOUNT 128		/* Full FIFO */

	AIC_MISC(("%02x%02x  ", bus_space_read_1(iot, ioh, FIFOSTAT),
	    bus_space_read_1(iot, ioh, SSTAT2)));

	/* Clear host FIFO and counter. */
	bus_space_write_1(iot, ioh, DMACNTRL0, RSTFIFO | WRITE);
	/* Enable FIFOs. */
	bus_space_write_1(iot, ioh, DMACNTRL0, ENDMA | DWORDPIO | WRITE);
	bus_space_write_1(iot, ioh, SXFRCTL0, SCSIEN | DMAEN | CHEN);

	/* Turn off ENREQINIT for now. */
	bus_space_write_1(iot, ioh, SIMODE1,
	    ENSCSIRST | ENSCSIPERR | ENBUSFREE | ENPHASECHG);

	/* I have tried to make the main loop as tight as possible.  This
	 * means that some of the code following the loop is a bit more
	 * complex than otherwise.
	 */
	while (n > 0) {
		for (;;) {
			dmastat = bus_space_read_1(iot, ioh, DMASTAT);
			if ((dmastat & (DFIFOEMP | INTSTAT)) != 0)
				break;
		}

		if ((dmastat & INTSTAT) != 0)
			goto phasechange;

		if (n >= DOUTAMOUNT) {
			n -= DOUTAMOUNT;
			out += DOUTAMOUNT;

#if AIC_USE_DWORDS
			bus_space_write_multi_4(iot, ioh, DMADATALONG,
			    (u_int32_t *) p, DOUTAMOUNT >> 2);
#else
			bus_space_write_multi_2(iot, ioh, DMADATA,
			    (u_int16_t *) p, DOUTAMOUNT >> 1);
#endif

			p += DOUTAMOUNT;
		} else {
			int xfer;

			xfer = n;
			AIC_MISC(("%d> ", xfer));

			n -= xfer;
			out += xfer;

#if AIC_USE_DWORDS
			if (xfer >= 12) {
				bus_space_write_multi_4(iot, ioh, DMADATALONG,
				    (u_int32_t *) p, xfer >> 2);
				p += xfer & ~3;
				xfer &= 3;
			}
#else
			if (xfer >= 8) {
				bus_space_write_multi_2(iot, ioh, DMADATA,
				    (u_int16_t *) p, xfer >> 1);
				p += xfer & ~1;
				xfer &= 1;
			}
#endif

			if (xfer > 0) {
				bus_space_write_1(iot, ioh, DMACNTRL0,
				    ENDMA | B8MODE | WRITE);
				bus_space_write_multi_1(iot, ioh, DMADATA,
				    p, xfer);
				p += xfer;
				bus_space_write_1(iot, ioh, DMACNTRL0,
				    ENDMA | DWORDPIO | WRITE);
			}
		}
	}

	if (out == 0) {
		bus_space_write_1(iot, ioh, SXFRCTL1, BITBUCKET);
		for (;;) {
			if ((bus_space_read_1(iot, ioh, DMASTAT) & INTSTAT)
			    != 0)
				break;
		}
		bus_space_write_1(iot, ioh, SXFRCTL1, 0);
		AIC_MISC(("extra data  "));
	} else {
		/* See the bytes off chip */
		for (;;) {
			dmastat = bus_space_read_1(iot, ioh, DMASTAT);
			if ((dmastat & INTSTAT) != 0)
				goto phasechange;
			if ((dmastat & DFIFOEMP) != 0 &&
			    (bus_space_read_1(iot, ioh, SSTAT2) & SEMPTY) != 0)
				break;
		}
	}

phasechange:
	if ((dmastat & INTSTAT) != 0) {
		/* Some sort of phase change. */
		int amount;

		/* Stop transfers, do some accounting */
		amount = bus_space_read_1(iot, ioh, FIFOSTAT)
		    + (bus_space_read_1(iot, ioh, SSTAT2) & 15);
		if (amount > 0) {
			out -= amount;
			bus_space_write_1(iot, ioh, DMACNTRL0,
			    RSTFIFO | WRITE);
			bus_space_write_1(iot, ioh, SXFRCTL0, CHEN | CLRCH);
			AIC_MISC(("+%d ", amount));
		}
	}

	/* Turn on ENREQINIT again. */
	bus_space_write_1(iot, ioh, SIMODE1,
	    ENSCSIRST | ENSCSIPERR | ENBUSFREE | ENREQINIT | ENPHASECHG);

	/* Stop the FIFO data path. */
	bus_space_write_1(iot, ioh, SXFRCTL0, CHEN);
	bus_space_write_1(iot, ioh, DMACNTRL0, 0);

	return out;
}

/* aic_datain_pio: perform data transfers using the FIFO datapath in the
 * aic6360
 * Precondition: The SCSI bus should be in the DIN phase, with REQ asserted
 * and ACK deasserted (i.e. at least one byte is ready).
 * For now, uses a pretty dumb algorithm, hangs around until all data has been
 * transferred.  This, is OK for fast targets, but not so smart for slow
 * targets which don't disconnect or for huge transfers.
 */
static int
aic_datain_pio(struct aic_softc *sc, u_char *p, int n)
{
	bus_space_tag_t iot = sc->sc_iot;
	bus_space_handle_t ioh = sc->sc_ioh;
	u_char dmastat;
	int in = 0;
#define DINAMOUNT 128		/* Full FIFO */

	AIC_MISC(("%02x%02x  ", bus_space_read_1(iot, ioh, FIFOSTAT),
	    bus_space_read_1(iot, ioh, SSTAT2)));

	/* Clear host FIFO and counter. */
	bus_space_write_1(iot, ioh, DMACNTRL0, RSTFIFO);
	/* Enable FIFOs. */
	bus_space_write_1(iot, ioh, DMACNTRL0, ENDMA | DWORDPIO);
	bus_space_write_1(iot, ioh, SXFRCTL0, SCSIEN | DMAEN | CHEN);

	/* Turn off ENREQINIT for now. */
	bus_space_write_1(iot, ioh, SIMODE1,
	    ENSCSIRST | ENSCSIPERR | ENBUSFREE | ENPHASECHG);

	/* We leave this loop if one or more of the following is true:
	 * a) phase != PH_DATAIN && FIFOs are empty
	 * b) SCSIRSTI is set (a reset has occurred) or busfree is detected.
	 */
	while (n > 0) {
		/* Wait for fifo half full or phase mismatch */
		for (;;) {
			dmastat = bus_space_read_1(iot, ioh, DMASTAT);
			if ((dmastat & (DFIFOFULL | INTSTAT)) != 0)
				break;
		}

		if ((dmastat & DFIFOFULL) != 0) {
			n -= DINAMOUNT;
			in += DINAMOUNT;

#if AIC_USE_DWORDS
			bus_space_read_multi_4(iot, ioh, DMADATALONG,
			    (u_int32_t *) p, DINAMOUNT >> 2);
#else
			bus_space_read_multi_2(iot, ioh, DMADATA,
			    (u_int16_t *) p, DINAMOUNT >> 1);
#endif

			p += DINAMOUNT;
		} else {
			int xfer;

			xfer = uimin(bus_space_read_1(iot, ioh, FIFOSTAT), n);
			AIC_MISC((">%d ", xfer));

			n -= xfer;
			in += xfer;

#if AIC_USE_DWORDS
			if (xfer >= 12) {
				bus_space_read_multi_4(iot, ioh, DMADATALONG,
				    (u_int32_t *) p, xfer >> 2);
				p += xfer & ~3;
				xfer &= 3;
			}
#else
			if (xfer >= 8) {
				bus_space_read_multi_2(iot, ioh, DMADATA,
				    (u_int16_t *) p, xfer >> 1);
				p += xfer & ~1;
				xfer &= 1;
			}
#endif

			if (xfer > 0) {
				bus_space_write_1(iot, ioh, DMACNTRL0,
				    ENDMA | B8MODE);
				bus_space_read_multi_1(iot, ioh, DMADATA,
				    p, xfer);
				p += xfer;
				bus_space_write_1(iot, ioh, DMACNTRL0,
				    ENDMA | DWORDPIO);
			}
		}

		if ((dmastat & INTSTAT) != 0)
			goto phasechange;
	}

	/* Some SCSI-devices are rude enough to transfer more data than what
	 * was requested, e.g. 2048 bytes from a CD-ROM instead of the
	 * requested 512.  Test for progress, i.e. real transfers.  If no real
	 * transfers have been performed (n is probably already zero) and the
	 * FIFO is not empty, waste some bytes....
	 */
	if (in == 0) {
		bus_space_write_1(iot, ioh, SXFRCTL1, BITBUCKET);
		for (;;) {
			if ((bus_space_read_1(iot, ioh, DMASTAT) & INTSTAT)
			    != 0)
				break;
		}
		bus_space_write_1(iot, ioh, SXFRCTL1, 0);
		AIC_MISC(("extra data  "));
	}

phasechange:
	/* Turn on ENREQINIT again. */
	bus_space_write_1(iot, ioh, SIMODE1,
	    ENSCSIRST | ENSCSIPERR | ENBUSFREE | ENREQINIT | ENPHASECHG);

	/* Stop the FIFO data path. */
	bus_space_write_1(iot, ioh, SXFRCTL0, CHEN);
	bus_space_write_1(iot, ioh, DMACNTRL0, 0);

	return in;
}

/*
 * This is the workhorse routine of the driver.
 * Deficiencies (for now):
 * 1) always uses programmed I/O
 */
int
aicintr(void *arg)
{
	struct aic_softc *sc = arg;
	bus_space_tag_t iot = sc->sc_iot;
	bus_space_handle_t ioh = sc->sc_ioh;
	u_char sstat0, sstat1;
	struct aic_acb *acb;
	struct scsipi_periph *periph;
	struct aic_tinfo *ti;
	int n;

	if (!device_is_active(sc->sc_dev))
		return (0);

	/*
	 * Clear INTEN.  We enable it again before returning.  This makes the
	 * interrupt esssentially level-triggered.
	 */
	bus_space_write_1(iot, ioh, DMACNTRL0, 0);

	AIC_TRACE(("aicintr  "));

loop:
	/*
	 * First check for abnormal conditions, such as reset.
	 */
	sstat1 = bus_space_read_1(iot, ioh, SSTAT1);
	AIC_MISC(("sstat1:0x%02x ", sstat1));

	if ((sstat1 & SCSIRSTI) != 0) {
		printf("%s: SCSI bus reset\n", device_xname(sc->sc_dev));
		goto reset;
	}

	/*
	 * Check for less serious errors.
	 */
	if ((sstat1 & SCSIPERR) != 0) {
		printf("%s: SCSI bus parity error\n", device_xname(sc->sc_dev));
		bus_space_write_1(iot, ioh, CLRSINT1, CLRSCSIPERR);
		if (sc->sc_prevphase == PH_MSGIN) {
			sc->sc_flags |= AIC_DROP_MSGIN;
			aic_sched_msgout(sc, SEND_PARITY_ERROR);
		} else
			aic_sched_msgout(sc, SEND_INIT_DET_ERR);
	}

	/*
	 * If we're not already busy doing something test for the following
	 * conditions:
	 * 1) We have been reselected by something
	 * 2) We have selected something successfully
	 * 3) Our selection process has timed out
	 * 4) This is really a bus free interrupt just to get a new command
	 *    going?
	 * 5) Spurious interrupt?
	 */
	switch (sc->sc_state) {
	case AIC_IDLE:
	case AIC_SELECTING:
		sstat0 = bus_space_read_1(iot, ioh, SSTAT0);
		AIC_MISC(("sstat0:0x%02x ", sstat0));

		if ((sstat0 & TARGET) != 0) {
			/*
			 * We don't currently support target mode.
			 */
			printf("%s: target mode selected; going to BUS FREE\n",
			    device_xname(sc->sc_dev));
			bus_space_write_1(iot, ioh, SCSISIG, 0);

			goto sched;
		} else if ((sstat0 & SELDI) != 0) {
			AIC_MISC(("reselected  "));

			/*
			 * If we're trying to select a target ourselves,
			 * push our command back into the ready list.
			 */
			if (sc->sc_state == AIC_SELECTING) {
				AIC_MISC(("backoff selector  "));
				AIC_ASSERT(sc->sc_nexus != NULL);
				acb = sc->sc_nexus;
				sc->sc_nexus = NULL;
				TAILQ_INSERT_HEAD(&sc->ready_list, acb, chain);
			}

			/* Save reselection ID. */
			sc->sc_selid = bus_space_read_1(iot, ioh, SELID);

			sc->sc_state = AIC_RESELECTED;
		} else if ((sstat0 & SELDO) != 0) {
			AIC_MISC(("selected  "));

			/* We have selected a target. Things to do:
			 * a) Determine what message(s) to send.
			 * b) Verify that we're still selecting the target.
			 * c) Mark device as busy.
			 */
			if (sc->sc_state != AIC_SELECTING) {
				printf("%s: selection out while idle; "
				    "resetting\n", device_xname(sc->sc_dev));
				AIC_BREAK();
				goto reset;
			}
			AIC_ASSERT(sc->sc_nexus != NULL);
			acb = sc->sc_nexus;
			periph = acb->xs->xs_periph;
			ti = &sc->sc_tinfo[periph->periph_target];

			sc->sc_msgpriq = SEND_IDENTIFY;
			if (acb->flags & ACB_RESET)
				sc->sc_msgpriq |= SEND_DEV_RESET;
			else if (acb->flags & ACB_ABORT)
				sc->sc_msgpriq |= SEND_ABORT;
			else {
#if AIC_USE_SYNCHRONOUS
				if ((ti->flags & DO_SYNC) != 0)
					sc->sc_msgpriq |= SEND_SDTR;
#endif
#if AIC_USE_WIDE
				if ((ti->flags & DO_WIDE) != 0)
					sc->sc_msgpriq |= SEND_WDTR;
#endif
			}

			acb->flags |= ACB_NEXUS;
			ti->lubusy |= (1 << periph->periph_lun);

			/* Do an implicit RESTORE POINTERS. */
			sc->sc_dp = acb->data_addr;
			sc->sc_dleft = acb->data_length;
			sc->sc_cp = (u_char *)&acb->scsipi_cmd;
			sc->sc_cleft = acb->scsipi_cmd_length;

			/* On our first connection, schedule a timeout. */
			if ((acb->xs->xs_control & XS_CTL_POLL) == 0)
				callout_reset(&acb->xs->xs_callout,
				    mstohz(acb->timeout), aic_timeout, acb);

			sc->sc_state = AIC_CONNECTED;
		} else if ((sstat1 & SELTO) != 0) {
			AIC_MISC(("selection timeout  "));

			if (sc->sc_state != AIC_SELECTING) {
				printf("%s: selection timeout while idle; "
				    "resetting\n", device_xname(sc->sc_dev));
				AIC_BREAK();
				goto reset;
			}
			AIC_ASSERT(sc->sc_nexus != NULL);
			acb = sc->sc_nexus;

			bus_space_write_1(iot, ioh, SXFRCTL1, 0);
			bus_space_write_1(iot, ioh, SCSISEQ, ENRESELI);
			bus_space_write_1(iot, ioh, CLRSINT1, CLRSELTIMO);
			delay(250);

			acb->xs->error = XS_SELTIMEOUT;
			goto finish;
		} else {
			if (sc->sc_state != AIC_IDLE) {
				printf("%s: BUS FREE while not idle; "
				    "state=%d\n",
				    device_xname(sc->sc_dev), sc->sc_state);
				AIC_BREAK();
				goto out;
			}

			goto sched;
		}

		/*
		 * Turn off selection stuff, and prepare to catch bus free
		 * interrupts, parity errors, and phase changes.
		 */
		bus_space_write_1(iot, ioh, SXFRCTL0, CHEN | CLRSTCNT | CLRCH);
		bus_space_write_1(iot, ioh, SXFRCTL1, 0);
		bus_space_write_1(iot, ioh, SCSISEQ, ENAUTOATNP);
		bus_space_write_1(iot, ioh, CLRSINT0, CLRSELDI | CLRSELDO);
		bus_space_write_1(iot, ioh, CLRSINT1,
		    CLRBUSFREE | CLRPHASECHG);
		bus_space_write_1(iot, ioh, SIMODE0, 0);
		bus_space_write_1(iot, ioh, SIMODE1,
		    ENSCSIRST | ENSCSIPERR | ENBUSFREE | ENREQINIT |
		    ENPHASECHG);

		sc->sc_flags = 0;
		sc->sc_prevphase = PH_INVALID;
		goto dophase;
	}

	if ((sstat1 & BUSFREE) != 0) {
		/* We've gone to BUS FREE phase. */
		bus_space_write_1(iot, ioh, CLRSINT1,
		    CLRBUSFREE | CLRPHASECHG);

		switch (sc->sc_state) {
		case AIC_RESELECTED:
			goto sched;

		case AIC_CONNECTED:
			AIC_ASSERT(sc->sc_nexus != NULL);
			acb = sc->sc_nexus;

#if AIC_USE_SYNCHRONOUS + AIC_USE_WIDE
			if (sc->sc_prevphase == PH_MSGOUT) {
				/*
				 * If the target went to BUS FREE phase during
				 * or immediately after sending a SDTR or WDTR
				 * message, disable negotiation.
				 */
				periph = acb->xs->xs_periph;
				ti = &sc->sc_tinfo[periph->periph_target];
				switch (sc->sc_lastmsg) {
#if AIC_USE_SYNCHRONOUS
				case SEND_SDTR:
					ti->flags &= ~DO_SYNC;
					ti->period = ti->offset = 0;
					break;
#endif
#if AIC_USE_WIDE
				case SEND_WDTR:
					ti->flags &= ~DO_WIDE;
					ti->width = 0;
					break;
#endif
				}
			}
#endif

			if ((sc->sc_flags & AIC_ABORTING) == 0) {
				/*
				 * Section 5.1.1 of the SCSI 2 spec suggests
				 * issuing a REQUEST SENSE following an
				 * unexpected disconnect.  Some devices go into
				 * a contingent allegiance condition when
				 * disconnecting, and this is necessary to
				 * clean up their state.
				 */
				aprint_error_dev(sc->sc_dev,
				    "unexpected disconnect; "
				    "sending REQUEST SENSE\n");
				AIC_BREAK();
				aic_sense(sc, acb);
				goto out;
			}

			acb->xs->error = XS_DRIVER_STUFFUP;
			goto finish;

		case AIC_DISCONNECT:
			AIC_ASSERT(sc->sc_nexus != NULL);
			acb = sc->sc_nexus;
#if 1 /* XXXX */
			acb->data_addr = sc->sc_dp;
			acb->data_length = sc->sc_dleft;
#endif
			TAILQ_INSERT_HEAD(&sc->nexus_list, acb, chain);
			sc->sc_nexus = NULL;
			goto sched;

		case AIC_CMDCOMPLETE:
			AIC_ASSERT(sc->sc_nexus != NULL);
			acb = sc->sc_nexus;
			goto finish;
		}
	}

	bus_space_write_1(iot, ioh, CLRSINT1, CLRPHASECHG);

dophase:
	if ((sstat1 & REQINIT) == 0) {
		/* Wait for REQINIT. */
		goto out;
	}

	sc->sc_phase = bus_space_read_1(iot, ioh, SCSISIG) & PH_MASK;
	bus_space_write_1(iot, ioh, SCSISIG, sc->sc_phase);

	switch (sc->sc_phase) {
	case PH_MSGOUT:
		if (sc->sc_state != AIC_CONNECTED &&
		    sc->sc_state != AIC_RESELECTED)
			break;
		aic_msgout(sc);
		sc->sc_prevphase = PH_MSGOUT;
		goto loop;

	case PH_MSGIN:
		if (sc->sc_state != AIC_CONNECTED &&
		    sc->sc_state != AIC_RESELECTED)
			break;
		aic_msgin(sc);
		sc->sc_prevphase = PH_MSGIN;
		goto loop;

	case PH_CMD:
		if (sc->sc_state != AIC_CONNECTED)
			break;
#if AIC_DEBUG
		if ((aic_debug & AIC_SHOWMISC) != 0) {
			AIC_ASSERT(sc->sc_nexus != NULL);
			acb = sc->sc_nexus;
			printf("cmd=0x%02x+%d ",
			    acb->scsipi_cmd.opcode, acb->scsipi_cmd_length-1);
		}
#endif
		n = aic_dataout_pio(sc, sc->sc_cp, sc->sc_cleft);
		sc->sc_cp += n;
		sc->sc_cleft -= n;
		sc->sc_prevphase = PH_CMD;
		goto loop;

	case PH_DATAOUT:
		if (sc->sc_state != AIC_CONNECTED)
			break;
		AIC_MISC(("dataout %ld ", (long)sc->sc_dleft));
		n = aic_dataout_pio(sc, sc->sc_dp, sc->sc_dleft);
		sc->sc_dp += n;
		sc->sc_dleft -= n;
		sc->sc_prevphase = PH_DATAOUT;
		goto loop;

	case PH_DATAIN:
		if (sc->sc_state != AIC_CONNECTED)
			break;
		AIC_MISC(("datain %ld ", (long)sc->sc_dleft));
		n = aic_datain_pio(sc, sc->sc_dp, sc->sc_dleft);
		sc->sc_dp += n;
		sc->sc_dleft -= n;
		sc->sc_prevphase = PH_DATAIN;
		goto loop;

	case PH_STAT:
		if (sc->sc_state != AIC_CONNECTED)
			break;
		AIC_ASSERT(sc->sc_nexus != NULL);
		acb = sc->sc_nexus;
		bus_space_write_1(iot, ioh, SXFRCTL0, CHEN | SPIOEN);
		acb->target_stat = bus_space_read_1(iot, ioh, SCSIDAT);
		bus_space_write_1(iot, ioh, SXFRCTL0, CHEN);
		AIC_MISC(("target_stat=0x%02x  ", acb->target_stat));
		sc->sc_prevphase = PH_STAT;
		goto loop;
	}

	aprint_error_dev(sc->sc_dev, "unexpected bus phase; resetting\n");
	AIC_BREAK();
reset:
	aic_init(sc, 1);
	return 1;

finish:
	callout_stop(&acb->xs->xs_callout);
	aic_done(sc, acb);
	goto out;

sched:
	sc->sc_state = AIC_IDLE;
	aic_sched(sc);
	goto out;

out:
	bus_space_write_1(iot, ioh, DMACNTRL0, INTEN);
	return 1;
}

static void
aic_abort(struct aic_softc *sc, struct aic_acb *acb)
{

	/* 2 secs for the abort */
	acb->timeout = AIC_ABORT_TIMEOUT;
	acb->flags |= ACB_ABORT;

	if (acb == sc->sc_nexus) {
		/*
		 * If we're still selecting, the message will be scheduled
		 * after selection is complete.
		 */
		if (sc->sc_state == AIC_CONNECTED)
			aic_sched_msgout(sc, SEND_ABORT);
	} else {
		aic_dequeue(sc, acb);
		TAILQ_INSERT_HEAD(&sc->ready_list, acb, chain);
		if (sc->sc_state == AIC_IDLE)
			aic_sched(sc);
	}
}

static void
aic_timeout(void *arg)
{
	struct aic_acb *acb = arg;
	struct scsipi_xfer *xs = acb->xs;
	struct scsipi_periph *periph = xs->xs_periph;
	struct aic_softc *sc =
	    device_private(periph->periph_channel->chan_adapter->adapt_dev);
	int s;

	scsipi_printaddr(periph);
	printf("timed out");

	s = splbio();

	if (acb->flags & ACB_ABORT) {
		/* abort timed out */
		printf(" AGAIN\n");
		/* XXX Must reset! */
	} else {
		/* abort the operation that has timed out */
		printf("\n");
		acb->xs->error = XS_TIMEOUT;
		aic_abort(sc, acb);
	}

	splx(s);
}

#ifdef AIC_DEBUG
/*
 * The following functions are mostly used for debugging purposes, either
 * directly called from the driver or from the kernel debugger.
 */

static void
aic_show_scsi_cmd(struct aic_acb *acb)
{
	u_char  *b = (u_char *)&acb->scsipi_cmd;
	struct scsipi_periph *periph = acb->xs->xs_periph;
	int i;

	scsipi_printaddr(periph);
	if ((acb->xs->xs_control & XS_CTL_RESET) == 0) {
		for (i = 0; i < acb->scsipi_cmd_length; i++) {
			if (i)
				printf(",");
			printf("%x", b[i]);
		}
		printf("\n");
	} else
		printf("RESET\n");
}

static void
aic_print_acb(struct aic_acb *acb)
{

	printf("acb@%p xs=%p flags=%x", acb, acb->xs, acb->flags);
	printf(" dp=%p dleft=%d target_stat=%x\n",
	       acb->data_addr, acb->data_length, acb->target_stat);
	aic_show_scsi_cmd(acb);
}

void
aic_print_active_acb(void)
{
	struct aic_acb *acb;
	struct aic_softc *sc = device_lookup_private(&aic_cd, 0);

	printf("ready list:\n");
	for (acb = sc->ready_list.tqh_first; acb != NULL;
	    acb = acb->chain.tqe_next)
		aic_print_acb(acb);
	printf("nexus:\n");
	if (sc->sc_nexus != NULL)
		aic_print_acb(sc->sc_nexus);
	printf("nexus list:\n");
	for (acb = sc->nexus_list.tqh_first; acb != NULL;
	    acb = acb->chain.tqe_next)
		aic_print_acb(acb);
}

void
aic_dump6360(struct aic_softc *sc)
{
	bus_space_tag_t iot = sc->sc_iot;
	bus_space_handle_t ioh = sc->sc_ioh;

	printf("aic6360: SCSISEQ=%x SXFRCTL0=%x SXFRCTL1=%x SCSISIG=%x\n",
	    bus_space_read_1(iot, ioh, SCSISEQ),
	    bus_space_read_1(iot, ioh, SXFRCTL0),
	    bus_space_read_1(iot, ioh, SXFRCTL1),
	    bus_space_read_1(iot, ioh, SCSISIG));
	printf("         SSTAT0=%x SSTAT1=%x SSTAT2=%x SSTAT3=%x SSTAT4=%x\n",
	    bus_space_read_1(iot, ioh, SSTAT0),
	    bus_space_read_1(iot, ioh, SSTAT1),
	    bus_space_read_1(iot, ioh, SSTAT2),
	    bus_space_read_1(iot, ioh, SSTAT3),
	    bus_space_read_1(iot, ioh, SSTAT4));
	printf("         SIMODE0=%x SIMODE1=%x DMACNTRL0=%x DMACNTRL1=%x "
	    "DMASTAT=%x\n",
	    bus_space_read_1(iot, ioh, SIMODE0),
	    bus_space_read_1(iot, ioh, SIMODE1),
	    bus_space_read_1(iot, ioh, DMACNTRL0),
	    bus_space_read_1(iot, ioh, DMACNTRL1),
	    bus_space_read_1(iot, ioh, DMASTAT));
	printf("         FIFOSTAT=%d SCSIBUS=0x%x\n",
	    bus_space_read_1(iot, ioh, FIFOSTAT),
	    bus_space_read_1(iot, ioh, SCSIBUS));
}

void
aic_dump_driver(struct aic_softc *sc)
{
	struct aic_tinfo *ti;
	int i;

	printf("nexus=%p prevphase=%x\n", sc->sc_nexus, sc->sc_prevphase);
	printf("state=%x msgin=%x msgpriq=%x msgoutq=%x lastmsg=%x "
	    "currmsg=%x\n",
	    sc->sc_state, sc->sc_imess[0],
	    sc->sc_msgpriq, sc->sc_msgoutq, sc->sc_lastmsg, sc->sc_currmsg);
	for (i = 0; i < 7; i++) {
		ti = &sc->sc_tinfo[i];
		printf("tinfo%d: %d cmds %d disconnects %d timeouts",
		    i, ti->cmds, ti->dconns, ti->touts);
		printf(" %d senses flags=%x\n", ti->senses, ti->flags);
	}
}
#endif<|MERGE_RESOLUTION|>--- conflicted
+++ resolved
@@ -1,8 +1,4 @@
-<<<<<<< HEAD
-/*	$NetBSD: aic6360.c,v 1.101 2017/10/28 04:53:55 riastradh Exp $	*/
-=======
 /*	$NetBSD: aic6360.c,v 1.102 2018/09/03 16:29:31 riastradh Exp $	*/
->>>>>>> 598bd837
 
 /*
  * Copyright (c) 1994, 1995, 1996 Charles M. Hannum.  All rights reserved.
@@ -62,11 +58,7 @@
  */
 
 #include <sys/cdefs.h>
-<<<<<<< HEAD
-__KERNEL_RCSID(0, "$NetBSD: aic6360.c,v 1.101 2017/10/28 04:53:55 riastradh Exp $");
-=======
 __KERNEL_RCSID(0, "$NetBSD: aic6360.c,v 1.102 2018/09/03 16:29:31 riastradh Exp $");
->>>>>>> 598bd837
 
 #include "opt_ddb.h"
 
