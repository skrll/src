<<<<<<< HEAD
/*	$NetBSD: pdqvar.h,v 1.48 2017/06/22 16:46:53 flxd Exp $	*/
=======
/*	$NetBSD: pdqvar.h,v 1.49 2018/06/26 06:48:00 msaitoh Exp $	*/
>>>>>>> b2b84690

/*-
 * Copyright (c) 1995, 1996 Matt Thomas <matt@3am-software.com>
 * All rights reserved.
 *
 * Redistribution and use in source and binary forms, with or without
 * modification, are permitted provided that the following conditions
 * are met:
 * 1. Redistributions of source code must retain the above copyright
 *    notice, this list of conditions and the following disclaimer.
 * 2. The name of the author may not be used to endorse or promote products
 *    derived from this software without specific prior written permission
 *
 * THIS SOFTWARE IS PROVIDED BY THE AUTHOR ``AS IS'' AND ANY EXPRESS OR
 * IMPLIED WARRANTIES, INCLUDING, BUT NOT LIMITED TO, THE IMPLIED WARRANTIES
 * OF MERCHANTABILITY AND FITNESS FOR A PARTICULAR PURPOSE ARE DISCLAIMED.
 * IN NO EVENT SHALL THE AUTHOR BE LIABLE FOR ANY DIRECT, INDIRECT,
 * INCIDENTAL, SPECIAL, EXEMPLARY, OR CONSEQUENTIAL DAMAGES (INCLUDING, BUT
 * NOT LIMITED TO, PROCUREMENT OF SUBSTITUTE GOODS OR SERVICES; LOSS OF USE,
 * DATA, OR PROFITS; OR BUSINESS INTERRUPTION) HOWEVER CAUSED AND ON ANY
 * THEORY OF LIABILITY, WHETHER IN CONTRACT, STRICT LIABILITY, OR TORT
 * (INCLUDING NEGLIGENCE OR OTHERWISE) ARISING IN ANY WAY OUT OF THE USE OF
 * THIS SOFTWARE, EVEN IF ADVISED OF THE POSSIBILITY OF SUCH DAMAGE.
 *
 * Id: pdqvar.h,v 1.21 1997/03/21 21:16:04 thomas Exp
 *
 */

/*
 * DEC PDQ FDDI Controller; PDQ O/S dependent definitions
 *
 * Written by Matt Thomas
 *
 */

#ifndef _PDQ_OS_H
#define	_PDQ_OS_H

#define	PDQ_OS_TX_TIMEOUT		5	/* seconds */

enum _pdq_boolean_t { 
    PDQ_FALSE=0,
    PDQ_TRUE=1
}; 

enum _pdq_type_t {
    PDQ_DEFPA,		/* PCI-bus */
    PDQ_DEFEA,		/* EISA-bus */
    PDQ_DEFTA,		/* TURBOchannel */
    PDQ_DEFAA,		/* FutureBus+ */
    PDQ_DEFQA		/* Q-bus */
};

enum _pdq_state_t {
    PDQS_RESET=0,
    PDQS_UPGRADE=1,
    PDQS_DMA_UNAVAILABLE=2,
    PDQS_DMA_AVAILABLE=3,
    PDQS_LINK_AVAILABLE=4,
    PDQS_LINK_UNAVAILABLE=5,
    PDQS_HALTED=6,
    PDQS_RING_MEMBER=7
}; 

typedef struct _pdq_t pdq_t;
typedef struct _pdq_csrs_t pdq_csrs_t;
typedef struct _pdq_pci_csrs_t pdq_pci_csrs_t;
typedef struct _pdq_lanaddr_t pdq_lanaddr_t;
typedef unsigned int pdq_uint32_t;
typedef unsigned short pdq_uint16_t;
typedef unsigned char pdq_uint8_t;
typedef enum _pdq_boolean_t pdq_boolean_t;
typedef enum _pdq_type_t pdq_type_t;
typedef enum _pdq_state_t pdq_state_t;

#if defined(PDQTEST)
#include <pdq_os_test.h>
#elif defined(__FreeBSD__) || defined(__bsdi__) || defined(__NetBSD__)

#include <sys/param.h>
#include <sys/systm.h>
#ifndef M_MCAST
#include <sys/mbuf.h>
#endif /* M_CAST */
#include <sys/malloc.h>

#define	PDQ_USE_MBUFS
#if defined(__NetBSD__)
#define	PDQ_OS_PREFIX			"%s: "
#define	PDQ_OS_PREFIX_ARGS		pdq->pdq_os_name
#else
#define	PDQ_OS_PREFIX			"%s%d: "
#define	PDQ_OS_PREFIX_ARGS		pdq->pdq_os_name, pdq->pdq_unit
#endif
#if (defined(__FreeBSD__) && BSD >= 199506) || defined(__NetBSD__)
#define	PDQ_OS_PAGESIZE			PAGE_SIZE
#else
#define	PDQ_OS_PAGESIZE			NBPG
#endif
#define	PDQ_OS_USEC_DELAY(n)		DELAY(n)
#define	PDQ_OS_MEMZERO(p, n)		memset((void *)(p), 0, (n))
#if defined(__NetBSD__) && !defined(PDQ_NO_BUS_DMA)
#define PDQ_BUS_DMA
#endif
#if !defined(PDQ_BUS_DMA)
#define	PDQ_OS_VA_TO_BUSPA(pdq, p)		vtophys(p)
#endif
#define	PDQ_OS_MEMALLOC(n)		malloc(n, M_DEVBUF, M_NOWAIT)
#define	PDQ_OS_MEMFREE(p, n)		free((void *) p, M_DEVBUF)
#ifdef __FreeBSD__
#define	PDQ_OS_MEMALLOC_CONTIG(n)	vm_page_alloc_contig(n, 0, 0xffffffff, PAGE_SIZE)
#define	PDQ_OS_MEMFREE_CONTIG(p, n)	kmem_free(kernel_map, (vaddr_t) p, n)
#else
#if !defined(PDQ_BUS_DMA)
#define	PDQ_OS_MEMALLOC_CONTIG(n)	uvm_km_alloc(kernel_map, round_page(n))
#define	PDQ_OS_MEMFREE_CONTIG(p, n)	uvm_km_free(kernel_map, (vaddr_t) p, n)
#endif
#endif /* __FreeBSD__ */

#if defined(__FreeBSD__)
#include <vm/pmap.h>
#include <vm/vm_extern.h>
#include <machine/cpufunc.h>
#include <machine/clock.h>
#define	ifnet_ret_t void
typedef int ioctl_cmd_t;
typedef enum { PDQ_BUS_EISA, PDQ_BUS_PCI } pdq_bus_t;
typedef	u_int16_t pdq_bus_ioport_t;
typedef volatile pdq_uint32_t *pdq_bus_memaddr_t;
typedef pdq_bus_memaddr_t pdq_bus_memoffset_t;
#if BSD >= 199506	/* __FreeBSD__ */
#define	PDQ_BPF_MTAP(sc, m, d)	bpf_mtap(&(sc)->sc_if, m, d)
#define	PDQ_BPFATTACH(sc, t, s)	bpfattach(&(sc)->sc_if, t, s)
#endif

#define	pdq_os_update_status(a, b)	((void) 0)

#elif defined(__bsdi__)
#if !defined(PDQ_HWSUPPORT) && (_BSDI_VERSION >= 199701)
#include <net/if_media.h>
#endif
#include <machine/inline.h>
#define	ifnet_ret_t int
typedef int ioctl_cmd_t;
typedef enum { PDQ_BUS_EISA, PDQ_BUS_PCI } pdq_bus_t;
typedef	u_int16_t pdq_bus_ioport_t;
typedef volatile pdq_uint32_t *pdq_bus_memaddr_t;
typedef pdq_bus_memaddr_t pdq_bus_memoffset_t;


#elif defined(__NetBSD__)
#if !defined(PDQ_HWSUPPORT)
#include <net/if_media.h>
#endif
#include <sys/bus.h>
#include <sys/intr.h>
#define PDQ_OS_HDR_OFFSET	(PDQ_RX_FC_OFFSET-3)
#define	PDQ_OS_PTR_FMT		"%p"
#define	PDQ_OS_CSR_FMT		"0x%lx"
#define	ifnet_ret_t void
typedef u_long ioctl_cmd_t;
typedef	bus_space_tag_t pdq_bus_t;
typedef	bus_space_handle_t pdq_bus_ioport_t;
typedef	bus_space_handle_t pdq_bus_memaddr_t;
typedef bus_addr_t pdq_bus_memoffset_t;
#define	PDQ_OS_SPL_RAISE()	splnet()
#define	PDQ_OS_IOMEM
#define PDQ_OS_IORD_32(t, base, offset)		bus_space_read_4  (t, base, offset)
#define PDQ_OS_IOWR_32(t, base, offset, data)	bus_space_write_4 (t, base, offset, data)
#define PDQ_OS_IORD_8(t, base, offset)		bus_space_read_1  (t, base, offset)
#define PDQ_OS_IOWR_8(t, base, offset, data)	bus_space_write_1 (t, base, offset, data)
#define	PDQ_CSR_OFFSET(base, offset)		(0 + (offset)*sizeof(pdq_uint32_t))

#ifdef PDQ_BUS_DMA
#define	PDQ_OS_UNSOL_EVENT_PRESYNC(pdq, event) \
	pdq_os_unsolicited_event_sync((pdq)->pdq_os_ctx, \
			(const u_int8_t *) (event) - \
				(const u_int8_t *) (pdq)->pdq_unsolicited_info.ui_events, \
			sizeof(*event), BUS_DMASYNC_PREREAD)
#define	PDQ_OS_UNSOL_EVENT_POSTSYNC(pdq, event) \
	pdq_os_unsolicited_event_sync((pdq)->pdq_os_ctx, \
			(const u_int8_t *) (event) - \
				(const u_int8_t *) (pdq)->pdq_unsolicited_info.ui_events, \
			sizeof(*event), BUS_DMASYNC_POSTREAD)
#define	PDQ_OS_DESCBLOCK_SYNC(pdq, what, length, why) \
	pdq_os_descriptor_block_sync((pdq)->pdq_os_ctx, \
			(u_int8_t *) (what) - (u_int8_t *) (pdq)->pdq_dbp, \
			(length), (why))
#define	PDQ_OS_CONSUMER_PRESYNC(pdq) \
	pdq_os_consumer_block_sync((pdq)->pdq_os_ctx, \
			      BUS_DMASYNC_PREREAD|BUS_DMASYNC_PREWRITE)
#define	PDQ_OS_CONSUMER_POSTSYNC(pdq) \
	pdq_os_consumer_block_sync((pdq)->pdq_os_ctx, \
			      BUS_DMASYNC_POSTREAD|BUS_DMASYNC_POSTWRITE)
#define	PDQ_OS_DESC_PRESYNC(pdq, d, s) \
	PDQ_OS_DESCBLOCK_SYNC((pdq), (d), (s), BUS_DMASYNC_PREWRITE)
#define	PDQ_OS_DESC_POSTSYNC(pdq, d, s) \
	PDQ_OS_DESCBLOCK_SYNC((pdq), (d), (s), BUS_DMASYNC_POSTWRITE)
#define	PDQ_OS_CMDRQST_PRESYNC(pdq, s) \
	PDQ_OS_DESCBLOCK_SYNC((pdq), \
			      (pdq)->pdq_command_info.ci_request_bufstart, \
			      (s), BUS_DMASYNC_PREWRITE)
#define	PDQ_OS_CMDRSP_PRESYNC(pdq, s) \
	PDQ_OS_DESCBLOCK_SYNC((pdq), \
			      (pdq)->pdq_command_info.ci_response_bufstart, \
			      (s), BUS_DMASYNC_PREREAD)
#define	PDQ_OS_CMDRQST_POSTSYNC(pdq, s) \
	PDQ_OS_DESCBLOCK_SYNC((pdq), \
			      (pdq)->pdq_command_info.ci_request_bufstart, \
			      (s), BUS_DMASYNC_POSTWRITE)
#define	PDQ_OS_CMDRSP_POSTSYNC(pdq, s) \
	PDQ_OS_DESCBLOCK_SYNC((pdq), \
			      (pdq)->pdq_command_info.ci_response_bufstart, \
			      (s), BUS_DMASYNC_POSTREAD)
#define	PDQ_OS_RXPDU_PRESYNC(pdq, b, o, l) \
	pdq_os_databuf_sync((pdq)->pdq_os_ctx, (b), (o), (l), \
			    BUS_DMASYNC_PREREAD)
#define	PDQ_OS_RXPDU_POSTSYNC(pdq, b, o, l) \
	pdq_os_databuf_sync((pdq)->pdq_os_ctx, (b), (o), (l), \
			    BUS_DMASYNC_POSTREAD)
#define	PDQ_OS_DATABUF_ALLOC(pdq, b)	((void)((b) = pdq_os_databuf_alloc((pdq)->pdq_os_ctx)))
#define	PDQ_OS_DATABUF_FREE(pdq, b)	pdq_os_databuf_free((pdq)->pdq_os_ctx, (b))
#define PDQ_OS_DATABUF_BUSPA(pdq, b)	(M_GETCTX((b), bus_dmamap_t)->dm_segs[0].ds_addr + 0)
struct _pdq_os_ctx_t;
extern void pdq_os_descriptor_block_sync(struct _pdq_os_ctx_t *, size_t,
					 size_t, int);
extern void pdq_os_consumer_block_sync(struct _pdq_os_ctx_t *, int);
extern void pdq_os_unsolicited_event_sync(struct _pdq_os_ctx_t *, size_t,
				 	  size_t, int);
extern struct mbuf *pdq_os_databuf_alloc(struct _pdq_os_ctx_t *);
extern void pdq_os_databuf_sync(struct _pdq_os_ctx_t *, struct mbuf *,
				size_t, size_t, int);
extern void pdq_os_databuf_free(struct _pdq_os_ctx_t *, struct mbuf *);
#define M_HASTXDMAMAP		M_LINK1
#define M_HASRXDMAMAP		M_LINK2
#endif

#define	PDQ_CSR_WRITE(csr, name, data)		PDQ_OS_IOWR_32((csr)->csr_bus, (csr)->csr_base, (csr)->name, data)
#define	PDQ_CSR_READ(csr, name)			PDQ_OS_IORD_32((csr)->csr_bus, (csr)->csr_base, (csr)->name)

#define	PDQ_OS_IFP_TO_SOFTC(ifp)		((pdq_softc_t *) (ifp)->if_softc)
#define	PDQ_ARP_IFINIT(sc, ifa)			arp_ifinit(&(sc)->sc_if, (ifa))
#define	PDQ_FDDICOM(sc)				(&(sc)->sc_ec)
#define	PDQ_LANADDR(sc)				CLLADDR((sc)->sc_if.if_sadl)
#define	PDQ_LANADDR_SIZE(sc)			((sc)->sc_if.if_sadl->sdl_alen)
#endif

#if !defined(PDQ_BPF_MTAP)
#define	PDQ_BPF_MTAP(sc, m, d)	bpf_mtap3((sc)->sc_bpf, m, d)
#endif

#if !defined(PDQ_BPFATTACH)
#define	PDQ_BPFATTACH(sc, t, s)	bpf_attach(&(sc)->sc_bpf, &(sc)->sc_if, t, s)
#endif

#if !defined(PDQ_OS_SPL_RAISE)
#define	PDQ_OS_SPL_RAISE()	splimp()
#endif

#if !defined(PDQ_OS_SPL_LOWER)
#define	PDQ_OS_SPL_LOWER(s)	splx(s)
#endif

#if !defined(PDQ_FDDICOM)
#define	PDQ_FDDICOM(sc)		(&(sc)->sc_ac)
#endif

#if !defined(PDQ_ARP_IFINIT)
#define	PDQ_ARP_IFINIT(sc, ifa)	arp_ifinit(&(sc)->sc_ac, (ifa))
#endif

#if !defined(PDQ_OS_PTR_FMT)
#define	PDQ_OS_PTR_FMT	"0x%x"
#endif

#if !defined(PDQ_OS_CSR_FMT)
#define	PDQ_OS_CSR_FMT	"0x%x"
#endif

#if !defined(PDQ_LANADDR)
#define	PDQ_LANADDR(sc)		((sc)->sc_ac.ac_enaddr)
#define	PDQ_LANADDR_SIZE(sc)	(sizeof((sc)->sc_ac.ac_enaddr))
#endif

#if !defined(PDQ_OS_IOMEM)
#define PDQ_OS_IORD_32(t, base, offset)		inl((base) + (offset))
#define PDQ_OS_IOWR_32(t, base, offset, data)	outl((base) + (offset), data)
#define PDQ_OS_IORD_8(t, base, offset)		inb((base) + (offset))
#define PDQ_OS_IOWR_8(t, base, offset, data)	outb((base) + (offset), data)
#define PDQ_OS_MEMRD_32(t, base, offset)	(0 + *((base) + (offset)))
#define PDQ_OS_MEMWR_32(t, base, offset, data)	do *((base) + (offset)) = (data); while (0)
#endif
#ifndef PDQ_CSR_OFFSET
#define	PDQ_CSR_OFFSET(base, offset)		(0 + (base) + (offset))
#endif

#ifndef PDQ_CSR_WRITE
#define	PDQ_CSR_WRITE(csr, name, data)		PDQ_OS_MEMWR_32((csr)->csr_bus, (csr)->name, 0, data)
#define	PDQ_CSR_READ(csr, name)			PDQ_OS_MEMRD_32((csr)->csr_bus, (csr)->name, 0)
#endif

#ifndef PDQ_OS_IFP_TO_SOFTC
#define	PDQ_OS_IFP_TO_SOFTC(ifp)	((pdq_softc_t *) ((void *) ifp - offsetof(pdq_softc_t, sc_ac.ac_if)))
#endif


#if !defined(PDQ_HWSUPPORT)

typedef struct _pdq_os_ctx_t {
#if defined(__bsdi__)
    struct device sc_dev;		/* base device */
    struct isadev sc_id;		/* ISA device */
    struct intrhand sc_ih;		/* interrupt vectoring */
    struct atshutdown sc_ats;		/* shutdown routine */
    struct arpcom sc_ac;
#define	sc_if		sc_ac.ac_if
#elif defined(__NetBSD__)
    device_t sc_dev;		/* base device */
    void *sc_ih;			/* interrupt vectoring */
    void *sc_ats;			/* shutdown hook */
    struct ethercom sc_ec;
    bus_dma_tag_t sc_dmatag;
    bool sc_csr_memmapped;
#define	sc_if		sc_ec.ec_if
#elif defined(__FreeBSD__)
    struct kern_devconf *sc_kdc;	/* freebsd cruft */
    struct arpcom sc_ac;
#define	sc_if		sc_ac.ac_if
#endif
#if defined(IFM_FDDI)
    struct ifmedia sc_ifmedia;
#endif
    int sc_flags;
#define	PDQIF_DOWNCALL		0x0001	/* active calling from if to pdq */
    pdq_t *sc_pdq;
#if defined(__alpha__) || defined(__i386__)
    pdq_bus_ioport_t sc_iobase;
#endif
#if defined(PDQ_IOMAPPED) && !defined(__NetBSD__)
#define	sc_membase	sc_iobase
#else
    pdq_bus_memaddr_t sc_membase;
#endif
    pdq_bus_t sc_iotag;
    pdq_bus_t sc_csrtag;
#if !defined(__bsdi__) || _BSDI_VERSION >= 199401
#define	sc_bpf		sc_if.if_bpf
#else
    struct bpf_if *sc_bpf;
#endif
#if defined(PDQ_BUS_DMA)
#if !defined(__NetBSD__)
     bus_dma_tag_t sc_dmatag;
#endif
     bus_dmamap_t sc_dbmap;		/* DMA map for descriptor block */
     bus_dmamap_t sc_uimap;		/* DMA map for unsolicited events */
     bus_dmamap_t sc_cbmap;		/* DMA map for consumer block */
#endif
} pdq_softc_t;


extern void pdq_ifreset(pdq_softc_t *);
extern void pdq_ifinit(pdq_softc_t *);
extern void pdq_ifwatchdog(struct ifnet *);
extern ifnet_ret_t pdq_ifstart(struct ifnet *);
extern int pdq_ifioctl(struct ifnet *, ioctl_cmd_t, void *);
extern void pdq_ifattach(pdq_softc_t *, ifnet_ret_t (*ifwatchdog)(int));
#endif /* !PDQ_HWSUPPORT */


#elif defined(DLPI_PDQ)
#include <sys/param.h>
#include <sys/kmem.h>
#include <sys/ddi.h>
#include <sys/stream.h>

#define	PDQ_USE_STREAMS
#define	PDQ_OS_PREFIX			"%s board %d "
#define	PDQ_OS_PREFIX_ARGS		pdq->pdq_os_name, pdq->pdq_unit

#define	PDQ_OS_PAGESIZE			PAGESIZE
#define	PDQ_OS_USEC_DELAY(n)		drv_usecwait(n)
#define	PDQ_OS_MEMZERO(p, n)		memset((void *)(p), 0, (n))
#define	PDQ_OS_VA_TO_BUSPA(pdq, p)		vtop((void *)p, NULL)
#define	PDQ_OS_MEMALLOC(n)		kmem_zalloc(n, KM_NOSLEEP)
#define	PDQ_OS_MEMFREE(p, n)		kmem_free((void *) p, n)
#define	PDQ_OS_MEMALLOC_CONTIG(n)	kmem_zalloc_physreq(n, decfddiphysreq_db, KM_NOSLEEP)
#define	PDQ_OS_MEMFREE_CONTIG(p, n)	PDQ_OS_MEMFREE(p, n)

extern physreq_t *decfddiphysreq_db;
extern physreq_t *decfddiphysreq_mblk;

#define	PDQ_OS_DATABUF_ALLOC(pdq, b)		((void) (((b) = allocb_physreq(PDQ_OS_DATABUF_SIZE, BPRI_MED, decfddiphysreq_mblk)) && ((b)->b_wptr = (b)->b_rptr + PDQ_OS_DATABUF_SIZE)))

#define PDQ_OS_IORD_8(port)		inb(port)
#define PDQ_OS_IOWR_8(port, data)	outb(port, data)
#endif


#ifdef PDQ_USE_MBUFS
#define	PDQ_OS_DATABUF_SIZE			(MCLBYTES)
#ifndef PDQ_OS_DATABUF_FREE
#define	PDQ_OS_DATABUF_FREE(pdq, b)		(m_freem(b))
#endif
#define	PDQ_OS_DATABUF_NEXT(b)			((b)->m_next)
#define	PDQ_OS_DATABUF_NEXT_SET(b, b1)		((b)->m_next = (b1))
#define	PDQ_OS_DATABUF_NEXTPKT(b)		((b)->m_nextpkt)
#define	PDQ_OS_DATABUF_NEXTPKT_SET(b, b1)	((b)->m_nextpkt = (b1))
#define	PDQ_OS_DATABUF_LEN(b)			((b)->m_len)
#define	PDQ_OS_DATABUF_LEN_SET(b, n)		((b)->m_len = (n))
/* #define	PDQ_OS_DATABUF_LEN_ADJ(b, n)		((b)->m_len += (n)) */
#define	PDQ_OS_DATABUF_PTR(b)			(mtod((b), pdq_uint8_t *))
#define	PDQ_OS_DATABUF_ADJ(b, n)		((b)->m_data += (n), (b)->m_len -= (n))
typedef struct mbuf PDQ_OS_DATABUF_T;

#ifndef PDQ_OS_DATABUF_ALLOC
#define	PDQ_OS_DATABUF_ALLOC(pdq, b) do { \
    PDQ_OS_DATABUF_T *x_m0; \
    MGETHDR(x_m0, M_DONTWAIT, MT_DATA); \
    if (x_m0 != NULL) { \
	MCLGET(x_m0, M_DONTWAIT);	\
	if ((x_m0->m_flags & M_EXT) == 0) { \
	    m_free(x_m0); \
	    (b) = NULL; \
	} else { \
	    (b) = x_m0; \
	    x_m0->m_len = PDQ_OS_DATABUF_SIZE; \
	} \
    } else { \
	(b) = NULL; \
    } \
} while (0)
#endif
#define	PDQ_OS_DATABUF_RESET(b)	((b)->m_data = (b)->m_ext.ext_buf, (b)->m_len = MCLBYTES)
#endif /* PDQ_USE_MBUFS */

#ifdef PDQ_USE_STREAMS
#define	PDQ_OS_DATABUF_SIZE			(2048)
#define	PDQ_OS_DATABUF_FREE(pdq, b)		(freemsg(b))
#define	PDQ_OS_DATABUF_NEXT(b)			((b)->b_cont)
#define	PDQ_OS_DATABUF_NEXT_SET(b, b1)		((b)->b_cont = (b1))
#define	PDQ_OS_DATABUF_NEXTPKT(b)		((b)->b_next)
#define	PDQ_OS_DATABUF_NEXTPKT_SET(b, b1)	((b)->b_next = (b1))
#define	PDQ_OS_DATABUF_LEN(b)			((b)->b_wptr - (b)->b_rptr)
#define	PDQ_OS_DATABUF_LEN_SET(b, n)		((b)->b_wptr = (b)->b_rptr + (n))
/*#define	PDQ_OS_DATABUF_LEN_ADJ(b, n)		((b)->b_wptr += (n))*/
#define	PDQ_OS_DATABUF_PTR(b)			((pdq_uint8_t *) (b)->b_rptr)
#define	PDQ_OS_DATABUF_ADJ(b, n)		((b)->b_rptr += (n))
typedef mblk_t PDQ_OS_DATABUF_T;

#ifndef	PDQ_OS_DATABUF_ALLOC
#define	PDQ_OS_DATABUF_ALLOC(pdq, b)			((void) (((b) = allocb(PDQ_OS_DATABUF_SIZE, BPRI_MED)) && ((b)->b_wptr = (b)->b_rptr + PDQ_OS_DATABUF_SIZE)))
#endif /* PDQ_OS_DATABUF_ALLOC */
#endif /* PDQ_USE_STREAMS */

#define	PDQ_OS_TX_TRANSMIT		5

#define	PDQ_OS_DATABUF_ENQUEUE(q, b)	do { \
    PDQ_OS_DATABUF_NEXTPKT_SET(b, NULL); \
    if ((q)->q_tail == NULL) \
	(q)->q_head = (b); \
    else \
	PDQ_OS_DATABUF_NEXTPKT_SET(((PDQ_OS_DATABUF_T *)(q)->q_tail), b); \
    (q)->q_tail = (b); \
} while (0)

#define	PDQ_OS_DATABUF_DEQUEUE(q, b)	do { \
    if (((b) = (PDQ_OS_DATABUF_T *) (q)->q_head) != NULL) { \
	if (((q)->q_head = PDQ_OS_DATABUF_NEXTPKT(b)) == NULL) \
	    (q)->q_tail = NULL; \
	PDQ_OS_DATABUF_NEXTPKT_SET(b, NULL); \
    } \
} while (0)

#if !defined(PDQ_OS_CONSUMER_PRESYNC)
#define	PDQ_OS_CONSUMER_PRESYNC(pdq)		do { } while(0)
#define	PDQ_OS_CONSUMER_POSTSYNC(pdq)		do { } while(0)
#define	PDQ_OS_DESC_PRESYNC(pdq, d, s)		do { } while(0)
#define	PDQ_OS_DESC_POSTSYNC(pdq, d, s)		do { } while(0)
#define	PDQ_OS_CMDRQST_PRESYNC(pdq, s)		do { } while(0)
#define	PDQ_OS_CMDRQST_POSTSYNC(pdq, s)		do { } while(0)
#define	PDQ_OS_CMDRSP_PRESYNC(pdq, s)		do { } while(0)
#define	PDQ_OS_CMDRSP_POSTSYNC(pdq, s)		do { } while(0)
#define PDQ_OS_RXPDU_PRESYNC(pdq, b, o, l)	do { } while(0)
#define PDQ_OS_RXPDU_POSTSYNC(pdq, b, o, l)	do { } while(0)
#define PDQ_OS_UNSOL_EVENT_PRESYNC(pdq, e)	do { } while(0)
#define PDQ_OS_UNSOL_EVENT_POSTSYNC(pdq, e)	do { } while(0)
#endif

#ifndef PDQ_OS_DATABUF_BUSPA
#define PDQ_OS_DATABUF_BUSPA(pdq, b)	PDQ_OS_VA_TO_BUSPA(pdq, PDQ_OS_DATABUF_PTR(b))
#endif

#ifndef PDQ_OS_HDR_OFFSET
#define	PDQ_OS_HDR_OFFSET	PDQ_RX_FC_OFFSET
#endif

extern void pdq_os_addr_fill(pdq_t *, pdq_lanaddr_t *, size_t);
extern void pdq_os_receive_pdu(pdq_t *, PDQ_OS_DATABUF_T *, size_t, int);
extern void pdq_os_restart_transmitter(pdq_t *);
extern void pdq_os_transmit_done(pdq_t *, PDQ_OS_DATABUF_T *);
#if !defined(pdq_os_update_status)
extern void pdq_os_update_status(pdq_t *, const void *);
#endif
#if !defined(PDQ_OS_MEMALLOC_CONTIG)
extern int pdq_os_memalloc_contig(pdq_t *);
#endif
extern pdq_boolean_t pdq_queue_transmit_data(pdq_t *, PDQ_OS_DATABUF_T *);
extern void pdq_flush_transmitter(pdq_t *);

extern void pdq_run(pdq_t *);
extern pdq_state_t pdq_stop(pdq_t *);
extern void pdq_hwreset(pdq_t *);

extern int pdq_interrupt(pdq_t *);
extern pdq_t *pdq_initialize(pdq_bus_t, pdq_bus_memaddr_t, const char *, int,
			     void *, pdq_type_t);
#endif /* _PDQ_OS_H */<|MERGE_RESOLUTION|>--- conflicted
+++ resolved
@@ -1,8 +1,4 @@
-<<<<<<< HEAD
-/*	$NetBSD: pdqvar.h,v 1.48 2017/06/22 16:46:53 flxd Exp $	*/
-=======
 /*	$NetBSD: pdqvar.h,v 1.49 2018/06/26 06:48:00 msaitoh Exp $	*/
->>>>>>> b2b84690
 
 /*-
  * Copyright (c) 1995, 1996 Matt Thomas <matt@3am-software.com>
