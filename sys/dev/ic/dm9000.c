<<<<<<< HEAD
/*	$NetBSD: dm9000.c,v 1.12 2017/07/29 01:31:20 riastradh Exp $	*/
=======
/*	$NetBSD: dm9000.c,v 1.15 2018/06/26 06:48:00 msaitoh Exp $	*/
>>>>>>> b2b84690

/*
 * Copyright (c) 2009 Paul Fleischer
 * All rights reserved.
 *
 * 1. Redistributions of source code must retain the above copyright
 *    notice, this list of conditions and the following disclaimer.
 * 2. Redistributions in binary form must reproduce the above copyright
 *    notice, this list of conditions and the following disclaimer in the
 *    documentation and/or other materials provided with the distribution.
 * 3. The name of the company nor the name of the author may be used to
 *    endorse or promote products derived from this software without specific
 *    prior written permission.
 *
 * THIS SOFTWARE IS PROVIDED BY THE AUTHOR ``AS IS'' AND ANY EXPRESS OR IMPLIED
 * WARRANTIES, INCLUDING, BUT NOT LIMITED TO, THE IMPLIED WARRANTIES OF
 * MERCHANTABILITY AND FITNESS FOR A PARTICULAR PURPOSE ARE DISCLAIMED.
 * IN NO EVENT SHALL THE AUTHOR OR CONTRIBUTORS BE LIABLE FOR ANY DIRECT,
 * INDIRECT, INCIDENTAL, SPECIAL, EXEMPLARY, OR CONSEQUENTIAL DAMAGES
 * (INCLUDING, BUT NOT LIMITED TO, PROCUREMENT OF SUBSTITUTE GOODS OR
 * SERVICES; LOSS OF USE, DATA, OR PROFITS; OR BUSINESS INTERRUPTION)
 * HOWEVER CAUSED AND ON ANY THEORY OF LIABILITY, WHETHER IN CONTRACT, STRICT
 * LIABILITY, OR TORT (INCLUDING NEGLIGENCE OR OTHERWISE) ARISING IN ANY WAY
 * OUT OF THE USE OF THIS SOFTWARE, EVEN IF ADVISED OF THE POSSIBILITY OF
 * SUCH DAMAGE.
 */

/* based on sys/dev/ic/cs89x0.c */
/*
 * Copyright (c) 2004 Christopher Gilbert
 * All rights reserved.
 *
 * 1. Redistributions of source code must retain the above copyright
 *    notice, this list of conditions and the following disclaimer.
 * 2. Redistributions in binary form must reproduce the above copyright
 *    notice, this list of conditions and the following disclaimer in the
 *    documentation and/or other materials provided with the distribution.
 * 3. The name of the company nor the name of the author may be used to
 *    endorse or promote products derived from this software without specific
 *    prior written permission.
 *
 * THIS SOFTWARE IS PROVIDED BY THE AUTHOR ``AS IS'' AND ANY EXPRESS OR IMPLIED
 * WARRANTIES, INCLUDING, BUT NOT LIMITED TO, THE IMPLIED WARRANTIES OF
 * MERCHANTABILITY AND FITNESS FOR A PARTICULAR PURPOSE ARE DISCLAIMED.
 * IN NO EVENT SHALL THE AUTHOR OR CONTRIBUTORS BE LIABLE FOR ANY DIRECT,
 * INDIRECT, INCIDENTAL, SPECIAL, EXEMPLARY, OR CONSEQUENTIAL DAMAGES
 * (INCLUDING, BUT NOT LIMITED TO, PROCUREMENT OF SUBSTITUTE GOODS OR
 * SERVICES; LOSS OF USE, DATA, OR PROFITS; OR BUSINESS INTERRUPTION)
 * HOWEVER CAUSED AND ON ANY THEORY OF LIABILITY, WHETHER IN CONTRACT, STRICT
 * LIABILITY, OR TORT (INCLUDING NEGLIGENCE OR OTHERWISE) ARISING IN ANY WAY
 * OUT OF THE USE OF THIS SOFTWARE, EVEN IF ADVISED OF THE POSSIBILITY OF
 * SUCH DAMAGE.
 */

/*
 * Copyright 1997
 * Digital Equipment Corporation. All rights reserved.
 *
 * This software is furnished under license and may be used and
 * copied only in accordance with the following terms and conditions.
 * Subject to these conditions, you may download, copy, install,
 * use, modify and distribute this software in source and/or binary
 * form. No title or ownership is transferred hereby.
 *
 * 1) Any source code used, modified or distributed must reproduce
 *    and retain this copyright notice and list of conditions as
 *    they appear in the source file.
 *
 * 2) No right is granted to use any trade name, trademark, or logo of
 *    Digital Equipment Corporation. Neither the "Digital Equipment
 *    Corporation" name nor any trademark or logo of Digital Equipment
 *    Corporation may be used to endorse or promote products derived
 *    from this software without the prior written permission of
 *    Digital Equipment Corporation.
 *
 * 3) This software is provided "AS-IS" and any express or implied
 *    warranties, including but not limited to, any implied warranties
 *    of merchantability, fitness for a particular purpose, or
 *    non-infringement are disclaimed. In no event shall DIGITAL be
 *    liable for any damages whatsoever, and in particular, DIGITAL
 *    shall not be liable for special, indirect, consequential, or
 *    incidental damages or damages for lost profits, loss of
 *    revenue or loss of use, whether such damages arise in contract,
 *    negligence, tort, under statute, in equity, at law or otherwise,
 *    even if advised of the possibility of such damage.
 */

#include <sys/cdefs.h>

#include <sys/param.h>
#include <sys/kernel.h>
#include <sys/systm.h>
#include <sys/mbuf.h>
#include <sys/syslog.h>
#include <sys/socket.h>
#include <sys/device.h>
#include <sys/malloc.h>
#include <sys/ioctl.h>
#include <sys/errno.h>

#include <net/if.h>
#include <net/if_ether.h>
#include <net/if_media.h>
#include <net/bpf.h>

#ifdef INET
#include <netinet/in.h>
#include <netinet/if_inarp.h>
#endif

#include <sys/bus.h>
#include <sys/intr.h>

#include <dev/ic/dm9000var.h>
#include <dev/ic/dm9000reg.h>

#if 1
#undef DM9000_DEBUG
#undef DM9000_TX_DEBUG
#undef DM9000_TX_DATA_DEBUG
#undef DM9000_RX_DEBUG
#undef  DM9000_RX_DATA_DEBUG
#else
#define DM9000_DEBUG
#define  DM9000_TX_DEBUG
#define DM9000_TX_DATA_DEBUG
#define DM9000_RX_DEBUG
#define  DM9000_RX_DATA_DEBUG
#endif

#ifdef DM9000_DEBUG
#define DPRINTF(s) do {printf s; } while (/*CONSTCOND*/0)
#else
#define DPRINTF(s) do {} while (/*CONSTCOND*/0)
#endif

#ifdef DM9000_TX_DEBUG
#define TX_DPRINTF(s) do {printf s; } while (/*CONSTCOND*/0)
#else
#define TX_DPRINTF(s) do {} while (/*CONSTCOND*/0)
#endif

#ifdef DM9000_RX_DEBUG
#define RX_DPRINTF(s) do {printf s; } while (/*CONSTCOND*/0)
#else
#define RX_DPRINTF(s) do {} while (/*CONSTCOND*/0)
#endif

#ifdef DM9000_RX_DATA_DEBUG
#define RX_DATA_DPRINTF(s) do {printf s; } while (/*CONSTCOND*/0)
#else
#define RX_DATA_DPRINTF(s) do {} while (/*CONSTCOND*/0)
#endif

#ifdef DM9000_TX_DATA_DEBUG
#define TX_DATA_DPRINTF(s) do {printf s; } while (/*CONSTCOND*/0)
#else
#define TX_DATA_DPRINTF(s) do {} while (/*CONSTCOND*/0)
#endif

/*** Internal PHY functions ***/
uint16_t dme_phy_read(struct dme_softc *, int );
void	dme_phy_write(struct dme_softc *, int, uint16_t);
void	dme_phy_init(struct dme_softc *);
void	dme_phy_reset(struct dme_softc *);
void	dme_phy_update_media(struct dme_softc *);
void	dme_phy_check_link(void *);

/*** Methods registered in struct ifnet ***/
void	dme_start_output(struct ifnet *);
int	dme_init(struct ifnet *);
int	dme_ioctl(struct ifnet *, u_long, void *);
void	dme_stop(struct ifnet *, int);

int	dme_mediachange(struct ifnet *);
void	dme_mediastatus(struct ifnet *, struct ifmediareq *);

/*** Internal methods ***/

/* Prepare data to be transmitted (i.e. dequeue and load it into the DM9000) */
void    dme_prepare(struct dme_softc *, struct ifnet *);

/* Transmit prepared data */
void    dme_transmit(struct dme_softc *);

/* Receive data */
void    dme_receive(struct dme_softc *, struct ifnet *);

/* Software Initialize/Reset of the DM9000 */
void    dme_reset(struct dme_softc *);

/* Configure multicast filter */
void	dme_set_addr_filter(struct dme_softc *);

/* Set media */
int	dme_set_media(struct dme_softc *, int );

/* Read/write packet data from/to DM9000 IC in various transfer sizes */
int	dme_pkt_read_2(struct dme_softc *, struct ifnet *, struct mbuf **);
int	dme_pkt_write_2(struct dme_softc *, struct mbuf *);
int	dme_pkt_read_1(struct dme_softc *, struct ifnet *, struct mbuf **);
int	dme_pkt_write_1(struct dme_softc *, struct mbuf *);
/* TODO: Implement 32 bit read/write functions */

uint16_t
dme_phy_read(struct dme_softc *sc, int reg)
{
	uint16_t val;
	/* Select Register to read*/
	dme_write(sc, DM9000_EPAR, DM9000_EPAR_INT_PHY +
	    (reg & DM9000_EPAR_EROA_MASK));
	/* Select read operation (DM9000_EPCR_ERPRR) from the PHY */
	dme_write(sc, DM9000_EPCR, DM9000_EPCR_ERPRR + DM9000_EPCR_EPOS_PHY);

	/* Wait until access to PHY has completed */
	while (dme_read(sc, DM9000_EPCR) & DM9000_EPCR_ERRE);

	/* Reset ERPRR-bit */
	dme_write(sc, DM9000_EPCR, DM9000_EPCR_EPOS_PHY);

	val = dme_read(sc, DM9000_EPDRL);
	val += dme_read(sc, DM9000_EPDRH) << 8;

	return val;
}

void
dme_phy_write(struct dme_softc *sc, int reg, uint16_t value)
{
	/* Select Register to write*/
	dme_write(sc, DM9000_EPAR, DM9000_EPAR_INT_PHY +
	    (reg & DM9000_EPAR_EROA_MASK));

	/* Write data to the two data registers */
	dme_write(sc, DM9000_EPDRL, value & 0xFF);
	dme_write(sc, DM9000_EPDRH, (value >> 8) & 0xFF);

	/* Select write operation (DM9000_EPCR_ERPRW) from the PHY */
	dme_write(sc, DM9000_EPCR, DM9000_EPCR_ERPRW + DM9000_EPCR_EPOS_PHY);

	/* Wait until access to PHY has completed */
	while(dme_read(sc, DM9000_EPCR) & DM9000_EPCR_ERRE);

	/* Reset ERPRR-bit */
	dme_write(sc, DM9000_EPCR, DM9000_EPCR_EPOS_PHY);
}

void
dme_phy_init(struct dme_softc *sc)
{
	u_int ifm_media = sc->sc_media.ifm_media;
	uint32_t bmcr, anar;

	bmcr = dme_phy_read(sc, DM9000_PHY_BMCR);
	anar = dme_phy_read(sc, DM9000_PHY_ANAR);

	anar = anar & ~DM9000_PHY_ANAR_10_HDX
		& ~DM9000_PHY_ANAR_10_FDX
		& ~DM9000_PHY_ANAR_TX_HDX
		& ~DM9000_PHY_ANAR_TX_FDX;

	switch (IFM_SUBTYPE(ifm_media)) {
	case IFM_AUTO:
		bmcr |= DM9000_PHY_BMCR_AUTO_NEG_EN;
		anar |= DM9000_PHY_ANAR_10_HDX |
			DM9000_PHY_ANAR_10_FDX |
			DM9000_PHY_ANAR_TX_HDX |
			DM9000_PHY_ANAR_TX_FDX;
		break;
	case IFM_10_T:
		//bmcr &= ~DM9000_PHY_BMCR_AUTO_NEG_EN;
		bmcr &= ~DM9000_PHY_BMCR_SPEED_SELECT;
		if (ifm_media & IFM_FDX)
			anar |= DM9000_PHY_ANAR_10_FDX;
		else
			anar |= DM9000_PHY_ANAR_10_HDX;
		break;
	case IFM_100_TX:
		//bmcr &= ~DM9000_PHY_BMCR_AUTO_NEG_EN;
		bmcr |= DM9000_PHY_BMCR_SPEED_SELECT;
		if (ifm_media & IFM_FDX)
			anar |= DM9000_PHY_ANAR_TX_FDX;
		else
			anar |= DM9000_PHY_ANAR_TX_HDX;

		break;
	}

	if(ifm_media & IFM_FDX) {
		bmcr |= DM9000_PHY_BMCR_DUPLEX_MODE;
	} else {
		bmcr &= ~DM9000_PHY_BMCR_DUPLEX_MODE;
	}

	dme_phy_write(sc, DM9000_PHY_BMCR, bmcr);
	dme_phy_write(sc, DM9000_PHY_ANAR, anar);
}

void
dme_phy_reset(struct dme_softc *sc)
{
	uint32_t reg;

	/* PHY Reset */
	dme_phy_write(sc, DM9000_PHY_BMCR, DM9000_PHY_BMCR_RESET);

	reg = dme_read(sc, DM9000_GPCR);
	dme_write(sc, DM9000_GPCR, reg & ~DM9000_GPCR_GPIO0_OUT);
	reg = dme_read(sc, DM9000_GPR);
	dme_write(sc, DM9000_GPR, reg | DM9000_GPR_PHY_PWROFF);

	dme_phy_init(sc);

	reg = dme_read(sc, DM9000_GPR);
	dme_write(sc, DM9000_GPR, reg & ~DM9000_GPR_PHY_PWROFF);
	reg = dme_read(sc, DM9000_GPCR);
	dme_write(sc, DM9000_GPCR, reg | DM9000_GPCR_GPIO0_OUT);

	dme_phy_update_media(sc);
}

void
dme_phy_update_media(struct dme_softc *sc)
{
	u_int ifm_media = sc->sc_media.ifm_media;
	uint32_t reg;

	if (IFM_SUBTYPE(ifm_media) == IFM_AUTO) {
		/* If auto-negotiation is used, ensures that it is completed
		 before trying to extract any media information. */
		reg = dme_phy_read(sc, DM9000_PHY_BMSR);
		if ((reg & DM9000_PHY_BMSR_AUTO_NEG_AB) == 0) {
			/* Auto-negotation not possible, therefore there is no
			   reason to try obtain any media information. */
			return;
		}

		/* Then loop until the negotiation is completed. */
		while ((reg & DM9000_PHY_BMSR_AUTO_NEG_COM) == 0) {
			/* TODO: Bail out after a finite number of attempts
			 in case something goes wrong. */
			preempt();
			reg = dme_phy_read(sc, DM9000_PHY_BMSR);
		}
	}


	sc->sc_media_active = IFM_ETHER;
	reg = dme_phy_read(sc, DM9000_PHY_BMCR);

	if (reg & DM9000_PHY_BMCR_SPEED_SELECT) {
		sc->sc_media_active |= IFM_100_TX;
	} else {
		sc->sc_media_active |= IFM_10_T;
	}

	if (reg & DM9000_PHY_BMCR_DUPLEX_MODE) {
		sc->sc_media_active |= IFM_FDX;
	}
}

void
dme_phy_check_link(void *arg)
{
	struct dme_softc *sc = arg;
	uint32_t reg;
	int s;

	s = splnet();

	reg = dme_read(sc, DM9000_NSR) & DM9000_NSR_LINKST;

	if( reg )
		reg = IFM_ETHER | IFM_AVALID | IFM_ACTIVE;
	else {
		reg = IFM_ETHER | IFM_AVALID;
		sc->sc_media_active = IFM_NONE;
	}

	if ( (sc->sc_media_status != reg) && (reg & IFM_ACTIVE)) {
		dme_phy_reset(sc);
	}

	sc->sc_media_status = reg;

	callout_schedule(&sc->sc_link_callout, mstohz(2000));
	splx(s);
}

int
dme_set_media(struct dme_softc *sc, int media)
{
	int s;

	s = splnet();
	sc->sc_media.ifm_media = media;
	dme_phy_reset(sc);

	splx(s);

	return 0;
}

int
dme_attach(struct dme_softc *sc, const uint8_t *enaddr)
{
	struct ifnet	*ifp = &sc->sc_ethercom.ec_if;
	uint8_t		b[2];
	uint16_t	io_mode;

	dme_read_c(sc, DM9000_VID0, b, 2);
#if BYTE_ORDER == BIG_ENDIAN
	sc->sc_vendor_id = (b[0] << 8) | b[1];
#else
	sc->sc_vendor_id = b[0] | (b[1] << 8);
#endif
	dme_read_c(sc, DM9000_PID0, b, 2);
#if BYTE_ORDER == BIG_ENDIAN
	sc->sc_product_id = (b[0] << 8) | b[1];
#else
	sc->sc_product_id = b[0] | (b[1] << 8);
#endif
	/* TODO: Check the vendor ID as well */
	if (sc->sc_product_id != 0x9000) {
		panic("dme_attach: product id mismatch (0x%hx != 0x9000)",
		    sc->sc_product_id);
	}

	/* Initialize ifnet structure. */
	strlcpy(ifp->if_xname, device_xname(sc->sc_dev), IFNAMSIZ);
	ifp->if_softc = sc;
	ifp->if_start = dme_start_output;
	ifp->if_init = dme_init;
	ifp->if_ioctl = dme_ioctl;
	ifp->if_stop = dme_stop;
	ifp->if_watchdog = NULL;	/* no watchdog at this stage */
	ifp->if_flags = IFF_SIMPLEX | IFF_NOTRAILERS | IFF_BROADCAST |
			IFF_MULTICAST;
	IFQ_SET_READY(&ifp->if_snd);

	/* Initialize ifmedia structures. */
	ifmedia_init(&sc->sc_media, 0, dme_mediachange, dme_mediastatus);
	ifmedia_add(&sc->sc_media, IFM_ETHER|IFM_AUTO, 0, NULL);
	ifmedia_add(&sc->sc_media, IFM_ETHER|IFM_10_T|IFM_FDX, 0, NULL);
	ifmedia_add(&sc->sc_media, IFM_ETHER|IFM_10_T, 0, NULL);
	ifmedia_add(&sc->sc_media, IFM_ETHER|IFM_100_TX|IFM_FDX, 0, NULL);
	ifmedia_add(&sc->sc_media, IFM_ETHER|IFM_100_TX, 0, NULL);

	ifmedia_set(&sc->sc_media, IFM_ETHER|IFM_AUTO);

	if (enaddr != NULL)
		memcpy(sc->sc_enaddr, enaddr, sizeof(sc->sc_enaddr));
	/* TODO: Support an EEPROM attached to the DM9000 chip */

	callout_init(&sc->sc_link_callout, 0);
	callout_setfunc(&sc->sc_link_callout, dme_phy_check_link, sc);

	sc->sc_media_status = 0;

	/* Configure DM9000 with the MAC address */
	dme_write_c(sc, DM9000_PAB0, sc->sc_enaddr, 6);

#ifdef DM9000_DEBUG
	{
		uint8_t macAddr[6];
		dme_read_c(sc, DM9000_PAB0, macAddr, 6);
		printf("DM9000 configured with MAC address: ");
		for (int i = 0; i < 6; i++) {
			printf("%02X:", macAddr[i]);
		}
		printf("\n");
	}
#endif

	if_attach(ifp);
	ether_ifattach(ifp, sc->sc_enaddr);

#ifdef DM9000_DEBUG
	{
		uint8_t network_state;
		network_state = dme_read(sc, DM9000_NSR);
		printf("DM9000 Link status: ");
		if (network_state & DM9000_NSR_LINKST) {
			if (network_state & DM9000_NSR_SPEED)
				printf("10Mbps");
			else
				printf("100Mbps");
		} else {
			printf("Down");
		}
		printf("\n");
	}
#endif

	io_mode = (dme_read(sc, DM9000_ISR) &
	    DM9000_IOMODE_MASK) >> DM9000_IOMODE_SHIFT;

	DPRINTF(("DM9000 Operation Mode: "));
	switch( io_mode) {
	case DM9000_MODE_16BIT:
		DPRINTF(("16-bit mode"));
		sc->sc_data_width = 2;
		sc->sc_pkt_write = dme_pkt_write_2;
		sc->sc_pkt_read = dme_pkt_read_2;
		break;
	case DM9000_MODE_32BIT:
		DPRINTF(("32-bit mode"));
		sc->sc_data_width = 4;
		panic("32bit mode is unsupported\n");
		break;
	case DM9000_MODE_8BIT:
		DPRINTF(("8-bit mode"));
		sc->sc_data_width = 1;
		sc->sc_pkt_write = dme_pkt_write_1;
		sc->sc_pkt_read = dme_pkt_read_1;
		break;
	default:
		DPRINTF(("Invalid mode"));
		break;
	}
	DPRINTF(("\n"));

	callout_schedule(&sc->sc_link_callout, mstohz(2000));

	return 0;
}

int dme_intr(void *arg)
{
	struct dme_softc *sc = arg;
	struct ifnet *ifp = &sc->sc_ethercom.ec_if;
	uint8_t status;


	DPRINTF(("dme_intr: Begin\n"));

	/* Disable interrupts */
	dme_write(sc, DM9000_IMR, DM9000_IMR_PAR );

	status = dme_read(sc, DM9000_ISR);
	dme_write(sc, DM9000_ISR, status);

	if (status & DM9000_ISR_PRS) {
		if (ifp->if_flags & IFF_RUNNING )
			dme_receive(sc, ifp);
	}
	if (status & DM9000_ISR_PTS) {
		uint8_t nsr;
		uint8_t tx_status = 0x01; /* Initialize to an error value */

		/* A packet has been transmitted */
		sc->txbusy = 0;

		nsr = dme_read(sc, DM9000_NSR);

		if (nsr & DM9000_NSR_TX1END) {
			tx_status = dme_read(sc, DM9000_TSR1);
			TX_DPRINTF(("dme_intr: Sent using channel 0\n"));
		} else if (nsr & DM9000_NSR_TX2END) {
			tx_status = dme_read(sc, DM9000_TSR2);
			TX_DPRINTF(("dme_intr: Sent using channel 1\n"));
		}

		if (tx_status == 0x0) {
			/* Frame successfully sent */
			ifp->if_opackets++;
		} else {
			ifp->if_oerrors++;
		}

		/* If we have nothing ready to transmit, prepare something */
		if (!sc->txready) {
			dme_prepare(sc, ifp);
		}

		if (sc->txready)
			dme_transmit(sc);

		/* Prepare the next frame */
		dme_prepare(sc, ifp);

	}
#ifdef notyet
	if (status & DM9000_ISR_LNKCHNG) {
	}
#endif

	/* Enable interrupts again */
	dme_write(sc, DM9000_IMR, DM9000_IMR_PAR | DM9000_IMR_PRM |
		 DM9000_IMR_PTM);

	DPRINTF(("dme_intr: End\n"));

	return 1;
}

void
dme_start_output(struct ifnet *ifp)
{
	struct dme_softc *sc;

	sc = ifp->if_softc;

	DPRINTF(("dme_start_output: Begin\n"));

	if ((ifp->if_flags & (IFF_RUNNING | IFF_OACTIVE)) != IFF_RUNNING) {
		printf("No output\n");
		return;
	}

	if (sc->txbusy && sc->txready) {
		panic("DM9000: Internal error, trying to send without"
		    " any empty queue\n");
	}

	dme_prepare(sc, ifp);

	if (sc->txbusy == 0) {
		/* We are ready to transmit right away */
		dme_transmit(sc);
		dme_prepare(sc, ifp); /* Prepare next one */
	} else {
		/* We need to wait until the current packet has
		 * been transmitted.
		 */
		ifp->if_flags |= IFF_OACTIVE;
	}

	DPRINTF(("dme_start_output: End\n"));
}

void
dme_prepare(struct dme_softc *sc, struct ifnet *ifp)
{
	struct mbuf *bufChain;
	uint16_t length;

	TX_DPRINTF(("dme_prepare: Entering\n"));

	if (sc->txready)
		panic("dme_prepare: Someone called us with txready set\n");

	IFQ_DEQUEUE(&ifp->if_snd, bufChain);
	if (bufChain == NULL) {
		TX_DPRINTF(("dme_prepare: Nothing to transmit\n"));
		ifp->if_flags &= ~IFF_OACTIVE; /* Clear OACTIVE bit */
		return; /* Nothing to transmit */
	}

	/* Element has now been removed from the queue, so we better send it */

	bpf_mtap(ifp, bufChain, BPF_D_OUT);

	/* Setup the DM9000 to accept the writes, and then write each buf in
	   the chain. */

	TX_DATA_DPRINTF(("dme_prepare: Writing data: "));
	bus_space_write_1(sc->sc_iot, sc->sc_ioh, sc->dme_io, DM9000_MWCMD);
	length = sc->sc_pkt_write(sc, bufChain);
	TX_DATA_DPRINTF(("\n"));

	if (length % sc->sc_data_width != 0) {
		panic("dme_prepare: length is not compatible with IO_MODE");
	}

	sc->txready_length = length;
	sc->txready = 1;

	TX_DPRINTF(("dme_prepare: txbusy: %d\ndme_prepare: "
		"txready: %d, txready_length: %d\n",
		sc->txbusy, sc->txready, sc->txready_length));

	m_freem(bufChain);

	TX_DPRINTF(("dme_prepare: Leaving\n"));
}

int
dme_init(struct ifnet *ifp)
{
	int s;
	struct dme_softc *sc = ifp->if_softc;

	dme_stop(ifp, 0);

	s = splnet();

	dme_reset(sc);

	sc->sc_ethercom.ec_if.if_flags |= IFF_RUNNING;
	sc->sc_ethercom.ec_if.if_flags &= ~IFF_OACTIVE;
	sc->sc_ethercom.ec_if.if_timer = 0;

	splx(s);

	return 0;
}

int
dme_ioctl(struct ifnet *ifp, u_long cmd, void *data)
{
	struct dme_softc *sc = ifp->if_softc;
	struct ifreq *ifr = data;
	int s, error = 0;

	s = splnet();

	switch(cmd) {
	case SIOCGIFMEDIA:
	case SIOCSIFMEDIA:
		error = ifmedia_ioctl(ifp, ifr, &sc->sc_media, cmd);
		break;
	default:
		error = ether_ioctl(ifp, cmd, data);
		if (error == ENETRESET) {
			if (ifp->if_flags && IFF_RUNNING) {
				/* Address list has changed, reconfigure
				   filter */
				dme_set_addr_filter(sc);
			}
			error = 0;
		}
		break;
	}

	splx(s);
	return error;
}

void
dme_stop(struct ifnet *ifp, int disable)
{
	struct dme_softc *sc = ifp->if_softc;

	/* Not quite sure what to do when called with disable == 0 */
	if (disable) {
		/* Disable RX */
		dme_write(sc, DM9000_RCR, 0x0);
	}

	ifp->if_flags &= ~(IFF_RUNNING | IFF_OACTIVE);
	ifp->if_timer = 0;
}

int
dme_mediachange(struct ifnet *ifp)
{
	struct dme_softc *sc = ifp->if_softc;

	return dme_set_media(sc, sc->sc_media.ifm_cur->ifm_media);
}

void
dme_mediastatus(struct ifnet *ifp, struct ifmediareq *ifmr)
{
	struct dme_softc *sc = ifp->if_softc;

	ifmr->ifm_active = sc->sc_media_active;
	ifmr->ifm_status = sc->sc_media_status;
}

void
dme_transmit(struct dme_softc *sc)
{

	TX_DPRINTF(("dme_transmit: PRE: txready: %d, txbusy: %d\n",
		sc->txready, sc->txbusy));

	dme_write(sc, DM9000_TXPLL, sc->txready_length & 0xff);
	dme_write(sc, DM9000_TXPLH, (sc->txready_length >> 8) & 0xff );

	/* Request to send the packet */
	dme_read(sc, DM9000_ISR);

	dme_write(sc, DM9000_TCR, DM9000_TCR_TXREQ);

	sc->txready = 0;
	sc->txbusy = 1;
	sc->txready_length = 0;
}

void
dme_receive(struct dme_softc *sc, struct ifnet *ifp)
{
	uint8_t ready = 0x01;

	DPRINTF(("inside dme_receive\n"));

	while (ready == 0x01) {
		/* Packet received, retrieve it */

		/* Read without address increment to get the ready byte without
		   moving past it. */
		bus_space_write_1(sc->sc_iot, sc->sc_ioh,
		    sc->dme_io, DM9000_MRCMDX);
		/* Dummy ready */
		ready = bus_space_read_1(sc->sc_iot, sc->sc_ioh, sc->dme_data);
		ready = bus_space_read_1(sc->sc_iot, sc->sc_ioh, sc->dme_data);
		ready &= 0x03;	/* we only want bits 1:0 */
		if (ready == 0x01) {
			uint8_t		rx_status;
			struct mbuf	*m;

			/* Read with address increment. */
			bus_space_write_1(sc->sc_iot, sc->sc_ioh,
					  sc->dme_io, DM9000_MRCMD);

			rx_status = sc->sc_pkt_read(sc, ifp, &m);
			if (m == NULL) {
				/* failed to allocate a receive buffer */
				ifp->if_ierrors++;
				RX_DPRINTF(("dme_receive: "
					"Error allocating buffer\n"));
			} else if (rx_status & (DM9000_RSR_CE | DM9000_RSR_PLE)) {
				/* Error while receiving the packet,
				 * discard it and keep track of counters
				 */
				ifp->if_ierrors++;
				RX_DPRINTF(("dme_receive: "
					"Error reciving packet\n"));
			} else if (rx_status & DM9000_RSR_LCS) {
				ifp->if_collisions++;
			} else {
				if_percpuq_enqueue(ifp->if_percpuq, m);
			}

		} else if (ready != 0x00) {
			/* Should this be logged somehow? */
			printf("%s: Resetting chip\n",
			       device_xname(sc->sc_dev));
			dme_reset(sc);
		}
	}
}

void
dme_reset(struct dme_softc *sc)
{
	uint8_t var;

	/* We only re-initialized the PHY in this function the first time it is
	   called. */
	if( !sc->sc_phy_initialized) {
		/* PHY Reset */
		dme_phy_write(sc, DM9000_PHY_BMCR, DM9000_PHY_BMCR_RESET);

		/* PHY Power Down */
		var = dme_read(sc, DM9000_GPR);
		dme_write(sc, DM9000_GPR, var | DM9000_GPR_PHY_PWROFF);
	}

	/* Reset the DM9000 twice, as described in section 2 of the Programming
	   Guide.
	   The PHY is initialized and enabled between those two resets.
	 */

	/* Software Reset*/
	dme_write(sc, DM9000_NCR,
	    DM9000_NCR_RST | DM9000_NCR_LBK_MAC_INTERNAL);
	delay(20);
	dme_write(sc, DM9000_NCR, 0x0);

	if( !sc->sc_phy_initialized) {
		/* PHY Initialization */
		dme_phy_init(sc);

		/* PHY Enable */
		var = dme_read(sc, DM9000_GPR);
		dme_write(sc, DM9000_GPR, var & ~DM9000_GPR_PHY_PWROFF);
		var = dme_read(sc, DM9000_GPCR);
		dme_write(sc, DM9000_GPCR, var | DM9000_GPCR_GPIO0_OUT);

		dme_write(sc, DM9000_NCR,
			  DM9000_NCR_RST | DM9000_NCR_LBK_MAC_INTERNAL);
		delay(20);
		dme_write(sc, DM9000_NCR, 0x0);
	}

	/* Select internal PHY, no wakeup event, no collosion mode,
	 * normal loopback mode.
	 */
	dme_write(sc, DM9000_NCR, DM9000_NCR_LBK_NORMAL );

	/* Will clear TX1END, TX2END, and WAKEST fields by reading DM9000_NSR*/
	dme_read(sc, DM9000_NSR);

	/* Enable wraparound of read/write pointer, packet received latch,
	 * and packet transmitted latch.
	 */
	dme_write(sc, DM9000_IMR,
	    DM9000_IMR_PAR | DM9000_IMR_PRM | DM9000_IMR_PTM);

	/* Setup multicast address filter, and enable RX. */
	dme_set_addr_filter(sc);

	/* Obtain media information from PHY */
	dme_phy_update_media(sc);

	sc->txbusy = 0;
	sc->txready = 0;
	sc->sc_phy_initialized = 1;
}

void
dme_set_addr_filter(struct dme_softc *sc)
{
	struct ether_multi	*enm;
	struct ether_multistep	step;
	struct ethercom		*ec;
	struct ifnet		*ifp;
	uint16_t		af[4];
	int			i;

	ec = &sc->sc_ethercom;
	ifp = &ec->ec_if;

	if (ifp->if_flags & IFF_PROMISC) {
		dme_write(sc, DM9000_RCR, DM9000_RCR_RXEN  |
					  DM9000_RCR_WTDIS |
					  DM9000_RCR_PRMSC);
		ifp->if_flags |= IFF_ALLMULTI;
		return;
	}

	af[0] = af[1] = af[2] = af[3] = 0x0000;
	ifp->if_flags &= ~IFF_ALLMULTI;

	ETHER_FIRST_MULTI(step, ec, enm);
	while (enm != NULL) {
		uint16_t hash;
		if (memcpy(enm->enm_addrlo, enm->enm_addrhi,
		    sizeof(enm->enm_addrlo))) {
			/*
	                 * We must listen to a range of multicast addresses.
	                 * For now, just accept all multicasts, rather than
	                 * trying to set only those filter bits needed to match
	                 * the range.  (At this time, the only use of address
	                 * ranges is for IP multicast routing, for which the
	                 * range is big enough to require all bits set.)
	                 */
			ifp->if_flags |= IFF_ALLMULTI;
			af[0] = af[1] = af[2] = af[3] = 0xffff;
			break;
		} else {
			hash = ether_crc32_le(enm->enm_addrlo, ETHER_ADDR_LEN) & 0x3F;
			af[(uint16_t)(hash>>4)] |= (uint16_t)(1 << (hash % 16));
			ETHER_NEXT_MULTI(step, enm);
		}
	}

	/* Write the multicast address filter */
	for(i=0; i<4; i++) {
		dme_write(sc, DM9000_MAB0+i*2, af[i] & 0xFF);
		dme_write(sc, DM9000_MAB0+i*2+1, (af[i] >> 8) & 0xFF);
	}

	/* Setup RX controls */
	dme_write(sc, DM9000_RCR, DM9000_RCR_RXEN | DM9000_RCR_WTDIS);
}

int
dme_pkt_write_2(struct dme_softc *sc, struct mbuf *bufChain)
{
	int left_over_count = 0; /* Number of bytes from previous mbuf, which
				    need to be written with the next.*/
	uint16_t left_over_buf = 0;
	int length = 0;
	struct mbuf *buf;
	uint8_t *write_ptr;

	/* We expect that the DM9000 has been setup to accept writes before
	   this function is called. */

	for (buf = bufChain; buf != NULL; buf = buf->m_next) {
		int to_write = buf->m_len;

		length += to_write;

		write_ptr = buf->m_data;
		while (to_write > 0 ||
		       (buf->m_next == NULL && left_over_count > 0)
		       ) {
			if (left_over_count > 0) {
				uint8_t b = 0;
				DPRINTF(("dme_pkt_write_16: "
					 "Writing left over byte\n"));

				if (to_write > 0) {
					b = *write_ptr;
					to_write--;
					write_ptr++;

					DPRINTF(("Took single byte\n"));
				} else {
					DPRINTF(("Leftover in last run\n"));
					length++;
				}

				/* Does shift direction depend on endianess? */
				left_over_buf = left_over_buf | (b << 8);

				bus_space_write_2(sc->sc_iot, sc->sc_ioh,
						  sc->dme_data, left_over_buf);
				TX_DATA_DPRINTF(("%02X ", left_over_buf));
				left_over_count = 0;
			} else if ((long)write_ptr % 2 != 0) {
				/* Misaligned data */
				DPRINTF(("dme_pkt_write_16: "
					 "Detected misaligned data\n"));
				left_over_buf = *write_ptr;
				left_over_count = 1;
				write_ptr++;
				to_write--;
			} else {
				int i;
				uint16_t *dptr = (uint16_t *)write_ptr;

				/* A block of aligned data. */
				for(i = 0; i < to_write / 2; i++) {
					/* buf will be half-word aligned
					 * all the time
					 */
					bus_space_write_2(sc->sc_iot,
					    sc->sc_ioh, sc->dme_data, *dptr);
					TX_DATA_DPRINTF(("%02X %02X ",
					    *dptr & 0xFF, (*dptr >> 8) & 0xFF));
					dptr++;
				}

				write_ptr += i * 2;
				if (to_write % 2 != 0) {
					DPRINTF(("dme_pkt_write_16: "
						 "to_write %% 2: %d\n",
						 to_write % 2));
					left_over_count = 1;
					/* XXX: Does this depend on
					 * the endianess?
					 */
					left_over_buf = *write_ptr;

					write_ptr++;
					to_write--;
					DPRINTF(("dme_pkt_write_16: "
						 "to_write (after): %d\n",
						 to_write));
					DPRINTF(("dme_pkt_write_16: i * 2: %d\n",
						 i*2));
				}
				to_write -= i * 2;
			}
		} /* while(...) */
	} /* for(...) */

	return length;
}

int
dme_pkt_read_2(struct dme_softc *sc, struct ifnet *ifp, struct mbuf **outBuf)
{
	uint8_t rx_status;
	struct mbuf *m;
	uint16_t data;
	uint16_t frame_length;
	uint16_t i;
	uint16_t *buf;

	data = bus_space_read_2(sc->sc_iot, sc->sc_ioh, sc->dme_data);

	rx_status = data & 0xFF;
	frame_length = bus_space_read_2(sc->sc_iot,
					sc->sc_ioh, sc->dme_data);
	if (frame_length > ETHER_MAX_LEN) {
		printf("Got frame of length: %d\n", frame_length);
		printf("ETHER_MAX_LEN is: %d\n", ETHER_MAX_LEN);
		panic("Something is rotten");
	}
	RX_DPRINTF(("dme_receive: "
		    "rx_statux: 0x%x, frame_length: %d\n",
		    rx_status, frame_length));


	m = dme_alloc_receive_buffer(ifp, frame_length);
	if (m == NULL) {
		/*
		 * didn't get a receive buffer, so we read the rest of the
		 * packet, throw it away and return an error
		 */
		for (i = 0; i < frame_length; i += 2 ) {
			data = bus_space_read_2(sc->sc_iot,
					sc->sc_ioh, sc->dme_data);
		}
		*outBuf = NULL;
		return 0;
	}

	buf = mtod(m, uint16_t*);

	RX_DPRINTF(("dme_receive: "));

	for (i = 0; i < frame_length; i += 2 ) {
		data = bus_space_read_2(sc->sc_iot,
					sc->sc_ioh, sc->dme_data);
		if ( (frame_length % 2 != 0) &&
		     (i == frame_length - 1) ) {
			data = data & 0xff;
			RX_DPRINTF((" L "));
		}
		*buf = data;
		buf++;
		RX_DATA_DPRINTF(("%02X %02X ", data & 0xff,
				 (data >> 8) & 0xff));
	}

	RX_DATA_DPRINTF(("\n"));
	RX_DPRINTF(("Read %d bytes\n", i));

	*outBuf = m;
	return rx_status;
}

int
dme_pkt_write_1(struct dme_softc *sc, struct mbuf *bufChain)
{
	int length = 0, i;
	struct mbuf *buf;
	uint8_t *write_ptr;

	/* We expect that the DM9000 has been setup to accept writes before
	   this function is called. */

	for (buf = bufChain; buf != NULL; buf = buf->m_next) {
		int to_write = buf->m_len;

		length += to_write;

		write_ptr = buf->m_data;
		for (i = 0; i < to_write; i++) {
			bus_space_write_1(sc->sc_iot, sc->sc_ioh,
			    sc->dme_data, *write_ptr);
			write_ptr++;
		}
	} /* for(...) */

	return length;
}

int
dme_pkt_read_1(struct dme_softc *sc, struct ifnet *ifp, struct mbuf **outBuf)
{
	uint8_t rx_status;
	struct mbuf *m;
	uint8_t *buf;
	uint16_t frame_length;
	uint16_t i, reg;
	uint8_t data;

	reg = bus_space_read_1(sc->sc_iot, sc->sc_ioh, sc->dme_data);
	reg |= bus_space_read_1(sc->sc_iot, sc->sc_ioh, sc->dme_data) << 8;
	rx_status = reg & 0xFF;

	reg = bus_space_read_1(sc->sc_iot, sc->sc_ioh, sc->dme_data);
	reg |= bus_space_read_1(sc->sc_iot, sc->sc_ioh, sc->dme_data) << 8;
	frame_length = reg;

	if (frame_length > ETHER_MAX_LEN) {
		printf("Got frame of length: %d\n", frame_length);
		printf("ETHER_MAX_LEN is: %d\n", ETHER_MAX_LEN);
		panic("Something is rotten");
	}
	RX_DPRINTF(("dme_receive: "
		    "rx_statux: 0x%x, frame_length: %d\n",
		    rx_status, frame_length));


	m = dme_alloc_receive_buffer(ifp, frame_length);
	if (m == NULL) {
		/*
		 * didn't get a receive buffer, so we read the rest of the
		 * packet, throw it away and return an error
		 */
		for (i = 0; i < frame_length; i++ ) {
			data = bus_space_read_2(sc->sc_iot,
					sc->sc_ioh, sc->dme_data);
		}
		*outBuf = NULL;
		return 0;
	}

	buf = mtod(m, uint8_t *);

	RX_DPRINTF(("dme_receive: "));

	for (i = 0; i< frame_length; i += 1 ) {
		data = bus_space_read_1(sc->sc_iot, sc->sc_ioh, sc->dme_data);
		*buf = data;
		buf++;
		RX_DATA_DPRINTF(("%02X ", data));
	}

	RX_DATA_DPRINTF(("\n"));
	RX_DPRINTF(("Read %d bytes\n", i));

	*outBuf = m;
	return rx_status;
}

struct mbuf*
dme_alloc_receive_buffer(struct ifnet *ifp, unsigned int frame_length)
{
	struct dme_softc *sc = ifp->if_softc;
	struct mbuf *m;
	int pad;

	MGETHDR(m, M_DONTWAIT, MT_DATA);
	if (m == NULL) return NULL;

	m_set_rcvif(m, ifp);
	/* Ensure that we always allocate an even number of
	 * bytes in order to avoid writing beyond the buffer
	 */
	m->m_pkthdr.len = frame_length + (frame_length % sc->sc_data_width);
	pad = ALIGN(sizeof(struct ether_header)) -
		sizeof(struct ether_header);
	/* All our frames have the CRC attached */
	m->m_flags |= M_HASFCS;
	if (m->m_pkthdr.len + pad > MHLEN) {
		MCLGET(m, M_DONTWAIT);
		if ((m->m_flags & M_EXT) == 0) {
			m_freem(m);
			return NULL;
		}
	}

	m->m_data += pad;
	m->m_len = frame_length + (frame_length % sc->sc_data_width);

	return m;
}<|MERGE_RESOLUTION|>--- conflicted
+++ resolved
@@ -1,8 +1,4 @@
-<<<<<<< HEAD
-/*	$NetBSD: dm9000.c,v 1.12 2017/07/29 01:31:20 riastradh Exp $	*/
-=======
 /*	$NetBSD: dm9000.c,v 1.15 2018/06/26 06:48:00 msaitoh Exp $	*/
->>>>>>> b2b84690
 
 /*
  * Copyright (c) 2009 Paul Fleischer
