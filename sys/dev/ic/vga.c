<<<<<<< HEAD
/* $NetBSD: vga.c,v 1.116 2019/11/10 21:16:35 chs Exp $ */
=======
/* $NetBSD: vga.c,v 1.117 2019/12/01 14:18:51 ad Exp $ */
>>>>>>> 275f442f

/*
 * Copyright (c) 1995, 1996 Carnegie-Mellon University.
 * All rights reserved.
 *
 * Author: Chris G. Demetriou
 *
 * Permission to use, copy, modify and distribute this software and
 * its documentation is hereby granted, provided that both the copyright
 * notice and this permission notice appear in all copies of the
 * software, derivative works or modified versions, and any portions
 * thereof, and that both notices appear in supporting documentation.
 *
 * CARNEGIE MELLON ALLOWS FREE USE OF THIS SOFTWARE IN ITS "AS IS"
 * CONDITION.  CARNEGIE MELLON DISCLAIMS ANY LIABILITY OF ANY KIND
 * FOR ANY DAMAGES WHATSOEVER RESULTING FROM THE USE OF THIS SOFTWARE.
 *
 * Carnegie Mellon requests users of this software to return to
 *
 *  Software Distribution Coordinator  or  Software.Distribution@CS.CMU.EDU
 *  School of Computer Science
 *  Carnegie Mellon University
 *  Pittsburgh PA 15213-3890
 *
 * any improvements or extensions that they make and grant Carnegie the
 * rights to redistribute these changes.
 */

#include <sys/cdefs.h>
<<<<<<< HEAD
__KERNEL_RCSID(0, "$NetBSD: vga.c,v 1.116 2019/11/10 21:16:35 chs Exp $");
=======
__KERNEL_RCSID(0, "$NetBSD: vga.c,v 1.117 2019/12/01 14:18:51 ad Exp $");
>>>>>>> 275f442f

#include "opt_vga.h"
/* for WSCONS_SUPPORT_PCVTFONTS */
#include "opt_wsdisplay_compat.h"
/* for WSDISPLAY_CUSTOM_BORDER */
#include "opt_wsdisplay_border.h"
/* for WSDISPLAY_CUSTOM_OUTPUT */
#include "opt_wsmsgattrs.h"

#include <sys/param.h>
#include <sys/systm.h>
#include <sys/callout.h>
#include <sys/kernel.h>
#include <sys/device.h>
#include <sys/malloc.h>
#include <sys/queue.h>
#include <sys/bus.h>

#include <dev/ic/mc6845reg.h>
#include <dev/ic/pcdisplayvar.h>
#include <dev/ic/vgareg.h>
#include <dev/ic/vgavar.h>

#include <dev/wscons/wsdisplayvar.h>
#include <dev/wscons/wsconsio.h>
#include <dev/wscons/unicode.h>
#include <dev/wsfont/wsfont.h>

#include <dev/ic/pcdisplay.h>

int vga_no_builtinfont = 0;

static struct wsdisplay_font _vga_builtinfont = {
	"builtin",			/* typeface name */
	0,				/* firstchar */
	256,				/* numbers */
	WSDISPLAY_FONTENC_IBM,		/* encoding */
	8,				/* width */
	16,				/* height */
	1,				/* stride */
	WSDISPLAY_FONTORDER_L2R,	/* bit order */
	0,				/* byte order */
	NULL				/* data */
};

struct egavga_font {
	struct wsdisplay_font *wsfont;
	int cookie; /* wsfont handle, -1 invalid */
	int slot; /* in adapter RAM */
	int usecount;
	TAILQ_ENTRY(egavga_font) next; /* LRU queue */
};

static struct egavga_font vga_builtinfont = {
	.wsfont = &_vga_builtinfont,
	.cookie = -1,
	.slot = 0,
};

#ifdef VGA_CONSOLE_SCREENTYPE
static struct egavga_font vga_consolefont;
#endif

struct vgascreen {
	struct pcdisplayscreen pcs;

	LIST_ENTRY(vgascreen) next;

	struct vga_config *cfg;

	/* videostate */
	struct egavga_font *fontset1, *fontset2;
	/* font data */

	int mindispoffset, maxdispoffset;
	int vga_rollover;
	int visibleoffset;
};

static int vgaconsole, vga_console_type, vga_console_attached;
static struct vgascreen vga_console_screen;
static struct vga_config vga_console_vc;

static struct egavga_font *egavga_getfont(struct vga_config *, struct vgascreen *,
				   const char *, int);
static void egavga_unreffont(struct vga_config *, struct egavga_font *);

static int vga_selectfont(struct vga_config *, struct vgascreen *, const char *,
				   const char *);
static void vga_init_screen(struct vga_config *, struct vgascreen *,
		     const struct wsscreen_descr *, int, long *);
static void vga_init(struct vga_config *, bus_space_tag_t, bus_space_tag_t);
static void vga_setfont(struct vga_config *, struct vgascreen *);

static int vga_mapchar(void *, int, unsigned int *);
static void vga_putchar(void *, int, int, u_int, long);
static int vga_allocattr(void *, int, int, int, long *);
static void vga_copyrows(void *, int, int, int);
#ifdef WSDISPLAY_SCROLLSUPPORT
static void vga_scroll (void *, void *, int);
#endif

const struct wsdisplay_emulops vga_emulops = {
	pcdisplay_cursor,
	vga_mapchar,
	vga_putchar,
	pcdisplay_copycols,
	pcdisplay_erasecols,
	vga_copyrows,
	pcdisplay_eraserows,
	vga_allocattr,
#ifdef WSDISPLAY_CUSTOM_OUTPUT
	pcdisplay_replaceattr,
#else
	NULL,
#endif
};

/*
 * translate WS(=ANSI) color codes to standard pc ones
 */
static const unsigned char fgansitopc[] = {
#ifdef __alpha__
	/*
	 * XXX DEC HAS SWITCHED THE CODES FOR BLUE AND RED!!!
	 * XXX We should probably not bother with this
	 * XXX (reinitialize the palette registers).
	 */
	FG_BLACK, FG_BLUE, FG_GREEN, FG_CYAN, FG_RED,
	FG_MAGENTA, FG_BROWN, FG_LIGHTGREY
#else
	FG_BLACK, FG_RED, FG_GREEN, FG_BROWN, FG_BLUE,
	FG_MAGENTA, FG_CYAN, FG_LIGHTGREY
#endif
}, bgansitopc[] = {
#ifdef __alpha__
	BG_BLACK, BG_BLUE, BG_GREEN, BG_CYAN, BG_RED,
	BG_MAGENTA, BG_BROWN, BG_LIGHTGREY
#else
	BG_BLACK, BG_RED, BG_GREEN, BG_BROWN, BG_BLUE,
	BG_MAGENTA, BG_CYAN, BG_LIGHTGREY
#endif
};

const struct wsscreen_descr vga_25lscreen = {
	"80x25", 80, 25,
	&vga_emulops,
	8, 16,
	WSSCREEN_WSCOLORS | WSSCREEN_HILIT | WSSCREEN_BLINK,
	NULL,
}, vga_25lscreen_mono = {
	"80x25", 80, 25,
	&vga_emulops,
	8, 16,
	WSSCREEN_HILIT | WSSCREEN_UNDERLINE | WSSCREEN_BLINK | WSSCREEN_REVERSE,
	NULL,
}, vga_25lscreen_bf = {
	"80x25bf", 80, 25,
	&vga_emulops,
	8, 16,
	WSSCREEN_WSCOLORS | WSSCREEN_BLINK,
	NULL,
}, vga_40lscreen = {
	"80x40", 80, 40,
	&vga_emulops,
	8, 10,
	WSSCREEN_WSCOLORS | WSSCREEN_HILIT | WSSCREEN_BLINK,
	NULL,
}, vga_40lscreen_mono = {
	"80x40", 80, 40,
	&vga_emulops,
	8, 10,
	WSSCREEN_HILIT | WSSCREEN_UNDERLINE | WSSCREEN_BLINK | WSSCREEN_REVERSE,
	NULL,
}, vga_40lscreen_bf = {
	"80x40bf", 80, 40,
	&vga_emulops,
	8, 10,
	WSSCREEN_WSCOLORS | WSSCREEN_BLINK,
	NULL,
}, vga_50lscreen = {
	"80x50", 80, 50,
	&vga_emulops,
	8, 8,
	WSSCREEN_WSCOLORS | WSSCREEN_HILIT | WSSCREEN_BLINK,
	NULL,
}, vga_50lscreen_mono = {
	"80x50", 80, 50,
	&vga_emulops,
	8, 8,
	WSSCREEN_HILIT | WSSCREEN_UNDERLINE | WSSCREEN_BLINK | WSSCREEN_REVERSE,
	NULL,
}, vga_50lscreen_bf = {
	"80x50bf", 80, 50,
	&vga_emulops,
	8, 8,
	WSSCREEN_WSCOLORS | WSSCREEN_BLINK,
	NULL,
}, vga_24lscreen = {
	"80x24", 80, 24,
	&vga_emulops,
	8, 16,
	WSSCREEN_WSCOLORS | WSSCREEN_HILIT | WSSCREEN_BLINK,
	NULL,
}, vga_24lscreen_mono = {
	"80x24", 80, 24,
	&vga_emulops,
	8, 16,
	WSSCREEN_HILIT | WSSCREEN_UNDERLINE | WSSCREEN_BLINK | WSSCREEN_REVERSE,
	NULL,
}, vga_24lscreen_bf = {
	"80x24bf", 80, 24,
	&vga_emulops,
	8, 16,
	WSSCREEN_WSCOLORS | WSSCREEN_BLINK,
	NULL,
};

#define VGA_SCREEN_CANTWOFONTS(type) (!((type)->capabilities & WSSCREEN_HILIT))

const struct wsscreen_descr *_vga_scrlist[] = {
	&vga_25lscreen,
	&vga_25lscreen_bf,
	&vga_40lscreen,
	&vga_40lscreen_bf,
	&vga_50lscreen,
	&vga_50lscreen_bf,
	&vga_24lscreen,
	&vga_24lscreen_bf,
	/* XXX other formats, graphics screen? */
}, *_vga_scrlist_mono[] = {
	&vga_25lscreen_mono,
	&vga_40lscreen_mono,
	&vga_50lscreen_mono,
	&vga_24lscreen_mono,
	/* XXX other formats, graphics screen? */
};

const struct wsscreen_list vga_screenlist = {
	sizeof(_vga_scrlist) / sizeof(struct wsscreen_descr *),
	_vga_scrlist
}, vga_screenlist_mono = {
	sizeof(_vga_scrlist_mono) / sizeof(struct wsscreen_descr *),
	_vga_scrlist_mono
};

static int	vga_ioctl(void *, void *, u_long, void *, int, struct lwp *);
static paddr_t	vga_mmap(void *, void *, off_t, int);
static int	vga_alloc_screen(void *, const struct wsscreen_descr *,
				 void **, int *, int *, long *);
static void	vga_free_screen(void *, void *);
static int	vga_show_screen(void *, void *, int,
				void (*)(void *, int, int), void *);
static int	vga_load_font(void *, void *, struct wsdisplay_font *);
#ifdef WSDISPLAY_CUSTOM_BORDER
static int	vga_getborder(struct vga_config *, u_int *);
static int	vga_setborder(struct vga_config *, u_int);
#endif /* WSDISPLAY_CUSTOM_BORDER */

static void vga_doswitch(struct vga_config *);
static void    vga_save_palette(struct vga_config *);
static void    vga_restore_palette(struct vga_config *);


const struct wsdisplay_accessops vga_accessops = {
	vga_ioctl,
	vga_mmap,
	vga_alloc_screen,
	vga_free_screen,
	vga_show_screen,
	vga_load_font,
	NULL,
#ifdef WSDISPLAY_SCROLLSUPPORT
	vga_scroll,
#else
	NULL,
#endif
};

/*
 * We want at least ASCII 32..127 be present in the
 * first font slot.
 */
#define vga_valid_primary_font(f) \
	(f->wsfont->encoding == WSDISPLAY_FONTENC_IBM || \
	f->wsfont->encoding == WSDISPLAY_FONTENC_ISO || \
	f->wsfont->encoding == WSDISPLAY_FONTENC_ISO2 || \
	f->wsfont->encoding == WSDISPLAY_FONTENC_ISO7 || \
	f->wsfont->encoding == WSDISPLAY_FONTENC_KOI8_R)

static struct egavga_font *
egavga_getfont(struct vga_config *vc, struct vgascreen *scr, const char *name,
	       int primary)
{
	struct egavga_font *f;
	int cookie;
	struct wsdisplay_font *wf;

	TAILQ_FOREACH(f, &vc->vc_fontlist, next) {
		if (wsfont_matches(f->wsfont, name,
		    8, scr->pcs.type->fontheight, 0, WSFONT_FIND_BITMAP) &&
		    (!primary || vga_valid_primary_font(f))) {
#ifdef VGAFONTDEBUG
			if (scr != &vga_console_screen || vga_console_attached)
				printf("vga_getfont: %s already present\n",
				    name ? name : "<default>");
#endif
			goto found;
		}
	}

	cookie = wsfont_find(name, 8, scr->pcs.type->fontheight, 0,
	    WSDISPLAY_FONTORDER_L2R, 0, WSFONT_FIND_BITMAP);
	/* XXX obey "primary" */
	if (cookie == -1) {
#ifdef VGAFONTDEBUG
		if (scr != &vga_console_screen || vga_console_attached)
			printf("vga_getfont: %s not found\n",
			    name ? name : "<default>");
#endif
		return (0);
	}

	if (wsfont_lock(cookie, &wf))
		return (0);

#ifdef VGA_CONSOLE_SCREENTYPE
	if (scr == &vga_console_screen)
		f = &vga_consolefont;
	else
#endif
	f = malloc(sizeof(struct egavga_font), M_DEVBUF, M_WAITOK);
	f->wsfont = wf;
	f->cookie = cookie;
	f->slot = -1; /* not yet loaded */
	f->usecount = 0; /* incremented below */
	TAILQ_INSERT_TAIL(&vc->vc_fontlist, f, next);

found:
	f->usecount++;
#ifdef VGAFONTDEBUG
	if (scr != &vga_console_screen || vga_console_attached)
		printf("vga_getfont: usecount=%d\n", f->usecount);
#endif
	return (f);
}

static void
egavga_unreffont(struct vga_config *vc, struct egavga_font *f)
{

	f->usecount--;
#ifdef VGAFONTDEBUG
	printf("vga_unreffont: usecount=%d\n", f->usecount);
#endif
	if (f->usecount == 0 && f->cookie != -1) {
		TAILQ_REMOVE(&vc->vc_fontlist, f, next);
		if (f->slot != -1) {
			KASSERT(vc->vc_fonts[f->slot] == f);
			vc->vc_fonts[f->slot] = 0;
		}
		wsfont_unlock(f->cookie);
#ifdef VGA_CONSOLE_SCREENTYPE
		if (f != &vga_consolefont)
#endif
		free(f, M_DEVBUF);
	}
}

static int
vga_selectfont(struct vga_config *vc, struct vgascreen *scr, const char *name1,
	       const char *name2)
{
	const struct wsscreen_descr *type = scr->pcs.type;
	struct egavga_font *f1, *f2;

	f1 = egavga_getfont(vc, scr, name1, 1);
	if (!f1)
		return (ENXIO);

	if (VGA_SCREEN_CANTWOFONTS(type) && name2) {
		f2 = egavga_getfont(vc, scr, name2, 0);
		if (!f2) {
			egavga_unreffont(vc, f1);
			return (ENXIO);
		}
	} else
		f2 = 0;

#ifdef VGAFONTDEBUG
	if (scr != &vga_console_screen || vga_console_attached) {
		printf("vga (%s): font1=%s (slot %d)", type->name,
		    f1->wsfont->name, f1->slot);
		if (f2)
			printf(", font2=%s (slot %d)",
			    f2->wsfont->name, f2->slot);
		printf("\n");
	}
#endif
	if (scr->fontset1)
		egavga_unreffont(vc, scr->fontset1);
	scr->fontset1 = f1;
	if (scr->fontset2)
		egavga_unreffont(vc, scr->fontset2);
	scr->fontset2 = f2;
	return (0);
}

static void
vga_init_screen(struct vga_config *vc, struct vgascreen *scr,
		const struct wsscreen_descr *type, int existing, long *attrp)
{
	int cpos;
	int res __diagused;

	scr->cfg = vc;
	scr->pcs.hdl = (struct pcdisplay_handle *)&vc->hdl;
	scr->pcs.type = type;
	scr->pcs.active = existing;
	scr->mindispoffset = 0;
	if (vc->vc_quirks & VGA_QUIRK_NOFASTSCROLL)
		scr->maxdispoffset = 0;
	else
		scr->maxdispoffset = 0x8000 - type->nrows * type->ncols * 2;

	if (existing) {
		vc->active = scr;

		cpos = vga_6845_read(&vc->hdl, cursorh) << 8;
		cpos |= vga_6845_read(&vc->hdl, cursorl);

		/* make sure we have a valid cursor position */
		if (cpos < 0 || cpos >= type->nrows * type->ncols)
			cpos = 0;

		scr->pcs.dispoffset = vga_6845_read(&vc->hdl, startadrh) << 9;
		scr->pcs.dispoffset |= vga_6845_read(&vc->hdl, startadrl) << 1;

		/* make sure we have a valid memory offset */
		if (scr->pcs.dispoffset < scr->mindispoffset ||
		    scr->pcs.dispoffset > scr->maxdispoffset)
			scr->pcs.dispoffset = scr->mindispoffset;

		if (type != vc->currenttype) {
			vga_setscreentype(&vc->hdl, type);
			vc->currenttype = type;
		}
	} else {
		cpos = 0;
		scr->pcs.dispoffset = scr->mindispoffset;
	}

	scr->pcs.visibleoffset = scr->pcs.dispoffset;
	scr->vga_rollover = 0;

	scr->pcs.cursorrow = cpos / type->ncols;
	scr->pcs.cursorcol = cpos % type->ncols;
	pcdisplay_cursor_init(&scr->pcs, existing);

#ifdef __alpha__
	if (!vc->hdl.vh_mono)
		/*
		 * DEC firmware uses a blue background.
		 * XXX These should be specified as kernel options for
		 * XXX alpha only, not hardcoded here (which is wrong
		 * XXX anyway because the emulation layer will assume
		 * XXX the default attribute is white on black).
		 */
		res = vga_allocattr(scr, WSCOL_WHITE, WSCOL_BLUE,
		    WSATTR_WSCOLORS, attrp);
	else
#endif
	res = vga_allocattr(scr, 0, 0, 0, attrp);
#ifdef DIAGNOSTIC
	if (res)
		panic("vga_init_screen: attribute botch");
#endif

	scr->pcs.mem = NULL;

	scr->fontset1 = scr->fontset2 = 0;
	if (vga_selectfont(vc, scr, 0, 0)) {
		if (scr == &vga_console_screen)
			panic("vga_init_screen: no font");
		else
			printf("vga_init_screen: no font\n");
	}
	if (existing)
		vga_setfont(vc, scr);

	vc->nscreens++;
	LIST_INSERT_HEAD(&vc->screens, scr, next);
}

static void
vga_init(struct vga_config *vc, bus_space_tag_t iot, bus_space_tag_t memt)
{
	struct vga_handle *vh = &vc->hdl;
	uint8_t mor;
	int i;

	vh->vh_iot = iot;
	vh->vh_memt = memt;

	if (bus_space_map(vh->vh_iot, 0x3c0, 0x10, 0, &vh->vh_ioh_vga))
		panic("vga_init: couldn't map vga io");

	/* read "misc output register" */
	mor = vga_raw_read(vh, VGA_MISC_DATAR);
	vh->vh_mono = !(mor & 1);

	if (bus_space_map(vh->vh_iot, (vh->vh_mono ? 0x3b0 : 0x3d0), 0x10, 0,
	    &vh->vh_ioh_6845))
		panic("vga_init: couldn't map 6845 io");

	if (bus_space_map(vh->vh_memt, 0xa0000, 0x20000, 
	    BUS_SPACE_MAP_CACHEABLE | BUS_SPACE_MAP_PREFETCHABLE,
	    &vh->vh_allmemh))
		panic("vga_init: couldn't map memory");

	if (bus_space_subregion(vh->vh_memt, vh->vh_allmemh,
	    (vh->vh_mono ? 0x10000 : 0x18000), 0x8000, &vh->vh_memh))
		panic("vga_init: mem subrange failed");

	vc->nscreens = 0;
	LIST_INIT(&vc->screens);
	vc->active = NULL;
	vc->currenttype = vh->vh_mono ? &vga_25lscreen_mono : &vga_25lscreen;
	callout_init(&vc->vc_switch_callout, 0);

	wsfont_init();
	if (vga_no_builtinfont) {
		struct wsdisplay_font *wf;
		int cookie;

		cookie = wsfont_find(NULL, 8, 16, 0,
		     WSDISPLAY_FONTORDER_L2R, 0, WSFONT_FIND_BITMAP);
		if (cookie == -1 || wsfont_lock(cookie, &wf))
			panic("vga_init: can't load console font");
		vga_loadchars(&vc->hdl, 0, wf->firstchar, wf->numchars,
		    wf->fontheight, wf->data);
		vga_builtinfont.wsfont = wf;
		vga_builtinfont.cookie = cookie;
		vga_builtinfont.slot = 0;
	}
	vc->vc_fonts[0] = &vga_builtinfont;
	for (i = 1; i < 8; i++)
		vc->vc_fonts[i] = 0;
	TAILQ_INIT(&vc->vc_fontlist);
	TAILQ_INSERT_HEAD(&vc->vc_fontlist, &vga_builtinfont, next);

	vc->currentfontset1 = vc->currentfontset2 = 0;

	if (!vh->vh_mono && (u_int)WSDISPLAY_BORDER_COLOR < sizeof(fgansitopc))
		_vga_attr_write(vh, VGA_ATC_OVERSCAN,
		                fgansitopc[WSDISPLAY_BORDER_COLOR]);
	vga_save_palette(vc);
}

void
vga_common_attach(struct vga_softc *sc, bus_space_tag_t iot,
		  bus_space_tag_t memt, int type, int quirks,
		  const struct vga_funcs *vf)
{
	int console;
	struct vga_config *vc;
	struct wsemuldisplaydev_attach_args aa;

	console = vga_is_console(iot, type);

	if (console) {
		vc = &vga_console_vc;
		vga_console_attached = 1;
	} else {
		vc = malloc(sizeof(struct vga_config), M_DEVBUF, M_WAITOK);
		vga_init(vc, iot, memt);
	}

	if (quirks & VGA_QUIRK_ONEFONT) {
		vc->vc_nfontslots = 1;
#ifndef VGA_CONSOLE_ATI_BROKEN_FONTSEL
		/*
		 * XXX maybe invalidate font in slot > 0, but this can
		 * only be happen with VGA_CONSOLE_SCREENTYPE, and then
		 * we require VGA_CONSOLE_ATI_BROKEN_FONTSEL anyway.
		 */
#endif
	} else {
		vc->vc_nfontslots = 8;
#ifndef VGA_CONSOLE_ATI_BROKEN_FONTSEL
		/*
		 * XXX maybe validate builtin font shifted to slot 1 if
		 * slot 0 got overwritten because of VGA_CONSOLE_SCREENTYPE,
		 * but it will be reloaded anyway if needed.
		 */
#endif
	}

	/*
	 * Save the builtin font to memory. In case it got overwritten
	 * in console initialization, use the copy in slot 1.
	 */
#ifdef VGA_CONSOLE_ATI_BROKEN_FONTSEL
#define BUILTINFONTLOC (vga_builtinfont.slot == -1 ? 1 : 0)
#else
	KASSERT(vga_builtinfont.slot == 0);
#define BUILTINFONTLOC (0)
#endif
	if (!vga_no_builtinfont) {
		char *data =
		    malloc(256 * vga_builtinfont.wsfont->fontheight,
		    M_DEVBUF, M_WAITOK);
		vga_readoutchars(&vc->hdl, BUILTINFONTLOC, 0, 256,
		    vga_builtinfont.wsfont->fontheight, data);
		vga_builtinfont.wsfont->data = data;
	}

	vc->vc_type = type;
	vc->vc_funcs = vf;
	vc->vc_quirks = quirks;

	sc->sc_vc = vc;
	vc->softc = sc;

	aa.console = console;
	aa.scrdata = (vc->hdl.vh_mono ? &vga_screenlist_mono : &vga_screenlist);
	aa.accessops = &vga_accessops;
	aa.accesscookie = vc;

	config_found_ia(sc->sc_dev, "wsemuldisplaydev", &aa, wsemuldisplaydevprint);
}

int
vga_cnattach(bus_space_tag_t iot, bus_space_tag_t memt, int type, int check)
{
	long defattr;
	const struct wsscreen_descr *scr;

	if (check && !vga_common_probe(iot, memt))
		return (ENXIO);

	/* set up bus-independent VGA configuration */
	vga_init(&vga_console_vc, iot, memt);
#ifdef VGA_CONSOLE_SCREENTYPE
	scr = wsdisplay_screentype_pick(vga_console_vc.hdl.vh_mono ?
	    &vga_screenlist_mono : &vga_screenlist, VGA_CONSOLE_SCREENTYPE);
	if (!scr)
		panic("vga_cnattach: invalid screen type");
#else
	scr = vga_console_vc.currenttype;
#endif
#ifdef VGA_CONSOLE_ATI_BROKEN_FONTSEL
	/*
	 * On some (most/all?) ATI cards, only font slot 0 is usable.
	 * vga_init_screen() might need font slot 0 for a non-default
	 * console font, so save the builtin VGA font to another font slot.
	 * The attach() code will take care later.
	 */
	vga_console_vc.vc_quirks |= VGA_QUIRK_ONEFONT; /* redundant */
	vga_copyfont01(&vga_console_vc.hdl);
	vga_console_vc.vc_nfontslots = 1;
#else
	vga_console_vc.vc_nfontslots = 8;
#endif
#ifdef notdef
	/* until we know better, assume "fast scrolling" does not work */
	vga_console_vc.vc_quirks |= VGA_QUIRK_NOFASTSCROLL;
#endif

	vga_init_screen(&vga_console_vc, &vga_console_screen, scr, 1, &defattr);

	wsdisplay_cnattach(scr, &vga_console_screen,
	    vga_console_screen.pcs.cursorcol,
	    vga_console_screen.pcs.cursorrow, defattr);

	vgaconsole = 1;
	vga_console_type = type;
	return (0);
}

int
vga_cndetach(void)
{
	struct vga_config *vc;
	struct vga_handle *vh;

	vc = &vga_console_vc;
	vh = &vc->hdl;

	if (vgaconsole) {
		wsdisplay_cndetach();

		bus_space_unmap(vh->vh_iot, vh->vh_ioh_vga, 0x10);
		bus_space_unmap(vh->vh_iot, vh->vh_ioh_6845, 0x10);
		bus_space_unmap(vh->vh_memt, vh->vh_allmemh, 0x20000);

		vga_console_attached = 0;
		vgaconsole = 0;

		return 1;
	}

	return 0;
}

int
vga_is_console(bus_space_tag_t iot, int type)
{
	if (vgaconsole &&
	    !vga_console_attached &&
	    bus_space_is_equal(iot, vga_console_vc.hdl.vh_iot) &&
	    (vga_console_type == -1 || (type == vga_console_type)))
		return (1);
	return (0);
}

static int
vga_get_video(struct vga_config *vc)
{

	return (vga_ts_read(&vc->hdl, mode) & VGA_TS_MODE_BLANK) == 0;
}

static void
vga_set_video(struct vga_config *vc, int state)
{
	int val;

	vga_ts_write(&vc->hdl, syncreset, 0x01);
	if (state) {					/* unblank screen */
		val = vga_ts_read(&vc->hdl, mode);
		vga_ts_write(&vc->hdl, mode, val & ~VGA_TS_MODE_BLANK);
#ifndef VGA_NO_VBLANK
		val = vga_6845_read(&vc->hdl, mode);
		vga_6845_write(&vc->hdl, mode, val | 0x80);
#endif
	} else {					/* blank screen */
		val = vga_ts_read(&vc->hdl, mode);
		vga_ts_write(&vc->hdl, mode, val | VGA_TS_MODE_BLANK);
#ifndef VGA_NO_VBLANK
		val = vga_6845_read(&vc->hdl, mode);
		vga_6845_write(&vc->hdl, mode, val & ~0x80);
#endif
	}
	vga_ts_write(&vc->hdl, syncreset, 0x03);
}

static int
vga_ioctl(void *v, void *vs, u_long cmd, void *data, int flag, struct lwp *l)
{
	struct vga_config *vc = v;
	struct vgascreen *scr = vs;
	const struct vga_funcs *vf = vc->vc_funcs;

	switch (cmd) {
	case WSDISPLAYIO_SMODE:
		if (*(u_int *)data == WSDISPLAYIO_MODE_EMUL)
			vga_restore_palette(vc);
		return 0;

	case WSDISPLAYIO_GTYPE:
		*(int *)data = vc->vc_type;
		return 0;

	case WSDISPLAYIO_GINFO:
		/* XXX should get detailed hardware information here */
		return EPASSTHROUGH;

	case WSDISPLAYIO_GVIDEO:
		*(int *)data = (vga_get_video(vc) ?
		    WSDISPLAYIO_VIDEO_ON : WSDISPLAYIO_VIDEO_OFF);
		return 0;

	case WSDISPLAYIO_SVIDEO:
		vga_set_video(vc, *(int *)data == WSDISPLAYIO_VIDEO_ON);
		return 0;

	case WSDISPLAYIO_GETWSCHAR:
		KASSERT(scr != NULL);
		return pcdisplay_getwschar(&scr->pcs,
		    (struct wsdisplay_char *)data);

	case WSDISPLAYIO_PUTWSCHAR:
		KASSERT(scr != NULL);
		return pcdisplay_putwschar(&scr->pcs,
		    (struct wsdisplay_char *)data);

#ifdef WSDISPLAY_CUSTOM_BORDER
	case WSDISPLAYIO_GBORDER:
		return (vga_getborder(vc, (u_int *)data));

	case WSDISPLAYIO_SBORDER:
		return (vga_setborder(vc, *(u_int *)data));
#endif

	case WSDISPLAYIO_GETCMAP:
	case WSDISPLAYIO_PUTCMAP:
	case WSDISPLAYIO_GCURPOS:
	case WSDISPLAYIO_SCURPOS:
	case WSDISPLAYIO_GCURMAX:
	case WSDISPLAYIO_GCURSOR:
	case WSDISPLAYIO_SCURSOR:
		/* NONE of these operations are by the generic VGA driver. */
		return EPASSTHROUGH;
	}

	if (vc->vc_funcs == NULL)
		return (EPASSTHROUGH);

	if (vf->vf_ioctl == NULL)
		return (EPASSTHROUGH);

	return ((*vf->vf_ioctl)(v, cmd, data, flag, l));
}

static paddr_t
vga_mmap(void *v, void *vs, off_t offset, int prot)
{
	struct vga_config *vc = v;
	const struct vga_funcs *vf = vc->vc_funcs;

	if (vc->vc_funcs == NULL)
		return (-1);

	if (vf->vf_mmap == NULL)
		return (-1);

	return ((*vf->vf_mmap)(v, offset, prot));
}

static int
vga_alloc_screen(void *v, const struct wsscreen_descr *type, void **cookiep,
		 int *curxp, int *curyp, long *defattrp)
{
	struct vga_config *vc = v;
	struct vgascreen *scr;

	if (vc->nscreens == 1) {
		struct vgascreen *scr1 = vc->screens.lh_first;
		/*
		 * When allocating the second screen, get backing store
		 * for the first one too.
		 * XXX We could be more clever and use video RAM.
		 */
		scr1->pcs.mem =
		    malloc(scr1->pcs.type->ncols * scr1->pcs.type->nrows * 2,
		    M_DEVBUF, M_WAITOK);
	}

	scr = malloc(sizeof(struct vgascreen), M_DEVBUF, M_WAITOK);
	vga_init_screen(vc, scr, type, vc->nscreens == 0, defattrp);

	if (vc->nscreens > 1) {
		scr->pcs.mem = malloc(type->ncols * type->nrows * 2,
		    M_DEVBUF, M_WAITOK);
		pcdisplay_eraserows(&scr->pcs, 0, type->nrows, *defattrp);
	}

	*cookiep = scr;
	*curxp = scr->pcs.cursorcol;
	*curyp = scr->pcs.cursorrow;

	return (0);
}

static void
vga_free_screen(void *v, void *cookie)
{
	struct vgascreen *vs = cookie;
	struct vga_config *vc = vs->cfg;

	LIST_REMOVE(vs, next);
	vc->nscreens--;
	if (vs->fontset1)
		egavga_unreffont(vc, vs->fontset1);
	if (vs->fontset2)
		egavga_unreffont(vc, vs->fontset2);

	if (vs != &vga_console_screen)
		free(vs, M_DEVBUF);
	else
		panic("vga_free_screen: console");

	if (vc->active == vs)
		vc->active = 0;
}

static void vga_usefont(struct vga_config *, struct egavga_font *);

static void
vga_usefont(struct vga_config *vc, struct egavga_font *f)
{
	int slot;
	struct egavga_font *of;

	if (f->slot != -1)
		goto toend;

	for (slot = 0; slot < vc->vc_nfontslots; slot++) {
		if (!vc->vc_fonts[slot])
			goto loadit;
	}

	/* have to kick out another one */
	TAILQ_FOREACH(of, &vc->vc_fontlist, next) {
		if (of->slot != -1) {
			KASSERT(vc->vc_fonts[of->slot] == of);
			slot = of->slot;
			of->slot = -1;
			goto loadit;
		}
	}
	panic("vga_usefont");

loadit:
	vga_loadchars(&vc->hdl, slot, f->wsfont->firstchar,
	    f->wsfont->numchars, f->wsfont->fontheight, f->wsfont->data);
	f->slot = slot;
	vc->vc_fonts[slot] = f;

toend:
	TAILQ_REMOVE(&vc->vc_fontlist, f, next);
	TAILQ_INSERT_TAIL(&vc->vc_fontlist, f, next);
}

static void
vga_setfont(struct vga_config *vc, struct vgascreen *scr)
{
	int fontslot1, fontslot2;

	if (scr->fontset1)
		vga_usefont(vc, scr->fontset1);
	if (scr->fontset2)
		vga_usefont(vc, scr->fontset2);

	fontslot1 = (scr->fontset1 ? scr->fontset1->slot : 0);
	fontslot2 = (scr->fontset2 ? scr->fontset2->slot : fontslot1);
	if (vc->currentfontset1 != fontslot1 ||
	    vc->currentfontset2 != fontslot2) {
		vga_setfontset(&vc->hdl, fontslot1, fontslot2);
		vc->currentfontset1 = fontslot1;
		vc->currentfontset2 = fontslot2;
	}
}

static int
vga_show_screen(void *v, void *cookie, int waitok,
		void (*cb)(void *, int, int), void *cbarg)
{
	struct vgascreen *scr = cookie, *oldscr;
	struct vga_config *vc = scr->cfg;

	oldscr = vc->active; /* can be NULL! */
	if (scr == oldscr) {
		return (0);
	}

	vc->wantedscreen = cookie;
	vc->switchcb = cb;
	vc->switchcbarg = cbarg;
	if (cb) {
		callout_reset(&vc->vc_switch_callout, 0,
		    (void(*)(void *))vga_doswitch, vc);
		return (EAGAIN);
	}

	vga_doswitch(vc);
	return (0);
}

static void
vga_doswitch(struct vga_config *vc)
{
	struct vgascreen *scr, *oldscr;
	struct vga_handle *vh = &vc->hdl;
	const struct wsscreen_descr *type;

	scr = vc->wantedscreen;
	if (!scr) {
		printf("vga_doswitch: disappeared\n");
		(*vc->switchcb)(vc->switchcbarg, EIO, 0);
		return;
	}
	type = scr->pcs.type;
	oldscr = vc->active; /* can be NULL! */
#ifdef DIAGNOSTIC
	if (oldscr) {
		if (!oldscr->pcs.active)
			panic("vga_show_screen: not active");
		if (oldscr->pcs.type != vc->currenttype)
			panic("vga_show_screen: bad type");
	}
#endif
	if (scr == oldscr) {
		return;
	}
#ifdef DIAGNOSTIC
	if (scr->pcs.active)
		panic("vga_show_screen: active");
#endif

	if (oldscr) {
		const struct wsscreen_descr *oldtype = oldscr->pcs.type;

		oldscr->pcs.active = 0;
		bus_space_read_region_2(vh->vh_memt, vh->vh_memh,
		    oldscr->pcs.dispoffset, oldscr->pcs.mem,
		    oldtype->ncols * oldtype->nrows);
	}

	if (vc->currenttype != type) {
		vga_setscreentype(vh, type);
		vc->currenttype = type;
	}

	vga_setfont(vc, scr);
	vga_restore_palette(vc);

	scr->pcs.visibleoffset = scr->pcs.dispoffset = scr->mindispoffset;
	if (!oldscr || (scr->pcs.dispoffset != oldscr->pcs.dispoffset)) {
		vga_6845_write(vh, startadrh, scr->pcs.dispoffset >> 9);
		vga_6845_write(vh, startadrl, scr->pcs.dispoffset >> 1);
	}

	bus_space_write_region_2(vh->vh_memt, vh->vh_memh,
	    scr->pcs.dispoffset, scr->pcs.mem, type->ncols * type->nrows);
	scr->pcs.active = 1;

	vc->active = scr;

	pcdisplay_cursor(&scr->pcs, scr->pcs.cursoron,
	    scr->pcs.cursorrow, scr->pcs.cursorcol);

	vc->wantedscreen = 0;
	if (vc->switchcb)
		(*vc->switchcb)(vc->switchcbarg, 0, 0);
}

static int
vga_load_font(void *v, void *cookie, struct wsdisplay_font *data)
{
	struct vga_config *vc = v;
	struct vgascreen *scr = cookie;
	char *name2;
	int res;

	if (scr) {
		name2 = NULL;
		if (data->name) {
			name2 = strchr(data->name, ',');
			if (name2)
				*name2++ = '\0';
		}
		res = vga_selectfont(vc, scr, data->name, name2);
		if (!res && scr->pcs.active)
			vga_setfont(vc, scr);
		return (res);
	}

	return (0);
}

static int
vga_allocattr(void *id, int fg, int bg, int flags, long *attrp)
{
	struct vgascreen *scr = id;
	struct vga_config *vc = scr->cfg;

	if (__predict_false((unsigned int)fg >= sizeof(fgansitopc) || 
	    (unsigned int)bg >= sizeof(bgansitopc)))
		return (EINVAL);

	if (vc->hdl.vh_mono) {
		if (flags & WSATTR_WSCOLORS)
			return (EINVAL);
		if (flags & WSATTR_REVERSE)
			*attrp = 0x70;
		else
			*attrp = 0x07;
		if (flags & WSATTR_UNDERLINE)
			*attrp |= FG_UNDERLINE;
		if (flags & WSATTR_HILIT)
			*attrp |= FG_INTENSE;
	} else {
		if (flags & (WSATTR_UNDERLINE | WSATTR_REVERSE))
			return (EINVAL);
		if (flags & WSATTR_WSCOLORS)
			*attrp = fgansitopc[fg] | bgansitopc[bg];
		else
			*attrp = 7;
		if (flags & WSATTR_HILIT)
			*attrp += 8;
	}
	if (flags & WSATTR_BLINK)
		*attrp |= FG_BLINK;
	return (0);
}

static void
vga_copyrows(void *id, int srcrow, int dstrow, int nrows)
{
	struct vgascreen *scr = id;
	bus_space_tag_t memt = scr->pcs.hdl->ph_memt;
	bus_space_handle_t memh = scr->pcs.hdl->ph_memh;
	int ncols = scr->pcs.type->ncols;
	bus_size_t srcoff, dstoff;

	srcoff = srcrow * ncols + 0;
	dstoff = dstrow * ncols + 0;

	if (scr->pcs.active) {
		if (dstrow == 0 && (srcrow + nrows == scr->pcs.type->nrows)) {
#ifdef PCDISPLAY_SOFTCURSOR
			int cursoron = scr->pcs.cursoron;

			if (cursoron)
				pcdisplay_cursor(&scr->pcs, 0,
				    scr->pcs.cursorrow, scr->pcs.cursorcol);
#endif
			/* scroll up whole screen */
			if ((scr->pcs.dispoffset + srcrow * ncols * 2)
			    <= scr->maxdispoffset) {
				scr->pcs.dispoffset += srcrow * ncols * 2;
			} else {
				bus_space_copy_region_2(memt, memh,
				    scr->pcs.dispoffset + srcoff * 2,
				    memh, scr->mindispoffset, nrows * ncols);
				scr->pcs.dispoffset = scr->mindispoffset;
			}
			vga_6845_write(&scr->cfg->hdl, startadrh,
			    scr->pcs.dispoffset >> 9);
			vga_6845_write(&scr->cfg->hdl, startadrl,
			    scr->pcs.dispoffset >> 1);
#ifdef PCDISPLAY_SOFTCURSOR
			if (cursoron)
				pcdisplay_cursor(&scr->pcs, 1,
				    scr->pcs.cursorrow, scr->pcs.cursorcol);
#endif
		} else {
			bus_space_copy_region_2(memt, memh,
			    scr->pcs.dispoffset + srcoff * 2,
			    memh, scr->pcs.dispoffset + dstoff * 2,
			    nrows * ncols);
		}
	} else
		memcpy(&scr->pcs.mem[dstoff], &scr->pcs.mem[srcoff],
		    nrows * ncols * 2);
}

#ifdef WSCONS_SUPPORT_PCVTFONTS

#define NOTYET 0xffff
static const uint16_t pcvt_unichars[0xa0] = {
/* 0 */	_e006U, /* N/L control */
	NOTYET, NOTYET, NOTYET, NOTYET, NOTYET, NOTYET, NOTYET,
	NOTYET,
	0x2409, /* SYMBOL FOR HORIZONTAL TABULATION */
	0x240a, /* SYMBOL FOR LINE FEED */
	0x240b, /* SYMBOL FOR VERTICAL TABULATION */
	0x240c, /* SYMBOL FOR FORM FEED */
	0x240d, /* SYMBOL FOR CARRIAGE RETURN */
	NOTYET, NOTYET,
/* 1 */	NOTYET, NOTYET, NOTYET, NOTYET, NOTYET, NOTYET, NOTYET, NOTYET,
	NOTYET, NOTYET, NOTYET, NOTYET, NOTYET, NOTYET, NOTYET, NOTYET,
/* 2 */	NOTYET, NOTYET, NOTYET, NOTYET, NOTYET, NOTYET, NOTYET, NOTYET,
	NOTYET, NOTYET, NOTYET, NOTYET, NOTYET, NOTYET, NOTYET, NOTYET,
/* 3 */	NOTYET, NOTYET, NOTYET, NOTYET, NOTYET, NOTYET, NOTYET, NOTYET,
	NOTYET, NOTYET, NOTYET, NOTYET, NOTYET, NOTYET, NOTYET, NOTYET,
/* 4 */	0x03c1, /* GREEK SMALL LETTER RHO */
	0x03c8, /* GREEK SMALL LETTER PSI */
	0x2202, /* PARTIAL DIFFERENTIAL */
	0x03bb, /* GREEK SMALL LETTER LAMDA */
	0x03b9, /* GREEK SMALL LETTER IOTA */
	0x03b7, /* GREEK SMALL LETTER ETA */
	0x03b5, /* GREEK SMALL LETTER EPSILON */
	0x03c7, /* GREEK SMALL LETTER CHI */
	0x2228, /* LOGICAL OR */
	0x2227, /* LOGICAL AND */
	0x222a, /* UNION */
	0x2283, /* SUPERSET OF */
	0x2282, /* SUBSET OF */
	0x03a5, /* GREEK CAPITAL LETTER UPSILON */
	0x039e, /* GREEK CAPITAL LETTER XI */
	0x03a8, /* GREEK CAPITAL LETTER PSI */
/* 5 */	0x03a0, /* GREEK CAPITAL LETTER PI */
	0x21d2, /* RIGHTWARDS DOUBLE ARROW */
	0x21d4, /* LEFT RIGHT DOUBLE ARROW */
	0x039b, /* GREEK CAPITAL LETTER LAMDA */
	0x0398, /* GREEK CAPITAL LETTER THETA */
	0x2243, /* ASYMPTOTICALLY EQUAL TO */
	0x2207, /* NABLA */
	0x2206, /* INCREMENT */
	0x221d, /* PROPORTIONAL TO */
	0x2234, /* THEREFORE */
	0x222b, /* INTEGRAL */
	0x2215, /* DIVISION SLASH */
	0x2216, /* SET MINUS */
	_e00eU, /* angle? */
	_e00dU, /* inverted angle? */
	_e00bU, /* braceleftmid */
/* 6 */	_e00cU, /* bracerightmid */
	_e007U, /* bracelefttp */
	_e008U, /* braceleftbt */
	_e009U, /* bracerighttp */
	_e00aU, /* bracerightbt */
	0x221a, /* SQUARE ROOT */
	0x03c9, /* GREEK SMALL LETTER OMEGA */
	0x00a5, /* YEN SIGN */
	0x03be, /* GREEK SMALL LETTER XI */
	0x00fd, /* LATIN SMALL LETTER Y WITH ACUTE */
	0x00fe, /* LATIN SMALL LETTER THORN */
	0x00f0, /* LATIN SMALL LETTER ETH */
	0x00de, /* LATIN CAPITAL LETTER THORN */
	0x00dd, /* LATIN CAPITAL LETTER Y WITH ACUTE */
	0x00d7, /* MULTIPLICATION SIGN */
	0x00d0, /* LATIN CAPITAL LETTER ETH */
/* 7 */	0x00be, /* VULGAR FRACTION THREE QUARTERS */
	0x00b8, /* CEDILLA */
	0x00b4, /* ACUTE ACCENT */
	0x00af, /* MACRON */
	0x00ae, /* REGISTERED SIGN */
	0x00ad, /* SOFT HYPHEN */
	0x00ac, /* NOT SIGN */
	0x00a8, /* DIAERESIS */
	0x2260, /* NOT EQUAL TO */
	0x23bd, /* scan 9 */
	0x23bc, /* scan 7 */
	0x2500, /* scan 5 */
	0x23bb, /* scan 3 */
	0x23ba, /* scan 1 */
	0x03c5, /* GREEK SMALL LETTER UPSILON */
	0x00f8, /* LATIN SMALL LETTER O WITH STROKE */
/* 8 */	0x0153, /* LATIN SMALL LIGATURE OE */
	0x00f5, /* LATIN SMALL LETTER O WITH TILDE !!!doc bug */
	0x00e3, /* LATIN SMALL LETTER A WITH TILDE */
	0x0178, /* LATIN CAPITAL LETTER Y WITH DIAERESIS */
	0x00db, /* LATIN CAPITAL LETTER U WITH CIRCUMFLEX */
	0x00da, /* LATIN CAPITAL LETTER U WITH ACUTE */
	0x00d9, /* LATIN CAPITAL LETTER U WITH GRAVE */
	0x00d8, /* LATIN CAPITAL LETTER O WITH STROKE */
	0x0152, /* LATIN CAPITAL LIGATURE OE */
	0x00d5, /* LATIN CAPITAL LETTER O WITH TILDE */
	0x00d4, /* LATIN CAPITAL LETTER O WITH CIRCUMFLEX */
	0x00d3, /* LATIN CAPITAL LETTER O WITH ACUTE */
	0x00d2, /* LATIN CAPITAL LETTER O WITH GRAVE */
	0x00cf, /* LATIN CAPITAL LETTER I WITH DIAERESIS */
	0x00ce, /* LATIN CAPITAL LETTER I WITH CIRCUMFLEX */
	0x00cd, /* LATIN CAPITAL LETTER I WITH ACUTE */
/* 9 */	0x00cc, /* LATIN CAPITAL LETTER I WITH GRAVE */
	0x00cb, /* LATIN CAPITAL LETTER E WITH DIAERESIS */
	0x00ca, /* LATIN CAPITAL LETTER E WITH CIRCUMFLEX */
	0x00c8, /* LATIN CAPITAL LETTER E WITH GRAVE */
	0x00c3, /* LATIN CAPITAL LETTER A WITH TILDE */
	0x00c2, /* LATIN CAPITAL LETTER A WITH CIRCUMFLEX */
	0x00c1, /* LATIN CAPITAL LETTER A WITH ACUTE */
	0x00c0, /* LATIN CAPITAL LETTER A WITH GRAVE */
	0x00b9, /* SUPERSCRIPT ONE */
	0x00b7, /* MIDDLE DOT */
	0x03b6, /* GREEK SMALL LETTER ZETA */
	0x00b3, /* SUPERSCRIPT THREE */
	0x00a9, /* COPYRIGHT SIGN */
	0x00a4, /* CURRENCY SIGN */
	0x03ba, /* GREEK SMALL LETTER KAPPA */
	_e000U  /* mirrored question mark? */
};

static int vga_pcvt_mapchar(int, u_int *);

static int
vga_pcvt_mapchar(int uni, u_int *index)
{
	int i;

	for (i = 0; i < 0xa0; i++) /* 0xa0..0xff are reserved */
		if (uni == pcvt_unichars[i]) {
			*index = i;
			return (5);
		}
	*index = 0x99; /* middle dot */
	return (0);
}

#endif /* WSCONS_SUPPORT_PCVTFONTS */

#ifdef WSCONS_SUPPORT_ISO7FONTS

static int
vga_iso7_mapchar(int uni, u_int *index)
{

	/*
	 * U+0384 (GREEK TONOS) to
	 * U+03ce (GREEK SMALL LETTER OMEGA WITH TONOS)
	 * map directly to the iso-9 font
	 */
	if (uni >= 0x0384 && uni <= 0x03ce) {
		/* U+0384 is at offset 0xb4 in the font */
		*index = uni - 0x0384 + 0xb4;
		return (5);
	}

	/* XXX more chars in the iso-9 font */

	*index = 0xa4; /* shaded rectangle */
	return (0);
}

#endif /* WSCONS_SUPPORT_ISO7FONTS */

static const uint16_t iso2_unichars[0x60] = {
	0x00A0, 0x0104, 0x02D8, 0x0141, 0x00A4, 0x013D, 0x015A, 0x00A7,
	0x00A8, 0x0160, 0x015E, 0x0164, 0x0179, 0x00AD, 0x017D, 0x017B,
	0x00B0, 0x0105, 0x02DB, 0x0142, 0x00B4, 0x013E, 0x015B, 0x02C7,
	0x00B8, 0x0161, 0x015F, 0x0165, 0x017A, 0x02DD, 0x017E, 0x017C,
	0x0154, 0x00C1, 0x00C2, 0x0102, 0x00C4, 0x0139, 0x0106, 0x00C7,
	0x010C, 0x00C9, 0x0118, 0x00CB, 0x011A, 0x00CD, 0x00CE, 0x010E,
	0x0110, 0x0143, 0x0147, 0x00D3, 0x00D4, 0x0150, 0x00D6, 0x00D7,
	0x0158, 0x016E, 0x00DA, 0x0170, 0x00DC, 0x00DD, 0x0162, 0x00DF,
	0x0155, 0x00E1, 0x00E2, 0x0103, 0x00E4, 0x013A, 0x0107, 0x00E7,
	0x010D, 0x00E9, 0x0119, 0x00EB, 0x011B, 0x00ED, 0x00EE, 0x010F,
	0x0111, 0x0144, 0x0148, 0x00F3, 0x00F4, 0x0151, 0x00F6, 0x00F7,
	0x0159, 0x016F, 0x00FA, 0x0171, 0x00FC, 0x00FD, 0x0163, 0x02D9
};

static const uint16_t koi8_unichars[0x40] = {
	0x044E, 0x0430, 0x0431, 0x0446, 0x0434, 0x0435, 0x0444, 0x0433,
	0x0445, 0x0438, 0x0439, 0x043A, 0x043B, 0x043C, 0x043D, 0x043E,
	0x043F, 0x044F, 0x0440, 0x0441, 0x0442, 0x0443, 0x0436, 0x0432,
	0x044C, 0x044B, 0x0437, 0x0448, 0x044D, 0x0449, 0x0447, 0x044A,
	0x042E, 0x0410, 0x0411, 0x0426, 0x0414, 0x0415, 0x0424, 0x0413,
	0x0425, 0x0418, 0x0419, 0x041A, 0x041B, 0x041C, 0x041D, 0x041E,
	0x041F, 0x042F, 0x0420, 0x0421, 0x0422, 0x0423, 0x0416, 0x0412,
	0x042C, 0x042B, 0x0417, 0x0428, 0x042D, 0x0429, 0x0427, 0x042A
};

static int _vga_mapchar(void *, const struct egavga_font *, int, u_int *);

static int
_vga_mapchar(void *id, const struct egavga_font *font, int uni, u_int *index)
{

	switch (font->wsfont->encoding) {
	case WSDISPLAY_FONTENC_ISO:
		if (uni < 256) {
			*index = uni;
			return (5);
		} else {
			*index = ' ';
			return (0);
		}
	case WSDISPLAY_FONTENC_ISO2:
		if (uni < 0xa0) {
			*index = uni;
			return (5);
		} else {
			int i;
			for (i = 0; i < 0x60; i++) {
				if (uni == iso2_unichars[i]) {
					*index = i + 0xa0;
					return (5);
				}
			}
			*index = 0xa4; /* currency sign */
			return (0);
		}
	case WSDISPLAY_FONTENC_KOI8_R:
		if (uni < 0x80) {
			*index = uni;
			return (5);
		} else {
			int i;
			for (i = 0; i < 0x40; i++) {
				if (uni == koi8_unichars[i]) {
					*index = i + 0xc0;
					return (5);
				}
			}
			*index = 0x94; /* box */
			return (0);
		}
	case WSDISPLAY_FONTENC_IBM:
		return (pcdisplay_mapchar(id, uni, index));
#ifdef WSCONS_SUPPORT_PCVTFONTS
	case WSDISPLAY_FONTENC_PCVT:
		return (vga_pcvt_mapchar(uni, index));
#endif
#ifdef WSCONS_SUPPORT_ISO7FONTS
	case WSDISPLAY_FONTENC_ISO7:
		return (vga_iso7_mapchar(uni, index));
#endif
	default:
#ifdef VGAFONTDEBUG
		printf("_vga_mapchar: encoding=%d\n", font->wsfont->encoding);
#endif
		*index = ' ';
		return (0);
	}
}

static int
vga_mapchar(void *id, int uni, u_int *index)
{
	struct vgascreen *scr = id;
	u_int idx1, idx2;
	int res1, res2;

	res1 = 0;
	idx1 = ' '; /* space */
	if (scr->fontset1)
		res1 = _vga_mapchar(id, scr->fontset1, uni, &idx1);
	res2 = -1;
	if (scr->fontset2) {
		KASSERT(VGA_SCREEN_CANTWOFONTS(scr->pcs.type));
		res2 = _vga_mapchar(id, scr->fontset2, uni, &idx2);
	}
	if (res2 > res1) {
		*index = idx2 | 0x0800; /* attribute bit 3 */
		return (res2);
	}
	*index = idx1;
	return (res1);
}

#ifdef WSDISPLAY_SCROLLSUPPORT
static void
vga_scroll(void *v, void *cookie, int lines)
{
	struct vga_config *vc = v;
	struct vgascreen *scr = cookie;
	struct vga_handle *vh = &vc->hdl;

	if (lines == 0) {
		if (scr->pcs.visibleoffset == scr->pcs.dispoffset)
			return;

		scr->pcs.visibleoffset = scr->pcs.dispoffset;
	}
	else {
		int vga_scr_end;
		int margin = scr->pcs.type->ncols * 2;
		int ul, we, p, st;

		vga_scr_end = (scr->pcs.dispoffset + scr->pcs.type->ncols *
		    scr->pcs.type->nrows * 2);
		if (scr->vga_rollover > vga_scr_end + margin) {
			ul = vga_scr_end;
			we = scr->vga_rollover + scr->pcs.type->ncols * 2;
		} else {
			ul = 0;
			we = 0x8000;
		}
		p = (scr->pcs.visibleoffset - ul + we) % we + lines *
		    (scr->pcs.type->ncols * 2);
		st = (scr->pcs.dispoffset - ul + we) % we;
		if (p < margin)
			p = 0;
		if (p > st - margin)
			p = st;
		scr->pcs.visibleoffset = (p + ul) % we;
	}

	vga_6845_write(vh, startadrh, scr->pcs.visibleoffset >> 9);
	vga_6845_write(vh, startadrl, scr->pcs.visibleoffset >> 1);
}
#endif

static void
vga_putchar(void *c, int row, int col, u_int uc, long attr)
{

	pcdisplay_putchar(c, row, col, uc, attr);
}

#ifdef WSDISPLAY_CUSTOM_BORDER
static int
vga_getborder(struct vga_config *vc, u_int *valuep)
{
	struct vga_handle *vh = &vc->hdl;
	u_int idx;
	uint8_t value;

	if (vh->vh_mono)
		return ENODEV;

	value = _vga_attr_read(vh, VGA_ATC_OVERSCAN);
	for (idx = 0; idx < sizeof(fgansitopc); idx++) {
		if (fgansitopc[idx] == value) {
			*valuep = idx;
			return (0);
		}
	}
	return (EIO);
}

static int
vga_setborder(struct vga_config *vc, u_int value)
{
	struct vga_handle *vh = &vc->hdl;

	if (vh->vh_mono)
		return ENODEV;
	if (value >= sizeof(fgansitopc))
		return EINVAL;

	_vga_attr_write(vh, VGA_ATC_OVERSCAN, fgansitopc[value]);
	return (0);
}
#endif /* WSDISPLAY_CUSTOM_BORDER */

void
vga_resume(struct vga_softc *sc)
{
#ifdef VGA_RESET_ON_RESUME
	vga_initregs(&sc->sc_vc->hdl);
#endif
#ifdef PCDISPLAY_SOFTCURSOR
	/* Disable the hardware cursor */
	vga_6845_write(&sc->sc_vc->hdl, curstart, 0x20);
	vga_6845_write(&sc->sc_vc->hdl, curend, 0x00);
#endif
}

static void
vga_save_palette(struct vga_config *vc)
{
	struct vga_handle *vh = &vc->hdl;
	size_t i;
	uint8_t *palette = vc->palette;

	if (vh->vh_mono)
		return;

	vga_raw_write(vh, VGA_DAC_PELMASK, 0xff);
	vga_raw_write(vh, VGA_DAC_ADDRR, 0x00);
	for (i = 0; i < sizeof(vc->palette); i++)
		*palette++ = vga_raw_read(vh, VGA_DAC_PALETTE);

	vga_reset_state(vh);			/* reset flip/flop */
}

static void
vga_restore_palette(struct vga_config *vc)
{
	struct vga_handle *vh = &vc->hdl;
	size_t i;
	uint8_t *palette = vc->palette;

	if (vh->vh_mono)
		return;

	vga_raw_write(vh, VGA_DAC_PELMASK, 0xff);
	vga_raw_write(vh, VGA_DAC_ADDRW, 0x00);
	for (i = 0; i < sizeof(vc->palette); i++)
		vga_raw_write(vh, VGA_DAC_PALETTE, *palette++);

	vga_reset_state(vh);			/* reset flip/flop */
	vga_enable(vh);
}<|MERGE_RESOLUTION|>--- conflicted
+++ resolved
@@ -1,8 +1,4 @@
-<<<<<<< HEAD
-/* $NetBSD: vga.c,v 1.116 2019/11/10 21:16:35 chs Exp $ */
-=======
 /* $NetBSD: vga.c,v 1.117 2019/12/01 14:18:51 ad Exp $ */
->>>>>>> 275f442f
 
 /*
  * Copyright (c) 1995, 1996 Carnegie-Mellon University.
@@ -32,11 +28,7 @@
  */
 
 #include <sys/cdefs.h>
-<<<<<<< HEAD
-__KERNEL_RCSID(0, "$NetBSD: vga.c,v 1.116 2019/11/10 21:16:35 chs Exp $");
-=======
 __KERNEL_RCSID(0, "$NetBSD: vga.c,v 1.117 2019/12/01 14:18:51 ad Exp $");
->>>>>>> 275f442f
 
 #include "opt_vga.h"
 /* for WSCONS_SUPPORT_PCVTFONTS */
