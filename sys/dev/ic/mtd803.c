--- conflicted
+++ resolved
@@ -1,8 +1,4 @@
-<<<<<<< HEAD
-/* $NetBSD: mtd803.c,v 1.33 2016/12/15 09:28:05 ozaki-r Exp $ */
-=======
 /* $NetBSD: mtd803.c,v 1.35 2018/06/26 06:48:00 msaitoh Exp $ */
->>>>>>> b2b84690
 
 /*-
  *
@@ -48,11 +44,7 @@
  */
 
 #include <sys/cdefs.h>
-<<<<<<< HEAD
-__KERNEL_RCSID(0, "$NetBSD: mtd803.c,v 1.33 2016/12/15 09:28:05 ozaki-r Exp $");
-=======
 __KERNEL_RCSID(0, "$NetBSD: mtd803.c,v 1.35 2018/06/26 06:48:00 msaitoh Exp $");
->>>>>>> b2b84690
 
 
 #include <sys/param.h>
