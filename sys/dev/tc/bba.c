<<<<<<< HEAD
/* $NetBSD: bba.c,v 1.40 2017/06/01 02:45:11 chs Exp $ */
=======
/* $NetBSD: bba.c,v 1.41 2018/09/03 16:29:33 riastradh Exp $ */
>>>>>>> 598bd837

/*
 * Copyright (c) 2000 The NetBSD Foundation, Inc.
 * All rights reserved.
 *
 * Redistribution and use in source and binary forms, with or without
 * modification, are permitted provided that the following conditions
 * are met:
 * 1. Redistributions of source code must retain the above copyright
 *    notice, this list of conditions and the following disclaimer.
 * 2. Redistributions in binary form must reproduce the above copyright
 *    notice, this list of conditions and the following disclaimer in the
 *    documentation and/or other materials provided with the distribution.
 *
 * THIS SOFTWARE IS PROVIDED BY THE NETBSD FOUNDATION, INC. AND CONTRIBUTORS
 * ``AS IS'' AND ANY EXPRESS OR IMPLIED WARRANTIES, INCLUDING, BUT NOT LIMITED
 * TO, THE IMPLIED WARRANTIES OF MERCHANTABILITY AND FITNESS FOR A PARTICULAR
 * PURPOSE ARE DISCLAIMED.  IN NO EVENT SHALL THE FOUNDATION OR CONTRIBUTORS
 * BE LIABLE FOR ANY DIRECT, INDIRECT, INCIDENTAL, SPECIAL, EXEMPLARY, OR
 * CONSEQUENTIAL DAMAGES (INCLUDING, BUT NOT LIMITED TO, PROCUREMENT OF
 * SUBSTITUTE GOODS OR SERVICES; LOSS OF USE, DATA, OR PROFITS; OR BUSINESS
 * INTERRUPTION) HOWEVER CAUSED AND ON ANY THEORY OF LIABILITY, WHETHER IN
 * CONTRACT, STRICT LIABILITY, OR TORT (INCLUDING NEGLIGENCE OR OTHERWISE)
 * ARISING IN ANY WAY OUT OF THE USE OF THIS SOFTWARE, EVEN IF ADVISED OF THE
 * POSSIBILITY OF SUCH DAMAGE.
 */

/* maxine/alpha baseboard audio (bba) */

#include <sys/cdefs.h>
<<<<<<< HEAD
__KERNEL_RCSID(0, "$NetBSD: bba.c,v 1.40 2017/06/01 02:45:11 chs Exp $");
=======
__KERNEL_RCSID(0, "$NetBSD: bba.c,v 1.41 2018/09/03 16:29:33 riastradh Exp $");
>>>>>>> 598bd837

#include <sys/param.h>
#include <sys/systm.h>
#include <sys/kernel.h>
#include <sys/device.h>
#include <sys/kmem.h>

#include <sys/bus.h>
#include <machine/autoconf.h>
#include <sys/cpu.h>

#include <sys/audioio.h>
#include <dev/audio_if.h>
#include <dev/auconv.h>

#include <dev/ic/am7930reg.h>
#include <dev/ic/am7930var.h>

#include <dev/tc/tcvar.h>
#include <dev/tc/ioasicreg.h>
#include <dev/tc/ioasicvar.h>

#ifdef AUDIO_DEBUG
#define DPRINTF(x)	if (am7930debug) printf x
#else
#define DPRINTF(x)
#endif  /* AUDIO_DEBUG */

#define BBA_MAX_DMA_SEGMENTS	16
#define BBA_DMABUF_SIZE		(BBA_MAX_DMA_SEGMENTS*IOASIC_DMA_BLOCKSIZE)
#define BBA_DMABUF_ALIGN	IOASIC_DMA_BLOCKSIZE
#define BBA_DMABUF_BOUNDARY	0

struct bba_mem {
	struct bba_mem *next;
	bus_addr_t addr;
	bus_size_t size;
	void *kva;
};

struct bba_dma_state {
	bus_dmamap_t dmam;		/* DMA map */
	int active;
	int curseg;			/* current segment in DMA buffer */
	void (*intr)(void *);		/* higher-level audio handler */
	void *intr_arg;
};

struct bba_softc {
	struct am7930_softc sc_am7930;		/* glue to MI code */

	bus_space_tag_t sc_bst;			/* IOASIC bus tag/handle */
	bus_space_handle_t sc_bsh;
	bus_dma_tag_t sc_dmat;
	bus_space_handle_t sc_codec_bsh;	/* codec bus space handle */

	struct bba_mem *sc_mem_head;		/* list of buffers */

	struct bba_dma_state sc_tx_dma_state;
	struct bba_dma_state sc_rx_dma_state;
};

static int	bba_match(device_t, cfdata_t, void *);
static void	bba_attach(device_t, device_t, void *);

CFATTACH_DECL_NEW(bba, sizeof(struct bba_softc),
    bba_match, bba_attach, NULL, NULL);

/*
 * Define our interface into the am7930 MI driver.
 */

static uint8_t	bba_codec_iread(struct am7930_softc *, int);
static uint16_t	bba_codec_iread16(struct am7930_softc *, int);
static void	bba_codec_iwrite(struct am7930_softc *, int, uint8_t);
static void	bba_codec_iwrite16(struct am7930_softc *, int, uint16_t);
static void	bba_onopen(struct am7930_softc *);
static void	bba_onclose(struct am7930_softc *);

static stream_filter_factory_t bba_output_conv;
static stream_filter_factory_t bba_input_conv;
static int	bba_output_conv_fetch_to(struct audio_softc *, stream_fetcher_t *,
					 audio_stream_t *, int);
static int	bba_input_conv_fetch_to(struct audio_softc *, stream_fetcher_t *,
					audio_stream_t *, int);

struct am7930_glue bba_glue = {
	bba_codec_iread,
	bba_codec_iwrite,
	bba_codec_iread16,
	bba_codec_iwrite16,
	bba_onopen,
	bba_onclose,
	4,
	bba_input_conv,
	bba_output_conv,
};

/*
 * Define our interface to the higher level audio driver.
 */

static int	bba_round_blocksize(void *, int, int, const audio_params_t *);
static int	bba_halt_output(void *);
static int	bba_halt_input(void *);
static int	bba_getdev(void *, struct audio_device *);
static void	*bba_allocm(void *, int, size_t);
static void	bba_freem(void *, void *, size_t);
static size_t	bba_round_buffersize(void *, int, size_t);
static int	bba_get_props(void *);
static paddr_t	bba_mappage(void *, void *, off_t, int);
static int	bba_trigger_output(void *, void *, void *, int,
				   void (*)(void *), void *,
				   const audio_params_t *);
static int	bba_trigger_input(void *, void *, void *, int,
				  void (*)(void *), void *,
				  const audio_params_t *);
static void	bba_get_locks(void *opaque, kmutex_t **intr,
			      kmutex_t **thread);

static const struct audio_hw_if sa_hw_if = {
	am7930_open,
	am7930_close,
	0,
	am7930_query_encoding,
	am7930_set_params,
	bba_round_blocksize,		/* md */
	am7930_commit_settings,
	0,
	0,
	0,
	0,
	bba_halt_output,		/* md */
	bba_halt_input,			/* md */
	0,
	bba_getdev,
	0,
	am7930_set_port,
	am7930_get_port,
	am7930_query_devinfo,
	bba_allocm,			/* md */
	bba_freem,			/* md */
	bba_round_buffersize,		/* md */
	bba_mappage,
	bba_get_props,
	bba_trigger_output,		/* md */
	bba_trigger_input,		/* md */
	0,
	bba_get_locks,
};

static struct audio_device bba_device = {
	"am7930",
	"x",
	"bba"
};

static int	bba_intr(void *);
static void	bba_reset(struct bba_softc *, int);
static void	bba_codec_dwrite(struct am7930_softc *, int, uint8_t);
static uint8_t	bba_codec_dread(struct am7930_softc *, int);

static int
bba_match(device_t parent, cfdata_t cf, void *aux)
{
	struct ioasicdev_attach_args *ia;

	ia = aux;
	if (strcmp(ia->iada_modname, "isdn") != 0 &&
	    strcmp(ia->iada_modname, "AMD79c30") != 0)
		return 0;

	return 1;
}


static void
bba_attach(device_t parent, device_t self, void *aux)
{
	struct ioasicdev_attach_args *ia;
	struct bba_softc *sc;
	struct am7930_softc *asc;
	struct ioasic_softc *iosc = device_private(parent);

	ia = aux;
	sc = device_private(self);
	asc = &sc->sc_am7930;
	asc->sc_dev = self;
	sc->sc_bst = iosc->sc_bst;
	sc->sc_bsh = iosc->sc_bsh;
	sc->sc_dmat = iosc->sc_dmat;

	/* get the bus space handle for codec */
	if (bus_space_subregion(sc->sc_bst, sc->sc_bsh,
	    ia->iada_offset, 0, &sc->sc_codec_bsh)) {
		aprint_error_dev(self, "unable to map device\n");
		return;
	}

	printf("\n");

	bba_reset(sc,1);

	/*
	 * Set up glue for MI code early; we use some of it here.
	 */
	asc->sc_glue = &bba_glue;

	/*
	 *  MI initialisation.  We will be doing DMA.
	 */
	am7930_init(asc, AUDIOAMD_DMA_MODE);

	ioasic_intr_establish(parent, ia->iada_cookie, TC_IPL_NONE,
	    bba_intr, sc);

	audio_attach_mi(&sa_hw_if, asc, self);
}


static void
bba_onopen(struct am7930_softc *sc)
{
}


static void
bba_onclose(struct am7930_softc *sc)
{
}


static void
bba_reset(struct bba_softc *sc, int reset)
{
	uint32_t ssr;

	/* disable any DMA and reset the codec */
	ssr = bus_space_read_4(sc->sc_bst, sc->sc_bsh, IOASIC_CSR);
	ssr &= ~(IOASIC_CSR_DMAEN_ISDN_T | IOASIC_CSR_DMAEN_ISDN_R);
	if (reset)
		ssr &= ~IOASIC_CSR_ISDN_ENABLE;
	bus_space_write_4(sc->sc_bst, sc->sc_bsh, IOASIC_CSR, ssr);
	DELAY(10);	/* 400ns required for codec to reset */

	/* initialise DMA pointers */
	bus_space_write_4(sc->sc_bst, sc->sc_bsh, IOASIC_ISDN_X_DMAPTR, -1);
	bus_space_write_4(sc->sc_bst, sc->sc_bsh, IOASIC_ISDN_X_NEXTPTR, -1);
	bus_space_write_4(sc->sc_bst, sc->sc_bsh, IOASIC_ISDN_R_DMAPTR, -1);
	bus_space_write_4(sc->sc_bst, sc->sc_bsh, IOASIC_ISDN_R_NEXTPTR, -1);

	/* take out of reset state */
	if (reset) {
		ssr |= IOASIC_CSR_ISDN_ENABLE;
		bus_space_write_4(sc->sc_bst, sc->sc_bsh, IOASIC_CSR, ssr);
	}

}


static void *
bba_allocm(void *addr, int direction, size_t size)
{
	struct am7930_softc *asc;
	struct bba_softc *sc;
	bus_dma_segment_t seg;
	int rseg;
	void *kva;
	struct bba_mem *m;
	int state;

	DPRINTF(("bba_allocm: size = %zu\n", size));
	asc = addr;
	sc = addr;
	state = 0;

	if (bus_dmamem_alloc(sc->sc_dmat, size, BBA_DMABUF_ALIGN,
	    BBA_DMABUF_BOUNDARY, &seg, 1, &rseg, BUS_DMA_WAITOK)) {
		aprint_error_dev(asc->sc_dev, "can't allocate DMA buffer\n");
		goto bad;
	}
	state |= 1;

	if (bus_dmamem_map(sc->sc_dmat, &seg, rseg, size,
	    &kva, BUS_DMA_WAITOK | BUS_DMA_COHERENT)) {
		aprint_error_dev(asc->sc_dev, "can't map DMA buffer\n");
		goto bad;
	}
	state |= 2;

	m = kmem_alloc(sizeof(struct bba_mem), KM_SLEEP);
	m->addr = seg.ds_addr;
	m->size = seg.ds_len;
	m->kva = kva;
	m->next = sc->sc_mem_head;
	sc->sc_mem_head = m;

	return (void *)kva;

bad:
	if (state & 2)
		bus_dmamem_unmap(sc->sc_dmat, kva, size);
	if (state & 1)
		bus_dmamem_free(sc->sc_dmat, &seg, 1);
	return NULL;
}


static void
bba_freem(void *addr, void *ptr, size_t size)
{
	struct bba_softc *sc;
	struct bba_mem **mp, *m;
	bus_dma_segment_t seg;
	void *kva;

	sc = addr;
	kva = (void *)addr;
	for (mp = &sc->sc_mem_head; *mp && (*mp)->kva != kva;
	    mp = &(*mp)->next)
		continue;
	m = *mp;
	if (m == NULL) {
		printf("bba_freem: freeing unallocated memory\n");
		return;
	}
	*mp = m->next;
	bus_dmamem_unmap(sc->sc_dmat, kva, m->size);

	seg.ds_addr = m->addr;
	seg.ds_len = m->size;
	bus_dmamem_free(sc->sc_dmat, &seg, 1);
	kmem_free(m, sizeof(struct bba_mem));
}


static size_t
bba_round_buffersize(void *addr, int direction, size_t size)
{

	DPRINTF(("bba_round_buffersize: size=%zu\n", size));
	return size > BBA_DMABUF_SIZE ? BBA_DMABUF_SIZE :
	    roundup(size, IOASIC_DMA_BLOCKSIZE);
}


static int
bba_halt_output(void *addr)
{
	struct bba_softc *sc;
	struct bba_dma_state *d;
	uint32_t ssr;

	sc = addr;
	d = &sc->sc_tx_dma_state;
	/* disable any DMA */
	ssr = bus_space_read_4(sc->sc_bst, sc->sc_bsh, IOASIC_CSR);
	ssr &= ~IOASIC_CSR_DMAEN_ISDN_T;
	bus_space_write_4(sc->sc_bst, sc->sc_bsh, IOASIC_CSR, ssr);
	bus_space_write_4(sc->sc_bst, sc->sc_bsh, IOASIC_ISDN_X_DMAPTR, -1);
	bus_space_write_4(sc->sc_bst, sc->sc_bsh, IOASIC_ISDN_X_NEXTPTR, -1);

	if (d->active) {
		bus_dmamap_unload(sc->sc_dmat, d->dmam);
		bus_dmamap_destroy(sc->sc_dmat, d->dmam);
		d->active = 0;
	}

	return 0;
}


static int
bba_halt_input(void *addr)
{
	struct bba_softc *sc;
	struct bba_dma_state *d;
	uint32_t ssr;

	sc = addr;
	d = &sc->sc_rx_dma_state;
	/* disable any DMA */
	ssr = bus_space_read_4(sc->sc_bst, sc->sc_bsh, IOASIC_CSR);
	ssr &= ~IOASIC_CSR_DMAEN_ISDN_R;
	bus_space_write_4(sc->sc_bst, sc->sc_bsh, IOASIC_CSR, ssr);
	bus_space_write_4(sc->sc_bst, sc->sc_bsh, IOASIC_ISDN_R_DMAPTR, -1);
	bus_space_write_4(sc->sc_bst, sc->sc_bsh, IOASIC_ISDN_R_NEXTPTR, -1);

	if (d->active) {
		bus_dmamap_unload(sc->sc_dmat, d->dmam);
		bus_dmamap_destroy(sc->sc_dmat, d->dmam);
		d->active = 0;
	}

	return 0;
}


static int
bba_getdev(void *addr, struct audio_device *retp)
{

	*retp = bba_device;
	return 0;
}


static int
bba_trigger_output(void *addr, void *start, void *end, int blksize,
		   void (*intr)(void *), void *arg,
		   const audio_params_t *param)
{
	struct bba_softc *sc;
	struct bba_dma_state *d;
	uint32_t ssr;
	tc_addr_t phys, nphys;
	int state;

	DPRINTF(("bba_trigger_output: sc=%p start=%p end=%p blksize=%d intr=%p(%p)\n",
	    addr, start, end, blksize, intr, arg));
	sc = addr;
	d = &sc->sc_tx_dma_state;
	state = 0;

	/* disable any DMA */
	ssr = bus_space_read_4(sc->sc_bst, sc->sc_bsh, IOASIC_CSR);
	ssr &= ~IOASIC_CSR_DMAEN_ISDN_T;
	bus_space_write_4(sc->sc_bst, sc->sc_bsh, IOASIC_CSR, ssr);

	if (bus_dmamap_create(sc->sc_dmat, (char *)end - (char *)start,
	    BBA_MAX_DMA_SEGMENTS, IOASIC_DMA_BLOCKSIZE,
	    BBA_DMABUF_BOUNDARY, BUS_DMA_NOWAIT, &d->dmam)) {
		printf("bba_trigger_output: can't create DMA map\n");
		goto bad;
	}
	state |= 1;

	if (bus_dmamap_load(sc->sc_dmat, d->dmam, start,
	    (char *)end - (char *)start, NULL, BUS_DMA_WRITE|BUS_DMA_NOWAIT)) {
	    printf("bba_trigger_output: can't load DMA map\n");
		goto bad;
	}
	state |= 2;

	d->intr = intr;
	d->intr_arg = arg;
	d->curseg = 1;

	/* get physical address of buffer start */
	phys = (tc_addr_t)d->dmam->dm_segs[0].ds_addr;
	nphys = (tc_addr_t)d->dmam->dm_segs[1].ds_addr;

	/* setup DMA pointer */
	bus_space_write_4(sc->sc_bst, sc->sc_bsh, IOASIC_ISDN_X_DMAPTR,
	    IOASIC_DMA_ADDR(phys));
	bus_space_write_4(sc->sc_bst, sc->sc_bsh, IOASIC_ISDN_X_NEXTPTR,
	    IOASIC_DMA_ADDR(nphys));

	/* kick off DMA */
	ssr |= IOASIC_CSR_DMAEN_ISDN_T;
	bus_space_write_4(sc->sc_bst, sc->sc_bsh, IOASIC_CSR, ssr);

	d->active = 1;

	return 0;

bad:
	if (state & 2)
		bus_dmamap_unload(sc->sc_dmat, d->dmam);
	if (state & 1)
		bus_dmamap_destroy(sc->sc_dmat, d->dmam);
	return 1;
}


static int
bba_trigger_input(void *addr, void *start, void *end, int blksize,
		  void (*intr)(void *), void *arg, const audio_params_t *param)
{
	struct bba_softc *sc;
	struct bba_dma_state *d;
	tc_addr_t phys, nphys;
	uint32_t ssr;
	int state = 0;

	DPRINTF(("bba_trigger_input: sc=%p start=%p end=%p blksize=%d intr=%p(%p)\n",
	    addr, start, end, blksize, intr, arg));
	sc = addr;
	d = &sc->sc_rx_dma_state;
	state = 0;

	/* disable any DMA */
	ssr = bus_space_read_4(sc->sc_bst, sc->sc_bsh, IOASIC_CSR);
	ssr &= ~IOASIC_CSR_DMAEN_ISDN_R;
	bus_space_write_4(sc->sc_bst, sc->sc_bsh, IOASIC_CSR, ssr);

	if (bus_dmamap_create(sc->sc_dmat, (char *)end - (char *)start,
	    BBA_MAX_DMA_SEGMENTS, IOASIC_DMA_BLOCKSIZE,
	    BBA_DMABUF_BOUNDARY, BUS_DMA_NOWAIT, &d->dmam)) {
		printf("bba_trigger_input: can't create DMA map\n");
		goto bad;
	}
	state |= 1;

	if (bus_dmamap_load(sc->sc_dmat, d->dmam, start,
	    (char *)end - (char *)start, NULL, BUS_DMA_READ|BUS_DMA_NOWAIT)) {
		printf("bba_trigger_input: can't load DMA map\n");
		goto bad;
	}
	state |= 2;

	d->intr = intr;
	d->intr_arg = arg;
	d->curseg = 1;

	/* get physical address of buffer start */
	phys = (tc_addr_t)d->dmam->dm_segs[0].ds_addr;
	nphys = (tc_addr_t)d->dmam->dm_segs[1].ds_addr;

	/* setup DMA pointer */
	bus_space_write_4(sc->sc_bst, sc->sc_bsh, IOASIC_ISDN_R_DMAPTR,
	    IOASIC_DMA_ADDR(phys));
	bus_space_write_4(sc->sc_bst, sc->sc_bsh, IOASIC_ISDN_R_NEXTPTR,
	    IOASIC_DMA_ADDR(nphys));

	/* kick off DMA */
	ssr |= IOASIC_CSR_DMAEN_ISDN_R;
	bus_space_write_4(sc->sc_bst, sc->sc_bsh, IOASIC_CSR, ssr);

	d->active = 1;

	return 0;

bad:
	if (state & 2)
		bus_dmamap_unload(sc->sc_dmat, d->dmam);
	if (state & 1)
		bus_dmamap_destroy(sc->sc_dmat, d->dmam);
	return 1;
}

static void
bba_get_locks(void *opaque, kmutex_t **intr, kmutex_t **thread)
{
	struct bba_softc *bsc = opaque;
	struct am7930_softc *sc = &bsc->sc_am7930;
 
	*intr = &sc->sc_intr_lock;
	*thread = &sc->sc_lock;
}

static int
bba_intr(void *addr)
{
	struct bba_softc *sc;
	struct bba_dma_state *d;
	tc_addr_t nphys;
	int mask;

	sc = addr;
	mutex_enter(&sc->sc_am7930.sc_intr_lock);

	mask = bus_space_read_4(sc->sc_bst, sc->sc_bsh, IOASIC_INTR);

	if (mask & IOASIC_INTR_ISDN_TXLOAD) {
		d = &sc->sc_tx_dma_state;
		d->curseg = (d->curseg+1) % d->dmam->dm_nsegs;
		nphys = (tc_addr_t)d->dmam->dm_segs[d->curseg].ds_addr;
		bus_space_write_4(sc->sc_bst, sc->sc_bsh,
		    IOASIC_ISDN_X_NEXTPTR, IOASIC_DMA_ADDR(nphys));
		if (d->intr != NULL)
			(*d->intr)(d->intr_arg);
	}
	if (mask & IOASIC_INTR_ISDN_RXLOAD) {
		d = &sc->sc_rx_dma_state;
		d->curseg = (d->curseg+1) % d->dmam->dm_nsegs;
		nphys = (tc_addr_t)d->dmam->dm_segs[d->curseg].ds_addr;
		bus_space_write_4(sc->sc_bst, sc->sc_bsh,
		    IOASIC_ISDN_R_NEXTPTR, IOASIC_DMA_ADDR(nphys));
		if (d->intr != NULL)
			(*d->intr)(d->intr_arg);
	}

	mutex_exit(&sc->sc_am7930.sc_intr_lock);

	return 0;
}

static int
bba_get_props(void *addr)
{

	return AUDIO_PROP_MMAP | am7930_get_props(addr);
}

static paddr_t
bba_mappage(void *addr, void *mem, off_t offset, int prot)
{
	struct bba_softc *sc;
	struct bba_mem **mp;
	bus_dma_segment_t seg;
	void *kva;

	sc = addr;
	kva = (void *)mem;
	for (mp = &sc->sc_mem_head; *mp && (*mp)->kva != kva;
	    mp = &(*mp)->next)
		continue;
	if (*mp == NULL || offset < 0) {
		return -1;
	}

	seg.ds_addr = (*mp)->addr;
	seg.ds_len = (*mp)->size;

	return bus_dmamem_mmap(sc->sc_dmat, &seg, 1, offset,
	    prot, BUS_DMA_WAITOK);
}

static stream_filter_t *
bba_input_conv(struct audio_softc *sc, const audio_params_t *from,
	       const audio_params_t *to)
{
	return auconv_nocontext_filter_factory(bba_input_conv_fetch_to);
}

static int
bba_input_conv_fetch_to(struct audio_softc *sc, stream_fetcher_t *self,
			audio_stream_t *dst, int max_used)
{
	stream_filter_t *this;
	int m, err;

	this = (stream_filter_t *)self;
	if ((err = this->prev->fetch_to(sc, this->prev, this->src, max_used * 4)))
		return err;
	m = dst->end - dst->start;
	m = uimin(m, max_used);
	FILTER_LOOP_PROLOGUE(this->src, 4, dst, 1, m) {
		*d = ((*(const uint32_t *)s) >> 16) & 0xff;
	} FILTER_LOOP_EPILOGUE(this->src, dst);
	return 0;
}

static stream_filter_t *
bba_output_conv(struct audio_softc *sc, const audio_params_t *from,
		const audio_params_t *to)
{
	return auconv_nocontext_filter_factory(bba_output_conv_fetch_to);
}

static int
bba_output_conv_fetch_to(struct audio_softc *sc, stream_fetcher_t *self,
			 audio_stream_t *dst, int max_used)
{
	stream_filter_t *this;
	int m, err;

	this = (stream_filter_t *)self;
	max_used = (max_used + 3) & ~3;
	if ((err = this->prev->fetch_to(sc, this->prev, this->src, max_used / 4)))
		return err;
	m = (dst->end - dst->start) & ~3;
	m = uimin(m, max_used);
	FILTER_LOOP_PROLOGUE(this->src, 1, dst, 4, m) {
		*(uint32_t *)d = (*s << 16);
	} FILTER_LOOP_EPILOGUE(this->src, dst);
	return 0;
}

static int
bba_round_blocksize(void *addr, int blk, int mode, const audio_params_t *param)
{

	return IOASIC_DMA_BLOCKSIZE;
}


/* indirect write */
static void
bba_codec_iwrite(struct am7930_softc *sc, int reg, uint8_t val)
{

	DPRINTF(("bba_codec_iwrite(): sc=%p, reg=%d, val=%d\n", sc, reg, val));
	bba_codec_dwrite(sc, AM7930_DREG_CR, reg);
	bba_codec_dwrite(sc, AM7930_DREG_DR, val);
}


static void
bba_codec_iwrite16(struct am7930_softc *sc, int reg, uint16_t val)
{

	DPRINTF(("bba_codec_iwrite16(): sc=%p, reg=%d, val=%d\n", sc, reg, val));
	bba_codec_dwrite(sc, AM7930_DREG_CR, reg);
	bba_codec_dwrite(sc, AM7930_DREG_DR, val);
	bba_codec_dwrite(sc, AM7930_DREG_DR, val>>8);
}


static uint16_t
bba_codec_iread16(struct am7930_softc *sc, int reg)
{
	uint16_t val;

	DPRINTF(("bba_codec_iread16(): sc=%p, reg=%d\n", sc, reg));
	bba_codec_dwrite(sc, AM7930_DREG_CR, reg);
	val = bba_codec_dread(sc, AM7930_DREG_DR) << 8;
	val |= bba_codec_dread(sc, AM7930_DREG_DR);

	return val;
}


/* indirect read */
static uint8_t
bba_codec_iread(struct am7930_softc *sc, int reg)
{
	uint8_t val;

	DPRINTF(("bba_codec_iread(): sc=%p, reg=%d\n", sc, reg));
	bba_codec_dwrite(sc, AM7930_DREG_CR, reg);
	val = bba_codec_dread(sc, AM7930_DREG_DR);

	DPRINTF(("read 0x%x (%d)\n", val, val));

	return val;
}

/* direct write */
static void
bba_codec_dwrite(struct am7930_softc *asc, int reg, uint8_t val)
{
	struct bba_softc *sc;

	sc = (struct bba_softc *)asc;
	DPRINTF(("bba_codec_dwrite(): sc=%p, reg=%d, val=%d\n", sc, reg, val));

#if defined(__alpha__)
	bus_space_write_4(sc->sc_bst, sc->sc_codec_bsh,
	    reg << 2, val << 8);
#else
	bus_space_write_4(sc->sc_bst, sc->sc_codec_bsh,
	    reg << 6, val);
#endif
}

/* direct read */
static uint8_t
bba_codec_dread(struct am7930_softc *asc, int reg)
{
	struct bba_softc *sc;

	sc = (struct bba_softc *)asc;
	DPRINTF(("bba_codec_dread(): sc=%p, reg=%d\n", sc, reg));

#if defined(__alpha__)
	return ((bus_space_read_4(sc->sc_bst, sc->sc_codec_bsh,
		reg << 2) >> 8) & 0xff);
#else
	return (bus_space_read_4(sc->sc_bst, sc->sc_codec_bsh,
		reg << 6) & 0xff);
#endif
}<|MERGE_RESOLUTION|>--- conflicted
+++ resolved
@@ -1,8 +1,4 @@
-<<<<<<< HEAD
-/* $NetBSD: bba.c,v 1.40 2017/06/01 02:45:11 chs Exp $ */
-=======
 /* $NetBSD: bba.c,v 1.41 2018/09/03 16:29:33 riastradh Exp $ */
->>>>>>> 598bd837
 
 /*
  * Copyright (c) 2000 The NetBSD Foundation, Inc.
@@ -33,11 +29,7 @@
 /* maxine/alpha baseboard audio (bba) */
 
 #include <sys/cdefs.h>
-<<<<<<< HEAD
-__KERNEL_RCSID(0, "$NetBSD: bba.c,v 1.40 2017/06/01 02:45:11 chs Exp $");
-=======
 __KERNEL_RCSID(0, "$NetBSD: bba.c,v 1.41 2018/09/03 16:29:33 riastradh Exp $");
->>>>>>> 598bd837
 
 #include <sys/param.h>
 #include <sys/systm.h>
