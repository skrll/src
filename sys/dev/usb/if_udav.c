/*	$NetBSD: if_udav.c,v 1.71 2019/08/23 04:32:57 mrg Exp $	*/
/*	$nabe: if_udav.c,v 1.3 2003/08/21 16:57:19 nabe Exp $	*/

/*
 * Copyright (c) 2003
 *     Shingo WATANABE <nabe@nabechan.org>.  All rights reserved.
 *
 * Redistribution and use in source and binary forms, with or without
 * modification, are permitted provided that the following conditions
 * are met:
 * 1. Redistributions of source code must retain the above copyright
 *    notice, this list of conditions and the following disclaimer.
 * 2. Redistributions in binary form must reproduce the above copyright
 *    notice, this list of conditions and the following disclaimer in the
 *    documentation and/or other materials provided with the distribution.
 * 3. Neither the name of the author nor the names of any co-contributors
 *    may be used to endorse or promote products derived from this software
 *    without specific prior written permission.
 *
 * THIS SOFTWARE IS PROVIDED BY THE AUTHOR AND CONTRIBUTORS ``AS IS'' AND
 * ANY EXPRESS OR IMPLIED WARRANTIES, INCLUDING, BUT NOT LIMITED TO, THE
 * IMPLIED WARRANTIES OF MERCHANTABILITY AND FITNESS FOR A PARTICULAR PURPOSE
 * ARE DISCLAIMED.  IN NO EVENT SHALL THE AUTHOR OR CONTRIBUTORS BE LIABLE
 * FOR ANY DIRECT, INDIRECT, INCIDENTAL, SPECIAL, EXEMPLARY, OR CONSEQUENTIAL
 * DAMAGES (INCLUDING, BUT NOT LIMITED TO, PROCUREMENT OF SUBSTITUTE GOODS
 * OR SERVICES; LOSS OF USE, DATA, OR PROFITS; OR BUSINESS INTERRUPTION)
 * HOWEVER CAUSED AND ON ANY THEORY OF LIABILITY, WHETHER IN CONTRACT, STRICT
 * LIABILITY, OR TORT (INCLUDING NEGLIGENCE OR OTHERWISE) ARISING IN ANY WAY
 * OUT OF THE USE OF THIS SOFTWARE, EVEN IF ADVISED OF THE POSSIBILITY OF
 * SUCH DAMAGE.
 *
 */

/*
 * DM9601(DAVICOM USB to Ethernet MAC Controller with Integrated 10/100 PHY)
 * The spec can be found at the following url.
 *   http://www.davicom.com.tw/big5/download/Data%20Sheet/DM9601-DS-F01-062202s.pdf
 */

/*
 * TODO:
 *	Interrupt Endpoint support
 *	External PHYs
 *	powerhook() support?
 */

#include <sys/cdefs.h>
__KERNEL_RCSID(0, "$NetBSD: if_udav.c,v 1.71 2019/08/23 04:32:57 mrg Exp $");

#ifdef _KERNEL_OPT
#include "opt_usb.h"
#endif

#include <sys/param.h>

#include <dev/usb/usbnet.h>
#include <dev/usb/if_udavreg.h>

/* Function declarations */
int	udav_match(device_t, cfdata_t, void *);
void	udav_attach(device_t, device_t, void *);
<<<<<<< HEAD
int	udav_detach(device_t, int);
int	udav_activate(device_t, enum devact);

CFATTACH_DECL_NEW(udav, sizeof(struct udav_softc), udav_match, udav_attach,
    udav_detach, udav_activate);

Static int udav_openpipes(struct udav_softc *);
Static int udav_rx_list_init(struct udav_softc *);
Static void udav_rx_list_free(struct udav_softc *);
Static int udav_tx_list_init(struct udav_softc *);
Static void udav_tx_list_free(struct udav_softc *);
Static int udav_newbuf(struct udav_softc *, struct udav_chain *, struct mbuf *);
Static void udav_start(struct ifnet *);
Static void udav_start_locked(struct ifnet *);
Static int udav_send(struct udav_softc *, struct mbuf *, int);
Static void udav_txeof(struct usbd_xfer *, void *, usbd_status);
Static void udav_rxeof(struct usbd_xfer *, void *, usbd_status);
Static void udav_tick(void *);
Static void udav_tick_task(void *);
Static int udav_ioctl(struct ifnet *, u_long, void *);
Static void udav_stop_task(struct udav_softc *);
Static void udav_stop(struct ifnet *, int);
Static void udav_stop_locked(struct ifnet *, int);
Static void udav_watchdog(struct ifnet *);
Static int udav_ifmedia_change(struct ifnet *);
Static void udav_lock_mii(struct udav_softc *);
Static void udav_unlock_mii(struct udav_softc *);
Static int udav_miibus_readreg(device_t, int, int, uint16_t *);
Static int udav_miibus_writereg(device_t, int, int, uint16_t);
Static void udav_miibus_statchg(struct ifnet *);
Static int udav_init(struct ifnet *);
Static int udav_init_locked(struct ifnet *);
Static void udav_setmulti(struct udav_softc *);
Static void udav_reset(struct udav_softc *);

Static int udav_csr_read(struct udav_softc *, int, void *, int);
Static int udav_csr_write(struct udav_softc *, int, void *, int);
Static int udav_csr_read1(struct udav_softc *, int);
Static int udav_csr_write1(struct udav_softc *, int, unsigned char);
=======

CFATTACH_DECL_NEW(udav, sizeof(struct usbnet), udav_match, udav_attach,
    usbnet_detach, usbnet_activate);

static void udav_chip_init(struct usbnet *);

static unsigned udav_tx_prepare(struct usbnet *, struct mbuf *,
			        struct usbnet_chain *);
static void udav_rx_loop(struct usbnet *, struct usbnet_chain *, uint32_t);
static void udav_stop_cb(struct ifnet *, int);
static int udav_ioctl_cb(struct ifnet *, u_long, void *);
static int udav_mii_read_reg(struct usbnet *, int, int, uint16_t *);
static int udav_mii_write_reg(struct usbnet *, int, int, uint16_t);
static void udav_mii_statchg(struct ifnet *);
static int udav_init(struct ifnet *);
static void udav_setiff(struct usbnet *);
static void udav_setiff_locked(struct usbnet *);
static void udav_reset(struct usbnet *);

static int udav_csr_read(struct usbnet *, int, void *, int);
static int udav_csr_write(struct usbnet *, int, void *, int);
static int udav_csr_read1(struct usbnet *, int);
static int udav_csr_write1(struct usbnet *, int, unsigned char);
>>>>>>> d27527d1

#if 0
static int udav_mem_read(struct usbnet *, int, void *, int);
static int udav_mem_write(struct usbnet *, int, void *, int);
static int udav_mem_write1(struct usbnet *, int, unsigned char);
#endif

/* Macros */
#ifdef UDAV_DEBUG
#define DPRINTF(x)	if (udavdebug) printf x
#define DPRINTFN(n, x)	if (udavdebug >= (n)) printf x
int udavdebug = 0;
#else
#define DPRINTF(x)
#define DPRINTFN(n, x)
#endif

#define	UDAV_SETBIT(un, reg, x)	\
	udav_csr_write1(un, reg, udav_csr_read1(un, reg) | (x))

#define	UDAV_CLRBIT(un, reg, x)	\
	udav_csr_write1(un, reg, udav_csr_read1(un, reg) & ~(x))

static const struct udav_type {
	struct usb_devno udav_dev;
	uint16_t udav_flags;
#define UDAV_EXT_PHY	0x0001
#define UDAV_NO_PHY	0x0002
} udav_devs [] = {
	/* Corega USB-TXC */
	{{ USB_VENDOR_COREGA, USB_PRODUCT_COREGA_FETHER_USB_TXC }, 0},
	/* ShanTou ST268 USB NIC */
	{{ USB_VENDOR_SHANTOU, USB_PRODUCT_SHANTOU_ST268_USB_NIC }, 0},
	/* ShanTou ADM8515 */
	{{ USB_VENDOR_SHANTOU, USB_PRODUCT_SHANTOU_ADM8515 }, 0},
	/* SUNRISING SR9600 */
	{{ USB_VENDOR_SUNRISING, USB_PRODUCT_SUNRISING_SR9600 }, 0 },
	/* SUNRISING QF9700 */
	{{ USB_VENDOR_SUNRISING, USB_PRODUCT_SUNRISING_QF9700 }, UDAV_NO_PHY },
	/* QUAN DM9601 */
	{{USB_VENDOR_QUAN, USB_PRODUCT_QUAN_DM9601 }, 0},
#if 0
	/* DAVICOM DM9601 Generic? */
	/*  XXX: The following ids was obtained from the data sheet. */
	{{ 0x0a46, 0x9601 }, 0},
#endif
};
#define udav_lookup(v, p) ((const struct udav_type *)usb_lookup(udav_devs, v, p))

static struct usbnet_ops udav_ops = {
	.uno_stop = udav_stop_cb,
	.uno_ioctl = udav_ioctl_cb,
	.uno_read_reg = udav_mii_read_reg,
	.uno_write_reg = udav_mii_write_reg,
	.uno_statchg = udav_mii_statchg,
	.uno_tx_prepare = udav_tx_prepare,
	.uno_rx_loop = udav_rx_loop,
	.uno_init = udav_init,
};

/* Probe */
int
udav_match(device_t parent, cfdata_t match, void *aux)
{
	struct usb_attach_arg *uaa = aux;

	return udav_lookup(uaa->uaa_vendor, uaa->uaa_product) != NULL ?
		UMATCH_VENDOR_PRODUCT : UMATCH_NONE;
}

/* Attach */
void
udav_attach(device_t parent, device_t self, void *aux)
{
	USBNET_MII_DECL_DEFAULT(unm);
	struct usbnet_mii *unmp;
	struct usbnet * const un = device_private(self);
	struct usb_attach_arg *uaa = aux;
	struct usbd_device *dev = uaa->uaa_device;
	struct usbd_interface *iface;
	usbd_status err;
	usb_interface_descriptor_t *id;
	usb_endpoint_descriptor_t *ed;
	char *devinfop;
<<<<<<< HEAD
	struct ifnet *ifp;
	struct mii_data *mii;
	u_char eaddr[ETHER_ADDR_LEN];
	int i;

	sc->sc_dev = self;
=======
	int i;
>>>>>>> d27527d1

	aprint_naive("\n");
	aprint_normal("\n");
	devinfop = usbd_devinfo_alloc(dev, 0);
	aprint_normal_dev(self, "%s\n", devinfop);
	usbd_devinfo_free(devinfop);

	un->un_dev = self;
	un->un_udev = dev;
	un->un_sc = un;
	un->un_ops = &udav_ops;
	un->un_rx_xfer_flags = USBD_SHORT_XFER_OK;
	un->un_tx_xfer_flags = USBD_FORCE_SHORT_XFER;
	un->un_rx_list_cnt = UDAV_RX_LIST_CNT;
	un->un_tx_list_cnt = UDAV_TX_LIST_CNT;
	un->un_rx_bufsz = UDAV_BUFSZ;
	un->un_tx_bufsz = UDAV_BUFSZ;

	/* Move the device into the configured state. */
	err = usbd_set_config_no(dev, UDAV_CONFIG_NO, 1); /* idx 0 */
	if (err) {
		aprint_error_dev(self, "failed to set configuration"
		    ", err=%s\n", usbd_errstr(err));
		return;
	}

<<<<<<< HEAD
	usb_init_task(&sc->sc_tick_task, udav_tick_task, sc, 0);
	mutex_init(&sc->sc_mii_lock, MUTEX_DEFAULT, IPL_NONE);
	mutex_init(&sc->sc_lock, MUTEX_DEFAULT, IPL_NONE);
	mutex_init(&sc->sc_txlock, MUTEX_DEFAULT, IPL_SOFTUSB);
	mutex_init(&sc->sc_rxlock, MUTEX_DEFAULT, IPL_SOFTUSB);
	usb_init_task(&sc->sc_stop_task, (void (*)(void *))udav_stop_task, sc,
	    0);

=======
>>>>>>> d27527d1
	/* get control interface */
	err = usbd_device2interface_handle(dev, UDAV_IFACE_INDEX, &iface);
	if (err) {
		aprint_error_dev(self, "failed to get interface, err=%s\n",
		       usbd_errstr(err));
		return;
	}

	un->un_iface = iface;
	un->un_flags = udav_lookup(uaa->uaa_vendor,
	    uaa->uaa_product)->udav_flags;

	/* get interface descriptor */
	id = usbd_get_interface_descriptor(un->un_iface);

	/* find endpoints */
	un->un_ed[USBNET_ENDPT_RX] = un->un_ed[USBNET_ENDPT_TX] =
	    un->un_ed[USBNET_ENDPT_INTR] = -1;
	for (i = 0; i < id->bNumEndpoints; i++) {
		ed = usbd_interface2endpoint_descriptor(un->un_iface, i);
		if (ed == NULL) {
			aprint_error_dev(self, "couldn't get endpoint %d\n", i);
			return;
		}
		if ((ed->bmAttributes & UE_XFERTYPE) == UE_BULK &&
		    UE_GET_DIR(ed->bEndpointAddress) == UE_DIR_IN)
			un->un_ed[USBNET_ENDPT_RX] = ed->bEndpointAddress;
		else if ((ed->bmAttributes & UE_XFERTYPE) == UE_BULK &&
			 UE_GET_DIR(ed->bEndpointAddress) == UE_DIR_OUT)
			un->un_ed[USBNET_ENDPT_TX] = ed->bEndpointAddress;
		else if ((ed->bmAttributes & UE_XFERTYPE) == UE_INTERRUPT &&
			 UE_GET_DIR(ed->bEndpointAddress) == UE_DIR_IN)
			un->un_ed[USBNET_ENDPT_INTR] = ed->bEndpointAddress;
	}

	if (un->un_ed[USBNET_ENDPT_RX] == 0 ||
	    un->un_ed[USBNET_ENDPT_TX] == 0 ||
	    un->un_ed[USBNET_ENDPT_INTR] == 0) {
		aprint_error_dev(self, "missing endpoint\n");
		return;
	}

<<<<<<< HEAD
	/* reset the adapter */
	udav_reset(sc);
=======
	/* Not supported yet. */
	un->un_ed[USBNET_ENDPT_INTR] = 0;

// 	/* reset the adapter */
// 	udav_reset(un);

	usbnet_attach(un, "udavdet");
>>>>>>> d27527d1

	/* Get Ethernet Address */
	usbnet_lock_mii(un);
	err = udav_csr_read(un, UDAV_PAR, un->un_eaddr, ETHER_ADDR_LEN);
	usbnet_unlock_mii(un);
	if (err) {
		aprint_error_dev(self, "read MAC address failed\n");
<<<<<<< HEAD
		goto bad;
=======
		return;
>>>>>>> d27527d1
	}

	if (ISSET(un->un_flags, UDAV_NO_PHY))
		unmp = NULL;
	else
		unmp = &unm;

	/* initialize interface information */
<<<<<<< HEAD
	ifp = GET_IFP(sc);
	ifp->if_softc = sc;
	ifp->if_mtu = ETHERMTU;
	strlcpy(ifp->if_xname, device_xname(self), IFNAMSIZ);
	ifp->if_flags = IFF_BROADCAST | IFF_SIMPLEX | IFF_MULTICAST;
	ifp->if_extflags = IFEF_MPSAFE;
	ifp->if_start = udav_start;
	ifp->if_ioctl = udav_ioctl;
	ifp->if_watchdog = udav_watchdog;
	ifp->if_init = udav_init;
	ifp->if_stop = udav_stop;

	IFQ_SET_READY(&ifp->if_snd);

	if (ISSET(sc->sc_flags, UDAV_NO_PHY)) {
		sc->sc_link = 1;
		goto skipmii;
	}

	/*
	 * Do ifmedia setup.
	 */
	mii = &sc->sc_mii;
	mii->mii_ifp = ifp;
	mii->mii_readreg = udav_miibus_readreg;
	mii->mii_writereg = udav_miibus_writereg;
	mii->mii_statchg = udav_miibus_statchg;
	mii->mii_flags = MIIF_AUTOTSLEEP;
	sc->sc_ec.ec_mii = mii;
	ifmedia_init(&mii->mii_media, 0,
		     udav_ifmedia_change, ether_mediastatus);
	mii_attach(self, mii, 0xffffffff, MII_PHY_ANY, MII_OFFSET_ANY, 0);
	if (LIST_FIRST(&mii->mii_phys) == NULL) {
		ifmedia_add(&mii->mii_media, IFM_ETHER | IFM_NONE, 0, NULL);
		ifmedia_set(&mii->mii_media, IFM_ETHER | IFM_NONE);
	} else
		ifmedia_set(&mii->mii_media, IFM_ETHER | IFM_AUTO);

skipmii:
	/* attach the interface */
	if_initialize(ifp);
	sc->sc_ipq = if_percpuq_create(&sc->sc_ec.ec_if);
	ether_ifattach(ifp, eaddr);
	if_register(ifp);

	rnd_attach_source(&sc->rnd_source, device_xname(self),
	    RND_TYPE_NET, RND_FLAG_DEFAULT);

	callout_init(&sc->sc_stat_ch, 0);
	sc->sc_attached = 1;

	usbd_add_drv_event(USB_EVENT_DRIVER_ATTACH, dev, sc->sc_dev);

	return;

 bad:
	sc->sc_dying = 1;
	return;
}

/* detach */
int
udav_detach(device_t self, int flags)
{
	struct udav_softc *sc = device_private(self);
	struct ifnet *ifp = GET_IFP(sc);
	int s;

	DPRINTF(("%s: %s: enter\n", device_xname(sc->sc_dev), __func__));

	/* Detached before attached finished */
	if (!sc->sc_attached)
		return 0;

	callout_halt(&sc->sc_stat_ch, NULL);

	/* Remove any pending tasks */
	usb_rem_task_wait(sc->sc_udev, &sc->sc_tick_task, USB_TASKQ_DRIVER,
	    NULL);
	usb_rem_task_wait(sc->sc_udev, &sc->sc_stop_task, USB_TASKQ_DRIVER,
	    NULL);

	s = splusb();

	if (--sc->sc_refcnt >= 0) {
		/* Wait for processes to go away */
		usb_detach_waitold(sc->sc_dev);
	}
	if (ifp->if_flags & IFF_RUNNING)
		udav_stop(GET_IFP(sc), 1);

	rnd_detach_source(&sc->rnd_source);
	mii_detach(&sc->sc_mii, MII_PHY_ANY, MII_OFFSET_ANY);
	ifmedia_delete_instance(&sc->sc_mii.mii_media, IFM_INST_ANY);
	ether_ifdetach(ifp);
	if_detach(ifp);

#ifdef DIAGNOSTIC
	if (sc->sc_pipe_tx != NULL)
		aprint_debug_dev(self, "detach has active tx endpoint.\n");
	if (sc->sc_pipe_rx != NULL)
		aprint_debug_dev(self, "detach has active rx endpoint.\n");
	if (sc->sc_pipe_intr != NULL)
		aprint_debug_dev(self, "detach has active intr endpoint.\n");
#endif
	sc->sc_attached = 0;

	splx(s);

	usbd_add_drv_event(USB_EVENT_DRIVER_DETACH, sc->sc_udev, sc->sc_dev);

	mutex_destroy(&sc->sc_mii_lock);

	mutex_destroy(&sc->sc_txlock);
	mutex_destroy(&sc->sc_rxlock);
	mutex_destroy(&sc->sc_lock);

	return 0;
=======
	usbnet_attach_ifp(un, IFF_SIMPLEX | IFF_BROADCAST | IFF_MULTICAST,
	    0, unmp);

	return;
>>>>>>> d27527d1
}

#if 0
/* read memory */
static int
udav_mem_read(struct usbnet *un, int offset, void *buf, int len)
{
	usb_device_request_t req;
	usbd_status err;

	DPRINTFN(0x200,
		("%s: %s: enter\n", device_xname(un->un_dev), __func__));

	if (usbnet_isdying(un))
		return 0;

	offset &= 0xffff;
	len &= 0xff;

	req.bmRequestType = UT_READ_VENDOR_DEVICE;
	req.bRequest = UDAV_REQ_MEM_READ;
	USETW(req.wValue, 0x0000);
	USETW(req.wIndex, offset);
	USETW(req.wLength, len);

	err = usbd_do_request(un->un_udev, &req, buf);
	if (err) {
		DPRINTF(("%s: %s: read failed. off=%04x, err=%d\n",
			 device_xname(un->un_dev), __func__, offset, err));
	}

	return err;
}

/* write memory */
static int
udav_mem_write(struct usbnet *un, int offset, void *buf, int len)
{
	usb_device_request_t req;
	usbd_status err;

	DPRINTFN(0x200,
		("%s: %s: enter\n", device_xname(un->un_dev), __func__));

	if (usbnet_isdying(un))
		return 0;

	offset &= 0xffff;
	len &= 0xff;

	req.bmRequestType = UT_WRITE_VENDOR_DEVICE;
	req.bRequest = UDAV_REQ_MEM_WRITE;
	USETW(req.wValue, 0x0000);
	USETW(req.wIndex, offset);
	USETW(req.wLength, len);

	err = usbd_do_request(un->un_udev, &req, buf);
	if (err) {
		DPRINTF(("%s: %s: write failed. off=%04x, err=%d\n",
			 device_xname(un->un_dev), __func__, offset, err));
	}

	return err;
}

/* write memory */
static int
udav_mem_write1(struct usbnet *un, int offset, unsigned char ch)
{
	usb_device_request_t req;
	usbd_status err;

	DPRINTFN(0x200,
		("%s: %s: enter\n", device_xname(un->un_dev), __func__));

	if (usbnet_isdying(un))
		return 0;

	offset &= 0xffff;

	req.bmRequestType = UT_WRITE_VENDOR_DEVICE;
	req.bRequest = UDAV_REQ_MEM_WRITE1;
	USETW(req.wValue, ch);
	USETW(req.wIndex, offset);
	USETW(req.wLength, 0x0000);

	err = usbd_do_request(un->un_udev, &req, NULL);
	if (err) {
		DPRINTF(("%s: %s: write failed. off=%04x, err=%d\n",
			 device_xname(un->un_dev), __func__, offset, err));
	}

	return err;
}
#endif

/* read register(s) */
static int
udav_csr_read(struct usbnet *un, int offset, void *buf, int len)
{
	usb_device_request_t req;
	usbd_status err;

	usbnet_isowned_mii(un);
	KASSERT(!usbnet_isdying(un));

	DPRINTFN(0x200,
		("%s: %s: enter\n", device_xname(un->un_dev), __func__));

	offset &= 0xff;
	len &= 0xff;

	req.bmRequestType = UT_READ_VENDOR_DEVICE;
	req.bRequest = UDAV_REQ_REG_READ;
	USETW(req.wValue, 0x0000);
	USETW(req.wIndex, offset);
	USETW(req.wLength, len);

	err = usbd_do_request(un->un_udev, &req, buf);
	if (err) {
		DPRINTF(("%s: %s: read failed. off=%04x, err=%d\n",
			 device_xname(un->un_dev), __func__, offset, err));
	}

	return err;
}

/* write register(s) */
static int
udav_csr_write(struct usbnet *un, int offset, void *buf, int len)
{
	usb_device_request_t req;
	usbd_status err;

	usbnet_isowned_mii(un);
	KASSERT(!usbnet_isdying(un));

	DPRINTFN(0x200,
		("%s: %s: enter\n", device_xname(un->un_dev), __func__));

	offset &= 0xff;
	len &= 0xff;

	req.bmRequestType = UT_WRITE_VENDOR_DEVICE;
	req.bRequest = UDAV_REQ_REG_WRITE;
	USETW(req.wValue, 0x0000);
	USETW(req.wIndex, offset);
	USETW(req.wLength, len);

	err = usbd_do_request(un->un_udev, &req, buf);
	if (err) {
		DPRINTF(("%s: %s: write failed. off=%04x, err=%d\n",
			 device_xname(un->un_dev), __func__, offset, err));
	}

	return err;
}

static int
udav_csr_read1(struct usbnet *un, int offset)
{
	uint8_t val = 0;

	usbnet_isowned_mii(un);

	DPRINTFN(0x200,
		("%s: %s: enter\n", device_xname(un->un_dev), __func__));

	if (usbnet_isdying(un))
		return 0;

	return udav_csr_read(un, offset, &val, 1) ? 0 : val;
}

/* write a register */
static int
udav_csr_write1(struct usbnet *un, int offset, unsigned char ch)
{
	usb_device_request_t req;
	usbd_status err;

	usbnet_isowned_mii(un);
	KASSERT(!usbnet_isdying(un));

	DPRINTFN(0x200,
		("%s: %s: enter\n", device_xname(un->un_dev), __func__));

	offset &= 0xff;

	req.bmRequestType = UT_WRITE_VENDOR_DEVICE;
	req.bRequest = UDAV_REQ_REG_WRITE1;
	USETW(req.wValue, ch);
	USETW(req.wIndex, offset);
	USETW(req.wLength, 0x0000);

	err = usbd_do_request(un->un_udev, &req, NULL);
	if (err) {
		DPRINTF(("%s: %s: write failed. off=%04x, err=%d\n",
			 device_xname(un->un_dev), __func__, offset, err));
	}

	return err;
}

static int
udav_init(struct ifnet *ifp)
{
<<<<<<< HEAD
	struct udav_softc *sc = ifp->if_softc;

	mutex_enter(&sc->sc_lock);
	int ret = udav_init_locked(ifp);
	mutex_exit(&sc->sc_lock);

	return ret;
}

Static int
udav_init_locked(struct ifnet *ifp)
{
	struct udav_softc *sc = ifp->if_softc;
	struct mii_data *mii = GET_MII(sc);
	uint8_t eaddr[ETHER_ADDR_LEN];
	int rc;
=======
	struct usbnet * const un = ifp->if_softc;
	struct mii_data * const mii = usbnet_mii(un);
	uint8_t eaddr[ETHER_ADDR_LEN];
	int rc = 0;
>>>>>>> d27527d1

	DPRINTF(("%s: %s: enter\n", device_xname(un->un_dev), __func__));

	usbnet_lock(un);

<<<<<<< HEAD
	/* Cancel pending I/O and free all TX/RX buffers */
	udav_stop_locked(ifp, 1);
=======
	if (usbnet_isdying(un)) {
		usbnet_unlock(un);
		return EIO;
	}

	/* Cancel pending I/O and free all TX/RX buffers */
	if (ifp->if_flags & IFF_RUNNING)
		usbnet_stop(un, ifp, 1);

	usbnet_lock_mii_un_locked(un);
>>>>>>> d27527d1

	memcpy(eaddr, CLLADDR(ifp->if_sadl), sizeof(eaddr));
	udav_csr_write(un, UDAV_PAR, eaddr, ETHER_ADDR_LEN);

	/* Initialize network control register */
	/*  Disable loopback  */
	UDAV_CLRBIT(un, UDAV_NCR, UDAV_NCR_LBK0 | UDAV_NCR_LBK1);

	/* Initialize RX control register */
	UDAV_SETBIT(un, UDAV_RCR, UDAV_RCR_DIS_LONG | UDAV_RCR_DIS_CRC);

	/* If we want promiscuous mode, accept all physical frames. */
	if (ifp->if_flags & IFF_PROMISC)
		UDAV_SETBIT(un, UDAV_RCR, UDAV_RCR_ALL | UDAV_RCR_PRMSC);
	else
		UDAV_CLRBIT(un, UDAV_RCR, UDAV_RCR_ALL | UDAV_RCR_PRMSC);

	/* Load the multicast filter */
	udav_setiff_locked(un);

	/* Enable RX */
	UDAV_SETBIT(un, UDAV_RCR, UDAV_RCR_RXEN);

	/* clear POWER_DOWN state of internal PHY */
	UDAV_SETBIT(un, UDAV_GPCR, UDAV_GPCR_GEP_CNTL0);
	UDAV_CLRBIT(un, UDAV_GPR, UDAV_GPR_GEPIO0);

	usbnet_unlock_mii_un_locked(un);
	usbnet_unlock(un);

	if (mii && (rc = mii_mediachg(mii)) == ENXIO)
		rc = 0;
<<<<<<< HEAD
	else if (rc != 0)
		return rc;

	if (sc->sc_pipe_tx == NULL || sc->sc_pipe_rx == NULL) {
		if (udav_openpipes(sc)) {
			return EIO;
		}
	}

	/* Initialize transmit ring */
	if (udav_tx_list_init(sc)) {
		printf("%s: tx list init failed\n", device_xname(sc->sc_dev));
		goto fail;
	}

	/* Initialize receive ring */
	if (udav_rx_list_init(sc)) {
		printf("%s: rx list init failed\n", device_xname(sc->sc_dev));
		goto fail1;
	}
=======

	if (rc != 0)
		return rc;

	usbnet_lock(un);
	if (usbnet_isdying(un))
		rc = EIO;
	else
		rc = usbnet_init_rx_tx(un);
	usbnet_unlock(un);

	return rc;
}
>>>>>>> d27527d1

static void
udav_reset(struct usbnet *un)
{
    	usbnet_isowned(un);

	if (usbnet_isdying(un))
		return;

	DPRINTF(("%s: %s: enter\n", device_xname(un->un_dev), __func__));

<<<<<<< HEAD
	return rc;
fail1:
	udav_tx_list_free(sc);
fail:
	return EIO;
=======
	udav_chip_init(un);
>>>>>>> d27527d1
}

static void
udav_chip_init(struct usbnet *un)
{
	usbnet_lock_mii_un_locked(un);

	/* Select PHY */
#if 1
	/*
	 * XXX: force select internal phy.
	 *	external phy routines are not tested.
	 */
	UDAV_CLRBIT(un, UDAV_NCR, UDAV_NCR_EXT_PHY);
#else
	if (un->un_flags & UDAV_EXT_PHY) {
		UDAV_SETBIT(un, UDAV_NCR, UDAV_NCR_EXT_PHY);
	} else {
		UDAV_CLRBIT(un, UDAV_NCR, UDAV_NCR_EXT_PHY);
	}
#endif

	UDAV_SETBIT(un, UDAV_NCR, UDAV_NCR_RST);

	for (int i = 0; i < UDAV_TX_TIMEOUT; i++) {
		if (!(udav_csr_read1(un, UDAV_NCR) & UDAV_NCR_RST))
			break;
		delay(10);	/* XXX */
	}
	delay(10000);		/* XXX */

	usbnet_unlock_mii_un_locked(un);
}

#define UDAV_BITS	6

#define UDAV_CALCHASH(addr) \
	(ether_crc32_le((addr), ETHER_ADDR_LEN) & ((1 << UDAV_BITS) - 1))

static void
udav_setiff_locked(struct usbnet *un)
{
	struct ethercom *ec = usbnet_ec(un);
	struct ifnet * const ifp = usbnet_ifp(un);
	struct ether_multi *enm;
	struct ether_multistep step;
	uint8_t hashes[8];
	int h = 0;

	DPRINTF(("%s: %s: enter\n", device_xname(un->un_dev), __func__));

	usbnet_isowned_mii(un);

	if (usbnet_isdying(un))
		return;

	if (ISSET(un->un_flags, UDAV_NO_PHY)) {
		UDAV_SETBIT(un, UDAV_RCR, UDAV_RCR_ALL);
		UDAV_SETBIT(un, UDAV_RCR, UDAV_RCR_PRMSC);
		return;
	}

	if (ifp->if_flags & IFF_PROMISC) {
		UDAV_SETBIT(un, UDAV_RCR, UDAV_RCR_ALL | UDAV_RCR_PRMSC);
		return;
	} else if (ifp->if_flags & IFF_ALLMULTI) {
allmulti:
		ifp->if_flags |= IFF_ALLMULTI;
		UDAV_SETBIT(un, UDAV_RCR, UDAV_RCR_ALL);
		UDAV_CLRBIT(un, UDAV_RCR, UDAV_RCR_PRMSC);
		return;
	}

	/* first, zot all the existing hash bits */
	memset(hashes, 0x00, sizeof(hashes));
	hashes[7] |= 0x80;	/* broadcast address */
	udav_csr_write(un, UDAV_MAR, hashes, sizeof(hashes));

	/* now program new ones */
	ETHER_LOCK(ec);
	ETHER_FIRST_MULTI(step, ec, enm);
	while (enm != NULL) {
		if (memcmp(enm->enm_addrlo, enm->enm_addrhi,
		    ETHER_ADDR_LEN) != 0) {
			ETHER_UNLOCK(ec);
			goto allmulti;
		}

		h = UDAV_CALCHASH(enm->enm_addrlo);
		hashes[h>>3] |= 1 << (h & 0x7);
		ETHER_NEXT_MULTI(step, enm);
	}
	ETHER_UNLOCK(ec);

	/* disable all multicast */
	ifp->if_flags &= ~IFF_ALLMULTI;
	UDAV_CLRBIT(un, UDAV_RCR, UDAV_RCR_ALL);

	/* write hash value to the register */
<<<<<<< HEAD
	udav_csr_write(sc, UDAV_MAR, hashes, sizeof(hashes));
}

Static int
udav_openpipes(struct udav_softc *sc)
{
	usbd_status err;
	int error = 0;

	if (sc->sc_dying)
		return EIO;

	sc->sc_refcnt++;

	/* Open RX pipe */
	err = usbd_open_pipe(sc->sc_ctl_iface, sc->sc_bulkin_no,
			     USBD_EXCLUSIVE_USE, &sc->sc_pipe_rx);
	if (err) {
		printf("%s: open rx pipe failed: %s\n",
		       device_xname(sc->sc_dev), usbd_errstr(err));
		error = EIO;
		goto done;
	}

	/* Open TX pipe */
	err = usbd_open_pipe(sc->sc_ctl_iface, sc->sc_bulkout_no,
			     USBD_EXCLUSIVE_USE, &sc->sc_pipe_tx);
	if (err) {
		usbd_close_pipe(sc->sc_pipe_rx);
		printf("%s: open tx pipe failed: %s\n",
		       device_xname(sc->sc_dev), usbd_errstr(err));
		error = EIO;
		goto done;
	}

#if 0
	/* XXX: interrupt endpoint is not yet supported */
	/* Open Interrupt pipe */
	err = usbd_open_pipe_intr(sc->sc_ctl_iface, sc->sc_intrin_no,
				  USBD_EXCLUSIVE_USE, &sc->sc_pipe_intr, sc,
				  &sc->sc_cdata.udav_ibuf, UDAV_INTR_PKGLEN,
				  udav_intr, USBD_DEFAULT_INTERVAL);
	if (err) {
		printf("%s: open intr pipe failed: %s\n",
		       device_xname(sc->sc_dev), usbd_errstr(err));
		error = EIO;
		goto done;
	}
#endif
 done:
	if (--sc->sc_refcnt < 0)
		usb_detach_wakeupold(sc->sc_dev);

	return error;
}

Static int
udav_newbuf(struct udav_softc *sc, struct udav_chain *c, struct mbuf *m)
{
	struct mbuf *m_new = NULL;

	DPRINTF(("%s: %s: enter\n", device_xname(sc->sc_dev), __func__));

	if (m == NULL) {
		MGETHDR(m_new, M_DONTWAIT, MT_DATA);
		if (m_new == NULL) {
			printf("%s: no memory for rx list "
			       "-- packet dropped!\n", device_xname(sc->sc_dev));
			return ENOBUFS;
		}
		MCLGET(m_new, M_DONTWAIT);
		if (!(m_new->m_flags & M_EXT)) {
			printf("%s: no memory for rx list "
			       "-- packet dropped!\n", device_xname(sc->sc_dev));
			m_freem(m_new);
			return ENOBUFS;
		}
		m_new->m_len = m_new->m_pkthdr.len = MCLBYTES;
	} else {
		m_new = m;
		m_new->m_len = m_new->m_pkthdr.len = MCLBYTES;
		m_new->m_data = m_new->m_ext.ext_buf;
	}

	m_adj(m_new, ETHER_ALIGN);
	c->udav_mbuf = m_new;

	return 0;
}


Static int
udav_rx_list_init(struct udav_softc *sc)
{
	struct udav_cdata *cd;
	struct udav_chain *c;
	int i;

	DPRINTF(("%s: %s: enter\n", device_xname(sc->sc_dev), __func__));

	cd = &sc->sc_cdata;
	for (i = 0; i < UDAV_RX_LIST_CNT; i++) {
		c = &cd->udav_rx_chain[i];
		c->udav_sc = sc;
		if (udav_newbuf(sc, c, NULL) == ENOBUFS)
			return ENOBUFS;
		if (c->udav_xfer == NULL) {
			int error = usbd_create_xfer(sc->sc_pipe_rx,
			    UDAV_BUFSZ, 0, 0, &c->udav_xfer);
			if (error)
				return error;
			c->udav_buf = usbd_get_buffer(c->udav_xfer);
		}
	}

	return 0;
}

Static void
udav_rx_list_free(struct udav_softc *sc)
{
	for (int i = 0; i < UDAV_RX_LIST_CNT; i++) {
		if (sc->sc_cdata.udav_rx_chain[i].udav_mbuf != NULL) {
			m_freem(sc->sc_cdata.udav_rx_chain[i].udav_mbuf);
			sc->sc_cdata.udav_rx_chain[i].udav_mbuf = NULL;
		}
		if (sc->sc_cdata.udav_rx_chain[i].udav_xfer != NULL) {
			usbd_destroy_xfer(sc->sc_cdata.udav_rx_chain[i].udav_xfer);
			sc->sc_cdata.udav_rx_chain[i].udav_xfer = NULL;
		}
	}
}

Static int
udav_tx_list_init(struct udav_softc *sc)
=======
	udav_csr_write(un, UDAV_MAR, hashes, sizeof(hashes));
}

static void
udav_setiff(struct usbnet *un)
>>>>>>> d27527d1
{
	usbnet_lock_mii(un);
	udav_setiff_locked(un);
	usbnet_unlock_mii(un);
}

<<<<<<< HEAD
Static void
udav_tx_list_free(struct udav_softc *sc)
{
	for (int i = 0; i < UDAV_TX_LIST_CNT; i++) {
		if (sc->sc_cdata.udav_tx_chain[i].udav_mbuf != NULL) {
			m_freem(sc->sc_cdata.udav_tx_chain[i].udav_mbuf);
			sc->sc_cdata.udav_tx_chain[i].udav_mbuf = NULL;
		}
		if (sc->sc_cdata.udav_tx_chain[i].udav_xfer != NULL) {
			usbd_destroy_xfer(sc->sc_cdata.udav_tx_chain[i].udav_xfer);
			sc->sc_cdata.udav_tx_chain[i].udav_xfer = NULL;
		}
	}
}

Static void
udav_start(struct ifnet *ifp)
{
	struct udav_softc * const sc = ifp->if_softc;
	KASSERT(ifp->if_extflags & IFEF_MPSAFE);

	mutex_enter(&sc->sc_txlock);
	udav_start_locked(ifp);
	mutex_exit(&sc->sc_txlock);
}

Static void
udav_start_locked(struct ifnet *ifp)
{
	struct udav_softc *sc = ifp->if_softc;
	struct mbuf *m_head = NULL;

	DPRINTF(("%s: %s: enter, link=%d\n", device_xname(sc->sc_dev),
		 __func__, sc->sc_link));

	if (sc->sc_dying)
		return;

	if (!sc->sc_link)
		return;

	if (ifp->if_flags & IFF_OACTIVE)
		return;

	IFQ_POLL(&ifp->if_snd, m_head);
	if (m_head == NULL)
		return;

	if (udav_send(sc, m_head, 0)) {
		return;
	}

	IFQ_DEQUEUE(&ifp->if_snd, m_head);

	bpf_mtap(ifp, m_head, BPF_D_OUT);

	ifp->if_flags |= IFF_OACTIVE;

	/* Set a timeout in case the chip goes out to lunch. */
	ifp->if_timer = 5;
}
=======
>>>>>>> d27527d1

static unsigned
udav_tx_prepare(struct usbnet *un, struct mbuf *m, struct usbnet_chain *c)
{
	int total_len;
	uint8_t *buf = c->unc_buf;

	usbnet_isowned_tx(un);

	DPRINTF(("%s: %s: enter\n", device_xname(un->un_dev), __func__));

	if ((unsigned)m->m_pkthdr.len > un->un_tx_bufsz - 2)
		return 0;

	/* Copy the mbuf data into a contiguous buffer */
	m_copydata(m, 0, m->m_pkthdr.len, buf + 2);
	total_len = m->m_pkthdr.len;
	if (total_len < UDAV_MIN_FRAME_LEN) {
		memset(buf + 2 + total_len, 0,
		    UDAV_MIN_FRAME_LEN - total_len);
		total_len = UDAV_MIN_FRAME_LEN;
	}

	/* Frame length is specified in the first 2bytes of the buffer */
	buf[0] = (uint8_t)total_len;
	buf[1] = (uint8_t)(total_len >> 8);
	total_len += 2;

	DPRINTF(("%s: %s: send %d bytes\n", device_xname(un->un_dev),
	    __func__, total_len));

	return total_len;
}

static void
udav_rx_loop(struct usbnet *un, struct usbnet_chain *c, uint32_t total_len)
{
	struct ifnet *ifp = usbnet_ifp(un);
	uint8_t *buf = c->unc_buf;
	uint16_t pkt_len;
	uint8_t pktstat;

	DPRINTF(("%s: %s: enter\n", device_xname(un->un_dev), __func__));

<<<<<<< HEAD
	ifp->if_timer = 0;
	ifp->if_flags &= ~IFF_OACTIVE;

	if (status != USBD_NORMAL_COMPLETION) {
		if (status == USBD_NOT_STARTED || status == USBD_CANCELLED) {
			splx(s);
			return;
		}
		ifp->if_oerrors++;
		printf("%s: usb error on tx: %s\n", device_xname(sc->sc_dev),
		       usbd_errstr(status));
		if (status == USBD_STALLED) {
			sc->sc_refcnt++;
			usbd_clear_endpoint_stall_async(sc->sc_pipe_tx);
			if (--sc->sc_refcnt < 0)
				usb_detach_wakeupold(sc->sc_dev);
		}
		splx(s);
		return;
	}

	ifp->if_opackets++;

	m_freem(c->udav_mbuf);
	c->udav_mbuf = NULL;

	if (IFQ_IS_EMPTY(&ifp->if_snd) == 0)
		udav_start(ifp);

	splx(s);
}

Static void
udav_rxeof(struct usbd_xfer *xfer, void *priv, usbd_status status)
{
	struct udav_chain *c = priv;
	struct udav_softc *sc = c->udav_sc;
	struct ifnet *ifp = GET_IFP(sc);
	struct mbuf *m;
	uint32_t total_len;
	uint8_t *pktstat;

	DPRINTF(("%s: %s: enter\n", device_xname(sc->sc_dev),__func__));

	if (sc->sc_dying)
		return;

	if (status != USBD_NORMAL_COMPLETION) {
		if (status == USBD_NOT_STARTED || status == USBD_CANCELLED)
			return;
		sc->sc_rx_errs++;
		if (usbd_ratecheck(&sc->sc_rx_notice)) {
			printf("%s: %u usb errors on rx: %s\n",
			       device_xname(sc->sc_dev), sc->sc_rx_errs,
			       usbd_errstr(status));
			sc->sc_rx_errs = 0;
		}
		if (status == USBD_STALLED) {
			sc->sc_refcnt++;
			usbd_clear_endpoint_stall_async(sc->sc_pipe_rx);
			if (--sc->sc_refcnt < 0)
				usb_detach_wakeupold(sc->sc_dev);
		}
		goto done;
	}

	usbd_get_xfer_status(xfer, NULL, NULL, &total_len, NULL);
=======
	/* first byte in received data */
	pktstat = *buf;
	total_len -= sizeof(pktstat);
	buf += sizeof(pktstat);
>>>>>>> d27527d1

	DPRINTF(("%s: RX Status: 0x%02x\n", device_xname(un->un_dev), pktstat));

	pkt_len = UGETW(buf);
 	total_len -= sizeof(pkt_len);
	buf += sizeof(pkt_len);

	DPRINTF(("%s: RX Length: 0x%02x\n", device_xname(un->un_dev), pkt_len));

	if (pktstat & UDAV_RSR_LCS) {
		ifp->if_collisions++;
		return;
	}

<<<<<<< HEAD
	total_len -= ETHER_CRC_LEN;

	m->m_pkthdr.len = m->m_len = total_len;
	m_set_rcvif(m, ifp);

	if (udav_newbuf(sc, c, NULL) == ENOBUFS) {
		ifp->if_ierrors++;
		goto done;
	}

	DPRINTF(("%s: %s: deliver %d\n", device_xname(sc->sc_dev),
		 __func__, m->m_len));
	if_percpuq_enqueue(sc->sc_ipq, (m));
=======
	if (pkt_len < sizeof(struct ether_header) ||
	    pkt_len > total_len ||
	    (pktstat & UDAV_RSR_ERR)) {
		ifp->if_ierrors++;
		return;
	}

	pkt_len -= ETHER_CRC_LEN;
>>>>>>> d27527d1

	DPRINTF(("%s: Rx deliver: 0x%02x\n", device_xname(un->un_dev), pkt_len));

	usbnet_enqueue(un, buf, pkt_len, 0, 0, 0);
}

static int
udav_ioctl_cb(struct ifnet *ifp, u_long cmd, void *data)
{
<<<<<<< HEAD
}
#endif

Static int
udav_ioctl(struct ifnet *ifp, u_long cmd, void *data)
{
	struct udav_softc *sc = ifp->if_softc;

	DPRINTF(("%s: %s: enter\n", device_xname(sc->sc_dev), __func__));

	if (sc->sc_dying)
		return EIO;

	int error = ether_ioctl(ifp, cmd, data);

	if (error == ENETRESET) {
		error = 0;
		if (cmd == SIOCADDMULTI || cmd == SIOCDELMULTI) {
			if (ifp->if_flags & IFF_RUNNING) {
				mutex_enter(&sc->sc_lock);
				udav_setmulti(sc);
				mutex_exit(&sc->sc_lock);
			}
		}
	}

	mutex_enter(&sc->sc_rxlock);
	mutex_enter(&sc->sc_txlock);
	sc->sc_if_flags = ifp->if_flags;
	mutex_exit(&sc->sc_txlock);
	mutex_exit(&sc->sc_rxlock);

	return error;
}

Static void
udav_watchdog(struct ifnet *ifp)
{
	struct udav_softc *sc = ifp->if_softc;
	struct udav_chain *c;
	usbd_status stat;
	int s;

	DPRINTF(("%s: %s: enter\n", device_xname(sc->sc_dev), __func__));

	ifp->if_oerrors++;
	printf("%s: watchdog timeout\n", device_xname(sc->sc_dev));

	s = splusb();
	c = &sc->sc_cdata.udav_tx_chain[0];
	usbd_get_xfer_status(c->udav_xfer, NULL, NULL, NULL, &stat);
	udav_txeof(c->udav_xfer, c, stat);
=======
	struct usbnet * const un = ifp->if_softc;

	switch (cmd) {
	case SIOCADDMULTI:
	case SIOCDELMULTI:
		udav_setiff(un);
		break;
	default:
		break;
	}

>>>>>>> d27527d1

	return 0;
}

<<<<<<< HEAD
Static void
udav_stop(struct ifnet *ifp, int disable)
{
	struct udav_softc * const sc = ifp->if_softc;

	mutex_enter(&sc->sc_lock);
	udav_stop_locked(ifp, disable);
	mutex_exit(&sc->sc_lock);
}

/* Stop the adapter and free any mbufs allocated to the RX and TX lists. */
Static void
udav_stop_locked(struct ifnet *ifp, int disable)
{
	struct udav_softc *sc = ifp->if_softc;
	usbd_status err;

	DPRINTF(("%s: %s: enter\n", device_xname(sc->sc_dev), __func__));

	ifp->if_timer = 0;

//	udav_reset(sc);
=======
/* Stop the adapter and free any mbufs allocated to the RX and TX lists. */
static void
udav_stop_cb(struct ifnet *ifp, int disable)
{
	struct usbnet * const un = ifp->if_softc;
>>>>>>> d27527d1

	DPRINTF(("%s: %s: enter\n", device_xname(un->un_dev), __func__));

<<<<<<< HEAD
	/* Stop transfers */
	/* RX endpoint */
	if (sc->sc_pipe_rx != NULL) {
		err = usbd_abort_pipe(sc->sc_pipe_rx);
		if (err)
			printf("%s: abort rx pipe failed: %s\n",
			       device_xname(sc->sc_dev), usbd_errstr(err));
	}

	/* TX endpoint */
	if (sc->sc_pipe_tx != NULL) {
		err = usbd_abort_pipe(sc->sc_pipe_tx);
		if (err)
			printf("%s: abort tx pipe failed: %s\n",
			       device_xname(sc->sc_dev), usbd_errstr(err));
	}

#if 0
	/* XXX: Interrupt endpoint is not yet supported!! */
	/* Interrupt endpoint */
	if (sc->sc_pipe_intr != NULL) {
		err = usbd_abort_pipe(sc->sc_pipe_intr);
		if (err)
			printf("%s: abort intr pipe failed: %s\n",
			       device_xname(sc->sc_dev), usbd_errstr(err));
		err = usbd_close_pipe(sc->sc_pipe_intr);
		if (err)
			printf("%s: close intr pipe failed: %s\n",
			       device_xname(sc->sc_dev), usbd_errstr(err));
		sc->sc_pipe_intr = NULL;
	}
#endif

	udav_rx_list_free(sc);

	udav_tx_list_free(sc);

	/* Close pipes */
	/* RX endpoint */
	if (sc->sc_pipe_rx != NULL) {
		err = usbd_close_pipe(sc->sc_pipe_rx);
		if (err)
			printf("%s: close rx pipe failed: %s\n",
			       device_xname(sc->sc_dev), usbd_errstr(err));
		sc->sc_pipe_rx = NULL;
	}

	/* TX endpoint */
	if (sc->sc_pipe_tx != NULL) {
		err = usbd_close_pipe(sc->sc_pipe_tx);
		if (err)
			printf("%s: close tx pipe failed: %s\n",
			       device_xname(sc->sc_dev), usbd_errstr(err));
		sc->sc_pipe_tx = NULL;
	}

	if (!ISSET(sc->sc_flags, UDAV_NO_PHY))
		sc->sc_link = 0;
	ifp->if_flags &= ~(IFF_RUNNING | IFF_OACTIVE);
}

/* Set media options */
Static int
udav_ifmedia_change(struct ifnet *ifp)
{
	struct udav_softc *sc = ifp->if_softc;

	DPRINTF(("%s: %s: enter\n", device_xname(sc->sc_dev), __func__));

	if (sc->sc_dying)
		return 0;

	return ether_mediachange(ifp);
}

Static void
udav_tick(void *xsc)
{
	struct udav_softc *sc = xsc;

	if (sc == NULL)
		return;

	DPRINTFN(0xff, ("%s: %s: enter\n", device_xname(sc->sc_dev),
			__func__));

	if (sc->sc_dying)
		return;

	/* Perform periodic stuff in process context */
	usb_add_task(sc->sc_udev, &sc->sc_tick_task,
	    USB_TASKQ_DRIVER);
}

Static void
udav_tick_task(void *xsc)
{
	struct udav_softc *sc = xsc;
	struct ifnet *ifp;
	struct mii_data *mii;
	int s;

	if (sc == NULL)
		return;

	DPRINTFN(0xff, ("%s: %s: enter\n", device_xname(sc->sc_dev),
			__func__));

	if (sc->sc_dying)
		return;

	ifp = GET_IFP(sc);
	mii = GET_MII(sc);

	if (mii == NULL)
		return;

	s = splnet();

	mii_tick(mii);
	if (!sc->sc_link) {
		mii_pollstat(mii);
		if (mii->mii_media_status & IFM_ACTIVE &&
		    IFM_SUBTYPE(mii->mii_media_active) != IFM_NONE) {
			DPRINTF(("%s: %s: got link\n",
				 device_xname(sc->sc_dev), __func__));
			sc->sc_link++;
			if (IFQ_IS_EMPTY(&ifp->if_snd) == 0)
				   udav_start(ifp);
		}
	}

	callout_reset(&sc->sc_stat_ch, hz, udav_tick, sc);

	splx(s);
}

/* Get exclusive access to the MII registers */
Static void
udav_lock_mii(struct udav_softc *sc)
{
	DPRINTFN(0xff, ("%s: %s: enter\n", device_xname(sc->sc_dev),
			__func__));

	sc->sc_refcnt++;
	mutex_enter(&sc->sc_mii_lock);
}

Static void
udav_unlock_mii(struct udav_softc *sc)
{
	DPRINTFN(0xff, ("%s: %s: enter\n", device_xname(sc->sc_dev),
		       __func__));

	mutex_exit(&sc->sc_mii_lock);
	if (--sc->sc_refcnt < 0)
		usb_detach_wakeupold(sc->sc_dev);
=======
	udav_reset(un);
>>>>>>> d27527d1
}

static int
udav_mii_read_reg(struct usbnet *un, int phy, int reg, uint16_t *val)
{
	uint8_t data[2];

	usbnet_isowned_mii(un);

	DPRINTFN(0xff, ("%s: %s: enter, phy=%d reg=0x%04x\n",
		 device_xname(un->un_dev), __func__, phy, reg));

	if (usbnet_isdying(un)) {
#ifdef DIAGNOSTIC
		printf("%s: %s: dying\n", device_xname(un->un_dev),
		       __func__);
#endif
		return EINVAL;
	}

	/* XXX: one PHY only for the internal PHY */
	if (phy != 0) {
		DPRINTFN(0xff, ("%s: %s: phy=%d is not supported\n",
			 device_xname(un->un_dev), __func__, phy));
		return EINVAL;
	}

	/* select internal PHY and set PHY register address */
	udav_csr_write1(un, UDAV_EPAR,
			UDAV_EPAR_PHY_ADR0 | (reg & UDAV_EPAR_EROA_MASK));

	/* select PHY operation and start read command */
	udav_csr_write1(un, UDAV_EPCR, UDAV_EPCR_EPOS | UDAV_EPCR_ERPRR);

	/* XXX: should be wait? */

	/* end read command */
	UDAV_CLRBIT(un, UDAV_EPCR, UDAV_EPCR_ERPRR);

	/* retrieve the result from data registers */
	udav_csr_read(un, UDAV_EPDRL, data, 2);

	*val = data[0] | (data[1] << 8);

	DPRINTFN(0xff, ("%s: %s: phy=%d reg=0x%04x => 0x%04hx\n",
		device_xname(un->un_dev), __func__, phy, reg, *val));

	return 0;
}

static int
udav_mii_write_reg(struct usbnet *un, int phy, int reg, uint16_t val)
{
	uint8_t data[2];

	usbnet_isowned_mii(un);

	DPRINTFN(0xff, ("%s: %s: enter, phy=%d reg=0x%04x val=0x%04hx\n",
		 device_xname(un->un_dev), __func__, phy, reg, val));

	if (usbnet_isdying(un)) {
#ifdef DIAGNOSTIC
		printf("%s: %s: dying\n", device_xname(un->un_dev),
		       __func__);
#endif
		return EIO;
	}

	/* XXX: one PHY only for the internal PHY */
	if (phy != 0) {
		DPRINTFN(0xff, ("%s: %s: phy=%d is not supported\n",
			 device_xname(un->un_dev), __func__, phy));
		return EIO;
	}

	/* select internal PHY and set PHY register address */
	udav_csr_write1(un, UDAV_EPAR,
			UDAV_EPAR_PHY_ADR0 | (reg & UDAV_EPAR_EROA_MASK));

	/* put the value to the data registers */
	data[0] = val & 0xff;
	data[1] = (val >> 8) & 0xff;
	udav_csr_write(un, UDAV_EPDRL, data, 2);

	/* select PHY operation and start write command */
	udav_csr_write1(un, UDAV_EPCR, UDAV_EPCR_EPOS | UDAV_EPCR_ERPRW);

	/* XXX: should be wait? */

	/* end write command */
	UDAV_CLRBIT(un, UDAV_EPCR, UDAV_EPCR_ERPRW);

	return 0;
}

static void
udav_mii_statchg(struct ifnet *ifp)
{
	struct usbnet * const un = ifp->if_softc;
	struct mii_data * const mii = usbnet_mii(un);

	DPRINTF(("%s: %s: enter\n", ifp->if_xname, __func__));

	if (usbnet_isdying(un))
		return;

	if (mii->mii_media_status & IFM_ACTIVE &&
	    IFM_SUBTYPE(mii->mii_media_active) != IFM_NONE) {
		DPRINTF(("%s: %s: got link\n",
			 device_xname(un->un_dev), __func__));
		usbnet_set_link(un, true);
	}
}

#ifdef _MODULE
#include "ioconf.c"
#endif

USBNET_MODULE(udav)<|MERGE_RESOLUTION|>--- conflicted
+++ resolved
@@ -59,47 +59,6 @@
 /* Function declarations */
 int	udav_match(device_t, cfdata_t, void *);
 void	udav_attach(device_t, device_t, void *);
-<<<<<<< HEAD
-int	udav_detach(device_t, int);
-int	udav_activate(device_t, enum devact);
-
-CFATTACH_DECL_NEW(udav, sizeof(struct udav_softc), udav_match, udav_attach,
-    udav_detach, udav_activate);
-
-Static int udav_openpipes(struct udav_softc *);
-Static int udav_rx_list_init(struct udav_softc *);
-Static void udav_rx_list_free(struct udav_softc *);
-Static int udav_tx_list_init(struct udav_softc *);
-Static void udav_tx_list_free(struct udav_softc *);
-Static int udav_newbuf(struct udav_softc *, struct udav_chain *, struct mbuf *);
-Static void udav_start(struct ifnet *);
-Static void udav_start_locked(struct ifnet *);
-Static int udav_send(struct udav_softc *, struct mbuf *, int);
-Static void udav_txeof(struct usbd_xfer *, void *, usbd_status);
-Static void udav_rxeof(struct usbd_xfer *, void *, usbd_status);
-Static void udav_tick(void *);
-Static void udav_tick_task(void *);
-Static int udav_ioctl(struct ifnet *, u_long, void *);
-Static void udav_stop_task(struct udav_softc *);
-Static void udav_stop(struct ifnet *, int);
-Static void udav_stop_locked(struct ifnet *, int);
-Static void udav_watchdog(struct ifnet *);
-Static int udav_ifmedia_change(struct ifnet *);
-Static void udav_lock_mii(struct udav_softc *);
-Static void udav_unlock_mii(struct udav_softc *);
-Static int udav_miibus_readreg(device_t, int, int, uint16_t *);
-Static int udav_miibus_writereg(device_t, int, int, uint16_t);
-Static void udav_miibus_statchg(struct ifnet *);
-Static int udav_init(struct ifnet *);
-Static int udav_init_locked(struct ifnet *);
-Static void udav_setmulti(struct udav_softc *);
-Static void udav_reset(struct udav_softc *);
-
-Static int udav_csr_read(struct udav_softc *, int, void *, int);
-Static int udav_csr_write(struct udav_softc *, int, void *, int);
-Static int udav_csr_read1(struct udav_softc *, int);
-Static int udav_csr_write1(struct udav_softc *, int, unsigned char);
-=======
 
 CFATTACH_DECL_NEW(udav, sizeof(struct usbnet), udav_match, udav_attach,
     usbnet_detach, usbnet_activate);
@@ -123,7 +82,6 @@
 static int udav_csr_write(struct usbnet *, int, void *, int);
 static int udav_csr_read1(struct usbnet *, int);
 static int udav_csr_write1(struct usbnet *, int, unsigned char);
->>>>>>> d27527d1
 
 #if 0
 static int udav_mem_read(struct usbnet *, int, void *, int);
@@ -208,16 +166,7 @@
 	usb_interface_descriptor_t *id;
 	usb_endpoint_descriptor_t *ed;
 	char *devinfop;
-<<<<<<< HEAD
-	struct ifnet *ifp;
-	struct mii_data *mii;
-	u_char eaddr[ETHER_ADDR_LEN];
 	int i;
-
-	sc->sc_dev = self;
-=======
-	int i;
->>>>>>> d27527d1
 
 	aprint_naive("\n");
 	aprint_normal("\n");
@@ -244,17 +193,6 @@
 		return;
 	}
 
-<<<<<<< HEAD
-	usb_init_task(&sc->sc_tick_task, udav_tick_task, sc, 0);
-	mutex_init(&sc->sc_mii_lock, MUTEX_DEFAULT, IPL_NONE);
-	mutex_init(&sc->sc_lock, MUTEX_DEFAULT, IPL_NONE);
-	mutex_init(&sc->sc_txlock, MUTEX_DEFAULT, IPL_SOFTUSB);
-	mutex_init(&sc->sc_rxlock, MUTEX_DEFAULT, IPL_SOFTUSB);
-	usb_init_task(&sc->sc_stop_task, (void (*)(void *))udav_stop_task, sc,
-	    0);
-
-=======
->>>>>>> d27527d1
 	/* get control interface */
 	err = usbd_device2interface_handle(dev, UDAV_IFACE_INDEX, &iface);
 	if (err) {
@@ -297,10 +235,6 @@
 		return;
 	}
 
-<<<<<<< HEAD
-	/* reset the adapter */
-	udav_reset(sc);
-=======
 	/* Not supported yet. */
 	un->un_ed[USBNET_ENDPT_INTR] = 0;
 
@@ -308,7 +242,6 @@
 // 	udav_reset(un);
 
 	usbnet_attach(un, "udavdet");
->>>>>>> d27527d1
 
 	/* Get Ethernet Address */
 	usbnet_lock_mii(un);
@@ -316,11 +249,7 @@
 	usbnet_unlock_mii(un);
 	if (err) {
 		aprint_error_dev(self, "read MAC address failed\n");
-<<<<<<< HEAD
-		goto bad;
-=======
-		return;
->>>>>>> d27527d1
+		return;
 	}
 
 	if (ISSET(un->un_flags, UDAV_NO_PHY))
@@ -329,131 +258,10 @@
 		unmp = &unm;
 
 	/* initialize interface information */
-<<<<<<< HEAD
-	ifp = GET_IFP(sc);
-	ifp->if_softc = sc;
-	ifp->if_mtu = ETHERMTU;
-	strlcpy(ifp->if_xname, device_xname(self), IFNAMSIZ);
-	ifp->if_flags = IFF_BROADCAST | IFF_SIMPLEX | IFF_MULTICAST;
-	ifp->if_extflags = IFEF_MPSAFE;
-	ifp->if_start = udav_start;
-	ifp->if_ioctl = udav_ioctl;
-	ifp->if_watchdog = udav_watchdog;
-	ifp->if_init = udav_init;
-	ifp->if_stop = udav_stop;
-
-	IFQ_SET_READY(&ifp->if_snd);
-
-	if (ISSET(sc->sc_flags, UDAV_NO_PHY)) {
-		sc->sc_link = 1;
-		goto skipmii;
-	}
-
-	/*
-	 * Do ifmedia setup.
-	 */
-	mii = &sc->sc_mii;
-	mii->mii_ifp = ifp;
-	mii->mii_readreg = udav_miibus_readreg;
-	mii->mii_writereg = udav_miibus_writereg;
-	mii->mii_statchg = udav_miibus_statchg;
-	mii->mii_flags = MIIF_AUTOTSLEEP;
-	sc->sc_ec.ec_mii = mii;
-	ifmedia_init(&mii->mii_media, 0,
-		     udav_ifmedia_change, ether_mediastatus);
-	mii_attach(self, mii, 0xffffffff, MII_PHY_ANY, MII_OFFSET_ANY, 0);
-	if (LIST_FIRST(&mii->mii_phys) == NULL) {
-		ifmedia_add(&mii->mii_media, IFM_ETHER | IFM_NONE, 0, NULL);
-		ifmedia_set(&mii->mii_media, IFM_ETHER | IFM_NONE);
-	} else
-		ifmedia_set(&mii->mii_media, IFM_ETHER | IFM_AUTO);
-
-skipmii:
-	/* attach the interface */
-	if_initialize(ifp);
-	sc->sc_ipq = if_percpuq_create(&sc->sc_ec.ec_if);
-	ether_ifattach(ifp, eaddr);
-	if_register(ifp);
-
-	rnd_attach_source(&sc->rnd_source, device_xname(self),
-	    RND_TYPE_NET, RND_FLAG_DEFAULT);
-
-	callout_init(&sc->sc_stat_ch, 0);
-	sc->sc_attached = 1;
-
-	usbd_add_drv_event(USB_EVENT_DRIVER_ATTACH, dev, sc->sc_dev);
-
-	return;
-
- bad:
-	sc->sc_dying = 1;
-	return;
-}
-
-/* detach */
-int
-udav_detach(device_t self, int flags)
-{
-	struct udav_softc *sc = device_private(self);
-	struct ifnet *ifp = GET_IFP(sc);
-	int s;
-
-	DPRINTF(("%s: %s: enter\n", device_xname(sc->sc_dev), __func__));
-
-	/* Detached before attached finished */
-	if (!sc->sc_attached)
-		return 0;
-
-	callout_halt(&sc->sc_stat_ch, NULL);
-
-	/* Remove any pending tasks */
-	usb_rem_task_wait(sc->sc_udev, &sc->sc_tick_task, USB_TASKQ_DRIVER,
-	    NULL);
-	usb_rem_task_wait(sc->sc_udev, &sc->sc_stop_task, USB_TASKQ_DRIVER,
-	    NULL);
-
-	s = splusb();
-
-	if (--sc->sc_refcnt >= 0) {
-		/* Wait for processes to go away */
-		usb_detach_waitold(sc->sc_dev);
-	}
-	if (ifp->if_flags & IFF_RUNNING)
-		udav_stop(GET_IFP(sc), 1);
-
-	rnd_detach_source(&sc->rnd_source);
-	mii_detach(&sc->sc_mii, MII_PHY_ANY, MII_OFFSET_ANY);
-	ifmedia_delete_instance(&sc->sc_mii.mii_media, IFM_INST_ANY);
-	ether_ifdetach(ifp);
-	if_detach(ifp);
-
-#ifdef DIAGNOSTIC
-	if (sc->sc_pipe_tx != NULL)
-		aprint_debug_dev(self, "detach has active tx endpoint.\n");
-	if (sc->sc_pipe_rx != NULL)
-		aprint_debug_dev(self, "detach has active rx endpoint.\n");
-	if (sc->sc_pipe_intr != NULL)
-		aprint_debug_dev(self, "detach has active intr endpoint.\n");
-#endif
-	sc->sc_attached = 0;
-
-	splx(s);
-
-	usbd_add_drv_event(USB_EVENT_DRIVER_DETACH, sc->sc_udev, sc->sc_dev);
-
-	mutex_destroy(&sc->sc_mii_lock);
-
-	mutex_destroy(&sc->sc_txlock);
-	mutex_destroy(&sc->sc_rxlock);
-	mutex_destroy(&sc->sc_lock);
-
-	return 0;
-=======
 	usbnet_attach_ifp(un, IFF_SIMPLEX | IFF_BROADCAST | IFF_MULTICAST,
 	    0, unmp);
 
 	return;
->>>>>>> d27527d1
 }
 
 #if 0
@@ -661,38 +469,15 @@
 static int
 udav_init(struct ifnet *ifp)
 {
-<<<<<<< HEAD
-	struct udav_softc *sc = ifp->if_softc;
-
-	mutex_enter(&sc->sc_lock);
-	int ret = udav_init_locked(ifp);
-	mutex_exit(&sc->sc_lock);
-
-	return ret;
-}
-
-Static int
-udav_init_locked(struct ifnet *ifp)
-{
-	struct udav_softc *sc = ifp->if_softc;
-	struct mii_data *mii = GET_MII(sc);
-	uint8_t eaddr[ETHER_ADDR_LEN];
-	int rc;
-=======
 	struct usbnet * const un = ifp->if_softc;
 	struct mii_data * const mii = usbnet_mii(un);
 	uint8_t eaddr[ETHER_ADDR_LEN];
 	int rc = 0;
->>>>>>> d27527d1
 
 	DPRINTF(("%s: %s: enter\n", device_xname(un->un_dev), __func__));
 
 	usbnet_lock(un);
 
-<<<<<<< HEAD
-	/* Cancel pending I/O and free all TX/RX buffers */
-	udav_stop_locked(ifp, 1);
-=======
 	if (usbnet_isdying(un)) {
 		usbnet_unlock(un);
 		return EIO;
@@ -703,7 +488,6 @@
 		usbnet_stop(un, ifp, 1);
 
 	usbnet_lock_mii_un_locked(un);
->>>>>>> d27527d1
 
 	memcpy(eaddr, CLLADDR(ifp->if_sadl), sizeof(eaddr));
 	udav_csr_write(un, UDAV_PAR, eaddr, ETHER_ADDR_LEN);
@@ -736,28 +520,6 @@
 
 	if (mii && (rc = mii_mediachg(mii)) == ENXIO)
 		rc = 0;
-<<<<<<< HEAD
-	else if (rc != 0)
-		return rc;
-
-	if (sc->sc_pipe_tx == NULL || sc->sc_pipe_rx == NULL) {
-		if (udav_openpipes(sc)) {
-			return EIO;
-		}
-	}
-
-	/* Initialize transmit ring */
-	if (udav_tx_list_init(sc)) {
-		printf("%s: tx list init failed\n", device_xname(sc->sc_dev));
-		goto fail;
-	}
-
-	/* Initialize receive ring */
-	if (udav_rx_list_init(sc)) {
-		printf("%s: rx list init failed\n", device_xname(sc->sc_dev));
-		goto fail1;
-	}
-=======
 
 	if (rc != 0)
 		return rc;
@@ -771,7 +533,6 @@
 
 	return rc;
 }
->>>>>>> d27527d1
 
 static void
 udav_reset(struct usbnet *un)
@@ -783,15 +544,7 @@
 
 	DPRINTF(("%s: %s: enter\n", device_xname(un->un_dev), __func__));
 
-<<<<<<< HEAD
-	return rc;
-fail1:
-	udav_tx_list_free(sc);
-fail:
-	return EIO;
-=======
 	udav_chip_init(un);
->>>>>>> d27527d1
 }
 
 static void
@@ -891,219 +644,17 @@
 	UDAV_CLRBIT(un, UDAV_RCR, UDAV_RCR_ALL);
 
 	/* write hash value to the register */
-<<<<<<< HEAD
-	udav_csr_write(sc, UDAV_MAR, hashes, sizeof(hashes));
-}
-
-Static int
-udav_openpipes(struct udav_softc *sc)
-{
-	usbd_status err;
-	int error = 0;
-
-	if (sc->sc_dying)
-		return EIO;
-
-	sc->sc_refcnt++;
-
-	/* Open RX pipe */
-	err = usbd_open_pipe(sc->sc_ctl_iface, sc->sc_bulkin_no,
-			     USBD_EXCLUSIVE_USE, &sc->sc_pipe_rx);
-	if (err) {
-		printf("%s: open rx pipe failed: %s\n",
-		       device_xname(sc->sc_dev), usbd_errstr(err));
-		error = EIO;
-		goto done;
-	}
-
-	/* Open TX pipe */
-	err = usbd_open_pipe(sc->sc_ctl_iface, sc->sc_bulkout_no,
-			     USBD_EXCLUSIVE_USE, &sc->sc_pipe_tx);
-	if (err) {
-		usbd_close_pipe(sc->sc_pipe_rx);
-		printf("%s: open tx pipe failed: %s\n",
-		       device_xname(sc->sc_dev), usbd_errstr(err));
-		error = EIO;
-		goto done;
-	}
-
-#if 0
-	/* XXX: interrupt endpoint is not yet supported */
-	/* Open Interrupt pipe */
-	err = usbd_open_pipe_intr(sc->sc_ctl_iface, sc->sc_intrin_no,
-				  USBD_EXCLUSIVE_USE, &sc->sc_pipe_intr, sc,
-				  &sc->sc_cdata.udav_ibuf, UDAV_INTR_PKGLEN,
-				  udav_intr, USBD_DEFAULT_INTERVAL);
-	if (err) {
-		printf("%s: open intr pipe failed: %s\n",
-		       device_xname(sc->sc_dev), usbd_errstr(err));
-		error = EIO;
-		goto done;
-	}
-#endif
- done:
-	if (--sc->sc_refcnt < 0)
-		usb_detach_wakeupold(sc->sc_dev);
-
-	return error;
-}
-
-Static int
-udav_newbuf(struct udav_softc *sc, struct udav_chain *c, struct mbuf *m)
-{
-	struct mbuf *m_new = NULL;
-
-	DPRINTF(("%s: %s: enter\n", device_xname(sc->sc_dev), __func__));
-
-	if (m == NULL) {
-		MGETHDR(m_new, M_DONTWAIT, MT_DATA);
-		if (m_new == NULL) {
-			printf("%s: no memory for rx list "
-			       "-- packet dropped!\n", device_xname(sc->sc_dev));
-			return ENOBUFS;
-		}
-		MCLGET(m_new, M_DONTWAIT);
-		if (!(m_new->m_flags & M_EXT)) {
-			printf("%s: no memory for rx list "
-			       "-- packet dropped!\n", device_xname(sc->sc_dev));
-			m_freem(m_new);
-			return ENOBUFS;
-		}
-		m_new->m_len = m_new->m_pkthdr.len = MCLBYTES;
-	} else {
-		m_new = m;
-		m_new->m_len = m_new->m_pkthdr.len = MCLBYTES;
-		m_new->m_data = m_new->m_ext.ext_buf;
-	}
-
-	m_adj(m_new, ETHER_ALIGN);
-	c->udav_mbuf = m_new;
-
-	return 0;
-}
-
-
-Static int
-udav_rx_list_init(struct udav_softc *sc)
-{
-	struct udav_cdata *cd;
-	struct udav_chain *c;
-	int i;
-
-	DPRINTF(("%s: %s: enter\n", device_xname(sc->sc_dev), __func__));
-
-	cd = &sc->sc_cdata;
-	for (i = 0; i < UDAV_RX_LIST_CNT; i++) {
-		c = &cd->udav_rx_chain[i];
-		c->udav_sc = sc;
-		if (udav_newbuf(sc, c, NULL) == ENOBUFS)
-			return ENOBUFS;
-		if (c->udav_xfer == NULL) {
-			int error = usbd_create_xfer(sc->sc_pipe_rx,
-			    UDAV_BUFSZ, 0, 0, &c->udav_xfer);
-			if (error)
-				return error;
-			c->udav_buf = usbd_get_buffer(c->udav_xfer);
-		}
-	}
-
-	return 0;
-}
-
-Static void
-udav_rx_list_free(struct udav_softc *sc)
-{
-	for (int i = 0; i < UDAV_RX_LIST_CNT; i++) {
-		if (sc->sc_cdata.udav_rx_chain[i].udav_mbuf != NULL) {
-			m_freem(sc->sc_cdata.udav_rx_chain[i].udav_mbuf);
-			sc->sc_cdata.udav_rx_chain[i].udav_mbuf = NULL;
-		}
-		if (sc->sc_cdata.udav_rx_chain[i].udav_xfer != NULL) {
-			usbd_destroy_xfer(sc->sc_cdata.udav_rx_chain[i].udav_xfer);
-			sc->sc_cdata.udav_rx_chain[i].udav_xfer = NULL;
-		}
-	}
-}
-
-Static int
-udav_tx_list_init(struct udav_softc *sc)
-=======
 	udav_csr_write(un, UDAV_MAR, hashes, sizeof(hashes));
 }
 
 static void
 udav_setiff(struct usbnet *un)
->>>>>>> d27527d1
 {
 	usbnet_lock_mii(un);
 	udav_setiff_locked(un);
 	usbnet_unlock_mii(un);
 }
 
-<<<<<<< HEAD
-Static void
-udav_tx_list_free(struct udav_softc *sc)
-{
-	for (int i = 0; i < UDAV_TX_LIST_CNT; i++) {
-		if (sc->sc_cdata.udav_tx_chain[i].udav_mbuf != NULL) {
-			m_freem(sc->sc_cdata.udav_tx_chain[i].udav_mbuf);
-			sc->sc_cdata.udav_tx_chain[i].udav_mbuf = NULL;
-		}
-		if (sc->sc_cdata.udav_tx_chain[i].udav_xfer != NULL) {
-			usbd_destroy_xfer(sc->sc_cdata.udav_tx_chain[i].udav_xfer);
-			sc->sc_cdata.udav_tx_chain[i].udav_xfer = NULL;
-		}
-	}
-}
-
-Static void
-udav_start(struct ifnet *ifp)
-{
-	struct udav_softc * const sc = ifp->if_softc;
-	KASSERT(ifp->if_extflags & IFEF_MPSAFE);
-
-	mutex_enter(&sc->sc_txlock);
-	udav_start_locked(ifp);
-	mutex_exit(&sc->sc_txlock);
-}
-
-Static void
-udav_start_locked(struct ifnet *ifp)
-{
-	struct udav_softc *sc = ifp->if_softc;
-	struct mbuf *m_head = NULL;
-
-	DPRINTF(("%s: %s: enter, link=%d\n", device_xname(sc->sc_dev),
-		 __func__, sc->sc_link));
-
-	if (sc->sc_dying)
-		return;
-
-	if (!sc->sc_link)
-		return;
-
-	if (ifp->if_flags & IFF_OACTIVE)
-		return;
-
-	IFQ_POLL(&ifp->if_snd, m_head);
-	if (m_head == NULL)
-		return;
-
-	if (udav_send(sc, m_head, 0)) {
-		return;
-	}
-
-	IFQ_DEQUEUE(&ifp->if_snd, m_head);
-
-	bpf_mtap(ifp, m_head, BPF_D_OUT);
-
-	ifp->if_flags |= IFF_OACTIVE;
-
-	/* Set a timeout in case the chip goes out to lunch. */
-	ifp->if_timer = 5;
-}
-=======
->>>>>>> d27527d1
 
 static unsigned
 udav_tx_prepare(struct usbnet *un, struct mbuf *m, struct usbnet_chain *c)
@@ -1148,80 +699,10 @@
 
 	DPRINTF(("%s: %s: enter\n", device_xname(un->un_dev), __func__));
 
-<<<<<<< HEAD
-	ifp->if_timer = 0;
-	ifp->if_flags &= ~IFF_OACTIVE;
-
-	if (status != USBD_NORMAL_COMPLETION) {
-		if (status == USBD_NOT_STARTED || status == USBD_CANCELLED) {
-			splx(s);
-			return;
-		}
-		ifp->if_oerrors++;
-		printf("%s: usb error on tx: %s\n", device_xname(sc->sc_dev),
-		       usbd_errstr(status));
-		if (status == USBD_STALLED) {
-			sc->sc_refcnt++;
-			usbd_clear_endpoint_stall_async(sc->sc_pipe_tx);
-			if (--sc->sc_refcnt < 0)
-				usb_detach_wakeupold(sc->sc_dev);
-		}
-		splx(s);
-		return;
-	}
-
-	ifp->if_opackets++;
-
-	m_freem(c->udav_mbuf);
-	c->udav_mbuf = NULL;
-
-	if (IFQ_IS_EMPTY(&ifp->if_snd) == 0)
-		udav_start(ifp);
-
-	splx(s);
-}
-
-Static void
-udav_rxeof(struct usbd_xfer *xfer, void *priv, usbd_status status)
-{
-	struct udav_chain *c = priv;
-	struct udav_softc *sc = c->udav_sc;
-	struct ifnet *ifp = GET_IFP(sc);
-	struct mbuf *m;
-	uint32_t total_len;
-	uint8_t *pktstat;
-
-	DPRINTF(("%s: %s: enter\n", device_xname(sc->sc_dev),__func__));
-
-	if (sc->sc_dying)
-		return;
-
-	if (status != USBD_NORMAL_COMPLETION) {
-		if (status == USBD_NOT_STARTED || status == USBD_CANCELLED)
-			return;
-		sc->sc_rx_errs++;
-		if (usbd_ratecheck(&sc->sc_rx_notice)) {
-			printf("%s: %u usb errors on rx: %s\n",
-			       device_xname(sc->sc_dev), sc->sc_rx_errs,
-			       usbd_errstr(status));
-			sc->sc_rx_errs = 0;
-		}
-		if (status == USBD_STALLED) {
-			sc->sc_refcnt++;
-			usbd_clear_endpoint_stall_async(sc->sc_pipe_rx);
-			if (--sc->sc_refcnt < 0)
-				usb_detach_wakeupold(sc->sc_dev);
-		}
-		goto done;
-	}
-
-	usbd_get_xfer_status(xfer, NULL, NULL, &total_len, NULL);
-=======
 	/* first byte in received data */
 	pktstat = *buf;
 	total_len -= sizeof(pktstat);
 	buf += sizeof(pktstat);
->>>>>>> d27527d1
 
 	DPRINTF(("%s: RX Status: 0x%02x\n", device_xname(un->un_dev), pktstat));
 
@@ -1236,21 +717,6 @@
 		return;
 	}
 
-<<<<<<< HEAD
-	total_len -= ETHER_CRC_LEN;
-
-	m->m_pkthdr.len = m->m_len = total_len;
-	m_set_rcvif(m, ifp);
-
-	if (udav_newbuf(sc, c, NULL) == ENOBUFS) {
-		ifp->if_ierrors++;
-		goto done;
-	}
-
-	DPRINTF(("%s: %s: deliver %d\n", device_xname(sc->sc_dev),
-		 __func__, m->m_len));
-	if_percpuq_enqueue(sc->sc_ipq, (m));
-=======
 	if (pkt_len < sizeof(struct ether_header) ||
 	    pkt_len > total_len ||
 	    (pktstat & UDAV_RSR_ERR)) {
@@ -1259,7 +725,6 @@
 	}
 
 	pkt_len -= ETHER_CRC_LEN;
->>>>>>> d27527d1
 
 	DPRINTF(("%s: Rx deliver: 0x%02x\n", device_xname(un->un_dev), pkt_len));
 
@@ -1269,60 +734,6 @@
 static int
 udav_ioctl_cb(struct ifnet *ifp, u_long cmd, void *data)
 {
-<<<<<<< HEAD
-}
-#endif
-
-Static int
-udav_ioctl(struct ifnet *ifp, u_long cmd, void *data)
-{
-	struct udav_softc *sc = ifp->if_softc;
-
-	DPRINTF(("%s: %s: enter\n", device_xname(sc->sc_dev), __func__));
-
-	if (sc->sc_dying)
-		return EIO;
-
-	int error = ether_ioctl(ifp, cmd, data);
-
-	if (error == ENETRESET) {
-		error = 0;
-		if (cmd == SIOCADDMULTI || cmd == SIOCDELMULTI) {
-			if (ifp->if_flags & IFF_RUNNING) {
-				mutex_enter(&sc->sc_lock);
-				udav_setmulti(sc);
-				mutex_exit(&sc->sc_lock);
-			}
-		}
-	}
-
-	mutex_enter(&sc->sc_rxlock);
-	mutex_enter(&sc->sc_txlock);
-	sc->sc_if_flags = ifp->if_flags;
-	mutex_exit(&sc->sc_txlock);
-	mutex_exit(&sc->sc_rxlock);
-
-	return error;
-}
-
-Static void
-udav_watchdog(struct ifnet *ifp)
-{
-	struct udav_softc *sc = ifp->if_softc;
-	struct udav_chain *c;
-	usbd_status stat;
-	int s;
-
-	DPRINTF(("%s: %s: enter\n", device_xname(sc->sc_dev), __func__));
-
-	ifp->if_oerrors++;
-	printf("%s: watchdog timeout\n", device_xname(sc->sc_dev));
-
-	s = splusb();
-	c = &sc->sc_cdata.udav_tx_chain[0];
-	usbd_get_xfer_status(c->udav_xfer, NULL, NULL, NULL, &stat);
-	udav_txeof(c->udav_xfer, c, stat);
-=======
 	struct usbnet * const un = ifp->if_softc;
 
 	switch (cmd) {
@@ -1334,205 +745,19 @@
 		break;
 	}
 
->>>>>>> d27527d1
 
 	return 0;
 }
 
-<<<<<<< HEAD
-Static void
-udav_stop(struct ifnet *ifp, int disable)
-{
-	struct udav_softc * const sc = ifp->if_softc;
-
-	mutex_enter(&sc->sc_lock);
-	udav_stop_locked(ifp, disable);
-	mutex_exit(&sc->sc_lock);
-}
-
-/* Stop the adapter and free any mbufs allocated to the RX and TX lists. */
-Static void
-udav_stop_locked(struct ifnet *ifp, int disable)
-{
-	struct udav_softc *sc = ifp->if_softc;
-	usbd_status err;
-
-	DPRINTF(("%s: %s: enter\n", device_xname(sc->sc_dev), __func__));
-
-	ifp->if_timer = 0;
-
-//	udav_reset(sc);
-=======
 /* Stop the adapter and free any mbufs allocated to the RX and TX lists. */
 static void
 udav_stop_cb(struct ifnet *ifp, int disable)
 {
 	struct usbnet * const un = ifp->if_softc;
->>>>>>> d27527d1
 
 	DPRINTF(("%s: %s: enter\n", device_xname(un->un_dev), __func__));
 
-<<<<<<< HEAD
-	/* Stop transfers */
-	/* RX endpoint */
-	if (sc->sc_pipe_rx != NULL) {
-		err = usbd_abort_pipe(sc->sc_pipe_rx);
-		if (err)
-			printf("%s: abort rx pipe failed: %s\n",
-			       device_xname(sc->sc_dev), usbd_errstr(err));
-	}
-
-	/* TX endpoint */
-	if (sc->sc_pipe_tx != NULL) {
-		err = usbd_abort_pipe(sc->sc_pipe_tx);
-		if (err)
-			printf("%s: abort tx pipe failed: %s\n",
-			       device_xname(sc->sc_dev), usbd_errstr(err));
-	}
-
-#if 0
-	/* XXX: Interrupt endpoint is not yet supported!! */
-	/* Interrupt endpoint */
-	if (sc->sc_pipe_intr != NULL) {
-		err = usbd_abort_pipe(sc->sc_pipe_intr);
-		if (err)
-			printf("%s: abort intr pipe failed: %s\n",
-			       device_xname(sc->sc_dev), usbd_errstr(err));
-		err = usbd_close_pipe(sc->sc_pipe_intr);
-		if (err)
-			printf("%s: close intr pipe failed: %s\n",
-			       device_xname(sc->sc_dev), usbd_errstr(err));
-		sc->sc_pipe_intr = NULL;
-	}
-#endif
-
-	udav_rx_list_free(sc);
-
-	udav_tx_list_free(sc);
-
-	/* Close pipes */
-	/* RX endpoint */
-	if (sc->sc_pipe_rx != NULL) {
-		err = usbd_close_pipe(sc->sc_pipe_rx);
-		if (err)
-			printf("%s: close rx pipe failed: %s\n",
-			       device_xname(sc->sc_dev), usbd_errstr(err));
-		sc->sc_pipe_rx = NULL;
-	}
-
-	/* TX endpoint */
-	if (sc->sc_pipe_tx != NULL) {
-		err = usbd_close_pipe(sc->sc_pipe_tx);
-		if (err)
-			printf("%s: close tx pipe failed: %s\n",
-			       device_xname(sc->sc_dev), usbd_errstr(err));
-		sc->sc_pipe_tx = NULL;
-	}
-
-	if (!ISSET(sc->sc_flags, UDAV_NO_PHY))
-		sc->sc_link = 0;
-	ifp->if_flags &= ~(IFF_RUNNING | IFF_OACTIVE);
-}
-
-/* Set media options */
-Static int
-udav_ifmedia_change(struct ifnet *ifp)
-{
-	struct udav_softc *sc = ifp->if_softc;
-
-	DPRINTF(("%s: %s: enter\n", device_xname(sc->sc_dev), __func__));
-
-	if (sc->sc_dying)
-		return 0;
-
-	return ether_mediachange(ifp);
-}
-
-Static void
-udav_tick(void *xsc)
-{
-	struct udav_softc *sc = xsc;
-
-	if (sc == NULL)
-		return;
-
-	DPRINTFN(0xff, ("%s: %s: enter\n", device_xname(sc->sc_dev),
-			__func__));
-
-	if (sc->sc_dying)
-		return;
-
-	/* Perform periodic stuff in process context */
-	usb_add_task(sc->sc_udev, &sc->sc_tick_task,
-	    USB_TASKQ_DRIVER);
-}
-
-Static void
-udav_tick_task(void *xsc)
-{
-	struct udav_softc *sc = xsc;
-	struct ifnet *ifp;
-	struct mii_data *mii;
-	int s;
-
-	if (sc == NULL)
-		return;
-
-	DPRINTFN(0xff, ("%s: %s: enter\n", device_xname(sc->sc_dev),
-			__func__));
-
-	if (sc->sc_dying)
-		return;
-
-	ifp = GET_IFP(sc);
-	mii = GET_MII(sc);
-
-	if (mii == NULL)
-		return;
-
-	s = splnet();
-
-	mii_tick(mii);
-	if (!sc->sc_link) {
-		mii_pollstat(mii);
-		if (mii->mii_media_status & IFM_ACTIVE &&
-		    IFM_SUBTYPE(mii->mii_media_active) != IFM_NONE) {
-			DPRINTF(("%s: %s: got link\n",
-				 device_xname(sc->sc_dev), __func__));
-			sc->sc_link++;
-			if (IFQ_IS_EMPTY(&ifp->if_snd) == 0)
-				   udav_start(ifp);
-		}
-	}
-
-	callout_reset(&sc->sc_stat_ch, hz, udav_tick, sc);
-
-	splx(s);
-}
-
-/* Get exclusive access to the MII registers */
-Static void
-udav_lock_mii(struct udav_softc *sc)
-{
-	DPRINTFN(0xff, ("%s: %s: enter\n", device_xname(sc->sc_dev),
-			__func__));
-
-	sc->sc_refcnt++;
-	mutex_enter(&sc->sc_mii_lock);
-}
-
-Static void
-udav_unlock_mii(struct udav_softc *sc)
-{
-	DPRINTFN(0xff, ("%s: %s: enter\n", device_xname(sc->sc_dev),
-		       __func__));
-
-	mutex_exit(&sc->sc_mii_lock);
-	if (--sc->sc_refcnt < 0)
-		usb_detach_wakeupold(sc->sc_dev);
-=======
 	udav_reset(un);
->>>>>>> d27527d1
 }
 
 static int
