<<<<<<< HEAD
/*	$NetBSD: if_udav.c,v 1.52 2018/01/21 13:57:12 skrll Exp $	*/
=======
/*	$NetBSD: if_udav.c,v 1.55 2018/08/02 06:09:04 riastradh Exp $	*/
>>>>>>> b2b84690
/*	$nabe: if_udav.c,v 1.3 2003/08/21 16:57:19 nabe Exp $	*/

/*
 * Copyright (c) 2003
 *     Shingo WATANABE <nabe@nabechan.org>.  All rights reserved.
 *
 * Redistribution and use in source and binary forms, with or without
 * modification, are permitted provided that the following conditions
 * are met:
 * 1. Redistributions of source code must retain the above copyright
 *    notice, this list of conditions and the following disclaimer.
 * 2. Redistributions in binary form must reproduce the above copyright
 *    notice, this list of conditions and the following disclaimer in the
 *    documentation and/or other materials provided with the distribution.
 * 3. Neither the name of the author nor the names of any co-contributors
 *    may be used to endorse or promote products derived from this software
 *    without specific prior written permission.
 *
 * THIS SOFTWARE IS PROVIDED BY THE AUTHOR AND CONTRIBUTORS ``AS IS'' AND
 * ANY EXPRESS OR IMPLIED WARRANTIES, INCLUDING, BUT NOT LIMITED TO, THE
 * IMPLIED WARRANTIES OF MERCHANTABILITY AND FITNESS FOR A PARTICULAR PURPOSE
 * ARE DISCLAIMED.  IN NO EVENT SHALL THE AUTHOR OR CONTRIBUTORS BE LIABLE
 * FOR ANY DIRECT, INDIRECT, INCIDENTAL, SPECIAL, EXEMPLARY, OR CONSEQUENTIAL
 * DAMAGES (INCLUDING, BUT NOT LIMITED TO, PROCUREMENT OF SUBSTITUTE GOODS
 * OR SERVICES; LOSS OF USE, DATA, OR PROFITS; OR BUSINESS INTERRUPTION)
 * HOWEVER CAUSED AND ON ANY THEORY OF LIABILITY, WHETHER IN CONTRACT, STRICT
 * LIABILITY, OR TORT (INCLUDING NEGLIGENCE OR OTHERWISE) ARISING IN ANY WAY
 * OUT OF THE USE OF THIS SOFTWARE, EVEN IF ADVISED OF THE POSSIBILITY OF
 * SUCH DAMAGE.
 *
 */

/*
 * DM9601(DAVICOM USB to Ethernet MAC Controller with Integrated 10/100 PHY)
 * The spec can be found at the following url.
 *   http://www.davicom.com.tw/big5/download/Data%20Sheet/DM9601-DS-F01-062202s.pdf
 */

/*
 * TODO:
 *	Interrupt Endpoint support
 *	External PHYs
 *	powerhook() support?
 */

#include <sys/cdefs.h>
<<<<<<< HEAD
__KERNEL_RCSID(0, "$NetBSD: if_udav.c,v 1.52 2018/01/21 13:57:12 skrll Exp $");
=======
__KERNEL_RCSID(0, "$NetBSD: if_udav.c,v 1.55 2018/08/02 06:09:04 riastradh Exp $");
>>>>>>> b2b84690

#ifdef _KERNEL_OPT
#include "opt_inet.h"
#include "opt_usb.h"
#endif

#include <sys/param.h>
#include <sys/systm.h>
#include <sys/mutex.h>
#include <sys/mbuf.h>
#include <sys/kernel.h>
#include <sys/socket.h>
#include <sys/device.h>
#include <sys/rndsource.h>

#include <net/if.h>
#include <net/if_arp.h>
#include <net/if_dl.h>
#include <net/if_media.h>

#include <net/bpf.h>

#include <net/if_ether.h>
#ifdef INET
#include <netinet/in.h>
#include <netinet/if_inarp.h>
#endif

#include <dev/mii/mii.h>
#include <dev/mii/miivar.h>

#include <dev/usb/usb.h>
#include <dev/usb/usbdi.h>
#include <dev/usb/usbdi_util.h>
#include <dev/usb/usbdevs.h>

#include <dev/usb/if_udavreg.h>


/* Function declarations */
int	udav_match(device_t, cfdata_t, void *);
void	udav_attach(device_t, device_t, void *);
int	udav_detach(device_t, int);
int	udav_activate(device_t, enum devact);
extern struct cfdriver udav_cd;
CFATTACH_DECL_NEW(udav, sizeof(struct udav_softc), udav_match, udav_attach,
    udav_detach, udav_activate);

Static int udav_openpipes(struct udav_softc *);
Static int udav_rx_list_init(struct udav_softc *);
Static int udav_tx_list_init(struct udav_softc *);
Static int udav_newbuf(struct udav_softc *, struct udav_chain *, struct mbuf *);
Static void udav_start(struct ifnet *);
Static int udav_send(struct udav_softc *, struct mbuf *, int);
Static void udav_txeof(struct usbd_xfer *, void *, usbd_status);
Static void udav_rxeof(struct usbd_xfer *, void *, usbd_status);
Static void udav_tick(void *);
Static void udav_tick_task(void *);
Static int udav_ioctl(struct ifnet *, u_long, void *);
Static void udav_stop_task(struct udav_softc *);
Static void udav_stop(struct ifnet *, int);
Static void udav_watchdog(struct ifnet *);
Static int udav_ifmedia_change(struct ifnet *);
Static void udav_ifmedia_status(struct ifnet *, struct ifmediareq *);
Static void udav_lock_mii(struct udav_softc *);
Static void udav_unlock_mii(struct udav_softc *);
Static int udav_miibus_readreg(device_t, int, int);
Static void udav_miibus_writereg(device_t, int, int, int);
Static void udav_miibus_statchg(struct ifnet *);
Static int udav_init(struct ifnet *);
Static void udav_setmulti(struct udav_softc *);
Static void udav_reset(struct udav_softc *);

Static int udav_csr_read(struct udav_softc *, int, void *, int);
Static int udav_csr_write(struct udav_softc *, int, void *, int);
Static int udav_csr_read1(struct udav_softc *, int);
Static int udav_csr_write1(struct udav_softc *, int, unsigned char);

#if 0
Static int udav_mem_read(struct udav_softc *, int, void *, int);
Static int udav_mem_write(struct udav_softc *, int, void *, int);
Static int udav_mem_write1(struct udav_softc *, int, unsigned char);
#endif

/* Macros */
#ifdef UDAV_DEBUG
#define DPRINTF(x)	if (udavdebug) printf x
#define DPRINTFN(n,x)	if (udavdebug >= (n)) printf x
int udavdebug = 0;
#else
#define DPRINTF(x)
#define DPRINTFN(n,x)
#endif

#define	UDAV_SETBIT(sc, reg, x)	\
	udav_csr_write1(sc, reg, udav_csr_read1(sc, reg) | (x))

#define	UDAV_CLRBIT(sc, reg, x)	\
	udav_csr_write1(sc, reg, udav_csr_read1(sc, reg) & ~(x))

static const struct udav_type {
	struct usb_devno udav_dev;
	uint16_t udav_flags;
#define UDAV_EXT_PHY	0x0001
#define UDAV_NO_PHY	0x0002
} udav_devs [] = {
	/* Corega USB-TXC */
	{{ USB_VENDOR_COREGA, USB_PRODUCT_COREGA_FETHER_USB_TXC }, 0},
	/* ShanTou ST268 USB NIC */
	{{ USB_VENDOR_SHANTOU, USB_PRODUCT_SHANTOU_ST268_USB_NIC }, 0},
	/* ShanTou ADM8515 */
	{{ USB_VENDOR_SHANTOU, USB_PRODUCT_SHANTOU_ADM8515 }, 0},
	/* SUNRISING SR9600 */
	{{ USB_VENDOR_SUNRISING, USB_PRODUCT_SUNRISING_SR9600 }, 0 },
	/* SUNRISING QF9700 */
	{{ USB_VENDOR_SUNRISING, USB_PRODUCT_SUNRISING_QF9700 }, UDAV_NO_PHY },
	/* QUAN DM9601 */
	{{USB_VENDOR_QUAN, USB_PRODUCT_QUAN_DM9601 }, 0},
#if 0
	/* DAVICOM DM9601 Generic? */
	/*  XXX: The following ids was obtained from the data sheet. */
	{{ 0x0a46, 0x9601 }, 0},
#endif
};
#define udav_lookup(v, p) ((const struct udav_type *)usb_lookup(udav_devs, v, p))


/* Probe */
int
udav_match(device_t parent, cfdata_t match, void *aux)
{
	struct usb_attach_arg *uaa = aux;

	return udav_lookup(uaa->uaa_vendor, uaa->uaa_product) != NULL ?
		UMATCH_VENDOR_PRODUCT : UMATCH_NONE;
}

/* Attach */
void
udav_attach(device_t parent, device_t self, void *aux)
{
	struct udav_softc *sc = device_private(self);
	struct usb_attach_arg *uaa = aux;
	struct usbd_device *dev = uaa->uaa_device;
	struct usbd_interface *iface;
	usbd_status err;
	usb_interface_descriptor_t *id;
	usb_endpoint_descriptor_t *ed;
	char *devinfop;
	struct ifnet *ifp;
	struct mii_data *mii;
	u_char eaddr[ETHER_ADDR_LEN];
	int i, s;

	sc->sc_dev = self;

	aprint_naive("\n");
	aprint_normal("\n");

	devinfop = usbd_devinfo_alloc(dev, 0);
	aprint_normal_dev(self, "%s\n", devinfop);
	usbd_devinfo_free(devinfop);

	/* Move the device into the configured state. */
	err = usbd_set_config_no(dev, UDAV_CONFIG_NO, 1); /* idx 0 */
	if (err) {
		aprint_error_dev(self, "failed to set configuration"
		    ", err=%s\n", usbd_errstr(err));
		goto bad;
	}

	usb_init_task(&sc->sc_tick_task, udav_tick_task, sc, 0);
	mutex_init(&sc->sc_mii_lock, MUTEX_DEFAULT, IPL_NONE);
	usb_init_task(&sc->sc_stop_task, (void (*)(void *))udav_stop_task, sc,
	    0);

	/* get control interface */
	err = usbd_device2interface_handle(dev, UDAV_IFACE_INDEX, &iface);
	if (err) {
		aprint_error_dev(self, "failed to get interface, err=%s\n",
		       usbd_errstr(err));
		goto bad;
	}

	sc->sc_udev = dev;
	sc->sc_ctl_iface = iface;
	sc->sc_flags = udav_lookup(uaa->uaa_vendor,
	    uaa->uaa_product)->udav_flags;

	/* get interface descriptor */
	id = usbd_get_interface_descriptor(sc->sc_ctl_iface);

	/* find endpoints */
	sc->sc_bulkin_no = sc->sc_bulkout_no = sc->sc_intrin_no = -1;
	for (i = 0; i < id->bNumEndpoints; i++) {
		ed = usbd_interface2endpoint_descriptor(sc->sc_ctl_iface, i);
		if (ed == NULL) {
			aprint_error_dev(self, "couldn't get endpoint %d\n", i);
			goto bad;
		}
		if ((ed->bmAttributes & UE_XFERTYPE) == UE_BULK &&
		    UE_GET_DIR(ed->bEndpointAddress) == UE_DIR_IN)
			sc->sc_bulkin_no = ed->bEndpointAddress; /* RX */
		else if ((ed->bmAttributes & UE_XFERTYPE) == UE_BULK &&
			 UE_GET_DIR(ed->bEndpointAddress) == UE_DIR_OUT)
			sc->sc_bulkout_no = ed->bEndpointAddress; /* TX */
		else if ((ed->bmAttributes & UE_XFERTYPE) == UE_INTERRUPT &&
			 UE_GET_DIR(ed->bEndpointAddress) == UE_DIR_IN)
			sc->sc_intrin_no = ed->bEndpointAddress; /* Status */
	}

	if (sc->sc_bulkin_no == -1 || sc->sc_bulkout_no == -1 ||
	    sc->sc_intrin_no == -1) {
		aprint_error_dev(self, "missing endpoint\n");
		goto bad;
	}

	s = splnet();

	/* reset the adapter */
	udav_reset(sc);

	/* Get Ethernet Address */
	err = udav_csr_read(sc, UDAV_PAR, (void *)eaddr, ETHER_ADDR_LEN);
	if (err) {
		aprint_error_dev(self, "read MAC address failed\n");
		splx(s);
		goto bad;
	}

	/* Print Ethernet Address */
	aprint_normal_dev(self, "Ethernet address %s\n", ether_sprintf(eaddr));

	/* initialize interface information */
	ifp = GET_IFP(sc);
	ifp->if_softc = sc;
	ifp->if_mtu = ETHERMTU;
	strlcpy(ifp->if_xname, device_xname(self), IFNAMSIZ);
	ifp->if_flags = IFF_BROADCAST | IFF_SIMPLEX | IFF_MULTICAST;
	ifp->if_start = udav_start;
	ifp->if_ioctl = udav_ioctl;
	ifp->if_watchdog = udav_watchdog;
	ifp->if_init = udav_init;
	ifp->if_stop = udav_stop;

	IFQ_SET_READY(&ifp->if_snd);

	if (ISSET(sc->sc_flags, UDAV_NO_PHY)) {
		sc->sc_link = 1;
		goto skipmii;
	}

	/*
	 * Do ifmedia setup.
	 */
	mii = &sc->sc_mii;
	mii->mii_ifp = ifp;
	mii->mii_readreg = udav_miibus_readreg;
	mii->mii_writereg = udav_miibus_writereg;
	mii->mii_statchg = udav_miibus_statchg;
	mii->mii_flags = MIIF_AUTOTSLEEP;
	sc->sc_ec.ec_mii = mii;
	ifmedia_init(&mii->mii_media, 0,
		     udav_ifmedia_change, udav_ifmedia_status);
	mii_attach(self, mii, 0xffffffff, MII_PHY_ANY, MII_OFFSET_ANY, 0);
	if (LIST_FIRST(&mii->mii_phys) == NULL) {
		ifmedia_add(&mii->mii_media, IFM_ETHER | IFM_NONE, 0, NULL);
		ifmedia_set(&mii->mii_media, IFM_ETHER | IFM_NONE);
	} else
		ifmedia_set(&mii->mii_media, IFM_ETHER | IFM_AUTO);

skipmii:
	/* attach the interface */
	if_attach(ifp);
	ether_ifattach(ifp, eaddr);

	rnd_attach_source(&sc->rnd_source, device_xname(self),
	    RND_TYPE_NET, RND_FLAG_DEFAULT);

	callout_init(&sc->sc_stat_ch, 0);
	sc->sc_attached = 1;
	splx(s);

	usbd_add_drv_event(USB_EVENT_DRIVER_ATTACH, dev, sc->sc_dev);

	return;

 bad:
	sc->sc_dying = 1;
	return;
}

/* detach */
int
udav_detach(device_t self, int flags)
{
	struct udav_softc *sc = device_private(self);
	struct ifnet *ifp = GET_IFP(sc);
	int s;

	DPRINTF(("%s: %s: enter\n", device_xname(sc->sc_dev), __func__));

	/* Detached before attached finished */
	if (!sc->sc_attached)
		return 0;

	callout_halt(&sc->sc_stat_ch, NULL);

	/* Remove any pending tasks */
	usb_rem_task_wait(sc->sc_udev, &sc->sc_tick_task, USB_TASKQ_DRIVER,
	    NULL);
	usb_rem_task_wait(sc->sc_udev, &sc->sc_stop_task, USB_TASKQ_DRIVER,
	    NULL);

	s = splusb();

	if (--sc->sc_refcnt >= 0) {
		/* Wait for processes to go away */
		usb_detach_waitold(sc->sc_dev);
	}
	if (ifp->if_flags & IFF_RUNNING)
		udav_stop(GET_IFP(sc), 1);

	rnd_detach_source(&sc->rnd_source);
	mii_detach(&sc->sc_mii, MII_PHY_ANY, MII_OFFSET_ANY);
	ifmedia_delete_instance(&sc->sc_mii.mii_media, IFM_INST_ANY);
	ether_ifdetach(ifp);
	if_detach(ifp);

#ifdef DIAGNOSTIC
	if (sc->sc_pipe_tx != NULL)
		aprint_debug_dev(self, "detach has active tx endpoint.\n");
	if (sc->sc_pipe_rx != NULL)
		aprint_debug_dev(self, "detach has active rx endpoint.\n");
	if (sc->sc_pipe_intr != NULL)
		aprint_debug_dev(self, "detach has active intr endpoint.\n");
#endif
	sc->sc_attached = 0;

	splx(s);

	usbd_add_drv_event(USB_EVENT_DRIVER_DETACH, sc->sc_udev, sc->sc_dev);

	mutex_destroy(&sc->sc_mii_lock);

	return 0;
}

#if 0
/* read memory */
Static int
udav_mem_read(struct udav_softc *sc, int offset, void *buf, int len)
{
	usb_device_request_t req;
	usbd_status err;

	if (sc == NULL)
		return 0;

	DPRINTFN(0x200,
		("%s: %s: enter\n", device_xname(sc->sc_dev), __func__));

	if (sc->sc_dying)
		return 0;

	offset &= 0xffff;
	len &= 0xff;

	req.bmRequestType = UT_READ_VENDOR_DEVICE;
	req.bRequest = UDAV_REQ_MEM_READ;
	USETW(req.wValue, 0x0000);
	USETW(req.wIndex, offset);
	USETW(req.wLength, len);

	sc->sc_refcnt++;
	err = usbd_do_request(sc->sc_udev, &req, buf);
	if (--sc->sc_refcnt < 0)
		usb_detach_wakeupold(sc->sc_dev);
	if (err) {
		DPRINTF(("%s: %s: read failed. off=%04x, err=%d\n",
			 device_xname(sc->sc_dev), __func__, offset, err));
	}

	return err;
}

/* write memory */
Static int
udav_mem_write(struct udav_softc *sc, int offset, void *buf, int len)
{
	usb_device_request_t req;
	usbd_status err;

	if (sc == NULL)
		return 0;

	DPRINTFN(0x200,
		("%s: %s: enter\n", device_xname(sc->sc_dev), __func__));

	if (sc->sc_dying)
		return 0;

	offset &= 0xffff;
	len &= 0xff;

	req.bmRequestType = UT_WRITE_VENDOR_DEVICE;
	req.bRequest = UDAV_REQ_MEM_WRITE;
	USETW(req.wValue, 0x0000);
	USETW(req.wIndex, offset);
	USETW(req.wLength, len);

	sc->sc_refcnt++;
	err = usbd_do_request(sc->sc_udev, &req, buf);
	if (--sc->sc_refcnt < 0)
		usb_detach_wakeupold(sc->sc_dev);
	if (err) {
		DPRINTF(("%s: %s: write failed. off=%04x, err=%d\n",
			 device_xname(sc->sc_dev), __func__, offset, err));
	}

	return err;
}

/* write memory */
Static int
udav_mem_write1(struct udav_softc *sc, int offset, unsigned char ch)
{
	usb_device_request_t req;
	usbd_status err;

	if (sc == NULL)
		return 0;

	DPRINTFN(0x200,
		("%s: %s: enter\n", device_xname(sc->sc_dev), __func__));

	if (sc->sc_dying)
		return 0;

	offset &= 0xffff;

	req.bmRequestType = UT_WRITE_VENDOR_DEVICE;
	req.bRequest = UDAV_REQ_MEM_WRITE1;
	USETW(req.wValue, ch);
	USETW(req.wIndex, offset);
	USETW(req.wLength, 0x0000);

	sc->sc_refcnt++;
	err = usbd_do_request(sc->sc_udev, &req, NULL);
	if (--sc->sc_refcnt < 0)
		usb_detach_wakeupold(sc->sc_dev);
	if (err) {
		DPRINTF(("%s: %s: write failed. off=%04x, err=%d\n",
			 device_xname(sc->sc_dev), __func__, offset, err));
	}

	return err;
}
#endif

/* read register(s) */
Static int
udav_csr_read(struct udav_softc *sc, int offset, void *buf, int len)
{
	usb_device_request_t req;
	usbd_status err;

	if (sc == NULL)
		return 0;

	DPRINTFN(0x200,
		("%s: %s: enter\n", device_xname(sc->sc_dev), __func__));

	if (sc->sc_dying)
		return 0;

	offset &= 0xff;
	len &= 0xff;

	req.bmRequestType = UT_READ_VENDOR_DEVICE;
	req.bRequest = UDAV_REQ_REG_READ;
	USETW(req.wValue, 0x0000);
	USETW(req.wIndex, offset);
	USETW(req.wLength, len);

	sc->sc_refcnt++;
	err = usbd_do_request(sc->sc_udev, &req, buf);
	if (--sc->sc_refcnt < 0)
		usb_detach_wakeupold(sc->sc_dev);
	if (err) {
		DPRINTF(("%s: %s: read failed. off=%04x, err=%d\n",
			 device_xname(sc->sc_dev), __func__, offset, err));
	}

	return err;
}

/* write register(s) */
Static int
udav_csr_write(struct udav_softc *sc, int offset, void *buf, int len)
{
	usb_device_request_t req;
	usbd_status err;

	if (sc == NULL)
		return 0;

	DPRINTFN(0x200,
		("%s: %s: enter\n", device_xname(sc->sc_dev), __func__));

	if (sc->sc_dying)
		return 0;

	offset &= 0xff;
	len &= 0xff;

	req.bmRequestType = UT_WRITE_VENDOR_DEVICE;
	req.bRequest = UDAV_REQ_REG_WRITE;
	USETW(req.wValue, 0x0000);
	USETW(req.wIndex, offset);
	USETW(req.wLength, len);

	sc->sc_refcnt++;
	err = usbd_do_request(sc->sc_udev, &req, buf);
	if (--sc->sc_refcnt < 0)
		usb_detach_wakeupold(sc->sc_dev);
	if (err) {
		DPRINTF(("%s: %s: write failed. off=%04x, err=%d\n",
			 device_xname(sc->sc_dev), __func__, offset, err));
	}

	return err;
}

Static int
udav_csr_read1(struct udav_softc *sc, int offset)
{
	uint8_t val = 0;

	if (sc == NULL)
		return 0;

	DPRINTFN(0x200,
		("%s: %s: enter\n", device_xname(sc->sc_dev), __func__));

	if (sc->sc_dying)
		return 0;

	return udav_csr_read(sc, offset, &val, 1) ? 0 : val;
}

/* write a register */
Static int
udav_csr_write1(struct udav_softc *sc, int offset, unsigned char ch)
{
	usb_device_request_t req;
	usbd_status err;

	if (sc == NULL)
		return 0;

	DPRINTFN(0x200,
		("%s: %s: enter\n", device_xname(sc->sc_dev), __func__));

	if (sc->sc_dying)
		return 0;

	offset &= 0xff;

	req.bmRequestType = UT_WRITE_VENDOR_DEVICE;
	req.bRequest = UDAV_REQ_REG_WRITE1;
	USETW(req.wValue, ch);
	USETW(req.wIndex, offset);
	USETW(req.wLength, 0x0000);

	sc->sc_refcnt++;
	err = usbd_do_request(sc->sc_udev, &req, NULL);
	if (--sc->sc_refcnt < 0)
		usb_detach_wakeupold(sc->sc_dev);
	if (err) {
		DPRINTF(("%s: %s: write failed. off=%04x, err=%d\n",
			 device_xname(sc->sc_dev), __func__, offset, err));
	}

	return err;
}

Static int
udav_init(struct ifnet *ifp)
{
	struct udav_softc *sc = ifp->if_softc;
	struct mii_data *mii = GET_MII(sc);
	uint8_t eaddr[ETHER_ADDR_LEN];
	int rc, s;

	DPRINTF(("%s: %s: enter\n", device_xname(sc->sc_dev), __func__));

	if (sc->sc_dying)
		return EIO;

	s = splnet();

	/* Cancel pending I/O and free all TX/RX buffers */
	udav_stop(ifp, 1);

	memcpy(eaddr, CLLADDR(ifp->if_sadl), sizeof(eaddr));
	udav_csr_write(sc, UDAV_PAR, eaddr, ETHER_ADDR_LEN);

	/* Initialize network control register */
	/*  Disable loopback  */
	UDAV_CLRBIT(sc, UDAV_NCR, UDAV_NCR_LBK0 | UDAV_NCR_LBK1);

	/* Initialize RX control register */
	UDAV_SETBIT(sc, UDAV_RCR, UDAV_RCR_DIS_LONG | UDAV_RCR_DIS_CRC);

	/* If we want promiscuous mode, accept all physical frames. */
	if (ifp->if_flags & IFF_PROMISC)
		UDAV_SETBIT(sc, UDAV_RCR, UDAV_RCR_ALL|UDAV_RCR_PRMSC);
	else
		UDAV_CLRBIT(sc, UDAV_RCR, UDAV_RCR_ALL|UDAV_RCR_PRMSC);

	/* Load the multicast filter */
	udav_setmulti(sc);

	/* Enable RX */
	UDAV_SETBIT(sc, UDAV_RCR, UDAV_RCR_RXEN);

	/* clear POWER_DOWN state of internal PHY */
	UDAV_SETBIT(sc, UDAV_GPCR, UDAV_GPCR_GEP_CNTL0);
	UDAV_CLRBIT(sc, UDAV_GPR, UDAV_GPR_GEPIO0);

	if ((rc = mii_mediachg(mii)) == ENXIO)
		rc = 0;
	else if (rc != 0)
		goto out;

	if (sc->sc_pipe_tx == NULL || sc->sc_pipe_rx == NULL) {
		if (udav_openpipes(sc)) {
			splx(s);
			return EIO;
		}
	}

	/* Initialize transmit ring */
	if (udav_tx_list_init(sc)) {
		printf("%s: tx list init failed\n", device_xname(sc->sc_dev));
		splx(s);
		return EIO;
	}

	/* Initialize receive ring */
	if (udav_rx_list_init(sc)) {
		printf("%s: rx list init failed\n", device_xname(sc->sc_dev));
		splx(s);
		return EIO;
	}

	/* Start up the receive pipe. */
	for (size_t i = 0; i < UDAV_RX_LIST_CNT; i++) {
		struct udav_chain *c = &sc->sc_cdata.udav_rx_chain[i];
		usbd_setup_xfer(c->udav_xfer, c, c->udav_buf, UDAV_BUFSZ,
		    USBD_SHORT_XFER_OK, USBD_NO_TIMEOUT, udav_rxeof);
		(void)usbd_transfer(c->udav_xfer);
		DPRINTF(("%s: %s: start read\n", device_xname(sc->sc_dev),
			 __func__));
	}

	ifp->if_flags |= IFF_RUNNING;
	ifp->if_flags &= ~IFF_OACTIVE;

	callout_reset(&sc->sc_stat_ch, hz, udav_tick, sc);

out:
	splx(s);
	return rc;
}

Static void
udav_reset(struct udav_softc *sc)
{
	int i;

	DPRINTF(("%s: %s: enter\n", device_xname(sc->sc_dev), __func__));

	if (sc->sc_dying)
		return;

	/* Select PHY */
#if 1
	/*
	 * XXX: force select internal phy.
	 *	external phy routines are not tested.
	 */
	UDAV_CLRBIT(sc, UDAV_NCR, UDAV_NCR_EXT_PHY);
#else
	if (sc->sc_flags & UDAV_EXT_PHY) {
		UDAV_SETBIT(sc, UDAV_NCR, UDAV_NCR_EXT_PHY);
	} else {
		UDAV_CLRBIT(sc, UDAV_NCR, UDAV_NCR_EXT_PHY);
	}
#endif

	UDAV_SETBIT(sc, UDAV_NCR, UDAV_NCR_RST);

	for (i = 0; i < UDAV_TX_TIMEOUT; i++) {
		if (!(udav_csr_read1(sc, UDAV_NCR) & UDAV_NCR_RST))
			break;
		delay(10);	/* XXX */
	}
	delay(10000);		/* XXX */
}

int
udav_activate(device_t self, enum devact act)
{
	struct udav_softc *sc = device_private(self);

	DPRINTF(("%s: %s: enter, act=%d\n", device_xname(sc->sc_dev),
		 __func__, act));
	switch (act) {
	case DVACT_DEACTIVATE:
		if_deactivate(&sc->sc_ec.ec_if);
		sc->sc_dying = 1;
		return 0;
	default:
		return EOPNOTSUPP;
	}
}

#define UDAV_BITS	6

#define UDAV_CALCHASH(addr) \
	(ether_crc32_le((addr), ETHER_ADDR_LEN) & ((1 << UDAV_BITS) - 1))

Static void
udav_setmulti(struct udav_softc *sc)
{
	struct ifnet *ifp;
	struct ether_multi *enm;
	struct ether_multistep step;
	uint8_t hashes[8];
	int h = 0;

	DPRINTF(("%s: %s: enter\n", device_xname(sc->sc_dev), __func__));

	if (sc->sc_dying)
		return;

	ifp = GET_IFP(sc);

	if (ISSET(sc->sc_flags, UDAV_NO_PHY)) {
		UDAV_SETBIT(sc, UDAV_RCR, UDAV_RCR_ALL);
		UDAV_SETBIT(sc, UDAV_RCR, UDAV_RCR_PRMSC);
		return;
	}

	if (ifp->if_flags & IFF_PROMISC) {
		UDAV_SETBIT(sc, UDAV_RCR, UDAV_RCR_ALL|UDAV_RCR_PRMSC);
		return;
	} else if (ifp->if_flags & IFF_ALLMULTI) {
	allmulti:
		ifp->if_flags |= IFF_ALLMULTI;
		UDAV_SETBIT(sc, UDAV_RCR, UDAV_RCR_ALL);
		UDAV_CLRBIT(sc, UDAV_RCR, UDAV_RCR_PRMSC);
		return;
	}

	/* first, zot all the existing hash bits */
	memset(hashes, 0x00, sizeof(hashes));
	hashes[7] |= 0x80;	/* broadcast address */
	udav_csr_write(sc, UDAV_MAR, hashes, sizeof(hashes));

	/* now program new ones */
	ETHER_FIRST_MULTI(step, &sc->sc_ec, enm);
	while (enm != NULL) {
		if (memcmp(enm->enm_addrlo, enm->enm_addrhi,
			   ETHER_ADDR_LEN) != 0)
			goto allmulti;

		h = UDAV_CALCHASH(enm->enm_addrlo);
		hashes[h>>3] |= 1 << (h & 0x7);
		ETHER_NEXT_MULTI(step, enm);
	}

	/* disable all multicast */
	ifp->if_flags &= ~IFF_ALLMULTI;
	UDAV_CLRBIT(sc, UDAV_RCR, UDAV_RCR_ALL);

	/* write hash value to the register */
	udav_csr_write(sc, UDAV_MAR, hashes, sizeof(hashes));
}

Static int
udav_openpipes(struct udav_softc *sc)
{
	usbd_status err;
	int error = 0;

	if (sc->sc_dying)
		return EIO;

	sc->sc_refcnt++;

	/* Open RX pipe */
	err = usbd_open_pipe(sc->sc_ctl_iface, sc->sc_bulkin_no,
			     USBD_EXCLUSIVE_USE, &sc->sc_pipe_rx);
	if (err) {
		printf("%s: open rx pipe failed: %s\n",
		       device_xname(sc->sc_dev), usbd_errstr(err));
		error = EIO;
		goto done;
	}

	/* Open TX pipe */
	err = usbd_open_pipe(sc->sc_ctl_iface, sc->sc_bulkout_no,
			     USBD_EXCLUSIVE_USE, &sc->sc_pipe_tx);
	if (err) {
		printf("%s: open tx pipe failed: %s\n",
		       device_xname(sc->sc_dev), usbd_errstr(err));
		error = EIO;
		goto done;
	}

#if 0
	/* XXX: interrupt endpoint is not yet supported */
	/* Open Interrupt pipe */
	err = usbd_open_pipe_intr(sc->sc_ctl_iface, sc->sc_intrin_no,
				  USBD_EXCLUSIVE_USE, &sc->sc_pipe_intr, sc,
				  &sc->sc_cdata.udav_ibuf, UDAV_INTR_PKGLEN,
				  udav_intr, USBD_DEFAULT_INTERVAL);
	if (err) {
		printf("%s: open intr pipe failed: %s\n",
		       device_xname(sc->sc_dev), usbd_errstr(err));
		error = EIO;
		goto done;
	}
#endif
 done:
	if (--sc->sc_refcnt < 0)
		usb_detach_wakeupold(sc->sc_dev);

	return error;
}

Static int
udav_newbuf(struct udav_softc *sc, struct udav_chain *c, struct mbuf *m)
{
	struct mbuf *m_new = NULL;

	DPRINTF(("%s: %s: enter\n", device_xname(sc->sc_dev), __func__));

	if (m == NULL) {
		MGETHDR(m_new, M_DONTWAIT, MT_DATA);
		if (m_new == NULL) {
			printf("%s: no memory for rx list "
			       "-- packet dropped!\n", device_xname(sc->sc_dev));
			return ENOBUFS;
		}
		MCLGET(m_new, M_DONTWAIT);
		if (!(m_new->m_flags & M_EXT)) {
			printf("%s: no memory for rx list "
			       "-- packet dropped!\n", device_xname(sc->sc_dev));
			m_freem(m_new);
			return ENOBUFS;
		}
		m_new->m_len = m_new->m_pkthdr.len = MCLBYTES;
	} else {
		m_new = m;
		m_new->m_len = m_new->m_pkthdr.len = MCLBYTES;
		m_new->m_data = m_new->m_ext.ext_buf;
	}

	m_adj(m_new, ETHER_ALIGN);
	c->udav_mbuf = m_new;

	return 0;
}


Static int
udav_rx_list_init(struct udav_softc *sc)
{
	struct udav_cdata *cd;
	struct udav_chain *c;
	int i;

	DPRINTF(("%s: %s: enter\n", device_xname(sc->sc_dev), __func__));

	cd = &sc->sc_cdata;
	for (i = 0; i < UDAV_RX_LIST_CNT; i++) {
		c = &cd->udav_rx_chain[i];
		c->udav_sc = sc;
		c->udav_idx = i;
		if (udav_newbuf(sc, c, NULL) == ENOBUFS)
			return ENOBUFS;
		if (c->udav_xfer == NULL) {
			int error = usbd_create_xfer(sc->sc_pipe_rx,
			    UDAV_BUFSZ, 0, 0, &c->udav_xfer);
			if (error)
				return error;
			c->udav_buf = usbd_get_buffer(c->udav_xfer);
		}
	}

	return 0;
}

Static int
udav_tx_list_init(struct udav_softc *sc)
{
	struct udav_cdata *cd;
	struct udav_chain *c;
	int i;

	DPRINTF(("%s: %s: enter\n", device_xname(sc->sc_dev), __func__));

	cd = &sc->sc_cdata;
	for (i = 0; i < UDAV_TX_LIST_CNT; i++) {
		c = &cd->udav_tx_chain[i];
		c->udav_sc = sc;
		c->udav_idx = i;
		c->udav_mbuf = NULL;
		if (c->udav_xfer == NULL) {
			int error = usbd_create_xfer(sc->sc_pipe_tx, UDAV_BUFSZ,
			    USBD_FORCE_SHORT_XFER, 0, &c->udav_xfer);
			if (error)
				return error;
			c->udav_buf = usbd_get_buffer(c->udav_xfer);
		}
	}

	return 0;
}

Static void
udav_start(struct ifnet *ifp)
{
	struct udav_softc *sc = ifp->if_softc;
	struct mbuf *m_head = NULL;

	DPRINTF(("%s: %s: enter, link=%d\n", device_xname(sc->sc_dev),
		 __func__, sc->sc_link));

	if (sc->sc_dying)
		return;

	if (!sc->sc_link)
		return;

	if (ifp->if_flags & IFF_OACTIVE)
		return;

	IFQ_POLL(&ifp->if_snd, m_head);
	if (m_head == NULL)
		return;

	if (udav_send(sc, m_head, 0)) {
		ifp->if_flags |= IFF_OACTIVE;
		return;
	}

	IFQ_DEQUEUE(&ifp->if_snd, m_head);

	bpf_mtap(ifp, m_head, BPF_D_OUT);

	ifp->if_flags |= IFF_OACTIVE;

	/* Set a timeout in case the chip goes out to lunch. */
	ifp->if_timer = 5;
}

Static int
udav_send(struct udav_softc *sc, struct mbuf *m, int idx)
{
	int total_len;
	struct udav_chain *c;
	usbd_status err;

	DPRINTF(("%s: %s: enter\n", device_xname(sc->sc_dev),__func__));

	c = &sc->sc_cdata.udav_tx_chain[idx];

	/* Copy the mbuf data into a contiguous buffer */
	/*  first 2 bytes are packet length */
	m_copydata(m, 0, m->m_pkthdr.len, c->udav_buf + 2);
	c->udav_mbuf = m;
	total_len = m->m_pkthdr.len;
	if (total_len < UDAV_MIN_FRAME_LEN) {
		memset(c->udav_buf + 2 + total_len, 0,
		    UDAV_MIN_FRAME_LEN - total_len);
		total_len = UDAV_MIN_FRAME_LEN;
	}

	/* Frame length is specified in the first 2bytes of the buffer */
	c->udav_buf[0] = (uint8_t)total_len;
	c->udav_buf[1] = (uint8_t)(total_len >> 8);
	total_len += 2;

	usbd_setup_xfer(c->udav_xfer, c, c->udav_buf, total_len,
	    USBD_FORCE_SHORT_XFER, UDAV_TX_TIMEOUT, udav_txeof);

	/* Transmit */
	sc->sc_refcnt++;
	err = usbd_transfer(c->udav_xfer);
	if (--sc->sc_refcnt < 0)
		usb_detach_wakeupold(sc->sc_dev);
	if (err != USBD_IN_PROGRESS) {
		printf("%s: udav_send error=%s\n", device_xname(sc->sc_dev),
		       usbd_errstr(err));
		/* Stop the interface */
		usb_add_task(sc->sc_udev, &sc->sc_stop_task,
		    USB_TASKQ_DRIVER);
		return EIO;
	}

	DPRINTF(("%s: %s: send %d bytes\n", device_xname(sc->sc_dev),
		 __func__, total_len));

	sc->sc_cdata.udav_tx_cnt++;

	return 0;
}

Static void
udav_txeof(struct usbd_xfer *xfer, void *priv,
    usbd_status status)
{
	struct udav_chain *c = priv;
	struct udav_softc *sc = c->udav_sc;
	struct ifnet *ifp = GET_IFP(sc);
	int s;

	if (sc->sc_dying)
		return;

	s = splnet();

	DPRINTF(("%s: %s: enter\n", device_xname(sc->sc_dev), __func__));

	ifp->if_timer = 0;
	ifp->if_flags &= ~IFF_OACTIVE;

	if (status != USBD_NORMAL_COMPLETION) {
		if (status == USBD_NOT_STARTED || status == USBD_CANCELLED) {
			splx(s);
			return;
		}
		ifp->if_oerrors++;
		printf("%s: usb error on tx: %s\n", device_xname(sc->sc_dev),
		       usbd_errstr(status));
		if (status == USBD_STALLED) {
			sc->sc_refcnt++;
			usbd_clear_endpoint_stall_async(sc->sc_pipe_tx);
			if (--sc->sc_refcnt < 0)
				usb_detach_wakeupold(sc->sc_dev);
		}
		splx(s);
		return;
	}

	ifp->if_opackets++;

	m_freem(c->udav_mbuf);
	c->udav_mbuf = NULL;

	if (IFQ_IS_EMPTY(&ifp->if_snd) == 0)
		udav_start(ifp);

	splx(s);
}

Static void
udav_rxeof(struct usbd_xfer *xfer, void *priv, usbd_status status)
{
	struct udav_chain *c = priv;
	struct udav_softc *sc = c->udav_sc;
	struct ifnet *ifp = GET_IFP(sc);
	struct mbuf *m;
	uint32_t total_len;
	uint8_t *pktstat;
	int s;

	DPRINTF(("%s: %s: enter\n", device_xname(sc->sc_dev),__func__));

	if (sc->sc_dying)
		return;

	if (status != USBD_NORMAL_COMPLETION) {
		if (status == USBD_NOT_STARTED || status == USBD_CANCELLED)
			return;
		sc->sc_rx_errs++;
		if (usbd_ratecheck(&sc->sc_rx_notice)) {
			printf("%s: %u usb errors on rx: %s\n",
			       device_xname(sc->sc_dev), sc->sc_rx_errs,
			       usbd_errstr(status));
			sc->sc_rx_errs = 0;
		}
		if (status == USBD_STALLED) {
			sc->sc_refcnt++;
			usbd_clear_endpoint_stall_async(sc->sc_pipe_rx);
			if (--sc->sc_refcnt < 0)
				usb_detach_wakeupold(sc->sc_dev);
		}
		goto done;
	}

	usbd_get_xfer_status(xfer, NULL, NULL, &total_len, NULL);

	/* copy data to mbuf */
	m = c->udav_mbuf;
	memcpy(mtod(m, char *), c->udav_buf, total_len);

	/* first byte in received data */
	pktstat = mtod(m, uint8_t *);
	m_adj(m, sizeof(uint8_t));
	DPRINTF(("%s: RX Status: 0x%02x\n", device_xname(sc->sc_dev),
				*pktstat));

	total_len = UGETW(mtod(m, uint8_t *));
	m_adj(m, sizeof(uint16_t));

	if (*pktstat & UDAV_RSR_LCS) {
		ifp->if_collisions++;
		goto done;
	}

	if (total_len < sizeof(struct ether_header) ||
	    *pktstat & UDAV_RSR_ERR) {
		ifp->if_ierrors++;
		goto done;
	}

	total_len -= ETHER_CRC_LEN;

	m->m_pkthdr.len = m->m_len = total_len;
	m_set_rcvif(m, ifp);

	s = splnet();

	if (udav_newbuf(sc, c, NULL) == ENOBUFS) {
		ifp->if_ierrors++;
		goto done1;
	}

	DPRINTF(("%s: %s: deliver %d\n", device_xname(sc->sc_dev),
		 __func__, m->m_len));
	if_percpuq_enqueue((ifp)->if_percpuq, (m));

 done1:
	splx(s);

 done:
	/* Setup new transfer */
	usbd_setup_xfer(xfer, c, c->udav_buf, UDAV_BUFSZ, USBD_SHORT_XFER_OK,
	    USBD_NO_TIMEOUT, udav_rxeof);
	sc->sc_refcnt++;
	usbd_transfer(xfer);
	if (--sc->sc_refcnt < 0)
		usb_detach_wakeupold(sc->sc_dev);

	DPRINTF(("%s: %s: start rx\n", device_xname(sc->sc_dev), __func__));
}

#if 0
Static void udav_intr(void)
{
}
#endif

Static int
udav_ioctl(struct ifnet *ifp, u_long cmd, void *data)
{
	struct udav_softc *sc = ifp->if_softc;
	int s, error = 0;

	DPRINTF(("%s: %s: enter\n", device_xname(sc->sc_dev), __func__));

	if (sc->sc_dying)
		return EIO;

	s = splnet();

	error = ether_ioctl(ifp, cmd, data);
	if (error == ENETRESET) {
		if (ifp->if_flags & IFF_RUNNING)
			udav_setmulti(sc);
		error = 0;
	}

	splx(s);

	return error;
}

Static void
udav_watchdog(struct ifnet *ifp)
{
	struct udav_softc *sc = ifp->if_softc;
	struct udav_chain *c;
	usbd_status stat;
	int s;

	DPRINTF(("%s: %s: enter\n", device_xname(sc->sc_dev), __func__));

	ifp->if_oerrors++;
	printf("%s: watchdog timeout\n", device_xname(sc->sc_dev));

	s = splusb();
	c = &sc->sc_cdata.udav_tx_chain[0];
	usbd_get_xfer_status(c->udav_xfer, NULL, NULL, NULL, &stat);
	udav_txeof(c->udav_xfer, c, stat);

	if (IFQ_IS_EMPTY(&ifp->if_snd) == 0)
		udav_start(ifp);
	splx(s);
}

Static void
udav_stop_task(struct udav_softc *sc)
{
	udav_stop(GET_IFP(sc), 1);
}

/* Stop the adapter and free any mbufs allocated to the RX and TX lists. */
Static void
udav_stop(struct ifnet *ifp, int disable)
{
	struct udav_softc *sc = ifp->if_softc;
	usbd_status err;
	int i;

	DPRINTF(("%s: %s: enter\n", device_xname(sc->sc_dev), __func__));

	ifp->if_timer = 0;

	udav_reset(sc);

	callout_stop(&sc->sc_stat_ch);

	/* Stop transfers */
	/* RX endpoint */
	if (sc->sc_pipe_rx != NULL) {
		err = usbd_abort_pipe(sc->sc_pipe_rx);
		if (err)
			printf("%s: abort rx pipe failed: %s\n",
			       device_xname(sc->sc_dev), usbd_errstr(err));
	}

	/* TX endpoint */
	if (sc->sc_pipe_tx != NULL) {
		err = usbd_abort_pipe(sc->sc_pipe_tx);
		if (err)
			printf("%s: abort tx pipe failed: %s\n",
			       device_xname(sc->sc_dev), usbd_errstr(err));
	}

#if 0
	/* XXX: Interrupt endpoint is not yet supported!! */
	/* Interrupt endpoint */
	if (sc->sc_pipe_intr != NULL) {
		err = usbd_abort_pipe(sc->sc_pipe_intr);
		if (err)
			printf("%s: abort intr pipe failed: %s\n",
			       device_xname(sc->sc_dev), usbd_errstr(err));
		err = usbd_close_pipe(sc->sc_pipe_intr);
		if (err)
			printf("%s: close intr pipe failed: %s\n",
			       device_xname(sc->sc_dev), usbd_errstr(err));
		sc->sc_pipe_intr = NULL;
	}
#endif

	/* Free RX resources. */
	for (i = 0; i < UDAV_RX_LIST_CNT; i++) {
		if (sc->sc_cdata.udav_rx_chain[i].udav_mbuf != NULL) {
			m_freem(sc->sc_cdata.udav_rx_chain[i].udav_mbuf);
			sc->sc_cdata.udav_rx_chain[i].udav_mbuf = NULL;
		}
		if (sc->sc_cdata.udav_rx_chain[i].udav_xfer != NULL) {
			usbd_destroy_xfer(sc->sc_cdata.udav_rx_chain[i].udav_xfer);
			sc->sc_cdata.udav_rx_chain[i].udav_xfer = NULL;
		}
	}

	/* Free TX resources. */
	for (i = 0; i < UDAV_TX_LIST_CNT; i++) {
		if (sc->sc_cdata.udav_tx_chain[i].udav_mbuf != NULL) {
			m_freem(sc->sc_cdata.udav_tx_chain[i].udav_mbuf);
			sc->sc_cdata.udav_tx_chain[i].udav_mbuf = NULL;
		}
		if (sc->sc_cdata.udav_tx_chain[i].udav_xfer != NULL) {
			usbd_destroy_xfer(sc->sc_cdata.udav_tx_chain[i].udav_xfer);
			sc->sc_cdata.udav_tx_chain[i].udav_xfer = NULL;
		}
	}

	/* Close pipes */
	/* RX endpoint */
	if (sc->sc_pipe_rx != NULL) {
		err = usbd_close_pipe(sc->sc_pipe_rx);
		if (err)
			printf("%s: close rx pipe failed: %s\n",
			       device_xname(sc->sc_dev), usbd_errstr(err));
		sc->sc_pipe_rx = NULL;
	}

	/* TX endpoint */
	if (sc->sc_pipe_tx != NULL) {
		err = usbd_close_pipe(sc->sc_pipe_tx);
		if (err)
			printf("%s: close tx pipe failed: %s\n",
			       device_xname(sc->sc_dev), usbd_errstr(err));
		sc->sc_pipe_tx = NULL;
	}

	if (!ISSET(sc->sc_flags, UDAV_NO_PHY))
		sc->sc_link = 0;
	ifp->if_flags &= ~(IFF_RUNNING | IFF_OACTIVE);
}

/* Set media options */
Static int
udav_ifmedia_change(struct ifnet *ifp)
{
	struct udav_softc *sc = ifp->if_softc;
	struct mii_data *mii = GET_MII(sc);
	int rc;

	DPRINTF(("%s: %s: enter\n", device_xname(sc->sc_dev), __func__));

	if (sc->sc_dying)
		return 0;

	sc->sc_link = 0;
	if ((rc = mii_mediachg(mii)) == ENXIO)
		return 0;
	return rc;
}

/* Report current media status. */
Static void
udav_ifmedia_status(struct ifnet *ifp, struct ifmediareq *ifmr)
{
	struct udav_softc *sc = ifp->if_softc;

	DPRINTF(("%s: %s: enter\n", device_xname(sc->sc_dev), __func__));

	if (sc->sc_dying)
		return;

	ether_mediastatus(ifp, ifmr);
}

Static void
udav_tick(void *xsc)
{
	struct udav_softc *sc = xsc;

	if (sc == NULL)
		return;

	DPRINTFN(0xff, ("%s: %s: enter\n", device_xname(sc->sc_dev),
			__func__));

	if (sc->sc_dying)
		return;

	/* Perform periodic stuff in process context */
	usb_add_task(sc->sc_udev, &sc->sc_tick_task,
	    USB_TASKQ_DRIVER);
}

Static void
udav_tick_task(void *xsc)
{
	struct udav_softc *sc = xsc;
	struct ifnet *ifp;
	struct mii_data *mii;
	int s;

	if (sc == NULL)
		return;

	DPRINTFN(0xff, ("%s: %s: enter\n", device_xname(sc->sc_dev),
			__func__));

	if (sc->sc_dying)
		return;

	ifp = GET_IFP(sc);
	mii = GET_MII(sc);

	if (mii == NULL)
		return;

	s = splnet();

	mii_tick(mii);
	if (!sc->sc_link) {
		mii_pollstat(mii);
		if (mii->mii_media_status & IFM_ACTIVE &&
		    IFM_SUBTYPE(mii->mii_media_active) != IFM_NONE) {
			DPRINTF(("%s: %s: got link\n",
				 device_xname(sc->sc_dev), __func__));
			sc->sc_link++;
			if (IFQ_IS_EMPTY(&ifp->if_snd) == 0)
				   udav_start(ifp);
		}
	}

	callout_reset(&sc->sc_stat_ch, hz, udav_tick, sc);

	splx(s);
}

/* Get exclusive access to the MII registers */
Static void
udav_lock_mii(struct udav_softc *sc)
{
	DPRINTFN(0xff, ("%s: %s: enter\n", device_xname(sc->sc_dev),
			__func__));

	sc->sc_refcnt++;
	mutex_enter(&sc->sc_mii_lock);
}

Static void
udav_unlock_mii(struct udav_softc *sc)
{
	DPRINTFN(0xff, ("%s: %s: enter\n", device_xname(sc->sc_dev),
		       __func__));

	mutex_exit(&sc->sc_mii_lock);
	if (--sc->sc_refcnt < 0)
		usb_detach_wakeupold(sc->sc_dev);
}

Static int
udav_miibus_readreg(device_t dev, int phy, int reg)
{
	struct udav_softc *sc;
	uint8_t val[2];
	uint16_t data16;

	if (dev == NULL)
		return 0;

	sc = device_private(dev);

	DPRINTFN(0xff, ("%s: %s: enter, phy=%d reg=0x%04x\n",
		 device_xname(sc->sc_dev), __func__, phy, reg));

	if (sc->sc_dying) {
#ifdef DIAGNOSTIC
		printf("%s: %s: dying\n", device_xname(sc->sc_dev),
		       __func__);
#endif
		return 0;
	}

	/* XXX: one PHY only for the internal PHY */
	if (phy != 0) {
		DPRINTFN(0xff, ("%s: %s: phy=%d is not supported\n",
			 device_xname(sc->sc_dev), __func__, phy));
		return 0;
	}

	udav_lock_mii(sc);

	/* select internal PHY and set PHY register address */
	udav_csr_write1(sc, UDAV_EPAR,
			UDAV_EPAR_PHY_ADR0 | (reg & UDAV_EPAR_EROA_MASK));

	/* select PHY operation and start read command */
	udav_csr_write1(sc, UDAV_EPCR, UDAV_EPCR_EPOS | UDAV_EPCR_ERPRR);

	/* XXX: should be wait? */

	/* end read command */
	UDAV_CLRBIT(sc, UDAV_EPCR, UDAV_EPCR_ERPRR);

	/* retrieve the result from data registers */
	udav_csr_read(sc, UDAV_EPDRL, val, 2);

	udav_unlock_mii(sc);

	data16 = val[0] | (val[1] << 8);

	DPRINTFN(0xff, ("%s: %s: phy=%d reg=0x%04x => 0x%04x\n",
		 device_xname(sc->sc_dev), __func__, phy, reg, data16));

	return data16;
}

Static void
udav_miibus_writereg(device_t dev, int phy, int reg, int data)
{
	struct udav_softc *sc;
	uint8_t val[2];

	if (dev == NULL)
		return;

	sc = device_private(dev);

	DPRINTFN(0xff, ("%s: %s: enter, phy=%d reg=0x%04x data=0x%04x\n",
		 device_xname(sc->sc_dev), __func__, phy, reg, data));

	if (sc->sc_dying) {
#ifdef DIAGNOSTIC
		printf("%s: %s: dying\n", device_xname(sc->sc_dev),
		       __func__);
#endif
		return;
	}

	/* XXX: one PHY only for the internal PHY */
	if (phy != 0) {
		DPRINTFN(0xff, ("%s: %s: phy=%d is not supported\n",
			 device_xname(sc->sc_dev), __func__, phy));
		return;
	}

	udav_lock_mii(sc);

	/* select internal PHY and set PHY register address */
	udav_csr_write1(sc, UDAV_EPAR,
			UDAV_EPAR_PHY_ADR0 | (reg & UDAV_EPAR_EROA_MASK));

	/* put the value to the data registers */
	val[0] = data & 0xff;
	val[1] = (data >> 8) & 0xff;
	udav_csr_write(sc, UDAV_EPDRL, val, 2);

	/* select PHY operation and start write command */
	udav_csr_write1(sc, UDAV_EPCR, UDAV_EPCR_EPOS | UDAV_EPCR_ERPRW);

	/* XXX: should be wait? */

	/* end write command */
	UDAV_CLRBIT(sc, UDAV_EPCR, UDAV_EPCR_ERPRW);

	udav_unlock_mii(sc);

	return;
}

Static void
udav_miibus_statchg(struct ifnet *ifp)
{
#ifdef UDAV_DEBUG

	if (ifp == NULL)
		return;

	DPRINTF(("%s: %s: enter\n", ifp->if_xname, __func__));
#endif
	/* Nothing to do */
}<|MERGE_RESOLUTION|>--- conflicted
+++ resolved
@@ -1,8 +1,4 @@
-<<<<<<< HEAD
-/*	$NetBSD: if_udav.c,v 1.52 2018/01/21 13:57:12 skrll Exp $	*/
-=======
 /*	$NetBSD: if_udav.c,v 1.55 2018/08/02 06:09:04 riastradh Exp $	*/
->>>>>>> b2b84690
 /*	$nabe: if_udav.c,v 1.3 2003/08/21 16:57:19 nabe Exp $	*/
 
 /*
@@ -49,11 +45,7 @@
  */
 
 #include <sys/cdefs.h>
-<<<<<<< HEAD
-__KERNEL_RCSID(0, "$NetBSD: if_udav.c,v 1.52 2018/01/21 13:57:12 skrll Exp $");
-=======
 __KERNEL_RCSID(0, "$NetBSD: if_udav.c,v 1.55 2018/08/02 06:09:04 riastradh Exp $");
->>>>>>> b2b84690
 
 #ifdef _KERNEL_OPT
 #include "opt_inet.h"
