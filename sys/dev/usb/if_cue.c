--- conflicted
+++ resolved
@@ -136,50 +136,6 @@
 void cue_attach(device_t, device_t, void *);
 
 CFATTACH_DECL_NEW(cue, sizeof(struct cue_softc), cue_match, cue_attach,
-<<<<<<< HEAD
-    cue_detach, cue_activate);
-
-Static int cue_tx_list_init(struct cue_softc *);
-Static void cue_tx_list_free(struct cue_softc *);
-Static int cue_rx_list_init(struct cue_softc *);
-#if 0
-Static void cue_rx_list_free(struct cue_softc *);
-#endif
-Static int cue_newbuf(struct cue_softc *, struct cue_chain *, struct mbuf *);
-Static int cue_send(struct cue_softc *, struct mbuf *, int);
-Static void cue_rxeof(struct usbd_xfer *, void *, usbd_status);
-Static void cue_txeof(struct usbd_xfer *, void *, usbd_status);
-Static void cue_tick(void *);
-Static void cue_tick_task(void *);
-Static void cue_start(struct ifnet *);
-Static void cue_start_locked(struct ifnet *);
-Static int cue_ioctl(struct ifnet *, u_long, void *);
-Static int cue_ifflags_cb(struct ethercom *);
-Static int cue_init(struct ifnet *);
-Static int cue_init_locked(struct ifnet *);
-Static void cue_stop(struct cue_softc *);
-Static void cue_stop_locked(struct cue_softc *);
-Static void cue_watchdog(struct ifnet *);
-
-Static void cue_setmulti(struct cue_softc *);
-Static uint32_t cue_crc(const char *);
-Static void cue_reset(struct cue_softc *);
-
-Static int cue_csr_read_1(struct cue_softc *, int);
-Static int cue_csr_write_1(struct cue_softc *, int, int);
-Static int cue_csr_read_2(struct cue_softc *, int);
-#if 0
-Static int cue_csr_write_2(struct cue_softc *, int, int);
-#endif
-Static int cue_mem(struct cue_softc *, int, int, void *, int);
-Static int cue_getmac(struct cue_softc *, void *);
-
-#define CUE_SETBIT(sc, reg, x)				\
-	cue_csr_write_1(sc, reg, cue_csr_read_1(sc, reg) | (x))
-
-#define CUE_CLRBIT(sc, reg, x)				\
-	cue_csr_write_1(sc, reg, cue_csr_read_1(sc, reg) & ~(x))
-=======
     usbnet_detach, usbnet_activate);
 
 static unsigned cue_tx_prepare(struct usbnet *, struct mbuf *,
@@ -198,7 +154,6 @@
 	.uno_init = cue_init,
 	.uno_tick = cue_tick,
 };
->>>>>>> d27527d1
 
 #ifdef CUE_DEBUG
 static int
@@ -508,10 +463,6 @@
 	struct usbnet * const un = &sc->cue_un;
 	struct usb_attach_arg *uaa = aux;
 	char			*devinfop;
-<<<<<<< HEAD
-	u_char			eaddr[ETHER_ADDR_LEN];
-=======
->>>>>>> d27527d1
 	struct usbd_device *	dev = uaa->uaa_device;
 	usbd_status		err;
 	usb_interface_descriptor_t	*id;
@@ -546,18 +497,7 @@
 	un->un_rx_bufsz = CUE_BUFSZ;
 	un->un_tx_bufsz = CUE_BUFSZ;
 
-<<<<<<< HEAD
-	usb_init_task(&sc->cue_tick_task, cue_tick_task, sc, 0);
-	usb_init_task(&sc->cue_stop_task, (void (*)(void *))cue_stop, sc, 0);
-
-	mutex_init(&sc->cue_lock, MUTEX_DEFAULT, IPL_NONE);
-	mutex_init(&sc->cue_txlock, MUTEX_DEFAULT, IPL_SOFTUSB);
-	mutex_init(&sc->cue_rxlock, MUTEX_DEFAULT, IPL_SOFTUSB);
-
-	err = usbd_device2interface_handle(dev, CUE_IFACE_IDX, &iface);
-=======
 	err = usbd_device2interface_handle(dev, CUE_IFACE_IDX, &un->un_iface);
->>>>>>> d27527d1
 	if (err) {
 		aprint_error_dev(self, "getting interface handle failed\n");
 		return;
@@ -594,107 +534,10 @@
 	/*
 	 * Get station address.
 	 */
-<<<<<<< HEAD
-	cue_getmac(sc, &eaddr);
-
-	/*
-	 * A CATC chip was detected. Inform the world.
-	 */
-	aprint_normal_dev(self, "Ethernet address %s\n", ether_sprintf(eaddr));
-
-	/* Initialize interface info.*/
-	ifp = GET_IFP(sc);
-	ifp->if_softc = sc;
-	ifp->if_mtu = ETHERMTU;
-	ifp->if_flags = IFF_BROADCAST | IFF_SIMPLEX | IFF_MULTICAST;
-	ifp->if_extflags = IFEF_MPSAFE;
-	ifp->if_init = cue_init;
-	ifp->if_ioctl = cue_ioctl;
-	ifp->if_start = cue_start;
-	ifp->if_watchdog = cue_watchdog;
-	strlcpy(ifp->if_xname, device_xname(sc->cue_dev), IFNAMSIZ);
-
-	IFQ_SET_READY(&ifp->if_snd);
-
-	/* Attach the interface. */
-	if_initialize(ifp);
-	sc->cue_ipq = if_percpuq_create(&sc->cue_ec.ec_if);
-	ether_ifattach(ifp, eaddr);
-	ether_set_ifflags_cb(&sc->cue_ec, cue_ifflags_cb);
-	if_register(ifp);
-
-	rnd_attach_source(&sc->rnd_source, device_xname(sc->cue_dev),
-	    RND_TYPE_NET, RND_FLAG_DEFAULT);
-
-	callout_init(&(sc->cue_stat_ch), 0);
-
-	sc->cue_attached = 1;
-
-	usbd_add_drv_event(USB_EVENT_DRIVER_ATTACH, sc->cue_udev, sc->cue_dev);
-
-	return;
-}
-
-int
-cue_detach(device_t self, int flags)
-{
-	struct cue_softc *sc = device_private(self);
-	struct ifnet		*ifp = GET_IFP(sc);
-	int			s;
-
-	DPRINTFN(2,("%s: %s: enter\n", device_xname(sc->cue_dev), __func__));
-
-	/*
-	 * XXX Halting callout guarantees no more tick tasks.  What
-	 * guarantees no more stop tasks?  What guarantees no more
-	 * calls to cue_send?  Don't we need to wait for if_detach or
-	 * something?  Should we set sc->cue_dying here?  Is device
-	 * deactivation guaranteed to have already happened?
-	 */
-	callout_halt(&sc->cue_stat_ch, NULL);
-	usb_rem_task_wait(sc->cue_udev, &sc->cue_tick_task, USB_TASKQ_DRIVER,
-	    NULL);
-	usb_rem_task_wait(sc->cue_udev, &sc->cue_stop_task, USB_TASKQ_DRIVER,
-	    NULL);
-
-	if (!sc->cue_attached) {
-		/* Detached before attached finished, so just bail out. */
-		return 0;
-	}
-
-	s = splusb();
-
-	if (ifp->if_flags & IFF_RUNNING)
-		cue_stop(sc);
-
-	rnd_detach_source(&sc->rnd_source);
-	ether_ifdetach(ifp);
-
-	if_detach(ifp);
-
-#ifdef DIAGNOSTIC
-	if (sc->cue_ep[CUE_ENDPT_TX] != NULL ||
-	    sc->cue_ep[CUE_ENDPT_RX] != NULL ||
-	    sc->cue_ep[CUE_ENDPT_INTR] != NULL)
-		aprint_debug_dev(self, "detach has active endpoints\n");
-#endif
-
-	mutex_destroy(&sc->cue_rxlock);
-	mutex_destroy(&sc->cue_txlock);
-	mutex_destroy(&sc->cue_lock);
-
-	sc->cue_attached = 0;
-	splx(s);
-
-	usbd_add_drv_event(USB_EVENT_DRIVER_DETACH, sc->cue_udev, sc->cue_dev);
-
-	return 0;
-=======
 	cue_getmac(un);
 
 	usbnet_attach_ifp(un, IFF_SIMPLEX | IFF_BROADCAST | IFF_MULTICAST,
 	    0, NULL);
->>>>>>> d27527d1
 }
 
 static void
@@ -702,162 +545,20 @@
 {
 	struct ifnet		*ifp = usbnet_ifp(un);
 
-<<<<<<< HEAD
-	DPRINTFN(2,("%s: %s: enter\n", device_xname(sc->cue_dev), __func__));
-
-	switch (act) {
-	case DVACT_DEACTIVATE:
-		/* Deactivate the interface. */
-		if_deactivate(&sc->cue_ec.ec_if);
-		sc->cue_dying = 1;
-		return 0;
-	default:
-		return EOPNOTSUPP;
-	}
-}
-
-/*
- * Initialize an RX descriptor and attach an MBUF cluster.
- */
-Static int
-cue_newbuf(struct cue_softc *sc, struct cue_chain *c, struct mbuf *m)
-{
-	struct mbuf		*m_new = NULL;
-
-	if (m == NULL) {
-		MGETHDR(m_new, M_DONTWAIT, MT_DATA);
-		if (m_new == NULL) {
-			printf("%s: no memory for rx list "
-			    "-- packet dropped!\n", device_xname(sc->cue_dev));
-			return ENOBUFS;
-		}
-
-		MCLGET(m_new, M_DONTWAIT);
-		if (!(m_new->m_flags & M_EXT)) {
-			printf("%s: no memory for rx list "
-			    "-- packet dropped!\n", device_xname(sc->cue_dev));
-			m_freem(m_new);
-			return ENOBUFS;
-		}
-		m_new->m_len = m_new->m_pkthdr.len = MCLBYTES;
-	} else {
-		m_new = m;
-		m_new->m_len = m_new->m_pkthdr.len = MCLBYTES;
-		m_new->m_data = m_new->m_ext.ext_buf;
-	}
-
-	m_adj(m_new, ETHER_ALIGN);
-	c->cue_mbuf = m_new;
-
-	return 0;
-}
-
-Static int
-cue_rx_list_init(struct cue_softc *sc)
-{
-	struct cue_cdata	*cd;
-	struct cue_chain	*c;
-	int			i;
-
-	cd = &sc->cue_cdata;
-	for (i = 0; i < CUE_RX_LIST_CNT; i++) {
-		c = &cd->cue_rx_chain[i];
-		c->cue_sc = sc;
-		c->cue_idx = i;
-		if (cue_newbuf(sc, c, NULL) == ENOBUFS)
-			return ENOBUFS;
-		if (c->cue_xfer == NULL) {
-			int error = usbd_create_xfer(sc->cue_ep[CUE_ENDPT_RX],
-			    CUE_BUFSZ, 0, 0, &c->cue_xfer);
-			if (error)
-				return error;
-			c->cue_buf = usbd_get_buffer(c->cue_xfer);
-		}
-	}
-
-	return 0;
-}
-#if 0
-Static void
-cue_rx_list_free(struct cue_softc *sc)
-{
-	/* Free RX resources. */
-	for (int i = 0; i < CUE_RX_LIST_CNT; i++) {
-		if (sc->cue_cdata.cue_rx_chain[i].cue_xfer != NULL) {
-			usbd_destroy_xfer(sc->cue_cdata.cue_rx_chain[i].cue_xfer);
-			sc->cue_cdata.cue_rx_chain[i].cue_xfer = NULL;
-		}
-	}
-}
-#endif
-Static int
-cue_tx_list_init(struct cue_softc *sc)
-{
-	struct cue_cdata	*cd;
-	struct cue_chain	*c;
-	int			i;
-
-	cd = &sc->cue_cdata;
-	for (i = 0; i < CUE_TX_LIST_CNT; i++) {
-		c = &cd->cue_tx_chain[i];
-		c->cue_sc = sc;
-		c->cue_idx = i;
-		c->cue_mbuf = NULL;
-		if (c->cue_xfer == NULL) {
-			int error = usbd_create_xfer(sc->cue_ep[CUE_ENDPT_TX],
-			    CUE_BUFSZ, 0, 0, &c->cue_xfer);
-			if (error)
-				return error;
-			c->cue_buf = usbd_get_buffer(c->cue_xfer);
-		}
-	}
-=======
 	if (cue_csr_read_2(un, CUE_RX_FRAMEERR))
 		ifp->if_ierrors++;
->>>>>>> d27527d1
 
 	ifp->if_collisions += cue_csr_read_2(un, CUE_TX_SINGLECOLL);
 	ifp->if_collisions += cue_csr_read_2(un, CUE_TX_MULTICOLL);
 	ifp->if_collisions += cue_csr_read_2(un, CUE_TX_EXCESSCOLL);
 }
 
-<<<<<<< HEAD
-Static void
-cue_tx_list_free(struct cue_softc *sc)
-{
-	/* Free TX resources. */
-	for (int i = 0; i < CUE_TX_LIST_CNT; i++) {
-		if (sc->cue_cdata.cue_tx_chain[i].cue_mbuf != NULL) {
-			m_freem(sc->cue_cdata.cue_tx_chain[i].cue_mbuf);
-			sc->cue_cdata.cue_tx_chain[i].cue_mbuf = NULL;
-		}
-		if (sc->cue_cdata.cue_tx_chain[i].cue_xfer != NULL) {
-			usbd_destroy_xfer(sc->cue_cdata.cue_tx_chain[i].cue_xfer);
-			sc->cue_cdata.cue_tx_chain[i].cue_xfer = NULL;
-		}
-	}
-}
-
-/*
- * A frame has been uploaded: pass the resulting mbuf chain up to
- * the higher level protocols.
- */
-Static void
-cue_rxeof(struct usbd_xfer *xfer, void *priv, usbd_status status)
-=======
 static void
 cue_rx_loop(struct usbnet *un, struct usbnet_chain *c, uint32_t total_len)
->>>>>>> d27527d1
 {
 	struct ifnet		*ifp = usbnet_ifp(un);
 	uint8_t			*buf = c->unc_buf;
 	uint16_t		len;
-<<<<<<< HEAD
-
-	DPRINTFN(10,("%s: %s: enter status=%d\n", device_xname(sc->cue_dev),
-		     __func__, status));
-=======
->>>>>>> d27527d1
 
 	DPRINTFN(5,("%s: %s: total_len=%d len=%d\n",
 		     device_xname(un->un_dev), __func__,
@@ -868,73 +569,6 @@
 	    len > total_len - 2 ||
 	    len < sizeof(struct ether_header)) {
 		ifp->if_ierrors++;
-<<<<<<< HEAD
-		goto done;
-	}
-
-	m_adj(m, sizeof(uint16_t));
-	m->m_pkthdr.len = m->m_len = total_len;
-
-	m_set_rcvif(m, ifp);
-
-	/* XXX ugly */
-	if (cue_newbuf(sc, c, NULL) == ENOBUFS) {
-		ifp->if_ierrors++;
-		goto done;
-	}
-
-	DPRINTFN(10,("%s: %s: deliver %d\n", device_xname(sc->cue_dev),
-		    __func__, m->m_len));
-	if_percpuq_enqueue(sc->cue_ipq, m);
-
-done:
-
-	/* Setup new transfer. */
-	usbd_setup_xfer(c->cue_xfer, c, c->cue_buf, CUE_BUFSZ,
-	    USBD_SHORT_XFER_OK, USBD_NO_TIMEOUT, cue_rxeof);
-	usbd_transfer(c->cue_xfer);
-
-	DPRINTFN(10,("%s: %s: start rx\n", device_xname(sc->cue_dev),
-		    __func__));
-}
-
-/*
- * A frame was downloaded to the chip. It's safe for us to clean up
- * the list buffers.
- */
-Static void
-cue_txeof(struct usbd_xfer *xfer, void *priv,
-    usbd_status status)
-{
-	struct cue_chain	*c = priv;
-	struct cue_softc	*sc = c->cue_sc;
-	struct ifnet		*ifp = GET_IFP(sc);
-	int			s;
-
-	if (sc->cue_dying)
-		return;
-
-	s = splnet();
-
-	DPRINTFN(10,("%s: %s: enter status=%d\n", device_xname(sc->cue_dev),
-		    __func__, status));
-
-	ifp->if_timer = 0;
-	ifp->if_flags &= ~IFF_OACTIVE;
-
-	if (status != USBD_NORMAL_COMPLETION) {
-		if (status == USBD_NOT_STARTED || status == USBD_CANCELLED) {
-			splx(s);
-			return;
-		}
-		ifp->if_oerrors++;
-		printf("%s: usb error on tx: %s\n", device_xname(sc->cue_dev),
-		    usbd_errstr(status));
-		if (status == USBD_STALLED)
-			usbd_clear_endpoint_stall_async(sc->cue_ep[CUE_ENDPT_TX]);
-		splx(s);
-=======
->>>>>>> d27527d1
 		return;
 	}
 
@@ -963,109 +597,12 @@
 	total_len = m->m_pkthdr.len + 2;
 
 	/* The first two bytes are the frame length */
-<<<<<<< HEAD
-	c->cue_buf[0] = (uint8_t)m->m_pkthdr.len;
-	c->cue_buf[1] = (uint8_t)(m->m_pkthdr.len >> 8);
-
-	/* XXX 10000 */
-	usbd_setup_xfer(c->cue_xfer, c, c->cue_buf, total_len, 0, 10000,
-	    cue_txeof);
-
-	/* Transmit */
-	err = usbd_transfer(c->cue_xfer);
-	if (err != USBD_IN_PROGRESS) {
-		printf("%s: cue_send error=%s\n", device_xname(sc->cue_dev),
-		       usbd_errstr(err));
-		/* Stop the interface from process context. */
-		usb_add_task(sc->cue_udev, &sc->cue_stop_task,
-		    USB_TASKQ_DRIVER);
-		return EIO;
-	}
-
-	sc->cue_cdata.cue_tx_cnt++;
-
-	return 0;
-}
-
-Static void
-cue_start(struct ifnet *ifp)
-{
-	struct cue_softc *sc = ifp->if_softc;
-	KASSERT(ifp->if_extflags & IFEF_MPSAFE);
-
-	mutex_enter(&sc->cue_txlock);
-	cue_start_locked(ifp);
-	mutex_exit(&sc->cue_txlock);
-}
-
-Static void
-cue_start_locked(struct ifnet *ifp)
-{
-	struct cue_softc	*sc = ifp->if_softc;
-	struct mbuf		*m_head = NULL;
-
-	if (sc->cue_dying)
-		return;
-
-	DPRINTFN(10,("%s: %s: enter\n", device_xname(sc->cue_dev),__func__));
-
-	if (ifp->if_flags & IFF_OACTIVE)
-		return;
-
-	IFQ_POLL(&ifp->if_snd, m_head);
-	if (m_head == NULL)
-		return;
-
-	if (cue_send(sc, m_head, 0)) {
-		ifp->if_flags |= IFF_OACTIVE;
-		return;
-	}
-
-	IFQ_DEQUEUE(&ifp->if_snd, m_head);
-
-	/*
-	 * If there's a BPF listener, bounce a copy of this frame
-	 * to him.
-	 */
-	bpf_mtap(ifp, m_head, BPF_D_OUT);
-
-	ifp->if_flags |= IFF_OACTIVE;
-=======
 	c->unc_buf[0] = (uint8_t)m->m_pkthdr.len;
 	c->unc_buf[1] = (uint8_t)(m->m_pkthdr.len >> 8);
->>>>>>> d27527d1
 
 	return total_len;
 }
 
-<<<<<<< HEAD
-Static int
-cue_init(struct ifnet *ifp)
-{
-	struct cue_softc *sc = ifp->if_softc;
-
-	mutex_enter(&sc->cue_lock);
-	int ret = cue_init_locked(ifp);
-	mutex_exit(&sc->cue_lock);
-
-	return ret;
-}
-
-Static int
-cue_init_locked(struct ifnet *ifp)
-{
-	struct cue_softc	*sc = ifp->if_softc;
-	int			i, ctl, err = 0;
-	const u_char		*eaddr;
-
-	if (sc->cue_dying)
-		return EIO;
-
-	DPRINTFN(10,("%s: %s: enter\n", device_xname(sc->cue_dev),__func__));
-
-	if (ifp->if_flags & IFF_RUNNING)
-		return 0;
-=======
 static int
 cue_init_locked(struct ifnet *ifp)
 {
@@ -1080,7 +617,6 @@
 
 	/* Cancel pending I/O */
 	usbnet_stop(un, ifp, 1);
->>>>>>> d27527d1
 
 	/* Reset the interface. */
 #if 1
@@ -1117,134 +653,6 @@
 	    CUE_AOP_EMBED_RXLEN | 0x01); /* 1 wait state */
 
 	/* Program the LED operation. */
-<<<<<<< HEAD
-	cue_csr_write_1(sc, CUE_LEDCTL, CUE_LEDCTL_FOLLOW_LINK);
-
-	if (sc->cue_ep[CUE_ENDPT_RX] == NULL) {
-		/* Open RX and TX pipes. */
-		err = usbd_open_pipe(sc->cue_iface, sc->cue_ed[CUE_ENDPT_RX],
-		    USBD_EXCLUSIVE_USE, &sc->cue_ep[CUE_ENDPT_RX]);
-		if (err) {
-			printf("%s: open rx pipe failed: %s\n",
-			device_xname(sc->cue_dev), usbd_errstr(err));
-			goto fail;
-		}
-		err = usbd_open_pipe(sc->cue_iface, sc->cue_ed[CUE_ENDPT_TX],
-		    USBD_EXCLUSIVE_USE, &sc->cue_ep[CUE_ENDPT_TX]);
-		if (err) {
-			printf("%s: open tx pipe failed: %s\n",
-			device_xname(sc->cue_dev), usbd_errstr(err));
-			goto fail1;
-		}
-	}
-	/* Init TX ring. */
-	if (cue_tx_list_init(sc)) {
-		printf("%s: tx list init failed\n", device_xname(sc->cue_dev));
-		goto fail2;
-	}
-
-	/* Init RX ring. */
-	if (cue_rx_list_init(sc)) {
-		printf("%s: rx list init failed\n", device_xname(sc->cue_dev));
-		goto fail3;
-	}
-
-	/* Start up the receive pipe. */
-	for (i = 0; i < CUE_RX_LIST_CNT; i++) {
-		struct cue_chain *c = &sc->cue_cdata.cue_rx_chain[i];
-		usbd_setup_xfer(c->cue_xfer, c, c->cue_buf, CUE_BUFSZ,
-		    USBD_SHORT_XFER_OK, USBD_NO_TIMEOUT, cue_rxeof);
-		usbd_transfer(c->cue_xfer);
-	}
-
-	ifp->if_flags |= IFF_RUNNING;
-	ifp->if_flags &= ~IFF_OACTIVE;
-
-	callout_reset(&(sc->cue_stat_ch), (hz), (cue_tick), (sc));
-
-	return 0;
-
-fail3:
-	cue_tx_list_free(sc);
-fail2:
-	usbd_close_pipe(sc->cue_ep[CUE_ENDPT_TX]);
-fail1:
-	usbd_close_pipe(sc->cue_ep[CUE_ENDPT_RX]);
-fail:
-	return EIO;
-}
-
-Static int
-cue_ioctl(struct ifnet *ifp, u_long cmd, void *data)
-{
-	struct cue_softc *sc = ifp->if_softc;
-
-	if (sc->cue_dying)
-		return EIO;
-
-	int error = ether_ioctl(ifp, cmd, data);
-
-	if (error == ENETRESET) {
-		error = 0;
-		if (cmd == SIOCADDMULTI || cmd == SIOCDELMULTI) {
-			if (ifp->if_flags & IFF_RUNNING) {
-				mutex_enter(&sc->cue_lock);
-				cue_setmulti(sc);
-				mutex_exit(&sc->cue_lock);
-			}
-		}
-	}
-
-	mutex_enter(&sc->cue_rxlock);
-	mutex_enter(&sc->cue_txlock);
-	sc->cue_if_flags = ifp->if_flags;
-	mutex_exit(&sc->cue_txlock);
-	mutex_exit(&sc->cue_rxlock);
-
-	error = ether_ioctl(ifp, cmd, data);
-
-	if (error == ENETRESET) {
-		error = 0;
-		if (cmd == SIOCADDMULTI || cmd == SIOCDELMULTI) {
-			mutex_enter(&sc->cue_lock);
-			cue_setmulti(sc);
-			mutex_exit(&sc->cue_lock);
-		}
-	}
-	return error;
-}
-
-Static int
-cue_ifflags_cb(struct ethercom *ec)
-{
-	struct ifnet *ifp = &ec->ec_if;
-	struct cue_softc *sc = ifp->if_softc;
-	int rc = 0;
-
-	mutex_enter(&sc->cue_lock);
-
-	int change = ifp->if_flags ^ sc->cue_if_flags;
-	sc->cue_if_flags = ifp->if_flags;
-
-	if ((change & ~(IFF_CANTCHANGE | IFF_DEBUG)) != 0) {
-		rc = ENETRESET;
-		goto out;
-	}
-
-	if ((change & IFF_PROMISC) != 0) {
-		if (ifp->if_flags & IFF_PROMISC) {
-			CUE_SETBIT(sc, CUE_ETHCTL, CUE_ETHCTL_PROMISC);
-		} else if (!(ifp->if_flags & IFF_PROMISC)) {
-			CUE_CLRBIT(sc, CUE_ETHCTL, CUE_ETHCTL_PROMISC);
-		}
-		cue_setmulti(sc);
-	}
-
-out:
-	mutex_exit(&sc->cue_lock);
-
-	return rc;
-=======
 	cue_csr_write_1(un, CUE_LEDCTL, CUE_LEDCTL_FOLLOW_LINK);
 
 	return usbnet_init_rx_tx(un);
@@ -1278,7 +686,6 @@
 	}
 
 	return 0;
->>>>>>> d27527d1
 }
 
 /* Stop and reset the adapter.  */
@@ -1293,90 +700,8 @@
 	cue_reset(un);
 }
 
-<<<<<<< HEAD
-/*
- * Stop the adapter and free any mbufs allocated to the
- * RX and TX lists.
- */
-Static void
-cue_stop(struct cue_softc *sc)
-{
-	mutex_enter(&sc->cue_lock);
-	cue_stop_locked(sc);
-	mutex_exit(&sc->cue_lock);
-}
-
-Static void
-cue_stop_locked(struct cue_softc *sc)
-{
-	usbd_status		err;
-	struct ifnet		*ifp;
-
-	DPRINTFN(10,("%s: %s: enter\n", device_xname(sc->cue_dev),__func__));
-
-	ifp = GET_IFP(sc);
-	ifp->if_timer = 0;
-
-	cue_csr_write_1(sc, CUE_ETHCTL, 0);
-	cue_reset(sc);
-	callout_stop(&sc->cue_stat_ch);
-
-	/* Stop transfers. */
-	if (sc->cue_ep[CUE_ENDPT_RX] != NULL) {
-		err = usbd_abort_pipe(sc->cue_ep[CUE_ENDPT_RX]);
-		if (err) {
-			printf("%s: abort rx pipe failed: %s\n",
-			    device_xname(sc->cue_dev), usbd_errstr(err));
-		}
-	}
-
-	if (sc->cue_ep[CUE_ENDPT_TX] != NULL) {
-		err = usbd_abort_pipe(sc->cue_ep[CUE_ENDPT_TX]);
-		if (err) {
-			printf("%s: abort tx pipe failed: %s\n",
-			    device_xname(sc->cue_dev), usbd_errstr(err));
-		}
-	}
-
-	if (sc->cue_ep[CUE_ENDPT_INTR] != NULL) {
-		err = usbd_abort_pipe(sc->cue_ep[CUE_ENDPT_INTR]);
-		if (err) {
-			printf("%s: abort intr pipe failed: %s\n",
-			    device_xname(sc->cue_dev), usbd_errstr(err));
-		}
-	}
-
-	/* Stop transfers. */
-	if (sc->cue_ep[CUE_ENDPT_RX] != NULL) {
-		err = usbd_close_pipe(sc->cue_ep[CUE_ENDPT_RX]);
-		if (err) {
-			printf("%s: close rx pipe failed: %s\n",
-			    device_xname(sc->cue_dev), usbd_errstr(err));
-		}
-		sc->cue_ep[CUE_ENDPT_RX] = NULL;
-	}
-
-	if (sc->cue_ep[CUE_ENDPT_TX] != NULL) {
-		err = usbd_close_pipe(sc->cue_ep[CUE_ENDPT_TX]);
-		if (err) {
-			printf("%s: close tx pipe failed: %s\n",
-			    device_xname(sc->cue_dev), usbd_errstr(err));
-		}
-		sc->cue_ep[CUE_ENDPT_TX] = NULL;
-	}
-
-	if (sc->cue_ep[CUE_ENDPT_INTR] != NULL) {
-		err = usbd_close_pipe(sc->cue_ep[CUE_ENDPT_INTR]);
-		if (err) {
-			printf("%s: close intr pipe failed: %s\n",
-			    device_xname(sc->cue_dev), usbd_errstr(err));
-		}
-		sc->cue_ep[CUE_ENDPT_INTR] = NULL;
-	}
-=======
 #ifdef _MODULE
 #include "ioconf.c"
 #endif
->>>>>>> d27527d1
 
 USBNET_MODULE(cue)