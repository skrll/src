--- conflicted
+++ resolved
@@ -42,13 +42,8 @@
 
 struct xhci_xfer {
 	struct usbd_xfer xx_xfer;
-<<<<<<< HEAD
-	//XXNH pointer to kmem_alloc?
-	struct xhci_soft_trb xx_trb[XHCI_XFER_NTRB];
-=======
 	struct xhci_soft_trb *xx_trb;
 	u_int xx_ntrb;
->>>>>>> bb018340
 };
 
 #define XHCI_BUS2SC(bus)	((bus)->ub_hcpriv)
