--- conflicted
+++ resolved
@@ -1,8 +1,4 @@
-<<<<<<< HEAD
-/*	$NetBSD: usbdivar.h,v 1.115 2018/04/19 21:50:09 christos Exp $	*/
-=======
 /*	$NetBSD: usbdivar.h,v 1.116 2018/06/29 17:48:24 msaitoh Exp $	*/
->>>>>>> b2b84690
 
 /*
  * Copyright (c) 1998, 2012 The NetBSD Foundation, Inc.
@@ -157,12 +153,8 @@
 #define USBREV_1_1	3
 #define USBREV_2_0	4
 #define USBREV_3_0	5
-<<<<<<< HEAD
-#define USBREV_STR { "unknown", "pre 1.0", "1.0", "1.1", "2.0", "3.0" }
-=======
 #define USBREV_3_1	6
 #define USBREV_STR { "unknown", "pre 1.0", "1.0", "1.1", "2.0", "3.0", "3.1" }
->>>>>>> b2b84690
 
 	const struct usbd_bus_methods
 			       *ub_methods;
