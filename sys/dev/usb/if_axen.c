--- conflicted
+++ resolved
@@ -49,50 +49,7 @@
 #endif
 
 struct axen_softc {
-<<<<<<< HEAD
-	device_t		axen_dev;
-	struct ethercom		axen_ec;
-	struct mii_data		axen_mii;
-	krndsource_t		rnd_source;
-	struct usbd_device *	axen_udev;
-	struct usbd_interface *	axen_iface;
-
-	uint16_t		axen_vendor;
-	uint16_t		axen_product;
-	uint16_t		axen_flags;
-	uint16_t		axen_timer;
-
-	struct if_percpuq	*axen_ipq;
-
-	int			axen_ed[AXEN_ENDPT_MAX];
-	struct usbd_pipe	*axen_ep[AXEN_ENDPT_MAX];
-	int			axen_if_flags;
-	struct axen_cdata	axen_cdata;
-	struct callout		axen_stat_ch;
-
-	int			axen_refcnt;
-	bool			axen_dying;
-	bool			axen_stopping;
-	bool			axen_attached;
-
-	struct usb_task		axen_tick_task;
-
-	kmutex_t		axen_lock;
-	kmutex_t		axen_mii_lock;
-	kmutex_t		axen_rxlock;
-	kmutex_t		axen_txlock;
-	kcondvar_t		axen_detachcv;
-
-	int			axen_link;
-
-	int			axen_phyno;
-	struct timeval		axen_rx_notice;
-	struct timeval		axen_tx_notice;
-	u_int			axen_rx_bufsz;
-	u_int			axen_tx_bufsz;
-=======
 	struct usbnet		axen_un;
->>>>>>> 8c2a1017
 	int			axen_rev;
 };
 
@@ -120,39 +77,11 @@
 static void	axen_attach(device_t, device_t, void *);
 
 CFATTACH_DECL_NEW(axen, sizeof(struct axen_softc),
-<<<<<<< HEAD
-	axen_match, axen_attach, axen_detach, axen_activate);
-
-static int	axen_tx_list_init(struct axen_softc *);
-static void	axen_tx_list_free(struct axen_softc *);
-static int	axen_rx_list_init(struct axen_softc *);
-static void	axen_rx_list_free(struct axen_softc *);
-static struct mbuf *axen_newbuf(void);
-static int	axen_encap(struct axen_softc *, struct mbuf *, int);
-static void	axen_rxeof(struct usbd_xfer *, void *, usbd_status);
-static int	axen_csum_flags_rx(struct ifnet *, uint32_t);
-static void	axen_txeof(struct usbd_xfer *, void *, usbd_status);
-static void	axen_tick(void *);
-static void	axen_tick_task(void *);
-static void	axen_start(struct ifnet *);
-static void	axen_start_locked(struct ifnet *);
-static int	axen_ioctl(struct ifnet *, u_long, void *);
-static int	axen_ifflags_cb(struct ethercom *ec);
-static int	axen_init(struct ifnet *);
-static int	axen_init_locked(struct ifnet *);
-static void	axen_stop(struct ifnet *, int);
-static void	axen_stop_locked(struct ifnet *, int);
-static void	axen_watchdog(struct ifnet *);
-static int	axen_miibus_readreg(device_t, int, int, uint16_t *);
-static int	axen_miibus_writereg(device_t, int, int, uint16_t);
-static void	axen_miibus_statchg(struct ifnet *);
-=======
 	axen_match, axen_attach, usbnet_detach, usbnet_activate);
 
 static unsigned	axen_tx_prepare(struct usbnet *, struct mbuf *,
 			        struct usbnet_chain *);
 static int	axen_init(struct ifnet *);
->>>>>>> 8c2a1017
 static int	axen_cmd(struct axen_softc *, int, int, int, void *);
 static void	axen_reset(struct axen_softc *);
 static int	axen_get_eaddr(struct axen_softc *, void *);
@@ -710,17 +639,7 @@
 
 	axen_flags = axen_lookup(uaa->uaa_vendor, uaa->uaa_product)->axen_flags;
 
-<<<<<<< HEAD
-	usb_init_task(&sc->axen_tick_task, axen_tick_task, sc, USB_TASKQ_MPSAFE);
-
-	mutex_init(&sc->axen_lock, MUTEX_DEFAULT, IPL_NONE);
-	mutex_init(&sc->axen_txlock, MUTEX_DEFAULT, IPL_SOFTUSB);
-	mutex_init(&sc->axen_rxlock, MUTEX_DEFAULT, IPL_SOFTUSB);
-
-	err = usbd_device2interface_handle(dev, AXEN_IFACE_IDX,&sc->axen_iface);
-=======
 	err = usbd_device2interface_handle(dev, AXEN_IFACE_IDX, &un->un_iface);
->>>>>>> 8c2a1017
 	if (err) {
 		aprint_error_dev(self, "getting interface handle failed\n");
 		return;
@@ -803,48 +722,8 @@
 	    IFCAP_CSUM_TCPv6_Rx | IFCAP_CSUM_TCPv6_Tx |
 	    IFCAP_CSUM_UDPv6_Rx | IFCAP_CSUM_UDPv6_Tx;
 
-<<<<<<< HEAD
-	/* Initialize MII/media info. */
-	mii = &sc->axen_mii;
-	mii->mii_ifp = ifp;
-	mii->mii_readreg = axen_miibus_readreg;
-	mii->mii_writereg = axen_miibus_writereg;
-	mii->mii_statchg = axen_miibus_statchg;
-	mii->mii_flags = MIIF_AUTOTSLEEP;
-
-	sc->axen_ec.ec_mii = mii;
-	ifmedia_init(&mii->mii_media, 0, axen_ifmedia_upd, axen_ifmedia_sts);
-	mii_attach(self, mii, 0xffffffff, MII_PHY_ANY, MII_OFFSET_ANY, 0);
-
-	if (LIST_FIRST(&mii->mii_phys) == NULL) {
-		ifmedia_add(&mii->mii_media, IFM_ETHER | IFM_NONE, 0, NULL);
-		ifmedia_set(&mii->mii_media, IFM_ETHER | IFM_NONE);
-	} else
-		ifmedia_set(&mii->mii_media, IFM_ETHER | IFM_AUTO);
-
-	/* Attach the interface. */
-	if_initialize(ifp);
-	sc->axen_ipq = if_percpuq_create(&sc->axen_ec.ec_if);
-	ether_ifattach(ifp, eaddr);
-	ether_set_ifflags_cb(&sc->axen_ec, axen_ifflags_cb);
-	if_register(ifp);
-
-	rnd_attach_source(&sc->rnd_source, device_xname(sc->axen_dev),
-	    RND_TYPE_NET, RND_FLAG_DEFAULT);
-
-	callout_init(&sc->axen_stat_ch, CALLOUT_MPSAFE);
-	callout_setfunc(&sc->axen_stat_ch, axen_tick, sc);
-
-	sc->axen_attached = true;
-
-	usbd_add_drv_event(USB_EVENT_DRIVER_ATTACH, sc->axen_udev,sc->axen_dev);
-
-	if (!pmf_device_register(self, NULL, NULL))
-		aprint_error_dev(self, "couldn't establish power handler\n");
-=======
 	usbnet_attach_ifp(un, true, IFF_SIMPLEX | IFF_BROADCAST | IFF_MULTICAST,
 	    0, 0);
->>>>>>> 8c2a1017
 }
 
 static int
@@ -857,74 +736,8 @@
 	if (enabled_flags == 0)
 		return 0;
 
-<<<<<<< HEAD
-	pmf_device_deregister(self);
-
-	callout_halt(&sc->axen_stat_ch, NULL);
-	usb_rem_task_wait(sc->axen_udev, &sc->axen_tick_task,
-	    USB_TASKQ_DRIVER, NULL);
-
-	if (ifp->if_flags & IFF_RUNNING) {
-		IFNET_LOCK(ifp);
-		axen_stop(ifp, 1);
-		IFNET_UNLOCK(ifp);
-	}
-
-	mutex_enter(&sc->axen_lock);
-	sc->axen_refcnt--;
-	while (sc->axen_refcnt > 0) {
-		/* Wait for processes to go away */
-		cv_wait(&sc->axen_detachcv, &sc->axen_lock);
-	}
-
-#ifdef DIAGNOSTIC
-	if (sc->axen_ep[AXEN_ENDPT_TX] != NULL ||
-	    sc->axen_ep[AXEN_ENDPT_RX] != NULL ||
-	    sc->axen_ep[AXEN_ENDPT_INTR] != NULL)
-		aprint_debug_dev(self, "detach has active endpoints\n");
-#endif
-
-	mutex_exit(&sc->axen_lock);
-
-	callout_destroy(&sc->axen_stat_ch);
-	rnd_detach_source(&sc->rnd_source);
-	mii_detach(&sc->axen_mii, MII_PHY_ANY, MII_OFFSET_ANY);
-	ifmedia_delete_instance(&sc->axen_mii.mii_media, IFM_INST_ANY);
-	ether_ifdetach(ifp);
-	if_detach(ifp);
-
-	sc->axen_attached = false;
-
-	usbd_add_drv_event(USB_EVENT_DRIVER_DETACH, sc->axen_udev,sc->axen_dev);
-
-	cv_destroy(&sc->axen_detachcv);
-	mutex_destroy(&sc->axen_lock);
-	mutex_destroy(&sc->axen_rxlock);
-	mutex_destroy(&sc->axen_txlock);
-	mutex_destroy(&sc->axen_mii_lock);
-
-	mutex_destroy(&sc->axen_txlock);
-	mutex_destroy(&sc->axen_rxlock);
-	mutex_destroy(&sc->axen_lock);
-
-	return 0;
-}
-
-static int
-axen_activate(device_t self, devact_t act)
-{
-	struct axen_softc * const sc = device_private(self);
-	struct ifnet *ifp = GET_IFP(sc);
-
-	DPRINTFN(2,("%s: %s: enter\n", device_xname(sc->axen_dev), __func__));
-
-	switch (act) {
-	case DVACT_DEACTIVATE:
-		if_deactivate(ifp);
-=======
 	l3_type = (pkt_hdr & AXEN_RXHDR_L3_TYPE_MASK) >>
 	    AXEN_RXHDR_L3_TYPE_OFFSET;
->>>>>>> 8c2a1017
 
 	if (l3_type == AXEN_RXHDR_L3_TYPE_IPV4)
 		csum_flags |= M_CSUM_IPv4;
@@ -946,91 +759,7 @@
 			csum_flags |= M_CSUM_UDPv6;
 		break;
 	default:
-<<<<<<< HEAD
-		return EOPNOTSUPP;
-	}
-}
-
-static struct mbuf *
-axen_newbuf(void)
-{
-	struct mbuf *m;
-
-	MGETHDR(m, M_DONTWAIT, MT_DATA);
-	if (m == NULL)
-		return NULL;
-
-	MCLGET(m, M_DONTWAIT);
-	if (!(m->m_flags & M_EXT)) {
-		m_freem(m);
-		return NULL;
-	}
-
-	m->m_len = m->m_pkthdr.len = MCLBYTES;
-	m_adj(m, ETHER_ALIGN);
-
-	return m;
-}
-
-static int
-axen_rx_list_init(struct axen_softc *sc)
-{
-	struct axen_cdata *cd = &sc->axen_cdata;
-	struct axen_chain *c;
-	int i;
-
-	DPRINTF(("%s: %s: enter\n", device_xname(sc->axen_dev), __func__));
-
-	for (i = 0; i < AXEN_RX_LIST_CNT; i++) {
-		c = &cd->axen_rx_chain[i];
-		c->axen_sc = sc;
-		if (c->axen_xfer == NULL) {
-			int err = usbd_create_xfer(sc->axen_ep[AXEN_ENDPT_RX],
-			    sc->axen_rx_bufsz, 0, 0, &c->axen_xfer);
-			if (err)
-				return err;
-			c->axen_buf = usbd_get_buffer(c->axen_xfer);
-		}
-	}
-
-	return 0;
-}
-
-static void
-axen_rx_list_free(struct axen_softc *sc)
-{
-	for (size_t i = 0; i < AXEN_RX_LIST_CNT; i++) {
-		if (sc->axen_cdata.axen_rx_chain[i].axen_xfer != NULL) {
-			usbd_destroy_xfer(sc->axen_cdata.axen_rx_chain[i].axen_xfer);
-			sc->axen_cdata.axen_rx_chain[i].axen_xfer = NULL;
-		}
-	}
-}
-
-static int
-axen_tx_list_init(struct axen_softc *sc)
-{
-	struct axen_cdata *cd;
-	struct axen_chain *c;
-	int i;
-
-	DPRINTF(("%s: %s: enter\n", device_xname(sc->axen_dev), __func__));
-
-	cd = &sc->axen_cdata;
-	for (i = 0; i < AXEN_TX_LIST_CNT; i++) {
-		c = &cd->axen_tx_chain[i];
-		c->axen_sc = sc;
-		if (c->axen_xfer == NULL) {
-			int err = usbd_create_xfer(sc->axen_ep[AXEN_ENDPT_TX],
-			    sc->axen_tx_bufsz, USBD_FORCE_SHORT_XFER, 0,
-			    &c->axen_xfer);
-			if (err)
-				return err;
-			c->axen_buf = usbd_get_buffer(c->axen_xfer);
-		}
-=======
-		break;
->>>>>>> 8c2a1017
+		break;
 	}
 
 	csum_flags &= enabled_flags;
@@ -1042,24 +771,6 @@
 	return csum_flags;
 }
 
-<<<<<<< HEAD
-static void
-axen_tx_list_free(struct axen_softc *sc)
-{
-	for (size_t i = 0; i < AXEN_TX_LIST_CNT; i++) {
-		if (sc->axen_cdata.axen_tx_chain[i].axen_xfer != NULL) {
-			usbd_destroy_xfer(sc->axen_cdata.axen_tx_chain[i].axen_xfer);
-			sc->axen_cdata.axen_tx_chain[i].axen_xfer = NULL;
-		}
-	}
-}
-
-/*
- * A frame has been uploaded: pass the resulting mbuf chain up to
- * the higher level protocols.
- */
-=======
->>>>>>> 8c2a1017
 static void
 axen_rxeof_loop(struct usbnet * un, struct usbd_xfer *xfer,
 		struct usbnet_chain *c, uint32_t total_len)
@@ -1194,103 +905,11 @@
 	}
 	hdr.gso = htole32(hdr.gso);
 
-<<<<<<< HEAD
-	memcpy(c->axen_buf, &hdr, sizeof(hdr));
-	m_copydata(m, 0, m->m_pkthdr.len, c->axen_buf + sizeof(hdr));
-
-	if (__predict_false(c->axen_xfer == NULL))
-		return EIO;	/* XXX plugged out or down */
-
-	usbd_setup_xfer(c->axen_xfer, c, c->axen_buf, length,
-	    USBD_FORCE_SHORT_XFER, 10000, axen_txeof);
-
-	/* Transmit */
-	err = usbd_transfer(c->axen_xfer);
-	if (err != USBD_IN_PROGRESS) {
-		/* XXXSMP IFNET_LOCK */
-		axen_stop(ifp, 0);
-		return EIO;
-	}
-
-	return 0;
-}
-
-static void
-axen_start(struct ifnet *ifp)
-{
-	struct axen_softc * const sc = ifp->if_softc;
-	KASSERT(ifp->if_extflags & IFEF_MPSAFE);
-
-	mutex_enter(&sc->axen_txlock);
-	if (!sc->axen_stopping)
-		axen_start_locked(ifp);
-	mutex_exit(&sc->axen_txlock);
-}
-
-
-static void
-axen_start_locked(struct ifnet *ifp)
-{
-	struct axen_softc *sc = ifp->if_softc;
-	struct mbuf *m;
-	struct axen_cdata *cd = &sc->axen_cdata;
-	int idx;
-
-	KASSERT(mutex_owned(&sc->axen_txlock));
-	KASSERT(cd->axen_tx_cnt <= AXEN_TX_LIST_CNT);
-
-	if (sc->axen_link == 0 || (ifp->if_flags & IFF_RUNNING) == 0)
-		return;
-
-	idx = cd->axen_tx_prod;
-	while (cd->axen_tx_cnt < AXEN_TX_LIST_CNT) {
-		IFQ_POLL(&ifp->if_snd, m);
-		if (m == NULL)
-			break;
-
-		if (axen_encap(sc, m, idx)) {
-			ifp->if_oerrors++;
-			break;
-		}
-		IFQ_DEQUEUE(&ifp->if_snd, m);
-
-		/*
-		 * If there's a BPF listener, bounce a copy of this frame
-		 * to him.
-		 */
-		bpf_mtap(ifp, m, BPF_D_OUT);
-		m_freem(m);
-
-		idx = (idx + 1) % AXEN_TX_LIST_CNT;
-		cd->axen_tx_cnt++;
-	}
-	cd->axen_tx_prod = idx;
-
-	/*
-	 * Set a timeout in case the chip goes out to lunch.
-	 */
-	sc->axen_timer = 5;
-}
-
-
-static int
-axen_init(struct ifnet *ifp)
-{
-	struct axen_softc * const sc = ifp->if_softc;
-
-	mutex_enter(&sc->axen_lock);
-	int ret = axen_init_locked(ifp);
-	mutex_exit(&sc->axen_lock);
-
-	return ret;
-=======
 	memcpy(c->unc_buf, &hdr, sizeof(hdr));
 	m_copydata(m, 0, m->m_pkthdr.len, c->unc_buf + sizeof(hdr));
 
 	return length;
->>>>>>> 8c2a1017
-}
-
+}
 
 static int
 axen_init_locked(struct ifnet *ifp)
@@ -1333,163 +952,6 @@
 
 	usbnet_unlock_mii_un_locked(un);
 
-<<<<<<< HEAD
-	/* Open RX and TX pipes. */
-	err = usbd_open_pipe(sc->axen_iface, sc->axen_ed[AXEN_ENDPT_RX],
-	    USBD_EXCLUSIVE_USE | USBD_MPSAFE, &sc->axen_ep[AXEN_ENDPT_RX]);
-	if (err) {
-		aprint_error_dev(sc->axen_dev, "open rx pipe failed: %s\n",
-		    usbd_errstr(err));
-		goto fail;
-	}
-
-	err = usbd_open_pipe(sc->axen_iface, sc->axen_ed[AXEN_ENDPT_TX],
-	    USBD_EXCLUSIVE_USE | USBD_MPSAFE, &sc->axen_ep[AXEN_ENDPT_TX]);
-	if (err) {
-		aprint_error_dev(sc->axen_dev, "open tx pipe failed: %s\n",
-		    usbd_errstr(err));
-		goto fail1;
-	}
-
-	/* Init RX ring. */
-	if (axen_rx_list_init(sc)) {
-		aprint_error_dev(sc->axen_dev, "rx list init failed\n");
-		goto fail2;
-	}
-
-	/* Init TX ring. */
-	if (axen_tx_list_init(sc)) {
-		aprint_error_dev(sc->axen_dev, "tx list init failed\n");
-		goto fail3;
-	}
-
-	mutex_enter(&sc->axen_rxlock);
-	mutex_enter(&sc->axen_txlock);
-	sc->axen_stopping = false;
-
-	/* Start up the receive pipe. */
-	for (i = 0; i < AXEN_RX_LIST_CNT; i++) {
-		c = &sc->axen_cdata.axen_rx_chain[i];
-
-		usbd_setup_xfer(c->axen_xfer, c, c->axen_buf, sc->axen_rx_bufsz,
-		    USBD_SHORT_XFER_OK, USBD_NO_TIMEOUT, axen_rxeof);
-		usbd_transfer(c->axen_xfer);
-	}
-
-	mutex_exit(&sc->axen_txlock);
-	mutex_exit(&sc->axen_rxlock);
-
-	/* Indicate we are up and running. */
-	KASSERT(IFNET_LOCKED(ifp));
-	ifp->if_flags |= IFF_RUNNING;
-
-	callout_schedule(&sc->axen_stat_ch, hz);
-	return 0;
-
-fail3:
-	axen_rx_list_free(sc);
-fail2:
-	usbd_close_pipe(sc->axen_ep[AXEN_ENDPT_TX]);
-fail1:
-	usbd_close_pipe(sc->axen_ep[AXEN_ENDPT_RX]);
-fail:
-	return EIO;
-}
-
-static int
-axen_ioctl(struct ifnet *ifp, u_long cmd, void *data)
-{
-	struct axen_softc * const sc = ifp->if_softc;
-	int error = ether_ioctl(ifp, cmd, data);
-
-	mutex_enter(&sc->axen_lock);
-	if (error == ENETRESET) {
-		error = 0;
-		switch (cmd) {
-		case SIOCADDMULTI:
-		case SIOCDELMULTI:
-			axen_iff(sc);
-			break;
-		case SIOCSIFCAP:
-			mutex_enter(&sc->axen_lock);
-			axen_setcoe(sc);
-			mutex_exit(&sc->axen_lock);
-			break;
-		default:
-			break;
-		}
-	}
-
-	mutex_enter(&sc->axen_rxlock);
-	mutex_enter(&sc->axen_txlock);
-	sc->axen_if_flags = ifp->if_flags;
-	mutex_exit(&sc->axen_txlock);
-	mutex_exit(&sc->axen_rxlock);
-
-	mutex_exit(&sc->axen_lock);
-
-	return error;
-}
-
-static int
-axen_ifflags_cb(struct ethercom *ec)
-{
-	struct ifnet *ifp = &ec->ec_if;
-	struct axen_softc *sc = ifp->if_softc;
-
-	mutex_enter(&sc->axen_lock);
-
-	const int change = ifp->if_flags ^ sc->axen_if_flags;
-	if ((change & ~(IFF_CANTCHANGE | IFF_DEBUG)) != 0) {
-		mutex_exit(&sc->axen_lock);
-		return ENETRESET;
-	}
-
-	if ((change & IFF_PROMISC) != 0) {
-		axen_iff(sc);
-	}
-	mutex_exit(&sc->axen_lock);
-	return 0;
-}
-
-static void
-axen_watchdog(struct ifnet *ifp)
-{
-	struct axen_softc * const sc = ifp->if_softc;
-	struct axen_chain *c;
-	usbd_status stat;
-
-	ifp->if_oerrors++;
-	aprint_error_dev(sc->axen_dev, "watchdog timeout\n");
-
-	c = &sc->axen_cdata.axen_tx_chain[0];
-	usbd_get_xfer_status(c->axen_xfer, NULL, NULL, NULL, &stat);
-	axen_txeof(c->axen_xfer, c, stat);
-
-	if (!IFQ_IS_EMPTY(&ifp->if_snd))
-		axen_start(ifp);
-}
-
-/*
- * Stop the adapter and free any mbufs allocated to the
- * RX and TX lists.
- */
-static void
-axen_stop(struct ifnet *ifp, int disable)
-{
-	struct axen_softc * const sc = ifp->if_softc;
-
-	mutex_enter(&sc->axen_lock);
-	axen_stop_locked(ifp, disable);
-	mutex_exit(&sc->axen_lock);
-}
-
-static void
-axen_stop_locked(struct ifnet *ifp, int disable)
-{
-	struct axen_softc *sc = ifp->if_softc;
-	usbd_status err;
-=======
 	return usbnet_init_rx_tx(un, 0, USBD_FORCE_SHORT_XFER);
 }
 
@@ -1510,7 +972,6 @@
 {
 	struct usbnet * const un = ifp->if_softc;
 	struct axen_softc * const sc = usbnet_softc(un);
->>>>>>> 8c2a1017
 	uint16_t rxmode, wval;
 
 	axen_reset(sc);
@@ -1522,87 +983,10 @@
 	rxmode &= ~AXEN_RXCTL_START;
 	wval = htole16(rxmode);
 	axen_cmd(sc, AXEN_CMD_MAC_WRITE2, 2, AXEN_MAC_RXCTL, &wval);
-<<<<<<< HEAD
-	axen_unlock_mii_sc_locked(sc);
-
-	/*
-	 * XXXSMP Would like to
-	 *	KASSERT(IFNET_LOCKED(ifp))
-	 * here but the locking order is:
-	 *	ifnet -> sc lock -> rxlock -> txlock
-	 * and sc lock is already held.
-	 */
-	ifp->if_flags &= ~IFF_RUNNING;
-	sc->axen_timer = 0;
-
-	callout_stop(&sc->axen_stat_ch);
-	sc->axen_link = 0;
-
-	/* Stop transfers. */
-	if (sc->axen_ep[AXEN_ENDPT_RX] != NULL) {
-		err = usbd_abort_pipe(sc->axen_ep[AXEN_ENDPT_RX]);
-		if (err) {
-			aprint_error_dev(sc->axen_dev,
-			    "abort rx pipe failed: %s\n", usbd_errstr(err));
-		}
-	}
-
-	if (sc->axen_ep[AXEN_ENDPT_TX] != NULL) {
-		err = usbd_abort_pipe(sc->axen_ep[AXEN_ENDPT_TX]);
-		if (err) {
-			aprint_error_dev(sc->axen_dev,
-			    "abort tx pipe failed: %s\n", usbd_errstr(err));
-		}
-	}
-
-	if (sc->axen_ep[AXEN_ENDPT_INTR] != NULL) {
-		err = usbd_abort_pipe(sc->axen_ep[AXEN_ENDPT_INTR]);
-		if (err) {
-			aprint_error_dev(sc->axen_dev,
-			    "abort intr pipe failed: %s\n", usbd_errstr(err));
-		}
-	}
-
-	axen_rx_list_free(sc);
-
-	axen_tx_list_free(sc);
-
-	/* Close pipes. */
-	if (sc->axen_ep[AXEN_ENDPT_RX] != NULL) {
-		err = usbd_close_pipe(sc->axen_ep[AXEN_ENDPT_RX]);
-		if (err) {
-			aprint_error_dev(sc->axen_dev,
-			    "close rx pipe failed: %s\n", usbd_errstr(err));
-		}
-		sc->axen_ep[AXEN_ENDPT_RX] = NULL;
-	}
-
-	if (sc->axen_ep[AXEN_ENDPT_TX] != NULL) {
-		err = usbd_close_pipe(sc->axen_ep[AXEN_ENDPT_TX]);
-		if (err) {
-			aprint_error_dev(sc->axen_dev,
-			    "close tx pipe failed: %s\n", usbd_errstr(err));
-		}
-		sc->axen_ep[AXEN_ENDPT_TX] = NULL;
-	}
-
-	if (sc->axen_ep[AXEN_ENDPT_INTR] != NULL) {
-		err = usbd_close_pipe(sc->axen_ep[AXEN_ENDPT_INTR]);
-		if (err) {
-			aprint_error_dev(sc->axen_dev,
-			    "close intr pipe failed: %s\n", usbd_errstr(err));
-		}
-		sc->axen_ep[AXEN_ENDPT_INTR] = NULL;
-	}
-}
-
-MODULE(MODULE_CLASS_DRIVER, if_axen, NULL);
-=======
 	usbnet_unlock_mii_un_locked(un);
 }
 
 MODULE(MODULE_CLASS_DRIVER, if_axen, "usbnet");
->>>>>>> 8c2a1017
 
 #ifdef _MODULE
 #include "ioconf.c"
