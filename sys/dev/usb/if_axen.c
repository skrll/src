/*	$NetBSD: if_axen.c,v 1.24 2019/01/31 15:27:57 rin Exp $	*/
/*	$OpenBSD: if_axen.c,v 1.3 2013/10/21 10:10:22 yuo Exp $	*/

/*
 * Copyright (c) 2013 Yojiro UO <yuo@openbsd.org>
 *
 * Permission to use, copy, modify, and distribute this software for any
 * purpose with or without fee is hereby granted, provided that the above
 * copyright notice and this permission notice appear in all copies.
 *
 * THE SOFTWARE IS PROVIDED "AS IS" AND THE AUTHOR DISCLAIMS ALL WARRANTIES
 * WITH REGARD TO THIS SOFTWARE INCLUDING ALL IMPLIED WARRANTIES OF
 * MERCHANTABILITY AND FITNESS. IN NO EVENT SHALL THE AUTHOR BE LIABLE FOR
 * ANY SPECIAL, DIRECT, INDIRECT, OR CONSEQUENTIAL DAMAGES OR ANY DAMAGES
 * WHATSOEVER RESULTING FROM LOSS OF USE, DATA OR PROFITS, WHETHER IN AN
 * ACTION OF CONTRACT, NEGLIGENCE OR OTHER TORTIOUS ACTION, ARISING OUT OF
 * OR IN CONNECTION WITH THE USE OR PERFORMANCE OF THIS SOFTWARE.
 */

/*
 * ASIX Electronics AX88178a USB 2.0 ethernet and AX88179 USB 3.0 Ethernet
 * driver.
 */

#include <sys/cdefs.h>
__KERNEL_RCSID(0, "$NetBSD: if_axen.c,v 1.24 2019/01/31 15:27:57 rin Exp $");

#ifdef _KERNEL_OPT
#include "opt_inet.h"
#include "opt_usb.h"
#endif

#include <sys/param.h>
#include <sys/bus.h>
#include <sys/device.h>
#include <sys/kernel.h>
#include <sys/mbuf.h>
#include <sys/module.h>
#include <sys/rwlock.h>
#include <sys/socket.h>
#include <sys/sockio.h>
#include <sys/systm.h>

#include <sys/rndsource.h>

#include <net/if.h>
#include <net/if_dl.h>
#include <net/if_ether.h>
#include <net/if_media.h>

#include <net/bpf.h>

#include <dev/mii/mii.h>
#include <dev/mii/miivar.h>

#include <dev/usb/usb.h>
#include <dev/usb/usbdi.h>
#include <dev/usb/usbdi_util.h>
#include <dev/usb/usbdivar.h>
#include <dev/usb/usbdevs.h>

#include <dev/usb/if_axenreg.h>

#ifdef AXEN_DEBUG
#define DPRINTF(x)	do { if (axendebug) printf x; } while (/*CONSTCOND*/0)
#define DPRINTFN(n,x)	do { if (axendebug >= (n)) printf x; } while (/*CONSTCOND*/0)
int	axendebug = 0;
#else
#define DPRINTF(x)
#define DPRINTFN(n,x)
#endif

/*
 * Various supported device vendors/products.
 */
static const struct axen_type axen_devs[] = {
#if 0 /* not tested */
	{ { USB_VENDOR_ASIX, USB_PRODUCT_ASIX_AX88178A}, AX178A },
#endif
	{ { USB_VENDOR_ASIX, USB_PRODUCT_ASIX_AX88179}, AX179 },
	{ { USB_VENDOR_DLINK, USB_PRODUCT_DLINK_DUB1312}, AX179 }
};

#define axen_lookup(v, p) ((const struct axen_type *)usb_lookup(axen_devs, v, p))

static int	axen_match(device_t, cfdata_t, void *);
static void	axen_attach(device_t, device_t, void *);
static int	axen_detach(device_t, int);
static int	axen_activate(device_t, devact_t);

CFATTACH_DECL_NEW(axen, sizeof(struct axen_softc),
	axen_match, axen_attach, axen_detach, axen_activate);

static int	axen_tx_list_init(struct axen_softc *);
static void	axen_tx_list_free(struct axen_softc *);
static int	axen_rx_list_init(struct axen_softc *);
static void	axen_rx_list_free(struct axen_softc *);
static struct mbuf *axen_newbuf(void);
static int	axen_encap(struct axen_softc *, struct mbuf *, int);
static void	axen_rxeof(struct usbd_xfer *, void *, usbd_status);
static int	axen_csum_flags_rx(struct ifnet *, uint32_t);
static void	axen_txeof(struct usbd_xfer *, void *, usbd_status);
static void	axen_tick(void *);
static void	axen_tick_task(void *);
static void	axen_start(struct ifnet *);
static void	axen_start_locked(struct ifnet *);
static int	axen_ioctl(struct ifnet *, u_long, void *);
static int	axen_ifflags_cb(struct ethercom *ec);
static int	axen_init(struct ifnet *);
static int	axen_init_locked(struct ifnet *);
static void	axen_stop(struct ifnet *, int);
static void	axen_stop_locked(struct ifnet *, int);
static void	axen_watchdog(struct ifnet *);
static int	axen_miibus_readreg(device_t, int, int, uint16_t *);
static int	axen_miibus_writereg(device_t, int, int, uint16_t);
static void	axen_miibus_statchg(struct ifnet *);
static int	axen_cmd(struct axen_softc *, int, int, int, void *);
static int	axen_ifmedia_upd(struct ifnet *);
static void	axen_ifmedia_sts(struct ifnet *, struct ifmediareq *);
static void	axen_reset(struct axen_softc *);
#if 0
static int	axen_ax88179_eeprom(struct axen_softc *, void *);
#endif

static void	axen_iff(struct axen_softc *);
static void	axen_lock_mii(struct axen_softc *);
static void	axen_unlock_mii(struct axen_softc *);

static void	axen_ax88179_init(struct axen_softc *);
static void	axen_setcoe(struct axen_softc *);

/* Get exclusive access to the MII registers */
static void
axen_lock_mii(struct axen_softc *sc)
{

	sc->axen_refcnt++;
	rw_enter(&sc->axen_mii_lock, RW_WRITER);
}

static void
axen_unlock_mii(struct axen_softc *sc)
{

	rw_exit(&sc->axen_mii_lock);
	if (--sc->axen_refcnt < 0)
		usb_detach_wakeupold(sc->axen_dev);
}

static int
axen_cmd(struct axen_softc *sc, int cmd, int index, int val, void *buf)
{
	usb_device_request_t req;
	usbd_status err;

	KASSERT(rw_lock_held(&sc->axen_mii_lock));

	if (sc->axen_dying)
		return 0;

	if (AXEN_CMD_DIR(cmd))
		req.bmRequestType = UT_WRITE_VENDOR_DEVICE;
	else
		req.bmRequestType = UT_READ_VENDOR_DEVICE;
	req.bRequest = AXEN_CMD_CMD(cmd);
	USETW(req.wValue, val);
	USETW(req.wIndex, index);
	USETW(req.wLength, AXEN_CMD_LEN(cmd));

	err = usbd_do_request(sc->axen_udev, &req, buf);
	DPRINTFN(5, ("axen_cmd: cmd 0x%04x val 0x%04x len %d\n",
	    cmd, val, AXEN_CMD_LEN(cmd)));

	if (err) {
		DPRINTF(("axen_cmd err: cmd: %d, error: %d\n", cmd, err));
		return -1;
	}

	return 0;
}

static int
axen_miibus_readreg(device_t dev, int phy, int reg, uint16_t *val)
{
	struct axen_softc *sc = device_private(dev);
	usbd_status err;
	uint16_t data;

	if (sc->axen_dying) {
		DPRINTF(("axen: dying\n"));
		return -1;
	}

	if (sc->axen_phyno != phy)
		return -1;

	axen_lock_mii(sc);
	err = axen_cmd(sc, AXEN_CMD_MII_READ_REG, reg, phy, &data);
	axen_unlock_mii(sc);

	if (err) {
		aprint_error_dev(sc->axen_dev, "read PHY failed\n");
		return err;
	}

	*val = le16toh(data);
	DPRINTFN(2,("axen_miibus_readreg: phy 0x%x reg 0x%x val 0x%hx\n",
	    phy, reg, *val));

	if (reg == MII_BMSR) {
		*val &= ~BMSR_EXTCAP;
	}

	return 0;
}

static int
axen_miibus_writereg(device_t dev, int phy, int reg, uint16_t val)
{
	struct axen_softc *sc = device_private(dev);
	usbd_status err;
	uint16_t uval;

	if (sc->axen_dying)
		return -1;

	if (sc->axen_phyno != phy)
		return -1;

	uval = htole16(val);
	axen_lock_mii(sc);
	err = axen_cmd(sc, AXEN_CMD_MII_WRITE_REG, reg, phy, &uval);
	axen_unlock_mii(sc);
	DPRINTFN(2, ("axen_miibus_writereg: phy 0x%x reg 0x%x val 0x%04hx\n",
	    phy, reg, val));

	if (err) {
		aprint_error_dev(sc->axen_dev, "write PHY failed\n");
		return err;
	}

	return 0;
}

static void
axen_miibus_statchg(struct ifnet *ifp)
{
	struct axen_softc *sc = ifp->if_softc;
	struct mii_data *mii = GET_MII(sc);
	int err;
	uint16_t val;
	uint16_t wval;

	sc->axen_link = 0;
	if ((mii->mii_media_status & (IFM_ACTIVE | IFM_AVALID)) ==
	    (IFM_ACTIVE | IFM_AVALID)) {
		switch (IFM_SUBTYPE(mii->mii_media_active)) {
		case IFM_10_T:
		case IFM_100_TX:
			sc->axen_link++;
			break;
		case IFM_1000_T:
			sc->axen_link++;
			break;
		default:
			break;
		}
	}

	/* Lost link, do nothing. */
	if (sc->axen_link == 0)
		return;

	val = 0;
	if ((mii->mii_media_active & IFM_GMASK) == IFM_FDX)
		val |= AXEN_MEDIUM_FDX;

	val |= (AXEN_MEDIUM_RECV_EN | AXEN_MEDIUM_ALWAYS_ONE);
	val |= (AXEN_MEDIUM_RXFLOW_CTRL_EN | AXEN_MEDIUM_TXFLOW_CTRL_EN);

	switch (IFM_SUBTYPE(mii->mii_media_active)) {
	case IFM_1000_T:
		val |= AXEN_MEDIUM_GIGA | AXEN_MEDIUM_EN_125MHZ;
		break;
	case IFM_100_TX:
		val |= AXEN_MEDIUM_PS;
		break;
	case IFM_10_T:
		/* doesn't need to be handled */
		break;
	}

	DPRINTF(("axen_miibus_statchg: val=0x%x\n", val));
	wval = htole16(val);
	axen_lock_mii(sc);
	err = axen_cmd(sc, AXEN_CMD_MAC_WRITE2, 2, AXEN_MEDIUM_STATUS, &wval);
	axen_unlock_mii(sc);
	if (err) {
		aprint_error_dev(sc->axen_dev, "media change failed\n");
		return;
	}
}

/*
 * Set media options.
 */
static int
axen_ifmedia_upd(struct ifnet *ifp)
{
	struct axen_softc *sc = ifp->if_softc;
	struct mii_data *mii = GET_MII(sc);
	int rc;

	sc->axen_link = 0;

	if (mii->mii_instance) {
		struct mii_softc *miisc;

		LIST_FOREACH(miisc, &mii->mii_phys, mii_list)
			mii_phy_reset(miisc);
	}

	if ((rc = mii_mediachg(mii)) == ENXIO)
		return 0;
	return rc;
}

/*
 * Report current media status.
 */
static void
axen_ifmedia_sts(struct ifnet *ifp, struct ifmediareq *ifmr)
{
	struct axen_softc *sc = ifp->if_softc;
	struct mii_data *mii = GET_MII(sc);

	mii_pollstat(mii);
	ifmr->ifm_active = mii->mii_media_active;
	ifmr->ifm_status = mii->mii_media_status;
}

static void
axen_iff(struct axen_softc *sc)
{
	struct ifnet *ifp = GET_IFP(sc);
	struct ethercom *ec = &sc->axen_ec;
	struct ether_multi *enm;
	struct ether_multistep step;
	uint32_t h = 0;
	uint16_t rxmode;
	uint8_t hashtbl[8] = { 0, 0, 0, 0, 0, 0, 0, 0 };
	uint16_t wval;

	if (sc->axen_dying)
		return;

	rxmode = 0;

	/* Enable receiver, set RX mode */
	axen_lock_mii(sc);
	axen_cmd(sc, AXEN_CMD_MAC_READ2, 2, AXEN_MAC_RXCTL, &wval);
	rxmode = le16toh(wval);
	rxmode &= ~(AXEN_RXCTL_ACPT_ALL_MCAST | AXEN_RXCTL_PROMISC |
	    AXEN_RXCTL_ACPT_MCAST);
	ifp->if_flags &= ~IFF_ALLMULTI;

	if (ifp->if_flags & IFF_PROMISC) {
		DPRINTF(("%s: promisc\n", device_xname(sc->axen_dev)));
		rxmode |= AXEN_RXCTL_PROMISC;
allmulti:	ifp->if_flags |= IFF_ALLMULTI;
		rxmode |= AXEN_RXCTL_ACPT_ALL_MCAST
		/* | AXEN_RXCTL_ACPT_PHY_MCAST */;
	} else {
		/* now program new ones */
		DPRINTF(("%s: initializing hash table\n",
		    device_xname(sc->axen_dev)));
		ETHER_FIRST_MULTI(step, ec, enm);
		while (enm != NULL) {
			if (memcmp(enm->enm_addrlo, enm->enm_addrhi,
			    ETHER_ADDR_LEN)) {
				DPRINTF(("%s: allmulti\n",
				    device_xname(sc->axen_dev)));
				memset(hashtbl, 0, sizeof(hashtbl));
				goto allmulti;
			}
			h = ether_crc32_be(enm->enm_addrlo,
			    ETHER_ADDR_LEN) >> 26;
			hashtbl[h / 8] |= 1 << (h % 8);
			DPRINTF(("%s: %s added\n",
			    device_xname(sc->axen_dev),
			    ether_sprintf(enm->enm_addrlo)));
			ETHER_NEXT_MULTI(step, enm);
		}
		rxmode |= AXEN_RXCTL_ACPT_MCAST;
	}

	axen_cmd(sc, AXEN_CMD_MAC_WRITE_FILTER, 8, AXEN_FILTER_MULTI, hashtbl);
	wval = htole16(rxmode);
	axen_cmd(sc, AXEN_CMD_MAC_WRITE2, 2, AXEN_MAC_RXCTL, &wval);
	axen_unlock_mii(sc);
}

static void
axen_reset(struct axen_softc *sc)
{

	if (sc->axen_dying)
		return;
	/* XXX What to reset? */

	/* Wait a little while for the chip to get its brains in order. */
	DELAY(1000);
}

#if 0 /* not used */
#define AXEN_GPIO_WRITE(x,y) do {				\
	axen_cmd(sc, AXEN_CMD_WRITE_GPIO, 0, (x), NULL);	\
	usbd_delay_ms(sc->axen_udev, (y));			\
} while (/*CONSTCOND*/0)

static int
axen_ax88179_eeprom(struct axen_softc *sc, void *addr)
{
	int i, retry;
	uint8_t eeprom[20];
	uint16_t csum;
	uint16_t buf;

	for (i = 0; i < 6; i++) {
		/* set eeprom address */
		buf = htole16(i);
		axen_cmd(sc, AXEN_CMD_MAC_WRITE, 1, AXEN_MAC_EEPROM_ADDR, &buf);

		/* set eeprom command */
		buf = htole16(AXEN_EEPROM_READ);
		axen_cmd(sc, AXEN_CMD_MAC_WRITE, 1, AXEN_MAC_EEPROM_CMD, &buf);

		/* check the value is ready */
		retry = 3;
		do {
			buf = htole16(AXEN_EEPROM_READ);
			usbd_delay_ms(sc->axen_udev, 10);
			axen_cmd(sc, AXEN_CMD_MAC_READ, 1, AXEN_MAC_EEPROM_CMD,
			    &buf);
			retry--;
			if (retry < 0)
				return EINVAL;
		} while ((le16toh(buf) & 0xff) & AXEN_EEPROM_BUSY);

		/* read data */
		axen_cmd(sc, AXEN_CMD_MAC_READ2, 2, AXEN_EEPROM_READ,
		    &eeprom[i * 2]);

		/* sanity check */
		if ((i == 0) && (eeprom[0] == 0xff))
			return EINVAL;
	}

	/* check checksum */
	csum = eeprom[6] + eeprom[7] + eeprom[8] + eeprom[9];
	csum = (csum >> 8) + (csum & 0xff) + eeprom[10];
	if (csum != 0xff) {
		printf("eeprom checksum mismatchi(0x%02x)\n", csum);
		return EINVAL;
	}

	memcpy(addr, eeprom, ETHER_ADDR_LEN);
	return 0;
}
#endif

static void
axen_ax88179_init(struct axen_softc *sc)
{
	struct axen_qctrl qctrl;
	uint16_t ctl, temp;
	uint16_t wval;
	uint8_t val;

	axen_lock_mii(sc);

	/* XXX: ? */
	axen_cmd(sc, AXEN_CMD_MAC_READ, 1, AXEN_UNK_05, &val);
	DPRINTFN(5, ("AXEN_CMD_MAC_READ(0x05): 0x%02x\n", val));

	/* check AX88179 version, UA1 / UA2 */
	axen_cmd(sc, AXEN_CMD_MAC_READ, 1, AXEN_GENERAL_STATUS, &val);
	/* UA1 */
	if (!(val & AXEN_GENERAL_STATUS_MASK)) {
		sc->axen_rev = AXEN_REV_UA1;
		DPRINTF(("AX88179 ver. UA1\n"));
	} else {
		sc->axen_rev = AXEN_REV_UA2;
		DPRINTF(("AX88179 ver. UA2\n"));
	}

	/* power up ethernet PHY */
	wval = htole16(0);
	axen_cmd(sc, AXEN_CMD_MAC_WRITE2, 2, AXEN_PHYPWR_RSTCTL, &wval);

	wval = htole16(AXEN_PHYPWR_RSTCTL_IPRL);
	axen_cmd(sc, AXEN_CMD_MAC_WRITE2, 2, AXEN_PHYPWR_RSTCTL, &wval);
	usbd_delay_ms(sc->axen_udev, 200);

	/* set clock mode */
	val = AXEN_PHYCLK_ACS | AXEN_PHYCLK_BCS;
	axen_cmd(sc, AXEN_CMD_MAC_WRITE, 1, AXEN_PHYCLK, &val);
	usbd_delay_ms(sc->axen_udev, 100);

	/* set monitor mode (disable) */
	val = AXEN_MONITOR_NONE;
	axen_cmd(sc, AXEN_CMD_MAC_WRITE, 1, AXEN_MONITOR_MODE, &val);

	/* enable auto detach */
	axen_cmd(sc, AXEN_CMD_EEPROM_READ, 2, AXEN_EEPROM_STAT, &wval);
	temp = le16toh(wval);
	DPRINTFN(2,("EEPROM0x43 = 0x%04x\n", temp));
	if (!(temp == 0xffff) && !(temp & 0x0100)) {
		/* Enable auto detach bit */
		val = 0;
		axen_cmd(sc, AXEN_CMD_MAC_WRITE, 1, AXEN_PHYCLK, &val);
		val = AXEN_PHYCLK_ULR;
		axen_cmd(sc, AXEN_CMD_MAC_WRITE, 1, AXEN_PHYCLK, &val);
		usbd_delay_ms(sc->axen_udev, 100);

		axen_cmd(sc, AXEN_CMD_MAC_READ2, 2, AXEN_PHYPWR_RSTCTL, &wval);
		ctl = le16toh(wval);
		ctl |= AXEN_PHYPWR_RSTCTL_AUTODETACH;
		wval = htole16(ctl);
		axen_cmd(sc, AXEN_CMD_MAC_WRITE2, 2, AXEN_PHYPWR_RSTCTL, &wval);
		usbd_delay_ms(sc->axen_udev, 200);
		aprint_error_dev(sc->axen_dev, "enable auto detach (0x%04x)\n",
		    ctl);
	}

	/* bulkin queue setting */
	axen_cmd(sc, AXEN_CMD_MAC_READ, 1, AXEN_USB_UPLINK, &val);
	switch (val) {
	case AXEN_USB_FS:
		DPRINTF(("uplink: USB1.1\n"));
		qctrl.ctrl	 = 0x07;
		qctrl.timer_low	 = 0xcc;
		qctrl.timer_high = 0x4c;
		qctrl.bufsize	 = AXEN_BUFSZ_LS - 1;
		qctrl.ifg	 = 0x08;
		break;
	case AXEN_USB_HS:
		DPRINTF(("uplink: USB2.0\n"));
		qctrl.ctrl	 = 0x07;
		qctrl.timer_low	 = 0x02;
		qctrl.timer_high = 0xa0;
		qctrl.bufsize	 = AXEN_BUFSZ_HS - 1;
		qctrl.ifg	 = 0xff;
		break;
	case AXEN_USB_SS:
		DPRINTF(("uplink: USB3.0\n"));
		qctrl.ctrl	 = 0x07;
		qctrl.timer_low	 = 0x4f;
		qctrl.timer_high = 0x00;
		qctrl.bufsize	 = AXEN_BUFSZ_SS - 1;
		qctrl.ifg	 = 0xff;
		break;
	default:
		aprint_error_dev(sc->axen_dev, "unknown uplink bus:0x%02x\n",
		    val);
		axen_unlock_mii(sc);
		return;
	}
	axen_cmd(sc, AXEN_CMD_MAC_SET_RXSR, 5, AXEN_RX_BULKIN_QCTRL, &qctrl);

	/*
	 * set buffer high/low watermark to pause/resume.
	 * write 2byte will set high/log simultaneous with AXEN_PAUSE_HIGH.
	 * XXX: what is the best value? OSX driver uses 0x3c-0x4c as LOW-HIGH
	 * watermark parameters.
	 */
	val = 0x34;
	axen_cmd(sc, AXEN_CMD_MAC_WRITE, 1, AXEN_PAUSE_LOW_WATERMARK, &val);
	val = 0x52;
	axen_cmd(sc, AXEN_CMD_MAC_WRITE, 1, AXEN_PAUSE_HIGH_WATERMARK, &val);

	/* Set RX/TX configuration. */
	/* Set RX control register */
	ctl = AXEN_RXCTL_IPE | AXEN_RXCTL_DROPCRCERR | AXEN_RXCTL_AUTOB;
	wval = htole16(ctl);
	axen_cmd(sc, AXEN_CMD_MAC_WRITE2, 2, AXEN_MAC_RXCTL, &wval);

	/* set monitor mode (enable) */
	val = AXEN_MONITOR_PMETYPE | AXEN_MONITOR_PMEPOL | AXEN_MONITOR_RWMP;
	axen_cmd(sc, AXEN_CMD_MAC_WRITE, 1, AXEN_MONITOR_MODE, &val);
	axen_cmd(sc, AXEN_CMD_MAC_READ, 1, AXEN_MONITOR_MODE, &val);
	DPRINTF(("axen: Monitor mode = 0x%02x\n", val));

	/* set medium type */
	ctl = AXEN_MEDIUM_GIGA | AXEN_MEDIUM_FDX | AXEN_MEDIUM_ALWAYS_ONE |
	      AXEN_MEDIUM_RXFLOW_CTRL_EN | AXEN_MEDIUM_TXFLOW_CTRL_EN;
	ctl |= AXEN_MEDIUM_RECV_EN;
	wval = htole16(ctl);
	DPRINTF(("axen: set to medium mode: 0x%04x\n", ctl));
	axen_cmd(sc, AXEN_CMD_MAC_WRITE2, 2, AXEN_MEDIUM_STATUS, &wval);
	usbd_delay_ms(sc->axen_udev, 100);

	axen_cmd(sc, AXEN_CMD_MAC_READ2, 2, AXEN_MEDIUM_STATUS, &wval);
	DPRINTF(("axen: current medium mode: 0x%04x\n", le16toh(wval)));

	axen_unlock_mii(sc);

#if 0 /* XXX: TBD.... */
#define GMII_LED_ACTIVE		0x1a
#define GMII_PHY_PAGE_SEL	0x1e
#define GMII_PHY_PAGE_SEL	0x1f
#define GMII_PAGE_EXT		0x0007
	axen_miibus_writereg(&sc->axen_dev, sc->axen_phyno, GMII_PHY_PAGE_SEL,
	    GMII_PAGE_EXT);
	axen_miibus_writereg(&sc->axen_dev, sc->axen_phyno, GMII_PHY_PAGE,
	    0x002c);
#endif

#if 1 /* XXX: phy hack ? */
	axen_miibus_writereg(sc->axen_dev, sc->axen_phyno, 0x1F, 0x0005);
	axen_miibus_writereg(sc->axen_dev, sc->axen_phyno, 0x0C, 0x0000);
	axen_miibus_readreg(sc->axen_dev, sc->axen_phyno, 0x0001, &wval);
	axen_miibus_writereg(sc->axen_dev, sc->axen_phyno, 0x01,
	    wval | 0x0080);
	axen_miibus_writereg(sc->axen_dev, sc->axen_phyno, 0x1F, 0x0000);
#endif
}

static void
axen_setcoe(struct axen_softc *sc)
{
	struct ifnet *ifp = GET_IFP(sc);
	uint64_t enabled = ifp->if_capenable;
	uint8_t val;

	axen_lock_mii(sc);

	val = AXEN_RXCOE_OFF;
	if (enabled & IFCAP_CSUM_IPv4_Rx)
		val |= AXEN_RXCOE_IPv4;
	if (enabled & IFCAP_CSUM_TCPv4_Rx)
		val |= AXEN_RXCOE_TCPv4;
	if (enabled & IFCAP_CSUM_UDPv4_Rx)
		val |= AXEN_RXCOE_UDPv4;
	if (enabled & IFCAP_CSUM_TCPv6_Rx)
		val |= AXEN_RXCOE_TCPv6;
	if (enabled & IFCAP_CSUM_UDPv6_Rx)
		val |= AXEN_RXCOE_UDPv6;
	axen_cmd(sc, AXEN_CMD_MAC_WRITE, 1, AXEN_RX_COE, &val);

	val = AXEN_TXCOE_OFF;
	if (enabled & IFCAP_CSUM_IPv4_Tx)
		val |= AXEN_TXCOE_IPv4;
	if (enabled & IFCAP_CSUM_TCPv4_Tx)
		val |= AXEN_TXCOE_TCPv4;
	if (enabled & IFCAP_CSUM_UDPv4_Tx)
		val |= AXEN_TXCOE_UDPv4;
	if (enabled & IFCAP_CSUM_TCPv6_Tx)
		val |= AXEN_TXCOE_TCPv6;
	if (enabled & IFCAP_CSUM_UDPv6_Tx)
		val |= AXEN_TXCOE_UDPv6;
	axen_cmd(sc, AXEN_CMD_MAC_WRITE, 1, AXEN_TX_COE, &val);

	axen_unlock_mii(sc);
}

static int
axen_match(device_t parent, cfdata_t match, void *aux)
{
	struct usb_attach_arg *uaa = aux;

	return axen_lookup(uaa->uaa_vendor, uaa->uaa_product) != NULL ?
		UMATCH_VENDOR_PRODUCT : UMATCH_NONE;
}

static void
axen_attach(device_t parent, device_t self, void *aux)
{
	struct axen_softc *sc = device_private(self);
	struct usb_attach_arg *uaa = aux;
	struct usbd_device *dev = uaa->uaa_device;
	usbd_status err;
	usb_interface_descriptor_t *id;
	usb_endpoint_descriptor_t *ed;
	struct mii_data	*mii;
	uint8_t eaddr[ETHER_ADDR_LEN];
	char *devinfop;
	const char *devname = device_xname(self);
	struct ifnet *ifp;
	int i;

	aprint_naive("\n");
	aprint_normal("\n");

	sc->axen_dev = self;
	sc->axen_udev = dev;

	devinfop = usbd_devinfo_alloc(dev, 0);
	aprint_normal_dev(self, "%s\n", devinfop);
	usbd_devinfo_free(devinfop);

	err = usbd_set_config_no(dev, AXEN_CONFIG_NO, 1);
	if (err) {
		aprint_error_dev(self, "failed to set configuration"
		    ", err=%s\n", usbd_errstr(err));
		return;
	}

	sc->axen_flags = axen_lookup(uaa->uaa_vendor, uaa->uaa_product)->axen_flags;

	rw_init(&sc->axen_mii_lock);
	usb_init_task(&sc->axen_tick_task, axen_tick_task, sc, 0);

	mutex_init(&sc->axen_lock, MUTEX_DEFAULT, IPL_NONE);
	mutex_init(&sc->axen_txlock, MUTEX_DEFAULT, IPL_SOFTUSB);
	mutex_init(&sc->axen_rxlock, MUTEX_DEFAULT, IPL_SOFTUSB);

	err = usbd_device2interface_handle(dev, AXEN_IFACE_IDX,&sc->axen_iface);
	if (err) {
		aprint_error_dev(self, "getting interface handle failed\n");
		return;
	}

	sc->axen_product = uaa->uaa_product;
	sc->axen_vendor = uaa->uaa_vendor;

	id = usbd_get_interface_descriptor(sc->axen_iface);

	/* decide on what our bufsize will be */
	switch (sc->axen_udev->ud_speed) {
	case USB_SPEED_SUPER:
		sc->axen_bufsz = AXEN_BUFSZ_SS * 1024;
		break;
	case USB_SPEED_HIGH:
		sc->axen_bufsz = AXEN_BUFSZ_HS * 1024;
		break;
	default:
		sc->axen_bufsz = AXEN_BUFSZ_LS * 1024;
		break;
	}

	/* Find endpoints. */
	for (i = 0; i < id->bNumEndpoints; i++) {
		ed = usbd_interface2endpoint_descriptor(sc->axen_iface, i);
		if (!ed) {
			aprint_error_dev(self, "couldn't get ep %d\n", i);
			return;
		}
		if (UE_GET_DIR(ed->bEndpointAddress) == UE_DIR_IN &&
		    UE_GET_XFERTYPE(ed->bmAttributes) == UE_BULK) {
			sc->axen_ed[AXEN_ENDPT_RX] = ed->bEndpointAddress;
		} else if (UE_GET_DIR(ed->bEndpointAddress) == UE_DIR_OUT &&
			   UE_GET_XFERTYPE(ed->bmAttributes) == UE_BULK) {
			sc->axen_ed[AXEN_ENDPT_TX] = ed->bEndpointAddress;
		} else if (UE_GET_DIR(ed->bEndpointAddress) == UE_DIR_IN &&
			   UE_GET_XFERTYPE(ed->bmAttributes) == UE_INTERRUPT) {
			sc->axen_ed[AXEN_ENDPT_INTR] = ed->bEndpointAddress;
		}
	}

	sc->axen_phyno = AXEN_PHY_ID;
	DPRINTF(("%s: phyno %d\n", device_xname(self), sc->axen_phyno));

	/*
	 * Get station address.
	 */
#if 0 /* read from eeprom */
	if (axen_ax88179_eeprom(sc, &eaddr)) {
		printf("EEPROM checksum error\n");
		return;
	}
#else /* use MAC command */
	axen_lock_mii(sc);
	axen_cmd(sc, AXEN_CMD_MAC_READ_ETHER, 6, AXEN_CMD_MAC_NODE_ID, &eaddr);
	axen_unlock_mii(sc);
#endif
	axen_ax88179_init(sc);

	/*
	 * An ASIX chip was detected. Inform the world.
	 */
	if (sc->axen_flags & AX178A)
		aprint_normal_dev(self, "AX88178a\n");
	else if (sc->axen_flags & AX179)
		aprint_normal_dev(self, "AX88179\n");
	aprint_normal_dev(self, "Ethernet address %s\n", ether_sprintf(eaddr));

	/* Initialize interface info.*/

	ifp = &sc->sc_if;
	ifp->if_softc = sc;
	strlcpy(ifp->if_xname, devname, IFNAMSIZ);
	ifp->if_flags = IFF_BROADCAST | IFF_SIMPLEX | IFF_MULTICAST;
	ifp->if_extflags = IFEF_MPSAFE;
	ifp->if_ioctl = axen_ioctl;
	ifp->if_start = axen_start;
	ifp->if_init = axen_init;
	ifp->if_stop = axen_stop;
	ifp->if_watchdog = axen_watchdog;

	IFQ_SET_READY(&ifp->if_snd);

	sc->axen_ec.ec_capabilities = ETHERCAP_VLAN_MTU;
	ifp->if_capabilities |= IFCAP_CSUM_IPv4_Rx | IFCAP_CSUM_IPv4_Tx |
	    IFCAP_CSUM_TCPv4_Rx | IFCAP_CSUM_TCPv4_Tx |
	    IFCAP_CSUM_UDPv4_Rx | IFCAP_CSUM_UDPv4_Tx |
	    IFCAP_CSUM_TCPv6_Rx | IFCAP_CSUM_TCPv6_Tx |
	    IFCAP_CSUM_UDPv6_Rx | IFCAP_CSUM_UDPv6_Tx;

	/* Initialize MII/media info. */
	mii = &sc->axen_mii;
	mii->mii_ifp = ifp;
	mii->mii_readreg = axen_miibus_readreg;
	mii->mii_writereg = axen_miibus_writereg;
	mii->mii_statchg = axen_miibus_statchg;
	mii->mii_flags = MIIF_AUTOTSLEEP;

	sc->axen_ec.ec_mii = mii;
	ifmedia_init(&mii->mii_media, 0, axen_ifmedia_upd, axen_ifmedia_sts);
	mii_attach(self, mii, 0xffffffff, MII_PHY_ANY, MII_OFFSET_ANY, 0);

	if (LIST_FIRST(&mii->mii_phys) == NULL) {
		ifmedia_add(&mii->mii_media, IFM_ETHER | IFM_NONE, 0, NULL);
		ifmedia_set(&mii->mii_media, IFM_ETHER | IFM_NONE);
	} else
		ifmedia_set(&mii->mii_media, IFM_ETHER | IFM_AUTO);

	/* Attach the interface. */
	if_initialize(ifp);
	sc->axen_ipq = if_percpuq_create(&sc->axen_ec.ec_if);
	ether_ifattach(ifp, eaddr);
	if_register(ifp);
	ether_set_ifflags_cb(&sc->axen_ec, axen_ifflags_cb);
	rnd_attach_source(&sc->rnd_source, device_xname(sc->axen_dev),
	    RND_TYPE_NET, RND_FLAG_DEFAULT);

	callout_init(&sc->axen_stat_ch, 0);
	callout_setfunc(&sc->axen_stat_ch, axen_tick, sc);

	sc->axen_attached = true;

	usbd_add_drv_event(USB_EVENT_DRIVER_ATTACH, sc->axen_udev,sc->axen_dev);

	if (!pmf_device_register(self, NULL, NULL))
		aprint_error_dev(self, "couldn't establish power handler\n");
}

static int
axen_detach(device_t self, int flags)
{
	struct axen_softc *sc = device_private(self);
	struct ifnet *ifp = GET_IFP(sc);
	int s;

	DPRINTFN(2,("%s: %s: enter\n", device_xname(sc->axen_dev), __func__));

	/* Detached before attached finished, so just bail out. */
	if (!sc->axen_attached)
		return 0;

	pmf_device_deregister(self);

	sc->axen_dying = true;

	callout_halt(&sc->axen_stat_ch, NULL);
	usb_rem_task_wait(sc->axen_udev, &sc->axen_tick_task,
	    USB_TASKQ_DRIVER, NULL);

	s = splusb();

	if (ifp->if_flags & IFF_RUNNING)
		axen_stop(ifp, 1);

	callout_destroy(&sc->axen_stat_ch);
	rnd_detach_source(&sc->rnd_source);
	mii_detach(&sc->axen_mii, MII_PHY_ANY, MII_OFFSET_ANY);
	ifmedia_delete_instance(&sc->axen_mii.mii_media, IFM_INST_ANY);
	ether_ifdetach(ifp);
	if_detach(ifp);

#ifdef DIAGNOSTIC
	if (sc->axen_ep[AXEN_ENDPT_TX] != NULL ||
	    sc->axen_ep[AXEN_ENDPT_RX] != NULL ||
	    sc->axen_ep[AXEN_ENDPT_INTR] != NULL)
		aprint_debug_dev(self, "detach has active endpoints\n");
#endif

	sc->axen_attached = false;

	if (--sc->axen_refcnt >= 0) {
		/* Wait for processes to go away. */
		usb_detach_waitold(sc->axen_dev);
	}
	splx(s);

	usbd_add_drv_event(USB_EVENT_DRIVER_DETACH, sc->axen_udev,sc->axen_dev);

	rw_destroy(&sc->axen_mii_lock);

	mutex_destroy(&sc->axen_txlock);
	mutex_destroy(&sc->axen_rxlock);
	mutex_destroy(&sc->axen_lock);

	return 0;
}

static int
axen_activate(device_t self, devact_t act)
{
	struct axen_softc *sc = device_private(self);
	struct ifnet *ifp = GET_IFP(sc);

	DPRINTFN(2,("%s: %s: enter\n", device_xname(sc->axen_dev), __func__));

	switch (act) {
	case DVACT_DEACTIVATE:
		if_deactivate(ifp);
		sc->axen_dying = true;
		return 0;
	default:
		return EOPNOTSUPP;
	}
}

static struct mbuf *
axen_newbuf(void)
{
	struct mbuf *m;

	MGETHDR(m, M_DONTWAIT, MT_DATA);
	if (m == NULL)
		return NULL;

	MCLGET(m, M_DONTWAIT);
	if (!(m->m_flags & M_EXT)) {
		m_freem(m);
		return NULL;
	}

	m->m_len = m->m_pkthdr.len = MCLBYTES;
	m_adj(m, ETHER_ALIGN);

	return m;
}

static int
axen_rx_list_init(struct axen_softc *sc)
{
	struct axen_cdata *cd = &sc->axen_cdata;
	struct axen_chain *c;
	int i;

	DPRINTF(("%s: %s: enter\n", device_xname(sc->axen_dev), __func__));

	for (i = 0; i < AXEN_RX_LIST_CNT; i++) {
		c = &cd->axen_rx_chain[i];
		c->axen_sc = sc;
		c->axen_idx = i;
		if (c->axen_xfer == NULL) {
			int err = usbd_create_xfer(sc->axen_ep[AXEN_ENDPT_RX],
			    sc->axen_bufsz, 0, 0, &c->axen_xfer);
			if (err)
				return err;
			c->axen_buf = usbd_get_buffer(c->axen_xfer);
		}
	}

	return 0;
}

static void
axen_rx_list_free(struct axen_softc *sc)
{
	for (size_t i = 0; i < AXEN_RX_LIST_CNT; i++) {
		if (sc->axen_cdata.axen_rx_chain[i].axen_xfer != NULL) {
			usbd_destroy_xfer(sc->axen_cdata.axen_rx_chain[i].axen_xfer);
			sc->axen_cdata.axen_rx_chain[i].axen_xfer = NULL;
		}
	}
}

static int
axen_tx_list_init(struct axen_softc *sc)
{
	struct axen_cdata *cd;
	struct axen_chain *c;
	int i;

	DPRINTF(("%s: %s: enter\n", device_xname(sc->axen_dev), __func__));

	cd = &sc->axen_cdata;
	for (i = 0; i < AXEN_TX_LIST_CNT; i++) {
		c = &cd->axen_tx_chain[i];
		c->axen_sc = sc;
		c->axen_idx = i;
		if (c->axen_xfer == NULL) {
			int err = usbd_create_xfer(sc->axen_ep[AXEN_ENDPT_TX],
			    sc->axen_bufsz, USBD_FORCE_SHORT_XFER, 0,
			    &c->axen_xfer);
			if (err)
				return err;
			c->axen_buf = usbd_get_buffer(c->axen_xfer);
		}
	}

	return 0;
}

static void
axen_tx_list_free(struct axen_softc *sc)
{
	for (size_t i = 0; i < AXEN_TX_LIST_CNT; i++) {
		if (sc->axen_cdata.axen_tx_chain[i].axen_xfer != NULL) {
			usbd_destroy_xfer(sc->axen_cdata.axen_tx_chain[i].axen_xfer);
			sc->axen_cdata.axen_tx_chain[i].axen_xfer = NULL;
		}
	}
}

/*
 * A frame has been uploaded: pass the resulting mbuf chain up to
 * the higher level protocols.
 */
static void
axen_rxeof(struct usbd_xfer *xfer, void * priv, usbd_status status)
{
	struct axen_chain *c = (struct axen_chain *)priv;
	struct axen_softc *sc = c->axen_sc;
	struct ifnet *ifp = GET_IFP(sc);
	uint8_t *buf = c->axen_buf;
	struct mbuf *m;
	uint32_t total_len;
	uint32_t rx_hdr, pkt_hdr;
	uint32_t *hdr_p;
	uint16_t hdr_offset, pkt_count;
	size_t pkt_len;
	size_t temp;

	DPRINTFN(10,("%s: %s: enter\n", device_xname(sc->axen_dev), __func__));

	if (sc->axen_dying)
		return;

	if (!(ifp->if_flags & IFF_RUNNING))
		return;

	if (status != USBD_NORMAL_COMPLETION) {
		if (status == USBD_NOT_STARTED || status == USBD_CANCELLED)
			return;
		if (usbd_ratecheck(&sc->axen_rx_notice)) {
			aprint_error_dev(sc->axen_dev, "usb errors on rx: %s\n",
			    usbd_errstr(status));
		}
		if (status == USBD_STALLED)
			usbd_clear_endpoint_stall_async(sc->axen_ep[AXEN_ENDPT_RX]);
		goto done;
	}

	usbd_get_xfer_status(xfer, NULL, NULL, &total_len, NULL);

	if (total_len < sizeof(pkt_hdr)) {
		ifp->if_ierrors++;
		goto done;
	}

	/*
	 * buffer map
	 * [packet #0]...[packet #n][pkt hdr#0]..[pkt hdr#n][recv_hdr]
	 * each packet has 0xeeee as psuedo header..
	 */
	hdr_p = (uint32_t *)(buf + total_len - sizeof(uint32_t));
	rx_hdr = le32toh(*hdr_p);
	hdr_offset = (uint16_t)(rx_hdr >> 16);
	pkt_count  = (uint16_t)(rx_hdr & 0xffff);

	if (total_len > sc->axen_bufsz) {
		aprint_error_dev(sc->axen_dev, "rxeof: too large transfer\n");
		goto done;
	}

	/* sanity check */
	if (hdr_offset > total_len) {
		ifp->if_ierrors++;
		usbd_delay_ms(sc->axen_udev, 100);
		goto done;
	}

	/* point first packet header */
	hdr_p = (uint32_t *)(buf + hdr_offset);

	/*
	 * ax88179 will pack multiple ip packet to a USB transaction.
	 * process all of packets in the buffer
	 */

#if 1 /* XXX: paranoiac check. need to remove later */
#define AXEN_MAX_PACKED_PACKET 200
	if (pkt_count > AXEN_MAX_PACKED_PACKET) {
		DPRINTF(("%s: Too many packets (%d) in a transaction, discard.\n",
		    device_xname(sc->axen_dev), pkt_count));
		goto done;
	}
#endif

	do {
		if ((buf[0] != 0xee) || (buf[1] != 0xee)){
			aprint_error_dev(sc->axen_dev,
			    "invalid buffer(pkt#%d), continue\n", pkt_count);
	    		ifp->if_ierrors += pkt_count;
			goto done;
		}

		pkt_hdr = le32toh(*hdr_p);
		pkt_len = (pkt_hdr >> 16) & 0x1fff;
		DPRINTFN(10,
		    ("%s: rxeof: packet#%d, pkt_hdr 0x%08x, pkt_len %zu\n",
		   device_xname(sc->axen_dev), pkt_count, pkt_hdr, pkt_len));

		if (pkt_hdr & (AXEN_RXHDR_CRC_ERR | AXEN_RXHDR_DROP_ERR)) {
	    		ifp->if_ierrors++;
			/* move to next pkt header */
			DPRINTF(("%s: %s err (pkt#%d)\n",
			    device_xname(sc->axen_dev),
			    (pkt_hdr & AXEN_RXHDR_CRC_ERR) ? "crc" : "drop",
			    pkt_count));
			goto nextpkt;
		}

		/* process each packet */
		/* allocate mbuf */
		m = axen_newbuf();
		if (m == NULL) {
			ifp->if_ierrors++;
			goto nextpkt;
		}

		/* skip pseudo header (2byte) */
		m_set_rcvif(m, ifp);
		m->m_pkthdr.len = m->m_len = pkt_len - 6;

		m->m_pkthdr.csum_flags = axen_csum_flags_rx(ifp, pkt_hdr);
		memcpy(mtod(m, char *), buf + 2, pkt_len - 6);

		/* push the packet up */
		if_percpuq_enqueue(sc->axen_ipq, (m));

nextpkt:
		/*
		 * prepare next packet
		 * as each packet will be aligned 8byte boundary,
		 * need to fix up the start point of the buffer.
		 */
		temp = ((pkt_len + 7) & 0xfff8);
		buf = buf + temp;
		hdr_p++;
		pkt_count--;
	} while( pkt_count > 0);

done:
	/* clear buffer for next transaction */
	memset(c->axen_buf, 0, sc->axen_bufsz);

	/* Setup new transfer. */
	usbd_setup_xfer(xfer, c, c->axen_buf, sc->axen_bufsz,
	    USBD_SHORT_XFER_OK, USBD_NO_TIMEOUT, axen_rxeof);
	usbd_transfer(xfer);

	DPRINTFN(10,("%s: %s: start rx\n",device_xname(sc->axen_dev),__func__));
}

static int
axen_csum_flags_rx(struct ifnet *ifp, uint32_t pkt_hdr)
{
	int enabled_flags = ifp->if_csum_flags_rx;
	int csum_flags = 0;
	int l3_type, l4_type;

	if (enabled_flags == 0)
		return 0;

	l3_type = (pkt_hdr & AXEN_RXHDR_L3_TYPE_MASK) >>
	    AXEN_RXHDR_L3_TYPE_OFFSET;

	if (l3_type == AXEN_RXHDR_L3_TYPE_IPV4)
		csum_flags |= M_CSUM_IPv4;

	l4_type = (pkt_hdr & AXEN_RXHDR_L4_TYPE_MASK) >>
	    AXEN_RXHDR_L4_TYPE_OFFSET;

	switch (l4_type) {
	case AXEN_RXHDR_L4_TYPE_TCP:
		if (l3_type == AXEN_RXHDR_L3_TYPE_IPV4)
			csum_flags |= M_CSUM_TCPv4;
		else
			csum_flags |= M_CSUM_TCPv6;
		break;
	case AXEN_RXHDR_L4_TYPE_UDP:
		if (l3_type == AXEN_RXHDR_L3_TYPE_IPV4)
			csum_flags |= M_CSUM_UDPv4;
		else
			csum_flags |= M_CSUM_UDPv6;
		break;
	default:
		break;
	}

	csum_flags &= enabled_flags;
	if ((csum_flags & M_CSUM_IPv4) && (pkt_hdr & AXEN_RXHDR_L3CSUM_ERR))
		csum_flags |= M_CSUM_IPv4_BAD;
	if ((csum_flags & ~M_CSUM_IPv4) && (pkt_hdr & AXEN_RXHDR_L4CSUM_ERR))
		csum_flags |= M_CSUM_TCP_UDP_BAD;

	return csum_flags;
}

/*
 * A frame was downloaded to the chip. It's safe for us to clean up
 * the list buffers.
 */
static void
axen_txeof(struct usbd_xfer *xfer, void * priv, usbd_status status)
{
	struct axen_chain *c = (struct axen_chain *)priv;
	struct axen_softc *sc = c->axen_sc;
	struct ifnet *ifp = GET_IFP(sc);
	int s;

	if (sc->axen_dying)
		return;

	s = splnet();

	if (status != USBD_NORMAL_COMPLETION) {
		if (status == USBD_NOT_STARTED || status == USBD_CANCELLED) {
			splx(s);
			return;
		}
		ifp->if_oerrors++;
		aprint_error_dev(sc->axen_dev, "usb error on tx: %s\n",
		    usbd_errstr(status));
		if (status == USBD_STALLED)
			usbd_clear_endpoint_stall_async(sc->axen_ep[AXEN_ENDPT_TX]);
		splx(s);
		return;
	}

	ifp->if_timer = 0;
	ifp->if_flags &= ~IFF_OACTIVE;

	if (!IFQ_IS_EMPTY(&ifp->if_snd))
		axen_start(ifp);

	ifp->if_opackets++;
	splx(s);
}

static void
axen_tick(void *xsc)
{
	struct axen_softc *sc = xsc;

	if (sc == NULL)
		return;

	DPRINTFN(0xff,("%s: %s: enter\n", device_xname(sc->axen_dev),__func__));

	if (sc->axen_dying)
		return;

	/* Perform periodic stuff in process context */
	usb_add_task(sc->axen_udev, &sc->axen_tick_task, USB_TASKQ_DRIVER);
}

static void
axen_tick_task(void *xsc)
{
	int s;
	struct axen_softc *sc;
	struct ifnet *ifp;
	struct mii_data *mii;

	sc = xsc;

	if (sc == NULL)
		return;

	if (sc->axen_dying)
		return;

	ifp = GET_IFP(sc);
	mii = GET_MII(sc);
	if (mii == NULL)
		return;

	s = splnet();

	mii_tick(mii);
	if (sc->axen_link == 0)
		axen_miibus_statchg(ifp);

	callout_schedule(&sc->axen_stat_ch, hz);

	splx(s);
}

static int
axen_encap(struct axen_softc *sc, struct mbuf *m, int idx)
{
	struct ifnet *ifp = GET_IFP(sc);
	struct axen_chain *c;
	usbd_status err;
	struct axen_sframe_hdr hdr;
	int length, boundary;

	c = &sc->axen_cdata.axen_tx_chain[idx];

	boundary = (sc->axen_udev->ud_speed == USB_SPEED_HIGH) ? 512 : 64;

	hdr.plen = htole32(m->m_pkthdr.len);
	hdr.gso = 0; /* disable segmentation offloading */

	memcpy(c->axen_buf, &hdr, sizeof(hdr));
	length = sizeof(hdr);

	m_copydata(m, 0, m->m_pkthdr.len, c->axen_buf + length);
	length += m->m_pkthdr.len;

	if ((length % boundary) == 0) {
		hdr.plen = 0x0;
		hdr.gso |= 0x80008000;  /* enable padding */
		memcpy(c->axen_buf + length, &hdr, sizeof(hdr));
		length += sizeof(hdr);
	}

	usbd_setup_xfer(c->axen_xfer, c, c->axen_buf, length,
	    USBD_FORCE_SHORT_XFER, 10000, axen_txeof);

	/* Transmit */
	err = usbd_transfer(c->axen_xfer);
	if (err != USBD_IN_PROGRESS) {
		axen_stop(ifp, 0);
		return EIO;
	}

	sc->axen_cdata.axen_tx_cnt++;

	return 0;
}

static void
axen_start(struct ifnet *ifp)
{
	struct axen_softc * const sc = ifp->if_softc;
	KASSERT(ifp->if_extflags & IFEF_MPSAFE);

	mutex_enter(&sc->axen_txlock);
	axen_start_locked(ifp);
	mutex_exit(&sc->axen_txlock);
}

static void
axen_start_locked(struct ifnet *ifp)
{
	struct axen_softc *sc;
	struct mbuf *m;

	sc = ifp->if_softc;

	if (sc->axen_link == 0)
		return;

	if ((ifp->if_flags & (IFF_OACTIVE|IFF_RUNNING)) != IFF_RUNNING)
		return;

	IFQ_POLL(&ifp->if_snd, m);
	if (m == NULL)
		return;

	if (axen_encap(sc, m, 0)) {
		return;
	}
	IFQ_DEQUEUE(&ifp->if_snd, m);

	/*
	 * If there's a BPF listener, bounce a copy of this frame
	 * to him.
	 */
	bpf_mtap(ifp, m, BPF_D_OUT);
	m_freem(m);

	ifp->if_flags |= IFF_OACTIVE;

	/*
	 * Set a timeout in case the chip goes out to lunch.
	 */
	ifp->if_timer = 5;
}

static int
axen_init(struct ifnet *ifp)
{
	struct axen_softc *sc = ifp->if_softc;

	mutex_enter(&sc->axen_lock);
	int ret = axen_init_locked(ifp);
	mutex_exit(&sc->axen_lock);

	return ret;
}

static int
axen_init_locked(struct ifnet *ifp)
{
	struct axen_softc *sc = ifp->if_softc;
	struct axen_chain *c;
	usbd_status err;
	int i;
	uint16_t rxmode;
	uint16_t wval;
	uint8_t bval;

	axen_stop_locked(ifp, 1);

	/*
	 * Cancel pending I/O and free all RX/TX buffers.
	 */
	axen_reset(sc);

	/* XXX: ? */
	axen_lock_mii(sc);
	bval = 0x01;
	axen_cmd(sc, AXEN_CMD_MAC_WRITE, 1, AXEN_UNK_28, &bval);
	axen_unlock_mii(sc);

	/* Configure offloading engine. */
	axen_setcoe(sc);

	/* Program promiscuous mode and multicast filters. */
	axen_iff(sc);

	/* Enable receiver, set RX mode */
	axen_lock_mii(sc);
	axen_cmd(sc, AXEN_CMD_MAC_READ2, 2, AXEN_MAC_RXCTL, &wval);
	rxmode = le16toh(wval);
	rxmode |= AXEN_RXCTL_START;
	wval = htole16(rxmode);
	axen_cmd(sc, AXEN_CMD_MAC_WRITE2, 2, AXEN_MAC_RXCTL, &wval);
	axen_unlock_mii(sc);

	/* Open RX and TX pipes. */
	err = usbd_open_pipe(sc->axen_iface, sc->axen_ed[AXEN_ENDPT_RX],
	    USBD_EXCLUSIVE_USE, &sc->axen_ep[AXEN_ENDPT_RX]);
	if (err) {
		aprint_error_dev(sc->axen_dev, "open rx pipe failed: %s\n",
		    usbd_errstr(err));
		goto fail;
	}

	err = usbd_open_pipe(sc->axen_iface, sc->axen_ed[AXEN_ENDPT_TX],
	    USBD_EXCLUSIVE_USE, &sc->axen_ep[AXEN_ENDPT_TX]);
	if (err) {
		aprint_error_dev(sc->axen_dev, "open tx pipe failed: %s\n",
		    usbd_errstr(err));
		goto fail1;
	}

	/* Init RX ring. */
	if (axen_rx_list_init(sc)) {
		aprint_error_dev(sc->axen_dev, "rx list init failed\n");
		goto fail2;
	}

	/* Init TX ring. */
	if (axen_tx_list_init(sc)) {
		aprint_error_dev(sc->axen_dev, "tx list init failed\n");
		goto fail3;
	}

	/* Start up the receive pipe. */
	for (i = 0; i < AXEN_RX_LIST_CNT; i++) {
		c = &sc->axen_cdata.axen_rx_chain[i];

		usbd_setup_xfer(c->axen_xfer, c, c->axen_buf, sc->axen_bufsz,
		    USBD_SHORT_XFER_OK, USBD_NO_TIMEOUT, axen_rxeof);
		usbd_transfer(c->axen_xfer);
	}

	ifp->if_flags |= IFF_RUNNING;
	ifp->if_flags &= ~IFF_OACTIVE;

	callout_schedule(&sc->axen_stat_ch, hz);
	return 0;

fail3:
	axen_rx_list_free(sc);
fail2:
	usbd_close_pipe(sc->axen_ep[AXEN_ENDPT_TX]);
fail1:
	usbd_close_pipe(sc->axen_ep[AXEN_ENDPT_RX]);
fail:
	return EIO;
}

static int
axen_ioctl(struct ifnet *ifp, u_long cmd, void *data)
{
	int s;
	int error = 0;

	s = splnet();
	error = ether_ioctl(ifp, cmd, data);
	splx(s);

	return error;
}

static int
axen_ifflags_cb(struct ethercom *ec)
{
	struct ifnet *ifp = &ec->ec_if;
	struct axen_softc *sc = ifp->if_softc;
	int ret;

	mutex_enter(&sc->axen_lock);

<<<<<<< HEAD
	int change = ifp->if_flags ^ sc->axen_if_flags;
	sc->axen_if_flags = ifp->if_flags;

	if ((change & IFF_PROMISC) == 0) {
		ret = ENETRESET;
	} else {
		axen_iff(sc);
		ret = 0;
=======
		error = 0;
		switch(cmd) {
		case SIOCADDMULTI:
		case SIOCDELMULTI:
			axen_iff(sc);
			break;
		case SIOCSIFCAP:
			axen_setcoe(sc);
			break;
		default:
			break;
		}
		break;
>>>>>>> 695903cb
	}
	mutex_exit(&sc->axen_lock);
	return ret;
}

static void
axen_watchdog(struct ifnet *ifp)
{
	struct axen_softc *sc;
	struct axen_chain *c;
	usbd_status stat;
	int s;

	sc = ifp->if_softc;

	ifp->if_oerrors++;
	aprint_error_dev(sc->axen_dev, "watchdog timeout\n");

	s = splusb();
	c = &sc->axen_cdata.axen_tx_chain[0];
	usbd_get_xfer_status(c->axen_xfer, NULL, NULL, NULL, &stat);
	axen_txeof(c->axen_xfer, c, stat);

	if (!IFQ_IS_EMPTY(&ifp->if_snd))
		axen_start(ifp);
	splx(s);
}

/*
 * Stop the adapter and free any mbufs allocated to the
 * RX and TX lists.
 */
static void
axen_stop(struct ifnet *ifp, int disable)
{
	struct axen_softc * const sc = ifp->if_softc;

	mutex_enter(&sc->axen_lock);
	axen_stop_locked(ifp, disable);
	mutex_exit(&sc->axen_lock);
}

static void
axen_stop_locked(struct ifnet *ifp, int disable)
{
	struct axen_softc *sc = ifp->if_softc;
	usbd_status err;
<<<<<<< HEAD
=======
	int i;
	uint16_t rxmode, wval;
>>>>>>> 695903cb

//	axen_reset(sc);

	/* Disable receiver, set RX mode */
	axen_lock_mii(sc);
	axen_cmd(sc, AXEN_CMD_MAC_READ2, 2, AXEN_MAC_RXCTL, &wval);
	rxmode = le16toh(wval);
	rxmode &= ~AXEN_RXCTL_START;
	wval = htole16(rxmode);
	axen_cmd(sc, AXEN_CMD_MAC_WRITE2, 2, AXEN_MAC_RXCTL, &wval);
	axen_unlock_mii(sc);

	ifp->if_timer = 0;
	ifp->if_flags &= ~(IFF_RUNNING | IFF_OACTIVE);

	callout_stop(&sc->axen_stat_ch);

	/* Stop transfers. */
	if (sc->axen_ep[AXEN_ENDPT_RX] != NULL) {
		err = usbd_abort_pipe(sc->axen_ep[AXEN_ENDPT_RX]);
		if (err) {
			aprint_error_dev(sc->axen_dev,
			    "abort rx pipe failed: %s\n", usbd_errstr(err));

		}
	}

	if (sc->axen_ep[AXEN_ENDPT_TX] != NULL) {
		err = usbd_abort_pipe(sc->axen_ep[AXEN_ENDPT_TX]);
		if (err) {
			aprint_error_dev(sc->axen_dev,
			    "abort tx pipe failed: %s\n", usbd_errstr(err));
		}
	}

	if (sc->axen_ep[AXEN_ENDPT_INTR] != NULL) {
		err = usbd_abort_pipe(sc->axen_ep[AXEN_ENDPT_INTR]);
		if (err) {
			aprint_error_dev(sc->axen_dev,
			    "abort intr pipe failed: %s\n", usbd_errstr(err));
		}
	}

	axen_rx_list_free(sc);

	axen_tx_list_free(sc);

	/* Close pipes. */
	if (sc->axen_ep[AXEN_ENDPT_RX] != NULL) {
		err = usbd_close_pipe(sc->axen_ep[AXEN_ENDPT_RX]);
		if (err) {
			aprint_error_dev(sc->axen_dev,
			    "close rx pipe failed: %s\n", usbd_errstr(err));
		}
		sc->axen_ep[AXEN_ENDPT_RX] = NULL;
	}

	if (sc->axen_ep[AXEN_ENDPT_TX] != NULL) {
		err = usbd_close_pipe(sc->axen_ep[AXEN_ENDPT_TX]);
		if (err) {
			aprint_error_dev(sc->axen_dev,
			    "close tx pipe failed: %s\n", usbd_errstr(err));
		}
		sc->axen_ep[AXEN_ENDPT_TX] = NULL;
	}

	if (sc->axen_ep[AXEN_ENDPT_INTR] != NULL) {
		err = usbd_close_pipe(sc->axen_ep[AXEN_ENDPT_INTR]);
		if (err) {
			aprint_error_dev(sc->axen_dev,
			    "close intr pipe failed: %s\n", usbd_errstr(err));
		}
		sc->axen_ep[AXEN_ENDPT_INTR] = NULL;
	}

	sc->axen_link = 0;

	ifp->if_timer = 0;
	ifp->if_flags &= ~(IFF_RUNNING | IFF_OACTIVE);
}

MODULE(MODULE_CLASS_DRIVER, if_axen, NULL);

#ifdef _MODULE
#include "ioconf.c"
#endif

static int
if_axen_modcmd(modcmd_t cmd, void *aux)
{
	int error = 0;

	switch (cmd) {
	case MODULE_CMD_INIT:
#ifdef _MODULE
		error = config_init_component(cfdriver_ioconf_axen,
		    cfattach_ioconf_axen, cfdata_ioconf_axen);
#endif
		return error;
	case MODULE_CMD_FINI:
#ifdef _MODULE
		error = config_fini_component(cfdriver_ioconf_axen,
		    cfattach_ioconf_axen, cfdata_ioconf_axen);
#endif
		return error;
	default:
		return ENOTTY;
	}
}<|MERGE_RESOLUTION|>--- conflicted
+++ resolved
@@ -1504,11 +1504,22 @@
 static int
 axen_ioctl(struct ifnet *ifp, u_long cmd, void *data)
 {
-	int s;
-	int error = 0;
-
-	s = splnet();
-	error = ether_ioctl(ifp, cmd, data);
+	struct axen_softc *sc = ifp->if_softc;
+
+	int s = splnet();
+	int error = ether_ioctl(ifp, cmd, data);
+
+	if (error == ENETRESET) {
+		error = 0;
+		switch (cmd) {
+		case SIOCSIFCAP:
+			axen_setcoe(sc);
+			break;
+		default:
+			break;
+		}
+	}
+
 	splx(s);
 
 	return error;
@@ -1523,7 +1534,6 @@
 
 	mutex_enter(&sc->axen_lock);
 
-<<<<<<< HEAD
 	int change = ifp->if_flags ^ sc->axen_if_flags;
 	sc->axen_if_flags = ifp->if_flags;
 
@@ -1532,21 +1542,6 @@
 	} else {
 		axen_iff(sc);
 		ret = 0;
-=======
-		error = 0;
-		switch(cmd) {
-		case SIOCADDMULTI:
-		case SIOCDELMULTI:
-			axen_iff(sc);
-			break;
-		case SIOCSIFCAP:
-			axen_setcoe(sc);
-			break;
-		default:
-			break;
-		}
-		break;
->>>>>>> 695903cb
 	}
 	mutex_exit(&sc->axen_lock);
 	return ret;
@@ -1594,11 +1589,7 @@
 {
 	struct axen_softc *sc = ifp->if_softc;
 	usbd_status err;
-<<<<<<< HEAD
-=======
-	int i;
 	uint16_t rxmode, wval;
->>>>>>> 695903cb
 
 //	axen_reset(sc);
 
