/*	$NetBSD: if_axen.c,v 1.35 2019/02/06 08:38:41 rin Exp $	*/
/*	$OpenBSD: if_axen.c,v 1.3 2013/10/21 10:10:22 yuo Exp $	*/

/*
 * Copyright (c) 2013 Yojiro UO <yuo@openbsd.org>
 *
 * Permission to use, copy, modify, and distribute this software for any
 * purpose with or without fee is hereby granted, provided that the above
 * copyright notice and this permission notice appear in all copies.
 *
 * THE SOFTWARE IS PROVIDED "AS IS" AND THE AUTHOR DISCLAIMS ALL WARRANTIES
 * WITH REGARD TO THIS SOFTWARE INCLUDING ALL IMPLIED WARRANTIES OF
 * MERCHANTABILITY AND FITNESS. IN NO EVENT SHALL THE AUTHOR BE LIABLE FOR
 * ANY SPECIAL, DIRECT, INDIRECT, OR CONSEQUENTIAL DAMAGES OR ANY DAMAGES
 * WHATSOEVER RESULTING FROM LOSS OF USE, DATA OR PROFITS, WHETHER IN AN
 * ACTION OF CONTRACT, NEGLIGENCE OR OTHER TORTIOUS ACTION, ARISING OUT OF
 * OR IN CONNECTION WITH THE USE OR PERFORMANCE OF THIS SOFTWARE.
 */

/*
 * ASIX Electronics AX88178a USB 2.0 ethernet and AX88179 USB 3.0 Ethernet
 * driver.
 */

#include <sys/cdefs.h>
__KERNEL_RCSID(0, "$NetBSD: if_axen.c,v 1.35 2019/02/06 08:38:41 rin Exp $");

#ifdef _KERNEL_OPT
#include "opt_inet.h"
#include "opt_usb.h"
#endif

#include <sys/param.h>
#include <sys/bus.h>
#include <sys/device.h>
#include <sys/kernel.h>
#include <sys/mbuf.h>
#include <sys/module.h>
#include <sys/rwlock.h>
#include <sys/socket.h>
#include <sys/sockio.h>
#include <sys/systm.h>

#include <sys/rndsource.h>

#include <net/if.h>
#include <net/if_dl.h>
#include <net/if_ether.h>
#include <net/if_media.h>

#include <net/bpf.h>

#include <netinet/in.h>		/* XXX for netinet/ip.h */
#include <netinet/ip.h>		/* XXX for IP_MAXPACKET */

#include <dev/mii/mii.h>
#include <dev/mii/miivar.h>

#include <dev/usb/usb.h>
#include <dev/usb/usbdi.h>
#include <dev/usb/usbdi_util.h>
#include <dev/usb/usbdivar.h>
#include <dev/usb/usbdevs.h>

#include <dev/usb/if_axenreg.h>

#ifdef AXEN_DEBUG
#define DPRINTF(x)	do { if (axendebug) printf x; } while (/*CONSTCOND*/0)
#define DPRINTFN(n,x)	do { if (axendebug >= (n)) printf x; } while (/*CONSTCOND*/0)
int	axendebug = 0;
#else
#define DPRINTF(x)
#define DPRINTFN(n,x)
#endif

/*
 * Various supported device vendors/products.
 */
static const struct axen_type axen_devs[] = {
#if 0 /* not tested */
	{ { USB_VENDOR_ASIX, USB_PRODUCT_ASIX_AX88178A}, AX178A },
#endif
	{ { USB_VENDOR_ASIX, USB_PRODUCT_ASIX_AX88179}, AX179 },
	{ { USB_VENDOR_DLINK, USB_PRODUCT_DLINK_DUB1312}, AX179 }
};

#define axen_lookup(v, p) ((const struct axen_type *)usb_lookup(axen_devs, v, p))

static int	axen_match(device_t, cfdata_t, void *);
static void	axen_attach(device_t, device_t, void *);
static int	axen_detach(device_t, int);
static int	axen_activate(device_t, devact_t);

CFATTACH_DECL_NEW(axen, sizeof(struct axen_softc),
	axen_match, axen_attach, axen_detach, axen_activate);

static int	axen_tx_list_init(struct axen_softc *);
static void	axen_tx_list_free(struct axen_softc *);
static int	axen_rx_list_init(struct axen_softc *);
static void	axen_rx_list_free(struct axen_softc *);
static struct mbuf *axen_newbuf(void);
static int	axen_encap(struct axen_softc *, struct mbuf *, int);
static void	axen_rxeof(struct usbd_xfer *, void *, usbd_status);
static int	axen_csum_flags_rx(struct ifnet *, uint32_t);
static void	axen_txeof(struct usbd_xfer *, void *, usbd_status);
static void	axen_tick(void *);
static void	axen_tick_task(void *);
static void	axen_start(struct ifnet *);
static void	axen_start_locked(struct ifnet *);
static int	axen_ioctl(struct ifnet *, u_long, void *);
static int	axen_ifflags_cb(struct ethercom *ec);
static int	axen_init(struct ifnet *);
static int	axen_init_locked(struct ifnet *);
static void	axen_stop(struct ifnet *, int);
static void	axen_stop_locked(struct ifnet *, int);
static void	axen_watchdog(struct ifnet *);
static int	axen_miibus_readreg(device_t, int, int, uint16_t *);
static int	axen_miibus_writereg(device_t, int, int, uint16_t);
static void	axen_miibus_statchg(struct ifnet *);
static int	axen_cmd(struct axen_softc *, int, int, int, void *);
static int	axen_ifmedia_upd(struct ifnet *);
static void	axen_ifmedia_sts(struct ifnet *, struct ifmediareq *);
static void	axen_reset(struct axen_softc *);
#if 0
static int	axen_ax88179_eeprom(struct axen_softc *, void *);
#endif

static void	axen_iff(struct axen_softc *);
static void	axen_lock_mii(struct axen_softc *);
static void	axen_unlock_mii(struct axen_softc *);

static void	axen_ax88179_init(struct axen_softc *);
static void	axen_setcoe(struct axen_softc *);

/* Get exclusive access to the MII registers */
static void
axen_lock_mii(struct axen_softc *sc)
{

	sc->axen_refcnt++;
	rw_enter(&sc->axen_mii_lock, RW_WRITER);
}

static void
axen_unlock_mii(struct axen_softc *sc)
{

	rw_exit(&sc->axen_mii_lock);
	if (--sc->axen_refcnt < 0)
		usb_detach_wakeupold(sc->axen_dev);
}

static int
axen_cmd(struct axen_softc *sc, int cmd, int index, int val, void *buf)
{
	usb_device_request_t req;
	usbd_status err;

	KASSERT(rw_lock_held(&sc->axen_mii_lock));

	if (sc->axen_dying)
		return 0;

	if (AXEN_CMD_DIR(cmd))
		req.bmRequestType = UT_WRITE_VENDOR_DEVICE;
	else
		req.bmRequestType = UT_READ_VENDOR_DEVICE;
	req.bRequest = AXEN_CMD_CMD(cmd);
	USETW(req.wValue, val);
	USETW(req.wIndex, index);
	USETW(req.wLength, AXEN_CMD_LEN(cmd));

	err = usbd_do_request(sc->axen_udev, &req, buf);
	DPRINTFN(5, ("axen_cmd: cmd 0x%04x val 0x%04x len %d\n",
	    cmd, val, AXEN_CMD_LEN(cmd)));

	if (err) {
		DPRINTF(("axen_cmd err: cmd: %d, error: %d\n", cmd, err));
		return -1;
	}

	return 0;
}

static int
axen_miibus_readreg(device_t dev, int phy, int reg, uint16_t *val)
{
	struct axen_softc *sc = device_private(dev);
	usbd_status err;
	uint16_t data;

	if (sc->axen_dying) {
		DPRINTF(("axen: dying\n"));
		return -1;
	}

	if (sc->axen_phyno != phy)
		return -1;

	axen_lock_mii(sc);
	err = axen_cmd(sc, AXEN_CMD_MII_READ_REG, reg, phy, &data);
	axen_unlock_mii(sc);

	if (err) {
		aprint_error_dev(sc->axen_dev, "read PHY failed\n");
		return err;
	}

	*val = le16toh(data);
	DPRINTFN(2,("axen_miibus_readreg: phy 0x%x reg 0x%x val 0x%hx\n",
	    phy, reg, *val));

	if (reg == MII_BMSR) {
		*val &= ~BMSR_EXTCAP;
	}

	return 0;
}

static int
axen_miibus_writereg(device_t dev, int phy, int reg, uint16_t val)
{
	struct axen_softc *sc = device_private(dev);
	usbd_status err;
	uint16_t uval;

	if (sc->axen_dying)
		return -1;

	if (sc->axen_phyno != phy)
		return -1;

	uval = htole16(val);
	axen_lock_mii(sc);
	err = axen_cmd(sc, AXEN_CMD_MII_WRITE_REG, reg, phy, &uval);
	axen_unlock_mii(sc);
	DPRINTFN(2, ("axen_miibus_writereg: phy 0x%x reg 0x%x val 0x%04hx\n",
	    phy, reg, val));

	if (err) {
		aprint_error_dev(sc->axen_dev, "write PHY failed\n");
		return err;
	}

	return 0;
}

static void
axen_miibus_statchg(struct ifnet *ifp)
{
	struct axen_softc *sc = ifp->if_softc;
	struct mii_data *mii = GET_MII(sc);
	int err;
	uint16_t val;
	uint16_t wval;

	sc->axen_link = 0;
	if ((mii->mii_media_status & (IFM_ACTIVE | IFM_AVALID)) ==
	    (IFM_ACTIVE | IFM_AVALID)) {
		switch (IFM_SUBTYPE(mii->mii_media_active)) {
		case IFM_10_T:
		case IFM_100_TX:
			sc->axen_link++;
			break;
		case IFM_1000_T:
			sc->axen_link++;
			break;
		default:
			break;
		}
	}

	/* Lost link, do nothing. */
	if (sc->axen_link == 0)
		return;

	val = 0;
	if ((mii->mii_media_active & IFM_GMASK) == IFM_FDX)
		val |= AXEN_MEDIUM_FDX;

	val |= AXEN_MEDIUM_RXFLOW_CTRL_EN | AXEN_MEDIUM_TXFLOW_CTRL_EN |
	    AXEN_MEDIUM_RECV_EN;
	switch (IFM_SUBTYPE(mii->mii_media_active)) {
	case IFM_1000_T:
		val |= AXEN_MEDIUM_GIGA | AXEN_MEDIUM_EN_125MHZ;
		break;
	case IFM_100_TX:
		val |= AXEN_MEDIUM_PS;
		break;
	case IFM_10_T:
		/* doesn't need to be handled */
		break;
	}

	DPRINTF(("axen_miibus_statchg: val=0x%x\n", val));
	wval = htole16(val);
	axen_lock_mii(sc);
	err = axen_cmd(sc, AXEN_CMD_MAC_WRITE2, 2, AXEN_MEDIUM_STATUS, &wval);
	axen_unlock_mii(sc);
	if (err) {
		aprint_error_dev(sc->axen_dev, "media change failed\n");
		return;
	}
}

/*
 * Set media options.
 */
static int
axen_ifmedia_upd(struct ifnet *ifp)
{
	struct axen_softc *sc = ifp->if_softc;
	struct mii_data *mii = GET_MII(sc);
	int rc;

	sc->axen_link = 0;

	if (mii->mii_instance) {
		struct mii_softc *miisc;

		LIST_FOREACH(miisc, &mii->mii_phys, mii_list)
			mii_phy_reset(miisc);
	}

	if ((rc = mii_mediachg(mii)) == ENXIO)
		return 0;
	return rc;
}

/*
 * Report current media status.
 */
static void
axen_ifmedia_sts(struct ifnet *ifp, struct ifmediareq *ifmr)
{
	struct axen_softc *sc = ifp->if_softc;
	struct mii_data *mii = GET_MII(sc);

	mii_pollstat(mii);
	ifmr->ifm_active = mii->mii_media_active;
	ifmr->ifm_status = mii->mii_media_status;
}

static void
axen_iff(struct axen_softc *sc)
{
	struct ifnet *ifp = GET_IFP(sc);
	struct ethercom *ec = &sc->axen_ec;
	struct ether_multi *enm;
	struct ether_multistep step;
	uint32_t h = 0;
	uint16_t rxmode;
	uint8_t hashtbl[8] = { 0, 0, 0, 0, 0, 0, 0, 0 };
	uint16_t wval;

	if (sc->axen_dying)
		return;

	rxmode = 0;

	/* Enable receiver, set RX mode */
	axen_lock_mii(sc);
	axen_cmd(sc, AXEN_CMD_MAC_READ2, 2, AXEN_MAC_RXCTL, &wval);
	rxmode = le16toh(wval);
	rxmode &= ~(AXEN_RXCTL_ACPT_ALL_MCAST | AXEN_RXCTL_PROMISC |
	    AXEN_RXCTL_ACPT_MCAST);
	ifp->if_flags &= ~IFF_ALLMULTI;

	if (ifp->if_flags & IFF_PROMISC) {
		DPRINTF(("%s: promisc\n", device_xname(sc->axen_dev)));
		rxmode |= AXEN_RXCTL_PROMISC;
allmulti:	ifp->if_flags |= IFF_ALLMULTI;
		rxmode |= AXEN_RXCTL_ACPT_ALL_MCAST
		/* | AXEN_RXCTL_ACPT_PHY_MCAST */;
	} else {
		/* now program new ones */
		DPRINTF(("%s: initializing hash table\n",
		    device_xname(sc->axen_dev)));
		ETHER_FIRST_MULTI(step, ec, enm);
		while (enm != NULL) {
			if (memcmp(enm->enm_addrlo, enm->enm_addrhi,
			    ETHER_ADDR_LEN)) {
				DPRINTF(("%s: allmulti\n",
				    device_xname(sc->axen_dev)));
				memset(hashtbl, 0, sizeof(hashtbl));
				goto allmulti;
			}
			h = ether_crc32_be(enm->enm_addrlo,
			    ETHER_ADDR_LEN) >> 26;
			hashtbl[h / 8] |= 1 << (h % 8);
			DPRINTF(("%s: %s added\n",
			    device_xname(sc->axen_dev),
			    ether_sprintf(enm->enm_addrlo)));
			ETHER_NEXT_MULTI(step, enm);
		}
		rxmode |= AXEN_RXCTL_ACPT_MCAST;
	}

	axen_cmd(sc, AXEN_CMD_MAC_WRITE_FILTER, 8, AXEN_FILTER_MULTI, hashtbl);
	wval = htole16(rxmode);
	axen_cmd(sc, AXEN_CMD_MAC_WRITE2, 2, AXEN_MAC_RXCTL, &wval);
	axen_unlock_mii(sc);
}

static void
axen_reset(struct axen_softc *sc)
{

	if (sc->axen_dying)
		return;
	/* XXX What to reset? */

	/* Wait a little while for the chip to get its brains in order. */
	DELAY(1000);
}

#if 0 /* not used */
#define AXEN_GPIO_WRITE(x,y) do {				\
	axen_cmd(sc, AXEN_CMD_WRITE_GPIO, 0, (x), NULL);	\
	usbd_delay_ms(sc->axen_udev, (y));			\
} while (/*CONSTCOND*/0)

static int
axen_ax88179_eeprom(struct axen_softc *sc, void *addr)
{
	int i, retry;
	uint8_t eeprom[20];
	uint16_t csum;
	uint16_t buf;

	for (i = 0; i < 6; i++) {
		/* set eeprom address */
		buf = htole16(i);
		axen_cmd(sc, AXEN_CMD_MAC_WRITE, 1, AXEN_MAC_EEPROM_ADDR, &buf);

		/* set eeprom command */
		buf = htole16(AXEN_EEPROM_READ);
		axen_cmd(sc, AXEN_CMD_MAC_WRITE, 1, AXEN_MAC_EEPROM_CMD, &buf);

		/* check the value is ready */
		retry = 3;
		do {
			buf = htole16(AXEN_EEPROM_READ);
			usbd_delay_ms(sc->axen_udev, 10);
			axen_cmd(sc, AXEN_CMD_MAC_READ, 1, AXEN_MAC_EEPROM_CMD,
			    &buf);
			retry--;
			if (retry < 0)
				return EINVAL;
		} while ((le16toh(buf) & 0xff) & AXEN_EEPROM_BUSY);

		/* read data */
		axen_cmd(sc, AXEN_CMD_MAC_READ2, 2, AXEN_EEPROM_READ,
		    &eeprom[i * 2]);

		/* sanity check */
		if ((i == 0) && (eeprom[0] == 0xff))
			return EINVAL;
	}

	/* check checksum */
	csum = eeprom[6] + eeprom[7] + eeprom[8] + eeprom[9];
	csum = (csum >> 8) + (csum & 0xff) + eeprom[10];
	if (csum != 0xff) {
		printf("eeprom checksum mismatchi(0x%02x)\n", csum);
		return EINVAL;
	}

	memcpy(addr, eeprom, ETHER_ADDR_LEN);
	return 0;
}
#endif

static void
axen_ax88179_init(struct axen_softc *sc)
{
	struct axen_qctrl qctrl;
	uint16_t ctl, temp;
	uint16_t wval;
	uint8_t val;

	axen_lock_mii(sc);

	/* XXX: ? */
	axen_cmd(sc, AXEN_CMD_MAC_READ, 1, AXEN_UNK_05, &val);
	DPRINTFN(5, ("AXEN_CMD_MAC_READ(0x05): 0x%02x\n", val));

	/* check AX88179 version, UA1 / UA2 */
	axen_cmd(sc, AXEN_CMD_MAC_READ, 1, AXEN_GENERAL_STATUS, &val);
	/* UA1 */
	if (!(val & AXEN_GENERAL_STATUS_MASK)) {
		sc->axen_rev = AXEN_REV_UA1;
		DPRINTF(("AX88179 ver. UA1\n"));
	} else {
		sc->axen_rev = AXEN_REV_UA2;
		DPRINTF(("AX88179 ver. UA2\n"));
	}

	/* power up ethernet PHY */
	wval = htole16(0);
	axen_cmd(sc, AXEN_CMD_MAC_WRITE2, 2, AXEN_PHYPWR_RSTCTL, &wval);

	wval = htole16(AXEN_PHYPWR_RSTCTL_IPRL);
	axen_cmd(sc, AXEN_CMD_MAC_WRITE2, 2, AXEN_PHYPWR_RSTCTL, &wval);
	usbd_delay_ms(sc->axen_udev, 200);

	/* set clock mode */
	val = AXEN_PHYCLK_ACS | AXEN_PHYCLK_BCS;
	axen_cmd(sc, AXEN_CMD_MAC_WRITE, 1, AXEN_PHYCLK, &val);
	usbd_delay_ms(sc->axen_udev, 100);

	/* set monitor mode (disable) */
	val = AXEN_MONITOR_NONE;
	axen_cmd(sc, AXEN_CMD_MAC_WRITE, 1, AXEN_MONITOR_MODE, &val);

	/* enable auto detach */
	axen_cmd(sc, AXEN_CMD_EEPROM_READ, 2, AXEN_EEPROM_STAT, &wval);
	temp = le16toh(wval);
	DPRINTFN(2,("EEPROM0x43 = 0x%04x\n", temp));
	if (!(temp == 0xffff) && !(temp & 0x0100)) {
		/* Enable auto detach bit */
		val = 0;
		axen_cmd(sc, AXEN_CMD_MAC_WRITE, 1, AXEN_PHYCLK, &val);
		val = AXEN_PHYCLK_ULR;
		axen_cmd(sc, AXEN_CMD_MAC_WRITE, 1, AXEN_PHYCLK, &val);
		usbd_delay_ms(sc->axen_udev, 100);

		axen_cmd(sc, AXEN_CMD_MAC_READ2, 2, AXEN_PHYPWR_RSTCTL, &wval);
		ctl = le16toh(wval);
		ctl |= AXEN_PHYPWR_RSTCTL_AUTODETACH;
		wval = htole16(ctl);
		axen_cmd(sc, AXEN_CMD_MAC_WRITE2, 2, AXEN_PHYPWR_RSTCTL, &wval);
		usbd_delay_ms(sc->axen_udev, 200);
		aprint_error_dev(sc->axen_dev, "enable auto detach (0x%04x)\n",
		    ctl);
	}

	/* bulkin queue setting */
	axen_cmd(sc, AXEN_CMD_MAC_READ, 1, AXEN_USB_UPLINK, &val);
	switch (val) {
	case AXEN_USB_FS:
		DPRINTF(("uplink: USB1.1\n"));
		qctrl.ctrl	 = 0x07;
		qctrl.timer_low	 = 0xcc;
		qctrl.timer_high = 0x4c;
		qctrl.bufsize	 = AXEN_BUFSZ_LS - 1;
		qctrl.ifg	 = 0x08;
		break;
	case AXEN_USB_HS:
		DPRINTF(("uplink: USB2.0\n"));
		qctrl.ctrl	 = 0x07;
		qctrl.timer_low	 = 0x02;
		qctrl.timer_high = 0xa0;
		qctrl.bufsize	 = AXEN_BUFSZ_HS - 1;
		qctrl.ifg	 = 0xff;
		break;
	case AXEN_USB_SS:
		DPRINTF(("uplink: USB3.0\n"));
		qctrl.ctrl	 = 0x07;
		qctrl.timer_low	 = 0x4f;
		qctrl.timer_high = 0x00;
		qctrl.bufsize	 = AXEN_BUFSZ_SS - 1;
		qctrl.ifg	 = 0xff;
		break;
	default:
		aprint_error_dev(sc->axen_dev, "unknown uplink bus:0x%02x\n",
		    val);
		axen_unlock_mii(sc);
		return;
	}
	axen_cmd(sc, AXEN_CMD_MAC_SET_RXSR, 5, AXEN_RX_BULKIN_QCTRL, &qctrl);

	/*
	 * set buffer high/low watermark to pause/resume.
	 * write 2byte will set high/log simultaneous with AXEN_PAUSE_HIGH.
	 * XXX: what is the best value? OSX driver uses 0x3c-0x4c as LOW-HIGH
	 * watermark parameters.
	 */
	val = 0x34;
	axen_cmd(sc, AXEN_CMD_MAC_WRITE, 1, AXEN_PAUSE_LOW_WATERMARK, &val);
	val = 0x52;
	axen_cmd(sc, AXEN_CMD_MAC_WRITE, 1, AXEN_PAUSE_HIGH_WATERMARK, &val);

	/* Set RX/TX configuration. */
	/* Set RX control register */
	ctl = AXEN_RXCTL_IPE | AXEN_RXCTL_DROPCRCERR | AXEN_RXCTL_AUTOB;
	wval = htole16(ctl);
	axen_cmd(sc, AXEN_CMD_MAC_WRITE2, 2, AXEN_MAC_RXCTL, &wval);

	/* set monitor mode (enable) */
	val = AXEN_MONITOR_PMETYPE | AXEN_MONITOR_PMEPOL | AXEN_MONITOR_RWMP;
	axen_cmd(sc, AXEN_CMD_MAC_WRITE, 1, AXEN_MONITOR_MODE, &val);
	axen_cmd(sc, AXEN_CMD_MAC_READ, 1, AXEN_MONITOR_MODE, &val);
	DPRINTF(("axen: Monitor mode = 0x%02x\n", val));

	/* set medium type */
	ctl = AXEN_MEDIUM_GIGA | AXEN_MEDIUM_FDX | AXEN_MEDIUM_EN_125MHZ |
	    AXEN_MEDIUM_RXFLOW_CTRL_EN | AXEN_MEDIUM_TXFLOW_CTRL_EN |
	    AXEN_MEDIUM_RECV_EN;
	wval = htole16(ctl);
	DPRINTF(("axen: set to medium mode: 0x%04x\n", ctl));
	axen_cmd(sc, AXEN_CMD_MAC_WRITE2, 2, AXEN_MEDIUM_STATUS, &wval);
	usbd_delay_ms(sc->axen_udev, 100);

	axen_cmd(sc, AXEN_CMD_MAC_READ2, 2, AXEN_MEDIUM_STATUS, &wval);
	DPRINTF(("axen: current medium mode: 0x%04x\n", le16toh(wval)));

	axen_unlock_mii(sc);

#if 0 /* XXX: TBD.... */
#define GMII_LED_ACTIVE		0x1a
#define GMII_PHY_PAGE_SEL	0x1e
#define GMII_PHY_PAGE_SEL	0x1f
#define GMII_PAGE_EXT		0x0007
	axen_miibus_writereg(&sc->axen_dev, sc->axen_phyno, GMII_PHY_PAGE_SEL,
	    GMII_PAGE_EXT);
	axen_miibus_writereg(&sc->axen_dev, sc->axen_phyno, GMII_PHY_PAGE,
	    0x002c);
#endif

#if 1 /* XXX: phy hack ? */
	axen_miibus_writereg(sc->axen_dev, sc->axen_phyno, 0x1F, 0x0005);
	axen_miibus_writereg(sc->axen_dev, sc->axen_phyno, 0x0C, 0x0000);
	axen_miibus_readreg(sc->axen_dev, sc->axen_phyno, 0x0001, &wval);
	axen_miibus_writereg(sc->axen_dev, sc->axen_phyno, 0x01,
	    wval | 0x0080);
	axen_miibus_writereg(sc->axen_dev, sc->axen_phyno, 0x1F, 0x0000);
#endif
}

static void
axen_setcoe(struct axen_softc *sc)
{
	struct ifnet *ifp = GET_IFP(sc);
	uint64_t enabled = ifp->if_capenable;
	uint8_t val;

	axen_lock_mii(sc);

	val = AXEN_RXCOE_OFF;
	if (enabled & IFCAP_CSUM_IPv4_Rx)
		val |= AXEN_RXCOE_IPv4;
	if (enabled & IFCAP_CSUM_TCPv4_Rx)
		val |= AXEN_RXCOE_TCPv4;
	if (enabled & IFCAP_CSUM_UDPv4_Rx)
		val |= AXEN_RXCOE_UDPv4;
	if (enabled & IFCAP_CSUM_TCPv6_Rx)
		val |= AXEN_RXCOE_TCPv6;
	if (enabled & IFCAP_CSUM_UDPv6_Rx)
		val |= AXEN_RXCOE_UDPv6;
	axen_cmd(sc, AXEN_CMD_MAC_WRITE, 1, AXEN_RX_COE, &val);

	val = AXEN_TXCOE_OFF;
	if (enabled & IFCAP_CSUM_IPv4_Tx)
		val |= AXEN_TXCOE_IPv4;
	if (enabled & IFCAP_CSUM_TCPv4_Tx)
		val |= AXEN_TXCOE_TCPv4;
	if (enabled & IFCAP_CSUM_UDPv4_Tx)
		val |= AXEN_TXCOE_UDPv4;
	if (enabled & IFCAP_CSUM_TCPv6_Tx)
		val |= AXEN_TXCOE_TCPv6;
	if (enabled & IFCAP_CSUM_UDPv6_Tx)
		val |= AXEN_TXCOE_UDPv6;
	axen_cmd(sc, AXEN_CMD_MAC_WRITE, 1, AXEN_TX_COE, &val);

	axen_unlock_mii(sc);
}

static int
axen_match(device_t parent, cfdata_t match, void *aux)
{
	struct usb_attach_arg *uaa = aux;

	return axen_lookup(uaa->uaa_vendor, uaa->uaa_product) != NULL ?
		UMATCH_VENDOR_PRODUCT : UMATCH_NONE;
}

static void
axen_attach(device_t parent, device_t self, void *aux)
{
	struct axen_softc *sc = device_private(self);
	struct usb_attach_arg *uaa = aux;
	struct usbd_device *dev = uaa->uaa_device;
	usbd_status err;
	usb_interface_descriptor_t *id;
	usb_endpoint_descriptor_t *ed;
	struct mii_data	*mii;
	uint8_t eaddr[ETHER_ADDR_LEN];
	char *devinfop;
	const char *devname = device_xname(self);
	struct ifnet *ifp;
	int i;

	aprint_naive("\n");
	aprint_normal("\n");

	sc->axen_dev = self;
	sc->axen_udev = dev;

	devinfop = usbd_devinfo_alloc(dev, 0);
	aprint_normal_dev(self, "%s\n", devinfop);
	usbd_devinfo_free(devinfop);

	err = usbd_set_config_no(dev, AXEN_CONFIG_NO, 1);
	if (err) {
		aprint_error_dev(self, "failed to set configuration"
		    ", err=%s\n", usbd_errstr(err));
		return;
	}

	sc->axen_flags = axen_lookup(uaa->uaa_vendor, uaa->uaa_product)->axen_flags;

	rw_init(&sc->axen_mii_lock);
	usb_init_task(&sc->axen_tick_task, axen_tick_task, sc, 0);

	mutex_init(&sc->axen_lock, MUTEX_DEFAULT, IPL_NONE);
	mutex_init(&sc->axen_txlock, MUTEX_DEFAULT, IPL_SOFTUSB);
	mutex_init(&sc->axen_rxlock, MUTEX_DEFAULT, IPL_SOFTUSB);

	err = usbd_device2interface_handle(dev, AXEN_IFACE_IDX,&sc->axen_iface);
	if (err) {
		aprint_error_dev(self, "getting interface handle failed\n");
		return;
	}

	sc->axen_product = uaa->uaa_product;
	sc->axen_vendor = uaa->uaa_vendor;

	id = usbd_get_interface_descriptor(sc->axen_iface);

	/* decide on what our bufsize will be */
	switch (sc->axen_udev->ud_speed) {
	case USB_SPEED_SUPER:
		sc->axen_rx_bufsz = AXEN_BUFSZ_SS * 1024;
		break;
	case USB_SPEED_HIGH:
		sc->axen_rx_bufsz = AXEN_BUFSZ_HS * 1024;
		break;
	default:
		sc->axen_rx_bufsz = AXEN_BUFSZ_LS * 1024;
		break;
	}

	sc->axen_tx_bufsz = IP_MAXPACKET +
	    ETHER_HDR_LEN + ETHER_CRC_LEN + ETHER_VLAN_ENCAP_LEN +
	    sizeof(struct axen_sframe_hdr);

	/* Find endpoints. */
	for (i = 0; i < id->bNumEndpoints; i++) {
		ed = usbd_interface2endpoint_descriptor(sc->axen_iface, i);
		if (!ed) {
			aprint_error_dev(self, "couldn't get ep %d\n", i);
			return;
		}
		if (UE_GET_DIR(ed->bEndpointAddress) == UE_DIR_IN &&
		    UE_GET_XFERTYPE(ed->bmAttributes) == UE_BULK) {
			sc->axen_ed[AXEN_ENDPT_RX] = ed->bEndpointAddress;
		} else if (UE_GET_DIR(ed->bEndpointAddress) == UE_DIR_OUT &&
			   UE_GET_XFERTYPE(ed->bmAttributes) == UE_BULK) {
			sc->axen_ed[AXEN_ENDPT_TX] = ed->bEndpointAddress;
		} else if (UE_GET_DIR(ed->bEndpointAddress) == UE_DIR_IN &&
			   UE_GET_XFERTYPE(ed->bmAttributes) == UE_INTERRUPT) {
			sc->axen_ed[AXEN_ENDPT_INTR] = ed->bEndpointAddress;
		}
	}

	sc->axen_phyno = AXEN_PHY_ID;
	DPRINTF(("%s: phyno %d\n", device_xname(self), sc->axen_phyno));

	/*
	 * Get station address.
	 */
#if 0 /* read from eeprom */
	if (axen_ax88179_eeprom(sc, &eaddr)) {
		printf("EEPROM checksum error\n");
		return;
	}
#else /* use MAC command */
	axen_lock_mii(sc);
	axen_cmd(sc, AXEN_CMD_MAC_READ_ETHER, 6, AXEN_CMD_MAC_NODE_ID, &eaddr);
	axen_unlock_mii(sc);
#endif
	axen_ax88179_init(sc);

	/*
	 * An ASIX chip was detected. Inform the world.
	 */
	if (sc->axen_flags & AX178A)
		aprint_normal_dev(self, "AX88178a\n");
	else if (sc->axen_flags & AX179)
		aprint_normal_dev(self, "AX88179\n");
	aprint_normal_dev(self, "Ethernet address %s\n", ether_sprintf(eaddr));

	/* Initialize interface info.*/

	ifp = &sc->sc_if;
	ifp->if_softc = sc;
	strlcpy(ifp->if_xname, devname, IFNAMSIZ);
	ifp->if_flags = IFF_BROADCAST | IFF_SIMPLEX | IFF_MULTICAST;
	ifp->if_extflags = IFEF_MPSAFE;
	ifp->if_ioctl = axen_ioctl;
	ifp->if_start = axen_start;
	ifp->if_init = axen_init;
	ifp->if_stop = axen_stop;
	ifp->if_watchdog = axen_watchdog;

	IFQ_SET_READY(&ifp->if_snd);

	sc->axen_ec.ec_capabilities = ETHERCAP_VLAN_MTU;

	/* Adapter does not support TSOv6 (They call it LSOv2). */
	ifp->if_capabilities |= IFCAP_TSOv4 |
	    IFCAP_CSUM_IPv4_Rx  | IFCAP_CSUM_IPv4_Tx  |
	    IFCAP_CSUM_TCPv4_Rx | IFCAP_CSUM_TCPv4_Tx |
	    IFCAP_CSUM_UDPv4_Rx | IFCAP_CSUM_UDPv4_Tx |
	    IFCAP_CSUM_TCPv6_Rx | IFCAP_CSUM_TCPv6_Tx |
	    IFCAP_CSUM_UDPv6_Rx | IFCAP_CSUM_UDPv6_Tx;

	/* Initialize MII/media info. */
	mii = &sc->axen_mii;
	mii->mii_ifp = ifp;
	mii->mii_readreg = axen_miibus_readreg;
	mii->mii_writereg = axen_miibus_writereg;
	mii->mii_statchg = axen_miibus_statchg;
	mii->mii_flags = MIIF_AUTOTSLEEP;

	sc->axen_ec.ec_mii = mii;
	ifmedia_init(&mii->mii_media, 0, axen_ifmedia_upd, axen_ifmedia_sts);
	mii_attach(self, mii, 0xffffffff, MII_PHY_ANY, MII_OFFSET_ANY, 0);

	if (LIST_FIRST(&mii->mii_phys) == NULL) {
		ifmedia_add(&mii->mii_media, IFM_ETHER | IFM_NONE, 0, NULL);
		ifmedia_set(&mii->mii_media, IFM_ETHER | IFM_NONE);
	} else
		ifmedia_set(&mii->mii_media, IFM_ETHER | IFM_AUTO);

	/* Attach the interface. */
	if_initialize(ifp);
	sc->axen_ipq = if_percpuq_create(&sc->axen_ec.ec_if);
	ether_ifattach(ifp, eaddr);
	if_register(ifp);
	ether_set_ifflags_cb(&sc->axen_ec, axen_ifflags_cb);
	rnd_attach_source(&sc->rnd_source, device_xname(sc->axen_dev),
	    RND_TYPE_NET, RND_FLAG_DEFAULT);

	callout_init(&sc->axen_stat_ch, 0);
	callout_setfunc(&sc->axen_stat_ch, axen_tick, sc);

	sc->axen_attached = true;

	usbd_add_drv_event(USB_EVENT_DRIVER_ATTACH, sc->axen_udev,sc->axen_dev);

	if (!pmf_device_register(self, NULL, NULL))
		aprint_error_dev(self, "couldn't establish power handler\n");
}

static int
axen_detach(device_t self, int flags)
{
	struct axen_softc *sc = device_private(self);
	struct ifnet *ifp = GET_IFP(sc);
	int s;

	DPRINTFN(2,("%s: %s: enter\n", device_xname(sc->axen_dev), __func__));

	/* Detached before attached finished, so just bail out. */
	if (!sc->axen_attached)
		return 0;

	pmf_device_deregister(self);

	sc->axen_dying = true;

	callout_halt(&sc->axen_stat_ch, NULL);
	usb_rem_task_wait(sc->axen_udev, &sc->axen_tick_task,
	    USB_TASKQ_DRIVER, NULL);

	s = splusb();

	if (ifp->if_flags & IFF_RUNNING)
		axen_stop(ifp, 1);

	callout_destroy(&sc->axen_stat_ch);
	rnd_detach_source(&sc->rnd_source);
	mii_detach(&sc->axen_mii, MII_PHY_ANY, MII_OFFSET_ANY);
	ifmedia_delete_instance(&sc->axen_mii.mii_media, IFM_INST_ANY);
	ether_ifdetach(ifp);
	if_detach(ifp);

#ifdef DIAGNOSTIC
	if (sc->axen_ep[AXEN_ENDPT_TX] != NULL ||
	    sc->axen_ep[AXEN_ENDPT_RX] != NULL ||
	    sc->axen_ep[AXEN_ENDPT_INTR] != NULL)
		aprint_debug_dev(self, "detach has active endpoints\n");
#endif

	sc->axen_attached = false;

	if (--sc->axen_refcnt >= 0) {
		/* Wait for processes to go away. */
		usb_detach_waitold(sc->axen_dev);
	}
	splx(s);

	usbd_add_drv_event(USB_EVENT_DRIVER_DETACH, sc->axen_udev,sc->axen_dev);

	rw_destroy(&sc->axen_mii_lock);

	mutex_destroy(&sc->axen_txlock);
	mutex_destroy(&sc->axen_rxlock);
	mutex_destroy(&sc->axen_lock);

	return 0;
}

static int
axen_activate(device_t self, devact_t act)
{
	struct axen_softc *sc = device_private(self);
	struct ifnet *ifp = GET_IFP(sc);

	DPRINTFN(2,("%s: %s: enter\n", device_xname(sc->axen_dev), __func__));

	switch (act) {
	case DVACT_DEACTIVATE:
		if_deactivate(ifp);
		sc->axen_dying = true;
		return 0;
	default:
		return EOPNOTSUPP;
	}
}

static struct mbuf *
axen_newbuf(void)
{
	struct mbuf *m;

	MGETHDR(m, M_DONTWAIT, MT_DATA);
	if (m == NULL)
		return NULL;

	MCLGET(m, M_DONTWAIT);
	if (!(m->m_flags & M_EXT)) {
		m_freem(m);
		return NULL;
	}

	m->m_len = m->m_pkthdr.len = MCLBYTES;
	m_adj(m, ETHER_ALIGN);

	return m;
}

static int
axen_rx_list_init(struct axen_softc *sc)
{
	struct axen_cdata *cd = &sc->axen_cdata;
	struct axen_chain *c;
	int i;

	DPRINTF(("%s: %s: enter\n", device_xname(sc->axen_dev), __func__));

	for (i = 0; i < AXEN_RX_LIST_CNT; i++) {
		c = &cd->axen_rx_chain[i];
		c->axen_sc = sc;
		c->axen_idx = i;
		if (c->axen_xfer == NULL) {
			int err = usbd_create_xfer(sc->axen_ep[AXEN_ENDPT_RX],
			    sc->axen_rx_bufsz, 0, 0, &c->axen_xfer);
			if (err)
				return err;
			c->axen_buf = usbd_get_buffer(c->axen_xfer);
		}
	}

	return 0;
}

static void
axen_rx_list_free(struct axen_softc *sc)
{
	for (size_t i = 0; i < AXEN_RX_LIST_CNT; i++) {
		if (sc->axen_cdata.axen_rx_chain[i].axen_xfer != NULL) {
			usbd_destroy_xfer(sc->axen_cdata.axen_rx_chain[i].axen_xfer);
			sc->axen_cdata.axen_rx_chain[i].axen_xfer = NULL;
		}
	}
}

static int
axen_tx_list_init(struct axen_softc *sc)
{
	struct axen_cdata *cd;
	struct axen_chain *c;
	int i;

	DPRINTF(("%s: %s: enter\n", device_xname(sc->axen_dev), __func__));

	cd = &sc->axen_cdata;
	for (i = 0; i < AXEN_TX_LIST_CNT; i++) {
		c = &cd->axen_tx_chain[i];
		c->axen_sc = sc;
		c->axen_idx = i;
		if (c->axen_xfer == NULL) {
			int err = usbd_create_xfer(sc->axen_ep[AXEN_ENDPT_TX],
			    sc->axen_tx_bufsz, USBD_FORCE_SHORT_XFER, 0,
			    &c->axen_xfer);
			if (err)
				return err;
			c->axen_buf = usbd_get_buffer(c->axen_xfer);
		}
	}

	cd->axen_tx_prod = cd->axen_tx_cnt = 0;

	return 0;
}

static void
axen_tx_list_free(struct axen_softc *sc)
{
	for (size_t i = 0; i < AXEN_TX_LIST_CNT; i++) {
		if (sc->axen_cdata.axen_tx_chain[i].axen_xfer != NULL) {
			usbd_destroy_xfer(sc->axen_cdata.axen_tx_chain[i].axen_xfer);
			sc->axen_cdata.axen_tx_chain[i].axen_xfer = NULL;
		}
	}
}

/*
 * A frame has been uploaded: pass the resulting mbuf chain up to
 * the higher level protocols.
 */
static void
axen_rxeof(struct usbd_xfer *xfer, void * priv, usbd_status status)
{
	struct axen_chain *c = (struct axen_chain *)priv;
	struct axen_softc *sc = c->axen_sc;
	struct ifnet *ifp = GET_IFP(sc);
	uint8_t *buf = c->axen_buf;
	struct mbuf *m;
	uint32_t total_len;
	uint32_t rx_hdr, pkt_hdr;
	uint32_t *hdr_p;
	uint16_t hdr_offset, pkt_count;
	size_t pkt_len;
	size_t temp;

	DPRINTFN(10,("%s: %s: enter\n", device_xname(sc->axen_dev), __func__));

	if (sc->axen_dying)
		return;

	if (!(ifp->if_flags & IFF_RUNNING))
		return;

	if (status != USBD_NORMAL_COMPLETION) {
		if (status == USBD_INVAL)
			return;	/* XXX plugged out or down */
		if (status == USBD_NOT_STARTED || status == USBD_CANCELLED)
			return;
		if (usbd_ratecheck(&sc->axen_rx_notice))
			aprint_error_dev(sc->axen_dev, "usb errors on rx: %s\n",
			    usbd_errstr(status));
		if (status == USBD_STALLED)
			usbd_clear_endpoint_stall_async(sc->axen_ep[AXEN_ENDPT_RX]);
		goto done;
	}

	usbd_get_xfer_status(xfer, NULL, NULL, &total_len, NULL);

	if (total_len < sizeof(pkt_hdr)) {
		aprint_error_dev(sc->axen_dev, "rxeof: too short transfer\n");
		ifp->if_ierrors++;
		goto done;
	}

	/*
	 * buffer map
	 * [packet #0]...[packet #n][pkt hdr#0]..[pkt hdr#n][recv_hdr]
	 * each packet has 0xeeee as psuedo header..
	 */
	hdr_p = (uint32_t *)(buf + total_len - sizeof(uint32_t));
	rx_hdr = le32toh(*hdr_p);
	hdr_offset = (uint16_t)(rx_hdr >> 16);
	pkt_count  = (uint16_t)(rx_hdr & 0xffff);

	if (total_len > sc->axen_rx_bufsz) {
		aprint_error_dev(sc->axen_dev, "rxeof: too large transfer\n");
		goto done;
	}

	/* sanity check */
	if (hdr_offset > total_len) {
		aprint_error_dev(sc->axen_dev, "rxeof: invalid hdr offset\n");
		ifp->if_ierrors++;
		usbd_delay_ms(sc->axen_udev, 100);
		goto done;
	}

	/* point first packet header */
	hdr_p = (uint32_t *)(buf + hdr_offset);

	/*
	 * ax88179 will pack multiple ip packet to a USB transaction.
	 * process all of packets in the buffer
	 */

#if 1 /* XXX: paranoiac check. need to remove later */
#define AXEN_MAX_PACKED_PACKET 200
	if (pkt_count > AXEN_MAX_PACKED_PACKET) {
		DPRINTF(("%s: Too many packets (%d) in a transaction, discard.\n",
		    device_xname(sc->axen_dev), pkt_count));
		goto done;
	}
#endif

	do {
		if ((buf[0] != 0xee) || (buf[1] != 0xee)){
			aprint_error_dev(sc->axen_dev,
			    "invalid buffer(pkt#%d), continue\n", pkt_count);
	    		ifp->if_ierrors += pkt_count;
			goto done;
		}

		pkt_hdr = le32toh(*hdr_p);
		pkt_len = (pkt_hdr >> 16) & 0x1fff;
		DPRINTFN(10,
		    ("%s: rxeof: packet#%d, pkt_hdr 0x%08x, pkt_len %zu\n",
		   device_xname(sc->axen_dev), pkt_count, pkt_hdr, pkt_len));

		if (pkt_hdr & (AXEN_RXHDR_CRC_ERR | AXEN_RXHDR_DROP_ERR)) {
	    		ifp->if_ierrors++;
			/* move to next pkt header */
			DPRINTF(("%s: %s err (pkt#%d)\n",
			    device_xname(sc->axen_dev),
			    (pkt_hdr & AXEN_RXHDR_CRC_ERR) ? "crc" : "drop",
			    pkt_count));
			goto nextpkt;
		}

		/* process each packet */
		/* allocate mbuf */
		m = axen_newbuf();
		if (m == NULL) {
			ifp->if_ierrors++;
			goto nextpkt;
		}

		/* skip pseudo header (2byte) */
		m_set_rcvif(m, ifp);
		m->m_pkthdr.len = m->m_len = pkt_len - 6;

		m->m_pkthdr.csum_flags = axen_csum_flags_rx(ifp, pkt_hdr);
		memcpy(mtod(m, char *), buf + 2, pkt_len - 6);

		/* push the packet up */
		if_percpuq_enqueue(sc->axen_ipq, (m));

nextpkt:
		/*
		 * prepare next packet
		 * as each packet will be aligned 8byte boundary,
		 * need to fix up the start point of the buffer.
		 */
		temp = ((pkt_len + 7) & 0xfff8);
		buf = buf + temp;
		hdr_p++;
		pkt_count--;
	} while( pkt_count > 0);

done:
	/* Setup new transfer. */
	usbd_setup_xfer(xfer, c, c->axen_buf, sc->axen_rx_bufsz,
	    USBD_SHORT_XFER_OK, USBD_NO_TIMEOUT, axen_rxeof);
	usbd_transfer(xfer);

	DPRINTFN(10,("%s: %s: start rx\n",device_xname(sc->axen_dev),__func__));
}

static int
axen_csum_flags_rx(struct ifnet *ifp, uint32_t pkt_hdr)
{
	int enabled_flags = ifp->if_csum_flags_rx;
	int csum_flags = 0;
	int l3_type, l4_type;

	if (enabled_flags == 0)
		return 0;

	l3_type = (pkt_hdr & AXEN_RXHDR_L3_TYPE_MASK) >>
	    AXEN_RXHDR_L3_TYPE_OFFSET;

	if (l3_type == AXEN_RXHDR_L3_TYPE_IPV4)
		csum_flags |= M_CSUM_IPv4;

	l4_type = (pkt_hdr & AXEN_RXHDR_L4_TYPE_MASK) >>
	    AXEN_RXHDR_L4_TYPE_OFFSET;

	switch (l4_type) {
	case AXEN_RXHDR_L4_TYPE_TCP:
		if (l3_type == AXEN_RXHDR_L3_TYPE_IPV4)
			csum_flags |= M_CSUM_TCPv4;
		else
			csum_flags |= M_CSUM_TCPv6;
		break;
	case AXEN_RXHDR_L4_TYPE_UDP:
		if (l3_type == AXEN_RXHDR_L3_TYPE_IPV4)
			csum_flags |= M_CSUM_UDPv4;
		else
			csum_flags |= M_CSUM_UDPv6;
		break;
	default:
		break;
	}

	csum_flags &= enabled_flags;
	if ((csum_flags & M_CSUM_IPv4) && (pkt_hdr & AXEN_RXHDR_L3CSUM_ERR))
		csum_flags |= M_CSUM_IPv4_BAD;
	if ((csum_flags & ~M_CSUM_IPv4) && (pkt_hdr & AXEN_RXHDR_L4CSUM_ERR))
		csum_flags |= M_CSUM_TCP_UDP_BAD;

	return csum_flags;
}

/*
 * A frame was downloaded to the chip. It's safe for us to clean up
 * the list buffers.
 */
static void
axen_txeof(struct usbd_xfer *xfer, void * priv, usbd_status status)
{
	struct axen_chain *c = (struct axen_chain *)priv;
	struct axen_softc *sc = c->axen_sc;
	struct axen_cdata *cd = &sc->axen_cdata;
	struct ifnet *ifp = GET_IFP(sc);
	int s;

	if (sc->axen_dying)
		return;

	s = splnet();
	KASSERT(cd->axen_tx_cnt > 0);
	cd->axen_tx_cnt--;
	if (status != USBD_NORMAL_COMPLETION) {
		if (status == USBD_NOT_STARTED || status == USBD_CANCELLED) {
			splx(s);
			return;
		}
		ifp->if_oerrors++;
		if (usbd_ratecheck(&sc->axen_tx_notice))
			aprint_error_dev(sc->axen_dev, "usb error on tx: %s\n",
			    usbd_errstr(status));
		if (status == USBD_STALLED)
			usbd_clear_endpoint_stall_async(sc->axen_ep[AXEN_ENDPT_TX]);
		splx(s);
		return;
	}

	ifp->if_timer = 0;
	ifp->if_flags &= ~IFF_OACTIVE;

	if (!IFQ_IS_EMPTY(&ifp->if_snd))
		axen_start(ifp);

	ifp->if_opackets++;
	splx(s);
}

static void
axen_tick(void *xsc)
{
	struct axen_softc *sc = xsc;

	if (sc == NULL)
		return;

	DPRINTFN(0xff,("%s: %s: enter\n", device_xname(sc->axen_dev),__func__));

	if (sc->axen_dying)
		return;

	/* Perform periodic stuff in process context */
	usb_add_task(sc->axen_udev, &sc->axen_tick_task, USB_TASKQ_DRIVER);
}

static void
axen_tick_task(void *xsc)
{
	int s;
	struct axen_softc *sc;
	struct ifnet *ifp;
	struct mii_data *mii;

	sc = xsc;

	if (sc == NULL)
		return;

	if (sc->axen_dying)
		return;

	ifp = GET_IFP(sc);
	mii = GET_MII(sc);
	if (mii == NULL)
		return;

	s = splnet();

	mii_tick(mii);
	if (sc->axen_link == 0)
		axen_miibus_statchg(ifp);

	callout_schedule(&sc->axen_stat_ch, hz);

	splx(s);
}

static int
axen_encap(struct axen_softc *sc, struct mbuf *m, int idx)
{
	struct ifnet *ifp = GET_IFP(sc);
	struct axen_chain *c;
	usbd_status err;
	struct axen_sframe_hdr hdr;
	int length, boundary;

	c = &sc->axen_cdata.axen_tx_chain[idx];

	/* XXX Is this need? */
	switch (sc->axen_udev->ud_speed) {
	case USB_SPEED_SUPER:
		boundary = 4096;
		break;
	case USB_SPEED_HIGH:
		boundary = 512;
		break;
	default:
		boundary = 64;
		break;
	}

	length = m->m_pkthdr.len + sizeof(hdr);
	KASSERT(length <= sc->axen_tx_bufsz);

	hdr.plen = htole32(m->m_pkthdr.len);

	hdr.gso = (m->m_pkthdr.csum_flags & M_CSUM_TSOv4) ?
	    m->m_pkthdr.segsz : 0;
	if ((length % boundary) == 0) {
		DPRINTF(("%s: boundary hit\n", device_xname(sc->axen_dev)));
		hdr.gso |= 0x80008000;	/* XXX enable padding */
	}
	hdr.gso = htole32(hdr.gso);

	memcpy(c->axen_buf, &hdr, sizeof(hdr));
	m_copydata(m, 0, m->m_pkthdr.len, c->axen_buf + sizeof(hdr));

	if (__predict_false(c->axen_xfer == NULL))
		return EIO;	/* XXX plugged out or down */

	usbd_setup_xfer(c->axen_xfer, c, c->axen_buf, length,
	    USBD_FORCE_SHORT_XFER, 10000, axen_txeof);

	/* Transmit */
	err = usbd_transfer(c->axen_xfer);
	if (err != USBD_IN_PROGRESS) {
		axen_stop(ifp, 0);
		return EIO;
	}

	return 0;
}

static void
axen_start(struct ifnet *ifp)
{
<<<<<<< HEAD
	struct axen_softc * const sc = ifp->if_softc;
	KASSERT(ifp->if_extflags & IFEF_MPSAFE);

	mutex_enter(&sc->axen_txlock);
	axen_start_locked(ifp);
	mutex_exit(&sc->axen_txlock);
}

static void
axen_start_locked(struct ifnet *ifp)
{
	struct axen_softc *sc;
=======
	struct axen_softc *sc = ifp->if_softc;
>>>>>>> 54d01550
	struct mbuf *m;
	struct axen_cdata *cd = &sc->axen_cdata;
	int idx;

	if (sc->axen_link == 0)
		return;

	if ((ifp->if_flags & (IFF_OACTIVE|IFF_RUNNING)) != IFF_RUNNING)
		return;

	idx = cd->axen_tx_prod;
	while (cd->axen_tx_cnt < AXEN_TX_LIST_CNT) {
		IFQ_POLL(&ifp->if_snd, m);
		if (m == NULL)
			break;

<<<<<<< HEAD
	if (axen_encap(sc, m, 0)) {
		return;
	}
	IFQ_DEQUEUE(&ifp->if_snd, m);
=======
		if (axen_encap(sc, m, idx)) {
			ifp->if_flags |= IFF_OACTIVE; /* XXX */
			ifp->if_oerrors++;
			break;
		}
		IFQ_DEQUEUE(&ifp->if_snd, m);
>>>>>>> 54d01550

		/*
		 * If there's a BPF listener, bounce a copy of this frame
		 * to him.
		 */
		bpf_mtap(ifp, m, BPF_D_OUT);
		m_freem(m);

		idx = (idx + 1) % AXEN_TX_LIST_CNT;
		cd->axen_tx_cnt++;
	}
	cd->axen_tx_prod = idx;

	if (cd->axen_tx_cnt >= AXEN_TX_LIST_CNT)
		ifp->if_flags |= IFF_OACTIVE;

	/*
	 * Set a timeout in case the chip goes out to lunch.
	 */
	ifp->if_timer = 5;
}

static int
axen_init(struct ifnet *ifp)
{
	struct axen_softc *sc = ifp->if_softc;

	mutex_enter(&sc->axen_lock);
	int ret = axen_init_locked(ifp);
	mutex_exit(&sc->axen_lock);

	return ret;
}

static int
axen_init_locked(struct ifnet *ifp)
{
	struct axen_softc *sc = ifp->if_softc;
	struct axen_chain *c;
	usbd_status err;
	int i;
	uint16_t rxmode;
	uint16_t wval;
	uint8_t bval;

	axen_stop_locked(ifp, 1);

	/*
	 * Cancel pending I/O and free all RX/TX buffers.
	 */
	axen_reset(sc);

	/* XXX: ? */
	axen_lock_mii(sc);
	bval = 0x01;
	axen_cmd(sc, AXEN_CMD_MAC_WRITE, 1, AXEN_UNK_28, &bval);
	axen_unlock_mii(sc);

	/* Configure offloading engine. */
	axen_setcoe(sc);

	/* Program promiscuous mode and multicast filters. */
	axen_iff(sc);

	/* Enable receiver, set RX mode */
	axen_lock_mii(sc);
	axen_cmd(sc, AXEN_CMD_MAC_READ2, 2, AXEN_MAC_RXCTL, &wval);
	rxmode = le16toh(wval);
	rxmode |= AXEN_RXCTL_START;
	wval = htole16(rxmode);
	axen_cmd(sc, AXEN_CMD_MAC_WRITE2, 2, AXEN_MAC_RXCTL, &wval);
	axen_unlock_mii(sc);

	/* Open RX and TX pipes. */
	err = usbd_open_pipe(sc->axen_iface, sc->axen_ed[AXEN_ENDPT_RX],
	    USBD_EXCLUSIVE_USE, &sc->axen_ep[AXEN_ENDPT_RX]);
	if (err) {
		aprint_error_dev(sc->axen_dev, "open rx pipe failed: %s\n",
		    usbd_errstr(err));
		goto fail;
	}

	err = usbd_open_pipe(sc->axen_iface, sc->axen_ed[AXEN_ENDPT_TX],
	    USBD_EXCLUSIVE_USE, &sc->axen_ep[AXEN_ENDPT_TX]);
	if (err) {
		aprint_error_dev(sc->axen_dev, "open tx pipe failed: %s\n",
		    usbd_errstr(err));
		goto fail1;
	}

	/* Init RX ring. */
	if (axen_rx_list_init(sc)) {
		aprint_error_dev(sc->axen_dev, "rx list init failed\n");
		goto fail2;
	}

	/* Init TX ring. */
	if (axen_tx_list_init(sc)) {
		aprint_error_dev(sc->axen_dev, "tx list init failed\n");
		goto fail3;
	}

	/* Start up the receive pipe. */
	for (i = 0; i < AXEN_RX_LIST_CNT; i++) {
		c = &sc->axen_cdata.axen_rx_chain[i];

		usbd_setup_xfer(c->axen_xfer, c, c->axen_buf, sc->axen_rx_bufsz,
		    USBD_SHORT_XFER_OK, USBD_NO_TIMEOUT, axen_rxeof);
		usbd_transfer(c->axen_xfer);
	}

	ifp->if_flags |= IFF_RUNNING;
	ifp->if_flags &= ~IFF_OACTIVE;

	callout_schedule(&sc->axen_stat_ch, hz);
	return 0;

fail3:
	axen_rx_list_free(sc);
fail2:
	usbd_close_pipe(sc->axen_ep[AXEN_ENDPT_TX]);
fail1:
	usbd_close_pipe(sc->axen_ep[AXEN_ENDPT_RX]);
fail:
	return EIO;
}

static int
axen_ioctl(struct ifnet *ifp, u_long cmd, void *data)
{
	struct axen_softc *sc = ifp->if_softc;

	int s = splnet();
	int error = ether_ioctl(ifp, cmd, data);

	if (error == ENETRESET) {
		error = 0;
		switch (cmd) {
		case SIOCSIFCAP:
			axen_setcoe(sc);
			break;
		default:
			break;
		}
	}

	splx(s);

	return error;
}

static int
axen_ifflags_cb(struct ethercom *ec)
{
	struct ifnet *ifp = &ec->ec_if;
	struct axen_softc *sc = ifp->if_softc;
	int ret;

	mutex_enter(&sc->axen_lock);

	int change = ifp->if_flags ^ sc->axen_if_flags;
	sc->axen_if_flags = ifp->if_flags;

	if ((change & IFF_PROMISC) == 0) {
		ret = ENETRESET;
	} else {
		axen_iff(sc);
		ret = 0;
	}
	mutex_exit(&sc->axen_lock);
	return ret;
}

static void
axen_watchdog(struct ifnet *ifp)
{
	struct axen_softc *sc;
	struct axen_chain *c;
	usbd_status stat;
	int s;

	sc = ifp->if_softc;

	ifp->if_oerrors++;
	aprint_error_dev(sc->axen_dev, "watchdog timeout\n");

	s = splusb();
	c = &sc->axen_cdata.axen_tx_chain[0];
	usbd_get_xfer_status(c->axen_xfer, NULL, NULL, NULL, &stat);
	axen_txeof(c->axen_xfer, c, stat);

	if (!IFQ_IS_EMPTY(&ifp->if_snd))
		axen_start(ifp);
	splx(s);
}

/*
 * Stop the adapter and free any mbufs allocated to the
 * RX and TX lists.
 */
static void
axen_stop(struct ifnet *ifp, int disable)
{
	struct axen_softc * const sc = ifp->if_softc;

	mutex_enter(&sc->axen_lock);
	axen_stop_locked(ifp, disable);
	mutex_exit(&sc->axen_lock);
}

static void
axen_stop_locked(struct ifnet *ifp, int disable)
{
	struct axen_softc *sc = ifp->if_softc;
	struct axen_chain *c;
	usbd_status err;
	uint16_t rxmode, wval;

//	axen_reset(sc);

	/* Disable receiver, set RX mode */
	axen_lock_mii(sc);
	axen_cmd(sc, AXEN_CMD_MAC_READ2, 2, AXEN_MAC_RXCTL, &wval);
	rxmode = le16toh(wval);
	rxmode &= ~AXEN_RXCTL_START;
	wval = htole16(rxmode);
	axen_cmd(sc, AXEN_CMD_MAC_WRITE2, 2, AXEN_MAC_RXCTL, &wval);
	axen_unlock_mii(sc);

	ifp->if_timer = 0;
	ifp->if_flags &= ~(IFF_RUNNING | IFF_OACTIVE);

	callout_stop(&sc->axen_stat_ch);
	sc->axen_link = 0;

	/* Stop transfers. */
	if (sc->axen_ep[AXEN_ENDPT_RX] != NULL) {
		err = usbd_abort_pipe(sc->axen_ep[AXEN_ENDPT_RX]);
		if (err) {
			aprint_error_dev(sc->axen_dev,
			    "abort rx pipe failed: %s\n", usbd_errstr(err));

		}
	}

	if (sc->axen_ep[AXEN_ENDPT_TX] != NULL) {
		err = usbd_abort_pipe(sc->axen_ep[AXEN_ENDPT_TX]);
		if (err) {
			aprint_error_dev(sc->axen_dev,
			    "abort tx pipe failed: %s\n", usbd_errstr(err));
		}
	}

	if (sc->axen_ep[AXEN_ENDPT_INTR] != NULL) {
		err = usbd_abort_pipe(sc->axen_ep[AXEN_ENDPT_INTR]);
		if (err) {
			aprint_error_dev(sc->axen_dev,
			    "abort intr pipe failed: %s\n", usbd_errstr(err));
		}
	}

<<<<<<< HEAD
	axen_rx_list_free(sc);

	axen_tx_list_free(sc);
=======
	/* Free RX resources. */
	for (i = 0; i < AXEN_RX_LIST_CNT; i++) {
		c = &sc->axen_cdata.axen_rx_chain[i];
		if (c->axen_xfer != NULL) {
			usbd_destroy_xfer(c->axen_xfer);
			c->axen_xfer = NULL;
		}
	}

	/* Free TX resources. */
	for (i = 0; i < AXEN_TX_LIST_CNT; i++) {
		c = &sc->axen_cdata.axen_tx_chain[i];
		if (c->axen_xfer != NULL) {
			usbd_destroy_xfer(c->axen_xfer);
			c->axen_xfer = NULL;
		}
	}
>>>>>>> 54d01550

	/* Close pipes. */
	if (sc->axen_ep[AXEN_ENDPT_RX] != NULL) {
		err = usbd_close_pipe(sc->axen_ep[AXEN_ENDPT_RX]);
		if (err) {
			aprint_error_dev(sc->axen_dev,
			    "close rx pipe failed: %s\n", usbd_errstr(err));
		}
		sc->axen_ep[AXEN_ENDPT_RX] = NULL;
	}

	if (sc->axen_ep[AXEN_ENDPT_TX] != NULL) {
		err = usbd_close_pipe(sc->axen_ep[AXEN_ENDPT_TX]);
		if (err) {
			aprint_error_dev(sc->axen_dev,
			    "close tx pipe failed: %s\n", usbd_errstr(err));
		}
		sc->axen_ep[AXEN_ENDPT_TX] = NULL;
	}

	if (sc->axen_ep[AXEN_ENDPT_INTR] != NULL) {
		err = usbd_close_pipe(sc->axen_ep[AXEN_ENDPT_INTR]);
		if (err) {
			aprint_error_dev(sc->axen_dev,
			    "close intr pipe failed: %s\n", usbd_errstr(err));
		}
		sc->axen_ep[AXEN_ENDPT_INTR] = NULL;
	}
<<<<<<< HEAD

	sc->axen_link = 0;

	ifp->if_timer = 0;
	ifp->if_flags &= ~(IFF_RUNNING | IFF_OACTIVE);
=======
>>>>>>> 54d01550
}

MODULE(MODULE_CLASS_DRIVER, if_axen, NULL);

#ifdef _MODULE
#include "ioconf.c"
#endif

static int
if_axen_modcmd(modcmd_t cmd, void *aux)
{
	int error = 0;

	switch (cmd) {
	case MODULE_CMD_INIT:
#ifdef _MODULE
		error = config_init_component(cfdriver_ioconf_axen,
		    cfattach_ioconf_axen, cfdata_ioconf_axen);
#endif
		return error;
	case MODULE_CMD_FINI:
#ifdef _MODULE
		error = config_fini_component(cfdriver_ioconf_axen,
		    cfattach_ioconf_axen, cfdata_ioconf_axen);
#endif
		return error;
	default:
		return ENOTTY;
	}
}<|MERGE_RESOLUTION|>--- conflicted
+++ resolved
@@ -1376,7 +1376,6 @@
 static void
 axen_start(struct ifnet *ifp)
 {
-<<<<<<< HEAD
 	struct axen_softc * const sc = ifp->if_softc;
 	KASSERT(ifp->if_extflags & IFEF_MPSAFE);
 
@@ -1388,10 +1387,7 @@
 static void
 axen_start_locked(struct ifnet *ifp)
 {
-	struct axen_softc *sc;
-=======
 	struct axen_softc *sc = ifp->if_softc;
->>>>>>> 54d01550
 	struct mbuf *m;
 	struct axen_cdata *cd = &sc->axen_cdata;
 	int idx;
@@ -1408,19 +1404,11 @@
 		if (m == NULL)
 			break;
 
-<<<<<<< HEAD
-	if (axen_encap(sc, m, 0)) {
-		return;
-	}
-	IFQ_DEQUEUE(&ifp->if_snd, m);
-=======
 		if (axen_encap(sc, m, idx)) {
-			ifp->if_flags |= IFF_OACTIVE; /* XXX */
 			ifp->if_oerrors++;
 			break;
 		}
 		IFQ_DEQUEUE(&ifp->if_snd, m);
->>>>>>> 54d01550
 
 		/*
 		 * If there's a BPF listener, bounce a copy of this frame
@@ -1635,7 +1623,6 @@
 axen_stop_locked(struct ifnet *ifp, int disable)
 {
 	struct axen_softc *sc = ifp->if_softc;
-	struct axen_chain *c;
 	usbd_status err;
 	uint16_t rxmode, wval;
 
@@ -1682,29 +1669,9 @@
 		}
 	}
 
-<<<<<<< HEAD
 	axen_rx_list_free(sc);
 
 	axen_tx_list_free(sc);
-=======
-	/* Free RX resources. */
-	for (i = 0; i < AXEN_RX_LIST_CNT; i++) {
-		c = &sc->axen_cdata.axen_rx_chain[i];
-		if (c->axen_xfer != NULL) {
-			usbd_destroy_xfer(c->axen_xfer);
-			c->axen_xfer = NULL;
-		}
-	}
-
-	/* Free TX resources. */
-	for (i = 0; i < AXEN_TX_LIST_CNT; i++) {
-		c = &sc->axen_cdata.axen_tx_chain[i];
-		if (c->axen_xfer != NULL) {
-			usbd_destroy_xfer(c->axen_xfer);
-			c->axen_xfer = NULL;
-		}
-	}
->>>>>>> 54d01550
 
 	/* Close pipes. */
 	if (sc->axen_ep[AXEN_ENDPT_RX] != NULL) {
@@ -1733,14 +1700,6 @@
 		}
 		sc->axen_ep[AXEN_ENDPT_INTR] = NULL;
 	}
-<<<<<<< HEAD
-
-	sc->axen_link = 0;
-
-	ifp->if_timer = 0;
-	ifp->if_flags &= ~(IFF_RUNNING | IFF_OACTIVE);
-=======
->>>>>>> 54d01550
 }
 
 MODULE(MODULE_CLASS_DRIVER, if_axen, NULL);
