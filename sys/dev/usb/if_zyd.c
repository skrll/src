--- conflicted
+++ resolved
@@ -1,9 +1,5 @@
 /*	$OpenBSD: if_zyd.c,v 1.52 2007/02/11 00:08:04 jsg Exp $	*/
-<<<<<<< HEAD
-/*	$NetBSD: if_zyd.c,v 1.47 2018/05/01 16:18:13 maya Exp $	*/
-=======
 /*	$NetBSD: if_zyd.c,v 1.50 2018/08/02 06:09:04 riastradh Exp $	*/
->>>>>>> b2b84690
 
 /*-
  * Copyright (c) 2006 by Damien Bergamini <damien.bergamini@free.fr>
@@ -27,11 +23,7 @@
  */
 
 #include <sys/cdefs.h>
-<<<<<<< HEAD
-__KERNEL_RCSID(0, "$NetBSD: if_zyd.c,v 1.47 2018/05/01 16:18:13 maya Exp $");
-=======
 __KERNEL_RCSID(0, "$NetBSD: if_zyd.c,v 1.50 2018/08/02 06:09:04 riastradh Exp $");
->>>>>>> b2b84690
 
 #ifdef _KERNEL_OPT
 #include "opt_usb.h"
@@ -2334,11 +2326,7 @@
 
 			ni = M_GETCTX(m0, struct ieee80211_node *);
 			M_CLEARCTX(m0);
-<<<<<<< HEAD
-			bpf_mtap3(ic->ic_rawbpf, m0);
-=======
 			bpf_mtap3(ic->ic_rawbpf, m0, BPF_D_OUT);
->>>>>>> b2b84690
 			if (zyd_tx_mgt(sc, m0, ni) != 0)
 				break;
 		} else {
