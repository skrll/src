/*	$OpenBSD: if_zyd.c,v 1.52 2007/02/11 00:08:04 jsg Exp $	*/
<<<<<<< HEAD
/*	$NetBSD: if_zyd.c,v 1.50 2018/08/02 06:09:04 riastradh Exp $	*/
=======
/*	$NetBSD: if_zyd.c,v 1.51 2018/09/03 16:29:33 riastradh Exp $	*/
>>>>>>> 598bd837

/*-
 * Copyright (c) 2006 by Damien Bergamini <damien.bergamini@free.fr>
 * Copyright (c) 2006 by Florian Stoehr <ich@florian-stoehr.de>
 *
 * Permission to use, copy, modify, and distribute this software for any
 * purpose with or without fee is hereby granted, provided that the above
 * copyright notice and this permission notice appear in all copies.
 *
 * THE SOFTWARE IS PROVIDED "AS IS" AND THE AUTHOR DISCLAIMS ALL WARRANTIES
 * WITH REGARD TO THIS SOFTWARE INCLUDING ALL IMPLIED WARRANTIES OF
 * MERCHANTABILITY AND FITNESS. IN NO EVENT SHALL THE AUTHOR BE LIABLE FOR
 * ANY SPECIAL, DIRECT, INDIRECT, OR CONSEQUENTIAL DAMAGES OR ANY DAMAGES
 * WHATSOEVER RESULTING FROM LOSS OF USE, DATA OR PROFITS, WHETHER IN AN
 * ACTION OF CONTRACT, NEGLIGENCE OR OTHER TORTIOUS ACTION, ARISING OUT OF
 * OR IN CONNECTION WITH THE USE OR PERFORMANCE OF THIS SOFTWARE.
 */

/*-
 * ZyDAS ZD1211/ZD1211B USB WLAN driver.
 */

#include <sys/cdefs.h>
<<<<<<< HEAD
__KERNEL_RCSID(0, "$NetBSD: if_zyd.c,v 1.50 2018/08/02 06:09:04 riastradh Exp $");
=======
__KERNEL_RCSID(0, "$NetBSD: if_zyd.c,v 1.51 2018/09/03 16:29:33 riastradh Exp $");
>>>>>>> 598bd837

#ifdef _KERNEL_OPT
#include "opt_usb.h"
#endif

#include <sys/param.h>
#include <sys/sockio.h>
#include <sys/proc.h>
#include <sys/mbuf.h>
#include <sys/kernel.h>
#include <sys/kmem.h>
#include <sys/socket.h>
#include <sys/systm.h>
#include <sys/malloc.h>
#include <sys/conf.h>
#include <sys/device.h>

#include <sys/bus.h>
#include <machine/endian.h>

#include <net/bpf.h>
#include <net/if.h>
#include <net/if_arp.h>
#include <net/if_dl.h>
#include <net/if_ether.h>
#include <net/if_media.h>
#include <net/if_types.h>

#include <netinet/in.h>
#include <netinet/in_systm.h>
#include <netinet/in_var.h>
#include <netinet/ip.h>

#include <net80211/ieee80211_netbsd.h>
#include <net80211/ieee80211_var.h>
#include <net80211/ieee80211_amrr.h>
#include <net80211/ieee80211_radiotap.h>

#include <dev/firmload.h>

#include <dev/usb/usb.h>
#include <dev/usb/usbdi.h>
#include <dev/usb/usbdi_util.h>
#include <dev/usb/usbdevs.h>

#include <dev/usb/if_zydreg.h>

#ifdef ZYD_DEBUG
#define DPRINTF(x)	do { if (zyddebug > 0) printf x; } while (0)
#define DPRINTFN(n, x)	do { if (zyddebug > (n)) printf x; } while (0)
int zyddebug = 0;
#else
#define DPRINTF(x)
#define DPRINTFN(n, x)
#endif

static const struct zyd_phy_pair zyd_def_phy[] = ZYD_DEF_PHY;
static const struct zyd_phy_pair zyd_def_phyB[] = ZYD_DEF_PHYB;

/* various supported device vendors/products */
#define ZYD_ZD1211_DEV(v, p)	\
	{ { USB_VENDOR_##v, USB_PRODUCT_##v##_##p }, ZYD_ZD1211 }
#define ZYD_ZD1211B_DEV(v, p)	\
	{ { USB_VENDOR_##v, USB_PRODUCT_##v##_##p }, ZYD_ZD1211B }
static const struct zyd_type {
	struct usb_devno	dev;
	uint8_t			rev;
#define ZYD_ZD1211	0
#define ZYD_ZD1211B	1
} zyd_devs[] = {
	ZYD_ZD1211_DEV(3COM2,		3CRUSB10075),
	ZYD_ZD1211_DEV(ABOCOM,		WL54),
	ZYD_ZD1211_DEV(ASUSTEK,		WL159G),
	ZYD_ZD1211_DEV(CYBERTAN,	TG54USB),
	ZYD_ZD1211_DEV(DRAYTEK,		VIGOR550),
	ZYD_ZD1211_DEV(PLANEX2,		GWUS54GD),
	ZYD_ZD1211_DEV(PLANEX2,		GWUS54GZL),
	ZYD_ZD1211_DEV(PLANEX3,		GWUS54GZ),
	ZYD_ZD1211_DEV(PLANEX3,		GWUS54MINI),
	ZYD_ZD1211_DEV(SAGEM,		XG760A),
	ZYD_ZD1211_DEV(SENAO,		NUB8301),
	ZYD_ZD1211_DEV(SITECOMEU,	WL113),
	ZYD_ZD1211_DEV(SWEEX,		ZD1211),
	ZYD_ZD1211_DEV(TEKRAM,		QUICKWLAN),
	ZYD_ZD1211_DEV(TEKRAM,		ZD1211_1),
	ZYD_ZD1211_DEV(TEKRAM,		ZD1211_2),
	ZYD_ZD1211_DEV(TWINMOS,		G240),
	ZYD_ZD1211_DEV(UMEDIA,		ALL0298V2),
	ZYD_ZD1211_DEV(UMEDIA,		TEW429UB_A),
	ZYD_ZD1211_DEV(UMEDIA,		TEW429UB),
	ZYD_ZD1211_DEV(WISTRONNEWEB,	UR055G),
	ZYD_ZD1211_DEV(ZCOM,		ZD1211),
	ZYD_ZD1211_DEV(ZYDAS,		ZD1211),
	ZYD_ZD1211_DEV(ZYXEL,		AG225H),
	ZYD_ZD1211_DEV(ZYXEL,		ZYAIRG220),
	ZYD_ZD1211_DEV(ZYXEL,		G200V2),

	ZYD_ZD1211B_DEV(ACCTON,		SMCWUSBG),
	ZYD_ZD1211B_DEV(ACCTON,		WN4501H_LF_IR),
	ZYD_ZD1211B_DEV(ACCTON,		WUS201),
	ZYD_ZD1211B_DEV(ACCTON,		ZD1211B),
	ZYD_ZD1211B_DEV(ASUSTEK,	A9T_WIFI),
	ZYD_ZD1211B_DEV(BELKIN,		F5D7050C),
	ZYD_ZD1211B_DEV(BELKIN,		ZD1211B),
	ZYD_ZD1211B_DEV(BEWAN,		BWIFI_USB54AR),
	ZYD_ZD1211B_DEV(CISCOLINKSYS,	WUSBF54G),
	ZYD_ZD1211B_DEV(CYBERTAN,	ZD1211B),
	ZYD_ZD1211B_DEV(FIBERLINE,	WL430U),
	ZYD_ZD1211B_DEV(MELCO,		KG54L),
	ZYD_ZD1211B_DEV(PHILIPS,	SNU5600),
	ZYD_ZD1211B_DEV(PHILIPS,	SNU5630NS05),
	ZYD_ZD1211B_DEV(PLANEX2,	GWUS54GXS),
	ZYD_ZD1211B_DEV(SAGEM,		XG76NA),
	ZYD_ZD1211B_DEV(SITECOMEU,	WL603),
	ZYD_ZD1211B_DEV(SITECOMEU,	ZD1211B),
	ZYD_ZD1211B_DEV(SONY,		IFU_WLM2),
	ZYD_ZD1211B_DEV(UMEDIA,		TEW429UBC1),
	ZYD_ZD1211B_DEV(UNKNOWN1,	ZD1211B_1),
	ZYD_ZD1211B_DEV(UNKNOWN1,	ZD1211B_2),
	ZYD_ZD1211B_DEV(UNKNOWN2,	ZD1211B),
	ZYD_ZD1211B_DEV(UNKNOWN3,	ZD1211B),
	ZYD_ZD1211B_DEV(USR,		USR5423),
	ZYD_ZD1211B_DEV(VTECH,		ZD1211B),
	ZYD_ZD1211B_DEV(ZCOM,		ZD1211B),
	ZYD_ZD1211B_DEV(ZYDAS,		ZD1211B),
	ZYD_ZD1211B_DEV(ZYDAS,		ZD1211B_2),
	ZYD_ZD1211B_DEV(ZYXEL,		M202),
	ZYD_ZD1211B_DEV(ZYXEL,		G220V2),
};
#define zyd_lookup(v, p)	\
	((const struct zyd_type *)usb_lookup(zyd_devs, v, p))

int zyd_match(device_t, cfdata_t, void *);
void zyd_attach(device_t, device_t, void *);
int zyd_detach(device_t, int);
int zyd_activate(device_t, enum devact);
extern struct cfdriver zyd_cd;

CFATTACH_DECL_NEW(zyd, sizeof(struct zyd_softc), zyd_match,
    zyd_attach, zyd_detach, zyd_activate);

Static void	zyd_attachhook(device_t);
Static int	zyd_complete_attach(struct zyd_softc *);
Static int	zyd_open_pipes(struct zyd_softc *);
Static void	zyd_close_pipes(struct zyd_softc *);
Static int	zyd_alloc_tx_list(struct zyd_softc *);
Static void	zyd_free_tx_list(struct zyd_softc *);
Static int	zyd_alloc_rx_list(struct zyd_softc *);
Static void	zyd_free_rx_list(struct zyd_softc *);
Static struct	ieee80211_node *zyd_node_alloc(struct ieee80211_node_table *);
Static int	zyd_media_change(struct ifnet *);
Static void	zyd_next_scan(void *);
Static void	zyd_task(void *);
Static int	zyd_newstate(struct ieee80211com *, enum ieee80211_state, int);
Static int	zyd_cmd(struct zyd_softc *, uint16_t, const void *, int,
		    void *, int, u_int);
Static int	zyd_read16(struct zyd_softc *, uint16_t, uint16_t *);
Static int	zyd_read32(struct zyd_softc *, uint16_t, uint32_t *);
Static int	zyd_write16(struct zyd_softc *, uint16_t, uint16_t);
Static int	zyd_write32(struct zyd_softc *, uint16_t, uint32_t);
Static int	zyd_rfwrite(struct zyd_softc *, uint32_t);
Static void	zyd_lock_phy(struct zyd_softc *);
Static void	zyd_unlock_phy(struct zyd_softc *);
Static int	zyd_rfmd_init(struct zyd_rf *);
Static int	zyd_rfmd_switch_radio(struct zyd_rf *, int);
Static int	zyd_rfmd_set_channel(struct zyd_rf *, uint8_t);
Static int	zyd_al2230_init(struct zyd_rf *);
Static int	zyd_al2230_switch_radio(struct zyd_rf *, int);
Static int	zyd_al2230_set_channel(struct zyd_rf *, uint8_t);
Static int	zyd_al2230_init_b(struct zyd_rf *);
Static int	zyd_al7230B_init(struct zyd_rf *);
Static int	zyd_al7230B_switch_radio(struct zyd_rf *, int);
Static int	zyd_al7230B_set_channel(struct zyd_rf *, uint8_t);
Static int	zyd_al2210_init(struct zyd_rf *);
Static int	zyd_al2210_switch_radio(struct zyd_rf *, int);
Static int	zyd_al2210_set_channel(struct zyd_rf *, uint8_t);
Static int	zyd_gct_init(struct zyd_rf *);
Static int	zyd_gct_switch_radio(struct zyd_rf *, int);
Static int	zyd_gct_set_channel(struct zyd_rf *, uint8_t);
Static int	zyd_maxim_init(struct zyd_rf *);
Static int	zyd_maxim_switch_radio(struct zyd_rf *, int);
Static int	zyd_maxim_set_channel(struct zyd_rf *, uint8_t);
Static int	zyd_maxim2_init(struct zyd_rf *);
Static int	zyd_maxim2_switch_radio(struct zyd_rf *, int);
Static int	zyd_maxim2_set_channel(struct zyd_rf *, uint8_t);
Static int	zyd_rf_attach(struct zyd_softc *, uint8_t);
Static const char *zyd_rf_name(uint8_t);
Static int	zyd_hw_init(struct zyd_softc *);
Static int	zyd_read_eeprom(struct zyd_softc *);
Static int	zyd_set_macaddr(struct zyd_softc *, const uint8_t *);
Static int	zyd_set_bssid(struct zyd_softc *, const uint8_t *);
Static int	zyd_switch_radio(struct zyd_softc *, int);
Static void	zyd_set_led(struct zyd_softc *, int, int);
Static int	zyd_set_rxfilter(struct zyd_softc *);
Static void	zyd_set_chan(struct zyd_softc *, struct ieee80211_channel *);
Static int	zyd_set_beacon_interval(struct zyd_softc *, int);
Static uint8_t	zyd_plcp_signal(int);
Static void	zyd_intr(struct usbd_xfer *, void *, usbd_status);
Static void	zyd_rx_data(struct zyd_softc *, const uint8_t *, uint16_t);
Static void	zyd_rxeof(struct usbd_xfer *, void *, usbd_status);
Static void	zyd_txeof(struct usbd_xfer *, void *, usbd_status);
Static int	zyd_tx_mgt(struct zyd_softc *, struct mbuf *,
		    struct ieee80211_node *);
Static int	zyd_tx_data(struct zyd_softc *, struct mbuf *,
		    struct ieee80211_node *);
Static void	zyd_start(struct ifnet *);
Static void	zyd_watchdog(struct ifnet *);
Static int	zyd_ioctl(struct ifnet *, u_long, void *);
Static int	zyd_init(struct ifnet *);
Static void	zyd_stop(struct ifnet *, int);
Static int	zyd_loadfirmware(struct zyd_softc *, u_char *, size_t);
Static void	zyd_iter_func(void *, struct ieee80211_node *);
Static void	zyd_amrr_timeout(void *);
Static void	zyd_newassoc(struct ieee80211_node *, int);

int
zyd_match(device_t parent, cfdata_t match, void *aux)
{
	struct usb_attach_arg *uaa = aux;

	return (zyd_lookup(uaa->uaa_vendor, uaa->uaa_product) != NULL) ?
	    UMATCH_VENDOR_PRODUCT : UMATCH_NONE;
}

Static void
zyd_attachhook(device_t self)
{
	struct zyd_softc *sc = device_private(self);
	firmware_handle_t fwh;
	const char *fwname;
	u_char *fw;
	size_t size;
	int error;

	fwname = (sc->mac_rev == ZYD_ZD1211) ? "zyd-zd1211" : "zyd-zd1211b";
	if ((error = firmware_open("zyd", fwname, &fwh)) != 0) {
		aprint_error_dev(sc->sc_dev,
		    "failed to open firmware %s (error=%d)\n", fwname, error);
		return;
	}
	size = firmware_get_size(fwh);
	fw = firmware_malloc(size);
	if (fw == NULL) {
		aprint_error_dev(sc->sc_dev,
		    "failed to allocate firmware memory\n");
		firmware_close(fwh);
		return;
	}
	error = firmware_read(fwh, 0, fw, size);
	firmware_close(fwh);
	if (error != 0) {
		aprint_error_dev(sc->sc_dev,
		    "failed to read firmware (error %d)\n", error);
		firmware_free(fw, size);
		return;
	}

	error = zyd_loadfirmware(sc, fw, size);
	if (error != 0) {
		aprint_error_dev(sc->sc_dev,
		    "could not load firmware (error=%d)\n", error);
		firmware_free(fw, size);
		return;
	}

	firmware_free(fw, size);

	/* complete the attach process */
	if ((error = zyd_complete_attach(sc)) == 0)
		sc->attached = 1;
	return;
}

void
zyd_attach(device_t parent, device_t self, void *aux)
{
	struct zyd_softc *sc = device_private(self);
	struct usb_attach_arg *uaa = aux;
	char *devinfop;
	usb_device_descriptor_t* ddesc;
	struct ifnet *ifp = &sc->sc_if;

	sc->sc_dev = self;
	sc->sc_udev = uaa->uaa_device;

	aprint_naive("\n");
	aprint_normal("\n");

	devinfop = usbd_devinfo_alloc(uaa->uaa_device, 0);
	aprint_normal_dev(self, "%s\n", devinfop);
	usbd_devinfo_free(devinfop);

	sc->mac_rev = zyd_lookup(uaa->uaa_vendor, uaa->uaa_product)->rev;

	ddesc = usbd_get_device_descriptor(sc->sc_udev);
	if (UGETW(ddesc->bcdDevice) < 0x4330) {
		aprint_error_dev(self, "device version mismatch: 0x%x "
		    "(only >= 43.30 supported)\n", UGETW(ddesc->bcdDevice));
		return;
	}

	ifp->if_softc = sc;
	ifp->if_flags = IFF_BROADCAST | IFF_SIMPLEX | IFF_MULTICAST;
	ifp->if_init = zyd_init;
	ifp->if_ioctl = zyd_ioctl;
	ifp->if_start = zyd_start;
	ifp->if_watchdog = zyd_watchdog;
	IFQ_SET_MAXLEN(&ifp->if_snd, IFQ_MAXLEN);
	IFQ_SET_READY(&ifp->if_snd);
	memcpy(ifp->if_xname, device_xname(sc->sc_dev), IFNAMSIZ);

	SIMPLEQ_INIT(&sc->sc_rqh);

	/* defer configrations after file system is ready to load firmware */
	config_mountroot(self, zyd_attachhook);
}

Static int
zyd_complete_attach(struct zyd_softc *sc)
{
	struct ieee80211com *ic = &sc->sc_ic;
	struct ifnet *ifp = &sc->sc_if;
	usbd_status error;
	int i;

	usb_init_task(&sc->sc_task, zyd_task, sc, 0);
	callout_init(&(sc->sc_scan_ch), 0);

	sc->amrr.amrr_min_success_threshold =  1;
	sc->amrr.amrr_max_success_threshold = 10;
	callout_init(&sc->sc_amrr_ch, 0);

	error = usbd_set_config_no(sc->sc_udev, ZYD_CONFIG_NO, 1);
	if (error != 0) {
		aprint_error_dev(sc->sc_dev, "failed to set configuration"
		    ", err=%s\n", usbd_errstr(error));
		goto fail;
	}

	error = usbd_device2interface_handle(sc->sc_udev, ZYD_IFACE_INDEX,
	    &sc->sc_iface);
	if (error != 0) {
		aprint_error_dev(sc->sc_dev,
		    "getting interface handle failed\n");
		goto fail;
	}

	if ((error = zyd_open_pipes(sc)) != 0) {
		aprint_error_dev(sc->sc_dev, "could not open pipes\n");
		goto fail;
	}

	if ((error = zyd_read_eeprom(sc)) != 0) {
		aprint_error_dev(sc->sc_dev, "could not read EEPROM\n");
		goto fail;
	}

	if ((error = zyd_rf_attach(sc, sc->rf_rev)) != 0) {
		aprint_error_dev(sc->sc_dev, "could not attach RF\n");
		goto fail;
	}

	if ((error = zyd_hw_init(sc)) != 0) {
		aprint_error_dev(sc->sc_dev,
		    "hardware initialization failed\n");
		goto fail;
	}

	aprint_normal_dev(sc->sc_dev,
	    "HMAC ZD1211%s, FW %02x.%02x, RF %s, PA %x, address %s\n",
	    (sc->mac_rev == ZYD_ZD1211) ? "": "B",
	    sc->fw_rev >> 8, sc->fw_rev & 0xff, zyd_rf_name(sc->rf_rev),
	    sc->pa_rev, ether_sprintf(ic->ic_myaddr));

	ic->ic_ifp = ifp;
	ic->ic_phytype = IEEE80211_T_OFDM;	/* not only, but not used */
	ic->ic_opmode = IEEE80211_M_STA;	/* default to BSS mode */
	ic->ic_state = IEEE80211_S_INIT;

	/* set device capabilities */
	ic->ic_caps =
	    IEEE80211_C_MONITOR |	/* monitor mode supported */
	    IEEE80211_C_TXPMGT |	/* tx power management */
	    IEEE80211_C_SHPREAMBLE |	/* short preamble supported */
	    IEEE80211_C_WEP;		/* s/w WEP */

	/* set supported .11b and .11g rates */
	ic->ic_sup_rates[IEEE80211_MODE_11B] = ieee80211_std_rateset_11b;
	ic->ic_sup_rates[IEEE80211_MODE_11G] = ieee80211_std_rateset_11g;

	/* set supported .11b and .11g channels (1 through 14) */
	for (i = 1; i <= 14; i++) {
		ic->ic_channels[i].ic_freq =
		    ieee80211_ieee2mhz(i, IEEE80211_CHAN_2GHZ);
		ic->ic_channels[i].ic_flags =
		    IEEE80211_CHAN_CCK | IEEE80211_CHAN_OFDM |
		    IEEE80211_CHAN_DYN | IEEE80211_CHAN_2GHZ;
	}

	if_attach(ifp);
	ieee80211_ifattach(ic);
	ic->ic_node_alloc = zyd_node_alloc;
	ic->ic_newassoc = zyd_newassoc;

	/* override state transition machine */
	sc->sc_newstate = ic->ic_newstate;
	ic->ic_newstate = zyd_newstate;
	ieee80211_media_init(ic, zyd_media_change, ieee80211_media_status);

	bpf_attach2(ifp, DLT_IEEE802_11_RADIO,
	    sizeof(struct ieee80211_frame) + IEEE80211_RADIOTAP_HDRLEN,
	    &sc->sc_drvbpf);

	sc->sc_rxtap_len = sizeof(sc->sc_rxtapu);
	sc->sc_rxtap.wr_ihdr.it_len = htole16(sc->sc_rxtap_len);
	sc->sc_rxtap.wr_ihdr.it_present = htole32(ZYD_RX_RADIOTAP_PRESENT);

	sc->sc_txtap_len = sizeof(sc->sc_txtapu);
	sc->sc_txtap.wt_ihdr.it_len = htole16(sc->sc_txtap_len);
	sc->sc_txtap.wt_ihdr.it_present = htole32(ZYD_TX_RADIOTAP_PRESENT);

	ieee80211_announce(ic);

	usbd_add_drv_event(USB_EVENT_DRIVER_ATTACH, sc->sc_udev, sc->sc_dev);

fail:	return error;
}

int
zyd_detach(device_t self, int flags)
{
	struct zyd_softc *sc = device_private(self);
	struct ieee80211com *ic = &sc->sc_ic;
	struct ifnet *ifp = &sc->sc_if;
	int s;

	if (!sc->attached)
		return 0;

	s = splusb();

	zyd_stop(ifp, 1);
	callout_halt(&sc->sc_scan_ch, NULL);
	callout_halt(&sc->sc_amrr_ch, NULL);
	usb_rem_task_wait(sc->sc_udev, &sc->sc_task, USB_TASKQ_DRIVER, NULL);

	/* Abort, etc. done by zyd_stop */
	zyd_close_pipes(sc);

	sc->attached = 0;

	bpf_detach(ifp);
	ieee80211_ifdetach(ic);
	if_detach(ifp);

	splx(s);

	usbd_add_drv_event(USB_EVENT_DRIVER_DETACH, sc->sc_udev, sc->sc_dev);

	return 0;
}

Static int
zyd_open_pipes(struct zyd_softc *sc)
{
	usb_endpoint_descriptor_t *edesc;
	usbd_status error;

	/* interrupt in */
	edesc = usbd_get_endpoint_descriptor(sc->sc_iface, 0x83);
	if (edesc == NULL)
		return EINVAL;

	sc->ibuf_size = UGETW(edesc->wMaxPacketSize);
	if (sc->ibuf_size == 0)	/* should not happen */
		return EINVAL;

	sc->ibuf = kmem_alloc(sc->ibuf_size, KM_SLEEP);

	error = usbd_open_pipe_intr(sc->sc_iface, 0x83, USBD_SHORT_XFER_OK,
	    &sc->zyd_ep[ZYD_ENDPT_IIN], sc, sc->ibuf, sc->ibuf_size, zyd_intr,
	    USBD_DEFAULT_INTERVAL);
	if (error != 0) {
		printf("%s: open rx intr pipe failed: %s\n",
		    device_xname(sc->sc_dev), usbd_errstr(error));
		goto fail;
	}

	/* interrupt out (not necessarily an interrupt pipe) */
	error = usbd_open_pipe(sc->sc_iface, 0x04, USBD_EXCLUSIVE_USE,
	    &sc->zyd_ep[ZYD_ENDPT_IOUT]);
	if (error != 0) {
		printf("%s: open tx intr pipe failed: %s\n",
		    device_xname(sc->sc_dev), usbd_errstr(error));
		goto fail;
	}

	/* bulk in */
	error = usbd_open_pipe(sc->sc_iface, 0x82, USBD_EXCLUSIVE_USE,
	    &sc->zyd_ep[ZYD_ENDPT_BIN]);
	if (error != 0) {
		printf("%s: open rx pipe failed: %s\n",
		    device_xname(sc->sc_dev), usbd_errstr(error));
		goto fail;
	}

	/* bulk out */
	error = usbd_open_pipe(sc->sc_iface, 0x01, USBD_EXCLUSIVE_USE,
	    &sc->zyd_ep[ZYD_ENDPT_BOUT]);
	if (error != 0) {
		printf("%s: open tx pipe failed: %s\n",
		    device_xname(sc->sc_dev), usbd_errstr(error));
		goto fail;
	}

	return 0;

fail:	zyd_close_pipes(sc);
	return error;
}

Static void
zyd_close_pipes(struct zyd_softc *sc)
{
	int i;

	for (i = 0; i < ZYD_ENDPT_CNT; i++) {
		if (sc->zyd_ep[i] != NULL) {
			usbd_close_pipe(sc->zyd_ep[i]);
			sc->zyd_ep[i] = NULL;
		}
	}
	if (sc->ibuf != NULL) {
		kmem_free(sc->ibuf, sc->ibuf_size);
		sc->ibuf = NULL;
	}
}

Static int
zyd_alloc_tx_list(struct zyd_softc *sc)
{
	int i, error;

	sc->tx_queued = 0;

	for (i = 0; i < ZYD_TX_LIST_CNT; i++) {
		struct zyd_tx_data *data = &sc->tx_data[i];

		data->sc = sc;	/* backpointer for callbacks */

		error = usbd_create_xfer(sc->zyd_ep[ZYD_ENDPT_BOUT],
		    ZYD_MAX_TXBUFSZ, USBD_FORCE_SHORT_XFER, 0, &data->xfer);
		if (error) {
			printf("%s: could not allocate tx xfer\n",
			    device_xname(sc->sc_dev));
			goto fail;
		}
		data->buf = usbd_get_buffer(data->xfer);

		/* clear Tx descriptor */
		memset(data->buf, 0, sizeof(struct zyd_tx_desc));
	}
	return 0;

fail:	zyd_free_tx_list(sc);
	return error;
}

Static void
zyd_free_tx_list(struct zyd_softc *sc)
{
	int i;

	for (i = 0; i < ZYD_TX_LIST_CNT; i++) {
		struct zyd_tx_data *data = &sc->tx_data[i];

		if (data->xfer != NULL) {
			usbd_destroy_xfer(data->xfer);
			data->xfer = NULL;
		}
		if (data->ni != NULL) {
			ieee80211_free_node(data->ni);
			data->ni = NULL;
		}
	}
}

Static int
zyd_alloc_rx_list(struct zyd_softc *sc)
{
	int i, error;

	for (i = 0; i < ZYD_RX_LIST_CNT; i++) {
		struct zyd_rx_data *data = &sc->rx_data[i];

		data->sc = sc;	/* backpointer for callbacks */

		error = usbd_create_xfer(sc->zyd_ep[ZYD_ENDPT_BIN],
		    ZYX_MAX_RXBUFSZ, 0, 0, &data->xfer);
		if (error) {
			printf("%s: could not allocate rx xfer\n",
			    device_xname(sc->sc_dev));
			goto fail;
		}
		data->buf = usbd_get_buffer(data->xfer);
	}
	return 0;

fail:	zyd_free_rx_list(sc);
	return error;
}

Static void
zyd_free_rx_list(struct zyd_softc *sc)
{
	int i;

	for (i = 0; i < ZYD_RX_LIST_CNT; i++) {
		struct zyd_rx_data *data = &sc->rx_data[i];

		if (data->xfer != NULL) {
			usbd_destroy_xfer(data->xfer);
			data->xfer = NULL;
		}
	}
}

/* ARGUSED */
Static struct ieee80211_node *
zyd_node_alloc(struct ieee80211_node_table *nt __unused)
{
	struct zyd_node *zn;

	zn = malloc(sizeof(struct zyd_node), M_80211_NODE, M_NOWAIT | M_ZERO);

	return &zn->ni;
}

Static int
zyd_media_change(struct ifnet *ifp)
{
	int error;

	error = ieee80211_media_change(ifp);
	if (error != ENETRESET)
		return error;

	if ((ifp->if_flags & (IFF_UP | IFF_RUNNING)) == (IFF_UP | IFF_RUNNING))
		zyd_init(ifp);

	return 0;
}

/*
 * This function is called periodically (every 200ms) during scanning to
 * switch from one channel to another.
 */
Static void
zyd_next_scan(void *arg)
{
	struct zyd_softc *sc = arg;
	struct ieee80211com *ic = &sc->sc_ic;

	if (ic->ic_state == IEEE80211_S_SCAN)
		ieee80211_next_scan(ic);
}

Static void
zyd_task(void *arg)
{
	struct zyd_softc *sc = arg;
	struct ieee80211com *ic = &sc->sc_ic;
	enum ieee80211_state ostate;

	ostate = ic->ic_state;

	switch (sc->sc_state) {
	case IEEE80211_S_INIT:
		if (ostate == IEEE80211_S_RUN) {
			/* turn link LED off */
			zyd_set_led(sc, ZYD_LED1, 0);

			/* stop data LED from blinking */
			zyd_write32(sc, sc->fwbase + ZYD_FW_LINK_STATUS, 0);
		}
		break;

	case IEEE80211_S_SCAN:
		zyd_set_chan(sc, ic->ic_curchan);
		callout_reset(&sc->sc_scan_ch, hz / 5, zyd_next_scan, sc);
		break;

	case IEEE80211_S_AUTH:
	case IEEE80211_S_ASSOC:
		zyd_set_chan(sc, ic->ic_curchan);
		break;

	case IEEE80211_S_RUN:
	{
		struct ieee80211_node *ni = ic->ic_bss;

		zyd_set_chan(sc, ic->ic_curchan);

		if (ic->ic_opmode != IEEE80211_M_MONITOR) {
			/* turn link LED on */
			zyd_set_led(sc, ZYD_LED1, 1);

			/* make data LED blink upon Tx */
			zyd_write32(sc, sc->fwbase + ZYD_FW_LINK_STATUS, 1);

			zyd_set_bssid(sc, ni->ni_bssid);
		}

		if (ic->ic_opmode == IEEE80211_M_STA) {
			/* fake a join to init the tx rate */
			zyd_newassoc(ni, 1);
		}

		/* start automatic rate control timer */
		if (ic->ic_fixed_rate == IEEE80211_FIXED_RATE_NONE)
			callout_reset(&sc->sc_amrr_ch, hz, zyd_amrr_timeout, sc);

		break;
	}
	}

	sc->sc_newstate(ic, sc->sc_state, -1);
}

Static int
zyd_newstate(struct ieee80211com *ic, enum ieee80211_state nstate, int arg)
{
	struct zyd_softc *sc = ic->ic_ifp->if_softc;

	if (!sc->attached)
		return ENXIO;

	/*
	 * XXXSMP: This does not wait for the task, if it is in flight,
	 * to complete.  If this code works at all, it must rely on the
	 * kernel lock to serialize with the USB task thread.
	 */
	usb_rem_task(sc->sc_udev, &sc->sc_task);
	callout_stop(&sc->sc_scan_ch);
	callout_stop(&sc->sc_amrr_ch);

	/* do it in a process context */
	sc->sc_state = nstate;
	usb_add_task(sc->sc_udev, &sc->sc_task, USB_TASKQ_DRIVER);

	return 0;
}

Static int
zyd_cmd(struct zyd_softc *sc, uint16_t code, const void *idata, int ilen,
    void *odata, int olen, u_int flags)
{
	struct usbd_xfer *xfer;
	struct zyd_cmd cmd;
	struct rq rq;
	uint16_t xferflags;
	int error;
	usbd_status uerror;
	int s = 0;

	error = usbd_create_xfer(sc->zyd_ep[ZYD_ENDPT_IOUT],
	    sizeof(uint16_t) + ilen, USBD_FORCE_SHORT_XFER, 0, &xfer);
	if (error)
		return error;

	cmd.code = htole16(code);
	memcpy(cmd.data, idata, ilen);

	xferflags = USBD_FORCE_SHORT_XFER;
	if (!(flags & ZYD_CMD_FLAG_READ))
		xferflags |= USBD_SYNCHRONOUS;
	else {
		s = splusb();
		rq.idata = idata;
		rq.odata = odata;
		rq.len = olen / sizeof(struct zyd_pair);
		SIMPLEQ_INSERT_TAIL(&sc->sc_rqh, &rq, rq);
	}

	usbd_setup_xfer(xfer, 0, &cmd, sizeof(uint16_t) + ilen, xferflags,
	    ZYD_INTR_TIMEOUT, NULL);
	uerror = usbd_transfer(xfer);
	if (uerror != USBD_IN_PROGRESS && uerror != 0) {
		if (flags & ZYD_CMD_FLAG_READ)
			splx(s);
		printf("%s: could not send command (error=%s)\n",
		    device_xname(sc->sc_dev), usbd_errstr(uerror));
		(void)usbd_destroy_xfer(xfer);
		return EIO;
	}
	if (!(flags & ZYD_CMD_FLAG_READ)) {
		(void)usbd_destroy_xfer(xfer);
		return 0;	/* write: don't wait for reply */
	}
	/* wait at most one second for command reply */
	error = tsleep(odata, PCATCH, "zydcmd", hz);
	if (error == EWOULDBLOCK)
		printf("%s: zyd_read sleep timeout\n", device_xname(sc->sc_dev));
	SIMPLEQ_REMOVE(&sc->sc_rqh, &rq, rq, rq);
	splx(s);

	(void)usbd_destroy_xfer(xfer);
	return error;
}

Static int
zyd_read16(struct zyd_softc *sc, uint16_t reg, uint16_t *val)
{
	struct zyd_pair tmp;
	int error;

	reg = htole16(reg);
	error = zyd_cmd(sc, ZYD_CMD_IORD, &reg, sizeof(reg), &tmp, sizeof(tmp),
	    ZYD_CMD_FLAG_READ);
	if (error == 0)
		*val = le16toh(tmp.val);
	else
		*val = 0;
	return error;
}

Static int
zyd_read32(struct zyd_softc *sc, uint16_t reg, uint32_t *val)
{
	struct zyd_pair tmp[2];
	uint16_t regs[2];
	int error;

	regs[0] = htole16(ZYD_REG32_HI(reg));
	regs[1] = htole16(ZYD_REG32_LO(reg));
	error = zyd_cmd(sc, ZYD_CMD_IORD, regs, sizeof(regs), tmp, sizeof(tmp),
	    ZYD_CMD_FLAG_READ);
	if (error == 0)
		*val = le16toh(tmp[0].val) << 16 | le16toh(tmp[1].val);
	else
		*val = 0;
	return error;
}

Static int
zyd_write16(struct zyd_softc *sc, uint16_t reg, uint16_t val)
{
	struct zyd_pair pair;

	pair.reg = htole16(reg);
	pair.val = htole16(val);

	return zyd_cmd(sc, ZYD_CMD_IOWR, &pair, sizeof(pair), NULL, 0, 0);
}

Static int
zyd_write32(struct zyd_softc *sc, uint16_t reg, uint32_t val)
{
	struct zyd_pair pair[2];

	pair[0].reg = htole16(ZYD_REG32_HI(reg));
	pair[0].val = htole16(val >> 16);
	pair[1].reg = htole16(ZYD_REG32_LO(reg));
	pair[1].val = htole16(val & 0xffff);

	return zyd_cmd(sc, ZYD_CMD_IOWR, pair, sizeof(pair), NULL, 0, 0);
}

Static int
zyd_rfwrite(struct zyd_softc *sc, uint32_t val)
{
	struct zyd_rf *rf = &sc->sc_rf;
	struct zyd_rfwrite req;
	uint16_t cr203;
	int i;

	(void)zyd_read16(sc, ZYD_CR203, &cr203);
	cr203 &= ~(ZYD_RF_IF_LE | ZYD_RF_CLK | ZYD_RF_DATA);

	req.code  = htole16(2);
	req.width = htole16(rf->width);
	for (i = 0; i < rf->width; i++) {
		req.bit[i] = htole16(cr203);
		if (val & (1 << (rf->width - 1 - i)))
			req.bit[i] |= htole16(ZYD_RF_DATA);
	}
	return zyd_cmd(sc, ZYD_CMD_RFCFG, &req, 4 + 2 * rf->width, NULL, 0, 0);
}

Static void
zyd_lock_phy(struct zyd_softc *sc)
{
	uint32_t tmp;

	(void)zyd_read32(sc, ZYD_MAC_MISC, &tmp);
	tmp &= ~ZYD_UNLOCK_PHY_REGS;
	(void)zyd_write32(sc, ZYD_MAC_MISC, tmp);
}

Static void
zyd_unlock_phy(struct zyd_softc *sc)
{
	uint32_t tmp;

	(void)zyd_read32(sc, ZYD_MAC_MISC, &tmp);
	tmp |= ZYD_UNLOCK_PHY_REGS;
	(void)zyd_write32(sc, ZYD_MAC_MISC, tmp);
}

/*
 * RFMD RF methods.
 */
Static int
zyd_rfmd_init(struct zyd_rf *rf)
{
	struct zyd_softc *sc = rf->rf_sc;
	static const struct zyd_phy_pair phyini[] = ZYD_RFMD_PHY;
	static const uint32_t rfini[] = ZYD_RFMD_RF;
	int error;
	size_t i;

	/* init RF-dependent PHY registers */
	for (i = 0; i < __arraycount(phyini); i++) {
		error = zyd_write16(sc, phyini[i].reg, phyini[i].val);
		if (error != 0)
			return error;
	}

	/* init RFMD radio */
	for (i = 0; i < __arraycount(rfini); i++) {
		if ((error = zyd_rfwrite(sc, rfini[i])) != 0)
			return error;
	}
	return 0;
}

Static int
zyd_rfmd_switch_radio(struct zyd_rf *rf, int on)
{
	struct zyd_softc *sc = rf->rf_sc;

	(void)zyd_write16(sc, ZYD_CR10, on ? 0x89 : 0x15);
	(void)zyd_write16(sc, ZYD_CR11, on ? 0x00 : 0x81);

	return 0;
}

Static int
zyd_rfmd_set_channel(struct zyd_rf *rf, uint8_t chan)
{
	struct zyd_softc *sc = rf->rf_sc;
	static const struct {
		uint32_t	r1, r2;
	} rfprog[] = ZYD_RFMD_CHANTABLE;

	(void)zyd_rfwrite(sc, rfprog[chan - 1].r1);
	(void)zyd_rfwrite(sc, rfprog[chan - 1].r2);

	return 0;
}

/*
 * AL2230 RF methods.
 */
Static int
zyd_al2230_init(struct zyd_rf *rf)
{
	struct zyd_softc *sc = rf->rf_sc;
	static const struct zyd_phy_pair phyini[] = ZYD_AL2230_PHY;
	static const struct zyd_phy_pair phy2230s[] = ZYD_AL2230S_PHY_INIT;
	static const uint32_t rfini[] = ZYD_AL2230_RF;
	int error;
	size_t i;

	/* init RF-dependent PHY registers */
	for (i = 0; i < __arraycount(phyini); i++) {
		error = zyd_write16(sc, phyini[i].reg, phyini[i].val);
		if (error != 0)
			return error;
	}

	if (sc->rf_rev == ZYD_RF_AL2230S) {
		for (i = 0; i < __arraycount(phy2230s); i++) {
			error = zyd_write16(sc, phy2230s[i].reg,
			    phy2230s[i].val);
			if (error != 0)
				return error;
		}
	}

	/* init AL2230 radio */
	for (i = 0; i < __arraycount(rfini); i++) {
		if ((error = zyd_rfwrite(sc, rfini[i])) != 0)
			return error;
	}
	return 0;
}

Static int
zyd_al2230_init_b(struct zyd_rf *rf)
{
	struct zyd_softc *sc = rf->rf_sc;
	static const struct zyd_phy_pair phyini[] = ZYD_AL2230_PHY_B;
	static const uint32_t rfini[] = ZYD_AL2230_RF_B;
	int error;
	size_t i;

	/* init RF-dependent PHY registers */
	for (i = 0; i < __arraycount(phyini); i++) {
		error = zyd_write16(sc, phyini[i].reg, phyini[i].val);
		if (error != 0)
			return error;
	}

	/* init AL2230 radio */
	for (i = 0; i < __arraycount(rfini); i++) {
		if ((error = zyd_rfwrite(sc, rfini[i])) != 0)
			return error;
	}
	return 0;
}

Static int
zyd_al2230_switch_radio(struct zyd_rf *rf, int on)
{
	struct zyd_softc *sc = rf->rf_sc;
	int on251 = (sc->mac_rev == ZYD_ZD1211) ? 0x3f : 0x7f;

	(void)zyd_write16(sc, ZYD_CR11,  on ? 0x00 : 0x04);
	(void)zyd_write16(sc, ZYD_CR251, on ? on251 : 0x2f);

	return 0;
}

Static int
zyd_al2230_set_channel(struct zyd_rf *rf, uint8_t chan)
{
	struct zyd_softc *sc = rf->rf_sc;
	static const struct {
		uint32_t	r1, r2, r3;
	} rfprog[] = ZYD_AL2230_CHANTABLE;

	(void)zyd_rfwrite(sc, rfprog[chan - 1].r1);
	(void)zyd_rfwrite(sc, rfprog[chan - 1].r2);
	(void)zyd_rfwrite(sc, rfprog[chan - 1].r3);

	(void)zyd_write16(sc, ZYD_CR138, 0x28);
	(void)zyd_write16(sc, ZYD_CR203, 0x06);

	return 0;
}

/*
 * AL7230B RF methods.
 */
Static int
zyd_al7230B_init(struct zyd_rf *rf)
{
	struct zyd_softc *sc = rf->rf_sc;
	static const struct zyd_phy_pair phyini_1[] = ZYD_AL7230B_PHY_1;
	static const struct zyd_phy_pair phyini_2[] = ZYD_AL7230B_PHY_2;
	static const struct zyd_phy_pair phyini_3[] = ZYD_AL7230B_PHY_3;
	static const uint32_t rfini_1[] = ZYD_AL7230B_RF_1;
	static const uint32_t rfini_2[] = ZYD_AL7230B_RF_2;
	int error;
	size_t i;

	/* for AL7230B, PHY and RF need to be initialized in "phases" */

	/* init RF-dependent PHY registers, part one */
	for (i = 0; i < __arraycount(phyini_1); i++) {
		error = zyd_write16(sc, phyini_1[i].reg, phyini_1[i].val);
		if (error != 0)
			return error;
	}
	/* init AL7230B radio, part one */
	for (i = 0; i < __arraycount(rfini_1); i++) {
		if ((error = zyd_rfwrite(sc, rfini_1[i])) != 0)
			return error;
	}
	/* init RF-dependent PHY registers, part two */
	for (i = 0; i < __arraycount(phyini_2); i++) {
		error = zyd_write16(sc, phyini_2[i].reg, phyini_2[i].val);
		if (error != 0)
			return error;
	}
	/* init AL7230B radio, part two */
	for (i = 0; i < __arraycount(rfini_2); i++) {
		if ((error = zyd_rfwrite(sc, rfini_2[i])) != 0)
			return error;
	}
	/* init RF-dependent PHY registers, part three */
	for (i = 0; i < __arraycount(phyini_3); i++) {
		error = zyd_write16(sc, phyini_3[i].reg, phyini_3[i].val);
		if (error != 0)
			return error;
	}

	return 0;
}

Static int
zyd_al7230B_switch_radio(struct zyd_rf *rf, int on)
{
	struct zyd_softc *sc = rf->rf_sc;

	(void)zyd_write16(sc, ZYD_CR11,  on ? 0x00 : 0x04);
	(void)zyd_write16(sc, ZYD_CR251, on ? 0x3f : 0x2f);

	return 0;
}

Static int
zyd_al7230B_set_channel(struct zyd_rf *rf, uint8_t chan)
{
	struct zyd_softc *sc = rf->rf_sc;
	static const struct {
		uint32_t	r1, r2;
	} rfprog[] = ZYD_AL7230B_CHANTABLE;
	static const uint32_t rfsc[] = ZYD_AL7230B_RF_SETCHANNEL;
	int error;
	size_t i;

	(void)zyd_write16(sc, ZYD_CR240, 0x57);
	(void)zyd_write16(sc, ZYD_CR251, 0x2f);

	for (i = 0; i < __arraycount(rfsc); i++) {
		if ((error = zyd_rfwrite(sc, rfsc[i])) != 0)
			return error;
	}

	(void)zyd_write16(sc, ZYD_CR128, 0x14);
	(void)zyd_write16(sc, ZYD_CR129, 0x12);
	(void)zyd_write16(sc, ZYD_CR130, 0x10);
	(void)zyd_write16(sc, ZYD_CR38,  0x38);
	(void)zyd_write16(sc, ZYD_CR136, 0xdf);

	(void)zyd_rfwrite(sc, rfprog[chan - 1].r1);
	(void)zyd_rfwrite(sc, rfprog[chan - 1].r2);
	(void)zyd_rfwrite(sc, 0x3c9000);

	(void)zyd_write16(sc, ZYD_CR251, 0x3f);
	(void)zyd_write16(sc, ZYD_CR203, 0x06);
	(void)zyd_write16(sc, ZYD_CR240, 0x08);

	return 0;
}

/*
 * AL2210 RF methods.
 */
Static int
zyd_al2210_init(struct zyd_rf *rf)
{
	struct zyd_softc *sc = rf->rf_sc;
	static const struct zyd_phy_pair phyini[] = ZYD_AL2210_PHY;
	static const uint32_t rfini[] = ZYD_AL2210_RF;
	uint32_t tmp;
	int error;
	size_t i;

	(void)zyd_write32(sc, ZYD_CR18, 2);

	/* init RF-dependent PHY registers */
	for (i = 0; i < __arraycount(phyini); i++) {
		error = zyd_write16(sc, phyini[i].reg, phyini[i].val);
		if (error != 0)
			return error;
	}
	/* init AL2210 radio */
	for (i = 0; i < __arraycount(rfini); i++) {
		if ((error = zyd_rfwrite(sc, rfini[i])) != 0)
			return error;
	}
	(void)zyd_write16(sc, ZYD_CR47, 0x1e);
	(void)zyd_read32(sc, ZYD_CR_RADIO_PD, &tmp);
	(void)zyd_write32(sc, ZYD_CR_RADIO_PD, tmp & ~1);
	(void)zyd_write32(sc, ZYD_CR_RADIO_PD, tmp | 1);
	(void)zyd_write32(sc, ZYD_CR_RFCFG, 0x05);
	(void)zyd_write32(sc, ZYD_CR_RFCFG, 0x00);
	(void)zyd_write16(sc, ZYD_CR47, 0x1e);
	(void)zyd_write32(sc, ZYD_CR18, 3);

	return 0;
}

Static int
zyd_al2210_switch_radio(struct zyd_rf *rf, int on)
{
	/* vendor driver does nothing for this RF chip */

	return 0;
}

Static int
zyd_al2210_set_channel(struct zyd_rf *rf, uint8_t chan)
{
	struct zyd_softc *sc = rf->rf_sc;
	static const uint32_t rfprog[] = ZYD_AL2210_CHANTABLE;
	uint32_t tmp;

	(void)zyd_write32(sc, ZYD_CR18, 2);
	(void)zyd_write16(sc, ZYD_CR47, 0x1e);
	(void)zyd_read32(sc, ZYD_CR_RADIO_PD, &tmp);
	(void)zyd_write32(sc, ZYD_CR_RADIO_PD, tmp & ~1);
	(void)zyd_write32(sc, ZYD_CR_RADIO_PD, tmp | 1);
	(void)zyd_write32(sc, ZYD_CR_RFCFG, 0x05);

	(void)zyd_write32(sc, ZYD_CR_RFCFG, 0x00);
	(void)zyd_write16(sc, ZYD_CR47, 0x1e);

	/* actually set the channel */
	(void)zyd_rfwrite(sc, rfprog[chan - 1]);

	(void)zyd_write32(sc, ZYD_CR18, 3);

	return 0;
}

/*
 * GCT RF methods.
 */
Static int
zyd_gct_init(struct zyd_rf *rf)
{
	struct zyd_softc *sc = rf->rf_sc;
	static const struct zyd_phy_pair phyini[] = ZYD_GCT_PHY;
	static const uint32_t rfini[] = ZYD_GCT_RF;
	int error;
	size_t i;

	/* init RF-dependent PHY registers */
	for (i = 0; i < __arraycount(phyini); i++) {
		error = zyd_write16(sc, phyini[i].reg, phyini[i].val);
		if (error != 0)
			return error;
	}
	/* init cgt radio */
	for (i = 0; i < __arraycount(rfini); i++) {
		if ((error = zyd_rfwrite(sc, rfini[i])) != 0)
			return error;
	}
	return 0;
}

Static int
zyd_gct_switch_radio(struct zyd_rf *rf, int on)
{
	/* vendor driver does nothing for this RF chip */

	return 0;
}

Static int
zyd_gct_set_channel(struct zyd_rf *rf, uint8_t chan)
{
	struct zyd_softc *sc = rf->rf_sc;
	static const uint32_t rfprog[] = ZYD_GCT_CHANTABLE;

	(void)zyd_rfwrite(sc, 0x1c0000);
	(void)zyd_rfwrite(sc, rfprog[chan - 1]);
	(void)zyd_rfwrite(sc, 0x1c0008);

	return 0;
}

/*
 * Maxim RF methods.
 */
Static int
zyd_maxim_init(struct zyd_rf *rf)
{
	struct zyd_softc *sc = rf->rf_sc;
	static const struct zyd_phy_pair phyini[] = ZYD_MAXIM_PHY;
	static const uint32_t rfini[] = ZYD_MAXIM_RF;
	uint16_t tmp;
	int error;
	size_t i;

	/* init RF-dependent PHY registers */
	for (i = 0; i < __arraycount(phyini); i++) {
		error = zyd_write16(sc, phyini[i].reg, phyini[i].val);
		if (error != 0)
			return error;
	}
	(void)zyd_read16(sc, ZYD_CR203, &tmp);
	(void)zyd_write16(sc, ZYD_CR203, tmp & ~(1 << 4));

	/* init maxim radio */
	for (i = 0; i < __arraycount(rfini); i++) {
		if ((error = zyd_rfwrite(sc, rfini[i])) != 0)
			return error;
	}
	(void)zyd_read16(sc, ZYD_CR203, &tmp);
	(void)zyd_write16(sc, ZYD_CR203, tmp | (1 << 4));

	return 0;
}

Static int
zyd_maxim_switch_radio(struct zyd_rf *rf, int on)
{
	/* vendor driver does nothing for this RF chip */

	return 0;
}

Static int
zyd_maxim_set_channel(struct zyd_rf *rf, uint8_t chan)
{
	struct zyd_softc *sc = rf->rf_sc;
	static const struct zyd_phy_pair phyini[] = ZYD_MAXIM_PHY;
	static const uint32_t rfini[] = ZYD_MAXIM_RF;
	static const struct {
		uint32_t	r1, r2;
	} rfprog[] = ZYD_MAXIM_CHANTABLE;
	uint16_t tmp;
	int error;
	size_t i;

	/*
	 * Do the same as we do when initializing it, except for the channel
	 * values coming from the two channel tables.
	 */

	/* init RF-dependent PHY registers */
	for (i = 0; i < __arraycount(phyini); i++) {
		error = zyd_write16(sc, phyini[i].reg, phyini[i].val);
		if (error != 0)
			return error;
	}
	(void)zyd_read16(sc, ZYD_CR203, &tmp);
	(void)zyd_write16(sc, ZYD_CR203, tmp & ~(1 << 4));

	/* first two values taken from the chantables */
	(void)zyd_rfwrite(sc, rfprog[chan - 1].r1);
	(void)zyd_rfwrite(sc, rfprog[chan - 1].r2);

	/* init maxim radio - skipping the two first values */
	for (i = 2; i < __arraycount(rfini); i++) {
		if ((error = zyd_rfwrite(sc, rfini[i])) != 0)
			return error;
	}
	(void)zyd_read16(sc, ZYD_CR203, &tmp);
	(void)zyd_write16(sc, ZYD_CR203, tmp | (1 << 4));

	return 0;
}

/*
 * Maxim2 RF methods.
 */
Static int
zyd_maxim2_init(struct zyd_rf *rf)
{
	struct zyd_softc *sc = rf->rf_sc;
	static const struct zyd_phy_pair phyini[] = ZYD_MAXIM2_PHY;
	static const uint32_t rfini[] = ZYD_MAXIM2_RF;
	uint16_t tmp;
	int error;
	size_t i;

	/* init RF-dependent PHY registers */
	for (i = 0; i < __arraycount(phyini); i++) {
		error = zyd_write16(sc, phyini[i].reg, phyini[i].val);
		if (error != 0)
			return error;
	}
	(void)zyd_read16(sc, ZYD_CR203, &tmp);
	(void)zyd_write16(sc, ZYD_CR203, tmp & ~(1 << 4));

	/* init maxim2 radio */
	for (i = 0; i < __arraycount(rfini); i++) {
		if ((error = zyd_rfwrite(sc, rfini[i])) != 0)
			return error;
	}
	(void)zyd_read16(sc, ZYD_CR203, &tmp);
	(void)zyd_write16(sc, ZYD_CR203, tmp | (1 << 4));

	return 0;
}

Static int
zyd_maxim2_switch_radio(struct zyd_rf *rf, int on)
{
	/* vendor driver does nothing for this RF chip */

	return 0;
}

Static int
zyd_maxim2_set_channel(struct zyd_rf *rf, uint8_t chan)
{
	struct zyd_softc *sc = rf->rf_sc;
	static const struct zyd_phy_pair phyini[] = ZYD_MAXIM2_PHY;
	static const uint32_t rfini[] = ZYD_MAXIM2_RF;
	static const struct {
		uint32_t	r1, r2;
	} rfprog[] = ZYD_MAXIM2_CHANTABLE;
	uint16_t tmp;
	int error;
	size_t i;

	/*
	 * Do the same as we do when initializing it, except for the channel
	 * values coming from the two channel tables.
	 */

	/* init RF-dependent PHY registers */
	for (i = 0; i < __arraycount(phyini); i++) {
		error = zyd_write16(sc, phyini[i].reg, phyini[i].val);
		if (error != 0)
			return error;
	}
	(void)zyd_read16(sc, ZYD_CR203, &tmp);
	(void)zyd_write16(sc, ZYD_CR203, tmp & ~(1 << 4));

	/* first two values taken from the chantables */
	(void)zyd_rfwrite(sc, rfprog[chan - 1].r1);
	(void)zyd_rfwrite(sc, rfprog[chan - 1].r2);

	/* init maxim2 radio - skipping the two first values */
	for (i = 2; i < __arraycount(rfini); i++) {
		if ((error = zyd_rfwrite(sc, rfini[i])) != 0)
			return error;
	}
	(void)zyd_read16(sc, ZYD_CR203, &tmp);
	(void)zyd_write16(sc, ZYD_CR203, tmp | (1 << 4));

	return 0;
}

Static int
zyd_rf_attach(struct zyd_softc *sc, uint8_t type)
{
	struct zyd_rf *rf = &sc->sc_rf;

	rf->rf_sc = sc;

	switch (type) {
	case ZYD_RF_RFMD:
		rf->init         = zyd_rfmd_init;
		rf->switch_radio = zyd_rfmd_switch_radio;
		rf->set_channel  = zyd_rfmd_set_channel;
		rf->width        = 24;	/* 24-bit RF values */
		break;
	case ZYD_RF_AL2230:
	case ZYD_RF_AL2230S:
		if (sc->mac_rev == ZYD_ZD1211B)
			rf->init = zyd_al2230_init_b;
		else
			rf->init = zyd_al2230_init;
		rf->switch_radio = zyd_al2230_switch_radio;
		rf->set_channel  = zyd_al2230_set_channel;
		rf->width        = 24;	/* 24-bit RF values */
		break;
	case ZYD_RF_AL7230B:
		rf->init         = zyd_al7230B_init;
		rf->switch_radio = zyd_al7230B_switch_radio;
		rf->set_channel  = zyd_al7230B_set_channel;
		rf->width        = 24;	/* 24-bit RF values */
		break;
	case ZYD_RF_AL2210:
		rf->init         = zyd_al2210_init;
		rf->switch_radio = zyd_al2210_switch_radio;
		rf->set_channel  = zyd_al2210_set_channel;
		rf->width        = 24;	/* 24-bit RF values */
		break;
	case ZYD_RF_GCT:
		rf->init         = zyd_gct_init;
		rf->switch_radio = zyd_gct_switch_radio;
		rf->set_channel  = zyd_gct_set_channel;
		rf->width        = 21;	/* 21-bit RF values */
		break;
	case ZYD_RF_MAXIM_NEW:
		rf->init         = zyd_maxim_init;
		rf->switch_radio = zyd_maxim_switch_radio;
		rf->set_channel  = zyd_maxim_set_channel;
		rf->width        = 18;	/* 18-bit RF values */
		break;
	case ZYD_RF_MAXIM_NEW2:
		rf->init         = zyd_maxim2_init;
		rf->switch_radio = zyd_maxim2_switch_radio;
		rf->set_channel  = zyd_maxim2_set_channel;
		rf->width        = 18;	/* 18-bit RF values */
		break;
	default:
		printf("%s: sorry, radio \"%s\" is not supported yet\n",
		    device_xname(sc->sc_dev), zyd_rf_name(type));
		return EINVAL;
	}
	return 0;
}

Static const char *
zyd_rf_name(uint8_t type)
{
	static const char * const zyd_rfs[] = {
		"unknown", "unknown", "UW2451",   "UCHIP",     "AL2230",
		"AL7230B", "THETA",   "AL2210",   "MAXIM_NEW", "GCT",
		"AL2230S", "RALINK",  "INTERSIL", "RFMD",      "MAXIM_NEW2",
		"PHILIPS"
	};

	return zyd_rfs[(type > 15) ? 0 : type];
}

Static int
zyd_hw_init(struct zyd_softc *sc)
{
	struct zyd_rf *rf = &sc->sc_rf;
	const struct zyd_phy_pair *phyp;
	int error;

	/* specify that the plug and play is finished */
	(void)zyd_write32(sc, ZYD_MAC_AFTER_PNP, 1);

	(void)zyd_read16(sc, ZYD_FIRMWARE_BASE_ADDR, &sc->fwbase);
	DPRINTF(("firmware base address=0x%04x\n", sc->fwbase));

	/* retrieve firmware revision number */
	(void)zyd_read16(sc, sc->fwbase + ZYD_FW_FIRMWARE_REV, &sc->fw_rev);

	(void)zyd_write32(sc, ZYD_CR_GPI_EN, 0);
	(void)zyd_write32(sc, ZYD_MAC_CONT_WIN_LIMIT, 0x7f043f);

	/* disable interrupts */
	(void)zyd_write32(sc, ZYD_CR_INTERRUPT, 0);

	/* PHY init */
	zyd_lock_phy(sc);
	phyp = (sc->mac_rev == ZYD_ZD1211B) ? zyd_def_phyB : zyd_def_phy;
	for (; phyp->reg != 0; phyp++) {
		if ((error = zyd_write16(sc, phyp->reg, phyp->val)) != 0)
			goto fail;
	}
	zyd_unlock_phy(sc);

	/* HMAC init */
	zyd_write32(sc, ZYD_MAC_ACK_EXT, 0x00000020);
	zyd_write32(sc, ZYD_CR_ADDA_MBIAS_WT, 0x30000808);

	if (sc->mac_rev == ZYD_ZD1211) {
		zyd_write32(sc, ZYD_MAC_RETRY, 0x00000002);
	} else {
		zyd_write32(sc, ZYD_MAC_RETRY, 0x02020202);
		zyd_write32(sc, ZYD_MACB_TXPWR_CTL4, 0x007f003f);
		zyd_write32(sc, ZYD_MACB_TXPWR_CTL3, 0x007f003f);
		zyd_write32(sc, ZYD_MACB_TXPWR_CTL2, 0x003f001f);
		zyd_write32(sc, ZYD_MACB_TXPWR_CTL1, 0x001f000f);
		zyd_write32(sc, ZYD_MACB_AIFS_CTL1, 0x00280028);
		zyd_write32(sc, ZYD_MACB_AIFS_CTL2, 0x008C003C);
		zyd_write32(sc, ZYD_MACB_TXOP, 0x01800824);
	}

	zyd_write32(sc, ZYD_MAC_SNIFFER, 0x00000000);
	zyd_write32(sc, ZYD_MAC_RXFILTER, 0x00000000);
	zyd_write32(sc, ZYD_MAC_GHTBL, 0x00000000);
	zyd_write32(sc, ZYD_MAC_GHTBH, 0x80000000);
	zyd_write32(sc, ZYD_MAC_MISC, 0x000000a4);
	zyd_write32(sc, ZYD_CR_ADDA_PWR_DWN, 0x0000007f);
	zyd_write32(sc, ZYD_MAC_BCNCFG, 0x00f00401);
	zyd_write32(sc, ZYD_MAC_PHY_DELAY2, 0x00000000);
	zyd_write32(sc, ZYD_MAC_ACK_EXT, 0x00000080);
	zyd_write32(sc, ZYD_CR_ADDA_PWR_DWN, 0x00000000);
	zyd_write32(sc, ZYD_MAC_SIFS_ACK_TIME, 0x00000100);
	zyd_write32(sc, ZYD_MAC_DIFS_EIFS_SIFS, 0x0547c032);
	zyd_write32(sc, ZYD_CR_RX_PE_DELAY, 0x00000070);
	zyd_write32(sc, ZYD_CR_PS_CTRL, 0x10000000);
	zyd_write32(sc, ZYD_MAC_RTSCTSRATE, 0x02030203);
	zyd_write32(sc, ZYD_MAC_RX_THRESHOLD, 0x000c0640);
	zyd_write32(sc, ZYD_MAC_BACKOFF_PROTECT, 0x00000114);

	/* RF chip init */
	zyd_lock_phy(sc);
	error = (*rf->init)(rf);
	zyd_unlock_phy(sc);
	if (error != 0) {
		printf("%s: radio initialization failed\n",
		    device_xname(sc->sc_dev));
		goto fail;
	}

	/* init beacon interval to 100ms */
	if ((error = zyd_set_beacon_interval(sc, 100)) != 0)
		goto fail;

fail:	return error;
}

Static int
zyd_read_eeprom(struct zyd_softc *sc)
{
	struct ieee80211com *ic = &sc->sc_ic;
	uint32_t tmp;
	uint16_t val;
	int i;

	/* read MAC address */
	(void)zyd_read32(sc, ZYD_EEPROM_MAC_ADDR_P1, &tmp);
	ic->ic_myaddr[0] = tmp & 0xff;
	ic->ic_myaddr[1] = tmp >>  8;
	ic->ic_myaddr[2] = tmp >> 16;
	ic->ic_myaddr[3] = tmp >> 24;
	(void)zyd_read32(sc, ZYD_EEPROM_MAC_ADDR_P2, &tmp);
	ic->ic_myaddr[4] = tmp & 0xff;
	ic->ic_myaddr[5] = tmp >>  8;

	(void)zyd_read32(sc, ZYD_EEPROM_POD, &tmp);
	sc->rf_rev = tmp & 0x0f;
	sc->pa_rev = (tmp >> 16) & 0x0f;

	/* read regulatory domain (currently unused) */
	(void)zyd_read32(sc, ZYD_EEPROM_SUBID, &tmp);
	sc->regdomain = tmp >> 16;
	DPRINTF(("regulatory domain %x\n", sc->regdomain));

	/* read Tx power calibration tables */
	for (i = 0; i < 7; i++) {
		(void)zyd_read16(sc, ZYD_EEPROM_PWR_CAL + i, &val);
		sc->pwr_cal[i * 2] = val >> 8;
		sc->pwr_cal[i * 2 + 1] = val & 0xff;

		(void)zyd_read16(sc, ZYD_EEPROM_PWR_INT + i, &val);
		sc->pwr_int[i * 2] = val >> 8;
		sc->pwr_int[i * 2 + 1] = val & 0xff;

		(void)zyd_read16(sc, ZYD_EEPROM_36M_CAL + i, &val);
		sc->ofdm36_cal[i * 2] = val >> 8;
		sc->ofdm36_cal[i * 2 + 1] = val & 0xff;

		(void)zyd_read16(sc, ZYD_EEPROM_48M_CAL + i, &val);
		sc->ofdm48_cal[i * 2] = val >> 8;
		sc->ofdm48_cal[i * 2 + 1] = val & 0xff;

		(void)zyd_read16(sc, ZYD_EEPROM_54M_CAL + i, &val);
		sc->ofdm54_cal[i * 2] = val >> 8;
		sc->ofdm54_cal[i * 2 + 1] = val & 0xff;
	}
	return 0;
}

Static int
zyd_set_macaddr(struct zyd_softc *sc, const uint8_t *addr)
{
	uint32_t tmp;

	tmp = addr[3] << 24 | addr[2] << 16 | addr[1] << 8 | addr[0];
	(void)zyd_write32(sc, ZYD_MAC_MACADRL, tmp);

	tmp = addr[5] << 8 | addr[4];
	(void)zyd_write32(sc, ZYD_MAC_MACADRH, tmp);

	return 0;
}

Static int
zyd_set_bssid(struct zyd_softc *sc, const uint8_t *addr)
{
	uint32_t tmp;

	tmp = addr[3] << 24 | addr[2] << 16 | addr[1] << 8 | addr[0];
	(void)zyd_write32(sc, ZYD_MAC_BSSADRL, tmp);

	tmp = addr[5] << 8 | addr[4];
	(void)zyd_write32(sc, ZYD_MAC_BSSADRH, tmp);

	return 0;
}

Static int
zyd_switch_radio(struct zyd_softc *sc, int on)
{
	struct zyd_rf *rf = &sc->sc_rf;
	int error;

	zyd_lock_phy(sc);
	error = (*rf->switch_radio)(rf, on);
	zyd_unlock_phy(sc);

	return error;
}

Static void
zyd_set_led(struct zyd_softc *sc, int which, int on)
{
	uint32_t tmp;

	(void)zyd_read32(sc, ZYD_MAC_TX_PE_CONTROL, &tmp);
	tmp &= ~which;
	if (on)
		tmp |= which;
	(void)zyd_write32(sc, ZYD_MAC_TX_PE_CONTROL, tmp);
}

Static int
zyd_set_rxfilter(struct zyd_softc *sc)
{
	uint32_t rxfilter;

	switch (sc->sc_ic.ic_opmode) {
	case IEEE80211_M_STA:
		rxfilter = ZYD_FILTER_BSS;
		break;
	case IEEE80211_M_IBSS:
	case IEEE80211_M_HOSTAP:
		rxfilter = ZYD_FILTER_HOSTAP;
		break;
	case IEEE80211_M_MONITOR:
		rxfilter = ZYD_FILTER_MONITOR;
		break;
	default:
		/* should not get there */
		return EINVAL;
	}
	return zyd_write32(sc, ZYD_MAC_RXFILTER, rxfilter);
}

Static void
zyd_set_chan(struct zyd_softc *sc, struct ieee80211_channel *c)
{
	struct ieee80211com *ic = &sc->sc_ic;
	struct zyd_rf *rf = &sc->sc_rf;
	u_int chan;

	chan = ieee80211_chan2ieee(ic, c);
	if (chan == 0 || chan == IEEE80211_CHAN_ANY)
		return;

	zyd_lock_phy(sc);

	(*rf->set_channel)(rf, chan);

	/* update Tx power */
	(void)zyd_write32(sc, ZYD_CR31, sc->pwr_int[chan - 1]);
	(void)zyd_write32(sc, ZYD_CR68, sc->pwr_cal[chan - 1]);

	if (sc->mac_rev == ZYD_ZD1211B) {
		(void)zyd_write32(sc, ZYD_CR67, sc->ofdm36_cal[chan - 1]);
		(void)zyd_write32(sc, ZYD_CR66, sc->ofdm48_cal[chan - 1]);
		(void)zyd_write32(sc, ZYD_CR65, sc->ofdm54_cal[chan - 1]);

		(void)zyd_write32(sc, ZYD_CR69, 0x28);
		(void)zyd_write32(sc, ZYD_CR69, 0x2a);
	}

	zyd_unlock_phy(sc);
}

Static int
zyd_set_beacon_interval(struct zyd_softc *sc, int bintval)
{
	/* XXX this is probably broken.. */
	(void)zyd_write32(sc, ZYD_CR_ATIM_WND_PERIOD, bintval - 2);
	(void)zyd_write32(sc, ZYD_CR_PRE_TBTT,        bintval - 1);
	(void)zyd_write32(sc, ZYD_CR_BCN_INTERVAL,    bintval);

	return 0;
}

Static uint8_t
zyd_plcp_signal(int rate)
{
	switch (rate) {
	/* CCK rates (returned values are device-dependent) */
	case 2:		return 0x0;
	case 4:		return 0x1;
	case 11:	return 0x2;
	case 22:	return 0x3;

	/* OFDM rates (cf IEEE Std 802.11a-1999, pp. 14 Table 80) */
	case 12:	return 0xb;
	case 18:	return 0xf;
	case 24:	return 0xa;
	case 36:	return 0xe;
	case 48:	return 0x9;
	case 72:	return 0xd;
	case 96:	return 0x8;
	case 108:	return 0xc;

	/* unsupported rates (should not get there) */
	default:	return 0xff;
	}
}

Static void
zyd_intr(struct usbd_xfer *xfer, void * priv, usbd_status status)
{
	struct zyd_softc *sc = (struct zyd_softc *)priv;
	struct zyd_cmd *cmd;
	uint32_t datalen;

	if (status != USBD_NORMAL_COMPLETION) {
		if (status == USBD_NOT_STARTED || status == USBD_CANCELLED)
			return;

		if (status == USBD_STALLED) {
			usbd_clear_endpoint_stall_async(
			    sc->zyd_ep[ZYD_ENDPT_IIN]);
		}
		return;
	}

	cmd = (struct zyd_cmd *)sc->ibuf;

	if (le16toh(cmd->code) == ZYD_NOTIF_RETRYSTATUS) {
		struct zyd_notif_retry *retry =
		    (struct zyd_notif_retry *)cmd->data;
		struct ieee80211com *ic = &sc->sc_ic;
		struct ifnet *ifp = &sc->sc_if;
		struct ieee80211_node *ni;

		DPRINTF(("retry intr: rate=0x%x addr=%s count=%d (0x%x)\n",
		    le16toh(retry->rate), ether_sprintf(retry->macaddr),
		    le16toh(retry->count) & 0xff, le16toh(retry->count)));

		/*
		 * Find the node to which the packet was sent and update its
		 * retry statistics.  In BSS mode, this node is the AP we're
		 * associated to so no lookup is actually needed.
		 */
		if (ic->ic_opmode != IEEE80211_M_STA) {
			ni = ieee80211_find_node(&ic->ic_scan, retry->macaddr);
			if (ni == NULL)
				return;	/* just ignore */
		} else
			ni = ic->ic_bss;

		((struct zyd_node *)ni)->amn.amn_retrycnt++;

		if (le16toh(retry->count) & 0x100)
			ifp->if_oerrors++;	/* too many retries */

	} else if (le16toh(cmd->code) == ZYD_NOTIF_IORD) {
		struct rq *rqp;

		if (le16toh(*(uint16_t *)cmd->data) == ZYD_CR_INTERRUPT)
			return;	/* HMAC interrupt */

		usbd_get_xfer_status(xfer, NULL, NULL, &datalen, NULL);
		datalen -= sizeof(cmd->code);
		datalen -= 2;	/* XXX: padding? */

		SIMPLEQ_FOREACH(rqp, &sc->sc_rqh, rq) {
			int i;

			if (sizeof(struct zyd_pair) * rqp->len != datalen)
				continue;
			for (i = 0; i < rqp->len; i++) {
				if (*(((const uint16_t *)rqp->idata) + i) !=
				    (((struct zyd_pair *)cmd->data) + i)->reg)
					break;
			}
			if (i != rqp->len)
				continue;

			/* copy answer into caller-supplied buffer */
			memcpy(rqp->odata, cmd->data,
			    sizeof(struct zyd_pair) * rqp->len);
			wakeup(rqp->odata);	/* wakeup caller */

			return;
		}
		return;	/* unexpected IORD notification */
	} else {
		printf("%s: unknown notification %x\n", device_xname(sc->sc_dev),
		    le16toh(cmd->code));
	}
}

Static void
zyd_rx_data(struct zyd_softc *sc, const uint8_t *buf, uint16_t len)
{
	struct ieee80211com *ic = &sc->sc_ic;
	struct ifnet *ifp = &sc->sc_if;
	struct ieee80211_node *ni;
	struct ieee80211_frame *wh;
	const struct zyd_plcphdr *plcp;
	const struct zyd_rx_stat *stat;
	struct mbuf *m;
	int rlen, s;

	if (len < ZYD_MIN_FRAGSZ) {
		printf("%s: frame too short (length=%d)\n",
		    device_xname(sc->sc_dev), len);
		ifp->if_ierrors++;
		return;
	}

	plcp = (const struct zyd_plcphdr *)buf;
	stat = (const struct zyd_rx_stat *)
	    (buf + len - sizeof(struct zyd_rx_stat));

	if (stat->flags & ZYD_RX_ERROR) {
		DPRINTF(("%s: RX status indicated error (%x)\n",
		    device_xname(sc->sc_dev), stat->flags));
		ifp->if_ierrors++;
		return;
	}

	/* compute actual frame length */
	rlen = len - sizeof(struct zyd_plcphdr) -
	    sizeof(struct zyd_rx_stat) - IEEE80211_CRC_LEN;

	/* allocate a mbuf to store the frame */
	MGETHDR(m, M_DONTWAIT, MT_DATA);
	if (m == NULL) {
		printf("%s: could not allocate rx mbuf\n",
		    device_xname(sc->sc_dev));
		ifp->if_ierrors++;
		return;
	}
	if (rlen > MHLEN) {
		MCLGET(m, M_DONTWAIT);
		if (!(m->m_flags & M_EXT)) {
			printf("%s: could not allocate rx mbuf cluster\n",
			    device_xname(sc->sc_dev));
			m_freem(m);
			ifp->if_ierrors++;
			return;
		}
	}
	m_set_rcvif(m, ifp);
	m->m_pkthdr.len = m->m_len = rlen;
	memcpy(mtod(m, uint8_t *), (const uint8_t *)(plcp + 1), rlen);

	s = splnet();

	if (sc->sc_drvbpf != NULL) {
		struct zyd_rx_radiotap_header *tap = &sc->sc_rxtap;
		static const uint8_t rates[] = {
			/* reverse function of zyd_plcp_signal() */
			2, 4, 11, 22, 0, 0, 0, 0,
			96, 48, 24, 12, 108, 72, 36, 18
		};

		tap->wr_flags = IEEE80211_RADIOTAP_F_FCS;
		tap->wr_chan_freq = htole16(ic->ic_curchan->ic_freq);
		tap->wr_chan_flags = htole16(ic->ic_curchan->ic_flags);
		tap->wr_rssi = stat->rssi;
		tap->wr_rate = rates[plcp->signal & 0xf];

		bpf_mtap2(sc->sc_drvbpf, tap, sc->sc_rxtap_len, m, BPF_D_IN);
	}

	wh = mtod(m, struct ieee80211_frame *);
	ni = ieee80211_find_rxnode(ic, (struct ieee80211_frame_min *)wh);
	ieee80211_input(ic, m, ni, stat->rssi, 0);

	/* node is no longer needed */
	ieee80211_free_node(ni);

	splx(s);
}

Static void
zyd_rxeof(struct usbd_xfer *xfer, void * priv, usbd_status status)
{
	struct zyd_rx_data *data = priv;
	struct zyd_softc *sc = data->sc;
	struct ifnet *ifp = &sc->sc_if;
	const struct zyd_rx_desc *desc;
	int len;

	if (status != USBD_NORMAL_COMPLETION) {
		if (status == USBD_NOT_STARTED || status == USBD_CANCELLED)
			return;

		if (status == USBD_STALLED)
			usbd_clear_endpoint_stall(sc->zyd_ep[ZYD_ENDPT_BIN]);

		goto skip;
	}
	usbd_get_xfer_status(xfer, NULL, NULL, &len, NULL);

	if (len < ZYD_MIN_RXBUFSZ) {
		printf("%s: xfer too short (length=%d)\n",
		    device_xname(sc->sc_dev), len);
		ifp->if_ierrors++;
		goto skip;
	}

	desc = (const struct zyd_rx_desc *)
	    (data->buf + len - sizeof(struct zyd_rx_desc));

	if (UGETW(desc->tag) == ZYD_TAG_MULTIFRAME) {
		const uint8_t *p = data->buf, *end = p + len;
		int i;

		DPRINTFN(3, ("received multi-frame transfer\n"));

		for (i = 0; i < ZYD_MAX_RXFRAMECNT; i++) {
			const uint16_t len16 = UGETW(desc->len[i]);

			if (len16 == 0 || p + len16 > end)
				break;

			zyd_rx_data(sc, p, len16);
			/* next frame is aligned on a 32-bit boundary */
			p += (len16 + 3) & ~3;
		}
	} else {
		DPRINTFN(3, ("received single-frame transfer\n"));

		zyd_rx_data(sc, data->buf, len);
	}

skip:	/* setup a new transfer */

	usbd_setup_xfer(xfer, data, NULL, ZYX_MAX_RXBUFSZ, USBD_SHORT_XFER_OK,
	    USBD_NO_TIMEOUT, zyd_rxeof);
	(void)usbd_transfer(xfer);
}

Static int
zyd_tx_mgt(struct zyd_softc *sc, struct mbuf *m0, struct ieee80211_node *ni)
{
	struct ieee80211com *ic = &sc->sc_ic;
	struct ifnet *ifp = &sc->sc_if;
	struct zyd_tx_desc *desc;
	struct zyd_tx_data *data;
	struct ieee80211_frame *wh;
	struct ieee80211_key *k;
	int xferlen, totlen, rate;
	uint16_t pktlen;
	usbd_status error;

	data = &sc->tx_data[0];
	desc = (struct zyd_tx_desc *)data->buf;

	rate = IEEE80211_IS_CHAN_5GHZ(ic->ic_curchan) ? 12 : 2;

	wh = mtod(m0, struct ieee80211_frame *);

	if (wh->i_fc[1] & IEEE80211_FC1_WEP) {
		k = ieee80211_crypto_encap(ic, ni, m0);
		if (k == NULL) {
			m_freem(m0);
			return ENOBUFS;
		}
	}

	data->ni = ni;

	wh = mtod(m0, struct ieee80211_frame *);

	xferlen = sizeof(struct zyd_tx_desc) + m0->m_pkthdr.len;
	totlen = m0->m_pkthdr.len + IEEE80211_CRC_LEN;

	/* fill Tx descriptor */
	desc->len = htole16(totlen);

	desc->flags = ZYD_TX_FLAG_BACKOFF;
	if (!IEEE80211_IS_MULTICAST(wh->i_addr1)) {
		/* multicast frames are not sent at OFDM rates in 802.11b/g */
		if (totlen > ic->ic_rtsthreshold) {
			desc->flags |= ZYD_TX_FLAG_RTS;
		} else if (ZYD_RATE_IS_OFDM(rate) &&
		    (ic->ic_flags & IEEE80211_F_USEPROT)) {
			if (ic->ic_protmode == IEEE80211_PROT_CTSONLY)
				desc->flags |= ZYD_TX_FLAG_CTS_TO_SELF;
			else if (ic->ic_protmode == IEEE80211_PROT_RTSCTS)
				desc->flags |= ZYD_TX_FLAG_RTS;
		}
	} else
		desc->flags |= ZYD_TX_FLAG_MULTICAST;

	if ((wh->i_fc[0] &
	    (IEEE80211_FC0_TYPE_MASK | IEEE80211_FC0_SUBTYPE_MASK)) ==
	    (IEEE80211_FC0_TYPE_CTL | IEEE80211_FC0_SUBTYPE_PS_POLL))
		desc->flags |= ZYD_TX_FLAG_TYPE(ZYD_TX_TYPE_PS_POLL);

	desc->phy = zyd_plcp_signal(rate);
	if (ZYD_RATE_IS_OFDM(rate)) {
		desc->phy |= ZYD_TX_PHY_OFDM;
		if (ic->ic_curmode == IEEE80211_MODE_11A)
			desc->phy |= ZYD_TX_PHY_5GHZ;
	} else if (rate != 2 && (ic->ic_flags & IEEE80211_F_SHPREAMBLE))
		desc->phy |= ZYD_TX_PHY_SHPREAMBLE;

	/* actual transmit length (XXX why +10?) */
	pktlen = sizeof(struct zyd_tx_desc) + 10;
	if (sc->mac_rev == ZYD_ZD1211)
		pktlen += totlen;
	desc->pktlen = htole16(pktlen);

	desc->plcp_length = (16 * totlen + rate - 1) / rate;
	desc->plcp_service = 0;
	if (rate == 22) {
		const int remainder = (16 * totlen) % 22;
		if (remainder != 0 && remainder < 7)
			desc->plcp_service |= ZYD_PLCP_LENGEXT;
	}

	if (sc->sc_drvbpf != NULL) {
		struct zyd_tx_radiotap_header *tap = &sc->sc_txtap;

		tap->wt_flags = 0;
		tap->wt_rate = rate;
		tap->wt_chan_freq = htole16(ic->ic_curchan->ic_freq);
		tap->wt_chan_flags = htole16(ic->ic_curchan->ic_flags);

		bpf_mtap2(sc->sc_drvbpf, tap, sc->sc_txtap_len, m0, BPF_D_OUT);
	}

	m_copydata(m0, 0, m0->m_pkthdr.len,
	    data->buf + sizeof(struct zyd_tx_desc));

	DPRINTFN(10, ("%s: sending mgt frame len=%zu rate=%u xferlen=%u\n",
	    device_xname(sc->sc_dev), (size_t)m0->m_pkthdr.len, rate, xferlen));

	m_freem(m0);	/* mbuf no longer needed */

	usbd_setup_xfer(data->xfer, data, data->buf, xferlen,
	    USBD_FORCE_SHORT_XFER, ZYD_TX_TIMEOUT, zyd_txeof);
	error = usbd_transfer(data->xfer);
	if (error != USBD_IN_PROGRESS && error != 0) {
		ifp->if_oerrors++;
		return EIO;
	}
	sc->tx_queued++;

	return 0;
}

Static void
zyd_txeof(struct usbd_xfer *xfer, void * priv, usbd_status status)
{
	struct zyd_tx_data *data = priv;
	struct zyd_softc *sc = data->sc;
	struct ifnet *ifp = &sc->sc_if;
	int s;

	if (status != USBD_NORMAL_COMPLETION) {
		if (status == USBD_NOT_STARTED || status == USBD_CANCELLED)
			return;

		printf("%s: could not transmit buffer: %s\n",
		    device_xname(sc->sc_dev), usbd_errstr(status));

		if (status == USBD_STALLED) {
			usbd_clear_endpoint_stall_async(
			    sc->zyd_ep[ZYD_ENDPT_BOUT]);
		}
		ifp->if_oerrors++;
		return;
	}

	s = splnet();

	/* update rate control statistics */
	((struct zyd_node *)data->ni)->amn.amn_txcnt++;

	ieee80211_free_node(data->ni);
	data->ni = NULL;

	sc->tx_queued--;
	ifp->if_opackets++;

	sc->tx_timer = 0;
	ifp->if_flags &= ~IFF_OACTIVE;
	zyd_start(ifp);

	splx(s);
}

Static int
zyd_tx_data(struct zyd_softc *sc, struct mbuf *m0, struct ieee80211_node *ni)
{
	struct ieee80211com *ic = &sc->sc_ic;
	struct ifnet *ifp = &sc->sc_if;
	struct zyd_tx_desc *desc;
	struct zyd_tx_data *data;
	struct ieee80211_frame *wh;
	struct ieee80211_key *k;
	int xferlen, totlen, rate;
	uint16_t pktlen;
	usbd_status error;

	wh = mtod(m0, struct ieee80211_frame *);

	if (ic->ic_fixed_rate != IEEE80211_FIXED_RATE_NONE)
		rate = ic->ic_bss->ni_rates.rs_rates[ic->ic_fixed_rate];
	else
		rate = ni->ni_rates.rs_rates[ni->ni_txrate];
	rate &= IEEE80211_RATE_VAL;

	if (wh->i_fc[1] & IEEE80211_FC1_WEP) {
		k = ieee80211_crypto_encap(ic, ni, m0);
		if (k == NULL) {
			m_freem(m0);
			return ENOBUFS;
		}

		/* packet header may have moved, reset our local pointer */
		wh = mtod(m0, struct ieee80211_frame *);
	}

	data = &sc->tx_data[0];
	desc = (struct zyd_tx_desc *)data->buf;

	data->ni = ni;

	xferlen = sizeof(struct zyd_tx_desc) + m0->m_pkthdr.len;
	totlen = m0->m_pkthdr.len + IEEE80211_CRC_LEN;

	/* fill Tx descriptor */
	desc->len = htole16(totlen);

	desc->flags = ZYD_TX_FLAG_BACKOFF;
	if (!IEEE80211_IS_MULTICAST(wh->i_addr1)) {
		/* multicast frames are not sent at OFDM rates in 802.11b/g */
		if (totlen > ic->ic_rtsthreshold) {
			desc->flags |= ZYD_TX_FLAG_RTS;
		} else if (ZYD_RATE_IS_OFDM(rate) &&
		    (ic->ic_flags & IEEE80211_F_USEPROT)) {
			if (ic->ic_protmode == IEEE80211_PROT_CTSONLY)
				desc->flags |= ZYD_TX_FLAG_CTS_TO_SELF;
			else if (ic->ic_protmode == IEEE80211_PROT_RTSCTS)
				desc->flags |= ZYD_TX_FLAG_RTS;
		}
	} else
		desc->flags |= ZYD_TX_FLAG_MULTICAST;

	if ((wh->i_fc[0] &
	    (IEEE80211_FC0_TYPE_MASK | IEEE80211_FC0_SUBTYPE_MASK)) ==
	    (IEEE80211_FC0_TYPE_CTL | IEEE80211_FC0_SUBTYPE_PS_POLL))
		desc->flags |= ZYD_TX_FLAG_TYPE(ZYD_TX_TYPE_PS_POLL);

	desc->phy = zyd_plcp_signal(rate);
	if (ZYD_RATE_IS_OFDM(rate)) {
		desc->phy |= ZYD_TX_PHY_OFDM;
		if (ic->ic_curmode == IEEE80211_MODE_11A)
			desc->phy |= ZYD_TX_PHY_5GHZ;
	} else if (rate != 2 && (ic->ic_flags & IEEE80211_F_SHPREAMBLE))
		desc->phy |= ZYD_TX_PHY_SHPREAMBLE;

	/* actual transmit length (XXX why +10?) */
	pktlen = sizeof(struct zyd_tx_desc) + 10;
	if (sc->mac_rev == ZYD_ZD1211)
		pktlen += totlen;
	desc->pktlen = htole16(pktlen);

	desc->plcp_length = (16 * totlen + rate - 1) / rate;
	desc->plcp_service = 0;
	if (rate == 22) {
		const int remainder = (16 * totlen) % 22;
		if (remainder != 0 && remainder < 7)
			desc->plcp_service |= ZYD_PLCP_LENGEXT;
	}

	if (sc->sc_drvbpf != NULL) {
		struct zyd_tx_radiotap_header *tap = &sc->sc_txtap;

		tap->wt_flags = 0;
		tap->wt_rate = rate;
		tap->wt_chan_freq = htole16(ic->ic_curchan->ic_freq);
		tap->wt_chan_flags = htole16(ic->ic_curchan->ic_flags);

		bpf_mtap2(sc->sc_drvbpf, tap, sc->sc_txtap_len, m0, BPF_D_OUT);
	}

	m_copydata(m0, 0, m0->m_pkthdr.len,
	    data->buf + sizeof(struct zyd_tx_desc));

	DPRINTFN(10, ("%s: sending data frame len=%zu rate=%u xferlen=%u\n",
	    device_xname(sc->sc_dev), (size_t)m0->m_pkthdr.len, rate, xferlen));

	m_freem(m0);	/* mbuf no longer needed */

	usbd_setup_xfer(data->xfer, data, data->buf, xferlen,
	    USBD_FORCE_SHORT_XFER, ZYD_TX_TIMEOUT, zyd_txeof);
	error = usbd_transfer(data->xfer);
	if (error != USBD_IN_PROGRESS && error != 0) {
		ifp->if_oerrors++;
		return EIO;
	}
	sc->tx_queued++;

	return 0;
}

Static void
zyd_start(struct ifnet *ifp)
{
	struct zyd_softc *sc = ifp->if_softc;
	struct ieee80211com *ic = &sc->sc_ic;
	struct ether_header *eh;
	struct ieee80211_node *ni;
	struct mbuf *m0;

	for (;;) {
		IF_POLL(&ic->ic_mgtq, m0);
		if (m0 != NULL) {
			if (sc->tx_queued >= ZYD_TX_LIST_CNT) {
				ifp->if_flags |= IFF_OACTIVE;
				break;
			}
			IF_DEQUEUE(&ic->ic_mgtq, m0);

			ni = M_GETCTX(m0, struct ieee80211_node *);
			M_CLEARCTX(m0);
			bpf_mtap3(ic->ic_rawbpf, m0, BPF_D_OUT);
			if (zyd_tx_mgt(sc, m0, ni) != 0)
				break;
		} else {
			if (ic->ic_state != IEEE80211_S_RUN)
				break;
			IFQ_POLL(&ifp->if_snd, m0);
			if (m0 == NULL)
				break;
			if (sc->tx_queued >= ZYD_TX_LIST_CNT) {
				ifp->if_flags |= IFF_OACTIVE;
				break;
			}
			IFQ_DEQUEUE(&ifp->if_snd, m0);

			if (m0->m_len < sizeof(struct ether_header) &&
			    !(m0 = m_pullup(m0, sizeof(struct ether_header))))
				continue;

			eh = mtod(m0, struct ether_header *);
			ni = ieee80211_find_txnode(ic, eh->ether_dhost);
			if (ni == NULL) {
				m_freem(m0);
				continue;
			}
			bpf_mtap(ifp, m0, BPF_D_OUT);
			if ((m0 = ieee80211_encap(ic, m0, ni)) == NULL) {
				ieee80211_free_node(ni);
				ifp->if_oerrors++;
				continue;
			}
			bpf_mtap3(ic->ic_rawbpf, m0, BPF_D_OUT);
			if (zyd_tx_data(sc, m0, ni) != 0) {
				ieee80211_free_node(ni);
				ifp->if_oerrors++;
				break;
			}
		}

		sc->tx_timer = 5;
		ifp->if_timer = 1;
	}
}

Static void
zyd_watchdog(struct ifnet *ifp)
{
	struct zyd_softc *sc = ifp->if_softc;
	struct ieee80211com *ic = &sc->sc_ic;

	ifp->if_timer = 0;

	if (sc->tx_timer > 0) {
		if (--sc->tx_timer == 0) {
			printf("%s: device timeout\n", device_xname(sc->sc_dev));
			/* zyd_init(ifp); XXX needs a process context ? */
			ifp->if_oerrors++;
			return;
		}
		ifp->if_timer = 1;
	}

	ieee80211_watchdog(ic);
}

Static int
zyd_ioctl(struct ifnet *ifp, u_long cmd, void *data)
{
	struct zyd_softc *sc = ifp->if_softc;
	struct ieee80211com *ic = &sc->sc_ic;
	int s, error = 0;

	s = splnet();

	switch (cmd) {
	case SIOCSIFFLAGS:
		if ((error = ifioctl_common(ifp, cmd, data)) != 0)
			break;
		/* XXX re-use ether_ioctl() */
		switch (ifp->if_flags & (IFF_UP|IFF_RUNNING)) {
		case IFF_UP:
			zyd_init(ifp);
			break;
		case IFF_RUNNING:
			zyd_stop(ifp, 1);
			break;
		default:
			break;
		}
		break;

	default:
		error = ieee80211_ioctl(ic, cmd, data);
	}

	if (error == ENETRESET) {
		if ((ifp->if_flags & (IFF_RUNNING | IFF_UP)) ==
		    (IFF_RUNNING | IFF_UP))
			zyd_init(ifp);
		error = 0;
	}

	splx(s);

	return error;
}

Static int
zyd_init(struct ifnet *ifp)
{
	struct zyd_softc *sc = ifp->if_softc;
	struct ieee80211com *ic = &sc->sc_ic;
	int i, error;

	zyd_stop(ifp, 0);

	IEEE80211_ADDR_COPY(ic->ic_myaddr, CLLADDR(ifp->if_sadl));
	DPRINTF(("setting MAC address to %s\n", ether_sprintf(ic->ic_myaddr)));
	error = zyd_set_macaddr(sc, ic->ic_myaddr);
	if (error != 0)
		return error;

	/* we'll do software WEP decryption for now */
	DPRINTF(("setting encryption type\n"));
	error = zyd_write32(sc, ZYD_MAC_ENCRYPTION_TYPE, ZYD_ENC_SNIFFER);
	if (error != 0)
		return error;

	/* promiscuous mode */
	(void)zyd_write32(sc, ZYD_MAC_SNIFFER,
	    (ic->ic_opmode == IEEE80211_M_MONITOR) ? 1 : 0);

	(void)zyd_set_rxfilter(sc);

	/* switch radio transmitter ON */
	(void)zyd_switch_radio(sc, 1);

	/* set basic rates */
	if (ic->ic_curmode == IEEE80211_MODE_11B)
		(void)zyd_write32(sc, ZYD_MAC_BAS_RATE, 0x0003);
	else if (ic->ic_curmode == IEEE80211_MODE_11A)
		(void)zyd_write32(sc, ZYD_MAC_BAS_RATE, 0x1500);
	else	/* assumes 802.11b/g */
		(void)zyd_write32(sc, ZYD_MAC_BAS_RATE, 0x000f);

	/* set mandatory rates */
	if (ic->ic_curmode == IEEE80211_MODE_11B)
		(void)zyd_write32(sc, ZYD_MAC_MAN_RATE, 0x000f);
	else if (ic->ic_curmode == IEEE80211_MODE_11A)
		(void)zyd_write32(sc, ZYD_MAC_MAN_RATE, 0x1500);
	else	/* assumes 802.11b/g */
		(void)zyd_write32(sc, ZYD_MAC_MAN_RATE, 0x150f);

	/* set default BSS channel */
	ic->ic_bss->ni_chan = ic->ic_ibss_chan;
	zyd_set_chan(sc, ic->ic_bss->ni_chan);

	/* enable interrupts */
	(void)zyd_write32(sc, ZYD_CR_INTERRUPT, ZYD_HWINT_MASK);

	/*
	 * Allocate Tx and Rx xfer queues.
	 */
	if ((error = zyd_alloc_tx_list(sc)) != 0) {
		printf("%s: could not allocate Tx list\n",
		    device_xname(sc->sc_dev));
		goto fail;
	}
	if ((error = zyd_alloc_rx_list(sc)) != 0) {
		printf("%s: could not allocate Rx list\n",
		    device_xname(sc->sc_dev));
		goto fail;
	}

	/*
	 * Start up the receive pipe.
	 */
	for (i = 0; i < ZYD_RX_LIST_CNT; i++) {
		struct zyd_rx_data *data = &sc->rx_data[i];

		usbd_setup_xfer(data->xfer, data, NULL, ZYX_MAX_RXBUFSZ,
		    USBD_SHORT_XFER_OK, USBD_NO_TIMEOUT, zyd_rxeof);
		error = usbd_transfer(data->xfer);
		if (error != USBD_IN_PROGRESS && error != 0) {
			printf("%s: could not queue Rx transfer\n",
			    device_xname(sc->sc_dev));
			goto fail;
		}
	}

	ifp->if_flags &= ~IFF_OACTIVE;
	ifp->if_flags |= IFF_RUNNING;

	if (ic->ic_opmode == IEEE80211_M_MONITOR)
		ieee80211_new_state(ic, IEEE80211_S_RUN, -1);
	else
		ieee80211_new_state(ic, IEEE80211_S_SCAN, -1);

	return 0;

fail:	zyd_stop(ifp, 1);
	return error;
}

Static void
zyd_stop(struct ifnet *ifp, int disable)
{
	struct zyd_softc *sc = ifp->if_softc;
	struct ieee80211com *ic = &sc->sc_ic;

	ieee80211_new_state(ic, IEEE80211_S_INIT, -1);	/* free all nodes */

	sc->tx_timer = 0;
	ifp->if_timer = 0;
	ifp->if_flags &= ~(IFF_RUNNING | IFF_OACTIVE);

	/* switch radio transmitter OFF */
	(void)zyd_switch_radio(sc, 0);

	/* disable Rx */
	(void)zyd_write32(sc, ZYD_MAC_RXFILTER, 0);

	/* disable interrupts */
	(void)zyd_write32(sc, ZYD_CR_INTERRUPT, 0);

	usbd_abort_pipe(sc->zyd_ep[ZYD_ENDPT_BIN]);
	usbd_abort_pipe(sc->zyd_ep[ZYD_ENDPT_BOUT]);

	zyd_free_rx_list(sc);
	zyd_free_tx_list(sc);
}

Static int
zyd_loadfirmware(struct zyd_softc *sc, u_char *fw, size_t size)
{
	usb_device_request_t req;
	uint16_t addr;
	uint8_t stat;

	DPRINTF(("firmware size=%zu\n", size));

	req.bmRequestType = UT_WRITE_VENDOR_DEVICE;
	req.bRequest = ZYD_DOWNLOADREQ;
	USETW(req.wIndex, 0);

	addr = ZYD_FIRMWARE_START_ADDR;
	while (size > 0) {
#if 0
		const int mlen = uimin(size, 4096);
#else
		/*
		 * XXXX: When the transfer size is 4096 bytes, it is not
		 * likely to be able to transfer it.
		 * The cause is port or machine or chip?
		 */
		const int mlen = uimin(size, 64);
#endif

		DPRINTF(("loading firmware block: len=%d, addr=0x%x\n", mlen,
		    addr));

		USETW(req.wValue, addr);
		USETW(req.wLength, mlen);
		if (usbd_do_request(sc->sc_udev, &req, fw) != 0)
			return EIO;

		addr += mlen / 2;
		fw   += mlen;
		size -= mlen;
	}

	/* check whether the upload succeeded */
	req.bmRequestType = UT_READ_VENDOR_DEVICE;
	req.bRequest = ZYD_DOWNLOADSTS;
	USETW(req.wValue, 0);
	USETW(req.wIndex, 0);
	USETW(req.wLength, sizeof(stat));
	if (usbd_do_request(sc->sc_udev, &req, &stat) != 0)
		return EIO;

	return (stat & 0x80) ? EIO : 0;
}

Static void
zyd_iter_func(void *arg, struct ieee80211_node *ni)
{
	struct zyd_softc *sc = arg;
	struct zyd_node *zn = (struct zyd_node *)ni;

	ieee80211_amrr_choose(&sc->amrr, ni, &zn->amn);
}

Static void
zyd_amrr_timeout(void *arg)
{
	struct zyd_softc *sc = arg;
	struct ieee80211com *ic = &sc->sc_ic;
	int s;

	s = splnet();
	if (ic->ic_opmode == IEEE80211_M_STA)
		zyd_iter_func(sc, ic->ic_bss);
	else
		ieee80211_iterate_nodes(&ic->ic_sta, zyd_iter_func, sc);
	splx(s);

	callout_reset(&sc->sc_amrr_ch, hz, zyd_amrr_timeout, sc);
}

Static void
zyd_newassoc(struct ieee80211_node *ni, int isnew)
{
	struct zyd_softc *sc = ni->ni_ic->ic_ifp->if_softc;
	int i;

	ieee80211_amrr_node_init(&sc->amrr, &((struct zyd_node *)ni)->amn);

	/* set rate to some reasonable initial value */
	for (i = ni->ni_rates.rs_nrates - 1;
	     i > 0 && (ni->ni_rates.rs_rates[i] & IEEE80211_RATE_VAL) > 72;
	     i--);
	ni->ni_txrate = i;
}

int
zyd_activate(device_t self, enum devact act)
{
	struct zyd_softc *sc = device_private(self);

	switch (act) {
	case DVACT_DEACTIVATE:
		if_deactivate(&sc->sc_if);
		return 0;
	default:
		return EOPNOTSUPP;
	}
}<|MERGE_RESOLUTION|>--- conflicted
+++ resolved
@@ -1,9 +1,5 @@
 /*	$OpenBSD: if_zyd.c,v 1.52 2007/02/11 00:08:04 jsg Exp $	*/
-<<<<<<< HEAD
-/*	$NetBSD: if_zyd.c,v 1.50 2018/08/02 06:09:04 riastradh Exp $	*/
-=======
 /*	$NetBSD: if_zyd.c,v 1.51 2018/09/03 16:29:33 riastradh Exp $	*/
->>>>>>> 598bd837
 
 /*-
  * Copyright (c) 2006 by Damien Bergamini <damien.bergamini@free.fr>
@@ -27,11 +23,7 @@
  */
 
 #include <sys/cdefs.h>
-<<<<<<< HEAD
-__KERNEL_RCSID(0, "$NetBSD: if_zyd.c,v 1.50 2018/08/02 06:09:04 riastradh Exp $");
-=======
 __KERNEL_RCSID(0, "$NetBSD: if_zyd.c,v 1.51 2018/09/03 16:29:33 riastradh Exp $");
->>>>>>> 598bd837
 
 #ifdef _KERNEL_OPT
 #include "opt_usb.h"
