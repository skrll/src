<<<<<<< HEAD
/*	$NetBSD: udl.c,v 1.21 2018/04/01 04:35:05 ryo Exp $	*/
=======
/*	$NetBSD: udl.c,v 1.22 2018/09/03 16:29:34 riastradh Exp $	*/
>>>>>>> 598bd837

/*-
 * Copyright (c) 2009 FUKAUMI Naoki.
 * All rights reserved.
 *
 * Redistribution and use in source and binary forms, with or without
 * modification, are permitted provided that the following conditions
 * are met:
 * 1. Redistributions of source code must retain the above copyright
 *    notice, this list of conditions and the following disclaimer.
 * 2. Redistributions in binary form must reproduce the above copyright
 *    notice, this list of conditions and the following disclaimer in the
 *    documentation and/or other materials provided with the distribution.
 *
 * THIS SOFTWARE IS PROVIDED BY THE AUTHOR ``AS IS'' AND ANY EXPRESS OR
 * IMPLIED WARRANTIES, INCLUDING, BUT NOT LIMITED TO, THE IMPLIED WARRANTIES
 * OF MERCHANTABILITY AND FITNESS FOR A PARTICULAR PURPOSE ARE DISCLAIMED.
 * IN NO EVENT SHALL THE AUTHOR BE LIABLE FOR ANY DIRECT, INDIRECT,
 * INCIDENTAL, SPECIAL, EXEMPLARY, OR CONSEQUENTIAL DAMAGES (INCLUDING, BUT
 * NOT LIMITED TO, PROCUREMENT OF SUBSTITUTE GOODS OR SERVICES; LOSS OF USE,
 * DATA, OR PROFITS; OR BUSINESS INTERRUPTION) HOWEVER CAUSED AND ON ANY
 * THEORY OF LIABILITY, WHETHER IN CONTRACT, STRICT LIABILITY, OR TORT
 * (INCLUDING NEGLIGENCE OR OTHERWISE) ARISING IN ANY WAY OUT OF THE USE OF
 * THIS SOFTWARE, EVEN IF ADVISED OF THE POSSIBILITY OF SUCH DAMAGE.
 */

/*
 * Copyright (c) 2009 Marcus Glocker <mglocker@openbsd.org>
 *
 * Permission to use, copy, modify, and distribute this software for any
 * purpose with or without fee is hereby granted, provided that the above
 * copyright notice and this permission notice appear in all copies.
 *
 * THE SOFTWARE IS PROVIDED "AS IS" AND THE AUTHOR DISCLAIMS ALL WARRANTIES
 * WITH REGARD TO THIS SOFTWARE INCLUDING ALL IMPLIED WARRANTIES OF
 * MERCHANTABILITY AND FITNESS. IN NO EVENT SHALL THE AUTHOR BE LIABLE FOR
 * ANY SPECIAL, DIRECT, INDIRECT, OR CONSEQUENTIAL DAMAGES OR ANY DAMAGES
 * WHATSOEVER RESULTING FROM LOSS OF USE, DATA OR PROFITS, WHETHER IN AN
 * ACTION OF CONTRACT, NEGLIGENCE OR OTHER TORTIOUS ACTION, ARISING OUT OF
 * OR IN CONNECTION WITH THE USE OR PERFORMANCE OF THIS SOFTWARE.
 */

/*
 * Driver for the ``DisplayLink DL-1x0 / DL-1x5'' graphic chips based
 * on the reversed engineered specifications of Florian Echtler
 * <floe at butterbrot dot org>:
 *
 * 	http://floe.butterbrot.org/displaylink/doku.php
 *
 * This driver was written by Marcus Glocker for OpenBSD and ported to
 * NetBSD by FUKAUMI Naoki with many modification.
 */

#include <sys/cdefs.h>
<<<<<<< HEAD
__KERNEL_RCSID(0, "$NetBSD: udl.c,v 1.21 2018/04/01 04:35:05 ryo Exp $");
=======
__KERNEL_RCSID(0, "$NetBSD: udl.c,v 1.22 2018/09/03 16:29:34 riastradh Exp $");
>>>>>>> 598bd837

#ifdef _KERNEL_OPT
#include "opt_usb.h"
#endif

#include <sys/param.h>
#include <sys/device.h>
#include <sys/kernel.h>
#include <sys/proc.h>
#include <sys/systm.h>
#include <sys/kmem.h>
#include <sys/kthread.h>
#include <sys/condvar.h>
#include <uvm/uvm.h>

#include <sys/bus.h>
#include <sys/endian.h>

#include <dev/usb/usb.h>
#include <dev/usb/usbdi.h>
#include <dev/usb/usbdivar.h>
#include <dev/usb/usbdi_util.h>
#include <dev/usb/usb_mem.h>
#include <dev/usb/usbdevs.h>

#include <dev/firmload.h>

#include <dev/videomode/videomode.h>
#include <dev/videomode/edidvar.h>

#include <dev/wscons/wsconsio.h>
#include <dev/wscons/wsdisplayvar.h>
#include <dev/rasops/rasops.h>

#include <dev/usb/udl.h>
#ifdef notyet
#include <dev/usb/udlio.h>
#endif

/*
 * Defines.
 */
#ifdef UDL_DEBUG
#define DPRINTF(x)	do { if (udl_debug) printf x; } while (0)
#define DPRINTFN(n, x)	do { if (udl_debug >= (n)) printf x; } while (0)
int udl_debug = 1;
#else
#define DPRINTF(x)	do {} while (0)
#define DPRINTFN(n, x)	do {} while (0)
#endif

/*
 * Prototypes.
 */
static int		udl_match(device_t, cfdata_t, void *);
static void		udl_attach(device_t, device_t, void *);
static int		udl_detach(device_t, int);

static int		udl_ioctl(void *, void *, u_long, void *, int,
			    struct lwp *);
static paddr_t		udl_mmap(void *, void *, off_t, int);
static int		udl_alloc_screen(void *, const struct wsscreen_descr *,
			    void **, int *, int *, long *);
static void		udl_free_screen(void *, void *);
static int		udl_show_screen(void *, void *, int,
			    void (*)(void *, int, int), void *);

static void		udl_comp_load(struct udl_softc *);
static void		udl_comp_unload(struct udl_softc *);
static int		udl_fbmem_alloc(struct udl_softc *);
static void		udl_fbmem_free(struct udl_softc *);
static int		udl_cmdq_alloc(struct udl_softc *);
static void		udl_cmdq_free(struct udl_softc *);
static struct udl_cmdq *udl_cmdq_get(struct udl_softc *sc);
static void		udl_cmdq_put(struct udl_softc *sc,
			    struct udl_cmdq *cmdq);
static void		udl_cmdq_flush(struct udl_softc *);

static void		udl_cursor(void *, int, int, int);
static void		udl_putchar(void *, int, int, u_int, long);
static void		udl_copycols(void *, int, int, int, int);
static void		udl_erasecols(void *, int, int, int, long);
static void		udl_copyrows(void *, int, int, int);
static void		udl_eraserows(void *, int, int, long);

static void		udl_restore_char(struct rasops_info *);
static void		udl_draw_char(struct rasops_info *, uint16_t *, u_int,
			    int, int);
static void		udl_copy_rect(struct udl_softc *, int, int, int, int,
			    int, int);
static void		udl_fill_rect(struct udl_softc *, uint16_t, int, int,
			    int, int);
#ifdef notyet
static void		udl_draw_rect(struct udl_softc *,
			    struct udl_ioctl_damage *);
static void		udl_draw_rect_comp(struct udl_softc *,
			    struct udl_ioctl_damage *);
#endif

static inline void	udl_copy_line(struct udl_softc *, int, int, int);
static inline void	udl_fill_line(struct udl_softc *, uint16_t, int, int);
static inline void	udl_draw_line(struct udl_softc *, uint16_t *, int,
			    int);
#ifdef notyet
static inline void	udl_draw_line_comp(struct udl_softc *, uint16_t *, int,
			    int);
#endif

static int		udl_cmd_send(struct udl_softc *);
static void		udl_cmd_send_async(struct udl_softc *);
static void		udl_cmd_send_async_cb(struct usbd_xfer *,
			    void *, usbd_status);

static int		udl_ctrl_msg(struct udl_softc *, uint8_t, uint8_t,
			    uint16_t, uint16_t, uint8_t *, uint16_t);
static int		udl_init(struct udl_softc *);
static void		udl_read_edid(struct udl_softc *);
static void		udl_set_address(struct udl_softc *, int, int, int,
			    int);
static void		udl_blank(struct udl_softc *, int);
static uint16_t		udl_lfsr(uint16_t);
static int		udl_set_resolution(struct udl_softc *,
			    const struct videomode *);
static const struct videomode *udl_videomode_lookup(const char *);
static void		udl_update_thread(void *);
static inline void udl_startstop(struct udl_softc *, bool);

static inline void
udl_cmd_add_1(struct udl_softc *sc, uint8_t val)
{

	*sc->sc_cmd_buf++ = val;
}

static inline void
udl_cmd_add_2(struct udl_softc *sc, uint16_t val)
{

	be16enc(sc->sc_cmd_buf, val);
	sc->sc_cmd_buf += 2;
}

static inline void
udl_cmd_add_3(struct udl_softc *sc, uint32_t val)
{

	udl_cmd_add_2(sc, val >> 8);
	udl_cmd_add_1(sc, val);
}

static inline void
udl_cmd_add_4(struct udl_softc *sc, uint32_t val)
{

	be32enc(sc->sc_cmd_buf, val);
	sc->sc_cmd_buf += 4;
}

static inline void
udl_cmd_add_buf(struct udl_softc *sc, uint16_t *buf, int width)
{
#if BYTE_ORDER == BIG_ENDIAN
	memcpy(sc->sc_cmd_buf, buf, width * 2);
	sc->sc_cmd_buf += width * 2;
#else
	uint16_t *endp;

	endp = buf + width;

	if (((uintptr_t)sc->sc_cmd_buf & 1) == 0) {
		while (buf < endp) {
			*(uint16_t *)sc->sc_cmd_buf = htobe16(*buf++);
			sc->sc_cmd_buf += 2;
		}
	} else {
		while (buf < endp) {
			be16enc(sc->sc_cmd_buf, *buf++);
			sc->sc_cmd_buf += 2;
		}
	}
#endif
}

static inline void
udl_reg_write_1(struct udl_softc *sc, uint8_t reg, uint8_t val)
{

	udl_cmd_add_4(sc, (UDL_BULK_SOC << 24) |
	    (UDL_BULK_CMD_REG_WRITE_1 << 16) | (reg << 8) | val);
}

static inline void
udl_reg_write_2(struct udl_softc *sc, uint8_t reg, uint16_t val)
{

	udl_reg_write_1(sc, reg++, val >> 8);
	udl_reg_write_1(sc, reg, val);
}

static inline void
udl_reg_write_3(struct udl_softc *sc, uint8_t reg, uint32_t val)
{

	udl_reg_write_1(sc, reg++, val >> 16);
	udl_reg_write_1(sc, reg++, val >> 8);
	udl_reg_write_1(sc, reg, val);
}

/* XXX */
static int
firmware_load(const char *dname, const char *iname, uint8_t **ucodep,
    size_t *sizep)
{
	firmware_handle_t fh;
	int error;

	if ((error = firmware_open(dname, iname, &fh)) != 0)
		return error;
	*sizep = firmware_get_size(fh);
	if ((*ucodep = firmware_malloc(*sizep)) == NULL) {
		firmware_close(fh);
		return ENOMEM;
	}
	if ((error = firmware_read(fh, 0, *ucodep, *sizep)) != 0)
		firmware_free(*ucodep, *sizep);
	firmware_close(fh);

	return error;
}

/*
 * Driver glue.
 */
CFATTACH_DECL_NEW(udl, sizeof(struct udl_softc),
	udl_match, udl_attach, udl_detach, NULL);

/*
 * wsdisplay glue.
 */
static struct wsdisplay_accessops udl_accessops = {
	udl_ioctl,
	udl_mmap,
	udl_alloc_screen,
	udl_free_screen,
	udl_show_screen,
	NULL,
	NULL,
	NULL,
};

/*
 * Matching devices.
 */
static const struct usb_devno udl_devs[] = {
	{ USB_VENDOR_DISPLAYLINK, USB_PRODUCT_DISPLAYLINK_GUC2020 },
	{ USB_VENDOR_DISPLAYLINK, USB_PRODUCT_DISPLAYLINK_LD220 },
	{ USB_VENDOR_DISPLAYLINK, USB_PRODUCT_DISPLAYLINK_LD190 },
	{ USB_VENDOR_DISPLAYLINK, USB_PRODUCT_DISPLAYLINK_U70 },
	{ USB_VENDOR_DISPLAYLINK, USB_PRODUCT_DISPLAYLINK_POLARIS2 },
	{ USB_VENDOR_DISPLAYLINK, USB_PRODUCT_DISPLAYLINK_VCUD60 },
	{ USB_VENDOR_DISPLAYLINK, USB_PRODUCT_DISPLAYLINK_CONV },
	{ USB_VENDOR_DISPLAYLINK, USB_PRODUCT_DISPLAYLINK_DLDVI },
	{ USB_VENDOR_DISPLAYLINK, USB_PRODUCT_DISPLAYLINK_USBRGB },
	{ USB_VENDOR_DISPLAYLINK, USB_PRODUCT_DISPLAYLINK_LCDUSB7X },
	{ USB_VENDOR_DISPLAYLINK, USB_PRODUCT_DISPLAYLINK_LCDUSB10X },
	{ USB_VENDOR_DISPLAYLINK, USB_PRODUCT_DISPLAYLINK_VGA10 },
	{ USB_VENDOR_DISPLAYLINK, USB_PRODUCT_DISPLAYLINK_WSDVI },
	{ USB_VENDOR_DISPLAYLINK, USB_PRODUCT_DISPLAYLINK_EC008 },
	{ USB_VENDOR_DISPLAYLINK, USB_PRODUCT_DISPLAYLINK_GXDVIU2 },
	{ USB_VENDOR_DISPLAYLINK, USB_PRODUCT_DISPLAYLINK_GXDVIU2B },
	{ USB_VENDOR_DISPLAYLINK, USB_PRODUCT_DISPLAYLINK_LCD4300U },
	{ USB_VENDOR_DISPLAYLINK, USB_PRODUCT_DISPLAYLINK_LCD8000U },
	{ USB_VENDOR_DISPLAYLINK, USB_PRODUCT_DISPLAYLINK_HPDOCK },
	{ USB_VENDOR_DISPLAYLINK, USB_PRODUCT_DISPLAYLINK_NL571 },
	{ USB_VENDOR_DISPLAYLINK, USB_PRODUCT_DISPLAYLINK_M01061 },
	{ USB_VENDOR_DISPLAYLINK, USB_PRODUCT_DISPLAYLINK_NBDOCK },
	{ USB_VENDOR_DISPLAYLINK, USB_PRODUCT_DISPLAYLINK_SWDVI },
	{ USB_VENDOR_DISPLAYLINK, USB_PRODUCT_DISPLAYLINK_LUM70 },
	{ USB_VENDOR_DISPLAYLINK, USB_PRODUCT_DISPLAYLINK_LCD8000UD_DVI },
	{ USB_VENDOR_DISPLAYLINK, USB_PRODUCT_DISPLAYLINK_LDEWX015U },
	{ USB_VENDOR_DISPLAYLINK, USB_PRODUCT_DISPLAYLINK_MIMO },
	{ USB_VENDOR_DISPLAYLINK, USB_PRODUCT_DISPLAYLINK_PLUGABLE },
	{ USB_VENDOR_DISPLAYLINK, USB_PRODUCT_DISPLAYLINK_LT1421WIDE },
	{ USB_VENDOR_DISPLAYLINK, USB_PRODUCT_DISPLAYLINK_SD_U2VDH },
	{ USB_VENDOR_DISPLAYLINK, USB_PRODUCT_DISPLAYLINK_UM7X0 },
	{ USB_VENDOR_DISPLAYLINK, USB_PRODUCT_DISPLAYLINK_FYDVI },
	{ USB_VENDOR_DISPLAYLINK, USB_PRODUCT_DISPLAYLINK_FYDVI2 }
};

static int
udl_match(device_t parent, cfdata_t match, void *aux)
{
	struct usb_attach_arg *uaa = aux;

	if (usb_lookup(udl_devs, uaa->uaa_vendor, uaa->uaa_product) != NULL)
		return UMATCH_VENDOR_PRODUCT;

	return UMATCH_NONE;
}

static void
udl_attach(device_t parent, device_t self, void *aux)
{
	struct udl_softc *sc = device_private(self);
	struct usb_attach_arg *uaa = aux;
	struct wsemuldisplaydev_attach_args aa;
	const struct videomode *vmp;
	usbd_status error;
	char *devinfop;

	aprint_naive("\n");
	aprint_normal("\n");

	sc->sc_dev = self;
	sc->sc_udev = uaa->uaa_device;

	devinfop = usbd_devinfo_alloc(sc->sc_udev, 0);
	aprint_normal_dev(sc->sc_dev, "%s\n", devinfop);
	usbd_devinfo_free(devinfop);

	/*
	 * Set device configuration descriptor number.
	 */
	error = usbd_set_config_no(sc->sc_udev, 1, 0);
	if (error != USBD_NORMAL_COMPLETION) {
		aprint_error_dev(self, "failed to set configuration"
		    ", err=%s\n", usbd_errstr(error));
		return;
	}

	/*
	 * Create device handle to interface descriptor.
	 */
	error = usbd_device2interface_handle(sc->sc_udev, 0, &sc->sc_iface);
	if (error != USBD_NORMAL_COMPLETION)
		return;

	/*
	 * Open bulk TX pipe.
	 */
	error = usbd_open_pipe(sc->sc_iface, 1, USBD_EXCLUSIVE_USE,
	    &sc->sc_tx_pipeh);
	if (error != USBD_NORMAL_COMPLETION)
		return;

	/*
	 * Allocate bulk command queue.
	 */
#ifdef UDL_EVENT_COUNTERS
	evcnt_attach_dynamic(&sc->sc_ev_cmdq_get, EVCNT_TYPE_MISC, NULL,
	    device_xname(sc->sc_dev), "udl_cmdq_get");
	evcnt_attach_dynamic(&sc->sc_ev_cmdq_put, EVCNT_TYPE_MISC, NULL,
	    device_xname(sc->sc_dev), "udl_cmdq_put");
	evcnt_attach_dynamic(&sc->sc_ev_cmdq_wait, EVCNT_TYPE_MISC, NULL,
	    device_xname(sc->sc_dev), "udl_cmdq_wait");
	evcnt_attach_dynamic(&sc->sc_ev_cmdq_timeout, EVCNT_TYPE_MISC, NULL,
	    device_xname(sc->sc_dev), "udl_cmdq_timeout");
#endif

	if (udl_cmdq_alloc(sc) != 0)
		return;

	cv_init(&sc->sc_cv, device_xname(sc->sc_dev));
	mutex_init(&sc->sc_mtx, MUTEX_DEFAULT, IPL_TTY); /* XXX for tty_lock */

	if ((sc->sc_cmd_cur = udl_cmdq_get(sc)) == NULL)
		return;
	UDL_CMD_BUFINIT(sc);

	/*
	 * Initialize chip.
	 */
	if (udl_init(sc) != 0)
		return;

	udl_read_edid(sc);

	/*
	 * Initialize resolution.
	 */
#ifndef UDL_VIDEOMODE
	if (sc->sc_ei.edid_nmodes != 0 &&
	    sc->sc_ei.edid_preferred_mode != NULL)
		vmp = sc->sc_ei.edid_preferred_mode;
	else
#define UDL_VIDEOMODE	"640x480x60"
#endif
		vmp = udl_videomode_lookup(UDL_VIDEOMODE);

	if (vmp == NULL)
		return;

	sc->sc_width = vmp->hdisplay;
	sc->sc_height = vmp->vdisplay;
	sc->sc_offscreen = sc->sc_height * 3 / 2;
	sc->sc_depth = 16;

	if (udl_set_resolution(sc, vmp) != 0)
		return;

	sc->sc_defaultscreen.name = "default";
	sc->sc_screens[0] = &sc->sc_defaultscreen;
	sc->sc_screenlist.nscreens = 1;
	sc->sc_screenlist.screens = sc->sc_screens;

	/*
	 * Set initial wsdisplay emulation mode.
	 */
	sc->sc_mode = WSDISPLAYIO_MODE_EMUL;

	/*
	 * Attach wsdisplay.
	 */
	aa.console = 0;
	aa.scrdata = &sc->sc_screenlist;
	aa.accessops = &udl_accessops;
	aa.accesscookie = sc;

	sc->sc_wsdisplay =
	    config_found(sc->sc_dev, &aa, wsemuldisplaydevprint);

	usbd_add_drv_event(USB_EVENT_DRIVER_ATTACH, sc->sc_udev, sc->sc_dev);

	mutex_init(&sc->sc_thread_mtx, MUTEX_DEFAULT, IPL_NONE);
	cv_init(&sc->sc_thread_cv, "udlcv");
	sc->sc_dying = false;
	sc->sc_thread_stop = true;
	kthread_create(PRI_BIO, KTHREAD_MPSAFE | KTHREAD_MUSTJOIN, NULL,
	    udl_update_thread, sc, &sc->sc_thread, "udlupd");
}

static int
udl_detach(device_t self, int flags)
{
	struct udl_softc *sc = device_private(self);

	/*
	 * Close bulk TX pipe.
	 */
	if (sc->sc_tx_pipeh != NULL) {
		usbd_abort_pipe(sc->sc_tx_pipeh);
	}

	/*
	 * Free command xfer buffers.
	 */
	udl_cmdq_flush(sc);
	udl_cmdq_free(sc);

	if (sc->sc_tx_pipeh != NULL) {
		usbd_close_pipe(sc->sc_tx_pipeh);
	}

	/*
	 * Free Huffman table.
	 */
	udl_comp_unload(sc);

	/*
	 * Free framebuffer memory.
	 */
	udl_fbmem_free(sc);

	mutex_enter(&sc->sc_thread_mtx);
	sc->sc_dying = true;
	cv_broadcast(&sc->sc_thread_cv);
	mutex_exit(&sc->sc_thread_mtx);
	kthread_join(sc->sc_thread);

	cv_destroy(&sc->sc_cv);
	mutex_destroy(&sc->sc_mtx);
	cv_destroy(&sc->sc_thread_cv);
	mutex_destroy(&sc->sc_thread_mtx);

	/*
	 * Detach wsdisplay.
	 */
	if (sc->sc_wsdisplay != NULL)
		config_detach(sc->sc_wsdisplay, DETACH_FORCE);

	usbd_add_drv_event(USB_EVENT_DRIVER_DETACH, sc->sc_udev, sc->sc_dev);

#ifdef UDL_EVENT_COUNTERS
	evcnt_detach(&sc->sc_ev_cmdq_get);
	evcnt_detach(&sc->sc_ev_cmdq_put);
	evcnt_detach(&sc->sc_ev_cmdq_wait);
	evcnt_detach(&sc->sc_ev_cmdq_timeout);
#endif

	return 0;
}

static int
udl_ioctl(void *v, void *vs, u_long cmd, void *data, int flag, struct lwp *l)
{
	struct udl_softc *sc = v;
#ifdef notyet
	struct udl_ioctl_damage *d;
#endif
	struct wsdisplay_fbinfo *wdf;
	u_int mode;

	switch (cmd) {
	case WSDISPLAYIO_GTYPE:
		*(u_int *)data = WSDISPLAY_TYPE_DL;
		return 0;

	case WSDISPLAYIO_GINFO:
		wdf = (struct wsdisplay_fbinfo *)data;
		wdf->height = sc->sc_height;
		wdf->width = sc->sc_width;
		wdf->depth = sc->sc_depth;
		wdf->cmsize = 0;
		return 0;

	case WSDISPLAYIO_GVIDEO:
		*(u_int *)data = sc->sc_blank;
		return 0;

	case WSDISPLAYIO_SVIDEO:
		mode = *(u_int *)data;
		if (mode == sc->sc_blank)
			return 0;
		switch (mode) {
		case WSDISPLAYIO_VIDEO_OFF:
			udl_startstop(sc, true);
			udl_blank(sc, 1);
			break;
		case WSDISPLAYIO_VIDEO_ON:
			udl_blank(sc, 0);
			break;
		default:
			return EINVAL;
		}
		if (UDL_CMD_BUFSIZE(sc) > 0)
			udl_cmd_send_async(sc);
		udl_cmdq_flush(sc);
		sc->sc_blank = mode;
		return 0;

	case WSDISPLAYIO_SMODE:
		mode = *(u_int *)data;
		if (mode == sc->sc_mode)
			return 0;
		switch (mode) {
		case WSDISPLAYIO_MODE_EMUL:
			udl_startstop(sc, true);
			/* clear screen */
			udl_fill_rect(sc, 0, 0, 0, sc->sc_width,
			    sc->sc_height);
			if (UDL_CMD_BUFSIZE(sc) > 0)
				udl_cmd_send_async(sc);
			udl_cmdq_flush(sc);
			udl_comp_unload(sc);
			break;
		case WSDISPLAYIO_MODE_DUMBFB:
			if (UDL_CMD_BUFSIZE(sc) > 0)
				udl_cmd_send_async(sc);
			udl_cmdq_flush(sc);
			udl_comp_load(sc);
			udl_startstop(sc, false);
			break;
		default:
			return EINVAL;
		}
		sc->sc_mode = mode;
		return 0;

	case WSDISPLAYIO_LINEBYTES:
		*(u_int *)data = sc->sc_width * (sc->sc_depth / 8);
		return 0;

#ifdef notyet
	/*
	 * XXX
	 * OpenBSD allows device specific ioctl()s and use this
	 * UDLIO_DAMAGE for the damage extension ops of X servers.
	 * Before blindly pulling such interfaces, probably we should
	 * discuss how such devices should be handled which have
	 * in-direct framebuffer memories that should be transfered
	 * per updated rectangle regions via MI wscons APIs.
	 */
	case UDLIO_DAMAGE:
		d = (struct udl_ioctl_damage *)data;
		d->status = UDLIO_STATUS_OK;
		if (sc->sc_flags & UDL_COMPRDY)
			udl_draw_rect_comp(sc, d);
		else
			udl_draw_rect(sc, d);
		return 0;
#endif
	}

	return EPASSTHROUGH;
}

static paddr_t
udl_mmap(void *v, void *vs, off_t off, int prot)
{
	struct udl_softc *sc = v;
	vaddr_t vaddr;
	paddr_t paddr;
	bool rv __diagused;

	if (off < 0 || off > roundup2(UDL_FBMEM_SIZE(sc), PAGE_SIZE))
		return -1;

	/* allocate framebuffer memory */
	if (udl_fbmem_alloc(sc) != 0)
		return -1;

	udl_startstop(sc, false);

	vaddr = (vaddr_t)sc->sc_fbmem + off;
	rv = pmap_extract(pmap_kernel(), vaddr, &paddr);
	KASSERT(rv);
	paddr += vaddr & PGOFSET;

	/* XXX we need MI paddr_t -> mmap cookie API */
#if defined(__aarch64__)
#define PTOMMAP(paddr)	aarch64_btop((char *)paddr)
#elif defined(__alpha__)
#define PTOMMAP(paddr)	alpha_btop((char *)paddr)
#elif defined(__arm__)
#define PTOMMAP(paddr)	arm_btop((u_long)paddr)
#elif defined(__hppa__)
#define PTOMMAP(paddr)	btop((u_long)paddr)
#elif defined(__i386__) || defined(__x86_64__)
#define PTOMMAP(paddr)	x86_btop(paddr)
#elif defined(__m68k__)
#define PTOMMAP(paddr)	m68k_btop((char *)paddr)
#elif defined(__mips__)
#define PTOMMAP(paddr)	mips_btop(paddr)
#elif defined(__powerpc__)
#define PTOMMAP(paddr)	(paddr)
#elif defined(__sh__)
#define PTOMMAP(paddr)	sh3_btop(paddr)
#elif defined(__sparc__)
#define PTOMMAP(paddr)	(paddr)
#elif defined(__sparc64__)
#define PTOMMAP(paddr)	atop(paddr)
#elif defined(__vax__)
#define PTOMMAP(paddr)	btop((u_int)paddr)
#endif

	return PTOMMAP(paddr);
}

static int
udl_alloc_screen(void *v, const struct wsscreen_descr *type,
    void **cookiep, int *curxp, int *curyp, long *attrp)
{
	struct udl_softc *sc = v;

	if (sc->sc_nscreens > 0)
		return ENOMEM;

	/*
	 * Initialize rasops.
	 */
	sc->sc_ri.ri_depth = sc->sc_depth;
	sc->sc_ri.ri_bits = NULL;
	sc->sc_ri.ri_width = sc->sc_width;
	sc->sc_ri.ri_height = sc->sc_height;
	sc->sc_ri.ri_stride = sc->sc_width * (sc->sc_depth / 8);
	sc->sc_ri.ri_hw = sc;
	sc->sc_ri.ri_flg = 0;

	if (sc->sc_depth == 16) {
		sc->sc_ri.ri_rnum = 5;
		sc->sc_ri.ri_gnum = 6;
		sc->sc_ri.ri_bnum = 5;
		sc->sc_ri.ri_rpos = 11;
		sc->sc_ri.ri_gpos = 5;
		sc->sc_ri.ri_bpos = 0;
	}

	rasops_init(&sc->sc_ri, sc->sc_height / 8, sc->sc_width / 8);

	sc->sc_ri.ri_ops.cursor = udl_cursor;
	sc->sc_ri.ri_ops.putchar = udl_putchar;
	sc->sc_ri.ri_ops.copycols = udl_copycols;
	sc->sc_ri.ri_ops.erasecols = udl_erasecols;
	sc->sc_ri.ri_ops.copyrows = udl_copyrows;
	sc->sc_ri.ri_ops.eraserows = udl_eraserows;

	sc->sc_ri.ri_ops.allocattr(&sc->sc_ri, 0, 0, 0, attrp);

	sc->sc_defaultscreen.ncols = sc->sc_ri.ri_cols;
	sc->sc_defaultscreen.nrows = sc->sc_ri.ri_rows;
	sc->sc_defaultscreen.textops = &sc->sc_ri.ri_ops;
	sc->sc_defaultscreen.fontwidth = sc->sc_ri.ri_font->fontwidth;
	sc->sc_defaultscreen.fontheight = sc->sc_ri.ri_font->fontheight;
	sc->sc_defaultscreen.capabilities = sc->sc_ri.ri_caps;

	*cookiep = &sc->sc_ri;
	*curxp = 0;
	*curyp = 0;

	sc->sc_nscreens++;

	return 0;
}

static void
udl_free_screen(void *v, void *cookie)
{
	struct udl_softc *sc = v;

	sc->sc_nscreens--;
}

static int
udl_show_screen(void *v, void *cookie, int waitok,
    void (*cb)(void *, int, int), void *cbarg)
{

	return 0;
}

static inline void
udl_cmd_add_decomptable(struct udl_softc *sc, uint8_t *buf, int len)
{

	udl_cmd_add_2(sc, (UDL_BULK_SOC << 8) | UDL_BULK_CMD_DECOMP);
	udl_cmd_add_4(sc, 0x263871cd);	/* magic number */
	udl_cmd_add_4(sc, 0x00000200);	/* 512 byte chunks */
	memcpy(sc->sc_cmd_buf, buf, len);
	sc->sc_cmd_buf += len;
}

static void
udl_comp_load(struct udl_softc *sc)
{
	struct udl_huffman *h;
	uint8_t *decomp;
	size_t decomp_size;
	int error, i;

	if (!(sc->sc_flags & UDL_DECOMPRDY)) {
		error = firmware_load("udl", "udl-decomp", &decomp,
		    &decomp_size);
		if (error != 0) {
			aprint_error_dev(sc->sc_dev,
			    "error %d, could not read decomp table %s!\n",
			    error, "udl-decomp");
			return;
		}
		udl_cmd_add_decomptable(sc, decomp, decomp_size);
		firmware_free(decomp, decomp_size);
		if (udl_cmd_send(sc) != 0)
			return;
		sc->sc_flags |= UDL_DECOMPRDY;
	}

	if (!(sc->sc_flags & UDL_COMPRDY)) {
		error = firmware_load("udl", "udl-comp", &sc->sc_huffman,
		    &sc->sc_huffman_size);
		if (error != 0) {
			aprint_error_dev(sc->sc_dev,
			    "error %d, could not read huffman table %s!\n",
			    error, "udl-comp");
			return;
		}
		h = (struct udl_huffman *)sc->sc_huffman;
		for (i = 0; i < UDL_HUFFMAN_RECORDS; i++)
			h[i].bit_pattern = be32toh(h[i].bit_pattern);
		sc->sc_huffman_base = sc->sc_huffman + UDL_HUFFMAN_BASE;
		sc->sc_flags |= UDL_COMPRDY;
	}
}

static void
udl_comp_unload(struct udl_softc *sc)
{

	if (sc->sc_flags & UDL_COMPRDY) {
		firmware_free(sc->sc_huffman, sc->sc_huffman_size);
		sc->sc_huffman = NULL;
		sc->sc_huffman_size = 0;
		sc->sc_flags &= ~UDL_COMPRDY;
	}
}

static int
udl_fbmem_alloc(struct udl_softc *sc)
{

	mutex_enter(&sc->sc_thread_mtx);
	if (sc->sc_fbmem == NULL)
		sc->sc_fbmem = kmem_zalloc(UDL_FBMEM_SIZE(sc), KM_SLEEP);
	if (sc->sc_fbmem_prev == NULL)
		sc->sc_fbmem_prev = kmem_zalloc(UDL_FBMEM_SIZE(sc), KM_SLEEP);
	mutex_exit(&sc->sc_thread_mtx);

	return 0;
}

static void
udl_fbmem_free(struct udl_softc *sc)
{

	mutex_enter(&sc->sc_thread_mtx);
	if (sc->sc_fbmem != NULL) {
		kmem_free(sc->sc_fbmem, UDL_FBMEM_SIZE(sc));
		sc->sc_fbmem = NULL;
	}
	if (sc->sc_fbmem_prev != NULL) {
		kmem_free(sc->sc_fbmem_prev, UDL_FBMEM_SIZE(sc));
		sc->sc_fbmem_prev = NULL;
	}
	mutex_exit(&sc->sc_thread_mtx);
}

static int
udl_cmdq_alloc(struct udl_softc *sc)
{
	struct udl_cmdq *cmdq;
	int i;

	TAILQ_INIT(&sc->sc_freecmd);
	TAILQ_INIT(&sc->sc_xfercmd);

	for (i = 0; i < UDL_NCMDQ; i++) {
		cmdq = &sc->sc_cmdq[i];

		cmdq->cq_sc = sc;

		int err = usbd_create_xfer(sc->sc_tx_pipeh,
		    UDL_CMD_BUFFER_SIZE, 0, 0, &cmdq->cq_xfer);
		if (err) {
			aprint_error_dev(sc->sc_dev,
			    "%s: can't allocate xfer handle!\n", __func__);
			goto error;
		}

		cmdq->cq_buf = usbd_get_buffer(cmdq->cq_xfer);

		TAILQ_INSERT_TAIL(&sc->sc_freecmd, cmdq, cq_chain);
	}

	return 0;

 error:
	udl_cmdq_free(sc);
	return -1;
}

static void
udl_cmdq_free(struct udl_softc *sc)
{
	struct udl_cmdq *cmdq;
	int i;

	for (i = 0; i < UDL_NCMDQ; i++) {
		cmdq = &sc->sc_cmdq[i];

		if (cmdq->cq_xfer != NULL) {
			usbd_destroy_xfer(cmdq->cq_xfer);
			cmdq->cq_xfer = NULL;
			cmdq->cq_buf = NULL;
		}
	}
}

static struct udl_cmdq *
udl_cmdq_get(struct udl_softc *sc)
{
	struct udl_cmdq *cmdq;

	cmdq = TAILQ_FIRST(&sc->sc_freecmd);
	if (cmdq != NULL) {
		TAILQ_REMOVE(&sc->sc_freecmd, cmdq, cq_chain);
		UDL_EVCNT_INCR(&sc->sc_ev_cmdq_get);
	}

	return cmdq;
}

static void
udl_cmdq_put(struct udl_softc *sc, struct udl_cmdq *cmdq)
{

	TAILQ_INSERT_TAIL(&sc->sc_freecmd, cmdq, cq_chain);
	UDL_EVCNT_INCR(&sc->sc_ev_cmdq_put);
}

static void
udl_cmdq_flush(struct udl_softc *sc)
{

	mutex_enter(&sc->sc_mtx);
	while (TAILQ_FIRST(&sc->sc_xfercmd) != NULL)
		cv_wait(&sc->sc_cv, &sc->sc_mtx);
	mutex_exit(&sc->sc_mtx);
}

static void
udl_cursor(void *cookie, int on, int row, int col)
{
	struct rasops_info *ri = cookie;
	struct udl_softc *sc = ri->ri_hw;
	int x, y, width, height;

	if (ri->ri_flg & RI_CURSOR)
		udl_restore_char(ri);

	ri->ri_crow = row;
	ri->ri_ccol = col;

	if (on != 0) {
		ri->ri_flg |= RI_CURSOR;

		x = col * ri->ri_font->fontwidth;
		y = row * ri->ri_font->fontheight;
		width = ri->ri_font->fontwidth;
		height = ri->ri_font->fontheight;

		/* save the last character block to off-screen */
		udl_copy_rect(sc, x, y, 0, sc->sc_offscreen, width, height);

		/* draw cursor */
		udl_fill_rect(sc, 0xffff, x, y, width, 1);
		udl_fill_rect(sc, 0xffff, x, y + 1, 1, height - 2);
		udl_fill_rect(sc, 0xffff, x + width - 1, y + 1, 1, height - 2);
		udl_fill_rect(sc, 0xffff, x, y + height - 1, width, 1);

		udl_cmd_send_async(sc);
	} else
		ri->ri_flg &= ~RI_CURSOR;
}

static void
udl_putchar(void *cookie, int row, int col, u_int uc, long attr)
{
	struct rasops_info *ri = cookie;
	struct udl_softc *sc = ri->ri_hw;
	uint16_t rgb16[2];
	int fg, bg, underline, x, y, width, height;

	rasops_unpack_attr(attr, &fg, &bg, &underline);
	rgb16[1] = (uint16_t)ri->ri_devcmap[fg];
	rgb16[0] = (uint16_t)ri->ri_devcmap[bg];

	x = col * ri->ri_font->fontwidth;
	y = row * ri->ri_font->fontheight;
	width = ri->ri_font->fontwidth;
	height = ri->ri_font->fontheight;

	if (uc == ' ') {
		/*
		 * Writting a block for the space character instead rendering
		 * it from font bits is more slim.
		 */
		udl_fill_rect(sc, rgb16[0], x, y, width, height);
	} else {
		/* render a character from font bits */
		udl_draw_char(ri, rgb16, uc, x, y);
	}

	if (underline != 0)
		udl_fill_rect(sc, rgb16[1], x, y + height - 1, width, 1);

#if 0
	udl_cmd_send_async(sc);
#endif
}

static void
udl_copycols(void *cookie, int row, int src, int dst, int num)
{
	struct rasops_info *ri = cookie;
	struct udl_softc *sc = ri->ri_hw;
	int sx, dx, y, width, height;

	sx = src * ri->ri_font->fontwidth;
	dx = dst * ri->ri_font->fontwidth;
	y = row * ri->ri_font->fontheight;
	width = num * ri->ri_font->fontwidth;
	height = ri->ri_font->fontheight;

	/* copy row block to off-screen first to fix overlay-copy problem */
	udl_copy_rect(sc, sx, y, 0, sc->sc_offscreen, width, height);

	/* copy row block back from off-screen now */
	udl_copy_rect(sc, 0, sc->sc_offscreen, dx, y, width, height);
#if 0
	udl_cmd_send_async(sc);
#endif
}

static void
udl_erasecols(void *cookie, int row, int col, int num, long attr)
{
	struct rasops_info *ri = cookie;
	struct udl_softc *sc = ri->ri_hw;
	uint16_t rgb16;
	int fg, bg, x, y, width, height;

	rasops_unpack_attr(attr, &fg, &bg, NULL);
	rgb16 = (uint16_t)ri->ri_devcmap[bg];

	x = col * ri->ri_font->fontwidth;
	y = row * ri->ri_font->fontheight;
	width = num * ri->ri_font->fontwidth;
	height = ri->ri_font->fontheight;

	udl_fill_rect(sc, rgb16, x, y, width, height);
#if 0
	udl_cmd_send_async(sc);
#endif
}

static void
udl_copyrows(void *cookie, int src, int dst, int num)
{
	struct rasops_info *ri = cookie;
	struct udl_softc *sc = ri->ri_hw;
	int sy, ey, dy, width, height;

	width = ri->ri_emuwidth;
	height = ri->ri_font->fontheight;

	if (dst < src) {
		sy = src * height;
		ey = (src + num) * height;
		dy = dst * height;

		while (sy < ey) {
			udl_copy_rect(sc, 0, sy, 0, dy, width, height);
			sy += height;
			dy += height;
		}
	} else {
		sy = (src + num) * height;
		ey = src * height;
		dy = (dst + num) * height;

		while (sy > ey) {
			sy -= height;
			dy -= height;
			udl_copy_rect(sc, 0, sy, 0, dy, width, height);
		}
	}
#if 0
	udl_cmd_send_async(sc);
#endif
}

static void
udl_eraserows(void *cookie, int row, int num, long attr)
{
	struct rasops_info *ri = cookie;
	struct udl_softc *sc = ri->ri_hw;
	uint16_t rgb16;
	int fg, bg, y, width, height;

	rasops_unpack_attr(attr, &fg, &bg, NULL);
	rgb16 = (uint16_t)ri->ri_devcmap[bg];

	y = row * ri->ri_font->fontheight;
	width = ri->ri_emuwidth;
	height = num * ri->ri_font->fontheight;

	udl_fill_rect(sc, rgb16, 0, y, width, height);
#if 0
	udl_cmd_send_async(sc);
#endif
}

static void
udl_restore_char(struct rasops_info *ri)
{
	struct udl_softc *sc = ri->ri_hw;
	int x, y, width, height;

	x = ri->ri_ccol * ri->ri_font->fontwidth;
	y = ri->ri_crow * ri->ri_font->fontheight;
	width = ri->ri_font->fontwidth;
	height = ri->ri_font->fontheight;

	/* restore the last saved character from off-screen */
	udl_copy_rect(sc, 0, sc->sc_offscreen, x, y, width, height);
}

static void
udl_draw_char(struct rasops_info *ri, uint16_t *rgb16, u_int uc, int x, int y)
{
	struct udl_softc *sc = ri->ri_hw;
	struct wsdisplay_font *font = ri->ri_font;
	uint32_t fontbits;
	uint16_t pixels[32];
	uint8_t *fontbase;
	int i, soff, eoff;

	soff = y * sc->sc_width + x;
	eoff = (y + font->fontheight) * sc->sc_width + x;
	fontbase = (uint8_t *)font->data + (uc - font->firstchar) *
	    ri->ri_fontscale;

	while (soff < eoff) {
		fontbits = 0;
		switch (font->stride) {
		case 4:
			fontbits |= fontbase[3];
			/* FALLTHROUGH */
		case 3:
			fontbits |= fontbase[2] << 8;
			/* FALLTHROUGH */
		case 2:
			fontbits |= fontbase[1] << 16;
			/* FALLTHROUGH */
		case 1:
			fontbits |= fontbase[0] << 24;
		}
		fontbase += font->stride;

		for (i = 0; i < font->fontwidth; i++) {
			pixels[i] = rgb16[(fontbits >> 31) & 1];
			fontbits <<= 1;
		}

		udl_draw_line(sc, pixels, soff, font->fontwidth);
		soff += sc->sc_width;
	}
}

static void
udl_copy_rect(struct udl_softc *sc, int sx, int sy, int dx, int dy, int width,
    int height)
{
	int sbase, soff, ebase, eoff, dbase, doff, width_cur;

	sbase = sy * sc->sc_width;
	ebase = (sy + height) * sc->sc_width;
	dbase = dy * sc->sc_width;

	while (width > 0) {
		soff = sbase + sx;
		eoff = ebase + sx;
		doff = dbase + dx;

		if (width >= UDL_CMD_WIDTH_MAX)
			width_cur = UDL_CMD_WIDTH_MAX;
		else
			width_cur = width;

		while (soff < eoff) {
			udl_copy_line(sc, soff, doff, width_cur);
			soff += sc->sc_width;
			doff += sc->sc_width;
		}

		sx += width_cur;
		dx += width_cur;
		width -= width_cur;
	}
}

static void
udl_fill_rect(struct udl_softc *sc, uint16_t rgb16, int x, int y, int width,
    int height)
{
	int sbase, soff, ebase, eoff, width_cur;

	sbase = y * sc->sc_width;
	ebase = (y + height) * sc->sc_width;

	while (width > 0) {
		soff = sbase + x;
		eoff = ebase + x;

		if (width >= UDL_CMD_WIDTH_MAX)
			width_cur = UDL_CMD_WIDTH_MAX;
		else
			width_cur = width;

		while (soff < eoff) {
			udl_fill_line(sc, rgb16, soff, width_cur);
			soff += sc->sc_width;
		}

		x += width_cur;
		width -= width_cur;
	}
}

#ifdef notyet
static void
udl_draw_rect(struct udl_softc *sc, struct udl_ioctl_damage *d)
{
	int sbase, soff, ebase, eoff, x, y, width, width_cur, height;

	x = d->x1;
	y = d->y1;
	width = d->x2 - d->x1;
	height = d->y2 - d->y1;
	sbase = y * sc->sc_width;
	ebase = (y + height) * sc->sc_width;

	while (width > 0) {
		soff = sbase + x;
		eoff = ebase + x;

		if (width >= UDL_CMD_WIDTH_MAX)
			width_cur = UDL_CMD_WIDTH_MAX;
		else
			width_cur = width;

		while (soff < eoff) {
			udl_draw_line(sc, (uint16_t *)sc->sc_fbmem + soff,
			    soff, width_cur);
			soff += sc->sc_width;
		}

		x += width_cur;
		width -= width_cur;
	}

	udl_cmd_send_async(sc);
}

static void
udl_draw_rect_comp(struct udl_softc *sc, struct udl_ioctl_damage *d)
{
	int soff, eoff, x, y, width, height;

	x = d->x1;
	y = d->y1;
	width = d->x2 - d->x1;
	height = d->y2 - d->y1;
	soff = y * sc->sc_width + x;
	eoff = (y + height) * sc->sc_width + x;

	udl_reg_write_1(sc, UDL_REG_SYNC, 0xff);
	sc->sc_cmd_cblen = 4;

	while (soff < eoff) {
		udl_draw_line_comp(sc, (uint16_t *)sc->sc_fbmem + soff, soff,
		    width);
		soff += sc->sc_width;
	}

	udl_cmd_send_async(sc);
}
#endif

static inline void
udl_copy_line(struct udl_softc *sc, int soff, int doff, int width)
{

	if (__predict_false((UDL_CMD_BUFSIZE(sc) + UDL_CMD_COPY_SIZE + 2) >
	    UDL_CMD_BUFFER_SIZE))
		udl_cmd_send_async(sc);

	udl_cmd_add_2(sc, (UDL_BULK_SOC << 8) | UDL_BULK_CMD_FB_COPY16);
	udl_cmd_add_4(sc, ((doff * 2) << 8) | (width & 0xff));

	udl_cmd_add_3(sc, soff * 2);
}

static inline void
udl_fill_line(struct udl_softc *sc, uint16_t rgb16, int off, int width)
{

	if (__predict_false((UDL_CMD_BUFSIZE(sc) + UDL_CMD_FILL_SIZE + 2) >
	    UDL_CMD_BUFFER_SIZE))
		udl_cmd_send_async(sc);

	udl_cmd_add_2(sc, (UDL_BULK_SOC << 8) | UDL_BULK_CMD_FB_RLE16);
	udl_cmd_add_4(sc, ((off * 2) << 8) | (width & 0xff));

	udl_cmd_add_1(sc, width);
	udl_cmd_add_2(sc, rgb16);
}

static inline void
udl_draw_line(struct udl_softc *sc, uint16_t *buf, int off, int width)
{

	if (__predict_false(
	    (UDL_CMD_BUFSIZE(sc) + UDL_CMD_DRAW_SIZE(width) + 2) >
	    UDL_CMD_BUFFER_SIZE))
		udl_cmd_send_async(sc);

	udl_cmd_add_2(sc, (UDL_BULK_SOC << 8) | UDL_BULK_CMD_FB_WRITE16);
	udl_cmd_add_4(sc, ((off * 2) << 8) | (width & 0xff));

	udl_cmd_add_buf(sc, buf, width);
}

#ifdef notyet
static inline int
udl_cmd_add_buf_comp(struct udl_softc *sc, uint16_t *buf, int width)
{
	struct udl_huffman *h;
	uint16_t *startp, *endp;
	uint32_t bit_pattern;
	uint16_t prev;
	int16_t diff;
	uint8_t bit_count, bit_pos, bit_rem, curlen;

	startp = buf;
	if (width >= UDL_CMD_WIDTH_MAX)
		endp = buf + UDL_CMD_WIDTH_MAX;
	else
		endp = buf + width;

	prev = bit_pos = *sc->sc_cmd_buf = 0;
	bit_rem = 8;

	/*
	 * Generate a sub-block with maximal 256 pixels compressed data.
	 */
	while (buf < endp) {
		/* get difference between current and previous pixel */
		diff = *buf - prev;

		/* get the huffman difference bit sequence */
		h = (struct udl_huffman *)sc->sc_huffman_base + diff;
		bit_count = h->bit_count;
		bit_pattern = h->bit_pattern;

		curlen = (bit_pos + bit_count + 7) / 8;
		if (__predict_false((sc->sc_cmd_cblen + curlen + 1) >
		    UDL_CMD_COMP_BLOCK_SIZE))
			break;

		/* generate one pixel compressed data */
		while (bit_count >= bit_rem) {
			*sc->sc_cmd_buf++ |=
			    (bit_pattern & ((1 << bit_rem) - 1)) << bit_pos;
			*sc->sc_cmd_buf = 0;
			sc->sc_cmd_cblen++;
			bit_count -= bit_rem;
			bit_pattern >>= bit_rem;
			bit_pos = 0;
			bit_rem = 8;
		}

		if (bit_count > 0) {
			*sc->sc_cmd_buf |=
			    (bit_pattern & ((1 << bit_count) - 1)) << bit_pos;
			bit_pos += bit_count;
			bit_rem -= bit_count;
		}

		prev = *buf++;
	}

	/*
	 * If we have bits left in our last byte, round up to the next
	 * byte, so we don't overwrite them.
	 */
	if (bit_pos > 0) {
		sc->sc_cmd_buf++;
		sc->sc_cmd_cblen++;
	}

	/* return how many pixels we have compressed */
	return buf - startp;
}

static inline void
udl_draw_line_comp(struct udl_softc *sc, uint16_t *buf, int off, int width)
{
	uint8_t *widthp;
	int width_cur;

	while (width > 0) {
		if (__predict_false(
		    (sc->sc_cmd_cblen + UDL_CMD_COMP_MIN_SIZE + 1) >
		    UDL_CMD_COMP_BLOCK_SIZE)) {
			if (UDL_CMD_BUFSIZE(sc) < UDL_CMD_COMP_THRESHOLD) {
				while (sc->sc_cmd_cblen <
				    UDL_CMD_COMP_BLOCK_SIZE) {
					*sc->sc_cmd_buf++ = 0;
					sc->sc_cmd_cblen++;
				}
			} else
				udl_cmd_send_async(sc);
			udl_reg_write_1(sc, UDL_REG_SYNC, 0xff);
			sc->sc_cmd_cblen = 4;
		}

		udl_cmd_add_2(sc, (UDL_BULK_SOC << 8) |
		    (UDL_BULK_CMD_FB_WRITE16 | UDL_BULK_CMD_FB_COMP));
		udl_cmd_add_4(sc, (off * 2) << 8);

		widthp = sc->sc_cmd_buf - 1;

		sc->sc_cmd_cblen += UDL_CMD_HEADER_SIZE;

		width_cur = udl_cmd_add_buf_comp(sc, buf, width);

		*widthp = width_cur;
		buf += width_cur;
		off += width_cur;
		width -= width_cur;
	}
}
#endif

static int
udl_cmd_send(struct udl_softc *sc)
{
	struct udl_cmdq *cmdq;
	usbd_status error;
	uint32_t len;

	cmdq = sc->sc_cmd_cur;

	/* mark end of command stack */
	udl_cmd_add_2(sc, (UDL_BULK_SOC << 8) | UDL_BULK_CMD_EOC);

	len = UDL_CMD_BUFSIZE(sc);

	/* do xfer */
	error = usbd_bulk_transfer(cmdq->cq_xfer, sc->sc_tx_pipeh, 0,
	    USBD_NO_TIMEOUT, cmdq->cq_buf, &len);

	UDL_CMD_BUFINIT(sc);

	if (error != USBD_NORMAL_COMPLETION) {
		aprint_error_dev(sc->sc_dev, "%s: %s!\n", __func__,
		    usbd_errstr(error));
		return -1;
	}

	return 0;
}

static void
udl_cmd_send_async(struct udl_softc *sc)
{
	struct udl_cmdq *cmdq;
	usbd_status error;
	uint32_t len;

#if 1
	/*
	 * XXX
	 * All tty ops for wsemul are called with tty_lock spin mutex held,
	 * so we can't call cv_wait(9) here to acquire a free buffer.
	 * For now, all commands and data for wsemul ops are discarded
	 * if there is no free command buffer, and then screen text might
	 * be corrupted on large scroll ops etc.
	 *
	 * Probably we have to reorganize the giant tty_lock mutex, or
	 * change wsdisplay APIs (especially wsdisplaystart()) to return
	 * a number of actually handled characters as OpenBSD does, but
	 * the latter one requires whole API changes around rasops(9) etc.
	 */
	if (sc->sc_mode == WSDISPLAYIO_MODE_EMUL) {
		if (TAILQ_FIRST(&sc->sc_freecmd) == NULL) {
			UDL_CMD_BUFINIT(sc);
			return;
		}
	}
#endif

	cmdq = sc->sc_cmd_cur;

	/* mark end of command stack */
	udl_cmd_add_2(sc, (UDL_BULK_SOC << 8) | UDL_BULK_CMD_EOC);

	len = UDL_CMD_BUFSIZE(sc);

	/* do xfer */
	mutex_enter(&sc->sc_mtx);
	usbd_setup_xfer(cmdq->cq_xfer, cmdq, cmdq->cq_buf,
	    len, 0, USBD_NO_TIMEOUT, udl_cmd_send_async_cb);
	error = usbd_transfer(cmdq->cq_xfer);
	if (error != USBD_NORMAL_COMPLETION && error != USBD_IN_PROGRESS) {
		aprint_error_dev(sc->sc_dev, "%s: %s!\n", __func__,
		    usbd_errstr(error));
		mutex_exit(&sc->sc_mtx);
		goto end;
	}

	TAILQ_INSERT_TAIL(&sc->sc_xfercmd, cmdq, cq_chain);
	cmdq = udl_cmdq_get(sc);
	mutex_exit(&sc->sc_mtx);
	while (cmdq == NULL) {
		int err;
		UDL_EVCNT_INCR(&sc->sc_ev_cmdq_wait);
		mutex_enter(&sc->sc_mtx);
		err = cv_timedwait(&sc->sc_cv, &sc->sc_mtx,
		    mstohz(100) /* XXX is this needed? */);
		if (err != 0) {
			DPRINTF(("%s: %s: cv timeout (error = %d)\n",
			    device_xname(sc->sc_dev), __func__, err));
			UDL_EVCNT_INCR(&sc->sc_ev_cmdq_timeout);
		}
		cmdq = udl_cmdq_get(sc);
		mutex_exit(&sc->sc_mtx);
	}
	sc->sc_cmd_cur = cmdq;
 end:
	UDL_CMD_BUFINIT(sc);
}

static void
udl_cmd_send_async_cb(struct usbd_xfer *xfer, void * priv,
    usbd_status status)
{
	struct udl_cmdq *cmdq = priv;
	struct udl_softc *sc = cmdq->cq_sc;

	if (status != USBD_NORMAL_COMPLETION) {
		aprint_error_dev(sc->sc_dev, "%s: %s!\n", __func__,
		    usbd_errstr(status));

		if (status == USBD_NOT_STARTED || status == USBD_CANCELLED)
			return;
		if (status == USBD_STALLED)
			usbd_clear_endpoint_stall_async(sc->sc_tx_pipeh);
	}

	mutex_enter(&sc->sc_mtx);
	TAILQ_REMOVE(&sc->sc_xfercmd, cmdq, cq_chain);
	udl_cmdq_put(sc, cmdq);

	/* signal xfer op that sleeps for a free xfer buffer */
	cv_signal(&sc->sc_cv);
	mutex_exit(&sc->sc_mtx);
}

static int
udl_ctrl_msg(struct udl_softc *sc, uint8_t rt, uint8_t r, uint16_t index,
    uint16_t value, uint8_t *buf, uint16_t len)
{
	usb_device_request_t req;
	usbd_status error;

	req.bmRequestType = rt;
	req.bRequest = r;
	USETW(req.wIndex, index);
	USETW(req.wValue, value);
	USETW(req.wLength, len);

	error = usbd_do_request(sc->sc_udev, &req, buf);
	if (error != USBD_NORMAL_COMPLETION) {
		aprint_error_dev(sc->sc_dev, "%s: %s!\n", __func__,
		    usbd_errstr(error));
		return -1;
	}

	return 0;
}

static int
udl_init(struct udl_softc *sc)
{
	static uint8_t key[16] = {
	    0x57, 0xcd, 0xdc, 0xa7, 0x1c, 0x88, 0x5e, 0x15,
	    0x60, 0xfe, 0xc6, 0x97, 0x16, 0x3d, 0x47, 0xf2
	};
	uint8_t status[4], val;

	if (udl_ctrl_msg(sc, UT_READ_VENDOR_DEVICE, UDL_CTRL_CMD_READ_STATUS,
	    0x0000, 0x0000, status, sizeof(status)) != 0)
		return -1;

	if (udl_ctrl_msg(sc, UT_READ_VENDOR_DEVICE, UDL_CTRL_CMD_READ_1,
	    0xc484, 0x0000, &val, 1) != 0)
		return -1;

	val = 1;
	if (udl_ctrl_msg(sc, UT_WRITE_VENDOR_DEVICE, UDL_CTRL_CMD_WRITE_1,
	    0xc41f, 0x0000, &val, 1) != 0)
		return -1;

	if (udl_ctrl_msg(sc, UT_WRITE_VENDOR_DEVICE, UDL_CTRL_CMD_SET_KEY,
	    0x0000, 0x0000, key, sizeof(key)) != 0)
		return -1;

	val = 0;
	if (udl_ctrl_msg(sc, UT_WRITE_VENDOR_DEVICE, UDL_CTRL_CMD_WRITE_1,
	    0xc40b, 0x0000, &val, 1) != 0)
		return -1;

	return 0;
}

static void
udl_read_edid(struct udl_softc *sc)
{
	uint8_t buf[64], edid[128];
	int offset;

	memset(&sc->sc_ei, 0, sizeof(struct edid_info));

	offset = 0;
	if (udl_ctrl_msg(sc, UT_READ_VENDOR_DEVICE, UDL_CTRL_CMD_READ_EDID,
	    0x00a1, (offset << 8), buf, 64) != 0)
		return;
	if (buf[0] != 0)
		return;
	memcpy(&edid[offset], &buf[1], 63);
	offset += 63;

	if (udl_ctrl_msg(sc, UT_READ_VENDOR_DEVICE, UDL_CTRL_CMD_READ_EDID,
	    0x00a1, (offset << 8), buf, 64) != 0)
		return;
	if (buf[0] != 0)
		return;
	memcpy(&edid[offset], &buf[1], 63);
	offset += 63;

	if (udl_ctrl_msg(sc, UT_READ_VENDOR_DEVICE, UDL_CTRL_CMD_READ_EDID,
	    0x00a1, (offset << 8), buf, 3) != 0)
		return;
	if (buf[0] != 0)
		return;
	memcpy(&edid[offset], &buf[1], 2);

	if (edid_parse(edid, &sc->sc_ei) == 0) {
#ifdef UDL_DEBUG
		edid_print(&sc->sc_ei);
#endif
	}
}

static void
udl_set_address(struct udl_softc *sc, int start16, int stride16, int start8,
    int stride8)
{
	udl_reg_write_1(sc, UDL_REG_SYNC, 0x00);
	udl_reg_write_3(sc, UDL_REG_ADDR_START16, start16);
	udl_reg_write_3(sc, UDL_REG_ADDR_STRIDE16, stride16);
	udl_reg_write_3(sc, UDL_REG_ADDR_START8, start8);
	udl_reg_write_3(sc, UDL_REG_ADDR_STRIDE8, stride8);
	udl_reg_write_1(sc, UDL_REG_SYNC, 0xff);
}

static void
udl_blank(struct udl_softc *sc, int blank)
{

	if (blank != 0)
		udl_reg_write_1(sc, UDL_REG_BLANK, UDL_REG_BLANK_ON);
	else
		udl_reg_write_1(sc, UDL_REG_BLANK, UDL_REG_BLANK_OFF);
	udl_reg_write_1(sc, UDL_REG_SYNC, 0xff);
}

static uint16_t
udl_lfsr(uint16_t count)
{
	uint16_t val = 0xffff;

	while (count > 0) {
		val = (uint16_t)(val << 1) | ((uint16_t)(
		    (uint16_t)(val << 0) ^
		    (uint16_t)(val << 11) ^
		    (uint16_t)(val << 13) ^
		    (uint16_t)(val << 14)
		    ) >> 15);
		count--;
	}

	return val;
}

static int
udl_set_resolution(struct udl_softc *sc, const struct videomode *vmp)
{
	uint16_t val;
	int start16, stride16, start8, stride8;

	/* set video memory offsets */
	start16 = 0;
	stride16 = sc->sc_width * 2;
	start8 = stride16 * sc->sc_height;
	stride8 = sc->sc_width;
	udl_set_address(sc, start16, stride16, start8, stride8);

	/* write resolution values */
	udl_reg_write_1(sc, UDL_REG_SYNC, 0x00);
	udl_reg_write_1(sc, UDL_REG_COLORDEPTH, UDL_REG_COLORDEPTH_16);
	val = vmp->htotal - vmp->hsync_start;
	udl_reg_write_2(sc, UDL_REG_XDISPLAYSTART, udl_lfsr(val));
	val += vmp->hdisplay;
	udl_reg_write_2(sc, UDL_REG_XDISPLAYEND, udl_lfsr(val));
	val = vmp->vtotal - vmp->vsync_start;
	udl_reg_write_2(sc, UDL_REG_YDISPLAYSTART, udl_lfsr(val));
	val += vmp->vdisplay;
	udl_reg_write_2(sc, UDL_REG_YDISPLAYEND, udl_lfsr(val));
	val = vmp->htotal - 1;
	udl_reg_write_2(sc, UDL_REG_XENDCOUNT, udl_lfsr(val));
	val = vmp->hsync_end - vmp->hsync_start + 1;
	if (vmp->flags & VID_PHSYNC) {
		udl_reg_write_2(sc, UDL_REG_HSYNCSTART, udl_lfsr(1));
		udl_reg_write_2(sc, UDL_REG_HSYNCEND, udl_lfsr(val));
	} else {
		udl_reg_write_2(sc, UDL_REG_HSYNCSTART, udl_lfsr(val));
		udl_reg_write_2(sc, UDL_REG_HSYNCEND, udl_lfsr(1));
	}
	val = vmp->hdisplay;
	udl_reg_write_2(sc, UDL_REG_HPIXELS, val);
	val = vmp->vtotal;
	udl_reg_write_2(sc, UDL_REG_YENDCOUNT, udl_lfsr(val));
	val = vmp->vsync_end - vmp->vsync_start;
	if (vmp->flags & VID_PVSYNC) {
		udl_reg_write_2(sc, UDL_REG_VSYNCSTART, udl_lfsr(0));
		udl_reg_write_2(sc, UDL_REG_VSYNCEND, udl_lfsr(val));
	} else {
		udl_reg_write_2(sc, UDL_REG_VSYNCSTART, udl_lfsr(val));
		udl_reg_write_2(sc, UDL_REG_VSYNCEND, udl_lfsr(0));
	}
	val = vmp->vdisplay;
	udl_reg_write_2(sc, UDL_REG_VPIXELS, val);
	val = vmp->dot_clock / 5;
	udl_reg_write_2(sc, UDL_REG_PIXELCLOCK5KHZ, bswap16(val));
	udl_reg_write_1(sc, UDL_REG_SYNC, 0xff);

	if (udl_cmd_send(sc) != 0)
		return -1;

	/* clear screen */
	udl_fill_rect(sc, 0, 0, 0, sc->sc_width, sc->sc_height);

	if (udl_cmd_send(sc) != 0)
		return -1;

	/* show framebuffer content */
	udl_blank(sc, 0);

	if (udl_cmd_send(sc) != 0)
		return -1;

	sc->sc_blank = WSDISPLAYIO_VIDEO_ON;

	return 0;
}

static const struct videomode *
udl_videomode_lookup(const char *name)
{
	int i;

	for (i = 0; i < videomode_count; i++)
		if (strcmp(name, videomode_list[i].name) == 0)
			return &videomode_list[i];

	return NULL;
}

static void
udl_update_thread(void *v)
{
	struct udl_softc *sc = v;
	int stride;
#ifdef notyet
	bool update = false;
	int linecount, x, y;
	uint16_t *fb, *fbcopy;
	uint8_t *curfb;
#else
	uint16_t *fb;
	int offs;
#endif

	mutex_enter(&sc->sc_thread_mtx);

	for (;;) {
<<<<<<< HEAD
		stride = min(sc->sc_width, UDL_CMD_WIDTH_MAX - 8);
=======
		stride = uimin(sc->sc_width, UDL_CMD_WIDTH_MAX - 8);
>>>>>>> 598bd837
		if (sc->sc_dying == true) {
			mutex_exit(&sc->sc_thread_mtx);
			kthread_exit(0);
		}

		if (sc->sc_thread_stop == true || sc->sc_fbmem == NULL)
			goto thread_wait;

#ifdef notyet
		curfb = kmem_zalloc(UDL_FBMEM_SIZE(sc), KM_SLEEP);
		memcpy(curfb, sc->sc_fbmem, sc->sc_height * sc->sc_width * 2);
		fb = (uint16_t *)curfb;
		fbcopy = (uint16_t *)sc->sc_fbmem_prev;
		for (y = 0; y < sc->sc_height; y++) {
			linecount = 0;
			update = false;
			for (x = 0; x < sc->sc_width; x++) {
				if (linecount >= stride) {
					udl_draw_line(sc, &fb[y * sc->sc_width
					    + x - linecount], y * sc->sc_width
					    + x - linecount, linecount);
					linecount = 0;
					update = false;
				}
				if (fb[y * sc->sc_width + x] ^ fbcopy[y *
				    sc->sc_width + x]) {
					update = true;
					linecount ++;
				} else if (update == true) {
					udl_draw_line(sc, &fb[y * sc->sc_width
					    + x - linecount], y * sc->sc_width
					    + x - linecount, linecount);
					linecount = 0;
					update = false;
				}
			}
			if (linecount) {
				udl_draw_line(sc, &fb[y * sc->sc_width + x -
				    linecount], y * sc->sc_width  + x -
				    linecount, linecount);
			}
		}
		memcpy(sc->sc_fbmem_prev, curfb, sc->sc_height * sc->sc_width
		    * 2);
		kmem_free(curfb, UDL_FBMEM_SIZE(sc));
#else
		fb = (uint16_t *)sc->sc_fbmem;
		for (offs = 0; offs < sc->sc_height * sc->sc_width; offs += stride)
			udl_draw_line(sc, &fb[offs], offs, stride);

#endif

		kpause("udlslp", false, (40 * hz)/1000 + 1, &sc->sc_thread_mtx);
		continue;

thread_wait:
		cv_wait(&sc->sc_thread_cv, &sc->sc_thread_mtx);
	}
}

static inline void
udl_startstop(struct udl_softc *sc, bool stop)
{
	mutex_enter(&sc->sc_thread_mtx);
	sc->sc_thread_stop = stop;
	if (!stop)
		cv_broadcast(&sc->sc_thread_cv);
	mutex_exit(&sc->sc_thread_mtx);
}<|MERGE_RESOLUTION|>--- conflicted
+++ resolved
@@ -1,8 +1,4 @@
-<<<<<<< HEAD
-/*	$NetBSD: udl.c,v 1.21 2018/04/01 04:35:05 ryo Exp $	*/
-=======
 /*	$NetBSD: udl.c,v 1.22 2018/09/03 16:29:34 riastradh Exp $	*/
->>>>>>> 598bd837
 
 /*-
  * Copyright (c) 2009 FUKAUMI Naoki.
@@ -57,11 +53,7 @@
  */
 
 #include <sys/cdefs.h>
-<<<<<<< HEAD
-__KERNEL_RCSID(0, "$NetBSD: udl.c,v 1.21 2018/04/01 04:35:05 ryo Exp $");
-=======
 __KERNEL_RCSID(0, "$NetBSD: udl.c,v 1.22 2018/09/03 16:29:34 riastradh Exp $");
->>>>>>> 598bd837
 
 #ifdef _KERNEL_OPT
 #include "opt_usb.h"
@@ -1829,11 +1821,7 @@
 	mutex_enter(&sc->sc_thread_mtx);
 
 	for (;;) {
-<<<<<<< HEAD
-		stride = min(sc->sc_width, UDL_CMD_WIDTH_MAX - 8);
-=======
 		stride = uimin(sc->sc_width, UDL_CMD_WIDTH_MAX - 8);
->>>>>>> 598bd837
 		if (sc->sc_dying == true) {
 			mutex_exit(&sc->sc_thread_mtx);
 			kthread_exit(0);
