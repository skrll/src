<<<<<<< HEAD
/*	$NetBSD: ehci.c,v 1.283 2020/11/30 05:33:32 msaitoh Exp $ */
=======
/*	$NetBSD: ehci.c,v 1.285 2021/01/05 18:00:21 skrll Exp $ */
>>>>>>> 9e014010

/*
 * Copyright (c) 2004-2012,2016,2020 The NetBSD Foundation, Inc.
 * All rights reserved.
 *
 * This code is derived from software contributed to The NetBSD Foundation
 * by Lennart Augustsson (lennart@augustsson.net), Charles M. Hannum,
 * Jeremy Morse (jeremy.morse@gmail.com), Jared D. McNeill
 * (jmcneill@invisible.ca). Matthew R. Green (mrg@eterna.com.au), and
 * Nick Hudson .
 *
 * Redistribution and use in source and binary forms, with or without
 * modification, are permitted provided that the following conditions
 * are met:
 * 1. Redistributions of source code must retain the above copyright
 *    notice, this list of conditions and the following disclaimer.
 * 2. Redistributions in binary form must reproduce the above copyright
 *    notice, this list of conditions and the following disclaimer in the
 *    documentation and/or other materials provided with the distribution.
 *
 * THIS SOFTWARE IS PROVIDED BY THE NETBSD FOUNDATION, INC. AND CONTRIBUTORS
 * ``AS IS'' AND ANY EXPRESS OR IMPLIED WARRANTIES, INCLUDING, BUT NOT LIMITED
 * TO, THE IMPLIED WARRANTIES OF MERCHANTABILITY AND FITNESS FOR A PARTICULAR
 * PURPOSE ARE DISCLAIMED.  IN NO EVENT SHALL THE FOUNDATION OR CONTRIBUTORS
 * BE LIABLE FOR ANY DIRECT, INDIRECT, INCIDENTAL, SPECIAL, EXEMPLARY, OR
 * CONSEQUENTIAL DAMAGES (INCLUDING, BUT NOT LIMITED TO, PROCUREMENT OF
 * SUBSTITUTE GOODS OR SERVICES; LOSS OF USE, DATA, OR PROFITS; OR BUSINESS
 * INTERRUPTION) HOWEVER CAUSED AND ON ANY THEORY OF LIABILITY, WHETHER IN
 * CONTRACT, STRICT LIABILITY, OR TORT (INCLUDING NEGLIGENCE OR OTHERWISE)
 * ARISING IN ANY WAY OUT OF THE USE OF THIS SOFTWARE, EVEN IF ADVISED OF THE
 * POSSIBILITY OF SUCH DAMAGE.
 */

/*
 * USB Enhanced Host Controller Driver, a.k.a. USB 2.0 controller.
 *
 * The EHCI 1.0 spec can be found at
 * http://www.intel.com/technology/usb/spec.htm
 * and the USB 2.0 spec at
 * http://www.usb.org/developers/docs/
 *
 */

/*
 * TODO:
 * 1) hold off explorations by companion controllers until ehci has started.
 *
 * 2) The hub driver needs to handle and schedule the transaction translator,
 *    to assign place in frame where different devices get to go. See chapter
 *    on hubs in USB 2.0 for details.
 *
 * 3) Command failures are not recovered correctly.
 */

#include <sys/cdefs.h>
<<<<<<< HEAD
__KERNEL_RCSID(0, "$NetBSD: ehci.c,v 1.283 2020/11/30 05:33:32 msaitoh Exp $");
=======
__KERNEL_RCSID(0, "$NetBSD: ehci.c,v 1.285 2021/01/05 18:00:21 skrll Exp $");
>>>>>>> 9e014010

#include "ohci.h"
#include "uhci.h"

#ifdef _KERNEL_OPT
#include "opt_usb.h"
#endif

#include <sys/param.h>

#include <sys/bus.h>
#include <sys/cpu.h>
#include <sys/device.h>
#include <sys/kernel.h>
#include <sys/kmem.h>
#include <sys/mutex.h>
#include <sys/proc.h>
#include <sys/queue.h>
#include <sys/select.h>
#include <sys/sysctl.h>
#include <sys/systm.h>
#include <sys/reboot.h>

#include <machine/endian.h>

#include <dev/usb/usb.h>
#include <dev/usb/usbdi.h>
#include <dev/usb/usbdivar.h>
#include <dev/usb/usbhist.h>
#include <dev/usb/usb_mem.h>
#include <dev/usb/usb_quirks.h>

#include <dev/usb/ehcireg.h>
#include <dev/usb/ehcivar.h>
#include <dev/usb/usbroothub.h>

#ifdef USB_DEBUG
#ifndef EHCI_DEBUG
#define ehcidebug 0
#else
static int ehcidebug = 0;

SYSCTL_SETUP(sysctl_hw_ehci_setup, "sysctl hw.ehci setup")
{
	int err;
	const struct sysctlnode *rnode;
	const struct sysctlnode *cnode;

	err = sysctl_createv(clog, 0, NULL, &rnode,
	    CTLFLAG_PERMANENT, CTLTYPE_NODE, "ehci",
	    SYSCTL_DESCR("ehci global controls"),
	    NULL, 0, NULL, 0, CTL_HW, CTL_CREATE, CTL_EOL);

	if (err)
		goto fail;

	/* control debugging printfs */
	err = sysctl_createv(clog, 0, &rnode, &cnode,
	    CTLFLAG_PERMANENT|CTLFLAG_READWRITE, CTLTYPE_INT,
	    "debug", SYSCTL_DESCR("Enable debugging output"),
	    NULL, 0, &ehcidebug, sizeof(ehcidebug), CTL_CREATE, CTL_EOL);
	if (err)
		goto fail;

	return;
fail:
	aprint_error("%s: sysctl_createv failed (err = %d)\n", __func__, err);
}

#endif /* EHCI_DEBUG */
#endif /* USB_DEBUG */

#define	DPRINTF(FMT,A,B,C,D)	USBHIST_LOG(ehcidebug,FMT,A,B,C,D)
#define	DPRINTFN(N,FMT,A,B,C,D)	USBHIST_LOGN(ehcidebug,N,FMT,A,B,C,D)
#define	EHCIHIST_FUNC()		USBHIST_FUNC()
#define	EHCIHIST_CALLED()	USBHIST_CALLED(ehcidebug)

struct ehci_pipe {
	struct usbd_pipe pipe;
	int nexttoggle;

	ehci_soft_qh_t *sqh;
	union {
		/* Control pipe */
		struct {
			usb_dma_t reqdma;
		} ctrl;
		/* Interrupt pipe */
		struct {
			u_int length;
		} intr;
		/* Iso pipe */
		struct {
			u_int next_frame;
			u_int cur_xfers;
		} isoc;
	};
};

typedef TAILQ_HEAD(ex_completeq, ehci_xfer) ex_completeq_t;

Static usbd_status	ehci_open(struct usbd_pipe *);
Static void		ehci_poll(struct usbd_bus *);
Static void		ehci_softintr(void *);
Static int		ehci_intr1(ehci_softc_t *);
Static void		ehci_check_qh_intr(ehci_softc_t *, struct ehci_xfer *,
			    ex_completeq_t *);
Static void		ehci_check_itd_intr(ehci_softc_t *, struct ehci_xfer *,
			    ex_completeq_t *);
Static void		ehci_check_sitd_intr(ehci_softc_t *, struct ehci_xfer *,
			    ex_completeq_t *);
Static void		ehci_idone(struct ehci_xfer *, ex_completeq_t *);
Static void		ehci_intrlist_timeout(void *);
Static void		ehci_doorbell(void *);
Static void		ehci_pcd(void *);

Static struct usbd_xfer *
			ehci_allocx(struct usbd_bus *, unsigned int);
Static void		ehci_freex(struct usbd_bus *, struct usbd_xfer *);

Static void		ehci_get_lock(struct usbd_bus *, kmutex_t **);
Static bool		ehci_dying(struct usbd_bus *);
Static int		ehci_roothub_ctrl(struct usbd_bus *,
			    usb_device_request_t *, void *, int);

Static usbd_status	ehci_root_intr_transfer(struct usbd_xfer *);
Static usbd_status	ehci_root_intr_start(struct usbd_xfer *);
Static void		ehci_root_intr_abort(struct usbd_xfer *);
Static void		ehci_root_intr_close(struct usbd_pipe *);
Static void		ehci_root_intr_done(struct usbd_xfer *);

Static int		ehci_device_ctrl_init(struct usbd_xfer *);
Static void		ehci_device_ctrl_fini(struct usbd_xfer *);
Static usbd_status	ehci_device_ctrl_transfer(struct usbd_xfer *);
Static usbd_status	ehci_device_ctrl_start(struct usbd_xfer *);
Static void		ehci_device_ctrl_abort(struct usbd_xfer *);
Static void		ehci_device_ctrl_close(struct usbd_pipe *);
Static void		ehci_device_ctrl_done(struct usbd_xfer *);

Static int		ehci_device_bulk_init(struct usbd_xfer *);
Static void		ehci_device_bulk_fini(struct usbd_xfer *);
Static usbd_status	ehci_device_bulk_transfer(struct usbd_xfer *);
Static usbd_status	ehci_device_bulk_start(struct usbd_xfer *);
Static void		ehci_device_bulk_abort(struct usbd_xfer *);
Static void		ehci_device_bulk_close(struct usbd_pipe *);
Static void		ehci_device_bulk_done(struct usbd_xfer *);

Static int		ehci_device_intr_init(struct usbd_xfer *);
Static void		ehci_device_intr_fini(struct usbd_xfer *);
Static usbd_status	ehci_device_intr_transfer(struct usbd_xfer *);
Static usbd_status	ehci_device_intr_start(struct usbd_xfer *);
Static void		ehci_device_intr_abort(struct usbd_xfer *);
Static void		ehci_device_intr_close(struct usbd_pipe *);
Static void		ehci_device_intr_done(struct usbd_xfer *);

Static int		ehci_device_isoc_init(struct usbd_xfer *);
Static void		ehci_device_isoc_fini(struct usbd_xfer *);
Static usbd_status	ehci_device_isoc_transfer(struct usbd_xfer *);
Static void		ehci_device_isoc_abort(struct usbd_xfer *);
Static void		ehci_device_isoc_close(struct usbd_pipe *);
Static void		ehci_device_isoc_done(struct usbd_xfer *);

Static int		ehci_device_fs_isoc_init(struct usbd_xfer *);
Static void		ehci_device_fs_isoc_fini(struct usbd_xfer *);
Static usbd_status	ehci_device_fs_isoc_transfer(struct usbd_xfer *);
Static void		ehci_device_fs_isoc_abort(struct usbd_xfer *);
Static void		ehci_device_fs_isoc_close(struct usbd_pipe *);
Static void		ehci_device_fs_isoc_done(struct usbd_xfer *);

Static void		ehci_device_clear_toggle(struct usbd_pipe *);
Static void		ehci_noop(struct usbd_pipe *);

Static void		ehci_disown(ehci_softc_t *, int, int);

Static ehci_soft_qh_t *	ehci_alloc_sqh(ehci_softc_t *);
Static void		ehci_free_sqh(ehci_softc_t *, ehci_soft_qh_t *);

Static ehci_soft_qtd_t *ehci_alloc_sqtd(ehci_softc_t *);
Static void		ehci_free_sqtd(ehci_softc_t *, ehci_soft_qtd_t *);
Static int		ehci_alloc_sqtd_chain(ehci_softc_t *,
			    struct usbd_xfer *, int, int, ehci_soft_qtd_t **);
Static void		ehci_free_sqtds(ehci_softc_t *, struct ehci_xfer *);

Static void		ehci_reset_sqtd_chain(ehci_softc_t *, struct usbd_xfer *,
			    int, int, int *, ehci_soft_qtd_t **);
Static void		ehci_append_sqtd(ehci_soft_qtd_t *, ehci_soft_qtd_t *);

Static ehci_soft_itd_t *ehci_alloc_itd(ehci_softc_t *);
Static ehci_soft_sitd_t *
			ehci_alloc_sitd(ehci_softc_t *);

Static void 		ehci_remove_itd_chain(ehci_softc_t *, ehci_soft_itd_t *);
Static void		ehci_remove_sitd_chain(ehci_softc_t *, ehci_soft_sitd_t *);
Static void 		ehci_free_itd_chain(ehci_softc_t *, ehci_soft_itd_t *);
Static void		ehci_free_sitd_chain(ehci_softc_t *, ehci_soft_sitd_t *);

static inline void
ehci_free_itd_locked(ehci_softc_t *sc, ehci_soft_itd_t *itd)
{

	LIST_INSERT_HEAD(&sc->sc_freeitds, itd, free_list);
}

static inline void
ehci_free_sitd_locked(ehci_softc_t *sc, ehci_soft_sitd_t *sitd)
{

	LIST_INSERT_HEAD(&sc->sc_freesitds, sitd, free_list);
}

Static void 		ehci_abort_isoc_xfer(struct usbd_xfer *, usbd_status);

Static usbd_status	ehci_device_setintr(ehci_softc_t *, ehci_soft_qh_t *,
			    int);

Static void		ehci_add_qh(ehci_softc_t *, ehci_soft_qh_t *,
				    ehci_soft_qh_t *);
Static void		ehci_rem_qh(ehci_softc_t *, ehci_soft_qh_t *,
				    ehci_soft_qh_t *);
Static void		ehci_set_qh_qtd(ehci_soft_qh_t *, ehci_soft_qtd_t *);
Static void		ehci_sync_hc(ehci_softc_t *);

Static void		ehci_close_pipe(struct usbd_pipe *, ehci_soft_qh_t *);
Static void		ehci_abortx(struct usbd_xfer *);

#ifdef EHCI_DEBUG
Static ehci_softc_t 	*theehci;
void			ehci_dump(void);
#endif

#ifdef EHCI_DEBUG
Static void		ehci_dump_regs(ehci_softc_t *);
Static void		ehci_dump_sqtds(ehci_soft_qtd_t *);
Static void		ehci_dump_sqtd(ehci_soft_qtd_t *);
Static void		ehci_dump_qtd(ehci_qtd_t *);
Static void		ehci_dump_sqh(ehci_soft_qh_t *);
Static void		ehci_dump_sitd(struct ehci_soft_itd *);
Static void 		ehci_dump_itds(ehci_soft_itd_t *);
Static void		ehci_dump_itd(struct ehci_soft_itd *);
Static void		ehci_dump_exfer(struct ehci_xfer *);
#endif

#define EHCI_NULL htole32(EHCI_LINK_TERMINATE)

static inline void
ehci_add_intr_list(ehci_softc_t *sc, struct ehci_xfer *ex)
{

	TAILQ_INSERT_TAIL(&sc->sc_intrhead, ex, ex_next);
}

static inline void
ehci_del_intr_list(ehci_softc_t *sc, struct ehci_xfer *ex)
{

	TAILQ_REMOVE(&sc->sc_intrhead, ex, ex_next);
}

Static const struct usbd_bus_methods ehci_bus_methods = {
	.ubm_open =	ehci_open,
	.ubm_softint =	ehci_softintr,
	.ubm_dopoll =	ehci_poll,
	.ubm_allocx =	ehci_allocx,
	.ubm_freex =	ehci_freex,
	.ubm_abortx =	ehci_abortx,
	.ubm_dying =	ehci_dying,
	.ubm_getlock =	ehci_get_lock,
	.ubm_rhctrl =	ehci_roothub_ctrl,
};

Static const struct usbd_pipe_methods ehci_root_intr_methods = {
	.upm_transfer =	ehci_root_intr_transfer,
	.upm_start =	ehci_root_intr_start,
	.upm_abort =	ehci_root_intr_abort,
	.upm_close =	ehci_root_intr_close,
	.upm_cleartoggle =	ehci_noop,
	.upm_done =	ehci_root_intr_done,
};

Static const struct usbd_pipe_methods ehci_device_ctrl_methods = {
	.upm_init =	ehci_device_ctrl_init,
	.upm_fini =	ehci_device_ctrl_fini,
	.upm_transfer =	ehci_device_ctrl_transfer,
	.upm_start =	ehci_device_ctrl_start,
	.upm_abort =	ehci_device_ctrl_abort,
	.upm_close =	ehci_device_ctrl_close,
	.upm_cleartoggle =	ehci_noop,
	.upm_done =	ehci_device_ctrl_done,
};

Static const struct usbd_pipe_methods ehci_device_intr_methods = {
	.upm_init =	ehci_device_intr_init,
	.upm_fini =	ehci_device_intr_fini,
	.upm_transfer =	ehci_device_intr_transfer,
	.upm_start =	ehci_device_intr_start,
	.upm_abort =	ehci_device_intr_abort,
	.upm_close =	ehci_device_intr_close,
	.upm_cleartoggle =	ehci_device_clear_toggle,
	.upm_done =	ehci_device_intr_done,
};

Static const struct usbd_pipe_methods ehci_device_bulk_methods = {
	.upm_init =	ehci_device_bulk_init,
	.upm_fini =	ehci_device_bulk_fini,
	.upm_transfer =	ehci_device_bulk_transfer,
	.upm_start =	ehci_device_bulk_start,
	.upm_abort =	ehci_device_bulk_abort,
	.upm_close =	ehci_device_bulk_close,
	.upm_cleartoggle =	ehci_device_clear_toggle,
	.upm_done =	ehci_device_bulk_done,
};

Static const struct usbd_pipe_methods ehci_device_isoc_methods = {
	.upm_init =	ehci_device_isoc_init,
	.upm_fini =	ehci_device_isoc_fini,
	.upm_transfer =	ehci_device_isoc_transfer,
	.upm_abort =	ehci_device_isoc_abort,
	.upm_close =	ehci_device_isoc_close,
	.upm_cleartoggle =	ehci_noop,
	.upm_done =	ehci_device_isoc_done,
};

Static const struct usbd_pipe_methods ehci_device_fs_isoc_methods = {
	.upm_init =	ehci_device_fs_isoc_init,
	.upm_fini =	ehci_device_fs_isoc_fini,
	.upm_transfer =	ehci_device_fs_isoc_transfer,
	.upm_abort =	ehci_device_fs_isoc_abort,
	.upm_close =	ehci_device_fs_isoc_close,
	.upm_cleartoggle = ehci_noop,
	.upm_done =	ehci_device_fs_isoc_done,
};

static const uint8_t revbits[EHCI_MAX_POLLRATE] = {
0x00,0x40,0x20,0x60,0x10,0x50,0x30,0x70,0x08,0x48,0x28,0x68,0x18,0x58,0x38,0x78,
0x04,0x44,0x24,0x64,0x14,0x54,0x34,0x74,0x0c,0x4c,0x2c,0x6c,0x1c,0x5c,0x3c,0x7c,
0x02,0x42,0x22,0x62,0x12,0x52,0x32,0x72,0x0a,0x4a,0x2a,0x6a,0x1a,0x5a,0x3a,0x7a,
0x06,0x46,0x26,0x66,0x16,0x56,0x36,0x76,0x0e,0x4e,0x2e,0x6e,0x1e,0x5e,0x3e,0x7e,
0x01,0x41,0x21,0x61,0x11,0x51,0x31,0x71,0x09,0x49,0x29,0x69,0x19,0x59,0x39,0x79,
0x05,0x45,0x25,0x65,0x15,0x55,0x35,0x75,0x0d,0x4d,0x2d,0x6d,0x1d,0x5d,0x3d,0x7d,
0x03,0x43,0x23,0x63,0x13,0x53,0x33,0x73,0x0b,0x4b,0x2b,0x6b,0x1b,0x5b,0x3b,0x7b,
0x07,0x47,0x27,0x67,0x17,0x57,0x37,0x77,0x0f,0x4f,0x2f,0x6f,0x1f,0x5f,0x3f,0x7f,
};

int
ehci_init(ehci_softc_t *sc)
{
	uint32_t vers, sparams, cparams, hcr;
	u_int i;
	usbd_status err;
	ehci_soft_qh_t *sqh;
	u_int ncomp;

	EHCIHIST_FUNC(); EHCIHIST_CALLED();
#ifdef EHCI_DEBUG
	theehci = sc;
#endif

	mutex_init(&sc->sc_lock, MUTEX_DEFAULT, IPL_SOFTUSB);
	mutex_init(&sc->sc_intr_lock, MUTEX_DEFAULT, IPL_USB);
	cv_init(&sc->sc_doorbell, "ehcidb");

	sc->sc_xferpool = pool_cache_init(sizeof(struct ehci_xfer), 0, 0, 0,
	    "ehcixfer", NULL, IPL_USB, NULL, NULL, NULL);

	sc->sc_doorbell_si = softint_establish(SOFTINT_USB | SOFTINT_MPSAFE,
	    ehci_doorbell, sc);
	KASSERT(sc->sc_doorbell_si != NULL);
	sc->sc_pcd_si = softint_establish(SOFTINT_USB | SOFTINT_MPSAFE,
	    ehci_pcd, sc);
	KASSERT(sc->sc_pcd_si != NULL);

	sc->sc_offs = EREAD1(sc, EHCI_CAPLENGTH);

	vers = EREAD2(sc, EHCI_HCIVERSION);
	aprint_verbose("%s: EHCI version %x.%x\n", device_xname(sc->sc_dev),
	    vers >> 8, vers & 0xff);

	sparams = EREAD4(sc, EHCI_HCSPARAMS);
	DPRINTF("sparams=%#jx", sparams, 0, 0, 0);
	sc->sc_npcomp = EHCI_HCS_N_PCC(sparams);
	ncomp = EHCI_HCS_N_CC(sparams);
	if (ncomp != sc->sc_ncomp) {
		aprint_verbose("%s: wrong number of companions (%d != %d)\n",
		    device_xname(sc->sc_dev), ncomp, sc->sc_ncomp);
#if NOHCI == 0 || NUHCI == 0
		aprint_error("%s: ohci or uhci probably not configured\n",
		    device_xname(sc->sc_dev));
#endif
		if (ncomp < sc->sc_ncomp)
			sc->sc_ncomp = ncomp;
	}
	if (sc->sc_ncomp > 0) {
		KASSERT(!(sc->sc_flags & EHCIF_ETTF));
		aprint_normal_dev(sc->sc_dev,
		    "%d companion controller%s, %d port%s%s",
		    sc->sc_ncomp,
		    sc->sc_ncomp!=1 ? "s" : "",
		    EHCI_HCS_N_PCC(sparams),
		    EHCI_HCS_N_PCC(sparams)!=1 ? "s" : "",
		    sc->sc_ncomp!=1 ? " each" : "");
		if (sc->sc_comps[0]) {
			aprint_normal(":");
			for (i = 0; i < sc->sc_ncomp; i++)
				aprint_normal(" %s",
				    device_xname(sc->sc_comps[i]));
		}
		aprint_normal("\n");

		mutex_init(&sc->sc_complock, MUTEX_DEFAULT, IPL_USB);
		callout_init(&sc->sc_compcallout, CALLOUT_MPSAFE);
		cv_init(&sc->sc_compcv, "ehciccv");
		sc->sc_comp_state = CO_EARLY;
	}
	sc->sc_noport = EHCI_HCS_N_PORTS(sparams);
	sc->sc_hasppc = EHCI_HCS_PPC(sparams);

	cparams = EREAD4(sc, EHCI_HCCPARAMS);
	DPRINTF("cparams=%#jx", cparams, 0, 0, 0);

	if (EHCI_HCC_64BIT(cparams)) {
		/* MUST clear segment register if 64 bit capable. */
		EOWRITE4(sc, EHCI_CTRLDSSEGMENT, 0);
	}

	if (cparams & EHCI_HCC_IST_FULLFRAME) {
		sc->sc_istthreshold = 0;
	} else {
		sc->sc_istthreshold = EHCI_HCC_GET_IST_THRESHOLD(cparams);
	}

	sc->sc_bus.ub_revision = USBREV_2_0;
	sc->sc_bus.ub_usedma = true;
	sc->sc_bus.ub_dmaflags = USBMALLOC_MULTISEG;

	/* Reset the controller */
	DPRINTF("resetting", 0, 0, 0, 0);
	EOWRITE4(sc, EHCI_USBCMD, 0);	/* Halt controller */
	usb_delay_ms(&sc->sc_bus, 1);
	EOWRITE4(sc, EHCI_USBCMD, EHCI_CMD_HCRESET);
	for (i = 0; i < 100; i++) {
		usb_delay_ms(&sc->sc_bus, 1);
		hcr = EOREAD4(sc, EHCI_USBCMD) & EHCI_CMD_HCRESET;
		if (!hcr)
			break;
	}
	if (hcr) {
		aprint_error("%s: reset timeout\n", device_xname(sc->sc_dev));
		return EIO;
	}
	if (sc->sc_vendor_init)
		sc->sc_vendor_init(sc);

	/* XXX need proper intr scheduling */
	sc->sc_rand = 96;

	/* frame list size at default, read back what we got and use that */
	switch (EHCI_CMD_FLS(EOREAD4(sc, EHCI_USBCMD))) {
	case 0: sc->sc_flsize = 1024; break;
	case 1: sc->sc_flsize = 512; break;
	case 2: sc->sc_flsize = 256; break;
	case 3: return EIO;
	}
	err = usb_allocmem(&sc->sc_bus, sc->sc_flsize * sizeof(ehci_link_t),
	    EHCI_FLALIGN_ALIGN, USBMALLOC_COHERENT, &sc->sc_fldma);
	if (err)
		return err;
	DPRINTF("flsize=%jd", sc->sc_flsize, 0, 0, 0);
	sc->sc_flist = KERNADDR(&sc->sc_fldma, 0);

	for (i = 0; i < sc->sc_flsize; i++) {
		sc->sc_flist[i] = EHCI_NULL;
	}

	EOWRITE4(sc, EHCI_PERIODICLISTBASE, DMAADDR(&sc->sc_fldma, 0));

	sc->sc_softitds = kmem_zalloc(sc->sc_flsize * sizeof(ehci_soft_itd_t *),
	    KM_SLEEP);
	LIST_INIT(&sc->sc_freeitds);
	LIST_INIT(&sc->sc_freesitds);
	TAILQ_INIT(&sc->sc_intrhead);

	/* Set up the bus struct. */
	sc->sc_bus.ub_methods = &ehci_bus_methods;
	sc->sc_bus.ub_pipesize = sizeof(struct ehci_pipe);

	sc->sc_eintrs = EHCI_NORMAL_INTRS;

	/*
	 * Allocate the interrupt dummy QHs. These are arranged to give poll
	 * intervals that are powers of 2 times 1ms.
	 */
	for (i = 0; i < EHCI_INTRQHS; i++) {
		sqh = ehci_alloc_sqh(sc);
		if (sqh == NULL) {
			err = ENOMEM;
			goto bad1;
		}
		sc->sc_islots[i].sqh = sqh;
	}
	for (i = 0; i < EHCI_INTRQHS; i++) {
		sqh = sc->sc_islots[i].sqh;
		if (i == 0) {
			/* The last (1ms) QH terminates. */
			sqh->qh->qh_link = EHCI_NULL;
			sqh->next = NULL;
		} else {
			/* Otherwise the next QH has half the poll interval */
			sqh->next = sc->sc_islots[(i + 1) / 2 - 1].sqh;
			sqh->qh->qh_link = htole32(sqh->next->physaddr |
			    EHCI_LINK_QH);
		}
		sqh->qh->qh_endp = htole32(EHCI_QH_SET_EPS(EHCI_QH_SPEED_HIGH));
		sqh->qh->qh_endphub = htole32(EHCI_QH_SET_MULT(1));
		sqh->qh->qh_curqtd = EHCI_NULL;

		sqh->qh->qh_qtd.qtd_next = EHCI_NULL;
		sqh->qh->qh_qtd.qtd_altnext = EHCI_NULL;
		sqh->qh->qh_qtd.qtd_status = htole32(EHCI_QTD_HALTED);
		sqh->sqtd = NULL;
		usb_syncmem(&sqh->dma, sqh->offs, sizeof(sqh->qh),
		    BUS_DMASYNC_PREWRITE | BUS_DMASYNC_PREREAD);
	}
	/* Point the frame list at the last level (128ms). */
	for (i = 0; i < sc->sc_flsize; i++) {
		int j;

		j = (i & ~(EHCI_MAX_POLLRATE-1)) |
		    revbits[i & (EHCI_MAX_POLLRATE-1)];
		sc->sc_flist[j] = htole32(EHCI_LINK_QH |
		    sc->sc_islots[EHCI_IQHIDX(EHCI_IPOLLRATES - 1,
		    i)].sqh->physaddr);
	}
	usb_syncmem(&sc->sc_fldma, 0, sc->sc_flsize * sizeof(ehci_link_t),
	    BUS_DMASYNC_PREWRITE);

	/* Allocate dummy QH that starts the async list. */
	sqh = ehci_alloc_sqh(sc);
	if (sqh == NULL) {
		err = ENOMEM;
		goto bad1;
	}
	/* Fill the QH */
	sqh->qh->qh_endp =
	    htole32(EHCI_QH_SET_EPS(EHCI_QH_SPEED_HIGH) | EHCI_QH_HRECL);
	sqh->qh->qh_link =
	    htole32(sqh->physaddr | EHCI_LINK_QH);
	sqh->qh->qh_curqtd = EHCI_NULL;
	sqh->next = NULL;
	/* Fill the overlay qTD */
	sqh->qh->qh_qtd.qtd_next = EHCI_NULL;
	sqh->qh->qh_qtd.qtd_altnext = EHCI_NULL;
	sqh->qh->qh_qtd.qtd_status = htole32(EHCI_QTD_HALTED);
	sqh->sqtd = NULL;
	usb_syncmem(&sqh->dma, sqh->offs, sizeof(sqh->qh),
	    BUS_DMASYNC_PREWRITE | BUS_DMASYNC_PREREAD);
#ifdef EHCI_DEBUG
	DPRINTFN(5, "--- dump start ---", 0, 0, 0, 0);
	ehci_dump_sqh(sqh);
	DPRINTFN(5, "--- dump end ---", 0, 0, 0, 0);
#endif

	/* Point to async list */
	sc->sc_async_head = sqh;
	EOWRITE4(sc, EHCI_ASYNCLISTADDR, sqh->physaddr | EHCI_LINK_QH);

	callout_init(&sc->sc_tmo_intrlist, CALLOUT_MPSAFE);

	/* Turn on controller */
	EOWRITE4(sc, EHCI_USBCMD,
		 EHCI_CMD_ITC_2 | /* 2 microframes interrupt delay */
		 (EOREAD4(sc, EHCI_USBCMD) & EHCI_CMD_FLS_M) |
		 EHCI_CMD_ASE |
		 EHCI_CMD_PSE |
		 EHCI_CMD_RS);

	/* Take over port ownership */
	EOWRITE4(sc, EHCI_CONFIGFLAG, EHCI_CONF_CF);

	for (i = 0; i < 100; i++) {
		usb_delay_ms(&sc->sc_bus, 1);
		hcr = EOREAD4(sc, EHCI_USBSTS) & EHCI_STS_HCH;
		if (!hcr)
			break;
	}
	if (hcr) {
		aprint_error("%s: run timeout\n", device_xname(sc->sc_dev));
		return EIO;
	}

	/* Enable interrupts */
	DPRINTF("enabling interrupts", 0, 0, 0, 0);
	EOWRITE4(sc, EHCI_USBINTR, sc->sc_eintrs);

	return 0;

#if 0
 bad2:
	ehci_free_sqh(sc, sc->sc_async_head);
#endif
 bad1:
	usb_freemem(&sc->sc_bus, &sc->sc_fldma);
	return err;
}

int
ehci_intr(void *v)
{
	ehci_softc_t *sc = v;
	int ret = 0;

	EHCIHIST_FUNC(); EHCIHIST_CALLED();

	if (sc == NULL)
		return 0;

	mutex_spin_enter(&sc->sc_intr_lock);

	if (sc->sc_dying || !device_has_power(sc->sc_dev))
		goto done;

	/* If we get an interrupt while polling, then just ignore it. */
	if (sc->sc_bus.ub_usepolling) {
		uint32_t intrs = EHCI_STS_INTRS(EOREAD4(sc, EHCI_USBSTS));

		if (intrs)
			EOWRITE4(sc, EHCI_USBSTS, intrs); /* Acknowledge */
		DPRINTFN(16, "ignored interrupt while polling", 0, 0, 0, 0);
		goto done;
	}

	ret = ehci_intr1(sc);

done:
	mutex_spin_exit(&sc->sc_intr_lock);
	return ret;
}

Static int
ehci_intr1(ehci_softc_t *sc)
{
	uint32_t intrs, eintrs;

	EHCIHIST_FUNC(); EHCIHIST_CALLED();

	/* In case the interrupt occurs before initialization has completed. */
	if (sc == NULL) {
#ifdef DIAGNOSTIC
		printf("ehci_intr1: sc == NULL\n");
#endif
		return 0;
	}

	KASSERT(mutex_owned(&sc->sc_intr_lock));

	intrs = EHCI_STS_INTRS(EOREAD4(sc, EHCI_USBSTS));
	if (!intrs)
		return 0;

	eintrs = intrs & sc->sc_eintrs;
	DPRINTF("sc=%#jx intrs=%#jx(%#jx) eintrs=%#jx", (uintptr_t)sc, intrs,
	    EOREAD4(sc, EHCI_USBSTS), eintrs);
	if (!eintrs)
		return 0;

	EOWRITE4(sc, EHCI_USBSTS, intrs); /* Acknowledge */
	if (eintrs & EHCI_STS_IAA) {
		DPRINTF("door bell", 0, 0, 0, 0);
		kpreempt_disable();
		KASSERT(sc->sc_doorbell_si != NULL);
		softint_schedule(sc->sc_doorbell_si);
		kpreempt_enable();
		eintrs &= ~EHCI_STS_IAA;
	}
	if (eintrs & (EHCI_STS_INT | EHCI_STS_ERRINT)) {
		DPRINTF("INT=%jd  ERRINT=%jd",
		    eintrs & EHCI_STS_INT ? 1 : 0,
		    eintrs & EHCI_STS_ERRINT ? 1 : 0, 0, 0);
		usb_schedsoftintr(&sc->sc_bus);
		eintrs &= ~(EHCI_STS_INT | EHCI_STS_ERRINT);
	}
	if (eintrs & EHCI_STS_HSE) {
		printf("%s: unrecoverable error, controller halted\n",
		       device_xname(sc->sc_dev));
		/* XXX what else */
	}
	if (eintrs & EHCI_STS_PCD) {
		kpreempt_disable();
		KASSERT(sc->sc_pcd_si != NULL);
		softint_schedule(sc->sc_pcd_si);
		kpreempt_enable();
		eintrs &= ~EHCI_STS_PCD;
	}

	if (eintrs != 0) {
		/* Block unprocessed interrupts. */
		sc->sc_eintrs &= ~eintrs;
		EOWRITE4(sc, EHCI_USBINTR, sc->sc_eintrs);
		printf("%s: blocking intrs %#x\n",
		       device_xname(sc->sc_dev), eintrs);
	}

	return 1;
}

Static void
ehci_doorbell(void *addr)
{
	ehci_softc_t *sc = addr;
	EHCIHIST_FUNC(); EHCIHIST_CALLED();

	mutex_enter(&sc->sc_lock);
	cv_broadcast(&sc->sc_doorbell);
	mutex_exit(&sc->sc_lock);
}

Static void
ehci_pcd(void *addr)
{
	ehci_softc_t *sc = addr;
	struct usbd_xfer *xfer;
	u_char *p;
	int i, m;

	EHCIHIST_FUNC(); EHCIHIST_CALLED();

	mutex_enter(&sc->sc_lock);
	xfer = sc->sc_intrxfer;

	if (xfer == NULL) {
		/* Just ignore the change. */
		goto done;
	}
	KASSERT(xfer->ux_status == USBD_IN_PROGRESS);

	p = xfer->ux_buf;
	m = uimin(sc->sc_noport, xfer->ux_length * 8 - 1);
	memset(p, 0, xfer->ux_length);
	for (i = 1; i <= m; i++) {
		/* Pick out CHANGE bits from the status reg. */
		if (EOREAD4(sc, EHCI_PORTSC(i)) & EHCI_PS_CLEAR)
			p[i/8] |= 1 << (i%8);
		if (i % 8 == 7)
			DPRINTF("change(%jd)=0x%02jx", i / 8, p[i/8], 0, 0);
	}
	xfer->ux_actlen = xfer->ux_length;
	xfer->ux_status = USBD_NORMAL_COMPLETION;

	usb_transfer_complete(xfer);

done:
	mutex_exit(&sc->sc_lock);
}

Static void
ehci_softintr(void *v)
{
	struct usbd_bus *bus = v;
	ehci_softc_t *sc = EHCI_BUS2SC(bus);
	struct ehci_xfer *ex, *nextex;

	KASSERT(sc->sc_bus.ub_usepolling || mutex_owned(&sc->sc_lock));

	EHCIHIST_FUNC(); EHCIHIST_CALLED();

	ex_completeq_t cq;
	TAILQ_INIT(&cq);

	/*
	 * The only explanation I can think of for why EHCI is as brain dead
	 * as UHCI interrupt-wise is that Intel was involved in both.
	 * An interrupt just tells us that something is done, we have no
	 * clue what, so we need to scan through all active transfers. :-(
	 */

	/*
	 * ehci_idone will remove transfer from sc->sc_intrhead if it's
	 * complete and add to our cq list
	 *
	 */
	TAILQ_FOREACH_SAFE(ex, &sc->sc_intrhead, ex_next, nextex) {
		switch (ex->ex_type) {
		case EX_CTRL:
		case EX_BULK:
		case EX_INTR:
			ehci_check_qh_intr(sc, ex, &cq);
			break;
		case EX_ISOC:
			ehci_check_itd_intr(sc, ex, &cq);
			break;
		case EX_FS_ISOC:
			ehci_check_sitd_intr(sc, ex, &cq);
			break;
		default:
			KASSERT(false);
		}

	}

	/*
	 * We abuse ex_next for the interrupt and complete lists and
	 * interrupt transfers will get re-added here so use
	 * the _SAFE version of TAILQ_FOREACH.
	 */
	TAILQ_FOREACH_SAFE(ex, &cq, ex_next, nextex) {
		usb_transfer_complete(&ex->ex_xfer);
	}

	/* Schedule a callout to catch any dropped transactions. */
	if ((sc->sc_flags & EHCIF_DROPPED_INTR_WORKAROUND) &&
	    !TAILQ_EMPTY(&sc->sc_intrhead))
		callout_reset(&sc->sc_tmo_intrlist,
		    hz, ehci_intrlist_timeout, sc);
}

Static void
ehci_check_qh_intr(ehci_softc_t *sc, struct ehci_xfer *ex, ex_completeq_t *cq)
{
	ehci_soft_qtd_t *sqtd, *fsqtd, *lsqtd;
	uint32_t status;

	EHCIHIST_FUNC(); EHCIHIST_CALLED();

	KASSERT(sc->sc_bus.ub_usepolling || mutex_owned(&sc->sc_lock));

	if (ex->ex_type == EX_CTRL) {
		fsqtd = ex->ex_setup;
		lsqtd = ex->ex_status;
	} else {
		fsqtd = ex->ex_sqtdstart;
		lsqtd = ex->ex_sqtdend;
	}
	KASSERTMSG(fsqtd != NULL && lsqtd != NULL,
	    "xfer %p xt %d fsqtd %p lsqtd %p", ex, ex->ex_type, fsqtd, lsqtd);

	/*
	 * If the last TD is still active we need to check whether there
	 * is an error somewhere in the middle, or whether there was a
	 * short packet (SPD and not ACTIVE).
	 */
	usb_syncmem(&lsqtd->dma,
	    lsqtd->offs + offsetof(ehci_qtd_t, qtd_status),
	    sizeof(lsqtd->qtd->qtd_status),
	    BUS_DMASYNC_POSTWRITE | BUS_DMASYNC_POSTREAD);
	status = le32toh(lsqtd->qtd->qtd_status);
	usb_syncmem(&lsqtd->dma,
	    lsqtd->offs + offsetof(ehci_qtd_t, qtd_status),
	    sizeof(lsqtd->qtd->qtd_status), BUS_DMASYNC_PREREAD);
	if (status & EHCI_QTD_ACTIVE) {
		DPRINTFN(10, "active ex=%#jx", (uintptr_t)ex, 0, 0, 0);

		/* last qTD has already been checked */
		for (sqtd = fsqtd; sqtd != lsqtd; sqtd = sqtd->nextqtd) {
			usb_syncmem(&sqtd->dma,
			    sqtd->offs + offsetof(ehci_qtd_t, qtd_status),
			    sizeof(sqtd->qtd->qtd_status),
			    BUS_DMASYNC_POSTWRITE | BUS_DMASYNC_POSTREAD);
			status = le32toh(sqtd->qtd->qtd_status);
			usb_syncmem(&sqtd->dma,
			    sqtd->offs + offsetof(ehci_qtd_t, qtd_status),
			    sizeof(sqtd->qtd->qtd_status), BUS_DMASYNC_PREREAD);
			/* If there's an active QTD the xfer isn't done. */
			if (status & EHCI_QTD_ACTIVE)
				break;
			/* Any kind of error makes the xfer done. */
			if (status & EHCI_QTD_HALTED)
				goto done;
			/* Handle short packets */
			if (EHCI_QTD_GET_BYTES(status) != 0) {
				/*
				 * If we get here for a control transfer then
				 * we need to let the hardware complete the
				 * status phase.  That is, we're not done
				 * quite yet.
				 *
				 * Otherwise, we're done.
				 */
				if (ex->ex_type == EX_CTRL) {
					break;
				}
				goto done;
			}
		}
		DPRINTFN(10, "ex=%#jx std=%#jx still active",
		    (uintptr_t)ex, (uintptr_t)ex->ex_sqtdstart, 0, 0);
#ifdef EHCI_DEBUG
		DPRINTFN(5, "--- still active start ---", 0, 0, 0, 0);
		ehci_dump_sqtds(ex->ex_sqtdstart);
		DPRINTFN(5, "--- still active end ---", 0, 0, 0, 0);
#endif
		return;
	}
 done:
	DPRINTFN(10, "ex=%#jx done", (uintptr_t)ex, 0, 0, 0);
	ehci_idone(ex, cq);
}

Static void
ehci_check_itd_intr(ehci_softc_t *sc, struct ehci_xfer *ex, ex_completeq_t *cq)
{
	ehci_soft_itd_t *itd;
	int i;

	EHCIHIST_FUNC(); EHCIHIST_CALLED();

	KASSERT(mutex_owned(&sc->sc_lock));

	if (&ex->ex_xfer != SIMPLEQ_FIRST(&ex->ex_xfer.ux_pipe->up_queue))
		return;

	KASSERTMSG(ex->ex_itdstart != NULL && ex->ex_itdend != NULL,
	    "xfer %p fitd %p litd %p", ex, ex->ex_itdstart, ex->ex_itdend);

	itd = ex->ex_itdend;

	/*
	 * check no active transfers in last itd, meaning we're finished
	 */

	usb_syncmem(&itd->dma, itd->offs + offsetof(ehci_itd_t, itd_ctl),
	    sizeof(itd->itd->itd_ctl),
	    BUS_DMASYNC_POSTWRITE | BUS_DMASYNC_POSTREAD);

	for (i = 0; i < EHCI_ITD_NUFRAMES; i++) {
		if (le32toh(itd->itd->itd_ctl[i]) & EHCI_ITD_ACTIVE)
			break;
	}

	if (i == EHCI_ITD_NUFRAMES) {
		goto done; /* All 8 descriptors inactive, it's done */
	}

	usb_syncmem(&itd->dma, itd->offs + offsetof(ehci_itd_t, itd_ctl),
	    sizeof(itd->itd->itd_ctl), BUS_DMASYNC_PREREAD);

	DPRINTFN(10, "ex %#jx itd %#jx still active",
	    (uintptr_t)ex, (uintptr_t)ex->ex_itdstart, 0, 0);
	return;
done:
	DPRINTF("ex %#jx done", (uintptr_t)ex, 0, 0, 0);
	ehci_idone(ex, cq);
}

void
ehci_check_sitd_intr(ehci_softc_t *sc, struct ehci_xfer *ex, ex_completeq_t *cq)
{
	ehci_soft_sitd_t *sitd;

	EHCIHIST_FUNC(); EHCIHIST_CALLED();

	KASSERT(mutex_owned(&sc->sc_lock));

	if (&ex->ex_xfer != SIMPLEQ_FIRST(&ex->ex_xfer.ux_pipe->up_queue))
		return;

	KASSERTMSG(ex->ex_sitdstart != NULL && ex->ex_sitdend != NULL,
	    "xfer %p fsitd %p lsitd %p", ex, ex->ex_sitdstart, ex->ex_sitdend);

	sitd = ex->ex_sitdend;

	/*
	 * check no active transfers in last sitd, meaning we're finished
	 */

	usb_syncmem(&sitd->dma, sitd->offs + offsetof(ehci_sitd_t, sitd_trans),
	    sizeof(sitd->sitd->sitd_trans),
	    BUS_DMASYNC_POSTWRITE | BUS_DMASYNC_POSTREAD);

	bool active = ((le32toh(sitd->sitd->sitd_trans) & EHCI_SITD_ACTIVE) != 0);

	usb_syncmem(&sitd->dma, sitd->offs + offsetof(ehci_sitd_t, sitd_trans),
	    sizeof(sitd->sitd->sitd_trans), BUS_DMASYNC_PREREAD);

	if (active)
		return;

	DPRINTFN(10, "ex=%#jx done", (uintptr_t)ex, 0, 0, 0);
	ehci_idone(ex, cq);
}

Static void
ehci_idone(struct ehci_xfer *ex, ex_completeq_t *cq)
{
	EHCIHIST_FUNC(); EHCIHIST_CALLED();
	struct usbd_xfer *xfer = &ex->ex_xfer;
	struct ehci_pipe *epipe = EHCI_XFER2EPIPE(xfer);
	struct ehci_softc *sc = EHCI_XFER2SC(xfer);
	ehci_soft_qtd_t *sqtd, *fsqtd, *lsqtd;
	uint32_t status = 0, nstatus = 0;
	int actlen = 0;

	KASSERT(sc->sc_bus.ub_usepolling || mutex_owned(&sc->sc_lock));

	DPRINTF("ex=%#jx", (uintptr_t)ex, 0, 0, 0);

	/*
	 * Try to claim this xfer for completion.  If it has already
	 * completed or aborted, drop it on the floor.
	 */
	if (!usbd_xfer_trycomplete(xfer))
		return;

#ifdef DIAGNOSTIC
#ifdef EHCI_DEBUG
	if (ex->ex_isdone) {
		DPRINTFN(5, "--- dump start ---", 0, 0, 0, 0);
		ehci_dump_exfer(ex);
		DPRINTFN(5, "--- dump end ---", 0, 0, 0, 0);
	}
#endif
	KASSERTMSG(!ex->ex_isdone, "xfer %p type %d status %d", xfer,
	    ex->ex_type, xfer->ux_status);
	ex->ex_isdone = true;
#endif

	DPRINTF("xfer=%#jx, pipe=%#jx ready", (uintptr_t)xfer,
	    (uintptr_t)epipe, 0, 0);

	/* The transfer is done, compute actual length and status. */
	if (ex->ex_type == EX_ISOC) {
		/* HS isoc transfer */

		struct ehci_soft_itd *itd;
		int i, nframes, len, uframes;

		nframes = 0;

#ifdef EHCI_DEBUG
		DPRINTFN(5, "--- dump start ---", 0, 0, 0, 0);
		ehci_dump_itds(ex->ex_itdstart);
		DPRINTFN(5, "--- dump end ---", 0, 0, 0, 0);
#endif

		i = xfer->ux_pipe->up_endpoint->ue_edesc->bInterval;
		uframes = uimin(1 << (i - 1), USB_UFRAMES_PER_FRAME);

		for (itd = ex->ex_itdstart; itd != NULL; itd = itd->xfer_next) {
			usb_syncmem(&itd->dma,
			    itd->offs + offsetof(ehci_itd_t,itd_ctl),
			    sizeof(itd->itd->itd_ctl),
			    BUS_DMASYNC_POSTWRITE | BUS_DMASYNC_POSTREAD);

			for (i = 0; i < EHCI_ITD_NUFRAMES; i += uframes) {
				/*
				 * XXX - driver didn't fill in the frame full
				 *   of uframes. This leads to scheduling
				 *   inefficiencies, but working around
				 *   this doubles complexity of tracking
				 *   an xfer.
				 */
				if (nframes >= xfer->ux_nframes)
					break;

				status = le32toh(itd->itd->itd_ctl[i]);
				len = EHCI_ITD_GET_LEN(status);
				if (EHCI_ITD_GET_STATUS(status) != 0)
					len = 0; /*No valid data on error*/

				xfer->ux_frlengths[nframes++] = len;
				actlen += len;
			}
			usb_syncmem(&itd->dma,
			    itd->offs + offsetof(ehci_itd_t,itd_ctl),
			    sizeof(itd->itd->itd_ctl), BUS_DMASYNC_PREREAD);

			if (nframes >= xfer->ux_nframes)
				break;
		}

		xfer->ux_actlen = actlen;
		xfer->ux_status = USBD_NORMAL_COMPLETION;
		goto end;
	} else if (ex->ex_type == EX_FS_ISOC) {
		/* FS isoc transfer */
		struct ehci_soft_sitd *sitd;
		int nframes, len;

		nframes = 0;

		for (sitd = ex->ex_sitdstart; sitd != NULL;
		     sitd = sitd->xfer_next) {
			usb_syncmem(&sitd->dma,
			    sitd->offs + offsetof(ehci_sitd_t, sitd_trans),
			    sizeof(sitd->sitd->sitd_trans),
			    BUS_DMASYNC_POSTWRITE | BUS_DMASYNC_POSTREAD);

			/*
			 * XXX - driver didn't fill in the frame full
			 *   of uframes. This leads to scheduling
			 *   inefficiencies, but working around
			 *   this doubles complexity of tracking
			 *   an xfer.
			 */
			if (nframes >= xfer->ux_nframes)
				break;

			status = le32toh(sitd->sitd->sitd_trans);
			usb_syncmem(&sitd->dma,
			    sitd->offs + offsetof(ehci_sitd_t, sitd_trans),
			    sizeof(sitd->sitd->sitd_trans), BUS_DMASYNC_PREREAD);

			len = EHCI_SITD_GET_LEN(status);
			if (status & (EHCI_SITD_ERR|EHCI_SITD_BUFERR|
			    EHCI_SITD_BABBLE|EHCI_SITD_XACTERR|EHCI_SITD_MISS)) {
				/* No valid data on error */
				len = xfer->ux_frlengths[nframes];
			}

			/*
			 * frlengths[i]: # of bytes to send
			 * len: # of bytes host didn't send
			 */
			xfer->ux_frlengths[nframes] -= len;
			/* frlengths[i]: # of bytes host sent */
			actlen += xfer->ux_frlengths[nframes++];

			if (nframes >= xfer->ux_nframes)
				break;
	    	}

		xfer->ux_actlen = actlen;
		xfer->ux_status = USBD_NORMAL_COMPLETION;
		goto end;
	}
	KASSERT(ex->ex_type == EX_CTRL || ex->ex_type == EX_INTR ||
	   ex->ex_type == EX_BULK);

	/* Continue processing xfers using queue heads */
	if (ex->ex_type == EX_CTRL) {
		fsqtd = ex->ex_setup;
		lsqtd = ex->ex_status;
	} else {
		fsqtd = ex->ex_sqtdstart;
		lsqtd = ex->ex_sqtdend;
	}
#ifdef EHCI_DEBUG
	DPRINTFN(5, "--- dump start ---", 0, 0, 0, 0);
	ehci_dump_sqtds(fsqtd);
	DPRINTFN(5, "--- dump end ---", 0, 0, 0, 0);
#endif

	for (sqtd = fsqtd; sqtd != lsqtd->nextqtd; sqtd = sqtd->nextqtd) {
		usb_syncmem(&sqtd->dma, sqtd->offs, sizeof(sqtd->qtd),
		    BUS_DMASYNC_POSTWRITE | BUS_DMASYNC_POSTREAD);
		nstatus = le32toh(sqtd->qtd->qtd_status);
		usb_syncmem(&sqtd->dma, sqtd->offs, sizeof(sqtd->qtd),
		    BUS_DMASYNC_PREREAD);
		if (nstatus & EHCI_QTD_ACTIVE)
			break;

		status = nstatus;
		if (EHCI_QTD_GET_PID(status) != EHCI_QTD_PID_SETUP)
			actlen += sqtd->len - EHCI_QTD_GET_BYTES(status);
	}

	/*
	 * If there are left over TDs we need to update the toggle.
	 * The default pipe doesn't need it since control transfers
	 * start the toggle at 0 every time.
	 * For a short transfer we need to update the toggle for the missing
	 * packets within the qTD.
	 */
	if ((sqtd != lsqtd->nextqtd || EHCI_QTD_GET_BYTES(status)) &&
	    xfer->ux_pipe->up_dev->ud_pipe0 != xfer->ux_pipe) {
		DPRINTF("toggle update status=0x%08jx nstatus=0x%08jx",
		    status, nstatus, 0, 0);
#if 0
		ehci_dump_sqh(epipe->sqh);
		ehci_dump_sqtds(ex->ex_sqtdstart);
#endif
		epipe->nexttoggle = EHCI_QTD_GET_TOGGLE(nstatus);
	}

	DPRINTF("len=%jd actlen=%jd status=0x%08jx", xfer->ux_length, actlen,
	    status, 0);
	xfer->ux_actlen = actlen;
	if (status & EHCI_QTD_HALTED) {
#ifdef EHCI_DEBUG
		DPRINTF("halted addr=%jd endpt=0x%02jx",
		    xfer->ux_pipe->up_dev->ud_addr,
		    xfer->ux_pipe->up_endpoint->ue_edesc->bEndpointAddress,
		    0, 0);
		DPRINTF("cerr=%jd pid=%jd",
		    EHCI_QTD_GET_CERR(status), EHCI_QTD_GET_PID(status),
		    0, 0);
		DPRINTF("active =%jd halted=%jd buferr=%jd babble=%jd",
		    status & EHCI_QTD_ACTIVE ? 1 : 0,
		    status & EHCI_QTD_HALTED ? 1 : 0,
		    status & EHCI_QTD_BUFERR ? 1 : 0,
		    status & EHCI_QTD_BABBLE ? 1 : 0);

		DPRINTF("xacterr=%jd missed=%jd split =%jd ping  =%jd",
		    status & EHCI_QTD_XACTERR ? 1 : 0,
		    status & EHCI_QTD_MISSEDMICRO ? 1 : 0,
		    status & EHCI_QTD_SPLITXSTATE ? 1 : 0,
		    status & EHCI_QTD_PINGSTATE ? 1 : 0);

		DPRINTFN(5, "--- dump start ---", 0, 0, 0, 0);
		ehci_dump_sqh(epipe->sqh);
		ehci_dump_sqtds(ex->ex_sqtdstart);
		DPRINTFN(5, "--- dump end ---", 0, 0, 0, 0);
#endif
		/* low&full speed has an extra error flag */
		if (EHCI_QH_GET_EPS(epipe->sqh->qh->qh_endp) !=
		    EHCI_QH_SPEED_HIGH)
			status &= EHCI_QTD_STATERRS | EHCI_QTD_PINGSTATE;
		else
			status &= EHCI_QTD_STATERRS;
		if (status == 0) /* no other errors means a stall */ {
			xfer->ux_status = USBD_STALLED;
		} else {
			xfer->ux_status = USBD_IOERROR; /* more info XXX */
		}
		/* XXX need to reset TT on missed microframe */
		if (status & EHCI_QTD_MISSEDMICRO) {
			printf("%s: missed microframe, TT reset not "
			    "implemented, hub might be inoperational\n",
			    device_xname(sc->sc_dev));
		}
	} else {
		xfer->ux_status = USBD_NORMAL_COMPLETION;
	}

    end:

	ehci_del_intr_list(sc, ex);
	TAILQ_INSERT_TAIL(cq, ex, ex_next);

	DPRINTF("ex=%#jx done", (uintptr_t)ex, 0, 0, 0);
}

Static void
ehci_poll(struct usbd_bus *bus)
{
	ehci_softc_t *sc = EHCI_BUS2SC(bus);

	EHCIHIST_FUNC(); EHCIHIST_CALLED();

#ifdef EHCI_DEBUG
	static int last;
	int new;
	new = EHCI_STS_INTRS(EOREAD4(sc, EHCI_USBSTS));
	if (new != last) {
		DPRINTF("intrs=0x%04jx", new, 0, 0, 0);
		last = new;
	}
#endif

	if (EOREAD4(sc, EHCI_USBSTS) & sc->sc_eintrs) {
		mutex_spin_enter(&sc->sc_intr_lock);
		ehci_intr1(sc);
		mutex_spin_exit(&sc->sc_intr_lock);
	}
}

void
ehci_childdet(device_t self, device_t child)
{
	struct ehci_softc *sc = device_private(self);

	KASSERT(sc->sc_child == child);
	sc->sc_child = NULL;
}

int
ehci_detach(struct ehci_softc *sc, int flags)
{
	int rv = 0;

	EHCIHIST_FUNC(); EHCIHIST_CALLED();

	if (sc->sc_child != NULL) {
		rv = config_detach(sc->sc_child, flags);
		if (rv != 0)
			return rv;
	}

	if (sc->sc_ncomp > 0) {
		mutex_enter(&sc->sc_complock);
		/* XXX try to halt callout instead of waiting */
		while (sc->sc_comp_state == CO_SCHED)
			cv_wait(&sc->sc_compcv, &sc->sc_complock);
		mutex_exit(&sc->sc_complock);

		callout_halt(&sc->sc_compcallout, NULL);
		callout_destroy(&sc->sc_compcallout);
		cv_destroy(&sc->sc_compcv);
		mutex_destroy(&sc->sc_complock);
	}

	callout_halt(&sc->sc_tmo_intrlist, NULL);
	callout_destroy(&sc->sc_tmo_intrlist);

	/* XXX free other data structures */
	if (sc->sc_softitds) {
		kmem_free(sc->sc_softitds,
		    sc->sc_flsize * sizeof(ehci_soft_itd_t *));
	}
	cv_destroy(&sc->sc_doorbell);

#if 0
	/* XXX destroyed in ehci_pci.c as it controls ehci_intr access */
	softint_disestablish(sc->sc_doorbell_si);
	softint_disestablish(sc->sc_pcd_si);
	mutex_destroy(&sc->sc_lock);
	mutex_destroy(&sc->sc_intr_lock);
#endif

	pool_cache_destroy(sc->sc_xferpool);

	EOWRITE4(sc, EHCI_CONFIGFLAG, 0);

	return rv;
}

int
ehci_activate(device_t self, enum devact act)
{
	struct ehci_softc *sc = device_private(self);

	switch (act) {
	case DVACT_DEACTIVATE:
		sc->sc_dying = 1;
		return 0;
	default:
		return EOPNOTSUPP;
	}
}

/*
 * Handle suspend/resume.
 *
 * We need to switch to polling mode here, because this routine is
 * called from an interrupt context.  This is all right since we
 * are almost suspended anyway.
 *
 * Note that this power handler isn't to be registered directly; the
 * bus glue needs to call out to it.
 */
bool
ehci_suspend(device_t dv, const pmf_qual_t *qual)
{
	ehci_softc_t *sc = device_private(dv);
	int i;
	uint32_t cmd, hcr;

	EHCIHIST_FUNC(); EHCIHIST_CALLED();

	mutex_spin_enter(&sc->sc_intr_lock);
	sc->sc_bus.ub_usepolling++;
	mutex_spin_exit(&sc->sc_intr_lock);

	for (i = 1; i <= sc->sc_noport; i++) {
		cmd = EOREAD4(sc, EHCI_PORTSC(i)) & ~EHCI_PS_CLEAR;
		if ((cmd & EHCI_PS_PO) == 0 && (cmd & EHCI_PS_PE) == EHCI_PS_PE)
			EOWRITE4(sc, EHCI_PORTSC(i), cmd | EHCI_PS_SUSP);
	}

	sc->sc_cmd = EOREAD4(sc, EHCI_USBCMD);

	cmd = sc->sc_cmd & ~(EHCI_CMD_ASE | EHCI_CMD_PSE);
	EOWRITE4(sc, EHCI_USBCMD, cmd);

	for (i = 0; i < 100; i++) {
		hcr = EOREAD4(sc, EHCI_USBSTS) & (EHCI_STS_ASS | EHCI_STS_PSS);
		if (hcr == 0)
			break;

		usb_delay_ms(&sc->sc_bus, 1);
	}
	if (hcr != 0)
		printf("%s: reset timeout\n", device_xname(dv));

	cmd &= ~EHCI_CMD_RS;
	EOWRITE4(sc, EHCI_USBCMD, cmd);

	for (i = 0; i < 100; i++) {
		hcr = EOREAD4(sc, EHCI_USBSTS) & EHCI_STS_HCH;
		if (hcr == EHCI_STS_HCH)
			break;

		usb_delay_ms(&sc->sc_bus, 1);
	}
	if (hcr != EHCI_STS_HCH)
		printf("%s: config timeout\n", device_xname(dv));

	mutex_spin_enter(&sc->sc_intr_lock);
	sc->sc_bus.ub_usepolling--;
	mutex_spin_exit(&sc->sc_intr_lock);

	return true;
}

bool
ehci_resume(device_t dv, const pmf_qual_t *qual)
{
	ehci_softc_t *sc = device_private(dv);
	int i;
	uint32_t cmd, hcr;

	EHCIHIST_FUNC(); EHCIHIST_CALLED();

	/* restore things in case the bios sucks */
	EOWRITE4(sc, EHCI_CTRLDSSEGMENT, 0);
	EOWRITE4(sc, EHCI_PERIODICLISTBASE, DMAADDR(&sc->sc_fldma, 0));
	EOWRITE4(sc, EHCI_ASYNCLISTADDR,
	    sc->sc_async_head->physaddr | EHCI_LINK_QH);

	EOWRITE4(sc, EHCI_USBINTR, sc->sc_eintrs & ~EHCI_INTR_PCIE);

	EOWRITE4(sc, EHCI_USBCMD, sc->sc_cmd);

	hcr = 0;
	for (i = 1; i <= sc->sc_noport; i++) {
		cmd = EOREAD4(sc, EHCI_PORTSC(i)) & ~EHCI_PS_CLEAR;
		if ((cmd & EHCI_PS_PO) == 0 &&
		    (cmd & EHCI_PS_SUSP) == EHCI_PS_SUSP) {
			EOWRITE4(sc, EHCI_PORTSC(i), cmd | EHCI_PS_FPR);
			hcr = 1;
		}
	}

	if (hcr) {
		usb_delay_ms(&sc->sc_bus, USB_RESUME_WAIT);

		for (i = 1; i <= sc->sc_noport; i++) {
			cmd = EOREAD4(sc, EHCI_PORTSC(i)) & ~EHCI_PS_CLEAR;
			if ((cmd & EHCI_PS_PO) == 0 &&
			    (cmd & EHCI_PS_SUSP) == EHCI_PS_SUSP)
				EOWRITE4(sc, EHCI_PORTSC(i),
				    cmd & ~EHCI_PS_FPR);
		}
	}

	EOWRITE4(sc, EHCI_USBCMD, sc->sc_cmd);
	EOWRITE4(sc, EHCI_USBINTR, sc->sc_eintrs);

	for (i = 0; i < 100; i++) {
		hcr = EOREAD4(sc, EHCI_USBSTS) & EHCI_STS_HCH;
		if (hcr != EHCI_STS_HCH)
			break;

		usb_delay_ms(&sc->sc_bus, 1);
	}
	if (hcr == EHCI_STS_HCH)
		printf("%s: config timeout\n", device_xname(dv));

	return true;
}

/*
 * Shut down the controller when the system is going down.
 */
bool
ehci_shutdown(device_t self, int flags)
{
	ehci_softc_t *sc = device_private(self);

	EHCIHIST_FUNC(); EHCIHIST_CALLED();

	EOWRITE4(sc, EHCI_USBCMD, 0);	/* Halt controller */
	EOWRITE4(sc, EHCI_USBCMD, EHCI_CMD_HCRESET);
	return true;
}

Static struct usbd_xfer *
ehci_allocx(struct usbd_bus *bus, unsigned int nframes)
{
	struct ehci_softc *sc = EHCI_BUS2SC(bus);
	struct usbd_xfer *xfer;

	xfer = pool_cache_get(sc->sc_xferpool, PR_WAITOK);
	if (xfer != NULL) {
		memset(xfer, 0, sizeof(*xfer));

#ifdef DIAGNOSTIC
		struct ehci_xfer *ex = EHCI_XFER2EXFER(xfer);
		ex->ex_isdone = true;
		xfer->ux_state = XFER_BUSY;
#endif
	}
	return xfer;
}

Static void
ehci_freex(struct usbd_bus *bus, struct usbd_xfer *xfer)
{
	struct ehci_softc *sc = EHCI_BUS2SC(bus);
	struct ehci_xfer *ex __diagused = EHCI_XFER2EXFER(xfer);

	KASSERTMSG(xfer->ux_state == XFER_BUSY ||
	    xfer->ux_status == USBD_NOT_STARTED,
	    "xfer %p state %d\n", xfer, xfer->ux_state);
	KASSERT(ex->ex_isdone || xfer->ux_status == USBD_NOT_STARTED);

#ifdef DIAGNOSTIC
	xfer->ux_state = XFER_FREE;
#endif

	pool_cache_put(sc->sc_xferpool, xfer);
}

Static bool
ehci_dying(struct usbd_bus *bus)
{
	struct ehci_softc *sc = EHCI_BUS2SC(bus);

	return sc->sc_dying;
}

Static void
ehci_get_lock(struct usbd_bus *bus, kmutex_t **lock)
{
	struct ehci_softc *sc = EHCI_BUS2SC(bus);

	*lock = &sc->sc_lock;
}

Static void
ehci_device_clear_toggle(struct usbd_pipe *pipe)
{
	struct ehci_pipe *epipe = EHCI_PIPE2EPIPE(pipe);

	EHCIHIST_FUNC(); EHCIHIST_CALLED();

	DPRINTF("epipe=%#jx status=0x%08jx", (uintptr_t)epipe,
	    epipe->sqh->qh->qh_qtd.qtd_status, 0, 0);
#ifdef EHCI_DEBUG
	if (ehcidebug)
		usbd_dump_pipe(pipe);
#endif
	epipe->nexttoggle = 0;
}

Static void
ehci_noop(struct usbd_pipe *pipe)
{
}

#ifdef EHCI_DEBUG
/*
 * Unused function - this is meant to be called from a kernel
 * debugger.
 */
void
ehci_dump(void)
{
	ehci_softc_t *sc = theehci;
	int i;
	printf("cmd=0x%08x, sts=0x%08x, ien=0x%08x\n",
	    EOREAD4(sc, EHCI_USBCMD),
	    EOREAD4(sc, EHCI_USBSTS),
	    EOREAD4(sc, EHCI_USBINTR));
	printf("frindex=0x%08x ctrdsegm=0x%08x periodic=0x%08x async=0x%08x\n",
	    EOREAD4(sc, EHCI_FRINDEX),
	    EOREAD4(sc, EHCI_CTRLDSSEGMENT),
	    EOREAD4(sc, EHCI_PERIODICLISTBASE),
	    EOREAD4(sc, EHCI_ASYNCLISTADDR));
	for (i = 1; i <= sc->sc_noport; i++)
		printf("port %d status=0x%08x\n", i,
		    EOREAD4(sc, EHCI_PORTSC(i)));
}

Static void
ehci_dump_regs(ehci_softc_t *sc)
{
	int i;

	EHCIHIST_FUNC(); EHCIHIST_CALLED();

	DPRINTF("cmd     = 0x%08jx  sts      = 0x%08jx  ien      = 0x%08jx",
	    EOREAD4(sc, EHCI_USBCMD), EOREAD4(sc, EHCI_USBSTS),
	    EOREAD4(sc, EHCI_USBINTR), 0);
	DPRINTF("frindex = 0x%08jx  ctrdsegm = 0x%08jx  periodic = 0x%08jx  "
	    "async   = 0x%08jx",
	    EOREAD4(sc, EHCI_FRINDEX), EOREAD4(sc, EHCI_CTRLDSSEGMENT),
	    EOREAD4(sc, EHCI_PERIODICLISTBASE),
	    EOREAD4(sc, EHCI_ASYNCLISTADDR));
	for (i = 1; i <= sc->sc_noport; i += 2) {
		if (i == sc->sc_noport) {
			DPRINTF("port %jd status = 0x%08jx", i,
			    EOREAD4(sc, EHCI_PORTSC(i)), 0, 0);
		} else {
			DPRINTF("port %jd status = 0x%08jx  port %jd "
			    "status = 0x%08jx",
			    i, EOREAD4(sc, EHCI_PORTSC(i)),
			    i+1, EOREAD4(sc, EHCI_PORTSC(i+1)));
		}
	}
}

#define ehci_dump_link(link, type) do {					\
	DPRINTF("    link 0x%08jx (T = %jd):",				\
	    link,							\
	    link & EHCI_LINK_TERMINATE ? 1 : 0, 0, 0);			\
	if (type) {							\
		DPRINTF(						\
		    "        ITD  = %jd  QH   = %jd  SITD = %jd  FSTN = %jd",\
		    EHCI_LINK_TYPE(link) == EHCI_LINK_ITD ? 1 : 0,	\
		    EHCI_LINK_TYPE(link) == EHCI_LINK_QH ? 1 : 0,	\
		    EHCI_LINK_TYPE(link) == EHCI_LINK_SITD ? 1 : 0,	\
		    EHCI_LINK_TYPE(link) == EHCI_LINK_FSTN ? 1 : 0);	\
	}								\
} while(0)

Static void
ehci_dump_sqtds(ehci_soft_qtd_t *sqtd)
{
	EHCIHIST_FUNC(); EHCIHIST_CALLED();
	int i;
	uint32_t stop = 0;

	for (i = 0; sqtd && i < 20 && !stop; sqtd = sqtd->nextqtd, i++) {
		ehci_dump_sqtd(sqtd);
		usb_syncmem(&sqtd->dma,
		    sqtd->offs + offsetof(ehci_qtd_t, qtd_next),
		    sizeof(sqtd->qtd),
		    BUS_DMASYNC_POSTWRITE | BUS_DMASYNC_POSTREAD);
		stop = sqtd->qtd->qtd_next & htole32(EHCI_LINK_TERMINATE);
		usb_syncmem(&sqtd->dma,
		    sqtd->offs + offsetof(ehci_qtd_t, qtd_next),
		    sizeof(sqtd->qtd), BUS_DMASYNC_PREREAD);
	}
	if (!stop)
		DPRINTF("dump aborted, too many TDs", 0, 0, 0, 0);
}

Static void
ehci_dump_sqtd(ehci_soft_qtd_t *sqtd)
{
	EHCIHIST_FUNC(); EHCIHIST_CALLED();

	usb_syncmem(&sqtd->dma, sqtd->offs,
	    sizeof(sqtd->qtd), BUS_DMASYNC_POSTWRITE | BUS_DMASYNC_POSTREAD);

	DPRINTFN(10, "QTD(%#jx) at 0x%08jx:", (uintptr_t)sqtd, sqtd->physaddr,
	    0, 0);
	ehci_dump_qtd(sqtd->qtd);

	usb_syncmem(&sqtd->dma, sqtd->offs,
	    sizeof(sqtd->qtd), BUS_DMASYNC_PREREAD);
}

Static void
ehci_dump_qtd(ehci_qtd_t *qtd)
{
	EHCIHIST_FUNC();	EHCIHIST_CALLED();
	uint32_t s = le32toh(qtd->qtd_status);

	DPRINTFN(10,
	    "     next = 0x%08jx  altnext = 0x%08jx  status = 0x%08jx",
	    qtd->qtd_next, qtd->qtd_altnext, s, 0);
	DPRINTFN(10,
	    "   toggle = %jd ioc = %jd bytes = %#jx c_page = %#jx",
	    EHCI_QTD_GET_TOGGLE(s), EHCI_QTD_GET_IOC(s),
	    EHCI_QTD_GET_BYTES(s), EHCI_QTD_GET_C_PAGE(s));
	DPRINTFN(10,
	    "     cerr = %jd pid = %jd stat  = %jx",
	    EHCI_QTD_GET_CERR(s), EHCI_QTD_GET_PID(s), EHCI_QTD_GET_STATUS(s),
	    0);
	DPRINTFN(10,
	    "active =%jd halted=%jd buferr=%jd babble=%jd",
	    s & EHCI_QTD_ACTIVE ? 1 : 0,
	    s & EHCI_QTD_HALTED ? 1 : 0,
	    s & EHCI_QTD_BUFERR ? 1 : 0,
	    s & EHCI_QTD_BABBLE ? 1 : 0);
	DPRINTFN(10,
	    "xacterr=%jd missed=%jd split =%jd ping  =%jd",
	    s & EHCI_QTD_XACTERR ? 1 : 0,
	    s & EHCI_QTD_MISSEDMICRO ? 1 : 0,
	    s & EHCI_QTD_SPLITXSTATE ? 1 : 0,
	    s & EHCI_QTD_PINGSTATE ? 1 : 0);
	DPRINTFN(10,
	    "buffer[0] = %#jx  buffer[1] = %#jx  "
	    "buffer[2] = %#jx  buffer[3] = %#jx",
	    le32toh(qtd->qtd_buffer[0]), le32toh(qtd->qtd_buffer[1]),
	    le32toh(qtd->qtd_buffer[2]), le32toh(qtd->qtd_buffer[3]));
	DPRINTFN(10,
	    "buffer[4] = %#jx", le32toh(qtd->qtd_buffer[4]), 0, 0, 0);
}

Static void
ehci_dump_sqh(ehci_soft_qh_t *sqh)
{
	ehci_qh_t *qh = sqh->qh;
	ehci_link_t link;
	uint32_t endp, endphub;
	EHCIHIST_FUNC();	EHCIHIST_CALLED();

	usb_syncmem(&sqh->dma, sqh->offs,
	    sizeof(sqh->qh), BUS_DMASYNC_POSTWRITE | BUS_DMASYNC_POSTREAD);

	DPRINTFN(10, "QH(%#jx) at %#jx:", (uintptr_t)sqh, sqh->physaddr, 0, 0);
	link = le32toh(qh->qh_link);
	ehci_dump_link(link, true);

	endp = le32toh(qh->qh_endp);
	DPRINTFN(10, "    endp = %#jx", endp, 0, 0, 0);
	DPRINTFN(10, "        addr = 0x%02jx  inact = %jd  endpt = %jd  "
	    "eps = %jd",
	    EHCI_QH_GET_ADDR(endp), EHCI_QH_GET_INACT(endp),
	    EHCI_QH_GET_ENDPT(endp), EHCI_QH_GET_EPS(endp));
	DPRINTFN(10, "        dtc  = %jd     hrecl = %jd",
	    EHCI_QH_GET_DTC(endp), EHCI_QH_GET_HRECL(endp), 0, 0);
	DPRINTFN(10, "        ctl  = %jd     nrl   = %jd  mpl   = %#jx(%jd)",
	    EHCI_QH_GET_CTL(endp),EHCI_QH_GET_NRL(endp),
	    EHCI_QH_GET_MPL(endp), EHCI_QH_GET_MPL(endp));

	endphub = le32toh(qh->qh_endphub);
	DPRINTFN(10, " endphub = %#jx", endphub, 0, 0, 0);
	DPRINTFN(10, "      smask = 0x%02jx  cmask = 0x%02jx one %jx",
	    EHCI_QH_GET_SMASK(endphub), EHCI_QH_GET_CMASK(endphub), 1, 0);
	DPRINTFN(10, "      huba  = 0x%02jx  port  = %jd  mult = %jd",
	    EHCI_QH_GET_HUBA(endphub), EHCI_QH_GET_PORT(endphub),
	    EHCI_QH_GET_MULT(endphub), 0);

	link = le32toh(qh->qh_curqtd);
	ehci_dump_link(link, false);
	DPRINTFN(10, "Overlay qTD:", 0, 0, 0, 0);
	ehci_dump_qtd(&qh->qh_qtd);

	usb_syncmem(&sqh->dma, sqh->offs, sizeof(sqh->qh),
	    BUS_DMASYNC_PREREAD);
}

Static void
ehci_dump_itds(ehci_soft_itd_t *itd)
{
	EHCIHIST_FUNC(); EHCIHIST_CALLED();
	int i;
	uint32_t stop = 0;

	for (i = 0; itd && i < 20 && !stop; itd = itd->xfer_next, i++) {
		ehci_dump_itd(itd);
		usb_syncmem(&itd->dma,
		    itd->offs + offsetof(ehci_itd_t, itd_next),
		    sizeof(itd->itd),
		    BUS_DMASYNC_POSTWRITE | BUS_DMASYNC_POSTREAD);
		stop = itd->itd->itd_next & htole32(EHCI_LINK_TERMINATE);
		usb_syncmem(&itd->dma,
		    itd->offs + offsetof(ehci_itd_t, itd_next),
		    sizeof(itd->itd), BUS_DMASYNC_PREREAD);
	}
	if (!stop)
		DPRINTF("dump aborted, too many TDs", 0, 0, 0, 0);
}

Static void
ehci_dump_itd(struct ehci_soft_itd *itd)
{
	ehci_isoc_trans_t t;
	ehci_isoc_bufr_ptr_t b, b2, b3;
	int i;

	EHCIHIST_FUNC();	EHCIHIST_CALLED();

	DPRINTF("ITD: next phys = %#jx", itd->itd->itd_next, 0, 0, 0);

	for (i = 0; i < EHCI_ITD_NUFRAMES; i++) {
		t = le32toh(itd->itd->itd_ctl[i]);
		DPRINTF("ITDctl %jd: stat = %jx len = %jx",
		    i, EHCI_ITD_GET_STATUS(t), EHCI_ITD_GET_LEN(t), 0);
		DPRINTF("     ioc = %jx pg = %jx offs = %jx",
		    EHCI_ITD_GET_IOC(t), EHCI_ITD_GET_PG(t),
		    EHCI_ITD_GET_OFFS(t), 0);
	}
	DPRINTF("ITDbufr: ", 0, 0, 0, 0);
	for (i = 0; i < EHCI_ITD_NBUFFERS; i++)
		DPRINTF("      %jx",
		    EHCI_ITD_GET_BPTR(le32toh(itd->itd->itd_bufr[i])), 0, 0, 0);

	b = le32toh(itd->itd->itd_bufr[0]);
	b2 = le32toh(itd->itd->itd_bufr[1]);
	b3 = le32toh(itd->itd->itd_bufr[2]);
	DPRINTF("     ep = %jx daddr = %jx dir = %jd",
	    EHCI_ITD_GET_EP(b), EHCI_ITD_GET_DADDR(b), EHCI_ITD_GET_DIR(b2), 0);
	DPRINTF("     maxpkt = %jx multi = %jx",
	    EHCI_ITD_GET_MAXPKT(b2), EHCI_ITD_GET_MULTI(b3), 0, 0);
}

Static void
ehci_dump_sitd(struct ehci_soft_itd *itd)
{
	EHCIHIST_FUNC(); EHCIHIST_CALLED();

	DPRINTF("SITD %#jx next = %p prev = %#jx",
	    (uintptr_t)itd, (uintptr_t)itd->frame_list.next,
	    (uintptr_t)itd->frame_list.prev, 0);
	DPRINTF("        xfernext=%#jx physaddr=%jX slot=%jd",
	    (uintptr_t)itd->xfer_next, itd->physaddr, itd->slot, 0);
}

Static void
ehci_dump_exfer(struct ehci_xfer *ex)
{
	EHCIHIST_FUNC(); EHCIHIST_CALLED();

	DPRINTF("ex = %#jx type %jd isdone %jd", (uintptr_t)ex, ex->ex_type,
	    ex->ex_isdone, 0);

	switch (ex->ex_type) {
	case EX_CTRL:
		DPRINTF("   setup = %#jx data = %#jx status = %#jx",
		    (uintptr_t)ex->ex_setup, (uintptr_t)ex->ex_data,
		    (uintptr_t)ex->ex_status, 0);
		break;
	case EX_BULK:
	case EX_INTR:
		DPRINTF("   qtdstart = %#jx qtdend = %#jx",
		    (uintptr_t)ex->ex_sqtdstart, (uintptr_t)ex->ex_sqtdend,
		    0, 0);
		break;
	case EX_ISOC:
		DPRINTF("   itdstart = %#jx itdend = %#jx",
		    (uintptr_t)ex->ex_itdstart, (uintptr_t)ex->ex_itdend, 0, 0);
		break;
	case EX_FS_ISOC:
		DPRINTF("   sitdstart = %#jx sitdend = %#jx",
		    (uintptr_t)ex->ex_sitdstart, (uintptr_t)ex->ex_sitdend,
		    0, 0);
		break;
	default:
		DPRINTF("   unknown type", 0, 0, 0, 0);
	}
}
#endif

Static usbd_status
ehci_open(struct usbd_pipe *pipe)
{
	struct usbd_device *dev = pipe->up_dev;
	ehci_softc_t *sc = EHCI_PIPE2SC(pipe);
	usb_endpoint_descriptor_t *ed = pipe->up_endpoint->ue_edesc;
	uint8_t rhaddr = dev->ud_bus->ub_rhaddr;
	uint8_t addr = dev->ud_addr;
	uint8_t xfertype = UE_GET_XFERTYPE(ed->bmAttributes);
	struct ehci_pipe *epipe = EHCI_PIPE2EPIPE(pipe);
	ehci_soft_qh_t *sqh;
	usbd_status err;
	int ival, speed, naks;
	int hshubaddr, hshubport;

	EHCIHIST_FUNC(); EHCIHIST_CALLED();

	DPRINTF("pipe=%#jx, addr=%jd, endpt=%jd (%jd)", (uintptr_t)pipe, addr,
	    ed->bEndpointAddress, rhaddr);

	if (dev->ud_myhsport) {
		/*
		 * When directly attached FS/LS device while doing embedded
		 * transaction translations and we are the hub, set the hub
		 * address to 0 (us).
		 */
		if (!(sc->sc_flags & EHCIF_ETTF)
		    || (dev->ud_myhsport->up_parent->ud_addr != rhaddr)) {
			hshubaddr = dev->ud_myhsport->up_parent->ud_addr;
		} else {
			hshubaddr = 0;
		}
		hshubport = dev->ud_myhsport->up_portno;
	} else {
		hshubaddr = 0;
		hshubport = 0;
	}

	if (sc->sc_dying)
		return USBD_IOERROR;

	/* toggle state needed for bulk endpoints */
	epipe->nexttoggle = pipe->up_endpoint->ue_toggle;

	if (addr == rhaddr) {
		switch (ed->bEndpointAddress) {
		case USB_CONTROL_ENDPOINT:
			pipe->up_methods = &roothub_ctrl_methods;
			break;
		case UE_DIR_IN | USBROOTHUB_INTR_ENDPT:
			pipe->up_methods = &ehci_root_intr_methods;
			break;
		default:
			DPRINTF("bad bEndpointAddress 0x%02jx",
			    ed->bEndpointAddress, 0, 0, 0);
			return USBD_INVAL;
		}
		return USBD_NORMAL_COMPLETION;
	}

	/* XXX All this stuff is only valid for async. */
	switch (dev->ud_speed) {
	case USB_SPEED_LOW:  speed = EHCI_QH_SPEED_LOW;  break;
	case USB_SPEED_FULL: speed = EHCI_QH_SPEED_FULL; break;
	case USB_SPEED_HIGH: speed = EHCI_QH_SPEED_HIGH; break;
	default: panic("ehci_open: bad device speed %d", dev->ud_speed);
	}
	if (speed == EHCI_QH_SPEED_LOW && xfertype == UE_ISOCHRONOUS) {
		DPRINTF("hshubaddr=%jd hshubport=%jd", hshubaddr, hshubport, 0,
		    0);
		return USBD_INVAL;
	}

	/*
	 * For interrupt transfer, nak throttling must be disabled, but for
	 * the other transfer type, nak throttling should be enabled from the
	 * viewpoint that avoids the memory thrashing.
	 */
	naks = (xfertype == UE_INTERRUPT) ? 0
	    : ((speed == EHCI_QH_SPEED_HIGH) ? 4 : 0);

	/* Allocate sqh for everything, save isoc xfers */
	if (xfertype != UE_ISOCHRONOUS) {
		sqh = ehci_alloc_sqh(sc);
		if (sqh == NULL)
			return USBD_NOMEM;
		/* qh_link filled when the QH is added */
		sqh->qh->qh_endp = htole32(
		    EHCI_QH_SET_ADDR(addr) |
		    EHCI_QH_SET_ENDPT(UE_GET_ADDR(ed->bEndpointAddress)) |
		    EHCI_QH_SET_EPS(speed) |
		    EHCI_QH_DTC |
		    EHCI_QH_SET_MPL(UGETW(ed->wMaxPacketSize)) |
		    (speed != EHCI_QH_SPEED_HIGH && xfertype == UE_CONTROL ?
		     EHCI_QH_CTL : 0) |
		    EHCI_QH_SET_NRL(naks)
		    );
		sqh->qh->qh_endphub = htole32(
		    EHCI_QH_SET_MULT(1) |
		    EHCI_QH_SET_SMASK(xfertype == UE_INTERRUPT ? 0x02 : 0)
		    );
		if (speed != EHCI_QH_SPEED_HIGH)
			sqh->qh->qh_endphub |= htole32(
			    EHCI_QH_SET_PORT(hshubport) |
			    EHCI_QH_SET_HUBA(hshubaddr) |
			    (xfertype == UE_INTERRUPT ?
				 EHCI_QH_SET_CMASK(0x08) : 0)
			);
		sqh->qh->qh_curqtd = EHCI_NULL;
		/* Fill the overlay qTD */
		sqh->qh->qh_qtd.qtd_next = EHCI_NULL;
		sqh->qh->qh_qtd.qtd_altnext = EHCI_NULL;
		sqh->qh->qh_qtd.qtd_status = htole32(0);

		usb_syncmem(&sqh->dma, sqh->offs, sizeof(sqh->qh),
		    BUS_DMASYNC_PREWRITE | BUS_DMASYNC_PREREAD);
		epipe->sqh = sqh;
	} else {
		sqh = NULL;
	} /*xfertype == UE_ISOC*/

	switch (xfertype) {
	case UE_CONTROL:
		err = usb_allocmem(&sc->sc_bus, sizeof(usb_device_request_t),
		    0, USBMALLOC_COHERENT, &epipe->ctrl.reqdma);
#ifdef EHCI_DEBUG
		if (err)
			printf("ehci_open: usb_allocmem()=%d\n", err);
#endif
		if (err)
			goto bad;
		pipe->up_methods = &ehci_device_ctrl_methods;
		mutex_enter(&sc->sc_lock);
		ehci_add_qh(sc, sqh, sc->sc_async_head);
		mutex_exit(&sc->sc_lock);
		break;
	case UE_BULK:
		pipe->up_methods = &ehci_device_bulk_methods;
		mutex_enter(&sc->sc_lock);
		ehci_add_qh(sc, sqh, sc->sc_async_head);
		mutex_exit(&sc->sc_lock);
		break;
	case UE_INTERRUPT:
		pipe->up_methods = &ehci_device_intr_methods;
		ival = pipe->up_interval;
		if (ival == USBD_DEFAULT_INTERVAL) {
			if (speed == EHCI_QH_SPEED_HIGH) {
				if (ed->bInterval > 16) {
					/*
					 * illegal with high-speed, but there
					 * were documentation bugs in the spec,
					 * so be generous
					 */
					ival = 256;
				} else
					ival = (1 << (ed->bInterval - 1)) / 8;
			} else
				ival = ed->bInterval;
		}
		err = ehci_device_setintr(sc, sqh, ival);
		if (err)
			goto bad;
		break;
	case UE_ISOCHRONOUS:
		pipe->up_serialise = false;
		if (speed == EHCI_QH_SPEED_HIGH)
			pipe->up_methods = &ehci_device_isoc_methods;
		else
			pipe->up_methods = &ehci_device_fs_isoc_methods;
		if (ed->bInterval == 0 || ed->bInterval > 16) {
			printf("ehci: opening pipe with invalid bInterval\n");
			err = USBD_INVAL;
			goto bad;
		}
		if (UGETW(ed->wMaxPacketSize) == 0) {
			printf("ehci: zero length endpoint open request\n");
			err = USBD_INVAL;
			goto bad;
		}
		epipe->isoc.next_frame = 0;
		epipe->isoc.cur_xfers = 0;
		break;
	default:
		DPRINTF("bad xfer type %jd", xfertype, 0, 0, 0);
		err = USBD_INVAL;
		goto bad;
	}
	return USBD_NORMAL_COMPLETION;

 bad:
	if (sqh != NULL) {
		mutex_enter(&sc->sc_lock);
		ehci_free_sqh(sc, sqh);
		mutex_exit(&sc->sc_lock);
	}
	return err;
}

/*
 * Add an ED to the schedule.  Called with USB lock held.
 */
Static void
ehci_add_qh(ehci_softc_t *sc, ehci_soft_qh_t *sqh, ehci_soft_qh_t *head)
{

	KASSERT(mutex_owned(&sc->sc_lock));

	EHCIHIST_FUNC(); EHCIHIST_CALLED();

	usb_syncmem(&head->dma, head->offs + offsetof(ehci_qh_t, qh_link),
	    sizeof(head->qh->qh_link), BUS_DMASYNC_POSTWRITE);

	sqh->next = head->next;
	sqh->qh->qh_link = head->qh->qh_link;

	usb_syncmem(&sqh->dma, sqh->offs + offsetof(ehci_qh_t, qh_link),
	    sizeof(sqh->qh->qh_link), BUS_DMASYNC_PREWRITE);

	head->next = sqh;
	head->qh->qh_link = htole32(sqh->physaddr | EHCI_LINK_QH);

	usb_syncmem(&head->dma, head->offs + offsetof(ehci_qh_t, qh_link),
	    sizeof(head->qh->qh_link), BUS_DMASYNC_PREWRITE);

#ifdef EHCI_DEBUG
	DPRINTFN(5, "--- dump start ---", 0, 0, 0, 0);
	ehci_dump_sqh(sqh);
	DPRINTFN(5, "--- dump end ---", 0, 0, 0, 0);
#endif
}

/*
 * Remove an ED from the schedule.  Called with USB lock held.
 */
Static void
ehci_rem_qh(ehci_softc_t *sc, ehci_soft_qh_t *sqh, ehci_soft_qh_t *head)
{
	ehci_soft_qh_t *p;

	KASSERT(mutex_owned(&sc->sc_lock));

	/* XXX */
	for (p = head; p != NULL && p->next != sqh; p = p->next)
		;
	if (p == NULL)
		panic("ehci_rem_qh: ED not found");
	usb_syncmem(&sqh->dma, sqh->offs + offsetof(ehci_qh_t, qh_link),
	    sizeof(sqh->qh->qh_link), BUS_DMASYNC_POSTWRITE);
	p->next = sqh->next;
	p->qh->qh_link = sqh->qh->qh_link;
	usb_syncmem(&p->dma, p->offs + offsetof(ehci_qh_t, qh_link),
	    sizeof(p->qh->qh_link), BUS_DMASYNC_PREWRITE);

	ehci_sync_hc(sc);
}

Static void
ehci_set_qh_qtd(ehci_soft_qh_t *sqh, ehci_soft_qtd_t *sqtd)
{
	int i;
	uint32_t status;

	/* Save toggle bit and ping status. */
	usb_syncmem(&sqh->dma, sqh->offs, sizeof(sqh->qh),
	    BUS_DMASYNC_POSTWRITE | BUS_DMASYNC_POSTREAD);
	status = sqh->qh->qh_qtd.qtd_status &
	    htole32(EHCI_QTD_TOGGLE_MASK |
		    EHCI_QTD_SET_STATUS(EHCI_QTD_PINGSTATE));
	/* Set HALTED to make hw leave it alone. */
	sqh->qh->qh_qtd.qtd_status =
	    htole32(EHCI_QTD_SET_STATUS(EHCI_QTD_HALTED));
	usb_syncmem(&sqh->dma,
	    sqh->offs + offsetof(ehci_qh_t, qh_qtd.qtd_status),
	    sizeof(sqh->qh->qh_qtd.qtd_status),
	    BUS_DMASYNC_PREWRITE | BUS_DMASYNC_PREREAD);
	sqh->qh->qh_curqtd = 0;
	sqh->qh->qh_qtd.qtd_next = htole32(sqtd->physaddr);
	sqh->qh->qh_qtd.qtd_altnext = EHCI_NULL;
	for (i = 0; i < EHCI_QTD_NBUFFERS; i++)
		sqh->qh->qh_qtd.qtd_buffer[i] = 0;
	sqh->sqtd = sqtd;
	usb_syncmem(&sqh->dma, sqh->offs, sizeof(sqh->qh),
	    BUS_DMASYNC_PREWRITE | BUS_DMASYNC_PREREAD);
	/* Set !HALTED && !ACTIVE to start execution, preserve some fields */
	sqh->qh->qh_qtd.qtd_status = status;
	usb_syncmem(&sqh->dma,
	    sqh->offs + offsetof(ehci_qh_t, qh_qtd.qtd_status),
	    sizeof(sqh->qh->qh_qtd.qtd_status),
	    BUS_DMASYNC_PREWRITE | BUS_DMASYNC_PREREAD);
}

/*
 * Ensure that the HC has released all references to the QH.  We do this
 * by asking for a Async Advance Doorbell interrupt and then we wait for
 * the interrupt.
 * To make this easier we first obtain exclusive use of the doorbell.
 */
Static void
ehci_sync_hc(ehci_softc_t *sc)
{
	int error __diagused;

	KASSERT(mutex_owned(&sc->sc_lock));

	EHCIHIST_FUNC(); EHCIHIST_CALLED();

	if (sc->sc_dying) {
		DPRINTF("dying", 0, 0, 0, 0);
		return;
	}

	/* ask for doorbell */
	EOWRITE4(sc, EHCI_USBCMD, EOREAD4(sc, EHCI_USBCMD) | EHCI_CMD_IAAD);
	DPRINTF("cmd = 0x%08jx sts = 0x%08jx",
	    EOREAD4(sc, EHCI_USBCMD), EOREAD4(sc, EHCI_USBSTS), 0, 0);

	error = cv_timedwait(&sc->sc_doorbell, &sc->sc_lock, hz); /* bell wait */

	DPRINTF("cmd = 0x%08jx sts = 0x%08jx ... done",
	    EOREAD4(sc, EHCI_USBCMD), EOREAD4(sc, EHCI_USBSTS), 0, 0);
#ifdef DIAGNOSTIC
	if (error == EWOULDBLOCK) {
		printf("ehci_sync_hc: timed out\n");
	} else if (error) {
		printf("ehci_sync_hc: cv_timedwait: error %d\n", error);
	}
#endif
}

Static void
ehci_remove_itd_chain(ehci_softc_t *sc, struct ehci_soft_itd *itd)
{

	KASSERT(mutex_owned(&sc->sc_lock));

	for (; itd != NULL; itd = itd->xfer_next) {
		struct ehci_soft_itd *prev = itd->frame_list.prev;

		/* Unlink itd from hardware chain, or frame array */
		if (prev == NULL) { /* We're at the table head */
			sc->sc_softitds[itd->slot] = itd->frame_list.next;
			sc->sc_flist[itd->slot] = itd->itd->itd_next;
			usb_syncmem(&sc->sc_fldma,
			    sizeof(ehci_link_t) * itd->slot,
			    sizeof(ehci_link_t),
			    BUS_DMASYNC_PREWRITE | BUS_DMASYNC_PREREAD);

			if (itd->frame_list.next != NULL)
				itd->frame_list.next->frame_list.prev = NULL;
		} else {
			/* XXX this part is untested... */
			prev->itd->itd_next = itd->itd->itd_next;
			usb_syncmem(&itd->dma,
			    itd->offs + offsetof(ehci_itd_t, itd_next),
			    sizeof(itd->itd->itd_next), BUS_DMASYNC_PREWRITE);

			prev->frame_list.next = itd->frame_list.next;
			if (itd->frame_list.next != NULL)
				itd->frame_list.next->frame_list.prev = prev;
		}
	}
}

Static void
ehci_free_itd_chain(ehci_softc_t *sc, struct ehci_soft_itd *itd)
{
	struct ehci_soft_itd *next;

	mutex_enter(&sc->sc_lock);
	next = NULL;
	for (; itd != NULL; itd = next) {
		next = itd->xfer_next;
		ehci_free_itd_locked(sc, itd);
	}
	mutex_exit(&sc->sc_lock);
}

Static void
ehci_remove_sitd_chain(ehci_softc_t *sc, struct ehci_soft_sitd *sitd)
{

	KASSERT(mutex_owned(&sc->sc_lock));

	for (; sitd != NULL; sitd = sitd->xfer_next) {
		struct ehci_soft_sitd *prev = sitd->frame_list.prev;

		/* Unlink sitd from hardware chain, or frame array */
		if (prev == NULL) { /* We're at the table head */
			sc->sc_softsitds[sitd->slot] = sitd->frame_list.next;
			sc->sc_flist[sitd->slot] = sitd->sitd->sitd_next;
			usb_syncmem(&sc->sc_fldma,
			    sizeof(ehci_link_t) * sitd->slot,
			    sizeof(ehci_link_t),
			    BUS_DMASYNC_PREWRITE | BUS_DMASYNC_PREREAD);

			if (sitd->frame_list.next != NULL)
				sitd->frame_list.next->frame_list.prev = NULL;
		} else {
			/* XXX this part is untested... */
			prev->sitd->sitd_next = sitd->sitd->sitd_next;
			usb_syncmem(&sitd->dma,
			    sitd->offs + offsetof(ehci_sitd_t, sitd_next),
			    sizeof(sitd->sitd->sitd_next), BUS_DMASYNC_PREWRITE);

			prev->frame_list.next = sitd->frame_list.next;
			if (sitd->frame_list.next != NULL)
				sitd->frame_list.next->frame_list.prev = prev;
		}
	}
}

Static void
ehci_free_sitd_chain(ehci_softc_t *sc, struct ehci_soft_sitd *sitd)
{

	mutex_enter(&sc->sc_lock);
	struct ehci_soft_sitd *next  = NULL;
	for (; sitd != NULL; sitd = next) {
		next = sitd->xfer_next;
		ehci_free_sitd_locked(sc, sitd);
	}
	mutex_exit(&sc->sc_lock);
}

/***********/

Static int
ehci_roothub_ctrl(struct usbd_bus *bus, usb_device_request_t *req,
    void *buf, int buflen)
{
	ehci_softc_t *sc = EHCI_BUS2SC(bus);
	usb_hub_descriptor_t hubd;
	usb_port_status_t ps;
	uint16_t len, value, index;
	int l, totlen = 0;
	int port, i;
	uint32_t v;

	EHCIHIST_FUNC(); EHCIHIST_CALLED();

	if (sc->sc_dying)
		return -1;

	DPRINTF("type=0x%02jx request=%02jx", req->bmRequestType, req->bRequest,
	    0, 0);

	len = UGETW(req->wLength);
	value = UGETW(req->wValue);
	index = UGETW(req->wIndex);

#define C(x,y) ((x) | ((y) << 8))
	switch (C(req->bRequest, req->bmRequestType)) {
	case C(UR_GET_DESCRIPTOR, UT_READ_DEVICE):
		if (len == 0)
			break;
		switch (value) {
#define sd ((usb_string_descriptor_t *)buf)
		case C(2, UDESC_STRING):
			/* Product */
			totlen = usb_makestrdesc(sd, len, "EHCI root hub");
			break;
#undef sd
		default:
			/* default from usbroothub */
			return buflen;
		}
		break;

	/* Hub requests */
	case C(UR_CLEAR_FEATURE, UT_WRITE_CLASS_DEVICE):
		break;
	case C(UR_CLEAR_FEATURE, UT_WRITE_CLASS_OTHER):
		DPRINTF("UR_CLEAR_PORT_FEATURE port=%jd feature=%jd", index,
		    value, 0, 0);
		if (index < 1 || index > sc->sc_noport) {
			return -1;
		}
		port = EHCI_PORTSC(index);
		v = EOREAD4(sc, port);
		DPRINTF("portsc=0x%08jx", v, 0, 0, 0);
		v &= ~EHCI_PS_CLEAR;
		switch (value) {
		case UHF_PORT_ENABLE:
			EOWRITE4(sc, port, v &~ EHCI_PS_PE);
			break;
		case UHF_PORT_SUSPEND:
			if (!(v & EHCI_PS_SUSP)) /* not suspended */
				break;
			v &= ~EHCI_PS_SUSP;
			EOWRITE4(sc, port, v | EHCI_PS_FPR);
			/* see USB2 spec ch. 7.1.7.7 */
			usb_delay_ms(&sc->sc_bus, 20);
			EOWRITE4(sc, port, v);
			usb_delay_ms(&sc->sc_bus, 2);
#ifdef DEBUG
			v = EOREAD4(sc, port);
			if (v & (EHCI_PS_FPR | EHCI_PS_SUSP))
				printf("ehci: resume failed: %x\n", v);
#endif
			break;
		case UHF_PORT_POWER:
			if (sc->sc_hasppc)
				EOWRITE4(sc, port, v &~ EHCI_PS_PP);
			break;
		case UHF_PORT_TEST:
			DPRINTF("clear port test %jd", index, 0, 0, 0);
			break;
		case UHF_PORT_INDICATOR:
			DPRINTF("clear port ind %jd", index, 0, 0, 0);
			EOWRITE4(sc, port, v &~ EHCI_PS_PIC);
			break;
		case UHF_C_PORT_CONNECTION:
			EOWRITE4(sc, port, v | EHCI_PS_CSC);
			break;
		case UHF_C_PORT_ENABLE:
			EOWRITE4(sc, port, v | EHCI_PS_PEC);
			break;
		case UHF_C_PORT_SUSPEND:
			/* how? */
			break;
		case UHF_C_PORT_OVER_CURRENT:
			EOWRITE4(sc, port, v | EHCI_PS_OCC);
			break;
		case UHF_C_PORT_RESET:
			sc->sc_isreset[index] = 0;
			break;
		default:
			return -1;
		}
#if 0
		switch(value) {
		case UHF_C_PORT_CONNECTION:
		case UHF_C_PORT_ENABLE:
		case UHF_C_PORT_SUSPEND:
		case UHF_C_PORT_OVER_CURRENT:
		case UHF_C_PORT_RESET:
		default:
			break;
		}
#endif
		break;
	case C(UR_GET_DESCRIPTOR, UT_READ_CLASS_DEVICE):
		if (len == 0)
			break;
		if ((value & 0xff) != 0) {
			return -1;
		}
		totlen = uimin(buflen, sizeof(hubd));
		memcpy(&hubd, buf, totlen);
		hubd.bNbrPorts = sc->sc_noport;
		v = EOREAD4(sc, EHCI_HCSPARAMS);
		USETW(hubd.wHubCharacteristics,
		    EHCI_HCS_PPC(v) ? UHD_PWR_INDIVIDUAL : UHD_PWR_NO_SWITCH |
		    EHCI_HCS_P_INDICATOR(EREAD4(sc, EHCI_HCSPARAMS))
			? UHD_PORT_IND : 0);
		hubd.bPwrOn2PwrGood = 200; /* XXX can't find out? */
		for (i = 0, l = sc->sc_noport; l > 0; i++, l -= 8, v >>= 8)
			hubd.DeviceRemovable[i++] = 0; /* XXX can't find out? */
		hubd.bDescLength = USB_HUB_DESCRIPTOR_SIZE + i;
		totlen = uimin(totlen, hubd.bDescLength);
		memcpy(buf, &hubd, totlen);
		break;
	case C(UR_GET_STATUS, UT_READ_CLASS_DEVICE):
		if (len != 4) {
			return -1;
		}
		memset(buf, 0, len); /* ? XXX */
		totlen = len;
		break;
	case C(UR_GET_STATUS, UT_READ_CLASS_OTHER):
		DPRINTF("get port status i=%jd", index, 0, 0, 0);
		if (index < 1 || index > sc->sc_noport) {
			return -1;
		}
		if (len != 4) {
			return -1;
		}
		v = EOREAD4(sc, EHCI_PORTSC(index));
		DPRINTF("port status=0x%04jx", v, 0, 0, 0);

		i = UPS_HIGH_SPEED;
		if (sc->sc_flags & EHCIF_ETTF) {
			/*
			 * If we are doing embedded transaction translation,
			 * then directly attached LS/FS devices are reset by
			 * the EHCI controller itself.  PSPD is encoded
			 * the same way as in USBSTATUS.
			 */
			i = __SHIFTOUT(v, EHCI_PS_PSPD) * UPS_LOW_SPEED;
		}
		if (v & EHCI_PS_CS)	i |= UPS_CURRENT_CONNECT_STATUS;
		if (v & EHCI_PS_PE)	i |= UPS_PORT_ENABLED;
		if (v & EHCI_PS_SUSP)	i |= UPS_SUSPEND;
		if (v & EHCI_PS_OCA)	i |= UPS_OVERCURRENT_INDICATOR;
		if (v & EHCI_PS_PR)	i |= UPS_RESET;
		if (v & EHCI_PS_PP)	i |= UPS_PORT_POWER;
		if (sc->sc_vendor_port_status)
			i = sc->sc_vendor_port_status(sc, v, i);
		USETW(ps.wPortStatus, i);
		i = 0;
		if (v & EHCI_PS_CSC)	i |= UPS_C_CONNECT_STATUS;
		if (v & EHCI_PS_PEC)	i |= UPS_C_PORT_ENABLED;
		if (v & EHCI_PS_OCC)	i |= UPS_C_OVERCURRENT_INDICATOR;
		if (sc->sc_isreset[index]) i |= UPS_C_PORT_RESET;
		USETW(ps.wPortChange, i);
		totlen = uimin(len, sizeof(ps));
		memcpy(buf, &ps, totlen);
		break;
	case C(UR_SET_DESCRIPTOR, UT_WRITE_CLASS_DEVICE):
		return -1;
	case C(UR_SET_FEATURE, UT_WRITE_CLASS_DEVICE):
		break;
	case C(UR_SET_FEATURE, UT_WRITE_CLASS_OTHER):
		if (index < 1 || index > sc->sc_noport) {
			return -1;
		}
		port = EHCI_PORTSC(index);
		v = EOREAD4(sc, port);
		DPRINTF("portsc=0x%08jx", v, 0, 0, 0);
		v &= ~EHCI_PS_CLEAR;
		switch(value) {
		case UHF_PORT_ENABLE:
			EOWRITE4(sc, port, v | EHCI_PS_PE);
			break;
		case UHF_PORT_SUSPEND:
			EOWRITE4(sc, port, v | EHCI_PS_SUSP);
			break;
		case UHF_PORT_RESET:
			DPRINTF("reset port %jd", index, 0, 0, 0);
			if (EHCI_PS_IS_LOWSPEED(v)
			    && sc->sc_ncomp > 0
			    && !(sc->sc_flags & EHCIF_ETTF)) {
				/*
				 * Low speed device on non-ETTF controller or
				 * unaccompanied controller, give up ownership.
				 */
				ehci_disown(sc, index, 1);
				break;
			}
			/* Start reset sequence. */
			v &= ~ (EHCI_PS_PE | EHCI_PS_PR);
			EOWRITE4(sc, port, v | EHCI_PS_PR);
			/* Wait for reset to complete. */
			usb_delay_ms(&sc->sc_bus, USB_PORT_ROOT_RESET_DELAY);
			if (sc->sc_dying) {
				return -1;
			}
			/*
			 * An embedded transaction translator will automatically
			 * terminate the reset sequence so there's no need to
			 * it.
			 */
			v = EOREAD4(sc, port);
			if (v & EHCI_PS_PR) {
				/* Terminate reset sequence. */
				EOWRITE4(sc, port, v & ~EHCI_PS_PR);
				/* Wait for HC to complete reset. */
				usb_delay_ms(&sc->sc_bus,
				    EHCI_PORT_RESET_COMPLETE);
				if (sc->sc_dying) {
					return -1;
				}
			}

			v = EOREAD4(sc, port);
			DPRINTF("ehci after reset, status=0x%08jx", v, 0, 0, 0);
			if (v & EHCI_PS_PR) {
				printf("%s: port reset timeout\n",
				       device_xname(sc->sc_dev));
				return USBD_TIMEOUT;
			}
			if (!(v & EHCI_PS_PE)) {
				/* Not a high speed device, give up ownership.*/
				ehci_disown(sc, index, 0);
				break;
			}
			sc->sc_isreset[index] = 1;
			DPRINTF("ehci port %jd reset, status = 0x%08jx", index,
			    v, 0, 0);
			break;
		case UHF_PORT_POWER:
			DPRINTF("set port power %jd (has PPC = %jd)", index,
			    sc->sc_hasppc, 0, 0);
			if (sc->sc_hasppc)
				EOWRITE4(sc, port, v | EHCI_PS_PP);
			break;
		case UHF_PORT_TEST:
			DPRINTF("set port test %jd", index, 0, 0, 0);
			break;
		case UHF_PORT_INDICATOR:
			DPRINTF("set port ind %jd", index, 0, 0, 0);
			EOWRITE4(sc, port, v | EHCI_PS_PIC);
			break;
		default:
			return -1;
		}
		break;
	case C(UR_CLEAR_TT_BUFFER, UT_WRITE_CLASS_OTHER):
	case C(UR_RESET_TT, UT_WRITE_CLASS_OTHER):
	case C(UR_GET_TT_STATE, UT_READ_CLASS_OTHER):
	case C(UR_STOP_TT, UT_WRITE_CLASS_OTHER):
		break;
	default:
		/* default from usbroothub */
		DPRINTF("returning %jd (usbroothub default)", buflen, 0, 0, 0);

		return buflen;
	}

	DPRINTF("returning %jd", totlen, 0, 0, 0);

	return totlen;
}

/*
 * Handle ehci hand-off in early boot vs RB_ASKNAME/RB_SINGLE.
 *
 * This pile of garbage below works around the following problem without
 * holding boots with no hand-over devices present, while penalising
 * boots where the first ehci probe hands off devices with a 5 second
 * delay, if RB_ASKNAME/RB_SINGLE is set.  This is typically not a problem
 * for RB_SINGLE, but the same basic issue exists.
 *
 * The way ehci hand-off works, the companion controller does not get the
 * device until after its initial bus explore, so the reference dropped
 * after the first explore is not enough.  5 seconds should be enough,
 * and EHCI_DISOWN_DELAY_SECONDS can be set to another value.
 *
 * There are 3 states.  CO_EARLY is set during attach.  CO_SCHED is set
 * if the callback is scheduled.  CO_DONE is set when the callout has
 * called config_pending_decr().
 *
 * There's a mutex, a cv and a callout here, and we delay detach if the
 * callout has been set.
 */
#ifndef EHCI_DISOWN_DELAY_SECONDS
#define EHCI_DISOWN_DELAY_SECONDS 5
#endif
static int ehci_disown_delay_seconds = EHCI_DISOWN_DELAY_SECONDS;

static void
ehci_disown_callback(void *arg)
{
	ehci_softc_t *sc = arg;

	config_pending_decr(sc->sc_dev);

	mutex_enter(&sc->sc_complock);
	KASSERT(sc->sc_comp_state == CO_SCHED);
	sc->sc_comp_state = CO_DONE;
	cv_signal(&sc->sc_compcv);
	mutex_exit(&sc->sc_complock);
}

static void
ehci_disown_sched_callback(ehci_softc_t *sc)
{
	extern bool root_is_mounted;

	mutex_enter(&sc->sc_complock);

	if (root_is_mounted ||
	    (boothowto & (RB_ASKNAME|RB_SINGLE)) == 0 ||
	    sc->sc_comp_state != CO_EARLY) {
		mutex_exit(&sc->sc_complock);
		return;
	}

	callout_reset(&sc->sc_compcallout, ehci_disown_delay_seconds * hz,
	    ehci_disown_callback, &sc->sc_dev);
	sc->sc_comp_state = CO_SCHED;

	mutex_exit(&sc->sc_complock);

	config_pending_incr(sc->sc_dev);
	aprint_normal("delaying %s by %u seconds due to USB owner change.",
	    (boothowto & RB_ASKNAME) == 0 ? "ask root" : "single user",
	    ehci_disown_delay_seconds);
}

Static void
ehci_disown(ehci_softc_t *sc, int index, int lowspeed)
{
	int port;
	uint32_t v;

	EHCIHIST_FUNC(); EHCIHIST_CALLED();

	DPRINTF("index=%jd lowspeed=%jd", index, lowspeed, 0, 0);
	if (sc->sc_npcomp != 0) {
		int i = (index-1) / sc->sc_npcomp;
		if (i < sc->sc_ncomp) {
			ehci_disown_sched_callback(sc);
#ifdef DIAGNOSTIC
			printf("%s: handing over %s speed device on "
			       "port %d to %s\n",
			       device_xname(sc->sc_dev),
			       lowspeed ? "low" : "full",
			       index, sc->sc_comps[i] ?
			         device_xname(sc->sc_comps[i]) :
			         "companion controller");
		} else {
			printf("%s: strange port\n",
			       device_xname(sc->sc_dev));
#endif
		}
	} else {
#ifdef DIAGNOSTIC
		printf("%s: npcomp == 0\n", device_xname(sc->sc_dev));
#endif
	}
	port = EHCI_PORTSC(index);
	v = EOREAD4(sc, port) &~ EHCI_PS_CLEAR;
	EOWRITE4(sc, port, v | EHCI_PS_PO);
}

Static usbd_status
ehci_root_intr_transfer(struct usbd_xfer *xfer)
{
	ehci_softc_t *sc = EHCI_XFER2SC(xfer);
	usbd_status err;

	/* Insert last in queue. */
	mutex_enter(&sc->sc_lock);
	err = usb_insert_transfer(xfer);
	mutex_exit(&sc->sc_lock);
	if (err)
		return err;

	/* Pipe isn't running, start first */
	return ehci_root_intr_start(SIMPLEQ_FIRST(&xfer->ux_pipe->up_queue));
}

Static usbd_status
ehci_root_intr_start(struct usbd_xfer *xfer)
{
	ehci_softc_t *sc = EHCI_XFER2SC(xfer);
	const bool polling = sc->sc_bus.ub_usepolling;

	if (sc->sc_dying)
		return USBD_IOERROR;

	if (!polling)
		mutex_enter(&sc->sc_lock);
	KASSERT(sc->sc_intrxfer == NULL);
	sc->sc_intrxfer = xfer;
	xfer->ux_status = USBD_IN_PROGRESS;
	if (!polling)
		mutex_exit(&sc->sc_lock);

	return USBD_IN_PROGRESS;
}

/* Abort a root interrupt request. */
Static void
ehci_root_intr_abort(struct usbd_xfer *xfer)
{
	ehci_softc_t *sc = EHCI_XFER2SC(xfer);

	KASSERT(mutex_owned(&sc->sc_lock));
	KASSERT(xfer->ux_pipe->up_intrxfer == xfer);

	/* If xfer has already completed, nothing to do here.  */
	if (sc->sc_intrxfer == NULL)
		return;

	/*
	 * Otherwise, sc->sc_intrxfer had better be this transfer.
	 * Cancel it.
	 */
	KASSERT(sc->sc_intrxfer == xfer);
	KASSERT(xfer->ux_status == USBD_IN_PROGRESS);
	xfer->ux_status = USBD_CANCELLED;
	usb_transfer_complete(xfer);
}

/* Close the root pipe. */
Static void
ehci_root_intr_close(struct usbd_pipe *pipe)
{
	ehci_softc_t *sc __diagused = EHCI_PIPE2SC(pipe);

	EHCIHIST_FUNC(); EHCIHIST_CALLED();

	KASSERT(mutex_owned(&sc->sc_lock));

	/*
	 * Caller must guarantee the xfer has completed first, by
	 * closing the pipe only after normal completion or an abort.
	 */
	KASSERT(sc->sc_intrxfer == NULL);
}

Static void
ehci_root_intr_done(struct usbd_xfer *xfer)
{
	struct ehci_softc *sc = EHCI_XFER2SC(xfer);

	KASSERT(mutex_owned(&sc->sc_lock));

	/* Claim the xfer so it doesn't get completed again.  */
	KASSERT(sc->sc_intrxfer == xfer);
	KASSERT(xfer->ux_status != USBD_IN_PROGRESS);
	sc->sc_intrxfer = NULL;
}

/************************/

Static ehci_soft_qh_t *
ehci_alloc_sqh(ehci_softc_t *sc)
{
	ehci_soft_qh_t *sqh;
	usbd_status err;
	int i, offs;
	usb_dma_t dma;

	EHCIHIST_FUNC(); EHCIHIST_CALLED();

	mutex_enter(&sc->sc_lock);
	if (sc->sc_freeqhs == NULL) {
		DPRINTF("allocating chunk", 0, 0, 0, 0);
		mutex_exit(&sc->sc_lock);

		err = usb_allocmem(&sc->sc_bus, EHCI_QH_SIZE * EHCI_QH_CHUNK,
		    EHCI_PAGE_SIZE, 0 /* !USBMALLOC_COHERENT */, &dma);
#ifdef EHCI_DEBUG
		if (err)
			printf("ehci_alloc_sqh: usb_allocmem()=%d\n", err);
#endif
		if (err)
			return NULL;

		ehci_soft_qh_t *sqhs =
		    kmem_zalloc(sizeof(*sqh) * EHCI_QH_CHUNK, KM_SLEEP);

		mutex_enter(&sc->sc_lock);
		for (i = 0; i < EHCI_QH_CHUNK; i++) {
			sqh = &sqhs[i];

			offs = i * EHCI_QH_SIZE;

			sqh->qh = KERNADDR(&dma, offs);
			sqh->physaddr = DMAADDR(&dma, offs);
			sqh->dma = dma;
			sqh->offs = offs;
			sqh->next = sc->sc_freeqhs;
			sc->sc_freeqhs = sqh;
		}
	}
	sqh = sc->sc_freeqhs;
	sc->sc_freeqhs = sqh->next;
	mutex_exit(&sc->sc_lock);

	memset(sqh->qh, 0, sizeof(*sqh->qh));
	sqh->next = NULL;
	return sqh;
}

Static void
ehci_free_sqh(ehci_softc_t *sc, ehci_soft_qh_t *sqh)
{
	KASSERT(mutex_owned(&sc->sc_lock));

	sqh->next = sc->sc_freeqhs;
	sc->sc_freeqhs = sqh;
}

Static ehci_soft_qtd_t *
ehci_alloc_sqtd(ehci_softc_t *sc)
{
	ehci_soft_qtd_t *sqtd = NULL;
	int i, offs;
	usb_dma_t dma;

	EHCIHIST_FUNC(); EHCIHIST_CALLED();

	mutex_enter(&sc->sc_lock);
	if (sc->sc_freeqtds == NULL) {
		DPRINTF("allocating chunk", 0, 0, 0, 0);
		mutex_exit(&sc->sc_lock);

<<<<<<< HEAD
		err = usb_allocmem(&sc->sc_bus, EHCI_QTD_SIZE * EHCI_QTD_CHUNK,
		    EHCI_PAGE_SIZE, 0 /*!USBMALLOC_COHERENT*/, &dma);
=======
		int err = usb_allocmem(&sc->sc_bus,
		    EHCI_SQTD_SIZE*EHCI_SQTD_CHUNK,
		    EHCI_PAGE_SIZE, USBMALLOC_COHERENT,
		    &dma);
>>>>>>> 9e014010
#ifdef EHCI_DEBUG
		if (err)
			printf("ehci_alloc_sqtd: usb_allocmem()=%d\n", err);
#endif
		if (err)
			goto done;

		ehci_soft_qtd_t *sqtds =
		    kmem_zalloc(sizeof(*sqtd) * EHCI_QTD_CHUNK, KM_SLEEP);

		mutex_enter(&sc->sc_lock);
		for (i = 0; i < EHCI_QTD_CHUNK; i++) {
			offs = i * EHCI_QTD_SIZE;

			sqtd = &sqtds[i];

			sqtd->qtd = KERNADDR(&dma, offs);
			sqtd->physaddr = DMAADDR(&dma, offs);
			sqtd->dma = dma;
			sqtd->offs = offs;

			sqtd->nextqtd = sc->sc_freeqtds;
			sc->sc_freeqtds = sqtd;
		}
	}

	sqtd = sc->sc_freeqtds;
	sc->sc_freeqtds = sqtd->nextqtd;
	mutex_exit(&sc->sc_lock);

	memset(sqtd->qtd, 0, sizeof(*sqtd->qtd));
	sqtd->nextqtd = NULL;
	sqtd->xfer = NULL;

done:
	return sqtd;
}

Static void
ehci_free_sqtd(ehci_softc_t *sc, ehci_soft_qtd_t *sqtd)
{

	mutex_enter(&sc->sc_lock);
	sqtd->nextqtd = sc->sc_freeqtds;
	sc->sc_freeqtds = sqtd;
	mutex_exit(&sc->sc_lock);
}

Static int
ehci_alloc_sqtd_chain(ehci_softc_t *sc, struct usbd_xfer *xfer,
    int alen, int rd, ehci_soft_qtd_t **sp)
{
	struct ehci_xfer *exfer = EHCI_XFER2EXFER(xfer);
	uint16_t flags = xfer->ux_flags;

	EHCIHIST_FUNC(); EHCIHIST_CALLED();

	ASSERT_SLEEPABLE();
	KASSERT(sp);
	KASSERT(alen != 0 || (!rd && (flags & USBD_FORCE_SHORT_XFER)));

	size_t nsqtd = (!rd && (flags & USBD_FORCE_SHORT_XFER)) ? 1 : 0;
	nsqtd += howmany(alen, EHCI_PAGE_SIZE);
	exfer->ex_sqtds = kmem_zalloc(sizeof(ehci_soft_qtd_t *) * nsqtd,
	    KM_SLEEP);
	exfer->ex_nsqtd = nsqtd;

	DPRINTF("xfer %#jx len %jd nsqtd %jd flags %jx", (uintptr_t)xfer,
	    alen, nsqtd, flags);

	for (size_t j = 0; j < exfer->ex_nsqtd;) {
		ehci_soft_qtd_t *cur = ehci_alloc_sqtd(sc);
		if (cur == NULL)
			goto nomem;
		exfer->ex_sqtds[j++] = cur;

		cur->xfer = xfer;
		cur->len = 0;

	}

	*sp = exfer->ex_sqtds[0];
	DPRINTF("return sqtd=%#jx", (uintptr_t)*sp, 0, 0, 0);

	return 0;

 nomem:
	ehci_free_sqtds(sc, exfer);
	kmem_free(exfer->ex_sqtds, sizeof(ehci_soft_qtd_t *) * nsqtd);
	DPRINTF("no memory", 0, 0, 0, 0);
	return ENOMEM;
}

Static void
ehci_free_sqtds(ehci_softc_t *sc, struct ehci_xfer *exfer)
{
	EHCIHIST_FUNC(); EHCIHIST_CALLED();
	DPRINTF("exfer=%#jx", (uintptr_t)exfer, 0, 0, 0);

	mutex_enter(&sc->sc_lock);
	for (size_t i = 0; i < exfer->ex_nsqtd; i++) {
		ehci_soft_qtd_t *sqtd = exfer->ex_sqtds[i];

		if (sqtd == NULL)
			break;

		sqtd->nextqtd = sc->sc_freeqtds;
		sc->sc_freeqtds = sqtd;
	}
	mutex_exit(&sc->sc_lock);
}

Static void
ehci_append_sqtd(ehci_soft_qtd_t *sqtd, ehci_soft_qtd_t *prev)
{
	if (prev) {
		prev->nextqtd = sqtd;
		prev->qtd->qtd_next = htole32(sqtd->physaddr);
		prev->qtd->qtd_altnext = prev->qtd->qtd_next;
		usb_syncmem(&prev->dma, prev->offs, sizeof(prev->qtd),
		    BUS_DMASYNC_POSTWRITE | BUS_DMASYNC_POSTREAD);
	}
}

Static void
ehci_reset_sqtd_chain(ehci_softc_t *sc, struct usbd_xfer *xfer,
    int length, int isread, int *toggle, ehci_soft_qtd_t **lsqtd)
{
	struct ehci_xfer *exfer = EHCI_XFER2EXFER(xfer);
	usb_dma_t *dma = &xfer->ux_dmabuf;
	uint16_t flags = xfer->ux_flags;
	ehci_soft_qtd_t *sqtd, *prev;
	int tog = *toggle;
	int mps = UGETW(xfer->ux_pipe->up_endpoint->ue_edesc->wMaxPacketSize);
	int len = length;

	EHCIHIST_FUNC(); EHCIHIST_CALLED();
	DPRINTF("xfer=%#jx len %jd isread %jd toggle %jd", (uintptr_t)xfer,
	    len, isread, tog);
	DPRINTF("    VA %#jx", (uintptr_t)KERNADDR(&xfer->ux_dmabuf, 0),
	    0, 0, 0);

	KASSERT(length != 0 || (!isread && (flags & USBD_FORCE_SHORT_XFER)));

	const uint32_t qtdstatus = EHCI_QTD_ACTIVE |
	    EHCI_QTD_SET_PID(isread ? EHCI_QTD_PID_IN : EHCI_QTD_PID_OUT) |
	    EHCI_QTD_SET_CERR(3)
	    ;

	sqtd = prev = NULL;
	size_t curoffs = 0;
	size_t j = 0;
	for (; len != 0 && j < exfer->ex_nsqtd; prev = sqtd) {
		sqtd = exfer->ex_sqtds[j++];
		DPRINTF("sqtd[%jd]=%#jx prev %#jx", j, (uintptr_t)sqtd,
		    (uintptr_t)prev, 0);

		/*
		 * The EHCI hardware can handle at most 5 pages and they do
		 * not have to be contiguous
		 */
		vaddr_t va = (vaddr_t)KERNADDR(dma, curoffs);
		vaddr_t va_offs = EHCI_PAGE_OFFSET(va);
		size_t curlen = len;
		if (curlen >= EHCI_QTD_MAXTRANSFER - va_offs) {
			/* must use multiple TDs, fill as much as possible. */
			curlen = EHCI_QTD_MAXTRANSFER - va_offs;

			/* the length must be a multiple of the max size */
			curlen -= curlen % mps;
		}
		KASSERT(curlen != 0);
		DPRINTF("    len=%jd curlen=%jd curoffs=%ju", len, curlen,
		    curoffs, 0);

		/* Fill the qTD */
		sqtd->qtd->qtd_next = sqtd->qtd->qtd_altnext = EHCI_NULL;
		sqtd->qtd->qtd_status = htole32(
		    qtdstatus |
		    EHCI_QTD_SET_BYTES(curlen) |
		    EHCI_QTD_SET_TOGGLE(tog));

		/* Find number of pages we'll be using, insert dma addresses */
		size_t pages = EHCI_NPAGES(curlen);
		KASSERT(pages <= EHCI_QTD_NBUFFERS);
		size_t pageoffs = EHCI_PAGE(curoffs);
		for (size_t i = 0; i < pages; i++) {
			paddr_t a = EHCI_PAGE(DMAADDR(dma,
			    pageoffs + i * EHCI_PAGE_SIZE));
			sqtd->qtd->qtd_buffer[i] = htole32(BUS_ADDR_LO32(a));
			sqtd->qtd->qtd_buffer_hi[i] = htole32(BUS_ADDR_HI32(a));
			DPRINTF("      buffer[%jd/%jd] 0x%08jx 0x%08jx",
			    i, pages,
			    le32toh(sqtd->qtd->qtd_buffer_hi[i]),
			    le32toh(sqtd->qtd->qtd_buffer[i]));
		}
		/* First buffer pointer requires a page offset to start at */
		sqtd->qtd->qtd_buffer[0] |= htole32(va_offs);

		usb_syncmem(&sqtd->dma, sqtd->offs, sizeof(sqtd->qtd),
		    BUS_DMASYNC_PREWRITE | BUS_DMASYNC_PREREAD);

		sqtd->len = curlen;

		DPRINTF("    va %#jx pa %#jx len %jd", (uintptr_t)va,
		    (uintptr_t)DMAADDR(&xfer->ux_dmabuf, curoffs), curlen, 0);

		ehci_append_sqtd(sqtd, prev);

		if (howmany(curlen, mps) & 1) {
			tog ^= 1;
		}

		curoffs += curlen;
		len -= curlen;
	}
	KASSERTMSG(len == 0, "xfer %p olen %d len %d mps %d ex_nsqtd %zu j %zu",
	    xfer, length, len, mps, exfer->ex_nsqtd, j);

	if (!isread &&
	    (flags & USBD_FORCE_SHORT_XFER) &&
	    length % mps == 0) {
		/* Force a 0 length transfer at the end. */

		KASSERTMSG(j < exfer->ex_nsqtd, "j=%zu nsqtd=%zu", j,
		    exfer->ex_nsqtd);
		prev = sqtd;
		sqtd = exfer->ex_sqtds[j++];
		memset(sqtd->qtd, 0, sizeof(*sqtd->qtd));
		sqtd->qtd->qtd_next = sqtd->qtd->qtd_altnext = EHCI_NULL;
		sqtd->qtd->qtd_status = htole32(
		    qtdstatus |
		    EHCI_QTD_SET_BYTES(0) |
		    EHCI_QTD_SET_TOGGLE(tog));

		usb_syncmem(&sqtd->dma, sqtd->offs, sizeof(sqtd->qtd),
		    BUS_DMASYNC_PREWRITE | BUS_DMASYNC_PREREAD);

		ehci_append_sqtd(sqtd, prev);
		tog ^= 1;
	}

	*lsqtd = sqtd;
	*toggle = tog;
}

Static ehci_soft_itd_t *
ehci_alloc_itd(ehci_softc_t *sc)
{
	struct ehci_soft_itd *itd, *freeitd;
	usb_dma_t dma;

	EHCIHIST_FUNC(); EHCIHIST_CALLED();

	mutex_enter(&sc->sc_lock);

	freeitd = LIST_FIRST(&sc->sc_freeitds);
	if (freeitd == NULL) {
		DPRINTF("allocating chunk", 0, 0, 0, 0);
		mutex_exit(&sc->sc_lock);
		int err = usb_allocmem(&sc->sc_bus, EHCI_ITD_SIZE * EHCI_ITD_CHUNK,
		    EHCI_PAGE_SIZE, USBMALLOC_COHERENT, &dma);

		if (err) {
			DPRINTF("alloc returned %jd", err, 0, 0, 0);
			return NULL;
		}

		struct ehci_soft_itd *itds =
		    kmem_alloc(sizeof(*itd) * EHCI_ITD_CHUNK, KM_SLEEP);

		mutex_enter(&sc->sc_lock);

		for (int i = 0; i < EHCI_ITD_CHUNK; i++) {
			itd = &itds[i];

			int offs = i * EHCI_ITD_SIZE;

			itd->itd = KERNADDR(&dma, offs);
			itd->physaddr = DMAADDR(&dma, offs);
	 		itd->dma = dma;
			itd->offs = offs;
			LIST_INSERT_HEAD(&sc->sc_freeitds, itd, free_list);
		}
		freeitd = LIST_FIRST(&sc->sc_freeitds);
	}

	itd = freeitd;
	LIST_REMOVE(itd, free_list);
	mutex_exit(&sc->sc_lock);
	memset(itd->itd, 0, sizeof(*itd->itd));

	itd->frame_list.next = NULL;
	itd->frame_list.prev = NULL;
	itd->xfer_next = NULL;
	itd->slot = 0;

	return itd;
}

Static ehci_soft_sitd_t *
ehci_alloc_sitd(ehci_softc_t *sc)
{
	struct ehci_soft_sitd *sitd, *freesitd;
	int i, offs;
	usb_dma_t dma;

	EHCIHIST_FUNC(); EHCIHIST_CALLED();

	mutex_enter(&sc->sc_lock);
	freesitd = LIST_FIRST(&sc->sc_freesitds);
	if (freesitd == NULL) {
		DPRINTF("allocating chunk", 0, 0, 0, 0);
		mutex_exit(&sc->sc_lock);
		int err = usb_allocmem(&sc->sc_bus, EHCI_SITD_SIZE * EHCI_SITD_CHUNK,
		    EHCI_PAGE_SIZE, USBMALLOC_COHERENT, &dma);

		if (err) {
			DPRINTF("alloc returned %jd", err, 0, 0,
			    0);
			return NULL;
		}
		struct ehci_soft_sitd *sitds =
		    kmem_alloc(sizeof(*sitd) * EHCI_SITD_CHUNK, KM_SLEEP);

		mutex_enter(&sc->sc_lock);
		for (i = 0; i < EHCI_SITD_CHUNK; i++) {
			sitd = &sitds[i];

			offs = i * EHCI_SITD_SIZE;
			sitd = KERNADDR(&dma, offs);
			sitd->physaddr = DMAADDR(&dma, offs);
	 		sitd->dma = dma;
			sitd->offs = offs;
			LIST_INSERT_HEAD(&sc->sc_freesitds, sitd, free_list);
		}
		freesitd = LIST_FIRST(&sc->sc_freesitds);
	}

	sitd = freesitd;
	LIST_REMOVE(sitd, free_list);
	mutex_exit(&sc->sc_lock);

	memset(sitd->sitd, 0, sizeof(*sitd->sitd));

	sitd->frame_list.next = NULL;
	sitd->frame_list.prev = NULL;
	sitd->xfer_next = NULL;
	sitd->slot = 0;

	return sitd;
}

/****************/

/*
 * Close a reqular pipe.
 * Assumes that there are no pending transactions.
 */
Static void
ehci_close_pipe(struct usbd_pipe *pipe, ehci_soft_qh_t *head)
{
	struct ehci_pipe *epipe = EHCI_PIPE2EPIPE(pipe);
	ehci_softc_t *sc = EHCI_PIPE2SC(pipe);
	ehci_soft_qh_t *sqh = epipe->sqh;

	KASSERT(mutex_owned(&sc->sc_lock));

	ehci_rem_qh(sc, sqh, head);
	ehci_free_sqh(sc, epipe->sqh);
}

/*
 * Arrange for the hardware to tells us that it is not still
 * processing the TDs by setting the QH halted bit and wait for the ehci
 * door bell
 */
Static void
ehci_abortx(struct usbd_xfer *xfer)
{
	EHCIHIST_FUNC(); EHCIHIST_CALLED();
	struct ehci_pipe *epipe = EHCI_XFER2EPIPE(xfer);
	struct ehci_xfer *exfer = EHCI_XFER2EXFER(xfer);
	ehci_softc_t *sc = EHCI_XFER2SC(xfer);
	ehci_soft_qh_t *sqh = epipe->sqh;
	ehci_soft_qtd_t *sqtd, *fsqtd, *lsqtd;
	ehci_physaddr_t cur;
	uint32_t qhstatus;
	int hit;

	DPRINTF("xfer=%#jx pipe=%#jx", (uintptr_t)xfer, (uintptr_t)epipe, 0, 0);

	KASSERT(mutex_owned(&sc->sc_lock));
	ASSERT_SLEEPABLE();

	KASSERTMSG((xfer->ux_status == USBD_CANCELLED ||
		xfer->ux_status == USBD_TIMEOUT),
	    "bad abort status: %d", xfer->ux_status);

	/*
	 * If we're dying, skip the hardware action and just notify the
	 * software that we're done.
	 */
	if (sc->sc_dying) {
		goto dying;
	}

	/*
	 * HC Step 1: Make interrupt routine and hardware ignore xfer.
	 */
	ehci_del_intr_list(sc, exfer);

	usb_syncmem(&sqh->dma,
	    sqh->offs + offsetof(ehci_qh_t, qh_qtd.qtd_status),
	    sizeof(sqh->qh->qh_qtd.qtd_status),
	    BUS_DMASYNC_POSTWRITE | BUS_DMASYNC_POSTREAD);
	qhstatus = sqh->qh->qh_qtd.qtd_status;
	sqh->qh->qh_qtd.qtd_status = qhstatus | htole32(EHCI_QTD_HALTED);
	usb_syncmem(&sqh->dma,
	    sqh->offs + offsetof(ehci_qh_t, qh_qtd.qtd_status),
	    sizeof(sqh->qh->qh_qtd.qtd_status),
	    BUS_DMASYNC_PREWRITE | BUS_DMASYNC_PREREAD);

	if (exfer->ex_type == EX_CTRL) {
		fsqtd = exfer->ex_setup;
		lsqtd = exfer->ex_status;
	} else {
		fsqtd = exfer->ex_sqtdstart;
		lsqtd = exfer->ex_sqtdend;
	}
	for (sqtd = fsqtd; ; sqtd = sqtd->nextqtd) {
		usb_syncmem(&sqtd->dma,
		    sqtd->offs + offsetof(ehci_qtd_t, qtd_status),
		    sizeof(sqtd->qtd->qtd_status),
		    BUS_DMASYNC_POSTWRITE | BUS_DMASYNC_POSTREAD);
		sqtd->qtd->qtd_status |= htole32(EHCI_QTD_HALTED);
		usb_syncmem(&sqtd->dma,
		    sqtd->offs + offsetof(ehci_qtd_t, qtd_status),
		    sizeof(sqtd->qtd->qtd_status),
		    BUS_DMASYNC_PREWRITE | BUS_DMASYNC_PREREAD);
		if (sqtd == lsqtd)
			break;
	}

	/*
	 * HC Step 2: Wait until we know hardware has finished any possible
	 * use of the xfer.
	 */
	ehci_sync_hc(sc);

	/*
	 * HC Step 3: Remove any vestiges of the xfer from the hardware.
	 * The complication here is that the hardware may have executed
	 * beyond the xfer we're trying to abort.  So as we're scanning
	 * the TDs of this xfer we check if the hardware points to
	 * any of them.
	 */

	usb_syncmem(&sqh->dma,
	    sqh->offs + offsetof(ehci_qh_t, qh_curqtd),
	    sizeof(sqh->qh->qh_curqtd),
	    BUS_DMASYNC_POSTWRITE | BUS_DMASYNC_POSTREAD);
	cur = EHCI_LINK_ADDR(le32toh(sqh->qh->qh_curqtd));
	hit = 0;
	for (sqtd = fsqtd; ; sqtd = sqtd->nextqtd) {
		hit |= cur == sqtd->physaddr;
		if (sqtd == lsqtd)
			break;
	}
	sqtd = sqtd->nextqtd;
	/* Zap curqtd register if hardware pointed inside the xfer. */
	if (hit && sqtd != NULL) {
		DPRINTF("cur=0x%08jx", sqtd->physaddr, 0, 0, 0);
		sqh->qh->qh_curqtd = htole32(sqtd->physaddr); /* unlink qTDs */
		usb_syncmem(&sqh->dma,
		    sqh->offs + offsetof(ehci_qh_t, qh_curqtd),
		    sizeof(sqh->qh->qh_curqtd),
		    BUS_DMASYNC_PREWRITE | BUS_DMASYNC_PREREAD);
		sqh->qh->qh_qtd.qtd_status = qhstatus;
		usb_syncmem(&sqh->dma,
		    sqh->offs + offsetof(ehci_qh_t, qh_qtd.qtd_status),
		    sizeof(sqh->qh->qh_qtd.qtd_status),
		    BUS_DMASYNC_PREWRITE | BUS_DMASYNC_PREREAD);
	} else {
		DPRINTF("no hit", 0, 0, 0, 0);
		usb_syncmem(&sqh->dma,
		    sqh->offs + offsetof(ehci_qh_t, qh_curqtd),
		    sizeof(sqh->qh->qh_curqtd),
		    BUS_DMASYNC_PREREAD);
	}

	/*
	 * Final step: Notify completion to waiting xfers.
	 */
dying:
#ifdef DIAGNOSTIC
	exfer->ex_isdone = true;
#endif
	usb_transfer_complete(xfer);
	DPRINTFN(14, "end", 0, 0, 0, 0);

	KASSERT(mutex_owned(&sc->sc_lock));
}

Static void
ehci_abort_isoc_xfer(struct usbd_xfer *xfer, usbd_status status)
{
	EHCIHIST_FUNC(); EHCIHIST_CALLED();
	ehci_isoc_trans_t trans_status;
	struct ehci_xfer *exfer;
	ehci_softc_t *sc;
	struct ehci_soft_itd *itd;
	struct ehci_soft_sitd *sitd;
	int i;

	KASSERTMSG(status == USBD_CANCELLED,
	    "invalid status for abort: %d", (int)status);

	exfer = EHCI_XFER2EXFER(xfer);
	sc = EHCI_XFER2SC(xfer);

	DPRINTF("xfer %#jx pipe %#jx", (uintptr_t)xfer,
	    (uintptr_t)xfer->ux_pipe, 0, 0);

	KASSERT(mutex_owned(&sc->sc_lock));
	ASSERT_SLEEPABLE();

	/* No timeout or task here. */

	/*
	 * The xfer cannot have been cancelled already.  It is the
	 * responsibility of the caller of usbd_abort_pipe not to try
	 * to abort a pipe multiple times, whether concurrently or
	 * sequentially.
	 */
	KASSERT(xfer->ux_status != USBD_CANCELLED);

	/* If anyone else beat us, we're done.  */
	if (xfer->ux_status != USBD_IN_PROGRESS)
		return;

	/* We beat everyone else.  Claim the status.  */
	xfer->ux_status = status;

	/*
	 * If we're dying, skip the hardware action and just notify the
	 * software that we're done.
	 */
	if (sc->sc_dying) {
		goto dying;
	}

	/*
	 * HC Step 1: Make interrupt routine and hardware ignore xfer.
	 */
	ehci_del_intr_list(sc, exfer);

	if (xfer->ux_pipe->up_dev->ud_speed == USB_SPEED_HIGH) {
		for (itd = exfer->ex_itdstart; itd != NULL;
		     itd = itd->xfer_next) {
			usb_syncmem(&itd->dma,
			    itd->offs + offsetof(ehci_itd_t, itd_ctl),
			    sizeof(itd->itd->itd_ctl),
			    BUS_DMASYNC_POSTWRITE | BUS_DMASYNC_POSTREAD);

			for (i = 0; i < 8; i++) {
				trans_status = le32toh(itd->itd->itd_ctl[i]);
				trans_status &= ~EHCI_ITD_ACTIVE;
				itd->itd->itd_ctl[i] = htole32(trans_status);
			}

			usb_syncmem(&itd->dma,
			    itd->offs + offsetof(ehci_itd_t, itd_ctl),
			    sizeof(itd->itd->itd_ctl),
			    BUS_DMASYNC_PREWRITE | BUS_DMASYNC_PREREAD);
		}
	} else {
		for (sitd = exfer->ex_sitdstart; sitd != NULL;
		     sitd = sitd->xfer_next) {
			usb_syncmem(&sitd->dma,
			    sitd->offs + offsetof(ehci_sitd_t, sitd_buffer),
			    sizeof(sitd->sitd->sitd_buffer),
			    BUS_DMASYNC_POSTWRITE | BUS_DMASYNC_POSTREAD);

			trans_status = le32toh(sitd->sitd->sitd_trans);
			trans_status &= ~EHCI_SITD_ACTIVE;
			sitd->sitd->sitd_trans = htole32(trans_status);

			usb_syncmem(&sitd->dma,
			    sitd->offs + offsetof(ehci_sitd_t, sitd_buffer),
			    sizeof(sitd->sitd->sitd_buffer),
			    BUS_DMASYNC_PREWRITE | BUS_DMASYNC_PREREAD);
		}
	}

dying:
#ifdef DIAGNOSTIC
	exfer->ex_isdone = true;
#endif
	usb_transfer_complete(xfer);
	DPRINTFN(14, "end", 0, 0, 0, 0);

	KASSERT(mutex_owned(&sc->sc_lock));
}

/************************/

Static int
ehci_device_ctrl_init(struct usbd_xfer *xfer)
{
	struct ehci_xfer *exfer = EHCI_XFER2EXFER(xfer);
	struct ehci_pipe *epipe = EHCI_XFER2EPIPE(xfer);
	ehci_softc_t *sc = EHCI_XFER2SC(xfer);
	usb_device_request_t *req = &xfer->ux_request;
	ehci_soft_qtd_t *setup, *status, *next;
	int isread = req->bmRequestType & UT_READ;
	int len = xfer->ux_bufsize;
	int err;

	exfer->ex_type = EX_CTRL;
	exfer->ex_status = NULL;
	exfer->ex_data = NULL;
	exfer->ex_setup = ehci_alloc_sqtd(sc);
	if (exfer->ex_setup == NULL) {
		err = ENOMEM;
		goto bad1;
	}
	exfer->ex_status = ehci_alloc_sqtd(sc);
	if (exfer->ex_status == NULL) {
		err = ENOMEM;
		goto bad2;
	}
	setup = exfer->ex_setup;
	status = exfer->ex_status;
	exfer->ex_nsqtd = 0;
	next = status;
	/* Set up data transaction */
	if (len != 0) {
		err = ehci_alloc_sqtd_chain(sc, xfer, len, isread,
		    &exfer->ex_data);
		if (err)
			goto bad3;
		next = exfer->ex_data;
	}

	/* Clear toggle */
	setup->qtd->qtd_status = htole32(
	    EHCI_QTD_SET_PID(EHCI_QTD_PID_SETUP) |
	    EHCI_QTD_SET_TOGGLE(0) |
	    EHCI_QTD_SET_BYTES(sizeof(*req))
	    );

	const bus_addr_t ba = DMAADDR(&epipe->ctrl.reqdma, 0);
	setup->qtd->qtd_buffer[0] = htole32(BUS_ADDR_LO32(ba));
	setup->qtd->qtd_buffer_hi[0] = htole32(BUS_ADDR_HI32(ba));
	setup->qtd->qtd_next = setup->qtd->qtd_altnext = htole32(next->physaddr);
	setup->nextqtd = next;
	setup->xfer = xfer;
	setup->len = sizeof(*req);

	status->qtd->qtd_status = htole32(
	    EHCI_QTD_SET_PID(isread ? EHCI_QTD_PID_OUT : EHCI_QTD_PID_IN) |
	    EHCI_QTD_SET_TOGGLE(1) |
	    EHCI_QTD_IOC
	    );
	status->qtd->qtd_buffer[0] = 0;
	status->qtd->qtd_buffer_hi[0] = 0;
	status->qtd->qtd_next = status->qtd->qtd_altnext = EHCI_NULL;
	status->nextqtd = NULL;
	status->xfer = xfer;
	status->len = 0;

	return 0;
bad3:
	ehci_free_sqtd(sc, exfer->ex_status);
bad2:
	ehci_free_sqtd(sc, exfer->ex_setup);
bad1:
	return err;
}

Static void
ehci_device_ctrl_fini(struct usbd_xfer *xfer)
{
	ehci_softc_t *sc = EHCI_XFER2SC(xfer);
	struct ehci_xfer *ex = EHCI_XFER2EXFER(xfer);

	KASSERT(ex->ex_type == EX_CTRL);

	ehci_free_sqtd(sc, ex->ex_setup);
	ehci_free_sqtd(sc, ex->ex_status);
	ehci_free_sqtds(sc, ex);
	if (ex->ex_nsqtd)
		kmem_free(ex->ex_sqtds,
		    sizeof(ehci_soft_qtd_t *) * ex->ex_nsqtd);
}

Static usbd_status
ehci_device_ctrl_transfer(struct usbd_xfer *xfer)
{
	ehci_softc_t *sc = EHCI_XFER2SC(xfer);
	usbd_status err;

	/* Insert last in queue. */
	mutex_enter(&sc->sc_lock);
	err = usb_insert_transfer(xfer);
	mutex_exit(&sc->sc_lock);
	if (err)
		return err;

	/* Pipe isn't running, start first */
	return ehci_device_ctrl_start(SIMPLEQ_FIRST(&xfer->ux_pipe->up_queue));
}

Static usbd_status
ehci_device_ctrl_start(struct usbd_xfer *xfer)
{
	struct ehci_pipe *epipe = EHCI_XFER2EPIPE(xfer);
	struct ehci_xfer *exfer = EHCI_XFER2EXFER(xfer);
	usb_device_request_t *req = &xfer->ux_request;
	ehci_softc_t *sc = EHCI_XFER2SC(xfer);
	ehci_soft_qtd_t *setup, *status, *next;
	ehci_soft_qh_t *sqh;
	const bool polling = sc->sc_bus.ub_usepolling;

	EHCIHIST_FUNC(); EHCIHIST_CALLED();

	KASSERT(xfer->ux_rqflags & URQ_REQUEST);

	if (sc->sc_dying)
		return USBD_IOERROR;

	const int isread = req->bmRequestType & UT_READ;
	const int len = UGETW(req->wLength);

	DPRINTF("type=0x%02jx, request=0x%02jx, wValue=0x%04jx, wIndex=0x%04jx",
	    req->bmRequestType, req->bRequest, UGETW(req->wValue),
	    UGETW(req->wIndex));
	DPRINTF("len=%jd, addr=%jd, endpt=%jd",
	    len, epipe->pipe.up_dev->ud_addr,
	    epipe->pipe.up_endpoint->ue_edesc->bEndpointAddress, 0);

	sqh = epipe->sqh;

	KASSERTMSG(EHCI_QH_GET_ADDR(le32toh(sqh->qh->qh_endp)) == epipe->pipe.up_dev->ud_addr,
	    "address QH %" __PRIuBIT " pipe %d\n",
	    EHCI_QH_GET_ADDR(le32toh(sqh->qh->qh_endp)),
	    epipe->pipe.up_dev->ud_addr);
	KASSERTMSG(EHCI_QH_GET_MPL(le32toh(sqh->qh->qh_endp)) ==
	    UGETW(epipe->pipe.up_endpoint->ue_edesc->wMaxPacketSize),
	    "MPS QH %" __PRIuBIT " pipe %d\n",
	    EHCI_QH_GET_MPL(le32toh(sqh->qh->qh_endp)),
	    UGETW(epipe->pipe.up_endpoint->ue_edesc->wMaxPacketSize));

	setup = exfer->ex_setup;
	status = exfer->ex_status;

	DPRINTF("setup %#jx status %#jx data %#jx",
	    (uintptr_t)setup, (uintptr_t)status, (uintptr_t)exfer->ex_data, 0);
	KASSERTMSG(setup != NULL && status != NULL,
	    "Failed memory allocation, setup %p status %p",
	    setup, status);

	memcpy(KERNADDR(&epipe->ctrl.reqdma, 0), req, sizeof(*req));
	usb_syncmem(&epipe->ctrl.reqdma, 0, sizeof(*req), BUS_DMASYNC_PREWRITE);

	/* Clear toggle */
	setup->qtd->qtd_status &= ~htole32(
	    EHCI_QTD_STATUS_MASK |
	    EHCI_QTD_BYTES_MASK |
	    EHCI_QTD_TOGGLE_MASK |
	    EHCI_QTD_CERR_MASK
	    );
	setup->qtd->qtd_status |= htole32(
	    EHCI_QTD_ACTIVE |
	    EHCI_QTD_SET_CERR(3) |
	    EHCI_QTD_SET_TOGGLE(0) |
	    EHCI_QTD_SET_BYTES(sizeof(*req))
	    );

	const bus_addr_t ba = DMAADDR(&epipe->ctrl.reqdma, 0);
	setup->qtd->qtd_buffer[0] = htole32(BUS_ADDR_LO32(ba));
	setup->qtd->qtd_buffer_hi[0] = htole32(BUS_ADDR_HI32(ba));

	next = status;
	status->qtd->qtd_status &= ~htole32(
	    EHCI_QTD_STATUS_MASK |
	    EHCI_QTD_PID_MASK |
	    EHCI_QTD_BYTES_MASK |
	    EHCI_QTD_TOGGLE_MASK |
	    EHCI_QTD_CERR_MASK
	    );
	status->qtd->qtd_status |= htole32(
	    EHCI_QTD_ACTIVE |
	    EHCI_QTD_SET_PID(isread ? EHCI_QTD_PID_OUT : EHCI_QTD_PID_IN) |
	    EHCI_QTD_SET_CERR(3) |
	    EHCI_QTD_SET_TOGGLE(1) |
	    EHCI_QTD_SET_BYTES(0) |
	    EHCI_QTD_IOC
	    );
	KASSERT(status->qtd->qtd_status & htole32(EHCI_QTD_TOGGLE_MASK));

	KASSERT(exfer->ex_isdone);
#ifdef DIAGNOSTIC
	exfer->ex_isdone = false;
#endif

	/* Set up data transaction */
	if (len != 0) {
		ehci_soft_qtd_t *end;

		/* Start toggle at 1. */
		int toggle = 1;
		next = exfer->ex_data;
		KASSERTMSG(next != NULL, "Failed memory allocation");
		ehci_reset_sqtd_chain(sc, xfer, len, isread, &toggle, &end);
		end->nextqtd = status;
		end->qtd->qtd_next = end->qtd->qtd_altnext =
		    htole32(status->physaddr);

		usb_syncmem(&end->dma, end->offs, sizeof(end->qtd),
		    BUS_DMASYNC_PREWRITE | BUS_DMASYNC_PREREAD);

		usb_syncmem(&xfer->ux_dmabuf, 0, len,
		    isread ? BUS_DMASYNC_PREREAD : BUS_DMASYNC_PREWRITE);
	}

	setup->nextqtd = next;
	setup->qtd->qtd_next = setup->qtd->qtd_altnext = htole32(next->physaddr);

	usb_syncmem(&setup->dma, setup->offs, sizeof(setup->qtd),
	    BUS_DMASYNC_PREWRITE | BUS_DMASYNC_PREREAD);

	 usb_syncmem(&status->dma, status->offs, sizeof(status->qtd),
	    BUS_DMASYNC_PREWRITE | BUS_DMASYNC_PREREAD);

	KASSERT(status->qtd->qtd_status & htole32(EHCI_QTD_TOGGLE_MASK));

#ifdef EHCI_DEBUG
	DPRINTFN(5, "--- dump start ---", 0, 0, 0, 0);
	ehci_dump_sqh(sqh);
	ehci_dump_sqtds(setup);
	DPRINTFN(5, "--- dump end ---", 0, 0, 0, 0);
#endif

	if (!polling)
		mutex_enter(&sc->sc_lock);

	/* Insert qTD in QH list - also does usb_syncmem(sqh) */
	ehci_set_qh_qtd(sqh, setup);
	usbd_xfer_schedule_timeout(xfer);
	ehci_add_intr_list(sc, exfer);
	xfer->ux_status = USBD_IN_PROGRESS;
	if (!polling)
		mutex_exit(&sc->sc_lock);

#if 0
#ifdef EHCI_DEBUG
	DPRINTFN(10, "status=%jx, dump:", EOREAD4(sc, EHCI_USBSTS), 0, 0, 0);
//	delay(10000);
	ehci_dump_regs(sc);
	ehci_dump_sqh(sc->sc_async_head);
	ehci_dump_sqh(sqh);
	ehci_dump_sqtds(setup);
#endif
#endif

	return USBD_IN_PROGRESS;
}

Static void
ehci_device_ctrl_done(struct usbd_xfer *xfer)
{
	ehci_softc_t *sc __diagused = EHCI_XFER2SC(xfer);
	struct ehci_pipe *epipe = EHCI_XFER2EPIPE(xfer);
	usb_device_request_t *req = &xfer->ux_request;
	int len = UGETW(req->wLength);
	int rd = req->bmRequestType & UT_READ;

	EHCIHIST_FUNC(); EHCIHIST_CALLED();
	DPRINTF("xfer=%#jx", (uintptr_t)xfer, 0, 0, 0);

	KASSERT(sc->sc_bus.ub_usepolling || mutex_owned(&sc->sc_lock));
	KASSERT(xfer->ux_rqflags & URQ_REQUEST);

	usb_syncmem(&epipe->ctrl.reqdma, 0, sizeof(*req),
	    BUS_DMASYNC_POSTWRITE);
	if (len)
		usb_syncmem(&xfer->ux_dmabuf, 0, len,
		    rd ? BUS_DMASYNC_POSTREAD : BUS_DMASYNC_POSTWRITE);

	DPRINTF("length=%jd", xfer->ux_actlen, 0, 0, 0);
}

/* Abort a device control request. */
Static void
ehci_device_ctrl_abort(struct usbd_xfer *xfer)
{
	EHCIHIST_FUNC(); EHCIHIST_CALLED();

	DPRINTF("xfer=%#jx", (uintptr_t)xfer, 0, 0, 0);
	usbd_xfer_abort(xfer);
}

/* Close a device control pipe. */
Static void
ehci_device_ctrl_close(struct usbd_pipe *pipe)
{
	ehci_softc_t *sc = EHCI_PIPE2SC(pipe);
	struct ehci_pipe * const epipe = EHCI_PIPE2EPIPE(pipe);

	EHCIHIST_FUNC(); EHCIHIST_CALLED();

	KASSERT(mutex_owned(&sc->sc_lock));

	DPRINTF("pipe=%#jx", (uintptr_t)pipe, 0, 0, 0);

	ehci_close_pipe(pipe, sc->sc_async_head);

	usb_freemem(&sc->sc_bus, &epipe->ctrl.reqdma);
}

/*
 * Some EHCI chips from VIA seem to trigger interrupts before writing back the
 * qTD status, or miss signalling occasionally under heavy load.  If the host
 * machine is too fast, we can miss transaction completion - when we scan
 * the active list the transaction still seems to be active.  This generally
 * exhibits itself as a umass stall that never recovers.
 *
 * We work around this behaviour by setting up this callback after any softintr
 * that completes with transactions still pending, giving us another chance to
 * check for completion after the writeback has taken place.
 */
Static void
ehci_intrlist_timeout(void *arg)
{
	ehci_softc_t *sc = arg;

	EHCIHIST_FUNC(); EHCIHIST_CALLED();

	usb_schedsoftintr(&sc->sc_bus);
}

/************************/

Static int
ehci_device_bulk_init(struct usbd_xfer *xfer)
{
	ehci_softc_t *sc = EHCI_XFER2SC(xfer);
	struct ehci_xfer *exfer = EHCI_XFER2EXFER(xfer);
	usb_endpoint_descriptor_t *ed = xfer->ux_pipe->up_endpoint->ue_edesc;
	int endpt = ed->bEndpointAddress;
	int isread = UE_GET_DIR(endpt) == UE_DIR_IN;
	int len = xfer->ux_bufsize;
	int err = 0;

	exfer->ex_type = EX_BULK;
	exfer->ex_nsqtd = 0;
	err = ehci_alloc_sqtd_chain(sc, xfer, len, isread,
	    &exfer->ex_sqtdstart);

	return err;
}

Static void
ehci_device_bulk_fini(struct usbd_xfer *xfer)
{
	ehci_softc_t *sc = EHCI_XFER2SC(xfer);
	struct ehci_xfer *ex = EHCI_XFER2EXFER(xfer);

	KASSERT(ex->ex_type == EX_BULK);

	ehci_free_sqtds(sc, ex);
	if (ex->ex_nsqtd)
		kmem_free(ex->ex_sqtds, sizeof(ehci_soft_qtd_t *) * ex->ex_nsqtd);
}

Static usbd_status
ehci_device_bulk_transfer(struct usbd_xfer *xfer)
{
	ehci_softc_t *sc = EHCI_XFER2SC(xfer);
	usbd_status err;

	/* Insert last in queue. */
	mutex_enter(&sc->sc_lock);
	err = usb_insert_transfer(xfer);
	mutex_exit(&sc->sc_lock);
	if (err)
		return err;

	/* Pipe isn't running, start first */
	return ehci_device_bulk_start(SIMPLEQ_FIRST(&xfer->ux_pipe->up_queue));
}

Static usbd_status
ehci_device_bulk_start(struct usbd_xfer *xfer)
{
	struct ehci_pipe *epipe = EHCI_XFER2EPIPE(xfer);
	struct ehci_xfer *exfer = EHCI_XFER2EXFER(xfer);
	ehci_softc_t *sc = EHCI_XFER2SC(xfer);
	ehci_soft_qh_t *sqh;
	ehci_soft_qtd_t *end;
	int len, isread, endpt;
	const bool polling = sc->sc_bus.ub_usepolling;

	EHCIHIST_FUNC(); EHCIHIST_CALLED();

	DPRINTF("xfer=%#jx len=%jd flags=%jd", (uintptr_t)xfer, xfer->ux_length,
	    xfer->ux_flags, 0);

	if (sc->sc_dying)
		return USBD_IOERROR;

	KASSERT(!(xfer->ux_rqflags & URQ_REQUEST));
	KASSERT(xfer->ux_length <= xfer->ux_bufsize);

	len = xfer->ux_length;
	endpt = epipe->pipe.up_endpoint->ue_edesc->bEndpointAddress;
	isread = UE_GET_DIR(endpt) == UE_DIR_IN;
	sqh = epipe->sqh;

	KASSERT(exfer->ex_isdone);
#ifdef DIAGNOSTIC
	exfer->ex_isdone = false;
#endif

	/* Take lock here to protect nexttoggle */
	if (!polling)
		mutex_enter(&sc->sc_lock);

	ehci_reset_sqtd_chain(sc, xfer, len, isread, &epipe->nexttoggle, &end);

	exfer->ex_sqtdend = end;
	end->qtd->qtd_status |= htole32(EHCI_QTD_IOC);
	usb_syncmem(&end->dma, end->offs, sizeof(end->qtd),
	    BUS_DMASYNC_PREWRITE | BUS_DMASYNC_PREREAD);

#ifdef EHCI_DEBUG
	DPRINTFN(5, "--- dump start ---", 0, 0, 0, 0);
	ehci_dump_sqh(sqh);
	ehci_dump_sqtds(exfer->ex_sqtdstart);
	DPRINTFN(5, "--- dump end ---", 0, 0, 0, 0);
#endif

	if (xfer->ux_length)
		usb_syncmem(&xfer->ux_dmabuf, 0, xfer->ux_length,
		    isread ? BUS_DMASYNC_PREREAD : BUS_DMASYNC_PREWRITE);

	/* also does usb_syncmem(sqh) */
	ehci_set_qh_qtd(sqh, exfer->ex_sqtdstart);
	usbd_xfer_schedule_timeout(xfer);
	ehci_add_intr_list(sc, exfer);
	xfer->ux_status = USBD_IN_PROGRESS;
	if (!polling)
		mutex_exit(&sc->sc_lock);

#if 0
#ifdef EHCI_DEBUG
	DPRINTFN(5, "data(2)", 0, 0, 0, 0);
//	delay(10000);
	DPRINTFN(5, "data(3)", 0, 0, 0, 0);
	ehci_dump_regs(sc);
#if 0
	printf("async_head:\n");
	ehci_dump_sqh(sc->sc_async_head);
#endif
	DPRINTF("sqh:", 0, 0, 0, 0);
	ehci_dump_sqh(sqh);
	ehci_dump_sqtds(exfer->ex_sqtdstart);
#endif
#endif

	return USBD_IN_PROGRESS;
}

Static void
ehci_device_bulk_abort(struct usbd_xfer *xfer)
{
	EHCIHIST_FUNC(); EHCIHIST_CALLED();

	DPRINTF("xfer %#jx", (uintptr_t)xfer, 0, 0, 0);
	usbd_xfer_abort(xfer);
}

/*
 * Close a device bulk pipe.
 */
Static void
ehci_device_bulk_close(struct usbd_pipe *pipe)
{
	ehci_softc_t *sc = EHCI_PIPE2SC(pipe);
	struct ehci_pipe *epipe = EHCI_PIPE2EPIPE(pipe);

	EHCIHIST_FUNC(); EHCIHIST_CALLED();

	KASSERT(mutex_owned(&sc->sc_lock));

	DPRINTF("pipe=%#jx", (uintptr_t)pipe, 0, 0, 0);
	pipe->up_endpoint->ue_toggle = epipe->nexttoggle;
	ehci_close_pipe(pipe, sc->sc_async_head);
}

Static void
ehci_device_bulk_done(struct usbd_xfer *xfer)
{
	ehci_softc_t *sc __diagused = EHCI_XFER2SC(xfer);
	struct ehci_pipe *epipe = EHCI_XFER2EPIPE(xfer);
	int endpt = epipe->pipe.up_endpoint->ue_edesc->bEndpointAddress;
	int rd = UE_GET_DIR(endpt) == UE_DIR_IN;

	EHCIHIST_FUNC(); EHCIHIST_CALLED();

	DPRINTF("xfer=%#jx, actlen=%jd", (uintptr_t)xfer, xfer->ux_actlen, 0, 0);

	KASSERT(sc->sc_bus.ub_usepolling || mutex_owned(&sc->sc_lock));

	if (xfer->ux_length)
		usb_syncmem(&xfer->ux_dmabuf, 0, xfer->ux_length,
		    rd ? BUS_DMASYNC_POSTREAD : BUS_DMASYNC_POSTWRITE);

	DPRINTF("length=%jd", xfer->ux_actlen, 0, 0, 0);
}

/************************/

Static usbd_status
ehci_device_setintr(ehci_softc_t *sc, ehci_soft_qh_t *sqh, int ival)
{
	struct ehci_soft_islot *isp;
	int islot, lev;

	/* Find a poll rate that is large enough. */
	for (lev = EHCI_IPOLLRATES - 1; lev > 0; lev--)
		if (EHCI_ILEV_IVAL(lev) <= ival)
			break;

	/* Pick an interrupt slot at the right level. */
	/* XXX could do better than picking at random */
	sc->sc_rand = (sc->sc_rand + 191) % sc->sc_flsize;
	islot = EHCI_IQHIDX(lev, sc->sc_rand);

	sqh->islot = islot;
	isp = &sc->sc_islots[islot];
	mutex_enter(&sc->sc_lock);
	ehci_add_qh(sc, sqh, isp->sqh);
	mutex_exit(&sc->sc_lock);

	return USBD_NORMAL_COMPLETION;
}

Static int
ehci_device_intr_init(struct usbd_xfer *xfer)
{
	struct ehci_xfer *exfer = EHCI_XFER2EXFER(xfer);
	ehci_softc_t *sc = EHCI_XFER2SC(xfer);
	usb_endpoint_descriptor_t *ed = xfer->ux_pipe->up_endpoint->ue_edesc;
	int endpt = ed->bEndpointAddress;
	int isread = UE_GET_DIR(endpt) == UE_DIR_IN;
	int len = xfer->ux_bufsize;
	int err;

	EHCIHIST_FUNC(); EHCIHIST_CALLED();

	DPRINTF("xfer=%#jx len=%jd flags=%jd", (uintptr_t)xfer, xfer->ux_length,
	    xfer->ux_flags, 0);

	KASSERT(!(xfer->ux_rqflags & URQ_REQUEST));
	KASSERT(len != 0);

	exfer->ex_type = EX_INTR;
	exfer->ex_nsqtd = 0;
	err = ehci_alloc_sqtd_chain(sc, xfer, len, isread,
	    &exfer->ex_sqtdstart);

	return err;
}

Static void
ehci_device_intr_fini(struct usbd_xfer *xfer)
{
	ehci_softc_t *sc = EHCI_XFER2SC(xfer);
	struct ehci_xfer *ex = EHCI_XFER2EXFER(xfer);

	KASSERT(ex->ex_type == EX_INTR);

	ehci_free_sqtds(sc, ex);
	if (ex->ex_nsqtd)
		kmem_free(ex->ex_sqtds, sizeof(ehci_soft_qtd_t *) * ex->ex_nsqtd);
}

Static usbd_status
ehci_device_intr_transfer(struct usbd_xfer *xfer)
{
	ehci_softc_t *sc = EHCI_XFER2SC(xfer);
	usbd_status err;

	/* Insert last in queue. */
	mutex_enter(&sc->sc_lock);
	err = usb_insert_transfer(xfer);
	mutex_exit(&sc->sc_lock);
	if (err)
		return err;

	/*
	 * Pipe isn't running (otherwise err would be USBD_INPROG),
	 * so start it first.
	 */
	return ehci_device_intr_start(SIMPLEQ_FIRST(&xfer->ux_pipe->up_queue));
}

Static usbd_status
ehci_device_intr_start(struct usbd_xfer *xfer)
{
	struct ehci_pipe *epipe = EHCI_XFER2EPIPE(xfer);
	struct ehci_xfer *exfer = EHCI_XFER2EXFER(xfer);
	ehci_softc_t *sc = EHCI_XFER2SC(xfer);
	ehci_soft_qtd_t *end;
	ehci_soft_qh_t *sqh;
	int len, isread, endpt;
	const bool polling = sc->sc_bus.ub_usepolling;

	EHCIHIST_FUNC(); EHCIHIST_CALLED();

	DPRINTF("xfer=%#jx len=%jd flags=%jd", (uintptr_t)xfer, xfer->ux_length,
	    xfer->ux_flags, 0);

	if (sc->sc_dying)
		return USBD_IOERROR;

	KASSERT(!(xfer->ux_rqflags & URQ_REQUEST));
	KASSERT(xfer->ux_length <= xfer->ux_bufsize);

	len = xfer->ux_length;
	endpt = epipe->pipe.up_endpoint->ue_edesc->bEndpointAddress;
	isread = UE_GET_DIR(endpt) == UE_DIR_IN;
	sqh = epipe->sqh;

	KASSERT(exfer->ex_isdone);
#ifdef DIAGNOSTIC
	exfer->ex_isdone = false;
#endif

	/* Take lock to protect nexttoggle */
	if (!polling)
		mutex_enter(&sc->sc_lock);

	ehci_reset_sqtd_chain(sc, xfer, len, isread, &epipe->nexttoggle, &end);

	end->qtd->qtd_status |= htole32(EHCI_QTD_IOC);
	usb_syncmem(&end->dma, end->offs, sizeof(end->qtd),
	    BUS_DMASYNC_PREWRITE | BUS_DMASYNC_PREREAD);
	exfer->ex_sqtdend = end;

#ifdef EHCI_DEBUG
	DPRINTFN(5, "--- dump start ---", 0, 0, 0, 0);
	ehci_dump_sqh(sqh);
	ehci_dump_sqtds(exfer->ex_sqtdstart);
	DPRINTFN(5, "--- dump end ---", 0, 0, 0, 0);
#endif

	if (xfer->ux_length)
		usb_syncmem(&xfer->ux_dmabuf, 0, xfer->ux_length,
		    isread ? BUS_DMASYNC_PREREAD : BUS_DMASYNC_PREWRITE);

	/* also does usb_syncmem(sqh) */
	ehci_set_qh_qtd(sqh, exfer->ex_sqtdstart);
	usbd_xfer_schedule_timeout(xfer);
	ehci_add_intr_list(sc, exfer);
	xfer->ux_status = USBD_IN_PROGRESS;
	if (!polling)
		mutex_exit(&sc->sc_lock);

#if 0
#ifdef EHCI_DEBUG
	DPRINTFN(5, "data(2)", 0, 0, 0, 0);
//	delay(10000);
	DPRINTFN(5, "data(3)", 0, 0, 0, 0);
	ehci_dump_regs(sc);
	DPRINTFN(5, "sqh:", 0, 0, 0, 0);
	ehci_dump_sqh(sqh);
	ehci_dump_sqtds(exfer->ex_sqtdstart);
#endif
#endif

	return USBD_IN_PROGRESS;
}

Static void
ehci_device_intr_abort(struct usbd_xfer *xfer)
{
	EHCIHIST_FUNC(); EHCIHIST_CALLED();

	DPRINTF("xfer=%#jx", (uintptr_t)xfer, 0, 0, 0);

	/*
	 * XXX - abort_xfer uses ehci_sync_hc, which syncs via the advance
	 *       async doorbell. That's dependent on the async list, wheras
	 *       intr xfers are periodic, should not use this?
	 */
	usbd_xfer_abort(xfer);
}

Static void
ehci_device_intr_close(struct usbd_pipe *pipe)
{
	ehci_softc_t *sc = EHCI_PIPE2SC(pipe);
	struct ehci_pipe *epipe = EHCI_PIPE2EPIPE(pipe);
	struct ehci_soft_islot *isp;

	KASSERT(mutex_owned(&sc->sc_lock));

	isp = &sc->sc_islots[epipe->sqh->islot];
	ehci_close_pipe(pipe, isp->sqh);
}

Static void
ehci_device_intr_done(struct usbd_xfer *xfer)
{
	ehci_softc_t *sc __diagused = EHCI_XFER2SC(xfer);
	struct ehci_pipe *epipe = EHCI_XFER2EPIPE(xfer);

	EHCIHIST_FUNC(); EHCIHIST_CALLED();

	DPRINTF("xfer=%#jx, actlen=%jd", (uintptr_t)xfer, xfer->ux_actlen, 0, 0);

	KASSERT(sc->sc_bus.ub_usepolling || mutex_owned(&sc->sc_lock));

	if (xfer->ux_length) {
		int isread, endpt;

		endpt = epipe->pipe.up_endpoint->ue_edesc->bEndpointAddress;
		isread = UE_GET_DIR(endpt) == UE_DIR_IN;
		usb_syncmem(&xfer->ux_dmabuf, 0, xfer->ux_length,
		    isread ? BUS_DMASYNC_POSTREAD : BUS_DMASYNC_POSTWRITE);
	}
}

/************************/
Static int
ehci_device_fs_isoc_init(struct usbd_xfer *xfer)
{
	struct ehci_pipe *epipe = EHCI_PIPE2EPIPE(xfer->ux_pipe);
	struct usbd_device *dev = xfer->ux_pipe->up_dev;
	ehci_softc_t *sc = EHCI_XFER2SC(xfer);
	struct ehci_xfer *exfer = EHCI_XFER2EXFER(xfer);
	ehci_soft_sitd_t *sitd, *prev, *start, *stop;
	int i, k, frames;
	u_int huba, dir;
	int err;

	EHCIHIST_FUNC(); EHCIHIST_CALLED();

	start = NULL;
	sitd = NULL;

	DPRINTF("xfer %#jx len %jd flags %jd", (uintptr_t)xfer, xfer->ux_length,
	    xfer->ux_flags, 0);

	KASSERT(!(xfer->ux_rqflags & URQ_REQUEST));
	KASSERT(xfer->ux_nframes != 0);
	KASSERT(exfer->ex_isdone);

	exfer->ex_type = EX_FS_ISOC;
	/*
	 * Step 1: Allocate and initialize sitds.
	 */
	i = epipe->pipe.up_endpoint->ue_edesc->bInterval;
	if (i > 16 || i == 0) {
		/* Spec page 271 says intervals > 16 are invalid */
		DPRINTF("bInterval %jd invalid", i, 0, 0, 0);

		return EINVAL;
	}

	frames = xfer->ux_nframes;
	for (i = 0, prev = NULL; i < frames; i++, prev = sitd) {
		sitd = ehci_alloc_sitd(sc);
		if (sitd == NULL) {
			err = ENOMEM;
			goto fail;
		}

		if (prev)
			prev->xfer_next = sitd;
		else
			start = sitd;

		huba = dev->ud_myhsport->up_parent->ud_addr;

#if 0
		if (sc->sc_flags & EHCIF_FREESCALE) {
			// Set hub address to 0 if embedded TT is used.
			if (huba == sc->sc_addr)
				huba = 0;
		}
#endif

		k = epipe->pipe.up_endpoint->ue_edesc->bEndpointAddress;
		dir = UE_GET_DIR(k) ? 1 : 0;
		sitd->sitd->sitd_endp =
		    htole32(EHCI_SITD_SET_ENDPT(UE_GET_ADDR(k)) |
		    EHCI_SITD_SET_DADDR(dev->ud_addr) |
		    EHCI_SITD_SET_PORT(dev->ud_myhsport->up_portno) |
		    EHCI_SITD_SET_HUBA(huba) |
		    EHCI_SITD_SET_DIR(dir));

		sitd->sitd->sitd_back = htole32(EHCI_LINK_TERMINATE);
	} /* End of frame */

	sitd->sitd->sitd_trans |= htole32(EHCI_SITD_IOC);

	stop = sitd;
	stop->xfer_next = NULL;
	exfer->ex_sitdstart = start;
	exfer->ex_sitdend = stop;

	return 0;

fail:
	mutex_enter(&sc->sc_lock);
	ehci_soft_sitd_t *next;
	for (sitd = start; sitd; sitd = next) {
		next = sitd->xfer_next;
		ehci_free_sitd_locked(sc, sitd);
	}
	mutex_exit(&sc->sc_lock);

	return err;
}

Static void
ehci_device_fs_isoc_fini(struct usbd_xfer *xfer)
{
	ehci_softc_t *sc = EHCI_XFER2SC(xfer);
	struct ehci_xfer *ex = EHCI_XFER2EXFER(xfer);

	KASSERT(ex->ex_type == EX_FS_ISOC);

	ehci_free_sitd_chain(sc, ex->ex_sitdstart);
}

Static usbd_status
ehci_device_fs_isoc_transfer(struct usbd_xfer *xfer)
{
	ehci_softc_t *sc = EHCI_XFER2SC(xfer);
	usbd_status __diagused err;

	mutex_enter(&sc->sc_lock);
	err = usb_insert_transfer(xfer);
	mutex_exit(&sc->sc_lock);

	KASSERT(err == USBD_NORMAL_COMPLETION);

	struct ehci_pipe *epipe = EHCI_XFER2EPIPE(xfer);
	struct usbd_device *dev = xfer->ux_pipe->up_dev;
	struct ehci_xfer *exfer = EHCI_XFER2EXFER(xfer);
	ehci_soft_sitd_t *sitd;
	usb_dma_t *dma_buf;
	int i, j, k, frames;
	int offs;
	int frindex;
	u_int dir;

	EHCIHIST_FUNC(); EHCIHIST_CALLED();

	sitd = NULL;

	DPRINTF("xfer %#jx len %jd flags %jd", (uintptr_t)xfer, xfer->ux_length,
	    xfer->ux_flags, 0);

	if (sc->sc_dying)
		return USBD_IOERROR;

	/*
	 * To avoid complication, don't allow a request right now that'll span
	 * the entire frame table. To within 4 frames, to allow some leeway
	 * on either side of where the hc currently is.
	 */
	if (epipe->pipe.up_endpoint->ue_edesc->bInterval *
			xfer->ux_nframes >= sc->sc_flsize - 4) {
		printf("ehci: isoc descriptor requested that spans the entire"
		    "frametable, too many frames\n");
		return USBD_INVAL;
	}

	KASSERT(xfer->ux_nframes != 0 && xfer->ux_frlengths);
	KASSERT(!(xfer->ux_rqflags & URQ_REQUEST));
	KASSERT(exfer->ex_isdone);
#ifdef DIAGNOSTIC
	exfer->ex_isdone = false;
#endif

	/*
	 * Step 1: Initialize sitds.
	 */

	frames = xfer->ux_nframes;
	dma_buf = &xfer->ux_dmabuf;
	offs = 0;

	for (sitd = exfer->ex_sitdstart, i = 0; i < frames;
	    i++, sitd = sitd->xfer_next) {
		KASSERT(sitd != NULL);
		KASSERT(xfer->ux_frlengths[i] <= 0x3ff);

		sitd->sitd->sitd_trans = htole32(EHCI_SITD_ACTIVE |
		    EHCI_SITD_SET_LEN(xfer->ux_frlengths[i]));

		/* Set page0 index and offset - TP and T-offset are set below */
		sitd->sitd->sitd_buffer[0] = htole32(DMAADDR(dma_buf, offs));

		offs += xfer->ux_frlengths[i];

		sitd->sitd->sitd_buffer[1] =
		    htole32(EHCI_SITD_SET_BPTR(DMAADDR(dma_buf, offs - 1)));

		u_int huba __diagused = dev->ud_myhsport->up_parent->ud_addr;

#if 0
		if (sc->sc_flags & EHCIF_FREESCALE) {
			// Set hub address to 0 if embedded TT is used.
			if (huba == sc->sc_addr)
				huba = 0;
		}
#endif

		k = epipe->pipe.up_endpoint->ue_edesc->bEndpointAddress;
		dir = UE_GET_DIR(k) ? 1 : 0;
		KASSERT(sitd->sitd->sitd_endp == htole32(
		    EHCI_SITD_SET_ENDPT(UE_GET_ADDR(k)) |
		    EHCI_SITD_SET_DADDR(dev->ud_addr) |
		    EHCI_SITD_SET_PORT(dev->ud_myhsport->up_portno) |
		    EHCI_SITD_SET_HUBA(huba) |
		    EHCI_SITD_SET_DIR(dir)));
		KASSERT(sitd->sitd->sitd_back == htole32(EHCI_LINK_TERMINATE));

		uint8_t sa = 0;
		uint8_t sb = 0;
		u_int temp, tlen;

		if (dir == 0) {	/* OUT */
			temp = 0;
			tlen = xfer->ux_frlengths[i];
			if (tlen <= 188) {
				temp |= 1;	/* T-count = 1, TP = ALL */
				tlen = 1;
			} else {
				tlen += 187;
				tlen /= 188;
				temp |= tlen;	/* T-count = [1..6] */
				temp |= 8;	/* TP = Begin */
			}
			sitd->sitd->sitd_buffer[1] |= htole32(temp);

			tlen += sa;

			if (tlen >= 8) {
				sb = 0;
			} else {
				sb = (1 << tlen);
			}

			sa = (1 << sa);
			sa = (sb - sa) & 0x3F;
			sb = 0;
		} else {
			sb = (-(4 << sa)) & 0xFE;
			sa = (1 << sa) & 0x3F;
			sa = 0x01;
			sb = 0xfc;
		}

		sitd->sitd->sitd_sched = htole32(
		    EHCI_SITD_SET_SMASK(sa) |
		    EHCI_SITD_SET_CMASK(sb)
		    );

		usb_syncmem(&sitd->dma, sitd->offs, sizeof(ehci_sitd_t),
		    BUS_DMASYNC_PREWRITE | BUS_DMASYNC_PREREAD);
	} /* End of frame */

	sitd = exfer->ex_sitdend;
	sitd->sitd->sitd_trans |= htole32(EHCI_SITD_IOC);

	usb_syncmem(&sitd->dma, sitd->offs + offsetof(ehci_sitd_t, sitd_trans),
	    sizeof(sitd->sitd->sitd_trans),
	    BUS_DMASYNC_PREWRITE | BUS_DMASYNC_PREREAD);

	if (xfer->ux_length)
		usb_syncmem(&exfer->ex_xfer.ux_dmabuf, 0, xfer->ux_length,
		    BUS_DMASYNC_PREREAD | BUS_DMASYNC_PREWRITE);

	/*
	 * Part 2: Transfer descriptors have now been set up, now they must
	 * be scheduled into the periodic frame list. Erk. Not wanting to
	 * complicate matters, transfer is denied if the transfer spans
	 * more than the period frame list.
	 */

	mutex_enter(&sc->sc_lock);

	/* Start inserting frames */
	if (epipe->isoc.cur_xfers > 0) {
		frindex = epipe->isoc.next_frame;
	} else {
		frindex = EOREAD4(sc, EHCI_FRINDEX);
		frindex = frindex >> 3; /* Erase microframe index */
		frindex += 2;
	}

	if (frindex >= sc->sc_flsize)
		frindex &= (sc->sc_flsize - 1);

	/* Whats the frame interval? */
	i = epipe->pipe.up_endpoint->ue_edesc->bInterval;

	for (sitd = exfer->ex_sitdstart, j = 0; j < frames;
	    j++, sitd = sitd->xfer_next) {
		KASSERT(sitd);

		usb_syncmem(&sc->sc_fldma,
		    sizeof(ehci_link_t) * frindex,
		    sizeof(ehci_link_t),
		    BUS_DMASYNC_POSTWRITE | BUS_DMASYNC_POSTREAD);

		sitd->sitd->sitd_next = sc->sc_flist[frindex];
		if (sitd->sitd->sitd_next == 0)
			/*
			 * FIXME: frindex table gets initialized to NULL
			 * or EHCI_NULL?
			 */
			sitd->sitd->sitd_next = EHCI_NULL;

		usb_syncmem(&sitd->dma,
		    sitd->offs + offsetof(ehci_sitd_t, sitd_next),
		    sizeof(ehci_sitd_t),
		    BUS_DMASYNC_PREWRITE | BUS_DMASYNC_PREREAD);

		sc->sc_flist[frindex] =
		    htole32(EHCI_LINK_SITD | sitd->physaddr);

		usb_syncmem(&sc->sc_fldma,
		    sizeof(ehci_link_t) * frindex,
		    sizeof(ehci_link_t),
		    BUS_DMASYNC_PREWRITE | BUS_DMASYNC_PREREAD);

		sitd->frame_list.next = sc->sc_softsitds[frindex];
		sc->sc_softsitds[frindex] = sitd;
		if (sitd->frame_list.next != NULL)
			sitd->frame_list.next->frame_list.prev = sitd;
		sitd->slot = frindex;
		sitd->frame_list.prev = NULL;

		frindex += i;
		if (frindex >= sc->sc_flsize)
			frindex -= sc->sc_flsize;
	}

	epipe->isoc.cur_xfers++;
	epipe->isoc.next_frame = frindex;

	ehci_add_intr_list(sc, exfer);
	xfer->ux_status = USBD_IN_PROGRESS;
	mutex_exit(&sc->sc_lock);

	return USBD_IN_PROGRESS;
}

Static void
ehci_device_fs_isoc_abort(struct usbd_xfer *xfer)
{
	EHCIHIST_FUNC(); EHCIHIST_CALLED();

	DPRINTF("xfer = %#jx", (uintptr_t)xfer, 0, 0, 0);
	ehci_abort_isoc_xfer(xfer, USBD_CANCELLED);
}

Static void
ehci_device_fs_isoc_close(struct usbd_pipe *pipe)
{
	EHCIHIST_FUNC(); EHCIHIST_CALLED();

	DPRINTF("nothing in the pipe to free?", 0, 0, 0, 0);
}

Static void
ehci_device_fs_isoc_done(struct usbd_xfer *xfer)
{
	struct ehci_xfer *exfer = EHCI_XFER2EXFER(xfer);
	ehci_softc_t *sc = EHCI_XFER2SC(xfer);
	struct ehci_pipe *epipe = EHCI_XFER2EPIPE(xfer);

	KASSERT(mutex_owned(&sc->sc_lock));

	epipe->isoc.cur_xfers--;
	ehci_remove_sitd_chain(sc, exfer->ex_itdstart);

	if (xfer->ux_length)
		usb_syncmem(&xfer->ux_dmabuf, 0, xfer->ux_length,
		    BUS_DMASYNC_POSTWRITE | BUS_DMASYNC_POSTREAD);
}

/* -------------------------------------------------------------------------- */

Static int
ehci_device_isoc_init(struct usbd_xfer *xfer)
{
	ehci_softc_t *sc = EHCI_XFER2SC(xfer);
	struct ehci_pipe *epipe = EHCI_XFER2EPIPE(xfer);
	struct ehci_xfer *exfer = EHCI_XFER2EXFER(xfer);
	ehci_soft_itd_t *itd, *prev, *start, *stop;
	int i, j, k;
	int frames, ufrperframe;
	int err;

	EHCIHIST_FUNC(); EHCIHIST_CALLED();

	start = NULL;
	prev = NULL;
	itd = NULL;

	KASSERT(xfer->ux_nframes != 0);
	KASSERT(!(xfer->ux_rqflags & URQ_REQUEST));
	KASSERT(exfer->ex_isdone);

	exfer->ex_type = EX_ISOC;

	/*
	 * Step 1: Allocate and initialize itds, how many do we need?
	 * One per transfer if interval >= 8 microframes, less if we use
	 * multiple microframes per frame.
	 */
	i = epipe->pipe.up_endpoint->ue_edesc->bInterval;
	if (i > 16 || i == 0) {
		/* Spec page 271 says intervals > 16 are invalid */
		DPRINTF("bInterval %jd invalid", i, 0, 0, 0);
		return USBD_INVAL;
	}

	ufrperframe = uimax(1, USB_UFRAMES_PER_FRAME / (1 << (i - 1)));
	frames = howmany(xfer->ux_nframes, ufrperframe);

	for (i = 0, prev = NULL; i < frames; i++, prev = itd) {
		itd = ehci_alloc_itd(sc);
		if (itd == NULL) {
			err = ENOMEM;
			goto fail;
		}

		if (prev != NULL) {
			/* Maybe not as it's updated by the scheduling? */
			prev->itd->itd_next =
			    htole32(itd->physaddr | EHCI_LINK_ITD);

			prev->xfer_next = itd;
		} else {
			start = itd;
		}

		/*
		 * Other special values
		 */
		k = epipe->pipe.up_endpoint->ue_edesc->bEndpointAddress;
		itd->itd->itd_bufr[0] = htole32(
		    EHCI_ITD_SET_EP(UE_GET_ADDR(k)) |
		    EHCI_ITD_SET_DADDR(epipe->pipe.up_dev->ud_addr));

		k = (UE_GET_DIR(epipe->pipe.up_endpoint->ue_edesc->bEndpointAddress))
		    ? 1 : 0;
		j = UGETW(epipe->pipe.up_endpoint->ue_edesc->wMaxPacketSize);
		itd->itd->itd_bufr[1] |= htole32(
		    EHCI_ITD_SET_DIR(k) |
		    EHCI_ITD_SET_MAXPKT(UE_GET_SIZE(j)));

		/* FIXME: handle invalid trans - should be done in openpipe */
		itd->itd->itd_bufr[2] |=
		    htole32(EHCI_ITD_SET_MULTI(UE_GET_TRANS(j)+1));
	} /* End of frame */

	stop = itd;
	stop->xfer_next = NULL;

	exfer->ex_itdstart = start;
	exfer->ex_itdend = stop;

	return 0;
fail:
	mutex_enter(&sc->sc_lock);
	ehci_soft_itd_t *next;
	for (itd = start; itd; itd = next) {
		next = itd->xfer_next;
		ehci_free_itd_locked(sc, itd);
	}
	mutex_exit(&sc->sc_lock);

	return err;

}

Static void
ehci_device_isoc_fini(struct usbd_xfer *xfer)
{
	ehci_softc_t *sc = EHCI_XFER2SC(xfer);
	struct ehci_xfer *ex = EHCI_XFER2EXFER(xfer);

	KASSERT(ex->ex_type == EX_ISOC);

	ehci_free_itd_chain(sc, ex->ex_itdstart);
}

Static usbd_status
ehci_device_isoc_transfer(struct usbd_xfer *xfer)
{
	ehci_softc_t *sc = EHCI_XFER2SC(xfer);
	usbd_status __diagused err;

	mutex_enter(&sc->sc_lock);
	err = usb_insert_transfer(xfer);
	mutex_exit(&sc->sc_lock);

	KASSERT(err == USBD_NORMAL_COMPLETION);

	struct ehci_pipe *epipe = EHCI_XFER2EPIPE(xfer);
	struct ehci_xfer *exfer = EHCI_XFER2EXFER(xfer);
	ehci_soft_itd_t *itd, *prev;
	usb_dma_t *dma_buf;
	int i, j;
	int frames, uframes, ufrperframe;
	int trans_count, offs;
	int frindex;

	EHCIHIST_FUNC(); EHCIHIST_CALLED();

	prev = NULL;
	itd = NULL;
	trans_count = 0;

	DPRINTF("xfer %#jx flags %jd", (uintptr_t)xfer, xfer->ux_flags, 0, 0);

	if (sc->sc_dying)
		return USBD_IOERROR;

	/*
	 * To avoid complication, don't allow a request right now that'll span
	 * the entire frame table. To within 4 frames, to allow some leeway
	 * on either side of where the hc currently is.
	 */
	if ((1 << (epipe->pipe.up_endpoint->ue_edesc->bInterval)) *
			xfer->ux_nframes >= (sc->sc_flsize - 4) * 8) {
		DPRINTF(
		    "isoc descriptor spans entire frametable", 0, 0, 0, 0);
		printf("ehci: isoc descriptor requested that spans the entire frametable, too many frames\n");
		return USBD_INVAL;
	}

	KASSERT(xfer->ux_nframes != 0 && xfer->ux_frlengths);
	KASSERT(!(xfer->ux_rqflags & URQ_REQUEST));
	KASSERT(exfer->ex_isdone);
#ifdef DIAGNOSTIC
	exfer->ex_isdone = false;
#endif

	/*
	 * Step 1: Re-Initialize itds
	 */

	i = epipe->pipe.up_endpoint->ue_edesc->bInterval;
	if (i > 16 || i == 0) {
		/* Spec page 271 says intervals > 16 are invalid */
		DPRINTF("bInterval %jd invalid", i, 0, 0, 0);
		return USBD_INVAL;
	}

	ufrperframe = uimax(1, USB_UFRAMES_PER_FRAME / (1 << (i - 1)));
	frames = howmany(xfer->ux_nframes, ufrperframe);
	uframes = USB_UFRAMES_PER_FRAME / ufrperframe;

	if (frames == 0) {
		DPRINTF("frames == 0", 0, 0, 0, 0);
		return USBD_INVAL;
	}

	dma_buf = &xfer->ux_dmabuf;
	offs = 0;

	itd = exfer->ex_itdstart;
	for (i = 0; i < frames; i++, itd = itd->xfer_next) {
		int froffs = offs;

		if (prev != NULL) {
			prev->itd->itd_next =
			    htole32(itd->physaddr | EHCI_LINK_ITD);
			usb_syncmem(&prev->dma,
			    prev->offs + offsetof(ehci_itd_t, itd_next),
			    sizeof(prev->itd->itd_next), BUS_DMASYNC_POSTWRITE);
			prev->xfer_next = itd;
		}

		/*
		 * Step 1.5, initialize uframes
		 */
		for (j = 0; j < EHCI_ITD_NUFRAMES; j += uframes) {
			/* Calculate which page in the list this starts in */
			int addr = DMAADDR(dma_buf, froffs);
			addr = EHCI_PAGE_OFFSET(addr);
			addr += (offs - froffs);
			addr = EHCI_PAGE(addr);
			addr /= EHCI_PAGE_SIZE;

			/*
			 * This gets the initial offset into the first page,
			 * looks how far further along the current uframe
			 * offset is. Works out how many pages that is.
			 */

			itd->itd->itd_ctl[j] = htole32 ( EHCI_ITD_ACTIVE |
			    EHCI_ITD_SET_LEN(xfer->ux_frlengths[trans_count]) |
			    EHCI_ITD_SET_PG(addr) |
			    EHCI_ITD_SET_OFFS(EHCI_PAGE_OFFSET(DMAADDR(dma_buf,offs))));

			offs += xfer->ux_frlengths[trans_count];
			trans_count++;

			if (trans_count >= xfer->ux_nframes) { /*Set IOC*/
				itd->itd->itd_ctl[j] |= htole32(EHCI_ITD_IOC);
				break;
			}
		}

		/*
		 * Step 1.75, set buffer pointers. To simplify matters, all
		 * pointers are filled out for the next 7 hardware pages in
		 * the dma block, so no need to worry what pages to cover
		 * and what to not.
		 */

		for (j = 0; j < EHCI_ITD_NBUFFERS; j++) {
			/*
			 * Don't try to lookup a page that's past the end
			 * of buffer
			 */
			int page_offs = EHCI_PAGE(froffs + (EHCI_PAGE_SIZE * j));
			if (page_offs >= dma_buf->udma_block->size)
				break;

			uint64_t page = DMAADDR(dma_buf, page_offs);
			page = EHCI_PAGE(page);
			itd->itd->itd_bufr[j] = htole32(EHCI_ITD_SET_BPTR(page));
			itd->itd->itd_bufr_hi[j] = htole32(page >> 32);
		}
		/*
		 * Other special values
		 */

		int k = epipe->pipe.up_endpoint->ue_edesc->bEndpointAddress;
		itd->itd->itd_bufr[0] |= htole32(EHCI_ITD_SET_EP(UE_GET_ADDR(k)) |
		    EHCI_ITD_SET_DADDR(epipe->pipe.up_dev->ud_addr));

		k = (UE_GET_DIR(epipe->pipe.up_endpoint->ue_edesc->bEndpointAddress))
		    ? 1 : 0;
		j = UGETW(epipe->pipe.up_endpoint->ue_edesc->wMaxPacketSize);
		itd->itd->itd_bufr[1] |= htole32(EHCI_ITD_SET_DIR(k) |
		    EHCI_ITD_SET_MAXPKT(UE_GET_SIZE(j)));

		/* FIXME: handle invalid trans */
		itd->itd->itd_bufr[2] |=
		    htole32(EHCI_ITD_SET_MULTI(UE_GET_TRANS(j)+1));

		usb_syncmem(&itd->dma, itd->offs, sizeof(ehci_itd_t),
		    BUS_DMASYNC_PREWRITE | BUS_DMASYNC_PREREAD);

		prev = itd;
	} /* End of frame */

	if (xfer->ux_length)
		usb_syncmem(&exfer->ex_xfer.ux_dmabuf, 0, xfer->ux_length,
		    BUS_DMASYNC_PREREAD | BUS_DMASYNC_PREWRITE);

	/*
	 * Part 2: Transfer descriptors have now been set up, now they must
	 * be scheduled into the period frame list. Erk. Not wanting to
	 * complicate matters, transfer is denied if the transfer spans
	 * more than the period frame list.
	 */

	mutex_enter(&sc->sc_lock);

	/* Start inserting frames */
	if (epipe->isoc.cur_xfers > 0) {
		frindex = epipe->isoc.next_frame;
	} else {
		frindex = EOREAD4(sc, EHCI_FRINDEX);
		frindex = frindex >> 3; /* Erase microframe index */
		frindex += 2;
	}

	if (frindex >= sc->sc_flsize)
		frindex &= (sc->sc_flsize - 1);

	/* What's the frame interval? */
	i = (1 << (epipe->pipe.up_endpoint->ue_edesc->bInterval - 1));
	if (i / USB_UFRAMES_PER_FRAME == 0)
		i = 1;
	else
		i /= USB_UFRAMES_PER_FRAME;

	itd = exfer->ex_itdstart;
	for (j = 0; j < frames; j++) {
		KASSERTMSG(itd != NULL, "frame %d\n", j);

		usb_syncmem(&sc->sc_fldma,
		    sizeof(ehci_link_t) * frindex,
		    sizeof(ehci_link_t),
		    BUS_DMASYNC_POSTWRITE | BUS_DMASYNC_POSTREAD);

		itd->itd->itd_next = sc->sc_flist[frindex];
		if (itd->itd->itd_next == 0)
			/*
			 * FIXME: frindex table gets initialized to NULL
			 * or EHCI_NULL?
			 */
			itd->itd->itd_next = EHCI_NULL;

		usb_syncmem(&itd->dma,
		    itd->offs + offsetof(ehci_itd_t, itd_next),
		    sizeof(itd->itd->itd_next),
		    BUS_DMASYNC_PREWRITE | BUS_DMASYNC_PREREAD);

		sc->sc_flist[frindex] = htole32(EHCI_LINK_ITD | itd->physaddr);

		usb_syncmem(&sc->sc_fldma,
		    sizeof(ehci_link_t) * frindex,
		    sizeof(ehci_link_t),
		    BUS_DMASYNC_PREWRITE | BUS_DMASYNC_PREREAD);

		itd->frame_list.next = sc->sc_softitds[frindex];
		sc->sc_softitds[frindex] = itd;
		if (itd->frame_list.next != NULL)
			itd->frame_list.next->frame_list.prev = itd;
		itd->slot = frindex;
		itd->frame_list.prev = NULL;

		frindex += i;
		if (frindex >= sc->sc_flsize)
			frindex -= sc->sc_flsize;

		itd = itd->xfer_next;
	}

	epipe->isoc.cur_xfers++;
	epipe->isoc.next_frame = frindex;

	ehci_add_intr_list(sc, exfer);
	xfer->ux_status = USBD_IN_PROGRESS;
	mutex_exit(&sc->sc_lock);

	return USBD_IN_PROGRESS;
}

Static void
ehci_device_isoc_abort(struct usbd_xfer *xfer)
{
	EHCIHIST_FUNC(); EHCIHIST_CALLED();

	DPRINTF("xfer = %#jx", (uintptr_t)xfer, 0, 0, 0);
	ehci_abort_isoc_xfer(xfer, USBD_CANCELLED);
}

Static void
ehci_device_isoc_close(struct usbd_pipe *pipe)
{
	EHCIHIST_FUNC(); EHCIHIST_CALLED();

	DPRINTF("nothing in the pipe to free?", 0, 0, 0, 0);
}

Static void
ehci_device_isoc_done(struct usbd_xfer *xfer)
{
	struct ehci_xfer *exfer = EHCI_XFER2EXFER(xfer);
	ehci_softc_t *sc = EHCI_XFER2SC(xfer);
	struct ehci_pipe *epipe = EHCI_XFER2EPIPE(xfer);

	KASSERT(mutex_owned(&sc->sc_lock));

	epipe->isoc.cur_xfers--;
	ehci_remove_itd_chain(sc, exfer->ex_sitdstart);
	if (xfer->ux_length)
		usb_syncmem(&xfer->ux_dmabuf, 0, xfer->ux_length,
		    BUS_DMASYNC_POSTWRITE | BUS_DMASYNC_POSTREAD);
}<|MERGE_RESOLUTION|>--- conflicted
+++ resolved
@@ -1,8 +1,4 @@
-<<<<<<< HEAD
-/*	$NetBSD: ehci.c,v 1.283 2020/11/30 05:33:32 msaitoh Exp $ */
-=======
 /*	$NetBSD: ehci.c,v 1.285 2021/01/05 18:00:21 skrll Exp $ */
->>>>>>> 9e014010
 
 /*
  * Copyright (c) 2004-2012,2016,2020 The NetBSD Foundation, Inc.
@@ -58,11 +54,7 @@
  */
 
 #include <sys/cdefs.h>
-<<<<<<< HEAD
-__KERNEL_RCSID(0, "$NetBSD: ehci.c,v 1.283 2020/11/30 05:33:32 msaitoh Exp $");
-=======
 __KERNEL_RCSID(0, "$NetBSD: ehci.c,v 1.285 2021/01/05 18:00:21 skrll Exp $");
->>>>>>> 9e014010
 
 #include "ohci.h"
 #include "uhci.h"
@@ -2870,15 +2862,10 @@
 		DPRINTF("allocating chunk", 0, 0, 0, 0);
 		mutex_exit(&sc->sc_lock);
 
-<<<<<<< HEAD
-		err = usb_allocmem(&sc->sc_bus, EHCI_QTD_SIZE * EHCI_QTD_CHUNK,
-		    EHCI_PAGE_SIZE, 0 /*!USBMALLOC_COHERENT*/, &dma);
-=======
 		int err = usb_allocmem(&sc->sc_bus,
-		    EHCI_SQTD_SIZE*EHCI_SQTD_CHUNK,
+		    EHCI_QTD_SIZE * EHCI_QTD_CHUNK,
 		    EHCI_PAGE_SIZE, USBMALLOC_COHERENT,
 		    &dma);
->>>>>>> 9e014010
 #ifdef EHCI_DEBUG
 		if (err)
 			printf("ehci_alloc_sqtd: usb_allocmem()=%d\n", err);
