--- conflicted
+++ resolved
@@ -3479,47 +3479,6 @@
 	KASSERT(mutex_owned(&sc->sc_lock));
 }
 
-<<<<<<< HEAD
-Static void
-ehci_timeout(void *addr)
-{
-	EHCIHIST_FUNC(); EHCIHIST_CALLED();
-	struct usbd_xfer *xfer = addr;
-	ehci_softc_t *sc = EHCI_XFER2SC(xfer);
-	struct usbd_device *dev = xfer->ux_pipe->up_dev;
-
-	DPRINTF("xfer %#jx", (uintptr_t)xfer, 0, 0, 0);
-#ifdef EHCI_DEBUG
-	if (ehcidebug >= 2) {
-		struct usbd_pipe *pipe = xfer->ux_pipe;
-		usbd_dump_pipe(pipe);
-	}
-#endif
-
-	mutex_enter(&sc->sc_lock);
-	if (!sc->sc_dying && xfer->ux_status == USBD_IN_PROGRESS)
-		usb_add_task(dev, &xfer->ux_aborttask, USB_TASKQ_HC);
-	mutex_exit(&sc->sc_lock);
-}
-
-Static void
-ehci_timeout_task(void *addr)
-{
-	struct usbd_xfer *xfer = addr;
-	ehci_softc_t *sc = EHCI_XFER2SC(xfer);
-
-	EHCIHIST_FUNC(); EHCIHIST_CALLED();
-
-	DPRINTF("xfer=%#jx", (uintptr_t)xfer, 0, 0, 0);
-
-	mutex_enter(&sc->sc_lock);
-	KASSERT(xfer->ux_status == USBD_TIMEOUT);
-	ehci_abort_xfer(xfer, USBD_TIMEOUT);
-	mutex_exit(&sc->sc_lock);
-}
-
-=======
->>>>>>> 75022e83
 /************************/
 
 Static int
