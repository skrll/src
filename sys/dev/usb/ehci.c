<<<<<<< HEAD
/*	$NetBSD: ehci.c,v 1.261 2018/08/09 18:17:39 jakllsch Exp $ */
=======
/*	$NetBSD: ehci.c,v 1.262 2018/09/03 16:29:33 riastradh Exp $ */
>>>>>>> 598bd837

/*
 * Copyright (c) 2004-2012 The NetBSD Foundation, Inc.
 * All rights reserved.
 *
 * This code is derived from software contributed to The NetBSD Foundation
 * by Lennart Augustsson (lennart@augustsson.net), Charles M. Hannum,
 * Jeremy Morse (jeremy.morse@gmail.com), Jared D. McNeill
 * (jmcneill@invisible.ca) and Matthew R. Green (mrg@eterna.com.au).
 *
 * Redistribution and use in source and binary forms, with or without
 * modification, are permitted provided that the following conditions
 * are met:
 * 1. Redistributions of source code must retain the above copyright
 *    notice, this list of conditions and the following disclaimer.
 * 2. Redistributions in binary form must reproduce the above copyright
 *    notice, this list of conditions and the following disclaimer in the
 *    documentation and/or other materials provided with the distribution.
 *
 * THIS SOFTWARE IS PROVIDED BY THE NETBSD FOUNDATION, INC. AND CONTRIBUTORS
 * ``AS IS'' AND ANY EXPRESS OR IMPLIED WARRANTIES, INCLUDING, BUT NOT LIMITED
 * TO, THE IMPLIED WARRANTIES OF MERCHANTABILITY AND FITNESS FOR A PARTICULAR
 * PURPOSE ARE DISCLAIMED.  IN NO EVENT SHALL THE FOUNDATION OR CONTRIBUTORS
 * BE LIABLE FOR ANY DIRECT, INDIRECT, INCIDENTAL, SPECIAL, EXEMPLARY, OR
 * CONSEQUENTIAL DAMAGES (INCLUDING, BUT NOT LIMITED TO, PROCUREMENT OF
 * SUBSTITUTE GOODS OR SERVICES; LOSS OF USE, DATA, OR PROFITS; OR BUSINESS
 * INTERRUPTION) HOWEVER CAUSED AND ON ANY THEORY OF LIABILITY, WHETHER IN
 * CONTRACT, STRICT LIABILITY, OR TORT (INCLUDING NEGLIGENCE OR OTHERWISE)
 * ARISING IN ANY WAY OUT OF THE USE OF THIS SOFTWARE, EVEN IF ADVISED OF THE
 * POSSIBILITY OF SUCH DAMAGE.
 */

/*
 * USB Enhanced Host Controller Driver, a.k.a. USB 2.0 controller.
 *
 * The EHCI 1.0 spec can be found at
 * http://www.intel.com/technology/usb/spec.htm
 * and the USB 2.0 spec at
 * http://www.usb.org/developers/docs/
 *
 */

/*
 * TODO:
 * 1) hold off explorations by companion controllers until ehci has started.
 *
 * 2) The hub driver needs to handle and schedule the transaction translator,
 *    to assign place in frame where different devices get to go. See chapter
 *    on hubs in USB 2.0 for details.
 *
 * 3) Command failures are not recovered correctly.
 */

#include <sys/cdefs.h>
<<<<<<< HEAD
__KERNEL_RCSID(0, "$NetBSD: ehci.c,v 1.261 2018/08/09 18:17:39 jakllsch Exp $");
=======
__KERNEL_RCSID(0, "$NetBSD: ehci.c,v 1.262 2018/09/03 16:29:33 riastradh Exp $");
>>>>>>> 598bd837

#include "ohci.h"
#include "uhci.h"

#ifdef _KERNEL_OPT
#include "opt_usb.h"
#endif

#include <sys/param.h>

#include <sys/bus.h>
#include <sys/cpu.h>
#include <sys/device.h>
#include <sys/kernel.h>
#include <sys/kmem.h>
#include <sys/mutex.h>
#include <sys/proc.h>
#include <sys/queue.h>
#include <sys/select.h>
#include <sys/sysctl.h>
#include <sys/systm.h>

#include <machine/endian.h>

#include <dev/usb/usb.h>
#include <dev/usb/usbdi.h>
#include <dev/usb/usbdivar.h>
#include <dev/usb/usbhist.h>
#include <dev/usb/usb_mem.h>
#include <dev/usb/usb_quirks.h>

#include <dev/usb/ehcireg.h>
#include <dev/usb/ehcivar.h>
#include <dev/usb/usbroothub.h>


#ifdef USB_DEBUG
#ifndef EHCI_DEBUG
#define ehcidebug 0
#else
static int ehcidebug = 0;

SYSCTL_SETUP(sysctl_hw_ehci_setup, "sysctl hw.ehci setup")
{
	int err;
	const struct sysctlnode *rnode;
	const struct sysctlnode *cnode;

	err = sysctl_createv(clog, 0, NULL, &rnode,
	    CTLFLAG_PERMANENT, CTLTYPE_NODE, "ehci",
	    SYSCTL_DESCR("ehci global controls"),
	    NULL, 0, NULL, 0, CTL_HW, CTL_CREATE, CTL_EOL);

	if (err)
		goto fail;

	/* control debugging printfs */
	err = sysctl_createv(clog, 0, &rnode, &cnode,
	    CTLFLAG_PERMANENT|CTLFLAG_READWRITE, CTLTYPE_INT,
	    "debug", SYSCTL_DESCR("Enable debugging output"),
	    NULL, 0, &ehcidebug, sizeof(ehcidebug), CTL_CREATE, CTL_EOL);
	if (err)
		goto fail;

	return;
fail:
	aprint_error("%s: sysctl_createv failed (err = %d)\n", __func__, err);
}

#endif /* EHCI_DEBUG */
#endif /* USB_DEBUG */

#define	DPRINTF(FMT,A,B,C,D)	USBHIST_LOG(ehcidebug,FMT,A,B,C,D)
#define	DPRINTFN(N,FMT,A,B,C,D)	USBHIST_LOGN(ehcidebug,N,FMT,A,B,C,D)
#define	EHCIHIST_FUNC()		USBHIST_FUNC()
#define	EHCIHIST_CALLED()	USBHIST_CALLED(ehcidebug)

struct ehci_pipe {
	struct usbd_pipe pipe;
	int nexttoggle;

	ehci_soft_qh_t *sqh;
	union {
		/* Control pipe */
		struct {
			usb_dma_t reqdma;
		} ctrl;
		/* Interrupt pipe */
		struct {
			u_int length;
		} intr;
		/* Iso pipe */
		struct {
			u_int next_frame;
			u_int cur_xfers;
		} isoc;
	};
};

typedef TAILQ_HEAD(ex_completeq, ehci_xfer) ex_completeq_t;

Static usbd_status	ehci_open(struct usbd_pipe *);
Static void		ehci_poll(struct usbd_bus *);
Static void		ehci_softintr(void *);
Static int		ehci_intr1(ehci_softc_t *);
Static void		ehci_check_qh_intr(ehci_softc_t *, struct ehci_xfer *,
			    ex_completeq_t *);
Static void		ehci_check_itd_intr(ehci_softc_t *, struct ehci_xfer *,
			    ex_completeq_t *);
Static void		ehci_check_sitd_intr(ehci_softc_t *, struct ehci_xfer *,
			    ex_completeq_t *);
Static void		ehci_idone(struct ehci_xfer *, ex_completeq_t *);
Static void		ehci_timeout(void *);
Static void		ehci_timeout_task(void *);
Static void		ehci_intrlist_timeout(void *);
Static void		ehci_doorbell(void *);
Static void		ehci_pcd(void *);

Static struct usbd_xfer *
			ehci_allocx(struct usbd_bus *, unsigned int);
Static void		ehci_freex(struct usbd_bus *, struct usbd_xfer *);

Static void		ehci_get_lock(struct usbd_bus *, kmutex_t **);
Static int		ehci_roothub_ctrl(struct usbd_bus *,
			    usb_device_request_t *, void *, int);

Static usbd_status	ehci_root_intr_transfer(struct usbd_xfer *);
Static usbd_status	ehci_root_intr_start(struct usbd_xfer *);
Static void		ehci_root_intr_abort(struct usbd_xfer *);
Static void		ehci_root_intr_close(struct usbd_pipe *);
Static void		ehci_root_intr_done(struct usbd_xfer *);

Static int		ehci_device_ctrl_init(struct usbd_xfer *);
Static void		ehci_device_ctrl_fini(struct usbd_xfer *);
Static usbd_status	ehci_device_ctrl_transfer(struct usbd_xfer *);
Static usbd_status	ehci_device_ctrl_start(struct usbd_xfer *);
Static void		ehci_device_ctrl_abort(struct usbd_xfer *);
Static void		ehci_device_ctrl_close(struct usbd_pipe *);
Static void		ehci_device_ctrl_done(struct usbd_xfer *);

Static int		ehci_device_bulk_init(struct usbd_xfer *);
Static void		ehci_device_bulk_fini(struct usbd_xfer *);
Static usbd_status	ehci_device_bulk_transfer(struct usbd_xfer *);
Static usbd_status	ehci_device_bulk_start(struct usbd_xfer *);
Static void		ehci_device_bulk_abort(struct usbd_xfer *);
Static void		ehci_device_bulk_close(struct usbd_pipe *);
Static void		ehci_device_bulk_done(struct usbd_xfer *);

Static int		ehci_device_intr_init(struct usbd_xfer *);
Static void		ehci_device_intr_fini(struct usbd_xfer *);
Static usbd_status	ehci_device_intr_transfer(struct usbd_xfer *);
Static usbd_status	ehci_device_intr_start(struct usbd_xfer *);
Static void		ehci_device_intr_abort(struct usbd_xfer *);
Static void		ehci_device_intr_close(struct usbd_pipe *);
Static void		ehci_device_intr_done(struct usbd_xfer *);

Static int		ehci_device_isoc_init(struct usbd_xfer *);
Static void		ehci_device_isoc_fini(struct usbd_xfer *);
Static usbd_status	ehci_device_isoc_transfer(struct usbd_xfer *);
Static void		ehci_device_isoc_abort(struct usbd_xfer *);
Static void		ehci_device_isoc_close(struct usbd_pipe *);
Static void		ehci_device_isoc_done(struct usbd_xfer *);

Static int		ehci_device_fs_isoc_init(struct usbd_xfer *);
Static void		ehci_device_fs_isoc_fini(struct usbd_xfer *);
Static usbd_status	ehci_device_fs_isoc_transfer(struct usbd_xfer *);
Static void		ehci_device_fs_isoc_abort(struct usbd_xfer *);
Static void		ehci_device_fs_isoc_close(struct usbd_pipe *);
Static void		ehci_device_fs_isoc_done(struct usbd_xfer *);

Static void		ehci_device_clear_toggle(struct usbd_pipe *);
Static void		ehci_noop(struct usbd_pipe *);

Static void		ehci_disown(ehci_softc_t *, int, int);

Static ehci_soft_qh_t *	ehci_alloc_sqh(ehci_softc_t *);
Static void		ehci_free_sqh(ehci_softc_t *, ehci_soft_qh_t *);

Static ehci_soft_qtd_t *ehci_alloc_sqtd(ehci_softc_t *);
Static void		ehci_free_sqtd(ehci_softc_t *, ehci_soft_qtd_t *);
Static int		ehci_alloc_sqtd_chain(ehci_softc_t *,
			    struct usbd_xfer *, int, int, ehci_soft_qtd_t **);
Static void		ehci_free_sqtds(ehci_softc_t *, struct ehci_xfer *);

Static void		ehci_reset_sqtd_chain(ehci_softc_t *, struct usbd_xfer *,
			    int, int, int *, ehci_soft_qtd_t **);
Static void		ehci_append_sqtd(ehci_soft_qtd_t *, ehci_soft_qtd_t *);

Static ehci_soft_itd_t *ehci_alloc_itd(ehci_softc_t *);
Static ehci_soft_sitd_t *
			ehci_alloc_sitd(ehci_softc_t *);

Static void 		ehci_remove_itd_chain(ehci_softc_t *, ehci_soft_itd_t *);
Static void		ehci_remove_sitd_chain(ehci_softc_t *, ehci_soft_sitd_t *);
Static void 		ehci_free_itd_chain(ehci_softc_t *, ehci_soft_itd_t *);
Static void		ehci_free_sitd_chain(ehci_softc_t *, ehci_soft_sitd_t *);

static inline void
ehci_free_itd_locked(ehci_softc_t *sc, ehci_soft_itd_t *itd)
{

	LIST_INSERT_HEAD(&sc->sc_freeitds, itd, free_list);
}

static inline void
ehci_free_sitd_locked(ehci_softc_t *sc, ehci_soft_sitd_t *sitd)
{

	LIST_INSERT_HEAD(&sc->sc_freesitds, sitd, free_list);
}

Static void 		ehci_abort_isoc_xfer(struct usbd_xfer *, usbd_status);

Static usbd_status	ehci_device_setintr(ehci_softc_t *, ehci_soft_qh_t *,
			    int);

Static void		ehci_add_qh(ehci_softc_t *, ehci_soft_qh_t *,
				    ehci_soft_qh_t *);
Static void		ehci_rem_qh(ehci_softc_t *, ehci_soft_qh_t *,
				    ehci_soft_qh_t *);
Static void		ehci_set_qh_qtd(ehci_soft_qh_t *, ehci_soft_qtd_t *);
Static void		ehci_sync_hc(ehci_softc_t *);

Static void		ehci_close_pipe(struct usbd_pipe *, ehci_soft_qh_t *);
Static void		ehci_abort_xfer(struct usbd_xfer *, usbd_status);

#ifdef EHCI_DEBUG
Static ehci_softc_t 	*theehci;
void			ehci_dump(void);
#endif

#ifdef EHCI_DEBUG
Static void		ehci_dump_regs(ehci_softc_t *);
Static void		ehci_dump_sqtds(ehci_soft_qtd_t *);
Static void		ehci_dump_sqtd(ehci_soft_qtd_t *);
Static void		ehci_dump_qtd(ehci_qtd_t *);
Static void		ehci_dump_sqh(ehci_soft_qh_t *);
Static void		ehci_dump_sitd(struct ehci_soft_itd *);
Static void 		ehci_dump_itds(ehci_soft_itd_t *);
Static void		ehci_dump_itd(struct ehci_soft_itd *);
Static void		ehci_dump_exfer(struct ehci_xfer *);
#endif

#define EHCI_NULL htole32(EHCI_LINK_TERMINATE)

static inline void
ehci_add_intr_list(ehci_softc_t *sc, struct ehci_xfer *ex)
{

	TAILQ_INSERT_TAIL(&sc->sc_intrhead, ex, ex_next);
}

static inline void
ehci_del_intr_list(ehci_softc_t *sc, struct ehci_xfer *ex)
{

	TAILQ_REMOVE(&sc->sc_intrhead, ex, ex_next);
}

Static const struct usbd_bus_methods ehci_bus_methods = {
	.ubm_open =	ehci_open,
	.ubm_softint =	ehci_softintr,
	.ubm_dopoll =	ehci_poll,
	.ubm_allocx =	ehci_allocx,
	.ubm_freex =	ehci_freex,
	.ubm_getlock =	ehci_get_lock,
	.ubm_rhctrl =	ehci_roothub_ctrl,
};

Static const struct usbd_pipe_methods ehci_root_intr_methods = {
	.upm_transfer =	ehci_root_intr_transfer,
	.upm_start =	ehci_root_intr_start,
	.upm_abort =	ehci_root_intr_abort,
	.upm_close =	ehci_root_intr_close,
	.upm_cleartoggle =	ehci_noop,
	.upm_done =	ehci_root_intr_done,
};

Static const struct usbd_pipe_methods ehci_device_ctrl_methods = {
	.upm_init =	ehci_device_ctrl_init,
	.upm_fini =	ehci_device_ctrl_fini,
	.upm_transfer =	ehci_device_ctrl_transfer,
	.upm_start =	ehci_device_ctrl_start,
	.upm_abort =	ehci_device_ctrl_abort,
	.upm_close =	ehci_device_ctrl_close,
	.upm_cleartoggle =	ehci_noop,
	.upm_done =	ehci_device_ctrl_done,
};

Static const struct usbd_pipe_methods ehci_device_intr_methods = {
	.upm_init =	ehci_device_intr_init,
	.upm_fini =	ehci_device_intr_fini,
	.upm_transfer =	ehci_device_intr_transfer,
	.upm_start =	ehci_device_intr_start,
	.upm_abort =	ehci_device_intr_abort,
	.upm_close =	ehci_device_intr_close,
	.upm_cleartoggle =	ehci_device_clear_toggle,
	.upm_done =	ehci_device_intr_done,
};

Static const struct usbd_pipe_methods ehci_device_bulk_methods = {
	.upm_init =	ehci_device_bulk_init,
	.upm_fini =	ehci_device_bulk_fini,
	.upm_transfer =	ehci_device_bulk_transfer,
	.upm_start =	ehci_device_bulk_start,
	.upm_abort =	ehci_device_bulk_abort,
	.upm_close =	ehci_device_bulk_close,
	.upm_cleartoggle =	ehci_device_clear_toggle,
	.upm_done =	ehci_device_bulk_done,
};

Static const struct usbd_pipe_methods ehci_device_isoc_methods = {
	.upm_init =	ehci_device_isoc_init,
	.upm_fini =	ehci_device_isoc_fini,
	.upm_transfer =	ehci_device_isoc_transfer,
	.upm_abort =	ehci_device_isoc_abort,
	.upm_close =	ehci_device_isoc_close,
	.upm_cleartoggle =	ehci_noop,
	.upm_done =	ehci_device_isoc_done,
};

Static const struct usbd_pipe_methods ehci_device_fs_isoc_methods = {
	.upm_init =	ehci_device_fs_isoc_init,
	.upm_fini =	ehci_device_fs_isoc_fini,
	.upm_transfer =	ehci_device_fs_isoc_transfer,
	.upm_abort =	ehci_device_fs_isoc_abort,
	.upm_close =	ehci_device_fs_isoc_close,
	.upm_cleartoggle = ehci_noop,
	.upm_done =	ehci_device_fs_isoc_done,
};

static const uint8_t revbits[EHCI_MAX_POLLRATE] = {
0x00,0x40,0x20,0x60,0x10,0x50,0x30,0x70,0x08,0x48,0x28,0x68,0x18,0x58,0x38,0x78,
0x04,0x44,0x24,0x64,0x14,0x54,0x34,0x74,0x0c,0x4c,0x2c,0x6c,0x1c,0x5c,0x3c,0x7c,
0x02,0x42,0x22,0x62,0x12,0x52,0x32,0x72,0x0a,0x4a,0x2a,0x6a,0x1a,0x5a,0x3a,0x7a,
0x06,0x46,0x26,0x66,0x16,0x56,0x36,0x76,0x0e,0x4e,0x2e,0x6e,0x1e,0x5e,0x3e,0x7e,
0x01,0x41,0x21,0x61,0x11,0x51,0x31,0x71,0x09,0x49,0x29,0x69,0x19,0x59,0x39,0x79,
0x05,0x45,0x25,0x65,0x15,0x55,0x35,0x75,0x0d,0x4d,0x2d,0x6d,0x1d,0x5d,0x3d,0x7d,
0x03,0x43,0x23,0x63,0x13,0x53,0x33,0x73,0x0b,0x4b,0x2b,0x6b,0x1b,0x5b,0x3b,0x7b,
0x07,0x47,0x27,0x67,0x17,0x57,0x37,0x77,0x0f,0x4f,0x2f,0x6f,0x1f,0x5f,0x3f,0x7f,
};

int
ehci_init(ehci_softc_t *sc)
{
	uint32_t vers, sparams, cparams, hcr;
	u_int i;
	usbd_status err;
	ehci_soft_qh_t *sqh;
	u_int ncomp;

	EHCIHIST_FUNC(); EHCIHIST_CALLED();
#ifdef EHCI_DEBUG
	theehci = sc;
#endif

	mutex_init(&sc->sc_lock, MUTEX_DEFAULT, IPL_SOFTUSB);
	mutex_init(&sc->sc_intr_lock, MUTEX_DEFAULT, IPL_USB);
	cv_init(&sc->sc_doorbell, "ehcidb");

	sc->sc_xferpool = pool_cache_init(sizeof(struct ehci_xfer), 0, 0, 0,
	    "ehcixfer", NULL, IPL_USB, NULL, NULL, NULL);

	sc->sc_doorbell_si = softint_establish(SOFTINT_USB | SOFTINT_MPSAFE,
	    ehci_doorbell, sc);
	KASSERT(sc->sc_doorbell_si != NULL);
	sc->sc_pcd_si = softint_establish(SOFTINT_USB | SOFTINT_MPSAFE,
	    ehci_pcd, sc);
	KASSERT(sc->sc_pcd_si != NULL);

	sc->sc_offs = EREAD1(sc, EHCI_CAPLENGTH);

	vers = EREAD2(sc, EHCI_HCIVERSION);
	aprint_verbose("%s: EHCI version %x.%x\n", device_xname(sc->sc_dev),
	    vers >> 8, vers & 0xff);

	sparams = EREAD4(sc, EHCI_HCSPARAMS);
	DPRINTF("sparams=%#jx", sparams, 0, 0, 0);
	sc->sc_npcomp = EHCI_HCS_N_PCC(sparams);
	ncomp = EHCI_HCS_N_CC(sparams);
	if (ncomp != sc->sc_ncomp) {
		aprint_verbose("%s: wrong number of companions (%d != %d)\n",
			       device_xname(sc->sc_dev), ncomp, sc->sc_ncomp);
#if NOHCI == 0 || NUHCI == 0
		aprint_error("%s: ohci or uhci probably not configured\n",
			     device_xname(sc->sc_dev));
#endif
		if (ncomp < sc->sc_ncomp)
			sc->sc_ncomp = ncomp;
	}
	if (sc->sc_ncomp > 0) {
		KASSERT(!(sc->sc_flags & EHCIF_ETTF));
		aprint_normal("%s: %d companion controller%s, %d port%s%s",
		    device_xname(sc->sc_dev), sc->sc_ncomp,
		    sc->sc_ncomp!=1 ? "s" : "",
		    EHCI_HCS_N_PCC(sparams),
		    EHCI_HCS_N_PCC(sparams)!=1 ? "s" : "",
		    sc->sc_ncomp!=1 ? " each" : "");
		if (sc->sc_comps[0]) {
			aprint_normal(":");
			for (i = 0; i < sc->sc_ncomp; i++)
				aprint_normal(" %s",
				    device_xname(sc->sc_comps[i]));
		}
		aprint_normal("\n");
	}
	sc->sc_noport = EHCI_HCS_N_PORTS(sparams);
	sc->sc_hasppc = EHCI_HCS_PPC(sparams);

	cparams = EREAD4(sc, EHCI_HCCPARAMS);
	DPRINTF("cparams=%#jx", cparams, 0, 0, 0);

	if (EHCI_HCC_64BIT(cparams)) {
		/* MUST clear segment register if 64 bit capable. */
		EOWRITE4(sc, EHCI_CTRLDSSEGMENT, 0);
	}

	if (cparams & EHCI_HCC_IST_FULLFRAME) {
		sc->sc_istthreshold = 0;
	} else {
		sc->sc_istthreshold = EHCI_HCC_GET_IST_THRESHOLD(cparams);
	}

	sc->sc_bus.ub_revision = USBREV_2_0;
	sc->sc_bus.ub_usedma = true;
	sc->sc_bus.ub_dmaflags = USBMALLOC_MULTISEG;

	/* Reset the controller */
	DPRINTF("resetting", 0, 0, 0, 0);
	EOWRITE4(sc, EHCI_USBCMD, 0);	/* Halt controller */
	usb_delay_ms(&sc->sc_bus, 1);
	EOWRITE4(sc, EHCI_USBCMD, EHCI_CMD_HCRESET);
	for (i = 0; i < 100; i++) {
		usb_delay_ms(&sc->sc_bus, 1);
		hcr = EOREAD4(sc, EHCI_USBCMD) & EHCI_CMD_HCRESET;
		if (!hcr)
			break;
	}
	if (hcr) {
		aprint_error("%s: reset timeout\n", device_xname(sc->sc_dev));
		return EIO;
	}
	if (sc->sc_vendor_init)
		sc->sc_vendor_init(sc);

	/* XXX need proper intr scheduling */
	sc->sc_rand = 96;

	/* frame list size at default, read back what we got and use that */
	switch (EHCI_CMD_FLS(EOREAD4(sc, EHCI_USBCMD))) {
	case 0: sc->sc_flsize = 1024; break;
	case 1: sc->sc_flsize = 512; break;
	case 2: sc->sc_flsize = 256; break;
	case 3: return EIO;
	}
	err = usb_allocmem(&sc->sc_bus, sc->sc_flsize * sizeof(ehci_link_t),
	    EHCI_FLALIGN_ALIGN, &sc->sc_fldma);
	if (err)
		return err;
	DPRINTF("flsize=%jd", sc->sc_flsize, 0, 0, 0);
	sc->sc_flist = KERNADDR(&sc->sc_fldma, 0);

	for (i = 0; i < sc->sc_flsize; i++) {
		sc->sc_flist[i] = EHCI_NULL;
	}

	EOWRITE4(sc, EHCI_PERIODICLISTBASE, DMAADDR(&sc->sc_fldma, 0));

	sc->sc_softitds = kmem_zalloc(sc->sc_flsize * sizeof(ehci_soft_itd_t *),
				     KM_SLEEP);
	if (sc->sc_softitds == NULL)
		return ENOMEM;
	LIST_INIT(&sc->sc_freeitds);
	LIST_INIT(&sc->sc_freesitds);
	TAILQ_INIT(&sc->sc_intrhead);

	/* Set up the bus struct. */
	sc->sc_bus.ub_methods = &ehci_bus_methods;
	sc->sc_bus.ub_pipesize= sizeof(struct ehci_pipe);

	sc->sc_eintrs = EHCI_NORMAL_INTRS;

	/*
	 * Allocate the interrupt dummy QHs. These are arranged to give poll
	 * intervals that are powers of 2 times 1ms.
	 */
	for (i = 0; i < EHCI_INTRQHS; i++) {
		sqh = ehci_alloc_sqh(sc);
		if (sqh == NULL) {
			err = ENOMEM;
			goto bad1;
		}
		sc->sc_islots[i].sqh = sqh;
	}
	for (i = 0; i < EHCI_INTRQHS; i++) {
		sqh = sc->sc_islots[i].sqh;
		if (i == 0) {
			/* The last (1ms) QH terminates. */
			sqh->qh.qh_link = EHCI_NULL;
			sqh->next = NULL;
		} else {
			/* Otherwise the next QH has half the poll interval */
			sqh->next = sc->sc_islots[(i + 1) / 2 - 1].sqh;
			sqh->qh.qh_link = htole32(sqh->next->physaddr |
			    EHCI_LINK_QH);
		}
		sqh->qh.qh_endp = htole32(EHCI_QH_SET_EPS(EHCI_QH_SPEED_HIGH));
		sqh->qh.qh_endphub = htole32(EHCI_QH_SET_MULT(1));
		sqh->qh.qh_curqtd = EHCI_NULL;
		sqh->qh.qh_qtd.qtd_next = EHCI_NULL;
		sqh->qh.qh_qtd.qtd_altnext = EHCI_NULL;
		sqh->qh.qh_qtd.qtd_status = htole32(EHCI_QTD_HALTED);
		sqh->sqtd = NULL;
		usb_syncmem(&sqh->dma, sqh->offs, sizeof(sqh->qh),
		    BUS_DMASYNC_PREWRITE | BUS_DMASYNC_PREREAD);
	}
	/* Point the frame list at the last level (128ms). */
	for (i = 0; i < sc->sc_flsize; i++) {
		int j;

		j = (i & ~(EHCI_MAX_POLLRATE-1)) |
		    revbits[i & (EHCI_MAX_POLLRATE-1)];
		sc->sc_flist[j] = htole32(EHCI_LINK_QH |
		    sc->sc_islots[EHCI_IQHIDX(EHCI_IPOLLRATES - 1,
		    i)].sqh->physaddr);
	}
	usb_syncmem(&sc->sc_fldma, 0, sc->sc_flsize * sizeof(ehci_link_t),
	    BUS_DMASYNC_PREWRITE);

	/* Allocate dummy QH that starts the async list. */
	sqh = ehci_alloc_sqh(sc);
	if (sqh == NULL) {
		err = ENOMEM;
		goto bad1;
	}
	/* Fill the QH */
	sqh->qh.qh_endp =
	    htole32(EHCI_QH_SET_EPS(EHCI_QH_SPEED_HIGH) | EHCI_QH_HRECL);
	sqh->qh.qh_link =
	    htole32(sqh->physaddr | EHCI_LINK_QH);
	sqh->qh.qh_curqtd = EHCI_NULL;
	sqh->next = NULL;
	/* Fill the overlay qTD */
	sqh->qh.qh_qtd.qtd_next = EHCI_NULL;
	sqh->qh.qh_qtd.qtd_altnext = EHCI_NULL;
	sqh->qh.qh_qtd.qtd_status = htole32(EHCI_QTD_HALTED);
	sqh->sqtd = NULL;
	usb_syncmem(&sqh->dma, sqh->offs, sizeof(sqh->qh),
	    BUS_DMASYNC_PREWRITE | BUS_DMASYNC_PREREAD);
#ifdef EHCI_DEBUG
	DPRINTFN(5, "--- dump start ---", 0, 0, 0, 0);
	ehci_dump_sqh(sqh);
	DPRINTFN(5, "--- dump end ---", 0, 0, 0, 0);
#endif

	/* Point to async list */
	sc->sc_async_head = sqh;
	EOWRITE4(sc, EHCI_ASYNCLISTADDR, sqh->physaddr | EHCI_LINK_QH);

	callout_init(&sc->sc_tmo_intrlist, CALLOUT_MPSAFE);

	/* Turn on controller */
	EOWRITE4(sc, EHCI_USBCMD,
		 EHCI_CMD_ITC_2 | /* 2 microframes interrupt delay */
		 (EOREAD4(sc, EHCI_USBCMD) & EHCI_CMD_FLS_M) |
		 EHCI_CMD_ASE |
		 EHCI_CMD_PSE |
		 EHCI_CMD_RS);

	/* Take over port ownership */
	EOWRITE4(sc, EHCI_CONFIGFLAG, EHCI_CONF_CF);

	for (i = 0; i < 100; i++) {
		usb_delay_ms(&sc->sc_bus, 1);
		hcr = EOREAD4(sc, EHCI_USBSTS) & EHCI_STS_HCH;
		if (!hcr)
			break;
	}
	if (hcr) {
		aprint_error("%s: run timeout\n", device_xname(sc->sc_dev));
		return EIO;
	}

	/* Enable interrupts */
	DPRINTF("enabling interupts", 0, 0, 0, 0);
	EOWRITE4(sc, EHCI_USBINTR, sc->sc_eintrs);

	return 0;

#if 0
 bad2:
	ehci_free_sqh(sc, sc->sc_async_head);
#endif
 bad1:
	usb_freemem(&sc->sc_bus, &sc->sc_fldma);
	return err;
}

int
ehci_intr(void *v)
{
	ehci_softc_t *sc = v;
	int ret = 0;

	EHCIHIST_FUNC(); EHCIHIST_CALLED();

	if (sc == NULL)
		return 0;

	mutex_spin_enter(&sc->sc_intr_lock);

	if (sc->sc_dying || !device_has_power(sc->sc_dev))
		goto done;

	/* If we get an interrupt while polling, then just ignore it. */
	if (sc->sc_bus.ub_usepolling) {
		uint32_t intrs = EHCI_STS_INTRS(EOREAD4(sc, EHCI_USBSTS));

		if (intrs)
			EOWRITE4(sc, EHCI_USBSTS, intrs); /* Acknowledge */
		DPRINTFN(16, "ignored interrupt while polling", 0, 0, 0, 0);
		goto done;
	}

	ret = ehci_intr1(sc);

done:
	mutex_spin_exit(&sc->sc_intr_lock);
	return ret;
}

Static int
ehci_intr1(ehci_softc_t *sc)
{
	uint32_t intrs, eintrs;

	EHCIHIST_FUNC(); EHCIHIST_CALLED();

	/* In case the interrupt occurs before initialization has completed. */
	if (sc == NULL) {
#ifdef DIAGNOSTIC
		printf("ehci_intr1: sc == NULL\n");
#endif
		return 0;
	}

	KASSERT(mutex_owned(&sc->sc_intr_lock));

	intrs = EHCI_STS_INTRS(EOREAD4(sc, EHCI_USBSTS));
	if (!intrs)
		return 0;

	eintrs = intrs & sc->sc_eintrs;
	DPRINTF("sc=%#jx intrs=%#jx(%#jx) eintrs=%#jx", (uintptr_t)sc, intrs,
	    EOREAD4(sc, EHCI_USBSTS), eintrs);
	if (!eintrs)
		return 0;

	EOWRITE4(sc, EHCI_USBSTS, intrs); /* Acknowledge */
	if (eintrs & EHCI_STS_IAA) {
		DPRINTF("door bell", 0, 0, 0, 0);
		kpreempt_disable();
		KASSERT(sc->sc_doorbell_si != NULL);
		softint_schedule(sc->sc_doorbell_si);
		kpreempt_enable();
		eintrs &= ~EHCI_STS_IAA;
	}
	if (eintrs & (EHCI_STS_INT | EHCI_STS_ERRINT)) {
		DPRINTF("INT=%jd  ERRINT=%jd",
		    eintrs & EHCI_STS_INT ? 1 : 0,
		    eintrs & EHCI_STS_ERRINT ? 1 : 0, 0, 0);
		usb_schedsoftintr(&sc->sc_bus);
		eintrs &= ~(EHCI_STS_INT | EHCI_STS_ERRINT);
	}
	if (eintrs & EHCI_STS_HSE) {
		printf("%s: unrecoverable error, controller halted\n",
		       device_xname(sc->sc_dev));
		/* XXX what else */
	}
	if (eintrs & EHCI_STS_PCD) {
		kpreempt_disable();
		KASSERT(sc->sc_pcd_si != NULL);
		softint_schedule(sc->sc_pcd_si);
		kpreempt_enable();
		eintrs &= ~EHCI_STS_PCD;
	}

	if (eintrs != 0) {
		/* Block unprocessed interrupts. */
		sc->sc_eintrs &= ~eintrs;
		EOWRITE4(sc, EHCI_USBINTR, sc->sc_eintrs);
		printf("%s: blocking intrs 0x%x\n",
		       device_xname(sc->sc_dev), eintrs);
	}

	return 1;
}

Static void
ehci_doorbell(void *addr)
{
	ehci_softc_t *sc = addr;
	EHCIHIST_FUNC(); EHCIHIST_CALLED();

	mutex_enter(&sc->sc_lock);
	cv_broadcast(&sc->sc_doorbell);
	mutex_exit(&sc->sc_lock);
}

Static void
ehci_pcd(void *addr)
{
	ehci_softc_t *sc = addr;
	struct usbd_xfer *xfer;
	u_char *p;
	int i, m;

	EHCIHIST_FUNC(); EHCIHIST_CALLED();

	mutex_enter(&sc->sc_lock);
	xfer = sc->sc_intrxfer;

	if (xfer == NULL) {
		/* Just ignore the change. */
		goto done;
	}

	p = xfer->ux_buf;
<<<<<<< HEAD
	m = min(sc->sc_noport, xfer->ux_length * 8 - 1);
=======
	m = uimin(sc->sc_noport, xfer->ux_length * 8 - 1);
>>>>>>> 598bd837
	memset(p, 0, xfer->ux_length);
	for (i = 1; i <= m; i++) {
		/* Pick out CHANGE bits from the status reg. */
		if (EOREAD4(sc, EHCI_PORTSC(i)) & EHCI_PS_CLEAR)
			p[i/8] |= 1 << (i%8);
		if (i % 8 == 7)
			DPRINTF("change(%jd)=0x%02jx", i / 8, p[i/8], 0, 0);
	}
	xfer->ux_actlen = xfer->ux_length;
	xfer->ux_status = USBD_NORMAL_COMPLETION;

	usb_transfer_complete(xfer);

done:
	mutex_exit(&sc->sc_lock);
}

Static void
ehci_softintr(void *v)
{
	struct usbd_bus *bus = v;
	ehci_softc_t *sc = EHCI_BUS2SC(bus);
	struct ehci_xfer *ex, *nextex;

	KASSERT(sc->sc_bus.ub_usepolling || mutex_owned(&sc->sc_lock));

	EHCIHIST_FUNC(); EHCIHIST_CALLED();

	ex_completeq_t cq;
	TAILQ_INIT(&cq);

	/*
	 * The only explanation I can think of for why EHCI is as brain dead
	 * as UHCI interrupt-wise is that Intel was involved in both.
	 * An interrupt just tells us that something is done, we have no
	 * clue what, so we need to scan through all active transfers. :-(
	 */

	/*
	 * ehci_idone will remove transfer from sc->sc_intrhead if it's
	 * complete and add to our cq list
	 *
	 */
	TAILQ_FOREACH_SAFE(ex, &sc->sc_intrhead, ex_next, nextex) {
		switch (ex->ex_type) {
		case EX_CTRL:
		case EX_BULK:
		case EX_INTR:
			ehci_check_qh_intr(sc, ex, &cq);
			break;
		case EX_ISOC:
			ehci_check_itd_intr(sc, ex, &cq);
			break;
		case EX_FS_ISOC:
			ehci_check_sitd_intr(sc, ex, &cq);
			break;
		default:
			KASSERT(false);
		}

	}

	/*
	 * We abuse ex_next for the interrupt and complete lists and
	 * interrupt transfers will get re-added here so use
	 * the _SAFE version of TAILQ_FOREACH.
	 */
	TAILQ_FOREACH_SAFE(ex, &cq, ex_next, nextex) {
		usb_transfer_complete(&ex->ex_xfer);
	}

	/* Schedule a callout to catch any dropped transactions. */
	if ((sc->sc_flags & EHCIF_DROPPED_INTR_WORKAROUND) &&
	    !TAILQ_EMPTY(&sc->sc_intrhead))
		callout_reset(&sc->sc_tmo_intrlist,
		    hz, ehci_intrlist_timeout, sc);
}

Static void
ehci_check_qh_intr(ehci_softc_t *sc, struct ehci_xfer *ex, ex_completeq_t *cq)
{
	ehci_soft_qtd_t *sqtd, *fsqtd, *lsqtd;
	uint32_t status;

	EHCIHIST_FUNC(); EHCIHIST_CALLED();

	KASSERT(sc->sc_bus.ub_usepolling || mutex_owned(&sc->sc_lock));

	if (ex->ex_type == EX_CTRL) {
		fsqtd = ex->ex_setup;
		lsqtd = ex->ex_status;
	} else {
		fsqtd = ex->ex_sqtdstart;
		lsqtd = ex->ex_sqtdend;
	}
	KASSERTMSG(fsqtd != NULL && lsqtd != NULL,
	    "xfer %p xt %d fsqtd %p lsqtd %p", ex, ex->ex_type, fsqtd, lsqtd);

	/*
	 * If the last TD is still active we need to check whether there
	 * is an error somewhere in the middle, or whether there was a
	 * short packet (SPD and not ACTIVE).
	 */
	usb_syncmem(&lsqtd->dma,
	    lsqtd->offs + offsetof(ehci_qtd_t, qtd_status),
	    sizeof(lsqtd->qtd.qtd_status),
	    BUS_DMASYNC_POSTWRITE | BUS_DMASYNC_POSTREAD);
	status = le32toh(lsqtd->qtd.qtd_status);
	usb_syncmem(&lsqtd->dma,
	    lsqtd->offs + offsetof(ehci_qtd_t, qtd_status),
	    sizeof(lsqtd->qtd.qtd_status), BUS_DMASYNC_PREREAD);
	if (status & EHCI_QTD_ACTIVE) {
		DPRINTFN(10, "active ex=%#jx", (uintptr_t)ex, 0, 0, 0);

		/* last qTD has already been checked */
		for (sqtd = fsqtd; sqtd != lsqtd; sqtd = sqtd->nextqtd) {
			usb_syncmem(&sqtd->dma,
			    sqtd->offs + offsetof(ehci_qtd_t, qtd_status),
			    sizeof(sqtd->qtd.qtd_status),
			    BUS_DMASYNC_POSTWRITE | BUS_DMASYNC_POSTREAD);
			status = le32toh(sqtd->qtd.qtd_status);
			usb_syncmem(&sqtd->dma,
			    sqtd->offs + offsetof(ehci_qtd_t, qtd_status),
			    sizeof(sqtd->qtd.qtd_status), BUS_DMASYNC_PREREAD);
			/* If there's an active QTD the xfer isn't done. */
			if (status & EHCI_QTD_ACTIVE)
				break;
			/* Any kind of error makes the xfer done. */
			if (status & EHCI_QTD_HALTED)
				goto done;
			/* Handle short packets */
			if (EHCI_QTD_GET_BYTES(status) != 0) {
				/*
				 * If we get here for a control transfer then
				 * we need to let the hardware complete the
				 * status phase.  That is, we're not done
				 * quite yet.
				 *
				 * Otherwise, we're done.
				 */
				if (ex->ex_type == EX_CTRL) {
					break;
				}
				goto done;
			}
		}
		DPRINTFN(10, "ex=%#jx std=%#jx still active",
		    (uintptr_t)ex, (uintptr_t)ex->ex_sqtdstart, 0, 0);
#ifdef EHCI_DEBUG
		DPRINTFN(5, "--- still active start ---", 0, 0, 0, 0);
		ehci_dump_sqtds(ex->ex_sqtdstart);
		DPRINTFN(5, "--- still active end ---", 0, 0, 0, 0);
#endif
		return;
	}
 done:
	DPRINTFN(10, "ex=%#jx done", (uintptr_t)ex, 0, 0, 0);
	ehci_idone(ex, cq);
}

Static void
ehci_check_itd_intr(ehci_softc_t *sc, struct ehci_xfer *ex, ex_completeq_t *cq)
{
	ehci_soft_itd_t *itd;
	int i;

	EHCIHIST_FUNC(); EHCIHIST_CALLED();

	KASSERT(mutex_owned(&sc->sc_lock));

	if (&ex->ex_xfer != SIMPLEQ_FIRST(&ex->ex_xfer.ux_pipe->up_queue))
		return;

	KASSERTMSG(ex->ex_itdstart != NULL && ex->ex_itdend != NULL,
	    "xfer %p fitd %p litd %p", ex, ex->ex_itdstart, ex->ex_itdend);

	itd = ex->ex_itdend;

	/*
	 * check no active transfers in last itd, meaning we're finished
	 */

	usb_syncmem(&itd->dma, itd->offs + offsetof(ehci_itd_t, itd_ctl),
	    sizeof(itd->itd.itd_ctl),
	    BUS_DMASYNC_POSTWRITE | BUS_DMASYNC_POSTREAD);

	for (i = 0; i < EHCI_ITD_NUFRAMES; i++) {
		if (le32toh(itd->itd.itd_ctl[i]) & EHCI_ITD_ACTIVE)
			break;
	}

	if (i == EHCI_ITD_NUFRAMES) {
		goto done; /* All 8 descriptors inactive, it's done */
	}

	usb_syncmem(&itd->dma, itd->offs + offsetof(ehci_itd_t, itd_ctl),
	    sizeof(itd->itd.itd_ctl), BUS_DMASYNC_PREREAD);

	DPRINTFN(10, "ex %#jx itd %#jx still active",
	    (uintptr_t)ex, (uintptr_t)ex->ex_itdstart, 0, 0);
	return;
done:
	DPRINTF("ex %#jx done", (uintptr_t)ex, 0, 0, 0);
	ehci_idone(ex, cq);
}

void
ehci_check_sitd_intr(ehci_softc_t *sc, struct ehci_xfer *ex, ex_completeq_t *cq)
{
	ehci_soft_sitd_t *sitd;

	EHCIHIST_FUNC(); EHCIHIST_CALLED();

	KASSERT(mutex_owned(&sc->sc_lock));

	if (&ex->ex_xfer != SIMPLEQ_FIRST(&ex->ex_xfer.ux_pipe->up_queue))
		return;

	KASSERTMSG(ex->ex_sitdstart != NULL && ex->ex_sitdend != NULL,
	    "xfer %p fsitd %p lsitd %p", ex, ex->ex_sitdstart, ex->ex_sitdend);

	sitd = ex->ex_sitdend;

	/*
	 * check no active transfers in last sitd, meaning we're finished
	 */

	usb_syncmem(&sitd->dma, sitd->offs + offsetof(ehci_sitd_t, sitd_trans),
	    sizeof(sitd->sitd.sitd_trans),
	    BUS_DMASYNC_POSTWRITE | BUS_DMASYNC_POSTREAD);

	bool active = ((le32toh(sitd->sitd.sitd_trans) & EHCI_SITD_ACTIVE) != 0);

	usb_syncmem(&sitd->dma, sitd->offs + offsetof(ehci_sitd_t, sitd_trans),
	    sizeof(sitd->sitd.sitd_trans), BUS_DMASYNC_PREREAD);

	if (active)
		return;

	DPRINTFN(10, "ex=%#jx done", (uintptr_t)ex, 0, 0, 0);
	ehci_idone(ex, cq);
}


Static void
ehci_idone(struct ehci_xfer *ex, ex_completeq_t *cq)
{
	EHCIHIST_FUNC(); EHCIHIST_CALLED();
	struct usbd_xfer *xfer = &ex->ex_xfer;
	struct ehci_pipe *epipe = EHCI_XFER2EPIPE(xfer);
	struct ehci_softc *sc = EHCI_XFER2SC(xfer);
	ehci_soft_qtd_t *sqtd, *fsqtd, *lsqtd;
	uint32_t status = 0, nstatus = 0;
	int actlen = 0;

	KASSERT(sc->sc_bus.ub_usepolling || mutex_owned(&sc->sc_lock));

	DPRINTF("ex=%#jx", (uintptr_t)ex, 0, 0, 0);

	/*
	 * If software has completed it, either by cancellation
	 * or timeout, drop it on the floor.
	 */
	if (xfer->ux_status != USBD_IN_PROGRESS) {
		KASSERT(xfer->ux_status == USBD_CANCELLED ||
		    xfer->ux_status == USBD_TIMEOUT);
		DPRINTF("aborted xfer=%#jx", (uintptr_t)xfer, 0, 0, 0);
		return;
	}

	/*
	 * Cancel the timeout and the task, which have not yet
	 * run.  If they have already fired, at worst they are
	 * waiting for the lock.  They will see that the xfer
	 * is no longer in progress and give up.
	 */
	callout_stop(&xfer->ux_callout);
	usb_rem_task(xfer->ux_pipe->up_dev, &xfer->ux_aborttask);

#ifdef DIAGNOSTIC
#ifdef EHCI_DEBUG
	if (ex->ex_isdone) {
		DPRINTFN(5, "--- dump start ---", 0, 0, 0, 0);
		ehci_dump_exfer(ex);
		DPRINTFN(5, "--- dump end ---", 0, 0, 0, 0);
	}
#endif
	KASSERTMSG(!ex->ex_isdone, "xfer %p type %d status %d", xfer,
	    ex->ex_type, xfer->ux_status);
	ex->ex_isdone = true;
#endif

	DPRINTF("xfer=%#jx, pipe=%#jx ready", (uintptr_t)xfer,
	    (uintptr_t)epipe, 0, 0);

	/* The transfer is done, compute actual length and status. */
	if (ex->ex_type == EX_ISOC) {
		/* HS isoc transfer */

		struct ehci_soft_itd *itd;
		int i, nframes, len, uframes;

		nframes = 0;

#ifdef EHCI_DEBUG
		DPRINTFN(5, "--- dump start ---", 0, 0, 0, 0);
		ehci_dump_itds(ex->ex_itdstart);
		DPRINTFN(5, "--- dump end ---", 0, 0, 0, 0);
#endif

		i = xfer->ux_pipe->up_endpoint->ue_edesc->bInterval;
<<<<<<< HEAD
		uframes = min(1 << (i - 1), USB_UFRAMES_PER_FRAME);
=======
		uframes = uimin(1 << (i - 1), USB_UFRAMES_PER_FRAME);
>>>>>>> 598bd837

		for (itd = ex->ex_itdstart; itd != NULL; itd = itd->xfer_next) {
			usb_syncmem(&itd->dma,
			    itd->offs + offsetof(ehci_itd_t,itd_ctl),
			    sizeof(itd->itd.itd_ctl),
			    BUS_DMASYNC_POSTWRITE | BUS_DMASYNC_POSTREAD);

			for (i = 0; i < EHCI_ITD_NUFRAMES; i += uframes) {
				/*
				 * XXX - driver didn't fill in the frame full
				 *   of uframes. This leads to scheduling
				 *   inefficiencies, but working around
				 *   this doubles complexity of tracking
				 *   an xfer.
				 */
				if (nframes >= xfer->ux_nframes)
					break;

				status = le32toh(itd->itd.itd_ctl[i]);
				len = EHCI_ITD_GET_LEN(status);
				if (EHCI_ITD_GET_STATUS(status) != 0)
					len = 0; /*No valid data on error*/

				xfer->ux_frlengths[nframes++] = len;
				actlen += len;
			}
			usb_syncmem(&itd->dma,
			    itd->offs + offsetof(ehci_itd_t,itd_ctl),
			    sizeof(itd->itd.itd_ctl), BUS_DMASYNC_PREREAD);

			if (nframes >= xfer->ux_nframes)
				break;
		}

		xfer->ux_actlen = actlen;
		xfer->ux_status = USBD_NORMAL_COMPLETION;
		goto end;
	} else if (ex->ex_type == EX_FS_ISOC) {
		/* FS isoc transfer */
		struct ehci_soft_sitd *sitd;
		int nframes, len;

		nframes = 0;

		for (sitd = ex->ex_sitdstart; sitd != NULL;
		     sitd = sitd->xfer_next) {
			usb_syncmem(&sitd->dma,
			    sitd->offs + offsetof(ehci_sitd_t, sitd_trans),
			    sizeof(sitd->sitd.sitd_trans),
			    BUS_DMASYNC_POSTWRITE | BUS_DMASYNC_POSTREAD);

			/*
			 * XXX - driver didn't fill in the frame full
			 *   of uframes. This leads to scheduling
			 *   inefficiencies, but working around
			 *   this doubles complexity of tracking
			 *   an xfer.
			 */
			if (nframes >= xfer->ux_nframes)
				break;

			status = le32toh(sitd->sitd.sitd_trans);
			usb_syncmem(&sitd->dma,
			    sitd->offs + offsetof(ehci_sitd_t, sitd_trans),
			    sizeof(sitd->sitd.sitd_trans), BUS_DMASYNC_PREREAD);

			len = EHCI_SITD_GET_LEN(status);
			if (status & (EHCI_SITD_ERR|EHCI_SITD_BUFERR|
			    EHCI_SITD_BABBLE|EHCI_SITD_XACTERR|EHCI_SITD_MISS)) {
				/* No valid data on error */
				len = xfer->ux_frlengths[nframes];
			}

			/*
			 * frlengths[i]: # of bytes to send
			 * len: # of bytes host didn't send
			 */
			xfer->ux_frlengths[nframes] -= len;
			/* frlengths[i]: # of bytes host sent */
			actlen += xfer->ux_frlengths[nframes++];

			if (nframes >= xfer->ux_nframes)
				break;
	    	}

		xfer->ux_actlen = actlen;
		xfer->ux_status = USBD_NORMAL_COMPLETION;
		goto end;
	}
	KASSERT(ex->ex_type == EX_CTRL || ex->ex_type == EX_INTR ||
	   ex->ex_type == EX_BULK);

	/* Continue processing xfers using queue heads */
	if (ex->ex_type == EX_CTRL) {
		fsqtd = ex->ex_setup;
		lsqtd = ex->ex_status;
	} else {
		fsqtd = ex->ex_sqtdstart;
		lsqtd = ex->ex_sqtdend;
	}
#ifdef EHCI_DEBUG
	DPRINTFN(5, "--- dump start ---", 0, 0, 0, 0);
	ehci_dump_sqtds(fsqtd);
	DPRINTFN(5, "--- dump end ---", 0, 0, 0, 0);
#endif

	for (sqtd = fsqtd; sqtd != lsqtd->nextqtd; sqtd = sqtd->nextqtd) {
		usb_syncmem(&sqtd->dma, sqtd->offs, sizeof(sqtd->qtd),
		    BUS_DMASYNC_POSTWRITE | BUS_DMASYNC_POSTREAD);
		nstatus = le32toh(sqtd->qtd.qtd_status);
		usb_syncmem(&sqtd->dma, sqtd->offs, sizeof(sqtd->qtd),
		    BUS_DMASYNC_PREREAD);
		if (nstatus & EHCI_QTD_ACTIVE)
			break;

		status = nstatus;
		if (EHCI_QTD_GET_PID(status) != EHCI_QTD_PID_SETUP)
			actlen += sqtd->len - EHCI_QTD_GET_BYTES(status);
	}

	/*
	 * If there are left over TDs we need to update the toggle.
	 * The default pipe doesn't need it since control transfers
	 * start the toggle at 0 every time.
	 * For a short transfer we need to update the toggle for the missing
	 * packets within the qTD.
	 */
	if ((sqtd != lsqtd->nextqtd || EHCI_QTD_GET_BYTES(status)) &&
	    xfer->ux_pipe->up_dev->ud_pipe0 != xfer->ux_pipe) {
		DPRINTF("toggle update status=0x%08jx nstatus=0x%08jx",
		    status, nstatus, 0, 0);
#if 0
		ehci_dump_sqh(epipe->sqh);
		ehci_dump_sqtds(ex->ex_sqtdstart);
#endif
		epipe->nexttoggle = EHCI_QTD_GET_TOGGLE(nstatus);
	}

	DPRINTF("len=%jd actlen=%jd status=0x%08jx", xfer->ux_length, actlen,
	    status, 0);
	xfer->ux_actlen = actlen;
	if (status & EHCI_QTD_HALTED) {
#ifdef EHCI_DEBUG
		DPRINTF("halted addr=%jd endpt=0x%02jx",
		    xfer->ux_pipe->up_dev->ud_addr,
		    xfer->ux_pipe->up_endpoint->ue_edesc->bEndpointAddress,
		    0, 0);
		DPRINTF("cerr=%jd pid=%jd",
		    EHCI_QTD_GET_CERR(status), EHCI_QTD_GET_PID(status),
		    0, 0);
		DPRINTF("active =%jd halted=%jd buferr=%jd babble=%jd",
		    status & EHCI_QTD_ACTIVE ? 1 : 0,
		    status & EHCI_QTD_HALTED ? 1 : 0,
		    status & EHCI_QTD_BUFERR ? 1 : 0,
		    status & EHCI_QTD_BABBLE ? 1 : 0);

		DPRINTF("xacterr=%jd missed=%jd split =%jd ping  =%jd",
		    status & EHCI_QTD_XACTERR ? 1 : 0,
		    status & EHCI_QTD_MISSEDMICRO ? 1 : 0,
		    status & EHCI_QTD_SPLITXSTATE ? 1 : 0,
		    status & EHCI_QTD_PINGSTATE ? 1 : 0);

		DPRINTFN(5, "--- dump start ---", 0, 0, 0, 0);
		ehci_dump_sqh(epipe->sqh);
		ehci_dump_sqtds(ex->ex_sqtdstart);
		DPRINTFN(5, "--- dump end ---", 0, 0, 0, 0);
#endif
		/* low&full speed has an extra error flag */
		if (EHCI_QH_GET_EPS(epipe->sqh->qh.qh_endp) !=
		    EHCI_QH_SPEED_HIGH)
			status &= EHCI_QTD_STATERRS | EHCI_QTD_PINGSTATE;
		else
			status &= EHCI_QTD_STATERRS;
		if (status == 0) /* no other errors means a stall */ {
			xfer->ux_status = USBD_STALLED;
		} else {
			xfer->ux_status = USBD_IOERROR; /* more info XXX */
		}
		/* XXX need to reset TT on missed microframe */
		if (status & EHCI_QTD_MISSEDMICRO) {
			printf("%s: missed microframe, TT reset not "
			    "implemented, hub might be inoperational\n",
			    device_xname(sc->sc_dev));
		}
	} else {
		xfer->ux_status = USBD_NORMAL_COMPLETION;
	}

    end:

	ehci_del_intr_list(sc, ex);
	TAILQ_INSERT_TAIL(cq, ex, ex_next);

	DPRINTF("ex=%#jx done", (uintptr_t)ex, 0, 0, 0);
}

Static void
ehci_poll(struct usbd_bus *bus)
{
	ehci_softc_t *sc = EHCI_BUS2SC(bus);

	EHCIHIST_FUNC(); EHCIHIST_CALLED();

#ifdef EHCI_DEBUG
	static int last;
	int new;
	new = EHCI_STS_INTRS(EOREAD4(sc, EHCI_USBSTS));
	if (new != last) {
		DPRINTF("intrs=0x%04jx", new, 0, 0, 0);
		last = new;
	}
#endif

	if (EOREAD4(sc, EHCI_USBSTS) & sc->sc_eintrs) {
		mutex_spin_enter(&sc->sc_intr_lock);
		ehci_intr1(sc);
		mutex_spin_exit(&sc->sc_intr_lock);
	}
}

void
ehci_childdet(device_t self, device_t child)
{
	struct ehci_softc *sc = device_private(self);

	KASSERT(sc->sc_child == child);
	sc->sc_child = NULL;
}

int
ehci_detach(struct ehci_softc *sc, int flags)
{
	int rv = 0;

	EHCIHIST_FUNC(); EHCIHIST_CALLED();

	if (sc->sc_child != NULL)
		rv = config_detach(sc->sc_child, flags);

	if (rv != 0)
		return rv;

	callout_halt(&sc->sc_tmo_intrlist, NULL);
	callout_destroy(&sc->sc_tmo_intrlist);

	/* XXX free other data structures XXX */
	if (sc->sc_softitds)
		kmem_free(sc->sc_softitds,
		    sc->sc_flsize * sizeof(ehci_soft_itd_t *));
	cv_destroy(&sc->sc_doorbell);

#if 0
	/* XXX destroyed in ehci_pci.c as it controls ehci_intr access */

	softint_disestablish(sc->sc_doorbell_si);
	softint_disestablish(sc->sc_pcd_si);

	mutex_destroy(&sc->sc_lock);
	mutex_destroy(&sc->sc_intr_lock);
#endif

	pool_cache_destroy(sc->sc_xferpool);

	EOWRITE4(sc, EHCI_CONFIGFLAG, 0);

	return rv;
}


int
ehci_activate(device_t self, enum devact act)
{
	struct ehci_softc *sc = device_private(self);

	switch (act) {
	case DVACT_DEACTIVATE:
		sc->sc_dying = 1;
		return 0;
	default:
		return EOPNOTSUPP;
	}
}

/*
 * Handle suspend/resume.
 *
 * We need to switch to polling mode here, because this routine is
 * called from an interrupt context.  This is all right since we
 * are almost suspended anyway.
 *
 * Note that this power handler isn't to be registered directly; the
 * bus glue needs to call out to it.
 */
bool
ehci_suspend(device_t dv, const pmf_qual_t *qual)
{
	ehci_softc_t *sc = device_private(dv);
	int i;
	uint32_t cmd, hcr;

	EHCIHIST_FUNC(); EHCIHIST_CALLED();

	mutex_spin_enter(&sc->sc_intr_lock);
	sc->sc_bus.ub_usepolling++;
	mutex_spin_exit(&sc->sc_intr_lock);

	for (i = 1; i <= sc->sc_noport; i++) {
		cmd = EOREAD4(sc, EHCI_PORTSC(i)) & ~EHCI_PS_CLEAR;
		if ((cmd & EHCI_PS_PO) == 0 && (cmd & EHCI_PS_PE) == EHCI_PS_PE)
			EOWRITE4(sc, EHCI_PORTSC(i), cmd | EHCI_PS_SUSP);
	}

	sc->sc_cmd = EOREAD4(sc, EHCI_USBCMD);

	cmd = sc->sc_cmd & ~(EHCI_CMD_ASE | EHCI_CMD_PSE);
	EOWRITE4(sc, EHCI_USBCMD, cmd);

	for (i = 0; i < 100; i++) {
		hcr = EOREAD4(sc, EHCI_USBSTS) & (EHCI_STS_ASS | EHCI_STS_PSS);
		if (hcr == 0)
			break;

		usb_delay_ms(&sc->sc_bus, 1);
	}
	if (hcr != 0)
		printf("%s: reset timeout\n", device_xname(dv));

	cmd &= ~EHCI_CMD_RS;
	EOWRITE4(sc, EHCI_USBCMD, cmd);

	for (i = 0; i < 100; i++) {
		hcr = EOREAD4(sc, EHCI_USBSTS) & EHCI_STS_HCH;
		if (hcr == EHCI_STS_HCH)
			break;

		usb_delay_ms(&sc->sc_bus, 1);
	}
	if (hcr != EHCI_STS_HCH)
		printf("%s: config timeout\n", device_xname(dv));

	mutex_spin_enter(&sc->sc_intr_lock);
	sc->sc_bus.ub_usepolling--;
	mutex_spin_exit(&sc->sc_intr_lock);

	return true;
}

bool
ehci_resume(device_t dv, const pmf_qual_t *qual)
{
	ehci_softc_t *sc = device_private(dv);
	int i;
	uint32_t cmd, hcr;

	EHCIHIST_FUNC(); EHCIHIST_CALLED();

	/* restore things in case the bios sucks */
	EOWRITE4(sc, EHCI_CTRLDSSEGMENT, 0);
	EOWRITE4(sc, EHCI_PERIODICLISTBASE, DMAADDR(&sc->sc_fldma, 0));
	EOWRITE4(sc, EHCI_ASYNCLISTADDR,
	    sc->sc_async_head->physaddr | EHCI_LINK_QH);

	EOWRITE4(sc, EHCI_USBINTR, sc->sc_eintrs & ~EHCI_INTR_PCIE);

	EOWRITE4(sc, EHCI_USBCMD, sc->sc_cmd);

	hcr = 0;
	for (i = 1; i <= sc->sc_noport; i++) {
		cmd = EOREAD4(sc, EHCI_PORTSC(i)) & ~EHCI_PS_CLEAR;
		if ((cmd & EHCI_PS_PO) == 0 &&
		    (cmd & EHCI_PS_SUSP) == EHCI_PS_SUSP) {
			EOWRITE4(sc, EHCI_PORTSC(i), cmd | EHCI_PS_FPR);
			hcr = 1;
		}
	}

	if (hcr) {
		usb_delay_ms(&sc->sc_bus, USB_RESUME_WAIT);

		for (i = 1; i <= sc->sc_noport; i++) {
			cmd = EOREAD4(sc, EHCI_PORTSC(i)) & ~EHCI_PS_CLEAR;
			if ((cmd & EHCI_PS_PO) == 0 &&
			    (cmd & EHCI_PS_SUSP) == EHCI_PS_SUSP)
				EOWRITE4(sc, EHCI_PORTSC(i),
				    cmd & ~EHCI_PS_FPR);
		}
	}

	EOWRITE4(sc, EHCI_USBCMD, sc->sc_cmd);
	EOWRITE4(sc, EHCI_USBINTR, sc->sc_eintrs);

	for (i = 0; i < 100; i++) {
		hcr = EOREAD4(sc, EHCI_USBSTS) & EHCI_STS_HCH;
		if (hcr != EHCI_STS_HCH)
			break;

		usb_delay_ms(&sc->sc_bus, 1);
	}
	if (hcr == EHCI_STS_HCH)
		printf("%s: config timeout\n", device_xname(dv));

	return true;
}

/*
 * Shut down the controller when the system is going down.
 */
bool
ehci_shutdown(device_t self, int flags)
{
	ehci_softc_t *sc = device_private(self);

	EHCIHIST_FUNC(); EHCIHIST_CALLED();

	EOWRITE4(sc, EHCI_USBCMD, 0);	/* Halt controller */
	EOWRITE4(sc, EHCI_USBCMD, EHCI_CMD_HCRESET);
	return true;
}

Static struct usbd_xfer *
ehci_allocx(struct usbd_bus *bus, unsigned int nframes)
{
	struct ehci_softc *sc = EHCI_BUS2SC(bus);
	struct usbd_xfer *xfer;

	xfer = pool_cache_get(sc->sc_xferpool, PR_WAITOK);
	if (xfer != NULL) {
		memset(xfer, 0, sizeof(struct ehci_xfer));

		/* Initialise this always so we can call remove on it. */
		usb_init_task(&xfer->ux_aborttask, ehci_timeout_task, xfer,
		    USB_TASKQ_MPSAFE);
#ifdef DIAGNOSTIC
		struct ehci_xfer *ex = EHCI_XFER2EXFER(xfer);
		ex->ex_isdone = true;
		xfer->ux_state = XFER_BUSY;
#endif
	}
	return xfer;
}

Static void
ehci_freex(struct usbd_bus *bus, struct usbd_xfer *xfer)
{
	struct ehci_softc *sc = EHCI_BUS2SC(bus);
	struct ehci_xfer *ex __diagused = EHCI_XFER2EXFER(xfer);

	KASSERTMSG(xfer->ux_state == XFER_BUSY, "xfer %p state %d\n", xfer,
	    xfer->ux_state);
	KASSERT(ex->ex_isdone);

#ifdef DIAGNOSTIC
	xfer->ux_state = XFER_FREE;
#endif

	pool_cache_put(sc->sc_xferpool, xfer);
}

Static void
ehci_get_lock(struct usbd_bus *bus, kmutex_t **lock)
{
	struct ehci_softc *sc = EHCI_BUS2SC(bus);

	*lock = &sc->sc_lock;
}

Static void
ehci_device_clear_toggle(struct usbd_pipe *pipe)
{
	struct ehci_pipe *epipe = EHCI_PIPE2EPIPE(pipe);

	EHCIHIST_FUNC(); EHCIHIST_CALLED();

	DPRINTF("epipe=%#jx status=0x%08jx", (uintptr_t)epipe,
	    epipe->sqh->qh.qh_qtd.qtd_status, 0, 0);
#ifdef EHCI_DEBUG
	if (ehcidebug)
		usbd_dump_pipe(pipe);
#endif
	epipe->nexttoggle = 0;
}

Static void
ehci_noop(struct usbd_pipe *pipe)
{
}

#ifdef EHCI_DEBUG
/*
 * Unused function - this is meant to be called from a kernel
 * debugger.
 */
void
ehci_dump(void)
{
	ehci_softc_t *sc = theehci;
	int i;
	printf("cmd=0x%08x, sts=0x%08x, ien=0x%08x\n",
	    EOREAD4(sc, EHCI_USBCMD),
	    EOREAD4(sc, EHCI_USBSTS),
	    EOREAD4(sc, EHCI_USBINTR));
	printf("frindex=0x%08x ctrdsegm=0x%08x periodic=0x%08x async=0x%08x\n",
	    EOREAD4(sc, EHCI_FRINDEX),
	    EOREAD4(sc, EHCI_CTRLDSSEGMENT),
	    EOREAD4(sc, EHCI_PERIODICLISTBASE),
	    EOREAD4(sc, EHCI_ASYNCLISTADDR));
	for (i = 1; i <= sc->sc_noport; i++)
		printf("port %d status=0x%08x\n", i,
		    EOREAD4(sc, EHCI_PORTSC(i)));
}

Static void
ehci_dump_regs(ehci_softc_t *sc)
{
	int i;

	EHCIHIST_FUNC(); EHCIHIST_CALLED();

	DPRINTF("cmd     = 0x%08jx  sts      = 0x%08jx  ien      = 0x%08jx",
	    EOREAD4(sc, EHCI_USBCMD), EOREAD4(sc, EHCI_USBSTS),
	    EOREAD4(sc, EHCI_USBINTR), 0);
	DPRINTF("frindex = 0x%08jx  ctrdsegm = 0x%08jx  periodic = 0x%08jx  "
	    "async   = 0x%08jx",
	    EOREAD4(sc, EHCI_FRINDEX), EOREAD4(sc, EHCI_CTRLDSSEGMENT),
	    EOREAD4(sc, EHCI_PERIODICLISTBASE),
	    EOREAD4(sc, EHCI_ASYNCLISTADDR));
	for (i = 1; i <= sc->sc_noport; i += 2) {
		if (i == sc->sc_noport) {
			DPRINTF("port %jd status = 0x%08jx", i,
			    EOREAD4(sc, EHCI_PORTSC(i)), 0, 0);
		} else {
			DPRINTF("port %jd status = 0x%08jx  port %jd "
			    "status = 0x%08jx",
			    i, EOREAD4(sc, EHCI_PORTSC(i)),
			    i+1, EOREAD4(sc, EHCI_PORTSC(i+1)));
		}
	}
}

#define ehci_dump_link(link, type) do {					\
	DPRINTF("    link 0x%08jx (T = %jd):",				\
	    link,							\
	    link & EHCI_LINK_TERMINATE ? 1 : 0, 0, 0);			\
	if (type) {							\
		DPRINTF(						\
		    "        ITD  = %jd  QH   = %jd  SITD = %jd  FSTN = %jd",\
		    EHCI_LINK_TYPE(link) == EHCI_LINK_ITD ? 1 : 0,	\
		    EHCI_LINK_TYPE(link) == EHCI_LINK_QH ? 1 : 0,	\
		    EHCI_LINK_TYPE(link) == EHCI_LINK_SITD ? 1 : 0,	\
		    EHCI_LINK_TYPE(link) == EHCI_LINK_FSTN ? 1 : 0);	\
	}								\
} while(0)

Static void
ehci_dump_sqtds(ehci_soft_qtd_t *sqtd)
{
	EHCIHIST_FUNC(); EHCIHIST_CALLED();
	int i;
	uint32_t stop = 0;

	for (i = 0; sqtd && i < 20 && !stop; sqtd = sqtd->nextqtd, i++) {
		ehci_dump_sqtd(sqtd);
		usb_syncmem(&sqtd->dma,
		    sqtd->offs + offsetof(ehci_qtd_t, qtd_next),
		    sizeof(sqtd->qtd),
		    BUS_DMASYNC_POSTWRITE | BUS_DMASYNC_POSTREAD);
		stop = sqtd->qtd.qtd_next & htole32(EHCI_LINK_TERMINATE);
		usb_syncmem(&sqtd->dma,
		    sqtd->offs + offsetof(ehci_qtd_t, qtd_next),
		    sizeof(sqtd->qtd), BUS_DMASYNC_PREREAD);
	}
	if (!stop)
		DPRINTF("dump aborted, too many TDs", 0, 0, 0, 0);
}

Static void
ehci_dump_sqtd(ehci_soft_qtd_t *sqtd)
{
	EHCIHIST_FUNC(); EHCIHIST_CALLED();

	usb_syncmem(&sqtd->dma, sqtd->offs,
	    sizeof(sqtd->qtd), BUS_DMASYNC_POSTWRITE | BUS_DMASYNC_POSTREAD);

	DPRINTFN(10, "QTD(%#jx) at 0x%08jx:", (uintptr_t)sqtd, sqtd->physaddr,
	    0, 0);
	ehci_dump_qtd(&sqtd->qtd);

	usb_syncmem(&sqtd->dma, sqtd->offs,
	    sizeof(sqtd->qtd), BUS_DMASYNC_PREREAD);
}

Static void
ehci_dump_qtd(ehci_qtd_t *qtd)
{
	EHCIHIST_FUNC();	EHCIHIST_CALLED();
	uint32_t s = le32toh(qtd->qtd_status);

	DPRINTFN(10,
	    "     next = 0x%08jx  altnext = 0x%08jx  status = 0x%08jx",
	    qtd->qtd_next, qtd->qtd_altnext, s, 0);
	DPRINTFN(10,
	    "   toggle = %jd ioc = %jd bytes = %#jx c_page = %#jx",
	    EHCI_QTD_GET_TOGGLE(s), EHCI_QTD_GET_IOC(s),
	    EHCI_QTD_GET_BYTES(s), EHCI_QTD_GET_C_PAGE(s));
	DPRINTFN(10,
	    "     cerr = %jd pid = %jd stat  = %jx",
	    EHCI_QTD_GET_CERR(s), EHCI_QTD_GET_PID(s), EHCI_QTD_GET_STATUS(s),
	    0);
	DPRINTFN(10,
	    "active =%jd halted=%jd buferr=%jd babble=%jd",
	    s & EHCI_QTD_ACTIVE ? 1 : 0,
	    s & EHCI_QTD_HALTED ? 1 : 0,
	    s & EHCI_QTD_BUFERR ? 1 : 0,
	    s & EHCI_QTD_BABBLE ? 1 : 0);
	DPRINTFN(10,
	    "xacterr=%jd missed=%jd split =%jd ping  =%jd",
	    s & EHCI_QTD_XACTERR ? 1 : 0,
	    s & EHCI_QTD_MISSEDMICRO ? 1 : 0,
	    s & EHCI_QTD_SPLITXSTATE ? 1 : 0,
	    s & EHCI_QTD_PINGSTATE ? 1 : 0);
	DPRINTFN(10,
	    "buffer[0] = %#jx  buffer[1] = %#jx  "
	    "buffer[2] = %#jx  buffer[3] = %#jx",
	    le32toh(qtd->qtd_buffer[0]), le32toh(qtd->qtd_buffer[1]),
	    le32toh(qtd->qtd_buffer[2]), le32toh(qtd->qtd_buffer[3]));
	DPRINTFN(10,
	    "buffer[4] = %#jx", le32toh(qtd->qtd_buffer[4]), 0, 0, 0);
}

Static void
ehci_dump_sqh(ehci_soft_qh_t *sqh)
{
	ehci_qh_t *qh = &sqh->qh;
	ehci_link_t link;
	uint32_t endp, endphub;
	EHCIHIST_FUNC();	EHCIHIST_CALLED();

	usb_syncmem(&sqh->dma, sqh->offs,
	    sizeof(sqh->qh), BUS_DMASYNC_POSTWRITE | BUS_DMASYNC_POSTREAD);

	DPRINTFN(10, "QH(%#jx) at %#jx:", (uintptr_t)sqh, sqh->physaddr, 0, 0);
	link = le32toh(qh->qh_link);
	ehci_dump_link(link, true);

	endp = le32toh(qh->qh_endp);
	DPRINTFN(10, "    endp = %#jx", endp, 0, 0, 0);
	DPRINTFN(10, "        addr = 0x%02jx  inact = %jd  endpt = %jd  "
	    "eps = %jd",
	    EHCI_QH_GET_ADDR(endp), EHCI_QH_GET_INACT(endp),
	    EHCI_QH_GET_ENDPT(endp), EHCI_QH_GET_EPS(endp));
	DPRINTFN(10, "        dtc  = %jd     hrecl = %jd",
	    EHCI_QH_GET_DTC(endp), EHCI_QH_GET_HRECL(endp), 0, 0);
	DPRINTFN(10, "        ctl  = %jd     nrl   = %jd  mpl   = %#jx(%jd)",
	    EHCI_QH_GET_CTL(endp),EHCI_QH_GET_NRL(endp),
	    EHCI_QH_GET_MPL(endp), EHCI_QH_GET_MPL(endp));

	endphub = le32toh(qh->qh_endphub);
	DPRINTFN(10, " endphub = %#jx", endphub, 0, 0, 0);
	DPRINTFN(10, "      smask = 0x%02jx  cmask = 0x%02jx one %jx",
	    EHCI_QH_GET_SMASK(endphub), EHCI_QH_GET_CMASK(endphub), 1, 0);
	DPRINTFN(10, "      huba  = 0x%02jx  port  = %jd  mult = %jd",
	    EHCI_QH_GET_HUBA(endphub), EHCI_QH_GET_PORT(endphub),
	    EHCI_QH_GET_MULT(endphub), 0);

	link = le32toh(qh->qh_curqtd);
	ehci_dump_link(link, false);
	DPRINTFN(10, "Overlay qTD:", 0, 0, 0, 0);
	ehci_dump_qtd(&qh->qh_qtd);

	usb_syncmem(&sqh->dma, sqh->offs, sizeof(sqh->qh),
	    BUS_DMASYNC_PREREAD);
}

Static void
ehci_dump_itds(ehci_soft_itd_t *itd)
{
	EHCIHIST_FUNC(); EHCIHIST_CALLED();
	int i;
	uint32_t stop = 0;

	for (i = 0; itd && i < 20 && !stop; itd = itd->xfer_next, i++) {
		ehci_dump_itd(itd);
		usb_syncmem(&itd->dma,
		    itd->offs + offsetof(ehci_itd_t, itd_next),
		    sizeof(itd->itd),
		    BUS_DMASYNC_POSTWRITE | BUS_DMASYNC_POSTREAD);
		stop = itd->itd.itd_next & htole32(EHCI_LINK_TERMINATE);
		usb_syncmem(&itd->dma,
		    itd->offs + offsetof(ehci_itd_t, itd_next),
		    sizeof(itd->itd), BUS_DMASYNC_PREREAD);
	}
	if (!stop)
		DPRINTF("dump aborted, too many TDs", 0, 0, 0, 0);
}

Static void
ehci_dump_itd(struct ehci_soft_itd *itd)
{
	ehci_isoc_trans_t t;
	ehci_isoc_bufr_ptr_t b, b2, b3;
	int i;

	EHCIHIST_FUNC();	EHCIHIST_CALLED();

	DPRINTF("ITD: next phys = %#jx", itd->itd.itd_next, 0, 0, 0);

	for (i = 0; i < EHCI_ITD_NUFRAMES; i++) {
		t = le32toh(itd->itd.itd_ctl[i]);
		DPRINTF("ITDctl %jd: stat = %jx len = %jx",
		    i, EHCI_ITD_GET_STATUS(t), EHCI_ITD_GET_LEN(t), 0);
		DPRINTF("     ioc = %jx pg = %jx offs = %jx",
		    EHCI_ITD_GET_IOC(t), EHCI_ITD_GET_PG(t),
		    EHCI_ITD_GET_OFFS(t), 0);
	}
	DPRINTF("ITDbufr: ", 0, 0, 0, 0);
	for (i = 0; i < EHCI_ITD_NBUFFERS; i++)
		DPRINTF("      %jx",
		    EHCI_ITD_GET_BPTR(le32toh(itd->itd.itd_bufr[i])), 0, 0, 0);

	b = le32toh(itd->itd.itd_bufr[0]);
	b2 = le32toh(itd->itd.itd_bufr[1]);
	b3 = le32toh(itd->itd.itd_bufr[2]);
	DPRINTF("     ep = %jx daddr = %jx dir = %jd",
	    EHCI_ITD_GET_EP(b), EHCI_ITD_GET_DADDR(b), EHCI_ITD_GET_DIR(b2), 0);
	DPRINTF("     maxpkt = %jx multi = %jx",
	    EHCI_ITD_GET_MAXPKT(b2), EHCI_ITD_GET_MULTI(b3), 0, 0);
}

Static void
ehci_dump_sitd(struct ehci_soft_itd *itd)
{
	EHCIHIST_FUNC(); EHCIHIST_CALLED();

	DPRINTF("SITD %#jx next = %p prev = %#jx",
	    (uintptr_t)itd, (uintptr_t)itd->frame_list.next,
	    (uintptr_t)itd->frame_list.prev, 0);
	DPRINTF("        xfernext=%#jx physaddr=%jX slot=%jd",
	    (uintptr_t)itd->xfer_next, itd->physaddr, itd->slot, 0);
}

Static void
ehci_dump_exfer(struct ehci_xfer *ex)
{
	EHCIHIST_FUNC(); EHCIHIST_CALLED();

	DPRINTF("ex = %#jx type %jd isdone %jd", (uintptr_t)ex, ex->ex_type,
	    ex->ex_isdone, 0);

	switch (ex->ex_type) {
	case EX_CTRL:
		DPRINTF("   setup = %#jx data = %#jx status = %#jx",
		    (uintptr_t)ex->ex_setup, (uintptr_t)ex->ex_data,
		    (uintptr_t)ex->ex_status, 0);
		break;
	case EX_BULK:
	case EX_INTR:
		DPRINTF("   qtdstart = %#jx qtdend = %#jx",
		    (uintptr_t)ex->ex_sqtdstart, (uintptr_t)ex->ex_sqtdend,
		    0, 0);
		break;
	case EX_ISOC:
		DPRINTF("   itdstart = %#jx itdend = %#jx",
		    (uintptr_t)ex->ex_itdstart, (uintptr_t)ex->ex_itdend, 0, 0);
		break;
	case EX_FS_ISOC:
		DPRINTF("   sitdstart = %#jx sitdend = %#jx",
		    (uintptr_t)ex->ex_sitdstart, (uintptr_t)ex->ex_sitdend,
		    0, 0);
		break;
	default:
		DPRINTF("   unknown type", 0, 0, 0, 0);
	}
}
#endif

Static usbd_status
ehci_open(struct usbd_pipe *pipe)
{
	struct usbd_device *dev = pipe->up_dev;
	ehci_softc_t *sc = EHCI_PIPE2SC(pipe);
	usb_endpoint_descriptor_t *ed = pipe->up_endpoint->ue_edesc;
	uint8_t rhaddr = dev->ud_bus->ub_rhaddr;
	uint8_t addr = dev->ud_addr;
	uint8_t xfertype = UE_GET_XFERTYPE(ed->bmAttributes);
	struct ehci_pipe *epipe = EHCI_PIPE2EPIPE(pipe);
	ehci_soft_qh_t *sqh;
	usbd_status err;
	int ival, speed, naks;
	int hshubaddr, hshubport;

	EHCIHIST_FUNC(); EHCIHIST_CALLED();

	DPRINTF("pipe=%#jx, addr=%jd, endpt=%jd (%jd)", (uintptr_t)pipe, addr,
	    ed->bEndpointAddress, rhaddr);

	if (dev->ud_myhsport) {
		/*
		 * When directly attached FS/LS device while doing embedded
		 * transaction translations and we are the hub, set the hub
		 * address to 0 (us).
		 */
		if (!(sc->sc_flags & EHCIF_ETTF)
		    || (dev->ud_myhsport->up_parent->ud_addr != rhaddr)) {
			hshubaddr = dev->ud_myhsport->up_parent->ud_addr;
		} else {
			hshubaddr = 0;
		}
		hshubport = dev->ud_myhsport->up_portno;
	} else {
		hshubaddr = 0;
		hshubport = 0;
	}

	if (sc->sc_dying)
		return USBD_IOERROR;

	/* toggle state needed for bulk endpoints */
	epipe->nexttoggle = pipe->up_endpoint->ue_toggle;

	if (addr == rhaddr) {
		switch (ed->bEndpointAddress) {
		case USB_CONTROL_ENDPOINT:
			pipe->up_methods = &roothub_ctrl_methods;
			break;
		case UE_DIR_IN | USBROOTHUB_INTR_ENDPT:
			pipe->up_methods = &ehci_root_intr_methods;
			break;
		default:
			DPRINTF("bad bEndpointAddress 0x%02jx",
			    ed->bEndpointAddress, 0, 0, 0);
			return USBD_INVAL;
		}
		return USBD_NORMAL_COMPLETION;
	}

	/* XXX All this stuff is only valid for async. */
	switch (dev->ud_speed) {
	case USB_SPEED_LOW:  speed = EHCI_QH_SPEED_LOW;  break;
	case USB_SPEED_FULL: speed = EHCI_QH_SPEED_FULL; break;
	case USB_SPEED_HIGH: speed = EHCI_QH_SPEED_HIGH; break;
	default: panic("ehci_open: bad device speed %d", dev->ud_speed);
	}
	if (speed == EHCI_QH_SPEED_LOW && xfertype == UE_ISOCHRONOUS) {
		DPRINTF("hshubaddr=%jd hshubport=%jd", hshubaddr, hshubport, 0,
		    0);
		return USBD_INVAL;
	}

	/*
	 * For interrupt transfer, nak throttling must be disabled, but for
	 * the other transfer type, nak throttling should be enabled from the
	 * viewpoint that avoids the memory thrashing.
	 */
	naks = (xfertype == UE_INTERRUPT) ? 0
	    : ((speed == EHCI_QH_SPEED_HIGH) ? 4 : 0);

	/* Allocate sqh for everything, save isoc xfers */
	if (xfertype != UE_ISOCHRONOUS) {
		sqh = ehci_alloc_sqh(sc);
		if (sqh == NULL)
			return USBD_NOMEM;
		/* qh_link filled when the QH is added */
		sqh->qh.qh_endp = htole32(
		    EHCI_QH_SET_ADDR(addr) |
		    EHCI_QH_SET_ENDPT(UE_GET_ADDR(ed->bEndpointAddress)) |
		    EHCI_QH_SET_EPS(speed) |
		    EHCI_QH_DTC |
		    EHCI_QH_SET_MPL(UGETW(ed->wMaxPacketSize)) |
		    (speed != EHCI_QH_SPEED_HIGH && xfertype == UE_CONTROL ?
		     EHCI_QH_CTL : 0) |
		    EHCI_QH_SET_NRL(naks)
		    );
		sqh->qh.qh_endphub = htole32(
		    EHCI_QH_SET_MULT(1) |
		    EHCI_QH_SET_SMASK(xfertype == UE_INTERRUPT ? 0x02 : 0)
		    );
		if (speed != EHCI_QH_SPEED_HIGH)
			sqh->qh.qh_endphub |= htole32(
			    EHCI_QH_SET_PORT(hshubport) |
			    EHCI_QH_SET_HUBA(hshubaddr) |
			    (xfertype == UE_INTERRUPT ?
				 EHCI_QH_SET_CMASK(0x08) : 0)
			);
		sqh->qh.qh_curqtd = EHCI_NULL;
		/* Fill the overlay qTD */
		sqh->qh.qh_qtd.qtd_next = EHCI_NULL;
		sqh->qh.qh_qtd.qtd_altnext = EHCI_NULL;
		sqh->qh.qh_qtd.qtd_status = htole32(0);

		usb_syncmem(&sqh->dma, sqh->offs, sizeof(sqh->qh),
		    BUS_DMASYNC_PREWRITE | BUS_DMASYNC_PREREAD);
		epipe->sqh = sqh;
	} else {
		sqh = NULL;
	} /*xfertype == UE_ISOC*/

	switch (xfertype) {
	case UE_CONTROL:
		err = usb_allocmem(&sc->sc_bus, sizeof(usb_device_request_t),
				   0, &epipe->ctrl.reqdma);
#ifdef EHCI_DEBUG
		if (err)
			printf("ehci_open: usb_allocmem()=%d\n", err);
#endif
		if (err)
			goto bad;
		pipe->up_methods = &ehci_device_ctrl_methods;
		mutex_enter(&sc->sc_lock);
		ehci_add_qh(sc, sqh, sc->sc_async_head);
		mutex_exit(&sc->sc_lock);
		break;
	case UE_BULK:
		pipe->up_methods = &ehci_device_bulk_methods;
		mutex_enter(&sc->sc_lock);
		ehci_add_qh(sc, sqh, sc->sc_async_head);
		mutex_exit(&sc->sc_lock);
		break;
	case UE_INTERRUPT:
		pipe->up_methods = &ehci_device_intr_methods;
		ival = pipe->up_interval;
		if (ival == USBD_DEFAULT_INTERVAL) {
			if (speed == EHCI_QH_SPEED_HIGH) {
				if (ed->bInterval > 16) {
					/*
					 * illegal with high-speed, but there
					 * were documentation bugs in the spec,
					 * so be generous
					 */
					ival = 256;
				} else
					ival = (1 << (ed->bInterval - 1)) / 8;
			} else
				ival = ed->bInterval;
		}
		err = ehci_device_setintr(sc, sqh, ival);
		if (err)
			goto bad;
		break;
	case UE_ISOCHRONOUS:
		pipe->up_serialise = false;
		if (speed == EHCI_QH_SPEED_HIGH)
			pipe->up_methods = &ehci_device_isoc_methods;
		else
			pipe->up_methods = &ehci_device_fs_isoc_methods;
		if (ed->bInterval == 0 || ed->bInterval > 16) {
			printf("ehci: opening pipe with invalid bInterval\n");
			err = USBD_INVAL;
			goto bad;
		}
		if (UGETW(ed->wMaxPacketSize) == 0) {
			printf("ehci: zero length endpoint open request\n");
			err = USBD_INVAL;
			goto bad;
		}
		epipe->isoc.next_frame = 0;
		epipe->isoc.cur_xfers = 0;
		break;
	default:
		DPRINTF("bad xfer type %jd", xfertype, 0, 0, 0);
		err = USBD_INVAL;
		goto bad;
	}
	return USBD_NORMAL_COMPLETION;

 bad:
	if (sqh != NULL) {
		mutex_enter(&sc->sc_lock);
		ehci_free_sqh(sc, sqh);
		mutex_exit(&sc->sc_lock);
	}
	return err;
}

/*
 * Add an ED to the schedule.  Called with USB lock held.
 */
Static void
ehci_add_qh(ehci_softc_t *sc, ehci_soft_qh_t *sqh, ehci_soft_qh_t *head)
{

	KASSERT(mutex_owned(&sc->sc_lock));

	EHCIHIST_FUNC(); EHCIHIST_CALLED();

	usb_syncmem(&head->dma, head->offs + offsetof(ehci_qh_t, qh_link),
	    sizeof(head->qh.qh_link), BUS_DMASYNC_POSTWRITE);

	sqh->next = head->next;
	sqh->qh.qh_link = head->qh.qh_link;

	usb_syncmem(&sqh->dma, sqh->offs + offsetof(ehci_qh_t, qh_link),
	    sizeof(sqh->qh.qh_link), BUS_DMASYNC_PREWRITE);

	head->next = sqh;
	head->qh.qh_link = htole32(sqh->physaddr | EHCI_LINK_QH);

	usb_syncmem(&head->dma, head->offs + offsetof(ehci_qh_t, qh_link),
	    sizeof(head->qh.qh_link), BUS_DMASYNC_PREWRITE);

#ifdef EHCI_DEBUG
	DPRINTFN(5, "--- dump start ---", 0, 0, 0, 0);
	ehci_dump_sqh(sqh);
	DPRINTFN(5, "--- dump end ---", 0, 0, 0, 0);
#endif
}

/*
 * Remove an ED from the schedule.  Called with USB lock held.
 */
Static void
ehci_rem_qh(ehci_softc_t *sc, ehci_soft_qh_t *sqh, ehci_soft_qh_t *head)
{
	ehci_soft_qh_t *p;

	KASSERT(mutex_owned(&sc->sc_lock));

	/* XXX */
	for (p = head; p != NULL && p->next != sqh; p = p->next)
		;
	if (p == NULL)
		panic("ehci_rem_qh: ED not found");
	usb_syncmem(&sqh->dma, sqh->offs + offsetof(ehci_qh_t, qh_link),
	    sizeof(sqh->qh.qh_link), BUS_DMASYNC_POSTWRITE);
	p->next = sqh->next;
	p->qh.qh_link = sqh->qh.qh_link;
	usb_syncmem(&p->dma, p->offs + offsetof(ehci_qh_t, qh_link),
	    sizeof(p->qh.qh_link), BUS_DMASYNC_PREWRITE);

	ehci_sync_hc(sc);
}

Static void
ehci_set_qh_qtd(ehci_soft_qh_t *sqh, ehci_soft_qtd_t *sqtd)
{
	int i;
	uint32_t status;

	/* Save toggle bit and ping status. */
	usb_syncmem(&sqh->dma, sqh->offs, sizeof(sqh->qh),
	    BUS_DMASYNC_POSTWRITE | BUS_DMASYNC_POSTREAD);
	status = sqh->qh.qh_qtd.qtd_status &
	    htole32(EHCI_QTD_TOGGLE_MASK |
		    EHCI_QTD_SET_STATUS(EHCI_QTD_PINGSTATE));
	/* Set HALTED to make hw leave it alone. */
	sqh->qh.qh_qtd.qtd_status =
	    htole32(EHCI_QTD_SET_STATUS(EHCI_QTD_HALTED));
	usb_syncmem(&sqh->dma,
	    sqh->offs + offsetof(ehci_qh_t, qh_qtd.qtd_status),
	    sizeof(sqh->qh.qh_qtd.qtd_status),
	    BUS_DMASYNC_PREWRITE | BUS_DMASYNC_PREREAD);
	sqh->qh.qh_curqtd = 0;
	sqh->qh.qh_qtd.qtd_next = htole32(sqtd->physaddr);
	sqh->qh.qh_qtd.qtd_altnext = EHCI_NULL;
	for (i = 0; i < EHCI_QTD_NBUFFERS; i++)
		sqh->qh.qh_qtd.qtd_buffer[i] = 0;
	sqh->sqtd = sqtd;
	usb_syncmem(&sqh->dma, sqh->offs, sizeof(sqh->qh),
	    BUS_DMASYNC_PREWRITE | BUS_DMASYNC_PREREAD);
	/* Set !HALTED && !ACTIVE to start execution, preserve some fields */
	sqh->qh.qh_qtd.qtd_status = status;
	usb_syncmem(&sqh->dma,
	    sqh->offs + offsetof(ehci_qh_t, qh_qtd.qtd_status),
	    sizeof(sqh->qh.qh_qtd.qtd_status),
	    BUS_DMASYNC_PREWRITE | BUS_DMASYNC_PREREAD);
}

/*
 * Ensure that the HC has released all references to the QH.  We do this
 * by asking for a Async Advance Doorbell interrupt and then we wait for
 * the interrupt.
 * To make this easier we first obtain exclusive use of the doorbell.
 */
Static void
ehci_sync_hc(ehci_softc_t *sc)
{
	int error __diagused;

	KASSERT(mutex_owned(&sc->sc_lock));

	EHCIHIST_FUNC(); EHCIHIST_CALLED();

	if (sc->sc_dying) {
		DPRINTF("dying", 0, 0, 0, 0);
		return;
	}

	/* ask for doorbell */
	EOWRITE4(sc, EHCI_USBCMD, EOREAD4(sc, EHCI_USBCMD) | EHCI_CMD_IAAD);
	DPRINTF("cmd = 0x%08jx sts = 0x%08jx",
	    EOREAD4(sc, EHCI_USBCMD), EOREAD4(sc, EHCI_USBSTS), 0, 0);

	error = cv_timedwait(&sc->sc_doorbell, &sc->sc_lock, hz); /* bell wait */

	DPRINTF("cmd = 0x%08jx sts = 0x%08jx ... done",
	    EOREAD4(sc, EHCI_USBCMD), EOREAD4(sc, EHCI_USBSTS), 0, 0);
#ifdef DIAGNOSTIC
	if (error == EWOULDBLOCK) {
		printf("ehci_sync_hc: timed out\n");
	} else if (error) {
		printf("ehci_sync_hc: cv_timedwait: error %d\n", error);
	}
#endif
}

Static void
ehci_remove_itd_chain(ehci_softc_t *sc, struct ehci_soft_itd *itd)
{

	KASSERT(mutex_owned(&sc->sc_lock));

	for (; itd != NULL; itd = itd->xfer_next) {
		struct ehci_soft_itd *prev = itd->frame_list.prev;

		/* Unlink itd from hardware chain, or frame array */
		if (prev == NULL) { /* We're at the table head */
			sc->sc_softitds[itd->slot] = itd->frame_list.next;
			sc->sc_flist[itd->slot] = itd->itd.itd_next;
			usb_syncmem(&sc->sc_fldma,
			    sizeof(ehci_link_t) * itd->slot,
			    sizeof(ehci_link_t),
			    BUS_DMASYNC_PREWRITE | BUS_DMASYNC_PREREAD);

			if (itd->frame_list.next != NULL)
				itd->frame_list.next->frame_list.prev = NULL;
		} else {
			/* XXX this part is untested... */
			prev->itd.itd_next = itd->itd.itd_next;
			usb_syncmem(&itd->dma,
			    itd->offs + offsetof(ehci_itd_t, itd_next),
			    sizeof(itd->itd.itd_next), BUS_DMASYNC_PREWRITE);

			prev->frame_list.next = itd->frame_list.next;
			if (itd->frame_list.next != NULL)
				itd->frame_list.next->frame_list.prev = prev;
		}
	}
}

Static void
ehci_free_itd_chain(ehci_softc_t *sc, struct ehci_soft_itd *itd)
{
	struct ehci_soft_itd *next;

	mutex_enter(&sc->sc_lock);
	next = NULL;
	for (; itd != NULL; itd = next) {
		next = itd->xfer_next;
		ehci_free_itd_locked(sc, itd);
	}
	mutex_exit(&sc->sc_lock);
}

Static void
ehci_remove_sitd_chain(ehci_softc_t *sc, struct ehci_soft_sitd *sitd)
{

	KASSERT(mutex_owned(&sc->sc_lock));

	for (; sitd != NULL; sitd = sitd->xfer_next) {
		struct ehci_soft_sitd *prev = sitd->frame_list.prev;

		/* Unlink sitd from hardware chain, or frame array */
		if (prev == NULL) { /* We're at the table head */
			sc->sc_softsitds[sitd->slot] = sitd->frame_list.next;
			sc->sc_flist[sitd->slot] = sitd->sitd.sitd_next;
			usb_syncmem(&sc->sc_fldma,
			    sizeof(ehci_link_t) * sitd->slot,
			    sizeof(ehci_link_t),
			    BUS_DMASYNC_PREWRITE | BUS_DMASYNC_PREREAD);

			if (sitd->frame_list.next != NULL)
				sitd->frame_list.next->frame_list.prev = NULL;
		} else {
			/* XXX this part is untested... */
			prev->sitd.sitd_next = sitd->sitd.sitd_next;
			usb_syncmem(&sitd->dma,
			    sitd->offs + offsetof(ehci_sitd_t, sitd_next),
			    sizeof(sitd->sitd.sitd_next), BUS_DMASYNC_PREWRITE);

			prev->frame_list.next = sitd->frame_list.next;
			if (sitd->frame_list.next != NULL)
				sitd->frame_list.next->frame_list.prev = prev;
		}
	}
}

Static void
ehci_free_sitd_chain(ehci_softc_t *sc, struct ehci_soft_sitd *sitd)
{

	mutex_enter(&sc->sc_lock);
	struct ehci_soft_sitd *next  = NULL;
	for (; sitd != NULL; sitd = next) {
		next = sitd->xfer_next;
		ehci_free_sitd_locked(sc, sitd);
	}
	mutex_exit(&sc->sc_lock);
}

/***********/

Static int
ehci_roothub_ctrl(struct usbd_bus *bus, usb_device_request_t *req,
    void *buf, int buflen)
{
	ehci_softc_t *sc = EHCI_BUS2SC(bus);
	usb_hub_descriptor_t hubd;
	usb_port_status_t ps;
	uint16_t len, value, index;
	int l, totlen = 0;
	int port, i;
	uint32_t v;

	EHCIHIST_FUNC(); EHCIHIST_CALLED();

	if (sc->sc_dying)
		return -1;

	DPRINTF("type=0x%02jx request=%02jx", req->bmRequestType, req->bRequest,
	    0, 0);

	len = UGETW(req->wLength);
	value = UGETW(req->wValue);
	index = UGETW(req->wIndex);

#define C(x,y) ((x) | ((y) << 8))
	switch (C(req->bRequest, req->bmRequestType)) {
	case C(UR_GET_DESCRIPTOR, UT_READ_DEVICE):
		if (len == 0)
			break;
		switch (value) {
#define sd ((usb_string_descriptor_t *)buf)
		case C(2, UDESC_STRING):
			/* Product */
			totlen = usb_makestrdesc(sd, len, "EHCI root hub");
			break;
#undef sd
		default:
			/* default from usbroothub */
			return buflen;
		}
		break;

	/* Hub requests */
	case C(UR_CLEAR_FEATURE, UT_WRITE_CLASS_DEVICE):
		break;
	case C(UR_CLEAR_FEATURE, UT_WRITE_CLASS_OTHER):
		DPRINTF("UR_CLEAR_PORT_FEATURE port=%jd feature=%jd", index,
		    value, 0, 0);
		if (index < 1 || index > sc->sc_noport) {
			return -1;
		}
		port = EHCI_PORTSC(index);
		v = EOREAD4(sc, port);
		DPRINTF("portsc=0x%08jx", v, 0, 0, 0);
		v &= ~EHCI_PS_CLEAR;
		switch (value) {
		case UHF_PORT_ENABLE:
			EOWRITE4(sc, port, v &~ EHCI_PS_PE);
			break;
		case UHF_PORT_SUSPEND:
			if (!(v & EHCI_PS_SUSP)) /* not suspended */
				break;
			v &= ~EHCI_PS_SUSP;
			EOWRITE4(sc, port, v | EHCI_PS_FPR);
			/* see USB2 spec ch. 7.1.7.7 */
			usb_delay_ms(&sc->sc_bus, 20);
			EOWRITE4(sc, port, v);
			usb_delay_ms(&sc->sc_bus, 2);
#ifdef DEBUG
			v = EOREAD4(sc, port);
			if (v & (EHCI_PS_FPR | EHCI_PS_SUSP))
				printf("ehci: resume failed: %x\n", v);
#endif
			break;
		case UHF_PORT_POWER:
			if (sc->sc_hasppc)
				EOWRITE4(sc, port, v &~ EHCI_PS_PP);
			break;
		case UHF_PORT_TEST:
			DPRINTF("clear port test %jd", index, 0, 0, 0);
			break;
		case UHF_PORT_INDICATOR:
			DPRINTF("clear port ind %jd", index, 0, 0, 0);
			EOWRITE4(sc, port, v &~ EHCI_PS_PIC);
			break;
		case UHF_C_PORT_CONNECTION:
			EOWRITE4(sc, port, v | EHCI_PS_CSC);
			break;
		case UHF_C_PORT_ENABLE:
			EOWRITE4(sc, port, v | EHCI_PS_PEC);
			break;
		case UHF_C_PORT_SUSPEND:
			/* how? */
			break;
		case UHF_C_PORT_OVER_CURRENT:
			EOWRITE4(sc, port, v | EHCI_PS_OCC);
			break;
		case UHF_C_PORT_RESET:
			sc->sc_isreset[index] = 0;
			break;
		default:
			return -1;
		}
#if 0
		switch(value) {
		case UHF_C_PORT_CONNECTION:
		case UHF_C_PORT_ENABLE:
		case UHF_C_PORT_SUSPEND:
		case UHF_C_PORT_OVER_CURRENT:
		case UHF_C_PORT_RESET:
		default:
			break;
		}
#endif
		break;
	case C(UR_GET_DESCRIPTOR, UT_READ_CLASS_DEVICE):
		if (len == 0)
			break;
		if ((value & 0xff) != 0) {
			return -1;
		}
<<<<<<< HEAD
		totlen = min(buflen, sizeof(hubd));
=======
		totlen = uimin(buflen, sizeof(hubd));
>>>>>>> 598bd837
		memcpy(&hubd, buf, totlen);
		hubd.bNbrPorts = sc->sc_noport;
		v = EOREAD4(sc, EHCI_HCSPARAMS);
		USETW(hubd.wHubCharacteristics,
		    EHCI_HCS_PPC(v) ? UHD_PWR_INDIVIDUAL : UHD_PWR_NO_SWITCH |
		    EHCI_HCS_P_INDICATOR(EREAD4(sc, EHCI_HCSPARAMS))
			? UHD_PORT_IND : 0);
		hubd.bPwrOn2PwrGood = 200; /* XXX can't find out? */
		for (i = 0, l = sc->sc_noport; l > 0; i++, l -= 8, v >>= 8)
			hubd.DeviceRemovable[i++] = 0; /* XXX can't find out? */
		hubd.bDescLength = USB_HUB_DESCRIPTOR_SIZE + i;
<<<<<<< HEAD
		totlen = min(totlen, hubd.bDescLength);
=======
		totlen = uimin(totlen, hubd.bDescLength);
>>>>>>> 598bd837
		memcpy(buf, &hubd, totlen);
		break;
	case C(UR_GET_STATUS, UT_READ_CLASS_DEVICE):
		if (len != 4) {
			return -1;
		}
		memset(buf, 0, len); /* ? XXX */
		totlen = len;
		break;
	case C(UR_GET_STATUS, UT_READ_CLASS_OTHER):
		DPRINTF("get port status i=%jd", index, 0, 0, 0);
		if (index < 1 || index > sc->sc_noport) {
			return -1;
		}
		if (len != 4) {
			return -1;
		}
		v = EOREAD4(sc, EHCI_PORTSC(index));
		DPRINTF("port status=0x%04jx", v, 0, 0, 0);

		i = UPS_HIGH_SPEED;
		if (sc->sc_flags & EHCIF_ETTF) {
			/*
			 * If we are doing embedded transaction translation,
			 * then directly attached LS/FS devices are reset by
			 * the EHCI controller itself.  PSPD is encoded
			 * the same way as in USBSTATUS.
			 */
			i = __SHIFTOUT(v, EHCI_PS_PSPD) * UPS_LOW_SPEED;
		}
		if (v & EHCI_PS_CS)	i |= UPS_CURRENT_CONNECT_STATUS;
		if (v & EHCI_PS_PE)	i |= UPS_PORT_ENABLED;
		if (v & EHCI_PS_SUSP)	i |= UPS_SUSPEND;
		if (v & EHCI_PS_OCA)	i |= UPS_OVERCURRENT_INDICATOR;
		if (v & EHCI_PS_PR)	i |= UPS_RESET;
		if (v & EHCI_PS_PP)	i |= UPS_PORT_POWER;
		if (sc->sc_vendor_port_status)
			i = sc->sc_vendor_port_status(sc, v, i);
		USETW(ps.wPortStatus, i);
		i = 0;
		if (v & EHCI_PS_CSC)	i |= UPS_C_CONNECT_STATUS;
		if (v & EHCI_PS_PEC)	i |= UPS_C_PORT_ENABLED;
		if (v & EHCI_PS_OCC)	i |= UPS_C_OVERCURRENT_INDICATOR;
		if (sc->sc_isreset[index]) i |= UPS_C_PORT_RESET;
		USETW(ps.wPortChange, i);
<<<<<<< HEAD
		totlen = min(len, sizeof(ps));
=======
		totlen = uimin(len, sizeof(ps));
>>>>>>> 598bd837
		memcpy(buf, &ps, totlen);
		break;
	case C(UR_SET_DESCRIPTOR, UT_WRITE_CLASS_DEVICE):
		return -1;
	case C(UR_SET_FEATURE, UT_WRITE_CLASS_DEVICE):
		break;
	case C(UR_SET_FEATURE, UT_WRITE_CLASS_OTHER):
		if (index < 1 || index > sc->sc_noport) {
			return -1;
		}
		port = EHCI_PORTSC(index);
		v = EOREAD4(sc, port);
		DPRINTF("portsc=0x%08jx", v, 0, 0, 0);
		v &= ~EHCI_PS_CLEAR;
		switch(value) {
		case UHF_PORT_ENABLE:
			EOWRITE4(sc, port, v | EHCI_PS_PE);
			break;
		case UHF_PORT_SUSPEND:
			EOWRITE4(sc, port, v | EHCI_PS_SUSP);
			break;
		case UHF_PORT_RESET:
			DPRINTF("reset port %jd", index, 0, 0, 0);
			if (EHCI_PS_IS_LOWSPEED(v)
			    && sc->sc_ncomp > 0
			    && !(sc->sc_flags & EHCIF_ETTF)) {
				/*
				 * Low speed device on non-ETTF controller or
				 * unaccompanied controller, give up ownership.
				 */
				ehci_disown(sc, index, 1);
				break;
			}
			/* Start reset sequence. */
			v &= ~ (EHCI_PS_PE | EHCI_PS_PR);
			EOWRITE4(sc, port, v | EHCI_PS_PR);
			/* Wait for reset to complete. */
			usb_delay_ms(&sc->sc_bus, USB_PORT_ROOT_RESET_DELAY);
			if (sc->sc_dying) {
				return -1;
			}
			/*
			 * An embedded transaction translator will automatically
			 * terminate the reset sequence so there's no need to
			 * it.
			 */
			v = EOREAD4(sc, port);
			if (v & EHCI_PS_PR) {
				/* Terminate reset sequence. */
				EOWRITE4(sc, port, v & ~EHCI_PS_PR);
				/* Wait for HC to complete reset. */
				usb_delay_ms(&sc->sc_bus,
				    EHCI_PORT_RESET_COMPLETE);
				if (sc->sc_dying) {
					return -1;
				}
			}

			v = EOREAD4(sc, port);
			DPRINTF("ehci after reset, status=0x%08jx", v, 0, 0, 0);
			if (v & EHCI_PS_PR) {
				printf("%s: port reset timeout\n",
				       device_xname(sc->sc_dev));
				return USBD_TIMEOUT;
			}
			if (!(v & EHCI_PS_PE)) {
				/* Not a high speed device, give up ownership.*/
				ehci_disown(sc, index, 0);
				break;
			}
			sc->sc_isreset[index] = 1;
			DPRINTF("ehci port %jd reset, status = 0x%08jx", index,
			    v, 0, 0);
			break;
		case UHF_PORT_POWER:
			DPRINTF("set port power %jd (has PPC = %jd)", index,
			    sc->sc_hasppc, 0, 0);
			if (sc->sc_hasppc)
				EOWRITE4(sc, port, v | EHCI_PS_PP);
			break;
		case UHF_PORT_TEST:
			DPRINTF("set port test %jd", index, 0, 0, 0);
			break;
		case UHF_PORT_INDICATOR:
			DPRINTF("set port ind %jd", index, 0, 0, 0);
			EOWRITE4(sc, port, v | EHCI_PS_PIC);
			break;
		default:
			return -1;
		}
		break;
	case C(UR_CLEAR_TT_BUFFER, UT_WRITE_CLASS_OTHER):
	case C(UR_RESET_TT, UT_WRITE_CLASS_OTHER):
	case C(UR_GET_TT_STATE, UT_READ_CLASS_OTHER):
	case C(UR_STOP_TT, UT_WRITE_CLASS_OTHER):
		break;
	default:
		/* default from usbroothub */
		DPRINTF("returning %jd (usbroothub default)", buflen, 0, 0, 0);

		return buflen;
	}

	DPRINTF("returning %jd", totlen, 0, 0, 0);

	return totlen;
}

Static void
ehci_disown(ehci_softc_t *sc, int index, int lowspeed)
{
	int port;
	uint32_t v;

	EHCIHIST_FUNC(); EHCIHIST_CALLED();

	DPRINTF("index=%jd lowspeed=%jd", index, lowspeed, 0, 0);
#ifdef DIAGNOSTIC
	if (sc->sc_npcomp != 0) {
		int i = (index-1) / sc->sc_npcomp;
		if (i >= sc->sc_ncomp)
			printf("%s: strange port\n",
			       device_xname(sc->sc_dev));
		else
			printf("%s: handing over %s speed device on "
			       "port %d to %s\n",
			       device_xname(sc->sc_dev),
			       lowspeed ? "low" : "full",
			       index, sc->sc_comps[i] ?
			         device_xname(sc->sc_comps[i]) :
			         "companion controller");
	} else {
		printf("%s: npcomp == 0\n", device_xname(sc->sc_dev));
	}
#endif
	port = EHCI_PORTSC(index);
	v = EOREAD4(sc, port) &~ EHCI_PS_CLEAR;
	EOWRITE4(sc, port, v | EHCI_PS_PO);
}

Static usbd_status
ehci_root_intr_transfer(struct usbd_xfer *xfer)
{
	ehci_softc_t *sc = EHCI_XFER2SC(xfer);
	usbd_status err;

	/* Insert last in queue. */
	mutex_enter(&sc->sc_lock);
	err = usb_insert_transfer(xfer);
	mutex_exit(&sc->sc_lock);
	if (err)
		return err;

	/* Pipe isn't running, start first */
	return ehci_root_intr_start(SIMPLEQ_FIRST(&xfer->ux_pipe->up_queue));
}

Static usbd_status
ehci_root_intr_start(struct usbd_xfer *xfer)
{
	ehci_softc_t *sc = EHCI_XFER2SC(xfer);

	if (sc->sc_dying)
		return USBD_IOERROR;

	mutex_enter(&sc->sc_lock);
	sc->sc_intrxfer = xfer;
	mutex_exit(&sc->sc_lock);

	return USBD_IN_PROGRESS;
}

/* Abort a root interrupt request. */
Static void
ehci_root_intr_abort(struct usbd_xfer *xfer)
{
	ehci_softc_t *sc = EHCI_XFER2SC(xfer);

	KASSERT(mutex_owned(&sc->sc_lock));
	KASSERT(xfer->ux_pipe->up_intrxfer == xfer);

	sc->sc_intrxfer = NULL;

	xfer->ux_status = USBD_CANCELLED;
	usb_transfer_complete(xfer);
}

/* Close the root pipe. */
Static void
ehci_root_intr_close(struct usbd_pipe *pipe)
{
	ehci_softc_t *sc = EHCI_PIPE2SC(pipe);

	EHCIHIST_FUNC(); EHCIHIST_CALLED();

	KASSERT(mutex_owned(&sc->sc_lock));

	sc->sc_intrxfer = NULL;
}

Static void
ehci_root_intr_done(struct usbd_xfer *xfer)
{
}

/************************/

Static ehci_soft_qh_t *
ehci_alloc_sqh(ehci_softc_t *sc)
{
	ehci_soft_qh_t *sqh;
	usbd_status err;
	int i, offs;
	usb_dma_t dma;

	EHCIHIST_FUNC(); EHCIHIST_CALLED();

	mutex_enter(&sc->sc_lock);
	if (sc->sc_freeqhs == NULL) {
		DPRINTF("allocating chunk", 0, 0, 0, 0);
		mutex_exit(&sc->sc_lock);

		err = usb_allocmem(&sc->sc_bus, EHCI_SQH_SIZE * EHCI_SQH_CHUNK,
			  EHCI_PAGE_SIZE, &dma);
#ifdef EHCI_DEBUG
		if (err)
			printf("ehci_alloc_sqh: usb_allocmem()=%d\n", err);
#endif
		if (err)
			return NULL;

		mutex_enter(&sc->sc_lock);
		for (i = 0; i < EHCI_SQH_CHUNK; i++) {
			offs = i * EHCI_SQH_SIZE;
			sqh = KERNADDR(&dma, offs);
			sqh->physaddr = DMAADDR(&dma, offs);
			sqh->dma = dma;
			sqh->offs = offs;
			sqh->next = sc->sc_freeqhs;
			sc->sc_freeqhs = sqh;
		}
	}
	sqh = sc->sc_freeqhs;
	sc->sc_freeqhs = sqh->next;
	mutex_exit(&sc->sc_lock);

	memset(&sqh->qh, 0, sizeof(ehci_qh_t));
	sqh->next = NULL;
	return sqh;
}

Static void
ehci_free_sqh(ehci_softc_t *sc, ehci_soft_qh_t *sqh)
{
	KASSERT(mutex_owned(&sc->sc_lock));

	sqh->next = sc->sc_freeqhs;
	sc->sc_freeqhs = sqh;
}

Static ehci_soft_qtd_t *
ehci_alloc_sqtd(ehci_softc_t *sc)
{
	ehci_soft_qtd_t *sqtd = NULL;
	usbd_status err;
	int i, offs;
	usb_dma_t dma;

	EHCIHIST_FUNC(); EHCIHIST_CALLED();

	mutex_enter(&sc->sc_lock);
	if (sc->sc_freeqtds == NULL) {
		DPRINTF("allocating chunk", 0, 0, 0, 0);
		mutex_exit(&sc->sc_lock);

		err = usb_allocmem(&sc->sc_bus, EHCI_SQTD_SIZE*EHCI_SQTD_CHUNK,
			  EHCI_PAGE_SIZE, &dma);
#ifdef EHCI_DEBUG
		if (err)
			printf("ehci_alloc_sqtd: usb_allocmem()=%d\n", err);
#endif
		if (err)
			goto done;

		mutex_enter(&sc->sc_lock);
		for (i = 0; i < EHCI_SQTD_CHUNK; i++) {
			offs = i * EHCI_SQTD_SIZE;
			sqtd = KERNADDR(&dma, offs);
			sqtd->physaddr = DMAADDR(&dma, offs);
			sqtd->dma = dma;
			sqtd->offs = offs;

			sqtd->nextqtd = sc->sc_freeqtds;
			sc->sc_freeqtds = sqtd;
		}
	}

	sqtd = sc->sc_freeqtds;
	sc->sc_freeqtds = sqtd->nextqtd;
	mutex_exit(&sc->sc_lock);

	memset(&sqtd->qtd, 0, sizeof(ehci_qtd_t));
	sqtd->nextqtd = NULL;
	sqtd->xfer = NULL;

done:
	return sqtd;
}

Static void
ehci_free_sqtd(ehci_softc_t *sc, ehci_soft_qtd_t *sqtd)
{

	mutex_enter(&sc->sc_lock);
	sqtd->nextqtd = sc->sc_freeqtds;
	sc->sc_freeqtds = sqtd;
	mutex_exit(&sc->sc_lock);
}

Static int
ehci_alloc_sqtd_chain(ehci_softc_t *sc, struct usbd_xfer *xfer,
    int alen, int rd, ehci_soft_qtd_t **sp)
{
	struct ehci_xfer *exfer = EHCI_XFER2EXFER(xfer);
	uint16_t flags = xfer->ux_flags;

	EHCIHIST_FUNC(); EHCIHIST_CALLED();

	ASSERT_SLEEPABLE();
	KASSERT(sp);
	KASSERT(alen != 0 || (!rd && (flags & USBD_FORCE_SHORT_XFER)));

	size_t nsqtd = (!rd && (flags & USBD_FORCE_SHORT_XFER)) ? 1 : 0;
	nsqtd += ((alen + EHCI_PAGE_SIZE - 1) / EHCI_PAGE_SIZE);
	exfer->ex_sqtds = kmem_zalloc(sizeof(ehci_soft_qtd_t *) * nsqtd,
	    KM_SLEEP);
	exfer->ex_nsqtd = nsqtd;

	DPRINTF("xfer %#jx len %jd nsqtd %jd flags %jx", (uintptr_t)xfer,
	    alen, nsqtd, flags);

	for (size_t j = 0; j < exfer->ex_nsqtd;) {
		ehci_soft_qtd_t *cur = ehci_alloc_sqtd(sc);
		if (cur == NULL)
			goto nomem;
		exfer->ex_sqtds[j++] = cur;

		cur->xfer = xfer;
		cur->len = 0;

	}

	*sp = exfer->ex_sqtds[0];
	DPRINTF("return sqtd=%#jx", (uintptr_t)*sp, 0, 0, 0);

	return 0;

 nomem:
	ehci_free_sqtds(sc, exfer);
	kmem_free(exfer->ex_sqtds, sizeof(ehci_soft_qtd_t *) * nsqtd);
	DPRINTF("no memory", 0, 0, 0, 0);
	return ENOMEM;
}

Static void
ehci_free_sqtds(ehci_softc_t *sc, struct ehci_xfer *exfer)
{
	EHCIHIST_FUNC(); EHCIHIST_CALLED();
	DPRINTF("exfer=%#jx", (uintptr_t)exfer, 0, 0, 0);

	mutex_enter(&sc->sc_lock);
	for (size_t i = 0; i < exfer->ex_nsqtd; i++) {
		ehci_soft_qtd_t *sqtd = exfer->ex_sqtds[i];

		if (sqtd == NULL)
			break;

		sqtd->nextqtd = sc->sc_freeqtds;
		sc->sc_freeqtds = sqtd;
	}
	mutex_exit(&sc->sc_lock);
}

Static void
ehci_append_sqtd(ehci_soft_qtd_t *sqtd, ehci_soft_qtd_t *prev)
{
	if (prev) {
		prev->nextqtd = sqtd;
		prev->qtd.qtd_next = htole32(sqtd->physaddr);
		prev->qtd.qtd_altnext = prev->qtd.qtd_next;
		usb_syncmem(&prev->dma, prev->offs, sizeof(prev->qtd),
		    BUS_DMASYNC_POSTWRITE | BUS_DMASYNC_POSTREAD);
	}
}

Static void
ehci_reset_sqtd_chain(ehci_softc_t *sc, struct usbd_xfer *xfer,
    int length, int isread, int *toggle, ehci_soft_qtd_t **lsqtd)
{
	struct ehci_xfer *exfer = EHCI_XFER2EXFER(xfer);
	usb_dma_t *dma = &xfer->ux_dmabuf;
	uint16_t flags = xfer->ux_flags;
	ehci_soft_qtd_t *sqtd, *prev;
	int tog = *toggle;
	int mps = UGETW(xfer->ux_pipe->up_endpoint->ue_edesc->wMaxPacketSize);
	int len = length;

	EHCIHIST_FUNC(); EHCIHIST_CALLED();
	DPRINTF("xfer=%#jx len %jd isread %jd toggle %jd", (uintptr_t)xfer,
	    len, isread, tog);
	DPRINTF("    VA %#jx", (uintptr_t)KERNADDR(&xfer->ux_dmabuf, 0),
	    0, 0, 0);

	KASSERT(length != 0 || (!isread && (flags & USBD_FORCE_SHORT_XFER)));

	const uint32_t qtdstatus = EHCI_QTD_ACTIVE |
	    EHCI_QTD_SET_PID(isread ? EHCI_QTD_PID_IN : EHCI_QTD_PID_OUT) |
	    EHCI_QTD_SET_CERR(3)
	    ;

	sqtd = prev = NULL;
	size_t curoffs = 0;
	size_t j = 0;
	for (; len != 0 && j < exfer->ex_nsqtd; prev = sqtd) {
		sqtd = exfer->ex_sqtds[j++];
		DPRINTF("sqtd[%jd]=%#jx prev %#jx", j, (uintptr_t)sqtd,
		    (uintptr_t)prev, 0);

		/*
		 * The EHCI hardware can handle at most 5 pages and they do
		 * not have to be contiguous
		 */
		vaddr_t va = (vaddr_t)KERNADDR(dma, curoffs);
		vaddr_t va_offs = EHCI_PAGE_OFFSET(va);
		size_t curlen = len;
		if (curlen >= EHCI_QTD_MAXTRANSFER - va_offs) {
			/* must use multiple TDs, fill as much as possible. */
			curlen = EHCI_QTD_MAXTRANSFER - va_offs;

			/* the length must be a multiple of the max size */
			curlen -= curlen % mps;
		}
		KASSERT(curlen != 0);
		DPRINTF("    len=%jd curlen=%jd curoffs=%ju", len, curlen,
		    curoffs, 0);

		/* Fill the qTD */
		sqtd->qtd.qtd_next = sqtd->qtd.qtd_altnext = EHCI_NULL;
		sqtd->qtd.qtd_status = htole32(
		    qtdstatus |
		    EHCI_QTD_SET_BYTES(curlen) |
		    EHCI_QTD_SET_TOGGLE(tog));

		/* Find number of pages we'll be using, insert dma addresses */
		size_t pages = EHCI_NPAGES(curlen);
		KASSERT(pages <= EHCI_QTD_NBUFFERS);
		size_t pageoffs = EHCI_PAGE(curoffs);
		for (size_t i = 0; i < pages; i++) {
			paddr_t a = DMAADDR(dma,
			    pageoffs + i * EHCI_PAGE_SIZE);
			sqtd->qtd.qtd_buffer[i] = htole32(EHCI_PAGE(a));
			/* Cast up to avoid compiler warnings */
			sqtd->qtd.qtd_buffer_hi[i] = htole32((uint64_t)a >> 32);
			DPRINTF("      buffer[%jd/%jd] 0x%08jx 0x%08jx",
			    i, pages,
			    le32toh(sqtd->qtd.qtd_buffer_hi[i]),
			    le32toh(sqtd->qtd.qtd_buffer[i]));
		}
		/* First buffer pointer requires a page offset to start at */
		sqtd->qtd.qtd_buffer[0] |= htole32(va_offs);

		usb_syncmem(&sqtd->dma, sqtd->offs, sizeof(sqtd->qtd),
		    BUS_DMASYNC_PREWRITE | BUS_DMASYNC_PREREAD);

		sqtd->len = curlen;

		DPRINTF("    va %#jx pa %#jx len %jd", (uintptr_t)va,
		    (uintptr_t)DMAADDR(&xfer->ux_dmabuf, curoffs), curlen, 0);

		ehci_append_sqtd(sqtd, prev);

		if (((curlen + mps - 1) / mps) & 1) {
			tog ^= 1;
		}

		curoffs += curlen;
		len -= curlen;
	}
	KASSERTMSG(len == 0, "xfer %p olen %d len %d mps %d ex_nsqtd %zu j %zu",
	    xfer, length, len, mps, exfer->ex_nsqtd, j);

	if (!isread &&
	    (flags & USBD_FORCE_SHORT_XFER) &&
	    length % mps == 0) {
		/* Force a 0 length transfer at the end. */

		KASSERTMSG(j < exfer->ex_nsqtd, "j=%zu nsqtd=%zu", j,
		    exfer->ex_nsqtd);
		prev = sqtd;
		sqtd = exfer->ex_sqtds[j++];
		memset(&sqtd->qtd, 0, sizeof(sqtd->qtd));
		sqtd->qtd.qtd_next = sqtd->qtd.qtd_altnext = EHCI_NULL;
		sqtd->qtd.qtd_status = htole32(
		    qtdstatus |
		    EHCI_QTD_SET_BYTES(0) |
		    EHCI_QTD_SET_TOGGLE(tog));

		usb_syncmem(&sqtd->dma, sqtd->offs, sizeof(sqtd->qtd),
		    BUS_DMASYNC_PREWRITE | BUS_DMASYNC_PREREAD);

		ehci_append_sqtd(sqtd, prev);
		tog ^= 1;
	}

	*lsqtd = sqtd;
	*toggle = tog;
}

Static ehci_soft_itd_t *
ehci_alloc_itd(ehci_softc_t *sc)
{
	struct ehci_soft_itd *itd, *freeitd;
	usbd_status err;
	usb_dma_t dma;

	EHCIHIST_FUNC(); EHCIHIST_CALLED();

	mutex_enter(&sc->sc_lock);

	freeitd = LIST_FIRST(&sc->sc_freeitds);
	if (freeitd == NULL) {
		DPRINTF("allocating chunk", 0, 0, 0, 0);
		mutex_exit(&sc->sc_lock);
		err = usb_allocmem(&sc->sc_bus, EHCI_ITD_SIZE * EHCI_ITD_CHUNK,
				EHCI_PAGE_SIZE, &dma);

		if (err) {
			DPRINTF("alloc returned %jd", err, 0, 0, 0);
			return NULL;
		}
		mutex_enter(&sc->sc_lock);

		for (int i = 0; i < EHCI_ITD_CHUNK; i++) {
			int offs = i * EHCI_ITD_SIZE;
			itd = KERNADDR(&dma, offs);
			itd->physaddr = DMAADDR(&dma, offs);
	 		itd->dma = dma;
			itd->offs = offs;
			LIST_INSERT_HEAD(&sc->sc_freeitds, itd, free_list);
		}
		freeitd = LIST_FIRST(&sc->sc_freeitds);
	}

	itd = freeitd;
	LIST_REMOVE(itd, free_list);
	mutex_exit(&sc->sc_lock);
	memset(&itd->itd, 0, sizeof(ehci_itd_t));

	itd->frame_list.next = NULL;
	itd->frame_list.prev = NULL;
	itd->xfer_next = NULL;
	itd->slot = 0;

	return itd;
}

Static ehci_soft_sitd_t *
ehci_alloc_sitd(ehci_softc_t *sc)
{
	struct ehci_soft_sitd *sitd, *freesitd;
	usbd_status err;
	int i, offs;
	usb_dma_t dma;

	EHCIHIST_FUNC(); EHCIHIST_CALLED();

	mutex_enter(&sc->sc_lock);
	freesitd = LIST_FIRST(&sc->sc_freesitds);
	if (freesitd == NULL) {
		DPRINTF("allocating chunk", 0, 0, 0, 0);
		mutex_exit(&sc->sc_lock);
		err = usb_allocmem(&sc->sc_bus, EHCI_SITD_SIZE * EHCI_SITD_CHUNK,
				EHCI_PAGE_SIZE, &dma);

		if (err) {
			DPRINTF("alloc returned %jd", err, 0, 0,
			    0);
			return NULL;
		}

		mutex_enter(&sc->sc_lock);
		for (i = 0; i < EHCI_SITD_CHUNK; i++) {
			offs = i * EHCI_SITD_SIZE;
			sitd = KERNADDR(&dma, offs);
			sitd->physaddr = DMAADDR(&dma, offs);
	 		sitd->dma = dma;
			sitd->offs = offs;
			LIST_INSERT_HEAD(&sc->sc_freesitds, sitd, free_list);
		}
		freesitd = LIST_FIRST(&sc->sc_freesitds);
	}

	sitd = freesitd;
	LIST_REMOVE(sitd, free_list);
	mutex_exit(&sc->sc_lock);

	memset(&sitd->sitd, 0, sizeof(ehci_sitd_t));

	sitd->frame_list.next = NULL;
	sitd->frame_list.prev = NULL;
	sitd->xfer_next = NULL;
	sitd->slot = 0;

	return sitd;
}

/****************/

/*
 * Close a reqular pipe.
 * Assumes that there are no pending transactions.
 */
Static void
ehci_close_pipe(struct usbd_pipe *pipe, ehci_soft_qh_t *head)
{
	struct ehci_pipe *epipe = EHCI_PIPE2EPIPE(pipe);
	ehci_softc_t *sc = EHCI_PIPE2SC(pipe);
	ehci_soft_qh_t *sqh = epipe->sqh;

	KASSERT(mutex_owned(&sc->sc_lock));

	ehci_rem_qh(sc, sqh, head);
	ehci_free_sqh(sc, epipe->sqh);
}

/*
 * Cancel or timeout a device request.  We have two cases to deal with
 *
 * 1) A driver wants to stop scheduled or inflight transfers
 * 2) A transfer has timed out
 *
 * have (partially) happened since the hardware runs concurrently.
 *
 * Transfer state is protected by the bus lock and we set the transfer status
 * as soon as either of the above happens (with bus lock held).
 *
 * Then we arrange for the hardware to tells us that it is not still
 * processing the TDs by setting the QH halted bit and wait for the ehci
 * door bell
 */
Static void
ehci_abort_xfer(struct usbd_xfer *xfer, usbd_status status)
{
	EHCIHIST_FUNC(); EHCIHIST_CALLED();
	struct ehci_pipe *epipe = EHCI_XFER2EPIPE(xfer);
	struct ehci_xfer *exfer = EHCI_XFER2EXFER(xfer);
	ehci_softc_t *sc = EHCI_XFER2SC(xfer);
	ehci_soft_qh_t *sqh = epipe->sqh;
	ehci_soft_qtd_t *sqtd, *fsqtd, *lsqtd;
	ehci_physaddr_t cur;
	uint32_t qhstatus;
	int hit;

	KASSERTMSG((status == USBD_CANCELLED || status == USBD_TIMEOUT),
	    "invalid status for abort: %d", (int)status);

	DPRINTF("xfer=%#jx pipe=%#jx", (uintptr_t)xfer, (uintptr_t)epipe, 0, 0);

	KASSERT(mutex_owned(&sc->sc_lock));
	ASSERT_SLEEPABLE();

	if (status == USBD_CANCELLED) {
		/*
		 * We are synchronously aborting.  Try to stop the
		 * callout and task, but if we can't, wait for them to
		 * complete.
		 */
		callout_halt(&xfer->ux_callout, &sc->sc_lock);
		usb_rem_task_wait(xfer->ux_pipe->up_dev, &xfer->ux_aborttask,
		    USB_TASKQ_HC, &sc->sc_lock);
	} else {
		/* Otherwise, we are timing out.  */
		KASSERT(status == USBD_TIMEOUT);
	}

	/*
	 * The xfer cannot have been cancelled already.  It is the
	 * responsibility of the caller of usbd_abort_pipe not to try
	 * to abort a pipe multiple times, whether concurrently or
	 * sequentially.
	 */
	KASSERT(xfer->ux_status != USBD_CANCELLED);

	/* Only the timeout, which runs only once, can time it out.  */
	KASSERT(xfer->ux_status != USBD_TIMEOUT);

	/* If anyone else beat us, we're done.  */
	if (xfer->ux_status != USBD_IN_PROGRESS)
		return;

	/* We beat everyone else.  Claim the status.  */
	xfer->ux_status = status;

	/*
	 * If we're dying, skip the hardware action and just notify the
	 * software that we're done.
	 */
	if (sc->sc_dying) {
		goto dying;
	}

	/*
	 * HC Step 1: Make interrupt routine and hardware ignore xfer.
	 */
	ehci_del_intr_list(sc, exfer);

	usb_syncmem(&sqh->dma,
	    sqh->offs + offsetof(ehci_qh_t, qh_qtd.qtd_status),
	    sizeof(sqh->qh.qh_qtd.qtd_status),
	    BUS_DMASYNC_POSTWRITE | BUS_DMASYNC_POSTREAD);
	qhstatus = sqh->qh.qh_qtd.qtd_status;
	sqh->qh.qh_qtd.qtd_status = qhstatus | htole32(EHCI_QTD_HALTED);
	usb_syncmem(&sqh->dma,
	    sqh->offs + offsetof(ehci_qh_t, qh_qtd.qtd_status),
	    sizeof(sqh->qh.qh_qtd.qtd_status),
	    BUS_DMASYNC_PREWRITE | BUS_DMASYNC_PREREAD);

	if (exfer->ex_type == EX_CTRL) {
		fsqtd = exfer->ex_setup;
		lsqtd = exfer->ex_status;
	} else {
		fsqtd = exfer->ex_sqtdstart;
		lsqtd = exfer->ex_sqtdend;
	}
	for (sqtd = fsqtd; ; sqtd = sqtd->nextqtd) {
		usb_syncmem(&sqtd->dma,
		    sqtd->offs + offsetof(ehci_qtd_t, qtd_status),
		    sizeof(sqtd->qtd.qtd_status),
		    BUS_DMASYNC_POSTWRITE | BUS_DMASYNC_POSTREAD);
		sqtd->qtd.qtd_status |= htole32(EHCI_QTD_HALTED);
		usb_syncmem(&sqtd->dma,
		    sqtd->offs + offsetof(ehci_qtd_t, qtd_status),
		    sizeof(sqtd->qtd.qtd_status),
		    BUS_DMASYNC_PREWRITE | BUS_DMASYNC_PREREAD);
		if (sqtd == lsqtd)
			break;
	}

	/*
	 * HC Step 2: Wait until we know hardware has finished any possible
	 * use of the xfer.
	 */
	ehci_sync_hc(sc);

	/*
	 * HC Step 3: Remove any vestiges of the xfer from the hardware.
	 * The complication here is that the hardware may have executed
	 * beyond the xfer we're trying to abort.  So as we're scanning
	 * the TDs of this xfer we check if the hardware points to
	 * any of them.
	 */

	usb_syncmem(&sqh->dma,
	    sqh->offs + offsetof(ehci_qh_t, qh_curqtd),
	    sizeof(sqh->qh.qh_curqtd),
	    BUS_DMASYNC_POSTWRITE | BUS_DMASYNC_POSTREAD);
	cur = EHCI_LINK_ADDR(le32toh(sqh->qh.qh_curqtd));
	hit = 0;
	for (sqtd = fsqtd; ; sqtd = sqtd->nextqtd) {
		hit |= cur == sqtd->physaddr;
		if (sqtd == lsqtd)
			break;
	}
	sqtd = sqtd->nextqtd;
	/* Zap curqtd register if hardware pointed inside the xfer. */
	if (hit && sqtd != NULL) {
		DPRINTF("cur=0x%08jx", sqtd->physaddr, 0, 0, 0);
		sqh->qh.qh_curqtd = htole32(sqtd->physaddr); /* unlink qTDs */
		usb_syncmem(&sqh->dma,
		    sqh->offs + offsetof(ehci_qh_t, qh_curqtd),
		    sizeof(sqh->qh.qh_curqtd),
		    BUS_DMASYNC_PREWRITE | BUS_DMASYNC_PREREAD);
		sqh->qh.qh_qtd.qtd_status = qhstatus;
		usb_syncmem(&sqh->dma,
		    sqh->offs + offsetof(ehci_qh_t, qh_qtd.qtd_status),
		    sizeof(sqh->qh.qh_qtd.qtd_status),
		    BUS_DMASYNC_PREWRITE | BUS_DMASYNC_PREREAD);
	} else {
		DPRINTF("no hit", 0, 0, 0, 0);
		usb_syncmem(&sqh->dma,
		    sqh->offs + offsetof(ehci_qh_t, qh_curqtd),
		    sizeof(sqh->qh.qh_curqtd),
		    BUS_DMASYNC_PREREAD);
	}

	/*
	 * Final step: Notify completion to waiting xfers.
	 */
dying:
#ifdef DIAGNOSTIC
	exfer->ex_isdone = true;
#endif
	usb_transfer_complete(xfer);
	DPRINTFN(14, "end", 0, 0, 0, 0);

	KASSERT(mutex_owned(&sc->sc_lock));
}

Static void
ehci_abort_isoc_xfer(struct usbd_xfer *xfer, usbd_status status)
{
	EHCIHIST_FUNC(); EHCIHIST_CALLED();
	ehci_isoc_trans_t trans_status;
	struct ehci_xfer *exfer;
	ehci_softc_t *sc;
	struct ehci_soft_itd *itd;
	struct ehci_soft_sitd *sitd;
	int i;

	KASSERTMSG(status == USBD_CANCELLED,
	    "invalid status for abort: %d", (int)status);

	exfer = EHCI_XFER2EXFER(xfer);
	sc = EHCI_XFER2SC(xfer);

	DPRINTF("xfer %#jx pipe %#jx", (uintptr_t)xfer,
	    (uintptr_t)xfer->ux_pipe, 0, 0);

	KASSERT(mutex_owned(&sc->sc_lock));
	ASSERT_SLEEPABLE();

	/* No timeout or task here. */

	/*
	 * The xfer cannot have been cancelled already.  It is the
	 * responsibility of the caller of usbd_abort_pipe not to try
	 * to abort a pipe multiple times, whether concurrently or
	 * sequentially.
	 */
	KASSERT(xfer->ux_status != USBD_CANCELLED);

	/* If anyone else beat us, we're done.  */
	if (xfer->ux_status != USBD_IN_PROGRESS)
		return;

	/* We beat everyone else.  Claim the status.  */
	xfer->ux_status = status;

	/*
	 * If we're dying, skip the hardware action and just notify the
	 * software that we're done.
	 */
	if (sc->sc_dying) {
		goto dying;
	}

	/*
	 * HC Step 1: Make interrupt routine and hardware ignore xfer.
	 */
	ehci_del_intr_list(sc, exfer);

	if (xfer->ux_pipe->up_dev->ud_speed == USB_SPEED_HIGH) {
		for (itd = exfer->ex_itdstart; itd != NULL;
		     itd = itd->xfer_next) {
			usb_syncmem(&itd->dma,
			    itd->offs + offsetof(ehci_itd_t, itd_ctl),
			    sizeof(itd->itd.itd_ctl),
			    BUS_DMASYNC_POSTWRITE | BUS_DMASYNC_POSTREAD);

			for (i = 0; i < 8; i++) {
				trans_status = le32toh(itd->itd.itd_ctl[i]);
				trans_status &= ~EHCI_ITD_ACTIVE;
				itd->itd.itd_ctl[i] = htole32(trans_status);
			}

			usb_syncmem(&itd->dma,
			    itd->offs + offsetof(ehci_itd_t, itd_ctl),
			    sizeof(itd->itd.itd_ctl),
			    BUS_DMASYNC_PREWRITE | BUS_DMASYNC_PREREAD);
		}
	} else {
		for (sitd = exfer->ex_sitdstart; sitd != NULL;
		     sitd = sitd->xfer_next) {
			usb_syncmem(&sitd->dma,
			    sitd->offs + offsetof(ehci_sitd_t, sitd_buffer),
			    sizeof(sitd->sitd.sitd_buffer),
			    BUS_DMASYNC_POSTWRITE | BUS_DMASYNC_POSTREAD);

			trans_status = le32toh(sitd->sitd.sitd_trans);
			trans_status &= ~EHCI_SITD_ACTIVE;
			sitd->sitd.sitd_trans = htole32(trans_status);

			usb_syncmem(&sitd->dma,
			    sitd->offs + offsetof(ehci_sitd_t, sitd_buffer),
			    sizeof(sitd->sitd.sitd_buffer),
			    BUS_DMASYNC_PREWRITE | BUS_DMASYNC_PREREAD);
		}
	}

dying:
#ifdef DIAGNOSTIC
	exfer->ex_isdone = true;
#endif
	usb_transfer_complete(xfer);
	DPRINTFN(14, "end", 0, 0, 0, 0);

	KASSERT(mutex_owned(&sc->sc_lock));
}

Static void
ehci_timeout(void *addr)
{
	EHCIHIST_FUNC(); EHCIHIST_CALLED();
	struct usbd_xfer *xfer = addr;
	ehci_softc_t *sc = EHCI_XFER2SC(xfer);
	struct usbd_device *dev = xfer->ux_pipe->up_dev;

	DPRINTF("xfer %#jx", (uintptr_t)xfer, 0, 0, 0);
#ifdef EHCI_DEBUG
	if (ehcidebug >= 2) {
		struct usbd_pipe *pipe = xfer->ux_pipe;
		usbd_dump_pipe(pipe);
	}
#endif

	mutex_enter(&sc->sc_lock);
	if (!sc->sc_dying && xfer->ux_status == USBD_IN_PROGRESS)
		usb_add_task(dev, &xfer->ux_aborttask, USB_TASKQ_HC);
	mutex_exit(&sc->sc_lock);
}

Static void
ehci_timeout_task(void *addr)
{
	struct usbd_xfer *xfer = addr;
	ehci_softc_t *sc = EHCI_XFER2SC(xfer);

	EHCIHIST_FUNC(); EHCIHIST_CALLED();

	DPRINTF("xfer=%#jx", (uintptr_t)xfer, 0, 0, 0);

	mutex_enter(&sc->sc_lock);
	ehci_abort_xfer(xfer, USBD_TIMEOUT);
	mutex_exit(&sc->sc_lock);
}

/************************/

Static int
ehci_device_ctrl_init(struct usbd_xfer *xfer)
{
	struct ehci_xfer *exfer = EHCI_XFER2EXFER(xfer);
	struct ehci_pipe *epipe = EHCI_XFER2EPIPE(xfer);
	ehci_softc_t *sc = EHCI_XFER2SC(xfer);
	usb_device_request_t *req = &xfer->ux_request;
	ehci_soft_qtd_t *setup, *status, *next;
	int isread = req->bmRequestType & UT_READ;
	int len = xfer->ux_bufsize;
	int err;

	exfer->ex_type = EX_CTRL;
	exfer->ex_status = NULL;
	exfer->ex_data = NULL;
	exfer->ex_setup = ehci_alloc_sqtd(sc);
	if (exfer->ex_setup == NULL) {
		err = ENOMEM;
		goto bad1;
	}
	exfer->ex_status = ehci_alloc_sqtd(sc);
	if (exfer->ex_status == NULL) {
		err = ENOMEM;
		goto bad2;
	}
	setup = exfer->ex_setup;
	status = exfer->ex_status;
	exfer->ex_nsqtd = 0;
	next = status;
	/* Set up data transaction */
	if (len != 0) {
		err = ehci_alloc_sqtd_chain(sc, xfer, len, isread,
		    &exfer->ex_data);
		if (err)
			goto bad3;
		next = exfer->ex_data;
	}

	/* Clear toggle */
	setup->qtd.qtd_status = htole32(
	    EHCI_QTD_SET_PID(EHCI_QTD_PID_SETUP) |
	    EHCI_QTD_SET_TOGGLE(0) |
	    EHCI_QTD_SET_BYTES(sizeof(*req))
	    );
	setup->qtd.qtd_buffer[0] = htole32(DMAADDR(&epipe->ctrl.reqdma, 0));
	setup->qtd.qtd_buffer_hi[0] = 0;
	setup->qtd.qtd_next = setup->qtd.qtd_altnext = htole32(next->physaddr);
	setup->nextqtd = next;
	setup->xfer = xfer;
	setup->len = sizeof(*req);

	status->qtd.qtd_status = htole32(
	    EHCI_QTD_SET_PID(isread ? EHCI_QTD_PID_OUT : EHCI_QTD_PID_IN) |
	    EHCI_QTD_SET_TOGGLE(1) |
	    EHCI_QTD_IOC
	    );
	status->qtd.qtd_buffer[0] = 0;
	status->qtd.qtd_buffer_hi[0] = 0;
	status->qtd.qtd_next = status->qtd.qtd_altnext = EHCI_NULL;
	status->nextqtd = NULL;
	status->xfer = xfer;
	status->len = 0;

	return 0;
bad3:
	ehci_free_sqtd(sc, exfer->ex_status);
bad2:
	ehci_free_sqtd(sc, exfer->ex_setup);
bad1:
	return err;
}

Static void
ehci_device_ctrl_fini(struct usbd_xfer *xfer)
{
	ehci_softc_t *sc = EHCI_XFER2SC(xfer);
	struct ehci_xfer *ex = EHCI_XFER2EXFER(xfer);

	KASSERT(ex->ex_type == EX_CTRL);

	ehci_free_sqtd(sc, ex->ex_setup);
	ehci_free_sqtd(sc, ex->ex_status);
	ehci_free_sqtds(sc, ex);
	if (ex->ex_nsqtd)
		kmem_free(ex->ex_sqtds,
		    sizeof(ehci_soft_qtd_t *) * ex->ex_nsqtd);
}

Static usbd_status
ehci_device_ctrl_transfer(struct usbd_xfer *xfer)
{
	ehci_softc_t *sc = EHCI_XFER2SC(xfer);
	usbd_status err;

	/* Insert last in queue. */
	mutex_enter(&sc->sc_lock);
	err = usb_insert_transfer(xfer);
	mutex_exit(&sc->sc_lock);
	if (err)
		return err;

	/* Pipe isn't running, start first */
	return ehci_device_ctrl_start(SIMPLEQ_FIRST(&xfer->ux_pipe->up_queue));
}

Static usbd_status
ehci_device_ctrl_start(struct usbd_xfer *xfer)
{
	struct ehci_pipe *epipe = EHCI_XFER2EPIPE(xfer);
	struct ehci_xfer *exfer = EHCI_XFER2EXFER(xfer);
	usb_device_request_t *req = &xfer->ux_request;
	ehci_softc_t *sc = EHCI_XFER2SC(xfer);
	ehci_soft_qtd_t *setup, *status, *next;
	ehci_soft_qh_t *sqh;

	EHCIHIST_FUNC(); EHCIHIST_CALLED();

	KASSERT(xfer->ux_rqflags & URQ_REQUEST);

	if (sc->sc_dying)
		return USBD_IOERROR;

	const int isread = req->bmRequestType & UT_READ;
	const int len = UGETW(req->wLength);

	DPRINTF("type=0x%02jx, request=0x%02jx, wValue=0x%04jx, wIndex=0x%04jx",
	    req->bmRequestType, req->bRequest, UGETW(req->wValue),
	    UGETW(req->wIndex));
	DPRINTF("len=%jd, addr=%jd, endpt=%jd",
	    len, epipe->pipe.up_dev->ud_addr,
	    epipe->pipe.up_endpoint->ue_edesc->bEndpointAddress, 0);

	sqh = epipe->sqh;

	KASSERTMSG(EHCI_QH_GET_ADDR(le32toh(sqh->qh.qh_endp)) == epipe->pipe.up_dev->ud_addr,
	    "address QH %" __PRIuBIT " pipe %d\n",
	    EHCI_QH_GET_ADDR(le32toh(sqh->qh.qh_endp)),
	    epipe->pipe.up_dev->ud_addr);
	KASSERTMSG(EHCI_QH_GET_MPL(le32toh(sqh->qh.qh_endp)) ==
	    UGETW(epipe->pipe.up_endpoint->ue_edesc->wMaxPacketSize),
	    "MPS QH %" __PRIuBIT " pipe %d\n",
	    EHCI_QH_GET_MPL(le32toh(sqh->qh.qh_endp)),
	    UGETW(epipe->pipe.up_endpoint->ue_edesc->wMaxPacketSize));

	setup = exfer->ex_setup;
	status = exfer->ex_status;

	DPRINTF("setup %#jx status %#jx data %#jx",
	    (uintptr_t)setup, (uintptr_t)status, (uintptr_t)exfer->ex_data, 0);
	KASSERTMSG(setup != NULL && status != NULL,
	    "Failed memory allocation, setup %p status %p",
	    setup, status);

	memcpy(KERNADDR(&epipe->ctrl.reqdma, 0), req, sizeof(*req));
	usb_syncmem(&epipe->ctrl.reqdma, 0, sizeof(*req), BUS_DMASYNC_PREWRITE);

	/* Clear toggle */
	setup->qtd.qtd_status &= ~htole32(
	    EHCI_QTD_STATUS_MASK |
	    EHCI_QTD_BYTES_MASK |
	    EHCI_QTD_TOGGLE_MASK |
	    EHCI_QTD_CERR_MASK
	    );
	setup->qtd.qtd_status |= htole32(
	    EHCI_QTD_ACTIVE |
	    EHCI_QTD_SET_CERR(3) |
	    EHCI_QTD_SET_TOGGLE(0) |
	    EHCI_QTD_SET_BYTES(sizeof(*req))
	    );
	setup->qtd.qtd_buffer[0] = htole32(DMAADDR(&epipe->ctrl.reqdma, 0));
	setup->qtd.qtd_buffer_hi[0] = 0;

	next = status;
	status->qtd.qtd_status &= ~htole32(
	    EHCI_QTD_STATUS_MASK |
	    EHCI_QTD_PID_MASK |
	    EHCI_QTD_BYTES_MASK |
	    EHCI_QTD_TOGGLE_MASK |
	    EHCI_QTD_CERR_MASK
	    );
	status->qtd.qtd_status |= htole32(
	    EHCI_QTD_ACTIVE |
	    EHCI_QTD_SET_PID(isread ? EHCI_QTD_PID_OUT : EHCI_QTD_PID_IN) |
	    EHCI_QTD_SET_CERR(3) |
	    EHCI_QTD_SET_TOGGLE(1) |
	    EHCI_QTD_SET_BYTES(0) |
	    EHCI_QTD_IOC
	    );
	KASSERT(status->qtd.qtd_status & htole32(EHCI_QTD_TOGGLE_MASK));

	KASSERT(exfer->ex_isdone);
#ifdef DIAGNOSTIC
	exfer->ex_isdone = false;
#endif

	/* Set up data transaction */
	if (len != 0) {
		ehci_soft_qtd_t *end;

		/* Start toggle at 1. */
		int toggle = 1;
		next = exfer->ex_data;
		KASSERTMSG(next != NULL, "Failed memory allocation");
		ehci_reset_sqtd_chain(sc, xfer, len, isread, &toggle, &end);
		end->nextqtd = status;
		end->qtd.qtd_next = end->qtd.qtd_altnext =
		    htole32(status->physaddr);

		usb_syncmem(&end->dma, end->offs, sizeof(end->qtd),
		    BUS_DMASYNC_PREWRITE | BUS_DMASYNC_PREREAD);

		usb_syncmem(&xfer->ux_dmabuf, 0, len,
		    isread ? BUS_DMASYNC_PREREAD : BUS_DMASYNC_PREWRITE);
	}

	setup->nextqtd = next;
	setup->qtd.qtd_next = setup->qtd.qtd_altnext = htole32(next->physaddr);

	usb_syncmem(&setup->dma, setup->offs, sizeof(setup->qtd),
	    BUS_DMASYNC_PREWRITE | BUS_DMASYNC_PREREAD);

	 usb_syncmem(&status->dma, status->offs, sizeof(status->qtd),
	    BUS_DMASYNC_PREWRITE | BUS_DMASYNC_PREREAD);

	KASSERT(status->qtd.qtd_status & htole32(EHCI_QTD_TOGGLE_MASK));

#ifdef EHCI_DEBUG
	DPRINTFN(5, "--- dump start ---", 0, 0, 0, 0);
	ehci_dump_sqh(sqh);
	ehci_dump_sqtds(setup);
	DPRINTFN(5, "--- dump end ---", 0, 0, 0, 0);
#endif

	mutex_enter(&sc->sc_lock);

	/* Insert qTD in QH list - also does usb_syncmem(sqh) */
	ehci_set_qh_qtd(sqh, setup);
	if (xfer->ux_timeout && !sc->sc_bus.ub_usepolling) {
		callout_reset(&xfer->ux_callout, mstohz(xfer->ux_timeout),
		    ehci_timeout, xfer);
<<<<<<< HEAD
	}
	ehci_add_intr_list(sc, exfer);
	xfer->ux_status = USBD_IN_PROGRESS;
	mutex_exit(&sc->sc_lock);

#if 0
#ifdef EHCI_DEBUG
	DPRINTFN(10, "status=%jx, dump:", EOREAD4(sc, EHCI_USBSTS), 0, 0, 0);
//	delay(10000);
	ehci_dump_regs(sc);
	ehci_dump_sqh(sc->sc_async_head);
	ehci_dump_sqh(sqh);
	ehci_dump_sqtds(setup);
#endif
#endif

	return USBD_IN_PROGRESS;
}

Static void
ehci_device_ctrl_done(struct usbd_xfer *xfer)
{
	ehci_softc_t *sc __diagused = EHCI_XFER2SC(xfer);
	struct ehci_pipe *epipe = EHCI_XFER2EPIPE(xfer);
	usb_device_request_t *req = &xfer->ux_request;
	int len = UGETW(req->wLength);
	int rd = req->bmRequestType & UT_READ;

	EHCIHIST_FUNC(); EHCIHIST_CALLED();
	DPRINTF("xfer=%#jx", (uintptr_t)xfer, 0, 0, 0);

	KASSERT(sc->sc_bus.ub_usepolling || mutex_owned(&sc->sc_lock));
	KASSERT(xfer->ux_rqflags & URQ_REQUEST);

	usb_syncmem(&epipe->ctrl.reqdma, 0, sizeof(*req),
	    BUS_DMASYNC_POSTWRITE);
	if (len)
		usb_syncmem(&xfer->ux_dmabuf, 0, len,
		    rd ? BUS_DMASYNC_POSTREAD : BUS_DMASYNC_POSTWRITE);

	DPRINTF("length=%jd", xfer->ux_actlen, 0, 0, 0);
}

/* Abort a device control request. */
Static void
ehci_device_ctrl_abort(struct usbd_xfer *xfer)
{
	EHCIHIST_FUNC(); EHCIHIST_CALLED();

	DPRINTF("xfer=%#jx", (uintptr_t)xfer, 0, 0, 0);
	ehci_abort_xfer(xfer, USBD_CANCELLED);
}

/* Close a device control pipe. */
Static void
ehci_device_ctrl_close(struct usbd_pipe *pipe)
{
	ehci_softc_t *sc = EHCI_PIPE2SC(pipe);
	/*struct ehci_pipe *epipe = EHCI_PIPE2EPIPE(pipe);*/

	EHCIHIST_FUNC(); EHCIHIST_CALLED();

	KASSERT(mutex_owned(&sc->sc_lock));

	DPRINTF("pipe=%#jx", (uintptr_t)pipe, 0, 0, 0);

	ehci_close_pipe(pipe, sc->sc_async_head);
}

/*
 * Some EHCI chips from VIA seem to trigger interrupts before writing back the
 * qTD status, or miss signalling occasionally under heavy load.  If the host
 * machine is too fast, we we can miss transaction completion - when we scan
 * the active list the transaction still seems to be active.  This generally
 * exhibits itself as a umass stall that never recovers.
 *
 * We work around this behaviour by setting up this callback after any softintr
 * that completes with transactions still pending, giving us another chance to
 * check for completion after the writeback has taken place.
 */
Static void
ehci_intrlist_timeout(void *arg)
{
	ehci_softc_t *sc = arg;

	EHCIHIST_FUNC(); EHCIHIST_CALLED();

	usb_schedsoftintr(&sc->sc_bus);
}

/************************/

Static int
ehci_device_bulk_init(struct usbd_xfer *xfer)
{
	ehci_softc_t *sc = EHCI_XFER2SC(xfer);
	struct ehci_xfer *exfer = EHCI_XFER2EXFER(xfer);
	usb_endpoint_descriptor_t *ed = xfer->ux_pipe->up_endpoint->ue_edesc;
	int endpt = ed->bEndpointAddress;
	int isread = UE_GET_DIR(endpt) == UE_DIR_IN;
	int len = xfer->ux_bufsize;
	int err = 0;

	exfer->ex_type = EX_BULK;
	exfer->ex_nsqtd = 0;
	err = ehci_alloc_sqtd_chain(sc, xfer, len, isread,
	    &exfer->ex_sqtdstart);

	return err;
}

Static void
ehci_device_bulk_fini(struct usbd_xfer *xfer)
{
	ehci_softc_t *sc = EHCI_XFER2SC(xfer);
	struct ehci_xfer *ex = EHCI_XFER2EXFER(xfer);

	KASSERT(ex->ex_type == EX_BULK);

	ehci_free_sqtds(sc, ex);
	if (ex->ex_nsqtd)
		kmem_free(ex->ex_sqtds, sizeof(ehci_soft_qtd_t *) * ex->ex_nsqtd);
}

Static usbd_status
ehci_device_bulk_transfer(struct usbd_xfer *xfer)
{
	ehci_softc_t *sc = EHCI_XFER2SC(xfer);
	usbd_status err;

	/* Insert last in queue. */
	mutex_enter(&sc->sc_lock);
	err = usb_insert_transfer(xfer);
	mutex_exit(&sc->sc_lock);
	if (err)
		return err;

	/* Pipe isn't running, start first */
	return ehci_device_bulk_start(SIMPLEQ_FIRST(&xfer->ux_pipe->up_queue));
}

Static usbd_status
ehci_device_bulk_start(struct usbd_xfer *xfer)
{
	struct ehci_pipe *epipe = EHCI_XFER2EPIPE(xfer);
	struct ehci_xfer *exfer = EHCI_XFER2EXFER(xfer);
	ehci_softc_t *sc = EHCI_XFER2SC(xfer);
	ehci_soft_qh_t *sqh;
	ehci_soft_qtd_t *end;
	int len, isread, endpt;

	EHCIHIST_FUNC(); EHCIHIST_CALLED();

	DPRINTF("xfer=%#jx len=%jd flags=%jd", (uintptr_t)xfer, xfer->ux_length,
	    xfer->ux_flags, 0);

	if (sc->sc_dying)
		return USBD_IOERROR;

	KASSERT(!(xfer->ux_rqflags & URQ_REQUEST));
	KASSERT(xfer->ux_length <= xfer->ux_bufsize);

	len = xfer->ux_length;
	endpt = epipe->pipe.up_endpoint->ue_edesc->bEndpointAddress;
	isread = UE_GET_DIR(endpt) == UE_DIR_IN;
	sqh = epipe->sqh;

	KASSERT(exfer->ex_isdone);
#ifdef DIAGNOSTIC
	exfer->ex_isdone = false;
#endif

	/* Take lock here to protect nexttoggle */
	mutex_enter(&sc->sc_lock);

	ehci_reset_sqtd_chain(sc, xfer, len, isread, &epipe->nexttoggle, &end);

	exfer->ex_sqtdend = end;
	end->qtd.qtd_status |= htole32(EHCI_QTD_IOC);
	usb_syncmem(&end->dma, end->offs, sizeof(end->qtd),
	    BUS_DMASYNC_PREWRITE | BUS_DMASYNC_PREREAD);

#ifdef EHCI_DEBUG
	DPRINTFN(5, "--- dump start ---", 0, 0, 0, 0);
	ehci_dump_sqh(sqh);
	ehci_dump_sqtds(exfer->ex_sqtdstart);
	DPRINTFN(5, "--- dump end ---", 0, 0, 0, 0);
#endif

	usb_syncmem(&xfer->ux_dmabuf, 0, xfer->ux_length,
	    isread ? BUS_DMASYNC_PREREAD : BUS_DMASYNC_PREWRITE);

	/* also does usb_syncmem(sqh) */
	ehci_set_qh_qtd(sqh, exfer->ex_sqtdstart);
	if (xfer->ux_timeout && !sc->sc_bus.ub_usepolling) {
		callout_reset(&xfer->ux_callout, mstohz(xfer->ux_timeout),
		    ehci_timeout, xfer);
	}
	ehci_add_intr_list(sc, exfer);
	xfer->ux_status = USBD_IN_PROGRESS;
	mutex_exit(&sc->sc_lock);

#if 0
#ifdef EHCI_DEBUG
	DPRINTFN(5, "data(2)", 0, 0, 0, 0);
//	delay(10000);
	DPRINTFN(5, "data(3)", 0, 0, 0, 0);
	ehci_dump_regs(sc);
#if 0
	printf("async_head:\n");
	ehci_dump_sqh(sc->sc_async_head);
#endif
	DPRINTF("sqh:", 0, 0, 0, 0);
	ehci_dump_sqh(sqh);
	ehci_dump_sqtds(exfer->ex_sqtdstart);
#endif
#endif

	return USBD_IN_PROGRESS;
}

Static void
ehci_device_bulk_abort(struct usbd_xfer *xfer)
{
	EHCIHIST_FUNC(); EHCIHIST_CALLED();

	DPRINTF("xfer %#jx", (uintptr_t)xfer, 0, 0, 0);
	ehci_abort_xfer(xfer, USBD_CANCELLED);
}

/*
 * Close a device bulk pipe.
 */
Static void
ehci_device_bulk_close(struct usbd_pipe *pipe)
{
	ehci_softc_t *sc = EHCI_PIPE2SC(pipe);
	struct ehci_pipe *epipe = EHCI_PIPE2EPIPE(pipe);

	EHCIHIST_FUNC(); EHCIHIST_CALLED();

	KASSERT(mutex_owned(&sc->sc_lock));

	DPRINTF("pipe=%#jx", (uintptr_t)pipe, 0, 0, 0);
	pipe->up_endpoint->ue_toggle = epipe->nexttoggle;
	ehci_close_pipe(pipe, sc->sc_async_head);
}

Static void
ehci_device_bulk_done(struct usbd_xfer *xfer)
{
	ehci_softc_t *sc __diagused = EHCI_XFER2SC(xfer);
	struct ehci_pipe *epipe = EHCI_XFER2EPIPE(xfer);
	int endpt = epipe->pipe.up_endpoint->ue_edesc->bEndpointAddress;
	int rd = UE_GET_DIR(endpt) == UE_DIR_IN;

	EHCIHIST_FUNC(); EHCIHIST_CALLED();

	DPRINTF("xfer=%#jx, actlen=%jd", (uintptr_t)xfer, xfer->ux_actlen, 0, 0);

	KASSERT(sc->sc_bus.ub_usepolling || mutex_owned(&sc->sc_lock));

	usb_syncmem(&xfer->ux_dmabuf, 0, xfer->ux_length,
	    rd ? BUS_DMASYNC_POSTREAD : BUS_DMASYNC_POSTWRITE);

	DPRINTF("length=%jd", xfer->ux_actlen, 0, 0, 0);
}

/************************/

Static usbd_status
ehci_device_setintr(ehci_softc_t *sc, ehci_soft_qh_t *sqh, int ival)
{
	struct ehci_soft_islot *isp;
	int islot, lev;

	/* Find a poll rate that is large enough. */
	for (lev = EHCI_IPOLLRATES - 1; lev > 0; lev--)
		if (EHCI_ILEV_IVAL(lev) <= ival)
			break;

	/* Pick an interrupt slot at the right level. */
	/* XXX could do better than picking at random */
	sc->sc_rand = (sc->sc_rand + 191) % sc->sc_flsize;
	islot = EHCI_IQHIDX(lev, sc->sc_rand);

	sqh->islot = islot;
	isp = &sc->sc_islots[islot];
	mutex_enter(&sc->sc_lock);
	ehci_add_qh(sc, sqh, isp->sqh);
	mutex_exit(&sc->sc_lock);

	return USBD_NORMAL_COMPLETION;
}


Static int
ehci_device_intr_init(struct usbd_xfer *xfer)
{
	struct ehci_xfer *exfer = EHCI_XFER2EXFER(xfer);
	ehci_softc_t *sc = EHCI_XFER2SC(xfer);
	usb_endpoint_descriptor_t *ed = xfer->ux_pipe->up_endpoint->ue_edesc;
	int endpt = ed->bEndpointAddress;
	int isread = UE_GET_DIR(endpt) == UE_DIR_IN;
	int len = xfer->ux_bufsize;
	int err;

	EHCIHIST_FUNC(); EHCIHIST_CALLED();

	DPRINTF("xfer=%#jx len=%jd flags=%jd", (uintptr_t)xfer, xfer->ux_length,
	    xfer->ux_flags, 0);

	KASSERT(!(xfer->ux_rqflags & URQ_REQUEST));
	KASSERT(len != 0);

	exfer->ex_type = EX_INTR;
	exfer->ex_nsqtd = 0;
	err = ehci_alloc_sqtd_chain(sc, xfer, len, isread,
	    &exfer->ex_sqtdstart);

	return err;
}

Static void
ehci_device_intr_fini(struct usbd_xfer *xfer)
{
	ehci_softc_t *sc = EHCI_XFER2SC(xfer);
	struct ehci_xfer *ex = EHCI_XFER2EXFER(xfer);

	KASSERT(ex->ex_type == EX_INTR);

	ehci_free_sqtds(sc, ex);
	if (ex->ex_nsqtd)
		kmem_free(ex->ex_sqtds, sizeof(ehci_soft_qtd_t *) * ex->ex_nsqtd);
}

Static usbd_status
ehci_device_intr_transfer(struct usbd_xfer *xfer)
{
	ehci_softc_t *sc = EHCI_XFER2SC(xfer);
	usbd_status err;

	/* Insert last in queue. */
	mutex_enter(&sc->sc_lock);
	err = usb_insert_transfer(xfer);
	mutex_exit(&sc->sc_lock);
	if (err)
		return err;

	/*
	 * Pipe isn't running (otherwise err would be USBD_INPROG),
	 * so start it first.
	 */
	return ehci_device_intr_start(SIMPLEQ_FIRST(&xfer->ux_pipe->up_queue));
}

Static usbd_status
ehci_device_intr_start(struct usbd_xfer *xfer)
{
	struct ehci_pipe *epipe = EHCI_XFER2EPIPE(xfer);
	struct ehci_xfer *exfer = EHCI_XFER2EXFER(xfer);
	ehci_softc_t *sc = EHCI_XFER2SC(xfer);
	ehci_soft_qtd_t *end;
	ehci_soft_qh_t *sqh;
	int len, isread, endpt;

	EHCIHIST_FUNC(); EHCIHIST_CALLED();

	DPRINTF("xfer=%#jx len=%jd flags=%jd", (uintptr_t)xfer, xfer->ux_length,
	    xfer->ux_flags, 0);

	if (sc->sc_dying)
		return USBD_IOERROR;

	KASSERT(!(xfer->ux_rqflags & URQ_REQUEST));
	KASSERT(xfer->ux_length <= xfer->ux_bufsize);

	len = xfer->ux_length;
	endpt = epipe->pipe.up_endpoint->ue_edesc->bEndpointAddress;
	isread = UE_GET_DIR(endpt) == UE_DIR_IN;
	sqh = epipe->sqh;

	KASSERT(exfer->ex_isdone);
#ifdef DIAGNOSTIC
	exfer->ex_isdone = false;
#endif

	/* Take lock to protect nexttoggle */
	mutex_enter(&sc->sc_lock);

	ehci_reset_sqtd_chain(sc, xfer, len, isread, &epipe->nexttoggle, &end);

	end->qtd.qtd_status |= htole32(EHCI_QTD_IOC);
	usb_syncmem(&end->dma, end->offs, sizeof(end->qtd),
	    BUS_DMASYNC_PREWRITE | BUS_DMASYNC_PREREAD);
	exfer->ex_sqtdend = end;

#ifdef EHCI_DEBUG
	DPRINTFN(5, "--- dump start ---", 0, 0, 0, 0);
	ehci_dump_sqh(sqh);
	ehci_dump_sqtds(exfer->ex_sqtdstart);
	DPRINTFN(5, "--- dump end ---", 0, 0, 0, 0);
#endif

	usb_syncmem(&xfer->ux_dmabuf, 0, xfer->ux_length,
	    isread ? BUS_DMASYNC_PREREAD : BUS_DMASYNC_PREWRITE);

	/* also does usb_syncmem(sqh) */
	ehci_set_qh_qtd(sqh, exfer->ex_sqtdstart);
	if (xfer->ux_timeout && !sc->sc_bus.ub_usepolling) {
		callout_reset(&xfer->ux_callout, mstohz(xfer->ux_timeout),
		    ehci_timeout, xfer);
	}
	ehci_add_intr_list(sc, exfer);
	xfer->ux_status = USBD_IN_PROGRESS;
	mutex_exit(&sc->sc_lock);

#if 0
#ifdef EHCI_DEBUG
	DPRINTFN(5, "data(2)", 0, 0, 0, 0);
//	delay(10000);
	DPRINTFN(5, "data(3)", 0, 0, 0, 0);
	ehci_dump_regs(sc);
	DPRINTFN(5, "sqh:", 0, 0, 0, 0);
	ehci_dump_sqh(sqh);
	ehci_dump_sqtds(exfer->ex_sqtdstart);
#endif
#endif

	return USBD_IN_PROGRESS;
}

Static void
ehci_device_intr_abort(struct usbd_xfer *xfer)
{
	EHCIHIST_FUNC(); EHCIHIST_CALLED();

	DPRINTF("xfer=%#jx", (uintptr_t)xfer, 0, 0, 0);
	KASSERT(xfer->ux_pipe->up_intrxfer == xfer);

	/*
	 * XXX - abort_xfer uses ehci_sync_hc, which syncs via the advance
	 *       async doorbell. That's dependent on the async list, wheras
	 *       intr xfers are periodic, should not use this?
	 */
	ehci_abort_xfer(xfer, USBD_CANCELLED);
}

Static void
ehci_device_intr_close(struct usbd_pipe *pipe)
{
	ehci_softc_t *sc = EHCI_PIPE2SC(pipe);
	struct ehci_pipe *epipe = EHCI_PIPE2EPIPE(pipe);
	struct ehci_soft_islot *isp;

	KASSERT(mutex_owned(&sc->sc_lock));

	isp = &sc->sc_islots[epipe->sqh->islot];
	ehci_close_pipe(pipe, isp->sqh);
}

Static void
ehci_device_intr_done(struct usbd_xfer *xfer)
{
	ehci_softc_t *sc __diagused = EHCI_XFER2SC(xfer);
	struct ehci_pipe *epipe = EHCI_XFER2EPIPE(xfer);
	int isread, endpt;

	EHCIHIST_FUNC(); EHCIHIST_CALLED();

	DPRINTF("xfer=%#jx, actlen=%jd", (uintptr_t)xfer, xfer->ux_actlen, 0, 0);

	KASSERT(sc->sc_bus.ub_usepolling || mutex_owned(&sc->sc_lock));

	endpt = epipe->pipe.up_endpoint->ue_edesc->bEndpointAddress;
	isread = UE_GET_DIR(endpt) == UE_DIR_IN;
	usb_syncmem(&xfer->ux_dmabuf, 0, xfer->ux_length,
	    isread ? BUS_DMASYNC_POSTREAD : BUS_DMASYNC_POSTWRITE);
}

/************************/
Static int
ehci_device_fs_isoc_init(struct usbd_xfer *xfer)
{
	struct ehci_pipe *epipe = EHCI_PIPE2EPIPE(xfer->ux_pipe);
	struct usbd_device *dev = xfer->ux_pipe->up_dev;
	ehci_softc_t *sc = EHCI_XFER2SC(xfer);
	struct ehci_xfer *exfer = EHCI_XFER2EXFER(xfer);
	ehci_soft_sitd_t *sitd, *prev, *start, *stop;
	int i, k, frames;
	u_int huba, dir;
	int err;

	EHCIHIST_FUNC(); EHCIHIST_CALLED();

	start = NULL;
	sitd = NULL;

	DPRINTF("xfer %#jx len %jd flags %jd", (uintptr_t)xfer, xfer->ux_length,
	    xfer->ux_flags, 0);

	KASSERT(!(xfer->ux_rqflags & URQ_REQUEST));
	KASSERT(xfer->ux_nframes != 0);
	KASSERT(exfer->ex_isdone);

	exfer->ex_type = EX_FS_ISOC;
	/*
	 * Step 1: Allocate and initialize sitds.
	 */
	i = epipe->pipe.up_endpoint->ue_edesc->bInterval;
	if (i > 16 || i == 0) {
		/* Spec page 271 says intervals > 16 are invalid */
		DPRINTF("bInterval %jd invalid", i, 0, 0, 0);

		return EINVAL;
	}

	frames = xfer->ux_nframes;
	for (i = 0, prev = NULL; i < frames; i++, prev = sitd) {
		sitd = ehci_alloc_sitd(sc);
		if (sitd == NULL) {
			err = ENOMEM;
			goto fail;
		}

		if (prev)
			prev->xfer_next = sitd;
		else
			start = sitd;

		huba = dev->ud_myhsport->up_parent->ud_addr;

#if 0
		if (sc->sc_flags & EHCIF_FREESCALE) {
			// Set hub address to 0 if embedded TT is used.
			if (huba == sc->sc_addr)
				huba = 0;
		}
#endif

		k = epipe->pipe.up_endpoint->ue_edesc->bEndpointAddress;
		dir = UE_GET_DIR(k) ? 1 : 0;
		sitd->sitd.sitd_endp =
		    htole32(EHCI_SITD_SET_ENDPT(UE_GET_ADDR(k)) |
		    EHCI_SITD_SET_DADDR(dev->ud_addr) |
		    EHCI_SITD_SET_PORT(dev->ud_myhsport->up_portno) |
		    EHCI_SITD_SET_HUBA(huba) |
		    EHCI_SITD_SET_DIR(dir));

		sitd->sitd.sitd_back = htole32(EHCI_LINK_TERMINATE);
	} /* End of frame */

	sitd->sitd.sitd_trans |= htole32(EHCI_SITD_IOC);

	stop = sitd;
	stop->xfer_next = NULL;
	exfer->ex_sitdstart = start;
	exfer->ex_sitdend = stop;

	return 0;

fail:
	mutex_enter(&sc->sc_lock);
	ehci_soft_sitd_t *next;
	for (sitd = start; sitd; sitd = next) {
		next = sitd->xfer_next;
		ehci_free_sitd_locked(sc, sitd);
	}
	mutex_exit(&sc->sc_lock);

	return err;
}

Static void
ehci_device_fs_isoc_fini(struct usbd_xfer *xfer)
{
	ehci_softc_t *sc = EHCI_XFER2SC(xfer);
	struct ehci_xfer *ex = EHCI_XFER2EXFER(xfer);

	KASSERT(ex->ex_type == EX_FS_ISOC);

	ehci_free_sitd_chain(sc, ex->ex_sitdstart);
}

Static usbd_status
ehci_device_fs_isoc_transfer(struct usbd_xfer *xfer)
{
	ehci_softc_t *sc = EHCI_XFER2SC(xfer);
	usbd_status __diagused err;

	mutex_enter(&sc->sc_lock);
	err = usb_insert_transfer(xfer);
	mutex_exit(&sc->sc_lock);

	KASSERT(err == USBD_NORMAL_COMPLETION);

	struct ehci_pipe *epipe = EHCI_XFER2EPIPE(xfer);
	struct usbd_device *dev = xfer->ux_pipe->up_dev;
	struct ehci_xfer *exfer = EHCI_XFER2EXFER(xfer);
	ehci_soft_sitd_t *sitd;
	usb_dma_t *dma_buf;
	int i, j, k, frames;
	int offs, total_length;
	int frindex;
	u_int dir;

	EHCIHIST_FUNC(); EHCIHIST_CALLED();

	sitd = NULL;
	total_length = 0;


	DPRINTF("xfer %#jx len %jd flags %jd", (uintptr_t)xfer, xfer->ux_length,
	    xfer->ux_flags, 0);

	if (sc->sc_dying)
		return USBD_IOERROR;

	/*
	 * To avoid complication, don't allow a request right now that'll span
	 * the entire frame table. To within 4 frames, to allow some leeway
	 * on either side of where the hc currently is.
	 */
	if (epipe->pipe.up_endpoint->ue_edesc->bInterval *
			xfer->ux_nframes >= sc->sc_flsize - 4) {
		printf("ehci: isoc descriptor requested that spans the entire"
		    "frametable, too many frames\n");
		return USBD_INVAL;
	}

	KASSERT(xfer->ux_nframes != 0 && xfer->ux_frlengths);
	KASSERT(!(xfer->ux_rqflags & URQ_REQUEST));
	KASSERT(exfer->ex_isdone);
#ifdef DIAGNOSTIC
	exfer->ex_isdone = false;
#endif

=======
	}
	ehci_add_intr_list(sc, exfer);
	xfer->ux_status = USBD_IN_PROGRESS;
	mutex_exit(&sc->sc_lock);

#if 0
#ifdef EHCI_DEBUG
	DPRINTFN(10, "status=%jx, dump:", EOREAD4(sc, EHCI_USBSTS), 0, 0, 0);
//	delay(10000);
	ehci_dump_regs(sc);
	ehci_dump_sqh(sc->sc_async_head);
	ehci_dump_sqh(sqh);
	ehci_dump_sqtds(setup);
#endif
#endif

	return USBD_IN_PROGRESS;
}

Static void
ehci_device_ctrl_done(struct usbd_xfer *xfer)
{
	ehci_softc_t *sc __diagused = EHCI_XFER2SC(xfer);
	struct ehci_pipe *epipe = EHCI_XFER2EPIPE(xfer);
	usb_device_request_t *req = &xfer->ux_request;
	int len = UGETW(req->wLength);
	int rd = req->bmRequestType & UT_READ;

	EHCIHIST_FUNC(); EHCIHIST_CALLED();
	DPRINTF("xfer=%#jx", (uintptr_t)xfer, 0, 0, 0);

	KASSERT(sc->sc_bus.ub_usepolling || mutex_owned(&sc->sc_lock));
	KASSERT(xfer->ux_rqflags & URQ_REQUEST);

	usb_syncmem(&epipe->ctrl.reqdma, 0, sizeof(*req),
	    BUS_DMASYNC_POSTWRITE);
	if (len)
		usb_syncmem(&xfer->ux_dmabuf, 0, len,
		    rd ? BUS_DMASYNC_POSTREAD : BUS_DMASYNC_POSTWRITE);

	DPRINTF("length=%jd", xfer->ux_actlen, 0, 0, 0);
}

/* Abort a device control request. */
Static void
ehci_device_ctrl_abort(struct usbd_xfer *xfer)
{
	EHCIHIST_FUNC(); EHCIHIST_CALLED();

	DPRINTF("xfer=%#jx", (uintptr_t)xfer, 0, 0, 0);
	ehci_abort_xfer(xfer, USBD_CANCELLED);
}

/* Close a device control pipe. */
Static void
ehci_device_ctrl_close(struct usbd_pipe *pipe)
{
	ehci_softc_t *sc = EHCI_PIPE2SC(pipe);
	/*struct ehci_pipe *epipe = EHCI_PIPE2EPIPE(pipe);*/

	EHCIHIST_FUNC(); EHCIHIST_CALLED();

	KASSERT(mutex_owned(&sc->sc_lock));

	DPRINTF("pipe=%#jx", (uintptr_t)pipe, 0, 0, 0);

	ehci_close_pipe(pipe, sc->sc_async_head);
}

/*
 * Some EHCI chips from VIA seem to trigger interrupts before writing back the
 * qTD status, or miss signalling occasionally under heavy load.  If the host
 * machine is too fast, we we can miss transaction completion - when we scan
 * the active list the transaction still seems to be active.  This generally
 * exhibits itself as a umass stall that never recovers.
 *
 * We work around this behaviour by setting up this callback after any softintr
 * that completes with transactions still pending, giving us another chance to
 * check for completion after the writeback has taken place.
 */
Static void
ehci_intrlist_timeout(void *arg)
{
	ehci_softc_t *sc = arg;

	EHCIHIST_FUNC(); EHCIHIST_CALLED();

	usb_schedsoftintr(&sc->sc_bus);
}

/************************/

Static int
ehci_device_bulk_init(struct usbd_xfer *xfer)
{
	ehci_softc_t *sc = EHCI_XFER2SC(xfer);
	struct ehci_xfer *exfer = EHCI_XFER2EXFER(xfer);
	usb_endpoint_descriptor_t *ed = xfer->ux_pipe->up_endpoint->ue_edesc;
	int endpt = ed->bEndpointAddress;
	int isread = UE_GET_DIR(endpt) == UE_DIR_IN;
	int len = xfer->ux_bufsize;
	int err = 0;

	exfer->ex_type = EX_BULK;
	exfer->ex_nsqtd = 0;
	err = ehci_alloc_sqtd_chain(sc, xfer, len, isread,
	    &exfer->ex_sqtdstart);

	return err;
}

Static void
ehci_device_bulk_fini(struct usbd_xfer *xfer)
{
	ehci_softc_t *sc = EHCI_XFER2SC(xfer);
	struct ehci_xfer *ex = EHCI_XFER2EXFER(xfer);

	KASSERT(ex->ex_type == EX_BULK);

	ehci_free_sqtds(sc, ex);
	if (ex->ex_nsqtd)
		kmem_free(ex->ex_sqtds, sizeof(ehci_soft_qtd_t *) * ex->ex_nsqtd);
}

Static usbd_status
ehci_device_bulk_transfer(struct usbd_xfer *xfer)
{
	ehci_softc_t *sc = EHCI_XFER2SC(xfer);
	usbd_status err;

	/* Insert last in queue. */
	mutex_enter(&sc->sc_lock);
	err = usb_insert_transfer(xfer);
	mutex_exit(&sc->sc_lock);
	if (err)
		return err;

	/* Pipe isn't running, start first */
	return ehci_device_bulk_start(SIMPLEQ_FIRST(&xfer->ux_pipe->up_queue));
}

Static usbd_status
ehci_device_bulk_start(struct usbd_xfer *xfer)
{
	struct ehci_pipe *epipe = EHCI_XFER2EPIPE(xfer);
	struct ehci_xfer *exfer = EHCI_XFER2EXFER(xfer);
	ehci_softc_t *sc = EHCI_XFER2SC(xfer);
	ehci_soft_qh_t *sqh;
	ehci_soft_qtd_t *end;
	int len, isread, endpt;

	EHCIHIST_FUNC(); EHCIHIST_CALLED();

	DPRINTF("xfer=%#jx len=%jd flags=%jd", (uintptr_t)xfer, xfer->ux_length,
	    xfer->ux_flags, 0);

	if (sc->sc_dying)
		return USBD_IOERROR;

	KASSERT(!(xfer->ux_rqflags & URQ_REQUEST));
	KASSERT(xfer->ux_length <= xfer->ux_bufsize);

	len = xfer->ux_length;
	endpt = epipe->pipe.up_endpoint->ue_edesc->bEndpointAddress;
	isread = UE_GET_DIR(endpt) == UE_DIR_IN;
	sqh = epipe->sqh;

	KASSERT(exfer->ex_isdone);
#ifdef DIAGNOSTIC
	exfer->ex_isdone = false;
#endif

	/* Take lock here to protect nexttoggle */
	mutex_enter(&sc->sc_lock);

	ehci_reset_sqtd_chain(sc, xfer, len, isread, &epipe->nexttoggle, &end);

	exfer->ex_sqtdend = end;
	end->qtd.qtd_status |= htole32(EHCI_QTD_IOC);
	usb_syncmem(&end->dma, end->offs, sizeof(end->qtd),
	    BUS_DMASYNC_PREWRITE | BUS_DMASYNC_PREREAD);

#ifdef EHCI_DEBUG
	DPRINTFN(5, "--- dump start ---", 0, 0, 0, 0);
	ehci_dump_sqh(sqh);
	ehci_dump_sqtds(exfer->ex_sqtdstart);
	DPRINTFN(5, "--- dump end ---", 0, 0, 0, 0);
#endif

	usb_syncmem(&xfer->ux_dmabuf, 0, xfer->ux_length,
	    isread ? BUS_DMASYNC_PREREAD : BUS_DMASYNC_PREWRITE);

	/* also does usb_syncmem(sqh) */
	ehci_set_qh_qtd(sqh, exfer->ex_sqtdstart);
	if (xfer->ux_timeout && !sc->sc_bus.ub_usepolling) {
		callout_reset(&xfer->ux_callout, mstohz(xfer->ux_timeout),
		    ehci_timeout, xfer);
	}
	ehci_add_intr_list(sc, exfer);
	xfer->ux_status = USBD_IN_PROGRESS;
	mutex_exit(&sc->sc_lock);

#if 0
#ifdef EHCI_DEBUG
	DPRINTFN(5, "data(2)", 0, 0, 0, 0);
//	delay(10000);
	DPRINTFN(5, "data(3)", 0, 0, 0, 0);
	ehci_dump_regs(sc);
#if 0
	printf("async_head:\n");
	ehci_dump_sqh(sc->sc_async_head);
#endif
	DPRINTF("sqh:", 0, 0, 0, 0);
	ehci_dump_sqh(sqh);
	ehci_dump_sqtds(exfer->ex_sqtdstart);
#endif
#endif

	return USBD_IN_PROGRESS;
}

Static void
ehci_device_bulk_abort(struct usbd_xfer *xfer)
{
	EHCIHIST_FUNC(); EHCIHIST_CALLED();

	DPRINTF("xfer %#jx", (uintptr_t)xfer, 0, 0, 0);
	ehci_abort_xfer(xfer, USBD_CANCELLED);
}

/*
 * Close a device bulk pipe.
 */
Static void
ehci_device_bulk_close(struct usbd_pipe *pipe)
{
	ehci_softc_t *sc = EHCI_PIPE2SC(pipe);
	struct ehci_pipe *epipe = EHCI_PIPE2EPIPE(pipe);

	EHCIHIST_FUNC(); EHCIHIST_CALLED();

	KASSERT(mutex_owned(&sc->sc_lock));

	DPRINTF("pipe=%#jx", (uintptr_t)pipe, 0, 0, 0);
	pipe->up_endpoint->ue_toggle = epipe->nexttoggle;
	ehci_close_pipe(pipe, sc->sc_async_head);
}

Static void
ehci_device_bulk_done(struct usbd_xfer *xfer)
{
	ehci_softc_t *sc __diagused = EHCI_XFER2SC(xfer);
	struct ehci_pipe *epipe = EHCI_XFER2EPIPE(xfer);
	int endpt = epipe->pipe.up_endpoint->ue_edesc->bEndpointAddress;
	int rd = UE_GET_DIR(endpt) == UE_DIR_IN;

	EHCIHIST_FUNC(); EHCIHIST_CALLED();

	DPRINTF("xfer=%#jx, actlen=%jd", (uintptr_t)xfer, xfer->ux_actlen, 0, 0);

	KASSERT(sc->sc_bus.ub_usepolling || mutex_owned(&sc->sc_lock));

	usb_syncmem(&xfer->ux_dmabuf, 0, xfer->ux_length,
	    rd ? BUS_DMASYNC_POSTREAD : BUS_DMASYNC_POSTWRITE);

	DPRINTF("length=%jd", xfer->ux_actlen, 0, 0, 0);
}

/************************/

Static usbd_status
ehci_device_setintr(ehci_softc_t *sc, ehci_soft_qh_t *sqh, int ival)
{
	struct ehci_soft_islot *isp;
	int islot, lev;

	/* Find a poll rate that is large enough. */
	for (lev = EHCI_IPOLLRATES - 1; lev > 0; lev--)
		if (EHCI_ILEV_IVAL(lev) <= ival)
			break;

	/* Pick an interrupt slot at the right level. */
	/* XXX could do better than picking at random */
	sc->sc_rand = (sc->sc_rand + 191) % sc->sc_flsize;
	islot = EHCI_IQHIDX(lev, sc->sc_rand);

	sqh->islot = islot;
	isp = &sc->sc_islots[islot];
	mutex_enter(&sc->sc_lock);
	ehci_add_qh(sc, sqh, isp->sqh);
	mutex_exit(&sc->sc_lock);

	return USBD_NORMAL_COMPLETION;
}


Static int
ehci_device_intr_init(struct usbd_xfer *xfer)
{
	struct ehci_xfer *exfer = EHCI_XFER2EXFER(xfer);
	ehci_softc_t *sc = EHCI_XFER2SC(xfer);
	usb_endpoint_descriptor_t *ed = xfer->ux_pipe->up_endpoint->ue_edesc;
	int endpt = ed->bEndpointAddress;
	int isread = UE_GET_DIR(endpt) == UE_DIR_IN;
	int len = xfer->ux_bufsize;
	int err;

	EHCIHIST_FUNC(); EHCIHIST_CALLED();

	DPRINTF("xfer=%#jx len=%jd flags=%jd", (uintptr_t)xfer, xfer->ux_length,
	    xfer->ux_flags, 0);

	KASSERT(!(xfer->ux_rqflags & URQ_REQUEST));
	KASSERT(len != 0);

	exfer->ex_type = EX_INTR;
	exfer->ex_nsqtd = 0;
	err = ehci_alloc_sqtd_chain(sc, xfer, len, isread,
	    &exfer->ex_sqtdstart);

	return err;
}

Static void
ehci_device_intr_fini(struct usbd_xfer *xfer)
{
	ehci_softc_t *sc = EHCI_XFER2SC(xfer);
	struct ehci_xfer *ex = EHCI_XFER2EXFER(xfer);

	KASSERT(ex->ex_type == EX_INTR);

	ehci_free_sqtds(sc, ex);
	if (ex->ex_nsqtd)
		kmem_free(ex->ex_sqtds, sizeof(ehci_soft_qtd_t *) * ex->ex_nsqtd);
}

Static usbd_status
ehci_device_intr_transfer(struct usbd_xfer *xfer)
{
	ehci_softc_t *sc = EHCI_XFER2SC(xfer);
	usbd_status err;

	/* Insert last in queue. */
	mutex_enter(&sc->sc_lock);
	err = usb_insert_transfer(xfer);
	mutex_exit(&sc->sc_lock);
	if (err)
		return err;

	/*
	 * Pipe isn't running (otherwise err would be USBD_INPROG),
	 * so start it first.
	 */
	return ehci_device_intr_start(SIMPLEQ_FIRST(&xfer->ux_pipe->up_queue));
}

Static usbd_status
ehci_device_intr_start(struct usbd_xfer *xfer)
{
	struct ehci_pipe *epipe = EHCI_XFER2EPIPE(xfer);
	struct ehci_xfer *exfer = EHCI_XFER2EXFER(xfer);
	ehci_softc_t *sc = EHCI_XFER2SC(xfer);
	ehci_soft_qtd_t *end;
	ehci_soft_qh_t *sqh;
	int len, isread, endpt;

	EHCIHIST_FUNC(); EHCIHIST_CALLED();

	DPRINTF("xfer=%#jx len=%jd flags=%jd", (uintptr_t)xfer, xfer->ux_length,
	    xfer->ux_flags, 0);

	if (sc->sc_dying)
		return USBD_IOERROR;

	KASSERT(!(xfer->ux_rqflags & URQ_REQUEST));
	KASSERT(xfer->ux_length <= xfer->ux_bufsize);

	len = xfer->ux_length;
	endpt = epipe->pipe.up_endpoint->ue_edesc->bEndpointAddress;
	isread = UE_GET_DIR(endpt) == UE_DIR_IN;
	sqh = epipe->sqh;

	KASSERT(exfer->ex_isdone);
#ifdef DIAGNOSTIC
	exfer->ex_isdone = false;
#endif

	/* Take lock to protect nexttoggle */
	mutex_enter(&sc->sc_lock);

	ehci_reset_sqtd_chain(sc, xfer, len, isread, &epipe->nexttoggle, &end);

	end->qtd.qtd_status |= htole32(EHCI_QTD_IOC);
	usb_syncmem(&end->dma, end->offs, sizeof(end->qtd),
	    BUS_DMASYNC_PREWRITE | BUS_DMASYNC_PREREAD);
	exfer->ex_sqtdend = end;

#ifdef EHCI_DEBUG
	DPRINTFN(5, "--- dump start ---", 0, 0, 0, 0);
	ehci_dump_sqh(sqh);
	ehci_dump_sqtds(exfer->ex_sqtdstart);
	DPRINTFN(5, "--- dump end ---", 0, 0, 0, 0);
#endif

	usb_syncmem(&xfer->ux_dmabuf, 0, xfer->ux_length,
	    isread ? BUS_DMASYNC_PREREAD : BUS_DMASYNC_PREWRITE);

	/* also does usb_syncmem(sqh) */
	ehci_set_qh_qtd(sqh, exfer->ex_sqtdstart);
	if (xfer->ux_timeout && !sc->sc_bus.ub_usepolling) {
		callout_reset(&xfer->ux_callout, mstohz(xfer->ux_timeout),
		    ehci_timeout, xfer);
	}
	ehci_add_intr_list(sc, exfer);
	xfer->ux_status = USBD_IN_PROGRESS;
	mutex_exit(&sc->sc_lock);

#if 0
#ifdef EHCI_DEBUG
	DPRINTFN(5, "data(2)", 0, 0, 0, 0);
//	delay(10000);
	DPRINTFN(5, "data(3)", 0, 0, 0, 0);
	ehci_dump_regs(sc);
	DPRINTFN(5, "sqh:", 0, 0, 0, 0);
	ehci_dump_sqh(sqh);
	ehci_dump_sqtds(exfer->ex_sqtdstart);
#endif
#endif

	return USBD_IN_PROGRESS;
}

Static void
ehci_device_intr_abort(struct usbd_xfer *xfer)
{
	EHCIHIST_FUNC(); EHCIHIST_CALLED();

	DPRINTF("xfer=%#jx", (uintptr_t)xfer, 0, 0, 0);
	KASSERT(xfer->ux_pipe->up_intrxfer == xfer);

	/*
	 * XXX - abort_xfer uses ehci_sync_hc, which syncs via the advance
	 *       async doorbell. That's dependent on the async list, wheras
	 *       intr xfers are periodic, should not use this?
	 */
	ehci_abort_xfer(xfer, USBD_CANCELLED);
}

Static void
ehci_device_intr_close(struct usbd_pipe *pipe)
{
	ehci_softc_t *sc = EHCI_PIPE2SC(pipe);
	struct ehci_pipe *epipe = EHCI_PIPE2EPIPE(pipe);
	struct ehci_soft_islot *isp;

	KASSERT(mutex_owned(&sc->sc_lock));

	isp = &sc->sc_islots[epipe->sqh->islot];
	ehci_close_pipe(pipe, isp->sqh);
}

Static void
ehci_device_intr_done(struct usbd_xfer *xfer)
{
	ehci_softc_t *sc __diagused = EHCI_XFER2SC(xfer);
	struct ehci_pipe *epipe = EHCI_XFER2EPIPE(xfer);
	int isread, endpt;

	EHCIHIST_FUNC(); EHCIHIST_CALLED();

	DPRINTF("xfer=%#jx, actlen=%jd", (uintptr_t)xfer, xfer->ux_actlen, 0, 0);

	KASSERT(sc->sc_bus.ub_usepolling || mutex_owned(&sc->sc_lock));

	endpt = epipe->pipe.up_endpoint->ue_edesc->bEndpointAddress;
	isread = UE_GET_DIR(endpt) == UE_DIR_IN;
	usb_syncmem(&xfer->ux_dmabuf, 0, xfer->ux_length,
	    isread ? BUS_DMASYNC_POSTREAD : BUS_DMASYNC_POSTWRITE);
}

/************************/
Static int
ehci_device_fs_isoc_init(struct usbd_xfer *xfer)
{
	struct ehci_pipe *epipe = EHCI_PIPE2EPIPE(xfer->ux_pipe);
	struct usbd_device *dev = xfer->ux_pipe->up_dev;
	ehci_softc_t *sc = EHCI_XFER2SC(xfer);
	struct ehci_xfer *exfer = EHCI_XFER2EXFER(xfer);
	ehci_soft_sitd_t *sitd, *prev, *start, *stop;
	int i, k, frames;
	u_int huba, dir;
	int err;

	EHCIHIST_FUNC(); EHCIHIST_CALLED();

	start = NULL;
	sitd = NULL;

	DPRINTF("xfer %#jx len %jd flags %jd", (uintptr_t)xfer, xfer->ux_length,
	    xfer->ux_flags, 0);

	KASSERT(!(xfer->ux_rqflags & URQ_REQUEST));
	KASSERT(xfer->ux_nframes != 0);
	KASSERT(exfer->ex_isdone);

	exfer->ex_type = EX_FS_ISOC;
	/*
	 * Step 1: Allocate and initialize sitds.
	 */
	i = epipe->pipe.up_endpoint->ue_edesc->bInterval;
	if (i > 16 || i == 0) {
		/* Spec page 271 says intervals > 16 are invalid */
		DPRINTF("bInterval %jd invalid", i, 0, 0, 0);

		return EINVAL;
	}

	frames = xfer->ux_nframes;
	for (i = 0, prev = NULL; i < frames; i++, prev = sitd) {
		sitd = ehci_alloc_sitd(sc);
		if (sitd == NULL) {
			err = ENOMEM;
			goto fail;
		}

		if (prev)
			prev->xfer_next = sitd;
		else
			start = sitd;

		huba = dev->ud_myhsport->up_parent->ud_addr;

#if 0
		if (sc->sc_flags & EHCIF_FREESCALE) {
			// Set hub address to 0 if embedded TT is used.
			if (huba == sc->sc_addr)
				huba = 0;
		}
#endif

		k = epipe->pipe.up_endpoint->ue_edesc->bEndpointAddress;
		dir = UE_GET_DIR(k) ? 1 : 0;
		sitd->sitd.sitd_endp =
		    htole32(EHCI_SITD_SET_ENDPT(UE_GET_ADDR(k)) |
		    EHCI_SITD_SET_DADDR(dev->ud_addr) |
		    EHCI_SITD_SET_PORT(dev->ud_myhsport->up_portno) |
		    EHCI_SITD_SET_HUBA(huba) |
		    EHCI_SITD_SET_DIR(dir));

		sitd->sitd.sitd_back = htole32(EHCI_LINK_TERMINATE);
	} /* End of frame */

	sitd->sitd.sitd_trans |= htole32(EHCI_SITD_IOC);

	stop = sitd;
	stop->xfer_next = NULL;
	exfer->ex_sitdstart = start;
	exfer->ex_sitdend = stop;

	return 0;

fail:
	mutex_enter(&sc->sc_lock);
	ehci_soft_sitd_t *next;
	for (sitd = start; sitd; sitd = next) {
		next = sitd->xfer_next;
		ehci_free_sitd_locked(sc, sitd);
	}
	mutex_exit(&sc->sc_lock);

	return err;
}

Static void
ehci_device_fs_isoc_fini(struct usbd_xfer *xfer)
{
	ehci_softc_t *sc = EHCI_XFER2SC(xfer);
	struct ehci_xfer *ex = EHCI_XFER2EXFER(xfer);

	KASSERT(ex->ex_type == EX_FS_ISOC);

	ehci_free_sitd_chain(sc, ex->ex_sitdstart);
}

Static usbd_status
ehci_device_fs_isoc_transfer(struct usbd_xfer *xfer)
{
	ehci_softc_t *sc = EHCI_XFER2SC(xfer);
	usbd_status __diagused err;

	mutex_enter(&sc->sc_lock);
	err = usb_insert_transfer(xfer);
	mutex_exit(&sc->sc_lock);

	KASSERT(err == USBD_NORMAL_COMPLETION);

	struct ehci_pipe *epipe = EHCI_XFER2EPIPE(xfer);
	struct usbd_device *dev = xfer->ux_pipe->up_dev;
	struct ehci_xfer *exfer = EHCI_XFER2EXFER(xfer);
	ehci_soft_sitd_t *sitd;
	usb_dma_t *dma_buf;
	int i, j, k, frames;
	int offs, total_length;
	int frindex;
	u_int dir;

	EHCIHIST_FUNC(); EHCIHIST_CALLED();

	sitd = NULL;
	total_length = 0;


	DPRINTF("xfer %#jx len %jd flags %jd", (uintptr_t)xfer, xfer->ux_length,
	    xfer->ux_flags, 0);

	if (sc->sc_dying)
		return USBD_IOERROR;

	/*
	 * To avoid complication, don't allow a request right now that'll span
	 * the entire frame table. To within 4 frames, to allow some leeway
	 * on either side of where the hc currently is.
	 */
	if (epipe->pipe.up_endpoint->ue_edesc->bInterval *
			xfer->ux_nframes >= sc->sc_flsize - 4) {
		printf("ehci: isoc descriptor requested that spans the entire"
		    "frametable, too many frames\n");
		return USBD_INVAL;
	}

	KASSERT(xfer->ux_nframes != 0 && xfer->ux_frlengths);
	KASSERT(!(xfer->ux_rqflags & URQ_REQUEST));
	KASSERT(exfer->ex_isdone);
#ifdef DIAGNOSTIC
	exfer->ex_isdone = false;
#endif

>>>>>>> 598bd837
	/*
	 * Step 1: Initialize sitds.
	 */

	frames = xfer->ux_nframes;
	dma_buf = &xfer->ux_dmabuf;
	offs = 0;

	for (sitd = exfer->ex_sitdstart, i = 0; i < frames;
	    i++, sitd = sitd->xfer_next) {
		KASSERT(sitd != NULL);
		KASSERT(xfer->ux_frlengths[i] <= 0x3ff);

		sitd->sitd.sitd_trans = htole32(EHCI_SITD_ACTIVE |
		    EHCI_SITD_SET_LEN(xfer->ux_frlengths[i]));

		/* Set page0 index and offset - TP and T-offset are set below */
		sitd->sitd.sitd_buffer[0] = htole32(DMAADDR(dma_buf, offs));

		total_length += xfer->ux_frlengths[i];
		offs += xfer->ux_frlengths[i];

		sitd->sitd.sitd_buffer[1] =
		    htole32(EHCI_SITD_SET_BPTR(DMAADDR(dma_buf, offs - 1)));

		u_int huba __diagused = dev->ud_myhsport->up_parent->ud_addr;

#if 0
		if (sc->sc_flags & EHCIF_FREESCALE) {
			// Set hub address to 0 if embedded TT is used.
			if (huba == sc->sc_addr)
				huba = 0;
		}
#endif

		k = epipe->pipe.up_endpoint->ue_edesc->bEndpointAddress;
		dir = UE_GET_DIR(k) ? 1 : 0;
		KASSERT(sitd->sitd.sitd_endp == htole32(
		    EHCI_SITD_SET_ENDPT(UE_GET_ADDR(k)) |
		    EHCI_SITD_SET_DADDR(dev->ud_addr) |
		    EHCI_SITD_SET_PORT(dev->ud_myhsport->up_portno) |
		    EHCI_SITD_SET_HUBA(huba) |
		    EHCI_SITD_SET_DIR(dir)));
		KASSERT(sitd->sitd.sitd_back == htole32(EHCI_LINK_TERMINATE));

		uint8_t sa = 0;
		uint8_t sb = 0;
		u_int temp, tlen;

		if (dir == 0) {	/* OUT */
			temp = 0;
			tlen = xfer->ux_frlengths[i];
			if (tlen <= 188) {
				temp |= 1;	/* T-count = 1, TP = ALL */
				tlen = 1;
			} else {
				tlen += 187;
				tlen /= 188;
				temp |= tlen;	/* T-count = [1..6] */
				temp |= 8;	/* TP = Begin */
			}
			sitd->sitd.sitd_buffer[1] |= htole32(temp);

			tlen += sa;

			if (tlen >= 8) {
				sb = 0;
			} else {
				sb = (1 << tlen);
			}
<<<<<<< HEAD

			sa = (1 << sa);
			sa = (sb - sa) & 0x3F;
			sb = 0;
		} else {
			sb = (-(4 << sa)) & 0xFE;
			sa = (1 << sa) & 0x3F;
			sa = 0x01;
			sb = 0xfc;
		}

		sitd->sitd.sitd_sched = htole32(
		    EHCI_SITD_SET_SMASK(sa) |
		    EHCI_SITD_SET_CMASK(sb)
		    );

		usb_syncmem(&sitd->dma, sitd->offs, sizeof(ehci_sitd_t),
		    BUS_DMASYNC_PREWRITE | BUS_DMASYNC_PREREAD);
	} /* End of frame */

	sitd = exfer->ex_sitdend;
	sitd->sitd.sitd_trans |= htole32(EHCI_SITD_IOC);

	usb_syncmem(&sitd->dma, sitd->offs + offsetof(ehci_sitd_t, sitd_trans),
	    sizeof(sitd->sitd.sitd_trans),
	    BUS_DMASYNC_PREWRITE | BUS_DMASYNC_PREREAD);

	usb_syncmem(&exfer->ex_xfer.ux_dmabuf, 0, total_length,
	    BUS_DMASYNC_PREREAD | BUS_DMASYNC_PREWRITE);

	/*
	 * Part 2: Transfer descriptors have now been set up, now they must
	 * be scheduled into the periodic frame list. Erk. Not wanting to
	 * complicate matters, transfer is denied if the transfer spans
	 * more than the period frame list.
	 */

	mutex_enter(&sc->sc_lock);

	/* Start inserting frames */
	if (epipe->isoc.cur_xfers > 0) {
		frindex = epipe->isoc.next_frame;
	} else {
		frindex = EOREAD4(sc, EHCI_FRINDEX);
		frindex = frindex >> 3; /* Erase microframe index */
		frindex += 2;
	}

	if (frindex >= sc->sc_flsize)
		frindex &= (sc->sc_flsize - 1);

	/* Whats the frame interval? */
	i = epipe->pipe.up_endpoint->ue_edesc->bInterval;

	for (sitd = exfer->ex_sitdstart, j = 0; j < frames;
	    j++, sitd = sitd->xfer_next) {
		KASSERT(sitd);

		usb_syncmem(&sc->sc_fldma,
		    sizeof(ehci_link_t) * frindex,
		    sizeof(ehci_link_t),
		    BUS_DMASYNC_POSTWRITE | BUS_DMASYNC_POSTREAD);

=======

			sa = (1 << sa);
			sa = (sb - sa) & 0x3F;
			sb = 0;
		} else {
			sb = (-(4 << sa)) & 0xFE;
			sa = (1 << sa) & 0x3F;
			sa = 0x01;
			sb = 0xfc;
		}

		sitd->sitd.sitd_sched = htole32(
		    EHCI_SITD_SET_SMASK(sa) |
		    EHCI_SITD_SET_CMASK(sb)
		    );

		usb_syncmem(&sitd->dma, sitd->offs, sizeof(ehci_sitd_t),
		    BUS_DMASYNC_PREWRITE | BUS_DMASYNC_PREREAD);
	} /* End of frame */

	sitd = exfer->ex_sitdend;
	sitd->sitd.sitd_trans |= htole32(EHCI_SITD_IOC);

	usb_syncmem(&sitd->dma, sitd->offs + offsetof(ehci_sitd_t, sitd_trans),
	    sizeof(sitd->sitd.sitd_trans),
	    BUS_DMASYNC_PREWRITE | BUS_DMASYNC_PREREAD);

	usb_syncmem(&exfer->ex_xfer.ux_dmabuf, 0, total_length,
	    BUS_DMASYNC_PREREAD | BUS_DMASYNC_PREWRITE);

	/*
	 * Part 2: Transfer descriptors have now been set up, now they must
	 * be scheduled into the periodic frame list. Erk. Not wanting to
	 * complicate matters, transfer is denied if the transfer spans
	 * more than the period frame list.
	 */

	mutex_enter(&sc->sc_lock);

	/* Start inserting frames */
	if (epipe->isoc.cur_xfers > 0) {
		frindex = epipe->isoc.next_frame;
	} else {
		frindex = EOREAD4(sc, EHCI_FRINDEX);
		frindex = frindex >> 3; /* Erase microframe index */
		frindex += 2;
	}

	if (frindex >= sc->sc_flsize)
		frindex &= (sc->sc_flsize - 1);

	/* Whats the frame interval? */
	i = epipe->pipe.up_endpoint->ue_edesc->bInterval;

	for (sitd = exfer->ex_sitdstart, j = 0; j < frames;
	    j++, sitd = sitd->xfer_next) {
		KASSERT(sitd);

		usb_syncmem(&sc->sc_fldma,
		    sizeof(ehci_link_t) * frindex,
		    sizeof(ehci_link_t),
		    BUS_DMASYNC_POSTWRITE | BUS_DMASYNC_POSTREAD);

>>>>>>> 598bd837
		sitd->sitd.sitd_next = sc->sc_flist[frindex];
		if (sitd->sitd.sitd_next == 0)
			/*
			 * FIXME: frindex table gets initialized to NULL
			 * or EHCI_NULL?
			 */
			sitd->sitd.sitd_next = EHCI_NULL;

		usb_syncmem(&sitd->dma,
		    sitd->offs + offsetof(ehci_sitd_t, sitd_next),
		    sizeof(ehci_sitd_t),
		    BUS_DMASYNC_PREWRITE | BUS_DMASYNC_PREREAD);

		sc->sc_flist[frindex] =
		    htole32(EHCI_LINK_SITD | sitd->physaddr);

		usb_syncmem(&sc->sc_fldma,
		    sizeof(ehci_link_t) * frindex,
		    sizeof(ehci_link_t),
		    BUS_DMASYNC_PREWRITE | BUS_DMASYNC_PREREAD);

		sitd->frame_list.next = sc->sc_softsitds[frindex];
		sc->sc_softsitds[frindex] = sitd;
		if (sitd->frame_list.next != NULL)
			sitd->frame_list.next->frame_list.prev = sitd;
		sitd->slot = frindex;
		sitd->frame_list.prev = NULL;

		frindex += i;
		if (frindex >= sc->sc_flsize)
			frindex -= sc->sc_flsize;
	}

	epipe->isoc.cur_xfers++;
	epipe->isoc.next_frame = frindex;

	ehci_add_intr_list(sc, exfer);
	xfer->ux_status = USBD_IN_PROGRESS;
	mutex_exit(&sc->sc_lock);

	return USBD_IN_PROGRESS;
}

Static void
ehci_device_fs_isoc_abort(struct usbd_xfer *xfer)
{
	EHCIHIST_FUNC(); EHCIHIST_CALLED();

	DPRINTF("xfer = %#jx", (uintptr_t)xfer, 0, 0, 0);
	ehci_abort_isoc_xfer(xfer, USBD_CANCELLED);
}

Static void
ehci_device_fs_isoc_close(struct usbd_pipe *pipe)
{
	EHCIHIST_FUNC(); EHCIHIST_CALLED();

	DPRINTF("nothing in the pipe to free?", 0, 0, 0, 0);
}

Static void
ehci_device_fs_isoc_done(struct usbd_xfer *xfer)
{
	struct ehci_xfer *exfer = EHCI_XFER2EXFER(xfer);
	ehci_softc_t *sc = EHCI_XFER2SC(xfer);
	struct ehci_pipe *epipe = EHCI_XFER2EPIPE(xfer);

	KASSERT(mutex_owned(&sc->sc_lock));

	epipe->isoc.cur_xfers--;
	ehci_remove_sitd_chain(sc, exfer->ex_itdstart);

	usb_syncmem(&xfer->ux_dmabuf, 0, xfer->ux_length,
	    BUS_DMASYNC_POSTWRITE | BUS_DMASYNC_POSTREAD);
}


/************************/


Static int
ehci_device_isoc_init(struct usbd_xfer *xfer)
{
	ehci_softc_t *sc = EHCI_XFER2SC(xfer);
	struct ehci_pipe *epipe = EHCI_XFER2EPIPE(xfer);
	struct ehci_xfer *exfer = EHCI_XFER2EXFER(xfer);
	ehci_soft_itd_t *itd, *prev, *start, *stop;
	int i, j, k;
	int frames, ufrperframe;
	int err;

	EHCIHIST_FUNC(); EHCIHIST_CALLED();

	start = NULL;
	prev = NULL;
	itd = NULL;

	KASSERT(xfer->ux_nframes != 0);
	KASSERT(!(xfer->ux_rqflags & URQ_REQUEST));
	KASSERT(exfer->ex_isdone);

	exfer->ex_type = EX_ISOC;

	/*
	 * Step 1: Allocate and initialize itds, how many do we need?
	 * One per transfer if interval >= 8 microframes, less if we use
	 * multiple microframes per frame.
	 */
	i = epipe->pipe.up_endpoint->ue_edesc->bInterval;
	if (i > 16 || i == 0) {
		/* Spec page 271 says intervals > 16 are invalid */
		DPRINTF("bInterval %jd invalid", i, 0, 0, 0);
		return USBD_INVAL;
	}

<<<<<<< HEAD
	ufrperframe = max(1, USB_UFRAMES_PER_FRAME / (1 << (i - 1)));
=======
	ufrperframe = uimax(1, USB_UFRAMES_PER_FRAME / (1 << (i - 1)));
>>>>>>> 598bd837
	frames = (xfer->ux_nframes + (ufrperframe - 1)) / ufrperframe;

	for (i = 0, prev = NULL; i < frames; i++, prev = itd) {
		itd = ehci_alloc_itd(sc);
		if (itd == NULL) {
			err = ENOMEM;
			goto fail;
		}

		if (prev != NULL) {
			/* Maybe not as it's updated by the scheduling? */
			prev->itd.itd_next =
			    htole32(itd->physaddr | EHCI_LINK_ITD);

			prev->xfer_next = itd;
		} else {
			start = itd;
		}

		/*
		 * Other special values
		 */
		k = epipe->pipe.up_endpoint->ue_edesc->bEndpointAddress;
		itd->itd.itd_bufr[0] = htole32(
		    EHCI_ITD_SET_EP(UE_GET_ADDR(k)) |
		    EHCI_ITD_SET_DADDR(epipe->pipe.up_dev->ud_addr));

		k = (UE_GET_DIR(epipe->pipe.up_endpoint->ue_edesc->bEndpointAddress))
		    ? 1 : 0;
		j = UGETW(epipe->pipe.up_endpoint->ue_edesc->wMaxPacketSize);
		itd->itd.itd_bufr[1] |= htole32(
		    EHCI_ITD_SET_DIR(k) |
		    EHCI_ITD_SET_MAXPKT(UE_GET_SIZE(j)));

		/* FIXME: handle invalid trans - should be done in openpipe */
		itd->itd.itd_bufr[2] |=
		    htole32(EHCI_ITD_SET_MULTI(UE_GET_TRANS(j)+1));
	} /* End of frame */

	stop = itd;
	stop->xfer_next = NULL;

	exfer->ex_itdstart = start;
	exfer->ex_itdend = stop;

	return 0;
fail:
	mutex_enter(&sc->sc_lock);
	ehci_soft_itd_t *next;
	for (itd = start; itd; itd = next) {
		next = itd->xfer_next;
		ehci_free_itd_locked(sc, itd);
	}
	mutex_exit(&sc->sc_lock);

	return err;

}

Static void
ehci_device_isoc_fini(struct usbd_xfer *xfer)
{
	ehci_softc_t *sc = EHCI_XFER2SC(xfer);
	struct ehci_xfer *ex = EHCI_XFER2EXFER(xfer);

	KASSERT(ex->ex_type == EX_ISOC);

	ehci_free_itd_chain(sc, ex->ex_itdstart);
}

Static usbd_status
ehci_device_isoc_transfer(struct usbd_xfer *xfer)
{
	ehci_softc_t *sc = EHCI_XFER2SC(xfer);
	usbd_status __diagused err;

	mutex_enter(&sc->sc_lock);
	err = usb_insert_transfer(xfer);
	mutex_exit(&sc->sc_lock);

	KASSERT(err == USBD_NORMAL_COMPLETION);

	struct ehci_pipe *epipe = EHCI_XFER2EPIPE(xfer);
	struct ehci_xfer *exfer = EHCI_XFER2EXFER(xfer);
	ehci_soft_itd_t *itd, *prev;
	usb_dma_t *dma_buf;
	int i, j;
	int frames, uframes, ufrperframe;
	int trans_count, offs, total_length;
	int frindex;

	EHCIHIST_FUNC(); EHCIHIST_CALLED();

	prev = NULL;
	itd = NULL;
	trans_count = 0;
	total_length = 0;

	DPRINTF("xfer %#jx flags %jd", (uintptr_t)xfer, xfer->ux_flags, 0, 0);

	if (sc->sc_dying)
		return USBD_IOERROR;

	/*
	 * To avoid complication, don't allow a request right now that'll span
	 * the entire frame table. To within 4 frames, to allow some leeway
	 * on either side of where the hc currently is.
	 */
	if ((1 << (epipe->pipe.up_endpoint->ue_edesc->bInterval)) *
			xfer->ux_nframes >= (sc->sc_flsize - 4) * 8) {
		DPRINTF(
		    "isoc descriptor spans entire frametable", 0, 0, 0, 0);
		printf("ehci: isoc descriptor requested that spans the entire frametable, too many frames\n");
		return USBD_INVAL;
	}

	KASSERT(xfer->ux_nframes != 0 && xfer->ux_frlengths);
	KASSERT(!(xfer->ux_rqflags & URQ_REQUEST));
	KASSERT(exfer->ex_isdone);
#ifdef DIAGNOSTIC
	exfer->ex_isdone = false;
#endif

	/*
	 * Step 1: Re-Initialize itds
	 */

	i = epipe->pipe.up_endpoint->ue_edesc->bInterval;
	if (i > 16 || i == 0) {
		/* Spec page 271 says intervals > 16 are invalid */
		DPRINTF("bInterval %jd invalid", i, 0, 0, 0);
		return USBD_INVAL;
	}

<<<<<<< HEAD
	ufrperframe = max(1, USB_UFRAMES_PER_FRAME / (1 << (i - 1)));
=======
	ufrperframe = uimax(1, USB_UFRAMES_PER_FRAME / (1 << (i - 1)));
>>>>>>> 598bd837
	frames = (xfer->ux_nframes + (ufrperframe - 1)) / ufrperframe;
	uframes = USB_UFRAMES_PER_FRAME / ufrperframe;

	if (frames == 0) {
		DPRINTF("frames == 0", 0, 0, 0, 0);
		return USBD_INVAL;
	}

	dma_buf = &xfer->ux_dmabuf;
	offs = 0;

	itd = exfer->ex_itdstart;
	for (i = 0; i < frames; i++, itd = itd->xfer_next) {
		int froffs = offs;

		if (prev != NULL) {
			prev->itd.itd_next =
			    htole32(itd->physaddr | EHCI_LINK_ITD);
			usb_syncmem(&prev->dma,
			    prev->offs + offsetof(ehci_itd_t, itd_next),
			    sizeof(prev->itd.itd_next), BUS_DMASYNC_POSTWRITE);
			prev->xfer_next = itd;
		}

		/*
		 * Step 1.5, initialize uframes
		 */
		for (j = 0; j < EHCI_ITD_NUFRAMES; j += uframes) {
			/* Calculate which page in the list this starts in */
			int addr = DMAADDR(dma_buf, froffs);
			addr = EHCI_PAGE_OFFSET(addr);
			addr += (offs - froffs);
			addr = EHCI_PAGE(addr);
			addr /= EHCI_PAGE_SIZE;

			/*
			 * This gets the initial offset into the first page,
			 * looks how far further along the current uframe
			 * offset is. Works out how many pages that is.
			 */

			itd->itd.itd_ctl[j] = htole32 ( EHCI_ITD_ACTIVE |
			    EHCI_ITD_SET_LEN(xfer->ux_frlengths[trans_count]) |
			    EHCI_ITD_SET_PG(addr) |
			    EHCI_ITD_SET_OFFS(EHCI_PAGE_OFFSET(DMAADDR(dma_buf,offs))));

			total_length += xfer->ux_frlengths[trans_count];
			offs += xfer->ux_frlengths[trans_count];
			trans_count++;

			if (trans_count >= xfer->ux_nframes) { /*Set IOC*/
				itd->itd.itd_ctl[j] |= htole32(EHCI_ITD_IOC);
				break;
			}
		}

		/*
		 * Step 1.75, set buffer pointers. To simplify matters, all
		 * pointers are filled out for the next 7 hardware pages in
		 * the dma block, so no need to worry what pages to cover
		 * and what to not.
		 */

		for (j = 0; j < EHCI_ITD_NBUFFERS; j++) {
			/*
			 * Don't try to lookup a page that's past the end
			 * of buffer
			 */
			int page_offs = EHCI_PAGE(froffs + (EHCI_PAGE_SIZE * j));
			if (page_offs >= dma_buf->udma_block->size)
				break;

			uint64_t page = DMAADDR(dma_buf, page_offs);
			page = EHCI_PAGE(page);
			itd->itd.itd_bufr[j] = htole32(EHCI_ITD_SET_BPTR(page));
			itd->itd.itd_bufr_hi[j] = htole32(page >> 32);
		}
		/*
		 * Other special values
		 */

		int k = epipe->pipe.up_endpoint->ue_edesc->bEndpointAddress;
		itd->itd.itd_bufr[0] |= htole32(EHCI_ITD_SET_EP(UE_GET_ADDR(k)) |
		    EHCI_ITD_SET_DADDR(epipe->pipe.up_dev->ud_addr));

		k = (UE_GET_DIR(epipe->pipe.up_endpoint->ue_edesc->bEndpointAddress))
		    ? 1 : 0;
		j = UGETW(epipe->pipe.up_endpoint->ue_edesc->wMaxPacketSize);
		itd->itd.itd_bufr[1] |= htole32(EHCI_ITD_SET_DIR(k) |
		    EHCI_ITD_SET_MAXPKT(UE_GET_SIZE(j)));

		/* FIXME: handle invalid trans */
		itd->itd.itd_bufr[2] |=
		    htole32(EHCI_ITD_SET_MULTI(UE_GET_TRANS(j)+1));

		usb_syncmem(&itd->dma, itd->offs, sizeof(ehci_itd_t),
		    BUS_DMASYNC_PREWRITE | BUS_DMASYNC_PREREAD);

		prev = itd;
	} /* End of frame */

	usb_syncmem(&exfer->ex_xfer.ux_dmabuf, 0, total_length,
	    BUS_DMASYNC_PREREAD | BUS_DMASYNC_PREWRITE);

	/*
	 * Part 2: Transfer descriptors have now been set up, now they must
	 * be scheduled into the period frame list. Erk. Not wanting to
	 * complicate matters, transfer is denied if the transfer spans
	 * more than the period frame list.
	 */

	mutex_enter(&sc->sc_lock);

	/* Start inserting frames */
	if (epipe->isoc.cur_xfers > 0) {
		frindex = epipe->isoc.next_frame;
	} else {
		frindex = EOREAD4(sc, EHCI_FRINDEX);
		frindex = frindex >> 3; /* Erase microframe index */
		frindex += 2;
	}

	if (frindex >= sc->sc_flsize)
		frindex &= (sc->sc_flsize - 1);

	/* What's the frame interval? */
	i = (1 << (epipe->pipe.up_endpoint->ue_edesc->bInterval - 1));
	if (i / USB_UFRAMES_PER_FRAME == 0)
		i = 1;
	else
		i /= USB_UFRAMES_PER_FRAME;

	itd = exfer->ex_itdstart;
	for (j = 0; j < frames; j++) {
		KASSERTMSG(itd != NULL, "frame %d\n", j);

		usb_syncmem(&sc->sc_fldma,
		    sizeof(ehci_link_t) * frindex,
		    sizeof(ehci_link_t),
		    BUS_DMASYNC_POSTWRITE | BUS_DMASYNC_POSTREAD);

		itd->itd.itd_next = sc->sc_flist[frindex];
		if (itd->itd.itd_next == 0)
			/*
			 * FIXME: frindex table gets initialized to NULL
			 * or EHCI_NULL?
			 */
			itd->itd.itd_next = EHCI_NULL;

		usb_syncmem(&itd->dma,
		    itd->offs + offsetof(ehci_itd_t, itd_next),
		    sizeof(itd->itd.itd_next),
		    BUS_DMASYNC_PREWRITE | BUS_DMASYNC_PREREAD);

		sc->sc_flist[frindex] = htole32(EHCI_LINK_ITD | itd->physaddr);

		usb_syncmem(&sc->sc_fldma,
		    sizeof(ehci_link_t) * frindex,
		    sizeof(ehci_link_t),
		    BUS_DMASYNC_PREWRITE | BUS_DMASYNC_PREREAD);

		itd->frame_list.next = sc->sc_softitds[frindex];
		sc->sc_softitds[frindex] = itd;
		if (itd->frame_list.next != NULL)
			itd->frame_list.next->frame_list.prev = itd;
		itd->slot = frindex;
		itd->frame_list.prev = NULL;

		frindex += i;
		if (frindex >= sc->sc_flsize)
			frindex -= sc->sc_flsize;

		itd = itd->xfer_next;
	}

	epipe->isoc.cur_xfers++;
	epipe->isoc.next_frame = frindex;

	ehci_add_intr_list(sc, exfer);
	xfer->ux_status = USBD_IN_PROGRESS;
	mutex_exit(&sc->sc_lock);

	return USBD_IN_PROGRESS;
}

Static void
ehci_device_isoc_abort(struct usbd_xfer *xfer)
{
	EHCIHIST_FUNC(); EHCIHIST_CALLED();

	DPRINTF("xfer = %#jx", (uintptr_t)xfer, 0, 0, 0);
	ehci_abort_isoc_xfer(xfer, USBD_CANCELLED);
}

Static void
ehci_device_isoc_close(struct usbd_pipe *pipe)
{
	EHCIHIST_FUNC(); EHCIHIST_CALLED();

	DPRINTF("nothing in the pipe to free?", 0, 0, 0, 0);
}

Static void
ehci_device_isoc_done(struct usbd_xfer *xfer)
{
	struct ehci_xfer *exfer = EHCI_XFER2EXFER(xfer);
	ehci_softc_t *sc = EHCI_XFER2SC(xfer);
	struct ehci_pipe *epipe = EHCI_XFER2EPIPE(xfer);

	KASSERT(mutex_owned(&sc->sc_lock));

	epipe->isoc.cur_xfers--;
	ehci_remove_itd_chain(sc, exfer->ex_sitdstart);
	usb_syncmem(&xfer->ux_dmabuf, 0, xfer->ux_length,
	    BUS_DMASYNC_POSTWRITE | BUS_DMASYNC_POSTREAD);
}<|MERGE_RESOLUTION|>--- conflicted
+++ resolved
@@ -1,8 +1,4 @@
-<<<<<<< HEAD
-/*	$NetBSD: ehci.c,v 1.261 2018/08/09 18:17:39 jakllsch Exp $ */
-=======
 /*	$NetBSD: ehci.c,v 1.262 2018/09/03 16:29:33 riastradh Exp $ */
->>>>>>> 598bd837
 
 /*
  * Copyright (c) 2004-2012 The NetBSD Foundation, Inc.
@@ -57,11 +53,7 @@
  */
 
 #include <sys/cdefs.h>
-<<<<<<< HEAD
-__KERNEL_RCSID(0, "$NetBSD: ehci.c,v 1.261 2018/08/09 18:17:39 jakllsch Exp $");
-=======
 __KERNEL_RCSID(0, "$NetBSD: ehci.c,v 1.262 2018/09/03 16:29:33 riastradh Exp $");
->>>>>>> 598bd837
 
 #include "ohci.h"
 #include "uhci.h"
@@ -790,11 +782,7 @@
 	}
 
 	p = xfer->ux_buf;
-<<<<<<< HEAD
-	m = min(sc->sc_noport, xfer->ux_length * 8 - 1);
-=======
 	m = uimin(sc->sc_noport, xfer->ux_length * 8 - 1);
->>>>>>> 598bd837
 	memset(p, 0, xfer->ux_length);
 	for (i = 1; i <= m; i++) {
 		/* Pick out CHANGE bits from the status reg. */
@@ -1106,11 +1094,7 @@
 #endif
 
 		i = xfer->ux_pipe->up_endpoint->ue_edesc->bInterval;
-<<<<<<< HEAD
-		uframes = min(1 << (i - 1), USB_UFRAMES_PER_FRAME);
-=======
 		uframes = uimin(1 << (i - 1), USB_UFRAMES_PER_FRAME);
->>>>>>> 598bd837
 
 		for (itd = ex->ex_itdstart; itd != NULL; itd = itd->xfer_next) {
 			usb_syncmem(&itd->dma,
@@ -2433,11 +2417,7 @@
 		if ((value & 0xff) != 0) {
 			return -1;
 		}
-<<<<<<< HEAD
-		totlen = min(buflen, sizeof(hubd));
-=======
 		totlen = uimin(buflen, sizeof(hubd));
->>>>>>> 598bd837
 		memcpy(&hubd, buf, totlen);
 		hubd.bNbrPorts = sc->sc_noport;
 		v = EOREAD4(sc, EHCI_HCSPARAMS);
@@ -2449,11 +2429,7 @@
 		for (i = 0, l = sc->sc_noport; l > 0; i++, l -= 8, v >>= 8)
 			hubd.DeviceRemovable[i++] = 0; /* XXX can't find out? */
 		hubd.bDescLength = USB_HUB_DESCRIPTOR_SIZE + i;
-<<<<<<< HEAD
-		totlen = min(totlen, hubd.bDescLength);
-=======
 		totlen = uimin(totlen, hubd.bDescLength);
->>>>>>> 598bd837
 		memcpy(buf, &hubd, totlen);
 		break;
 	case C(UR_GET_STATUS, UT_READ_CLASS_DEVICE):
@@ -2499,11 +2475,7 @@
 		if (v & EHCI_PS_OCC)	i |= UPS_C_OVERCURRENT_INDICATOR;
 		if (sc->sc_isreset[index]) i |= UPS_C_PORT_RESET;
 		USETW(ps.wPortChange, i);
-<<<<<<< HEAD
-		totlen = min(len, sizeof(ps));
-=======
 		totlen = uimin(len, sizeof(ps));
->>>>>>> 598bd837
 		memcpy(buf, &ps, totlen);
 		break;
 	case C(UR_SET_DESCRIPTOR, UT_WRITE_CLASS_DEVICE):
@@ -3692,7 +3664,6 @@
 	if (xfer->ux_timeout && !sc->sc_bus.ub_usepolling) {
 		callout_reset(&xfer->ux_callout, mstohz(xfer->ux_timeout),
 		    ehci_timeout, xfer);
-<<<<<<< HEAD
 	}
 	ehci_add_intr_list(sc, exfer);
 	xfer->ux_status = USBD_IN_PROGRESS;
@@ -4330,645 +4301,6 @@
 	exfer->ex_isdone = false;
 #endif
 
-=======
-	}
-	ehci_add_intr_list(sc, exfer);
-	xfer->ux_status = USBD_IN_PROGRESS;
-	mutex_exit(&sc->sc_lock);
-
-#if 0
-#ifdef EHCI_DEBUG
-	DPRINTFN(10, "status=%jx, dump:", EOREAD4(sc, EHCI_USBSTS), 0, 0, 0);
-//	delay(10000);
-	ehci_dump_regs(sc);
-	ehci_dump_sqh(sc->sc_async_head);
-	ehci_dump_sqh(sqh);
-	ehci_dump_sqtds(setup);
-#endif
-#endif
-
-	return USBD_IN_PROGRESS;
-}
-
-Static void
-ehci_device_ctrl_done(struct usbd_xfer *xfer)
-{
-	ehci_softc_t *sc __diagused = EHCI_XFER2SC(xfer);
-	struct ehci_pipe *epipe = EHCI_XFER2EPIPE(xfer);
-	usb_device_request_t *req = &xfer->ux_request;
-	int len = UGETW(req->wLength);
-	int rd = req->bmRequestType & UT_READ;
-
-	EHCIHIST_FUNC(); EHCIHIST_CALLED();
-	DPRINTF("xfer=%#jx", (uintptr_t)xfer, 0, 0, 0);
-
-	KASSERT(sc->sc_bus.ub_usepolling || mutex_owned(&sc->sc_lock));
-	KASSERT(xfer->ux_rqflags & URQ_REQUEST);
-
-	usb_syncmem(&epipe->ctrl.reqdma, 0, sizeof(*req),
-	    BUS_DMASYNC_POSTWRITE);
-	if (len)
-		usb_syncmem(&xfer->ux_dmabuf, 0, len,
-		    rd ? BUS_DMASYNC_POSTREAD : BUS_DMASYNC_POSTWRITE);
-
-	DPRINTF("length=%jd", xfer->ux_actlen, 0, 0, 0);
-}
-
-/* Abort a device control request. */
-Static void
-ehci_device_ctrl_abort(struct usbd_xfer *xfer)
-{
-	EHCIHIST_FUNC(); EHCIHIST_CALLED();
-
-	DPRINTF("xfer=%#jx", (uintptr_t)xfer, 0, 0, 0);
-	ehci_abort_xfer(xfer, USBD_CANCELLED);
-}
-
-/* Close a device control pipe. */
-Static void
-ehci_device_ctrl_close(struct usbd_pipe *pipe)
-{
-	ehci_softc_t *sc = EHCI_PIPE2SC(pipe);
-	/*struct ehci_pipe *epipe = EHCI_PIPE2EPIPE(pipe);*/
-
-	EHCIHIST_FUNC(); EHCIHIST_CALLED();
-
-	KASSERT(mutex_owned(&sc->sc_lock));
-
-	DPRINTF("pipe=%#jx", (uintptr_t)pipe, 0, 0, 0);
-
-	ehci_close_pipe(pipe, sc->sc_async_head);
-}
-
-/*
- * Some EHCI chips from VIA seem to trigger interrupts before writing back the
- * qTD status, or miss signalling occasionally under heavy load.  If the host
- * machine is too fast, we we can miss transaction completion - when we scan
- * the active list the transaction still seems to be active.  This generally
- * exhibits itself as a umass stall that never recovers.
- *
- * We work around this behaviour by setting up this callback after any softintr
- * that completes with transactions still pending, giving us another chance to
- * check for completion after the writeback has taken place.
- */
-Static void
-ehci_intrlist_timeout(void *arg)
-{
-	ehci_softc_t *sc = arg;
-
-	EHCIHIST_FUNC(); EHCIHIST_CALLED();
-
-	usb_schedsoftintr(&sc->sc_bus);
-}
-
-/************************/
-
-Static int
-ehci_device_bulk_init(struct usbd_xfer *xfer)
-{
-	ehci_softc_t *sc = EHCI_XFER2SC(xfer);
-	struct ehci_xfer *exfer = EHCI_XFER2EXFER(xfer);
-	usb_endpoint_descriptor_t *ed = xfer->ux_pipe->up_endpoint->ue_edesc;
-	int endpt = ed->bEndpointAddress;
-	int isread = UE_GET_DIR(endpt) == UE_DIR_IN;
-	int len = xfer->ux_bufsize;
-	int err = 0;
-
-	exfer->ex_type = EX_BULK;
-	exfer->ex_nsqtd = 0;
-	err = ehci_alloc_sqtd_chain(sc, xfer, len, isread,
-	    &exfer->ex_sqtdstart);
-
-	return err;
-}
-
-Static void
-ehci_device_bulk_fini(struct usbd_xfer *xfer)
-{
-	ehci_softc_t *sc = EHCI_XFER2SC(xfer);
-	struct ehci_xfer *ex = EHCI_XFER2EXFER(xfer);
-
-	KASSERT(ex->ex_type == EX_BULK);
-
-	ehci_free_sqtds(sc, ex);
-	if (ex->ex_nsqtd)
-		kmem_free(ex->ex_sqtds, sizeof(ehci_soft_qtd_t *) * ex->ex_nsqtd);
-}
-
-Static usbd_status
-ehci_device_bulk_transfer(struct usbd_xfer *xfer)
-{
-	ehci_softc_t *sc = EHCI_XFER2SC(xfer);
-	usbd_status err;
-
-	/* Insert last in queue. */
-	mutex_enter(&sc->sc_lock);
-	err = usb_insert_transfer(xfer);
-	mutex_exit(&sc->sc_lock);
-	if (err)
-		return err;
-
-	/* Pipe isn't running, start first */
-	return ehci_device_bulk_start(SIMPLEQ_FIRST(&xfer->ux_pipe->up_queue));
-}
-
-Static usbd_status
-ehci_device_bulk_start(struct usbd_xfer *xfer)
-{
-	struct ehci_pipe *epipe = EHCI_XFER2EPIPE(xfer);
-	struct ehci_xfer *exfer = EHCI_XFER2EXFER(xfer);
-	ehci_softc_t *sc = EHCI_XFER2SC(xfer);
-	ehci_soft_qh_t *sqh;
-	ehci_soft_qtd_t *end;
-	int len, isread, endpt;
-
-	EHCIHIST_FUNC(); EHCIHIST_CALLED();
-
-	DPRINTF("xfer=%#jx len=%jd flags=%jd", (uintptr_t)xfer, xfer->ux_length,
-	    xfer->ux_flags, 0);
-
-	if (sc->sc_dying)
-		return USBD_IOERROR;
-
-	KASSERT(!(xfer->ux_rqflags & URQ_REQUEST));
-	KASSERT(xfer->ux_length <= xfer->ux_bufsize);
-
-	len = xfer->ux_length;
-	endpt = epipe->pipe.up_endpoint->ue_edesc->bEndpointAddress;
-	isread = UE_GET_DIR(endpt) == UE_DIR_IN;
-	sqh = epipe->sqh;
-
-	KASSERT(exfer->ex_isdone);
-#ifdef DIAGNOSTIC
-	exfer->ex_isdone = false;
-#endif
-
-	/* Take lock here to protect nexttoggle */
-	mutex_enter(&sc->sc_lock);
-
-	ehci_reset_sqtd_chain(sc, xfer, len, isread, &epipe->nexttoggle, &end);
-
-	exfer->ex_sqtdend = end;
-	end->qtd.qtd_status |= htole32(EHCI_QTD_IOC);
-	usb_syncmem(&end->dma, end->offs, sizeof(end->qtd),
-	    BUS_DMASYNC_PREWRITE | BUS_DMASYNC_PREREAD);
-
-#ifdef EHCI_DEBUG
-	DPRINTFN(5, "--- dump start ---", 0, 0, 0, 0);
-	ehci_dump_sqh(sqh);
-	ehci_dump_sqtds(exfer->ex_sqtdstart);
-	DPRINTFN(5, "--- dump end ---", 0, 0, 0, 0);
-#endif
-
-	usb_syncmem(&xfer->ux_dmabuf, 0, xfer->ux_length,
-	    isread ? BUS_DMASYNC_PREREAD : BUS_DMASYNC_PREWRITE);
-
-	/* also does usb_syncmem(sqh) */
-	ehci_set_qh_qtd(sqh, exfer->ex_sqtdstart);
-	if (xfer->ux_timeout && !sc->sc_bus.ub_usepolling) {
-		callout_reset(&xfer->ux_callout, mstohz(xfer->ux_timeout),
-		    ehci_timeout, xfer);
-	}
-	ehci_add_intr_list(sc, exfer);
-	xfer->ux_status = USBD_IN_PROGRESS;
-	mutex_exit(&sc->sc_lock);
-
-#if 0
-#ifdef EHCI_DEBUG
-	DPRINTFN(5, "data(2)", 0, 0, 0, 0);
-//	delay(10000);
-	DPRINTFN(5, "data(3)", 0, 0, 0, 0);
-	ehci_dump_regs(sc);
-#if 0
-	printf("async_head:\n");
-	ehci_dump_sqh(sc->sc_async_head);
-#endif
-	DPRINTF("sqh:", 0, 0, 0, 0);
-	ehci_dump_sqh(sqh);
-	ehci_dump_sqtds(exfer->ex_sqtdstart);
-#endif
-#endif
-
-	return USBD_IN_PROGRESS;
-}
-
-Static void
-ehci_device_bulk_abort(struct usbd_xfer *xfer)
-{
-	EHCIHIST_FUNC(); EHCIHIST_CALLED();
-
-	DPRINTF("xfer %#jx", (uintptr_t)xfer, 0, 0, 0);
-	ehci_abort_xfer(xfer, USBD_CANCELLED);
-}
-
-/*
- * Close a device bulk pipe.
- */
-Static void
-ehci_device_bulk_close(struct usbd_pipe *pipe)
-{
-	ehci_softc_t *sc = EHCI_PIPE2SC(pipe);
-	struct ehci_pipe *epipe = EHCI_PIPE2EPIPE(pipe);
-
-	EHCIHIST_FUNC(); EHCIHIST_CALLED();
-
-	KASSERT(mutex_owned(&sc->sc_lock));
-
-	DPRINTF("pipe=%#jx", (uintptr_t)pipe, 0, 0, 0);
-	pipe->up_endpoint->ue_toggle = epipe->nexttoggle;
-	ehci_close_pipe(pipe, sc->sc_async_head);
-}
-
-Static void
-ehci_device_bulk_done(struct usbd_xfer *xfer)
-{
-	ehci_softc_t *sc __diagused = EHCI_XFER2SC(xfer);
-	struct ehci_pipe *epipe = EHCI_XFER2EPIPE(xfer);
-	int endpt = epipe->pipe.up_endpoint->ue_edesc->bEndpointAddress;
-	int rd = UE_GET_DIR(endpt) == UE_DIR_IN;
-
-	EHCIHIST_FUNC(); EHCIHIST_CALLED();
-
-	DPRINTF("xfer=%#jx, actlen=%jd", (uintptr_t)xfer, xfer->ux_actlen, 0, 0);
-
-	KASSERT(sc->sc_bus.ub_usepolling || mutex_owned(&sc->sc_lock));
-
-	usb_syncmem(&xfer->ux_dmabuf, 0, xfer->ux_length,
-	    rd ? BUS_DMASYNC_POSTREAD : BUS_DMASYNC_POSTWRITE);
-
-	DPRINTF("length=%jd", xfer->ux_actlen, 0, 0, 0);
-}
-
-/************************/
-
-Static usbd_status
-ehci_device_setintr(ehci_softc_t *sc, ehci_soft_qh_t *sqh, int ival)
-{
-	struct ehci_soft_islot *isp;
-	int islot, lev;
-
-	/* Find a poll rate that is large enough. */
-	for (lev = EHCI_IPOLLRATES - 1; lev > 0; lev--)
-		if (EHCI_ILEV_IVAL(lev) <= ival)
-			break;
-
-	/* Pick an interrupt slot at the right level. */
-	/* XXX could do better than picking at random */
-	sc->sc_rand = (sc->sc_rand + 191) % sc->sc_flsize;
-	islot = EHCI_IQHIDX(lev, sc->sc_rand);
-
-	sqh->islot = islot;
-	isp = &sc->sc_islots[islot];
-	mutex_enter(&sc->sc_lock);
-	ehci_add_qh(sc, sqh, isp->sqh);
-	mutex_exit(&sc->sc_lock);
-
-	return USBD_NORMAL_COMPLETION;
-}
-
-
-Static int
-ehci_device_intr_init(struct usbd_xfer *xfer)
-{
-	struct ehci_xfer *exfer = EHCI_XFER2EXFER(xfer);
-	ehci_softc_t *sc = EHCI_XFER2SC(xfer);
-	usb_endpoint_descriptor_t *ed = xfer->ux_pipe->up_endpoint->ue_edesc;
-	int endpt = ed->bEndpointAddress;
-	int isread = UE_GET_DIR(endpt) == UE_DIR_IN;
-	int len = xfer->ux_bufsize;
-	int err;
-
-	EHCIHIST_FUNC(); EHCIHIST_CALLED();
-
-	DPRINTF("xfer=%#jx len=%jd flags=%jd", (uintptr_t)xfer, xfer->ux_length,
-	    xfer->ux_flags, 0);
-
-	KASSERT(!(xfer->ux_rqflags & URQ_REQUEST));
-	KASSERT(len != 0);
-
-	exfer->ex_type = EX_INTR;
-	exfer->ex_nsqtd = 0;
-	err = ehci_alloc_sqtd_chain(sc, xfer, len, isread,
-	    &exfer->ex_sqtdstart);
-
-	return err;
-}
-
-Static void
-ehci_device_intr_fini(struct usbd_xfer *xfer)
-{
-	ehci_softc_t *sc = EHCI_XFER2SC(xfer);
-	struct ehci_xfer *ex = EHCI_XFER2EXFER(xfer);
-
-	KASSERT(ex->ex_type == EX_INTR);
-
-	ehci_free_sqtds(sc, ex);
-	if (ex->ex_nsqtd)
-		kmem_free(ex->ex_sqtds, sizeof(ehci_soft_qtd_t *) * ex->ex_nsqtd);
-}
-
-Static usbd_status
-ehci_device_intr_transfer(struct usbd_xfer *xfer)
-{
-	ehci_softc_t *sc = EHCI_XFER2SC(xfer);
-	usbd_status err;
-
-	/* Insert last in queue. */
-	mutex_enter(&sc->sc_lock);
-	err = usb_insert_transfer(xfer);
-	mutex_exit(&sc->sc_lock);
-	if (err)
-		return err;
-
-	/*
-	 * Pipe isn't running (otherwise err would be USBD_INPROG),
-	 * so start it first.
-	 */
-	return ehci_device_intr_start(SIMPLEQ_FIRST(&xfer->ux_pipe->up_queue));
-}
-
-Static usbd_status
-ehci_device_intr_start(struct usbd_xfer *xfer)
-{
-	struct ehci_pipe *epipe = EHCI_XFER2EPIPE(xfer);
-	struct ehci_xfer *exfer = EHCI_XFER2EXFER(xfer);
-	ehci_softc_t *sc = EHCI_XFER2SC(xfer);
-	ehci_soft_qtd_t *end;
-	ehci_soft_qh_t *sqh;
-	int len, isread, endpt;
-
-	EHCIHIST_FUNC(); EHCIHIST_CALLED();
-
-	DPRINTF("xfer=%#jx len=%jd flags=%jd", (uintptr_t)xfer, xfer->ux_length,
-	    xfer->ux_flags, 0);
-
-	if (sc->sc_dying)
-		return USBD_IOERROR;
-
-	KASSERT(!(xfer->ux_rqflags & URQ_REQUEST));
-	KASSERT(xfer->ux_length <= xfer->ux_bufsize);
-
-	len = xfer->ux_length;
-	endpt = epipe->pipe.up_endpoint->ue_edesc->bEndpointAddress;
-	isread = UE_GET_DIR(endpt) == UE_DIR_IN;
-	sqh = epipe->sqh;
-
-	KASSERT(exfer->ex_isdone);
-#ifdef DIAGNOSTIC
-	exfer->ex_isdone = false;
-#endif
-
-	/* Take lock to protect nexttoggle */
-	mutex_enter(&sc->sc_lock);
-
-	ehci_reset_sqtd_chain(sc, xfer, len, isread, &epipe->nexttoggle, &end);
-
-	end->qtd.qtd_status |= htole32(EHCI_QTD_IOC);
-	usb_syncmem(&end->dma, end->offs, sizeof(end->qtd),
-	    BUS_DMASYNC_PREWRITE | BUS_DMASYNC_PREREAD);
-	exfer->ex_sqtdend = end;
-
-#ifdef EHCI_DEBUG
-	DPRINTFN(5, "--- dump start ---", 0, 0, 0, 0);
-	ehci_dump_sqh(sqh);
-	ehci_dump_sqtds(exfer->ex_sqtdstart);
-	DPRINTFN(5, "--- dump end ---", 0, 0, 0, 0);
-#endif
-
-	usb_syncmem(&xfer->ux_dmabuf, 0, xfer->ux_length,
-	    isread ? BUS_DMASYNC_PREREAD : BUS_DMASYNC_PREWRITE);
-
-	/* also does usb_syncmem(sqh) */
-	ehci_set_qh_qtd(sqh, exfer->ex_sqtdstart);
-	if (xfer->ux_timeout && !sc->sc_bus.ub_usepolling) {
-		callout_reset(&xfer->ux_callout, mstohz(xfer->ux_timeout),
-		    ehci_timeout, xfer);
-	}
-	ehci_add_intr_list(sc, exfer);
-	xfer->ux_status = USBD_IN_PROGRESS;
-	mutex_exit(&sc->sc_lock);
-
-#if 0
-#ifdef EHCI_DEBUG
-	DPRINTFN(5, "data(2)", 0, 0, 0, 0);
-//	delay(10000);
-	DPRINTFN(5, "data(3)", 0, 0, 0, 0);
-	ehci_dump_regs(sc);
-	DPRINTFN(5, "sqh:", 0, 0, 0, 0);
-	ehci_dump_sqh(sqh);
-	ehci_dump_sqtds(exfer->ex_sqtdstart);
-#endif
-#endif
-
-	return USBD_IN_PROGRESS;
-}
-
-Static void
-ehci_device_intr_abort(struct usbd_xfer *xfer)
-{
-	EHCIHIST_FUNC(); EHCIHIST_CALLED();
-
-	DPRINTF("xfer=%#jx", (uintptr_t)xfer, 0, 0, 0);
-	KASSERT(xfer->ux_pipe->up_intrxfer == xfer);
-
-	/*
-	 * XXX - abort_xfer uses ehci_sync_hc, which syncs via the advance
-	 *       async doorbell. That's dependent on the async list, wheras
-	 *       intr xfers are periodic, should not use this?
-	 */
-	ehci_abort_xfer(xfer, USBD_CANCELLED);
-}
-
-Static void
-ehci_device_intr_close(struct usbd_pipe *pipe)
-{
-	ehci_softc_t *sc = EHCI_PIPE2SC(pipe);
-	struct ehci_pipe *epipe = EHCI_PIPE2EPIPE(pipe);
-	struct ehci_soft_islot *isp;
-
-	KASSERT(mutex_owned(&sc->sc_lock));
-
-	isp = &sc->sc_islots[epipe->sqh->islot];
-	ehci_close_pipe(pipe, isp->sqh);
-}
-
-Static void
-ehci_device_intr_done(struct usbd_xfer *xfer)
-{
-	ehci_softc_t *sc __diagused = EHCI_XFER2SC(xfer);
-	struct ehci_pipe *epipe = EHCI_XFER2EPIPE(xfer);
-	int isread, endpt;
-
-	EHCIHIST_FUNC(); EHCIHIST_CALLED();
-
-	DPRINTF("xfer=%#jx, actlen=%jd", (uintptr_t)xfer, xfer->ux_actlen, 0, 0);
-
-	KASSERT(sc->sc_bus.ub_usepolling || mutex_owned(&sc->sc_lock));
-
-	endpt = epipe->pipe.up_endpoint->ue_edesc->bEndpointAddress;
-	isread = UE_GET_DIR(endpt) == UE_DIR_IN;
-	usb_syncmem(&xfer->ux_dmabuf, 0, xfer->ux_length,
-	    isread ? BUS_DMASYNC_POSTREAD : BUS_DMASYNC_POSTWRITE);
-}
-
-/************************/
-Static int
-ehci_device_fs_isoc_init(struct usbd_xfer *xfer)
-{
-	struct ehci_pipe *epipe = EHCI_PIPE2EPIPE(xfer->ux_pipe);
-	struct usbd_device *dev = xfer->ux_pipe->up_dev;
-	ehci_softc_t *sc = EHCI_XFER2SC(xfer);
-	struct ehci_xfer *exfer = EHCI_XFER2EXFER(xfer);
-	ehci_soft_sitd_t *sitd, *prev, *start, *stop;
-	int i, k, frames;
-	u_int huba, dir;
-	int err;
-
-	EHCIHIST_FUNC(); EHCIHIST_CALLED();
-
-	start = NULL;
-	sitd = NULL;
-
-	DPRINTF("xfer %#jx len %jd flags %jd", (uintptr_t)xfer, xfer->ux_length,
-	    xfer->ux_flags, 0);
-
-	KASSERT(!(xfer->ux_rqflags & URQ_REQUEST));
-	KASSERT(xfer->ux_nframes != 0);
-	KASSERT(exfer->ex_isdone);
-
-	exfer->ex_type = EX_FS_ISOC;
-	/*
-	 * Step 1: Allocate and initialize sitds.
-	 */
-	i = epipe->pipe.up_endpoint->ue_edesc->bInterval;
-	if (i > 16 || i == 0) {
-		/* Spec page 271 says intervals > 16 are invalid */
-		DPRINTF("bInterval %jd invalid", i, 0, 0, 0);
-
-		return EINVAL;
-	}
-
-	frames = xfer->ux_nframes;
-	for (i = 0, prev = NULL; i < frames; i++, prev = sitd) {
-		sitd = ehci_alloc_sitd(sc);
-		if (sitd == NULL) {
-			err = ENOMEM;
-			goto fail;
-		}
-
-		if (prev)
-			prev->xfer_next = sitd;
-		else
-			start = sitd;
-
-		huba = dev->ud_myhsport->up_parent->ud_addr;
-
-#if 0
-		if (sc->sc_flags & EHCIF_FREESCALE) {
-			// Set hub address to 0 if embedded TT is used.
-			if (huba == sc->sc_addr)
-				huba = 0;
-		}
-#endif
-
-		k = epipe->pipe.up_endpoint->ue_edesc->bEndpointAddress;
-		dir = UE_GET_DIR(k) ? 1 : 0;
-		sitd->sitd.sitd_endp =
-		    htole32(EHCI_SITD_SET_ENDPT(UE_GET_ADDR(k)) |
-		    EHCI_SITD_SET_DADDR(dev->ud_addr) |
-		    EHCI_SITD_SET_PORT(dev->ud_myhsport->up_portno) |
-		    EHCI_SITD_SET_HUBA(huba) |
-		    EHCI_SITD_SET_DIR(dir));
-
-		sitd->sitd.sitd_back = htole32(EHCI_LINK_TERMINATE);
-	} /* End of frame */
-
-	sitd->sitd.sitd_trans |= htole32(EHCI_SITD_IOC);
-
-	stop = sitd;
-	stop->xfer_next = NULL;
-	exfer->ex_sitdstart = start;
-	exfer->ex_sitdend = stop;
-
-	return 0;
-
-fail:
-	mutex_enter(&sc->sc_lock);
-	ehci_soft_sitd_t *next;
-	for (sitd = start; sitd; sitd = next) {
-		next = sitd->xfer_next;
-		ehci_free_sitd_locked(sc, sitd);
-	}
-	mutex_exit(&sc->sc_lock);
-
-	return err;
-}
-
-Static void
-ehci_device_fs_isoc_fini(struct usbd_xfer *xfer)
-{
-	ehci_softc_t *sc = EHCI_XFER2SC(xfer);
-	struct ehci_xfer *ex = EHCI_XFER2EXFER(xfer);
-
-	KASSERT(ex->ex_type == EX_FS_ISOC);
-
-	ehci_free_sitd_chain(sc, ex->ex_sitdstart);
-}
-
-Static usbd_status
-ehci_device_fs_isoc_transfer(struct usbd_xfer *xfer)
-{
-	ehci_softc_t *sc = EHCI_XFER2SC(xfer);
-	usbd_status __diagused err;
-
-	mutex_enter(&sc->sc_lock);
-	err = usb_insert_transfer(xfer);
-	mutex_exit(&sc->sc_lock);
-
-	KASSERT(err == USBD_NORMAL_COMPLETION);
-
-	struct ehci_pipe *epipe = EHCI_XFER2EPIPE(xfer);
-	struct usbd_device *dev = xfer->ux_pipe->up_dev;
-	struct ehci_xfer *exfer = EHCI_XFER2EXFER(xfer);
-	ehci_soft_sitd_t *sitd;
-	usb_dma_t *dma_buf;
-	int i, j, k, frames;
-	int offs, total_length;
-	int frindex;
-	u_int dir;
-
-	EHCIHIST_FUNC(); EHCIHIST_CALLED();
-
-	sitd = NULL;
-	total_length = 0;
-
-
-	DPRINTF("xfer %#jx len %jd flags %jd", (uintptr_t)xfer, xfer->ux_length,
-	    xfer->ux_flags, 0);
-
-	if (sc->sc_dying)
-		return USBD_IOERROR;
-
-	/*
-	 * To avoid complication, don't allow a request right now that'll span
-	 * the entire frame table. To within 4 frames, to allow some leeway
-	 * on either side of where the hc currently is.
-	 */
-	if (epipe->pipe.up_endpoint->ue_edesc->bInterval *
-			xfer->ux_nframes >= sc->sc_flsize - 4) {
-		printf("ehci: isoc descriptor requested that spans the entire"
-		    "frametable, too many frames\n");
-		return USBD_INVAL;
-	}
-
-	KASSERT(xfer->ux_nframes != 0 && xfer->ux_frlengths);
-	KASSERT(!(xfer->ux_rqflags & URQ_REQUEST));
-	KASSERT(exfer->ex_isdone);
-#ifdef DIAGNOSTIC
-	exfer->ex_isdone = false;
-#endif
-
->>>>>>> 598bd837
 	/*
 	 * Step 1: Initialize sitds.
 	 */
@@ -5039,7 +4371,6 @@
 			} else {
 				sb = (1 << tlen);
 			}
-<<<<<<< HEAD
 
 			sa = (1 << sa);
 			sa = (sb - sa) & 0x3F;
@@ -5103,71 +4434,6 @@
 		    sizeof(ehci_link_t),
 		    BUS_DMASYNC_POSTWRITE | BUS_DMASYNC_POSTREAD);
 
-=======
-
-			sa = (1 << sa);
-			sa = (sb - sa) & 0x3F;
-			sb = 0;
-		} else {
-			sb = (-(4 << sa)) & 0xFE;
-			sa = (1 << sa) & 0x3F;
-			sa = 0x01;
-			sb = 0xfc;
-		}
-
-		sitd->sitd.sitd_sched = htole32(
-		    EHCI_SITD_SET_SMASK(sa) |
-		    EHCI_SITD_SET_CMASK(sb)
-		    );
-
-		usb_syncmem(&sitd->dma, sitd->offs, sizeof(ehci_sitd_t),
-		    BUS_DMASYNC_PREWRITE | BUS_DMASYNC_PREREAD);
-	} /* End of frame */
-
-	sitd = exfer->ex_sitdend;
-	sitd->sitd.sitd_trans |= htole32(EHCI_SITD_IOC);
-
-	usb_syncmem(&sitd->dma, sitd->offs + offsetof(ehci_sitd_t, sitd_trans),
-	    sizeof(sitd->sitd.sitd_trans),
-	    BUS_DMASYNC_PREWRITE | BUS_DMASYNC_PREREAD);
-
-	usb_syncmem(&exfer->ex_xfer.ux_dmabuf, 0, total_length,
-	    BUS_DMASYNC_PREREAD | BUS_DMASYNC_PREWRITE);
-
-	/*
-	 * Part 2: Transfer descriptors have now been set up, now they must
-	 * be scheduled into the periodic frame list. Erk. Not wanting to
-	 * complicate matters, transfer is denied if the transfer spans
-	 * more than the period frame list.
-	 */
-
-	mutex_enter(&sc->sc_lock);
-
-	/* Start inserting frames */
-	if (epipe->isoc.cur_xfers > 0) {
-		frindex = epipe->isoc.next_frame;
-	} else {
-		frindex = EOREAD4(sc, EHCI_FRINDEX);
-		frindex = frindex >> 3; /* Erase microframe index */
-		frindex += 2;
-	}
-
-	if (frindex >= sc->sc_flsize)
-		frindex &= (sc->sc_flsize - 1);
-
-	/* Whats the frame interval? */
-	i = epipe->pipe.up_endpoint->ue_edesc->bInterval;
-
-	for (sitd = exfer->ex_sitdstart, j = 0; j < frames;
-	    j++, sitd = sitd->xfer_next) {
-		KASSERT(sitd);
-
-		usb_syncmem(&sc->sc_fldma,
-		    sizeof(ehci_link_t) * frindex,
-		    sizeof(ehci_link_t),
-		    BUS_DMASYNC_POSTWRITE | BUS_DMASYNC_POSTREAD);
-
->>>>>>> 598bd837
 		sitd->sitd.sitd_next = sc->sc_flist[frindex];
 		if (sitd->sitd.sitd_next == 0)
 			/*
@@ -5283,11 +4549,7 @@
 		return USBD_INVAL;
 	}
 
-<<<<<<< HEAD
-	ufrperframe = max(1, USB_UFRAMES_PER_FRAME / (1 << (i - 1)));
-=======
 	ufrperframe = uimax(1, USB_UFRAMES_PER_FRAME / (1 << (i - 1)));
->>>>>>> 598bd837
 	frames = (xfer->ux_nframes + (ufrperframe - 1)) / ufrperframe;
 
 	for (i = 0, prev = NULL; i < frames; i++, prev = itd) {
@@ -5422,11 +4684,7 @@
 		return USBD_INVAL;
 	}
 
-<<<<<<< HEAD
-	ufrperframe = max(1, USB_UFRAMES_PER_FRAME / (1 << (i - 1)));
-=======
 	ufrperframe = uimax(1, USB_UFRAMES_PER_FRAME / (1 << (i - 1)));
->>>>>>> 598bd837
 	frames = (xfer->ux_nframes + (ufrperframe - 1)) / ufrperframe;
 	uframes = USB_UFRAMES_PER_FRAME / ufrperframe;
 
