/*	$NetBSD: ehci.c,v 1.278 2020/04/05 20:59:38 skrll Exp $ */

/*
 * Copyright (c) 2004-2012 The NetBSD Foundation, Inc.
 * All rights reserved.
 *
 * This code is derived from software contributed to The NetBSD Foundation
 * by Lennart Augustsson (lennart@augustsson.net), Charles M. Hannum,
 * Jeremy Morse (jeremy.morse@gmail.com), Jared D. McNeill
 * (jmcneill@invisible.ca) and Matthew R. Green (mrg@eterna.com.au).
 *
 * Redistribution and use in source and binary forms, with or without
 * modification, are permitted provided that the following conditions
 * are met:
 * 1. Redistributions of source code must retain the above copyright
 *    notice, this list of conditions and the following disclaimer.
 * 2. Redistributions in binary form must reproduce the above copyright
 *    notice, this list of conditions and the following disclaimer in the
 *    documentation and/or other materials provided with the distribution.
 *
 * THIS SOFTWARE IS PROVIDED BY THE NETBSD FOUNDATION, INC. AND CONTRIBUTORS
 * ``AS IS'' AND ANY EXPRESS OR IMPLIED WARRANTIES, INCLUDING, BUT NOT LIMITED
 * TO, THE IMPLIED WARRANTIES OF MERCHANTABILITY AND FITNESS FOR A PARTICULAR
 * PURPOSE ARE DISCLAIMED.  IN NO EVENT SHALL THE FOUNDATION OR CONTRIBUTORS
 * BE LIABLE FOR ANY DIRECT, INDIRECT, INCIDENTAL, SPECIAL, EXEMPLARY, OR
 * CONSEQUENTIAL DAMAGES (INCLUDING, BUT NOT LIMITED TO, PROCUREMENT OF
 * SUBSTITUTE GOODS OR SERVICES; LOSS OF USE, DATA, OR PROFITS; OR BUSINESS
 * INTERRUPTION) HOWEVER CAUSED AND ON ANY THEORY OF LIABILITY, WHETHER IN
 * CONTRACT, STRICT LIABILITY, OR TORT (INCLUDING NEGLIGENCE OR OTHERWISE)
 * ARISING IN ANY WAY OUT OF THE USE OF THIS SOFTWARE, EVEN IF ADVISED OF THE
 * POSSIBILITY OF SUCH DAMAGE.
 */

/*
 * USB Enhanced Host Controller Driver, a.k.a. USB 2.0 controller.
 *
 * The EHCI 1.0 spec can be found at
 * http://www.intel.com/technology/usb/spec.htm
 * and the USB 2.0 spec at
 * http://www.usb.org/developers/docs/
 *
 */

/*
 * TODO:
 * 1) hold off explorations by companion controllers until ehci has started.
 *
 * 2) The hub driver needs to handle and schedule the transaction translator,
 *    to assign place in frame where different devices get to go. See chapter
 *    on hubs in USB 2.0 for details.
 *
 * 3) Command failures are not recovered correctly.
 */

#include <sys/cdefs.h>
__KERNEL_RCSID(0, "$NetBSD: ehci.c,v 1.278 2020/04/05 20:59:38 skrll Exp $");

#include "ohci.h"
#include "uhci.h"

#ifdef _KERNEL_OPT
#include "opt_usb.h"
#endif

#include <sys/param.h>

#include <sys/bus.h>
#include <sys/cpu.h>
#include <sys/device.h>
#include <sys/kernel.h>
#include <sys/kmem.h>
#include <sys/mutex.h>
#include <sys/proc.h>
#include <sys/queue.h>
#include <sys/select.h>
#include <sys/sysctl.h>
#include <sys/systm.h>
#include <sys/reboot.h>

#include <machine/endian.h>

#include <dev/usb/usb.h>
#include <dev/usb/usbdi.h>
#include <dev/usb/usbdivar.h>
#include <dev/usb/usbhist.h>
#include <dev/usb/usb_mem.h>
#include <dev/usb/usb_quirks.h>

#include <dev/usb/ehcireg.h>
#include <dev/usb/ehcivar.h>
#include <dev/usb/usbroothub.h>

#ifdef USB_DEBUG
#ifndef EHCI_DEBUG
#define ehcidebug 0
#else
static int ehcidebug = 0;

SYSCTL_SETUP(sysctl_hw_ehci_setup, "sysctl hw.ehci setup")
{
	int err;
	const struct sysctlnode *rnode;
	const struct sysctlnode *cnode;

	err = sysctl_createv(clog, 0, NULL, &rnode,
	    CTLFLAG_PERMANENT, CTLTYPE_NODE, "ehci",
	    SYSCTL_DESCR("ehci global controls"),
	    NULL, 0, NULL, 0, CTL_HW, CTL_CREATE, CTL_EOL);

	if (err)
		goto fail;

	/* control debugging printfs */
	err = sysctl_createv(clog, 0, &rnode, &cnode,
	    CTLFLAG_PERMANENT|CTLFLAG_READWRITE, CTLTYPE_INT,
	    "debug", SYSCTL_DESCR("Enable debugging output"),
	    NULL, 0, &ehcidebug, sizeof(ehcidebug), CTL_CREATE, CTL_EOL);
	if (err)
		goto fail;

	return;
fail:
	aprint_error("%s: sysctl_createv failed (err = %d)\n", __func__, err);
}

#endif /* EHCI_DEBUG */
#endif /* USB_DEBUG */

#define	DPRINTF(FMT,A,B,C,D)	USBHIST_LOG(ehcidebug,FMT,A,B,C,D)
#define	DPRINTFN(N,FMT,A,B,C,D)	USBHIST_LOGN(ehcidebug,N,FMT,A,B,C,D)
#define	EHCIHIST_FUNC()		USBHIST_FUNC()
#define	EHCIHIST_CALLED()	USBHIST_CALLED(ehcidebug)

struct ehci_pipe {
	struct usbd_pipe pipe;
	int nexttoggle;

	ehci_soft_qh_t *sqh;
	union {
		/* Control pipe */
		struct {
			usb_dma_t reqdma;
		} ctrl;
		/* Interrupt pipe */
		struct {
			u_int length;
		} intr;
		/* Iso pipe */
		struct {
			u_int next_frame;
			u_int cur_xfers;
		} isoc;
	};
};

typedef TAILQ_HEAD(ex_completeq, ehci_xfer) ex_completeq_t;

Static usbd_status	ehci_open(struct usbd_pipe *);
Static void		ehci_poll(struct usbd_bus *);
Static void		ehci_softintr(void *);
Static int		ehci_intr1(ehci_softc_t *);
Static void		ehci_check_qh_intr(ehci_softc_t *, struct ehci_xfer *,
			    ex_completeq_t *);
Static void		ehci_check_itd_intr(ehci_softc_t *, struct ehci_xfer *,
			    ex_completeq_t *);
Static void		ehci_check_sitd_intr(ehci_softc_t *, struct ehci_xfer *,
			    ex_completeq_t *);
Static void		ehci_idone(struct ehci_xfer *, ex_completeq_t *);
Static void		ehci_intrlist_timeout(void *);
Static void		ehci_doorbell(void *);
Static void		ehci_pcd(void *);

Static struct usbd_xfer *
			ehci_allocx(struct usbd_bus *, unsigned int);
Static void		ehci_freex(struct usbd_bus *, struct usbd_xfer *);

Static void		ehci_get_lock(struct usbd_bus *, kmutex_t **);
Static bool		ehci_dying(struct usbd_bus *);
Static int		ehci_roothub_ctrl(struct usbd_bus *,
			    usb_device_request_t *, void *, int);

Static usbd_status	ehci_root_intr_transfer(struct usbd_xfer *);
Static usbd_status	ehci_root_intr_start(struct usbd_xfer *);
Static void		ehci_root_intr_abort(struct usbd_xfer *);
Static void		ehci_root_intr_close(struct usbd_pipe *);
Static void		ehci_root_intr_done(struct usbd_xfer *);

Static int		ehci_device_ctrl_init(struct usbd_xfer *);
Static void		ehci_device_ctrl_fini(struct usbd_xfer *);
Static usbd_status	ehci_device_ctrl_transfer(struct usbd_xfer *);
Static usbd_status	ehci_device_ctrl_start(struct usbd_xfer *);
Static void		ehci_device_ctrl_abort(struct usbd_xfer *);
Static void		ehci_device_ctrl_close(struct usbd_pipe *);
Static void		ehci_device_ctrl_done(struct usbd_xfer *);

Static int		ehci_device_bulk_init(struct usbd_xfer *);
Static void		ehci_device_bulk_fini(struct usbd_xfer *);
Static usbd_status	ehci_device_bulk_transfer(struct usbd_xfer *);
Static usbd_status	ehci_device_bulk_start(struct usbd_xfer *);
Static void		ehci_device_bulk_abort(struct usbd_xfer *);
Static void		ehci_device_bulk_close(struct usbd_pipe *);
Static void		ehci_device_bulk_done(struct usbd_xfer *);

Static int		ehci_device_intr_init(struct usbd_xfer *);
Static void		ehci_device_intr_fini(struct usbd_xfer *);
Static usbd_status	ehci_device_intr_transfer(struct usbd_xfer *);
Static usbd_status	ehci_device_intr_start(struct usbd_xfer *);
Static void		ehci_device_intr_abort(struct usbd_xfer *);
Static void		ehci_device_intr_close(struct usbd_pipe *);
Static void		ehci_device_intr_done(struct usbd_xfer *);

Static int		ehci_device_isoc_init(struct usbd_xfer *);
Static void		ehci_device_isoc_fini(struct usbd_xfer *);
Static usbd_status	ehci_device_isoc_transfer(struct usbd_xfer *);
Static void		ehci_device_isoc_abort(struct usbd_xfer *);
Static void		ehci_device_isoc_close(struct usbd_pipe *);
Static void		ehci_device_isoc_done(struct usbd_xfer *);

Static int		ehci_device_fs_isoc_init(struct usbd_xfer *);
Static void		ehci_device_fs_isoc_fini(struct usbd_xfer *);
Static usbd_status	ehci_device_fs_isoc_transfer(struct usbd_xfer *);
Static void		ehci_device_fs_isoc_abort(struct usbd_xfer *);
Static void		ehci_device_fs_isoc_close(struct usbd_pipe *);
Static void		ehci_device_fs_isoc_done(struct usbd_xfer *);

Static void		ehci_device_clear_toggle(struct usbd_pipe *);
Static void		ehci_noop(struct usbd_pipe *);

Static void		ehci_disown(ehci_softc_t *, int, int);

Static ehci_soft_qh_t *	ehci_alloc_sqh(ehci_softc_t *);
Static void		ehci_free_sqh(ehci_softc_t *, ehci_soft_qh_t *);

Static ehci_soft_qtd_t *ehci_alloc_sqtd(ehci_softc_t *);
Static void		ehci_free_sqtd(ehci_softc_t *, ehci_soft_qtd_t *);
Static int		ehci_alloc_sqtd_chain(ehci_softc_t *,
			    struct usbd_xfer *, int, int, ehci_soft_qtd_t **);
Static void		ehci_free_sqtds(ehci_softc_t *, struct ehci_xfer *);

Static void		ehci_reset_sqtd_chain(ehci_softc_t *, struct usbd_xfer *,
			    int, int, int *, ehci_soft_qtd_t **);
Static void		ehci_append_sqtd(ehci_soft_qtd_t *, ehci_soft_qtd_t *);

Static ehci_soft_itd_t *ehci_alloc_itd(ehci_softc_t *);
Static ehci_soft_sitd_t *
			ehci_alloc_sitd(ehci_softc_t *);

Static void 		ehci_remove_itd_chain(ehci_softc_t *, ehci_soft_itd_t *);
Static void		ehci_remove_sitd_chain(ehci_softc_t *, ehci_soft_sitd_t *);
Static void 		ehci_free_itd_chain(ehci_softc_t *, ehci_soft_itd_t *);
Static void		ehci_free_sitd_chain(ehci_softc_t *, ehci_soft_sitd_t *);

static inline void
ehci_free_itd_locked(ehci_softc_t *sc, ehci_soft_itd_t *itd)
{

	LIST_INSERT_HEAD(&sc->sc_freeitds, itd, free_list);
}

static inline void
ehci_free_sitd_locked(ehci_softc_t *sc, ehci_soft_sitd_t *sitd)
{

	LIST_INSERT_HEAD(&sc->sc_freesitds, sitd, free_list);
}

Static void 		ehci_abort_isoc_xfer(struct usbd_xfer *, usbd_status);

Static usbd_status	ehci_device_setintr(ehci_softc_t *, ehci_soft_qh_t *,
			    int);

Static void		ehci_add_qh(ehci_softc_t *, ehci_soft_qh_t *,
				    ehci_soft_qh_t *);
Static void		ehci_rem_qh(ehci_softc_t *, ehci_soft_qh_t *,
				    ehci_soft_qh_t *);
Static void		ehci_set_qh_qtd(ehci_soft_qh_t *, ehci_soft_qtd_t *);
Static void		ehci_sync_hc(ehci_softc_t *);

Static void		ehci_close_pipe(struct usbd_pipe *, ehci_soft_qh_t *);
Static void		ehci_abortx(struct usbd_xfer *);

#ifdef EHCI_DEBUG
Static ehci_softc_t 	*theehci;
void			ehci_dump(void);
#endif

#ifdef EHCI_DEBUG
Static void		ehci_dump_regs(ehci_softc_t *);
Static void		ehci_dump_sqtds(ehci_soft_qtd_t *);
Static void		ehci_dump_sqtd(ehci_soft_qtd_t *);
Static void		ehci_dump_qtd(ehci_qtd_t *);
Static void		ehci_dump_sqh(ehci_soft_qh_t *);
Static void		ehci_dump_sitd(struct ehci_soft_itd *);
Static void 		ehci_dump_itds(ehci_soft_itd_t *);
Static void		ehci_dump_itd(struct ehci_soft_itd *);
Static void		ehci_dump_exfer(struct ehci_xfer *);
#endif

#define EHCI_NULL htole32(EHCI_LINK_TERMINATE)

static inline void
ehci_add_intr_list(ehci_softc_t *sc, struct ehci_xfer *ex)
{

	TAILQ_INSERT_TAIL(&sc->sc_intrhead, ex, ex_next);
}

static inline void
ehci_del_intr_list(ehci_softc_t *sc, struct ehci_xfer *ex)
{

	TAILQ_REMOVE(&sc->sc_intrhead, ex, ex_next);
}

Static const struct usbd_bus_methods ehci_bus_methods = {
	.ubm_open =	ehci_open,
	.ubm_softint =	ehci_softintr,
	.ubm_dopoll =	ehci_poll,
	.ubm_allocx =	ehci_allocx,
	.ubm_freex =	ehci_freex,
	.ubm_abortx =	ehci_abortx,
	.ubm_dying =	ehci_dying,
	.ubm_getlock =	ehci_get_lock,
	.ubm_rhctrl =	ehci_roothub_ctrl,
};

Static const struct usbd_pipe_methods ehci_root_intr_methods = {
	.upm_transfer =	ehci_root_intr_transfer,
	.upm_start =	ehci_root_intr_start,
	.upm_abort =	ehci_root_intr_abort,
	.upm_close =	ehci_root_intr_close,
	.upm_cleartoggle =	ehci_noop,
	.upm_done =	ehci_root_intr_done,
};

Static const struct usbd_pipe_methods ehci_device_ctrl_methods = {
	.upm_init =	ehci_device_ctrl_init,
	.upm_fini =	ehci_device_ctrl_fini,
	.upm_transfer =	ehci_device_ctrl_transfer,
	.upm_start =	ehci_device_ctrl_start,
	.upm_abort =	ehci_device_ctrl_abort,
	.upm_close =	ehci_device_ctrl_close,
	.upm_cleartoggle =	ehci_noop,
	.upm_done =	ehci_device_ctrl_done,
};

Static const struct usbd_pipe_methods ehci_device_intr_methods = {
	.upm_init =	ehci_device_intr_init,
	.upm_fini =	ehci_device_intr_fini,
	.upm_transfer =	ehci_device_intr_transfer,
	.upm_start =	ehci_device_intr_start,
	.upm_abort =	ehci_device_intr_abort,
	.upm_close =	ehci_device_intr_close,
	.upm_cleartoggle =	ehci_device_clear_toggle,
	.upm_done =	ehci_device_intr_done,
};

Static const struct usbd_pipe_methods ehci_device_bulk_methods = {
	.upm_init =	ehci_device_bulk_init,
	.upm_fini =	ehci_device_bulk_fini,
	.upm_transfer =	ehci_device_bulk_transfer,
	.upm_start =	ehci_device_bulk_start,
	.upm_abort =	ehci_device_bulk_abort,
	.upm_close =	ehci_device_bulk_close,
	.upm_cleartoggle =	ehci_device_clear_toggle,
	.upm_done =	ehci_device_bulk_done,
};

Static const struct usbd_pipe_methods ehci_device_isoc_methods = {
	.upm_init =	ehci_device_isoc_init,
	.upm_fini =	ehci_device_isoc_fini,
	.upm_transfer =	ehci_device_isoc_transfer,
	.upm_abort =	ehci_device_isoc_abort,
	.upm_close =	ehci_device_isoc_close,
	.upm_cleartoggle =	ehci_noop,
	.upm_done =	ehci_device_isoc_done,
};

Static const struct usbd_pipe_methods ehci_device_fs_isoc_methods = {
	.upm_init =	ehci_device_fs_isoc_init,
	.upm_fini =	ehci_device_fs_isoc_fini,
	.upm_transfer =	ehci_device_fs_isoc_transfer,
	.upm_abort =	ehci_device_fs_isoc_abort,
	.upm_close =	ehci_device_fs_isoc_close,
	.upm_cleartoggle = ehci_noop,
	.upm_done =	ehci_device_fs_isoc_done,
};

static const uint8_t revbits[EHCI_MAX_POLLRATE] = {
0x00,0x40,0x20,0x60,0x10,0x50,0x30,0x70,0x08,0x48,0x28,0x68,0x18,0x58,0x38,0x78,
0x04,0x44,0x24,0x64,0x14,0x54,0x34,0x74,0x0c,0x4c,0x2c,0x6c,0x1c,0x5c,0x3c,0x7c,
0x02,0x42,0x22,0x62,0x12,0x52,0x32,0x72,0x0a,0x4a,0x2a,0x6a,0x1a,0x5a,0x3a,0x7a,
0x06,0x46,0x26,0x66,0x16,0x56,0x36,0x76,0x0e,0x4e,0x2e,0x6e,0x1e,0x5e,0x3e,0x7e,
0x01,0x41,0x21,0x61,0x11,0x51,0x31,0x71,0x09,0x49,0x29,0x69,0x19,0x59,0x39,0x79,
0x05,0x45,0x25,0x65,0x15,0x55,0x35,0x75,0x0d,0x4d,0x2d,0x6d,0x1d,0x5d,0x3d,0x7d,
0x03,0x43,0x23,0x63,0x13,0x53,0x33,0x73,0x0b,0x4b,0x2b,0x6b,0x1b,0x5b,0x3b,0x7b,
0x07,0x47,0x27,0x67,0x17,0x57,0x37,0x77,0x0f,0x4f,0x2f,0x6f,0x1f,0x5f,0x3f,0x7f,
};

int
ehci_init(ehci_softc_t *sc)
{
	uint32_t vers, sparams, cparams, hcr;
	u_int i;
	usbd_status err;
	ehci_soft_qh_t *sqh;
	u_int ncomp;

	EHCIHIST_FUNC(); EHCIHIST_CALLED();
#ifdef EHCI_DEBUG
	theehci = sc;
#endif

	mutex_init(&sc->sc_lock, MUTEX_DEFAULT, IPL_SOFTUSB);
	mutex_init(&sc->sc_intr_lock, MUTEX_DEFAULT, IPL_USB);
	cv_init(&sc->sc_doorbell, "ehcidb");

	sc->sc_xferpool = pool_cache_init(sizeof(struct ehci_xfer), 0, 0, 0,
	    "ehcixfer", NULL, IPL_USB, NULL, NULL, NULL);

	sc->sc_doorbell_si = softint_establish(SOFTINT_USB | SOFTINT_MPSAFE,
	    ehci_doorbell, sc);
	KASSERT(sc->sc_doorbell_si != NULL);
	sc->sc_pcd_si = softint_establish(SOFTINT_USB | SOFTINT_MPSAFE,
	    ehci_pcd, sc);
	KASSERT(sc->sc_pcd_si != NULL);

	sc->sc_offs = EREAD1(sc, EHCI_CAPLENGTH);

	vers = EREAD2(sc, EHCI_HCIVERSION);
	aprint_verbose("%s: EHCI version %x.%x\n", device_xname(sc->sc_dev),
	    vers >> 8, vers & 0xff);

	sparams = EREAD4(sc, EHCI_HCSPARAMS);
	DPRINTF("sparams=%#jx", sparams, 0, 0, 0);
	sc->sc_npcomp = EHCI_HCS_N_PCC(sparams);
	ncomp = EHCI_HCS_N_CC(sparams);
	if (ncomp != sc->sc_ncomp) {
		aprint_verbose("%s: wrong number of companions (%d != %d)\n",
		    device_xname(sc->sc_dev), ncomp, sc->sc_ncomp);
#if NOHCI == 0 || NUHCI == 0
		aprint_error("%s: ohci or uhci probably not configured\n",
		    device_xname(sc->sc_dev));
#endif
		if (ncomp < sc->sc_ncomp)
			sc->sc_ncomp = ncomp;
	}
	if (sc->sc_ncomp > 0) {
		KASSERT(!(sc->sc_flags & EHCIF_ETTF));
		aprint_normal_dev(sc->sc_dev,
		    "%d companion controller%s, %d port%s%s",
		    sc->sc_ncomp,
		    sc->sc_ncomp!=1 ? "s" : "",
		    EHCI_HCS_N_PCC(sparams),
		    EHCI_HCS_N_PCC(sparams)!=1 ? "s" : "",
		    sc->sc_ncomp!=1 ? " each" : "");
		if (sc->sc_comps[0]) {
			aprint_normal(":");
			for (i = 0; i < sc->sc_ncomp; i++)
				aprint_normal(" %s",
				    device_xname(sc->sc_comps[i]));
		}
		aprint_normal("\n");

		mutex_init(&sc->sc_complock, MUTEX_DEFAULT, IPL_USB);
		callout_init(&sc->sc_compcallout, CALLOUT_MPSAFE);
		cv_init(&sc->sc_compcv, "ehciccv");
		sc->sc_comp_state = CO_EARLY;
	}
	sc->sc_noport = EHCI_HCS_N_PORTS(sparams);
	sc->sc_hasppc = EHCI_HCS_PPC(sparams);

	cparams = EREAD4(sc, EHCI_HCCPARAMS);
	DPRINTF("cparams=%#jx", cparams, 0, 0, 0);

	if (EHCI_HCC_64BIT(cparams)) {
		/* MUST clear segment register if 64 bit capable. */
		EOWRITE4(sc, EHCI_CTRLDSSEGMENT, 0);
	}

	if (cparams & EHCI_HCC_IST_FULLFRAME) {
		sc->sc_istthreshold = 0;
	} else {
		sc->sc_istthreshold = EHCI_HCC_GET_IST_THRESHOLD(cparams);
	}

	sc->sc_bus.ub_revision = USBREV_2_0;
	sc->sc_bus.ub_usedma = true;
	sc->sc_bus.ub_dmaflags = USBMALLOC_MULTISEG;

	/* Reset the controller */
	DPRINTF("resetting", 0, 0, 0, 0);
	EOWRITE4(sc, EHCI_USBCMD, 0);	/* Halt controller */
	usb_delay_ms(&sc->sc_bus, 1);
	EOWRITE4(sc, EHCI_USBCMD, EHCI_CMD_HCRESET);
	for (i = 0; i < 100; i++) {
		usb_delay_ms(&sc->sc_bus, 1);
		hcr = EOREAD4(sc, EHCI_USBCMD) & EHCI_CMD_HCRESET;
		if (!hcr)
			break;
	}
	if (hcr) {
		aprint_error("%s: reset timeout\n", device_xname(sc->sc_dev));
		return EIO;
	}
	if (sc->sc_vendor_init)
		sc->sc_vendor_init(sc);

	/* XXX need proper intr scheduling */
	sc->sc_rand = 96;

	/* frame list size at default, read back what we got and use that */
	switch (EHCI_CMD_FLS(EOREAD4(sc, EHCI_USBCMD))) {
	case 0: sc->sc_flsize = 1024; break;
	case 1: sc->sc_flsize = 512; break;
	case 2: sc->sc_flsize = 256; break;
	case 3: return EIO;
	}
	err = usb_allocmem(&sc->sc_bus, sc->sc_flsize * sizeof(ehci_link_t),
	    EHCI_FLALIGN_ALIGN, USBMALLOC_COHERENT, &sc->sc_fldma);
	if (err)
		return err;
	DPRINTF("flsize=%jd", sc->sc_flsize, 0, 0, 0);
	sc->sc_flist = KERNADDR(&sc->sc_fldma, 0);

	for (i = 0; i < sc->sc_flsize; i++) {
		sc->sc_flist[i] = EHCI_NULL;
	}

	EOWRITE4(sc, EHCI_PERIODICLISTBASE, DMAADDR(&sc->sc_fldma, 0));

	sc->sc_softitds = kmem_zalloc(sc->sc_flsize * sizeof(ehci_soft_itd_t *),
	    KM_SLEEP);
	LIST_INIT(&sc->sc_freeitds);
	LIST_INIT(&sc->sc_freesitds);
	TAILQ_INIT(&sc->sc_intrhead);

	/* Set up the bus struct. */
	sc->sc_bus.ub_methods = &ehci_bus_methods;
	sc->sc_bus.ub_pipesize = sizeof(struct ehci_pipe);

	sc->sc_eintrs = EHCI_NORMAL_INTRS;

	/*
	 * Allocate the interrupt dummy QHs. These are arranged to give poll
	 * intervals that are powers of 2 times 1ms.
	 */
	for (i = 0; i < EHCI_INTRQHS; i++) {
		sqh = ehci_alloc_sqh(sc);
		if (sqh == NULL) {
			err = ENOMEM;
			goto bad1;
		}
		sc->sc_islots[i].sqh = sqh;
	}
	for (i = 0; i < EHCI_INTRQHS; i++) {
		sqh = sc->sc_islots[i].sqh;
		if (i == 0) {
			/* The last (1ms) QH terminates. */
			sqh->qh->qh_link = EHCI_NULL;
			sqh->next = NULL;
		} else {
			/* Otherwise the next QH has half the poll interval */
			sqh->next = sc->sc_islots[(i + 1) / 2 - 1].sqh;
			sqh->qh->qh_link = htole32(sqh->next->physaddr |
			    EHCI_LINK_QH);
		}
		sqh->qh->qh_endp = htole32(EHCI_QH_SET_EPS(EHCI_QH_SPEED_HIGH));
		sqh->qh->qh_endphub = htole32(EHCI_QH_SET_MULT(1));
		sqh->qh->qh_curqtd = EHCI_NULL;

		sqh->qh->qh_qtd.qtd_next = EHCI_NULL;
		sqh->qh->qh_qtd.qtd_altnext = EHCI_NULL;
		sqh->qh->qh_qtd.qtd_status = htole32(EHCI_QTD_HALTED);
		sqh->sqtd = NULL;
		usb_syncmem(&sqh->dma, sqh->offs, sizeof(sqh->qh),
		    BUS_DMASYNC_PREWRITE | BUS_DMASYNC_PREREAD);
	}
	/* Point the frame list at the last level (128ms). */
	for (i = 0; i < sc->sc_flsize; i++) {
		int j;

		j = (i & ~(EHCI_MAX_POLLRATE-1)) |
		    revbits[i & (EHCI_MAX_POLLRATE-1)];
		sc->sc_flist[j] = htole32(EHCI_LINK_QH |
		    sc->sc_islots[EHCI_IQHIDX(EHCI_IPOLLRATES - 1,
		    i)].sqh->physaddr);
	}
	usb_syncmem(&sc->sc_fldma, 0, sc->sc_flsize * sizeof(ehci_link_t),
	    BUS_DMASYNC_PREWRITE);

	/* Allocate dummy QH that starts the async list. */
	sqh = ehci_alloc_sqh(sc);
	if (sqh == NULL) {
		err = ENOMEM;
		goto bad1;
	}
	/* Fill the QH */
	sqh->qh->qh_endp =
	    htole32(EHCI_QH_SET_EPS(EHCI_QH_SPEED_HIGH) | EHCI_QH_HRECL);
	sqh->qh->qh_link =
	    htole32(sqh->physaddr | EHCI_LINK_QH);
	sqh->qh->qh_curqtd = EHCI_NULL;
	sqh->next = NULL;
	/* Fill the overlay qTD */
	sqh->qh->qh_qtd.qtd_next = EHCI_NULL;
	sqh->qh->qh_qtd.qtd_altnext = EHCI_NULL;
	sqh->qh->qh_qtd.qtd_status = htole32(EHCI_QTD_HALTED);
	sqh->sqtd = NULL;
	usb_syncmem(&sqh->dma, sqh->offs, sizeof(sqh->qh),
	    BUS_DMASYNC_PREWRITE | BUS_DMASYNC_PREREAD);
#ifdef EHCI_DEBUG
	DPRINTFN(5, "--- dump start ---", 0, 0, 0, 0);
	ehci_dump_sqh(sqh);
	DPRINTFN(5, "--- dump end ---", 0, 0, 0, 0);
#endif

	/* Point to async list */
	sc->sc_async_head = sqh;
	EOWRITE4(sc, EHCI_ASYNCLISTADDR, sqh->physaddr | EHCI_LINK_QH);

	callout_init(&sc->sc_tmo_intrlist, CALLOUT_MPSAFE);

	/* Turn on controller */
	EOWRITE4(sc, EHCI_USBCMD,
		 EHCI_CMD_ITC_2 | /* 2 microframes interrupt delay */
		 (EOREAD4(sc, EHCI_USBCMD) & EHCI_CMD_FLS_M) |
		 EHCI_CMD_ASE |
		 EHCI_CMD_PSE |
		 EHCI_CMD_RS);

	/* Take over port ownership */
	EOWRITE4(sc, EHCI_CONFIGFLAG, EHCI_CONF_CF);

	for (i = 0; i < 100; i++) {
		usb_delay_ms(&sc->sc_bus, 1);
		hcr = EOREAD4(sc, EHCI_USBSTS) & EHCI_STS_HCH;
		if (!hcr)
			break;
	}
	if (hcr) {
		aprint_error("%s: run timeout\n", device_xname(sc->sc_dev));
		return EIO;
	}

	/* Enable interrupts */
	DPRINTF("enabling interrupts", 0, 0, 0, 0);
	EOWRITE4(sc, EHCI_USBINTR, sc->sc_eintrs);

	return 0;

#if 0
 bad2:
	ehci_free_sqh(sc, sc->sc_async_head);
#endif
 bad1:
	usb_freemem(&sc->sc_bus, &sc->sc_fldma);
	return err;
}

int
ehci_intr(void *v)
{
	ehci_softc_t *sc = v;
	int ret = 0;

	EHCIHIST_FUNC(); EHCIHIST_CALLED();

	if (sc == NULL)
		return 0;

	mutex_spin_enter(&sc->sc_intr_lock);

	if (sc->sc_dying || !device_has_power(sc->sc_dev))
		goto done;

	/* If we get an interrupt while polling, then just ignore it. */
	if (sc->sc_bus.ub_usepolling) {
		uint32_t intrs = EHCI_STS_INTRS(EOREAD4(sc, EHCI_USBSTS));

		if (intrs)
			EOWRITE4(sc, EHCI_USBSTS, intrs); /* Acknowledge */
		DPRINTFN(16, "ignored interrupt while polling", 0, 0, 0, 0);
		goto done;
	}

	ret = ehci_intr1(sc);

done:
	mutex_spin_exit(&sc->sc_intr_lock);
	return ret;
}

Static int
ehci_intr1(ehci_softc_t *sc)
{
	uint32_t intrs, eintrs;

	EHCIHIST_FUNC(); EHCIHIST_CALLED();

	/* In case the interrupt occurs before initialization has completed. */
	if (sc == NULL) {
#ifdef DIAGNOSTIC
		printf("ehci_intr1: sc == NULL\n");
#endif
		return 0;
	}

	KASSERT(mutex_owned(&sc->sc_intr_lock));

	intrs = EHCI_STS_INTRS(EOREAD4(sc, EHCI_USBSTS));
	if (!intrs)
		return 0;

	eintrs = intrs & sc->sc_eintrs;
	DPRINTF("sc=%#jx intrs=%#jx(%#jx) eintrs=%#jx", (uintptr_t)sc, intrs,
	    EOREAD4(sc, EHCI_USBSTS), eintrs);
	if (!eintrs)
		return 0;

	EOWRITE4(sc, EHCI_USBSTS, intrs); /* Acknowledge */
	if (eintrs & EHCI_STS_IAA) {
		DPRINTF("door bell", 0, 0, 0, 0);
		kpreempt_disable();
		KASSERT(sc->sc_doorbell_si != NULL);
		softint_schedule(sc->sc_doorbell_si);
		kpreempt_enable();
		eintrs &= ~EHCI_STS_IAA;
	}
	if (eintrs & (EHCI_STS_INT | EHCI_STS_ERRINT)) {
		DPRINTF("INT=%jd  ERRINT=%jd",
		    eintrs & EHCI_STS_INT ? 1 : 0,
		    eintrs & EHCI_STS_ERRINT ? 1 : 0, 0, 0);
		usb_schedsoftintr(&sc->sc_bus);
		eintrs &= ~(EHCI_STS_INT | EHCI_STS_ERRINT);
	}
	if (eintrs & EHCI_STS_HSE) {
		printf("%s: unrecoverable error, controller halted\n",
		       device_xname(sc->sc_dev));
		/* XXX what else */
	}
	if (eintrs & EHCI_STS_PCD) {
		kpreempt_disable();
		KASSERT(sc->sc_pcd_si != NULL);
		softint_schedule(sc->sc_pcd_si);
		kpreempt_enable();
		eintrs &= ~EHCI_STS_PCD;
	}

	if (eintrs != 0) {
		/* Block unprocessed interrupts. */
		sc->sc_eintrs &= ~eintrs;
		EOWRITE4(sc, EHCI_USBINTR, sc->sc_eintrs);
		printf("%s: blocking intrs %#x\n",
		       device_xname(sc->sc_dev), eintrs);
	}

	return 1;
}

Static void
ehci_doorbell(void *addr)
{
	ehci_softc_t *sc = addr;
	EHCIHIST_FUNC(); EHCIHIST_CALLED();

	mutex_enter(&sc->sc_lock);
	cv_broadcast(&sc->sc_doorbell);
	mutex_exit(&sc->sc_lock);
}

Static void
ehci_pcd(void *addr)
{
	ehci_softc_t *sc = addr;
	struct usbd_xfer *xfer;
	u_char *p;
	int i, m;

	EHCIHIST_FUNC(); EHCIHIST_CALLED();

	mutex_enter(&sc->sc_lock);
	xfer = sc->sc_intrxfer;

	if (xfer == NULL) {
		/* Just ignore the change. */
		goto done;
	}
	KASSERT(xfer->ux_status == USBD_IN_PROGRESS);

	p = xfer->ux_buf;
	m = uimin(sc->sc_noport, xfer->ux_length * 8 - 1);
	memset(p, 0, xfer->ux_length);
	for (i = 1; i <= m; i++) {
		/* Pick out CHANGE bits from the status reg. */
		if (EOREAD4(sc, EHCI_PORTSC(i)) & EHCI_PS_CLEAR)
			p[i/8] |= 1 << (i%8);
		if (i % 8 == 7)
			DPRINTF("change(%jd)=0x%02jx", i / 8, p[i/8], 0, 0);
	}
	xfer->ux_actlen = xfer->ux_length;
	xfer->ux_status = USBD_NORMAL_COMPLETION;

	usb_transfer_complete(xfer);

done:
	mutex_exit(&sc->sc_lock);
}

Static void
ehci_softintr(void *v)
{
	struct usbd_bus *bus = v;
	ehci_softc_t *sc = EHCI_BUS2SC(bus);
	struct ehci_xfer *ex, *nextex;

	KASSERT(sc->sc_bus.ub_usepolling || mutex_owned(&sc->sc_lock));

	EHCIHIST_FUNC(); EHCIHIST_CALLED();

	ex_completeq_t cq;
	TAILQ_INIT(&cq);

	/*
	 * The only explanation I can think of for why EHCI is as brain dead
	 * as UHCI interrupt-wise is that Intel was involved in both.
	 * An interrupt just tells us that something is done, we have no
	 * clue what, so we need to scan through all active transfers. :-(
	 */

	/*
	 * ehci_idone will remove transfer from sc->sc_intrhead if it's
	 * complete and add to our cq list
	 *
	 */
	TAILQ_FOREACH_SAFE(ex, &sc->sc_intrhead, ex_next, nextex) {
		switch (ex->ex_type) {
		case EX_CTRL:
		case EX_BULK:
		case EX_INTR:
			ehci_check_qh_intr(sc, ex, &cq);
			break;
		case EX_ISOC:
			ehci_check_itd_intr(sc, ex, &cq);
			break;
		case EX_FS_ISOC:
			ehci_check_sitd_intr(sc, ex, &cq);
			break;
		default:
			KASSERT(false);
		}

	}

	/*
	 * We abuse ex_next for the interrupt and complete lists and
	 * interrupt transfers will get re-added here so use
	 * the _SAFE version of TAILQ_FOREACH.
	 */
	TAILQ_FOREACH_SAFE(ex, &cq, ex_next, nextex) {
		usb_transfer_complete(&ex->ex_xfer);
	}

	/* Schedule a callout to catch any dropped transactions. */
	if ((sc->sc_flags & EHCIF_DROPPED_INTR_WORKAROUND) &&
	    !TAILQ_EMPTY(&sc->sc_intrhead))
		callout_reset(&sc->sc_tmo_intrlist,
		    hz, ehci_intrlist_timeout, sc);
}

Static void
ehci_check_qh_intr(ehci_softc_t *sc, struct ehci_xfer *ex, ex_completeq_t *cq)
{
	ehci_soft_qtd_t *sqtd, *fsqtd, *lsqtd;
	uint32_t status;

	EHCIHIST_FUNC(); EHCIHIST_CALLED();

	KASSERT(sc->sc_bus.ub_usepolling || mutex_owned(&sc->sc_lock));

	if (ex->ex_type == EX_CTRL) {
		fsqtd = ex->ex_setup;
		lsqtd = ex->ex_status;
	} else {
		fsqtd = ex->ex_sqtdstart;
		lsqtd = ex->ex_sqtdend;
	}
	KASSERTMSG(fsqtd != NULL && lsqtd != NULL,
	    "xfer %p xt %d fsqtd %p lsqtd %p", ex, ex->ex_type, fsqtd, lsqtd);

	/*
	 * If the last TD is still active we need to check whether there
	 * is an error somewhere in the middle, or whether there was a
	 * short packet (SPD and not ACTIVE).
	 */
	usb_syncmem(&lsqtd->dma,
	    lsqtd->offs + offsetof(ehci_qtd_t, qtd_status),
	    sizeof(lsqtd->qtd->qtd_status),
	    BUS_DMASYNC_POSTWRITE | BUS_DMASYNC_POSTREAD);
	status = le32toh(lsqtd->qtd->qtd_status);
	usb_syncmem(&lsqtd->dma,
	    lsqtd->offs + offsetof(ehci_qtd_t, qtd_status),
	    sizeof(lsqtd->qtd->qtd_status), BUS_DMASYNC_PREREAD);
	if (status & EHCI_QTD_ACTIVE) {
		DPRINTFN(10, "active ex=%#jx", (uintptr_t)ex, 0, 0, 0);

		/* last qTD has already been checked */
		for (sqtd = fsqtd; sqtd != lsqtd; sqtd = sqtd->nextqtd) {
			usb_syncmem(&sqtd->dma,
			    sqtd->offs + offsetof(ehci_qtd_t, qtd_status),
			    sizeof(sqtd->qtd->qtd_status),
			    BUS_DMASYNC_POSTWRITE | BUS_DMASYNC_POSTREAD);
			status = le32toh(sqtd->qtd->qtd_status);
			usb_syncmem(&sqtd->dma,
			    sqtd->offs + offsetof(ehci_qtd_t, qtd_status),
			    sizeof(sqtd->qtd->qtd_status), BUS_DMASYNC_PREREAD);
			/* If there's an active QTD the xfer isn't done. */
			if (status & EHCI_QTD_ACTIVE)
				break;
			/* Any kind of error makes the xfer done. */
			if (status & EHCI_QTD_HALTED)
				goto done;
			/* Handle short packets */
			if (EHCI_QTD_GET_BYTES(status) != 0) {
				/*
				 * If we get here for a control transfer then
				 * we need to let the hardware complete the
				 * status phase.  That is, we're not done
				 * quite yet.
				 *
				 * Otherwise, we're done.
				 */
				if (ex->ex_type == EX_CTRL) {
					break;
				}
				goto done;
			}
		}
		DPRINTFN(10, "ex=%#jx std=%#jx still active",
		    (uintptr_t)ex, (uintptr_t)ex->ex_sqtdstart, 0, 0);
#ifdef EHCI_DEBUG
		DPRINTFN(5, "--- still active start ---", 0, 0, 0, 0);
		ehci_dump_sqtds(ex->ex_sqtdstart);
		DPRINTFN(5, "--- still active end ---", 0, 0, 0, 0);
#endif
		return;
	}
 done:
	DPRINTFN(10, "ex=%#jx done", (uintptr_t)ex, 0, 0, 0);
	ehci_idone(ex, cq);
}

Static void
ehci_check_itd_intr(ehci_softc_t *sc, struct ehci_xfer *ex, ex_completeq_t *cq)
{
	ehci_soft_itd_t *itd;
	int i;

	EHCIHIST_FUNC(); EHCIHIST_CALLED();

	KASSERT(mutex_owned(&sc->sc_lock));

	if (&ex->ex_xfer != SIMPLEQ_FIRST(&ex->ex_xfer.ux_pipe->up_queue))
		return;

	KASSERTMSG(ex->ex_itdstart != NULL && ex->ex_itdend != NULL,
	    "xfer %p fitd %p litd %p", ex, ex->ex_itdstart, ex->ex_itdend);

	itd = ex->ex_itdend;

	/*
	 * check no active transfers in last itd, meaning we're finished
	 */

	usb_syncmem(&itd->dma, itd->offs + offsetof(ehci_itd_t, itd_ctl),
	    sizeof(itd->itd->itd_ctl),
	    BUS_DMASYNC_POSTWRITE | BUS_DMASYNC_POSTREAD);

	for (i = 0; i < EHCI_ITD_NUFRAMES; i++) {
		if (le32toh(itd->itd->itd_ctl[i]) & EHCI_ITD_ACTIVE)
			break;
	}

	if (i == EHCI_ITD_NUFRAMES) {
		goto done; /* All 8 descriptors inactive, it's done */
	}

	usb_syncmem(&itd->dma, itd->offs + offsetof(ehci_itd_t, itd_ctl),
	    sizeof(itd->itd->itd_ctl), BUS_DMASYNC_PREREAD);

	DPRINTFN(10, "ex %#jx itd %#jx still active",
	    (uintptr_t)ex, (uintptr_t)ex->ex_itdstart, 0, 0);
	return;
done:
	DPRINTF("ex %#jx done", (uintptr_t)ex, 0, 0, 0);
	ehci_idone(ex, cq);
}

void
ehci_check_sitd_intr(ehci_softc_t *sc, struct ehci_xfer *ex, ex_completeq_t *cq)
{
	ehci_soft_sitd_t *sitd;

	EHCIHIST_FUNC(); EHCIHIST_CALLED();

	KASSERT(mutex_owned(&sc->sc_lock));

	if (&ex->ex_xfer != SIMPLEQ_FIRST(&ex->ex_xfer.ux_pipe->up_queue))
		return;

	KASSERTMSG(ex->ex_sitdstart != NULL && ex->ex_sitdend != NULL,
	    "xfer %p fsitd %p lsitd %p", ex, ex->ex_sitdstart, ex->ex_sitdend);

	sitd = ex->ex_sitdend;

	/*
	 * check no active transfers in last sitd, meaning we're finished
	 */

	usb_syncmem(&sitd->dma, sitd->offs + offsetof(ehci_sitd_t, sitd_trans),
	    sizeof(sitd->sitd->sitd_trans),
	    BUS_DMASYNC_POSTWRITE | BUS_DMASYNC_POSTREAD);

	bool active = ((le32toh(sitd->sitd->sitd_trans) & EHCI_SITD_ACTIVE) != 0);

	usb_syncmem(&sitd->dma, sitd->offs + offsetof(ehci_sitd_t, sitd_trans),
	    sizeof(sitd->sitd->sitd_trans), BUS_DMASYNC_PREREAD);

	if (active)
		return;

	DPRINTFN(10, "ex=%#jx done", (uintptr_t)ex, 0, 0, 0);
	ehci_idone(ex, cq);
}

Static void
ehci_idone(struct ehci_xfer *ex, ex_completeq_t *cq)
{
	EHCIHIST_FUNC(); EHCIHIST_CALLED();
	struct usbd_xfer *xfer = &ex->ex_xfer;
	struct ehci_pipe *epipe = EHCI_XFER2EPIPE(xfer);
	struct ehci_softc *sc = EHCI_XFER2SC(xfer);
	ehci_soft_qtd_t *sqtd, *fsqtd, *lsqtd;
	uint32_t status = 0, nstatus = 0;
	int actlen = 0;

	KASSERT(sc->sc_bus.ub_usepolling || mutex_owned(&sc->sc_lock));

	DPRINTF("ex=%#jx", (uintptr_t)ex, 0, 0, 0);

	/*
	 * Try to claim this xfer for completion.  If it has already
	 * completed or aborted, drop it on the floor.
	 */
	if (!usbd_xfer_trycomplete(xfer))
		return;

#ifdef DIAGNOSTIC
#ifdef EHCI_DEBUG
	if (ex->ex_isdone) {
		DPRINTFN(5, "--- dump start ---", 0, 0, 0, 0);
		ehci_dump_exfer(ex);
		DPRINTFN(5, "--- dump end ---", 0, 0, 0, 0);
	}
#endif
	KASSERTMSG(!ex->ex_isdone, "xfer %p type %d status %d", xfer,
	    ex->ex_type, xfer->ux_status);
	ex->ex_isdone = true;
#endif

	DPRINTF("xfer=%#jx, pipe=%#jx ready", (uintptr_t)xfer,
	    (uintptr_t)epipe, 0, 0);

	/* The transfer is done, compute actual length and status. */
	if (ex->ex_type == EX_ISOC) {
		/* HS isoc transfer */

		struct ehci_soft_itd *itd;
		int i, nframes, len, uframes;

		nframes = 0;

#ifdef EHCI_DEBUG
		DPRINTFN(5, "--- dump start ---", 0, 0, 0, 0);
		ehci_dump_itds(ex->ex_itdstart);
		DPRINTFN(5, "--- dump end ---", 0, 0, 0, 0);
#endif

		i = xfer->ux_pipe->up_endpoint->ue_edesc->bInterval;
		uframes = uimin(1 << (i - 1), USB_UFRAMES_PER_FRAME);

		for (itd = ex->ex_itdstart; itd != NULL; itd = itd->xfer_next) {
			usb_syncmem(&itd->dma,
			    itd->offs + offsetof(ehci_itd_t,itd_ctl),
			    sizeof(itd->itd->itd_ctl),
			    BUS_DMASYNC_POSTWRITE | BUS_DMASYNC_POSTREAD);

			for (i = 0; i < EHCI_ITD_NUFRAMES; i += uframes) {
				/*
				 * XXX - driver didn't fill in the frame full
				 *   of uframes. This leads to scheduling
				 *   inefficiencies, but working around
				 *   this doubles complexity of tracking
				 *   an xfer.
				 */
				if (nframes >= xfer->ux_nframes)
					break;

				status = le32toh(itd->itd->itd_ctl[i]);
				len = EHCI_ITD_GET_LEN(status);
				if (EHCI_ITD_GET_STATUS(status) != 0)
					len = 0; /*No valid data on error*/

				xfer->ux_frlengths[nframes++] = len;
				actlen += len;
			}
			usb_syncmem(&itd->dma,
			    itd->offs + offsetof(ehci_itd_t,itd_ctl),
			    sizeof(itd->itd->itd_ctl), BUS_DMASYNC_PREREAD);

			if (nframes >= xfer->ux_nframes)
				break;
		}

		xfer->ux_actlen = actlen;
		xfer->ux_status = USBD_NORMAL_COMPLETION;
		goto end;
	} else if (ex->ex_type == EX_FS_ISOC) {
		/* FS isoc transfer */
		struct ehci_soft_sitd *sitd;
		int nframes, len;

		nframes = 0;

		for (sitd = ex->ex_sitdstart; sitd != NULL;
		     sitd = sitd->xfer_next) {
			usb_syncmem(&sitd->dma,
			    sitd->offs + offsetof(ehci_sitd_t, sitd_trans),
			    sizeof(sitd->sitd->sitd_trans),
			    BUS_DMASYNC_POSTWRITE | BUS_DMASYNC_POSTREAD);

			/*
			 * XXX - driver didn't fill in the frame full
			 *   of uframes. This leads to scheduling
			 *   inefficiencies, but working around
			 *   this doubles complexity of tracking
			 *   an xfer.
			 */
			if (nframes >= xfer->ux_nframes)
				break;

			status = le32toh(sitd->sitd->sitd_trans);
			usb_syncmem(&sitd->dma,
			    sitd->offs + offsetof(ehci_sitd_t, sitd_trans),
			    sizeof(sitd->sitd->sitd_trans), BUS_DMASYNC_PREREAD);

			len = EHCI_SITD_GET_LEN(status);
			if (status & (EHCI_SITD_ERR|EHCI_SITD_BUFERR|
			    EHCI_SITD_BABBLE|EHCI_SITD_XACTERR|EHCI_SITD_MISS)) {
				/* No valid data on error */
				len = xfer->ux_frlengths[nframes];
			}

			/*
			 * frlengths[i]: # of bytes to send
			 * len: # of bytes host didn't send
			 */
			xfer->ux_frlengths[nframes] -= len;
			/* frlengths[i]: # of bytes host sent */
			actlen += xfer->ux_frlengths[nframes++];

			if (nframes >= xfer->ux_nframes)
				break;
	    	}

		xfer->ux_actlen = actlen;
		xfer->ux_status = USBD_NORMAL_COMPLETION;
		goto end;
	}
	KASSERT(ex->ex_type == EX_CTRL || ex->ex_type == EX_INTR ||
	   ex->ex_type == EX_BULK);

	/* Continue processing xfers using queue heads */
	if (ex->ex_type == EX_CTRL) {
		fsqtd = ex->ex_setup;
		lsqtd = ex->ex_status;
	} else {
		fsqtd = ex->ex_sqtdstart;
		lsqtd = ex->ex_sqtdend;
	}
#ifdef EHCI_DEBUG
	DPRINTFN(5, "--- dump start ---", 0, 0, 0, 0);
	ehci_dump_sqtds(fsqtd);
	DPRINTFN(5, "--- dump end ---", 0, 0, 0, 0);
#endif

	for (sqtd = fsqtd; sqtd != lsqtd->nextqtd; sqtd = sqtd->nextqtd) {
		usb_syncmem(&sqtd->dma, sqtd->offs, sizeof(sqtd->qtd),
		    BUS_DMASYNC_POSTWRITE | BUS_DMASYNC_POSTREAD);
		nstatus = le32toh(sqtd->qtd->qtd_status);
		usb_syncmem(&sqtd->dma, sqtd->offs, sizeof(sqtd->qtd),
		    BUS_DMASYNC_PREREAD);
		if (nstatus & EHCI_QTD_ACTIVE)
			break;

		status = nstatus;
		if (EHCI_QTD_GET_PID(status) != EHCI_QTD_PID_SETUP)
			actlen += sqtd->len - EHCI_QTD_GET_BYTES(status);
	}

	/*
	 * If there are left over TDs we need to update the toggle.
	 * The default pipe doesn't need it since control transfers
	 * start the toggle at 0 every time.
	 * For a short transfer we need to update the toggle for the missing
	 * packets within the qTD.
	 */
	if ((sqtd != lsqtd->nextqtd || EHCI_QTD_GET_BYTES(status)) &&
	    xfer->ux_pipe->up_dev->ud_pipe0 != xfer->ux_pipe) {
		DPRINTF("toggle update status=0x%08jx nstatus=0x%08jx",
		    status, nstatus, 0, 0);
#if 0
		ehci_dump_sqh(epipe->sqh);
		ehci_dump_sqtds(ex->ex_sqtdstart);
#endif
		epipe->nexttoggle = EHCI_QTD_GET_TOGGLE(nstatus);
	}

	DPRINTF("len=%jd actlen=%jd status=0x%08jx", xfer->ux_length, actlen,
	    status, 0);
	xfer->ux_actlen = actlen;
	if (status & EHCI_QTD_HALTED) {
#ifdef EHCI_DEBUG
		DPRINTF("halted addr=%jd endpt=0x%02jx",
		    xfer->ux_pipe->up_dev->ud_addr,
		    xfer->ux_pipe->up_endpoint->ue_edesc->bEndpointAddress,
		    0, 0);
		DPRINTF("cerr=%jd pid=%jd",
		    EHCI_QTD_GET_CERR(status), EHCI_QTD_GET_PID(status),
		    0, 0);
		DPRINTF("active =%jd halted=%jd buferr=%jd babble=%jd",
		    status & EHCI_QTD_ACTIVE ? 1 : 0,
		    status & EHCI_QTD_HALTED ? 1 : 0,
		    status & EHCI_QTD_BUFERR ? 1 : 0,
		    status & EHCI_QTD_BABBLE ? 1 : 0);

		DPRINTF("xacterr=%jd missed=%jd split =%jd ping  =%jd",
		    status & EHCI_QTD_XACTERR ? 1 : 0,
		    status & EHCI_QTD_MISSEDMICRO ? 1 : 0,
		    status & EHCI_QTD_SPLITXSTATE ? 1 : 0,
		    status & EHCI_QTD_PINGSTATE ? 1 : 0);

		DPRINTFN(5, "--- dump start ---", 0, 0, 0, 0);
		ehci_dump_sqh(epipe->sqh);
		ehci_dump_sqtds(ex->ex_sqtdstart);
		DPRINTFN(5, "--- dump end ---", 0, 0, 0, 0);
#endif
		/* low&full speed has an extra error flag */
		if (EHCI_QH_GET_EPS(epipe->sqh->qh->qh_endp) !=
		    EHCI_QH_SPEED_HIGH)
			status &= EHCI_QTD_STATERRS | EHCI_QTD_PINGSTATE;
		else
			status &= EHCI_QTD_STATERRS;
		if (status == 0) /* no other errors means a stall */ {
			xfer->ux_status = USBD_STALLED;
		} else {
			xfer->ux_status = USBD_IOERROR; /* more info XXX */
		}
		/* XXX need to reset TT on missed microframe */
		if (status & EHCI_QTD_MISSEDMICRO) {
			printf("%s: missed microframe, TT reset not "
			    "implemented, hub might be inoperational\n",
			    device_xname(sc->sc_dev));
		}
	} else {
		xfer->ux_status = USBD_NORMAL_COMPLETION;
	}

    end:

	ehci_del_intr_list(sc, ex);
	TAILQ_INSERT_TAIL(cq, ex, ex_next);

	DPRINTF("ex=%#jx done", (uintptr_t)ex, 0, 0, 0);
}

Static void
ehci_poll(struct usbd_bus *bus)
{
	ehci_softc_t *sc = EHCI_BUS2SC(bus);

	EHCIHIST_FUNC(); EHCIHIST_CALLED();

#ifdef EHCI_DEBUG
	static int last;
	int new;
	new = EHCI_STS_INTRS(EOREAD4(sc, EHCI_USBSTS));
	if (new != last) {
		DPRINTF("intrs=0x%04jx", new, 0, 0, 0);
		last = new;
	}
#endif

	if (EOREAD4(sc, EHCI_USBSTS) & sc->sc_eintrs) {
		mutex_spin_enter(&sc->sc_intr_lock);
		ehci_intr1(sc);
		mutex_spin_exit(&sc->sc_intr_lock);
	}
}

void
ehci_childdet(device_t self, device_t child)
{
	struct ehci_softc *sc = device_private(self);

	KASSERT(sc->sc_child == child);
	sc->sc_child = NULL;
}

int
ehci_detach(struct ehci_softc *sc, int flags)
{
	int rv = 0;

	EHCIHIST_FUNC(); EHCIHIST_CALLED();

	if (sc->sc_child != NULL) {
		rv = config_detach(sc->sc_child, flags);
		if (rv != 0)
			return rv;
	}

	if (sc->sc_ncomp > 0) {
		mutex_enter(&sc->sc_complock);
		/* XXX try to halt callout instead of waiting */
		while (sc->sc_comp_state == CO_SCHED)
			cv_wait(&sc->sc_compcv, &sc->sc_complock);
		mutex_exit(&sc->sc_complock);

		callout_halt(&sc->sc_compcallout, NULL);
		callout_destroy(&sc->sc_compcallout);
		cv_destroy(&sc->sc_compcv);
		mutex_destroy(&sc->sc_complock);
	}

	callout_halt(&sc->sc_tmo_intrlist, NULL);
	callout_destroy(&sc->sc_tmo_intrlist);

	/* XXX free other data structures */
	if (sc->sc_softitds) {
		kmem_free(sc->sc_softitds,
		    sc->sc_flsize * sizeof(ehci_soft_itd_t *));
	}
	cv_destroy(&sc->sc_doorbell);

#if 0
	/* XXX destroyed in ehci_pci.c as it controls ehci_intr access */
	softint_disestablish(sc->sc_doorbell_si);
	softint_disestablish(sc->sc_pcd_si);
	mutex_destroy(&sc->sc_lock);
	mutex_destroy(&sc->sc_intr_lock);
#endif

	pool_cache_destroy(sc->sc_xferpool);

	EOWRITE4(sc, EHCI_CONFIGFLAG, 0);

	return rv;
}

int
ehci_activate(device_t self, enum devact act)
{
	struct ehci_softc *sc = device_private(self);

	switch (act) {
	case DVACT_DEACTIVATE:
		sc->sc_dying = 1;
		return 0;
	default:
		return EOPNOTSUPP;
	}
}

/*
 * Handle suspend/resume.
 *
 * We need to switch to polling mode here, because this routine is
 * called from an interrupt context.  This is all right since we
 * are almost suspended anyway.
 *
 * Note that this power handler isn't to be registered directly; the
 * bus glue needs to call out to it.
 */
bool
ehci_suspend(device_t dv, const pmf_qual_t *qual)
{
	ehci_softc_t *sc = device_private(dv);
	int i;
	uint32_t cmd, hcr;

	EHCIHIST_FUNC(); EHCIHIST_CALLED();

	mutex_spin_enter(&sc->sc_intr_lock);
	sc->sc_bus.ub_usepolling++;
	mutex_spin_exit(&sc->sc_intr_lock);

	for (i = 1; i <= sc->sc_noport; i++) {
		cmd = EOREAD4(sc, EHCI_PORTSC(i)) & ~EHCI_PS_CLEAR;
		if ((cmd & EHCI_PS_PO) == 0 && (cmd & EHCI_PS_PE) == EHCI_PS_PE)
			EOWRITE4(sc, EHCI_PORTSC(i), cmd | EHCI_PS_SUSP);
	}

	sc->sc_cmd = EOREAD4(sc, EHCI_USBCMD);

	cmd = sc->sc_cmd & ~(EHCI_CMD_ASE | EHCI_CMD_PSE);
	EOWRITE4(sc, EHCI_USBCMD, cmd);

	for (i = 0; i < 100; i++) {
		hcr = EOREAD4(sc, EHCI_USBSTS) & (EHCI_STS_ASS | EHCI_STS_PSS);
		if (hcr == 0)
			break;

		usb_delay_ms(&sc->sc_bus, 1);
	}
	if (hcr != 0)
		printf("%s: reset timeout\n", device_xname(dv));

	cmd &= ~EHCI_CMD_RS;
	EOWRITE4(sc, EHCI_USBCMD, cmd);

	for (i = 0; i < 100; i++) {
		hcr = EOREAD4(sc, EHCI_USBSTS) & EHCI_STS_HCH;
		if (hcr == EHCI_STS_HCH)
			break;

		usb_delay_ms(&sc->sc_bus, 1);
	}
	if (hcr != EHCI_STS_HCH)
		printf("%s: config timeout\n", device_xname(dv));

	mutex_spin_enter(&sc->sc_intr_lock);
	sc->sc_bus.ub_usepolling--;
	mutex_spin_exit(&sc->sc_intr_lock);

	return true;
}

bool
ehci_resume(device_t dv, const pmf_qual_t *qual)
{
	ehci_softc_t *sc = device_private(dv);
	int i;
	uint32_t cmd, hcr;

	EHCIHIST_FUNC(); EHCIHIST_CALLED();

	/* restore things in case the bios sucks */
	EOWRITE4(sc, EHCI_CTRLDSSEGMENT, 0);
	EOWRITE4(sc, EHCI_PERIODICLISTBASE, DMAADDR(&sc->sc_fldma, 0));
	EOWRITE4(sc, EHCI_ASYNCLISTADDR,
	    sc->sc_async_head->physaddr | EHCI_LINK_QH);

	EOWRITE4(sc, EHCI_USBINTR, sc->sc_eintrs & ~EHCI_INTR_PCIE);

	EOWRITE4(sc, EHCI_USBCMD, sc->sc_cmd);

	hcr = 0;
	for (i = 1; i <= sc->sc_noport; i++) {
		cmd = EOREAD4(sc, EHCI_PORTSC(i)) & ~EHCI_PS_CLEAR;
		if ((cmd & EHCI_PS_PO) == 0 &&
		    (cmd & EHCI_PS_SUSP) == EHCI_PS_SUSP) {
			EOWRITE4(sc, EHCI_PORTSC(i), cmd | EHCI_PS_FPR);
			hcr = 1;
		}
	}

	if (hcr) {
		usb_delay_ms(&sc->sc_bus, USB_RESUME_WAIT);

		for (i = 1; i <= sc->sc_noport; i++) {
			cmd = EOREAD4(sc, EHCI_PORTSC(i)) & ~EHCI_PS_CLEAR;
			if ((cmd & EHCI_PS_PO) == 0 &&
			    (cmd & EHCI_PS_SUSP) == EHCI_PS_SUSP)
				EOWRITE4(sc, EHCI_PORTSC(i),
				    cmd & ~EHCI_PS_FPR);
		}
	}

	EOWRITE4(sc, EHCI_USBCMD, sc->sc_cmd);
	EOWRITE4(sc, EHCI_USBINTR, sc->sc_eintrs);

	for (i = 0; i < 100; i++) {
		hcr = EOREAD4(sc, EHCI_USBSTS) & EHCI_STS_HCH;
		if (hcr != EHCI_STS_HCH)
			break;

		usb_delay_ms(&sc->sc_bus, 1);
	}
	if (hcr == EHCI_STS_HCH)
		printf("%s: config timeout\n", device_xname(dv));

	return true;
}

/*
 * Shut down the controller when the system is going down.
 */
bool
ehci_shutdown(device_t self, int flags)
{
	ehci_softc_t *sc = device_private(self);

	EHCIHIST_FUNC(); EHCIHIST_CALLED();

	EOWRITE4(sc, EHCI_USBCMD, 0);	/* Halt controller */
	EOWRITE4(sc, EHCI_USBCMD, EHCI_CMD_HCRESET);
	return true;
}

Static struct usbd_xfer *
ehci_allocx(struct usbd_bus *bus, unsigned int nframes)
{
	struct ehci_softc *sc = EHCI_BUS2SC(bus);
	struct usbd_xfer *xfer;

	xfer = pool_cache_get(sc->sc_xferpool, PR_WAITOK);
	if (xfer != NULL) {
		memset(xfer, 0, sizeof(struct ehci_xfer));

#ifdef DIAGNOSTIC
		struct ehci_xfer *ex = EHCI_XFER2EXFER(xfer);
		ex->ex_isdone = true;
		xfer->ux_state = XFER_BUSY;
#endif
	}
	return xfer;
}

Static void
ehci_freex(struct usbd_bus *bus, struct usbd_xfer *xfer)
{
	struct ehci_softc *sc = EHCI_BUS2SC(bus);
	struct ehci_xfer *ex __diagused = EHCI_XFER2EXFER(xfer);

	KASSERTMSG(xfer->ux_state == XFER_BUSY ||
	    xfer->ux_status == USBD_NOT_STARTED,
	    "xfer %p state %d\n", xfer, xfer->ux_state);
	KASSERT(ex->ex_isdone || xfer->ux_status == USBD_NOT_STARTED);

#ifdef DIAGNOSTIC
	xfer->ux_state = XFER_FREE;
#endif

	pool_cache_put(sc->sc_xferpool, xfer);
}

Static bool
ehci_dying(struct usbd_bus *bus)
{
	struct ehci_softc *sc = EHCI_BUS2SC(bus);

	return sc->sc_dying;
}

Static void
ehci_get_lock(struct usbd_bus *bus, kmutex_t **lock)
{
	struct ehci_softc *sc = EHCI_BUS2SC(bus);

	*lock = &sc->sc_lock;
}

Static void
ehci_device_clear_toggle(struct usbd_pipe *pipe)
{
	struct ehci_pipe *epipe = EHCI_PIPE2EPIPE(pipe);

	EHCIHIST_FUNC(); EHCIHIST_CALLED();

	DPRINTF("epipe=%#jx status=0x%08jx", (uintptr_t)epipe,
	    epipe->sqh->qh->qh_qtd.qtd_status, 0, 0);
#ifdef EHCI_DEBUG
	if (ehcidebug)
		usbd_dump_pipe(pipe);
#endif
	epipe->nexttoggle = 0;
}

Static void
ehci_noop(struct usbd_pipe *pipe)
{
}

#ifdef EHCI_DEBUG
/*
 * Unused function - this is meant to be called from a kernel
 * debugger.
 */
void
ehci_dump(void)
{
	ehci_softc_t *sc = theehci;
	int i;
	printf("cmd=0x%08x, sts=0x%08x, ien=0x%08x\n",
	    EOREAD4(sc, EHCI_USBCMD),
	    EOREAD4(sc, EHCI_USBSTS),
	    EOREAD4(sc, EHCI_USBINTR));
	printf("frindex=0x%08x ctrdsegm=0x%08x periodic=0x%08x async=0x%08x\n",
	    EOREAD4(sc, EHCI_FRINDEX),
	    EOREAD4(sc, EHCI_CTRLDSSEGMENT),
	    EOREAD4(sc, EHCI_PERIODICLISTBASE),
	    EOREAD4(sc, EHCI_ASYNCLISTADDR));
	for (i = 1; i <= sc->sc_noport; i++)
		printf("port %d status=0x%08x\n", i,
		    EOREAD4(sc, EHCI_PORTSC(i)));
}

Static void
ehci_dump_regs(ehci_softc_t *sc)
{
	int i;

	EHCIHIST_FUNC(); EHCIHIST_CALLED();

	DPRINTF("cmd     = 0x%08jx  sts      = 0x%08jx  ien      = 0x%08jx",
	    EOREAD4(sc, EHCI_USBCMD), EOREAD4(sc, EHCI_USBSTS),
	    EOREAD4(sc, EHCI_USBINTR), 0);
	DPRINTF("frindex = 0x%08jx  ctrdsegm = 0x%08jx  periodic = 0x%08jx  "
	    "async   = 0x%08jx",
	    EOREAD4(sc, EHCI_FRINDEX), EOREAD4(sc, EHCI_CTRLDSSEGMENT),
	    EOREAD4(sc, EHCI_PERIODICLISTBASE),
	    EOREAD4(sc, EHCI_ASYNCLISTADDR));
	for (i = 1; i <= sc->sc_noport; i += 2) {
		if (i == sc->sc_noport) {
			DPRINTF("port %jd status = 0x%08jx", i,
			    EOREAD4(sc, EHCI_PORTSC(i)), 0, 0);
		} else {
			DPRINTF("port %jd status = 0x%08jx  port %jd "
			    "status = 0x%08jx",
			    i, EOREAD4(sc, EHCI_PORTSC(i)),
			    i+1, EOREAD4(sc, EHCI_PORTSC(i+1)));
		}
	}
}

#define ehci_dump_link(link, type) do {					\
	DPRINTF("    link 0x%08jx (T = %jd):",				\
	    link,							\
	    link & EHCI_LINK_TERMINATE ? 1 : 0, 0, 0);			\
	if (type) {							\
		DPRINTF(						\
		    "        ITD  = %jd  QH   = %jd  SITD = %jd  FSTN = %jd",\
		    EHCI_LINK_TYPE(link) == EHCI_LINK_ITD ? 1 : 0,	\
		    EHCI_LINK_TYPE(link) == EHCI_LINK_QH ? 1 : 0,	\
		    EHCI_LINK_TYPE(link) == EHCI_LINK_SITD ? 1 : 0,	\
		    EHCI_LINK_TYPE(link) == EHCI_LINK_FSTN ? 1 : 0);	\
	}								\
} while(0)

Static void
ehci_dump_sqtds(ehci_soft_qtd_t *sqtd)
{
	EHCIHIST_FUNC(); EHCIHIST_CALLED();
	int i;
	uint32_t stop = 0;

	for (i = 0; sqtd && i < 20 && !stop; sqtd = sqtd->nextqtd, i++) {
		ehci_dump_sqtd(sqtd);
		usb_syncmem(&sqtd->dma,
		    sqtd->offs + offsetof(ehci_qtd_t, qtd_next),
		    sizeof(sqtd->qtd),
		    BUS_DMASYNC_POSTWRITE | BUS_DMASYNC_POSTREAD);
		stop = sqtd->qtd->qtd_next & htole32(EHCI_LINK_TERMINATE);
		usb_syncmem(&sqtd->dma,
		    sqtd->offs + offsetof(ehci_qtd_t, qtd_next),
		    sizeof(sqtd->qtd), BUS_DMASYNC_PREREAD);
	}
	if (!stop)
		DPRINTF("dump aborted, too many TDs", 0, 0, 0, 0);
}

Static void
ehci_dump_sqtd(ehci_soft_qtd_t *sqtd)
{
	EHCIHIST_FUNC(); EHCIHIST_CALLED();

	usb_syncmem(&sqtd->dma, sqtd->offs,
	    sizeof(sqtd->qtd), BUS_DMASYNC_POSTWRITE | BUS_DMASYNC_POSTREAD);

	DPRINTFN(10, "QTD(%#jx) at 0x%08jx:", (uintptr_t)sqtd, sqtd->physaddr,
	    0, 0);
	ehci_dump_qtd(&sqtd->qtd);

	usb_syncmem(&sqtd->dma, sqtd->offs,
	    sizeof(sqtd->qtd), BUS_DMASYNC_PREREAD);
}

Static void
ehci_dump_qtd(ehci_qtd_t *qtd)
{
	EHCIHIST_FUNC();	EHCIHIST_CALLED();
	uint32_t s = le32toh(qtd->qtd_status);

	DPRINTFN(10,
	    "     next = 0x%08jx  altnext = 0x%08jx  status = 0x%08jx",
	    qtd->qtd_next, qtd->qtd_altnext, s, 0);
	DPRINTFN(10,
	    "   toggle = %jd ioc = %jd bytes = %#jx c_page = %#jx",
	    EHCI_QTD_GET_TOGGLE(s), EHCI_QTD_GET_IOC(s),
	    EHCI_QTD_GET_BYTES(s), EHCI_QTD_GET_C_PAGE(s));
	DPRINTFN(10,
	    "     cerr = %jd pid = %jd stat  = %jx",
	    EHCI_QTD_GET_CERR(s), EHCI_QTD_GET_PID(s), EHCI_QTD_GET_STATUS(s),
	    0);
	DPRINTFN(10,
	    "active =%jd halted=%jd buferr=%jd babble=%jd",
	    s & EHCI_QTD_ACTIVE ? 1 : 0,
	    s & EHCI_QTD_HALTED ? 1 : 0,
	    s & EHCI_QTD_BUFERR ? 1 : 0,
	    s & EHCI_QTD_BABBLE ? 1 : 0);
	DPRINTFN(10,
	    "xacterr=%jd missed=%jd split =%jd ping  =%jd",
	    s & EHCI_QTD_XACTERR ? 1 : 0,
	    s & EHCI_QTD_MISSEDMICRO ? 1 : 0,
	    s & EHCI_QTD_SPLITXSTATE ? 1 : 0,
	    s & EHCI_QTD_PINGSTATE ? 1 : 0);
	DPRINTFN(10,
	    "buffer[0] = %#jx  buffer[1] = %#jx  "
	    "buffer[2] = %#jx  buffer[3] = %#jx",
	    le32toh(qtd->qtd_buffer[0]), le32toh(qtd->qtd_buffer[1]),
	    le32toh(qtd->qtd_buffer[2]), le32toh(qtd->qtd_buffer[3]));
	DPRINTFN(10,
	    "buffer[4] = %#jx", le32toh(qtd->qtd_buffer[4]), 0, 0, 0);
}

Static void
ehci_dump_sqh(ehci_soft_qh_t *sqh)
{
	ehci_qh_t *qh = &sqh->qh;
	ehci_link_t link;
	uint32_t endp, endphub;
	EHCIHIST_FUNC();	EHCIHIST_CALLED();

	usb_syncmem(&sqh->dma, sqh->offs,
	    sizeof(sqh->qh), BUS_DMASYNC_POSTWRITE | BUS_DMASYNC_POSTREAD);

	DPRINTFN(10, "QH(%#jx) at %#jx:", (uintptr_t)sqh, sqh->physaddr, 0, 0);
	link = le32toh(qh->qh_link);
	ehci_dump_link(link, true);

	endp = le32toh(qh->qh_endp);
	DPRINTFN(10, "    endp = %#jx", endp, 0, 0, 0);
	DPRINTFN(10, "        addr = 0x%02jx  inact = %jd  endpt = %jd  "
	    "eps = %jd",
	    EHCI_QH_GET_ADDR(endp), EHCI_QH_GET_INACT(endp),
	    EHCI_QH_GET_ENDPT(endp), EHCI_QH_GET_EPS(endp));
	DPRINTFN(10, "        dtc  = %jd     hrecl = %jd",
	    EHCI_QH_GET_DTC(endp), EHCI_QH_GET_HRECL(endp), 0, 0);
	DPRINTFN(10, "        ctl  = %jd     nrl   = %jd  mpl   = %#jx(%jd)",
	    EHCI_QH_GET_CTL(endp),EHCI_QH_GET_NRL(endp),
	    EHCI_QH_GET_MPL(endp), EHCI_QH_GET_MPL(endp));

	endphub = le32toh(qh->qh_endphub);
	DPRINTFN(10, " endphub = %#jx", endphub, 0, 0, 0);
	DPRINTFN(10, "      smask = 0x%02jx  cmask = 0x%02jx one %jx",
	    EHCI_QH_GET_SMASK(endphub), EHCI_QH_GET_CMASK(endphub), 1, 0);
	DPRINTFN(10, "      huba  = 0x%02jx  port  = %jd  mult = %jd",
	    EHCI_QH_GET_HUBA(endphub), EHCI_QH_GET_PORT(endphub),
	    EHCI_QH_GET_MULT(endphub), 0);

	link = le32toh(qh->qh_curqtd);
	ehci_dump_link(link, false);
	DPRINTFN(10, "Overlay qTD:", 0, 0, 0, 0);
	ehci_dump_qtd(&qh->qh_qtd);

	usb_syncmem(&sqh->dma, sqh->offs, sizeof(sqh->qh),
	    BUS_DMASYNC_PREREAD);
}

Static void
ehci_dump_itds(ehci_soft_itd_t *itd)
{
	EHCIHIST_FUNC(); EHCIHIST_CALLED();
	int i;
	uint32_t stop = 0;

	for (i = 0; itd && i < 20 && !stop; itd = itd->xfer_next, i++) {
		ehci_dump_itd->itd);
		usb_syncmem(&itd->dma,
		    itd->offs + offsetof(ehci_itd_t, itd_next),
		    sizeof(itd->itd),
		    BUS_DMASYNC_POSTWRITE | BUS_DMASYNC_POSTREAD);
		stop = itd->itd->itd_next & htole32(EHCI_LINK_TERMINATE);
		usb_syncmem(&itd->dma,
		    itd->offs + offsetof(ehci_itd_t, itd_next),
		    sizeof(itd->itd), BUS_DMASYNC_PREREAD);
	}
	if (!stop)
		DPRINTF("dump aborted, too many TDs", 0, 0, 0, 0);
}

Static void
ehci_dump_itd(struct ehci_soft_itd *itd)
{
	ehci_isoc_trans_t t;
	ehci_isoc_bufr_ptr_t b, b2, b3;
	int i;

	EHCIHIST_FUNC();	EHCIHIST_CALLED();

	DPRINTF("ITD: next phys = %#jx", itd->itd->itd_next, 0, 0, 0);

	for (i = 0; i < EHCI_ITD_NUFRAMES; i++) {
		t = le32toh(itd->itd->itd_ctl[i]);
		DPRINTF("ITDctl %jd: stat = %jx len = %jx",
		    i, EHCI_ITD_GET_STATUS(t), EHCI_ITD_GET_LEN(t), 0);
		DPRINTF("     ioc = %jx pg = %jx offs = %jx",
		    EHCI_ITD_GET_IOC(t), EHCI_ITD_GET_PG(t),
		    EHCI_ITD_GET_OFFS(t), 0);
	}
	DPRINTF("ITDbufr: ", 0, 0, 0, 0);
	for (i = 0; i < EHCI_ITD_NBUFFERS; i++)
		DPRINTF("      %jx",
		    EHCI_ITD_GET_BPTR(le32toh(itd->itd->itd_bufr[i])), 0, 0, 0);

	b = le32toh(itd->itd->itd_bufr[0]);
	b2 = le32toh(itd->itd->itd_bufr[1]);
	b3 = le32toh(itd->itd->itd_bufr[2]);
	DPRINTF("     ep = %jx daddr = %jx dir = %jd",
	    EHCI_ITD_GET_EP(b), EHCI_ITD_GET_DADDR(b), EHCI_ITD_GET_DIR(b2), 0);
	DPRINTF("     maxpkt = %jx multi = %jx",
	    EHCI_ITD_GET_MAXPKT(b2), EHCI_ITD_GET_MULTI(b3), 0, 0);
}

Static void
ehci_dump_sitd(struct ehci_soft_itd *itd)
{
	EHCIHIST_FUNC(); EHCIHIST_CALLED();

	DPRINTF("SITD %#jx next = %p prev = %#jx",
	    (uintptr_t)itd, (uintptr_t)itd->frame_list.next,
	    (uintptr_t)itd->frame_list.prev, 0);
	DPRINTF("        xfernext=%#jx physaddr=%jX slot=%jd",
	    (uintptr_t)itd->xfer_next, itd->physaddr, itd->slot, 0);
}

Static void
ehci_dump_exfer(struct ehci_xfer *ex)
{
	EHCIHIST_FUNC(); EHCIHIST_CALLED();

	DPRINTF("ex = %#jx type %jd isdone %jd", (uintptr_t)ex, ex->ex_type,
	    ex->ex_isdone, 0);

	switch (ex->ex_type) {
	case EX_CTRL:
		DPRINTF("   setup = %#jx data = %#jx status = %#jx",
		    (uintptr_t)ex->ex_setup, (uintptr_t)ex->ex_data,
		    (uintptr_t)ex->ex_status, 0);
		break;
	case EX_BULK:
	case EX_INTR:
		DPRINTF("   qtdstart = %#jx qtdend = %#jx",
		    (uintptr_t)ex->ex_sqtdstart, (uintptr_t)ex->ex_sqtdend,
		    0, 0);
		break;
	case EX_ISOC:
		DPRINTF("   itdstart = %#jx itdend = %#jx",
		    (uintptr_t)ex->ex_itdstart, (uintptr_t)ex->ex_itdend, 0, 0);
		break;
	case EX_FS_ISOC:
		DPRINTF("   sitdstart = %#jx sitdend = %#jx",
		    (uintptr_t)ex->ex_sitdstart, (uintptr_t)ex->ex_sitdend,
		    0, 0);
		break;
	default:
		DPRINTF("   unknown type", 0, 0, 0, 0);
	}
}
#endif

Static usbd_status
ehci_open(struct usbd_pipe *pipe)
{
	struct usbd_device *dev = pipe->up_dev;
	ehci_softc_t *sc = EHCI_PIPE2SC(pipe);
	usb_endpoint_descriptor_t *ed = pipe->up_endpoint->ue_edesc;
	uint8_t rhaddr = dev->ud_bus->ub_rhaddr;
	uint8_t addr = dev->ud_addr;
	uint8_t xfertype = UE_GET_XFERTYPE(ed->bmAttributes);
	struct ehci_pipe *epipe = EHCI_PIPE2EPIPE(pipe);
	ehci_soft_qh_t *sqh;
	usbd_status err;
	int ival, speed, naks;
	int hshubaddr, hshubport;

	EHCIHIST_FUNC(); EHCIHIST_CALLED();

	DPRINTF("pipe=%#jx, addr=%jd, endpt=%jd (%jd)", (uintptr_t)pipe, addr,
	    ed->bEndpointAddress, rhaddr);

	if (dev->ud_myhsport) {
		/*
		 * When directly attached FS/LS device while doing embedded
		 * transaction translations and we are the hub, set the hub
		 * address to 0 (us).
		 */
		if (!(sc->sc_flags & EHCIF_ETTF)
		    || (dev->ud_myhsport->up_parent->ud_addr != rhaddr)) {
			hshubaddr = dev->ud_myhsport->up_parent->ud_addr;
		} else {
			hshubaddr = 0;
		}
		hshubport = dev->ud_myhsport->up_portno;
	} else {
		hshubaddr = 0;
		hshubport = 0;
	}

	if (sc->sc_dying)
		return USBD_IOERROR;

	/* toggle state needed for bulk endpoints */
	epipe->nexttoggle = pipe->up_endpoint->ue_toggle;

	if (addr == rhaddr) {
		switch (ed->bEndpointAddress) {
		case USB_CONTROL_ENDPOINT:
			pipe->up_methods = &roothub_ctrl_methods;
			break;
		case UE_DIR_IN | USBROOTHUB_INTR_ENDPT:
			pipe->up_methods = &ehci_root_intr_methods;
			break;
		default:
			DPRINTF("bad bEndpointAddress 0x%02jx",
			    ed->bEndpointAddress, 0, 0, 0);
			return USBD_INVAL;
		}
		return USBD_NORMAL_COMPLETION;
	}

	/* XXX All this stuff is only valid for async. */
	switch (dev->ud_speed) {
	case USB_SPEED_LOW:  speed = EHCI_QH_SPEED_LOW;  break;
	case USB_SPEED_FULL: speed = EHCI_QH_SPEED_FULL; break;
	case USB_SPEED_HIGH: speed = EHCI_QH_SPEED_HIGH; break;
	default: panic("ehci_open: bad device speed %d", dev->ud_speed);
	}
	if (speed == EHCI_QH_SPEED_LOW && xfertype == UE_ISOCHRONOUS) {
		DPRINTF("hshubaddr=%jd hshubport=%jd", hshubaddr, hshubport, 0,
		    0);
		return USBD_INVAL;
	}

	/*
	 * For interrupt transfer, nak throttling must be disabled, but for
	 * the other transfer type, nak throttling should be enabled from the
	 * viewpoint that avoids the memory thrashing.
	 */
	naks = (xfertype == UE_INTERRUPT) ? 0
	    : ((speed == EHCI_QH_SPEED_HIGH) ? 4 : 0);

	/* Allocate sqh for everything, save isoc xfers */
	if (xfertype != UE_ISOCHRONOUS) {
		sqh = ehci_alloc_sqh(sc);
		if (sqh == NULL)
			return USBD_NOMEM;
		/* qh_link filled when the QH is added */
		sqh->qh->qh_endp = htole32(
		    EHCI_QH_SET_ADDR(addr) |
		    EHCI_QH_SET_ENDPT(UE_GET_ADDR(ed->bEndpointAddress)) |
		    EHCI_QH_SET_EPS(speed) |
		    EHCI_QH_DTC |
		    EHCI_QH_SET_MPL(UGETW(ed->wMaxPacketSize)) |
		    (speed != EHCI_QH_SPEED_HIGH && xfertype == UE_CONTROL ?
		     EHCI_QH_CTL : 0) |
		    EHCI_QH_SET_NRL(naks)
		    );
		sqh->qh->qh_endphub = htole32(
		    EHCI_QH_SET_MULT(1) |
		    EHCI_QH_SET_SMASK(xfertype == UE_INTERRUPT ? 0x02 : 0)
		    );
		if (speed != EHCI_QH_SPEED_HIGH)
			sqh->qh->qh_endphub |= htole32(
			    EHCI_QH_SET_PORT(hshubport) |
			    EHCI_QH_SET_HUBA(hshubaddr) |
			    (xfertype == UE_INTERRUPT ?
				 EHCI_QH_SET_CMASK(0x08) : 0)
			);
		sqh->qh->qh_curqtd = EHCI_NULL;
		/* Fill the overlay qTD */
		sqh->qh->qh_qtd.qtd_next = EHCI_NULL;
		sqh->qh->qh_qtd.qtd_altnext = EHCI_NULL;
		sqh->qh->qh_qtd.qtd_status = htole32(0);

		usb_syncmem(&sqh->dma, sqh->offs, sizeof(sqh->qh),
		    BUS_DMASYNC_PREWRITE | BUS_DMASYNC_PREREAD);
		epipe->sqh = sqh;
	} else {
		sqh = NULL;
	} /*xfertype == UE_ISOC*/

	switch (xfertype) {
	case UE_CONTROL:
		err = usb_allocmem(&sc->sc_bus, sizeof(usb_device_request_t),
		    0, USBMALLOC_COHERENT, &epipe->ctrl.reqdma);
#ifdef EHCI_DEBUG
		if (err)
			printf("ehci_open: usb_allocmem()=%d\n", err);
#endif
		if (err)
			goto bad;
		pipe->up_methods = &ehci_device_ctrl_methods;
		mutex_enter(&sc->sc_lock);
		ehci_add_qh(sc, sqh, sc->sc_async_head);
		mutex_exit(&sc->sc_lock);
		break;
	case UE_BULK:
		pipe->up_methods = &ehci_device_bulk_methods;
		mutex_enter(&sc->sc_lock);
		ehci_add_qh(sc, sqh, sc->sc_async_head);
		mutex_exit(&sc->sc_lock);
		break;
	case UE_INTERRUPT:
		pipe->up_methods = &ehci_device_intr_methods;
		ival = pipe->up_interval;
		if (ival == USBD_DEFAULT_INTERVAL) {
			if (speed == EHCI_QH_SPEED_HIGH) {
				if (ed->bInterval > 16) {
					/*
					 * illegal with high-speed, but there
					 * were documentation bugs in the spec,
					 * so be generous
					 */
					ival = 256;
				} else
					ival = (1 << (ed->bInterval - 1)) / 8;
			} else
				ival = ed->bInterval;
		}
		err = ehci_device_setintr(sc, sqh, ival);
		if (err)
			goto bad;
		break;
	case UE_ISOCHRONOUS:
		pipe->up_serialise = false;
		if (speed == EHCI_QH_SPEED_HIGH)
			pipe->up_methods = &ehci_device_isoc_methods;
		else
			pipe->up_methods = &ehci_device_fs_isoc_methods;
		if (ed->bInterval == 0 || ed->bInterval > 16) {
			printf("ehci: opening pipe with invalid bInterval\n");
			err = USBD_INVAL;
			goto bad;
		}
		if (UGETW(ed->wMaxPacketSize) == 0) {
			printf("ehci: zero length endpoint open request\n");
			err = USBD_INVAL;
			goto bad;
		}
		epipe->isoc.next_frame = 0;
		epipe->isoc.cur_xfers = 0;
		break;
	default:
		DPRINTF("bad xfer type %jd", xfertype, 0, 0, 0);
		err = USBD_INVAL;
		goto bad;
	}
	return USBD_NORMAL_COMPLETION;

 bad:
	if (sqh != NULL) {
		mutex_enter(&sc->sc_lock);
		ehci_free_sqh(sc, sqh);
		mutex_exit(&sc->sc_lock);
	}
	return err;
}

/*
 * Add an ED to the schedule.  Called with USB lock held.
 */
Static void
ehci_add_qh(ehci_softc_t *sc, ehci_soft_qh_t *sqh, ehci_soft_qh_t *head)
{

	KASSERT(mutex_owned(&sc->sc_lock));

	EHCIHIST_FUNC(); EHCIHIST_CALLED();

	usb_syncmem(&head->dma, head->offs + offsetof(ehci_qh_t, qh_link),
	    sizeof(head->qh->qh_link), BUS_DMASYNC_POSTWRITE);

	sqh->next = head->next;
	sqh->qh->qh_link = head->qh->qh_link;

	usb_syncmem(&sqh->dma, sqh->offs + offsetof(ehci_qh_t, qh_link),
	    sizeof(sqh->qh->qh_link), BUS_DMASYNC_PREWRITE);

	head->next = sqh;
	head->qh->qh_link = htole32(sqh->physaddr | EHCI_LINK_QH);

	usb_syncmem(&head->dma, head->offs + offsetof(ehci_qh_t, qh_link),
	    sizeof(head->qh->qh_link), BUS_DMASYNC_PREWRITE);

#ifdef EHCI_DEBUG
	DPRINTFN(5, "--- dump start ---", 0, 0, 0, 0);
	ehci_dump_sqh(sqh);
	DPRINTFN(5, "--- dump end ---", 0, 0, 0, 0);
#endif
}

/*
 * Remove an ED from the schedule.  Called with USB lock held.
 */
Static void
ehci_rem_qh(ehci_softc_t *sc, ehci_soft_qh_t *sqh, ehci_soft_qh_t *head)
{
	ehci_soft_qh_t *p;

	KASSERT(mutex_owned(&sc->sc_lock));

	/* XXX */
	for (p = head; p != NULL && p->next != sqh; p = p->next)
		;
	if (p == NULL)
		panic("ehci_rem_qh: ED not found");
	usb_syncmem(&sqh->dma, sqh->offs + offsetof(ehci_qh_t, qh_link),
	    sizeof(sqh->qh->qh_link), BUS_DMASYNC_POSTWRITE);
	p->next = sqh->next;
	p->qh->qh_link = sqh->qh->qh_link;
	usb_syncmem(&p->dma, p->offs + offsetof(ehci_qh_t, qh_link),
	    sizeof(p->qh->qh_link), BUS_DMASYNC_PREWRITE);

	ehci_sync_hc(sc);
}

Static void
ehci_set_qh_qtd(ehci_soft_qh_t *sqh, ehci_soft_qtd_t *sqtd)
{
	int i;
	uint32_t status;

	/* Save toggle bit and ping status. */
	usb_syncmem(&sqh->dma, sqh->offs, sizeof(sqh->qh),
	    BUS_DMASYNC_POSTWRITE | BUS_DMASYNC_POSTREAD);
	status = sqh->qh->qh_qtd.qtd_status &
	    htole32(EHCI_QTD_TOGGLE_MASK |
		    EHCI_QTD_SET_STATUS(EHCI_QTD_PINGSTATE));
	/* Set HALTED to make hw leave it alone. */
	sqh->qh->qh_qtd.qtd_status =
	    htole32(EHCI_QTD_SET_STATUS(EHCI_QTD_HALTED));
	usb_syncmem(&sqh->dma,
	    sqh->offs + offsetof(ehci_qh_t, qh_qtd.qtd_status),
	    sizeof(sqh->qh->qh_qtd.qtd_status),
	    BUS_DMASYNC_PREWRITE | BUS_DMASYNC_PREREAD);
	sqh->qh->qh_curqtd = 0;
	sqh->qh->qh_qtd.qtd_next = htole32(sqtd->physaddr);
	sqh->qh->qh_qtd.qtd_altnext = EHCI_NULL;
	for (i = 0; i < EHCI_QTD_NBUFFERS; i++)
		sqh->qh->qh_qtd.qtd_buffer[i] = 0;
	sqh->sqtd = sqtd;
	usb_syncmem(&sqh->dma, sqh->offs, sizeof(sqh->qh),
	    BUS_DMASYNC_PREWRITE | BUS_DMASYNC_PREREAD);
	/* Set !HALTED && !ACTIVE to start execution, preserve some fields */
	sqh->qh->qh_qtd.qtd_status = status;
	usb_syncmem(&sqh->dma,
	    sqh->offs + offsetof(ehci_qh_t, qh_qtd.qtd_status),
	    sizeof(sqh->qh->qh_qtd.qtd_status),
	    BUS_DMASYNC_PREWRITE | BUS_DMASYNC_PREREAD);
}

/*
 * Ensure that the HC has released all references to the QH.  We do this
 * by asking for a Async Advance Doorbell interrupt and then we wait for
 * the interrupt.
 * To make this easier we first obtain exclusive use of the doorbell.
 */
Static void
ehci_sync_hc(ehci_softc_t *sc)
{
	int error __diagused;

	KASSERT(mutex_owned(&sc->sc_lock));

	EHCIHIST_FUNC(); EHCIHIST_CALLED();

	if (sc->sc_dying) {
		DPRINTF("dying", 0, 0, 0, 0);
		return;
	}

	/* ask for doorbell */
	EOWRITE4(sc, EHCI_USBCMD, EOREAD4(sc, EHCI_USBCMD) | EHCI_CMD_IAAD);
	DPRINTF("cmd = 0x%08jx sts = 0x%08jx",
	    EOREAD4(sc, EHCI_USBCMD), EOREAD4(sc, EHCI_USBSTS), 0, 0);

	error = cv_timedwait(&sc->sc_doorbell, &sc->sc_lock, hz); /* bell wait */

	DPRINTF("cmd = 0x%08jx sts = 0x%08jx ... done",
	    EOREAD4(sc, EHCI_USBCMD), EOREAD4(sc, EHCI_USBSTS), 0, 0);
#ifdef DIAGNOSTIC
	if (error == EWOULDBLOCK) {
		printf("ehci_sync_hc: timed out\n");
	} else if (error) {
		printf("ehci_sync_hc: cv_timedwait: error %d\n", error);
	}
#endif
}

Static void
ehci_remove_itd_chain(ehci_softc_t *sc, struct ehci_soft_itd *itd)
{

	KASSERT(mutex_owned(&sc->sc_lock));

	for (; itd != NULL; itd = itd->xfer_next) {
		struct ehci_soft_itd *prev = itd->frame_list.prev;

		/* Unlink itd from hardware chain, or frame array */
		if (prev == NULL) { /* We're at the table head */
			sc->sc_softitds[itd->slot] = itd->frame_list.next;
			sc->sc_flist[itd->slot] = itd->itd->itd_next;
			usb_syncmem(&sc->sc_fldma,
			    sizeof(ehci_link_t) * itd->slot,
			    sizeof(ehci_link_t),
			    BUS_DMASYNC_PREWRITE | BUS_DMASYNC_PREREAD);

			if (itd->frame_list.next != NULL)
				itd->frame_list.next->frame_list.prev = NULL;
		} else {
			/* XXX this part is untested... */
			prev->itd->itd_next = itd->itd->itd_next;
			usb_syncmem(&itd->dma,
			    itd->offs + offsetof(ehci_itd_t, itd_next),
			    sizeof(itd->itd->itd_next), BUS_DMASYNC_PREWRITE);

			prev->frame_list.next = itd->frame_list.next;
			if (itd->frame_list.next != NULL)
				itd->frame_list.next->frame_list.prev = prev;
		}
	}
}

Static void
ehci_free_itd_chain(ehci_softc_t *sc, struct ehci_soft_itd *itd)
{
	struct ehci_soft_itd *next;

	mutex_enter(&sc->sc_lock);
	next = NULL;
	for (; itd != NULL; itd = next) {
		next = itd->xfer_next;
		ehci_free_itd_locked(sc, itd);
	}
	mutex_exit(&sc->sc_lock);
}

Static void
ehci_remove_sitd_chain(ehci_softc_t *sc, struct ehci_soft_sitd *sitd)
{

	KASSERT(mutex_owned(&sc->sc_lock));

	for (; sitd != NULL; sitd = sitd->xfer_next) {
		struct ehci_soft_sitd *prev = sitd->frame_list.prev;

		/* Unlink sitd from hardware chain, or frame array */
		if (prev == NULL) { /* We're at the table head */
			sc->sc_softsitds[sitd->slot] = sitd->frame_list.next;
			sc->sc_flist[sitd->slot] = sitd->sitd->sitd_next;
			usb_syncmem(&sc->sc_fldma,
			    sizeof(ehci_link_t) * sitd->slot,
			    sizeof(ehci_link_t),
			    BUS_DMASYNC_PREWRITE | BUS_DMASYNC_PREREAD);

			if (sitd->frame_list.next != NULL)
				sitd->frame_list.next->frame_list.prev = NULL;
		} else {
			/* XXX this part is untested... */
			prev->sitd->sitd_next = sitd->sitd->sitd_next;
			usb_syncmem(&sitd->dma,
			    sitd->offs + offsetof(ehci_sitd_t, sitd_next),
			    sizeof(sitd->sitd->sitd_next), BUS_DMASYNC_PREWRITE);

			prev->frame_list.next = sitd->frame_list.next;
			if (sitd->frame_list.next != NULL)
				sitd->frame_list.next->frame_list.prev = prev;
		}
	}
}

Static void
ehci_free_sitd_chain(ehci_softc_t *sc, struct ehci_soft_sitd *sitd)
{

	mutex_enter(&sc->sc_lock);
	struct ehci_soft_sitd *next  = NULL;
	for (; sitd != NULL; sitd = next) {
		next = sitd->xfer_next;
		ehci_free_sitd_locked(sc, sitd);
	}
	mutex_exit(&sc->sc_lock);
}

/***********/

Static int
ehci_roothub_ctrl(struct usbd_bus *bus, usb_device_request_t *req,
    void *buf, int buflen)
{
	ehci_softc_t *sc = EHCI_BUS2SC(bus);
	usb_hub_descriptor_t hubd;
	usb_port_status_t ps;
	uint16_t len, value, index;
	int l, totlen = 0;
	int port, i;
	uint32_t v;

	EHCIHIST_FUNC(); EHCIHIST_CALLED();

	if (sc->sc_dying)
		return -1;

	DPRINTF("type=0x%02jx request=%02jx", req->bmRequestType, req->bRequest,
	    0, 0);

	len = UGETW(req->wLength);
	value = UGETW(req->wValue);
	index = UGETW(req->wIndex);

#define C(x,y) ((x) | ((y) << 8))
	switch (C(req->bRequest, req->bmRequestType)) {
	case C(UR_GET_DESCRIPTOR, UT_READ_DEVICE):
		if (len == 0)
			break;
		switch (value) {
#define sd ((usb_string_descriptor_t *)buf)
		case C(2, UDESC_STRING):
			/* Product */
			totlen = usb_makestrdesc(sd, len, "EHCI root hub");
			break;
#undef sd
		default:
			/* default from usbroothub */
			return buflen;
		}
		break;

	/* Hub requests */
	case C(UR_CLEAR_FEATURE, UT_WRITE_CLASS_DEVICE):
		break;
	case C(UR_CLEAR_FEATURE, UT_WRITE_CLASS_OTHER):
		DPRINTF("UR_CLEAR_PORT_FEATURE port=%jd feature=%jd", index,
		    value, 0, 0);
		if (index < 1 || index > sc->sc_noport) {
			return -1;
		}
		port = EHCI_PORTSC(index);
		v = EOREAD4(sc, port);
		DPRINTF("portsc=0x%08jx", v, 0, 0, 0);
		v &= ~EHCI_PS_CLEAR;
		switch (value) {
		case UHF_PORT_ENABLE:
			EOWRITE4(sc, port, v &~ EHCI_PS_PE);
			break;
		case UHF_PORT_SUSPEND:
			if (!(v & EHCI_PS_SUSP)) /* not suspended */
				break;
			v &= ~EHCI_PS_SUSP;
			EOWRITE4(sc, port, v | EHCI_PS_FPR);
			/* see USB2 spec ch. 7.1.7.7 */
			usb_delay_ms(&sc->sc_bus, 20);
			EOWRITE4(sc, port, v);
			usb_delay_ms(&sc->sc_bus, 2);
#ifdef DEBUG
			v = EOREAD4(sc, port);
			if (v & (EHCI_PS_FPR | EHCI_PS_SUSP))
				printf("ehci: resume failed: %x\n", v);
#endif
			break;
		case UHF_PORT_POWER:
			if (sc->sc_hasppc)
				EOWRITE4(sc, port, v &~ EHCI_PS_PP);
			break;
		case UHF_PORT_TEST:
			DPRINTF("clear port test %jd", index, 0, 0, 0);
			break;
		case UHF_PORT_INDICATOR:
			DPRINTF("clear port ind %jd", index, 0, 0, 0);
			EOWRITE4(sc, port, v &~ EHCI_PS_PIC);
			break;
		case UHF_C_PORT_CONNECTION:
			EOWRITE4(sc, port, v | EHCI_PS_CSC);
			break;
		case UHF_C_PORT_ENABLE:
			EOWRITE4(sc, port, v | EHCI_PS_PEC);
			break;
		case UHF_C_PORT_SUSPEND:
			/* how? */
			break;
		case UHF_C_PORT_OVER_CURRENT:
			EOWRITE4(sc, port, v | EHCI_PS_OCC);
			break;
		case UHF_C_PORT_RESET:
			sc->sc_isreset[index] = 0;
			break;
		default:
			return -1;
		}
#if 0
		switch(value) {
		case UHF_C_PORT_CONNECTION:
		case UHF_C_PORT_ENABLE:
		case UHF_C_PORT_SUSPEND:
		case UHF_C_PORT_OVER_CURRENT:
		case UHF_C_PORT_RESET:
		default:
			break;
		}
#endif
		break;
	case C(UR_GET_DESCRIPTOR, UT_READ_CLASS_DEVICE):
		if (len == 0)
			break;
		if ((value & 0xff) != 0) {
			return -1;
		}
		totlen = uimin(buflen, sizeof(hubd));
		memcpy(&hubd, buf, totlen);
		hubd.bNbrPorts = sc->sc_noport;
		v = EOREAD4(sc, EHCI_HCSPARAMS);
		USETW(hubd.wHubCharacteristics,
		    EHCI_HCS_PPC(v) ? UHD_PWR_INDIVIDUAL : UHD_PWR_NO_SWITCH |
		    EHCI_HCS_P_INDICATOR(EREAD4(sc, EHCI_HCSPARAMS))
			? UHD_PORT_IND : 0);
		hubd.bPwrOn2PwrGood = 200; /* XXX can't find out? */
		for (i = 0, l = sc->sc_noport; l > 0; i++, l -= 8, v >>= 8)
			hubd.DeviceRemovable[i++] = 0; /* XXX can't find out? */
		hubd.bDescLength = USB_HUB_DESCRIPTOR_SIZE + i;
		totlen = uimin(totlen, hubd.bDescLength);
		memcpy(buf, &hubd, totlen);
		break;
	case C(UR_GET_STATUS, UT_READ_CLASS_DEVICE):
		if (len != 4) {
			return -1;
		}
		memset(buf, 0, len); /* ? XXX */
		totlen = len;
		break;
	case C(UR_GET_STATUS, UT_READ_CLASS_OTHER):
		DPRINTF("get port status i=%jd", index, 0, 0, 0);
		if (index < 1 || index > sc->sc_noport) {
			return -1;
		}
		if (len != 4) {
			return -1;
		}
		v = EOREAD4(sc, EHCI_PORTSC(index));
		DPRINTF("port status=0x%04jx", v, 0, 0, 0);

		i = UPS_HIGH_SPEED;
		if (sc->sc_flags & EHCIF_ETTF) {
			/*
			 * If we are doing embedded transaction translation,
			 * then directly attached LS/FS devices are reset by
			 * the EHCI controller itself.  PSPD is encoded
			 * the same way as in USBSTATUS.
			 */
			i = __SHIFTOUT(v, EHCI_PS_PSPD) * UPS_LOW_SPEED;
		}
		if (v & EHCI_PS_CS)	i |= UPS_CURRENT_CONNECT_STATUS;
		if (v & EHCI_PS_PE)	i |= UPS_PORT_ENABLED;
		if (v & EHCI_PS_SUSP)	i |= UPS_SUSPEND;
		if (v & EHCI_PS_OCA)	i |= UPS_OVERCURRENT_INDICATOR;
		if (v & EHCI_PS_PR)	i |= UPS_RESET;
		if (v & EHCI_PS_PP)	i |= UPS_PORT_POWER;
		if (sc->sc_vendor_port_status)
			i = sc->sc_vendor_port_status(sc, v, i);
		USETW(ps.wPortStatus, i);
		i = 0;
		if (v & EHCI_PS_CSC)	i |= UPS_C_CONNECT_STATUS;
		if (v & EHCI_PS_PEC)	i |= UPS_C_PORT_ENABLED;
		if (v & EHCI_PS_OCC)	i |= UPS_C_OVERCURRENT_INDICATOR;
		if (sc->sc_isreset[index]) i |= UPS_C_PORT_RESET;
		USETW(ps.wPortChange, i);
		totlen = uimin(len, sizeof(ps));
		memcpy(buf, &ps, totlen);
		break;
	case C(UR_SET_DESCRIPTOR, UT_WRITE_CLASS_DEVICE):
		return -1;
	case C(UR_SET_FEATURE, UT_WRITE_CLASS_DEVICE):
		break;
	case C(UR_SET_FEATURE, UT_WRITE_CLASS_OTHER):
		if (index < 1 || index > sc->sc_noport) {
			return -1;
		}
		port = EHCI_PORTSC(index);
		v = EOREAD4(sc, port);
		DPRINTF("portsc=0x%08jx", v, 0, 0, 0);
		v &= ~EHCI_PS_CLEAR;
		switch(value) {
		case UHF_PORT_ENABLE:
			EOWRITE4(sc, port, v | EHCI_PS_PE);
			break;
		case UHF_PORT_SUSPEND:
			EOWRITE4(sc, port, v | EHCI_PS_SUSP);
			break;
		case UHF_PORT_RESET:
			DPRINTF("reset port %jd", index, 0, 0, 0);
			if (EHCI_PS_IS_LOWSPEED(v)
			    && sc->sc_ncomp > 0
			    && !(sc->sc_flags & EHCIF_ETTF)) {
				/*
				 * Low speed device on non-ETTF controller or
				 * unaccompanied controller, give up ownership.
				 */
				ehci_disown(sc, index, 1);
				break;
			}
			/* Start reset sequence. */
			v &= ~ (EHCI_PS_PE | EHCI_PS_PR);
			EOWRITE4(sc, port, v | EHCI_PS_PR);
			/* Wait for reset to complete. */
			usb_delay_ms(&sc->sc_bus, USB_PORT_ROOT_RESET_DELAY);
			if (sc->sc_dying) {
				return -1;
			}
			/*
			 * An embedded transaction translator will automatically
			 * terminate the reset sequence so there's no need to
			 * it.
			 */
			v = EOREAD4(sc, port);
			if (v & EHCI_PS_PR) {
				/* Terminate reset sequence. */
				EOWRITE4(sc, port, v & ~EHCI_PS_PR);
				/* Wait for HC to complete reset. */
				usb_delay_ms(&sc->sc_bus,
				    EHCI_PORT_RESET_COMPLETE);
				if (sc->sc_dying) {
					return -1;
				}
			}

			v = EOREAD4(sc, port);
			DPRINTF("ehci after reset, status=0x%08jx", v, 0, 0, 0);
			if (v & EHCI_PS_PR) {
				printf("%s: port reset timeout\n",
				       device_xname(sc->sc_dev));
				return USBD_TIMEOUT;
			}
			if (!(v & EHCI_PS_PE)) {
				/* Not a high speed device, give up ownership.*/
				ehci_disown(sc, index, 0);
				break;
			}
			sc->sc_isreset[index] = 1;
			DPRINTF("ehci port %jd reset, status = 0x%08jx", index,
			    v, 0, 0);
			break;
		case UHF_PORT_POWER:
			DPRINTF("set port power %jd (has PPC = %jd)", index,
			    sc->sc_hasppc, 0, 0);
			if (sc->sc_hasppc)
				EOWRITE4(sc, port, v | EHCI_PS_PP);
			break;
		case UHF_PORT_TEST:
			DPRINTF("set port test %jd", index, 0, 0, 0);
			break;
		case UHF_PORT_INDICATOR:
			DPRINTF("set port ind %jd", index, 0, 0, 0);
			EOWRITE4(sc, port, v | EHCI_PS_PIC);
			break;
		default:
			return -1;
		}
		break;
	case C(UR_CLEAR_TT_BUFFER, UT_WRITE_CLASS_OTHER):
	case C(UR_RESET_TT, UT_WRITE_CLASS_OTHER):
	case C(UR_GET_TT_STATE, UT_READ_CLASS_OTHER):
	case C(UR_STOP_TT, UT_WRITE_CLASS_OTHER):
		break;
	default:
		/* default from usbroothub */
		DPRINTF("returning %jd (usbroothub default)", buflen, 0, 0, 0);

		return buflen;
	}

	DPRINTF("returning %jd", totlen, 0, 0, 0);

	return totlen;
}

/*
 * Handle ehci hand-off in early boot vs RB_ASKNAME/RB_SINGLE.
 *
 * This pile of garbage below works around the following problem without
 * holding boots with no hand-over devices present, while penalising
 * boots where the first ehci probe hands off devices with a 5 second
 * delay, if RB_ASKNAME/RB_SINGLE is set.  This is typically not a problem
 * for RB_SINGLE, but the same basic issue exists.
 *
 * The way ehci hand-off works, the companion controller does not get the
 * device until after its initial bus explore, so the reference dropped
 * after the first explore is not enough.  5 seconds should be enough,
 * and EHCI_DISOWN_DELAY_SECONDS can be set to another value.
 *
 * There are 3 states.  CO_EARLY is set during attach.  CO_SCHED is set
 * if the callback is scheduled.  CO_DONE is set when the callout has
 * called config_pending_decr().
 *
 * There's a mutex, a cv and a callout here, and we delay detach if the
 * callout has been set.
 */
#ifndef EHCI_DISOWN_DELAY_SECONDS
#define EHCI_DISOWN_DELAY_SECONDS 5
#endif
static int ehci_disown_delay_seconds = EHCI_DISOWN_DELAY_SECONDS;

static void
ehci_disown_callback(void *arg)
{
	ehci_softc_t *sc = arg;

	config_pending_decr(sc->sc_dev);

	mutex_enter(&sc->sc_complock);
	KASSERT(sc->sc_comp_state == CO_SCHED);
	sc->sc_comp_state = CO_DONE;
	cv_signal(&sc->sc_compcv);
	mutex_exit(&sc->sc_complock);
}

static void
ehci_disown_sched_callback(ehci_softc_t *sc)
{
	extern bool root_is_mounted;

	mutex_enter(&sc->sc_complock);

	if (root_is_mounted ||
	    (boothowto & (RB_ASKNAME|RB_SINGLE)) == 0 ||
	    sc->sc_comp_state != CO_EARLY) {
		mutex_exit(&sc->sc_complock);
		return;
	}

	callout_reset(&sc->sc_compcallout, ehci_disown_delay_seconds * hz,
	    ehci_disown_callback, &sc->sc_dev);
	sc->sc_comp_state = CO_SCHED;

	mutex_exit(&sc->sc_complock);

	config_pending_incr(sc->sc_dev);
	aprint_normal("delaying %s by %u seconds due to USB owner change.",
	    (boothowto & RB_ASKNAME) == 0 ? "ask root" : "single user",
	    ehci_disown_delay_seconds);
}

Static void
ehci_disown(ehci_softc_t *sc, int index, int lowspeed)
{
	int port;
	uint32_t v;

	EHCIHIST_FUNC(); EHCIHIST_CALLED();

	DPRINTF("index=%jd lowspeed=%jd", index, lowspeed, 0, 0);
	if (sc->sc_npcomp != 0) {
		int i = (index-1) / sc->sc_npcomp;
		if (i < sc->sc_ncomp) {
			ehci_disown_sched_callback(sc);
#ifdef DIAGNOSTIC
			printf("%s: handing over %s speed device on "
			       "port %d to %s\n",
			       device_xname(sc->sc_dev),
			       lowspeed ? "low" : "full",
			       index, sc->sc_comps[i] ?
			         device_xname(sc->sc_comps[i]) :
			         "companion controller");
		} else {
			printf("%s: strange port\n",
			       device_xname(sc->sc_dev));
#endif
		}
	} else {
#ifdef DIAGNOSTIC
		printf("%s: npcomp == 0\n", device_xname(sc->sc_dev));
#endif
	}
	port = EHCI_PORTSC(index);
	v = EOREAD4(sc, port) &~ EHCI_PS_CLEAR;
	EOWRITE4(sc, port, v | EHCI_PS_PO);
}

Static usbd_status
ehci_root_intr_transfer(struct usbd_xfer *xfer)
{
	ehci_softc_t *sc = EHCI_XFER2SC(xfer);
	usbd_status err;

	/* Insert last in queue. */
	mutex_enter(&sc->sc_lock);
	err = usb_insert_transfer(xfer);
	mutex_exit(&sc->sc_lock);
	if (err)
		return err;

	/* Pipe isn't running, start first */
	return ehci_root_intr_start(SIMPLEQ_FIRST(&xfer->ux_pipe->up_queue));
}

Static usbd_status
ehci_root_intr_start(struct usbd_xfer *xfer)
{
	ehci_softc_t *sc = EHCI_XFER2SC(xfer);
	const bool polling = sc->sc_bus.ub_usepolling;

	if (sc->sc_dying)
		return USBD_IOERROR;

	if (!polling)
		mutex_enter(&sc->sc_lock);
	KASSERT(sc->sc_intrxfer == NULL);
	sc->sc_intrxfer = xfer;
	xfer->ux_status = USBD_IN_PROGRESS;
	if (!polling)
		mutex_exit(&sc->sc_lock);

	return USBD_IN_PROGRESS;
}

/* Abort a root interrupt request. */
Static void
ehci_root_intr_abort(struct usbd_xfer *xfer)
{
	ehci_softc_t *sc = EHCI_XFER2SC(xfer);

	KASSERT(mutex_owned(&sc->sc_lock));
	KASSERT(xfer->ux_pipe->up_intrxfer == xfer);

	/* If xfer has already completed, nothing to do here.  */
	if (sc->sc_intrxfer == NULL)
		return;

	/*
	 * Otherwise, sc->sc_intrxfer had better be this transfer.
	 * Cancel it.
	 */
	KASSERT(sc->sc_intrxfer == xfer);
	KASSERT(xfer->ux_status == USBD_IN_PROGRESS);
	xfer->ux_status = USBD_CANCELLED;
	usb_transfer_complete(xfer);
}

/* Close the root pipe. */
Static void
ehci_root_intr_close(struct usbd_pipe *pipe)
{
	ehci_softc_t *sc __diagused = EHCI_PIPE2SC(pipe);

	EHCIHIST_FUNC(); EHCIHIST_CALLED();

	KASSERT(mutex_owned(&sc->sc_lock));

	/*
	 * Caller must guarantee the xfer has completed first, by
	 * closing the pipe only after normal completion or an abort.
	 */
	KASSERT(sc->sc_intrxfer == NULL);
}

Static void
ehci_root_intr_done(struct usbd_xfer *xfer)
{
	struct ehci_softc *sc = EHCI_XFER2SC(xfer);

	KASSERT(mutex_owned(&sc->sc_lock));

	/* Claim the xfer so it doesn't get completed again.  */
	KASSERT(sc->sc_intrxfer == xfer);
	KASSERT(xfer->ux_status != USBD_IN_PROGRESS);
	sc->sc_intrxfer = NULL;
}

/************************/

Static ehci_soft_qh_t *
ehci_alloc_sqh(ehci_softc_t *sc)
{
	ehci_soft_qh_t *sqh;
	usbd_status err;
	int i, offs;
	usb_dma_t dma;

	EHCIHIST_FUNC(); EHCIHIST_CALLED();

	mutex_enter(&sc->sc_lock);
	if (sc->sc_freeqhs == NULL) {
		DPRINTF("allocating chunk", 0, 0, 0, 0);
		mutex_exit(&sc->sc_lock);

<<<<<<< HEAD
		err = usb_allocmem(&sc->sc_bus, EHCI_QH_SIZE * EHCI_QH_CHUNK,
		    EHCI_PAGE_SIZE, 0 /* !USBMALLOC_COHERENT */, &dma);
=======
		err = usb_allocmem(&sc->sc_bus, EHCI_SQH_SIZE * EHCI_SQH_CHUNK,
		    EHCI_PAGE_SIZE, USBMALLOC_COHERENT, &dma);
>>>>>>> aa8fd35f
#ifdef EHCI_DEBUG
		if (err)
			printf("ehci_alloc_sqh: usb_allocmem()=%d\n", err);
#endif
		if (err)
			return NULL;

		ehci_soft_qh_t *sqhs =
		    kmem_zalloc(sizeof(*sqh) * EHCI_QH_CHUNK, KM_SLEEP);

		mutex_enter(&sc->sc_lock);
		for (i = 0; i < EHCI_QH_CHUNK; i++) {
			sqh = &sqhs[i];

			offs = i * EHCI_QH_SIZE;

			sqh->qh = KERNADDR(&dma, offs);
			sqh->physaddr = DMAADDR(&dma, offs);
			sqh->dma = dma;
			sqh->offs = offs;
			sqh->next = sc->sc_freeqhs;
			sc->sc_freeqhs = sqh;
		}
	}
	sqh = sc->sc_freeqhs;
	sc->sc_freeqhs = sqh->next;
	mutex_exit(&sc->sc_lock);

	memset(&sqh->qh, 0, sizeof(ehci_qh_t));
	sqh->next = NULL;
	return sqh;
}

Static void
ehci_free_sqh(ehci_softc_t *sc, ehci_soft_qh_t *sqh)
{
	KASSERT(mutex_owned(&sc->sc_lock));

	sqh->next = sc->sc_freeqhs;
	sc->sc_freeqhs = sqh;
}

Static ehci_soft_qtd_t *
ehci_alloc_sqtd(ehci_softc_t *sc)
{
	ehci_soft_qtd_t *sqtd = NULL;
	usbd_status err;
	int i, offs;
	usb_dma_t dma;

	EHCIHIST_FUNC(); EHCIHIST_CALLED();

	mutex_enter(&sc->sc_lock);
	if (sc->sc_freeqtds == NULL) {
		DPRINTF("allocating chunk", 0, 0, 0, 0);
		mutex_exit(&sc->sc_lock);

<<<<<<< HEAD
		err = usb_allocmem(&sc->sc_bus, EHCI_QTD_SIZE * EHCI_QTD_CHUNK,
=======
		err = usb_allocmem(&sc->sc_bus, EHCI_SQTD_SIZE*EHCI_SQTD_CHUNK,
>>>>>>> aa8fd35f
		    EHCI_PAGE_SIZE, USBMALLOC_COHERENT, &dma);
#ifdef EHCI_DEBUG
		if (err)
			printf("ehci_alloc_sqtd: usb_allocmem()=%d\n", err);
#endif
		if (err)
			goto done;

		ehci_soft_qtd_t *sqtds =
		    kmem_zalloc(sizeof(*sqtd) * EHCI_QTD_CHUNK, KM_SLEEP);

		mutex_enter(&sc->sc_lock);
		for (i = 0; i < EHCI_QTD_CHUNK; i++) {
			offs = i * EHCI_QTD_SIZE;

			sqtd = &sqtds[i];

			sqtd->qtd = KERNADDR(&dma, offs);
			sqtd->physaddr = DMAADDR(&dma, offs);
			sqtd->dma = dma;
			sqtd->offs = offs;

			sqtd->nextqtd = sc->sc_freeqtds;
			sc->sc_freeqtds = sqtd;
		}
	}

	sqtd = sc->sc_freeqtds;
	sc->sc_freeqtds = sqtd->nextqtd;
	mutex_exit(&sc->sc_lock);

	memset(&sqtd->qtd, 0, sizeof(ehci_qtd_t));
	sqtd->nextqtd = NULL;
	sqtd->xfer = NULL;

done:
	return sqtd;
}

Static void
ehci_free_sqtd(ehci_softc_t *sc, ehci_soft_qtd_t *sqtd)
{

	mutex_enter(&sc->sc_lock);
	sqtd->nextqtd = sc->sc_freeqtds;
	sc->sc_freeqtds = sqtd;
	mutex_exit(&sc->sc_lock);
}

Static int
ehci_alloc_sqtd_chain(ehci_softc_t *sc, struct usbd_xfer *xfer,
    int alen, int rd, ehci_soft_qtd_t **sp)
{
	struct ehci_xfer *exfer = EHCI_XFER2EXFER(xfer);
	uint16_t flags = xfer->ux_flags;

	EHCIHIST_FUNC(); EHCIHIST_CALLED();

	ASSERT_SLEEPABLE();
	KASSERT(sp);
	KASSERT(alen != 0 || (!rd && (flags & USBD_FORCE_SHORT_XFER)));

	size_t nsqtd = (!rd && (flags & USBD_FORCE_SHORT_XFER)) ? 1 : 0;
	nsqtd += howmany(alen, EHCI_PAGE_SIZE);
	exfer->ex_sqtds = kmem_zalloc(sizeof(ehci_soft_qtd_t *) * nsqtd,
	    KM_SLEEP);
	exfer->ex_nsqtd = nsqtd;

	DPRINTF("xfer %#jx len %jd nsqtd %jd flags %jx", (uintptr_t)xfer,
	    alen, nsqtd, flags);

	for (size_t j = 0; j < exfer->ex_nsqtd;) {
		ehci_soft_qtd_t *cur = ehci_alloc_sqtd(sc);
		if (cur == NULL)
			goto nomem;
		exfer->ex_sqtds[j++] = cur;

		cur->xfer = xfer;
		cur->len = 0;

	}

	*sp = exfer->ex_sqtds[0];
	DPRINTF("return sqtd=%#jx", (uintptr_t)*sp, 0, 0, 0);

	return 0;

 nomem:
	ehci_free_sqtds(sc, exfer);
	kmem_free(exfer->ex_sqtds, sizeof(ehci_soft_qtd_t *) * nsqtd);
	DPRINTF("no memory", 0, 0, 0, 0);
	return ENOMEM;
}

Static void
ehci_free_sqtds(ehci_softc_t *sc, struct ehci_xfer *exfer)
{
	EHCIHIST_FUNC(); EHCIHIST_CALLED();
	DPRINTF("exfer=%#jx", (uintptr_t)exfer, 0, 0, 0);

	mutex_enter(&sc->sc_lock);
	for (size_t i = 0; i < exfer->ex_nsqtd; i++) {
		ehci_soft_qtd_t *sqtd = exfer->ex_sqtds[i];

		if (sqtd == NULL)
			break;

		sqtd->nextqtd = sc->sc_freeqtds;
		sc->sc_freeqtds = sqtd;
	}
	mutex_exit(&sc->sc_lock);
}

Static void
ehci_append_sqtd(ehci_soft_qtd_t *sqtd, ehci_soft_qtd_t *prev)
{
	if (prev) {
		prev->nextqtd = sqtd;
		prev->qtd->qtd_next = htole32(sqtd->physaddr);
		prev->qtd->qtd_altnext = prev->qtd->qtd_next;
		usb_syncmem(&prev->dma, prev->offs, sizeof(prev->qtd),
		    BUS_DMASYNC_POSTWRITE | BUS_DMASYNC_POSTREAD);
	}
}

Static void
ehci_reset_sqtd_chain(ehci_softc_t *sc, struct usbd_xfer *xfer,
    int length, int isread, int *toggle, ehci_soft_qtd_t **lsqtd)
{
	struct ehci_xfer *exfer = EHCI_XFER2EXFER(xfer);
	usb_dma_t *dma = &xfer->ux_dmabuf;
	uint16_t flags = xfer->ux_flags;
	ehci_soft_qtd_t *sqtd, *prev;
	int tog = *toggle;
	int mps = UGETW(xfer->ux_pipe->up_endpoint->ue_edesc->wMaxPacketSize);
	int len = length;

	EHCIHIST_FUNC(); EHCIHIST_CALLED();
	DPRINTF("xfer=%#jx len %jd isread %jd toggle %jd", (uintptr_t)xfer,
	    len, isread, tog);
	DPRINTF("    VA %#jx", (uintptr_t)KERNADDR(&xfer->ux_dmabuf, 0),
	    0, 0, 0);

	KASSERT(length != 0 || (!isread && (flags & USBD_FORCE_SHORT_XFER)));

	const uint32_t qtdstatus = EHCI_QTD_ACTIVE |
	    EHCI_QTD_SET_PID(isread ? EHCI_QTD_PID_IN : EHCI_QTD_PID_OUT) |
	    EHCI_QTD_SET_CERR(3)
	    ;

	sqtd = prev = NULL;
	size_t curoffs = 0;
	size_t j = 0;
	for (; len != 0 && j < exfer->ex_nsqtd; prev = sqtd) {
		sqtd = exfer->ex_sqtds[j++];
		DPRINTF("sqtd[%jd]=%#jx prev %#jx", j, (uintptr_t)sqtd,
		    (uintptr_t)prev, 0);

		/*
		 * The EHCI hardware can handle at most 5 pages and they do
		 * not have to be contiguous
		 */
		vaddr_t va = (vaddr_t)KERNADDR(dma, curoffs);
		vaddr_t va_offs = EHCI_PAGE_OFFSET(va);
		size_t curlen = len;
		if (curlen >= EHCI_QTD_MAXTRANSFER - va_offs) {
			/* must use multiple TDs, fill as much as possible. */
			curlen = EHCI_QTD_MAXTRANSFER - va_offs;

			/* the length must be a multiple of the max size */
			curlen -= curlen % mps;
		}
		KASSERT(curlen != 0);
		DPRINTF("    len=%jd curlen=%jd curoffs=%ju", len, curlen,
		    curoffs, 0);

		/* Fill the qTD */
		sqtd->qtd->qtd_next = sqtd->qtd->qtd_altnext = EHCI_NULL;
		sqtd->qtd->qtd_status = htole32(
		    qtdstatus |
		    EHCI_QTD_SET_BYTES(curlen) |
		    EHCI_QTD_SET_TOGGLE(tog));

		/* Find number of pages we'll be using, insert dma addresses */
		size_t pages = EHCI_NPAGES(curlen);
		KASSERT(pages <= EHCI_QTD_NBUFFERS);
		size_t pageoffs = EHCI_PAGE(curoffs);
		for (size_t i = 0; i < pages; i++) {
			paddr_t a = DMAADDR(dma,
			    pageoffs + i * EHCI_PAGE_SIZE);
			sqtd->qtd->qtd_buffer[i] = htole32(EHCI_PAGE(a));
			/* Cast up to avoid compiler warnings */
			sqtd->qtd->qtd_buffer_hi[i] = htole32((uint64_t)a >> 32);
			DPRINTF("      buffer[%jd/%jd] 0x%08jx 0x%08jx",
			    i, pages,
			    le32toh(sqtd->qtd->qtd_buffer_hi[i]),
			    le32toh(sqtd->qtd->qtd_buffer[i]));
		}
		/* First buffer pointer requires a page offset to start at */
		sqtd->qtd->qtd_buffer[0] |= htole32(va_offs);

		usb_syncmem(&sqtd->dma, sqtd->offs, sizeof(sqtd->qtd),
		    BUS_DMASYNC_PREWRITE | BUS_DMASYNC_PREREAD);

		sqtd->len = curlen;

		DPRINTF("    va %#jx pa %#jx len %jd", (uintptr_t)va,
		    (uintptr_t)DMAADDR(&xfer->ux_dmabuf, curoffs), curlen, 0);

		ehci_append_sqtd(sqtd, prev);

		if (howmany(curlen, mps) & 1) {
			tog ^= 1;
		}

		curoffs += curlen;
		len -= curlen;
	}
	KASSERTMSG(len == 0, "xfer %p olen %d len %d mps %d ex_nsqtd %zu j %zu",
	    xfer, length, len, mps, exfer->ex_nsqtd, j);

	if (!isread &&
	    (flags & USBD_FORCE_SHORT_XFER) &&
	    length % mps == 0) {
		/* Force a 0 length transfer at the end. */

		KASSERTMSG(j < exfer->ex_nsqtd, "j=%zu nsqtd=%zu", j,
		    exfer->ex_nsqtd);
		prev = sqtd;
		sqtd = exfer->ex_sqtds[j++];
		memset(&sqtd->qtd, 0, sizeof(sqtd->qtd));
		sqtd->qtd->qtd_next = sqtd->qtd->qtd_altnext = EHCI_NULL;
		sqtd->qtd->qtd_status = htole32(
		    qtdstatus |
		    EHCI_QTD_SET_BYTES(0) |
		    EHCI_QTD_SET_TOGGLE(tog));

		usb_syncmem(&sqtd->dma, sqtd->offs, sizeof(sqtd->qtd),
		    BUS_DMASYNC_PREWRITE | BUS_DMASYNC_PREREAD);

		ehci_append_sqtd(sqtd, prev);
		tog ^= 1;
	}

	*lsqtd = sqtd;
	*toggle = tog;
}

Static ehci_soft_itd_t *
ehci_alloc_itd(ehci_softc_t *sc)
{
	struct ehci_soft_itd *itd, *freeitd;
	usbd_status err;
	usb_dma_t dma;

	EHCIHIST_FUNC(); EHCIHIST_CALLED();

	mutex_enter(&sc->sc_lock);

	freeitd = LIST_FIRST(&sc->sc_freeitds);
	if (freeitd == NULL) {
		DPRINTF("allocating chunk", 0, 0, 0, 0);
		mutex_exit(&sc->sc_lock);

		err = usb_allocmem(&sc->sc_bus, EHCI_ITD_SIZE * EHCI_ITD_CHUNK,
		    EHCI_PAGE_SIZE, USBMALLOC_COHERENT, &dma);

		if (err) {
			DPRINTF("alloc returned %jd", err, 0, 0, 0);
			return NULL;
		}

		struct ehci_soft_itd *itds =
		    kmem_alloc(sizeof(*itd) * EHCI_ITD_CHUNK, KM_SLEEP);

		mutex_enter(&sc->sc_lock);

		for (int i = 0; i < EHCI_ITD_CHUNK; i++) {
			itd = &itds[i];

			int offs = i * EHCI_ITD_SIZE;

			itd->itd = KERNADDR(&dma, offs);
			itd->physaddr = DMAADDR(&dma, offs);
	 		itd->dma = dma;
			itd->offs = offs;
			LIST_INSERT_HEAD(&sc->sc_freeitds, itd, free_list);
		}
		freeitd = LIST_FIRST(&sc->sc_freeitds);
	}

	itd = freeitd;
	LIST_REMOVE(itd, free_list);
	mutex_exit(&sc->sc_lock);
	memset(&itd->itd, 0, sizeof(ehci_itd_t));

	itd->frame_list.next = NULL;
	itd->frame_list.prev = NULL;
	itd->xfer_next = NULL;
	itd->slot = 0;

	return itd;
}

Static ehci_soft_sitd_t *
ehci_alloc_sitd(ehci_softc_t *sc)
{
	struct ehci_soft_sitd *sitd, *freesitd;
	usbd_status err;
	int i, offs;
	usb_dma_t dma;

	EHCIHIST_FUNC(); EHCIHIST_CALLED();

	mutex_enter(&sc->sc_lock);
	freesitd = LIST_FIRST(&sc->sc_freesitds);
	if (freesitd == NULL) {
		DPRINTF("allocating chunk", 0, 0, 0, 0);
		mutex_exit(&sc->sc_lock);

		err = usb_allocmem(&sc->sc_bus, EHCI_SITD_SIZE * EHCI_SITD_CHUNK,
		    EHCI_PAGE_SIZE, USBMALLOC_COHERENT, &dma);

		if (err) {
			DPRINTF("alloc returned %jd", err, 0, 0,
			    0);
			return NULL;
		}
		struct ehci_soft_sitd *sitds =
		    kmem_alloc(sizeof(*sitd) * EHCI_SITD_CHUNK, KM_SLEEP);

		mutex_enter(&sc->sc_lock);
		for (i = 0; i < EHCI_SITD_CHUNK; i++) {
			sitd = &sitds[i];

			offs = i * EHCI_SITD_SIZE;
			sitd = KERNADDR(&dma, offs);
			sitd->physaddr = DMAADDR(&dma, offs);
	 		sitd->dma = dma;
			sitd->offs = offs;
			LIST_INSERT_HEAD(&sc->sc_freesitds, sitd, free_list);
		}
		freesitd = LIST_FIRST(&sc->sc_freesitds);
	}

	sitd = freesitd;
	LIST_REMOVE(sitd, free_list);
	mutex_exit(&sc->sc_lock);

	memset(&sitd->sitd, 0, sizeof(ehci_sitd_t));

	sitd->frame_list.next = NULL;
	sitd->frame_list.prev = NULL;
	sitd->xfer_next = NULL;
	sitd->slot = 0;

	return sitd;
}

/****************/

/*
 * Close a reqular pipe.
 * Assumes that there are no pending transactions.
 */
Static void
ehci_close_pipe(struct usbd_pipe *pipe, ehci_soft_qh_t *head)
{
	struct ehci_pipe *epipe = EHCI_PIPE2EPIPE(pipe);
	ehci_softc_t *sc = EHCI_PIPE2SC(pipe);
	ehci_soft_qh_t *sqh = epipe->sqh;

	KASSERT(mutex_owned(&sc->sc_lock));

	ehci_rem_qh(sc, sqh, head);
	ehci_free_sqh(sc, epipe->sqh);
}

/*
 * Arrrange for the hardware to tells us that it is not still
 * processing the TDs by setting the QH halted bit and wait for the ehci
 * door bell
 */
Static void
ehci_abortx(struct usbd_xfer *xfer)
{
	EHCIHIST_FUNC(); EHCIHIST_CALLED();
	struct ehci_pipe *epipe = EHCI_XFER2EPIPE(xfer);
	struct ehci_xfer *exfer = EHCI_XFER2EXFER(xfer);
	ehci_softc_t *sc = EHCI_XFER2SC(xfer);
	ehci_soft_qh_t *sqh = epipe->sqh;
	ehci_soft_qtd_t *sqtd, *fsqtd, *lsqtd;
	ehci_physaddr_t cur;
	uint32_t qhstatus;
	int hit;

	DPRINTF("xfer=%#jx pipe=%#jx", (uintptr_t)xfer, (uintptr_t)epipe, 0, 0);

	KASSERT(mutex_owned(&sc->sc_lock));
	ASSERT_SLEEPABLE();

	KASSERTMSG((xfer->ux_status == USBD_CANCELLED ||
		xfer->ux_status == USBD_TIMEOUT),
	    "bad abort status: %d", xfer->ux_status);

	/*
	 * If we're dying, skip the hardware action and just notify the
	 * software that we're done.
	 */
	if (sc->sc_dying) {
		goto dying;
	}

	/*
	 * HC Step 1: Make interrupt routine and hardware ignore xfer.
	 */
	ehci_del_intr_list(sc, exfer);

	usb_syncmem(&sqh->dma,
	    sqh->offs + offsetof(ehci_qh_t, qh_qtd.qtd_status),
	    sizeof(sqh->qh->qh_qtd.qtd_status),
	    BUS_DMASYNC_POSTWRITE | BUS_DMASYNC_POSTREAD);
	qhstatus = sqh->qh->qh_qtd.qtd_status;
	sqh->qh->qh_qtd.qtd_status = qhstatus | htole32(EHCI_QTD_HALTED);
	usb_syncmem(&sqh->dma,
	    sqh->offs + offsetof(ehci_qh_t, qh_qtd.qtd_status),
	    sizeof(sqh->qh->qh_qtd.qtd_status),
	    BUS_DMASYNC_PREWRITE | BUS_DMASYNC_PREREAD);

	if (exfer->ex_type == EX_CTRL) {
		fsqtd = exfer->ex_setup;
		lsqtd = exfer->ex_status;
	} else {
		fsqtd = exfer->ex_sqtdstart;
		lsqtd = exfer->ex_sqtdend;
	}
	for (sqtd = fsqtd; ; sqtd = sqtd->nextqtd) {
		usb_syncmem(&sqtd->dma,
		    sqtd->offs + offsetof(ehci_qtd_t, qtd_status),
		    sizeof(sqtd->qtd->qtd_status),
		    BUS_DMASYNC_POSTWRITE | BUS_DMASYNC_POSTREAD);
		sqtd->qtd->qtd_status |= htole32(EHCI_QTD_HALTED);
		usb_syncmem(&sqtd->dma,
		    sqtd->offs + offsetof(ehci_qtd_t, qtd_status),
		    sizeof(sqtd->qtd->qtd_status),
		    BUS_DMASYNC_PREWRITE | BUS_DMASYNC_PREREAD);
		if (sqtd == lsqtd)
			break;
	}

	/*
	 * HC Step 2: Wait until we know hardware has finished any possible
	 * use of the xfer.
	 */
	ehci_sync_hc(sc);

	/*
	 * HC Step 3: Remove any vestiges of the xfer from the hardware.
	 * The complication here is that the hardware may have executed
	 * beyond the xfer we're trying to abort.  So as we're scanning
	 * the TDs of this xfer we check if the hardware points to
	 * any of them.
	 */

	usb_syncmem(&sqh->dma,
	    sqh->offs + offsetof(ehci_qh_t, qh_curqtd),
	    sizeof(sqh->qh->qh_curqtd),
	    BUS_DMASYNC_POSTWRITE | BUS_DMASYNC_POSTREAD);
	cur = EHCI_LINK_ADDR(le32toh(sqh->qh->qh_curqtd));
	hit = 0;
	for (sqtd = fsqtd; ; sqtd = sqtd->nextqtd) {
		hit |= cur == sqtd->physaddr;
		if (sqtd == lsqtd)
			break;
	}
	sqtd = sqtd->nextqtd;
	/* Zap curqtd register if hardware pointed inside the xfer. */
	if (hit && sqtd != NULL) {
		DPRINTF("cur=0x%08jx", sqtd->physaddr, 0, 0, 0);
		sqh->qh->qh_curqtd = htole32(sqtd->physaddr); /* unlink qTDs */
		usb_syncmem(&sqh->dma,
		    sqh->offs + offsetof(ehci_qh_t, qh_curqtd),
		    sizeof(sqh->qh->qh_curqtd),
		    BUS_DMASYNC_PREWRITE | BUS_DMASYNC_PREREAD);
		sqh->qh->qh_qtd.qtd_status = qhstatus;
		usb_syncmem(&sqh->dma,
		    sqh->offs + offsetof(ehci_qh_t, qh_qtd.qtd_status),
		    sizeof(sqh->qh->qh_qtd.qtd_status),
		    BUS_DMASYNC_PREWRITE | BUS_DMASYNC_PREREAD);
	} else {
		DPRINTF("no hit", 0, 0, 0, 0);
		usb_syncmem(&sqh->dma,
		    sqh->offs + offsetof(ehci_qh_t, qh_curqtd),
		    sizeof(sqh->qh->qh_curqtd),
		    BUS_DMASYNC_PREREAD);
	}

	/*
	 * Final step: Notify completion to waiting xfers.
	 */
dying:
#ifdef DIAGNOSTIC
	exfer->ex_isdone = true;
#endif
	usb_transfer_complete(xfer);
	DPRINTFN(14, "end", 0, 0, 0, 0);

	KASSERT(mutex_owned(&sc->sc_lock));
}

Static void
ehci_abort_isoc_xfer(struct usbd_xfer *xfer, usbd_status status)
{
	EHCIHIST_FUNC(); EHCIHIST_CALLED();
	ehci_isoc_trans_t trans_status;
	struct ehci_xfer *exfer;
	ehci_softc_t *sc;
	struct ehci_soft_itd *itd;
	struct ehci_soft_sitd *sitd;
	int i;

	KASSERTMSG(status == USBD_CANCELLED,
	    "invalid status for abort: %d", (int)status);

	exfer = EHCI_XFER2EXFER(xfer);
	sc = EHCI_XFER2SC(xfer);

	DPRINTF("xfer %#jx pipe %#jx", (uintptr_t)xfer,
	    (uintptr_t)xfer->ux_pipe, 0, 0);

	KASSERT(mutex_owned(&sc->sc_lock));
	ASSERT_SLEEPABLE();

	/* No timeout or task here. */

	/*
	 * The xfer cannot have been cancelled already.  It is the
	 * responsibility of the caller of usbd_abort_pipe not to try
	 * to abort a pipe multiple times, whether concurrently or
	 * sequentially.
	 */
	KASSERT(xfer->ux_status != USBD_CANCELLED);

	/* If anyone else beat us, we're done.  */
	if (xfer->ux_status != USBD_IN_PROGRESS)
		return;

	/* We beat everyone else.  Claim the status.  */
	xfer->ux_status = status;

	/*
	 * If we're dying, skip the hardware action and just notify the
	 * software that we're done.
	 */
	if (sc->sc_dying) {
		goto dying;
	}

	/*
	 * HC Step 1: Make interrupt routine and hardware ignore xfer.
	 */
	ehci_del_intr_list(sc, exfer);

	if (xfer->ux_pipe->up_dev->ud_speed == USB_SPEED_HIGH) {
		for (itd = exfer->ex_itdstart; itd != NULL;
		     itd = itd->xfer_next) {
			usb_syncmem(&itd->dma,
			    itd->offs + offsetof(ehci_itd_t, itd_ctl),
			    sizeof(itd->itd->itd_ctl),
			    BUS_DMASYNC_POSTWRITE | BUS_DMASYNC_POSTREAD);

			for (i = 0; i < 8; i++) {
				trans_status = le32toh(itd->itd->itd_ctl[i]);
				trans_status &= ~EHCI_ITD_ACTIVE;
				itd->itd->itd_ctl[i] = htole32(trans_status);
			}

			usb_syncmem(&itd->dma,
			    itd->offs + offsetof(ehci_itd_t, itd_ctl),
			    sizeof(itd->itd->itd_ctl),
			    BUS_DMASYNC_PREWRITE | BUS_DMASYNC_PREREAD);
		}
	} else {
		for (sitd = exfer->ex_sitdstart; sitd != NULL;
		     sitd = sitd->xfer_next) {
			usb_syncmem(&sitd->dma,
			    sitd->offs + offsetof(ehci_sitd_t, sitd_buffer),
			    sizeof(sitd->sitd->sitd_buffer),
			    BUS_DMASYNC_POSTWRITE | BUS_DMASYNC_POSTREAD);

			trans_status = le32toh(sitd->sitd->sitd_trans);
			trans_status &= ~EHCI_SITD_ACTIVE;
			sitd->sitd->sitd_trans = htole32(trans_status);

			usb_syncmem(&sitd->dma,
			    sitd->offs + offsetof(ehci_sitd_t, sitd_buffer),
			    sizeof(sitd->sitd->sitd_buffer),
			    BUS_DMASYNC_PREWRITE | BUS_DMASYNC_PREREAD);
		}
	}

dying:
#ifdef DIAGNOSTIC
	exfer->ex_isdone = true;
#endif
	usb_transfer_complete(xfer);
	DPRINTFN(14, "end", 0, 0, 0, 0);

	KASSERT(mutex_owned(&sc->sc_lock));
}

/************************/

Static int
ehci_device_ctrl_init(struct usbd_xfer *xfer)
{
	struct ehci_xfer *exfer = EHCI_XFER2EXFER(xfer);
	struct ehci_pipe *epipe = EHCI_XFER2EPIPE(xfer);
	ehci_softc_t *sc = EHCI_XFER2SC(xfer);
	usb_device_request_t *req = &xfer->ux_request;
	ehci_soft_qtd_t *setup, *status, *next;
	int isread = req->bmRequestType & UT_READ;
	int len = xfer->ux_bufsize;
	int err;

	exfer->ex_type = EX_CTRL;
	exfer->ex_status = NULL;
	exfer->ex_data = NULL;
	exfer->ex_setup = ehci_alloc_sqtd(sc);
	if (exfer->ex_setup == NULL) {
		err = ENOMEM;
		goto bad1;
	}
	exfer->ex_status = ehci_alloc_sqtd(sc);
	if (exfer->ex_status == NULL) {
		err = ENOMEM;
		goto bad2;
	}
	setup = exfer->ex_setup;
	status = exfer->ex_status;
	exfer->ex_nsqtd = 0;
	next = status;
	/* Set up data transaction */
	if (len != 0) {
		err = ehci_alloc_sqtd_chain(sc, xfer, len, isread,
		    &exfer->ex_data);
		if (err)
			goto bad3;
		next = exfer->ex_data;
	}

	/* Clear toggle */
	setup->qtd->qtd_status = htole32(
	    EHCI_QTD_SET_PID(EHCI_QTD_PID_SETUP) |
	    EHCI_QTD_SET_TOGGLE(0) |
	    EHCI_QTD_SET_BYTES(sizeof(*req))
	    );
	setup->qtd->qtd_buffer[0] = htole32(DMAADDR(&epipe->ctrl.reqdma, 0));
	setup->qtd->qtd_buffer_hi[0] = 0;
	setup->qtd->qtd_next = setup->qtd->qtd_altnext = htole32(next->physaddr);
	setup->nextqtd = next;
	setup->xfer = xfer;
	setup->len = sizeof(*req);

	status->qtd->qtd_status = htole32(
	    EHCI_QTD_SET_PID(isread ? EHCI_QTD_PID_OUT : EHCI_QTD_PID_IN) |
	    EHCI_QTD_SET_TOGGLE(1) |
	    EHCI_QTD_IOC
	    );
	status->qtd->qtd_buffer[0] = 0;
	status->qtd->qtd_buffer_hi[0] = 0;
	status->qtd->qtd_next = status->qtd->qtd_altnext = EHCI_NULL;
	status->nextqtd = NULL;
	status->xfer = xfer;
	status->len = 0;

	return 0;
bad3:
	ehci_free_sqtd(sc, exfer->ex_status);
bad2:
	ehci_free_sqtd(sc, exfer->ex_setup);
bad1:
	return err;
}

Static void
ehci_device_ctrl_fini(struct usbd_xfer *xfer)
{
	ehci_softc_t *sc = EHCI_XFER2SC(xfer);
	struct ehci_xfer *ex = EHCI_XFER2EXFER(xfer);

	KASSERT(ex->ex_type == EX_CTRL);

	ehci_free_sqtd(sc, ex->ex_setup);
	ehci_free_sqtd(sc, ex->ex_status);
	ehci_free_sqtds(sc, ex);
	if (ex->ex_nsqtd)
		kmem_free(ex->ex_sqtds,
		    sizeof(ehci_soft_qtd_t *) * ex->ex_nsqtd);
}

Static usbd_status
ehci_device_ctrl_transfer(struct usbd_xfer *xfer)
{
	ehci_softc_t *sc = EHCI_XFER2SC(xfer);
	usbd_status err;

	/* Insert last in queue. */
	mutex_enter(&sc->sc_lock);
	err = usb_insert_transfer(xfer);
	mutex_exit(&sc->sc_lock);
	if (err)
		return err;

	/* Pipe isn't running, start first */
	return ehci_device_ctrl_start(SIMPLEQ_FIRST(&xfer->ux_pipe->up_queue));
}

Static usbd_status
ehci_device_ctrl_start(struct usbd_xfer *xfer)
{
	struct ehci_pipe *epipe = EHCI_XFER2EPIPE(xfer);
	struct ehci_xfer *exfer = EHCI_XFER2EXFER(xfer);
	usb_device_request_t *req = &xfer->ux_request;
	ehci_softc_t *sc = EHCI_XFER2SC(xfer);
	ehci_soft_qtd_t *setup, *status, *next;
	ehci_soft_qh_t *sqh;
	const bool polling = sc->sc_bus.ub_usepolling;

	EHCIHIST_FUNC(); EHCIHIST_CALLED();

	KASSERT(xfer->ux_rqflags & URQ_REQUEST);

	if (sc->sc_dying)
		return USBD_IOERROR;

	const int isread = req->bmRequestType & UT_READ;
	const int len = UGETW(req->wLength);

	DPRINTF("type=0x%02jx, request=0x%02jx, wValue=0x%04jx, wIndex=0x%04jx",
	    req->bmRequestType, req->bRequest, UGETW(req->wValue),
	    UGETW(req->wIndex));
	DPRINTF("len=%jd, addr=%jd, endpt=%jd",
	    len, epipe->pipe.up_dev->ud_addr,
	    epipe->pipe.up_endpoint->ue_edesc->bEndpointAddress, 0);

	sqh = epipe->sqh;

	KASSERTMSG(EHCI_QH_GET_ADDR(le32toh(sqh->qh->qh_endp)) == epipe->pipe.up_dev->ud_addr,
	    "address QH %" __PRIuBIT " pipe %d\n",
	    EHCI_QH_GET_ADDR(le32toh(sqh->qh->qh_endp)),
	    epipe->pipe.up_dev->ud_addr);
	KASSERTMSG(EHCI_QH_GET_MPL(le32toh(sqh->qh->qh_endp)) ==
	    UGETW(epipe->pipe.up_endpoint->ue_edesc->wMaxPacketSize),
	    "MPS QH %" __PRIuBIT " pipe %d\n",
	    EHCI_QH_GET_MPL(le32toh(sqh->qh->qh_endp)),
	    UGETW(epipe->pipe.up_endpoint->ue_edesc->wMaxPacketSize));

	setup = exfer->ex_setup;
	status = exfer->ex_status;

	DPRINTF("setup %#jx status %#jx data %#jx",
	    (uintptr_t)setup, (uintptr_t)status, (uintptr_t)exfer->ex_data, 0);
	KASSERTMSG(setup != NULL && status != NULL,
	    "Failed memory allocation, setup %p status %p",
	    setup, status);

	memcpy(KERNADDR(&epipe->ctrl.reqdma, 0), req, sizeof(*req));
	usb_syncmem(&epipe->ctrl.reqdma, 0, sizeof(*req), BUS_DMASYNC_PREWRITE);

	/* Clear toggle */
	setup->qtd->qtd_status &= ~htole32(
	    EHCI_QTD_STATUS_MASK |
	    EHCI_QTD_BYTES_MASK |
	    EHCI_QTD_TOGGLE_MASK |
	    EHCI_QTD_CERR_MASK
	    );
	setup->qtd->qtd_status |= htole32(
	    EHCI_QTD_ACTIVE |
	    EHCI_QTD_SET_CERR(3) |
	    EHCI_QTD_SET_TOGGLE(0) |
	    EHCI_QTD_SET_BYTES(sizeof(*req))
	    );
	setup->qtd->qtd_buffer[0] = htole32(DMAADDR(&epipe->ctrl.reqdma, 0));
	setup->qtd->qtd_buffer_hi[0] = 0;

	next = status;
	status->qtd->qtd_status &= ~htole32(
	    EHCI_QTD_STATUS_MASK |
	    EHCI_QTD_PID_MASK |
	    EHCI_QTD_BYTES_MASK |
	    EHCI_QTD_TOGGLE_MASK |
	    EHCI_QTD_CERR_MASK
	    );
	status->qtd->qtd_status |= htole32(
	    EHCI_QTD_ACTIVE |
	    EHCI_QTD_SET_PID(isread ? EHCI_QTD_PID_OUT : EHCI_QTD_PID_IN) |
	    EHCI_QTD_SET_CERR(3) |
	    EHCI_QTD_SET_TOGGLE(1) |
	    EHCI_QTD_SET_BYTES(0) |
	    EHCI_QTD_IOC
	    );
	KASSERT(status->qtd->qtd_status & htole32(EHCI_QTD_TOGGLE_MASK));

	KASSERT(exfer->ex_isdone);
#ifdef DIAGNOSTIC
	exfer->ex_isdone = false;
#endif

	/* Set up data transaction */
	if (len != 0) {
		ehci_soft_qtd_t *end;

		/* Start toggle at 1. */
		int toggle = 1;
		next = exfer->ex_data;
		KASSERTMSG(next != NULL, "Failed memory allocation");
		ehci_reset_sqtd_chain(sc, xfer, len, isread, &toggle, &end);
		end->nextqtd = status;
		end->qtd->qtd_next = end->qtd->qtd_altnext =
		    htole32(status->physaddr);

		usb_syncmem(&end->dma, end->offs, sizeof(end->qtd),
		    BUS_DMASYNC_PREWRITE | BUS_DMASYNC_PREREAD);

		usb_syncmem(&xfer->ux_dmabuf, 0, len,
		    isread ? BUS_DMASYNC_PREREAD : BUS_DMASYNC_PREWRITE);
	}

	setup->nextqtd = next;
	setup->qtd->qtd_next = setup->qtd->qtd_altnext = htole32(next->physaddr);

	usb_syncmem(&setup->dma, setup->offs, sizeof(setup->qtd),
	    BUS_DMASYNC_PREWRITE | BUS_DMASYNC_PREREAD);

	 usb_syncmem(&status->dma, status->offs, sizeof(status->qtd),
	    BUS_DMASYNC_PREWRITE | BUS_DMASYNC_PREREAD);

	KASSERT(status->qtd->qtd_status & htole32(EHCI_QTD_TOGGLE_MASK));

#ifdef EHCI_DEBUG
	DPRINTFN(5, "--- dump start ---", 0, 0, 0, 0);
	ehci_dump_sqh(sqh);
	ehci_dump_sqtds(setup);
	DPRINTFN(5, "--- dump end ---", 0, 0, 0, 0);
#endif

	if (!polling)
		mutex_enter(&sc->sc_lock);

	/* Insert qTD in QH list - also does usb_syncmem(sqh) */
	ehci_set_qh_qtd(sqh, setup);
	usbd_xfer_schedule_timeout(xfer);
	ehci_add_intr_list(sc, exfer);
	xfer->ux_status = USBD_IN_PROGRESS;
	if (!polling)
		mutex_exit(&sc->sc_lock);

#if 0
#ifdef EHCI_DEBUG
	DPRINTFN(10, "status=%jx, dump:", EOREAD4(sc, EHCI_USBSTS), 0, 0, 0);
//	delay(10000);
	ehci_dump_regs(sc);
	ehci_dump_sqh(sc->sc_async_head);
	ehci_dump_sqh(sqh);
	ehci_dump_sqtds(setup);
#endif
#endif

	return USBD_IN_PROGRESS;
}

Static void
ehci_device_ctrl_done(struct usbd_xfer *xfer)
{
	ehci_softc_t *sc __diagused = EHCI_XFER2SC(xfer);
	struct ehci_pipe *epipe = EHCI_XFER2EPIPE(xfer);
	usb_device_request_t *req = &xfer->ux_request;
	int len = UGETW(req->wLength);
	int rd = req->bmRequestType & UT_READ;

	EHCIHIST_FUNC(); EHCIHIST_CALLED();
	DPRINTF("xfer=%#jx", (uintptr_t)xfer, 0, 0, 0);

	KASSERT(sc->sc_bus.ub_usepolling || mutex_owned(&sc->sc_lock));
	KASSERT(xfer->ux_rqflags & URQ_REQUEST);

	usb_syncmem(&epipe->ctrl.reqdma, 0, sizeof(*req),
	    BUS_DMASYNC_POSTWRITE);
	if (len)
		usb_syncmem(&xfer->ux_dmabuf, 0, len,
		    rd ? BUS_DMASYNC_POSTREAD : BUS_DMASYNC_POSTWRITE);

	DPRINTF("length=%jd", xfer->ux_actlen, 0, 0, 0);
}

/* Abort a device control request. */
Static void
ehci_device_ctrl_abort(struct usbd_xfer *xfer)
{
	EHCIHIST_FUNC(); EHCIHIST_CALLED();

	DPRINTF("xfer=%#jx", (uintptr_t)xfer, 0, 0, 0);
	usbd_xfer_abort(xfer);
}

/* Close a device control pipe. */
Static void
ehci_device_ctrl_close(struct usbd_pipe *pipe)
{
	ehci_softc_t *sc = EHCI_PIPE2SC(pipe);
	struct ehci_pipe * const epipe = EHCI_PIPE2EPIPE(pipe);

	EHCIHIST_FUNC(); EHCIHIST_CALLED();

	KASSERT(mutex_owned(&sc->sc_lock));

	DPRINTF("pipe=%#jx", (uintptr_t)pipe, 0, 0, 0);

	ehci_close_pipe(pipe, sc->sc_async_head);

	usb_freemem(&sc->sc_bus, &epipe->ctrl.reqdma);
}

/*
 * Some EHCI chips from VIA seem to trigger interrupts before writing back the
 * qTD status, or miss signalling occasionally under heavy load.  If the host
 * machine is too fast, we we can miss transaction completion - when we scan
 * the active list the transaction still seems to be active.  This generally
 * exhibits itself as a umass stall that never recovers.
 *
 * We work around this behaviour by setting up this callback after any softintr
 * that completes with transactions still pending, giving us another chance to
 * check for completion after the writeback has taken place.
 */
Static void
ehci_intrlist_timeout(void *arg)
{
	ehci_softc_t *sc = arg;

	EHCIHIST_FUNC(); EHCIHIST_CALLED();

	usb_schedsoftintr(&sc->sc_bus);
}

/************************/

Static int
ehci_device_bulk_init(struct usbd_xfer *xfer)
{
	ehci_softc_t *sc = EHCI_XFER2SC(xfer);
	struct ehci_xfer *exfer = EHCI_XFER2EXFER(xfer);
	usb_endpoint_descriptor_t *ed = xfer->ux_pipe->up_endpoint->ue_edesc;
	int endpt = ed->bEndpointAddress;
	int isread = UE_GET_DIR(endpt) == UE_DIR_IN;
	int len = xfer->ux_bufsize;
	int err = 0;

	exfer->ex_type = EX_BULK;
	exfer->ex_nsqtd = 0;
	err = ehci_alloc_sqtd_chain(sc, xfer, len, isread,
	    &exfer->ex_sqtdstart);

	return err;
}

Static void
ehci_device_bulk_fini(struct usbd_xfer *xfer)
{
	ehci_softc_t *sc = EHCI_XFER2SC(xfer);
	struct ehci_xfer *ex = EHCI_XFER2EXFER(xfer);

	KASSERT(ex->ex_type == EX_BULK);

	ehci_free_sqtds(sc, ex);
	if (ex->ex_nsqtd)
		kmem_free(ex->ex_sqtds, sizeof(ehci_soft_qtd_t *) * ex->ex_nsqtd);
}

Static usbd_status
ehci_device_bulk_transfer(struct usbd_xfer *xfer)
{
	ehci_softc_t *sc = EHCI_XFER2SC(xfer);
	usbd_status err;

	/* Insert last in queue. */
	mutex_enter(&sc->sc_lock);
	err = usb_insert_transfer(xfer);
	mutex_exit(&sc->sc_lock);
	if (err)
		return err;

	/* Pipe isn't running, start first */
	return ehci_device_bulk_start(SIMPLEQ_FIRST(&xfer->ux_pipe->up_queue));
}

Static usbd_status
ehci_device_bulk_start(struct usbd_xfer *xfer)
{
	struct ehci_pipe *epipe = EHCI_XFER2EPIPE(xfer);
	struct ehci_xfer *exfer = EHCI_XFER2EXFER(xfer);
	ehci_softc_t *sc = EHCI_XFER2SC(xfer);
	ehci_soft_qh_t *sqh;
	ehci_soft_qtd_t *end;
	int len, isread, endpt;
	const bool polling = sc->sc_bus.ub_usepolling;

	EHCIHIST_FUNC(); EHCIHIST_CALLED();

	DPRINTF("xfer=%#jx len=%jd flags=%jd", (uintptr_t)xfer, xfer->ux_length,
	    xfer->ux_flags, 0);

	if (sc->sc_dying)
		return USBD_IOERROR;

	KASSERT(!(xfer->ux_rqflags & URQ_REQUEST));
	KASSERT(xfer->ux_length <= xfer->ux_bufsize);

	len = xfer->ux_length;
	endpt = epipe->pipe.up_endpoint->ue_edesc->bEndpointAddress;
	isread = UE_GET_DIR(endpt) == UE_DIR_IN;
	sqh = epipe->sqh;

	KASSERT(exfer->ex_isdone);
#ifdef DIAGNOSTIC
	exfer->ex_isdone = false;
#endif

	/* Take lock here to protect nexttoggle */
	if (!polling)
		mutex_enter(&sc->sc_lock);

	ehci_reset_sqtd_chain(sc, xfer, len, isread, &epipe->nexttoggle, &end);

	exfer->ex_sqtdend = end;
	end->qtd->qtd_status |= htole32(EHCI_QTD_IOC);
	usb_syncmem(&end->dma, end->offs, sizeof(end->qtd),
	    BUS_DMASYNC_PREWRITE | BUS_DMASYNC_PREREAD);

#ifdef EHCI_DEBUG
	DPRINTFN(5, "--- dump start ---", 0, 0, 0, 0);
	ehci_dump_sqh(sqh);
	ehci_dump_sqtds(exfer->ex_sqtdstart);
	DPRINTFN(5, "--- dump end ---", 0, 0, 0, 0);
#endif

	if (xfer->ux_length)
		usb_syncmem(&xfer->ux_dmabuf, 0, xfer->ux_length,
		    isread ? BUS_DMASYNC_PREREAD : BUS_DMASYNC_PREWRITE);

	/* also does usb_syncmem(sqh) */
	ehci_set_qh_qtd(sqh, exfer->ex_sqtdstart);
	usbd_xfer_schedule_timeout(xfer);
	ehci_add_intr_list(sc, exfer);
	xfer->ux_status = USBD_IN_PROGRESS;
	if (!polling)
		mutex_exit(&sc->sc_lock);

#if 0
#ifdef EHCI_DEBUG
	DPRINTFN(5, "data(2)", 0, 0, 0, 0);
//	delay(10000);
	DPRINTFN(5, "data(3)", 0, 0, 0, 0);
	ehci_dump_regs(sc);
#if 0
	printf("async_head:\n");
	ehci_dump_sqh(sc->sc_async_head);
#endif
	DPRINTF("sqh:", 0, 0, 0, 0);
	ehci_dump_sqh(sqh);
	ehci_dump_sqtds(exfer->ex_sqtdstart);
#endif
#endif

	return USBD_IN_PROGRESS;
}

Static void
ehci_device_bulk_abort(struct usbd_xfer *xfer)
{
	EHCIHIST_FUNC(); EHCIHIST_CALLED();

	DPRINTF("xfer %#jx", (uintptr_t)xfer, 0, 0, 0);
	usbd_xfer_abort(xfer);
}

/*
 * Close a device bulk pipe.
 */
Static void
ehci_device_bulk_close(struct usbd_pipe *pipe)
{
	ehci_softc_t *sc = EHCI_PIPE2SC(pipe);
	struct ehci_pipe *epipe = EHCI_PIPE2EPIPE(pipe);

	EHCIHIST_FUNC(); EHCIHIST_CALLED();

	KASSERT(mutex_owned(&sc->sc_lock));

	DPRINTF("pipe=%#jx", (uintptr_t)pipe, 0, 0, 0);
	pipe->up_endpoint->ue_toggle = epipe->nexttoggle;
	ehci_close_pipe(pipe, sc->sc_async_head);
}

Static void
ehci_device_bulk_done(struct usbd_xfer *xfer)
{
	ehci_softc_t *sc __diagused = EHCI_XFER2SC(xfer);
	struct ehci_pipe *epipe = EHCI_XFER2EPIPE(xfer);
	int endpt = epipe->pipe.up_endpoint->ue_edesc->bEndpointAddress;
	int rd = UE_GET_DIR(endpt) == UE_DIR_IN;

	EHCIHIST_FUNC(); EHCIHIST_CALLED();

	DPRINTF("xfer=%#jx, actlen=%jd", (uintptr_t)xfer, xfer->ux_actlen, 0, 0);

	KASSERT(sc->sc_bus.ub_usepolling || mutex_owned(&sc->sc_lock));

	if (xfer->ux_length)
		usb_syncmem(&xfer->ux_dmabuf, 0, xfer->ux_length,
		    rd ? BUS_DMASYNC_POSTREAD : BUS_DMASYNC_POSTWRITE);

	DPRINTF("length=%jd", xfer->ux_actlen, 0, 0, 0);
}

/************************/

Static usbd_status
ehci_device_setintr(ehci_softc_t *sc, ehci_soft_qh_t *sqh, int ival)
{
	struct ehci_soft_islot *isp;
	int islot, lev;

	/* Find a poll rate that is large enough. */
	for (lev = EHCI_IPOLLRATES - 1; lev > 0; lev--)
		if (EHCI_ILEV_IVAL(lev) <= ival)
			break;

	/* Pick an interrupt slot at the right level. */
	/* XXX could do better than picking at random */
	sc->sc_rand = (sc->sc_rand + 191) % sc->sc_flsize;
	islot = EHCI_IQHIDX(lev, sc->sc_rand);

	sqh->islot = islot;
	isp = &sc->sc_islots[islot];
	mutex_enter(&sc->sc_lock);
	ehci_add_qh(sc, sqh, isp->sqh);
	mutex_exit(&sc->sc_lock);

	return USBD_NORMAL_COMPLETION;
}

Static int
ehci_device_intr_init(struct usbd_xfer *xfer)
{
	struct ehci_xfer *exfer = EHCI_XFER2EXFER(xfer);
	ehci_softc_t *sc = EHCI_XFER2SC(xfer);
	usb_endpoint_descriptor_t *ed = xfer->ux_pipe->up_endpoint->ue_edesc;
	int endpt = ed->bEndpointAddress;
	int isread = UE_GET_DIR(endpt) == UE_DIR_IN;
	int len = xfer->ux_bufsize;
	int err;

	EHCIHIST_FUNC(); EHCIHIST_CALLED();

	DPRINTF("xfer=%#jx len=%jd flags=%jd", (uintptr_t)xfer, xfer->ux_length,
	    xfer->ux_flags, 0);

	KASSERT(!(xfer->ux_rqflags & URQ_REQUEST));
	KASSERT(len != 0);

	exfer->ex_type = EX_INTR;
	exfer->ex_nsqtd = 0;
	err = ehci_alloc_sqtd_chain(sc, xfer, len, isread,
	    &exfer->ex_sqtdstart);

	return err;
}

Static void
ehci_device_intr_fini(struct usbd_xfer *xfer)
{
	ehci_softc_t *sc = EHCI_XFER2SC(xfer);
	struct ehci_xfer *ex = EHCI_XFER2EXFER(xfer);

	KASSERT(ex->ex_type == EX_INTR);

	ehci_free_sqtds(sc, ex);
	if (ex->ex_nsqtd)
		kmem_free(ex->ex_sqtds, sizeof(ehci_soft_qtd_t *) * ex->ex_nsqtd);
}

Static usbd_status
ehci_device_intr_transfer(struct usbd_xfer *xfer)
{
	ehci_softc_t *sc = EHCI_XFER2SC(xfer);
	usbd_status err;

	/* Insert last in queue. */
	mutex_enter(&sc->sc_lock);
	err = usb_insert_transfer(xfer);
	mutex_exit(&sc->sc_lock);
	if (err)
		return err;

	/*
	 * Pipe isn't running (otherwise err would be USBD_INPROG),
	 * so start it first.
	 */
	return ehci_device_intr_start(SIMPLEQ_FIRST(&xfer->ux_pipe->up_queue));
}

Static usbd_status
ehci_device_intr_start(struct usbd_xfer *xfer)
{
	struct ehci_pipe *epipe = EHCI_XFER2EPIPE(xfer);
	struct ehci_xfer *exfer = EHCI_XFER2EXFER(xfer);
	ehci_softc_t *sc = EHCI_XFER2SC(xfer);
	ehci_soft_qtd_t *end;
	ehci_soft_qh_t *sqh;
	int len, isread, endpt;
	const bool polling = sc->sc_bus.ub_usepolling;

	EHCIHIST_FUNC(); EHCIHIST_CALLED();

	DPRINTF("xfer=%#jx len=%jd flags=%jd", (uintptr_t)xfer, xfer->ux_length,
	    xfer->ux_flags, 0);

	if (sc->sc_dying)
		return USBD_IOERROR;

	KASSERT(!(xfer->ux_rqflags & URQ_REQUEST));
	KASSERT(xfer->ux_length <= xfer->ux_bufsize);

	len = xfer->ux_length;
	endpt = epipe->pipe.up_endpoint->ue_edesc->bEndpointAddress;
	isread = UE_GET_DIR(endpt) == UE_DIR_IN;
	sqh = epipe->sqh;

	KASSERT(exfer->ex_isdone);
#ifdef DIAGNOSTIC
	exfer->ex_isdone = false;
#endif

	/* Take lock to protect nexttoggle */
	if (!polling)
		mutex_enter(&sc->sc_lock);

	ehci_reset_sqtd_chain(sc, xfer, len, isread, &epipe->nexttoggle, &end);

	end->qtd->qtd_status |= htole32(EHCI_QTD_IOC);
	usb_syncmem(&end->dma, end->offs, sizeof(end->qtd),
	    BUS_DMASYNC_PREWRITE | BUS_DMASYNC_PREREAD);
	exfer->ex_sqtdend = end;

#ifdef EHCI_DEBUG
	DPRINTFN(5, "--- dump start ---", 0, 0, 0, 0);
	ehci_dump_sqh(sqh);
	ehci_dump_sqtds(exfer->ex_sqtdstart);
	DPRINTFN(5, "--- dump end ---", 0, 0, 0, 0);
#endif

	if (xfer->ux_length)
		usb_syncmem(&xfer->ux_dmabuf, 0, xfer->ux_length,
		    isread ? BUS_DMASYNC_PREREAD : BUS_DMASYNC_PREWRITE);

	/* also does usb_syncmem(sqh) */
	ehci_set_qh_qtd(sqh, exfer->ex_sqtdstart);
	usbd_xfer_schedule_timeout(xfer);
	ehci_add_intr_list(sc, exfer);
	xfer->ux_status = USBD_IN_PROGRESS;
	if (!polling)
		mutex_exit(&sc->sc_lock);

#if 0
#ifdef EHCI_DEBUG
	DPRINTFN(5, "data(2)", 0, 0, 0, 0);
//	delay(10000);
	DPRINTFN(5, "data(3)", 0, 0, 0, 0);
	ehci_dump_regs(sc);
	DPRINTFN(5, "sqh:", 0, 0, 0, 0);
	ehci_dump_sqh(sqh);
	ehci_dump_sqtds(exfer->ex_sqtdstart);
#endif
#endif

	return USBD_IN_PROGRESS;
}

Static void
ehci_device_intr_abort(struct usbd_xfer *xfer)
{
	EHCIHIST_FUNC(); EHCIHIST_CALLED();

	DPRINTF("xfer=%#jx", (uintptr_t)xfer, 0, 0, 0);
	KASSERT(xfer->ux_pipe->up_intrxfer == xfer);

	/*
	 * XXX - abort_xfer uses ehci_sync_hc, which syncs via the advance
	 *       async doorbell. That's dependent on the async list, wheras
	 *       intr xfers are periodic, should not use this?
	 */
	usbd_xfer_abort(xfer);
}

Static void
ehci_device_intr_close(struct usbd_pipe *pipe)
{
	ehci_softc_t *sc = EHCI_PIPE2SC(pipe);
	struct ehci_pipe *epipe = EHCI_PIPE2EPIPE(pipe);
	struct ehci_soft_islot *isp;

	KASSERT(mutex_owned(&sc->sc_lock));

	isp = &sc->sc_islots[epipe->sqh->islot];
	ehci_close_pipe(pipe, isp->sqh);
}

Static void
ehci_device_intr_done(struct usbd_xfer *xfer)
{
	ehci_softc_t *sc __diagused = EHCI_XFER2SC(xfer);
	struct ehci_pipe *epipe = EHCI_XFER2EPIPE(xfer);

	EHCIHIST_FUNC(); EHCIHIST_CALLED();

	DPRINTF("xfer=%#jx, actlen=%jd", (uintptr_t)xfer, xfer->ux_actlen, 0, 0);

	KASSERT(sc->sc_bus.ub_usepolling || mutex_owned(&sc->sc_lock));

	if (xfer->ux_length) {
		int isread, endpt;

		endpt = epipe->pipe.up_endpoint->ue_edesc->bEndpointAddress;
		isread = UE_GET_DIR(endpt) == UE_DIR_IN;
		usb_syncmem(&xfer->ux_dmabuf, 0, xfer->ux_length,
		    isread ? BUS_DMASYNC_POSTREAD : BUS_DMASYNC_POSTWRITE);
	}
}

/************************/
Static int
ehci_device_fs_isoc_init(struct usbd_xfer *xfer)
{
	struct ehci_pipe *epipe = EHCI_PIPE2EPIPE(xfer->ux_pipe);
	struct usbd_device *dev = xfer->ux_pipe->up_dev;
	ehci_softc_t *sc = EHCI_XFER2SC(xfer);
	struct ehci_xfer *exfer = EHCI_XFER2EXFER(xfer);
	ehci_soft_sitd_t *sitd, *prev, *start, *stop;
	int i, k, frames;
	u_int huba, dir;
	int err;

	EHCIHIST_FUNC(); EHCIHIST_CALLED();

	start = NULL;
	sitd = NULL;

	DPRINTF("xfer %#jx len %jd flags %jd", (uintptr_t)xfer, xfer->ux_length,
	    xfer->ux_flags, 0);

	KASSERT(!(xfer->ux_rqflags & URQ_REQUEST));
	KASSERT(xfer->ux_nframes != 0);
	KASSERT(exfer->ex_isdone);

	exfer->ex_type = EX_FS_ISOC;
	/*
	 * Step 1: Allocate and initialize sitds.
	 */
	i = epipe->pipe.up_endpoint->ue_edesc->bInterval;
	if (i > 16 || i == 0) {
		/* Spec page 271 says intervals > 16 are invalid */
		DPRINTF("bInterval %jd invalid", i, 0, 0, 0);

		return EINVAL;
	}

	frames = xfer->ux_nframes;
	for (i = 0, prev = NULL; i < frames; i++, prev = sitd) {
		sitd = ehci_alloc_sitd(sc);
		if (sitd == NULL) {
			err = ENOMEM;
			goto fail;
		}

		if (prev)
			prev->xfer_next = sitd;
		else
			start = sitd;

		huba = dev->ud_myhsport->up_parent->ud_addr;

#if 0
		if (sc->sc_flags & EHCIF_FREESCALE) {
			// Set hub address to 0 if embedded TT is used.
			if (huba == sc->sc_addr)
				huba = 0;
		}
#endif

		k = epipe->pipe.up_endpoint->ue_edesc->bEndpointAddress;
		dir = UE_GET_DIR(k) ? 1 : 0;
		sitd->sitd->sitd_endp =
		    htole32(EHCI_SITD_SET_ENDPT(UE_GET_ADDR(k)) |
		    EHCI_SITD_SET_DADDR(dev->ud_addr) |
		    EHCI_SITD_SET_PORT(dev->ud_myhsport->up_portno) |
		    EHCI_SITD_SET_HUBA(huba) |
		    EHCI_SITD_SET_DIR(dir));

		sitd->sitd->sitd_back = htole32(EHCI_LINK_TERMINATE);
	} /* End of frame */

	sitd->sitd->sitd_trans |= htole32(EHCI_SITD_IOC);

	stop = sitd;
	stop->xfer_next = NULL;
	exfer->ex_sitdstart = start;
	exfer->ex_sitdend = stop;

	return 0;

fail:
	mutex_enter(&sc->sc_lock);
	ehci_soft_sitd_t *next;
	for (sitd = start; sitd; sitd = next) {
		next = sitd->xfer_next;
		ehci_free_sitd_locked(sc, sitd);
	}
	mutex_exit(&sc->sc_lock);

	return err;
}

Static void
ehci_device_fs_isoc_fini(struct usbd_xfer *xfer)
{
	ehci_softc_t *sc = EHCI_XFER2SC(xfer);
	struct ehci_xfer *ex = EHCI_XFER2EXFER(xfer);

	KASSERT(ex->ex_type == EX_FS_ISOC);

	ehci_free_sitd_chain(sc, ex->ex_sitdstart);
}

Static usbd_status
ehci_device_fs_isoc_transfer(struct usbd_xfer *xfer)
{
	ehci_softc_t *sc = EHCI_XFER2SC(xfer);
	usbd_status __diagused err;

	mutex_enter(&sc->sc_lock);
	err = usb_insert_transfer(xfer);
	mutex_exit(&sc->sc_lock);

	KASSERT(err == USBD_NORMAL_COMPLETION);

	struct ehci_pipe *epipe = EHCI_XFER2EPIPE(xfer);
	struct usbd_device *dev = xfer->ux_pipe->up_dev;
	struct ehci_xfer *exfer = EHCI_XFER2EXFER(xfer);
	ehci_soft_sitd_t *sitd;
	usb_dma_t *dma_buf;
	int i, j, k, frames;
	int offs, total_length;
	int frindex;
	u_int dir;

	EHCIHIST_FUNC(); EHCIHIST_CALLED();

	sitd = NULL;
	total_length = 0;

	DPRINTF("xfer %#jx len %jd flags %jd", (uintptr_t)xfer, xfer->ux_length,
	    xfer->ux_flags, 0);

	if (sc->sc_dying)
		return USBD_IOERROR;

	/*
	 * To avoid complication, don't allow a request right now that'll span
	 * the entire frame table. To within 4 frames, to allow some leeway
	 * on either side of where the hc currently is.
	 */
	if (epipe->pipe.up_endpoint->ue_edesc->bInterval *
			xfer->ux_nframes >= sc->sc_flsize - 4) {
		printf("ehci: isoc descriptor requested that spans the entire"
		    "frametable, too many frames\n");
		return USBD_INVAL;
	}

	KASSERT(xfer->ux_nframes != 0 && xfer->ux_frlengths);
	KASSERT(!(xfer->ux_rqflags & URQ_REQUEST));
	KASSERT(exfer->ex_isdone);
#ifdef DIAGNOSTIC
	exfer->ex_isdone = false;
#endif

	/*
	 * Step 1: Initialize sitds.
	 */

	frames = xfer->ux_nframes;
	dma_buf = &xfer->ux_dmabuf;
	offs = 0;

	for (sitd = exfer->ex_sitdstart, i = 0; i < frames;
	    i++, sitd = sitd->xfer_next) {
		KASSERT(sitd != NULL);
		KASSERT(xfer->ux_frlengths[i] <= 0x3ff);

		sitd->sitd->sitd_trans = htole32(EHCI_SITD_ACTIVE |
		    EHCI_SITD_SET_LEN(xfer->ux_frlengths[i]));

		/* Set page0 index and offset - TP and T-offset are set below */
		sitd->sitd->sitd_buffer[0] = htole32(DMAADDR(dma_buf, offs));

		total_length += xfer->ux_frlengths[i];
		offs += xfer->ux_frlengths[i];

		sitd->sitd->sitd_buffer[1] =
		    htole32(EHCI_SITD_SET_BPTR(DMAADDR(dma_buf, offs - 1)));

		u_int huba __diagused = dev->ud_myhsport->up_parent->ud_addr;

#if 0
		if (sc->sc_flags & EHCIF_FREESCALE) {
			// Set hub address to 0 if embedded TT is used.
			if (huba == sc->sc_addr)
				huba = 0;
		}
#endif

		k = epipe->pipe.up_endpoint->ue_edesc->bEndpointAddress;
		dir = UE_GET_DIR(k) ? 1 : 0;
		KASSERT(sitd->sitd->sitd_endp == htole32(
		    EHCI_SITD_SET_ENDPT(UE_GET_ADDR(k)) |
		    EHCI_SITD_SET_DADDR(dev->ud_addr) |
		    EHCI_SITD_SET_PORT(dev->ud_myhsport->up_portno) |
		    EHCI_SITD_SET_HUBA(huba) |
		    EHCI_SITD_SET_DIR(dir)));
		KASSERT(sitd->sitd->sitd_back == htole32(EHCI_LINK_TERMINATE));

		uint8_t sa = 0;
		uint8_t sb = 0;
		u_int temp, tlen;

		if (dir == 0) {	/* OUT */
			temp = 0;
			tlen = xfer->ux_frlengths[i];
			if (tlen <= 188) {
				temp |= 1;	/* T-count = 1, TP = ALL */
				tlen = 1;
			} else {
				tlen += 187;
				tlen /= 188;
				temp |= tlen;	/* T-count = [1..6] */
				temp |= 8;	/* TP = Begin */
			}
			sitd->sitd->sitd_buffer[1] |= htole32(temp);

			tlen += sa;

			if (tlen >= 8) {
				sb = 0;
			} else {
				sb = (1 << tlen);
			}

			sa = (1 << sa);
			sa = (sb - sa) & 0x3F;
			sb = 0;
		} else {
			sb = (-(4 << sa)) & 0xFE;
			sa = (1 << sa) & 0x3F;
			sa = 0x01;
			sb = 0xfc;
		}

		sitd->sitd->sitd_sched = htole32(
		    EHCI_SITD_SET_SMASK(sa) |
		    EHCI_SITD_SET_CMASK(sb)
		    );

		usb_syncmem(&sitd->dma, sitd->offs, sizeof(ehci_sitd_t),
		    BUS_DMASYNC_PREWRITE | BUS_DMASYNC_PREREAD);
	} /* End of frame */

	sitd = exfer->ex_sitdend;
	sitd->sitd->sitd_trans |= htole32(EHCI_SITD_IOC);

	usb_syncmem(&sitd->dma, sitd->offs + offsetof(ehci_sitd_t, sitd_trans),
	    sizeof(sitd->sitd->sitd_trans),
	    BUS_DMASYNC_PREWRITE | BUS_DMASYNC_PREREAD);

	if (total_length)
		usb_syncmem(&exfer->ex_xfer.ux_dmabuf, 0, total_length,
		    BUS_DMASYNC_PREREAD | BUS_DMASYNC_PREWRITE);

	/*
	 * Part 2: Transfer descriptors have now been set up, now they must
	 * be scheduled into the periodic frame list. Erk. Not wanting to
	 * complicate matters, transfer is denied if the transfer spans
	 * more than the period frame list.
	 */

	mutex_enter(&sc->sc_lock);

	/* Start inserting frames */
	if (epipe->isoc.cur_xfers > 0) {
		frindex = epipe->isoc.next_frame;
	} else {
		frindex = EOREAD4(sc, EHCI_FRINDEX);
		frindex = frindex >> 3; /* Erase microframe index */
		frindex += 2;
	}

	if (frindex >= sc->sc_flsize)
		frindex &= (sc->sc_flsize - 1);

	/* Whats the frame interval? */
	i = epipe->pipe.up_endpoint->ue_edesc->bInterval;

	for (sitd = exfer->ex_sitdstart, j = 0; j < frames;
	    j++, sitd = sitd->xfer_next) {
		KASSERT(sitd);

		usb_syncmem(&sc->sc_fldma,
		    sizeof(ehci_link_t) * frindex,
		    sizeof(ehci_link_t),
		    BUS_DMASYNC_POSTWRITE | BUS_DMASYNC_POSTREAD);

		sitd->sitd->sitd_next = sc->sc_flist[frindex];
		if (sitd->sitd->sitd_next == 0)
			/*
			 * FIXME: frindex table gets initialized to NULL
			 * or EHCI_NULL?
			 */
			sitd->sitd->sitd_next = EHCI_NULL;

		usb_syncmem(&sitd->dma,
		    sitd->offs + offsetof(ehci_sitd_t, sitd_next),
		    sizeof(ehci_sitd_t),
		    BUS_DMASYNC_PREWRITE | BUS_DMASYNC_PREREAD);

		sc->sc_flist[frindex] =
		    htole32(EHCI_LINK_SITD | sitd->physaddr);

		usb_syncmem(&sc->sc_fldma,
		    sizeof(ehci_link_t) * frindex,
		    sizeof(ehci_link_t),
		    BUS_DMASYNC_PREWRITE | BUS_DMASYNC_PREREAD);

		sitd->frame_list.next = sc->sc_softsitds[frindex];
		sc->sc_softsitds[frindex] = sitd;
		if (sitd->frame_list.next != NULL)
			sitd->frame_list.next->frame_list.prev = sitd;
		sitd->slot = frindex;
		sitd->frame_list.prev = NULL;

		frindex += i;
		if (frindex >= sc->sc_flsize)
			frindex -= sc->sc_flsize;
	}

	epipe->isoc.cur_xfers++;
	epipe->isoc.next_frame = frindex;

	ehci_add_intr_list(sc, exfer);
	xfer->ux_status = USBD_IN_PROGRESS;
	mutex_exit(&sc->sc_lock);

	return USBD_IN_PROGRESS;
}

Static void
ehci_device_fs_isoc_abort(struct usbd_xfer *xfer)
{
	EHCIHIST_FUNC(); EHCIHIST_CALLED();

	DPRINTF("xfer = %#jx", (uintptr_t)xfer, 0, 0, 0);
	ehci_abort_isoc_xfer(xfer, USBD_CANCELLED);
}

Static void
ehci_device_fs_isoc_close(struct usbd_pipe *pipe)
{
	EHCIHIST_FUNC(); EHCIHIST_CALLED();

	DPRINTF("nothing in the pipe to free?", 0, 0, 0, 0);
}

Static void
ehci_device_fs_isoc_done(struct usbd_xfer *xfer)
{
	struct ehci_xfer *exfer = EHCI_XFER2EXFER(xfer);
	ehci_softc_t *sc = EHCI_XFER2SC(xfer);
	struct ehci_pipe *epipe = EHCI_XFER2EPIPE(xfer);

	KASSERT(mutex_owned(&sc->sc_lock));

	epipe->isoc.cur_xfers--;
	ehci_remove_sitd_chain(sc, exfer->ex_itdstart);

	if (xfer->ux_length)
		usb_syncmem(&xfer->ux_dmabuf, 0, xfer->ux_length,
		    BUS_DMASYNC_POSTWRITE | BUS_DMASYNC_POSTREAD);
}

/* -------------------------------------------------------------------------- */

Static int
ehci_device_isoc_init(struct usbd_xfer *xfer)
{
	ehci_softc_t *sc = EHCI_XFER2SC(xfer);
	struct ehci_pipe *epipe = EHCI_XFER2EPIPE(xfer);
	struct ehci_xfer *exfer = EHCI_XFER2EXFER(xfer);
	ehci_soft_itd_t *itd, *prev, *start, *stop;
	int i, j, k;
	int frames, ufrperframe;
	int err;

	EHCIHIST_FUNC(); EHCIHIST_CALLED();

	start = NULL;
	prev = NULL;
	itd = NULL;

	KASSERT(xfer->ux_nframes != 0);
	KASSERT(!(xfer->ux_rqflags & URQ_REQUEST));
	KASSERT(exfer->ex_isdone);

	exfer->ex_type = EX_ISOC;

	/*
	 * Step 1: Allocate and initialize itds, how many do we need?
	 * One per transfer if interval >= 8 microframes, less if we use
	 * multiple microframes per frame.
	 */
	i = epipe->pipe.up_endpoint->ue_edesc->bInterval;
	if (i > 16 || i == 0) {
		/* Spec page 271 says intervals > 16 are invalid */
		DPRINTF("bInterval %jd invalid", i, 0, 0, 0);
		return USBD_INVAL;
	}

	ufrperframe = uimax(1, USB_UFRAMES_PER_FRAME / (1 << (i - 1)));
	frames = howmany(xfer->ux_nframes, ufrperframe);

	for (i = 0, prev = NULL; i < frames; i++, prev = itd) {
		itd = ehci_alloc_itd(sc);
		if (itd == NULL) {
			err = ENOMEM;
			goto fail;
		}

		if (prev != NULL) {
			/* Maybe not as it's updated by the scheduling? */
			prev->itd->itd_next =
			    htole32(itd->physaddr | EHCI_LINK_ITD);

			prev->xfer_next = itd;
		} else {
			start = itd;
		}

		/*
		 * Other special values
		 */
		k = epipe->pipe.up_endpoint->ue_edesc->bEndpointAddress;
		itd->itd->itd_bufr[0] = htole32(
		    EHCI_ITD_SET_EP(UE_GET_ADDR(k)) |
		    EHCI_ITD_SET_DADDR(epipe->pipe.up_dev->ud_addr));

		k = (UE_GET_DIR(epipe->pipe.up_endpoint->ue_edesc->bEndpointAddress))
		    ? 1 : 0;
		j = UGETW(epipe->pipe.up_endpoint->ue_edesc->wMaxPacketSize);
		itd->itd->itd_bufr[1] |= htole32(
		    EHCI_ITD_SET_DIR(k) |
		    EHCI_ITD_SET_MAXPKT(UE_GET_SIZE(j)));

		/* FIXME: handle invalid trans - should be done in openpipe */
		itd->itd->itd_bufr[2] |=
		    htole32(EHCI_ITD_SET_MULTI(UE_GET_TRANS(j)+1));
	} /* End of frame */

	stop = itd;
	stop->xfer_next = NULL;

	exfer->ex_itdstart = start;
	exfer->ex_itdend = stop;

	return 0;
fail:
	mutex_enter(&sc->sc_lock);
	ehci_soft_itd_t *next;
	for (itd = start; itd; itd = next) {
		next = itd->xfer_next;
		ehci_free_itd_locked(sc, itd);
	}
	mutex_exit(&sc->sc_lock);

	return err;

}

Static void
ehci_device_isoc_fini(struct usbd_xfer *xfer)
{
	ehci_softc_t *sc = EHCI_XFER2SC(xfer);
	struct ehci_xfer *ex = EHCI_XFER2EXFER(xfer);

	KASSERT(ex->ex_type == EX_ISOC);

	ehci_free_itd_chain(sc, ex->ex_itdstart);
}

Static usbd_status
ehci_device_isoc_transfer(struct usbd_xfer *xfer)
{
	ehci_softc_t *sc = EHCI_XFER2SC(xfer);
	usbd_status __diagused err;

	mutex_enter(&sc->sc_lock);
	err = usb_insert_transfer(xfer);
	mutex_exit(&sc->sc_lock);

	KASSERT(err == USBD_NORMAL_COMPLETION);

	struct ehci_pipe *epipe = EHCI_XFER2EPIPE(xfer);
	struct ehci_xfer *exfer = EHCI_XFER2EXFER(xfer);
	ehci_soft_itd_t *itd, *prev;
	usb_dma_t *dma_buf;
	int i, j;
	int frames, uframes, ufrperframe;
	int trans_count, offs, total_length;
	int frindex;

	EHCIHIST_FUNC(); EHCIHIST_CALLED();

	prev = NULL;
	itd = NULL;
	trans_count = 0;
	total_length = 0;

	DPRINTF("xfer %#jx flags %jd", (uintptr_t)xfer, xfer->ux_flags, 0, 0);

	if (sc->sc_dying)
		return USBD_IOERROR;

	/*
	 * To avoid complication, don't allow a request right now that'll span
	 * the entire frame table. To within 4 frames, to allow some leeway
	 * on either side of where the hc currently is.
	 */
	if ((1 << (epipe->pipe.up_endpoint->ue_edesc->bInterval)) *
			xfer->ux_nframes >= (sc->sc_flsize - 4) * 8) {
		DPRINTF(
		    "isoc descriptor spans entire frametable", 0, 0, 0, 0);
		printf("ehci: isoc descriptor requested that spans the entire frametable, too many frames\n");
		return USBD_INVAL;
	}

	KASSERT(xfer->ux_nframes != 0 && xfer->ux_frlengths);
	KASSERT(!(xfer->ux_rqflags & URQ_REQUEST));
	KASSERT(exfer->ex_isdone);
#ifdef DIAGNOSTIC
	exfer->ex_isdone = false;
#endif

	/*
	 * Step 1: Re-Initialize itds
	 */

	i = epipe->pipe.up_endpoint->ue_edesc->bInterval;
	if (i > 16 || i == 0) {
		/* Spec page 271 says intervals > 16 are invalid */
		DPRINTF("bInterval %jd invalid", i, 0, 0, 0);
		return USBD_INVAL;
	}

	ufrperframe = uimax(1, USB_UFRAMES_PER_FRAME / (1 << (i - 1)));
	frames = howmany(xfer->ux_nframes, ufrperframe);
	uframes = USB_UFRAMES_PER_FRAME / ufrperframe;

	if (frames == 0) {
		DPRINTF("frames == 0", 0, 0, 0, 0);
		return USBD_INVAL;
	}

	dma_buf = &xfer->ux_dmabuf;
	offs = 0;

	itd = exfer->ex_itdstart;
	for (i = 0; i < frames; i++, itd = itd->xfer_next) {
		int froffs = offs;

		if (prev != NULL) {
			prev->itd->itd_next =
			    htole32(itd->physaddr | EHCI_LINK_ITD);
			usb_syncmem(&prev->dma,
			    prev->offs + offsetof(ehci_itd_t, itd_next),
			    sizeof(prev->itd->itd_next), BUS_DMASYNC_POSTWRITE);
			prev->xfer_next = itd;
		}

		/*
		 * Step 1.5, initialize uframes
		 */
		for (j = 0; j < EHCI_ITD_NUFRAMES; j += uframes) {
			/* Calculate which page in the list this starts in */
			int addr = DMAADDR(dma_buf, froffs);
			addr = EHCI_PAGE_OFFSET(addr);
			addr += (offs - froffs);
			addr = EHCI_PAGE(addr);
			addr /= EHCI_PAGE_SIZE;

			/*
			 * This gets the initial offset into the first page,
			 * looks how far further along the current uframe
			 * offset is. Works out how many pages that is.
			 */

			itd->itd->itd_ctl[j] = htole32 ( EHCI_ITD_ACTIVE |
			    EHCI_ITD_SET_LEN(xfer->ux_frlengths[trans_count]) |
			    EHCI_ITD_SET_PG(addr) |
			    EHCI_ITD_SET_OFFS(EHCI_PAGE_OFFSET(DMAADDR(dma_buf,offs))));

			total_length += xfer->ux_frlengths[trans_count];
			offs += xfer->ux_frlengths[trans_count];
			trans_count++;

			if (trans_count >= xfer->ux_nframes) { /*Set IOC*/
				itd->itd->itd_ctl[j] |= htole32(EHCI_ITD_IOC);
				break;
			}
		}

		/*
		 * Step 1.75, set buffer pointers. To simplify matters, all
		 * pointers are filled out for the next 7 hardware pages in
		 * the dma block, so no need to worry what pages to cover
		 * and what to not.
		 */

		for (j = 0; j < EHCI_ITD_NBUFFERS; j++) {
			/*
			 * Don't try to lookup a page that's past the end
			 * of buffer
			 */
			int page_offs = EHCI_PAGE(froffs + (EHCI_PAGE_SIZE * j));
			if (page_offs >= dma_buf->udma_block->size)
				break;

			uint64_t page = DMAADDR(dma_buf, page_offs);
			page = EHCI_PAGE(page);
			itd->itd->itd_bufr[j] = htole32(EHCI_ITD_SET_BPTR(page));
			itd->itd->itd_bufr_hi[j] = htole32(page >> 32);
		}
		/*
		 * Other special values
		 */

		int k = epipe->pipe.up_endpoint->ue_edesc->bEndpointAddress;
		itd->itd->itd_bufr[0] |= htole32(EHCI_ITD_SET_EP(UE_GET_ADDR(k)) |
		    EHCI_ITD_SET_DADDR(epipe->pipe.up_dev->ud_addr));

		k = (UE_GET_DIR(epipe->pipe.up_endpoint->ue_edesc->bEndpointAddress))
		    ? 1 : 0;
		j = UGETW(epipe->pipe.up_endpoint->ue_edesc->wMaxPacketSize);
		itd->itd->itd_bufr[1] |= htole32(EHCI_ITD_SET_DIR(k) |
		    EHCI_ITD_SET_MAXPKT(UE_GET_SIZE(j)));

		/* FIXME: handle invalid trans */
		itd->itd->itd_bufr[2] |=
		    htole32(EHCI_ITD_SET_MULTI(UE_GET_TRANS(j)+1));

		usb_syncmem(&itd->dma, itd->offs, sizeof(ehci_itd_t),
		    BUS_DMASYNC_PREWRITE | BUS_DMASYNC_PREREAD);

		prev = itd;
	} /* End of frame */

	if (total_length)
		usb_syncmem(&exfer->ex_xfer.ux_dmabuf, 0, total_length,
		    BUS_DMASYNC_PREREAD | BUS_DMASYNC_PREWRITE);

	/*
	 * Part 2: Transfer descriptors have now been set up, now they must
	 * be scheduled into the period frame list. Erk. Not wanting to
	 * complicate matters, transfer is denied if the transfer spans
	 * more than the period frame list.
	 */

	mutex_enter(&sc->sc_lock);

	/* Start inserting frames */
	if (epipe->isoc.cur_xfers > 0) {
		frindex = epipe->isoc.next_frame;
	} else {
		frindex = EOREAD4(sc, EHCI_FRINDEX);
		frindex = frindex >> 3; /* Erase microframe index */
		frindex += 2;
	}

	if (frindex >= sc->sc_flsize)
		frindex &= (sc->sc_flsize - 1);

	/* What's the frame interval? */
	i = (1 << (epipe->pipe.up_endpoint->ue_edesc->bInterval - 1));
	if (i / USB_UFRAMES_PER_FRAME == 0)
		i = 1;
	else
		i /= USB_UFRAMES_PER_FRAME;

	itd = exfer->ex_itdstart;
	for (j = 0; j < frames; j++) {
		KASSERTMSG(itd != NULL, "frame %d\n", j);

		usb_syncmem(&sc->sc_fldma,
		    sizeof(ehci_link_t) * frindex,
		    sizeof(ehci_link_t),
		    BUS_DMASYNC_POSTWRITE | BUS_DMASYNC_POSTREAD);

		itd->itd->itd_next = sc->sc_flist[frindex];
		if (itd->itd->itd_next == 0)
			/*
			 * FIXME: frindex table gets initialized to NULL
			 * or EHCI_NULL?
			 */
			itd->itd->itd_next = EHCI_NULL;

		usb_syncmem(&itd->dma,
		    itd->offs + offsetof(ehci_itd_t, itd_next),
		    sizeof(itd->itd->itd_next),
		    BUS_DMASYNC_PREWRITE | BUS_DMASYNC_PREREAD);

		sc->sc_flist[frindex] = htole32(EHCI_LINK_ITD | itd->physaddr);

		usb_syncmem(&sc->sc_fldma,
		    sizeof(ehci_link_t) * frindex,
		    sizeof(ehci_link_t),
		    BUS_DMASYNC_PREWRITE | BUS_DMASYNC_PREREAD);

		itd->frame_list.next = sc->sc_softitds[frindex];
		sc->sc_softitds[frindex] = itd;
		if (itd->frame_list.next != NULL)
			itd->frame_list.next->frame_list.prev = itd;
		itd->slot = frindex;
		itd->frame_list.prev = NULL;

		frindex += i;
		if (frindex >= sc->sc_flsize)
			frindex -= sc->sc_flsize;

		itd = itd->xfer_next;
	}

	epipe->isoc.cur_xfers++;
	epipe->isoc.next_frame = frindex;

	ehci_add_intr_list(sc, exfer);
	xfer->ux_status = USBD_IN_PROGRESS;
	mutex_exit(&sc->sc_lock);

	return USBD_IN_PROGRESS;
}

Static void
ehci_device_isoc_abort(struct usbd_xfer *xfer)
{
	EHCIHIST_FUNC(); EHCIHIST_CALLED();

	DPRINTF("xfer = %#jx", (uintptr_t)xfer, 0, 0, 0);
	ehci_abort_isoc_xfer(xfer, USBD_CANCELLED);
}

Static void
ehci_device_isoc_close(struct usbd_pipe *pipe)
{
	EHCIHIST_FUNC(); EHCIHIST_CALLED();

	DPRINTF("nothing in the pipe to free?", 0, 0, 0, 0);
}

Static void
ehci_device_isoc_done(struct usbd_xfer *xfer)
{
	struct ehci_xfer *exfer = EHCI_XFER2EXFER(xfer);
	ehci_softc_t *sc = EHCI_XFER2SC(xfer);
	struct ehci_pipe *epipe = EHCI_XFER2EPIPE(xfer);

	KASSERT(mutex_owned(&sc->sc_lock));

	epipe->isoc.cur_xfers--;
	ehci_remove_itd_chain(sc, exfer->ex_sitdstart);
	if (xfer->ux_length)
		usb_syncmem(&xfer->ux_dmabuf, 0, xfer->ux_length,
		    BUS_DMASYNC_POSTWRITE | BUS_DMASYNC_POSTREAD);
}<|MERGE_RESOLUTION|>--- conflicted
+++ resolved
@@ -2803,13 +2803,8 @@
 		DPRINTF("allocating chunk", 0, 0, 0, 0);
 		mutex_exit(&sc->sc_lock);
 
-<<<<<<< HEAD
 		err = usb_allocmem(&sc->sc_bus, EHCI_QH_SIZE * EHCI_QH_CHUNK,
 		    EHCI_PAGE_SIZE, 0 /* !USBMALLOC_COHERENT */, &dma);
-=======
-		err = usb_allocmem(&sc->sc_bus, EHCI_SQH_SIZE * EHCI_SQH_CHUNK,
-		    EHCI_PAGE_SIZE, USBMALLOC_COHERENT, &dma);
->>>>>>> aa8fd35f
 #ifdef EHCI_DEBUG
 		if (err)
 			printf("ehci_alloc_sqh: usb_allocmem()=%d\n", err);
@@ -2867,12 +2862,8 @@
 		DPRINTF("allocating chunk", 0, 0, 0, 0);
 		mutex_exit(&sc->sc_lock);
 
-<<<<<<< HEAD
 		err = usb_allocmem(&sc->sc_bus, EHCI_QTD_SIZE * EHCI_QTD_CHUNK,
-=======
-		err = usb_allocmem(&sc->sc_bus, EHCI_SQTD_SIZE*EHCI_SQTD_CHUNK,
->>>>>>> aa8fd35f
-		    EHCI_PAGE_SIZE, USBMALLOC_COHERENT, &dma);
+		    EHCI_PAGE_SIZE, 0 /*!USBMALLOC_COHERENT*/, &dma);
 #ifdef EHCI_DEBUG
 		if (err)
 			printf("ehci_alloc_sqtd: usb_allocmem()=%d\n", err);
