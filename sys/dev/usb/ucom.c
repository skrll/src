/*	$NetBSD: ucom.c,v 1.119 2017/10/28 00:37:12 pgoyette Exp $	*/

/*
 * Copyright (c) 1998, 2000, 2016 The NetBSD Foundation, Inc.
 * All rights reserved.
 *
 * This code is derived from software contributed to The NetBSD Foundation
 * by Lennart Augustsson (lennart@augustsson.net) at
 * Carlstedt Research & Technology, and Nick Hudson
 *
 * Redistribution and use in source and binary forms, with or without
 * modification, are permitted provided that the following conditions
 * are met:
 * 1. Redistributions of source code must retain the above copyright
 *    notice, this list of conditions and the following disclaimer.
 * 2. Redistributions in binary form must reproduce the above copyright
 *    notice, this list of conditions and the following disclaimer in the
 *    documentation and/or other materials provided with the distribution.
 *
 * THIS SOFTWARE IS PROVIDED BY THE NETBSD FOUNDATION, INC. AND CONTRIBUTORS
 * ``AS IS'' AND ANY EXPRESS OR IMPLIED WARRANTIES, INCLUDING, BUT NOT LIMITED
 * TO, THE IMPLIED WARRANTIES OF MERCHANTABILITY AND FITNESS FOR A PARTICULAR
 * PURPOSE ARE DISCLAIMED.  IN NO EVENT SHALL THE FOUNDATION OR CONTRIBUTORS
 * BE LIABLE FOR ANY DIRECT, INDIRECT, INCIDENTAL, SPECIAL, EXEMPLARY, OR
 * CONSEQUENTIAL DAMAGES (INCLUDING, BUT NOT LIMITED TO, PROCUREMENT OF
 * SUBSTITUTE GOODS OR SERVICES; LOSS OF USE, DATA, OR PROFITS; OR BUSINESS
 * INTERRUPTION) HOWEVER CAUSED AND ON ANY THEORY OF LIABILITY, WHETHER IN
 * CONTRACT, STRICT LIABILITY, OR TORT (INCLUDING NEGLIGENCE OR OTHERWISE)
 * ARISING IN ANY WAY OUT OF THE USE OF THIS SOFTWARE, EVEN IF ADVISED OF THE
 * POSSIBILITY OF SUCH DAMAGE.
 */
/*
 * This code is very heavily based on the 16550 driver, com.c.
 */

#include <sys/cdefs.h>
__KERNEL_RCSID(0, "$NetBSD: ucom.c,v 1.119 2017/10/28 00:37:12 pgoyette Exp $");

#ifdef _KERNEL_OPT
#include "opt_usb.h"
#endif

#include <sys/param.h>
#include <sys/systm.h>
#include <sys/kernel.h>
#include <sys/ioctl.h>
#include <sys/conf.h>
#include <sys/tty.h>
#include <sys/file.h>
#include <sys/select.h>
#include <sys/proc.h>
#include <sys/vnode.h>
#include <sys/device.h>
#include <sys/poll.h>
#include <sys/queue.h>
#include <sys/kauth.h>
#include <sys/sysctl.h>
#include <sys/timepps.h>
#include <sys/rndsource.h>

#include <dev/usb/usb.h>

#include <dev/usb/usbdi.h>
#include <dev/usb/usbdi_util.h>
#include <dev/usb/usbdevs.h>
#include <dev/usb/usb_quirks.h>
#include <dev/usb/usbhist.h>

#include <dev/usb/ucomvar.h>

#include "ucom.h"

#include "locators.h"

#if NUCOM > 0

#ifdef USB_DEBUG
#ifndef UCOM_DEBUG
#define ucomdebug 0
#else
int ucomdebug = 10;

SYSCTL_SETUP(sysctl_hw_ucom_setup, "sysctl hw.ucom setup")
{
	int err;
	const struct sysctlnode *rnode;
	const struct sysctlnode *cnode;

	err = sysctl_createv(clog, 0, NULL, &rnode,
	    CTLFLAG_PERMANENT, CTLTYPE_NODE, "ucom",
	    SYSCTL_DESCR("ucom global controls"),
	    NULL, 0, NULL, 0, CTL_HW, CTL_CREATE, CTL_EOL);

	if (err)
		goto fail;

	/* control debugging printfs */
	err = sysctl_createv(clog, 0, &rnode, &cnode,
	    CTLFLAG_PERMANENT|CTLFLAG_READWRITE, CTLTYPE_INT,
	    "debug", SYSCTL_DESCR("Enable debugging output"),
	    NULL, 0, &ucomdebug, sizeof(ucomdebug), CTL_CREATE, CTL_EOL);
	if (err)
		goto fail;

	return;
fail:
	aprint_error("%s: sysctl_createv failed (err = %d)\n", __func__, err);
}

#endif /* UCOM_DEBUG */
#endif /* USB_DEBUG */

#define DPRINTF(FMT,A,B,C,D)    USBHIST_LOGN(ucomdebug,1,FMT,A,B,C,D)
#define DPRINTFN(N,FMT,A,B,C,D) USBHIST_LOGN(ucomdebug,N,FMT,A,B,C,D)
#define UCOMHIST_FUNC()         USBHIST_FUNC()
#define UCOMHIST_CALLED(name)   USBHIST_CALLED(ucomdebug)

#define	UCOMCALLUNIT_MASK	TTCALLUNIT_MASK
#define	UCOMUNIT_MASK		TTUNIT_MASK
#define	UCOMDIALOUT_MASK	TTDIALOUT_MASK

#define	UCOMCALLUNIT(x)		TTCALLUNIT(x)
#define	UCOMUNIT(x)		TTUNIT(x)
#define	UCOMDIALOUT(x)		TTDIALOUT(x)

/*
 * XXX: We can submit multiple input/output buffers to the usb stack
 * to improve throughput, but the usb stack is too lame to deal with this
 * in a number of places.
 */
#define	UCOM_IN_BUFFS	1
#define	UCOM_OUT_BUFFS	1

struct ucom_buffer {
	SIMPLEQ_ENTRY(ucom_buffer) ub_link;
	struct usbd_xfer *ub_xfer;
	u_char *ub_data;
	u_int ub_len;
	u_int ub_index;
};

struct ucom_softc {
	device_t		sc_dev;		/* base device */

	struct usbd_device *	sc_udev;	/* USB device */
	struct usbd_interface *	sc_iface;	/* data interface */

	int			sc_bulkin_no;	/* bulk in endpoint address */
	struct usbd_pipe *	sc_bulkin_pipe;/* bulk in pipe */
	u_int			sc_ibufsize;	/* read buffer size */
	u_int			sc_ibufsizepad;	/* read buffer size padded */
	struct ucom_buffer	sc_ibuff[UCOM_IN_BUFFS];
	SIMPLEQ_HEAD(, ucom_buffer) sc_ibuff_empty;
	SIMPLEQ_HEAD(, ucom_buffer) sc_ibuff_full;

	int			sc_bulkout_no;	/* bulk out endpoint address */
	struct usbd_pipe	*sc_bulkout_pipe;/* bulk out pipe */
	u_int			sc_obufsize;	/* write buffer size */
	u_int			sc_opkthdrlen;	/* header length of */
	struct ucom_buffer	sc_obuff[UCOM_OUT_BUFFS];
	SIMPLEQ_HEAD(, ucom_buffer) sc_obuff_free;
	SIMPLEQ_HEAD(, ucom_buffer) sc_obuff_full;

	struct usbd_pipe	*sc_ipipe;
	struct usbd_xfer	*sc_ixfer;
	struct usbd_pipe	*sc_opipe;
	struct usbd_xfer	*sc_oxfer;

	void			*sc_si;

	const struct ucom_methods *sc_methods;
	void                    *sc_parent;
	int			sc_portno;

	struct tty		*sc_tty;	/* our tty */
	u_char			sc_lsr;
	u_char			sc_msr;
	u_char			sc_mcr;
	volatile u_char		sc_rx_stopped;
	u_char			sc_rx_unblock;
	u_char			sc_tx_stopped;
	int			sc_swflags;

	enum ucom_state {
	    UCOM_DEAD,
	    UCOM_ATTACHED,
	    UCOM_OPENING,
	    UCOM_CLOSING,
	    UCOM_OPEN
	}			sc_state;
	int			sc_refcnt;
	bool			sc_dying;	/* disconnecting */

	struct pps_state	sc_pps_state;	/* pps state */

	krndsource_t		sc_rndsource;	/* random source */

	kmutex_t		sc_lock;
	kcondvar_t		sc_statecv;
	kcondvar_t		sc_detachcv;
};

dev_type_open(ucomopen);
dev_type_close(ucomclose);
dev_type_read(ucomread);
dev_type_write(ucomwrite);
dev_type_ioctl(ucomioctl);
dev_type_stop(ucomstop);
dev_type_tty(ucomtty);
dev_type_poll(ucompoll);

const struct cdevsw ucom_cdevsw = {
	.d_open = ucomopen,
	.d_close = ucomclose,
	.d_read = ucomread,
	.d_write = ucomwrite,
	.d_ioctl = ucomioctl,
	.d_stop = ucomstop,
	.d_tty = ucomtty,
	.d_poll = ucompoll,
	.d_mmap = nommap,
	.d_kqfilter = ttykqfilter,
	.d_discard = nodiscard,
	.d_flag = D_TTY | D_MPSAFE
};

static void	ucom_cleanup(struct ucom_softc *);
static int	ucomparam(struct tty *, struct termios *);
static int	ucomhwiflow(struct tty *, int);
static void	ucomstart(struct tty *);
static void	ucom_shutdown(struct ucom_softc *);
static int	ucom_do_ioctl(struct ucom_softc *, u_long, void *,
			      int, struct lwp *);
static void	ucom_dtr(struct ucom_softc *, int);
static void	ucom_rts(struct ucom_softc *, int);
static void	ucom_break(struct ucom_softc *, int);
static void	tiocm_to_ucom(struct ucom_softc *, u_long, int);
static int	ucom_to_tiocm(struct ucom_softc *);

static void	ucom_submit_write(struct ucom_softc *, struct ucom_buffer *);
static void	ucom_write_status(struct ucom_softc *, struct ucom_buffer *,
		    usbd_status);

static void	ucomwritecb(struct usbd_xfer *, void *, usbd_status);
static void	ucom_read_complete(struct ucom_softc *);
static int	ucomsubmitread(struct ucom_softc *, struct ucom_buffer *);
static void	ucom_softintr(void *);

int ucom_match(device_t, cfdata_t, void *);
void ucom_attach(device_t, device_t, void *);
int ucom_detach(device_t, int);
int ucom_activate(device_t, enum devact);
extern struct cfdriver ucom_cd;
CFATTACH_DECL_NEW(ucom, sizeof(struct ucom_softc), ucom_match, ucom_attach,
    ucom_detach, ucom_activate);

int
ucom_match(device_t parent, cfdata_t match, void *aux)
{
	return 1;
}

void
ucom_attach(device_t parent, device_t self, void *aux)
{
	struct ucom_softc *sc = device_private(self);
	struct ucom_attach_args *ucaa = aux;

	UCOMHIST_FUNC(); UCOMHIST_CALLED();

	if (ucaa->ucaa_info != NULL)
		aprint_normal(": %s", ucaa->ucaa_info);
	aprint_normal("\n");

	prop_dictionary_set_int32(device_properties(self), "port",
	    ucaa->ucaa_portno);

	//KASSERT(ucaa->ucaa_bulkin != -1 || (ucaa->ucaa_ipipe && ucaa->ucaa_ixfer));
	//KASSERT(ucaa->ucaa_bulkout != -1 || (ucaa->ucaa_opipe && ucaa->ucaa_oxfer));

	sc->sc_dev = self;
	sc->sc_udev = ucaa->ucaa_device;
	sc->sc_iface = ucaa->ucaa_iface;
	sc->sc_bulkout_no = ucaa->ucaa_bulkout;
	sc->sc_bulkin_no = ucaa->ucaa_bulkin;
	sc->sc_ibufsize = ucaa->ucaa_ibufsize;
	sc->sc_ibufsizepad = ucaa->ucaa_ibufsizepad;
	sc->sc_obufsize = ucaa->ucaa_obufsize;
	sc->sc_opkthdrlen = ucaa->ucaa_opkthdrlen;
	sc->sc_methods = ucaa->ucaa_methods;
	sc->sc_parent = ucaa->ucaa_arg;
	sc->sc_portno = ucaa->ucaa_portno;

	sc->sc_lsr = 0;
	sc->sc_msr = 0;
	sc->sc_mcr = 0;
	sc->sc_tx_stopped = 0;
	sc->sc_swflags = 0;
	sc->sc_refcnt = 0;
	sc->sc_dying = false;
	sc->sc_state = UCOM_DEAD;

	sc->sc_si = softint_establish(SOFTINT_USB, ucom_softintr, sc);
	mutex_init(&sc->sc_lock, MUTEX_DEFAULT, IPL_SOFTUSB);
	cv_init(&sc->sc_statecv, "ucomstate");
	cv_init(&sc->sc_detachcv, "ucomdtch");

	SIMPLEQ_INIT(&sc->sc_ibuff_empty);
	SIMPLEQ_INIT(&sc->sc_ibuff_full);
	SIMPLEQ_INIT(&sc->sc_obuff_free);
	SIMPLEQ_INIT(&sc->sc_obuff_full);

	memset(sc->sc_ibuff, 0, sizeof(sc->sc_ibuff));
	memset(sc->sc_obuff, 0, sizeof(sc->sc_obuff));

	DPRINTF("open pipes in=%jd out=%jd",
	    sc->sc_bulkin_no, sc->sc_bulkout_no, 0, 0);

	struct ucom_buffer *ub;
	usbd_status err;
	int error;

<<<<<<< HEAD
	if (sc->sc_bulkin_no != -1) {
		/* Open the bulk pipes */
		err = usbd_open_pipe(sc->sc_iface, sc->sc_bulkin_no,
		    USBD_EXCLUSIVE_USE | USBD_MPSAFE, &sc->sc_bulkin_pipe);
		if (err) {
			DPRINTF("open bulk in error (addr %d), err=%d",
			    sc->sc_bulkin_no, err, 0, 0);
			error = EIO;
			goto fail_0;
		}
		/* Allocate input buffers */
		for (ub = &sc->sc_ibuff[0]; ub != &sc->sc_ibuff[UCOM_IN_BUFFS];
		    ub++) {
			error = usbd_create_xfer(sc->sc_bulkin_pipe,
			    sc->sc_ibufsizepad, USBD_SHORT_XFER_OK, 0,
			    &ub->ub_xfer);
			if (error)
				goto fail_1;
			ub->ub_data = usbd_get_buffer(ub->ub_xfer);
		}

=======
	/* Open the bulk pipes */
	err = usbd_open_pipe(sc->sc_iface, sc->sc_bulkin_no,
	    USBD_EXCLUSIVE_USE, &sc->sc_bulkin_pipe);
	if (err) {
		DPRINTF("open bulk in error (addr %jd), err=%jd",
		    sc->sc_bulkin_no, err, 0, 0);
		error = EIO;
		goto fail_0;
>>>>>>> ba6baa1e
	}

	if (sc->sc_bulkout_no != -1) {
		err = usbd_open_pipe(sc->sc_iface, sc->sc_bulkout_no,
		    USBD_EXCLUSIVE_USE | USBD_MPSAFE, &sc->sc_bulkout_pipe);
		if (err) {
			DPRINTF("open bulk out error (addr %d), err=%d",
			    sc->sc_bulkout_no, err, 0, 0);
			error = EIO;
			goto fail_1;
		}
		for (ub = &sc->sc_obuff[0]; ub != &sc->sc_obuff[UCOM_OUT_BUFFS];
		    ub++) {
			error = usbd_create_xfer(sc->sc_bulkout_pipe,
			    sc->sc_obufsize, 0, 0, &ub->ub_xfer);
			if (error)
				goto fail_2;
			ub->ub_data = usbd_get_buffer(ub->ub_xfer);
			SIMPLEQ_INSERT_TAIL(&sc->sc_obuff_free, ub, ub_link);
		}
	}

<<<<<<< HEAD
	if (sc->sc_ipipe && sc->sc_ixfer) {
		ub = &sc->sc_ibuff[0];
		ub->ub_data = usbd_get_buffer(sc->sc_ixfer);
		SIMPLEQ_INSERT_TAIL(&sc->sc_ibuff_empty, ub, ub_link);
=======
	err = usbd_open_pipe(sc->sc_iface, sc->sc_bulkout_no,
	    USBD_EXCLUSIVE_USE, &sc->sc_bulkout_pipe);
	if (err) {
		DPRINTF("open bulk out error (addr %jd), err=%jd",
		    sc->sc_bulkout_no, err, 0, 0);
		error = EIO;
		goto fail_1;
>>>>>>> ba6baa1e
	}
	if (sc->sc_opipe && sc->sc_oxfer) {
		ub = &sc->sc_obuff[0];
		ub->ub_data = usbd_get_buffer(sc->sc_oxfer);
		SIMPLEQ_INSERT_TAIL(&sc->sc_obuff_free, ub, ub_link);
	}

	struct tty *tp = tty_alloc();
	tp->t_oproc = ucomstart;
	tp->t_param = ucomparam;
	tp->t_hwiflow = ucomhwiflow;
	sc->sc_tty = tp;

	DPRINTF("tty_attach %#jx", (uintptr_t)tp, 0, 0, 0);
	tty_attach(tp);

	rnd_attach_source(&sc->sc_rndsource, device_xname(sc->sc_dev),
			  RND_TYPE_TTY, RND_FLAG_DEFAULT);

	if (!pmf_device_register(self, NULL, NULL))
		aprint_error_dev(self, "couldn't establish power handler\n");

	sc->sc_state = UCOM_ATTACHED;

	return;

fail_2:
	for (ub = &sc->sc_obuff[0]; ub != &sc->sc_obuff[UCOM_OUT_BUFFS];
	    ub++) {
		if (ub->ub_xfer)
			usbd_destroy_xfer(ub->ub_xfer);
	}

	usbd_close_pipe(sc->sc_bulkout_pipe);

fail_1:
	for (ub = &sc->sc_ibuff[0]; ub != &sc->sc_ibuff[UCOM_IN_BUFFS];
	    ub++) {
		if (ub->ub_xfer)
			usbd_destroy_xfer(ub->ub_xfer);
	}
	usbd_close_pipe(sc->sc_bulkin_pipe);

fail_0:
	aprint_error_dev(self, "attach failed, error=%d\n", error);

	return;
}

int
ucom_detach(device_t self, int flags)
{
	struct ucom_softc *sc = device_private(self);
	struct tty *tp = sc->sc_tty;
	int maj, mn;
	int i;

	UCOMHIST_FUNC(); UCOMHIST_CALLED();

	DPRINTF("sc=%#jx flags=%jd tp=%#jx", (uintptr_t)sc, flags,
	    (uintptr_t)tp, 0);
	DPRINTF("... pipe=%jd,%jd", sc->sc_bulkin_no, sc->sc_bulkout_no, 0, 0);

	mutex_enter(&sc->sc_lock);
	sc->sc_dying = true;
	mutex_exit(&sc->sc_lock);

	pmf_device_deregister(self);

	if (sc->sc_bulkin_pipe != NULL)
		usbd_abort_pipe(sc->sc_bulkin_pipe);
	if (sc->sc_bulkout_pipe != NULL)
		usbd_abort_pipe(sc->sc_bulkout_pipe);

	mutex_enter(&sc->sc_lock);

	/* wait for open/close to finish */
	while (sc->sc_state == UCOM_OPENING || sc->sc_state == UCOM_CLOSING) {
		int error = cv_wait_sig(&sc->sc_statecv, &sc->sc_lock);

		if (error) {
			mutex_exit(&sc->sc_lock);
			return error;
		}
	}

	sc->sc_refcnt--;
	while (sc->sc_refcnt > 0) {
		/* Wake up anyone waiting */
		if (tp != NULL) {
			mutex_spin_enter(&tty_lock);
			CLR(tp->t_state, TS_CARR_ON);
			CLR(tp->t_cflag, CLOCAL | MDMBUF);
			ttyflush(tp, FREAD|FWRITE);
			mutex_spin_exit(&tty_lock);
		}
		/* Wait for processes to go away. */
		if (cv_timedwait(&sc->sc_detachcv, &sc->sc_lock, hz * 60)) {
			printf("%s: %s didn't detach\n", __func__,
			    device_xname(sc->sc_dev));
		}
	}

	softint_disestablish(sc->sc_si);
	mutex_exit(&sc->sc_lock);

	/* locate the major number */
	maj = cdevsw_lookup_major(&ucom_cdevsw);

	/* Nuke the vnodes for any open instances. */
	mn = device_unit(self);
	DPRINTF("maj=%jd mn=%jd", maj, mn, 0, 0);
	vdevgone(maj, mn, mn, VCHR);
	vdevgone(maj, mn | UCOMDIALOUT_MASK, mn | UCOMDIALOUT_MASK, VCHR);
	vdevgone(maj, mn | UCOMCALLUNIT_MASK, mn | UCOMCALLUNIT_MASK, VCHR);

	/* Detach and free the tty. */
	if (tp != NULL) {
		tty_detach(tp);
		tty_free(tp);
		sc->sc_tty = NULL;
	}

	for (i = 0; i < UCOM_IN_BUFFS; i++) {
		if (sc->sc_ibuff[i].ub_xfer != NULL)
			usbd_destroy_xfer(sc->sc_ibuff[i].ub_xfer);
	}

	for (i = 0; i < UCOM_OUT_BUFFS; i++) {
		if (sc->sc_obuff[i].ub_xfer != NULL)
			usbd_destroy_xfer(sc->sc_obuff[i].ub_xfer);
	}

	if (sc->sc_bulkin_pipe != NULL) {
		usbd_close_pipe(sc->sc_bulkin_pipe);
		sc->sc_bulkin_pipe = NULL;
	}

	if (sc->sc_bulkout_pipe != NULL) {
		usbd_close_pipe(sc->sc_bulkout_pipe);
		sc->sc_bulkout_pipe = NULL;
	}

	/* Detach the random source */
	rnd_detach_source(&sc->sc_rndsource);

	mutex_destroy(&sc->sc_lock);
	cv_destroy(&sc->sc_statecv);
	cv_destroy(&sc->sc_detachcv);

	return 0;
}

int
ucom_activate(device_t self, enum devact act)
{
	struct ucom_softc *sc = device_private(self);

	UCOMHIST_FUNC(); UCOMHIST_CALLED();

	DPRINTFN(5, "%jd", act, 0, 0, 0);

	switch (act) {
	case DVACT_DEACTIVATE:
		mutex_enter(&sc->sc_lock);
		sc->sc_dying = true;
		mutex_exit(&sc->sc_lock);
		return 0;
	default:
		return EOPNOTSUPP;
	}
}

void
ucom_shutdown(struct ucom_softc *sc)
{
	struct tty *tp = sc->sc_tty;

	UCOMHIST_FUNC(); UCOMHIST_CALLED();

	/*
	 * Hang up if necessary.  Wait a bit, so the other side has time to
	 * notice even if we immediately open the port again.
	 */
	if (ISSET(tp->t_cflag, HUPCL)) {
		ucom_dtr(sc, 0);
		/* XXX will only timeout */
		(void) kpause(ttclos, false, hz, NULL);
	}
}

int
ucomopen(dev_t dev, int flag, int mode, struct lwp *l)
{
	const int unit = UCOMUNIT(dev);
	struct ucom_softc * const sc = device_lookup_private(&ucom_cd, unit);
	int error = 0;

	UCOMHIST_FUNC(); UCOMHIST_CALLED();

	if (sc == NULL)
		return ENXIO;

	mutex_enter(&sc->sc_lock);
	if (sc->sc_dying) {
		DPRINTF("... dying", 0, 0, 0, 0);
		mutex_exit(&sc->sc_lock);
		return EIO;
	}

	if (!device_is_active(sc->sc_dev)) {
		mutex_exit(&sc->sc_lock);
		return ENXIO;
	}

	struct tty *tp = sc->sc_tty;

	DPRINTF("unit=%jd, tp=%#jx", unit, (uintptr_t)tp, 0, 0);

	if (kauth_authorize_device_tty(l->l_cred, KAUTH_DEVICE_TTY_OPEN, tp)) {
		mutex_exit(&sc->sc_lock);
		return EBUSY;
	}

	/*
	 * Wait while the device is initialized by the
	 * first opener or cleaned up by the last closer.
	 */
	while (sc->sc_state == UCOM_OPENING || sc->sc_state == UCOM_CLOSING) {
		error = cv_wait_sig(&sc->sc_statecv, &sc->sc_lock);

		if (sc->sc_dying)
			error = EIO;

		if (error) {
			mutex_exit(&sc->sc_lock);
			return error;
		}
	}
	enum ucom_state state = sc->sc_state;

	KASSERTMSG(state == UCOM_OPEN || state == UCOM_ATTACHED,
	    "state is %d", state);

	bool cleanup = false;
	/* If this is the first open then perform the initialisation */
	if (!ISSET(tp->t_state, TS_ISOPEN) && tp->t_wopen == 0) {
		KASSERT(state == UCOM_ATTACHED);
		tp->t_dev = dev;
		cleanup = true;
		sc->sc_state = UCOM_OPENING;

		mutex_exit(&sc->sc_lock);
		if (sc->sc_methods->ucom_open != NULL) {
			error = sc->sc_methods->ucom_open(sc->sc_parent,
			    sc->sc_portno);
			if (error) {
				goto fail_2;
			}
		}

		ucom_status_change(sc);

		/* Clear PPS capture state on first open. */
		mutex_spin_enter(&timecounter_lock);
		memset(&sc->sc_pps_state, 0, sizeof(sc->sc_pps_state));
		sc->sc_pps_state.ppscap = PPS_CAPTUREASSERT | PPS_CAPTURECLEAR;
		pps_init(&sc->sc_pps_state);
		mutex_spin_exit(&timecounter_lock);

		/*
		 * Initialize the termios status to the defaults.  Add in the
		 * sticky bits from TIOCSFLAGS.
		 */
		struct termios t;

		t.c_ispeed = 0;
		t.c_ospeed = TTYDEF_SPEED;
		t.c_cflag = TTYDEF_CFLAG;
		if (ISSET(sc->sc_swflags, TIOCFLAG_CLOCAL))
			SET(t.c_cflag, CLOCAL);
		if (ISSET(sc->sc_swflags, TIOCFLAG_CRTSCTS))
			SET(t.c_cflag, CRTSCTS);
		if (ISSET(sc->sc_swflags, TIOCFLAG_MDMBUF))
			SET(t.c_cflag, MDMBUF);
		/* Make sure ucomparam() will do something. */
		tp->t_ospeed = 0;
		(void) ucomparam(tp, &t);
		tp->t_iflag = TTYDEF_IFLAG;
		tp->t_oflag = TTYDEF_OFLAG;
		tp->t_lflag = TTYDEF_LFLAG;
		ttychars(tp);
		ttsetwater(tp);

		/*
		 * Turn on DTR.  We must always do this, even if carrier is not
		 * present, because otherwise we'd have to use TIOCSDTR
		 * immediately after setting CLOCAL, which applications do not
		 * expect.  We always assert DTR while the device is open
		 * unless explicitly requested to deassert it.  Ditto RTS.
		 */
		ucom_dtr(sc, 1);
		ucom_rts(sc, 1);

		mutex_enter(&sc->sc_lock);
		if (sc->sc_dying) {
			DPRINTF("... dying", 0, 0, 0, 0);
			error = EIO;
			goto fail_1;
		}

		sc->sc_rx_unblock = 0;
		sc->sc_rx_stopped = 0;
		sc->sc_tx_stopped = 0;

		/*
		 * ucomsubmitread handles bulk vs other
		 */
		for (size_t i = 0; i < UCOM_IN_BUFFS; i++) {
			struct ucom_buffer *ub = &sc->sc_ibuff[i];
			error = ucomsubmitread(sc, ub);
			if (error) {
		    		mutex_exit(&sc->sc_lock);
				goto fail_2;
			}
		}
	}
	sc->sc_state = UCOM_OPEN;
	cv_signal(&sc->sc_statecv);
	mutex_exit(&sc->sc_lock);

	DPRINTF("unit=%jd, tp=%#jx dialout %jd nonblock %jd", unit,
	    (uintptr_t)tp, !!UCOMDIALOUT(dev), !!ISSET(flag, O_NONBLOCK));
	error = ttyopen(tp, UCOMDIALOUT(dev), ISSET(flag, O_NONBLOCK));
	if (error)
		goto bad;

	error = (*tp->t_linesw->l_open)(dev, tp);
	if (error)
		goto bad;

	return 0;

bad:
	cleanup = !ISSET(tp->t_state, TS_ISOPEN) && tp->t_wopen == 0;

fail_2:
	if (cleanup) {
		/*
		 * We failed to open the device, and nobody else had
		 * it opened.  Clean up the state as appropriate.
		 */
		ucom_cleanup(sc);
	}

	mutex_enter(&sc->sc_lock);

fail_1:
	sc->sc_state = state;
	cv_signal(&sc->sc_statecv);
	mutex_exit(&sc->sc_lock);

	return error;
}

int
ucomclose(dev_t dev, int flag, int mode, struct lwp *l)
{
	const int unit = UCOMUNIT(dev);
	struct ucom_softc *sc = device_lookup_private(&ucom_cd, unit);
	int error = 0;

	UCOMHIST_FUNC(); UCOMHIST_CALLED();

	DPRINTF("unit=%jd", UCOMUNIT(dev), 0, 0, 0);

	if (sc == NULL)
		return 0;

	mutex_enter(&sc->sc_lock);
	if (sc->sc_dying) {
		DPRINTF("... dying", 0, 0, 0, 0);
		mutex_exit(&sc->sc_lock);
		return ENXIO;
	}

	/*
	 * Wait until any opens/closes have finished
	 */
	while (sc->sc_state == UCOM_OPENING || sc->sc_state == UCOM_CLOSING) {
		error = cv_wait_sig(&sc->sc_statecv, &sc->sc_lock);

		if (sc->sc_dying)
			error = EIO;

		if (error) {
			mutex_exit(&sc->sc_lock);
			return error;
		}
	}

	struct tty *tp = sc->sc_tty;

	if (!ISSET(tp->t_state, TS_ISOPEN)) {
		KASSERT(sc->sc_state == UCOM_ATTACHED);
		mutex_exit(&sc->sc_lock);
		return 0;
	}

	KASSERT(sc->sc_state == UCOM_OPEN);
	sc->sc_state = UCOM_CLOSING;
	mutex_exit(&sc->sc_lock);

	(*tp->t_linesw->l_close)(tp, flag);
	ttyclose(tp);

	/* state when we're done - default to open */
	enum ucom_state state = UCOM_OPEN;
	if (!ISSET(tp->t_state, TS_ISOPEN) && tp->t_wopen == 0) {
		/*
		 * Although we got a last close, the device may still be in
		 * use; e.g. if this was the dialout node, and there are still
		 * processes waiting for carrier on the non-dialout node.
		 */
		ucom_cleanup(sc);
		if (sc->sc_methods->ucom_close != NULL)
			sc->sc_methods->ucom_close(sc->sc_parent,
			    sc->sc_portno);
		state = UCOM_ATTACHED;
	}

	mutex_enter(&sc->sc_lock);
	sc->sc_state = state;
	cv_signal(&sc->sc_statecv);
	mutex_exit(&sc->sc_lock);

	return error;
}

int
ucomread(dev_t dev, struct uio *uio, int flag)
{
	const int unit = UCOMUNIT(dev);
	struct ucom_softc * const sc = device_lookup_private(&ucom_cd, unit);
	int error;

	UCOMHIST_FUNC(); UCOMHIST_CALLED();

	if (sc == NULL)
		return EIO;

	mutex_enter(&sc->sc_lock);
	if (sc->sc_dying) {
		DPRINTF("... dying", 0, 0, 0, 0);
		mutex_exit(&sc->sc_lock);
		return EIO;
	}

	struct tty *tp = sc->sc_tty;

	sc->sc_refcnt++;
	mutex_exit(&sc->sc_lock);

	error = ((*tp->t_linesw->l_read)(tp, uio, flag));

	mutex_enter(&sc->sc_lock);
	if (--sc->sc_refcnt < 0)
		cv_broadcast(&sc->sc_detachcv);
	DPRINTF("unit=%jd refcnt %jd", UCOMUNIT(dev), sc->sc_refcnt, 0, 0);
	mutex_exit(&sc->sc_lock);

	return error;
}

int
ucomwrite(dev_t dev, struct uio *uio, int flag)
{
	const int unit = UCOMUNIT(dev);
	struct ucom_softc * const sc = device_lookup_private(&ucom_cd, unit);
	int error;

	UCOMHIST_FUNC(); UCOMHIST_CALLED();

	if (sc == NULL)
		return EIO;

	mutex_enter(&sc->sc_lock);
	if (sc->sc_dying) {
		DPRINTF("... dying", 0, 0, 0, 0);
		mutex_exit(&sc->sc_lock);
		return EIO;
	}

	struct tty *tp = sc->sc_tty;

	sc->sc_refcnt++;
	mutex_exit(&sc->sc_lock);

	error = ((*tp->t_linesw->l_write)(tp, uio, flag));

	mutex_enter(&sc->sc_lock);
	if (--sc->sc_refcnt < 0)
		cv_broadcast(&sc->sc_detachcv);
	DPRINTF("unit=%jd refcnt %jd", UCOMUNIT(dev), sc->sc_refcnt, 0, 0);
	mutex_exit(&sc->sc_lock);

	return error;
}

int
ucompoll(dev_t dev, int events, struct lwp *l)
{
	const int unit = UCOMUNIT(dev);
	struct ucom_softc * const sc = device_lookup_private(&ucom_cd, unit);

	UCOMHIST_FUNC(); UCOMHIST_CALLED();

	if (sc == NULL)
		return POLLHUP;

	mutex_enter(&sc->sc_lock);
	if (sc->sc_dying) {
		DPRINTF("... dying", 0, 0, 0, 0);
		mutex_exit(&sc->sc_lock);
		return POLLHUP;
	}
	struct tty *tp = sc->sc_tty;

	sc->sc_refcnt++;
	mutex_exit(&sc->sc_lock);

	int revents = ((*tp->t_linesw->l_poll)(tp, events, l));

	mutex_enter(&sc->sc_lock);
	if (--sc->sc_refcnt < 0)
		cv_broadcast(&sc->sc_detachcv);
	DPRINTF("unit=%jd refcnt %jd", UCOMUNIT(dev), sc->sc_refcnt, 0, 0);
	mutex_exit(&sc->sc_lock);

	return revents;
}

struct tty *
ucomtty(dev_t dev)
{
	const int unit = UCOMUNIT(dev);
	struct ucom_softc * const sc = device_lookup_private(&ucom_cd, unit);

	return sc != NULL ? sc->sc_tty : NULL;
}

int
ucomioctl(dev_t dev, u_long cmd, void *data, int flag, struct lwp *l)
{
	const int unit = UCOMUNIT(dev);
	struct ucom_softc * const sc = device_lookup_private(&ucom_cd, unit);
	int error;

	UCOMHIST_FUNC(); UCOMHIST_CALLED();

	if (sc == NULL)
		return EIO;

	mutex_enter(&sc->sc_lock);
	if (sc->sc_dying) {
		DPRINTF("... dying", 0, 0, 0, 0);
		mutex_exit(&sc->sc_lock);
		return EIO;
	}

	sc->sc_refcnt++;
	mutex_exit(&sc->sc_lock);

	error = ucom_do_ioctl(sc, cmd, data, flag, l);

	mutex_enter(&sc->sc_lock);
	if (--sc->sc_refcnt < 0)
		cv_broadcast(&sc->sc_detachcv);
	DPRINTF("unit=%jd refcnt %jd", UCOMUNIT(dev), sc->sc_refcnt, 0, 0);
	mutex_exit(&sc->sc_lock);

	return error;
}

static int
ucom_do_ioctl(struct ucom_softc *sc, u_long cmd, void *data, int flag,
    struct lwp *l)
{
	struct tty *tp = sc->sc_tty;
	int error;

	UCOMHIST_FUNC(); UCOMHIST_CALLED();

	DPRINTF("cmd=0x%08jx", cmd, 0, 0, 0);

	error = (*tp->t_linesw->l_ioctl)(tp, cmd, data, flag, l);
	if (error != EPASSTHROUGH)
		return error;

	error = ttioctl(tp, cmd, data, flag, l);
	if (error != EPASSTHROUGH)
		return error;

	if (sc->sc_methods->ucom_ioctl != NULL) {
		error = sc->sc_methods->ucom_ioctl(sc->sc_parent,
		    sc->sc_portno, cmd, data, flag, l->l_proc);
		if (error != EPASSTHROUGH)
			return error;
	}

	error = 0;

	DPRINTF("our cmd=0x%08jx", cmd, 0, 0, 0);

	switch (cmd) {
	case TIOCSBRK:
		ucom_break(sc, 1);
		break;

	case TIOCCBRK:
		ucom_break(sc, 0);
		break;

	case TIOCSDTR:
		ucom_dtr(sc, 1);
		break;

	case TIOCCDTR:
		ucom_dtr(sc, 0);
		break;

	case TIOCGFLAGS:
		mutex_enter(&sc->sc_lock);
		*(int *)data = sc->sc_swflags;
		mutex_exit(&sc->sc_lock);
		break;

	case TIOCSFLAGS:
		error = kauth_authorize_device_tty(l->l_cred,
		    KAUTH_DEVICE_TTY_PRIVSET, tp);
		if (error)
			break;
		mutex_enter(&sc->sc_lock);
		sc->sc_swflags = *(int *)data;
		mutex_exit(&sc->sc_lock);
		break;

	case TIOCMSET:
	case TIOCMBIS:
	case TIOCMBIC:
		tiocm_to_ucom(sc, cmd, *(int *)data);
		break;

	case TIOCMGET:
		*(int *)data = ucom_to_tiocm(sc);
		break;

	case PPS_IOC_CREATE:
	case PPS_IOC_DESTROY:
	case PPS_IOC_GETPARAMS:
	case PPS_IOC_SETPARAMS:
	case PPS_IOC_GETCAP:
	case PPS_IOC_FETCH:
#ifdef PPS_SYNC
	case PPS_IOC_KCBIND:
#endif
		mutex_spin_enter(&timecounter_lock);
		error = pps_ioctl(cmd, data, &sc->sc_pps_state);
		mutex_spin_exit(&timecounter_lock);
		break;

	default:
		error = EPASSTHROUGH;
		break;
	}

	return error;
}

static void
tiocm_to_ucom(struct ucom_softc *sc, u_long how, int ttybits)
{
	u_char combits;

	combits = 0;
	if (ISSET(ttybits, TIOCM_DTR))
		SET(combits, UMCR_DTR);
	if (ISSET(ttybits, TIOCM_RTS))
		SET(combits, UMCR_RTS);

	mutex_enter(&sc->sc_lock);
	switch (how) {
	case TIOCMBIC:
		CLR(sc->sc_mcr, combits);
		break;

	case TIOCMBIS:
		SET(sc->sc_mcr, combits);
		break;

	case TIOCMSET:
		CLR(sc->sc_mcr, UMCR_DTR | UMCR_RTS);
		SET(sc->sc_mcr, combits);
		break;
	}
	u_char mcr = sc->sc_mcr;
	mutex_exit(&sc->sc_lock);

	if (how == TIOCMSET || ISSET(combits, UMCR_DTR))
		ucom_dtr(sc, (mcr & UMCR_DTR) != 0);
	if (how == TIOCMSET || ISSET(combits, UMCR_RTS))
		ucom_rts(sc, (mcr & UMCR_RTS) != 0);
}

static int
ucom_to_tiocm(struct ucom_softc *sc)
{
	u_char combits;
	int ttybits = 0;

	mutex_enter(&sc->sc_lock);
	combits = sc->sc_mcr;
	if (ISSET(combits, UMCR_DTR))
		SET(ttybits, TIOCM_DTR);
	if (ISSET(combits, UMCR_RTS))
		SET(ttybits, TIOCM_RTS);

	combits = sc->sc_msr;
	if (ISSET(combits, UMSR_DCD))
		SET(ttybits, TIOCM_CD);
	if (ISSET(combits, UMSR_CTS))
		SET(ttybits, TIOCM_CTS);
	if (ISSET(combits, UMSR_DSR))
		SET(ttybits, TIOCM_DSR);
	if (ISSET(combits, UMSR_RI | UMSR_TERI))
		SET(ttybits, TIOCM_RI);

#if 0
XXX;
	if (sc->sc_ier != 0)
		SET(ttybits, TIOCM_LE);
#endif
	mutex_exit(&sc->sc_lock);

	return ttybits;
}

static void
ucom_break(struct ucom_softc *sc, int onoff)
{
	UCOMHIST_FUNC(); UCOMHIST_CALLED();

	DPRINTF("onoff=%jd", onoff, 0, 0, 0);

	if (sc->sc_methods->ucom_set != NULL)
		sc->sc_methods->ucom_set(sc->sc_parent, sc->sc_portno,
		    UCOM_SET_BREAK, onoff);
}

static void
ucom_dtr(struct ucom_softc *sc, int onoff)
{
	UCOMHIST_FUNC(); UCOMHIST_CALLED();

	DPRINTF("onoff=%jd", onoff, 0, 0, 0);

	if (sc->sc_methods->ucom_set != NULL)
		sc->sc_methods->ucom_set(sc->sc_parent, sc->sc_portno,
		    UCOM_SET_DTR, onoff);
}

static void
ucom_rts(struct ucom_softc *sc, int onoff)
{
	UCOMHIST_FUNC(); UCOMHIST_CALLED();

	DPRINTF("onoff=%jd", onoff, 0, 0, 0);

	if (sc->sc_methods->ucom_set != NULL)
		sc->sc_methods->ucom_set(sc->sc_parent, sc->sc_portno,
		    UCOM_SET_RTS, onoff);
}

void
ucom_status_change(struct ucom_softc *sc)
{
	struct tty *tp = sc->sc_tty;

	if (sc->sc_methods->ucom_get_status != NULL) {
		u_char msr, lsr;

		sc->sc_methods->ucom_get_status(sc->sc_parent, sc->sc_portno,
		    &lsr, &msr);
		mutex_enter(&sc->sc_lock);
		u_char old_msr = sc->sc_msr;

		sc->sc_lsr = lsr;
		sc->sc_msr = msr;
		mutex_exit(&sc->sc_lock);

		if (ISSET((msr ^ old_msr), UMSR_DCD)) {
			mutex_spin_enter(&timecounter_lock);
			pps_capture(&sc->sc_pps_state);
			pps_event(&sc->sc_pps_state,
			    (sc->sc_msr & UMSR_DCD) ?
			    PPS_CAPTUREASSERT :
			    PPS_CAPTURECLEAR);
			mutex_spin_exit(&timecounter_lock);

			(*tp->t_linesw->l_modem)(tp, ISSET(msr, UMSR_DCD));
		}
	} else {
		mutex_enter(&sc->sc_lock);
		sc->sc_lsr = 0;
		/* Assume DCD is present, if we have no chance to check it. */
		sc->sc_msr = UMSR_DCD;
		mutex_exit(&sc->sc_lock);
	}
}

static int
ucomparam(struct tty *tp, struct termios *t)
{
	const int unit = UCOMUNIT(tp->t_dev);
	struct ucom_softc * const sc = device_lookup_private(&ucom_cd, unit);
	int error = 0;

	UCOMHIST_FUNC(); UCOMHIST_CALLED();

	if (sc == NULL)
		return EIO;

	mutex_enter(&sc->sc_lock);
	if (sc->sc_dying) {
		DPRINTF("... dying", 0, 0, 0, 0);
		mutex_exit(&sc->sc_lock);
		return EIO;
	}

	sc->sc_refcnt++;
	mutex_exit(&sc->sc_lock);

	/* Check requested parameters. */
	if (t->c_ispeed && t->c_ispeed != t->c_ospeed) {
		error = EINVAL;
		goto out;
	}

	/*
	 * For the console, always force CLOCAL and !HUPCL, so that the port
	 * is always active.
	 */
	if (ISSET(sc->sc_swflags, TIOCFLAG_SOFTCAR)) {
		SET(t->c_cflag, CLOCAL);
		CLR(t->c_cflag, HUPCL);
	}

	/*
	 * If there were no changes, don't do anything.  This avoids dropping
	 * input and improves performance when all we did was frob things like
	 * VMIN and VTIME.
	 */
	if (tp->t_ospeed == t->c_ospeed &&
	    tp->t_cflag == t->c_cflag) {
		goto out;
	}

	/* XXX lcr = ISSET(sc->sc_lcr, LCR_SBREAK) | cflag2lcr(t->c_cflag); */

	/* And copy to tty. */
	tp->t_ispeed = 0;
	tp->t_ospeed = t->c_ospeed;
	tp->t_cflag = t->c_cflag;

	if (sc->sc_methods->ucom_param != NULL) {
		error = sc->sc_methods->ucom_param(sc->sc_parent, sc->sc_portno,
		    t);
		if (error)
			goto out;
	}

	/* XXX worry about CHWFLOW */

	/*
	 * Update the tty layer's idea of the carrier bit, in case we changed
	 * CLOCAL or MDMBUF.  We don't hang up here; we only do that by
	 * explicit request.
	 */
	DPRINTF("l_modem", 0, 0, 0, 0);
	(void) (*tp->t_linesw->l_modem)(tp, ISSET(sc->sc_msr, UMSR_DCD));

#if 0
XXX what if the hardware is not open
	if (!ISSET(t->c_cflag, CHWFLOW)) {
		if (sc->sc_tx_stopped) {
			sc->sc_tx_stopped = 0;
			ucomstart(tp);
		}
	}
#endif
out:
	mutex_enter(&sc->sc_lock);
	if (--sc->sc_refcnt < 0)
		cv_broadcast(&sc->sc_detachcv);
	DPRINTF("unit=%jd refcnt %jd", UCOMUNIT(tp->t_dev), sc->sc_refcnt,
	    0, 0);

	mutex_exit(&sc->sc_lock);

	return 0;
}

static int
ucomhwiflow(struct tty *tp, int block)
{
	const int unit = UCOMUNIT(tp->t_dev);
	struct ucom_softc * const sc = device_lookup_private(&ucom_cd, unit);
	int old;

	UCOMHIST_FUNC(); UCOMHIST_CALLED();

	if (sc == NULL)
		return 0;

	mutex_enter(&sc->sc_lock);
	old = sc->sc_rx_stopped;
	sc->sc_rx_stopped = (u_char)block;

	if (old && !block) {
		sc->sc_rx_unblock = 1;
		softint_schedule(sc->sc_si);
	}
	mutex_exit(&sc->sc_lock);

	return 1;
}

static void
ucomstart(struct tty *tp)
{
	const int unit = UCOMUNIT(tp->t_dev);
	struct ucom_softc * const sc = device_lookup_private(&ucom_cd, unit);
	struct ucom_buffer *ub;
	u_char *data;
	int cnt;

	UCOMHIST_FUNC(); UCOMHIST_CALLED();

	if (sc == NULL)
		return;

	KASSERT(&sc->sc_lock);
	KASSERT(mutex_owned(&tty_lock));
	if (sc->sc_dying) {
		DPRINTF("... dying", 0, 0, 0, 0);
		return;
	}

	if (ISSET(tp->t_state, TS_BUSY | TS_TIMEOUT | TS_TTSTOP))
		goto out;
	if (sc->sc_tx_stopped)
		goto out;

	if (!ttypull(tp))
		goto out;

	/* Grab the first contiguous region of buffer space. */
	data = tp->t_outq.c_cf;
	cnt = ndqb(&tp->t_outq, 0);

	if (cnt == 0)
		goto out;

	ub = SIMPLEQ_FIRST(&sc->sc_obuff_free);
	if (ub == NULL) {
		SET(tp->t_state, TS_BUSY);
		goto out;
	}

	SIMPLEQ_REMOVE_HEAD(&sc->sc_obuff_free, ub_link);

	if (SIMPLEQ_FIRST(&sc->sc_obuff_free) == NULL)
		SET(tp->t_state, TS_BUSY);

	if (cnt > sc->sc_obufsize)
		cnt = sc->sc_obufsize;

	if (sc->sc_methods->ucom_write != NULL)
		sc->sc_methods->ucom_write(sc->sc_parent, sc->sc_portno,
		    ub->ub_data, data, &cnt);
	else
		memcpy(ub->ub_data, data, cnt);

	ub->ub_len = cnt;
	ub->ub_index = 0;

	SIMPLEQ_INSERT_TAIL(&sc->sc_obuff_full, ub, ub_link);

	softint_schedule(sc->sc_si);

 out:
	DPRINTF("... done", 0, 0, 0, 0);
	return;
}

void
ucomstop(struct tty *tp, int flag)
{
#if 0
	const int unit = UCOMUNIT(tp->t_dev);
	struct ucom_softc * const sc = device_lookup_private(&ucom_cd, unit);

	mutex_enter(&sc->sc_lock);
	mutex_spin_enter(&tty_lock);
	if (ISSET(tp->t_state, TS_BUSY)) {
		/* obuff_full -> obuff_free? */
		/* sc->sc_tx_stopped = 1; */
		if (!ISSET(tp->t_state, TS_TTSTOP))
			SET(tp->t_state, TS_FLUSH);
	}
	mutex_spin_exit(&tty_lock);
	mutex_exit(&sc->sc_lock);
#endif
}

static void
ucom_write_status(struct ucom_softc *sc, struct ucom_buffer *ub,
    usbd_status err)
{
	struct tty *tp = sc->sc_tty;
	uint32_t cc = ub->ub_len;

	KASSERT(mutex_owned(&sc->sc_lock));

	switch (err) {
	case USBD_IN_PROGRESS:
		ub->ub_index = ub->ub_len;
		break;
	case USBD_STALLED:
		ub->ub_index = 0;
		softint_schedule(sc->sc_si);
		break;
	case USBD_NORMAL_COMPLETION:
		usbd_get_xfer_status(ub->ub_xfer, NULL, NULL, &cc, NULL);
		rnd_add_uint32(&sc->sc_rndsource, cc);
		/*FALLTHROUGH*/
	default:
		SIMPLEQ_REMOVE_HEAD(&sc->sc_obuff_full, ub_link);
		SIMPLEQ_INSERT_TAIL(&sc->sc_obuff_free, ub, ub_link);
		cc -= sc->sc_opkthdrlen;

		mutex_spin_enter(&tty_lock);
		CLR(tp->t_state, TS_BUSY);
		if (ISSET(tp->t_state, TS_FLUSH))
			CLR(tp->t_state, TS_FLUSH);
		else
			ndflush(&tp->t_outq, cc);
		mutex_spin_exit(&tty_lock);

		if (err != USBD_CANCELLED && err != USBD_IOERROR &&
		    !sc->sc_dying) {
			if ((ub = SIMPLEQ_FIRST(&sc->sc_obuff_full)) != NULL)
				ucom_submit_write(sc, ub);

			mutex_spin_enter(&tty_lock);
			(*tp->t_linesw->l_start)(tp);
			mutex_spin_exit(&tty_lock);
		}
		break;
	}
}

static void
ucom_submit_write(struct ucom_softc *sc, struct ucom_buffer *ub)
{

	KASSERT(mutex_owned(&sc->sc_lock));

	usbd_setup_xfer(ub->ub_xfer, sc, ub->ub_data, ub->ub_len,
	    0, USBD_NO_TIMEOUT, ucomwritecb);

	ucom_write_status(sc, ub, usbd_transfer(ub->ub_xfer));
}

static void
ucomwritecb(struct usbd_xfer *xfer, void *p, usbd_status status)
{
	struct ucom_softc *sc = (struct ucom_softc *)p;

	mutex_enter(&sc->sc_lock);
	ucom_write_status(sc, SIMPLEQ_FIRST(&sc->sc_obuff_full), status);
	mutex_exit(&sc->sc_lock);

}

static void
ucom_softintr(void *arg)
{
	UCOMHIST_FUNC(); UCOMHIST_CALLED();

	struct ucom_softc *sc = arg;

	mutex_enter(&sc->sc_lock);
	if (sc->sc_dying) {
		DPRINTF("... dying", 0, 0, 0, 0);
		mutex_exit(&sc->sc_lock);
		return;
	}

	struct tty *tp = sc->sc_tty;
	mutex_enter(&tty_lock);
	if (!ISSET(tp->t_state, TS_ISOPEN)) {
		mutex_exit(&tty_lock);
		mutex_exit(&sc->sc_lock);
		return;
	}
	mutex_exit(&tty_lock);

	struct ucom_buffer *ub = SIMPLEQ_FIRST(&sc->sc_obuff_full);

	if (ub != NULL && ub->ub_index == 0)
		ucom_submit_write(sc, ub);

	if (sc->sc_rx_unblock)
		ucom_read_complete(sc);

	mutex_exit(&sc->sc_lock);
}

static void
ucom_read_complete(struct ucom_softc *sc)
{
	int (*rint)(int, struct tty *);
	struct ucom_buffer *ub;
	struct tty *tp;

	KASSERT(mutex_owned(&sc->sc_lock));

	tp = sc->sc_tty;
	rint = tp->t_linesw->l_rint;
	ub = SIMPLEQ_FIRST(&sc->sc_ibuff_full);

	while (ub != NULL && !sc->sc_rx_stopped) {

		/* XXX ttyinput takes tty_lock */
		while (ub->ub_index < ub->ub_len && !sc->sc_rx_stopped) {
			/* Give characters to tty layer. */
			if ((*rint)(ub->ub_data[ub->ub_index], tp) == -1) {
				/* Overflow: drop remainder */
				ub->ub_index = ub->ub_len;
			} else
				ub->ub_index++;
		}

		if (ub->ub_index == ub->ub_len) {
			SIMPLEQ_REMOVE_HEAD(&sc->sc_ibuff_full, ub_link);

			sc->sc_refcnt--;
			/* increments sc_refcnt */
			ucomsubmitread(sc, ub);

			ub = SIMPLEQ_FIRST(&sc->sc_ibuff_full);
		}
	}

	sc->sc_rx_unblock = (ub != NULL);
}

static int
ucomsubmitread(struct ucom_softc *sc, struct ucom_buffer *ub)
{
	usbd_status err;

	KASSERT(mutex_owned(&sc->sc_lock));

	if (sc->sc_bulkin_no != -1) {
		usbd_setup_xfer(ub->ub_xfer, sc, ub->ub_data, sc->sc_ibufsize,
		    USBD_SHORT_XFER_OK, USBD_NO_TIMEOUT, ucomreadcb);

		if ((err = usbd_transfer(ub->ub_xfer)) != USBD_IN_PROGRESS) {
			/* XXX: Recover from this, please! */
			printf("%s: err=%s\n", __func__, usbd_errstr(err));
			return EIO;
		}
	}

	sc->sc_refcnt++;

	SIMPLEQ_INSERT_TAIL(&sc->sc_ibuff_empty, ub, ub_link);

	return 0;
}

void
ucomreadcb(struct usbd_xfer *xfer, void *p, usbd_status status)
{
	struct ucom_softc *sc = (struct ucom_softc *)p;
	struct ucom_buffer *ub;
	uint32_t cc;
	u_char *cp;

	UCOMHIST_FUNC(); UCOMHIST_CALLED();

	mutex_enter(&sc->sc_lock);

	struct tty *tp = sc->sc_tty;

	if (status == USBD_CANCELLED || status == USBD_IOERROR ||
	    sc->sc_dying) {

		DPRINTF("... done (status %jd dying %jd)", status, sc->sc_dying,
		    0, 0);

		if (status == USBD_IOERROR || sc->sc_dying) {
			/* Send something to wake upper layer */
			(tp->t_linesw->l_rint)('\n', tp);
			mutex_spin_enter(&tty_lock);	/* XXX */
			ttwakeup(tp);
			mutex_spin_exit(&tty_lock);	/* XXX */
		}

		if (--sc->sc_refcnt < 0)
			cv_broadcast(&sc->sc_detachcv);
		DPRINTF("unit=%jd refcnt %jd", UCOMUNIT(tp->t_dev),
		    sc->sc_refcnt, 0, 0);
		mutex_exit(&sc->sc_lock);

		return;
	}

	ub = SIMPLEQ_FIRST(&sc->sc_ibuff_empty);
	SIMPLEQ_REMOVE_HEAD(&sc->sc_ibuff_empty, ub_link);

	if (status != USBD_NORMAL_COMPLETION) {
		if (status == USBD_STALLED) {
			if (sc->sc_bulkin_no != -1)
				usbd_clear_endpoint_stall_async(sc->sc_bulkin_pipe);
			if (sc->sc_ipipe)
				usbd_clear_endpoint_stall_async(sc->sc_ipipe);
		} else {
			printf("ucomreadcb: wonky status=%s\n",
			    usbd_errstr(status));
		}

		DPRINTF("... done (status %jd)", status, 0, 0, 0);
		sc->sc_refcnt--;
		/* re-adds ub to sc_ibuff_empty and increments sc_refcnt */
		ucomsubmitread(sc, ub);
		mutex_exit(&sc->sc_lock);
		return;
	}

	usbd_get_xfer_status(xfer, NULL, (void *)&cp, &cc, NULL);

#ifdef UCOM_DEBUG
	/* This is triggered by uslsa(4) occasionally. */
	if ((ucomdebug > 0) && (cc == 0)) {
		device_printf(sc->sc_dev, "ucomreadcb: zero length xfer!\n");
	}
#endif
	KDASSERT(cp == ub->ub_data);

	rnd_add_uint32(&sc->sc_rndsource, cc);

	if (sc->sc_state != UCOM_OPEN) {
		/* Go around again - we're not quite ready */
		sc->sc_refcnt--;
		/* re-adds ub to sc_ibuff_empty and increments sc_refcnt */
		ucomsubmitread(sc, ub);
		mutex_exit(&sc->sc_lock);
		DPRINTF("... done (not open)", 0, 0, 0, 0);
		return;
	}

	mutex_exit(&sc->sc_lock);
	ub->ub_data = usbd_get_buffer(xfer);
	if (sc->sc_methods->ucom_read != NULL) {
		sc->sc_methods->ucom_read(sc->sc_parent, sc->sc_portno,
		    &cp, &cc);
		ub->ub_index = (u_int)(cp - ub->ub_data);
	} else
		ub->ub_index = 0;

	ub->ub_len = cc;

	mutex_enter(&sc->sc_lock);
	if (sc->sc_dying) {
		if (--sc->sc_refcnt < 0)
			cv_broadcast(&sc->sc_detachcv);
		mutex_exit(&sc->sc_lock);
		DPRINTF("... dying", 0, 0, 0, 0);
		return;
	}

	SIMPLEQ_INSERT_TAIL(&sc->sc_ibuff_full, ub, ub_link);

	ucom_read_complete(sc);
	mutex_exit(&sc->sc_lock);

	DPRINTF("... done", 0, 0, 0, 0);
}

static void
ucom_cleanup(struct ucom_softc *sc)
{

	UCOMHIST_FUNC(); UCOMHIST_CALLED();

	DPRINTF("aborting pipes", 0, 0, 0, 0);

	mutex_enter(&sc->sc_lock);

	/* If we're dying then the detach routine will abort our pipes, etc */
	if (sc->sc_dying) {
		DPRINTF("... dying", 0, 0, 0, 0);

		mutex_exit(&sc->sc_lock);
		return;
	}

	mutex_exit(&sc->sc_lock);

	ucom_shutdown(sc);

	if (sc->sc_bulkin_pipe != NULL) {
		usbd_abort_pipe(sc->sc_bulkin_pipe);
	}
	if (sc->sc_bulkout_pipe != NULL) {
		usbd_abort_pipe(sc->sc_bulkout_pipe);
	}
}

#endif /* NUCOM > 0 */

int
ucomprint(void *aux, const char *pnp)
{
	struct ucom_attach_args *ucaa = aux;

	if (pnp)
		aprint_normal("ucom at %s", pnp);
	if (ucaa->ucaa_portno != UCOM_UNK_PORTNO)
		aprint_normal(" portno %d", ucaa->ucaa_portno);
	return UNCONF;
}

int
ucomsubmatch(device_t parent, cfdata_t cf,
	     const int *ldesc, void *aux)
{
	struct ucom_attach_args *ucaa = aux;

	if (ucaa->ucaa_portno != UCOM_UNK_PORTNO &&
	    cf->cf_loc[UCOMBUSCF_PORTNO] != UCOMBUSCF_PORTNO_DEFAULT &&
	    cf->cf_loc[UCOMBUSCF_PORTNO] != ucaa->ucaa_portno)
		return 0;
	return config_match(parent, cf, aux);
}<|MERGE_RESOLUTION|>--- conflicted
+++ resolved
@@ -320,13 +320,12 @@
 	usbd_status err;
 	int error;
 
-<<<<<<< HEAD
 	if (sc->sc_bulkin_no != -1) {
 		/* Open the bulk pipes */
 		err = usbd_open_pipe(sc->sc_iface, sc->sc_bulkin_no,
 		    USBD_EXCLUSIVE_USE | USBD_MPSAFE, &sc->sc_bulkin_pipe);
 		if (err) {
-			DPRINTF("open bulk in error (addr %d), err=%d",
+			DPRINTF("open bulk in error (addr %jd), err=%jd",
 			    sc->sc_bulkin_no, err, 0, 0);
 			error = EIO;
 			goto fail_0;
@@ -342,23 +341,13 @@
 			ub->ub_data = usbd_get_buffer(ub->ub_xfer);
 		}
 
-=======
-	/* Open the bulk pipes */
-	err = usbd_open_pipe(sc->sc_iface, sc->sc_bulkin_no,
-	    USBD_EXCLUSIVE_USE, &sc->sc_bulkin_pipe);
-	if (err) {
-		DPRINTF("open bulk in error (addr %jd), err=%jd",
-		    sc->sc_bulkin_no, err, 0, 0);
-		error = EIO;
-		goto fail_0;
->>>>>>> ba6baa1e
 	}
 
 	if (sc->sc_bulkout_no != -1) {
 		err = usbd_open_pipe(sc->sc_iface, sc->sc_bulkout_no,
 		    USBD_EXCLUSIVE_USE | USBD_MPSAFE, &sc->sc_bulkout_pipe);
 		if (err) {
-			DPRINTF("open bulk out error (addr %d), err=%d",
+			DPRINTF("open bulk out error (addr %jd), err=%jd",
 			    sc->sc_bulkout_no, err, 0, 0);
 			error = EIO;
 			goto fail_1;
@@ -374,20 +363,10 @@
 		}
 	}
 
-<<<<<<< HEAD
 	if (sc->sc_ipipe && sc->sc_ixfer) {
 		ub = &sc->sc_ibuff[0];
 		ub->ub_data = usbd_get_buffer(sc->sc_ixfer);
 		SIMPLEQ_INSERT_TAIL(&sc->sc_ibuff_empty, ub, ub_link);
-=======
-	err = usbd_open_pipe(sc->sc_iface, sc->sc_bulkout_no,
-	    USBD_EXCLUSIVE_USE, &sc->sc_bulkout_pipe);
-	if (err) {
-		DPRINTF("open bulk out error (addr %jd), err=%jd",
-		    sc->sc_bulkout_no, err, 0, 0);
-		error = EIO;
-		goto fail_1;
->>>>>>> ba6baa1e
 	}
 	if (sc->sc_opipe && sc->sc_oxfer) {
 		ub = &sc->sc_obuff[0];
