--- conflicted
+++ resolved
@@ -1,8 +1,4 @@
-<<<<<<< HEAD
-/*	$NetBSD: if_urtw.c,v 1.14 2018/01/21 13:57:12 skrll Exp $	*/
-=======
 /*	$NetBSD: if_urtw.c,v 1.17 2018/08/02 06:09:04 riastradh Exp $	*/
->>>>>>> b2b84690
 /*	$OpenBSD: if_urtw.c,v 1.39 2011/07/03 15:47:17 matthew Exp $	*/
 
 /*-
@@ -23,11 +19,7 @@
  */
 
 #include <sys/cdefs.h>
-<<<<<<< HEAD
-__KERNEL_RCSID(0, "$NetBSD: if_urtw.c,v 1.14 2018/01/21 13:57:12 skrll Exp $");
-=======
 __KERNEL_RCSID(0, "$NetBSD: if_urtw.c,v 1.17 2018/08/02 06:09:04 riastradh Exp $");
->>>>>>> b2b84690
 
 #ifdef _KERNEL_OPT
 #include "opt_usb.h"
@@ -2456,11 +2448,7 @@
 			IF_DEQUEUE(&ic->ic_mgtq, m0);
 			ni = M_GETCTX(m0, struct ieee80211_node *);
 			M_CLEARCTX(m0);
-<<<<<<< HEAD
-			bpf_mtap3(ic->ic_rawbpf, m0);
-=======
 			bpf_mtap3(ic->ic_rawbpf, m0, BPF_D_OUT);
->>>>>>> b2b84690
 			if (urtw_tx_start(sc, ni, m0, URTW_PRIORITY_NORMAL)
 			    != 0)
 				break;
