/*	$NetBSD: if_axenreg.h,v 1.14 2019/06/18 09:34:57 mrg Exp $	*/
/*	$OpenBSD: if_axenreg.h,v 1.1 2013/10/07 05:37:41 yuo Exp $	*/

/*
 * Copyright (c) 2013 Yojiro UO <yuo@openbsd.org>. All right reserved.
 *
 */

#include <sys/rndsource.h>

/*
 * Definitions for the ASIX Electronics AX88179 to ethernet controller.
 */

#define AXEN_PHY_ID		0x0003
#define AXEN_MCAST_FILTER_SIZE	8
/* unit: KB */
#define AXEN_BUFSZ_LS		8
#define AXEN_BUFSZ_HS		16
#define AXEN_BUFSZ_SS		24

#define AXEN_REV_UA1		0
#define AXEN_REV_UA2		1


/* receive header */
/*
 *                     +-multicast/broadcast
 *                     |    +-rx_ok
 *                     |    |     ++-----L3_type (1:ipv4, 0/2:ipv6)
 *        pkt_len(13)  |    |     ||+ ++-L4_type(0: icmp, 1: UDP, 4: TCP)
 * |765|43210 76543210|7654 3210 7654 3210|
 *  | +-crc_err               |+-L4_err |+-L4_CSUM_ERR
 *  +--drop_err                +--L3_err +--L3_CSUM_ERR
 *
 * ex) pkt_hdr 0x00680820
 *      drop_err, crc_err: none
 *      pkt_length = 104 byte
 *      0x0820 = 0000 1000 0010 0000  => ipv4 icmp
 *
 * ex) pkt_hdr 0x004c8800
 *      drop_err, crc_err: none
 *      pkt_length = 76 byte
 *      0x8800 = 1000 1000 0000 0000 => ipv6 mcast icmp
 *
 *  [memo]
 *  0x0820: ipv4 icmp			0000 1000 0010 0000
 *  0x8820: ipv4 icmp (broadcast)	1000 1000 0010 0000
 *  0x0824: ipv4 udp (nping)		0000 1000 0010 0100
 *  0x0830: ipv4 tcp (ssh)		0000 1000 0011 0000
 *
 *  0x0800: ipv6 icmp			0000 1000 0000 0000
 *  0x8800: ipv6 icmp (multicast)	1000 1000 0000 0000
 *  0x8844: ipv6 UDP/MDNS mcast		1000 1000 0100 0100
 *  0x0850: ipv6 tcp (ssh)		0000 1000 0101 0000
 */

#define	AXEN_RXHDR_DROP_ERR	(1 << 31)
#define	AXEN_RXHDR_CRC_ERR	(1 << 29)
#define AXEN_RXHDR_MCAST	(1 << 15)
#define AXEN_RXHDR_RX_OK	(1 << 11)
#define	AXEN_RXHDR_L3_ERR	(1 << 9)
#define	AXEN_RXHDR_L4_ERR	(1 << 8)
#define AXEN_RXHDR_L3CSUM_ERR 	(1 << 1)
#define AXEN_RXHDR_L4CSUM_ERR	(1 << 0)

/* L4 packet type (3bit) */
#define AXEN_RXHDR_L4_TYPE_MASK	0x0000001c
#define AXEN_RXHDR_L4_TYPE_OFFSET	2
#define   AXEN_RXHDR_L4_TYPE_ICMP	0x0
#define   AXEN_RXHDR_L4_TYPE_UDP	0x1
#define   AXEN_RXHDR_L4_TYPE_TCP	0x4

/* L3 packet type (2bit) */
#define AXEN_RXHDR_L3_TYPE_MASK	0x00000060
#define AXEN_RXHDR_L3_TYPE_OFFSET	5
#define   AXEN_RXHDR_L3_TYPE_UNDEF	0x0
#define   AXEN_RXHDR_L3_TYPE_IPV4	0x1
#define   AXEN_RXHDR_L3_TYPE_IPV6	0x2

/*
 * commands
 */
#define AXEN_CMD_LEN(x)	(((x) & 0xF000) >> 12)
#define AXEN_CMD_DIR(x)	(((x) & 0x0F00) >> 8)
#define AXEN_CMD_CMD(x)	 ((x) & 0x00FF)

/* ---MAC--- */
/*   1byte cmd   */
#define AXEN_CMD_MAC_READ			0x1001
#define AXEN_CMD_MAC_WRITE			0x1101

#define   AXEN_USB_UPLINK			0x02
#define     AXEN_USB_FS				  0x01
#define     AXEN_USB_HS				  0x02
#define     AXEN_USB_SS				  0x04
#define   AXEN_GENERAL_STATUS			0x03
#define     AXEN_GENERAL_STATUS_MASK		  0x4
#define     AXEN_REV0				  0x0
#define     AXEN_REV1				  0x4
#define   AXEN_UNK_05				0x05
#define   AXEN_MAC_EEPROM_ADDR			0x07
#define   AXEN_MAC_EEPROM_READ			0x08
#define   AXEN_MAC_EEPROM_CMD			0x0a
#define     AXEN_EEPROM_READ			  0x04
#define     AXEN_EEPROM_WRITE			  0x08
#define     AXEN_EEPROM_BUSY			  0x10
#define   AXEN_MONITOR_MODE			0x24
#define     AXEN_MONITOR_NONE			  0x00
#define     AXEN_MONITOR_RWLC			  0x02
#define     AXEN_MONITOR_RWMP			  0x04
#define     AXEN_MONITOR_RWWF			  0x08
#define     AXEN_MONITOR_RW_FLAG		  0x10
#define     AXEN_MONITOR_PMEPOL			  0x20
#define     AXEN_MONITOR_PMETYPE		  0x40
#define   AXEN_UNK_28				0x28
#define   AXEN_PHYCLK				0x33
#define     AXEN_PHYCLK_BCS			  0x01
#define     AXEN_PHYCLK_ACS			  0x02
#define     AXEN_PHYCLK_ULR			  0x08
#define     AXEN_PHYCLK_ACSREQ			  0x10
#define   AXEN_RX_COE				0x34
#define	    AXEN_RXCOE_OFF			  0x00
#define	    AXEN_RXCOE_IPv4			  0x01
#define	    AXEN_RXCOE_TCPv4			  0x02
#define	    AXEN_RXCOE_UDPv4			  0x04
#define	    AXEN_RXCOE_ICMP			  0x08
#define	    AXEN_RXCOE_IGMP			  0x10
#define	    AXEN_RXCOE_TCPv6			  0x20
#define	    AXEN_RXCOE_UDPv6			  0x40
#define	    AXEN_RXCOE_ICMPv6			  0x80
#define   AXEN_TX_COE				0x35
#define	    AXEN_TXCOE_OFF			  0x00
#define	    AXEN_TXCOE_IPv4			  0x01
#define	    AXEN_TXCOE_TCPv4			  0x02
#define	    AXEN_TXCOE_UDPv4			  0x04
#define	    AXEN_TXCOE_ICMP			  0x08
#define	    AXEN_TXCOE_IGMP			  0x10
#define	    AXEN_TXCOE_TCPv6			  0x20
#define	    AXEN_TXCOE_UDPv6			  0x40
#define	    AXEN_TXCOE_ICMPv6			  0x80
#define   AXEN_PAUSE_HIGH_WATERMARK		0x54
#define   AXEN_PAUSE_LOW_WATERMARK		0x55


/*   2byte cmd   */
#define AXEN_CMD_MAC_READ2			0x2001
#define AXEN_CMD_MAC_WRITE2			0x2101

#define   AXEN_MAC_RXCTL			0x0b
#define     AXEN_RXCTL_STOP			  0x0000
#define     AXEN_RXCTL_PROMISC			  0x0001
#define     AXEN_RXCTL_ACPT_ALL_MCAST		  0x0002
#define     AXEN_RXCTL_HA8B			  0x0004
#define     AXEN_RXCTL_AUTOB			  0x0008
#define     AXEN_RXCTL_ACPT_MCAST		  0x0010
#define     AXEN_RXCTL_ACPT_PHY_MCAST		  0x0020
#define     AXEN_RXCTL_START			  0x0080
#define     AXEN_RXCTL_DROPCRCERR		  0x0100
#define     AXEN_RXCTL_IPE			  0x0200
#define     AXEN_RXCTL_TXPADCRC			  0x0400
#define   AXEN_MEDIUM_STATUS			0x22
#define	    AXEN_MEDIUM_NONE			  0x0000
#define	    AXEN_MEDIUM_GIGA			  0x0001
#define	    AXEN_MEDIUM_FDX			  0x0002
#define	    AXEN_MEDIUM_ALWAYS_ONE		  0x0004
#define	    AXEN_MEDIUM_EN_125MHZ		  0x0008
#define	    AXEN_MEDIUM_RXFLOW_CTRL_EN		  0x0010
#define	    AXEN_MEDIUM_TXFLOW_CTRL_EN		  0x0020
#define	    AXEN_MEDIUM_RECV_EN			  0x0100
#define	    AXEN_MEDIUM_PS			  0x0200
#define	    AXEN_MEDIUM_JUMBO_EN		  0x8040
#define   AXEN_PHYPWR_RSTCTL			0x26
#define     AXEN_PHYPWR_RSTCTL_BZ		  0x0010
#define     AXEN_PHYPWR_RSTCTL_IPRL		  0x0020
#define     AXEN_PHYPWR_RSTCTL_AUTODETACH	  0x1000

#define AXEN_CMD_EEPROM_READ			0x2004
#define	    AXEN_EEPROM_STAT			  0x43

/*   5byte cmd   */
#define AXEN_CMD_MAC_SET_RXSR			0x5101
#define   AXEN_RX_BULKIN_QCTRL			  0x2e

/*   6byte cmd   */
#define AXEN_CMD_MAC_READ_ETHER			0x6001
#define   AXEN_CMD_MAC_NODE_ID			  0x10

/*   8byte cmd   */
#define AXEN_CMD_MAC_READ_FILTER		0x8001
#define AXEN_CMD_MAC_WRITE_FILTER		0x8101
#define   AXEN_FILTER_MULTI		 	  0x16

/* ---PHY--- */
/*   2byte cmd   */
#define AXEN_CMD_MII_READ_REG			0x2002
#define AXEN_CMD_MII_WRITE_REG			0x2102



/* ========= */
#define AXEN_GPIO0_EN		0x01
#define AXEN_GPIO0		0x02
#define AXEN_GPIO1_EN		0x04
#define AXEN_GPIO1		0x08
#define AXEN_GPIO2_EN		0x10
#define AXEN_GPIO2		0x20
#define AXEN_GPIO_RELOAD_EEPROM	0x80


#define AXEN_TIMEOUT		1000

#ifndef AXEN_RX_LIST_CNT
#define AXEN_RX_LIST_CNT	4	/* 22 for SS mode in Linux driver */
#endif
#ifndef AXEN_TX_LIST_CNT
#define AXEN_TX_LIST_CNT	4	/* 60 */
#endif


#define AXEN_CONFIG_NO		1
#define AXEN_IFACE_IDX		0

/*
 * The interrupt endpoint is currently unused
 * by the ASIX part.
 */
#define AXEN_ENDPT_RX		0x0
#define AXEN_ENDPT_TX		0x1
#define AXEN_ENDPT_INTR		0x2
#define AXEN_ENDPT_MAX		0x3

struct axen_qctrl {
	uint8_t			ctrl;
	uint8_t			timer_low;
	uint8_t			timer_high;
	uint8_t			bufsize;
	uint8_t			ifg;
} __packed;

struct axen_sframe_hdr {
	uint32_t		plen; /* packet length */
	uint32_t		gso;
<<<<<<< HEAD
} __packed;

struct axen_softc {
	device_t		axen_dev;
	struct ethercom		axen_ec;
	struct mii_data		axen_mii;
	krndsource_t		rnd_source;
	struct usbd_device *	axen_udev;
	struct usbd_interface *	axen_iface;

	uint16_t		axen_vendor;
	uint16_t		axen_product;
	uint16_t		axen_flags;

	struct if_percpuq	*axen_ipq;

	int			axen_ed[AXEN_ENDPT_MAX];
	struct usbd_pipe	*axen_ep[AXEN_ENDPT_MAX];
	int			axen_if_flags;
	struct axen_cdata	axen_cdata;
	struct callout		axen_stat_ch;

	int			axen_refcnt;
	bool			axen_dying;
	bool			axen_attached;

	struct usb_task		axen_tick_task;

	kmutex_t		axen_lock;
	kmutex_t		axen_txlock;
	kmutex_t		axen_rxlock;
	krwlock_t		axen_mii_lock;

	int			axen_link;

	int			axen_phyno;
	struct timeval		axen_rx_notice;
	struct timeval		axen_tx_notice;
	u_int			axen_rx_bufsz;
	u_int			axen_tx_bufsz;
	int			axen_rev;

#define sc_if	axen_ec.ec_if
};

#define GET_MII(sc) (&(sc)->axen_mii)
#define GET_IFP(sc) (&(sc)->sc_if)
=======
} __packed;
>>>>>>> abb87d13
<|MERGE_RESOLUTION|>--- conflicted
+++ resolved
@@ -241,54 +241,4 @@
 struct axen_sframe_hdr {
 	uint32_t		plen; /* packet length */
 	uint32_t		gso;
-<<<<<<< HEAD
-} __packed;
-
-struct axen_softc {
-	device_t		axen_dev;
-	struct ethercom		axen_ec;
-	struct mii_data		axen_mii;
-	krndsource_t		rnd_source;
-	struct usbd_device *	axen_udev;
-	struct usbd_interface *	axen_iface;
-
-	uint16_t		axen_vendor;
-	uint16_t		axen_product;
-	uint16_t		axen_flags;
-
-	struct if_percpuq	*axen_ipq;
-
-	int			axen_ed[AXEN_ENDPT_MAX];
-	struct usbd_pipe	*axen_ep[AXEN_ENDPT_MAX];
-	int			axen_if_flags;
-	struct axen_cdata	axen_cdata;
-	struct callout		axen_stat_ch;
-
-	int			axen_refcnt;
-	bool			axen_dying;
-	bool			axen_attached;
-
-	struct usb_task		axen_tick_task;
-
-	kmutex_t		axen_lock;
-	kmutex_t		axen_txlock;
-	kmutex_t		axen_rxlock;
-	krwlock_t		axen_mii_lock;
-
-	int			axen_link;
-
-	int			axen_phyno;
-	struct timeval		axen_rx_notice;
-	struct timeval		axen_tx_notice;
-	u_int			axen_rx_bufsz;
-	u_int			axen_tx_bufsz;
-	int			axen_rev;
-
-#define sc_if	axen_ec.ec_if
-};
-
-#define GET_MII(sc) (&(sc)->axen_mii)
-#define GET_IFP(sc) (&(sc)->sc_if)
-=======
-} __packed;
->>>>>>> abb87d13
+} __packed;