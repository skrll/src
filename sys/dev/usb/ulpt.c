--- conflicted
+++ resolved
@@ -1,8 +1,4 @@
-<<<<<<< HEAD
-/*	$NetBSD: ulpt.c,v 1.99 2018/01/21 13:57:12 skrll Exp $	*/
-=======
 /*	$NetBSD: ulpt.c,v 1.100 2018/09/03 16:29:34 riastradh Exp $	*/
->>>>>>> 598bd837
 
 /*
  * Copyright (c) 1998, 2003 The NetBSD Foundation, Inc.
@@ -39,11 +35,7 @@
  */
 
 #include <sys/cdefs.h>
-<<<<<<< HEAD
-__KERNEL_RCSID(0, "$NetBSD: ulpt.c,v 1.99 2018/01/21 13:57:12 skrll Exp $");
-=======
 __KERNEL_RCSID(0, "$NetBSD: ulpt.c,v 1.100 2018/09/03 16:29:34 riastradh Exp $");
->>>>>>> 598bd837
 
 #ifdef _KERNEL_OPT
 #include "opt_usb.h"
