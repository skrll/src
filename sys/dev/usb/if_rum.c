--- conflicted
+++ resolved
@@ -1,9 +1,5 @@
 /*	$OpenBSD: if_rum.c,v 1.40 2006/09/18 16:20:20 damien Exp $	*/
-<<<<<<< HEAD
-/*	$NetBSD: if_rum.c,v 1.60 2018/05/01 16:18:13 maya Exp $	*/
-=======
 /*	$NetBSD: if_rum.c,v 1.63 2018/08/02 06:09:04 riastradh Exp $	*/
->>>>>>> b2b84690
 
 /*-
  * Copyright (c) 2005-2007 Damien Bergamini <damien.bergamini@free.fr>
@@ -28,11 +24,7 @@
  */
 
 #include <sys/cdefs.h>
-<<<<<<< HEAD
-__KERNEL_RCSID(0, "$NetBSD: if_rum.c,v 1.60 2018/05/01 16:18:13 maya Exp $");
-=======
 __KERNEL_RCSID(0, "$NetBSD: if_rum.c,v 1.63 2018/08/02 06:09:04 riastradh Exp $");
->>>>>>> b2b84690
 
 #ifdef _KERNEL_OPT
 #include "opt_usb.h"
@@ -504,15 +496,9 @@
 	s = splusb();
 
 	rum_stop(ifp, 1);
-<<<<<<< HEAD
-	usb_rem_task(sc->sc_udev, &sc->sc_task);
-	callout_stop(&sc->sc_scan_ch);
-	callout_stop(&sc->sc_amrr_ch);
-=======
 	callout_halt(&sc->sc_scan_ch, NULL);
 	callout_halt(&sc->sc_amrr_ch, NULL);
 	usb_rem_task_wait(sc->sc_udev, &sc->sc_task, USB_TASKQ_DRIVER, NULL);
->>>>>>> b2b84690
 
 	bpf_detach(ifp);
 	ieee80211_ifdetach(ic);	/* free all nodes */
@@ -1281,11 +1267,7 @@
 
 			ni = M_GETCTX(m0, struct ieee80211_node *);
 			M_CLEARCTX(m0);
-<<<<<<< HEAD
-			bpf_mtap3(ic->ic_rawbpf, m0);
-=======
 			bpf_mtap3(ic->ic_rawbpf, m0, BPF_D_OUT);
->>>>>>> b2b84690
 			if (rum_tx_data(sc, m0, ni) != 0)
 				break;
 
