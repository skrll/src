$NetBSD: TODO.usbmp,v 1.16 2019/08/23 07:29:29 mrg Exp $


the majority of the USB MP device interface is documented in usbdivar.h.


flesh out most of usbdi(9).

usb_event_thread() startup should use something to sync companions


KERNEL_LOCK
  - auvitek.c
  - auvitek_dtv.c
  - emdtv.c
  - emdtv_dtv.c
  - ubt.c
  - uhub.c
  - usscanner.c

usb_detach_{waitold,wakeup} to cv_{wait,broadcast} conversion:
  - drivers:
      if_aue.c
<<<<<<< HEAD
      if_axe.c
      if_udav.c
      if_url.c
=======
      stuirda.c
>>>>>>> d27527d1
      ubt.c
      ucycom.c
      udsir.c
      uhso.c
      uirda.c
      ulpt.c
      urio.c
      uscanner.c
      usscanner.c
      ustir.c
      utoppy.c


use usb_delay_ms_locked() in places


convert uhidev users to MPSAFE:
  ucycom(4)
  - own cdevsw that isn't D_MPSAFE; need to check intr handlers

  uhid(4)
  - D_MPSAFE not set as all users need it first.
  - mostly done

  ukbd(4)
  ums(4)
  uts(4)
  pbms(4)
  - depends upon wscons? check intr

  uyurex(4)
  - sysmon -- hm?

splusb drivers to convert:
  - auvitek_dtv.c
  - auvitek_video.c
  - emdtv_dtv.c
  - if_athn_usb.c
  - if_otus.c
  - if_rum.c
  - if_run.c
<<<<<<< HEAD
  - if_udav.c
  - if_upl.c
=======
  - if_umb.c
>>>>>>> d27527d1
  - if_ural.c
  - if_urtw.c
  - if_urtwn.c
  - if_zyd.c
  - ubt.c
  - ucycom.c
  - udsir.c
  - uhso.c
<<<<<<< HEAD
  - ukbd.c
  - ulpt.c
  - urio.c
=======
  - uirda.c
  - ukbd.c
  - ulpt.c
  - urio.c
  - usbdi.h
>>>>>>> d27527d1
  - uscanner.c
  - usscanner.c
  - ustir.c
  - utoppy.c
  - uvideo.c

wakeup/tsleep drivers:
  - if_run.c
  - ucycom.c
  - udsir.c
  - uirda.c
  - umass_isdata.c
  - ustir.c

missing D_MPSAFE drivers:
  - ucycom
  - ugen		- partially ready
  - uhso
  - ulpt
  - urio
  - usb
  - uscanner
  - utoppy

missing CALLOUT_MPSAFE drivers:
  - if_otus.c
  - if_rum.c
  - if_run.c
<<<<<<< HEAD
  - if_udav.c
=======
>>>>>>> d27527d1
  - if_upgt.c
  - if_ural.c
  - if_urtw.c
  - if_urtwn.c
  - if_zyd.c
  - ukbd.c
  - ulpt.c
  - uyurex.c

missing USB_TASKQ_MPSAFE tasks:
  - if_athn_usb.c
  - if_atu.c
  - if_aue.c
  - if_axe.c
  - if_axen.c
  - if_cue.c
  - if_cue.c
  - if_otus.c
  - if_rum.c
  - if_run.c
  - if_udav.c
  - if_upgt.c
  - if_ural.c
  - if_url.c
  - if_urtw.c
  - if_urtwn.c
  - if_zyd.c
  - uatp.c
  - ukbd.c
  - umcs.c

driver testing:		STATUS
  - uhub		working
  - uhid		working
  - uhidev		working
  - ums			working
  - uts
  - ukbd		working
  - ucycom
  - uep
  - udl
  - ulpt		attaches ok
  - uhso		working
  - umass		working
  - uaudio		working
  - umidi		working
  - uirda
  - stuirda
  - ustir
  - irmce
  - aue
  - axe			working
  - axen		working
  - cdce		working
  - cue			working
  - kue			working
  - udav
  - url			working
  - urndis		working
  - atu
  - otus
  - ral
  - rum
  - run
  - ure			working
  - urtw		working
  - urtwn		working
  - upgt
  - zyd
  - upl			working
  - uberry
  - uipad
  - urio
  - uscanner		?
  - usscanner
  - utoppy
  - uyap
  - udsbr
  - ugen		mostly done
  - pseye		working
  - uvideo
  - auvitek		?
  - emdtv		?
  - ubt			working
  - aubtfwl
  - u3ginit
ucom attachments:
  - umodem		working
  - uark
  - ubsa
  - uchcom		working
  - uftdi		working
  - uipaq
  - umct
  - uplcom		attaches ok
  - uslsa		working
  - uvscom		working
  - umcs		working
  - uvisor
  - ukyopon
  - u3g
  - ugensa<|MERGE_RESOLUTION|>--- conflicted
+++ resolved
@@ -21,13 +21,7 @@
 usb_detach_{waitold,wakeup} to cv_{wait,broadcast} conversion:
   - drivers:
       if_aue.c
-<<<<<<< HEAD
-      if_axe.c
-      if_udav.c
-      if_url.c
-=======
       stuirda.c
->>>>>>> d27527d1
       ubt.c
       ucycom.c
       udsir.c
@@ -69,12 +63,7 @@
   - if_otus.c
   - if_rum.c
   - if_run.c
-<<<<<<< HEAD
-  - if_udav.c
-  - if_upl.c
-=======
   - if_umb.c
->>>>>>> d27527d1
   - if_ural.c
   - if_urtw.c
   - if_urtwn.c
@@ -83,17 +72,11 @@
   - ucycom.c
   - udsir.c
   - uhso.c
-<<<<<<< HEAD
-  - ukbd.c
-  - ulpt.c
-  - urio.c
-=======
   - uirda.c
   - ukbd.c
   - ulpt.c
   - urio.c
   - usbdi.h
->>>>>>> d27527d1
   - uscanner.c
   - usscanner.c
   - ustir.c
@@ -122,10 +105,6 @@
   - if_otus.c
   - if_rum.c
   - if_run.c
-<<<<<<< HEAD
-  - if_udav.c
-=======
->>>>>>> d27527d1
   - if_upgt.c
   - if_ural.c
   - if_urtw.c
