/*	$NetBSD: if_udavreg.h,v 1.16 2019/08/10 02:32:27 mrg Exp $	*/
/*	$nabe: if_udavreg.h,v 1.2 2003/08/21 16:26:40 nabe Exp $	*/

/*
 * Copyright (c) 2003
 *     Shingo WATANABE <nabe@nabechan.org>.  All rights reserved.
 *
 * Redistribution and use in source and binary forms, with or without
 * modification, are permitted provided that the following conditions
 * are met:
 * 1. Redistributions of source code must retain the above copyright
 *    notice, this list of conditions and the following disclaimer.
 * 2. Redistributions in binary form must reproduce the above copyright
 *    notice, this list of conditions and the following disclaimer in the
 *    documentation and/or other materials provided with the distribution.
 * 3. Neither the name of the author nor the names of any co-contributors
 *    may be used to endorse or promote products derived from this software
 *    without specific prior written permission.
 *
 * THIS SOFTWARE IS PROVIDED BY THE AUTHOR AND CONTRIBUTORS ``AS IS'' AND
 * ANY EXPRESS OR IMPLIED WARRANTIES, INCLUDING, BUT NOT LIMITED TO, THE
 * IMPLIED WARRANTIES OF MERCHANTABILITY AND FITNESS FOR A PARTICULAR PURPOSE
 * ARE DISCLAIMED.  IN NO EVENT SHALL THE AUTHOR OR CONTRIBUTORS BE LIABLE
 * FOR ANY DIRECT, INDIRECT, INCIDENTAL, SPECIAL, EXEMPLARY, OR CONSEQUENTIAL
 * DAMAGES (INCLUDING, BUT NOT LIMITED TO, PROCUREMENT OF SUBSTITUTE GOODS
 * OR SERVICES; LOSS OF USE, DATA, OR PROFITS; OR BUSINESS INTERRUPTION)
 * HOWEVER CAUSED AND ON ANY THEORY OF LIABILITY, WHETHER IN CONTRACT, STRICT
 * LIABILITY, OR TORT (INCLUDING NEGLIGENCE OR OTHERWISE) ARISING IN ANY WAY
 * OUT OF THE USE OF THIS SOFTWARE, EVEN IF ADVISED OF THE POSSIBILITY OF
 * SUCH DAMAGE.
 *
 */

#include <sys/rndsource.h>

#define	UDAV_IFACE_INDEX	0
#define	UDAV_CONFIG_NO		1

#define	UDAV_TX_LIST_CNT	1
#define	UDAV_RX_LIST_CNT	1

#define	UDAV_TX_TIMEOUT		1000
#define	UDAV_TIMEOUT		10000


/* Packet length */
#define	UDAV_MAX_MTU		1536 /* XXX: max frame size is unknown */
#define	UDAV_MIN_FRAME_LEN	60
#define	UDAV_BUFSZ		UDAV_MAX_MTU

/* Request */
#define	UDAV_REQ_REG_READ	0x00 /* Read from register(s) */
#define	UDAV_REQ_REG_WRITE	0x01 /* Write to register(s) */
#define	UDAV_REQ_REG_WRITE1	0x03 /* Write to a register */

#define	UDAV_REQ_MEM_READ	0x02 /* Read from memory */
#define	UDAV_REQ_MEM_WRITE	0x05 /* Write to memory */
#define	UDAV_REQ_MEM_WRITE1	0x07 /* Write a byte to memory */

/* Registers */
#define	UDAV_NCR		0x00 /* Network Control Register */
#define	 UDAV_NCR_EXT_PHY	(1<<7) /* Select External PHY */
#define	 UDAV_NCR_WAKEEN	(1<<6) /* Wakeup Event Enable */
#define	 UDAV_NCR_FCOL		(1<<4) /* Force Collision Mode */
#define	 UDAV_NCR_FDX		(1<<3) /* Full-Duplex Mode (RO on Int. PHY) */
#define	 UDAV_NCR_LBK1		(1<<2) /* Lookback Mode */
#define	 UDAV_NCR_LBK0		(1<<1) /* Lookback Mode */
#define	 UDAV_NCR_RST		(1<<0) /* Software reset */

#define	UDAV_RCR		0x05 /* RX Control Register */
#define	 UDAV_RCR_WTDIS		(1<<6) /* Watchdog Timer Disable */
#define	 UDAV_RCR_DIS_LONG	(1<<5) /* Discard Long Packet(over 1522Byte) */
#define	 UDAV_RCR_DIS_CRC	(1<<4) /* Discard CRC Error Packet */
#define	 UDAV_RCR_ALL		(1<<3) /* Pass All Multicast */
#define	 UDAV_RCR_RUNT		(1<<2) /* Pass Runt Packet */
#define	 UDAV_RCR_PRMSC		(1<<1) /* Promiscuous Mode */
#define	 UDAV_RCR_RXEN		(1<<0) /* RX Enable */

#define	UDAV_RSR		0x06 /* RX Status Register */
#define	 UDAV_RSR_RF		(1<<7) /* Runt Frame */
#define	 UDAV_RSR_MF		(1<<6) /* Multicast Frame */
#define	 UDAV_RSR_LCS		(1<<5) /* Late Collision Seen */
#define	 UDAV_RSR_RWTO		(1<<4) /* Receive Watchdog Time-Out */
#define	 UDAV_RSR_PLE		(1<<3) /* Physical Layer Error */
#define	 UDAV_RSR_AE		(1<<2) /* Alignment Error */
#define	 UDAV_RSR_CE		(1<<1) /* CRC Error */
#define	 UDAV_RSR_FOE		(1<<0) /* FIFO Overflow Error */
#define	 UDAV_RSR_ERR		(UDAV_RSR_RF | UDAV_RSR_LCS | UDAV_RSR_RWTO |\
				UDAV_RSR_PLE | UDAV_RSR_AE | UDAV_RSR_CE |\
				UDAV_RSR_FOE)

#define	UDAV_EPCR		0x0b /* EEPROM & PHY Control Register */
#define	 UDAV_EPCR_REEP		(1<<5) /* Reload EEPROM */
#define	 UDAV_EPCR_WEP		(1<<4) /* Write EEPROM enable */
#define	 UDAV_EPCR_EPOS		(1<<3) /* EEPROM or PHY Operation Select */
#define	 UDAV_EPCR_ERPRR	(1<<2) /* EEPROM/PHY Register Read Command */
#define	 UDAV_EPCR_ERPRW	(1<<1) /* EEPROM/PHY Register Write Command */
#define	 UDAV_EPCR_ERRE		(1<<0) /* EEPROM/PHY Access Status */

#define	UDAV_EPAR		0x0c /* EEPROM & PHY Control Register */
#define	 UDAV_EPAR_PHY_ADR1	(1<<7) /* PHY Address bit 1 */
#define	 UDAV_EPAR_PHY_ADR0	(1<<6) /* PHY Address bit 0 */
#define	 UDAV_EPAR_EROA		(1<<0) /* EEPROM Word/PHY Register Address */
#define	 UDAV_EPAR_EROA_MASK	(0x1f) /* [5:0] */

#define	UDAV_EPDRL		0x0d /* EEPROM & PHY Data Register */
#define	UDAV_EPDRH		0x0e /* EEPROM & PHY Data Register */

#define	UDAV_PAR0		0x10 /* Ethernet Address, load from EEPROM */
#define	UDAV_PAR1		0x11 /* Ethernet Address, load from EEPROM */
#define	UDAV_PAR2		0x12 /* Ethernet Address, load from EEPROM */
#define	UDAV_PAR3		0x13 /* Ethernet Address, load from EEPROM */
#define	UDAV_PAR4		0x14 /* Ethernet Address, load from EEPROM */
#define	UDAV_PAR5		0x15 /* Ethernet Address, load from EEPROM */
#define	UDAV_PAR		UDAV_PAR0

#define	UDAV_MAR0		0x16 /* Multicast Register */
#define	UDAV_MAR1		0x17 /* Multicast Register */
#define	UDAV_MAR2		0x18 /* Multicast Register */
#define	UDAV_MAR3		0x19 /* Multicast Register */
#define	UDAV_MAR4		0x1a /* Multicast Register */
#define	UDAV_MAR5		0x1b /* Multicast Register */
#define	UDAV_MAR6		0x1c /* Multicast Register */
#define	UDAV_MAR7		0x1d /* Multicast Register */
#define	UDAV_MAR		UDAV_MAR0

#define	UDAV_GPCR		0x1e /* General purpose control register */
#define	 UDAV_GPCR_GEP_CNTL6	(1<<6) /* General purpose control 6 */
#define	 UDAV_GPCR_GEP_CNTL5	(1<<5) /* General purpose control 5 */
#define	 UDAV_GPCR_GEP_CNTL4	(1<<4) /* General purpose control 4 */
#define	 UDAV_GPCR_GEP_CNTL3	(1<<3) /* General purpose control 3 */
#define	 UDAV_GPCR_GEP_CNTL2	(1<<2) /* General purpose control 2 */
#define	 UDAV_GPCR_GEP_CNTL1	(1<<1) /* General purpose control 1 */
#define	 UDAV_GPCR_GEP_CNTL0	(1<<0) /* General purpose control 0 */

#define	UDAV_GPR		0x1f /* General purpose register */
#define	 UDAV_GPR_GEPIO6	(1<<6) /* General purpose 6 */
#define	 UDAV_GPR_GEPIO5	(1<<5) /* General purpose 5 */
#define	 UDAV_GPR_GEPIO4	(1<<4) /* General purpose 4 */
#define	 UDAV_GPR_GEPIO3	(1<<3) /* General purpose 3 */
#define	 UDAV_GPR_GEPIO2	(1<<2) /* General purpose 2 */
#define	 UDAV_GPR_GEPIO1	(1<<1) /* General purpose 1 */
<<<<<<< HEAD
#define	 UDAV_GPR_GEPIO0	(1<<0) /* General purpose 0 */

#define	GET_IFP(sc)		(&(sc)->sc_ec.ec_if)
#define	GET_MII(sc)		(&(sc)->sc_mii)

struct udav_chain {
	struct udav_softc	*udav_sc;
	struct usbd_xfer	*udav_xfer;
	char			*udav_buf;
	struct mbuf		*udav_mbuf;
};

struct udav_cdata {
	struct udav_chain	udav_tx_chain[UDAV_TX_LIST_CNT];
	struct udav_chain	udav_rx_chain[UDAV_TX_LIST_CNT];
#if 0
	/* XXX: Interrupt Endpoint is not yet supported! */
	struct udav_intrpkg	udav_ibuf;
#endif
	int			udav_tx_prod;
	int			udav_tx_cnt;
};

struct udav_softc {
	device_t		sc_dev;	/* base device */
	struct usbd_device *	sc_udev;

	/* USB */
	struct usbd_interface *	sc_ctl_iface;
	/* int			sc_ctl_iface_no; */
	int			sc_bulkin_no; /* bulk in endpoint */
	int			sc_bulkout_no; /* bulk out endpoint */
	int			sc_intrin_no; /* intr in endpoint */
	struct usbd_pipe *	sc_pipe_rx;
	struct usbd_pipe *	sc_pipe_tx;
	struct usbd_pipe *	sc_pipe_intr;
	struct callout		sc_stat_ch;
	u_int			sc_rx_errs;
	/* u_int		sc_intr_errs; */
	struct timeval		sc_rx_notice;

	/* Ethernet */
	struct ethercom		sc_ec; /* ethernet common */
	struct mii_data		sc_mii;
	kmutex_t		sc_mii_lock;
	kmutex_t		sc_lock;
	kmutex_t		sc_txlock;
	kmutex_t		sc_rxlock;
	int			sc_link;
#define	sc_media udav_mii.mii_media
	krndsource_t	rnd_source;
	struct udav_cdata	sc_cdata;

	int                     sc_attached;
	int			sc_dying;
	int                     sc_refcnt;

	int			sc_if_flags;

	struct usb_task		sc_tick_task;
	struct usb_task		sc_stop_task;

	uint16_t		sc_flags;

	struct if_percpuq *	sc_ipq;
};
=======
#define	 UDAV_GPR_GEPIO0	(1<<0) /* General purpose 0 */
>>>>>>> d27527d1
<|MERGE_RESOLUTION|>--- conflicted
+++ resolved
@@ -140,73 +140,4 @@
 #define	 UDAV_GPR_GEPIO3	(1<<3) /* General purpose 3 */
 #define	 UDAV_GPR_GEPIO2	(1<<2) /* General purpose 2 */
 #define	 UDAV_GPR_GEPIO1	(1<<1) /* General purpose 1 */
-<<<<<<< HEAD
-#define	 UDAV_GPR_GEPIO0	(1<<0) /* General purpose 0 */
-
-#define	GET_IFP(sc)		(&(sc)->sc_ec.ec_if)
-#define	GET_MII(sc)		(&(sc)->sc_mii)
-
-struct udav_chain {
-	struct udav_softc	*udav_sc;
-	struct usbd_xfer	*udav_xfer;
-	char			*udav_buf;
-	struct mbuf		*udav_mbuf;
-};
-
-struct udav_cdata {
-	struct udav_chain	udav_tx_chain[UDAV_TX_LIST_CNT];
-	struct udav_chain	udav_rx_chain[UDAV_TX_LIST_CNT];
-#if 0
-	/* XXX: Interrupt Endpoint is not yet supported! */
-	struct udav_intrpkg	udav_ibuf;
-#endif
-	int			udav_tx_prod;
-	int			udav_tx_cnt;
-};
-
-struct udav_softc {
-	device_t		sc_dev;	/* base device */
-	struct usbd_device *	sc_udev;
-
-	/* USB */
-	struct usbd_interface *	sc_ctl_iface;
-	/* int			sc_ctl_iface_no; */
-	int			sc_bulkin_no; /* bulk in endpoint */
-	int			sc_bulkout_no; /* bulk out endpoint */
-	int			sc_intrin_no; /* intr in endpoint */
-	struct usbd_pipe *	sc_pipe_rx;
-	struct usbd_pipe *	sc_pipe_tx;
-	struct usbd_pipe *	sc_pipe_intr;
-	struct callout		sc_stat_ch;
-	u_int			sc_rx_errs;
-	/* u_int		sc_intr_errs; */
-	struct timeval		sc_rx_notice;
-
-	/* Ethernet */
-	struct ethercom		sc_ec; /* ethernet common */
-	struct mii_data		sc_mii;
-	kmutex_t		sc_mii_lock;
-	kmutex_t		sc_lock;
-	kmutex_t		sc_txlock;
-	kmutex_t		sc_rxlock;
-	int			sc_link;
-#define	sc_media udav_mii.mii_media
-	krndsource_t	rnd_source;
-	struct udav_cdata	sc_cdata;
-
-	int                     sc_attached;
-	int			sc_dying;
-	int                     sc_refcnt;
-
-	int			sc_if_flags;
-
-	struct usb_task		sc_tick_task;
-	struct usb_task		sc_stop_task;
-
-	uint16_t		sc_flags;
-
-	struct if_percpuq *	sc_ipq;
-};
-=======
-#define	 UDAV_GPR_GEPIO0	(1<<0) /* General purpose 0 */
->>>>>>> d27527d1
+#define	 UDAV_GPR_GEPIO0	(1<<0) /* General purpose 0 */