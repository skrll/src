--- conflicted
+++ resolved
@@ -1,8 +1,4 @@
-<<<<<<< HEAD
-/*	$NetBSD: udsbr.c,v 1.28 2019/09/14 12:50:16 maxv Exp $	*/
-=======
 /*	$NetBSD: udsbr.c,v 1.29 2019/12/01 08:27:54 maxv Exp $	*/
->>>>>>> 275f442f
 
 /*
  * Copyright (c) 2002 The NetBSD Foundation, Inc.
@@ -42,11 +38,7 @@
  */
 
 #include <sys/cdefs.h>
-<<<<<<< HEAD
-__KERNEL_RCSID(0, "$NetBSD: udsbr.c,v 1.28 2019/09/14 12:50:16 maxv Exp $");
-=======
 __KERNEL_RCSID(0, "$NetBSD: udsbr.c,v 1.29 2019/12/01 08:27:54 maxv Exp $");
->>>>>>> 275f442f
 
 #ifdef _KERNEL_OPT
 #include "opt_usb.h"
