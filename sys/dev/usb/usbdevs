--- conflicted
+++ resolved
@@ -1,8 +1,4 @@
-<<<<<<< HEAD
-$NetBSD: usbdevs,v 1.786 2020/09/07 06:32:13 ryoon Exp $
-=======
 $NetBSD: usbdevs,v 1.793 2021/03/15 07:29:26 nia Exp $
->>>>>>> 9e014010
 
 /*-
  * Copyright (c) 1998-2004 The NetBSD Foundation, Inc.
