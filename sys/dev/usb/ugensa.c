<<<<<<< HEAD
/*	$NetBSD: ugensa.c,v 1.35 2016/11/25 12:56:29 skrll Exp $	*/
=======
/*	$NetBSD: ugensa.c,v 1.36 2018/07/24 08:15:57 msaitoh Exp $	*/
>>>>>>> b2b84690

/*
 * Copyright (c) 2004, 2005 The NetBSD Foundation, Inc.
 * All rights reserved.
 *
 * This code is derived from software contributed to The NetBSD Foundation
 * by Roland C. Dowdeswell <elric@netbsd.org>.
 *
 * Redistribution and use in source and binary forms, with or without
 * modification, are permitted provided that the following conditions
 * are met:
 * 1. Redistributions of source code must retain the above copyright
 *    notice, this list of conditions and the following disclaimer.
 * 2. Redistributions in binary form must reproduce the above copyright
 *    notice, this list of conditions and the following disclaimer in the
 *    documentation and/or other materials provided with the distribution.
 *
 * THIS SOFTWARE IS PROVIDED BY THE NETBSD FOUNDATION, INC. AND CONTRIBUTORS
 * ``AS IS'' AND ANY EXPRESS OR IMPLIED WARRANTIES, INCLUDING, BUT NOT LIMITED
 * TO, THE IMPLIED WARRANTIES OF MERCHANTABILITY AND FITNESS FOR A PARTICULAR
 * PURPOSE ARE DISCLAIMED.  IN NO EVENT SHALL THE FOUNDATION OR CONTRIBUTORS
 * BE LIABLE FOR ANY DIRECT, INDIRECT, INCIDENTAL, SPECIAL, EXEMPLARY, OR
 * CONSEQUENTIAL DAMAGES (INCLUDING, BUT NOT LIMITED TO, PROCUREMENT OF
 * SUBSTITUTE GOODS OR SERVICES; LOSS OF USE, DATA, OR PROFITS; OR BUSINESS
 * INTERRUPTION) HOWEVER CAUSED AND ON ANY THEORY OF LIABILITY, WHETHER IN
 * CONTRACT, STRICT LIABILITY, OR TORT (INCLUDING NEGLIGENCE OR OTHERWISE)
 * ARISING IN ANY WAY OUT OF THE USE OF THIS SOFTWARE, EVEN IF ADVISED OF THE
 * POSSIBILITY OF SUCH DAMAGE.
 */

#include <sys/cdefs.h>
<<<<<<< HEAD
__KERNEL_RCSID(0, "$NetBSD: ugensa.c,v 1.35 2016/11/25 12:56:29 skrll Exp $");
=======
__KERNEL_RCSID(0, "$NetBSD: ugensa.c,v 1.36 2018/07/24 08:15:57 msaitoh Exp $");
>>>>>>> b2b84690

#ifdef _KERNEL_OPT
#include "opt_usb.h"
#endif

#include <sys/param.h>
#include <sys/systm.h>
#include <sys/kernel.h>
#include <sys/device.h>
#include <sys/conf.h>
#include <sys/tty.h>

#include <dev/usb/usb.h>

#include <dev/usb/usbdi.h>
#include <dev/usb/usbdi_util.h>
#include <dev/usb/usbdevs.h>

#include <dev/usb/ucomvar.h>

#ifdef UGENSA_DEBUG
#define DPRINTF(x)	if (ugensadebug) printf x
#define DPRINTFN(n,x)	if (ugensadebug>(n)) printf x
int ugensadebug = 0;
#else
#define DPRINTF(x)
#define DPRINTFN(n,x)
#endif

struct ugensa_softc {
	device_t		sc_dev;		/* base device */
	struct usbd_device *	sc_udev;	/* device */
	struct usbd_interface *	sc_iface;	/* interface */

	device_t		sc_subdev;
	int			sc_numcon;

	u_char			sc_dying;
};

struct ucom_methods ugensa_methods = {
	.ucom_get_status = NULL,
	.ucom_set = NULL,
	.ucom_param = NULL,
	.ucom_ioctl = NULL,
	.ucom_open = NULL,
	.ucom_close = NULL,
	.ucom_read = NULL,
	.ucom_write = NULL,
};

#define UGENSA_CONFIG_INDEX	0
#define UGENSA_IFACE_INDEX	0
#define UGENSA_BUFSIZE		1024

struct ugensa_type {
	struct usb_devno	ugensa_dev;
	uint16_t		ugensa_flags;
#define UNTESTED		0x0001
};

static const struct ugensa_type ugensa_devs[] = {
	{{ USB_VENDOR_AIRPRIME, USB_PRODUCT_AIRPRIME_PC5220 }, 0 },
	{{ USB_VENDOR_DELL, USB_PRODUCT_DELL_HSDPA }, 0 },
	{{ USB_VENDOR_NOVATEL, USB_PRODUCT_NOVATEL_FLEXPACKGPS }, 0 },
	{{ USB_VENDOR_QUALCOMM_K, USB_PRODUCT_QUALCOMM_K_CDMA_MSM_K }, 0 },
	{{ USB_VENDOR_SIERRA, USB_PRODUCT_SIERRA_USB305 }, 0 },
	{{ USB_VENDOR_ZTE, USB_PRODUCT_ZTE_AC8700 }, 0 },

	/*
	 * The following devices are untested, but they are purported to
	 * to work in similar device drivers on other OSes:
	 */

	{{ USB_VENDOR_ANYDATA, USB_PRODUCT_ANYDATA_ADU_500A }, UNTESTED },
	{{ USB_VENDOR_NOVATEL2, USB_PRODUCT_NOVATEL2_EXPRESSCARD }, UNTESTED },
<<<<<<< HEAD
	{{ USB_VENDOR_QUALCOMM, USB_PRODUCT_QUALCOMM_MSM_HSDPA }, UNTESTED },
=======
	{{ USB_VENDOR_LG, USB_PRODUCT_LG_MSM_HSDPA }, UNTESTED },
>>>>>>> b2b84690
	{{ USB_VENDOR_SIERRA, USB_PRODUCT_SIERRA_AIRCARD875 }, UNTESTED },
	{{ USB_VENDOR_SIERRA, USB_PRODUCT_SIERRA_EM5625 }, UNTESTED },
};
#define ugensa_lookup(v, p) \
	((const struct ugensa_type *)usb_lookup(ugensa_devs, v, p))

int ugensa_match(device_t, cfdata_t, void *);
void ugensa_attach(device_t, device_t, void *);
void ugensa_childdet(device_t, device_t);
int ugensa_detach(device_t, int);
int ugensa_activate(device_t, enum devact);
extern struct cfdriver ugensa_cd;
CFATTACH_DECL2_NEW(ugensa, sizeof(struct ugensa_softc), ugensa_match,
    ugensa_attach, ugensa_detach, ugensa_activate, NULL, ugensa_childdet);

int
ugensa_match(device_t parent, cfdata_t match, void *aux)
{
	struct usb_attach_arg *uaa = aux;

	DPRINTFN(20,("ugensa: vendor=0x%x, product=0x%x\n",
		     uaa->uaa_vendor, uaa->uaa_product));

	return ugensa_lookup(uaa->uaa_vendor, uaa->uaa_product) != NULL ?
		UMATCH_VENDOR_PRODUCT : UMATCH_NONE;
}

void
ugensa_attach(device_t parent, device_t self, void *aux)
{
	struct ugensa_softc *sc = device_private(self);
	struct usb_attach_arg *uaa = aux;
	struct usbd_device *dev = uaa->uaa_device;
	struct usbd_interface *iface;
	usb_interface_descriptor_t *id;
	usb_endpoint_descriptor_t *ed;
	char *devinfop;
	const char *devname = device_xname(self);
	usbd_status err;
	struct ucom_attach_args ucaa;
	int i;

	DPRINTFN(10,("\nugensa_attach: sc=%p\n", sc));

	sc->sc_dev = self;

	aprint_naive("\n");
	aprint_normal("\n");

	devinfop = usbd_devinfo_alloc(dev, 0);
	aprint_normal_dev(self, "%s\n", devinfop);
	usbd_devinfo_free(devinfop);

	/* Move the device into the configured state. */
	err = usbd_set_config_index(dev, UGENSA_CONFIG_INDEX, 1);
	if (err) {
		aprint_error("\n%s: failed to set configuration, err=%s\n",
		       devname, usbd_errstr(err));
		goto bad;
	}

	err = usbd_device2interface_handle(dev, UGENSA_IFACE_INDEX, &iface);
	if (err) {
		aprint_error("\n%s: failed to get interface, err=%s\n",
		       devname, usbd_errstr(err));
		goto bad;
	}

	if (ugensa_lookup(uaa->uaa_vendor, uaa->uaa_product)->ugensa_flags & UNTESTED)
		aprint_normal_dev(self, "WARNING: This device is marked as "
		    "untested. Please submit a report via send-pr(1).\n");

	id = usbd_get_interface_descriptor(iface);

	sc->sc_udev = dev;
	sc->sc_iface = iface;

	ucaa.ucaa_info = "Generic Serial Device";
	ucaa.ucaa_ibufsize = UGENSA_BUFSIZE;
	ucaa.ucaa_obufsize = UGENSA_BUFSIZE;
	ucaa.ucaa_ibufsizepad = UGENSA_BUFSIZE;
	ucaa.ucaa_portno = UCOM_UNK_PORTNO;
	ucaa.ucaa_opkthdrlen = 0;
	ucaa.ucaa_device = dev;
	ucaa.ucaa_iface = iface;
	ucaa.ucaa_methods = &ugensa_methods;
	ucaa.ucaa_arg = sc;

	usbd_add_drv_event(USB_EVENT_DRIVER_ATTACH, sc->sc_udev, sc->sc_dev);

	ucaa.ucaa_bulkin = ucaa.ucaa_bulkout = -1;
	for (i = 0; i < id->bNumEndpoints; i++) {
		int addr, dir, attr;

		ed = usbd_interface2endpoint_descriptor(iface, i);
		if (ed == NULL) {
			aprint_error_dev(self,
			    "could not read endpoint descriptor: %s\n",
			    usbd_errstr(err));
			goto bad;
		}

		addr = ed->bEndpointAddress;
		dir = UE_GET_DIR(ed->bEndpointAddress);
		attr = ed->bmAttributes & UE_XFERTYPE;
		if (attr == UE_BULK) {
			if (ucaa.ucaa_bulkin == -1 && dir == UE_DIR_IN) {
				DPRINTF(("%s: Bulk in %d\n", devname, i));
				ucaa.ucaa_bulkin = addr;
				continue;
			}
			if (ucaa.ucaa_bulkout == -1 && dir == UE_DIR_OUT) {
				DPRINTF(("%s: Bulk out %d\n", devname, i));
				ucaa.ucaa_bulkout = addr;
				continue;
			}
		}
		aprint_error_dev(self, "unexpected endpoint\n");
	}
	if (ucaa.ucaa_bulkin == -1) {
		aprint_error_dev(self, "Could not find data bulk in\n");
		goto bad;
	}
	if (ucaa.ucaa_bulkout == -1) {
		aprint_error_dev(self, "Could not find data bulk out\n");
		goto bad;
	}

	DPRINTF(("ugensa: in=0x%x out=0x%x\n", ucaa.ucaa_bulkin,
	    ucaa.ucaa_bulkout));
	sc->sc_subdev = config_found_sm_loc(self, "ucombus", NULL, &ucaa,
					    ucomprint, ucomsubmatch);

	if (!pmf_device_register(self, NULL, NULL))
		aprint_error_dev(self, "couldn't establish power handler\n");
	return;

bad:
	DPRINTF(("ugensa_attach: ATTACH ERROR\n"));
	sc->sc_dying = 1;
	return;
}

void
ugensa_childdet(device_t self, device_t child)
{
	struct ugensa_softc *sc = device_private(self);

	KASSERT(sc->sc_subdev == child);
	sc->sc_subdev = NULL;
}

int
ugensa_activate(device_t self, enum devact act)
{
	struct ugensa_softc *sc = device_private(self);

	DPRINTF(("ugensa_activate: sc=%p\n", sc));

	switch (act) {
	case DVACT_DEACTIVATE:
		sc->sc_dying = 1;
		return 0;
	default:
		return EOPNOTSUPP;
	}
}

int
ugensa_detach(device_t self, int flags)
{
	struct ugensa_softc *sc = device_private(self);
	int rv = 0;

	DPRINTF(("ugensa_detach: sc=%p flags=%d\n", sc, flags));

	sc->sc_dying = 1;
	pmf_device_deregister(self);

	if (sc->sc_subdev != NULL)
		rv = config_detach(sc->sc_subdev, flags);

	usbd_add_drv_event(USB_EVENT_DRIVER_DETACH, sc->sc_udev, sc->sc_dev);

	return rv;
}<|MERGE_RESOLUTION|>--- conflicted
+++ resolved
@@ -1,8 +1,4 @@
-<<<<<<< HEAD
-/*	$NetBSD: ugensa.c,v 1.35 2016/11/25 12:56:29 skrll Exp $	*/
-=======
 /*	$NetBSD: ugensa.c,v 1.36 2018/07/24 08:15:57 msaitoh Exp $	*/
->>>>>>> b2b84690
 
 /*
  * Copyright (c) 2004, 2005 The NetBSD Foundation, Inc.
@@ -34,11 +30,7 @@
  */
 
 #include <sys/cdefs.h>
-<<<<<<< HEAD
-__KERNEL_RCSID(0, "$NetBSD: ugensa.c,v 1.35 2016/11/25 12:56:29 skrll Exp $");
-=======
 __KERNEL_RCSID(0, "$NetBSD: ugensa.c,v 1.36 2018/07/24 08:15:57 msaitoh Exp $");
->>>>>>> b2b84690
 
 #ifdef _KERNEL_OPT
 #include "opt_usb.h"
@@ -115,11 +107,7 @@
 
 	{{ USB_VENDOR_ANYDATA, USB_PRODUCT_ANYDATA_ADU_500A }, UNTESTED },
 	{{ USB_VENDOR_NOVATEL2, USB_PRODUCT_NOVATEL2_EXPRESSCARD }, UNTESTED },
-<<<<<<< HEAD
-	{{ USB_VENDOR_QUALCOMM, USB_PRODUCT_QUALCOMM_MSM_HSDPA }, UNTESTED },
-=======
 	{{ USB_VENDOR_LG, USB_PRODUCT_LG_MSM_HSDPA }, UNTESTED },
->>>>>>> b2b84690
 	{{ USB_VENDOR_SIERRA, USB_PRODUCT_SIERRA_AIRCARD875 }, UNTESTED },
 	{{ USB_VENDOR_SIERRA, USB_PRODUCT_SIERRA_EM5625 }, UNTESTED },
 };
