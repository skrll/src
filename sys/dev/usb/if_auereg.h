--- conflicted
+++ resolved
@@ -194,82 +194,4 @@
 #define AUE_RXSTAT_RUNT		0x04
 #define AUE_RXSTAT_CRCERR	0x08
 #define AUE_RXSTAT_DRIBBLE	0x10
-<<<<<<< HEAD
-#define AUE_RXSTAT_MASK		0x1E
-
-
-/*************** The rest belongs in if_auevar.h *************/
-
-#define AUE_TX_LIST_CNT		1
-#define AUE_RX_LIST_CNT		1
-
-struct aue_softc;
-
-struct aue_chain {
-	struct aue_softc	*aue_sc;
-	struct usbd_xfer	*aue_xfer;
-	char			*aue_buf;
-	struct mbuf		*aue_mbuf;
-};
-
-struct aue_cdata {
-	struct aue_chain	aue_tx_chain[AUE_TX_LIST_CNT];
-	struct aue_chain	aue_rx_chain[AUE_RX_LIST_CNT];
-	struct aue_intrpkt	aue_ibuf;
-	int			aue_tx_prod;
-	int			aue_tx_cnt;
-};
-
-struct aue_softc {
-	device_t aue_dev;
-
-	struct ethercom		aue_ec;
-	struct mii_data		aue_mii;
-	krndsource_t	rnd_source;
-	struct lwp		*aue_thread;
-	int			aue_closing;
-	kcondvar_t		aue_closemc;
-	kmutex_t		aue_mcmtx;
-#define GET_IFP(sc) (&(sc)->aue_ec.ec_if)
-#define GET_MII(sc) (&(sc)->aue_mii)
-
-	struct callout aue_stat_ch;
-
-	struct usbd_device	*aue_udev;
-	struct usbd_interface	*aue_iface;
-	uint16_t		aue_vendor;
-	uint16_t		aue_product;
-	int			aue_ed[AUE_ENDPT_MAX];
-	struct usbd_pipe	*aue_ep[AUE_ENDPT_MAX];
-	uint8_t			aue_link;
-	int			aue_if_flags;
-	struct aue_cdata	aue_cdata;
-
-	uint16_t		aue_flags;
-
-	int			aue_refcnt;
-	char			aue_dying;
-	char			aue_attached;
-	u_int			aue_rx_errs;
-	u_int			aue_intr_errs;
-	struct timeval		aue_rx_notice;
-
-	struct usb_task		aue_tick_task;
-	struct usb_task		aue_stop_task;
-
-	kmutex_t		aue_mii_lock;
-	kmutex_t		aue_lock;
-	kmutex_t		aue_txlock;
-	kmutex_t		aue_rxlock;
-
-	struct if_percpuq	*aue_ipq;
-};
-
-#define AUE_TIMEOUT		1000
-#define AUE_BUFSZ		1536
-#define AUE_MIN_FRAMELEN	60
-#define AUE_TX_TIMEOUT		10000 /* ms */
-#define AUE_INTR_INTERVAL	100 /* ms */
-=======
-#define AUE_RXSTAT_MASK		0x1E
->>>>>>> d27527d1
+#define AUE_RXSTAT_MASK		0x1E