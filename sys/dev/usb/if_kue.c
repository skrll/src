--- conflicted
+++ resolved
@@ -169,31 +169,6 @@
 int kue_detach(device_t, int);
 
 CFATTACH_DECL_NEW(kue, sizeof(struct kue_softc), kue_match, kue_attach,
-<<<<<<< HEAD
-    kue_detach, kue_activate);
-
-static int kue_tx_list_init(struct kue_softc *);
-static void kue_tx_list_free(struct kue_softc *);
-static int kue_rx_list_init(struct kue_softc *);
-static void kue_rx_list_free(struct kue_softc *);
-static int kue_send(struct kue_softc *, struct mbuf *, int);
-static int kue_open_pipes(struct kue_softc *);
-static void kue_rxeof(struct usbd_xfer *, void *, usbd_status);
-static void kue_txeof(struct usbd_xfer *, void *, usbd_status);
-static void kue_start(struct ifnet *);
-static void kue_start_locked(struct ifnet *);
-static int kue_ioctl(struct ifnet *, u_long, void *);
-static void kue_init(void *);
-static void kue_init_locked(void *);
-static void kue_stop(struct kue_softc *);
-static void kue_stop_locked(struct kue_softc *);
-static void kue_watchdog(struct ifnet *);
-
-static void kue_setmulti(struct kue_softc *);
-static void kue_reset(struct kue_softc *);
-
-static usbd_status kue_ctl(struct kue_softc *, int, uint8_t,
-=======
     kue_detach, usbnet_activate);
 
 static void kue_rx_loop(struct usbnet *, struct usbnet_chain *, uint32_t);
@@ -213,7 +188,6 @@
 static void kue_reset(struct usbnet *);
 
 static usbd_status kue_ctl(struct usbnet *, int, uint8_t,
->>>>>>> d27527d1
 			   uint16_t, void *, uint32_t);
 static int kue_load_fw(struct usbnet *);
 
@@ -443,10 +417,6 @@
 	struct usbnet * const un = &sc->kue_un;
 	struct usb_attach_arg *uaa = aux;
 	char			*devinfop;
-<<<<<<< HEAD
-	struct ifnet		*ifp;
-=======
->>>>>>> d27527d1
 	struct usbd_device *	dev = uaa->uaa_device;
 	usbd_status		err;
 	usb_interface_descriptor_t	*id;
@@ -539,40 +509,8 @@
 	sc->kue_mcfilters = kmem_alloc(KUE_MCFILTCNT(sc) * ETHER_ADDR_LEN,
 	    KM_SLEEP);
 
-<<<<<<< HEAD
-	/*
-	 * A KLSI chip was detected. Inform the world.
-	 */
-	aprint_normal_dev(self, "Ethernet address %s\n",
-	    ether_sprintf(sc->kue_desc.kue_macaddr));
-
-	/* Initialize interface info.*/
-	ifp = GET_IFP(sc);
-	ifp->if_softc = sc;
-	ifp->if_mtu = ETHERMTU;
-	ifp->if_flags = IFF_BROADCAST | IFF_SIMPLEX | IFF_MULTICAST;
-	ifp->if_ioctl = kue_ioctl;
-	ifp->if_start = kue_start;
-	ifp->if_watchdog = kue_watchdog;
-	strlcpy(ifp->if_xname, device_xname(sc->kue_dev), IFNAMSIZ);
-
-	IFQ_SET_READY(&ifp->if_snd);
-
-	/* Attach the interface. */
-	if_attach(ifp);
-	ether_ifattach(ifp, sc->kue_desc.kue_macaddr);
-	rnd_attach_source(&sc->rnd_source, device_xname(sc->kue_dev),
-	    RND_TYPE_NET, RND_FLAG_DEFAULT);
-
-	sc->kue_attached = true;
-
-	usbd_add_drv_event(USB_EVENT_DRIVER_ATTACH, sc->kue_udev, sc->kue_dev);
-
-	return;
-=======
 	usbnet_attach_ifp(un, IFF_SIMPLEX | IFF_BROADCAST | IFF_MULTICAST,
 	    0, NULL);
->>>>>>> d27527d1
 }
 
 int
@@ -586,127 +524,7 @@
 		sc->kue_mcfilters = NULL;
 	}
 
-<<<<<<< HEAD
-	if (!sc->kue_attached) {
-		/* Detached before attached finished, so just bail out. */
-		splx(s);
-		return 0;
-	}
-
-	if (ifp->if_flags & IFF_RUNNING)
-		kue_stop(sc);
-
-	rnd_detach_source(&sc->rnd_source);
-	ether_ifdetach(ifp);
-
-	if_detach(ifp);
-
-#ifdef DIAGNOSTIC
-	if (sc->kue_ep[KUE_ENDPT_TX] != NULL ||
-	    sc->kue_ep[KUE_ENDPT_RX] != NULL ||
-	    sc->kue_ep[KUE_ENDPT_INTR] != NULL)
-		aprint_debug_dev(self, "detach has active endpoints\n");
-#endif
-
-	sc->kue_attached = false;
-	splx(s);
-
-	return 0;
-}
-
-int
-kue_activate(device_t self, enum devact act)
-{
-	struct kue_softc *sc = device_private(self);
-
-	DPRINTFN(2,("%s: %s: enter\n", device_xname(sc->kue_dev), __func__));
-
-	switch (act) {
-	case DVACT_DEACTIVATE:
-		/* Deactivate the interface. */
-		if_deactivate(&sc->kue_ec.ec_if);
-		sc->kue_dying = true;
-		return 0;
-	default:
-		return EOPNOTSUPP;
-	}
-}
-
-static int
-kue_rx_list_init(struct kue_softc *sc)
-{
-	struct kue_cdata	*cd;
-	struct kue_chain	*c;
-	int			i;
-
-	DPRINTFN(5,("%s: %s: enter\n", device_xname(sc->kue_dev), __func__));
-
-	cd = &sc->kue_cdata;
-	for (i = 0; i < KUE_RX_LIST_CNT; i++) {
-		c = &cd->kue_rx_chain[i];
-		c->kue_sc = sc;
-		if (c->kue_xfer == NULL) {
-			int error = usbd_create_xfer(sc->kue_ep[KUE_ENDPT_RX],
-			    KUE_BUFSZ, 0, 0, &c->kue_xfer);
-			if (error)
-				return error;
-			c->kue_buf = usbd_get_buffer(c->kue_xfer);
-		}
-	}
-
-	return 0;
-}
-
-static void
-kue_rx_list_free(struct kue_softc *sc)
-{
-	/* Free RX resources. */
-	for (int i = 0; i < KUE_RX_LIST_CNT; i++) {
-		if (sc->kue_cdata.kue_rx_chain[i].kue_xfer != NULL) {
-			usbd_destroy_xfer(sc->kue_cdata.kue_rx_chain[i].kue_xfer);
-			sc->kue_cdata.kue_rx_chain[i].kue_xfer = NULL;
-		}
-	}
-}
-
-static int
-kue_tx_list_init(struct kue_softc *sc)
-{
-	struct kue_cdata	*cd;
-	struct kue_chain	*c;
-	int			i;
-
-	DPRINTFN(5,("%s: %s: enter\n", device_xname(sc->kue_dev), __func__));
-
-	cd = &sc->kue_cdata;
-	for (i = 0; i < KUE_TX_LIST_CNT; i++) {
-		c = &cd->kue_tx_chain[i];
-		c->kue_sc = sc;
-		if (c->kue_xfer == NULL) {
-			int error = usbd_create_xfer(sc->kue_ep[KUE_ENDPT_TX],
-			    KUE_BUFSZ, 0, 0, &c->kue_xfer);
-			if (error)
-				return error;
-			c->kue_buf = usbd_get_buffer(c->kue_xfer);
-		}
-	}
-
-	return 0;
-=======
 	return usbnet_detach(self, flags);
->>>>>>> d27527d1
-}
-
-static void
-kue_tx_list_free(struct kue_softc *sc)
-{
-	/* Free TX resources. */
-	for (int i = 0; i < KUE_TX_LIST_CNT; i++) {
-		if (sc->kue_cdata.kue_tx_chain[i].kue_xfer != NULL) {
-			usbd_destroy_xfer(sc->kue_cdata.kue_tx_chain[i].kue_xfer);
-			sc->kue_cdata.kue_tx_chain[i].kue_xfer = NULL;
-		}
-	}
 }
 
 /*
@@ -745,25 +563,7 @@
 static unsigned
 kue_tx_prepare(struct usbnet *un, struct mbuf *m, struct usbnet_chain *c)
 {
-<<<<<<< HEAD
-	struct kue_softc *sc = ifp->if_softc;
-	KASSERT(ifp->if_extflags & IFEF_MPSAFE);
-
-	mutex_enter(&sc->kue_txlock);
-	kue_start_locked(ifp);
-	mutex_exit(&sc->kue_txlock);
-}
-
-static void
-kue_start_locked(struct ifnet *ifp)
-{
-	struct kue_softc	*sc = ifp->if_softc;
-	struct mbuf		*m;
-
-	DPRINTFN(10,("%s: %s: enter\n", device_xname(sc->kue_dev),__func__));
-=======
 	unsigned		total_len, pkt_len;
->>>>>>> d27527d1
 
 	pkt_len = m->m_pkthdr.len + 2;
 	total_len = roundup2(pkt_len, 64);
@@ -794,23 +594,8 @@
 static int
 kue_init_locked(struct ifnet *ifp)
 {
-<<<<<<< HEAD
-	struct kue_softc *sc = xsc;
-
-	mutex_enter(&sc->kue_lock);
-	kue_init_locked(xsc);
-	mutex_exit(&sc->kue_lock);
-}
-
-static void
-kue_init_locked(void *xsc)
-{
-	struct kue_softc	*sc = xsc;
-	struct ifnet		*ifp = GET_IFP(sc);
-=======
 	struct usbnet * const	un = ifp->if_softc;
 	struct kue_softc	*sc = usbnet_softc(un);
->>>>>>> d27527d1
 	uint8_t			eaddr[ETHER_ADDR_LEN];
 
 	DPRINTFN(5,("%s: %s: enter\n", device_xname(un->un_dev),__func__));
@@ -818,12 +603,9 @@
 	if (usbnet_isdying(un))
 		return EIO;
 
-<<<<<<< HEAD
-=======
 	/* Cancel pending I/O */
 	usbnet_stop(un, ifp, 1);
 
->>>>>>> d27527d1
 	memcpy(eaddr, CLLADDR(ifp->if_sadl), sizeof(eaddr));
 	/* Set MAC address */
 	kue_ctl(un, KUE_CTL_WRITE, KUE_CMD_SET_MAC, 0, eaddr, ETHER_ADDR_LEN);
@@ -841,43 +623,9 @@
 	kue_setword(un, KUE_CMD_SET_URB_SIZE, 64);
 
 	/* Load the multicast filter. */
-<<<<<<< HEAD
-	kue_setmulti(sc);
-
-	if (sc->kue_ep[KUE_ENDPT_RX] == NULL) {
-		if (kue_open_pipes(sc)) {
-			return;
-		}
-	}
-	/* Init TX ring. */
-	if (kue_tx_list_init(sc)) {
-		printf("%s: tx list init failed\n", device_xname(sc->kue_dev));
-		return;
-	}
-
-	/* Init RX ring. */
-	if (kue_rx_list_init(sc)) {
-		printf("%s: rx list init failed\n", device_xname(sc->kue_dev));
-		return;
-	}
-
-	/* Start up the receive pipe. */
-	for (size_t i = 0; i < KUE_RX_LIST_CNT; i++) {
-		struct kue_chain *c = &sc->kue_cdata.kue_rx_chain[i];
-		usbd_setup_xfer(c->kue_xfer, c, c->kue_buf, KUE_BUFSZ,
-		    USBD_SHORT_XFER_OK, USBD_NO_TIMEOUT, kue_rxeof);
-		DPRINTFN(5,("%s: %s: start read\n", device_xname(sc->kue_dev),
-			    __func__));
-		usbd_transfer(c->kue_xfer);
-	}
-
-	ifp->if_flags |= IFF_RUNNING;
-	ifp->if_flags &= ~IFF_OACTIVE;
-=======
 	kue_setiff(un);
 
 	return usbnet_init_rx_tx(un);
->>>>>>> d27527d1
 }
 
 static int
@@ -896,46 +644,9 @@
 static int
 kue_ioctl_cb(struct ifnet *ifp, u_long cmd, void *data)
 {
-<<<<<<< HEAD
-	struct kue_softc	*sc = ifp->if_softc;
-	int			s, error = 0;
-
-	DPRINTFN(5,("%s: %s: enter\n", device_xname(sc->kue_dev),__func__));
-
-	if (sc->kue_dying)
-		return EIO;
-
-	s = splnet();
-
-	switch (command) {
-	case SIOCSIFFLAGS:
-		if (ifp->if_flags & IFF_UP) {
-			if (ifp->if_flags & IFF_RUNNING &&
-			    ifp->if_flags & IFF_PROMISC &&
-			    !(sc->kue_if_flags & IFF_PROMISC)) {
-				sc->kue_rxfilt |= KUE_RXFILT_PROMISC;
-				kue_setword(sc, KUE_CMD_SET_PKT_FILTER,
-				    sc->kue_rxfilt);
-			} else if (ifp->if_flags & IFF_RUNNING &&
-			    !(ifp->if_flags & IFF_PROMISC) &&
-			    sc->kue_if_flags & IFF_PROMISC) {
-				sc->kue_rxfilt &= ~KUE_RXFILT_PROMISC;
-				kue_setword(sc, KUE_CMD_SET_PKT_FILTER,
-				    sc->kue_rxfilt);
-			} else if (!(ifp->if_flags & IFF_RUNNING))
-				kue_init(sc);
-		} else {
-			if (ifp->if_flags & IFF_RUNNING)
-				kue_stop(sc);
-		}
-		sc->kue_if_flags = ifp->if_flags;
-		error = 0;
-		break;
-=======
 	struct usbnet * const	un = ifp->if_softc;
 
 	switch (cmd) {
->>>>>>> d27527d1
 	case SIOCADDMULTI:
 	case SIOCDELMULTI:
 		//kue_init(ifp);
@@ -948,89 +659,8 @@
 	return 0;
 }
 
-<<<<<<< HEAD
-static void
-kue_stop(struct kue_softc *sc)
-{
-	mutex_enter(&sc->kue_lock);
-	kue_stop_locked(sc);
-	mutex_exit(&sc->kue_lock);
-}
-
-/*
- * Stop the adapter and free any mbufs allocated to the
- * RX and TX lists.
- */
-static void
-kue_stop_locked(struct kue_softc *sc)
-{
-	usbd_status		err;
-	struct ifnet		*ifp;
-
-	DPRINTFN(5,("%s: %s: enter\n", device_xname(sc->kue_dev),__func__));
-
-	ifp = GET_IFP(sc);
-	ifp->if_timer = 0;
-
-	/* Stop transfers. */
-	if (sc->kue_ep[KUE_ENDPT_RX] != NULL) {
-		err = usbd_abort_pipe(sc->kue_ep[KUE_ENDPT_RX]);
-		if (err) {
-			printf("%s: abort rx pipe failed: %s\n",
-			    device_xname(sc->kue_dev), usbd_errstr(err));
-		}
-	}
-
-	if (sc->kue_ep[KUE_ENDPT_TX] != NULL) {
-		err = usbd_abort_pipe(sc->kue_ep[KUE_ENDPT_TX]);
-		if (err) {
-			printf("%s: abort tx pipe failed: %s\n",
-			    device_xname(sc->kue_dev), usbd_errstr(err));
-		}
-	}
-
-	if (sc->kue_ep[KUE_ENDPT_INTR] != NULL) {
-		err = usbd_abort_pipe(sc->kue_ep[KUE_ENDPT_INTR]);
-		if (err) {
-			printf("%s: abort intr pipe failed: %s\n",
-			    device_xname(sc->kue_dev), usbd_errstr(err));
-		}
-	}
-
-	kue_rx_list_free(sc);
-	kue_tx_list_free(sc);
-
-	/* Close pipes. */
-	if (sc->kue_ep[KUE_ENDPT_RX] != NULL) {
-		err = usbd_close_pipe(sc->kue_ep[KUE_ENDPT_RX]);
-		if (err) {
-			printf("%s: close rx pipe failed: %s\n",
-			    device_xname(sc->kue_dev), usbd_errstr(err));
-		}
-		sc->kue_ep[KUE_ENDPT_RX] = NULL;
-	}
-
-	if (sc->kue_ep[KUE_ENDPT_TX] != NULL) {
-		err = usbd_close_pipe(sc->kue_ep[KUE_ENDPT_TX]);
-		if (err) {
-			printf("%s: close tx pipe failed: %s\n",
-			    device_xname(sc->kue_dev), usbd_errstr(err));
-		}
-		sc->kue_ep[KUE_ENDPT_TX] = NULL;
-	}
-
-	if (sc->kue_ep[KUE_ENDPT_INTR] != NULL) {
-		err = usbd_close_pipe(sc->kue_ep[KUE_ENDPT_INTR]);
-		if (err) {
-			printf("%s: close intr pipe failed: %s\n",
-			    device_xname(sc->kue_dev), usbd_errstr(err));
-		}
-		sc->kue_ep[KUE_ENDPT_INTR] = NULL;
-	}
-=======
 #ifdef _MODULE
 #include "ioconf.c"
 #endif
->>>>>>> d27527d1
 
 USBNET_MODULE(kue)