--- conflicted
+++ resolved
@@ -1000,11 +1000,6 @@
 kue_ioctl(struct ifnet *ifp, u_long command, void *data)
 {
 	struct kue_softc	*sc = ifp->if_softc;
-<<<<<<< HEAD
-=======
-	struct ifaddr		*ifa = (struct ifaddr *)data;
-	struct ifreq		*ifr = (struct ifreq *)data;
->>>>>>> 21216aa1
 	int			s, error = 0;
 
 	DPRINTFN(5,("%s: %s: enter\n", device_xname(sc->kue_dev),__func__));
@@ -1014,31 +1009,7 @@
 
 	s = splnet();
 
-<<<<<<< HEAD
-	switch(command) {
-=======
 	switch (command) {
-	case SIOCINITIFADDR:
-		ifp->if_flags |= IFF_UP;
-		kue_init(sc);
-
-		switch (ifa->ifa_addr->sa_family) {
-#ifdef INET
-		case AF_INET:
-			arp_ifinit(ifp, ifa);
-			break;
-#endif /* INET */
-		}
-		break;
-
-	case SIOCSIFMTU:
-		if (ifr->ifr_mtu < ETHERMIN || ifr->ifr_mtu > ETHERMTU)
-			error = EINVAL;
-		else if ((error = ifioctl_common(ifp, command, data)) == ENETRESET)
-			error = 0;
-		break;
-
->>>>>>> 21216aa1
 	case SIOCSIFFLAGS:
 		if (ifp->if_flags & IFF_UP) {
 			if (ifp->if_flags & IFF_RUNNING &&
