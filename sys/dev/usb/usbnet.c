<<<<<<< HEAD
/*	$NetBSD: usbnet.c,v 1.40 2021/03/01 17:41:44 jakllsch Exp $	*/
=======
/*	$NetBSD: usbnet.c,v 1.42 2021/06/16 00:21:19 riastradh Exp $	*/
>>>>>>> e2aa5677

/*
 * Copyright (c) 2019 Matthew R. Green
 * All rights reserved.
 *
 * Redistribution and use in source and binary forms, with or without
 * modification, are permitted provided that the following conditions
 * are met:
 * 1. Redistributions of source code must retain the above copyright
 *    notice, this list of conditions and the following disclaimer.
 * 2. Redistributions in binary form must reproduce the above copyright
 *    notice, this list of conditions and the following disclaimer in the
 *    documentation and/or other materials provided with the distribution.
 * 3. The name of the author may not be used to endorse or promote products
 *    derived from this software without specific prior written permission.
 *
 * THIS SOFTWARE IS PROVIDED BY THE AUTHOR ``AS IS'' AND ANY EXPRESS OR
 * IMPLIED WARRANTIES, INCLUDING, BUT NOT LIMITED TO, THE IMPLIED WARRANTIES
 * OF MERCHANTABILITY AND FITNESS FOR A PARTICULAR PURPOSE ARE DISCLAIMED.
 * IN NO EVENT SHALL THE AUTHOR BE LIABLE FOR ANY DIRECT, INDIRECT,
 * INCIDENTAL, SPECIAL, EXEMPLARY, OR CONSEQUENTIAL DAMAGES (INCLUDING,
 * BUT NOT LIMITED TO, PROCUREMENT OF SUBSTITUTE GOODS OR SERVICES;
 * LOSS OF USE, DATA, OR PROFITS; OR BUSINESS INTERRUPTION) HOWEVER CAUSED
 * AND ON ANY THEORY OF LIABILITY, WHETHER IN CONTRACT, STRICT LIABILITY,
 * OR TORT (INCLUDING NEGLIGENCE OR OTHERWISE) ARISING IN ANY WAY
 * OUT OF THE USE OF THIS SOFTWARE, EVEN IF ADVISED OF THE POSSIBILITY OF
 * SUCH DAMAGE.
 */

/*
 * Common code shared between USB network drivers.
 */

#include <sys/cdefs.h>
<<<<<<< HEAD
__KERNEL_RCSID(0, "$NetBSD: usbnet.c,v 1.40 2021/03/01 17:41:44 jakllsch Exp $");
=======
__KERNEL_RCSID(0, "$NetBSD: usbnet.c,v 1.42 2021/06/16 00:21:19 riastradh Exp $");
>>>>>>> e2aa5677

#include <sys/param.h>
#include <sys/kernel.h>
#include <sys/kmem.h>
#include <sys/module.h>
#include <sys/atomic.h>

#include <dev/usb/usbnet.h>
#include <dev/usb/usbhist.h>

struct usbnet_cdata {
	struct usbnet_chain	*uncd_tx_chain;
	struct usbnet_chain	*uncd_rx_chain;

	int			uncd_tx_prod;
	int			uncd_tx_cnt;
};

struct usbnet_private {
	/*
	 * - unp_core_lock protects most of this structure, the public one,
	 *   and the MII / media data.
	 * - unp_rxlock protects the rx path and its data
	 * - unp_txlock protects the tx path and its data
	 * - unp_detachcv handles detach vs open references
	 *
	 * the lock ordering is:
	 *	ifnet lock -> unp_core_lock -> unp_rxlock -> unp_txlock
	 * - ifnet lock is not needed for unp_core_lock, but if ifnet lock is
	 *   involved, it must be taken first
	 */
	kmutex_t		unp_core_lock;
	kmutex_t		unp_rxlock;
	kmutex_t		unp_txlock;
	kcondvar_t		unp_detachcv;

	struct usbnet_cdata	unp_cdata;

	struct ethercom		unp_ec;
	struct mii_data		unp_mii;
	struct usb_task		unp_ticktask;
	struct callout		unp_stat_ch;
	struct usbd_pipe	*unp_ep[USBNET_ENDPT_MAX];

	bool			unp_dying;
	bool			unp_stopping;
	bool			unp_attached;
	bool			unp_link;

	int			unp_refcnt;
	int			unp_timer;
	unsigned short		unp_if_flags;
	unsigned		unp_number;

	krndsource_t		unp_rndsrc;

	struct timeval		unp_rx_notice;
	struct timeval		unp_tx_notice;
	struct timeval		unp_intr_notice;
};

#define un_cdata(un)	(&(un)->un_pri->unp_cdata)

volatile unsigned usbnet_number;

static int usbnet_modcmd(modcmd_t, void *);

#ifdef USB_DEBUG
#ifndef USBNET_DEBUG
#define usbnetdebug 0
#else
static int usbnetdebug = 0;

SYSCTL_SETUP(sysctl_hw_usbnet_setup, "sysctl hw.usbnet setup")
{
	int err;
	const struct sysctlnode *rnode;
	const struct sysctlnode *cnode;

	err = sysctl_createv(clog, 0, NULL, &rnode,
	    CTLFLAG_PERMANENT, CTLTYPE_NODE, "usbnet",
	    SYSCTL_DESCR("usbnet global controls"),
	    NULL, 0, NULL, 0, CTL_HW, CTL_CREATE, CTL_EOL);

	if (err)
		goto fail;

	/* control debugging printfs */
	err = sysctl_createv(clog, 0, &rnode, &cnode,
	    CTLFLAG_PERMANENT | CTLFLAG_READWRITE, CTLTYPE_INT,
	    "debug", SYSCTL_DESCR("Enable debugging output"),
	    NULL, 0, &usbnetdebug, sizeof(usbnetdebug), CTL_CREATE, CTL_EOL);
	if (err)
		goto fail;

	return;
fail:
	aprint_error("%s: sysctl_createv failed (err = %d)\n", __func__, err);
}

#endif /* USBNET_DEBUG */
#endif /* USB_DEBUG */

#define DPRINTF(FMT,A,B,C,D)	USBHIST_LOGN(usbnetdebug,1,FMT,A,B,C,D)
#define DPRINTFN(N,FMT,A,B,C,D)	USBHIST_LOGN(usbnetdebug,N,FMT,A,B,C,D)
#define USBNETHIST_FUNC()	USBHIST_FUNC()
#define USBNETHIST_CALLED(name)	USBHIST_CALLED(usbnetdebug)
#define USBNETHIST_CALLARGS(FMT,A,B,C,D) \
				USBHIST_CALLARGS(usbnetdebug,FMT,A,B,C,D)
#define USBNETHIST_CALLARGSN(N,FMT,A,B,C,D) \
				USBHIST_CALLARGSN(usbnetdebug,N,FMT,A,B,C,D)

/* Callback vectors. */

static void
uno_stop(struct usbnet *un, struct ifnet *ifp, int disable)
{
	usbnet_isowned_core(un);
	if (un->un_ops->uno_stop)
		(*un->un_ops->uno_stop)(ifp, disable);
}

static int
uno_ioctl(struct usbnet *un, struct ifnet *ifp, u_long cmd, void *data)
{
	/*
	 * There are cases where IFNET_LOCK will not be held when we
	 * are called (e.g. add/delete multicast address), so we can't
	 * assert it.
	 */
	if (un->un_ops->uno_ioctl)
		return (*un->un_ops->uno_ioctl)(ifp, cmd, data);
	return 0;
}

static int
uno_override_ioctl(struct usbnet *un, struct ifnet *ifp, u_long cmd, void *data)
{
	/* See above. */
	return (*un->un_ops->uno_override_ioctl)(ifp, cmd, data);
}

static int
uno_init(struct usbnet *un, struct ifnet *ifp)
{
	KASSERT(IFNET_LOCKED(ifp));
	return (*un->un_ops->uno_init)(ifp);
}

static int
uno_read_reg(struct usbnet *un, int phy, int reg, uint16_t *val)
{
	usbnet_isowned_core(un);
	return (*un->un_ops->uno_read_reg)(un, phy, reg, val);
}

static int
uno_write_reg(struct usbnet *un, int phy, int reg, uint16_t val)
{
	usbnet_isowned_core(un);
	return (*un->un_ops->uno_write_reg)(un, phy, reg, val);
}

static void
uno_mii_statchg(struct usbnet *un, struct ifnet *ifp)
{
	usbnet_isowned_core(un);
	(*un->un_ops->uno_statchg)(ifp);
}

static unsigned
uno_tx_prepare(struct usbnet *un, struct mbuf *m, struct usbnet_chain *c)
{
	usbnet_isowned_tx(un);
	return (*un->un_ops->uno_tx_prepare)(un, m, c);
}

static void
uno_rx_loop(struct usbnet *un, struct usbnet_chain *c, uint32_t total_len)
{
	usbnet_isowned_rx(un);
	(*un->un_ops->uno_rx_loop)(un, c, total_len);
}

static void
uno_tick(struct usbnet *un)
{
	if (un->un_ops->uno_tick)
		(*un->un_ops->uno_tick)(un);
}

static void
uno_intr(struct usbnet *un, usbd_status status)
{
	if (un->un_ops->uno_intr)
		(*un->un_ops->uno_intr)(un, status);
}

/* Interrupt handling. */

static struct mbuf *
usbnet_newbuf(size_t buflen)
{
	struct mbuf *m;

	if (buflen > MCLBYTES)
		return NULL;

	MGETHDR(m, M_DONTWAIT, MT_DATA);
	if (m == NULL)
		return NULL;

	if (buflen > MHLEN - ETHER_ALIGN) {
		MCLGET(m, M_DONTWAIT);
		if (!(m->m_flags & M_EXT)) {
			m_freem(m);
			return NULL;
		}
	}

	m_adj(m, ETHER_ALIGN);
	m->m_len = m->m_pkthdr.len = buflen;

	return m;
}

/*
 * usbnet_rxeof() is designed to be the done callback for rx completion.
 * it provides generic setup and finalisation, calls a different usbnet
 * rx_loop callback in the middle, which can use usbnet_enqueue() to
 * enqueue a packet for higher levels (or usbnet_input() if previously
 * using if_input() path.)
 */
void
usbnet_enqueue(struct usbnet * const un, uint8_t *buf, size_t buflen,
	       int csum_flags, uint32_t csum_data, int mbuf_flags)
{
	USBNETHIST_FUNC();
	struct ifnet * const ifp = usbnet_ifp(un);
	struct usbnet_private * const unp __unused = un->un_pri;
	struct mbuf *m;

	USBNETHIST_CALLARGSN(5, "%jd: enter: len=%ju csf %#jx mbf %#jx",
	    unp->unp_number, buflen, csum_flags, mbuf_flags);

	usbnet_isowned_rx(un);

	m = usbnet_newbuf(buflen);
	if (m == NULL) {
		DPRINTF("%jd: no memory", unp->unp_number, 0, 0, 0);
		if_statinc(ifp, if_ierrors);
		return;
	}

	m_set_rcvif(m, ifp);
	m->m_pkthdr.csum_flags = csum_flags;
	m->m_pkthdr.csum_data = csum_data;
	m->m_flags |= mbuf_flags;
	memcpy(mtod(m, uint8_t *), buf, buflen);

	/* push the packet up */
	if_percpuq_enqueue(ifp->if_percpuq, m);
}

void
usbnet_input(struct usbnet * const un, uint8_t *buf, size_t buflen)
{
	USBNETHIST_FUNC();
	struct ifnet * const ifp = usbnet_ifp(un);
	struct usbnet_private * const unp __unused = un->un_pri;
	struct mbuf *m;

	USBNETHIST_CALLARGSN(5, "%jd: enter: buf %#jx len %ju",
	    unp->unp_number, (uintptr_t)buf, buflen, 0);

	usbnet_isowned_rx(un);

	m = usbnet_newbuf(buflen);
	if (m == NULL) {
		if_statinc(ifp, if_ierrors);
		return;
	}

	m_set_rcvif(m, ifp);
	memcpy(mtod(m, char *), buf, buflen);

	/* push the packet up */
	if_input(ifp, m);
}

/*
 * A frame has been uploaded: pass the resulting mbuf chain up to
 * the higher level protocols.
 */
static void
usbnet_rxeof(struct usbd_xfer *xfer, void *priv, usbd_status status)
{
	USBNETHIST_FUNC();
	struct usbnet_chain * const c = priv;
	struct usbnet * const un = c->unc_un;
	struct usbnet_private * const unp = un->un_pri;
	struct ifnet * const ifp = usbnet_ifp(un);
	uint32_t total_len;

	USBNETHIST_CALLARGSN(5, "%jd: enter: status %#jx xfer %#jx",
	    unp->unp_number, status, (uintptr_t)xfer, 0);

	mutex_enter(&unp->unp_rxlock);

	if (unp->unp_dying || unp->unp_stopping ||
	    status == USBD_INVAL || status == USBD_NOT_STARTED ||
	    status == USBD_CANCELLED || !(ifp->if_flags & IFF_RUNNING))
		goto out;

	if (status != USBD_NORMAL_COMPLETION) {
		if (usbd_ratecheck(&unp->unp_rx_notice))
			device_printf(un->un_dev, "usb errors on rx: %s\n",
			    usbd_errstr(status));
		if (status == USBD_STALLED)
			usbd_clear_endpoint_stall_async(unp->unp_ep[USBNET_ENDPT_RX]);
		goto done;
	}

	usbd_get_xfer_status(xfer, NULL, NULL, &total_len, NULL);

	if (total_len > un->un_rx_bufsz) {
		aprint_error_dev(un->un_dev,
		    "rxeof: too large transfer (%u > %u)\n",
		    total_len, un->un_rx_bufsz);
		goto done;
	}

	uno_rx_loop(un, c, total_len);
	usbnet_isowned_rx(un);

done:
	if (unp->unp_dying || unp->unp_stopping)
		goto out;

	mutex_exit(&unp->unp_rxlock);

	/* Setup new transfer. */
	usbd_setup_xfer(xfer, c, c->unc_buf, un->un_rx_bufsz,
	    un->un_rx_xfer_flags, USBD_NO_TIMEOUT, usbnet_rxeof);
	usbd_transfer(xfer);
	return;

out:
	mutex_exit(&unp->unp_rxlock);
}

static void
usbnet_txeof(struct usbd_xfer *xfer, void *priv, usbd_status status)
{
	USBNETHIST_FUNC(); USBNETHIST_CALLED();
	struct usbnet_chain * const c = priv;
	struct usbnet * const un = c->unc_un;
	struct usbnet_cdata * const cd = un_cdata(un);
	struct usbnet_private * const unp = un->un_pri;
	struct ifnet * const ifp = usbnet_ifp(un);

	USBNETHIST_CALLARGSN(5, "%jd: enter: status %#jx xfer %#jx",
	    unp->unp_number, status, (uintptr_t)xfer, 0);

	mutex_enter(&unp->unp_txlock);
	if (unp->unp_stopping || unp->unp_dying) {
		mutex_exit(&unp->unp_txlock);
		return;
	}

	KASSERT(cd->uncd_tx_cnt > 0);
	cd->uncd_tx_cnt--;

	unp->unp_timer = 0;

	switch (status) {
	case USBD_NOT_STARTED:
	case USBD_CANCELLED:
		break;

	case USBD_NORMAL_COMPLETION:
		if_statinc(ifp, if_opackets);
		break;

	default:

		if_statinc(ifp, if_oerrors);
		if (usbd_ratecheck(&unp->unp_tx_notice))
			device_printf(un->un_dev, "usb error on tx: %s\n",
			    usbd_errstr(status));
		if (status == USBD_STALLED)
			usbd_clear_endpoint_stall_async(unp->unp_ep[USBNET_ENDPT_TX]);
		break;
	}

	mutex_exit(&unp->unp_txlock);

	if (status == USBD_NORMAL_COMPLETION && !IFQ_IS_EMPTY(&ifp->if_snd))
		(*ifp->if_start)(ifp);
}

static void
usbnet_pipe_intr(struct usbd_xfer *xfer, void *priv, usbd_status status)
{
	USBNETHIST_FUNC();
	struct usbnet * const un = priv;
	struct usbnet_private * const unp = un->un_pri;
	struct usbnet_intr * const uni = un->un_intr;
	struct ifnet * const ifp = usbnet_ifp(un);

	if (uni == NULL || unp->unp_dying || unp->unp_stopping ||
	    status == USBD_INVAL || status == USBD_NOT_STARTED ||
	    status == USBD_CANCELLED || !(ifp->if_flags & IFF_RUNNING)) {
		USBNETHIST_CALLARGS("%jd: uni %#jx d/s %#jx status %#jx",
		    unp->unp_number, (uintptr_t)uni,
		    (unp->unp_dying << 8) | unp->unp_stopping, status);
		return;
	}

	if (status != USBD_NORMAL_COMPLETION) {
		if (usbd_ratecheck(&unp->unp_intr_notice)) {
			aprint_error_dev(un->un_dev, "usb error on intr: %s\n",
			    usbd_errstr(status));
		}
		if (status == USBD_STALLED)
			usbd_clear_endpoint_stall_async(unp->unp_ep[USBNET_ENDPT_INTR]);
		USBNETHIST_CALLARGS("%jd: not normal status %#jx",
		    unp->unp_number, status, 0, 0);
		return;
	}

	uno_intr(un, status);
}

static void
usbnet_start_locked(struct ifnet *ifp)
{
	USBNETHIST_FUNC();
	struct usbnet * const un = ifp->if_softc;
	struct usbnet_cdata * const cd = un_cdata(un);
	struct usbnet_private * const unp = un->un_pri;
	struct mbuf *m;
	unsigned length;
	bool done_transmit = false;
	int idx, count;

	USBNETHIST_CALLARGS("%jd: tx_cnt %jd list_cnt %jd link %jd",
	    unp->unp_number, cd->uncd_tx_cnt, un->un_tx_list_cnt,
	    unp->unp_link);

	usbnet_isowned_tx(un);
	KASSERT(cd->uncd_tx_cnt <= un->un_tx_list_cnt);

	if (!unp->unp_link || (ifp->if_flags & IFF_RUNNING) == 0) {
		DPRINTF("start called no link (%jx) or running (flags %jx)",
		    unp->unp_link, ifp->if_flags, 0, 0);
		return;
	}

	if (cd->uncd_tx_cnt == un->un_tx_list_cnt) {
		DPRINTF("start called, tx busy (%#jx == %#jx)",
		    cd->uncd_tx_cnt, un->un_tx_list_cnt, 0, 0);
		return;
	}

	idx = cd->uncd_tx_prod;
	count = 0;
	while (cd->uncd_tx_cnt < un->un_tx_list_cnt) {
		IFQ_POLL(&ifp->if_snd, m);
		if (m == NULL) {
			DPRINTF("start called, queue empty", 0, 0, 0, 0);
			break;
		}
		KASSERT(m->m_pkthdr.len <= un->un_tx_bufsz);

		struct usbnet_chain *c = &cd->uncd_tx_chain[idx];

		length = uno_tx_prepare(un, m, c);
		if (length == 0) {
			DPRINTF("uno_tx_prepare gave zero length", 0, 0, 0, 0);
			if_statinc(ifp, if_oerrors);
			break;
		}

		if (__predict_false(c->unc_xfer == NULL)) {
			DPRINTF("unc_xfer is NULL", 0, 0, 0, 0);
			if_statinc(ifp, if_oerrors);
			break;
		}

		usbd_setup_xfer(c->unc_xfer, c, c->unc_buf, length,
		    un->un_tx_xfer_flags, 10000, usbnet_txeof);

		/* Transmit */
		usbd_status err = usbd_transfer(c->unc_xfer);
		if (err != USBD_IN_PROGRESS) {
			DPRINTF("usbd_transfer on %#jx for %ju bytes: %jd",
			    (uintptr_t)c->unc_buf, length, err, 0);
			if_statinc(ifp, if_oerrors);
			break;
		}
		done_transmit = true;

		IFQ_DEQUEUE(&ifp->if_snd, m);

		/*
		 * If there's a BPF listener, bounce a copy of this frame
		 * to him.
		 */
		bpf_mtap(ifp, m, BPF_D_OUT);
		m_freem(m);

		idx = (idx + 1) % un->un_tx_list_cnt;
		cd->uncd_tx_cnt++;
		count++;
	}
	cd->uncd_tx_prod = idx;

	DPRINTF("finished with start; tx_cnt %jd list_cnt %jd link %jd",
	    cd->uncd_tx_cnt, un->un_tx_list_cnt, unp->unp_link, 0);

	/*
	 * Set a timeout in case the chip goes out to lunch.
	 */
	if (done_transmit)
		unp->unp_timer = 5;

	if (count != 0)
		rnd_add_uint32(&unp->unp_rndsrc, count);
}

static void
usbnet_if_start(struct ifnet *ifp)
{
	struct usbnet * const un = ifp->if_softc;
	struct usbnet_private * const unp = un->un_pri;

	USBNETHIST_FUNC();
	USBNETHIST_CALLARGS("%jd: stopping %jd",
	    unp->unp_number, unp->unp_stopping, 0, 0);

	mutex_enter(&unp->unp_txlock);
	if (!unp->unp_stopping)
		usbnet_start_locked(ifp);
	mutex_exit(&unp->unp_txlock);
}

/*
 * Chain management.
 *
 * RX and TX are identical. Keep them that way.
 */

/* Start of common RX functions */

static size_t
usbnet_rx_list_size(struct usbnet_cdata * const cd, struct usbnet * const un)
{
	return sizeof(*cd->uncd_rx_chain) * un->un_rx_list_cnt;
}

static void
usbnet_rx_list_alloc(struct usbnet * const un)
{
	struct usbnet_cdata * const cd = un_cdata(un);

	cd->uncd_rx_chain = kmem_zalloc(usbnet_rx_list_size(cd, un), KM_SLEEP);
}

static void
usbnet_rx_list_free(struct usbnet * const un)
{
	struct usbnet_cdata * const cd = un_cdata(un);

	if (cd->uncd_rx_chain) {
		kmem_free(cd->uncd_rx_chain, usbnet_rx_list_size(cd, un));
		cd->uncd_rx_chain = NULL;
	}
}

static int
usbnet_rx_list_init(struct usbnet * const un)
{
	struct usbnet_cdata * const cd = un_cdata(un);
	struct usbnet_private * const unp = un->un_pri;

	for (size_t i = 0; i < un->un_rx_list_cnt; i++) {
		struct usbnet_chain *c = &cd->uncd_rx_chain[i];

		c->unc_un = un;
		if (c->unc_xfer == NULL) {
			int err = usbd_create_xfer(unp->unp_ep[USBNET_ENDPT_RX],
			    un->un_rx_bufsz, un->un_rx_xfer_flags, 0,
			    &c->unc_xfer);
			if (err)
				return err;
			c->unc_buf = usbd_get_buffer(c->unc_xfer);
		}
	}

	return 0;
}

static void
usbnet_rx_list_fini(struct usbnet * const un)
{
	struct usbnet_cdata * const cd = un_cdata(un);

	for (size_t i = 0; i < un->un_rx_list_cnt; i++) {
		struct usbnet_chain *c = &cd->uncd_rx_chain[i];

		if (c->unc_xfer != NULL) {
			usbd_destroy_xfer(c->unc_xfer);
			c->unc_xfer = NULL;
			c->unc_buf = NULL;
		}
	}
}

/* End of common RX functions */

static void
usbnet_rx_start_pipes(struct usbnet * const un)
{
	struct usbnet_cdata * const cd = un_cdata(un);
	struct usbnet_private * const unp = un->un_pri;

	mutex_enter(&unp->unp_rxlock);
	mutex_enter(&unp->unp_txlock);
	unp->unp_stopping = false;

	for (size_t i = 0; i < un->un_rx_list_cnt; i++) {
		struct usbnet_chain *c = &cd->uncd_rx_chain[i];

		usbd_setup_xfer(c->unc_xfer, c, c->unc_buf, un->un_rx_bufsz,
		    un->un_rx_xfer_flags, USBD_NO_TIMEOUT, usbnet_rxeof);
		usbd_transfer(c->unc_xfer);
	}

	mutex_exit(&unp->unp_txlock);
	mutex_exit(&unp->unp_rxlock);
}

/* Start of common TX functions */

static size_t
usbnet_tx_list_size(struct usbnet_cdata * const cd, struct usbnet * const un)
{
	return sizeof(*cd->uncd_tx_chain) * un->un_tx_list_cnt;
}

static void
usbnet_tx_list_alloc(struct usbnet * const un)
{
	struct usbnet_cdata * const cd = un_cdata(un);

	cd->uncd_tx_chain = kmem_zalloc(usbnet_tx_list_size(cd, un), KM_SLEEP);
}

static void
usbnet_tx_list_free(struct usbnet * const un)
{
	struct usbnet_cdata * const cd = un_cdata(un);

	if (cd->uncd_tx_chain) {
		kmem_free(cd->uncd_tx_chain, usbnet_tx_list_size(cd, un));
		cd->uncd_tx_chain = NULL;
	}
}

static int
usbnet_tx_list_init(struct usbnet * const un)
{
	struct usbnet_cdata * const cd = un_cdata(un);
	struct usbnet_private * const unp = un->un_pri;

	for (size_t i = 0; i < un->un_tx_list_cnt; i++) {
		struct usbnet_chain *c = &cd->uncd_tx_chain[i];

		c->unc_un = un;
		if (c->unc_xfer == NULL) {
			int err = usbd_create_xfer(unp->unp_ep[USBNET_ENDPT_TX],
			    un->un_tx_bufsz, un->un_tx_xfer_flags, 0,
			    &c->unc_xfer);
			if (err)
				return err;
			c->unc_buf = usbd_get_buffer(c->unc_xfer);
		}
	}

	return 0;
}

static void
usbnet_tx_list_fini(struct usbnet * const un)
{
	struct usbnet_cdata * const cd = un_cdata(un);

	for (size_t i = 0; i < un->un_tx_list_cnt; i++) {
		struct usbnet_chain *c = &cd->uncd_tx_chain[i];

		if (c->unc_xfer != NULL) {
			usbd_destroy_xfer(c->unc_xfer);
			c->unc_xfer = NULL;
			c->unc_buf = NULL;
		}
	}
	cd->uncd_tx_prod = cd->uncd_tx_cnt = 0;
}

/* End of common TX functions */

/* Endpoint pipe management. */

static void
usbnet_ep_close_pipes(struct usbnet * const un)
{
	struct usbnet_private * const unp = un->un_pri;

	for (size_t i = 0; i < __arraycount(unp->unp_ep); i++) {
		if (unp->unp_ep[i] == NULL)
			continue;
		usbd_status err = usbd_close_pipe(unp->unp_ep[i]);
		if (err)
			aprint_error_dev(un->un_dev, "close pipe %zu: %s\n", i,
			    usbd_errstr(err));
		unp->unp_ep[i] = NULL;
	}
}

static usbd_status
usbnet_ep_open_pipes(struct usbnet * const un)
{
	struct usbnet_intr * const uni = un->un_intr;
	struct usbnet_private * const unp = un->un_pri;

	for (size_t i = 0; i < __arraycount(unp->unp_ep); i++) {
		usbd_status err;

		if (un->un_ed[i] == 0)
			continue;

		if (i == USBNET_ENDPT_INTR && uni) {
			err = usbd_open_pipe_intr(un->un_iface, un->un_ed[i],
			    USBD_EXCLUSIVE_USE | USBD_MPSAFE, &unp->unp_ep[i], un,
			    uni->uni_buf, uni->uni_bufsz, usbnet_pipe_intr,
			    uni->uni_interval);
		} else {
			err = usbd_open_pipe(un->un_iface, un->un_ed[i],
			    USBD_EXCLUSIVE_USE | USBD_MPSAFE, &unp->unp_ep[i]);
		}
		if (err) {
			usbnet_ep_close_pipes(un);
			return err;
		}
	}

	return USBD_NORMAL_COMPLETION;
}

static usbd_status
usbnet_ep_stop_pipes(struct usbnet * const un)
{
	struct usbnet_private * const unp = un->un_pri;
	usbd_status err = USBD_NORMAL_COMPLETION;

	for (size_t i = 0; i < __arraycount(unp->unp_ep); i++) {
		if (unp->unp_ep[i] == NULL)
			continue;
		usbd_status err2 = usbd_abort_pipe(unp->unp_ep[i]);
		if (err == USBD_NORMAL_COMPLETION && err2)
			err = err2;
	}

	return err;
}

int
usbnet_init_rx_tx(struct usbnet * const un)
{
	USBNETHIST_FUNC(); USBNETHIST_CALLED();
	struct usbnet_private * const unp = un->un_pri;
	struct ifnet * const ifp = usbnet_ifp(un);
	usbd_status err;
	int error = 0;

	usbnet_isowned_core(un);

	if (unp->unp_dying) {
		return EIO;
	}

	usbnet_busy(un);

	/* Open RX and TX pipes. */
	err = usbnet_ep_open_pipes(un);
	if (err) {
		aprint_error_dev(un->un_dev, "open rx/tx pipes failed: %s\n",
		    usbd_errstr(err));
		error = EIO;
		goto out;
	}

	/* Init RX ring. */
	if (usbnet_rx_list_init(un)) {
		aprint_error_dev(un->un_dev, "rx list init failed\n");
		error = ENOBUFS;
		goto out;
	}

	/* Init TX ring. */
	if (usbnet_tx_list_init(un)) {
		aprint_error_dev(un->un_dev, "tx list init failed\n");
		error = ENOBUFS;
		goto out;
	}

	/* Start up the receive pipe(s). */
	usbnet_rx_start_pipes(un);

	/* Indicate we are up and running. */
#if 0
	/* XXX if_mcast_op() can call this without ifnet locked */
	KASSERT(ifp->if_softc == NULL || IFNET_LOCKED(ifp));
#endif
	ifp->if_flags |= IFF_RUNNING;

	callout_schedule(&unp->unp_stat_ch, hz);

out:
	if (error) {
		usbnet_rx_list_fini(un);
		usbnet_tx_list_fini(un);
		usbnet_ep_close_pipes(un);
	}
	usbnet_unbusy(un);

	usbnet_isowned_core(un);

	return error;
}

void
usbnet_busy(struct usbnet *un)
{
	struct usbnet_private * const unp = un->un_pri;

	usbnet_isowned_core(un);

	unp->unp_refcnt++;
}

void
usbnet_unbusy(struct usbnet *un)
{
	struct usbnet_private * const unp = un->un_pri;

	usbnet_isowned_core(un);

	if (--unp->unp_refcnt < 0)
		cv_broadcast(&unp->unp_detachcv);
}

/* MII management. */

int
usbnet_mii_readreg(device_t dev, int phy, int reg, uint16_t *val)
{
	USBNETHIST_FUNC();
	struct usbnet * const un = device_private(dev);
	struct usbnet_private * const unp = un->un_pri;
	int err;

	/* MII layer ensures core_lock is held. */
	usbnet_isowned_core(un);

	if (unp->unp_dying) {
		return EIO;
	}

	usbnet_busy(un);
	err = uno_read_reg(un, phy, reg, val);
	usbnet_unbusy(un);

	if (err) {
		USBNETHIST_CALLARGS("%jd: read PHY failed: %jd",
		    unp->unp_number, err, 0, 0);
		return err;
	}

	return 0;
}

int
usbnet_mii_writereg(device_t dev, int phy, int reg, uint16_t val)
{
	USBNETHIST_FUNC();
	struct usbnet * const un = device_private(dev);
	struct usbnet_private * const unp = un->un_pri;
	int err;

	/* MII layer ensures core_lock is held. */
	usbnet_isowned_core(un);

	if (unp->unp_dying) {
		return EIO;
	}

	usbnet_busy(un);
	err = uno_write_reg(un, phy, reg, val);
	usbnet_unbusy(un);

	if (err) {
		USBNETHIST_CALLARGS("%jd: write PHY failed: %jd",
		    unp->unp_number, err, 0, 0);
		return err;
	}

	return 0;
}

void
usbnet_mii_statchg(struct ifnet *ifp)
{
	USBNETHIST_FUNC(); USBNETHIST_CALLED();
	struct usbnet * const un = ifp->if_softc;

	/* MII layer ensures core_lock is held. */
	usbnet_isowned_core(un);

	usbnet_busy(un);
	uno_mii_statchg(un, ifp);
	usbnet_unbusy(un);
}

static int
usbnet_media_upd(struct ifnet *ifp)
{
	USBNETHIST_FUNC(); USBNETHIST_CALLED();
	struct usbnet * const un = ifp->if_softc;
	struct usbnet_private * const unp = un->un_pri;
	struct mii_data * const mii = usbnet_mii(un);

	/* ifmedia layer ensures core_lock is held. */
	usbnet_isowned_core(un);

	if (unp->unp_dying)
		return EIO;

	unp->unp_link = false;

	if (mii->mii_instance) {
		struct mii_softc *miisc;

		LIST_FOREACH(miisc, &mii->mii_phys, mii_list)
			mii_phy_reset(miisc);
	}

	return ether_mediachange(ifp);
}

/* ioctl */

static int
usbnet_ifflags_cb(struct ethercom *ec)
{
	USBNETHIST_FUNC(); USBNETHIST_CALLED();
	struct ifnet *ifp = &ec->ec_if;
	struct usbnet *un = ifp->if_softc;
	struct usbnet_private * const unp = un->un_pri;
	int rv = 0;

	mutex_enter(&unp->unp_core_lock);

	const u_short changed = ifp->if_flags ^ unp->unp_if_flags;
	if ((changed & ~(IFF_CANTCHANGE | IFF_DEBUG)) == 0) {
		unp->unp_if_flags = ifp->if_flags;
		if ((changed & IFF_PROMISC) != 0)
			rv = ENETRESET;
	} else {
		rv = ENETRESET;
	}

	mutex_exit(&unp->unp_core_lock);

	return rv;
}

static int
usbnet_if_ioctl(struct ifnet *ifp, u_long cmd, void *data)
{
	USBNETHIST_FUNC();
	struct usbnet * const un = ifp->if_softc;
	struct usbnet_private * const unp __unused = un->un_pri;
	int error;

	USBNETHIST_CALLARGSN(11, "%jd: enter %#jx data %#jx",
	    unp->unp_number, cmd, (uintptr_t)data, 0);

	if (un->un_ops->uno_override_ioctl)
		return uno_override_ioctl(un, ifp, cmd, data);

	error = ether_ioctl(ifp, cmd, data);
	if (error == ENETRESET)
		error = uno_ioctl(un, ifp, cmd, data);

	return error;
}

/*
 * Generic stop network function:
 *	- mark as stopping
 *	- call DD routine to stop the device
 *	- turn off running, timer, statchg callout, link
 *	- stop transfers
 *	- free RX and TX resources
 *	- close pipes
 *
 * usbnet_stop() is exported for drivers to use, expects lock held.
 *
 * usbnet_if_stop() is for the if_stop handler.
 */
void
usbnet_stop(struct usbnet *un, struct ifnet *ifp, int disable)
{
	struct usbnet_private * const unp = un->un_pri;

	USBNETHIST_FUNC(); USBNETHIST_CALLED();

	usbnet_isowned_core(un);

	usbnet_busy(un);

	mutex_enter(&unp->unp_rxlock);
	mutex_enter(&unp->unp_txlock);
	unp->unp_stopping = true;
	mutex_exit(&unp->unp_txlock);
	mutex_exit(&unp->unp_rxlock);

	uno_stop(un, ifp, disable);

	/*
	 * XXXSMP Would like to
	 *	KASSERT(IFNET_LOCKED(ifp))
	 * here but the locking order is:
	 *	ifnet -> core_lock -> rxlock -> txlock
	 * and core_lock is already held.
	 */
	ifp->if_flags &= ~IFF_RUNNING;
	unp->unp_timer = 0;

	callout_halt(&unp->unp_stat_ch, &unp->unp_core_lock);
	usb_rem_task_wait(un->un_udev, &unp->unp_ticktask, USB_TASKQ_DRIVER,
	    &unp->unp_core_lock);

	/* Stop transfers. */
	usbnet_ep_stop_pipes(un);

	/* Free RX/TX resources. */
	usbnet_rx_list_fini(un);
	usbnet_tx_list_fini(un);

	/* Close pipes. */
	usbnet_ep_close_pipes(un);

	usbnet_unbusy(un);
}

static void
usbnet_if_stop(struct ifnet *ifp, int disable)
{
	struct usbnet * const un = ifp->if_softc;
	struct usbnet_private * const unp = un->un_pri;

	mutex_enter(&unp->unp_core_lock);
	usbnet_stop(un, ifp, disable);
	mutex_exit(&unp->unp_core_lock);
}

/*
 * Generic tick task function.
 *
 * usbnet_tick() is triggered from a callout, and triggers a call to
 * usbnet_tick_task() from the usb_task subsystem.
 */
static void
usbnet_tick(void *arg)
{
	USBNETHIST_FUNC();
	struct usbnet * const un = arg;
	struct usbnet_private * const unp = un->un_pri;

	USBNETHIST_CALLARGSN(10, "%jd: enter", unp->unp_number, 0, 0, 0);

	if (unp != NULL && !unp->unp_stopping && !unp->unp_dying) {
		/* Perform periodic stuff in process context */
		usb_add_task(un->un_udev, &unp->unp_ticktask, USB_TASKQ_DRIVER);
	}
}

static void
usbnet_watchdog(struct ifnet *ifp)
{
	USBNETHIST_FUNC(); USBNETHIST_CALLED();
	struct usbnet * const un = ifp->if_softc;
	struct usbnet_private * const unp = un->un_pri;
	struct usbnet_cdata * const cd = un_cdata(un);
	usbd_status err;

	if_statinc(ifp, if_oerrors);
	device_printf(un->un_dev, "watchdog timeout\n");

	if (cd->uncd_tx_cnt > 0) {
		DPRINTF("uncd_tx_cnt=%ju non zero, aborting pipe", 0, 0, 0, 0);
		err = usbd_abort_pipe(unp->unp_ep[USBNET_ENDPT_TX]);
		if (err)
			device_printf(un->un_dev, "pipe abort failed: %s\n",
			    usbd_errstr(err));
		if (cd->uncd_tx_cnt != 0)
			DPRINTF("uncd_tx_cnt now %ju", cd->uncd_tx_cnt, 0, 0, 0);
	}

	if (!IFQ_IS_EMPTY(&ifp->if_snd))
		(*ifp->if_start)(ifp);
}

static void
usbnet_tick_task(void *arg)
{
	USBNETHIST_FUNC();
	struct usbnet * const un = arg;
	struct usbnet_private * const unp = un->un_pri;

	if (unp == NULL)
		return;

	USBNETHIST_CALLARGSN(8, "%jd: enter", unp->unp_number, 0, 0, 0);

	mutex_enter(&unp->unp_core_lock);
	if (unp->unp_stopping || unp->unp_dying) {
		mutex_exit(&unp->unp_core_lock);
		return;
	}

	struct ifnet * const ifp = usbnet_ifp(un);
	struct mii_data * const mii = usbnet_mii(un);

	KASSERT(ifp != NULL);	/* embedded member */

	usbnet_busy(un);
	mutex_exit(&unp->unp_core_lock);

	if (unp->unp_timer != 0 && --unp->unp_timer == 0)
		usbnet_watchdog(ifp);

	DPRINTFN(8, "mii %#jx ifp %#jx", (uintptr_t)mii, (uintptr_t)ifp, 0, 0);
	if (mii) {
		mutex_enter(&unp->unp_core_lock);
		mii_tick(mii);
		if (!unp->unp_link)
			(*mii->mii_statchg)(ifp);
		mutex_exit(&unp->unp_core_lock);
	}

	/* Call driver if requested. */
	uno_tick(un);

	mutex_enter(&unp->unp_core_lock);
	usbnet_unbusy(un);
	if (!unp->unp_stopping && !unp->unp_dying)
		callout_schedule(&unp->unp_stat_ch, hz);
	mutex_exit(&unp->unp_core_lock);
}

static int
usbnet_if_init(struct ifnet *ifp)
{
	USBNETHIST_FUNC(); USBNETHIST_CALLED();
	struct usbnet * const un = ifp->if_softc;

	return uno_init(un, ifp);
}


/* Various accessors. */

void
usbnet_set_link(struct usbnet *un, bool link)
{
	un->un_pri->unp_link = link;
}

void
usbnet_set_dying(struct usbnet *un, bool link)
{
	un->un_pri->unp_dying = link;
}

struct ifnet *
usbnet_ifp(struct usbnet *un)
{
	return &un->un_pri->unp_ec.ec_if;
}

struct ethercom *
usbnet_ec(struct usbnet *un)
{
	return &un->un_pri->unp_ec;
}

struct mii_data *
usbnet_mii(struct usbnet *un)
{
	return un->un_pri->unp_ec.ec_mii;
}

krndsource_t *
usbnet_rndsrc(struct usbnet *un)
{
	return &un->un_pri->unp_rndsrc;
}

void *
usbnet_softc(struct usbnet *un)
{
	return un->un_sc;
}

bool
usbnet_havelink(struct usbnet *un)
{
	return un->un_pri->unp_link;
}

bool
usbnet_isdying(struct usbnet *un)
{
	return un->un_pri == NULL || un->un_pri->unp_dying;
}


/* Locking. */

void
usbnet_lock_core(struct usbnet *un)
{
	mutex_enter(&un->un_pri->unp_core_lock);
}

void
usbnet_unlock_core(struct usbnet *un)
{
	mutex_exit(&un->un_pri->unp_core_lock);
}

kmutex_t *
usbnet_mutex_core(struct usbnet *un)
{
	return &un->un_pri->unp_core_lock;
}

void
usbnet_lock_rx(struct usbnet *un)
{
	mutex_enter(&un->un_pri->unp_rxlock);
}

void
usbnet_unlock_rx(struct usbnet *un)
{
	mutex_exit(&un->un_pri->unp_rxlock);
}

kmutex_t *
usbnet_mutex_rx(struct usbnet *un)
{
	return &un->un_pri->unp_rxlock;
}

void
usbnet_lock_tx(struct usbnet *un)
{
	mutex_enter(&un->un_pri->unp_txlock);
}

void
usbnet_unlock_tx(struct usbnet *un)
{
	mutex_exit(&un->un_pri->unp_txlock);
}

kmutex_t *
usbnet_mutex_tx(struct usbnet *un)
{
	return &un->un_pri->unp_txlock;
}

/* Autoconf management. */

static bool
usbnet_empty_eaddr(struct usbnet * const un)
{
	return (un->un_eaddr[0] == 0 && un->un_eaddr[1] == 0 &&
		un->un_eaddr[2] == 0 && un->un_eaddr[3] == 0 &&
		un->un_eaddr[4] == 0 && un->un_eaddr[5] == 0);
}

/*
 * usbnet_attach() and usbnet_attach_ifp() perform setup of the relevant
 * 'usbnet'.  The first is enough to enable device access (eg, endpoints
 * are connected and commands can be sent), and the second connects the
 * device to the system networking.
 *
 * Always call usbnet_detach(), even if usbnet_attach_ifp() is skippped.
 * Also usable as driver detach directly.
 *
 * To skip ethernet configuration (eg, point-to-point), make sure that
 * the un_eaddr[] is fully zero.
 */

void
usbnet_attach(struct usbnet *un,
	      const char *detname)	/* detach cv name */
{
	USBNETHIST_FUNC(); USBNETHIST_CALLED();

	/* Required inputs.  */
	KASSERT(un->un_ops->uno_tx_prepare);
	KASSERT(un->un_ops->uno_rx_loop);
	KASSERT(un->un_ops->uno_init);
	KASSERT(un->un_rx_bufsz);
	KASSERT(un->un_tx_bufsz);
	KASSERT(un->un_rx_list_cnt);
	KASSERT(un->un_tx_list_cnt);

	/* Unfortunate fact.  */
	KASSERT(un == device_private(un->un_dev));

	un->un_pri = kmem_zalloc(sizeof(*un->un_pri), KM_SLEEP);
	struct usbnet_private * const unp = un->un_pri;

	usb_init_task(&unp->unp_ticktask, usbnet_tick_task, un, USB_TASKQ_MPSAFE);
	callout_init(&unp->unp_stat_ch, CALLOUT_MPSAFE);
	callout_setfunc(&unp->unp_stat_ch, usbnet_tick, un);

	mutex_init(&unp->unp_txlock, MUTEX_DEFAULT, IPL_SOFTUSB);
	mutex_init(&unp->unp_rxlock, MUTEX_DEFAULT, IPL_SOFTUSB);
	mutex_init(&unp->unp_core_lock, MUTEX_DEFAULT, IPL_NONE);
	cv_init(&unp->unp_detachcv, detname);

	rnd_attach_source(&unp->unp_rndsrc, device_xname(un->un_dev),
	    RND_TYPE_NET, RND_FLAG_DEFAULT);

	usbnet_rx_list_alloc(un);
	usbnet_tx_list_alloc(un);

	unp->unp_number = atomic_inc_uint_nv(&usbnet_number);

	unp->unp_attached = true;
}

static void
usbnet_attach_mii(struct usbnet *un, const struct usbnet_mii *unm)
{
	USBNETHIST_FUNC(); USBNETHIST_CALLED();
	struct usbnet_private * const unp = un->un_pri;
	struct mii_data * const mii = &unp->unp_mii;
	struct ifnet * const ifp = usbnet_ifp(un);

	KASSERT(un->un_ops->uno_read_reg);
	KASSERT(un->un_ops->uno_write_reg);
	KASSERT(un->un_ops->uno_statchg);

	mii->mii_ifp = ifp;
	mii->mii_readreg = usbnet_mii_readreg;
	mii->mii_writereg = usbnet_mii_writereg;
	mii->mii_statchg = usbnet_mii_statchg;
	mii->mii_flags = MIIF_AUTOTSLEEP;

	usbnet_ec(un)->ec_mii = mii;
	ifmedia_init_with_lock(&mii->mii_media, 0,
	    usbnet_media_upd, ether_mediastatus, usbnet_mutex_core(un));
	mii_attach(un->un_dev, mii, unm->un_mii_capmask, unm->un_mii_phyloc,
		   unm->un_mii_offset, unm->un_mii_flags);

	if (LIST_FIRST(&mii->mii_phys) == NULL) {
		ifmedia_add(&mii->mii_media, IFM_ETHER | IFM_NONE, 0, NULL);
		ifmedia_set(&mii->mii_media, IFM_ETHER | IFM_NONE);
	} else
		ifmedia_set(&mii->mii_media, IFM_ETHER | IFM_AUTO);
}

void
usbnet_attach_ifp(struct usbnet *un,
		  unsigned if_flags,		/* additional if_flags */
		  unsigned if_extflags,		/* additional if_extflags */
		  const struct usbnet_mii *unm)	/* additional mii_attach flags */
{
	USBNETHIST_FUNC(); USBNETHIST_CALLED();
	struct usbnet_private * const unp = un->un_pri;
	struct ifnet * const ifp = usbnet_ifp(un);

	KASSERT(unp->unp_attached);

	strlcpy(ifp->if_xname, device_xname(un->un_dev), IFNAMSIZ);
	ifp->if_flags = if_flags;
	ifp->if_extflags = IFEF_MPSAFE | if_extflags;
	ifp->if_ioctl = usbnet_if_ioctl;
	ifp->if_start = usbnet_if_start;
	ifp->if_init = usbnet_if_init;
	ifp->if_stop = usbnet_if_stop;

	if (unm)
		usbnet_attach_mii(un, unm);
	else
		unp->unp_link = true;

	/* Attach the interface. */
	if_initialize(ifp);
	if (ifp->_if_input == NULL)
		ifp->if_percpuq = if_percpuq_create(ifp);
	if_register(ifp);

	/*
	 * If ethernet address is all zero, skip ether_ifattach() and
	 * instead attach bpf here..
	 */
	if (!usbnet_empty_eaddr(un)) {
		ether_set_ifflags_cb(&unp->unp_ec, usbnet_ifflags_cb);
		aprint_normal_dev(un->un_dev, "Ethernet address %s\n",
		    ether_sprintf(un->un_eaddr));
		ether_ifattach(ifp, un->un_eaddr);
	} else {
		if_alloc_sadl(ifp);
		bpf_attach(ifp, DLT_RAW, 0);
	}

	/* Now ready, and attached. */
	IFQ_SET_READY(&ifp->if_snd);
	ifp->if_softc = un;

	usbd_add_drv_event(USB_EVENT_DRIVER_ATTACH, un->un_udev, un->un_dev);

	if (!pmf_device_register(un->un_dev, NULL, NULL))
		aprint_error_dev(un->un_dev, "couldn't establish power handler\n");
}

int
usbnet_detach(device_t self, int flags)
{
	USBNETHIST_FUNC(); USBNETHIST_CALLED();
	struct usbnet * const un = device_private(self);
	struct usbnet_private * const unp = un->un_pri;

	/* Detached before attached finished, so just bail out. */
	if (unp == NULL || !unp->unp_attached)
		return 0;

	struct ifnet * const ifp = usbnet_ifp(un);
	struct mii_data * const mii = usbnet_mii(un);

	mutex_enter(&unp->unp_core_lock);
	unp->unp_dying = true;
	mutex_exit(&unp->unp_core_lock);

	if (ifp->if_flags & IFF_RUNNING) {
		IFNET_LOCK(ifp);
		usbnet_if_stop(ifp, 1);
		IFNET_UNLOCK(ifp);
	}

	callout_halt(&unp->unp_stat_ch, NULL);
	usb_rem_task_wait(un->un_udev, &unp->unp_ticktask, USB_TASKQ_DRIVER,
	    NULL);

	mutex_enter(&unp->unp_core_lock);
	unp->unp_refcnt--;
	while (unp->unp_refcnt >= 0) {
		/* Wait for processes to go away */
		cv_wait(&unp->unp_detachcv, &unp->unp_core_lock);
	}
	mutex_exit(&unp->unp_core_lock);

	usbnet_rx_list_free(un);
	usbnet_tx_list_free(un);

	callout_destroy(&unp->unp_stat_ch);
	rnd_detach_source(&unp->unp_rndsrc);

	if (mii) {
		mii_detach(mii, MII_PHY_ANY, MII_OFFSET_ANY);
		ifmedia_fini(&mii->mii_media);
	}
	if (ifp->if_softc) {
		if (!usbnet_empty_eaddr(un))
			ether_ifdetach(ifp);
		else
			bpf_detach(ifp);
		if_detach(ifp);
	}
	usbnet_ec(un)->ec_mii = NULL;

	cv_destroy(&unp->unp_detachcv);
	mutex_destroy(&unp->unp_core_lock);
	mutex_destroy(&unp->unp_rxlock);
	mutex_destroy(&unp->unp_txlock);

	pmf_device_deregister(un->un_dev);

	usbd_add_drv_event(USB_EVENT_DRIVER_DETACH, un->un_udev, un->un_dev);

	kmem_free(unp, sizeof(*unp));
	un->un_pri = NULL;

	return 0;
}

int
usbnet_activate(device_t self, devact_t act)
{
	USBNETHIST_FUNC(); USBNETHIST_CALLED();
	struct usbnet * const un = device_private(self);
	struct usbnet_private * const unp = un->un_pri;
	struct ifnet * const ifp = usbnet_ifp(un);

	switch (act) {
	case DVACT_DEACTIVATE:
		if_deactivate(ifp);

		mutex_enter(&unp->unp_core_lock);
		unp->unp_dying = true;
		mutex_exit(&unp->unp_core_lock);

		mutex_enter(&unp->unp_rxlock);
		mutex_enter(&unp->unp_txlock);
		unp->unp_stopping = true;
		mutex_exit(&unp->unp_txlock);
		mutex_exit(&unp->unp_rxlock);

		return 0;
	default:
		return EOPNOTSUPP;
	}
}

MODULE(MODULE_CLASS_MISC, usbnet, NULL);

static int
usbnet_modcmd(modcmd_t cmd, void *arg)
{
	switch (cmd) {
	case MODULE_CMD_INIT:
		return 0;
	case MODULE_CMD_FINI:
		return 0;
	case MODULE_CMD_STAT:
	case MODULE_CMD_AUTOUNLOAD:
	default:
		return ENOTTY;
	}
}<|MERGE_RESOLUTION|>--- conflicted
+++ resolved
@@ -1,8 +1,4 @@
-<<<<<<< HEAD
-/*	$NetBSD: usbnet.c,v 1.40 2021/03/01 17:41:44 jakllsch Exp $	*/
-=======
 /*	$NetBSD: usbnet.c,v 1.42 2021/06/16 00:21:19 riastradh Exp $	*/
->>>>>>> e2aa5677
 
 /*
  * Copyright (c) 2019 Matthew R. Green
@@ -37,11 +33,7 @@
  */
 
 #include <sys/cdefs.h>
-<<<<<<< HEAD
-__KERNEL_RCSID(0, "$NetBSD: usbnet.c,v 1.40 2021/03/01 17:41:44 jakllsch Exp $");
-=======
 __KERNEL_RCSID(0, "$NetBSD: usbnet.c,v 1.42 2021/06/16 00:21:19 riastradh Exp $");
->>>>>>> e2aa5677
 
 #include <sys/param.h>
 #include <sys/kernel.h>
