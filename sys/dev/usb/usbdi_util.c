--- conflicted
+++ resolved
@@ -552,29 +552,6 @@
 }
 
 void
-<<<<<<< HEAD
-=======
-usb_detach_wait(device_t dv, kcondvar_t *cv, kmutex_t *lock)
-{
-	USBHIST_FUNC(); USBHIST_CALLED(usbdebug);
-
-	DPRINTFN(1, "waiting for dv %#jx", (uintptr_t)dv, 0, 0, 0);
-	if (cv_timedwait(cv, lock, hz * 60))	// dv, PZERO, "usbdet", hz * 60
-		aprint_error_dev(dv, "usb_detach_wait: didn't detach\n");
-	DPRINTFN(1, "done", 0, 0, 0, 0);
-}
-
-void
-usb_detach_broadcast(device_t dv, kcondvar_t *cv)
-{
-	USBHIST_FUNC(); USBHIST_CALLED(usbdebug);
-
-	DPRINTFN(1, "for dv %#jx", (uintptr_t)dv, 0, 0, 0);
-	cv_broadcast(cv);
-}
-
-void
->>>>>>> 9b2edea7
 usb_detach_waitold(device_t dv)
 {
 	USBHIST_FUNC(); USBHIST_CALLED(usbdebug);
