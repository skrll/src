<<<<<<< HEAD
/*	$NetBSD: usbdi_util.c,v 1.70 2017/10/28 00:37:13 pgoyette Exp $	*/
=======
/*	$NetBSD: usbdi_util.c,v 1.71 2018/07/24 03:58:36 msaitoh Exp $	*/
>>>>>>> b2b84690

/*
 * Copyright (c) 1998, 2012 The NetBSD Foundation, Inc.
 * All rights reserved.
 *
 * This code is derived from software contributed to The NetBSD Foundation
 * by Lennart Augustsson (lennart@augustsson.net) at
 * Carlstedt Research & Technology and Matthew R. Green (mrg@eterna.com.au).
 *
 * Redistribution and use in source and binary forms, with or without
 * modification, are permitted provided that the following conditions
 * are met:
 * 1. Redistributions of source code must retain the above copyright
 *    notice, this list of conditions and the following disclaimer.
 * 2. Redistributions in binary form must reproduce the above copyright
 *    notice, this list of conditions and the following disclaimer in the
 *    documentation and/or other materials provided with the distribution.
 *
 * THIS SOFTWARE IS PROVIDED BY THE NETBSD FOUNDATION, INC. AND CONTRIBUTORS
 * ``AS IS'' AND ANY EXPRESS OR IMPLIED WARRANTIES, INCLUDING, BUT NOT LIMITED
 * TO, THE IMPLIED WARRANTIES OF MERCHANTABILITY AND FITNESS FOR A PARTICULAR
 * PURPOSE ARE DISCLAIMED.  IN NO EVENT SHALL THE FOUNDATION OR CONTRIBUTORS
 * BE LIABLE FOR ANY DIRECT, INDIRECT, INCIDENTAL, SPECIAL, EXEMPLARY, OR
 * CONSEQUENTIAL DAMAGES (INCLUDING, BUT NOT LIMITED TO, PROCUREMENT OF
 * SUBSTITUTE GOODS OR SERVICES; LOSS OF USE, DATA, OR PROFITS; OR BUSINESS
 * INTERRUPTION) HOWEVER CAUSED AND ON ANY THEORY OF LIABILITY, WHETHER IN
 * CONTRACT, STRICT LIABILITY, OR TORT (INCLUDING NEGLIGENCE OR OTHERWISE)
 * ARISING IN ANY WAY OUT OF THE USE OF THIS SOFTWARE, EVEN IF ADVISED OF THE
 * POSSIBILITY OF SUCH DAMAGE.
 */

#include <sys/cdefs.h>
<<<<<<< HEAD
__KERNEL_RCSID(0, "$NetBSD: usbdi_util.c,v 1.70 2017/10/28 00:37:13 pgoyette Exp $");
=======
__KERNEL_RCSID(0, "$NetBSD: usbdi_util.c,v 1.71 2018/07/24 03:58:36 msaitoh Exp $");
>>>>>>> b2b84690

#ifdef _KERNEL_OPT
#include "opt_usb.h"
#endif

#include <sys/param.h>
#include <sys/systm.h>
#include <sys/kernel.h>
#include <sys/kmem.h>
#include <sys/proc.h>
#include <sys/device.h>
#include <sys/bus.h>

#include <dev/usb/usb.h>
#include <dev/usb/usbhid.h>
#include <dev/usb/usbdi.h>
#include <dev/usb/usbdivar.h>
#include <dev/usb/usbdi_util.h>
#include <dev/usb/usbhist.h>

#define	DPRINTF(FMT,A,B,C,D)	USBHIST_LOGN(usbdebug,1,FMT,A,B,C,D)
#define	DPRINTFN(N,FMT,A,B,C,D)	USBHIST_LOGN(usbdebug,N,FMT,A,B,C,D)

usbd_status
usbd_get_desc(struct usbd_device *dev, int type, int index, int len, void *desc)
{
	usb_device_request_t req;

	USBHIST_FUNC(); USBHIST_CALLED(usbdebug);

	DPRINTFN(3,"type=%jd, index=%jd, len=%jd", type, index, len, 0);

	req.bmRequestType = UT_READ_DEVICE;
	req.bRequest = UR_GET_DESCRIPTOR;
	USETW2(req.wValue, type, index);
	USETW(req.wIndex, 0);
	USETW(req.wLength, len);
	return usbd_do_request(dev, &req, desc);
}

usbd_status
usbd_get_config_desc(struct usbd_device *dev, int confidx,
		     usb_config_descriptor_t *d)
{
	USBHIST_FUNC(); USBHIST_CALLED(usbdebug);
	usbd_status err;

	DPRINTFN(3, "confidx=%jd", confidx, 0, 0, 0);
	err = usbd_get_desc(dev, UDESC_CONFIG, confidx,
			    USB_CONFIG_DESCRIPTOR_SIZE, d);
	if (err)
		return err;
	if (d->bDescriptorType != UDESC_CONFIG) {
		DPRINTFN(1, "confidx=%jd, bad desc len=%d type=%d",
		    confidx, d->bLength, d->bDescriptorType, 0);
		return USBD_INVAL;
	}
	return USBD_NORMAL_COMPLETION;
}

usbd_status
usbd_get_config_desc_full(struct usbd_device *dev, int conf, void *d, int size)
{
	USBHIST_FUNC(); USBHIST_CALLED(usbdebug);

	DPRINTFN(3, "conf=%jd", conf, 0, 0, 0);
	return usbd_get_desc(dev, UDESC_CONFIG, conf, size, d);
}

usbd_status
usbd_get_bos_desc(struct usbd_device *dev, int confidx,
		     usb_bos_descriptor_t *d)
{
	USBHIST_FUNC(); USBHIST_CALLED(usbdebug);
	usbd_status err;

	DPRINTFN(3, "confidx=%jd", confidx, 0, 0, 0);
	err = usbd_get_desc(dev, UDESC_BOS, confidx,
			    USB_BOS_DESCRIPTOR_SIZE, d);
	if (err)
		return err;
	if (d->bDescriptorType != UDESC_BOS) {
		DPRINTFN(1, "confidx=%jd, bad desc len=%d type=%d",
		    confidx, d->bLength, d->bDescriptorType, 0);
		return USBD_INVAL;
	}
	return USBD_NORMAL_COMPLETION;
}

usbd_status
usbd_get_bos_desc_full(struct usbd_device *dev, int conf, void *d, int size)
{
	USBHIST_FUNC(); USBHIST_CALLED(usbdebug);

	DPRINTFN(3, "conf=%jd", conf, 0, 0, 0);
	return usbd_get_desc(dev, UDESC_BOS, conf, size, d);
}

usbd_status
usbd_get_device_desc(struct usbd_device *dev, usb_device_descriptor_t *d)
{
	USBHIST_FUNC(); USBHIST_CALLED(usbdebug);

	return usbd_get_desc(dev, UDESC_DEVICE,
			     0, USB_DEVICE_DESCRIPTOR_SIZE, d);
}

usbd_status
usbd_get_device_status(struct usbd_device *dev, usb_status_t *st)
{
	USBHIST_FUNC(); USBHIST_CALLED(usbdebug);
	usb_device_request_t req;

	req.bmRequestType = UT_READ_DEVICE;
	req.bRequest = UR_GET_STATUS;
	USETW(req.wValue, 0);
	USETW(req.wIndex, 0);
	USETW(req.wLength, sizeof(usb_status_t));
	return usbd_do_request(dev, &req, st);
}

usbd_status
usbd_get_hub_status(struct usbd_device *dev, usb_hub_status_t *st)
{
	USBHIST_FUNC(); USBHIST_CALLED(usbdebug);
	usb_device_request_t req;

	DPRINTF("dev %#jx", (uintptr_t)dev, 0, 0, 0);
	req.bmRequestType = UT_READ_CLASS_DEVICE;
	req.bRequest = UR_GET_STATUS;
	USETW(req.wValue, 0);
	USETW(req.wIndex, 0);
	USETW(req.wLength, sizeof(usb_hub_status_t));
	return usbd_do_request(dev, &req, st);
}

usbd_status
usbd_set_address(struct usbd_device *dev, int addr)
{
	USBHIST_FUNC(); USBHIST_CALLED(usbdebug);
	usb_device_request_t req;

	DPRINTF("dev %#jx addr %jd", (uintptr_t)dev, addr, 0, 0);
	req.bmRequestType = UT_WRITE_DEVICE;
	req.bRequest = UR_SET_ADDRESS;
	USETW(req.wValue, addr);
	USETW(req.wIndex, 0);
	USETW(req.wLength, 0);
	return usbd_do_request(dev, &req, 0);
}

usbd_status
usbd_get_port_status(struct usbd_device *dev, int port, usb_port_status_t *ps)
{
	USBHIST_FUNC(); USBHIST_CALLED(usbdebug);
	usb_device_request_t req;

	DPRINTF("dev %#jx port %jd", (uintptr_t)dev, port, 0, 0);
	req.bmRequestType = UT_READ_CLASS_OTHER;
	req.bRequest = UR_GET_STATUS;
	USETW(req.wValue, 0);
	USETW(req.wIndex, port);
	USETW(req.wLength, sizeof(*ps));
	return usbd_do_request(dev, &req, ps);
}

/* USB 3.1 10.16.2.6, 10.16.2.6.3 */
usbd_status
usbd_get_port_status_ext(struct usbd_device *dev, int port,
    usb_port_status_ext_t *pse)
{
	USBHIST_FUNC(); USBHIST_CALLED(usbdebug);
	usb_device_request_t req;

	DPRINTF("dev %#jx port %jd", (uintptr_t)dev, port, 0, 0);
	req.bmRequestType = UT_READ_CLASS_OTHER;
	req.bRequest = UR_GET_STATUS;
	USETW2(req.wValue, 0, UR_PST_EXT_PORT_STATUS);
	USETW(req.wIndex, port);
	USETW(req.wLength, sizeof(*pse));
	return usbd_do_request(dev, &req, pse);
}

usbd_status
usbd_clear_hub_feature(struct usbd_device *dev, int sel)
{
	USBHIST_FUNC(); USBHIST_CALLED(usbdebug);
	usb_device_request_t req;

	DPRINTF("dev %#jx sel %jd", (uintptr_t)dev, sel, 0, 0);
	req.bmRequestType = UT_WRITE_CLASS_DEVICE;
	req.bRequest = UR_CLEAR_FEATURE;
	USETW(req.wValue, sel);
	USETW(req.wIndex, 0);
	USETW(req.wLength, 0);
	return usbd_do_request(dev, &req, 0);
}

usbd_status
usbd_set_hub_feature(struct usbd_device *dev, int sel)
{
	USBHIST_FUNC(); USBHIST_CALLED(usbdebug);
	usb_device_request_t req;

	DPRINTF("dev %#jx sel %jd", (uintptr_t)dev, sel, 0, 0);
	req.bmRequestType = UT_WRITE_CLASS_DEVICE;
	req.bRequest = UR_SET_FEATURE;
	USETW(req.wValue, sel);
	USETW(req.wIndex, 0);
	USETW(req.wLength, 0);
	return usbd_do_request(dev, &req, 0);
}

usbd_status
usbd_clear_port_feature(struct usbd_device *dev, int port, int sel)
{
	USBHIST_FUNC(); USBHIST_CALLED(usbdebug);
	usb_device_request_t req;

	DPRINTF("dev %#jx port %jd sel %jd", (uintptr_t)dev, port, sel, 0);
	req.bmRequestType = UT_WRITE_CLASS_OTHER;
	req.bRequest = UR_CLEAR_FEATURE;
	USETW(req.wValue, sel);
	USETW(req.wIndex, port);
	USETW(req.wLength, 0);
	return usbd_do_request(dev, &req, 0);
}

usbd_status
usbd_set_port_feature(struct usbd_device *dev, int port, int sel)
{
	USBHIST_FUNC(); USBHIST_CALLED(usbdebug);
	usb_device_request_t req;

	DPRINTF("dev %#jx port %jd sel %.d", (uintptr_t)dev, sel, 0, 0);
	req.bmRequestType = UT_WRITE_CLASS_OTHER;
	req.bRequest = UR_SET_FEATURE;
	USETW(req.wValue, sel);
	USETW(req.wIndex, port);
	USETW(req.wLength, 0);
	return usbd_do_request(dev, &req, 0);
}

usbd_status
usbd_set_port_u1_timeout(struct usbd_device *dev, int port, int timeout)
{
	USBHIST_FUNC(); USBHIST_CALLED(usbdebug);
	usb_device_request_t req;

	DPRINTF("dev %#jx port %jd timeout %.d", (uintptr_t)dev, port,
	    timeout, 0);
	req.bmRequestType = UT_WRITE_CLASS_OTHER;
	req.bRequest = UR_SET_FEATURE;
	USETW(req.wValue, UHF_PORT_U1_TIMEOUT);
	USETW2(req.wIndex, timeout, port);
	USETW(req.wLength, 0);
	return usbd_do_request(dev, &req, 0);
}

usbd_status
usbd_set_port_u2_timeout(struct usbd_device *dev, int port, int timeout)
{
	USBHIST_FUNC(); USBHIST_CALLED(usbdebug);
	usb_device_request_t req;

	DPRINTF("dev %#jx port %jd timeout %jd", (uintptr_t)dev, port,
	    timeout, 0);
	req.bmRequestType = UT_WRITE_CLASS_OTHER;
	req.bRequest = UR_SET_FEATURE;
	USETW(req.wValue, UHF_PORT_U2_TIMEOUT);
	USETW2(req.wIndex, timeout, port);
	USETW(req.wLength, 0);
	return usbd_do_request(dev, &req, 0);
}

usbd_status
usbd_get_protocol(struct usbd_interface *iface, uint8_t *report)
{
	usb_interface_descriptor_t *id = usbd_get_interface_descriptor(iface);
	struct usbd_device *dev;
	usb_device_request_t req;

	USBHIST_FUNC(); USBHIST_CALLED(usbdebug);

	if (id == NULL)
		return USBD_IOERROR;
	DPRINTFN(4, "iface=%#jx, endpt=%jd", (uintptr_t)iface,
	    id->bInterfaceNumber, 0, 0);

	usbd_interface2device_handle(iface, &dev);
	req.bmRequestType = UT_READ_CLASS_INTERFACE;
	req.bRequest = UR_GET_PROTOCOL;
	USETW(req.wValue, 0);
	USETW(req.wIndex, id->bInterfaceNumber);
	USETW(req.wLength, 1);
	return usbd_do_request(dev, &req, report);
}

usbd_status
usbd_set_protocol(struct usbd_interface *iface, int report)
{
	usb_interface_descriptor_t *id = usbd_get_interface_descriptor(iface);
	struct usbd_device *dev;
	usb_device_request_t req;

	USBHIST_FUNC(); USBHIST_CALLED(usbdebug);

	if (id == NULL)
		return USBD_IOERROR;
	DPRINTFN(4, "iface=%#jx, report=%jd, endpt=%jd", (uintptr_t)iface,
	    report, id->bInterfaceNumber, 0);

	usbd_interface2device_handle(iface, &dev);
	req.bmRequestType = UT_WRITE_CLASS_INTERFACE;
	req.bRequest = UR_SET_PROTOCOL;
	USETW(req.wValue, report);
	USETW(req.wIndex, id->bInterfaceNumber);
	USETW(req.wLength, 0);
	return usbd_do_request(dev, &req, 0);
}

usbd_status
usbd_set_report(struct usbd_interface *iface, int type, int id, void *data,
		int len)
{
	usb_interface_descriptor_t *ifd = usbd_get_interface_descriptor(iface);
	struct usbd_device *dev;
	usb_device_request_t req;

	USBHIST_FUNC(); USBHIST_CALLED(usbdebug);

	DPRINTFN(4, "len=%jd", len, 0, 0, 0);
	if (ifd == NULL)
		return USBD_IOERROR;
	usbd_interface2device_handle(iface, &dev);
	req.bmRequestType = UT_WRITE_CLASS_INTERFACE;
	req.bRequest = UR_SET_REPORT;
	USETW2(req.wValue, type, id);
	USETW(req.wIndex, ifd->bInterfaceNumber);
	USETW(req.wLength, len);
	return usbd_do_request(dev, &req, data);
}

usbd_status
usbd_get_report(struct usbd_interface *iface, int type, int id, void *data,
		int len)
{
	usb_interface_descriptor_t *ifd = usbd_get_interface_descriptor(iface);
	struct usbd_device *dev;
	usb_device_request_t req;

	USBHIST_FUNC(); USBHIST_CALLED(usbdebug);

	DPRINTFN(4, "len=%jd", len, 0, 0, 0);
	if (ifd == NULL)
		return USBD_IOERROR;
	usbd_interface2device_handle(iface, &dev);
	req.bmRequestType = UT_READ_CLASS_INTERFACE;
	req.bRequest = UR_GET_REPORT;
	USETW2(req.wValue, type, id);
	USETW(req.wIndex, ifd->bInterfaceNumber);
	USETW(req.wLength, len);
	return usbd_do_request(dev, &req, data);
}

usbd_status
usbd_set_idle(struct usbd_interface *iface, int duration, int id)
{
	usb_interface_descriptor_t *ifd = usbd_get_interface_descriptor(iface);
	struct usbd_device *dev;
	usb_device_request_t req;

	USBHIST_FUNC(); USBHIST_CALLED(usbdebug);

	DPRINTFN(4, "duration %jd id %jd", duration, id, 0, 0);
	if (ifd == NULL)
		return USBD_IOERROR;
	usbd_interface2device_handle(iface, &dev);
	req.bmRequestType = UT_WRITE_CLASS_INTERFACE;
	req.bRequest = UR_SET_IDLE;
	USETW2(req.wValue, duration, id);
	USETW(req.wIndex, ifd->bInterfaceNumber);
	USETW(req.wLength, 0);
	return usbd_do_request(dev, &req, 0);
}

usbd_status
usbd_get_report_descriptor(struct usbd_device *dev, int ifcno,
			   int size, void *d)
{
	USBHIST_FUNC(); USBHIST_CALLED(usbdebug);
	usb_device_request_t req;

	DPRINTF("dev %#jx ifcno %jd size %jd", (uintptr_t)dev, ifcno, size, 0);
	req.bmRequestType = UT_READ_INTERFACE;
	req.bRequest = UR_GET_DESCRIPTOR;
	USETW2(req.wValue, UDESC_REPORT, 0); /* report id should be 0 */
	USETW(req.wIndex, ifcno);
	USETW(req.wLength, size);
	return usbd_do_request(dev, &req, d);
}

usb_hid_descriptor_t *
usbd_get_hid_descriptor(struct usbd_interface *ifc)
{
	usb_interface_descriptor_t *idesc = usbd_get_interface_descriptor(ifc);
	struct usbd_device *dev;
	usb_config_descriptor_t *cdesc;
	usb_hid_descriptor_t *hd;
	char *p, *end;

	if (idesc == NULL)
		return NULL;
	usbd_interface2device_handle(ifc, &dev);
	cdesc = usbd_get_config_descriptor(dev);

	p = (char *)idesc + idesc->bLength;
	end = (char *)cdesc + UGETW(cdesc->wTotalLength);

	for (; p < end; p += hd->bLength) {
		hd = (usb_hid_descriptor_t *)p;
		if (p + hd->bLength <= end && hd->bDescriptorType == UDESC_HID)
			return hd;
		if (hd->bDescriptorType == UDESC_INTERFACE)
			break;
	}
	return NULL;
}

usbd_status
usbd_read_report_desc(struct usbd_interface *ifc, void **descp, int *sizep)
{
	usb_interface_descriptor_t *id;
	usb_hid_descriptor_t *hid;
	struct usbd_device *dev;
	usbd_status err;

	usbd_interface2device_handle(ifc, &dev);
	id = usbd_get_interface_descriptor(ifc);
	if (id == NULL)
		return USBD_INVAL;
	hid = usbd_get_hid_descriptor(ifc);
	if (hid == NULL)
		return USBD_IOERROR;
	*sizep = UGETW(hid->descrs[0].wDescriptorLength);
	*descp = kmem_alloc(*sizep, KM_SLEEP);
	err = usbd_get_report_descriptor(dev, id->bInterfaceNumber,
					 *sizep, *descp);
	if (err) {
		kmem_free(*descp, *sizep);
		*descp = NULL;
		return err;
	}
	return USBD_NORMAL_COMPLETION;
}

usbd_status
usbd_get_config(struct usbd_device *dev, uint8_t *conf)
{
	USBHIST_FUNC(); USBHIST_CALLED(usbdebug);
	usb_device_request_t req;

	DPRINTF("dev %#jx", (uintptr_t)dev, 0, 0, 0);
	req.bmRequestType = UT_READ_DEVICE;
	req.bRequest = UR_GET_CONFIG;
	USETW(req.wValue, 0);
	USETW(req.wIndex, 0);
	USETW(req.wLength, 1);
	return usbd_do_request(dev, &req, conf);
}

usbd_status
usbd_bulk_transfer(struct usbd_xfer *xfer, struct usbd_pipe *pipe,
    uint16_t flags, uint32_t timeout, void *buf, uint32_t *size)
{
	usbd_status err;

	USBHIST_FUNC(); USBHIST_CALLED(usbdebug);

	usbd_setup_xfer(xfer, 0, buf, *size, flags, timeout, NULL);
	DPRINTFN(1, "start transfer %jd bytes", *size, 0, 0, 0);
	err = usbd_sync_transfer_sig(xfer);

	usbd_get_xfer_status(xfer, NULL, NULL, size, NULL);
	DPRINTFN(1, "transferred %jd", *size, 0, 0, 0);
	if (err) {
		usbd_clear_endpoint_stall(pipe);
	}
	USBHIST_LOG(usbdebug, "<- done xfer %#jx err %d", (uintptr_t)xfer,
	    err, 0, 0);

	return err;
}

usbd_status
usbd_intr_transfer(struct usbd_xfer *xfer, struct usbd_pipe *pipe,
    uint16_t flags, uint32_t timeout, void *buf, uint32_t *size)
{
	usbd_status err;

	USBHIST_FUNC(); USBHIST_CALLED(usbdebug);

	usbd_setup_xfer(xfer, 0, buf, *size, flags, timeout, NULL);

	DPRINTFN(1, "start transfer %jd bytes", *size, 0, 0, 0);
	err = usbd_sync_transfer_sig(xfer);

	usbd_get_xfer_status(xfer, NULL, NULL, size, NULL);

	DPRINTFN(1, "transferred %jd", *size, 0, 0, 0);
	if (err) {
		usbd_clear_endpoint_stall(pipe);
	}
	USBHIST_LOG(usbdebug, "<- done xfer %#jx err %jd", (uintptr_t)xfer,
	    err, 0, 0);

	return err;
}

void
usb_detach_wait(device_t dv, kcondvar_t *cv, kmutex_t *lock)
{
	USBHIST_FUNC(); USBHIST_CALLED(usbdebug);

	DPRINTFN(1, "waiting for dv %#jx", (uintptr_t)dv, 0, 0, 0);
	if (cv_timedwait(cv, lock, hz * 60))	// dv, PZERO, "usbdet", hz * 60
<<<<<<< HEAD
		printf("usb_detach_wait: %s didn't detach\n",
			device_xname(dv));
=======
		aprint_error_dev(dv, "usb_detach_wait: didn't detach\n");
>>>>>>> b2b84690
	DPRINTFN(1, "done", 0, 0, 0, 0);
}

void
usb_detach_broadcast(device_t dv, kcondvar_t *cv)
{
	USBHIST_FUNC(); USBHIST_CALLED(usbdebug);

	DPRINTFN(1, "for dv %#jx", (uintptr_t)dv, 0, 0, 0);
	cv_broadcast(cv);
}

void
usb_detach_waitold(device_t dv)
{
	USBHIST_FUNC(); USBHIST_CALLED(usbdebug);

	DPRINTFN(1, "waiting for dv %#jx", (uintptr_t)dv, 0, 0, 0);
	if (tsleep(dv, PZERO, "usbdet", hz * 60)) /* XXXSMP ok */
<<<<<<< HEAD
		printf("usb_detach_waitold: %s didn't detach\n",
			device_xname(dv));
=======
		aprint_error_dev(dv, "usb_detach_waitold: didn't detach\n");
>>>>>>> b2b84690
	DPRINTFN(1, "done", 0, 0, 0, 0);
}

void
usb_detach_wakeupold(device_t dv)
{
	USBHIST_FUNC(); USBHIST_CALLED(usbdebug);

	DPRINTFN(1, "for dv %#jx", (uintptr_t)dv, 0, 0, 0);
	wakeup(dv); /* XXXSMP ok */
}

const usb_cdc_descriptor_t *
usb_find_desc(struct usbd_device *dev, int type, int subtype)
{
	usbd_desc_iter_t iter;
	const usb_cdc_descriptor_t *desc;

	usb_desc_iter_init(dev, &iter);
	for (;;) {
		desc = (const usb_cdc_descriptor_t *)usb_desc_iter_next(&iter);
		if (!desc || (desc->bDescriptorType == type &&
			      (subtype == USBD_CDCSUBTYPE_ANY ||
			       subtype == desc->bDescriptorSubtype)))
			break;
	}
	return desc;
}

/* same as usb_find_desc(), but searches only in the specified interface. */
const usb_cdc_descriptor_t *
usb_find_desc_if(struct usbd_device *dev, int type, int subtype,
		 usb_interface_descriptor_t *id)
{
	usbd_desc_iter_t iter;
	const usb_cdc_descriptor_t *desc;

	if (id == NULL)
		return usb_find_desc(dev, type, subtype);

	usb_desc_iter_init(dev, &iter);

	iter.cur = (void *)id;		/* start from the interface desc */
	usb_desc_iter_next(&iter);	/* and skip it */

	while ((desc = (const usb_cdc_descriptor_t *)usb_desc_iter_next(&iter))
	       != NULL) {
		if (desc->bDescriptorType == UDESC_INTERFACE) {
			/* we ran into the next interface --- not found */
			return NULL;
		}
		if (desc->bDescriptorType == type &&
		    (subtype == USBD_CDCSUBTYPE_ANY ||
		     subtype == desc->bDescriptorSubtype))
			break;
	}
	return desc;
}<|MERGE_RESOLUTION|>--- conflicted
+++ resolved
@@ -1,8 +1,4 @@
-<<<<<<< HEAD
-/*	$NetBSD: usbdi_util.c,v 1.70 2017/10/28 00:37:13 pgoyette Exp $	*/
-=======
 /*	$NetBSD: usbdi_util.c,v 1.71 2018/07/24 03:58:36 msaitoh Exp $	*/
->>>>>>> b2b84690
 
 /*
  * Copyright (c) 1998, 2012 The NetBSD Foundation, Inc.
@@ -35,11 +31,7 @@
  */
 
 #include <sys/cdefs.h>
-<<<<<<< HEAD
-__KERNEL_RCSID(0, "$NetBSD: usbdi_util.c,v 1.70 2017/10/28 00:37:13 pgoyette Exp $");
-=======
 __KERNEL_RCSID(0, "$NetBSD: usbdi_util.c,v 1.71 2018/07/24 03:58:36 msaitoh Exp $");
->>>>>>> b2b84690
 
 #ifdef _KERNEL_OPT
 #include "opt_usb.h"
@@ -566,12 +558,7 @@
 
 	DPRINTFN(1, "waiting for dv %#jx", (uintptr_t)dv, 0, 0, 0);
 	if (cv_timedwait(cv, lock, hz * 60))	// dv, PZERO, "usbdet", hz * 60
-<<<<<<< HEAD
-		printf("usb_detach_wait: %s didn't detach\n",
-			device_xname(dv));
-=======
 		aprint_error_dev(dv, "usb_detach_wait: didn't detach\n");
->>>>>>> b2b84690
 	DPRINTFN(1, "done", 0, 0, 0, 0);
 }
 
@@ -591,12 +578,7 @@
 
 	DPRINTFN(1, "waiting for dv %#jx", (uintptr_t)dv, 0, 0, 0);
 	if (tsleep(dv, PZERO, "usbdet", hz * 60)) /* XXXSMP ok */
-<<<<<<< HEAD
-		printf("usb_detach_waitold: %s didn't detach\n",
-			device_xname(dv));
-=======
 		aprint_error_dev(dv, "usb_detach_waitold: didn't detach\n");
->>>>>>> b2b84690
 	DPRINTFN(1, "done", 0, 0, 0, 0);
 }
 
