--- conflicted
+++ resolved
@@ -1,8 +1,4 @@
-<<<<<<< HEAD
-/*	$NetBSD: if_urtwn.c,v 1.57 2018/02/08 09:05:20 dholland Exp $	*/
-=======
 /*	$NetBSD: if_urtwn.c,v 1.63 2018/08/02 06:09:04 riastradh Exp $	*/
->>>>>>> b2b84690
 /*	$OpenBSD: if_urtwn.c,v 1.42 2015/02/10 23:25:46 mpi Exp $	*/
 
 /*-
@@ -29,11 +25,7 @@
  */
 
 #include <sys/cdefs.h>
-<<<<<<< HEAD
-__KERNEL_RCSID(0, "$NetBSD: if_urtwn.c,v 1.57 2018/02/08 09:05:20 dholland Exp $");
-=======
 __KERNEL_RCSID(0, "$NetBSD: if_urtwn.c,v 1.63 2018/08/02 06:09:04 riastradh Exp $");
->>>>>>> b2b84690
 
 #ifdef _KERNEL_OPT
 #include "opt_inet.h"
@@ -1521,11 +1513,7 @@
 	struct ieee80211_rateset *rs = &ni->ni_rates;
 	struct r92c_fw_cmd_macid_cfg cmd;
 	uint32_t rates, basicrates;
-<<<<<<< HEAD
-	uint32_t mask, rrsr_mask, rrsr_rate;
-=======
 	uint32_t rrsr_mask, rrsr_rate;
->>>>>>> b2b84690
 	uint8_t mode;
 	size_t maxrate, maxbasicrate, i, j;
 	int error;
@@ -1577,22 +1565,10 @@
 	}
 
 	/* Set rates mask for group addressed frames. */
-<<<<<<< HEAD
-	cmd.macid = URTWN_MACID_BC | URTWN_MACID_VALID;
-	if (ni->ni_capinfo & IEEE80211_CAPINFO_SHORT_PREAMBLE)
-		cmd.macid |= URTWN_MACID_SHORTGI;
-
-	mask = (mode << 28) | basicrates;
-	cmd.mask[0] = (uint8_t)mask;
-	cmd.mask[1] = (uint8_t)(mask >> 8);
-	cmd.mask[2] = (uint8_t)(mask >> 16);
-	cmd.mask[3] = (uint8_t)(mask >> 24);
-=======
 	cmd.macid = RTWN_MACID_BC | RTWN_MACID_VALID;
 	if (ni->ni_capinfo & IEEE80211_CAPINFO_SHORT_PREAMBLE)
 		cmd.macid |= RTWN_MACID_SHORTGI;
 	cmd.mask = htole32((mode << 28) | basicrates);
->>>>>>> b2b84690
 	error = urtwn_fw_cmd(sc, R92C_CMD_MACID_CONFIG, &cmd, sizeof(cmd));
 	if (error != 0) {
 		aprint_error_dev(sc->sc_dev,
@@ -1605,22 +1581,10 @@
 	urtwn_write_1(sc, R92C_INIDATA_RATE_SEL(RTWN_MACID_BC), maxbasicrate);
 
 	/* Set rates mask for unicast frames. */
-<<<<<<< HEAD
-	cmd.macid = URTWN_MACID_BSS | URTWN_MACID_VALID;
-	if (ni->ni_capinfo & IEEE80211_CAPINFO_SHORT_PREAMBLE)
-		cmd.macid |= URTWN_MACID_SHORTGI;
-
-	mask = (mode << 28) | rates;
-	cmd.mask[0] = (uint8_t)mask;
-	cmd.mask[1] = (uint8_t)(mask >> 8);
-	cmd.mask[2] = (uint8_t)(mask >> 16);
-	cmd.mask[3] = (uint8_t)(mask >> 24);
-=======
 	cmd.macid = RTWN_MACID_BSS | RTWN_MACID_VALID;
 	if (ni->ni_capinfo & IEEE80211_CAPINFO_SHORT_PREAMBLE)
 		cmd.macid |= RTWN_MACID_SHORTGI;
 	cmd.mask = htole32((mode << 28) | rates);
->>>>>>> b2b84690
 	error = urtwn_fw_cmd(sc, R92C_CMD_MACID_CONFIG, &cmd, sizeof(cmd));
 	if (error != 0) {
 		aprint_error_dev(sc->sc_dev, "could not add BSS station\n");
@@ -1630,13 +1594,6 @@
 	DPRINTFN(DBG_INIT, ("%s: %s: maxrate=%zd\n", device_xname(sc->sc_dev),
 	    __func__, maxrate));
 	urtwn_write_1(sc, R92C_INIDATA_RATE_SEL(RTWN_MACID_BSS), maxrate);
-
-	rrsr_rate = ic->ic_fixed_rate;
-	if (rrsr_rate == -1)
-		rrsr_rate = 11;
-
-	rrsr_mask = 0xffff >> (15 - rrsr_rate);
-	urtwn_write_2(sc, R92C_RRSR, rrsr_mask);
 
 	rrsr_rate = ic->ic_fixed_rate;
 	if (rrsr_rate == -1)
@@ -2478,11 +2435,7 @@
 {
 	struct urtwn_rx_data *data = priv;
 	struct urtwn_softc *sc = data->sc;
-<<<<<<< HEAD
-	struct r92c_rx_stat *stat;
-=======
 	struct r92c_rx_desc_usb *stat;
->>>>>>> b2b84690
 	size_t pidx = data->pidx;
 	uint32_t rxdw0;
 	uint8_t *buf;
@@ -2611,11 +2564,7 @@
 	struct ieee80211com *ic = &sc->sc_ic;
 	struct ieee80211_frame *wh;
 	struct ieee80211_key *k = NULL;
-<<<<<<< HEAD
-	struct r92c_tx_desc *txd;
-=======
 	struct r92c_tx_desc_usb *txd;
->>>>>>> b2b84690
 	size_t i, padsize, xferlen, txd_len;
 	uint16_t seq, sum;
 	uint8_t raid, type, tid;
@@ -2672,11 +2621,7 @@
 		padsize = 0;
 
 	/* Fill Tx descriptor. */
-<<<<<<< HEAD
-	txd = (struct r92c_tx_desc *)data->buf;
-=======
 	txd = (struct r92c_tx_desc_usb *)data->buf;
->>>>>>> b2b84690
 	memset(txd, 0, txd_len + padsize);
 
 	txd->txdw0 |= htole32(
@@ -2709,21 +2654,13 @@
 
 		if (!ISSET(sc->chip, URTWN_CHIP_92C)) {
 			txd->txdw1 |= htole32(
-<<<<<<< HEAD
-			    SM(R88E_TXDW1_MACID, URTWN_MACID_BSS) |
-=======
 			    SM(R88E_TXDW1_MACID, RTWN_MACID_BSS) |
->>>>>>> b2b84690
 			    SM(R92C_TXDW1_QSEL, tid) |
 			    SM(R92C_TXDW1_RAID, raid) |
 			    R92C_TXDW1_AGGBK);
 		} else
 			txd->txdw1 |= htole32(
-<<<<<<< HEAD
-			    SM(R92C_TXDW1_MACID, URTWN_MACID_BSS) |
-=======
 			    SM(R92C_TXDW1_MACID, RTWN_MACID_BSS) |
->>>>>>> b2b84690
 			    SM(R92C_TXDW1_QSEL, tid) |
 			    SM(R92C_TXDW1_RAID, raid) |
 			    R92C_TXDW1_AGGBK);
@@ -3855,14 +3792,6 @@
 		DELAY(1);
 		urtwn_bb_write(sc, R92C_OFDM0_AGCCORE1(0), 0x69553420);
 		DELAY(1);
-<<<<<<< HEAD
-
-		if (ISSET(sc->chip, URTWN_CHIP_92EU)) {
-			urtwn_write_2(sc, R92C_AFE_CTRL3, urtwn_read_2(sc,
-			    R92C_AFE_CTRL3));
-		}
-
-=======
 	}
 
 	if (ISSET(sc->chip, URTWN_CHIP_92EU)) {
@@ -3876,7 +3805,6 @@
 		    crystalcap | crystalcap << 6));
 		urtwn_write_4(sc, R92C_AFE_XTAL_CTRL, 0xf81fb);
 	} else if (ISSET(sc->chip, URTWN_CHIP_88E)) {
->>>>>>> b2b84690
 		crystalcap = sc->r88e_rom[0xb9];
 		if (crystalcap == 0xff)
 			crystalcap = 0x20;
@@ -4287,11 +4215,7 @@
     u_int ht40m, uint16_t power[URTWN_RIDX_COUNT])
 {
 	uint16_t cckpow, ofdmpow, bw20pow, htpow;
-<<<<<<< HEAD
-	const struct urtwn_r88e_txpwr *base;
-=======
 	const struct rtwn_r88e_txpwr *base;
->>>>>>> b2b84690
 	int ridx, group;
 
 	DPRINTFN(DBG_FN, ("%s: %s: chain=%zd, chan=%d\n",
@@ -4503,11 +4427,7 @@
 	/* Save mac regs. */
 	iqkBackup[0] = urtwn_read_1(sc, R92C_TXPAUSE);
 	iqkBackup[1] = urtwn_read_1(sc, R92C_BCN_CTRL);
-<<<<<<< HEAD
-	iqkBackup[2] = urtwn_read_1(sc, R92C_USTIME_TSF);
-=======
 	iqkBackup[2] = urtwn_read_1(sc, R92C_BCN_CTRL1);
->>>>>>> b2b84690
 	iqkBackup[3] = urtwn_read_4(sc, R92C_GPIO_MUXCFG);
 
 #ifdef notyet
@@ -4550,18 +4470,11 @@
 	if (sc->ntxchains > 1)
 		urtwn_bb_write(sc, R92C_LSSI_PARAM(1), R92C_IQK_LSSI_PARAM);
 
-<<<<<<< HEAD
-	urtwn_write_1(sc, R92C_TXPAUSE, (~TP_STOPBECON) & TP_STOPALL);
-	urtwn_write_1(sc, R92C_BCN_CTRL, (iqkBackup[1] &
-	    ~R92C_BCN_CTRL_EN_BCN));
-	urtwn_write_1(sc, R92C_USTIME_TSF, (iqkBackup[2] & ~0x8));
-=======
 	urtwn_write_1(sc, R92C_TXPAUSE, (~R92C_TXPAUSE_BCN) & R92C_TXPAUSE_ALL);
 	urtwn_write_1(sc, R92C_BCN_CTRL, (iqkBackup[1] &
 	    ~R92C_BCN_CTRL_EN_BCN));
 	urtwn_write_1(sc, R92C_BCN_CTRL1, (iqkBackup[2] &
 	    ~R92C_BCN_CTRL_EN_BCN));
->>>>>>> b2b84690
 
 	urtwn_write_1(sc, R92C_GPIO_MUXCFG, (iqkBackup[3] &
 	    ~R92C_GPIO_MUXCFG_ENBT));
@@ -4865,13 +4778,8 @@
 	/* Initialize beacon parameters. */
 	urtwn_write_2(sc, R92C_BCN_CTRL, 0x1010);
 	urtwn_write_2(sc, R92C_TBTT_PROHIBIT, 0x6404);
-<<<<<<< HEAD
-	urtwn_write_1(sc, R92C_DRVERLYINT, R92C_DRIVER_EARLY_INT_TIME);
-	urtwn_write_1(sc, R92C_BCNDMATIM, R92C_DMA_ATIME_INT_TIME);
-=======
 	urtwn_write_1(sc, R92C_DRVERLYINT, R92C_DRVERLYINT_INIT_TIME);
 	urtwn_write_1(sc, R92C_BCNDMATIM, R92C_BCNDMATIM_INIT_TIME);
->>>>>>> b2b84690
 	urtwn_write_2(sc, R92C_BCNTCFG, 0x660f);
 
 	if (!ISSET(sc->chip, URTWN_CHIP_88E) &&
@@ -5061,12 +4969,8 @@
 
 	DPRINTFN(DBG_FN, ("%s: %s\n", device_xname(sc->sc_dev), __func__));
 
-<<<<<<< HEAD
-	if (ISSET(sc->chip, URTWN_CHIP_92EU))
-=======
 	if (ISSET(sc->chip, URTWN_CHIP_88E) ||
 	    ISSET(sc->chip, URTWN_CHIP_92EU))
->>>>>>> b2b84690
 		return;
 
 	mutex_enter(&sc->sc_write_mtx);
