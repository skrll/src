/*	$NetBSD: usbdi.c,v 1.200 2020/04/05 20:59:38 skrll Exp $	*/

/*
 * Copyright (c) 1998, 2012, 2015 The NetBSD Foundation, Inc.
 * All rights reserved.
 *
 * This code is derived from software contributed to The NetBSD Foundation
 * by Lennart Augustsson (lennart@augustsson.net) at
 * Carlstedt Research & Technology, Matthew R. Green (mrg@eterna.com.au),
 * and Nick Hudson.
 *
 * Redistribution and use in source and binary forms, with or without
 * modification, are permitted provided that the following conditions
 * are met:
 * 1. Redistributions of source code must retain the above copyright
 *    notice, this list of conditions and the following disclaimer.
 * 2. Redistributions in binary form must reproduce the above copyright
 *    notice, this list of conditions and the following disclaimer in the
 *    documentation and/or other materials provided with the distribution.
 *
 * THIS SOFTWARE IS PROVIDED BY THE NETBSD FOUNDATION, INC. AND CONTRIBUTORS
 * ``AS IS'' AND ANY EXPRESS OR IMPLIED WARRANTIES, INCLUDING, BUT NOT LIMITED
 * TO, THE IMPLIED WARRANTIES OF MERCHANTABILITY AND FITNESS FOR A PARTICULAR
 * PURPOSE ARE DISCLAIMED.  IN NO EVENT SHALL THE FOUNDATION OR CONTRIBUTORS
 * BE LIABLE FOR ANY DIRECT, INDIRECT, INCIDENTAL, SPECIAL, EXEMPLARY, OR
 * CONSEQUENTIAL DAMAGES (INCLUDING, BUT NOT LIMITED TO, PROCUREMENT OF
 * SUBSTITUTE GOODS OR SERVICES; LOSS OF USE, DATA, OR PROFITS; OR BUSINESS
 * INTERRUPTION) HOWEVER CAUSED AND ON ANY THEORY OF LIABILITY, WHETHER IN
 * CONTRACT, STRICT LIABILITY, OR TORT (INCLUDING NEGLIGENCE OR OTHERWISE)
 * ARISING IN ANY WAY OUT OF THE USE OF THIS SOFTWARE, EVEN IF ADVISED OF THE
 * POSSIBILITY OF SUCH DAMAGE.
 */

#include <sys/cdefs.h>
__KERNEL_RCSID(0, "$NetBSD: usbdi.c,v 1.200 2020/04/05 20:59:38 skrll Exp $");

#ifdef _KERNEL_OPT
#include "opt_usb.h"
#include "opt_compat_netbsd.h"
#include "usb_dma.h"
#endif

#include <sys/param.h>
#include <sys/systm.h>
#include <sys/kernel.h>
#include <sys/device.h>
#include <sys/kmem.h>
#include <sys/proc.h>
#include <sys/bus.h>
#include <sys/cpu.h>

#include <dev/usb/usb.h>
#include <dev/usb/usbdi.h>
#include <dev/usb/usbdi_util.h>
#include <dev/usb/usbdivar.h>
#include <dev/usb/usb_mem.h>
#include <dev/usb/usb_quirks.h>
#include <dev/usb/usb_sdt.h>
#include <dev/usb/usbhist.h>

/* UTF-8 encoding stuff */
#include <fs/unicode.h>

extern int usbdebug;

SDT_PROBE_DEFINE5(usb, device, pipe, open,
    "struct usbd_interface *"/*iface*/,
    "uint8_t"/*address*/,
    "uint8_t"/*flags*/,
    "int"/*ival*/,
    "struct usbd_pipe *"/*pipe*/);

SDT_PROBE_DEFINE7(usb, device, pipe, open__intr,
    "struct usbd_interface *"/*iface*/,
    "uint8_t"/*address*/,
    "uint8_t"/*flags*/,
    "int"/*ival*/,
    "usbd_callback"/*cb*/,
    "void *"/*cookie*/,
    "struct usbd_pipe *"/*pipe*/);

SDT_PROBE_DEFINE2(usb, device, pipe, transfer__start,
    "struct usbd_pipe *"/*pipe*/,
    "struct usbd_xfer *"/*xfer*/);
SDT_PROBE_DEFINE3(usb, device, pipe, transfer__done,
    "struct usbd_pipe *"/*pipe*/,
    "struct usbd_xfer *"/*xfer*/,
    "usbd_status"/*err*/);
SDT_PROBE_DEFINE2(usb, device, pipe, start,
    "struct usbd_pipe *"/*pipe*/,
    "struct usbd_xfer *"/*xfer*/);

SDT_PROBE_DEFINE1(usb, device, pipe, close,  "struct usbd_pipe *"/*pipe*/);
SDT_PROBE_DEFINE1(usb, device, pipe, abort__start,
    "struct usbd_pipe *"/*pipe*/);
SDT_PROBE_DEFINE1(usb, device, pipe, abort__done,
    "struct usbd_pipe *"/*pipe*/);
SDT_PROBE_DEFINE1(usb, device, pipe, clear__endpoint__stall,
    "struct usbd_pipe *"/*pipe*/);
SDT_PROBE_DEFINE1(usb, device, pipe, clear__endpoint__toggle,
    "struct usbd_pipe *"/*pipe*/);

SDT_PROBE_DEFINE5(usb, device, xfer, create,
    "struct usbd_xfer *"/*xfer*/,
    "struct usbd_pipe *"/*pipe*/,
    "size_t"/*len*/,
    "unsigned int"/*flags*/,
    "unsigned int"/*nframes*/);
SDT_PROBE_DEFINE1(usb, device, xfer, start,  "struct usbd_xfer *"/*xfer*/);
SDT_PROBE_DEFINE1(usb, device, xfer, preabort,  "struct usbd_xfer *"/*xfer*/);
SDT_PROBE_DEFINE1(usb, device, xfer, abort,  "struct usbd_xfer *"/*xfer*/);
SDT_PROBE_DEFINE1(usb, device, xfer, timeout,  "struct usbd_xfer *"/*xfer*/);
SDT_PROBE_DEFINE2(usb, device, xfer, done,
    "struct usbd_xfer *"/*xfer*/,
    "usbd_status"/*status*/);
SDT_PROBE_DEFINE1(usb, device, xfer, destroy,  "struct usbd_xfer *"/*xfer*/);

Static usbd_status usbd_ar_pipe(struct usbd_pipe *);
Static void usbd_start_next(struct usbd_pipe *);
Static usbd_status usbd_open_pipe_ival
	(struct usbd_interface *, uint8_t, uint8_t, struct usbd_pipe **, int);
static void *usbd_alloc_buffer(struct usbd_xfer *, uint32_t);
static void usbd_free_buffer(struct usbd_xfer *);
static struct usbd_xfer *usbd_alloc_xfer(struct usbd_device *, unsigned int);
static usbd_status usbd_free_xfer(struct usbd_xfer *);
static void usbd_request_async_cb(struct usbd_xfer *, void *, usbd_status);
static void usbd_xfer_timeout(void *);
static void usbd_xfer_timeout_task(void *);
static bool usbd_xfer_probe_timeout(struct usbd_xfer *);
static void usbd_xfer_cancel_timeout_async(struct usbd_xfer *);

#if defined(USB_DEBUG)
void
usbd_dump_iface(struct usbd_interface *iface)
{
	USBHIST_FUNC();
	USBHIST_CALLARGS(usbdebug, "iface %#jx", (uintptr_t)iface, 0, 0, 0);

	if (iface == NULL)
		return;
	USBHIST_LOG(usbdebug, "     device = %#jx idesc = %#jx index = %jd",
	    (uintptr_t)iface->ui_dev, (uintptr_t)iface->ui_idesc,
	    iface->ui_index, 0);
	USBHIST_LOG(usbdebug, "     altindex=%jd priv=%#jx",
	    iface->ui_altindex, (uintptr_t)iface->ui_priv, 0, 0);
}

void
usbd_dump_device(struct usbd_device *dev)
{
	USBHIST_FUNC();
	USBHIST_CALLARGS(usbdebug, "dev = %#jx", (uintptr_t)dev, 0, 0, 0);

	if (dev == NULL)
		return;
	USBHIST_LOG(usbdebug, "     bus = %#jx default_pipe = %#jx",
	    (uintptr_t)dev->ud_bus, (uintptr_t)dev->ud_pipe0, 0, 0);
	USBHIST_LOG(usbdebug, "     address = %jd config = %jd depth = %jd ",
	    dev->ud_addr, dev->ud_config, dev->ud_depth, 0);
	USBHIST_LOG(usbdebug, "     speed = %jd self_powered = %jd "
	    "power = %jd langid = %jd",
	    dev->ud_speed, dev->ud_selfpowered, dev->ud_power, dev->ud_langid);
}

void
usbd_dump_endpoint(struct usbd_endpoint *endp)
{
	USBHIST_FUNC();
	USBHIST_CALLARGS(usbdebug, "endp = %#jx", (uintptr_t)endp, 0, 0, 0);

	if (endp == NULL)
		return;
	USBHIST_LOG(usbdebug, "    edesc = %#jx refcnt = %jd",
	    (uintptr_t)endp->ue_edesc, endp->ue_refcnt, 0, 0);
	if (endp->ue_edesc)
		USBHIST_LOG(usbdebug, "     bEndpointAddress=0x%02jx",
		    endp->ue_edesc->bEndpointAddress, 0, 0, 0);
}

void
usbd_dump_queue(struct usbd_pipe *pipe)
{
	struct usbd_xfer *xfer;

	USBHIST_FUNC();
	USBHIST_CALLARGS(usbdebug, "pipe = %#jx", (uintptr_t)pipe, 0, 0, 0);

	SIMPLEQ_FOREACH(xfer, &pipe->up_queue, ux_next) {
		USBHIST_LOG(usbdebug, "     xfer = %#jx", (uintptr_t)xfer,
		    0, 0, 0);
	}
}

void
usbd_dump_pipe(struct usbd_pipe *pipe)
{
	USBHIST_FUNC();
	USBHIST_CALLARGS(usbdebug, "pipe = %#jx", (uintptr_t)pipe, 0, 0, 0);

	if (pipe == NULL)
		return;
	usbd_dump_iface(pipe->up_iface);
	usbd_dump_device(pipe->up_dev);
	usbd_dump_endpoint(pipe->up_endpoint);
	USBHIST_LOG(usbdebug, "(usbd_dump_pipe)", 0, 0, 0, 0);
	USBHIST_LOG(usbdebug, "     running = %jd aborting = %jd",
	    pipe->up_running, pipe->up_aborting, 0, 0);
	USBHIST_LOG(usbdebug, "     intrxfer = %#jx, repeat = %jd, "
	    "interval = %jd", (uintptr_t)pipe->up_intrxfer, pipe->up_repeat,
	    pipe->up_interval, 0);
}
#endif

usbd_status
usbd_open_pipe(struct usbd_interface *iface, uint8_t address,
	       uint8_t flags, struct usbd_pipe **pipe)
{
	return (usbd_open_pipe_ival(iface, address, flags, pipe,
				    USBD_DEFAULT_INTERVAL));
}

usbd_status
usbd_open_pipe_ival(struct usbd_interface *iface, uint8_t address,
		    uint8_t flags, struct usbd_pipe **pipe, int ival)
{
	struct usbd_pipe *p;
	struct usbd_endpoint *ep;
	usbd_status err;
	int i;

	USBHIST_FUNC();
	USBHIST_CALLARGS(usbdebug, "iface = %#jx address = %#jx flags = %#jx",
	    (uintptr_t)iface, address, flags, 0);

	for (i = 0; i < iface->ui_idesc->bNumEndpoints; i++) {
		ep = &iface->ui_endpoints[i];
		if (ep->ue_edesc == NULL)
			return USBD_IOERROR;
		if (ep->ue_edesc->bEndpointAddress == address)
			goto found;
	}
	return USBD_BAD_ADDRESS;
 found:
	if ((flags & USBD_EXCLUSIVE_USE) && ep->ue_refcnt != 0)
		return USBD_IN_USE;
	err = usbd_setup_pipe_flags(iface->ui_dev, iface, ep, ival, &p, flags);
	if (err)
		return err;
	LIST_INSERT_HEAD(&iface->ui_pipes, p, up_next);
	*pipe = p;
	SDT_PROBE5(usb, device, pipe, open,
	    iface, address, flags, ival, p);
	return USBD_NORMAL_COMPLETION;
}

usbd_status
usbd_open_pipe_intr(struct usbd_interface *iface, uint8_t address,
		    uint8_t flags, struct usbd_pipe **pipe,
		    void *priv, void *buffer, uint32_t len,
		    usbd_callback cb, int ival)
{
	usbd_status err;
	struct usbd_xfer *xfer;
	struct usbd_pipe *ipipe;

	USBHIST_FUNC();
	USBHIST_CALLARGS(usbdebug, "address = %#jx flags = %#jx len = %jd",
	    address, flags, len, 0);

	err = usbd_open_pipe_ival(iface, address,
				  USBD_EXCLUSIVE_USE | (flags & USBD_MPSAFE),
				  &ipipe, ival);
	if (err)
		return err;
	err = usbd_create_xfer(ipipe, len, flags, 0, &xfer);
	if (err)
		goto bad1;

	usbd_setup_xfer(xfer, priv, buffer, len, flags, USBD_NO_TIMEOUT, cb);
	ipipe->up_intrxfer = xfer;
	ipipe->up_repeat = 1;
	err = usbd_transfer(xfer);
	*pipe = ipipe;
	if (err != USBD_IN_PROGRESS)
		goto bad3;
	SDT_PROBE7(usb, device, pipe, open__intr,
	    iface, address, flags, ival, cb, priv, ipipe);
	return USBD_NORMAL_COMPLETION;

 bad3:
	ipipe->up_intrxfer = NULL;
	ipipe->up_repeat = 0;

	usbd_destroy_xfer(xfer);
 bad1:
	usbd_close_pipe(ipipe);
	return err;
}

usbd_status
usbd_close_pipe(struct usbd_pipe *pipe)
{
	USBHIST_FUNC(); USBHIST_CALLED(usbdebug);

	KASSERT(pipe != NULL);

	usbd_lock_pipe(pipe);
	SDT_PROBE1(usb, device, pipe, close,  pipe);

	if (!SIMPLEQ_EMPTY(&pipe->up_queue)) {
		printf("WARNING: pipe closed with active xfers on addr %d\n",
		    pipe->up_dev->ud_addr);
		usbd_ar_pipe(pipe);
	}

	KASSERT(SIMPLEQ_EMPTY(&pipe->up_queue));

	LIST_REMOVE(pipe, up_next);
	pipe->up_endpoint->ue_refcnt--;

	pipe->up_methods->upm_close(pipe);

	if (pipe->up_intrxfer != NULL) {
	    	usbd_unlock_pipe(pipe);
		usbd_destroy_xfer(pipe->up_intrxfer);
		usbd_lock_pipe(pipe);
	}

	usbd_unlock_pipe(pipe);
	kmem_free(pipe, pipe->up_dev->ud_bus->ub_pipesize);

	return USBD_NORMAL_COMPLETION;
}

usbd_status
usbd_transfer(struct usbd_xfer *xfer)
{
	struct usbd_pipe *pipe = xfer->ux_pipe;
	usbd_status err;
	unsigned int size, flags;

	USBHIST_FUNC(); USBHIST_CALLARGS(usbdebug,
	    "xfer = %#jx, flags = %#jx, pipe = %#jx, running = %jd",
	    (uintptr_t)xfer, xfer->ux_flags, (uintptr_t)pipe, pipe->up_running);
	KASSERT(xfer->ux_status == USBD_NOT_STARTED);
	SDT_PROBE1(usb, device, xfer, start,  xfer);

#ifdef USB_DEBUG
	if (usbdebug > 5)
		usbd_dump_queue(pipe);
#endif
	xfer->ux_done = 0;

	if (pipe->up_aborting) {
		USBHIST_LOG(usbdebug, "<- done xfer %#jx, aborting",
		    (uintptr_t)xfer, 0, 0, 0);
		SDT_PROBE2(usb, device, xfer, done,  xfer, USBD_CANCELLED);
		return USBD_CANCELLED;
	}

	KASSERT(xfer->ux_length == 0 || xfer->ux_buf != NULL);

	size = xfer->ux_length;
	flags = xfer->ux_flags;

	if (size != 0) {
		/*
		 * Use the xfer buffer if none specified in transfer setup.
		 * isoc transfers always use the xfer buffer, i.e.
		 * ux_buffer is always NULL for isoc.
		 */
		if (xfer->ux_buffer == NULL) {
			xfer->ux_buffer = xfer->ux_buf;
		}

		/*
		 * If not using the xfer buffer copy data to the
		 * xfer buffer for OUT transfers of >0 length
		 */
		if (xfer->ux_buffer != xfer->ux_buf) {
			KASSERT(xfer->ux_buf);
			if (!usbd_xfer_isread(xfer)) {
				memcpy(xfer->ux_buf, xfer->ux_buffer, size);
			}
		}
	}

	/* xfer is not valid after the transfer method unless synchronous */
	SDT_PROBE2(usb, device, pipe, transfer__start,  pipe, xfer);
	err = pipe->up_methods->upm_transfer(xfer);
	SDT_PROBE3(usb, device, pipe, transfer__done,  pipe, xfer, err);

	if (err != USBD_IN_PROGRESS && err) {
		/*
		 * The transfer made it onto the pipe queue, but didn't get
		 * accepted by the HCD for some reason.  It needs removing
		 * from the pipe queue.
		 */
		USBHIST_LOG(usbdebug, "xfer failed: %jd, reinserting",
		    err, 0, 0, 0);
		usbd_lock_pipe(pipe);
		SDT_PROBE1(usb, device, xfer, preabort,  xfer);
		SIMPLEQ_REMOVE_HEAD(&pipe->up_queue, ux_next);
		if (pipe->up_serialise)
			usbd_start_next(pipe);
		usbd_unlock_pipe(pipe);
	}

	if (!(flags & USBD_SYNCHRONOUS)) {
		USBHIST_LOG(usbdebug, "<- done xfer %#jx, not sync (err %jd)",
		    (uintptr_t)xfer, err, 0, 0);
		if (err != USBD_IN_PROGRESS) /* XXX Possible?  */
			SDT_PROBE2(usb, device, xfer, done,  xfer, err);
		return err;
	}

	if (err != USBD_IN_PROGRESS) {
		USBHIST_LOG(usbdebug, "<- done xfer %#jx, sync (err %jd)",
		    (uintptr_t)xfer, err, 0, 0);
		SDT_PROBE2(usb, device, xfer, done,  xfer, err);
		return err;
	}

	/* Sync transfer, wait for completion. */
	usbd_lock_pipe(pipe);
	while (!xfer->ux_done) {
		if (pipe->up_dev->ud_bus->ub_usepolling)
			panic("usbd_transfer: not done");
		USBHIST_LOG(usbdebug, "<- sleeping on xfer %#jx",
		    (uintptr_t)xfer, 0, 0, 0);

		err = 0;
		if ((flags & USBD_SYNCHRONOUS_SIG) != 0) {
			err = cv_wait_sig(&xfer->ux_cv, pipe->up_dev->ud_bus->ub_lock);
		} else {
			cv_wait(&xfer->ux_cv, pipe->up_dev->ud_bus->ub_lock);
		}
		if (err) {
			if (!xfer->ux_done) {
				SDT_PROBE1(usb, device, xfer, abort,  xfer);
				pipe->up_methods->upm_abort(xfer);
			}
			break;
		}
	}
	SDT_PROBE2(usb, device, xfer, done,  xfer, xfer->ux_status);
	/* XXX Race to read xfer->ux_status?  */
	usbd_unlock_pipe(pipe);
	return xfer->ux_status;
}

/* Like usbd_transfer(), but waits for completion. */
usbd_status
usbd_sync_transfer(struct usbd_xfer *xfer)
{
	xfer->ux_flags |= USBD_SYNCHRONOUS;
	return usbd_transfer(xfer);
}

/* Like usbd_transfer(), but waits for completion and listens for signals. */
usbd_status
usbd_sync_transfer_sig(struct usbd_xfer *xfer)
{
	xfer->ux_flags |= USBD_SYNCHRONOUS | USBD_SYNCHRONOUS_SIG;
	return usbd_transfer(xfer);
}

static void *
usbd_alloc_buffer(struct usbd_xfer *xfer, uint32_t size)
{
	KASSERT(xfer->ux_buf == NULL);
	KASSERT(size != 0);

	xfer->ux_bufsize = 0;
#if NUSB_DMA > 0
	struct usbd_bus *bus = xfer->ux_bus;

	if (bus->ub_usedma) {
		usb_dma_t *dmap = &xfer->ux_dmabuf;

<<<<<<< HEAD
		int err = usb_allocmem(bus, size, 0, dmap);
=======
		KASSERT((bus->ub_dmaflags & USBMALLOC_COHERENT) == 0);
		int err = usb_allocmem(bus, size, 0, bus->ub_dmaflags, dmap);
>>>>>>> aa8fd35f
		if (err) {
			return NULL;
		}
		xfer->ux_buf = KERNADDR(&xfer->ux_dmabuf, 0);
		xfer->ux_bufsize = size;

		return xfer->ux_buf;
	}
#endif
	KASSERT(xfer->ux_bus->ub_usedma == false);
	xfer->ux_buf = kmem_alloc(size, KM_SLEEP);
	xfer->ux_bufsize = size;
	return xfer->ux_buf;
}

static void
usbd_free_buffer(struct usbd_xfer *xfer)
{
	KASSERT(xfer->ux_buf != NULL);
	KASSERT(xfer->ux_bufsize != 0);

	void *buf = xfer->ux_buf;
	uint32_t size = xfer->ux_bufsize;

	xfer->ux_buf = NULL;
	xfer->ux_bufsize = 0;

#if NUSB_DMA > 0
	struct usbd_bus *bus = xfer->ux_bus;

	if (bus->ub_usedma) {
		usb_dma_t *dmap = &xfer->ux_dmabuf;

		usb_freemem(bus, dmap);
		return;
	}
#endif
	KASSERT(xfer->ux_bus->ub_usedma == false);

	kmem_free(buf, size);
}

void *
usbd_get_buffer(struct usbd_xfer *xfer)
{
	return xfer->ux_buf;
}

struct usbd_pipe *
usbd_get_pipe0(struct usbd_device *dev)
{

	return dev->ud_pipe0;
}

static struct usbd_xfer *
usbd_alloc_xfer(struct usbd_device *dev, unsigned int nframes)
{
	struct usbd_xfer *xfer;

	USBHIST_FUNC();

	ASSERT_SLEEPABLE();

	xfer = dev->ud_bus->ub_methods->ubm_allocx(dev->ud_bus, nframes);
	if (xfer == NULL)
		goto out;
	xfer->ux_bus = dev->ud_bus;
	callout_init(&xfer->ux_callout, CALLOUT_MPSAFE);
	callout_setfunc(&xfer->ux_callout, usbd_xfer_timeout, xfer);
	cv_init(&xfer->ux_cv, "usbxfer");
	usb_init_task(&xfer->ux_aborttask, usbd_xfer_timeout_task, xfer,
	    USB_TASKQ_MPSAFE);

out:
	USBHIST_CALLARGS(usbdebug, "returns %#jx", (uintptr_t)xfer, 0, 0, 0);

	return xfer;
}

static usbd_status
usbd_free_xfer(struct usbd_xfer *xfer)
{
	USBHIST_FUNC();
	USBHIST_CALLARGS(usbdebug, "%#jx", (uintptr_t)xfer, 0, 0, 0);

	if (xfer->ux_buf) {
		usbd_free_buffer(xfer);
	}

	/* Wait for any straggling timeout to complete. */
	mutex_enter(xfer->ux_bus->ub_lock);
	xfer->ux_timeout_reset = false; /* do not resuscitate */
	callout_halt(&xfer->ux_callout, xfer->ux_bus->ub_lock);
	usb_rem_task_wait(xfer->ux_pipe->up_dev, &xfer->ux_aborttask,
	    USB_TASKQ_HC, xfer->ux_bus->ub_lock);
	mutex_exit(xfer->ux_bus->ub_lock);

	cv_destroy(&xfer->ux_cv);
	xfer->ux_bus->ub_methods->ubm_freex(xfer->ux_bus, xfer);
	return USBD_NORMAL_COMPLETION;
}

int
usbd_create_xfer(struct usbd_pipe *pipe, size_t len, unsigned int flags,
    unsigned int nframes, struct usbd_xfer **xp)
{
	KASSERT(xp != NULL);
	void *buf = NULL;

	struct usbd_xfer *xfer = usbd_alloc_xfer(pipe->up_dev, nframes);
	if (xfer == NULL)
		return ENOMEM;

	xfer->ux_pipe = pipe;
	xfer->ux_flags = flags;
	xfer->ux_nframes = nframes;
	xfer->ux_methods = pipe->up_methods;

	if (len) {
		buf = usbd_alloc_buffer(xfer, len);
		if (!buf) {
			usbd_free_xfer(xfer);
			return ENOMEM;
		}
	}

	if (xfer->ux_methods->upm_init) {
		int err = xfer->ux_methods->upm_init(xfer);
		if (err) {
			usbd_free_xfer(xfer);
			return err;
		}
	}

	*xp = xfer;
	SDT_PROBE5(usb, device, xfer, create,
	    xfer, pipe, len, flags, nframes);
	return 0;
}

void
usbd_destroy_xfer(struct usbd_xfer *xfer)
{

	SDT_PROBE1(usb, device, xfer, destroy,  xfer);
	if (xfer->ux_methods->upm_fini)
		xfer->ux_methods->upm_fini(xfer);

	usbd_free_xfer(xfer);
}

void
usbd_setup_xfer(struct usbd_xfer *xfer, void *priv, void *buffer,
    uint32_t length, uint16_t flags, uint32_t timeout, usbd_callback callback)
{
	KASSERT(xfer->ux_pipe);

	xfer->ux_priv = priv;
	xfer->ux_buffer = buffer;
	xfer->ux_length = length;
	xfer->ux_actlen = 0;
	xfer->ux_flags = flags;
	xfer->ux_timeout = timeout;
	xfer->ux_status = USBD_NOT_STARTED;
	xfer->ux_callback = callback;
	xfer->ux_rqflags &= ~URQ_REQUEST;
	xfer->ux_nframes = 0;
}

void
usbd_setup_default_xfer(struct usbd_xfer *xfer, struct usbd_device *dev,
    void *priv, uint32_t timeout, usb_device_request_t *req, void *buffer,
    uint32_t length, uint16_t flags, usbd_callback callback)
{
	KASSERT(xfer->ux_pipe == dev->ud_pipe0);

	xfer->ux_priv = priv;
	xfer->ux_buffer = buffer;
	xfer->ux_length = length;
	xfer->ux_actlen = 0;
	xfer->ux_flags = flags;
	xfer->ux_timeout = timeout;
	xfer->ux_status = USBD_NOT_STARTED;
	xfer->ux_callback = callback;
	xfer->ux_request = *req;
	xfer->ux_rqflags |= URQ_REQUEST;
	xfer->ux_nframes = 0;
}

void
usbd_setup_isoc_xfer(struct usbd_xfer *xfer, void *priv, uint16_t *frlengths,
    uint32_t nframes, uint16_t flags, usbd_callback callback)
{
	xfer->ux_priv = priv;
	xfer->ux_buffer = NULL;
	xfer->ux_length = 0;
	xfer->ux_actlen = 0;
	xfer->ux_flags = flags;
	xfer->ux_timeout = USBD_NO_TIMEOUT;
	xfer->ux_status = USBD_NOT_STARTED;
	xfer->ux_callback = callback;
	xfer->ux_rqflags &= ~URQ_REQUEST;
	xfer->ux_frlengths = frlengths;
	xfer->ux_nframes = nframes;
}

void
usbd_get_xfer_status(struct usbd_xfer *xfer, void **priv,
		     void **buffer, uint32_t *count, usbd_status *status)
{
	if (priv != NULL)
		*priv = xfer->ux_priv;
	if (buffer != NULL)
		*buffer = xfer->ux_buffer;
	if (count != NULL)
		*count = xfer->ux_actlen;
	if (status != NULL)
		*status = xfer->ux_status;
}

usb_config_descriptor_t *
usbd_get_config_descriptor(struct usbd_device *dev)
{
	KASSERT(dev != NULL);

	return dev->ud_cdesc;
}

usb_interface_descriptor_t *
usbd_get_interface_descriptor(struct usbd_interface *iface)
{
	KASSERT(iface != NULL);

	return iface->ui_idesc;
}

usb_device_descriptor_t *
usbd_get_device_descriptor(struct usbd_device *dev)
{
	KASSERT(dev != NULL);

	return &dev->ud_ddesc;
}

usb_endpoint_descriptor_t *
usbd_interface2endpoint_descriptor(struct usbd_interface *iface, uint8_t index)
{

	if (index >= iface->ui_idesc->bNumEndpoints)
		return NULL;
	return iface->ui_endpoints[index].ue_edesc;
}

/* Some drivers may wish to abort requests on the default pipe, *
 * but there is no mechanism for getting a handle on it.        */
usbd_status
usbd_abort_default_pipe(struct usbd_device *device)
{
	return usbd_abort_pipe(device->ud_pipe0);
}

usbd_status
usbd_abort_pipe(struct usbd_pipe *pipe)
{
	usbd_status err;

	KASSERT(pipe != NULL);

	usbd_lock_pipe(pipe);
	err = usbd_ar_pipe(pipe);
	usbd_unlock_pipe(pipe);
	return err;
}

usbd_status
usbd_clear_endpoint_stall(struct usbd_pipe *pipe)
{
	struct usbd_device *dev = pipe->up_dev;
	usbd_status err;

	USBHIST_FUNC(); USBHIST_CALLED(usbdebug);
	SDT_PROBE1(usb, device, pipe, clear__endpoint__stall,  pipe);

	/*
	 * Clearing en endpoint stall resets the endpoint toggle, so
	 * do the same to the HC toggle.
	 */
	SDT_PROBE1(usb, device, pipe, clear__endpoint__toggle,  pipe);
	pipe->up_methods->upm_cleartoggle(pipe);

	err = usbd_clear_endpoint_feature(dev,
	    pipe->up_endpoint->ue_edesc->bEndpointAddress, UF_ENDPOINT_HALT);
#if 0
XXX should we do this?
	if (!err) {
		pipe->state = USBD_PIPE_ACTIVE;
		/* XXX activate pipe */
	}
#endif
	return err;
}

void
usbd_clear_endpoint_stall_task(void *arg)
{
	struct usbd_pipe *pipe = arg;
	struct usbd_device *dev = pipe->up_dev;

	SDT_PROBE1(usb, device, pipe, clear__endpoint__stall,  pipe);
	SDT_PROBE1(usb, device, pipe, clear__endpoint__toggle,  pipe);
	pipe->up_methods->upm_cleartoggle(pipe);

	(void)usbd_clear_endpoint_feature(dev,
	    pipe->up_endpoint->ue_edesc->bEndpointAddress, UF_ENDPOINT_HALT);
}

void
usbd_clear_endpoint_stall_async(struct usbd_pipe *pipe)
{
	usb_add_task(pipe->up_dev, &pipe->up_async_task, USB_TASKQ_DRIVER);
}

void
usbd_clear_endpoint_toggle(struct usbd_pipe *pipe)
{

	SDT_PROBE1(usb, device, pipe, clear__endpoint__toggle,  pipe);
	pipe->up_methods->upm_cleartoggle(pipe);
}

usbd_status
usbd_endpoint_count(struct usbd_interface *iface, uint8_t *count)
{
	KASSERT(iface != NULL);
	KASSERT(iface->ui_idesc != NULL);

	*count = iface->ui_idesc->bNumEndpoints;
	return USBD_NORMAL_COMPLETION;
}

usbd_status
usbd_interface_count(struct usbd_device *dev, uint8_t *count)
{

	if (dev->ud_cdesc == NULL)
		return USBD_NOT_CONFIGURED;
	*count = dev->ud_cdesc->bNumInterface;
	return USBD_NORMAL_COMPLETION;
}

void
usbd_interface2device_handle(struct usbd_interface *iface,
			     struct usbd_device **dev)
{

	*dev = iface->ui_dev;
}

usbd_status
usbd_device2interface_handle(struct usbd_device *dev,
			     uint8_t ifaceno, struct usbd_interface **iface)
{

	if (dev->ud_cdesc == NULL)
		return USBD_NOT_CONFIGURED;
	if (ifaceno >= dev->ud_cdesc->bNumInterface)
		return USBD_INVAL;
	*iface = &dev->ud_ifaces[ifaceno];
	return USBD_NORMAL_COMPLETION;
}

struct usbd_device *
usbd_pipe2device_handle(struct usbd_pipe *pipe)
{
	KASSERT(pipe != NULL);

	return pipe->up_dev;
}

/* XXXX use altno */
usbd_status
usbd_set_interface(struct usbd_interface *iface, int altidx)
{
	usb_device_request_t req;
	usbd_status err;
	void *endpoints;

	USBHIST_FUNC();

	if (LIST_FIRST(&iface->ui_pipes) != NULL)
		return USBD_IN_USE;

	endpoints = iface->ui_endpoints;
	int nendpt = iface->ui_idesc->bNumEndpoints;
	USBHIST_CALLARGS(usbdebug, "iface %#jx endpoints = %#jx nendpt %jd",
	    (uintptr_t)iface, (uintptr_t)endpoints,
	    iface->ui_idesc->bNumEndpoints, 0);
	err = usbd_fill_iface_data(iface->ui_dev, iface->ui_index, altidx);
	if (err)
		return err;

	/* new setting works, we can free old endpoints */
	if (endpoints != NULL) {
		USBHIST_LOG(usbdebug, "iface %#jx endpoints = %#jx nendpt %jd",
		    (uintptr_t)iface, (uintptr_t)endpoints, nendpt, 0);
		kmem_free(endpoints, nendpt * sizeof(struct usbd_endpoint));
	}
	KASSERT(iface->ui_idesc != NULL);

	req.bmRequestType = UT_WRITE_INTERFACE;
	req.bRequest = UR_SET_INTERFACE;
	USETW(req.wValue, iface->ui_idesc->bAlternateSetting);
	USETW(req.wIndex, iface->ui_idesc->bInterfaceNumber);
	USETW(req.wLength, 0);
	return usbd_do_request(iface->ui_dev, &req, 0);
}

int
usbd_get_no_alts(usb_config_descriptor_t *cdesc, int ifaceno)
{
	char *p = (char *)cdesc;
	char *end = p + UGETW(cdesc->wTotalLength);
	usb_interface_descriptor_t *d;
	int n;

	for (n = 0; p < end; p += d->bLength) {
		d = (usb_interface_descriptor_t *)p;
		if (p + d->bLength <= end &&
		    d->bDescriptorType == UDESC_INTERFACE &&
		    d->bInterfaceNumber == ifaceno)
			n++;
	}
	return n;
}

int
usbd_get_interface_altindex(struct usbd_interface *iface)
{
	return iface->ui_altindex;
}

usbd_status
usbd_get_interface(struct usbd_interface *iface, uint8_t *aiface)
{
	usb_device_request_t req;

	req.bmRequestType = UT_READ_INTERFACE;
	req.bRequest = UR_GET_INTERFACE;
	USETW(req.wValue, 0);
	USETW(req.wIndex, iface->ui_idesc->bInterfaceNumber);
	USETW(req.wLength, 1);
	return usbd_do_request(iface->ui_dev, &req, aiface);
}

/*** Internal routines ***/

/* Dequeue all pipe operations, called with bus lock held. */
Static usbd_status
usbd_ar_pipe(struct usbd_pipe *pipe)
{
	struct usbd_xfer *xfer;

	USBHIST_FUNC();
	USBHIST_CALLARGS(usbdebug, "pipe = %#jx", (uintptr_t)pipe, 0, 0, 0);
	SDT_PROBE1(usb, device, pipe, abort__start,  pipe);

	KASSERT(mutex_owned(pipe->up_dev->ud_bus->ub_lock));

#ifdef USB_DEBUG
	if (usbdebug > 5)
		usbd_dump_queue(pipe);
#endif
	pipe->up_repeat = 0;
	pipe->up_running = 0;
	pipe->up_aborting = 1;
	while ((xfer = SIMPLEQ_FIRST(&pipe->up_queue)) != NULL) {
		USBHIST_LOG(usbdebug, "pipe = %#jx xfer = %#jx "
		    "(methods = %#jx)", (uintptr_t)pipe, (uintptr_t)xfer,
		    (uintptr_t)pipe->up_methods, 0);
		if (xfer->ux_status == USBD_NOT_STARTED) {
			SDT_PROBE1(usb, device, xfer, preabort,  xfer);
			SIMPLEQ_REMOVE_HEAD(&pipe->up_queue, ux_next);
		} else {
			/* Make the HC abort it (and invoke the callback). */
			SDT_PROBE1(usb, device, xfer, abort,  xfer);
			pipe->up_methods->upm_abort(xfer);
			/* XXX only for non-0 usbd_clear_endpoint_stall(pipe); */
		}
	}
	pipe->up_aborting = 0;
	SDT_PROBE1(usb, device, pipe, abort__done,  pipe);
	return USBD_NORMAL_COMPLETION;
}

/* Called with USB lock held. */
void
usb_transfer_complete(struct usbd_xfer *xfer)
{
	struct usbd_pipe *pipe = xfer->ux_pipe;
	struct usbd_bus *bus = pipe->up_dev->ud_bus;
	int sync = xfer->ux_flags & USBD_SYNCHRONOUS;
	int erred;
	int polling = bus->ub_usepolling;
	int repeat = pipe->up_repeat;

	USBHIST_FUNC();
	USBHIST_CALLARGS(usbdebug, "pipe = %#jx xfer = %#jx status = %jd "
	    "actlen = %jd", (uintptr_t)pipe, (uintptr_t)xfer, xfer->ux_status,
	    xfer->ux_actlen);

	KASSERT(polling || mutex_owned(pipe->up_dev->ud_bus->ub_lock));
	KASSERTMSG(xfer->ux_state == XFER_ONQU, "xfer %p state is %x", xfer,
	    xfer->ux_state);
	KASSERT(pipe != NULL);

	/*
	 * If device is known to miss out ack, then pretend that
	 * output timeout is a success. Userland should handle
	 * the logic to verify that the operation succeeded.
	 */
	if (pipe->up_dev->ud_quirks &&
	    pipe->up_dev->ud_quirks->uq_flags & UQ_MISS_OUT_ACK &&
	    xfer->ux_status == USBD_TIMEOUT &&
	    !usbd_xfer_isread(xfer)) {
		USBHIST_LOG(usbdebug, "Possible output ack miss for xfer %#jx: "
		    "hiding write timeout to %jd.%jd for %ju bytes written",
		    (uintptr_t)xfer, curlwp->l_proc->p_pid, curlwp->l_lid,
		    xfer->ux_length);

		xfer->ux_status = USBD_NORMAL_COMPLETION;
		xfer->ux_actlen = xfer->ux_length;
	}

	erred = xfer->ux_status == USBD_CANCELLED ||
	        xfer->ux_status == USBD_TIMEOUT;

	if (!repeat) {
		/* Remove request from queue. */

		KASSERTMSG(!SIMPLEQ_EMPTY(&pipe->up_queue),
		    "pipe %p is empty, but xfer %p wants to complete", pipe,
		     xfer);
		KASSERTMSG(xfer == SIMPLEQ_FIRST(&pipe->up_queue),
		    "xfer %p is not start of queue (%p is at start)", xfer,
		   SIMPLEQ_FIRST(&pipe->up_queue));

#ifdef DIAGNOSTIC
		xfer->ux_state = XFER_BUSY;
#endif
		SIMPLEQ_REMOVE_HEAD(&pipe->up_queue, ux_next);
	}
	USBHIST_LOG(usbdebug, "xfer %#jx: repeat %jd new head = %#jx",
	    (uintptr_t)xfer, repeat, (uintptr_t)SIMPLEQ_FIRST(&pipe->up_queue),
	    0);

	/* Count completed transfers. */
	++pipe->up_dev->ud_bus->ub_stats.uds_requests
		[pipe->up_endpoint->ue_edesc->bmAttributes & UE_XFERTYPE];

	xfer->ux_done = 1;
	if (!xfer->ux_status && xfer->ux_actlen < xfer->ux_length &&
	    !(xfer->ux_flags & USBD_SHORT_XFER_OK)) {
		USBHIST_LOG(usbdebug, "short transfer %jd < %jd",
		    xfer->ux_actlen, xfer->ux_length, 0, 0);
		xfer->ux_status = USBD_SHORT_XFER;
	}

	USBHIST_LOG(usbdebug, "xfer %#jx doing done %#jx", (uintptr_t)xfer,
	    (uintptr_t)pipe->up_methods->upm_done, 0, 0);
	SDT_PROBE2(usb, device, xfer, done,  xfer, xfer->ux_status);
	pipe->up_methods->upm_done(xfer);

	if (xfer->ux_length != 0 && xfer->ux_buffer != xfer->ux_buf) {
		KDASSERTMSG(xfer->ux_actlen <= xfer->ux_length,
		    "actlen %d length %d",xfer->ux_actlen, xfer->ux_length);

		/* Only if IN transfer */
		if (usbd_xfer_isread(xfer)) {
			memcpy(xfer->ux_buffer, xfer->ux_buf, xfer->ux_actlen);
		}
	}

	USBHIST_LOG(usbdebug, "xfer %#jx doing callback %#jx status %jd",
	    (uintptr_t)xfer, (uintptr_t)xfer->ux_callback, xfer->ux_status, 0);

	if (xfer->ux_callback) {
		if (!polling) {
			mutex_exit(pipe->up_dev->ud_bus->ub_lock);
			if (!(pipe->up_flags & USBD_MPSAFE))
				KERNEL_LOCK(1, curlwp);
		}

		xfer->ux_callback(xfer, xfer->ux_priv, xfer->ux_status);

		if (!polling) {
			if (!(pipe->up_flags & USBD_MPSAFE))
				KERNEL_UNLOCK_ONE(curlwp);
			mutex_enter(pipe->up_dev->ud_bus->ub_lock);
		}
	}

	if (sync && !polling) {
		USBHIST_LOG(usbdebug, "<- done xfer %#jx, wakeup",
		    (uintptr_t)xfer, 0, 0, 0);
		cv_broadcast(&xfer->ux_cv);
	}

	if (repeat) {
		xfer->ux_actlen = 0;
		xfer->ux_status = USBD_NOT_STARTED;
	} else {
		/* XXX should we stop the queue on all errors? */
		if (erred && pipe->up_iface != NULL)	/* not control pipe */
			pipe->up_running = 0;
	}
	if (pipe->up_running && pipe->up_serialise)
		usbd_start_next(pipe);
}

/* Called with USB lock held. */
usbd_status
usb_insert_transfer(struct usbd_xfer *xfer)
{
	struct usbd_pipe *pipe = xfer->ux_pipe;
	usbd_status err;

	USBHIST_FUNC(); USBHIST_CALLARGS(usbdebug,
	    "xfer = %#jx pipe = %#jx running = %jd timeout = %jd",
	    (uintptr_t)xfer, (uintptr_t)pipe,
	    pipe->up_running, xfer->ux_timeout);

	KASSERT(mutex_owned(pipe->up_dev->ud_bus->ub_lock));
	KASSERTMSG(xfer->ux_state == XFER_BUSY, "xfer %p state is %x", xfer,
	    xfer->ux_state);

#ifdef DIAGNOSTIC
	xfer->ux_state = XFER_ONQU;
#endif
	SIMPLEQ_INSERT_TAIL(&pipe->up_queue, xfer, ux_next);
	if (pipe->up_running && pipe->up_serialise)
		err = USBD_IN_PROGRESS;
	else {
		pipe->up_running = 1;
		err = USBD_NORMAL_COMPLETION;
	}
	USBHIST_LOG(usbdebug, "<- done xfer %#jx, err %jd", (uintptr_t)xfer,
	    err, 0, 0);
	return err;
}

/* Called with USB lock held. */
void
usbd_start_next(struct usbd_pipe *pipe)
{
	struct usbd_xfer *xfer;
	usbd_status err;

	USBHIST_FUNC();

	KASSERT(pipe != NULL);
	KASSERT(pipe->up_methods != NULL);
	KASSERT(pipe->up_methods->upm_start != NULL);
	KASSERT(pipe->up_serialise == true);

	int polling = pipe->up_dev->ud_bus->ub_usepolling;
	KASSERT(polling || mutex_owned(pipe->up_dev->ud_bus->ub_lock));

	/* Get next request in queue. */
	xfer = SIMPLEQ_FIRST(&pipe->up_queue);
	USBHIST_CALLARGS(usbdebug, "pipe = %#jx, xfer = %#jx", (uintptr_t)pipe,
	    (uintptr_t)xfer, 0, 0);
	if (xfer == NULL) {
		pipe->up_running = 0;
	} else {
		if (!polling)
			mutex_exit(pipe->up_dev->ud_bus->ub_lock);
		SDT_PROBE2(usb, device, pipe, start,  pipe, xfer);
		err = pipe->up_methods->upm_start(xfer);
		if (!polling)
			mutex_enter(pipe->up_dev->ud_bus->ub_lock);

		if (err != USBD_IN_PROGRESS) {
			USBHIST_LOG(usbdebug, "error = %jd", err, 0, 0, 0);
			pipe->up_running = 0;
			/* XXX do what? */
		}
	}

	KASSERT(polling || mutex_owned(pipe->up_dev->ud_bus->ub_lock));
}

usbd_status
usbd_do_request(struct usbd_device *dev, usb_device_request_t *req, void *data)
{

	return usbd_do_request_flags(dev, req, data, 0, 0,
	    USBD_DEFAULT_TIMEOUT);
}

usbd_status
usbd_do_request_flags(struct usbd_device *dev, usb_device_request_t *req,
    void *data, uint16_t flags, int *actlen, uint32_t timeout)
{
	size_t len = UGETW(req->wLength);

	return usbd_do_request_len(dev, req, len, data, flags, actlen, timeout);
}

usbd_status
usbd_do_request_len(struct usbd_device *dev, usb_device_request_t *req,
    size_t len, void *data, uint16_t flags, int *actlen, uint32_t timeout)
{
	struct usbd_xfer *xfer;
	usbd_status err;

	KASSERT(len >= UGETW(req->wLength));

	USBHIST_FUNC();
	USBHIST_CALLARGS(usbdebug, "dev=%#jx req=%jx flags=%jx len=%jx",
	    (uintptr_t)dev, (uintptr_t)req, flags, len);

	ASSERT_SLEEPABLE();

	int error = usbd_create_xfer(dev->ud_pipe0, len, 0, 0, &xfer);
	if (error)
		return error;

	usbd_setup_default_xfer(xfer, dev, 0, timeout, req, data,
	    UGETW(req->wLength), flags, NULL);
	KASSERT(xfer->ux_pipe == dev->ud_pipe0);
	err = usbd_sync_transfer(xfer);
#if defined(USB_DEBUG) || defined(DIAGNOSTIC)
	if (xfer->ux_actlen > xfer->ux_length) {
		USBHIST_LOG(usbdebug, "overrun addr = %jd type = 0x%02jx",
		    dev->ud_addr, xfer->ux_request.bmRequestType, 0, 0);
		USBHIST_LOG(usbdebug, "     req = 0x%02jx val = %jd "
		    "index = %jd",
		    xfer->ux_request.bRequest, UGETW(xfer->ux_request.wValue),
		    UGETW(xfer->ux_request.wIndex), 0);
		USBHIST_LOG(usbdebug, "     rlen = %jd length = %jd "
		    "actlen = %jd",
		    UGETW(xfer->ux_request.wLength),
		    xfer->ux_length, xfer->ux_actlen, 0);
	}
#endif
	if (actlen != NULL)
		*actlen = xfer->ux_actlen;

	usbd_destroy_xfer(xfer);

	if (err) {
		USBHIST_LOG(usbdebug, "returning err = %jd", err, 0, 0, 0);
	}
	return err;
}

static void
usbd_request_async_cb(struct usbd_xfer *xfer, void *priv, usbd_status status)
{
	usbd_free_xfer(xfer);
}

/*
 * Execute a request without waiting for completion.
 * Can be used from interrupt context.
 */
usbd_status
usbd_request_async(struct usbd_device *dev, struct usbd_xfer *xfer,
    usb_device_request_t *req, void *priv, usbd_callback callback)
{
	usbd_status err;

	if (callback == NULL)
		callback = usbd_request_async_cb;

	usbd_setup_default_xfer(xfer, dev, priv,
	    USBD_DEFAULT_TIMEOUT, req, NULL, UGETW(req->wLength), 0,
	    callback);
	err = usbd_transfer(xfer);
	if (err != USBD_IN_PROGRESS) {
		usbd_free_xfer(xfer);
		return (err);
	}
	return (USBD_NORMAL_COMPLETION);
}

const struct usbd_quirks *
usbd_get_quirks(struct usbd_device *dev)
{
#ifdef DIAGNOSTIC
	if (dev == NULL) {
		printf("usbd_get_quirks: dev == NULL\n");
		return 0;
	}
#endif
	return dev->ud_quirks;
}

/* XXX do periodic free() of free list */

/*
 * Called from keyboard driver when in polling mode.
 */
void
usbd_dopoll(struct usbd_interface *iface)
{
	iface->ui_dev->ud_bus->ub_methods->ubm_dopoll(iface->ui_dev->ud_bus);
}

/*
 * This is for keyboard driver as well, which only operates in polling
 * mode from the ask root, etc., prompt and from DDB.
 */
void
usbd_set_polling(struct usbd_device *dev, int on)
{
	if (on)
		dev->ud_bus->ub_usepolling++;
	else
		dev->ud_bus->ub_usepolling--;

	/* Kick the host controller when switching modes */
	mutex_enter(dev->ud_bus->ub_lock);
	dev->ud_bus->ub_methods->ubm_softint(dev->ud_bus);
	mutex_exit(dev->ud_bus->ub_lock);
}


usb_endpoint_descriptor_t *
usbd_get_endpoint_descriptor(struct usbd_interface *iface, uint8_t address)
{
	struct usbd_endpoint *ep;
	int i;

	for (i = 0; i < iface->ui_idesc->bNumEndpoints; i++) {
		ep = &iface->ui_endpoints[i];
		if (ep->ue_edesc->bEndpointAddress == address)
			return iface->ui_endpoints[i].ue_edesc;
	}
	return NULL;
}

/*
 * usbd_ratecheck() can limit the number of error messages that occurs.
 * When a device is unplugged it may take up to 0.25s for the hub driver
 * to notice it.  If the driver continuously tries to do I/O operations
 * this can generate a large number of messages.
 */
int
usbd_ratecheck(struct timeval *last)
{
	static struct timeval errinterval = { 0, 250000 }; /* 0.25 s*/

	return ratecheck(last, &errinterval);
}

/*
 * Search for a vendor/product pair in an array.  The item size is
 * given as an argument.
 */
const struct usb_devno *
usb_match_device(const struct usb_devno *tbl, u_int nentries, u_int sz,
		 uint16_t vendor, uint16_t product)
{
	while (nentries-- > 0) {
		uint16_t tproduct = tbl->ud_product;
		if (tbl->ud_vendor == vendor &&
		    (tproduct == product || tproduct == USB_PRODUCT_ANY))
			return tbl;
		tbl = (const struct usb_devno *)((const char *)tbl + sz);
	}
	return NULL;
}

usbd_status
usbd_get_string(struct usbd_device *dev, int si, char *buf)
{
	return usbd_get_string0(dev, si, buf, 1);
}

usbd_status
usbd_get_string0(struct usbd_device *dev, int si, char *buf, int unicode)
{
	int swap = dev->ud_quirks->uq_flags & UQ_SWAP_UNICODE;
	usb_string_descriptor_t us;
	char *s;
	int i, n;
	uint16_t c;
	usbd_status err;
	int size;

	USBHIST_FUNC(); USBHIST_CALLED(usbdebug);

	buf[0] = '\0';
	if (si == 0)
		return USBD_INVAL;
	if (dev->ud_quirks->uq_flags & UQ_NO_STRINGS)
		return USBD_STALLED;
	if (dev->ud_langid == USBD_NOLANG) {
		/* Set up default language */
		err = usbd_get_string_desc(dev, USB_LANGUAGE_TABLE, 0, &us,
		    &size);
		if (err || size < 4) {
			USBHIST_LOG(usbdebug, "getting lang failed, using 0",
			    0, 0, 0, 0);
			dev->ud_langid = 0; /* Well, just pick something then */
		} else {
			/* Pick the first language as the default. */
			dev->ud_langid = UGETW(us.bString[0]);
		}
	}
	err = usbd_get_string_desc(dev, si, dev->ud_langid, &us, &size);
	if (err)
		return err;
	s = buf;
	n = size / 2 - 1;
	if (unicode) {
		for (i = 0; i < n; i++) {
			c = UGETW(us.bString[i]);
			if (swap)
				c = (c >> 8) | (c << 8);
			s += wput_utf8(s, 3, c);
		}
		*s++ = 0;
	}
#ifdef COMPAT_30
	else {
		for (i = 0; i < n; i++) {
			c = UGETW(us.bString[i]);
			if (swap)
				c = (c >> 8) | (c << 8);
			*s++ = (c < 0x80) ? c : '?';
		}
		*s++ = 0;
	}
#endif
	return USBD_NORMAL_COMPLETION;
}

/*
 * usbd_xfer_trycomplete(xfer)
 *
 *	Try to claim xfer for completion.  Return true if successful,
 *	false if the xfer has been synchronously aborted or has timed
 *	out.
 *
 *	If this returns true, caller is responsible for setting
 *	xfer->ux_status and calling usb_transfer_complete.  To be used
 *	in a host controller interrupt handler.
 *
 *	Caller must either hold the bus lock or have the bus in polling
 *	mode.
 */
bool
usbd_xfer_trycomplete(struct usbd_xfer *xfer)
{
	struct usbd_bus *bus __diagused = xfer->ux_bus;

	KASSERT(bus->ub_usepolling || mutex_owned(bus->ub_lock));

	/*
	 * If software has completed it, either by synchronous abort or
	 * by timeout, too late.
	 */
	if (xfer->ux_status != USBD_IN_PROGRESS)
		return false;

	/*
	 * We are completing the xfer.  Cancel the timeout if we can,
	 * but only asynchronously.  See usbd_xfer_cancel_timeout_async
	 * for why we need not wait for the callout or task here.
	 */
	usbd_xfer_cancel_timeout_async(xfer);

	/* Success!  Note: Caller must set xfer->ux_status afterwar.  */
	return true;
}

/*
 * usbd_xfer_abort(xfer)
 *
 *	Try to claim xfer to abort.  If successful, mark it completed
 *	with USBD_CANCELLED and call the bus-specific method to abort
 *	at the hardware level.
 *
 *	To be called in thread context from struct
 *	usbd_pipe_methods::upm_abort.
 *
 *	Caller must hold the bus lock.
 */
void
usbd_xfer_abort(struct usbd_xfer *xfer)
{
	struct usbd_bus *bus = xfer->ux_bus;

	KASSERT(mutex_owned(bus->ub_lock));

	/*
	 * If host controller interrupt or timer interrupt has
	 * completed it, too late.  But the xfer cannot be
	 * cancelled already -- only one caller can synchronously
	 * abort.
	 */
	KASSERT(xfer->ux_status != USBD_CANCELLED);
	if (xfer->ux_status != USBD_IN_PROGRESS)
		return;

	/*
	 * Cancel the timeout if we can, but only asynchronously; see
	 * usbd_xfer_cancel_timeout_async for why we need not wait for
	 * the callout or task here.
	 */
	usbd_xfer_cancel_timeout_async(xfer);

	/*
	 * We beat everyone else.  Claim the status as cancelled and do
	 * the bus-specific dance to abort the hardware.
	 */
	xfer->ux_status = USBD_CANCELLED;
	bus->ub_methods->ubm_abortx(xfer);
}

/*
 * usbd_xfer_timeout(xfer)
 *
 *	Called at IPL_SOFTCLOCK when too much time has elapsed waiting
 *	for xfer to complete.  Since we can't abort the xfer at
 *	IPL_SOFTCLOCK, defer to a usb_task to run it in thread context,
 *	unless the xfer has completed or aborted concurrently -- and if
 *	the xfer has also been resubmitted, take care of rescheduling
 *	the callout.
 */
static void
usbd_xfer_timeout(void *cookie)
{
	struct usbd_xfer *xfer = cookie;
	struct usbd_bus *bus = xfer->ux_bus;
	struct usbd_device *dev = xfer->ux_pipe->up_dev;

	/* Acquire the lock so we can transition the timeout state.  */
	mutex_enter(bus->ub_lock);

	/*
	 * Use usbd_xfer_probe_timeout to check whether the timeout is
	 * still valid, or to reschedule the callout if necessary.  If
	 * it is still valid, schedule the task.
	 */
	if (usbd_xfer_probe_timeout(xfer))
		usb_add_task(dev, &xfer->ux_aborttask, USB_TASKQ_HC);

	/*
	 * Notify usbd_xfer_cancel_timeout_async that we may have
	 * scheduled the task.  This causes callout_invoking to return
	 * false in usbd_xfer_cancel_timeout_async so that it can tell
	 * which stage in the callout->task->abort process we're at.
	 */
	callout_ack(&xfer->ux_callout);

	/* All done -- release the lock.  */
	mutex_exit(bus->ub_lock);
}

/*
 * usbd_xfer_timeout_task(xfer)
 *
 *	Called in thread context when too much time has elapsed waiting
 *	for xfer to complete.  Abort the xfer with USBD_TIMEOUT, unless
 *	it has completed or aborted concurrently -- and if the xfer has
 *	also been resubmitted, take care of rescheduling the callout.
 */
static void
usbd_xfer_timeout_task(void *cookie)
{
	struct usbd_xfer *xfer = cookie;
	struct usbd_bus *bus = xfer->ux_bus;

	/* Acquire the lock so we can transition the timeout state.  */
	mutex_enter(bus->ub_lock);

	/*
	 * Use usbd_xfer_probe_timeout to check whether the timeout is
	 * still valid, or to reschedule the callout if necessary.  If
	 * it is not valid -- the timeout has been asynchronously
	 * cancelled, or the xfer has already been resubmitted -- then
	 * we're done here.
	 */
	if (!usbd_xfer_probe_timeout(xfer))
		goto out;

	/*
	 * May have completed or been aborted, but we're the only one
	 * who can time it out.  If it has completed or been aborted,
	 * no need to timeout.
	 */
	KASSERT(xfer->ux_status != USBD_TIMEOUT);
	if (xfer->ux_status != USBD_IN_PROGRESS)
		goto out;

	/*
	 * We beat everyone else.  Claim the status as timed out and do
	 * the bus-specific dance to abort the hardware.
	 */
	xfer->ux_status = USBD_TIMEOUT;
	bus->ub_methods->ubm_abortx(xfer);

out:	/* All done -- release the lock.  */
	mutex_exit(bus->ub_lock);
}

/*
 * usbd_xfer_probe_timeout(xfer)
 *
 *	Probe the status of xfer's timeout.  Acknowledge and process a
 *	request to reschedule.  Return true if the timeout is still
 *	valid and the caller should take further action (queueing a
 *	task or aborting the xfer), false if it must stop here.
 */
static bool
usbd_xfer_probe_timeout(struct usbd_xfer *xfer)
{
	struct usbd_bus *bus = xfer->ux_bus;
	bool valid;

	KASSERT(bus->ub_usepolling || mutex_owned(bus->ub_lock));

	/* The timeout must be set.  */
	KASSERT(xfer->ux_timeout_set);

	/*
	 * Neither callout nor task may be pending; they execute
	 * alternately in lock step.
	 */
	KASSERT(!callout_pending(&xfer->ux_callout));
	KASSERT(!usb_task_pending(xfer->ux_pipe->up_dev, &xfer->ux_aborttask));

	/* There are a few cases... */
	if (bus->ub_methods->ubm_dying(bus)) {
		/* Host controller dying.  Drop it all on the floor.  */
		xfer->ux_timeout_set = false;
		xfer->ux_timeout_reset = false;
		valid = false;
	} else if (xfer->ux_timeout_reset) {
		/*
		 * The xfer completed _and_ got resubmitted while we
		 * waited for the lock.  Acknowledge the request to
		 * reschedule, and reschedule it if there is a timeout
		 * and the bus is not polling.
		 */
		xfer->ux_timeout_reset = false;
		if (xfer->ux_timeout && !bus->ub_usepolling) {
			KASSERT(xfer->ux_timeout_set);
			callout_schedule(&xfer->ux_callout,
			    mstohz(xfer->ux_timeout));
		} else {
			/* No more callout or task scheduled.  */
			xfer->ux_timeout_set = false;
		}
		valid = false;
	} else if (xfer->ux_status != USBD_IN_PROGRESS) {
		/*
		 * The xfer has completed by hardware completion or by
		 * software abort, and has not been resubmitted, so the
		 * timeout must be unset, and is no longer valid for
		 * the caller.
		 */
		xfer->ux_timeout_set = false;
		valid = false;
	} else {
		/*
		 * The xfer has not yet completed, so the timeout is
		 * valid.
		 */
		valid = true;
	}

	/* Any reset must have been processed.  */
	KASSERT(!xfer->ux_timeout_reset);

	/*
	 * Either we claim the timeout is set, or the callout is idle.
	 * If the timeout is still set, we may be handing off to the
	 * task instead, so this is an if but not an iff.
	 */
	KASSERT(xfer->ux_timeout_set || !callout_pending(&xfer->ux_callout));

	/*
	 * The task must be idle now.
	 *
	 * - If the caller is the callout, _and_ the timeout is still
	 *   valid, the caller will schedule it, but it hasn't been
	 *   scheduled yet.  (If the timeout is not valid, the task
	 *   should not be scheduled.)
	 *
	 * - If the caller is the task, it cannot be scheduled again
	 *   until the callout runs again, which won't happen until we
	 *   next release the lock.
	 */
	KASSERT(!usb_task_pending(xfer->ux_pipe->up_dev, &xfer->ux_aborttask));

	KASSERT(bus->ub_usepolling || mutex_owned(bus->ub_lock));

	return valid;
}

/*
 * usbd_xfer_schedule_timeout(xfer)
 *
 *	Ensure that xfer has a timeout.  If the callout is already
 *	queued or the task is already running, request that they
 *	reschedule the callout.  If not, and if we're not polling,
 *	schedule the callout anew.
 *
 *	To be called in thread context from struct
 *	usbd_pipe_methods::upm_start.
 */
void
usbd_xfer_schedule_timeout(struct usbd_xfer *xfer)
{
	struct usbd_bus *bus = xfer->ux_bus;

	KASSERT(bus->ub_usepolling || mutex_owned(bus->ub_lock));

	if (xfer->ux_timeout_set) {
		/*
		 * Callout or task has fired from a prior completed
		 * xfer but has not yet noticed that the xfer is done.
		 * Ask it to reschedule itself to ux_timeout.
		 */
		xfer->ux_timeout_reset = true;
	} else if (xfer->ux_timeout && !bus->ub_usepolling) {
		/* Callout is not scheduled.  Schedule it.  */
		KASSERT(!callout_pending(&xfer->ux_callout));
		callout_schedule(&xfer->ux_callout, mstohz(xfer->ux_timeout));
		xfer->ux_timeout_set = true;
	}

	KASSERT(bus->ub_usepolling || mutex_owned(bus->ub_lock));
}

/*
 * usbd_xfer_cancel_timeout_async(xfer)
 *
 *	Cancel the callout and the task of xfer, which have not yet run
 *	to completion, but don't wait for the callout or task to finish
 *	running.
 *
 *	If they have already fired, at worst they are waiting for the
 *	bus lock.  They will see that the xfer is no longer in progress
 *	and give up, or they will see that the xfer has been
 *	resubmitted with a new timeout and reschedule the callout.
 *
 *	If a resubmitted request completed so fast that the callout
 *	didn't have time to process a timer reset, just cancel the
 *	timer reset.
 */
static void
usbd_xfer_cancel_timeout_async(struct usbd_xfer *xfer)
{
	struct usbd_bus *bus __diagused = xfer->ux_bus;

	KASSERT(bus->ub_usepolling || mutex_owned(bus->ub_lock));

	/*
	 * If the timer wasn't running anyway, forget about it.  This
	 * can happen if we are completing an isochronous transfer
	 * which doesn't use the same timeout logic.
	 */
	if (!xfer->ux_timeout_set)
		return;

	xfer->ux_timeout_reset = false;
	if (!callout_stop(&xfer->ux_callout)) {
		/*
		 * We stopped the callout before it ran.  The timeout
		 * is no longer set.
		 */
		xfer->ux_timeout_set = false;
	} else if (callout_invoking(&xfer->ux_callout)) {
		/*
		 * The callout has begun to run but it has not yet
		 * acquired the lock and called callout_ack.  The task
		 * cannot be queued yet, and the callout cannot have
		 * been rescheduled yet.
		 *
		 * By the time the callout acquires the lock, we will
		 * have transitioned from USBD_IN_PROGRESS to a
		 * completed status, and possibly also resubmitted the
		 * xfer and set xfer->ux_timeout_reset = true.  In both
		 * cases, the callout will DTRT, so no further action
		 * is needed here.
		 */
	} else if (usb_rem_task(xfer->ux_pipe->up_dev, &xfer->ux_aborttask)) {
		/*
		 * The callout had fired and scheduled the task, but we
		 * stopped the task before it could run.  The timeout
		 * is therefore no longer set -- the next resubmission
		 * of the xfer must schedule a new timeout.
		 *
		 * The callout should not be be pending at this point:
		 * it is scheduled only under the lock, and only when
		 * xfer->ux_timeout_set is false, or by the callout or
		 * task itself when xfer->ux_timeout_reset is true.
		 */
		xfer->ux_timeout_set = false;
	}

	/*
	 * The callout cannot be scheduled and the task cannot be
	 * queued at this point.  Either we cancelled them, or they are
	 * already running and waiting for the bus lock.
	 */
	KASSERT(!callout_pending(&xfer->ux_callout));
	KASSERT(!usb_task_pending(xfer->ux_pipe->up_dev, &xfer->ux_aborttask));

	KASSERT(bus->ub_usepolling || mutex_owned(bus->ub_lock));
}<|MERGE_RESOLUTION|>--- conflicted
+++ resolved
@@ -478,12 +478,7 @@
 	if (bus->ub_usedma) {
 		usb_dma_t *dmap = &xfer->ux_dmabuf;
 
-<<<<<<< HEAD
-		int err = usb_allocmem(bus, size, 0, dmap);
-=======
-		KASSERT((bus->ub_dmaflags & USBMALLOC_COHERENT) == 0);
-		int err = usb_allocmem(bus, size, 0, bus->ub_dmaflags, dmap);
->>>>>>> aa8fd35f
+		int err = usb_allocmem(bus, size, 0, 0 /*!USBMALLOC_COHERENT*/, dmap);
 		if (err) {
 			return NULL;
 		}
