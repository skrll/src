--- conflicted
+++ resolved
@@ -1,8 +1,4 @@
-<<<<<<< HEAD
-/*	$NetBSD: usbdi.c,v 1.175 2017/10/28 00:37:12 pgoyette Exp $	*/
-=======
 /*	$NetBSD: usbdi.c,v 1.176 2018/07/31 16:44:30 khorben Exp $	*/
->>>>>>> b2b84690
 
 /*
  * Copyright (c) 1998, 2012, 2015 The NetBSD Foundation, Inc.
@@ -36,11 +32,7 @@
  */
 
 #include <sys/cdefs.h>
-<<<<<<< HEAD
-__KERNEL_RCSID(0, "$NetBSD: usbdi.c,v 1.175 2017/10/28 00:37:12 pgoyette Exp $");
-=======
 __KERNEL_RCSID(0, "$NetBSD: usbdi.c,v 1.176 2018/07/31 16:44:30 khorben Exp $");
->>>>>>> b2b84690
 
 #ifdef _KERNEL_OPT
 #include "opt_usb.h"
@@ -78,10 +70,7 @@
 static void usbd_free_buffer(struct usbd_xfer *);
 static struct usbd_xfer *usbd_alloc_xfer(struct usbd_device *, unsigned int);
 static usbd_status usbd_free_xfer(struct usbd_xfer *);
-<<<<<<< HEAD
-=======
 static void usbd_request_async_cb(struct usbd_xfer *, void *, usbd_status);
->>>>>>> b2b84690
 
 #if defined(USB_DEBUG)
 void
@@ -135,15 +124,9 @@
 usbd_dump_queue(struct usbd_pipe *pipe)
 {
 	struct usbd_xfer *xfer;
-<<<<<<< HEAD
-
-	USBHIST_FUNC(); USBHIST_CALLED(usbdebug);
-
-=======
-
-	USBHIST_FUNC(); USBHIST_CALLED(usbdebug);
-
->>>>>>> b2b84690
+
+	USBHIST_FUNC(); USBHIST_CALLED(usbdebug);
+
 	USBHIST_LOG(usbdebug, "pipe = %#jx", (uintptr_t)pipe, 0, 0, 0);
 	SIMPLEQ_FOREACH(xfer, &pipe->up_queue, ux_next) {
 		USBHIST_LOG(usbdebug, "     xfer = %#jx", (uintptr_t)xfer,
@@ -221,15 +204,9 @@
 	usbd_status err;
 	struct usbd_xfer *xfer;
 	struct usbd_pipe *ipipe;
-<<<<<<< HEAD
-
-	USBHIST_FUNC(); USBHIST_CALLED(usbdebug);
-
-=======
-
-	USBHIST_FUNC(); USBHIST_CALLED(usbdebug);
-
->>>>>>> b2b84690
+
+	USBHIST_FUNC(); USBHIST_CALLED(usbdebug);
+
 	USBHIST_LOG(usbdebug, "address = 0x%jx flags = 0x%jx len = %jd",
 	    address, flags, len, 0);
 
@@ -489,15 +466,9 @@
 usbd_alloc_xfer(struct usbd_device *dev, unsigned int nframes)
 {
 	struct usbd_xfer *xfer;
-<<<<<<< HEAD
-
-	USBHIST_FUNC(); USBHIST_CALLED(usbdebug);
-
-=======
-
-	USBHIST_FUNC(); USBHIST_CALLED(usbdebug);
-
->>>>>>> b2b84690
+
+	USBHIST_FUNC(); USBHIST_CALLED(usbdebug);
+
 	ASSERT_SLEEPABLE();
 
 	xfer = dev->ud_bus->ub_methods->ubm_allocx(dev->ud_bus, nframes);
@@ -824,17 +795,10 @@
 	void *endpoints;
 
 	USBHIST_FUNC(); USBHIST_CALLED(usbdebug);
-<<<<<<< HEAD
 
 	if (LIST_FIRST(&iface->ui_pipes) != NULL)
 		return USBD_IN_USE;
 
-=======
-
-	if (LIST_FIRST(&iface->ui_pipes) != NULL)
-		return USBD_IN_USE;
-
->>>>>>> b2b84690
 	endpoints = iface->ui_endpoints;
 	int nendpt = iface->ui_idesc->bNumEndpoints;
 	USBHIST_LOG(usbdebug, "iface %#jx endpoints = %#jx nendpt %jd",
@@ -904,19 +868,11 @@
 usbd_ar_pipe(struct usbd_pipe *pipe)
 {
 	struct usbd_xfer *xfer;
-<<<<<<< HEAD
 
 	USBHIST_FUNC(); USBHIST_CALLED(usbdebug);
 
 	KASSERT(mutex_owned(pipe->up_dev->ud_bus->ub_lock));
 
-=======
-
-	USBHIST_FUNC(); USBHIST_CALLED(usbdebug);
-
-	KASSERT(mutex_owned(pipe->up_dev->ud_bus->ub_lock));
-
->>>>>>> b2b84690
 	USBHIST_LOG(usbdebug, "pipe = %#jx", (uintptr_t)pipe, 0, 0, 0);
 #ifdef USB_DEBUG
 	if (usbdebug > 5)
@@ -1049,19 +1005,11 @@
 	usbd_status err;
 
 	USBHIST_FUNC(); USBHIST_CALLED(usbdebug);
-<<<<<<< HEAD
 
 	USBHIST_LOG(usbdebug, "xfer = %#jx pipe = %#jx running = %jd "
 	    "timeout = %jd", (uintptr_t)xfer, (uintptr_t)pipe,
 	    pipe->up_running, xfer->ux_timeout);
 
-=======
-
-	USBHIST_LOG(usbdebug, "xfer = %#jx pipe = %#jx running = %jd "
-	    "timeout = %jd", (uintptr_t)xfer, (uintptr_t)pipe,
-	    pipe->up_running, xfer->ux_timeout);
-
->>>>>>> b2b84690
 	KASSERT(mutex_owned(pipe->up_dev->ud_bus->ub_lock));
 	KASSERTMSG(xfer->ux_state == XFER_BUSY, "xfer %p state is %x", xfer,
 	    xfer->ux_state);
@@ -1089,21 +1037,12 @@
 	usbd_status err;
 
 	USBHIST_FUNC(); USBHIST_CALLED(usbdebug);
-<<<<<<< HEAD
 
 	KASSERT(pipe != NULL);
 	KASSERT(pipe->up_methods != NULL);
 	KASSERT(pipe->up_methods->upm_start != NULL);
 	KASSERT(pipe->up_serialise == true);
 
-=======
-
-	KASSERT(pipe != NULL);
-	KASSERT(pipe->up_methods != NULL);
-	KASSERT(pipe->up_methods->upm_start != NULL);
-	KASSERT(pipe->up_serialise == true);
-
->>>>>>> b2b84690
 	int polling = pipe->up_dev->ud_bus->ub_usepolling;
 	KASSERT(polling || mutex_owned(pipe->up_dev->ud_bus->ub_lock));
 
@@ -1180,8 +1119,6 @@
 		USBHIST_LOG(usbdebug, "returning err = %jd", err, 0, 0, 0);
 	}
 	return err;
-<<<<<<< HEAD
-=======
 }
 
 static void
@@ -1212,7 +1149,6 @@
 		return (err);
 	}
 	return (USBD_NORMAL_COMPLETION);
->>>>>>> b2b84690
 }
 
 const struct usbd_quirks *
