/*	$NetBSD: if_kuereg.h,v 1.24 2019/08/16 08:51:09 mrg Exp $	*/

/*
 * Copyright (c) 1997, 1998, 1999, 2000
 *	Bill Paul <wpaul@ee.columbia.edu>.  All rights reserved.
 *
 * Redistribution and use in source and binary forms, with or without
 * modification, are permitted provided that the following conditions
 * are met:
 * 1. Redistributions of source code must retain the above copyright
 *    notice, this list of conditions and the following disclaimer.
 * 2. Redistributions in binary form must reproduce the above copyright
 *    notice, this list of conditions and the following disclaimer in the
 *    documentation and/or other materials provided with the distribution.
 * 3. All advertising materials mentioning features or use of this software
 *    must display the following acknowledgement:
 *	This product includes software developed by Bill Paul.
 * 4. Neither the name of the author nor the names of any co-contributors
 *    may be used to endorse or promote products derived from this software
 *    without specific prior written permission.
 *
 * THIS SOFTWARE IS PROVIDED BY Bill Paul AND CONTRIBUTORS ``AS IS'' AND
 * ANY EXPRESS OR IMPLIED WARRANTIES, INCLUDING, BUT NOT LIMITED TO, THE
 * IMPLIED WARRANTIES OF MERCHANTABILITY AND FITNESS FOR A PARTICULAR PURPOSE
 * ARE DISCLAIMED.  IN NO EVENT SHALL Bill Paul OR THE VOICES IN HIS HEAD
 * BE LIABLE FOR ANY DIRECT, INDIRECT, INCIDENTAL, SPECIAL, EXEMPLARY, OR
 * CONSEQUENTIAL DAMAGES (INCLUDING, BUT NOT LIMITED TO, PROCUREMENT OF
 * SUBSTITUTE GOODS OR SERVICES; LOSS OF USE, DATA, OR PROFITS; OR BUSINESS
 * INTERRUPTION) HOWEVER CAUSED AND ON ANY THEORY OF LIABILITY, WHETHER IN
 * CONTRACT, STRICT LIABILITY, OR TORT (INCLUDING NEGLIGENCE OR OTHERWISE)
 * ARISING IN ANY WAY OUT OF THE USE OF THIS SOFTWARE, EVEN IF ADVISED OF
 * THE POSSIBILITY OF SUCH DAMAGE.
 *
 * $FreeBSD: src/sys/dev/usb/if_kuereg.h,v 1.2 2000/01/06 07:39:07 wpaul Exp $
 */

/*
 * Definitions for the KLSI KL5KUSB101B USB to ethernet controller.
 * The KLSI part is controlled via vendor control requests, the structure
 * of which depend a bit on the firmware running on the internal
 * microcontroller. The one exception is the 'send scan data' command,
 * which is used to load the firmware.
 */

#include <sys/rndsource.h>

#define KUE_CONFIG_NO		1
#define KUE_IFACE_IDX		0

#define KUE_CMD_GET_ETHER_DESCRIPTOR		0x00
#define KUE_CMD_SET_MCAST_FILTERS		0x01
#define KUE_CMD_SET_PKT_FILTER			0x02
#define KUE_CMD_GET_ETHERSTATS			0x03
#define KUE_CMD_GET_GPIO			0x04
#define KUE_CMD_SET_GPIO			0x05
#define KUE_CMD_SET_MAC				0x06
#define KUE_CMD_GET_MAC				0x07
#define KUE_CMD_SET_URB_SIZE			0x08
#define KUE_CMD_SET_SOFS			0x09
#define KUE_CMD_SET_EVEN_PKTS			0x0A
#define KUE_CMD_SEND_SCAN			0xFF

struct kue_ether_desc {
	uint8_t			kue_len;
	uint8_t			kue_rsvd0;
	uint8_t			kue_rsvd1;
	uint8_t			kue_macaddr[ETHER_ADDR_LEN];
	uint8_t			kue_etherstats[4];
	uint8_t			kue_maxseg[2];
	uint8_t			kue_mcastfilt[2];
	uint8_t			kue_rsvd2;
};

#define KUE_ETHERSTATS(x)	\
	le32dec((x)->kue_desc.kue_etherstats)
#define KUE_MAXSEG(x)		\
	le16dec((x)->kue_desc.kue_maxseg)
#define KUE_MCFILTCNT(x)	\
	(le16dec((x)->kue_desc.kue_mcastfilt) & 0x7FFF)

#define KUE_STAT_TX_OK			0x00000001
#define KUE_STAT_RX_OK			0x00000002
#define KUE_STAT_TX_ERR			0x00000004
#define KUE_STAT_RX_ERR			0x00000008
#define KUE_STAT_RX_NOBUF		0x00000010
#define KUE_STAT_TX_UCAST_BYTES		0x00000020
#define KUE_STAT_TX_UCAST_FRAMES	0x00000040
#define KUE_STAT_TX_MCAST_BYTES		0x00000080
#define KUE_STAT_TX_MCAST_FRAMES	0x00000100
#define KUE_STAT_TX_BCAST_BYTES		0x00000200
#define KUE_STAT_TX_BCAST_FRAMES	0x00000400
#define KUE_STAT_RX_UCAST_BYTES		0x00000800
#define KUE_STAT_RX_UCAST_FRAMES	0x00001000
#define KUE_STAT_RX_MCAST_BYTES		0x00002000
#define KUE_STAT_RX_MCAST_FRAMES	0x00004000
#define KUE_STAT_RX_BCAST_BYTES		0x00008000
#define KUE_STAT_RX_BCAST_FRAMES	0x00010000
#define KUE_STAT_RX_CRCERR		0x00020000
#define KUE_STAT_TX_QUEUE_LENGTH	0x00040000
#define KUE_STAT_RX_ALIGNERR		0x00080000
#define KUE_STAT_TX_SINGLECOLL		0x00100000
#define KUE_STAT_TX_MULTICOLL		0x00200000
#define KUE_STAT_TX_DEFERRED		0x00400000
#define KUE_STAT_TX_MAXCOLLS		0x00800000
#define KUE_STAT_RX_OVERRUN		0x01000000
#define KUE_STAT_TX_UNDERRUN		0x02000000
#define KUE_STAT_TX_SQE_ERR		0x04000000
#define KUE_STAT_TX_CARRLOSS		0x08000000
#define KUE_STAT_RX_LATECOLL		0x10000000

#define KUE_RXFILT_PROMISC		0x0001
#define KUE_RXFILT_ALLMULTI		0x0002
#define KUE_RXFILT_UNICAST		0x0004
#define KUE_RXFILT_BROADCAST		0x0008
#define KUE_RXFILT_MULTICAST		0x0010

#define KUE_CTL_READ		0x01
#define KUE_CTL_WRITE		0x02

<<<<<<< HEAD
#define KUE_WARM_REV		0x0202

/*
 * The interrupt endpoint is currently unused
 * by the KLSI part.
 */
#define KUE_ENDPT_RX		0x0
#define KUE_ENDPT_TX		0x1
#define KUE_ENDPT_INTR		0x2
#define KUE_ENDPT_MAX		0x3

struct kue_type {
	uint16_t		kue_vid;
	uint16_t		kue_did;
};

struct kue_softc;

struct kue_chain {
	struct kue_softc	*kue_sc;
	struct usbd_xfer	*kue_xfer;
	uint8_t			*kue_buf;
};

struct kue_cdata {
	struct kue_chain	kue_tx_chain[KUE_TX_LIST_CNT];
	struct kue_chain	kue_rx_chain[KUE_RX_LIST_CNT];
	int			kue_tx_prod;
	int			kue_tx_cnt;
};

struct kue_softc {
	device_t kue_dev;

	struct ethercom		kue_ec;
	krndsource_t	rnd_source;
#define GET_IFP(sc) (&(sc)->kue_ec.ec_if)

	struct usbd_device *	kue_udev;
	struct usbd_interface *	kue_iface;
	uint16_t		kue_vendor;
	uint16_t		kue_product;
	struct kue_ether_desc	kue_desc;
	int			kue_ed[KUE_ENDPT_MAX];
	struct usbd_pipe *	kue_ep[KUE_ENDPT_MAX];
	int			kue_if_flags;
	uint16_t		kue_rxfilt;
	uint8_t			*kue_mcfilters;
	struct kue_cdata	kue_cdata;

	kmutex_t		kue_lock;
	kmutex_t		kue_txlock;
	kmutex_t		kue_rxlock;

	bool			kue_dying;
	bool			kue_attached;
	u_int			kue_rx_errs;
	struct timeval		kue_rx_notice;
};
=======
#define KUE_WARM_REV		0x0202
>>>>>>> d27527d1
<|MERGE_RESOLUTION|>--- conflicted
+++ resolved
@@ -117,66 +117,4 @@
 #define KUE_CTL_READ		0x01
 #define KUE_CTL_WRITE		0x02
 
-<<<<<<< HEAD
-#define KUE_WARM_REV		0x0202
-
-/*
- * The interrupt endpoint is currently unused
- * by the KLSI part.
- */
-#define KUE_ENDPT_RX		0x0
-#define KUE_ENDPT_TX		0x1
-#define KUE_ENDPT_INTR		0x2
-#define KUE_ENDPT_MAX		0x3
-
-struct kue_type {
-	uint16_t		kue_vid;
-	uint16_t		kue_did;
-};
-
-struct kue_softc;
-
-struct kue_chain {
-	struct kue_softc	*kue_sc;
-	struct usbd_xfer	*kue_xfer;
-	uint8_t			*kue_buf;
-};
-
-struct kue_cdata {
-	struct kue_chain	kue_tx_chain[KUE_TX_LIST_CNT];
-	struct kue_chain	kue_rx_chain[KUE_RX_LIST_CNT];
-	int			kue_tx_prod;
-	int			kue_tx_cnt;
-};
-
-struct kue_softc {
-	device_t kue_dev;
-
-	struct ethercom		kue_ec;
-	krndsource_t	rnd_source;
-#define GET_IFP(sc) (&(sc)->kue_ec.ec_if)
-
-	struct usbd_device *	kue_udev;
-	struct usbd_interface *	kue_iface;
-	uint16_t		kue_vendor;
-	uint16_t		kue_product;
-	struct kue_ether_desc	kue_desc;
-	int			kue_ed[KUE_ENDPT_MAX];
-	struct usbd_pipe *	kue_ep[KUE_ENDPT_MAX];
-	int			kue_if_flags;
-	uint16_t		kue_rxfilt;
-	uint8_t			*kue_mcfilters;
-	struct kue_cdata	kue_cdata;
-
-	kmutex_t		kue_lock;
-	kmutex_t		kue_txlock;
-	kmutex_t		kue_rxlock;
-
-	bool			kue_dying;
-	bool			kue_attached;
-	u_int			kue_rx_errs;
-	struct timeval		kue_rx_notice;
-};
-=======
-#define KUE_WARM_REV		0x0202
->>>>>>> d27527d1
+#define KUE_WARM_REV		0x0202