--- conflicted
+++ resolved
@@ -1,8 +1,4 @@
-<<<<<<< HEAD
-/*	$NetBSD: usb.c,v 1.193 2021/02/24 01:46:57 mrg Exp $	*/
-=======
 /*	$NetBSD: usb.c,v 1.196 2021/06/13 14:48:10 riastradh Exp $	*/
->>>>>>> e2aa5677
 
 /*
  * Copyright (c) 1998, 2002, 2008, 2012 The NetBSD Foundation, Inc.
@@ -41,11 +37,7 @@
  */
 
 #include <sys/cdefs.h>
-<<<<<<< HEAD
-__KERNEL_RCSID(0, "$NetBSD: usb.c,v 1.193 2021/02/24 01:46:57 mrg Exp $");
-=======
 __KERNEL_RCSID(0, "$NetBSD: usb.c,v 1.196 2021/06/13 14:48:10 riastradh Exp $");
->>>>>>> e2aa5677
 
 #ifdef _KERNEL_OPT
 #include "opt_usb.h"
