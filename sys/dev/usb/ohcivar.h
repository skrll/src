/*	$NetBSD: ohcivar.h,v 1.60 2018/08/09 06:26:47 mrg Exp $	*/

/*
 * Copyright (c) 1998 The NetBSD Foundation, Inc.
 * All rights reserved.
 *
 * This code is derived from software contributed to The NetBSD Foundation
 * by Lennart Augustsson (lennart@augustsson.net) at
 * Carlstedt Research & Technology.
 *
 * Redistribution and use in source and binary forms, with or without
 * modification, are permitted provided that the following conditions
 * are met:
 * 1. Redistributions of source code must retain the above copyright
 *    notice, this list of conditions and the following disclaimer.
 * 2. Redistributions in binary form must reproduce the above copyright
 *    notice, this list of conditions and the following disclaimer in the
 *    documentation and/or other materials provided with the distribution.
 *
 * THIS SOFTWARE IS PROVIDED BY THE NETBSD FOUNDATION, INC. AND CONTRIBUTORS
 * ``AS IS'' AND ANY EXPRESS OR IMPLIED WARRANTIES, INCLUDING, BUT NOT LIMITED
 * TO, THE IMPLIED WARRANTIES OF MERCHANTABILITY AND FITNESS FOR A PARTICULAR
 * PURPOSE ARE DISCLAIMED.  IN NO EVENT SHALL THE FOUNDATION OR CONTRIBUTORS
 * BE LIABLE FOR ANY DIRECT, INDIRECT, INCIDENTAL, SPECIAL, EXEMPLARY, OR
 * CONSEQUENTIAL DAMAGES (INCLUDING, BUT NOT LIMITED TO, PROCUREMENT OF
 * SUBSTITUTE GOODS OR SERVICES; LOSS OF USE, DATA, OR PROFITS; OR BUSINESS
 * INTERRUPTION) HOWEVER CAUSED AND ON ANY THEORY OF LIABILITY, WHETHER IN
 * CONTRACT, STRICT LIABILITY, OR TORT (INCLUDING NEGLIGENCE OR OTHERWISE)
 * ARISING IN ANY WAY OUT OF THE USE OF THIS SOFTWARE, EVEN IF ADVISED OF THE
 * POSSIBILITY OF SUCH DAMAGE.
 */

#ifndef _OHCIVAR_H_
#define _OHCIVAR_H_

#include <sys/pool.h>

typedef struct ohci_soft_ed {
	ohci_ed_t ed;
	struct ohci_soft_ed *next;
	ohci_physaddr_t physaddr;
	usb_dma_t dma;
	int offs;
} ohci_soft_ed_t;
#define OHCI_SED_SIZE ((sizeof(struct ohci_soft_ed) + OHCI_ED_ALIGN - 1) / OHCI_ED_ALIGN * OHCI_ED_ALIGN)
#define OHCI_SED_CHUNK 128


typedef struct ohci_soft_td {
	ohci_td_t td;
	struct ohci_soft_td *nexttd;	/* mirrors nexttd in TD */
	struct ohci_soft_td *dnext;	/* next in done list */
	struct ohci_soft_td **held;	/* where the ref to this std is held */
	ohci_physaddr_t physaddr;
	usb_dma_t dma;
	int offs;
	LIST_ENTRY(ohci_soft_td) hnext;	/* next on hash list */
	struct usbd_xfer *xfer;
	uint16_t len;
	uint16_t flags;
#define OHCI_CALL_DONE	0x0001
#define OHCI_ADD_LEN	0x0002
} ohci_soft_td_t;
#define OHCI_STD_SIZE ((sizeof(struct ohci_soft_td) + OHCI_TD_ALIGN - 1) / OHCI_TD_ALIGN * OHCI_TD_ALIGN)
#define OHCI_STD_CHUNK 128


typedef struct ohci_soft_itd {
	ohci_itd_t itd;
	struct ohci_soft_itd *nextitd;	/* mirrors nexttd in ITD */
	struct ohci_soft_itd *dnext;	/* next in done list */
	struct ohci_soft_itd **held;	/* where the ref to this sitd is held */
	ohci_physaddr_t physaddr;
	usb_dma_t dma;
	int offs;
	LIST_ENTRY(ohci_soft_itd) hnext;/* next on hash list */
	struct usbd_xfer *xfer;
	uint16_t flags;
	bool isdone;	/* used only when DIAGNOSTIC is defined */
} ohci_soft_itd_t;
#define OHCI_SITD_SIZE ((sizeof(struct ohci_soft_itd) + OHCI_ITD_ALIGN - 1) / OHCI_ITD_ALIGN * OHCI_ITD_ALIGN)
#define OHCI_SITD_CHUNK 64


#define OHCI_NO_EDS (2*OHCI_NO_INTRS-1)

#define OHCI_HASH_SIZE 128

typedef struct ohci_softc {
	device_t sc_dev;
	struct usbd_bus sc_bus;
	bus_space_tag_t iot;
	bus_space_handle_t ioh;
	bus_size_t sc_size;

	kmutex_t sc_lock;
	kmutex_t sc_intr_lock;
	void *sc_rhsc_si;

	usb_dma_t sc_hccadma;
	struct ohci_hcca *sc_hcca;
	ohci_soft_ed_t *sc_eds[OHCI_NO_EDS];
	u_int sc_bws[OHCI_NO_INTRS];

	uint32_t sc_eintrs;
	ohci_soft_ed_t *sc_isoc_head;
	ohci_soft_ed_t *sc_ctrl_head;
	ohci_soft_ed_t *sc_bulk_head;

	LIST_HEAD(, ohci_soft_td)  sc_hash_tds[OHCI_HASH_SIZE];
	LIST_HEAD(, ohci_soft_itd) sc_hash_itds[OHCI_HASH_SIZE];

	TAILQ_HEAD(, ohci_xfer)	sc_abortingxfers;

	int sc_noport;

	int sc_endian;
#define	OHCI_LITTLE_ENDIAN	0	/* typical (uninitialized default) */
#define	OHCI_BIG_ENDIAN		1	/* big endian OHCI? never seen it */
#define	OHCI_HOST_ENDIAN	2	/* if OHCI always matches CPU */

	int sc_flags;
#define OHCIF_SUPERIO		0x0001

<<<<<<< HEAD
	kcondvar_t sc_softwake_cv;

=======
>>>>>>> 9b2edea7
	ohci_soft_ed_t *sc_freeeds;
	ohci_soft_td_t *sc_freetds;
	ohci_soft_itd_t *sc_freeitds;

	pool_cache_t sc_xferpool;	/* free xfer pool */

	struct usbd_xfer *sc_intrxfer;

	uint32_t sc_control;		/* Preserved during suspend/standby */
	uint32_t sc_intre;

	u_int sc_overrun_cnt;
	struct timeval sc_overrun_ntc;

	struct callout sc_tmo_rhsc;
	device_t sc_child;
	char sc_dying;
} ohci_softc_t;

struct ohci_xfer {
	struct usbd_xfer xfer;
<<<<<<< HEAD
	uint32_t ox_abintrs;
	TAILQ_ENTRY(ohci_xfer) ox_abnext;
=======
>>>>>>> 9b2edea7
	/* ctrl */
	ohci_soft_td_t *ox_setup;
	ohci_soft_td_t *ox_stat;
	union {
		/* ctrl/bulk/intr */
		struct {
			ohci_soft_td_t **ox_stds;
			size_t ox_nstd;
		};
		/* isoc */
		struct {
			ohci_soft_itd_t **ox_sitds;
			size_t ox_nsitd;
		};
	};
};

#define OHCI_BUS2SC(bus)	((bus)->ub_hcpriv)
#define OHCI_PIPE2SC(pipe)	OHCI_BUS2SC((pipe)->up_dev->ud_bus)
#define OHCI_XFER2SC(xfer)	OHCI_BUS2SC((xfer)->ux_bus)

#define OHCI_XFER2OXFER(xfer)	((struct ohci_xfer *)(xfer))
#define OHCI_PIPE2OPIPE(pipe)	((struct ohci_pipe *)(pipe))

int		ohci_init(ohci_softc_t *);
int		ohci_intr(void *);
int		ohci_detach(ohci_softc_t *, int);
bool		ohci_shutdown(device_t, int);
void		ohci_childdet(device_t, device_t);
int		ohci_activate(device_t, enum devact);
bool		ohci_resume(device_t, const pmf_qual_t *);
bool		ohci_suspend(device_t, const pmf_qual_t *);

#endif /* _OHCIVAR_H_ */<|MERGE_RESOLUTION|>--- conflicted
+++ resolved
@@ -122,11 +122,8 @@
 	int sc_flags;
 #define OHCIF_SUPERIO		0x0001
 
-<<<<<<< HEAD
 	kcondvar_t sc_softwake_cv;
 
-=======
->>>>>>> 9b2edea7
 	ohci_soft_ed_t *sc_freeeds;
 	ohci_soft_td_t *sc_freetds;
 	ohci_soft_itd_t *sc_freeitds;
@@ -148,11 +145,8 @@
 
 struct ohci_xfer {
 	struct usbd_xfer xfer;
-<<<<<<< HEAD
 	uint32_t ox_abintrs;
 	TAILQ_ENTRY(ohci_xfer) ox_abnext;
-=======
->>>>>>> 9b2edea7
 	/* ctrl */
 	ohci_soft_td_t *ox_setup;
 	ohci_soft_td_t *ox_stat;
