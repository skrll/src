--- conflicted
+++ resolved
@@ -1,8 +1,4 @@
-<<<<<<< HEAD
-/*	$NetBSD: ugen.c,v 1.139 2018/03/05 09:35:01 ws Exp $	*/
-=======
 /*	$NetBSD: ugen.c,v 1.140 2018/09/03 16:29:34 riastradh Exp $	*/
->>>>>>> 598bd837
 
 /*
  * Copyright (c) 1998, 2004 The NetBSD Foundation, Inc.
@@ -41,11 +37,7 @@
 
 
 #include <sys/cdefs.h>
-<<<<<<< HEAD
-__KERNEL_RCSID(0, "$NetBSD: ugen.c,v 1.139 2018/03/05 09:35:01 ws Exp $");
-=======
 __KERNEL_RCSID(0, "$NetBSD: ugen.c,v 1.140 2018/09/03 16:29:34 riastradh Exp $");
->>>>>>> 598bd837
 
 #ifdef _KERNEL_OPT
 #include "opt_compat_netbsd.h"
@@ -740,11 +732,7 @@
 					n = (sce->limit - sce->ibuf)
 					    - sce->ra_wb_used;
 					usbd_setup_xfer(xfer, sce, NULL,
-<<<<<<< HEAD
-					    min(n, sce->ra_wb_xferlen),
-=======
 					    uimin(n, sce->ra_wb_xferlen),
->>>>>>> 598bd837
 					    0, USBD_NO_TIMEOUT,
 					    ugen_bulkra_intr);
 					sce->state &= ~UGEN_RA_WB_STOP;
@@ -766,11 +754,7 @@
 		    0, 0, &xfer);
 		if (error)
 			return error;
-<<<<<<< HEAD
-		while ((n = min(UGEN_BBSIZE, uio->uio_resid)) != 0) {
-=======
 		while ((n = uimin(UGEN_BBSIZE, uio->uio_resid)) != 0) {
->>>>>>> 598bd837
 			DPRINTFN(1, ("ugenread: start transfer %d bytes\n",n));
 			tn = n;
 			err = usbd_bulk_transfer(xfer, sce->pipeh,
@@ -979,11 +963,7 @@
 		    0, 0, &xfer);
 		if (error)
 			return error;
-<<<<<<< HEAD
-		while ((n = min(UGEN_BBSIZE, uio->uio_resid)) != 0) {
-=======
 		while ((n = uimin(UGEN_BBSIZE, uio->uio_resid)) != 0) {
->>>>>>> 598bd837
 			error = uiomove(sc->sc_buffer, n, uio);
 			if (error)
 				break;
@@ -1007,11 +987,7 @@
 		    UGETW(sce->edesc->wMaxPacketSize), 0, 0, &xfer);
 		if (error)
 			return error;
-<<<<<<< HEAD
-		while ((n = min(UGETW(sce->edesc->wMaxPacketSize),
-=======
 		while ((n = uimin(UGETW(sce->edesc->wMaxPacketSize),
->>>>>>> 598bd837
 		    uio->uio_resid)) != 0) {
 			error = uiomove(sc->sc_buffer, n, uio);
 			if (error)
@@ -1274,11 +1250,7 @@
 	/* Set up the next request if necessary. */
 	n = (sce->limit - sce->ibuf) - sce->ra_wb_used;
 	if (n > 0) {
-<<<<<<< HEAD
-		usbd_setup_xfer(xfer, sce, NULL, min(n, sce->ra_wb_xferlen), 0,
-=======
 		usbd_setup_xfer(xfer, sce, NULL, uimin(n, sce->ra_wb_xferlen), 0,
->>>>>>> 598bd837
 		    USBD_NO_TIMEOUT, ugen_bulkra_intr);
 		err = usbd_transfer(xfer);
 		if (err != USBD_IN_PROGRESS) {
@@ -1546,11 +1518,7 @@
 			sce->state &= ~UGEN_RA_WB_STOP;
 			/* Now start reading. */
 			usbd_setup_xfer(sce->ra_wb_xfer, sce, NULL,
-<<<<<<< HEAD
-			    min(sce->ra_wb_xferlen, sce->ra_wb_bufsize),
-=======
 			    uimin(sce->ra_wb_xferlen, sce->ra_wb_bufsize),
->>>>>>> 598bd837
 			     0, USBD_NO_TIMEOUT, ugen_bulkra_intr);
 			err = usbd_transfer(sce->ra_wb_xfer);
 			if (err != USBD_IN_PROGRESS) {
@@ -1852,11 +1820,7 @@
 		}
 		if (len != 0) {
 			if (uio.uio_rw == UIO_READ) {
-<<<<<<< HEAD
-				size_t alen = min(len, ur->ucr_actlen);
-=======
 				size_t alen = uimin(len, ur->ucr_actlen);
->>>>>>> 598bd837
 				error = uiomove(ptr, alen, &uio);
 				if (error)
 					goto ret;
