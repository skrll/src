/*	$NetBSD: ugen.c,v 1.157 2020/08/18 14:32:34 riastradh Exp $	*/

/*
 * Copyright (c) 1998, 2004 The NetBSD Foundation, Inc.
 * All rights reserved.
 *
 * This code is derived from software contributed to The NetBSD Foundation
 * by Lennart Augustsson (lennart@augustsson.net) at
 * Carlstedt Research & Technology.
 *
 * Copyright (c) 2006 BBN Technologies Corp.  All rights reserved.
 * Effort sponsored in part by the Defense Advanced Research Projects
 * Agency (DARPA) and the Department of the Interior National Business
 * Center under agreement number NBCHC050166.
 *
 * Redistribution and use in source and binary forms, with or without
 * modification, are permitted provided that the following conditions
 * are met:
 * 1. Redistributions of source code must retain the above copyright
 *    notice, this list of conditions and the following disclaimer.
 * 2. Redistributions in binary form must reproduce the above copyright
 *    notice, this list of conditions and the following disclaimer in the
 *    documentation and/or other materials provided with the distribution.
 *
 * THIS SOFTWARE IS PROVIDED BY THE NETBSD FOUNDATION, INC. AND CONTRIBUTORS
 * ``AS IS'' AND ANY EXPRESS OR IMPLIED WARRANTIES, INCLUDING, BUT NOT LIMITED
 * TO, THE IMPLIED WARRANTIES OF MERCHANTABILITY AND FITNESS FOR A PARTICULAR
 * PURPOSE ARE DISCLAIMED.  IN NO EVENT SHALL THE FOUNDATION OR CONTRIBUTORS
 * BE LIABLE FOR ANY DIRECT, INDIRECT, INCIDENTAL, SPECIAL, EXEMPLARY, OR
 * CONSEQUENTIAL DAMAGES (INCLUDING, BUT NOT LIMITED TO, PROCUREMENT OF
 * SUBSTITUTE GOODS OR SERVICES; LOSS OF USE, DATA, OR PROFITS; OR BUSINESS
 * INTERRUPTION) HOWEVER CAUSED AND ON ANY THEORY OF LIABILITY, WHETHER IN
 * CONTRACT, STRICT LIABILITY, OR TORT (INCLUDING NEGLIGENCE OR OTHERWISE)
 * ARISING IN ANY WAY OUT OF THE USE OF THIS SOFTWARE, EVEN IF ADVISED OF THE
 * POSSIBILITY OF SUCH DAMAGE.
 */


#include <sys/cdefs.h>
__KERNEL_RCSID(0, "$NetBSD: ugen.c,v 1.157 2020/08/18 14:32:34 riastradh Exp $");

#ifdef _KERNEL_OPT
#include "opt_compat_netbsd.h"
#include "opt_usb.h"
#endif

#include <sys/param.h>
#include <sys/systm.h>
#include <sys/kernel.h>
#include <sys/kmem.h>
#include <sys/device.h>
#include <sys/ioctl.h>
#include <sys/conf.h>
#include <sys/tty.h>
#include <sys/file.h>
#include <sys/select.h>
#include <sys/proc.h>
#include <sys/vnode.h>
#include <sys/poll.h>
#include <sys/compat_stub.h>
#include <sys/module.h>
#include <sys/rbtree.h>

#include <dev/usb/usb.h>
#include <dev/usb/usbdi.h>
#include <dev/usb/usbdi_util.h>

#include "ioconf.h"

#ifdef UGEN_DEBUG
#define DPRINTF(x)	if (ugendebug) printf x
#define DPRINTFN(n,x)	if (ugendebug>(n)) printf x
int	ugendebug = 0;
#else
#define DPRINTF(x)
#define DPRINTFN(n,x)
#endif

#define	UGEN_CHUNK	128	/* chunk size for read */
#define	UGEN_IBSIZE	1020	/* buffer size */
#define	UGEN_BBSIZE	1024

#define UGEN_NISOREQS	4	/* number of outstanding xfer requests */
#define UGEN_NISORFRMS	8	/* number of transactions per req */
#define UGEN_NISOFRAMES	(UGEN_NISORFRMS * UGEN_NISOREQS)

#define UGEN_BULK_RA_WB_BUFSIZE	16384		/* default buffer size */
#define UGEN_BULK_RA_WB_BUFMAX	(1 << 20)	/* maximum allowed buffer */

struct isoreq {
	struct ugen_endpoint *sce;
	struct usbd_xfer *xfer;
	void *dmabuf;
	uint16_t sizes[UGEN_NISORFRMS];
};

struct ugen_endpoint {
	struct ugen_softc *sc;
	usb_endpoint_descriptor_t *edesc;
	struct usbd_interface *iface;
	int state;
#define UGEN_SHORT_OK	0x04	/* short xfers are OK */
#define UGEN_BULK_RA	0x08	/* in bulk read-ahead mode */
#define UGEN_BULK_WB	0x10	/* in bulk write-behind mode */
#define UGEN_RA_WB_STOP	0x20	/* RA/WB xfer is stopped (buffer full/empty) */
	struct usbd_pipe *pipeh;
	struct clist q;
	u_char *ibuf;		/* start of buffer (circular for isoc) */
	u_char *fill;		/* location for input (isoc) */
	u_char *limit;		/* end of circular buffer (isoc) */
	u_char *cur;		/* current read location (isoc) */
	uint32_t timeout;
	uint32_t ra_wb_bufsize; /* requested size for RA/WB buffer */
	uint32_t ra_wb_reqsize; /* requested xfer length for RA/WB */
	uint32_t ra_wb_used;	 /* how much is in buffer */
	uint32_t ra_wb_xferlen; /* current xfer length for RA/WB */
	struct usbd_xfer *ra_wb_xfer;
	struct isoreq isoreqs[UGEN_NISOREQS];
	/* Keep these last; we don't overwrite them in ugen_set_config() */
#define UGEN_ENDPOINT_NONZERO_CRUFT	offsetof(struct ugen_endpoint, rsel)
	struct selinfo rsel;
	kcondvar_t cv;
};

struct ugen_softc {
	device_t sc_dev;		/* base device */
	struct usbd_device *sc_udev;
	struct rb_node sc_node;
	unsigned sc_unit;

	kmutex_t		sc_lock;
	kcondvar_t		sc_detach_cv;

	char sc_is_open[USB_MAX_ENDPOINTS];
	struct ugen_endpoint sc_endpoints[USB_MAX_ENDPOINTS][2];
#define OUT 0
#define IN  1

	int sc_refcnt;
	char sc_buffer[UGEN_BBSIZE];
	u_char sc_dying;
	u_char sc_attached;
};

static struct {
	kmutex_t	lock;
	rb_tree_t	tree;
} ugenif __cacheline_aligned;

static int
compare_ugen(void *cookie, const void *vsca, const void *vscb)
{
	const struct ugen_softc *sca = vsca;
	const struct ugen_softc *scb = vscb;

	if (sca->sc_unit < scb->sc_unit)
		return -1;
	if (sca->sc_unit > scb->sc_unit)
		return +1;
	return 0;
}

static int
compare_ugen_key(void *cookie, const void *vsc, const void *vk)
{
	const struct ugen_softc *sc = vsc;
	const unsigned *k = vk;

	if (sc->sc_unit < *k)
		return -1;
	if (sc->sc_unit > *k)
		return +1;
	return 0;
}

static const rb_tree_ops_t ugenif_tree_ops = {
	.rbto_compare_nodes = compare_ugen,
	.rbto_compare_key = compare_ugen_key,
	.rbto_node_offset = offsetof(struct ugen_softc, sc_node),
};

static void
ugenif_get_unit(struct ugen_softc *sc)
{
	struct ugen_softc *sc0;
	unsigned i;

	mutex_enter(&ugenif.lock);
	for (i = 0, sc0 = RB_TREE_MIN(&ugenif.tree);
	     sc0 != NULL && i == sc0->sc_unit;
	     i++, sc0 = RB_TREE_NEXT(&ugenif.tree, sc0))
		KASSERT(i < UINT_MAX);
	KASSERT(rb_tree_find_node(&ugenif.tree, &i) == NULL);
	sc->sc_unit = i;
	sc0 = rb_tree_insert_node(&ugenif.tree, sc);
	KASSERT(sc0 == sc);
	KASSERT(rb_tree_find_node(&ugenif.tree, &i) == sc);
	mutex_exit(&ugenif.lock);
}

static void
ugenif_put_unit(struct ugen_softc *sc)
{

	mutex_enter(&ugenif.lock);
	KASSERT(rb_tree_find_node(&ugenif.tree, &sc->sc_unit) == sc);
	rb_tree_remove_node(&ugenif.tree, sc);
	sc->sc_unit = -1;
	mutex_exit(&ugenif.lock);
}

static struct ugen_softc *
ugenif_acquire(unsigned unit)
{
	struct ugen_softc *sc;

	mutex_enter(&ugenif.lock);
	sc = rb_tree_find_node(&ugenif.tree, &unit);
	if (sc == NULL)
		goto out;
	mutex_enter(&sc->sc_lock);
	if (sc->sc_dying) {
		mutex_exit(&sc->sc_lock);
		sc = NULL;
		goto out;
	}
	KASSERT(sc->sc_refcnt < INT_MAX);
	sc->sc_refcnt++;
	mutex_exit(&sc->sc_lock);
out:	mutex_exit(&ugenif.lock);

	return sc;
}

static void
ugenif_release(struct ugen_softc *sc)
{

	mutex_enter(&sc->sc_lock);
	if (--sc->sc_refcnt < 0)
		cv_broadcast(&sc->sc_detach_cv);
	mutex_exit(&sc->sc_lock);
}

static dev_type_open(ugenopen);
static dev_type_close(ugenclose);
static dev_type_read(ugenread);
static dev_type_write(ugenwrite);
static dev_type_ioctl(ugenioctl);
static dev_type_poll(ugenpoll);
static dev_type_kqfilter(ugenkqfilter);

const struct cdevsw ugen_cdevsw = {
	.d_open = ugenopen,
	.d_close = ugenclose,
	.d_read = ugenread,
	.d_write = ugenwrite,
	.d_ioctl = ugenioctl,
	.d_stop = nostop,
	.d_tty = notty,
	.d_poll = ugenpoll,
	.d_mmap = nommap,
	.d_kqfilter = ugenkqfilter,
	.d_discard = nodiscard,
	.d_flag = D_OTHER,
};

Static void ugenintr(struct usbd_xfer *, void *,
		     usbd_status);
Static void ugen_isoc_rintr(struct usbd_xfer *, void *,
			    usbd_status);
Static void ugen_bulkra_intr(struct usbd_xfer *, void *,
			     usbd_status);
Static void ugen_bulkwb_intr(struct usbd_xfer *, void *,
			     usbd_status);
Static int ugen_do_read(struct ugen_softc *, int, struct uio *, int);
Static int ugen_do_write(struct ugen_softc *, int, struct uio *, int);
Static int ugen_do_ioctl(struct ugen_softc *, int, u_long,
			 void *, int, struct lwp *);
Static int ugen_set_config(struct ugen_softc *, int, int);
Static usb_config_descriptor_t *ugen_get_cdesc(struct ugen_softc *,
					       int, int *);
Static usbd_status ugen_set_interface(struct ugen_softc *, int, int);
Static int ugen_get_alt_index(struct ugen_softc *, int);
Static void ugen_clear_endpoints(struct ugen_softc *);

#define UGENUNIT(n) ((minor(n) >> 4) & 0xf)
#define UGENENDPOINT(n) (minor(n) & 0xf)
#define UGENDEV(u, e) (makedev(0, ((u) << 4) | (e)))

static int	ugenif_match(device_t, cfdata_t, void *);
static void	ugenif_attach(device_t, device_t, void *);
static int	ugen_match(device_t, cfdata_t, void *);
static void	ugen_attach(device_t, device_t, void *);
static int	ugen_detach(device_t, int);
static int	ugen_activate(device_t, enum devact);

CFATTACH_DECL_NEW(ugen, sizeof(struct ugen_softc), ugen_match,
    ugen_attach, ugen_detach, ugen_activate);
CFATTACH_DECL_NEW(ugenif, sizeof(struct ugen_softc), ugenif_match,
    ugenif_attach, ugen_detach, ugen_activate);

/* toggle to control attach priority. -1 means "let autoconf decide" */
int ugen_override = -1;

static int
ugen_match(device_t parent, cfdata_t match, void *aux)
{
	struct usb_attach_arg *uaa = aux;
	int override;

	if (ugen_override != -1)
		override = ugen_override;
	else
		override = match->cf_flags & 1;

	if (override)
		return UMATCH_HIGHEST;
	else if (uaa->uaa_usegeneric)
		return UMATCH_GENERIC;
	else
		return UMATCH_NONE;
}

static int
ugenif_match(device_t parent, cfdata_t match, void *aux)
{
	/* Assume that they knew what they configured! (see ugenif(4)) */
	return UMATCH_HIGHEST;
}

static void
ugen_attach(device_t parent, device_t self, void *aux)
{
	struct usb_attach_arg *uaa = aux;
	struct usbif_attach_arg uiaa;

	memset(&uiaa, 0, sizeof(uiaa));
	uiaa.uiaa_port = uaa->uaa_port;
	uiaa.uiaa_vendor = uaa->uaa_vendor;
	uiaa.uiaa_product = uaa->uaa_product;
	uiaa.uiaa_release = uaa->uaa_release;
	uiaa.uiaa_device = uaa->uaa_device;
	uiaa.uiaa_configno = -1;
	uiaa.uiaa_ifaceno = -1;

	ugenif_attach(parent, self, &uiaa);
}

static void
ugenif_attach(device_t parent, device_t self, void *aux)
{
	struct ugen_softc *sc = device_private(self);
	struct usbif_attach_arg *uiaa = aux;
	struct usbd_device *udev;
	char *devinfop;
	usbd_status err;
	int i, dir, conf;

	aprint_naive("\n");
	aprint_normal("\n");

	mutex_init(&sc->sc_lock, MUTEX_DEFAULT, IPL_SOFTUSB);
	cv_init(&sc->sc_detach_cv, "ugendet");

	devinfop = usbd_devinfo_alloc(uiaa->uiaa_device, 0);
	aprint_normal_dev(self, "%s\n", devinfop);
	usbd_devinfo_free(devinfop);

	sc->sc_dev = self;
	sc->sc_udev = udev = uiaa->uiaa_device;

	for (i = 0; i < USB_MAX_ENDPOINTS; i++) {
		for (dir = OUT; dir <= IN; dir++) {
			struct ugen_endpoint *sce;

			sce = &sc->sc_endpoints[i][dir];
			selinit(&sce->rsel);
			cv_init(&sce->cv, "ugensce");
		}
	}

	if (!pmf_device_register(self, NULL, NULL))
		aprint_error_dev(self, "couldn't establish power handler\n");

	if (uiaa->uiaa_ifaceno < 0) {
		/*
		 * If we attach the whole device,
		 * set configuration index 0, the default one.
		 */
		err = usbd_set_config_index(udev, 0, 0);
		if (err) {
			aprint_error_dev(self,
			    "setting configuration index 0 failed\n");
			return;
		}
	}

	/* Get current configuration */
	conf = usbd_get_config_descriptor(udev)->bConfigurationValue;

	/* Set up all the local state for this configuration. */
	err = ugen_set_config(sc, conf, uiaa->uiaa_ifaceno < 0);
	if (err) {
		aprint_error_dev(self, "setting configuration %d failed\n",
		    conf);
		return;
	}

	ugenif_get_unit(sc);
	usbd_add_drv_event(USB_EVENT_DRIVER_ATTACH, sc->sc_udev, sc->sc_dev);
	sc->sc_attached = 1;
}

Static void
ugen_clear_endpoints(struct ugen_softc *sc)
{

	/* Clear out the old info, but leave the selinfo and cv initialised. */
	for (int i = 0; i < USB_MAX_ENDPOINTS; i++) {
		for (int dir = OUT; dir <= IN; dir++) {
			struct ugen_endpoint *sce = &sc->sc_endpoints[i][dir];
			memset(sce, 0, UGEN_ENDPOINT_NONZERO_CRUFT);
		}
	}
}

Static int
ugen_set_config(struct ugen_softc *sc, int configno, int chkopen)
{
	struct usbd_device *dev = sc->sc_udev;
	usb_config_descriptor_t *cdesc;
	struct usbd_interface *iface;
	usb_endpoint_descriptor_t *ed;
	struct ugen_endpoint *sce;
	uint8_t niface, nendpt;
	int ifaceno, endptno, endpt;
	usbd_status err;
	int dir;

	DPRINTFN(1,("ugen_set_config: %s to configno %d, sc=%p\n",
		    device_xname(sc->sc_dev), configno, sc));

	if (chkopen) {
		/*
		 * We start at 1, not 0, because we don't care whether the
		 * control endpoint is open or not. It is always present.
		 */
		for (endptno = 1; endptno < USB_MAX_ENDPOINTS; endptno++)
			if (sc->sc_is_open[endptno]) {
				DPRINTFN(1,
				     ("ugen_set_config: %s - endpoint %d is open\n",
				      device_xname(sc->sc_dev), endptno));
				return USBD_IN_USE;
			}
	}

	/* Avoid setting the current value. */
	cdesc = usbd_get_config_descriptor(dev);
	if (!cdesc || cdesc->bConfigurationValue != configno) {
		err = usbd_set_config_no(dev, configno, 1);
		if (err)
			return err;
	}

	ugen_clear_endpoints(sc);

	err = usbd_interface_count(dev, &niface);
	if (err)
		return err;

	for (ifaceno = 0; ifaceno < niface; ifaceno++) {
		DPRINTFN(1,("ugen_set_config: ifaceno %d\n", ifaceno));
		err = usbd_device2interface_handle(dev, ifaceno, &iface);
		if (err)
			return err;
		err = usbd_endpoint_count(iface, &nendpt);
		if (err)
			return err;
		for (endptno = 0; endptno < nendpt; endptno++) {
			ed = usbd_interface2endpoint_descriptor(iface,endptno);
			KASSERT(ed != NULL);
			endpt = ed->bEndpointAddress;
			dir = UE_GET_DIR(endpt) == UE_DIR_IN ? IN : OUT;
			sce = &sc->sc_endpoints[UE_GET_ADDR(endpt)][dir];
			DPRINTFN(1,("ugen_set_config: endptno %d, endpt=0x%02x"
				    "(%d,%d), sce=%p\n",
				    endptno, endpt, UE_GET_ADDR(endpt),
				    UE_GET_DIR(endpt), sce));
			sce->sc = sc;
			sce->edesc = ed;
			sce->iface = iface;
		}
	}
	return USBD_NORMAL_COMPLETION;
}

static int
ugenopen(dev_t dev, int flag, int mode, struct lwp *l)
{
	struct ugen_softc *sc;
	int unit = UGENUNIT(dev);
	int endpt = UGENENDPOINT(dev);
	usb_endpoint_descriptor_t *edesc;
	struct ugen_endpoint *sce;
	int dir, isize;
	usbd_status err;
	struct usbd_xfer *xfer;
	int i, j;
	int error;

<<<<<<< HEAD
	sc = device_lookup_private(&ugen_cd, unit);
	if (sc == NULL)
=======
	if ((sc = ugenif_acquire(unit)) == NULL)
>>>>>>> 356de4be
		return ENXIO;

	DPRINTFN(5, ("ugenopen: flag=%d, mode=%d, unit=%d endpt=%d\n",
		     flag, mode, unit, endpt));

	if (sc == NULL || sc->sc_dying)
		return ENXIO;

	/* The control endpoint allows multiple opens. */
	if (endpt == USB_CONTROL_ENDPOINT) {
		sc->sc_is_open[USB_CONTROL_ENDPOINT] = 1;
		error = 0;
		goto out;
	}

	if (sc->sc_is_open[endpt]) {
		error = EBUSY;
		goto out;
	}

	/* Make sure there are pipes for all directions. */
	for (dir = OUT; dir <= IN; dir++) {
		if (flag & (dir == OUT ? FWRITE : FREAD)) {
			sce = &sc->sc_endpoints[endpt][dir];
			if (sce->edesc == NULL) {
				error = ENXIO;
				goto out;
			}
		}
	}

	/* Actually open the pipes. */
	/* XXX Should back out properly if it fails. */
	for (dir = OUT; dir <= IN; dir++) {
		if (!(flag & (dir == OUT ? FWRITE : FREAD)))
			continue;
		sce = &sc->sc_endpoints[endpt][dir];
		sce->state = 0;
		sce->timeout = USBD_NO_TIMEOUT;
		DPRINTFN(5, ("ugenopen: sc=%p, endpt=%d, dir=%d, sce=%p\n",
			     sc, endpt, dir, sce));
		edesc = sce->edesc;
		switch (edesc->bmAttributes & UE_XFERTYPE) {
		case UE_INTERRUPT:
			if (dir == OUT) {
				err = usbd_open_pipe(sce->iface,
				    edesc->bEndpointAddress, 0, &sce->pipeh);
				if (err) {
					error = EIO;
					goto out;
				}
				break;
			}
			isize = UGETW(edesc->wMaxPacketSize);
			if (isize == 0) {	/* shouldn't happen */
				error = EINVAL;
				goto out;
			}
			sce->ibuf = kmem_alloc(isize, KM_SLEEP);
			DPRINTFN(5, ("ugenopen: intr endpt=%d,isize=%d\n",
				     endpt, isize));
			if (clalloc(&sce->q, UGEN_IBSIZE, 0) == -1) {
				kmem_free(sce->ibuf, isize);
				sce->ibuf = NULL;
				error = ENOMEM;
				goto out;
			}
			err = usbd_open_pipe_intr(sce->iface,
				  edesc->bEndpointAddress,
				  USBD_SHORT_XFER_OK, &sce->pipeh, sce,
				  sce->ibuf, isize, ugenintr,
				  USBD_DEFAULT_INTERVAL);
			if (err) {
				clfree(&sce->q);
				kmem_free(sce->ibuf, isize);
				sce->ibuf = NULL;
				error = EIO;
				goto out;
			}
			DPRINTFN(5, ("ugenopen: interrupt open done\n"));
			break;
		case UE_BULK:
			err = usbd_open_pipe(sce->iface,
				  edesc->bEndpointAddress, 0, &sce->pipeh);
			if (err) {
				error = EIO;
				goto out;
			}
			sce->ra_wb_bufsize = UGEN_BULK_RA_WB_BUFSIZE;
			/*
			 * Use request size for non-RA/WB transfers
			 * as the default.
			 */
			sce->ra_wb_reqsize = UGEN_BBSIZE;
			break;
		case UE_ISOCHRONOUS:
			if (dir == OUT) {
				error = EINVAL;
				goto out;
			}
			isize = UGETW(edesc->wMaxPacketSize);
			if (isize == 0) {	/* shouldn't happen */
				error = EINVAL;
				goto out;
			}
			sce->ibuf = kmem_alloc(isize * UGEN_NISOFRAMES,
				KM_SLEEP);
			sce->cur = sce->fill = sce->ibuf;
			sce->limit = sce->ibuf + isize * UGEN_NISOFRAMES;
			DPRINTFN(5, ("ugenopen: isoc endpt=%d, isize=%d\n",
				     endpt, isize));
			err = usbd_open_pipe(sce->iface,
				  edesc->bEndpointAddress, 0, &sce->pipeh);
			if (err) {
				kmem_free(sce->ibuf, isize * UGEN_NISOFRAMES);
				sce->ibuf = NULL;
				error = EIO;
				goto out;
			}
			for (i = 0; i < UGEN_NISOREQS; ++i) {
				sce->isoreqs[i].sce = sce;
				err = usbd_create_xfer(sce->pipeh,
				    isize * UGEN_NISORFRMS, 0, UGEN_NISORFRMS,
				    &xfer);
				if (err)
					goto bad;
				sce->isoreqs[i].xfer = xfer;
				sce->isoreqs[i].dmabuf = usbd_get_buffer(xfer);
				for (j = 0; j < UGEN_NISORFRMS; ++j)
					sce->isoreqs[i].sizes[j] = isize;
				usbd_setup_isoc_xfer(xfer, &sce->isoreqs[i],
				    sce->isoreqs[i].sizes, UGEN_NISORFRMS, 0,
				    ugen_isoc_rintr);
				(void)usbd_transfer(xfer);
			}
			DPRINTFN(5, ("ugenopen: isoc open done\n"));
			break;
		bad:
			while (--i >= 0) /* implicit buffer free */
				usbd_destroy_xfer(sce->isoreqs[i].xfer);
			usbd_close_pipe(sce->pipeh);
			sce->pipeh = NULL;
			kmem_free(sce->ibuf, isize * UGEN_NISOFRAMES);
			sce->ibuf = NULL;
			error = ENOMEM;
			goto out;
		case UE_CONTROL:
			sce->timeout = USBD_DEFAULT_TIMEOUT;
			error = EINVAL;
			goto out;
		}
	}
	sc->sc_is_open[endpt] = 1;
	error = 0;
out:	ugenif_release(sc);
	return error;
}

static int
ugenclose(dev_t dev, int flag, int mode, struct lwp *l)
{
	int endpt = UGENENDPOINT(dev);
	struct ugen_softc *sc;
	struct ugen_endpoint *sce;
	int dir;
	int i;
	int error;

<<<<<<< HEAD
	sc = device_lookup_private(& ugen_cd, UGENUNIT(dev));
	if (sc == NULL)
=======
	if ((sc = ugenif_acquire(UGENUNIT(dev))) == NULL)
>>>>>>> 356de4be
		return ENXIO;

	DPRINTFN(5, ("ugenclose: flag=%d, mode=%d, unit=%d, endpt=%d\n",
		     flag, mode, UGENUNIT(dev), endpt));

	KASSERT(sc->sc_is_open[endpt]);

	if (endpt == USB_CONTROL_ENDPOINT) {
		DPRINTFN(5, ("ugenclose: close control\n"));
		sc->sc_is_open[endpt] = 0;
		error = 0;
		goto out;
	}

	for (dir = OUT; dir <= IN; dir++) {
		if (!(flag & (dir == OUT ? FWRITE : FREAD)))
			continue;
		sce = &sc->sc_endpoints[endpt][dir];
		if (sce->pipeh == NULL)
			continue;
		DPRINTFN(5, ("ugenclose: endpt=%d dir=%d sce=%p\n",
			     endpt, dir, sce));

		usbd_abort_pipe(sce->pipeh);

		int isize = UGETW(sce->edesc->wMaxPacketSize);
		int msize = 0;

		switch (sce->edesc->bmAttributes & UE_XFERTYPE) {
		case UE_INTERRUPT:
			ndflush(&sce->q, sce->q.c_cc);
			clfree(&sce->q);
			msize = isize;
			break;
		case UE_ISOCHRONOUS:
			for (i = 0; i < UGEN_NISOREQS; ++i)
				usbd_destroy_xfer(sce->isoreqs[i].xfer);
			msize = isize * UGEN_NISOFRAMES;
			break;
		case UE_BULK:
			if (sce->state & (UGEN_BULK_RA | UGEN_BULK_WB)) {
				usbd_destroy_xfer(sce->ra_wb_xfer);
				msize = sce->ra_wb_bufsize;
			}
			break;
		default:
			break;
		}
		usbd_close_pipe(sce->pipeh);
		sce->pipeh = NULL;
		if (sce->ibuf != NULL) {
			kmem_free(sce->ibuf, msize);
			sce->ibuf = NULL;
		}
	}
	sc->sc_is_open[endpt] = 0;
	error = 0;

out:	ugenif_release(sc);
	return error;
}

Static int
ugen_do_read(struct ugen_softc *sc, int endpt, struct uio *uio, int flag)
{
	struct ugen_endpoint *sce = &sc->sc_endpoints[endpt][IN];
	uint32_t n, tn;
	struct usbd_xfer *xfer;
	usbd_status err;
	int error = 0;

	DPRINTFN(5, ("%s: ugenread: %d\n", device_xname(sc->sc_dev), endpt));

	if (sc->sc_dying)
		return EIO;

	if (endpt == USB_CONTROL_ENDPOINT)
		return ENODEV;

	KASSERT(sce->edesc);
	KASSERT(sce->pipeh);

	switch (sce->edesc->bmAttributes & UE_XFERTYPE) {
	case UE_INTERRUPT:
		/* Block until activity occurred. */
		mutex_enter(&sc->sc_lock);
		while (sce->q.c_cc == 0) {
			if (flag & IO_NDELAY) {
				mutex_exit(&sc->sc_lock);
				return EWOULDBLOCK;
			}
			DPRINTFN(5, ("ugenread: sleep on %p\n", sce));
			/* "ugenri" */
			error = cv_timedwait_sig(&sce->cv, &sc->sc_lock,
			    mstohz(sce->timeout));
			DPRINTFN(5, ("ugenread: woke, error=%d\n", error));
			if (sc->sc_dying)
				error = EIO;
			if (error)
				break;
		}
		mutex_exit(&sc->sc_lock);

		/* Transfer as many chunks as possible. */
		while (sce->q.c_cc > 0 && uio->uio_resid > 0 && !error) {
			n = uimin(sce->q.c_cc, uio->uio_resid);
			if (n > sizeof(sc->sc_buffer))
				n = sizeof(sc->sc_buffer);

			/* Remove a small chunk from the input queue. */
			q_to_b(&sce->q, sc->sc_buffer, n);
			DPRINTFN(5, ("ugenread: got %d chars\n", n));

			/* Copy the data to the user process. */
			error = uiomove(sc->sc_buffer, n, uio);
			if (error)
				break;
		}
		break;
	case UE_BULK:
		if (sce->state & UGEN_BULK_RA) {
			DPRINTFN(5, ("ugenread: BULK_RA req: %zd used: %d\n",
				     uio->uio_resid, sce->ra_wb_used));
			xfer = sce->ra_wb_xfer;

			mutex_enter(&sc->sc_lock);
			if (sce->ra_wb_used == 0 && flag & IO_NDELAY) {
				mutex_exit(&sc->sc_lock);
				return EWOULDBLOCK;
			}
			while (uio->uio_resid > 0 && !error) {
				while (sce->ra_wb_used == 0) {
					DPRINTFN(5,
						 ("ugenread: sleep on %p\n",
						  sce));
					/* "ugenrb" */
					error = cv_timedwait_sig(&sce->cv,
					    &sc->sc_lock, mstohz(sce->timeout));
					DPRINTFN(5,
						 ("ugenread: woke, error=%d\n",
						  error));
					if (sc->sc_dying)
						error = EIO;
					if (error)
						break;
				}

				/* Copy data to the process. */
				while (uio->uio_resid > 0
				       && sce->ra_wb_used > 0) {
					n = uimin(uio->uio_resid,
						sce->ra_wb_used);
					n = uimin(n, sce->limit - sce->cur);
					error = uiomove(sce->cur, n, uio);
					if (error)
						break;
					sce->cur += n;
					sce->ra_wb_used -= n;
					if (sce->cur == sce->limit)
						sce->cur = sce->ibuf;
				}

				/*
				 * If the transfers stopped because the
				 * buffer was full, restart them.
				 */
				if (sce->state & UGEN_RA_WB_STOP &&
				    sce->ra_wb_used < sce->limit - sce->ibuf) {
					n = (sce->limit - sce->ibuf)
					    - sce->ra_wb_used;
					usbd_setup_xfer(xfer, sce, NULL,
					    uimin(n, sce->ra_wb_xferlen),
					    0, USBD_NO_TIMEOUT,
					    ugen_bulkra_intr);
					sce->state &= ~UGEN_RA_WB_STOP;
					err = usbd_transfer(xfer);
					if (err != USBD_IN_PROGRESS)
						/*
						 * The transfer has not been
						 * queued.  Setting STOP
						 * will make us try
						 * again at the next read.
						 */
						sce->state |= UGEN_RA_WB_STOP;
				}
			}
			mutex_exit(&sc->sc_lock);
			break;
		}
		error = usbd_create_xfer(sce->pipeh, UGEN_BBSIZE,
		    0, 0, &xfer);
		if (error)
			return error;
		while ((n = uimin(UGEN_BBSIZE, uio->uio_resid)) != 0) {
			DPRINTFN(1, ("ugenread: start transfer %d bytes\n",n));
			tn = n;
			err = usbd_bulk_transfer(xfer, sce->pipeh,
			    sce->state & UGEN_SHORT_OK ? USBD_SHORT_XFER_OK : 0,
			    sce->timeout, sc->sc_buffer, &tn);
			if (err) {
				if (err == USBD_INTERRUPTED)
					error = EINTR;
				else if (err == USBD_TIMEOUT)
					error = ETIMEDOUT;
				else
					error = EIO;
				break;
			}
			DPRINTFN(1, ("ugenread: got %d bytes\n", tn));
			error = uiomove(sc->sc_buffer, tn, uio);
			if (error || tn < n)
				break;
		}
		usbd_destroy_xfer(xfer);
		break;
	case UE_ISOCHRONOUS:
		mutex_enter(&sc->sc_lock);
		while (sce->cur == sce->fill) {
			if (flag & IO_NDELAY) {
				mutex_exit(&sc->sc_lock);
				return EWOULDBLOCK;
			}
			/* "ugenri" */
			DPRINTFN(5, ("ugenread: sleep on %p\n", sce));
			error = cv_timedwait_sig(&sce->cv, &sc->sc_lock,
			    mstohz(sce->timeout));
			DPRINTFN(5, ("ugenread: woke, error=%d\n", error));
			if (sc->sc_dying)
				error = EIO;
			if (error)
				break;
		}

		while (sce->cur != sce->fill && uio->uio_resid > 0 && !error) {
			if(sce->fill > sce->cur)
				n = uimin(sce->fill - sce->cur, uio->uio_resid);
			else
				n = uimin(sce->limit - sce->cur, uio->uio_resid);

			DPRINTFN(5, ("ugenread: isoc got %d chars\n", n));

			/* Copy the data to the user process. */
			error = uiomove(sce->cur, n, uio);
			if (error)
				break;
			sce->cur += n;
			if (sce->cur >= sce->limit)
				sce->cur = sce->ibuf;
		}
		mutex_exit(&sc->sc_lock);
		break;


	default:
		return ENXIO;
	}
	return error;
}

static int
ugenread(dev_t dev, struct uio *uio, int flag)
{
	int endpt = UGENENDPOINT(dev);
	struct ugen_softc *sc;
	int error;

<<<<<<< HEAD
	sc = device_lookup_private(& ugen_cd, UGENUNIT(dev));
	if (sc == NULL)
=======
	if ((sc = ugenif_acquire(UGENUNIT(dev))) == NULL)
>>>>>>> 356de4be
		return ENXIO;
	error = ugen_do_read(sc, endpt, uio, flag);
	ugenif_release(sc);

	return error;
}

Static int
ugen_do_write(struct ugen_softc *sc, int endpt, struct uio *uio,
	int flag)
{
	struct ugen_endpoint *sce = &sc->sc_endpoints[endpt][OUT];
	uint32_t n;
	int error = 0;
	uint32_t tn;
	char *dbuf;
	struct usbd_xfer *xfer;
	usbd_status err;

	DPRINTFN(5, ("%s: ugenwrite: %d\n", device_xname(sc->sc_dev), endpt));

	if (sc->sc_dying)
		return EIO;

	if (endpt == USB_CONTROL_ENDPOINT)
		return ENODEV;

	KASSERT(sce->edesc);
	KASSERT(sce->pipeh);

	switch (sce->edesc->bmAttributes & UE_XFERTYPE) {
	case UE_BULK:
		if (sce->state & UGEN_BULK_WB) {
			DPRINTFN(5, ("ugenwrite: BULK_WB req: %zd used: %d\n",
				     uio->uio_resid, sce->ra_wb_used));
			xfer = sce->ra_wb_xfer;

			mutex_enter(&sc->sc_lock);
			if (sce->ra_wb_used == sce->limit - sce->ibuf &&
			    flag & IO_NDELAY) {
				mutex_exit(&sc->sc_lock);
				return EWOULDBLOCK;
			}
			while (uio->uio_resid > 0 && !error) {
				while (sce->ra_wb_used ==
				       sce->limit - sce->ibuf) {
					DPRINTFN(5,
						 ("ugenwrite: sleep on %p\n",
						  sce));
					/* "ugenwb" */
					error = cv_timedwait_sig(&sce->cv,
					    &sc->sc_lock, mstohz(sce->timeout));
					DPRINTFN(5,
						 ("ugenwrite: woke, error=%d\n",
						  error));
					if (sc->sc_dying)
						error = EIO;
					if (error)
						break;
				}

				/* Copy data from the process. */
				while (uio->uio_resid > 0 &&
				    sce->ra_wb_used < sce->limit - sce->ibuf) {
					n = uimin(uio->uio_resid,
						(sce->limit - sce->ibuf)
						 - sce->ra_wb_used);
					n = uimin(n, sce->limit - sce->fill);
					error = uiomove(sce->fill, n, uio);
					if (error)
						break;
					sce->fill += n;
					sce->ra_wb_used += n;
					if (sce->fill == sce->limit)
						sce->fill = sce->ibuf;
				}

				/*
				 * If the transfers stopped because the
				 * buffer was empty, restart them.
				 */
				if (sce->state & UGEN_RA_WB_STOP &&
				    sce->ra_wb_used > 0) {
					dbuf = (char *)usbd_get_buffer(xfer);
					n = uimin(sce->ra_wb_used,
						sce->ra_wb_xferlen);
					tn = uimin(n, sce->limit - sce->cur);
					memcpy(dbuf, sce->cur, tn);
					dbuf += tn;
					if (n - tn > 0)
						memcpy(dbuf, sce->ibuf,
						       n - tn);
					usbd_setup_xfer(xfer, sce, NULL, n,
					    0, USBD_NO_TIMEOUT,
					    ugen_bulkwb_intr);
					sce->state &= ~UGEN_RA_WB_STOP;
					err = usbd_transfer(xfer);
					if (err != USBD_IN_PROGRESS)
						/*
						 * The transfer has not been
						 * queued.  Setting STOP
						 * will make us try again
						 * at the next read.
						 */
						sce->state |= UGEN_RA_WB_STOP;
				}
			}
			mutex_exit(&sc->sc_lock);
			break;
		}
		error = usbd_create_xfer(sce->pipeh, UGEN_BBSIZE,
		    0, 0, &xfer);
		if (error)
			return error;
		while ((n = uimin(UGEN_BBSIZE, uio->uio_resid)) != 0) {
			error = uiomove(sc->sc_buffer, n, uio);
			if (error)
				break;
			DPRINTFN(1, ("ugenwrite: transfer %d bytes\n", n));
			err = usbd_bulk_transfer(xfer, sce->pipeh, 0, sce->timeout,
			    sc->sc_buffer, &n);
			if (err) {
				if (err == USBD_INTERRUPTED)
					error = EINTR;
				else if (err == USBD_TIMEOUT)
					error = ETIMEDOUT;
				else
					error = EIO;
				break;
			}
		}
		usbd_destroy_xfer(xfer);
		break;
	case UE_INTERRUPT:
		error = usbd_create_xfer(sce->pipeh,
		    UGETW(sce->edesc->wMaxPacketSize), 0, 0, &xfer);
		if (error)
			return error;
		while ((n = uimin(UGETW(sce->edesc->wMaxPacketSize),
		    uio->uio_resid)) != 0) {
			error = uiomove(sc->sc_buffer, n, uio);
			if (error)
				break;
			DPRINTFN(1, ("ugenwrite: transfer %d bytes\n", n));
			err = usbd_intr_transfer(xfer, sce->pipeh, 0,
			    sce->timeout, sc->sc_buffer, &n);
			if (err) {
				if (err == USBD_INTERRUPTED)
					error = EINTR;
				else if (err == USBD_TIMEOUT)
					error = ETIMEDOUT;
				else
					error = EIO;
				break;
			}
		}
		usbd_destroy_xfer(xfer);
		break;
	default:
		return ENXIO;
	}
	return error;
}

static int
ugenwrite(dev_t dev, struct uio *uio, int flag)
{
	int endpt = UGENENDPOINT(dev);
	struct ugen_softc *sc;
	int error;

<<<<<<< HEAD
	sc = device_lookup_private(& ugen_cd, UGENUNIT(dev));
	if (sc == NULL)
=======
	if ((sc = ugenif_acquire(UGENUNIT(dev))) == NULL)
>>>>>>> 356de4be
		return ENXIO;
	error = ugen_do_write(sc, endpt, uio, flag);
	ugenif_release(sc);

	return error;
}

static int
ugen_activate(device_t self, enum devact act)
{
	struct ugen_softc *sc = device_private(self);

	switch (act) {
	case DVACT_DEACTIVATE:
		sc->sc_dying = 1;
		return 0;
	default:
		return EOPNOTSUPP;
	}
}

static int
ugen_detach(device_t self, int flags)
{
	struct ugen_softc *sc = device_private(self);
	struct ugen_endpoint *sce;
	int i, dir;
	int maj, mn;

	DPRINTF(("ugen_detach: sc=%p flags=%d\n", sc, flags));

	sc->sc_dying = 1;
	pmf_device_deregister(self);

	if (!sc->sc_attached)
		goto out;

	/* Abort all pipes.  Causes processes waiting for transfer to wake. */
	for (i = 0; i < USB_MAX_ENDPOINTS; i++) {
		for (dir = OUT; dir <= IN; dir++) {
			sce = &sc->sc_endpoints[i][dir];
			if (sce->pipeh)
				usbd_abort_pipe(sce->pipeh);
		}
	}

	mutex_enter(&sc->sc_lock);
	if (--sc->sc_refcnt >= 0) {
		/* Wake everyone */
		for (i = 0; i < USB_MAX_ENDPOINTS; i++)
			cv_signal(&sc->sc_endpoints[i][IN].cv);
		/* Wait for processes to go away. */
		if (cv_timedwait(&sc->sc_detach_cv, &sc->sc_lock, hz * 60))
			aprint_error_dev(self, ": didn't detach\n");
	}
	mutex_exit(&sc->sc_lock);

	/* locate the major number */
	maj = cdevsw_lookup_major(&ugen_cdevsw);

	/* Nuke the vnodes for any open instances (calls close). */
	mn = sc->sc_unit * USB_MAX_ENDPOINTS;
	vdevgone(maj, mn, mn + USB_MAX_ENDPOINTS - 1, VCHR);

	usbd_add_drv_event(USB_EVENT_DRIVER_DETACH, sc->sc_udev, sc->sc_dev);
	ugenif_put_unit(sc);

out:	for (i = 0; i < USB_MAX_ENDPOINTS; i++) {
		for (dir = OUT; dir <= IN; dir++) {
			sce = &sc->sc_endpoints[i][dir];
			seldestroy(&sce->rsel);
			cv_destroy(&sce->cv);
		}
	}

	cv_destroy(&sc->sc_detach_cv);
	mutex_destroy(&sc->sc_lock);

	return 0;
}

Static void
ugenintr(struct usbd_xfer *xfer, void *addr, usbd_status status)
{
	struct ugen_endpoint *sce = addr;
	struct ugen_softc *sc = sce->sc;
	uint32_t count;
	u_char *ibuf;

	if (status == USBD_CANCELLED)
		return;

	if (status != USBD_NORMAL_COMPLETION) {
		DPRINTF(("ugenintr: status=%d\n", status));
		if (status == USBD_STALLED)
		    usbd_clear_endpoint_stall_async(sce->pipeh);
		return;
	}

	usbd_get_xfer_status(xfer, NULL, NULL, &count, NULL);
	ibuf = sce->ibuf;

	DPRINTFN(5, ("ugenintr: xfer=%p status=%d count=%d\n",
		     xfer, status, count));
	DPRINTFN(5, ("          data = %02x %02x %02x\n",
		     ibuf[0], ibuf[1], ibuf[2]));

	mutex_enter(&sc->sc_lock);
	(void)b_to_q(ibuf, count, &sce->q);
	cv_signal(&sce->cv);
	mutex_exit(&sc->sc_lock);
	selnotify(&sce->rsel, 0, 0);
}

Static void
ugen_isoc_rintr(struct usbd_xfer *xfer, void *addr,
		usbd_status status)
{
	struct isoreq *req = addr;
	struct ugen_endpoint *sce = req->sce;
	struct ugen_softc *sc = sce->sc;
	uint32_t count, n;
	int i, isize;

	/* Return if we are aborting. */
	if (status == USBD_CANCELLED)
		return;

	usbd_get_xfer_status(xfer, NULL, NULL, &count, NULL);
	DPRINTFN(5,("ugen_isoc_rintr: xfer %ld, count=%d\n",
	    (long)(req - sce->isoreqs), count));

	mutex_enter(&sc->sc_lock);

	/* throw away oldest input if the buffer is full */
	if (sce->fill < sce->cur && sce->cur <= sce->fill + count) {
		sce->cur += count;
		if (sce->cur >= sce->limit)
			sce->cur = sce->ibuf + (sce->limit - sce->cur);
		DPRINTFN(5, ("ugen_isoc_rintr: throwing away %d bytes\n",
			     count));
	}

	isize = UGETW(sce->edesc->wMaxPacketSize);
	for (i = 0; i < UGEN_NISORFRMS; i++) {
		uint32_t actlen = req->sizes[i];
		char const *tbuf = (char const *)req->dmabuf + isize * i;

		/* copy data to buffer */
		while (actlen > 0) {
			n = uimin(actlen, sce->limit - sce->fill);
			memcpy(sce->fill, tbuf, n);

			tbuf += n;
			actlen -= n;
			sce->fill += n;
			if (sce->fill == sce->limit)
				sce->fill = sce->ibuf;
		}

		/* setup size for next transfer */
		req->sizes[i] = isize;
	}

	usbd_setup_isoc_xfer(xfer, req, req->sizes, UGEN_NISORFRMS, 0,
	    ugen_isoc_rintr);
	(void)usbd_transfer(xfer);

	cv_signal(&sce->cv);
	mutex_exit(&sc->sc_lock);
	selnotify(&sce->rsel, 0, 0);
}

Static void
ugen_bulkra_intr(struct usbd_xfer *xfer, void *addr,
		 usbd_status status)
{
	struct ugen_endpoint *sce = addr;
	struct ugen_softc *sc = sce->sc;
	uint32_t count, n;
	char const *tbuf;
	usbd_status err;

	/* Return if we are aborting. */
	if (status == USBD_CANCELLED)
		return;

	if (status != USBD_NORMAL_COMPLETION) {
		DPRINTF(("ugen_bulkra_intr: status=%d\n", status));
		sce->state |= UGEN_RA_WB_STOP;
		if (status == USBD_STALLED)
		    usbd_clear_endpoint_stall_async(sce->pipeh);
		return;
	}

	usbd_get_xfer_status(xfer, NULL, NULL, &count, NULL);

	mutex_enter(&sc->sc_lock);

	/* Keep track of how much is in the buffer. */
	sce->ra_wb_used += count;

	/* Copy data to buffer. */
	tbuf = (char const *)usbd_get_buffer(sce->ra_wb_xfer);
	n = uimin(count, sce->limit - sce->fill);
	memcpy(sce->fill, tbuf, n);
	tbuf += n;
	count -= n;
	sce->fill += n;
	if (sce->fill == sce->limit)
		sce->fill = sce->ibuf;
	if (count > 0) {
		memcpy(sce->fill, tbuf, count);
		sce->fill += count;
	}

	/* Set up the next request if necessary. */
	n = (sce->limit - sce->ibuf) - sce->ra_wb_used;
	if (n > 0) {
		usbd_setup_xfer(xfer, sce, NULL, uimin(n, sce->ra_wb_xferlen), 0,
		    USBD_NO_TIMEOUT, ugen_bulkra_intr);
		err = usbd_transfer(xfer);
		if (err != USBD_IN_PROGRESS) {
			printf("usbd_bulkra_intr: error=%d\n", err);
			/*
			 * The transfer has not been queued.  Setting STOP
			 * will make us try again at the next read.
			 */
			sce->state |= UGEN_RA_WB_STOP;
		}
	}
	else
		sce->state |= UGEN_RA_WB_STOP;

	cv_signal(&sce->cv);
	mutex_exit(&sc->sc_lock);
	selnotify(&sce->rsel, 0, 0);
}

Static void
ugen_bulkwb_intr(struct usbd_xfer *xfer, void *addr,
		 usbd_status status)
{
	struct ugen_endpoint *sce = addr;
	struct ugen_softc *sc = sce->sc;
	uint32_t count, n;
	char *tbuf;
	usbd_status err;

	/* Return if we are aborting. */
	if (status == USBD_CANCELLED)
		return;

	if (status != USBD_NORMAL_COMPLETION) {
		DPRINTF(("ugen_bulkwb_intr: status=%d\n", status));
		sce->state |= UGEN_RA_WB_STOP;
		if (status == USBD_STALLED)
		    usbd_clear_endpoint_stall_async(sce->pipeh);
		return;
	}

	usbd_get_xfer_status(xfer, NULL, NULL, &count, NULL);

	mutex_enter(&sc->sc_lock);

	/* Keep track of how much is in the buffer. */
	sce->ra_wb_used -= count;

	/* Update buffer pointers. */
	sce->cur += count;
	if (sce->cur >= sce->limit)
		sce->cur = sce->ibuf + (sce->cur - sce->limit);

	/* Set up next request if necessary. */
	if (sce->ra_wb_used > 0) {
		/* copy data from buffer */
		tbuf = (char *)usbd_get_buffer(sce->ra_wb_xfer);
		count = uimin(sce->ra_wb_used, sce->ra_wb_xferlen);
		n = uimin(count, sce->limit - sce->cur);
		memcpy(tbuf, sce->cur, n);
		tbuf += n;
		if (count - n > 0)
			memcpy(tbuf, sce->ibuf, count - n);

		usbd_setup_xfer(xfer, sce, NULL, count, 0, USBD_NO_TIMEOUT,
		    ugen_bulkwb_intr);
		err = usbd_transfer(xfer);
		if (err != USBD_IN_PROGRESS) {
			printf("usbd_bulkwb_intr: error=%d\n", err);
			/*
			 * The transfer has not been queued.  Setting STOP
			 * will make us try again at the next write.
			 */
			sce->state |= UGEN_RA_WB_STOP;
		}
	}
	else
		sce->state |= UGEN_RA_WB_STOP;

	cv_signal(&sce->cv);
	mutex_exit(&sc->sc_lock);
	selnotify(&sce->rsel, 0, 0);
}

Static usbd_status
ugen_set_interface(struct ugen_softc *sc, int ifaceidx, int altno)
{
	struct usbd_interface *iface;
	usb_endpoint_descriptor_t *ed;
	usbd_status err;
	struct ugen_endpoint *sce;
	uint8_t niface, nendpt, endptno, endpt;
	int dir;

	DPRINTFN(15, ("ugen_set_interface %d %d\n", ifaceidx, altno));

	err = usbd_interface_count(sc->sc_udev, &niface);
	if (err)
		return err;
	if (ifaceidx < 0 || ifaceidx >= niface)
		return USBD_INVAL;

	err = usbd_device2interface_handle(sc->sc_udev, ifaceidx, &iface);
	if (err)
		return err;
	err = usbd_endpoint_count(iface, &nendpt);
	if (err)
		return err;

	/* change setting */
	err = usbd_set_interface(iface, altno);
	if (err)
		return err;

	err = usbd_endpoint_count(iface, &nendpt);
	if (err)
		return err;

	ugen_clear_endpoints(sc);

	for (endptno = 0; endptno < nendpt; endptno++) {
		ed = usbd_interface2endpoint_descriptor(iface,endptno);
		KASSERT(ed != NULL);
		endpt = ed->bEndpointAddress;
		dir = UE_GET_DIR(endpt) == UE_DIR_IN ? IN : OUT;
		sce = &sc->sc_endpoints[UE_GET_ADDR(endpt)][dir];
		sce->sc = sc;
		sce->edesc = ed;
		sce->iface = iface;
	}
	return 0;
}

/* Retrieve a complete descriptor for a certain device and index. */
Static usb_config_descriptor_t *
ugen_get_cdesc(struct ugen_softc *sc, int index, int *lenp)
{
	usb_config_descriptor_t *cdesc, *tdesc, cdescr;
	int len;
	usbd_status err;

	if (index == USB_CURRENT_CONFIG_INDEX) {
		tdesc = usbd_get_config_descriptor(sc->sc_udev);
		if (tdesc == NULL)
			return NULL;
		len = UGETW(tdesc->wTotalLength);
		if (lenp)
			*lenp = len;
		cdesc = kmem_alloc(len, KM_SLEEP);
		memcpy(cdesc, tdesc, len);
		DPRINTFN(5,("ugen_get_cdesc: current, len=%d\n", len));
	} else {
		err = usbd_get_config_desc(sc->sc_udev, index, &cdescr);
		if (err)
			return 0;
		len = UGETW(cdescr.wTotalLength);
		DPRINTFN(5,("ugen_get_cdesc: index=%d, len=%d\n", index, len));
		if (lenp)
			*lenp = len;
		cdesc = kmem_alloc(len, KM_SLEEP);
		err = usbd_get_config_desc_full(sc->sc_udev, index, cdesc, len);
		if (err) {
			kmem_free(cdesc, len);
			return 0;
		}
	}
	return cdesc;
}

Static int
ugen_get_alt_index(struct ugen_softc *sc, int ifaceidx)
{
	struct usbd_interface *iface;
	usbd_status err;

	err = usbd_device2interface_handle(sc->sc_udev, ifaceidx, &iface);
	if (err)
		return -1;
	return usbd_get_interface_altindex(iface);
}

Static int
ugen_do_ioctl(struct ugen_softc *sc, int endpt, u_long cmd,
	      void *addr, int flag, struct lwp *l)
{
	struct ugen_endpoint *sce;
	usbd_status err;
	struct usbd_interface *iface;
	struct usb_config_desc *cd;
	usb_config_descriptor_t *cdesc;
	struct usb_interface_desc *id;
	usb_interface_descriptor_t *idesc;
	struct usb_endpoint_desc *ed;
	usb_endpoint_descriptor_t *edesc;
	struct usb_alt_interface *ai;
	struct usb_string_desc *si;
	uint8_t conf, alt;
	int cdesclen;
	int error;
	int dir;

	DPRINTFN(5, ("ugenioctl: cmd=%08lx\n", cmd));

	switch (cmd) {
	case FIONBIO:
		/* All handled in the upper FS layer. */
		return 0;
	case USB_SET_SHORT_XFER:
		if (endpt == USB_CONTROL_ENDPOINT)
			return EINVAL;
		/* This flag only affects read */
		sce = &sc->sc_endpoints[endpt][IN];
		if (sce == NULL || sce->pipeh == NULL)
			return EINVAL;
		if (*(int *)addr)
			sce->state |= UGEN_SHORT_OK;
		else
			sce->state &= ~UGEN_SHORT_OK;
		return 0;
	case USB_SET_TIMEOUT:
		for (dir = OUT; dir <= IN; dir++) {
			sce = &sc->sc_endpoints[endpt][dir];
			if (sce == NULL)
				return EINVAL;

			sce->timeout = *(int *)addr;
		}
		return 0;
	case USB_SET_BULK_RA:
		if (endpt == USB_CONTROL_ENDPOINT)
			return EINVAL;
		sce = &sc->sc_endpoints[endpt][IN];
		if (sce == NULL || sce->pipeh == NULL)
			return EINVAL;
		edesc = sce->edesc;
		if ((edesc->bmAttributes & UE_XFERTYPE) != UE_BULK)
			return EINVAL;

		if (*(int *)addr) {
			/* Only turn RA on if it's currently off. */
			if (sce->state & UGEN_BULK_RA)
				return 0;

			if (sce->ra_wb_bufsize == 0 || sce->ra_wb_reqsize == 0)
				/* shouldn't happen */
				return EINVAL;
			error = usbd_create_xfer(sce->pipeh,
			    sce->ra_wb_reqsize, 0, 0, &sce->ra_wb_xfer);
			if (error)
				return error;
			sce->ra_wb_xferlen = sce->ra_wb_reqsize;
			sce->ibuf = kmem_alloc(sce->ra_wb_bufsize, KM_SLEEP);
			sce->fill = sce->cur = sce->ibuf;
			sce->limit = sce->ibuf + sce->ra_wb_bufsize;
			sce->ra_wb_used = 0;
			sce->state |= UGEN_BULK_RA;
			sce->state &= ~UGEN_RA_WB_STOP;
			/* Now start reading. */
			usbd_setup_xfer(sce->ra_wb_xfer, sce, NULL,
			    uimin(sce->ra_wb_xferlen, sce->ra_wb_bufsize),
			     0, USBD_NO_TIMEOUT, ugen_bulkra_intr);
			err = usbd_transfer(sce->ra_wb_xfer);
			if (err != USBD_IN_PROGRESS) {
				sce->state &= ~UGEN_BULK_RA;
				kmem_free(sce->ibuf, sce->ra_wb_bufsize);
				sce->ibuf = NULL;
				usbd_destroy_xfer(sce->ra_wb_xfer);
				return EIO;
			}
		} else {
			/* Only turn RA off if it's currently on. */
			if (!(sce->state & UGEN_BULK_RA))
				return 0;

			sce->state &= ~UGEN_BULK_RA;
			usbd_abort_pipe(sce->pipeh);
			usbd_destroy_xfer(sce->ra_wb_xfer);
			/*
			 * XXX Discard whatever's in the buffer, but we
			 * should keep it around and drain the buffer
			 * instead.
			 */
			kmem_free(sce->ibuf, sce->ra_wb_bufsize);
			sce->ibuf = NULL;
		}
		return 0;
	case USB_SET_BULK_WB:
		if (endpt == USB_CONTROL_ENDPOINT)
			return EINVAL;
		sce = &sc->sc_endpoints[endpt][OUT];
		if (sce == NULL || sce->pipeh == NULL)
			return EINVAL;
		edesc = sce->edesc;
		if ((edesc->bmAttributes & UE_XFERTYPE) != UE_BULK)
			return EINVAL;

		if (*(int *)addr) {
			/* Only turn WB on if it's currently off. */
			if (sce->state & UGEN_BULK_WB)
				return 0;

			if (sce->ra_wb_bufsize == 0 || sce->ra_wb_reqsize == 0)
				/* shouldn't happen */
				return EINVAL;
			error = usbd_create_xfer(sce->pipeh, sce->ra_wb_reqsize,
			    0, 0, &sce->ra_wb_xfer);
			sce->ra_wb_xferlen = sce->ra_wb_reqsize;
			sce->ibuf = kmem_alloc(sce->ra_wb_bufsize, KM_SLEEP);
			sce->fill = sce->cur = sce->ibuf;
			sce->limit = sce->ibuf + sce->ra_wb_bufsize;
			sce->ra_wb_used = 0;
			sce->state |= UGEN_BULK_WB | UGEN_RA_WB_STOP;
		} else {
			/* Only turn WB off if it's currently on. */
			if (!(sce->state & UGEN_BULK_WB))
				return 0;

			sce->state &= ~UGEN_BULK_WB;
			/*
			 * XXX Discard whatever's in the buffer, but we
			 * should keep it around and keep writing to
			 * drain the buffer instead.
			 */
			usbd_abort_pipe(sce->pipeh);
			usbd_destroy_xfer(sce->ra_wb_xfer);
			kmem_free(sce->ibuf, sce->ra_wb_bufsize);
			sce->ibuf = NULL;
		}
		return 0;
	case USB_SET_BULK_RA_OPT:
	case USB_SET_BULK_WB_OPT:
	{
		struct usb_bulk_ra_wb_opt *opt;

		if (endpt == USB_CONTROL_ENDPOINT)
			return EINVAL;
		opt = (struct usb_bulk_ra_wb_opt *)addr;
		if (cmd == USB_SET_BULK_RA_OPT)
			sce = &sc->sc_endpoints[endpt][IN];
		else
			sce = &sc->sc_endpoints[endpt][OUT];
		if (sce == NULL || sce->pipeh == NULL)
			return EINVAL;
		if (opt->ra_wb_buffer_size < 1 ||
		    opt->ra_wb_buffer_size > UGEN_BULK_RA_WB_BUFMAX ||
		    opt->ra_wb_request_size < 1 ||
		    opt->ra_wb_request_size > opt->ra_wb_buffer_size)
			return EINVAL;
		/*
		 * XXX These changes do not take effect until the
		 * next time RA/WB mode is enabled but they ought to
		 * take effect immediately.
		 */
		sce->ra_wb_bufsize = opt->ra_wb_buffer_size;
		sce->ra_wb_reqsize = opt->ra_wb_request_size;
		return 0;
	}
	default:
		break;
	}

	if (endpt != USB_CONTROL_ENDPOINT)
		return EINVAL;

	switch (cmd) {
#ifdef UGEN_DEBUG
	case USB_SETDEBUG:
		ugendebug = *(int *)addr;
		break;
#endif
	case USB_GET_CONFIG:
		err = usbd_get_config(sc->sc_udev, &conf);
		if (err)
			return EIO;
		*(int *)addr = conf;
		break;
	case USB_SET_CONFIG:
		if (!(flag & FWRITE))
			return EPERM;
		err = ugen_set_config(sc, *(int *)addr, 1);
		switch (err) {
		case USBD_NORMAL_COMPLETION:
			break;
		case USBD_IN_USE:
			return EBUSY;
		default:
			return EIO;
		}
		break;
	case USB_GET_ALTINTERFACE:
		ai = (struct usb_alt_interface *)addr;
		err = usbd_device2interface_handle(sc->sc_udev,
			  ai->uai_interface_index, &iface);
		if (err)
			return EINVAL;
		idesc = usbd_get_interface_descriptor(iface);
		if (idesc == NULL)
			return EIO;
		ai->uai_alt_no = idesc->bAlternateSetting;
		break;
	case USB_SET_ALTINTERFACE:
		if (!(flag & FWRITE))
			return EPERM;
		ai = (struct usb_alt_interface *)addr;
		err = usbd_device2interface_handle(sc->sc_udev,
			  ai->uai_interface_index, &iface);
		if (err)
			return EINVAL;
		err = ugen_set_interface(sc, ai->uai_interface_index,
		    ai->uai_alt_no);
		if (err)
			return EINVAL;
		break;
	case USB_GET_NO_ALT:
		ai = (struct usb_alt_interface *)addr;
		cdesc = ugen_get_cdesc(sc, ai->uai_config_index, &cdesclen);
		if (cdesc == NULL)
			return EINVAL;
		idesc = usbd_find_idesc(cdesc, ai->uai_interface_index, 0);
		if (idesc == NULL) {
			kmem_free(cdesc, cdesclen);
			return EINVAL;
		}
		ai->uai_alt_no = usbd_get_no_alts(cdesc,
		    idesc->bInterfaceNumber);
		kmem_free(cdesc, cdesclen);
		break;
	case USB_GET_DEVICE_DESC:
		*(usb_device_descriptor_t *)addr =
			*usbd_get_device_descriptor(sc->sc_udev);
		break;
	case USB_GET_CONFIG_DESC:
		cd = (struct usb_config_desc *)addr;
		cdesc = ugen_get_cdesc(sc, cd->ucd_config_index, &cdesclen);
		if (cdesc == NULL)
			return EINVAL;
		cd->ucd_desc = *cdesc;
		kmem_free(cdesc, cdesclen);
		break;
	case USB_GET_INTERFACE_DESC:
		id = (struct usb_interface_desc *)addr;
		cdesc = ugen_get_cdesc(sc, id->uid_config_index, &cdesclen);
		if (cdesc == NULL)
			return EINVAL;
		if (id->uid_config_index == USB_CURRENT_CONFIG_INDEX &&
		    id->uid_alt_index == USB_CURRENT_ALT_INDEX)
			alt = ugen_get_alt_index(sc, id->uid_interface_index);
		else
			alt = id->uid_alt_index;
		idesc = usbd_find_idesc(cdesc, id->uid_interface_index, alt);
		if (idesc == NULL) {
			kmem_free(cdesc, cdesclen);
			return EINVAL;
		}
		id->uid_desc = *idesc;
		kmem_free(cdesc, cdesclen);
		break;
	case USB_GET_ENDPOINT_DESC:
		ed = (struct usb_endpoint_desc *)addr;
		cdesc = ugen_get_cdesc(sc, ed->ued_config_index, &cdesclen);
		if (cdesc == NULL)
			return EINVAL;
		if (ed->ued_config_index == USB_CURRENT_CONFIG_INDEX &&
		    ed->ued_alt_index == USB_CURRENT_ALT_INDEX)
			alt = ugen_get_alt_index(sc, ed->ued_interface_index);
		else
			alt = ed->ued_alt_index;
		edesc = usbd_find_edesc(cdesc, ed->ued_interface_index,
					alt, ed->ued_endpoint_index);
		if (edesc == NULL) {
			kmem_free(cdesc, cdesclen);
			return EINVAL;
		}
		ed->ued_desc = *edesc;
		kmem_free(cdesc, cdesclen);
		break;
	case USB_GET_FULL_DESC:
	{
		int len;
		struct iovec iov;
		struct uio uio;
		struct usb_full_desc *fd = (struct usb_full_desc *)addr;

		cdesc = ugen_get_cdesc(sc, fd->ufd_config_index, &cdesclen);
		if (cdesc == NULL)
			return EINVAL;
		len = cdesclen;
		if (len > fd->ufd_size)
			len = fd->ufd_size;
		iov.iov_base = (void *)fd->ufd_data;
		iov.iov_len = len;
		uio.uio_iov = &iov;
		uio.uio_iovcnt = 1;
		uio.uio_resid = len;
		uio.uio_offset = 0;
		uio.uio_rw = UIO_READ;
		uio.uio_vmspace = l->l_proc->p_vmspace;
		error = uiomove((void *)cdesc, len, &uio);
		kmem_free(cdesc, cdesclen);
		return error;
	}
	case USB_GET_STRING_DESC: {
		int len;
		si = (struct usb_string_desc *)addr;
		err = usbd_get_string_desc(sc->sc_udev, si->usd_string_index,
			  si->usd_language_id, &si->usd_desc, &len);
		if (err)
			return EINVAL;
		break;
	}
	case USB_DO_REQUEST:
	{
		struct usb_ctl_request *ur = (void *)addr;
		int len = UGETW(ur->ucr_request.wLength);
		struct iovec iov;
		struct uio uio;
		void *ptr = 0;
		usbd_status xerr;

		error = 0;

		if (!(flag & FWRITE))
			return EPERM;
		/* Avoid requests that would damage the bus integrity. */
		if ((ur->ucr_request.bmRequestType == UT_WRITE_DEVICE &&
		     ur->ucr_request.bRequest == UR_SET_ADDRESS) ||
		    (ur->ucr_request.bmRequestType == UT_WRITE_DEVICE &&
		     ur->ucr_request.bRequest == UR_SET_CONFIG) ||
		    (ur->ucr_request.bmRequestType == UT_WRITE_INTERFACE &&
		     ur->ucr_request.bRequest == UR_SET_INTERFACE))
			return EINVAL;

		if (len < 0 || len > 32767)
			return EINVAL;
		if (len != 0) {
			iov.iov_base = (void *)ur->ucr_data;
			iov.iov_len = len;
			uio.uio_iov = &iov;
			uio.uio_iovcnt = 1;
			uio.uio_resid = len;
			uio.uio_offset = 0;
			uio.uio_rw =
				ur->ucr_request.bmRequestType & UT_READ ?
				UIO_READ : UIO_WRITE;
			uio.uio_vmspace = l->l_proc->p_vmspace;
			ptr = kmem_alloc(len, KM_SLEEP);
			if (uio.uio_rw == UIO_WRITE) {
				error = uiomove(ptr, len, &uio);
				if (error)
					goto ret;
			}
		}
		sce = &sc->sc_endpoints[endpt][IN];
		xerr = usbd_do_request_flags(sc->sc_udev, &ur->ucr_request,
			  ptr, ur->ucr_flags, &ur->ucr_actlen, sce->timeout);
		if (xerr) {
			error = EIO;
			goto ret;
		}
		if (len != 0) {
			if (uio.uio_rw == UIO_READ) {
				size_t alen = uimin(len, ur->ucr_actlen);
				error = uiomove(ptr, alen, &uio);
				if (error)
					goto ret;
			}
		}
	ret:
		if (ptr)
			kmem_free(ptr, len);
		return error;
	}
	case USB_GET_DEVICEINFO:
		usbd_fill_deviceinfo(sc->sc_udev,
				     (struct usb_device_info *)addr, 0);
		break;
	case USB_GET_DEVICEINFO_OLD:
	{
		int ret;
		MODULE_HOOK_CALL(usb_subr_fill_30_hook,
		    (sc->sc_udev, (struct usb_device_info_old *)addr, 0,
		      usbd_devinfo_vp, usbd_printBCD),
		    enosys(), ret);
		if (ret == 0)
			return 0;
		return EINVAL;
	}
	default:
		return EINVAL;
	}
	return 0;
}

static int
ugenioctl(dev_t dev, u_long cmd, void *addr, int flag, struct lwp *l)
{
	int endpt = UGENENDPOINT(dev);
	struct ugen_softc *sc;
	int error;

<<<<<<< HEAD
	sc = device_lookup_private(& ugen_cd, UGENUNIT(dev));
	if (sc == NULL)
=======
	if ((sc = ugenif_acquire(UGENUNIT(dev))) == 0)
>>>>>>> 356de4be
		return ENXIO;
	error = ugen_do_ioctl(sc, endpt, cmd, addr, flag, l);
	ugenif_release(sc);

	return error;
}

static int
ugenpoll(dev_t dev, int events, struct lwp *l)
{
	struct ugen_softc *sc;
	struct ugen_endpoint *sce_in, *sce_out;
	int revents = 0;

	if ((sc = ugenif_acquire(UGENUNIT(dev))) == NULL)
		return POLLHUP;

	if (UGENENDPOINT(dev) == USB_CONTROL_ENDPOINT) {
		revents |= POLLERR;
		goto out;
	}

	sce_in = &sc->sc_endpoints[UGENENDPOINT(dev)][IN];
	sce_out = &sc->sc_endpoints[UGENENDPOINT(dev)][OUT];
	KASSERT(sce_in->edesc || sce_out->edesc);
	KASSERT(sce_in->pipeh || sce_out->pipeh);

	mutex_enter(&sc->sc_lock);
	if (sce_in && sce_in->pipeh && (events & (POLLIN | POLLRDNORM)))
		switch (sce_in->edesc->bmAttributes & UE_XFERTYPE) {
		case UE_INTERRUPT:
			if (sce_in->q.c_cc > 0)
				revents |= events & (POLLIN | POLLRDNORM);
			else
				selrecord(l, &sce_in->rsel);
			break;
		case UE_ISOCHRONOUS:
			if (sce_in->cur != sce_in->fill)
				revents |= events & (POLLIN | POLLRDNORM);
			else
				selrecord(l, &sce_in->rsel);
			break;
		case UE_BULK:
			if (sce_in->state & UGEN_BULK_RA) {
				if (sce_in->ra_wb_used > 0)
					revents |= events &
					    (POLLIN | POLLRDNORM);
				else
					selrecord(l, &sce_in->rsel);
				break;
			}
			/*
			 * We have no easy way of determining if a read will
			 * yield any data or a write will happen.
			 * Pretend they will.
			 */
			revents |= events & (POLLIN | POLLRDNORM);
			break;
		default:
			break;
		}
	if (sce_out && sce_out->pipeh && (events & (POLLOUT | POLLWRNORM)))
		switch (sce_out->edesc->bmAttributes & UE_XFERTYPE) {
		case UE_INTERRUPT:
		case UE_ISOCHRONOUS:
			/* XXX unimplemented */
			break;
		case UE_BULK:
			if (sce_out->state & UGEN_BULK_WB) {
				if (sce_out->ra_wb_used <
				    sce_out->limit - sce_out->ibuf)
					revents |= events &
					    (POLLOUT | POLLWRNORM);
				else
					selrecord(l, &sce_out->rsel);
				break;
			}
			/*
			 * We have no easy way of determining if a read will
			 * yield any data or a write will happen.
			 * Pretend they will.
			 */
			 revents |= events & (POLLOUT | POLLWRNORM);
			 break;
		default:
			break;
		}

	mutex_exit(&sc->sc_lock);

out:	ugenif_release(sc);
	return revents;
}

static void
filt_ugenrdetach(struct knote *kn)
{
	struct ugen_endpoint *sce = kn->kn_hook;
	struct ugen_softc *sc = sce->sc;

	mutex_enter(&sc->sc_lock);
	SLIST_REMOVE(&sce->rsel.sel_klist, kn, knote, kn_selnext);
	mutex_exit(&sc->sc_lock);
}

static int
filt_ugenread_intr(struct knote *kn, long hint)
{
	struct ugen_endpoint *sce = kn->kn_hook;
<<<<<<< HEAD
=======
	struct ugen_softc *sc = sce->sc;
	int ret;

	mutex_enter(&sc->sc_lock);
	if (sc->sc_dying) {
		ret = 0;
	} else {
		kn->kn_data = sce->q.c_cc;
		ret = kn->kn_data > 0;
	}
	mutex_exit(&sc->sc_lock);
>>>>>>> 356de4be

	return ret;
}

static int
filt_ugenread_isoc(struct knote *kn, long hint)
{
	struct ugen_endpoint *sce = kn->kn_hook;
<<<<<<< HEAD

	if (sce->cur == sce->fill)
		return 0;

	if (sce->cur < sce->fill)
=======
	struct ugen_softc *sc = sce->sc;
	int ret;

	mutex_enter(&sc->sc_lock);
	if (sc->sc_dying) {
		ret = 0;
	} else if (sce->cur == sce->fill) {
		ret = 0;
	} else if (sce->cur < sce->fill) {
>>>>>>> 356de4be
		kn->kn_data = sce->fill - sce->cur;
		ret = 1;
	} else {
		kn->kn_data = (sce->limit - sce->cur) +
		    (sce->fill - sce->ibuf);
		ret = 1;
	}
	mutex_exit(&sc->sc_lock);

	return ret;
}

static int
filt_ugenread_bulk(struct knote *kn, long hint)
{
	struct ugen_endpoint *sce = kn->kn_hook;
<<<<<<< HEAD

	if (!(sce->state & UGEN_BULK_RA))
=======
	struct ugen_softc *sc = sce->sc;
	int ret;

	mutex_enter(&sc->sc_lock);
	if (sc->sc_dying) {
		ret = 0;
	} else if (!(sce->state & UGEN_BULK_RA)) {
>>>>>>> 356de4be
		/*
		 * We have no easy way of determining if a read will
		 * yield any data or a write will happen.
		 * So, emulate "seltrue".
		 */
		ret = filt_seltrue(kn, hint);
	} else if (sce->ra_wb_used == 0) {
		ret = 0;
	} else {
		kn->kn_data = sce->ra_wb_used;
		ret = 1;
	}
	mutex_exit(&sc->sc_lock);

	return ret;
}

static int
filt_ugenwrite_bulk(struct knote *kn, long hint)
{
	struct ugen_endpoint *sce = kn->kn_hook;
<<<<<<< HEAD

	if (!(sce->state & UGEN_BULK_WB))
=======
	struct ugen_softc *sc = sce->sc;
	int ret;

	mutex_enter(&sc->sc_lock);
	if (sc->sc_dying) {
		ret = 0;
	} else if (!(sce->state & UGEN_BULK_WB)) {
>>>>>>> 356de4be
		/*
		 * We have no easy way of determining if a read will
		 * yield any data or a write will happen.
		 * So, emulate "seltrue".
		 */
		ret = filt_seltrue(kn, hint);
	} else if (sce->ra_wb_used == sce->limit - sce->ibuf) {
		ret = 0;
	} else {
		kn->kn_data = (sce->limit - sce->ibuf) - sce->ra_wb_used;
		ret = 1;
	}
	mutex_exit(&sc->sc_lock);

	return ret;
}

static const struct filterops ugenread_intr_filtops = {
	.f_isfd = 1,
	.f_attach = NULL,
	.f_detach = filt_ugenrdetach,
	.f_event = filt_ugenread_intr,
};

static const struct filterops ugenread_isoc_filtops = {
	.f_isfd = 1,
	.f_attach = NULL,
	.f_detach = filt_ugenrdetach,
	.f_event = filt_ugenread_isoc,
};

static const struct filterops ugenread_bulk_filtops = {
	.f_isfd = 1,
	.f_attach = NULL,
	.f_detach = filt_ugenrdetach,
	.f_event = filt_ugenread_bulk,
};

static const struct filterops ugenwrite_bulk_filtops = {
	.f_isfd = 1,
	.f_attach = NULL,
	.f_detach = filt_ugenrdetach,
	.f_event = filt_ugenwrite_bulk,
};

static int
ugenkqfilter(dev_t dev, struct knote *kn)
{
	struct ugen_softc *sc;
	struct ugen_endpoint *sce;
	struct klist *klist;
	int error;

<<<<<<< HEAD
	sc = device_lookup_private(&ugen_cd, UGENUNIT(dev));
	if (sc == NULL)
		return ENXIO;

	if (sc->sc_dying)
=======
	if ((sc = ugenif_acquire(UGENUNIT(dev))) == NULL)
>>>>>>> 356de4be
		return ENXIO;

	if (UGENENDPOINT(dev) == USB_CONTROL_ENDPOINT) {
		error = ENODEV;
		goto out;
	}

	switch (kn->kn_filter) {
	case EVFILT_READ:
		sce = &sc->sc_endpoints[UGENENDPOINT(dev)][IN];
		if (sce == NULL) {
			error = EINVAL;
			goto out;
		}

		klist = &sce->rsel.sel_klist;
		switch (sce->edesc->bmAttributes & UE_XFERTYPE) {
		case UE_INTERRUPT:
			kn->kn_fop = &ugenread_intr_filtops;
			break;
		case UE_ISOCHRONOUS:
			kn->kn_fop = &ugenread_isoc_filtops;
			break;
		case UE_BULK:
			kn->kn_fop = &ugenread_bulk_filtops;
			break;
		default:
			error = EINVAL;
			goto out;
		}
		break;

	case EVFILT_WRITE:
		sce = &sc->sc_endpoints[UGENENDPOINT(dev)][OUT];
		if (sce == NULL) {
			error = EINVAL;
			goto out;
		}

		klist = &sce->rsel.sel_klist;
		switch (sce->edesc->bmAttributes & UE_XFERTYPE) {
		case UE_INTERRUPT:
		case UE_ISOCHRONOUS:
			/* XXX poll doesn't support this */
			error = EINVAL;
			goto out;

		case UE_BULK:
			kn->kn_fop = &ugenwrite_bulk_filtops;
			break;
		default:
			error = EINVAL;
			goto out;
		}
		break;

	default:
		error = EINVAL;
		goto out;
	}

	kn->kn_hook = sce;

	mutex_enter(&sc->sc_lock);
	SLIST_INSERT_HEAD(klist, kn, kn_selnext);
	mutex_exit(&sc->sc_lock);

	error = 0;

out:	ugenif_release(sc);
	return error;
}

MODULE(MODULE_CLASS_DRIVER, ugen, NULL);

static int
ugen_modcmd(modcmd_t cmd, void *aux)
{

	switch (cmd) {
	case MODULE_CMD_INIT:
		mutex_init(&ugenif.lock, MUTEX_DEFAULT, IPL_NONE);
		rb_tree_init(&ugenif.tree, &ugenif_tree_ops);
		return 0;
	default:
		return ENOTTY;
	}
}<|MERGE_RESOLUTION|>--- conflicted
+++ resolved
@@ -509,12 +509,7 @@
 	int i, j;
 	int error;
 
-<<<<<<< HEAD
-	sc = device_lookup_private(&ugen_cd, unit);
-	if (sc == NULL)
-=======
 	if ((sc = ugenif_acquire(unit)) == NULL)
->>>>>>> 356de4be
 		return ENXIO;
 
 	DPRINTFN(5, ("ugenopen: flag=%d, mode=%d, unit=%d endpt=%d\n",
@@ -683,12 +678,7 @@
 	int i;
 	int error;
 
-<<<<<<< HEAD
-	sc = device_lookup_private(& ugen_cd, UGENUNIT(dev));
-	if (sc == NULL)
-=======
 	if ((sc = ugenif_acquire(UGENUNIT(dev))) == NULL)
->>>>>>> 356de4be
 		return ENXIO;
 
 	DPRINTFN(5, ("ugenclose: flag=%d, mode=%d, unit=%d, endpt=%d\n",
@@ -955,12 +945,7 @@
 	struct ugen_softc *sc;
 	int error;
 
-<<<<<<< HEAD
-	sc = device_lookup_private(& ugen_cd, UGENUNIT(dev));
-	if (sc == NULL)
-=======
 	if ((sc = ugenif_acquire(UGENUNIT(dev))) == NULL)
->>>>>>> 356de4be
 		return ENXIO;
 	error = ugen_do_read(sc, endpt, uio, flag);
 	ugenif_release(sc);
@@ -1132,12 +1117,7 @@
 	struct ugen_softc *sc;
 	int error;
 
-<<<<<<< HEAD
-	sc = device_lookup_private(& ugen_cd, UGENUNIT(dev));
-	if (sc == NULL)
-=======
 	if ((sc = ugenif_acquire(UGENUNIT(dev))) == NULL)
->>>>>>> 356de4be
 		return ENXIO;
 	error = ugen_do_write(sc, endpt, uio, flag);
 	ugenif_release(sc);
@@ -1958,12 +1938,7 @@
 	struct ugen_softc *sc;
 	int error;
 
-<<<<<<< HEAD
-	sc = device_lookup_private(& ugen_cd, UGENUNIT(dev));
-	if (sc == NULL)
-=======
 	if ((sc = ugenif_acquire(UGENUNIT(dev))) == 0)
->>>>>>> 356de4be
 		return ENXIO;
 	error = ugen_do_ioctl(sc, endpt, cmd, addr, flag, l);
 	ugenif_release(sc);
@@ -2073,8 +2048,6 @@
 filt_ugenread_intr(struct knote *kn, long hint)
 {
 	struct ugen_endpoint *sce = kn->kn_hook;
-<<<<<<< HEAD
-=======
 	struct ugen_softc *sc = sce->sc;
 	int ret;
 
@@ -2086,7 +2059,6 @@
 		ret = kn->kn_data > 0;
 	}
 	mutex_exit(&sc->sc_lock);
->>>>>>> 356de4be
 
 	return ret;
 }
@@ -2095,13 +2067,6 @@
 filt_ugenread_isoc(struct knote *kn, long hint)
 {
 	struct ugen_endpoint *sce = kn->kn_hook;
-<<<<<<< HEAD
-
-	if (sce->cur == sce->fill)
-		return 0;
-
-	if (sce->cur < sce->fill)
-=======
 	struct ugen_softc *sc = sce->sc;
 	int ret;
 
@@ -2111,7 +2076,6 @@
 	} else if (sce->cur == sce->fill) {
 		ret = 0;
 	} else if (sce->cur < sce->fill) {
->>>>>>> 356de4be
 		kn->kn_data = sce->fill - sce->cur;
 		ret = 1;
 	} else {
@@ -2128,10 +2092,6 @@
 filt_ugenread_bulk(struct knote *kn, long hint)
 {
 	struct ugen_endpoint *sce = kn->kn_hook;
-<<<<<<< HEAD
-
-	if (!(sce->state & UGEN_BULK_RA))
-=======
 	struct ugen_softc *sc = sce->sc;
 	int ret;
 
@@ -2139,7 +2099,6 @@
 	if (sc->sc_dying) {
 		ret = 0;
 	} else if (!(sce->state & UGEN_BULK_RA)) {
->>>>>>> 356de4be
 		/*
 		 * We have no easy way of determining if a read will
 		 * yield any data or a write will happen.
@@ -2161,10 +2120,6 @@
 filt_ugenwrite_bulk(struct knote *kn, long hint)
 {
 	struct ugen_endpoint *sce = kn->kn_hook;
-<<<<<<< HEAD
-
-	if (!(sce->state & UGEN_BULK_WB))
-=======
 	struct ugen_softc *sc = sce->sc;
 	int ret;
 
@@ -2172,7 +2127,6 @@
 	if (sc->sc_dying) {
 		ret = 0;
 	} else if (!(sce->state & UGEN_BULK_WB)) {
->>>>>>> 356de4be
 		/*
 		 * We have no easy way of determining if a read will
 		 * yield any data or a write will happen.
@@ -2226,15 +2180,7 @@
 	struct klist *klist;
 	int error;
 
-<<<<<<< HEAD
-	sc = device_lookup_private(&ugen_cd, UGENUNIT(dev));
-	if (sc == NULL)
-		return ENXIO;
-
-	if (sc->sc_dying)
-=======
 	if ((sc = ugenif_acquire(UGENUNIT(dev))) == NULL)
->>>>>>> 356de4be
 		return ENXIO;
 
 	if (UGENENDPOINT(dev) == USB_CONTROL_ENDPOINT) {
