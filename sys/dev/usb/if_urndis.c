--- conflicted
+++ resolved
@@ -43,42 +43,13 @@
 struct urndis_softc {
 	struct usbnet			sc_un;
 
-<<<<<<< HEAD
-	kmutex_t			sc_lock;
-	kmutex_t			sc_txlock;
-	kmutex_t			sc_rxlock;
-
-	char				sc_attached;
-	int				sc_dying;
-	struct ethercom			sc_ec;
-=======
 	int				sc_ifaceno_ctl;
->>>>>>> d27527d1
 
 	/* RNDIS device info */
 	uint32_t			sc_filter;
 	uint32_t			sc_maxppt;
 	uint32_t			sc_maxtsz;
 	uint32_t			sc_palign;
-<<<<<<< HEAD
-
-	/* USB goo */
-	struct usbd_device *		sc_udev;
-	int				sc_ifaceno_ctl;
-	struct usbd_interface *		sc_iface_ctl;
-	struct usbd_interface *		sc_iface_data;
-
-	struct timeval			sc_rx_notice;
-	int				sc_bulkin_no;
-	struct usbd_pipe *		sc_bulkin_pipe;
-	int				sc_bulkout_no;
-	struct usbd_pipe *		sc_bulkout_pipe;
-
-	struct urndis_cdata		sc_data;
-
-	struct if_percpuq *		urndis_ipq;
-=======
->>>>>>> d27527d1
 };
 
 #ifdef URNDIS_DEBUG
@@ -95,26 +66,10 @@
 static void urndis_watchdog(struct ifnet *);
 #endif
 
-<<<<<<< HEAD
-static void urndis_start(struct ifnet *);
-static void urndis_start_locked(struct ifnet *);
-static void urndis_rxeof(struct usbd_xfer *, void *, usbd_status);
-static void urndis_txeof(struct usbd_xfer *, void *, usbd_status);
-static int urndis_rx_list_init(struct urndis_softc *);
-static void urndis_rx_list_free(struct urndis_softc *);
-static int urndis_tx_list_init(struct urndis_softc *);
-static void urndis_tx_list_free(struct urndis_softc *);
-
-static int urndis_init(struct ifnet *);
-static int urndis_init_locked(struct ifnet *);
-static void urndis_stop(struct ifnet *);
-static void urndis_stop_locked(struct ifnet *);
-=======
 static int urndis_init(struct ifnet *);
 static void urndis_rx_loop(struct usbnet *, struct usbnet_chain *, uint32_t);
 static unsigned urndis_tx_prepare(struct usbnet *, struct mbuf *,
 				  struct usbnet_chain *);
->>>>>>> d27527d1
 
 static int urndis_init_un(struct ifnet *, struct usbnet *);
 
@@ -876,159 +831,11 @@
 
 		usbnet_enqueue(un,
 		    ((char*)&msg->rm_dataoffset + le32toh(msg->rm_dataoffset)),
-<<<<<<< HEAD
-		    le32toh(msg->rm_datalen));
-		m->m_pkthdr.len = m->m_len = le32toh(msg->rm_datalen);
-
-		m_set_rcvif(m, ifp);
-
-		s = splnet();
-
-		if (urndis_newbuf(sc, c) == ENOBUFS) {
-			ifp->if_ierrors++;
-		} else {
-			if_percpuq_enqueue(sc->urndis_ipq, m);
-		}
-		splx(s);
-
-		offset += le32toh(msg->rm_len);
-		len -= le32toh(msg->rm_len);
-	}
-}
-
-static int
-urndis_newbuf(struct urndis_softc *sc, struct urndis_chain *c)
-{
-	struct mbuf *m_new = NULL;
-
-	MGETHDR(m_new, M_DONTWAIT, MT_DATA);
-	if (m_new == NULL) {
-		printf("%s: no memory for rx list -- packet dropped!\n",
-		    DEVNAME(sc));
-		return ENOBUFS;
-	}
-	MCLGET(m_new, M_DONTWAIT);
-	if (!(m_new->m_flags & M_EXT)) {
-		printf("%s: no memory for rx list -- packet dropped!\n",
-		    DEVNAME(sc));
-		m_freem(m_new);
-		return ENOBUFS;
-	}
-	m_new->m_len = m_new->m_pkthdr.len = MCLBYTES;
-
-	m_adj(m_new, ETHER_ALIGN);
-	c->sc_mbuf = m_new;
-	return 0;
-}
-
-static int
-urndis_rx_list_init(struct urndis_softc *sc)
-{
-	struct urndis_cdata	*cd;
-	struct urndis_chain	*c;
-	int			 i;
-
-	cd = &sc->sc_data;
-	for (i = 0; i < RNDIS_RX_LIST_CNT; i++) {
-		c = &cd->sc_rx_chain[i];
-		c->sc_softc = sc;
-
-		if (urndis_newbuf(sc, c) == ENOBUFS)
-			return ENOBUFS;
-
-		if (c->sc_xfer == NULL) {
-			int err = usbd_create_xfer(sc->sc_bulkin_pipe,
-			    RNDIS_BUFSZ, 0, 0, &c->sc_xfer);
-			if (err)
-				return err;
-			c->sc_buf = usbd_get_buffer(c->sc_xfer);
-		}
-	}
-
-	return 0;
-}
-
-static void
-urndis_rx_list_free(struct urndis_softc *sc)
-{
-	for (int i = 0; i < RNDIS_RX_LIST_CNT; i++) {
-		if (sc->sc_data.sc_rx_chain[i].sc_mbuf != NULL) {
-			m_freem(sc->sc_data.sc_rx_chain[i].sc_mbuf);
-			sc->sc_data.sc_rx_chain[i].sc_mbuf = NULL;
-		}
-		if (sc->sc_data.sc_rx_chain[i].sc_xfer != NULL) {
-			usbd_destroy_xfer(sc->sc_data.sc_rx_chain[i].sc_xfer);
-			sc->sc_data.sc_rx_chain[i].sc_xfer = NULL;
-		}
-	}
-}
-
-static int
-urndis_tx_list_init(struct urndis_softc *sc)
-{
-	struct urndis_cdata	*cd;
-	struct urndis_chain	*c;
-	int			 i;
-
-	cd = &sc->sc_data;
-	for (i = 0; i < RNDIS_TX_LIST_CNT; i++) {
-		c = &cd->sc_tx_chain[i];
-		c->sc_softc = sc;
-		c->sc_mbuf = NULL;
-		if (c->sc_xfer == NULL) {
-			int err = usbd_create_xfer(sc->sc_bulkout_pipe,
-			    RNDIS_BUFSZ, USBD_FORCE_SHORT_XFER, 0, &c->sc_xfer);
-			if (err)
-				return err;
-			c->sc_buf = usbd_get_buffer(c->sc_xfer);
-		}
-	}
-	return 0;
-}
-
-static void
-urndis_tx_list_free(struct urndis_softc *sc)
-{
-	for (int i = 0; i < RNDIS_TX_LIST_CNT; i++) {
-		if (sc->sc_data.sc_tx_chain[i].sc_mbuf != NULL) {
-			m_freem(sc->sc_data.sc_tx_chain[i].sc_mbuf);
-			sc->sc_data.sc_tx_chain[i].sc_mbuf = NULL;
-		}
-		if (sc->sc_data.sc_tx_chain[i].sc_xfer != NULL) {
-			usbd_destroy_xfer(sc->sc_data.sc_tx_chain[i].sc_xfer);
-			sc->sc_data.sc_tx_chain[i].sc_xfer = NULL;
-		}
-	}
-}
-
-static int
-urndis_ioctl(struct ifnet *ifp, unsigned long command, void *data)
-{
-	struct urndis_softc	*sc;
-	int			 s, error;
-
-	sc = ifp->if_softc;
-	error = 0;
-
-	if (sc->sc_dying)
-		return EIO;
-
-	s = splnet();
-
-	error = ether_ioctl(ifp, command, data);
-
-	if (error == ENETRESET)
-		error = 0;
-
-	splx(s);
-	return error;
-=======
 		    le32toh(msg->rm_datalen), 0, 0, 0);
 
 		offset += le32toh(msg->rm_len);
 		total_len -= le32toh(msg->rm_len);
 	}
->>>>>>> d27527d1
 }
 
 #if 0
@@ -1050,23 +857,6 @@
 static int
 urndis_init_un(struct ifnet *ifp, struct usbnet *un)
 {
-<<<<<<< HEAD
-	struct urndis_softc *sc = ifp->if_softc;
-
-	mutex_enter(&sc->sc_lock);
-	int ret = urndis_init_locked(ifp);
-	mutex_exit(&sc->sc_lock);
-
-	return ret;
-}
-
-static int
-urndis_init_locked(struct ifnet *ifp)
-{
-	struct urndis_softc	*sc;
-	int			 i;
-=======
->>>>>>> d27527d1
 	int 			 err;
 
 	if (ifp->if_flags & IFF_RUNNING)
@@ -1076,14 +866,6 @@
 	if (err != RNDIS_STATUS_SUCCESS)
 		return EIO;
 
-<<<<<<< HEAD
-	usberr = usbd_open_pipe(sc->sc_iface_data, sc->sc_bulkin_no,
-	    USBD_EXCLUSIVE_USE, &sc->sc_bulkin_pipe);
-	if (usberr) {
-		printf("%s: open rx pipe failed: %s\n", DEVNAME(sc),
-		    usbd_errstr(err));
-		goto fail;
-=======
 	usbnet_lock(un);
 	if (usbnet_isdying(un))
 		err = EIO;
@@ -1091,205 +873,10 @@
 		usbnet_stop(un, ifp, 1);
 		err = usbnet_init_rx_tx(un);
 		usbnet_set_link(un, err == 0);
->>>>>>> d27527d1
 	}
 	usbnet_unlock(un);
 
-<<<<<<< HEAD
-	usberr = usbd_open_pipe(sc->sc_iface_data, sc->sc_bulkout_no,
-	    USBD_EXCLUSIVE_USE, &sc->sc_bulkout_pipe);
-	if (usberr) {
-		printf("%s: open tx pipe failed: %s\n", DEVNAME(sc),
-		    usbd_errstr(err));
-		goto fail2;
-	}
-
-	err = urndis_tx_list_init(sc);
-	if (err) {
-		printf("%s: tx list init failed\n",
-		    DEVNAME(sc));
-		goto fail3;
-	}
-
-	err = urndis_rx_list_init(sc);
-	if (err) {
-		printf("%s: rx list init failed\n",
-		    DEVNAME(sc));
-		goto fail4;
-	}
-
-	for (i = 0; i < RNDIS_RX_LIST_CNT; i++) {
-		struct urndis_chain *c;
-
-		c = &sc->sc_data.sc_rx_chain[i];
-
-		usbd_setup_xfer(c->sc_xfer, c, c->sc_buf, RNDIS_BUFSZ,
-		    USBD_SHORT_XFER_OK, USBD_NO_TIMEOUT, urndis_rxeof);
-		usbd_transfer(c->sc_xfer);
-	}
-
-	ifp->if_flags |= IFF_RUNNING;
-	ifp->if_flags &= ~IFF_OACTIVE;
-
-	return 0;
-
-fail4:
-	urndis_tx_list_free(sc);
-fail3:
-	usbd_close_pipe(sc->sc_bulkout_pipe);
-fail2:
-	usbd_close_pipe(sc->sc_bulkin_pipe);
-fail:
-	return EIO;
-}
-
-static void
-urndis_stop(struct ifnet *ifp)
-{
-	struct urndis_softc *sc = ifp->if_softc;
-
-	mutex_enter(&sc->sc_lock);
-	urndis_stop_locked(ifp);
-	mutex_exit(&sc->sc_lock);
-}
-
-static void
-urndis_stop_locked(struct ifnet *ifp)
-{
-	struct urndis_softc	*sc;
-	usbd_status	 err;
-
-	sc = ifp->if_softc;
-
-	ifp->if_timer = 0;
-	ifp->if_flags &= ~(IFF_RUNNING | IFF_OACTIVE);
-
-	if (sc->sc_bulkin_pipe != NULL) {
-		err = usbd_abort_pipe(sc->sc_bulkin_pipe);
-		if (err)
-			printf("%s: abort rx pipe failed: %s\n",
-			    DEVNAME(sc), usbd_errstr(err));
-	}
-
-	if (sc->sc_bulkout_pipe != NULL) {
-		err = usbd_abort_pipe(sc->sc_bulkout_pipe);
-		if (err)
-			printf("%s: abort tx pipe failed: %s\n",
-			    DEVNAME(sc), usbd_errstr(err));
-	}
-
-	urndis_tx_list_free(sc);
-
-	urndis_rx_list_free(sc);
-
-	/* Close pipes. */
-	if (sc->sc_bulkin_pipe != NULL) {
-		err = usbd_close_pipe(sc->sc_bulkin_pipe);
-		if (err)
-			printf("%s: close rx pipe failed: %s\n",
-			    DEVNAME(sc), usbd_errstr(err));
-		sc->sc_bulkin_pipe = NULL;
-	}
-
-	if (sc->sc_bulkout_pipe != NULL) {
-		err = usbd_close_pipe(sc->sc_bulkout_pipe);
-		if (err)
-			printf("%s: close tx pipe failed: %s\n",
-			    DEVNAME(sc), usbd_errstr(err));
-		sc->sc_bulkout_pipe = NULL;
-	}
-}
-
-static void
-urndis_start(struct ifnet *ifp)
-{
-	struct urndis_softc *sc = ifp->if_softc;
-	KASSERT(ifp->if_extflags & IFEF_MPSAFE);
-
-	mutex_enter(&sc->sc_txlock);
-	urndis_start_locked(ifp);
-	mutex_exit(&sc->sc_txlock);
-}
-
-static void
-urndis_start_locked(struct ifnet *ifp)
-{
-	struct urndis_softc	*sc;
-	struct mbuf		*m_head = NULL;
-
-	sc = ifp->if_softc;
-
-	if (sc->sc_dying || (ifp->if_flags & IFF_OACTIVE))
-		return;
-
-	IFQ_POLL(&ifp->if_snd, m_head);
-	if (m_head == NULL)
-		return;
-
-	if (urndis_encap(sc, m_head, 0)) {
-		ifp->if_flags |= IFF_OACTIVE;
-		return;
-	}
-	IFQ_DEQUEUE(&ifp->if_snd, m_head);
-
-	/*
-	 * If there's a BPF listener, bounce a copy of this frame
-	 * to him.
-	 */
-	bpf_mtap(ifp, m_head, BPF_D_OUT);
-
-	ifp->if_flags |= IFF_OACTIVE;
-
-	/*
-	 * Set a timeout in case the chip goes out to lunch.
-	 */
-	ifp->if_timer = 5;
-
-	return;
-}
-
-static void
-urndis_rxeof(struct usbd_xfer *xfer,
-    void *priv,
-    usbd_status status)
-{
-	struct urndis_chain	*c;
-	struct urndis_softc	*sc;
-	struct ifnet		*ifp;
-	uint32_t		 total_len;
-
-	c = priv;
-	sc = c->sc_softc;
-	ifp = GET_IFP(sc);
-	total_len = 0;
-
-	if (sc->sc_dying || !(ifp->if_flags & IFF_RUNNING))
-		return;
-
-	if (status != USBD_NORMAL_COMPLETION) {
-		if (status == USBD_NOT_STARTED || status == USBD_CANCELLED)
-			return;
-		if (usbd_ratecheck(&sc->sc_rx_notice)) {
-			printf("%s: usb errors on rx: %s\n",
-			    DEVNAME(sc), usbd_errstr(status));
-		}
-		if (status == USBD_STALLED)
-			usbd_clear_endpoint_stall_async(sc->sc_bulkin_pipe);
-
-		goto done;
-	}
-
-	usbd_get_xfer_status(xfer, NULL, NULL, &total_len, NULL);
-	urndis_decap(sc, c, total_len);
-
-done:
-	/* Setup new transfer. */
-	usbd_setup_xfer(c->sc_xfer, c, c->sc_buf, RNDIS_BUFSZ,
-	    USBD_SHORT_XFER_OK, USBD_NO_TIMEOUT, urndis_rxeof);
-	usbd_transfer(c->sc_xfer);
-=======
 	return err;
->>>>>>> d27527d1
 }
 
 static int
@@ -1338,10 +925,6 @@
 	usbd_desc_iter_t		 iter;
 	int				 if_ctl, if_data;
 	int				 i, j, altcnt;
-<<<<<<< HEAD
-	u_char				 eaddr[ETHER_ADDR_LEN];
-=======
->>>>>>> d27527d1
 	void				*buf;
 	size_t				 bufsz;
 	uint32_t			 filter;
@@ -1454,26 +1037,6 @@
 		}
 	}
 
-<<<<<<< HEAD
-	if (sc->sc_bulkin_no == -1)
-		aprint_error("%s: could not find data bulk in\n", DEVNAME(sc));
-	if (sc->sc_bulkout_no == -1 )
-		aprint_error("%s: could not find data bulk out\n",DEVNAME(sc));
-	return;
-
-found:
-	mutex_init(&sc->sc_lock, MUTEX_DEFAULT, IPL_NONE);
-	mutex_init(&sc->sc_txlock, MUTEX_DEFAULT, IPL_SOFTUSB);
-	mutex_init(&sc->sc_rxlock, MUTEX_DEFAULT, IPL_SOFTUSB);
-
-	ifp = GET_IFP(sc);
-	ifp->if_softc = sc;
-	ifp->if_flags = IFF_BROADCAST | IFF_SIMPLEX | IFF_MULTICAST;
-	ifp->if_extflags = IFEF_MPSAFE;
-	ifp->if_start = urndis_start;
-	ifp->if_ioctl = urndis_ioctl;
-	ifp->if_init = urndis_init;
-=======
 	if (un->un_ed[USBNET_ENDPT_RX] == 0)
 		aprint_error("%s: could not find data bulk in\n", DEVNAME(un));
 	if (un->un_ed[USBNET_ENDPT_TX] == 0)
@@ -1481,21 +1044,12 @@
 	if (un->un_ed[USBNET_ENDPT_RX] == 0 || un->un_ed[USBNET_ENDPT_TX] == 0)
 		return;
 
->>>>>>> d27527d1
 #if 0
 	ifp->if_watchdog = urndis_watchdog;
 #endif
 
 	usbnet_attach(un, "urndisdet");
 
-<<<<<<< HEAD
-	if (urndis_ctrl_query(sc, OID_802_3_PERMANENT_ADDRESS, NULL, 0,
-	    &buf, &bufsz) != RNDIS_STATUS_SUCCESS) {
-		aprint_error("%s: unable to get hardware address\n",
-		    DEVNAME(sc));
-		urndis_stop(ifp);
-		goto fail;
-=======
 	struct ifnet *ifp = usbnet_ifp(un);
 	urndis_init_un(ifp, un);
 
@@ -1507,7 +1061,6 @@
 		usbnet_stop(un, ifp, 1);
 		usbnet_unlock(un);
 		return;
->>>>>>> d27527d1
 	}
 
 	if (bufsz == ETHER_ADDR_LEN) {
@@ -1516,15 +1069,10 @@
 	} else {
 		aprint_error("%s: invalid address\n", DEVNAME(un));
 		kmem_free(buf, bufsz);
-<<<<<<< HEAD
-		urndis_stop(ifp);
-		goto fail;
-=======
 		usbnet_lock(un);
 		usbnet_stop(un, ifp, 1);
 		usbnet_unlock(un);
 		return;
->>>>>>> d27527d1
 	}
 
 	/* Initialize packet filter */
@@ -1533,60 +1081,6 @@
 	filter = htole32(sc->sc_filter);
 	if (urndis_ctrl_set(un, OID_GEN_CURRENT_PACKET_FILTER, &filter,
 	    sizeof(filter)) != RNDIS_STATUS_SUCCESS) {
-<<<<<<< HEAD
-		aprint_error("%s: unable to set data filters\n", DEVNAME(sc));
-		urndis_stop(ifp);
-		goto fail;
-	}
-
-	if_initialize(ifp);
-	sc->urndis_ipq = if_percpuq_create(&sc->sc_ec.ec_if);
-	ether_ifattach(ifp, eaddr);
-	if_register(ifp);
-
-	sc->sc_attached = 1;
-	return;
-
-fail:
-	mutex_destroy(&sc->sc_lock);
-	mutex_destroy(&sc->sc_txlock);
-	mutex_destroy(&sc->sc_rxlock);
-}
-
-static int
-urndis_detach(device_t self, int flags)
-{
-	struct urndis_softc	*sc;
-	struct ifnet		*ifp;
-	int			 s;
-
-	sc = device_private(self);
-
-	DPRINTF(("urndis_detach: %s flags %u\n", DEVNAME(sc),
-	    flags));
-
-	if (!sc->sc_attached)
-		return 0;
-
-	s = splusb();
-
-	ifp = GET_IFP(sc);
-
-	if (ifp->if_softc != NULL) {
-		ether_ifdetach(ifp);
-		if_detach(ifp);
-	}
-
-	urndis_stop(ifp);
-
-	mutex_destroy(&sc->sc_rxlock);
-	mutex_destroy(&sc->sc_txlock);
-	mutex_destroy(&sc->sc_lock);
-
-	sc->sc_attached = 0;
-
-	splx(s);
-=======
 		aprint_error("%s: unable to set data filters\n", DEVNAME(un));
 		usbnet_lock(un);
 		usbnet_stop(un, ifp, 1);
@@ -1598,7 +1092,6 @@
 	usbnet_lock(un);
 	usbnet_stop(un, ifp, 1);
 	usbnet_unlock(un);
->>>>>>> d27527d1
 
 	usbnet_attach_ifp(un, IFF_SIMPLEX | IFF_BROADCAST | IFF_MULTICAST,
             0, NULL);
