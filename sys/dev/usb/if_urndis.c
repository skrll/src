--- conflicted
+++ resolved
@@ -1,8 +1,4 @@
-<<<<<<< HEAD
-/*	$NetBSD: if_urndis.c,v 1.17 2018/01/21 13:57:12 skrll Exp $ */
-=======
 /*	$NetBSD: if_urndis.c,v 1.18 2018/06/26 06:48:02 msaitoh Exp $ */
->>>>>>> b2b84690
 /*	$OpenBSD: if_urndis.c,v 1.31 2011/07/03 15:47:17 matthew Exp $ */
 
 /*
@@ -25,11 +21,7 @@
  */
 
 #include <sys/cdefs.h>
-<<<<<<< HEAD
-__KERNEL_RCSID(0, "$NetBSD: if_urndis.c,v 1.17 2018/01/21 13:57:12 skrll Exp $");
-=======
 __KERNEL_RCSID(0, "$NetBSD: if_urndis.c,v 1.18 2018/06/26 06:48:02 msaitoh Exp $");
->>>>>>> b2b84690
 
 #ifdef _KERNEL_OPT
 #include "opt_usb.h"
