<<<<<<< HEAD
/*	$NetBSD: umass_isdata.c,v 1.40 2019/01/22 06:46:21 skrll Exp $	*/
=======
/*	$NetBSD: umass_isdata.c,v 1.42 2019/02/10 19:23:55 jdolecek Exp $	*/
>>>>>>> 356fe5fe

/*
 * TODO:
 *  get ATA registers on any kind of error
 *  implement more commands (what is needed)
 */

/*
 * Copyright (c) 2001 The NetBSD Foundation, Inc.
 * All rights reserved.
 *
 * This code is derived from software contributed to The NetBSD Foundation
 * by Lennart Augustsson (lennart@augustsson.net) at
 * Carlstedt Research & Technology.
 *
 * Redistribution and use in source and binary forms, with or without
 * modification, are permitted provided that the following conditions
 * are met:
 * 1. Redistributions of source code must retain the above copyright
 *    notice, this list of conditions and the following disclaimer.
 * 2. Redistributions in binary form must reproduce the above copyright
 *    notice, this list of conditions and the following disclaimer in the
 *    documentation and/or other materials provided with the distribution.
 *
 * THIS SOFTWARE IS PROVIDED BY THE NETBSD FOUNDATION, INC. AND CONTRIBUTORS
 * ``AS IS'' AND ANY EXPRESS OR IMPLIED WARRANTIES, INCLUDING, BUT NOT LIMITED
 * TO, THE IMPLIED WARRANTIES OF MERCHANTABILITY AND FITNESS FOR A PARTICULAR
 * PURPOSE ARE DISCLAIMED.  IN NO EVENT SHALL THE FOUNDATION OR CONTRIBUTORS
 * BE LIABLE FOR ANY DIRECT, INDIRECT, INCIDENTAL, SPECIAL, EXEMPLARY, OR
 * CONSEQUENTIAL DAMAGES (INCLUDING, BUT NOT LIMITED TO, PROCUREMENT OF
 * SUBSTITUTE GOODS OR SERVICES; LOSS OF USE, DATA, OR PROFITS; OR BUSINESS
 * INTERRUPTION) HOWEVER CAUSED AND ON ANY THEORY OF LIABILITY, WHETHER IN
 * CONTRACT, STRICT LIABILITY, OR TORT (INCLUDING NEGLIGENCE OR OTHERWISE)
 * ARISING IN ANY WAY OUT OF THE USE OF THIS SOFTWARE, EVEN IF ADVISED OF THE
 * POSSIBILITY OF SUCH DAMAGE.
 */

#include <sys/cdefs.h>
<<<<<<< HEAD
__KERNEL_RCSID(0, "$NetBSD: umass_isdata.c,v 1.40 2019/01/22 06:46:21 skrll Exp $");
=======
__KERNEL_RCSID(0, "$NetBSD: umass_isdata.c,v 1.42 2019/02/10 19:23:55 jdolecek Exp $");
>>>>>>> 356fe5fe

#ifdef _KERNEL_OPT
#include "opt_usb.h"
#endif

#include <sys/param.h>
#include <sys/buf.h>
#include <sys/conf.h>
#include <sys/device.h>
#include <sys/disklabel.h>
#include <sys/kernel.h>
<<<<<<< HEAD
#include <sys/malloc.h>
=======
#include <sys/kmem.h>
>>>>>>> 356fe5fe
#include <sys/proc.h>
#include <sys/systm.h>

#include <dev/usb/usb.h>
#include <dev/usb/usbdi.h>
#include <dev/usb/usbdi_util.h>

#include <dev/usb/umassvar.h>
#include <dev/usb/umass_isdata.h>

int umass_wd_attach(struct umass_softc *);

#include <dev/ata/atareg.h>
#include <dev/ata/atavar.h>

/*
 * XXX This driver likely doesn't work after ATA NCQ changes.
 * XXX Need to confirm if the ata_channel kludge works
 */

/* XXX move this */
struct isd200_config {
	uByte EventNotification;
	uByte ExternalClock;
	uByte ATAInitTimeout;
	uByte ATAMisc1;
#define ATATiming		0x0f
#define ATAPIReset		0x10
#define MasterSlaveSelection	0x20
#define ATAPICommandBlockSize	0xc0
	uByte ATAMajorCommand;
	uByte ATAMinorCommand;
	uByte ATAMisc2;
#define LastLUNIdentifier	0x07
#define DescriptOverride	0x08
#define ATA3StateSuspend	0x10
#define SkipDeviceBoot		0x20
#define ConfigDescriptor2	0x40
#define InitStatus		0x80
	uByte ATAMisc3;
#define SRSTEnable		0x01
};

struct uisdata_softc {
	struct umassbus_softc	base;

	struct ata_drive_datas	sc_drv_data;
	struct ata_channel 	sc_channel;
	struct isd200_config	sc_isd_config;
	u_long			sc_skip;
};

#define CH2SELF(chnl_softc)	((void *)chnl_softc->atabus)

#undef DPRINTF
#undef DPRINTFN
#ifdef UISDATA_DEBUG
#define DPRINTF(x)	if (uisdatadebug) printf x
#define DPRINTFN(n,x)	if (uisdatadebug>(n)) printf x
int	uisdatadebug = 0;
#else
#define DPRINTF(x)
#define DPRINTFN(n,x)
#endif

int  uisdata_bio(struct ata_drive_datas *, struct ata_xfer *);
int  uisdata_bio1(struct ata_drive_datas *, struct ata_xfer *);
void uisdata_reset_drive(struct ata_drive_datas *, int, uint32_t *);
void uisdata_reset_channel(struct ata_channel *, int);
int  uisdata_exec_command(struct ata_drive_datas *, struct ata_xfer *);
int  uisdata_get_params(struct ata_drive_datas *, uint8_t, struct ataparams *);
int  uisdata_addref(struct ata_drive_datas *);
void uisdata_delref(struct ata_drive_datas *);
void uisdata_kill_pending(struct ata_drive_datas *);

void uisdata_bio_cb(struct umass_softc *, void *, int, int);
void uisdata_exec_cb(struct umass_softc *, void *, int, int);
int  uwdprint(void *, const char *);

const struct ata_bustype uisdata_bustype = {
	SCSIPI_BUSTYPE_ATA,
	uisdata_bio,
	uisdata_reset_drive,
	uisdata_reset_channel,
	uisdata_exec_command,
	uisdata_get_params,
	uisdata_addref,
	uisdata_delref,
	uisdata_kill_pending,
	NULL,
};

struct ata_cmd {
	uint8_t ac_signature0;
	uint8_t ac_signature1;

	uint8_t ac_action_select;
#define AC_ReadRegisterAccess		0x01
#define AC_NoDeviceSelectionBit		0x02
#define AC_NoBSYPollBit			0x04
#define AC_IgnorePhaseErrorBit		0x08
#define AC_IgnoreDeviceErrorBit		0x10

	uint8_t ac_register_select;
#define AC_SelectAlternateStatus	0x01 /* R */
#define AC_SelectDeviceControl		0x01 /* W */
#define AC_SelectError			0x02 /* R */
#define AC_SelectFeatures		0x02 /* W */
#define AC_SelectSectorCount		0x04 /* RW */
#define AC_SelectSectorNumber		0x08 /* RW */
#define AC_SelectCylinderLow		0x10 /* RW */
#define AC_SelectCylinderHigh		0x20 /* RW */
#define AC_SelectDeviceHead		0x40 /* RW */
#define AC_SelectStatus			0x80 /* R */
#define AC_SelectCommand		0x80 /* W */

	uint8_t ac_transfer_blocksize;

	uint8_t ac_alternate_status;
#define ac_device_control ac_alternate_status
	uint8_t ac_error;
#define ac_features ac_error

	uint8_t ac_sector_count;
	uint8_t ac_sector_number;
	uint8_t ac_cylinder_low;
	uint8_t ac_cylinder_high;
	uint8_t ac_device_head;

	uint8_t ac_status;
#define ac_command ac_status

	uint8_t ac_reserved[3];
};

#define ATA_DELAY 10000 /* 10s for a drive I/O */

int
umass_isdata_attach(struct umass_softc *sc)
{
	usb_device_request_t req;
	usbd_status err;
	struct ata_device adev;
	struct uisdata_softc *scbus;
	struct isd200_config *cf;

	scbus = kmem_zalloc(sizeof(*scbus), KM_SLEEP);
	sc->bus = &scbus->base;
	cf = &scbus->sc_isd_config;

	req.bmRequestType = UT_READ_VENDOR_DEVICE;
	req.bRequest = 0x02;
	USETW(req.wValue, 0);
	USETW(req.wIndex, 2);
	USETW(req.wLength, sizeof(*cf));

	err = usbd_do_request(sc->sc_udev, &req, cf);
	if (err) {
		sc->bus = NULL;
		kmem_free(scbus, sizeof(*scbus));
		return EIO;
	}
	DPRINTF(("umass_wd_attach info:\n  EventNotification=0x%02x "
		 "ExternalClock=0x%02x ATAInitTimeout=0x%02x\n"
		 "  ATAMisc1=0x%02x ATAMajorCommand=0x%02x "
		 "ATAMinorCommand=0x%02x\n"
		 "  ATAMisc2=0x%02x ATAMisc3=0x%02x\n",
		 cf->EventNotification, cf->ExternalClock, cf->ATAInitTimeout,
		 cf->ATAMisc1, cf->ATAMajorCommand, cf->ATAMinorCommand,
		 cf->ATAMisc2, cf->ATAMisc3));

	memset(&adev, 0, sizeof(struct ata_device));
	adev.adev_bustype = &uisdata_bustype;
	adev.adev_channel = 1;	/* XXX */
	adev.adev_drv_data = &scbus->sc_drv_data;

	/* Fake ATA channel so wd(4) ata_{get,free}_xfer() work */
	ata_channel_init(&scbus->sc_channel);
	scbus->sc_channel.atabus = (device_t)scbus;

	scbus->sc_drv_data.drive_type = ATA_DRIVET_ATA;
	scbus->sc_drv_data.chnl_softc = &scbus->sc_channel;

	scbus->base.sc_child = config_found(sc->sc_dev, &adev, uwdprint);

	return 0;
}

void
umass_isdata_detach(struct umass_softc *sc)
{
	struct uisdata_softc *scbus = (struct uisdata_softc *)sc->bus;

	ata_channel_destroy(&scbus->sc_channel);

	kmem_free(scbus, sizeof(*scbus));
	sc->bus = NULL;
}

void
uisdata_bio_cb(struct umass_softc *sc, void *priv, int residue, int status)
{
	struct uisdata_softc *scbus = (struct uisdata_softc *)sc->bus;
	struct ata_xfer *xfer = priv;
	struct ata_bio *ata_bio = &xfer->c_bio;
	int s;

	DPRINTF(("%s: residue=%d status=%d\n", __func__, residue, status));

	s = splbio();
	if (status != STATUS_CMD_OK)
		ata_bio->error = ERR_DF; /* ??? */
	else
		ata_bio->error = NOERROR;
	ata_bio->flags |= ATA_ITSDONE;

	ata_bio->blkdone += ata_bio->nblks;
	ata_bio->blkno += ata_bio->nblks;
	ata_bio->bcount -= ata_bio->nbytes;
	scbus->sc_skip += ata_bio->nbytes;
	if (residue != 0) {
		ata_bio->bcount += residue;
	} else if (ata_bio->bcount > 0) {
		DPRINTF(("%s: continue\n", __func__));
		(void)uisdata_bio1(&scbus->sc_drv_data, xfer); /*XXX save drv*/
		splx(s);
		return;
	}

	if (ata_bio->flags & ATA_POLL) {
		DPRINTF(("%s: wakeup %p\n", __func__, ata_bio));
		wakeup(ata_bio);
	} else {
		(*scbus->sc_drv_data.drv_done)(scbus->sc_drv_data.drv_softc,
		    xfer);
	}
	splx(s);
}

int
uisdata_bio(struct ata_drive_datas *drv, struct ata_xfer *xfer)
{
	struct umass_softc *sc = CH2SELF(drv->chnl_softc);
	struct uisdata_softc *scbus = (struct uisdata_softc *)sc->bus;

	scbus->sc_skip = 0;
	return uisdata_bio1(drv, xfer);
}

int
uisdata_bio1(struct ata_drive_datas *drv, struct ata_xfer *xfer)
{
	struct umass_softc *sc = CH2SELF(drv->chnl_softc);
	struct uisdata_softc *scbus = (struct uisdata_softc *)sc->bus;
	struct isd200_config *cf = &scbus->sc_isd_config;
	struct ata_bio *ata_bio = &xfer->c_bio;
	struct ata_cmd ata;
	uint16_t cyl;
	uint8_t head, sect;
	int dir;
	long nbytes;
	u_int nblks;

	DPRINTF(("%s\n", __func__));
	/* XXX */

	if (ata_bio->flags & ATA_POLL) {
		printf("%s: ATA_POLL not supported\n", __func__);
		ata_bio->error = TIMEOUT;
		ata_bio->flags |= ATA_ITSDONE;
		return ATACMD_COMPLETE;
	}

	if (ata_bio->flags & ATA_LBA) {
		sect = (ata_bio->blkno >> 0) & 0xff;
		cyl = (ata_bio->blkno >> 8) & 0xffff;
		head = (ata_bio->blkno >> 24) & 0x0f;
		head |= WDSD_LBA;
	} else {
		int blkno = ata_bio->blkno;
		sect = blkno % drv->lp->d_nsectors;
		sect++;    /* Sectors begin with 1, not 0. */
		blkno /= drv->lp->d_nsectors;
		head = blkno % drv->lp->d_ntracks;
		blkno /= drv->lp->d_ntracks;
		cyl = blkno;
		head |= WDSD_CHS;
	}

	nbytes = ata_bio->bcount;
	if (ata_bio->flags & ATA_SINGLE)
		nblks = 1;
	else
		nblks = uimin(drv->multi, nbytes / drv->lp->d_secsize);
	nbytes = nblks * drv->lp->d_secsize;
	ata_bio->nblks = nblks;
	ata_bio->nbytes = nbytes;

	memset(&ata, 0, sizeof(ata));
	ata.ac_signature0 = cf->ATAMajorCommand;
	ata.ac_signature1 = cf->ATAMinorCommand;
	ata.ac_transfer_blocksize = 1;
	ata.ac_sector_count = nblks;
	ata.ac_sector_number = sect;
	ata.ac_cylinder_high = cyl >> 8;
	ata.ac_cylinder_low = cyl;
	ata.ac_device_head = head;
	ata.ac_register_select = AC_SelectSectorCount | AC_SelectSectorNumber |
	    AC_SelectCylinderLow | AC_SelectCylinderHigh | AC_SelectDeviceHead |
	    AC_SelectCommand;

	dir = DIR_NONE;
	if (ata_bio->bcount != 0) {
		if (ata_bio->flags & ATA_READ)
			dir = DIR_IN;
		else
			dir = DIR_OUT;
	}

	if (ata_bio->flags & ATA_READ) {
		ata.ac_command = WDCC_READ;
	} else {
		ata.ac_command = WDCC_WRITE;
	}
	DPRINTF(("%s: bno=%" PRId64 " LBA=%d cyl=%d head=%d sect=%d "
		 "count=%d multi=%d\n",
		 __func__, ata_bio->blkno,
		 (ata_bio->flags & ATA_LBA) != 0, cyl, head, sect,
		 ata.ac_sector_count, drv->multi));
	DPRINTF(("    data=%p bcount=%ld, drive=%d\n", ata_bio->databuf,
		 ata_bio->bcount, drv->drive));
	sc->sc_methods->wire_xfer(sc, drv->drive, &ata, sizeof(ata),
				  ata_bio->databuf + scbus->sc_skip, nbytes,
				  dir, ATA_DELAY, 0, uisdata_bio_cb, xfer);

	while (ata_bio->flags & ATA_POLL) {
		DPRINTF(("%s: tsleep %p\n", __func__, ata_bio));
		if (tsleep(ata_bio, PZERO, "uisdatabl", 0)) {
			ata_bio->error = TIMEOUT;
			ata_bio->flags |= ATA_ITSDONE;
			return ATACMD_COMPLETE;
		}
	}

	return ata_bio->flags & ATA_ITSDONE ? ATACMD_COMPLETE : ATACMD_QUEUED;
}

void
uisdata_reset_drive(struct ata_drive_datas *drv, int flags, uint32_t *sigp)
{
	DPRINTFN(-1,("%s\n", __func__));
	KASSERT(sigp == NULL);
	/* XXX what? */
}

void
uisdata_reset_channel(struct ata_channel *chp, int flags)
{
	DPRINTFN(-1,("%s\n", __func__));
	/* XXX what? */
}

void
uisdata_exec_cb(struct umass_softc *sc, void *priv,
    int residue, int status)
{
	struct ata_command *cmd = priv;

	DPRINTF(("%s: status=%d\n", __func__, status));
	if (status != STATUS_CMD_OK)
		cmd->flags |= AT_DF; /* XXX */
	cmd->flags |= AT_DONE;
	if (cmd->flags & (AT_READ | AT_WRITE))
		cmd->flags |= AT_XFDONE;
	if (cmd->flags & (AT_POLL | AT_WAIT)) {
		DPRINTF(("%s: wakeup %p\n", __func__, cmd));
		wakeup(cmd);
	}
}

int
uisdata_exec_command(struct ata_drive_datas *drv, struct ata_xfer *xfer)
{
	struct umass_softc *sc = CH2SELF(drv->chnl_softc);
	struct uisdata_softc *scbus = (struct uisdata_softc *)sc->bus;
	struct isd200_config *cf = &scbus->sc_isd_config;
	int dir;
	struct ata_command *cmd = &xfer->c_ata_c;
	struct ata_cmd ata;

	DPRINTF(("%s\n", __func__));
	DPRINTF(("  r_command=0x%02x timeout=%d flags=0x%x bcount=%d\n",
		 cmd->r_command, cmd->timeout, cmd->flags, cmd->bcount));

	dir = DIR_NONE;
	if (cmd->bcount != 0) {
		if (cmd->flags & AT_READ)
			dir = DIR_IN;
		else
			dir = DIR_OUT;
	}

	if (cmd->bcount > UMASS_MAX_TRANSFER_SIZE) {
		printf("uisdata_exec_command: large datalen %d\n", cmd->bcount);
		cmd->flags |= AT_ERROR;
		goto done;
	}

	memset(&ata, 0, sizeof(ata));
	ata.ac_signature0 = cf->ATAMajorCommand;
	ata.ac_signature1 = cf->ATAMinorCommand;
	ata.ac_transfer_blocksize = 1;

	switch (cmd->r_command) {
	case WDCC_IDENTIFY:
		ata.ac_register_select |= AC_SelectCommand;
		ata.ac_command = WDCC_IDENTIFY;
		break;
	default:
		printf("uisdata_exec_command: bad command 0x%02x\n",
		       cmd->r_command);
		cmd->flags |= AT_ERROR;
		goto done;
	}

	DPRINTF(("%s: execute ATA command 0x%02x, drive=%d\n", __func__,
		 ata.ac_command, drv->drive));
	sc->sc_methods->wire_xfer(sc, drv->drive, &ata,
				  sizeof(ata), cmd->data, cmd->bcount, dir,
				  cmd->timeout, 0, uisdata_exec_cb, cmd);
	if (cmd->flags & (AT_POLL | AT_WAIT)) {
#if 0
		if (cmd->flags & AT_POLL)
			printf("%s: AT_POLL not supported\n", __func__);
#endif
		DPRINTF(("%s: tsleep %p\n", __func__, cmd));
		if (tsleep(cmd, PZERO, "uisdataex", 0)) {
			cmd->flags |= AT_ERROR;
			goto done;
		}
	}

done:
	return ATACMD_COMPLETE;
}

int
uisdata_addref(struct ata_drive_datas *drv)
{
	DPRINTF(("%s\n", __func__));
	/* Nothing to do */
	return 0;
}

void
uisdata_delref(struct ata_drive_datas *drv)
{
	DPRINTF(("%s\n", __func__));
	/* Nothing to do */
}

void
uisdata_kill_pending(struct ata_drive_datas *drv)
{
	struct ata_channel *chp = drv->chnl_softc;
	struct umass_softc *sc = CH2SELF(chp);
	struct uisdata_softc *scbus = (struct uisdata_softc *)sc->bus;
	struct ata_xfer *xfer = ata_queue_get_active_xfer(chp);
	struct ata_bio *ata_bio = &xfer->c_bio;

	DPRINTFN(-1,("%s\n", __func__));

	if (xfer == NULL)
		return;

	ata_bio->flags |= ATA_ITSDONE;
	ata_bio->error = ERR_NODEV;
	ata_bio->r_error = WDCE_ABRT;
	(*scbus->sc_drv_data.drv_done)(scbus->sc_drv_data.drv_softc, xfer);
}

int
uisdata_get_params(struct ata_drive_datas *drvp, uint8_t flags,
		struct ataparams *prms)
{
	char tb[DEV_BSIZE];
	struct ata_xfer *xfer;
	int rv;

#if BYTE_ORDER == LITTLE_ENDIAN
	int i;
	uint16_t *p;
#endif

	DPRINTF(("%s\n", __func__));

	memset(tb, 0, DEV_BSIZE);
	memset(prms, 0, sizeof(struct ataparams));

	xfer = ata_get_xfer(drvp->chnl_softc, false);
	if (!xfer) {
		rv = CMD_AGAIN;
		goto out;
	}

	xfer->c_ata_c.r_command = WDCC_IDENTIFY;
	xfer->c_ata_c.timeout = 1000; /* 1s */
	xfer->c_ata_c.flags = AT_READ | flags;
	xfer->c_ata_c.data = tb;
	xfer->c_ata_c.bcount = DEV_BSIZE;
	if (uisdata_exec_command(drvp, xfer) != ATACMD_COMPLETE) {
		DPRINTF(("uisdata_get_parms: uisdata_exec_command failed\n"));
		rv = CMD_AGAIN;
		goto out;
	}
	if (xfer->c_ata_c.flags & (AT_ERROR | AT_TIMEOU | AT_DF)) {
		DPRINTF(("uisdata_get_parms: ata_c.flags=0x%x\n",
			 xfer->c_ata_c.flags));
		rv = CMD_ERR;
		goto out;
	}

	/* Read in parameter block. */
	memcpy(prms, tb, sizeof(struct ataparams));
#if BYTE_ORDER == LITTLE_ENDIAN
	/* XXX copied from ata.c */
	/*
	 * Shuffle string byte order.
	 * ATAPI Mitsumi and NEC drives don't need this.
	 */
	if (prms->atap_config != WDC_CFG_CFA_MAGIC &&
	    (prms->atap_config & WDC_CFG_ATAPI) &&
	    ((prms->atap_model[0] == 'N' &&
		prms->atap_model[1] == 'E') ||
	     (prms->atap_model[0] == 'F' &&
		 prms->atap_model[1] == 'X'))) {
		rv = 0;
		goto out;
	}
	for (i = 0; i < sizeof(prms->atap_model); i += 2) {
		p = (u_short *)(prms->atap_model + i);
		*p = ntohs(*p);
	}
	for (i = 0; i < sizeof(prms->atap_serial); i += 2) {
		p = (u_short *)(prms->atap_serial + i);
		*p = ntohs(*p);
	}
	for (i = 0; i < sizeof(prms->atap_revision); i += 2) {
		p = (u_short *)(prms->atap_revision + i);
		*p = ntohs(*p);
	}
#endif
	rv = CMD_OK;

out:
	ata_free_xfer(drvp->chnl_softc, xfer);
	return rv;
}


/* XXX join with wdc.c routine? */
int
uwdprint(void *aux, const char *pnp)
{
	//struct ata_device *adev = aux;
	if (pnp)
		aprint_normal("wd at %s", pnp);
#if 0
	aprint_normal(" channel %d drive %d", adev->adev_channel,
	    adev->adev_drv_data->drive);
#endif
	return UNCONF;
}


#if 0

int umass_wd_attach(struct umass_softc *);

#if NWD > 0
	case UMASS_CPROTO_ISD_ATA:
		return umass_wd_attach(sc);
#endif

#endif<|MERGE_RESOLUTION|>--- conflicted
+++ resolved
@@ -1,8 +1,4 @@
-<<<<<<< HEAD
-/*	$NetBSD: umass_isdata.c,v 1.40 2019/01/22 06:46:21 skrll Exp $	*/
-=======
 /*	$NetBSD: umass_isdata.c,v 1.42 2019/02/10 19:23:55 jdolecek Exp $	*/
->>>>>>> 356fe5fe
 
 /*
  * TODO:
@@ -41,11 +37,7 @@
  */
 
 #include <sys/cdefs.h>
-<<<<<<< HEAD
-__KERNEL_RCSID(0, "$NetBSD: umass_isdata.c,v 1.40 2019/01/22 06:46:21 skrll Exp $");
-=======
 __KERNEL_RCSID(0, "$NetBSD: umass_isdata.c,v 1.42 2019/02/10 19:23:55 jdolecek Exp $");
->>>>>>> 356fe5fe
 
 #ifdef _KERNEL_OPT
 #include "opt_usb.h"
@@ -57,11 +49,7 @@
 #include <sys/device.h>
 #include <sys/disklabel.h>
 #include <sys/kernel.h>
-<<<<<<< HEAD
-#include <sys/malloc.h>
-=======
 #include <sys/kmem.h>
->>>>>>> 356fe5fe
 #include <sys/proc.h>
 #include <sys/systm.h>
 
