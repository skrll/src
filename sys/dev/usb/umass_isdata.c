--- conflicted
+++ resolved
@@ -1,8 +1,4 @@
-<<<<<<< HEAD
-/*	$NetBSD: umass_isdata.c,v 1.36 2017/10/20 07:06:08 jdolecek Exp $	*/
-=======
 /*	$NetBSD: umass_isdata.c,v 1.37 2018/09/03 16:29:34 riastradh Exp $	*/
->>>>>>> 598bd837
 
 /*
  * TODO:
@@ -41,11 +37,7 @@
  */
 
 #include <sys/cdefs.h>
-<<<<<<< HEAD
-__KERNEL_RCSID(0, "$NetBSD: umass_isdata.c,v 1.36 2017/10/20 07:06:08 jdolecek Exp $");
-=======
 __KERNEL_RCSID(0, "$NetBSD: umass_isdata.c,v 1.37 2018/09/03 16:29:34 riastradh Exp $");
->>>>>>> 598bd837
 
 #ifdef _KERNEL_OPT
 #include "opt_usb.h"
@@ -342,11 +334,7 @@
 	if (ata_bio->flags & ATA_SINGLE)
 		nblks = 1;
 	else
-<<<<<<< HEAD
-		nblks = min(drv->multi, nbytes / drv->lp->d_secsize);
-=======
 		nblks = uimin(drv->multi, nbytes / drv->lp->d_secsize);
->>>>>>> 598bd837
 	nbytes = nblks * drv->lp->d_secsize;
 	ata_bio->nblks = nblks;
 	ata_bio->nbytes = nbytes;
