--- conflicted
+++ resolved
@@ -1,8 +1,4 @@
-<<<<<<< HEAD
-/*	$NetBSD: if_smsc.c,v 1.33 2018/01/21 13:57:12 skrll Exp $	*/
-=======
 /*	$NetBSD: if_smsc.c,v 1.36 2018/08/02 06:09:04 riastradh Exp $	*/
->>>>>>> b2b84690
 
 /*	$OpenBSD: if_smsc.c,v 1.4 2012/09/27 12:38:11 jsg Exp $	*/
 /*	$FreeBSD: src/sys/dev/usb/net/if_smsc.c,v 1.1 2012/08/15 04:03:55 gonzo Exp $ */
