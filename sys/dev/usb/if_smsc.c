/*	$NetBSD: if_smsc.c,v 1.61 2019/08/23 04:32:57 mrg Exp $	*/

/*	$OpenBSD: if_smsc.c,v 1.4 2012/09/27 12:38:11 jsg Exp $	*/
/*	$FreeBSD: src/sys/dev/usb/net/if_smsc.c,v 1.1 2012/08/15 04:03:55 gonzo Exp $ */
/*-
 * Copyright (c) 2012
 *	Ben Gray <bgray@freebsd.org>.
 * All rights reserved.
 *
 * Redistribution and use in source and binary forms, with or without
 * modification, are permitted provided that the following conditions
 * are met:
 * 1. Redistributions of source code must retain the above copyright
 *    notice, this list of conditions and the following disclaimer.
 * 2. Redistributions in binary form must reproduce the above copyright
 *    notice, this list of conditions and the following disclaimer in the
 *    documentation and/or other materials provided with the distribution.
 *
 * THIS SOFTWARE IS PROVIDED BY THE AUTHOR ``AS IS'' AND ANY EXPRESS OR
 * IMPLIED WARRANTIES, INCLUDING, BUT NOT LIMITED TO, THE IMPLIED WARRANTIES
 * OF MERCHANTABILITY AND FITNESS FOR A PARTICULAR PURPOSE ARE DISCLAIMED.
 * IN NO EVENT SHALL THE AUTHOR BE LIABLE FOR ANY DIRECT, INDIRECT,
 * INCIDENTAL, SPECIAL, EXEMPLARY, OR CONSEQUENTIAL DAMAGES (INCLUDING, BUT
 * NOT LIMITED TO, PROCUREMENT OF SUBSTITUTE GOODS OR SERVICES; LOSS OF USE,
 * DATA, OR PROFITS; OR BUSINESS INTERRUPTION) HOWEVER CAUSED AND ON ANY
 * THEORY OF LIABILITY, WHETHER IN CONTRACT, STRICT LIABILITY, OR TORT
 * (INCLUDING NEGLIGENCE OR OTHERWISE) ARISING IN ANY WAY OUT OF THE USE OF
 * THIS SOFTWARE, EVEN IF ADVISED OF THE POSSIBILITY OF SUCH DAMAGE.
 */

/*
 * SMSC LAN9xxx devices (http://www.smsc.com/)
 *
 * The LAN9500 & LAN9500A devices are stand-alone USB to Ethernet chips that
 * support USB 2.0 and 10/100 Mbps Ethernet.
 *
 * The LAN951x devices are an integrated USB hub and USB to Ethernet adapter.
 * The driver only covers the Ethernet part, the standard USB hub driver
 * supports the hub part.
 *
 * This driver is closely modelled on the Linux driver written and copyrighted
 * by SMSC.
 *
 * H/W TCP & UDP Checksum Offloading
 * ---------------------------------
 * The chip supports both tx and rx offloading of UDP & TCP checksums, this
 * feature can be dynamically enabled/disabled.
 *
 * RX checksuming is performed across bytes after the IPv4 header to the end of
 * the Ethernet frame, this means if the frame is padded with non-zero values
 * the H/W checksum will be incorrect, however the rx code compensates for this.
 *
 * TX checksuming is more complicated, the device requires a special header to
 * be prefixed onto the start of the frame which indicates the start and end
 * positions of the UDP or TCP frame.  This requires the driver to manually
 * go through the packet data and decode the headers prior to sending.
 * On Linux they generally provide cues to the location of the csum and the
 * area to calculate it over, on FreeBSD we seem to have to do it all ourselves,
 * hence this is not as optimal and therefore h/w TX checksum is currently not
 * implemented.
 */

#include <sys/cdefs.h>
__KERNEL_RCSID(0, "$NetBSD: if_smsc.c,v 1.61 2019/08/23 04:32:57 mrg Exp $");

#ifdef _KERNEL_OPT
#include "opt_usb.h"
#endif

#include <sys/param.h>

#include <dev/usb/usbnet.h>
#include <dev/usb/usbhist.h>

#include <dev/usb/if_smscreg.h>

#include "ioconf.h"

struct smsc_softc {
	struct usbnet		smsc_un;

	/*
	 * The following stores the settings in the mac control (MAC_CSR)
	 * register
	 */
	uint32_t		sc_mac_csr;
	uint32_t		sc_rev_id;

	uint32_t		sc_coe_ctrl;
};

#define SMSC_MIN_BUFSZ		2048
#define SMSC_MAX_BUFSZ		18944

/*
 * Various supported device vendors/products.
 */
static const struct usb_devno smsc_devs[] = {
	{ USB_VENDOR_SMSC,	USB_PRODUCT_SMSC_LAN89530 },
	{ USB_VENDOR_SMSC,	USB_PRODUCT_SMSC_LAN9530 },
	{ USB_VENDOR_SMSC,	USB_PRODUCT_SMSC_LAN9730 },
	{ USB_VENDOR_SMSC,	USB_PRODUCT_SMSC_SMSC9500 },
	{ USB_VENDOR_SMSC,	USB_PRODUCT_SMSC_SMSC9500A },
	{ USB_VENDOR_SMSC,	USB_PRODUCT_SMSC_SMSC9500A_ALT },
	{ USB_VENDOR_SMSC,	USB_PRODUCT_SMSC_SMSC9500A_HAL },
	{ USB_VENDOR_SMSC,	USB_PRODUCT_SMSC_SMSC9500A_SAL10 },
	{ USB_VENDOR_SMSC,	USB_PRODUCT_SMSC_SMSC9500_ALT },
	{ USB_VENDOR_SMSC,	USB_PRODUCT_SMSC_SMSC9500_SAL10 },
	{ USB_VENDOR_SMSC,	USB_PRODUCT_SMSC_SMSC9505 },
	{ USB_VENDOR_SMSC,	USB_PRODUCT_SMSC_SMSC9505A },
	{ USB_VENDOR_SMSC,	USB_PRODUCT_SMSC_SMSC9505A_HAL },
	{ USB_VENDOR_SMSC,	USB_PRODUCT_SMSC_SMSC9505A_SAL10 },
	{ USB_VENDOR_SMSC,	USB_PRODUCT_SMSC_SMSC9505_SAL10 },
	{ USB_VENDOR_SMSC,	USB_PRODUCT_SMSC_SMSC9512_14 },
	{ USB_VENDOR_SMSC,	USB_PRODUCT_SMSC_SMSC9512_14_ALT },
	{ USB_VENDOR_SMSC,	USB_PRODUCT_SMSC_SMSC9512_14_SAL10 }
};

#ifdef USB_DEBUG
#ifndef USMSC_DEBUG
#define usmscdebug 0
#else
static int usmscdebug = 1;

SYSCTL_SETUP(sysctl_hw_smsc_setup, "sysctl hw.usmsc setup")
{
	int err;
	const struct sysctlnode *rnode;
	const struct sysctlnode *cnode;

	err = sysctl_createv(clog, 0, NULL, &rnode,
	    CTLFLAG_PERMANENT, CTLTYPE_NODE, "usmsc",
	    SYSCTL_DESCR("usmsc global controls"),
	    NULL, 0, NULL, 0, CTL_HW, CTL_CREATE, CTL_EOL);

	if (err)
		goto fail;

	/* control debugging printfs */
	err = sysctl_createv(clog, 0, &rnode, &cnode,
	    CTLFLAG_PERMANENT | CTLFLAG_READWRITE, CTLTYPE_INT,
	    "debug", SYSCTL_DESCR("Enable debugging output"),
	    NULL, 0, &usmscdebug, sizeof(usmscdebug), CTL_CREATE, CTL_EOL);
	if (err)
		goto fail;

	return;
fail:
	aprint_error("%s: sysctl_createv failed (err = %d)\n", __func__, err);
}

#endif /* SMSC_DEBUG */
#endif /* USB_DEBUG */

#define DPRINTF(FMT,A,B,C,D)	USBHIST_LOG(usmscdebug,FMT,A,B,C,D)
#define DPRINTFN(N,FMT,A,B,C,D)	USBHIST_LOGN(usmscdebug,N,FMT,A,B,C,D)
#define USMSCHIST_FUNC()	USBHIST_FUNC()
#define USMSCHIST_CALLED()	USBHIST_CALLED(usmscdebug)

#define smsc_warn_printf(un, fmt, args...) \
	printf("%s: warning: " fmt, device_xname((un)->un_dev), ##args)

#define smsc_err_printf(un, fmt, args...) \
	printf("%s: error: " fmt, device_xname((un)->un_dev), ##args)

/* Function declarations */
int		 smsc_match(device_t, cfdata_t, void *);
void		 smsc_attach(device_t, device_t, void *);

CFATTACH_DECL_NEW(usmsc, sizeof(struct smsc_softc),
    smsc_match, smsc_attach, usbnet_detach, usbnet_activate);

int		 smsc_chip_init(struct usbnet *);
int		 smsc_setmacaddress(struct usbnet *, const uint8_t *);

int		 smsc_init(struct ifnet *);
int		 smsc_init_locked(struct ifnet *);
int		 smsc_ioctl(struct ifnet *, u_long, void *);
void		 smsc_stop_cb(struct ifnet *, int);

void		 smsc_reset(struct smsc_softc *);

static void	 smsc_miibus_statchg(struct ifnet *);
int		 smsc_readreg(struct usbnet *, uint32_t, uint32_t *);
int		 smsc_writereg(struct usbnet *, uint32_t, uint32_t);
int		 smsc_wait_for_bits(struct usbnet *, uint32_t, uint32_t);
static int	 smsc_miibus_readreg(struct usbnet *, int, int, uint16_t *);
static int	 smsc_miibus_writereg(struct usbnet *, int, int, uint16_t);

static int	 smsc_ioctl_cb(struct ifnet *, u_long, void *);
static unsigned	 smsc_tx_prepare(struct usbnet *, struct mbuf *,
		     struct usbnet_chain *);
static void	 smsc_rx_loop(struct usbnet *, struct usbnet_chain *, uint32_t);

static struct usbnet_ops smsc_ops = {
	.uno_stop = smsc_stop_cb,
	.uno_ioctl = smsc_ioctl_cb,
	.uno_read_reg = smsc_miibus_readreg,
	.uno_write_reg = smsc_miibus_writereg,
	.uno_statchg = smsc_miibus_statchg,
	.uno_tx_prepare = smsc_tx_prepare,
	.uno_rx_loop = smsc_rx_loop,
	.uno_init = smsc_init,
};

int
smsc_readreg(struct usbnet *un, uint32_t off, uint32_t *data)
{
	usb_device_request_t req;
	uint32_t buf;
	usbd_status err;

	usbnet_isowned_mii(un);

	if (usbnet_isdying(un))
		return 0;

	req.bmRequestType = UT_READ_VENDOR_DEVICE;
	req.bRequest = SMSC_UR_READ_REG;
	USETW(req.wValue, 0);
	USETW(req.wIndex, off);
	USETW(req.wLength, 4);

	err = usbd_do_request(un->un_udev, &req, &buf);
	if (err != 0)
		smsc_warn_printf(un, "Failed to read register 0x%0x\n", off);

	*data = le32toh(buf);

	return err;
}

int
smsc_writereg(struct usbnet *un, uint32_t off, uint32_t data)
{
	usb_device_request_t req;
	uint32_t buf;
	usbd_status err;

	usbnet_isowned_mii(un);

	if (usbnet_isdying(un))
		return 0;

	buf = htole32(data);

	req.bmRequestType = UT_WRITE_VENDOR_DEVICE;
	req.bRequest = SMSC_UR_WRITE_REG;
	USETW(req.wValue, 0);
	USETW(req.wIndex, off);
	USETW(req.wLength, 4);

	err = usbd_do_request(un->un_udev, &req, &buf);
	if (err != 0)
		smsc_warn_printf(un, "Failed to write register 0x%0x\n", off);

	return err;
}

int
smsc_wait_for_bits(struct usbnet *un, uint32_t reg, uint32_t bits)
{
	uint32_t val;
	int err, i;

	for (i = 0; i < 100; i++) {
		if ((err = smsc_readreg(un, reg, &val)) != 0)
			return err;
		if (!(val & bits))
			return 0;
		DELAY(5);
	}

	return 1;
}

static int
smsc_miibus_readreg(struct usbnet *un, int phy, int reg, uint16_t *val)
{
	uint32_t addr;
	uint32_t data = 0;

	usbnet_isowned_mii(un);

	if (un->un_phyno != phy)
		return EINVAL;

	if (smsc_wait_for_bits(un, SMSC_MII_ADDR, SMSC_MII_BUSY) != 0) {
		smsc_warn_printf(un, "MII is busy\n");
		return ETIMEDOUT;
	}

	addr = (phy << 11) | (reg << 6) | SMSC_MII_READ;
	smsc_writereg(un, SMSC_MII_ADDR, addr);

	if (smsc_wait_for_bits(un, SMSC_MII_ADDR, SMSC_MII_BUSY) != 0) {
		smsc_warn_printf(un, "MII read timeout\n");
		return ETIMEDOUT;
	}

	smsc_readreg(un, SMSC_MII_DATA, &data);

	*val = data & 0xffff;
	return 0;
}

static int
smsc_miibus_writereg(struct usbnet *un, int phy, int reg, uint16_t val)
{
	uint32_t addr;

	usbnet_isowned_mii(un);

	if (un->un_phyno != phy)
		return EINVAL;

	if (smsc_wait_for_bits(un, SMSC_MII_ADDR, SMSC_MII_BUSY) != 0) {
		smsc_warn_printf(un, "MII is busy\n");
		return ETIMEDOUT;
	}

	smsc_writereg(un, SMSC_MII_DATA, val);

	addr = (phy << 11) | (reg << 6) | SMSC_MII_WRITE;
	smsc_writereg(un, SMSC_MII_ADDR, addr);

	if (smsc_wait_for_bits(un, SMSC_MII_ADDR, SMSC_MII_BUSY) != 0) {
		smsc_warn_printf(un, "MII write timeout\n");
		return ETIMEDOUT;
	}

	return 0;
}

void
smsc_miibus_statchg(struct ifnet *ifp)
{
	USMSCHIST_FUNC(); USMSCHIST_CALLED();
	struct usbnet * const un = ifp->if_softc;

	if (usbnet_isdying(un))
		return;

	struct smsc_softc * const sc = usbnet_softc(un);
	struct mii_data * const mii = usbnet_mii(un);
	uint32_t flow;
	uint32_t afc_cfg;

<<<<<<< HEAD
	KASSERT(mutex_owned(&sc->sc_lock));

	if ((sc->sc_if_flags & IFF_RUNNING) == 0) {
		smsc_dbg_printf(sc, "%s: not running\n", __func__);
		return;
	}

	/* Use the MII status to determine link status */
	sc->sc_flags &= ~SMSC_FLAG_LINK;
=======
>>>>>>> d27527d1
	if ((mii->mii_media_status & (IFM_ACTIVE | IFM_AVALID)) ==
	    (IFM_ACTIVE | IFM_AVALID)) {
		switch (IFM_SUBTYPE(mii->mii_media_active)) {
			case IFM_10_T:
			case IFM_100_TX:
				usbnet_set_link(un, true);
				break;
			case IFM_1000_T:
				/* Gigabit ethernet not supported by chipset */
				break;
			default:
				break;
		}
	}

	/* Lost link, do nothing. */
	if (!usbnet_havelink(un))
		return;

	usbnet_lock_mii(un);
	int err = smsc_readreg(un, SMSC_AFC_CFG, &afc_cfg);
	usbnet_unlock_mii(un);
	if (err) {
		smsc_warn_printf(un, "failed to read initial AFC_CFG, "
		    "error %d\n", err);
		return;
	}

	/* Enable/disable full duplex operation and TX/RX pause */
	if ((IFM_OPTIONS(mii->mii_media_active) & IFM_FDX) != 0) {
		DPRINTF("full duplex operation", 0, 0, 0, 0);
		sc->sc_mac_csr &= ~SMSC_MAC_CSR_RCVOWN;
		sc->sc_mac_csr |= SMSC_MAC_CSR_FDPX;

		if ((IFM_OPTIONS(mii->mii_media_active) & IFM_ETH_RXPAUSE) != 0)
			flow = 0xffff0002;
		else
			flow = 0;

		if ((IFM_OPTIONS(mii->mii_media_active) & IFM_ETH_TXPAUSE) != 0)
			afc_cfg |= 0xf;
		else
			afc_cfg &= ~0xf;
	} else {
		DPRINTF("half duplex operation", 0, 0, 0, 0);
		sc->sc_mac_csr &= ~SMSC_MAC_CSR_FDPX;
		sc->sc_mac_csr |= SMSC_MAC_CSR_RCVOWN;

		flow = 0;
		afc_cfg |= 0xf;
	}

	usbnet_lock_mii(un);
	err = smsc_writereg(un, SMSC_MAC_CSR, sc->sc_mac_csr);
	err += smsc_writereg(un, SMSC_FLOW, flow);
	err += smsc_writereg(un, SMSC_AFC_CFG, afc_cfg);
	usbnet_unlock_mii(un);

	if (err)
		smsc_warn_printf(un, "media change failed, error %d\n", err);
}

static inline uint32_t
smsc_hash(uint8_t addr[ETHER_ADDR_LEN])
{

	return (ether_crc32_be(addr, ETHER_ADDR_LEN) >> 26) & 0x3f;
}

static void
smsc_setiff_locked(struct usbnet *un)
{
	USMSCHIST_FUNC(); USMSCHIST_CALLED();
	struct smsc_softc * const sc = usbnet_softc(un);
	struct ifnet * const ifp = usbnet_ifp(un);
	struct ethercom *ec = usbnet_ec(un);
	struct ether_multi *enm;
	struct ether_multistep step;
	uint32_t hashtbl[2] = { 0, 0 };
	uint32_t hash;

	usbnet_isowned_mii(un);

	if (usbnet_isdying(un))
		return;

	if (ifp->if_flags & (IFF_ALLMULTI | IFF_PROMISC)) {
allmulti:
		DPRINTF("receive all multicast enabled", 0, 0, 0, 0);
		sc->sc_mac_csr |= SMSC_MAC_CSR_MCPAS;
		sc->sc_mac_csr &= ~SMSC_MAC_CSR_HPFILT;
		smsc_writereg(un, SMSC_MAC_CSR, sc->sc_mac_csr);
		return;
	} else {
		sc->sc_mac_csr |= SMSC_MAC_CSR_HPFILT;
		sc->sc_mac_csr &= ~(SMSC_MAC_CSR_PRMS | SMSC_MAC_CSR_MCPAS);
	}

	ETHER_LOCK(ec);
	ETHER_FIRST_MULTI(step, ec, enm);
	while (enm != NULL) {
		if (memcmp(enm->enm_addrlo, enm->enm_addrhi, ETHER_ADDR_LEN)) {
			ETHER_UNLOCK(ec);
			goto allmulti;
		}

		hash = smsc_hash(enm->enm_addrlo);
		hashtbl[hash >> 5] |= 1 << (hash & 0x1F);
		ETHER_NEXT_MULTI(step, enm);
	}
	ETHER_UNLOCK(ec);

	/* Debug */
	if (sc->sc_mac_csr & SMSC_MAC_CSR_HPFILT) {
		DPRINTF("receive select group of macs", 0, 0, 0, 0);
	} else {
		DPRINTF("receive own packets only", 0, 0, 0, 0);
	}

	/* Write the hash table and mac control registers */

	//XXX should we be doing this?
	ifp->if_flags &= ~IFF_ALLMULTI;
	smsc_writereg(un, SMSC_HASHH, hashtbl[1]);
	smsc_writereg(un, SMSC_HASHL, hashtbl[0]);
	smsc_writereg(un, SMSC_MAC_CSR, sc->sc_mac_csr);
}

static void
smsc_setiff(struct usbnet *un)
{
	usbnet_lock_mii(un);
	smsc_setiff_locked(un);
	usbnet_unlock_mii(un);
}

static int
smsc_setoe_locked(struct usbnet *un)
{
	struct smsc_softc * const sc = usbnet_softc(un);
	struct ifnet * const ifp = usbnet_ifp(un);
	uint32_t val;
	int err;

	usbnet_isowned_mii(un);

	err = smsc_readreg(un, SMSC_COE_CTRL, &val);
	if (err != 0) {
		smsc_warn_printf(un, "failed to read SMSC_COE_CTRL (err=%d)\n",
		    err);
		return err;
	}

	/* Enable/disable the Rx checksum */
	if (ifp->if_capenable & (IFCAP_CSUM_TCPv4_Rx | IFCAP_CSUM_UDPv4_Rx))
		val |= (SMSC_COE_CTRL_RX_EN | SMSC_COE_CTRL_RX_MODE);
	else
		val &= ~(SMSC_COE_CTRL_RX_EN | SMSC_COE_CTRL_RX_MODE);

	/* Enable/disable the Tx checksum (currently not supported) */
	if (ifp->if_capenable & (IFCAP_CSUM_TCPv4_Tx | IFCAP_CSUM_UDPv4_Tx))
		val |= SMSC_COE_CTRL_TX_EN;
	else
		val &= ~SMSC_COE_CTRL_TX_EN;

	sc->sc_coe_ctrl = val;

	err = smsc_writereg(un, SMSC_COE_CTRL, val);
	if (err != 0) {
		smsc_warn_printf(un, "failed to write SMSC_COE_CTRL (err=%d)\n",
		    err);
		return err;
	}

	return 0;
}

static void
smsc_setoe(struct usbnet *un)
{

	usbnet_lock_mii(un);
	smsc_setoe_locked(un);
	usbnet_unlock_mii(un);
}


int
smsc_setmacaddress(struct usbnet *un, const uint8_t *addr)
{
	USMSCHIST_FUNC(); USMSCHIST_CALLED();
	int err;
	uint32_t val;

	DPRINTF("setting mac address to %02jx:%02jx:%02jx:...", addr[0], addr[1],
	    addr[2], 0);

	DPRINTF("... %02jx:%0j2x:%02jx", addr[3], addr[4], addr[5], 0);

	val = (addr[3] << 24) | (addr[2] << 16) | (addr[1] << 8) | addr[0];
	if ((err = smsc_writereg(un, SMSC_MAC_ADDRL, val)) != 0)
		goto done;

	val = (addr[5] << 8) | addr[4];
	err = smsc_writereg(un, SMSC_MAC_ADDRH, val);

done:
	return err;
}

void
smsc_reset(struct smsc_softc *sc)
{
	struct usbnet * const un = &sc->smsc_un;

	usbnet_isowned(un);
	if (usbnet_isdying(un))
		return;

	/* Wait a little while for the chip to get its brains in order. */
	DELAY(1000);

	/* Reinitialize controller to achieve full reset. */
	smsc_chip_init(un);
}

int
smsc_init(struct ifnet *ifp)
{
	struct usbnet * const un = ifp->if_softc;

	usbnet_lock(un);
	int ret = smsc_init_locked(ifp);
	usbnet_unlock(un);

	return ret;
}

int
smsc_init_locked(struct ifnet *ifp)
{
	struct usbnet * const un = ifp->if_softc;
	struct smsc_softc * const sc = usbnet_softc(un);

	if (usbnet_isdying(un))
		return EIO;

	/* Cancel pending I/O */
	usbnet_stop(un, ifp, 1);

	/* Reset the ethernet interface. */
	smsc_reset(sc);

	usbnet_lock_mii_un_locked(un);

	/* Load the multicast filter. */
	smsc_setiff_locked(un);

	/* TCP/UDP checksum offload engines. */
	smsc_setoe_locked(un);

	usbnet_unlock_mii_un_locked(un);

<<<<<<< HEAD
	err = usbd_open_pipe(sc->sc_iface, sc->sc_ed[SMSC_ENDPT_TX],
	    USBD_EXCLUSIVE_USE | USBD_MPSAFE, &sc->sc_ep[SMSC_ENDPT_TX]);
	if (err) {
		printf("%s: open tx pipe failed: %s\n",
		    device_xname(sc->sc_dev), usbd_errstr(err));
		goto fail1;
	}

	/* Init RX ring. */
	if (smsc_rx_list_init(sc)) {
		aprint_error_dev(sc->sc_dev, "rx list init failed\n");
		goto fail2;
	}

	/* Init TX ring. */
	if (smsc_tx_list_init(sc)) {
		aprint_error_dev(sc->sc_dev, "tx list init failed\n");
		goto fail3;
	}

	mutex_enter(&sc->sc_rxlock);
	mutex_enter(&sc->sc_txlock);
	sc->sc_stopping = false;

	/* Start up the receive pipe. */
	for (size_t i = 0; i < SMSC_RX_LIST_CNT; i++) {
		struct smsc_chain * const c = &sc->sc_cdata.rx_chain[i];
		usbd_setup_xfer(c->sc_xfer, c, c->sc_buf, sc->sc_bufsz,
		    USBD_SHORT_XFER_OK, USBD_NO_TIMEOUT, smsc_rxeof);
		usbd_transfer(c->sc_xfer);
	}

	KASSERT(IFNET_LOCKED(ifp));
	/* Indicate we are up and running. */
	ifp->if_flags |= IFF_RUNNING;
	ifp->if_flags &= ~IFF_OACTIVE;

	sc->sc_if_flags = ifp->if_flags;

	mutex_exit(&sc->sc_txlock);
	mutex_exit(&sc->sc_rxlock);

	callout_reset(&sc->sc_stat_ch, hz, smsc_tick, sc);

	return 0;

fail3:
	smsc_rx_list_free(sc);
fail2:
	usbd_close_pipe(sc->sc_ep[SMSC_ENDPT_TX]);
fail1:
	usbd_close_pipe(sc->sc_ep[SMSC_ENDPT_RX]);
fail:
	return EIO;
}

void
smsc_start(struct ifnet *ifp)
{
	struct smsc_softc * const sc = ifp->if_softc;
	KASSERT(ifp->if_extflags & IFEF_MPSAFE);

	mutex_enter(&sc->sc_txlock);
	if (!sc->sc_stopping)
		smsc_start_locked(ifp);
	mutex_exit(&sc->sc_txlock);
}

void
smsc_start_locked(struct ifnet *ifp)
{
	struct smsc_softc * const sc = ifp->if_softc;
	struct mbuf *m_head = NULL;

	KASSERT(mutex_owned(&sc->sc_txlock));

	/* Don't send anything if there is no link or controller is busy. */
	if ((sc->sc_flags & SMSC_FLAG_LINK) == 0) {
		smsc_dbg_printf(sc, "%s: no link\n", __func__);
		return;
	}

	/* Any free USB transfers? */
	if (sc->sc_cdata.tx_free == 0) {
		smsc_dbg_printf(sc, "%s: all USB transfers in use\n", __func__);
		return;
	}

	if ((sc->sc_if_flags & IFF_RUNNING) != IFF_RUNNING) {
		smsc_dbg_printf(sc, "%s: not running\n", __func__);
		return;
	}

	IFQ_POLL(&ifp->if_snd, m_head);
	if (m_head == NULL)
		return;

	sc->sc_cdata.tx_free--;

	IFQ_DEQUEUE(&ifp->if_snd, m_head);
	if (smsc_encap(sc, m_head, sc->sc_cdata.tx_next)) {
		m_free(m_head);
		sc->sc_cdata.tx_free++;
		return;
	}

	sc->sc_cdata.tx_next = (sc->sc_cdata.tx_next + 1) % SMSC_TX_LIST_CNT;

	bpf_mtap(ifp, m_head, BPF_D_OUT);

	if (sc->sc_cdata.tx_free == 0)
		ifp->if_flags |= IFF_OACTIVE;

	/*
	 * Set a timeout in case the chip goes out to lunch.
	 */
	ifp->if_timer = 5;
=======
	return usbnet_init_rx_tx(un);
>>>>>>> d27527d1
}

void
smsc_stop_cb(struct ifnet *ifp, int disable)
{
	struct usbnet * const un = ifp->if_softc;
	struct smsc_softc * const sc = usbnet_softc(un);

<<<<<<< HEAD
	if (sc == NULL)
		return;

	mutex_enter(&sc->sc_lock);

	if (sc->sc_dying || sc->sc_stopping) {
		mutex_exit(&sc->sc_lock);
		return;
	}

	if (!sc->sc_ttpending) {
		sc->sc_ttpending = true;
		usb_add_task(sc->sc_udev, &sc->sc_tick_task, USB_TASKQ_DRIVER);
	}

	mutex_exit(&sc->sc_lock);
}

void
smsc_stop(struct ifnet *ifp, int disable)
{
	struct smsc_softc * const sc = ifp->if_softc;

	mutex_enter(&sc->sc_lock);
	smsc_stop_locked(ifp, disable);
	mutex_exit(&sc->sc_lock);
}

void
smsc_stop_locked(struct ifnet *ifp, int disable)
{
	struct smsc_softc * const sc = ifp->if_softc;
	usbd_status err;

	KASSERT(mutex_owned(&sc->sc_lock));
	mutex_enter(&sc->sc_rxlock);
	mutex_enter(&sc->sc_txlock);
	sc->sc_stopping = true;
	mutex_exit(&sc->sc_txlock);
	mutex_exit(&sc->sc_rxlock);

	callout_halt(&sc->sc_stat_ch, &sc->sc_lock);

	/* Stop transfers. */
	if (sc->sc_ep[SMSC_ENDPT_RX] != NULL) {
		err = usbd_abort_pipe(sc->sc_ep[SMSC_ENDPT_RX]);
		if (err) {
			printf("%s: abort rx pipe failed: %s\n",
			    device_xname(sc->sc_dev), usbd_errstr(err));
		}
	}

	if (sc->sc_ep[SMSC_ENDPT_TX] != NULL) {
		err = usbd_abort_pipe(sc->sc_ep[SMSC_ENDPT_TX]);
		if (err) {
			printf("%s: abort tx pipe failed: %s\n",
			    device_xname(sc->sc_dev), usbd_errstr(err));
		}
	}

	if (sc->sc_ep[SMSC_ENDPT_INTR] != NULL) {
		err = usbd_abort_pipe(sc->sc_ep[SMSC_ENDPT_INTR]);
		if (err) {
			printf("%s: abort intr pipe failed: %s\n",
			    device_xname(sc->sc_dev), usbd_errstr(err));
		}
	}

	smsc_rx_list_free(sc);

	smsc_tx_list_free(sc);

	/* Close pipes */
	if (sc->sc_ep[SMSC_ENDPT_RX] != NULL) {
		err = usbd_close_pipe(sc->sc_ep[SMSC_ENDPT_RX]);
		if (err) {
			printf("%s: close rx pipe failed: %s\n",
			    device_xname(sc->sc_dev), usbd_errstr(err));
		}
		sc->sc_ep[SMSC_ENDPT_RX] = NULL;
	}

	if (sc->sc_ep[SMSC_ENDPT_TX] != NULL) {
		err = usbd_close_pipe(sc->sc_ep[SMSC_ENDPT_TX]);
		if (err) {
			printf("%s: close tx pipe failed: %s\n",
			    device_xname(sc->sc_dev), usbd_errstr(err));
		}
		sc->sc_ep[SMSC_ENDPT_TX] = NULL;
	}

	if (sc->sc_ep[SMSC_ENDPT_INTR] != NULL) {
		err = usbd_close_pipe(sc->sc_ep[SMSC_ENDPT_INTR]);
		if (err) {
			printf("%s: close intr pipe failed: %s\n",
			    device_xname(sc->sc_dev), usbd_errstr(err));
		}
		sc->sc_ep[SMSC_ENDPT_INTR] = NULL;
	}

	ifp->if_timer = 0;
	ifp->if_flags &= ~(IFF_RUNNING | IFF_OACTIVE);

	if (disable) {
		/* drain */
	}
=======
	// XXXNH didn't do this before
	smsc_reset(sc);
>>>>>>> d27527d1
}

int
smsc_chip_init(struct usbnet *un)
{
	struct smsc_softc * const sc = usbnet_softc(un);
	uint32_t reg_val;
	int burst_cap;
	int err;

	usbnet_lock_mii_un_locked(un);

	/* Enter H/W config mode */
	smsc_writereg(un, SMSC_HW_CFG, SMSC_HW_CFG_LRST);

	if ((err = smsc_wait_for_bits(un, SMSC_HW_CFG,
	    SMSC_HW_CFG_LRST)) != 0) {
		smsc_warn_printf(un, "timed-out waiting for reset to "
		    "complete\n");
		goto init_failed;
	}

	/* Reset the PHY */
	smsc_writereg(un, SMSC_PM_CTRL, SMSC_PM_CTRL_PHY_RST);

	if ((err = smsc_wait_for_bits(un, SMSC_PM_CTRL,
	    SMSC_PM_CTRL_PHY_RST)) != 0) {
		smsc_warn_printf(un, "timed-out waiting for phy reset to "
		    "complete\n");
		goto init_failed;
	}
	usbd_delay_ms(un->un_udev, 40);

	/* Set the mac address */
	struct ifnet * const ifp = usbnet_ifp(un);
	const char *eaddr = CLLADDR(ifp->if_sadl);
	if ((err = smsc_setmacaddress(un, eaddr)) != 0) {
		smsc_warn_printf(un, "failed to set the MAC address\n");
		goto init_failed;
	}

	/*
	 * Don't know what the HW_CFG_BIR bit is, but following the reset
	 * sequence as used in the Linux driver.
	 */
	if ((err = smsc_readreg(un, SMSC_HW_CFG, &reg_val)) != 0) {
		smsc_warn_printf(un, "failed to read HW_CFG: %d\n", err);
		goto init_failed;
	}
	reg_val |= SMSC_HW_CFG_BIR;
	smsc_writereg(un, SMSC_HW_CFG, reg_val);

	/*
	 * There is a so called 'turbo mode' that the linux driver supports, it
	 * seems to allow you to jam multiple frames per Rx transaction.
	 * By default this driver supports that and therefore allows multiple
	 * frames per USB transfer.
	 *
	 * The xfer buffer size needs to reflect this as well, therefore based
	 * on the calculations in the Linux driver the RX bufsize is set to
	 * 18944,
	 *     bufsz = (16 * 1024 + 5 * 512)
	 *
	 * Burst capability is the number of URBs that can be in a burst of
	 * data/ethernet frames.
	 */

	if (un->un_udev->ud_speed == USB_SPEED_HIGH)
		burst_cap = 37;
	else
		burst_cap = 128;

	smsc_writereg(un, SMSC_BURST_CAP, burst_cap);

	/* Set the default bulk in delay (magic value from Linux driver) */
	smsc_writereg(un, SMSC_BULK_IN_DLY, 0x00002000);

	/*
	 * Initialise the RX interface
	 */
	if ((err = smsc_readreg(un, SMSC_HW_CFG, &reg_val)) < 0) {
		smsc_warn_printf(un, "failed to read HW_CFG: (err = %d)\n",
		    err);
		goto init_failed;
	}

	/*
	 * The following settings are used for 'turbo mode', a.k.a multiple
	 * frames per Rx transaction (again info taken form Linux driver).
	 */
	reg_val |= (SMSC_HW_CFG_MEF | SMSC_HW_CFG_BCE);

	/*
	 * set Rx data offset to ETHER_ALIGN which will make the IP header
	 * align on a word boundary.
	 */
	reg_val |= ETHER_ALIGN << SMSC_HW_CFG_RXDOFF_SHIFT;

	smsc_writereg(un, SMSC_HW_CFG, reg_val);

	/* Clear the status register ? */
	smsc_writereg(un, SMSC_INTR_STATUS, 0xffffffff);

	/* Read and display the revision register */
	if ((err = smsc_readreg(un, SMSC_ID_REV, &sc->sc_rev_id)) < 0) {
		smsc_warn_printf(un, "failed to read ID_REV (err = %d)\n", err);
		goto init_failed;
	}

	/* GPIO/LED setup */
	reg_val = SMSC_LED_GPIO_CFG_SPD_LED | SMSC_LED_GPIO_CFG_LNK_LED |
	    SMSC_LED_GPIO_CFG_FDX_LED;
	smsc_writereg(un, SMSC_LED_GPIO_CFG, reg_val);

	/*
	 * Initialise the TX interface
	 */
	smsc_writereg(un, SMSC_FLOW, 0);

	smsc_writereg(un, SMSC_AFC_CFG, AFC_CFG_DEFAULT);

	/* Read the current MAC configuration */
	if ((err = smsc_readreg(un, SMSC_MAC_CSR, &sc->sc_mac_csr)) < 0) {
		smsc_warn_printf(un, "failed to read MAC_CSR (err=%d)\n", err);
		goto init_failed;
	}

	/* disable pad stripping, collides with checksum offload */
	sc->sc_mac_csr &= ~SMSC_MAC_CSR_PADSTR;

	/* Vlan */
	smsc_writereg(un, SMSC_VLAN1, (uint32_t)ETHERTYPE_VLAN);

	/*
	 * Start TX
	 */
	sc->sc_mac_csr |= SMSC_MAC_CSR_TXEN;
	smsc_writereg(un, SMSC_MAC_CSR, sc->sc_mac_csr);
	smsc_writereg(un, SMSC_TX_CFG, SMSC_TX_CFG_ON);

	/*
	 * Start RX
	 */
	sc->sc_mac_csr |= SMSC_MAC_CSR_RXEN;
	smsc_writereg(un, SMSC_MAC_CSR, sc->sc_mac_csr);
	usbnet_unlock_mii_un_locked(un);

	return 0;

init_failed:
	usbnet_unlock_mii_un_locked(un);
	smsc_err_printf(un, "smsc_chip_init failed (err=%d)\n", err);
	return err;
}

static int
smsc_ioctl_cb(struct ifnet *ifp, u_long cmd, void *data)
{
	struct usbnet * const un = ifp->if_softc;

	switch (cmd) {
	case SIOCSIFFLAGS:
	case SIOCSETHERCAP:
	case SIOCADDMULTI:
	case SIOCDELMULTI:
		smsc_setiff(un);
		break;
	case SIOCSIFCAP:
		smsc_setoe(un);
		break;
	default:
		break;
	}

	return 0;
}

<<<<<<< HEAD

int
smsc_ioctl(struct ifnet *ifp, u_long cmd, void *data)
{
	struct smsc_softc * const sc = ifp->if_softc;

	smsc_dbg_printf(sc, "%s: cmd %0lx data %p\n", __func__, cmd, data);

	int error = ether_ioctl(ifp, cmd, data);

	mutex_enter(&sc->sc_lock);
	if (error == ENETRESET) {
		error = 0;
		if (cmd == SIOCADDMULTI || cmd == SIOCDELMULTI) {
			if (ifp->if_flags & IFF_RUNNING) {
				smsc_setmulti(sc);
			}
		}
	}

	mutex_enter(&sc->sc_rxlock);
	mutex_enter(&sc->sc_txlock);
	sc->sc_if_flags = ifp->if_flags;
	mutex_exit(&sc->sc_txlock);
	mutex_exit(&sc->sc_rxlock);

	mutex_exit(&sc->sc_lock);

	return error;
}

=======
>>>>>>> d27527d1
int
smsc_match(device_t parent, cfdata_t match, void *aux)
{
	struct usb_attach_arg *uaa = aux;

	return (usb_lookup(smsc_devs, uaa->uaa_vendor, uaa->uaa_product) != NULL) ?
	    UMATCH_VENDOR_PRODUCT : UMATCH_NONE;
}

void
smsc_attach(device_t parent, device_t self, void *aux)
{
	USBNET_MII_DECL_DEFAULT(unm);
	struct smsc_softc * const sc = device_private(self);
	struct usbnet * const un = &sc->smsc_un;
	struct usb_attach_arg *uaa = aux;
	struct usbd_device *dev = uaa->uaa_device;
	usb_interface_descriptor_t *id;
	usb_endpoint_descriptor_t *ed;
	char *devinfop;
	unsigned bufsz;
	int err, i;
	uint32_t mac_h, mac_l;

	KASSERT((void *)sc == un);

	aprint_naive("\n");
	aprint_normal("\n");

	un->un_dev = self;
	un->un_udev = dev;
	un->un_sc = sc;
	un->un_ops = &smsc_ops;
	un->un_rx_xfer_flags = USBD_SHORT_XFER_OK;
	un->un_tx_xfer_flags = USBD_FORCE_SHORT_XFER;
	un->un_rx_list_cnt = SMSC_RX_LIST_CNT;
	un->un_tx_list_cnt = SMSC_TX_LIST_CNT;

	devinfop = usbd_devinfo_alloc(un->un_udev, 0);
	aprint_normal_dev(self, "%s\n", devinfop);
	usbd_devinfo_free(devinfop);

	err = usbd_set_config_no(dev, SMSC_CONFIG_INDEX, 1);
	if (err) {
		aprint_error_dev(self, "failed to set configuration"
		    ", err=%s\n", usbd_errstr(err));
		return;
	}

	/* Setup the endpoints for the SMSC LAN95xx device(s) */
	err = usbd_device2interface_handle(dev, SMSC_IFACE_IDX, &un->un_iface);
	if (err) {
		aprint_error_dev(self, "getting interface handle failed\n");
		return;
	}

	id = usbd_get_interface_descriptor(un->un_iface);

	if (dev->ud_speed >= USB_SPEED_HIGH) {
		bufsz = SMSC_MAX_BUFSZ;
	} else {
		bufsz = SMSC_MIN_BUFSZ;
	}
	un->un_rx_bufsz = bufsz;
	un->un_tx_bufsz = bufsz;

	/* Find endpoints. */
	for (i = 0; i < id->bNumEndpoints; i++) {
		ed = usbd_interface2endpoint_descriptor(un->un_iface, i);
		if (!ed) {
			aprint_error_dev(self, "couldn't get ep %d\n", i);
			return;
		}
		if (UE_GET_DIR(ed->bEndpointAddress) == UE_DIR_IN &&
		    UE_GET_XFERTYPE(ed->bmAttributes) == UE_BULK) {
			un->un_ed[USBNET_ENDPT_RX] = ed->bEndpointAddress;
		} else if (UE_GET_DIR(ed->bEndpointAddress) == UE_DIR_OUT &&
			   UE_GET_XFERTYPE(ed->bmAttributes) == UE_BULK) {
			un->un_ed[USBNET_ENDPT_TX] = ed->bEndpointAddress;
#if 0 /* not used yet */
		} else if (UE_GET_DIR(ed->bEndpointAddress) == UE_DIR_IN &&
			   UE_GET_XFERTYPE(ed->bmAttributes) == UE_INTERRUPT) {
			un->un_ed[USBNET_ENDPT_INTR] = ed->bEndpointAddress;
#endif
		}
	}

	usbnet_attach(un, "smscdet");

#ifdef notyet
	/*
	 * We can do TCPv4, and UDPv4 checksums in hardware.
	 */
	struct ifnet *ifp = usbnet_ifp(un);

	ifp->if_capabilities |=
	    /*IFCAP_CSUM_TCPv4_Tx |*/ IFCAP_CSUM_TCPv4_Rx |
	    /*IFCAP_CSUM_UDPv4_Tx |*/ IFCAP_CSUM_UDPv4_Rx;
#endif
	struct ethercom *ec = usbnet_ec(un);
	ec->ec_capabilities = ETHERCAP_VLAN_MTU;

	/* Setup some of the basics */
	un->un_phyno = 1;

	usbnet_lock_mii(un);
	/*
	 * Attempt to get the mac address, if an EEPROM is not attached this
	 * will just return FF:FF:FF:FF:FF:FF, so in such cases we invent a MAC
	 * address based on urandom.
	 */
	memset(un->un_eaddr, 0xff, ETHER_ADDR_LEN);

	prop_dictionary_t dict = device_properties(self);
	prop_data_t eaprop = prop_dictionary_get(dict, "mac-address");

	if (eaprop != NULL) {
		KASSERT(prop_object_type(eaprop) == PROP_TYPE_DATA);
		KASSERT(prop_data_size(eaprop) == ETHER_ADDR_LEN);
		memcpy(un->un_eaddr, prop_data_data_nocopy(eaprop),
		    ETHER_ADDR_LEN);
	} else {
		/* Check if there is already a MAC address in the register */
		if ((smsc_readreg(un, SMSC_MAC_ADDRL, &mac_l) == 0) &&
		    (smsc_readreg(un, SMSC_MAC_ADDRH, &mac_h) == 0)) {
			un->un_eaddr[5] = (uint8_t)((mac_h >> 8) & 0xff);
			un->un_eaddr[4] = (uint8_t)((mac_h) & 0xff);
			un->un_eaddr[3] = (uint8_t)((mac_l >> 24) & 0xff);
			un->un_eaddr[2] = (uint8_t)((mac_l >> 16) & 0xff);
			un->un_eaddr[1] = (uint8_t)((mac_l >> 8) & 0xff);
			un->un_eaddr[0] = (uint8_t)((mac_l) & 0xff);
		}
	}
	usbnet_unlock_mii(un);

<<<<<<< HEAD
	aprint_normal_dev(self, "Ethernet address %s\n",
	    ether_sprintf(sc->sc_enaddr));

	IFQ_SET_READY(&ifp->if_snd);

	/* Initialize MII/media info. */
	mii = &sc->sc_mii;
	mii->mii_ifp = ifp;
	mii->mii_readreg = smsc_miibus_readreg;
	mii->mii_writereg = smsc_miibus_writereg;
	mii->mii_statchg = smsc_miibus_statchg;
	mii->mii_flags = MIIF_AUTOTSLEEP;
	sc->sc_ec.ec_mii = mii;
	ifmedia_init(&mii->mii_media, 0, smsc_ifmedia_upd, ether_mediastatus);
	mii_attach(self, mii, 0xffffffff, MII_PHY_ANY, MII_OFFSET_ANY, 0);

	if (LIST_FIRST(&mii->mii_phys) == NULL) {
		ifmedia_add(&mii->mii_media, IFM_ETHER | IFM_NONE, 0, NULL);
		ifmedia_set(&mii->mii_media, IFM_ETHER | IFM_NONE);
	} else
		ifmedia_set(&mii->mii_media, IFM_ETHER | IFM_AUTO);

	callout_init(&sc->sc_stat_ch, CALLOUT_MPSAFE);

	if_initialize(ifp);
	sc->sc_ipq = if_percpuq_create(&sc->sc_ec.ec_if);
	ether_ifattach(ifp, sc->sc_enaddr);
	ether_set_ifflags_cb(&sc->sc_ec, smsc_ifflags_cb);
	if_register(ifp);

	rnd_attach_source(&sc->sc_rnd_source, device_xname(sc->sc_dev),
	    RND_TYPE_NET, RND_FLAG_DEFAULT);

	usbd_add_drv_event(USB_EVENT_DRIVER_ATTACH, sc->sc_udev, sc->sc_dev);
}

int
smsc_detach(device_t self, int flags)
{
	struct smsc_softc *sc = device_private(self);
	struct ifnet *ifp = &sc->sc_ec.ec_if;

	mutex_enter(&sc->sc_lock);
	sc->sc_dying = true;

	if (sc->sc_if_flags & IFF_RUNNING)
		smsc_stop_locked(ifp, 1);

	mutex_exit(&sc->sc_lock);

	/*
	 * Remove any pending tasks.  They cannot be executing because they run
	 * in the same thread as detach.
	 */
	usb_rem_task_wait(sc->sc_udev, &sc->sc_tick_task, USB_TASKQ_DRIVER,
	    NULL);

	mutex_enter(&sc->sc_lock);
	sc->sc_refcnt--;
	while (sc->sc_refcnt > 0) {
		/* Wait for processes to go away */
		cv_wait(&sc->sc_detachcv, &sc->sc_lock);
	}

#ifdef DIAGNOSTIC
	if (sc->sc_ep[SMSC_ENDPT_TX] != NULL ||
	    sc->sc_ep[SMSC_ENDPT_RX] != NULL ||
	    sc->sc_ep[SMSC_ENDPT_INTR] != NULL)
		printf("%s: detach has active endpoints\n",
		    device_xname(sc->sc_dev));
#endif

	mutex_exit(&sc->sc_lock);

	rnd_detach_source(&sc->sc_rnd_source);
	mii_detach(&sc->sc_mii, MII_PHY_ANY, MII_OFFSET_ANY);
	ifmedia_delete_instance(&sc->sc_mii.mii_media, IFM_INST_ANY);
	if (ifp->if_softc != NULL) {
		ether_ifdetach(ifp);
		if_detach(ifp);
	}

	usbd_add_drv_event(USB_EVENT_DRIVER_DETACH, sc->sc_udev, sc->sc_dev);

	cv_destroy(&sc->sc_detachcv);
	mutex_destroy(&sc->sc_mii_lock);
	mutex_destroy(&sc->sc_rxlock);
	mutex_destroy(&sc->sc_txlock);
	mutex_destroy(&sc->sc_lock);

	return 0;
=======
	usbnet_attach_ifp(un, IFF_SIMPLEX | IFF_BROADCAST | IFF_MULTICAST,
	    0, &unm);
>>>>>>> d27527d1
}

void
smsc_rx_loop(struct usbnet * un, struct usbnet_chain *c, uint32_t total_len)
{
<<<<<<< HEAD
	struct smsc_softc * const sc = xsc;

	if (sc == NULL)
		return;

	mutex_enter(&sc->sc_lock);

	if (sc->sc_dying || sc->sc_stopping) {
		mutex_exit(&sc->sc_lock);
		return;
	}

	struct ifnet * const ifp = &sc->sc_ec.ec_if;
	struct mii_data * const mii = &sc->sc_mii;

	sc->sc_refcnt++;
	mutex_exit(&sc->sc_lock);

	mii_tick(mii);
	if ((sc->sc_flags & SMSC_FLAG_LINK) == 0)
		smsc_miibus_statchg(ifp);

	mutex_enter(&sc->sc_lock);
	sc->sc_ttpending = false;

	if (--sc->sc_refcnt < 0)
		cv_broadcast(&sc->sc_detachcv);

	if (sc->sc_dying || sc->sc_stopping) {
		mutex_exit(&sc->sc_lock);
		return;
	}
	callout_reset(&sc->sc_stat_ch, hz, smsc_tick, sc);

	mutex_exit(&sc->sc_lock);
}

int
smsc_activate(device_t self, enum devact act)
{
	struct smsc_softc *sc = device_private(self);

	switch (act) {
	case DVACT_DEACTIVATE:
		if_deactivate(&sc->sc_ec.ec_if);

		mutex_enter(&sc->sc_lock);
		sc->sc_dying = true;

		mutex_enter(&sc->sc_rxlock);
		mutex_enter(&sc->sc_txlock);
		sc->sc_stopping = true;
		mutex_exit(&sc->sc_txlock);
		mutex_exit(&sc->sc_rxlock);

		mutex_exit(&sc->sc_lock);
		return 0;
	default:
		return EOPNOTSUPP;
	}
	return 0;
}

void
smsc_lock_mii(struct smsc_softc *sc)
{

	mutex_enter(&sc->sc_lock);
	sc->sc_refcnt++;
	mutex_exit(&sc->sc_lock);

	mutex_enter(&sc->sc_mii_lock);
}

void
smsc_unlock_mii(struct smsc_softc *sc)
{

	mutex_exit(&sc->sc_mii_lock);
	mutex_enter(&sc->sc_lock);
	if (--sc->sc_refcnt < 0)
		cv_broadcast(&sc->sc_detachcv);
	mutex_exit(&sc->sc_lock);
}

void
smsc_rxeof(struct usbd_xfer *xfer, void *priv, usbd_status status)
{
	struct smsc_chain * const c = (struct smsc_chain *)priv;
	struct smsc_softc * const sc = c->sc_sc;
	struct ifnet * const ifp = &sc->sc_ec.ec_if;
	u_char *buf = c->sc_buf;
	uint32_t total_len;

	mutex_enter(&sc->sc_rxlock);
	if (sc->sc_stopping) {
		smsc_dbg_printf(sc, "%s: stopping\n", __func__);
		mutex_exit(&sc->sc_rxlock);
		return;
	}

	if (!(sc->sc_if_flags & IFF_RUNNING)) {
		smsc_dbg_printf(sc, "%s: not running\n", __func__);
		mutex_exit(&sc->sc_rxlock);
		return;
	}

	if (status != USBD_NORMAL_COMPLETION) {
		if (status == USBD_NOT_STARTED || status == USBD_CANCELLED) {
			mutex_exit(&sc->sc_rxlock);
			return;
		}
		if (usbd_ratecheck(&sc->sc_rx_notice)) {
			printf("%s: usb errors on rx: %s\n",
			    device_xname(sc->sc_dev), usbd_errstr(status));
		}
		if (status == USBD_STALLED)
			usbd_clear_endpoint_stall_async(sc->sc_ep[SMSC_ENDPT_RX]);
		goto done;
	}

	usbd_get_xfer_status(xfer, NULL, NULL, &total_len, NULL);
	smsc_dbg_printf(sc, "xfer status total_len %d\n", total_len);
=======
	USMSCHIST_FUNC(); USMSCHIST_CALLED();
	struct smsc_softc * const sc = usbnet_softc(un);
	struct ifnet *ifp = usbnet_ifp(un);
	uint8_t *buf = c->unc_buf;

	usbnet_isowned_rx(un);
>>>>>>> d27527d1

	DPRINTF("total_len %jd/0x%jx", total_len, total_len, 0, 0);
	while (total_len != 0) {
		uint32_t rxhdr;
		if (total_len < sizeof(rxhdr)) {
			DPRINTF("total_len %jd < sizeof(rxhdr) %jd",
			    total_len, sizeof(rxhdr), 0, 0);
			ifp->if_ierrors++;
			return;
		}

		memcpy(&rxhdr, buf, sizeof(rxhdr));
		rxhdr = le32toh(rxhdr);
		buf += sizeof(rxhdr);
		total_len -= sizeof(rxhdr);

		if (rxhdr & SMSC_RX_STAT_COLLISION)
			ifp->if_collisions++;

		if (rxhdr & (SMSC_RX_STAT_ERROR
			   | SMSC_RX_STAT_LENGTH_ERROR
			   | SMSC_RX_STAT_MII_ERROR)) {
			DPRINTF("rx error (hdr 0x%08jx)", rxhdr, 0, 0, 0);
			ifp->if_ierrors++;
			return;
		}

		uint16_t pktlen = (uint16_t)SMSC_RX_STAT_FRM_LENGTH(rxhdr);
		DPRINTF("total_len %jd pktlen %jd rxhdr 0x%08jx", total_len,
		    pktlen, rxhdr, 0);

		if (pktlen < ETHER_HDR_LEN) {
			DPRINTF("pktlen %jd < ETHER_HDR_LEN %jd", pktlen,
			    ETHER_HDR_LEN, 0, 0);
			ifp->if_ierrors++;
			return;
		}

		pktlen += ETHER_ALIGN;

		if (pktlen > MCLBYTES) {
			DPRINTF("pktlen %jd > MCLBYTES %jd", pktlen, MCLBYTES, 0,
			    0);
			ifp->if_ierrors++;
			return;
		}

		if (pktlen > total_len) {
			DPRINTF("pktlen %jd > total_len %jd", pktlen, total_len,
			    0, 0);
			ifp->if_ierrors++;
			return;
		}

		uint8_t *pktbuf = buf + ETHER_ALIGN;
		size_t buflen = pktlen - ETHER_ALIGN;
		int mbuf_flags = M_HASFCS;
		int csum_flags = 0;
		uint16_t csum_data = 0;

 		KASSERT(pktlen < MCLBYTES);

		/* Check if RX TCP/UDP checksumming is being offloaded */
		if (sc->sc_coe_ctrl & SMSC_COE_CTRL_RX_EN) {
			DPRINTF("RX checksum offload checking", 0, 0, 0, 0);
			struct ether_header *eh = (struct ether_header *)pktbuf;
			const size_t cssz = sizeof(csum_data);

			/* Remove the extra 2 bytes of the csum */
			buflen -= cssz;

			/*
			 * The checksum appears to be simplistically calculated
			 * over the udp/tcp header and data up to the end of the
			 * eth frame.  Which means if the eth frame is padded
			 * the csum calculation is incorrectly performed over
			 * the padding bytes as well. Therefore to be safe we
			 * ignore the H/W csum on frames less than or equal to
			 * 64 bytes.
			 *
			 * Ignore H/W csum for non-IPv4 packets.
			 */
			DPRINTF("Ethertype %02jx pktlen %02jx",
			    be16toh(eh->ether_type), pktlen, 0, 0);
			if (be16toh(eh->ether_type) == ETHERTYPE_IP &&
			    pktlen > ETHER_MIN_LEN) {

				csum_flags |=
				    (M_CSUM_TCPv4 | M_CSUM_UDPv4 | M_CSUM_DATA);

				/*
				 * Copy the TCP/UDP checksum from the last 2
				 * bytes of the transfer and put in the
				 * csum_data field.
				 */
				memcpy(&csum_data, buf + pktlen - cssz, cssz);

				/*
				 * The data is copied in network order, but the
				 * csum algorithm in the kernel expects it to be
				 * in host network order.
				 */
				csum_data = ntohs(csum_data);
				DPRINTF("RX checksum offloaded (0x%04jx)",
				    csum_data, 0, 0, 0);
			}
		}

		/* round up to next longword */
		pktlen = (pktlen + 3) & ~0x3;

		/* total_len does not include the padding */
		if (pktlen > total_len)
			pktlen = total_len;

		buf += pktlen;
		total_len -= pktlen;

		/* push the packet up */
		usbnet_enqueue(un, pktbuf, buflen, csum_flags, csum_data,
		    mbuf_flags);
	}
}

static unsigned
smsc_tx_prepare(struct usbnet *un, struct mbuf *m, struct usbnet_chain *c)
{
	uint32_t txhdr;
	uint32_t frm_len = 0;

	usbnet_isowned_tx(un);

	const size_t hdrsz = sizeof(txhdr) * 2;

	if ((unsigned)m->m_pkthdr.len > un->un_tx_bufsz - hdrsz)
		return 0;

	/*
	 * Each frame is prefixed with two 32-bit values describing the
	 * length of the packet and buffer.
	 */
	txhdr = SMSC_TX_CTRL_0_BUF_SIZE(m->m_pkthdr.len) |
	    SMSC_TX_CTRL_0_FIRST_SEG | SMSC_TX_CTRL_0_LAST_SEG;
	txhdr = htole32(txhdr);
	memcpy(c->unc_buf, &txhdr, sizeof(txhdr));

	txhdr = SMSC_TX_CTRL_1_PKT_LENGTH(m->m_pkthdr.len);
	txhdr = htole32(txhdr);
	memcpy(c->unc_buf + sizeof(txhdr), &txhdr, sizeof(txhdr));

	frm_len += hdrsz;

	/* Next copy in the actual packet */
	m_copydata(m, 0, m->m_pkthdr.len, c->unc_buf + frm_len);
	frm_len += m->m_pkthdr.len;

	return frm_len;
}

#ifdef _MODULE
#include "ioconf.c"
#endif

USBNET_MODULE(smsc)<|MERGE_RESOLUTION|>--- conflicted
+++ resolved
@@ -346,18 +346,6 @@
 	uint32_t flow;
 	uint32_t afc_cfg;
 
-<<<<<<< HEAD
-	KASSERT(mutex_owned(&sc->sc_lock));
-
-	if ((sc->sc_if_flags & IFF_RUNNING) == 0) {
-		smsc_dbg_printf(sc, "%s: not running\n", __func__);
-		return;
-	}
-
-	/* Use the MII status to determine link status */
-	sc->sc_flags &= ~SMSC_FLAG_LINK;
-=======
->>>>>>> d27527d1
 	if ((mii->mii_media_status & (IFM_ACTIVE | IFM_AVALID)) ==
 	    (IFM_ACTIVE | IFM_AVALID)) {
 		switch (IFM_SUBTYPE(mii->mii_media_active)) {
@@ -621,127 +609,7 @@
 
 	usbnet_unlock_mii_un_locked(un);
 
-<<<<<<< HEAD
-	err = usbd_open_pipe(sc->sc_iface, sc->sc_ed[SMSC_ENDPT_TX],
-	    USBD_EXCLUSIVE_USE | USBD_MPSAFE, &sc->sc_ep[SMSC_ENDPT_TX]);
-	if (err) {
-		printf("%s: open tx pipe failed: %s\n",
-		    device_xname(sc->sc_dev), usbd_errstr(err));
-		goto fail1;
-	}
-
-	/* Init RX ring. */
-	if (smsc_rx_list_init(sc)) {
-		aprint_error_dev(sc->sc_dev, "rx list init failed\n");
-		goto fail2;
-	}
-
-	/* Init TX ring. */
-	if (smsc_tx_list_init(sc)) {
-		aprint_error_dev(sc->sc_dev, "tx list init failed\n");
-		goto fail3;
-	}
-
-	mutex_enter(&sc->sc_rxlock);
-	mutex_enter(&sc->sc_txlock);
-	sc->sc_stopping = false;
-
-	/* Start up the receive pipe. */
-	for (size_t i = 0; i < SMSC_RX_LIST_CNT; i++) {
-		struct smsc_chain * const c = &sc->sc_cdata.rx_chain[i];
-		usbd_setup_xfer(c->sc_xfer, c, c->sc_buf, sc->sc_bufsz,
-		    USBD_SHORT_XFER_OK, USBD_NO_TIMEOUT, smsc_rxeof);
-		usbd_transfer(c->sc_xfer);
-	}
-
-	KASSERT(IFNET_LOCKED(ifp));
-	/* Indicate we are up and running. */
-	ifp->if_flags |= IFF_RUNNING;
-	ifp->if_flags &= ~IFF_OACTIVE;
-
-	sc->sc_if_flags = ifp->if_flags;
-
-	mutex_exit(&sc->sc_txlock);
-	mutex_exit(&sc->sc_rxlock);
-
-	callout_reset(&sc->sc_stat_ch, hz, smsc_tick, sc);
-
-	return 0;
-
-fail3:
-	smsc_rx_list_free(sc);
-fail2:
-	usbd_close_pipe(sc->sc_ep[SMSC_ENDPT_TX]);
-fail1:
-	usbd_close_pipe(sc->sc_ep[SMSC_ENDPT_RX]);
-fail:
-	return EIO;
-}
-
-void
-smsc_start(struct ifnet *ifp)
-{
-	struct smsc_softc * const sc = ifp->if_softc;
-	KASSERT(ifp->if_extflags & IFEF_MPSAFE);
-
-	mutex_enter(&sc->sc_txlock);
-	if (!sc->sc_stopping)
-		smsc_start_locked(ifp);
-	mutex_exit(&sc->sc_txlock);
-}
-
-void
-smsc_start_locked(struct ifnet *ifp)
-{
-	struct smsc_softc * const sc = ifp->if_softc;
-	struct mbuf *m_head = NULL;
-
-	KASSERT(mutex_owned(&sc->sc_txlock));
-
-	/* Don't send anything if there is no link or controller is busy. */
-	if ((sc->sc_flags & SMSC_FLAG_LINK) == 0) {
-		smsc_dbg_printf(sc, "%s: no link\n", __func__);
-		return;
-	}
-
-	/* Any free USB transfers? */
-	if (sc->sc_cdata.tx_free == 0) {
-		smsc_dbg_printf(sc, "%s: all USB transfers in use\n", __func__);
-		return;
-	}
-
-	if ((sc->sc_if_flags & IFF_RUNNING) != IFF_RUNNING) {
-		smsc_dbg_printf(sc, "%s: not running\n", __func__);
-		return;
-	}
-
-	IFQ_POLL(&ifp->if_snd, m_head);
-	if (m_head == NULL)
-		return;
-
-	sc->sc_cdata.tx_free--;
-
-	IFQ_DEQUEUE(&ifp->if_snd, m_head);
-	if (smsc_encap(sc, m_head, sc->sc_cdata.tx_next)) {
-		m_free(m_head);
-		sc->sc_cdata.tx_free++;
-		return;
-	}
-
-	sc->sc_cdata.tx_next = (sc->sc_cdata.tx_next + 1) % SMSC_TX_LIST_CNT;
-
-	bpf_mtap(ifp, m_head, BPF_D_OUT);
-
-	if (sc->sc_cdata.tx_free == 0)
-		ifp->if_flags |= IFF_OACTIVE;
-
-	/*
-	 * Set a timeout in case the chip goes out to lunch.
-	 */
-	ifp->if_timer = 5;
-=======
 	return usbnet_init_rx_tx(un);
->>>>>>> d27527d1
 }
 
 void
@@ -750,117 +618,8 @@
 	struct usbnet * const un = ifp->if_softc;
 	struct smsc_softc * const sc = usbnet_softc(un);
 
-<<<<<<< HEAD
-	if (sc == NULL)
-		return;
-
-	mutex_enter(&sc->sc_lock);
-
-	if (sc->sc_dying || sc->sc_stopping) {
-		mutex_exit(&sc->sc_lock);
-		return;
-	}
-
-	if (!sc->sc_ttpending) {
-		sc->sc_ttpending = true;
-		usb_add_task(sc->sc_udev, &sc->sc_tick_task, USB_TASKQ_DRIVER);
-	}
-
-	mutex_exit(&sc->sc_lock);
-}
-
-void
-smsc_stop(struct ifnet *ifp, int disable)
-{
-	struct smsc_softc * const sc = ifp->if_softc;
-
-	mutex_enter(&sc->sc_lock);
-	smsc_stop_locked(ifp, disable);
-	mutex_exit(&sc->sc_lock);
-}
-
-void
-smsc_stop_locked(struct ifnet *ifp, int disable)
-{
-	struct smsc_softc * const sc = ifp->if_softc;
-	usbd_status err;
-
-	KASSERT(mutex_owned(&sc->sc_lock));
-	mutex_enter(&sc->sc_rxlock);
-	mutex_enter(&sc->sc_txlock);
-	sc->sc_stopping = true;
-	mutex_exit(&sc->sc_txlock);
-	mutex_exit(&sc->sc_rxlock);
-
-	callout_halt(&sc->sc_stat_ch, &sc->sc_lock);
-
-	/* Stop transfers. */
-	if (sc->sc_ep[SMSC_ENDPT_RX] != NULL) {
-		err = usbd_abort_pipe(sc->sc_ep[SMSC_ENDPT_RX]);
-		if (err) {
-			printf("%s: abort rx pipe failed: %s\n",
-			    device_xname(sc->sc_dev), usbd_errstr(err));
-		}
-	}
-
-	if (sc->sc_ep[SMSC_ENDPT_TX] != NULL) {
-		err = usbd_abort_pipe(sc->sc_ep[SMSC_ENDPT_TX]);
-		if (err) {
-			printf("%s: abort tx pipe failed: %s\n",
-			    device_xname(sc->sc_dev), usbd_errstr(err));
-		}
-	}
-
-	if (sc->sc_ep[SMSC_ENDPT_INTR] != NULL) {
-		err = usbd_abort_pipe(sc->sc_ep[SMSC_ENDPT_INTR]);
-		if (err) {
-			printf("%s: abort intr pipe failed: %s\n",
-			    device_xname(sc->sc_dev), usbd_errstr(err));
-		}
-	}
-
-	smsc_rx_list_free(sc);
-
-	smsc_tx_list_free(sc);
-
-	/* Close pipes */
-	if (sc->sc_ep[SMSC_ENDPT_RX] != NULL) {
-		err = usbd_close_pipe(sc->sc_ep[SMSC_ENDPT_RX]);
-		if (err) {
-			printf("%s: close rx pipe failed: %s\n",
-			    device_xname(sc->sc_dev), usbd_errstr(err));
-		}
-		sc->sc_ep[SMSC_ENDPT_RX] = NULL;
-	}
-
-	if (sc->sc_ep[SMSC_ENDPT_TX] != NULL) {
-		err = usbd_close_pipe(sc->sc_ep[SMSC_ENDPT_TX]);
-		if (err) {
-			printf("%s: close tx pipe failed: %s\n",
-			    device_xname(sc->sc_dev), usbd_errstr(err));
-		}
-		sc->sc_ep[SMSC_ENDPT_TX] = NULL;
-	}
-
-	if (sc->sc_ep[SMSC_ENDPT_INTR] != NULL) {
-		err = usbd_close_pipe(sc->sc_ep[SMSC_ENDPT_INTR]);
-		if (err) {
-			printf("%s: close intr pipe failed: %s\n",
-			    device_xname(sc->sc_dev), usbd_errstr(err));
-		}
-		sc->sc_ep[SMSC_ENDPT_INTR] = NULL;
-	}
-
-	ifp->if_timer = 0;
-	ifp->if_flags &= ~(IFF_RUNNING | IFF_OACTIVE);
-
-	if (disable) {
-		/* drain */
-	}
-=======
 	// XXXNH didn't do this before
 	smsc_reset(sc);
->>>>>>> d27527d1
 }
 
 int
@@ -1038,40 +797,6 @@
 	return 0;
 }
 
-<<<<<<< HEAD
-
-int
-smsc_ioctl(struct ifnet *ifp, u_long cmd, void *data)
-{
-	struct smsc_softc * const sc = ifp->if_softc;
-
-	smsc_dbg_printf(sc, "%s: cmd %0lx data %p\n", __func__, cmd, data);
-
-	int error = ether_ioctl(ifp, cmd, data);
-
-	mutex_enter(&sc->sc_lock);
-	if (error == ENETRESET) {
-		error = 0;
-		if (cmd == SIOCADDMULTI || cmd == SIOCDELMULTI) {
-			if (ifp->if_flags & IFF_RUNNING) {
-				smsc_setmulti(sc);
-			}
-		}
-	}
-
-	mutex_enter(&sc->sc_rxlock);
-	mutex_enter(&sc->sc_txlock);
-	sc->sc_if_flags = ifp->if_flags;
-	mutex_exit(&sc->sc_txlock);
-	mutex_exit(&sc->sc_rxlock);
-
-	mutex_exit(&sc->sc_lock);
-
-	return error;
-}
-
-=======
->>>>>>> d27527d1
 int
 smsc_match(device_t parent, cfdata_t match, void *aux)
 {
@@ -1207,239 +932,19 @@
 	}
 	usbnet_unlock_mii(un);
 
-<<<<<<< HEAD
-	aprint_normal_dev(self, "Ethernet address %s\n",
-	    ether_sprintf(sc->sc_enaddr));
-
-	IFQ_SET_READY(&ifp->if_snd);
-
-	/* Initialize MII/media info. */
-	mii = &sc->sc_mii;
-	mii->mii_ifp = ifp;
-	mii->mii_readreg = smsc_miibus_readreg;
-	mii->mii_writereg = smsc_miibus_writereg;
-	mii->mii_statchg = smsc_miibus_statchg;
-	mii->mii_flags = MIIF_AUTOTSLEEP;
-	sc->sc_ec.ec_mii = mii;
-	ifmedia_init(&mii->mii_media, 0, smsc_ifmedia_upd, ether_mediastatus);
-	mii_attach(self, mii, 0xffffffff, MII_PHY_ANY, MII_OFFSET_ANY, 0);
-
-	if (LIST_FIRST(&mii->mii_phys) == NULL) {
-		ifmedia_add(&mii->mii_media, IFM_ETHER | IFM_NONE, 0, NULL);
-		ifmedia_set(&mii->mii_media, IFM_ETHER | IFM_NONE);
-	} else
-		ifmedia_set(&mii->mii_media, IFM_ETHER | IFM_AUTO);
-
-	callout_init(&sc->sc_stat_ch, CALLOUT_MPSAFE);
-
-	if_initialize(ifp);
-	sc->sc_ipq = if_percpuq_create(&sc->sc_ec.ec_if);
-	ether_ifattach(ifp, sc->sc_enaddr);
-	ether_set_ifflags_cb(&sc->sc_ec, smsc_ifflags_cb);
-	if_register(ifp);
-
-	rnd_attach_source(&sc->sc_rnd_source, device_xname(sc->sc_dev),
-	    RND_TYPE_NET, RND_FLAG_DEFAULT);
-
-	usbd_add_drv_event(USB_EVENT_DRIVER_ATTACH, sc->sc_udev, sc->sc_dev);
-}
-
-int
-smsc_detach(device_t self, int flags)
-{
-	struct smsc_softc *sc = device_private(self);
-	struct ifnet *ifp = &sc->sc_ec.ec_if;
-
-	mutex_enter(&sc->sc_lock);
-	sc->sc_dying = true;
-
-	if (sc->sc_if_flags & IFF_RUNNING)
-		smsc_stop_locked(ifp, 1);
-
-	mutex_exit(&sc->sc_lock);
-
-	/*
-	 * Remove any pending tasks.  They cannot be executing because they run
-	 * in the same thread as detach.
-	 */
-	usb_rem_task_wait(sc->sc_udev, &sc->sc_tick_task, USB_TASKQ_DRIVER,
-	    NULL);
-
-	mutex_enter(&sc->sc_lock);
-	sc->sc_refcnt--;
-	while (sc->sc_refcnt > 0) {
-		/* Wait for processes to go away */
-		cv_wait(&sc->sc_detachcv, &sc->sc_lock);
-	}
-
-#ifdef DIAGNOSTIC
-	if (sc->sc_ep[SMSC_ENDPT_TX] != NULL ||
-	    sc->sc_ep[SMSC_ENDPT_RX] != NULL ||
-	    sc->sc_ep[SMSC_ENDPT_INTR] != NULL)
-		printf("%s: detach has active endpoints\n",
-		    device_xname(sc->sc_dev));
-#endif
-
-	mutex_exit(&sc->sc_lock);
-
-	rnd_detach_source(&sc->sc_rnd_source);
-	mii_detach(&sc->sc_mii, MII_PHY_ANY, MII_OFFSET_ANY);
-	ifmedia_delete_instance(&sc->sc_mii.mii_media, IFM_INST_ANY);
-	if (ifp->if_softc != NULL) {
-		ether_ifdetach(ifp);
-		if_detach(ifp);
-	}
-
-	usbd_add_drv_event(USB_EVENT_DRIVER_DETACH, sc->sc_udev, sc->sc_dev);
-
-	cv_destroy(&sc->sc_detachcv);
-	mutex_destroy(&sc->sc_mii_lock);
-	mutex_destroy(&sc->sc_rxlock);
-	mutex_destroy(&sc->sc_txlock);
-	mutex_destroy(&sc->sc_lock);
-
-	return 0;
-=======
 	usbnet_attach_ifp(un, IFF_SIMPLEX | IFF_BROADCAST | IFF_MULTICAST,
 	    0, &unm);
->>>>>>> d27527d1
 }
 
 void
 smsc_rx_loop(struct usbnet * un, struct usbnet_chain *c, uint32_t total_len)
 {
-<<<<<<< HEAD
-	struct smsc_softc * const sc = xsc;
-
-	if (sc == NULL)
-		return;
-
-	mutex_enter(&sc->sc_lock);
-
-	if (sc->sc_dying || sc->sc_stopping) {
-		mutex_exit(&sc->sc_lock);
-		return;
-	}
-
-	struct ifnet * const ifp = &sc->sc_ec.ec_if;
-	struct mii_data * const mii = &sc->sc_mii;
-
-	sc->sc_refcnt++;
-	mutex_exit(&sc->sc_lock);
-
-	mii_tick(mii);
-	if ((sc->sc_flags & SMSC_FLAG_LINK) == 0)
-		smsc_miibus_statchg(ifp);
-
-	mutex_enter(&sc->sc_lock);
-	sc->sc_ttpending = false;
-
-	if (--sc->sc_refcnt < 0)
-		cv_broadcast(&sc->sc_detachcv);
-
-	if (sc->sc_dying || sc->sc_stopping) {
-		mutex_exit(&sc->sc_lock);
-		return;
-	}
-	callout_reset(&sc->sc_stat_ch, hz, smsc_tick, sc);
-
-	mutex_exit(&sc->sc_lock);
-}
-
-int
-smsc_activate(device_t self, enum devact act)
-{
-	struct smsc_softc *sc = device_private(self);
-
-	switch (act) {
-	case DVACT_DEACTIVATE:
-		if_deactivate(&sc->sc_ec.ec_if);
-
-		mutex_enter(&sc->sc_lock);
-		sc->sc_dying = true;
-
-		mutex_enter(&sc->sc_rxlock);
-		mutex_enter(&sc->sc_txlock);
-		sc->sc_stopping = true;
-		mutex_exit(&sc->sc_txlock);
-		mutex_exit(&sc->sc_rxlock);
-
-		mutex_exit(&sc->sc_lock);
-		return 0;
-	default:
-		return EOPNOTSUPP;
-	}
-	return 0;
-}
-
-void
-smsc_lock_mii(struct smsc_softc *sc)
-{
-
-	mutex_enter(&sc->sc_lock);
-	sc->sc_refcnt++;
-	mutex_exit(&sc->sc_lock);
-
-	mutex_enter(&sc->sc_mii_lock);
-}
-
-void
-smsc_unlock_mii(struct smsc_softc *sc)
-{
-
-	mutex_exit(&sc->sc_mii_lock);
-	mutex_enter(&sc->sc_lock);
-	if (--sc->sc_refcnt < 0)
-		cv_broadcast(&sc->sc_detachcv);
-	mutex_exit(&sc->sc_lock);
-}
-
-void
-smsc_rxeof(struct usbd_xfer *xfer, void *priv, usbd_status status)
-{
-	struct smsc_chain * const c = (struct smsc_chain *)priv;
-	struct smsc_softc * const sc = c->sc_sc;
-	struct ifnet * const ifp = &sc->sc_ec.ec_if;
-	u_char *buf = c->sc_buf;
-	uint32_t total_len;
-
-	mutex_enter(&sc->sc_rxlock);
-	if (sc->sc_stopping) {
-		smsc_dbg_printf(sc, "%s: stopping\n", __func__);
-		mutex_exit(&sc->sc_rxlock);
-		return;
-	}
-
-	if (!(sc->sc_if_flags & IFF_RUNNING)) {
-		smsc_dbg_printf(sc, "%s: not running\n", __func__);
-		mutex_exit(&sc->sc_rxlock);
-		return;
-	}
-
-	if (status != USBD_NORMAL_COMPLETION) {
-		if (status == USBD_NOT_STARTED || status == USBD_CANCELLED) {
-			mutex_exit(&sc->sc_rxlock);
-			return;
-		}
-		if (usbd_ratecheck(&sc->sc_rx_notice)) {
-			printf("%s: usb errors on rx: %s\n",
-			    device_xname(sc->sc_dev), usbd_errstr(status));
-		}
-		if (status == USBD_STALLED)
-			usbd_clear_endpoint_stall_async(sc->sc_ep[SMSC_ENDPT_RX]);
-		goto done;
-	}
-
-	usbd_get_xfer_status(xfer, NULL, NULL, &total_len, NULL);
-	smsc_dbg_printf(sc, "xfer status total_len %d\n", total_len);
-=======
 	USMSCHIST_FUNC(); USMSCHIST_CALLED();
 	struct smsc_softc * const sc = usbnet_softc(un);
 	struct ifnet *ifp = usbnet_ifp(un);
 	uint8_t *buf = c->unc_buf;
 
 	usbnet_isowned_rx(un);
->>>>>>> d27527d1
 
 	DPRINTF("total_len %jd/0x%jx", total_len, total_len, 0, 0);
 	while (total_len != 0) {
