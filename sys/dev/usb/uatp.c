<<<<<<< HEAD
/*	$NetBSD: uatp.c,v 1.15 2017/12/10 17:03:07 bouyer Exp $	*/
=======
/*	$NetBSD: uatp.c,v 1.17 2018/08/02 06:09:04 riastradh Exp $	*/
>>>>>>> b2b84690

/*-
 * Copyright (c) 2011-2014 The NetBSD Foundation, Inc.
 * All rights reserved.
 *
 * This code is derived from software contributed to The NetBSD Foundation
 * by Taylor R. Campbell.
 *
 * Redistribution and use in source and binary forms, with or without
 * modification, are permitted provided that the following conditions
 * are met:
 * 1. Redistributions of source code must retain the above copyright
 *    notice, this list of conditions and the following disclaimer.
 * 2. Redistributions in binary form must reproduce the above copyright
 *    notice, this list of conditions and the following disclaimer in the
 *    documentation and/or other materials provided with the distribution.
 *
 * THIS SOFTWARE IS PROVIDED BY THE NETBSD FOUNDATION, INC. AND CONTRIBUTORS
 * ``AS IS'' AND ANY EXPRESS OR IMPLIED WARRANTIES, INCLUDING, BUT NOT LIMITED
 * TO, THE IMPLIED WARRANTIES OF MERCHANTABILITY AND FITNESS FOR A PARTICULAR
 * PURPOSE ARE DISCLAIMED.  IN NO EVENT SHALL THE FOUNDATION OR CONTRIBUTORS
 * BE LIABLE FOR ANY DIRECT, INDIRECT, INCIDENTAL, SPECIAL, EXEMPLARY, OR
 * CONSEQUENTIAL DAMAGES (INCLUDING, BUT NOT LIMITED TO, PROCUREMENT OF
 * SUBSTITUTE GOODS OR SERVICES; LOSS OF USE, DATA, OR PROFITS; OR BUSINESS
 * INTERRUPTION) HOWEVER CAUSED AND ON ANY THEORY OF LIABILITY, WHETHER IN
 * CONTRACT, STRICT LIABILITY, OR TORT (INCLUDING NEGLIGENCE OR OTHERWISE)
 * ARISING IN ANY WAY OUT OF THE USE OF THIS SOFTWARE, EVEN IF ADVISED OF THE
 * POSSIBILITY OF SUCH DAMAGE.
 */

/*
 * uatp(4) - USB Apple Trackpad
 *
 * The uatp driver talks the protocol of the USB trackpads found in
 * Apple laptops since 2005, including PowerBooks, iBooks, MacBooks,
 * and MacBook Pros.  Some of these also present generic USB HID mice
 * on another USB report id, which the ums(4) driver can handle, but
 * Apple's protocol gives more detailed sensor data that lets us detect
 * multiple fingers to emulate multi-button mice and scroll wheels.
 */

/*
 * Protocol
 *
 * The device has a set of horizontal sensors, each being a column at a
 * particular position on the x axis that tells you whether there is
 * pressure anywhere on that column, and vertical sensors, each being a
 * row at a particular position on the y axis that tells you whether
 * there is pressure anywhere on that row.
 *
 * Whenever the device senses anything, it emits a readout of all of
 * the sensors, in some model-dependent order.  (For the order, see
 * read_sample_1 and read_sample_2.)  Each sensor datum is an unsigned
 * eight-bit quantity representing some measure of pressure.  (Of
 * course, it really measures capacitance, not pressure, but we'll call
 * it `pressure' here.)
 */

/*
 * Interpretation
 *
 * To interpret the finger's position on the trackpad, the driver
 * computes a weighted average over all possible positions, weighted by
 * the pressure at that position.  The weighted average is computed in
 * the dimensions of the screen, rather than the trackpad, in order to
 * admit a finer resolution of positions than the trackpad grid.
 *
 * To update the finger's position smoothly on the trackpad, the driver
 * computes a weighted average of the old raw position, the old
 * smoothed position, and the new smoothed position.  The weights are
 * given by the old_raw_weight, old_smoothed_weight, and new_raw_weight
 * sysctl knobs.
 *
 * Finally, to move the cursor, the driver takes the difference between
 * the old and new positions and accelerates it according to some
 * heuristic knobs that need to be reworked.
 *
 * Finally, there are some bells & whistles to detect tapping and to
 * emulate a three-button mouse by leaving two or three fingers on the
 * trackpad while pressing the button.
 */

/*
 * Future work
 *
 * With the raw sensor data available, we could implement fancier bells
 * & whistles too, such as pinch-to-zoom.  However, wsmouse supports
 * only four-dimensional mice with buttons, and we already use two
 * dimensions for mousing and two dimensions for scrolling, so there's
 * no straightforward way to report zooming and other gestures to the
 * operating system.  Probably a better way to do this would be just to
 * attach uhid(4) instead of uatp(4) and to read the raw sensors data
 * yourself -- but that requires hairy mode switching for recent models
 * (see geyser34_enable_raw_mode).
 *
 * XXX Rework the acceleration knobs.
 * XXX Implement edge scrolling.
 * XXX Fix sysctl setup; preserve knobs across suspend/resume.
 *     (uatp0 detaches and reattaches across suspend/resume, so as
 *     written, the sysctl tree is torn down and rebuilt, losing any
 *     state the user may have set.)
 * XXX Refactor motion state so I can understand it again.
 *     Should make a struct uatp_motion for all that state.
 * XXX Add hooks for ignoring trackpad input while typing.
 */

/*
 * Classifying devices
 *
 * I have only one MacBook to test this driver, but the driver should
 * be applicable to almost every Apple laptop made since the beginning
 * of 2005, so the driver reports lots of debugging output to help to
 * classify devices.  Boot with `boot -v' (verbose) and check the
 * output of `dmesg | grep uatp' to answer the following questions:
 *
 * - What devices (vendor, product, class, subclass, proto, USB HID
 *   report dump) fail to attach when you think they should work?
 *     (vendor not apple, class not hid, proto not mouse)
 *
 * - What devices have an unknown product id?
 *     `unknown vendor/product id'
 *
 * - What devices have the wrong screen-to-trackpad ratios?
 *     `... x sensors, scaled by ... for ... points on screen'
 *     `... y sensors, scaled by ... for ... points on screen'
 *   You can tweak hw.uatp0.x_ratio and hw.uatp0.y_ratio to adjust
 *   this, up to a maximum of 384 for each value.
 *
 * - What devices have the wrong input size?
 *     `expected input size ... but got ... for Apple trackpad'
 *
 * - What devices give wrong-sized packets?
 *     `discarding ...-byte input'
 *
 * - What devices split packets in chunks?
 *     `partial packet: ... bytes'
 *
 * - What devices develop large sensor readouts?
 *     `large sensor readout: ...'
 *
 * - What devices have the wrong number of sensors?  Are there parts of
 *   your trackpad that the system doesn't seem to notice?  You can
 *   tweak hw.uatp0.x_sensors and hw.uatp0.y_sensors, up to a maximum
 *   of 32 for each value.
 */

#include <sys/cdefs.h>
<<<<<<< HEAD
__KERNEL_RCSID(0, "$NetBSD: uatp.c,v 1.15 2017/12/10 17:03:07 bouyer Exp $");
=======
__KERNEL_RCSID(0, "$NetBSD: uatp.c,v 1.17 2018/08/02 06:09:04 riastradh Exp $");
>>>>>>> b2b84690

#ifdef _KERNEL_OPT
#include "opt_usb.h"
#endif

#include <sys/types.h>
#include <sys/param.h>
#include <sys/atomic.h>
#include <sys/device.h>
#include <sys/errno.h>
#include <sys/ioctl.h>
#include <sys/kernel.h>
#include <sys/module.h>
#include <sys/sysctl.h>
#include <sys/systm.h>
#include <sys/time.h>

/* Order is important here...sigh...  */
#include <dev/usb/usb.h>
#include <dev/usb/usbdi.h>
#include <dev/usb/usbdi_util.h>
#include <dev/usb/usbdevs.h>
#include <dev/usb/uhidev.h>
#include <dev/usb/usbhid.h>
#include <dev/hid/hid.h>

#include <dev/wscons/wsconsio.h>
#include <dev/wscons/wsmousevar.h>

#define CHECK(condition, fail) do {					\
	if (! (condition)) {						\
		aprint_error_dev(uatp_dev(sc), "%s: check failed: %s\n",\
			__func__, #condition);				\
		fail;							\
	}								\
} while (0)

#define UATP_DEBUG_ATTACH	(1 << 0)
#define UATP_DEBUG_MISC		(1 << 1)
#define UATP_DEBUG_WSMOUSE	(1 << 2)
#define UATP_DEBUG_IOCTL	(1 << 3)
#define UATP_DEBUG_RESET	(1 << 4)
#define UATP_DEBUG_INTR		(1 << 5)
#define UATP_DEBUG_PARSE	(1 << 6)
#define UATP_DEBUG_TAP		(1 << 7)
#define UATP_DEBUG_EMUL_BUTTON	(1 << 8)
#define UATP_DEBUG_ACCUMULATE	(1 << 9)
#define UATP_DEBUG_STATUS	(1 << 10)
#define UATP_DEBUG_SPURINTR	(1 << 11)
#define UATP_DEBUG_MOVE		(1 << 12)
#define UATP_DEBUG_ACCEL	(1 << 13)
#define UATP_DEBUG_TRACK_DIST	(1 << 14)
#define UATP_DEBUG_PALM		(1 << 15)

#if UATP_DEBUG
#  define DPRINTF(sc, flags, format) do {				\
	if ((flags) & (sc)->sc_debug_flags) {				\
		printf("%s: %s: ", device_xname(uatp_dev(sc)), __func__); \
		printf format;						\
	}								\
} while (0)
#else
#  define DPRINTF(sc, flags, format) do {} while (0)
#endif

/* Maximum number of bytes in an incoming packet of sensor data.  */
#define UATP_MAX_INPUT_SIZE	81

/* Maximum number of sensors in each dimension.  */
#define UATP_MAX_X_SENSORS	32
#define UATP_MAX_Y_SENSORS	32
#define UATP_MAX_SENSORS	32
#define UATP_SENSORS		(UATP_MAX_X_SENSORS + UATP_MAX_Y_SENSORS)

/* Maximum accumulated sensor value.  */
#define UATP_MAX_ACC		0xff

/* Maximum screen dimension to sensor dimension ratios.  */
#define UATP_MAX_X_RATIO	0x180
#define UATP_MAX_Y_RATIO	0x180
#define UATP_MAX_RATIO		0x180

/* Maximum weight for positions in motion calculation.  */
#define UATP_MAX_WEIGHT		0x7f

/* Maximum possible trackpad position in a single dimension.  */
#define UATP_MAX_POSITION	(UATP_MAX_SENSORS * UATP_MAX_RATIO)

/* Bounds on acceleration.  */
#define UATP_MAX_MOTION_MULTIPLIER	16

/* Status bits transmitted in the last byte of an input packet.  */
#define UATP_STATUS_BUTTON	(1 << 0)	/* Button pressed */
#define UATP_STATUS_BASE	(1 << 2)	/* Base sensor data */
#define UATP_STATUS_POST_RESET	(1 << 4)	/* Post-reset */

/* Forward declarations */

struct uatp_softc;		/* Device driver state.  */
struct uatp_descriptor;		/* Descriptor for a particular model.  */
struct uatp_parameters;		/* Parameters common to a set of models.  */
struct uatp_knobs;		/* User-settable configuration knobs.  */
enum uatp_tap_state {
	TAP_STATE_INITIAL,
	TAP_STATE_TAPPING,
	TAP_STATE_TAPPED,
	TAP_STATE_DOUBLE_TAPPING,
	TAP_STATE_DRAGGING_DOWN,
	TAP_STATE_DRAGGING_UP,
	TAP_STATE_TAPPING_IN_DRAG,
};

static const struct uatp_descriptor *find_uatp_descriptor
    (const struct uhidev_attach_arg *);
static device_t uatp_dev(const struct uatp_softc *);
static uint8_t *uatp_x_sample(struct uatp_softc *);
static uint8_t *uatp_y_sample(struct uatp_softc *);
static int *uatp_x_acc(struct uatp_softc *);
static int *uatp_y_acc(struct uatp_softc *);
static void uatp_clear_position(struct uatp_softc *);
static unsigned int uatp_x_sensors(const struct uatp_softc *);
static unsigned int uatp_y_sensors(const struct uatp_softc *);
static unsigned int uatp_x_ratio(const struct uatp_softc *);
static unsigned int uatp_y_ratio(const struct uatp_softc *);
static unsigned int uatp_old_raw_weight(const struct uatp_softc *);
static unsigned int uatp_old_smoothed_weight(const struct uatp_softc *);
static unsigned int uatp_new_raw_weight(const struct uatp_softc *);
static int scale_motion(const struct uatp_softc *, int, int *,
    const unsigned int *, const unsigned int *);
static int uatp_scale_motion(const struct uatp_softc *, int, int *);
static int uatp_scale_fast_motion(const struct uatp_softc *, int, int *);
static int uatp_match(device_t, cfdata_t, void *);
static void uatp_attach(device_t, device_t, void *);
static void uatp_setup_sysctl(struct uatp_softc *);
static bool uatp_setup_sysctl_knob(struct uatp_softc *, int *, const char *,
    const char *);
static void uatp_childdet(device_t, device_t);
static int uatp_detach(device_t, int);
static int uatp_activate(device_t, enum devact);
static int uatp_enable(void *);
static void uatp_disable(void *);
static int uatp_ioctl(void *, unsigned long, void *, int, struct lwp *);
static void geyser34_enable_raw_mode(struct uatp_softc *);
static void geyser34_initialize(struct uatp_softc *);
static int geyser34_finalize(struct uatp_softc *);
static void geyser34_deferred_reset(struct uatp_softc *);
static void geyser34_reset_task(void *);
static void uatp_intr(struct uhidev *, void *, unsigned int);
static bool base_sample_softc_flag(const struct uatp_softc *, const uint8_t *);
static bool base_sample_input_flag(const struct uatp_softc *, const uint8_t *);
static void read_sample_1(uint8_t *, uint8_t *, const uint8_t *);
static void read_sample_2(uint8_t *, uint8_t *, const uint8_t *);
static void accumulate_sample_1(struct uatp_softc *);
static void accumulate_sample_2(struct uatp_softc *);
static void uatp_input(struct uatp_softc *, uint32_t, int, int, int, int);
static uint32_t uatp_tapped_buttons(struct uatp_softc *);
static bool interpret_input(struct uatp_softc *, int *, int *, int *, int *,
    uint32_t *);
static unsigned int interpret_dimension(struct uatp_softc *, const int *,
    unsigned int, unsigned int, unsigned int *, unsigned int *);
static void tap_initialize(struct uatp_softc *);
static void tap_finalize(struct uatp_softc *);
static void tap_enable(struct uatp_softc *);
static void tap_disable(struct uatp_softc *);
static void tap_transition(struct uatp_softc *, enum uatp_tap_state,
    const struct timeval *, unsigned int, unsigned int);
static void tap_transition_initial(struct uatp_softc *);
static void tap_transition_tapping(struct uatp_softc *, const struct timeval *,
    unsigned int);
static void tap_transition_double_tapping(struct uatp_softc *,
    const struct timeval *, unsigned int);
static void tap_transition_dragging_down(struct uatp_softc *);
static void tap_transition_tapping_in_drag(struct uatp_softc *,
    const struct timeval *, unsigned int);
static void tap_transition_tapped(struct uatp_softc *, const struct timeval *);
static void tap_transition_dragging_up(struct uatp_softc *);
static void tap_reset(struct uatp_softc *);
static void tap_reset_wait(struct uatp_softc *);
static void tap_touched(struct uatp_softc *, unsigned int);
static bool tap_released(struct uatp_softc *);
static void schedule_untap(struct uatp_softc *);
static void untap_callout(void *);
static uint32_t emulated_buttons(struct uatp_softc *, unsigned int);
static void update_position(struct uatp_softc *, unsigned int,
    unsigned int, unsigned int, int *, int *, int *, int *);
static void move_mouse(struct uatp_softc *, unsigned int, unsigned int,
    int *, int *);
static void scroll_wheel(struct uatp_softc *, unsigned int, unsigned int,
    int *, int *);
static void move(struct uatp_softc *, const char *, unsigned int, unsigned int,
    int *, int *, int *, int *, unsigned int *, unsigned int *, int *, int *);
static int smooth(struct uatp_softc *, unsigned int, unsigned int,
    unsigned int);
static bool motion_below_threshold(struct uatp_softc *, unsigned int,
    int, int);
static int accelerate(struct uatp_softc *, unsigned int, unsigned int,
    unsigned int, unsigned int, bool, int *);

struct uatp_knobs {
	/*
	 * Button emulation.  What do we do when two or three fingers
	 * are on the trackpad when the user presses the button?
	 */
	unsigned int two_finger_buttons;
	unsigned int three_finger_buttons;

#if 0
	/*
	 * Edge scrolling.
	 *
	 * XXX Implement this.  What units should these be in?
	 */
	unsigned int top_edge;
	unsigned int bottom_edge;
	unsigned int left_edge;
	unsigned int right_edge;
#endif

	/*
	 * Multifinger tracking.  What do we do with multiple fingers?
	 * 0. Ignore them.
	 * 1. Try to interpret them as ordinary mousing.
	 * 2. Act like a two-dimensional scroll wheel.
	 */
	unsigned int multifinger_track;

	/*
	 * Sensor parameters.
	 */
	unsigned int x_sensors;
	unsigned int x_ratio;
	unsigned int y_sensors;
	unsigned int y_ratio;
	unsigned int sensor_threshold;
	unsigned int sensor_normalizer;
	unsigned int palm_width;
	unsigned int old_raw_weight;
	unsigned int old_smoothed_weight;
	unsigned int new_raw_weight;

	/*
	 * Motion parameters.
	 *
	 * XXX There should be a more principled model of acceleration.
	 */
	unsigned int motion_remainder;
	unsigned int motion_threshold;
	unsigned int motion_multiplier;
	unsigned int motion_divisor;
	unsigned int fast_motion_threshold;
	unsigned int fast_motion_multiplier;
	unsigned int fast_motion_divisor;
	unsigned int fast_per_direction;
	unsigned int motion_delay;

	/*
	 * Tapping.
	 */
	unsigned int tap_limit_msec;
	unsigned int double_tap_limit_msec;
	unsigned int one_finger_tap_buttons;
	unsigned int two_finger_tap_buttons;
	unsigned int three_finger_tap_buttons;
	unsigned int tap_track_distance_limit;
};

static const struct uatp_knobs default_knobs = {
	/*
	 * Button emulation.  Fingers on the trackpad don't change it
	 * by default -- it's still the left button.
	 *
	 * XXX The left button should have a name.
	 */
	 .two_finger_buttons	= 1,
	 .three_finger_buttons	= 1,

#if 0
	/*
	 * Edge scrolling.  Off by default.
	 */
	.top_edge		= 0,
	.bottom_edge		= 0,
	.left_edge		= 0,
	.right_edge		= 0,
#endif

	/*
	 * Multifinger tracking.  Ignore by default.
	 */
	 .multifinger_track	= 0,

	/*
	 * Sensor parameters.
	 */
	.x_sensors		= 0,	/* default for model */
	.x_ratio		= 0,	/* default for model */
	.y_sensors		= 0,	/* default for model */
	.y_ratio		= 0,	/* default for model */
	.sensor_threshold	= 5,
	.sensor_normalizer	= 5,
	.palm_width		= 0,	/* palm detection disabled */
	.old_raw_weight		= 0,
	.old_smoothed_weight	= 5,
	.new_raw_weight		= 1,

	/*
	 * Motion parameters.
	 */
	.motion_remainder	= 1,
	.motion_threshold	= 0,
	.motion_multiplier	= 1,
	.motion_divisor		= 1,
	.fast_motion_threshold	= 10,
	.fast_motion_multiplier	= 3,
	.fast_motion_divisor	= 2,
	.fast_per_direction	= 0,
	.motion_delay		= 4,

	/*
	 * Tapping.  Disabled by default, with a reasonable time set
	 * nevertheless so that you can just set the buttons to enable
	 * it.
	 */
	.tap_limit_msec			= 100,
	.double_tap_limit_msec		= 200,
	.one_finger_tap_buttons		= 0,
	.two_finger_tap_buttons		= 0,
	.three_finger_tap_buttons	= 0,
	.tap_track_distance_limit	= 200,
};

struct uatp_softc {
	struct uhidev sc_hdev;		/* USB parent.  */
	device_t sc_wsmousedev;		/* Attached wsmouse device.  */
	const struct uatp_parameters *sc_parameters;
	struct uatp_knobs sc_knobs;
	struct sysctllog *sc_log;	/* Log for sysctl knobs.  */
	const struct sysctlnode *sc_node;	/* Our sysctl node.  */
	unsigned int sc_input_size;	/* Input packet size.  */
	uint8_t sc_input[UATP_MAX_INPUT_SIZE];	/* Buffer for a packet.   */
	unsigned int sc_input_index;	/* Current index into sc_input.  */
	int sc_acc[UATP_SENSORS];	/* Accumulated sensor state.  */
	uint8_t sc_base[UATP_SENSORS];	/* Base sample.  */
	uint8_t sc_sample[UATP_SENSORS];/* Current sample.  */
	unsigned int sc_motion_timer;	/* XXX describe; motion_delay  */
	int sc_x_raw;			/* Raw horiz. mouse position.  */
	int sc_y_raw;			/* Raw vert. mouse position.  */
	int sc_z_raw;			/* Raw horiz. scroll position.  */
	int sc_w_raw;			/* Raw vert. scroll position.  */
	int sc_x_smoothed;		/* Smoothed horiz. mouse position.  */
	int sc_y_smoothed;		/* Smoothed vert. mouse position.  */
	int sc_z_smoothed;		/* Smoothed horiz. scroll position.  */
	int sc_w_smoothed;		/* Smoothed vert. scroll position.  */
	int sc_x_remainder;		/* Remainders from acceleration.  */
	int sc_y_remainder;
	int sc_z_remainder;
	int sc_w_remainder;
	unsigned int sc_track_distance;	/* Distance^2 finger has tracked,
					 * squared to avoid sqrt in kernel.  */
	uint32_t sc_status;		/* Status flags:  */
#define UATP_ENABLED	(1 << 0)	/* . Is the wsmouse enabled?  */
#define UATP_DYING	(1 << 1)	/* . Have we been deactivated?  */
#define UATP_VALID	(1 << 2)	/* . Do we have valid sensor data?  */
	struct usb_task sc_reset_task;	/* Task for resetting device.  */

	callout_t sc_untap_callout;	/* Releases button after tap.  */
	kmutex_t sc_tap_mutex;		/* Protects the following fields.  */
	enum uatp_tap_state sc_tap_state;	/* Current tap state.  */
	unsigned int sc_tapping_fingers;	/* No. fingers tapping.  */
	unsigned int sc_tapped_fingers;	/* No. fingers of last tap.  */
	struct timeval sc_tap_timer;	/* Timer for tap state transitions.  */
	uint32_t sc_buttons;		/* Physical buttons pressed.  */
	uint32_t sc_all_buttons;	/* Buttons pressed or tapped.  */

#if UATP_DEBUG
	uint32_t sc_debug_flags;	/* Debugging output enabled.  */
#endif
};

struct uatp_descriptor {
	uint16_t vendor;
	uint16_t product;
	const char *description;
	const struct uatp_parameters *parameters;
};

struct uatp_parameters {
	unsigned int x_ratio;		/* Screen width / trackpad width.  */
	unsigned int x_sensors;		/* Number of horizontal sensors.  */
	unsigned int x_sensors_17;	/* XXX Same, on a 17" laptop.  */
	unsigned int y_ratio;		/* Screen height / trackpad height.  */
	unsigned int y_sensors;		/* Number of vertical sensors.  */
	unsigned int input_size;	/* Size in bytes of input packets.  */

	/* Device-specific initialization routine.  May be null.  */
	void (*initialize)(struct uatp_softc *);

	/* Device-specific finalization routine.  May be null.  May fail.  */
	int (*finalize)(struct uatp_softc *);

	/* Tests whether this is a base sample.  Second argument is
	 * input_size bytes long.  */
	bool (*base_sample)(const struct uatp_softc *, const uint8_t *);

	/* Reads a sensor sample from an input packet.  First argument
	 * is UATP_MAX_X_SENSORS bytes long; second, UATP_MAX_Y_SENSORS
	 * bytes; third, input_size bytes.  */
	void (*read_sample)(uint8_t *, uint8_t *, const uint8_t *);

	/* Accumulates sensor state in sc->sc_acc.  */
	void (*accumulate)(struct uatp_softc *);

	/* Called on spurious interrupts to reset.  May be null.  */
	void (*reset)(struct uatp_softc *);
};

/* Known device parameters */

static const struct uatp_parameters fountain_parameters = {
	.x_ratio	= 64,	.x_sensors = 16,	.x_sensors_17 = 26,
	.y_ratio	= 43,	.y_sensors = 16,
	.input_size	= 81,
	.initialize	= NULL,
	.finalize	= NULL,
	.base_sample	= base_sample_softc_flag,
	.read_sample	= read_sample_1,
	.accumulate	= accumulate_sample_1,
	.reset		= NULL,
};

static const struct uatp_parameters geyser_1_parameters = {
	.x_ratio	= 64,	.x_sensors = 16,	.x_sensors_17 = 26,
	.y_ratio	= 43,	.y_sensors = 16,
	.input_size	= 81,
	.initialize	= NULL,
	.finalize	= NULL,
	.base_sample	= base_sample_softc_flag,
	.read_sample	= read_sample_1,
	.accumulate	= accumulate_sample_1,
	.reset		= NULL,
};

static const struct uatp_parameters geyser_2_parameters = {
	.x_ratio	= 64,	.x_sensors = 15,	.x_sensors_17 = 20,
	.y_ratio	= 43,	.y_sensors = 9,
	.input_size	= 64,
	.initialize	= NULL,
	.finalize	= NULL,
	.base_sample	= base_sample_softc_flag,
	.read_sample	= read_sample_2,
	.accumulate	= accumulate_sample_1,
	.reset		= NULL,
};

/*
 * The Geyser 3 and Geyser 4 share parameters.  They also present
 * generic USB HID mice on a different report id, so we have smaller
 * packets by one byte (uhidev handles multiplexing report ids) and
 * extra initialization work to switch the mode from generic USB HID
 * mouse to Apple trackpad.
 */

static const struct uatp_parameters geyser_3_4_parameters = {
	.x_ratio	= 64,	.x_sensors = 20, /* XXX */ .x_sensors_17 = 0,
	.y_ratio	= 64,	.y_sensors = 9,
	.input_size	= 63,	/* 64, minus one for the report id.  */
	.initialize	= geyser34_initialize,
	.finalize	= geyser34_finalize,
	.base_sample	= base_sample_input_flag,
	.read_sample	= read_sample_2,
	.accumulate	= accumulate_sample_2,
	.reset		= geyser34_deferred_reset,
};

/* Known device models */

#define APPLE_TRACKPAD(PRODUCT, DESCRIPTION, PARAMETERS)		\
	{								\
		.vendor = USB_VENDOR_APPLE,				\
		.product = (PRODUCT),					\
		.description = "Apple " DESCRIPTION " trackpad",	\
		.parameters = (& (PARAMETERS)),				\
	}

#define POWERBOOK_TRACKPAD(PRODUCT, PARAMETERS)				\
	APPLE_TRACKPAD(PRODUCT, "PowerBook/iBook", PARAMETERS)
#define MACBOOK_TRACKPAD(PRODUCT, PARAMETERS)				\
	APPLE_TRACKPAD(PRODUCT, "MacBook/MacBook Pro", PARAMETERS)

static const struct uatp_descriptor uatp_descriptors[] =
{
	POWERBOOK_TRACKPAD(0x020e, fountain_parameters),
	POWERBOOK_TRACKPAD(0x020f, fountain_parameters),
	POWERBOOK_TRACKPAD(0x030a, fountain_parameters),

	POWERBOOK_TRACKPAD(0x030b, geyser_1_parameters),

	POWERBOOK_TRACKPAD(0x0214, geyser_2_parameters),
	POWERBOOK_TRACKPAD(0x0215, geyser_2_parameters),
	POWERBOOK_TRACKPAD(0x0216, geyser_2_parameters),

	MACBOOK_TRACKPAD(0x0217, geyser_3_4_parameters), /* 3 */
	MACBOOK_TRACKPAD(0x0218, geyser_3_4_parameters), /* 3 */
	MACBOOK_TRACKPAD(0x0219, geyser_3_4_parameters), /* 3 */

	MACBOOK_TRACKPAD(0x021a, geyser_3_4_parameters), /* 4 */
	MACBOOK_TRACKPAD(0x021b, geyser_3_4_parameters), /* 4 */
	MACBOOK_TRACKPAD(0x021c, geyser_3_4_parameters), /* 4 */

	MACBOOK_TRACKPAD(0x0229, geyser_3_4_parameters), /* 4 */
	MACBOOK_TRACKPAD(0x022a, geyser_3_4_parameters), /* 4 */
	MACBOOK_TRACKPAD(0x022b, geyser_3_4_parameters), /* 4 */
};

#undef MACBOOK_TRACKPAD
#undef POWERBOOK_TRACKPAD
#undef APPLE_TRACKPAD

/* Miscellaneous utilities */

static const struct uatp_descriptor *
find_uatp_descriptor(const struct uhidev_attach_arg *uha)
{
	unsigned int i;

	for (i = 0; i < __arraycount(uatp_descriptors); i++)
		if ((uha->uiaa->uiaa_vendor == uatp_descriptors[i].vendor) &&
		    (uha->uiaa->uiaa_product == uatp_descriptors[i].product))
			return &uatp_descriptors[i];

	return NULL;
}

static device_t
uatp_dev(const struct uatp_softc *sc)
{
	return sc->sc_hdev.sc_dev;
}

static uint8_t *
uatp_x_sample(struct uatp_softc *sc)
{
	return &sc->sc_sample[0];
}

static uint8_t *
uatp_y_sample(struct uatp_softc *sc)
{
	return &sc->sc_sample[UATP_MAX_X_SENSORS];
}

static int *
uatp_x_acc(struct uatp_softc *sc)
{
	return &sc->sc_acc[0];
}

static int *
uatp_y_acc(struct uatp_softc *sc)
{
	return &sc->sc_acc[UATP_MAX_X_SENSORS];
}

static void
uatp_clear_position(struct uatp_softc *sc)
{
	memset(sc->sc_acc, 0, sizeof(sc->sc_acc));
	sc->sc_motion_timer = 0;
	sc->sc_x_raw = sc->sc_x_smoothed = -1;
	sc->sc_y_raw = sc->sc_y_smoothed = -1;
	sc->sc_z_raw = sc->sc_z_smoothed = -1;
	sc->sc_w_raw = sc->sc_w_smoothed = -1;
	sc->sc_x_remainder = 0;
	sc->sc_y_remainder = 0;
	sc->sc_z_remainder = 0;
	sc->sc_w_remainder = 0;
	sc->sc_track_distance = 0;
}

static unsigned int
uatp_x_sensors(const struct uatp_softc *sc)
{
	if ((0 < sc->sc_knobs.x_sensors) &&
	    (sc->sc_knobs.x_sensors <= UATP_MAX_X_SENSORS))
		return sc->sc_knobs.x_sensors;
	else
		return sc->sc_parameters->x_sensors;
}

static unsigned int
uatp_y_sensors(const struct uatp_softc *sc)
{
	if ((0 < sc->sc_knobs.y_sensors) &&
	    (sc->sc_knobs.y_sensors <= UATP_MAX_Y_SENSORS))
		return sc->sc_knobs.y_sensors;
	else
		return sc->sc_parameters->y_sensors;
}

static unsigned int
uatp_x_ratio(const struct uatp_softc *sc)
{
	/* XXX Reject bogus values in sysctl.  */
	if ((0 < sc->sc_knobs.x_ratio) &&
	    (sc->sc_knobs.x_ratio <= UATP_MAX_X_RATIO))
		return sc->sc_knobs.x_ratio;
	else
		return sc->sc_parameters->x_ratio;
}

static unsigned int
uatp_y_ratio(const struct uatp_softc *sc)
{
	/* XXX Reject bogus values in sysctl.  */
	if ((0 < sc->sc_knobs.y_ratio) &&
	    (sc->sc_knobs.y_ratio <= UATP_MAX_Y_RATIO))
		return sc->sc_knobs.y_ratio;
	else
		return sc->sc_parameters->y_ratio;
}

static unsigned int
uatp_old_raw_weight(const struct uatp_softc *sc)
{
	/* XXX Reject bogus values in sysctl.  */
	if (sc->sc_knobs.old_raw_weight <= UATP_MAX_WEIGHT)
		return sc->sc_knobs.old_raw_weight;
	else
		return 0;
}

static unsigned int
uatp_old_smoothed_weight(const struct uatp_softc *sc)
{
	/* XXX Reject bogus values in sysctl.  */
	if (sc->sc_knobs.old_smoothed_weight <= UATP_MAX_WEIGHT)
		return sc->sc_knobs.old_smoothed_weight;
	else
		return 0;
}

static unsigned int
uatp_new_raw_weight(const struct uatp_softc *sc)
{
	/* XXX Reject bogus values in sysctl.  */
	if ((0 < sc->sc_knobs.new_raw_weight) &&
	    (sc->sc_knobs.new_raw_weight <= UATP_MAX_WEIGHT))
		return sc->sc_knobs.new_raw_weight;
	else
		return 1;
}

static int
scale_motion(const struct uatp_softc *sc, int delta, int *remainder,
    const unsigned int *multiplier, const unsigned int *divisor)
{
	int product;

	/* XXX Limit the divisor?  */
	if (((*multiplier) == 0) ||
	    ((*multiplier) > UATP_MAX_MOTION_MULTIPLIER) ||
	    ((*divisor) == 0))
		DPRINTF(sc, UATP_DEBUG_ACCEL,
		    ("bad knobs; %d (+ %d) --> %d, rem 0\n",
			delta, *remainder, (delta + (*remainder))));
	else
		DPRINTF(sc, UATP_DEBUG_ACCEL,
		    ("scale %d (+ %d) by %u/%u --> %d, rem %d\n",
			delta, *remainder,
			(*multiplier), (*divisor),
			(((delta + (*remainder)) * ((int) (*multiplier)))
			    / ((int) (*divisor))),
			(((delta + (*remainder)) * ((int) (*multiplier)))
			    % ((int) (*divisor)))));

	if (sc->sc_knobs.motion_remainder)
		delta += *remainder;
	*remainder = 0;

	if (((*multiplier) == 0) ||
	    ((*multiplier) > UATP_MAX_MOTION_MULTIPLIER) ||
	    ((*divisor) == 0))
		return delta;

	product = (delta * ((int) (*multiplier)));
	*remainder = (product % ((int) (*divisor)));
	return (product / ((int) (*divisor)));
}

static int
uatp_scale_motion(const struct uatp_softc *sc, int delta, int *remainder)
{
	return scale_motion(sc, delta, remainder,
	    &sc->sc_knobs.motion_multiplier,
	    &sc->sc_knobs.motion_divisor);
}

static int
uatp_scale_fast_motion(const struct uatp_softc *sc, int delta, int *remainder)
{
	return scale_motion(sc, delta, remainder,
	    &sc->sc_knobs.fast_motion_multiplier,
	    &sc->sc_knobs.fast_motion_divisor);
}

/* Driver goop */

CFATTACH_DECL2_NEW(uatp, sizeof(struct uatp_softc), uatp_match, uatp_attach,
    uatp_detach, uatp_activate, NULL, uatp_childdet);

static const struct wsmouse_accessops uatp_accessops = {
	.enable = uatp_enable,
	.disable = uatp_disable,
	.ioctl = uatp_ioctl,
};

static int
uatp_match(device_t parent, cfdata_t match, void *aux)
{
	const struct uhidev_attach_arg *uha = aux;
	void *report_descriptor;
	int report_size, input_size;
	const struct uatp_descriptor *uatp_descriptor;

	aprint_debug("%s: vendor 0x%04x, product 0x%04x\n", __func__,
	    (unsigned int)uha->uiaa->uiaa_vendor,
	    (unsigned int)uha->uiaa->uiaa_product);
	aprint_debug("%s: class 0x%04x, subclass 0x%04x, proto 0x%04x\n",
	    __func__,
	    (unsigned int)uha->uiaa->uiaa_class,
	    (unsigned int)uha->uiaa->uiaa_subclass,
	    (unsigned int)uha->uiaa->uiaa_proto);

	uhidev_get_report_desc(uha->parent, &report_descriptor, &report_size);
	input_size = hid_report_size(report_descriptor, report_size,
	    hid_input, uha->reportid);
	aprint_debug("%s: reportid %d, input size %d\n", __func__,
	    (int)uha->reportid, input_size);

	/*
	 * Keyboards, trackpads, and eject buttons share common vendor
	 * and product ids, but not protocols: only the trackpad
	 * reports a mouse protocol.
	 */
	if (uha->uiaa->uiaa_proto != UIPROTO_MOUSE)
		return UMATCH_NONE;

	/* Check for a known vendor/product id.  */
	uatp_descriptor = find_uatp_descriptor(uha);
	if (uatp_descriptor == NULL) {
		aprint_debug("%s: unknown vendor/product id\n", __func__);
		return UMATCH_NONE;
	}

	/* Check for the expected input size.  */
	if ((input_size < 0) ||
	    ((unsigned int)input_size !=
		uatp_descriptor->parameters->input_size)) {
		aprint_debug("%s: expected input size %u\n", __func__,
		    uatp_descriptor->parameters->input_size);
		return UMATCH_NONE;
	}

	return UMATCH_VENDOR_PRODUCT_CONF_IFACE;
}

static void
uatp_attach(device_t parent, device_t self, void *aux)
{
	struct uatp_softc *sc = device_private(self);
	const struct uhidev_attach_arg *uha = aux;
	const struct uatp_descriptor *uatp_descriptor;
	void *report_descriptor;
	int report_size, input_size;
	struct wsmousedev_attach_args a;

	/* Set up uhidev state.  (Why doesn't uhidev do most of this?)  */
	sc->sc_hdev.sc_dev = self;
	sc->sc_hdev.sc_intr = uatp_intr;
	sc->sc_hdev.sc_parent = uha->parent;
	sc->sc_hdev.sc_report_id = uha->reportid;

	/* Identify ourselves to dmesg.  */
	uatp_descriptor = find_uatp_descriptor(uha);
	KASSERT(uatp_descriptor != NULL);
	aprint_normal(": %s\n", uatp_descriptor->description);
	aprint_naive(": %s\n", uatp_descriptor->description);
	aprint_verbose_dev(self,
	    "vendor 0x%04x, product 0x%04x, report id %d\n",
	    (unsigned int)uha->uiaa->uiaa_vendor,
	    (unsigned int)uha->uiaa->uiaa_product,
	    (int)uha->reportid);

	uhidev_get_report_desc(uha->parent, &report_descriptor, &report_size);
	input_size = hid_report_size(report_descriptor, report_size, hid_input,
	    uha->reportid);
	KASSERT(0 < input_size);
	sc->sc_input_size = input_size;

	/* Initialize model-specific parameters.  */
	sc->sc_parameters = uatp_descriptor->parameters;
	KASSERT((int)sc->sc_parameters->input_size == input_size);
	KASSERT(sc->sc_parameters->x_sensors <= UATP_MAX_X_SENSORS);
	KASSERT(sc->sc_parameters->x_ratio <= UATP_MAX_X_RATIO);
	KASSERT(sc->sc_parameters->y_sensors <= UATP_MAX_Y_SENSORS);
	KASSERT(sc->sc_parameters->y_ratio <= UATP_MAX_Y_RATIO);
	aprint_verbose_dev(self,
	    "%u x sensors, scaled by %u for %u points on screen\n",
	    sc->sc_parameters->x_sensors, sc->sc_parameters->x_ratio,
	    sc->sc_parameters->x_sensors * sc->sc_parameters->x_ratio);
	aprint_verbose_dev(self,
	    "%u y sensors, scaled by %u for %u points on screen\n",
	    sc->sc_parameters->y_sensors, sc->sc_parameters->y_ratio,
	    sc->sc_parameters->y_sensors * sc->sc_parameters->y_ratio);
	if (sc->sc_parameters->initialize)
		sc->sc_parameters->initialize(sc);

	/* Register with pmf.  Nothing special for suspend/resume.  */
	if (!pmf_device_register(self, NULL, NULL))
		aprint_error_dev(self, "couldn't establish power handler\n");

	/* Initialize knobs and create sysctl subtree to tweak them.  */
	sc->sc_knobs = default_knobs;
	uatp_setup_sysctl(sc);

	/* Initialize tapping.  */
	tap_initialize(sc);

	/* Attach wsmouse.  */
	a.accessops = &uatp_accessops;
	a.accesscookie = sc;
	sc->sc_wsmousedev = config_found_ia(self, "wsmousedev", &a,
	    wsmousedevprint);
}

/* Sysctl setup */

static void
uatp_setup_sysctl(struct uatp_softc *sc)
{
	int error;

	error = sysctl_createv(&sc->sc_log, 0, NULL, &sc->sc_node, 0,
	    CTLTYPE_NODE, device_xname(uatp_dev(sc)),
	    SYSCTL_DESCR("uatp configuration knobs"),
	    NULL, 0, NULL, 0,
	    CTL_HW, CTL_CREATE, CTL_EOL);
	if (error != 0) {
		aprint_error_dev(uatp_dev(sc),
		    "unable to set up sysctl tree hw.%s: %d\n",
		    device_xname(uatp_dev(sc)), error);
		goto err;
	}

#if UATP_DEBUG
	if (!uatp_setup_sysctl_knob(sc, &sc->sc_debug_flags, "debug",
		"uatp(4) debug flags"))
		goto err;
#endif

	/*
	 * Button emulation.
	 */
	if (!uatp_setup_sysctl_knob(sc, &sc->sc_knobs.two_finger_buttons,
		"two_finger_buttons",
		"buttons to emulate with two fingers on trackpad"))
		goto err;
	if (!uatp_setup_sysctl_knob(sc, &sc->sc_knobs.three_finger_buttons,
		"three_finger_buttons",
		"buttons to emulate with three fingers on trackpad"))
		goto err;

#if 0
	/*
	 * Edge scrolling.
	 */
	if (!uatp_setup_sysctl_knob(sc, &sc->sc_knobs.top_edge, "top_edge",
		"width of top edge for edge scrolling"))
		goto err;
	if (!uatp_setup_sysctl_knob(sc, &sc->sc_knobs.bottom_edge,
		"bottom_edge", "width of bottom edge for edge scrolling"))
		goto err;
	if (!uatp_setup_sysctl_knob(sc, &sc->sc_knobs.left_edge, "left_edge",
		"width of left edge for edge scrolling"))
		goto err;
	if (!uatp_setup_sysctl_knob(sc, &sc->sc_knobs.right_edge, "right_edge",
		"width of right edge for edge scrolling"))
		goto err;
#endif

	/*
	 * Multifinger tracking.
	 */
	if (!uatp_setup_sysctl_knob(sc, &sc->sc_knobs.multifinger_track,
		"multifinger_track",
		"0 to ignore multiple fingers, 1 to reset, 2 to scroll"))
		goto err;

	/*
	 * Sensor parameters.
	 */
	if (!uatp_setup_sysctl_knob(sc, &sc->sc_knobs.x_sensors, "x_sensors",
		"number of x sensors"))
		goto err;
	if (!uatp_setup_sysctl_knob(sc, &sc->sc_knobs.x_ratio, "x_ratio",
		"screen width to trackpad width ratio"))
		goto err;
	if (!uatp_setup_sysctl_knob(sc, &sc->sc_knobs.y_sensors, "y_sensors",
		"number of y sensors"))
		goto err;
	if (!uatp_setup_sysctl_knob(sc, &sc->sc_knobs.y_ratio, "y_ratio",
		"screen height to trackpad height ratio"))
		goto err;
	if (!uatp_setup_sysctl_knob(sc, &sc->sc_knobs.sensor_threshold,
		"sensor_threshold", "sensor threshold"))
		goto err;
	if (!uatp_setup_sysctl_knob(sc, &sc->sc_knobs.sensor_normalizer,
		"sensor_normalizer", "sensor normalizer"))
		goto err;
	if (!uatp_setup_sysctl_knob(sc, &sc->sc_knobs.palm_width,
		"palm_width", "lower bound on width/height of palm"))
		goto err;
	if (!uatp_setup_sysctl_knob(sc, &sc->sc_knobs.old_raw_weight,
		"old_raw_weight", "weight of old raw position"))
		goto err;
	if (!uatp_setup_sysctl_knob(sc, &sc->sc_knobs.old_smoothed_weight,
		"old_smoothed_weight", "weight of old smoothed position"))
		goto err;
	if (!uatp_setup_sysctl_knob(sc, &sc->sc_knobs.new_raw_weight,
		"new_raw_weight", "weight of new raw position"))
		goto err;
	if (!uatp_setup_sysctl_knob(sc, &sc->sc_knobs.motion_remainder,
		"motion_remainder", "remember motion division remainder"))
		goto err;
	if (!uatp_setup_sysctl_knob(sc, &sc->sc_knobs.motion_threshold,
		"motion_threshold", "threshold before finger moves cursor"))
		goto err;
	if (!uatp_setup_sysctl_knob(sc, &sc->sc_knobs.motion_multiplier,
		"motion_multiplier", "numerator of motion scale"))
		goto err;
	if (!uatp_setup_sysctl_knob(sc, &sc->sc_knobs.motion_divisor,
		"motion_divisor", "divisor of motion scale"))
		goto err;
	if (!uatp_setup_sysctl_knob(sc, &sc->sc_knobs.fast_motion_threshold,
		"fast_motion_threshold", "threshold before fast motion"))
		goto err;
	if (!uatp_setup_sysctl_knob(sc, &sc->sc_knobs.fast_motion_multiplier,
		"fast_motion_multiplier", "numerator of fast motion scale"))
		goto err;
	if (!uatp_setup_sysctl_knob(sc, &sc->sc_knobs.fast_motion_divisor,
		"fast_motion_divisor", "divisor of fast motion scale"))
		goto err;
	if (!uatp_setup_sysctl_knob(sc, &sc->sc_knobs.fast_per_direction,
		"fast_per_direction", "don't frobnitz the veeblefitzer!"))
		goto err;
	if (!uatp_setup_sysctl_knob(sc, &sc->sc_knobs.motion_delay,
		"motion_delay", "number of packets before motion kicks in"))
		goto err;

	/*
	 * Tapping.
	 */
	if (!uatp_setup_sysctl_knob(sc, &sc->sc_knobs.tap_limit_msec,
		"tap_limit_msec", "milliseconds before a touch is not a tap"))
		goto err;
	if (!uatp_setup_sysctl_knob(sc, &sc->sc_knobs.double_tap_limit_msec,
		"double_tap_limit_msec",
		"milliseconds before a second tap keeps the button down"))
		goto err;
	if (!uatp_setup_sysctl_knob(sc, &sc->sc_knobs.one_finger_tap_buttons,
		"one_finger_tap_buttons", "buttons for one-finger taps"))
		goto err;
	if (!uatp_setup_sysctl_knob(sc, &sc->sc_knobs.two_finger_tap_buttons,
		"two_finger_tap_buttons", "buttons for two-finger taps"))
		goto err;
	if (!uatp_setup_sysctl_knob(sc, &sc->sc_knobs.three_finger_tap_buttons,
		"three_finger_tap_buttons", "buttons for three-finger taps"))
		goto err;
	if (!uatp_setup_sysctl_knob(sc, &sc->sc_knobs.tap_track_distance_limit,
		"tap_track_distance_limit",
		"maximum distance^2 of tracking during tap"))
		goto err;

	return;

err:
	sysctl_teardown(&sc->sc_log);
	sc->sc_node = NULL;
}

static bool
uatp_setup_sysctl_knob(struct uatp_softc *sc, int *ptr, const char *name,
    const char *description)
{
	int error;

	error = sysctl_createv(&sc->sc_log, 0, NULL, NULL, CTLFLAG_READWRITE,
	    CTLTYPE_INT, name, SYSCTL_DESCR(description),
	    NULL, 0, ptr, 0,
	    CTL_HW, sc->sc_node->sysctl_num, CTL_CREATE, CTL_EOL);
	if (error != 0) {
		aprint_error_dev(uatp_dev(sc),
		    "unable to setup sysctl node hw.%s.%s: %d\n",
		    device_xname(uatp_dev(sc)), name, error);
		return false;
	}

	return true;
}

/* More driver goop */

static void
uatp_childdet(device_t self, device_t child)
{
	struct uatp_softc *sc = device_private(self);

	DPRINTF(sc, UATP_DEBUG_MISC, ("detaching child %s\n",
	    device_xname(child)));

	/* Our only child is the wsmouse device.  */
	if (child == sc->sc_wsmousedev)
		sc->sc_wsmousedev = NULL;
}

static int
uatp_detach(device_t self, int flags)
{
	struct uatp_softc *sc = device_private(self);

	DPRINTF(sc, UATP_DEBUG_MISC, ("detaching with flags %d\n", flags));

        if (sc->sc_status & UATP_ENABLED) {
		aprint_error_dev(uatp_dev(sc), "can't detach while enabled\n");
		return EBUSY;
        }

	if (sc->sc_parameters->finalize) {
		int error = sc->sc_parameters->finalize(sc);
		if (error != 0)
			return error;
	}

	pmf_device_deregister(self);

	sysctl_teardown(&sc->sc_log);
	sc->sc_node = NULL;

	tap_finalize(sc);

	return config_detach_children(self, flags);
}

static int
uatp_activate(device_t self, enum devact act)
{
	struct uatp_softc *sc = device_private(self);

	DPRINTF(sc, UATP_DEBUG_MISC, ("act %d\n", (int)act));

	if (act != DVACT_DEACTIVATE)
		return EOPNOTSUPP;

	sc->sc_status |= UATP_DYING;

	return 0;
}

/* wsmouse routines */

static int
uatp_enable(void *v)
{
	struct uatp_softc *sc = v;

	DPRINTF(sc, UATP_DEBUG_WSMOUSE, ("enabling wsmouse\n"));

	/* Refuse to enable if we've been deactivated.  */
	if (sc->sc_status & UATP_DYING) {
		DPRINTF(sc, UATP_DEBUG_WSMOUSE, ("busy dying\n"));
		return EIO;
	}

	/* Refuse to enable if we already are enabled.  */
	if (sc->sc_status & UATP_ENABLED) {
		DPRINTF(sc, UATP_DEBUG_WSMOUSE, ("already enabled\n"));
		return EBUSY;
	}

	sc->sc_status |= UATP_ENABLED;
	sc->sc_status &=~ UATP_VALID;
	sc->sc_input_index = 0;
	tap_enable(sc);
	uatp_clear_position(sc);

	DPRINTF(sc, UATP_DEBUG_MISC, ("uhidev_open(%p)\n", &sc->sc_hdev));
	return uhidev_open(&sc->sc_hdev);
}

static void
uatp_disable(void *v)
{
	struct uatp_softc *sc = v;

	DPRINTF(sc, UATP_DEBUG_WSMOUSE, ("disabling wsmouse\n"));

	if (!(sc->sc_status & UATP_ENABLED)) {
		DPRINTF(sc, UATP_DEBUG_WSMOUSE, ("not enabled\n"));
		return;
	}

	tap_disable(sc);
	sc->sc_status &=~ UATP_ENABLED;

	DPRINTF(sc, UATP_DEBUG_MISC, ("uhidev_close(%p)\n", &sc->sc_hdev));
	uhidev_close(&sc->sc_hdev);
}

static int
uatp_ioctl(void *v, unsigned long cmd, void *data, int flag, struct lwp *p)
{

	DPRINTF((struct uatp_softc*)v, UATP_DEBUG_IOCTL,
	    ("cmd %lx, data %p, flag %x, lwp %p\n", cmd, data, flag, p));

	/* XXX Implement any relevant wsmouse(4) ioctls.  */
	return EPASSTHROUGH;
}

/*
 * The Geyser 3 and 4 models talk the generic USB HID mouse protocol by
 * default.  This mode switch makes them give raw sensor data instead
 * so that we can implement tapping, two-finger scrolling, &c.
 */

#define GEYSER34_RAW_MODE		0x04
#define GEYSER34_MODE_REPORT_ID		0
#define GEYSER34_MODE_INTERFACE		0
#define GEYSER34_MODE_PACKET_SIZE	8

static void
geyser34_enable_raw_mode(struct uatp_softc *sc)
{
	struct usbd_device *udev = sc->sc_hdev.sc_parent->sc_udev;
	usb_device_request_t req;
	usbd_status status;
	uint8_t report[GEYSER34_MODE_PACKET_SIZE];

	req.bmRequestType = UT_READ_CLASS_INTERFACE;
	req.bRequest = UR_GET_REPORT;
	USETW2(req.wValue, UHID_FEATURE_REPORT, GEYSER34_MODE_REPORT_ID);
	USETW(req.wIndex, GEYSER34_MODE_INTERFACE);
	USETW(req.wLength, GEYSER34_MODE_PACKET_SIZE);

	DPRINTF(sc, UATP_DEBUG_RESET, ("get feature report\n"));
	status = usbd_do_request(udev, &req, report);
	if (status != USBD_NORMAL_COMPLETION) {
		aprint_error_dev(uatp_dev(sc),
		    "error reading feature report: %s\n", usbd_errstr(status));
		return;
	}

#if UATP_DEBUG
	if (sc->sc_debug_flags & UATP_DEBUG_RESET) {
		unsigned int i;
		DPRINTF(sc, UATP_DEBUG_RESET, ("old feature report:"));
		for (i = 0; i < GEYSER34_MODE_PACKET_SIZE; i++)
			printf(" %02x", (unsigned int)report[i]);
		printf("\n");
		/* Doing this twice is harmless here and lets this be
		 * one ifdef.  */
		report[0] = GEYSER34_RAW_MODE;
		DPRINTF(sc, UATP_DEBUG_RESET, ("new feature report:"));
		for (i = 0; i < GEYSER34_MODE_PACKET_SIZE; i++)
			printf(" %02x", (unsigned int)report[i]);
		printf("\n");
	}
#endif

	report[0] = GEYSER34_RAW_MODE;

	req.bmRequestType = UT_WRITE_CLASS_INTERFACE;
	req.bRequest = UR_SET_REPORT;
	USETW2(req.wValue, UHID_FEATURE_REPORT, GEYSER34_MODE_REPORT_ID);
	USETW(req.wIndex, GEYSER34_MODE_INTERFACE);
	USETW(req.wLength, GEYSER34_MODE_PACKET_SIZE);

	DPRINTF(sc, UATP_DEBUG_RESET, ("set feature report\n"));
	status = usbd_do_request(udev, &req, report);
	if (status != USBD_NORMAL_COMPLETION) {
		aprint_error_dev(uatp_dev(sc),
		    "error writing feature report: %s\n", usbd_errstr(status));
		return;
	}
}

/*
 * The Geyser 3 and 4 need to be reset periodically after we detect a
 * continual flow of spurious interrupts.  We use a USB task for this.
 */

static void
geyser34_initialize(struct uatp_softc *sc)
{

	DPRINTF(sc, UATP_DEBUG_MISC, ("initializing\n"));
	geyser34_enable_raw_mode(sc);
	usb_init_task(&sc->sc_reset_task, &geyser34_reset_task, sc, 0);
}

static int
geyser34_finalize(struct uatp_softc *sc)
{

	DPRINTF(sc, UATP_DEBUG_MISC, ("finalizing\n"));
<<<<<<< HEAD
	usb_rem_task(sc->sc_hdev.sc_parent->sc_udev, &sc->sc_reset_task);
=======
	usb_rem_task_wait(sc->sc_hdev.sc_parent->sc_udev, &sc->sc_reset_task,
	    USB_TASKQ_DRIVER, NULL);
>>>>>>> b2b84690

	return 0;
}

static void
geyser34_deferred_reset(struct uatp_softc *sc)
{

	DPRINTF(sc, UATP_DEBUG_RESET, ("deferring reset\n"));
	usb_add_task(sc->sc_hdev.sc_parent->sc_udev, &sc->sc_reset_task,
	    USB_TASKQ_DRIVER);
}

static void
geyser34_reset_task(void *arg)
{
	struct uatp_softc *sc = arg;

	DPRINTF(sc, UATP_DEBUG_RESET, ("resetting\n"));

	/* Reset by putting it into raw mode.  Not sure why.  */
	geyser34_enable_raw_mode(sc);
}

/* Interrupt handler */

static void
uatp_intr(struct uhidev *addr, void *ibuf, unsigned int len)
{
	struct uatp_softc *sc = (struct uatp_softc *)addr;
	uint8_t *input;
	int dx, dy, dz, dw;
	uint32_t buttons;

	DPRINTF(sc, UATP_DEBUG_INTR, ("softc %p, ibuf %p, len %u\n",
	    addr, ibuf, len));

	/*
	 * Some devices break packets up into chunks, so we accumulate
	 * input up to the expected packet length, or if it would
	 * overflow, discard the whole packet and start over.
	 */
	if (sc->sc_input_size < len) {
		aprint_error_dev(uatp_dev(sc),
		    "discarding %u-byte input packet\n", len);
		sc->sc_input_index = 0;
		return;
	} else if (sc->sc_input_size < (sc->sc_input_index + len)) {
		aprint_error_dev(uatp_dev(sc), "discarding %u-byte input\n",
		    (sc->sc_input_index + len));
		sc->sc_input_index = 0;
		return;
	}

#if UATP_DEBUG
	if (sc->sc_debug_flags & UATP_DEBUG_INTR) {
		unsigned int i;
		uint8_t *bytes = ibuf;
		DPRINTF(sc, UATP_DEBUG_INTR, ("raw"));
		for (i = 0; i < len; i++)
			printf(" %02x", (unsigned int)bytes[i]);
		printf("\n");
	}
#endif

	memcpy(&sc->sc_input[sc->sc_input_index], ibuf, len);
	sc->sc_input_index += len;
	if (sc->sc_input_index != sc->sc_input_size) {
		/* Wait until packet is complete.  */
		aprint_verbose_dev(uatp_dev(sc), "partial packet: %u bytes\n",
		    len);
		return;
	}

	/* Clear the buffer and process the now complete packet.  */
	sc->sc_input_index = 0;
	input = sc->sc_input;

	/* The last byte's first bit is set iff the button is pressed.
	 * XXX Left button should have a name.  */
	buttons = ((input[sc->sc_input_size - 1] & UATP_STATUS_BUTTON)
	    ? 1 : 0);

	/* Read the sample.  */
	memset(uatp_x_sample(sc), 0, UATP_MAX_X_SENSORS);
	memset(uatp_y_sample(sc), 0, UATP_MAX_Y_SENSORS);
	sc->sc_parameters->read_sample(uatp_x_sample(sc), uatp_y_sample(sc),
	    input);

#if UATP_DEBUG
	if (sc->sc_debug_flags & UATP_DEBUG_INTR) {
		unsigned int i;
		DPRINTF(sc, UATP_DEBUG_INTR, ("x sensors"));
		for (i = 0; i < uatp_x_sensors(sc); i++)
			printf(" %02x", (unsigned int)uatp_x_sample(sc)[i]);
		printf("\n");
		DPRINTF(sc, UATP_DEBUG_INTR, ("y sensors"));
		for (i = 0; i < uatp_y_sensors(sc); i++)
			printf(" %02x", (unsigned int)uatp_y_sample(sc)[i]);
		printf("\n");
	} else if ((sc->sc_debug_flags & UATP_DEBUG_STATUS) &&
		(input[sc->sc_input_size - 1] &~
		    (UATP_STATUS_BUTTON | UATP_STATUS_BASE |
			UATP_STATUS_POST_RESET)))
		DPRINTF(sc, UATP_DEBUG_STATUS, ("status byte: %02x\n",
		    input[sc->sc_input_size - 1]));
#endif

	/*
	 * If this is a base sample, initialize the state to interpret
	 * subsequent samples relative to it, and stop here.
	 */
	if (sc->sc_parameters->base_sample(sc, input)) {
		DPRINTF(sc, UATP_DEBUG_PARSE,
		    ("base sample, buttons %"PRIx32"\n", buttons));
		/* XXX Should the valid bit ever be reset?  */
		sc->sc_status |= UATP_VALID;
		uatp_clear_position(sc);
		memcpy(sc->sc_base, sc->sc_sample, sizeof(sc->sc_base));
		/* XXX Perform 17" size detection like Linux?  */
		return;
	}

	/* If not, accumulate the change in the sensors.  */
	sc->sc_parameters->accumulate(sc);

#if UATP_DEBUG
	if (sc->sc_debug_flags & UATP_DEBUG_ACCUMULATE) {
		unsigned int i;
		DPRINTF(sc, UATP_DEBUG_ACCUMULATE, ("accumulated x state:"));
		for (i = 0; i < uatp_x_sensors(sc); i++)
			printf(" %02x", (unsigned int)uatp_x_acc(sc)[i]);
		printf("\n");
		DPRINTF(sc, UATP_DEBUG_ACCUMULATE, ("accumulated y state:"));
		for (i = 0; i < uatp_y_sensors(sc); i++)
			printf(" %02x", (unsigned int)uatp_y_acc(sc)[i]);
		printf("\n");
	}
#endif

	/* Compute the change in coordinates and buttons.  */
	dx = dy = dz = dw = 0;
	if ((!interpret_input(sc, &dx, &dy, &dz, &dw, &buttons)) &&
	    /* If there's no input because we're releasing a button,
	     * then it's not spurious.  XXX Mutex?  */
	    (sc->sc_buttons == 0)) {
		DPRINTF(sc, UATP_DEBUG_SPURINTR, ("spurious interrupt\n"));
		if (sc->sc_parameters->reset)
			sc->sc_parameters->reset(sc);
		return;
	}

	/* Report to wsmouse.  */
	DPRINTF(sc, UATP_DEBUG_INTR,
	    ("buttons %"PRIx32", dx %d, dy %d, dz %d, dw %d\n",
		buttons, dx, dy, dz, dw));
	mutex_enter(&sc->sc_tap_mutex);
	uatp_input(sc, buttons, dx, dy, dz, dw);
	mutex_exit(&sc->sc_tap_mutex);
}

/*
 * Different ways to discern the base sample initializing the state.
 * `base_sample_softc_flag' uses a state flag stored in the softc;
 * `base_sample_input_flag' checks a flag at the end of the input
 * packet.
 */

static bool
base_sample_softc_flag(const struct uatp_softc *sc, const uint8_t *input)
{
	return !(sc->sc_status & UATP_VALID);
}

static bool
base_sample_input_flag(const struct uatp_softc *sc, const uint8_t *input)
{
	/* XXX Should we also check the valid flag?  */
	return !!(input[sc->sc_input_size - 1] & UATP_STATUS_BASE);
}

/*
 * Pick apart the horizontal sensors from the vertical sensors.
 * Different models interleave them in different orders.
 */

static void
read_sample_1(uint8_t *x, uint8_t *y, const uint8_t *input)
{
	unsigned int i;

	for (i = 0; i < 8; i++) {
		x[i] = input[5 * i + 2];
		x[i + 8] = input[5 * i + 4];
		x[i + 16] = input[5 * i + 42];
		if (i < 2)
			x[i + 24] = input[5 * i + 44];

		y[i] = input[5 * i + 1];
		y[i + 8] = input[5 * i + 3];
	}
}

static void
read_sample_2(uint8_t *x, uint8_t *y, const uint8_t *input)
{
	unsigned int i, j;

	for (i = 0, j = 19; i < 20; i += 2, j += 3) {
		x[i] = input[j];
		x[i + 1] = input[j + 1];
	}

	for (i = 0, j = 1; i < 9; i += 2, j += 3) {
		y[i] = input[j];
		y[i + 1] = input[j + 1];
	}
}

static void
accumulate_sample_1(struct uatp_softc *sc)
{
	unsigned int i;

	for (i = 0; i < UATP_SENSORS; i++) {
		sc->sc_acc[i] += (int8_t)(sc->sc_sample[i] - sc->sc_base[i]);
		if (sc->sc_acc[i] < 0) {
			sc->sc_acc[i] = 0;
		} else if (UATP_MAX_ACC < sc->sc_acc[i]) {
			DPRINTF(sc, UATP_DEBUG_ACCUMULATE,
			    ("overflow %d\n", sc->sc_acc[i]));
			sc->sc_acc[i] = UATP_MAX_ACC;
		}
	}

	memcpy(sc->sc_base, sc->sc_sample, sizeof(sc->sc_base));
}

static void
accumulate_sample_2(struct uatp_softc *sc)
{
	unsigned int i;

	for (i = 0; i < UATP_SENSORS; i++) {
		sc->sc_acc[i] = (int8_t)(sc->sc_sample[i] - sc->sc_base[i]);
		if (sc->sc_acc[i] < -0x80) {
			DPRINTF(sc, UATP_DEBUG_ACCUMULATE,
			    ("underflow %u - %u = %d\n",
				(unsigned int)sc->sc_sample[i],
				(unsigned int)sc->sc_base[i],
				sc->sc_acc[i]));
			sc->sc_acc[i] += 0x100;
		}
		if (0x7f < sc->sc_acc[i]) {
			DPRINTF(sc, UATP_DEBUG_ACCUMULATE,
			    ("overflow %u - %u = %d\n",
				(unsigned int)sc->sc_sample[i],
				(unsigned int)sc->sc_base[i],
				sc->sc_acc[i]));
			sc->sc_acc[i] -= 0x100;
		}
		if (sc->sc_acc[i] < 0)
			sc->sc_acc[i] = 0;
	}
}

/*
 * Report input to wsmouse, if there is anything interesting to report.
 * We must take into consideration the current tap-and-drag button
 * state.
 */

static void
uatp_input(struct uatp_softc *sc, uint32_t buttons,
    int dx, int dy, int dz, int dw)
{
	uint32_t all_buttons;

	KASSERT(mutex_owned(&sc->sc_tap_mutex));
	all_buttons = buttons | uatp_tapped_buttons(sc);

	if ((sc->sc_wsmousedev != NULL) &&
	    ((dx != 0) || (dy != 0) || (dz != 0) || (dw != 0) ||
		(all_buttons != sc->sc_all_buttons))) {
		int s = spltty();
		DPRINTF(sc, UATP_DEBUG_WSMOUSE, ("wsmouse input:"
		    " buttons %"PRIx32", dx %d, dy %d, dz %d, dw %d\n",
		    all_buttons, dx, -dy, dz, -dw));
		wsmouse_input(sc->sc_wsmousedev, all_buttons, dx, -dy, dz, -dw,
		    WSMOUSE_INPUT_DELTA);
		splx(s);
	}
	sc->sc_buttons = buttons;
	sc->sc_all_buttons = all_buttons;
}

/*
 * Interpret the current tap state to decide whether the tap buttons
 * are currently pressed.
 */

static uint32_t
uatp_tapped_buttons(struct uatp_softc *sc)
{
	KASSERT(mutex_owned(&sc->sc_tap_mutex));
	switch (sc->sc_tap_state) {
	case TAP_STATE_INITIAL:
	case TAP_STATE_TAPPING:
		return 0;

	case TAP_STATE_TAPPED:
	case TAP_STATE_DOUBLE_TAPPING:
	case TAP_STATE_DRAGGING_DOWN:
	case TAP_STATE_DRAGGING_UP:
	case TAP_STATE_TAPPING_IN_DRAG:
		CHECK((0 < sc->sc_tapped_fingers), return 0);
		switch (sc->sc_tapped_fingers) {
		case 1: return sc->sc_knobs.one_finger_tap_buttons;
		case 2: return sc->sc_knobs.two_finger_tap_buttons;
		case 3:
		default: return sc->sc_knobs.three_finger_tap_buttons;
		}

	default:
		aprint_error_dev(uatp_dev(sc), "%s: invalid tap state: %d\n",
		    __func__, sc->sc_tap_state);
		return 0;
	}
}

/*
 * Interpret the current input state to find a difference in all the
 * relevant coordinates and buttons to pass on to wsmouse, and update
 * any internal driver state necessary to interpret subsequent input
 * relative to this one.
 */

static bool
interpret_input(struct uatp_softc *sc, int *dx, int *dy, int *dz, int *dw,
    uint32_t *buttons)
{
	unsigned int x_pressure, x_raw, x_fingers;
	unsigned int y_pressure, y_raw, y_fingers;
	unsigned int fingers;

	x_pressure = interpret_dimension(sc, uatp_x_acc(sc),
	    uatp_x_sensors(sc), uatp_x_ratio(sc), &x_raw, &x_fingers);
	y_pressure = interpret_dimension(sc, uatp_y_acc(sc),
	    uatp_y_sensors(sc), uatp_y_ratio(sc), &y_raw, &y_fingers);

	DPRINTF(sc, UATP_DEBUG_PARSE,
	    ("x %u @ %u, %uf; y %u @ %u, %uf; buttons %"PRIx32"\n",
		x_pressure, x_raw, x_fingers,
		y_pressure, y_raw, y_fingers,
		*buttons));

	if ((x_pressure == 0) && (y_pressure == 0)) {
		bool ok;
		/* No fingers: clear position and maybe report a tap.  */
		DPRINTF(sc, UATP_DEBUG_INTR,
		    ("no position detected; clearing position\n"));
		if (*buttons == 0) {
			ok = tap_released(sc);
		} else {
			tap_reset(sc);
			/* Button pressed: interrupt is not spurious.  */
			ok = true;
		}
		/*
		 * Don't clear the position until after tap_released,
		 * which needs to know the track distance.
		 */
		uatp_clear_position(sc);
		return ok;
	} else if ((x_pressure == 0) || (y_pressure == 0)) {
		/* XXX What to do here?  */
		DPRINTF(sc, UATP_DEBUG_INTR,
		    ("pressure in only one dimension; ignoring\n"));
		return true;
	} else if ((x_pressure == 1) && (y_pressure == 1)) {
		fingers = max(x_fingers, y_fingers);
		CHECK((0 < fingers), return false);
		if (*buttons == 0)
			tap_touched(sc, fingers);
		else if (fingers == 1)
			tap_reset(sc);
		else		/* Multiple fingers, button pressed.  */
			*buttons = emulated_buttons(sc, fingers);
		update_position(sc, fingers, x_raw, y_raw, dx, dy, dz, dw);
		return true;
	} else {
		/* Palm detected in either or both of the dimensions.  */
		DPRINTF(sc, UATP_DEBUG_INTR, ("palm detected; ignoring\n"));
		return true;
	}
}

/*
 * Interpret the accumulated sensor state along one dimension to find
 * the number, mean position, and pressure of fingers.  Returns 0 to
 * indicate no pressure, returns 1 and sets *position and *fingers to
 * indicate fingers, and returns 2 to indicate palm.
 *
 * XXX Give symbolic names to the return values.
 */

static unsigned int
interpret_dimension(struct uatp_softc *sc, const int *acc,
    unsigned int n_sensors, unsigned int ratio,
    unsigned int *position, unsigned int *fingers)
{
	unsigned int i, v, n_fingers, sum;
	unsigned int total[UATP_MAX_SENSORS];
	unsigned int weighted[UATP_MAX_SENSORS];
	unsigned int sensor_threshold = sc->sc_knobs.sensor_threshold;
	unsigned int sensor_normalizer = sc->sc_knobs.sensor_normalizer;
	unsigned int width = 0;	/* GCC is not smart enough.  */
	unsigned int palm_width = sc->sc_knobs.palm_width;
	enum { none, nondecreasing, decreasing } state = none;

	if (sensor_threshold < sensor_normalizer)
		sensor_normalizer = sensor_threshold;
	if (palm_width == 0)	/* Effectively disable palm detection.  */
		palm_width = UATP_MAX_POSITION;

#define CHECK_(condition) CHECK(condition, return 0)

	/*
	 * Arithmetic bounds:
	 * . n_sensors is at most UATP_MAX_SENSORS,
	 * . n_fingers is at most UATP_MAX_SENSORS,
	 * . i is at most UATP_MAX_SENSORS,
	 * . sc->sc_acc[i] is at most UATP_MAX_ACC,
	 * . i * sc->sc_acc[i] is at most UATP_MAX_SENSORS * UATP_MAX_ACC,
	 * . each total[j] is at most UATP_MAX_SENSORS * UATP_MAX_ACC,
	 * . each weighted[j] is at most UATP_MAX_SENSORS^2 * UATP_MAX_ACC,
	 * . ratio is at most UATP_MAX_RATIO,
	 * . each weighted[j] * ratio is at most
	 *     UATP_MAX_SENSORS^2 * UATP_MAX_ACC * UATP_MAX_RATIO,
	 *   which is #x5fa0000 with the current values of the constants,
	 *   and
	 * . the sum of the positions is at most
	 *     UATP_MAX_SENSORS * UATP_MAX_POSITION,
	 *   which is #x60000 with the current values of the constants.
	 * Hence all of the arithmetic here fits in int (and thus also
	 * unsigned int).  If you change the constants, though, you
	 * must update the analysis.
	 */
	__CTASSERT(0x5fa0000 == (UATP_MAX_SENSORS * UATP_MAX_SENSORS *
		UATP_MAX_ACC * UATP_MAX_RATIO));
	__CTASSERT(0x60000 == (UATP_MAX_SENSORS * UATP_MAX_POSITION));
	CHECK_(n_sensors <= UATP_MAX_SENSORS);
	CHECK_(ratio <= UATP_MAX_RATIO);

	/*
	 * Detect each finger by looking for a consecutive sequence of
	 * increasing and then decreasing pressures above the sensor
	 * threshold.  Compute the finger's position as the weighted
	 * average of positions, weighted by the pressure at that
	 * position.  Finally, return the average finger position.
	 */

	n_fingers = 0;
	memset(weighted, 0, sizeof(weighted));
	memset(total, 0, sizeof(total));

	for (i = 0; i < n_sensors; i++) {
		CHECK_(0 <= acc[i]);
		v = acc[i];

		/* Ignore values outside a sensible interval.  */
		if (v <= sensor_threshold) {
			state = none;
			continue;
		} else if (UATP_MAX_ACC < v) {
			aprint_verbose_dev(uatp_dev(sc),
			    "ignoring large accumulated sensor state: %u\n",
			    v);
			continue;
		}

		switch (state) {
		case none:
			n_fingers += 1;
			CHECK_(n_fingers <= n_sensors);
			state = nondecreasing;
			width = 1;
			break;

		case nondecreasing:
		case decreasing:
			CHECK_(0 < i);
			CHECK_(0 <= acc[i - 1]);
			width += 1;
			if (palm_width <= (width * ratio)) {
				DPRINTF(sc, UATP_DEBUG_PALM,
				    ("palm detected\n"));
				return 2;
			} else if ((state == nondecreasing) &&
			    ((unsigned int)acc[i - 1] > v)) {
				state = decreasing;
			} else if ((state == decreasing) &&
			    ((unsigned int)acc[i - 1] < v)) {
				n_fingers += 1;
				CHECK_(n_fingers <= n_sensors);
				state = nondecreasing;
				width = 1;
			}
			break;

		default:
			aprint_error_dev(uatp_dev(sc),
			    "bad finger detection state: %d", state);
			return 0;
		}

		v -= sensor_normalizer;
		total[n_fingers - 1] += v;
		weighted[n_fingers - 1] += (i * v);
		CHECK_(total[n_fingers - 1] <=
		    (UATP_MAX_SENSORS * UATP_MAX_ACC));
		CHECK_(weighted[n_fingers - 1] <=
		    (UATP_MAX_SENSORS * UATP_MAX_SENSORS * UATP_MAX_ACC));
	}

	if (n_fingers == 0)
		return 0;

	sum = 0;
	for (i = 0; i < n_fingers; i++) {
		DPRINTF(sc, UATP_DEBUG_PARSE,
		    ("finger at %u\n", ((weighted[i] * ratio) / total[i])));
		sum += ((weighted[i] * ratio) / total[i]);
		CHECK_(sum <= UATP_MAX_SENSORS * UATP_MAX_POSITION);
	}

	*fingers = n_fingers;
	*position = (sum / n_fingers);
	return 1;

#undef CHECK_
}

/* Tapping */

/*
 * There is a very hairy state machine for detecting taps.  At every
 * touch, we record the maximum number of fingers touched, and don't
 * reset it to zero until the finger is released.
 *
 * INITIAL STATE
 * (no tapping fingers; no tapped fingers)
 * - On touch, go to TAPPING STATE.
 * - On any other input, remain in INITIAL STATE.
 *
 * TAPPING STATE: Finger touched; might be tap.
 * (tapping fingers; no tapped fingers)
 * - On release within the tap limit, go to TAPPED STATE.
 * - On release after the tap limit, go to INITIAL STATE.
 * - On any other input, remain in TAPPING STATE.
 *
 * TAPPED STATE: Finger recently tapped, and might double-tap.
 * (no tapping fingers; tapped fingers)
 * - On touch within the double-tap limit, go to DOUBLE-TAPPING STATE.
 * - On touch after the double-tap limit, go to TAPPING STATE.
 * - On no event after the double-tap limit, go to INITIAL STATE.
 * - On any other input, remain in TAPPED STATE.
 *
 * DOUBLE-TAPPING STATE: Finger touched soon after tap; might be double-tap.
 * (tapping fingers; tapped fingers)
 * - On release within the tap limit, release button and go to TAPPED STATE.
 * - On release after the tap limit, go to DRAGGING UP STATE.
 * - On touch after the tap limit, go to DRAGGING DOWN STATE.
 * - On any other input, remain in DOUBLE-TAPPING STATE.
 *
 * DRAGGING DOWN STATE: Finger has double-tapped and is dragging, not tapping.
 * (no tapping fingers; tapped fingers)
 * - On release, go to DRAGGING UP STATE.
 * - On any other input, remain in DRAGGING DOWN STATE.
 *
 * DRAGGING UP STATE: Finger has double-tapped and is up.
 * (no tapping fingers; tapped fingers)
 * - On touch, go to TAPPING IN DRAG STATE.
 * - On any other input, remain in DRAGGING UP STATE.
 *
 * TAPPING IN DRAG STATE: Tap-dancing while cross-dressed.
 * (tapping fingers; tapped fingers)
 * - On release within the tap limit, go to TAPPED STATE.
 * - On release after the tap limit, go to DRAGGING UP STATE.
 * - On any other input, remain in TAPPING IN DRAG STATE.
 *
 * Warning:  The graph of states is split into two components, those
 * with tapped fingers and those without.  The only path from any state
 * without tapped fingers to a state with tapped fingers must pass
 * through TAPPED STATE.  Also, the only transitions into TAPPED STATE
 * must be from states with tapping fingers, which become the tapped
 * fingers.  If you edit the state machine, you must either preserve
 * these properties, or globally transform the state machine to avoid
 * the bad consequences of violating these properties.
 */

static void
uatp_tap_limit(const struct uatp_softc *sc, struct timeval *limit)
{
	unsigned int msec = sc->sc_knobs.tap_limit_msec;
	limit->tv_sec = 0;
	limit->tv_usec = ((msec < 1000) ? (1000 * msec) : 100000);
}

#if UATP_DEBUG

#  define TAP_DEBUG_PRE(sc)	tap_debug((sc), __func__, "")
#  define TAP_DEBUG_POST(sc)	tap_debug((sc), __func__, " ->")

static void
tap_debug(struct uatp_softc *sc, const char *caller, const char *prefix)
{
	char buffer[128];
	const char *state;

	KASSERT(mutex_owned(&sc->sc_tap_mutex));
	switch (sc->sc_tap_state) {
	case TAP_STATE_INITIAL:		state = "initial";		break;
	case TAP_STATE_TAPPING:		state = "tapping";		break;
	case TAP_STATE_TAPPED:		state = "tapped";		break;
	case TAP_STATE_DOUBLE_TAPPING:	state = "double-tapping";	break;
	case TAP_STATE_DRAGGING_DOWN:	state = "dragging-down";	break;
	case TAP_STATE_DRAGGING_UP:	state = "dragging-up";		break;
	case TAP_STATE_TAPPING_IN_DRAG:	state = "tapping-in-drag";	break;
	default:
		snprintf(buffer, sizeof(buffer), "unknown (%d)",
		    sc->sc_tap_state);
		state = buffer;
		break;
	}

	DPRINTF(sc, UATP_DEBUG_TAP,
	    ("%s:%s state %s, %u tapping, %u tapped\n",
		caller, prefix, state,
		sc->sc_tapping_fingers, sc->sc_tapped_fingers));
}

#else	/* !UATP_DEBUG */

#  define TAP_DEBUG_PRE(sc)	do {} while (0)
#  define TAP_DEBUG_POST(sc)	do {} while (0)

#endif

static void
tap_initialize(struct uatp_softc *sc)
{
	callout_init(&sc->sc_untap_callout, 0);
	callout_setfunc(&sc->sc_untap_callout, untap_callout, sc);
	mutex_init(&sc->sc_tap_mutex, MUTEX_DEFAULT, IPL_SOFTUSB);
}

static void
tap_finalize(struct uatp_softc *sc)
{
	/* XXX Can the callout still be scheduled here?  */
	callout_destroy(&sc->sc_untap_callout);
	mutex_destroy(&sc->sc_tap_mutex);
}

static void
tap_enable(struct uatp_softc *sc)
{
	mutex_enter(&sc->sc_tap_mutex);
	tap_transition_initial(sc);
	sc->sc_buttons = 0;	/* XXX Not the right place?  */
	sc->sc_all_buttons = 0;
	mutex_exit(&sc->sc_tap_mutex);
}

static void
tap_disable(struct uatp_softc *sc)
{
	/* Reset tapping, and wait for any callouts to complete.  */
	tap_reset_wait(sc);
}

/*
 * Reset tap state.  If the untap callout has just fired, it may signal
 * a harmless button release event before this returns.
 */

static void
tap_reset(struct uatp_softc *sc)
{

	callout_stop(&sc->sc_untap_callout);
	mutex_enter(&sc->sc_tap_mutex);
	tap_transition_initial(sc);
	mutex_exit(&sc->sc_tap_mutex);
}

/* Reset, but don't return until the callout is done running.  */

static void
tap_reset_wait(struct uatp_softc *sc)
{

	callout_halt(&sc->sc_untap_callout, NULL);
	mutex_enter(&sc->sc_tap_mutex);
	tap_transition_initial(sc);
	mutex_exit(&sc->sc_tap_mutex);
}

static const struct timeval zero_timeval;

static void
tap_transition(struct uatp_softc *sc, enum uatp_tap_state tap_state,
    const struct timeval *start_time,
    unsigned int tapping_fingers, unsigned int tapped_fingers)
{
	KASSERT(mutex_owned(&sc->sc_tap_mutex));
	sc->sc_tap_state = tap_state;
	sc->sc_tap_timer = *start_time;
	sc->sc_tapping_fingers = tapping_fingers;
	sc->sc_tapped_fingers = tapped_fingers;
}

static void
tap_transition_initial(struct uatp_softc *sc)
{
	/*
	 * No checks.  This state is always kosher, and sometimes a
	 * fallback in case of failure.
	 */
	tap_transition(sc, TAP_STATE_INITIAL, &zero_timeval, 0, 0);
}

/* Touch transitions */

static void
tap_transition_tapping(struct uatp_softc *sc, const struct timeval *start_time,
    unsigned int fingers)
{
	CHECK((sc->sc_tapping_fingers <= fingers),
	    do { tap_transition_initial(sc); return; } while (0));
	tap_transition(sc, TAP_STATE_TAPPING, start_time, fingers, 0);
}

static void
tap_transition_double_tapping(struct uatp_softc *sc,
    const struct timeval *start_time, unsigned int fingers)
{
	CHECK((sc->sc_tapping_fingers <= fingers),
	    do { tap_transition_initial(sc); return; } while (0));
	CHECK((0 < sc->sc_tapped_fingers),
	    do { tap_transition_initial(sc); return; } while (0));
	tap_transition(sc, TAP_STATE_DOUBLE_TAPPING, start_time, fingers,
	    sc->sc_tapped_fingers);
}

static void
tap_transition_dragging_down(struct uatp_softc *sc)
{
	CHECK((0 < sc->sc_tapped_fingers),
	    do { tap_transition_initial(sc); return; } while (0));
	tap_transition(sc, TAP_STATE_DRAGGING_DOWN, &zero_timeval, 0,
	    sc->sc_tapped_fingers);
}

static void
tap_transition_tapping_in_drag(struct uatp_softc *sc,
    const struct timeval *start_time, unsigned int fingers)
{
	CHECK((sc->sc_tapping_fingers <= fingers),
	    do { tap_transition_initial(sc); return; } while (0));
	CHECK((0 < sc->sc_tapped_fingers),
	    do { tap_transition_initial(sc); return; } while (0));
	tap_transition(sc, TAP_STATE_TAPPING_IN_DRAG, start_time, fingers,
	    sc->sc_tapped_fingers);
}

/* Release transitions */

static void
tap_transition_tapped(struct uatp_softc *sc, const struct timeval *start_time)
{
	/*
	 * The fingers that were tapping -- of which there must have
	 * been at least one -- are now the fingers that have tapped,
	 * and there are no longer fingers tapping.
	 */
	CHECK((0 < sc->sc_tapping_fingers),
	    do { tap_transition_initial(sc); return; } while (0));
	tap_transition(sc, TAP_STATE_TAPPED, start_time, 0,
	    sc->sc_tapping_fingers);
	schedule_untap(sc);
}

static void
tap_transition_dragging_up(struct uatp_softc *sc)
{
	CHECK((0 < sc->sc_tapped_fingers),
	    do { tap_transition_initial(sc); return; } while (0));
	tap_transition(sc, TAP_STATE_DRAGGING_UP, &zero_timeval, 0,
	    sc->sc_tapped_fingers);
}

static void
tap_touched(struct uatp_softc *sc, unsigned int fingers)
{
	struct timeval now, diff, limit;

	CHECK((0 < fingers), return);
	callout_stop(&sc->sc_untap_callout);
	mutex_enter(&sc->sc_tap_mutex);
	TAP_DEBUG_PRE(sc);
	/*
	 * Guarantee that the number of tapping fingers never decreases
	 * except when it is reset to zero on release.
	 */
	if (fingers < sc->sc_tapping_fingers)
		fingers = sc->sc_tapping_fingers;
	switch (sc->sc_tap_state) {
	case TAP_STATE_INITIAL:
		getmicrouptime(&now);
		tap_transition_tapping(sc, &now, fingers);
		break;

	case TAP_STATE_TAPPING:
		/*
		 * Number of fingers may have increased, so transition
		 * even though we're already in TAPPING.
		 */
		tap_transition_tapping(sc, &sc->sc_tap_timer, fingers);
		break;

	case TAP_STATE_TAPPED:
		getmicrouptime(&now);
		/*
		 * If the double-tap time limit has passed, it's the
		 * callout's responsibility to handle that event, so we
		 * assume the limit has not passed yet.
		 */
		tap_transition_double_tapping(sc, &now, fingers);
		break;

	case TAP_STATE_DOUBLE_TAPPING:
		getmicrouptime(&now);
		timersub(&now, &sc->sc_tap_timer, &diff);
		uatp_tap_limit(sc, &limit);
		if (timercmp(&diff, &limit, >) ||
		    (sc->sc_track_distance >
			sc->sc_knobs.tap_track_distance_limit))
			tap_transition_dragging_down(sc);
		break;

	case TAP_STATE_DRAGGING_DOWN:
		break;

	case TAP_STATE_DRAGGING_UP:
		getmicrouptime(&now);
		tap_transition_tapping_in_drag(sc, &now, fingers);
		break;

	case TAP_STATE_TAPPING_IN_DRAG:
		/*
		 * Number of fingers may have increased, so transition
		 * even though we're already in TAPPING IN DRAG.
		 */
		tap_transition_tapping_in_drag(sc, &sc->sc_tap_timer, fingers);
		break;

	default:
		aprint_error_dev(uatp_dev(sc), "%s: invalid tap state: %d\n",
		    __func__, sc->sc_tap_state);
		tap_transition_initial(sc);
		break;
	}
	TAP_DEBUG_POST(sc);
	mutex_exit(&sc->sc_tap_mutex);
}

static bool
tap_released(struct uatp_softc *sc)
{
	struct timeval now, diff, limit;
	void (*non_tapped_transition)(struct uatp_softc *);
	bool ok, temporary_release;

	mutex_enter(&sc->sc_tap_mutex);
	TAP_DEBUG_PRE(sc);
	switch (sc->sc_tap_state) {
	case TAP_STATE_INITIAL:
	case TAP_STATE_TAPPED:
	case TAP_STATE_DRAGGING_UP:
		/* Spurious interrupt: fingers are already off.  */
		ok = false;
		break;

	case TAP_STATE_TAPPING:
		temporary_release = false;
		non_tapped_transition = &tap_transition_initial;
		goto maybe_tap;

	case TAP_STATE_DOUBLE_TAPPING:
		temporary_release = true;
		non_tapped_transition = &tap_transition_dragging_up;
		goto maybe_tap;

	case TAP_STATE_TAPPING_IN_DRAG:
		temporary_release = false;
		non_tapped_transition = &tap_transition_dragging_up;
		goto maybe_tap;

	maybe_tap:
		getmicrouptime(&now);
		timersub(&now, &sc->sc_tap_timer, &diff);
		uatp_tap_limit(sc, &limit);
		if (timercmp(&diff, &limit, <=) &&
		    (sc->sc_track_distance <=
			sc->sc_knobs.tap_track_distance_limit)) {
			if (temporary_release) {
				/*
				 * XXX Kludge: Temporarily transition
				 * to a tap state that uatp_input will
				 * interpret as `no buttons tapped',
				 * saving the tapping fingers.  There
				 * should instead be a separate routine
				 * uatp_input_untapped.
				 */
				unsigned int fingers = sc->sc_tapping_fingers;
				tap_transition_initial(sc);
				uatp_input(sc, 0, 0, 0, 0, 0);
				sc->sc_tapping_fingers = fingers;
			}
			tap_transition_tapped(sc, &now);
		} else {
			(*non_tapped_transition)(sc);
		}
		ok = true;
		break;

	case TAP_STATE_DRAGGING_DOWN:
		tap_transition_dragging_up(sc);
		ok = true;
		break;

	default:
		aprint_error_dev(uatp_dev(sc), "%s: invalid tap state: %d\n",
		    __func__, sc->sc_tap_state);
		tap_transition_initial(sc);
		ok = false;
		break;
	}
	TAP_DEBUG_POST(sc);
	mutex_exit(&sc->sc_tap_mutex);
	return ok;
}

/* Untapping: Releasing the button after a tap */

static void
schedule_untap(struct uatp_softc *sc)
{
	unsigned int ms = sc->sc_knobs.double_tap_limit_msec;
	if (ms <= 1000)
		callout_schedule(&sc->sc_untap_callout, mstohz(ms));
	else			/* XXX Reject bogus values in sysctl.  */
		aprint_error_dev(uatp_dev(sc),
		    "double-tap delay too long: %ums\n", ms);
}

static void
untap_callout(void *arg)
{
	struct uatp_softc *sc = arg;

	mutex_enter(&sc->sc_tap_mutex);
	TAP_DEBUG_PRE(sc);
	switch (sc->sc_tap_state) {
	case TAP_STATE_TAPPED:
		tap_transition_initial(sc);
		/*
		 * XXX Kludge: Call uatp_input after the state transition
		 * to make sure that it will actually release the button.
		 */
		uatp_input(sc, 0, 0, 0, 0, 0);

	case TAP_STATE_INITIAL:
	case TAP_STATE_TAPPING:
	case TAP_STATE_DOUBLE_TAPPING:
	case TAP_STATE_DRAGGING_UP:
	case TAP_STATE_DRAGGING_DOWN:
	case TAP_STATE_TAPPING_IN_DRAG:
		/*
		 * Somebody else got in and changed the state before we
		 * untapped.  Let them take over; do nothing here.
		 */
		break;

	default:
		aprint_error_dev(uatp_dev(sc), "%s: invalid tap state: %d\n",
		    __func__, sc->sc_tap_state);
		tap_transition_initial(sc);
		/* XXX Just in case...?  */
		uatp_input(sc, 0, 0, 0, 0, 0);
		break;
	}
	TAP_DEBUG_POST(sc);
	mutex_exit(&sc->sc_tap_mutex);
}

/*
 * Emulate different buttons if the user holds down n fingers while
 * pressing the physical button.  (This is unrelated to tapping.)
 */

static uint32_t
emulated_buttons(struct uatp_softc *sc, unsigned int fingers)
{
	CHECK((1 < fingers), return 0);

	switch (fingers) {
	case 2:
		DPRINTF(sc, UATP_DEBUG_EMUL_BUTTON,
		    ("2-finger emulated button: %"PRIx32"\n",
			sc->sc_knobs.two_finger_buttons));
		return sc->sc_knobs.two_finger_buttons;

	case 3:
	default:
		DPRINTF(sc, UATP_DEBUG_EMUL_BUTTON,
		    ("3-finger emulated button: %"PRIx32"\n",
			sc->sc_knobs.three_finger_buttons));
		return sc->sc_knobs.three_finger_buttons;
	}
}

/*
 * Update the position known to the driver based on the position and
 * number of fingers.  dx, dy, dz, and dw are expected to hold zero;
 * update_position may store nonzero changes in position in them.
 */

static void
update_position(struct uatp_softc *sc, unsigned int fingers,
    unsigned int x_raw, unsigned int y_raw,
    int *dx, int *dy, int *dz, int *dw)
{
	CHECK((0 < fingers), return);

	if ((fingers == 1) || (sc->sc_knobs.multifinger_track == 1))
		move_mouse(sc, x_raw, y_raw, dx, dy);
	else if (sc->sc_knobs.multifinger_track == 2)
		scroll_wheel(sc, x_raw, y_raw, dz, dw);
}

/*
 * XXX Scrolling needs to use a totally different motion model.
 */

static void
move_mouse(struct uatp_softc *sc, unsigned int x_raw, unsigned int y_raw,
    int *dx, int *dy)
{
	move(sc, "mouse", x_raw, y_raw, &sc->sc_x_raw, &sc->sc_y_raw,
	    &sc->sc_x_smoothed, &sc->sc_y_smoothed,
	    &sc->sc_x_remainder, &sc->sc_y_remainder,
	    dx, dy);
}

static void
scroll_wheel(struct uatp_softc *sc, unsigned int x_raw, unsigned int y_raw,
    int *dz, int *dw)
{
	move(sc, "scroll", x_raw, y_raw, &sc->sc_z_raw, &sc->sc_w_raw,
	    &sc->sc_z_smoothed, &sc->sc_w_smoothed,
	    &sc->sc_z_remainder, &sc->sc_w_remainder,
	    dz, dw);
}

static void
move(struct uatp_softc *sc, const char *ctx, unsigned int a, unsigned int b,
    int *a_raw, int *b_raw,
    int *a_smoothed, int *b_smoothed,
    unsigned int *a_remainder, unsigned int *b_remainder,
    int *da, int *db)
{
#define CHECK_(condition) CHECK(condition, return)

	int old_a_raw = *a_raw, old_a_smoothed = *a_smoothed;
	int old_b_raw = *b_raw, old_b_smoothed = *b_smoothed;
	unsigned int a_dist, b_dist, dist_squared;
	bool a_fast, b_fast;

	/*
	 * Make sure the quadratics in motion_below_threshold and
	 * tracking distance don't overflow int arithmetic.
	 */
	__CTASSERT(0x12000000 == (2 * UATP_MAX_POSITION * UATP_MAX_POSITION));

	CHECK_(a <= UATP_MAX_POSITION);
	CHECK_(b <= UATP_MAX_POSITION);
	*a_raw = a;
	*b_raw = b;
	if ((old_a_raw < 0) || (old_b_raw < 0)) {
		DPRINTF(sc, UATP_DEBUG_MOVE,
		    ("initialize %s position (%d, %d) -> (%d, %d)\n", ctx,
			old_a_raw, old_b_raw, a, b));
		return;
	}

	if ((old_a_smoothed < 0) || (old_b_smoothed < 0)) {
		/* XXX Does this make sense?  */
		old_a_smoothed = old_a_raw;
		old_b_smoothed = old_b_raw;
	}

	CHECK_(0 <= old_a_raw);
	CHECK_(0 <= old_b_raw);
	CHECK_(old_a_raw <= UATP_MAX_POSITION);
	CHECK_(old_b_raw <= UATP_MAX_POSITION);
	CHECK_(0 <= old_a_smoothed);
	CHECK_(0 <= old_b_smoothed);
	CHECK_(old_a_smoothed <= UATP_MAX_POSITION);
	CHECK_(old_b_smoothed <= UATP_MAX_POSITION);
	CHECK_(0 <= *a_raw);
	CHECK_(0 <= *b_raw);
	CHECK_(*a_raw <= UATP_MAX_POSITION);
	CHECK_(*b_raw <= UATP_MAX_POSITION);
	*a_smoothed = smooth(sc, old_a_raw, old_a_smoothed, *a_raw);
	*b_smoothed = smooth(sc, old_b_raw, old_b_smoothed, *b_raw);
	CHECK_(0 <= *a_smoothed);
	CHECK_(0 <= *b_smoothed);
	CHECK_(*a_smoothed <= UATP_MAX_POSITION);
	CHECK_(*b_smoothed <= UATP_MAX_POSITION);

	if (sc->sc_motion_timer < sc->sc_knobs.motion_delay) {
		DPRINTF(sc, UATP_DEBUG_MOVE, ("delay motion %u\n",
			sc->sc_motion_timer));
		sc->sc_motion_timer += 1;
		return;
	}

	/* XXX Use raw distances or smoothed distances?  Acceleration?  */
	if (*a_smoothed < old_a_smoothed)
		a_dist = old_a_smoothed - *a_smoothed;
	else
		a_dist = *a_smoothed - old_a_smoothed;

	if (*b_smoothed < old_b_smoothed)
		b_dist = old_b_smoothed - *b_smoothed;
	else
		b_dist = *b_smoothed - old_b_smoothed;

	dist_squared = (a_dist * a_dist) + (b_dist * b_dist);
	if (dist_squared < ((2 * UATP_MAX_POSITION * UATP_MAX_POSITION)
		- sc->sc_track_distance))
		sc->sc_track_distance += dist_squared;
	else
		sc->sc_track_distance = (2 * UATP_MAX_POSITION *
		    UATP_MAX_POSITION);
	DPRINTF(sc, UATP_DEBUG_TRACK_DIST, ("finger has tracked %u units^2\n",
		sc->sc_track_distance));

	/*
	 * The checks above guarantee that the differences here are at
	 * most UATP_MAX_POSITION in magnitude, since both minuend and
	 * subtrahend are nonnegative and at most UATP_MAX_POSITION.
	 */
	if (motion_below_threshold(sc, sc->sc_knobs.motion_threshold,
		(int)(*a_smoothed - old_a_smoothed),
		(int)(*b_smoothed - old_b_smoothed))) {
		DPRINTF(sc, UATP_DEBUG_MOVE,
		    ("%s motion too small: (%d, %d) -> (%d, %d)\n", ctx,
			old_a_smoothed, old_b_smoothed,
			*a_smoothed, *b_smoothed));
		return;
	}
	if (sc->sc_knobs.fast_per_direction == 0) {
		a_fast = b_fast = !motion_below_threshold(sc,
		    sc->sc_knobs.fast_motion_threshold,
		    (int)(*a_smoothed - old_a_smoothed),
		    (int)(*b_smoothed - old_b_smoothed));
	} else {
		a_fast = !motion_below_threshold(sc,
		    sc->sc_knobs.fast_motion_threshold,
		    (int)(*a_smoothed - old_a_smoothed),
		    0);
		b_fast = !motion_below_threshold(sc,
		    sc->sc_knobs.fast_motion_threshold,
		    0,
		    (int)(*b_smoothed - old_b_smoothed));
	}
	*da = accelerate(sc, old_a_raw, *a_raw, old_a_smoothed, *a_smoothed,
	    a_fast, a_remainder);
	*db = accelerate(sc, old_b_raw, *b_raw, old_b_smoothed, *b_smoothed,
	    b_fast, b_remainder);
	DPRINTF(sc, UATP_DEBUG_MOVE,
	    ("update %s position (%d, %d) -> (%d, %d), move by (%d, %d)\n",
		ctx, old_a_smoothed, old_b_smoothed, *a_smoothed, *b_smoothed,
		*da, *db));

#undef CHECK_
}

static int
smooth(struct uatp_softc *sc, unsigned int old_raw, unsigned int old_smoothed,
    unsigned int raw)
{
#define CHECK_(condition) CHECK(condition, return old_raw)

	/*
	 * Arithmetic bounds:
	 * . the weights are at most UATP_MAX_WEIGHT;
	 * . the positions are at most UATP_MAX_POSITION; and so
	 * . the numerator of the average is at most
	 *     3 * UATP_MAX_WEIGHT * UATP_MAX_POSITION,
	 *   which is #x477000, fitting comfortably in an int.
	 */
	__CTASSERT(0x477000 == (3 * UATP_MAX_WEIGHT * UATP_MAX_POSITION));
	unsigned int old_raw_weight = uatp_old_raw_weight(sc);
	unsigned int old_smoothed_weight = uatp_old_smoothed_weight(sc);
	unsigned int new_raw_weight = uatp_new_raw_weight(sc);
	CHECK_(old_raw_weight <= UATP_MAX_WEIGHT);
	CHECK_(old_smoothed_weight <= UATP_MAX_WEIGHT);
	CHECK_(new_raw_weight <= UATP_MAX_WEIGHT);
	CHECK_(old_raw <= UATP_MAX_POSITION);
	CHECK_(old_smoothed <= UATP_MAX_POSITION);
	CHECK_(raw <= UATP_MAX_POSITION);
	return (((old_raw_weight * old_raw) +
		(old_smoothed_weight * old_smoothed) +
		(new_raw_weight * raw))
	    / (old_raw_weight + old_smoothed_weight + new_raw_weight));

#undef CHECK_
}

static bool
motion_below_threshold(struct uatp_softc *sc, unsigned int threshold,
    int x, int y)
{
	unsigned int x_squared, y_squared;

	/* Caller guarantees the multiplication will not overflow.  */
	KASSERT(-UATP_MAX_POSITION <= x);
	KASSERT(-UATP_MAX_POSITION <= y);
	KASSERT(x <= UATP_MAX_POSITION);
	KASSERT(y <= UATP_MAX_POSITION);
	__CTASSERT(0x12000000 == (2 * UATP_MAX_POSITION * UATP_MAX_POSITION));

	x_squared = (x * x);
	y_squared = (y * y);

	return ((x_squared + y_squared) < threshold);
}

static int
accelerate(struct uatp_softc *sc, unsigned int old_raw, unsigned int raw,
    unsigned int old_smoothed, unsigned int smoothed, bool fast,
    int *remainder)
{
#define CHECK_(condition) CHECK(condition, return 0)

	/* Guarantee that the scaling won't overflow.  */
	__CTASSERT(0x30000 ==
	    (UATP_MAX_POSITION * UATP_MAX_MOTION_MULTIPLIER));

	CHECK_(old_raw <= UATP_MAX_POSITION);
	CHECK_(raw <= UATP_MAX_POSITION);
	CHECK_(old_smoothed <= UATP_MAX_POSITION);
	CHECK_(smoothed <= UATP_MAX_POSITION);

	return (fast ? uatp_scale_fast_motion : uatp_scale_motion)
	    (sc, (((int) smoothed) - ((int) old_smoothed)), remainder);

#undef CHECK_
}

MODULE(MODULE_CLASS_DRIVER, uatp, NULL);

#ifdef _MODULE
#include "ioconf.c"
#endif

static int
uatp_modcmd(modcmd_t cmd, void *aux)
{
	int error = 0;

	switch (cmd) {
	case MODULE_CMD_INIT:
#ifdef _MODULE
		error = config_init_component(cfdriver_ioconf_uatp,
		    cfattach_ioconf_uatp, cfdata_ioconf_uatp);
#endif
		return error;
	case MODULE_CMD_FINI:
#ifdef _MODULE
		error = config_fini_component(cfdriver_ioconf_uatp,
		    cfattach_ioconf_uatp, cfdata_ioconf_uatp);
#endif
		return error;
	default:
		return ENOTTY;
	}
}<|MERGE_RESOLUTION|>--- conflicted
+++ resolved
@@ -1,8 +1,4 @@
-<<<<<<< HEAD
-/*	$NetBSD: uatp.c,v 1.15 2017/12/10 17:03:07 bouyer Exp $	*/
-=======
 /*	$NetBSD: uatp.c,v 1.17 2018/08/02 06:09:04 riastradh Exp $	*/
->>>>>>> b2b84690
 
 /*-
  * Copyright (c) 2011-2014 The NetBSD Foundation, Inc.
@@ -150,11 +146,7 @@
  */
 
 #include <sys/cdefs.h>
-<<<<<<< HEAD
-__KERNEL_RCSID(0, "$NetBSD: uatp.c,v 1.15 2017/12/10 17:03:07 bouyer Exp $");
-=======
 __KERNEL_RCSID(0, "$NetBSD: uatp.c,v 1.17 2018/08/02 06:09:04 riastradh Exp $");
->>>>>>> b2b84690
 
 #ifdef _KERNEL_OPT
 #include "opt_usb.h"
@@ -1370,12 +1362,8 @@
 {
 
 	DPRINTF(sc, UATP_DEBUG_MISC, ("finalizing\n"));
-<<<<<<< HEAD
-	usb_rem_task(sc->sc_hdev.sc_parent->sc_udev, &sc->sc_reset_task);
-=======
 	usb_rem_task_wait(sc->sc_hdev.sc_parent->sc_udev, &sc->sc_reset_task,
 	    USB_TASKQ_DRIVER, NULL);
->>>>>>> b2b84690
 
 	return 0;
 }
