<<<<<<< HEAD
/*	$NetBSD: if_aue.c,v 1.142 2018/01/21 13:57:11 skrll Exp $	*/
=======
/*	$NetBSD: if_aue.c,v 1.145 2018/08/02 06:09:04 riastradh Exp $	*/
>>>>>>> b2b84690

/*
 * Copyright (c) 1997, 1998, 1999, 2000
 *	Bill Paul <wpaul@ee.columbia.edu>.  All rights reserved.
 *
 * Redistribution and use in source and binary forms, with or without
 * modification, are permitted provided that the following conditions
 * are met:
 * 1. Redistributions of source code must retain the above copyright
 *    notice, this list of conditions and the following disclaimer.
 * 2. Redistributions in binary form must reproduce the above copyright
 *    notice, this list of conditions and the following disclaimer in the
 *    documentation and/or other materials provided with the distribution.
 * 3. All advertising materials mentioning features or use of this software
 *    must display the following acknowledgement:
 *	This product includes software developed by Bill Paul.
 * 4. Neither the name of the author nor the names of any co-contributors
 *    may be used to endorse or promote products derived from this software
 *    without specific prior written permission.
 *
 * THIS SOFTWARE IS PROVIDED BY Bill Paul AND CONTRIBUTORS ``AS IS'' AND
 * ANY EXPRESS OR IMPLIED WARRANTIES, INCLUDING, BUT NOT LIMITED TO, THE
 * IMPLIED WARRANTIES OF MERCHANTABILITY AND FITNESS FOR A PARTICULAR PURPOSE
 * ARE DISCLAIMED.  IN NO EVENT SHALL Bill Paul OR THE VOICES IN HIS HEAD
 * BE LIABLE FOR ANY DIRECT, INDIRECT, INCIDENTAL, SPECIAL, EXEMPLARY, OR
 * CONSEQUENTIAL DAMAGES (INCLUDING, BUT NOT LIMITED TO, PROCUREMENT OF
 * SUBSTITUTE GOODS OR SERVICES; LOSS OF USE, DATA, OR PROFITS; OR BUSINESS
 * INTERRUPTION) HOWEVER CAUSED AND ON ANY THEORY OF LIABILITY, WHETHER IN
 * CONTRACT, STRICT LIABILITY, OR TORT (INCLUDING NEGLIGENCE OR OTHERWISE)
 * ARISING IN ANY WAY OUT OF THE USE OF THIS SOFTWARE, EVEN IF ADVISED OF
 * THE POSSIBILITY OF SUCH DAMAGE.
 *
 * $FreeBSD: src/sys/dev/usb/if_aue.c,v 1.11 2000/01/14 01:36:14 wpaul Exp $
 */

/*
 * ADMtek AN986 Pegasus and AN8511 Pegasus II USB to ethernet driver.
 * Datasheet is available from http://www.admtek.com.tw.
 *
 * Written by Bill Paul <wpaul@ee.columbia.edu>
 * Electrical Engineering Department
 * Columbia University, New York City
 */

/*
 * The Pegasus chip uses four USB "endpoints" to provide 10/100 ethernet
 * support: the control endpoint for reading/writing registers, burst
 * read endpoint for packet reception, burst write for packet transmission
 * and one for "interrupts." The chip uses the same RX filter scheme
 * as the other ADMtek ethernet parts: one perfect filter entry for the
 * the station address and a 64-bit multicast hash table. The chip supports
 * both MII and HomePNA attachments.
 *
 * Since the maximum data transfer speed of USB is supposed to be 12Mbps,
 * you're never really going to get 100Mbps speeds from this device. I
 * think the idea is to allow the device to connect to 10 or 100Mbps
 * networks, not necessarily to provide 100Mbps performance. Also, since
 * the controller uses an external PHY chip, it's possible that board
 * designers might simply choose a 10Mbps PHY.
 *
 * Registers are accessed using usbd_do_request(). Packet transfers are
 * done using usbd_transfer() and friends.
 */

/*
 * Ported to NetBSD and somewhat rewritten by Lennart Augustsson.
 */

/*
 * TODO:
 * better error messages from rxstat
 * split out if_auevar.h
 * add thread to avoid register reads from interrupt context
 * more error checks
 * investigate short rx problem
 * proper cleanup on errors
 */

#include <sys/cdefs.h>
<<<<<<< HEAD
__KERNEL_RCSID(0, "$NetBSD: if_aue.c,v 1.142 2018/01/21 13:57:11 skrll Exp $");
=======
__KERNEL_RCSID(0, "$NetBSD: if_aue.c,v 1.145 2018/08/02 06:09:04 riastradh Exp $");
>>>>>>> b2b84690

#ifdef _KERNEL_OPT
#include "opt_usb.h"
#include "opt_inet.h"
#endif

#include <sys/param.h>
#include <sys/systm.h>
#include <sys/sockio.h>
#include <sys/mutex.h>
#include <sys/mbuf.h>
#include <sys/kernel.h>
#include <sys/socket.h>
#include <sys/device.h>
#include <sys/rndsource.h>

#include <net/if.h>
#include <net/if_arp.h>
#include <net/if_dl.h>
#include <net/if_media.h>

#include <net/bpf.h>

#include <net/if_ether.h>
#ifdef INET
#include <netinet/in.h>
#include <netinet/if_inarp.h>
#endif



#include <dev/mii/mii.h>
#include <dev/mii/miivar.h>

#include <dev/usb/usb.h>
#include <dev/usb/usbdi.h>
#include <dev/usb/usbdi_util.h>
#include <dev/usb/usbdevs.h>

#include <sys/condvar.h>
#include <sys/kthread.h>

#include <dev/usb/if_auereg.h>

#ifdef AUE_DEBUG
#define DPRINTF(x)	if (auedebug) printf x
#define DPRINTFN(n,x)	if (auedebug >= (n)) printf x
int	auedebug = 0;
#else
#define DPRINTF(x)
#define DPRINTFN(n,x)
#endif

/*
 * Various supported device vendors/products.
 */
struct aue_type {
	struct usb_devno	aue_dev;
	uint16_t		aue_flags;
#define LSYS	0x0001		/* use Linksys reset */
#define PNA	0x0002		/* has Home PNA */
#define PII	0x0004		/* Pegasus II chip */
};

Static const struct aue_type aue_devs[] = {
 {{ USB_VENDOR_3COM,		USB_PRODUCT_3COM_3C460B},	  PII },
 {{ USB_VENDOR_ABOCOM,		USB_PRODUCT_ABOCOM_XX1},	  PNA|PII },
 {{ USB_VENDOR_ABOCOM,		USB_PRODUCT_ABOCOM_XX2},	  PII },
 {{ USB_VENDOR_ABOCOM,		USB_PRODUCT_ABOCOM_UFE1000},	  LSYS },
 {{ USB_VENDOR_ABOCOM,		USB_PRODUCT_ABOCOM_XX4},	  PNA },
 {{ USB_VENDOR_ABOCOM,		USB_PRODUCT_ABOCOM_XX5},	  PNA },
 {{ USB_VENDOR_ABOCOM,		USB_PRODUCT_ABOCOM_XX6},	  PII },
 {{ USB_VENDOR_ABOCOM,		USB_PRODUCT_ABOCOM_XX7},	  PII },
 {{ USB_VENDOR_ABOCOM,		USB_PRODUCT_ABOCOM_XX8},	  PII },
 {{ USB_VENDOR_ABOCOM,		USB_PRODUCT_ABOCOM_XX9},	  PNA },
 {{ USB_VENDOR_ABOCOM,		USB_PRODUCT_ABOCOM_XX10},	  0 },
 {{ USB_VENDOR_ABOCOM,		USB_PRODUCT_ABOCOM_DSB650TX_PNA}, 0 },
 {{ USB_VENDOR_ACCTON,		USB_PRODUCT_ACCTON_USB320_EC},	  0 },
 {{ USB_VENDOR_ACCTON,		USB_PRODUCT_ACCTON_SS1001},	  PII },
 {{ USB_VENDOR_ADMTEK,		USB_PRODUCT_ADMTEK_PEGASUS},	  PNA },
 {{ USB_VENDOR_ADMTEK,		USB_PRODUCT_ADMTEK_PEGASUSII},	  PII },
 {{ USB_VENDOR_ADMTEK,		USB_PRODUCT_ADMTEK_PEGASUSII_2},  PII },
 {{ USB_VENDOR_ADMTEK,		USB_PRODUCT_ADMTEK_PEGASUSII_3},  PII },
 {{ USB_VENDOR_AEI,		USB_PRODUCT_AEI_USBTOLAN},	  PII },
 {{ USB_VENDOR_BELKIN,		USB_PRODUCT_BELKIN_USB2LAN},	  PII },
 {{ USB_VENDOR_BILLIONTON,	USB_PRODUCT_BILLIONTON_USB100},	  0 },
 {{ USB_VENDOR_BILLIONTON,	USB_PRODUCT_BILLIONTON_USBLP100}, PNA },
 {{ USB_VENDOR_BILLIONTON,	USB_PRODUCT_BILLIONTON_USBEL100}, 0 },
 {{ USB_VENDOR_BILLIONTON,	USB_PRODUCT_BILLIONTON_USBE100},  PII },
 {{ USB_VENDOR_COMPAQ,		USB_PRODUCT_COMPAQ_HNE200},       PII },
 {{ USB_VENDOR_COREGA,		USB_PRODUCT_COREGA_FETHER_USB_TX}, 0 },
 {{ USB_VENDOR_COREGA,		USB_PRODUCT_COREGA_FETHER_USB_TXS},PII },
 {{ USB_VENDOR_DLINK,		USB_PRODUCT_DLINK_DSB650TX4},	  LSYS|PII },
 {{ USB_VENDOR_DLINK,		USB_PRODUCT_DLINK_DSB650TX1},	  LSYS },
 {{ USB_VENDOR_DLINK,		USB_PRODUCT_DLINK_DSB650TX},	  LSYS },
 {{ USB_VENDOR_DLINK,		USB_PRODUCT_DLINK_DSB650TX_PNA},  PNA },
 {{ USB_VENDOR_DLINK,		USB_PRODUCT_DLINK_DSB650TX3},	  LSYS|PII },
 {{ USB_VENDOR_DLINK,		USB_PRODUCT_DLINK_DSB650TX2},	  LSYS|PII },
 {{ USB_VENDOR_DLINK,		USB_PRODUCT_DLINK_DSB650},	  0 },
 {{ USB_VENDOR_ELECOM,		USB_PRODUCT_ELECOM_LDUSBTX0},	  0 },
 {{ USB_VENDOR_ELECOM,		USB_PRODUCT_ELECOM_LDUSBTX1},	  LSYS },
 {{ USB_VENDOR_ELECOM,		USB_PRODUCT_ELECOM_LDUSBTX2},	  0 },
 {{ USB_VENDOR_ELECOM,		USB_PRODUCT_ELECOM_LDUSBTX3},	  LSYS },
 {{ USB_VENDOR_ELECOM,		USB_PRODUCT_ELECOM_LDUSBLTX},	  PII },
 {{ USB_VENDOR_ELSA,		USB_PRODUCT_ELSA_USB2ETHERNET},	  0 },
 {{ USB_VENDOR_HAWKING,		USB_PRODUCT_HAWKING_UF100},	  PII },
 {{ USB_VENDOR_HP,		USB_PRODUCT_HP_HN210E},		  PII },
 {{ USB_VENDOR_IODATA,		USB_PRODUCT_IODATA_USBETTX},	  0 },
 {{ USB_VENDOR_IODATA,		USB_PRODUCT_IODATA_USBETTXS},	  PII },
 {{ USB_VENDOR_IODATA,		USB_PRODUCT_IODATA_ETXUS2},	  PII },
 {{ USB_VENDOR_KINGSTON,	USB_PRODUCT_KINGSTON_KNU101TX},   0 },
 {{ USB_VENDOR_LINKSYS,		USB_PRODUCT_LINKSYS_USB10TX1},	  LSYS|PII },
 {{ USB_VENDOR_LINKSYS,		USB_PRODUCT_LINKSYS_USB10T},	  LSYS },
 {{ USB_VENDOR_LINKSYS,		USB_PRODUCT_LINKSYS_USB100TX},	  LSYS },
 {{ USB_VENDOR_LINKSYS,		USB_PRODUCT_LINKSYS_USB100H1},	  LSYS|PNA },
 {{ USB_VENDOR_LINKSYS,		USB_PRODUCT_LINKSYS_USB10TA},	  LSYS },
 {{ USB_VENDOR_LINKSYS,		USB_PRODUCT_LINKSYS_USB10TX2},	  LSYS|PII },
 {{ USB_VENDOR_MELCO, 		USB_PRODUCT_MELCO_LUATX1}, 	  0 },
 {{ USB_VENDOR_MELCO, 		USB_PRODUCT_MELCO_LUATX5}, 	  0 },
 {{ USB_VENDOR_MELCO, 		USB_PRODUCT_MELCO_LUA2TX5}, 	  PII },
 {{ USB_VENDOR_MICROSOFT,	USB_PRODUCT_MICROSOFT_MN110},	  PII },
 {{ USB_VENDOR_NETGEAR,         USB_PRODUCT_NETGEAR_FA101},       PII },
 {{ USB_VENDOR_SIEMENS,		USB_PRODUCT_SIEMENS_SPEEDSTREAM}, PII },
 {{ USB_VENDOR_SMARTBRIDGES,	USB_PRODUCT_SMARTBRIDGES_SMARTNIC},PII },
 {{ USB_VENDOR_SMC,		USB_PRODUCT_SMC_2202USB},	  0 },
 {{ USB_VENDOR_SMC,		USB_PRODUCT_SMC_2206USB},	  PII },
 {{ USB_VENDOR_SOHOWARE,	USB_PRODUCT_SOHOWARE_NUB100},	  0 },
};
#define aue_lookup(v, p) ((const struct aue_type *)usb_lookup(aue_devs, v, p))

int aue_match(device_t, cfdata_t, void *);
void aue_attach(device_t, device_t, void *);
int aue_detach(device_t, int);
int aue_activate(device_t, enum devact);
extern struct cfdriver aue_cd;
CFATTACH_DECL_NEW(aue, sizeof(struct aue_softc), aue_match, aue_attach,
    aue_detach, aue_activate);

Static void aue_multithread(void *);

Static void aue_reset_pegasus_II(struct aue_softc *);
Static int aue_tx_list_init(struct aue_softc *);
Static int aue_rx_list_init(struct aue_softc *);
Static int aue_newbuf(struct aue_softc *, struct aue_chain *, struct mbuf *);
Static int aue_send(struct aue_softc *, struct mbuf *, int);
Static void aue_intr(struct usbd_xfer *, void *, usbd_status);
Static void aue_rxeof(struct usbd_xfer *, void *, usbd_status);
Static void aue_txeof(struct usbd_xfer *, void *, usbd_status);
Static void aue_tick(void *);
Static void aue_tick_task(void *);
Static void aue_start(struct ifnet *);
Static int aue_ioctl(struct ifnet *, u_long, void *);
Static void aue_init(void *);
Static void aue_stop(struct aue_softc *);
Static void aue_watchdog(struct ifnet *);
Static int aue_openpipes(struct aue_softc *);
Static int aue_ifmedia_upd(struct ifnet *);

Static int aue_eeprom_getword(struct aue_softc *, int);
Static void aue_read_mac(struct aue_softc *, u_char *);
Static int aue_miibus_readreg(device_t, int, int);
Static void aue_miibus_writereg(device_t, int, int, int);
Static void aue_miibus_statchg(struct ifnet *);

Static void aue_lock_mii(struct aue_softc *);
Static void aue_unlock_mii(struct aue_softc *);

Static void aue_setmulti(struct aue_softc *);
Static uint32_t aue_crc(void *);
Static void aue_reset(struct aue_softc *);

Static int aue_csr_read_1(struct aue_softc *, int);
Static int aue_csr_write_1(struct aue_softc *, int, int);
Static int aue_csr_read_2(struct aue_softc *, int);
Static int aue_csr_write_2(struct aue_softc *, int, int);

#define AUE_SETBIT(sc, reg, x)				\
	aue_csr_write_1(sc, reg, aue_csr_read_1(sc, reg) | (x))

#define AUE_CLRBIT(sc, reg, x)				\
	aue_csr_write_1(sc, reg, aue_csr_read_1(sc, reg) & ~(x))

Static int
aue_csr_read_1(struct aue_softc *sc, int reg)
{
	usb_device_request_t	req;
	usbd_status		err;
	uByte			val = 0;

	if (sc->aue_dying)
		return 0;

	req.bmRequestType = UT_READ_VENDOR_DEVICE;
	req.bRequest = AUE_UR_READREG;
	USETW(req.wValue, 0);
	USETW(req.wIndex, reg);
	USETW(req.wLength, 1);

	err = usbd_do_request(sc->aue_udev, &req, &val);

	if (err) {
		DPRINTF(("%s: aue_csr_read_1: reg=0x%x err=%s\n",
		    device_xname(sc->aue_dev), reg, usbd_errstr(err)));
		return 0;
	}

	return val;
}

Static int
aue_csr_read_2(struct aue_softc *sc, int reg)
{
	usb_device_request_t	req;
	usbd_status		err;
	uWord			val;

	if (sc->aue_dying)
		return 0;

	req.bmRequestType = UT_READ_VENDOR_DEVICE;
	req.bRequest = AUE_UR_READREG;
	USETW(req.wValue, 0);
	USETW(req.wIndex, reg);
	USETW(req.wLength, 2);

	err = usbd_do_request(sc->aue_udev, &req, &val);

	if (err) {
		DPRINTF(("%s: aue_csr_read_2: reg=0x%x err=%s\n",
		    device_xname(sc->aue_dev), reg, usbd_errstr(err)));
		return 0;
	}

	return UGETW(val);
}

Static int
aue_csr_write_1(struct aue_softc *sc, int reg, int aval)
{
	usb_device_request_t	req;
	usbd_status		err;
	uByte			val;

	if (sc->aue_dying)
		return 0;

	val = aval;
	req.bmRequestType = UT_WRITE_VENDOR_DEVICE;
	req.bRequest = AUE_UR_WRITEREG;
	USETW(req.wValue, val);
	USETW(req.wIndex, reg);
	USETW(req.wLength, 1);

	err = usbd_do_request(sc->aue_udev, &req, &val);

	if (err) {
		DPRINTF(("%s: aue_csr_write_1: reg=0x%x err=%s\n",
		    device_xname(sc->aue_dev), reg, usbd_errstr(err)));
		return -1;
	}

	return 0;
}

Static int
aue_csr_write_2(struct aue_softc *sc, int reg, int aval)
{
	usb_device_request_t	req;
	usbd_status		err;
	uWord			val;

	if (sc->aue_dying)
		return 0;

	USETW(val, aval);
	req.bmRequestType = UT_WRITE_VENDOR_DEVICE;
	req.bRequest = AUE_UR_WRITEREG;
	USETW(req.wValue, aval);
	USETW(req.wIndex, reg);
	USETW(req.wLength, 2);

	err = usbd_do_request(sc->aue_udev, &req, &val);

	if (err) {
		DPRINTF(("%s: aue_csr_write_2: reg=0x%x err=%s\n",
		    device_xname(sc->aue_dev), reg, usbd_errstr(err)));
		return -1;
	}

	return 0;
}

/*
 * Read a word of data stored in the EEPROM at address 'addr.'
 */
Static int
aue_eeprom_getword(struct aue_softc *sc, int addr)
{
	int		i;

	aue_csr_write_1(sc, AUE_EE_REG, addr);
	aue_csr_write_1(sc, AUE_EE_CTL, AUE_EECTL_READ);

	for (i = 0; i < AUE_TIMEOUT; i++) {
		if (aue_csr_read_1(sc, AUE_EE_CTL) & AUE_EECTL_DONE)
			break;
	}

	if (i == AUE_TIMEOUT) {
		printf("%s: EEPROM read timed out\n",
		    device_xname(sc->aue_dev));
	}

	return aue_csr_read_2(sc, AUE_EE_DATA);
}

/*
 * Read the MAC from the EEPROM.  It's at offset 0.
 */
Static void
aue_read_mac(struct aue_softc *sc, u_char *dest)
{
	int			i;
	int			off = 0;
	int			word;

	DPRINTFN(5,("%s: %s: enter\n", device_xname(sc->aue_dev), __func__));

	for (i = 0; i < 3; i++) {
		word = aue_eeprom_getword(sc, off + i);
		dest[2 * i] = (u_char)word;
		dest[2 * i + 1] = (u_char)(word >> 8);
	}
}

/* Get exclusive access to the MII registers */
Static void
aue_lock_mii(struct aue_softc *sc)
{
	sc->aue_refcnt++;
	mutex_enter(&sc->aue_mii_lock);
}

Static void
aue_unlock_mii(struct aue_softc *sc)
{
	mutex_exit(&sc->aue_mii_lock);
	if (--sc->aue_refcnt < 0)
		usb_detach_wakeupold(sc->aue_dev);
}

Static int
aue_miibus_readreg(device_t dev, int phy, int reg)
{
	struct aue_softc *sc = device_private(dev);
	int			i;
	uint16_t		val;

	if (sc->aue_dying) {
#ifdef DIAGNOSTIC
		printf("%s: dying\n", device_xname(sc->aue_dev));
#endif
		return 0;
	}

#if 0
	/*
	 * The Am79C901 HomePNA PHY actually contains
	 * two transceivers: a 1Mbps HomePNA PHY and a
	 * 10Mbps full/half duplex ethernet PHY with
	 * NWAY autoneg. However in the ADMtek adapter,
	 * only the 1Mbps PHY is actually connected to
	 * anything, so we ignore the 10Mbps one. It
	 * happens to be configured for MII address 3,
	 * so we filter that out.
	 */
	if (sc->aue_vendor == USB_VENDOR_ADMTEK &&
	    sc->aue_product == USB_PRODUCT_ADMTEK_PEGASUS) {
		if (phy == 3)
			return 0;
	}
#endif

	aue_lock_mii(sc);
	aue_csr_write_1(sc, AUE_PHY_ADDR, phy);
	aue_csr_write_1(sc, AUE_PHY_CTL, reg | AUE_PHYCTL_READ);

	for (i = 0; i < AUE_TIMEOUT; i++) {
		if (aue_csr_read_1(sc, AUE_PHY_CTL) & AUE_PHYCTL_DONE)
			break;
	}

	if (i == AUE_TIMEOUT) {
		printf("%s: MII read timed out\n", device_xname(sc->aue_dev));
	}

	val = aue_csr_read_2(sc, AUE_PHY_DATA);

	DPRINTFN(11,("%s: %s: phy=%d reg=%d => 0x%04x\n",
	    device_xname(sc->aue_dev), __func__, phy, reg, val));

	aue_unlock_mii(sc);
	return val;
}

Static void
aue_miibus_writereg(device_t dev, int phy, int reg, int data)
{
	struct aue_softc *sc = device_private(dev);
	int			i;

#if 0
	if (sc->aue_vendor == USB_VENDOR_ADMTEK &&
	    sc->aue_product == USB_PRODUCT_ADMTEK_PEGASUS) {
		if (phy == 3)
			return;
	}
#endif

	DPRINTFN(11,("%s: %s: phy=%d reg=%d data=0x%04x\n",
	    device_xname(sc->aue_dev), __func__, phy, reg, data));

	aue_lock_mii(sc);
	aue_csr_write_2(sc, AUE_PHY_DATA, data);
	aue_csr_write_1(sc, AUE_PHY_ADDR, phy);
	aue_csr_write_1(sc, AUE_PHY_CTL, reg | AUE_PHYCTL_WRITE);

	for (i = 0; i < AUE_TIMEOUT; i++) {
		if (aue_csr_read_1(sc, AUE_PHY_CTL) & AUE_PHYCTL_DONE)
			break;
	}

	if (i == AUE_TIMEOUT) {
		printf("%s: MII read timed out\n", device_xname(sc->aue_dev));
	}
	aue_unlock_mii(sc);
}

Static void
aue_miibus_statchg(struct ifnet *ifp)
{
	struct aue_softc *sc = ifp->if_softc;
	struct mii_data	*mii = GET_MII(sc);

	DPRINTFN(5,("%s: %s: enter\n", device_xname(sc->aue_dev), __func__));

	aue_lock_mii(sc);
	AUE_CLRBIT(sc, AUE_CTL0, AUE_CTL0_RX_ENB | AUE_CTL0_TX_ENB);

	if (IFM_SUBTYPE(mii->mii_media_active) == IFM_100_TX) {
		AUE_SETBIT(sc, AUE_CTL1, AUE_CTL1_SPEEDSEL);
	} else {
		AUE_CLRBIT(sc, AUE_CTL1, AUE_CTL1_SPEEDSEL);
	}

	if ((mii->mii_media_active & IFM_GMASK) == IFM_FDX)
		AUE_SETBIT(sc, AUE_CTL1, AUE_CTL1_DUPLEX);
	else
		AUE_CLRBIT(sc, AUE_CTL1, AUE_CTL1_DUPLEX);

	AUE_SETBIT(sc, AUE_CTL0, AUE_CTL0_RX_ENB | AUE_CTL0_TX_ENB);
	aue_unlock_mii(sc);

	/*
	 * Set the LED modes on the LinkSys adapter.
	 * This turns on the 'dual link LED' bin in the auxmode
	 * register of the Broadcom PHY.
	 */
	if (!sc->aue_dying && (sc->aue_flags & LSYS)) {
		uint16_t auxmode;
		auxmode = aue_miibus_readreg(sc->aue_dev, 0, 0x1b);
		aue_miibus_writereg(sc->aue_dev, 0, 0x1b, auxmode | 0x04);
	}
	DPRINTFN(5,("%s: %s: exit\n", device_xname(sc->aue_dev), __func__));
}

#define AUE_POLY	0xEDB88320
#define AUE_BITS	6

Static uint32_t
aue_crc(void *addrv)
{
	uint32_t		idx, bit, data, crc;
	char *addr = addrv;

	/* Compute CRC for the address value. */
	crc = 0xFFFFFFFF; /* initial value */

	for (idx = 0; idx < 6; idx++) {
		for (data = *addr++, bit = 0; bit < 8; bit++, data >>= 1)
			crc = (crc >> 1) ^ (((crc ^ data) & 1) ? AUE_POLY : 0);
	}

	return crc & ((1 << AUE_BITS) - 1);
}

Static void
aue_setmulti(struct aue_softc *sc)
{
	struct ifnet		*ifp;
	struct ether_multi	*enm;
	struct ether_multistep	step;
	uint32_t		h = 0, i;

	DPRINTFN(5,("%s: %s: enter\n", device_xname(sc->aue_dev), __func__));

	ifp = GET_IFP(sc);

	if (ifp->if_flags & IFF_PROMISC) {
allmulti:
		ifp->if_flags |= IFF_ALLMULTI;
		AUE_SETBIT(sc, AUE_CTL0, AUE_CTL0_ALLMULTI);
		return;
	}

	AUE_CLRBIT(sc, AUE_CTL0, AUE_CTL0_ALLMULTI);

	/* first, zot all the existing hash bits */
	for (i = 0; i < 8; i++)
		aue_csr_write_1(sc, AUE_MAR0 + i, 0);

	/* now program new ones */
	ETHER_FIRST_MULTI(step, &sc->aue_ec, enm);
	while (enm != NULL) {
		if (memcmp(enm->enm_addrlo,
		    enm->enm_addrhi, ETHER_ADDR_LEN) != 0)
			goto allmulti;

		h = aue_crc(enm->enm_addrlo);
		AUE_SETBIT(sc, AUE_MAR + (h >> 3), 1 << (h & 0x7));
		ETHER_NEXT_MULTI(step, enm);
	}

	ifp->if_flags &= ~IFF_ALLMULTI;
}

Static void
aue_reset_pegasus_II(struct aue_softc *sc)
{
	/* Magic constants taken from Linux driver. */
	aue_csr_write_1(sc, AUE_REG_1D, 0);
	aue_csr_write_1(sc, AUE_REG_7B, 2);
#if 0
	if ((sc->aue_flags & HAS_HOME_PNA) && mii_mode)
		aue_csr_write_1(sc, AUE_REG_81, 6);
	else
#endif
		aue_csr_write_1(sc, AUE_REG_81, 2);
}

Static void
aue_reset(struct aue_softc *sc)
{
	int		i;

	DPRINTFN(2,("%s: %s: enter\n", device_xname(sc->aue_dev), __func__));

	AUE_SETBIT(sc, AUE_CTL1, AUE_CTL1_RESETMAC);

	for (i = 0; i < AUE_TIMEOUT; i++) {
		if (!(aue_csr_read_1(sc, AUE_CTL1) & AUE_CTL1_RESETMAC))
			break;
	}

	if (i == AUE_TIMEOUT)
		printf("%s: reset failed\n", device_xname(sc->aue_dev));

#if 0
	/* XXX what is mii_mode supposed to be */
	if (sc->aue_mii_mode && (sc->aue_flags & PNA))
		aue_csr_write_1(sc, AUE_GPIO1, 0x34);
	else
		aue_csr_write_1(sc, AUE_GPIO1, 0x26);
#endif

	/*
	 * The PHY(s) attached to the Pegasus chip may be held
	 * in reset until we flip on the GPIO outputs. Make sure
	 * to set the GPIO pins high so that the PHY(s) will
	 * be enabled.
	 *
	 * Note: We force all of the GPIO pins low first, *then*
	 * enable the ones we want.
	 */
	if (sc->aue_flags & LSYS) {
		/* Grrr. LinkSys has to be different from everyone else. */
		aue_csr_write_1(sc, AUE_GPIO0,
		    AUE_GPIO_SEL0 | AUE_GPIO_SEL1);
	} else {
		aue_csr_write_1(sc, AUE_GPIO0,
		    AUE_GPIO_OUT0 | AUE_GPIO_SEL0);
	}
	aue_csr_write_1(sc, AUE_GPIO0,
	    AUE_GPIO_OUT0 | AUE_GPIO_SEL0 | AUE_GPIO_SEL1);

	if (sc->aue_flags & PII)
		aue_reset_pegasus_II(sc);

	/* Wait a little while for the chip to get its brains in order. */
	delay(10000);		/* XXX */
}

/*
 * Probe for a Pegasus chip.
 */
int
aue_match(device_t parent, cfdata_t match, void *aux)
{
	struct usb_attach_arg *uaa = aux;

	/*
	 * Some manufacturers use the same vendor and product id for
	 * different devices. We need to sanity check the DeviceClass
	 * in this case
	 * Currently known guilty products:
	 * 0x050d/0x0121 Belkin Bluetooth and USB2LAN
	 *
	 * If this turns out to be more common, we could use a quirk
	 * table.
	 */
	if (uaa->uaa_vendor == USB_VENDOR_BELKIN &&
		uaa->uaa_product == USB_PRODUCT_BELKIN_USB2LAN) {
		usb_device_descriptor_t *dd;

		dd = usbd_get_device_descriptor(uaa->uaa_device);
		if (dd != NULL &&
			dd->bDeviceClass != UDCLASS_IN_INTERFACE)
			return UMATCH_NONE;
	}

	return aue_lookup(uaa->uaa_vendor, uaa->uaa_product) != NULL ?
		UMATCH_VENDOR_PRODUCT : UMATCH_NONE;
}

/*
 * Attach the interface. Allocate softc structures, do ifmedia
 * setup and ethernet/BPF attach.
 */
void
aue_attach(device_t parent, device_t self, void *aux)
{
	struct aue_softc *sc = device_private(self);
	struct usb_attach_arg *uaa = aux;
	char			*devinfop;
	int			s;
	u_char			eaddr[ETHER_ADDR_LEN];
	struct ifnet		*ifp;
	struct mii_data		*mii;
	struct usbd_device	*dev = uaa->uaa_device;
	struct usbd_interface	*iface;
	usbd_status		err;
	usb_interface_descriptor_t	*id;
	usb_endpoint_descriptor_t	*ed;
	int			i;

	DPRINTFN(5,(" : aue_attach: sc=%p", sc));

	sc->aue_dev = self;

	aprint_naive("\n");
	aprint_normal("\n");

	devinfop = usbd_devinfo_alloc(uaa->uaa_device, 0);
	aprint_normal_dev(self, "%s\n", devinfop);
	usbd_devinfo_free(devinfop);

	err = usbd_set_config_no(dev, AUE_CONFIG_NO, 1);
	if (err) {
		aprint_error_dev(self, "failed to set configuration"
		    ", err=%s\n", usbd_errstr(err));
		return;
	}

	usb_init_task(&sc->aue_tick_task, aue_tick_task, sc, 0);
	usb_init_task(&sc->aue_stop_task, (void (*)(void *))aue_stop, sc, 0);
	mutex_init(&sc->aue_mii_lock, MUTEX_DEFAULT, IPL_NONE);

	err = usbd_device2interface_handle(dev, AUE_IFACE_IDX, &iface);
	if (err) {
		aprint_error_dev(self, "getting interface handle failed\n");
		return;
	}
	sc->aue_closing = 0;

	mutex_init(&sc->aue_mcmtx, MUTEX_DRIVER, IPL_NET);
	cv_init(&sc->aue_domc, "auemc");
	cv_init(&sc->aue_closemc, "auemccl");

	err = kthread_create(PRI_NONE, 0, NULL,
		aue_multithread, sc, &sc->aue_thread,
		"%s-mc", device_xname(sc->aue_dev));

	if (err) {
		aprint_error_dev(self,
		    "creating multicast configuration thread\n");
		return;
	}
	sc->aue_flags = aue_lookup(uaa->uaa_vendor,
	    uaa->uaa_product)->aue_flags;

	sc->aue_udev = dev;
	sc->aue_iface = iface;
	sc->aue_product = uaa->uaa_product;
	sc->aue_vendor = uaa->uaa_vendor;

	id = usbd_get_interface_descriptor(iface);

	/* Find endpoints. */
	for (i = 0; i < id->bNumEndpoints; i++) {
		ed = usbd_interface2endpoint_descriptor(iface, i);
		if (ed == NULL) {
			aprint_error_dev(self,
			    "couldn't get endpoint descriptor %d\n", i);
			return;
		}
		if (UE_GET_DIR(ed->bEndpointAddress) == UE_DIR_IN &&
		    UE_GET_XFERTYPE(ed->bmAttributes) == UE_BULK) {
			sc->aue_ed[AUE_ENDPT_RX] = ed->bEndpointAddress;
		} else if (UE_GET_DIR(ed->bEndpointAddress) == UE_DIR_OUT &&
			   UE_GET_XFERTYPE(ed->bmAttributes) == UE_BULK) {
			sc->aue_ed[AUE_ENDPT_TX] = ed->bEndpointAddress;
		} else if (UE_GET_DIR(ed->bEndpointAddress) == UE_DIR_IN &&
			   UE_GET_XFERTYPE(ed->bmAttributes) == UE_INTERRUPT) {
			sc->aue_ed[AUE_ENDPT_INTR] = ed->bEndpointAddress;
		}
	}

	if (sc->aue_ed[AUE_ENDPT_RX] == 0 || sc->aue_ed[AUE_ENDPT_TX] == 0 ||
	    sc->aue_ed[AUE_ENDPT_INTR] == 0) {
		aprint_error_dev(self, "missing endpoint\n");
		return;
	}


	s = splnet();

	/* Reset the adapter. */
	aue_reset(sc);

	/*
	 * Get station address from the EEPROM.
	 */
	aue_read_mac(sc, eaddr);

	/*
	 * A Pegasus chip was detected. Inform the world.
	 */
	ifp = GET_IFP(sc);
	aprint_normal_dev(self, "Ethernet address %s\n", ether_sprintf(eaddr));

	/* Initialize interface info.*/
	ifp->if_softc = sc;
	ifp->if_mtu = ETHERMTU;
	ifp->if_flags = IFF_BROADCAST | IFF_SIMPLEX | IFF_MULTICAST;
	ifp->if_ioctl = aue_ioctl;
	ifp->if_start = aue_start;
	ifp->if_watchdog = aue_watchdog;
	strlcpy(ifp->if_xname, device_xname(sc->aue_dev), IFNAMSIZ);

	IFQ_SET_READY(&ifp->if_snd);

	/* Initialize MII/media info. */
	mii = &sc->aue_mii;
	mii->mii_ifp = ifp;
	mii->mii_readreg = aue_miibus_readreg;
	mii->mii_writereg = aue_miibus_writereg;
	mii->mii_statchg = aue_miibus_statchg;
	mii->mii_flags = MIIF_AUTOTSLEEP;
	sc->aue_ec.ec_mii = mii;
	ifmedia_init(&mii->mii_media, 0, aue_ifmedia_upd, ether_mediastatus);
	mii_attach(self, mii, 0xffffffff, MII_PHY_ANY, MII_OFFSET_ANY, 0);
	if (LIST_FIRST(&mii->mii_phys) == NULL) {
		ifmedia_add(&mii->mii_media, IFM_ETHER | IFM_NONE, 0, NULL);
		ifmedia_set(&mii->mii_media, IFM_ETHER | IFM_NONE);
	} else
		ifmedia_set(&mii->mii_media, IFM_ETHER | IFM_AUTO);

	/* Attach the interface. */
	if_attach(ifp);
	ether_ifattach(ifp, eaddr);
	rnd_attach_source(&sc->rnd_source, device_xname(sc->aue_dev),
	    RND_TYPE_NET, RND_FLAG_DEFAULT);

	callout_init(&(sc->aue_stat_ch), 0);

	sc->aue_attached = 1;
	splx(s);

	usbd_add_drv_event(USB_EVENT_DRIVER_ATTACH, sc->aue_udev, sc->aue_dev);

	return;
}

int
aue_detach(device_t self, int flags)
{
	struct aue_softc *sc = device_private(self);
	struct ifnet		*ifp = GET_IFP(sc);
	int			s;

	DPRINTFN(2,("%s: %s: enter\n", device_xname(sc->aue_dev), __func__));

	if (!sc->aue_attached) {
		/* Detached before attached finished, so just bail out. */
		return 0;
	}

	/*
	 * XXX Halting callout guarantees no more tick tasks.  What
	 * guarantees no more stop tasks?  What guarantees no more
	 * calls to aue_send?  Don't we need to wait for if_detach or
	 * something?  Should we set sc->aue_dying here?  Is device
	 * deactivation guaranteed to have already happened?
	 */
	callout_halt(&sc->aue_stat_ch, NULL);
	usb_rem_task_wait(sc->aue_udev, &sc->aue_tick_task, USB_TASKQ_DRIVER,
	    NULL);
	usb_rem_task_wait(sc->aue_udev, &sc->aue_stop_task, USB_TASKQ_DRIVER,
	    NULL);

	sc->aue_closing = 1;
	cv_signal(&sc->aue_domc);

	mutex_enter(&sc->aue_mcmtx);
	cv_wait(&sc->aue_closemc,&sc->aue_mcmtx);
	mutex_exit(&sc->aue_mcmtx);

	mutex_destroy(&sc->aue_mcmtx);
	cv_destroy(&sc->aue_domc);
	cv_destroy(&sc->aue_closemc);

	s = splusb();

	if (ifp->if_flags & IFF_RUNNING)
		aue_stop(sc);

	rnd_detach_source(&sc->rnd_source);
	mii_detach(&sc->aue_mii, MII_PHY_ANY, MII_OFFSET_ANY);
	ifmedia_delete_instance(&sc->aue_mii.mii_media, IFM_INST_ANY);
	ether_ifdetach(ifp);

	if_detach(ifp);

#ifdef DIAGNOSTIC
	if (sc->aue_ep[AUE_ENDPT_TX] != NULL ||
	    sc->aue_ep[AUE_ENDPT_RX] != NULL ||
	    sc->aue_ep[AUE_ENDPT_INTR] != NULL)
		aprint_error_dev(self, "detach has active endpoints\n");
#endif

	sc->aue_attached = 0;

	if (--sc->aue_refcnt >= 0) {
		/* Wait for processes to go away. */
		usb_detach_waitold(sc->aue_dev);
	}
	splx(s);

	usbd_add_drv_event(USB_EVENT_DRIVER_DETACH, sc->aue_udev, sc->aue_dev);

	mutex_destroy(&sc->aue_mii_lock);
#if 0
	mutex_destroy(&sc->wkmtx);
#endif
	return 0;
}

int
aue_activate(device_t self, enum devact act)
{
	struct aue_softc *sc = device_private(self);

	DPRINTFN(2,("%s: %s: enter\n", device_xname(sc->aue_dev), __func__));

	switch (act) {
	case DVACT_DEACTIVATE:
		if_deactivate(&sc->aue_ec.ec_if);
		sc->aue_dying = 1;
		return 0;
	default:
		return EOPNOTSUPP;
	}
}

/*
 * Initialize an RX descriptor and attach an MBUF cluster.
 */
Static int
aue_newbuf(struct aue_softc *sc, struct aue_chain *c, struct mbuf *m)
{
	struct mbuf		*m_new = NULL;

	DPRINTFN(10,("%s: %s: enter\n", device_xname(sc->aue_dev),__func__));

	if (m == NULL) {
		MGETHDR(m_new, M_DONTWAIT, MT_DATA);
		if (m_new == NULL) {
			aprint_error_dev(sc->aue_dev, "no memory for rx list "
			    "-- packet dropped!\n");
			return ENOBUFS;
		}

		MCLGET(m_new, M_DONTWAIT);
		if (!(m_new->m_flags & M_EXT)) {
			aprint_error_dev(sc->aue_dev, "no memory for rx "
			    "list -- packet dropped!\n");
			m_freem(m_new);
			return ENOBUFS;
		}
		m_new->m_len = m_new->m_pkthdr.len = MCLBYTES;
	} else {
		m_new = m;
		m_new->m_len = m_new->m_pkthdr.len = MCLBYTES;
		m_new->m_data = m_new->m_ext.ext_buf;
	}

	m_adj(m_new, ETHER_ALIGN);
	c->aue_mbuf = m_new;

	return 0;
}

Static int
aue_rx_list_init(struct aue_softc *sc)
{
	struct aue_cdata	*cd;
	struct aue_chain	*c;
	int			i;

	DPRINTFN(5,("%s: %s: enter\n", device_xname(sc->aue_dev), __func__));

	cd = &sc->aue_cdata;
	for (i = 0; i < AUE_RX_LIST_CNT; i++) {
		c = &cd->aue_rx_chain[i];
		c->aue_sc = sc;
		c->aue_idx = i;
		if (aue_newbuf(sc, c, NULL) == ENOBUFS)
			return ENOBUFS;
		if (c->aue_xfer == NULL) {
			int err = usbd_create_xfer(sc->aue_ep[AUE_ENDPT_RX],
			    AUE_BUFSZ, 0, 0, &c->aue_xfer);
			if (err) {
				return err;
			}
			c->aue_buf = usbd_get_buffer(c->aue_xfer);
		}
	}

	return 0;
}

Static int
aue_tx_list_init(struct aue_softc *sc)
{
	struct aue_cdata	*cd;
	struct aue_chain	*c;
	int			i;

	DPRINTFN(5,("%s: %s: enter\n", device_xname(sc->aue_dev), __func__));

	cd = &sc->aue_cdata;
	for (i = 0; i < AUE_TX_LIST_CNT; i++) {
		c = &cd->aue_tx_chain[i];
		c->aue_sc = sc;
		c->aue_idx = i;
		c->aue_mbuf = NULL;
		if (c->aue_xfer == NULL) {
			int err = usbd_create_xfer(sc->aue_ep[AUE_ENDPT_TX],
			    AUE_BUFSZ, USBD_FORCE_SHORT_XFER, 0, &c->aue_xfer);
			if (err) {
				return err;
			}
			c->aue_buf = usbd_get_buffer(c->aue_xfer);
		}
	}

	return 0;
}

Static void
aue_intr(struct usbd_xfer *xfer, void *priv,
    usbd_status status)
{
	struct aue_softc	*sc = priv;
	struct ifnet		*ifp = GET_IFP(sc);
	struct aue_intrpkt	*p = &sc->aue_cdata.aue_ibuf;

	DPRINTFN(15,("%s: %s: enter\n", device_xname(sc->aue_dev),__func__));

	if (sc->aue_dying)
		return;

	if (!(ifp->if_flags & IFF_RUNNING))
		return;

	if (status != USBD_NORMAL_COMPLETION) {
		if (status == USBD_NOT_STARTED || status == USBD_CANCELLED) {
			return;
		}
		sc->aue_intr_errs++;
		if (usbd_ratecheck(&sc->aue_rx_notice)) {
			aprint_debug_dev(sc->aue_dev,
			    "%u usb errors on intr: %s\n", sc->aue_intr_errs,
			    usbd_errstr(status));
			sc->aue_intr_errs = 0;
		}
		if (status == USBD_STALLED)
			usbd_clear_endpoint_stall_async(sc->aue_ep[AUE_ENDPT_RX]);
		return;
	}

	if (p->aue_txstat0)
		ifp->if_oerrors++;

	if (p->aue_txstat0 & (AUE_TXSTAT0_LATECOLL | AUE_TXSTAT0_EXCESSCOLL))
		ifp->if_collisions++;
}

/*
 * A frame has been uploaded: pass the resulting mbuf chain up to
 * the higher level protocols.
 */
Static void
aue_rxeof(struct usbd_xfer *xfer, void *priv, usbd_status status)
{
	struct aue_chain	*c = priv;
	struct aue_softc	*sc = c->aue_sc;
	struct ifnet		*ifp = GET_IFP(sc);
	struct mbuf		*m;
	uint32_t		total_len;
	struct aue_rxpkt	r;
	int			s;

	DPRINTFN(10,("%s: %s: enter\n", device_xname(sc->aue_dev),__func__));

	if (sc->aue_dying)
		return;

	if (!(ifp->if_flags & IFF_RUNNING))
		return;

	if (status != USBD_NORMAL_COMPLETION) {
		if (status == USBD_NOT_STARTED || status == USBD_CANCELLED)
			return;
		sc->aue_rx_errs++;
		if (usbd_ratecheck(&sc->aue_rx_notice)) {
			aprint_error_dev(sc->aue_dev,
			    "%u usb errors on rx: %s\n", sc->aue_rx_errs,
			    usbd_errstr(status));
			sc->aue_rx_errs = 0;
		}
		if (status == USBD_STALLED)
			usbd_clear_endpoint_stall_async(sc->aue_ep[AUE_ENDPT_RX]);
		goto done;
	}

	usbd_get_xfer_status(xfer, NULL, NULL, &total_len, NULL);

	memcpy(mtod(c->aue_mbuf, char *), c->aue_buf, total_len);

	if (total_len <= 4 + ETHER_CRC_LEN) {
		ifp->if_ierrors++;
		goto done;
	}

	memcpy(&r, c->aue_buf + total_len - 4, sizeof(r));

	/* Turn off all the non-error bits in the rx status word. */
	r.aue_rxstat &= AUE_RXSTAT_MASK;
	if (r.aue_rxstat) {
		ifp->if_ierrors++;
		goto done;
	}

	/* No errors; receive the packet. */
	m = c->aue_mbuf;
	total_len -= ETHER_CRC_LEN + 4;
	m->m_pkthdr.len = m->m_len = total_len;

	m_set_rcvif(m, ifp);

	s = splnet();

	/* XXX ugly */
	if (aue_newbuf(sc, c, NULL) == ENOBUFS) {
		ifp->if_ierrors++;
		goto done1;
	}

	DPRINTFN(10,("%s: %s: deliver %d\n", device_xname(sc->aue_dev),
		    __func__, m->m_len));
	if_percpuq_enqueue(ifp->if_percpuq, m);
 done1:
	splx(s);

 done:

	/* Setup new transfer. */
	usbd_setup_xfer(xfer, c, c->aue_buf, AUE_BUFSZ,
	    USBD_SHORT_XFER_OK, USBD_NO_TIMEOUT, aue_rxeof);
	usbd_transfer(xfer);

	DPRINTFN(10,("%s: %s: start rx\n", device_xname(sc->aue_dev),
		    __func__));
}

/*
 * A frame was downloaded to the chip. It's safe for us to clean up
 * the list buffers.
 */

Static void
aue_txeof(struct usbd_xfer *xfer, void *priv,
    usbd_status status)
{
	struct aue_chain	*c = priv;
	struct aue_softc	*sc = c->aue_sc;
	struct ifnet		*ifp = GET_IFP(sc);
	int			s;

	if (sc->aue_dying)
		return;

	s = splnet();

	DPRINTFN(10,("%s: %s: enter status=%d\n", device_xname(sc->aue_dev),
		    __func__, status));

	ifp->if_timer = 0;
	ifp->if_flags &= ~IFF_OACTIVE;

	if (status != USBD_NORMAL_COMPLETION) {
		if (status == USBD_NOT_STARTED || status == USBD_CANCELLED) {
			splx(s);
			return;
		}
		ifp->if_oerrors++;
		aprint_error_dev(sc->aue_dev, "usb error on tx: %s\n",
		    usbd_errstr(status));
		if (status == USBD_STALLED)
			usbd_clear_endpoint_stall_async(sc->aue_ep[AUE_ENDPT_TX]);
		splx(s);
		return;
	}

	ifp->if_opackets++;

	m_freem(c->aue_mbuf);
	c->aue_mbuf = NULL;

	if (IFQ_IS_EMPTY(&ifp->if_snd) == 0)
		aue_start(ifp);

	splx(s);
}

Static void
aue_tick(void *xsc)
{
	struct aue_softc	*sc = xsc;

	DPRINTFN(15,("%s: %s: enter\n", device_xname(sc->aue_dev),__func__));

	if (sc == NULL)
		return;

	if (sc->aue_dying)
		return;

	/* Perform periodic stuff in process context. */
	usb_add_task(sc->aue_udev, &sc->aue_tick_task, USB_TASKQ_DRIVER);
}

Static void
aue_tick_task(void *xsc)
{
	struct aue_softc	*sc = xsc;
	struct ifnet		*ifp;
	struct mii_data		*mii;
	int			s;

	DPRINTFN(15,("%s: %s: enter\n", device_xname(sc->aue_dev),__func__));

	if (sc->aue_dying)
		return;

	ifp = GET_IFP(sc);
	mii = GET_MII(sc);
	if (mii == NULL)
		return;

	s = splnet();

	mii_tick(mii);
	if (!sc->aue_link) {
		mii_pollstat(mii); /* XXX FreeBSD has removed this call */
		if (mii->mii_media_status & IFM_ACTIVE &&
		    IFM_SUBTYPE(mii->mii_media_active) != IFM_NONE) {
			DPRINTFN(2,("%s: %s: got link\n",
			    device_xname(sc->aue_dev), __func__));
			sc->aue_link++;
			if (IFQ_IS_EMPTY(&ifp->if_snd) == 0)
				aue_start(ifp);
		}
	}

	callout_reset(&(sc->aue_stat_ch), (hz), (aue_tick), (sc));

	splx(s);
}

Static int
aue_send(struct aue_softc *sc, struct mbuf *m, int idx)
{
	int			total_len;
	struct aue_chain	*c;
	usbd_status		err;

	DPRINTFN(10,("%s: %s: enter\n", device_xname(sc->aue_dev),__func__));

	c = &sc->aue_cdata.aue_tx_chain[idx];

	/*
	 * Copy the mbuf data into a contiguous buffer, leaving two
	 * bytes at the beginning to hold the frame length.
	 */
	m_copydata(m, 0, m->m_pkthdr.len, c->aue_buf + 2);
	c->aue_mbuf = m;

	/*
	 * The ADMtek documentation says that the packet length is
	 * supposed to be specified in the first two bytes of the
	 * transfer, however it actually seems to ignore this info
	 * and base the frame size on the bulk transfer length.
	 */
	c->aue_buf[0] = (uint8_t)m->m_pkthdr.len;
	c->aue_buf[1] = (uint8_t)(m->m_pkthdr.len >> 8);
	total_len = m->m_pkthdr.len + 2;

	usbd_setup_xfer(c->aue_xfer, c, c->aue_buf, total_len,
	    USBD_FORCE_SHORT_XFER, AUE_TX_TIMEOUT, aue_txeof);

	/* Transmit */
	err = usbd_transfer(c->aue_xfer);
	if (err != USBD_IN_PROGRESS) {
		aprint_error_dev(sc->aue_dev, "aue_send error=%s\n",
		       usbd_errstr(err));
		/* Stop the interface from process context. */
		usb_add_task(sc->aue_udev, &sc->aue_stop_task,
		    USB_TASKQ_DRIVER);
		return EIO;
	}
	DPRINTFN(5,("%s: %s: send %d bytes\n", device_xname(sc->aue_dev),
		    __func__, total_len));

	sc->aue_cdata.aue_tx_cnt++;

	return 0;
}

Static void
aue_start(struct ifnet *ifp)
{
	struct aue_softc	*sc = ifp->if_softc;
	struct mbuf		*m_head = NULL;

	DPRINTFN(5,("%s: %s: enter, link=%d\n", device_xname(sc->aue_dev),
		    __func__, sc->aue_link));

	if (sc->aue_dying)
		return;

	if (!sc->aue_link)
		return;

	if (ifp->if_flags & IFF_OACTIVE)
		return;

	IFQ_POLL(&ifp->if_snd, m_head);
	if (m_head == NULL)
		return;

	if (aue_send(sc, m_head, 0)) {
		ifp->if_flags |= IFF_OACTIVE;
		return;
	}

	IFQ_DEQUEUE(&ifp->if_snd, m_head);

	/*
	 * If there's a BPF listener, bounce a copy of this frame
	 * to him.
	 */
	bpf_mtap(ifp, m_head, BPF_D_OUT);

	ifp->if_flags |= IFF_OACTIVE;

	/*
	 * Set a timeout in case the chip goes out to lunch.
	 */
	ifp->if_timer = 5;
}

Static void
aue_init(void *xsc)
{
	struct aue_softc	*sc = xsc;
	struct ifnet		*ifp = GET_IFP(sc);
	struct mii_data		*mii = GET_MII(sc);
	int			i, s;
	const u_char		*eaddr;

	DPRINTFN(5,("%s: %s: enter\n", device_xname(sc->aue_dev), __func__));

	if (sc->aue_dying)
		return;

	if (ifp->if_flags & IFF_RUNNING)
		return;

	s = splnet();

	/*
	 * Cancel pending I/O and free all RX/TX buffers.
	 */
	aue_reset(sc);

	eaddr = CLLADDR(ifp->if_sadl);
	for (i = 0; i < ETHER_ADDR_LEN; i++)
		aue_csr_write_1(sc, AUE_PAR0 + i, eaddr[i]);

	 /* If we want promiscuous mode, set the allframes bit. */
	if (ifp->if_flags & IFF_PROMISC)
		AUE_SETBIT(sc, AUE_CTL2, AUE_CTL2_RX_PROMISC);
	else
		AUE_CLRBIT(sc, AUE_CTL2, AUE_CTL2_RX_PROMISC);

	if (sc->aue_ep[AUE_ENDPT_RX] == NULL) {
		if (aue_openpipes(sc)) {
			splx(s);
			return;
		}
	}
	/* Init TX ring. */
	if (aue_tx_list_init(sc)) {
		aprint_error_dev(sc->aue_dev, "tx list init failed\n");
		splx(s);
		return;
	}

	/* Init RX ring. */
	if (aue_rx_list_init(sc)) {
		aprint_error_dev(sc->aue_dev, "rx list init failed\n");
		splx(s);
		return;
	}

	/* Start up the receive pipe. */
	for (i = 0; i < AUE_RX_LIST_CNT; i++) {
		struct aue_chain *c = &sc->aue_cdata.aue_rx_chain[i];

		usbd_setup_xfer(c->aue_xfer, c, c->aue_buf, AUE_BUFSZ,
		    USBD_SHORT_XFER_OK, USBD_NO_TIMEOUT, aue_rxeof);
		(void)usbd_transfer(c->aue_xfer); /* XXX */
		DPRINTFN(5,("%s: %s: start read\n", device_xname(sc->aue_dev),
			    __func__));

	}

	/* Load the multicast filter. */
	aue_setmulti(sc);

	/* Enable RX and TX */
	aue_csr_write_1(sc, AUE_CTL0, AUE_CTL0_RXSTAT_APPEND | AUE_CTL0_RX_ENB);
	AUE_SETBIT(sc, AUE_CTL0, AUE_CTL0_TX_ENB);
	AUE_SETBIT(sc, AUE_CTL2, AUE_CTL2_EP3_CLR);

	mii_mediachg(mii);

	ifp->if_flags |= IFF_RUNNING;
	ifp->if_flags &= ~IFF_OACTIVE;

	splx(s);

	callout_reset(&(sc->aue_stat_ch), (hz), (aue_tick), (sc));
}

Static int
aue_openpipes(struct aue_softc *sc)
{
	usbd_status		err;

	/* Open RX and TX pipes. */
	err = usbd_open_pipe(sc->aue_iface, sc->aue_ed[AUE_ENDPT_RX],
	    USBD_EXCLUSIVE_USE, &sc->aue_ep[AUE_ENDPT_RX]);
	if (err) {
		aprint_error_dev(sc->aue_dev, "open rx pipe failed: %s\n",
		    usbd_errstr(err));
		return EIO;
	}
	err = usbd_open_pipe(sc->aue_iface, sc->aue_ed[AUE_ENDPT_TX],
	    USBD_EXCLUSIVE_USE, &sc->aue_ep[AUE_ENDPT_TX]);
	if (err) {
		aprint_error_dev(sc->aue_dev, "open tx pipe failed: %s\n",
		    usbd_errstr(err));
		return EIO;
	}
	err = usbd_open_pipe_intr(sc->aue_iface, sc->aue_ed[AUE_ENDPT_INTR],
	    USBD_EXCLUSIVE_USE, &sc->aue_ep[AUE_ENDPT_INTR], sc,
	    &sc->aue_cdata.aue_ibuf, AUE_INTR_PKTLEN, aue_intr,
	    AUE_INTR_INTERVAL);
	if (err) {
		aprint_error_dev(sc->aue_dev, "open intr pipe failed: %s\n",
		    usbd_errstr(err));
		return EIO;
	}

	return 0;
}

/*
 * Set media options.
 */
Static int
aue_ifmedia_upd(struct ifnet *ifp)
{
	struct aue_softc	*sc = ifp->if_softc;
	struct mii_data		*mii = GET_MII(sc);
	int rc;

	DPRINTFN(5,("%s: %s: enter\n", device_xname(sc->aue_dev), __func__));

	if (sc->aue_dying)
		return 0;

	sc->aue_link = 0;

	if ((rc = mii_mediachg(mii)) == ENXIO)
		return 0;
	return rc;
}

Static int
aue_ioctl(struct ifnet *ifp, u_long command, void *data)
{
	struct aue_softc	*sc = ifp->if_softc;
	struct ifaddr 		*ifa = (struct ifaddr *)data;
	struct ifreq		*ifr = (struct ifreq *)data;
	int			s, error = 0;

	if (sc->aue_dying)
		return EIO;

	s = splnet();

	switch(command) {
	case SIOCINITIFADDR:
		ifp->if_flags |= IFF_UP;
		aue_init(sc);

		switch (ifa->ifa_addr->sa_family) {
#ifdef INET
		case AF_INET:
			arp_ifinit(ifp, ifa);
			break;
#endif /* INET */
		}
		break;

	case SIOCSIFMTU:
		if (ifr->ifr_mtu < ETHERMIN || ifr->ifr_mtu > ETHERMTU)
			error = EINVAL;
		else if ((error = ifioctl_common(ifp, command, data)) == ENETRESET)
			error = 0;
		break;

	case SIOCSIFFLAGS:
		if ((error = ifioctl_common(ifp, command, data)) != 0)
			break;
		if (ifp->if_flags & IFF_UP) {
			if (ifp->if_flags & IFF_RUNNING &&
			    ifp->if_flags & IFF_PROMISC &&
			    !(sc->aue_if_flags & IFF_PROMISC)) {
				AUE_SETBIT(sc, AUE_CTL2, AUE_CTL2_RX_PROMISC);
			} else if (ifp->if_flags & IFF_RUNNING &&
			    !(ifp->if_flags & IFF_PROMISC) &&
			    sc->aue_if_flags & IFF_PROMISC) {
				AUE_CLRBIT(sc, AUE_CTL2, AUE_CTL2_RX_PROMISC);
			} else if (!(ifp->if_flags & IFF_RUNNING))
				aue_init(sc);
		} else {
			if (ifp->if_flags & IFF_RUNNING)
				aue_stop(sc);
		}
		sc->aue_if_flags = ifp->if_flags;
		error = 0;
		break;
	case SIOCADDMULTI:
	case SIOCDELMULTI:
	case SIOCGIFMEDIA:
	case SIOCSIFMEDIA:
		if ((error = ether_ioctl(ifp, command, data)) == ENETRESET) {
			if (ifp->if_flags & IFF_RUNNING) {
				cv_signal(&sc->aue_domc);
			}
			error = 0;
		}
		break;
	default:
		error = ether_ioctl(ifp, command, data);
		break;
	}

	splx(s);

	return error;
}

Static void
aue_watchdog(struct ifnet *ifp)
{
	struct aue_softc	*sc = ifp->if_softc;
	struct aue_chain	*c;
	usbd_status		stat;
	int			s;

	DPRINTFN(5,("%s: %s: enter\n", device_xname(sc->aue_dev), __func__));

	ifp->if_oerrors++;
	aprint_error_dev(sc->aue_dev, "watchdog timeout\n");

	s = splusb();
	c = &sc->aue_cdata.aue_tx_chain[0];
	usbd_get_xfer_status(c->aue_xfer, NULL, NULL, NULL, &stat);
	aue_txeof(c->aue_xfer, c, stat);

	if (IFQ_IS_EMPTY(&ifp->if_snd) == 0)
		aue_start(ifp);
	splx(s);
}

/*
 * Stop the adapter and free any mbufs allocated to the
 * RX and TX lists.
 */
Static void
aue_stop(struct aue_softc *sc)
{
	usbd_status		err;
	struct ifnet		*ifp;
	int			i;

	DPRINTFN(5,("%s: %s: enter\n", device_xname(sc->aue_dev), __func__));

	ifp = GET_IFP(sc);
	ifp->if_timer = 0;

	aue_csr_write_1(sc, AUE_CTL0, 0);
	aue_csr_write_1(sc, AUE_CTL1, 0);
	aue_reset(sc);
	callout_stop(&sc->aue_stat_ch);

	/* Stop transfers. */
	if (sc->aue_ep[AUE_ENDPT_RX] != NULL) {
		err = usbd_abort_pipe(sc->aue_ep[AUE_ENDPT_RX]);
		if (err) {
			printf("%s: abort rx pipe failed: %s\n",
			    device_xname(sc->aue_dev), usbd_errstr(err));
		}
		err = usbd_close_pipe(sc->aue_ep[AUE_ENDPT_RX]);
		if (err) {
			printf("%s: close rx pipe failed: %s\n",
			    device_xname(sc->aue_dev), usbd_errstr(err));
		}
		sc->aue_ep[AUE_ENDPT_RX] = NULL;
	}

	if (sc->aue_ep[AUE_ENDPT_TX] != NULL) {
		err = usbd_abort_pipe(sc->aue_ep[AUE_ENDPT_TX]);
		if (err) {
			printf("%s: abort tx pipe failed: %s\n",
			    device_xname(sc->aue_dev), usbd_errstr(err));
		}
	}

	if (sc->aue_ep[AUE_ENDPT_INTR] != NULL) {
		err = usbd_abort_pipe(sc->aue_ep[AUE_ENDPT_INTR]);
		if (err) {
			printf("%s: abort intr pipe failed: %s\n",
			    device_xname(sc->aue_dev), usbd_errstr(err));
		}
	}

	/* Free RX resources. */
	for (i = 0; i < AUE_RX_LIST_CNT; i++) {
		if (sc->aue_cdata.aue_rx_chain[i].aue_mbuf != NULL) {
			m_freem(sc->aue_cdata.aue_rx_chain[i].aue_mbuf);
			sc->aue_cdata.aue_rx_chain[i].aue_mbuf = NULL;
		}
		if (sc->aue_cdata.aue_rx_chain[i].aue_xfer != NULL) {
			usbd_destroy_xfer(sc->aue_cdata.aue_rx_chain[i].aue_xfer);
			sc->aue_cdata.aue_rx_chain[i].aue_xfer = NULL;
		}
	}

	/* Free TX resources. */
	for (i = 0; i < AUE_TX_LIST_CNT; i++) {
		if (sc->aue_cdata.aue_tx_chain[i].aue_mbuf != NULL) {
			m_freem(sc->aue_cdata.aue_tx_chain[i].aue_mbuf);
			sc->aue_cdata.aue_tx_chain[i].aue_mbuf = NULL;
		}
		if (sc->aue_cdata.aue_tx_chain[i].aue_xfer != NULL) {
			usbd_destroy_xfer(sc->aue_cdata.aue_tx_chain[i].aue_xfer);
			sc->aue_cdata.aue_tx_chain[i].aue_xfer = NULL;
		}
	}

	/* Close pipes */
	if (sc->aue_ep[AUE_ENDPT_TX] != NULL) {
		err = usbd_close_pipe(sc->aue_ep[AUE_ENDPT_TX]);
		if (err) {
			printf("%s: close tx pipe failed: %s\n",
			    device_xname(sc->aue_dev), usbd_errstr(err));
		}
		sc->aue_ep[AUE_ENDPT_TX] = NULL;
	}

	if (sc->aue_ep[AUE_ENDPT_INTR] != NULL) {
		err = usbd_close_pipe(sc->aue_ep[AUE_ENDPT_INTR]);
		if (err) {
			printf("%s: close intr pipe failed: %s\n",
			    device_xname(sc->aue_dev), usbd_errstr(err));
		}
		sc->aue_ep[AUE_ENDPT_INTR] = NULL;
	}

	sc->aue_link = 0;

	ifp->if_flags &= ~(IFF_RUNNING | IFF_OACTIVE);
}

Static void
aue_multithread(void *arg)
{
	struct aue_softc *sc;
	int s;

	sc = (struct aue_softc *)arg;

	while (1) {
		mutex_enter(&sc->aue_mcmtx);
		cv_wait(&sc->aue_domc,&sc->aue_mcmtx);
		mutex_exit(&sc->aue_mcmtx);

		if (sc->aue_closing)
			break;

		s = splnet();
		aue_init(sc);
		/* XXX called by aue_init, but rc ifconfig hangs without it: */
		aue_setmulti(sc);
		splx(s);
	}

	cv_signal(&sc->aue_closemc);

	kthread_exit(0);
}<|MERGE_RESOLUTION|>--- conflicted
+++ resolved
@@ -1,8 +1,4 @@
-<<<<<<< HEAD
-/*	$NetBSD: if_aue.c,v 1.142 2018/01/21 13:57:11 skrll Exp $	*/
-=======
 /*	$NetBSD: if_aue.c,v 1.145 2018/08/02 06:09:04 riastradh Exp $	*/
->>>>>>> b2b84690
 
 /*
  * Copyright (c) 1997, 1998, 1999, 2000
@@ -82,11 +78,7 @@
  */
 
 #include <sys/cdefs.h>
-<<<<<<< HEAD
-__KERNEL_RCSID(0, "$NetBSD: if_aue.c,v 1.142 2018/01/21 13:57:11 skrll Exp $");
-=======
 __KERNEL_RCSID(0, "$NetBSD: if_aue.c,v 1.145 2018/08/02 06:09:04 riastradh Exp $");
->>>>>>> b2b84690
 
 #ifdef _KERNEL_OPT
 #include "opt_usb.h"
