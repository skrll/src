--- conflicted
+++ resolved
@@ -1588,61 +1588,10 @@
 aue_ioctl(struct ifnet *ifp, u_long cmd, void *data)
 {
 	struct aue_softc	*sc = ifp->if_softc;
-<<<<<<< HEAD
-=======
-	struct ifaddr		*ifa = (struct ifaddr *)data;
-	struct ifreq		*ifr = (struct ifreq *)data;
-	int			s, error = 0;
->>>>>>> 21216aa1
 
 	int error = ether_ioctl(ifp, cmd, data);
 
-<<<<<<< HEAD
 	if (error == ENETRESET) {
-=======
-	s = splnet();
-
-	switch (command) {
-	case SIOCINITIFADDR:
-		ifp->if_flags |= IFF_UP;
-		aue_init(sc);
-
-		switch (ifa->ifa_addr->sa_family) {
-#ifdef INET
-		case AF_INET:
-			arp_ifinit(ifp, ifa);
-			break;
-#endif /* INET */
-		}
-		break;
-
-	case SIOCSIFMTU:
-		if (ifr->ifr_mtu < ETHERMIN || ifr->ifr_mtu > ETHERMTU)
-			error = EINVAL;
-		else if ((error = ifioctl_common(ifp, command, data)) == ENETRESET)
-			error = 0;
-		break;
-
-	case SIOCSIFFLAGS:
-		if ((error = ifioctl_common(ifp, command, data)) != 0)
-			break;
-		if (ifp->if_flags & IFF_UP) {
-			if (ifp->if_flags & IFF_RUNNING &&
-			    ifp->if_flags & IFF_PROMISC &&
-			    !(sc->aue_if_flags & IFF_PROMISC)) {
-				AUE_SETBIT(sc, AUE_CTL2, AUE_CTL2_RX_PROMISC);
-			} else if (ifp->if_flags & IFF_RUNNING &&
-			    !(ifp->if_flags & IFF_PROMISC) &&
-			    sc->aue_if_flags & IFF_PROMISC) {
-				AUE_CLRBIT(sc, AUE_CTL2, AUE_CTL2_RX_PROMISC);
-			} else if (!(ifp->if_flags & IFF_RUNNING))
-				aue_init(sc);
-		} else {
-			if (ifp->if_flags & IFF_RUNNING)
-				aue_stop(sc);
-		}
-		sc->aue_if_flags = ifp->if_flags;
->>>>>>> 21216aa1
 		error = 0;
 		if (cmd == SIOCADDMULTI || cmd == SIOCDELMULTI) {
 			if (ifp->if_flags & IFF_RUNNING) {
