--- conflicted
+++ resolved
@@ -1588,23 +1588,13 @@
 
 	if (error == ENETRESET) {
 		error = 0;
-<<<<<<< HEAD
 		if (cmd == SIOCADDMULTI || cmd == SIOCDELMULTI) {
-=======
-		break;
-	default:
-		if ((error = ether_ioctl(ifp, command, data)) == ENETRESET) {
->>>>>>> 53f4323a
 			if (ifp->if_flags & IFF_RUNNING) {
 				mutex_enter(&sc->aue_lock);
 				aue_setmulti(sc);
 				mutex_exit(&sc->aue_lock);
 			}
 		}
-<<<<<<< HEAD
-=======
-		break;
->>>>>>> 53f4323a
 	}
 
 	mutex_enter(&sc->aue_rxlock);
