--- conflicted
+++ resolved
@@ -235,50 +235,6 @@
 void aue_attach(device_t, device_t, void *);
 
 CFATTACH_DECL_NEW(aue, sizeof(struct aue_softc), aue_match, aue_attach,
-<<<<<<< HEAD
-    aue_detach, aue_activate);
-
-Static void aue_reset_pegasus_II(struct aue_softc *);
-Static int aue_tx_list_init(struct aue_softc *);
-Static void aue_tx_list_free(struct aue_softc *);
-Static int aue_rx_list_init(struct aue_softc *);
-Static void aue_rx_list_free(struct aue_softc *);
-Static int aue_newbuf(struct aue_softc *, struct aue_chain *, struct mbuf *);
-Static int aue_send(struct aue_softc *, struct mbuf *, int);
-Static void aue_intr(struct usbd_xfer *, void *, usbd_status);
-Static void aue_rxeof(struct usbd_xfer *, void *, usbd_status);
-Static void aue_txeof(struct usbd_xfer *, void *, usbd_status);
-Static void aue_tick(void *);
-Static void aue_tick_task(void *);
-Static void aue_start(struct ifnet *);
-Static void aue_start_locked(struct ifnet *);
-Static int aue_ioctl(struct ifnet *, u_long, void *);
-Static int aue_ifflags_cb(struct ethercom *);
-Static int aue_init(struct ifnet *);
-Static int aue_init_locked(struct ifnet *);
-Static void aue_stop(struct ifnet *, int);
-Static void aue_stop_locked(struct ifnet *, int);
-Static void aue_watchdog(struct ifnet *);
-Static int aue_ifmedia_upd(struct ifnet *);
-
-Static int aue_eeprom_getword(struct aue_softc *, int);
-Static void aue_read_mac(struct aue_softc *, u_char *);
-Static int aue_miibus_readreg(device_t, int, int, uint16_t *);
-Static int aue_miibus_writereg(device_t, int, int, uint16_t);
-Static void aue_miibus_statchg(struct ifnet *);
-
-Static void aue_lock_mii(struct aue_softc *);
-Static void aue_unlock_mii(struct aue_softc *);
-
-Static void aue_setmulti(struct aue_softc *);
-Static uint32_t aue_crc(void *);
-Static void aue_reset(struct aue_softc *);
-
-Static int aue_csr_read_1(struct aue_softc *, int);
-Static int aue_csr_write_1(struct aue_softc *, int, int);
-Static int aue_csr_read_2(struct aue_softc *, int);
-Static int aue_csr_write_2(struct aue_softc *, int, int);
-=======
     usbnet_detach, usbnet_activate);
 
 static void aue_reset_pegasus_II(struct aue_softc *);
@@ -313,7 +269,6 @@
 static int aue_csr_write_1(struct aue_softc *, int, int);
 static int aue_csr_read_2(struct aue_softc *, int);
 static int aue_csr_write_2(struct aue_softc *, int, int);
->>>>>>> d27527d1
 
 #define AUE_SETBIT(sc, reg, x)				\
 	aue_csr_write_1(sc, reg, aue_csr_read_1(sc, reg) | (x))
@@ -828,12 +783,6 @@
 	struct usbnet * const un = &sc->aue_un;
 	struct usb_attach_arg *uaa = aux;
 	char			*devinfop;
-<<<<<<< HEAD
-	u_char			eaddr[ETHER_ADDR_LEN];
-	struct ifnet		*ifp;
-	struct mii_data		*mii;
-=======
->>>>>>> d27527d1
 	struct usbd_device	*dev = uaa->uaa_device;
 	usbd_status		err;
 	usb_interface_descriptor_t	*id;
@@ -875,39 +824,13 @@
 		return;
 	}
 
-<<<<<<< HEAD
-	usb_init_task(&sc->aue_tick_task, aue_tick_task, sc, 0);
-	usb_init_task(&sc->aue_stop_task, (void (*)(void *))aue_stop, sc, 0);
-	mutex_init(&sc->aue_mii_lock, MUTEX_DEFAULT, IPL_NONE);
-	mutex_init(&sc->aue_lock, MUTEX_DEFAULT, IPL_NONE);
-	mutex_init(&sc->aue_txlock, MUTEX_DEFAULT, IPL_SOFTUSB);
-	mutex_init(&sc->aue_rxlock, MUTEX_DEFAULT, IPL_SOFTUSB);
-
-	err = usbd_device2interface_handle(dev, AUE_IFACE_IDX, &iface);
-=======
 	err = usbd_device2interface_handle(dev, AUE_IFACE_IDX, &un->un_iface);
->>>>>>> d27527d1
 	if (err) {
 		aprint_error_dev(self, "getting interface handle failed\n");
 		return;
 	}
-<<<<<<< HEAD
-	sc->aue_closing = 0;
-
-	mutex_init(&sc->aue_mcmtx, MUTEX_DRIVER, IPL_NET);
-	cv_init(&sc->aue_closemc, "auemccl");
-
-	if (err) {
-		aprint_error_dev(self,
-		    "creating multicast configuration thread\n");
-		return;
-	}
-	sc->aue_flags = aue_lookup(uaa->uaa_vendor,
-	    uaa->uaa_product)->aue_flags;
-=======
 
 	un->un_flags = aue_lookup(uaa->uaa_vendor, uaa->uaa_product)->aue_flags;
->>>>>>> d27527d1
 
 	id = usbd_get_interface_descriptor(un->un_iface);
 
@@ -938,335 +861,24 @@
 		return;
 	}
 
-<<<<<<< HEAD
-	/* Reset the adapter. */
-=======
 	/* First level attach. */
 	usbnet_attach(un, "auedet");
 
 	usbnet_lock_mii(un);
 
 	/* Reset the adapter and get station address from the EEPROM.  */
->>>>>>> d27527d1
 	aue_reset(sc);
 	aue_read_mac(un);
 
 	usbnet_unlock_mii(un);
 
-<<<<<<< HEAD
-	/*
-	 * A Pegasus chip was detected. Inform the world.
-	 */
-	ifp = GET_IFP(sc);
-	aprint_normal_dev(self, "Ethernet address %s\n", ether_sprintf(eaddr));
-
-	/* Initialize interface info.*/
-	ifp->if_softc = sc;
-	ifp->if_mtu = ETHERMTU;
-	ifp->if_flags = IFF_BROADCAST | IFF_SIMPLEX | IFF_MULTICAST;
-	ifp->if_extflags = IFEF_MPSAFE;
-	ifp->if_init = aue_init;
-	ifp->if_ioctl = aue_ioctl;
-	ifp->if_start = aue_start;
-	ifp->if_watchdog = aue_watchdog;
-	strlcpy(ifp->if_xname, device_xname(sc->aue_dev), IFNAMSIZ);
-
-	IFQ_SET_READY(&ifp->if_snd);
-
-	/* Initialize MII/media info. */
-	mii = &sc->aue_mii;
-	mii->mii_ifp = ifp;
-	mii->mii_readreg = aue_miibus_readreg;
-	mii->mii_writereg = aue_miibus_writereg;
-	mii->mii_statchg = aue_miibus_statchg;
-	mii->mii_flags = MIIF_AUTOTSLEEP;
-	sc->aue_ec.ec_mii = mii;
-	ifmedia_init(&mii->mii_media, 0, aue_ifmedia_upd, ether_mediastatus);
-	mii_attach(self, mii, 0xffffffff, MII_PHY_ANY, MII_OFFSET_ANY, 0);
-	if (LIST_FIRST(&mii->mii_phys) == NULL) {
-		ifmedia_add(&mii->mii_media, IFM_ETHER | IFM_NONE, 0, NULL);
-		ifmedia_set(&mii->mii_media, IFM_ETHER | IFM_NONE);
-	} else
-		ifmedia_set(&mii->mii_media, IFM_ETHER | IFM_AUTO);
-
-	/* Attach the interface. */
-	if_initialize(ifp);
-	sc->aue_ipq = if_percpuq_create(&sc->aue_ec.ec_if);
-	ether_ifattach(ifp, eaddr);
-	ether_set_ifflags_cb(&sc->aue_ec, aue_ifflags_cb);
-	if_register(ifp);
-
-	rnd_attach_source(&sc->rnd_source, device_xname(sc->aue_dev),
-	    RND_TYPE_NET, RND_FLAG_DEFAULT);
-
-	callout_init(&(sc->aue_stat_ch), 0);
-
-	sc->aue_attached = 1;
-
-	usbd_add_drv_event(USB_EVENT_DRIVER_ATTACH, sc->aue_udev, sc->aue_dev);
-
-	if (!pmf_device_register(self, NULL, NULL))
-		aprint_error_dev(self, "couldn't establish power handler\n");
-
-	return;
-=======
 	usbnet_attach_ifp(un, IFF_SIMPLEX | IFF_BROADCAST | IFF_MULTICAST,
 	    0, &unm);
->>>>>>> d27527d1
 }
 
 static void
 aue_intr(struct usbnet *un, usbd_status status)
 {
-<<<<<<< HEAD
-	struct aue_softc *sc = device_private(self);
-	struct ifnet		*ifp = GET_IFP(sc);
-	int			s;
-
-	DPRINTFN(2,("%s: %s: enter\n", device_xname(sc->aue_dev), __func__));
-
-	if (!sc->aue_attached) {
-		/* Detached before attached finished, so just bail out. */
-		return 0;
-	}
-
-	pmf_device_deregister(self);
-
-	/*
-	 * XXX Halting callout guarantees no more tick tasks.  What
-	 * guarantees no more stop tasks?  What guarantees no more
-	 * calls to aue_send?  Don't we need to wait for if_detach or
-	 * something?  Should we set sc->aue_dying here?  Is device
-	 * deactivation guaranteed to have already happened?
-	 */
-	callout_halt(&sc->aue_stat_ch, NULL);
-	usb_rem_task_wait(sc->aue_udev, &sc->aue_tick_task, USB_TASKQ_DRIVER,
-	    NULL);
-	usb_rem_task_wait(sc->aue_udev, &sc->aue_stop_task, USB_TASKQ_DRIVER,
-	    NULL);
-
-	sc->aue_closing = 1;
-
-	mutex_enter(&sc->aue_mcmtx);
-	cv_wait(&sc->aue_closemc,&sc->aue_mcmtx);
-	mutex_exit(&sc->aue_mcmtx);
-
-	mutex_destroy(&sc->aue_mcmtx);
-	cv_destroy(&sc->aue_closemc);
-
-	s = splusb();
-
-	if (ifp->if_flags & IFF_RUNNING)
-		aue_stop(ifp, 1);
-
-	rnd_detach_source(&sc->rnd_source);
-	mii_detach(&sc->aue_mii, MII_PHY_ANY, MII_OFFSET_ANY);
-	ifmedia_delete_instance(&sc->aue_mii.mii_media, IFM_INST_ANY);
-	ether_ifdetach(ifp);
-
-	if_detach(ifp);
-
-#ifdef DIAGNOSTIC
-	if (sc->aue_ep[AUE_ENDPT_TX] != NULL ||
-	    sc->aue_ep[AUE_ENDPT_RX] != NULL ||
-	    sc->aue_ep[AUE_ENDPT_INTR] != NULL)
-		aprint_error_dev(self, "detach has active endpoints\n");
-#endif
-
-	sc->aue_attached = 0;
-
-	if (--sc->aue_refcnt >= 0) {
-		/* Wait for processes to go away. */
-		usb_detach_waitold(sc->aue_dev);
-	}
-	splx(s);
-
-	usbd_add_drv_event(USB_EVENT_DRIVER_DETACH, sc->aue_udev, sc->aue_dev);
-
-	mutex_destroy(&sc->aue_mii_lock);
-	mutex_destroy(&sc->aue_lock);
-	mutex_destroy(&sc->aue_txlock);
-	mutex_destroy(&sc->aue_rxlock);
-#if 0
-	mutex_destroy(&sc->wkmtx);
-#endif
-	return 0;
-}
-
-int
-aue_activate(device_t self, enum devact act)
-{
-	struct aue_softc *sc = device_private(self);
-
-	DPRINTFN(2,("%s: %s: enter\n", device_xname(sc->aue_dev), __func__));
-
-	switch (act) {
-	case DVACT_DEACTIVATE:
-		if_deactivate(&sc->aue_ec.ec_if);
-		sc->aue_dying = 1;
-		return 0;
-	default:
-		return EOPNOTSUPP;
-	}
-}
-
-/*
- * Initialize an RX descriptor and attach an MBUF cluster.
- */
-Static int
-aue_newbuf(struct aue_softc *sc, struct aue_chain *c, struct mbuf *m)
-{
-	struct mbuf		*m_new = NULL;
-
-	DPRINTFN(10,("%s: %s: enter\n", device_xname(sc->aue_dev),__func__));
-
-	if (m == NULL) {
-		MGETHDR(m_new, M_DONTWAIT, MT_DATA);
-		if (m_new == NULL) {
-			aprint_error_dev(sc->aue_dev, "no memory for rx list "
-			    "-- packet dropped!\n");
-			return ENOBUFS;
-		}
-
-		MCLGET(m_new, M_DONTWAIT);
-		if (!(m_new->m_flags & M_EXT)) {
-			aprint_error_dev(sc->aue_dev, "no memory for rx "
-			    "list -- packet dropped!\n");
-			m_freem(m_new);
-			return ENOBUFS;
-		}
-		m_new->m_len = m_new->m_pkthdr.len = MCLBYTES;
-	} else {
-		m_new = m;
-		m_new->m_len = m_new->m_pkthdr.len = MCLBYTES;
-		m_new->m_data = m_new->m_ext.ext_buf;
-	}
-
-	m_adj(m_new, ETHER_ALIGN);
-	c->aue_mbuf = m_new;
-
-	return 0;
-}
-
-Static int
-aue_rx_list_init(struct aue_softc *sc)
-{
-	struct aue_cdata	*cd;
-	struct aue_chain	*c;
-	int			i;
-
-	DPRINTFN(5,("%s: %s: enter\n", device_xname(sc->aue_dev), __func__));
-
-	cd = &sc->aue_cdata;
-	for (i = 0; i < AUE_RX_LIST_CNT; i++) {
-		c = &cd->aue_rx_chain[i];
-		c->aue_sc = sc;
-		if (aue_newbuf(sc, c, NULL) == ENOBUFS)
-			return ENOBUFS;
-		if (c->aue_xfer == NULL) {
-			int err = usbd_create_xfer(sc->aue_ep[AUE_ENDPT_RX],
-			    AUE_BUFSZ, 0, 0, &c->aue_xfer);
-			if (err) {
-				return err;
-			}
-			c->aue_buf = usbd_get_buffer(c->aue_xfer);
-		}
-	}
-
-	return 0;
-}
-
-Static void
-aue_rx_list_free(struct aue_softc *sc)
-{
-	/* Free RX resources. */
-	for (int i = 0; i < AUE_RX_LIST_CNT; i++) {
-		if (sc->aue_cdata.aue_rx_chain[i].aue_mbuf != NULL) {
-			m_freem(sc->aue_cdata.aue_rx_chain[i].aue_mbuf);
-			sc->aue_cdata.aue_rx_chain[i].aue_mbuf = NULL;
-		}
-		if (sc->aue_cdata.aue_rx_chain[i].aue_xfer != NULL) {
-			usbd_destroy_xfer(sc->aue_cdata.aue_rx_chain[i].aue_xfer);
-			sc->aue_cdata.aue_rx_chain[i].aue_xfer = NULL;
-		}
-	}
-}
-
-Static int
-aue_tx_list_init(struct aue_softc *sc)
-{
-	struct aue_cdata	*cd;
-	struct aue_chain	*c;
-	int			i;
-
-	DPRINTFN(5,("%s: %s: enter\n", device_xname(sc->aue_dev), __func__));
-
-	cd = &sc->aue_cdata;
-	for (i = 0; i < AUE_TX_LIST_CNT; i++) {
-		c = &cd->aue_tx_chain[i];
-		c->aue_sc = sc;
-		c->aue_mbuf = NULL;
-		if (c->aue_xfer == NULL) {
-			int err = usbd_create_xfer(sc->aue_ep[AUE_ENDPT_TX],
-			    AUE_BUFSZ, USBD_FORCE_SHORT_XFER, 0, &c->aue_xfer);
-			if (err) {
-				return err;
-			}
-			c->aue_buf = usbd_get_buffer(c->aue_xfer);
-		}
-	}
-
-	return 0;
-}
-
-Static void
-aue_tx_list_free(struct aue_softc *sc)
-{
-	/* Free TX resources. */
-	for (int i = 0; i < AUE_TX_LIST_CNT; i++) {
-		if (sc->aue_cdata.aue_tx_chain[i].aue_mbuf != NULL) {
-			m_freem(sc->aue_cdata.aue_tx_chain[i].aue_mbuf);
-			sc->aue_cdata.aue_tx_chain[i].aue_mbuf = NULL;
-		}
-		if (sc->aue_cdata.aue_tx_chain[i].aue_xfer != NULL) {
-			usbd_destroy_xfer(sc->aue_cdata.aue_tx_chain[i].aue_xfer);
-			sc->aue_cdata.aue_tx_chain[i].aue_xfer = NULL;
-		}
-	}
-}
-
-Static void
-aue_intr(struct usbd_xfer *xfer, void *priv,
-    usbd_status status)
-{
-	struct aue_softc	*sc = priv;
-	struct ifnet		*ifp = GET_IFP(sc);
-	struct aue_intrpkt	*p = &sc->aue_cdata.aue_ibuf;
-
-	DPRINTFN(15,("%s: %s: enter\n", device_xname(sc->aue_dev),__func__));
-
-	if (sc->aue_dying)
-		return;
-
-	if (!(ifp->if_flags & IFF_RUNNING))
-		return;
-
-	if (status != USBD_NORMAL_COMPLETION) {
-		if (status == USBD_NOT_STARTED || status == USBD_CANCELLED) {
-			return;
-		}
-		sc->aue_intr_errs++;
-		if (usbd_ratecheck(&sc->aue_rx_notice)) {
-			aprint_debug_dev(sc->aue_dev,
-			    "%u usb errors on intr: %s\n", sc->aue_intr_errs,
-			    usbd_errstr(status));
-			sc->aue_intr_errs = 0;
-		}
-		if (status == USBD_STALLED)
-			usbd_clear_endpoint_stall_async(sc->aue_ep[AUE_ENDPT_RX]);
-		return;
-	}
-=======
 	struct ifnet		*ifp = usbnet_ifp(un);
 	struct aue_softc	*sc = usbnet_softc(un);
 	struct aue_intrpkt	*p = &sc->aue_ibuf;
@@ -1274,7 +886,6 @@
 	AUEHIST_FUNC();
 	AUEHIST_CALLARGSN(20, "%d: enter txstat0 %x\n",
 	    device_unit(un->un_dev), p->aue_txstat0, 0, 0);
->>>>>>> d27527d1
 
 	if (p->aue_txstat0)
 		ifp->if_oerrors++;
@@ -1357,93 +968,15 @@
 static int
 aue_init_locked(struct ifnet *ifp)
 {
-<<<<<<< HEAD
-	struct aue_softc *sc = ifp->if_softc;
-	KASSERT(ifp->if_extflags & IFEF_MPSAFE);
-
-	mutex_enter(&sc->aue_txlock);
-	aue_start_locked(ifp);
-	mutex_exit(&sc->aue_txlock);
-}
-
-Static void
-aue_start_locked(struct ifnet *ifp)
-{
-	struct aue_softc	*sc = ifp->if_softc;
-	struct mbuf		*m_head = NULL;
-
-	DPRINTFN(5,("%s: %s: enter, link=%d\n", device_xname(sc->aue_dev),
-		    __func__, sc->aue_link));
-
-	if (sc->aue_dying)
-		return;
-
-	if (!sc->aue_link)
-		return;
-
-	if (ifp->if_flags & IFF_OACTIVE)
-		return;
-
-	IFQ_POLL(&ifp->if_snd, m_head);
-	if (m_head == NULL)
-		return;
-
-	if (aue_send(sc, m_head, 0)) {
-		return;
-	}
-
-	IFQ_DEQUEUE(&ifp->if_snd, m_head);
-
-	/*
-	 * If there's a BPF listener, bounce a copy of this frame
-	 * to him.
-	 */
-	bpf_mtap(ifp, m_head, BPF_D_OUT);
-
-	ifp->if_flags |= IFF_OACTIVE;
-
-	/*
-	 * Set a timeout in case the chip goes out to lunch.
-	 */
-	ifp->if_timer = 5;
-}
-
-Static int
-aue_init(struct ifnet *ifp)
-{
-	struct aue_softc	*sc = ifp->if_softc;
-
-	mutex_enter(&sc->aue_lock);
-	int ret = aue_init_locked(ifp);
-	mutex_exit(&sc->aue_lock);
-
-	return ret;
-}
-
-Static int
-aue_init_locked(struct ifnet *ifp)
-{
-	struct aue_softc	*sc = ifp->if_softc;
-	struct mii_data		*mii = GET_MII(sc);
-	int			i;
-=======
 	struct usbnet * const	un = ifp->if_softc;
 	struct aue_softc	*sc = usbnet_softc(un);
 	int			i, rv;
->>>>>>> d27527d1
 	const u_char		*eaddr;
-	usbd_status		err;
 
 	AUEHIST_FUNC();
 	AUEHIST_CALLARGSN(5, "%d: enter link=%d",
 	    device_unit(un->un_dev), usbnet_havelink(un), 0, 0);
 
-<<<<<<< HEAD
-	if (sc->aue_dying)
-		return EIO;
-
-	aue_stop_locked(ifp, 1);
-=======
 	if (usbnet_isdying(un))
 		return EIO;
 
@@ -1452,7 +985,6 @@
 		return 0;
 
 	usbnet_lock_mii_un_locked(un);
->>>>>>> d27527d1
 
 	/* Reset the interface. */
 	aue_reset(sc);
@@ -1467,61 +999,9 @@
 	else
 		AUE_CLRBIT(sc, AUE_CTL2, AUE_CTL2_RX_PROMISC);
 
-<<<<<<< HEAD
-	if (sc->aue_ep[AUE_ENDPT_RX] == NULL) {
-		/* Open RX and TX pipes. */
-		err = usbd_open_pipe(sc->aue_iface, sc->aue_ed[AUE_ENDPT_RX],
-		USBD_EXCLUSIVE_USE, &sc->aue_ep[AUE_ENDPT_RX]);
-		if (err) {
-			aprint_error_dev(sc->aue_dev, "open rx pipe failed: %s\n",
-			usbd_errstr(err));
-			goto fail;
-		}
-		err = usbd_open_pipe(sc->aue_iface, sc->aue_ed[AUE_ENDPT_TX],
-		USBD_EXCLUSIVE_USE, &sc->aue_ep[AUE_ENDPT_TX]);
-		if (err) {
-			aprint_error_dev(sc->aue_dev, "open tx pipe failed: %s\n",
-			usbd_errstr(err));
-			goto fail1;
-		}
-		err = usbd_open_pipe_intr(sc->aue_iface, sc->aue_ed[AUE_ENDPT_INTR],
-			USBD_EXCLUSIVE_USE, &sc->aue_ep[AUE_ENDPT_INTR], sc,
-			&sc->aue_cdata.aue_ibuf, AUE_INTR_PKTLEN, aue_intr,
-			AUE_INTR_INTERVAL);
-		if (err) {
-			aprint_error_dev(sc->aue_dev, "open intr pipe failed: %s\n",
-			usbd_errstr(err));
-			goto fail2;
-		}
-	}
-	/* Init TX ring. */
-	if (aue_tx_list_init(sc)) {
-		aprint_error_dev(sc->aue_dev, "tx list init failed\n");
-		goto fail3;
-	}
-
-	/* Init RX ring. */
-	if (aue_rx_list_init(sc)) {
-		aprint_error_dev(sc->aue_dev, "rx list init failed\n");
-		goto fail4;
-	}
-
-	/* Start up the receive pipe. */
-	for (i = 0; i < AUE_RX_LIST_CNT; i++) {
-		struct aue_chain *c = &sc->aue_cdata.aue_rx_chain[i];
-
-		usbd_setup_xfer(c->aue_xfer, c, c->aue_buf, AUE_BUFSZ,
-		    USBD_SHORT_XFER_OK, USBD_NO_TIMEOUT, aue_rxeof);
-		(void)usbd_transfer(c->aue_xfer); /* XXX */
-		DPRINTFN(5,("%s: %s: start read\n", device_xname(sc->aue_dev),
-			    __func__));
-
-	}
-=======
 	usbnet_unlock_mii_un_locked(un);
 	rv = usbnet_init_rx_tx(un);
 	usbnet_lock_mii_un_locked(un);
->>>>>>> d27527d1
 
 	/* Load the multicast filter. */
 	aue_setiff_locked(un);
@@ -1531,32 +1011,11 @@
 	AUE_SETBIT(sc, AUE_CTL0, AUE_CTL0_TX_ENB);
 	AUE_SETBIT(sc, AUE_CTL2, AUE_CTL2_EP3_CLR);
 
-<<<<<<< HEAD
-	mii_mediachg(mii);
-
-	ifp->if_flags |= IFF_RUNNING;
-	ifp->if_flags &= ~IFF_OACTIVE;
-
-	callout_reset(&(sc->aue_stat_ch), (hz), (aue_tick), (sc));
-	return 0;
-
-fail4:
-	aue_tx_list_free(sc);
-fail3:
-	usbd_close_pipe(sc->aue_ep[AUE_ENDPT_INTR]);
-fail2:
-	usbd_close_pipe(sc->aue_ep[AUE_ENDPT_TX]);
-fail1:
-	usbd_close_pipe(sc->aue_ep[AUE_ENDPT_RX]);
-fail:
-	return EIO;
-=======
 	usbnet_unlock_mii_un_locked(un);
 
 	//mii_mediachg(mii);
 
 	return rv;
->>>>>>> d27527d1
 }
 
 static int
@@ -1572,108 +1031,6 @@
 	return rv;
 }
 
-<<<<<<< HEAD
-Static int
-aue_ioctl(struct ifnet *ifp, u_long cmd, void *data)
-{
-	struct aue_softc	*sc = ifp->if_softc;
-
-	int error = ether_ioctl(ifp, cmd, data);
-
-	if (error == ENETRESET) {
-		error = 0;
-		if (cmd == SIOCADDMULTI || cmd == SIOCDELMULTI) {
-			if (ifp->if_flags & IFF_RUNNING) {
-				mutex_enter(&sc->aue_lock);
-				aue_setmulti(sc);
-				mutex_exit(&sc->aue_lock);
-			}
-		}
-	}
-
-	mutex_enter(&sc->aue_rxlock);
-	mutex_enter(&sc->aue_txlock);
-	sc->aue_if_flags = ifp->if_flags;
-	mutex_exit(&sc->aue_txlock);
-	mutex_exit(&sc->aue_rxlock);
-
-	return error;
-}
-
-Static int
-aue_ifflags_cb(struct ethercom *ec)
-{
-	struct ifnet *ifp = &ec->ec_if;
-	struct aue_softc *sc = ifp->if_softc;
-
-	mutex_enter(&sc->aue_lock);
-
-	const int change = ifp->if_flags ^ sc->aue_if_flags;
-	if ((change & ~(IFF_CANTCHANGE | IFF_DEBUG)) != 0) {
-		mutex_exit(&sc->aue_lock);
-		return ENETRESET;
-	}
-
-	if ((change & IFF_PROMISC) != 0) {
-		if (ifp->if_flags & IFF_PROMISC)
-			AUE_SETBIT(sc, AUE_CTL2, AUE_CTL2_RX_PROMISC);
-		else
-			AUE_CLRBIT(sc, AUE_CTL2, AUE_CTL2_RX_PROMISC);
-		aue_setmulti(sc);
-	}
-
-	mutex_exit(&sc->aue_lock);
-
-	return 0;
-}
-
-Static void
-aue_watchdog(struct ifnet *ifp)
-{
-	struct aue_softc	*sc = ifp->if_softc;
-	struct aue_chain	*c;
-	usbd_status		stat;
-	int			s;
-
-	DPRINTFN(5,("%s: %s: enter\n", device_xname(sc->aue_dev), __func__));
-
-	ifp->if_oerrors++;
-	aprint_error_dev(sc->aue_dev, "watchdog timeout\n");
-
-	s = splusb();
-	c = &sc->aue_cdata.aue_tx_chain[0];
-	usbd_get_xfer_status(c->aue_xfer, NULL, NULL, NULL, &stat);
-	aue_txeof(c->aue_xfer, c, stat);
-
-	if (IFQ_IS_EMPTY(&ifp->if_snd) == 0)
-		aue_start(ifp);
-	splx(s);
-}
-
-/*
- * Stop the adapter and free any mbufs allocated to the
- * RX and TX lists.
- */
-Static void
-aue_stop(struct ifnet *ifp, int disable)
-{
-	struct aue_softc *sc = ifp->if_softc;
-
-	mutex_enter(&sc->aue_lock);
-	aue_stop_locked(ifp, disable);
-	mutex_exit(&sc->aue_lock);
-}
-
-Static void
-aue_stop_locked(struct ifnet *ifp, int disable)
-{
-	usbd_status		err;
-	struct aue_softc	*sc = ifp->if_softc;
-
-	DPRINTFN(5,("%s: %s: enter\n", device_xname(sc->aue_dev), __func__));
-
-	ifp->if_timer = 0;
-=======
 static int
 aue_ioctl_cb(struct ifnet *ifp, u_long cmd, void *data)
 {
@@ -1704,74 +1061,11 @@
 
 	AUEHIST_FUNC();
 	AUEHIST_CALLARGSN(5, "%d: enter", device_unit(un->un_dev), 0, 0, 0);
->>>>>>> d27527d1
 
 	usbnet_lock_mii_un_locked(un);
 	aue_csr_write_1(sc, AUE_CTL0, 0);
 	aue_csr_write_1(sc, AUE_CTL1, 0);
 	aue_reset(sc);
-<<<<<<< HEAD
-	callout_stop(&sc->aue_stat_ch);
-
-	/* Stop transfers. */
-	if (sc->aue_ep[AUE_ENDPT_RX] != NULL) {
-		err = usbd_abort_pipe(sc->aue_ep[AUE_ENDPT_RX]);
-		if (err) {
-			printf("%s: abort rx pipe failed: %s\n",
-			    device_xname(sc->aue_dev), usbd_errstr(err));
-		}
-		err = usbd_close_pipe(sc->aue_ep[AUE_ENDPT_RX]);
-		if (err) {
-			printf("%s: close rx pipe failed: %s\n",
-			    device_xname(sc->aue_dev), usbd_errstr(err));
-		}
-		sc->aue_ep[AUE_ENDPT_RX] = NULL;
-	}
-
-	if (sc->aue_ep[AUE_ENDPT_TX] != NULL) {
-		err = usbd_abort_pipe(sc->aue_ep[AUE_ENDPT_TX]);
-		if (err) {
-			printf("%s: abort tx pipe failed: %s\n",
-			    device_xname(sc->aue_dev), usbd_errstr(err));
-		}
-	}
-
-	if (sc->aue_ep[AUE_ENDPT_INTR] != NULL) {
-		err = usbd_abort_pipe(sc->aue_ep[AUE_ENDPT_INTR]);
-		if (err) {
-			printf("%s: abort intr pipe failed: %s\n",
-			    device_xname(sc->aue_dev), usbd_errstr(err));
-		}
-	}
-
-	aue_rx_list_free(sc);
-
-	aue_tx_list_free(sc);
-
-	/* Close pipes */
-	if (sc->aue_ep[AUE_ENDPT_TX] != NULL) {
-		err = usbd_close_pipe(sc->aue_ep[AUE_ENDPT_TX]);
-		if (err) {
-			printf("%s: close tx pipe failed: %s\n",
-			    device_xname(sc->aue_dev), usbd_errstr(err));
-		}
-		sc->aue_ep[AUE_ENDPT_TX] = NULL;
-	}
-
-	if (sc->aue_ep[AUE_ENDPT_INTR] != NULL) {
-		err = usbd_close_pipe(sc->aue_ep[AUE_ENDPT_INTR]);
-		if (err) {
-			printf("%s: close intr pipe failed: %s\n",
-			    device_xname(sc->aue_dev), usbd_errstr(err));
-		}
-		sc->aue_ep[AUE_ENDPT_INTR] = NULL;
-	}
-
-	sc->aue_link = 0;
-
-	ifp->if_flags &= ~(IFF_RUNNING | IFF_OACTIVE);
-}
-=======
 	usbnet_unlock_mii_un_locked(un);
 }
 
@@ -1779,5 +1073,4 @@
 #include "ioconf.c"
 #endif
 
-USBNET_MODULE(aue)
->>>>>>> d27527d1
+USBNET_MODULE(aue)