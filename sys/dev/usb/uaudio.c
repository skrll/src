--- conflicted
+++ resolved
@@ -1,8 +1,4 @@
-<<<<<<< HEAD
-/*	$NetBSD: uaudio.c,v 1.162 2019/11/04 05:46:39 isaki Exp $	*/
-=======
 /*	$NetBSD: uaudio.c,v 1.163 2019/12/01 08:27:54 maxv Exp $	*/
->>>>>>> 275f442f
 
 /*
  * Copyright (c) 1999, 2012 The NetBSD Foundation, Inc.
@@ -41,11 +37,7 @@
  */
 
 #include <sys/cdefs.h>
-<<<<<<< HEAD
-__KERNEL_RCSID(0, "$NetBSD: uaudio.c,v 1.162 2019/11/04 05:46:39 isaki Exp $");
-=======
 __KERNEL_RCSID(0, "$NetBSD: uaudio.c,v 1.163 2019/12/01 08:27:54 maxv Exp $");
->>>>>>> 275f442f
 
 #ifdef _KERNEL_OPT
 #include "opt_usb.h"
