--- conflicted
+++ resolved
@@ -1,8 +1,4 @@
-<<<<<<< HEAD
-/*	$NetBSD: if_urtwnvar.h,v 1.10 2016/10/12 03:23:29 nat Exp $	*/
-=======
 /*	$NetBSD: if_urtwnvar.h,v 1.11 2018/06/29 04:02:10 thorpej Exp $	*/
->>>>>>> b2b84690
 /*	$OpenBSD: if_urtwnreg.h,v 1.3 2010/11/16 18:02:59 damien Exp $	*/
 
 /*-
