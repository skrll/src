<<<<<<< HEAD
/*	$NetBSD: ums.c,v 1.94 2019/08/10 06:30:26 yhardy Exp $	*/
=======
/*	$NetBSD: ums.c,v 1.95 2019/12/01 08:27:54 maxv Exp $	*/
>>>>>>> 275f442f

/*
 * Copyright (c) 1998, 2017 The NetBSD Foundation, Inc.
 * All rights reserved.
 *
 * This code is derived from software contributed to The NetBSD Foundation
 * by Lennart Augustsson (lennart@augustsson.net) at
 * Carlstedt Research & Technology.
 *
 * Redistribution and use in source and binary forms, with or without
 * modification, are permitted provided that the following conditions
 * are met:
 * 1. Redistributions of source code must retain the above copyright
 *    notice, this list of conditions and the following disclaimer.
 * 2. Redistributions in binary form must reproduce the above copyright
 *    notice, this list of conditions and the following disclaimer in the
 *    documentation and/or other materials provided with the distribution.
 *
 * THIS SOFTWARE IS PROVIDED BY THE NETBSD FOUNDATION, INC. AND CONTRIBUTORS
 * ``AS IS'' AND ANY EXPRESS OR IMPLIED WARRANTIES, INCLUDING, BUT NOT LIMITED
 * TO, THE IMPLIED WARRANTIES OF MERCHANTABILITY AND FITNESS FOR A PARTICULAR
 * PURPOSE ARE DISCLAIMED.  IN NO EVENT SHALL THE FOUNDATION OR CONTRIBUTORS
 * BE LIABLE FOR ANY DIRECT, INDIRECT, INCIDENTAL, SPECIAL, EXEMPLARY, OR
 * CONSEQUENTIAL DAMAGES (INCLUDING, BUT NOT LIMITED TO, PROCUREMENT OF
 * SUBSTITUTE GOODS OR SERVICES; LOSS OF USE, DATA, OR PROFITS; OR BUSINESS
 * INTERRUPTION) HOWEVER CAUSED AND ON ANY THEORY OF LIABILITY, WHETHER IN
 * CONTRACT, STRICT LIABILITY, OR TORT (INCLUDING NEGLIGENCE OR OTHERWISE)
 * ARISING IN ANY WAY OUT OF THE USE OF THIS SOFTWARE, EVEN IF ADVISED OF THE
 * POSSIBILITY OF SUCH DAMAGE.
 */

/*
 * HID spec: http://www.usb.org/developers/devclass_docs/HID1_11.pdf
 */

#include <sys/cdefs.h>
<<<<<<< HEAD
__KERNEL_RCSID(0, "$NetBSD: ums.c,v 1.94 2019/08/10 06:30:26 yhardy Exp $");
=======
__KERNEL_RCSID(0, "$NetBSD: ums.c,v 1.95 2019/12/01 08:27:54 maxv Exp $");
>>>>>>> 275f442f

#ifdef _KERNEL_OPT
#include "opt_usb.h"
#endif

#include <sys/param.h>
#include <sys/systm.h>
#include <sys/kernel.h>
#include <sys/device.h>
#include <sys/ioctl.h>
#include <sys/file.h>
#include <sys/select.h>
#include <sys/proc.h>
#include <sys/vnode.h>
#include <sys/poll.h>

#include <dev/usb/usb.h>
#include <dev/usb/usbhid.h>

#include <dev/usb/usbdi.h>
#include <dev/usb/usbdi_util.h>
#include <dev/usb/usbdevs.h>
#include <dev/usb/usb_quirks.h>
#include <dev/usb/uhidev.h>
#include <dev/hid/hid.h>
#include <dev/hid/hidms.h>

#ifdef UMS_DEBUG
#define DPRINTF(x)	if (umsdebug) printf x
#define DPRINTFN(n,x)	if (umsdebug>(n)) printf x
int	umsdebug = 0;
#else
#define DPRINTF(x)
#define DPRINTFN(n,x)
#endif

#define UMSUNIT(s)	(minor(s))

struct ums_softc {
	struct uhidev sc_hdev;
	struct hidms sc_ms;

	int	sc_enabled;
	char	sc_dying;
};

Static void ums_intr(struct uhidev *, void *, u_int);

Static int	ums_enable(void *);
Static void	ums_disable(void *);
Static int	ums_ioctl(void *, u_long, void *, int, struct lwp *);

static const struct wsmouse_accessops ums_accessops = {
	ums_enable,
	ums_ioctl,
	ums_disable,
};

static int ums_match(device_t, cfdata_t, void *);
static void ums_attach(device_t, device_t, void *);
static void ums_childdet(device_t, device_t);
static int ums_detach(device_t, int);
static int ums_activate(device_t, enum devact);

CFATTACH_DECL2_NEW(ums, sizeof(struct ums_softc), ums_match, ums_attach,
    ums_detach, ums_activate, NULL, ums_childdet);

static int
ums_match(device_t parent, cfdata_t match, void *aux)
{
	struct uhidev_attach_arg *uha = aux;
	int size;
	void *desc;

	/*
	 * Some (older) Griffin PowerMate knobs may masquerade as a
	 * mouse, avoid treating them as such, they have only one axis.
	 */
	if (uha->uiaa->uiaa_vendor == USB_VENDOR_GRIFFIN &&
	    uha->uiaa->uiaa_product == USB_PRODUCT_GRIFFIN_POWERMATE)
		return UMATCH_NONE;

	uhidev_get_report_desc(uha->parent, &desc, &size);
	if (!hid_is_collection(desc, size, uha->reportid,
			       HID_USAGE2(HUP_GENERIC_DESKTOP, HUG_MOUSE)) &&
	    !hid_is_collection(desc, size, uha->reportid,
			       HID_USAGE2(HUP_GENERIC_DESKTOP, HUG_POINTER)) &&
	    !hid_is_collection(desc, size, uha->reportid,
			       HID_USAGE2(HUP_DIGITIZERS, 0x0002)))
		return UMATCH_NONE;

	return UMATCH_IFACECLASS;
}

static void
ums_attach(device_t parent, device_t self, void *aux)
{
	struct ums_softc *sc = device_private(self);
	struct uhidev_attach_arg *uha = aux;
	int size;
	void *desc;
	uint32_t quirks;

	aprint_naive("\n");

	sc->sc_hdev.sc_dev = self;
	sc->sc_hdev.sc_intr = ums_intr;
	sc->sc_hdev.sc_parent = uha->parent;
	sc->sc_hdev.sc_report_id = uha->reportid;

	quirks = usbd_get_quirks(uha->parent->sc_udev)->uq_flags;
	if (quirks & UQ_MS_REVZ)
		sc->sc_ms.flags |= HIDMS_REVZ;
	if (quirks & UQ_SPUR_BUT_UP)
		sc->sc_ms.flags |= HIDMS_SPUR_BUT_UP;

	if (!pmf_device_register(self, NULL, NULL))
		aprint_error_dev(self, "couldn't establish power handler\n");

	uhidev_get_report_desc(uha->parent, &desc, &size);

	if (!hidms_setup(self, &sc->sc_ms, uha->reportid, desc, size))
		return;

	if (uha->uiaa->uiaa_vendor == USB_VENDOR_MICROSOFT) {
		int fixpos;
		/*
		 * The Microsoft Wireless Laser Mouse 6000 v2.0 and the
		 * Microsoft Comfort Mouse 2.0 report a bad position for
		 * the wheel and wheel tilt controls -- should be in bytes
		 * 3 & 4 of the report. Fix this if necessary.
		 */
		switch (uha->uiaa->uiaa_product) {
		case USB_PRODUCT_MICROSOFT_24GHZ_XCVR10:
		case USB_PRODUCT_MICROSOFT_24GHZ_XCVR20:
		case USB_PRODUCT_MICROSOFT_NATURAL_6000:
			fixpos = 24;
			break;
		case USB_PRODUCT_MICROSOFT_CM6000:
			fixpos = 40;
			break;
		default:
			fixpos = 0;
			break;
		}
		if (fixpos) {
			if ((sc->sc_ms.flags & HIDMS_Z) &&
			    sc->sc_ms.hidms_loc_z.pos == 0)
				sc->sc_ms.hidms_loc_z.pos = fixpos;
			if ((sc->sc_ms.flags & HIDMS_W) &&
			    sc->sc_ms.hidms_loc_w.pos == 0)
				sc->sc_ms.hidms_loc_w.pos =
				    sc->sc_ms.hidms_loc_z.pos + 8;
		}
	}

	tpcalib_init(&sc->sc_ms.sc_tpcalib);
	hidms_attach(self, &sc->sc_ms, &ums_accessops);
}

static int
ums_activate(device_t self, enum devact act)
{
	struct ums_softc *sc = device_private(self);

	switch (act) {
	case DVACT_DEACTIVATE:
		sc->sc_dying = 1;
		return 0;
	default:
		return EOPNOTSUPP;
	}
}

static void
ums_childdet(device_t self, device_t child)
{
	struct ums_softc *sc = device_private(self);

	KASSERT(sc->sc_ms.hidms_wsmousedev == child);
	sc->sc_ms.hidms_wsmousedev = NULL;
}

static int
ums_detach(device_t self, int flags)
{
	struct ums_softc *sc = device_private(self);
	int rv = 0;

	DPRINTF(("ums_detach: sc=%p flags=%d\n", sc, flags));

	/* No need to do reference counting of ums, wsmouse has all the goo. */
	if (sc->sc_ms.hidms_wsmousedev != NULL)
		rv = config_detach(sc->sc_ms.hidms_wsmousedev, flags);

	pmf_device_deregister(self);

	return rv;
}

Static void
ums_intr(struct uhidev *addr, void *ibuf, u_int len)
{
	struct ums_softc *sc = (struct ums_softc *)addr;
	hidms_intr(&sc->sc_ms, ibuf, len);
}

Static int
ums_enable(void *v)
{
	struct ums_softc *sc = v;
	int error;

	DPRINTFN(1,("ums_enable: sc=%p\n", sc));

	if (sc->sc_dying)
		return EIO;

	if (sc->sc_enabled)
		return EBUSY;

	sc->sc_enabled = 1;
	sc->sc_ms.hidms_buttons = 0;

	error = uhidev_open(&sc->sc_hdev);
	if (error)
		sc->sc_enabled = 0;

	return error;
}

Static void
ums_disable(void *v)
{
	struct ums_softc *sc = v;

	DPRINTFN(1,("ums_disable: sc=%p\n", sc));
#ifdef DIAGNOSTIC
	if (!sc->sc_enabled) {
		printf("ums_disable: not enabled\n");
		return;
	}
#endif

	if (sc->sc_enabled) {
		sc->sc_enabled = 0;
		uhidev_close(&sc->sc_hdev);
	}
}

Static int
ums_ioctl(void *v, u_long cmd, void *data, int flag,
    struct lwp * p)

{
	struct ums_softc *sc = v;

	switch (cmd) {
	case WSMOUSEIO_GTYPE:
		if (sc->sc_ms.flags & HIDMS_ABS)
			*(u_int *)data = WSMOUSE_TYPE_TPANEL;
		else
			*(u_int *)data = WSMOUSE_TYPE_USB;
		return 0;
	}

	return EPASSTHROUGH;
}<|MERGE_RESOLUTION|>--- conflicted
+++ resolved
@@ -1,8 +1,4 @@
-<<<<<<< HEAD
-/*	$NetBSD: ums.c,v 1.94 2019/08/10 06:30:26 yhardy Exp $	*/
-=======
 /*	$NetBSD: ums.c,v 1.95 2019/12/01 08:27:54 maxv Exp $	*/
->>>>>>> 275f442f
 
 /*
  * Copyright (c) 1998, 2017 The NetBSD Foundation, Inc.
@@ -39,11 +35,7 @@
  */
 
 #include <sys/cdefs.h>
-<<<<<<< HEAD
-__KERNEL_RCSID(0, "$NetBSD: ums.c,v 1.94 2019/08/10 06:30:26 yhardy Exp $");
-=======
 __KERNEL_RCSID(0, "$NetBSD: ums.c,v 1.95 2019/12/01 08:27:54 maxv Exp $");
->>>>>>> 275f442f
 
 #ifdef _KERNEL_OPT
 #include "opt_usb.h"
