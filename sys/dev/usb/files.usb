<<<<<<< HEAD
#	$NetBSD: files.usb,v 1.150 2018/03/05 09:35:01 ws Exp $
=======
#	$NetBSD: files.usb,v 1.151 2018/07/31 16:44:29 khorben Exp $
>>>>>>> b2b84690
#
# Config file and device description for machine-independent USB code.
# Included by ports that need it.  Ports that use it must provide
# their own "major" declarations for the appropriate devices.

defflag	USBVERBOSE
defflag	opt_usb.h	USB_FRAG_DMA_WORKAROUND

# HC controllers
defflag	opt_usb.h	EHCI_DEBUG: USB_DEBUG
defflag	opt_usb.h	OHCI_DEBUG: USB_DEBUG
defflag	opt_usb.h	UHCI_DEBUG: USB_DEBUG
defflag	opt_usb.h	DWC2_DEBUG: USB_DEBUG
defflag	opt_usb.h	XHCI_DEBUG: USB_DEBUG
defflag	opt_usb.h	MOTG_DEBUG: USB_DEBUG
defflag	opt_usb.h	SLHCI_DEBUG: USB_DEBUG

# HUB driver
defflag opt_usb.h	UHUB_DEBUG: USB_DEBUG

# Device drivers

defflag opt_usb.h	ATU_DEBUG: USB_DEBUG
defflag opt_usb.h	AUE_DEBUG: USB_DEBUG
defflag opt_usb.h	AUVITEK_I2C_DEBUG: USB_DEBUG
defflag opt_usb.h	AXE_DEBUG: USB_DEBUG
defflag opt_usb.h	AXEN_DEBUG: USB_DEBUG
defflag opt_usb.h	CUE_DEBUG: USB_DEBUG
defflag opt_usb.h	EZLOAD_DEBUG: USB_DEBUG
defflag opt_usb.h	KUE_DEBUG: USB_DEBUG
defflag opt_usb.h	OTUS_DEBUG: USB_DEBUG
defflag opt_usb.h	RUM_DEBUG: USB_DEBUG
defflag opt_usb.h	RUN_DEBUG: USB_DEBUG
defflag opt_usb.h	UARK_DEBUG: USB_DEBUG
defflag opt_usb.h	UATP_DEBUG: USB_DEBUG
defflag opt_usb.h	UAUDIO_DEBUG: USB_DEBUG
defflag opt_usb.h	UBERRY_DEBUG: USB_DEBUG
defflag opt_usb.h	UBSA_DEBUG: USB_DEBUG
defflag opt_usb.h	UBT_DEBUG: USB_DEBUG
defflag opt_usb.h	UCHCOM_DEBUG: USB_DEBUG
defflag opt_usb.h	UCOM_DEBUG: USB_DEBUG
defflag opt_usb.h	UCYCOM_DEBUG: USB_DEBUG
defflag opt_usb.h	UDAV_DEBUG: USB_DEBUG
defflag opt_usb.h	UDL_DEBUG: USB_DEBUG
defflag opt_usb.h	UDSBR_DEBUG: USB_DEBUG
defflag opt_usb.h	UFTDI_DEBUG: USB_DEBUG
defflag opt_usb.h	UGENSA_DEBUG: USB_DEBUG
defflag opt_usb.h	UGEN_DEBUG: USB_DEBUG
defflag opt_usb.h	UHIDEV_DEBUG: USB_DEBUG
defflag opt_usb.h	UHID_DEBUG: USB_DEBUG
defflag opt_usb.h	UHMODEM_DEBUG: USB_DEBUG
defflag opt_usb.h	UHSO_DEBUG: USB_DEBUG
defflag opt_usb.h	UIPAD_DEBUG: USB_DEBUG
defflag opt_usb.h	UIPAQ_DEBUG: USB_DEBUG
defflag opt_usb.h	UIRDA_DEBUG: USB_DEBUG
defflag opt_usb.h	UISDATA_DEBUG: USB_DEBUG
defflag opt_usb.h	UKBD_DEBUG: USB_DEBUG
defflag opt_usb.h	UKYOPON_DEBUG: USB_DEBUG
defflag opt_usb.h	ULPT_DEBUG: USB_DEBUG
defflag opt_usb.h	UMASS_DEBUG: USB_DEBUG
defflag opt_usb.h	UMCT_DEBUG: USB_DEBUG
defflag opt_usb.h	UMIDIQUIRK_DEBUG: USB_DEBUG
defflag opt_usb.h	UMIDI_DEBUG: USB_DEBUG
defflag opt_usb.h	UMODEM_DEBUG: USB_DEBUG
defflag opt_usb.h	UMS_DEBUG: USB_DEBUG
defflag opt_usb.h	UPGT_DEBUG: USB_DEBUG
defflag opt_usb.h	UPLCOM_DEBUG: USB_DEBUG
defflag opt_usb.h	UPL_DEBUG: USB_DEBUG
defflag opt_usb.h	URAL_DEBUG: USB_DEBUG
defflag opt_usb.h	URIO_DEBUG: USB_DEBUG
defflag opt_usb.h	URL_DEBUG: USB_DEBUG
defflag opt_usb.h	URNDIS_DEBUG: USB_DEBUG
defflag opt_usb.h	URTWN_DEBUG: USB_DEBUG
defflag opt_usb.h	URTW_DEBUG: USB_DEBUG
defflag opt_usb.h	USCANNER_DEBUG: USB_DEBUG
defflag opt_usb.h	USLSA_DEBUG: USB_DEBUG
defflag opt_usb.h	USSCANNER_DEBUG: USB_DEBUG
defflag opt_usb.h	USTIR_DEBUG: USB_DEBUG
defflag opt_usb.h	UTHUM_DEBUG: USB_DEBUG
defflag opt_usb.h	UTOPPY_DEBUG: USB_DEBUG
defflag opt_usb.h	UTS_DEBUG: USB_DEBUG
defflag opt_usb.h	UVIDEO_DEBUG: USB_DEBUG
defflag opt_usb.h	UVISOR_DEBUG: USB_DEBUG
defflag opt_usb.h	UVSCOM_DEBUG: USB_DEBUG
defflag opt_usb.h	UYUREX_DEBUG: USB_DEBUG
defflag opt_usb.h	ZYD_DEBUG: USB_DEBUG

define	usbroothubif { }
define	usbdevif { [port = -1], [configuration = -1], [interface = -1],
		   [vendor = -1], [product = -1], [release = -1] }
define	usbifif { [port = -1], [configuration = -1], [interface = -1],
		  [vendor = -1], [product = -1], [release = -1] }

device	usb: usbroothubif
attach	usb at usbus
file	dev/usb/usb.c			usb			needs-flag
file	dev/usb/usbdi.c			usb
file	dev/usb/usbdi_util.c		usb
file	dev/usb/usb_subr.c		usb
file	dev/usb/usb_quirks.c		usb

define	usb_dma: usb
file	dev/usb/usb_mem.c		usb_dma			needs-flag

file	dev/usb/usb_verbose.c		usbverbose & usb

# Hub driver
device	uhub: usbdevif, usbifif
attach	uhub at usbroothubif with uroothub
attach	uhub at usbdevif
file	dev/usb/uhub.c			usb

# Modem and com serial port "bus"
define	ucombus {[ portno = -1 ]}

# EZ-USB firmware loader
define	ezload
file	dev/usb/ezload.c		ezload

# Audio devices
device	uaudio: audiobus, auconv, mulaw, aurateconv
attach	uaudio at usbifif
file	dev/usb/uaudio.c		uaudio

# MIDI devices
device	umidi: midibus
attach	umidi at usbifif
file	dev/usb/umidi.c			umidi
file	dev/usb/umidi_quirks.c		umidi

# Modem and com serial port
device	ucom
attach	ucom at ucombus
file	dev/usb/ucom.c			ucom | ucombus		needs-flag


# Generic devices
device	ugen
attach	ugen at usbdevif
device	ugenif
attach	ugenif at usbifif
file	dev/usb/ugen.c			ugen | ugenif		needs-flag


# HID
# HID "bus"
define	uhidbus {[ reportid = -1 ]}

# HID root device for multiple report IDs
device	uhidev: hid, uhidbus
attach	uhidev at usbifif
file	dev/usb/uhidev.c		uhidev

# Generic HID devices
device	uhid: hid
attach	uhid at uhidbus
file	dev/usb/uhid.c			uhid			needs-flag

# Keyboards
defparam	UKBD_LAYOUT
# Gdium's Fn key needs software translation
defflag		opt_ukbd.h 	GDIUM_KEYBOARD_HACK
device	ukbd: hid, wskbddev
attach	ukbd at uhidbus
file	dev/usb/ukbd.c			ukbd			needs-flag

# Mice
device	ums: hid, hidms, wsmousedev
attach	ums at uhidbus
file	dev/usb/ums.c			ums

# USB Apple trackpad
device	uatp: hid, wsmousedev
attach	uatp at uhidbus
file	dev/usb/uatp.c			uatp

# Touchscreens
device	uts: hid, wsmousedev, tpcalib
attach	uts at uhidbus
file	dev/usb/uts.c			uts

# eGalax USB Touch Panel
device	uep: wsmousedev, tpcalib
attach	uep at usbdevif
file	dev/usb/uep.c			uep			needs-flag

# Cypress microcontroller based serial adapters
device	ucycom: hid
attach	ucycom at uhidbus
file	dev/usb/ucycom.c		ucycom			needs-flag

# Printers
device	ulpt
attach	ulpt at usbifif
file	dev/usb/ulpt.c			ulpt			needs-flag


# Mass storage
device	umass: scsi, atapi, ata_hl
attach	umass at usbifif
file	dev/usb/umass.c			umass
file	dev/usb/umass_isdata.c		umass & wd
file	dev/usb/umass_quirks.c		umass
file	dev/usb/umass_scsipi.c		umass & (scsibus | atapibus)


# IrDA bridges
device	uirda: irbus
attach	uirda at usbifif
file	dev/usb/uirda.c			uirda | stuirda

# SigmaTel not quite UIRDA IrDA bridge
device	stuirda: irbus,firmload
attach	stuirda at usbifif
file	dev/usb/stuirda.c		stuirda

# SigmaTel IrDA bridge
device	ustir: irbus, irdasir
attach	ustir at usbdevif
file	dev/usb/ustir.c			ustir

# Windows Media Center IR tranceivers
device	irmce: irbus
attach	irmce at usbifif
file	dev/usb/irmce.c			irmce


# Bluetooth controllers
device	ubt: btbus, bluetooth
attach	ubt at usbdevif
file	dev/usb/ubt.c			ubt

# Atheros USB Bluetooth firmware load
device	aubtfwl: firmload
attach	aubtfwl at usbdevif
file	dev/usb/aubtfwl.c		aubtfwl

#
# Capture devices
#

# Sony PLAYSTATION(R) Eye
device	pseye: videobus
attach	pseye at usbifif
file	dev/usb/pseye.c			pseye

# USB Video Class capture devices
device	uvideo: videobus
attach	uvideo at usbifif
file	dev/usb/uvideo.c		uvideo

# Auvitek AU0828
device	auvitek: videobus, dtvbus, i2cbus, i2cexec, usbifif, au8522, xc5k
attach	auvitek at usbdevif
file	dev/usb/auvitek.c		auvitek
file	dev/usb/auvitek_audio.c		auvitek
file	dev/usb/auvitek_board.c		auvitek
file	dev/usb/auvitek_dtv.c		auvitek
file	dev/usb/auvitek_i2c.c		auvitek
file	dev/usb/auvitek_video.c		auvitek

# Empia EM28xx
device	emdtv: dtvbus, irbus, i2cexec, lg3303, xc3028
attach	emdtv at usbdevif
file	dev/usb/emdtv.c			emdtv
file	dev/usb/emdtv_board.c		emdtv
file	dev/usb/emdtv_dtv.c		emdtv
file	dev/usb/emdtv_i2c.c		emdtv
file	dev/usb/emdtv_ir.c		emdtv

#
# Misc
#

# Mode switch usb driver
device	umodeswitch
attach	umodeswitch at usbdevif
file	dev/usb/umodeswitch.c		umodeswitch

# Diamond Multimedia Rio 500
device	urio
attach	urio at usbdevif
file	dev/usb/urio.c			urio			needs-flag

# Apple iPad
device	uipad
attach	uipad at usbdevif
file	dev/usb/uipad.c				uipad

# BlackBerries
device	uberry
attach	uberry at usbdevif
file	dev/usb/uberry.c			uberry

# Handspring Visor
device	uvisor: ucombus
attach	uvisor at usbdevif
file	dev/usb/uvisor.c		uvisor

# Generic Serial Adapter
device	ugensa: ucombus
attach	ugensa at usbdevif
file	dev/usb/ugensa.c		ugensa

# 3G Modem
device	u3g: ucombus, umodeswitch
attach	u3g at usbifif
file	dev/usb/u3g.c			u3g

# YAP phone firmware loader
device	uyap: ezload
attach	uyap at usbdevif
file	dev/usb/uyap.c			uyap

# D-Link DSB-R100 FM radio
device	udsbr: radiodev
attach	udsbr at usbdevif
file	dev/usb/udsbr.c			udsbr

# Silicon Labs USB radio module (FM)
device	slurm: radiodev
attach	slurm at usbifif
file	dev/usb/slurm.c			slurm

# TEMPerHUM HID
device	uthum: hid, sysmon_envsys
attach	uthum at uhidbus
file	dev/usb/uthum.c			uthum

# Ethernet adapters
# ADMtek AN986 Pegasus
device	aue: arp, ether, ifnet, mii, mii_phy
attach	aue at usbdevif
file	dev/usb/if_aue.c		aue

# CDC Ethernet
device	cdce: arp, ether, ifnet
attach	cdce at usbifif
file	dev/usb/if_cdce.c		cdce

# CATC USB-EL1201A
device	cue: arp, ether, ifnet
attach	cue at usbdevif
file	dev/usb/if_cue.c		cue

# Kawasaki LSI KL5KUSB101B
device	kue: arp, ether, ifnet
attach	kue at usbdevif
file	dev/usb/if_kue.c		kue

# Prolific PL2302 host-host
device	upl: ifnet
attach	upl at usbdevif
file	dev/usb/if_upl.c		upl

# Realtek RTL8150L(M)
device	url: arp, ether, ifnet, mii
attach	url at usbdevif
file	dev/usb/if_url.c		url

# ASIX AX88172
device	axe: arp, ether, ifnet, mii, mii_phy
attach	axe at usbdevif
file	dev/usb/if_axe.c		axe

# ASIX AX88178a and AX88179
device	axen: arp, ether, ifnet, mii
attach	axen at usbdevif
file	dev/usb/if_axen.c		axen

# DAVICOM DM9601
device	udav: arp, ether, ifnet, mii, mii_phy
attach	udav at usbdevif
file	dev/usb/if_udav.c		udav

# Atheros AR9170
device	otus: arp, ether, firmload, ifnet, wlan
attach	otus at usbdevif
file	dev/usb/if_otus.c		otus

# Mobile Broadband Interface Model
device	umb: ifnet
attach	umb at usbifif
file	dev/usb/if_umb.c		umb

# Serial drivers
# Modems
define	umodem_common
file	dev/usb/umodem_common.c		umodem_common
device	umodem: ucombus, umodem_common
attach	umodem at usbifif
file	dev/usb/umodem.c		umodem

# FTDI serial driver
device	uftdi: ucombus
attach	uftdi at usbifif
file	dev/usb/uftdi.c			uftdi

# Prolific PL2303 serial driver
device	uplcom: ucombus
attach	uplcom at usbdevif
file	dev/usb/uplcom.c		uplcom

# MCT USB-232 serial driver
device	umct: ucombus
attach	umct at usbdevif
file	dev/usb/umct.c			umct

# MOSCHIP MCS7xxx serial driver
device	moscom: ucombus
attach	moscom at usbdevif
file	dev/usb/moscom.c		moscom

# andother driver for the same chip
device	umcs: ucombus
attach	umcs at usbdevif
file	dev/usb/umcs.c			umcs

# SUNTAC Slipper U VS-10U driver
device	uvscom: ucombus
attach	uvscom at usbdevif
file	dev/usb/uvscom.c		uvscom

# Belkin & other serial driver
define	ubsa_common
file	dev/usb/ubsa_common.c		ubsa_common
device	ubsa: ucombus, ubsa_common
attach	ubsa at usbdevif
file	dev/usb/ubsa.c			ubsa

# Huawei E220 3G/HSDPA modem (ubsa)
device	uhmodem: ucombus, ubsa_common
attach	uhmodem at usbifif
file	dev/usb/uhmodem.c		uhmodem

# iPAQ PDAs
device	uipaq: ucombus
attach	uipaq at usbdevif
file	dev/usb/uipaq.c			uipaq

# Kyocera AIR-EDGE PHONE
device	ukyopon: ucombus, umodem_common
attach	ukyopon at usbifif
file	dev/usb/ukyopon.c		ukyopon

# ArkMicroChips 3116 based serial (used with some Nokia USB cables too)
device	uark: ucombus
attach	uark at usbdevif
file	dev/usb/uark.c		uark

# Silicon Labs CP210x serial driver
device	uslsa: ucombus
attach	uslsa at usbifif
file	dev/usb/uslsa.c			uslsa

# WinChipHead CH341/340 serial driver
device	uchcom: ucombus
attach	uchcom at usbdevif
file	dev/usb/uchcom.c		uchcom

# Scanners
# Generic scanner support
device	uscanner
attach	uscanner at usbdevif
file	dev/usb/uscanner.c		uscanner		needs-flag

# Avision SCSI over USB, HP5300
device	usscanner: scsi
attach	usscanner at usbdevif
file	dev/usb/usscanner.c		usscanner

# Atmel AT76c503 / AT76c503a / AT76c505 / AT76c505a @ USB
device	atu: ether, ifnet, arp, wlan
attach	atu at usbdevif
file	dev/usb/if_atu.c		atu

# Intersil PrismGT
device	upgt: ether, ifnet, arp, wlan, firmload
attach	upgt at usbdevif
file	dev/usb/if_upgt.c		upgt

# SMSC LAN95xx
device	usmsc: arp, ether, ifnet, mii, mii_phy
attach	usmsc at usbdevif
file	dev/usb/if_smsc.c		usmsc

# Ralink Technology RT2500USB
device	ural: arp, ether, ifnet, wlan, firmload
attach	ural at usbdevif
file	dev/usb/if_ural.c		ural

device	rum: ether, ifnet, arp, wlan, firmload
attach	rum at usbdevif
file	dev/usb/if_rum.c		rum

# Topfield digital PVRs
device	utoppy
attach	utoppy at usbdevif
file	dev/usb/utoppy.c		utoppy

# Zydas ZD1211
device	zyd: ether, ifnet, arp, wlan, firmload
attach	zyd at usbdevif
file	dev/usb/if_zyd.c		zyd

# DisplayLink DL-1x0/DL-1x5
device	udl: wsemuldisplaydev, rasops16, edid, firmload
attach	udl at usbdevif
file	dev/usb/udl.c			udl

# Wireless WAN modems from Option N.V.
device	uhso: ifnet
attach	uhso at usbdevif
file	dev/usb/uhso.c			uhso

# Maywa-denki/Kayac YUREX
device	uyurex: hid
attach	uyurex at uhidbus
file	dev/usb/uyurex.c		uyurex

# Microsoft RNDIS
device	urndis: arp, ether, ifnet
attach	urndis at usbifif
file	dev/usb/if_urndis.c		urndis

# Realtek RTL8188CU/RTL8192CU
device	urtwn: ether, ifnet, arp, wlan, firmload
attach	urtwn at usbdevif
file	dev/usb/if_urtwn.c              urtwn

# Realtek RTL8187/RTL8187B 802.11b/g USB wireless adapter
device	urtw: ether, ifnet, arp, wlan
attach	urtw at usbdevif
file	dev/usb/if_urtw.c		urtw

# Ralink Technology RT2700U/RT2800U/RT3000U
device	run: ether, ifnet, arp, wlan, firmload
attach	run at usbdevif
file	dev/usb/if_run.c		run

# Atheros AR9002U
attach	athn at usbdevif with athn_usb: firmload
file	dev/usb/if_athn_usb.c		athn_usb		needs-flag

# Realtek RTL8188SU/RTL8191SU/RTL8192SU
device	rsu: arp, ether, firmload, ifnet, wlan
attach	rsu at usbdevif
file	dev/usb/if_rsu.c		rsu

# KingSun/DonShine IrDA adaptors
device	udsir: irbus, irdasir
attach	udsir at usbifif
file	dev/usb/udsir.c			udsir

# Araneus Alea II TRNG
device	ualea
attach	ualea at usbifif
file	dev/usb/ualea.c			ualea

# Broadcom FullMAC USB wireless adapter
attach	bwfm at usbdevif with bwfm_usb: firmload
file	dev/usb/if_bwfm_usb.c		bwfm_usb<|MERGE_RESOLUTION|>--- conflicted
+++ resolved
@@ -1,8 +1,4 @@
-<<<<<<< HEAD
-#	$NetBSD: files.usb,v 1.150 2018/03/05 09:35:01 ws Exp $
-=======
 #	$NetBSD: files.usb,v 1.151 2018/07/31 16:44:29 khorben Exp $
->>>>>>> b2b84690
 #
 # Config file and device description for machine-independent USB code.
 # Included by ports that need it.  Ports that use it must provide
