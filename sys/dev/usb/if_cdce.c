--- conflicted
+++ resolved
@@ -139,20 +139,15 @@
 };
 
 static int	cdce_tx_list_init(struct cdce_softc *);
-<<<<<<< HEAD
 static void	cdce_tx_list_free(struct cdce_softc *);
 static int	cdce_rx_list_init(struct cdce_softc *);
 static void	cdce_rx_list_free(struct cdce_softc *);
-=======
-static int	cdce_rx_list_init(struct cdce_softc *);
->>>>>>> ac65bda4
 static int	cdce_newbuf(struct cdce_softc *, struct cdce_chain *,
 		    struct mbuf *);
 static int	cdce_encap(struct cdce_softc *, struct mbuf *, int);
 static void	cdce_rxeof(struct usbd_xfer *, void *, usbd_status);
 static void	cdce_txeof(struct usbd_xfer *, void *, usbd_status);
 static void	cdce_start(struct ifnet *);
-<<<<<<< HEAD
 static void	cdce_start_locked(struct ifnet *);
 static int	cdce_ioctl(struct ifnet *, u_long, void *);
 static int	cdce_init(struct ifnet *);
@@ -161,14 +156,7 @@
 static void	cdce_tick(void *);
 static void	cdce_tick_task(void *);
 static void	cdce_stop(struct ifnet *, int);
-static void	cdce_stop_locked(struct ifnet *, int);
-=======
-static int	cdce_ioctl(struct ifnet *, u_long, void *);
-static void	cdce_init(void *);
-static void	cdce_stop(struct cdce_softc *);
-static void	cdce_tick(void *);
-static void	cdce_tick_task(void *);
->>>>>>> ac65bda4
+static void	cdce_stop_locked(struct cdce_softc *);
 
 static const struct cdce_type cdce_devs[] = {
   {{ USB_VENDOR_ACERLABS, USB_PRODUCT_ACERLABS_M5632 }, CDCE_NO_UNION },
@@ -368,6 +356,7 @@
 	ifp->if_ioctl = cdce_ioctl;
 	ifp->if_init = cdce_init;
 	ifp->if_start = cdce_start;
+	ifp->if_stop = cdce_stop;
 	strlcpy(ifp->if_xname, device_xname(sc->cdce_dev), IFNAMSIZ);
 
 	IFQ_SET_READY(&ifp->if_snd);
@@ -410,16 +399,11 @@
 	usb_rem_task_wait(sc->cdce_udev, &sc->cdce_tick_task,
 	    USB_TASKQ_DRIVER, NULL);
 
-<<<<<<< HEAD
-	if (ifp->if_flags & IFF_RUNNING)
-		cdce_stop(ifp, 1);
-=======
 	if (ifp->if_flags & IFF_RUNNING) {
 		IFNET_LOCK(ifp);
-		cdce_stop(sc);
+		cdce_stop(ifp, 0);
 		IFNET_UNLOCK(ifp);
 	}
->>>>>>> ac65bda4
 
 	callout_destroy(&sc->cdce_stat_ch);
 	ether_ifdetach(ifp);
@@ -477,6 +461,7 @@
 static int
 cdce_encap(struct cdce_softc *sc, struct mbuf *m, int idx)
 {
+	struct ifnet *ifp = GET_IFP(sc);
 	struct cdce_chain	*c = &sc->cdce_cdata.cdce_tx_chain[idx];
 	int			 extra = 0;
 
@@ -499,12 +484,8 @@
 	    USBD_FORCE_SHORT_XFER, 10000, cdce_txeof);
 	usbd_status err = usbd_transfer(c->cdce_xfer);
 	if (err != USBD_IN_PROGRESS) {
-<<<<<<< HEAD
-		cdce_stop(GET_IFP(sc), 0);
-=======
 		/* XXXSMP IFNET_LOCK */
-		cdce_stop(sc);
->>>>>>> ac65bda4
+		cdce_stop(ifp, 0);
 		return EIO;
 	}
 
@@ -515,23 +496,9 @@
 }
 
 static void
-<<<<<<< HEAD
-cdce_stop(struct ifnet *ifp, int disable)
-=======
 cdce_stop_locked(struct cdce_softc *sc)
->>>>>>> ac65bda4
-{
-	struct cdce_softc * const sc = ifp->if_softc;
-
-	mutex_enter(&sc->cdce_lock);
-	cdce_stop_locked(ifp, disable);
-	mutex_exit(&sc->cdce_lock);
-}
-
-static void
-cdce_stop_locked(struct ifnet *ifp, int disable)
-{
-	struct cdce_softc * const sc = ifp->if_softc;
+{
+	struct ifnet *ifp = GET_IFP(sc);
 	usbd_status err;
 
 	/* XXXSMP can't KASSERT(IFNET_LOCKED(ifp)); */
@@ -591,8 +558,9 @@
 }
 
 static void
-cdce_stop(struct cdce_softc *sc)
-{
+cdce_stop(struct ifnet *ifp, int disable)
+{
+	struct cdce_softc * const sc = ifp->if_softc;
 
 	mutex_enter(&sc->cdce_lock);
 	cdce_stop_locked(sc);
@@ -647,7 +615,7 @@
 			cdce_init(sc);
 			break;
 		case IFF_RUNNING:
-			cdce_stop(sc);
+			cdce_stop(ifp, 0);
 			break;
 		default:
 			break;
