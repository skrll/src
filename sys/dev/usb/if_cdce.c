--- conflicted
+++ resolved
@@ -1,8 +1,4 @@
-<<<<<<< HEAD
-/*	$NetBSD: if_cdce.c,v 1.45 2018/01/21 13:57:12 skrll Exp $ */
-=======
 /*	$NetBSD: if_cdce.c,v 1.46 2018/06/26 06:48:02 msaitoh Exp $ */
->>>>>>> b2b84690
 
 /*
  * Copyright (c) 1997, 1998, 1999, 2000-2003 Bill Paul <wpaul@windriver.com>
@@ -45,11 +41,7 @@
  */
 
 #include <sys/cdefs.h>
-<<<<<<< HEAD
-__KERNEL_RCSID(0, "$NetBSD: if_cdce.c,v 1.45 2018/01/21 13:57:12 skrll Exp $");
-=======
 __KERNEL_RCSID(0, "$NetBSD: if_cdce.c,v 1.46 2018/06/26 06:48:02 msaitoh Exp $");
->>>>>>> b2b84690
 
 #ifdef _KERNEL_OPT
 #include "opt_inet.h"
