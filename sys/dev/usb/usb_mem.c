--- conflicted
+++ resolved
@@ -74,15 +74,9 @@
 	LIST_ENTRY(usb_frag_dma) ufd_next;
 };
 
-<<<<<<< HEAD
 Static int	usb_block_allocmem(bus_dma_tag_t, size_t, size_t,
-		    usb_dma_block_t **);
+		    u_int, usb_dma_block_t **);
 Static void	usb_block_freemem(usb_dma_block_t *);
-=======
-Static usbd_status	usb_block_allocmem(bus_dma_tag_t, size_t, size_t,
-			    u_int, usb_dma_block_t **);
-Static void		usb_block_freemem(usb_dma_block_t *);
->>>>>>> aa8fd35f
 
 LIST_HEAD(usb_dma_block_qh, usb_dma_block);
 Static struct usb_dma_block_qh usb_blk_freelist =
@@ -112,11 +106,7 @@
 
 Static int
 usb_block_allocmem(bus_dma_tag_t tag, size_t size, size_t align,
-<<<<<<< HEAD
-    usb_dma_block_t **dmap)
-=======
     u_int flags, usb_dma_block_t **dmap)
->>>>>>> aa8fd35f
 {
 	usb_dma_block_t *b;
 	int error;
@@ -128,23 +118,15 @@
 	KASSERT(size != 0);
 	KASSERT(mutex_owned(&usb_blk_lock));
 
-	bool multiseg = (flags & USBMALLOC_MULTISEG) != 0;
 	bool coherent = (flags & USBMALLOC_COHERENT) != 0;
 	u_int dmaflags = coherent ? USB_DMA_COHERENT : 0;
 
 	/* First check the free list. */
 	LIST_FOREACH(b, &usb_blk_freelist, next) {
-<<<<<<< HEAD
-		if (b->tag == tag && b->size >= size && b->align >= align) {
-=======
-		/* Don't allocate multiple segments to unwilling callers */
-		if (b->nsegs != 1 && !multiseg)
-			continue;
 		if (b->tag == tag &&
 		    b->size >= size &&
 		    b->align >= align &&
 		    (b->flags & USB_DMA_COHERENT) == dmaflags) {
->>>>>>> aa8fd35f
 			LIST_REMOVE(b, next);
 			usb_blk_nfree--;
 			*dmap = b;
@@ -160,18 +142,8 @@
 	b->tag = tag;
 	b->size = size;
 	b->align = align;
-<<<<<<< HEAD
 	b->nsegs = howmany(size, PAGE_SIZE);
-=======
 	b->flags = dmaflags;
-
-	if (!multiseg)
-		/* Caller wants one segment */
-		b->nsegs = 1;
-	else
-		b->nsegs = (size + (PAGE_SIZE-1)) / PAGE_SIZE;
-
->>>>>>> aa8fd35f
 	b->segs = kmem_alloc(b->nsegs * sizeof(*b->segs), KM_SLEEP);
 
 	error = bus_dmamem_alloc(tag, b->size, align, 0, b->segs, b->nsegs,
@@ -180,11 +152,7 @@
 		goto free0;
 
 	error = bus_dmamem_map(tag, b->segs, b->nsegs, b->size, &b->kaddr,
-<<<<<<< HEAD
-	    BUS_DMA_WAITOK|BUS_DMA_COHERENT);
-=======
 	    BUS_DMA_WAITOK | (coherent ? BUS_DMA_COHERENT : 0));
->>>>>>> aa8fd35f
 	if (error)
 		goto free1;
 
@@ -269,14 +237,9 @@
 	usb_blk_nfree++;
 }
 
-<<<<<<< HEAD
 int
-usb_allocmem(struct usbd_bus *bus, size_t size, size_t align, usb_dma_t *p)
-=======
-usbd_status
 usb_allocmem(struct usbd_bus *bus, size_t size, size_t align, u_int flags,
     usb_dma_t *p)
->>>>>>> aa8fd35f
 {
 	bus_dma_tag_t tag = bus->ub_dmatag;
 	usbd_status err;
@@ -291,22 +254,15 @@
 
 	RUN_ONCE(&init_control, usb_mem_init);
 
-<<<<<<< HEAD
-=======
 	u_int dmaflags = (flags & USBMALLOC_COHERENT) ? USB_DMA_COHERENT : 0;
 
->>>>>>> aa8fd35f
 	/* If the request is large then just use a full block. */
 	if (size > USB_MEM_SMALL || align > USB_MEM_SMALL) {
 		DPRINTFN(1, "large alloc %jd", size, 0, 0, 0);
 		size = (size + USB_MEM_BLOCK - 1) & ~(USB_MEM_BLOCK - 1);
 		mutex_enter(&usb_blk_lock);
-<<<<<<< HEAD
-		err = usb_block_allocmem(tag, size, align, &p->udma_block);
-=======
 		err = usb_block_allocmem(tag, size, align, flags,
 		    &p->udma_block);
->>>>>>> aa8fd35f
 		if (!err) {
 #ifdef DEBUG
 			LIST_INSERT_HEAD(&usb_blk_fulllist, p->udma_block, next);
@@ -330,13 +286,9 @@
 	}
 	if (f == NULL) {
 		DPRINTFN(1, "adding fragments", 0, 0, 0, 0);
-<<<<<<< HEAD
-		err = usb_block_allocmem(tag, USB_MEM_BLOCK, USB_MEM_SMALL, &b);
-=======
 
 		err = usb_block_allocmem(tag, USB_MEM_BLOCK, USB_MEM_SMALL,
 		    flags, &b);
->>>>>>> aa8fd35f
 		if (err) {
 			mutex_exit(&usb_blk_lock);
 			return err;
