--- conflicted
+++ resolved
@@ -1,8 +1,4 @@
-<<<<<<< HEAD
-/*	$NetBSD: usb_mem.c,v 1.80 2021/01/05 18:00:21 skrll Exp $	*/
-=======
 /*	$NetBSD: usb_mem.c,v 1.81 2021/05/27 10:44:29 jmcneill Exp $	*/
->>>>>>> e2aa5677
 
 /*
  * Copyright (c) 1998 The NetBSD Foundation, Inc.
@@ -42,11 +38,7 @@
  */
 
 #include <sys/cdefs.h>
-<<<<<<< HEAD
-__KERNEL_RCSID(0, "$NetBSD: usb_mem.c,v 1.80 2021/01/05 18:00:21 skrll Exp $");
-=======
 __KERNEL_RCSID(0, "$NetBSD: usb_mem.c,v 1.81 2021/05/27 10:44:29 jmcneill Exp $");
->>>>>>> e2aa5677
 
 #ifdef _KERNEL_OPT
 #include "opt_usb.h"
@@ -198,14 +190,7 @@
 
 	*dmap = b;
 
-<<<<<<< HEAD
-#ifdef USB_FRAG_DMA_WORKAROUND
-	flags |= USBMALLOC_ZERO;
-#endif
-	if ((flags & USBMALLOC_ZERO) != 0) {
-=======
 	if (zero) {
->>>>>>> e2aa5677
 		memset(b->kaddr, 0, b->size);
 		bus_dmamap_sync(b->tag, b->map, 0, b->size,
 		    BUS_DMASYNC_PREWRITE);
