/*	$NetBSD: xhci.c,v 1.119 2020/02/15 09:26:07 skrll Exp $	*/

/*
 * Copyright (c) 2013 Jonathan A. Kollasch
 * All rights reserved.
 *
 * Redistribution and use in source and binary forms, with or without
 * modification, are permitted provided that the following conditions
 * are met:
 * 1. Redistributions of source code must retain the above copyright
 *    notice, this list of conditions and the following disclaimer.
 * 2. Redistributions in binary form must reproduce the above copyright
 *    notice, this list of conditions and the following disclaimer in the
 *    documentation and/or other materials provided with the distribution.
 *
 * THIS SOFTWARE IS PROVIDED BY THE COPYRIGHT HOLDERS AND CONTRIBUTORS
 * "AS IS" AND ANY EXPRESS OR IMPLIED WARRANTIES, INCLUDING, BUT NOT LIMITED
 * TO, THE IMPLIED WARRANTIES OF MERCHANTABILITY AND FITNESS FOR A PARTICULAR
 * PURPOSE ARE DISCLAIMED.  IN NO EVENT SHALL THE COPYRIGHT HOLDER OR
 * CONTRIBUTORS BE LIABLE FOR ANY DIRECT, INDIRECT, INCIDENTAL, SPECIAL,
 * EXEMPLARY, OR CONSEQUENTIAL DAMAGES (INCLUDING, BUT NOT LIMITED TO,
 * PROCUREMENT OF SUBSTITUTE GOODS OR SERVICES; LOSS OF USE, DATA, OR PROFITS;
 * OR BUSINESS INTERRUPTION) HOWEVER CAUSED AND ON ANY THEORY OF LIABILITY,
 * WHETHER IN CONTRACT, STRICT LIABILITY, OR TORT (INCLUDING NEGLIGENCE OR
 * OTHERWISE) ARISING IN ANY WAY OUT OF THE USE OF THIS SOFTWARE, EVEN IF
 * ADVISED OF THE POSSIBILITY OF SUCH DAMAGE.
 */

/*
 * USB rev 2.0 and rev 3.1 specification
 *  http://www.usb.org/developers/docs/
 * xHCI rev 1.1 specification
 *  http://www.intel.com/technology/usb/spec.htm
 */

#include <sys/cdefs.h>
__KERNEL_RCSID(0, "$NetBSD: xhci.c,v 1.119 2020/02/15 09:26:07 skrll Exp $");

#ifdef _KERNEL_OPT
#include "opt_usb.h"
#endif

#include <sys/param.h>
#include <sys/systm.h>
#include <sys/kernel.h>
#include <sys/kmem.h>
#include <sys/device.h>
#include <sys/select.h>
#include <sys/proc.h>
#include <sys/queue.h>
#include <sys/mutex.h>
#include <sys/condvar.h>
#include <sys/bus.h>
#include <sys/cpu.h>
#include <sys/sysctl.h>

#include <machine/endian.h>

#include <dev/usb/usb.h>
#include <dev/usb/usbdi.h>
#include <dev/usb/usbdivar.h>
#include <dev/usb/usbdi_util.h>
#include <dev/usb/usbhist.h>
#include <dev/usb/usb_mem.h>
#include <dev/usb/usb_quirks.h>

#include <dev/usb/xhcireg.h>
#include <dev/usb/xhcivar.h>
#include <dev/usb/usbroothub.h>


#ifdef USB_DEBUG
#ifndef XHCI_DEBUG
#define xhcidebug 0
#else /* !XHCI_DEBUG */
#define HEXDUMP(a, b, c) \
    do { \
	    if (xhcidebug > 0) \
		    hexdump(printf, a, b, c); \
    } while (/*CONSTCOND*/0)
static int xhcidebug = 0;

SYSCTL_SETUP(sysctl_hw_xhci_setup, "sysctl hw.xhci setup")
{
	int err;
	const struct sysctlnode *rnode;
	const struct sysctlnode *cnode;

	err = sysctl_createv(clog, 0, NULL, &rnode,
	    CTLFLAG_PERMANENT, CTLTYPE_NODE, "xhci",
	    SYSCTL_DESCR("xhci global controls"),
	    NULL, 0, NULL, 0, CTL_HW, CTL_CREATE, CTL_EOL);

	if (err)
		goto fail;

	/* control debugging printfs */
	err = sysctl_createv(clog, 0, &rnode, &cnode,
	    CTLFLAG_PERMANENT|CTLFLAG_READWRITE, CTLTYPE_INT,
	    "debug", SYSCTL_DESCR("Enable debugging output"),
	    NULL, 0, &xhcidebug, sizeof(xhcidebug), CTL_CREATE, CTL_EOL);
	if (err)
		goto fail;

	return;
fail:
	aprint_error("%s: sysctl_createv failed (err = %d)\n", __func__, err);
}

#endif /* !XHCI_DEBUG */
#endif /* USB_DEBUG */

#ifndef HEXDUMP
#define HEXDUMP(a, b, c)
#endif

#define DPRINTF(FMT,A,B,C,D)	USBHIST_LOG(xhcidebug,FMT,A,B,C,D)
#define DPRINTFN(N,FMT,A,B,C,D)	USBHIST_LOGN(xhcidebug,N,FMT,A,B,C,D)
#define XHCIHIST_FUNC()		USBHIST_FUNC()
#define XHCIHIST_CALLED(name)	USBHIST_CALLED(xhcidebug)
#define XHCIHIST_CALLARGS(FMT,A,B,C,D) \
				USBHIST_CALLARGS(xhcidebug,FMT,A,B,C,D)

#define XHCI_DCI_SLOT 0
#define XHCI_DCI_EP_CONTROL 1

#define XHCI_ICI_INPUT_CONTROL 0

struct xhci_pipe {
	struct usbd_pipe xp_pipe;
	struct usb_task xp_async_task;
};

#define XHCI_COMMAND_RING_TRBS 256
#define XHCI_EVENT_RING_TRBS 256
#define XHCI_EVENT_RING_SEGMENTS 1
#define XHCI_TRB_3_ED_BIT XHCI_TRB_3_ISP_BIT

static usbd_status xhci_open(struct usbd_pipe *);
static void xhci_close_pipe(struct usbd_pipe *);
static int xhci_intr1(struct xhci_softc * const);
static void xhci_softintr(void *);
static void xhci_poll(struct usbd_bus *);
static struct usbd_xfer *xhci_allocx(struct usbd_bus *, unsigned int);
static void xhci_freex(struct usbd_bus *, struct usbd_xfer *);
static void xhci_abortx(struct usbd_xfer *);
static bool xhci_dying(struct usbd_bus *);
static void xhci_get_lock(struct usbd_bus *, kmutex_t **);
static usbd_status xhci_new_device(device_t, struct usbd_bus *, int, int, int,
    struct usbd_port *);
static int xhci_roothub_ctrl(struct usbd_bus *, usb_device_request_t *,
    void *, int);

static usbd_status xhci_configure_endpoint(struct usbd_pipe *);
//static usbd_status xhci_unconfigure_endpoint(struct usbd_pipe *);
static usbd_status xhci_reset_endpoint(struct usbd_pipe *);
static usbd_status xhci_stop_endpoint(struct usbd_pipe *);

static void xhci_host_dequeue(struct xhci_ring * const);
static usbd_status xhci_set_dequeue(struct usbd_pipe *);

static usbd_status xhci_do_command(struct xhci_softc * const,
    struct xhci_soft_trb * const, int);
static usbd_status xhci_do_command_locked(struct xhci_softc * const,
    struct xhci_soft_trb * const, int);
static usbd_status xhci_init_slot(struct usbd_device *, uint32_t);
static void xhci_free_slot(struct xhci_softc *, struct xhci_slot *, int, int);
static usbd_status xhci_set_address(struct usbd_device *, uint32_t, bool);
static usbd_status xhci_enable_slot(struct xhci_softc * const,
    uint8_t * const);
static usbd_status xhci_disable_slot(struct xhci_softc * const, uint8_t);
static usbd_status xhci_address_device(struct xhci_softc * const,
    uint64_t, uint8_t, bool);
static void xhci_set_dcba(struct xhci_softc * const, uint64_t, int);
static usbd_status xhci_update_ep0_mps(struct xhci_softc * const,
    struct xhci_slot * const, u_int);
static usbd_status xhci_ring_init(struct xhci_softc * const,
    struct xhci_ring * const, size_t, size_t);
static void xhci_ring_free(struct xhci_softc * const, struct xhci_ring * const);

static void xhci_setup_ctx(struct usbd_pipe *);
static void xhci_setup_route(struct usbd_pipe *, uint32_t *);
static void xhci_setup_tthub(struct usbd_pipe *, uint32_t *);
static void xhci_setup_maxburst(struct usbd_pipe *, uint32_t *);
static uint32_t xhci_bival2ival(uint32_t, uint32_t);

static void xhci_noop(struct usbd_pipe *);

static usbd_status xhci_root_intr_transfer(struct usbd_xfer *);
static usbd_status xhci_root_intr_start(struct usbd_xfer *);
static void xhci_root_intr_abort(struct usbd_xfer *);
static void xhci_root_intr_close(struct usbd_pipe *);
static void xhci_root_intr_done(struct usbd_xfer *);

static usbd_status xhci_device_ctrl_transfer(struct usbd_xfer *);
static usbd_status xhci_device_ctrl_start(struct usbd_xfer *);
static void xhci_device_ctrl_abort(struct usbd_xfer *);
static void xhci_device_ctrl_close(struct usbd_pipe *);
static void xhci_device_ctrl_done(struct usbd_xfer *);

static usbd_status xhci_device_intr_transfer(struct usbd_xfer *);
static usbd_status xhci_device_intr_start(struct usbd_xfer *);
static void xhci_device_intr_abort(struct usbd_xfer *);
static void xhci_device_intr_close(struct usbd_pipe *);
static void xhci_device_intr_done(struct usbd_xfer *);

static usbd_status xhci_device_bulk_transfer(struct usbd_xfer *);
static usbd_status xhci_device_bulk_start(struct usbd_xfer *);
static void xhci_device_bulk_abort(struct usbd_xfer *);
static void xhci_device_bulk_close(struct usbd_pipe *);
static void xhci_device_bulk_done(struct usbd_xfer *);

static const struct usbd_bus_methods xhci_bus_methods = {
	.ubm_open = xhci_open,
	.ubm_softint = xhci_softintr,
	.ubm_dopoll = xhci_poll,
	.ubm_allocx = xhci_allocx,
	.ubm_freex = xhci_freex,
	.ubm_abortx = xhci_abortx,
	.ubm_dying = xhci_dying,
	.ubm_getlock = xhci_get_lock,
	.ubm_newdev = xhci_new_device,
	.ubm_rhctrl = xhci_roothub_ctrl,
};

static const struct usbd_pipe_methods xhci_root_intr_methods = {
	.upm_transfer = xhci_root_intr_transfer,
	.upm_start = xhci_root_intr_start,
	.upm_abort = xhci_root_intr_abort,
	.upm_close = xhci_root_intr_close,
	.upm_cleartoggle = xhci_noop,
	.upm_done = xhci_root_intr_done,
};


static const struct usbd_pipe_methods xhci_device_ctrl_methods = {
	.upm_transfer = xhci_device_ctrl_transfer,
	.upm_start = xhci_device_ctrl_start,
	.upm_abort = xhci_device_ctrl_abort,
	.upm_close = xhci_device_ctrl_close,
	.upm_cleartoggle = xhci_noop,
	.upm_done = xhci_device_ctrl_done,
};

static const struct usbd_pipe_methods xhci_device_isoc_methods = {
	.upm_cleartoggle = xhci_noop,
};

static const struct usbd_pipe_methods xhci_device_bulk_methods = {
	.upm_transfer = xhci_device_bulk_transfer,
	.upm_start = xhci_device_bulk_start,
	.upm_abort = xhci_device_bulk_abort,
	.upm_close = xhci_device_bulk_close,
	.upm_cleartoggle = xhci_noop,
	.upm_done = xhci_device_bulk_done,
};

static const struct usbd_pipe_methods xhci_device_intr_methods = {
	.upm_transfer = xhci_device_intr_transfer,
	.upm_start = xhci_device_intr_start,
	.upm_abort = xhci_device_intr_abort,
	.upm_close = xhci_device_intr_close,
	.upm_cleartoggle = xhci_noop,
	.upm_done = xhci_device_intr_done,
};

static inline uint32_t
xhci_read_1(const struct xhci_softc * const sc, bus_size_t offset)
{
	return bus_space_read_1(sc->sc_iot, sc->sc_ioh, offset);
}

static inline uint32_t
xhci_read_4(const struct xhci_softc * const sc, bus_size_t offset)
{
	return bus_space_read_4(sc->sc_iot, sc->sc_ioh, offset);
}

static inline void
xhci_write_1(const struct xhci_softc * const sc, bus_size_t offset,
    uint32_t value)
{
	bus_space_write_1(sc->sc_iot, sc->sc_ioh, offset, value);
}

#if 0 /* unused */
static inline void
xhci_write_4(const struct xhci_softc * const sc, bus_size_t offset,
    uint32_t value)
{
	bus_space_write_4(sc->sc_iot, sc->sc_ioh, offset, value);
}
#endif /* unused */

static inline uint32_t
xhci_cap_read_4(const struct xhci_softc * const sc, bus_size_t offset)
{
	return bus_space_read_4(sc->sc_iot, sc->sc_cbh, offset);
}

static inline uint32_t
xhci_op_read_4(const struct xhci_softc * const sc, bus_size_t offset)
{
	return bus_space_read_4(sc->sc_iot, sc->sc_obh, offset);
}

static inline void
xhci_op_write_4(const struct xhci_softc * const sc, bus_size_t offset,
    uint32_t value)
{
	bus_space_write_4(sc->sc_iot, sc->sc_obh, offset, value);
}

static inline uint64_t
xhci_op_read_8(const struct xhci_softc * const sc, bus_size_t offset)
{
	uint64_t value;

	if (sc->sc_ac64) {
#ifdef XHCI_USE_BUS_SPACE_8
		value = bus_space_read_8(sc->sc_iot, sc->sc_obh, offset);
#else
		value = bus_space_read_4(sc->sc_iot, sc->sc_obh, offset);
		value |= (uint64_t)bus_space_read_4(sc->sc_iot, sc->sc_obh,
		    offset + 4) << 32;
#endif
	} else {
		value = bus_space_read_4(sc->sc_iot, sc->sc_obh, offset);
	}

	return value;
}

static inline void
xhci_op_write_8(const struct xhci_softc * const sc, bus_size_t offset,
    uint64_t value)
{
	if (sc->sc_ac64) {
#ifdef XHCI_USE_BUS_SPACE_8
		bus_space_write_8(sc->sc_iot, sc->sc_obh, offset, value);
#else
		bus_space_write_4(sc->sc_iot, sc->sc_obh, offset + 0,
		    (value >> 0) & 0xffffffff);
		bus_space_write_4(sc->sc_iot, sc->sc_obh, offset + 4,
		    (value >> 32) & 0xffffffff);
#endif
	} else {
		bus_space_write_4(sc->sc_iot, sc->sc_obh, offset, value);
	}
}

static inline void
xhci_op_barrier(const struct xhci_softc * const sc, bus_size_t offset,
    bus_size_t len, int flags)
{
	bus_space_barrier(sc->sc_iot, sc->sc_obh, offset, len, flags);
}

static inline uint32_t
xhci_rt_read_4(const struct xhci_softc * const sc, bus_size_t offset)
{
	return bus_space_read_4(sc->sc_iot, sc->sc_rbh, offset);
}

static inline void
xhci_rt_write_4(const struct xhci_softc * const sc, bus_size_t offset,
    uint32_t value)
{
	bus_space_write_4(sc->sc_iot, sc->sc_rbh, offset, value);
}

#if 0 /* unused */
static inline uint64_t
xhci_rt_read_8(const struct xhci_softc * const sc, bus_size_t offset)
{
	uint64_t value;

	if (sc->sc_ac64) {
#ifdef XHCI_USE_BUS_SPACE_8
		value = bus_space_read_8(sc->sc_iot, sc->sc_rbh, offset);
#else
		value = bus_space_read_4(sc->sc_iot, sc->sc_rbh, offset);
		value |= (uint64_t)bus_space_read_4(sc->sc_iot, sc->sc_rbh,
		    offset + 4) << 32;
#endif
	} else {
		value = bus_space_read_4(sc->sc_iot, sc->sc_rbh, offset);
	}

	return value;
}
#endif /* unused */

static inline void
xhci_rt_write_8(const struct xhci_softc * const sc, bus_size_t offset,
    uint64_t value)
{
	if (sc->sc_ac64) {
#ifdef XHCI_USE_BUS_SPACE_8
		bus_space_write_8(sc->sc_iot, sc->sc_rbh, offset, value);
#else
		bus_space_write_4(sc->sc_iot, sc->sc_rbh, offset + 0,
		    (value >> 0) & 0xffffffff);
		bus_space_write_4(sc->sc_iot, sc->sc_rbh, offset + 4,
		    (value >> 32) & 0xffffffff);
#endif
	} else {
		bus_space_write_4(sc->sc_iot, sc->sc_rbh, offset, value);
	}
}

#if 0 /* unused */
static inline uint32_t
xhci_db_read_4(const struct xhci_softc * const sc, bus_size_t offset)
{
	return bus_space_read_4(sc->sc_iot, sc->sc_dbh, offset);
}
#endif /* unused */

static inline void
xhci_db_write_4(const struct xhci_softc * const sc, bus_size_t offset,
    uint32_t value)
{
	bus_space_write_4(sc->sc_iot, sc->sc_dbh, offset, value);
}

/* --- */

static inline uint8_t
xhci_ep_get_type(usb_endpoint_descriptor_t * const ed)
{
	u_int eptype = 0;

	switch (UE_GET_XFERTYPE(ed->bmAttributes)) {
	case UE_CONTROL:
		eptype = 0x0;
		break;
	case UE_ISOCHRONOUS:
		eptype = 0x1;
		break;
	case UE_BULK:
		eptype = 0x2;
		break;
	case UE_INTERRUPT:
		eptype = 0x3;
		break;
	}

	if ((UE_GET_XFERTYPE(ed->bmAttributes) == UE_CONTROL) ||
	    (UE_GET_DIR(ed->bEndpointAddress) == UE_DIR_IN))
		return eptype | 0x4;
	else
		return eptype;
}

static u_int
xhci_ep_get_dci(usb_endpoint_descriptor_t * const ed)
{
	/* xHCI 1.0 section 4.5.1 */
	u_int epaddr = UE_GET_ADDR(ed->bEndpointAddress);
	u_int in = 0;

	if ((UE_GET_XFERTYPE(ed->bmAttributes) == UE_CONTROL) ||
	    (UE_GET_DIR(ed->bEndpointAddress) == UE_DIR_IN))
		in = 1;

	return epaddr * 2 + in;
}

static inline u_int
xhci_dci_to_ici(const u_int i)
{
	return i + 1;
}

static inline void *
xhci_slot_get_dcv(struct xhci_softc * const sc, struct xhci_slot * const xs,
    const u_int dci)
{
	return KERNADDR(&xs->xs_dc_dma, sc->sc_ctxsz * dci);
}

#if 0 /* unused */
static inline bus_addr_t
xhci_slot_get_dcp(struct xhci_softc * const sc, struct xhci_slot * const xs,
    const u_int dci)
{
	return DMAADDR(&xs->xs_dc_dma, sc->sc_ctxsz * dci);
}
#endif /* unused */

static inline void *
xhci_slot_get_icv(struct xhci_softc * const sc, struct xhci_slot * const xs,
    const u_int ici)
{
	return KERNADDR(&xs->xs_ic_dma, sc->sc_ctxsz * ici);
}

static inline bus_addr_t
xhci_slot_get_icp(struct xhci_softc * const sc, struct xhci_slot * const xs,
    const u_int ici)
{
	return DMAADDR(&xs->xs_ic_dma, sc->sc_ctxsz * ici);
}

static inline struct xhci_trb *
xhci_ring_trbv(struct xhci_ring * const xr, u_int idx)
{
	return KERNADDR(&xr->xr_dma, XHCI_TRB_SIZE * idx);
}

static inline bus_addr_t
xhci_ring_trbp(struct xhci_ring * const xr, u_int idx)
{
	return DMAADDR(&xr->xr_dma, XHCI_TRB_SIZE * idx);
}

static inline void
xhci_soft_trb_put(struct xhci_soft_trb * const trb,
    uint64_t parameter, uint32_t status, uint32_t control)
{
	trb->trb_0 = parameter;
	trb->trb_2 = status;
	trb->trb_3 = control;
}

static inline void
xhci_trb_put(struct xhci_trb * const trb, uint64_t parameter, uint32_t status,
    uint32_t control)
{
	trb->trb_0 = htole64(parameter);
	trb->trb_2 = htole32(status);
	trb->trb_3 = htole32(control);
}

static int
xhci_trb_get_idx(struct xhci_ring *xr, uint64_t trb_0, int *idx)
{
	/* base address of TRBs */
	bus_addr_t trbp = xhci_ring_trbp(xr, 0);

	/* trb_0 range sanity check */
	if (trb_0 == 0 || trb_0 < trbp ||
	    (trb_0 - trbp) % sizeof(struct xhci_trb) != 0 ||
	    (trb_0 - trbp) / sizeof(struct xhci_trb) >= xr->xr_ntrb) {
		return 1;
	}
	*idx = (trb_0 - trbp) / sizeof(struct xhci_trb);
	return 0;
}

static unsigned int
xhci_get_epstate(struct xhci_softc * const sc, struct xhci_slot * const xs,
    u_int dci)
{
	uint32_t *cp;

	usb_syncmem(&xs->xs_dc_dma, 0, sc->sc_pgsz, BUS_DMASYNC_POSTREAD);
	cp = xhci_slot_get_dcv(sc, xs, dci);
	return XHCI_EPCTX_0_EPSTATE_GET(le32toh(cp[0]));
}

static inline unsigned int
xhci_ctlrport2bus(struct xhci_softc * const sc, unsigned int ctlrport)
{
	const unsigned int port = ctlrport - 1;
	const uint8_t bit = __BIT(port % NBBY);

	return __SHIFTOUT(sc->sc_ctlrportbus[port / NBBY], bit);
}

/*
 * Return the roothub port for a controller port.  Both are 1..n.
 */
static inline unsigned int
xhci_ctlrport2rhport(struct xhci_softc * const sc, unsigned int ctrlport)
{

	return sc->sc_ctlrportmap[ctrlport - 1];
}

/*
 * Return the controller port for a bus roothub port.  Both are 1..n.
 */
static inline unsigned int
xhci_rhport2ctlrport(struct xhci_softc * const sc, unsigned int bn,
    unsigned int rhport)
{

	return sc->sc_rhportmap[bn][rhport - 1];
}

/* --- */

void
xhci_childdet(device_t self, device_t child)
{
	struct xhci_softc * const sc = device_private(self);

	KASSERT((sc->sc_child == child) || (sc->sc_child2 == child));
	if (child == sc->sc_child2)
		sc->sc_child2 = NULL;
	else if (child == sc->sc_child)
		sc->sc_child = NULL;
}

int
xhci_detach(struct xhci_softc *sc, int flags)
{
	int rv = 0;

	if (sc->sc_child2 != NULL) {
		rv = config_detach(sc->sc_child2, flags);
		if (rv != 0)
			return rv;
		KASSERT(sc->sc_child2 == NULL);
	}

	if (sc->sc_child != NULL) {
		rv = config_detach(sc->sc_child, flags);
		if (rv != 0)
			return rv;
		KASSERT(sc->sc_child == NULL);
	}

	/* XXX unconfigure/free slots */

	/* verify: */
	xhci_rt_write_4(sc, XHCI_IMAN(0), 0);
	xhci_op_write_4(sc, XHCI_USBCMD, 0);
	/* do we need to wait for stop? */

	xhci_op_write_8(sc, XHCI_CRCR, 0);
	xhci_ring_free(sc, &sc->sc_cr);
	cv_destroy(&sc->sc_command_cv);
	cv_destroy(&sc->sc_cmdbusy_cv);

	xhci_rt_write_4(sc, XHCI_ERSTSZ(0), 0);
	xhci_rt_write_8(sc, XHCI_ERSTBA(0), 0);
	xhci_rt_write_8(sc, XHCI_ERDP(0), 0|XHCI_ERDP_LO_BUSY);
	xhci_ring_free(sc, &sc->sc_er);

	usb_freemem(&sc->sc_bus, &sc->sc_eventst_dma);

	xhci_op_write_8(sc, XHCI_DCBAAP, 0);
	usb_freemem(&sc->sc_bus, &sc->sc_dcbaa_dma);

	kmem_free(sc->sc_slots, sizeof(*sc->sc_slots) * sc->sc_maxslots);

	kmem_free(sc->sc_ctlrportbus,
	    howmany(sc->sc_maxports * sizeof(uint8_t), NBBY));
	kmem_free(sc->sc_ctlrportmap, sc->sc_maxports * sizeof(int));

	for (size_t j = 0; j < __arraycount(sc->sc_rhportmap); j++) {
		kmem_free(sc->sc_rhportmap[j], sc->sc_maxports * sizeof(int));
	}

	mutex_destroy(&sc->sc_lock);
	mutex_destroy(&sc->sc_intr_lock);

	pool_cache_destroy(sc->sc_xferpool);

	return rv;
}

int
xhci_activate(device_t self, enum devact act)
{
	struct xhci_softc * const sc = device_private(self);

	switch (act) {
	case DVACT_DEACTIVATE:
		sc->sc_dying = true;
		return 0;
	default:
		return EOPNOTSUPP;
	}
}

bool
xhci_suspend(device_t dv, const pmf_qual_t *qual)
{
	return false;
}

bool
xhci_resume(device_t dv, const pmf_qual_t *qual)
{
	return false;
}

bool
xhci_shutdown(device_t self, int flags)
{
	return false;
}

static int
xhci_hc_reset(struct xhci_softc * const sc)
{
	uint32_t usbcmd, usbsts;
	int i;

	/* Check controller not ready */
	for (i = 0; i < XHCI_WAIT_CNR; i++) {
		usbsts = xhci_op_read_4(sc, XHCI_USBSTS);
		if ((usbsts & XHCI_STS_CNR) == 0)
			break;
		usb_delay_ms(&sc->sc_bus, 1);
	}
	if (i >= XHCI_WAIT_CNR) {
		aprint_error_dev(sc->sc_dev, "controller not ready timeout\n");
		return EIO;
	}

	/* Halt controller */
	usbcmd = 0;
	xhci_op_write_4(sc, XHCI_USBCMD, usbcmd);
	usb_delay_ms(&sc->sc_bus, 1);

	/* Reset controller */
	usbcmd = XHCI_CMD_HCRST;
	xhci_op_write_4(sc, XHCI_USBCMD, usbcmd);
	for (i = 0; i < XHCI_WAIT_HCRST; i++) {
		/*
		 * Wait 1ms first. Existing Intel xHCI requies 1ms delay to
		 * prevent system hang (Errata).
		 */
		usb_delay_ms(&sc->sc_bus, 1);
		usbcmd = xhci_op_read_4(sc, XHCI_USBCMD);
		if ((usbcmd & XHCI_CMD_HCRST) == 0)
			break;
	}
	if (i >= XHCI_WAIT_HCRST) {
		aprint_error_dev(sc->sc_dev, "host controller reset timeout\n");
		return EIO;
	}

	/* Check controller not ready */
	for (i = 0; i < XHCI_WAIT_CNR; i++) {
		usbsts = xhci_op_read_4(sc, XHCI_USBSTS);
		if ((usbsts & XHCI_STS_CNR) == 0)
			break;
		usb_delay_ms(&sc->sc_bus, 1);
	}
	if (i >= XHCI_WAIT_CNR) {
		aprint_error_dev(sc->sc_dev,
		    "controller not ready timeout after reset\n");
		return EIO;
	}

	return 0;
}


/* 7.2 xHCI Support Protocol Capability */
static void
xhci_id_protocols(struct xhci_softc *sc, bus_size_t ecp)
{
	XHCIHIST_FUNC(); XHCIHIST_CALLED();

	/* XXX Cache this lot */

	const uint32_t w0 = xhci_read_4(sc, ecp);
	const uint32_t w4 = xhci_read_4(sc, ecp + 4);
	const uint32_t w8 = xhci_read_4(sc, ecp + 8);
	const uint32_t wc = xhci_read_4(sc, ecp + 0xc);

	aprint_debug_dev(sc->sc_dev,
	    " SP: %08x %08x %08x %08x\n", w0, w4, w8, wc);

	if (w4 != XHCI_XECP_USBID)
		return;

	const int major = XHCI_XECP_SP_W0_MAJOR(w0);
	const int minor = XHCI_XECP_SP_W0_MINOR(w0);
	const uint8_t cpo = XHCI_XECP_SP_W8_CPO(w8);
	const uint8_t cpc = XHCI_XECP_SP_W8_CPC(w8);

	const uint16_t mm = __SHIFTOUT(w0, __BITS(31, 16));
	switch (mm) {
	case 0x0200:
	case 0x0300:
	case 0x0301:
	case 0x0310:
		aprint_debug_dev(sc->sc_dev, " %s ports %d - %d\n",
		    major == 3 ? "ss" : "hs", cpo, cpo + cpc -1);
		break;
	default:
		aprint_error_dev(sc->sc_dev, " unknown major/minor (%d/%d)\n",
		    major, minor);
		return;
	}

	const size_t bus = (major == 3) ? 0 : 1;

	/* Index arrays with 0..n-1 where ports are numbered 1..n */
	for (size_t cp = cpo - 1; cp < cpo + cpc - 1; cp++) {
		if (sc->sc_ctlrportmap[cp] != 0) {
			aprint_error_dev(sc->sc_dev, "controller port %zu "
			    "already assigned", cp);
			continue;
		}

		sc->sc_ctlrportbus[cp / NBBY] |=
		    bus == 0 ? 0 : __BIT(cp % NBBY);

		const size_t rhp = sc->sc_rhportcount[bus]++;

		KASSERTMSG(sc->sc_rhportmap[bus][rhp] == 0,
		    "bus %zu rhp %zu is %d", bus, rhp,
		    sc->sc_rhportmap[bus][rhp]);

		sc->sc_rhportmap[bus][rhp] = cp + 1;
		sc->sc_ctlrportmap[cp] = rhp + 1;
	}
}

/* Process extended capabilities */
static void
xhci_ecp(struct xhci_softc *sc, uint32_t hcc)
{
	XHCIHIST_FUNC(); XHCIHIST_CALLED();

	bus_size_t ecp = XHCI_HCC_XECP(hcc) * 4;
	while (ecp != 0) {
		uint32_t ecr = xhci_read_4(sc, ecp);
		aprint_debug_dev(sc->sc_dev, "ECR: 0x%08x\n", ecr);
		switch (XHCI_XECP_ID(ecr)) {
		case XHCI_ID_PROTOCOLS: {
			xhci_id_protocols(sc, ecp);
			break;
		}
		case XHCI_ID_USB_LEGACY: {
			uint8_t bios_sem;

			/* Take host controller ownership from BIOS */
			bios_sem = xhci_read_1(sc, ecp + XHCI_XECP_BIOS_SEM);
			if (bios_sem) {
				/* sets xHCI to be owned by OS */
				xhci_write_1(sc, ecp + XHCI_XECP_OS_SEM, 1);
				aprint_debug_dev(sc->sc_dev,
				    "waiting for BIOS to give up control\n");
				for (int i = 0; i < 5000; i++) {
					bios_sem = xhci_read_1(sc, ecp +
					    XHCI_XECP_BIOS_SEM);
					if (bios_sem == 0)
						break;
					DELAY(1000);
				}
				if (bios_sem) {
					aprint_error_dev(sc->sc_dev,
					    "timed out waiting for BIOS\n");
				}
			}
			break;
		}
		default:
			break;
		}
		ecr = xhci_read_4(sc, ecp);
		if (XHCI_XECP_NEXT(ecr) == 0) {
			ecp = 0;
		} else {
			ecp += XHCI_XECP_NEXT(ecr) * 4;
		}
	}
}

#define XHCI_HCCPREV1_BITS	\
	"\177\020"	/* New bitmask */			\
	"f\020\020XECP\0"					\
	"f\014\4MAXPSA\0"					\
	"b\013CFC\0"						\
	"b\012SEC\0"						\
	"b\011SBD\0"						\
	"b\010FSE\0"						\
	"b\7NSS\0"						\
	"b\6LTC\0"						\
	"b\5LHRC\0"						\
	"b\4PIND\0"						\
	"b\3PPC\0"						\
	"b\2CZC\0"						\
	"b\1BNC\0"						\
	"b\0AC64\0"						\
	"\0"
#define XHCI_HCCV1_x_BITS	\
	"\177\020"	/* New bitmask */			\
	"f\020\020XECP\0"					\
	"f\014\4MAXPSA\0"					\
	"b\013CFC\0"						\
	"b\012SEC\0"						\
	"b\011SPC\0"						\
	"b\010PAE\0"						\
	"b\7NSS\0"						\
	"b\6LTC\0"						\
	"b\5LHRC\0"						\
	"b\4PIND\0"						\
	"b\3PPC\0"						\
	"b\2CSZ\0"						\
	"b\1BNC\0"						\
	"b\0AC64\0"						\
	"\0"

#define XHCI_HCC2_BITS	\
	"\177\020"	/* New bitmask */			\
	"b\7ETC_TSC\0"						\
	"b\6ETC\0"						\
	"b\5CIC\0"						\
	"b\4LEC\0"						\
	"b\3CTC\0"						\
	"b\2FSC\0"						\
	"b\1CMC\0"						\
	"b\0U3C\0"						\
	"\0"

void
xhci_start(struct xhci_softc *sc)
{
	xhci_rt_write_4(sc, XHCI_IMAN(0), XHCI_IMAN_INTR_ENA);
	if ((sc->sc_quirks & XHCI_QUIRK_INTEL) != 0)
		/* Intel xhci needs interrupt rate moderated. */
		xhci_rt_write_4(sc, XHCI_IMOD(0), XHCI_IMOD_DEFAULT_LP);
	else
		xhci_rt_write_4(sc, XHCI_IMOD(0), 0);
	aprint_debug_dev(sc->sc_dev, "current IMOD %u\n",
	    xhci_rt_read_4(sc, XHCI_IMOD(0)));

	/* Go! */
	xhci_op_write_4(sc, XHCI_USBCMD, XHCI_CMD_INTE|XHCI_CMD_RS);
	aprint_debug_dev(sc->sc_dev, "USBCMD %08"PRIx32"\n",
	    xhci_op_read_4(sc, XHCI_USBCMD));
}

int
xhci_init(struct xhci_softc *sc)
{
	bus_size_t bsz;
	uint32_t cap, hcs1, hcs2, hcs3, hcc, dboff, rtsoff, hcc2;
	uint32_t pagesize, config;
	int i = 0;
	uint16_t hciversion;
	uint8_t caplength;

	XHCIHIST_FUNC(); XHCIHIST_CALLED();

	/* Set up the bus struct for the usb 3 and usb 2 buses */
	sc->sc_bus.ub_methods = &xhci_bus_methods;
	sc->sc_bus.ub_pipesize = sizeof(struct xhci_pipe);
	sc->sc_bus.ub_usedma = true;
	sc->sc_bus.ub_hcpriv = sc;

	sc->sc_bus2.ub_methods = &xhci_bus_methods;
	sc->sc_bus2.ub_pipesize = sizeof(struct xhci_pipe);
	sc->sc_bus2.ub_revision = USBREV_2_0;
	sc->sc_bus2.ub_usedma = true;
	sc->sc_bus2.ub_hcpriv = sc;
	sc->sc_bus2.ub_dmatag = sc->sc_bus.ub_dmatag;

	cap = xhci_read_4(sc, XHCI_CAPLENGTH);
	caplength = XHCI_CAP_CAPLENGTH(cap);
	hciversion = XHCI_CAP_HCIVERSION(cap);

	if (hciversion < XHCI_HCIVERSION_0_96 ||
	    hciversion >= 0x0200) {
		aprint_normal_dev(sc->sc_dev,
		    "xHCI version %x.%x not known to be supported\n",
		    (hciversion >> 8) & 0xff, (hciversion >> 0) & 0xff);
	} else {
		aprint_verbose_dev(sc->sc_dev, "xHCI version %x.%x\n",
		    (hciversion >> 8) & 0xff, (hciversion >> 0) & 0xff);
	}

	if (bus_space_subregion(sc->sc_iot, sc->sc_ioh, 0, caplength,
	    &sc->sc_cbh) != 0) {
		aprint_error_dev(sc->sc_dev, "capability subregion failure\n");
		return ENOMEM;
	}

	hcs1 = xhci_cap_read_4(sc, XHCI_HCSPARAMS1);
	sc->sc_maxslots = XHCI_HCS1_MAXSLOTS(hcs1);
	sc->sc_maxintrs = XHCI_HCS1_MAXINTRS(hcs1);
	sc->sc_maxports = XHCI_HCS1_MAXPORTS(hcs1);
	hcs2 = xhci_cap_read_4(sc, XHCI_HCSPARAMS2);
	hcs3 = xhci_cap_read_4(sc, XHCI_HCSPARAMS3);
	aprint_debug_dev(sc->sc_dev,
	    "hcs1=%"PRIx32" hcs2=%"PRIx32" hcs3=%"PRIx32"\n", hcs1, hcs2, hcs3);

	hcc = xhci_cap_read_4(sc, XHCI_HCCPARAMS);
	sc->sc_ac64 = XHCI_HCC_AC64(hcc);
	sc->sc_ctxsz = XHCI_HCC_CSZ(hcc) ? 64 : 32;

	char sbuf[128];
	if (hciversion < XHCI_HCIVERSION_1_0)
		snprintb(sbuf, sizeof(sbuf), XHCI_HCCPREV1_BITS, hcc);
	else
		snprintb(sbuf, sizeof(sbuf), XHCI_HCCV1_x_BITS, hcc);
	aprint_debug_dev(sc->sc_dev, "hcc=%s\n", sbuf);
	aprint_debug_dev(sc->sc_dev, "xECP %x\n", XHCI_HCC_XECP(hcc) * 4);
	if (hciversion >= XHCI_HCIVERSION_1_1) {
		hcc2 = xhci_cap_read_4(sc, XHCI_HCCPARAMS2);
		snprintb(sbuf, sizeof(sbuf), XHCI_HCC2_BITS, hcc2);
		aprint_debug_dev(sc->sc_dev, "hcc2=%s\n", sbuf);
	}

	/* default all ports to bus 0, i.e. usb 3 */
	sc->sc_ctlrportbus = kmem_zalloc(
	    howmany(sc->sc_maxports * sizeof(uint8_t), NBBY), KM_SLEEP);
	sc->sc_ctlrportmap = kmem_zalloc(sc->sc_maxports * sizeof(int), KM_SLEEP);

	/* controller port to bus roothub port map */
	for (size_t j = 0; j < __arraycount(sc->sc_rhportmap); j++) {
		sc->sc_rhportmap[j] = kmem_zalloc(sc->sc_maxports * sizeof(int), KM_SLEEP);
	}

	/*
	 * Process all Extended Capabilities
	 */
	xhci_ecp(sc, hcc);

	bsz = XHCI_PORTSC(sc->sc_maxports);
	if (bus_space_subregion(sc->sc_iot, sc->sc_ioh, caplength, bsz,
	    &sc->sc_obh) != 0) {
		aprint_error_dev(sc->sc_dev, "operational subregion failure\n");
		return ENOMEM;
	}

	dboff = xhci_cap_read_4(sc, XHCI_DBOFF);
	if (bus_space_subregion(sc->sc_iot, sc->sc_ioh, dboff,
	    sc->sc_maxslots * 4, &sc->sc_dbh) != 0) {
		aprint_error_dev(sc->sc_dev, "doorbell subregion failure\n");
		return ENOMEM;
	}

	rtsoff = xhci_cap_read_4(sc, XHCI_RTSOFF);
	if (bus_space_subregion(sc->sc_iot, sc->sc_ioh, rtsoff,
	    sc->sc_maxintrs * 0x20, &sc->sc_rbh) != 0) {
		aprint_error_dev(sc->sc_dev, "runtime subregion failure\n");
		return ENOMEM;
	}

	int rv;
	rv = xhci_hc_reset(sc);
	if (rv != 0) {
		return rv;
	}

	if (sc->sc_vendor_init)
		sc->sc_vendor_init(sc);

	pagesize = xhci_op_read_4(sc, XHCI_PAGESIZE);
	aprint_debug_dev(sc->sc_dev, "PAGESIZE 0x%08x\n", pagesize);
	pagesize = ffs(pagesize);
	if (pagesize == 0) {
		aprint_error_dev(sc->sc_dev, "pagesize is 0\n");
		return EIO;
	}
	sc->sc_pgsz = 1 << (12 + (pagesize - 1));
	aprint_debug_dev(sc->sc_dev, "sc_pgsz 0x%08x\n", (uint32_t)sc->sc_pgsz);
	aprint_debug_dev(sc->sc_dev, "sc_maxslots 0x%08x\n",
	    (uint32_t)sc->sc_maxslots);
	aprint_debug_dev(sc->sc_dev, "sc_maxports %d\n", sc->sc_maxports);

	usbd_status err;

	sc->sc_maxspbuf = XHCI_HCS2_MAXSPBUF(hcs2);
	aprint_debug_dev(sc->sc_dev, "sc_maxspbuf %d\n", sc->sc_maxspbuf);
	if (sc->sc_maxspbuf != 0) {
		err = usb_allocmem(&sc->sc_bus,
		    sizeof(uint64_t) * sc->sc_maxspbuf, sizeof(uint64_t),
		    &sc->sc_spbufarray_dma);
		if (err) {
			aprint_error_dev(sc->sc_dev,
			    "spbufarray init fail, err %d\n", err);
			return ENOMEM;
		}

		sc->sc_spbuf_dma = kmem_zalloc(sizeof(*sc->sc_spbuf_dma) *
		    sc->sc_maxspbuf, KM_SLEEP);
		uint64_t *spbufarray = KERNADDR(&sc->sc_spbufarray_dma, 0);
		for (i = 0; i < sc->sc_maxspbuf; i++) {
			usb_dma_t * const dma = &sc->sc_spbuf_dma[i];
			/* allocate contexts */
			err = usb_allocmem(&sc->sc_bus, sc->sc_pgsz,
			    sc->sc_pgsz, dma);
			if (err) {
				aprint_error_dev(sc->sc_dev,
				    "spbufarray_dma init fail, err %d\n", err);
				rv = ENOMEM;
				goto bad1;
			}
			spbufarray[i] = htole64(DMAADDR(dma, 0));
			usb_syncmem(dma, 0, sc->sc_pgsz,
			    BUS_DMASYNC_PREREAD|BUS_DMASYNC_PREWRITE);
		}

		usb_syncmem(&sc->sc_spbufarray_dma, 0,
		    sizeof(uint64_t) * sc->sc_maxspbuf, BUS_DMASYNC_PREWRITE);
	}

	config = xhci_op_read_4(sc, XHCI_CONFIG);
	config &= ~0xFF;
	config |= sc->sc_maxslots & 0xFF;
	xhci_op_write_4(sc, XHCI_CONFIG, config);

	err = xhci_ring_init(sc, &sc->sc_cr, XHCI_COMMAND_RING_TRBS,
	    XHCI_COMMAND_RING_SEGMENTS_ALIGN);
	if (err) {
		aprint_error_dev(sc->sc_dev, "command ring init fail, err %d\n",
		    err);
		rv = ENOMEM;
		goto bad1;
	}

	err = xhci_ring_init(sc, &sc->sc_er, XHCI_EVENT_RING_TRBS,
	    XHCI_EVENT_RING_SEGMENTS_ALIGN);
	if (err) {
		aprint_error_dev(sc->sc_dev, "event ring init fail, err %d\n",
		    err);
		rv = ENOMEM;
		goto bad2;
	}

	usb_dma_t *dma;
	size_t size;
	size_t align;

	dma = &sc->sc_eventst_dma;
	size = roundup2(XHCI_EVENT_RING_SEGMENTS * XHCI_ERSTE_SIZE,
	    XHCI_EVENT_RING_SEGMENT_TABLE_ALIGN);
	KASSERTMSG(size <= (512 * 1024), "eventst size %zu too large", size);
	align = XHCI_EVENT_RING_SEGMENT_TABLE_ALIGN;
	err = usb_allocmem(&sc->sc_bus, size, align, dma);
	if (err) {
		aprint_error_dev(sc->sc_dev, "eventst init fail, err %d\n",
		    err);
		rv = ENOMEM;
		goto bad3;
	}

	memset(KERNADDR(dma, 0), 0, size);
	usb_syncmem(dma, 0, size, BUS_DMASYNC_PREWRITE);
	aprint_debug_dev(sc->sc_dev, "eventst: %016jx %p %zx\n",
	    (uintmax_t)DMAADDR(&sc->sc_eventst_dma, 0),
	    KERNADDR(&sc->sc_eventst_dma, 0),
	    sc->sc_eventst_dma.udma_block->size);

	dma = &sc->sc_dcbaa_dma;
	size = (1 + sc->sc_maxslots) * sizeof(uint64_t);
	KASSERTMSG(size <= 2048, "dcbaa size %zu too large", size);
	align = XHCI_DEVICE_CONTEXT_BASE_ADDRESS_ARRAY_ALIGN;
	err = usb_allocmem(&sc->sc_bus, size, align, dma);
	if (err) {
		aprint_error_dev(sc->sc_dev, "dcbaa init fail, err %d\n", err);
		rv = ENOMEM;
		goto bad4;
	}
	aprint_debug_dev(sc->sc_dev, "dcbaa: %016jx %p %zx\n",
	    (uintmax_t)DMAADDR(&sc->sc_dcbaa_dma, 0),
	    KERNADDR(&sc->sc_dcbaa_dma, 0),
	    sc->sc_dcbaa_dma.udma_block->size);

	memset(KERNADDR(dma, 0), 0, size);
	if (sc->sc_maxspbuf != 0) {
		/*
		 * DCBA entry 0 hold the scratchbuf array pointer.
		 */
		*(uint64_t *)KERNADDR(dma, 0) =
		    htole64(DMAADDR(&sc->sc_spbufarray_dma, 0));
	}
	usb_syncmem(dma, 0, size, BUS_DMASYNC_PREWRITE);

	sc->sc_slots = kmem_zalloc(sizeof(*sc->sc_slots) * sc->sc_maxslots,
	    KM_SLEEP);
	if (sc->sc_slots == NULL) {
		aprint_error_dev(sc->sc_dev, "slots init fail, err %d\n", err);
		rv = ENOMEM;
		goto bad;
	}

	sc->sc_xferpool = pool_cache_init(sizeof(struct xhci_xfer), 0, 0, 0,
	    "xhcixfer", NULL, IPL_USB, NULL, NULL, NULL);
	if (sc->sc_xferpool == NULL) {
		aprint_error_dev(sc->sc_dev, "pool_cache init fail, err %d\n",
		    err);
		rv = ENOMEM;
		goto bad;
	}

	cv_init(&sc->sc_command_cv, "xhcicmd");
	cv_init(&sc->sc_cmdbusy_cv, "xhcicmdq");
	mutex_init(&sc->sc_lock, MUTEX_DEFAULT, IPL_SOFTUSB);
	mutex_init(&sc->sc_intr_lock, MUTEX_DEFAULT, IPL_USB);

	struct xhci_erste *erst;
	erst = KERNADDR(&sc->sc_eventst_dma, 0);
	erst[0].erste_0 = htole64(xhci_ring_trbp(&sc->sc_er, 0));
	erst[0].erste_2 = htole32(sc->sc_er.xr_ntrb);
	erst[0].erste_3 = htole32(0);
	usb_syncmem(&sc->sc_eventst_dma, 0,
	    XHCI_ERSTE_SIZE * XHCI_EVENT_RING_SEGMENTS, BUS_DMASYNC_PREWRITE);

	xhci_rt_write_4(sc, XHCI_ERSTSZ(0), XHCI_EVENT_RING_SEGMENTS);
	xhci_rt_write_8(sc, XHCI_ERSTBA(0), DMAADDR(&sc->sc_eventst_dma, 0));
	xhci_rt_write_8(sc, XHCI_ERDP(0), xhci_ring_trbp(&sc->sc_er, 0) |
	    XHCI_ERDP_LO_BUSY);

	xhci_op_write_8(sc, XHCI_DCBAAP, DMAADDR(&sc->sc_dcbaa_dma, 0));
	xhci_op_write_8(sc, XHCI_CRCR, xhci_ring_trbp(&sc->sc_cr, 0) |
	    sc->sc_cr.xr_cs);

	xhci_op_barrier(sc, 0, 4, BUS_SPACE_BARRIER_WRITE);

	HEXDUMP("eventst", KERNADDR(&sc->sc_eventst_dma, 0),
	    XHCI_ERSTE_SIZE * XHCI_EVENT_RING_SEGMENTS);

	if ((sc->sc_quirks & XHCI_DEFERRED_START) == 0)
		xhci_start(sc);

	return 0;

 bad:
	if (sc->sc_xferpool) {
		pool_cache_destroy(sc->sc_xferpool);
		sc->sc_xferpool = NULL;
	}

	if (sc->sc_slots) {
		kmem_free(sc->sc_slots, sizeof(*sc->sc_slots) *
		    sc->sc_maxslots);
		sc->sc_slots = NULL;
	}

	usb_freemem(&sc->sc_bus, &sc->sc_dcbaa_dma);
 bad4:
	usb_freemem(&sc->sc_bus, &sc->sc_eventst_dma);
 bad3:
	xhci_ring_free(sc, &sc->sc_er);
 bad2:
	xhci_ring_free(sc, &sc->sc_cr);
	i = sc->sc_maxspbuf;
 bad1:
	for (int j = 0; j < i; j++)
		usb_freemem(&sc->sc_bus, &sc->sc_spbuf_dma[j]);
	usb_freemem(&sc->sc_bus, &sc->sc_spbufarray_dma);

	return rv;
}

static inline bool
xhci_polling_p(struct xhci_softc * const sc)
{
	return sc->sc_bus.ub_usepolling || sc->sc_bus2.ub_usepolling;
}

int
xhci_intr(void *v)
{
	struct xhci_softc * const sc = v;
	int ret = 0;

	XHCIHIST_FUNC(); XHCIHIST_CALLED();

	if (sc == NULL)
		return 0;

	mutex_spin_enter(&sc->sc_intr_lock);

	if (sc->sc_dying || !device_has_power(sc->sc_dev))
		goto done;

	/* If we get an interrupt while polling, then just ignore it. */
	if (xhci_polling_p(sc)) {
#ifdef DIAGNOSTIC
		DPRINTFN(16, "ignored interrupt while polling", 0, 0, 0, 0);
#endif
		goto done;
	}

	ret = xhci_intr1(sc);
	if (ret) {
		KASSERT(sc->sc_child || sc->sc_child2);

		/*
		 * One of child busses could be already detached. It doesn't
		 * matter on which of the two the softintr is scheduled.
		 */
		if (sc->sc_child)
			usb_schedsoftintr(&sc->sc_bus);
		else
			usb_schedsoftintr(&sc->sc_bus2);
	}
done:
	mutex_spin_exit(&sc->sc_intr_lock);
	return ret;
}

int
xhci_intr1(struct xhci_softc * const sc)
{
	uint32_t usbsts;
	uint32_t iman;

	XHCIHIST_FUNC();

	usbsts = xhci_op_read_4(sc, XHCI_USBSTS);
	XHCIHIST_CALLARGS("USBSTS %08jx", usbsts, 0, 0, 0);
	if ((usbsts & (XHCI_STS_HSE | XHCI_STS_EINT | XHCI_STS_PCD |
	    XHCI_STS_HCE)) == 0) {
		DPRINTFN(16, "ignored intr not for %s",
		    (uintptr_t)device_xname(sc->sc_dev), 0, 0, 0);
		return 0;
	}

	/*
	 * Clear EINT and other transient flags, to not misenterpret
	 * next shared interrupt. Also, to avoid race, EINT must be cleared
	 * before XHCI_IMAN_INTR_PEND is cleared.
	 */
	xhci_op_write_4(sc, XHCI_USBSTS, usbsts & XHCI_STS_RSVDP0);

#ifdef XHCI_DEBUG
	usbsts = xhci_op_read_4(sc, XHCI_USBSTS);
	DPRINTFN(16, "USBSTS %08jx", usbsts, 0, 0, 0);
#endif

	iman = xhci_rt_read_4(sc, XHCI_IMAN(0));
	DPRINTFN(16, "IMAN0 %08jx", iman, 0, 0, 0);
	iman |= XHCI_IMAN_INTR_PEND;
	xhci_rt_write_4(sc, XHCI_IMAN(0), iman);

#ifdef XHCI_DEBUG
	iman = xhci_rt_read_4(sc, XHCI_IMAN(0));
	DPRINTFN(16, "IMAN0 %08jx", iman, 0, 0, 0);
	usbsts = xhci_op_read_4(sc, XHCI_USBSTS);
	DPRINTFN(16, "USBSTS %08jx", usbsts, 0, 0, 0);
#endif

	return 1;
}

/*
 * 3 port speed types used in USB stack
 *
 * usbdi speed
 *	definition: USB_SPEED_* in usb.h
 *	They are used in struct usbd_device in USB stack.
 *	ioctl interface uses these values too.
 * port_status speed
 *	definition: UPS_*_SPEED in usb.h
 *	They are used in usb_port_status_t and valid only for USB 2.0.
 *	Speed value is always 0 for Super Speed or more, and dwExtPortStatus
 *	of usb_port_status_ext_t indicates port speed.
 *	Note that some 3.0 values overlap with 2.0 values.
 *	(e.g. 0x200 means UPS_POER_POWER_SS in SS and
 *	            means UPS_LOW_SPEED in HS.)
 *	port status returned from hub also uses these values.
 *	On NetBSD UPS_OTHER_SPEED indicates port speed is super speed
 *	or more.
 * xspeed:
 *	definition: Protocol Speed ID (PSI) (xHCI 1.1 7.2.1)
 *	They are used in only slot context and PORTSC reg of xhci.
 *	The difference between usbdi speed and xspeed is
 *	that FS and LS values are swapped.
 */

/* convert usbdi speed to xspeed */
static int
xhci_speed2xspeed(int speed)
{
	switch (speed) {
	case USB_SPEED_LOW:	return 2;
	case USB_SPEED_FULL:	return 1;
	default:		return speed;
	}
}

#if 0
/* convert xspeed to usbdi speed */
static int
xhci_xspeed2speed(int xspeed)
{
	switch (xspeed) {
	case 1: return USB_SPEED_FULL;
	case 2: return USB_SPEED_LOW;
	default: return xspeed;
	}
}
#endif

/* convert xspeed to port status speed */
static int
xhci_xspeed2psspeed(int xspeed)
{
	switch (xspeed) {
	case 0: return 0;
	case 1: return UPS_FULL_SPEED;
	case 2: return UPS_LOW_SPEED;
	case 3: return UPS_HIGH_SPEED;
	default: return UPS_OTHER_SPEED;
	}
}

/*
 * Construct input contexts and issue TRB to open pipe.
 */
static usbd_status
xhci_configure_endpoint(struct usbd_pipe *pipe)
{
	struct xhci_softc * const sc = XHCI_PIPE2SC(pipe);
	struct xhci_slot * const xs = pipe->up_dev->ud_hcpriv;
#ifdef USB_DEBUG
	const u_int dci = xhci_ep_get_dci(pipe->up_endpoint->ue_edesc);
#endif
	struct xhci_soft_trb trb;
	usbd_status err;

	XHCIHIST_FUNC();
	XHCIHIST_CALLARGS("slot %ju dci %ju epaddr 0x%02jx attr 0x%02jx",
	    xs->xs_idx, dci, pipe->up_endpoint->ue_edesc->bEndpointAddress,
	    pipe->up_endpoint->ue_edesc->bmAttributes);

	/* XXX ensure input context is available? */

	memset(xhci_slot_get_icv(sc, xs, 0), 0, sc->sc_pgsz);

	/* set up context */
	xhci_setup_ctx(pipe);

	HEXDUMP("input control context", xhci_slot_get_icv(sc, xs, 0),
	    sc->sc_ctxsz * 1);
	HEXDUMP("input endpoint context", xhci_slot_get_icv(sc, xs,
	    xhci_dci_to_ici(dci)), sc->sc_ctxsz * 1);

	trb.trb_0 = xhci_slot_get_icp(sc, xs, 0);
	trb.trb_2 = 0;
	trb.trb_3 = XHCI_TRB_3_SLOT_SET(xs->xs_idx) |
	    XHCI_TRB_3_TYPE_SET(XHCI_TRB_TYPE_CONFIGURE_EP);

	err = xhci_do_command(sc, &trb, USBD_DEFAULT_TIMEOUT);

	usb_syncmem(&xs->xs_dc_dma, 0, sc->sc_pgsz, BUS_DMASYNC_POSTREAD);
	HEXDUMP("output context", xhci_slot_get_dcv(sc, xs, dci),
	    sc->sc_ctxsz * 1);

	return err;
}

#if 0
static usbd_status
xhci_unconfigure_endpoint(struct usbd_pipe *pipe)
{
#ifdef USB_DEBUG
	struct xhci_slot * const xs = pipe->up_dev->ud_hcpriv;
#endif

	XHCIHIST_FUNC();
	XHCIHIST_CALLARGS("slot %ju", xs->xs_idx, 0, 0, 0);

	return USBD_NORMAL_COMPLETION;
}
#endif

/* 4.6.8, 6.4.3.7 */
static usbd_status
xhci_reset_endpoint_locked(struct usbd_pipe *pipe)
{
	struct xhci_softc * const sc = XHCI_PIPE2SC(pipe);
	struct xhci_slot * const xs = pipe->up_dev->ud_hcpriv;
	const u_int dci = xhci_ep_get_dci(pipe->up_endpoint->ue_edesc);
	struct xhci_soft_trb trb;
	usbd_status err;

	XHCIHIST_FUNC();
	XHCIHIST_CALLARGS("slot %ju dci %ju", xs->xs_idx, dci, 0, 0);

	KASSERT(mutex_owned(&sc->sc_lock));

	trb.trb_0 = 0;
	trb.trb_2 = 0;
	trb.trb_3 = XHCI_TRB_3_SLOT_SET(xs->xs_idx) |
	    XHCI_TRB_3_EP_SET(dci) |
	    XHCI_TRB_3_TYPE_SET(XHCI_TRB_TYPE_RESET_EP);

	err = xhci_do_command_locked(sc, &trb, USBD_DEFAULT_TIMEOUT);

	return err;
}

static usbd_status
xhci_reset_endpoint(struct usbd_pipe *pipe)
{
	struct xhci_softc * const sc = XHCI_PIPE2SC(pipe);

	mutex_enter(&sc->sc_lock);
	usbd_status ret = xhci_reset_endpoint_locked(pipe);
	mutex_exit(&sc->sc_lock);

	return ret;
}

/*
 * 4.6.9, 6.4.3.8
 * Stop execution of TDs on xfer ring.
 * Should be called with sc_lock held.
 */
static usbd_status
xhci_stop_endpoint(struct usbd_pipe *pipe)
{
	struct xhci_softc * const sc = XHCI_PIPE2SC(pipe);
	struct xhci_slot * const xs = pipe->up_dev->ud_hcpriv;
	struct xhci_soft_trb trb;
	usbd_status err;
	const u_int dci = xhci_ep_get_dci(pipe->up_endpoint->ue_edesc);

	XHCIHIST_FUNC();
	XHCIHIST_CALLARGS("slot %ju dci %ju", xs->xs_idx, dci, 0, 0);

	KASSERT(mutex_owned(&sc->sc_lock));

	trb.trb_0 = 0;
	trb.trb_2 = 0;
	trb.trb_3 = XHCI_TRB_3_SLOT_SET(xs->xs_idx) |
	    XHCI_TRB_3_EP_SET(dci) |
	    XHCI_TRB_3_TYPE_SET(XHCI_TRB_TYPE_STOP_EP);

	err = xhci_do_command_locked(sc, &trb, USBD_DEFAULT_TIMEOUT);

	return err;
}

/*
 * Set TR Dequeue Pointer.
 * xHCI 1.1  4.6.10  6.4.3.9
 * Purge all of the TRBs on ring and reinitialize ring.
 * Set TR dequeue Pointr to 0 and Cycle State to 1.
 * EPSTATE of endpoint must be ERROR or STOPPED, otherwise CONTEXT_STATE
 * error will be generated.
 */
static usbd_status
xhci_set_dequeue_locked(struct usbd_pipe *pipe)
{
	struct xhci_softc * const sc = XHCI_PIPE2SC(pipe);
	struct xhci_slot * const xs = pipe->up_dev->ud_hcpriv;
	const u_int dci = xhci_ep_get_dci(pipe->up_endpoint->ue_edesc);
	struct xhci_ring * const xr = &xs->xs_ep[dci].xe_tr;
	struct xhci_soft_trb trb;
	usbd_status err;

	XHCIHIST_FUNC();
	XHCIHIST_CALLARGS("slot %ju dci %ju", xs->xs_idx, dci, 0, 0);

	KASSERT(mutex_owned(&sc->sc_lock));

	xhci_host_dequeue(xr);

	/* set DCS */
	trb.trb_0 = xhci_ring_trbp(xr, 0) | 1; /* XXX */
	trb.trb_2 = 0;
	trb.trb_3 = XHCI_TRB_3_SLOT_SET(xs->xs_idx) |
	    XHCI_TRB_3_EP_SET(dci) |
	    XHCI_TRB_3_TYPE_SET(XHCI_TRB_TYPE_SET_TR_DEQUEUE);

	err = xhci_do_command_locked(sc, &trb, USBD_DEFAULT_TIMEOUT);

	return err;
}

static usbd_status
xhci_set_dequeue(struct usbd_pipe *pipe)
{
	struct xhci_softc * const sc = XHCI_PIPE2SC(pipe);

	mutex_enter(&sc->sc_lock);
	usbd_status ret = xhci_set_dequeue_locked(pipe);
	mutex_exit(&sc->sc_lock);

	return ret;
}

/*
 * Open new pipe: called from usbd_setup_pipe_flags.
 * Fills methods of pipe.
 * If pipe is not for ep0, calls configure_endpoint.
 */
static usbd_status
xhci_open(struct usbd_pipe *pipe)
{
	struct usbd_device * const dev = pipe->up_dev;
	struct xhci_softc * const sc = XHCI_BUS2SC(dev->ud_bus);
	usb_endpoint_descriptor_t * const ed = pipe->up_endpoint->ue_edesc;
	const uint8_t xfertype = UE_GET_XFERTYPE(ed->bmAttributes);

	XHCIHIST_FUNC();
	XHCIHIST_CALLARGS("addr %jd depth %jd port %jd speed %jd", dev->ud_addr,
	    dev->ud_depth, dev->ud_powersrc->up_portno, dev->ud_speed);
	DPRINTFN(1, " dci %ju type 0x%02jx epaddr 0x%02jx attr 0x%02jx",
	    xhci_ep_get_dci(ed), ed->bDescriptorType, ed->bEndpointAddress,
	    ed->bmAttributes);
	DPRINTFN(1, " mps %ju ival %ju", UGETW(ed->wMaxPacketSize),
	    ed->bInterval, 0, 0);

	if (sc->sc_dying)
		return USBD_IOERROR;

	/* Root Hub */
	if (dev->ud_depth == 0 && dev->ud_powersrc->up_portno == 0) {
		switch (ed->bEndpointAddress) {
		case USB_CONTROL_ENDPOINT:
			pipe->up_methods = &roothub_ctrl_methods;
			break;
		case UE_DIR_IN | USBROOTHUB_INTR_ENDPT:
			pipe->up_methods = &xhci_root_intr_methods;
			break;
		default:
			pipe->up_methods = NULL;
			DPRINTFN(0, "bad bEndpointAddress 0x%02jx",
			    ed->bEndpointAddress, 0, 0, 0);
			return USBD_INVAL;
		}
		return USBD_NORMAL_COMPLETION;
	}

	switch (xfertype) {
	case UE_CONTROL:
		pipe->up_methods = &xhci_device_ctrl_methods;
		break;
	case UE_ISOCHRONOUS:
		pipe->up_methods = &xhci_device_isoc_methods;
		return USBD_INVAL;
		break;
	case UE_BULK:
		pipe->up_methods = &xhci_device_bulk_methods;
		break;
	case UE_INTERRUPT:
		pipe->up_methods = &xhci_device_intr_methods;
		break;
	default:
		return USBD_IOERROR;
		break;
	}

	if (ed->bEndpointAddress != USB_CONTROL_ENDPOINT)
		return xhci_configure_endpoint(pipe);

	return USBD_NORMAL_COMPLETION;
}

/*
 * Closes pipe, called from usbd_kill_pipe via close methods.
 * If the endpoint to be closed is ep0, disable_slot.
 * Should be called with sc_lock held.
 */
static void
xhci_close_pipe(struct usbd_pipe *pipe)
{
	struct xhci_softc * const sc = XHCI_PIPE2SC(pipe);
	struct xhci_slot * const xs = pipe->up_dev->ud_hcpriv;
	usb_endpoint_descriptor_t * const ed = pipe->up_endpoint->ue_edesc;
	const u_int dci = xhci_ep_get_dci(ed);
	struct xhci_soft_trb trb;
	uint32_t *cp;

	XHCIHIST_FUNC();

	if (sc->sc_dying)
		return;

	/* xs is uninitialized before xhci_init_slot */
	if (xs == NULL || xs->xs_idx == 0)
		return;

	XHCIHIST_CALLARGS("pipe %#jx slot %ju dci %ju",
	    (uintptr_t)pipe, xs->xs_idx, dci, 0);

	KASSERTMSG(!cpu_intr_p() && !cpu_softintr_p(), "called from intr ctx");
	KASSERT(mutex_owned(&sc->sc_lock));

	if (pipe->up_dev->ud_depth == 0)
		return;

	if (dci == XHCI_DCI_EP_CONTROL) {
		DPRINTFN(4, "closing ep0", 0, 0, 0, 0);
		xhci_disable_slot(sc, xs->xs_idx);
		return;
	}

	if (xhci_get_epstate(sc, xs, dci) != XHCI_EPSTATE_STOPPED)
		(void)xhci_stop_endpoint(pipe);

	/*
	 * set appropriate bit to be dropped.
	 * don't set DC bit to 1, otherwise all endpoints
	 * would be deconfigured.
	 */
	cp = xhci_slot_get_icv(sc, xs, XHCI_ICI_INPUT_CONTROL);
	cp[0] = htole32(XHCI_INCTX_0_DROP_MASK(dci));
	cp[1] = htole32(0);

	/* XXX should be most significant one, not dci? */
	cp = xhci_slot_get_icv(sc, xs, xhci_dci_to_ici(XHCI_DCI_SLOT));
	cp[0] = htole32(XHCI_SCTX_0_CTX_NUM_SET(dci));

	/* configure ep context performs an implicit dequeue */
	xhci_host_dequeue(&xs->xs_ep[dci].xe_tr);

	/* sync input contexts before they are read from memory */
	usb_syncmem(&xs->xs_ic_dma, 0, sc->sc_pgsz, BUS_DMASYNC_PREWRITE);

	trb.trb_0 = xhci_slot_get_icp(sc, xs, 0);
	trb.trb_2 = 0;
	trb.trb_3 = XHCI_TRB_3_SLOT_SET(xs->xs_idx) |
	    XHCI_TRB_3_TYPE_SET(XHCI_TRB_TYPE_CONFIGURE_EP);

	(void)xhci_do_command_locked(sc, &trb, USBD_DEFAULT_TIMEOUT);
	usb_syncmem(&xs->xs_dc_dma, 0, sc->sc_pgsz, BUS_DMASYNC_POSTREAD);
}

/*
 * Abort transfer.
 * Should be called with sc_lock held.
 */
static void
xhci_abortx(struct usbd_xfer *xfer)
{
	XHCIHIST_FUNC();
	struct xhci_softc * const sc = XHCI_XFER2SC(xfer);
	struct xhci_slot * const xs = xfer->ux_pipe->up_dev->ud_hcpriv;
	const u_int dci = xhci_ep_get_dci(xfer->ux_pipe->up_endpoint->ue_edesc);

	XHCIHIST_CALLARGS("xfer %#jx pipe %#jx",
	    (uintptr_t)xfer, (uintptr_t)xfer->ux_pipe, 0, 0);

	KASSERT(mutex_owned(&sc->sc_lock));
	ASSERT_SLEEPABLE();

	KASSERTMSG((xfer->ux_status == USBD_CANCELLED ||
		xfer->ux_status == USBD_TIMEOUT),
	    "bad abort status: %d", xfer->ux_status);

	/*
	 * If we're dying, skip the hardware action and just notify the
	 * software that we're done.
	 */
	if (sc->sc_dying) {
		DPRINTFN(4, "xfer %#jx dying %ju", (uintptr_t)xfer,
		    xfer->ux_status, 0, 0);
		goto dying;
	}

	/*
	 * HC Step 1: Stop execution of TD on the ring.
	 */
	switch (xhci_get_epstate(sc, xs, dci)) {
	case XHCI_EPSTATE_HALTED:
		(void)xhci_reset_endpoint_locked(xfer->ux_pipe);
		break;
	case XHCI_EPSTATE_STOPPED:
		break;
	default:
		(void)xhci_stop_endpoint(xfer->ux_pipe);
		break;
	}
#ifdef DIAGNOSTIC
	uint32_t epst = xhci_get_epstate(sc, xs, dci);
	if (epst != XHCI_EPSTATE_STOPPED)
		DPRINTFN(4, "dci %ju not stopped %ju", dci, epst, 0, 0);
#endif

	/*
	 * HC Step 2: Remove any vestiges of the xfer from the ring.
	 */
	xhci_set_dequeue_locked(xfer->ux_pipe);

	/*
	 * Final Step: Notify completion to waiting xfers.
	 */
dying:
	usb_transfer_complete(xfer);
	DPRINTFN(14, "end", 0, 0, 0, 0);

	KASSERT(mutex_owned(&sc->sc_lock));
}

static void
xhci_host_dequeue(struct xhci_ring * const xr)
{
	/* When dequeueing the controller, update our struct copy too */
	memset(xr->xr_trb, 0, xr->xr_ntrb * XHCI_TRB_SIZE);
	usb_syncmem(&xr->xr_dma, 0, xr->xr_ntrb * XHCI_TRB_SIZE,
	    BUS_DMASYNC_PREWRITE);
	memset(xr->xr_cookies, 0, xr->xr_ntrb * sizeof(*xr->xr_cookies));

	xr->xr_ep = 0;
	xr->xr_cs = 1;
}

/*
 * Recover STALLed endpoint.
 * xHCI 1.1 sect 4.10.2.1
 * Issue RESET_EP to recover halt condition and SET_TR_DEQUEUE to remove
 * all transfers on transfer ring.
 * These are done in thread context asynchronously.
 */
static void
xhci_clear_endpoint_stall_async_task(void *cookie)
{
	struct usbd_xfer * const xfer = cookie;
	struct xhci_softc * const sc = XHCI_XFER2SC(xfer);
	struct xhci_slot * const xs = xfer->ux_pipe->up_dev->ud_hcpriv;
	const u_int dci = xhci_ep_get_dci(xfer->ux_pipe->up_endpoint->ue_edesc);
	struct xhci_ring * const tr = &xs->xs_ep[dci].xe_tr;

	XHCIHIST_FUNC();
	XHCIHIST_CALLARGS("xfer %#jx slot %ju dci %ju", (uintptr_t)xfer, xs->xs_idx,
	    dci, 0);

	/*
	 * XXXMRG: Stall task can run after slot is disabled when yanked.
	 * This hack notices that the xs has been memset() in
	 * xhci_disable_slot() and returns.  Both xhci_reset_endpoint()
	 * and xhci_set_dequeue() rely upon a valid ring setup for correct
	 * operation, and the latter will fault, as would
	 * usb_transfer_complete() if it got that far.
	 */
	if (xs->xs_idx == 0) {
		DPRINTFN(4, "ends xs_idx is 0", 0, 0, 0, 0);
		return;
	}

	xhci_reset_endpoint(xfer->ux_pipe);
	xhci_set_dequeue(xfer->ux_pipe);

	mutex_enter(&sc->sc_lock);
	tr->is_halted = false;
	usb_transfer_complete(xfer);
	mutex_exit(&sc->sc_lock);
	DPRINTFN(4, "ends", 0, 0, 0, 0);
}

static usbd_status
xhci_clear_endpoint_stall_async(struct usbd_xfer *xfer)
{
	struct xhci_softc * const sc = XHCI_XFER2SC(xfer);
	struct xhci_pipe * const xp = (struct xhci_pipe *)xfer->ux_pipe;

	XHCIHIST_FUNC();
	XHCIHIST_CALLARGS("xfer %#jx", (uintptr_t)xfer, 0, 0, 0);

	if (sc->sc_dying) {
		return USBD_IOERROR;
	}

	usb_init_task(&xp->xp_async_task,
	    xhci_clear_endpoint_stall_async_task, xfer, USB_TASKQ_MPSAFE);
	usb_add_task(xfer->ux_pipe->up_dev, &xp->xp_async_task, USB_TASKQ_HC);
	DPRINTFN(4, "ends", 0, 0, 0, 0);

	return USBD_NORMAL_COMPLETION;
}

/* Process roothub port status/change events and notify to uhub_intr. */
static void
xhci_rhpsc(struct xhci_softc * const sc, u_int ctlrport)
{
	XHCIHIST_FUNC();
	XHCIHIST_CALLARGS("xhci%jd: port %ju status change",
	   device_unit(sc->sc_dev), ctlrport, 0, 0);

	if (ctlrport > sc->sc_maxports)
		return;

	const size_t bn = xhci_ctlrport2bus(sc, ctlrport);
	const size_t rhp = xhci_ctlrport2rhport(sc, ctlrport);
	struct usbd_xfer * const xfer = sc->sc_intrxfer[bn];

	DPRINTFN(4, "xhci%jd: bus %jd bp %ju xfer %#jx status change",
	    device_unit(sc->sc_dev), bn, rhp, (uintptr_t)xfer);

	if (xfer == NULL)
		return;
	KASSERT(xfer->ux_status == USBD_IN_PROGRESS);

	uint8_t *p = xfer->ux_buf;
	memset(p, 0, xfer->ux_length);
	p[rhp / NBBY] |= 1 << (rhp % NBBY);
	xfer->ux_actlen = xfer->ux_length;
	xfer->ux_status = USBD_NORMAL_COMPLETION;
	usb_transfer_complete(xfer);
}

/* Process Transfer Events */
static void
xhci_event_transfer(struct xhci_softc * const sc,
    const struct xhci_trb * const trb)
{
	uint64_t trb_0;
	uint32_t trb_2, trb_3;
	uint8_t trbcode;
	u_int slot, dci;
	struct xhci_slot *xs;
	struct xhci_ring *xr;
	struct xhci_xfer *xx;
	struct usbd_xfer *xfer;
	usbd_status err;

	XHCIHIST_FUNC(); XHCIHIST_CALLED();

	trb_0 = le64toh(trb->trb_0);
	trb_2 = le32toh(trb->trb_2);
	trb_3 = le32toh(trb->trb_3);
	trbcode = XHCI_TRB_2_ERROR_GET(trb_2);
	slot = XHCI_TRB_3_SLOT_GET(trb_3);
	dci = XHCI_TRB_3_EP_GET(trb_3);
	xs = &sc->sc_slots[slot];
	xr = &xs->xs_ep[dci].xe_tr;

	/* sanity check */
	KASSERTMSG(xs->xs_idx != 0 && xs->xs_idx <= sc->sc_maxslots,
	    "invalid xs_idx %u slot %u", xs->xs_idx, slot);

	int idx = 0;
	if ((trb_3 & XHCI_TRB_3_ED_BIT) == 0) {
		if (xhci_trb_get_idx(xr, trb_0, &idx)) {
			DPRINTFN(0, "invalid trb_0 0x%jx", trb_0, 0, 0, 0);
			return;
		}
		xx = xr->xr_cookies[idx];

		/* clear cookie of consumed TRB */
		xr->xr_cookies[idx] = NULL;

		/*
		 * xx is NULL if pipe is opened but xfer is not started.
		 * It happens when stopping idle pipe.
		 */
		if (xx == NULL || trbcode == XHCI_TRB_ERROR_LENGTH) {
			DPRINTFN(1, "Ignore #%ju: cookie %#jx cc %ju dci %ju",
			    idx, (uintptr_t)xx, trbcode, dci);
			DPRINTFN(1, " orig TRB %jx type %ju", trb_0,
			    XHCI_TRB_3_TYPE_GET(le32toh(xr->xr_trb[idx].trb_3)),
			    0, 0);
			return;
		}
	} else {
		/* When ED != 0, trb_0 is virtual addr of struct xhci_xfer. */
		xx = (void *)(uintptr_t)(trb_0 & ~0x3);
	}
	/* XXX this may not happen */
	if (xx == NULL) {
		DPRINTFN(1, "xfer done: xx is NULL", 0, 0, 0, 0);
		return;
	}
	xfer = &xx->xx_xfer;
	/* XXX this may happen when detaching */
	if (xfer == NULL) {
		DPRINTFN(1, "xx(%#jx)->xx_xfer is NULL trb_0 %#jx",
		    (uintptr_t)xx, trb_0, 0, 0);
		return;
	}
	DPRINTFN(14, "xfer %#jx", (uintptr_t)xfer, 0, 0, 0);
	/* XXX I dunno why this happens */
	KASSERTMSG(xfer->ux_pipe != NULL, "xfer(%p)->ux_pipe is NULL", xfer);

	if (!xfer->ux_pipe->up_repeat &&
	    SIMPLEQ_EMPTY(&xfer->ux_pipe->up_queue)) {
		DPRINTFN(1, "xfer(%#jx)->pipe not queued", (uintptr_t)xfer,
		    0, 0, 0);
		return;
	}

	/*
	 * Try to claim this xfer for completion.  If it has already
	 * completed or aborted, drop it on the floor.
	 */
	if (!usbd_xfer_trycomplete(xfer))
		return;

	/* 4.11.5.2 Event Data TRB */
	if ((trb_3 & XHCI_TRB_3_ED_BIT) != 0) {
		DPRINTFN(14, "transfer Event Data: 0x%016jx 0x%08jx"
		    " %02jx", trb_0, XHCI_TRB_2_REM_GET(trb_2), trbcode, 0);
		if ((trb_0 & 0x3) == 0x3) {
			xfer->ux_actlen = XHCI_TRB_2_REM_GET(trb_2);
		}
	}

	switch (trbcode) {
	case XHCI_TRB_ERROR_SHORT_PKT:
	case XHCI_TRB_ERROR_SUCCESS:
		/*
		 * A ctrl transfer can generate two events if it has a Data
		 * stage.  A short data stage can be OK and should not
		 * complete the transfer as the status stage needs to be
		 * performed.
		 *
		 * Note: Data and Status stage events point at same xfer.
		 * ux_actlen and ux_dmabuf will be passed to
		 * usb_transfer_complete after the Status stage event.
		 *
		 * It can be distingished which stage generates the event:
		 * + by checking least 3 bits of trb_0 if ED==1.
		 *   (see xhci_device_ctrl_start).
		 * + by checking the type of original TRB if ED==0.
		 *
		 * In addition, intr, bulk, and isoc transfer currently
		 * consists of single TD, so the "skip" is not needed.
		 * ctrl xfer uses EVENT_DATA, and others do not.
		 * Thus driver can switch the flow by checking ED bit.
		 */
		if ((trb_3 & XHCI_TRB_3_ED_BIT) == 0) {
			if (xfer->ux_actlen == 0)
				xfer->ux_actlen = xfer->ux_length -
				    XHCI_TRB_2_REM_GET(trb_2);
			if (XHCI_TRB_3_TYPE_GET(le32toh(xr->xr_trb[idx].trb_3))
			    == XHCI_TRB_TYPE_DATA_STAGE) {
				return;
			}
		} else if ((trb_0 & 0x3) == 0x3) {
			return;
		}
		err = USBD_NORMAL_COMPLETION;
		break;
	case XHCI_TRB_ERROR_STOPPED:
	case XHCI_TRB_ERROR_LENGTH:
	case XHCI_TRB_ERROR_STOPPED_SHORT:
		err = USBD_IOERROR;
		break;
	case XHCI_TRB_ERROR_STALL:
	case XHCI_TRB_ERROR_BABBLE:
		DPRINTFN(1, "ERR %ju slot %ju dci %ju", trbcode, slot, dci, 0);
		xr->is_halted = true;
		/*
		 * Stalled endpoints can be recoverd by issuing
		 * command TRB TYPE_RESET_EP on xHCI instead of
		 * issuing request CLEAR_FEATURE UF_ENDPOINT_HALT
		 * on the endpoint. However, this function may be
		 * called from softint context (e.g. from umass),
		 * in that case driver gets KASSERT in cv_timedwait
		 * in xhci_do_command.
		 * To avoid this, this runs reset_endpoint and
		 * usb_transfer_complete in usb task thread
		 * asynchronously (and then umass issues clear
		 * UF_ENDPOINT_HALT).
		 */

		/* Override the status.  */
		xfer->ux_status = USBD_STALLED;

		xhci_clear_endpoint_stall_async(xfer);
		return;
	default:
		DPRINTFN(1, "ERR %ju slot %ju dci %ju", trbcode, slot, dci, 0);
		err = USBD_IOERROR;
		break;
	}

	/* Set the status.  */
	xfer->ux_status = err;

	if ((trb_3 & XHCI_TRB_3_ED_BIT) == 0 ||
	    (trb_0 & 0x3) == 0x0) {
		usb_transfer_complete(xfer);
	}
}

/* Process Command complete events */
static void
xhci_event_cmd(struct xhci_softc * const sc, const struct xhci_trb * const trb)
{
	uint64_t trb_0;
	uint32_t trb_2, trb_3;

	XHCIHIST_FUNC(); XHCIHIST_CALLED();

	KASSERT(mutex_owned(&sc->sc_lock));

	trb_0 = le64toh(trb->trb_0);
	trb_2 = le32toh(trb->trb_2);
	trb_3 = le32toh(trb->trb_3);

	if (trb_0 == sc->sc_command_addr) {
		sc->sc_resultpending = false;

		sc->sc_result_trb.trb_0 = trb_0;
		sc->sc_result_trb.trb_2 = trb_2;
		sc->sc_result_trb.trb_3 = trb_3;
		if (XHCI_TRB_2_ERROR_GET(trb_2) !=
		    XHCI_TRB_ERROR_SUCCESS) {
			DPRINTFN(1, "command completion "
			    "failure: 0x%016jx 0x%08jx 0x%08jx",
			    trb_0, trb_2, trb_3, 0);
		}
		cv_signal(&sc->sc_command_cv);
	} else {
		DPRINTFN(1, "spurious event: %#jx 0x%016jx "
		    "0x%08jx 0x%08jx", (uintptr_t)trb, trb_0, trb_2, trb_3);
	}
}

/*
 * Process events.
 * called from xhci_softintr
 */
static void
xhci_handle_event(struct xhci_softc * const sc,
    const struct xhci_trb * const trb)
{
	uint64_t trb_0;
	uint32_t trb_2, trb_3;

	XHCIHIST_FUNC();

	trb_0 = le64toh(trb->trb_0);
	trb_2 = le32toh(trb->trb_2);
	trb_3 = le32toh(trb->trb_3);

	XHCIHIST_CALLARGS("event: %#jx 0x%016jx 0x%08jx 0x%08jx",
	    (uintptr_t)trb, trb_0, trb_2, trb_3);

	/*
	 * 4.11.3.1, 6.4.2.1
	 * TRB Pointer is invalid for these completion codes.
	 */
	switch (XHCI_TRB_2_ERROR_GET(trb_2)) {
	case XHCI_TRB_ERROR_RING_UNDERRUN:
	case XHCI_TRB_ERROR_RING_OVERRUN:
	case XHCI_TRB_ERROR_VF_RING_FULL:
		return;
	default:
		if (trb_0 == 0) {
			return;
		}
		break;
	}

	switch (XHCI_TRB_3_TYPE_GET(trb_3)) {
	case XHCI_TRB_EVENT_TRANSFER:
		xhci_event_transfer(sc, trb);
		break;
	case XHCI_TRB_EVENT_CMD_COMPLETE:
		xhci_event_cmd(sc, trb);
		break;
	case XHCI_TRB_EVENT_PORT_STS_CHANGE:
		xhci_rhpsc(sc, (uint32_t)((trb_0 >> 24) & 0xff));
		break;
	default:
		break;
	}
}

static void
xhci_softintr(void *v)
{
	struct usbd_bus * const bus = v;
	struct xhci_softc * const sc = XHCI_BUS2SC(bus);
	struct xhci_ring * const er = &sc->sc_er;
	struct xhci_trb *trb;
	int i, j, k;

	XHCIHIST_FUNC();

	KASSERT(xhci_polling_p(sc) || mutex_owned(&sc->sc_lock));

	i = er->xr_ep;
	j = er->xr_cs;

	XHCIHIST_CALLARGS("er: xr_ep %jd xr_cs %jd", i, j, 0, 0);

	while (1) {
		usb_syncmem(&er->xr_dma, XHCI_TRB_SIZE * i, XHCI_TRB_SIZE,
		    BUS_DMASYNC_POSTREAD);
		trb = &er->xr_trb[i];
		k = (le32toh(trb->trb_3) & XHCI_TRB_3_CYCLE_BIT) ? 1 : 0;

		if (j != k)
			break;

		xhci_handle_event(sc, trb);

		i++;
		if (i == er->xr_ntrb) {
			i = 0;
			j ^= 1;
		}
	}

	er->xr_ep = i;
	er->xr_cs = j;

	xhci_rt_write_8(sc, XHCI_ERDP(0), xhci_ring_trbp(er, er->xr_ep) |
	    XHCI_ERDP_LO_BUSY);

	DPRINTFN(16, "ends", 0, 0, 0, 0);

	return;
}

static void
xhci_poll(struct usbd_bus *bus)
{
	struct xhci_softc * const sc = XHCI_BUS2SC(bus);

	XHCIHIST_FUNC(); XHCIHIST_CALLED();

	mutex_enter(&sc->sc_intr_lock);
	int ret = xhci_intr1(sc);
	if (ret) {
		xhci_softintr(bus);
	}
	mutex_exit(&sc->sc_intr_lock);

	return;
}

static struct usbd_xfer *
xhci_allocx(struct usbd_bus *bus, unsigned int nframes)
{
	struct xhci_softc * const sc = XHCI_BUS2SC(bus);
	struct usbd_xfer *xfer;

	XHCIHIST_FUNC(); XHCIHIST_CALLED();

	xfer = pool_cache_get(sc->sc_xferpool, PR_WAITOK);
	if (xfer != NULL) {
		memset(xfer, 0, sizeof(struct xhci_xfer));
#ifdef DIAGNOSTIC
		xfer->ux_state = XFER_BUSY;
#endif
	}

	return xfer;
}

static void
xhci_freex(struct usbd_bus *bus, struct usbd_xfer *xfer)
{
	struct xhci_softc * const sc = XHCI_BUS2SC(bus);

	XHCIHIST_FUNC(); XHCIHIST_CALLED();

#ifdef DIAGNOSTIC
	if (xfer->ux_state != XFER_BUSY &&
	    xfer->ux_status != USBD_NOT_STARTED) {
		DPRINTFN(0, "xfer=%#jx not busy, 0x%08jx",
		    (uintptr_t)xfer, xfer->ux_state, 0, 0);
	}
	xfer->ux_state = XFER_FREE;
#endif
	pool_cache_put(sc->sc_xferpool, xfer);
}

static bool
xhci_dying(struct usbd_bus *bus)
{
	struct xhci_softc * const sc = XHCI_BUS2SC(bus);

	return sc->sc_dying;
}

static void
xhci_get_lock(struct usbd_bus *bus, kmutex_t **lock)
{
	struct xhci_softc * const sc = XHCI_BUS2SC(bus);

	*lock = &sc->sc_lock;
}

extern uint32_t usb_cookie_no;

/*
 * xHCI 4.3
 * Called when uhub_explore finds a new device (via usbd_new_device).
 * Port initialization and speed detection (4.3.1) are already done in uhub.c.
 * This function does:
 *   Allocate and construct dev structure of default endpoint (ep0).
 *   Allocate and open pipe of ep0.
 *   Enable slot and initialize slot context.
 *   Set Address.
 *   Read initial device descriptor.
 *   Determine initial MaxPacketSize (mps) by speed.
 *   Read full device descriptor.
 *   Register this device.
 * Finally state of device transitions ADDRESSED.
 */
static usbd_status
xhci_new_device(device_t parent, struct usbd_bus *bus, int depth,
    int speed, int port, struct usbd_port *up)
{
	struct xhci_softc * const sc = XHCI_BUS2SC(bus);
	struct usbd_device *dev;
	usbd_status err;
	usb_device_descriptor_t *dd;
	struct xhci_slot *xs;
	uint32_t *cp;

	XHCIHIST_FUNC();
	XHCIHIST_CALLARGS("port %ju depth %ju speed %ju up %#jx",
	    port, depth, speed, (uintptr_t)up);

	dev = kmem_zalloc(sizeof(*dev), KM_SLEEP);
	dev->ud_bus = bus;
	dev->ud_quirks = &usbd_no_quirk;
	dev->ud_addr = 0;
	dev->ud_ddesc.bMaxPacketSize = 0;
	dev->ud_depth = depth;
	dev->ud_powersrc = up;
	dev->ud_myhub = up->up_parent;
	dev->ud_speed = speed;
	dev->ud_langid = USBD_NOLANG;
	dev->ud_cookie.cookie = ++usb_cookie_no;

	/* Set up default endpoint handle. */
	dev->ud_ep0.ue_edesc = &dev->ud_ep0desc;
	/* doesn't matter, just don't let it uninitialized */
	dev->ud_ep0.ue_toggle = 0;

	/* Set up default endpoint descriptor. */
	dev->ud_ep0desc.bLength = USB_ENDPOINT_DESCRIPTOR_SIZE;
	dev->ud_ep0desc.bDescriptorType = UDESC_ENDPOINT;
	dev->ud_ep0desc.bEndpointAddress = USB_CONTROL_ENDPOINT;
	dev->ud_ep0desc.bmAttributes = UE_CONTROL;
	dev->ud_ep0desc.bInterval = 0;

	/* 4.3,  4.8.2.1 */
	switch (speed) {
	case USB_SPEED_SUPER:
	case USB_SPEED_SUPER_PLUS:
		USETW(dev->ud_ep0desc.wMaxPacketSize, USB_3_MAX_CTRL_PACKET);
		break;
	case USB_SPEED_FULL:
		/* XXX using 64 as initial mps of ep0 in FS */
	case USB_SPEED_HIGH:
		USETW(dev->ud_ep0desc.wMaxPacketSize, USB_2_MAX_CTRL_PACKET);
		break;
	case USB_SPEED_LOW:
	default:
		USETW(dev->ud_ep0desc.wMaxPacketSize, USB_MAX_IPACKET);
		break;
	}

	up->up_dev = dev;

	/* Establish the default pipe. */
	err = usbd_setup_pipe(dev, 0, &dev->ud_ep0, USBD_DEFAULT_INTERVAL,
	    &dev->ud_pipe0);
	if (err) {
		goto bad;
	}

	dd = &dev->ud_ddesc;

	if (depth == 0 && port == 0) {
		KASSERT(bus->ub_devices[USB_ROOTHUB_INDEX] == NULL);
		bus->ub_devices[USB_ROOTHUB_INDEX] = dev;
		err = usbd_get_initial_ddesc(dev, dd);
		if (err) {
			DPRINTFN(1, "get_initial_ddesc %ju", err, 0, 0, 0);
			goto bad;
		}

		err = usbd_reload_device_desc(dev);
		if (err) {
			DPRINTFN(1, "reload desc %ju", err, 0, 0, 0);
			goto bad;
		}
	} else {
		uint8_t slot = 0;

		/* 4.3.2 */
		err = xhci_enable_slot(sc, &slot);
		if (err) {
			DPRINTFN(1, "enable slot %ju", err, 0, 0, 0);
			goto bad;
		}

		xs = &sc->sc_slots[slot];
		dev->ud_hcpriv = xs;

		/* 4.3.3 initialize slot structure */
		err = xhci_init_slot(dev, slot);
		if (err) {
			DPRINTFN(1, "init slot %ju", err, 0, 0, 0);
			dev->ud_hcpriv = NULL;
			/*
			 * We have to disable_slot here because
			 * xs->xs_idx == 0 when xhci_init_slot fails,
			 * in that case usbd_remove_dev won't work.
			 */
			mutex_enter(&sc->sc_lock);
			xhci_disable_slot(sc, slot);
			mutex_exit(&sc->sc_lock);
			goto bad;
		}

		/* 4.3.4 Address Assignment */
		err = xhci_set_address(dev, slot, false);
		if (err) {
			DPRINTFN(1, "failed! to set address: %ju", err, 0, 0, 0);
			goto bad;
		}

		/* Allow device time to set new address */
		usbd_delay_ms(dev, USB_SET_ADDRESS_SETTLE);

		usb_syncmem(&xs->xs_dc_dma, 0, sc->sc_pgsz, BUS_DMASYNC_POSTREAD);
		cp = xhci_slot_get_dcv(sc, xs, XHCI_DCI_SLOT);
		HEXDUMP("slot context", cp, sc->sc_ctxsz);
		uint8_t addr = XHCI_SCTX_3_DEV_ADDR_GET(le32toh(cp[3]));
		DPRINTFN(4, "device address %ju", addr, 0, 0, 0);
		/*
		 * XXX ensure we know when the hardware does something
		 * we can't yet cope with
		 */
		KASSERTMSG(addr >= 1 && addr <= 127, "addr %d", addr);
		dev->ud_addr = addr;

		KASSERTMSG(bus->ub_devices[usb_addr2dindex(dev->ud_addr)] == NULL,
		    "addr %d already allocated", dev->ud_addr);
		/*
		 * The root hub is given its own slot
		 */
		bus->ub_devices[usb_addr2dindex(dev->ud_addr)] = dev;

		err = usbd_get_initial_ddesc(dev, dd);
		if (err) {
			DPRINTFN(1, "get_initial_ddesc %ju", err, 0, 0, 0);
			goto bad;
		}

		/* 4.8.2.1 */
		if (USB_IS_SS(speed)) {
			if (dd->bMaxPacketSize != 9) {
				printf("%s: invalid mps 2^%u for SS ep0,"
				    " using 512\n",
				    device_xname(sc->sc_dev),
				    dd->bMaxPacketSize);
				dd->bMaxPacketSize = 9;
			}
			USETW(dev->ud_ep0desc.wMaxPacketSize,
			    (1 << dd->bMaxPacketSize));
		} else
			USETW(dev->ud_ep0desc.wMaxPacketSize,
			    dd->bMaxPacketSize);
		DPRINTFN(4, "bMaxPacketSize %ju", dd->bMaxPacketSize, 0, 0, 0);
		err = xhci_update_ep0_mps(sc, xs,
		    UGETW(dev->ud_ep0desc.wMaxPacketSize));
		if (err) {
			DPRINTFN(1, "update mps of ep0 %ju", err, 0, 0, 0);
			goto bad;
		}

		err = usbd_reload_device_desc(dev);
		if (err) {
			DPRINTFN(1, "reload desc %ju", err, 0, 0, 0);
			goto bad;
		}
	}

	DPRINTFN(1, "adding unit addr=%jd, rev=%02jx,",
		dev->ud_addr, UGETW(dd->bcdUSB), 0, 0);
	DPRINTFN(1, " class=%jd, subclass=%jd, protocol=%jd,",
		dd->bDeviceClass, dd->bDeviceSubClass,
		dd->bDeviceProtocol, 0);
	DPRINTFN(1, " mps=%jd, len=%jd, noconf=%jd, speed=%jd",
		dd->bMaxPacketSize, dd->bLength, dd->bNumConfigurations,
		dev->ud_speed);

	usbd_get_device_strings(dev);

	usbd_add_dev_event(USB_EVENT_DEVICE_ATTACH, dev);

	if (depth == 0 && port == 0) {
		usbd_attach_roothub(parent, dev);
		DPRINTFN(1, "root hub %#jx", (uintptr_t)dev, 0, 0, 0);
		return USBD_NORMAL_COMPLETION;
	}

	err = usbd_probe_and_attach(parent, dev, port, dev->ud_addr);
 bad:
	if (err != USBD_NORMAL_COMPLETION) {
		usbd_remove_device(dev, up);
	}

	return err;
}

static usbd_status
xhci_ring_init(struct xhci_softc * const sc, struct xhci_ring * const xr,
    size_t ntrb, size_t align)
{
	usbd_status err;
	size_t size = ntrb * XHCI_TRB_SIZE;

	XHCIHIST_FUNC();
	XHCIHIST_CALLARGS("xr %#jx ntrb %#jx align %#jx",
	    (uintptr_t)xr, ntrb, align, 0);

	err = usb_allocmem(&sc->sc_bus, size, align, &xr->xr_dma);
	if (err)
		return err;
	mutex_init(&xr->xr_lock, MUTEX_DEFAULT, IPL_SOFTUSB);
	xr->xr_cookies = kmem_zalloc(sizeof(*xr->xr_cookies) * ntrb, KM_SLEEP);
	xr->xr_trb = xhci_ring_trbv(xr, 0);
	xr->xr_ntrb = ntrb;
	xr->is_halted = false;
	xhci_host_dequeue(xr);

	return USBD_NORMAL_COMPLETION;
}

static void
xhci_ring_free(struct xhci_softc * const sc, struct xhci_ring * const xr)
{
	usb_freemem(&sc->sc_bus, &xr->xr_dma);
	mutex_destroy(&xr->xr_lock);
	kmem_free(xr->xr_cookies, sizeof(*xr->xr_cookies) * xr->xr_ntrb);
}

static void
xhci_ring_put(struct xhci_softc * const sc, struct xhci_ring * const xr,
    void *cookie, struct xhci_soft_trb * const trbs, size_t ntrbs)
{
	size_t i;
	u_int ri;
	u_int cs;
	uint64_t parameter;
	uint32_t status;
	uint32_t control;

	XHCIHIST_FUNC();
	XHCIHIST_CALLARGS("%#jx xr_ep 0x%jx xr_cs %ju",
	    (uintptr_t)xr, xr->xr_ep, xr->xr_cs, 0);

	KASSERTMSG(ntrbs <= XHCI_XFER_NTRB, "ntrbs %zu", ntrbs);
	for (i = 0; i < ntrbs; i++) {
		DPRINTFN(12, "xr %#jx trbs %#jx num %ju", (uintptr_t)xr,
		    (uintptr_t)trbs, i, 0);
		DPRINTFN(12, " %016jx %08jx %08jx",
		    trbs[i].trb_0, trbs[i].trb_2, trbs[i].trb_3, 0);
		KASSERTMSG(XHCI_TRB_3_TYPE_GET(trbs[i].trb_3) !=
		    XHCI_TRB_TYPE_LINK, "trbs[%zu].trb3 %#x", i, trbs[i].trb_3);
	}

	ri = xr->xr_ep;
	cs = xr->xr_cs;

	/*
	 * Although the xhci hardware can do scatter/gather dma from
	 * arbitrary sized buffers, there is a non-obvious restriction
	 * that a LINK trb is only allowed at the end of a burst of
	 * transfers - which might be 16kB.
	 * Arbitrary aligned LINK trb definitely fail on Ivy bridge.
	 * The simple solution is not to allow a LINK trb in the middle
	 * of anything - as here.
	 * XXX: (dsl) There are xhci controllers out there (eg some made by
	 * ASMedia) that seem to lock up if they process a LINK trb but
	 * cannot process the linked-to trb yet.
	 * The code should write the 'cycle' bit on the link trb AFTER
	 * adding the other trb.
	 */
	u_int firstep = xr->xr_ep;
	u_int firstcs = xr->xr_cs;

	for (i = 0; i < ntrbs; ) {
		u_int oldri = ri;
		u_int oldcs = cs;

		if (ri >= (xr->xr_ntrb - 1)) {
			/* Put Link TD at the end of ring */
			parameter = xhci_ring_trbp(xr, 0);
			status = 0;
			control = XHCI_TRB_3_TYPE_SET(XHCI_TRB_TYPE_LINK) |
			    XHCI_TRB_3_TC_BIT;
			xr->xr_cookies[ri] = NULL;
			xr->xr_ep = 0;
			xr->xr_cs ^= 1;
			ri = xr->xr_ep;
			cs = xr->xr_cs;
		} else {
			parameter = trbs[i].trb_0;
			status = trbs[i].trb_2;
			control = trbs[i].trb_3;

			xr->xr_cookies[ri] = cookie;
			ri++;
			i++;
		}
		/*
		 * If this is a first TRB, mark it invalid to prevent
		 * xHC from running it immediately.
		 */
		if (oldri == firstep) {
			if (oldcs) {
				control &= ~XHCI_TRB_3_CYCLE_BIT;
			} else {
				control |= XHCI_TRB_3_CYCLE_BIT;
			}
		} else {
			if (oldcs) {
				control |= XHCI_TRB_3_CYCLE_BIT;
			} else {
				control &= ~XHCI_TRB_3_CYCLE_BIT;
			}
		}
		xhci_trb_put(&xr->xr_trb[oldri], parameter, status, control);
		usb_syncmem(&xr->xr_dma, XHCI_TRB_SIZE * oldri,
		    XHCI_TRB_SIZE * 1, BUS_DMASYNC_PREWRITE);
	}

	/* Now invert cycle bit of first TRB */
	if (firstcs) {
		xr->xr_trb[firstep].trb_3 |= htole32(XHCI_TRB_3_CYCLE_BIT);
	} else {
		xr->xr_trb[firstep].trb_3 &= ~htole32(XHCI_TRB_3_CYCLE_BIT);
	}
	usb_syncmem(&xr->xr_dma, XHCI_TRB_SIZE * firstep,
	    XHCI_TRB_SIZE * 1, BUS_DMASYNC_PREWRITE);

	xr->xr_ep = ri;
	xr->xr_cs = cs;

	DPRINTFN(12, "%#jx xr_ep 0x%jx xr_cs %ju", (uintptr_t)xr, xr->xr_ep,
	    xr->xr_cs, 0);
}

/*
 * Stop execution commands, purge all commands on command ring, and
 * rewind dequeue pointer.
 */
static void
xhci_abort_command(struct xhci_softc *sc)
{
	struct xhci_ring * const cr = &sc->sc_cr;
	uint64_t crcr;
	int i;

	XHCIHIST_FUNC();
	XHCIHIST_CALLARGS("command %#jx timeout, aborting",
	    sc->sc_command_addr, 0, 0, 0);

	mutex_enter(&cr->xr_lock);

	/* 4.6.1.2 Aborting a Command */
	crcr = xhci_op_read_8(sc, XHCI_CRCR);
	xhci_op_write_8(sc, XHCI_CRCR, crcr | XHCI_CRCR_LO_CA);

	for (i = 0; i < 500; i++) {
		crcr = xhci_op_read_8(sc, XHCI_CRCR);
		if ((crcr & XHCI_CRCR_LO_CRR) == 0)
			break;
		usb_delay_ms(&sc->sc_bus, 1);
	}
	if ((crcr & XHCI_CRCR_LO_CRR) != 0) {
		DPRINTFN(1, "Command Abort timeout", 0, 0, 0, 0);
		/* reset HC here? */
	}

	/* reset command ring dequeue pointer */
	cr->xr_ep = 0;
	cr->xr_cs = 1;
	xhci_op_write_8(sc, XHCI_CRCR, xhci_ring_trbp(cr, 0) | cr->xr_cs);

	mutex_exit(&cr->xr_lock);
}

/*
 * Put a command on command ring, ring bell, set timer, and cv_timedwait.
 * Command completion is notified by cv_signal from xhci_event_cmd()
 * (called from xhci_softint), or timed-out.
 * The completion code is copied to sc->sc_result_trb in xhci_event_cmd(),
 * then do_command examines it.
 */
static usbd_status
xhci_do_command_locked(struct xhci_softc * const sc,
    struct xhci_soft_trb * const trb, int timeout)
{
	struct xhci_ring * const cr = &sc->sc_cr;
	usbd_status err;

	XHCIHIST_FUNC();
	XHCIHIST_CALLARGS("input: 0x%016jx 0x%08jx 0x%08jx",
	    trb->trb_0, trb->trb_2, trb->trb_3, 0);

	KASSERTMSG(!cpu_intr_p() && !cpu_softintr_p(), "called from intr ctx");
	KASSERT(mutex_owned(&sc->sc_lock));

	while (sc->sc_command_addr != 0)
		cv_wait(&sc->sc_cmdbusy_cv, &sc->sc_lock);

	/*
	 * If enqueue pointer points at last of ring, it's Link TRB,
	 * command TRB will be stored in 0th TRB.
	 */
	if (cr->xr_ep == cr->xr_ntrb - 1)
		sc->sc_command_addr = xhci_ring_trbp(cr, 0);
	else
		sc->sc_command_addr = xhci_ring_trbp(cr, cr->xr_ep);

	sc->sc_resultpending = true;

	mutex_enter(&cr->xr_lock);
	xhci_ring_put(sc, cr, NULL, trb, 1);
	mutex_exit(&cr->xr_lock);

	xhci_db_write_4(sc, XHCI_DOORBELL(0), 0);

	while (sc->sc_resultpending) {
		if (cv_timedwait(&sc->sc_command_cv, &sc->sc_lock,
		    MAX(1, mstohz(timeout))) == EWOULDBLOCK) {
			xhci_abort_command(sc);
			err = USBD_TIMEOUT;
			goto timedout;
		}
	}

	trb->trb_0 = sc->sc_result_trb.trb_0;
	trb->trb_2 = sc->sc_result_trb.trb_2;
	trb->trb_3 = sc->sc_result_trb.trb_3;

	DPRINTFN(12, "output: 0x%016jx 0x%08jx 0x%08jx",
	    trb->trb_0, trb->trb_2, trb->trb_3, 0);

	switch (XHCI_TRB_2_ERROR_GET(trb->trb_2)) {
	case XHCI_TRB_ERROR_SUCCESS:
		err = USBD_NORMAL_COMPLETION;
		break;
	default:
	case 192 ... 223:
		DPRINTFN(5, "error %x",
		    XHCI_TRB_2_ERROR_GET(trb->trb_2), 0, 0, 0);
		err = USBD_IOERROR;
		break;
	case 224 ... 255:
		err = USBD_NORMAL_COMPLETION;
		break;
	}

timedout:
	sc->sc_resultpending = false;
	sc->sc_command_addr = 0;
	cv_broadcast(&sc->sc_cmdbusy_cv);

	return err;
}

static usbd_status
xhci_do_command(struct xhci_softc * const sc, struct xhci_soft_trb * const trb,
    int timeout)
{

	mutex_enter(&sc->sc_lock);
	usbd_status ret = xhci_do_command_locked(sc, trb, timeout);
	mutex_exit(&sc->sc_lock);

	return ret;
}

static usbd_status
xhci_enable_slot(struct xhci_softc * const sc, uint8_t * const slotp)
{
	struct xhci_soft_trb trb;
	usbd_status err;

	XHCIHIST_FUNC(); XHCIHIST_CALLED();

	trb.trb_0 = 0;
	trb.trb_2 = 0;
	trb.trb_3 = XHCI_TRB_3_TYPE_SET(XHCI_TRB_TYPE_ENABLE_SLOT);

	err = xhci_do_command(sc, &trb, USBD_DEFAULT_TIMEOUT);
	if (err != USBD_NORMAL_COMPLETION) {
		return err;
	}

	*slotp = XHCI_TRB_3_SLOT_GET(trb.trb_3);

	return err;
}

/*
 * xHCI 4.6.4
 * Deallocate ring and device/input context DMA buffers, and disable_slot.
 * All endpoints in the slot should be stopped.
 * Should be called with sc_lock held.
 */
static usbd_status
xhci_disable_slot(struct xhci_softc * const sc, uint8_t slot)
{
	struct xhci_soft_trb trb;
	struct xhci_slot *xs;
	usbd_status err;

	XHCIHIST_FUNC(); XHCIHIST_CALLED();

	if (sc->sc_dying)
		return USBD_IOERROR;

	trb.trb_0 = 0;
	trb.trb_2 = 0;
	trb.trb_3 = XHCI_TRB_3_SLOT_SET(slot) |
	    XHCI_TRB_3_TYPE_SET(XHCI_TRB_TYPE_DISABLE_SLOT);

	err = xhci_do_command_locked(sc, &trb, USBD_DEFAULT_TIMEOUT);

	if (!err) {
		xs = &sc->sc_slots[slot];
		if (xs->xs_idx != 0) {
			xhci_free_slot(sc, xs, XHCI_DCI_SLOT + 1, 32);
			xhci_set_dcba(sc, 0, slot);
			memset(xs, 0, sizeof(*xs));
		}
	}

	return err;
}

/*
 * Set address of device and transition slot state from ENABLED to ADDRESSED
 * if Block Setaddress Request (BSR) is false.
 * If BSR==true, transition slot state from ENABLED to DEFAULT.
 * see xHCI 1.1  4.5.3, 3.3.4
 * Should be called without sc_lock held.
 */
static usbd_status
xhci_address_device(struct xhci_softc * const sc,
    uint64_t icp, uint8_t slot_id, bool bsr)
{
	struct xhci_soft_trb trb;
	usbd_status err;

	XHCIHIST_FUNC();
	if (bsr) {
		XHCIHIST_CALLARGS("icp %jx slot %jx with bsr",
		    icp, slot_id, 0, 0);
	} else {
		XHCIHIST_CALLARGS("icp %jx slot %jx nobsr",
		    icp, slot_id, 0, 0);
	}

	trb.trb_0 = icp;
	trb.trb_2 = 0;
	trb.trb_3 = XHCI_TRB_3_SLOT_SET(slot_id) |
	    XHCI_TRB_3_TYPE_SET(XHCI_TRB_TYPE_ADDRESS_DEVICE) |
	    (bsr ? XHCI_TRB_3_BSR_BIT : 0);

	err = xhci_do_command(sc, &trb, USBD_DEFAULT_TIMEOUT);

	if (XHCI_TRB_2_ERROR_GET(trb.trb_2) == XHCI_TRB_ERROR_NO_SLOTS)
		err = USBD_NO_ADDR;

	return err;
}

static usbd_status
xhci_update_ep0_mps(struct xhci_softc * const sc,
    struct xhci_slot * const xs, u_int mps)
{
	struct xhci_soft_trb trb;
	usbd_status err;
	uint32_t * cp;

	XHCIHIST_FUNC();
	XHCIHIST_CALLARGS("slot %ju mps %ju", xs->xs_idx, mps, 0, 0);

	cp = xhci_slot_get_icv(sc, xs, XHCI_ICI_INPUT_CONTROL);
	cp[0] = htole32(0);
	cp[1] = htole32(XHCI_INCTX_1_ADD_MASK(XHCI_DCI_EP_CONTROL));

	cp = xhci_slot_get_icv(sc, xs, xhci_dci_to_ici(XHCI_DCI_EP_CONTROL));
	cp[1] = htole32(XHCI_EPCTX_1_MAXP_SIZE_SET(mps));

	/* sync input contexts before they are read from memory */
	usb_syncmem(&xs->xs_ic_dma, 0, sc->sc_pgsz, BUS_DMASYNC_PREWRITE);
	HEXDUMP("input context", xhci_slot_get_icv(sc, xs, 0),
	    sc->sc_ctxsz * 4);

	trb.trb_0 = xhci_slot_get_icp(sc, xs, 0);
	trb.trb_2 = 0;
	trb.trb_3 = XHCI_TRB_3_SLOT_SET(xs->xs_idx) |
	    XHCI_TRB_3_TYPE_SET(XHCI_TRB_TYPE_EVALUATE_CTX);

	err = xhci_do_command(sc, &trb, USBD_DEFAULT_TIMEOUT);
	return err;
}

static void
xhci_set_dcba(struct xhci_softc * const sc, uint64_t dcba, int si)
{
	uint64_t * const dcbaa = KERNADDR(&sc->sc_dcbaa_dma, 0);

	XHCIHIST_FUNC();
	XHCIHIST_CALLARGS("dcbaa %#jx dc %016jx slot %jd",
	    (uintptr_t)&dcbaa[si], dcba, si, 0);

	dcbaa[si] = htole64(dcba);
	usb_syncmem(&sc->sc_dcbaa_dma, si * sizeof(uint64_t), sizeof(uint64_t),
	    BUS_DMASYNC_PREWRITE);
}

/*
 * Allocate device and input context DMA buffer, and
 * TRB DMA buffer for each endpoint.
 */
static usbd_status
xhci_init_slot(struct usbd_device *dev, uint32_t slot)
{
	struct xhci_softc * const sc = XHCI_BUS2SC(dev->ud_bus);
	struct xhci_slot *xs;
	usbd_status err;
	u_int dci;

	XHCIHIST_FUNC();
	XHCIHIST_CALLARGS("slot %ju", slot, 0, 0, 0);

	xs = &sc->sc_slots[slot];

	/* allocate contexts */
	err = usb_allocmem(&sc->sc_bus, sc->sc_pgsz, sc->sc_pgsz,
	    &xs->xs_dc_dma);
	if (err)
		return err;
	memset(KERNADDR(&xs->xs_dc_dma, 0), 0, sc->sc_pgsz);

	err = usb_allocmem(&sc->sc_bus, sc->sc_pgsz, sc->sc_pgsz,
	    &xs->xs_ic_dma);
	if (err)
		goto bad1;
	memset(KERNADDR(&xs->xs_ic_dma, 0), 0, sc->sc_pgsz);

	for (dci = 0; dci < 32; dci++) {
		//CTASSERT(sizeof(xs->xs_ep[dci]) == sizeof(struct xhci_endpoint));
		memset(&xs->xs_ep[dci], 0, sizeof(xs->xs_ep[dci]));
		if (dci == XHCI_DCI_SLOT)
			continue;
		err = xhci_ring_init(sc, &xs->xs_ep[dci].xe_tr,
		    XHCI_TRANSFER_RING_TRBS, XHCI_TRB_ALIGN);
		if (err) {
			DPRINTFN(0, "ring init failure", 0, 0, 0, 0);
			goto bad2;
		}
	}

 bad2:
	if (err == USBD_NORMAL_COMPLETION) {
		xs->xs_idx = slot;
	} else {
		xhci_free_slot(sc, xs, XHCI_DCI_SLOT + 1, dci);
	}

	return err;

 bad1:
	usb_freemem(&sc->sc_bus, &xs->xs_dc_dma);
	xs->xs_idx = 0;
	return err;
}

static void
xhci_free_slot(struct xhci_softc *sc, struct xhci_slot *xs, int start_dci,
    int end_dci)
{
	u_int dci;

	XHCIHIST_FUNC();
	XHCIHIST_CALLARGS("slot %ju start %ju end %ju",
	    xs->xs_idx, start_dci, end_dci, 0);

	for (dci = start_dci; dci < end_dci; dci++) {
		xhci_ring_free(sc, &xs->xs_ep[dci].xe_tr);
		memset(&xs->xs_ep[dci], 0, sizeof(xs->xs_ep[dci]));
	}
	usb_freemem(&sc->sc_bus, &xs->xs_ic_dma);
	usb_freemem(&sc->sc_bus, &xs->xs_dc_dma);
	xs->xs_idx = 0;
}

/*
 * Setup slot context, set Device Context Base Address, and issue
 * Set Address Device command.
 */
static usbd_status
xhci_set_address(struct usbd_device *dev, uint32_t slot, bool bsr)
{
	struct xhci_softc * const sc = XHCI_BUS2SC(dev->ud_bus);
	struct xhci_slot *xs;
	usbd_status err;

	XHCIHIST_FUNC();
	XHCIHIST_CALLARGS("slot %ju bsr %ju", slot, bsr, 0, 0);

	xs = &sc->sc_slots[slot];

	xhci_setup_ctx(dev->ud_pipe0);

	HEXDUMP("input context", xhci_slot_get_icv(sc, xs, 0),
	    sc->sc_ctxsz * 3);

	xhci_set_dcba(sc, DMAADDR(&xs->xs_dc_dma, 0), slot);

	err = xhci_address_device(sc, xhci_slot_get_icp(sc, xs, 0), slot, bsr);

	usb_syncmem(&xs->xs_dc_dma, 0, sc->sc_pgsz, BUS_DMASYNC_POSTREAD);
	HEXDUMP("output context", xhci_slot_get_dcv(sc, xs, 0),
	    sc->sc_ctxsz * 2);

	return err;
}

/*
 * 4.8.2, 6.2.3.2
 * construct slot/endpoint context parameters and do syncmem
 */
static void
xhci_setup_ctx(struct usbd_pipe *pipe)
{
	struct xhci_softc * const sc = XHCI_PIPE2SC(pipe);
	struct usbd_device *dev = pipe->up_dev;
	struct xhci_slot * const xs = dev->ud_hcpriv;
	usb_endpoint_descriptor_t * const ed = pipe->up_endpoint->ue_edesc;
	const u_int dci = xhci_ep_get_dci(ed);
	const uint8_t xfertype = UE_GET_XFERTYPE(ed->bmAttributes);
	uint32_t *cp;
	uint16_t mps = UGETW(ed->wMaxPacketSize);
	uint8_t speed = dev->ud_speed;
	uint8_t ival = ed->bInterval;

	XHCIHIST_FUNC();
	XHCIHIST_CALLARGS("pipe %#jx: slot %ju dci %ju speed %ju",
	    (uintptr_t)pipe, xs->xs_idx, dci, speed);

	/* set up initial input control context */
	cp = xhci_slot_get_icv(sc, xs, XHCI_ICI_INPUT_CONTROL);
	cp[0] = htole32(0);
	cp[1] = htole32(XHCI_INCTX_1_ADD_MASK(dci));
	cp[1] |= htole32(XHCI_INCTX_1_ADD_MASK(XHCI_DCI_SLOT));
	cp[7] = htole32(0);

	/* set up input slot context */
	cp = xhci_slot_get_icv(sc, xs, xhci_dci_to_ici(XHCI_DCI_SLOT));
	cp[0] =
	    XHCI_SCTX_0_CTX_NUM_SET(dci) |
	    XHCI_SCTX_0_SPEED_SET(xhci_speed2xspeed(speed));
	cp[1] = 0;
	cp[2] = XHCI_SCTX_2_IRQ_TARGET_SET(0);
	cp[3] = 0;
	xhci_setup_route(pipe, cp);
	xhci_setup_tthub(pipe, cp);

	cp[0] = htole32(cp[0]);
	cp[1] = htole32(cp[1]);
	cp[2] = htole32(cp[2]);
	cp[3] = htole32(cp[3]);

	/* set up input endpoint context */
	cp = xhci_slot_get_icv(sc, xs, xhci_dci_to_ici(dci));
	cp[0] =
	    XHCI_EPCTX_0_EPSTATE_SET(0) |
	    XHCI_EPCTX_0_MULT_SET(0) |
	    XHCI_EPCTX_0_MAXP_STREAMS_SET(0) |
	    XHCI_EPCTX_0_LSA_SET(0) |
	    XHCI_EPCTX_0_MAX_ESIT_PAYLOAD_HI_SET(0);
	cp[1] =
	    XHCI_EPCTX_1_EPTYPE_SET(xhci_ep_get_type(ed)) |
	    XHCI_EPCTX_1_HID_SET(0) |
	    XHCI_EPCTX_1_MAXB_SET(0);

	if (xfertype != UE_ISOCHRONOUS)
		cp[1] |= XHCI_EPCTX_1_CERR_SET(3);

	if (xfertype == UE_CONTROL)
		cp[4] = XHCI_EPCTX_4_AVG_TRB_LEN_SET(8); /* 6.2.3 */
	else if (USB_IS_SS(speed))
		cp[4] = XHCI_EPCTX_4_AVG_TRB_LEN_SET(mps);
	else
		cp[4] = XHCI_EPCTX_4_AVG_TRB_LEN_SET(UE_GET_SIZE(mps));

	xhci_setup_maxburst(pipe, cp);

	switch (xfertype) {
	case UE_CONTROL:
		break;
	case UE_BULK:
		/* XXX Set MaxPStreams, HID, and LSA if streams enabled */
		break;
	case UE_INTERRUPT:
		if (pipe->up_interval != USBD_DEFAULT_INTERVAL)
			ival = pipe->up_interval;

		ival = xhci_bival2ival(ival, speed);
		cp[0] |= XHCI_EPCTX_0_IVAL_SET(ival);
		break;
	case UE_ISOCHRONOUS:
		if (pipe->up_interval != USBD_DEFAULT_INTERVAL)
			ival = pipe->up_interval;

		/* xHCI 6.2.3.6 Table 65, USB 2.0 9.6.6 */
		if (speed == USB_SPEED_FULL)
			ival += 3; /* 1ms -> 125us */
		ival--;
		cp[0] |= XHCI_EPCTX_0_IVAL_SET(ival);
		break;
	default:
		break;
	}
	DPRINTFN(4, "setting ival %ju MaxBurst %#jx",
	    XHCI_EPCTX_0_IVAL_GET(cp[0]), XHCI_EPCTX_1_MAXB_GET(cp[1]), 0, 0);

	/* rewind TR dequeue pointer in xHC */
	/* can't use xhci_ep_get_dci() yet? */
	*(uint64_t *)(&cp[2]) = htole64(
	    xhci_ring_trbp(&xs->xs_ep[dci].xe_tr, 0) |
	    XHCI_EPCTX_2_DCS_SET(1));

	cp[0] = htole32(cp[0]);
	cp[1] = htole32(cp[1]);
	cp[4] = htole32(cp[4]);

	/* rewind TR dequeue pointer in driver */
	struct xhci_ring *xr = &xs->xs_ep[dci].xe_tr;
	mutex_enter(&xr->xr_lock);
	xhci_host_dequeue(xr);
	mutex_exit(&xr->xr_lock);

	/* sync input contexts before they are read from memory */
	usb_syncmem(&xs->xs_ic_dma, 0, sc->sc_pgsz, BUS_DMASYNC_PREWRITE);
}

/*
 * Setup route string and roothub port of given device for slot context
 */
static void
xhci_setup_route(struct usbd_pipe *pipe, uint32_t *cp)
{
	struct xhci_softc * const sc = XHCI_PIPE2SC(pipe);
	struct usbd_device *dev = pipe->up_dev;
	struct usbd_port *up = dev->ud_powersrc;
	struct usbd_device *hub;
	struct usbd_device *adev;
	uint8_t rhport = 0;
	uint32_t route = 0;

	XHCIHIST_FUNC(); XHCIHIST_CALLED();

	/* Locate root hub port and Determine route string */
	/* 4.3.3 route string does not include roothub port */
	for (hub = dev; hub != NULL; hub = hub->ud_myhub) {
		uint32_t dep;

		DPRINTFN(4, "hub %#jx depth %jd upport %jp upportno %jd",
		    (uintptr_t)hub, hub->ud_depth, (uintptr_t)hub->ud_powersrc,
		    hub->ud_powersrc ? (uintptr_t)hub->ud_powersrc->up_portno :
			 -1);

		if (hub->ud_powersrc == NULL)
			break;
		dep = hub->ud_depth;
		if (dep == 0)
			break;
		rhport = hub->ud_powersrc->up_portno;
		if (dep > USB_HUB_MAX_DEPTH)
			continue;

		route |=
		    (rhport > UHD_SS_NPORTS_MAX ? UHD_SS_NPORTS_MAX : rhport)
		    << ((dep - 1) * 4);
	}
	route = route >> 4;
	size_t bn = hub == sc->sc_bus.ub_roothub ? 0 : 1;

	/* Locate port on upstream high speed hub */
	for (adev = dev, hub = up->up_parent;
	     hub != NULL && hub->ud_speed != USB_SPEED_HIGH;
	     adev = hub, hub = hub->ud_myhub)
		;
	if (hub) {
		int p;
		for (p = 1; p <= hub->ud_hub->uh_hubdesc.bNbrPorts; p++) {
			if (hub->ud_hub->uh_ports[p - 1].up_dev == adev) {
				dev->ud_myhsport = &hub->ud_hub->uh_ports[p - 1];
				goto found;
			}
		}
		panic("%s: cannot find HS port", __func__);
	found:
		DPRINTFN(4, "high speed port %jd", p, 0, 0, 0);
	} else {
		dev->ud_myhsport = NULL;
	}

	const size_t ctlrport = xhci_rhport2ctlrport(sc, bn, rhport);

	DPRINTFN(4, "rhport %ju ctlrport %ju Route %05jx hub %#jx", rhport,
	    ctlrport, route, (uintptr_t)hub);

	cp[0] |= XHCI_SCTX_0_ROUTE_SET(route);
	cp[1] |= XHCI_SCTX_1_RH_PORT_SET(ctlrport);
}

/*
 * Setup whether device is hub, whether device uses MTT, and
 * TT informations if it uses MTT.
 */
static void
xhci_setup_tthub(struct usbd_pipe *pipe, uint32_t *cp)
{
	struct usbd_device *dev = pipe->up_dev;
	struct usbd_port *myhsport = dev->ud_myhsport;
	usb_device_descriptor_t * const dd = &dev->ud_ddesc;
	uint32_t speed = dev->ud_speed;
	uint8_t rhaddr = dev->ud_bus->ub_rhaddr;
	uint8_t tthubslot, ttportnum;
	bool ishub;
	bool usemtt;

	XHCIHIST_FUNC();

	/*
	 * 6.2.2, Table 57-60, 6.2.2.1, 6.2.2.2
	 * tthubslot:
	 *   This is the slot ID of parent HS hub
	 *   if LS/FS device is connected && connected through HS hub.
	 *   This is 0 if device is not LS/FS device ||
	 *   parent hub is not HS hub ||
	 *   attached to root hub.
	 * ttportnum:
	 *   This is the downstream facing port of parent HS hub
	 *   if LS/FS device is connected.
	 *   This is 0 if device is not LS/FS device ||
	 *   parent hub is not HS hub ||
	 *   attached to root hub.
	 */
	if (myhsport &&
	    myhsport->up_parent->ud_addr != rhaddr &&
	    (speed == USB_SPEED_LOW || speed == USB_SPEED_FULL)) {
		ttportnum = myhsport->up_portno;
		tthubslot = myhsport->up_parent->ud_addr;
	} else {
		ttportnum = 0;
		tthubslot = 0;
	}
	XHCIHIST_CALLARGS("myhsport %#jx ttportnum=%jd tthubslot=%jd",
	    (uintptr_t)myhsport, ttportnum, tthubslot, 0);

	/* ishub is valid after reading UDESC_DEVICE */
	ishub = (dd->bDeviceClass == UDCLASS_HUB);

	/* dev->ud_hub is valid after reading UDESC_HUB */
	if (ishub && dev->ud_hub) {
		usb_hub_descriptor_t *hd = &dev->ud_hub->uh_hubdesc;
		uint8_t ttt =
		    __SHIFTOUT(UGETW(hd->wHubCharacteristics), UHD_TT_THINK);

		cp[1] |= XHCI_SCTX_1_NUM_PORTS_SET(hd->bNbrPorts);
		cp[2] |= XHCI_SCTX_2_TT_THINK_TIME_SET(ttt);
		DPRINTFN(4, "nports=%jd ttt=%jd", hd->bNbrPorts, ttt, 0, 0);
	}

#define IS_MTTHUB(dd) \
     ((dd)->bDeviceProtocol == UDPROTO_HSHUBMTT)

	/*
	 * MTT flag is set if
	 * 1. this is HS hub && MTTs are supported and enabled;  or
	 * 2. this is LS or FS device && there is a parent HS hub where MTTs
	 *    are supported and enabled.
	 *
	 * XXX enabled is not tested yet
	 */
	if (ishub && speed == USB_SPEED_HIGH && IS_MTTHUB(dd))
		usemtt = true;
	else if ((speed == USB_SPEED_LOW || speed == USB_SPEED_FULL) &&
	    myhsport &&
	    myhsport->up_parent->ud_addr != rhaddr &&
	    IS_MTTHUB(&myhsport->up_parent->ud_ddesc))
		usemtt = true;
	else
		usemtt = false;
	DPRINTFN(4, "class %ju proto %ju ishub %jd usemtt %jd",
	    dd->bDeviceClass, dd->bDeviceProtocol, ishub, usemtt);

#undef IS_MTTHUB

	cp[0] |=
	    XHCI_SCTX_0_HUB_SET(ishub ? 1 : 0) |
	    XHCI_SCTX_0_MTT_SET(usemtt ? 1 : 0);
	cp[2] |=
	    XHCI_SCTX_2_TT_HUB_SID_SET(tthubslot) |
	    XHCI_SCTX_2_TT_PORT_NUM_SET(ttportnum);
}

/* set up params for periodic endpoint */
static void
xhci_setup_maxburst(struct usbd_pipe *pipe, uint32_t *cp)
{
	struct usbd_device *dev = pipe->up_dev;
	usb_endpoint_descriptor_t * const ed = pipe->up_endpoint->ue_edesc;
	const uint8_t xfertype = UE_GET_XFERTYPE(ed->bmAttributes);
	usbd_desc_iter_t iter;
	const usb_cdc_descriptor_t *cdcd;
	uint32_t maxb = 0;
	uint16_t mps = UGETW(ed->wMaxPacketSize);
	uint8_t speed = dev->ud_speed;
	uint8_t ep;

	/* config desc is NULL when opening ep0 */
	if (dev == NULL || dev->ud_cdesc == NULL)
		goto no_cdcd;
	cdcd = (const usb_cdc_descriptor_t *)usb_find_desc(dev,
	    UDESC_INTERFACE, USBD_CDCSUBTYPE_ANY);
	if (cdcd == NULL)
		goto no_cdcd;
	usb_desc_iter_init(dev, &iter);
	iter.cur = (const void *)cdcd;

	/* find endpoint_ss_comp desc for ep of this pipe */
	for (ep = 0;;) {
		cdcd = (const usb_cdc_descriptor_t *)usb_desc_iter_next(&iter);
		if (cdcd == NULL)
			break;
		if (ep == 0 && cdcd->bDescriptorType == UDESC_ENDPOINT) {
			ep = ((const usb_endpoint_descriptor_t *)cdcd)->
			    bEndpointAddress;
			if (UE_GET_ADDR(ep) ==
			    UE_GET_ADDR(ed->bEndpointAddress)) {
				cdcd = (const usb_cdc_descriptor_t *)
				    usb_desc_iter_next(&iter);
				break;
			}
			ep = 0;
		}
	}
	if (cdcd != NULL && cdcd->bDescriptorType == UDESC_ENDPOINT_SS_COMP) {
		const usb_endpoint_ss_comp_descriptor_t * esscd =
		    (const usb_endpoint_ss_comp_descriptor_t *)cdcd;
		maxb = esscd->bMaxBurst;
	}

 no_cdcd:
	/* 6.2.3.4,  4.8.2.4 */
	if (USB_IS_SS(speed)) {
		/* USB 3.1  9.6.6 */
		cp[1] |= XHCI_EPCTX_1_MAXP_SIZE_SET(mps);
		/* USB 3.1  9.6.7 */
		cp[1] |= XHCI_EPCTX_1_MAXB_SET(maxb);
#ifdef notyet
		if (xfertype == UE_ISOCHRONOUS) {
		}
		if (XHCI_HCC2_LEC(sc->sc_hcc2) != 0) {
			/* use ESIT */
			cp[4] |= XHCI_EPCTX_4_MAX_ESIT_PAYLOAD_SET(x);
			cp[0] |= XHCI_EPCTX_0_MAX_ESIT_PAYLOAD_HI_SET(x);

			/* XXX if LEC = 1, set ESIT instead */
			cp[0] |= XHCI_EPCTX_0_MULT_SET(0);
		} else {
			/* use ival */
		}
#endif
	} else {
		/* USB 2.0  9.6.6 */
		cp[1] |= XHCI_EPCTX_1_MAXP_SIZE_SET(UE_GET_SIZE(mps));

		/* 6.2.3.4 */
		if (speed == USB_SPEED_HIGH &&
		   (xfertype == UE_ISOCHRONOUS || xfertype == UE_INTERRUPT)) {
			maxb = UE_GET_TRANS(mps);
		} else {
			/* LS/FS or HS CTRL or HS BULK */
			maxb = 0;
		}
		cp[1] |= XHCI_EPCTX_1_MAXB_SET(maxb);
	}
}

/*
 * Convert endpoint bInterval value to endpoint context interval value
 * for Interrupt pipe.
 * xHCI 6.2.3.6 Table 65, USB 2.0 9.6.6
 */
static uint32_t
xhci_bival2ival(uint32_t ival, uint32_t speed)
{
	if (speed == USB_SPEED_LOW || speed == USB_SPEED_FULL) {
		int i;

		/*
		 * round ival down to "the nearest base 2 multiple of
		 * bInterval * 8".
		 * bInterval is at most 255 as its type is uByte.
		 * 255(ms) = 2040(x 125us) < 2^11, so start with 10.
		 */
		for (i = 10; i > 0; i--) {
			if ((ival * 8) >= (1 << i))
				break;
		}
		ival = i;
	} else {
		/* Interval = bInterval-1 for SS/HS */
		ival--;
	}

	return ival;
}

/* ----- */

static void
xhci_noop(struct usbd_pipe *pipe)
{
	XHCIHIST_FUNC(); XHCIHIST_CALLED();
}

/*
 * Process root hub request.
 */
static int
xhci_roothub_ctrl(struct usbd_bus *bus, usb_device_request_t *req,
    void *buf, int buflen)
{
	struct xhci_softc * const sc = XHCI_BUS2SC(bus);
	usb_port_status_t ps;
	int l, totlen = 0;
	uint16_t len, value, index;
	int port, i;
	uint32_t v;

	XHCIHIST_FUNC();

	if (sc->sc_dying)
		return -1;

	size_t bn = bus == &sc->sc_bus ? 0 : 1;

	len = UGETW(req->wLength);
	value = UGETW(req->wValue);
	index = UGETW(req->wIndex);

	XHCIHIST_CALLARGS("rhreq: %04jx %04jx %04jx %04jx",
	    req->bmRequestType | (req->bRequest << 8), value, index, len);

#define C(x,y) ((x) | ((y) << 8))
	switch (C(req->bRequest, req->bmRequestType)) {
	case C(UR_GET_DESCRIPTOR, UT_READ_DEVICE):
		DPRINTFN(8, "getdesc: wValue=0x%04jx", value, 0, 0, 0);
		if (len == 0)
			break;
		switch (value) {
#define sd ((usb_string_descriptor_t *)buf)
		case C(2, UDESC_STRING):
			/* Product */
			totlen = usb_makestrdesc(sd, len, "xHCI root hub");
			break;
#undef sd
		default:
			/* default from usbroothub */
			return buflen;
		}
		break;

	/* Hub requests */
	case C(UR_CLEAR_FEATURE, UT_WRITE_CLASS_DEVICE):
		break;
	/* Clear Port Feature request */
	case C(UR_CLEAR_FEATURE, UT_WRITE_CLASS_OTHER): {
		const size_t cp = xhci_rhport2ctlrport(sc, bn, index);

		DPRINTFN(4, "UR_CLEAR_PORT_FEAT bp=%jd feat=%jd bus=%jd cp=%jd",
		    index, value, bn, cp);
		if (index < 1 || index > sc->sc_rhportcount[bn]) {
			return -1;
		}
		port = XHCI_PORTSC(cp);
		v = xhci_op_read_4(sc, port);
		DPRINTFN(4, "portsc=0x%08jx", v, 0, 0, 0);
		v &= ~XHCI_PS_CLEAR;
		switch (value) {
		case UHF_PORT_ENABLE:
			xhci_op_write_4(sc, port, v & ~XHCI_PS_PED);
			break;
		case UHF_PORT_SUSPEND:
			return -1;
		case UHF_PORT_POWER:
			break;
		case UHF_PORT_TEST:
		case UHF_PORT_INDICATOR:
			return -1;
		case UHF_C_PORT_CONNECTION:
			xhci_op_write_4(sc, port, v | XHCI_PS_CSC);
			break;
		case UHF_C_PORT_ENABLE:
		case UHF_C_PORT_SUSPEND:
		case UHF_C_PORT_OVER_CURRENT:
			return -1;
		case UHF_C_BH_PORT_RESET:
			xhci_op_write_4(sc, port, v | XHCI_PS_WRC);
			break;
		case UHF_C_PORT_RESET:
			xhci_op_write_4(sc, port, v | XHCI_PS_PRC);
			break;
		case UHF_C_PORT_LINK_STATE:
			xhci_op_write_4(sc, port, v | XHCI_PS_PLC);
			break;
		case UHF_C_PORT_CONFIG_ERROR:
			xhci_op_write_4(sc, port, v | XHCI_PS_CEC);
			break;
		default:
			return -1;
		}
		break;
	}
	case C(UR_GET_DESCRIPTOR, UT_READ_CLASS_DEVICE):
		if (len == 0)
			break;
		if ((value & 0xff) != 0) {
			return -1;
		}
		usb_hub_descriptor_t hubd;

		totlen = uimin(buflen, sizeof(hubd));
		memcpy(&hubd, buf, totlen);
		hubd.bNbrPorts = sc->sc_rhportcount[bn];
		USETW(hubd.wHubCharacteristics, UHD_PWR_NO_SWITCH);
		hubd.bPwrOn2PwrGood = 200;
		for (i = 0, l = sc->sc_rhportcount[bn]; l > 0; i++, l -= 8) {
			/* XXX can't find out? */
			hubd.DeviceRemovable[i++] = 0;
		}
		hubd.bDescLength = USB_HUB_DESCRIPTOR_SIZE + i;
		totlen = uimin(totlen, hubd.bDescLength);
		memcpy(buf, &hubd, totlen);
		break;
	case C(UR_GET_STATUS, UT_READ_CLASS_DEVICE):
		if (len != 4) {
			return -1;
		}
		memset(buf, 0, len); /* ? XXX */
		totlen = len;
		break;
	/* Get Port Status request */
	case C(UR_GET_STATUS, UT_READ_CLASS_OTHER): {
		const size_t cp = xhci_rhport2ctlrport(sc, bn, index);

		DPRINTFN(8, "get port status bn=%jd i=%jd cp=%ju",
		    bn, index, cp, 0);
		if (index < 1 || index > sc->sc_rhportcount[bn]) {
			DPRINTFN(5, "bad get port status: index=%jd bn=%jd "
				    "portcount=%jd",
			    index, bn, sc->sc_rhportcount[bn], 0);
			return -1;
		}
		if (len != 4) {
			DPRINTFN(5, "bad get port status: len %d != 4",
			    len, 0, 0, 0);
			return -1;
		}
		v = xhci_op_read_4(sc, XHCI_PORTSC(cp));
		DPRINTFN(4, "getrhportsc %jd %08jx", cp, v, 0, 0);
		i = xhci_xspeed2psspeed(XHCI_PS_SPEED_GET(v));
		if (v & XHCI_PS_CCS)	i |= UPS_CURRENT_CONNECT_STATUS;
		if (v & XHCI_PS_PED)	i |= UPS_PORT_ENABLED;
		if (v & XHCI_PS_OCA)	i |= UPS_OVERCURRENT_INDICATOR;
		//if (v & XHCI_PS_SUSP)	i |= UPS_SUSPEND;
		if (v & XHCI_PS_PR)	i |= UPS_RESET;
		if (v & XHCI_PS_PP) {
			if (i & UPS_OTHER_SPEED)
					i |= UPS_PORT_POWER_SS;
			else
					i |= UPS_PORT_POWER;
		}
		if (i & UPS_OTHER_SPEED)
			i |= UPS_PORT_LS_SET(XHCI_PS_PLS_GET(v));
		if (sc->sc_vendor_port_status)
			i = sc->sc_vendor_port_status(sc, v, i);
		USETW(ps.wPortStatus, i);
		i = 0;
		if (v & XHCI_PS_CSC)    i |= UPS_C_CONNECT_STATUS;
		if (v & XHCI_PS_PEC)    i |= UPS_C_PORT_ENABLED;
		if (v & XHCI_PS_OCC)    i |= UPS_C_OVERCURRENT_INDICATOR;
		if (v & XHCI_PS_PRC)	i |= UPS_C_PORT_RESET;
		if (v & XHCI_PS_WRC)	i |= UPS_C_BH_PORT_RESET;
		if (v & XHCI_PS_PLC)	i |= UPS_C_PORT_LINK_STATE;
		if (v & XHCI_PS_CEC)	i |= UPS_C_PORT_CONFIG_ERROR;
		USETW(ps.wPortChange, i);
		totlen = uimin(len, sizeof(ps));
		memcpy(buf, &ps, totlen);
		DPRINTFN(5, "get port status: wPortStatus %x wPortChange %x "
			    "totlen %d",
		    UGETW(ps.wPortStatus), UGETW(ps.wPortChange), totlen, 0);
		break;
	}
	case C(UR_SET_DESCRIPTOR, UT_WRITE_CLASS_DEVICE):
		return -1;
	case C(UR_SET_HUB_DEPTH, UT_WRITE_CLASS_DEVICE):
		break;
	case C(UR_SET_FEATURE, UT_WRITE_CLASS_DEVICE):
		break;
	/* Set Port Feature request */
	case C(UR_SET_FEATURE, UT_WRITE_CLASS_OTHER): {
		int optval = (index >> 8) & 0xff;
		index &= 0xff;
		if (index < 1 || index > sc->sc_rhportcount[bn]) {
			return -1;
		}

		const size_t cp = xhci_rhport2ctlrport(sc, bn, index);

		port = XHCI_PORTSC(cp);
		v = xhci_op_read_4(sc, port);
		DPRINTFN(4, "index %jd cp %jd portsc=0x%08jx", index, cp, v, 0);
		v &= ~XHCI_PS_CLEAR;
		switch (value) {
		case UHF_PORT_ENABLE:
			xhci_op_write_4(sc, port, v | XHCI_PS_PED);
			break;
		case UHF_PORT_SUSPEND:
			/* XXX suspend */
			break;
		case UHF_PORT_RESET:
			v &= ~(XHCI_PS_PED | XHCI_PS_PR);
			xhci_op_write_4(sc, port, v | XHCI_PS_PR);
			/* Wait for reset to complete. */
			usb_delay_ms(&sc->sc_bus, USB_PORT_ROOT_RESET_DELAY);
			if (sc->sc_dying) {
				return -1;
			}
			v = xhci_op_read_4(sc, port);
			if (v & XHCI_PS_PR) {
				xhci_op_write_4(sc, port, v & ~XHCI_PS_PR);
				usb_delay_ms(&sc->sc_bus, 10);
				/* XXX */
			}
			break;
		case UHF_PORT_POWER:
			/* XXX power control */
			break;
		/* XXX more */
		case UHF_C_PORT_RESET:
			xhci_op_write_4(sc, port, v | XHCI_PS_PRC);
			break;
		case UHF_PORT_U1_TIMEOUT:
			if (XHCI_PS_SPEED_GET(v) < XHCI_PS_SPEED_SS) {
				return -1;
			}
			port = XHCI_PORTPMSC(cp);
			v = xhci_op_read_4(sc, port);
			DPRINTFN(4, "index %jd cp %jd portpmsc=0x%08jx",
			    index, cp, v, 0);
			v &= ~XHCI_PM3_U1TO_SET(0xff);
			v |= XHCI_PM3_U1TO_SET(optval);
			xhci_op_write_4(sc, port, v);
			break;
		case UHF_PORT_U2_TIMEOUT:
			if (XHCI_PS_SPEED_GET(v) < XHCI_PS_SPEED_SS) {
				return -1;
			}
			port = XHCI_PORTPMSC(cp);
			v = xhci_op_read_4(sc, port);
			DPRINTFN(4, "index %jd cp %jd portpmsc=0x%08jx",
			    index, cp, v, 0);
			v &= ~XHCI_PM3_U2TO_SET(0xff);
			v |= XHCI_PM3_U2TO_SET(optval);
			xhci_op_write_4(sc, port, v);
			break;
		default:
			return -1;
		}
	}
		break;
	case C(UR_CLEAR_TT_BUFFER, UT_WRITE_CLASS_OTHER):
	case C(UR_RESET_TT, UT_WRITE_CLASS_OTHER):
	case C(UR_GET_TT_STATE, UT_READ_CLASS_OTHER):
	case C(UR_STOP_TT, UT_WRITE_CLASS_OTHER):
		break;
	default:
		/* default from usbroothub */
		return buflen;
	}

	return totlen;
}

/* root hub interrupt */

static usbd_status
xhci_root_intr_transfer(struct usbd_xfer *xfer)
{
	struct xhci_softc * const sc = XHCI_XFER2SC(xfer);
	usbd_status err;

	XHCIHIST_FUNC(); XHCIHIST_CALLED();

	/* Insert last in queue. */
	mutex_enter(&sc->sc_lock);
	err = usb_insert_transfer(xfer);
	mutex_exit(&sc->sc_lock);
	if (err)
		return err;

	/* Pipe isn't running, start first */
	return xhci_root_intr_start(SIMPLEQ_FIRST(&xfer->ux_pipe->up_queue));
}

/* Wait for roothub port status/change */
static usbd_status
xhci_root_intr_start(struct usbd_xfer *xfer)
{
	struct xhci_softc * const sc = XHCI_XFER2SC(xfer);
	const size_t bn = XHCI_XFER2BUS(xfer) == &sc->sc_bus ? 0 : 1;
	const bool polling = xhci_polling_p(sc);

	XHCIHIST_FUNC(); XHCIHIST_CALLED();

	if (sc->sc_dying)
		return USBD_IOERROR;

	if (!polling)
		mutex_enter(&sc->sc_lock);
	KASSERT(sc->sc_intrxfer[bn] == NULL);
	sc->sc_intrxfer[bn] = xfer;
	xfer->ux_status = USBD_IN_PROGRESS;
	if (!polling)
		mutex_exit(&sc->sc_lock);

	return USBD_IN_PROGRESS;
}

static void
xhci_root_intr_abort(struct usbd_xfer *xfer)
{
	struct xhci_softc * const sc = XHCI_XFER2SC(xfer);
	const size_t bn = XHCI_XFER2BUS(xfer) == &sc->sc_bus ? 0 : 1;

	XHCIHIST_FUNC(); XHCIHIST_CALLED();

	KASSERT(mutex_owned(&sc->sc_lock));
	KASSERT(xfer->ux_pipe->up_intrxfer == xfer);

	/* If xfer has already completed, nothing to do here.  */
	if (sc->sc_intrxfer[bn] == NULL)
		return;

	/*
	 * Otherwise, sc->sc_intrxfer[bn] had better be this transfer.
	 * Cancel it.
	 */
	KASSERT(sc->sc_intrxfer[bn] == xfer);
	xfer->ux_status = USBD_CANCELLED;
	usb_transfer_complete(xfer);
}

static void
xhci_root_intr_close(struct usbd_pipe *pipe)
{
	struct xhci_softc * const sc __diagused = XHCI_PIPE2SC(pipe);
	const struct usbd_xfer *xfer __diagused = pipe->up_intrxfer;
	const size_t bn __diagused = XHCI_XFER2BUS(xfer) == &sc->sc_bus ? 0 : 1;

	XHCIHIST_FUNC(); XHCIHIST_CALLED();

	KASSERT(mutex_owned(&sc->sc_lock));

	/*
	 * Caller must guarantee the xfer has completed first, by
	 * closing the pipe only after normal completion or an abort.
	 */
	KASSERT(sc->sc_intrxfer[bn] == NULL);
}

static void
xhci_root_intr_done(struct usbd_xfer *xfer)
{
	struct xhci_softc * const sc = XHCI_XFER2SC(xfer);
	const size_t bn = XHCI_XFER2BUS(xfer) == &sc->sc_bus ? 0 : 1;

	XHCIHIST_FUNC(); XHCIHIST_CALLED();

	KASSERT(mutex_owned(&sc->sc_lock));

	/* Claim the xfer so it doesn't get completed again.  */
	KASSERT(sc->sc_intrxfer[bn] == xfer);
	KASSERT(xfer->ux_status != USBD_IN_PROGRESS);
	sc->sc_intrxfer[bn] = NULL;
}

/* -------------- */
/* device control */

static usbd_status
xhci_device_ctrl_transfer(struct usbd_xfer *xfer)
{
	struct xhci_softc * const sc = XHCI_XFER2SC(xfer);
	usbd_status err;

	XHCIHIST_FUNC(); XHCIHIST_CALLED();

	/* Insert last in queue. */
	mutex_enter(&sc->sc_lock);
	err = usb_insert_transfer(xfer);
	mutex_exit(&sc->sc_lock);
	if (err)
		return err;

	/* Pipe isn't running, start first */
	return xhci_device_ctrl_start(SIMPLEQ_FIRST(&xfer->ux_pipe->up_queue));
}

static usbd_status
xhci_device_ctrl_start(struct usbd_xfer *xfer)
{
	struct xhci_softc * const sc = XHCI_XFER2SC(xfer);
	struct xhci_slot * const xs = xfer->ux_pipe->up_dev->ud_hcpriv;
	const u_int dci = xhci_ep_get_dci(xfer->ux_pipe->up_endpoint->ue_edesc);
	struct xhci_ring * const tr = &xs->xs_ep[dci].xe_tr;
	struct xhci_xfer * const xx = XHCI_XFER2XXFER(xfer);
	usb_device_request_t * const req = &xfer->ux_request;
	const int isread = usbd_xfer_isread(xfer);
	const uint32_t len = UGETW(req->wLength);
	usb_dma_t * const dma = &xfer->ux_dmabuf;
	uint64_t parameter;
	uint32_t status;
	uint32_t control;
	u_int i;
	const bool polling = xhci_polling_p(sc);

	XHCIHIST_FUNC();
	XHCIHIST_CALLARGS("req: %04jx %04jx %04jx %04jx",
	    req->bmRequestType | (req->bRequest << 8), UGETW(req->wValue),
	    UGETW(req->wIndex), UGETW(req->wLength));

	/* we rely on the bottom bits for extra info */
	KASSERTMSG(((uintptr_t)xfer & 0x3) == 0x0, "xfer %zx",
	    (uintptr_t) xfer);

	KASSERT((xfer->ux_rqflags & URQ_REQUEST) != 0);

	i = 0;

	/* setup phase */
	memcpy(&parameter, req, sizeof(parameter));
	status = XHCI_TRB_2_IRQ_SET(0) | XHCI_TRB_2_BYTES_SET(sizeof(*req));
	control = ((len == 0) ? XHCI_TRB_3_TRT_NONE :
	     (isread ? XHCI_TRB_3_TRT_IN : XHCI_TRB_3_TRT_OUT)) |
	    XHCI_TRB_3_TYPE_SET(XHCI_TRB_TYPE_SETUP_STAGE) |
	    XHCI_TRB_3_IDT_BIT;
	/* we need parameter un-swapped on big endian, so pre-swap it here */
	xhci_soft_trb_put(&xx->xx_trb[i++], htole64(parameter), status, control);

	if (len != 0) {
		/* data phase */
		parameter = DMAADDR(dma, 0);
		KASSERTMSG(len <= 0x10000, "len %d", len);
		status = XHCI_TRB_2_IRQ_SET(0) |
		    XHCI_TRB_2_TDSZ_SET(0) |
		    XHCI_TRB_2_BYTES_SET(len);
		control = (isread ? XHCI_TRB_3_DIR_IN : 0) |
		    XHCI_TRB_3_TYPE_SET(XHCI_TRB_TYPE_DATA_STAGE) |
		    (usbd_xfer_isread(xfer) ? XHCI_TRB_3_ISP_BIT : 0) |
		    XHCI_TRB_3_IOC_BIT;
		xhci_soft_trb_put(&xx->xx_trb[i++], parameter, status, control);
	}

	parameter = 0;
	status = XHCI_TRB_2_IRQ_SET(0);
	/* the status stage has inverted direction */
	control = ((isread && (len > 0)) ? 0 : XHCI_TRB_3_DIR_IN) |
	    XHCI_TRB_3_TYPE_SET(XHCI_TRB_TYPE_STATUS_STAGE) |
	    XHCI_TRB_3_IOC_BIT;
	xhci_soft_trb_put(&xx->xx_trb[i++], parameter, status, control);

	if (!polling)
		mutex_enter(&tr->xr_lock);
	xhci_ring_put(sc, tr, xfer, xx->xx_trb, i);
	if (!polling)
		mutex_exit(&tr->xr_lock);

	if (!polling)
		mutex_enter(&sc->sc_lock);
	xfer->ux_status = USBD_IN_PROGRESS;
	xhci_db_write_4(sc, XHCI_DOORBELL(xs->xs_idx), dci);
	usbd_xfer_schedule_timeout(xfer);
	if (!polling)
		mutex_exit(&sc->sc_lock);

	return USBD_IN_PROGRESS;
}

static void
xhci_device_ctrl_done(struct usbd_xfer *xfer)
{
	XHCIHIST_FUNC(); XHCIHIST_CALLED();
	usb_device_request_t *req = &xfer->ux_request;
	int len = UGETW(req->wLength);
	int rd = req->bmRequestType & UT_READ;

	if (len)
		usb_syncmem(&xfer->ux_dmabuf, 0, len,
		    rd ? BUS_DMASYNC_POSTREAD : BUS_DMASYNC_POSTWRITE);
}

static void
xhci_device_ctrl_abort(struct usbd_xfer *xfer)
{
	XHCIHIST_FUNC(); XHCIHIST_CALLED();

	usbd_xfer_abort(xfer);
}

static void
xhci_device_ctrl_close(struct usbd_pipe *pipe)
{
	XHCIHIST_FUNC(); XHCIHIST_CALLED();

	xhci_close_pipe(pipe);
}

/* ------------------ */
/* device isochronous */

/* ----------- */
/* device bulk */

static usbd_status
xhci_device_bulk_transfer(struct usbd_xfer *xfer)
{
	struct xhci_softc * const sc = XHCI_XFER2SC(xfer);
	usbd_status err;

	XHCIHIST_FUNC(); XHCIHIST_CALLED();

	/* Insert last in queue. */
	mutex_enter(&sc->sc_lock);
	err = usb_insert_transfer(xfer);
	mutex_exit(&sc->sc_lock);
	if (err)
		return err;

	/*
	 * Pipe isn't running (otherwise err would be USBD_INPROG),
	 * so start it first.
	 */
	return xhci_device_bulk_start(SIMPLEQ_FIRST(&xfer->ux_pipe->up_queue));
}

static usbd_status
xhci_device_bulk_start(struct usbd_xfer *xfer)
{
	struct xhci_softc * const sc = XHCI_XFER2SC(xfer);
	struct xhci_slot * const xs = xfer->ux_pipe->up_dev->ud_hcpriv;
	const u_int dci = xhci_ep_get_dci(xfer->ux_pipe->up_endpoint->ue_edesc);
	struct xhci_ring * const tr = &xs->xs_ep[dci].xe_tr;
	struct xhci_xfer * const xx = XHCI_XFER2XXFER(xfer);
	const uint32_t len = xfer->ux_length;
	usb_dma_t * const dma = &xfer->ux_dmabuf;
	uint64_t parameter;
	uint32_t status;
	uint32_t control;
	u_int i = 0;
	const bool polling = xhci_polling_p(sc);

	XHCIHIST_FUNC();
	XHCIHIST_CALLARGS("%#jx slot %ju dci %ju",
	    (uintptr_t)xfer, xs->xs_idx, dci, 0);

	if (sc->sc_dying)
		return USBD_IOERROR;

	KASSERT((xfer->ux_rqflags & URQ_REQUEST) == 0);

	parameter = DMAADDR(dma, 0);
	/*
	 * XXX: (dsl) The physical buffer must not cross a 64k boundary.
	 * If the user supplied buffer crosses such a boundary then 2
	 * (or more) TRB should be used.
	 * If multiple TRB are used the td_size field must be set correctly.
	 * For v1.0 devices (like ivy bridge) this is the number of usb data
	 * blocks needed to complete the transfer.
	 * Setting it to 1 in the last TRB causes an extra zero-length
	 * data block be sent.
	 * The earlier documentation differs, I don't know how it behaves.
	 */
	KASSERTMSG(len <= 0x10000, "len %d", len);
	status = XHCI_TRB_2_IRQ_SET(0) |
	    XHCI_TRB_2_TDSZ_SET(0) |
	    XHCI_TRB_2_BYTES_SET(len);
	control = XHCI_TRB_3_TYPE_SET(XHCI_TRB_TYPE_NORMAL) |
	    (usbd_xfer_isread(xfer) ? XHCI_TRB_3_ISP_BIT : 0) |
	    XHCI_TRB_3_IOC_BIT;
	xhci_soft_trb_put(&xx->xx_trb[i++], parameter, status, control);

	if (!polling)
		mutex_enter(&tr->xr_lock);
	xhci_ring_put(sc, tr, xfer, xx->xx_trb, i);
	if (!polling)
		mutex_exit(&tr->xr_lock);

	if (!polling)
		mutex_enter(&sc->sc_lock);
	xfer->ux_status = USBD_IN_PROGRESS;
	xhci_db_write_4(sc, XHCI_DOORBELL(xs->xs_idx), dci);
	usbd_xfer_schedule_timeout(xfer);
	if (!polling)
		mutex_exit(&sc->sc_lock);

	return USBD_IN_PROGRESS;
}

static void
xhci_device_bulk_done(struct usbd_xfer *xfer)
{
#ifdef USB_DEBUG
	struct xhci_slot * const xs = xfer->ux_pipe->up_dev->ud_hcpriv;
	const u_int dci = xhci_ep_get_dci(xfer->ux_pipe->up_endpoint->ue_edesc);
#endif
	const int isread = usbd_xfer_isread(xfer);

	XHCIHIST_FUNC();
	XHCIHIST_CALLARGS("%#jx slot %ju dci %ju",
	    (uintptr_t)xfer, xs->xs_idx, dci, 0);

	usb_syncmem(&xfer->ux_dmabuf, 0, xfer->ux_length,
	    isread ? BUS_DMASYNC_POSTREAD : BUS_DMASYNC_POSTWRITE);
}

static void
xhci_device_bulk_abort(struct usbd_xfer *xfer)
{
	XHCIHIST_FUNC(); XHCIHIST_CALLED();

	usbd_xfer_abort(xfer);
}

static void
xhci_device_bulk_close(struct usbd_pipe *pipe)
{
	XHCIHIST_FUNC(); XHCIHIST_CALLED();

	xhci_close_pipe(pipe);
}

/* ---------------- */
/* device interrupt */

static usbd_status
xhci_device_intr_transfer(struct usbd_xfer *xfer)
{
	struct xhci_softc * const sc = XHCI_XFER2SC(xfer);
	usbd_status err;

	XHCIHIST_FUNC(); XHCIHIST_CALLED();

	/* Insert last in queue. */
	mutex_enter(&sc->sc_lock);
	err = usb_insert_transfer(xfer);
	mutex_exit(&sc->sc_lock);
	if (err)
		return err;

	/*
	 * Pipe isn't running (otherwise err would be USBD_INPROG),
	 * so start it first.
	 */
	return xhci_device_intr_start(SIMPLEQ_FIRST(&xfer->ux_pipe->up_queue));
}

static usbd_status
xhci_device_intr_start(struct usbd_xfer *xfer)
{
	struct xhci_softc * const sc = XHCI_XFER2SC(xfer);
	struct xhci_slot * const xs = xfer->ux_pipe->up_dev->ud_hcpriv;
	const u_int dci = xhci_ep_get_dci(xfer->ux_pipe->up_endpoint->ue_edesc);
	struct xhci_ring * const tr = &xs->xs_ep[dci].xe_tr;
	struct xhci_xfer * const xx = XHCI_XFER2XXFER(xfer);
	const uint32_t len = xfer->ux_length;
	const bool polling = xhci_polling_p(sc);
	usb_dma_t * const dma = &xfer->ux_dmabuf;
	uint64_t parameter;
	uint32_t status;
	uint32_t control;
	u_int i = 0;

	XHCIHIST_FUNC();
	XHCIHIST_CALLARGS("%#jx slot %ju dci %ju",
	    (uintptr_t)xfer, xs->xs_idx, dci, 0);

	if (sc->sc_dying)
		return USBD_IOERROR;

	KASSERT((xfer->ux_rqflags & URQ_REQUEST) == 0);

	parameter = DMAADDR(dma, 0);
	KASSERTMSG(len <= 0x10000, "len %d", len);
	status = XHCI_TRB_2_IRQ_SET(0) |
	    XHCI_TRB_2_TDSZ_SET(0) |
	    XHCI_TRB_2_BYTES_SET(len);
	control = XHCI_TRB_3_TYPE_SET(XHCI_TRB_TYPE_NORMAL) |
	    (usbd_xfer_isread(xfer) ? XHCI_TRB_3_ISP_BIT : 0) |
	    XHCI_TRB_3_IOC_BIT;
	xhci_soft_trb_put(&xx->xx_trb[i++], parameter, status, control);

	if (!polling)
		mutex_enter(&tr->xr_lock);
	xhci_ring_put(sc, tr, xfer, xx->xx_trb, i);
	if (!polling)
		mutex_exit(&tr->xr_lock);

	if (!polling)
		mutex_enter(&sc->sc_lock);
	xfer->ux_status = USBD_IN_PROGRESS;
	xhci_db_write_4(sc, XHCI_DOORBELL(xs->xs_idx), dci);
	usbd_xfer_schedule_timeout(xfer);
	if (!polling)
		mutex_exit(&sc->sc_lock);

	return USBD_IN_PROGRESS;
}

static void
xhci_device_intr_done(struct usbd_xfer *xfer)
{
	struct xhci_softc * const sc __diagused = XHCI_XFER2SC(xfer);
#ifdef USB_DEBUG
	struct xhci_slot * const xs = xfer->ux_pipe->up_dev->ud_hcpriv;
	const u_int dci = xhci_ep_get_dci(xfer->ux_pipe->up_endpoint->ue_edesc);
#endif
	const int isread = usbd_xfer_isread(xfer);

	XHCIHIST_FUNC();
	XHCIHIST_CALLARGS("%#jx slot %ju dci %ju",
	    (uintptr_t)xfer, xs->xs_idx, dci, 0);

	KASSERT(xhci_polling_p(sc) || mutex_owned(&sc->sc_lock));

	usb_syncmem(&xfer->ux_dmabuf, 0, xfer->ux_length,
	    isread ? BUS_DMASYNC_POSTREAD : BUS_DMASYNC_POSTWRITE);
}

static void
xhci_device_intr_abort(struct usbd_xfer *xfer)
{
	struct xhci_softc * const sc __diagused = XHCI_XFER2SC(xfer);

	XHCIHIST_FUNC();
	XHCIHIST_CALLARGS("%#jx", (uintptr_t)xfer, 0, 0, 0);

	KASSERT(mutex_owned(&sc->sc_lock));
	KASSERT(xfer->ux_pipe->up_intrxfer == xfer);
	usbd_xfer_abort(xfer);
}

static void
xhci_device_intr_close(struct usbd_pipe *pipe)
{
	//struct xhci_softc * const sc = XHCI_PIPE2SC(pipe);

	XHCIHIST_FUNC();
	XHCIHIST_CALLARGS("%#jx", (uintptr_t)pipe, 0, 0, 0);

	xhci_close_pipe(pipe);
<<<<<<< HEAD
}

/* ------------ */

static void
xhci_timeout(void *addr)
{
	XHCIHIST_FUNC(); XHCIHIST_CALLED();
	struct xhci_xfer * const xx = addr;
	struct usbd_xfer * const xfer = &xx->xx_xfer;
	struct xhci_softc * const sc = XHCI_XFER2SC(xfer);
	struct usbd_device *dev = xfer->ux_pipe->up_dev;

	mutex_enter(&sc->sc_lock);
	if (!sc->sc_dying && xfer->ux_status == USBD_IN_PROGRESS)
		usb_add_task(dev, &xfer->ux_aborttask, USB_TASKQ_HC);
	mutex_exit(&sc->sc_lock);
}

static void
xhci_timeout_task(void *addr)
{
	XHCIHIST_FUNC(); XHCIHIST_CALLED();
	struct usbd_xfer * const xfer = addr;
	struct xhci_softc * const sc = XHCI_XFER2SC(xfer);

	mutex_enter(&sc->sc_lock);
	KASSERT(xfer->ux_status == USBD_TIMEOUT);
	xhci_abort_xfer(xfer, USBD_TIMEOUT);
	mutex_exit(&sc->sc_lock);
=======
>>>>>>> 75022e83
}<|MERGE_RESOLUTION|>--- conflicted
+++ resolved
@@ -4157,37 +4157,4 @@
 	XHCIHIST_CALLARGS("%#jx", (uintptr_t)pipe, 0, 0, 0);
 
 	xhci_close_pipe(pipe);
-<<<<<<< HEAD
-}
-
-/* ------------ */
-
-static void
-xhci_timeout(void *addr)
-{
-	XHCIHIST_FUNC(); XHCIHIST_CALLED();
-	struct xhci_xfer * const xx = addr;
-	struct usbd_xfer * const xfer = &xx->xx_xfer;
-	struct xhci_softc * const sc = XHCI_XFER2SC(xfer);
-	struct usbd_device *dev = xfer->ux_pipe->up_dev;
-
-	mutex_enter(&sc->sc_lock);
-	if (!sc->sc_dying && xfer->ux_status == USBD_IN_PROGRESS)
-		usb_add_task(dev, &xfer->ux_aborttask, USB_TASKQ_HC);
-	mutex_exit(&sc->sc_lock);
-}
-
-static void
-xhci_timeout_task(void *addr)
-{
-	XHCIHIST_FUNC(); XHCIHIST_CALLED();
-	struct usbd_xfer * const xfer = addr;
-	struct xhci_softc * const sc = XHCI_XFER2SC(xfer);
-
-	mutex_enter(&sc->sc_lock);
-	KASSERT(xfer->ux_status == USBD_TIMEOUT);
-	xhci_abort_xfer(xfer, USBD_TIMEOUT);
-	mutex_exit(&sc->sc_lock);
-=======
->>>>>>> 75022e83
 }