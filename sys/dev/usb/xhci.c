--- conflicted
+++ resolved
@@ -2526,10 +2526,6 @@
 	XHCIHIST_CALLARGS("xr %#jx ntrb %#jx align %#jx",
 	    (uintptr_t)*xrp, ntrb, align, 0);
 
-<<<<<<< HEAD
-	err = usb_allocmem(&sc->sc_bus, size, align, USBMALLOC_COHERENT, &xr->xr_dma);
-	if (err)
-=======
 	xr = kmem_zalloc(sizeof(struct xhci_ring), KM_SLEEP);
 	DPRINTFN(1, "ring %#jx", (uintptr_t)xr, 0, 0, 0);
 
@@ -2538,7 +2534,6 @@
 	if (err) {
 		kmem_free(xr, sizeof(struct xhci_ring));
 		DPRINTFN(1, "alloc xr_dma failed %jd", err, 0, 0, 0);
->>>>>>> aa8fd35f
 		return err;
 	}
 	mutex_init(&xr->xr_lock, MUTEX_DEFAULT, IPL_SOFTUSB);
@@ -2966,26 +2961,18 @@
 	/* allocate contexts */
 	err = usb_allocmem(&sc->sc_bus, sc->sc_pgsz, sc->sc_pgsz,
 	    USBMALLOC_COHERENT, &xs->xs_dc_dma);
-<<<<<<< HEAD
-	if (err)
-=======
 	if (err) {
 		DPRINTFN(1, "failed to allocmem output device context %jd",
 		    err, 0, 0, 0);
->>>>>>> aa8fd35f
 		return err;
 	}
 	memset(KERNADDR(&xs->xs_dc_dma, 0), 0, sc->sc_pgsz);
 
 	err = usb_allocmem(&sc->sc_bus, sc->sc_pgsz, sc->sc_pgsz,
 	    USBMALLOC_COHERENT, &xs->xs_ic_dma);
-<<<<<<< HEAD
-	if (err)
-=======
 	if (err) {
 		DPRINTFN(1, "failed to allocmem input device context %jd",
 		    err, 0, 0, 0);
->>>>>>> aa8fd35f
 		goto bad1;
 	}
 	memset(KERNADDR(&xs->xs_ic_dma, 0), 0, sc->sc_pgsz);
