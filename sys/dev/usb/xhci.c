--- conflicted
+++ resolved
@@ -3841,18 +3841,12 @@
 	xhci_trb_put(&xx->xx_trb[i++], parameter, status, control);
 	xfer->ux_status = USBD_IN_PROGRESS;
 
-<<<<<<< HEAD
 	if (xfer->ux_timeout && !xhci_polling_p(sc)) {
 		callout_reset(&xfer->ux_callout, mstohz(xfer->ux_timeout),
 		    xhci_timeout, xfer);
 	}
-	xfer->ux_status = USBD_IN_PROGRESS;
-
-	mutex_enter(&tr->xr_lock);
-=======
 	if (!polling)
 		mutex_enter(&tr->xr_lock);
->>>>>>> 028921d3
 	xhci_ring_put(sc, tr, xfer, xx->xx_trb, i);
 	if (!polling)
 		mutex_exit(&tr->xr_lock);
@@ -3967,18 +3961,12 @@
 	xhci_trb_put(&xx->xx_trb[i++], parameter, status, control);
 	xfer->ux_status = USBD_IN_PROGRESS;
 
-<<<<<<< HEAD
 	if (xfer->ux_timeout && !xhci_polling_p(sc)) {
 		callout_reset(&xfer->ux_callout, mstohz(xfer->ux_timeout),
 		    xhci_timeout, xfer);
 	}
-	xfer->ux_status = USBD_IN_PROGRESS;
-
-	mutex_enter(&tr->xr_lock);
-=======
 	if (!polling)
 		mutex_enter(&tr->xr_lock);
->>>>>>> 028921d3
 	xhci_ring_put(sc, tr, xfer, xx->xx_trb, i);
 	if (!polling)
 		mutex_exit(&tr->xr_lock);
