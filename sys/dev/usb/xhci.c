/*	$NetBSD: xhci.c,v 1.96 2018/08/09 06:26:47 mrg Exp $	*/

/*
 * Copyright (c) 2013 Jonathan A. Kollasch
 * All rights reserved.
 *
 * Redistribution and use in source and binary forms, with or without
 * modification, are permitted provided that the following conditions
 * are met:
 * 1. Redistributions of source code must retain the above copyright
 *    notice, this list of conditions and the following disclaimer.
 * 2. Redistributions in binary form must reproduce the above copyright
 *    notice, this list of conditions and the following disclaimer in the
 *    documentation and/or other materials provided with the distribution.
 *
 * THIS SOFTWARE IS PROVIDED BY THE COPYRIGHT HOLDERS AND CONTRIBUTORS
 * "AS IS" AND ANY EXPRESS OR IMPLIED WARRANTIES, INCLUDING, BUT NOT LIMITED
 * TO, THE IMPLIED WARRANTIES OF MERCHANTABILITY AND FITNESS FOR A PARTICULAR
 * PURPOSE ARE DISCLAIMED.  IN NO EVENT SHALL THE COPYRIGHT HOLDER OR
 * CONTRIBUTORS BE LIABLE FOR ANY DIRECT, INDIRECT, INCIDENTAL, SPECIAL,
 * EXEMPLARY, OR CONSEQUENTIAL DAMAGES (INCLUDING, BUT NOT LIMITED TO,
 * PROCUREMENT OF SUBSTITUTE GOODS OR SERVICES; LOSS OF USE, DATA, OR PROFITS;
 * OR BUSINESS INTERRUPTION) HOWEVER CAUSED AND ON ANY THEORY OF LIABILITY,
 * WHETHER IN CONTRACT, STRICT LIABILITY, OR TORT (INCLUDING NEGLIGENCE OR
 * OTHERWISE) ARISING IN ANY WAY OUT OF THE USE OF THIS SOFTWARE, EVEN IF
 * ADVISED OF THE POSSIBILITY OF SUCH DAMAGE.
 */

/*
 * USB rev 2.0 and rev 3.1 specification
 *  http://www.usb.org/developers/docs/
 * xHCI rev 1.1 specification
 *  http://www.intel.com/technology/usb/spec.htm
 */

#include <sys/cdefs.h>
__KERNEL_RCSID(0, "$NetBSD: xhci.c,v 1.96 2018/08/09 06:26:47 mrg Exp $");

#ifdef _KERNEL_OPT
#include "opt_usb.h"
#endif

#include <sys/param.h>
#include <sys/systm.h>
#include <sys/kernel.h>
#include <sys/kmem.h>
#include <sys/device.h>
#include <sys/select.h>
#include <sys/proc.h>
#include <sys/queue.h>
#include <sys/mutex.h>
#include <sys/condvar.h>
#include <sys/bus.h>
#include <sys/cpu.h>
#include <sys/sysctl.h>

#include <machine/endian.h>

#include <dev/usb/usb.h>
#include <dev/usb/usbdi.h>
#include <dev/usb/usbdivar.h>
#include <dev/usb/usbdi_util.h>
#include <dev/usb/usbhist.h>
#include <dev/usb/usb_mem.h>
#include <dev/usb/usb_quirks.h>

#include <dev/usb/xhcireg.h>
#include <dev/usb/xhcivar.h>
#include <dev/usb/usbroothub.h>


#ifdef USB_DEBUG
#ifndef XHCI_DEBUG
#define xhcidebug 0
#else /* !XHCI_DEBUG */
#define HEXDUMP(a, b, c) \
    do { \
	    if (xhcidebug > 0) \
		    hexdump(printf, a, b, c); \
    } while (/*CONSTCOND*/0)
static int xhcidebug = 0;

SYSCTL_SETUP(sysctl_hw_xhci_setup, "sysctl hw.xhci setup")
{
	int err;
	const struct sysctlnode *rnode;
	const struct sysctlnode *cnode;

	err = sysctl_createv(clog, 0, NULL, &rnode,
	    CTLFLAG_PERMANENT, CTLTYPE_NODE, "xhci",
	    SYSCTL_DESCR("xhci global controls"),
	    NULL, 0, NULL, 0, CTL_HW, CTL_CREATE, CTL_EOL);

	if (err)
		goto fail;

	/* control debugging printfs */
	err = sysctl_createv(clog, 0, &rnode, &cnode,
	    CTLFLAG_PERMANENT|CTLFLAG_READWRITE, CTLTYPE_INT,
	    "debug", SYSCTL_DESCR("Enable debugging output"),
	    NULL, 0, &xhcidebug, sizeof(xhcidebug), CTL_CREATE, CTL_EOL);
	if (err)
		goto fail;

	return;
fail:
	aprint_error("%s: sysctl_createv failed (err = %d)\n", __func__, err);
}

#endif /* !XHCI_DEBUG */
#endif /* USB_DEBUG */

#ifndef HEXDUMP
#define HEXDUMP(a, b, c)
#endif

#define DPRINTFN(N,FMT,A,B,C,D) USBHIST_LOGN(xhcidebug,N,FMT,A,B,C,D)
#define XHCIHIST_FUNC() USBHIST_FUNC()
#define XHCIHIST_CALLED(name) USBHIST_CALLED(xhcidebug)

#define XHCI_DCI_SLOT 0
#define XHCI_DCI_EP_CONTROL 1

#define XHCI_ICI_INPUT_CONTROL 0

struct xhci_pipe {
	struct usbd_pipe xp_pipe;
	struct usb_task xp_async_task;
};

#define XHCI_COMMAND_RING_TRBS 256
#define XHCI_EVENT_RING_TRBS 256
#define XHCI_EVENT_RING_SEGMENTS 1
#define XHCI_TRB_3_ED_BIT XHCI_TRB_3_ISP_BIT

static usbd_status xhci_open(struct usbd_pipe *);
static void xhci_close_pipe(struct usbd_pipe *);
static int xhci_intr1(struct xhci_softc * const);
static void xhci_softintr(void *);
static void xhci_poll(struct usbd_bus *);
static struct usbd_xfer *xhci_allocx(struct usbd_bus *, unsigned int);
static void xhci_freex(struct usbd_bus *, struct usbd_xfer *);
static void xhci_get_lock(struct usbd_bus *, kmutex_t **);
static usbd_status xhci_new_device(device_t, struct usbd_bus *, int, int, int,
    struct usbd_port *);
static int xhci_roothub_ctrl(struct usbd_bus *, usb_device_request_t *,
    void *, int);

static usbd_status xhci_configure_endpoint(struct usbd_pipe *);
//static usbd_status xhci_unconfigure_endpoint(struct usbd_pipe *);
static usbd_status xhci_reset_endpoint(struct usbd_pipe *);
static usbd_status xhci_stop_endpoint(struct usbd_pipe *);

static void xhci_host_dequeue(struct xhci_ring * const);
static usbd_status xhci_set_dequeue(struct usbd_pipe *);

static usbd_status xhci_do_command(struct xhci_softc * const,
    struct xhci_trb * const, int);
static usbd_status xhci_do_command_locked(struct xhci_softc * const,
    struct xhci_trb * const, int);
static usbd_status xhci_init_slot(struct usbd_device *, uint32_t);
static void xhci_free_slot(struct xhci_softc *, struct xhci_slot *, int, int);
static usbd_status xhci_set_address(struct usbd_device *, uint32_t, bool);
static usbd_status xhci_enable_slot(struct xhci_softc * const,
    uint8_t * const);
static usbd_status xhci_disable_slot(struct xhci_softc * const, uint8_t);
static usbd_status xhci_address_device(struct xhci_softc * const,
    uint64_t, uint8_t, bool);
static void xhci_set_dcba(struct xhci_softc * const, uint64_t, int);
static usbd_status xhci_update_ep0_mps(struct xhci_softc * const,
    struct xhci_slot * const, u_int);
static usbd_status xhci_ring_init(struct xhci_softc * const,
    struct xhci_ring * const, size_t, size_t);
static void xhci_ring_free(struct xhci_softc * const, struct xhci_ring * const);

static void xhci_setup_ctx(struct usbd_pipe *);
static void xhci_setup_route(struct usbd_pipe *, uint32_t *);
static void xhci_setup_tthub(struct usbd_pipe *, uint32_t *);
static void xhci_setup_maxburst(struct usbd_pipe *, uint32_t *);
static uint32_t xhci_bival2ival(uint32_t, uint32_t);

static void xhci_noop(struct usbd_pipe *);

static usbd_status xhci_root_intr_transfer(struct usbd_xfer *);
static usbd_status xhci_root_intr_start(struct usbd_xfer *);
static void xhci_root_intr_abort(struct usbd_xfer *);
static void xhci_root_intr_close(struct usbd_pipe *);
static void xhci_root_intr_done(struct usbd_xfer *);

static usbd_status xhci_device_ctrl_transfer(struct usbd_xfer *);
static usbd_status xhci_device_ctrl_start(struct usbd_xfer *);
static void xhci_device_ctrl_abort(struct usbd_xfer *);
static void xhci_device_ctrl_close(struct usbd_pipe *);
static void xhci_device_ctrl_done(struct usbd_xfer *);

static usbd_status xhci_device_intr_transfer(struct usbd_xfer *);
static usbd_status xhci_device_intr_start(struct usbd_xfer *);
static void xhci_device_intr_abort(struct usbd_xfer *);
static void xhci_device_intr_close(struct usbd_pipe *);
static void xhci_device_intr_done(struct usbd_xfer *);

static usbd_status xhci_device_bulk_transfer(struct usbd_xfer *);
static usbd_status xhci_device_bulk_start(struct usbd_xfer *);
static void xhci_device_bulk_abort(struct usbd_xfer *);
static void xhci_device_bulk_close(struct usbd_pipe *);
static void xhci_device_bulk_done(struct usbd_xfer *);

static void xhci_timeout(void *);
static void xhci_timeout_task(void *);

static const struct usbd_bus_methods xhci_bus_methods = {
	.ubm_open = xhci_open,
	.ubm_softint = xhci_softintr,
	.ubm_dopoll = xhci_poll,
	.ubm_allocx = xhci_allocx,
	.ubm_freex = xhci_freex,
	.ubm_getlock = xhci_get_lock,
	.ubm_newdev = xhci_new_device,
	.ubm_rhctrl = xhci_roothub_ctrl,
};

static const struct usbd_pipe_methods xhci_root_intr_methods = {
	.upm_transfer = xhci_root_intr_transfer,
	.upm_start = xhci_root_intr_start,
	.upm_abort = xhci_root_intr_abort,
	.upm_close = xhci_root_intr_close,
	.upm_cleartoggle = xhci_noop,
	.upm_done = xhci_root_intr_done,
};


static const struct usbd_pipe_methods xhci_device_ctrl_methods = {
	.upm_transfer = xhci_device_ctrl_transfer,
	.upm_start = xhci_device_ctrl_start,
	.upm_abort = xhci_device_ctrl_abort,
	.upm_close = xhci_device_ctrl_close,
	.upm_cleartoggle = xhci_noop,
	.upm_done = xhci_device_ctrl_done,
};

static const struct usbd_pipe_methods xhci_device_isoc_methods = {
	.upm_cleartoggle = xhci_noop,
};

static const struct usbd_pipe_methods xhci_device_bulk_methods = {
	.upm_transfer = xhci_device_bulk_transfer,
	.upm_start = xhci_device_bulk_start,
	.upm_abort = xhci_device_bulk_abort,
	.upm_close = xhci_device_bulk_close,
	.upm_cleartoggle = xhci_noop,
	.upm_done = xhci_device_bulk_done,
};

static const struct usbd_pipe_methods xhci_device_intr_methods = {
	.upm_transfer = xhci_device_intr_transfer,
	.upm_start = xhci_device_intr_start,
	.upm_abort = xhci_device_intr_abort,
	.upm_close = xhci_device_intr_close,
	.upm_cleartoggle = xhci_noop,
	.upm_done = xhci_device_intr_done,
};

static inline uint32_t
xhci_read_1(const struct xhci_softc * const sc, bus_size_t offset)
{
	return bus_space_read_1(sc->sc_iot, sc->sc_ioh, offset);
}

static inline uint32_t
xhci_read_4(const struct xhci_softc * const sc, bus_size_t offset)
{
	return bus_space_read_4(sc->sc_iot, sc->sc_ioh, offset);
}

static inline void
xhci_write_1(const struct xhci_softc * const sc, bus_size_t offset,
    uint32_t value)
{
	bus_space_write_1(sc->sc_iot, sc->sc_ioh, offset, value);
}

#if 0 /* unused */
static inline void
xhci_write_4(const struct xhci_softc * const sc, bus_size_t offset,
    uint32_t value)
{
	bus_space_write_4(sc->sc_iot, sc->sc_ioh, offset, value);
}
#endif /* unused */

static inline uint32_t
xhci_cap_read_4(const struct xhci_softc * const sc, bus_size_t offset)
{
	return bus_space_read_4(sc->sc_iot, sc->sc_cbh, offset);
}

static inline uint32_t
xhci_op_read_4(const struct xhci_softc * const sc, bus_size_t offset)
{
	return bus_space_read_4(sc->sc_iot, sc->sc_obh, offset);
}

static inline void
xhci_op_write_4(const struct xhci_softc * const sc, bus_size_t offset,
    uint32_t value)
{
	bus_space_write_4(sc->sc_iot, sc->sc_obh, offset, value);
}

static inline uint64_t
xhci_op_read_8(const struct xhci_softc * const sc, bus_size_t offset)
{
	uint64_t value;

	if (sc->sc_ac64) {
#ifdef XHCI_USE_BUS_SPACE_8
		value = bus_space_read_8(sc->sc_iot, sc->sc_obh, offset);
#else
		value = bus_space_read_4(sc->sc_iot, sc->sc_obh, offset);
		value |= (uint64_t)bus_space_read_4(sc->sc_iot, sc->sc_obh,
		    offset + 4) << 32;
#endif
	} else {
		value = bus_space_read_4(sc->sc_iot, sc->sc_obh, offset);
	}

	return value;
}

static inline void
xhci_op_write_8(const struct xhci_softc * const sc, bus_size_t offset,
    uint64_t value)
{
	if (sc->sc_ac64) {
#ifdef XHCI_USE_BUS_SPACE_8
		bus_space_write_8(sc->sc_iot, sc->sc_obh, offset, value);
#else
		bus_space_write_4(sc->sc_iot, sc->sc_obh, offset + 0,
		    (value >> 0) & 0xffffffff);
		bus_space_write_4(sc->sc_iot, sc->sc_obh, offset + 4,
		    (value >> 32) & 0xffffffff);
#endif
	} else {
		bus_space_write_4(sc->sc_iot, sc->sc_obh, offset, value);
	}
}

static inline uint32_t
xhci_rt_read_4(const struct xhci_softc * const sc, bus_size_t offset)
{
	return bus_space_read_4(sc->sc_iot, sc->sc_rbh, offset);
}

static inline void
xhci_rt_write_4(const struct xhci_softc * const sc, bus_size_t offset,
    uint32_t value)
{
	bus_space_write_4(sc->sc_iot, sc->sc_rbh, offset, value);
}

#if 0 /* unused */
static inline uint64_t
xhci_rt_read_8(const struct xhci_softc * const sc, bus_size_t offset)
{
	uint64_t value;

	if (sc->sc_ac64) {
#ifdef XHCI_USE_BUS_SPACE_8
		value = bus_space_read_8(sc->sc_iot, sc->sc_rbh, offset);
#else
		value = bus_space_read_4(sc->sc_iot, sc->sc_rbh, offset);
		value |= (uint64_t)bus_space_read_4(sc->sc_iot, sc->sc_rbh,
		    offset + 4) << 32;
#endif
	} else {
		value = bus_space_read_4(sc->sc_iot, sc->sc_rbh, offset);
	}

	return value;
}
#endif /* unused */

static inline void
xhci_rt_write_8(const struct xhci_softc * const sc, bus_size_t offset,
    uint64_t value)
{
	if (sc->sc_ac64) {
#ifdef XHCI_USE_BUS_SPACE_8
		bus_space_write_8(sc->sc_iot, sc->sc_rbh, offset, value);
#else
		bus_space_write_4(sc->sc_iot, sc->sc_rbh, offset + 0,
		    (value >> 0) & 0xffffffff);
		bus_space_write_4(sc->sc_iot, sc->sc_rbh, offset + 4,
		    (value >> 32) & 0xffffffff);
#endif
	} else {
		bus_space_write_4(sc->sc_iot, sc->sc_rbh, offset, value);
	}
}

#if 0 /* unused */
static inline uint32_t
xhci_db_read_4(const struct xhci_softc * const sc, bus_size_t offset)
{
	return bus_space_read_4(sc->sc_iot, sc->sc_dbh, offset);
}
#endif /* unused */

static inline void
xhci_db_write_4(const struct xhci_softc * const sc, bus_size_t offset,
    uint32_t value)
{
	bus_space_write_4(sc->sc_iot, sc->sc_dbh, offset, value);
}

/* --- */

static inline uint8_t
xhci_ep_get_type(usb_endpoint_descriptor_t * const ed)
{
	u_int eptype = 0;

	switch (UE_GET_XFERTYPE(ed->bmAttributes)) {
	case UE_CONTROL:
		eptype = 0x0;
		break;
	case UE_ISOCHRONOUS:
		eptype = 0x1;
		break;
	case UE_BULK:
		eptype = 0x2;
		break;
	case UE_INTERRUPT:
		eptype = 0x3;
		break;
	}

	if ((UE_GET_XFERTYPE(ed->bmAttributes) == UE_CONTROL) ||
	    (UE_GET_DIR(ed->bEndpointAddress) == UE_DIR_IN))
		return eptype | 0x4;
	else
		return eptype;
}

static u_int
xhci_ep_get_dci(usb_endpoint_descriptor_t * const ed)
{
	/* xHCI 1.0 section 4.5.1 */
	u_int epaddr = UE_GET_ADDR(ed->bEndpointAddress);
	u_int in = 0;

	if ((UE_GET_XFERTYPE(ed->bmAttributes) == UE_CONTROL) ||
	    (UE_GET_DIR(ed->bEndpointAddress) == UE_DIR_IN))
		in = 1;

	return epaddr * 2 + in;
}

static inline u_int
xhci_dci_to_ici(const u_int i)
{
	return i + 1;
}

static inline void *
xhci_slot_get_dcv(struct xhci_softc * const sc, struct xhci_slot * const xs,
    const u_int dci)
{
	return KERNADDR(&xs->xs_dc_dma, sc->sc_ctxsz * dci);
}

#if 0 /* unused */
static inline bus_addr_t
xhci_slot_get_dcp(struct xhci_softc * const sc, struct xhci_slot * const xs,
    const u_int dci)
{
	return DMAADDR(&xs->xs_dc_dma, sc->sc_ctxsz * dci);
}
#endif /* unused */

static inline void *
xhci_slot_get_icv(struct xhci_softc * const sc, struct xhci_slot * const xs,
    const u_int ici)
{
	return KERNADDR(&xs->xs_ic_dma, sc->sc_ctxsz * ici);
}

static inline bus_addr_t
xhci_slot_get_icp(struct xhci_softc * const sc, struct xhci_slot * const xs,
    const u_int ici)
{
	return DMAADDR(&xs->xs_ic_dma, sc->sc_ctxsz * ici);
}

static inline struct xhci_trb *
xhci_ring_trbv(struct xhci_ring * const xr, u_int idx)
{
	return KERNADDR(&xr->xr_dma, XHCI_TRB_SIZE * idx);
}

static inline bus_addr_t
xhci_ring_trbp(struct xhci_ring * const xr, u_int idx)
{
	return DMAADDR(&xr->xr_dma, XHCI_TRB_SIZE * idx);
}

static inline void
xhci_trb_put(struct xhci_trb * const trb, uint64_t parameter, uint32_t status,
    uint32_t control)
{
	trb->trb_0 = htole64(parameter);
	trb->trb_2 = htole32(status);
	trb->trb_3 = htole32(control);
}

static int
xhci_trb_get_idx(struct xhci_ring *xr, uint64_t trb_0, int *idx)
{
	/* base address of TRBs */
	bus_addr_t trbp = xhci_ring_trbp(xr, 0);

	/* trb_0 range sanity check */
	if (trb_0 == 0 || trb_0 < trbp ||
	    (trb_0 - trbp) % sizeof(struct xhci_trb) != 0 ||
	    (trb_0 - trbp) / sizeof(struct xhci_trb) >= xr->xr_ntrb) {
		return 1;
	}
	*idx = (trb_0 - trbp) / sizeof(struct xhci_trb);
	return 0;
}

static unsigned int
xhci_get_epstate(struct xhci_softc * const sc, struct xhci_slot * const xs,
    u_int dci)
{
	uint32_t *cp;

	usb_syncmem(&xs->xs_dc_dma, 0, sc->sc_pgsz, BUS_DMASYNC_POSTREAD);
	cp = xhci_slot_get_dcv(sc, xs, dci);
	return XHCI_EPCTX_0_EPSTATE_GET(le32toh(cp[0]));
}

static inline unsigned int
xhci_ctlrport2bus(struct xhci_softc * const sc, unsigned int ctlrport)
{
	const unsigned int port = ctlrport - 1;
	const uint8_t bit = __BIT(port % NBBY);

	return __SHIFTOUT(sc->sc_ctlrportbus[port / NBBY], bit);
}

/*
 * Return the roothub port for a controller port.  Both are 1..n.
 */
static inline unsigned int
xhci_ctlrport2rhport(struct xhci_softc * const sc, unsigned int ctrlport)
{

	return sc->sc_ctlrportmap[ctrlport - 1];
}

/*
 * Return the controller port for a bus roothub port.  Both are 1..n.
 */
static inline unsigned int
xhci_rhport2ctlrport(struct xhci_softc * const sc, unsigned int bn,
    unsigned int rhport)
{

	return sc->sc_rhportmap[bn][rhport - 1];
}

/* --- */

void
xhci_childdet(device_t self, device_t child)
{
	struct xhci_softc * const sc = device_private(self);

	KASSERT((sc->sc_child == child) || (sc->sc_child2 == child));
	if (child == sc->sc_child2)
		sc->sc_child2 = NULL;
	else if (child == sc->sc_child)
		sc->sc_child = NULL;
}

int
xhci_detach(struct xhci_softc *sc, int flags)
{
	int rv = 0;

	if (sc->sc_child2 != NULL) {
		rv = config_detach(sc->sc_child2, flags);
		if (rv != 0)
			return rv;
		KASSERT(sc->sc_child2 == NULL);
	}

	if (sc->sc_child != NULL) {
		rv = config_detach(sc->sc_child, flags);
		if (rv != 0)
			return rv;
		KASSERT(sc->sc_child == NULL);
	}

	/* XXX unconfigure/free slots */

	/* verify: */
	xhci_rt_write_4(sc, XHCI_IMAN(0), 0);
	xhci_op_write_4(sc, XHCI_USBCMD, 0);
	/* do we need to wait for stop? */

	xhci_op_write_8(sc, XHCI_CRCR, 0);
	xhci_ring_free(sc, &sc->sc_cr);
	cv_destroy(&sc->sc_command_cv);
	cv_destroy(&sc->sc_cmdbusy_cv);

	xhci_rt_write_4(sc, XHCI_ERSTSZ(0), 0);
	xhci_rt_write_8(sc, XHCI_ERSTBA(0), 0);
	xhci_rt_write_8(sc, XHCI_ERDP(0), 0|XHCI_ERDP_LO_BUSY);
	xhci_ring_free(sc, &sc->sc_er);

	usb_freemem(&sc->sc_bus, &sc->sc_eventst_dma);

	xhci_op_write_8(sc, XHCI_DCBAAP, 0);
	usb_freemem(&sc->sc_bus, &sc->sc_dcbaa_dma);

	kmem_free(sc->sc_slots, sizeof(*sc->sc_slots) * sc->sc_maxslots);

	kmem_free(sc->sc_ctlrportbus,
	    howmany(sc->sc_maxports * sizeof(uint8_t), NBBY));
	kmem_free(sc->sc_ctlrportmap, sc->sc_maxports * sizeof(int));

	for (size_t j = 0; j < __arraycount(sc->sc_rhportmap); j++) {
		kmem_free(sc->sc_rhportmap[j], sc->sc_maxports * sizeof(int));
	}

	mutex_destroy(&sc->sc_lock);
	mutex_destroy(&sc->sc_intr_lock);

	pool_cache_destroy(sc->sc_xferpool);

	return rv;
}

int
xhci_activate(device_t self, enum devact act)
{
	struct xhci_softc * const sc = device_private(self);

	switch (act) {
	case DVACT_DEACTIVATE:
		sc->sc_dying = true;
		return 0;
	default:
		return EOPNOTSUPP;
	}
}

bool
xhci_suspend(device_t dv, const pmf_qual_t *qual)
{
	return false;
}

bool
xhci_resume(device_t dv, const pmf_qual_t *qual)
{
	return false;
}

bool
xhci_shutdown(device_t self, int flags)
{
	return false;
}

static int
xhci_hc_reset(struct xhci_softc * const sc)
{
	uint32_t usbcmd, usbsts;
	int i;

	/* Check controller not ready */
	for (i = 0; i < XHCI_WAIT_CNR; i++) {
		usbsts = xhci_op_read_4(sc, XHCI_USBSTS);
		if ((usbsts & XHCI_STS_CNR) == 0)
			break;
		usb_delay_ms(&sc->sc_bus, 1);
	}
	if (i >= XHCI_WAIT_CNR) {
		aprint_error_dev(sc->sc_dev, "controller not ready timeout\n");
		return EIO;
	}

	/* Halt controller */
	usbcmd = 0;
	xhci_op_write_4(sc, XHCI_USBCMD, usbcmd);
	usb_delay_ms(&sc->sc_bus, 1);

	/* Reset controller */
	usbcmd = XHCI_CMD_HCRST;
	xhci_op_write_4(sc, XHCI_USBCMD, usbcmd);
	for (i = 0; i < XHCI_WAIT_HCRST; i++) {
		/*
		 * Wait 1ms first. Existing Intel xHCI requies 1ms delay to
		 * prevent system hang (Errata).
		 */
		usb_delay_ms(&sc->sc_bus, 1);
		usbcmd = xhci_op_read_4(sc, XHCI_USBCMD);
		if ((usbcmd & XHCI_CMD_HCRST) == 0)
			break;
	}
	if (i >= XHCI_WAIT_HCRST) {
		aprint_error_dev(sc->sc_dev, "host controller reset timeout\n");
		return EIO;
	}

	/* Check controller not ready */
	for (i = 0; i < XHCI_WAIT_CNR; i++) {
		usbsts = xhci_op_read_4(sc, XHCI_USBSTS);
		if ((usbsts & XHCI_STS_CNR) == 0)
			break;
		usb_delay_ms(&sc->sc_bus, 1);
	}
	if (i >= XHCI_WAIT_CNR) {
		aprint_error_dev(sc->sc_dev,
		    "controller not ready timeout after reset\n");
		return EIO;
	}

	return 0;
}


/* 7.2 xHCI Support Protocol Capability */
static void
xhci_id_protocols(struct xhci_softc *sc, bus_size_t ecp)
{
	/* XXX Cache this lot */

	const uint32_t w0 = xhci_read_4(sc, ecp);
	const uint32_t w4 = xhci_read_4(sc, ecp + 4);
	const uint32_t w8 = xhci_read_4(sc, ecp + 8);
	const uint32_t wc = xhci_read_4(sc, ecp + 0xc);

	aprint_debug_dev(sc->sc_dev,
	    " SP: %08x %08x %08x %08x\n", w0, w4, w8, wc);

	if (w4 != XHCI_XECP_USBID)
		return;

	const int major = XHCI_XECP_SP_W0_MAJOR(w0);
	const int minor = XHCI_XECP_SP_W0_MINOR(w0);
	const uint8_t cpo = XHCI_XECP_SP_W8_CPO(w8);
	const uint8_t cpc = XHCI_XECP_SP_W8_CPC(w8);

	const uint16_t mm = __SHIFTOUT(w0, __BITS(31, 16));
	switch (mm) {
	case 0x0200:
	case 0x0300:
	case 0x0301:
		aprint_debug_dev(sc->sc_dev, " %s ports %d - %d\n",
		    major == 3 ? "ss" : "hs", cpo, cpo + cpc -1);
		break;
	default:
		aprint_debug_dev(sc->sc_dev, " unknown major/minor (%d/%d)\n",
		    major, minor);
		return;
	}

	const size_t bus = (major == 3) ? 0 : 1;

	/* Index arrays with 0..n-1 where ports are numbered 1..n */
	for (size_t cp = cpo - 1; cp < cpo + cpc - 1; cp++) {
		if (sc->sc_ctlrportmap[cp] != 0) {
			aprint_error_dev(sc->sc_dev, "contoller port %zu "
			    "already assigned", cp);
			continue;
		}

		sc->sc_ctlrportbus[cp / NBBY] |=
		    bus == 0 ? 0 : __BIT(cp % NBBY);

		const size_t rhp = sc->sc_rhportcount[bus]++;

		KASSERTMSG(sc->sc_rhportmap[bus][rhp] == 0,
		    "bus %zu rhp %zu is %d", bus, rhp,
		    sc->sc_rhportmap[bus][rhp]);

		sc->sc_rhportmap[bus][rhp] = cp + 1;
		sc->sc_ctlrportmap[cp] = rhp + 1;
	}
}

/* Process extended capabilities */
static void
xhci_ecp(struct xhci_softc *sc, uint32_t hcc)
{
	XHCIHIST_FUNC(); XHCIHIST_CALLED();

	bus_size_t ecp = XHCI_HCC_XECP(hcc) * 4;
	while (ecp != 0) {
		uint32_t ecr = xhci_read_4(sc, ecp);
		aprint_debug_dev(sc->sc_dev, "ECR: 0x%08x\n", ecr);
		switch (XHCI_XECP_ID(ecr)) {
		case XHCI_ID_PROTOCOLS: {
			xhci_id_protocols(sc, ecp);
			break;
		}
		case XHCI_ID_USB_LEGACY: {
			uint8_t bios_sem;

			/* Take host controller ownership from BIOS */
			bios_sem = xhci_read_1(sc, ecp + XHCI_XECP_BIOS_SEM);
			if (bios_sem) {
				/* sets xHCI to be owned by OS */
				xhci_write_1(sc, ecp + XHCI_XECP_OS_SEM, 1);
				aprint_debug_dev(sc->sc_dev,
				    "waiting for BIOS to give up control\n");
				for (int i = 0; i < 5000; i++) {
					bios_sem = xhci_read_1(sc, ecp +
					    XHCI_XECP_BIOS_SEM);
					if (bios_sem == 0)
						break;
					DELAY(1000);
				}
				if (bios_sem) {
					aprint_error_dev(sc->sc_dev,
					    "timed out waiting for BIOS\n");
				}
			}
			break;
		}
		default:
			break;
		}
		ecr = xhci_read_4(sc, ecp);
		if (XHCI_XECP_NEXT(ecr) == 0) {
			ecp = 0;
		} else {
			ecp += XHCI_XECP_NEXT(ecr) * 4;
		}
	}
}

#define XHCI_HCCPREV1_BITS	\
	"\177\020"	/* New bitmask */			\
	"f\020\020XECP\0"					\
	"f\014\4MAXPSA\0"					\
	"b\013CFC\0"						\
	"b\012SEC\0"						\
	"b\011SBD\0"						\
	"b\010FSE\0"						\
	"b\7NSS\0"						\
	"b\6LTC\0"						\
	"b\5LHRC\0"						\
	"b\4PIND\0"						\
	"b\3PPC\0"						\
	"b\2CZC\0"						\
	"b\1BNC\0"						\
	"b\0AC64\0"						\
	"\0"
#define XHCI_HCCV1_x_BITS	\
	"\177\020"	/* New bitmask */			\
	"f\020\020XECP\0"					\
	"f\014\4MAXPSA\0"					\
	"b\013CFC\0"						\
	"b\012SEC\0"						\
	"b\011SPC\0"						\
	"b\010PAE\0"						\
	"b\7NSS\0"						\
	"b\6LTC\0"						\
	"b\5LHRC\0"						\
	"b\4PIND\0"						\
	"b\3PPC\0"						\
	"b\2CSZ\0"						\
	"b\1BNC\0"						\
	"b\0AC64\0"						\
	"\0"

#define XHCI_HCC2_BITS	\
	"\177\020"	/* New bitmask */			\
	"b\7ETC_TSC\0"						\
	"b\6ETC\0"						\
	"b\5CIC\0"						\
	"b\4LEC\0"						\
	"b\3CTC\0"						\
	"b\2FSC\0"						\
	"b\1CMC\0"						\
	"b\0U3C\0"						\
	"\0"

void
xhci_start(struct xhci_softc *sc)
{
	xhci_rt_write_4(sc, XHCI_IMAN(0), XHCI_IMAN_INTR_ENA);
	if ((sc->sc_quirks & XHCI_QUIRK_INTEL) != 0)
		/* Intel xhci needs interrupt rate moderated. */
		xhci_rt_write_4(sc, XHCI_IMOD(0), XHCI_IMOD_DEFAULT_LP);
	else
		xhci_rt_write_4(sc, XHCI_IMOD(0), 0);
	aprint_debug_dev(sc->sc_dev, "current IMOD %u\n",
	    xhci_rt_read_4(sc, XHCI_IMOD(0)));

	xhci_op_write_4(sc, XHCI_USBCMD, XHCI_CMD_INTE|XHCI_CMD_RS); /* Go! */
	aprint_debug_dev(sc->sc_dev, "USBCMD %08"PRIx32"\n",
	    xhci_op_read_4(sc, XHCI_USBCMD));
}

int
xhci_init(struct xhci_softc *sc)
{
	bus_size_t bsz;
	uint32_t cap, hcs1, hcs2, hcs3, hcc, dboff, rtsoff, hcc2;
	uint32_t pagesize, config;
	int i = 0;
	uint16_t hciversion;
	uint8_t caplength;

	XHCIHIST_FUNC(); XHCIHIST_CALLED();

	/* Set up the bus struct for the usb 3 and usb 2 buses */
	sc->sc_bus.ub_methods = &xhci_bus_methods;
	sc->sc_bus.ub_pipesize = sizeof(struct xhci_pipe);
	sc->sc_bus.ub_usedma = true;
	sc->sc_bus.ub_hcpriv = sc;

	sc->sc_bus2.ub_methods = &xhci_bus_methods;
	sc->sc_bus2.ub_pipesize = sizeof(struct xhci_pipe);
	sc->sc_bus2.ub_revision = USBREV_2_0;
	sc->sc_bus2.ub_usedma = true;
	sc->sc_bus2.ub_hcpriv = sc;
	sc->sc_bus2.ub_dmatag = sc->sc_bus.ub_dmatag;

	cap = xhci_read_4(sc, XHCI_CAPLENGTH);
	caplength = XHCI_CAP_CAPLENGTH(cap);
	hciversion = XHCI_CAP_HCIVERSION(cap);

	if (hciversion < XHCI_HCIVERSION_0_96 ||
	    hciversion > XHCI_HCIVERSION_1_0) {
		aprint_normal_dev(sc->sc_dev,
		    "xHCI version %x.%x not known to be supported\n",
		    (hciversion >> 8) & 0xff, (hciversion >> 0) & 0xff);
	} else {
		aprint_verbose_dev(sc->sc_dev, "xHCI version %x.%x\n",
		    (hciversion >> 8) & 0xff, (hciversion >> 0) & 0xff);
	}

	if (bus_space_subregion(sc->sc_iot, sc->sc_ioh, 0, caplength,
	    &sc->sc_cbh) != 0) {
		aprint_error_dev(sc->sc_dev, "capability subregion failure\n");
		return ENOMEM;
	}

	hcs1 = xhci_cap_read_4(sc, XHCI_HCSPARAMS1);
	sc->sc_maxslots = XHCI_HCS1_MAXSLOTS(hcs1);
	sc->sc_maxintrs = XHCI_HCS1_MAXINTRS(hcs1);
	sc->sc_maxports = XHCI_HCS1_MAXPORTS(hcs1);
	hcs2 = xhci_cap_read_4(sc, XHCI_HCSPARAMS2);
	hcs3 = xhci_cap_read_4(sc, XHCI_HCSPARAMS3);
	aprint_debug_dev(sc->sc_dev,
	    "hcs1=%"PRIx32" hcs2=%"PRIx32" hcs3=%"PRIx32"\n", hcs1, hcs2, hcs3);

	hcc = xhci_cap_read_4(sc, XHCI_HCCPARAMS);
	sc->sc_ac64 = XHCI_HCC_AC64(hcc);
	sc->sc_ctxsz = XHCI_HCC_CSZ(hcc) ? 64 : 32;

	char sbuf[128];
	if (hciversion < XHCI_HCIVERSION_1_0)
		snprintb(sbuf, sizeof(sbuf), XHCI_HCCPREV1_BITS, hcc);
	else
		snprintb(sbuf, sizeof(sbuf), XHCI_HCCV1_x_BITS, hcc);
	aprint_debug_dev(sc->sc_dev, "hcc=%s\n", sbuf);
	aprint_debug_dev(sc->sc_dev, "xECP %x\n", XHCI_HCC_XECP(hcc) * 4);
	if (hciversion >= XHCI_HCIVERSION_1_1) {
		hcc2 = xhci_cap_read_4(sc, XHCI_HCCPARAMS2);
		snprintb(sbuf, sizeof(sbuf), XHCI_HCC2_BITS, hcc2);
		aprint_debug_dev(sc->sc_dev, "hcc2=%s\n", sbuf);
	}

	/* default all ports to bus 0, i.e. usb 3 */
	sc->sc_ctlrportbus = kmem_zalloc(
	    howmany(sc->sc_maxports * sizeof(uint8_t), NBBY), KM_SLEEP);
	sc->sc_ctlrportmap = kmem_zalloc(sc->sc_maxports * sizeof(int), KM_SLEEP);

	/* controller port to bus roothub port map */
	for (size_t j = 0; j < __arraycount(sc->sc_rhportmap); j++) {
		sc->sc_rhportmap[j] = kmem_zalloc(sc->sc_maxports * sizeof(int), KM_SLEEP);
	}

	/*
	 * Process all Extended Capabilities
	 */
	xhci_ecp(sc, hcc);

	bsz = XHCI_PORTSC(sc->sc_maxports);
	if (bus_space_subregion(sc->sc_iot, sc->sc_ioh, caplength, bsz,
	    &sc->sc_obh) != 0) {
		aprint_error_dev(sc->sc_dev, "operational subregion failure\n");
		return ENOMEM;
	}

	dboff = xhci_cap_read_4(sc, XHCI_DBOFF);
	if (bus_space_subregion(sc->sc_iot, sc->sc_ioh, dboff,
	    sc->sc_maxslots * 4, &sc->sc_dbh) != 0) {
		aprint_error_dev(sc->sc_dev, "doorbell subregion failure\n");
		return ENOMEM;
	}

	rtsoff = xhci_cap_read_4(sc, XHCI_RTSOFF);
	if (bus_space_subregion(sc->sc_iot, sc->sc_ioh, rtsoff,
	    sc->sc_maxintrs * 0x20, &sc->sc_rbh) != 0) {
		aprint_error_dev(sc->sc_dev, "runtime subregion failure\n");
		return ENOMEM;
	}

	int rv;
	rv = xhci_hc_reset(sc);
	if (rv != 0) {
		return rv;
	}

	if (sc->sc_vendor_init)
		sc->sc_vendor_init(sc);

	pagesize = xhci_op_read_4(sc, XHCI_PAGESIZE);
	aprint_debug_dev(sc->sc_dev, "PAGESIZE 0x%08x\n", pagesize);
	pagesize = ffs(pagesize);
	if (pagesize == 0) {
		aprint_error_dev(sc->sc_dev, "pagesize is 0\n");
		return EIO;
	}
	sc->sc_pgsz = 1 << (12 + (pagesize - 1));
	aprint_debug_dev(sc->sc_dev, "sc_pgsz 0x%08x\n", (uint32_t)sc->sc_pgsz);
	aprint_debug_dev(sc->sc_dev, "sc_maxslots 0x%08x\n",
	    (uint32_t)sc->sc_maxslots);
	aprint_debug_dev(sc->sc_dev, "sc_maxports %d\n", sc->sc_maxports);

	usbd_status err;

	sc->sc_maxspbuf = XHCI_HCS2_MAXSPBUF(hcs2);
	aprint_debug_dev(sc->sc_dev, "sc_maxspbuf %d\n", sc->sc_maxspbuf);
	if (sc->sc_maxspbuf != 0) {
		err = usb_allocmem(&sc->sc_bus,
		    sizeof(uint64_t) * sc->sc_maxspbuf, sizeof(uint64_t),
		    &sc->sc_spbufarray_dma);
		if (err) {
			aprint_error_dev(sc->sc_dev,
			    "spbufarray init fail, err %d\n", err);
			return ENOMEM;
		}

		sc->sc_spbuf_dma = kmem_zalloc(sizeof(*sc->sc_spbuf_dma) *
		    sc->sc_maxspbuf, KM_SLEEP);
		uint64_t *spbufarray = KERNADDR(&sc->sc_spbufarray_dma, 0);
		for (i = 0; i < sc->sc_maxspbuf; i++) {
			usb_dma_t * const dma = &sc->sc_spbuf_dma[i];
			/* allocate contexts */
			err = usb_allocmem(&sc->sc_bus, sc->sc_pgsz,
			    sc->sc_pgsz, dma);
			if (err) {
				aprint_error_dev(sc->sc_dev,
				    "spbufarray_dma init fail, err %d\n", err);
				rv = ENOMEM;
				goto bad1;
			}
			spbufarray[i] = htole64(DMAADDR(dma, 0));
			usb_syncmem(dma, 0, sc->sc_pgsz,
			    BUS_DMASYNC_PREREAD|BUS_DMASYNC_PREWRITE);
		}

		usb_syncmem(&sc->sc_spbufarray_dma, 0,
		    sizeof(uint64_t) * sc->sc_maxspbuf, BUS_DMASYNC_PREWRITE);
	}

	config = xhci_op_read_4(sc, XHCI_CONFIG);
	config &= ~0xFF;
	config |= sc->sc_maxslots & 0xFF;
	xhci_op_write_4(sc, XHCI_CONFIG, config);

	err = xhci_ring_init(sc, &sc->sc_cr, XHCI_COMMAND_RING_TRBS,
	    XHCI_COMMAND_RING_SEGMENTS_ALIGN);
	if (err) {
		aprint_error_dev(sc->sc_dev, "command ring init fail, err %d\n",
		    err);
		rv = ENOMEM;
		goto bad1;
	}

	err = xhci_ring_init(sc, &sc->sc_er, XHCI_EVENT_RING_TRBS,
	    XHCI_EVENT_RING_SEGMENTS_ALIGN);
	if (err) {
		aprint_error_dev(sc->sc_dev, "event ring init fail, err %d\n",
		    err);
		rv = ENOMEM;
		goto bad2;
	}

	usb_dma_t *dma;
	size_t size;
	size_t align;

	dma = &sc->sc_eventst_dma;
	size = roundup2(XHCI_EVENT_RING_SEGMENTS * XHCI_ERSTE_SIZE,
	    XHCI_EVENT_RING_SEGMENT_TABLE_ALIGN);
	KASSERTMSG(size <= (512 * 1024), "eventst size %zu too large", size);
	align = XHCI_EVENT_RING_SEGMENT_TABLE_ALIGN;
	err = usb_allocmem(&sc->sc_bus, size, align, dma);
	if (err) {
		aprint_error_dev(sc->sc_dev, "eventst init fail, err %d\n",
		    err);
		rv = ENOMEM;
		goto bad3;
	}

	memset(KERNADDR(dma, 0), 0, size);
	usb_syncmem(dma, 0, size, BUS_DMASYNC_PREWRITE);
	aprint_debug_dev(sc->sc_dev, "eventst: %016jx %p %zx\n",
	    (uintmax_t)DMAADDR(&sc->sc_eventst_dma, 0),
	    KERNADDR(&sc->sc_eventst_dma, 0),
	    sc->sc_eventst_dma.udma_block->size);

	dma = &sc->sc_dcbaa_dma;
	size = (1 + sc->sc_maxslots) * sizeof(uint64_t);
	KASSERTMSG(size <= 2048, "dcbaa size %zu too large", size);
	align = XHCI_DEVICE_CONTEXT_BASE_ADDRESS_ARRAY_ALIGN;
	err = usb_allocmem(&sc->sc_bus, size, align, dma);
	if (err) {
		aprint_error_dev(sc->sc_dev, "dcbaa init fail, err %d\n", err);
		rv = ENOMEM;
		goto bad4;
	}
	aprint_debug_dev(sc->sc_dev, "dcbaa: %016jx %p %zx\n",
	    (uintmax_t)DMAADDR(&sc->sc_dcbaa_dma, 0),
	    KERNADDR(&sc->sc_dcbaa_dma, 0),
	    sc->sc_dcbaa_dma.udma_block->size);

	memset(KERNADDR(dma, 0), 0, size);
	if (sc->sc_maxspbuf != 0) {
		/*
		 * DCBA entry 0 hold the scratchbuf array pointer.
		 */
		*(uint64_t *)KERNADDR(dma, 0) =
		    htole64(DMAADDR(&sc->sc_spbufarray_dma, 0));
	}
	usb_syncmem(dma, 0, size, BUS_DMASYNC_PREWRITE);

	sc->sc_slots = kmem_zalloc(sizeof(*sc->sc_slots) * sc->sc_maxslots,
	    KM_SLEEP);
	if (sc->sc_slots == NULL) {
		aprint_error_dev(sc->sc_dev, "slots init fail, err %d\n", err);
		rv = ENOMEM;
		goto bad;
	}

	sc->sc_xferpool = pool_cache_init(sizeof(struct xhci_xfer), 0, 0, 0,
	    "xhcixfer", NULL, IPL_USB, NULL, NULL, NULL);
	if (sc->sc_xferpool == NULL) {
		aprint_error_dev(sc->sc_dev, "pool_cache init fail, err %d\n",
		    err);
		rv = ENOMEM;
		goto bad;
	}

	cv_init(&sc->sc_command_cv, "xhcicmd");
	cv_init(&sc->sc_cmdbusy_cv, "xhcicmdq");
	mutex_init(&sc->sc_lock, MUTEX_DEFAULT, IPL_SOFTUSB);
	mutex_init(&sc->sc_intr_lock, MUTEX_DEFAULT, IPL_USB);

	struct xhci_erste *erst;
	erst = KERNADDR(&sc->sc_eventst_dma, 0);
	erst[0].erste_0 = htole64(xhci_ring_trbp(&sc->sc_er, 0));
	erst[0].erste_2 = htole32(sc->sc_er.xr_ntrb);
	erst[0].erste_3 = htole32(0);
	usb_syncmem(&sc->sc_eventst_dma, 0,
	    XHCI_ERSTE_SIZE * XHCI_EVENT_RING_SEGMENTS, BUS_DMASYNC_PREWRITE);

	xhci_rt_write_4(sc, XHCI_ERSTSZ(0), XHCI_EVENT_RING_SEGMENTS);
	xhci_rt_write_8(sc, XHCI_ERSTBA(0), DMAADDR(&sc->sc_eventst_dma, 0));
	xhci_rt_write_8(sc, XHCI_ERDP(0), xhci_ring_trbp(&sc->sc_er, 0) |
	    XHCI_ERDP_LO_BUSY);
	xhci_op_write_8(sc, XHCI_DCBAAP, DMAADDR(&sc->sc_dcbaa_dma, 0));
	xhci_op_write_8(sc, XHCI_CRCR, xhci_ring_trbp(&sc->sc_cr, 0) |
	    sc->sc_cr.xr_cs);

	HEXDUMP("eventst", KERNADDR(&sc->sc_eventst_dma, 0),
	    XHCI_ERSTE_SIZE * XHCI_EVENT_RING_SEGMENTS);

	if ((sc->sc_quirks & XHCI_DEFERRED_START) == 0)
		xhci_start(sc);

	return 0;

 bad:
	if (sc->sc_xferpool) {
		pool_cache_destroy(sc->sc_xferpool);
		sc->sc_xferpool = NULL;
	}

	if (sc->sc_slots) {
		kmem_free(sc->sc_slots, sizeof(*sc->sc_slots) *
		    sc->sc_maxslots);
		sc->sc_slots = NULL;
	}

	usb_freemem(&sc->sc_bus, &sc->sc_dcbaa_dma);
 bad4:
	usb_freemem(&sc->sc_bus, &sc->sc_eventst_dma);
 bad3:
	xhci_ring_free(sc, &sc->sc_er);
 bad2:
	xhci_ring_free(sc, &sc->sc_cr);
	i = sc->sc_maxspbuf;
 bad1:
	for (int j = 0; j < i; j++)
		usb_freemem(&sc->sc_bus, &sc->sc_spbuf_dma[j]);
	usb_freemem(&sc->sc_bus, &sc->sc_spbufarray_dma);

	return rv;
}

static inline bool
xhci_polling_p(struct xhci_softc * const sc)
{
	return sc->sc_bus.ub_usepolling || sc->sc_bus2.ub_usepolling;
}

int
xhci_intr(void *v)
{
	struct xhci_softc * const sc = v;
	int ret = 0;

	XHCIHIST_FUNC(); XHCIHIST_CALLED();

	if (sc == NULL)
		return 0;

	mutex_spin_enter(&sc->sc_intr_lock);

	if (sc->sc_dying || !device_has_power(sc->sc_dev))
		goto done;

	/* If we get an interrupt while polling, then just ignore it. */
	if (xhci_polling_p(sc)) {
#ifdef DIAGNOSTIC
		DPRINTFN(16, "ignored interrupt while polling", 0, 0, 0, 0);
#endif
		goto done;
	}

	ret = xhci_intr1(sc);
	if (ret) {
		KASSERT(sc->sc_child || sc->sc_child2);

		/*
		 * One of child busses could be already detached. It doesn't
		 * matter on which of the two the softintr is scheduled.
		 */
		if (sc->sc_child)
			usb_schedsoftintr(&sc->sc_bus);
		else
			usb_schedsoftintr(&sc->sc_bus2);
	}
done:
	mutex_spin_exit(&sc->sc_intr_lock);
	return ret;
}

int
xhci_intr1(struct xhci_softc * const sc)
{
	uint32_t usbsts;
	uint32_t iman;

	XHCIHIST_FUNC(); XHCIHIST_CALLED();

	usbsts = xhci_op_read_4(sc, XHCI_USBSTS);
	DPRINTFN(16, "USBSTS %08jx", usbsts, 0, 0, 0);
	if ((usbsts & (XHCI_STS_HSE | XHCI_STS_EINT | XHCI_STS_PCD |
	    XHCI_STS_HCE)) == 0) {
		DPRINTFN(16, "ignored intr not for %s",
		    device_xname(sc->sc_dev), 0, 0, 0);
		return 0;
	}

	/*
	 * Clear EINT and other transient flags, to not misenterpret
	 * next shared interrupt. Also, to avoid race, EINT must be cleared
	 * before XHCI_IMAN_INTR_PEND is cleared.
	 */
	xhci_op_write_4(sc, XHCI_USBSTS, usbsts & XHCI_STS_RSVDP0);

#ifdef XHCI_DEBUG
	usbsts = xhci_op_read_4(sc, XHCI_USBSTS);
	DPRINTFN(16, "USBSTS %08jx", usbsts, 0, 0, 0);
#endif

	iman = xhci_rt_read_4(sc, XHCI_IMAN(0));
	DPRINTFN(16, "IMAN0 %08jx", iman, 0, 0, 0);
	iman |= XHCI_IMAN_INTR_PEND;
	xhci_rt_write_4(sc, XHCI_IMAN(0), iman);

#ifdef XHCI_DEBUG
	iman = xhci_rt_read_4(sc, XHCI_IMAN(0));
	DPRINTFN(16, "IMAN0 %08jx", iman, 0, 0, 0);
	usbsts = xhci_op_read_4(sc, XHCI_USBSTS);
	DPRINTFN(16, "USBSTS %08jx", usbsts, 0, 0, 0);
#endif

	return 1;
}

/*
 * 3 port speed types used in USB stack
 *
 * usbdi speed
 *	definition: USB_SPEED_* in usb.h
 *	They are used in struct usbd_device in USB stack.
 *	ioctl interface uses these values too.
 * port_status speed
 *	definition: UPS_*_SPEED in usb.h
 *	They are used in usb_port_status_t and valid only for USB 2.0.
 *	Speed value is always 0 for Super Speed or more, and dwExtPortStatus
 *	of usb_port_status_ext_t indicates port speed.
 *	Note that some 3.0 values overlap with 2.0 values.
 *	(e.g. 0x200 means UPS_POER_POWER_SS in SS and
 *	            means UPS_LOW_SPEED in HS.)
 *	port status returned from hub also uses these values.
 *	On NetBSD UPS_OTHER_SPEED indicates port speed is super speed
 *	or more.
 * xspeed:
 *	definition: Protocol Speed ID (PSI) (xHCI 1.1 7.2.1)
 *	They are used in only slot context and PORTSC reg of xhci.
 *	The difference between usbdi speed and xspeed is
 *	that FS and LS values are swapped.
 */

/* convert usbdi speed to xspeed */
static int
xhci_speed2xspeed(int speed)
{
	switch (speed) {
	case USB_SPEED_LOW:	return 2;
	case USB_SPEED_FULL:	return 1;
	default:		return speed;
	}
}

#if 0
/* convert xspeed to usbdi speed */
static int
xhci_xspeed2speed(int xspeed)
{
	switch (xspeed) {
	case 1: return USB_SPEED_FULL;
	case 2: return USB_SPEED_LOW;
	default: return xspeed;
	}
}
#endif

/* convert xspeed to port status speed */
static int
xhci_xspeed2psspeed(int xspeed)
{
	switch (xspeed) {
	case 0: return 0;
	case 1: return UPS_FULL_SPEED;
	case 2: return UPS_LOW_SPEED;
	case 3: return UPS_HIGH_SPEED;
	default: return UPS_OTHER_SPEED;
	}
}

/*
 * Construct input contexts and issue TRB to open pipe.
 */
static usbd_status
xhci_configure_endpoint(struct usbd_pipe *pipe)
{
	struct xhci_softc * const sc = XHCI_PIPE2SC(pipe);
	struct xhci_slot * const xs = pipe->up_dev->ud_hcpriv;
#ifdef USB_DEBUG
	const u_int dci = xhci_ep_get_dci(pipe->up_endpoint->ue_edesc);
#endif
	struct xhci_trb trb;
	usbd_status err;

	XHCIHIST_FUNC(); XHCIHIST_CALLED();
	DPRINTFN(4, "slot %ju dci %ju epaddr 0x%02jx attr 0x%02jx",
	    xs->xs_idx, dci, pipe->up_endpoint->ue_edesc->bEndpointAddress,
	    pipe->up_endpoint->ue_edesc->bmAttributes);

	/* XXX ensure input context is available? */

	memset(xhci_slot_get_icv(sc, xs, 0), 0, sc->sc_pgsz);

	/* set up context */
	xhci_setup_ctx(pipe);

	HEXDUMP("input control context", xhci_slot_get_icv(sc, xs, 0),
	    sc->sc_ctxsz * 1);
	HEXDUMP("input endpoint context", xhci_slot_get_icv(sc, xs,
	    xhci_dci_to_ici(dci)), sc->sc_ctxsz * 1);

	trb.trb_0 = xhci_slot_get_icp(sc, xs, 0);
	trb.trb_2 = 0;
	trb.trb_3 = XHCI_TRB_3_SLOT_SET(xs->xs_idx) |
	    XHCI_TRB_3_TYPE_SET(XHCI_TRB_TYPE_CONFIGURE_EP);

	err = xhci_do_command(sc, &trb, USBD_DEFAULT_TIMEOUT);

	usb_syncmem(&xs->xs_dc_dma, 0, sc->sc_pgsz, BUS_DMASYNC_POSTREAD);
	HEXDUMP("output context", xhci_slot_get_dcv(sc, xs, dci),
	    sc->sc_ctxsz * 1);

	return err;
}

#if 0
static usbd_status
xhci_unconfigure_endpoint(struct usbd_pipe *pipe)
{
#ifdef USB_DEBUG
	struct xhci_slot * const xs = pipe->up_dev->ud_hcpriv;
#endif

	XHCIHIST_FUNC(); XHCIHIST_CALLED();
	DPRINTFN(4, "slot %ju", xs->xs_idx, 0, 0, 0);

	return USBD_NORMAL_COMPLETION;
}
#endif

/* 4.6.8, 6.4.3.7 */
static usbd_status
xhci_reset_endpoint_locked(struct usbd_pipe *pipe)
{
	struct xhci_softc * const sc = XHCI_PIPE2SC(pipe);
	struct xhci_slot * const xs = pipe->up_dev->ud_hcpriv;
	const u_int dci = xhci_ep_get_dci(pipe->up_endpoint->ue_edesc);
	struct xhci_trb trb;
	usbd_status err;

	XHCIHIST_FUNC(); XHCIHIST_CALLED();
	DPRINTFN(4, "slot %ju dci %ju", xs->xs_idx, dci, 0, 0);

	KASSERT(mutex_owned(&sc->sc_lock));

	trb.trb_0 = 0;
	trb.trb_2 = 0;
	trb.trb_3 = XHCI_TRB_3_SLOT_SET(xs->xs_idx) |
	    XHCI_TRB_3_EP_SET(dci) |
	    XHCI_TRB_3_TYPE_SET(XHCI_TRB_TYPE_RESET_EP);

	err = xhci_do_command_locked(sc, &trb, USBD_DEFAULT_TIMEOUT);

	return err;
}

static usbd_status
xhci_reset_endpoint(struct usbd_pipe *pipe)
{
	struct xhci_softc * const sc = XHCI_PIPE2SC(pipe);

	mutex_enter(&sc->sc_lock);
	usbd_status ret = xhci_reset_endpoint_locked(pipe);
	mutex_exit(&sc->sc_lock);

	return ret;
}

/*
 * 4.6.9, 6.4.3.8
 * Stop execution of TDs on xfer ring.
 * Should be called with sc_lock held.
 */
static usbd_status
xhci_stop_endpoint(struct usbd_pipe *pipe)
{
	struct xhci_softc * const sc = XHCI_PIPE2SC(pipe);
	struct xhci_slot * const xs = pipe->up_dev->ud_hcpriv;
	struct xhci_trb trb;
	usbd_status err;
	const u_int dci = xhci_ep_get_dci(pipe->up_endpoint->ue_edesc);

	XHCIHIST_FUNC(); XHCIHIST_CALLED();
	DPRINTFN(4, "slot %ju dci %ju", xs->xs_idx, dci, 0, 0);

	KASSERT(mutex_owned(&sc->sc_lock));

	trb.trb_0 = 0;
	trb.trb_2 = 0;
	trb.trb_3 = XHCI_TRB_3_SLOT_SET(xs->xs_idx) |
	    XHCI_TRB_3_EP_SET(dci) |
	    XHCI_TRB_3_TYPE_SET(XHCI_TRB_TYPE_STOP_EP);

	err = xhci_do_command_locked(sc, &trb, USBD_DEFAULT_TIMEOUT);

	return err;
}

/*
 * Set TR Dequeue Pointer.
 * xHCI 1.1  4.6.10  6.4.3.9
 * Purge all of the TRBs on ring and reinitialize ring.
 * Set TR dequeue Pointr to 0 and Cycle State to 1.
 * EPSTATE of endpoint must be ERROR or STOPPED, otherwise CONTEXT_STATE
 * error will be generated.
 */
static usbd_status
xhci_set_dequeue_locked(struct usbd_pipe *pipe)
{
	struct xhci_softc * const sc = XHCI_PIPE2SC(pipe);
	struct xhci_slot * const xs = pipe->up_dev->ud_hcpriv;
	const u_int dci = xhci_ep_get_dci(pipe->up_endpoint->ue_edesc);
	struct xhci_ring * const xr = &xs->xs_ep[dci].xe_tr;
	struct xhci_trb trb;
	usbd_status err;

	XHCIHIST_FUNC(); XHCIHIST_CALLED();
	DPRINTFN(4, "slot %ju dci %ju", xs->xs_idx, dci, 0, 0);

	KASSERT(mutex_owned(&sc->sc_lock));

	xhci_host_dequeue(xr);

	/* set DCS */
	trb.trb_0 = xhci_ring_trbp(xr, 0) | 1; /* XXX */
	trb.trb_2 = 0;
	trb.trb_3 = XHCI_TRB_3_SLOT_SET(xs->xs_idx) |
	    XHCI_TRB_3_EP_SET(dci) |
	    XHCI_TRB_3_TYPE_SET(XHCI_TRB_TYPE_SET_TR_DEQUEUE);

	err = xhci_do_command_locked(sc, &trb, USBD_DEFAULT_TIMEOUT);

	return err;
}

static usbd_status
xhci_set_dequeue(struct usbd_pipe *pipe)
{
	struct xhci_softc * const sc = XHCI_PIPE2SC(pipe);

	mutex_enter(&sc->sc_lock);
	usbd_status ret = xhci_set_dequeue_locked(pipe);
	mutex_exit(&sc->sc_lock);

	return ret;
}

/*
 * Open new pipe: called from usbd_setup_pipe_flags.
 * Fills methods of pipe.
 * If pipe is not for ep0, calls configure_endpoint.
 */
static usbd_status
xhci_open(struct usbd_pipe *pipe)
{
	struct usbd_device * const dev = pipe->up_dev;
	struct xhci_softc * const sc = XHCI_BUS2SC(dev->ud_bus);
	usb_endpoint_descriptor_t * const ed = pipe->up_endpoint->ue_edesc;
	const uint8_t xfertype = UE_GET_XFERTYPE(ed->bmAttributes);

	XHCIHIST_FUNC(); XHCIHIST_CALLED();
	DPRINTFN(1, "addr %jd depth %jd port %jd speed %jd", dev->ud_addr,
	    dev->ud_depth, dev->ud_powersrc->up_portno, dev->ud_speed);
	DPRINTFN(1, " dci %ju type 0x%02jx epaddr 0x%02jx attr 0x%02jx",
	    xhci_ep_get_dci(ed), ed->bDescriptorType, ed->bEndpointAddress,
	    ed->bmAttributes);
	DPRINTFN(1, " mps %ju ival %ju", UGETW(ed->wMaxPacketSize),
	    ed->bInterval, 0, 0);

	if (sc->sc_dying)
		return USBD_IOERROR;

	/* Root Hub */
	if (dev->ud_depth == 0 && dev->ud_powersrc->up_portno == 0) {
		switch (ed->bEndpointAddress) {
		case USB_CONTROL_ENDPOINT:
			pipe->up_methods = &roothub_ctrl_methods;
			break;
		case UE_DIR_IN | USBROOTHUB_INTR_ENDPT:
			pipe->up_methods = &xhci_root_intr_methods;
			break;
		default:
			pipe->up_methods = NULL;
			DPRINTFN(0, "bad bEndpointAddress 0x%02jx",
			    ed->bEndpointAddress, 0, 0, 0);
			return USBD_INVAL;
		}
		return USBD_NORMAL_COMPLETION;
	}

	switch (xfertype) {
	case UE_CONTROL:
		pipe->up_methods = &xhci_device_ctrl_methods;
		break;
	case UE_ISOCHRONOUS:
		pipe->up_methods = &xhci_device_isoc_methods;
		return USBD_INVAL;
		break;
	case UE_BULK:
		pipe->up_methods = &xhci_device_bulk_methods;
		break;
	case UE_INTERRUPT:
		pipe->up_methods = &xhci_device_intr_methods;
		break;
	default:
		return USBD_IOERROR;
		break;
	}

	if (ed->bEndpointAddress != USB_CONTROL_ENDPOINT)
		return xhci_configure_endpoint(pipe);

	return USBD_NORMAL_COMPLETION;
}

/*
 * Closes pipe, called from usbd_kill_pipe via close methods.
 * If the endpoint to be closed is ep0, disable_slot.
 * Should be called with sc_lock held.
 */
static void
xhci_close_pipe(struct usbd_pipe *pipe)
{
	struct xhci_softc * const sc = XHCI_PIPE2SC(pipe);
	struct xhci_slot * const xs = pipe->up_dev->ud_hcpriv;
	usb_endpoint_descriptor_t * const ed = pipe->up_endpoint->ue_edesc;
	const u_int dci = xhci_ep_get_dci(ed);
	struct xhci_trb trb;
	uint32_t *cp;

	XHCIHIST_FUNC(); XHCIHIST_CALLED();

	if (sc->sc_dying)
		return;

	/* xs is uninitialized before xhci_init_slot */
	if (xs == NULL || xs->xs_idx == 0)
		return;

	DPRINTFN(4, "pipe %#jx slot %ju dci %ju", (uintptr_t)pipe, xs->xs_idx,
	    dci, 0);

	KASSERTMSG(!cpu_intr_p() && !cpu_softintr_p(), "called from intr ctx");
	KASSERT(mutex_owned(&sc->sc_lock));

	if (pipe->up_dev->ud_depth == 0)
		return;

	if (dci == XHCI_DCI_EP_CONTROL) {
		DPRINTFN(4, "closing ep0", 0, 0, 0, 0);
		xhci_disable_slot(sc, xs->xs_idx);
		return;
	}

	if (xhci_get_epstate(sc, xs, dci) != XHCI_EPSTATE_STOPPED)
		(void)xhci_stop_endpoint(pipe);

	/*
	 * set appropriate bit to be dropped.
	 * don't set DC bit to 1, otherwise all endpoints
	 * would be deconfigured.
	 */
	cp = xhci_slot_get_icv(sc, xs, XHCI_ICI_INPUT_CONTROL);
	cp[0] = htole32(XHCI_INCTX_0_DROP_MASK(dci));
	cp[1] = htole32(0);

	/* XXX should be most significant one, not dci? */
	cp = xhci_slot_get_icv(sc, xs, xhci_dci_to_ici(XHCI_DCI_SLOT));
	cp[0] = htole32(XHCI_SCTX_0_CTX_NUM_SET(dci));

	/* configure ep context performs an implicit dequeue */
	xhci_host_dequeue(&xs->xs_ep[dci].xe_tr);

	/* sync input contexts before they are read from memory */
	usb_syncmem(&xs->xs_ic_dma, 0, sc->sc_pgsz, BUS_DMASYNC_PREWRITE);

	trb.trb_0 = xhci_slot_get_icp(sc, xs, 0);
	trb.trb_2 = 0;
	trb.trb_3 = XHCI_TRB_3_SLOT_SET(xs->xs_idx) |
	    XHCI_TRB_3_TYPE_SET(XHCI_TRB_TYPE_CONFIGURE_EP);

	(void)xhci_do_command_locked(sc, &trb, USBD_DEFAULT_TIMEOUT);
	usb_syncmem(&xs->xs_dc_dma, 0, sc->sc_pgsz, BUS_DMASYNC_POSTREAD);
}

/*
 * Abort transfer.
 * Should be called with sc_lock held.
 */
static void
xhci_abort_xfer(struct usbd_xfer *xfer, usbd_status status)
{
	XHCIHIST_FUNC(); XHCIHIST_CALLED();
	struct xhci_softc * const sc = XHCI_XFER2SC(xfer);
	struct xhci_slot * const xs = xfer->ux_pipe->up_dev->ud_hcpriv;
	const u_int dci = xhci_ep_get_dci(xfer->ux_pipe->up_endpoint->ue_edesc);

	KASSERTMSG((status == USBD_CANCELLED || status == USBD_TIMEOUT),
	    "invalid status for abort: %d", (int)status);

	DPRINTFN(4, "xfer %#jx pipe %#jx status %jd",
	    (uintptr_t)xfer, (uintptr_t)xfer->ux_pipe, status, 0);

	KASSERT(mutex_owned(&sc->sc_lock));
	ASSERT_SLEEPABLE();

<<<<<<< HEAD
	if (sc->sc_dying) {
		/* If we're dying, just do the software part. */
		DPRINTFN(4, "xfer %#jx dying %ju", (uintptr_t)xfer,
		    xfer->ux_status, 0, 0);
		xfer->ux_status = status;
		callout_halt(&xfer->ux_callout, &sc->sc_lock);
		usb_transfer_complete(xfer);
		return;
=======
	if (status == USBD_CANCELLED) {
		/*
		 * We are synchronously aborting.  Try to stop the
		 * callout and task, but if we can't, wait for them to
		 * complete.
		 */
		callout_halt(&xfer->ux_callout, &sc->sc_lock);
		usb_rem_task_wait(xfer->ux_pipe->up_dev, &xfer->ux_aborttask,
		    USB_TASKQ_HC, &sc->sc_lock);
	} else {
		/* Otherwise, we are timing out.  */
		KASSERT(status == USBD_TIMEOUT);
>>>>>>> 9b2edea7
	}

	/*
	 * The xfer cannot have been cancelled already.  It is the
	 * responsibility of the caller of usbd_abort_pipe not to try
	 * to abort a pipe multiple times, whether concurrently or
	 * sequentially.
	 */
	KASSERT(xfer->ux_status != USBD_CANCELLED);

	/* Only the timeout, which runs only once, can time it out.  */
	KASSERT(xfer->ux_status != USBD_TIMEOUT);

	/* If anyone else beat us, we're done.  */
	if (xfer->ux_status != USBD_IN_PROGRESS)
		return;

	/* We beat everyone else.  Claim the status.  */
	xfer->ux_status = status;

	/*
<<<<<<< HEAD
	 * Step 1: When cancelling a transfer make sure the timeout handler
	 * didn't run or ran to the end and saw the USBD_CANCELLED status.
	 * Otherwise we must have got here via a timeout.
	 */
	if (status == USBD_CANCELLED) {
		xfer->ux_status = status;
		callout_halt(&xfer->ux_callout, &sc->sc_lock);
	} else {
		KASSERT(xfer->ux_status == USBD_TIMEOUT);
=======
	 * If we're dying, skip the hardware action and just notify the
	 * software that we're done.
	 */
	if (sc->sc_dying) {
		DPRINTFN(4, "xfer %#jx dying %ju", (uintptr_t)xfer,
		    xfer->ux_status, 0, 0);
		goto dying;
>>>>>>> 9b2edea7
	}

	/*
	 * HC Step 1: Stop execution of TD on the ring.
	 */
	switch (xhci_get_epstate(sc, xs, dci)) {
	case XHCI_EPSTATE_HALTED:
		(void)xhci_reset_endpoint_locked(xfer->ux_pipe);
		break;
	case XHCI_EPSTATE_STOPPED:
		break;
	default:
		(void)xhci_stop_endpoint(xfer->ux_pipe);
		break;
	}
#ifdef DIAGNOSTIC
	uint32_t epst = xhci_get_epstate(sc, xs, dci);
	if (epst != XHCI_EPSTATE_STOPPED)
		DPRINTFN(4, "dci %ju not stopped %ju", dci, epst, 0, 0);
#endif

	/*
	 * HC Step 2: Remove any vestiges of the xfer from the ring.
	 */
	xhci_set_dequeue_locked(xfer->ux_pipe);

	/*
	 * Final Step: Notify completion to waiting xfers.
	 */
dying:
	usb_transfer_complete(xfer);
	DPRINTFN(14, "end", 0, 0, 0, 0);

	KASSERT(mutex_owned(&sc->sc_lock));
}

static void
xhci_host_dequeue(struct xhci_ring * const xr)
{
	/* When dequeueing the controller, update our struct copy too */
	memset(xr->xr_trb, 0, xr->xr_ntrb * XHCI_TRB_SIZE);
	usb_syncmem(&xr->xr_dma, 0, xr->xr_ntrb * XHCI_TRB_SIZE,
	    BUS_DMASYNC_PREWRITE);
	memset(xr->xr_cookies, 0, xr->xr_ntrb * sizeof(*xr->xr_cookies));

	xr->xr_ep = 0;
	xr->xr_cs = 1;
}

/*
 * Recover STALLed endpoint.
 * xHCI 1.1 sect 4.10.2.1
 * Issue RESET_EP to recover halt condition and SET_TR_DEQUEUE to remove
 * all transfers on transfer ring.
 * These are done in thread context asynchronously.
 */
static void
xhci_clear_endpoint_stall_async_task(void *cookie)
{
	struct usbd_xfer * const xfer = cookie;
	struct xhci_softc * const sc = XHCI_XFER2SC(xfer);
	struct xhci_slot * const xs = xfer->ux_pipe->up_dev->ud_hcpriv;
	const u_int dci = xhci_ep_get_dci(xfer->ux_pipe->up_endpoint->ue_edesc);
	struct xhci_ring * const tr = &xs->xs_ep[dci].xe_tr;

	XHCIHIST_FUNC(); XHCIHIST_CALLED();
	DPRINTFN(4, "xfer %#jx slot %ju dci %ju", (uintptr_t)xfer, xs->xs_idx,
	    dci, 0);

	xhci_reset_endpoint(xfer->ux_pipe);
	xhci_set_dequeue(xfer->ux_pipe);

	mutex_enter(&sc->sc_lock);
	tr->is_halted = false;
	usb_transfer_complete(xfer);
	mutex_exit(&sc->sc_lock);
	DPRINTFN(4, "ends", 0, 0, 0, 0);
}

static usbd_status
xhci_clear_endpoint_stall_async(struct usbd_xfer *xfer)
{
	struct xhci_softc * const sc = XHCI_XFER2SC(xfer);
	struct xhci_pipe * const xp = (struct xhci_pipe *)xfer->ux_pipe;

	XHCIHIST_FUNC(); XHCIHIST_CALLED();
	DPRINTFN(4, "xfer %#jx", (uintptr_t)xfer, 0, 0, 0);

	if (sc->sc_dying) {
		return USBD_IOERROR;
	}

	usb_init_task(&xp->xp_async_task,
	    xhci_clear_endpoint_stall_async_task, xfer, USB_TASKQ_MPSAFE);
	usb_add_task(xfer->ux_pipe->up_dev, &xp->xp_async_task, USB_TASKQ_HC);
	DPRINTFN(4, "ends", 0, 0, 0, 0);

	return USBD_NORMAL_COMPLETION;
}

/* Process roothub port status/change events and notify to uhub_intr. */
static void
xhci_rhpsc(struct xhci_softc * const sc, u_int ctlrport)
{
	XHCIHIST_FUNC(); XHCIHIST_CALLED();
	DPRINTFN(4, "xhci%jd: port %ju status change", device_unit(sc->sc_dev),
	   ctlrport, 0, 0);

	if (ctlrport > sc->sc_maxports)
		return;

	const size_t bn = xhci_ctlrport2bus(sc, ctlrport);
	const size_t rhp = xhci_ctlrport2rhport(sc, ctlrport);
	struct usbd_xfer * const xfer = sc->sc_intrxfer[bn];

	DPRINTFN(4, "xhci%jd: bus %jd bp %ju xfer %#jx status change",
	    device_unit(sc->sc_dev), bn, rhp, (uintptr_t)xfer);

	if (xfer == NULL)
		return;

	uint8_t *p = xfer->ux_buf;
	memset(p, 0, xfer->ux_length);
	p[rhp / NBBY] |= 1 << (rhp % NBBY);
	xfer->ux_actlen = xfer->ux_length;
	xfer->ux_status = USBD_NORMAL_COMPLETION;
	usb_transfer_complete(xfer);
}

/* Process Transfer Events */
static void
xhci_event_transfer(struct xhci_softc * const sc,
    const struct xhci_trb * const trb)
{
	uint64_t trb_0;
	uint32_t trb_2, trb_3;
	uint8_t trbcode;
	u_int slot, dci;
	struct xhci_slot *xs;
	struct xhci_ring *xr;
	struct xhci_xfer *xx;
	struct usbd_xfer *xfer;
	usbd_status err;

	XHCIHIST_FUNC(); XHCIHIST_CALLED();

	trb_0 = le64toh(trb->trb_0);
	trb_2 = le32toh(trb->trb_2);
	trb_3 = le32toh(trb->trb_3);
	trbcode = XHCI_TRB_2_ERROR_GET(trb_2);
	slot = XHCI_TRB_3_SLOT_GET(trb_3);
	dci = XHCI_TRB_3_EP_GET(trb_3);
	xs = &sc->sc_slots[slot];
	xr = &xs->xs_ep[dci].xe_tr;

	/* sanity check */
	KASSERTMSG(xs->xs_idx != 0 && xs->xs_idx <= sc->sc_maxslots,
	    "invalid xs_idx %u slot %u", xs->xs_idx, slot);

	int idx = 0;
	if ((trb_3 & XHCI_TRB_3_ED_BIT) == 0) {
		if (xhci_trb_get_idx(xr, trb_0, &idx)) {
			DPRINTFN(0, "invalid trb_0 0x%jx", trb_0, 0, 0, 0);
			return;
		}
		xx = xr->xr_cookies[idx];

		/* clear cookie of consumed TRB */
		xr->xr_cookies[idx] = NULL;

		/*
		 * xx is NULL if pipe is opened but xfer is not started.
		 * It happens when stopping idle pipe.
		 */
		if (xx == NULL || trbcode == XHCI_TRB_ERROR_LENGTH) {
			DPRINTFN(1, "Ignore #%ju: cookie %#jx cc %ju dci %ju",
			    idx, (uintptr_t)xx, trbcode, dci);
			DPRINTFN(1, " orig TRB %jx type %ju", trb_0,
			    XHCI_TRB_3_TYPE_GET(le32toh(xr->xr_trb[idx].trb_3)),
			    0, 0);
			return;
		}
	} else {
		/* When ED != 0, trb_0 is virtual addr of struct xhci_xfer. */
		xx = (void *)(uintptr_t)(trb_0 & ~0x3);
	}
	/* XXX this may not happen */
	if (xx == NULL) {
		DPRINTFN(1, "xfer done: xx is NULL", 0, 0, 0, 0);
		return;
	}
	xfer = &xx->xx_xfer;
	/* XXX this may happen when detaching */
	if (xfer == NULL) {
		DPRINTFN(1, "xx(%#jx)->xx_xfer is NULL trb_0 %#jx",
		    (uintptr_t)xx, trb_0, 0, 0);
		return;
	}
	DPRINTFN(14, "xfer %#jx", (uintptr_t)xfer, 0, 0, 0);
	/* XXX I dunno why this happens */
	KASSERTMSG(xfer->ux_pipe != NULL, "xfer(%p)->ux_pipe is NULL", xfer);

	if (!xfer->ux_pipe->up_repeat &&
	    SIMPLEQ_EMPTY(&xfer->ux_pipe->up_queue)) {
		DPRINTFN(1, "xfer(%#jx)->pipe not queued", (uintptr_t)xfer,
		    0, 0, 0);
		return;
	}

	/* 4.11.5.2 Event Data TRB */
	if ((trb_3 & XHCI_TRB_3_ED_BIT) != 0) {
		DPRINTFN(14, "transfer Event Data: 0x%016jx 0x%08jx"
		    " %02jx", trb_0, XHCI_TRB_2_REM_GET(trb_2), trbcode, 0);
		if ((trb_0 & 0x3) == 0x3) {
			xfer->ux_actlen = XHCI_TRB_2_REM_GET(trb_2);
		}
	}

	switch (trbcode) {
	case XHCI_TRB_ERROR_SHORT_PKT:
	case XHCI_TRB_ERROR_SUCCESS:
		/*
		 * A ctrl transfer can generate two events if it has a Data
		 * stage.  A short data stage can be OK and should not
		 * complete the transfer as the status stage needs to be
		 * performed.
		 *
		 * Note: Data and Status stage events point at same xfer.
		 * ux_actlen and ux_dmabuf will be passed to
		 * usb_transfer_complete after the Status stage event.
		 *
		 * It can be distingished which stage generates the event:
		 * + by checking least 3 bits of trb_0 if ED==1.
		 *   (see xhci_device_ctrl_start).
		 * + by checking the type of original TRB if ED==0.
		 *
		 * In addition, intr, bulk, and isoc transfer currently
		 * consists of single TD, so the "skip" is not needed.
		 * ctrl xfer uses EVENT_DATA, and others do not.
		 * Thus driver can switch the flow by checking ED bit.
		 */
		if ((trb_3 & XHCI_TRB_3_ED_BIT) == 0) {
			if (xfer->ux_actlen == 0)
				xfer->ux_actlen = xfer->ux_length -
				    XHCI_TRB_2_REM_GET(trb_2);
			if (XHCI_TRB_3_TYPE_GET(le32toh(xr->xr_trb[idx].trb_3))
			    == XHCI_TRB_TYPE_DATA_STAGE) {
				return;
			}
		} else if ((trb_0 & 0x3) == 0x3) {
			return;
		}
		err = USBD_NORMAL_COMPLETION;
		break;
	case XHCI_TRB_ERROR_STOPPED:
	case XHCI_TRB_ERROR_LENGTH:
	case XHCI_TRB_ERROR_STOPPED_SHORT:
		/*
		 * don't complete the transfer being aborted
		 * as abort_xfer does instead.
		 */
		if (xfer->ux_status == USBD_CANCELLED ||
		    xfer->ux_status == USBD_TIMEOUT) {
			DPRINTFN(14, "ignore aborting xfer %#jx",
			    (uintptr_t)xfer, 0, 0, 0);
			return;
		}
		err = USBD_CANCELLED;
		break;
	case XHCI_TRB_ERROR_STALL:
	case XHCI_TRB_ERROR_BABBLE:
		DPRINTFN(1, "ERR %ju slot %ju dci %ju", trbcode, slot, dci, 0);
		xr->is_halted = true;
		/*
		 * Stalled endpoints can be recoverd by issuing
		 * command TRB TYPE_RESET_EP on xHCI instead of
		 * issuing request CLEAR_FEATURE UF_ENDPOINT_HALT
		 * on the endpoint. However, this function may be
		 * called from softint context (e.g. from umass),
		 * in that case driver gets KASSERT in cv_timedwait
		 * in xhci_do_command.
		 * To avoid this, this runs reset_endpoint and
		 * usb_transfer_complete in usb task thread
		 * asynchronously (and then umass issues clear
		 * UF_ENDPOINT_HALT).
		 */
<<<<<<< HEAD
		xfer->ux_status = err;
		callout_halt(&xfer->ux_callout, &sc->sc_lock);
=======

		/* Override the status.  */
		xfer->ux_status = USBD_STALLED;

		/*
		 * Cancel the timeout and the task, which have not yet
		 * run.  If they have already fired, at worst they are
		 * waiting for the lock.  They will see that the xfer
		 * is no longer in progress and give up.
		 */
		callout_stop(&xfer->ux_callout);
		usb_rem_task(xfer->ux_pipe->up_dev, &xfer->ux_aborttask);

>>>>>>> 9b2edea7
		xhci_clear_endpoint_stall_async(xfer);
		return;
	default:
		DPRINTFN(1, "ERR %ju slot %ju dci %ju", trbcode, slot, dci, 0);
		err = USBD_IOERROR;
		break;
	}

	/*
	 * If software has completed it, either by cancellation
	 * or timeout, drop it on the floor.
	 */
	if (xfer->ux_status != USBD_IN_PROGRESS) {
		KASSERTMSG((xfer->ux_status == USBD_CANCELLED ||
		            xfer->ux_status == USBD_TIMEOUT),
			   "xfer %p status %x", xfer, xfer->ux_status);
		return;;
	}

	/* Otherwise, set the status.  */
	xfer->ux_status = err;

	/*
	 * Cancel the timeout and the task, which have not yet
	 * run.  If they have already fired, at worst they are
	 * waiting for the lock.  They will see that the xfer
	 * is no longer in progress and give up.
	 */
	callout_stop(&xfer->ux_callout);
	usb_rem_task(xfer->ux_pipe->up_dev, &xfer->ux_aborttask);

	if ((trb_3 & XHCI_TRB_3_ED_BIT) == 0 ||
	    (trb_0 & 0x3) == 0x0) {
		usb_transfer_complete(xfer);
	}
}

/* Process Command complete events */
static void
xhci_event_cmd(struct xhci_softc * const sc, const struct xhci_trb * const trb)
{
	uint64_t trb_0;
	uint32_t trb_2, trb_3;

	XHCIHIST_FUNC(); XHCIHIST_CALLED();

	KASSERT(mutex_owned(&sc->sc_lock));

	trb_0 = le64toh(trb->trb_0);
	trb_2 = le32toh(trb->trb_2);
	trb_3 = le32toh(trb->trb_3);

	if (trb_0 == sc->sc_command_addr) {
		sc->sc_resultpending = false;

		sc->sc_result_trb.trb_0 = trb_0;
		sc->sc_result_trb.trb_2 = trb_2;
		sc->sc_result_trb.trb_3 = trb_3;
		if (XHCI_TRB_2_ERROR_GET(trb_2) !=
		    XHCI_TRB_ERROR_SUCCESS) {
			DPRINTFN(1, "command completion "
			    "failure: 0x%016jx 0x%08jx 0x%08jx",
			    trb_0, trb_2, trb_3, 0);
		}
		cv_signal(&sc->sc_command_cv);
	} else {
		DPRINTFN(1, "spurious event: %#jx 0x%016jx "
		    "0x%08jx 0x%08jx", (uintptr_t)trb, trb_0, trb_2, trb_3);
	}
}

/*
 * Process events.
 * called from xhci_softintr
 */
static void
xhci_handle_event(struct xhci_softc * const sc,
    const struct xhci_trb * const trb)
{
	uint64_t trb_0;
	uint32_t trb_2, trb_3;

	XHCIHIST_FUNC(); XHCIHIST_CALLED();

	trb_0 = le64toh(trb->trb_0);
	trb_2 = le32toh(trb->trb_2);
	trb_3 = le32toh(trb->trb_3);

	DPRINTFN(14, "event: %#jx 0x%016jx 0x%08jx 0x%08jx",
	    (uintptr_t)trb, trb_0, trb_2, trb_3);

	/*
	 * 4.11.3.1, 6.4.2.1
	 * TRB Pointer is invalid for these completion codes.
	 */
	switch (XHCI_TRB_2_ERROR_GET(trb_2)) {
	case XHCI_TRB_ERROR_RING_UNDERRUN:
	case XHCI_TRB_ERROR_RING_OVERRUN:
	case XHCI_TRB_ERROR_VF_RING_FULL:
		return;
	default:
		if (trb_0 == 0) {
			return;
		}
		break;
	}

	switch (XHCI_TRB_3_TYPE_GET(trb_3)) {
	case XHCI_TRB_EVENT_TRANSFER:
		xhci_event_transfer(sc, trb);
		break;
	case XHCI_TRB_EVENT_CMD_COMPLETE:
		xhci_event_cmd(sc, trb);
		break;
	case XHCI_TRB_EVENT_PORT_STS_CHANGE:
		xhci_rhpsc(sc, (uint32_t)((trb_0 >> 24) & 0xff));
		break;
	default:
		break;
	}
}

static void
xhci_softintr(void *v)
{
	struct usbd_bus * const bus = v;
	struct xhci_softc * const sc = XHCI_BUS2SC(bus);
	struct xhci_ring * const er = &sc->sc_er;
	struct xhci_trb *trb;
	int i, j, k;

	XHCIHIST_FUNC(); XHCIHIST_CALLED();

	KASSERT(xhci_polling_p(sc) || mutex_owned(&sc->sc_lock));

	i = er->xr_ep;
	j = er->xr_cs;

	DPRINTFN(16, "er: xr_ep %jd xr_cs %jd", i, j, 0, 0);

	while (1) {
		usb_syncmem(&er->xr_dma, XHCI_TRB_SIZE * i, XHCI_TRB_SIZE,
		    BUS_DMASYNC_POSTREAD);
		trb = &er->xr_trb[i];
		k = (le32toh(trb->trb_3) & XHCI_TRB_3_CYCLE_BIT) ? 1 : 0;

		if (j != k)
			break;

		xhci_handle_event(sc, trb);

		i++;
		if (i == er->xr_ntrb) {
			i = 0;
			j ^= 1;
		}
	}

	er->xr_ep = i;
	er->xr_cs = j;

	xhci_rt_write_8(sc, XHCI_ERDP(0), xhci_ring_trbp(er, er->xr_ep) |
	    XHCI_ERDP_LO_BUSY);

	DPRINTFN(16, "ends", 0, 0, 0, 0);

	return;
}

static void
xhci_poll(struct usbd_bus *bus)
{
	struct xhci_softc * const sc = XHCI_BUS2SC(bus);

	XHCIHIST_FUNC(); XHCIHIST_CALLED();

	mutex_enter(&sc->sc_intr_lock);
	int ret = xhci_intr1(sc);
	if (ret) {
		xhci_softintr(bus);
	}
	mutex_exit(&sc->sc_intr_lock);

	return;
}

static struct usbd_xfer *
xhci_allocx(struct usbd_bus *bus, unsigned int nframes)
{
	struct xhci_softc * const sc = XHCI_BUS2SC(bus);
	struct usbd_xfer *xfer;

	XHCIHIST_FUNC(); XHCIHIST_CALLED();

	xfer = pool_cache_get(sc->sc_xferpool, PR_WAITOK);
	if (xfer != NULL) {
		memset(xfer, 0, sizeof(struct xhci_xfer));
		usb_init_task(&xfer->ux_aborttask, xhci_timeout_task, xfer,
		    USB_TASKQ_MPSAFE);
#ifdef DIAGNOSTIC
		xfer->ux_state = XFER_BUSY;
#endif
	}

	return xfer;
}

static void
xhci_freex(struct usbd_bus *bus, struct usbd_xfer *xfer)
{
	struct xhci_softc * const sc = XHCI_BUS2SC(bus);

	XHCIHIST_FUNC(); XHCIHIST_CALLED();

#ifdef DIAGNOSTIC
	if (xfer->ux_state != XFER_BUSY) {
		DPRINTFN(0, "xfer=%#jx not busy, 0x%08jx",
		    (uintptr_t)xfer, xfer->ux_state, 0, 0);
	}
	xfer->ux_state = XFER_FREE;
#endif
	pool_cache_put(sc->sc_xferpool, xfer);
}

static void
xhci_get_lock(struct usbd_bus *bus, kmutex_t **lock)
{
	struct xhci_softc * const sc = XHCI_BUS2SC(bus);

	*lock = &sc->sc_lock;
}

extern uint32_t usb_cookie_no;

/*
 * xHCI 4.3
 * Called when uhub_explore finds a new device (via usbd_new_device).
 * Port initialization and speed detection (4.3.1) are already done in uhub.c.
 * This function does:
 *   Allocate and construct dev structure of default endpoint (ep0).
 *   Allocate and open pipe of ep0.
 *   Enable slot and initialize slot context.
 *   Set Address.
 *   Read initial device descriptor.
 *   Determine initial MaxPacketSize (mps) by speed.
 *   Read full device descriptor.
 *   Register this device.
 * Finally state of device transitions ADDRESSED.
 */
static usbd_status
xhci_new_device(device_t parent, struct usbd_bus *bus, int depth,
    int speed, int port, struct usbd_port *up)
{
	struct xhci_softc * const sc = XHCI_BUS2SC(bus);
	struct usbd_device *dev;
	usbd_status err;
	usb_device_descriptor_t *dd;
	struct xhci_slot *xs;
	uint32_t *cp;

	XHCIHIST_FUNC(); XHCIHIST_CALLED();
	DPRINTFN(4, "port %ju depth %ju speed %ju up %#jx",
	    port, depth, speed, (uintptr_t)up);

	dev = kmem_zalloc(sizeof(*dev), KM_SLEEP);
	dev->ud_bus = bus;
	dev->ud_quirks = &usbd_no_quirk;
	dev->ud_addr = 0;
	dev->ud_ddesc.bMaxPacketSize = 0;
	dev->ud_depth = depth;
	dev->ud_powersrc = up;
	dev->ud_myhub = up->up_parent;
	dev->ud_speed = speed;
	dev->ud_langid = USBD_NOLANG;
	dev->ud_cookie.cookie = ++usb_cookie_no;

	/* Set up default endpoint handle. */
	dev->ud_ep0.ue_edesc = &dev->ud_ep0desc;
	/* doesn't matter, just don't let it uninitialized */
	dev->ud_ep0.ue_toggle = 0;

	/* Set up default endpoint descriptor. */
	dev->ud_ep0desc.bLength = USB_ENDPOINT_DESCRIPTOR_SIZE;
	dev->ud_ep0desc.bDescriptorType = UDESC_ENDPOINT;
	dev->ud_ep0desc.bEndpointAddress = USB_CONTROL_ENDPOINT;
	dev->ud_ep0desc.bmAttributes = UE_CONTROL;
	dev->ud_ep0desc.bInterval = 0;

	/* 4.3,  4.8.2.1 */
	switch (speed) {
	case USB_SPEED_SUPER:
	case USB_SPEED_SUPER_PLUS:
		USETW(dev->ud_ep0desc.wMaxPacketSize, USB_3_MAX_CTRL_PACKET);
		break;
	case USB_SPEED_FULL:
		/* XXX using 64 as initial mps of ep0 in FS */
	case USB_SPEED_HIGH:
		USETW(dev->ud_ep0desc.wMaxPacketSize, USB_2_MAX_CTRL_PACKET);
		break;
	case USB_SPEED_LOW:
	default:
		USETW(dev->ud_ep0desc.wMaxPacketSize, USB_MAX_IPACKET);
		break;
	}

	up->up_dev = dev;

	/* Establish the default pipe. */
	err = usbd_setup_pipe(dev, 0, &dev->ud_ep0, USBD_DEFAULT_INTERVAL,
	    &dev->ud_pipe0);
	if (err) {
		goto bad;
	}

	dd = &dev->ud_ddesc;

	if (depth == 0 && port == 0) {
		KASSERT(bus->ub_devices[USB_ROOTHUB_INDEX] == NULL);
		bus->ub_devices[USB_ROOTHUB_INDEX] = dev;
		err = usbd_get_initial_ddesc(dev, dd);
		if (err) {
			DPRINTFN(1, "get_initial_ddesc %ju", err, 0, 0, 0);
			goto bad;
		}

		err = usbd_reload_device_desc(dev);
		if (err) {
			DPRINTFN(1, "reload desc %ju", err, 0, 0, 0);
			goto bad;
		}
	} else {
		uint8_t slot = 0;

		/* 4.3.2 */
		err = xhci_enable_slot(sc, &slot);
		if (err) {
			DPRINTFN(1, "enable slot %ju", err, 0, 0, 0);
			goto bad;
		}

		xs = &sc->sc_slots[slot];
		dev->ud_hcpriv = xs;

		/* 4.3.3 initialize slot structure */
		err = xhci_init_slot(dev, slot);
		if (err) {
			DPRINTFN(1, "init slot %ju", err, 0, 0, 0);
			dev->ud_hcpriv = NULL;
			/*
			 * We have to disable_slot here because
			 * xs->xs_idx == 0 when xhci_init_slot fails,
			 * in that case usbd_remove_dev won't work.
			 */
			mutex_enter(&sc->sc_lock);
			xhci_disable_slot(sc, slot);
			mutex_exit(&sc->sc_lock);
			goto bad;
		}

		/* 4.3.4 Address Assignment */
		err = xhci_set_address(dev, slot, false);
		if (err) {
			DPRINTFN(1, "set address w/o bsr %ju", err, 0, 0, 0);
			goto bad;
		}

		/* Allow device time to set new address */
		usbd_delay_ms(dev, USB_SET_ADDRESS_SETTLE);

		usb_syncmem(&xs->xs_dc_dma, 0, sc->sc_pgsz, BUS_DMASYNC_POSTREAD);
		cp = xhci_slot_get_dcv(sc, xs, XHCI_DCI_SLOT);
		HEXDUMP("slot context", cp, sc->sc_ctxsz);
		uint8_t addr = XHCI_SCTX_3_DEV_ADDR_GET(le32toh(cp[3]));
		DPRINTFN(4, "device address %ju", addr, 0, 0, 0);
		/*
		 * XXX ensure we know when the hardware does something
		 * we can't yet cope with
		 */
		KASSERTMSG(addr >= 1 && addr <= 127, "addr %d", addr);
		dev->ud_addr = addr;

		KASSERTMSG(bus->ub_devices[usb_addr2dindex(dev->ud_addr)] == NULL,
		    "addr %d already allocated", dev->ud_addr);
		/*
		 * The root hub is given its own slot
		 */
		bus->ub_devices[usb_addr2dindex(dev->ud_addr)] = dev;

		err = usbd_get_initial_ddesc(dev, dd);
		if (err) {
			DPRINTFN(1, "get_initial_ddesc %ju", err, 0, 0, 0);
			goto bad;
		}

		/* 4.8.2.1 */
		if (USB_IS_SS(speed)) {
			if (dd->bMaxPacketSize != 9) {
				printf("%s: invalid mps 2^%u for SS ep0,"
				    " using 512\n",
				    device_xname(sc->sc_dev),
				    dd->bMaxPacketSize);
				dd->bMaxPacketSize = 9;
			}
			USETW(dev->ud_ep0desc.wMaxPacketSize,
			    (1 << dd->bMaxPacketSize));
		} else
			USETW(dev->ud_ep0desc.wMaxPacketSize,
			    dd->bMaxPacketSize);
		DPRINTFN(4, "bMaxPacketSize %ju", dd->bMaxPacketSize, 0, 0, 0);
		err = xhci_update_ep0_mps(sc, xs,
		    UGETW(dev->ud_ep0desc.wMaxPacketSize));
		if (err) {
			DPRINTFN(1, "update mps of ep0 %ju", err, 0, 0, 0);
			goto bad;
		}

		err = usbd_reload_device_desc(dev);
		if (err) {
			DPRINTFN(1, "reload desc %ju", err, 0, 0, 0);
			goto bad;
		}
	}

	DPRINTFN(1, "adding unit addr=%jd, rev=%02jx,",
		dev->ud_addr, UGETW(dd->bcdUSB), 0, 0);
	DPRINTFN(1, " class=%jd, subclass=%jd, protocol=%jd,",
		dd->bDeviceClass, dd->bDeviceSubClass,
		dd->bDeviceProtocol, 0);
	DPRINTFN(1, " mps=%jd, len=%jd, noconf=%jd, speed=%jd",
		dd->bMaxPacketSize, dd->bLength, dd->bNumConfigurations,
		dev->ud_speed);

	usbd_get_device_strings(dev);

	usbd_add_dev_event(USB_EVENT_DEVICE_ATTACH, dev);

	if (depth == 0 && port == 0) {
		usbd_attach_roothub(parent, dev);
		DPRINTFN(1, "root hub %#jx", (uintptr_t)dev, 0, 0, 0);
		return USBD_NORMAL_COMPLETION;
	}

	err = usbd_probe_and_attach(parent, dev, port, dev->ud_addr);
 bad:
	if (err != USBD_NORMAL_COMPLETION) {
		usbd_remove_device(dev, up);
	}

	return err;
}

static usbd_status
xhci_ring_init(struct xhci_softc * const sc, struct xhci_ring * const xr,
    size_t ntrb, size_t align)
{
	usbd_status err;
	size_t size = ntrb * XHCI_TRB_SIZE;

	XHCIHIST_FUNC(); XHCIHIST_CALLED();

	err = usb_allocmem(&sc->sc_bus, size, align, &xr->xr_dma);
	if (err)
		return err;
	mutex_init(&xr->xr_lock, MUTEX_DEFAULT, IPL_SOFTUSB);
	xr->xr_cookies = kmem_zalloc(sizeof(*xr->xr_cookies) * ntrb, KM_SLEEP);
	xr->xr_trb = xhci_ring_trbv(xr, 0);
	xr->xr_ntrb = ntrb;
	xr->is_halted = false;
	xhci_host_dequeue(xr);

	return USBD_NORMAL_COMPLETION;
}

static void
xhci_ring_free(struct xhci_softc * const sc, struct xhci_ring * const xr)
{
	usb_freemem(&sc->sc_bus, &xr->xr_dma);
	mutex_destroy(&xr->xr_lock);
	kmem_free(xr->xr_cookies, sizeof(*xr->xr_cookies) * xr->xr_ntrb);
}

static void
xhci_ring_put(struct xhci_softc * const sc, struct xhci_ring * const xr,
    void *cookie, struct xhci_trb * const trbs, size_t ntrbs)
{
	size_t i;
	u_int ri;
	u_int cs;
	uint64_t parameter;
	uint32_t status;
	uint32_t control;

	XHCIHIST_FUNC(); XHCIHIST_CALLED();

	KASSERTMSG(ntrbs <= XHCI_XFER_NTRB, "ntrbs %zu", ntrbs);
	for (i = 0; i < ntrbs; i++) {
		DPRINTFN(12, "xr %#jx trbs %#jx num %ju", (uintptr_t)xr,
		    (uintptr_t)trbs, i, 0);
		DPRINTFN(12, " %016jx %08jx %08jx",
		    trbs[i].trb_0, trbs[i].trb_2, trbs[i].trb_3, 0);
		KASSERTMSG(XHCI_TRB_3_TYPE_GET(trbs[i].trb_3) !=
		    XHCI_TRB_TYPE_LINK, "trbs[%zu].trb3 %#x", i, trbs[i].trb_3);
	}

	DPRINTFN(12, "%#jx xr_ep 0x%jx xr_cs %ju", (uintptr_t)xr, xr->xr_ep,
	    xr->xr_cs, 0);

	ri = xr->xr_ep;
	cs = xr->xr_cs;

	/*
	 * Although the xhci hardware can do scatter/gather dma from
	 * arbitrary sized buffers, there is a non-obvious restriction
	 * that a LINK trb is only allowed at the end of a burst of
	 * transfers - which might be 16kB.
	 * Arbitrary aligned LINK trb definitely fail on Ivy bridge.
	 * The simple solution is not to allow a LINK trb in the middle
	 * of anything - as here.
	 * XXX: (dsl) There are xhci controllers out there (eg some made by
	 * ASMedia) that seem to lock up if they process a LINK trb but
	 * cannot process the linked-to trb yet.
	 * The code should write the 'cycle' bit on the link trb AFTER
	 * adding the other trb.
	 */
	u_int firstep = xr->xr_ep;
	u_int firstcs = xr->xr_cs;

	for (i = 0; i < ntrbs; ) {
		u_int oldri = ri;
		u_int oldcs = cs;

		if (ri >= (xr->xr_ntrb - 1)) {
			/* Put Link TD at the end of ring */
			parameter = xhci_ring_trbp(xr, 0);
			status = 0;
			control = XHCI_TRB_3_TYPE_SET(XHCI_TRB_TYPE_LINK) |
			    XHCI_TRB_3_TC_BIT;
			xr->xr_cookies[ri] = NULL;
			xr->xr_ep = 0;
			xr->xr_cs ^= 1;
			ri = xr->xr_ep;
			cs = xr->xr_cs;
		} else {
			parameter = trbs[i].trb_0;
			status = trbs[i].trb_2;
			control = trbs[i].trb_3;

			xr->xr_cookies[ri] = cookie;
			ri++;
			i++;
		}
		/*
		 * If this is a first TRB, mark it invalid to prevent
		 * xHC from running it immediately.
		 */
		if (oldri == firstep) {
			if (oldcs) {
				control &= ~XHCI_TRB_3_CYCLE_BIT;
			} else {
				control |= XHCI_TRB_3_CYCLE_BIT;
			}
		} else {
			if (oldcs) {
				control |= XHCI_TRB_3_CYCLE_BIT;
			} else {
				control &= ~XHCI_TRB_3_CYCLE_BIT;
			}
		}
		xhci_trb_put(&xr->xr_trb[oldri], parameter, status, control);
		usb_syncmem(&xr->xr_dma, XHCI_TRB_SIZE * oldri,
		    XHCI_TRB_SIZE * 1, BUS_DMASYNC_PREWRITE);
	}

	/* Now invert cycle bit of first TRB */
	if (firstcs) {
		xr->xr_trb[firstep].trb_3 |= htole32(XHCI_TRB_3_CYCLE_BIT);
	} else {
		xr->xr_trb[firstep].trb_3 &= ~htole32(XHCI_TRB_3_CYCLE_BIT);
	}
	usb_syncmem(&xr->xr_dma, XHCI_TRB_SIZE * firstep,
	    XHCI_TRB_SIZE * 1, BUS_DMASYNC_PREWRITE);

	xr->xr_ep = ri;
	xr->xr_cs = cs;

	DPRINTFN(12, "%#jx xr_ep 0x%jx xr_cs %ju", (uintptr_t)xr, xr->xr_ep,
	    xr->xr_cs, 0);
}

/*
 * Stop execution commands, purge all commands on command ring, and
 * rewind dequeue pointer.
 */
static void
xhci_abort_command(struct xhci_softc *sc)
{
	struct xhci_ring * const cr = &sc->sc_cr;
	uint64_t crcr;
	int i;

	XHCIHIST_FUNC(); XHCIHIST_CALLED();
	DPRINTFN(14, "command %#jx timeout, aborting",
	    sc->sc_command_addr, 0, 0, 0);

	mutex_enter(&cr->xr_lock);

	/* 4.6.1.2 Aborting a Command */
	crcr = xhci_op_read_8(sc, XHCI_CRCR);
	xhci_op_write_8(sc, XHCI_CRCR, crcr | XHCI_CRCR_LO_CA);

	for (i = 0; i < 500; i++) {
		crcr = xhci_op_read_8(sc, XHCI_CRCR);
		if ((crcr & XHCI_CRCR_LO_CRR) == 0)
			break;
		usb_delay_ms(&sc->sc_bus, 1);
	}
	if ((crcr & XHCI_CRCR_LO_CRR) != 0) {
		DPRINTFN(1, "Command Abort timeout", 0, 0, 0, 0);
		/* reset HC here? */
	}

	/* reset command ring dequeue pointer */
	cr->xr_ep = 0;
	cr->xr_cs = 1;
	xhci_op_write_8(sc, XHCI_CRCR, xhci_ring_trbp(cr, 0) | cr->xr_cs);

	mutex_exit(&cr->xr_lock);
}

/*
 * Put a command on command ring, ring bell, set timer, and cv_timedwait.
 * Command completion is notified by cv_signal from xhci_event_cmd()
 * (called from xhci_softint), or timed-out.
 * The completion code is copied to sc->sc_result_trb in xhci_event_cmd(),
 * then do_command examines it.
 */
static usbd_status
xhci_do_command_locked(struct xhci_softc * const sc,
    struct xhci_trb * const trb, int timeout)
{
	struct xhci_ring * const cr = &sc->sc_cr;
	usbd_status err;

	XHCIHIST_FUNC(); XHCIHIST_CALLED();
	DPRINTFN(12, "input: 0x%016jx 0x%08jx 0x%08jx",
	    trb->trb_0, trb->trb_2, trb->trb_3, 0);

	KASSERTMSG(!cpu_intr_p() && !cpu_softintr_p(), "called from intr ctx");
	KASSERT(mutex_owned(&sc->sc_lock));

	while (sc->sc_command_addr != 0)
		cv_wait(&sc->sc_cmdbusy_cv, &sc->sc_lock);

	/*
	 * If enqueue pointer points at last of ring, it's Link TRB,
	 * command TRB will be stored in 0th TRB.
	 */
	if (cr->xr_ep == cr->xr_ntrb - 1)
		sc->sc_command_addr = xhci_ring_trbp(cr, 0);
	else
		sc->sc_command_addr = xhci_ring_trbp(cr, cr->xr_ep);

	sc->sc_resultpending = true;

	mutex_enter(&cr->xr_lock);
	xhci_ring_put(sc, cr, NULL, trb, 1);
	mutex_exit(&cr->xr_lock);

	xhci_db_write_4(sc, XHCI_DOORBELL(0), 0);

	while (sc->sc_resultpending) {
		if (cv_timedwait(&sc->sc_command_cv, &sc->sc_lock,
		    MAX(1, mstohz(timeout))) == EWOULDBLOCK) {
			xhci_abort_command(sc);
			err = USBD_TIMEOUT;
			goto timedout;
		}
	}

	trb->trb_0 = sc->sc_result_trb.trb_0;
	trb->trb_2 = sc->sc_result_trb.trb_2;
	trb->trb_3 = sc->sc_result_trb.trb_3;

	DPRINTFN(12, "output: 0x%016jx 0x%08jx 0x%08jx",
	    trb->trb_0, trb->trb_2, trb->trb_3, 0);

	switch (XHCI_TRB_2_ERROR_GET(trb->trb_2)) {
	case XHCI_TRB_ERROR_SUCCESS:
		err = USBD_NORMAL_COMPLETION;
		break;
	default:
	case 192 ... 223:
		err = USBD_IOERROR;
		break;
	case 224 ... 255:
		err = USBD_NORMAL_COMPLETION;
		break;
	}

timedout:
	sc->sc_resultpending = false;
	sc->sc_command_addr = 0;
	cv_broadcast(&sc->sc_cmdbusy_cv);

	return err;
}

static usbd_status
xhci_do_command(struct xhci_softc * const sc, struct xhci_trb * const trb,
    int timeout)
{

	mutex_enter(&sc->sc_lock);
	usbd_status ret = xhci_do_command_locked(sc, trb, timeout);
	mutex_exit(&sc->sc_lock);

	return ret;
}

static usbd_status
xhci_enable_slot(struct xhci_softc * const sc, uint8_t * const slotp)
{
	struct xhci_trb trb;
	usbd_status err;

	XHCIHIST_FUNC(); XHCIHIST_CALLED();

	trb.trb_0 = 0;
	trb.trb_2 = 0;
	trb.trb_3 = XHCI_TRB_3_TYPE_SET(XHCI_TRB_TYPE_ENABLE_SLOT);

	err = xhci_do_command(sc, &trb, USBD_DEFAULT_TIMEOUT);
	if (err != USBD_NORMAL_COMPLETION) {
		return err;
	}

	*slotp = XHCI_TRB_3_SLOT_GET(trb.trb_3);

	return err;
}

/*
 * xHCI 4.6.4
 * Deallocate ring and device/input context DMA buffers, and disable_slot.
 * All endpoints in the slot should be stopped.
 * Should be called with sc_lock held.
 */
static usbd_status
xhci_disable_slot(struct xhci_softc * const sc, uint8_t slot)
{
	struct xhci_trb trb;
	struct xhci_slot *xs;
	usbd_status err;

	XHCIHIST_FUNC(); XHCIHIST_CALLED();

	if (sc->sc_dying)
		return USBD_IOERROR;

	trb.trb_0 = 0;
	trb.trb_2 = 0;
	trb.trb_3 = htole32(
		XHCI_TRB_3_SLOT_SET(slot) |
		XHCI_TRB_3_TYPE_SET(XHCI_TRB_TYPE_DISABLE_SLOT));

	err = xhci_do_command_locked(sc, &trb, USBD_DEFAULT_TIMEOUT);

	if (!err) {
		xs = &sc->sc_slots[slot];
		if (xs->xs_idx != 0) {
			xhci_free_slot(sc, xs, XHCI_DCI_SLOT + 1, 32);
			xhci_set_dcba(sc, 0, slot);
			memset(xs, 0, sizeof(*xs));
		}
	}

	return err;
}

/*
 * Set address of device and transition slot state from ENABLED to ADDRESSED
 * if Block Setaddress Request (BSR) is false.
 * If BSR==true, transition slot state from ENABLED to DEFAULT.
 * see xHCI 1.1  4.5.3, 3.3.4
 * Should be called without sc_lock held.
 */
static usbd_status
xhci_address_device(struct xhci_softc * const sc,
    uint64_t icp, uint8_t slot_id, bool bsr)
{
	struct xhci_trb trb;
	usbd_status err;

	XHCIHIST_FUNC(); XHCIHIST_CALLED();

	trb.trb_0 = icp;
	trb.trb_2 = 0;
	trb.trb_3 = XHCI_TRB_3_SLOT_SET(slot_id) |
	    XHCI_TRB_3_TYPE_SET(XHCI_TRB_TYPE_ADDRESS_DEVICE) |
	    (bsr ? XHCI_TRB_3_BSR_BIT : 0);

	err = xhci_do_command(sc, &trb, USBD_DEFAULT_TIMEOUT);

	if (XHCI_TRB_2_ERROR_GET(trb.trb_2) == XHCI_TRB_ERROR_NO_SLOTS)
		err = USBD_NO_ADDR;

	return err;
}

static usbd_status
xhci_update_ep0_mps(struct xhci_softc * const sc,
    struct xhci_slot * const xs, u_int mps)
{
	struct xhci_trb trb;
	usbd_status err;
	uint32_t * cp;

	XHCIHIST_FUNC(); XHCIHIST_CALLED();
	DPRINTFN(4, "slot %ju mps %ju", xs->xs_idx, mps, 0, 0);

	cp = xhci_slot_get_icv(sc, xs, XHCI_ICI_INPUT_CONTROL);
	cp[0] = htole32(0);
	cp[1] = htole32(XHCI_INCTX_1_ADD_MASK(XHCI_DCI_EP_CONTROL));

	cp = xhci_slot_get_icv(sc, xs, xhci_dci_to_ici(XHCI_DCI_EP_CONTROL));
	cp[1] = htole32(XHCI_EPCTX_1_MAXP_SIZE_SET(mps));

	/* sync input contexts before they are read from memory */
	usb_syncmem(&xs->xs_ic_dma, 0, sc->sc_pgsz, BUS_DMASYNC_PREWRITE);
	HEXDUMP("input context", xhci_slot_get_icv(sc, xs, 0),
	    sc->sc_ctxsz * 4);

	trb.trb_0 = xhci_slot_get_icp(sc, xs, 0);
	trb.trb_2 = 0;
	trb.trb_3 = XHCI_TRB_3_SLOT_SET(xs->xs_idx) |
	    XHCI_TRB_3_TYPE_SET(XHCI_TRB_TYPE_EVALUATE_CTX);

	err = xhci_do_command(sc, &trb, USBD_DEFAULT_TIMEOUT);
	return err;
}

static void
xhci_set_dcba(struct xhci_softc * const sc, uint64_t dcba, int si)
{
	uint64_t * const dcbaa = KERNADDR(&sc->sc_dcbaa_dma, 0);

	XHCIHIST_FUNC(); XHCIHIST_CALLED();
	DPRINTFN(4, "dcbaa %#jx dc %016jx slot %jd",
	    (uintptr_t)&dcbaa[si], dcba, si, 0);

	dcbaa[si] = htole64(dcba);
	usb_syncmem(&sc->sc_dcbaa_dma, si * sizeof(uint64_t), sizeof(uint64_t),
	    BUS_DMASYNC_PREWRITE);
}

/*
 * Allocate device and input context DMA buffer, and
 * TRB DMA buffer for each endpoint.
 */
static usbd_status
xhci_init_slot(struct usbd_device *dev, uint32_t slot)
{
	struct xhci_softc * const sc = XHCI_BUS2SC(dev->ud_bus);
	struct xhci_slot *xs;
	usbd_status err;
	u_int dci;

	XHCIHIST_FUNC(); XHCIHIST_CALLED();
	DPRINTFN(4, "slot %ju", slot, 0, 0, 0);

	xs = &sc->sc_slots[slot];

	/* allocate contexts */
	err = usb_allocmem(&sc->sc_bus, sc->sc_pgsz, sc->sc_pgsz,
	    &xs->xs_dc_dma);
	if (err)
		return err;
	memset(KERNADDR(&xs->xs_dc_dma, 0), 0, sc->sc_pgsz);

	err = usb_allocmem(&sc->sc_bus, sc->sc_pgsz, sc->sc_pgsz,
	    &xs->xs_ic_dma);
	if (err)
		goto bad1;
	memset(KERNADDR(&xs->xs_ic_dma, 0), 0, sc->sc_pgsz);

	for (dci = 0; dci < 32; dci++) {
		//CTASSERT(sizeof(xs->xs_ep[dci]) == sizeof(struct xhci_endpoint));
		memset(&xs->xs_ep[dci], 0, sizeof(xs->xs_ep[dci]));
		if (dci == XHCI_DCI_SLOT)
			continue;
		err = xhci_ring_init(sc, &xs->xs_ep[dci].xe_tr,
		    XHCI_TRANSFER_RING_TRBS, XHCI_TRB_ALIGN);
		if (err) {
			DPRINTFN(0, "ring init failure", 0, 0, 0, 0);
			goto bad2;
		}
	}

 bad2:
	if (err == USBD_NORMAL_COMPLETION) {
		xs->xs_idx = slot;
	} else {
		xhci_free_slot(sc, xs, XHCI_DCI_SLOT + 1, dci);
	}

	return err;

 bad1:
	usb_freemem(&sc->sc_bus, &xs->xs_dc_dma);
	xs->xs_idx = 0;
	return err;
}

static void
xhci_free_slot(struct xhci_softc *sc, struct xhci_slot *xs, int start_dci,
    int end_dci)
{
	u_int dci;

	XHCIHIST_FUNC(); XHCIHIST_CALLED();
	DPRINTFN(4, "slot %ju start %ju end %ju", xs->xs_idx, start_dci,
	    end_dci, 0);

	for (dci = start_dci; dci < end_dci; dci++) {
		xhci_ring_free(sc, &xs->xs_ep[dci].xe_tr);
		memset(&xs->xs_ep[dci], 0, sizeof(xs->xs_ep[dci]));
	}
	usb_freemem(&sc->sc_bus, &xs->xs_ic_dma);
	usb_freemem(&sc->sc_bus, &xs->xs_dc_dma);
	xs->xs_idx = 0;
}

/*
 * Setup slot context, set Device Context Base Address, and issue
 * Set Address Device command.
 */
static usbd_status
xhci_set_address(struct usbd_device *dev, uint32_t slot, bool bsr)
{
	struct xhci_softc * const sc = XHCI_BUS2SC(dev->ud_bus);
	struct xhci_slot *xs;
	usbd_status err;

	XHCIHIST_FUNC(); XHCIHIST_CALLED();
	DPRINTFN(4, "slot %ju bsr %ju", slot, bsr, 0, 0);

	xs = &sc->sc_slots[slot];

	xhci_setup_ctx(dev->ud_pipe0);

	HEXDUMP("input context", xhci_slot_get_icv(sc, xs, 0),
	    sc->sc_ctxsz * 3);

	xhci_set_dcba(sc, DMAADDR(&xs->xs_dc_dma, 0), slot);

	err = xhci_address_device(sc, xhci_slot_get_icp(sc, xs, 0), slot, bsr);

	usb_syncmem(&xs->xs_dc_dma, 0, sc->sc_pgsz, BUS_DMASYNC_POSTREAD);
	HEXDUMP("output context", xhci_slot_get_dcv(sc, xs, 0),
	    sc->sc_ctxsz * 2);

	return err;
}

/*
 * 4.8.2, 6.2.3.2
 * construct slot/endpoint context parameters and do syncmem
 */
static void
xhci_setup_ctx(struct usbd_pipe *pipe)
{
	struct xhci_softc * const sc = XHCI_PIPE2SC(pipe);
	struct usbd_device *dev = pipe->up_dev;
	struct xhci_slot * const xs = dev->ud_hcpriv;
	usb_endpoint_descriptor_t * const ed = pipe->up_endpoint->ue_edesc;
	const u_int dci = xhci_ep_get_dci(ed);
	const uint8_t xfertype = UE_GET_XFERTYPE(ed->bmAttributes);
	uint32_t *cp;
	uint16_t mps = UGETW(ed->wMaxPacketSize);
	uint8_t speed = dev->ud_speed;
	uint8_t ival = ed->bInterval;

	XHCIHIST_FUNC(); XHCIHIST_CALLED();
	DPRINTFN(4, "pipe %#jx: slot %ju dci %ju speed %ju",
	    (uintptr_t)pipe, xs->xs_idx, dci, speed);

	/* set up initial input control context */
	cp = xhci_slot_get_icv(sc, xs, XHCI_ICI_INPUT_CONTROL);
	cp[0] = htole32(0);
	cp[1] = htole32(XHCI_INCTX_1_ADD_MASK(dci));
	cp[1] |= htole32(XHCI_INCTX_1_ADD_MASK(XHCI_DCI_SLOT));
	cp[7] = htole32(0);

	/* set up input slot context */
	cp = xhci_slot_get_icv(sc, xs, xhci_dci_to_ici(XHCI_DCI_SLOT));
	cp[0] =
	    XHCI_SCTX_0_CTX_NUM_SET(dci) |
	    XHCI_SCTX_0_SPEED_SET(xhci_speed2xspeed(speed));
	cp[1] = 0;
	cp[2] = XHCI_SCTX_2_IRQ_TARGET_SET(0);
	cp[3] = 0;
	xhci_setup_route(pipe, cp);
	xhci_setup_tthub(pipe, cp);

	cp[0] = htole32(cp[0]);
	cp[1] = htole32(cp[1]);
	cp[2] = htole32(cp[2]);
	cp[3] = htole32(cp[3]);

	/* set up input endpoint context */
	cp = xhci_slot_get_icv(sc, xs, xhci_dci_to_ici(dci));
	cp[0] =
	    XHCI_EPCTX_0_EPSTATE_SET(0) |
	    XHCI_EPCTX_0_MULT_SET(0) |
	    XHCI_EPCTX_0_MAXP_STREAMS_SET(0) |
	    XHCI_EPCTX_0_LSA_SET(0) |
	    XHCI_EPCTX_0_MAX_ESIT_PAYLOAD_HI_SET(0);
	cp[1] =
	    XHCI_EPCTX_1_EPTYPE_SET(xhci_ep_get_type(ed)) |
	    XHCI_EPCTX_1_HID_SET(0) |
	    XHCI_EPCTX_1_MAXB_SET(0);

	if (xfertype != UE_ISOCHRONOUS)
		cp[1] |= XHCI_EPCTX_1_CERR_SET(3);

	if (xfertype == UE_CONTROL)
		cp[4] = XHCI_EPCTX_4_AVG_TRB_LEN_SET(8); /* 6.2.3 */
	else if (USB_IS_SS(speed))
		cp[4] = XHCI_EPCTX_4_AVG_TRB_LEN_SET(mps);
	else
		cp[4] = XHCI_EPCTX_4_AVG_TRB_LEN_SET(UE_GET_SIZE(mps));

	xhci_setup_maxburst(pipe, cp);

	switch (xfertype) {
	case UE_CONTROL:
		break;
	case UE_BULK:
		/* XXX Set MaxPStreams, HID, and LSA if streams enabled */
		break;
	case UE_INTERRUPT:
		if (pipe->up_interval != USBD_DEFAULT_INTERVAL)
			ival = pipe->up_interval;

		ival = xhci_bival2ival(ival, speed);
		cp[0] |= XHCI_EPCTX_0_IVAL_SET(ival);
		break;
	case UE_ISOCHRONOUS:
		if (pipe->up_interval != USBD_DEFAULT_INTERVAL)
			ival = pipe->up_interval;

		/* xHCI 6.2.3.6 Table 65, USB 2.0 9.6.6 */
		if (speed == USB_SPEED_FULL)
			ival += 3; /* 1ms -> 125us */
		ival--;
		cp[0] |= XHCI_EPCTX_0_IVAL_SET(ival);
		break;
	default:
		break;
	}
	DPRINTFN(4, "setting ival %ju MaxBurst %#jx",
	    XHCI_EPCTX_0_IVAL_GET(cp[0]), XHCI_EPCTX_1_MAXB_GET(cp[1]), 0, 0);

	/* rewind TR dequeue pointer in xHC */
	/* can't use xhci_ep_get_dci() yet? */
	*(uint64_t *)(&cp[2]) = htole64(
	    xhci_ring_trbp(&xs->xs_ep[dci].xe_tr, 0) |
	    XHCI_EPCTX_2_DCS_SET(1));

	cp[0] = htole32(cp[0]);
	cp[1] = htole32(cp[1]);
	cp[4] = htole32(cp[4]);

	/* rewind TR dequeue pointer in driver */
	struct xhci_ring *xr = &xs->xs_ep[dci].xe_tr;
	mutex_enter(&xr->xr_lock);
	xhci_host_dequeue(xr);
	mutex_exit(&xr->xr_lock);

	/* sync input contexts before they are read from memory */
	usb_syncmem(&xs->xs_ic_dma, 0, sc->sc_pgsz, BUS_DMASYNC_PREWRITE);
}

/*
 * Setup route string and roothub port of given device for slot context
 */
static void
xhci_setup_route(struct usbd_pipe *pipe, uint32_t *cp)
{
	struct xhci_softc * const sc = XHCI_PIPE2SC(pipe);
	struct usbd_device *dev = pipe->up_dev;
	struct usbd_port *up = dev->ud_powersrc;
	struct usbd_device *hub;
	struct usbd_device *adev;
	uint8_t rhport = 0;
	uint32_t route = 0;

	XHCIHIST_FUNC(); XHCIHIST_CALLED();

	/* Locate root hub port and Determine route string */
	/* 4.3.3 route string does not include roothub port */
	for (hub = dev; hub != NULL; hub = hub->ud_myhub) {
		uint32_t dep;

		DPRINTFN(4, "hub %#jx depth %jd upport %jp upportno %jd",
		    (uintptr_t)hub, hub->ud_depth, (uintptr_t)hub->ud_powersrc,
		    hub->ud_powersrc ? (uintptr_t)hub->ud_powersrc->up_portno :
			 -1);

		if (hub->ud_powersrc == NULL)
			break;
		dep = hub->ud_depth;
		if (dep == 0)
			break;
		rhport = hub->ud_powersrc->up_portno;
		if (dep > USB_HUB_MAX_DEPTH)
			continue;

		route |=
		    (rhport > UHD_SS_NPORTS_MAX ? UHD_SS_NPORTS_MAX : rhport)
		    << ((dep - 1) * 4);
	}
	route = route >> 4;
	size_t bn = hub == sc->sc_bus.ub_roothub ? 0 : 1;

	/* Locate port on upstream high speed hub */
	for (adev = dev, hub = up->up_parent;
	     hub != NULL && hub->ud_speed != USB_SPEED_HIGH;
	     adev = hub, hub = hub->ud_myhub)
		;
	if (hub) {
		int p;
		for (p = 0; p < hub->ud_hub->uh_hubdesc.bNbrPorts; p++) {
			if (hub->ud_hub->uh_ports[p].up_dev == adev) {
				dev->ud_myhsport = &hub->ud_hub->uh_ports[p];
				goto found;
			}
		}
		panic("%s: cannot find HS port", __func__);
	found:
		DPRINTFN(4, "high speed port %jd", p, 0, 0, 0);
	} else {
		dev->ud_myhsport = NULL;
	}

	const size_t ctlrport = xhci_rhport2ctlrport(sc, bn, rhport);

	DPRINTFN(4, "rhport %ju ctlrport %ju Route %05jx hub %#jx", rhport,
	    ctlrport, route, (uintptr_t)hub);

	cp[0] |= XHCI_SCTX_0_ROUTE_SET(route);
	cp[1] |= XHCI_SCTX_1_RH_PORT_SET(ctlrport);
}

/*
 * Setup whether device is hub, whether device uses MTT, and
 * TT informations if it uses MTT.
 */
static void
xhci_setup_tthub(struct usbd_pipe *pipe, uint32_t *cp)
{
	struct usbd_device *dev = pipe->up_dev;
	struct usbd_port *myhsport = dev->ud_myhsport;
	usb_device_descriptor_t * const dd = &dev->ud_ddesc;
	uint32_t speed = dev->ud_speed;
	uint8_t rhaddr = dev->ud_bus->ub_rhaddr;
	uint8_t tthubslot, ttportnum;
	bool ishub;
	bool usemtt;

	XHCIHIST_FUNC(); XHCIHIST_CALLED();

	/*
	 * 6.2.2, Table 57-60, 6.2.2.1, 6.2.2.2
	 * tthubslot:
	 *   This is the slot ID of parent HS hub
	 *   if LS/FS device is connected && connected through HS hub.
	 *   This is 0 if device is not LS/FS device ||
	 *   parent hub is not HS hub ||
	 *   attached to root hub.
	 * ttportnum:
	 *   This is the downstream facing port of parent HS hub
	 *   if LS/FS device is connected.
	 *   This is 0 if device is not LS/FS device ||
	 *   parent hub is not HS hub ||
	 *   attached to root hub.
	 */
	if (myhsport &&
	    myhsport->up_parent->ud_addr != rhaddr &&
	    (speed == USB_SPEED_LOW || speed == USB_SPEED_FULL)) {
		ttportnum = myhsport->up_portno;
		tthubslot = myhsport->up_parent->ud_addr;
	} else {
		ttportnum = 0;
		tthubslot = 0;
	}
	DPRINTFN(4, "myhsport %#jx ttportnum=%jd tthubslot=%jd",
	    (uintptr_t)myhsport, ttportnum, tthubslot, 0);

	/* ishub is valid after reading UDESC_DEVICE */
	ishub = (dd->bDeviceClass == UDCLASS_HUB);

	/* dev->ud_hub is valid after reading UDESC_HUB */
	if (ishub && dev->ud_hub) {
		usb_hub_descriptor_t *hd = &dev->ud_hub->uh_hubdesc;
		uint8_t ttt =
		    __SHIFTOUT(UGETW(hd->wHubCharacteristics), UHD_TT_THINK);

		cp[1] |= XHCI_SCTX_1_NUM_PORTS_SET(hd->bNbrPorts);
		cp[2] |= XHCI_SCTX_2_TT_THINK_TIME_SET(ttt);
		DPRINTFN(4, "nports=%jd ttt=%jd", hd->bNbrPorts, ttt, 0, 0);
	}

#define IS_MTTHUB(dd) \
     ((dd)->bDeviceProtocol == UDPROTO_HSHUBMTT)

	/*
	 * MTT flag is set if
	 * 1. this is HS hub && MTTs are supported and enabled;  or
	 * 2. this is LS or FS device && there is a parent HS hub where MTTs
	 *    are supported and enabled.
	 *
	 * XXX enabled is not tested yet
	 */
	if (ishub && speed == USB_SPEED_HIGH && IS_MTTHUB(dd))
		usemtt = true;
	else if ((speed == USB_SPEED_LOW || speed == USB_SPEED_FULL) &&
	    myhsport &&
	    myhsport->up_parent->ud_addr != rhaddr &&
	    IS_MTTHUB(&myhsport->up_parent->ud_ddesc))
		usemtt = true;
	else
		usemtt = false;
	DPRINTFN(4, "class %ju proto %ju ishub %jd usemtt %jd",
	    dd->bDeviceClass, dd->bDeviceProtocol, ishub, usemtt);

#undef IS_MTTHUB

	cp[0] |=
	    XHCI_SCTX_0_HUB_SET(ishub ? 1 : 0) |
	    XHCI_SCTX_0_MTT_SET(usemtt ? 1 : 0);
	cp[2] |=
	    XHCI_SCTX_2_TT_HUB_SID_SET(tthubslot) |
	    XHCI_SCTX_2_TT_PORT_NUM_SET(ttportnum);
}

/* set up params for periodic endpoint */
static void
xhci_setup_maxburst(struct usbd_pipe *pipe, uint32_t *cp)
{
	struct usbd_device *dev = pipe->up_dev;
	usb_endpoint_descriptor_t * const ed = pipe->up_endpoint->ue_edesc;
	const uint8_t xfertype = UE_GET_XFERTYPE(ed->bmAttributes);
	usbd_desc_iter_t iter;
	const usb_cdc_descriptor_t *cdcd;
	uint32_t maxb = 0;
	uint16_t mps = UGETW(ed->wMaxPacketSize);
	uint8_t speed = dev->ud_speed;
	uint8_t ep;

	/* config desc is NULL when opening ep0 */
	if (dev == NULL || dev->ud_cdesc == NULL)
		goto no_cdcd;
	cdcd = (const usb_cdc_descriptor_t *)usb_find_desc(dev,
	    UDESC_INTERFACE, USBD_CDCSUBTYPE_ANY);
	if (cdcd == NULL)
		goto no_cdcd;
	usb_desc_iter_init(dev, &iter);
	iter.cur = (const void *)cdcd;

	/* find endpoint_ss_comp desc for ep of this pipe */
	for (ep = 0;;) {
		cdcd = (const usb_cdc_descriptor_t *)usb_desc_iter_next(&iter);
		if (cdcd == NULL)
			break;
		if (ep == 0 && cdcd->bDescriptorType == UDESC_ENDPOINT) {
			ep = ((const usb_endpoint_descriptor_t *)cdcd)->
			    bEndpointAddress;
			if (UE_GET_ADDR(ep) ==
			    UE_GET_ADDR(ed->bEndpointAddress)) {
				cdcd = (const usb_cdc_descriptor_t *)
				    usb_desc_iter_next(&iter);
				break;
			}
			ep = 0;
		}
	}
	if (cdcd != NULL && cdcd->bDescriptorType == UDESC_ENDPOINT_SS_COMP) {
		const usb_endpoint_ss_comp_descriptor_t * esscd =
		    (const usb_endpoint_ss_comp_descriptor_t *)cdcd;
		maxb = esscd->bMaxBurst;
	}

 no_cdcd:
	/* 6.2.3.4,  4.8.2.4 */
	if (USB_IS_SS(speed)) {
		/* USB 3.1  9.6.6 */
		cp[1] |= XHCI_EPCTX_1_MAXP_SIZE_SET(mps);
		/* USB 3.1  9.6.7 */
		cp[1] |= XHCI_EPCTX_1_MAXB_SET(maxb);
#ifdef notyet
		if (xfertype == UE_ISOCHRONOUS) {
		}
		if (XHCI_HCC2_LEC(sc->sc_hcc2) != 0) {
			/* use ESIT */
			cp[4] |= XHCI_EPCTX_4_MAX_ESIT_PAYLOAD_SET(x);
			cp[0] |= XHCI_EPCTX_0_MAX_ESIT_PAYLOAD_HI_SET(x);

			/* XXX if LEC = 1, set ESIT instead */
			cp[0] |= XHCI_EPCTX_0_MULT_SET(0);
		} else {
			/* use ival */
		}
#endif
	} else {
		/* USB 2.0  9.6.6 */
		cp[1] |= XHCI_EPCTX_1_MAXP_SIZE_SET(UE_GET_SIZE(mps));

		/* 6.2.3.4 */
		if (speed == USB_SPEED_HIGH &&
		   (xfertype == UE_ISOCHRONOUS || xfertype == UE_INTERRUPT)) {
			maxb = UE_GET_TRANS(mps);
		} else {
			/* LS/FS or HS CTRL or HS BULK */
			maxb = 0;
		}
		cp[1] |= XHCI_EPCTX_1_MAXB_SET(maxb);
	}
}

/*
 * Convert endpoint bInterval value to endpoint context interval value
 * for Interrupt pipe.
 * xHCI 6.2.3.6 Table 65, USB 2.0 9.6.6
 */
static uint32_t
xhci_bival2ival(uint32_t ival, uint32_t speed)
{
	if (speed == USB_SPEED_LOW || speed == USB_SPEED_FULL) {
		int i;

		/*
		 * round ival down to "the nearest base 2 multiple of
		 * bInterval * 8".
		 * bInterval is at most 255 as its type is uByte.
		 * 255(ms) = 2040(x 125us) < 2^11, so start with 10.
		 */
		for (i = 10; i > 0; i--) {
			if ((ival * 8) >= (1 << i))
				break;
		}
		ival = i;
	} else {
		/* Interval = bInterval-1 for SS/HS */
		ival--;
	}

	return ival;
}

/* ----- */

static void
xhci_noop(struct usbd_pipe *pipe)
{
	XHCIHIST_FUNC(); XHCIHIST_CALLED();
}

/*
 * Process root hub request.
 */
static int
xhci_roothub_ctrl(struct usbd_bus *bus, usb_device_request_t *req,
    void *buf, int buflen)
{
	struct xhci_softc * const sc = XHCI_BUS2SC(bus);
	usb_port_status_t ps;
	int l, totlen = 0;
	uint16_t len, value, index;
	int port, i;
	uint32_t v;

	XHCIHIST_FUNC(); XHCIHIST_CALLED();

	if (sc->sc_dying)
		return -1;

	size_t bn = bus == &sc->sc_bus ? 0 : 1;

	len = UGETW(req->wLength);
	value = UGETW(req->wValue);
	index = UGETW(req->wIndex);

	DPRINTFN(12, "rhreq: %04jx %04jx %04jx %04jx",
	    req->bmRequestType | (req->bRequest << 8), value, index, len);

#define C(x,y) ((x) | ((y) << 8))
	switch (C(req->bRequest, req->bmRequestType)) {
	case C(UR_GET_DESCRIPTOR, UT_READ_DEVICE):
		DPRINTFN(8, "getdesc: wValue=0x%04jx", value, 0, 0, 0);
		if (len == 0)
			break;
		switch (value) {
#define sd ((usb_string_descriptor_t *)buf)
		case C(2, UDESC_STRING):
			/* Product */
			totlen = usb_makestrdesc(sd, len, "xHCI root hub");
			break;
#undef sd
		default:
			/* default from usbroothub */
			return buflen;
		}
		break;

	/* Hub requests */
	case C(UR_CLEAR_FEATURE, UT_WRITE_CLASS_DEVICE):
		break;
	/* Clear Port Feature request */
	case C(UR_CLEAR_FEATURE, UT_WRITE_CLASS_OTHER): {
		const size_t cp = xhci_rhport2ctlrport(sc, bn, index);

		DPRINTFN(4, "UR_CLEAR_PORT_FEAT bp=%jd feat=%jd bus=%jd cp=%jd",
		    index, value, bn, cp);
		if (index < 1 || index > sc->sc_rhportcount[bn]) {
			return -1;
		}
		port = XHCI_PORTSC(cp);
		v = xhci_op_read_4(sc, port);
		DPRINTFN(4, "portsc=0x%08jx", v, 0, 0, 0);
		v &= ~XHCI_PS_CLEAR;
		switch (value) {
		case UHF_PORT_ENABLE:
			xhci_op_write_4(sc, port, v & ~XHCI_PS_PED);
			break;
		case UHF_PORT_SUSPEND:
			return -1;
		case UHF_PORT_POWER:
			break;
		case UHF_PORT_TEST:
		case UHF_PORT_INDICATOR:
			return -1;
		case UHF_C_PORT_CONNECTION:
			xhci_op_write_4(sc, port, v | XHCI_PS_CSC);
			break;
		case UHF_C_PORT_ENABLE:
		case UHF_C_PORT_SUSPEND:
		case UHF_C_PORT_OVER_CURRENT:
			return -1;
		case UHF_C_BH_PORT_RESET:
			xhci_op_write_4(sc, port, v | XHCI_PS_WRC);
			break;
		case UHF_C_PORT_RESET:
			xhci_op_write_4(sc, port, v | XHCI_PS_PRC);
			break;
		case UHF_C_PORT_LINK_STATE:
			xhci_op_write_4(sc, port, v | XHCI_PS_PLC);
			break;
		case UHF_C_PORT_CONFIG_ERROR:
			xhci_op_write_4(sc, port, v | XHCI_PS_CEC);
			break;
		default:
			return -1;
		}
		break;
	}
	case C(UR_GET_DESCRIPTOR, UT_READ_CLASS_DEVICE):
		if (len == 0)
			break;
		if ((value & 0xff) != 0) {
			return -1;
		}
		usb_hub_descriptor_t hubd;

		totlen = min(buflen, sizeof(hubd));
		memcpy(&hubd, buf, totlen);
		hubd.bNbrPorts = sc->sc_rhportcount[bn];
		USETW(hubd.wHubCharacteristics, UHD_PWR_NO_SWITCH);
		hubd.bPwrOn2PwrGood = 200;
		for (i = 0, l = sc->sc_rhportcount[bn]; l > 0; i++, l -= 8) {
			/* XXX can't find out? */
			hubd.DeviceRemovable[i++] = 0;
		}
		hubd.bDescLength = USB_HUB_DESCRIPTOR_SIZE + i;
		totlen = min(totlen, hubd.bDescLength);
		memcpy(buf, &hubd, totlen);
		break;
	case C(UR_GET_STATUS, UT_READ_CLASS_DEVICE):
		if (len != 4) {
			return -1;
		}
		memset(buf, 0, len); /* ? XXX */
		totlen = len;
		break;
	/* Get Port Status request */
	case C(UR_GET_STATUS, UT_READ_CLASS_OTHER): {
		const size_t cp = xhci_rhport2ctlrport(sc, bn, index);

		DPRINTFN(8, "get port status bn=%jd i=%jd cp=%ju",
		    bn, index, cp, 0);
		if (index < 1 || index > sc->sc_rhportcount[bn]) {
			return -1;
		}
		if (len != 4) {
			return -1;
		}
		v = xhci_op_read_4(sc, XHCI_PORTSC(cp));
		DPRINTFN(4, "getrhportsc %jd %08jx", cp, v, 0, 0);
		i = xhci_xspeed2psspeed(XHCI_PS_SPEED_GET(v));
		if (v & XHCI_PS_CCS)	i |= UPS_CURRENT_CONNECT_STATUS;
		if (v & XHCI_PS_PED)	i |= UPS_PORT_ENABLED;
		if (v & XHCI_PS_OCA)	i |= UPS_OVERCURRENT_INDICATOR;
		//if (v & XHCI_PS_SUSP)	i |= UPS_SUSPEND;
		if (v & XHCI_PS_PR)	i |= UPS_RESET;
		if (v & XHCI_PS_PP) {
			if (i & UPS_OTHER_SPEED)
					i |= UPS_PORT_POWER_SS;
			else
					i |= UPS_PORT_POWER;
		}
		if (i & UPS_OTHER_SPEED)
			i |= UPS_PORT_LS_SET(XHCI_PS_PLS_GET(v));
		if (sc->sc_vendor_port_status)
			i = sc->sc_vendor_port_status(sc, v, i);
		USETW(ps.wPortStatus, i);
		i = 0;
		if (v & XHCI_PS_CSC)    i |= UPS_C_CONNECT_STATUS;
		if (v & XHCI_PS_PEC)    i |= UPS_C_PORT_ENABLED;
		if (v & XHCI_PS_OCC)    i |= UPS_C_OVERCURRENT_INDICATOR;
		if (v & XHCI_PS_PRC)	i |= UPS_C_PORT_RESET;
		if (v & XHCI_PS_WRC)	i |= UPS_C_BH_PORT_RESET;
		if (v & XHCI_PS_PLC)	i |= UPS_C_PORT_LINK_STATE;
		if (v & XHCI_PS_CEC)	i |= UPS_C_PORT_CONFIG_ERROR;
		USETW(ps.wPortChange, i);
		totlen = min(len, sizeof(ps));
		memcpy(buf, &ps, totlen);
		break;
	}
	case C(UR_SET_DESCRIPTOR, UT_WRITE_CLASS_DEVICE):
		return -1;
	case C(UR_SET_HUB_DEPTH, UT_WRITE_CLASS_DEVICE):
		break;
	case C(UR_SET_FEATURE, UT_WRITE_CLASS_DEVICE):
		break;
	/* Set Port Feature request */
	case C(UR_SET_FEATURE, UT_WRITE_CLASS_OTHER): {
		int optval = (index >> 8) & 0xff;
		index &= 0xff;
		if (index < 1 || index > sc->sc_rhportcount[bn]) {
			return -1;
		}

		const size_t cp = xhci_rhport2ctlrport(sc, bn, index);

		port = XHCI_PORTSC(cp);
		v = xhci_op_read_4(sc, port);
		DPRINTFN(4, "index %jd cp %jd portsc=0x%08jx", index, cp, v, 0);
		v &= ~XHCI_PS_CLEAR;
		switch (value) {
		case UHF_PORT_ENABLE:
			xhci_op_write_4(sc, port, v | XHCI_PS_PED);
			break;
		case UHF_PORT_SUSPEND:
			/* XXX suspend */
			break;
		case UHF_PORT_RESET:
			v &= ~(XHCI_PS_PED | XHCI_PS_PR);
			xhci_op_write_4(sc, port, v | XHCI_PS_PR);
			/* Wait for reset to complete. */
			usb_delay_ms(&sc->sc_bus, USB_PORT_ROOT_RESET_DELAY);
			if (sc->sc_dying) {
				return -1;
			}
			v = xhci_op_read_4(sc, port);
			if (v & XHCI_PS_PR) {
				xhci_op_write_4(sc, port, v & ~XHCI_PS_PR);
				usb_delay_ms(&sc->sc_bus, 10);
				/* XXX */
			}
			break;
		case UHF_PORT_POWER:
			/* XXX power control */
			break;
		/* XXX more */
		case UHF_C_PORT_RESET:
			xhci_op_write_4(sc, port, v | XHCI_PS_PRC);
			break;
		case UHF_PORT_U1_TIMEOUT:
			if (XHCI_PS_SPEED_GET(v) < XHCI_PS_SPEED_SS) {
				return -1;
			}
			port = XHCI_PORTPMSC(cp);
			v = xhci_op_read_4(sc, port);
			DPRINTFN(4, "index %jd cp %jd portpmsc=0x%08jx",
			    index, cp, v, 0);
			v &= ~XHCI_PM3_U1TO_SET(0xff);
			v |= XHCI_PM3_U1TO_SET(optval);
			xhci_op_write_4(sc, port, v);
			break;
		case UHF_PORT_U2_TIMEOUT:
			if (XHCI_PS_SPEED_GET(v) < XHCI_PS_SPEED_SS) {
				return -1;
			}
			port = XHCI_PORTPMSC(cp);
			v = xhci_op_read_4(sc, port);
			DPRINTFN(4, "index %jd cp %jd portpmsc=0x%08jx",
			    index, cp, v, 0);
			v &= ~XHCI_PM3_U2TO_SET(0xff);
			v |= XHCI_PM3_U2TO_SET(optval);
			xhci_op_write_4(sc, port, v);
			break;
		default:
			return -1;
		}
	}
		break;
	case C(UR_CLEAR_TT_BUFFER, UT_WRITE_CLASS_OTHER):
	case C(UR_RESET_TT, UT_WRITE_CLASS_OTHER):
	case C(UR_GET_TT_STATE, UT_READ_CLASS_OTHER):
	case C(UR_STOP_TT, UT_WRITE_CLASS_OTHER):
		break;
	default:
		/* default from usbroothub */
		return buflen;
	}

	return totlen;
}

/* root hub interrupt */

static usbd_status
xhci_root_intr_transfer(struct usbd_xfer *xfer)
{
	struct xhci_softc * const sc = XHCI_XFER2SC(xfer);
	usbd_status err;

	XHCIHIST_FUNC(); XHCIHIST_CALLED();

	/* Insert last in queue. */
	mutex_enter(&sc->sc_lock);
	err = usb_insert_transfer(xfer);
	mutex_exit(&sc->sc_lock);
	if (err)
		return err;

	/* Pipe isn't running, start first */
	return xhci_root_intr_start(SIMPLEQ_FIRST(&xfer->ux_pipe->up_queue));
}

/* Wait for roothub port status/change */
static usbd_status
xhci_root_intr_start(struct usbd_xfer *xfer)
{
	struct xhci_softc * const sc = XHCI_XFER2SC(xfer);
	const size_t bn = XHCI_XFER2BUS(xfer) == &sc->sc_bus ? 0 : 1;

	XHCIHIST_FUNC(); XHCIHIST_CALLED();

	if (sc->sc_dying)
		return USBD_IOERROR;

	mutex_enter(&sc->sc_lock);
	sc->sc_intrxfer[bn] = xfer;
	mutex_exit(&sc->sc_lock);

	return USBD_IN_PROGRESS;
}

static void
xhci_root_intr_abort(struct usbd_xfer *xfer)
{
	struct xhci_softc * const sc __diagused = XHCI_XFER2SC(xfer);

	XHCIHIST_FUNC(); XHCIHIST_CALLED();

	KASSERT(mutex_owned(&sc->sc_lock));
	KASSERT(xfer->ux_pipe->up_intrxfer == xfer);

	xfer->ux_status = USBD_CANCELLED;
	usb_transfer_complete(xfer);
}

static void
xhci_root_intr_close(struct usbd_pipe *pipe)
{
	struct xhci_softc * const sc = XHCI_PIPE2SC(pipe);
	const struct usbd_xfer *xfer = pipe->up_intrxfer;
	const size_t bn = XHCI_XFER2BUS(xfer) == &sc->sc_bus ? 0 : 1;

	XHCIHIST_FUNC(); XHCIHIST_CALLED();

	KASSERT(mutex_owned(&sc->sc_lock));

	sc->sc_intrxfer[bn] = NULL;
}

static void
xhci_root_intr_done(struct usbd_xfer *xfer)
{
	XHCIHIST_FUNC(); XHCIHIST_CALLED();

}

/* -------------- */
/* device control */

static usbd_status
xhci_device_ctrl_transfer(struct usbd_xfer *xfer)
{
	struct xhci_softc * const sc = XHCI_XFER2SC(xfer);
	usbd_status err;

	XHCIHIST_FUNC(); XHCIHIST_CALLED();

	/* Insert last in queue. */
	mutex_enter(&sc->sc_lock);
	err = usb_insert_transfer(xfer);
	mutex_exit(&sc->sc_lock);
	if (err)
		return err;

	/* Pipe isn't running, start first */
	return xhci_device_ctrl_start(SIMPLEQ_FIRST(&xfer->ux_pipe->up_queue));
}

static usbd_status
xhci_device_ctrl_start(struct usbd_xfer *xfer)
{
	struct xhci_softc * const sc = XHCI_XFER2SC(xfer);
	struct xhci_slot * const xs = xfer->ux_pipe->up_dev->ud_hcpriv;
	const u_int dci = xhci_ep_get_dci(xfer->ux_pipe->up_endpoint->ue_edesc);
	struct xhci_ring * const tr = &xs->xs_ep[dci].xe_tr;
	struct xhci_xfer * const xx = XHCI_XFER2XXFER(xfer);
	usb_device_request_t * const req = &xfer->ux_request;
	const int isread = usbd_xfer_isread(xfer);
	const uint32_t len = UGETW(req->wLength);
	usb_dma_t * const dma = &xfer->ux_dmabuf;
	uint64_t parameter;
	uint32_t status;
	uint32_t control;
	u_int i;

	XHCIHIST_FUNC(); XHCIHIST_CALLED();
	DPRINTFN(12, "req: %04jx %04jx %04jx %04jx",
	    req->bmRequestType | (req->bRequest << 8), UGETW(req->wValue),
	    UGETW(req->wIndex), UGETW(req->wLength));

	/* we rely on the bottom bits for extra info */
	KASSERTMSG(((uintptr_t)xfer & 0x3) == 0x0, "xfer %zx",
	    (uintptr_t) xfer);

	KASSERT((xfer->ux_rqflags & URQ_REQUEST) != 0);

	i = 0;

	/* setup phase */
	memcpy(&parameter, req, sizeof(parameter));
	status = XHCI_TRB_2_IRQ_SET(0) | XHCI_TRB_2_BYTES_SET(sizeof(*req));
	control = ((len == 0) ? XHCI_TRB_3_TRT_NONE :
	     (isread ? XHCI_TRB_3_TRT_IN : XHCI_TRB_3_TRT_OUT)) |
	    XHCI_TRB_3_TYPE_SET(XHCI_TRB_TYPE_SETUP_STAGE) |
	    XHCI_TRB_3_IDT_BIT;
	xhci_trb_put(&xx->xx_trb[i++], parameter, status, control);

	if (len != 0) {
		/* data phase */
		parameter = DMAADDR(dma, 0);
		KASSERTMSG(len <= 0x10000, "len %d", len);
		status = XHCI_TRB_2_IRQ_SET(0) |
		    XHCI_TRB_2_TDSZ_SET(1) |
		    XHCI_TRB_2_BYTES_SET(len);
		control = (isread ? XHCI_TRB_3_DIR_IN : 0) |
		    XHCI_TRB_3_TYPE_SET(XHCI_TRB_TYPE_DATA_STAGE) |
		    (usbd_xfer_isread(xfer) ? XHCI_TRB_3_ISP_BIT : 0) |
		    XHCI_TRB_3_IOC_BIT;
		xhci_trb_put(&xx->xx_trb[i++], parameter, status, control);
	}

	parameter = 0;
	status = XHCI_TRB_2_IRQ_SET(0);
	/* the status stage has inverted direction */
	control = ((isread && (len > 0)) ? 0 : XHCI_TRB_3_DIR_IN) |
	    XHCI_TRB_3_TYPE_SET(XHCI_TRB_TYPE_STATUS_STAGE) |
	    XHCI_TRB_3_IOC_BIT;
	xhci_trb_put(&xx->xx_trb[i++], parameter, status, control);
	xfer->ux_status = USBD_IN_PROGRESS;

	if (xfer->ux_timeout && !xhci_polling_p(sc)) {
		callout_reset(&xfer->ux_callout, mstohz(xfer->ux_timeout),
		    xhci_timeout, xfer);
	}
	xfer->ux_status = USBD_IN_PROGRESS;

	mutex_enter(&tr->xr_lock);
	xhci_ring_put(sc, tr, xfer, xx->xx_trb, i);
	mutex_exit(&tr->xr_lock);

	xhci_db_write_4(sc, XHCI_DOORBELL(xs->xs_idx), dci);

	return USBD_IN_PROGRESS;
}

static void
xhci_device_ctrl_done(struct usbd_xfer *xfer)
{
	XHCIHIST_FUNC(); XHCIHIST_CALLED();
	usb_device_request_t *req = &xfer->ux_request;
	int len = UGETW(req->wLength);
	int rd = req->bmRequestType & UT_READ;

	if (len)
		usb_syncmem(&xfer->ux_dmabuf, 0, len,
		    rd ? BUS_DMASYNC_POSTREAD : BUS_DMASYNC_POSTWRITE);
}

static void
xhci_device_ctrl_abort(struct usbd_xfer *xfer)
{
	XHCIHIST_FUNC(); XHCIHIST_CALLED();

	xhci_abort_xfer(xfer, USBD_CANCELLED);
}

static void
xhci_device_ctrl_close(struct usbd_pipe *pipe)
{
	XHCIHIST_FUNC(); XHCIHIST_CALLED();

	xhci_close_pipe(pipe);
}

/* ------------------ */
/* device isochronous */

/* ----------- */
/* device bulk */

static usbd_status
xhci_device_bulk_transfer(struct usbd_xfer *xfer)
{
	struct xhci_softc * const sc = XHCI_XFER2SC(xfer);
	usbd_status err;

	XHCIHIST_FUNC(); XHCIHIST_CALLED();

	/* Insert last in queue. */
	mutex_enter(&sc->sc_lock);
	err = usb_insert_transfer(xfer);
	mutex_exit(&sc->sc_lock);
	if (err)
		return err;

	/*
	 * Pipe isn't running (otherwise err would be USBD_INPROG),
	 * so start it first.
	 */
	return xhci_device_bulk_start(SIMPLEQ_FIRST(&xfer->ux_pipe->up_queue));
}

static usbd_status
xhci_device_bulk_start(struct usbd_xfer *xfer)
{
	struct xhci_softc * const sc = XHCI_XFER2SC(xfer);
	struct xhci_slot * const xs = xfer->ux_pipe->up_dev->ud_hcpriv;
	const u_int dci = xhci_ep_get_dci(xfer->ux_pipe->up_endpoint->ue_edesc);
	struct xhci_ring * const tr = &xs->xs_ep[dci].xe_tr;
	struct xhci_xfer * const xx = XHCI_XFER2XXFER(xfer);
	const uint32_t len = xfer->ux_length;
	usb_dma_t * const dma = &xfer->ux_dmabuf;
	uint64_t parameter;
	uint32_t status;
	uint32_t control;
	u_int i = 0;

	XHCIHIST_FUNC(); XHCIHIST_CALLED();

	DPRINTFN(15, "%#jx slot %ju dci %ju", (uintptr_t)xfer, xs->xs_idx, dci,
	    0);

	if (sc->sc_dying)
		return USBD_IOERROR;

	KASSERT((xfer->ux_rqflags & URQ_REQUEST) == 0);

	parameter = DMAADDR(dma, 0);
	/*
	 * XXX: (dsl) The physical buffer must not cross a 64k boundary.
	 * If the user supplied buffer crosses such a boundary then 2
	 * (or more) TRB should be used.
	 * If multiple TRB are used the td_size field must be set correctly.
	 * For v1.0 devices (like ivy bridge) this is the number of usb data
	 * blocks needed to complete the transfer.
	 * Setting it to 1 in the last TRB causes an extra zero-length
	 * data block be sent.
	 * The earlier documentation differs, I don't know how it behaves.
	 */
	KASSERTMSG(len <= 0x10000, "len %d", len);
	status = XHCI_TRB_2_IRQ_SET(0) |
	    XHCI_TRB_2_TDSZ_SET(1) |
	    XHCI_TRB_2_BYTES_SET(len);
	control = XHCI_TRB_3_TYPE_SET(XHCI_TRB_TYPE_NORMAL) |
	    (usbd_xfer_isread(xfer) ? XHCI_TRB_3_ISP_BIT : 0) |
	    XHCI_TRB_3_IOC_BIT;
	xhci_trb_put(&xx->xx_trb[i++], parameter, status, control);
	xfer->ux_status = USBD_IN_PROGRESS;

	if (xfer->ux_timeout && !xhci_polling_p(sc)) {
		callout_reset(&xfer->ux_callout, mstohz(xfer->ux_timeout),
		    xhci_timeout, xfer);
	}
	xfer->ux_status = USBD_IN_PROGRESS;

	mutex_enter(&tr->xr_lock);
	xhci_ring_put(sc, tr, xfer, xx->xx_trb, i);
	mutex_exit(&tr->xr_lock);

	xhci_db_write_4(sc, XHCI_DOORBELL(xs->xs_idx), dci);

	return USBD_IN_PROGRESS;
}

static void
xhci_device_bulk_done(struct usbd_xfer *xfer)
{
#ifdef USB_DEBUG
	struct xhci_slot * const xs = xfer->ux_pipe->up_dev->ud_hcpriv;
	const u_int dci = xhci_ep_get_dci(xfer->ux_pipe->up_endpoint->ue_edesc);
#endif
	const int isread = usbd_xfer_isread(xfer);

	XHCIHIST_FUNC(); XHCIHIST_CALLED();

	DPRINTFN(15, "%#jx slot %ju dci %ju", (uintptr_t)xfer, xs->xs_idx, dci,
	    0);

	usb_syncmem(&xfer->ux_dmabuf, 0, xfer->ux_length,
	    isread ? BUS_DMASYNC_POSTREAD : BUS_DMASYNC_POSTWRITE);
}

static void
xhci_device_bulk_abort(struct usbd_xfer *xfer)
{
	XHCIHIST_FUNC(); XHCIHIST_CALLED();

	xhci_abort_xfer(xfer, USBD_CANCELLED);
}

static void
xhci_device_bulk_close(struct usbd_pipe *pipe)
{
	XHCIHIST_FUNC(); XHCIHIST_CALLED();

	xhci_close_pipe(pipe);
}

/* ---------------- */
/* device interrupt */

static usbd_status
xhci_device_intr_transfer(struct usbd_xfer *xfer)
{
	struct xhci_softc * const sc = XHCI_XFER2SC(xfer);
	usbd_status err;

	XHCIHIST_FUNC(); XHCIHIST_CALLED();

	/* Insert last in queue. */
	mutex_enter(&sc->sc_lock);
	err = usb_insert_transfer(xfer);
	mutex_exit(&sc->sc_lock);
	if (err)
		return err;

	/*
	 * Pipe isn't running (otherwise err would be USBD_INPROG),
	 * so start it first.
	 */
	return xhci_device_intr_start(SIMPLEQ_FIRST(&xfer->ux_pipe->up_queue));
}

static usbd_status
xhci_device_intr_start(struct usbd_xfer *xfer)
{
	struct xhci_softc * const sc = XHCI_XFER2SC(xfer);
	struct xhci_slot * const xs = xfer->ux_pipe->up_dev->ud_hcpriv;
	const u_int dci = xhci_ep_get_dci(xfer->ux_pipe->up_endpoint->ue_edesc);
	struct xhci_ring * const tr = &xs->xs_ep[dci].xe_tr;
	struct xhci_xfer * const xx = XHCI_XFER2XXFER(xfer);
	const uint32_t len = xfer->ux_length;
	const bool polling = xhci_polling_p(sc);
	usb_dma_t * const dma = &xfer->ux_dmabuf;
	uint64_t parameter;
	uint32_t status;
	uint32_t control;
	u_int i = 0;

	XHCIHIST_FUNC(); XHCIHIST_CALLED();

	DPRINTFN(15, "%#jx slot %ju dci %ju", (uintptr_t)xfer, xs->xs_idx, dci,
	    0);

	if (sc->sc_dying)
		return USBD_IOERROR;

	KASSERT((xfer->ux_rqflags & URQ_REQUEST) == 0);

	parameter = DMAADDR(dma, 0);
	KASSERTMSG(len <= 0x10000, "len %d", len);
	status = XHCI_TRB_2_IRQ_SET(0) |
	    XHCI_TRB_2_TDSZ_SET(1) |
	    XHCI_TRB_2_BYTES_SET(len);
	control = XHCI_TRB_3_TYPE_SET(XHCI_TRB_TYPE_NORMAL) |
	    (usbd_xfer_isread(xfer) ? XHCI_TRB_3_ISP_BIT : 0) |
	    XHCI_TRB_3_IOC_BIT;
	xhci_trb_put(&xx->xx_trb[i++], parameter, status, control);
	xfer->ux_status = USBD_IN_PROGRESS;

<<<<<<< HEAD
	if (xfer->ux_timeout && !xhci_polling_p(sc)) {
		callout_reset(&xfer->ux_callout, mstohz(xfer->ux_timeout),
		    xhci_timeout, xfer);
	}
	xfer->ux_status = USBD_IN_PROGRESS;

	mutex_enter(&tr->xr_lock);
=======
	if (!polling)
		mutex_enter(&tr->xr_lock);
>>>>>>> 9b2edea7
	xhci_ring_put(sc, tr, xfer, xx->xx_trb, i);
	if (!polling)
		mutex_exit(&tr->xr_lock);

	xhci_db_write_4(sc, XHCI_DOORBELL(xs->xs_idx), dci);

<<<<<<< HEAD
=======
	if (xfer->ux_timeout && !polling) {
		callout_reset(&xfer->ux_callout, mstohz(xfer->ux_timeout),
		    xhci_timeout, xfer);
	}

>>>>>>> 9b2edea7
	return USBD_IN_PROGRESS;
}

static void
xhci_device_intr_done(struct usbd_xfer *xfer)
{
	struct xhci_softc * const sc __diagused = XHCI_XFER2SC(xfer);
#ifdef USB_DEBUG
	struct xhci_slot * const xs = xfer->ux_pipe->up_dev->ud_hcpriv;
	const u_int dci = xhci_ep_get_dci(xfer->ux_pipe->up_endpoint->ue_edesc);
#endif
	const int isread = usbd_xfer_isread(xfer);

	XHCIHIST_FUNC(); XHCIHIST_CALLED();

	DPRINTFN(15, "%#jx slot %ju dci %ju", (uintptr_t)xfer, xs->xs_idx, dci,
	    0);

	KASSERT(xhci_polling_p(sc) || mutex_owned(&sc->sc_lock));

	usb_syncmem(&xfer->ux_dmabuf, 0, xfer->ux_length,
	    isread ? BUS_DMASYNC_POSTREAD : BUS_DMASYNC_POSTWRITE);
}

static void
xhci_device_intr_abort(struct usbd_xfer *xfer)
{
	struct xhci_softc * const sc __diagused = XHCI_XFER2SC(xfer);

	XHCIHIST_FUNC(); XHCIHIST_CALLED();

	KASSERT(mutex_owned(&sc->sc_lock));
	DPRINTFN(15, "%#jx", (uintptr_t)xfer, 0, 0, 0);
	KASSERT(xfer->ux_pipe->up_intrxfer == xfer);
	xhci_abort_xfer(xfer, USBD_CANCELLED);
}

static void
xhci_device_intr_close(struct usbd_pipe *pipe)
{
	//struct xhci_softc * const sc = XHCI_PIPE2SC(pipe);

	XHCIHIST_FUNC(); XHCIHIST_CALLED();
	DPRINTFN(15, "%#jx", (uintptr_t)pipe, 0, 0, 0);

	xhci_close_pipe(pipe);
}

/* ------------ */

static void
xhci_timeout(void *addr)
{
	XHCIHIST_FUNC(); XHCIHIST_CALLED();
	struct xhci_xfer * const xx = addr;
	struct usbd_xfer * const xfer = &xx->xx_xfer;
	struct xhci_softc * const sc = XHCI_XFER2SC(xfer);
<<<<<<< HEAD
	bool timeout = false;

	mutex_enter(&sc->sc_lock);
	if (sc->sc_dying) {
		mutex_exit(&sc->sc_lock);
		return;
	}
	if (xfer->ux_status != USBD_CANCELLED) {
		xfer->ux_status = USBD_TIMEOUT;
		timeout = true;
	}
	mutex_exit(&sc->sc_lock);

	if (timeout) {
		struct usbd_device *dev = xfer->ux_pipe->up_dev;

		/* Execute the abort in a process context. */
		usb_init_task(&xfer->ux_aborttask, xhci_timeout_task, xfer,
		    USB_TASKQ_MPSAFE);
		usb_add_task(dev, &xfer->ux_aborttask, USB_TASKQ_HC);
	}
=======
	struct usbd_device *dev = xfer->ux_pipe->up_dev;

	mutex_enter(&sc->sc_lock);
	if (!sc->sc_dying && xfer->ux_status == USBD_IN_PROGRESS)
		usb_add_task(dev, &xfer->ux_aborttask, USB_TASKQ_HC);
	mutex_exit(&sc->sc_lock);
>>>>>>> 9b2edea7
}

static void
xhci_timeout_task(void *addr)
{
	XHCIHIST_FUNC(); XHCIHIST_CALLED();
	struct usbd_xfer * const xfer = addr;
	struct xhci_softc * const sc = XHCI_XFER2SC(xfer);

	mutex_enter(&sc->sc_lock);
	KASSERT(xfer->ux_status == USBD_TIMEOUT);
	xhci_abort_xfer(xfer, USBD_TIMEOUT);
	mutex_exit(&sc->sc_lock);
}<|MERGE_RESOLUTION|>--- conflicted
+++ resolved
@@ -1710,16 +1710,6 @@
 	KASSERT(mutex_owned(&sc->sc_lock));
 	ASSERT_SLEEPABLE();
 
-<<<<<<< HEAD
-	if (sc->sc_dying) {
-		/* If we're dying, just do the software part. */
-		DPRINTFN(4, "xfer %#jx dying %ju", (uintptr_t)xfer,
-		    xfer->ux_status, 0, 0);
-		xfer->ux_status = status;
-		callout_halt(&xfer->ux_callout, &sc->sc_lock);
-		usb_transfer_complete(xfer);
-		return;
-=======
 	if (status == USBD_CANCELLED) {
 		/*
 		 * We are synchronously aborting.  Try to stop the
@@ -1732,7 +1722,6 @@
 	} else {
 		/* Otherwise, we are timing out.  */
 		KASSERT(status == USBD_TIMEOUT);
->>>>>>> 9b2edea7
 	}
 
 	/*
@@ -1754,17 +1743,6 @@
 	xfer->ux_status = status;
 
 	/*
-<<<<<<< HEAD
-	 * Step 1: When cancelling a transfer make sure the timeout handler
-	 * didn't run or ran to the end and saw the USBD_CANCELLED status.
-	 * Otherwise we must have got here via a timeout.
-	 */
-	if (status == USBD_CANCELLED) {
-		xfer->ux_status = status;
-		callout_halt(&xfer->ux_callout, &sc->sc_lock);
-	} else {
-		KASSERT(xfer->ux_status == USBD_TIMEOUT);
-=======
 	 * If we're dying, skip the hardware action and just notify the
 	 * software that we're done.
 	 */
@@ -1772,7 +1750,6 @@
 		DPRINTFN(4, "xfer %#jx dying %ju", (uintptr_t)xfer,
 		    xfer->ux_status, 0, 0);
 		goto dying;
->>>>>>> 9b2edea7
 	}
 
 	/*
@@ -2059,10 +2036,6 @@
 		 * asynchronously (and then umass issues clear
 		 * UF_ENDPOINT_HALT).
 		 */
-<<<<<<< HEAD
-		xfer->ux_status = err;
-		callout_halt(&xfer->ux_callout, &sc->sc_lock);
-=======
 
 		/* Override the status.  */
 		xfer->ux_status = USBD_STALLED;
@@ -2076,7 +2049,6 @@
 		callout_stop(&xfer->ux_callout);
 		usb_rem_task(xfer->ux_pipe->up_dev, &xfer->ux_aborttask);
 
->>>>>>> 9b2edea7
 		xhci_clear_endpoint_stall_async(xfer);
 		return;
 	default:
@@ -4095,32 +4067,19 @@
 	xhci_trb_put(&xx->xx_trb[i++], parameter, status, control);
 	xfer->ux_status = USBD_IN_PROGRESS;
 
-<<<<<<< HEAD
-	if (xfer->ux_timeout && !xhci_polling_p(sc)) {
-		callout_reset(&xfer->ux_callout, mstohz(xfer->ux_timeout),
-		    xhci_timeout, xfer);
-	}
-	xfer->ux_status = USBD_IN_PROGRESS;
-
-	mutex_enter(&tr->xr_lock);
-=======
 	if (!polling)
 		mutex_enter(&tr->xr_lock);
->>>>>>> 9b2edea7
 	xhci_ring_put(sc, tr, xfer, xx->xx_trb, i);
 	if (!polling)
 		mutex_exit(&tr->xr_lock);
 
 	xhci_db_write_4(sc, XHCI_DOORBELL(xs->xs_idx), dci);
 
-<<<<<<< HEAD
-=======
 	if (xfer->ux_timeout && !polling) {
 		callout_reset(&xfer->ux_callout, mstohz(xfer->ux_timeout),
 		    xhci_timeout, xfer);
 	}
 
->>>>>>> 9b2edea7
 	return USBD_IN_PROGRESS;
 }
 
@@ -4178,36 +4137,12 @@
 	struct xhci_xfer * const xx = addr;
 	struct usbd_xfer * const xfer = &xx->xx_xfer;
 	struct xhci_softc * const sc = XHCI_XFER2SC(xfer);
-<<<<<<< HEAD
-	bool timeout = false;
-
-	mutex_enter(&sc->sc_lock);
-	if (sc->sc_dying) {
-		mutex_exit(&sc->sc_lock);
-		return;
-	}
-	if (xfer->ux_status != USBD_CANCELLED) {
-		xfer->ux_status = USBD_TIMEOUT;
-		timeout = true;
-	}
-	mutex_exit(&sc->sc_lock);
-
-	if (timeout) {
-		struct usbd_device *dev = xfer->ux_pipe->up_dev;
-
-		/* Execute the abort in a process context. */
-		usb_init_task(&xfer->ux_aborttask, xhci_timeout_task, xfer,
-		    USB_TASKQ_MPSAFE);
-		usb_add_task(dev, &xfer->ux_aborttask, USB_TASKQ_HC);
-	}
-=======
 	struct usbd_device *dev = xfer->ux_pipe->up_dev;
 
 	mutex_enter(&sc->sc_lock);
 	if (!sc->sc_dying && xfer->ux_status == USBD_IN_PROGRESS)
 		usb_add_task(dev, &xfer->ux_aborttask, USB_TASKQ_HC);
 	mutex_exit(&sc->sc_lock);
->>>>>>> 9b2edea7
 }
 
 static void
