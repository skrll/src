/*	$NetBSD: xhci.c,v 1.137 2021/01/02 12:39:33 jmcneill Exp $	*/

/*
 * Copyright (c) 2013 Jonathan A. Kollasch
 * All rights reserved.
 *
 * Redistribution and use in source and binary forms, with or without
 * modification, are permitted provided that the following conditions
 * are met:
 * 1. Redistributions of source code must retain the above copyright
 *    notice, this list of conditions and the following disclaimer.
 * 2. Redistributions in binary form must reproduce the above copyright
 *    notice, this list of conditions and the following disclaimer in the
 *    documentation and/or other materials provided with the distribution.
 *
 * THIS SOFTWARE IS PROVIDED BY THE COPYRIGHT HOLDERS AND CONTRIBUTORS
 * "AS IS" AND ANY EXPRESS OR IMPLIED WARRANTIES, INCLUDING, BUT NOT LIMITED
 * TO, THE IMPLIED WARRANTIES OF MERCHANTABILITY AND FITNESS FOR A PARTICULAR
 * PURPOSE ARE DISCLAIMED.  IN NO EVENT SHALL THE COPYRIGHT HOLDER OR
 * CONTRIBUTORS BE LIABLE FOR ANY DIRECT, INDIRECT, INCIDENTAL, SPECIAL,
 * EXEMPLARY, OR CONSEQUENTIAL DAMAGES (INCLUDING, BUT NOT LIMITED TO,
 * PROCUREMENT OF SUBSTITUTE GOODS OR SERVICES; LOSS OF USE, DATA, OR PROFITS;
 * OR BUSINESS INTERRUPTION) HOWEVER CAUSED AND ON ANY THEORY OF LIABILITY,
 * WHETHER IN CONTRACT, STRICT LIABILITY, OR TORT (INCLUDING NEGLIGENCE OR
 * OTHERWISE) ARISING IN ANY WAY OUT OF THE USE OF THIS SOFTWARE, EVEN IF
 * ADVISED OF THE POSSIBILITY OF SUCH DAMAGE.
 */

/*
 * USB rev 2.0 and rev 3.1 specification
 *  http://www.usb.org/developers/docs/
 * xHCI rev 1.1 specification
 *  http://www.intel.com/technology/usb/spec.htm
 */

#include <sys/cdefs.h>
__KERNEL_RCSID(0, "$NetBSD: xhci.c,v 1.137 2021/01/02 12:39:33 jmcneill Exp $");

#ifdef _KERNEL_OPT
#include "opt_usb.h"
#endif

#include <sys/param.h>
#include <sys/systm.h>
#include <sys/kernel.h>
#include <sys/kmem.h>
#include <sys/device.h>
#include <sys/select.h>
#include <sys/proc.h>
#include <sys/queue.h>
#include <sys/mutex.h>
#include <sys/condvar.h>
#include <sys/bus.h>
#include <sys/cpu.h>
#include <sys/sysctl.h>

#include <machine/endian.h>

#include <dev/usb/usb.h>
#include <dev/usb/usbdi.h>
#include <dev/usb/usbdivar.h>
#include <dev/usb/usbdi_util.h>
#include <dev/usb/usbhist.h>
#include <dev/usb/usb_mem.h>
#include <dev/usb/usb_quirks.h>

#include <dev/usb/xhcireg.h>
#include <dev/usb/xhcivar.h>
#include <dev/usb/usbroothub.h>


#ifdef USB_DEBUG
#ifndef XHCI_DEBUG
#define xhcidebug 0
#else /* !XHCI_DEBUG */
#define HEXDUMP(a, b, c) \
    do { \
	    if (xhcidebug > 0) \
		    hexdump(printf, a, b, c); \
    } while (/*CONSTCOND*/0)
static int xhcidebug = 0;

SYSCTL_SETUP(sysctl_hw_xhci_setup, "sysctl hw.xhci setup")
{
	int err;
	const struct sysctlnode *rnode;
	const struct sysctlnode *cnode;

	err = sysctl_createv(clog, 0, NULL, &rnode,
	    CTLFLAG_PERMANENT, CTLTYPE_NODE, "xhci",
	    SYSCTL_DESCR("xhci global controls"),
	    NULL, 0, NULL, 0, CTL_HW, CTL_CREATE, CTL_EOL);

	if (err)
		goto fail;

	/* control debugging printfs */
	err = sysctl_createv(clog, 0, &rnode, &cnode,
	    CTLFLAG_PERMANENT|CTLFLAG_READWRITE, CTLTYPE_INT,
	    "debug", SYSCTL_DESCR("Enable debugging output"),
	    NULL, 0, &xhcidebug, sizeof(xhcidebug), CTL_CREATE, CTL_EOL);
	if (err)
		goto fail;

	return;
fail:
	aprint_error("%s: sysctl_createv failed (err = %d)\n", __func__, err);
}

#endif /* !XHCI_DEBUG */
#endif /* USB_DEBUG */

#ifndef HEXDUMP
#define HEXDUMP(a, b, c)
#endif

#define DPRINTF(FMT,A,B,C,D)	USBHIST_LOG(xhcidebug,FMT,A,B,C,D)
#define DPRINTFN(N,FMT,A,B,C,D)	USBHIST_LOGN(xhcidebug,N,FMT,A,B,C,D)
#define XHCIHIST_FUNC()		USBHIST_FUNC()
#define XHCIHIST_CALLED(name)	USBHIST_CALLED(xhcidebug)
#define XHCIHIST_CALLARGS(FMT,A,B,C,D) \
				USBHIST_CALLARGS(xhcidebug,FMT,A,B,C,D)

#define XHCI_DCI_SLOT 0
#define XHCI_DCI_EP_CONTROL 1

#define XHCI_ICI_INPUT_CONTROL 0

struct xhci_pipe {
	struct usbd_pipe xp_pipe;
	struct usb_task xp_async_task;
	int16_t xp_isoc_next; /* next frame */
	uint8_t xp_maxb; /* max burst */
	uint8_t xp_mult;
};

#define XHCI_COMMAND_RING_TRBS 256
#define XHCI_EVENT_RING_TRBS 256
#define XHCI_EVENT_RING_SEGMENTS 1
#define XHCI_TRB_3_ED_BIT XHCI_TRB_3_ISP_BIT

static usbd_status xhci_open(struct usbd_pipe *);
static void xhci_close_pipe(struct usbd_pipe *);
static int xhci_intr1(struct xhci_softc * const);
static void xhci_softintr(void *);
static void xhci_poll(struct usbd_bus *);
static struct usbd_xfer *xhci_allocx(struct usbd_bus *, unsigned int);
static void xhci_freex(struct usbd_bus *, struct usbd_xfer *);
static void xhci_abortx(struct usbd_xfer *);
static bool xhci_dying(struct usbd_bus *);
static void xhci_get_lock(struct usbd_bus *, kmutex_t **);
static usbd_status xhci_new_device(device_t, struct usbd_bus *, int, int, int,
    struct usbd_port *);
static int xhci_roothub_ctrl(struct usbd_bus *, usb_device_request_t *,
    void *, int);

static usbd_status xhci_configure_endpoint(struct usbd_pipe *);
//static usbd_status xhci_unconfigure_endpoint(struct usbd_pipe *);
static usbd_status xhci_reset_endpoint(struct usbd_pipe *);
static usbd_status xhci_stop_endpoint(struct usbd_pipe *);

static void xhci_host_dequeue(struct xhci_ring * const);
static usbd_status xhci_set_dequeue(struct usbd_pipe *);

static usbd_status xhci_do_command(struct xhci_softc * const,
    struct xhci_soft_trb * const, int);
static usbd_status xhci_do_command_locked(struct xhci_softc * const,
    struct xhci_soft_trb * const, int);
static usbd_status xhci_init_slot(struct usbd_device *, uint32_t);
static void xhci_free_slot(struct xhci_softc *, struct xhci_slot *);
static usbd_status xhci_set_address(struct usbd_device *, uint32_t, bool);
static usbd_status xhci_enable_slot(struct xhci_softc * const,
    uint8_t * const);
static usbd_status xhci_disable_slot(struct xhci_softc * const, uint8_t);
static usbd_status xhci_address_device(struct xhci_softc * const,
    uint64_t, uint8_t, bool);
static void xhci_set_dcba(struct xhci_softc * const, uint64_t, int);
static usbd_status xhci_update_ep0_mps(struct xhci_softc * const,
    struct xhci_slot * const, u_int);
static usbd_status xhci_ring_init(struct xhci_softc * const,
    struct xhci_ring **, size_t, size_t);
static void xhci_ring_free(struct xhci_softc * const,
    struct xhci_ring ** const);

static void xhci_setup_ctx(struct usbd_pipe *);
static void xhci_setup_route(struct usbd_pipe *, uint32_t *);
static void xhci_setup_tthub(struct usbd_pipe *, uint32_t *);
static void xhci_setup_maxburst(struct usbd_pipe *, uint32_t *);
static uint32_t xhci_bival2ival(uint32_t, uint32_t);

static void xhci_noop(struct usbd_pipe *);

static usbd_status xhci_root_intr_transfer(struct usbd_xfer *);
static usbd_status xhci_root_intr_start(struct usbd_xfer *);
static void xhci_root_intr_abort(struct usbd_xfer *);
static void xhci_root_intr_close(struct usbd_pipe *);
static void xhci_root_intr_done(struct usbd_xfer *);

static usbd_status xhci_device_ctrl_transfer(struct usbd_xfer *);
static usbd_status xhci_device_ctrl_start(struct usbd_xfer *);
static void xhci_device_ctrl_abort(struct usbd_xfer *);
static void xhci_device_ctrl_close(struct usbd_pipe *);
static void xhci_device_ctrl_done(struct usbd_xfer *);

static usbd_status xhci_device_isoc_transfer(struct usbd_xfer *);
static usbd_status xhci_device_isoc_enter(struct usbd_xfer *);
static void xhci_device_isoc_abort(struct usbd_xfer *);
static void xhci_device_isoc_close(struct usbd_pipe *);
static void xhci_device_isoc_done(struct usbd_xfer *);

static usbd_status xhci_device_intr_transfer(struct usbd_xfer *);
static usbd_status xhci_device_intr_start(struct usbd_xfer *);
static void xhci_device_intr_abort(struct usbd_xfer *);
static void xhci_device_intr_close(struct usbd_pipe *);
static void xhci_device_intr_done(struct usbd_xfer *);

static usbd_status xhci_device_bulk_transfer(struct usbd_xfer *);
static usbd_status xhci_device_bulk_start(struct usbd_xfer *);
static void xhci_device_bulk_abort(struct usbd_xfer *);
static void xhci_device_bulk_close(struct usbd_pipe *);
static void xhci_device_bulk_done(struct usbd_xfer *);

static const struct usbd_bus_methods xhci_bus_methods = {
	.ubm_open = xhci_open,
	.ubm_softint = xhci_softintr,
	.ubm_dopoll = xhci_poll,
	.ubm_allocx = xhci_allocx,
	.ubm_freex = xhci_freex,
	.ubm_abortx = xhci_abortx,
	.ubm_dying = xhci_dying,
	.ubm_getlock = xhci_get_lock,
	.ubm_newdev = xhci_new_device,
	.ubm_rhctrl = xhci_roothub_ctrl,
};

static const struct usbd_pipe_methods xhci_root_intr_methods = {
	.upm_transfer = xhci_root_intr_transfer,
	.upm_start = xhci_root_intr_start,
	.upm_abort = xhci_root_intr_abort,
	.upm_close = xhci_root_intr_close,
	.upm_cleartoggle = xhci_noop,
	.upm_done = xhci_root_intr_done,
};


static const struct usbd_pipe_methods xhci_device_ctrl_methods = {
	.upm_transfer = xhci_device_ctrl_transfer,
	.upm_start = xhci_device_ctrl_start,
	.upm_abort = xhci_device_ctrl_abort,
	.upm_close = xhci_device_ctrl_close,
	.upm_cleartoggle = xhci_noop,
	.upm_done = xhci_device_ctrl_done,
};

static const struct usbd_pipe_methods xhci_device_isoc_methods = {
	.upm_transfer = xhci_device_isoc_transfer,
	.upm_abort = xhci_device_isoc_abort,
	.upm_close = xhci_device_isoc_close,
	.upm_cleartoggle = xhci_noop,
	.upm_done = xhci_device_isoc_done,
};

static const struct usbd_pipe_methods xhci_device_bulk_methods = {
	.upm_transfer = xhci_device_bulk_transfer,
	.upm_start = xhci_device_bulk_start,
	.upm_abort = xhci_device_bulk_abort,
	.upm_close = xhci_device_bulk_close,
	.upm_cleartoggle = xhci_noop,
	.upm_done = xhci_device_bulk_done,
};

static const struct usbd_pipe_methods xhci_device_intr_methods = {
	.upm_transfer = xhci_device_intr_transfer,
	.upm_start = xhci_device_intr_start,
	.upm_abort = xhci_device_intr_abort,
	.upm_close = xhci_device_intr_close,
	.upm_cleartoggle = xhci_noop,
	.upm_done = xhci_device_intr_done,
};

static inline uint32_t
xhci_read_1(const struct xhci_softc * const sc, bus_size_t offset)
{
	return bus_space_read_1(sc->sc_iot, sc->sc_ioh, offset);
}

static inline uint32_t
xhci_read_2(const struct xhci_softc * const sc, bus_size_t offset)
{
	return bus_space_read_2(sc->sc_iot, sc->sc_ioh, offset);
}

static inline uint32_t
xhci_read_4(const struct xhci_softc * const sc, bus_size_t offset)
{
	return bus_space_read_4(sc->sc_iot, sc->sc_ioh, offset);
}

static inline void
xhci_write_1(const struct xhci_softc * const sc, bus_size_t offset,
    uint32_t value)
{
	bus_space_write_1(sc->sc_iot, sc->sc_ioh, offset, value);
}

#if 0 /* unused */
static inline void
xhci_write_4(const struct xhci_softc * const sc, bus_size_t offset,
    uint32_t value)
{
	bus_space_write_4(sc->sc_iot, sc->sc_ioh, offset, value);
}
#endif /* unused */

static inline void
xhci_barrier(const struct xhci_softc * const sc, int flags)
{
	bus_space_barrier(sc->sc_iot, sc->sc_ioh, 0, sc->sc_ios, flags);
}

static inline uint32_t
xhci_cap_read_4(const struct xhci_softc * const sc, bus_size_t offset)
{
	return bus_space_read_4(sc->sc_iot, sc->sc_cbh, offset);
}

static inline uint32_t
xhci_op_read_4(const struct xhci_softc * const sc, bus_size_t offset)
{
	return bus_space_read_4(sc->sc_iot, sc->sc_obh, offset);
}

static inline void
xhci_op_write_4(const struct xhci_softc * const sc, bus_size_t offset,
    uint32_t value)
{
	bus_space_write_4(sc->sc_iot, sc->sc_obh, offset, value);
}

static inline uint64_t
xhci_op_read_8(const struct xhci_softc * const sc, bus_size_t offset)
{
	uint64_t value;

	if (XHCI_HCC_AC64(sc->sc_hcc)) {
#ifdef XHCI_USE_BUS_SPACE_8
		value = bus_space_read_8(sc->sc_iot, sc->sc_obh, offset);
#else
		value = bus_space_read_4(sc->sc_iot, sc->sc_obh, offset);
		value |= (uint64_t)bus_space_read_4(sc->sc_iot, sc->sc_obh,
		    offset + 4) << 32;
#endif
	} else {
		value = bus_space_read_4(sc->sc_iot, sc->sc_obh, offset);
	}

	return value;
}

static inline void
xhci_op_write_8(const struct xhci_softc * const sc, bus_size_t offset,
    uint64_t value)
{
	if (XHCI_HCC_AC64(sc->sc_hcc)) {
#ifdef XHCI_USE_BUS_SPACE_8
		bus_space_write_8(sc->sc_iot, sc->sc_obh, offset, value);
#else
		bus_space_write_4(sc->sc_iot, sc->sc_obh, offset + 0,
		    (value >> 0) & 0xffffffff);
		bus_space_write_4(sc->sc_iot, sc->sc_obh, offset + 4,
		    (value >> 32) & 0xffffffff);
#endif
	} else {
		bus_space_write_4(sc->sc_iot, sc->sc_obh, offset, value);
	}
}

static inline uint32_t
xhci_rt_read_4(const struct xhci_softc * const sc, bus_size_t offset)
{
	return bus_space_read_4(sc->sc_iot, sc->sc_rbh, offset);
}

static inline void
xhci_rt_write_4(const struct xhci_softc * const sc, bus_size_t offset,
    uint32_t value)
{
	bus_space_write_4(sc->sc_iot, sc->sc_rbh, offset, value);
}

#if 0 /* unused */
static inline uint64_t
xhci_rt_read_8(const struct xhci_softc * const sc, bus_size_t offset)
{
	uint64_t value;

	if (XHCI_HCC_AC64(sc->sc_hcc)) {
#ifdef XHCI_USE_BUS_SPACE_8
		value = bus_space_read_8(sc->sc_iot, sc->sc_rbh, offset);
#else
		value = bus_space_read_4(sc->sc_iot, sc->sc_rbh, offset);
		value |= (uint64_t)bus_space_read_4(sc->sc_iot, sc->sc_rbh,
		    offset + 4) << 32;
#endif
	} else {
		value = bus_space_read_4(sc->sc_iot, sc->sc_rbh, offset);
	}

	return value;
}
#endif /* unused */

static inline void
xhci_rt_write_8(const struct xhci_softc * const sc, bus_size_t offset,
    uint64_t value)
{
	if (XHCI_HCC_AC64(sc->sc_hcc)) {
#ifdef XHCI_USE_BUS_SPACE_8
		bus_space_write_8(sc->sc_iot, sc->sc_rbh, offset, value);
#else
		bus_space_write_4(sc->sc_iot, sc->sc_rbh, offset + 0,
		    (value >> 0) & 0xffffffff);
		bus_space_write_4(sc->sc_iot, sc->sc_rbh, offset + 4,
		    (value >> 32) & 0xffffffff);
#endif
	} else {
		bus_space_write_4(sc->sc_iot, sc->sc_rbh, offset, value);
	}
}

#if 0 /* unused */
static inline uint32_t
xhci_db_read_4(const struct xhci_softc * const sc, bus_size_t offset)
{
	return bus_space_read_4(sc->sc_iot, sc->sc_dbh, offset);
}
#endif /* unused */

static inline void
xhci_db_write_4(const struct xhci_softc * const sc, bus_size_t offset,
    uint32_t value)
{
	bus_space_write_4(sc->sc_iot, sc->sc_dbh, offset, value);
}

/* --- */

static inline uint8_t
xhci_ep_get_type(usb_endpoint_descriptor_t * const ed)
{
	u_int eptype = 0;

	switch (UE_GET_XFERTYPE(ed->bmAttributes)) {
	case UE_CONTROL:
		eptype = 0x0;
		break;
	case UE_ISOCHRONOUS:
		eptype = 0x1;
		break;
	case UE_BULK:
		eptype = 0x2;
		break;
	case UE_INTERRUPT:
		eptype = 0x3;
		break;
	}

	if ((UE_GET_XFERTYPE(ed->bmAttributes) == UE_CONTROL) ||
	    (UE_GET_DIR(ed->bEndpointAddress) == UE_DIR_IN))
		return eptype | 0x4;
	else
		return eptype;
}

static u_int
xhci_ep_get_dci(usb_endpoint_descriptor_t * const ed)
{
	/* xHCI 1.0 section 4.5.1 */
	u_int epaddr = UE_GET_ADDR(ed->bEndpointAddress);
	u_int in = 0;

	if ((UE_GET_XFERTYPE(ed->bmAttributes) == UE_CONTROL) ||
	    (UE_GET_DIR(ed->bEndpointAddress) == UE_DIR_IN))
		in = 1;

	return epaddr * 2 + in;
}

static inline u_int
xhci_dci_to_ici(const u_int i)
{
	return i + 1;
}

static inline void *
xhci_slot_get_dcv(struct xhci_softc * const sc, struct xhci_slot * const xs,
    const u_int dci)
{
	return KERNADDR(&xs->xs_dc_dma, sc->sc_ctxsz * dci);
}

#if 0 /* unused */
static inline bus_addr_t
xhci_slot_get_dcp(struct xhci_softc * const sc, struct xhci_slot * const xs,
    const u_int dci)
{
	return DMAADDR(&xs->xs_dc_dma, sc->sc_ctxsz * dci);
}
#endif /* unused */

static inline void *
xhci_slot_get_icv(struct xhci_softc * const sc, struct xhci_slot * const xs,
    const u_int ici)
{
	return KERNADDR(&xs->xs_ic_dma, sc->sc_ctxsz * ici);
}

static inline bus_addr_t
xhci_slot_get_icp(struct xhci_softc * const sc, struct xhci_slot * const xs,
    const u_int ici)
{
	return DMAADDR(&xs->xs_ic_dma, sc->sc_ctxsz * ici);
}

static inline struct xhci_trb *
xhci_ring_trbv(struct xhci_ring * const xr, u_int idx)
{
	return KERNADDR(&xr->xr_dma, XHCI_TRB_SIZE * idx);
}

static inline bus_addr_t
xhci_ring_trbp(struct xhci_ring * const xr, u_int idx)
{
	return DMAADDR(&xr->xr_dma, XHCI_TRB_SIZE * idx);
}

static inline void
xhci_xfer_put_trb(struct xhci_xfer * const xx, u_int idx,
    uint64_t parameter, uint32_t status, uint32_t control)
{
	KASSERTMSG(idx < xx->xx_ntrb, "idx=%u xx_ntrb=%u", idx, xx->xx_ntrb);
	xx->xx_trb[idx].trb_0 = parameter;
	xx->xx_trb[idx].trb_2 = status;
	xx->xx_trb[idx].trb_3 = control;
}

static inline void
xhci_trb_put(struct xhci_trb * const trb, uint64_t parameter, uint32_t status,
    uint32_t control)
{
	trb->trb_0 = htole64(parameter);
	trb->trb_2 = htole32(status);
	trb->trb_3 = htole32(control);
}

static int
xhci_trb_get_idx(struct xhci_ring *xr, uint64_t trb_0, int *idx)
{
	/* base address of TRBs */
	bus_addr_t trbp = xhci_ring_trbp(xr, 0);

	/* trb_0 range sanity check */
	if (trb_0 == 0 || trb_0 < trbp ||
	    (trb_0 - trbp) % sizeof(struct xhci_trb) != 0 ||
	    (trb_0 - trbp) / sizeof(struct xhci_trb) >= xr->xr_ntrb) {
		return 1;
	}
	*idx = (trb_0 - trbp) / sizeof(struct xhci_trb);
	return 0;
}

static unsigned int
xhci_get_epstate(struct xhci_softc * const sc, struct xhci_slot * const xs,
    u_int dci)
{
	uint32_t *cp;

	usb_syncmem(&xs->xs_dc_dma, 0, sc->sc_pgsz, BUS_DMASYNC_POSTREAD);
	cp = xhci_slot_get_dcv(sc, xs, dci);
	return XHCI_EPCTX_0_EPSTATE_GET(le32toh(cp[0]));
}

static inline unsigned int
xhci_ctlrport2bus(struct xhci_softc * const sc, unsigned int ctlrport)
{
	const unsigned int port = ctlrport - 1;
	const uint8_t bit = __BIT(port % NBBY);

	return __SHIFTOUT(sc->sc_ctlrportbus[port / NBBY], bit);
}

/*
 * Return the roothub port for a controller port.  Both are 1..n.
 */
static inline unsigned int
xhci_ctlrport2rhport(struct xhci_softc * const sc, unsigned int ctrlport)
{

	return sc->sc_ctlrportmap[ctrlport - 1];
}

/*
 * Return the controller port for a bus roothub port.  Both are 1..n.
 */
static inline unsigned int
xhci_rhport2ctlrport(struct xhci_softc * const sc, unsigned int bn,
    unsigned int rhport)
{

	return sc->sc_rhportmap[bn][rhport - 1];
}

/* --- */

void
xhci_childdet(device_t self, device_t child)
{
	struct xhci_softc * const sc = device_private(self);

	KASSERT((sc->sc_child == child) || (sc->sc_child2 == child));
	if (child == sc->sc_child2)
		sc->sc_child2 = NULL;
	else if (child == sc->sc_child)
		sc->sc_child = NULL;
}

int
xhci_detach(struct xhci_softc *sc, int flags)
{
	int rv = 0;

	if (sc->sc_child2 != NULL) {
		rv = config_detach(sc->sc_child2, flags);
		if (rv != 0)
			return rv;
		KASSERT(sc->sc_child2 == NULL);
	}

	if (sc->sc_child != NULL) {
		rv = config_detach(sc->sc_child, flags);
		if (rv != 0)
			return rv;
		KASSERT(sc->sc_child == NULL);
	}

	/* XXX unconfigure/free slots */

	/* verify: */
	xhci_rt_write_4(sc, XHCI_IMAN(0), 0);
	xhci_op_write_4(sc, XHCI_USBCMD, 0);
	/* do we need to wait for stop? */

	xhci_op_write_8(sc, XHCI_CRCR, 0);
	xhci_ring_free(sc, &sc->sc_cr);
	cv_destroy(&sc->sc_command_cv);
	cv_destroy(&sc->sc_cmdbusy_cv);

	xhci_rt_write_4(sc, XHCI_ERSTSZ(0), 0);
	xhci_rt_write_8(sc, XHCI_ERSTBA(0), 0);
	xhci_rt_write_8(sc, XHCI_ERDP(0), 0 | XHCI_ERDP_BUSY);
	xhci_ring_free(sc, &sc->sc_er);

	usb_freemem(&sc->sc_bus, &sc->sc_eventst_dma);

	xhci_op_write_8(sc, XHCI_DCBAAP, 0);
	usb_freemem(&sc->sc_bus, &sc->sc_dcbaa_dma);

	kmem_free(sc->sc_slots, sizeof(*sc->sc_slots) * sc->sc_maxslots);

	kmem_free(sc->sc_ctlrportbus,
	    howmany(sc->sc_maxports * sizeof(uint8_t), NBBY));
	kmem_free(sc->sc_ctlrportmap, sc->sc_maxports * sizeof(int));

	for (size_t j = 0; j < __arraycount(sc->sc_rhportmap); j++) {
		kmem_free(sc->sc_rhportmap[j], sc->sc_maxports * sizeof(int));
	}

	mutex_destroy(&sc->sc_lock);
	mutex_destroy(&sc->sc_intr_lock);

	pool_cache_destroy(sc->sc_xferpool);

	return rv;
}

int
xhci_activate(device_t self, enum devact act)
{
	struct xhci_softc * const sc = device_private(self);

	switch (act) {
	case DVACT_DEACTIVATE:
		sc->sc_dying = true;
		return 0;
	default:
		return EOPNOTSUPP;
	}
}

bool
xhci_suspend(device_t dv, const pmf_qual_t *qual)
{
	return false;
}

bool
xhci_resume(device_t dv, const pmf_qual_t *qual)
{
	return false;
}

bool
xhci_shutdown(device_t self, int flags)
{
	return false;
}

static int
xhci_hc_reset(struct xhci_softc * const sc)
{
	uint32_t usbcmd, usbsts;
	int i;

	/* Check controller not ready */
	for (i = 0; i < XHCI_WAIT_CNR; i++) {
		usbsts = xhci_op_read_4(sc, XHCI_USBSTS);
		if ((usbsts & XHCI_STS_CNR) == 0)
			break;
		usb_delay_ms(&sc->sc_bus, 1);
	}
	if (i >= XHCI_WAIT_CNR) {
		aprint_error_dev(sc->sc_dev, "controller not ready timeout\n");
		return EIO;
	}

	/* Halt controller */
	usbcmd = 0;
	xhci_op_write_4(sc, XHCI_USBCMD, usbcmd);
	usb_delay_ms(&sc->sc_bus, 1);

	/* Reset controller */
	usbcmd = XHCI_CMD_HCRST;
	xhci_op_write_4(sc, XHCI_USBCMD, usbcmd);
	for (i = 0; i < XHCI_WAIT_HCRST; i++) {
		/*
		 * Wait 1ms first. Existing Intel xHCI requies 1ms delay to
		 * prevent system hang (Errata).
		 */
		usb_delay_ms(&sc->sc_bus, 1);
		usbcmd = xhci_op_read_4(sc, XHCI_USBCMD);
		if ((usbcmd & XHCI_CMD_HCRST) == 0)
			break;
	}
	if (i >= XHCI_WAIT_HCRST) {
		aprint_error_dev(sc->sc_dev, "host controller reset timeout\n");
		return EIO;
	}

	/* Check controller not ready */
	for (i = 0; i < XHCI_WAIT_CNR; i++) {
		usbsts = xhci_op_read_4(sc, XHCI_USBSTS);
		if ((usbsts & XHCI_STS_CNR) == 0)
			break;
		usb_delay_ms(&sc->sc_bus, 1);
	}
	if (i >= XHCI_WAIT_CNR) {
		aprint_error_dev(sc->sc_dev,
		    "controller not ready timeout after reset\n");
		return EIO;
	}

	return 0;
}


/* 7.2 xHCI Support Protocol Capability */
static void
xhci_id_protocols(struct xhci_softc *sc, bus_size_t ecp)
{
	XHCIHIST_FUNC(); XHCIHIST_CALLED();

	/* XXX Cache this lot */

	const uint32_t w0 = xhci_read_4(sc, ecp);
	const uint32_t w4 = xhci_read_4(sc, ecp + 4);
	const uint32_t w8 = xhci_read_4(sc, ecp + 8);
	const uint32_t wc = xhci_read_4(sc, ecp + 0xc);

	aprint_debug_dev(sc->sc_dev,
	    " SP: 0x%08x 0x%08x 0x%08x 0x%08x\n", w0, w4, w8, wc);

	if (w4 != XHCI_XECP_USBID)
		return;

	const int major = XHCI_XECP_SP_W0_MAJOR(w0);
	const int minor = XHCI_XECP_SP_W0_MINOR(w0);
	const uint8_t cpo = XHCI_XECP_SP_W8_CPO(w8);
	const uint8_t cpc = XHCI_XECP_SP_W8_CPC(w8);

	const uint16_t mm = __SHIFTOUT(w0, __BITS(31, 16));
	switch (mm) {
	case 0x0200:
	case 0x0300:
	case 0x0301:
	case 0x0310:
		aprint_debug_dev(sc->sc_dev, " %s ports %d - %d\n",
		    major == 3 ? "ss" : "hs", cpo, cpo + cpc -1);
		break;
	default:
		aprint_error_dev(sc->sc_dev, " unknown major/minor (%d/%d)\n",
		    major, minor);
		return;
	}

	const size_t bus = (major == 3) ? 0 : 1;

	/* Index arrays with 0..n-1 where ports are numbered 1..n */
	for (size_t cp = cpo - 1; cp < cpo + cpc - 1; cp++) {
		if (sc->sc_ctlrportmap[cp] != 0) {
			aprint_error_dev(sc->sc_dev, "controller port %zu "
			    "already assigned", cp);
			continue;
		}

		sc->sc_ctlrportbus[cp / NBBY] |=
		    bus == 0 ? 0 : __BIT(cp % NBBY);

		const size_t rhp = sc->sc_rhportcount[bus]++;

		KASSERTMSG(sc->sc_rhportmap[bus][rhp] == 0,
		    "bus %zu rhp %zu is %d", bus, rhp,
		    sc->sc_rhportmap[bus][rhp]);

		sc->sc_rhportmap[bus][rhp] = cp + 1;
		sc->sc_ctlrportmap[cp] = rhp + 1;
	}
}

/* Process extended capabilities */
static void
xhci_ecp(struct xhci_softc *sc)
{
	XHCIHIST_FUNC(); XHCIHIST_CALLED();

	bus_size_t ecp = XHCI_HCC_XECP(sc->sc_hcc) * 4;
	while (ecp != 0) {
		uint32_t ecr = xhci_read_4(sc, ecp);
		aprint_debug_dev(sc->sc_dev, "ECR: 0x%08x\n", ecr);
		switch (XHCI_XECP_ID(ecr)) {
		case XHCI_ID_PROTOCOLS: {
			xhci_id_protocols(sc, ecp);
			break;
		}
		case XHCI_ID_USB_LEGACY: {
			uint8_t bios_sem;

			/* Take host controller ownership from BIOS */
			bios_sem = xhci_read_1(sc, ecp + XHCI_XECP_BIOS_SEM);
			if (bios_sem) {
				/* sets xHCI to be owned by OS */
				xhci_write_1(sc, ecp + XHCI_XECP_OS_SEM, 1);
				aprint_debug_dev(sc->sc_dev,
				    "waiting for BIOS to give up control\n");
				for (int i = 0; i < 5000; i++) {
					bios_sem = xhci_read_1(sc, ecp +
					    XHCI_XECP_BIOS_SEM);
					if (bios_sem == 0)
						break;
					DELAY(1000);
				}
				if (bios_sem) {
					aprint_error_dev(sc->sc_dev,
					    "timed out waiting for BIOS\n");
				}
			}
			break;
		}
		default:
			break;
		}
		ecr = xhci_read_4(sc, ecp);
		if (XHCI_XECP_NEXT(ecr) == 0) {
			ecp = 0;
		} else {
			ecp += XHCI_XECP_NEXT(ecr) * 4;
		}
	}
}

#define XHCI_HCCPREV1_BITS	\
	"\177\020"	/* New bitmask */			\
	"f\020\020XECP\0"					\
	"f\014\4MAXPSA\0"					\
	"b\013CFC\0"						\
	"b\012SEC\0"						\
	"b\011SBD\0"						\
	"b\010FSE\0"						\
	"b\7NSS\0"						\
	"b\6LTC\0"						\
	"b\5LHRC\0"						\
	"b\4PIND\0"						\
	"b\3PPC\0"						\
	"b\2CZC\0"						\
	"b\1BNC\0"						\
	"b\0AC64\0"						\
	"\0"
#define XHCI_HCCV1_x_BITS	\
	"\177\020"	/* New bitmask */			\
	"f\020\020XECP\0"					\
	"f\014\4MAXPSA\0"					\
	"b\013CFC\0"						\
	"b\012SEC\0"						\
	"b\011SPC\0"						\
	"b\010PAE\0"						\
	"b\7NSS\0"						\
	"b\6LTC\0"						\
	"b\5LHRC\0"						\
	"b\4PIND\0"						\
	"b\3PPC\0"						\
	"b\2CSZ\0"						\
	"b\1BNC\0"						\
	"b\0AC64\0"						\
	"\0"

#define XHCI_HCC2_BITS	\
	"\177\020"	/* New bitmask */			\
	"b\7ETC_TSC\0"						\
	"b\6ETC\0"						\
	"b\5CIC\0"						\
	"b\4LEC\0"						\
	"b\3CTC\0"						\
	"b\2FSC\0"						\
	"b\1CMC\0"						\
	"b\0U3C\0"						\
	"\0"

void
xhci_start(struct xhci_softc *sc)
{
	xhci_rt_write_4(sc, XHCI_IMAN(0), XHCI_IMAN_INTR_ENA);
	if ((sc->sc_quirks & XHCI_QUIRK_INTEL) != 0)
		/* Intel xhci needs interrupt rate moderated. */
		xhci_rt_write_4(sc, XHCI_IMOD(0), XHCI_IMOD_DEFAULT_LP);
	else
		xhci_rt_write_4(sc, XHCI_IMOD(0), 0);
	aprint_debug_dev(sc->sc_dev, "current IMOD %u\n",
	    xhci_rt_read_4(sc, XHCI_IMOD(0)));

	/* Go! */
	xhci_op_write_4(sc, XHCI_USBCMD, XHCI_CMD_INTE|XHCI_CMD_RS);
	aprint_debug_dev(sc->sc_dev, "USBCMD 0x%08"PRIx32"\n",
	    xhci_op_read_4(sc, XHCI_USBCMD));
}

int
xhci_init(struct xhci_softc *sc)
{
	bus_size_t bsz;
	uint32_t hcs1, hcs2, hcs3, dboff, rtsoff;
	uint32_t pagesize, config;
	int i = 0;
	uint16_t hciversion;
	uint8_t caplength;

	XHCIHIST_FUNC(); XHCIHIST_CALLED();

	/* Set up the bus struct for the usb 3 and usb 2 buses */
	sc->sc_bus.ub_methods = &xhci_bus_methods;
	sc->sc_bus.ub_pipesize = sizeof(struct xhci_pipe);
	sc->sc_bus.ub_usedma = true;
	sc->sc_bus.ub_hcpriv = sc;

	sc->sc_bus2.ub_methods = &xhci_bus_methods;
	sc->sc_bus2.ub_pipesize = sizeof(struct xhci_pipe);
	sc->sc_bus2.ub_revision = USBREV_2_0;
	sc->sc_bus2.ub_usedma = true;
	sc->sc_bus2.ub_hcpriv = sc;
	sc->sc_bus2.ub_dmatag = sc->sc_bus.ub_dmatag;

	caplength = xhci_read_1(sc, XHCI_CAPLENGTH);
	hciversion = xhci_read_2(sc, XHCI_HCIVERSION);

	if (hciversion < XHCI_HCIVERSION_0_96 ||
	    hciversion >= 0x0200) {
		aprint_normal_dev(sc->sc_dev,
		    "xHCI version %x.%x not known to be supported\n",
		    (hciversion >> 8) & 0xff, (hciversion >> 0) & 0xff);
	} else {
		aprint_verbose_dev(sc->sc_dev, "xHCI version %x.%x\n",
		    (hciversion >> 8) & 0xff, (hciversion >> 0) & 0xff);
	}

	if (bus_space_subregion(sc->sc_iot, sc->sc_ioh, 0, caplength,
	    &sc->sc_cbh) != 0) {
		aprint_error_dev(sc->sc_dev, "capability subregion failure\n");
		return ENOMEM;
	}

	hcs1 = xhci_cap_read_4(sc, XHCI_HCSPARAMS1);
	sc->sc_maxslots = XHCI_HCS1_MAXSLOTS(hcs1);
	sc->sc_maxintrs = XHCI_HCS1_MAXINTRS(hcs1);
	sc->sc_maxports = XHCI_HCS1_MAXPORTS(hcs1);
	hcs2 = xhci_cap_read_4(sc, XHCI_HCSPARAMS2);
	hcs3 = xhci_cap_read_4(sc, XHCI_HCSPARAMS3);
	aprint_debug_dev(sc->sc_dev,
	    "hcs1=%"PRIx32" hcs2=%"PRIx32" hcs3=%"PRIx32"\n", hcs1, hcs2, hcs3);

	sc->sc_hcc = xhci_cap_read_4(sc, XHCI_HCCPARAMS);
	sc->sc_ctxsz = XHCI_HCC_CSZ(sc->sc_hcc) ? 64 : 32;

	char sbuf[128];
	if (hciversion < XHCI_HCIVERSION_1_0)
		snprintb(sbuf, sizeof(sbuf), XHCI_HCCPREV1_BITS, sc->sc_hcc);
	else
		snprintb(sbuf, sizeof(sbuf), XHCI_HCCV1_x_BITS, sc->sc_hcc);
	aprint_debug_dev(sc->sc_dev, "hcc=%s\n", sbuf);
	aprint_debug_dev(sc->sc_dev, "xECP %" __PRIxBITS "\n",
	    XHCI_HCC_XECP(sc->sc_hcc) * 4);
	if (hciversion >= XHCI_HCIVERSION_1_1) {
		sc->sc_hcc2 = xhci_cap_read_4(sc, XHCI_HCCPARAMS2);
		snprintb(sbuf, sizeof(sbuf), XHCI_HCC2_BITS, sc->sc_hcc2);
		aprint_debug_dev(sc->sc_dev, "hcc2=%s\n", sbuf);
	}

	/* default all ports to bus 0, i.e. usb 3 */
	sc->sc_ctlrportbus = kmem_zalloc(
	    howmany(sc->sc_maxports * sizeof(uint8_t), NBBY), KM_SLEEP);
	sc->sc_ctlrportmap = kmem_zalloc(sc->sc_maxports * sizeof(int), KM_SLEEP);

	/* controller port to bus roothub port map */
	for (size_t j = 0; j < __arraycount(sc->sc_rhportmap); j++) {
		sc->sc_rhportmap[j] = kmem_zalloc(sc->sc_maxports * sizeof(int), KM_SLEEP);
	}

	/*
	 * Process all Extended Capabilities
	 */
	xhci_ecp(sc);

	bsz = XHCI_PORTSC(sc->sc_maxports);
	if (bus_space_subregion(sc->sc_iot, sc->sc_ioh, caplength, bsz,
	    &sc->sc_obh) != 0) {
		aprint_error_dev(sc->sc_dev, "operational subregion failure\n");
		return ENOMEM;
	}

	dboff = xhci_cap_read_4(sc, XHCI_DBOFF);
	if (bus_space_subregion(sc->sc_iot, sc->sc_ioh, dboff,
	    sc->sc_maxslots * 4, &sc->sc_dbh) != 0) {
		aprint_error_dev(sc->sc_dev, "doorbell subregion failure\n");
		return ENOMEM;
	}

	rtsoff = xhci_cap_read_4(sc, XHCI_RTSOFF);
	if (bus_space_subregion(sc->sc_iot, sc->sc_ioh, rtsoff,
	    sc->sc_maxintrs * 0x20, &sc->sc_rbh) != 0) {
		aprint_error_dev(sc->sc_dev, "runtime subregion failure\n");
		return ENOMEM;
	}

	int rv;
	rv = xhci_hc_reset(sc);
	if (rv != 0) {
		return rv;
	}

	if (sc->sc_vendor_init)
		sc->sc_vendor_init(sc);

	pagesize = xhci_op_read_4(sc, XHCI_PAGESIZE);
	aprint_debug_dev(sc->sc_dev, "PAGESIZE 0x%08x\n", pagesize);
	pagesize = ffs(pagesize);
	if (pagesize == 0) {
		aprint_error_dev(sc->sc_dev, "pagesize is 0\n");
		return EIO;
	}
	sc->sc_pgsz = 1 << (12 + (pagesize - 1));
	aprint_debug_dev(sc->sc_dev, "sc_pgsz 0x%08x\n", (uint32_t)sc->sc_pgsz);
	aprint_debug_dev(sc->sc_dev, "sc_maxslots 0x%08x\n",
	    (uint32_t)sc->sc_maxslots);
	aprint_debug_dev(sc->sc_dev, "sc_maxports %d\n", sc->sc_maxports);

	int err;
	sc->sc_maxspbuf = XHCI_HCS2_MAXSPBUF(hcs2);
	aprint_debug_dev(sc->sc_dev, "sc_maxspbuf %d\n", sc->sc_maxspbuf);
	if (sc->sc_maxspbuf != 0) {
		err = usb_allocmem(&sc->sc_bus,
		    sizeof(uint64_t) * sc->sc_maxspbuf, sizeof(uint64_t),
		    USBMALLOC_COHERENT | USBMALLOC_ZERO,
		    &sc->sc_spbufarray_dma);
		if (err) {
			aprint_error_dev(sc->sc_dev,
			    "spbufarray init fail, err %d\n", err);
			return ENOMEM;
		}

		sc->sc_spbuf_dma = kmem_zalloc(sizeof(*sc->sc_spbuf_dma) *
		    sc->sc_maxspbuf, KM_SLEEP);
		uint64_t *spbufarray = KERNADDR(&sc->sc_spbufarray_dma, 0);

		//XXXNH use bus_dma direct?
		for (i = 0; i < sc->sc_maxspbuf; i++) {
			usb_dma_t * const dma = &sc->sc_spbuf_dma[i];
			/* allocate contexts */
			err = usb_allocmem(&sc->sc_bus, sc->sc_pgsz,
			    sc->sc_pgsz, USBMALLOC_COHERENT | USBMALLOC_ZERO,
			    dma);
			if (err) {
				aprint_error_dev(sc->sc_dev,
				    "spbufarray_dma init fail, err %d\n", err);
				rv = ENOMEM;
				goto bad1;
			}
			spbufarray[i] = htole64(DMAADDR(dma, 0));
			usb_syncmem(dma, 0, sc->sc_pgsz,
			    BUS_DMASYNC_PREREAD|BUS_DMASYNC_PREWRITE);
		}

		usb_syncmem(&sc->sc_spbufarray_dma, 0,
		    sizeof(uint64_t) * sc->sc_maxspbuf, BUS_DMASYNC_PREWRITE);
	}

	config = xhci_op_read_4(sc, XHCI_CONFIG);
	config &= ~0xFF;
	config |= sc->sc_maxslots & 0xFF;
	xhci_op_write_4(sc, XHCI_CONFIG, config);

	err = xhci_ring_init(sc, &sc->sc_cr, XHCI_COMMAND_RING_TRBS,
	    XHCI_COMMAND_RING_SEGMENTS_ALIGN);
	if (err) {
		aprint_error_dev(sc->sc_dev, "command ring init fail, err %d\n",
		    err);
		rv = ENOMEM;
		goto bad1;
	}

	err = xhci_ring_init(sc, &sc->sc_er, XHCI_EVENT_RING_TRBS,
	    XHCI_EVENT_RING_SEGMENTS_ALIGN);
	if (err) {
		aprint_error_dev(sc->sc_dev, "event ring init fail, err %d\n",
		    err);
		rv = ENOMEM;
		goto bad2;
	}

	usb_dma_t *dma;
	size_t size;
	size_t align;

	//XXXNH bus_dma direct?
	dma = &sc->sc_eventst_dma;
	size = roundup2(XHCI_EVENT_RING_SEGMENTS * XHCI_ERSTE_SIZE,
	    XHCI_EVENT_RING_SEGMENT_TABLE_ALIGN);
	KASSERTMSG(size <= (512 * 1024), "eventst size %zu too large", size);
	align = XHCI_EVENT_RING_SEGMENT_TABLE_ALIGN;
	err = usb_allocmem(&sc->sc_bus, size, align,
	    USBMALLOC_COHERENT | USBMALLOC_ZERO, dma);
	if (err) {
		aprint_error_dev(sc->sc_dev, "eventst init fail, err %d\n",
		    err);
		rv = ENOMEM;
		goto bad3;
	}

	aprint_debug_dev(sc->sc_dev, "eventst: 0x%016jx %p %zx\n",
	    (uintmax_t)DMAADDR(&sc->sc_eventst_dma, 0),
	    KERNADDR(&sc->sc_eventst_dma, 0),
	    sc->sc_eventst_dma.udma_block->size);

	//XXXNH bus_dma direct?
	dma = &sc->sc_dcbaa_dma;
	size = (1 + sc->sc_maxslots) * sizeof(uint64_t);
	KASSERTMSG(size <= 2048, "dcbaa size %zu too large", size);
	align = XHCI_DEVICE_CONTEXT_BASE_ADDRESS_ARRAY_ALIGN;
	err = usb_allocmem(&sc->sc_bus, size, align,
	    USBMALLOC_COHERENT | USBMALLOC_ZERO, dma);
	if (err) {
		aprint_error_dev(sc->sc_dev, "dcbaa init fail, err %d\n", err);
		rv = ENOMEM;
		goto bad4;
	}
	aprint_debug_dev(sc->sc_dev, "dcbaa: 0x%016jx %p %zx\n",
	    (uintmax_t)DMAADDR(&sc->sc_dcbaa_dma, 0),
	    KERNADDR(&sc->sc_dcbaa_dma, 0),
	    sc->sc_dcbaa_dma.udma_block->size);

	if (sc->sc_maxspbuf != 0) {
		/*
		 * DCBA entry 0 hold the scratchbuf array pointer.
		 */
		*(uint64_t *)KERNADDR(dma, 0) =
		    htole64(DMAADDR(&sc->sc_spbufarray_dma, 0));
		usb_syncmem(dma, 0, size, BUS_DMASYNC_PREWRITE);
	}

	sc->sc_slots = kmem_zalloc(sizeof(*sc->sc_slots) * sc->sc_maxslots,
	    KM_SLEEP);
	if (sc->sc_slots == NULL) {
		aprint_error_dev(sc->sc_dev, "slots init fail, err %d\n", err);
		rv = ENOMEM;
		goto bad;
	}

	sc->sc_xferpool = pool_cache_init(sizeof(struct xhci_xfer), 0, 0, 0,
	    "xhcixfer", NULL, IPL_USB, NULL, NULL, NULL);
	if (sc->sc_xferpool == NULL) {
		aprint_error_dev(sc->sc_dev, "pool_cache init fail, err %d\n",
		    err);
		rv = ENOMEM;
		goto bad;
	}

	cv_init(&sc->sc_command_cv, "xhcicmd");
	cv_init(&sc->sc_cmdbusy_cv, "xhcicmdq");
	mutex_init(&sc->sc_lock, MUTEX_DEFAULT, IPL_SOFTUSB);
	mutex_init(&sc->sc_intr_lock, MUTEX_DEFAULT, IPL_USB);

	struct xhci_erste *erst;
	erst = KERNADDR(&sc->sc_eventst_dma, 0);
	erst[0].erste_0 = htole64(xhci_ring_trbp(sc->sc_er, 0));
	erst[0].erste_2 = htole32(sc->sc_er->xr_ntrb);
	erst[0].erste_3 = htole32(0);
	usb_syncmem(&sc->sc_eventst_dma, 0,
	    XHCI_ERSTE_SIZE * XHCI_EVENT_RING_SEGMENTS, BUS_DMASYNC_PREWRITE);

	xhci_rt_write_4(sc, XHCI_ERSTSZ(0), XHCI_EVENT_RING_SEGMENTS);
	xhci_rt_write_8(sc, XHCI_ERSTBA(0), DMAADDR(&sc->sc_eventst_dma, 0));
	xhci_rt_write_8(sc, XHCI_ERDP(0), xhci_ring_trbp(sc->sc_er, 0) |
	    XHCI_ERDP_BUSY);

	xhci_op_write_8(sc, XHCI_DCBAAP, DMAADDR(&sc->sc_dcbaa_dma, 0));
	xhci_op_write_8(sc, XHCI_CRCR, xhci_ring_trbp(sc->sc_cr, 0) |
	    sc->sc_cr->xr_cs);

	xhci_barrier(sc, BUS_SPACE_BARRIER_WRITE);

	HEXDUMP("eventst", KERNADDR(&sc->sc_eventst_dma, 0),
	    XHCI_ERSTE_SIZE * XHCI_EVENT_RING_SEGMENTS);

	if ((sc->sc_quirks & XHCI_DEFERRED_START) == 0)
		xhci_start(sc);

	return 0;

 bad:
	if (sc->sc_xferpool) {
		pool_cache_destroy(sc->sc_xferpool);
		sc->sc_xferpool = NULL;
	}

	if (sc->sc_slots) {
		kmem_free(sc->sc_slots, sizeof(*sc->sc_slots) *
		    sc->sc_maxslots);
		sc->sc_slots = NULL;
	}

	usb_freemem(&sc->sc_bus, &sc->sc_dcbaa_dma);
 bad4:
	usb_freemem(&sc->sc_bus, &sc->sc_eventst_dma);
 bad3:
	xhci_ring_free(sc, &sc->sc_er);
 bad2:
	xhci_ring_free(sc, &sc->sc_cr);
	i = sc->sc_maxspbuf;
 bad1:
	for (int j = 0; j < i; j++)
		usb_freemem(&sc->sc_bus, &sc->sc_spbuf_dma[j]);
	usb_freemem(&sc->sc_bus, &sc->sc_spbufarray_dma);

	return rv;
}

static inline bool
xhci_polling_p(struct xhci_softc * const sc)
{
	return sc->sc_bus.ub_usepolling || sc->sc_bus2.ub_usepolling;
}

int
xhci_intr(void *v)
{
	struct xhci_softc * const sc = v;
	int ret = 0;

	XHCIHIST_FUNC(); XHCIHIST_CALLED();

	if (sc == NULL)
		return 0;

	mutex_spin_enter(&sc->sc_intr_lock);

	if (sc->sc_dying || !device_has_power(sc->sc_dev))
		goto done;

	/* If we get an interrupt while polling, then just ignore it. */
	if (xhci_polling_p(sc)) {
#ifdef DIAGNOSTIC
		DPRINTFN(16, "ignored interrupt while polling", 0, 0, 0, 0);
#endif
		goto done;
	}

	ret = xhci_intr1(sc);
	if (ret) {
		KASSERT(sc->sc_child || sc->sc_child2);

		/*
		 * One of child busses could be already detached. It doesn't
		 * matter on which of the two the softintr is scheduled.
		 */
		if (sc->sc_child)
			usb_schedsoftintr(&sc->sc_bus);
		else
			usb_schedsoftintr(&sc->sc_bus2);
	}
done:
	mutex_spin_exit(&sc->sc_intr_lock);
	return ret;
}

int
xhci_intr1(struct xhci_softc * const sc)
{
	uint32_t usbsts;
	uint32_t iman;

	XHCIHIST_FUNC();

	usbsts = xhci_op_read_4(sc, XHCI_USBSTS);
	XHCIHIST_CALLARGS("USBSTS 0x%08jx", usbsts, 0, 0, 0);
	if ((usbsts & (XHCI_STS_HSE | XHCI_STS_EINT | XHCI_STS_PCD |
	    XHCI_STS_HCE)) == 0) {
		DPRINTFN(16, "ignored intr not for %jd",
		    device_unit(sc->sc_dev), 0, 0, 0);
		return 0;
	}

	/*
	 * Clear EINT and other transient flags, to not misenterpret
	 * next shared interrupt. Also, to avoid race, EINT must be cleared
	 * before XHCI_IMAN_INTR_PEND is cleared.
	 */
	xhci_op_write_4(sc, XHCI_USBSTS, usbsts & XHCI_STS_RSVDP0);

#ifdef XHCI_DEBUG
	usbsts = xhci_op_read_4(sc, XHCI_USBSTS);
	DPRINTFN(16, "USBSTS 0x%08jx", usbsts, 0, 0, 0);
#endif

	iman = xhci_rt_read_4(sc, XHCI_IMAN(0));
	DPRINTFN(16, "IMAN0 0x%08jx", iman, 0, 0, 0);
	iman |= XHCI_IMAN_INTR_PEND;
	xhci_rt_write_4(sc, XHCI_IMAN(0), iman);

#ifdef XHCI_DEBUG
	iman = xhci_rt_read_4(sc, XHCI_IMAN(0));
	DPRINTFN(16, "IMAN0 0x%08jx", iman, 0, 0, 0);
	usbsts = xhci_op_read_4(sc, XHCI_USBSTS);
	DPRINTFN(16, "USBSTS 0x%08jx", usbsts, 0, 0, 0);
#endif

	return 1;
}

/*
 * 3 port speed types used in USB stack
 *
 * usbdi speed
 *	definition: USB_SPEED_* in usb.h
 *	They are used in struct usbd_device in USB stack.
 *	ioctl interface uses these values too.
 * port_status speed
 *	definition: UPS_*_SPEED in usb.h
 *	They are used in usb_port_status_t and valid only for USB 2.0.
 *	Speed value is always 0 for Super Speed or more, and dwExtPortStatus
 *	of usb_port_status_ext_t indicates port speed.
 *	Note that some 3.0 values overlap with 2.0 values.
 *	(e.g. 0x200 means UPS_POER_POWER_SS in SS and
 *	            means UPS_LOW_SPEED in HS.)
 *	port status returned from hub also uses these values.
 *	On NetBSD UPS_OTHER_SPEED indicates port speed is super speed
 *	or more.
 * xspeed:
 *	definition: Protocol Speed ID (PSI) (xHCI 1.1 7.2.1)
 *	They are used in only slot context and PORTSC reg of xhci.
 *	The difference between usbdi speed and xspeed is
 *	that FS and LS values are swapped.
 */

/* convert usbdi speed to xspeed */
static int
xhci_speed2xspeed(int speed)
{
	switch (speed) {
	case USB_SPEED_LOW:	return 2;
	case USB_SPEED_FULL:	return 1;
	default:		return speed;
	}
}

#if 0
/* convert xspeed to usbdi speed */
static int
xhci_xspeed2speed(int xspeed)
{
	switch (xspeed) {
	case 1: return USB_SPEED_FULL;
	case 2: return USB_SPEED_LOW;
	default: return xspeed;
	}
}
#endif

/* convert xspeed to port status speed */
static int
xhci_xspeed2psspeed(int xspeed)
{
	switch (xspeed) {
	case 0: return 0;
	case 1: return UPS_FULL_SPEED;
	case 2: return UPS_LOW_SPEED;
	case 3: return UPS_HIGH_SPEED;
	default: return UPS_OTHER_SPEED;
	}
}

/*
 * Construct input contexts and issue TRB to open pipe.
 */
static usbd_status
xhci_configure_endpoint(struct usbd_pipe *pipe)
{
	struct xhci_softc * const sc = XHCI_PIPE2SC(pipe);
	struct xhci_slot * const xs = pipe->up_dev->ud_hcpriv;
#ifdef USB_DEBUG
	const u_int dci = xhci_ep_get_dci(pipe->up_endpoint->ue_edesc);
#endif
	struct xhci_soft_trb trb;
	usbd_status err;

	XHCIHIST_FUNC();
	XHCIHIST_CALLARGS("slot %ju dci %ju epaddr 0x%02jx attr 0x%02jx",
	    xs->xs_idx, dci, pipe->up_endpoint->ue_edesc->bEndpointAddress,
	    pipe->up_endpoint->ue_edesc->bmAttributes);

	/* XXX ensure input context is available? */

	memset(xhci_slot_get_icv(sc, xs, 0), 0, sc->sc_pgsz);

	/* set up context */
	xhci_setup_ctx(pipe);

	HEXDUMP("input control context", xhci_slot_get_icv(sc, xs, 0),
	    sc->sc_ctxsz * 1);
	HEXDUMP("input endpoint context", xhci_slot_get_icv(sc, xs,
	    xhci_dci_to_ici(dci)), sc->sc_ctxsz * 1);

	trb.trb_0 = xhci_slot_get_icp(sc, xs, 0);
	trb.trb_2 = 0;
	trb.trb_3 = XHCI_TRB_3_SLOT_SET(xs->xs_idx) |
	    XHCI_TRB_3_TYPE_SET(XHCI_TRB_TYPE_CONFIGURE_EP);

	err = xhci_do_command(sc, &trb, USBD_DEFAULT_TIMEOUT);

	usb_syncmem(&xs->xs_dc_dma, 0, sc->sc_pgsz, BUS_DMASYNC_POSTREAD);
	HEXDUMP("output context", xhci_slot_get_dcv(sc, xs, dci),
	    sc->sc_ctxsz * 1);

	return err;
}

#if 0
static usbd_status
xhci_unconfigure_endpoint(struct usbd_pipe *pipe)
{
#ifdef USB_DEBUG
	struct xhci_slot * const xs = pipe->up_dev->ud_hcpriv;
#endif

	XHCIHIST_FUNC();
	XHCIHIST_CALLARGS("slot %ju", xs->xs_idx, 0, 0, 0);

	return USBD_NORMAL_COMPLETION;
}
#endif

/* 4.6.8, 6.4.3.7 */
static usbd_status
xhci_reset_endpoint_locked(struct usbd_pipe *pipe)
{
	struct xhci_softc * const sc = XHCI_PIPE2SC(pipe);
	struct xhci_slot * const xs = pipe->up_dev->ud_hcpriv;
	const u_int dci = xhci_ep_get_dci(pipe->up_endpoint->ue_edesc);
	struct xhci_soft_trb trb;
	usbd_status err;

	XHCIHIST_FUNC();
	XHCIHIST_CALLARGS("slot %ju dci %ju", xs->xs_idx, dci, 0, 0);

	KASSERT(mutex_owned(&sc->sc_lock));

	trb.trb_0 = 0;
	trb.trb_2 = 0;
	trb.trb_3 = XHCI_TRB_3_SLOT_SET(xs->xs_idx) |
	    XHCI_TRB_3_EP_SET(dci) |
	    XHCI_TRB_3_TYPE_SET(XHCI_TRB_TYPE_RESET_EP);

	err = xhci_do_command_locked(sc, &trb, USBD_DEFAULT_TIMEOUT);

	return err;
}

static usbd_status
xhci_reset_endpoint(struct usbd_pipe *pipe)
{
	struct xhci_softc * const sc = XHCI_PIPE2SC(pipe);

	mutex_enter(&sc->sc_lock);
	usbd_status ret = xhci_reset_endpoint_locked(pipe);
	mutex_exit(&sc->sc_lock);

	return ret;
}

/*
 * 4.6.9, 6.4.3.8
 * Stop execution of TDs on xfer ring.
 * Should be called with sc_lock held.
 */
static usbd_status
xhci_stop_endpoint(struct usbd_pipe *pipe)
{
	struct xhci_softc * const sc = XHCI_PIPE2SC(pipe);
	struct xhci_slot * const xs = pipe->up_dev->ud_hcpriv;
	struct xhci_soft_trb trb;
	usbd_status err;
	const u_int dci = xhci_ep_get_dci(pipe->up_endpoint->ue_edesc);

	XHCIHIST_FUNC();
	XHCIHIST_CALLARGS("slot %ju dci %ju", xs->xs_idx, dci, 0, 0);

	KASSERT(mutex_owned(&sc->sc_lock));

	trb.trb_0 = 0;
	trb.trb_2 = 0;
	trb.trb_3 = XHCI_TRB_3_SLOT_SET(xs->xs_idx) |
	    XHCI_TRB_3_EP_SET(dci) |
	    XHCI_TRB_3_TYPE_SET(XHCI_TRB_TYPE_STOP_EP);

	err = xhci_do_command_locked(sc, &trb, USBD_DEFAULT_TIMEOUT);

	return err;
}

/*
 * Set TR Dequeue Pointer.
 * xHCI 1.1  4.6.10  6.4.3.9
 * Purge all of the TRBs on ring and reinitialize ring.
 * Set TR dequeue Pointr to 0 and Cycle State to 1.
 * EPSTATE of endpoint must be ERROR or STOPPED, otherwise CONTEXT_STATE
 * error will be generated.
 */
static usbd_status
xhci_set_dequeue_locked(struct usbd_pipe *pipe)
{
	struct xhci_softc * const sc = XHCI_PIPE2SC(pipe);
	struct xhci_slot * const xs = pipe->up_dev->ud_hcpriv;
	const u_int dci = xhci_ep_get_dci(pipe->up_endpoint->ue_edesc);
	struct xhci_ring * const xr = xs->xs_xr[dci];
	struct xhci_soft_trb trb;
	usbd_status err;

	XHCIHIST_FUNC();
	XHCIHIST_CALLARGS("slot %ju dci %ju", xs->xs_idx, dci, 0, 0);

	KASSERT(mutex_owned(&sc->sc_lock));
	KASSERT(xr != NULL);

	xhci_host_dequeue(xr);

	/* set DCS */
	trb.trb_0 = xhci_ring_trbp(xr, 0) | 1; /* XXX */
	trb.trb_2 = 0;
	trb.trb_3 = XHCI_TRB_3_SLOT_SET(xs->xs_idx) |
	    XHCI_TRB_3_EP_SET(dci) |
	    XHCI_TRB_3_TYPE_SET(XHCI_TRB_TYPE_SET_TR_DEQUEUE);

	err = xhci_do_command_locked(sc, &trb, USBD_DEFAULT_TIMEOUT);

	return err;
}

static usbd_status
xhci_set_dequeue(struct usbd_pipe *pipe)
{
	struct xhci_softc * const sc = XHCI_PIPE2SC(pipe);

	mutex_enter(&sc->sc_lock);
	usbd_status ret = xhci_set_dequeue_locked(pipe);
	mutex_exit(&sc->sc_lock);

	return ret;
}

/*
 * Open new pipe: called from usbd_setup_pipe_flags.
 * Fills methods of pipe.
 * If pipe is not for ep0, calls configure_endpoint.
 */
static usbd_status
xhci_open(struct usbd_pipe *pipe)
{
	struct usbd_device * const dev = pipe->up_dev;
	struct xhci_pipe * const xpipe = (struct xhci_pipe *)pipe;
	struct xhci_softc * const sc = XHCI_BUS2SC(dev->ud_bus);
	struct xhci_slot * const xs = pipe->up_dev->ud_hcpriv;
	usb_endpoint_descriptor_t * const ed = pipe->up_endpoint->ue_edesc;
	const u_int dci = xhci_ep_get_dci(ed);
	const uint8_t xfertype = UE_GET_XFERTYPE(ed->bmAttributes);
	usbd_status err;

	XHCIHIST_FUNC();
	XHCIHIST_CALLARGS("addr %jd depth %jd port %jd speed %jd", dev->ud_addr,
	    dev->ud_depth, dev->ud_powersrc->up_portno, dev->ud_speed);
	DPRINTFN(1, " dci %ju type 0x%02jx epaddr 0x%02jx attr 0x%02jx",
	    xhci_ep_get_dci(ed), ed->bDescriptorType, ed->bEndpointAddress,
	    ed->bmAttributes);
	DPRINTFN(1, " mps %ju ival %ju", UGETW(ed->wMaxPacketSize),
	    ed->bInterval, 0, 0);

	if (sc->sc_dying)
		return USBD_IOERROR;

	/* Root Hub */
	if (dev->ud_depth == 0 && dev->ud_powersrc->up_portno == 0) {
		switch (ed->bEndpointAddress) {
		case USB_CONTROL_ENDPOINT:
			pipe->up_methods = &roothub_ctrl_methods;
			break;
		case UE_DIR_IN | USBROOTHUB_INTR_ENDPT:
			pipe->up_methods = &xhci_root_intr_methods;
			break;
		default:
			pipe->up_methods = NULL;
			DPRINTFN(0, "bad bEndpointAddress 0x%02jx",
			    ed->bEndpointAddress, 0, 0, 0);
			return USBD_INVAL;
		}
		return USBD_NORMAL_COMPLETION;
	}

	switch (xfertype) {
	case UE_CONTROL:
		pipe->up_methods = &xhci_device_ctrl_methods;
		break;
	case UE_ISOCHRONOUS:
		pipe->up_methods = &xhci_device_isoc_methods;
		pipe->up_serialise = false;
		xpipe->xp_isoc_next = -1;
		break;
	case UE_BULK:
		pipe->up_methods = &xhci_device_bulk_methods;
		break;
	case UE_INTERRUPT:
		pipe->up_methods = &xhci_device_intr_methods;
		break;
	default:
		return USBD_IOERROR;
		break;
	}

	KASSERT(xs != NULL);
	KASSERT(xs->xs_xr[dci] == NULL);

	/* allocate transfer ring */
	err = xhci_ring_init(sc, &xs->xs_xr[dci], XHCI_TRANSFER_RING_TRBS,
	    XHCI_TRB_ALIGN);
	if (err) {
		DPRINTFN(1, "ring alloc failed %jd", err, 0, 0, 0);
		return err;
	}

	if (ed->bEndpointAddress != USB_CONTROL_ENDPOINT)
		return xhci_configure_endpoint(pipe);

	return USBD_NORMAL_COMPLETION;
}

/*
 * Closes pipe, called from usbd_kill_pipe via close methods.
 * If the endpoint to be closed is ep0, disable_slot.
 * Should be called with sc_lock held.
 */
static void
xhci_close_pipe(struct usbd_pipe *pipe)
{
	struct xhci_softc * const sc = XHCI_PIPE2SC(pipe);
	struct xhci_slot * const xs = pipe->up_dev->ud_hcpriv;
	usb_endpoint_descriptor_t * const ed = pipe->up_endpoint->ue_edesc;
	const u_int dci = xhci_ep_get_dci(ed);
	struct xhci_soft_trb trb;
	uint32_t *cp;

	XHCIHIST_FUNC();

	if (sc->sc_dying)
		return;

	/* xs is uninitialized before xhci_init_slot */
	if (xs == NULL || xs->xs_idx == 0)
		return;

	XHCIHIST_CALLARGS("pipe %#jx slot %ju dci %ju",
	    (uintptr_t)pipe, xs->xs_idx, dci, 0);

	KASSERTMSG(!cpu_intr_p() && !cpu_softintr_p(), "called from intr ctx");
	KASSERT(mutex_owned(&sc->sc_lock));

	if (pipe->up_dev->ud_depth == 0)
		return;

	if (dci == XHCI_DCI_EP_CONTROL) {
		DPRINTFN(4, "closing ep0", 0, 0, 0, 0);
		/* This frees all rings */
		xhci_disable_slot(sc, xs->xs_idx);
		return;
	}

	if (xhci_get_epstate(sc, xs, dci) != XHCI_EPSTATE_STOPPED)
		(void)xhci_stop_endpoint(pipe);

	/*
	 * set appropriate bit to be dropped.
	 * don't set DC bit to 1, otherwise all endpoints
	 * would be deconfigured.
	 */
	cp = xhci_slot_get_icv(sc, xs, XHCI_ICI_INPUT_CONTROL);
	cp[0] = htole32(XHCI_INCTX_0_DROP_MASK(dci));
	cp[1] = htole32(0);

	/* XXX should be most significant one, not dci? */
	cp = xhci_slot_get_icv(sc, xs, xhci_dci_to_ici(XHCI_DCI_SLOT));
	cp[0] = htole32(XHCI_SCTX_0_CTX_NUM_SET(dci));

	/* configure ep context performs an implicit dequeue */
	xhci_host_dequeue(xs->xs_xr[dci]);

	/* sync input contexts before they are read from memory */
	usb_syncmem(&xs->xs_ic_dma, 0, sc->sc_pgsz, BUS_DMASYNC_PREWRITE);

	trb.trb_0 = xhci_slot_get_icp(sc, xs, 0);
	trb.trb_2 = 0;
	trb.trb_3 = XHCI_TRB_3_SLOT_SET(xs->xs_idx) |
	    XHCI_TRB_3_TYPE_SET(XHCI_TRB_TYPE_CONFIGURE_EP);

	(void)xhci_do_command_locked(sc, &trb, USBD_DEFAULT_TIMEOUT);
	usb_syncmem(&xs->xs_dc_dma, 0, sc->sc_pgsz, BUS_DMASYNC_POSTREAD);

	xhci_ring_free(sc, &xs->xs_xr[dci]);
}

/*
 * Abort transfer.
 * Should be called with sc_lock held.
 */
static void
xhci_abortx(struct usbd_xfer *xfer)
{
	XHCIHIST_FUNC();
	struct xhci_softc * const sc = XHCI_XFER2SC(xfer);
	struct xhci_slot * const xs = xfer->ux_pipe->up_dev->ud_hcpriv;
	const u_int dci = xhci_ep_get_dci(xfer->ux_pipe->up_endpoint->ue_edesc);

	XHCIHIST_CALLARGS("xfer %#jx pipe %#jx",
	    (uintptr_t)xfer, (uintptr_t)xfer->ux_pipe, 0, 0);

	KASSERT(mutex_owned(&sc->sc_lock));
	ASSERT_SLEEPABLE();

	KASSERTMSG((xfer->ux_status == USBD_CANCELLED ||
		xfer->ux_status == USBD_TIMEOUT),
	    "bad abort status: %d", xfer->ux_status);

	/*
	 * If we're dying, skip the hardware action and just notify the
	 * software that we're done.
	 */
	if (sc->sc_dying) {
		DPRINTFN(4, "xfer %#jx dying %ju", (uintptr_t)xfer,
		    xfer->ux_status, 0, 0);
		goto dying;
	}

	/*
	 * HC Step 1: Stop execution of TD on the ring.
	 */
	switch (xhci_get_epstate(sc, xs, dci)) {
	case XHCI_EPSTATE_HALTED:
		(void)xhci_reset_endpoint_locked(xfer->ux_pipe);
		break;
	case XHCI_EPSTATE_STOPPED:
		break;
	default:
		(void)xhci_stop_endpoint(xfer->ux_pipe);
		break;
	}
#ifdef DIAGNOSTIC
	uint32_t epst = xhci_get_epstate(sc, xs, dci);
	if (epst != XHCI_EPSTATE_STOPPED)
		DPRINTFN(4, "dci %ju not stopped %ju", dci, epst, 0, 0);
#endif

	/*
	 * HC Step 2: Remove any vestiges of the xfer from the ring.
	 */
	xhci_set_dequeue_locked(xfer->ux_pipe);

	/*
	 * Final Step: Notify completion to waiting xfers.
	 */
dying:
	usb_transfer_complete(xfer);
	DPRINTFN(14, "end", 0, 0, 0, 0);

	KASSERT(mutex_owned(&sc->sc_lock));
}

static void
xhci_host_dequeue(struct xhci_ring * const xr)
{
	/* When dequeueing the controller, update our struct copy too */
	memset(xr->xr_trb, 0, xr->xr_ntrb * XHCI_TRB_SIZE);
	usb_syncmem(&xr->xr_dma, 0, xr->xr_ntrb * XHCI_TRB_SIZE,
	    BUS_DMASYNC_PREWRITE);
	memset(xr->xr_cookies, 0, xr->xr_ntrb * sizeof(*xr->xr_cookies));

	xr->xr_ep = 0;
	xr->xr_cs = 1;
}

/*
 * Recover STALLed endpoint.
 * xHCI 1.1 sect 4.10.2.1
 * Issue RESET_EP to recover halt condition and SET_TR_DEQUEUE to remove
 * all transfers on transfer ring.
 * These are done in thread context asynchronously.
 */
static void
xhci_clear_endpoint_stall_async_task(void *cookie)
{
	struct usbd_xfer * const xfer = cookie;
	struct xhci_softc * const sc = XHCI_XFER2SC(xfer);
	struct xhci_slot * const xs = xfer->ux_pipe->up_dev->ud_hcpriv;
	const u_int dci = xhci_ep_get_dci(xfer->ux_pipe->up_endpoint->ue_edesc);
	struct xhci_ring * const tr = xs->xs_xr[dci];

	XHCIHIST_FUNC();
	XHCIHIST_CALLARGS("xfer %#jx slot %ju dci %ju", (uintptr_t)xfer, xs->xs_idx,
	    dci, 0);

	/*
	 * XXXMRG: Stall task can run after slot is disabled when yanked.
	 * This hack notices that the xs has been memset() in
	 * xhci_disable_slot() and returns.  Both xhci_reset_endpoint()
	 * and xhci_set_dequeue() rely upon a valid ring setup for correct
	 * operation, and the latter will fault, as would
	 * usb_transfer_complete() if it got that far.
	 */
	if (xs->xs_idx == 0) {
		DPRINTFN(4, "ends xs_idx is 0", 0, 0, 0, 0);
		return;
	}

	KASSERT(tr != NULL);

	xhci_reset_endpoint(xfer->ux_pipe);
	xhci_set_dequeue(xfer->ux_pipe);

	mutex_enter(&sc->sc_lock);
	tr->is_halted = false;
	usb_transfer_complete(xfer);
	mutex_exit(&sc->sc_lock);
	DPRINTFN(4, "ends", 0, 0, 0, 0);
}

static usbd_status
xhci_clear_endpoint_stall_async(struct usbd_xfer *xfer)
{
	struct xhci_softc * const sc = XHCI_XFER2SC(xfer);
	struct xhci_pipe * const xp = (struct xhci_pipe *)xfer->ux_pipe;

	XHCIHIST_FUNC();
	XHCIHIST_CALLARGS("xfer %#jx", (uintptr_t)xfer, 0, 0, 0);

	if (sc->sc_dying) {
		return USBD_IOERROR;
	}

	usb_init_task(&xp->xp_async_task,
	    xhci_clear_endpoint_stall_async_task, xfer, USB_TASKQ_MPSAFE);
	usb_add_task(xfer->ux_pipe->up_dev, &xp->xp_async_task, USB_TASKQ_HC);
	DPRINTFN(4, "ends", 0, 0, 0, 0);

	return USBD_NORMAL_COMPLETION;
}

/* Process roothub port status/change events and notify to uhub_intr. */
static void
xhci_rhpsc(struct xhci_softc * const sc, u_int ctlrport)
{
	XHCIHIST_FUNC();
	XHCIHIST_CALLARGS("xhci%jd: port %ju status change",
	   device_unit(sc->sc_dev), ctlrport, 0, 0);

	if (ctlrport > sc->sc_maxports)
		return;

	const size_t bn = xhci_ctlrport2bus(sc, ctlrport);
	const size_t rhp = xhci_ctlrport2rhport(sc, ctlrport);
	struct usbd_xfer * const xfer = sc->sc_intrxfer[bn];

	DPRINTFN(4, "xhci%jd: bus %jd bp %ju xfer %#jx status change",
	    device_unit(sc->sc_dev), bn, rhp, (uintptr_t)xfer);

	if (xfer == NULL)
		return;
	KASSERT(xfer->ux_status == USBD_IN_PROGRESS);

	uint8_t *p = xfer->ux_buf;
	memset(p, 0, xfer->ux_length);
	p[rhp / NBBY] |= 1 << (rhp % NBBY);
	xfer->ux_actlen = xfer->ux_length;
	xfer->ux_status = USBD_NORMAL_COMPLETION;
	usb_transfer_complete(xfer);
}

/* Process Transfer Events */
static void
xhci_event_transfer(struct xhci_softc * const sc,
    const struct xhci_trb * const trb)
{
	uint64_t trb_0;
	uint32_t trb_2, trb_3;
	uint8_t trbcode;
	u_int slot, dci;
	struct xhci_slot *xs;
	struct xhci_ring *xr;
	struct xhci_xfer *xx;
	struct usbd_xfer *xfer;
	usbd_status err;

	XHCIHIST_FUNC(); XHCIHIST_CALLED();

	trb_0 = le64toh(trb->trb_0);
	trb_2 = le32toh(trb->trb_2);
	trb_3 = le32toh(trb->trb_3);
	trbcode = XHCI_TRB_2_ERROR_GET(trb_2);
	slot = XHCI_TRB_3_SLOT_GET(trb_3);
	dci = XHCI_TRB_3_EP_GET(trb_3);
	xs = &sc->sc_slots[slot];
	xr = xs->xs_xr[dci];

	/* sanity check */
	KASSERT(xr != NULL);
	KASSERTMSG(xs->xs_idx != 0 && xs->xs_idx <= sc->sc_maxslots,
	    "invalid xs_idx %u slot %u", xs->xs_idx, slot);

	int idx = 0;
	if ((trb_3 & XHCI_TRB_3_ED_BIT) == 0) {
		if (xhci_trb_get_idx(xr, trb_0, &idx)) {
			DPRINTFN(0, "invalid trb_0 %#jx", trb_0, 0, 0, 0);
			return;
		}
		xx = xr->xr_cookies[idx];

		/* clear cookie of consumed TRB */
		xr->xr_cookies[idx] = NULL;

		/*
		 * xx is NULL if pipe is opened but xfer is not started.
		 * It happens when stopping idle pipe.
		 */
		if (xx == NULL || trbcode == XHCI_TRB_ERROR_LENGTH) {
			DPRINTFN(1, "Ignore #%ju: cookie %#jx cc %ju dci %ju",
			    idx, (uintptr_t)xx, trbcode, dci);
			DPRINTFN(1, " orig TRB %#jx type %ju", trb_0,
			    XHCI_TRB_3_TYPE_GET(le32toh(xr->xr_trb[idx].trb_3)),
			    0, 0);
			return;
		}
	} else {
		/* When ED != 0, trb_0 is virtual addr of struct xhci_xfer. */
		xx = (void *)(uintptr_t)(trb_0 & ~0x3);
	}
	/* XXX this may not happen */
	if (xx == NULL) {
		DPRINTFN(1, "xfer done: xx is NULL", 0, 0, 0, 0);
		return;
	}
	xfer = &xx->xx_xfer;
	/* XXX this may happen when detaching */
	if (xfer == NULL) {
		DPRINTFN(1, "xx(%#jx)->xx_xfer is NULL trb_0 %#jx",
		    (uintptr_t)xx, trb_0, 0, 0);
		return;
	}
	DPRINTFN(14, "xfer %#jx", (uintptr_t)xfer, 0, 0, 0);
	/* XXX I dunno why this happens */
	KASSERTMSG(xfer->ux_pipe != NULL, "xfer(%p)->ux_pipe is NULL", xfer);

	if (!xfer->ux_pipe->up_repeat &&
	    SIMPLEQ_EMPTY(&xfer->ux_pipe->up_queue)) {
		DPRINTFN(1, "xfer(%#jx)->pipe not queued", (uintptr_t)xfer,
		    0, 0, 0);
		return;
	}

	const uint8_t xfertype =
	    UE_GET_XFERTYPE(xfer->ux_pipe->up_endpoint->ue_edesc->bmAttributes);

	/* 4.11.5.2 Event Data TRB */
	if ((trb_3 & XHCI_TRB_3_ED_BIT) != 0) {
		DPRINTFN(14, "transfer Event Data: 0x%016jx 0x%08jx"
		    " %02jx", trb_0, XHCI_TRB_2_REM_GET(trb_2), trbcode, 0);
		if ((trb_0 & 0x3) == 0x3) {
			xfer->ux_actlen = XHCI_TRB_2_REM_GET(trb_2);
		}
	}

	switch (trbcode) {
	case XHCI_TRB_ERROR_SHORT_PKT:
	case XHCI_TRB_ERROR_SUCCESS:
		/*
		 * A ctrl transfer can generate two events if it has a Data
		 * stage.  A short data stage can be OK and should not
		 * complete the transfer as the status stage needs to be
		 * performed.
		 *
		 * Note: Data and Status stage events point at same xfer.
		 * ux_actlen and ux_dmabuf will be passed to
		 * usb_transfer_complete after the Status stage event.
		 *
		 * It can be distingished which stage generates the event:
		 * + by checking least 3 bits of trb_0 if ED==1.
		 *   (see xhci_device_ctrl_start).
		 * + by checking the type of original TRB if ED==0.
		 *
		 * In addition, intr, bulk, and isoc transfer currently
		 * consists of single TD, so the "skip" is not needed.
		 * ctrl xfer uses EVENT_DATA, and others do not.
		 * Thus driver can switch the flow by checking ED bit.
		 */
		if (xfertype == UE_ISOCHRONOUS) {
			xfer->ux_frlengths[xx->xx_isoc_done] -=
			    XHCI_TRB_2_REM_GET(trb_2);
			xfer->ux_actlen += xfer->ux_frlengths[xx->xx_isoc_done];
			if (++xx->xx_isoc_done < xfer->ux_nframes)
				return;
		} else
		if ((trb_3 & XHCI_TRB_3_ED_BIT) == 0) {
			if (xfer->ux_actlen == 0)
				xfer->ux_actlen = xfer->ux_length -
				    XHCI_TRB_2_REM_GET(trb_2);
			if (XHCI_TRB_3_TYPE_GET(le32toh(xr->xr_trb[idx].trb_3))
			    == XHCI_TRB_TYPE_DATA_STAGE) {
				return;
			}
		} else if ((trb_0 & 0x3) == 0x3) {
			return;
		}
		err = USBD_NORMAL_COMPLETION;
		break;
	case XHCI_TRB_ERROR_STOPPED:
	case XHCI_TRB_ERROR_LENGTH:
	case XHCI_TRB_ERROR_STOPPED_SHORT:
		err = USBD_IOERROR;
		break;
	case XHCI_TRB_ERROR_STALL:
	case XHCI_TRB_ERROR_BABBLE:
		DPRINTFN(1, "ERR %ju slot %ju dci %ju", trbcode, slot, dci, 0);
		xr->is_halted = true;
		/*
		 * Try to claim this xfer for completion.  If it has already
		 * completed or aborted, drop it on the floor.
		 */
		if (!usbd_xfer_trycomplete(xfer))
			return;

		/*
		 * Stalled endpoints can be recoverd by issuing
		 * command TRB TYPE_RESET_EP on xHCI instead of
		 * issuing request CLEAR_FEATURE UF_ENDPOINT_HALT
		 * on the endpoint. However, this function may be
		 * called from softint context (e.g. from umass),
		 * in that case driver gets KASSERT in cv_timedwait
		 * in xhci_do_command.
		 * To avoid this, this runs reset_endpoint and
		 * usb_transfer_complete in usb task thread
		 * asynchronously (and then umass issues clear
		 * UF_ENDPOINT_HALT).
		 */

		/* Override the status.  */
		xfer->ux_status = USBD_STALLED;

		xhci_clear_endpoint_stall_async(xfer);
		return;
	default:
		DPRINTFN(1, "ERR %ju slot %ju dci %ju", trbcode, slot, dci, 0);
		err = USBD_IOERROR;
		break;
	}

	/*
	 * Try to claim this xfer for completion.  If it has already
	 * completed or aborted, drop it on the floor.
	 */
	if (!usbd_xfer_trycomplete(xfer))
		return;

	/* Set the status.  */
	xfer->ux_status = err;

	if ((trb_3 & XHCI_TRB_3_ED_BIT) == 0 ||
	    (trb_0 & 0x3) == 0x0) {
		usb_transfer_complete(xfer);
	}
}

/* Process Command complete events */
static void
xhci_event_cmd(struct xhci_softc * const sc, const struct xhci_trb * const trb)
{
	uint64_t trb_0;
	uint32_t trb_2, trb_3;

	XHCIHIST_FUNC(); XHCIHIST_CALLED();

	KASSERT(mutex_owned(&sc->sc_lock));

	trb_0 = le64toh(trb->trb_0);
	trb_2 = le32toh(trb->trb_2);
	trb_3 = le32toh(trb->trb_3);

	if (trb_0 == sc->sc_command_addr) {
		sc->sc_resultpending = false;

		sc->sc_result_trb.trb_0 = trb_0;
		sc->sc_result_trb.trb_2 = trb_2;
		sc->sc_result_trb.trb_3 = trb_3;
		if (XHCI_TRB_2_ERROR_GET(trb_2) !=
		    XHCI_TRB_ERROR_SUCCESS) {
			DPRINTFN(1, "command completion "
			    "failure: 0x%016jx 0x%08jx 0x%08jx",
			    trb_0, trb_2, trb_3, 0);
		}
		cv_signal(&sc->sc_command_cv);
	} else {
		DPRINTFN(1, "spurious event: %#jx 0x%016jx "
		    "0x%08jx 0x%08jx", (uintptr_t)trb, trb_0, trb_2, trb_3);
	}
}

/*
 * Process events.
 * called from xhci_softintr
 */
static void
xhci_handle_event(struct xhci_softc * const sc,
    const struct xhci_trb * const trb)
{
	uint64_t trb_0;
	uint32_t trb_2, trb_3;

	XHCIHIST_FUNC();

	trb_0 = le64toh(trb->trb_0);
	trb_2 = le32toh(trb->trb_2);
	trb_3 = le32toh(trb->trb_3);

	XHCIHIST_CALLARGS("event: %#jx 0x%016jx 0x%08jx 0x%08jx",
	    (uintptr_t)trb, trb_0, trb_2, trb_3);

	/*
	 * 4.11.3.1, 6.4.2.1
	 * TRB Pointer is invalid for these completion codes.
	 */
	switch (XHCI_TRB_2_ERROR_GET(trb_2)) {
	case XHCI_TRB_ERROR_RING_UNDERRUN:
	case XHCI_TRB_ERROR_RING_OVERRUN:
	case XHCI_TRB_ERROR_VF_RING_FULL:
		return;
	default:
		if (trb_0 == 0) {
			return;
		}
		break;
	}

	switch (XHCI_TRB_3_TYPE_GET(trb_3)) {
	case XHCI_TRB_EVENT_TRANSFER:
		xhci_event_transfer(sc, trb);
		break;
	case XHCI_TRB_EVENT_CMD_COMPLETE:
		xhci_event_cmd(sc, trb);
		break;
	case XHCI_TRB_EVENT_PORT_STS_CHANGE:
		xhci_rhpsc(sc, (uint32_t)((trb_0 >> 24) & 0xff));
		break;
	default:
		break;
	}
}

static void
xhci_softintr(void *v)
{
	struct usbd_bus * const bus = v;
	struct xhci_softc * const sc = XHCI_BUS2SC(bus);
	struct xhci_ring * const er = sc->sc_er;
	struct xhci_trb *trb;
	int i, j, k;

	XHCIHIST_FUNC();

	KASSERT(xhci_polling_p(sc) || mutex_owned(&sc->sc_lock));

	i = er->xr_ep;
	j = er->xr_cs;

	XHCIHIST_CALLARGS("er: xr_ep %jd xr_cs %jd", i, j, 0, 0);

	while (1) {
		usb_syncmem(&er->xr_dma, XHCI_TRB_SIZE * i, XHCI_TRB_SIZE,
		    BUS_DMASYNC_POSTREAD);
		trb = &er->xr_trb[i];
		k = (le32toh(trb->trb_3) & XHCI_TRB_3_CYCLE_BIT) ? 1 : 0;

		if (j != k)
			break;

		xhci_handle_event(sc, trb);

		i++;
		if (i == er->xr_ntrb) {
			i = 0;
			j ^= 1;
		}
	}

	er->xr_ep = i;
	er->xr_cs = j;

	xhci_rt_write_8(sc, XHCI_ERDP(0), xhci_ring_trbp(er, er->xr_ep) |
	    XHCI_ERDP_BUSY);

	DPRINTFN(16, "ends", 0, 0, 0, 0);

	return;
}

static void
xhci_poll(struct usbd_bus *bus)
{
	struct xhci_softc * const sc = XHCI_BUS2SC(bus);

	XHCIHIST_FUNC(); XHCIHIST_CALLED();

	mutex_enter(&sc->sc_intr_lock);
	int ret = xhci_intr1(sc);
	if (ret) {
		xhci_softintr(bus);
	}
	mutex_exit(&sc->sc_intr_lock);

	return;
}

static struct usbd_xfer *
xhci_allocx(struct usbd_bus *bus, unsigned int nframes)
{
	struct xhci_softc * const sc = XHCI_BUS2SC(bus);
	struct xhci_xfer *xx;
	u_int ntrbs;

	XHCIHIST_FUNC(); XHCIHIST_CALLED();

	ntrbs = uimax(3, nframes);
	const size_t trbsz = sizeof(*xx->xx_trb) * ntrbs;

	xx = pool_cache_get(sc->sc_xferpool, PR_WAITOK);
	if (xx != NULL) {
		memset(xx, 0, sizeof(*xx));
		if (ntrbs > 0) {
			xx->xx_trb = kmem_alloc(trbsz, KM_SLEEP);
			xx->xx_ntrb = ntrbs;
		}
#ifdef DIAGNOSTIC
		xx->xx_xfer.ux_state = XFER_BUSY;
#endif
	}

	return &xx->xx_xfer;
}

static void
xhci_freex(struct usbd_bus *bus, struct usbd_xfer *xfer)
{
	struct xhci_softc * const sc = XHCI_BUS2SC(bus);
	struct xhci_xfer * const xx = XHCI_XFER2XXFER(xfer);

	XHCIHIST_FUNC(); XHCIHIST_CALLED();

#ifdef DIAGNOSTIC
	if (xfer->ux_state != XFER_BUSY &&
	    xfer->ux_status != USBD_NOT_STARTED) {
		DPRINTFN(0, "xfer=%#jx not busy, 0x%08jx",
		    (uintptr_t)xfer, xfer->ux_state, 0, 0);
	}
	xfer->ux_state = XFER_FREE;
#endif
	if (xx->xx_ntrb > 0) {
		kmem_free(xx->xx_trb, xx->xx_ntrb * sizeof(*xx->xx_trb));
		xx->xx_trb = NULL;
		xx->xx_ntrb = 0;
	}
	pool_cache_put(sc->sc_xferpool, xx);
}

static bool
xhci_dying(struct usbd_bus *bus)
{
	struct xhci_softc * const sc = XHCI_BUS2SC(bus);

	return sc->sc_dying;
}

static void
xhci_get_lock(struct usbd_bus *bus, kmutex_t **lock)
{
	struct xhci_softc * const sc = XHCI_BUS2SC(bus);

	*lock = &sc->sc_lock;
}

extern uint32_t usb_cookie_no;

/*
 * xHCI 4.3
 * Called when uhub_explore finds a new device (via usbd_new_device).
 * Port initialization and speed detection (4.3.1) are already done in uhub.c.
 * This function does:
 *   Allocate and construct dev structure of default endpoint (ep0).
 *   Allocate and open pipe of ep0.
 *   Enable slot and initialize slot context.
 *   Set Address.
 *   Read initial device descriptor.
 *   Determine initial MaxPacketSize (mps) by speed.
 *   Read full device descriptor.
 *   Register this device.
 * Finally state of device transitions ADDRESSED.
 */
static usbd_status
xhci_new_device(device_t parent, struct usbd_bus *bus, int depth,
    int speed, int port, struct usbd_port *up)
{
	struct xhci_softc * const sc = XHCI_BUS2SC(bus);
	struct usbd_device *dev;
	usbd_status err;
	usb_device_descriptor_t *dd;
	struct xhci_slot *xs;
	uint32_t *cp;

	XHCIHIST_FUNC();
	XHCIHIST_CALLARGS("port %ju depth %ju speed %ju up %#jx",
	    port, depth, speed, (uintptr_t)up);

	dev = kmem_zalloc(sizeof(*dev), KM_SLEEP);
	dev->ud_bus = bus;
	dev->ud_quirks = &usbd_no_quirk;
	dev->ud_addr = 0;
	dev->ud_ddesc.bMaxPacketSize = 0;
	dev->ud_depth = depth;
	dev->ud_powersrc = up;
	dev->ud_myhub = up->up_parent;
	dev->ud_speed = speed;
	dev->ud_langid = USBD_NOLANG;
	dev->ud_cookie.cookie = ++usb_cookie_no;

	/* Set up default endpoint handle. */
	dev->ud_ep0.ue_edesc = &dev->ud_ep0desc;
	/* doesn't matter, just don't let it uninitialized */
	dev->ud_ep0.ue_toggle = 0;

	/* Set up default endpoint descriptor. */
	dev->ud_ep0desc.bLength = USB_ENDPOINT_DESCRIPTOR_SIZE;
	dev->ud_ep0desc.bDescriptorType = UDESC_ENDPOINT;
	dev->ud_ep0desc.bEndpointAddress = USB_CONTROL_ENDPOINT;
	dev->ud_ep0desc.bmAttributes = UE_CONTROL;
	dev->ud_ep0desc.bInterval = 0;

	/* 4.3,  4.8.2.1 */
	switch (speed) {
	case USB_SPEED_SUPER:
	case USB_SPEED_SUPER_PLUS:
		USETW(dev->ud_ep0desc.wMaxPacketSize, USB_3_MAX_CTRL_PACKET);
		break;
	case USB_SPEED_FULL:
		/* XXX using 64 as initial mps of ep0 in FS */
	case USB_SPEED_HIGH:
		USETW(dev->ud_ep0desc.wMaxPacketSize, USB_2_MAX_CTRL_PACKET);
		break;
	case USB_SPEED_LOW:
	default:
		USETW(dev->ud_ep0desc.wMaxPacketSize, USB_MAX_IPACKET);
		break;
	}

	up->up_dev = dev;

	dd = &dev->ud_ddesc;

	if (depth == 0 && port == 0) {
		KASSERT(bus->ub_devices[USB_ROOTHUB_INDEX] == NULL);
		bus->ub_devices[USB_ROOTHUB_INDEX] = dev;

		/* Establish the default pipe. */
		err = usbd_setup_pipe(dev, 0, &dev->ud_ep0,
		    USBD_DEFAULT_INTERVAL, &dev->ud_pipe0);
		if (err) {
			DPRINTFN(1, "setup default pipe failed %jd", err,0,0,0);
			goto bad;
		}
		err = usbd_get_initial_ddesc(dev, dd);
		if (err) {
			DPRINTFN(1, "get_initial_ddesc %ju", err, 0, 0, 0);
			goto bad;
		}
	} else {
		uint8_t slot = 0;

		/* 4.3.2 */
		err = xhci_enable_slot(sc, &slot);
		if (err) {
			DPRINTFN(1, "enable slot %ju", err, 0, 0, 0);
			goto bad;
		}

		xs = &sc->sc_slots[slot];
		dev->ud_hcpriv = xs;

		/* 4.3.3 initialize slot structure */
		err = xhci_init_slot(dev, slot);
		if (err) {
			DPRINTFN(1, "init slot %ju", err, 0, 0, 0);
			dev->ud_hcpriv = NULL;
			/*
			 * We have to disable_slot here because
			 * xs->xs_idx == 0 when xhci_init_slot fails,
			 * in that case usbd_remove_dev won't work.
			 */
			mutex_enter(&sc->sc_lock);
			xhci_disable_slot(sc, slot);
			mutex_exit(&sc->sc_lock);
			goto bad;
		}

		/*
		 * We have to establish the default pipe _after_ slot
		 * structure has been prepared.
		 */
		err = usbd_setup_pipe(dev, 0, &dev->ud_ep0,
		    USBD_DEFAULT_INTERVAL, &dev->ud_pipe0);
		if (err) {
			DPRINTFN(1, "setup default pipe failed %jd", err, 0, 0,
			    0);
			goto bad;
		}

		/* 4.3.4 Address Assignment */
		err = xhci_set_address(dev, slot, false);
		if (err) {
			DPRINTFN(1, "failed! to set address: %ju", err, 0, 0, 0);
			goto bad;
		}

		/* Allow device time to set new address */
		usbd_delay_ms(dev, USB_SET_ADDRESS_SETTLE);

		usb_syncmem(&xs->xs_dc_dma, 0, sc->sc_pgsz, BUS_DMASYNC_POSTREAD);
		cp = xhci_slot_get_dcv(sc, xs, XHCI_DCI_SLOT);
		HEXDUMP("slot context", cp, sc->sc_ctxsz);
		uint8_t addr = XHCI_SCTX_3_DEV_ADDR_GET(le32toh(cp[3]));
		DPRINTFN(4, "device address %ju", addr, 0, 0, 0);
		/*
		 * XXX ensure we know when the hardware does something
		 * we can't yet cope with
		 */
		KASSERTMSG(addr >= 1 && addr <= 127, "addr %d", addr);
		dev->ud_addr = addr;

		KASSERTMSG(bus->ub_devices[usb_addr2dindex(dev->ud_addr)] == NULL,
		    "addr %d already allocated", dev->ud_addr);
		/*
		 * The root hub is given its own slot
		 */
		bus->ub_devices[usb_addr2dindex(dev->ud_addr)] = dev;

		err = usbd_get_initial_ddesc(dev, dd);
		if (err) {
			DPRINTFN(1, "get_initial_ddesc %ju", err, 0, 0, 0);
			goto bad;
		}

		/* 4.8.2.1 */
		if (USB_IS_SS(speed)) {
			if (dd->bMaxPacketSize != 9) {
				printf("%s: invalid mps 2^%u for SS ep0,"
				    " using 512\n",
				    device_xname(sc->sc_dev),
				    dd->bMaxPacketSize);
				dd->bMaxPacketSize = 9;
			}
			USETW(dev->ud_ep0desc.wMaxPacketSize,
			    (1 << dd->bMaxPacketSize));
		} else
			USETW(dev->ud_ep0desc.wMaxPacketSize,
			    dd->bMaxPacketSize);
		DPRINTFN(4, "bMaxPacketSize %ju", dd->bMaxPacketSize, 0, 0, 0);
		err = xhci_update_ep0_mps(sc, xs,
		    UGETW(dev->ud_ep0desc.wMaxPacketSize));
		if (err) {
			DPRINTFN(1, "update mps of ep0 %ju", err, 0, 0, 0);
			goto bad;
		}
	}

	err = usbd_reload_device_desc(dev);
	if (err) {
		DPRINTFN(1, "reload desc %ju", err, 0, 0, 0);
		goto bad;
	}

	DPRINTFN(1, "adding unit addr=%jd, rev=%02jx,",
		dev->ud_addr, UGETW(dd->bcdUSB), 0, 0);
	DPRINTFN(1, " class=%jd, subclass=%jd, protocol=%jd,",
		dd->bDeviceClass, dd->bDeviceSubClass,
		dd->bDeviceProtocol, 0);
	DPRINTFN(1, " mps=%jd, len=%jd, noconf=%jd, speed=%jd",
		dd->bMaxPacketSize, dd->bLength, dd->bNumConfigurations,
		dev->ud_speed);

	usbd_get_device_strings(dev);

	usbd_add_dev_event(USB_EVENT_DEVICE_ATTACH, dev);

	if (depth == 0 && port == 0) {
		usbd_attach_roothub(parent, dev);
		DPRINTFN(1, "root hub %#jx", (uintptr_t)dev, 0, 0, 0);
		return USBD_NORMAL_COMPLETION;
	}

	err = usbd_probe_and_attach(parent, dev, port, dev->ud_addr);
 bad:
	if (err != USBD_NORMAL_COMPLETION) {
		usbd_remove_device(dev, up);
	}

	return err;
}

static usbd_status
xhci_ring_init(struct xhci_softc * const sc, struct xhci_ring **xrp,
    size_t ntrb, size_t align)
{
	size_t size = ntrb * XHCI_TRB_SIZE;
	struct xhci_ring *xr;

	XHCIHIST_FUNC();
	XHCIHIST_CALLARGS("xr %#jx ntrb %#jx align %#jx",
	    (uintptr_t)*xrp, ntrb, align, 0);

	xr = kmem_zalloc(sizeof(struct xhci_ring), KM_SLEEP);
	DPRINTFN(1, "ring %#jx", (uintptr_t)xr, 0, 0, 0);

<<<<<<< HEAD
	int err = usb_allocmem(&sc->sc_bus, size, align, USBMALLOC_COHERENT,
	    &xr->xr_dma);
=======
	err = usb_allocmem(&sc->sc_bus, size, align,
	    USBMALLOC_COHERENT | USBMALLOC_ZERO, &xr->xr_dma);
>>>>>>> 316158bc
	if (err) {
		kmem_free(xr, sizeof(struct xhci_ring));
		DPRINTFN(1, "alloc xr_dma failed %jd", err, 0, 0, 0);
		return err;
	}
	mutex_init(&xr->xr_lock, MUTEX_DEFAULT, IPL_SOFTUSB);
	xr->xr_cookies = kmem_zalloc(sizeof(*xr->xr_cookies) * ntrb, KM_SLEEP);
	xr->xr_trb = xhci_ring_trbv(xr, 0);
	xr->xr_ntrb = ntrb;
	xr->is_halted = false;
	xhci_host_dequeue(xr);
	*xrp = xr;

	return USBD_NORMAL_COMPLETION;
}

static void
xhci_ring_free(struct xhci_softc * const sc, struct xhci_ring ** const xr)
{
	if (*xr == NULL)
		return;

	usb_freemem(&sc->sc_bus, &(*xr)->xr_dma);
	mutex_destroy(&(*xr)->xr_lock);
	kmem_free((*xr)->xr_cookies,
	    sizeof(*(*xr)->xr_cookies) * (*xr)->xr_ntrb);
	kmem_free(*xr, sizeof(struct xhci_ring));
	*xr = NULL;
}

static void
xhci_ring_put(struct xhci_softc * const sc, struct xhci_ring * const xr,
    void *cookie, struct xhci_soft_trb * const trbs, size_t ntrbs)
{
	size_t i;
	u_int ri;
	u_int cs;
	uint64_t parameter;
	uint32_t status;
	uint32_t control;

	XHCIHIST_FUNC();
	XHCIHIST_CALLARGS("%#jx xr_ep %#jx xr_cs %ju",
	    (uintptr_t)xr, xr->xr_ep, xr->xr_cs, 0);

	KASSERTMSG(ntrbs < xr->xr_ntrb, "ntrbs %zu, xr->xr_ntrb %u",
	    ntrbs, xr->xr_ntrb);
	for (i = 0; i < ntrbs; i++) {
		DPRINTFN(12, "xr %#jx trbs %#jx num %ju", (uintptr_t)xr,
		    (uintptr_t)trbs, i, 0);
		DPRINTFN(12, " 0x%016jx 0x%08jx 0x%08jx",
		    trbs[i].trb_0, trbs[i].trb_2, trbs[i].trb_3, 0);
		KASSERTMSG(XHCI_TRB_3_TYPE_GET(trbs[i].trb_3) !=
		    XHCI_TRB_TYPE_LINK, "trbs[%zu].trb3 %#x", i, trbs[i].trb_3);
	}

	ri = xr->xr_ep;
	cs = xr->xr_cs;

	/*
	 * Although the xhci hardware can do scatter/gather dma from
	 * arbitrary sized buffers, there is a non-obvious restriction
	 * that a LINK trb is only allowed at the end of a burst of
	 * transfers - which might be 16kB.
	 * Arbitrary aligned LINK trb definitely fail on Ivy bridge.
	 * The simple solution is not to allow a LINK trb in the middle
	 * of anything - as here.
	 * XXX: (dsl) There are xhci controllers out there (eg some made by
	 * ASMedia) that seem to lock up if they process a LINK trb but
	 * cannot process the linked-to trb yet.
	 * The code should write the 'cycle' bit on the link trb AFTER
	 * adding the other trb.
	 */
	u_int firstep = xr->xr_ep;
	u_int firstcs = xr->xr_cs;

	for (i = 0; i < ntrbs; ) {
		u_int oldri = ri;
		u_int oldcs = cs;

		if (ri >= (xr->xr_ntrb - 1)) {
			/* Put Link TD at the end of ring */
			parameter = xhci_ring_trbp(xr, 0);
			status = 0;
			control = XHCI_TRB_3_TYPE_SET(XHCI_TRB_TYPE_LINK) |
			    XHCI_TRB_3_TC_BIT;
			xr->xr_cookies[ri] = NULL;
			xr->xr_ep = 0;
			xr->xr_cs ^= 1;
			ri = xr->xr_ep;
			cs = xr->xr_cs;
		} else {
			parameter = trbs[i].trb_0;
			status = trbs[i].trb_2;
			control = trbs[i].trb_3;

			xr->xr_cookies[ri] = cookie;
			ri++;
			i++;
		}
		/*
		 * If this is a first TRB, mark it invalid to prevent
		 * xHC from running it immediately.
		 */
		if (oldri == firstep) {
			if (oldcs) {
				control &= ~XHCI_TRB_3_CYCLE_BIT;
			} else {
				control |= XHCI_TRB_3_CYCLE_BIT;
			}
		} else {
			if (oldcs) {
				control |= XHCI_TRB_3_CYCLE_BIT;
			} else {
				control &= ~XHCI_TRB_3_CYCLE_BIT;
			}
		}
		xhci_trb_put(&xr->xr_trb[oldri], parameter, status, control);
		usb_syncmem(&xr->xr_dma, XHCI_TRB_SIZE * oldri,
		    XHCI_TRB_SIZE * 1, BUS_DMASYNC_PREWRITE);
	}

	/* Now invert cycle bit of first TRB */
	if (firstcs) {
		xr->xr_trb[firstep].trb_3 |= htole32(XHCI_TRB_3_CYCLE_BIT);
	} else {
		xr->xr_trb[firstep].trb_3 &= ~htole32(XHCI_TRB_3_CYCLE_BIT);
	}
	usb_syncmem(&xr->xr_dma, XHCI_TRB_SIZE * firstep,
	    XHCI_TRB_SIZE * 1, BUS_DMASYNC_PREWRITE);

	xr->xr_ep = ri;
	xr->xr_cs = cs;

	DPRINTFN(12, "%#jx xr_ep %#jx xr_cs %ju", (uintptr_t)xr, xr->xr_ep,
	    xr->xr_cs, 0);
}

static inline void
xhci_ring_put_xfer(struct xhci_softc * const sc, struct xhci_ring * const tr,
    struct xhci_xfer *xx, u_int ntrb)
{
	KASSERT(ntrb <= xx->xx_ntrb);
	xhci_ring_put(sc, tr, xx, xx->xx_trb, ntrb);
}

/*
 * Stop execution commands, purge all commands on command ring, and
 * rewind dequeue pointer.
 */
static void
xhci_abort_command(struct xhci_softc *sc)
{
	struct xhci_ring * const cr = sc->sc_cr;
	uint64_t crcr;
	int i;

	XHCIHIST_FUNC();
	XHCIHIST_CALLARGS("command %#jx timeout, aborting",
	    sc->sc_command_addr, 0, 0, 0);

	mutex_enter(&cr->xr_lock);

	/* 4.6.1.2 Aborting a Command */
	crcr = xhci_op_read_8(sc, XHCI_CRCR);
	xhci_op_write_8(sc, XHCI_CRCR, crcr | XHCI_CRCR_LO_CA);

	for (i = 0; i < 500; i++) {
		crcr = xhci_op_read_8(sc, XHCI_CRCR);
		if ((crcr & XHCI_CRCR_LO_CRR) == 0)
			break;
		usb_delay_ms(&sc->sc_bus, 1);
	}
	if ((crcr & XHCI_CRCR_LO_CRR) != 0) {
		DPRINTFN(1, "Command Abort timeout", 0, 0, 0, 0);
		/* reset HC here? */
	}

	/* reset command ring dequeue pointer */
	cr->xr_ep = 0;
	cr->xr_cs = 1;
	xhci_op_write_8(sc, XHCI_CRCR, xhci_ring_trbp(cr, 0) | cr->xr_cs);

	mutex_exit(&cr->xr_lock);
}

/*
 * Put a command on command ring, ring bell, set timer, and cv_timedwait.
 * Command completion is notified by cv_signal from xhci_event_cmd()
 * (called from xhci_softint), or timed-out.
 * The completion code is copied to sc->sc_result_trb in xhci_event_cmd(),
 * then do_command examines it.
 */
static usbd_status
xhci_do_command_locked(struct xhci_softc * const sc,
    struct xhci_soft_trb * const trb, int timeout)
{
	struct xhci_ring * const cr = sc->sc_cr;
	usbd_status err;

	XHCIHIST_FUNC();
	XHCIHIST_CALLARGS("input: 0x%016jx 0x%08jx 0x%08jx",
	    trb->trb_0, trb->trb_2, trb->trb_3, 0);

	KASSERTMSG(!cpu_intr_p() && !cpu_softintr_p(), "called from intr ctx");
	KASSERT(mutex_owned(&sc->sc_lock));

	while (sc->sc_command_addr != 0)
		cv_wait(&sc->sc_cmdbusy_cv, &sc->sc_lock);

	/*
	 * If enqueue pointer points at last of ring, it's Link TRB,
	 * command TRB will be stored in 0th TRB.
	 */
	if (cr->xr_ep == cr->xr_ntrb - 1)
		sc->sc_command_addr = xhci_ring_trbp(cr, 0);
	else
		sc->sc_command_addr = xhci_ring_trbp(cr, cr->xr_ep);

	sc->sc_resultpending = true;

	mutex_enter(&cr->xr_lock);
	xhci_ring_put(sc, cr, NULL, trb, 1);
	mutex_exit(&cr->xr_lock);

	xhci_db_write_4(sc, XHCI_DOORBELL(0), 0);

	while (sc->sc_resultpending) {
		if (cv_timedwait(&sc->sc_command_cv, &sc->sc_lock,
		    MAX(1, mstohz(timeout))) == EWOULDBLOCK) {
			xhci_abort_command(sc);
			err = USBD_TIMEOUT;
			goto timedout;
		}
	}

	trb->trb_0 = sc->sc_result_trb.trb_0;
	trb->trb_2 = sc->sc_result_trb.trb_2;
	trb->trb_3 = sc->sc_result_trb.trb_3;

	DPRINTFN(12, "output: 0x%016jx 0x%08jx 0x%08jx",
	    trb->trb_0, trb->trb_2, trb->trb_3, 0);

	switch (XHCI_TRB_2_ERROR_GET(trb->trb_2)) {
	case XHCI_TRB_ERROR_SUCCESS:
		err = USBD_NORMAL_COMPLETION;
		break;
	default:
	case 192 ... 223:
		DPRINTFN(5, "error %#jx",
		    XHCI_TRB_2_ERROR_GET(trb->trb_2), 0, 0, 0);
		err = USBD_IOERROR;
		break;
	case 224 ... 255:
		err = USBD_NORMAL_COMPLETION;
		break;
	}

timedout:
	sc->sc_resultpending = false;
	sc->sc_command_addr = 0;
	cv_broadcast(&sc->sc_cmdbusy_cv);

	return err;
}

static usbd_status
xhci_do_command(struct xhci_softc * const sc, struct xhci_soft_trb * const trb,
    int timeout)
{

	mutex_enter(&sc->sc_lock);
	usbd_status ret = xhci_do_command_locked(sc, trb, timeout);
	mutex_exit(&sc->sc_lock);

	return ret;
}

static usbd_status
xhci_enable_slot(struct xhci_softc * const sc, uint8_t * const slotp)
{
	struct xhci_soft_trb trb;
	usbd_status err;

	XHCIHIST_FUNC(); XHCIHIST_CALLED();

	trb.trb_0 = 0;
	trb.trb_2 = 0;
	trb.trb_3 = XHCI_TRB_3_TYPE_SET(XHCI_TRB_TYPE_ENABLE_SLOT);

	err = xhci_do_command(sc, &trb, USBD_DEFAULT_TIMEOUT);
	if (err != USBD_NORMAL_COMPLETION) {
		return err;
	}

	*slotp = XHCI_TRB_3_SLOT_GET(trb.trb_3);

	return err;
}

/*
 * xHCI 4.6.4
 * Deallocate ring and device/input context DMA buffers, and disable_slot.
 * All endpoints in the slot should be stopped.
 * Should be called with sc_lock held.
 */
static usbd_status
xhci_disable_slot(struct xhci_softc * const sc, uint8_t slot)
{
	struct xhci_soft_trb trb;
	struct xhci_slot *xs;
	usbd_status err;

	XHCIHIST_FUNC(); XHCIHIST_CALLED();

	if (sc->sc_dying)
		return USBD_IOERROR;

	trb.trb_0 = 0;
	trb.trb_2 = 0;
	trb.trb_3 = XHCI_TRB_3_SLOT_SET(slot) |
	    XHCI_TRB_3_TYPE_SET(XHCI_TRB_TYPE_DISABLE_SLOT);

	err = xhci_do_command_locked(sc, &trb, USBD_DEFAULT_TIMEOUT);

	if (!err) {
		xs = &sc->sc_slots[slot];
		if (xs->xs_idx != 0) {
			xhci_free_slot(sc, xs);
			xhci_set_dcba(sc, 0, slot);
			memset(xs, 0, sizeof(*xs));
		}
	}

	return err;
}

/*
 * Set address of device and transition slot state from ENABLED to ADDRESSED
 * if Block Setaddress Request (BSR) is false.
 * If BSR==true, transition slot state from ENABLED to DEFAULT.
 * see xHCI 1.1  4.5.3, 3.3.4
 * Should be called without sc_lock held.
 */
static usbd_status
xhci_address_device(struct xhci_softc * const sc,
    uint64_t icp, uint8_t slot_id, bool bsr)
{
	struct xhci_soft_trb trb;
	usbd_status err;

	XHCIHIST_FUNC();
	if (bsr) {
		XHCIHIST_CALLARGS("icp %#jx slot %#jx with bsr",
		    icp, slot_id, 0, 0);
	} else {
		XHCIHIST_CALLARGS("icp %#jx slot %#jx nobsr",
		    icp, slot_id, 0, 0);
	}

	trb.trb_0 = icp;
	trb.trb_2 = 0;
	trb.trb_3 = XHCI_TRB_3_SLOT_SET(slot_id) |
	    XHCI_TRB_3_TYPE_SET(XHCI_TRB_TYPE_ADDRESS_DEVICE) |
	    (bsr ? XHCI_TRB_3_BSR_BIT : 0);

	err = xhci_do_command(sc, &trb, USBD_DEFAULT_TIMEOUT);

	if (XHCI_TRB_2_ERROR_GET(trb.trb_2) == XHCI_TRB_ERROR_NO_SLOTS)
		err = USBD_NO_ADDR;

	return err;
}

static usbd_status
xhci_update_ep0_mps(struct xhci_softc * const sc,
    struct xhci_slot * const xs, u_int mps)
{
	struct xhci_soft_trb trb;
	usbd_status err;
	uint32_t * cp;

	XHCIHIST_FUNC();
	XHCIHIST_CALLARGS("slot %ju mps %ju", xs->xs_idx, mps, 0, 0);

	cp = xhci_slot_get_icv(sc, xs, XHCI_ICI_INPUT_CONTROL);
	cp[0] = htole32(0);
	cp[1] = htole32(XHCI_INCTX_1_ADD_MASK(XHCI_DCI_EP_CONTROL));

	cp = xhci_slot_get_icv(sc, xs, xhci_dci_to_ici(XHCI_DCI_EP_CONTROL));
	cp[1] = htole32(XHCI_EPCTX_1_MAXP_SIZE_SET(mps));

	/* sync input contexts before they are read from memory */
	usb_syncmem(&xs->xs_ic_dma, 0, sc->sc_pgsz, BUS_DMASYNC_PREWRITE);
	HEXDUMP("input context", xhci_slot_get_icv(sc, xs, 0),
	    sc->sc_ctxsz * 4);

	trb.trb_0 = xhci_slot_get_icp(sc, xs, 0);
	trb.trb_2 = 0;
	trb.trb_3 = XHCI_TRB_3_SLOT_SET(xs->xs_idx) |
	    XHCI_TRB_3_TYPE_SET(XHCI_TRB_TYPE_EVALUATE_CTX);

	err = xhci_do_command(sc, &trb, USBD_DEFAULT_TIMEOUT);
	return err;
}

static void
xhci_set_dcba(struct xhci_softc * const sc, uint64_t dcba, int si)
{
	uint64_t * const dcbaa = KERNADDR(&sc->sc_dcbaa_dma, 0);

	XHCIHIST_FUNC();
	XHCIHIST_CALLARGS("dcbaa %#jx dc 0x%016jx slot %jd",
	    (uintptr_t)&dcbaa[si], dcba, si, 0);

	dcbaa[si] = htole64(dcba);
	usb_syncmem(&sc->sc_dcbaa_dma, si * sizeof(uint64_t), sizeof(uint64_t),
	    BUS_DMASYNC_PREWRITE);
}

/*
 * Allocate device and input context DMA buffer, and
 * TRB DMA buffer for each endpoint.
 */
static usbd_status
xhci_init_slot(struct usbd_device *dev, uint32_t slot)
{
	struct xhci_softc * const sc = XHCI_BUS2SC(dev->ud_bus);
	struct xhci_slot *xs;

	XHCIHIST_FUNC();
	XHCIHIST_CALLARGS("slot %ju", slot, 0, 0, 0);

	xs = &sc->sc_slots[slot];

	/* allocate contexts */
<<<<<<< HEAD
	int error = usb_allocmem(&sc->sc_bus, sc->sc_pgsz, sc->sc_pgsz,
	    USBMALLOC_COHERENT, &xs->xs_dc_dma);
	if (error) {
=======
	err = usb_allocmem(&sc->sc_bus, sc->sc_pgsz, sc->sc_pgsz,
	    USBMALLOC_COHERENT | USBMALLOC_ZERO, &xs->xs_dc_dma);
	if (err) {
>>>>>>> 316158bc
		DPRINTFN(1, "failed to allocmem output device context %jd",
		    error, 0, 0, 0);
		return USBD_NOMEM;
	}

<<<<<<< HEAD
	error = usb_allocmem(&sc->sc_bus, sc->sc_pgsz, sc->sc_pgsz,
	    USBMALLOC_COHERENT, &xs->xs_ic_dma);
	if (error) {
=======
	err = usb_allocmem(&sc->sc_bus, sc->sc_pgsz, sc->sc_pgsz,
	    USBMALLOC_COHERENT | USBMALLOC_ZERO, &xs->xs_ic_dma);
	if (err) {
>>>>>>> 316158bc
		DPRINTFN(1, "failed to allocmem input device context %jd",
		    error, 0, 0, 0);
		return USBD_NOMEM;
	}

	memset(&xs->xs_xr[0], 0, sizeof(xs->xs_xr));
	xs->xs_idx = slot;

	return USBD_NORMAL_COMPLETION;

	usb_freemem(&sc->sc_bus, &xs->xs_dc_dma);
	xs->xs_idx = 0;
	return USBD_NOMEM;
}

static void
xhci_free_slot(struct xhci_softc *sc, struct xhci_slot *xs)
{
	u_int dci;

	XHCIHIST_FUNC();
	XHCIHIST_CALLARGS("slot %ju", xs->xs_idx, 0, 0, 0);

	/* deallocate all allocated rings in the slot */
	for (dci = XHCI_DCI_SLOT; dci <= XHCI_MAX_DCI; dci++) {
		if (xs->xs_xr[dci] != NULL)
			xhci_ring_free(sc, &xs->xs_xr[dci]);
	}
	usb_freemem(&sc->sc_bus, &xs->xs_ic_dma);
	usb_freemem(&sc->sc_bus, &xs->xs_dc_dma);
	xs->xs_idx = 0;
}

/*
 * Setup slot context, set Device Context Base Address, and issue
 * Set Address Device command.
 */
static usbd_status
xhci_set_address(struct usbd_device *dev, uint32_t slot, bool bsr)
{
	struct xhci_softc * const sc = XHCI_BUS2SC(dev->ud_bus);
	struct xhci_slot *xs;
	usbd_status err;

	XHCIHIST_FUNC();
	XHCIHIST_CALLARGS("slot %ju bsr %ju", slot, bsr, 0, 0);

	xs = &sc->sc_slots[slot];

	xhci_setup_ctx(dev->ud_pipe0);

	HEXDUMP("input context", xhci_slot_get_icv(sc, xs, 0),
	    sc->sc_ctxsz * 3);

	xhci_set_dcba(sc, DMAADDR(&xs->xs_dc_dma, 0), slot);

	err = xhci_address_device(sc, xhci_slot_get_icp(sc, xs, 0), slot, bsr);

	usb_syncmem(&xs->xs_dc_dma, 0, sc->sc_pgsz, BUS_DMASYNC_POSTREAD);
	HEXDUMP("output context", xhci_slot_get_dcv(sc, xs, 0),
	    sc->sc_ctxsz * 2);

	return err;
}

/*
 * 4.8.2, 6.2.3.2
 * construct slot/endpoint context parameters and do syncmem
 */
static void
xhci_setup_ctx(struct usbd_pipe *pipe)
{
	struct xhci_softc * const sc = XHCI_PIPE2SC(pipe);
	struct usbd_device *dev = pipe->up_dev;
	struct xhci_slot * const xs = dev->ud_hcpriv;
	usb_endpoint_descriptor_t * const ed = pipe->up_endpoint->ue_edesc;
	const u_int dci = xhci_ep_get_dci(ed);
	const uint8_t xfertype = UE_GET_XFERTYPE(ed->bmAttributes);
	uint32_t *cp;
	uint16_t mps = UGETW(ed->wMaxPacketSize);
	uint8_t speed = dev->ud_speed;
	uint8_t ival = ed->bInterval;

	XHCIHIST_FUNC();
	XHCIHIST_CALLARGS("pipe %#jx: slot %ju dci %ju speed %ju",
	    (uintptr_t)pipe, xs->xs_idx, dci, speed);

	/* set up initial input control context */
	cp = xhci_slot_get_icv(sc, xs, XHCI_ICI_INPUT_CONTROL);
	cp[0] = htole32(0);
	cp[1] = htole32(XHCI_INCTX_1_ADD_MASK(dci));
	cp[1] |= htole32(XHCI_INCTX_1_ADD_MASK(XHCI_DCI_SLOT));
	cp[7] = htole32(0);

	/* set up input slot context */
	cp = xhci_slot_get_icv(sc, xs, xhci_dci_to_ici(XHCI_DCI_SLOT));
	cp[0] =
	    XHCI_SCTX_0_CTX_NUM_SET(dci) |
	    XHCI_SCTX_0_SPEED_SET(xhci_speed2xspeed(speed));
	cp[1] = 0;
	cp[2] = XHCI_SCTX_2_IRQ_TARGET_SET(0);
	cp[3] = 0;
	xhci_setup_route(pipe, cp);
	xhci_setup_tthub(pipe, cp);

	cp[0] = htole32(cp[0]);
	cp[1] = htole32(cp[1]);
	cp[2] = htole32(cp[2]);
	cp[3] = htole32(cp[3]);

	/* set up input endpoint context */
	cp = xhci_slot_get_icv(sc, xs, xhci_dci_to_ici(dci));
	cp[0] =
	    XHCI_EPCTX_0_EPSTATE_SET(0) |
	    XHCI_EPCTX_0_MULT_SET(0) |
	    XHCI_EPCTX_0_MAXP_STREAMS_SET(0) |
	    XHCI_EPCTX_0_LSA_SET(0) |
	    XHCI_EPCTX_0_MAX_ESIT_PAYLOAD_HI_SET(0);
	cp[1] =
	    XHCI_EPCTX_1_EPTYPE_SET(xhci_ep_get_type(ed)) |
	    XHCI_EPCTX_1_HID_SET(0) |
	    XHCI_EPCTX_1_MAXB_SET(0);

	if (xfertype != UE_ISOCHRONOUS)
		cp[1] |= XHCI_EPCTX_1_CERR_SET(3);

	if (xfertype == UE_CONTROL)
		cp[4] = XHCI_EPCTX_4_AVG_TRB_LEN_SET(8); /* 6.2.3 */
	else if (USB_IS_SS(speed))
		cp[4] = XHCI_EPCTX_4_AVG_TRB_LEN_SET(mps);
	else
		cp[4] = XHCI_EPCTX_4_AVG_TRB_LEN_SET(UE_GET_SIZE(mps));

	xhci_setup_maxburst(pipe, cp);

	switch (xfertype) {
	case UE_CONTROL:
		break;
	case UE_BULK:
		/* XXX Set MaxPStreams, HID, and LSA if streams enabled */
		break;
	case UE_INTERRUPT:
		if (pipe->up_interval != USBD_DEFAULT_INTERVAL)
			ival = pipe->up_interval;

		ival = xhci_bival2ival(ival, speed);
		cp[0] |= XHCI_EPCTX_0_IVAL_SET(ival);
		break;
	case UE_ISOCHRONOUS:
		if (pipe->up_interval != USBD_DEFAULT_INTERVAL)
			ival = pipe->up_interval;

		/* xHCI 6.2.3.6 Table 65, USB 2.0 9.6.6 */
		if (speed == USB_SPEED_FULL)
			ival += 3; /* 1ms -> 125us */
		ival--;
		cp[0] |= XHCI_EPCTX_0_IVAL_SET(ival);
		break;
	default:
		break;
	}
	DPRINTFN(4, "setting ival %ju MaxBurst %#jx",
	    XHCI_EPCTX_0_IVAL_GET(cp[0]), XHCI_EPCTX_1_MAXB_GET(cp[1]), 0, 0);

	/* rewind TR dequeue pointer in xHC */
	/* can't use xhci_ep_get_dci() yet? */
	*(uint64_t *)(&cp[2]) = htole64(
	    xhci_ring_trbp(xs->xs_xr[dci], 0) |
	    XHCI_EPCTX_2_DCS_SET(1));

	cp[0] = htole32(cp[0]);
	cp[1] = htole32(cp[1]);
	cp[4] = htole32(cp[4]);

	/* rewind TR dequeue pointer in driver */
	struct xhci_ring *xr = xs->xs_xr[dci];
	mutex_enter(&xr->xr_lock);
	xhci_host_dequeue(xr);
	mutex_exit(&xr->xr_lock);

	/* sync input contexts before they are read from memory */
	usb_syncmem(&xs->xs_ic_dma, 0, sc->sc_pgsz, BUS_DMASYNC_PREWRITE);
}

/*
 * Setup route string and roothub port of given device for slot context
 */
static void
xhci_setup_route(struct usbd_pipe *pipe, uint32_t *cp)
{
	struct xhci_softc * const sc = XHCI_PIPE2SC(pipe);
	struct usbd_device *dev = pipe->up_dev;
	struct usbd_port *up = dev->ud_powersrc;
	struct usbd_device *hub;
	struct usbd_device *adev;
	uint8_t rhport = 0;
	uint32_t route = 0;

	XHCIHIST_FUNC(); XHCIHIST_CALLED();

	/* Locate root hub port and Determine route string */
	/* 4.3.3 route string does not include roothub port */
	for (hub = dev; hub != NULL; hub = hub->ud_myhub) {
		uint32_t dep;

		DPRINTFN(4, "hub %#jx depth %jd upport %#jx upportno %jd",
		    (uintptr_t)hub, hub->ud_depth, (uintptr_t)hub->ud_powersrc,
		    hub->ud_powersrc ? (uintptr_t)hub->ud_powersrc->up_portno :
			 -1);

		if (hub->ud_powersrc == NULL)
			break;
		dep = hub->ud_depth;
		if (dep == 0)
			break;
		rhport = hub->ud_powersrc->up_portno;
		if (dep > USB_HUB_MAX_DEPTH)
			continue;

		route |=
		    (rhport > UHD_SS_NPORTS_MAX ? UHD_SS_NPORTS_MAX : rhport)
		    << ((dep - 1) * 4);
	}
	route = route >> 4;
	size_t bn = hub == sc->sc_bus.ub_roothub ? 0 : 1;

	/* Locate port on upstream high speed hub */
	for (adev = dev, hub = up->up_parent;
	     hub != NULL && hub->ud_speed != USB_SPEED_HIGH;
	     adev = hub, hub = hub->ud_myhub)
		;
	if (hub) {
		int p;
		for (p = 1; p <= hub->ud_hub->uh_hubdesc.bNbrPorts; p++) {
			if (hub->ud_hub->uh_ports[p - 1].up_dev == adev) {
				dev->ud_myhsport = &hub->ud_hub->uh_ports[p - 1];
				goto found;
			}
		}
		panic("%s: cannot find HS port", __func__);
	found:
		DPRINTFN(4, "high speed port %jd", p, 0, 0, 0);
	} else {
		dev->ud_myhsport = NULL;
	}

	const size_t ctlrport = xhci_rhport2ctlrport(sc, bn, rhport);

	DPRINTFN(4, "rhport %ju ctlrport %ju Route %05jx hub %#jx", rhport,
	    ctlrport, route, (uintptr_t)hub);

	cp[0] |= XHCI_SCTX_0_ROUTE_SET(route);
	cp[1] |= XHCI_SCTX_1_RH_PORT_SET(ctlrport);
}

/*
 * Setup whether device is hub, whether device uses MTT, and
 * TT informations if it uses MTT.
 */
static void
xhci_setup_tthub(struct usbd_pipe *pipe, uint32_t *cp)
{
	struct usbd_device *dev = pipe->up_dev;
	struct usbd_port *myhsport = dev->ud_myhsport;
	usb_device_descriptor_t * const dd = &dev->ud_ddesc;
	uint32_t speed = dev->ud_speed;
	uint8_t rhaddr = dev->ud_bus->ub_rhaddr;
	uint8_t tthubslot, ttportnum;
	bool ishub;
	bool usemtt;

	XHCIHIST_FUNC();

	/*
	 * 6.2.2, Table 57-60, 6.2.2.1, 6.2.2.2
	 * tthubslot:
	 *   This is the slot ID of parent HS hub
	 *   if LS/FS device is connected && connected through HS hub.
	 *   This is 0 if device is not LS/FS device ||
	 *   parent hub is not HS hub ||
	 *   attached to root hub.
	 * ttportnum:
	 *   This is the downstream facing port of parent HS hub
	 *   if LS/FS device is connected.
	 *   This is 0 if device is not LS/FS device ||
	 *   parent hub is not HS hub ||
	 *   attached to root hub.
	 */
	if (myhsport &&
	    myhsport->up_parent->ud_addr != rhaddr &&
	    (speed == USB_SPEED_LOW || speed == USB_SPEED_FULL)) {
		ttportnum = myhsport->up_portno;
		tthubslot = myhsport->up_parent->ud_addr;
	} else {
		ttportnum = 0;
		tthubslot = 0;
	}
	XHCIHIST_CALLARGS("myhsport %#jx ttportnum=%jd tthubslot=%jd",
	    (uintptr_t)myhsport, ttportnum, tthubslot, 0);

	/* ishub is valid after reading UDESC_DEVICE */
	ishub = (dd->bDeviceClass == UDCLASS_HUB);

	/* dev->ud_hub is valid after reading UDESC_HUB */
	if (ishub && dev->ud_hub) {
		usb_hub_descriptor_t *hd = &dev->ud_hub->uh_hubdesc;
		uint8_t ttt =
		    __SHIFTOUT(UGETW(hd->wHubCharacteristics), UHD_TT_THINK);

		cp[1] |= XHCI_SCTX_1_NUM_PORTS_SET(hd->bNbrPorts);
		cp[2] |= XHCI_SCTX_2_TT_THINK_TIME_SET(ttt);
		DPRINTFN(4, "nports=%jd ttt=%jd", hd->bNbrPorts, ttt, 0, 0);
	}

#define IS_MTTHUB(dd) \
     ((dd)->bDeviceProtocol == UDPROTO_HSHUBMTT)

	/*
	 * MTT flag is set if
	 * 1. this is HS hub && MTTs are supported and enabled;  or
	 * 2. this is LS or FS device && there is a parent HS hub where MTTs
	 *    are supported and enabled.
	 *
	 * XXX enabled is not tested yet
	 */
	if (ishub && speed == USB_SPEED_HIGH && IS_MTTHUB(dd))
		usemtt = true;
	else if ((speed == USB_SPEED_LOW || speed == USB_SPEED_FULL) &&
	    myhsport &&
	    myhsport->up_parent->ud_addr != rhaddr &&
	    IS_MTTHUB(&myhsport->up_parent->ud_ddesc))
		usemtt = true;
	else
		usemtt = false;
	DPRINTFN(4, "class %ju proto %ju ishub %jd usemtt %jd",
	    dd->bDeviceClass, dd->bDeviceProtocol, ishub, usemtt);

#undef IS_MTTHUB

	cp[0] |=
	    XHCI_SCTX_0_HUB_SET(ishub ? 1 : 0) |
	    XHCI_SCTX_0_MTT_SET(usemtt ? 1 : 0);
	cp[2] |=
	    XHCI_SCTX_2_TT_HUB_SID_SET(tthubslot) |
	    XHCI_SCTX_2_TT_PORT_NUM_SET(ttportnum);
}

/* set up params for periodic endpoint */
static void
xhci_setup_maxburst(struct usbd_pipe *pipe, uint32_t *cp)
{
	struct xhci_pipe * const xpipe = (struct xhci_pipe *)pipe;
	struct usbd_device *dev = pipe->up_dev;
	usb_endpoint_descriptor_t * const ed = pipe->up_endpoint->ue_edesc;
	const uint8_t xfertype = UE_GET_XFERTYPE(ed->bmAttributes);
	usbd_desc_iter_t iter;
	const usb_cdc_descriptor_t *cdcd;
	uint32_t maxb = 0;
	uint16_t mps = UGETW(ed->wMaxPacketSize);
	uint8_t speed = dev->ud_speed;
	uint8_t mult = 0;
	uint8_t ep;

	/* config desc is NULL when opening ep0 */
	if (dev == NULL || dev->ud_cdesc == NULL)
		goto no_cdcd;
	cdcd = (const usb_cdc_descriptor_t *)usb_find_desc(dev,
	    UDESC_INTERFACE, USBD_CDCSUBTYPE_ANY);
	if (cdcd == NULL)
		goto no_cdcd;
	usb_desc_iter_init(dev, &iter);
	iter.cur = (const void *)cdcd;

	/* find endpoint_ss_comp desc for ep of this pipe */
	for (ep = 0;;) {
		cdcd = (const usb_cdc_descriptor_t *)usb_desc_iter_next(&iter);
		if (cdcd == NULL)
			break;
		if (ep == 0 && cdcd->bDescriptorType == UDESC_ENDPOINT) {
			ep = ((const usb_endpoint_descriptor_t *)cdcd)->
			    bEndpointAddress;
			if (UE_GET_ADDR(ep) ==
			    UE_GET_ADDR(ed->bEndpointAddress)) {
				cdcd = (const usb_cdc_descriptor_t *)
				    usb_desc_iter_next(&iter);
				break;
			}
			ep = 0;
		}
	}
	if (cdcd != NULL && cdcd->bDescriptorType == UDESC_ENDPOINT_SS_COMP) {
		const usb_endpoint_ss_comp_descriptor_t * esscd =
		    (const usb_endpoint_ss_comp_descriptor_t *)cdcd;
		maxb = esscd->bMaxBurst;
		mult = UE_GET_SS_ISO_MULT(esscd->bmAttributes);
	}

 no_cdcd:
	/* 6.2.3.4,  4.8.2.4 */
	if (USB_IS_SS(speed)) {
		/* USB 3.1  9.6.6 */
		cp[1] |= XHCI_EPCTX_1_MAXP_SIZE_SET(mps);
		/* USB 3.1  9.6.7 */
		cp[1] |= XHCI_EPCTX_1_MAXB_SET(maxb);
#ifdef notyet
		if (xfertype == UE_ISOCHRONOUS) {
		}
		if (XHCI_HCC2_LEC(sc->sc_hcc2) != 0) {
			/* use ESIT */
			cp[4] |= XHCI_EPCTX_4_MAX_ESIT_PAYLOAD_SET(x);
			cp[0] |= XHCI_EPCTX_0_MAX_ESIT_PAYLOAD_HI_SET(x);

			/* XXX if LEC = 1, set ESIT instead */
			cp[0] |= XHCI_EPCTX_0_MULT_SET(0);
		} else {
			/* use ival */
		}
#endif
	} else {
		/* USB 2.0  9.6.6 */
		cp[1] |= XHCI_EPCTX_1_MAXP_SIZE_SET(UE_GET_SIZE(mps));

		/* 6.2.3.4 */
		if (speed == USB_SPEED_HIGH &&
		   (xfertype == UE_ISOCHRONOUS || xfertype == UE_INTERRUPT)) {
			maxb = UE_GET_TRANS(mps);
		} else {
			/* LS/FS or HS CTRL or HS BULK */
			maxb = 0;
		}
		cp[1] |= XHCI_EPCTX_1_MAXB_SET(maxb);
	}
	xpipe->xp_maxb = maxb + 1;
	xpipe->xp_mult = mult + 1;
}

/*
 * Convert endpoint bInterval value to endpoint context interval value
 * for Interrupt pipe.
 * xHCI 6.2.3.6 Table 65, USB 2.0 9.6.6
 */
static uint32_t
xhci_bival2ival(uint32_t ival, uint32_t speed)
{
	if (speed == USB_SPEED_LOW || speed == USB_SPEED_FULL) {
		int i;

		/*
		 * round ival down to "the nearest base 2 multiple of
		 * bInterval * 8".
		 * bInterval is at most 255 as its type is uByte.
		 * 255(ms) = 2040(x 125us) < 2^11, so start with 10.
		 */
		for (i = 10; i > 0; i--) {
			if ((ival * 8) >= (1 << i))
				break;
		}
		ival = i;
	} else {
		/* Interval = bInterval-1 for SS/HS */
		ival--;
	}

	return ival;
}

/* ----- */

static void
xhci_noop(struct usbd_pipe *pipe)
{
	XHCIHIST_FUNC(); XHCIHIST_CALLED();
}

/*
 * Process root hub request.
 */
static int
xhci_roothub_ctrl(struct usbd_bus *bus, usb_device_request_t *req,
    void *buf, int buflen)
{
	struct xhci_softc * const sc = XHCI_BUS2SC(bus);
	usb_port_status_t ps;
	int l, totlen = 0;
	uint16_t len, value, index;
	int port, i;
	uint32_t v;

	XHCIHIST_FUNC();

	if (sc->sc_dying)
		return -1;

	size_t bn = bus == &sc->sc_bus ? 0 : 1;

	len = UGETW(req->wLength);
	value = UGETW(req->wValue);
	index = UGETW(req->wIndex);

	XHCIHIST_CALLARGS("rhreq: %04jx %04jx %04jx %04jx",
	    req->bmRequestType | (req->bRequest << 8), value, index, len);

#define C(x,y) ((x) | ((y) << 8))
	switch (C(req->bRequest, req->bmRequestType)) {
	case C(UR_GET_DESCRIPTOR, UT_READ_DEVICE):
		DPRINTFN(8, "getdesc: wValue=0x%04jx", value, 0, 0, 0);
		if (len == 0)
			break;
		switch (value) {
#define sd ((usb_string_descriptor_t *)buf)
		case C(2, UDESC_STRING):
			/* Product */
			totlen = usb_makestrdesc(sd, len, "xHCI root hub");
			break;
#undef sd
		default:
			/* default from usbroothub */
			return buflen;
		}
		break;

	/* Hub requests */
	case C(UR_CLEAR_FEATURE, UT_WRITE_CLASS_DEVICE):
		break;
	/* Clear Port Feature request */
	case C(UR_CLEAR_FEATURE, UT_WRITE_CLASS_OTHER): {
		const size_t cp = xhci_rhport2ctlrport(sc, bn, index);

		DPRINTFN(4, "UR_CLEAR_PORT_FEAT bp=%jd feat=%jd bus=%jd cp=%jd",
		    index, value, bn, cp);
		if (index < 1 || index > sc->sc_rhportcount[bn]) {
			return -1;
		}
		port = XHCI_PORTSC(cp);
		v = xhci_op_read_4(sc, port);
		DPRINTFN(4, "portsc=0x%08jx", v, 0, 0, 0);
		v &= ~XHCI_PS_CLEAR;
		switch (value) {
		case UHF_PORT_ENABLE:
			xhci_op_write_4(sc, port, v & ~XHCI_PS_PED);
			break;
		case UHF_PORT_SUSPEND:
			return -1;
		case UHF_PORT_POWER:
			break;
		case UHF_PORT_TEST:
		case UHF_PORT_INDICATOR:
			return -1;
		case UHF_C_PORT_CONNECTION:
			xhci_op_write_4(sc, port, v | XHCI_PS_CSC);
			break;
		case UHF_C_PORT_ENABLE:
		case UHF_C_PORT_SUSPEND:
		case UHF_C_PORT_OVER_CURRENT:
			return -1;
		case UHF_C_BH_PORT_RESET:
			xhci_op_write_4(sc, port, v | XHCI_PS_WRC);
			break;
		case UHF_C_PORT_RESET:
			xhci_op_write_4(sc, port, v | XHCI_PS_PRC);
			break;
		case UHF_C_PORT_LINK_STATE:
			xhci_op_write_4(sc, port, v | XHCI_PS_PLC);
			break;
		case UHF_C_PORT_CONFIG_ERROR:
			xhci_op_write_4(sc, port, v | XHCI_PS_CEC);
			break;
		default:
			return -1;
		}
		break;
	}
	case C(UR_GET_DESCRIPTOR, UT_READ_CLASS_DEVICE):
		if (len == 0)
			break;
		if ((value & 0xff) != 0) {
			return -1;
		}
		usb_hub_descriptor_t hubd;

		totlen = uimin(buflen, sizeof(hubd));
		memcpy(&hubd, buf, totlen);
		hubd.bNbrPorts = sc->sc_rhportcount[bn];
		USETW(hubd.wHubCharacteristics, UHD_PWR_NO_SWITCH);
		hubd.bPwrOn2PwrGood = 200;
		for (i = 0, l = sc->sc_rhportcount[bn]; l > 0; i++, l -= 8) {
			/* XXX can't find out? */
			hubd.DeviceRemovable[i++] = 0;
		}
		hubd.bDescLength = USB_HUB_DESCRIPTOR_SIZE + i;
		totlen = uimin(totlen, hubd.bDescLength);
		memcpy(buf, &hubd, totlen);
		break;
	case C(UR_GET_STATUS, UT_READ_CLASS_DEVICE):
		if (len != 4) {
			return -1;
		}
		memset(buf, 0, len); /* ? XXX */
		totlen = len;
		break;
	/* Get Port Status request */
	case C(UR_GET_STATUS, UT_READ_CLASS_OTHER): {
		const size_t cp = xhci_rhport2ctlrport(sc, bn, index);

		DPRINTFN(8, "get port status bn=%jd i=%jd cp=%ju",
		    bn, index, cp, 0);
		if (index < 1 || index > sc->sc_rhportcount[bn]) {
			DPRINTFN(5, "bad get port status: index=%jd bn=%jd "
				    "portcount=%jd",
			    index, bn, sc->sc_rhportcount[bn], 0);
			return -1;
		}
		if (len != 4) {
			DPRINTFN(5, "bad get port status: len %jd != 4",
			    len, 0, 0, 0);
			return -1;
		}
		v = xhci_op_read_4(sc, XHCI_PORTSC(cp));
		DPRINTFN(4, "getrhportsc %jd 0x%08jx", cp, v, 0, 0);
		i = xhci_xspeed2psspeed(XHCI_PS_SPEED_GET(v));
		if (v & XHCI_PS_CCS)	i |= UPS_CURRENT_CONNECT_STATUS;
		if (v & XHCI_PS_PED)	i |= UPS_PORT_ENABLED;
		if (v & XHCI_PS_OCA)	i |= UPS_OVERCURRENT_INDICATOR;
		//if (v & XHCI_PS_SUSP)	i |= UPS_SUSPEND;
		if (v & XHCI_PS_PR)	i |= UPS_RESET;
		if (v & XHCI_PS_PP) {
			if (i & UPS_OTHER_SPEED)
					i |= UPS_PORT_POWER_SS;
			else
					i |= UPS_PORT_POWER;
		}
		if (i & UPS_OTHER_SPEED)
			i |= UPS_PORT_LS_SET(XHCI_PS_PLS_GET(v));
		if (sc->sc_vendor_port_status)
			i = sc->sc_vendor_port_status(sc, v, i);
		USETW(ps.wPortStatus, i);
		i = 0;
		if (v & XHCI_PS_CSC)    i |= UPS_C_CONNECT_STATUS;
		if (v & XHCI_PS_PEC)    i |= UPS_C_PORT_ENABLED;
		if (v & XHCI_PS_OCC)    i |= UPS_C_OVERCURRENT_INDICATOR;
		if (v & XHCI_PS_PRC)	i |= UPS_C_PORT_RESET;
		if (v & XHCI_PS_WRC)	i |= UPS_C_BH_PORT_RESET;
		if (v & XHCI_PS_PLC)	i |= UPS_C_PORT_LINK_STATE;
		if (v & XHCI_PS_CEC)	i |= UPS_C_PORT_CONFIG_ERROR;
		USETW(ps.wPortChange, i);
		totlen = uimin(len, sizeof(ps));
		memcpy(buf, &ps, totlen);
		DPRINTFN(5, "get port status: wPortStatus %#jx wPortChange %#jx"
			    " totlen %jd",
		    UGETW(ps.wPortStatus), UGETW(ps.wPortChange), totlen, 0);
		break;
	}
	case C(UR_SET_DESCRIPTOR, UT_WRITE_CLASS_DEVICE):
		return -1;
	case C(UR_SET_HUB_DEPTH, UT_WRITE_CLASS_DEVICE):
		break;
	case C(UR_SET_FEATURE, UT_WRITE_CLASS_DEVICE):
		break;
	/* Set Port Feature request */
	case C(UR_SET_FEATURE, UT_WRITE_CLASS_OTHER): {
		int optval = (index >> 8) & 0xff;
		index &= 0xff;
		if (index < 1 || index > sc->sc_rhportcount[bn]) {
			return -1;
		}

		const size_t cp = xhci_rhport2ctlrport(sc, bn, index);

		port = XHCI_PORTSC(cp);
		v = xhci_op_read_4(sc, port);
		DPRINTFN(4, "index %jd cp %jd portsc=0x%08jx", index, cp, v, 0);
		v &= ~XHCI_PS_CLEAR;
		switch (value) {
		case UHF_PORT_ENABLE:
			xhci_op_write_4(sc, port, v | XHCI_PS_PED);
			break;
		case UHF_PORT_SUSPEND:
			/* XXX suspend */
			break;
		case UHF_PORT_RESET:
			v &= ~(XHCI_PS_PED | XHCI_PS_PR);
			xhci_op_write_4(sc, port, v | XHCI_PS_PR);
			/* Wait for reset to complete. */
			usb_delay_ms(&sc->sc_bus, USB_PORT_ROOT_RESET_DELAY);
			if (sc->sc_dying) {
				return -1;
			}
			v = xhci_op_read_4(sc, port);
			if (v & XHCI_PS_PR) {
				xhci_op_write_4(sc, port, v & ~XHCI_PS_PR);
				usb_delay_ms(&sc->sc_bus, 10);
				/* XXX */
			}
			break;
		case UHF_PORT_POWER:
			/* XXX power control */
			break;
		/* XXX more */
		case UHF_C_PORT_RESET:
			xhci_op_write_4(sc, port, v | XHCI_PS_PRC);
			break;
		case UHF_PORT_U1_TIMEOUT:
			if (XHCI_PS_SPEED_GET(v) < XHCI_PS_SPEED_SS) {
				return -1;
			}
			port = XHCI_PORTPMSC(cp);
			v = xhci_op_read_4(sc, port);
			DPRINTFN(4, "index %jd cp %jd portpmsc=0x%08jx",
			    index, cp, v, 0);
			v &= ~XHCI_PM3_U1TO_SET(0xff);
			v |= XHCI_PM3_U1TO_SET(optval);
			xhci_op_write_4(sc, port, v);
			break;
		case UHF_PORT_U2_TIMEOUT:
			if (XHCI_PS_SPEED_GET(v) < XHCI_PS_SPEED_SS) {
				return -1;
			}
			port = XHCI_PORTPMSC(cp);
			v = xhci_op_read_4(sc, port);
			DPRINTFN(4, "index %jd cp %jd portpmsc=0x%08jx",
			    index, cp, v, 0);
			v &= ~XHCI_PM3_U2TO_SET(0xff);
			v |= XHCI_PM3_U2TO_SET(optval);
			xhci_op_write_4(sc, port, v);
			break;
		default:
			return -1;
		}
	}
		break;
	case C(UR_CLEAR_TT_BUFFER, UT_WRITE_CLASS_OTHER):
	case C(UR_RESET_TT, UT_WRITE_CLASS_OTHER):
	case C(UR_GET_TT_STATE, UT_READ_CLASS_OTHER):
	case C(UR_STOP_TT, UT_WRITE_CLASS_OTHER):
		break;
	default:
		/* default from usbroothub */
		return buflen;
	}

	return totlen;
}

/* root hub interrupt */

static usbd_status
xhci_root_intr_transfer(struct usbd_xfer *xfer)
{
	struct xhci_softc * const sc = XHCI_XFER2SC(xfer);
	usbd_status err;

	XHCIHIST_FUNC(); XHCIHIST_CALLED();

	/* Insert last in queue. */
	mutex_enter(&sc->sc_lock);
	err = usb_insert_transfer(xfer);
	mutex_exit(&sc->sc_lock);
	if (err)
		return err;

	/* Pipe isn't running, start first */
	return xhci_root_intr_start(SIMPLEQ_FIRST(&xfer->ux_pipe->up_queue));
}

/* Wait for roothub port status/change */
static usbd_status
xhci_root_intr_start(struct usbd_xfer *xfer)
{
	struct xhci_softc * const sc = XHCI_XFER2SC(xfer);
	const size_t bn = XHCI_XFER2BUS(xfer) == &sc->sc_bus ? 0 : 1;
	const bool polling = xhci_polling_p(sc);

	XHCIHIST_FUNC(); XHCIHIST_CALLED();

	if (sc->sc_dying)
		return USBD_IOERROR;

	if (!polling)
		mutex_enter(&sc->sc_lock);
	KASSERT(sc->sc_intrxfer[bn] == NULL);
	sc->sc_intrxfer[bn] = xfer;
	xfer->ux_status = USBD_IN_PROGRESS;
	if (!polling)
		mutex_exit(&sc->sc_lock);

	return USBD_IN_PROGRESS;
}

static void
xhci_root_intr_abort(struct usbd_xfer *xfer)
{
	struct xhci_softc * const sc = XHCI_XFER2SC(xfer);
	const size_t bn = XHCI_XFER2BUS(xfer) == &sc->sc_bus ? 0 : 1;

	XHCIHIST_FUNC(); XHCIHIST_CALLED();

	KASSERT(mutex_owned(&sc->sc_lock));
	KASSERT(xfer->ux_pipe->up_intrxfer == xfer);

	/* If xfer has already completed, nothing to do here.  */
	if (sc->sc_intrxfer[bn] == NULL)
		return;

	/*
	 * Otherwise, sc->sc_intrxfer[bn] had better be this transfer.
	 * Cancel it.
	 */
	KASSERT(sc->sc_intrxfer[bn] == xfer);
	xfer->ux_status = USBD_CANCELLED;
	usb_transfer_complete(xfer);
}

static void
xhci_root_intr_close(struct usbd_pipe *pipe)
{
	struct xhci_softc * const sc __diagused = XHCI_PIPE2SC(pipe);
	const struct usbd_xfer *xfer __diagused = pipe->up_intrxfer;
	const size_t bn __diagused = XHCI_XFER2BUS(xfer) == &sc->sc_bus ? 0 : 1;

	XHCIHIST_FUNC(); XHCIHIST_CALLED();

	KASSERT(mutex_owned(&sc->sc_lock));

	/*
	 * Caller must guarantee the xfer has completed first, by
	 * closing the pipe only after normal completion or an abort.
	 */
	KASSERT(sc->sc_intrxfer[bn] == NULL);
}

static void
xhci_root_intr_done(struct usbd_xfer *xfer)
{
	struct xhci_softc * const sc = XHCI_XFER2SC(xfer);
	const size_t bn = XHCI_XFER2BUS(xfer) == &sc->sc_bus ? 0 : 1;

	XHCIHIST_FUNC(); XHCIHIST_CALLED();

	KASSERT(mutex_owned(&sc->sc_lock));

	/* Claim the xfer so it doesn't get completed again.  */
	KASSERT(sc->sc_intrxfer[bn] == xfer);
	KASSERT(xfer->ux_status != USBD_IN_PROGRESS);
	sc->sc_intrxfer[bn] = NULL;
}

/* -------------- */
/* device control */

static usbd_status
xhci_device_ctrl_transfer(struct usbd_xfer *xfer)
{
	struct xhci_softc * const sc = XHCI_XFER2SC(xfer);
	usbd_status err;

	XHCIHIST_FUNC(); XHCIHIST_CALLED();

	/* Insert last in queue. */
	mutex_enter(&sc->sc_lock);
	err = usb_insert_transfer(xfer);
	mutex_exit(&sc->sc_lock);
	if (err)
		return err;

	/* Pipe isn't running, start first */
	return xhci_device_ctrl_start(SIMPLEQ_FIRST(&xfer->ux_pipe->up_queue));
}

static usbd_status
xhci_device_ctrl_start(struct usbd_xfer *xfer)
{
	struct xhci_softc * const sc = XHCI_XFER2SC(xfer);
	struct xhci_slot * const xs = xfer->ux_pipe->up_dev->ud_hcpriv;
	const u_int dci = xhci_ep_get_dci(xfer->ux_pipe->up_endpoint->ue_edesc);
	struct xhci_ring * const tr = xs->xs_xr[dci];
	struct xhci_xfer * const xx = XHCI_XFER2XXFER(xfer);
	usb_device_request_t * const req = &xfer->ux_request;
	const bool isread = usbd_xfer_isread(xfer);
	const uint32_t len = UGETW(req->wLength);
	usb_dma_t * const dma = &xfer->ux_dmabuf;
	uint64_t parameter;
	uint32_t status;
	uint32_t control;
	u_int i;
	const bool polling = xhci_polling_p(sc);

	XHCIHIST_FUNC();
	XHCIHIST_CALLARGS("req: %04jx %04jx %04jx %04jx",
	    req->bmRequestType | (req->bRequest << 8), UGETW(req->wValue),
	    UGETW(req->wIndex), UGETW(req->wLength));

	/* we rely on the bottom bits for extra info */
	KASSERTMSG(((uintptr_t)xfer & 0x3) == 0x0, "xfer %zx",
	    (uintptr_t) xfer);

	KASSERT((xfer->ux_rqflags & URQ_REQUEST) != 0);

	i = 0;

	/* setup phase */
	parameter = le64dec(req); /* to keep USB endian after xhci_trb_put() */
	status = XHCI_TRB_2_IRQ_SET(0) | XHCI_TRB_2_BYTES_SET(sizeof(*req));
	control = ((len == 0) ? XHCI_TRB_3_TRT_NONE :
	     (isread ? XHCI_TRB_3_TRT_IN : XHCI_TRB_3_TRT_OUT)) |
	    XHCI_TRB_3_TYPE_SET(XHCI_TRB_TYPE_SETUP_STAGE) |
	    XHCI_TRB_3_IDT_BIT;
	xhci_xfer_put_trb(xx, i++, parameter, status, control);

	if (len != 0) {
		/* data phase */
		parameter = DMAADDR(dma, 0);
		KASSERTMSG(len <= 0x10000, "len %d", len);
		status = XHCI_TRB_2_IRQ_SET(0) |
		    XHCI_TRB_2_TDSZ_SET(0) |
		    XHCI_TRB_2_BYTES_SET(len);
		control = (isread ? XHCI_TRB_3_DIR_IN : 0) |
		    XHCI_TRB_3_TYPE_SET(XHCI_TRB_TYPE_DATA_STAGE) |
		    (isread ? XHCI_TRB_3_ISP_BIT : 0) |
		    XHCI_TRB_3_IOC_BIT;
		xhci_xfer_put_trb(xx, i++, parameter, status, control);

		usb_syncmem(dma, 0, len,
		    isread ? BUS_DMASYNC_PREREAD : BUS_DMASYNC_PREWRITE);
	}

	parameter = 0;
	status = XHCI_TRB_2_IRQ_SET(0);
	/* the status stage has inverted direction */
	control = ((isread && (len > 0)) ? 0 : XHCI_TRB_3_DIR_IN) |
	    XHCI_TRB_3_TYPE_SET(XHCI_TRB_TYPE_STATUS_STAGE) |
	    XHCI_TRB_3_IOC_BIT;
	xhci_xfer_put_trb(xx, i++, parameter, status, control);

	if (!polling)
		mutex_enter(&tr->xr_lock);
	xhci_ring_put_xfer(sc, tr, xx, i);
	if (!polling)
		mutex_exit(&tr->xr_lock);

	if (!polling)
		mutex_enter(&sc->sc_lock);
	xfer->ux_status = USBD_IN_PROGRESS;
	xhci_db_write_4(sc, XHCI_DOORBELL(xs->xs_idx), dci);
	usbd_xfer_schedule_timeout(xfer);
	if (!polling)
		mutex_exit(&sc->sc_lock);

	return USBD_IN_PROGRESS;
}

static void
xhci_device_ctrl_done(struct usbd_xfer *xfer)
{
	XHCIHIST_FUNC(); XHCIHIST_CALLED();
	usb_device_request_t *req = &xfer->ux_request;
	int len = UGETW(req->wLength);
	int rd = req->bmRequestType & UT_READ;

	if (len)
		usb_syncmem(&xfer->ux_dmabuf, 0, len,
		    rd ? BUS_DMASYNC_POSTREAD : BUS_DMASYNC_POSTWRITE);
}

static void
xhci_device_ctrl_abort(struct usbd_xfer *xfer)
{
	XHCIHIST_FUNC(); XHCIHIST_CALLED();

	usbd_xfer_abort(xfer);
}

static void
xhci_device_ctrl_close(struct usbd_pipe *pipe)
{
	XHCIHIST_FUNC(); XHCIHIST_CALLED();

	xhci_close_pipe(pipe);
}

/* ------------------ */
/* device isochronous */

static usbd_status
xhci_device_isoc_transfer(struct usbd_xfer *xfer)
{
	struct xhci_softc * const sc = XHCI_XFER2SC(xfer);
	usbd_status err;

	XHCIHIST_FUNC(); XHCIHIST_CALLED();

	/* Insert last in queue. */
	mutex_enter(&sc->sc_lock);
	err = usb_insert_transfer(xfer);
	mutex_exit(&sc->sc_lock);
	if (err)
		return err;

	return xhci_device_isoc_enter(xfer);
}

static usbd_status
xhci_device_isoc_enter(struct usbd_xfer *xfer)
{
	struct xhci_softc * const sc = XHCI_XFER2SC(xfer);
	struct xhci_slot * const xs = xfer->ux_pipe->up_dev->ud_hcpriv;
	const u_int dci = xhci_ep_get_dci(xfer->ux_pipe->up_endpoint->ue_edesc);
	struct xhci_ring * const tr = xs->xs_xr[dci];
	struct xhci_xfer * const xx = XHCI_XFER2XXFER(xfer);
	struct xhci_pipe * const xpipe = (struct xhci_pipe *)xfer->ux_pipe;
	uint32_t len = xfer->ux_length;
	usb_dma_t * const dma = &xfer->ux_dmabuf;
	uint64_t parameter;
	uint32_t status;
	uint32_t control;
	uint32_t mfindex;
	uint32_t offs;
	int i, ival;
	const bool polling = xhci_polling_p(sc);
	const uint16_t MPS = UGETW(xfer->ux_pipe->up_endpoint->ue_edesc->wMaxPacketSize);
	const uint16_t mps = UE_GET_SIZE(MPS);
	const uint8_t maxb = xpipe->xp_maxb;
	u_int tdpc, tbc, tlbpc;

	XHCIHIST_FUNC();
	XHCIHIST_CALLARGS("%#jx slot %ju dci %ju",
	    (uintptr_t)xfer, xs->xs_idx, dci, 0);

	if (sc->sc_dying)
		return USBD_IOERROR;

	KASSERT(xfer->ux_nframes != 0 && xfer->ux_frlengths);
	KASSERT((xfer->ux_rqflags & URQ_REQUEST) == 0);

	const bool isread = usbd_xfer_isread(xfer);
	if (xfer->ux_length)
		usb_syncmem(dma, 0, xfer->ux_length,
		    isread ? BUS_DMASYNC_PREREAD : BUS_DMASYNC_PREWRITE);

	ival = xfer->ux_pipe->up_endpoint->ue_edesc->bInterval;
	if (ival >= 1 && ival <= 16)
		ival = 1 << (ival - 1);
	else
		ival = 1; /* fake something up */

	if (xpipe->xp_isoc_next == -1) {
		mfindex = xhci_rt_read_4(sc, XHCI_MFINDEX);
		DPRINTF("mfindex %jx", (uintmax_t)mfindex, 0, 0, 0);
		mfindex = XHCI_MFINDEX_GET(mfindex + 1);
		mfindex /= USB_UFRAMES_PER_FRAME;
		mfindex += 7; /* 7 frames is max possible IST */
		xpipe->xp_isoc_next = roundup2(mfindex, ival);
	}

	offs = 0;
	for (i = 0; i < xfer->ux_nframes; i++) {
		len = xfer->ux_frlengths[i];

		tdpc = howmany(len, mps);
		tbc = howmany(tdpc, maxb) - 1;
		tlbpc = tdpc % maxb;
		tlbpc = tlbpc ? tlbpc - 1 : maxb - 1;

		KASSERTMSG(len <= 0x10000, "len %d", len);
		parameter = DMAADDR(dma, offs);
		status = XHCI_TRB_2_IRQ_SET(0) |
		    XHCI_TRB_2_TDSZ_SET(0) |
		    XHCI_TRB_2_BYTES_SET(len);
		control = XHCI_TRB_3_TYPE_SET(XHCI_TRB_TYPE_ISOCH) |
		    (isread ? XHCI_TRB_3_ISP_BIT : 0) |
		    XHCI_TRB_3_TBC_SET(tbc) |
		    XHCI_TRB_3_TLBPC_SET(tlbpc) |
		    XHCI_TRB_3_IOC_BIT;
		if (XHCI_HCC_CFC(sc->sc_hcc)) {
			control |= XHCI_TRB_3_FRID_SET(xpipe->xp_isoc_next);
#if 0
		} else if (xpipe->xp_isoc_next == -1) {
			control |= XHCI_TRB_3_FRID_SET(xpipe->xp_isoc_next);
#endif
		} else {
			control |= XHCI_TRB_3_ISO_SIA_BIT;
		}
#if 0
		if (i != xfer->ux_nframes - 1)
			control |= XHCI_TRB_3_BEI_BIT;
#endif
		xhci_xfer_put_trb(xx, i, parameter, status, control);

		xpipe->xp_isoc_next += ival;
		offs += len;
	}

	xx->xx_isoc_done = 0;

	if (!polling)
		mutex_enter(&tr->xr_lock);
	xhci_ring_put_xfer(sc, tr, xx, i);
	if (!polling)
		mutex_exit(&tr->xr_lock);

	if (!polling)
		mutex_enter(&sc->sc_lock);
	xfer->ux_status = USBD_IN_PROGRESS;
	xhci_db_write_4(sc, XHCI_DOORBELL(xs->xs_idx), dci);
	usbd_xfer_schedule_timeout(xfer);
	if (!polling)
		mutex_exit(&sc->sc_lock);

	return USBD_IN_PROGRESS;
}

static void
xhci_device_isoc_abort(struct usbd_xfer *xfer)
{
	XHCIHIST_FUNC(); XHCIHIST_CALLED();

	usbd_xfer_abort(xfer);
}

static void
xhci_device_isoc_close(struct usbd_pipe *pipe)
{
	XHCIHIST_FUNC(); XHCIHIST_CALLED();

	xhci_close_pipe(pipe);
}

static void
xhci_device_isoc_done(struct usbd_xfer *xfer)
{
#ifdef USB_DEBUG
	struct xhci_slot * const xs = xfer->ux_pipe->up_dev->ud_hcpriv;
	const u_int dci = xhci_ep_get_dci(xfer->ux_pipe->up_endpoint->ue_edesc);
#endif
	const bool isread = usbd_xfer_isread(xfer);

	XHCIHIST_FUNC();
	XHCIHIST_CALLARGS("%#jx slot %ju dci %ju",
	    (uintptr_t)xfer, xs->xs_idx, dci, 0);

	usb_syncmem(&xfer->ux_dmabuf, 0, xfer->ux_length,
	    isread ? BUS_DMASYNC_POSTREAD : BUS_DMASYNC_POSTWRITE);
}

/* ----------- */
/* device bulk */

static usbd_status
xhci_device_bulk_transfer(struct usbd_xfer *xfer)
{
	struct xhci_softc * const sc = XHCI_XFER2SC(xfer);
	usbd_status err;

	XHCIHIST_FUNC(); XHCIHIST_CALLED();

	/* Insert last in queue. */
	mutex_enter(&sc->sc_lock);
	err = usb_insert_transfer(xfer);
	mutex_exit(&sc->sc_lock);
	if (err)
		return err;

	/*
	 * Pipe isn't running (otherwise err would be USBD_INPROG),
	 * so start it first.
	 */
	return xhci_device_bulk_start(SIMPLEQ_FIRST(&xfer->ux_pipe->up_queue));
}

static usbd_status
xhci_device_bulk_start(struct usbd_xfer *xfer)
{
	struct xhci_softc * const sc = XHCI_XFER2SC(xfer);
	struct xhci_slot * const xs = xfer->ux_pipe->up_dev->ud_hcpriv;
	const u_int dci = xhci_ep_get_dci(xfer->ux_pipe->up_endpoint->ue_edesc);
	struct xhci_ring * const tr = xs->xs_xr[dci];
	struct xhci_xfer * const xx = XHCI_XFER2XXFER(xfer);
	const uint32_t len = xfer->ux_length;
	usb_dma_t * const dma = &xfer->ux_dmabuf;
	uint64_t parameter;
	uint32_t status;
	uint32_t control;
	u_int i = 0;
	const bool polling = xhci_polling_p(sc);

	XHCIHIST_FUNC();
	XHCIHIST_CALLARGS("%#jx slot %ju dci %ju",
	    (uintptr_t)xfer, xs->xs_idx, dci, 0);

	if (sc->sc_dying)
		return USBD_IOERROR;

	KASSERT((xfer->ux_rqflags & URQ_REQUEST) == 0);

	parameter = DMAADDR(dma, 0);
	const bool isread = usbd_xfer_isread(xfer);
	if (len)
		usb_syncmem(dma, 0, len,
		    isread ? BUS_DMASYNC_PREREAD : BUS_DMASYNC_PREWRITE);

	/*
	 * XXX: (dsl) The physical buffer must not cross a 64k boundary.
	 * If the user supplied buffer crosses such a boundary then 2
	 * (or more) TRB should be used.
	 * If multiple TRB are used the td_size field must be set correctly.
	 * For v1.0 devices (like ivy bridge) this is the number of usb data
	 * blocks needed to complete the transfer.
	 * Setting it to 1 in the last TRB causes an extra zero-length
	 * data block be sent.
	 * The earlier documentation differs, I don't know how it behaves.
	 */
	KASSERTMSG(len <= 0x10000, "len %d", len);
	status = XHCI_TRB_2_IRQ_SET(0) |
	    XHCI_TRB_2_TDSZ_SET(0) |
	    XHCI_TRB_2_BYTES_SET(len);
	control = XHCI_TRB_3_TYPE_SET(XHCI_TRB_TYPE_NORMAL) |
	    (isread ? XHCI_TRB_3_ISP_BIT : 0) |
	    XHCI_TRB_3_IOC_BIT;
	xhci_xfer_put_trb(xx, i++, parameter, status, control);

	if (!polling)
		mutex_enter(&tr->xr_lock);
	xhci_ring_put_xfer(sc, tr, xx, i);
	if (!polling)
		mutex_exit(&tr->xr_lock);

	if (!polling)
		mutex_enter(&sc->sc_lock);
	xfer->ux_status = USBD_IN_PROGRESS;
	xhci_db_write_4(sc, XHCI_DOORBELL(xs->xs_idx), dci);
	usbd_xfer_schedule_timeout(xfer);
	if (!polling)
		mutex_exit(&sc->sc_lock);

	return USBD_IN_PROGRESS;
}

static void
xhci_device_bulk_done(struct usbd_xfer *xfer)
{
#ifdef USB_DEBUG
	struct xhci_slot * const xs = xfer->ux_pipe->up_dev->ud_hcpriv;
	const u_int dci = xhci_ep_get_dci(xfer->ux_pipe->up_endpoint->ue_edesc);
#endif
	const bool isread = usbd_xfer_isread(xfer);

	XHCIHIST_FUNC();
	XHCIHIST_CALLARGS("%#jx slot %ju dci %ju",
	    (uintptr_t)xfer, xs->xs_idx, dci, 0);

	usb_syncmem(&xfer->ux_dmabuf, 0, xfer->ux_length,
	    isread ? BUS_DMASYNC_POSTREAD : BUS_DMASYNC_POSTWRITE);
}

static void
xhci_device_bulk_abort(struct usbd_xfer *xfer)
{
	XHCIHIST_FUNC(); XHCIHIST_CALLED();

	usbd_xfer_abort(xfer);
}

static void
xhci_device_bulk_close(struct usbd_pipe *pipe)
{
	XHCIHIST_FUNC(); XHCIHIST_CALLED();

	xhci_close_pipe(pipe);
}

/* ---------------- */
/* device interrupt */

static usbd_status
xhci_device_intr_transfer(struct usbd_xfer *xfer)
{
	struct xhci_softc * const sc = XHCI_XFER2SC(xfer);
	usbd_status err;

	XHCIHIST_FUNC(); XHCIHIST_CALLED();

	/* Insert last in queue. */
	mutex_enter(&sc->sc_lock);
	err = usb_insert_transfer(xfer);
	mutex_exit(&sc->sc_lock);
	if (err)
		return err;

	/*
	 * Pipe isn't running (otherwise err would be USBD_INPROG),
	 * so start it first.
	 */
	return xhci_device_intr_start(SIMPLEQ_FIRST(&xfer->ux_pipe->up_queue));
}

static usbd_status
xhci_device_intr_start(struct usbd_xfer *xfer)
{
	struct xhci_softc * const sc = XHCI_XFER2SC(xfer);
	struct xhci_slot * const xs = xfer->ux_pipe->up_dev->ud_hcpriv;
	const u_int dci = xhci_ep_get_dci(xfer->ux_pipe->up_endpoint->ue_edesc);
	struct xhci_ring * const tr = xs->xs_xr[dci];
	struct xhci_xfer * const xx = XHCI_XFER2XXFER(xfer);
	const uint32_t len = xfer->ux_length;
	const bool polling = xhci_polling_p(sc);
	usb_dma_t * const dma = &xfer->ux_dmabuf;
	uint64_t parameter;
	uint32_t status;
	uint32_t control;
	u_int i = 0;

	XHCIHIST_FUNC();
	XHCIHIST_CALLARGS("%#jx slot %ju dci %ju",
	    (uintptr_t)xfer, xs->xs_idx, dci, 0);

	if (sc->sc_dying)
		return USBD_IOERROR;

	KASSERT((xfer->ux_rqflags & URQ_REQUEST) == 0);

	const bool isread = usbd_xfer_isread(xfer);
	if (len)
		usb_syncmem(dma, 0, len,
		    isread ? BUS_DMASYNC_PREREAD : BUS_DMASYNC_PREWRITE);

	parameter = DMAADDR(dma, 0);
	KASSERTMSG(len <= 0x10000, "len %d", len);
	status = XHCI_TRB_2_IRQ_SET(0) |
	    XHCI_TRB_2_TDSZ_SET(0) |
	    XHCI_TRB_2_BYTES_SET(len);
	control = XHCI_TRB_3_TYPE_SET(XHCI_TRB_TYPE_NORMAL) |
	    (isread ? XHCI_TRB_3_ISP_BIT : 0) | XHCI_TRB_3_IOC_BIT;
	xhci_xfer_put_trb(xx, i++, parameter, status, control);

	if (!polling)
		mutex_enter(&tr->xr_lock);
	xhci_ring_put_xfer(sc, tr, xx, i);
	if (!polling)
		mutex_exit(&tr->xr_lock);

	if (!polling)
		mutex_enter(&sc->sc_lock);
	xfer->ux_status = USBD_IN_PROGRESS;
	xhci_db_write_4(sc, XHCI_DOORBELL(xs->xs_idx), dci);
	usbd_xfer_schedule_timeout(xfer);
	if (!polling)
		mutex_exit(&sc->sc_lock);

	return USBD_IN_PROGRESS;
}

static void
xhci_device_intr_done(struct usbd_xfer *xfer)
{
	struct xhci_softc * const sc __diagused = XHCI_XFER2SC(xfer);
#ifdef USB_DEBUG
	struct xhci_slot * const xs = xfer->ux_pipe->up_dev->ud_hcpriv;
	const u_int dci = xhci_ep_get_dci(xfer->ux_pipe->up_endpoint->ue_edesc);
#endif
	const bool isread = usbd_xfer_isread(xfer);

	XHCIHIST_FUNC();
	XHCIHIST_CALLARGS("%#jx slot %ju dci %ju",
	    (uintptr_t)xfer, xs->xs_idx, dci, 0);

	KASSERT(xhci_polling_p(sc) || mutex_owned(&sc->sc_lock));

	usb_syncmem(&xfer->ux_dmabuf, 0, xfer->ux_length,
	    isread ? BUS_DMASYNC_POSTREAD : BUS_DMASYNC_POSTWRITE);
}

static void
xhci_device_intr_abort(struct usbd_xfer *xfer)
{
	struct xhci_softc * const sc __diagused = XHCI_XFER2SC(xfer);

	XHCIHIST_FUNC();
	XHCIHIST_CALLARGS("%#jx", (uintptr_t)xfer, 0, 0, 0);

	KASSERT(mutex_owned(&sc->sc_lock));
	usbd_xfer_abort(xfer);
}

static void
xhci_device_intr_close(struct usbd_pipe *pipe)
{
	//struct xhci_softc * const sc = XHCI_PIPE2SC(pipe);

	XHCIHIST_FUNC();
	XHCIHIST_CALLARGS("%#jx", (uintptr_t)pipe, 0, 0, 0);

	xhci_close_pipe(pipe);
}<|MERGE_RESOLUTION|>--- conflicted
+++ resolved
@@ -2583,13 +2583,8 @@
 	xr = kmem_zalloc(sizeof(struct xhci_ring), KM_SLEEP);
 	DPRINTFN(1, "ring %#jx", (uintptr_t)xr, 0, 0, 0);
 
-<<<<<<< HEAD
-	int err = usb_allocmem(&sc->sc_bus, size, align, USBMALLOC_COHERENT,
-	    &xr->xr_dma);
-=======
-	err = usb_allocmem(&sc->sc_bus, size, align,
+	int err = usb_allocmem(&sc->sc_bus, size, align,
 	    USBMALLOC_COHERENT | USBMALLOC_ZERO, &xr->xr_dma);
->>>>>>> 316158bc
 	if (err) {
 		kmem_free(xr, sizeof(struct xhci_ring));
 		DPRINTFN(1, "alloc xr_dma failed %jd", err, 0, 0, 0);
@@ -3026,29 +3021,17 @@
 	xs = &sc->sc_slots[slot];
 
 	/* allocate contexts */
-<<<<<<< HEAD
 	int error = usb_allocmem(&sc->sc_bus, sc->sc_pgsz, sc->sc_pgsz,
-	    USBMALLOC_COHERENT, &xs->xs_dc_dma);
+	    USBMALLOC_COHERENT | USBMALLOC_ZERO, &xs->xs_dc_dma);
 	if (error) {
-=======
-	err = usb_allocmem(&sc->sc_bus, sc->sc_pgsz, sc->sc_pgsz,
-	    USBMALLOC_COHERENT | USBMALLOC_ZERO, &xs->xs_dc_dma);
-	if (err) {
->>>>>>> 316158bc
 		DPRINTFN(1, "failed to allocmem output device context %jd",
 		    error, 0, 0, 0);
 		return USBD_NOMEM;
 	}
 
-<<<<<<< HEAD
 	error = usb_allocmem(&sc->sc_bus, sc->sc_pgsz, sc->sc_pgsz,
-	    USBMALLOC_COHERENT, &xs->xs_ic_dma);
+	    USBMALLOC_COHERENT | USBMALLOC_ZERO, &xs->xs_ic_dma);
 	if (error) {
-=======
-	err = usb_allocmem(&sc->sc_bus, sc->sc_pgsz, sc->sc_pgsz,
-	    USBMALLOC_COHERENT | USBMALLOC_ZERO, &xs->xs_ic_dma);
-	if (err) {
->>>>>>> 316158bc
 		DPRINTFN(1, "failed to allocmem input device context %jd",
 		    error, 0, 0, 0);
 		return USBD_NOMEM;
