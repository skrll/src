--- conflicted
+++ resolved
@@ -2528,22 +2528,16 @@
 	XHCIHIST_CALLARGS("xr %#jx ntrb %#jx align %#jx",
 	    (uintptr_t)*xrp, ntrb, align, 0);
 
-<<<<<<< HEAD
-	int err = usb_allocmem(&sc->sc_bus, size, align, &xr->xr_dma);
-	if (err)
-		return USBD_NOMEM;
-=======
 	xr = kmem_zalloc(sizeof(struct xhci_ring), KM_SLEEP);
 	DPRINTFN(1, "ring %#jx", (uintptr_t)xr, 0, 0, 0);
 
-	err = usb_allocmem(&sc->sc_bus, size, align, USBMALLOC_COHERENT,
+	int err = usb_allocmem(&sc->sc_bus, size, align, USBMALLOC_COHERENT,
 	    &xr->xr_dma);
 	if (err) {
 		kmem_free(xr, sizeof(struct xhci_ring));
 		DPRINTFN(1, "alloc xr_dma failed %jd", err, 0, 0, 0);
 		return err;
 	}
->>>>>>> aa8fd35f
 	mutex_init(&xr->xr_lock, MUTEX_DEFAULT, IPL_SOFTUSB);
 	xr->xr_cookies = kmem_zalloc(sizeof(*xr->xr_cookies) * ntrb, KM_SLEEP);
 	xr->xr_trb = xhci_ring_trbv(xr, 0);
@@ -2959,12 +2953,6 @@
 {
 	struct xhci_softc * const sc = XHCI_BUS2SC(dev->ud_bus);
 	struct xhci_slot *xs;
-	usbd_status err;
-<<<<<<< HEAD
-	u_int dci;
-	int error;
-=======
->>>>>>> aa8fd35f
 
 	XHCIHIST_FUNC();
 	XHCIHIST_CALLARGS("slot %ju", slot, 0, 0, 0);
@@ -2972,72 +2960,32 @@
 	xs = &sc->sc_slots[slot];
 
 	/* allocate contexts */
-<<<<<<< HEAD
-	//XXXNH bus_dma direct?
+	int error = usb_allocmem(&sc->sc_bus, sc->sc_pgsz, sc->sc_pgsz,
+	    USBMALLOC_COHERENT, &xs->xs_dc_dma);
+	if (error) {
+		DPRINTFN(1, "failed to allocmem output device context %jd",
+		    error, 0, 0, 0);
+		return USBD_NOMEM;
+	}
+	memset(KERNADDR(&xs->xs_dc_dma, 0), 0, sc->sc_pgsz);
+
 	error = usb_allocmem(&sc->sc_bus, sc->sc_pgsz, sc->sc_pgsz,
-	    &xs->xs_dc_dma);
-	if (error)
+	    USBMALLOC_COHERENT, &xs->xs_ic_dma);
+	if (error) {
+		DPRINTFN(1, "failed to allocmem input device context %jd",
+		    error, 0, 0, 0);
 		return USBD_NOMEM;
-	memset(KERNADDR(&xs->xs_dc_dma, 0), 0, sc->sc_pgsz);
-
-	//XXXNH bus_dma direct?
-	error = usb_allocmem(&sc->sc_bus, sc->sc_pgsz, sc->sc_pgsz,
-	    &xs->xs_ic_dma);
-	if (error) {
-		err = USBD_NOMEM;
-		goto bad1;
 	}
 	memset(KERNADDR(&xs->xs_ic_dma, 0), 0, sc->sc_pgsz);
 
-	for (dci = 0; dci < 32; dci++) {
-		//CTASSERT(sizeof(xs->xs_ep[dci]) == sizeof(struct xhci_endpoint));
-		memset(&xs->xs_ep[dci], 0, sizeof(xs->xs_ep[dci]));
-		if (dci == XHCI_DCI_SLOT)
-			continue;
-		err = xhci_ring_init(sc, &xs->xs_ep[dci].xe_tr,
-		    XHCI_TRANSFER_RING_TRBS, XHCI_TRB_ALIGN);
-		if (err) {
-			DPRINTFN(0, "ring init failure", 0, 0, 0, 0);
-			goto bad2;
-		}
-=======
-	err = usb_allocmem(&sc->sc_bus, sc->sc_pgsz, sc->sc_pgsz,
-	    USBMALLOC_COHERENT, &xs->xs_dc_dma);
-	if (err) {
-		DPRINTFN(1, "failed to allocmem output device context %jd",
-		    err, 0, 0, 0);
-		return err;
-	}
-	memset(KERNADDR(&xs->xs_dc_dma, 0), 0, sc->sc_pgsz);
-
-	err = usb_allocmem(&sc->sc_bus, sc->sc_pgsz, sc->sc_pgsz,
-	    USBMALLOC_COHERENT, &xs->xs_ic_dma);
-	if (err) {
-		DPRINTFN(1, "failed to allocmem input device context %jd",
-		    err, 0, 0, 0);
-		goto bad1;
->>>>>>> aa8fd35f
-	}
-	memset(KERNADDR(&xs->xs_ic_dma, 0), 0, sc->sc_pgsz);
-
-<<<<<<< HEAD
-	xs->xs_idx = slot;
-
-	return 0;
- bad2:
-
-	xhci_free_slot(sc, xs, XHCI_DCI_SLOT + 1, dci);
-=======
 	memset(&xs->xs_xr[0], 0, sizeof(xs->xs_xr));
 	xs->xs_idx = slot;
 
 	return USBD_NORMAL_COMPLETION;
->>>>>>> aa8fd35f
-
- bad1:
+
 	usb_freemem(&sc->sc_bus, &xs->xs_dc_dma);
 	xs->xs_idx = 0;
-	return err;
+	return USBD_NOMEM;
 }
 
 static void
