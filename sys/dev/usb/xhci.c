--- conflicted
+++ resolved
@@ -1,8 +1,4 @@
-<<<<<<< HEAD
-/*	$NetBSD: xhci.c,v 1.104 2019/01/22 06:42:33 skrll Exp $	*/
-=======
 /*	$NetBSD: xhci.c,v 1.106 2019/02/17 04:17:52 rin Exp $	*/
->>>>>>> 356fe5fe
 
 /*
  * Copyright (c) 2013 Jonathan A. Kollasch
@@ -38,11 +34,7 @@
  */
 
 #include <sys/cdefs.h>
-<<<<<<< HEAD
-__KERNEL_RCSID(0, "$NetBSD: xhci.c,v 1.104 2019/01/22 06:42:33 skrll Exp $");
-=======
 __KERNEL_RCSID(0, "$NetBSD: xhci.c,v 1.106 2019/02/17 04:17:52 rin Exp $");
->>>>>>> 356fe5fe
 
 #ifdef _KERNEL_OPT
 #include "opt_usb.h"
