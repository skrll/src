--- conflicted
+++ resolved
@@ -1,8 +1,4 @@
-<<<<<<< HEAD
-/*	$NetBSD: ohci.c,v 1.290 2019/08/11 22:55:03 mrg Exp $	*/
-=======
 /*	$NetBSD: ohci.c,v 1.292 2019/11/29 14:15:41 gson Exp $	*/
->>>>>>> 275f442f
 
 /*
  * Copyright (c) 1998, 2004, 2005, 2012 The NetBSD Foundation, Inc.
@@ -45,11 +41,7 @@
  */
 
 #include <sys/cdefs.h>
-<<<<<<< HEAD
-__KERNEL_RCSID(0, "$NetBSD: ohci.c,v 1.290 2019/08/11 22:55:03 mrg Exp $");
-=======
 __KERNEL_RCSID(0, "$NetBSD: ohci.c,v 1.292 2019/11/29 14:15:41 gson Exp $");
->>>>>>> 275f442f
 
 #ifdef _KERNEL_OPT
 #include "opt_usb.h"
