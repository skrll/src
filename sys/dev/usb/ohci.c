--- conflicted
+++ resolved
@@ -407,13 +407,8 @@
 		DPRINTFN(2, "allocating chunk", 0, 0, 0, 0);
 		mutex_exit(&sc->sc_lock);
 
-<<<<<<< HEAD
 		int err = usb_allocmem(&sc->sc_bus, OHCI_SED_SIZE * OHCI_SED_CHUNK,
-		    OHCI_ED_ALIGN, &dma);
-=======
-		err = usb_allocmem(&sc->sc_bus, OHCI_SED_SIZE * OHCI_SED_CHUNK,
-		    OHCI_ED_ALIGN, USBMALLOC_COHERENT, &dma);
->>>>>>> aa8fd35f
+		    OHCI_ED_ALIGN, 0 /*!USBMALLOC_COHERENT*/, &dma);
 		if (err)
 			return 0;
 
@@ -470,13 +465,8 @@
 		DPRINTFN(2, "allocating chunk", 0, 0, 0, 0);
 		mutex_exit(&sc->sc_lock);
 
-<<<<<<< HEAD
 		int err = usb_allocmem(&sc->sc_bus, OHCI_STD_SIZE * OHCI_STD_CHUNK,
-		   OHCI_TD_ALIGN, &dma);
-=======
-		err = usb_allocmem(&sc->sc_bus, OHCI_STD_SIZE * OHCI_STD_CHUNK,
-		    OHCI_TD_ALIGN, USBMALLOC_COHERENT, &dma);
->>>>>>> aa8fd35f
+		   OHCI_TD_ALIGN, USBMALLOC_COHERENT, &dma);
 		if (err)
 			return NULL;
 
@@ -724,13 +714,8 @@
 		DPRINTFN(2, "allocating chunk", 0, 0, 0, 0);
 		mutex_exit(&sc->sc_lock);
 
-<<<<<<< HEAD
 		int err = usb_allocmem(&sc->sc_bus, OHCI_SITD_SIZE * OHCI_SITD_CHUNK,
-		    OHCI_ITD_ALIGN, &dma);
-=======
-		err = usb_allocmem(&sc->sc_bus, OHCI_SITD_SIZE * OHCI_SITD_CHUNK,
 		    OHCI_ITD_ALIGN, USBMALLOC_COHERENT, &dma);
->>>>>>> aa8fd35f
 		if (err)
 			return NULL;
 		mutex_enter(&sc->sc_lock);
@@ -832,13 +817,8 @@
 
 	/* XXX determine alignment by R/W */
 	/* Allocate the HCCA area. */
-<<<<<<< HEAD
 	err = usb_allocmem(&sc->sc_bus, OHCI_HCCA_SIZE,	OHCI_HCCA_ALIGN,
-	    &sc->sc_hccadma);
-=======
-	err = usb_allocmem(&sc->sc_bus, OHCI_HCCA_SIZE,
-	    OHCI_HCCA_ALIGN, USBMALLOC_COHERENT, &sc->sc_hccadma);
->>>>>>> aa8fd35f
+	    USBMALLOC_COHERENT, &sc->sc_hccadma);
 	if (err) {
 		sc->sc_hcca = NULL;
 		return err;
@@ -2103,17 +2083,10 @@
 		switch (xfertype) {
 		case UE_CONTROL:
 			pipe->up_methods = &ohci_device_ctrl_methods;
-<<<<<<< HEAD
 			int error = usb_allocmem(&sc->sc_bus,
-			    sizeof(usb_device_request_t),
-			    0, &opipe->ctrl.reqdma);
-			if (error)
-=======
-			err = usb_allocmem(&sc->sc_bus,
 			    sizeof(usb_device_request_t), 0,
 			    USBMALLOC_COHERENT, &opipe->ctrl.reqdma);
-			if (err)
->>>>>>> aa8fd35f
+			if (error)
 				goto bad;
 			mutex_enter(&sc->sc_lock);
 			ohci_add_ed(sc, sed, sc->sc_ctrl_head);
