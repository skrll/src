--- conflicted
+++ resolved
@@ -2022,19 +2022,11 @@
 	    OHCI_ED_GET_MAXP(flags),
 	    0);
 	DPRINTF("    dir=%jd speed=%jd skip=%jd iso=%jd",
-<<<<<<< HEAD
-	   __SHIFTOUT(flags, OHCI_ED_DIR_MASK),
-	    !!(flags & OHCI_ED_SPEED),
-	    !!(flags & OHCI_ED_SKIP),
-	    !!(flags & OHCI_ED_FORMAT_ISO));
-	DPRINTF("    tailp=0x%08jx", (u_long)O32TOH(sed->ed->ed_tailp),
-=======
 	    OHCI_ED_GET_DIR(flags),
 	    __SHIFTOUT(flags, OHCI_ED_SPEED),
 	    __SHIFTOUT(flags, OHCI_ED_SKIP),
 	    OHCI_ED_GET_FORMAT(flags));
-	DPRINTF("    tailp=0x%08jx", (u_long)O32TOH(sed->ed.ed_tailp),
->>>>>>> bb018340
+	DPRINTF("    tailp=0x%08jx", (u_long)O32TOH(sed->ed->ed_tailp),
 	    0, 0, 0);
 	DPRINTF("    headp=0x%08jx nexted=0x%08jx halted=%jd carry=%jd",
 	    O32TOH(sed->ed->ed_headp), O32TOH(sed->ed->ed_nexted),
@@ -2751,23 +2743,13 @@
 	tail = opipe->tail.td;
 	sed = opipe->sed;
 
-<<<<<<< HEAD
 	KASSERTMSG(OHCI_ED_GET_FA(O32TOH(sed->ed->ed_flags)) == dev->ud_addr,
-	    "address ED %d pipe %d\n",
+	    "address ED %" __PRIuBITS " pipe %d\n",
 	    OHCI_ED_GET_FA(O32TOH(sed->ed->ed_flags)), dev->ud_addr);
 	KASSERTMSG(OHCI_ED_GET_MAXP(O32TOH(sed->ed->ed_flags)) ==
 	    UGETW(opipe->pipe.up_endpoint->ue_edesc->wMaxPacketSize),
-	    "MPL ED %d pipe %d\n",
+	    "MPL ED %" __PRIuBITS " pipe %d\n",
 	    OHCI_ED_GET_MAXP(O32TOH(sed->ed->ed_flags)),
-=======
-	KASSERTMSG(OHCI_ED_GET_FA(O32TOH(sed->ed.ed_flags)) == dev->ud_addr,
-	    "address ED %" __PRIuBITS " pipe %d\n",
-	    OHCI_ED_GET_FA(O32TOH(sed->ed.ed_flags)), dev->ud_addr);
-	KASSERTMSG(OHCI_ED_GET_MAXP(O32TOH(sed->ed.ed_flags)) ==
-	    UGETW(opipe->pipe.up_endpoint->ue_edesc->wMaxPacketSize),
-	    "MPL ED %" __PRIuBITS " pipe %d\n",
-	    OHCI_ED_GET_MAXP(O32TOH(sed->ed.ed_flags)),
->>>>>>> bb018340
 	    UGETW(opipe->pipe.up_endpoint->ue_edesc->wMaxPacketSize));
 
 	/* next will point to data if len != 0 */
@@ -2791,13 +2773,8 @@
 		    isread ? BUS_DMASYNC_PREREAD : BUS_DMASYNC_PREWRITE);
 		std = ox->ox_stds[0];
 		/* Start toggle at 1 and then use the carried toggle. */
-<<<<<<< HEAD
 		std->td->td_flags &= HTOO32(~OHCI_TD_TOGGLE_MASK);
-		std->td->td_flags |= HTOO32(OHCI_TD_TOGGLE_1);
-=======
-		std->td.td_flags &= HTOO32(~OHCI_TD_TOGGLE_MASK);
-		std->td.td_flags |= HTOO32(OHCI_TD_SET_TOGGLE(OHCI_TD_TOGGLE_1));
->>>>>>> bb018340
+		std->td->td_flags |= HTOO32(OHCI_TD_SET_TOGGLE(OHCI_TD_TOGGLE_1));
 		usb_syncmem(&std->dma,
 		    std->offs + offsetof(ohci_td_t, td_flags),
 		    sizeof(std->td->td_flags),
@@ -2813,23 +2790,15 @@
 	memcpy(KERNADDR(&opipe->ctrl.reqdma, 0), req, sizeof(*req));
 	usb_syncmem(&opipe->ctrl.reqdma, 0, sizeof(*req), BUS_DMASYNC_PREWRITE);
 
-<<<<<<< HEAD
-	setup->td->td_flags = HTOO32(OHCI_TD_SETUP | OHCI_TD_NOCC |
-				     OHCI_TD_TOGGLE_0 | OHCI_TD_NOINTR);
-	setup->td->td_cbp = HTOO32(DMAADDR(&opipe->ctrl.reqdma, 0));
-	setup->td->td_nexttd = HTOO32(next->physaddr);
-	setup->td->td_be = HTOO32(O32TOH(setup->td->td_cbp) + sizeof(*req) - 1);
-=======
-	setup->td.td_flags = HTOO32(
+	setup->td->td_flags = HTOO32(
 	    OHCI_TD_SET_DP(OHCI_TD_DP_SETUP) |
 	    OHCI_TD_SET_CC(OHCI_TD_NOCC) |
 	    OHCI_TD_SET_TOGGLE(OHCI_TD_TOGGLE_0) |
 	    OHCI_TD_SET_DI(OHCI_TD_NOINTR)
 	    );
-	setup->td.td_cbp = HTOO32(DMAADDR(&opipe->ctrl.reqdma, 0));
-	setup->td.td_nexttd = HTOO32(next->physaddr);
-	setup->td.td_be = HTOO32(O32TOH(setup->td.td_cbp) + sizeof(*req) - 1);
->>>>>>> bb018340
+	setup->td->td_cbp = HTOO32(DMAADDR(&opipe->ctrl.reqdma, 0));
+	setup->td->td_nexttd = HTOO32(next->physaddr);
+	setup->td->td_be = HTOO32(O32TOH(setup->td->td_cbp) + sizeof(*req) - 1);
 	setup->nexttd = next;
 	setup->len = 0;
 	setup->xfer = xfer;
@@ -2840,24 +2809,15 @@
 	usb_syncmem(&setup->dma, setup->offs, sizeof(setup->td),
 	    BUS_DMASYNC_PREWRITE | BUS_DMASYNC_PREREAD);
 
-<<<<<<< HEAD
 	stat->td->td_flags = HTOO32(
-		(isread ? OHCI_TD_OUT : OHCI_TD_IN) |
-		OHCI_TD_NOCC | OHCI_TD_TOGGLE_1 | OHCI_TD_SET_DI(1));
-	stat->td->td_cbp = 0;
-	stat->td->td_nexttd = HTOO32(tail->physaddr);
-	stat->td->td_be = 0;
-=======
-	stat->td.td_flags = HTOO32(
 	    OHCI_TD_SET_DP(isread ? OHCI_TD_DP_OUT : OHCI_TD_DP_IN) |
 	    OHCI_TD_SET_CC(OHCI_TD_NOCC) |
 	    OHCI_TD_SET_TOGGLE(OHCI_TD_TOGGLE_1) |
 	    OHCI_TD_SET_DI(1)
 	    );
-	stat->td.td_cbp = 0;
-	stat->td.td_nexttd = HTOO32(tail->physaddr);
-	stat->td.td_be = 0;
->>>>>>> bb018340
+	stat->td->td_cbp = 0;
+	stat->td->td_nexttd = HTOO32(tail->physaddr);
+	stat->td->td_be = 0;
 	stat->nexttd = tail;
 	stat->flags = OHCI_CALL_DONE;
 	stat->len = 0;
@@ -3069,15 +3029,9 @@
 	KASSERT(opipe->tail.td == tail);
 
 	/* We want interrupt at the end of the transfer. */
-<<<<<<< HEAD
-	last->td->td_flags &= HTOO32(~OHCI_TD_INTR_MASK);
+	last->td->td_flags &= HTOO32(~OHCI_TD_DI_MASK);
 	last->td->td_flags |= HTOO32(OHCI_TD_SET_DI(1));
 	last->td->td_nexttd = HTOO32(tail->physaddr);
-=======
-	last->td.td_flags &= HTOO32(~OHCI_TD_DI_MASK);
-	last->td.td_flags |= HTOO32(OHCI_TD_SET_DI(1));
-	last->td.td_nexttd = HTOO32(tail->physaddr);
->>>>>>> bb018340
 	last->nexttd = tail;
 	last->flags |= OHCI_CALL_DONE;
 	usb_syncmem(&last->dma, last->offs, sizeof(last->td),
@@ -3274,13 +3228,8 @@
 	KASSERT(opipe->tail.td == tail);
 
 	/* We want interrupt at the end of the transfer. */
-<<<<<<< HEAD
-	last->td->td_flags &= HTOO32(~OHCI_TD_INTR_MASK);
+	last->td->td_flags &= HTOO32(~OHCI_TD_DI_MASK);
 	last->td->td_flags |= HTOO32(OHCI_TD_SET_DI(1));
-=======
-	last->td.td_flags &= HTOO32(~OHCI_TD_DI_MASK);
-	last->td.td_flags |= HTOO32(OHCI_TD_SET_DI(1));
->>>>>>> bb018340
 
 	last->td->td_nexttd = HTOO32(tail->physaddr);
 	last->nexttd = tail;
@@ -3623,26 +3572,15 @@
 			KASSERT(j < ox->ox_nsitd);
 
 			/* Fill current ITD */
-<<<<<<< HEAD
 			sitd->itd->itd_flags = HTOO32(
-				OHCI_ITD_NOCC |
-				OHCI_ITD_SET_SF(isoc->next) |
-				OHCI_ITD_SET_DI(6) | /* delay intr a little */
-				OHCI_ITD_SET_FC(ncur));
-			sitd->itd->itd_bp0 = HTOO32(bp0);
-			sitd->itd->itd_nextitd = HTOO32(nsitd->physaddr);
-			sitd->itd->itd_be = HTOO32(bp0 + offs - 1);
-=======
-			sitd->itd.itd_flags = HTOO32(
 			    OHCI_ITD_SET_CC(OHCI_ITD_NOCC) |
 			    OHCI_ITD_SET_SF(isoc->next) |
 			    OHCI_ITD_SET_DI(6) | /* delay intr a little */
 			    OHCI_ITD_SET_FC(ncur)
 			    );
-			sitd->itd.itd_bp0 = HTOO32(bp0);
-			sitd->itd.itd_nextitd = HTOO32(nsitd->physaddr);
-			sitd->itd.itd_be = HTOO32(end);
->>>>>>> bb018340
+			sitd->itd->itd_bp0 = HTOO32(bp0);
+			sitd->itd->itd_nextitd = HTOO32(nsitd->physaddr);
+			sitd->itd->itd_be = HTOO32(end);
 			sitd->nextitd = nsitd;
 			sitd->xfer = xfer;
 			sitd->flags = 0;
@@ -3658,12 +3596,8 @@
 			bp0 = bp1 = OHCI_PAGE(buf);
 			ncur = 0;
 		}
-<<<<<<< HEAD
 		sitd->itd->itd_offset[ncur] = HTOO16(OHCI_ITD_MK_OFFS(offs));
-=======
-		sitd->itd.itd_offset[ncur] = HTOO16(OHCI_ITD_MK_OFFS(offs));
 		end = nend;
->>>>>>> bb018340
 		offs = noffs;
 	}
 	KASSERT(j <= ox->ox_nsitd);
@@ -3677,26 +3611,15 @@
 	    BUS_DMASYNC_PREWRITE);
 
 	/* Fixup last used ITD */
-<<<<<<< HEAD
 	sitd->itd->itd_flags = HTOO32(
-		OHCI_ITD_NOCC |
-		OHCI_ITD_SET_SF(isoc->next) |
-		OHCI_ITD_SET_DI(0) |
-		OHCI_ITD_SET_FC(ncur));
-	sitd->itd->itd_bp0 = HTOO32(bp0);
-	sitd->itd->itd_nextitd = HTOO32(tail->physaddr);
-	sitd->itd->itd_be = HTOO32(bp0 + offs - 1);
-=======
-	sitd->itd.itd_flags = HTOO32(
 	    OHCI_ITD_SET_CC(OHCI_ITD_NOCC) |
 	    OHCI_ITD_SET_SF(isoc->next) |
 	    OHCI_ITD_SET_DI(0) |
 	    OHCI_ITD_SET_FC(ncur)
 	    );
-	sitd->itd.itd_bp0 = HTOO32(bp0);
-	sitd->itd.itd_nextitd = HTOO32(tail->physaddr);
-	sitd->itd.itd_be = HTOO32(end);
->>>>>>> bb018340
+	sitd->itd->itd_bp0 = HTOO32(bp0);
+	sitd->itd->itd_nextitd = HTOO32(tail->physaddr);
+	sitd->itd->itd_be = HTOO32(end);
 	sitd->nextitd = tail;
 	sitd->xfer = xfer;
 	sitd->flags = OHCI_CALL_DONE;
