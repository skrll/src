/*	$NetBSD: ohci.c,v 1.276 2017/11/17 08:22:02 skrll Exp $	*/

/*
 * Copyright (c) 1998, 2004, 2005, 2012 The NetBSD Foundation, Inc.
 * All rights reserved.
 *
 * This code is derived from software contributed to The NetBSD Foundation
 * by Lennart Augustsson (lennart@augustsson.net) at
 * Carlstedt Research & Technology, Jared D. McNeill (jmcneill@invisible.ca)
 * and Matthew R. Green (mrg@eterna.com.au).
 * This code is derived from software contributed to The NetBSD Foundation
 * by Charles M. Hannum.
 *
 * Redistribution and use in source and binary forms, with or without
 * modification, are permitted provided that the following conditions
 * are met:
 * 1. Redistributions of source code must retain the above copyright
 *    notice, this list of conditions and the following disclaimer.
 * 2. Redistributions in binary form must reproduce the above copyright
 *    notice, this list of conditions and the following disclaimer in the
 *    documentation and/or other materials provided with the distribution.
 *
 * THIS SOFTWARE IS PROVIDED BY THE NETBSD FOUNDATION, INC. AND CONTRIBUTORS
 * ``AS IS'' AND ANY EXPRESS OR IMPLIED WARRANTIES, INCLUDING, BUT NOT LIMITED
 * TO, THE IMPLIED WARRANTIES OF MERCHANTABILITY AND FITNESS FOR A PARTICULAR
 * PURPOSE ARE DISCLAIMED.  IN NO EVENT SHALL THE FOUNDATION OR CONTRIBUTORS
 * BE LIABLE FOR ANY DIRECT, INDIRECT, INCIDENTAL, SPECIAL, EXEMPLARY, OR
 * CONSEQUENTIAL DAMAGES (INCLUDING, BUT NOT LIMITED TO, PROCUREMENT OF
 * SUBSTITUTE GOODS OR SERVICES; LOSS OF USE, DATA, OR PROFITS; OR BUSINESS
 * INTERRUPTION) HOWEVER CAUSED AND ON ANY THEORY OF LIABILITY, WHETHER IN
 * CONTRACT, STRICT LIABILITY, OR TORT (INCLUDING NEGLIGENCE OR OTHERWISE)
 * ARISING IN ANY WAY OUT OF THE USE OF THIS SOFTWARE, EVEN IF ADVISED OF THE
 * POSSIBILITY OF SUCH DAMAGE.
 */

/*
 * USB Open Host Controller driver.
 *
 * OHCI spec: http://www.compaq.com/productinfo/development/openhci.html
 * USB spec: http://www.usb.org/developers/docs/
 */

#include <sys/cdefs.h>
__KERNEL_RCSID(0, "$NetBSD: ohci.c,v 1.276 2017/11/17 08:22:02 skrll Exp $");

#ifdef _KERNEL_OPT
#include "opt_usb.h"
#endif

#include <sys/param.h>

#include <sys/cpu.h>
#include <sys/device.h>
#include <sys/kernel.h>
#include <sys/kmem.h>
#include <sys/proc.h>
#include <sys/queue.h>
#include <sys/select.h>
#include <sys/sysctl.h>
#include <sys/systm.h>

#include <machine/endian.h>

#include <dev/usb/usb.h>
#include <dev/usb/usbdi.h>
#include <dev/usb/usbdivar.h>
#include <dev/usb/usb_mem.h>
#include <dev/usb/usb_quirks.h>

#include <dev/usb/ohcireg.h>
#include <dev/usb/ohcivar.h>
#include <dev/usb/usbroothub.h>
#include <dev/usb/usbhist.h>

#ifdef USB_DEBUG
#ifndef OHCI_DEBUG
#define ohcidebug 0
#else
static int ohcidebug = 10;

SYSCTL_SETUP(sysctl_hw_ohci_setup, "sysctl hw.ohci setup")
{
	int err;
	const struct sysctlnode *rnode;
	const struct sysctlnode *cnode;

	err = sysctl_createv(clog, 0, NULL, &rnode,
	    CTLFLAG_PERMANENT, CTLTYPE_NODE, "ohci",
	    SYSCTL_DESCR("ohci global controls"),
	    NULL, 0, NULL, 0, CTL_HW, CTL_CREATE, CTL_EOL);

	if (err)
		goto fail;

	/* control debugging printfs */
	err = sysctl_createv(clog, 0, &rnode, &cnode,
	    CTLFLAG_PERMANENT|CTLFLAG_READWRITE, CTLTYPE_INT,
	    "debug", SYSCTL_DESCR("Enable debugging output"),
	    NULL, 0, &ohcidebug, sizeof(ohcidebug), CTL_CREATE, CTL_EOL);
	if (err)
		goto fail;

	return;
fail:
	aprint_error("%s: sysctl_createv failed (err = %d)\n", __func__, err);
}

#endif /* OHCI_DEBUG */
#endif /* USB_DEBUG */

#define	DPRINTF(FMT,A,B,C,D)	USBHIST_LOG(ohcidebug,FMT,A,B,C,D)
#define	DPRINTFN(N,FMT,A,B,C,D)	USBHIST_LOGN(ohcidebug,N,FMT,A,B,C,D)
#define	OHCIHIST_FUNC()		USBHIST_FUNC()
#define	OHCIHIST_CALLED(name)	USBHIST_CALLED(ohcidebug)

#if BYTE_ORDER == BIG_ENDIAN
#define	SWAP_ENDIAN	OHCI_LITTLE_ENDIAN
#else
#define	SWAP_ENDIAN	OHCI_BIG_ENDIAN
#endif

#define	O16TOH(val)	(sc->sc_endian == SWAP_ENDIAN ? bswap16(val) : val)
#define	O32TOH(val)	(sc->sc_endian == SWAP_ENDIAN ? bswap32(val) : val)
#define	HTOO16(val)	O16TOH(val)
#define	HTOO32(val)	O32TOH(val)

struct ohci_pipe;

Static ohci_soft_ed_t  *ohci_alloc_sed(ohci_softc_t *);
Static void		ohci_free_sed(ohci_softc_t *, ohci_soft_ed_t *);

Static ohci_soft_td_t  *ohci_alloc_std(ohci_softc_t *);
Static void		ohci_free_std(ohci_softc_t *, ohci_soft_td_t *);
Static void		ohci_free_std_locked(ohci_softc_t *, ohci_soft_td_t *);

Static ohci_soft_itd_t *ohci_alloc_sitd(ohci_softc_t *);
Static void		ohci_free_sitd(ohci_softc_t *,ohci_soft_itd_t *);
Static void		ohci_free_sitd_locked(ohci_softc_t *,
			    ohci_soft_itd_t *);

Static int		ohci_alloc_std_chain(ohci_softc_t *, struct usbd_xfer *,
			    int, int);
Static void		ohci_free_stds(ohci_softc_t *, struct ohci_xfer *);

Static void		ohci_reset_std_chain(ohci_softc_t *, struct usbd_xfer *,
			    int, int, ohci_soft_td_t *, ohci_soft_td_t **);

Static usbd_status	ohci_open(struct usbd_pipe *);
Static void		ohci_poll(struct usbd_bus *);
Static void		ohci_softintr(void *);
Static void		ohci_rhsc(ohci_softc_t *, struct usbd_xfer *);
Static void		ohci_rhsc_softint(void *);

Static void		ohci_add_ed(ohci_softc_t *, ohci_soft_ed_t *,
			    ohci_soft_ed_t *);

Static void		ohci_rem_ed(ohci_softc_t *, ohci_soft_ed_t *,
				    ohci_soft_ed_t *);
Static void		ohci_hash_add_td(ohci_softc_t *, ohci_soft_td_t *);
Static void		ohci_hash_rem_td(ohci_softc_t *, ohci_soft_td_t *);
Static ohci_soft_td_t  *ohci_hash_find_td(ohci_softc_t *, ohci_physaddr_t);
Static void		ohci_hash_add_itd(ohci_softc_t *, ohci_soft_itd_t *);
Static void		ohci_hash_rem_itd(ohci_softc_t *, ohci_soft_itd_t *);
Static ohci_soft_itd_t  *ohci_hash_find_itd(ohci_softc_t *, ohci_physaddr_t);

Static usbd_status	ohci_setup_isoc(struct usbd_pipe *);
Static void		ohci_device_isoc_enter(struct usbd_xfer *);

Static struct usbd_xfer *
			ohci_allocx(struct usbd_bus *, unsigned int);
Static void		ohci_freex(struct usbd_bus *, struct usbd_xfer *);
Static void		ohci_get_lock(struct usbd_bus *, kmutex_t **);
Static int		ohci_roothub_ctrl(struct usbd_bus *,
			    usb_device_request_t *, void *, int);

Static usbd_status	ohci_root_intr_transfer(struct usbd_xfer *);
Static usbd_status	ohci_root_intr_start(struct usbd_xfer *);
Static void		ohci_root_intr_abort(struct usbd_xfer *);
Static void		ohci_root_intr_close(struct usbd_pipe *);
Static void		ohci_root_intr_done(struct usbd_xfer *);

Static int		ohci_device_ctrl_init(struct usbd_xfer *);
Static void		ohci_device_ctrl_fini(struct usbd_xfer *);
Static usbd_status	ohci_device_ctrl_transfer(struct usbd_xfer *);
Static usbd_status	ohci_device_ctrl_start(struct usbd_xfer *);
Static void		ohci_device_ctrl_abort(struct usbd_xfer *);
Static void		ohci_device_ctrl_close(struct usbd_pipe *);
Static void		ohci_device_ctrl_done(struct usbd_xfer *);

Static int		ohci_device_bulk_init(struct usbd_xfer *);
Static void		ohci_device_bulk_fini(struct usbd_xfer *);
Static usbd_status	ohci_device_bulk_transfer(struct usbd_xfer *);
Static usbd_status	ohci_device_bulk_start(struct usbd_xfer *);
Static void		ohci_device_bulk_abort(struct usbd_xfer *);
Static void		ohci_device_bulk_close(struct usbd_pipe *);
Static void		ohci_device_bulk_done(struct usbd_xfer *);

Static int		ohci_device_intr_init(struct usbd_xfer *);
Static void		ohci_device_intr_fini(struct usbd_xfer *);
Static usbd_status	ohci_device_intr_transfer(struct usbd_xfer *);
Static usbd_status	ohci_device_intr_start(struct usbd_xfer *);
Static void		ohci_device_intr_abort(struct usbd_xfer *);
Static void		ohci_device_intr_close(struct usbd_pipe *);
Static void		ohci_device_intr_done(struct usbd_xfer *);

Static int		ohci_device_isoc_init(struct usbd_xfer *);
Static void		ohci_device_isoc_fini(struct usbd_xfer *);
Static usbd_status	ohci_device_isoc_transfer(struct usbd_xfer *);
Static void		ohci_device_isoc_abort(struct usbd_xfer *);
Static void		ohci_device_isoc_close(struct usbd_pipe *);
Static void		ohci_device_isoc_done(struct usbd_xfer *);

Static usbd_status	ohci_device_setintr(ohci_softc_t *,
			    struct ohci_pipe *, int);

Static void		ohci_timeout(void *);
Static void		ohci_timeout_task(void *);
Static void		ohci_rhsc_enable(void *);

Static void		ohci_close_pipe(struct usbd_pipe *, ohci_soft_ed_t *);
Static void		ohci_abort_xfer(struct usbd_xfer *, usbd_status);

Static void		ohci_device_clear_toggle(struct usbd_pipe *);
Static void		ohci_noop(struct usbd_pipe *);

#ifdef OHCI_DEBUG
Static void		ohci_dumpregs(ohci_softc_t *);
Static void		ohci_dump_tds(ohci_softc_t *, ohci_soft_td_t *);
Static void		ohci_dump_td(ohci_softc_t *, ohci_soft_td_t *);
Static void		ohci_dump_ed(ohci_softc_t *, ohci_soft_ed_t *);
Static void		ohci_dump_itd(ohci_softc_t *, ohci_soft_itd_t *);
Static void		ohci_dump_itds(ohci_softc_t *, ohci_soft_itd_t *);
#endif

#define OBARR(sc) bus_space_barrier((sc)->iot, (sc)->ioh, 0, (sc)->sc_size, \
			BUS_SPACE_BARRIER_READ|BUS_SPACE_BARRIER_WRITE)
#define OWRITE1(sc, r, x) \
 do { OBARR(sc); bus_space_write_1((sc)->iot, (sc)->ioh, (r), (x)); } while (0)
#define OWRITE2(sc, r, x) \
 do { OBARR(sc); bus_space_write_2((sc)->iot, (sc)->ioh, (r), (x)); } while (0)
#define OWRITE4(sc, r, x) \
 do { OBARR(sc); bus_space_write_4((sc)->iot, (sc)->ioh, (r), (x)); } while (0)

static __inline uint32_t
OREAD4(ohci_softc_t *sc, bus_size_t r)
{

	OBARR(sc);
	return bus_space_read_4(sc->iot, sc->ioh, r);
}

/* Reverse the bits in a value 0 .. 31 */
Static uint8_t revbits[OHCI_NO_INTRS] =
  { 0x00, 0x10, 0x08, 0x18, 0x04, 0x14, 0x0c, 0x1c,
    0x02, 0x12, 0x0a, 0x1a, 0x06, 0x16, 0x0e, 0x1e,
    0x01, 0x11, 0x09, 0x19, 0x05, 0x15, 0x0d, 0x1d,
    0x03, 0x13, 0x0b, 0x1b, 0x07, 0x17, 0x0f, 0x1f };

struct ohci_pipe {
	struct usbd_pipe pipe;
	ohci_soft_ed_t *sed;
	union {
		ohci_soft_td_t *td;
		ohci_soft_itd_t *itd;
	} tail;
	/* Info needed for different pipe kinds. */
	union {
		/* Control pipe */
		struct {
			usb_dma_t reqdma;
		} ctrl;
		/* Interrupt pipe */
		struct {
			int nslots;
			int pos;
		} intr;
		/* Isochronous pipe */
		struct isoc {
			int next, inuse;
		} isoc;
	};
};

Static const struct usbd_bus_methods ohci_bus_methods = {
	.ubm_open =	ohci_open,
	.ubm_softint =	ohci_softintr,
	.ubm_dopoll =	ohci_poll,
	.ubm_allocx =	ohci_allocx,
	.ubm_freex =	ohci_freex,
	.ubm_getlock =	ohci_get_lock,
	.ubm_rhctrl =	ohci_roothub_ctrl,
};

Static const struct usbd_pipe_methods ohci_root_intr_methods = {
	.upm_transfer =	ohci_root_intr_transfer,
	.upm_start =	ohci_root_intr_start,
	.upm_abort =	ohci_root_intr_abort,
	.upm_close =	ohci_root_intr_close,
	.upm_cleartoggle =	ohci_noop,
	.upm_done =	ohci_root_intr_done,
};

Static const struct usbd_pipe_methods ohci_device_ctrl_methods = {
	.upm_init =	ohci_device_ctrl_init,
	.upm_fini =	ohci_device_ctrl_fini,
	.upm_transfer =	ohci_device_ctrl_transfer,
	.upm_start =	ohci_device_ctrl_start,
	.upm_abort =	ohci_device_ctrl_abort,
	.upm_close =	ohci_device_ctrl_close,
	.upm_cleartoggle =	ohci_noop,
	.upm_done =	ohci_device_ctrl_done,
};

Static const struct usbd_pipe_methods ohci_device_intr_methods = {
	.upm_init =	ohci_device_intr_init,
	.upm_fini =	ohci_device_intr_fini,
	.upm_transfer =	ohci_device_intr_transfer,
	.upm_start =	ohci_device_intr_start,
	.upm_abort =	ohci_device_intr_abort,
	.upm_close =	ohci_device_intr_close,
	.upm_cleartoggle =	ohci_device_clear_toggle,
	.upm_done =	ohci_device_intr_done,
};

Static const struct usbd_pipe_methods ohci_device_bulk_methods = {
	.upm_init =	ohci_device_bulk_init,
	.upm_fini =	ohci_device_bulk_fini,
	.upm_transfer =	ohci_device_bulk_transfer,
	.upm_start =	ohci_device_bulk_start,
	.upm_abort =	ohci_device_bulk_abort,
	.upm_close =	ohci_device_bulk_close,
	.upm_cleartoggle =	ohci_device_clear_toggle,
	.upm_done =	ohci_device_bulk_done,
};

Static const struct usbd_pipe_methods ohci_device_isoc_methods = {
	.upm_init =	ohci_device_isoc_init,
	.upm_fini =	ohci_device_isoc_fini,
	.upm_transfer =	ohci_device_isoc_transfer,
	.upm_abort =	ohci_device_isoc_abort,
	.upm_close =	ohci_device_isoc_close,
	.upm_cleartoggle =	ohci_noop,
	.upm_done =	ohci_device_isoc_done,
};

int
ohci_activate(device_t self, enum devact act)
{
	struct ohci_softc *sc = device_private(self);

	switch (act) {
	case DVACT_DEACTIVATE:
		sc->sc_dying = 1;
		return 0;
	default:
		return EOPNOTSUPP;
	}
}

void
ohci_childdet(device_t self, device_t child)
{
	struct ohci_softc *sc = device_private(self);

	KASSERT(sc->sc_child == child);
	sc->sc_child = NULL;
}

int
ohci_detach(struct ohci_softc *sc, int flags)
{
	int rv = 0;

	if (sc->sc_child != NULL)
		rv = config_detach(sc->sc_child, flags);

	if (rv != 0)
		return rv;

	callout_halt(&sc->sc_tmo_rhsc, &sc->sc_lock);

	usb_delay_ms(&sc->sc_bus, 300); /* XXX let stray task complete */
	callout_destroy(&sc->sc_tmo_rhsc);

	softint_disestablish(sc->sc_rhsc_si);

	cv_destroy(&sc->sc_softwake_cv);

	mutex_destroy(&sc->sc_lock);
	mutex_destroy(&sc->sc_intr_lock);

	if (sc->sc_hcca != NULL)
		usb_freemem(&sc->sc_bus, &sc->sc_hccadma);
	pool_cache_destroy(sc->sc_xferpool);

	return rv;
}

ohci_soft_ed_t *
ohci_alloc_sed(ohci_softc_t *sc)
{
	ohci_soft_ed_t *sed;
	usbd_status err;
	int i, offs;
	usb_dma_t dma;

	OHCIHIST_FUNC(); OHCIHIST_CALLED();

	mutex_enter(&sc->sc_lock);
	if (sc->sc_freeeds == NULL) {
		DPRINTFN(2, "allocating chunk", 0, 0, 0, 0);
		mutex_exit(&sc->sc_lock);

		err = usb_allocmem(&sc->sc_bus, OHCI_SED_SIZE * OHCI_SED_CHUNK,
			  OHCI_ED_ALIGN, &dma);
		if (err)
			return 0;

		mutex_enter(&sc->sc_lock);
		for (i = 0; i < OHCI_SED_CHUNK; i++) {
			offs = i * OHCI_SED_SIZE;
			sed = KERNADDR(&dma, offs);
			sed->physaddr = DMAADDR(&dma, offs);
			sed->dma = dma;
			sed->offs = offs;
			sed->next = sc->sc_freeeds;
			sc->sc_freeeds = sed;
		}
	}
	sed = sc->sc_freeeds;
	sc->sc_freeeds = sed->next;
	mutex_exit(&sc->sc_lock);

	memset(&sed->ed, 0, sizeof(ohci_ed_t));
	sed->next = 0;
	return sed;
}

static inline void
ohci_free_sed_locked(ohci_softc_t *sc, ohci_soft_ed_t *sed)
{

	KASSERT(sc->sc_bus.ub_usepolling || mutex_owned(&sc->sc_lock));

	sed->next = sc->sc_freeeds;
	sc->sc_freeeds = sed;
}

void
ohci_free_sed(ohci_softc_t *sc, ohci_soft_ed_t *sed)
{

	mutex_enter(&sc->sc_lock);
	ohci_free_sed_locked(sc, sed);
	mutex_exit(&sc->sc_lock);
}

ohci_soft_td_t *
ohci_alloc_std(ohci_softc_t *sc)
{
	ohci_soft_td_t *std;
	usbd_status err;
	int i, offs;
	usb_dma_t dma;

	OHCIHIST_FUNC(); OHCIHIST_CALLED();

	mutex_enter(&sc->sc_lock);
	if (sc->sc_freetds == NULL) {
		DPRINTFN(2, "allocating chunk", 0, 0, 0, 0);
		mutex_exit(&sc->sc_lock);

		err = usb_allocmem(&sc->sc_bus, OHCI_STD_SIZE * OHCI_STD_CHUNK,
			  OHCI_TD_ALIGN, &dma);
		if (err)
			return NULL;

		mutex_enter(&sc->sc_lock);
		for (i = 0; i < OHCI_STD_CHUNK; i++) {
			offs = i * OHCI_STD_SIZE;
			std = KERNADDR(&dma, offs);
			std->physaddr = DMAADDR(&dma, offs);
			std->dma = dma;
			std->offs = offs;
			std->nexttd = sc->sc_freetds;
			sc->sc_freetds = std;
		}
	}

	std = sc->sc_freetds;
	sc->sc_freetds = std->nexttd;
	mutex_exit(&sc->sc_lock);

	memset(&std->td, 0, sizeof(ohci_td_t));
	std->nexttd = NULL;
	std->xfer = NULL;
	std->held = NULL;

	return std;
}

void
ohci_free_std_locked(ohci_softc_t *sc, ohci_soft_td_t *std)
{

	KASSERT(sc->sc_bus.ub_usepolling || mutex_owned(&sc->sc_lock));

	std->nexttd = sc->sc_freetds;
	sc->sc_freetds = std;
}

void
ohci_free_std(ohci_softc_t *sc, ohci_soft_td_t *std)
{

	mutex_enter(&sc->sc_lock);
	ohci_free_std_locked(sc, std);
	mutex_exit(&sc->sc_lock);
}

Static int
ohci_alloc_std_chain(ohci_softc_t *sc, struct usbd_xfer *xfer, int length, int rd)
{
	struct ohci_xfer *ox = OHCI_XFER2OXFER(xfer);
	uint16_t flags = xfer->ux_flags;

	OHCIHIST_FUNC(); OHCIHIST_CALLED();

	DPRINTFN(8, "addr=%jd endpt=%jd len=%jd speed=%jd",
	    xfer->ux_pipe->up_dev->ud_addr,
	    UE_GET_ADDR(xfer->ux_pipe->up_endpoint->ue_edesc->bEndpointAddress),
	    length, xfer->ux_pipe->up_dev->ud_speed);

	ASSERT_SLEEPABLE();
	KASSERT(length != 0 || (!rd && (flags & USBD_FORCE_SHORT_XFER)));

	size_t nstd = (!rd && (flags & USBD_FORCE_SHORT_XFER)) ? 1 : 0;
	nstd += ((length + OHCI_PAGE_SIZE - 1) / OHCI_PAGE_SIZE);
	ox->ox_stds = kmem_zalloc(sizeof(ohci_soft_td_t *) * nstd,
	    KM_SLEEP);
	ox->ox_nstd = nstd;

	DPRINTFN(8, "xfer %#jx nstd %jd", (uintptr_t)xfer, nstd, 0, 0);

	for (size_t j = 0; j < ox->ox_nstd; j++) {
		ohci_soft_td_t *cur = ohci_alloc_std(sc);
		if (cur == NULL)
			goto nomem;

		ox->ox_stds[j] = cur;
		cur->held = &ox->ox_stds[j];
		cur->xfer = xfer;
		cur->flags = 0;
		DPRINTFN(10, "xfer=%p new std=%p held at %p", ox, cur,
		    cur->held, 0);
	}

	return 0;

 nomem:
	ohci_free_stds(sc, ox);
	kmem_free(ox->ox_stds, sizeof(ohci_soft_td_t *) * nstd);

	return ENOMEM;
}

Static void
ohci_free_stds(ohci_softc_t *sc, struct ohci_xfer *ox)
{
	OHCIHIST_FUNC(); OHCIHIST_CALLED();
	DPRINTF("ox=%#jx", (uintptr_t)ox, 0, 0, 0);

	mutex_enter(&sc->sc_lock);
	for (size_t i = 0; i < ox->ox_nstd; i++) {
		ohci_soft_td_t *std = ox->ox_stds[i];
		if (std == NULL)
			break;
		ohci_free_std_locked(sc, std);
	}
	mutex_exit(&sc->sc_lock);
}

void
ohci_reset_std_chain(ohci_softc_t *sc, struct usbd_xfer *xfer,
    int alen, int rd, ohci_soft_td_t *sp, ohci_soft_td_t **ep)
{
	struct ohci_xfer *ox = OHCI_XFER2OXFER(xfer);
	ohci_soft_td_t *next, *cur;
	int len, curlen;
	usb_dma_t *dma = &xfer->ux_dmabuf;
	uint16_t flags = xfer->ux_flags;

	OHCIHIST_FUNC(); OHCIHIST_CALLED();
	DPRINTF("start len=%jd", alen, 0, 0, 0);

	KASSERT(mutex_owned(&sc->sc_lock));

	DPRINTFN(8, "addr=%jd endpt=%jd len=%jd speed=%jd",
	    xfer->ux_pipe->up_dev->ud_addr,
	    UE_GET_ADDR(xfer->ux_pipe->up_endpoint->ue_edesc->bEndpointAddress),
	    alen, xfer->ux_pipe->up_dev->ud_speed);

	KASSERT(sp);

	int mps = UGETW(xfer->ux_pipe->up_endpoint->ue_edesc->wMaxPacketSize);

	/*
	 * Assign next for the len == 0 case where we don't go through the
	 * main loop.
	 */
	len = alen;
	cur = next = sp;

	usb_syncmem(dma, 0, len,
	    rd ? BUS_DMASYNC_PREREAD : BUS_DMASYNC_PREWRITE);
	const uint32_t tdflags = HTOO32(
	    (rd ? OHCI_TD_IN : OHCI_TD_OUT) |
	    OHCI_TD_NOCC | OHCI_TD_TOGGLE_CARRY | OHCI_TD_NOINTR);

	size_t curoffs = 0;
	for (size_t j = 1; len != 0;) {
		if (j == ox->ox_nstd)
			next = NULL;
		else
			next = ox->ox_stds[j++];
		KASSERT(next != cur);

		curlen = 0;
		const ohci_physaddr_t sdataphys = DMAADDR(dma, curoffs);
		ohci_physaddr_t edataphys = DMAADDR(dma, curoffs + len - 1);

		const ohci_physaddr_t sphyspg = OHCI_PAGE(sdataphys);
		ohci_physaddr_t ephyspg = OHCI_PAGE(edataphys);
		/*
		 * The OHCI hardware can handle at most one page
		 * crossing per TD
		 */
		curlen = len;
		if (sphyspg != ephyspg &&
		    sphyspg + OHCI_PAGE_SIZE != ephyspg) {
			/* must use multiple TDs, fill as much as possible. */
			curlen = 2 * OHCI_PAGE_SIZE -
			    OHCI_PAGE_OFFSET(sdataphys);
			/* the length must be a multiple of the max size */
			curlen -= curlen % mps;
			edataphys = DMAADDR(dma, curoffs + curlen - 1);
		}
		KASSERT(curlen != 0);
		DPRINTFN(4, "sdataphys=0x%08jx edataphys=0x%08jx "
		    "len=%jd curlen=%jd", sdataphys, edataphys, len, curlen);

		cur->td.td_flags = tdflags;
		cur->td.td_cbp = HTOO32(sdataphys);
		cur->td.td_be = HTOO32(edataphys);
		cur->td.td_nexttd = (next != NULL) ? HTOO32(next->physaddr) : 0;
		cur->nexttd = next;
		cur->len = curlen;
		cur->flags = OHCI_ADD_LEN;
		cur->xfer = xfer;
	 	ohci_hash_add_td(sc, cur);

		curoffs += curlen;
		len -= curlen;

		if (len != 0) {
			KASSERT(next != NULL);
			DPRINTFN(10, "extend chain", 0, 0, 0, 0);
			usb_syncmem(&cur->dma, cur->offs, sizeof(cur->td),
			    BUS_DMASYNC_PREWRITE | BUS_DMASYNC_PREREAD);

			cur = next;
		}
	}
	cur->td.td_flags |=
	    HTOO32(xfer->ux_flags & USBD_SHORT_XFER_OK ? OHCI_TD_R : 0);

	if (!rd &&
	    (flags & USBD_FORCE_SHORT_XFER) &&
	    alen % mps == 0) {
		/* We're adding a ZLP so sync the previous TD */
		usb_syncmem(&cur->dma, cur->offs, sizeof(cur->td),
		    BUS_DMASYNC_PREWRITE | BUS_DMASYNC_PREREAD);

		/* Force a 0 length transfer at the end. */

		KASSERT(next != NULL);
		cur = next;

		cur->td.td_flags = tdflags;
		cur->td.td_cbp = 0; /* indicate 0 length packet */
		cur->td.td_nexttd = 0;
		cur->td.td_be = ~0;
		cur->nexttd = NULL;
		cur->len = 0;
		cur->flags = 0;
		cur->xfer = xfer;
	 	ohci_hash_add_td(sc, cur);

		DPRINTFN(2, "add 0 xfer", 0, 0, 0, 0);
	}

	/* Last TD gets usb_syncmem'ed by caller */
	*ep = cur;
}

ohci_soft_itd_t *
ohci_alloc_sitd(ohci_softc_t *sc)
{
	ohci_soft_itd_t *sitd;
	usbd_status err;
	int i, offs;
	usb_dma_t dma;

	OHCIHIST_FUNC(); OHCIHIST_CALLED();

	mutex_enter(&sc->sc_lock);
	if (sc->sc_freeitds == NULL) {
		DPRINTFN(2, "allocating chunk", 0, 0, 0, 0);
		mutex_exit(&sc->sc_lock);

		err = usb_allocmem(&sc->sc_bus, OHCI_SITD_SIZE * OHCI_SITD_CHUNK,
			  OHCI_ITD_ALIGN, &dma);
		if (err)
			return NULL;
		mutex_enter(&sc->sc_lock);
		for (i = 0; i < OHCI_SITD_CHUNK; i++) {
			offs = i * OHCI_SITD_SIZE;
			sitd = KERNADDR(&dma, offs);
			sitd->physaddr = DMAADDR(&dma, offs);
			sitd->dma = dma;
			sitd->offs = offs;
			sitd->nextitd = sc->sc_freeitds;
			sc->sc_freeitds = sitd;
		}
	}

	sitd = sc->sc_freeitds;
	sc->sc_freeitds = sitd->nextitd;
	mutex_exit(&sc->sc_lock);

	memset(&sitd->itd, 0, sizeof(ohci_itd_t));
	sitd->nextitd = NULL;
	sitd->xfer = NULL;

#ifdef DIAGNOSTIC
	sitd->isdone = true;
#endif

	return sitd;
}

Static void
ohci_free_sitd_locked(ohci_softc_t *sc, ohci_soft_itd_t *sitd)
{

	OHCIHIST_FUNC(); OHCIHIST_CALLED();
	DPRINTFN(10, "sitd=%#jx", (uintptr_t)sitd, 0, 0, 0);

	KASSERT(sitd->isdone);
#ifdef DIAGNOSTIC
	/* Warn double free */
	sitd->isdone = false;
#endif

	sitd->nextitd = sc->sc_freeitds;
	sc->sc_freeitds = sitd;
}

void
ohci_free_sitd(ohci_softc_t *sc, ohci_soft_itd_t *sitd)
{

	OHCIHIST_FUNC(); OHCIHIST_CALLED();

	mutex_enter(&sc->sc_lock);
	ohci_free_sitd_locked(sc, sitd);
	mutex_exit(&sc->sc_lock);
}

int
ohci_init(ohci_softc_t *sc)
{
	ohci_soft_ed_t *sed, *psed;
	usbd_status err;
	int i;
	uint32_t s, ctl, rwc, ival, hcr, fm, per, rev, desca /*, descb */;

	OHCIHIST_FUNC(); OHCIHIST_CALLED();

	aprint_normal_dev(sc->sc_dev, "");

	sc->sc_hcca = NULL;
	callout_init(&sc->sc_tmo_rhsc, CALLOUT_MPSAFE);

	mutex_init(&sc->sc_lock, MUTEX_DEFAULT, IPL_SOFTUSB);
	mutex_init(&sc->sc_intr_lock, MUTEX_DEFAULT, IPL_USB);
	cv_init(&sc->sc_softwake_cv, "ohciab");

	sc->sc_rhsc_si = softint_establish(SOFTINT_USB | SOFTINT_MPSAFE,
	    ohci_rhsc_softint, sc);

	for (i = 0; i < OHCI_HASH_SIZE; i++)
		LIST_INIT(&sc->sc_hash_tds[i]);
	for (i = 0; i < OHCI_HASH_SIZE; i++)
		LIST_INIT(&sc->sc_hash_itds[i]);

	TAILQ_INIT(&sc->sc_abortingxfers);

	sc->sc_xferpool = pool_cache_init(sizeof(struct ohci_xfer), 0, 0, 0,
	    "ohcixfer", NULL, IPL_USB, NULL, NULL, NULL);

	rev = OREAD4(sc, OHCI_REVISION);
	aprint_normal("OHCI version %d.%d%s\n",
	    OHCI_REV_HI(rev), OHCI_REV_LO(rev),
	    OHCI_REV_LEGACY(rev) ? ", legacy support" : "");

	if (OHCI_REV_HI(rev) != 1 || OHCI_REV_LO(rev) != 0) {
		aprint_error_dev(sc->sc_dev, "unsupported OHCI revision\n");
		sc->sc_bus.ub_revision = USBREV_UNKNOWN;
		return -1;
	}
	sc->sc_bus.ub_revision = USBREV_1_0;
	sc->sc_bus.ub_usedma = true;

	/* XXX determine alignment by R/W */
	/* Allocate the HCCA area. */
	err = usb_allocmem(&sc->sc_bus, OHCI_HCCA_SIZE,
			 OHCI_HCCA_ALIGN, &sc->sc_hccadma);
	if (err) {
		sc->sc_hcca = NULL;
		return err;
	}
	sc->sc_hcca = KERNADDR(&sc->sc_hccadma, 0);
	memset(sc->sc_hcca, 0, OHCI_HCCA_SIZE);

	sc->sc_eintrs = OHCI_NORMAL_INTRS;

	/* Allocate dummy ED that starts the control list. */
	sc->sc_ctrl_head = ohci_alloc_sed(sc);
	if (sc->sc_ctrl_head == NULL) {
		err = ENOMEM;
		goto bad1;
	}
	sc->sc_ctrl_head->ed.ed_flags |= HTOO32(OHCI_ED_SKIP);

	/* Allocate dummy ED that starts the bulk list. */
	sc->sc_bulk_head = ohci_alloc_sed(sc);
	if (sc->sc_bulk_head == NULL) {
		err = ENOMEM;
		goto bad2;
	}
	sc->sc_bulk_head->ed.ed_flags |= HTOO32(OHCI_ED_SKIP);
	usb_syncmem(&sc->sc_bulk_head->dma, sc->sc_bulk_head->offs,
	    sizeof(sc->sc_bulk_head->ed),
	    BUS_DMASYNC_PREWRITE | BUS_DMASYNC_PREREAD);

	/* Allocate dummy ED that starts the isochronous list. */
	sc->sc_isoc_head = ohci_alloc_sed(sc);
	if (sc->sc_isoc_head == NULL) {
		err = ENOMEM;
		goto bad3;
	}
	sc->sc_isoc_head->ed.ed_flags |= HTOO32(OHCI_ED_SKIP);
	usb_syncmem(&sc->sc_isoc_head->dma, sc->sc_isoc_head->offs,
	    sizeof(sc->sc_isoc_head->ed),
	    BUS_DMASYNC_PREWRITE | BUS_DMASYNC_PREREAD);

	/* Allocate all the dummy EDs that make up the interrupt tree. */
	for (i = 0; i < OHCI_NO_EDS; i++) {
		sed = ohci_alloc_sed(sc);
		if (sed == NULL) {
			while (--i >= 0)
				ohci_free_sed(sc, sc->sc_eds[i]);
			err = ENOMEM;
			goto bad4;
		}
		/* All ED fields are set to 0. */
		sc->sc_eds[i] = sed;
		sed->ed.ed_flags |= HTOO32(OHCI_ED_SKIP);
		if (i != 0)
			psed = sc->sc_eds[(i-1) / 2];
		else
			psed= sc->sc_isoc_head;
		sed->next = psed;
		sed->ed.ed_nexted = HTOO32(psed->physaddr);
		usb_syncmem(&sed->dma, sed->offs, sizeof(sed->ed),
		    BUS_DMASYNC_PREWRITE | BUS_DMASYNC_PREREAD);
	}
	/*
	 * Fill HCCA interrupt table.  The bit reversal is to get
	 * the tree set up properly to spread the interrupts.
	 */
	for (i = 0; i < OHCI_NO_INTRS; i++)
		sc->sc_hcca->hcca_interrupt_table[revbits[i]] =
		    HTOO32(sc->sc_eds[OHCI_NO_EDS-OHCI_NO_INTRS+i]->physaddr);
	usb_syncmem(&sc->sc_hccadma, 0, OHCI_HCCA_SIZE,
	    BUS_DMASYNC_PREWRITE | BUS_DMASYNC_PREREAD);

#ifdef OHCI_DEBUG
	DPRINTFN(15, "--- dump start ---", 0, 0, 0 ,0);
	if (ohcidebug >= 15) {
		for (i = 0; i < OHCI_NO_EDS; i++) {
			DPRINTFN(15, "ed#%jd ", i, 0, 0, 0);
			ohci_dump_ed(sc, sc->sc_eds[i]);
		}
		DPRINTFN(15, "iso", 0, 0, 0 ,0);
		ohci_dump_ed(sc, sc->sc_isoc_head);
	}
	DPRINTFN(15, "--- dump end ---", 0, 0, 0 ,0);
#endif

	/* Preserve values programmed by SMM/BIOS but lost over reset. */
	ctl = OREAD4(sc, OHCI_CONTROL);
	rwc = ctl & OHCI_RWC;
	fm = OREAD4(sc, OHCI_FM_INTERVAL);
	desca = OREAD4(sc, OHCI_RH_DESCRIPTOR_A);
	/* descb = OREAD4(sc, OHCI_RH_DESCRIPTOR_B); */

	/* Determine in what context we are running. */
	if (ctl & OHCI_IR) {
		/* SMM active, request change */
		DPRINTF("SMM active, request owner change", 0, 0, 0, 0);
		if ((sc->sc_intre & (OHCI_OC | OHCI_MIE)) ==
		    (OHCI_OC | OHCI_MIE))
			OWRITE4(sc, OHCI_INTERRUPT_ENABLE, OHCI_MIE);
		s = OREAD4(sc, OHCI_COMMAND_STATUS);
		OWRITE4(sc, OHCI_COMMAND_STATUS, s | OHCI_OCR);
		for (i = 0; i < 100 && (ctl & OHCI_IR); i++) {
			usb_delay_ms(&sc->sc_bus, 1);
			ctl = OREAD4(sc, OHCI_CONTROL);
		}
		OWRITE4(sc, OHCI_INTERRUPT_DISABLE, OHCI_MIE);
		if ((ctl & OHCI_IR) == 0) {
			aprint_error_dev(sc->sc_dev,
			    "SMM does not respond, resetting\n");
			OWRITE4(sc, OHCI_CONTROL, OHCI_HCFS_RESET | rwc);
			goto reset;
		}
#if 0
/* Don't bother trying to reuse the BIOS init, we'll reset it anyway. */
	} else if ((ctl & OHCI_HCFS_MASK) != OHCI_HCFS_RESET) {
		/* BIOS started controller. */
		DPRINTF("BIOS active", 0, 0, 0, 0);
		if ((ctl & OHCI_HCFS_MASK) != OHCI_HCFS_OPERATIONAL) {
			OWRITE4(sc, OHCI_CONTROL, OHCI_HCFS_OPERATIONAL | rwc);
			usb_delay_ms(&sc->sc_bus, USB_RESUME_DELAY);
		}
#endif
	} else {
		DPRINTF("cold started", 0 ,0 ,0 ,0);
	reset:
		/* Controller was cold started. */
		usb_delay_ms(&sc->sc_bus, USB_BUS_RESET_DELAY);
	}

	/*
	 * This reset should not be necessary according to the OHCI spec, but
	 * without it some controllers do not start.
	 */
	DPRINTF("sc %#jx: resetting", (uintptr_t)sc, 0, 0, 0);
	OWRITE4(sc, OHCI_CONTROL, OHCI_HCFS_RESET | rwc);
	usb_delay_ms(&sc->sc_bus, USB_BUS_RESET_DELAY);

	/* We now own the host controller and the bus has been reset. */

	OWRITE4(sc, OHCI_COMMAND_STATUS, OHCI_HCR); /* Reset HC */
	/* Nominal time for a reset is 10 us. */
	for (i = 0; i < 10; i++) {
		delay(10);
		hcr = OREAD4(sc, OHCI_COMMAND_STATUS) & OHCI_HCR;
		if (!hcr)
			break;
	}
	if (hcr) {
		aprint_error_dev(sc->sc_dev, "reset timeout\n");
		err = EIO;
		goto bad5;
	}
#ifdef OHCI_DEBUG
	if (ohcidebug >= 15)
		ohci_dumpregs(sc);
#endif

	/* The controller is now in SUSPEND state, we have 2ms to finish. */

	/* Set up HC registers. */
	OWRITE4(sc, OHCI_HCCA, DMAADDR(&sc->sc_hccadma, 0));
	OWRITE4(sc, OHCI_CONTROL_HEAD_ED, sc->sc_ctrl_head->physaddr);
	OWRITE4(sc, OHCI_BULK_HEAD_ED, sc->sc_bulk_head->physaddr);
	/* disable all interrupts and then switch on all desired interrupts */
	OWRITE4(sc, OHCI_INTERRUPT_DISABLE, OHCI_ALL_INTRS);
	/* switch on desired functional features */
	ctl = OREAD4(sc, OHCI_CONTROL);
	ctl &= ~(OHCI_CBSR_MASK | OHCI_LES | OHCI_HCFS_MASK | OHCI_IR);
	ctl |= OHCI_PLE | OHCI_IE | OHCI_CLE | OHCI_BLE |
		OHCI_RATIO_1_4 | OHCI_HCFS_OPERATIONAL | rwc;
	/* And finally start it! */
	OWRITE4(sc, OHCI_CONTROL, ctl);

	/*
	 * The controller is now OPERATIONAL.  Set a some final
	 * registers that should be set earlier, but that the
	 * controller ignores when in the SUSPEND state.
	 */
	ival = OHCI_GET_IVAL(fm);
	fm = (OREAD4(sc, OHCI_FM_INTERVAL) & OHCI_FIT) ^ OHCI_FIT;
	fm |= OHCI_FSMPS(ival) | ival;
	OWRITE4(sc, OHCI_FM_INTERVAL, fm);
	per = OHCI_PERIODIC(ival); /* 90% periodic */
	OWRITE4(sc, OHCI_PERIODIC_START, per);

	if (sc->sc_flags & OHCIF_SUPERIO) {
		/* no overcurrent protection */
		desca |= OHCI_NOCP;
		/*
		 * Clear NoPowerSwitching and PowerOnToPowerGoodTime meaning
		 * that
		 *  - ports are always power switched
		 *  - don't wait for powered root hub port
		 */
		desca &= ~(__SHIFTIN(0xff, OHCI_POTPGT_MASK) | OHCI_NPS);
	}

	/* Fiddle the No OverCurrent Protection bit to avoid chip bug. */
	OWRITE4(sc, OHCI_RH_DESCRIPTOR_A, desca | OHCI_NOCP);
	OWRITE4(sc, OHCI_RH_STATUS, OHCI_LPSC); /* Enable port power */
	usb_delay_ms(&sc->sc_bus, OHCI_ENABLE_POWER_DELAY);
	OWRITE4(sc, OHCI_RH_DESCRIPTOR_A, desca);

	/*
	 * The AMD756 requires a delay before re-reading the register,
	 * otherwise it will occasionally report 0 ports.
	 */
	sc->sc_noport = 0;
	for (i = 0; i < 10 && sc->sc_noport == 0; i++) {
		usb_delay_ms(&sc->sc_bus, OHCI_READ_DESC_DELAY);
		sc->sc_noport = OHCI_GET_NDP(OREAD4(sc, OHCI_RH_DESCRIPTOR_A));
	}

#ifdef OHCI_DEBUG
	if (ohcidebug >= 5)
		ohci_dumpregs(sc);
#endif

	/* Set up the bus struct. */
	sc->sc_bus.ub_methods = &ohci_bus_methods;
	sc->sc_bus.ub_pipesize = sizeof(struct ohci_pipe);

	sc->sc_control = sc->sc_intre = 0;

	/* Finally, turn on interrupts. */
	DPRINTF("enabling %#jx", sc->sc_eintrs | OHCI_MIE, 0, 0, 0);
	OWRITE4(sc, OHCI_INTERRUPT_ENABLE, sc->sc_eintrs | OHCI_MIE);

	return 0;

 bad5:
	for (i = 0; i < OHCI_NO_EDS; i++)
		ohci_free_sed(sc, sc->sc_eds[i]);
 bad4:
	ohci_free_sed(sc, sc->sc_isoc_head);
 bad3:
	ohci_free_sed(sc, sc->sc_bulk_head);
 bad2:
	ohci_free_sed(sc, sc->sc_ctrl_head);
 bad1:
	usb_freemem(&sc->sc_bus, &sc->sc_hccadma);
	sc->sc_hcca = NULL;
	return err;
}

struct usbd_xfer *
ohci_allocx(struct usbd_bus *bus, unsigned int nframes)
{
	ohci_softc_t *sc = OHCI_BUS2SC(bus);
	struct usbd_xfer *xfer;

	xfer = pool_cache_get(sc->sc_xferpool, PR_WAITOK);
	if (xfer != NULL) {
		memset(xfer, 0, sizeof(struct ohci_xfer));
#ifdef DIAGNOSTIC
		xfer->ux_state = XFER_BUSY;
#endif
	}
	return xfer;
}

void
ohci_freex(struct usbd_bus *bus, struct usbd_xfer *xfer)
{
	ohci_softc_t *sc = OHCI_BUS2SC(bus);

	KASSERTMSG(xfer->ux_state == XFER_BUSY,
	    "xfer=%p not busy, 0x%08x\n", xfer, xfer->ux_state);
#ifdef DIAGNOSTIC
	xfer->ux_state = XFER_FREE;
#endif
	pool_cache_put(sc->sc_xferpool, xfer);
}

Static void
ohci_get_lock(struct usbd_bus *bus, kmutex_t **lock)
{
	ohci_softc_t *sc = OHCI_BUS2SC(bus);

	*lock = &sc->sc_lock;
}

/*
 * Shut down the controller when the system is going down.
 */
bool
ohci_shutdown(device_t self, int flags)
{
	ohci_softc_t *sc = device_private(self);

	OHCIHIST_FUNC(); OHCIHIST_CALLED();

	DPRINTF("stopping the HC", 0, 0, 0, 0);
	OWRITE4(sc, OHCI_CONTROL, OHCI_HCFS_RESET);
	return true;
}

bool
ohci_resume(device_t dv, const pmf_qual_t *qual)
{
	ohci_softc_t *sc = device_private(dv);
	uint32_t ctl;

	mutex_spin_enter(&sc->sc_intr_lock);
	sc->sc_bus.ub_usepolling++;
	mutex_spin_exit(&sc->sc_intr_lock);

	/* Some broken BIOSes do not recover these values */
	OWRITE4(sc, OHCI_HCCA, DMAADDR(&sc->sc_hccadma, 0));
	OWRITE4(sc, OHCI_CONTROL_HEAD_ED,
	    sc->sc_ctrl_head->physaddr);
	OWRITE4(sc, OHCI_BULK_HEAD_ED,
	    sc->sc_bulk_head->physaddr);
	if (sc->sc_intre)
		OWRITE4(sc, OHCI_INTERRUPT_ENABLE, sc->sc_intre &
		    (OHCI_ALL_INTRS | OHCI_MIE));
	if (sc->sc_control)
		ctl = sc->sc_control;
	else
		ctl = OREAD4(sc, OHCI_CONTROL);
	ctl |= OHCI_HCFS_RESUME;
	OWRITE4(sc, OHCI_CONTROL, ctl);
	usb_delay_ms(&sc->sc_bus, USB_RESUME_DELAY);
	ctl = (ctl & ~OHCI_HCFS_MASK) | OHCI_HCFS_OPERATIONAL;
	OWRITE4(sc, OHCI_CONTROL, ctl);
	usb_delay_ms(&sc->sc_bus, USB_RESUME_RECOVERY);
	sc->sc_control = sc->sc_intre = 0;

	mutex_spin_enter(&sc->sc_intr_lock);
	sc->sc_bus.ub_usepolling--;
	mutex_spin_exit(&sc->sc_intr_lock);

	return true;
}

bool
ohci_suspend(device_t dv, const pmf_qual_t *qual)
{
	ohci_softc_t *sc = device_private(dv);
	uint32_t ctl;

	mutex_spin_enter(&sc->sc_intr_lock);
	sc->sc_bus.ub_usepolling++;
	mutex_spin_exit(&sc->sc_intr_lock);

	ctl = OREAD4(sc, OHCI_CONTROL) & ~OHCI_HCFS_MASK;
	if (sc->sc_control == 0) {
		/*
		 * Preserve register values, in case that BIOS
		 * does not recover them.
		 */
		sc->sc_control = ctl;
		sc->sc_intre = OREAD4(sc,
		    OHCI_INTERRUPT_ENABLE);
	}
	ctl |= OHCI_HCFS_SUSPEND;
	OWRITE4(sc, OHCI_CONTROL, ctl);
	usb_delay_ms(&sc->sc_bus, USB_RESUME_WAIT);

	mutex_spin_enter(&sc->sc_intr_lock);
	sc->sc_bus.ub_usepolling--;
	mutex_spin_exit(&sc->sc_intr_lock);

	return true;
}

#ifdef OHCI_DEBUG
void
ohci_dumpregs(ohci_softc_t *sc)
{
	OHCIHIST_FUNC(); OHCIHIST_CALLED();

	DPRINTF("rev=0x%08jx control=0x%08jx command=0x%08jx",
		 OREAD4(sc, OHCI_REVISION),
		 OREAD4(sc, OHCI_CONTROL),
		 OREAD4(sc, OHCI_COMMAND_STATUS), 0);
	DPRINTF("               intrstat=0x%08jx intre=0x%08jx intrd=0x%08jx",
		 OREAD4(sc, OHCI_INTERRUPT_STATUS),
		 OREAD4(sc, OHCI_INTERRUPT_ENABLE),
		 OREAD4(sc, OHCI_INTERRUPT_DISABLE), 0);
	DPRINTF("               hcca=0x%08jx percur=0x%08jx ctrlhd=0x%08jx",
		 OREAD4(sc, OHCI_HCCA),
		 OREAD4(sc, OHCI_PERIOD_CURRENT_ED),
		 OREAD4(sc, OHCI_CONTROL_HEAD_ED), 0);
	DPRINTF("               ctrlcur=0x%08jx bulkhd=0x%08jx bulkcur=0x%08jx",
		 OREAD4(sc, OHCI_CONTROL_CURRENT_ED),
		 OREAD4(sc, OHCI_BULK_HEAD_ED),
		 OREAD4(sc, OHCI_BULK_CURRENT_ED) ,0);
	DPRINTF("               done=0x%08jx fmival=0x%08jx fmrem=0x%08jx",
		 OREAD4(sc, OHCI_DONE_HEAD),
		 OREAD4(sc, OHCI_FM_INTERVAL),
		 OREAD4(sc, OHCI_FM_REMAINING), 0);
	DPRINTF("               fmnum=0x%08jx perst=0x%08jx lsthrs=0x%08jx",
		 OREAD4(sc, OHCI_FM_NUMBER),
		 OREAD4(sc, OHCI_PERIODIC_START),
		 OREAD4(sc, OHCI_LS_THRESHOLD), 0);
	DPRINTF("               desca=0x%08jx descb=0x%08jx stat=0x%08jx",
		 OREAD4(sc, OHCI_RH_DESCRIPTOR_A),
		 OREAD4(sc, OHCI_RH_DESCRIPTOR_B),
		 OREAD4(sc, OHCI_RH_STATUS), 0);
	DPRINTF("               port1=0x%08jx port2=0x%08jx",
		 OREAD4(sc, OHCI_RH_PORT_STATUS(1)),
		 OREAD4(sc, OHCI_RH_PORT_STATUS(2)), 0, 0);
	DPRINTF("         HCCA: frame_number=0x%04jx done_head=0x%08jx",
		 O32TOH(sc->sc_hcca->hcca_frame_number),
		 O32TOH(sc->sc_hcca->hcca_done_head), 0, 0);
}
#endif

Static int ohci_intr1(ohci_softc_t *);

int
ohci_intr(void *p)
{
	ohci_softc_t *sc = p;
	int ret = 0;

	OHCIHIST_FUNC(); OHCIHIST_CALLED();

	if (sc == NULL)
		return 0;

	mutex_spin_enter(&sc->sc_intr_lock);

	if (sc->sc_dying || !device_has_power(sc->sc_dev))
		goto done;

	/* If we get an interrupt while polling, then just ignore it. */
	if (sc->sc_bus.ub_usepolling) {
		DPRINTFN(16, "ignored interrupt while polling", 0, 0, 0, 0);
		/* for level triggered intrs, should do something to ack */
		OWRITE4(sc, OHCI_INTERRUPT_STATUS,
			OREAD4(sc, OHCI_INTERRUPT_STATUS));

		goto done;
	}

	ret = ohci_intr1(sc);

done:
	mutex_spin_exit(&sc->sc_intr_lock);
	return ret;
}

Static int
ohci_intr1(ohci_softc_t *sc)
{
	uint32_t intrs, eintrs;

	OHCIHIST_FUNC(); OHCIHIST_CALLED();

	/* In case the interrupt occurs before initialization has completed. */
	if (sc == NULL || sc->sc_hcca == NULL) {
#ifdef DIAGNOSTIC
		printf("ohci_intr: sc->sc_hcca == NULL\n");
#endif
		return 0;
	}

	KASSERT(mutex_owned(&sc->sc_intr_lock));

	intrs = OREAD4(sc, OHCI_INTERRUPT_STATUS);
	if (!intrs)
		return 0;

	/* Acknowledge */
	OWRITE4(sc, OHCI_INTERRUPT_STATUS, intrs & ~(OHCI_MIE|OHCI_WDH));
	eintrs = intrs & sc->sc_eintrs;
	DPRINTFN(7, "sc=%#jx", (uintptr_t)sc, 0, 0, 0);
	DPRINTFN(7, "intrs=%#jx(%#jx) eintrs=%#jx(%#jx)",
	    intrs, OREAD4(sc, OHCI_INTERRUPT_STATUS), eintrs,
	    sc->sc_eintrs);

	if (!eintrs) {
		return 0;
	}

	if (eintrs & OHCI_SO) {
		sc->sc_overrun_cnt++;
		if (usbd_ratecheck(&sc->sc_overrun_ntc)) {
			printf("%s: %u scheduling overruns\n",
			    device_xname(sc->sc_dev), sc->sc_overrun_cnt);
			sc->sc_overrun_cnt = 0;
		}
		/* XXX do what */
		eintrs &= ~OHCI_SO;
	}
	if (eintrs & OHCI_WDH) {
		/*
		 * We block the interrupt below, and reenable it later from
		 * ohci_softintr().
		 */
		usb_schedsoftintr(&sc->sc_bus);
	}
	if (eintrs & OHCI_RD) {
		DPRINTFN(5, "resume detect sc=%#jx", (uintptr_t)sc, 0, 0, 0);
		printf("%s: resume detect\n", device_xname(sc->sc_dev));
		/* XXX process resume detect */
	}
	if (eintrs & OHCI_UE) {
		DPRINTFN(5, "unrecoverable error sc=%#jx", (uintptr_t)sc, 0, 0, 0);
		printf("%s: unrecoverable error, controller halted\n",
		       device_xname(sc->sc_dev));
		OWRITE4(sc, OHCI_CONTROL, OHCI_HCFS_RESET);
		/* XXX what else */
	}
	if (eintrs & OHCI_RHSC) {
		/*
		 * We block the interrupt below, and reenable it later from
		 * a timeout.
		 */
		softint_schedule(sc->sc_rhsc_si);
	}
	if (eintrs & OHCI_SF) {
		struct ohci_xfer *ox, *tmp;
		TAILQ_FOREACH_SAFE(ox, &sc->sc_abortingxfers, ox_abnext, tmp) {
			DPRINTFN(10, "SF %p xfer %p", sc, ox, 0, 0);
			ox->ox_abintrs &= ~OHCI_SF;
			KASSERT(ox->ox_abintrs == 0);
			TAILQ_REMOVE(&sc->sc_abortingxfers, ox, ox_abnext);
		}
		cv_broadcast(&sc->sc_softwake_cv);

		KASSERT(TAILQ_EMPTY(&sc->sc_abortingxfers));
		DPRINTFN(10, "end SOF %p", sc, 0, 0, 0);
		/* Don't remove OHIC_SF from eintrs so it is blocked below */
	}

	if (eintrs != 0) {
		/* Block unprocessed interrupts. */
		OWRITE4(sc, OHCI_INTERRUPT_DISABLE, eintrs);
		sc->sc_eintrs &= ~eintrs;
<<<<<<< HEAD
		DPRINTF("sc %p blocking/removing intrs 0x%x", sc, eintrs, 0, 0);
=======
		DPRINTF("sc %#jx blocking intrs 0x%jx", (uintptr_t)sc,
		    eintrs, 0, 0);
>>>>>>> ba6baa1e
	}

	return 1;
}

void
ohci_rhsc_enable(void *v_sc)
{
	ohci_softc_t *sc = v_sc;

	OHCIHIST_FUNC(); OHCIHIST_CALLED();
	DPRINTF("sc %#jx", (uintptr_t)sc, 0, 0, 0);
	mutex_spin_enter(&sc->sc_intr_lock);
	sc->sc_eintrs |= OHCI_RHSC;
	OWRITE4(sc, OHCI_INTERRUPT_ENABLE, OHCI_RHSC);
	mutex_spin_exit(&sc->sc_intr_lock);
}

#ifdef OHCI_DEBUG
const char *ohci_cc_strs[] = {
	"NO_ERROR",
	"CRC",
	"BIT_STUFFING",
	"DATA_TOGGLE_MISMATCH",
	"STALL",
	"DEVICE_NOT_RESPONDING",
	"PID_CHECK_FAILURE",
	"UNEXPECTED_PID",
	"DATA_OVERRUN",
	"DATA_UNDERRUN",
	"BUFFER_OVERRUN",
	"BUFFER_UNDERRUN",
	"reserved",
	"reserved",
	"NOT_ACCESSED",
	"NOT_ACCESSED",
};
#endif

void
ohci_softintr(void *v)
{
	struct usbd_bus *bus = v;
	ohci_softc_t *sc = OHCI_BUS2SC(bus);
	ohci_soft_itd_t *sitd, *sidone, *sitdnext;
	ohci_soft_td_t  *std,  *sdone,  *stdnext;
	struct usbd_xfer *xfer;
	struct ohci_pipe *opipe;
	int len, cc;
	int i, j, actlen, iframes, uedir;
	ohci_physaddr_t done = 0;
	bool polling = sc->sc_bus.ub_usepolling;

	KASSERT(polling || mutex_owned(&sc->sc_lock));

	OHCIHIST_FUNC(); OHCIHIST_CALLED();

	/*
	 * Only read hccadone if WDH is set - we might get here from places
	 * other than an interrupt
	 */
	if (!(OREAD4(sc, OHCI_INTERRUPT_STATUS) & OHCI_WDH)) {
		DPRINTFN(10, "no WDH %p", sc, 0, 0, 0);
		return;
	}

	DPRINTFN(10, "WDH %p", sc, 0, 0, 0);
	usb_syncmem(&sc->sc_hccadma, offsetof(struct ohci_hcca, hcca_done_head),
	    sizeof(sc->sc_hcca->hcca_done_head),
	    BUS_DMASYNC_POSTWRITE | BUS_DMASYNC_POSTREAD);
	done = O32TOH(sc->sc_hcca->hcca_done_head) & ~OHCI_DONE_INTRS;
	sc->sc_hcca->hcca_done_head = 0;
	usb_syncmem(&sc->sc_hccadma, offsetof(struct ohci_hcca, hcca_done_head),
	    sizeof(sc->sc_hcca->hcca_done_head),
	    BUS_DMASYNC_PREWRITE | BUS_DMASYNC_PREREAD);
	OWRITE4(sc, OHCI_INTERRUPT_STATUS, OHCI_WDH);
	sc->sc_eintrs |= OHCI_WDH;
	OWRITE4(sc, OHCI_INTERRUPT_ENABLE, OHCI_WDH);

	/* Reverse the done list. */
	for (sdone = NULL, sidone = NULL; done != 0; ) {
		std = ohci_hash_find_td(sc, done);
		if (std != NULL) {
			usb_syncmem(&std->dma, std->offs, sizeof(std->td),
			    BUS_DMASYNC_POSTWRITE | BUS_DMASYNC_POSTREAD);
			std->dnext = sdone;
			done = O32TOH(std->td.td_nexttd);
			sdone = std;
			DPRINTFN(10, "add TD %#jx", (uintptr_t)std, 0, 0, 0);
			continue;
		}
		sitd = ohci_hash_find_itd(sc, done);
		if (sitd != NULL) {
			usb_syncmem(&sitd->dma, sitd->offs, sizeof(sitd->itd),
			    BUS_DMASYNC_POSTWRITE | BUS_DMASYNC_POSTREAD);
			sitd->dnext = sidone;
			done = O32TOH(sitd->itd.itd_nextitd);
			sidone = sitd;
			DPRINTFN(5, "add ITD %#jx", (uintptr_t)sitd, 0, 0, 0);
			continue;
		}
		DPRINTFN(10, "addr %#jx not found", (uintptr_t)done, 0, 0, 0);
		device_printf(sc->sc_dev, "WARNING: addr 0x%08lx not found\n",
		    (u_long)done);
		break;
	}

	DPRINTFN(10, "sdone=%#jx sidone=%#jx", (uintptr_t)sdone,
	    (uintptr_t)sidone, 0, 0);
	DPRINTFN(10, "--- TD dump start ---", 0, 0, 0, 0);
#ifdef OHCI_DEBUG
	if (ohcidebug >= 10) {
		for (std = sdone; std; std = std->dnext)
			ohci_dump_td(sc, std);
	}
#endif
	DPRINTFN(10, "--- TD dump end ---", 0, 0, 0, 0);

	for (std = sdone; std; std = stdnext) {
		xfer = std->xfer;
		stdnext = std->dnext;
<<<<<<< HEAD
		DPRINTFN(10, "std=%p xfer=%p hcpriv=%p dnext=%p", std, xfer,
		    xfer ? xfer->ux_hcpriv : 0, stdnext);
=======
		DPRINTFN(10, "std=%#jx xfer=%#jx hcpriv=%#jx", (uintptr_t)std,
		    (uintptr_t)xfer, (uintptr_t)(xfer ? xfer->ux_hcpriv : 0),
		    0);
>>>>>>> ba6baa1e
		if (xfer == NULL) {
			/*
			 * xfer == NULL: There seems to be no xfer associated
			 * with this TD. It is tailp that happened to end up on
			 * the done queue.
			 * Shouldn't happen, but some chips are broken(?).
			 */
			continue;
		}
		if (std->held == NULL) {
			DPRINTFN(10, "std=%p held is null", std, 0, 0, 0);
			ohci_hash_rem_td(sc, std);
			ohci_free_std_locked(sc, std);
			continue;
		}
		/*
		 * Make sure the timeout handler didn't run or ran to the end
		 * and set the transfer status.
		 */
		callout_halt(&xfer->ux_callout, polling ? NULL : &sc->sc_lock);

		if (xfer->ux_status == USBD_CANCELLED ||
		    xfer->ux_status == USBD_TIMEOUT) {
<<<<<<< HEAD
			DPRINTF("cancel/timeout %p", xfer, 0, 0, 0);

=======
			DPRINTF("cancel/timeout %#jx", (uintptr_t)xfer, 0, 0,
			    0);
>>>>>>> ba6baa1e
			/* Handled by abort routine. */
			continue;
		}

		len = std->len;
		if (std->td.td_cbp != 0)
			len -= O32TOH(std->td.td_be) -
			       O32TOH(std->td.td_cbp) + 1;
		DPRINTFN(10, "len=%jd, flags=0x%jx", len, std->flags, 0, 0);
		if (std->flags & OHCI_ADD_LEN)
			xfer->ux_actlen += len;

		cc = OHCI_TD_GET_CC(O32TOH(std->td.td_flags));
		if (cc == OHCI_CC_NO_ERROR) {
			ohci_hash_rem_td(sc, std);
			if (std->flags & OHCI_CALL_DONE) {
				xfer->ux_status = USBD_NORMAL_COMPLETION;
				usb_transfer_complete(xfer);
			}
		} else {
			/*
			 * Endpoint is halted.  First unlink all the TDs
			 * belonging to the failed transfer, and then restart
			 * the endpoint.
			 */
			ohci_soft_td_t *p, *n;
			opipe = OHCI_PIPE2OPIPE(xfer->ux_pipe);

			DPRINTFN(10, "error cc=%jd", cc, 0, 0, 0);

			/* remove xfer's TDs from the hash */
			for (p = std; p->xfer == xfer; p = n) {
				n = p->nexttd;
				ohci_hash_rem_td(sc, p);
			}

			ohci_soft_ed_t *sed = opipe->sed;

			/* clear halt and TD chain */
			sed->ed.ed_headp = HTOO32(p->physaddr);
			usb_syncmem(&sed->dma,
			    sed->offs + offsetof(ohci_ed_t, ed_headp),
			    sizeof(sed->ed.ed_headp),
			    BUS_DMASYNC_PREWRITE | BUS_DMASYNC_PREREAD);

			OWRITE4(sc, OHCI_COMMAND_STATUS, OHCI_CLF);

			if (cc == OHCI_CC_DATA_UNDERRUN)
				xfer->ux_status = USBD_NORMAL_COMPLETION;
			else if (cc == OHCI_CC_STALL)
				xfer->ux_status = USBD_STALLED;
			else
				xfer->ux_status = USBD_IOERROR;
			usb_transfer_complete(xfer);
		}
	}
	DPRINTFN(10, "--- ITD dump start ---", 0, 0, 0, 0);
#ifdef OHCI_DEBUG
	if (ohcidebug >= 10) {
		for (sitd = sidone; sitd; sitd = sitd->dnext)
			ohci_dump_itd(sc, sitd);
	}
#endif
	DPRINTFN(10, "--- ITD dump end ---", 0, 0, 0, 0);

	for (sitd = sidone; sitd != NULL; sitd = sitdnext) {
		xfer = sitd->xfer;
		sitdnext = sitd->dnext;
		DPRINTFN(1, "sitd=%#jx xfer=%#jx hcpriv=%#jx", (uintptr_t)sitd,
		    (uintptr_t)xfer, (uintptr_t)(xfer ? xfer->ux_hcpriv : 0),
		    0);
		if (xfer == NULL)
			continue;
		if (xfer->ux_status == USBD_CANCELLED ||
		    xfer->ux_status == USBD_TIMEOUT) {
			DPRINTF("cancel/timeout %#jx",
			    (uintptr_t)xfer, 0, 0, 0);
			/* Handled by abort routine. */
			continue;
		}
		KASSERT(!sitd->isdone);
#ifdef DIAGNOSTIC
		sitd->isdone = true;
#endif
		if (sitd->flags & OHCI_CALL_DONE) {
			ohci_soft_itd_t *next;

			opipe = OHCI_PIPE2OPIPE(xfer->ux_pipe);
			opipe->isoc.inuse -= xfer->ux_nframes;
			uedir = UE_GET_DIR(xfer->ux_pipe->up_endpoint->ue_edesc->
			    bEndpointAddress);
			xfer->ux_status = USBD_NORMAL_COMPLETION;
			actlen = 0;
			for (i = 0, sitd = xfer->ux_hcpriv;;
			    sitd = next) {
				next = sitd->nextitd;
				if (OHCI_ITD_GET_CC(O32TOH(sitd->
				    itd.itd_flags)) != OHCI_CC_NO_ERROR)
					xfer->ux_status = USBD_IOERROR;
				/* For input, update frlengths with actual */
				/* XXX anything necessary for output? */
				if (uedir == UE_DIR_IN &&
				    xfer->ux_status == USBD_NORMAL_COMPLETION) {
					iframes = OHCI_ITD_GET_FC(O32TOH(
					    sitd->itd.itd_flags));
					for (j = 0; j < iframes; i++, j++) {
						len = O16TOH(sitd->
						    itd.itd_offset[j]);
						if ((OHCI_ITD_PSW_GET_CC(len) &
						    OHCI_CC_NOT_ACCESSED_MASK)
						    == OHCI_CC_NOT_ACCESSED)
							len = 0;
						else
							len = OHCI_ITD_PSW_LENGTH(len);
						xfer->ux_frlengths[i] = len;
						actlen += len;
					}
				}
				if (sitd->flags & OHCI_CALL_DONE)
					break;
				ohci_hash_rem_itd(sc, sitd);

			}
			ohci_hash_rem_itd(sc, sitd);
			if (uedir == UE_DIR_IN &&
			    xfer->ux_status == USBD_NORMAL_COMPLETION)
				xfer->ux_actlen = actlen;
			xfer->ux_hcpriv = NULL;

			usb_transfer_complete(xfer);
		}
	}

	DPRINTFN(10, "done", 0, 0, 0, 0);
}

void
ohci_device_ctrl_done(struct usbd_xfer *xfer)
{
	struct ohci_pipe *opipe = OHCI_PIPE2OPIPE(xfer->ux_pipe);
	ohci_softc_t *sc __diagused = OHCI_XFER2SC(xfer);
	int len = UGETW(xfer->ux_request.wLength);
	int isread = (xfer->ux_request.bmRequestType & UT_READ);

	OHCIHIST_FUNC(); OHCIHIST_CALLED();
	DPRINTFN(10, "xfer=%#jx", (uintptr_t)xfer, 0, 0, 0);

	KASSERT(sc->sc_bus.ub_usepolling || mutex_owned(&sc->sc_lock));
	KASSERT(xfer->ux_rqflags & URQ_REQUEST);

	if (len)
		usb_syncmem(&xfer->ux_dmabuf, 0, len,
		    isread ? BUS_DMASYNC_POSTREAD : BUS_DMASYNC_POSTWRITE);
	usb_syncmem(&opipe->ctrl.reqdma, 0,
	    sizeof(usb_device_request_t),  BUS_DMASYNC_POSTWRITE);
}

void
ohci_device_intr_done(struct usbd_xfer *xfer)
{
	ohci_softc_t *sc __diagused = OHCI_XFER2SC(xfer);
	int isread =
	    (UE_GET_DIR(xfer->ux_pipe->up_endpoint->ue_edesc->bEndpointAddress) == UE_DIR_IN);

	OHCIHIST_FUNC(); OHCIHIST_CALLED();
	DPRINTFN(10, "xfer=%#jx, actlen=%jd", (uintptr_t)xfer,
	    xfer->ux_actlen, 0, 0);

	KASSERT(sc->sc_bus.ub_usepolling || mutex_owned(&sc->sc_lock));

	usb_syncmem(&xfer->ux_dmabuf, 0, xfer->ux_length,
	    isread ? BUS_DMASYNC_POSTREAD : BUS_DMASYNC_POSTWRITE);
}

void
ohci_device_bulk_done(struct usbd_xfer *xfer)
{
	ohci_softc_t *sc __diagused = OHCI_XFER2SC(xfer);

	int isread =
	    (UE_GET_DIR(xfer->ux_pipe->up_endpoint->ue_edesc->bEndpointAddress) == UE_DIR_IN);

	KASSERT(mutex_owned(&sc->sc_lock));

	OHCIHIST_FUNC(); OHCIHIST_CALLED();
	DPRINTFN(10, "xfer=%#jx, actlen=%jd", (uintptr_t)xfer, xfer->ux_actlen,
	    0, 0);
	usb_syncmem(&xfer->ux_dmabuf, 0, xfer->ux_length,
	    isread ? BUS_DMASYNC_POSTREAD : BUS_DMASYNC_POSTWRITE);
}

Static void
ohci_rhsc_softint(void *arg)
{
	ohci_softc_t *sc = arg;

	mutex_enter(&sc->sc_lock);

	ohci_rhsc(sc, sc->sc_intrxfer);

	/* Do not allow RHSC interrupts > 1 per second */
	callout_reset(&sc->sc_tmo_rhsc, hz, ohci_rhsc_enable, sc);

	mutex_exit(&sc->sc_lock);
}

void
ohci_rhsc(ohci_softc_t *sc, struct usbd_xfer *xfer)
{
	u_char *p;
	int i, m;
	int hstatus __unused;
	OHCIHIST_FUNC(); OHCIHIST_CALLED();

	KASSERT(mutex_owned(&sc->sc_lock));

	hstatus = OREAD4(sc, OHCI_RH_STATUS);
	DPRINTF("sc=%#jx xfer=%#jx hstatus=0x%08jx", (uintptr_t)sc,
	    (uintptr_t)xfer, hstatus, 0);

	if (xfer == NULL) {
		/* Just ignore the change. */
		return;
	}

	p = xfer->ux_buf;
	m = min(sc->sc_noport, xfer->ux_length * 8 - 1);
	memset(p, 0, xfer->ux_length);
	for (i = 1; i <= m; i++) {
		/* Pick out CHANGE bits from the status reg. */
		if (OREAD4(sc, OHCI_RH_PORT_STATUS(i)) >> 16)
			p[i/8] |= 1 << (i%8);
	}
	DPRINTF("change=0x%02jx", *p, 0, 0, 0);
	xfer->ux_actlen = xfer->ux_length;
	xfer->ux_status = USBD_NORMAL_COMPLETION;

	usb_transfer_complete(xfer);
}

void
ohci_root_intr_done(struct usbd_xfer *xfer)
{
	ohci_softc_t *sc = OHCI_XFER2SC(xfer);

	KASSERT(mutex_owned(&sc->sc_lock));

	KASSERT(sc->sc_intrxfer == xfer);
	sc->sc_intrxfer = NULL;
}

void
ohci_poll(struct usbd_bus *bus)
{
	ohci_softc_t *sc = OHCI_BUS2SC(bus);
	OHCIHIST_FUNC(); OHCIHIST_CALLED();

#ifdef OHCI_DEBUG
	static int last;
	int new;
	new = OREAD4(sc, OHCI_INTERRUPT_STATUS);
	if (new != last) {
		DPRINTFN(10, "intrs=0x%04jx", new, 0, 0, 0);
		last = new;
	}
#endif
	sc->sc_eintrs |= OHCI_WDH;
	if (OREAD4(sc, OHCI_INTERRUPT_STATUS) & sc->sc_eintrs) {
		mutex_spin_enter(&sc->sc_intr_lock);
		ohci_intr1(sc);
		mutex_spin_exit(&sc->sc_intr_lock);
	}
}

/*
 * Add an ED to the schedule.  Called with USB lock held.
 */
Static void
ohci_add_ed(ohci_softc_t *sc, ohci_soft_ed_t *sed, ohci_soft_ed_t *head)
{
	OHCIHIST_FUNC(); OHCIHIST_CALLED();
	DPRINTFN(8, "sed=%#jx head=%#jx", (uintptr_t)sed, (uintptr_t)head, 0,
	    0);

	KASSERT(mutex_owned(&sc->sc_lock));

	usb_syncmem(&head->dma, head->offs + offsetof(ohci_ed_t, ed_nexted),
	    sizeof(head->ed.ed_nexted),
	    BUS_DMASYNC_POSTWRITE | BUS_DMASYNC_POSTREAD);
	sed->next = head->next;
	sed->ed.ed_nexted = head->ed.ed_nexted;
	usb_syncmem(&sed->dma, sed->offs + offsetof(ohci_ed_t, ed_nexted),
	    sizeof(sed->ed.ed_nexted),
	    BUS_DMASYNC_PREWRITE | BUS_DMASYNC_PREREAD);
	head->next = sed;
	head->ed.ed_nexted = HTOO32(sed->physaddr);
	usb_syncmem(&head->dma, head->offs + offsetof(ohci_ed_t, ed_nexted),
	    sizeof(head->ed.ed_nexted),
	    BUS_DMASYNC_PREWRITE | BUS_DMASYNC_PREREAD);
}

/*
 * Remove an ED from the schedule.  Called with USB lock held.
 */
Static void
ohci_rem_ed(ohci_softc_t *sc, ohci_soft_ed_t *sed, ohci_soft_ed_t *head)
{
	ohci_soft_ed_t *p;

	KASSERT(mutex_owned(&sc->sc_lock));

	/* XXX */
	for (p = head; p != NULL && p->next != sed; p = p->next)
		;
	KASSERT(p != NULL);

	usb_syncmem(&sed->dma, sed->offs + offsetof(ohci_ed_t, ed_nexted),
	    sizeof(sed->ed.ed_nexted),
	    BUS_DMASYNC_POSTWRITE | BUS_DMASYNC_POSTREAD);
	p->next = sed->next;
	p->ed.ed_nexted = sed->ed.ed_nexted;
	usb_syncmem(&p->dma, p->offs + offsetof(ohci_ed_t, ed_nexted),
	    sizeof(p->ed.ed_nexted),
	    BUS_DMASYNC_PREWRITE | BUS_DMASYNC_PREREAD);
}

/*
 * When a transfer is completed the TD is added to the done queue by
 * the host controller.  This queue is the processed by software.
 * Unfortunately the queue contains the physical address of the TD
 * and we have no simple way to translate this back to a kernel address.
 * To make the translation possible (and fast) we use a hash table of
 * TDs currently in the schedule.  The physical address is used as the
 * hash value.
 */

#define HASH(a) (((a) >> 4) % OHCI_HASH_SIZE)
/* Called with USB lock held. */
void
ohci_hash_add_td(ohci_softc_t *sc, ohci_soft_td_t *std)
{
	int h = HASH(std->physaddr);

	KASSERT(sc->sc_bus.ub_usepolling || mutex_owned(&sc->sc_lock));

	LIST_INSERT_HEAD(&sc->sc_hash_tds[h], std, hnext);
}

/* Called with USB lock held. */
void
ohci_hash_rem_td(ohci_softc_t *sc, ohci_soft_td_t *std)
{

	KASSERT(sc->sc_bus.ub_usepolling || mutex_owned(&sc->sc_lock));

	LIST_REMOVE(std, hnext);
}

ohci_soft_td_t *
ohci_hash_find_td(ohci_softc_t *sc, ohci_physaddr_t a)
{
	int h = HASH(a);
	ohci_soft_td_t *std;

	for (std = LIST_FIRST(&sc->sc_hash_tds[h]);
	     std != NULL;
	     std = LIST_NEXT(std, hnext))
		if (std->physaddr == a)
			return std;
	return NULL;
}

/* Called with USB lock held. */
void
ohci_hash_add_itd(ohci_softc_t *sc, ohci_soft_itd_t *sitd)
{
	int h = HASH(sitd->physaddr);

	OHCIHIST_FUNC(); OHCIHIST_CALLED();

	KASSERT(mutex_owned(&sc->sc_lock));

	DPRINTFN(10, "sitd=%#jx physaddr=0x%08jx",
	    (uintptr_t)sitd, (u_long)sitd->physaddr, 0, 0);

	LIST_INSERT_HEAD(&sc->sc_hash_itds[h], sitd, hnext);
}

/* Called with USB lock held. */
void
ohci_hash_rem_itd(ohci_softc_t *sc, ohci_soft_itd_t *sitd)
{

	OHCIHIST_FUNC(); OHCIHIST_CALLED();

	KASSERT(mutex_owned(&sc->sc_lock));

	DPRINTFN(10, "sitd=%#jx physaddr=0x%08jx", (uintptr_t)sitd,
	    sitd->physaddr, 0, 0);

	LIST_REMOVE(sitd, hnext);
}

ohci_soft_itd_t *
ohci_hash_find_itd(ohci_softc_t *sc, ohci_physaddr_t a)
{
	int h = HASH(a);
	ohci_soft_itd_t *sitd;

	for (sitd = LIST_FIRST(&sc->sc_hash_itds[h]);
	     sitd != NULL;
	     sitd = LIST_NEXT(sitd, hnext))
		if (sitd->physaddr == a)
			return sitd;
	return NULL;
}

void
ohci_timeout(void *addr)
{
	struct usbd_xfer *xfer = addr;
	ohci_softc_t *sc = OHCI_XFER2SC(xfer);
	bool timeout = false;

	OHCIHIST_FUNC(); OHCIHIST_CALLED();
<<<<<<< HEAD
	DPRINTF("xfer=%p", xfer, 0, 0, 0);
=======
	DPRINTF("oxfer=%#jx", (uintptr_t)oxfer, 0, 0, 0);
>>>>>>> ba6baa1e

	mutex_enter(&sc->sc_lock);
	if (sc->sc_dying) {
		ohci_abort_xfer(xfer, USBD_TIMEOUT);
		mutex_exit(&sc->sc_lock);
		return;
	}

	if (xfer->ux_status != USBD_CANCELLED) {
		xfer->ux_status = USBD_TIMEOUT;
		timeout = true;
	}
	mutex_exit(&sc->sc_lock);

	if (timeout) {
		/* Execute the abort in a process context. */
		usb_init_task(&xfer->ux_aborttask, ohci_timeout_task, addr,
		    USB_TASKQ_MPSAFE);
		usb_add_task(xfer->ux_pipe->up_dev, &xfer->ux_aborttask,
		    USB_TASKQ_HC);
	}
}

void
ohci_timeout_task(void *addr)
{
	struct usbd_xfer *xfer = addr;
	ohci_softc_t *sc = OHCI_XFER2SC(xfer);

	OHCIHIST_FUNC(); OHCIHIST_CALLED();

	DPRINTF("xfer=%#jx", (uintptr_t)xfer, 0, 0, 0);

	mutex_enter(&sc->sc_lock);
	ohci_abort_xfer(xfer, USBD_TIMEOUT);
	mutex_exit(&sc->sc_lock);
}

#ifdef OHCI_DEBUG
void
ohci_dump_tds(ohci_softc_t *sc, ohci_soft_td_t *std)
{
	for (; std; std = std->nexttd) {
		ohci_dump_td(sc, std);
		KASSERTMSG(std->nexttd == NULL || std != std->nexttd,
		    "std %p next %p", std, std->nexttd);
	}
}

void
ohci_dump_td(ohci_softc_t *sc, ohci_soft_td_t *std)
{
	OHCIHIST_FUNC(); OHCIHIST_CALLED();

	usb_syncmem(&std->dma, std->offs, sizeof(std->td),
	    BUS_DMASYNC_POSTWRITE | BUS_DMASYNC_POSTREAD);

	uint32_t flags = O32TOH(std->td.td_flags);
	DPRINTF("TD(%#jx) at 0x%08jx:", (uintptr_t)std, std->physaddr, 0, 0);
	DPRINTF("    round=%jd DP=%jx DI=%jx T=%jx",
	    !!(flags & OHCI_TD_R),
	    __SHIFTOUT(flags, OHCI_TD_DP_MASK),
	    OHCI_TD_GET_DI(flags),
	    __SHIFTOUT(flags, OHCI_TD_TOGGLE_MASK));
	DPRINTF("    EC=%jd CC=%jd", OHCI_TD_GET_EC(flags),
	    OHCI_TD_GET_CC(flags), 0, 0);
	DPRINTF("    td_cbp=0x%08jx td_nexttd=0x%08jx td_be=0x%08jx",
	       (u_long)O32TOH(std->td.td_cbp),
	       (u_long)O32TOH(std->td.td_nexttd),
	       (u_long)O32TOH(std->td.td_be), 0);
}

void
ohci_dump_itd(ohci_softc_t *sc, ohci_soft_itd_t *sitd)
{
	OHCIHIST_FUNC(); OHCIHIST_CALLED();

	usb_syncmem(&sitd->dma, sitd->offs, sizeof(sitd->itd),
	    BUS_DMASYNC_POSTWRITE | BUS_DMASYNC_POSTREAD);

	uint32_t flags = O32TOH(sitd->itd.itd_flags);
	DPRINTF("ITD(%#jx) at 0x%08jx", (uintptr_t)sitd, sitd->physaddr, 0, 0);
	DPRINTF("    sf=%jd di=%jd fc=%jd cc=%jd",
	    OHCI_ITD_GET_SF(flags), OHCI_ITD_GET_DI(flags),
	    OHCI_ITD_GET_FC(flags), OHCI_ITD_GET_CC(flags));
	DPRINTF("    bp0=0x%08jx next=0x%08jx be=0x%08jx",
	    O32TOH(sitd->itd.itd_bp0),
	    O32TOH(sitd->itd.itd_nextitd),
	    O32TOH(sitd->itd.itd_be), 0);
	CTASSERT(OHCI_ITD_NOFFSET == 8);
	DPRINTF("    offs[0] = 0x%04jx  offs[1] = 0x%04jx  "
	    "offs[2] = 0x%04jx  offs[3] = 0x%04jx",
	    O16TOH(sitd->itd.itd_offset[0]),
	    O16TOH(sitd->itd.itd_offset[1]),
	    O16TOH(sitd->itd.itd_offset[2]),
	    O16TOH(sitd->itd.itd_offset[3]));
	DPRINTF("    offs[4] = 0x%04jx  offs[5] = 0x%04jx  "
	    "offs[6] = 0x%04jx  offs[7] = 0x%04jx",
	    O16TOH(sitd->itd.itd_offset[4]),
	    O16TOH(sitd->itd.itd_offset[5]),
	    O16TOH(sitd->itd.itd_offset[6]),
	    O16TOH(sitd->itd.itd_offset[7]));
}

void
ohci_dump_itds(ohci_softc_t *sc, ohci_soft_itd_t *sitd)
{
	for (; sitd; sitd = sitd->nextitd)
		ohci_dump_itd(sc, sitd);
}

void
ohci_dump_ed(ohci_softc_t *sc, ohci_soft_ed_t *sed)
{
	OHCIHIST_FUNC(); OHCIHIST_CALLED();

	usb_syncmem(&sed->dma, sed->offs, sizeof(sed->ed),
	    BUS_DMASYNC_POSTWRITE | BUS_DMASYNC_POSTREAD);

	uint32_t flags = O32TOH(sed->ed.ed_flags);
	DPRINTF("ED(%#jx) at 0x%08jx:", (uintptr_t)sed, sed->physaddr, 0, 0);
	DPRINTF("    addr=%jd endpt=%jd maxp=%jd",
	    OHCI_ED_GET_FA(flags),
	    OHCI_ED_GET_EN(flags),
	    OHCI_ED_GET_MAXP(flags),
	    0);
	DPRINTF("    dir=%jd speed=%jd skip=%jd iso=%jd",
	   __SHIFTOUT(flags, OHCI_ED_DIR_MASK),
	    !!(flags & OHCI_ED_SPEED),
	    !!(flags & OHCI_ED_SKIP),
	    !!(flags & OHCI_ED_FORMAT_ISO));
	DPRINTF("    tailp=0x%08jx", (u_long)O32TOH(sed->ed.ed_tailp),
	    0, 0, 0);
	DPRINTF("    headp=0x%08jx nexted=0x%08jx halted=%jd carry=%jd",
	    O32TOH(sed->ed.ed_headp), O32TOH(sed->ed.ed_nexted),
	    !!(O32TOH(sed->ed.ed_headp) & OHCI_HALTED),
	    !!(O32TOH(sed->ed.ed_headp) & OHCI_TOGGLECARRY));
}
#endif

usbd_status
ohci_open(struct usbd_pipe *pipe)
{
	struct usbd_device *dev = pipe->up_dev;
	struct usbd_bus *bus = dev->ud_bus;
	ohci_softc_t *sc = OHCI_PIPE2SC(pipe);
	usb_endpoint_descriptor_t *ed = pipe->up_endpoint->ue_edesc;
	struct ohci_pipe *opipe = OHCI_PIPE2OPIPE(pipe);
	uint8_t addr = dev->ud_addr;
	uint8_t xfertype = ed->bmAttributes & UE_XFERTYPE;
	ohci_soft_ed_t *sed;
	ohci_soft_td_t *std;
	ohci_soft_itd_t *sitd;
	ohci_physaddr_t tdphys;
	uint32_t fmt;
	usbd_status err = USBD_NOMEM;
	int ival;

	OHCIHIST_FUNC(); OHCIHIST_CALLED();
	DPRINTFN(1, "pipe=%#jx, addr=%jd, endpt=%jd (%jd)", (uintptr_t)pipe,
	    addr, ed->bEndpointAddress, bus->ub_rhaddr);

	if (sc->sc_dying) {
		return USBD_IOERROR;
	}

	std = NULL;
	sed = NULL;

	if (addr == bus->ub_rhaddr) {
		switch (ed->bEndpointAddress) {
		case USB_CONTROL_ENDPOINT:
			pipe->up_methods = &roothub_ctrl_methods;
			break;
		case UE_DIR_IN | USBROOTHUB_INTR_ENDPT:
			pipe->up_methods = &ohci_root_intr_methods;
			break;
		default:
			err = USBD_INVAL;
			goto bad;
		}
	} else {
		sed = ohci_alloc_sed(sc);
		if (sed == NULL)
			goto bad;
		opipe->sed = sed;
		if (xfertype == UE_ISOCHRONOUS) {
			sitd = ohci_alloc_sitd(sc);
			if (sitd == NULL)
				goto bad;

			opipe->tail.itd = sitd;
			sitd->held = &opipe->tail.itd;
			tdphys = sitd->physaddr;
			fmt = OHCI_ED_FORMAT_ISO;
			if (UE_GET_DIR(ed->bEndpointAddress) == UE_DIR_IN)
				fmt |= OHCI_ED_DIR_IN;
			else
				fmt |= OHCI_ED_DIR_OUT;
		} else {
			std = ohci_alloc_std(sc);
			if (std == NULL)
				goto bad;

			opipe->tail.td = std;
			std->held = &opipe->tail.td;
			tdphys = std->physaddr;
			fmt = OHCI_ED_FORMAT_GEN | OHCI_ED_DIR_TD;
		}
		sed->ed.ed_flags = HTOO32(
			OHCI_ED_SET_FA(addr) |
			OHCI_ED_SET_EN(UE_GET_ADDR(ed->bEndpointAddress)) |
			(dev->ud_speed == USB_SPEED_LOW ? OHCI_ED_SPEED : 0) |
			fmt |
			OHCI_ED_SET_MAXP(UGETW(ed->wMaxPacketSize)));
		sed->ed.ed_headp = HTOO32(tdphys |
		    (pipe->up_endpoint->ue_toggle ? OHCI_TOGGLECARRY : 0));
		sed->ed.ed_tailp = HTOO32(tdphys);
		usb_syncmem(&sed->dma, sed->offs, sizeof(sed->ed),
		    BUS_DMASYNC_PREWRITE | BUS_DMASYNC_PREREAD);

		switch (xfertype) {
		case UE_CONTROL:
			pipe->up_methods = &ohci_device_ctrl_methods;
			err = usb_allocmem(&sc->sc_bus,
				  sizeof(usb_device_request_t),
				  0, &opipe->ctrl.reqdma);
			if (err)
				goto bad;
			mutex_enter(&sc->sc_lock);
			ohci_add_ed(sc, sed, sc->sc_ctrl_head);
			mutex_exit(&sc->sc_lock);
			break;
		case UE_INTERRUPT:
			pipe->up_methods = &ohci_device_intr_methods;
			ival = pipe->up_interval;
			if (ival == USBD_DEFAULT_INTERVAL)
				ival = ed->bInterval;
			err = ohci_device_setintr(sc, opipe, ival);
			if (err)
				goto bad;
			break;
		case UE_ISOCHRONOUS:
			pipe->up_serialise = false;
			pipe->up_methods = &ohci_device_isoc_methods;
			return ohci_setup_isoc(pipe);
		case UE_BULK:
			pipe->up_methods = &ohci_device_bulk_methods;
			mutex_enter(&sc->sc_lock);
			ohci_add_ed(sc, sed, sc->sc_bulk_head);
			mutex_exit(&sc->sc_lock);
			break;
		}
	}

	return USBD_NORMAL_COMPLETION;

 bad:
	if (std != NULL) {
		ohci_free_std(sc, std);
	}
	if (sed != NULL)
		ohci_free_sed(sc, sed);
	return err;

}

/*
 * Close a reqular pipe.
 * Assumes that there are no pending transactions.
 */
void
ohci_close_pipe(struct usbd_pipe *pipe, ohci_soft_ed_t *head)
{
	struct ohci_pipe *opipe = OHCI_PIPE2OPIPE(pipe);
	ohci_softc_t *sc = OHCI_PIPE2SC(pipe);
	ohci_soft_ed_t *sed = opipe->sed;

	KASSERT(mutex_owned(&sc->sc_lock));

#ifdef DIAGNOSTIC
	sed->ed.ed_flags |= HTOO32(OHCI_ED_SKIP);
	if ((O32TOH(sed->ed.ed_tailp) & OHCI_HEADMASK) !=
	    (O32TOH(sed->ed.ed_headp) & OHCI_HEADMASK)) {
		ohci_soft_td_t *std;
		std = ohci_hash_find_td(sc, O32TOH(sed->ed.ed_headp));
		printf("ohci_close_pipe: pipe not empty sed=%p hd=0x%x "
		       "tl=0x%x pipe=%p, std=%p\n", sed,
		       (int)O32TOH(sed->ed.ed_headp),
		       (int)O32TOH(sed->ed.ed_tailp),
		       pipe, std);
#ifdef OHCI_DEBUG
		usbd_dump_pipe(&opipe->pipe);
		ohci_dump_ed(sc, sed);
		if (std)
			ohci_dump_td(sc, std);
#endif
		usb_delay_ms(&sc->sc_bus, 2);
		if ((O32TOH(sed->ed.ed_tailp) & OHCI_HEADMASK) !=
		    (O32TOH(sed->ed.ed_headp) & OHCI_HEADMASK))
			printf("ohci_close_pipe: pipe still not empty\n");
	}
#endif
	ohci_rem_ed(sc, sed, head);
	/* Make sure the host controller is not touching this ED */
	usb_delay_ms(&sc->sc_bus, 1);
	pipe->up_endpoint->ue_toggle =
	    (O32TOH(sed->ed.ed_headp) & OHCI_TOGGLECARRY) ? 1 : 0;
	ohci_free_sed_locked(sc, opipe->sed);
}

/*
 * Cancel or timeout a device request.  We have two cases to deal with
 *
 * 1) A driver wants to stop scheduled or inflight transfers
 * 2) A transfer has timed out
 *
 * It's impossible to guarantee that the requested transfer will not
 * have (partially) happened since the hardware runs concurrently.
 *
 * Transfer state is protected by the bus lock and we set the transfer status
 * as soon as either of the above happens (with bus lock held).
 *
 * Then we arrange for the hardware to tells us that it is not still
 * processing the TDs by setting the sKip bit and requesting a SOF interrupt
 *
 * Once we see the SOF interrupt we can check the transfer TDs/iTDs to see if
 * they've been processed and either
 * 	a) if they're unused recover them for later use, or
 *	b) if they've been used allocate new TD/iTDs to replace those
 *         used.  The softint handler will free the old ones.
 */
void
ohci_abort_xfer(struct usbd_xfer *xfer, usbd_status status)
{
	struct ohci_pipe *opipe = OHCI_PIPE2OPIPE(xfer->ux_pipe);
	ohci_softc_t *sc = OHCI_XFER2SC(xfer);
	ohci_soft_ed_t *sed = opipe->sed;
	ohci_soft_td_t *p, *n;
	ohci_physaddr_t headp;
	int hit;
	int wake;

	OHCIHIST_FUNC(); OHCIHIST_CALLED();
	DPRINTF("xfer=%#jx pipe=%#jx sed=%#jx", (uintptr_t)xfer,
	    (uintptr_t)opipe, (uintptr_t)sed, 0);

	KASSERT(mutex_owned(&sc->sc_lock));
	ASSERT_SLEEPABLE();

	if (sc->sc_dying) {
		/* If we're dying, just do the software part. */
		xfer->ux_status = status;
		callout_halt(&xfer->ux_callout, &sc->sc_lock);
		usb_transfer_complete(xfer);
		return;
	}

	/*
	 * If an abort is already in progress then just wait for it to
	 * complete and return.
	 */
	if (xfer->ux_hcflags & UXFER_ABORTING) {
		DPRINTFN(2, "already aborting", 0, 0, 0, 0);
#ifdef DIAGNOSTIC
		if (status == USBD_TIMEOUT)
			printf("%s: TIMEOUT while aborting\n", __func__);
#endif
		/* Override the status which might be USBD_TIMEOUT. */
		xfer->ux_status = status;
		DPRINTFN(2, "waiting for abort to finish", 0, 0, 0, 0);
		xfer->ux_hcflags |= UXFER_ABORTWAIT;
		while (xfer->ux_hcflags & UXFER_ABORTING)
			cv_wait(&xfer->ux_hccv, &sc->sc_lock);
		goto done;
	}
	xfer->ux_hcflags |= UXFER_ABORTING;

	/*
	 * Step 1: When cancelling a transfer make sure the timeout handler
	 * didn't run or ran to the end and saw the USBD_CANCELLED status.
	 * Otherwise we must have got here via a timeout.
	 */
	if (status == USBD_CANCELLED) {
		xfer->ux_status = status;
		callout_halt(&xfer->ux_callout, &sc->sc_lock);
	} else {
		KASSERT(xfer->ux_status == USBD_TIMEOUT);
	}

	/*
	 * Step 2: Unless the endpoint is already halted, we set the endpoint
	 * descriptor sKip bit and wait for hardware to complete processing.
	 *
	 * This includes ensuring that any TDs of the transfer that got onto
	 * the done list are also removed.  We ensure this by waiting for
	 * both a WDH and SOF interrupt.
	 */
<<<<<<< HEAD
	DPRINTFN(1, "stop ed=%p", sed, 0, 0, 0);
=======
	xfer->ux_status = status;	/* make software ignore it */
	callout_stop(&xfer->ux_callout);
	DPRINTFN(1, "stop ed=%#jx", (uintptr_t)sed, 0, 0, 0);
>>>>>>> ba6baa1e
	usb_syncmem(&sed->dma, sed->offs + offsetof(ohci_ed_t, ed_flags),
	    sizeof(sed->ed.ed_flags),
	    BUS_DMASYNC_POSTWRITE | BUS_DMASYNC_POSTREAD);
	if (!(sed->ed.ed_flags & OHCI_HALTED)) {
		/* force hardware skip */
		DPRINTFN(1, "pausing ed=%p", sed, 0, 0, 0);
		sed->ed.ed_flags |= HTOO32(OHCI_ED_SKIP);
		usb_syncmem(&sed->dma,
		    sed->offs + offsetof(ohci_ed_t, ed_flags),
		    sizeof(sed->ed.ed_flags),
		    BUS_DMASYNC_PREWRITE | BUS_DMASYNC_PREREAD);

		DPRINTFN(10, "WDH %p xfer %p", sc, xfer, 0, 0);
		struct ohci_xfer *ox = OHCI_XFER2OXFER(xfer);
		ox->ox_abintrs = OHCI_SF;
		TAILQ_INSERT_TAIL(&sc->sc_abortingxfers, ox, ox_abnext);

		OWRITE4(sc, OHCI_INTERRUPT_STATUS, OHCI_SF);
		sc->sc_eintrs |= OHCI_SF;
		OWRITE4(sc, OHCI_INTERRUPT_ENABLE, OHCI_SF);
		/*
		 * Step 2: Wait until we know hardware has finished any possible
		 * use of the xfer.
		 */
		while (ox->ox_abintrs != 0) {
			DPRINTFN(10, "WDH %p xfer %p intrs %#x", sc, xfer,
			    ox->ox_abintrs, 0);
			cv_wait(&sc->sc_softwake_cv, &sc->sc_lock);
		}
	} else {
		DPRINTFN(1, "halted ed=%p", sed, 0, 0, 0);
	}

	/*
	 * Step 3: Remove any vestiges of the xfer from the hardware.
	 * The complication here is that the hardware may have executed
	 * beyond the xfer we're trying to abort.  So as we're scanning
	 * the TDs of this xfer we check if the hardware points to
	 * any of them.
	 */
	p = xfer->ux_hcpriv;
	KASSERT(p);

#ifdef OHCI_DEBUG
	DPRINTF("--- dump start ---", 0, 0, 0, 0);

	if (ohcidebug >= 2) {
		DPRINTF("sed:", 0, 0, 0, 0);
		ohci_dump_ed(sc, sed);
		ohci_dump_tds(sc, p);
	}
	DPRINTF("--- dump end ---", 0, 0, 0, 0);
#endif

#define OHCI_CC_ACCESSED_P(x)	\
    (((x) & OHCI_CC_NOT_ACCESSED_MASK) != OHCI_CC_NOT_ACCESSED)


	headp = O32TOH(sed->ed.ed_headp) & OHCI_HEADMASK;
	hit = 0;
	for (; p->xfer == xfer; p = n) {
		hit |= headp == p->physaddr;
		n = p->nexttd;

		int cc = OHCI_TD_GET_CC(O32TOH(p->td.td_flags));
		if (!OHCI_CC_ACCESSED_P(cc)) {
			ohci_hash_rem_td(sc, p);
			continue;
		}
		DPRINTFN(10, "std=%p has been touched by HC", p, 0, 0, 0);

		mutex_exit(&sc->sc_lock);
		ohci_soft_td_t *std = ohci_alloc_std(sc);
		if (std == NULL) {
			/* XXX What to do??? */
			panic("hmm");
		}
		mutex_enter(&sc->sc_lock);

		DPRINTFN(10, "new std=%p now held at %p", std, p->held, 0, 0);
		*(p->held) = std;
		std->held = p->held;
		std->xfer = xfer;
		p->held = NULL;
	}
	/* Zap headp register if hardware pointed inside the xfer. */
	if (hit) {
		DPRINTFN(1, "set hd=0x%08jx, tl=0x%08jx",  (int)p->physaddr,
		    (int)O32TOH(sed->ed.ed_tailp), 0, 0);
		sed->ed.ed_headp = HTOO32(p->physaddr); /* unlink TDs */
		usb_syncmem(&sed->dma,
		    sed->offs + offsetof(ohci_ed_t, ed_headp),
		    sizeof(sed->ed.ed_headp),
		    BUS_DMASYNC_PREWRITE | BUS_DMASYNC_PREREAD);
	} else {
		DPRINTFN(1, "no hit", 0, 0, 0, 0);
	}

	/*
	 * Step 4: Turn on hardware again.
	 */
	usb_syncmem(&sed->dma, sed->offs + offsetof(ohci_ed_t, ed_flags),
	    sizeof(sed->ed.ed_flags),
	    BUS_DMASYNC_POSTWRITE | BUS_DMASYNC_POSTREAD);
	sed->ed.ed_flags &= HTOO32(~OHCI_ED_SKIP); /* remove hardware skip */
	usb_syncmem(&sed->dma, sed->offs + offsetof(ohci_ed_t, ed_flags),
	    sizeof(sed->ed.ed_flags),
	    BUS_DMASYNC_PREWRITE | BUS_DMASYNC_PREREAD);

	/*
	 * Step 5: Execute callback.
	 */
	wake = xfer->ux_hcflags & UXFER_ABORTWAIT;
	xfer->ux_hcflags &= ~(UXFER_ABORTING | UXFER_ABORTWAIT);
	usb_transfer_complete(xfer);
	if (wake)
		cv_broadcast(&xfer->ux_hccv);

done:
	KASSERT(mutex_owned(&sc->sc_lock));
}

/*
 * Data structures and routines to emulate the root hub.
 */
Static int
ohci_roothub_ctrl(struct usbd_bus *bus, usb_device_request_t *req,
    void *buf, int buflen)
{
	ohci_softc_t *sc = OHCI_BUS2SC(bus);
	usb_port_status_t ps;
	uint16_t len, value, index;
	int l, totlen = 0;
	int port, i;
	uint32_t v;

	OHCIHIST_FUNC(); OHCIHIST_CALLED();

	if (sc->sc_dying)
		return -1;

	DPRINTFN(4, "type=0x%02jx request=%02jx", req->bmRequestType,
	    req->bRequest, 0, 0);

	len = UGETW(req->wLength);
	value = UGETW(req->wValue);
	index = UGETW(req->wIndex);

#define C(x,y) ((x) | ((y) << 8))
	switch (C(req->bRequest, req->bmRequestType)) {
	case C(UR_GET_DESCRIPTOR, UT_READ_DEVICE):
		DPRINTFN(8, "wValue=0x%04jx", value, 0, 0, 0);
		if (len == 0)
			break;
		switch (value) {
		case C(0, UDESC_DEVICE): {
			usb_device_descriptor_t devd;

			totlen = min(buflen, sizeof(devd));
			memcpy(&devd, buf, totlen);
			USETW(devd.idVendor, sc->sc_id_vendor);
			memcpy(buf, &devd, totlen);
			break;
		}
		case C(1, UDESC_STRING):
#define sd ((usb_string_descriptor_t *)buf)
			/* Vendor */
			totlen = usb_makestrdesc(sd, len, sc->sc_vendor);
			break;
		case C(2, UDESC_STRING):
			/* Product */
			totlen = usb_makestrdesc(sd, len, "OHCI root hub");
			break;
#undef sd
		default:
			/* default from usbroothub */
			return buflen;
		}
		break;

	/* Hub requests */
	case C(UR_CLEAR_FEATURE, UT_WRITE_CLASS_DEVICE):
		break;
	case C(UR_CLEAR_FEATURE, UT_WRITE_CLASS_OTHER):
		DPRINTFN(8, "UR_CLEAR_PORT_FEATURE port=%jd feature=%jd",
		    index, value, 0, 0);
		if (index < 1 || index > sc->sc_noport) {
			return -1;
		}
		port = OHCI_RH_PORT_STATUS(index);
		switch(value) {
		case UHF_PORT_ENABLE:
			OWRITE4(sc, port, UPS_CURRENT_CONNECT_STATUS);
			break;
		case UHF_PORT_SUSPEND:
			OWRITE4(sc, port, UPS_OVERCURRENT_INDICATOR);
			break;
		case UHF_PORT_POWER:
			/* Yes, writing to the LOW_SPEED bit clears power. */
			OWRITE4(sc, port, UPS_LOW_SPEED);
			break;
		case UHF_C_PORT_CONNECTION:
			OWRITE4(sc, port, UPS_C_CONNECT_STATUS << 16);
			break;
		case UHF_C_PORT_ENABLE:
			OWRITE4(sc, port, UPS_C_PORT_ENABLED << 16);
			break;
		case UHF_C_PORT_SUSPEND:
			OWRITE4(sc, port, UPS_C_SUSPEND << 16);
			break;
		case UHF_C_PORT_OVER_CURRENT:
			OWRITE4(sc, port, UPS_C_OVERCURRENT_INDICATOR << 16);
			break;
		case UHF_C_PORT_RESET:
			OWRITE4(sc, port, UPS_C_PORT_RESET << 16);
			break;
		default:
			return -1;
		}
		switch(value) {
		case UHF_C_PORT_CONNECTION:
		case UHF_C_PORT_ENABLE:
		case UHF_C_PORT_SUSPEND:
		case UHF_C_PORT_OVER_CURRENT:
		case UHF_C_PORT_RESET:
			/* Enable RHSC interrupt if condition is cleared. */
			if ((OREAD4(sc, port) >> 16) == 0)
				ohci_rhsc_enable(sc);
			break;
		default:
			break;
		}
		break;
	case C(UR_GET_DESCRIPTOR, UT_READ_CLASS_DEVICE):
		if (len == 0)
			break;
		if ((value & 0xff) != 0) {
			return -1;
		}
		usb_hub_descriptor_t hubd;

		totlen = min(buflen, sizeof(hubd));
		memcpy(&hubd, buf, totlen);

		v = OREAD4(sc, OHCI_RH_DESCRIPTOR_A);
		hubd.bNbrPorts = sc->sc_noport;
		USETW(hubd.wHubCharacteristics,
		      (v & OHCI_NPS ? UHD_PWR_NO_SWITCH :
		       v & OHCI_PSM ? UHD_PWR_GANGED : UHD_PWR_INDIVIDUAL)
		      /* XXX overcurrent */
		      );
		hubd.bPwrOn2PwrGood = OHCI_GET_POTPGT(v);
		v = OREAD4(sc, OHCI_RH_DESCRIPTOR_B);
		for (i = 0, l = sc->sc_noport; l > 0; i++, l -= 8, v >>= 8)
			hubd.DeviceRemovable[i++] = (uint8_t)v;
		hubd.bDescLength = USB_HUB_DESCRIPTOR_SIZE + i;
		totlen = min(totlen, hubd.bDescLength);
		memcpy(buf, &hubd, totlen);
		break;
	case C(UR_GET_STATUS, UT_READ_CLASS_DEVICE):
		if (len != 4) {
			return -1;
		}
		memset(buf, 0, len); /* ? XXX */
		totlen = len;
		break;
	case C(UR_GET_STATUS, UT_READ_CLASS_OTHER):
		DPRINTFN(8, "get port status i=%jd", index, 0, 0, 0);
		if (index < 1 || index > sc->sc_noport) {
			return -1;
		}
		if (len != 4) {
			return -1;
		}
		v = OREAD4(sc, OHCI_RH_PORT_STATUS(index));
		DPRINTFN(8, "port status=0x%04jx", v, 0, 0, 0);
		USETW(ps.wPortStatus, v);
		USETW(ps.wPortChange, v >> 16);
		totlen = min(len, sizeof(ps));
		memcpy(buf, &ps, totlen);
		break;
	case C(UR_SET_DESCRIPTOR, UT_WRITE_CLASS_DEVICE):
		return -1;
	case C(UR_SET_FEATURE, UT_WRITE_CLASS_DEVICE):
		break;
	case C(UR_SET_FEATURE, UT_WRITE_CLASS_OTHER):
		if (index < 1 || index > sc->sc_noport) {
			return -1;
		}
		port = OHCI_RH_PORT_STATUS(index);
		switch(value) {
		case UHF_PORT_ENABLE:
			OWRITE4(sc, port, UPS_PORT_ENABLED);
			break;
		case UHF_PORT_SUSPEND:
			OWRITE4(sc, port, UPS_SUSPEND);
			break;
		case UHF_PORT_RESET:
			DPRINTFN(5, "reset port %jd", index, 0, 0, 0);
			OWRITE4(sc, port, UPS_RESET);
			for (i = 0; i < 5; i++) {
				usb_delay_ms(&sc->sc_bus,
					     USB_PORT_ROOT_RESET_DELAY);
				if (sc->sc_dying) {
					return -1;
				}
				if ((OREAD4(sc, port) & UPS_RESET) == 0)
					break;
			}
			DPRINTFN(8, "port %jd reset, status = 0x%04jx", index,
			    OREAD4(sc, port), 0, 0);
			break;
		case UHF_PORT_POWER:
			DPRINTFN(2, "set port power %jd", index, 0, 0, 0);
			OWRITE4(sc, port, UPS_PORT_POWER);
			break;
		default:
			return -1;
		}
		break;
	default:
		/* default from usbroothub */
		return buflen;
	}

	return totlen;
}

Static usbd_status
ohci_root_intr_transfer(struct usbd_xfer *xfer)
{
	ohci_softc_t *sc = OHCI_XFER2SC(xfer);
	usbd_status err;

	/* Insert last in queue. */
	mutex_enter(&sc->sc_lock);
	err = usb_insert_transfer(xfer);
	mutex_exit(&sc->sc_lock);
	if (err)
		return err;

	/* Pipe isn't running, start first */
	return ohci_root_intr_start(SIMPLEQ_FIRST(&xfer->ux_pipe->up_queue));
}

Static usbd_status
ohci_root_intr_start(struct usbd_xfer *xfer)
{
	ohci_softc_t *sc = OHCI_XFER2SC(xfer);

	if (sc->sc_dying)
		return USBD_IOERROR;

	mutex_enter(&sc->sc_lock);
	KASSERT(sc->sc_intrxfer == NULL);
	sc->sc_intrxfer = xfer;
	mutex_exit(&sc->sc_lock);

	return USBD_IN_PROGRESS;
}

/* Abort a root interrupt request. */
Static void
ohci_root_intr_abort(struct usbd_xfer *xfer)
{
	ohci_softc_t *sc = OHCI_XFER2SC(xfer);

	KASSERT(mutex_owned(&sc->sc_lock));
	KASSERT(xfer->ux_pipe->up_intrxfer == xfer);

	sc->sc_intrxfer = NULL;

	xfer->ux_status = USBD_CANCELLED;
	usb_transfer_complete(xfer);
}

/* Close the root pipe. */
Static void
ohci_root_intr_close(struct usbd_pipe *pipe)
{
	ohci_softc_t *sc = OHCI_PIPE2SC(pipe);

	KASSERT(mutex_owned(&sc->sc_lock));

	OHCIHIST_FUNC(); OHCIHIST_CALLED();

	sc->sc_intrxfer = NULL;
}

/************************/

int
ohci_device_ctrl_init(struct usbd_xfer *xfer)
{
	struct ohci_xfer *ox = OHCI_XFER2OXFER(xfer);
	usb_device_request_t *req = &xfer->ux_request;
	ohci_softc_t *sc = OHCI_XFER2SC(xfer);
	ohci_soft_td_t *stat, *setup;
	int isread = req->bmRequestType & UT_READ;
	int len = xfer->ux_bufsize;
	int err = ENOMEM;

	OHCIHIST_FUNC(); OHCIHIST_CALLED();

	setup = ohci_alloc_std(sc);
	if (setup == NULL) {
		goto bad1;
	}
	stat = ohci_alloc_std(sc);
	if (stat == NULL) {
		goto bad2;
	}

	ox->ox_setup = setup;
	ox->ox_stat = stat;
	ox->ox_nstd = 0;
	setup->held = &ox->ox_setup;
	stat->held = &ox->ox_stat;

	DPRINTFN(10, "xfer=%p setup=%p held at %p", ox, setup, setup->held, 0);
	DPRINTFN(10, "xfer=%p stat= %p held at %p", ox, stat, stat->held, 0);

	/* Set up data transaction */
	if (len != 0) {
		err = ohci_alloc_std_chain(sc, xfer, len, isread);
		if (err) {
			goto bad3;
		}
	}
	return 0;

 bad3:
	ohci_free_std(sc, stat);
 bad2:
	ohci_free_std(sc, setup);
 bad1:
	return err;
}

void
ohci_device_ctrl_fini(struct usbd_xfer *xfer)
{
	struct ohci_xfer *ox = OHCI_XFER2OXFER(xfer);
	ohci_softc_t *sc = OHCI_XFER2SC(xfer);
	struct ohci_pipe *opipe = OHCI_PIPE2OPIPE(xfer->ux_pipe);

	OHCIHIST_FUNC(); OHCIHIST_CALLED();
	DPRINTFN(8, "xfer %#jx nstd %jd", (uintptr_t)xfer, ox->ox_nstd, 0, 0);

	mutex_enter(&sc->sc_lock);
	if (ox->ox_setup != opipe->tail.td) {
		ohci_free_std_locked(sc, ox->ox_setup);
	}
	for (size_t i = 0; i < ox->ox_nstd; i++) {
		ohci_soft_td_t *std = ox->ox_stds[i];
		if (std == NULL)
			break;
		ohci_free_std_locked(sc, std);
	}
	ohci_free_std_locked(sc, ox->ox_stat);
	mutex_exit(&sc->sc_lock);

	if (ox->ox_nstd) {
		const size_t sz = sizeof(ohci_soft_td_t *) * ox->ox_nstd;
		kmem_free(ox->ox_stds, sz);
	}
}

Static usbd_status
ohci_device_ctrl_transfer(struct usbd_xfer *xfer)
{
	ohci_softc_t *sc = OHCI_XFER2SC(xfer);
	usbd_status err;

	/* Insert last in queue. */
	mutex_enter(&sc->sc_lock);
	err = usb_insert_transfer(xfer);
	mutex_exit(&sc->sc_lock);
	if (err)
		return err;

	/* Pipe isn't running, start first */
	return ohci_device_ctrl_start(SIMPLEQ_FIRST(&xfer->ux_pipe->up_queue));
}

Static usbd_status
ohci_device_ctrl_start(struct usbd_xfer *xfer)
{
	ohci_softc_t *sc = OHCI_XFER2SC(xfer);
	struct ohci_xfer *ox = OHCI_XFER2OXFER(xfer);
	struct ohci_pipe *opipe = OHCI_PIPE2OPIPE(xfer->ux_pipe);
	usb_device_request_t *req = &xfer->ux_request;
	struct usbd_device *dev __diagused = opipe->pipe.up_dev;
	ohci_soft_td_t *setup, *stat, *next, *tail;
	ohci_soft_ed_t *sed;
	int isread;
	int len;

	OHCIHIST_FUNC(); OHCIHIST_CALLED();

	if (sc->sc_dying)
		return USBD_IOERROR;

	KASSERT(xfer->ux_rqflags & URQ_REQUEST);

	isread = req->bmRequestType & UT_READ;
	len = UGETW(req->wLength);

	DPRINTF("xfer=%#jx len=%jd, addr=%jd, endpt=%jd", (uintptr_t)xfer, len,
	    dev->ud_addr, opipe->pipe.up_endpoint->ue_edesc->bEndpointAddress);
	DPRINTF("type=0x%02jx, request=0x%02jx, wValue=0x%04jx, wIndex=0x%04jx",
	    req->bmRequestType, req->bRequest, UGETW(req->wValue),
	    UGETW(req->wIndex));

	/* Need to take lock here for pipe->tail.td */
	mutex_enter(&sc->sc_lock);

	/*
	 * Use the pipe "tail" TD as our first and loan our first TD to the
	 * next transfer
	 */
	setup = opipe->tail.td;
	opipe->tail.td = ox->ox_setup;
	ox->ox_setup = setup;
	setup->held = &ox->ox_setup;

	DPRINTFN(10, "xfer=%p new setup=%p held at %p", ox, setup, setup->held, 0);

	stat = ox->ox_stat;

	/* point at sentinel */
	tail = opipe->tail.td;
	tail->held = &opipe->tail.td;
	sed = opipe->sed;

	DPRINTFN(10, "xfer=%p new tail=%p held at %p", ox, tail, tail->held, 0);

	KASSERTMSG(OHCI_ED_GET_FA(O32TOH(sed->ed.ed_flags)) == dev->ud_addr,
	    "address ED %d pipe %d\n",
	    OHCI_ED_GET_FA(O32TOH(sed->ed.ed_flags)), dev->ud_addr);
	KASSERTMSG(OHCI_ED_GET_MAXP(O32TOH(sed->ed.ed_flags)) ==
	    UGETW(opipe->pipe.up_endpoint->ue_edesc->wMaxPacketSize),
	    "MPL ED %d pipe %d\n",
	    OHCI_ED_GET_MAXP(O32TOH(sed->ed.ed_flags)),
	    UGETW(opipe->pipe.up_endpoint->ue_edesc->wMaxPacketSize));

	/* next will point to data if len != 0 */
	next = stat;

	/* Set up data transaction */
	if (len != 0) {
		ohci_soft_td_t *std;
		ohci_soft_td_t *end;

		next = ox->ox_stds[0];
		ohci_reset_std_chain(sc, xfer, len, isread, next, &end);

		end->td.td_nexttd = HTOO32(stat->physaddr);
		end->nexttd = stat;

		usb_syncmem(&end->dma, end->offs, sizeof(end->td),
		    BUS_DMASYNC_PREWRITE | BUS_DMASYNC_PREREAD);

		usb_syncmem(&xfer->ux_dmabuf, 0, len,
		    isread ? BUS_DMASYNC_PREREAD : BUS_DMASYNC_PREWRITE);
		std = ox->ox_stds[0];
		/* Start toggle at 1 and then use the carried toggle. */
		std->td.td_flags &= HTOO32(~OHCI_TD_TOGGLE_MASK);
		std->td.td_flags |= HTOO32(OHCI_TD_TOGGLE_1);
		usb_syncmem(&std->dma,
		    std->offs + offsetof(ohci_td_t, td_flags),
		    sizeof(std->td.td_flags),
		    BUS_DMASYNC_PREWRITE | BUS_DMASYNC_PREREAD);
	}

	DPRINTFN(8, "setup %#jx data %#jx stat %#jx tail %#jx",
	    (uintptr_t)setup,
	    (uintptr_t)(len != 0 ? ox->ox_stds[0] : NULL), (uintptr_t)stat,
	    (uintptr_t)tail);
	KASSERT(opipe->tail.td == tail);

	memcpy(KERNADDR(&opipe->ctrl.reqdma, 0), req, sizeof(*req));
	usb_syncmem(&opipe->ctrl.reqdma, 0, sizeof(*req), BUS_DMASYNC_PREWRITE);

	setup->td.td_flags = HTOO32(OHCI_TD_SETUP | OHCI_TD_NOCC |
				     OHCI_TD_TOGGLE_0 | OHCI_TD_NOINTR);
	setup->td.td_cbp = HTOO32(DMAADDR(&opipe->ctrl.reqdma, 0));
	setup->td.td_nexttd = HTOO32(next->physaddr);
	setup->td.td_be = HTOO32(O32TOH(setup->td.td_cbp) + sizeof(*req) - 1);
	setup->nexttd = next;
	setup->len = 0;
	setup->xfer = xfer;
	setup->flags = 0;
	ohci_hash_add_td(sc, setup);

	xfer->ux_hcpriv = setup;
	usb_syncmem(&setup->dma, setup->offs, sizeof(setup->td),
	    BUS_DMASYNC_PREWRITE | BUS_DMASYNC_PREREAD);

	stat->td.td_flags = HTOO32(
		(isread ? OHCI_TD_OUT : OHCI_TD_IN) |
		OHCI_TD_NOCC | OHCI_TD_TOGGLE_1 | OHCI_TD_SET_DI(1));
	stat->td.td_cbp = 0;
	stat->td.td_nexttd = HTOO32(tail->physaddr);
	stat->td.td_be = 0;
	stat->nexttd = tail;
	stat->flags = OHCI_CALL_DONE;
	stat->len = 0;
	stat->xfer = xfer;
	ohci_hash_add_td(sc, stat);

	usb_syncmem(&stat->dma, stat->offs, sizeof(stat->td),
	    BUS_DMASYNC_PREWRITE | BUS_DMASYNC_PREREAD);

	memset(&tail->td, 0, sizeof(tail->td));
	tail->nexttd = NULL;
	tail->xfer = NULL;

	usb_syncmem(&tail->dma, tail->offs, sizeof(tail->td),
	    BUS_DMASYNC_PREWRITE | BUS_DMASYNC_PREREAD);

#ifdef OHCI_DEBUG
	USBHIST_LOGN(ohcidebug, 5, "--- dump start ---", 0, 0, 0, 0);
	if (ohcidebug >= 5) {
		ohci_dump_ed(sc, sed);
		ohci_dump_tds(sc, setup);
	}
	USBHIST_LOGN(ohcidebug, 5, "--- dump end ---", 0, 0, 0, 0);
#endif

	/* Insert ED in schedule */
	sed->ed.ed_tailp = HTOO32(tail->physaddr);
	usb_syncmem(&sed->dma,
	    sed->offs + offsetof(ohci_ed_t, ed_tailp),
	    sizeof(sed->ed.ed_tailp),
	    BUS_DMASYNC_PREWRITE | BUS_DMASYNC_PREREAD);
	OWRITE4(sc, OHCI_COMMAND_STATUS, OHCI_CLF);
	if (xfer->ux_timeout && !sc->sc_bus.ub_usepolling) {
		callout_reset(&xfer->ux_callout, mstohz(xfer->ux_timeout),
			    ohci_timeout, xfer);
	}

	DPRINTF("done", 0, 0, 0, 0);

	xfer->ux_status = USBD_IN_PROGRESS;
	mutex_exit(&sc->sc_lock);

	return USBD_IN_PROGRESS;
}

/* Abort a device control request. */
Static void
ohci_device_ctrl_abort(struct usbd_xfer *xfer)
{
	ohci_softc_t *sc __diagused = OHCI_XFER2SC(xfer);

	KASSERT(mutex_owned(&sc->sc_lock));

	OHCIHIST_FUNC(); OHCIHIST_CALLED();
	DPRINTF("xfer=%#jx", (uintptr_t)xfer, 0, 0, 0);
	ohci_abort_xfer(xfer, USBD_CANCELLED);
}

/* Close a device control pipe. */
Static void
ohci_device_ctrl_close(struct usbd_pipe *pipe)
{
	struct ohci_pipe *opipe = OHCI_PIPE2OPIPE(pipe);
	ohci_softc_t *sc = OHCI_PIPE2SC(pipe);

	KASSERT(mutex_owned(&sc->sc_lock));

	OHCIHIST_FUNC(); OHCIHIST_CALLED();
	DPRINTF("pipe=%#jx", (uintptr_t)pipe, 0, 0, 0);
	ohci_close_pipe(pipe, sc->sc_ctrl_head);
	ohci_free_std_locked(sc, opipe->tail.td);
}

/************************/

Static void
ohci_device_clear_toggle(struct usbd_pipe *pipe)
{
	struct ohci_pipe *opipe = OHCI_PIPE2OPIPE(pipe);
	ohci_softc_t *sc = OHCI_PIPE2SC(pipe);

	opipe->sed->ed.ed_headp &= HTOO32(~OHCI_TOGGLECARRY);
}

Static void
ohci_noop(struct usbd_pipe *pipe)
{
}

Static int
ohci_device_bulk_init(struct usbd_xfer *xfer)
{
	ohci_softc_t *sc = OHCI_XFER2SC(xfer);
	int len = xfer->ux_bufsize;
	int endpt = xfer->ux_pipe->up_endpoint->ue_edesc->bEndpointAddress;;
	int isread = UE_GET_DIR(endpt) == UE_DIR_IN;
	int err;

	OHCIHIST_FUNC(); OHCIHIST_CALLED();

	KASSERT(!(xfer->ux_rqflags & URQ_REQUEST));

	DPRINTFN(4, "xfer=%#jx len=%jd isread=%jd flags=%jd", (uintptr_t)xfer,
	    len, isread, xfer->ux_flags);
	DPRINTFN(4, "endpt=%jd", endpt, 0, 0, 0);

	/* Allocate a chain of new TDs (including a new tail). */
	err = ohci_alloc_std_chain(sc, xfer, len, isread);
	if (err)
		return err;

	return 0;
}

Static void
ohci_device_bulk_fini(struct usbd_xfer *xfer)
{
	ohci_softc_t *sc = OHCI_XFER2SC(xfer);
	struct ohci_xfer *ox = OHCI_XFER2OXFER(xfer);
	struct ohci_pipe *opipe = OHCI_PIPE2OPIPE(xfer->ux_pipe);

	OHCIHIST_FUNC(); OHCIHIST_CALLED();
	DPRINTFN(8, "xfer %#jx nstd %jd", (uintptr_t)xfer, ox->ox_nstd, 0, 0);

	mutex_enter(&sc->sc_lock);
	for (size_t i = 0; i < ox->ox_nstd; i++) {
		ohci_soft_td_t *std = ox->ox_stds[i];
		if (std == NULL)
			break;
		if (std != opipe->tail.td)
			ohci_free_std_locked(sc, std);
	}
	mutex_exit(&sc->sc_lock);

	if (ox->ox_nstd) {
		const size_t sz = sizeof(ohci_soft_td_t *) * ox->ox_nstd;
		kmem_free(ox->ox_stds, sz);
	}
}

Static usbd_status
ohci_device_bulk_transfer(struct usbd_xfer *xfer)
{
	ohci_softc_t *sc = OHCI_XFER2SC(xfer);
	usbd_status err;

	/* Insert last in queue. */
	mutex_enter(&sc->sc_lock);
	err = usb_insert_transfer(xfer);
	mutex_exit(&sc->sc_lock);
	if (err)
		return err;

	/* Pipe isn't running, start first */
	return ohci_device_bulk_start(SIMPLEQ_FIRST(&xfer->ux_pipe->up_queue));
}

Static usbd_status
ohci_device_bulk_start(struct usbd_xfer *xfer)
{
	struct ohci_xfer *ox = OHCI_XFER2OXFER(xfer);
	struct ohci_pipe *opipe = OHCI_PIPE2OPIPE(xfer->ux_pipe);
	ohci_softc_t *sc = OHCI_XFER2SC(xfer);
	ohci_soft_td_t *last;
	ohci_soft_td_t *data, *tail, *tdp;
	ohci_soft_ed_t *sed;
	int len, isread, endpt;

	OHCIHIST_FUNC(); OHCIHIST_CALLED();

	if (sc->sc_dying)
		return USBD_IOERROR;

	KASSERT(!(xfer->ux_rqflags & URQ_REQUEST));

	len = xfer->ux_length;
	endpt = xfer->ux_pipe->up_endpoint->ue_edesc->bEndpointAddress;
	isread = UE_GET_DIR(endpt) == UE_DIR_IN;
	sed = opipe->sed;

	DPRINTFN(4, "xfer=%#jx len=%jd isread=%jd flags=%jd", (uintptr_t)xfer,
	    len, isread, xfer->ux_flags);
	DPRINTFN(4, "endpt=%jd", endpt, 0, 0, 0);

	mutex_enter(&sc->sc_lock);

	/*
	 * Use the pipe "tail" TD as our first and loan our first TD to the
	 * next transfer
	 */
	data = opipe->tail.td;
	opipe->tail.td = ox->ox_stds[0];
	ox->ox_stds[0] = data;
	data->held = &ox->ox_stds[0];
	ohci_reset_std_chain(sc, xfer, len, isread, data, &last);
	DPRINTFN(10, "xfer=%p new data=%p held at %p", ox, data, data->held, 0);

	/* point at sentinel */
	tail = opipe->tail.td;
	memset(&tail->td, 0, sizeof(tail->td));
	tail->held = &opipe->tail.td;
	tail->nexttd = NULL;
	tail->xfer = NULL;
	DPRINTFN(10, "xfer=%p new tail=%p held at %p", ox, tail, tail->held, 0);
	usb_syncmem(&tail->dma, tail->offs, sizeof(tail->td),
	    BUS_DMASYNC_PREWRITE | BUS_DMASYNC_PREREAD);
	xfer->ux_hcpriv = data;

	DPRINTFN(8, "xfer %#jx data %#jx tail %#jx", (uintptr_t)xfer,
	    (uintptr_t)ox->ox_stds[0], (uintptr_t)tail, 0);
	KASSERT(opipe->tail.td == tail);

	/* We want interrupt at the end of the transfer. */
	last->td.td_flags &= HTOO32(~OHCI_TD_INTR_MASK);
	last->td.td_flags |= HTOO32(OHCI_TD_SET_DI(1));
	last->td.td_nexttd = HTOO32(tail->physaddr);
	last->nexttd = tail;
	last->flags |= OHCI_CALL_DONE;
	usb_syncmem(&last->dma, last->offs, sizeof(last->td),
	    BUS_DMASYNC_PREWRITE | BUS_DMASYNC_PREREAD);

	DPRINTFN(4, "ed_flags=0x%08jx td_flags=0x%08jx "
		    "td_cbp=0x%08jx td_be=0x%08jx",
		    (int)O32TOH(sed->ed.ed_flags),
		    (int)O32TOH(data->td.td_flags),
		    (int)O32TOH(data->td.td_cbp),
		    (int)O32TOH(data->td.td_be));

#ifdef OHCI_DEBUG
	DPRINTFN(5, "--- dump start ---", 0, 0, 0, 0);
	if (ohcidebug >= 5) {
		ohci_dump_ed(sc, sed);
		ohci_dump_tds(sc, data);
	}
	DPRINTFN(5, "--- dump end ---", 0, 0, 0, 0);
#endif

	/* Insert ED in schedule */
	for (tdp = data; tdp != tail; tdp = tdp->nexttd) {
		KASSERT(tdp->xfer == xfer);
	}
	usb_syncmem(&sed->dma, sed->offs, sizeof(sed->ed),
	    BUS_DMASYNC_POSTWRITE | BUS_DMASYNC_POSTREAD);
	sed->ed.ed_tailp = HTOO32(tail->physaddr);
	sed->ed.ed_flags &= HTOO32(~OHCI_ED_SKIP);
	usb_syncmem(&sed->dma, sed->offs, sizeof(sed->ed),
	    BUS_DMASYNC_PREWRITE | BUS_DMASYNC_PREREAD);
	OWRITE4(sc, OHCI_COMMAND_STATUS, OHCI_BLF);
	if (xfer->ux_timeout && !sc->sc_bus.ub_usepolling) {
		callout_reset(&xfer->ux_callout, mstohz(xfer->ux_timeout),
			    ohci_timeout, xfer);
	}

	xfer->ux_status = USBD_IN_PROGRESS;
	mutex_exit(&sc->sc_lock);

	return USBD_IN_PROGRESS;
}

Static void
ohci_device_bulk_abort(struct usbd_xfer *xfer)
{
	ohci_softc_t *sc __diagused = OHCI_XFER2SC(xfer);

	OHCIHIST_FUNC(); OHCIHIST_CALLED();

	KASSERT(mutex_owned(&sc->sc_lock));

	DPRINTF("xfer=%#jx", (uintptr_t)xfer, 0, 0, 0);
	ohci_abort_xfer(xfer, USBD_CANCELLED);
}

/*
 * Close a device bulk pipe.
 */
Static void
ohci_device_bulk_close(struct usbd_pipe *pipe)
{
	struct ohci_pipe *opipe = OHCI_PIPE2OPIPE(pipe);
	ohci_softc_t *sc = OHCI_PIPE2SC(pipe);

	KASSERT(mutex_owned(&sc->sc_lock));

	OHCIHIST_FUNC(); OHCIHIST_CALLED();

	DPRINTF("pipe=%#jx", (uintptr_t)pipe, 0, 0, 0);
	ohci_close_pipe(pipe, sc->sc_bulk_head);
	ohci_free_std_locked(sc, opipe->tail.td);
}

/************************/

Static int
ohci_device_intr_init(struct usbd_xfer *xfer)
{
	struct ohci_xfer *ox = OHCI_XFER2OXFER(xfer);
	ohci_softc_t *sc = OHCI_XFER2SC(xfer);
	int len = xfer->ux_bufsize;
	int endpt = xfer->ux_pipe->up_endpoint->ue_edesc->bEndpointAddress;;
	int isread = UE_GET_DIR(endpt) == UE_DIR_IN;
	int err;

	OHCIHIST_FUNC(); OHCIHIST_CALLED();

	KASSERT(!(xfer->ux_rqflags & URQ_REQUEST));
	KASSERT(len != 0);

	DPRINTFN(4, "xfer=%#jx len=%jd isread=%jd flags=%jd", (uintptr_t)xfer,
	    len, isread, xfer->ux_flags);
	DPRINTFN(4, "endpt=%jd", endpt, 0, 0, 0);

	ox->ox_nstd = 0;

	err = ohci_alloc_std_chain(sc, xfer, len, isread);
	if (err) {
		return err;
	}

	return 0;
}

Static void
ohci_device_intr_fini(struct usbd_xfer *xfer)
{
	ohci_softc_t *sc = OHCI_XFER2SC(xfer);
	struct ohci_xfer *ox = OHCI_XFER2OXFER(xfer);
	struct ohci_pipe *opipe = OHCI_PIPE2OPIPE(xfer->ux_pipe);

	OHCIHIST_FUNC(); OHCIHIST_CALLED();
	DPRINTFN(8, "xfer %#jx nstd %jd", (uintptr_t)xfer, ox->ox_nstd, 0, 0);

	mutex_enter(&sc->sc_lock);
	for (size_t i = 0; i < ox->ox_nstd; i++) {
		ohci_soft_td_t *std = ox->ox_stds[i];
		if (std != NULL)
			break;
		if (std != opipe->tail.td)
			ohci_free_std_locked(sc, std);
	}
	mutex_exit(&sc->sc_lock);

	if (ox->ox_nstd) {
		const size_t sz = sizeof(ohci_soft_td_t *) * ox->ox_nstd;
		kmem_free(ox->ox_stds, sz);
	}
}

Static usbd_status
ohci_device_intr_transfer(struct usbd_xfer *xfer)
{
	ohci_softc_t *sc = OHCI_XFER2SC(xfer);
	usbd_status err;

	/* Insert last in queue. */
	mutex_enter(&sc->sc_lock);
	err = usb_insert_transfer(xfer);
	mutex_exit(&sc->sc_lock);
	if (err)
		return err;

	/* Pipe isn't running, start first */
	return ohci_device_intr_start(SIMPLEQ_FIRST(&xfer->ux_pipe->up_queue));
}

Static usbd_status
ohci_device_intr_start(struct usbd_xfer *xfer)
{
	struct ohci_xfer *ox = OHCI_XFER2OXFER(xfer);
	struct ohci_pipe *opipe = OHCI_PIPE2OPIPE(xfer->ux_pipe);
	ohci_softc_t *sc = OHCI_XFER2SC(xfer);
	ohci_soft_ed_t *sed = opipe->sed;
	ohci_soft_td_t *data, *last, *tail;
	int len, isread, endpt;

	OHCIHIST_FUNC(); OHCIHIST_CALLED();

	if (sc->sc_dying)
		return USBD_IOERROR;

	DPRINTFN(3, "xfer=%#jx len=%jd flags=%jd priv=%#jx", (uintptr_t)xfer,
	    xfer->ux_length, xfer->ux_flags, (uintptr_t)xfer->ux_priv);

	KASSERT(!(xfer->ux_rqflags & URQ_REQUEST));

	len = xfer->ux_length;
	endpt = xfer->ux_pipe->up_endpoint->ue_edesc->bEndpointAddress;
	isread = UE_GET_DIR(endpt) == UE_DIR_IN;

	mutex_enter(&sc->sc_lock);

	/*
	 * Use the pipe "tail" TD as our first and loan our first TD to the
	 * next transfer.
	 */
	data = opipe->tail.td;
	opipe->tail.td = ox->ox_stds[0];
	ox->ox_stds[0] = data;
	data->held = &ox->ox_stds[0];
	ohci_reset_std_chain(sc, xfer, len, isread, data, &last);
	DPRINTFN(10, "xfer=%p new data=%p held at %p", ox, data, data->held, 0);

	/* point at sentinel */
	tail = opipe->tail.td;
	memset(&tail->td, 0, sizeof(tail->td));
	tail->held = &opipe->tail.td;
	tail->nexttd = NULL;
	tail->xfer = NULL;
	DPRINTFN(10, "xfer=%p new tail=%p held at %p", ox, tail, tail->held, 0);
	usb_syncmem(&tail->dma, tail->offs, sizeof(tail->td),
	    BUS_DMASYNC_PREWRITE | BUS_DMASYNC_PREREAD);
	xfer->ux_hcpriv = data;

	DPRINTFN(8, "data %#jx tail %#jx", (uintptr_t)ox->ox_stds[0],
	    (uintptr_t)tail, 0, 0);
	KASSERT(opipe->tail.td == tail);

	/* We want interrupt at the end of the transfer. */
	last->td.td_flags &= HTOO32(~OHCI_TD_INTR_MASK);
	last->td.td_flags |= HTOO32(OHCI_TD_SET_DI(1));

	last->td.td_nexttd = HTOO32(tail->physaddr);
	last->nexttd = tail;
	last->flags |= OHCI_CALL_DONE;
	usb_syncmem(&last->dma, last->offs, sizeof(last->td),
	    BUS_DMASYNC_PREWRITE | BUS_DMASYNC_PREREAD);

#ifdef OHCI_DEBUG
	DPRINTFN(5, "--- dump start ---", 0, 0, 0, 0);
	if (ohcidebug >= 5) {
		ohci_dump_ed(sc, sed);
		ohci_dump_tds(sc, data);
	}
	DPRINTFN(5, "--- dump end ---", 0, 0, 0, 0);
#endif

	/* Insert ED in schedule */
	usb_syncmem(&sed->dma, sed->offs, sizeof(sed->ed),
	    BUS_DMASYNC_POSTWRITE | BUS_DMASYNC_POSTREAD);
	sed->ed.ed_tailp = HTOO32(tail->physaddr);
	sed->ed.ed_flags &= HTOO32(~OHCI_ED_SKIP);
	usb_syncmem(&sed->dma, sed->offs, sizeof(sed->ed),
	    BUS_DMASYNC_PREWRITE | BUS_DMASYNC_PREREAD);

	xfer->ux_status = USBD_IN_PROGRESS;
	mutex_exit(&sc->sc_lock);

	return USBD_IN_PROGRESS;
}

/* Abort a device interrupt request. */
Static void
ohci_device_intr_abort(struct usbd_xfer *xfer)
{
	ohci_softc_t *sc __diagused = OHCI_XFER2SC(xfer);

	KASSERT(mutex_owned(&sc->sc_lock));
	KASSERT(xfer->ux_pipe->up_intrxfer == xfer);

	ohci_abort_xfer(xfer, USBD_CANCELLED);
}

/* Close a device interrupt pipe. */
Static void
ohci_device_intr_close(struct usbd_pipe *pipe)
{
	struct ohci_pipe *opipe = OHCI_PIPE2OPIPE(pipe);
	ohci_softc_t *sc = OHCI_PIPE2SC(pipe);
	int nslots = opipe->intr.nslots;
	int pos = opipe->intr.pos;
	int j;
	ohci_soft_ed_t *p, *sed = opipe->sed;

	OHCIHIST_FUNC(); OHCIHIST_CALLED();

	KASSERT(mutex_owned(&sc->sc_lock));

	DPRINTFN(1, "pipe=%#jx nslots=%jd pos=%jd", (uintptr_t)pipe, nslots,
	    pos, 0);
	usb_syncmem(&sed->dma, sed->offs,
	    sizeof(sed->ed), BUS_DMASYNC_POSTWRITE | BUS_DMASYNC_POSTREAD);
	sed->ed.ed_flags |= HTOO32(OHCI_ED_SKIP);
	usb_syncmem(&sed->dma, sed->offs + offsetof(ohci_ed_t, ed_flags),
	    sizeof(sed->ed.ed_flags),
	    BUS_DMASYNC_PREWRITE | BUS_DMASYNC_PREREAD);
	if ((O32TOH(sed->ed.ed_tailp) & OHCI_HEADMASK) !=
	    (O32TOH(sed->ed.ed_headp) & OHCI_HEADMASK))
		usb_delay_ms_locked(&sc->sc_bus, 2, &sc->sc_lock);

	for (p = sc->sc_eds[pos]; p && p->next != sed; p = p->next)
		continue;
	KASSERT(p);
	p->next = sed->next;
	p->ed.ed_nexted = sed->ed.ed_nexted;
	usb_syncmem(&p->dma, p->offs + offsetof(ohci_ed_t, ed_nexted),
	    sizeof(p->ed.ed_nexted),
	    BUS_DMASYNC_PREWRITE | BUS_DMASYNC_PREREAD);

	for (j = 0; j < nslots; j++)
		--sc->sc_bws[(pos * nslots + j) % OHCI_NO_INTRS];

	ohci_free_std_locked(sc, opipe->tail.td);
	ohci_free_sed_locked(sc, opipe->sed);
}

Static usbd_status
ohci_device_setintr(ohci_softc_t *sc, struct ohci_pipe *opipe, int ival)
{
	int i, j, best;
	u_int npoll, slow, shigh, nslots;
	u_int bestbw, bw;
	ohci_soft_ed_t *hsed, *sed = opipe->sed;

	OHCIHIST_FUNC(); OHCIHIST_CALLED();

	DPRINTFN(2, "pipe=%#jx", (uintptr_t)opipe, 0, 0, 0);
	if (ival == 0) {
		printf("ohci_setintr: 0 interval\n");
		return USBD_INVAL;
	}

	npoll = OHCI_NO_INTRS;
	while (npoll > ival)
		npoll /= 2;
	DPRINTFN(2, "ival=%jd npoll=%jd", ival, npoll, 0, 0);

	/*
	 * We now know which level in the tree the ED must go into.
	 * Figure out which slot has most bandwidth left over.
	 * Slots to examine:
	 * npoll
	 * 1	0
	 * 2	1 2
	 * 4	3 4 5 6
	 * 8	7 8 9 10 11 12 13 14
	 * N    (N-1) .. (N-1+N-1)
	 */
	slow = npoll-1;
	shigh = slow + npoll;
	nslots = OHCI_NO_INTRS / npoll;
	for (best = i = slow, bestbw = ~0; i < shigh; i++) {
		bw = 0;
		for (j = 0; j < nslots; j++)
			bw += sc->sc_bws[(i * nslots + j) % OHCI_NO_INTRS];
		if (bw < bestbw) {
			best = i;
			bestbw = bw;
		}
	}
	DPRINTFN(2, "best=%jd(%jd..%jd) bestbw=%jd", best, slow, shigh, bestbw);

	mutex_enter(&sc->sc_lock);
	hsed = sc->sc_eds[best];
	sed->next = hsed->next;
	usb_syncmem(&hsed->dma, hsed->offs + offsetof(ohci_ed_t, ed_flags),
	    sizeof(hsed->ed.ed_flags),
	    BUS_DMASYNC_POSTWRITE | BUS_DMASYNC_POSTREAD);
	sed->ed.ed_nexted = hsed->ed.ed_nexted;
	usb_syncmem(&sed->dma, sed->offs + offsetof(ohci_ed_t, ed_flags),
	    sizeof(sed->ed.ed_flags),
	    BUS_DMASYNC_PREWRITE | BUS_DMASYNC_PREREAD);
	hsed->next = sed;
	hsed->ed.ed_nexted = HTOO32(sed->physaddr);
	usb_syncmem(&hsed->dma, hsed->offs + offsetof(ohci_ed_t, ed_flags),
	    sizeof(hsed->ed.ed_flags),
	    BUS_DMASYNC_PREWRITE | BUS_DMASYNC_PREREAD);
	mutex_exit(&sc->sc_lock);

	for (j = 0; j < nslots; j++)
		++sc->sc_bws[(best * nslots + j) % OHCI_NO_INTRS];
	opipe->intr.nslots = nslots;
	opipe->intr.pos = best;

	DPRINTFN(5, "returns %#jx", (uintptr_t)opipe, 0, 0, 0);
	return USBD_NORMAL_COMPLETION;
}

/***********************/

Static int
ohci_device_isoc_init(struct usbd_xfer *xfer)
{
	struct ohci_xfer *ox = OHCI_XFER2OXFER(xfer);
	ohci_softc_t *sc = OHCI_XFER2SC(xfer);
	ohci_soft_itd_t *sitd;
	size_t i;
	int err;

	OHCIHIST_FUNC(); OHCIHIST_CALLED();

	DPRINTFN(1, "xfer %#jx len %jd flags %jd", (uintptr_t)xfer,
	    xfer->ux_length, xfer->ux_flags, 0);

	const size_t nfsitd =
	    (xfer->ux_nframes + OHCI_ITD_NOFFSET - 1) / OHCI_ITD_NOFFSET;
	const size_t nbsitd = xfer->ux_bufsize / OHCI_PAGE_SIZE;
	const size_t nsitd = MAX(nfsitd, nbsitd) + 1;

	ox->ox_sitds = kmem_zalloc(sizeof(ohci_soft_itd_t *) * nsitd,
	    KM_SLEEP);
	ox->ox_nsitd = nsitd;

	for (i = 0; i < nsitd; i++) {
		/* Allocate next ITD */
		sitd = ohci_alloc_sitd(sc);
		if (sitd == NULL) {
			err = ENOMEM;
			goto fail;
		}
		ox->ox_sitds[i] = sitd;
		sitd->held = &ox->ox_sitds[i];
		sitd->xfer = xfer;
		sitd->flags = 0;
//		DPRINTFN(10, "xfer=%p new tail=%p held at %p", ox, tail, tail->held, 0);
	}

	return 0;
fail:
	for (; i > 0;) {
		ohci_free_sitd(sc, ox->ox_sitds[--i]);
	}
	return err;
}

Static void
ohci_device_isoc_fini(struct usbd_xfer *xfer)
{
	struct ohci_xfer *ox = OHCI_XFER2OXFER(xfer);
	ohci_softc_t *sc = OHCI_XFER2SC(xfer);
	struct ohci_pipe *opipe = OHCI_PIPE2OPIPE(xfer->ux_pipe);

	OHCIHIST_FUNC(); OHCIHIST_CALLED();

	mutex_enter(&sc->sc_lock);
	for (size_t i = 0; i < ox->ox_nsitd; i++) {
		if (ox->ox_sitds[i] != opipe->tail.itd) {
			ohci_free_sitd_locked(sc, ox->ox_sitds[i]);
		}
	}
	mutex_exit(&sc->sc_lock);

	if (ox->ox_nsitd) {
		const size_t sz = sizeof(ohci_soft_itd_t *) * ox->ox_nsitd;
		kmem_free(ox->ox_sitds, sz);
	}
}


usbd_status
ohci_device_isoc_transfer(struct usbd_xfer *xfer)
{
	ohci_softc_t *sc = OHCI_XFER2SC(xfer);
	usbd_status __diagused err;

	OHCIHIST_FUNC(); OHCIHIST_CALLED();

	DPRINTFN(5, "xfer=%#jx", (uintptr_t)xfer, 0, 0, 0);

	/* Put it on our queue, */
	mutex_enter(&sc->sc_lock);
	err = usb_insert_transfer(xfer);
	mutex_exit(&sc->sc_lock);

	KASSERT(err == USBD_NORMAL_COMPLETION);

	/* insert into schedule, */
	ohci_device_isoc_enter(xfer);

	/* and start if the pipe wasn't running */
	return USBD_IN_PROGRESS;
}

void
ohci_device_isoc_enter(struct usbd_xfer *xfer)
{
	struct ohci_xfer *ox = OHCI_XFER2OXFER(xfer);
	struct ohci_pipe *opipe = OHCI_PIPE2OPIPE(xfer->ux_pipe);
	ohci_softc_t *sc = OHCI_XFER2SC(xfer);
	ohci_soft_ed_t *sed = opipe->sed;
	ohci_soft_itd_t *sitd, *nsitd, *tail;
	ohci_physaddr_t buf, offs, noffs, bp0;
	int i, ncur, nframes;

	OHCIHIST_FUNC(); OHCIHIST_CALLED();
	DPRINTFN(5, "xfer=%#jx", (uintptr_t)xfer, 0, 0, 0);

	mutex_enter(&sc->sc_lock);

	if (sc->sc_dying) {
		mutex_exit(&sc->sc_lock);
		return;
	}

	struct isoc *isoc = &opipe->isoc;

	DPRINTFN(1, "used=%jd next=%jd xfer=%#jx nframes=%jd",
	     isoc->inuse, isoc->next, (uintptr_t)xfer, xfer->ux_nframes);

	if (isoc->next == -1) {
		/* Not in use yet, schedule it a few frames ahead. */
		isoc->next = O32TOH(sc->sc_hcca->hcca_frame_number) + 5;
		DPRINTFN(2,"start next=%jd", isoc->next, 0, 0, 0);
	}

	sitd = opipe->tail.itd;
	opipe->tail.itd = ox->ox_sitds[0];
	ox->ox_sitds[0] = sitd;
	sitd->held = &ox->ox_sitds[0];

	buf = DMAADDR(&xfer->ux_dmabuf, 0);
	bp0 = OHCI_PAGE(buf);
	offs = OHCI_PAGE_OFFSET(buf);
	nframes = xfer->ux_nframes;
	xfer->ux_hcpriv = sitd;
	size_t j = 1;
	for (i = ncur = 0; i < nframes; i++, ncur++) {
		noffs = offs + xfer->ux_frlengths[i];
		if (ncur == OHCI_ITD_NOFFSET ||	/* all offsets used */
		    OHCI_PAGE(buf + noffs) > bp0 + OHCI_PAGE_SIZE) { /* too many page crossings */

			/* Allocate next ITD */
			nsitd = ox->ox_sitds[j++];
			KASSERT(nsitd != NULL);
			KASSERT(j < ox->ox_nsitd);

			/* Fill current ITD */
			sitd->itd.itd_flags = HTOO32(
				OHCI_ITD_NOCC |
				OHCI_ITD_SET_SF(isoc->next) |
				OHCI_ITD_SET_DI(6) | /* delay intr a little */
				OHCI_ITD_SET_FC(ncur));
			sitd->itd.itd_bp0 = HTOO32(bp0);
			sitd->itd.itd_nextitd = HTOO32(nsitd->physaddr);
			sitd->itd.itd_be = HTOO32(bp0 + offs - 1);
			sitd->nextitd = nsitd;
			sitd->xfer = xfer;
			sitd->flags = 0;
#ifdef DIAGNOSTIC
			sitd->isdone = false;
#endif
			ohci_hash_add_itd(sc, sitd);
			usb_syncmem(&sitd->dma, sitd->offs, sizeof(sitd->itd),
			    BUS_DMASYNC_PREWRITE | BUS_DMASYNC_PREREAD);

			sitd = nsitd;
			isoc->next = isoc->next + ncur;
			bp0 = OHCI_PAGE(buf + offs);
			ncur = 0;
		}
		sitd->itd.itd_offset[ncur] = HTOO16(OHCI_ITD_MK_OFFS(offs));
		/* XXX Sync */
		offs = noffs;
	}
	KASSERT(j <= ox->ox_nsitd);

	/* point at sentinel */
	tail = opipe->tail.itd;
	memset(&tail->itd, 0, sizeof(tail->itd));
	tail->held = &opipe->tail.itd;
	tail->nextitd = NULL;
	tail->xfer = NULL;
	usb_syncmem(&tail->dma, tail->offs, sizeof(tail->itd),
	    BUS_DMASYNC_PREWRITE);

	/* Fixup last used ITD */
	sitd->itd.itd_flags = HTOO32(
		OHCI_ITD_NOCC |
		OHCI_ITD_SET_SF(isoc->next) |
		OHCI_ITD_SET_DI(0) |
		OHCI_ITD_SET_FC(ncur));
	sitd->itd.itd_bp0 = HTOO32(bp0);
	sitd->itd.itd_nextitd = HTOO32(tail->physaddr);
	sitd->itd.itd_be = HTOO32(bp0 + offs - 1);
	sitd->nextitd = tail;
	sitd->xfer = xfer;
	sitd->flags = OHCI_CALL_DONE;
#ifdef DIAGNOSTIC
	sitd->isdone = false;
#endif
	ohci_hash_add_itd(sc, sitd);
	usb_syncmem(&sitd->dma, sitd->offs, sizeof(sitd->itd),
	    BUS_DMASYNC_PREWRITE | BUS_DMASYNC_PREREAD);

	isoc->next = isoc->next + ncur;
	isoc->inuse += nframes;

	/* XXX pretend we did it all */
	xfer->ux_actlen = offs;
	xfer->ux_status = USBD_IN_PROGRESS;

#ifdef OHCI_DEBUG
	if (ohcidebug >= 5) {
		DPRINTF("frame=%jd", O32TOH(sc->sc_hcca->hcca_frame_number),
		    0, 0, 0);
		ohci_dump_itds(sc, xfer->ux_hcpriv);
		ohci_dump_ed(sc, sed);
	}
#endif

	usb_syncmem(&sed->dma, sed->offs, sizeof(sed->ed),
	    BUS_DMASYNC_POSTWRITE | BUS_DMASYNC_POSTREAD);
	sed->ed.ed_tailp = HTOO32(tail->physaddr);
	sed->ed.ed_flags &= HTOO32(~OHCI_ED_SKIP);
	usb_syncmem(&sed->dma, sed->offs + offsetof(ohci_ed_t, ed_flags),
	    sizeof(sed->ed.ed_flags),
	    BUS_DMASYNC_PREWRITE | BUS_DMASYNC_PREREAD);
	mutex_exit(&sc->sc_lock);
}

void
ohci_device_isoc_abort(struct usbd_xfer *xfer)
{
	struct ohci_pipe *opipe = OHCI_PIPE2OPIPE(xfer->ux_pipe);
	ohci_softc_t *sc = OHCI_XFER2SC(xfer);
	ohci_soft_ed_t *sed;
	ohci_soft_itd_t *sitd;

	OHCIHIST_FUNC(); OHCIHIST_CALLED();
	DPRINTFN(1, "xfer=%#jx", (uintptr_t)xfer, 0, 0, 0);

	KASSERT(mutex_owned(&sc->sc_lock));

	/* Transfer is already done. */
	if (xfer->ux_status != USBD_NOT_STARTED &&
	    xfer->ux_status != USBD_IN_PROGRESS) {
		printf("ohci_device_isoc_abort: early return\n");
		goto done;
	}

	/* Give xfer the requested abort code. */
	xfer->ux_status = USBD_CANCELLED;

	sed = opipe->sed;
	usb_syncmem(&sed->dma, sed->offs, sizeof(sed->ed),
	    BUS_DMASYNC_POSTWRITE | BUS_DMASYNC_POSTREAD);
	sed->ed.ed_flags |= HTOO32(OHCI_ED_SKIP); /* force hardware skip */
	usb_syncmem(&sed->dma, sed->offs + offsetof(ohci_ed_t, ed_flags),
	    sizeof(sed->ed.ed_flags),
	    BUS_DMASYNC_PREWRITE | BUS_DMASYNC_PREREAD);

	sitd = xfer->ux_hcpriv;
	KASSERT(sitd);

	usb_delay_ms_locked(&sc->sc_bus, OHCI_ITD_NOFFSET, &sc->sc_lock);

	for (; sitd->xfer == xfer; sitd = sitd->nextitd) {
		ohci_hash_rem_itd(sc, sitd);
#ifdef DIAGNOSTIC
		DPRINTFN(1, "abort sets done sitd=%#jx", (uintptr_t)sitd,
		    0, 0, 0);
		sitd->isdone = true;
#endif
	}

	/* Run callback. */
	usb_transfer_complete(xfer);

	sed->ed.ed_headp = HTOO32(sitd->physaddr); /* unlink TDs */
	sed->ed.ed_flags &= HTOO32(~OHCI_ED_SKIP); /* remove hardware skip */
	usb_syncmem(&sed->dma, sed->offs, sizeof(sed->ed),
	    BUS_DMASYNC_PREWRITE | BUS_DMASYNC_PREREAD);

 done:
	KASSERT(mutex_owned(&sc->sc_lock));
}

void
ohci_device_isoc_done(struct usbd_xfer *xfer)
{
	OHCIHIST_FUNC(); OHCIHIST_CALLED();
	DPRINTFN(1, "xfer=%#jx", (uintptr_t)xfer, 0, 0, 0);
}

usbd_status
ohci_setup_isoc(struct usbd_pipe *pipe)
{
	struct ohci_pipe *opipe = OHCI_PIPE2OPIPE(pipe);
	ohci_softc_t *sc = OHCI_PIPE2SC(pipe);
	struct isoc *isoc = &opipe->isoc;

	isoc->next = -1;
	isoc->inuse = 0;

	mutex_enter(&sc->sc_lock);
	ohci_add_ed(sc, opipe->sed, sc->sc_isoc_head);
	mutex_exit(&sc->sc_lock);

	return USBD_NORMAL_COMPLETION;
}

void
ohci_device_isoc_close(struct usbd_pipe *pipe)
{
	struct ohci_pipe *opipe = OHCI_PIPE2OPIPE(pipe);
	ohci_softc_t *sc = OHCI_PIPE2SC(pipe);

	KASSERT(mutex_owned(&sc->sc_lock));

	OHCIHIST_FUNC(); OHCIHIST_CALLED();
	DPRINTF("pipe=%#jx", (uintptr_t)pipe, 0, 0, 0);
	ohci_close_pipe(pipe, sc->sc_isoc_head);
#ifdef DIAGNOSTIC
	opipe->tail.itd->isdone = true;
#endif
	ohci_free_sitd_locked(sc, opipe->tail.itd);
}<|MERGE_RESOLUTION|>--- conflicted
+++ resolved
@@ -1356,12 +1356,8 @@
 		/* Block unprocessed interrupts. */
 		OWRITE4(sc, OHCI_INTERRUPT_DISABLE, eintrs);
 		sc->sc_eintrs &= ~eintrs;
-<<<<<<< HEAD
-		DPRINTF("sc %p blocking/removing intrs 0x%x", sc, eintrs, 0, 0);
-=======
 		DPRINTF("sc %#jx blocking intrs 0x%jx", (uintptr_t)sc,
 		    eintrs, 0, 0);
->>>>>>> ba6baa1e
 	}
 
 	return 1;
@@ -1483,14 +1479,9 @@
 	for (std = sdone; std; std = stdnext) {
 		xfer = std->xfer;
 		stdnext = std->dnext;
-<<<<<<< HEAD
-		DPRINTFN(10, "std=%p xfer=%p hcpriv=%p dnext=%p", std, xfer,
-		    xfer ? xfer->ux_hcpriv : 0, stdnext);
-=======
-		DPRINTFN(10, "std=%#jx xfer=%#jx hcpriv=%#jx", (uintptr_t)std,
-		    (uintptr_t)xfer, (uintptr_t)(xfer ? xfer->ux_hcpriv : 0),
-		    0);
->>>>>>> ba6baa1e
+		DPRINTFN(10, "std=%#jx xfer=%#jx hcpriv=%#jx dnext=%'jx",
+		    (uintptr_t)std, (uintptr_t)xfer,
+		    (uintptr_t)(xfer ? xfer->ux_hcpriv : 0), (uintptr_t)stdnext);
 		if (xfer == NULL) {
 			/*
 			 * xfer == NULL: There seems to be no xfer associated
@@ -1514,13 +1505,8 @@
 
 		if (xfer->ux_status == USBD_CANCELLED ||
 		    xfer->ux_status == USBD_TIMEOUT) {
-<<<<<<< HEAD
-			DPRINTF("cancel/timeout %p", xfer, 0, 0, 0);
-
-=======
 			DPRINTF("cancel/timeout %#jx", (uintptr_t)xfer, 0, 0,
 			    0);
->>>>>>> ba6baa1e
 			/* Handled by abort routine. */
 			continue;
 		}
@@ -1946,11 +1932,7 @@
 	bool timeout = false;
 
 	OHCIHIST_FUNC(); OHCIHIST_CALLED();
-<<<<<<< HEAD
-	DPRINTF("xfer=%p", xfer, 0, 0, 0);
-=======
 	DPRINTF("oxfer=%#jx", (uintptr_t)oxfer, 0, 0, 0);
->>>>>>> ba6baa1e
 
 	mutex_enter(&sc->sc_lock);
 	if (sc->sc_dying) {
@@ -2349,13 +2331,7 @@
 	 * the done list are also removed.  We ensure this by waiting for
 	 * both a WDH and SOF interrupt.
 	 */
-<<<<<<< HEAD
-	DPRINTFN(1, "stop ed=%p", sed, 0, 0, 0);
-=======
-	xfer->ux_status = status;	/* make software ignore it */
-	callout_stop(&xfer->ux_callout);
 	DPRINTFN(1, "stop ed=%#jx", (uintptr_t)sed, 0, 0, 0);
->>>>>>> ba6baa1e
 	usb_syncmem(&sed->dma, sed->offs + offsetof(ohci_ed_t, ed_flags),
 	    sizeof(sed->ed.ed_flags),
 	    BUS_DMASYNC_POSTWRITE | BUS_DMASYNC_POSTREAD);
