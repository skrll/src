--- conflicted
+++ resolved
@@ -808,10 +808,7 @@
 		LIST_INIT(&sc->sc_hash_itds[i]);
 
 	TAILQ_INIT(&sc->sc_abortingxfers);
-<<<<<<< HEAD
-=======
 	cv_init(&sc->sc_abort_cv, "ohciabt");
->>>>>>> 33706221
 
 	sc->sc_xferpool = pool_cache_init(sizeof(struct ohci_xfer), 0, 0, 0,
 	    "ohcixfer", NULL, IPL_USB, NULL, NULL, NULL);
@@ -1383,20 +1380,6 @@
 		 */
 		softint_schedule(sc->sc_rhsc_si);
 	}
-	if (eintrs & OHCI_SF) {
-		struct ohci_xfer *ox, *tmp;
-		TAILQ_FOREACH_SAFE(ox, &sc->sc_abortingxfers, ox_abnext, tmp) {
-			DPRINTFN(10, "SF %#jx xfer %#jx", (uintptr_t)sc, (uintptr_t)ox, 0, 0);
-			ox->ox_abintrs &= ~OHCI_SF;
-			KASSERT(ox->ox_abintrs == 0);
-			TAILQ_REMOVE(&sc->sc_abortingxfers, ox, ox_abnext);
-		}
-		cv_broadcast(&sc->sc_softwake_cv);
-
-		KASSERT(TAILQ_EMPTY(&sc->sc_abortingxfers));
-		DPRINTFN(10, "end SOF %#jx", (uintptr_t)sc, 0, 0, 0);
-		/* Don't remove OHIC_SF from eintrs so it is blocked below */
-	}
 
 	if (eintrs != 0) {
 		/* Block unprocessed interrupts. */
@@ -1523,9 +1506,6 @@
 
 	for (std = sdone; std; std = stdnext) {
 		stdnext = std->dnext;
-<<<<<<< HEAD
-		DPRINTFN(10, "std=%#jx xfer=%#jx hcpriv=%#jx dnext=%'jx",
-=======
 		if (std->held == NULL) {
 			DPRINTFN(10, "std=%#jx held is null", (uintptr_t)std,
 			    0, 0, 0);
@@ -1536,7 +1516,6 @@
 
 		xfer = std->xfer;
 		DPRINTFN(10, "std=%#jx xfer=%#jx hcpriv=%#jx dnext=%#jx",
->>>>>>> 33706221
 		    (uintptr_t)std, (uintptr_t)xfer,
 		    (uintptr_t)(xfer ? xfer->ux_hcpriv : 0), (uintptr_t)stdnext);
 		if (xfer == NULL) {
@@ -1548,16 +1527,6 @@
 			 */
 			continue;
 		}
-<<<<<<< HEAD
-		if (std->held == NULL) {
-			DPRINTFN(10, "std=%#jx held is null", (uintptr_t)std, 0, 0, 0);
-			ohci_hash_rem_td(sc, std);
-			ohci_free_std_locked(sc, std);
-			continue;
-		}
-
-=======
->>>>>>> 33706221
 		/*
 		 * Try to claim this xfer for completion.  If it has
 		 * already completed or aborted, drop it on the floor.
@@ -2332,25 +2301,6 @@
 		    sizeof(sed->ed.ed_flags),
 		    BUS_DMASYNC_PREWRITE | BUS_DMASYNC_PREREAD);
 
-<<<<<<< HEAD
-		DPRINTFN(10, "WDH %#jx xfer %#jx", (uintptr_t)sc, (uintptr_t)xfer, 0, 0);
-		struct ohci_xfer *ox = OHCI_XFER2OXFER(xfer);
-		ox->ox_abintrs = OHCI_SF;
-		TAILQ_INSERT_TAIL(&sc->sc_abortingxfers, ox, ox_abnext);
-
-		OWRITE4(sc, OHCI_INTERRUPT_STATUS, OHCI_SF);
-		sc->sc_eintrs |= OHCI_SF;
-		OWRITE4(sc, OHCI_INTERRUPT_ENABLE, OHCI_SF);
-		/*
-		 * Step 2: Wait until we know hardware has finished any possible
-		 * use of the xfer.
-		 */
-		while (ox->ox_abintrs != 0) {
-			DPRINTFN(10, "WDH %#jx xfer %#jx intrs %#x", (uintptr_t)sc,
-			    (uintptr_t)xfer, (uintptr_t)ox->ox_abintrs, 0);
-			cv_wait(&sc->sc_softwake_cv, &sc->sc_lock);
-		}
-=======
 		DPRINTFN(10, "SF %#jx xfer %#jx", (uintptr_t)sc,
 		    (uintptr_t)xfer, 0, 0);
 
@@ -2377,7 +2327,6 @@
 			cv_wait(&sc->sc_abort_cv, &sc->sc_intr_lock);
 		}
 		mutex_exit(&sc->sc_intr_lock);
->>>>>>> 33706221
 	} else {
 		DPRINTFN(1, "halted ed=%#jx", (uintptr_t)sed, 0, 0, 0);
 	}
@@ -2408,17 +2357,9 @@
 	DPRINTF("--- dump end ---", 0, 0, 0, 0);
 #endif
 
-<<<<<<< HEAD
 #define OHCI_CC_ACCESSED_P(x)	\
     (((x) & OHCI_CC_NOT_ACCESSED_MASK) != OHCI_CC_NOT_ACCESSED)
 
-
-=======
-
-#define OHCI_CC_ACCESSED_P(x)	\
-    (((x) & OHCI_CC_NOT_ACCESSED_MASK) != OHCI_CC_NOT_ACCESSED)
-
->>>>>>> 33706221
 	headp = O32TOH(sed->ed.ed_headp) & OHCI_HEADMASK;
 	hit = 0;
 	for (; p->xfer == xfer; p = n) {
@@ -2434,14 +2375,6 @@
 		   0, 0, 0);
 
 		mutex_exit(&sc->sc_lock);
-<<<<<<< HEAD
-		ohci_soft_td_t *std = ohci_alloc_std(sc);
-		if (std == NULL) {
-			/* XXX What to do??? */
-			panic("hmm");
-		}
-		mutex_enter(&sc->sc_lock);
-=======
 		ohci_soft_td_t *std;
 		for (;;) {
 			std = ohci_alloc_std(sc);
@@ -2456,7 +2389,6 @@
 			    xfer->ux_status, 0, 0);
 			goto dying;
 		}
->>>>>>> 33706221
 
 		DPRINTFN(10, "new std=%#jx now held at %#jx", (uintptr_t)std,
 		    (uintptr_t)p->held, 0, 0);
@@ -2464,11 +2396,7 @@
 		std->held = p->held;
 		std->xfer = xfer;
 		p->held = NULL;
-<<<<<<< HEAD
-	}
-=======
- 	}
->>>>>>> 33706221
+	}
 	/* Zap headp register if hardware pointed inside the xfer. */
 	if (hit) {
 		DPRINTFN(1, "set hd=0x%08jx, tl=0x%08jx",  (int)p->physaddr,
