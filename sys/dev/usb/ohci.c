/*	$NetBSD: ohci.c,v 1.310 2020/06/03 15:38:02 skrll Exp $	*/

/*
 * Copyright (c) 1998, 2004, 2005, 2012, 2016, 2020 The NetBSD Foundation, Inc.
 * All rights reserved.
 *
 * This code is derived from software contributed to The NetBSD Foundation
 * by Lennart Augustsson (lennart@augustsson.net) at
 * Carlstedt Research & Technology, Jared D. McNeill (jmcneill@invisible.ca),
 * Matthew R. Green (mrg@eterna.com.au), and Nick Hudson.
 *
 * This code is derived from software contributed to The NetBSD Foundation
 * by Charles M. Hannum.
 *
 * Redistribution and use in source and binary forms, with or without
 * modification, are permitted provided that the following conditions
 * are met:
 * 1. Redistributions of source code must retain the above copyright
 *    notice, this list of conditions and the following disclaimer.
 * 2. Redistributions in binary form must reproduce the above copyright
 *    notice, this list of conditions and the following disclaimer in the
 *    documentation and/or other materials provided with the distribution.
 *
 * THIS SOFTWARE IS PROVIDED BY THE NETBSD FOUNDATION, INC. AND CONTRIBUTORS
 * ``AS IS'' AND ANY EXPRESS OR IMPLIED WARRANTIES, INCLUDING, BUT NOT LIMITED
 * TO, THE IMPLIED WARRANTIES OF MERCHANTABILITY AND FITNESS FOR A PARTICULAR
 * PURPOSE ARE DISCLAIMED.  IN NO EVENT SHALL THE FOUNDATION OR CONTRIBUTORS
 * BE LIABLE FOR ANY DIRECT, INDIRECT, INCIDENTAL, SPECIAL, EXEMPLARY, OR
 * CONSEQUENTIAL DAMAGES (INCLUDING, BUT NOT LIMITED TO, PROCUREMENT OF
 * SUBSTITUTE GOODS OR SERVICES; LOSS OF USE, DATA, OR PROFITS; OR BUSINESS
 * INTERRUPTION) HOWEVER CAUSED AND ON ANY THEORY OF LIABILITY, WHETHER IN
 * CONTRACT, STRICT LIABILITY, OR TORT (INCLUDING NEGLIGENCE OR OTHERWISE)
 * ARISING IN ANY WAY OUT OF THE USE OF THIS SOFTWARE, EVEN IF ADVISED OF THE
 * POSSIBILITY OF SUCH DAMAGE.
 */

/*
 * USB Open Host Controller driver.
 *
 * OHCI spec: http://www.compaq.com/productinfo/development/openhci.html
 * USB spec: http://www.usb.org/developers/docs/
 */

#include <sys/cdefs.h>
__KERNEL_RCSID(0, "$NetBSD: ohci.c,v 1.310 2020/06/03 15:38:02 skrll Exp $");

#ifdef _KERNEL_OPT
#include "opt_usb.h"
#endif

#include <sys/param.h>

#include <sys/cpu.h>
#include <sys/device.h>
#include <sys/kernel.h>
#include <sys/kmem.h>
#include <sys/proc.h>
#include <sys/queue.h>
#include <sys/select.h>
#include <sys/sysctl.h>
#include <sys/systm.h>

#include <machine/endian.h>

#include <dev/usb/usb.h>
#include <dev/usb/usbdi.h>
#include <dev/usb/usbdivar.h>
#include <dev/usb/usb_mem.h>
#include <dev/usb/usb_quirks.h>

#include <dev/usb/ohcireg.h>
#include <dev/usb/ohcivar.h>
#include <dev/usb/usbroothub.h>
#include <dev/usb/usbhist.h>

#ifdef USB_DEBUG
#ifndef OHCI_DEBUG
#define ohcidebug 0
#else
static int ohcidebug = 10;

SYSCTL_SETUP(sysctl_hw_ohci_setup, "sysctl hw.ohci setup")
{
	int err;
	const struct sysctlnode *rnode;
	const struct sysctlnode *cnode;

	err = sysctl_createv(clog, 0, NULL, &rnode,
	    CTLFLAG_PERMANENT, CTLTYPE_NODE, "ohci",
	    SYSCTL_DESCR("ohci global controls"),
	    NULL, 0, NULL, 0, CTL_HW, CTL_CREATE, CTL_EOL);

	if (err)
		goto fail;

	/* control debugging printfs */
	err = sysctl_createv(clog, 0, &rnode, &cnode,
	    CTLFLAG_PERMANENT|CTLFLAG_READWRITE, CTLTYPE_INT,
	    "debug", SYSCTL_DESCR("Enable debugging output"),
	    NULL, 0, &ohcidebug, sizeof(ohcidebug), CTL_CREATE, CTL_EOL);
	if (err)
		goto fail;

	return;
fail:
	aprint_error("%s: sysctl_createv failed (err = %d)\n", __func__, err);
}

#endif /* OHCI_DEBUG */
#endif /* USB_DEBUG */

#define	DPRINTF(FMT,A,B,C,D)	USBHIST_LOG(ohcidebug,FMT,A,B,C,D)
#define	DPRINTFN(N,FMT,A,B,C,D)	USBHIST_LOGN(ohcidebug,N,FMT,A,B,C,D)
#define	OHCIHIST_FUNC()		USBHIST_FUNC()
#define	OHCIHIST_CALLED(name)	USBHIST_CALLED(ohcidebug)

#if BYTE_ORDER == BIG_ENDIAN
#define	SWAP_ENDIAN	OHCI_LITTLE_ENDIAN
#else
#define	SWAP_ENDIAN	OHCI_BIG_ENDIAN
#endif

#define	O16TOH(val)	(sc->sc_endian == SWAP_ENDIAN ? bswap16(val) : val)
#define	O32TOH(val)	(sc->sc_endian == SWAP_ENDIAN ? bswap32(val) : val)
#define	HTOO16(val)	O16TOH(val)
#define	HTOO32(val)	O32TOH(val)

struct ohci_pipe;

Static ohci_soft_ed_t  *ohci_alloc_sed(ohci_softc_t *);
Static void		ohci_free_sed(ohci_softc_t *, ohci_soft_ed_t *);

Static ohci_soft_td_t  *ohci_alloc_std(ohci_softc_t *);
Static void		ohci_free_std(ohci_softc_t *, ohci_soft_td_t *);
Static void		ohci_free_std_locked(ohci_softc_t *, ohci_soft_td_t *);

Static ohci_soft_itd_t *ohci_alloc_sitd(ohci_softc_t *);
Static void		ohci_free_sitd(ohci_softc_t *,ohci_soft_itd_t *);
Static void		ohci_free_sitd_locked(ohci_softc_t *,
			    ohci_soft_itd_t *);

Static int		ohci_alloc_std_chain(ohci_softc_t *, struct usbd_xfer *,
			    int, int);
Static void		ohci_free_stds(ohci_softc_t *, struct ohci_xfer *);

Static void		ohci_reset_std_chain(ohci_softc_t *, struct usbd_xfer *,
			    int, int, ohci_soft_td_t *, ohci_soft_td_t **);

Static usbd_status	ohci_open(struct usbd_pipe *);
Static void		ohci_poll(struct usbd_bus *);
Static void		ohci_softintr(void *);
Static void		ohci_rhsc(ohci_softc_t *, struct usbd_xfer *);
Static void		ohci_rhsc_softint(void *);

Static void		ohci_add_ed(ohci_softc_t *, ohci_soft_ed_t *,
			    ohci_soft_ed_t *);

Static void		ohci_rem_ed(ohci_softc_t *, ohci_soft_ed_t *,
				    ohci_soft_ed_t *);
Static void		ohci_hash_add_td(ohci_softc_t *, ohci_soft_td_t *);
Static void		ohci_hash_rem_td(ohci_softc_t *, ohci_soft_td_t *);
Static ohci_soft_td_t  *ohci_hash_find_td(ohci_softc_t *, ohci_physaddr_t);
Static void		ohci_hash_add_itd(ohci_softc_t *, ohci_soft_itd_t *);
Static void		ohci_hash_rem_itd(ohci_softc_t *, ohci_soft_itd_t *);
Static ohci_soft_itd_t  *ohci_hash_find_itd(ohci_softc_t *, ohci_physaddr_t);

Static usbd_status	ohci_setup_isoc(struct usbd_pipe *);
Static void		ohci_device_isoc_enter(struct usbd_xfer *);

Static struct usbd_xfer *
			ohci_allocx(struct usbd_bus *, unsigned int);
Static void		ohci_freex(struct usbd_bus *, struct usbd_xfer *);
Static bool		ohci_dying(struct usbd_bus *);
Static void		ohci_get_lock(struct usbd_bus *, kmutex_t **);
Static int		ohci_roothub_ctrl(struct usbd_bus *,
			    usb_device_request_t *, void *, int);

Static usbd_status	ohci_root_intr_transfer(struct usbd_xfer *);
Static usbd_status	ohci_root_intr_start(struct usbd_xfer *);
Static void		ohci_root_intr_abort(struct usbd_xfer *);
Static void		ohci_root_intr_close(struct usbd_pipe *);
Static void		ohci_root_intr_done(struct usbd_xfer *);

Static int		ohci_device_ctrl_init(struct usbd_xfer *);
Static void		ohci_device_ctrl_fini(struct usbd_xfer *);
Static usbd_status	ohci_device_ctrl_transfer(struct usbd_xfer *);
Static usbd_status	ohci_device_ctrl_start(struct usbd_xfer *);
Static void		ohci_device_ctrl_abort(struct usbd_xfer *);
Static void		ohci_device_ctrl_close(struct usbd_pipe *);
Static void		ohci_device_ctrl_done(struct usbd_xfer *);

Static int		ohci_device_bulk_init(struct usbd_xfer *);
Static void		ohci_device_bulk_fini(struct usbd_xfer *);
Static usbd_status	ohci_device_bulk_transfer(struct usbd_xfer *);
Static usbd_status	ohci_device_bulk_start(struct usbd_xfer *);
Static void		ohci_device_bulk_abort(struct usbd_xfer *);
Static void		ohci_device_bulk_close(struct usbd_pipe *);
Static void		ohci_device_bulk_done(struct usbd_xfer *);

Static int		ohci_device_intr_init(struct usbd_xfer *);
Static void		ohci_device_intr_fini(struct usbd_xfer *);
Static usbd_status	ohci_device_intr_transfer(struct usbd_xfer *);
Static usbd_status	ohci_device_intr_start(struct usbd_xfer *);
Static void		ohci_device_intr_abort(struct usbd_xfer *);
Static void		ohci_device_intr_close(struct usbd_pipe *);
Static void		ohci_device_intr_done(struct usbd_xfer *);

Static int		ohci_device_isoc_init(struct usbd_xfer *);
Static void		ohci_device_isoc_fini(struct usbd_xfer *);
Static usbd_status	ohci_device_isoc_transfer(struct usbd_xfer *);
Static void		ohci_device_isoc_abort(struct usbd_xfer *);
Static void		ohci_device_isoc_close(struct usbd_pipe *);
Static void		ohci_device_isoc_done(struct usbd_xfer *);

Static usbd_status	ohci_device_setintr(ohci_softc_t *,
			    struct ohci_pipe *, int);

Static void		ohci_rhsc_enable(void *);

Static void		ohci_close_pipe(struct usbd_pipe *, ohci_soft_ed_t *);
Static void		ohci_abortx(struct usbd_xfer *);

Static void		ohci_device_clear_toggle(struct usbd_pipe *);
Static void		ohci_noop(struct usbd_pipe *);

#ifdef OHCI_DEBUG
Static void		ohci_dumpregs(ohci_softc_t *);
Static void		ohci_dump_tds(ohci_softc_t *, ohci_soft_td_t *);
Static void		ohci_dump_td(ohci_softc_t *, ohci_soft_td_t *);
Static void		ohci_dump_ed(ohci_softc_t *, ohci_soft_ed_t *);
Static void		ohci_dump_itd(ohci_softc_t *, ohci_soft_itd_t *);
Static void		ohci_dump_itds(ohci_softc_t *, ohci_soft_itd_t *);
#endif

#define OBARR(sc) bus_space_barrier((sc)->iot, (sc)->ioh, 0, (sc)->sc_size, \
			BUS_SPACE_BARRIER_READ|BUS_SPACE_BARRIER_WRITE)
#define OWRITE1(sc, r, x) \
 do { OBARR(sc); bus_space_write_1((sc)->iot, (sc)->ioh, (r), (x)); } while (0)
#define OWRITE2(sc, r, x) \
 do { OBARR(sc); bus_space_write_2((sc)->iot, (sc)->ioh, (r), (x)); } while (0)
#define OWRITE4(sc, r, x) \
 do { OBARR(sc); bus_space_write_4((sc)->iot, (sc)->ioh, (r), (x)); } while (0)

static __inline uint32_t
OREAD4(ohci_softc_t *sc, bus_size_t r)
{

	OBARR(sc);
	return bus_space_read_4(sc->iot, sc->ioh, r);
}

/* Reverse the bits in a value 0 .. 31 */
Static uint8_t revbits[OHCI_NO_INTRS] =
  { 0x00, 0x10, 0x08, 0x18, 0x04, 0x14, 0x0c, 0x1c,
    0x02, 0x12, 0x0a, 0x1a, 0x06, 0x16, 0x0e, 0x1e,
    0x01, 0x11, 0x09, 0x19, 0x05, 0x15, 0x0d, 0x1d,
    0x03, 0x13, 0x0b, 0x1b, 0x07, 0x17, 0x0f, 0x1f };

struct ohci_pipe {
	struct usbd_pipe pipe;
	ohci_soft_ed_t *sed;
	union {
		ohci_soft_td_t *td;
		ohci_soft_itd_t *itd;
	} tail;
	/* Info needed for different pipe kinds. */
	union {
		/* Control pipe */
		struct {
			usb_dma_t reqdma;
		} ctrl;
		/* Interrupt pipe */
		struct {
			int nslots;
			int pos;
		} intr;
		/* Isochronous pipe */
		struct isoc {
			int next, inuse;
		} isoc;
	};
};

Static const struct usbd_bus_methods ohci_bus_methods = {
	.ubm_open =	ohci_open,
	.ubm_softint =	ohci_softintr,
	.ubm_dopoll =	ohci_poll,
	.ubm_allocx =	ohci_allocx,
	.ubm_freex =	ohci_freex,
	.ubm_abortx =	ohci_abortx,
	.ubm_dying =	ohci_dying,
	.ubm_getlock =	ohci_get_lock,
	.ubm_rhctrl =	ohci_roothub_ctrl,
};

Static const struct usbd_pipe_methods ohci_root_intr_methods = {
	.upm_transfer =	ohci_root_intr_transfer,
	.upm_start =	ohci_root_intr_start,
	.upm_abort =	ohci_root_intr_abort,
	.upm_close =	ohci_root_intr_close,
	.upm_cleartoggle =	ohci_noop,
	.upm_done =	ohci_root_intr_done,
};

Static const struct usbd_pipe_methods ohci_device_ctrl_methods = {
	.upm_init =	ohci_device_ctrl_init,
	.upm_fini =	ohci_device_ctrl_fini,
	.upm_transfer =	ohci_device_ctrl_transfer,
	.upm_start =	ohci_device_ctrl_start,
	.upm_abort =	ohci_device_ctrl_abort,
	.upm_close =	ohci_device_ctrl_close,
	.upm_cleartoggle =	ohci_noop,
	.upm_done =	ohci_device_ctrl_done,
};

Static const struct usbd_pipe_methods ohci_device_intr_methods = {
	.upm_init =	ohci_device_intr_init,
	.upm_fini =	ohci_device_intr_fini,
	.upm_transfer =	ohci_device_intr_transfer,
	.upm_start =	ohci_device_intr_start,
	.upm_abort =	ohci_device_intr_abort,
	.upm_close =	ohci_device_intr_close,
	.upm_cleartoggle =	ohci_device_clear_toggle,
	.upm_done =	ohci_device_intr_done,
};

Static const struct usbd_pipe_methods ohci_device_bulk_methods = {
	.upm_init =	ohci_device_bulk_init,
	.upm_fini =	ohci_device_bulk_fini,
	.upm_transfer =	ohci_device_bulk_transfer,
	.upm_start =	ohci_device_bulk_start,
	.upm_abort =	ohci_device_bulk_abort,
	.upm_close =	ohci_device_bulk_close,
	.upm_cleartoggle =	ohci_device_clear_toggle,
	.upm_done =	ohci_device_bulk_done,
};

Static const struct usbd_pipe_methods ohci_device_isoc_methods = {
	.upm_init =	ohci_device_isoc_init,
	.upm_fini =	ohci_device_isoc_fini,
	.upm_transfer =	ohci_device_isoc_transfer,
	.upm_abort =	ohci_device_isoc_abort,
	.upm_close =	ohci_device_isoc_close,
	.upm_cleartoggle =	ohci_noop,
	.upm_done =	ohci_device_isoc_done,
};

int
ohci_activate(device_t self, enum devact act)
{
	struct ohci_softc *sc = device_private(self);

	switch (act) {
	case DVACT_DEACTIVATE:
		sc->sc_dying = 1;
		return 0;
	default:
		return EOPNOTSUPP;
	}
}

void
ohci_childdet(device_t self, device_t child)
{
	struct ohci_softc *sc = device_private(self);

	KASSERT(sc->sc_child == child);
	sc->sc_child = NULL;
}

int
ohci_detach(struct ohci_softc *sc, int flags)
{
	int rv = 0;

	if (sc->sc_child != NULL)
		rv = config_detach(sc->sc_child, flags);

	if (rv != 0)
		return rv;

	softint_disestablish(sc->sc_rhsc_si);

	callout_halt(&sc->sc_tmo_rhsc, NULL);
	callout_destroy(&sc->sc_tmo_rhsc);

	mutex_destroy(&sc->sc_lock);
	mutex_destroy(&sc->sc_intr_lock);

	if (sc->sc_hcca != NULL)
		usb_freemem(&sc->sc_bus, &sc->sc_hccadma);
	pool_cache_destroy(sc->sc_xferpool);

	return rv;
}

ohci_soft_ed_t *
ohci_alloc_sed(ohci_softc_t *sc)
{
	ohci_soft_ed_t *sed;
	int i, offs;
	usb_dma_t dma;

	OHCIHIST_FUNC(); OHCIHIST_CALLED();

	mutex_enter(&sc->sc_lock);
	if (sc->sc_freeeds == NULL) {
		DPRINTFN(2, "allocating chunk", 0, 0, 0, 0);
		mutex_exit(&sc->sc_lock);

		int err = usb_allocmem(&sc->sc_bus, OHCI_SED_SIZE * OHCI_SED_CHUNK,
		    OHCI_ED_ALIGN, 0 /*!USBMALLOC_COHERENT*/, &dma);
		if (err)
			return NULL;

		mutex_enter(&sc->sc_lock);
		for (i = 0; i < OHCI_SED_CHUNK; i++) {
			offs = i * OHCI_SED_SIZE;
			sed = KERNADDR(&dma, offs);
			sed->physaddr = DMAADDR(&dma, offs);
			sed->dma = dma;
			sed->offs = offs;
			sed->next = sc->sc_freeeds;
			sc->sc_freeeds = sed;
		}
	}
	sed = sc->sc_freeeds;
	sc->sc_freeeds = sed->next;
	mutex_exit(&sc->sc_lock);

	memset(&sed->ed, 0, sizeof(ohci_ed_t));
	sed->next = 0;
	return sed;
}

static inline void
ohci_free_sed_locked(ohci_softc_t *sc, ohci_soft_ed_t *sed)
{

	KASSERT(sc->sc_bus.ub_usepolling || mutex_owned(&sc->sc_lock));

	sed->next = sc->sc_freeeds;
	sc->sc_freeeds = sed;
}

void
ohci_free_sed(ohci_softc_t *sc, ohci_soft_ed_t *sed)
{

	mutex_enter(&sc->sc_lock);
	ohci_free_sed_locked(sc, sed);
	mutex_exit(&sc->sc_lock);
}

ohci_soft_td_t *
ohci_alloc_std(ohci_softc_t *sc)
{
	ohci_soft_td_t *std;
	int i, offs;
	usb_dma_t dma;

	OHCIHIST_FUNC(); OHCIHIST_CALLED();

	mutex_enter(&sc->sc_lock);
	if (sc->sc_freetds == NULL) {
		DPRINTFN(2, "allocating chunk", 0, 0, 0, 0);
		mutex_exit(&sc->sc_lock);

		int err = usb_allocmem(&sc->sc_bus, OHCI_STD_SIZE * OHCI_STD_CHUNK,
		   OHCI_TD_ALIGN, USBMALLOC_COHERENT, &dma);
		if (err)
			return NULL;

		mutex_enter(&sc->sc_lock);
		for (i = 0; i < OHCI_STD_CHUNK; i++) {
			offs = i * OHCI_STD_SIZE;
			std = KERNADDR(&dma, offs);
			std->physaddr = DMAADDR(&dma, offs);
			std->dma = dma;
			std->offs = offs;
			std->nexttd = sc->sc_freetds;
			sc->sc_freetds = std;
		}
	}

	std = sc->sc_freetds;
	sc->sc_freetds = std->nexttd;
	mutex_exit(&sc->sc_lock);

	memset(&std->td, 0, sizeof(ohci_td_t));
	std->nexttd = NULL;
	std->xfer = NULL;

	return std;
}

void
ohci_free_std_locked(ohci_softc_t *sc, ohci_soft_td_t *std)
{

	KASSERT(sc->sc_bus.ub_usepolling || mutex_owned(&sc->sc_lock));

	std->nexttd = sc->sc_freetds;
	sc->sc_freetds = std;
}

void
ohci_free_std(ohci_softc_t *sc, ohci_soft_td_t *std)
{

	mutex_enter(&sc->sc_lock);
	ohci_free_std_locked(sc, std);
	mutex_exit(&sc->sc_lock);
}

Static int
ohci_alloc_std_chain(ohci_softc_t *sc, struct usbd_xfer *xfer, int length, int rd)
{
	struct ohci_xfer *ox = OHCI_XFER2OXFER(xfer);
	uint16_t flags = xfer->ux_flags;

	OHCIHIST_FUNC(); OHCIHIST_CALLED();

	DPRINTFN(8, "addr=%jd endpt=%jd len=%jd speed=%jd",
	    xfer->ux_pipe->up_dev->ud_addr,
	    UE_GET_ADDR(xfer->ux_pipe->up_endpoint->ue_edesc->bEndpointAddress),
	    length, xfer->ux_pipe->up_dev->ud_speed);

	ASSERT_SLEEPABLE();
	KASSERT(length != 0 || (!rd && (flags & USBD_FORCE_SHORT_XFER)));

	size_t nstd = (!rd && (flags & USBD_FORCE_SHORT_XFER)) ? 1 : 0;
	nstd += howmany(length, OHCI_PAGE_SIZE);
	ox->ox_stds = kmem_zalloc(sizeof(ohci_soft_td_t *) * nstd,
	    KM_SLEEP);
	ox->ox_nstd = nstd;

	DPRINTFN(8, "xfer %#jx nstd %jd", (uintptr_t)xfer, nstd, 0, 0);

	for (size_t j = 0; j < ox->ox_nstd;) {
		ohci_soft_td_t *cur = ohci_alloc_std(sc);
		if (cur == NULL)
			goto nomem;

		ox->ox_stds[j++] = cur;
		cur->xfer = xfer;
		cur->flags = 0;
	}

	return 0;

 nomem:
	ohci_free_stds(sc, ox);
	kmem_free(ox->ox_stds, sizeof(ohci_soft_td_t *) * nstd);

	return ENOMEM;
}

Static void
ohci_free_stds(ohci_softc_t *sc, struct ohci_xfer *ox)
{
	OHCIHIST_FUNC(); OHCIHIST_CALLED();
	DPRINTF("ox=%#jx", (uintptr_t)ox, 0, 0, 0);

	mutex_enter(&sc->sc_lock);
	for (size_t i = 0; i < ox->ox_nstd; i++) {
		ohci_soft_td_t *std = ox->ox_stds[i];
		if (std == NULL)
			break;
		ohci_free_std_locked(sc, std);
	}
	mutex_exit(&sc->sc_lock);
}

void
ohci_reset_std_chain(ohci_softc_t *sc, struct usbd_xfer *xfer,
    int alen, int rd, ohci_soft_td_t *sp, ohci_soft_td_t **ep)
{
	struct ohci_xfer *ox = OHCI_XFER2OXFER(xfer);
	ohci_soft_td_t *next, *cur;
	int len, curlen;
	usb_dma_t *dma = &xfer->ux_dmabuf;
	uint16_t flags = xfer->ux_flags;

	OHCIHIST_FUNC(); OHCIHIST_CALLED();
	DPRINTF("start len=%jd", alen, 0, 0, 0);

	KASSERT(sc->sc_bus.ub_usepolling || mutex_owned(&sc->sc_lock));

	DPRINTFN(8, "addr=%jd endpt=%jd len=%jd speed=%jd",
	    xfer->ux_pipe->up_dev->ud_addr,
	    UE_GET_ADDR(xfer->ux_pipe->up_endpoint->ue_edesc->bEndpointAddress),
	    alen, xfer->ux_pipe->up_dev->ud_speed);

	KASSERT(sp);

	int mps = UGETW(xfer->ux_pipe->up_endpoint->ue_edesc->wMaxPacketSize);

	/*
	 * Assign next for the len == 0 case where we don't go through the
	 * main loop.
	 */
	len = alen;
	cur = next = sp;

	usb_syncmem(dma, 0, len,
	    rd ? BUS_DMASYNC_PREREAD : BUS_DMASYNC_PREWRITE);
 	const uint32_t tdflags = HTOO32(
	    OHCI_TD_SET_DP(rd ? OHCI_TD_DP_IN : OHCI_TD_DP_OUT) |
	    OHCI_TD_SET_CC(OHCI_TD_NOCC) |
	    OHCI_TD_SET_TOGGLE(OHCI_TD_TOGGLE_CARRY) |
	    OHCI_TD_SET_DI(OHCI_TD_NOINTR)
	    );

	size_t curoffs = 0;
	for (size_t j = 1; len != 0;) {
		if (j == ox->ox_nstd)
			next = NULL;
		else
			next = ox->ox_stds[j++];
		KASSERT(next != cur);

		curlen = len;
		/*
		 * The OHCI hardware can handle at most one page crossing per
<<<<<<< HEAD
		 * TD.  Limit the length in this TD accordingly to ensure
		 * any pages between start and end aren't missed by the logic
		 * below.
		 *
		 * The two pages (start and end) do not need to be contiguous
		 */
		if (curlen > 2 * OHCI_PAGE_SIZE)
			curlen = 2 * OHCI_PAGE_SIZE;

		const ohci_physaddr_t sdataphys = DMAADDR(dma, curoffs);
		ohci_physaddr_t edataphys = DMAADDR(dma, curoffs + curlen - 1);

		const ohci_physaddr_t sppg = OHCI_PAGE(sdataphys);
		ohci_physaddr_t eppg = OHCI_PAGE(edataphys);

		if (sppg != eppg && sppg + OHCI_PAGE_SIZE != eppg) {
			/* must use multiple TDs, fill as much as possible. */
			curlen = 2 * OHCI_PAGE_SIZE -
			    OHCI_PAGE_OFFSET(sdataphys);
			/* the length must be a multiple of the max size */
=======
		 * TD.  That is, 2 * OHCI_PAGE_SIZE as a maximum.  Limit the
		 * length in this TD accordingly.
		 */
		const ohci_physaddr_t sdataphys = DMAADDR(dma, curoffs);

		int maxlen = (2 * OHCI_PAGE_SIZE) - OHCI_PAGE_OFFSET(sdataphys);
		if (curlen > maxlen) {
			curlen = maxlen;

			/*
			 * the length must be a multiple of
			 * the max size
			 */
>>>>>>> bb018340
			curlen -= curlen % mps;
		}

		const int edataoffs = curoffs + curlen - 1;
		const ohci_physaddr_t edataphys = DMAADDR(dma, edataoffs);

		KASSERT(curlen != 0);
		DPRINTFN(4, "sdataphys=0x%08jx edataphys=0x%08jx "
		    "len=%jd curlen=%jd", sdataphys, edataphys, len, curlen);

		cur->td.td_flags = tdflags;
		cur->td.td_cbp = HTOO32(sdataphys);
		cur->td.td_be = HTOO32(edataphys);
		cur->td.td_nexttd = (next != NULL) ? HTOO32(next->physaddr) : 0;
		cur->nexttd = next;
		cur->len = curlen;
		cur->flags = OHCI_ADD_LEN;
		cur->xfer = xfer;
	 	ohci_hash_add_td(sc, cur);

		curoffs += curlen;
		len -= curlen;

		if (len != 0) {
			KASSERT(next != NULL);
			DPRINTFN(10, "extend chain", 0, 0, 0, 0);
			usb_syncmem(&cur->dma, cur->offs, sizeof(cur->td),
			    BUS_DMASYNC_PREWRITE | BUS_DMASYNC_PREREAD);

			cur = next;
		}
	}
	cur->td.td_flags |=
	    HTOO32(xfer->ux_flags & USBD_SHORT_XFER_OK ? OHCI_TD_R : 0);

	if (!rd &&
	    (flags & USBD_FORCE_SHORT_XFER) &&
	    alen % mps == 0) {
		/* We're adding a ZLP so sync the previous TD */
		usb_syncmem(&cur->dma, cur->offs, sizeof(cur->td),
		    BUS_DMASYNC_PREWRITE | BUS_DMASYNC_PREREAD);

		/* Force a 0 length transfer at the end. */

		KASSERT(next != NULL);
		cur = next;

		cur->td.td_flags = tdflags;
		cur->td.td_cbp = 0; /* indicate 0 length packet */
		cur->td.td_nexttd = 0;
		cur->td.td_be = ~0;
		cur->nexttd = NULL;
		cur->len = 0;
		cur->flags = 0;
		cur->xfer = xfer;
	 	ohci_hash_add_td(sc, cur);

		DPRINTFN(2, "add 0 xfer", 0, 0, 0, 0);
	}

	/* Last TD gets usb_syncmem'ed by caller */
	*ep = cur;
}

ohci_soft_itd_t *
ohci_alloc_sitd(ohci_softc_t *sc)
{
	ohci_soft_itd_t *sitd;
	int i, offs;
	usb_dma_t dma;

	OHCIHIST_FUNC(); OHCIHIST_CALLED();

	mutex_enter(&sc->sc_lock);
	if (sc->sc_freeitds == NULL) {
		DPRINTFN(2, "allocating chunk", 0, 0, 0, 0);
		mutex_exit(&sc->sc_lock);

		int err = usb_allocmem(&sc->sc_bus, OHCI_SITD_SIZE * OHCI_SITD_CHUNK,
		    OHCI_ITD_ALIGN, USBMALLOC_COHERENT, &dma);
		if (err)
			return NULL;
		mutex_enter(&sc->sc_lock);
		for (i = 0; i < OHCI_SITD_CHUNK; i++) {
			offs = i * OHCI_SITD_SIZE;
			sitd = KERNADDR(&dma, offs);
			sitd->physaddr = DMAADDR(&dma, offs);
			sitd->dma = dma;
			sitd->offs = offs;
			sitd->nextitd = sc->sc_freeitds;
			sc->sc_freeitds = sitd;
		}
	}

	sitd = sc->sc_freeitds;
	sc->sc_freeitds = sitd->nextitd;
	mutex_exit(&sc->sc_lock);

	memset(&sitd->itd, 0, sizeof(ohci_itd_t));
	sitd->nextitd = NULL;
	sitd->xfer = NULL;

#ifdef DIAGNOSTIC
	sitd->isdone = true;
#endif

	return sitd;
}

Static void
ohci_free_sitd_locked(ohci_softc_t *sc, ohci_soft_itd_t *sitd)
{

	OHCIHIST_FUNC(); OHCIHIST_CALLED();
	DPRINTFN(10, "sitd=%#jx", (uintptr_t)sitd, 0, 0, 0);

	KASSERT(sitd->isdone);
#ifdef DIAGNOSTIC
	/* Warn double free */
	sitd->isdone = false;
#endif

	sitd->nextitd = sc->sc_freeitds;
	sc->sc_freeitds = sitd;
}

void
ohci_free_sitd(ohci_softc_t *sc, ohci_soft_itd_t *sitd)
{

	OHCIHIST_FUNC(); OHCIHIST_CALLED();

	mutex_enter(&sc->sc_lock);
	ohci_free_sitd_locked(sc, sitd);
	mutex_exit(&sc->sc_lock);
}

int
ohci_init(ohci_softc_t *sc)
{
	ohci_soft_ed_t *sed, *psed;
	usbd_status err;
	int i;
	uint32_t s, ctl, rwc, ival, hcr, fm, per, rev, desca /*, descb */;

	OHCIHIST_FUNC(); OHCIHIST_CALLED();

	aprint_normal_dev(sc->sc_dev, "");

	sc->sc_hcca = NULL;
	callout_init(&sc->sc_tmo_rhsc, CALLOUT_MPSAFE);

	mutex_init(&sc->sc_lock, MUTEX_DEFAULT, IPL_SOFTUSB);
	mutex_init(&sc->sc_intr_lock, MUTEX_DEFAULT, IPL_USB);

	sc->sc_rhsc_si = softint_establish(SOFTINT_USB | SOFTINT_MPSAFE,
	    ohci_rhsc_softint, sc);

	for (i = 0; i < OHCI_HASH_SIZE; i++)
		LIST_INIT(&sc->sc_hash_tds[i]);
	for (i = 0; i < OHCI_HASH_SIZE; i++)
		LIST_INIT(&sc->sc_hash_itds[i]);

	sc->sc_xferpool = pool_cache_init(sizeof(struct ohci_xfer), 0, 0, 0,
	    "ohcixfer", NULL, IPL_USB, NULL, NULL, NULL);

	rev = OREAD4(sc, OHCI_REVISION);
	aprint_normal("OHCI version %" __PRIuBITS ".%" __PRIuBITS "%s\n",
	    OHCI_REV_HI(rev), OHCI_REV_LO(rev),
	    OHCI_REV_LEGACY(rev) ? ", legacy support" : "");

	if (OHCI_REV_HI(rev) != 1 || OHCI_REV_LO(rev) != 0) {
		aprint_error_dev(sc->sc_dev, "unsupported OHCI revision\n");
		sc->sc_bus.ub_revision = USBREV_UNKNOWN;
		return -1;
	}
	sc->sc_bus.ub_revision = USBREV_1_0;
	sc->sc_bus.ub_usedma = true;
	sc->sc_bus.ub_dmaflags = USBMALLOC_MULTISEG;

	/* XXX determine alignment by R/W */
	/* Allocate the HCCA area. */
	err = usb_allocmem(&sc->sc_bus, OHCI_HCCA_SIZE,	OHCI_HCCA_ALIGN,
	    USBMALLOC_COHERENT, &sc->sc_hccadma);
	if (err) {
		sc->sc_hcca = NULL;
		return err;
	}
	sc->sc_hcca = KERNADDR(&sc->sc_hccadma, 0);
	memset(sc->sc_hcca, 0, OHCI_HCCA_SIZE);

	sc->sc_eintrs = OHCI_NORMAL_INTRS;

	/* Allocate dummy ED that starts the control list. */
	sc->sc_ctrl_head = ohci_alloc_sed(sc);
	if (sc->sc_ctrl_head == NULL) {
		err = ENOMEM;
		goto bad1;
	}
	sc->sc_ctrl_head->ed.ed_flags |= HTOO32(OHCI_ED_SKIP);

	/* Allocate dummy ED that starts the bulk list. */
	sc->sc_bulk_head = ohci_alloc_sed(sc);
	if (sc->sc_bulk_head == NULL) {
		err = ENOMEM;
		goto bad2;
	}
	sc->sc_bulk_head->ed.ed_flags |= HTOO32(OHCI_ED_SKIP);
	usb_syncmem(&sc->sc_bulk_head->dma, sc->sc_bulk_head->offs,
	    sizeof(sc->sc_bulk_head->ed),
	    BUS_DMASYNC_PREWRITE | BUS_DMASYNC_PREREAD);

	/* Allocate dummy ED that starts the isochronous list. */
	sc->sc_isoc_head = ohci_alloc_sed(sc);
	if (sc->sc_isoc_head == NULL) {
		err = ENOMEM;
		goto bad3;
	}
	sc->sc_isoc_head->ed.ed_flags |= HTOO32(OHCI_ED_SKIP);
	usb_syncmem(&sc->sc_isoc_head->dma, sc->sc_isoc_head->offs,
	    sizeof(sc->sc_isoc_head->ed),
	    BUS_DMASYNC_PREWRITE | BUS_DMASYNC_PREREAD);

	/* Allocate all the dummy EDs that make up the interrupt tree. */
	for (i = 0; i < OHCI_NO_EDS; i++) {
		sed = ohci_alloc_sed(sc);
		if (sed == NULL) {
			while (--i >= 0)
				ohci_free_sed(sc, sc->sc_eds[i]);
			err = ENOMEM;
			goto bad4;
		}
		/* All ED fields are set to 0. */
		sc->sc_eds[i] = sed;
		sed->ed.ed_flags |= HTOO32(OHCI_ED_SKIP);
		if (i != 0)
			psed = sc->sc_eds[(i-1) / 2];
		else
			psed= sc->sc_isoc_head;
		sed->next = psed;
		sed->ed.ed_nexted = HTOO32(psed->physaddr);
		usb_syncmem(&sed->dma, sed->offs, sizeof(sed->ed),
		    BUS_DMASYNC_PREWRITE | BUS_DMASYNC_PREREAD);
	}
	/*
	 * Fill HCCA interrupt table.  The bit reversal is to get
	 * the tree set up properly to spread the interrupts.
	 */
	for (i = 0; i < OHCI_NO_INTRS; i++)
		sc->sc_hcca->hcca_interrupt_table[revbits[i]] =
		    HTOO32(sc->sc_eds[OHCI_NO_EDS-OHCI_NO_INTRS+i]->physaddr);
	usb_syncmem(&sc->sc_hccadma, 0, OHCI_HCCA_SIZE,
	    BUS_DMASYNC_PREWRITE | BUS_DMASYNC_PREREAD);

#ifdef OHCI_DEBUG
	DPRINTFN(15, "--- dump start ---", 0, 0, 0 ,0);
	if (ohcidebug >= 15) {
		for (i = 0; i < OHCI_NO_EDS; i++) {
			DPRINTFN(15, "ed#%jd ", i, 0, 0, 0);
			ohci_dump_ed(sc, sc->sc_eds[i]);
		}
		DPRINTFN(15, "iso", 0, 0, 0 ,0);
		ohci_dump_ed(sc, sc->sc_isoc_head);
	}
	DPRINTFN(15, "--- dump end ---", 0, 0, 0 ,0);
#endif

	/* Preserve values programmed by SMM/BIOS but lost over reset. */
	ctl = OREAD4(sc, OHCI_CONTROL);
	rwc = ctl & OHCI_RWC;
	fm = OREAD4(sc, OHCI_FM_INTERVAL);
	desca = OREAD4(sc, OHCI_RH_DESCRIPTOR_A);
	/* descb = OREAD4(sc, OHCI_RH_DESCRIPTOR_B); */

	/* Determine in what context we are running. */
	if (ctl & OHCI_IR) {
		/* SMM active, request change */
		DPRINTF("SMM active, request owner change", 0, 0, 0, 0);
		if ((sc->sc_intre & (OHCI_OC | OHCI_MIE)) ==
		    (OHCI_OC | OHCI_MIE))
			OWRITE4(sc, OHCI_INTERRUPT_ENABLE, OHCI_MIE);
		s = OREAD4(sc, OHCI_COMMAND_STATUS);
		OWRITE4(sc, OHCI_COMMAND_STATUS, s | OHCI_OCR);
		for (i = 0; i < 100 && (ctl & OHCI_IR); i++) {
			usb_delay_ms(&sc->sc_bus, 1);
			ctl = OREAD4(sc, OHCI_CONTROL);
		}
		OWRITE4(sc, OHCI_INTERRUPT_DISABLE, OHCI_MIE);
		if ((ctl & OHCI_IR) == 0) {
			aprint_error_dev(sc->sc_dev,
			    "SMM does not respond, resetting\n");
			OWRITE4(sc, OHCI_CONTROL,
			    OHCI_SET_HCFS(OHCI_HCFS_RESET) | rwc);
			goto reset;
		}
#if 0
	/*
	 * Don't bother trying to reuse the BIOS init, we'll reset it
	 * anyway.
	 */
	} else if (OHCI_GET_HCFS(ctl) != OHCI_HCFS_RESET) {
		/* BIOS started controller. */
		DPRINTF("BIOS active", 0, 0, 0, 0);
		if (OHCI_GET_HCFS(ctl) != OHCI_HCFS_OPERATIONAL) {
			OWRITE4(sc, OHCI_CONTROL,
			    OHCI_SET_HCFS(OHCI_HCFS_OPERATIONAL) | rwc);
			usb_delay_ms(&sc->sc_bus, USB_RESUME_DELAY);
		}
#endif
	} else {
		DPRINTF("cold started", 0 ,0 ,0 ,0);
	reset:
		/* Controller was cold started. */
		usb_delay_ms(&sc->sc_bus, USB_BUS_RESET_DELAY);
	}

	/*
	 * This reset should not be necessary according to the OHCI spec, but
	 * without it some controllers do not start.
	 */
	DPRINTF("sc %#jx: resetting", (uintptr_t)sc, 0, 0, 0);
	OWRITE4(sc, OHCI_CONTROL, OHCI_SET_HCFS(OHCI_HCFS_RESET) | rwc);
	usb_delay_ms(&sc->sc_bus, USB_BUS_RESET_DELAY);

	/* We now own the host controller and the bus has been reset. */

	OWRITE4(sc, OHCI_COMMAND_STATUS, OHCI_HCR); /* Reset HC */
	/* Nominal time for a reset is 10 us. */
	for (i = 0; i < 10; i++) {
		delay(10);
		hcr = OREAD4(sc, OHCI_COMMAND_STATUS) & OHCI_HCR;
		if (!hcr)
			break;
	}
	if (hcr) {
		aprint_error_dev(sc->sc_dev, "reset timeout\n");
		err = EIO;
		goto bad5;
	}
#ifdef OHCI_DEBUG
	if (ohcidebug >= 15)
		ohci_dumpregs(sc);
#endif

	/* The controller is now in SUSPEND state, we have 2ms to finish. */

	/* Set up HC registers. */
	OWRITE4(sc, OHCI_HCCA, DMAADDR(&sc->sc_hccadma, 0));
	OWRITE4(sc, OHCI_CONTROL_HEAD_ED, sc->sc_ctrl_head->physaddr);
	OWRITE4(sc, OHCI_BULK_HEAD_ED, sc->sc_bulk_head->physaddr);
	/* disable all interrupts and then switch on all desired interrupts */
	OWRITE4(sc, OHCI_INTERRUPT_DISABLE, OHCI_ALL_INTRS);
	/* switch on desired functional features */
	ctl = OREAD4(sc, OHCI_CONTROL);
	ctl &= ~(OHCI_CBSR_MASK | OHCI_LES | OHCI_HCFS_MASK | OHCI_IR);
	ctl |= OHCI_PLE | OHCI_IE | OHCI_CLE | OHCI_BLE |
		OHCI_CBSR_SET(OHCI_RATIO_1_4) |
		OHCI_SET_HCFS(OHCI_HCFS_OPERATIONAL) | rwc;
	/* And finally start it! */
	OWRITE4(sc, OHCI_CONTROL, ctl);

	/*
	 * The controller is now OPERATIONAL.  Set a some final
	 * registers that should be set earlier, but that the
	 * controller ignores when in the SUSPEND state.
	 */
	ival = OHCI_FM_GET_IVAL(fm);
	fm = (OREAD4(sc, OHCI_FM_INTERVAL) & OHCI_FM_FIT) ^ OHCI_FM_FIT;
	fm |= OHCI_FSMPS(ival) | ival;
	OWRITE4(sc, OHCI_FM_INTERVAL, fm);
	per = OHCI_PERIODIC(ival); /* 90% periodic */
	OWRITE4(sc, OHCI_PERIODIC_START, per);

	if (sc->sc_flags & OHCIF_SUPERIO) {
		/* no overcurrent protection */
		desca |= OHCI_RHD_NOCP;
		/*
		 * Clear NoPowerSwitching and PowerOnToPowerGoodTime meaning
		 * that
		 *  - ports are always power switched
		 *  - don't wait for powered root hub port
		 */
		desca &= ~(OHCI_RHD_POTPGT_MASK | OHCI_RHD_NPS);
	}

	/* Fiddle the No OverCurrent Protection bit to avoid chip bug. */
	OWRITE4(sc, OHCI_RH_DESCRIPTOR_A, desca | OHCI_RHD_NOCP);
	OWRITE4(sc, OHCI_RH_STATUS, OHCI_RHS_LPSC); /* Enable port power */
	usb_delay_ms(&sc->sc_bus, OHCI_ENABLE_POWER_DELAY);
	OWRITE4(sc, OHCI_RH_DESCRIPTOR_A, desca);

	/*
	 * The AMD756 requires a delay before re-reading the register,
	 * otherwise it will occasionally report 0 ports.
	 */
	sc->sc_noport = 0;
	for (i = 0; i < 10 && sc->sc_noport == 0; i++) {
		usb_delay_ms(&sc->sc_bus, OHCI_READ_DESC_DELAY);
		sc->sc_noport =
		    OHCI_RHD_GET_NDP(OREAD4(sc, OHCI_RH_DESCRIPTOR_A));
	}

#ifdef OHCI_DEBUG
	if (ohcidebug >= 5)
		ohci_dumpregs(sc);
#endif

	/* Set up the bus struct. */
	sc->sc_bus.ub_methods = &ohci_bus_methods;
	sc->sc_bus.ub_pipesize = sizeof(struct ohci_pipe);

	sc->sc_control = sc->sc_intre = 0;

	/* Finally, turn on interrupts. */
	DPRINTF("enabling %#jx", sc->sc_eintrs | OHCI_MIE, 0, 0, 0);
	OWRITE4(sc, OHCI_INTERRUPT_ENABLE, sc->sc_eintrs | OHCI_MIE);

	return 0;

 bad5:
	for (i = 0; i < OHCI_NO_EDS; i++)
		ohci_free_sed(sc, sc->sc_eds[i]);
 bad4:
	ohci_free_sed(sc, sc->sc_isoc_head);
 bad3:
	ohci_free_sed(sc, sc->sc_bulk_head);
 bad2:
	ohci_free_sed(sc, sc->sc_ctrl_head);
 bad1:
	usb_freemem(&sc->sc_bus, &sc->sc_hccadma);
	sc->sc_hcca = NULL;
	return err;
}

struct usbd_xfer *
ohci_allocx(struct usbd_bus *bus, unsigned int nframes)
{
	ohci_softc_t *sc = OHCI_BUS2SC(bus);
	struct usbd_xfer *xfer;

	xfer = pool_cache_get(sc->sc_xferpool, PR_WAITOK);
	if (xfer != NULL) {
		memset(xfer, 0, sizeof(struct ohci_xfer));

#ifdef DIAGNOSTIC
		xfer->ux_state = XFER_BUSY;
#endif
	}
	return xfer;
}

void
ohci_freex(struct usbd_bus *bus, struct usbd_xfer *xfer)
{
	ohci_softc_t *sc = OHCI_BUS2SC(bus);

	KASSERTMSG(xfer->ux_state == XFER_BUSY ||
	    xfer->ux_status == USBD_NOT_STARTED,
	    "xfer=%p not busy, 0x%08x\n", xfer, xfer->ux_state);
#ifdef DIAGNOSTIC
	xfer->ux_state = XFER_FREE;
#endif
	pool_cache_put(sc->sc_xferpool, xfer);
}

Static bool
ohci_dying(struct usbd_bus *bus)
{
	ohci_softc_t *sc = OHCI_BUS2SC(bus);

	return sc->sc_dying;
}

Static void
ohci_get_lock(struct usbd_bus *bus, kmutex_t **lock)
{
	ohci_softc_t *sc = OHCI_BUS2SC(bus);

	*lock = &sc->sc_lock;
}

/*
 * Shut down the controller when the system is going down.
 */
bool
ohci_shutdown(device_t self, int flags)
{
	ohci_softc_t *sc = device_private(self);

	OHCIHIST_FUNC(); OHCIHIST_CALLED();

	DPRINTF("stopping the HC", 0, 0, 0, 0);
	OWRITE4(sc, OHCI_INTERRUPT_DISABLE, OHCI_ALL_INTRS);
	OWRITE4(sc, OHCI_CONTROL, OHCI_SET_HCFS(OHCI_HCFS_RESET));
	return true;
}

bool
ohci_resume(device_t dv, const pmf_qual_t *qual)
{
	ohci_softc_t *sc = device_private(dv);
	uint32_t ctl;

	mutex_spin_enter(&sc->sc_intr_lock);
	sc->sc_bus.ub_usepolling++;
	mutex_spin_exit(&sc->sc_intr_lock);

	/* Some broken BIOSes do not recover these values */
	OWRITE4(sc, OHCI_HCCA, DMAADDR(&sc->sc_hccadma, 0));
	OWRITE4(sc, OHCI_CONTROL_HEAD_ED,
	    sc->sc_ctrl_head->physaddr);
	OWRITE4(sc, OHCI_BULK_HEAD_ED,
	    sc->sc_bulk_head->physaddr);
	if (sc->sc_intre)
		OWRITE4(sc, OHCI_INTERRUPT_ENABLE, sc->sc_intre &
		    (OHCI_ALL_INTRS | OHCI_MIE));
	if (sc->sc_control)
		ctl = sc->sc_control;
	else
		ctl = OREAD4(sc, OHCI_CONTROL);
	ctl |= OHCI_SET_HCFS(OHCI_HCFS_RESUME);
	OWRITE4(sc, OHCI_CONTROL, ctl);
	usb_delay_ms(&sc->sc_bus, USB_RESUME_DELAY);
	ctl = (ctl & ~OHCI_HCFS_MASK) | OHCI_SET_HCFS(OHCI_HCFS_OPERATIONAL);
	OWRITE4(sc, OHCI_CONTROL, ctl);
	usb_delay_ms(&sc->sc_bus, USB_RESUME_RECOVERY);
	sc->sc_control = sc->sc_intre = 0;

	mutex_spin_enter(&sc->sc_intr_lock);
	sc->sc_bus.ub_usepolling--;
	mutex_spin_exit(&sc->sc_intr_lock);

	return true;
}

bool
ohci_suspend(device_t dv, const pmf_qual_t *qual)
{
	ohci_softc_t *sc = device_private(dv);
	uint32_t ctl;

	mutex_spin_enter(&sc->sc_intr_lock);
	sc->sc_bus.ub_usepolling++;
	mutex_spin_exit(&sc->sc_intr_lock);

	ctl = OREAD4(sc, OHCI_CONTROL) & ~OHCI_HCFS_MASK;
	if (sc->sc_control == 0) {
		/*
		 * Preserve register values, in case that BIOS
		 * does not recover them.
		 */
		sc->sc_control = ctl;
		sc->sc_intre = OREAD4(sc,
		    OHCI_INTERRUPT_ENABLE);
	}
	ctl |= OHCI_SET_HCFS(OHCI_HCFS_SUSPEND);
	OWRITE4(sc, OHCI_CONTROL, ctl);
	usb_delay_ms(&sc->sc_bus, USB_RESUME_WAIT);

	mutex_spin_enter(&sc->sc_intr_lock);
	sc->sc_bus.ub_usepolling--;
	mutex_spin_exit(&sc->sc_intr_lock);

	return true;
}

#ifdef OHCI_DEBUG
void
ohci_dumpregs(ohci_softc_t *sc)
{
	OHCIHIST_FUNC(); OHCIHIST_CALLED();

	DPRINTF("rev=0x%08jx control=0x%08jx command=0x%08jx",
		 OREAD4(sc, OHCI_REVISION),
		 OREAD4(sc, OHCI_CONTROL),
		 OREAD4(sc, OHCI_COMMAND_STATUS), 0);
	DPRINTF("               intrstat=0x%08jx intre=0x%08jx intrd=0x%08jx",
		 OREAD4(sc, OHCI_INTERRUPT_STATUS),
		 OREAD4(sc, OHCI_INTERRUPT_ENABLE),
		 OREAD4(sc, OHCI_INTERRUPT_DISABLE), 0);
	DPRINTF("               hcca=0x%08jx percur=0x%08jx ctrlhd=0x%08jx",
		 OREAD4(sc, OHCI_HCCA),
		 OREAD4(sc, OHCI_PERIOD_CURRENT_ED),
		 OREAD4(sc, OHCI_CONTROL_HEAD_ED), 0);
	DPRINTF("               ctrlcur=0x%08jx bulkhd=0x%08jx bulkcur=0x%08jx",
		 OREAD4(sc, OHCI_CONTROL_CURRENT_ED),
		 OREAD4(sc, OHCI_BULK_HEAD_ED),
		 OREAD4(sc, OHCI_BULK_CURRENT_ED) ,0);
	DPRINTF("               done=0x%08jx fmival=0x%08jx fmrem=0x%08jx",
		 OREAD4(sc, OHCI_DONE_HEAD),
		 OREAD4(sc, OHCI_FM_INTERVAL),
		 OREAD4(sc, OHCI_FM_REMAINING), 0);
	DPRINTF("               fmnum=0x%08jx perst=0x%08jx lsthrs=0x%08jx",
		 OREAD4(sc, OHCI_FM_NUMBER),
		 OREAD4(sc, OHCI_PERIODIC_START),
		 OREAD4(sc, OHCI_LS_THRESHOLD), 0);
	DPRINTF("               desca=0x%08jx descb=0x%08jx stat=0x%08jx",
		 OREAD4(sc, OHCI_RH_DESCRIPTOR_A),
		 OREAD4(sc, OHCI_RH_DESCRIPTOR_B),
		 OREAD4(sc, OHCI_RH_STATUS), 0);
	DPRINTF("               port1=0x%08jx port2=0x%08jx",
		 OREAD4(sc, OHCI_RH_PORT_STATUS(1)),
		 OREAD4(sc, OHCI_RH_PORT_STATUS(2)), 0, 0);
	usb_syncmem(&sc->sc_hccadma,
	    offsetof(struct ohci_hcca, hcca_frame_number),
	    sizeof(sc->sc_hcca->hcca_frame_number) +
	    sizeof(sc->sc_hcca->hcca_done_head),
	    BUS_DMASYNC_POSTREAD);
	DPRINTF("         HCCA: frame_number=0x%04jx done_head=0x%08jx",
		 O32TOH(sc->sc_hcca->hcca_frame_number),
		 O32TOH(sc->sc_hcca->hcca_done_head), 0, 0);
}
#endif

Static int ohci_intr1(ohci_softc_t *);

int
ohci_intr(void *p)
{
	ohci_softc_t *sc = p;
	int ret = 0;

	OHCIHIST_FUNC(); OHCIHIST_CALLED();

	if (sc == NULL)
		return 0;

	mutex_spin_enter(&sc->sc_intr_lock);

	if (sc->sc_dying || !device_has_power(sc->sc_dev))
		goto done;

	/* If we get an interrupt while polling, then just ignore it. */
	if (sc->sc_bus.ub_usepolling) {
		DPRINTFN(16, "ignored interrupt while polling", 0, 0, 0, 0);
		/* for level triggered intrs, should do something to ack */
		OWRITE4(sc, OHCI_INTERRUPT_STATUS,
			OREAD4(sc, OHCI_INTERRUPT_STATUS));

		goto done;
	}

	ret = ohci_intr1(sc);

done:
	mutex_spin_exit(&sc->sc_intr_lock);
	return ret;
}

Static int
ohci_intr1(ohci_softc_t *sc)
{
	uint32_t intrs, eintrs;

	OHCIHIST_FUNC(); OHCIHIST_CALLED();

	/* In case the interrupt occurs before initialization has completed. */
	if (sc == NULL || sc->sc_hcca == NULL) {
#ifdef DIAGNOSTIC
		printf("ohci_intr: sc->sc_hcca == NULL\n");
#endif
		return 0;
	}

	KASSERT(mutex_owned(&sc->sc_intr_lock));

	intrs = OREAD4(sc, OHCI_INTERRUPT_STATUS);
	if (!intrs)
		return 0;

	/* Acknowledge */
	OWRITE4(sc, OHCI_INTERRUPT_STATUS, intrs & ~(OHCI_MIE|OHCI_WDH));
	eintrs = intrs & sc->sc_eintrs;
	DPRINTFN(7, "sc=%#jx", (uintptr_t)sc, 0, 0, 0);
	DPRINTFN(7, "intrs=%#jx(%#jx) eintrs=%#jx(%#jx)",
	    intrs, OREAD4(sc, OHCI_INTERRUPT_STATUS), eintrs,
	    sc->sc_eintrs);

	if (!eintrs) {
		return 0;
	}

	if (eintrs & OHCI_SO) {
		sc->sc_overrun_cnt++;
		if (usbd_ratecheck(&sc->sc_overrun_ntc)) {
			printf("%s: %u scheduling overruns\n",
			    device_xname(sc->sc_dev), sc->sc_overrun_cnt);
			sc->sc_overrun_cnt = 0;
		}
		/* XXX do what */
		eintrs &= ~OHCI_SO;
	}
	if (eintrs & OHCI_WDH) {
		/*
		 * We block the interrupt below, and reenable it later from
		 * ohci_softintr().
		 */
		usb_schedsoftintr(&sc->sc_bus);
	}
	if (eintrs & OHCI_RD) {
		DPRINTFN(5, "resume detect sc=%#jx", (uintptr_t)sc, 0, 0, 0);
		printf("%s: resume detect\n", device_xname(sc->sc_dev));
		/* XXX process resume detect */
	}
	if (eintrs & OHCI_UE) {
		DPRINTFN(5, "unrecoverable error sc=%#jx", (uintptr_t)sc, 0, 0, 0);
		printf("%s: unrecoverable error, controller halted\n",
		       device_xname(sc->sc_dev));
		OWRITE4(sc, OHCI_CONTROL, OHCI_SET_HCFS(OHCI_HCFS_RESET));
		/* XXX what else */
	}
	if (eintrs & OHCI_RHSC) {
		/*
		 * We block the interrupt below, and reenable it later from
		 * a timeout.
		 */
		softint_schedule(sc->sc_rhsc_si);
	}

	if (eintrs != 0) {
		/* Block unprocessed interrupts. */
		OWRITE4(sc, OHCI_INTERRUPT_DISABLE, eintrs);
		sc->sc_eintrs &= ~eintrs;
		DPRINTF("sc %#jx blocking intrs %#jx", (uintptr_t)sc,
		    eintrs, 0, 0);
	}

	return 1;
}

void
ohci_rhsc_enable(void *v_sc)
{
	ohci_softc_t *sc = v_sc;

	OHCIHIST_FUNC(); OHCIHIST_CALLED();
	DPRINTF("sc %#jx", (uintptr_t)sc, 0, 0, 0);
	mutex_spin_enter(&sc->sc_intr_lock);
	sc->sc_eintrs |= OHCI_RHSC;
	OWRITE4(sc, OHCI_INTERRUPT_ENABLE, OHCI_RHSC);
	mutex_spin_exit(&sc->sc_intr_lock);
}

#ifdef OHCI_DEBUG
const char *ohci_cc_strs[] = {
	"NO_ERROR",
	"CRC",
	"BIT_STUFFING",
	"DATA_TOGGLE_MISMATCH",
	"STALL",
	"DEVICE_NOT_RESPONDING",
	"PID_CHECK_FAILURE",
	"UNEXPECTED_PID",
	"DATA_OVERRUN",
	"DATA_UNDERRUN",
	"BUFFER_OVERRUN",
	"BUFFER_UNDERRUN",
	"reserved",
	"reserved",
	"NOT_ACCESSED",
	"NOT_ACCESSED",
};
#endif

void
ohci_softintr(void *v)
{
	struct usbd_bus *bus = v;
	ohci_softc_t *sc = OHCI_BUS2SC(bus);
	ohci_soft_itd_t *sitd, *sidone, *sitdnext;
	ohci_soft_td_t  *std,  *sdone,  *stdnext;
	struct usbd_xfer *xfer;
	struct ohci_pipe *opipe;
	int len, cc;
	int i, j, actlen, iframes, uedir;
	ohci_physaddr_t done;

	KASSERT(sc->sc_bus.ub_usepolling || mutex_owned(&sc->sc_lock));

	OHCIHIST_FUNC(); OHCIHIST_CALLED();

	usb_syncmem(&sc->sc_hccadma, offsetof(struct ohci_hcca, hcca_done_head),
	    sizeof(sc->sc_hcca->hcca_done_head),
	    BUS_DMASYNC_POSTWRITE | BUS_DMASYNC_POSTREAD);
	done = O32TOH(sc->sc_hcca->hcca_done_head) & ~OHCI_DONE_INTRS;
	sc->sc_hcca->hcca_done_head = 0;
	usb_syncmem(&sc->sc_hccadma, offsetof(struct ohci_hcca, hcca_done_head),
	    sizeof(sc->sc_hcca->hcca_done_head),
	    BUS_DMASYNC_PREWRITE | BUS_DMASYNC_PREREAD);
	OWRITE4(sc, OHCI_INTERRUPT_STATUS, OHCI_WDH);
	sc->sc_eintrs |= OHCI_WDH;
	OWRITE4(sc, OHCI_INTERRUPT_ENABLE, OHCI_WDH);

	/* Reverse the done list. */
	for (sdone = NULL, sidone = NULL; done != 0; ) {
		std = ohci_hash_find_td(sc, done);
		if (std != NULL) {
			usb_syncmem(&std->dma, std->offs, sizeof(std->td),
			    BUS_DMASYNC_POSTWRITE | BUS_DMASYNC_POSTREAD);
			std->dnext = sdone;
			done = O32TOH(std->td.td_nexttd);
			sdone = std;
			DPRINTFN(10, "add TD %#jx", (uintptr_t)std, 0, 0, 0);
			continue;
		}
		sitd = ohci_hash_find_itd(sc, done);
		if (sitd != NULL) {
			usb_syncmem(&sitd->dma, sitd->offs, sizeof(sitd->itd),
			    BUS_DMASYNC_POSTWRITE | BUS_DMASYNC_POSTREAD);
			sitd->dnext = sidone;
			done = O32TOH(sitd->itd.itd_nextitd);
			sidone = sitd;
			DPRINTFN(5, "add ITD %#jx", (uintptr_t)sitd, 0, 0, 0);
			continue;
		}
		DPRINTFN(10, "addr %#jx not found", (uintptr_t)done, 0, 0, 0);
		device_printf(sc->sc_dev, "WARNING: addr 0x%08lx not found\n",
		    (u_long)done);
		break;
	}

	DPRINTFN(10, "sdone=%#jx sidone=%#jx", (uintptr_t)sdone,
	    (uintptr_t)sidone, 0, 0);
	DPRINTFN(10, "--- TD dump start ---", 0, 0, 0, 0);
#ifdef OHCI_DEBUG
	if (ohcidebug >= 10) {
		for (std = sdone; std; std = std->dnext)
			ohci_dump_td(sc, std);
	}
#endif
	DPRINTFN(10, "--- TD dump end ---", 0, 0, 0, 0);

	for (std = sdone; std; std = stdnext) {
		xfer = std->xfer;
		stdnext = std->dnext;
		DPRINTFN(10, "std=%#jx xfer=%#jx hcpriv=%#jx", (uintptr_t)std,
		    (uintptr_t)xfer, (uintptr_t)(xfer ? xfer->ux_hcpriv : 0),
		    0);
		if (xfer == NULL) {
			/*
			 * xfer == NULL: There seems to be no xfer associated
			 * with this TD. It is tailp that happened to end up on
			 * the done queue.
			 * Shouldn't happen, but some chips are broken(?).
			 */
			continue;
		}

		/*
		 * Try to claim this xfer for completion.  If it has
		 * already completed or aborted, drop it on the floor.
		 */
		if (!usbd_xfer_trycomplete(xfer))
			continue;

		len = std->len;
		if (std->td.td_cbp != 0)
			len -= O32TOH(std->td.td_be) -
			       O32TOH(std->td.td_cbp) + 1;
		DPRINTFN(10, "len=%jd, flags=%#jx", len, std->flags, 0, 0);
		if (std->flags & OHCI_ADD_LEN)
			xfer->ux_actlen += len;

		cc = OHCI_TD_GET_CC(O32TOH(std->td.td_flags));
		if (cc == OHCI_CC_NO_ERROR) {
			ohci_hash_rem_td(sc, std);
			if (std->flags & OHCI_CALL_DONE) {
				xfer->ux_status = USBD_NORMAL_COMPLETION;
				usb_transfer_complete(xfer);
			}
		} else {
			/*
			 * Endpoint is halted.  First unlink all the TDs
			 * belonging to the failed transfer, and then restart
			 * the endpoint.
			 */
			ohci_soft_td_t *p, *n;
			opipe = OHCI_PIPE2OPIPE(xfer->ux_pipe);

			DPRINTFN(10, "error cc=%jd", cc, 0, 0, 0);

			/* remove xfer's TDs from the hash */
			for (p = std; p->xfer == xfer; p = n) {
				n = p->nexttd;
				ohci_hash_rem_td(sc, p);
			}

			ohci_soft_ed_t *sed = opipe->sed;

			/* clear halt and TD chain, preserving toggle carry */
			sed->ed.ed_headp = HTOO32(p->physaddr |
			    (O32TOH(sed->ed.ed_headp) & OHCI_TOGGLECARRY));
			usb_syncmem(&sed->dma,
			    sed->offs + offsetof(ohci_ed_t, ed_headp),
			    sizeof(sed->ed.ed_headp),
			    BUS_DMASYNC_PREWRITE | BUS_DMASYNC_PREREAD);

			OWRITE4(sc, OHCI_COMMAND_STATUS, OHCI_CLF);

			if (cc == OHCI_CC_DATA_UNDERRUN)
				xfer->ux_status = USBD_NORMAL_COMPLETION;
			else if (cc == OHCI_CC_STALL)
				xfer->ux_status = USBD_STALLED;
			else
				xfer->ux_status = USBD_IOERROR;
			usb_transfer_complete(xfer);
		}
	}
	DPRINTFN(10, "--- ITD dump start ---", 0, 0, 0, 0);
#ifdef OHCI_DEBUG
	if (ohcidebug >= 10) {
		for (sitd = sidone; sitd; sitd = sitd->dnext)
			ohci_dump_itd(sc, sitd);
	}
#endif
	DPRINTFN(10, "--- ITD dump end ---", 0, 0, 0, 0);

	for (sitd = sidone; sitd != NULL; sitd = sitdnext) {
		xfer = sitd->xfer;
		sitdnext = sitd->dnext;
		DPRINTFN(1, "sitd=%#jx xfer=%#jx hcpriv=%#jx", (uintptr_t)sitd,
		    (uintptr_t)xfer, (uintptr_t)(xfer ? xfer->ux_hcpriv : 0),
		    0);
		if (xfer == NULL)
			continue;

		/*
		 * Try to claim this xfer for completion.  If it has
		 * already completed or aborted, drop it on the floor.
		 */
		if (!usbd_xfer_trycomplete(xfer))
			continue;

		KASSERT(!sitd->isdone);
#ifdef DIAGNOSTIC
		sitd->isdone = true;
#endif
		if (sitd->flags & OHCI_CALL_DONE) {
			ohci_soft_itd_t *next;

			opipe = OHCI_PIPE2OPIPE(xfer->ux_pipe);
			opipe->isoc.inuse -= xfer->ux_nframes;
			uedir = UE_GET_DIR(xfer->ux_pipe->up_endpoint->ue_edesc->
			    bEndpointAddress);
			xfer->ux_status = USBD_NORMAL_COMPLETION;
			actlen = 0;
			for (i = 0, sitd = xfer->ux_hcpriv;;
			    sitd = next) {
				next = sitd->nextitd;
				if (OHCI_ITD_GET_CC(O32TOH(sitd->
				    itd.itd_flags)) != OHCI_CC_NO_ERROR)
					xfer->ux_status = USBD_IOERROR;
				/* For input, update frlengths with actual */
				/* XXX anything necessary for output? */
				if (uedir == UE_DIR_IN &&
				    xfer->ux_status == USBD_NORMAL_COMPLETION) {
					iframes = OHCI_ITD_GET_FC(O32TOH(
					    sitd->itd.itd_flags));
					for (j = 0; j < iframes; i++, j++) {
						len = O16TOH(sitd->
						    itd.itd_offset[j]);
						if ((OHCI_ITD_PSW_GET_CC(len) &
						    OHCI_CC_NOT_ACCESSED_MASK)
						    == OHCI_CC_NOT_ACCESSED)
							len = 0;
						else
							len = OHCI_ITD_PSW_SIZE(len);
						xfer->ux_frlengths[i] = len;
						actlen += len;
					}
				}
				if (sitd->flags & OHCI_CALL_DONE)
					break;
				ohci_hash_rem_itd(sc, sitd);

			}
			ohci_hash_rem_itd(sc, sitd);
			if (uedir == UE_DIR_IN &&
			    xfer->ux_status == USBD_NORMAL_COMPLETION)
				xfer->ux_actlen = actlen;
			xfer->ux_hcpriv = NULL;

			usb_transfer_complete(xfer);
		}
	}

	DPRINTFN(10, "done", 0, 0, 0, 0);
	KASSERT(sc->sc_bus.ub_usepolling || mutex_owned(&sc->sc_lock));
}

void
ohci_device_ctrl_done(struct usbd_xfer *xfer)
{
	struct ohci_pipe *opipe = OHCI_PIPE2OPIPE(xfer->ux_pipe);
	ohci_softc_t *sc __diagused = OHCI_XFER2SC(xfer);
	int len = UGETW(xfer->ux_request.wLength);
	int isread = (xfer->ux_request.bmRequestType & UT_READ);

	OHCIHIST_FUNC(); OHCIHIST_CALLED();
	DPRINTFN(10, "xfer=%#jx", (uintptr_t)xfer, 0, 0, 0);

	KASSERT(sc->sc_bus.ub_usepolling || mutex_owned(&sc->sc_lock));
	KASSERT(xfer->ux_rqflags & URQ_REQUEST);

	if (len)
		usb_syncmem(&xfer->ux_dmabuf, 0, len,
		    isread ? BUS_DMASYNC_POSTREAD : BUS_DMASYNC_POSTWRITE);
	usb_syncmem(&opipe->ctrl.reqdma, 0,
	    sizeof(usb_device_request_t),  BUS_DMASYNC_POSTWRITE);
}

void
ohci_device_intr_done(struct usbd_xfer *xfer)
{
	ohci_softc_t *sc __diagused = OHCI_XFER2SC(xfer);
	int isread =
	    (UE_GET_DIR(xfer->ux_pipe->up_endpoint->ue_edesc->bEndpointAddress) == UE_DIR_IN);

	OHCIHIST_FUNC(); OHCIHIST_CALLED();
	DPRINTFN(10, "xfer=%#jx, actlen=%jd", (uintptr_t)xfer,
	    xfer->ux_actlen, 0, 0);

	KASSERT(sc->sc_bus.ub_usepolling || mutex_owned(&sc->sc_lock));

	usb_syncmem(&xfer->ux_dmabuf, 0, xfer->ux_length,
	    isread ? BUS_DMASYNC_POSTREAD : BUS_DMASYNC_POSTWRITE);
}

void
ohci_device_bulk_done(struct usbd_xfer *xfer)
{
	ohci_softc_t *sc __diagused = OHCI_XFER2SC(xfer);

	int isread =
	    (UE_GET_DIR(xfer->ux_pipe->up_endpoint->ue_edesc->bEndpointAddress) == UE_DIR_IN);

	KASSERT(sc->sc_bus.ub_usepolling || mutex_owned(&sc->sc_lock));

	OHCIHIST_FUNC(); OHCIHIST_CALLED();
	DPRINTFN(10, "xfer=%#jx, actlen=%jd", (uintptr_t)xfer, xfer->ux_actlen,
	    0, 0);
	usb_syncmem(&xfer->ux_dmabuf, 0, xfer->ux_length,
	    isread ? BUS_DMASYNC_POSTREAD : BUS_DMASYNC_POSTWRITE);
}

Static void
ohci_rhsc_softint(void *arg)
{
	ohci_softc_t *sc = arg;

	mutex_enter(&sc->sc_lock);

	ohci_rhsc(sc, sc->sc_intrxfer);

	/* Do not allow RHSC interrupts > 1 per second */
	callout_reset(&sc->sc_tmo_rhsc, hz, ohci_rhsc_enable, sc);

	mutex_exit(&sc->sc_lock);
}

void
ohci_rhsc(ohci_softc_t *sc, struct usbd_xfer *xfer)
{
	u_char *p;
	int i, m;
	int hstatus __unused;
	OHCIHIST_FUNC(); OHCIHIST_CALLED();

	KASSERT(mutex_owned(&sc->sc_lock));

	hstatus = OREAD4(sc, OHCI_RH_STATUS);
	DPRINTF("sc=%#jx xfer=%#jx hstatus=0x%08jx", (uintptr_t)sc,
	    (uintptr_t)xfer, hstatus, 0);

	if (xfer == NULL) {
		/* Just ignore the change. */
		return;
	}
	KASSERT(xfer == sc->sc_intrxfer);
	KASSERT(xfer->ux_status == USBD_IN_PROGRESS);

	p = xfer->ux_buf;
	m = uimin(sc->sc_noport, xfer->ux_length * 8 - 1);
	memset(p, 0, xfer->ux_length);
	for (i = 1; i <= m; i++) {
		/* Pick out CHANGE bits from the status reg. */
		if (OREAD4(sc, OHCI_RH_PORT_STATUS(i)) >> 16)
			p[i/8] |= 1 << (i%8);
	}
	DPRINTF("change=0x%02jx", *p, 0, 0, 0);
	KASSERT(xfer->ux_status == USBD_IN_PROGRESS);
	xfer->ux_actlen = xfer->ux_length;
	xfer->ux_status = USBD_NORMAL_COMPLETION;

	usb_transfer_complete(xfer);
}

void
ohci_root_intr_done(struct usbd_xfer *xfer)
{
	ohci_softc_t *sc = OHCI_XFER2SC(xfer);

	KASSERT(mutex_owned(&sc->sc_lock));

	/* Claim the xfer so it doesn't get completed again.  */
	KASSERT(sc->sc_intrxfer == xfer);
	KASSERT(xfer->ux_status != USBD_IN_PROGRESS);
	sc->sc_intrxfer = NULL;
}

void
ohci_poll(struct usbd_bus *bus)
{
	ohci_softc_t *sc = OHCI_BUS2SC(bus);
	OHCIHIST_FUNC(); OHCIHIST_CALLED();

#ifdef OHCI_DEBUG
	static int last;
	int new;
	new = OREAD4(sc, OHCI_INTERRUPT_STATUS);
	if (new != last) {
		DPRINTFN(10, "intrs=0x%04jx", new, 0, 0, 0);
		last = new;
	}
#endif
	sc->sc_eintrs |= OHCI_WDH;
	if (OREAD4(sc, OHCI_INTERRUPT_STATUS) & sc->sc_eintrs) {
		mutex_spin_enter(&sc->sc_intr_lock);
		ohci_intr1(sc);
		mutex_spin_exit(&sc->sc_intr_lock);
	}
}

/*
 * Add an ED to the schedule.  Called with USB lock held.
 */
Static void
ohci_add_ed(ohci_softc_t *sc, ohci_soft_ed_t *sed, ohci_soft_ed_t *head)
{
	OHCIHIST_FUNC(); OHCIHIST_CALLED();
	DPRINTFN(8, "sed=%#jx head=%#jx", (uintptr_t)sed, (uintptr_t)head, 0,
	    0);

	KASSERT(mutex_owned(&sc->sc_lock));

	usb_syncmem(&head->dma, head->offs + offsetof(ohci_ed_t, ed_nexted),
	    sizeof(head->ed.ed_nexted),
	    BUS_DMASYNC_POSTWRITE | BUS_DMASYNC_POSTREAD);
	sed->next = head->next;
	sed->ed.ed_nexted = head->ed.ed_nexted;
	usb_syncmem(&sed->dma, sed->offs + offsetof(ohci_ed_t, ed_nexted),
	    sizeof(sed->ed.ed_nexted),
	    BUS_DMASYNC_PREWRITE | BUS_DMASYNC_PREREAD);
	head->next = sed;
	head->ed.ed_nexted = HTOO32(sed->physaddr);
	usb_syncmem(&head->dma, head->offs + offsetof(ohci_ed_t, ed_nexted),
	    sizeof(head->ed.ed_nexted),
	    BUS_DMASYNC_PREWRITE | BUS_DMASYNC_PREREAD);
}

/*
 * Remove an ED from the schedule.  Called with USB lock held.
 */
Static void
ohci_rem_ed(ohci_softc_t *sc, ohci_soft_ed_t *sed, ohci_soft_ed_t *head)
{
	ohci_soft_ed_t *p;

	KASSERT(mutex_owned(&sc->sc_lock));

	/* XXX */
	for (p = head; p != NULL && p->next != sed; p = p->next)
		;
	KASSERT(p != NULL);

	usb_syncmem(&sed->dma, sed->offs + offsetof(ohci_ed_t, ed_nexted),
	    sizeof(sed->ed.ed_nexted),
	    BUS_DMASYNC_POSTWRITE | BUS_DMASYNC_POSTREAD);
	p->next = sed->next;
	p->ed.ed_nexted = sed->ed.ed_nexted;
	usb_syncmem(&p->dma, p->offs + offsetof(ohci_ed_t, ed_nexted),
	    sizeof(p->ed.ed_nexted),
	    BUS_DMASYNC_PREWRITE | BUS_DMASYNC_PREREAD);
}

/*
 * When a transfer is completed the TD is added to the done queue by
 * the host controller.  This queue is the processed by software.
 * Unfortunately the queue contains the physical address of the TD
 * and we have no simple way to translate this back to a kernel address.
 * To make the translation possible (and fast) we use a hash table of
 * TDs currently in the schedule.  The physical address is used as the
 * hash value.
 */

#define HASH(a) (((a) >> 4) % OHCI_HASH_SIZE)
/* Called with USB lock held. */
void
ohci_hash_add_td(ohci_softc_t *sc, ohci_soft_td_t *std)
{
	int h = HASH(std->physaddr);

	KASSERT(sc->sc_bus.ub_usepolling || mutex_owned(&sc->sc_lock));

	LIST_INSERT_HEAD(&sc->sc_hash_tds[h], std, hnext);
}

/* Called with USB lock held. */
void
ohci_hash_rem_td(ohci_softc_t *sc, ohci_soft_td_t *std)
{

	KASSERT(sc->sc_bus.ub_usepolling || mutex_owned(&sc->sc_lock));

	LIST_REMOVE(std, hnext);
}

ohci_soft_td_t *
ohci_hash_find_td(ohci_softc_t *sc, ohci_physaddr_t a)
{
	int h = HASH(a);
	ohci_soft_td_t *std;

	for (std = LIST_FIRST(&sc->sc_hash_tds[h]);
	     std != NULL;
	     std = LIST_NEXT(std, hnext))
		if (std->physaddr == a)
			return std;
	return NULL;
}

/* Called with USB lock held. */
void
ohci_hash_add_itd(ohci_softc_t *sc, ohci_soft_itd_t *sitd)
{
	int h = HASH(sitd->physaddr);

	OHCIHIST_FUNC(); OHCIHIST_CALLED();

	KASSERT(mutex_owned(&sc->sc_lock));

	DPRINTFN(10, "sitd=%#jx physaddr=0x%08jx",
	    (uintptr_t)sitd, (u_long)sitd->physaddr, 0, 0);

	LIST_INSERT_HEAD(&sc->sc_hash_itds[h], sitd, hnext);
}

/* Called with USB lock held. */
void
ohci_hash_rem_itd(ohci_softc_t *sc, ohci_soft_itd_t *sitd)
{

	OHCIHIST_FUNC(); OHCIHIST_CALLED();

	KASSERT(mutex_owned(&sc->sc_lock));

	DPRINTFN(10, "sitd=%#jx physaddr=0x%08jx", (uintptr_t)sitd,
	    sitd->physaddr, 0, 0);

	LIST_REMOVE(sitd, hnext);
}

ohci_soft_itd_t *
ohci_hash_find_itd(ohci_softc_t *sc, ohci_physaddr_t a)
{
	int h = HASH(a);
	ohci_soft_itd_t *sitd;

	for (sitd = LIST_FIRST(&sc->sc_hash_itds[h]);
	     sitd != NULL;
	     sitd = LIST_NEXT(sitd, hnext))
		if (sitd->physaddr == a)
			return sitd;
	return NULL;
}

#ifdef OHCI_DEBUG
void
ohci_dump_tds(ohci_softc_t *sc, ohci_soft_td_t *std)
{
	for (; std; std = std->nexttd) {
		ohci_dump_td(sc, std);
		KASSERTMSG(std->nexttd == NULL || std != std->nexttd,
		    "std %p next %p", std, std->nexttd);
	}
}

void
ohci_dump_td(ohci_softc_t *sc, ohci_soft_td_t *std)
{
	OHCIHIST_FUNC(); OHCIHIST_CALLED();

	usb_syncmem(&std->dma, std->offs, sizeof(std->td),
	    BUS_DMASYNC_POSTWRITE | BUS_DMASYNC_POSTREAD);

	uint32_t flags = O32TOH(std->td.td_flags);
	DPRINTF("TD(%#jx) at 0x%08jx:", (uintptr_t)std, std->physaddr, 0, 0);
	DPRINTF("    round=%jd DP=%jx DI=%jx T=%jx",
	    !!(flags & OHCI_TD_R),
	    OHCI_TD_GET_DP(flags),
	    OHCI_TD_GET_DI(flags),
	    OHCI_TD_GET_TOGGLE(flags));
	DPRINTF("    EC=%jd CC=%jd", OHCI_TD_GET_EC(flags),
	    OHCI_TD_GET_CC(flags), 0, 0);
	DPRINTF("    td_cbp=0x%08jx td_nexttd=0x%08jx td_be=0x%08jx",
	       (u_long)O32TOH(std->td.td_cbp),
	       (u_long)O32TOH(std->td.td_nexttd),
	       (u_long)O32TOH(std->td.td_be), 0);
}

void
ohci_dump_itd(ohci_softc_t *sc, ohci_soft_itd_t *sitd)
{
	OHCIHIST_FUNC(); OHCIHIST_CALLED();

	usb_syncmem(&sitd->dma, sitd->offs, sizeof(sitd->itd),
	    BUS_DMASYNC_POSTWRITE | BUS_DMASYNC_POSTREAD);

	uint32_t flags = O32TOH(sitd->itd.itd_flags);
	DPRINTF("ITD(%#jx) at 0x%08jx", (uintptr_t)sitd, sitd->physaddr, 0, 0);
	DPRINTF("    sf=%jd di=%jd fc=%jd cc=%jd",
	    OHCI_ITD_GET_SF(flags), OHCI_ITD_GET_DI(flags),
	    OHCI_ITD_GET_FC(flags), OHCI_ITD_GET_CC(flags));
	DPRINTF("    bp0=0x%08jx next=0x%08jx be=0x%08jx",
	    O32TOH(sitd->itd.itd_bp0),
	    O32TOH(sitd->itd.itd_nextitd),
	    O32TOH(sitd->itd.itd_be), 0);
	CTASSERT(OHCI_ITD_NOFFSET == 8);
	DPRINTF("    offs[0] = 0x%04jx  offs[1] = 0x%04jx  "
	    "offs[2] = 0x%04jx  offs[3] = 0x%04jx",
	    O16TOH(sitd->itd.itd_offset[0]),
	    O16TOH(sitd->itd.itd_offset[1]),
	    O16TOH(sitd->itd.itd_offset[2]),
	    O16TOH(sitd->itd.itd_offset[3]));
	DPRINTF("    offs[4] = 0x%04jx  offs[5] = 0x%04jx  "
	    "offs[6] = 0x%04jx  offs[7] = 0x%04jx",
	    O16TOH(sitd->itd.itd_offset[4]),
	    O16TOH(sitd->itd.itd_offset[5]),
	    O16TOH(sitd->itd.itd_offset[6]),
	    O16TOH(sitd->itd.itd_offset[7]));
}

void
ohci_dump_itds(ohci_softc_t *sc, ohci_soft_itd_t *sitd)
{
	for (; sitd; sitd = sitd->nextitd)
		ohci_dump_itd(sc, sitd);
}

void
ohci_dump_ed(ohci_softc_t *sc, ohci_soft_ed_t *sed)
{
	OHCIHIST_FUNC(); OHCIHIST_CALLED();

	usb_syncmem(&sed->dma, sed->offs, sizeof(sed->ed),
	    BUS_DMASYNC_POSTWRITE | BUS_DMASYNC_POSTREAD);

	uint32_t flags = O32TOH(sed->ed.ed_flags);
	DPRINTF("ED(%#jx) at 0x%08jx:", (uintptr_t)sed, sed->physaddr, 0, 0);
	DPRINTF("    addr=%jd endpt=%jd maxp=%jd",
	    OHCI_ED_GET_FA(flags),
	    OHCI_ED_GET_EN(flags),
	    OHCI_ED_GET_MAXP(flags),
	    0);
	DPRINTF("    dir=%jd speed=%jd skip=%jd iso=%jd",
	    OHCI_ED_GET_DIR(flags),
	    __SHIFTOUT(flags, OHCI_ED_SPEED),
	    __SHIFTOUT(flags, OHCI_ED_SKIP),
	    OHCI_ED_GET_FORMAT(flags));
	DPRINTF("    tailp=0x%08jx", (u_long)O32TOH(sed->ed.ed_tailp),
	    0, 0, 0);
	DPRINTF("    headp=0x%08jx nexted=0x%08jx halted=%jd carry=%jd",
	    O32TOH(sed->ed.ed_headp), O32TOH(sed->ed.ed_nexted),
	    !!(O32TOH(sed->ed.ed_headp) & OHCI_HALTED),
	    !!(O32TOH(sed->ed.ed_headp) & OHCI_TOGGLECARRY));
}
#endif

usbd_status
ohci_open(struct usbd_pipe *pipe)
{
	struct usbd_device *dev = pipe->up_dev;
	struct usbd_bus *bus = dev->ud_bus;
	ohci_softc_t *sc = OHCI_PIPE2SC(pipe);
	usb_endpoint_descriptor_t *ed = pipe->up_endpoint->ue_edesc;
	struct ohci_pipe *opipe = OHCI_PIPE2OPIPE(pipe);
	uint8_t addr = dev->ud_addr;
	uint8_t xfertype = ed->bmAttributes & UE_XFERTYPE;
	ohci_soft_ed_t *sed;
	ohci_soft_td_t *std;
	ohci_soft_itd_t *sitd;
	ohci_physaddr_t tdphys;
	uint32_t fmt;
	usbd_status err = USBD_NOMEM;
	int ival;

	OHCIHIST_FUNC(); OHCIHIST_CALLED();
	DPRINTFN(1, "pipe=%#jx, addr=%jd, endpt=%jd (%jd)", (uintptr_t)pipe,
	    addr, ed->bEndpointAddress, bus->ub_rhaddr);

	if (sc->sc_dying) {
		return USBD_IOERROR;
	}

	std = NULL;
	sed = NULL;

	if (addr == bus->ub_rhaddr) {
		switch (ed->bEndpointAddress) {
		case USB_CONTROL_ENDPOINT:
			pipe->up_methods = &roothub_ctrl_methods;
			break;
		case UE_DIR_IN | USBROOTHUB_INTR_ENDPT:
			pipe->up_methods = &ohci_root_intr_methods;
			break;
		default:
			err = USBD_INVAL;
			goto bad;
		}
	} else {
		sed = ohci_alloc_sed(sc);
		if (sed == NULL)
			goto bad;
		opipe->sed = sed;
		if (xfertype == UE_ISOCHRONOUS) {
			sitd = ohci_alloc_sitd(sc);
			if (sitd == NULL)
				goto bad;

			opipe->tail.itd = sitd;
			tdphys = sitd->physaddr;
			fmt = OHCI_ED_SET_FORMAT(OHCI_ED_FORMAT_ISO);
			if (UE_GET_DIR(ed->bEndpointAddress) == UE_DIR_IN)
				fmt |= OHCI_ED_SET_DIR(OHCI_ED_DIR_IN);
			else
				fmt |= OHCI_ED_SET_DIR(OHCI_ED_DIR_OUT);
		} else {
			std = ohci_alloc_std(sc);
			if (std == NULL)
				goto bad;

			opipe->tail.td = std;
			tdphys = std->physaddr;
			fmt =
			    OHCI_ED_SET_FORMAT(OHCI_ED_FORMAT_GEN) |
			    OHCI_ED_SET_DIR(OHCI_ED_DIR_TD);
		}
		sed->ed.ed_flags = HTOO32(
			OHCI_ED_SET_FA(addr) |
			OHCI_ED_SET_EN(UE_GET_ADDR(ed->bEndpointAddress)) |
			(dev->ud_speed == USB_SPEED_LOW ? OHCI_ED_SPEED : 0) |
			fmt |
			OHCI_ED_SET_MAXP(UGETW(ed->wMaxPacketSize)));
		sed->ed.ed_headp = HTOO32(tdphys |
		    (pipe->up_endpoint->ue_toggle ? OHCI_TOGGLECARRY : 0));
		sed->ed.ed_tailp = HTOO32(tdphys);
		usb_syncmem(&sed->dma, sed->offs, sizeof(sed->ed),
		    BUS_DMASYNC_PREWRITE | BUS_DMASYNC_PREREAD);

		switch (xfertype) {
		case UE_CONTROL:
			pipe->up_methods = &ohci_device_ctrl_methods;
			int error = usb_allocmem(&sc->sc_bus,
			    sizeof(usb_device_request_t), 0,
			    USBMALLOC_COHERENT, &opipe->ctrl.reqdma);
			if (error)
				goto bad;
			mutex_enter(&sc->sc_lock);
			ohci_add_ed(sc, sed, sc->sc_ctrl_head);
			mutex_exit(&sc->sc_lock);
			break;
		case UE_INTERRUPT:
			pipe->up_methods = &ohci_device_intr_methods;
			ival = pipe->up_interval;
			if (ival == USBD_DEFAULT_INTERVAL)
				ival = ed->bInterval;
			err = ohci_device_setintr(sc, opipe, ival);
			if (err)
				goto bad;
			break;
		case UE_ISOCHRONOUS:
			pipe->up_serialise = false;
			pipe->up_methods = &ohci_device_isoc_methods;
			return ohci_setup_isoc(pipe);
		case UE_BULK:
			pipe->up_methods = &ohci_device_bulk_methods;
			mutex_enter(&sc->sc_lock);
			ohci_add_ed(sc, sed, sc->sc_bulk_head);
			mutex_exit(&sc->sc_lock);
			break;
		}
	}

	return USBD_NORMAL_COMPLETION;

 bad:
	if (std != NULL) {
		ohci_free_std(sc, std);
	}
	if (sed != NULL)
		ohci_free_sed(sc, sed);
	return err;

}

/*
 * Close a reqular pipe.
 * Assumes that there are no pending transactions.
 */
void
ohci_close_pipe(struct usbd_pipe *pipe, ohci_soft_ed_t *head)
{
	struct ohci_pipe *opipe = OHCI_PIPE2OPIPE(pipe);
	ohci_softc_t *sc = OHCI_PIPE2SC(pipe);
	ohci_soft_ed_t *sed = opipe->sed;

	KASSERT(mutex_owned(&sc->sc_lock));

#ifdef DIAGNOSTIC
	sed->ed.ed_flags |= HTOO32(OHCI_ED_SKIP);
	if ((O32TOH(sed->ed.ed_tailp) & OHCI_HEADMASK) !=
	    (O32TOH(sed->ed.ed_headp) & OHCI_HEADMASK)) {
		ohci_soft_td_t *std;
		std = ohci_hash_find_td(sc, O32TOH(sed->ed.ed_headp));
		printf("ohci_close_pipe: pipe not empty sed=%p hd=%#x "
		       "tl=%#x pipe=%p, std=%p\n", sed,
		       (int)O32TOH(sed->ed.ed_headp),
		       (int)O32TOH(sed->ed.ed_tailp),
		       pipe, std);
#ifdef OHCI_DEBUG
		usbd_dump_pipe(&opipe->pipe);
		ohci_dump_ed(sc, sed);
		if (std)
			ohci_dump_td(sc, std);
#endif
		usb_delay_ms(&sc->sc_bus, 2);
		if ((O32TOH(sed->ed.ed_tailp) & OHCI_HEADMASK) !=
		    (O32TOH(sed->ed.ed_headp) & OHCI_HEADMASK))
			printf("ohci_close_pipe: pipe still not empty\n");
	}
#endif
	ohci_rem_ed(sc, sed, head);
	/* Make sure the host controller is not touching this ED */
	usb_delay_ms(&sc->sc_bus, 1);
	pipe->up_endpoint->ue_toggle =
	    (O32TOH(sed->ed.ed_headp) & OHCI_TOGGLECARRY) ? 1 : 0;
	ohci_free_sed_locked(sc, opipe->sed);
}

/*
 * Arrange for the hardware to tells us that it is not still processing
 * the TDs by setting the sKip bit and requesting a SOF interrupt
 *
 * Once we see the SOF interrupt we can check the transfer TDs/iTDs to see if
 * they've been processed and either
 * 	a) if they're unused recover them for later use, or
 *	b) if they've been used allocate new TD/iTDs to replace those
 *         used.  The softint handler will free the old ones.
 */
void
ohci_abortx(struct usbd_xfer *xfer)
{
	OHCIHIST_FUNC(); OHCIHIST_CALLED();
	struct ohci_pipe *opipe = OHCI_PIPE2OPIPE(xfer->ux_pipe);
	ohci_softc_t *sc = OHCI_XFER2SC(xfer);
	ohci_soft_ed_t *sed = opipe->sed;
	ohci_soft_td_t *p, *n;
	ohci_physaddr_t headp;
	int hit;

	DPRINTF("xfer=%#jx pipe=%#jx sed=%#jx", (uintptr_t)xfer,
	    (uintptr_t)opipe, (uintptr_t)sed, 0);

	KASSERT(mutex_owned(&sc->sc_lock));
	ASSERT_SLEEPABLE();

	KASSERTMSG((xfer->ux_status == USBD_CANCELLED ||
		xfer->ux_status == USBD_TIMEOUT),
	    "bad abort status: %d", xfer->ux_status);

	/*
	 * If we're dying, skip the hardware action and just notify the
	 * software that we're done.
	 */
	if (sc->sc_dying) {
		DPRINTFN(4, "xfer %#jx dying %ju", (uintptr_t)xfer,
		    xfer->ux_status, 0, 0);
		goto dying;
	}

	/*
	 * HC Step 1: Unless the endpoint is already halted, we set the endpoint
	 * descriptor sKip bit and wait for hardware to complete processing.
	 *
	 * This includes ensuring that any TDs of the transfer that got onto
	 * the done list are also removed.  We ensure this by waiting for
	 * both a WDH and SOF interrupt.
	 */
	DPRINTFN(1, "stop ed=%#jx", (uintptr_t)sed, 0, 0, 0);
	usb_syncmem(&sed->dma, sed->offs + offsetof(ohci_ed_t, ed_flags),
	    sizeof(sed->ed.ed_flags),
	    BUS_DMASYNC_POSTWRITE | BUS_DMASYNC_POSTREAD);
	sed->ed.ed_flags |= HTOO32(OHCI_ED_SKIP); /* force hardware skip */
	usb_syncmem(&sed->dma, sed->offs + offsetof(ohci_ed_t, ed_flags),
	    sizeof(sed->ed.ed_flags),
	    BUS_DMASYNC_PREWRITE | BUS_DMASYNC_PREREAD);

	/*
	 * HC Step 2: Wait until we know hardware has finished any possible
	 * use of the xfer.
	 */
	/* Hardware finishes in 1ms */
	usb_delay_ms_locked(opipe->pipe.up_dev->ud_bus, 20, &sc->sc_lock);

	/*
	 * HC Step 3: Remove any vestiges of the xfer from the hardware.
	 * The complication here is that the hardware may have executed
	 * beyond the xfer we're trying to abort.  So as we're scanning
	 * the TDs of this xfer we check if the hardware points to
	 * any of them.
	 */
	p = xfer->ux_hcpriv;
	KASSERT(p);

#ifdef OHCI_DEBUG
	DPRINTF("--- dump start ---", 0, 0, 0, 0);

	if (ohcidebug >= 2) {
		DPRINTF("sed:", 0, 0, 0, 0);
		ohci_dump_ed(sc, sed);
		ohci_dump_tds(sc, p);
	}
	DPRINTF("--- dump end ---", 0, 0, 0, 0);
#endif
	headp = O32TOH(sed->ed.ed_headp) & OHCI_HEADMASK;
	hit = 0;
	for (; p->xfer == xfer; p = n) {
		hit |= headp == p->physaddr;
		n = p->nexttd;
		ohci_hash_rem_td(sc, p);
	}
	/* Zap headp register if hardware pointed inside the xfer. */
	if (hit) {
		DPRINTFN(1, "set hd=0x%08jx, tl=0x%08jx",  (int)p->physaddr,
		    (int)O32TOH(sed->ed.ed_tailp), 0, 0);
		/* unlink TDs, preserving toggle carry */
		sed->ed.ed_headp = HTOO32(p->physaddr |
		    (O32TOH(sed->ed.ed_headp) & OHCI_TOGGLECARRY));
		usb_syncmem(&sed->dma,
		    sed->offs + offsetof(ohci_ed_t, ed_headp),
		    sizeof(sed->ed.ed_headp),
		    BUS_DMASYNC_PREWRITE | BUS_DMASYNC_PREREAD);
	} else {
		DPRINTFN(1, "no hit", 0, 0, 0, 0);
	}

	/*
	 * HC Step 4: Turn on hardware again.
	 */
	usb_syncmem(&sed->dma, sed->offs + offsetof(ohci_ed_t, ed_flags),
	    sizeof(sed->ed.ed_flags),
	    BUS_DMASYNC_POSTWRITE | BUS_DMASYNC_POSTREAD);
	sed->ed.ed_flags &= HTOO32(~OHCI_ED_SKIP); /* remove hardware skip */
	usb_syncmem(&sed->dma, sed->offs + offsetof(ohci_ed_t, ed_flags),
	    sizeof(sed->ed.ed_flags),
	    BUS_DMASYNC_PREWRITE | BUS_DMASYNC_PREREAD);

	/*
	 * Final step: Notify completion to waiting xfers.
	 */
dying:
	usb_transfer_complete(xfer);
	DPRINTFN(14, "end", 0, 0, 0, 0);

	KASSERT(mutex_owned(&sc->sc_lock));
}

/*
 * Data structures and routines to emulate the root hub.
 */
Static int
ohci_roothub_ctrl(struct usbd_bus *bus, usb_device_request_t *req,
    void *buf, int buflen)
{
	ohci_softc_t *sc = OHCI_BUS2SC(bus);
	usb_port_status_t ps;
	uint16_t len, value, index;
	int l, totlen = 0;
	int port, i;
	uint32_t v;

	OHCIHIST_FUNC(); OHCIHIST_CALLED();

	if (sc->sc_dying)
		return -1;

	DPRINTFN(4, "type=0x%02jx request=%02jx", req->bmRequestType,
	    req->bRequest, 0, 0);

	len = UGETW(req->wLength);
	value = UGETW(req->wValue);
	index = UGETW(req->wIndex);

#define C(x,y) ((x) | ((y) << 8))
	switch (C(req->bRequest, req->bmRequestType)) {
	case C(UR_GET_DESCRIPTOR, UT_READ_DEVICE):
		DPRINTFN(8, "wValue=0x%04jx", value, 0, 0, 0);
		if (len == 0)
			break;
		switch (value) {
#define sd ((usb_string_descriptor_t *)buf)
		case C(2, UDESC_STRING):
			/* Product */
			totlen = usb_makestrdesc(sd, len, "OHCI root hub");
			break;
#undef sd
		default:
			/* default from usbroothub */
			return buflen;
		}
		break;

	/* Hub requests */
	case C(UR_CLEAR_FEATURE, UT_WRITE_CLASS_DEVICE):
		break;
	case C(UR_CLEAR_FEATURE, UT_WRITE_CLASS_OTHER):
		DPRINTFN(8, "UR_CLEAR_PORT_FEATURE port=%jd feature=%jd",
		    index, value, 0, 0);
		if (index < 1 || index > sc->sc_noport) {
			return -1;
		}
		port = OHCI_RH_PORT_STATUS(index);
		switch(value) {
		case UHF_PORT_ENABLE:
			OWRITE4(sc, port, UPS_CURRENT_CONNECT_STATUS);
			break;
		case UHF_PORT_SUSPEND:
			OWRITE4(sc, port, UPS_OVERCURRENT_INDICATOR);
			break;
		case UHF_PORT_POWER:
			/* Yes, writing to the LOW_SPEED bit clears power. */
			OWRITE4(sc, port, UPS_LOW_SPEED);
			break;
		case UHF_C_PORT_CONNECTION:
			OWRITE4(sc, port, UPS_C_CONNECT_STATUS << 16);
			break;
		case UHF_C_PORT_ENABLE:
			OWRITE4(sc, port, UPS_C_PORT_ENABLED << 16);
			break;
		case UHF_C_PORT_SUSPEND:
			OWRITE4(sc, port, UPS_C_SUSPEND << 16);
			break;
		case UHF_C_PORT_OVER_CURRENT:
			OWRITE4(sc, port, UPS_C_OVERCURRENT_INDICATOR << 16);
			break;
		case UHF_C_PORT_RESET:
			OWRITE4(sc, port, UPS_C_PORT_RESET << 16);
			break;
		default:
			return -1;
		}
		switch(value) {
		case UHF_C_PORT_CONNECTION:
		case UHF_C_PORT_ENABLE:
		case UHF_C_PORT_SUSPEND:
		case UHF_C_PORT_OVER_CURRENT:
		case UHF_C_PORT_RESET:
			/* Enable RHSC interrupt if condition is cleared. */
			if ((OREAD4(sc, port) >> 16) == 0)
				ohci_rhsc_enable(sc);
			break;
		default:
			break;
		}
		break;
	case C(UR_GET_DESCRIPTOR, UT_READ_CLASS_DEVICE):
		if (len == 0)
			break;
		if ((value & 0xff) != 0) {
			return -1;
		}
		usb_hub_descriptor_t hubd;

		totlen = uimin(buflen, sizeof(hubd));
		memcpy(&hubd, buf, totlen);

		v = OREAD4(sc, OHCI_RH_DESCRIPTOR_A);
		hubd.bNbrPorts = sc->sc_noport;
		USETW(hubd.wHubCharacteristics,
		      (v & OHCI_RHD_NPS ? UHD_PWR_NO_SWITCH :
		       v & OHCI_RHD_PSM ? UHD_PWR_GANGED : UHD_PWR_INDIVIDUAL)
		      /* XXX overcurrent */
		      );
		hubd.bPwrOn2PwrGood = OHCI_RHD_GET_POTPGT(v);
		v = OREAD4(sc, OHCI_RH_DESCRIPTOR_B);
		for (i = 0, l = sc->sc_noport; l > 0; i++, l -= 8, v >>= 8)
			hubd.DeviceRemovable[i++] = (uint8_t)v;
		hubd.bDescLength = USB_HUB_DESCRIPTOR_SIZE + i;
		totlen = uimin(totlen, hubd.bDescLength);
		memcpy(buf, &hubd, totlen);
		break;
	case C(UR_GET_STATUS, UT_READ_CLASS_DEVICE):
		if (len != 4) {
			return -1;
		}
		memset(buf, 0, len); /* ? XXX */
		totlen = len;
		break;
	case C(UR_GET_STATUS, UT_READ_CLASS_OTHER):
		DPRINTFN(8, "get port status i=%jd", index, 0, 0, 0);
		if (index < 1 || index > sc->sc_noport) {
			return -1;
		}
		if (len != 4) {
			return -1;
		}
		v = OREAD4(sc, OHCI_RH_PORT_STATUS(index));
		DPRINTFN(8, "port status=0x%04jx", v, 0, 0, 0);
		USETW(ps.wPortStatus, v);
		USETW(ps.wPortChange, v >> 16);
		totlen = uimin(len, sizeof(ps));
		memcpy(buf, &ps, totlen);
		break;
	case C(UR_SET_DESCRIPTOR, UT_WRITE_CLASS_DEVICE):
		return -1;
	case C(UR_SET_FEATURE, UT_WRITE_CLASS_DEVICE):
		break;
	case C(UR_SET_FEATURE, UT_WRITE_CLASS_OTHER):
		if (index < 1 || index > sc->sc_noport) {
			return -1;
		}
		port = OHCI_RH_PORT_STATUS(index);
		switch(value) {
		case UHF_PORT_ENABLE:
			OWRITE4(sc, port, UPS_PORT_ENABLED);
			break;
		case UHF_PORT_SUSPEND:
			OWRITE4(sc, port, UPS_SUSPEND);
			break;
		case UHF_PORT_RESET:
			DPRINTFN(5, "reset port %jd", index, 0, 0, 0);
			OWRITE4(sc, port, UPS_RESET);
			for (i = 0; i < 5; i++) {
				usb_delay_ms(&sc->sc_bus,
					     USB_PORT_ROOT_RESET_DELAY);
				if (sc->sc_dying) {
					return -1;
				}
				if ((OREAD4(sc, port) & UPS_RESET) == 0)
					break;
			}
			DPRINTFN(8, "port %jd reset, status = 0x%04jx", index,
			    OREAD4(sc, port), 0, 0);
			break;
		case UHF_PORT_POWER:
			DPRINTFN(2, "set port power %jd", index, 0, 0, 0);
			OWRITE4(sc, port, UPS_PORT_POWER);
			break;
		default:
			return -1;
		}
		break;
	default:
		/* default from usbroothub */
		return buflen;
	}

	return totlen;
}

Static usbd_status
ohci_root_intr_transfer(struct usbd_xfer *xfer)
{
	ohci_softc_t *sc = OHCI_XFER2SC(xfer);
	usbd_status err;

	/* Insert last in queue. */
	mutex_enter(&sc->sc_lock);
	err = usb_insert_transfer(xfer);
	mutex_exit(&sc->sc_lock);
	if (err)
		return err;

	/* Pipe isn't running, start first */
	return ohci_root_intr_start(SIMPLEQ_FIRST(&xfer->ux_pipe->up_queue));
}

Static usbd_status
ohci_root_intr_start(struct usbd_xfer *xfer)
{
	ohci_softc_t *sc = OHCI_XFER2SC(xfer);
	const bool polling = sc->sc_bus.ub_usepolling;

	if (sc->sc_dying)
		return USBD_IOERROR;

	if (!polling)
		mutex_enter(&sc->sc_lock);
	KASSERT(sc->sc_intrxfer == NULL);
	sc->sc_intrxfer = xfer;
	xfer->ux_status = USBD_IN_PROGRESS;
	if (!polling)
		mutex_exit(&sc->sc_lock);

	return USBD_IN_PROGRESS;
}

/* Abort a root interrupt request. */
Static void
ohci_root_intr_abort(struct usbd_xfer *xfer)
{
	ohci_softc_t *sc = OHCI_XFER2SC(xfer);

	KASSERT(mutex_owned(&sc->sc_lock));
	KASSERT(xfer->ux_pipe->up_intrxfer == xfer);

	/* If xfer has already completed, nothing to do here.  */
	if (sc->sc_intrxfer == NULL)
		return;

	/*
	 * Otherwise, sc->sc_intrxfer had better be this transfer.
	 * Cancel it.
	 */
	KASSERT(sc->sc_intrxfer == xfer);
	KASSERT(xfer->ux_status == USBD_IN_PROGRESS);
	xfer->ux_status = USBD_CANCELLED;
	usb_transfer_complete(xfer);
}

/* Close the root pipe. */
Static void
ohci_root_intr_close(struct usbd_pipe *pipe)
{
	ohci_softc_t *sc __diagused = OHCI_PIPE2SC(pipe);

	KASSERT(mutex_owned(&sc->sc_lock));

	OHCIHIST_FUNC(); OHCIHIST_CALLED();

	/*
	 * Caller must guarantee the xfer has completed first, by
	 * closing the pipe only after normal completion or an abort.
	 */
	KASSERT(sc->sc_intrxfer == NULL);
}

/************************/

int
ohci_device_ctrl_init(struct usbd_xfer *xfer)
{
	struct ohci_xfer *ox = OHCI_XFER2OXFER(xfer);
	usb_device_request_t *req = &xfer->ux_request;
	ohci_softc_t *sc = OHCI_XFER2SC(xfer);
	ohci_soft_td_t *stat, *setup;
	int isread = req->bmRequestType & UT_READ;
	int len = xfer->ux_bufsize;
	int err = ENOMEM;

	OHCIHIST_FUNC(); OHCIHIST_CALLED();

	setup = ohci_alloc_std(sc);
	if (setup == NULL) {
		goto bad1;
	}
	stat = ohci_alloc_std(sc);
	if (stat == NULL) {
		goto bad2;
	}

	ox->ox_setup = setup;
	ox->ox_stat = stat;
	ox->ox_nstd = 0;

	/* Set up data transaction */
	if (len != 0) {
		err = ohci_alloc_std_chain(sc, xfer, len, isread);
		if (err) {
			goto bad3;
		}
	}
	return 0;

 bad3:
	ohci_free_std(sc, stat);
 bad2:
	ohci_free_std(sc, setup);
 bad1:
	return err;
}

void
ohci_device_ctrl_fini(struct usbd_xfer *xfer)
{
	struct ohci_xfer *ox = OHCI_XFER2OXFER(xfer);
	ohci_softc_t *sc = OHCI_XFER2SC(xfer);
	struct ohci_pipe *opipe = OHCI_PIPE2OPIPE(xfer->ux_pipe);

	OHCIHIST_FUNC(); OHCIHIST_CALLED();
	DPRINTFN(8, "xfer %#jx nstd %jd", (uintptr_t)xfer, ox->ox_nstd, 0, 0);

	mutex_enter(&sc->sc_lock);
	if (ox->ox_setup != opipe->tail.td) {
		ohci_free_std_locked(sc, ox->ox_setup);
	}
	for (size_t i = 0; i < ox->ox_nstd; i++) {
		ohci_soft_td_t *std = ox->ox_stds[i];
		if (std == NULL)
			break;
		ohci_free_std_locked(sc, std);
	}
	ohci_free_std_locked(sc, ox->ox_stat);
	mutex_exit(&sc->sc_lock);

	if (ox->ox_nstd) {
		const size_t sz = sizeof(ohci_soft_td_t *) * ox->ox_nstd;
		kmem_free(ox->ox_stds, sz);
	}
}

Static usbd_status
ohci_device_ctrl_transfer(struct usbd_xfer *xfer)
{
	ohci_softc_t *sc = OHCI_XFER2SC(xfer);
	usbd_status err;

	/* Insert last in queue. */
	mutex_enter(&sc->sc_lock);
	err = usb_insert_transfer(xfer);
	mutex_exit(&sc->sc_lock);
	if (err)
		return err;

	/* Pipe isn't running, start first */
	return ohci_device_ctrl_start(SIMPLEQ_FIRST(&xfer->ux_pipe->up_queue));
}

Static usbd_status
ohci_device_ctrl_start(struct usbd_xfer *xfer)
{
	ohci_softc_t *sc = OHCI_XFER2SC(xfer);
	struct ohci_xfer *ox = OHCI_XFER2OXFER(xfer);
	struct ohci_pipe *opipe = OHCI_PIPE2OPIPE(xfer->ux_pipe);
	usb_device_request_t *req = &xfer->ux_request;
	struct usbd_device *dev __diagused = opipe->pipe.up_dev;
	ohci_soft_td_t *setup, *stat, *next, *tail;
	ohci_soft_ed_t *sed;
	int isread;
	int len;
	const bool polling = sc->sc_bus.ub_usepolling;

	OHCIHIST_FUNC(); OHCIHIST_CALLED();

	if (sc->sc_dying)
		return USBD_IOERROR;

	KASSERT(xfer->ux_rqflags & URQ_REQUEST);

	isread = req->bmRequestType & UT_READ;
	len = UGETW(req->wLength);

	DPRINTF("xfer=%#jx len=%jd, addr=%jd, endpt=%jd", (uintptr_t)xfer, len,
	    dev->ud_addr, opipe->pipe.up_endpoint->ue_edesc->bEndpointAddress);
	DPRINTF("type=0x%02jx, request=0x%02jx, wValue=0x%04jx, wIndex=0x%04jx",
	    req->bmRequestType, req->bRequest, UGETW(req->wValue),
	    UGETW(req->wIndex));

	/* Need to take lock here for pipe->tail.td */
	if (!polling)
		mutex_enter(&sc->sc_lock);

	/*
	 * Use the pipe "tail" TD as our first and loan our first TD to the
	 * next transfer
	 */
	setup = opipe->tail.td;
	opipe->tail.td = ox->ox_setup;
	ox->ox_setup = setup;

	stat = ox->ox_stat;

	/* point at sentinel */
	tail = opipe->tail.td;
	sed = opipe->sed;

	KASSERTMSG(OHCI_ED_GET_FA(O32TOH(sed->ed.ed_flags)) == dev->ud_addr,
	    "address ED %" __PRIuBITS " pipe %d\n",
	    OHCI_ED_GET_FA(O32TOH(sed->ed.ed_flags)), dev->ud_addr);
	KASSERTMSG(OHCI_ED_GET_MAXP(O32TOH(sed->ed.ed_flags)) ==
	    UGETW(opipe->pipe.up_endpoint->ue_edesc->wMaxPacketSize),
	    "MPL ED %" __PRIuBITS " pipe %d\n",
	    OHCI_ED_GET_MAXP(O32TOH(sed->ed.ed_flags)),
	    UGETW(opipe->pipe.up_endpoint->ue_edesc->wMaxPacketSize));

	/* next will point to data if len != 0 */
	next = stat;

	/* Set up data transaction */
	if (len != 0) {
		ohci_soft_td_t *std;
		ohci_soft_td_t *end;

		next = ox->ox_stds[0];
		ohci_reset_std_chain(sc, xfer, len, isread, next, &end);

		end->td.td_nexttd = HTOO32(stat->physaddr);
		end->nexttd = stat;

		usb_syncmem(&end->dma, end->offs, sizeof(end->td),
		    BUS_DMASYNC_PREWRITE | BUS_DMASYNC_PREREAD);

		usb_syncmem(&xfer->ux_dmabuf, 0, len,
		    isread ? BUS_DMASYNC_PREREAD : BUS_DMASYNC_PREWRITE);
		std = ox->ox_stds[0];
		/* Start toggle at 1 and then use the carried toggle. */
		std->td.td_flags &= HTOO32(~OHCI_TD_TOGGLE_MASK);
		std->td.td_flags |= HTOO32(OHCI_TD_SET_TOGGLE(OHCI_TD_TOGGLE_1));
		usb_syncmem(&std->dma,
		    std->offs + offsetof(ohci_td_t, td_flags),
		    sizeof(std->td.td_flags),
		    BUS_DMASYNC_PREWRITE | BUS_DMASYNC_PREREAD);
	}

	DPRINTFN(8, "setup %#jx data %#jx stat %#jx tail %#jx",
	    (uintptr_t)setup,
	    (uintptr_t)(len != 0 ? ox->ox_stds[0] : NULL), (uintptr_t)stat,
	    (uintptr_t)tail);
	KASSERT(opipe->tail.td == tail);

	memcpy(KERNADDR(&opipe->ctrl.reqdma, 0), req, sizeof(*req));
	usb_syncmem(&opipe->ctrl.reqdma, 0, sizeof(*req), BUS_DMASYNC_PREWRITE);

	setup->td.td_flags = HTOO32(
	    OHCI_TD_SET_DP(OHCI_TD_DP_SETUP) |
	    OHCI_TD_SET_CC(OHCI_TD_NOCC) |
	    OHCI_TD_SET_TOGGLE(OHCI_TD_TOGGLE_0) |
	    OHCI_TD_SET_DI(OHCI_TD_NOINTR)
	    );
	setup->td.td_cbp = HTOO32(DMAADDR(&opipe->ctrl.reqdma, 0));
	setup->td.td_nexttd = HTOO32(next->physaddr);
	setup->td.td_be = HTOO32(O32TOH(setup->td.td_cbp) + sizeof(*req) - 1);
	setup->nexttd = next;
	setup->len = 0;
	setup->xfer = xfer;
	setup->flags = 0;
	ohci_hash_add_td(sc, setup);

	xfer->ux_hcpriv = setup;
	usb_syncmem(&setup->dma, setup->offs, sizeof(setup->td),
	    BUS_DMASYNC_PREWRITE | BUS_DMASYNC_PREREAD);

	stat->td.td_flags = HTOO32(
	    OHCI_TD_SET_DP(isread ? OHCI_TD_DP_OUT : OHCI_TD_DP_IN) |
	    OHCI_TD_SET_CC(OHCI_TD_NOCC) |
	    OHCI_TD_SET_TOGGLE(OHCI_TD_TOGGLE_1) |
	    OHCI_TD_SET_DI(1)
	    );
	stat->td.td_cbp = 0;
	stat->td.td_nexttd = HTOO32(tail->physaddr);
	stat->td.td_be = 0;
	stat->nexttd = tail;
	stat->flags = OHCI_CALL_DONE;
	stat->len = 0;
	stat->xfer = xfer;
	ohci_hash_add_td(sc, stat);

	usb_syncmem(&stat->dma, stat->offs, sizeof(stat->td),
	    BUS_DMASYNC_PREWRITE | BUS_DMASYNC_PREREAD);

	memset(&tail->td, 0, sizeof(tail->td));
	tail->nexttd = NULL;
	tail->xfer = NULL;

	usb_syncmem(&tail->dma, tail->offs, sizeof(tail->td),
	    BUS_DMASYNC_PREWRITE | BUS_DMASYNC_PREREAD);

#ifdef OHCI_DEBUG
	USBHIST_LOGN(ohcidebug, 5, "--- dump start ---", 0, 0, 0, 0);
	if (ohcidebug >= 5) {
		ohci_dump_ed(sc, sed);
		ohci_dump_tds(sc, setup);
	}
	USBHIST_LOGN(ohcidebug, 5, "--- dump end ---", 0, 0, 0, 0);
#endif

	/* Insert ED in schedule */
	sed->ed.ed_tailp = HTOO32(tail->physaddr);
	usb_syncmem(&sed->dma,
	    sed->offs + offsetof(ohci_ed_t, ed_tailp),
	    sizeof(sed->ed.ed_tailp),
	    BUS_DMASYNC_PREWRITE | BUS_DMASYNC_PREREAD);
	OWRITE4(sc, OHCI_COMMAND_STATUS, OHCI_CLF);
	usbd_xfer_schedule_timeout(xfer);

	DPRINTF("done", 0, 0, 0, 0);

	xfer->ux_status = USBD_IN_PROGRESS;
	if (!polling)
		mutex_exit(&sc->sc_lock);

	return USBD_IN_PROGRESS;
}

/* Abort a device control request. */
Static void
ohci_device_ctrl_abort(struct usbd_xfer *xfer)
{
	ohci_softc_t *sc __diagused = OHCI_XFER2SC(xfer);

	KASSERT(mutex_owned(&sc->sc_lock));

	OHCIHIST_FUNC(); OHCIHIST_CALLED();
	DPRINTF("xfer=%#jx", (uintptr_t)xfer, 0, 0, 0);
	usbd_xfer_abort(xfer);
}

/* Close a device control pipe. */
Static void
ohci_device_ctrl_close(struct usbd_pipe *pipe)
{
	struct ohci_pipe *opipe = OHCI_PIPE2OPIPE(pipe);
	ohci_softc_t *sc = OHCI_PIPE2SC(pipe);

	KASSERT(mutex_owned(&sc->sc_lock));

	OHCIHIST_FUNC(); OHCIHIST_CALLED();
	DPRINTF("pipe=%#jx", (uintptr_t)pipe, 0, 0, 0);
	ohci_close_pipe(pipe, sc->sc_ctrl_head);
	ohci_free_std_locked(sc, opipe->tail.td);

	usb_freemem(&sc->sc_bus, &opipe->ctrl.reqdma);
}

/************************/

Static void
ohci_device_clear_toggle(struct usbd_pipe *pipe)
{
	struct ohci_pipe *opipe = OHCI_PIPE2OPIPE(pipe);
	ohci_softc_t *sc = OHCI_PIPE2SC(pipe);

	opipe->sed->ed.ed_headp &= HTOO32(~OHCI_TOGGLECARRY);
}

Static void
ohci_noop(struct usbd_pipe *pipe)
{
}

Static int
ohci_device_bulk_init(struct usbd_xfer *xfer)
{
	ohci_softc_t *sc = OHCI_XFER2SC(xfer);
	int len = xfer->ux_bufsize;
	int endpt = xfer->ux_pipe->up_endpoint->ue_edesc->bEndpointAddress;
	int isread = UE_GET_DIR(endpt) == UE_DIR_IN;
	int err;

	OHCIHIST_FUNC(); OHCIHIST_CALLED();

	KASSERT(!(xfer->ux_rqflags & URQ_REQUEST));

	DPRINTFN(4, "xfer=%#jx len=%jd isread=%jd flags=%jd", (uintptr_t)xfer,
	    len, isread, xfer->ux_flags);
	DPRINTFN(4, "endpt=%jd", endpt, 0, 0, 0);

	/* Allocate a chain of new TDs (including a new tail). */
	err = ohci_alloc_std_chain(sc, xfer, len, isread);
	if (err)
		return err;

	return 0;
}

Static void
ohci_device_bulk_fini(struct usbd_xfer *xfer)
{
	ohci_softc_t *sc = OHCI_XFER2SC(xfer);
	struct ohci_xfer *ox = OHCI_XFER2OXFER(xfer);
	struct ohci_pipe *opipe = OHCI_PIPE2OPIPE(xfer->ux_pipe);

	OHCIHIST_FUNC(); OHCIHIST_CALLED();
	DPRINTFN(8, "xfer %#jx nstd %jd", (uintptr_t)xfer, ox->ox_nstd, 0, 0);

	mutex_enter(&sc->sc_lock);
	for (size_t i = 0; i < ox->ox_nstd; i++) {
		ohci_soft_td_t *std = ox->ox_stds[i];
		if (std == NULL)
			break;
		if (std != opipe->tail.td)
			ohci_free_std_locked(sc, std);
	}
	mutex_exit(&sc->sc_lock);

	if (ox->ox_nstd) {
		const size_t sz = sizeof(ohci_soft_td_t *) * ox->ox_nstd;
		kmem_free(ox->ox_stds, sz);
	}
}

Static usbd_status
ohci_device_bulk_transfer(struct usbd_xfer *xfer)
{
	ohci_softc_t *sc = OHCI_XFER2SC(xfer);
	usbd_status err;

	/* Insert last in queue. */
	mutex_enter(&sc->sc_lock);
	err = usb_insert_transfer(xfer);
	mutex_exit(&sc->sc_lock);
	if (err)
		return err;

	/* Pipe isn't running, start first */
	return ohci_device_bulk_start(SIMPLEQ_FIRST(&xfer->ux_pipe->up_queue));
}

Static usbd_status
ohci_device_bulk_start(struct usbd_xfer *xfer)
{
	struct ohci_xfer *ox = OHCI_XFER2OXFER(xfer);
	struct ohci_pipe *opipe = OHCI_PIPE2OPIPE(xfer->ux_pipe);
	ohci_softc_t *sc = OHCI_XFER2SC(xfer);
	ohci_soft_td_t *last;
	ohci_soft_td_t *data, *tail, *tdp;
	ohci_soft_ed_t *sed;
	int len, isread, endpt;
	const bool polling = sc->sc_bus.ub_usepolling;

	OHCIHIST_FUNC(); OHCIHIST_CALLED();

	if (sc->sc_dying)
		return USBD_IOERROR;

	KASSERT(!(xfer->ux_rqflags & URQ_REQUEST));

	len = xfer->ux_length;
	endpt = xfer->ux_pipe->up_endpoint->ue_edesc->bEndpointAddress;
	isread = UE_GET_DIR(endpt) == UE_DIR_IN;
	sed = opipe->sed;

	DPRINTFN(4, "xfer=%#jx len=%jd isread=%jd flags=%jd", (uintptr_t)xfer,
	    len, isread, xfer->ux_flags);
	DPRINTFN(4, "endpt=%jd", endpt, 0, 0, 0);

	if (!polling)
		mutex_enter(&sc->sc_lock);

	/*
	 * Use the pipe "tail" TD as our first and loan our first TD to the
	 * next transfer
	 */
	data = opipe->tail.td;
	opipe->tail.td = ox->ox_stds[0];
	ox->ox_stds[0] = data;
	ohci_reset_std_chain(sc, xfer, len, isread, data, &last);

	/* point at sentinel */
	tail = opipe->tail.td;
	memset(&tail->td, 0, sizeof(tail->td));
	tail->nexttd = NULL;
	tail->xfer = NULL;
	usb_syncmem(&tail->dma, tail->offs, sizeof(tail->td),
	    BUS_DMASYNC_PREWRITE | BUS_DMASYNC_PREREAD);
	xfer->ux_hcpriv = data;

	DPRINTFN(8, "xfer %#jx data %#jx tail %#jx", (uintptr_t)xfer,
	    (uintptr_t)ox->ox_stds[0], (uintptr_t)tail, 0);
	KASSERT(opipe->tail.td == tail);

	/* We want interrupt at the end of the transfer. */
	last->td.td_flags &= HTOO32(~OHCI_TD_DI_MASK);
	last->td.td_flags |= HTOO32(OHCI_TD_SET_DI(1));
	last->td.td_nexttd = HTOO32(tail->physaddr);
	last->nexttd = tail;
	last->flags |= OHCI_CALL_DONE;
	usb_syncmem(&last->dma, last->offs, sizeof(last->td),
	    BUS_DMASYNC_PREWRITE | BUS_DMASYNC_PREREAD);

	DPRINTFN(4, "ed_flags=0x%08jx td_flags=0x%08jx "
		    "td_cbp=0x%08jx td_be=0x%08jx",
		    (int)O32TOH(sed->ed.ed_flags),
		    (int)O32TOH(data->td.td_flags),
		    (int)O32TOH(data->td.td_cbp),
		    (int)O32TOH(data->td.td_be));

#ifdef OHCI_DEBUG
	DPRINTFN(5, "--- dump start ---", 0, 0, 0, 0);
	if (ohcidebug >= 5) {
		ohci_dump_ed(sc, sed);
		ohci_dump_tds(sc, data);
	}
	DPRINTFN(5, "--- dump end ---", 0, 0, 0, 0);
#endif

	/* Insert ED in schedule */
	for (tdp = data; tdp != tail; tdp = tdp->nexttd) {
		KASSERT(tdp->xfer == xfer);
	}
	usb_syncmem(&sed->dma, sed->offs, sizeof(sed->ed),
	    BUS_DMASYNC_POSTWRITE | BUS_DMASYNC_POSTREAD);
	sed->ed.ed_tailp = HTOO32(tail->physaddr);
	sed->ed.ed_flags &= HTOO32(~OHCI_ED_SKIP);
	usb_syncmem(&sed->dma, sed->offs, sizeof(sed->ed),
	    BUS_DMASYNC_PREWRITE | BUS_DMASYNC_PREREAD);
	OWRITE4(sc, OHCI_COMMAND_STATUS, OHCI_BLF);
	usbd_xfer_schedule_timeout(xfer);
	xfer->ux_status = USBD_IN_PROGRESS;
	if (!polling)
		mutex_exit(&sc->sc_lock);

	return USBD_IN_PROGRESS;
}

Static void
ohci_device_bulk_abort(struct usbd_xfer *xfer)
{
	ohci_softc_t *sc __diagused = OHCI_XFER2SC(xfer);

	OHCIHIST_FUNC(); OHCIHIST_CALLED();

	KASSERT(mutex_owned(&sc->sc_lock));

	DPRINTF("xfer=%#jx", (uintptr_t)xfer, 0, 0, 0);
	usbd_xfer_abort(xfer);
}

/*
 * Close a device bulk pipe.
 */
Static void
ohci_device_bulk_close(struct usbd_pipe *pipe)
{
	struct ohci_pipe *opipe = OHCI_PIPE2OPIPE(pipe);
	ohci_softc_t *sc = OHCI_PIPE2SC(pipe);

	KASSERT(mutex_owned(&sc->sc_lock));

	OHCIHIST_FUNC(); OHCIHIST_CALLED();

	DPRINTF("pipe=%#jx", (uintptr_t)pipe, 0, 0, 0);
	ohci_close_pipe(pipe, sc->sc_bulk_head);
	ohci_free_std_locked(sc, opipe->tail.td);
}

/************************/

Static int
ohci_device_intr_init(struct usbd_xfer *xfer)
{
	struct ohci_xfer *ox = OHCI_XFER2OXFER(xfer);
	ohci_softc_t *sc = OHCI_XFER2SC(xfer);
	int len = xfer->ux_bufsize;
	int endpt = xfer->ux_pipe->up_endpoint->ue_edesc->bEndpointAddress;
	int isread = UE_GET_DIR(endpt) == UE_DIR_IN;
	int err;

	OHCIHIST_FUNC(); OHCIHIST_CALLED();

	KASSERT(!(xfer->ux_rqflags & URQ_REQUEST));
	KASSERT(len != 0);

	DPRINTFN(4, "xfer=%#jx len=%jd isread=%jd flags=%jd", (uintptr_t)xfer,
	    len, isread, xfer->ux_flags);
	DPRINTFN(4, "endpt=%jd", endpt, 0, 0, 0);

	ox->ox_nstd = 0;

	err = ohci_alloc_std_chain(sc, xfer, len, isread);
	if (err) {
		return err;
	}

	return 0;
}

Static void
ohci_device_intr_fini(struct usbd_xfer *xfer)
{
	ohci_softc_t *sc = OHCI_XFER2SC(xfer);
	struct ohci_xfer *ox = OHCI_XFER2OXFER(xfer);
	struct ohci_pipe *opipe = OHCI_PIPE2OPIPE(xfer->ux_pipe);

	OHCIHIST_FUNC(); OHCIHIST_CALLED();
	DPRINTFN(8, "xfer %#jx nstd %jd", (uintptr_t)xfer, ox->ox_nstd, 0, 0);

	mutex_enter(&sc->sc_lock);
	for (size_t i = 0; i < ox->ox_nstd; i++) {
		ohci_soft_td_t *std = ox->ox_stds[i];
		if (std != NULL)
			break;
		if (std != opipe->tail.td)
			ohci_free_std_locked(sc, std);
	}
	mutex_exit(&sc->sc_lock);

	if (ox->ox_nstd) {
		const size_t sz = sizeof(ohci_soft_td_t *) * ox->ox_nstd;
		kmem_free(ox->ox_stds, sz);
	}
}

Static usbd_status
ohci_device_intr_transfer(struct usbd_xfer *xfer)
{
	ohci_softc_t *sc = OHCI_XFER2SC(xfer);
	usbd_status err;

	/* Insert last in queue. */
	mutex_enter(&sc->sc_lock);
	err = usb_insert_transfer(xfer);
	mutex_exit(&sc->sc_lock);
	if (err)
		return err;

	/* Pipe isn't running, start first */
	return ohci_device_intr_start(SIMPLEQ_FIRST(&xfer->ux_pipe->up_queue));
}

Static usbd_status
ohci_device_intr_start(struct usbd_xfer *xfer)
{
	struct ohci_xfer *ox = OHCI_XFER2OXFER(xfer);
	struct ohci_pipe *opipe = OHCI_PIPE2OPIPE(xfer->ux_pipe);
	ohci_softc_t *sc = OHCI_XFER2SC(xfer);
	ohci_soft_ed_t *sed = opipe->sed;
	ohci_soft_td_t *data, *last, *tail;
	int len, isread, endpt;
	const bool polling = sc->sc_bus.ub_usepolling;

	OHCIHIST_FUNC(); OHCIHIST_CALLED();

	if (sc->sc_dying)
		return USBD_IOERROR;

	DPRINTFN(3, "xfer=%#jx len=%jd flags=%jd priv=%#jx", (uintptr_t)xfer,
	    xfer->ux_length, xfer->ux_flags, (uintptr_t)xfer->ux_priv);

	KASSERT(!(xfer->ux_rqflags & URQ_REQUEST));

	len = xfer->ux_length;
	endpt = xfer->ux_pipe->up_endpoint->ue_edesc->bEndpointAddress;
	isread = UE_GET_DIR(endpt) == UE_DIR_IN;

	if (!polling)
		mutex_enter(&sc->sc_lock);

	/*
	 * Use the pipe "tail" TD as our first and loan our first TD to the
	 * next transfer.
	 */
	data = opipe->tail.td;
	opipe->tail.td = ox->ox_stds[0];
	ox->ox_stds[0] = data;
	ohci_reset_std_chain(sc, xfer, len, isread, data, &last);

	/* point at sentinel */
	tail = opipe->tail.td;
	memset(&tail->td, 0, sizeof(tail->td));
	tail->nexttd = NULL;
	tail->xfer = NULL;
	usb_syncmem(&tail->dma, tail->offs, sizeof(tail->td),
	    BUS_DMASYNC_PREWRITE | BUS_DMASYNC_PREREAD);
	xfer->ux_hcpriv = data;

	DPRINTFN(8, "data %#jx tail %#jx", (uintptr_t)ox->ox_stds[0],
	    (uintptr_t)tail, 0, 0);
	KASSERT(opipe->tail.td == tail);

	/* We want interrupt at the end of the transfer. */
	last->td.td_flags &= HTOO32(~OHCI_TD_DI_MASK);
	last->td.td_flags |= HTOO32(OHCI_TD_SET_DI(1));

	last->td.td_nexttd = HTOO32(tail->physaddr);
	last->nexttd = tail;
	last->flags |= OHCI_CALL_DONE;
	usb_syncmem(&last->dma, last->offs, sizeof(last->td),
	    BUS_DMASYNC_PREWRITE | BUS_DMASYNC_PREREAD);

#ifdef OHCI_DEBUG
	DPRINTFN(5, "--- dump start ---", 0, 0, 0, 0);
	if (ohcidebug >= 5) {
		ohci_dump_ed(sc, sed);
		ohci_dump_tds(sc, data);
	}
	DPRINTFN(5, "--- dump end ---", 0, 0, 0, 0);
#endif

	/* Insert ED in schedule */
	usb_syncmem(&sed->dma, sed->offs, sizeof(sed->ed),
	    BUS_DMASYNC_POSTWRITE | BUS_DMASYNC_POSTREAD);
	sed->ed.ed_tailp = HTOO32(tail->physaddr);
	sed->ed.ed_flags &= HTOO32(~OHCI_ED_SKIP);
	usb_syncmem(&sed->dma, sed->offs, sizeof(sed->ed),
	    BUS_DMASYNC_PREWRITE | BUS_DMASYNC_PREREAD);

	xfer->ux_status = USBD_IN_PROGRESS;
	if (!polling)
		mutex_exit(&sc->sc_lock);

	return USBD_IN_PROGRESS;
}

/* Abort a device interrupt request. */
Static void
ohci_device_intr_abort(struct usbd_xfer *xfer)
{
	ohci_softc_t *sc __diagused = OHCI_XFER2SC(xfer);

	KASSERT(mutex_owned(&sc->sc_lock));
	KASSERT(xfer->ux_pipe->up_intrxfer == xfer);

	usbd_xfer_abort(xfer);
}

/* Close a device interrupt pipe. */
Static void
ohci_device_intr_close(struct usbd_pipe *pipe)
{
	struct ohci_pipe *opipe = OHCI_PIPE2OPIPE(pipe);
	ohci_softc_t *sc = OHCI_PIPE2SC(pipe);
	int nslots = opipe->intr.nslots;
	int pos = opipe->intr.pos;
	int j;
	ohci_soft_ed_t *p, *sed = opipe->sed;

	OHCIHIST_FUNC(); OHCIHIST_CALLED();

	KASSERT(mutex_owned(&sc->sc_lock));

	DPRINTFN(1, "pipe=%#jx nslots=%jd pos=%jd", (uintptr_t)pipe, nslots,
	    pos, 0);
	usb_syncmem(&sed->dma, sed->offs,
	    sizeof(sed->ed), BUS_DMASYNC_POSTWRITE | BUS_DMASYNC_POSTREAD);
	sed->ed.ed_flags |= HTOO32(OHCI_ED_SKIP);
	usb_syncmem(&sed->dma, sed->offs + offsetof(ohci_ed_t, ed_flags),
	    sizeof(sed->ed.ed_flags),
	    BUS_DMASYNC_PREWRITE | BUS_DMASYNC_PREREAD);
	if ((O32TOH(sed->ed.ed_tailp) & OHCI_HEADMASK) !=
	    (O32TOH(sed->ed.ed_headp) & OHCI_HEADMASK))
		usb_delay_ms_locked(&sc->sc_bus, 2, &sc->sc_lock);

	for (p = sc->sc_eds[pos]; p && p->next != sed; p = p->next)
		continue;
	KASSERT(p);
	p->next = sed->next;
	p->ed.ed_nexted = sed->ed.ed_nexted;
	usb_syncmem(&p->dma, p->offs + offsetof(ohci_ed_t, ed_nexted),
	    sizeof(p->ed.ed_nexted),
	    BUS_DMASYNC_PREWRITE | BUS_DMASYNC_PREREAD);

	for (j = 0; j < nslots; j++)
		--sc->sc_bws[(pos * nslots + j) % OHCI_NO_INTRS];

	ohci_free_std_locked(sc, opipe->tail.td);
	ohci_free_sed_locked(sc, opipe->sed);
}

Static usbd_status
ohci_device_setintr(ohci_softc_t *sc, struct ohci_pipe *opipe, int ival)
{
	int i, j, best;
	u_int npoll, slow, shigh, nslots;
	u_int bestbw, bw;
	ohci_soft_ed_t *hsed, *sed = opipe->sed;

	OHCIHIST_FUNC(); OHCIHIST_CALLED();

	DPRINTFN(2, "pipe=%#jx", (uintptr_t)opipe, 0, 0, 0);
	if (ival == 0) {
		printf("ohci_setintr: 0 interval\n");
		return USBD_INVAL;
	}

	npoll = OHCI_NO_INTRS;
	while (npoll > ival)
		npoll /= 2;
	DPRINTFN(2, "ival=%jd npoll=%jd", ival, npoll, 0, 0);

	/*
	 * We now know which level in the tree the ED must go into.
	 * Figure out which slot has most bandwidth left over.
	 * Slots to examine:
	 * npoll
	 * 1	0
	 * 2	1 2
	 * 4	3 4 5 6
	 * 8	7 8 9 10 11 12 13 14
	 * N    (N-1) .. (N-1+N-1)
	 */
	slow = npoll-1;
	shigh = slow + npoll;
	nslots = OHCI_NO_INTRS / npoll;
	for (best = i = slow, bestbw = ~0; i < shigh; i++) {
		bw = 0;
		for (j = 0; j < nslots; j++)
			bw += sc->sc_bws[(i * nslots + j) % OHCI_NO_INTRS];
		if (bw < bestbw) {
			best = i;
			bestbw = bw;
		}
	}
	DPRINTFN(2, "best=%jd(%jd..%jd) bestbw=%jd", best, slow, shigh, bestbw);

	mutex_enter(&sc->sc_lock);
	hsed = sc->sc_eds[best];
	sed->next = hsed->next;
	usb_syncmem(&hsed->dma, hsed->offs + offsetof(ohci_ed_t, ed_flags),
	    sizeof(hsed->ed.ed_flags),
	    BUS_DMASYNC_POSTWRITE | BUS_DMASYNC_POSTREAD);
	sed->ed.ed_nexted = hsed->ed.ed_nexted;
	usb_syncmem(&sed->dma, sed->offs + offsetof(ohci_ed_t, ed_flags),
	    sizeof(sed->ed.ed_flags),
	    BUS_DMASYNC_PREWRITE | BUS_DMASYNC_PREREAD);
	hsed->next = sed;
	hsed->ed.ed_nexted = HTOO32(sed->physaddr);
	usb_syncmem(&hsed->dma, hsed->offs + offsetof(ohci_ed_t, ed_flags),
	    sizeof(hsed->ed.ed_flags),
	    BUS_DMASYNC_PREWRITE | BUS_DMASYNC_PREREAD);
	mutex_exit(&sc->sc_lock);

	for (j = 0; j < nslots; j++)
		++sc->sc_bws[(best * nslots + j) % OHCI_NO_INTRS];
	opipe->intr.nslots = nslots;
	opipe->intr.pos = best;

	DPRINTFN(5, "returns %#jx", (uintptr_t)opipe, 0, 0, 0);
	return USBD_NORMAL_COMPLETION;
}

/***********************/

Static int
ohci_device_isoc_init(struct usbd_xfer *xfer)
{
	struct ohci_xfer *ox = OHCI_XFER2OXFER(xfer);
	ohci_softc_t *sc = OHCI_XFER2SC(xfer);
	ohci_soft_itd_t *sitd;
	size_t i;
	int err;

	OHCIHIST_FUNC(); OHCIHIST_CALLED();

	DPRINTFN(1, "xfer %#jx len %jd flags %jd", (uintptr_t)xfer,
	    xfer->ux_length, xfer->ux_flags, 0);

	const size_t nfsitd = howmany(xfer->ux_nframes, OHCI_ITD_NOFFSET);
	const size_t nbsitd = xfer->ux_bufsize / OHCI_PAGE_SIZE;
	const size_t nsitd = MAX(nfsitd, nbsitd) + 1;

	ox->ox_sitds = kmem_zalloc(sizeof(ohci_soft_itd_t *) * nsitd,
	    KM_SLEEP);
	ox->ox_nsitd = nsitd;

	for (i = 0; i < nsitd; i++) {
		/* Allocate next ITD */
		sitd = ohci_alloc_sitd(sc);
		if (sitd == NULL) {
			err = ENOMEM;
			goto fail;
		}
		ox->ox_sitds[i] = sitd;
		sitd->xfer = xfer;
		sitd->flags = 0;
	}

	return 0;
fail:
	for (; i > 0;) {
		ohci_free_sitd(sc, ox->ox_sitds[--i]);
	}
	return err;
}

Static void
ohci_device_isoc_fini(struct usbd_xfer *xfer)
{
	struct ohci_xfer *ox = OHCI_XFER2OXFER(xfer);
	ohci_softc_t *sc = OHCI_XFER2SC(xfer);
	struct ohci_pipe *opipe = OHCI_PIPE2OPIPE(xfer->ux_pipe);

	OHCIHIST_FUNC(); OHCIHIST_CALLED();

	mutex_enter(&sc->sc_lock);
	for (size_t i = 0; i < ox->ox_nsitd; i++) {
		if (ox->ox_sitds[i] != opipe->tail.itd) {
			ohci_free_sitd_locked(sc, ox->ox_sitds[i]);
		}
	}
	mutex_exit(&sc->sc_lock);

	if (ox->ox_nsitd) {
		const size_t sz = sizeof(ohci_soft_itd_t *) * ox->ox_nsitd;
		kmem_free(ox->ox_sitds, sz);
	}
}


usbd_status
ohci_device_isoc_transfer(struct usbd_xfer *xfer)
{
	ohci_softc_t *sc = OHCI_XFER2SC(xfer);
	usbd_status __diagused err;

	OHCIHIST_FUNC(); OHCIHIST_CALLED();

	DPRINTFN(5, "xfer=%#jx", (uintptr_t)xfer, 0, 0, 0);

	/* Put it on our queue, */
	mutex_enter(&sc->sc_lock);
	err = usb_insert_transfer(xfer);
	mutex_exit(&sc->sc_lock);

	KASSERT(err == USBD_NORMAL_COMPLETION);

	/* insert into schedule, */
	ohci_device_isoc_enter(xfer);

	/* and start if the pipe wasn't running */
	return USBD_IN_PROGRESS;
}

void
ohci_device_isoc_enter(struct usbd_xfer *xfer)
{
	struct ohci_xfer *ox = OHCI_XFER2OXFER(xfer);
	struct ohci_pipe *opipe = OHCI_PIPE2OPIPE(xfer->ux_pipe);
	ohci_softc_t *sc = OHCI_XFER2SC(xfer);
	ohci_soft_ed_t *sed = opipe->sed;
	ohci_soft_itd_t *sitd, *nsitd, *tail;
<<<<<<< HEAD
	ohci_physaddr_t buf, offs, bp0;
=======
	ohci_physaddr_t buf, offs, bp0, bp1;
>>>>>>> bb018340
	int i, ncur, nframes;
	size_t boff, frlen;

	OHCIHIST_FUNC(); OHCIHIST_CALLED();
	DPRINTFN(5, "xfer=%#jx", (uintptr_t)xfer, 0, 0, 0);

	mutex_enter(&sc->sc_lock);

	if (sc->sc_dying) {
		mutex_exit(&sc->sc_lock);
		return;
	}

	struct isoc *isoc = &opipe->isoc;

	DPRINTFN(1, "used=%jd next=%jd xfer=%#jx nframes=%jd",
	     isoc->inuse, isoc->next, (uintptr_t)xfer, xfer->ux_nframes);

	int isread =
	    (UE_GET_DIR(xfer->ux_pipe->up_endpoint->ue_edesc->bEndpointAddress) == UE_DIR_IN);

	if (xfer->ux_length)
		usb_syncmem(&xfer->ux_dmabuf, 0, xfer->ux_length,
		    isread ? BUS_DMASYNC_PREREAD : BUS_DMASYNC_PREWRITE);

	if (isoc->next == -1) {
		/* Not in use yet, schedule it a few frames ahead. */
		usb_syncmem(&sc->sc_hccadma,
		    offsetof(struct ohci_hcca, hcca_frame_number),
		    sizeof(sc->sc_hcca->hcca_frame_number),
		    BUS_DMASYNC_POSTREAD);
		isoc->next = O32TOH(sc->sc_hcca->hcca_frame_number) + 5;
		DPRINTFN(2,"start next=%jd", isoc->next, 0, 0, 0);
	}

	sitd = opipe->tail.itd;
	opipe->tail.itd = ox->ox_sitds[0];
	ox->ox_sitds[0] = sitd;

	boff = 0;
<<<<<<< HEAD
	buf = DMAADDR(&xfer->ux_dmabuf, boff);
	bp0 = OHCI_PAGE(buf);
	offs = OHCI_PAGE_OFFSET(buf);

	ohci_physaddr_t bend = bp0;
	ohci_physaddr_t nend;
=======
	buf = DMAADDR(&xfer->ux_dmabuf, 0);
	bp0 = bp1 = OHCI_PAGE(buf);
	offs = OHCI_PAGE_OFFSET(buf);

	ohci_physaddr_t end = bp0;	/* XXX stupid GCC */
>>>>>>> bb018340

	nframes = xfer->ux_nframes;
	xfer->ux_hcpriv = sitd;
	size_t j = 1;
	for (i = ncur = 0; i < nframes; i++, ncur++) {
		frlen = xfer->ux_frlengths[i];
<<<<<<< HEAD
		DPRINTFN(1, "frame=%jd ux_frlengths[frame]=%jd", i,
		    xfer->ux_frlengths[i], 0 ,0);
		/*
		 * The loop assumes this is never true, because incrementing
		 * i assumes all the ux_frlengths[i] is covered.
=======

		DPRINTFN(1, "frame=%jd ux_frlengths[%jd]=%jd", i, i,
		    xfer->ux_frlengths[i], 0);
		/*
		 * XXXNH: The loop assumes this is never true, because
		 * incrementing 'i' assumes all the ux_frlengths[i] is covered.
>>>>>>> bb018340
		 */
		if (frlen > 2 * OHCI_PAGE_SIZE - offs)
			frlen = 2 * OHCI_PAGE_SIZE - offs;

<<<<<<< HEAD
		nend = DMAADDR(&xfer->ux_dmabuf, boff + frlen - 1);
		if (ncur == OHCI_ITD_NOFFSET ||	/* all offsets used */
		    (nend != bp0 && nend != bend)) { /* too many page crossings */

			KASSERT(ncur != 0);
			DPRINTFN(1, "new", 0, 0, 0, 0);
=======
		boff += frlen;
		buf = DMAADDR(&xfer->ux_dmabuf, boff);
		ohci_physaddr_t noffs = OHCI_PAGE_OFFSET(buf);

		ohci_physaddr_t nend = DMAADDR(&xfer->ux_dmabuf, boff - 1);
		const ohci_physaddr_t nep = OHCI_PAGE(nend);

		/* Note the first page crossing in bp1 */
		if (bp0 == bp1 && bp1 != nep)
			bp1 = nep;

		DPRINTFN(1, "ncur=%jd bp0=%#jx bp1=%#jx nend=%#jx",
		    ncur, bp0, bp1, nend);
>>>>>>> bb018340

		/* all offsets used or too many page crossings */
		if (ncur == OHCI_ITD_NOFFSET || (bp0 != bp1 && bp1 != nep)) {
			/* Allocate next ITD */
			nsitd = ox->ox_sitds[j++];
			KASSERT(nsitd != NULL);
			KASSERT(j < ox->ox_nsitd);

			/* Fill current ITD */
			sitd->itd.itd_flags = HTOO32(
			    OHCI_ITD_SET_CC(OHCI_ITD_NOCC) |
			    OHCI_ITD_SET_SF(isoc->next) |
			    OHCI_ITD_SET_DI(6) | /* delay intr a little */
			    OHCI_ITD_SET_FC(ncur)
			    );
			sitd->itd.itd_bp0 = HTOO32(bp0);
			sitd->itd.itd_nextitd = HTOO32(nsitd->physaddr);
<<<<<<< HEAD
			sitd->itd.itd_be = HTOO32(bend - 1);
=======
			sitd->itd.itd_be = HTOO32(end);
>>>>>>> bb018340
			sitd->nextitd = nsitd;
			sitd->xfer = xfer;
			sitd->flags = 0;
#ifdef DIAGNOSTIC
			sitd->isdone = false;
#endif
			ohci_hash_add_itd(sc, sitd);
			usb_syncmem(&sitd->dma, sitd->offs, sizeof(sitd->itd),
			    BUS_DMASYNC_PREWRITE | BUS_DMASYNC_PREREAD);

			sitd = nsitd;
			isoc->next = isoc->next + ncur;
<<<<<<< HEAD
			bp0 = OHCI_PAGE(nend);
=======
			bp0 = bp1 = OHCI_PAGE(buf);
>>>>>>> bb018340
			ncur = 0;
		}
		DPRINTFN(1, "ncur=%jd bp0=%#jx bend=%#jx nend=%#jx",
		    ncur, bp0, bend, nend);
		sitd->itd.itd_offset[ncur] = HTOO16(OHCI_ITD_MK_OFFS(offs));
<<<<<<< HEAD

		bend = nend;
		boff += frlen;
		offs += frlen;
=======
		end = nend;
		offs = noffs;
>>>>>>> bb018340
	}
	KASSERT(j <= ox->ox_nsitd);

	/* point at sentinel */
	tail = opipe->tail.itd;
	memset(&tail->itd, 0, sizeof(tail->itd));
	tail->nextitd = NULL;
	tail->xfer = NULL;
	usb_syncmem(&tail->dma, tail->offs, sizeof(tail->itd),
	    BUS_DMASYNC_PREWRITE);

	/* Fixup last used ITD */
	sitd->itd.itd_flags = HTOO32(
	    OHCI_ITD_SET_CC(OHCI_ITD_NOCC) |
	    OHCI_ITD_SET_SF(isoc->next) |
	    OHCI_ITD_SET_DI(0) |
	    OHCI_ITD_SET_FC(ncur)
	    );
	sitd->itd.itd_bp0 = HTOO32(bp0);
	sitd->itd.itd_nextitd = HTOO32(tail->physaddr);
<<<<<<< HEAD
	sitd->itd.itd_be = HTOO32(bend - 1);
=======
	sitd->itd.itd_be = HTOO32(end);
>>>>>>> bb018340
	sitd->nextitd = tail;
	sitd->xfer = xfer;
	sitd->flags = OHCI_CALL_DONE;
#ifdef DIAGNOSTIC
	sitd->isdone = false;
#endif
	ohci_hash_add_itd(sc, sitd);
	usb_syncmem(&sitd->dma, sitd->offs, sizeof(sitd->itd),
	    BUS_DMASYNC_PREWRITE | BUS_DMASYNC_PREREAD);

	isoc->next = isoc->next + ncur;
	isoc->inuse += nframes;

	/* XXX pretend we did it all */
	xfer->ux_actlen = offs;
	xfer->ux_status = USBD_IN_PROGRESS;

#ifdef OHCI_DEBUG
	if (ohcidebug >= 5) {
		usb_syncmem(&sc->sc_hccadma,
		    offsetof(struct ohci_hcca, hcca_frame_number),
		    sizeof(sc->sc_hcca->hcca_frame_number),
		    BUS_DMASYNC_POSTREAD);
		DPRINTF("frame=%jd", O32TOH(sc->sc_hcca->hcca_frame_number),
		    0, 0, 0);
		ohci_dump_itds(sc, xfer->ux_hcpriv);
		ohci_dump_ed(sc, sed);
	}
#endif

	usb_syncmem(&sed->dma, sed->offs, sizeof(sed->ed),
	    BUS_DMASYNC_POSTWRITE | BUS_DMASYNC_POSTREAD);
	sed->ed.ed_tailp = HTOO32(tail->physaddr);
	sed->ed.ed_flags &= HTOO32(~OHCI_ED_SKIP);
	usb_syncmem(&sed->dma, sed->offs + offsetof(ohci_ed_t, ed_flags),
	    sizeof(sed->ed.ed_flags),
	    BUS_DMASYNC_PREWRITE | BUS_DMASYNC_PREREAD);
	mutex_exit(&sc->sc_lock);
}

void
ohci_device_isoc_abort(struct usbd_xfer *xfer)
{
	struct ohci_pipe *opipe = OHCI_PIPE2OPIPE(xfer->ux_pipe);
	ohci_softc_t *sc = OHCI_XFER2SC(xfer);
	ohci_soft_ed_t *sed;
	ohci_soft_itd_t *sitd;

	OHCIHIST_FUNC(); OHCIHIST_CALLED();
	DPRINTFN(1, "xfer=%#jx", (uintptr_t)xfer, 0, 0, 0);

	KASSERT(mutex_owned(&sc->sc_lock));

	/* Transfer is already done. */
	if (xfer->ux_status != USBD_NOT_STARTED &&
	    xfer->ux_status != USBD_IN_PROGRESS) {
		printf("ohci_device_isoc_abort: early return\n");
		goto done;
	}

	/* Give xfer the requested abort code. */
	xfer->ux_status = USBD_CANCELLED;

	sed = opipe->sed;
	usb_syncmem(&sed->dma, sed->offs, sizeof(sed->ed),
	    BUS_DMASYNC_POSTWRITE | BUS_DMASYNC_POSTREAD);
	sed->ed.ed_flags |= HTOO32(OHCI_ED_SKIP); /* force hardware skip */
	usb_syncmem(&sed->dma, sed->offs + offsetof(ohci_ed_t, ed_flags),
	    sizeof(sed->ed.ed_flags),
	    BUS_DMASYNC_PREWRITE | BUS_DMASYNC_PREREAD);

	sitd = xfer->ux_hcpriv;
	KASSERT(sitd);

	usb_delay_ms_locked(&sc->sc_bus, OHCI_ITD_NOFFSET, &sc->sc_lock);

	for (; sitd->xfer == xfer; sitd = sitd->nextitd) {
		ohci_hash_rem_itd(sc, sitd);
#ifdef DIAGNOSTIC
		DPRINTFN(1, "abort sets done sitd=%#jx", (uintptr_t)sitd,
		    0, 0, 0);
		sitd->isdone = true;
#endif
	}

	/* Run callback. */
	usb_transfer_complete(xfer);

	sed->ed.ed_headp = HTOO32(sitd->physaddr); /* unlink TDs */
	sed->ed.ed_flags &= HTOO32(~OHCI_ED_SKIP); /* remove hardware skip */
	usb_syncmem(&sed->dma, sed->offs, sizeof(sed->ed),
	    BUS_DMASYNC_PREWRITE | BUS_DMASYNC_PREREAD);

 done:
	KASSERT(mutex_owned(&sc->sc_lock));
}

void
ohci_device_isoc_done(struct usbd_xfer *xfer)
{
	OHCIHIST_FUNC(); OHCIHIST_CALLED();
	DPRINTFN(1, "xfer=%#jx", (uintptr_t)xfer, 0, 0, 0);

	int isread =
	    (UE_GET_DIR(xfer->ux_pipe->up_endpoint->ue_edesc->bEndpointAddress) == UE_DIR_IN);

	DPRINTFN(10, "xfer=%#jx, actlen=%jd", (uintptr_t)xfer, xfer->ux_actlen,
	    0, 0);
	usb_syncmem(&xfer->ux_dmabuf, 0, xfer->ux_length,
	    isread ? BUS_DMASYNC_POSTREAD : BUS_DMASYNC_POSTWRITE);
}

usbd_status
ohci_setup_isoc(struct usbd_pipe *pipe)
{
	struct ohci_pipe *opipe = OHCI_PIPE2OPIPE(pipe);
	ohci_softc_t *sc = OHCI_PIPE2SC(pipe);
	struct isoc *isoc = &opipe->isoc;

	isoc->next = -1;
	isoc->inuse = 0;

	mutex_enter(&sc->sc_lock);
	ohci_add_ed(sc, opipe->sed, sc->sc_isoc_head);
	mutex_exit(&sc->sc_lock);

	return USBD_NORMAL_COMPLETION;
}

void
ohci_device_isoc_close(struct usbd_pipe *pipe)
{
	struct ohci_pipe *opipe = OHCI_PIPE2OPIPE(pipe);
	ohci_softc_t *sc = OHCI_PIPE2SC(pipe);

	KASSERT(mutex_owned(&sc->sc_lock));

	OHCIHIST_FUNC(); OHCIHIST_CALLED();
	DPRINTF("pipe=%#jx", (uintptr_t)pipe, 0, 0, 0);
	ohci_close_pipe(pipe, sc->sc_isoc_head);
#ifdef DIAGNOSTIC
	opipe->tail.itd->isdone = true;
#endif
	ohci_free_sitd_locked(sc, opipe->tail.itd);
}<|MERGE_RESOLUTION|>--- conflicted
+++ resolved
@@ -605,7 +605,7 @@
 
 	usb_syncmem(dma, 0, len,
 	    rd ? BUS_DMASYNC_PREREAD : BUS_DMASYNC_PREWRITE);
- 	const uint32_t tdflags = HTOO32(
+	const uint32_t tdflags = HTOO32(
 	    OHCI_TD_SET_DP(rd ? OHCI_TD_DP_IN : OHCI_TD_DP_OUT) |
 	    OHCI_TD_SET_CC(OHCI_TD_NOCC) |
 	    OHCI_TD_SET_TOGGLE(OHCI_TD_TOGGLE_CARRY) |
@@ -623,28 +623,6 @@
 		curlen = len;
 		/*
 		 * The OHCI hardware can handle at most one page crossing per
-<<<<<<< HEAD
-		 * TD.  Limit the length in this TD accordingly to ensure
-		 * any pages between start and end aren't missed by the logic
-		 * below.
-		 *
-		 * The two pages (start and end) do not need to be contiguous
-		 */
-		if (curlen > 2 * OHCI_PAGE_SIZE)
-			curlen = 2 * OHCI_PAGE_SIZE;
-
-		const ohci_physaddr_t sdataphys = DMAADDR(dma, curoffs);
-		ohci_physaddr_t edataphys = DMAADDR(dma, curoffs + curlen - 1);
-
-		const ohci_physaddr_t sppg = OHCI_PAGE(sdataphys);
-		ohci_physaddr_t eppg = OHCI_PAGE(edataphys);
-
-		if (sppg != eppg && sppg + OHCI_PAGE_SIZE != eppg) {
-			/* must use multiple TDs, fill as much as possible. */
-			curlen = 2 * OHCI_PAGE_SIZE -
-			    OHCI_PAGE_OFFSET(sdataphys);
-			/* the length must be a multiple of the max size */
-=======
 		 * TD.  That is, 2 * OHCI_PAGE_SIZE as a maximum.  Limit the
 		 * length in this TD accordingly.
 		 */
@@ -658,7 +636,6 @@
 			 * the length must be a multiple of
 			 * the max size
 			 */
->>>>>>> bb018340
 			curlen -= curlen % mps;
 		}
 
@@ -3490,11 +3467,7 @@
 	ohci_softc_t *sc = OHCI_XFER2SC(xfer);
 	ohci_soft_ed_t *sed = opipe->sed;
 	ohci_soft_itd_t *sitd, *nsitd, *tail;
-<<<<<<< HEAD
-	ohci_physaddr_t buf, offs, bp0;
-=======
 	ohci_physaddr_t buf, offs, bp0, bp1;
->>>>>>> bb018340
 	int i, ncur, nframes;
 	size_t boff, frlen;
 
@@ -3535,52 +3508,27 @@
 	ox->ox_sitds[0] = sitd;
 
 	boff = 0;
-<<<<<<< HEAD
-	buf = DMAADDR(&xfer->ux_dmabuf, boff);
-	bp0 = OHCI_PAGE(buf);
-	offs = OHCI_PAGE_OFFSET(buf);
-
-	ohci_physaddr_t bend = bp0;
-	ohci_physaddr_t nend;
-=======
 	buf = DMAADDR(&xfer->ux_dmabuf, 0);
 	bp0 = bp1 = OHCI_PAGE(buf);
 	offs = OHCI_PAGE_OFFSET(buf);
 
 	ohci_physaddr_t end = bp0;	/* XXX stupid GCC */
->>>>>>> bb018340
 
 	nframes = xfer->ux_nframes;
 	xfer->ux_hcpriv = sitd;
 	size_t j = 1;
 	for (i = ncur = 0; i < nframes; i++, ncur++) {
 		frlen = xfer->ux_frlengths[i];
-<<<<<<< HEAD
-		DPRINTFN(1, "frame=%jd ux_frlengths[frame]=%jd", i,
-		    xfer->ux_frlengths[i], 0 ,0);
-		/*
-		 * The loop assumes this is never true, because incrementing
-		 * i assumes all the ux_frlengths[i] is covered.
-=======
 
 		DPRINTFN(1, "frame=%jd ux_frlengths[%jd]=%jd", i, i,
 		    xfer->ux_frlengths[i], 0);
 		/*
 		 * XXXNH: The loop assumes this is never true, because
 		 * incrementing 'i' assumes all the ux_frlengths[i] is covered.
->>>>>>> bb018340
 		 */
 		if (frlen > 2 * OHCI_PAGE_SIZE - offs)
 			frlen = 2 * OHCI_PAGE_SIZE - offs;
 
-<<<<<<< HEAD
-		nend = DMAADDR(&xfer->ux_dmabuf, boff + frlen - 1);
-		if (ncur == OHCI_ITD_NOFFSET ||	/* all offsets used */
-		    (nend != bp0 && nend != bend)) { /* too many page crossings */
-
-			KASSERT(ncur != 0);
-			DPRINTFN(1, "new", 0, 0, 0, 0);
-=======
 		boff += frlen;
 		buf = DMAADDR(&xfer->ux_dmabuf, boff);
 		ohci_physaddr_t noffs = OHCI_PAGE_OFFSET(buf);
@@ -3594,7 +3542,6 @@
 
 		DPRINTFN(1, "ncur=%jd bp0=%#jx bp1=%#jx nend=%#jx",
 		    ncur, bp0, bp1, nend);
->>>>>>> bb018340
 
 		/* all offsets used or too many page crossings */
 		if (ncur == OHCI_ITD_NOFFSET || (bp0 != bp1 && bp1 != nep)) {
@@ -3612,11 +3559,7 @@
 			    );
 			sitd->itd.itd_bp0 = HTOO32(bp0);
 			sitd->itd.itd_nextitd = HTOO32(nsitd->physaddr);
-<<<<<<< HEAD
-			sitd->itd.itd_be = HTOO32(bend - 1);
-=======
 			sitd->itd.itd_be = HTOO32(end);
->>>>>>> bb018340
 			sitd->nextitd = nsitd;
 			sitd->xfer = xfer;
 			sitd->flags = 0;
@@ -3629,25 +3572,12 @@
 
 			sitd = nsitd;
 			isoc->next = isoc->next + ncur;
-<<<<<<< HEAD
-			bp0 = OHCI_PAGE(nend);
-=======
 			bp0 = bp1 = OHCI_PAGE(buf);
->>>>>>> bb018340
 			ncur = 0;
 		}
-		DPRINTFN(1, "ncur=%jd bp0=%#jx bend=%#jx nend=%#jx",
-		    ncur, bp0, bend, nend);
 		sitd->itd.itd_offset[ncur] = HTOO16(OHCI_ITD_MK_OFFS(offs));
-<<<<<<< HEAD
-
-		bend = nend;
-		boff += frlen;
-		offs += frlen;
-=======
 		end = nend;
 		offs = noffs;
->>>>>>> bb018340
 	}
 	KASSERT(j <= ox->ox_nsitd);
 
@@ -3668,11 +3598,7 @@
 	    );
 	sitd->itd.itd_bp0 = HTOO32(bp0);
 	sitd->itd.itd_nextitd = HTOO32(tail->physaddr);
-<<<<<<< HEAD
-	sitd->itd.itd_be = HTOO32(bend - 1);
-=======
 	sitd->itd.itd_be = HTOO32(end);
->>>>>>> bb018340
 	sitd->nextitd = tail;
 	sitd->xfer = xfer;
 	sitd->flags = OHCI_CALL_DONE;
