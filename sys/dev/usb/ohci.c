/*	$NetBSD: ohci.c,v 1.284 2018/08/09 21:23:23 prlw1 Exp $	*/

/*
 * Copyright (c) 1998, 2004, 2005, 2012 The NetBSD Foundation, Inc.
 * All rights reserved.
 *
 * This code is derived from software contributed to The NetBSD Foundation
 * by Lennart Augustsson (lennart@augustsson.net) at
 * Carlstedt Research & Technology, Jared D. McNeill (jmcneill@invisible.ca)
 * and Matthew R. Green (mrg@eterna.com.au).
 * This code is derived from software contributed to The NetBSD Foundation
 * by Charles M. Hannum.
 *
 * Redistribution and use in source and binary forms, with or without
 * modification, are permitted provided that the following conditions
 * are met:
 * 1. Redistributions of source code must retain the above copyright
 *    notice, this list of conditions and the following disclaimer.
 * 2. Redistributions in binary form must reproduce the above copyright
 *    notice, this list of conditions and the following disclaimer in the
 *    documentation and/or other materials provided with the distribution.
 *
 * THIS SOFTWARE IS PROVIDED BY THE NETBSD FOUNDATION, INC. AND CONTRIBUTORS
 * ``AS IS'' AND ANY EXPRESS OR IMPLIED WARRANTIES, INCLUDING, BUT NOT LIMITED
 * TO, THE IMPLIED WARRANTIES OF MERCHANTABILITY AND FITNESS FOR A PARTICULAR
 * PURPOSE ARE DISCLAIMED.  IN NO EVENT SHALL THE FOUNDATION OR CONTRIBUTORS
 * BE LIABLE FOR ANY DIRECT, INDIRECT, INCIDENTAL, SPECIAL, EXEMPLARY, OR
 * CONSEQUENTIAL DAMAGES (INCLUDING, BUT NOT LIMITED TO, PROCUREMENT OF
 * SUBSTITUTE GOODS OR SERVICES; LOSS OF USE, DATA, OR PROFITS; OR BUSINESS
 * INTERRUPTION) HOWEVER CAUSED AND ON ANY THEORY OF LIABILITY, WHETHER IN
 * CONTRACT, STRICT LIABILITY, OR TORT (INCLUDING NEGLIGENCE OR OTHERWISE)
 * ARISING IN ANY WAY OUT OF THE USE OF THIS SOFTWARE, EVEN IF ADVISED OF THE
 * POSSIBILITY OF SUCH DAMAGE.
 */

/*
 * USB Open Host Controller driver.
 *
 * OHCI spec: http://www.compaq.com/productinfo/development/openhci.html
 * USB spec: http://www.usb.org/developers/docs/
 */

#include <sys/cdefs.h>
__KERNEL_RCSID(0, "$NetBSD: ohci.c,v 1.284 2018/08/09 21:23:23 prlw1 Exp $");

#ifdef _KERNEL_OPT
#include "opt_usb.h"
#endif

#include <sys/param.h>

#include <sys/cpu.h>
#include <sys/device.h>
#include <sys/kernel.h>
#include <sys/kmem.h>
#include <sys/proc.h>
#include <sys/queue.h>
#include <sys/select.h>
#include <sys/sysctl.h>
#include <sys/systm.h>

#include <machine/endian.h>

#include <dev/usb/usb.h>
#include <dev/usb/usbdi.h>
#include <dev/usb/usbdivar.h>
#include <dev/usb/usb_mem.h>
#include <dev/usb/usb_quirks.h>

#include <dev/usb/ohcireg.h>
#include <dev/usb/ohcivar.h>
#include <dev/usb/usbroothub.h>
#include <dev/usb/usbhist.h>

#ifdef USB_DEBUG
#ifndef OHCI_DEBUG
#define ohcidebug 0
#else
static int ohcidebug = 10;

SYSCTL_SETUP(sysctl_hw_ohci_setup, "sysctl hw.ohci setup")
{
	int err;
	const struct sysctlnode *rnode;
	const struct sysctlnode *cnode;

	err = sysctl_createv(clog, 0, NULL, &rnode,
	    CTLFLAG_PERMANENT, CTLTYPE_NODE, "ohci",
	    SYSCTL_DESCR("ohci global controls"),
	    NULL, 0, NULL, 0, CTL_HW, CTL_CREATE, CTL_EOL);

	if (err)
		goto fail;

	/* control debugging printfs */
	err = sysctl_createv(clog, 0, &rnode, &cnode,
	    CTLFLAG_PERMANENT|CTLFLAG_READWRITE, CTLTYPE_INT,
	    "debug", SYSCTL_DESCR("Enable debugging output"),
	    NULL, 0, &ohcidebug, sizeof(ohcidebug), CTL_CREATE, CTL_EOL);
	if (err)
		goto fail;

	return;
fail:
	aprint_error("%s: sysctl_createv failed (err = %d)\n", __func__, err);
}

#endif /* OHCI_DEBUG */
#endif /* USB_DEBUG */

#define	DPRINTF(FMT,A,B,C,D)	USBHIST_LOG(ohcidebug,FMT,A,B,C,D)
#define	DPRINTFN(N,FMT,A,B,C,D)	USBHIST_LOGN(ohcidebug,N,FMT,A,B,C,D)
#define	OHCIHIST_FUNC()		USBHIST_FUNC()
#define	OHCIHIST_CALLED(name)	USBHIST_CALLED(ohcidebug)

#if BYTE_ORDER == BIG_ENDIAN
#define	SWAP_ENDIAN	OHCI_LITTLE_ENDIAN
#else
#define	SWAP_ENDIAN	OHCI_BIG_ENDIAN
#endif

#define	O16TOH(val)	(sc->sc_endian == SWAP_ENDIAN ? bswap16(val) : val)
#define	O32TOH(val)	(sc->sc_endian == SWAP_ENDIAN ? bswap32(val) : val)
#define	HTOO16(val)	O16TOH(val)
#define	HTOO32(val)	O32TOH(val)

struct ohci_pipe;

Static ohci_soft_ed_t  *ohci_alloc_sed(ohci_softc_t *);
Static void		ohci_free_sed(ohci_softc_t *, ohci_soft_ed_t *);

Static ohci_soft_td_t  *ohci_alloc_std(ohci_softc_t *);
Static void		ohci_free_std(ohci_softc_t *, ohci_soft_td_t *);
Static void		ohci_free_std_locked(ohci_softc_t *, ohci_soft_td_t *);

Static ohci_soft_itd_t *ohci_alloc_sitd(ohci_softc_t *);
Static void		ohci_free_sitd(ohci_softc_t *,ohci_soft_itd_t *);
Static void		ohci_free_sitd_locked(ohci_softc_t *,
			    ohci_soft_itd_t *);

Static int		ohci_alloc_std_chain(ohci_softc_t *, struct usbd_xfer *,
			    int, int);
Static void		ohci_free_stds(ohci_softc_t *, struct ohci_xfer *);

Static void		ohci_reset_std_chain(ohci_softc_t *, struct usbd_xfer *,
			    int, int, ohci_soft_td_t *, ohci_soft_td_t **);

Static usbd_status	ohci_open(struct usbd_pipe *);
Static void		ohci_poll(struct usbd_bus *);
Static void		ohci_softintr(void *);
Static void		ohci_rhsc(ohci_softc_t *, struct usbd_xfer *);
Static void		ohci_rhsc_softint(void *);

Static void		ohci_add_ed(ohci_softc_t *, ohci_soft_ed_t *,
			    ohci_soft_ed_t *);

Static void		ohci_rem_ed(ohci_softc_t *, ohci_soft_ed_t *,
				    ohci_soft_ed_t *);
Static void		ohci_hash_add_td(ohci_softc_t *, ohci_soft_td_t *);
Static void		ohci_hash_rem_td(ohci_softc_t *, ohci_soft_td_t *);
Static ohci_soft_td_t  *ohci_hash_find_td(ohci_softc_t *, ohci_physaddr_t);
Static void		ohci_hash_add_itd(ohci_softc_t *, ohci_soft_itd_t *);
Static void		ohci_hash_rem_itd(ohci_softc_t *, ohci_soft_itd_t *);
Static ohci_soft_itd_t  *ohci_hash_find_itd(ohci_softc_t *, ohci_physaddr_t);

Static usbd_status	ohci_setup_isoc(struct usbd_pipe *);
Static void		ohci_device_isoc_enter(struct usbd_xfer *);

Static struct usbd_xfer *
			ohci_allocx(struct usbd_bus *, unsigned int);
Static void		ohci_freex(struct usbd_bus *, struct usbd_xfer *);
Static void		ohci_get_lock(struct usbd_bus *, kmutex_t **);
Static int		ohci_roothub_ctrl(struct usbd_bus *,
			    usb_device_request_t *, void *, int);

Static usbd_status	ohci_root_intr_transfer(struct usbd_xfer *);
Static usbd_status	ohci_root_intr_start(struct usbd_xfer *);
Static void		ohci_root_intr_abort(struct usbd_xfer *);
Static void		ohci_root_intr_close(struct usbd_pipe *);
Static void		ohci_root_intr_done(struct usbd_xfer *);

Static int		ohci_device_ctrl_init(struct usbd_xfer *);
Static void		ohci_device_ctrl_fini(struct usbd_xfer *);
Static usbd_status	ohci_device_ctrl_transfer(struct usbd_xfer *);
Static usbd_status	ohci_device_ctrl_start(struct usbd_xfer *);
Static void		ohci_device_ctrl_abort(struct usbd_xfer *);
Static void		ohci_device_ctrl_close(struct usbd_pipe *);
Static void		ohci_device_ctrl_done(struct usbd_xfer *);

Static int		ohci_device_bulk_init(struct usbd_xfer *);
Static void		ohci_device_bulk_fini(struct usbd_xfer *);
Static usbd_status	ohci_device_bulk_transfer(struct usbd_xfer *);
Static usbd_status	ohci_device_bulk_start(struct usbd_xfer *);
Static void		ohci_device_bulk_abort(struct usbd_xfer *);
Static void		ohci_device_bulk_close(struct usbd_pipe *);
Static void		ohci_device_bulk_done(struct usbd_xfer *);

Static int		ohci_device_intr_init(struct usbd_xfer *);
Static void		ohci_device_intr_fini(struct usbd_xfer *);
Static usbd_status	ohci_device_intr_transfer(struct usbd_xfer *);
Static usbd_status	ohci_device_intr_start(struct usbd_xfer *);
Static void		ohci_device_intr_abort(struct usbd_xfer *);
Static void		ohci_device_intr_close(struct usbd_pipe *);
Static void		ohci_device_intr_done(struct usbd_xfer *);

Static int		ohci_device_isoc_init(struct usbd_xfer *);
Static void		ohci_device_isoc_fini(struct usbd_xfer *);
Static usbd_status	ohci_device_isoc_transfer(struct usbd_xfer *);
Static void		ohci_device_isoc_abort(struct usbd_xfer *);
Static void		ohci_device_isoc_close(struct usbd_pipe *);
Static void		ohci_device_isoc_done(struct usbd_xfer *);

Static usbd_status	ohci_device_setintr(ohci_softc_t *,
			    struct ohci_pipe *, int);

Static void		ohci_timeout(void *);
Static void		ohci_timeout_task(void *);
Static void		ohci_rhsc_enable(void *);

Static void		ohci_close_pipe(struct usbd_pipe *, ohci_soft_ed_t *);
Static void		ohci_abort_xfer(struct usbd_xfer *, usbd_status);

Static void		ohci_device_clear_toggle(struct usbd_pipe *);
Static void		ohci_noop(struct usbd_pipe *);

#ifdef OHCI_DEBUG
Static void		ohci_dumpregs(ohci_softc_t *);
Static void		ohci_dump_tds(ohci_softc_t *, ohci_soft_td_t *);
Static void		ohci_dump_td(ohci_softc_t *, ohci_soft_td_t *);
Static void		ohci_dump_ed(ohci_softc_t *, ohci_soft_ed_t *);
Static void		ohci_dump_itd(ohci_softc_t *, ohci_soft_itd_t *);
Static void		ohci_dump_itds(ohci_softc_t *, ohci_soft_itd_t *);
#endif

#define OBARR(sc) bus_space_barrier((sc)->iot, (sc)->ioh, 0, (sc)->sc_size, \
			BUS_SPACE_BARRIER_READ|BUS_SPACE_BARRIER_WRITE)
#define OWRITE1(sc, r, x) \
 do { OBARR(sc); bus_space_write_1((sc)->iot, (sc)->ioh, (r), (x)); } while (0)
#define OWRITE2(sc, r, x) \
 do { OBARR(sc); bus_space_write_2((sc)->iot, (sc)->ioh, (r), (x)); } while (0)
#define OWRITE4(sc, r, x) \
 do { OBARR(sc); bus_space_write_4((sc)->iot, (sc)->ioh, (r), (x)); } while (0)

static __inline uint32_t
OREAD4(ohci_softc_t *sc, bus_size_t r)
{

	OBARR(sc);
	return bus_space_read_4(sc->iot, sc->ioh, r);
}

/* Reverse the bits in a value 0 .. 31 */
Static uint8_t revbits[OHCI_NO_INTRS] =
  { 0x00, 0x10, 0x08, 0x18, 0x04, 0x14, 0x0c, 0x1c,
    0x02, 0x12, 0x0a, 0x1a, 0x06, 0x16, 0x0e, 0x1e,
    0x01, 0x11, 0x09, 0x19, 0x05, 0x15, 0x0d, 0x1d,
    0x03, 0x13, 0x0b, 0x1b, 0x07, 0x17, 0x0f, 0x1f };

struct ohci_pipe {
	struct usbd_pipe pipe;
	ohci_soft_ed_t *sed;
	union {
		ohci_soft_td_t *td;
		ohci_soft_itd_t *itd;
	} tail;
	/* Info needed for different pipe kinds. */
	union {
		/* Control pipe */
		struct {
			usb_dma_t reqdma;
		} ctrl;
		/* Interrupt pipe */
		struct {
			int nslots;
			int pos;
		} intr;
		/* Isochronous pipe */
		struct isoc {
			int next, inuse;
		} isoc;
	};
};

Static const struct usbd_bus_methods ohci_bus_methods = {
	.ubm_open =	ohci_open,
	.ubm_softint =	ohci_softintr,
	.ubm_dopoll =	ohci_poll,
	.ubm_allocx =	ohci_allocx,
	.ubm_freex =	ohci_freex,
	.ubm_getlock =	ohci_get_lock,
	.ubm_rhctrl =	ohci_roothub_ctrl,
};

Static const struct usbd_pipe_methods ohci_root_intr_methods = {
	.upm_transfer =	ohci_root_intr_transfer,
	.upm_start =	ohci_root_intr_start,
	.upm_abort =	ohci_root_intr_abort,
	.upm_close =	ohci_root_intr_close,
	.upm_cleartoggle =	ohci_noop,
	.upm_done =	ohci_root_intr_done,
};

Static const struct usbd_pipe_methods ohci_device_ctrl_methods = {
	.upm_init =	ohci_device_ctrl_init,
	.upm_fini =	ohci_device_ctrl_fini,
	.upm_transfer =	ohci_device_ctrl_transfer,
	.upm_start =	ohci_device_ctrl_start,
	.upm_abort =	ohci_device_ctrl_abort,
	.upm_close =	ohci_device_ctrl_close,
	.upm_cleartoggle =	ohci_noop,
	.upm_done =	ohci_device_ctrl_done,
};

Static const struct usbd_pipe_methods ohci_device_intr_methods = {
	.upm_init =	ohci_device_intr_init,
	.upm_fini =	ohci_device_intr_fini,
	.upm_transfer =	ohci_device_intr_transfer,
	.upm_start =	ohci_device_intr_start,
	.upm_abort =	ohci_device_intr_abort,
	.upm_close =	ohci_device_intr_close,
	.upm_cleartoggle =	ohci_device_clear_toggle,
	.upm_done =	ohci_device_intr_done,
};

Static const struct usbd_pipe_methods ohci_device_bulk_methods = {
	.upm_init =	ohci_device_bulk_init,
	.upm_fini =	ohci_device_bulk_fini,
	.upm_transfer =	ohci_device_bulk_transfer,
	.upm_start =	ohci_device_bulk_start,
	.upm_abort =	ohci_device_bulk_abort,
	.upm_close =	ohci_device_bulk_close,
	.upm_cleartoggle =	ohci_device_clear_toggle,
	.upm_done =	ohci_device_bulk_done,
};

Static const struct usbd_pipe_methods ohci_device_isoc_methods = {
	.upm_init =	ohci_device_isoc_init,
	.upm_fini =	ohci_device_isoc_fini,
	.upm_transfer =	ohci_device_isoc_transfer,
	.upm_abort =	ohci_device_isoc_abort,
	.upm_close =	ohci_device_isoc_close,
	.upm_cleartoggle =	ohci_noop,
	.upm_done =	ohci_device_isoc_done,
};

int
ohci_activate(device_t self, enum devact act)
{
	struct ohci_softc *sc = device_private(self);

	switch (act) {
	case DVACT_DEACTIVATE:
		sc->sc_dying = 1;
		return 0;
	default:
		return EOPNOTSUPP;
	}
}

void
ohci_childdet(device_t self, device_t child)
{
	struct ohci_softc *sc = device_private(self);

	KASSERT(sc->sc_child == child);
	sc->sc_child = NULL;
}

int
ohci_detach(struct ohci_softc *sc, int flags)
{
	int rv = 0;

	if (sc->sc_child != NULL)
		rv = config_detach(sc->sc_child, flags);

	if (rv != 0)
		return rv;

	softint_disestablish(sc->sc_rhsc_si);

	callout_halt(&sc->sc_tmo_rhsc, NULL);
	callout_destroy(&sc->sc_tmo_rhsc);

	mutex_destroy(&sc->sc_lock);
	mutex_destroy(&sc->sc_intr_lock);

	if (sc->sc_hcca != NULL)
		usb_freemem(&sc->sc_bus, &sc->sc_hccadma);
	pool_cache_destroy(sc->sc_xferpool);

	return rv;
}

ohci_soft_ed_t *
ohci_alloc_sed(ohci_softc_t *sc)
{
	ohci_soft_ed_t *sed;
	usbd_status err;
	int i, offs;
	usb_dma_t dma;

	OHCIHIST_FUNC(); OHCIHIST_CALLED();

	mutex_enter(&sc->sc_lock);
	if (sc->sc_freeeds == NULL) {
		DPRINTFN(2, "allocating chunk", 0, 0, 0, 0);
		mutex_exit(&sc->sc_lock);

		err = usb_allocmem(&sc->sc_bus, OHCI_SED_SIZE * OHCI_SED_CHUNK,
			  OHCI_ED_ALIGN, &dma);
		if (err)
			return 0;

		mutex_enter(&sc->sc_lock);
		for (i = 0; i < OHCI_SED_CHUNK; i++) {
			offs = i * OHCI_SED_SIZE;
			sed = KERNADDR(&dma, offs);
			sed->physaddr = DMAADDR(&dma, offs);
			sed->dma = dma;
			sed->offs = offs;
			sed->next = sc->sc_freeeds;
			sc->sc_freeeds = sed;
		}
	}
	sed = sc->sc_freeeds;
	sc->sc_freeeds = sed->next;
	mutex_exit(&sc->sc_lock);

	memset(&sed->ed, 0, sizeof(ohci_ed_t));
	sed->next = 0;
	return sed;
}

static inline void
ohci_free_sed_locked(ohci_softc_t *sc, ohci_soft_ed_t *sed)
{

	KASSERT(sc->sc_bus.ub_usepolling || mutex_owned(&sc->sc_lock));

	sed->next = sc->sc_freeeds;
	sc->sc_freeeds = sed;
}

void
ohci_free_sed(ohci_softc_t *sc, ohci_soft_ed_t *sed)
{

	mutex_enter(&sc->sc_lock);
	ohci_free_sed_locked(sc, sed);
	mutex_exit(&sc->sc_lock);
}

ohci_soft_td_t *
ohci_alloc_std(ohci_softc_t *sc)
{
	ohci_soft_td_t *std;
	usbd_status err;
	int i, offs;
	usb_dma_t dma;

	OHCIHIST_FUNC(); OHCIHIST_CALLED();

	mutex_enter(&sc->sc_lock);
	if (sc->sc_freetds == NULL) {
		DPRINTFN(2, "allocating chunk", 0, 0, 0, 0);
		mutex_exit(&sc->sc_lock);

		err = usb_allocmem(&sc->sc_bus, OHCI_STD_SIZE * OHCI_STD_CHUNK,
			  OHCI_TD_ALIGN, &dma);
		if (err)
			return NULL;

		mutex_enter(&sc->sc_lock);
		for (i = 0; i < OHCI_STD_CHUNK; i++) {
			offs = i * OHCI_STD_SIZE;
			std = KERNADDR(&dma, offs);
			std->physaddr = DMAADDR(&dma, offs);
			std->dma = dma;
			std->offs = offs;
			std->nexttd = sc->sc_freetds;
			sc->sc_freetds = std;
		}
	}

	std = sc->sc_freetds;
	sc->sc_freetds = std->nexttd;
	mutex_exit(&sc->sc_lock);

	memset(&std->td, 0, sizeof(ohci_td_t));
	std->nexttd = NULL;
	std->xfer = NULL;
	std->held = NULL;

	return std;
}

void
ohci_free_std_locked(ohci_softc_t *sc, ohci_soft_td_t *std)
{

	KASSERT(sc->sc_bus.ub_usepolling || mutex_owned(&sc->sc_lock));

	std->nexttd = sc->sc_freetds;
	sc->sc_freetds = std;
}

void
ohci_free_std(ohci_softc_t *sc, ohci_soft_td_t *std)
{

	mutex_enter(&sc->sc_lock);
	ohci_free_std_locked(sc, std);
	mutex_exit(&sc->sc_lock);
}

Static int
ohci_alloc_std_chain(ohci_softc_t *sc, struct usbd_xfer *xfer, int length, int rd)
{
	struct ohci_xfer *ox = OHCI_XFER2OXFER(xfer);
	uint16_t flags = xfer->ux_flags;

	OHCIHIST_FUNC(); OHCIHIST_CALLED();

	DPRINTFN(8, "addr=%jd endpt=%jd len=%jd speed=%jd",
	    xfer->ux_pipe->up_dev->ud_addr,
	    UE_GET_ADDR(xfer->ux_pipe->up_endpoint->ue_edesc->bEndpointAddress),
	    length, xfer->ux_pipe->up_dev->ud_speed);

	ASSERT_SLEEPABLE();
	KASSERT(length != 0 || (!rd && (flags & USBD_FORCE_SHORT_XFER)));

	size_t nstd = (!rd && (flags & USBD_FORCE_SHORT_XFER)) ? 1 : 0;
	nstd += ((length + OHCI_PAGE_SIZE - 1) / OHCI_PAGE_SIZE);
	ox->ox_stds = kmem_zalloc(sizeof(ohci_soft_td_t *) * nstd,
	    KM_SLEEP);
	ox->ox_nstd = nstd;

	DPRINTFN(8, "xfer %#jx nstd %jd", (uintptr_t)xfer, nstd, 0, 0);

	for (size_t j = 0; j < ox->ox_nstd; j++) {
		ohci_soft_td_t *cur = ohci_alloc_std(sc);
		if (cur == NULL)
			goto nomem;

		ox->ox_stds[j] = cur;
		cur->held = &ox->ox_stds[j];
		cur->xfer = xfer;
		cur->flags = 0;
		DPRINTFN(10, "xfer=%p new std=%p held at %p", ox, cur,
		    cur->held, 0);
	}

	return 0;

 nomem:
	ohci_free_stds(sc, ox);
	kmem_free(ox->ox_stds, sizeof(ohci_soft_td_t *) * nstd);

	return ENOMEM;
}

Static void
ohci_free_stds(ohci_softc_t *sc, struct ohci_xfer *ox)
{
	OHCIHIST_FUNC(); OHCIHIST_CALLED();
	DPRINTF("ox=%#jx", (uintptr_t)ox, 0, 0, 0);

	mutex_enter(&sc->sc_lock);
	for (size_t i = 0; i < ox->ox_nstd; i++) {
		ohci_soft_td_t *std = ox->ox_stds[i];
		if (std == NULL)
			break;
		ohci_free_std_locked(sc, std);
	}
	mutex_exit(&sc->sc_lock);
}

void
ohci_reset_std_chain(ohci_softc_t *sc, struct usbd_xfer *xfer,
    int alen, int rd, ohci_soft_td_t *sp, ohci_soft_td_t **ep)
{
	struct ohci_xfer *ox = OHCI_XFER2OXFER(xfer);
	ohci_soft_td_t *next, *cur;
	int len, curlen;
	usb_dma_t *dma = &xfer->ux_dmabuf;
	uint16_t flags = xfer->ux_flags;

	OHCIHIST_FUNC(); OHCIHIST_CALLED();
	DPRINTF("start len=%jd", alen, 0, 0, 0);

	KASSERT(mutex_owned(&sc->sc_lock));

	DPRINTFN(8, "addr=%jd endpt=%jd len=%jd speed=%jd",
	    xfer->ux_pipe->up_dev->ud_addr,
	    UE_GET_ADDR(xfer->ux_pipe->up_endpoint->ue_edesc->bEndpointAddress),
	    alen, xfer->ux_pipe->up_dev->ud_speed);

	KASSERT(sp);

	int mps = UGETW(xfer->ux_pipe->up_endpoint->ue_edesc->wMaxPacketSize);

	/*
	 * Assign next for the len == 0 case where we don't go through the
	 * main loop.
	 */
	len = alen;
	cur = next = sp;

	usb_syncmem(dma, 0, len,
	    rd ? BUS_DMASYNC_PREREAD : BUS_DMASYNC_PREWRITE);
	const uint32_t tdflags = HTOO32(
	    (rd ? OHCI_TD_IN : OHCI_TD_OUT) |
	    OHCI_TD_NOCC | OHCI_TD_TOGGLE_CARRY | OHCI_TD_NOINTR);

	size_t curoffs = 0;
	for (size_t j = 1; len != 0;) {
		if (j == ox->ox_nstd)
			next = NULL;
		else
			next = ox->ox_stds[j++];
		KASSERT(next != cur);

		curlen = 0;
		const ohci_physaddr_t sdataphys = DMAADDR(dma, curoffs);
		ohci_physaddr_t edataphys = DMAADDR(dma, curoffs + len - 1);

		const ohci_physaddr_t sphyspg = OHCI_PAGE(sdataphys);
		ohci_physaddr_t ephyspg = OHCI_PAGE(edataphys);
		/*
		 * The OHCI hardware can handle at most one page
		 * crossing per TD
		 */
		curlen = len;
		if (sphyspg != ephyspg &&
		    sphyspg + OHCI_PAGE_SIZE != ephyspg) {
			/* must use multiple TDs, fill as much as possible. */
			curlen = 2 * OHCI_PAGE_SIZE -
			    OHCI_PAGE_OFFSET(sdataphys);
			/* the length must be a multiple of the max size */
			curlen -= curlen % mps;
			edataphys = DMAADDR(dma, curoffs + curlen - 1);
		}
		KASSERT(curlen != 0);
		DPRINTFN(4, "sdataphys=0x%08jx edataphys=0x%08jx "
		    "len=%jd curlen=%jd", sdataphys, edataphys, len, curlen);

		cur->td.td_flags = tdflags;
		cur->td.td_cbp = HTOO32(sdataphys);
		cur->td.td_be = HTOO32(edataphys);
		cur->td.td_nexttd = (next != NULL) ? HTOO32(next->physaddr) : 0;
		cur->nexttd = next;
		cur->len = curlen;
		cur->flags = OHCI_ADD_LEN;
		cur->xfer = xfer;
	 	ohci_hash_add_td(sc, cur);

		curoffs += curlen;
		len -= curlen;

		if (len != 0) {
			KASSERT(next != NULL);
			DPRINTFN(10, "extend chain", 0, 0, 0, 0);
			usb_syncmem(&cur->dma, cur->offs, sizeof(cur->td),
			    BUS_DMASYNC_PREWRITE | BUS_DMASYNC_PREREAD);

			cur = next;
		}
	}
	cur->td.td_flags |=
	    HTOO32(xfer->ux_flags & USBD_SHORT_XFER_OK ? OHCI_TD_R : 0);

	if (!rd &&
	    (flags & USBD_FORCE_SHORT_XFER) &&
	    alen % mps == 0) {
		/* We're adding a ZLP so sync the previous TD */
		usb_syncmem(&cur->dma, cur->offs, sizeof(cur->td),
		    BUS_DMASYNC_PREWRITE | BUS_DMASYNC_PREREAD);

		/* Force a 0 length transfer at the end. */

		KASSERT(next != NULL);
		cur = next;

		cur->td.td_flags = tdflags;
		cur->td.td_cbp = 0; /* indicate 0 length packet */
		cur->td.td_nexttd = 0;
		cur->td.td_be = ~0;
		cur->nexttd = NULL;
		cur->len = 0;
		cur->flags = 0;
		cur->xfer = xfer;
	 	ohci_hash_add_td(sc, cur);

		DPRINTFN(2, "add 0 xfer", 0, 0, 0, 0);
	}

	/* Last TD gets usb_syncmem'ed by caller */
	*ep = cur;
}

ohci_soft_itd_t *
ohci_alloc_sitd(ohci_softc_t *sc)
{
	ohci_soft_itd_t *sitd;
	usbd_status err;
	int i, offs;
	usb_dma_t dma;

	OHCIHIST_FUNC(); OHCIHIST_CALLED();

	mutex_enter(&sc->sc_lock);
	if (sc->sc_freeitds == NULL) {
		DPRINTFN(2, "allocating chunk", 0, 0, 0, 0);
		mutex_exit(&sc->sc_lock);

		err = usb_allocmem(&sc->sc_bus, OHCI_SITD_SIZE * OHCI_SITD_CHUNK,
			  OHCI_ITD_ALIGN, &dma);
		if (err)
			return NULL;
		mutex_enter(&sc->sc_lock);
		for (i = 0; i < OHCI_SITD_CHUNK; i++) {
			offs = i * OHCI_SITD_SIZE;
			sitd = KERNADDR(&dma, offs);
			sitd->physaddr = DMAADDR(&dma, offs);
			sitd->dma = dma;
			sitd->offs = offs;
			sitd->nextitd = sc->sc_freeitds;
			sc->sc_freeitds = sitd;
		}
	}

	sitd = sc->sc_freeitds;
	sc->sc_freeitds = sitd->nextitd;
	mutex_exit(&sc->sc_lock);

	memset(&sitd->itd, 0, sizeof(ohci_itd_t));
	sitd->nextitd = NULL;
	sitd->xfer = NULL;

#ifdef DIAGNOSTIC
	sitd->isdone = true;
#endif

	return sitd;
}

Static void
ohci_free_sitd_locked(ohci_softc_t *sc, ohci_soft_itd_t *sitd)
{

	OHCIHIST_FUNC(); OHCIHIST_CALLED();
	DPRINTFN(10, "sitd=%#jx", (uintptr_t)sitd, 0, 0, 0);

	KASSERT(sitd->isdone);
#ifdef DIAGNOSTIC
	/* Warn double free */
	sitd->isdone = false;
#endif

	sitd->nextitd = sc->sc_freeitds;
	sc->sc_freeitds = sitd;
}

void
ohci_free_sitd(ohci_softc_t *sc, ohci_soft_itd_t *sitd)
{

	OHCIHIST_FUNC(); OHCIHIST_CALLED();

	mutex_enter(&sc->sc_lock);
	ohci_free_sitd_locked(sc, sitd);
	mutex_exit(&sc->sc_lock);
}

int
ohci_init(ohci_softc_t *sc)
{
	ohci_soft_ed_t *sed, *psed;
	usbd_status err;
	int i;
	uint32_t s, ctl, rwc, ival, hcr, fm, per, rev, desca /*, descb */;

	OHCIHIST_FUNC(); OHCIHIST_CALLED();

	aprint_normal_dev(sc->sc_dev, "");

	sc->sc_hcca = NULL;
	callout_init(&sc->sc_tmo_rhsc, CALLOUT_MPSAFE);

	mutex_init(&sc->sc_lock, MUTEX_DEFAULT, IPL_SOFTUSB);
	mutex_init(&sc->sc_intr_lock, MUTEX_DEFAULT, IPL_USB);

	sc->sc_rhsc_si = softint_establish(SOFTINT_USB | SOFTINT_MPSAFE,
	    ohci_rhsc_softint, sc);

	for (i = 0; i < OHCI_HASH_SIZE; i++)
		LIST_INIT(&sc->sc_hash_tds[i]);
	for (i = 0; i < OHCI_HASH_SIZE; i++)
		LIST_INIT(&sc->sc_hash_itds[i]);

	TAILQ_INIT(&sc->sc_abortingxfers);

	sc->sc_xferpool = pool_cache_init(sizeof(struct ohci_xfer), 0, 0, 0,
	    "ohcixfer", NULL, IPL_USB, NULL, NULL, NULL);

	rev = OREAD4(sc, OHCI_REVISION);
	aprint_normal("OHCI version %d.%d%s\n",
	    OHCI_REV_HI(rev), OHCI_REV_LO(rev),
	    OHCI_REV_LEGACY(rev) ? ", legacy support" : "");

	if (OHCI_REV_HI(rev) != 1 || OHCI_REV_LO(rev) != 0) {
		aprint_error_dev(sc->sc_dev, "unsupported OHCI revision\n");
		sc->sc_bus.ub_revision = USBREV_UNKNOWN;
		return -1;
	}
	sc->sc_bus.ub_revision = USBREV_1_0;
	sc->sc_bus.ub_usedma = true;

	/* XXX determine alignment by R/W */
	/* Allocate the HCCA area. */
	err = usb_allocmem(&sc->sc_bus, OHCI_HCCA_SIZE,
			 OHCI_HCCA_ALIGN, &sc->sc_hccadma);
	if (err) {
		sc->sc_hcca = NULL;
		return err;
	}
	sc->sc_hcca = KERNADDR(&sc->sc_hccadma, 0);
	memset(sc->sc_hcca, 0, OHCI_HCCA_SIZE);

	sc->sc_eintrs = OHCI_NORMAL_INTRS;

	/* Allocate dummy ED that starts the control list. */
	sc->sc_ctrl_head = ohci_alloc_sed(sc);
	if (sc->sc_ctrl_head == NULL) {
		err = ENOMEM;
		goto bad1;
	}
	sc->sc_ctrl_head->ed.ed_flags |= HTOO32(OHCI_ED_SKIP);

	/* Allocate dummy ED that starts the bulk list. */
	sc->sc_bulk_head = ohci_alloc_sed(sc);
	if (sc->sc_bulk_head == NULL) {
		err = ENOMEM;
		goto bad2;
	}
	sc->sc_bulk_head->ed.ed_flags |= HTOO32(OHCI_ED_SKIP);
	usb_syncmem(&sc->sc_bulk_head->dma, sc->sc_bulk_head->offs,
	    sizeof(sc->sc_bulk_head->ed),
	    BUS_DMASYNC_PREWRITE | BUS_DMASYNC_PREREAD);

	/* Allocate dummy ED that starts the isochronous list. */
	sc->sc_isoc_head = ohci_alloc_sed(sc);
	if (sc->sc_isoc_head == NULL) {
		err = ENOMEM;
		goto bad3;
	}
	sc->sc_isoc_head->ed.ed_flags |= HTOO32(OHCI_ED_SKIP);
	usb_syncmem(&sc->sc_isoc_head->dma, sc->sc_isoc_head->offs,
	    sizeof(sc->sc_isoc_head->ed),
	    BUS_DMASYNC_PREWRITE | BUS_DMASYNC_PREREAD);

	/* Allocate all the dummy EDs that make up the interrupt tree. */
	for (i = 0; i < OHCI_NO_EDS; i++) {
		sed = ohci_alloc_sed(sc);
		if (sed == NULL) {
			while (--i >= 0)
				ohci_free_sed(sc, sc->sc_eds[i]);
			err = ENOMEM;
			goto bad4;
		}
		/* All ED fields are set to 0. */
		sc->sc_eds[i] = sed;
		sed->ed.ed_flags |= HTOO32(OHCI_ED_SKIP);
		if (i != 0)
			psed = sc->sc_eds[(i-1) / 2];
		else
			psed= sc->sc_isoc_head;
		sed->next = psed;
		sed->ed.ed_nexted = HTOO32(psed->physaddr);
		usb_syncmem(&sed->dma, sed->offs, sizeof(sed->ed),
		    BUS_DMASYNC_PREWRITE | BUS_DMASYNC_PREREAD);
	}
	/*
	 * Fill HCCA interrupt table.  The bit reversal is to get
	 * the tree set up properly to spread the interrupts.
	 */
	for (i = 0; i < OHCI_NO_INTRS; i++)
		sc->sc_hcca->hcca_interrupt_table[revbits[i]] =
		    HTOO32(sc->sc_eds[OHCI_NO_EDS-OHCI_NO_INTRS+i]->physaddr);
	usb_syncmem(&sc->sc_hccadma, 0, OHCI_HCCA_SIZE,
	    BUS_DMASYNC_PREWRITE | BUS_DMASYNC_PREREAD);

#ifdef OHCI_DEBUG
	DPRINTFN(15, "--- dump start ---", 0, 0, 0 ,0);
	if (ohcidebug >= 15) {
		for (i = 0; i < OHCI_NO_EDS; i++) {
			DPRINTFN(15, "ed#%jd ", i, 0, 0, 0);
			ohci_dump_ed(sc, sc->sc_eds[i]);
		}
		DPRINTFN(15, "iso", 0, 0, 0 ,0);
		ohci_dump_ed(sc, sc->sc_isoc_head);
	}
	DPRINTFN(15, "--- dump end ---", 0, 0, 0 ,0);
#endif

	/* Preserve values programmed by SMM/BIOS but lost over reset. */
	ctl = OREAD4(sc, OHCI_CONTROL);
	rwc = ctl & OHCI_RWC;
	fm = OREAD4(sc, OHCI_FM_INTERVAL);
	desca = OREAD4(sc, OHCI_RH_DESCRIPTOR_A);
	/* descb = OREAD4(sc, OHCI_RH_DESCRIPTOR_B); */

	/* Determine in what context we are running. */
	if (ctl & OHCI_IR) {
		/* SMM active, request change */
		DPRINTF("SMM active, request owner change", 0, 0, 0, 0);
		if ((sc->sc_intre & (OHCI_OC | OHCI_MIE)) ==
		    (OHCI_OC | OHCI_MIE))
			OWRITE4(sc, OHCI_INTERRUPT_ENABLE, OHCI_MIE);
		s = OREAD4(sc, OHCI_COMMAND_STATUS);
		OWRITE4(sc, OHCI_COMMAND_STATUS, s | OHCI_OCR);
		for (i = 0; i < 100 && (ctl & OHCI_IR); i++) {
			usb_delay_ms(&sc->sc_bus, 1);
			ctl = OREAD4(sc, OHCI_CONTROL);
		}
		OWRITE4(sc, OHCI_INTERRUPT_DISABLE, OHCI_MIE);
		if ((ctl & OHCI_IR) == 0) {
			aprint_error_dev(sc->sc_dev,
			    "SMM does not respond, resetting\n");
			OWRITE4(sc, OHCI_CONTROL, OHCI_HCFS_RESET | rwc);
			goto reset;
		}
#if 0
/* Don't bother trying to reuse the BIOS init, we'll reset it anyway. */
	} else if ((ctl & OHCI_HCFS_MASK) != OHCI_HCFS_RESET) {
		/* BIOS started controller. */
		DPRINTF("BIOS active", 0, 0, 0, 0);
		if ((ctl & OHCI_HCFS_MASK) != OHCI_HCFS_OPERATIONAL) {
			OWRITE4(sc, OHCI_CONTROL, OHCI_HCFS_OPERATIONAL | rwc);
			usb_delay_ms(&sc->sc_bus, USB_RESUME_DELAY);
		}
#endif
	} else {
		DPRINTF("cold started", 0 ,0 ,0 ,0);
	reset:
		/* Controller was cold started. */
		usb_delay_ms(&sc->sc_bus, USB_BUS_RESET_DELAY);
	}

	/*
	 * This reset should not be necessary according to the OHCI spec, but
	 * without it some controllers do not start.
	 */
	DPRINTF("sc %#jx: resetting", (uintptr_t)sc, 0, 0, 0);
	OWRITE4(sc, OHCI_CONTROL, OHCI_HCFS_RESET | rwc);
	usb_delay_ms(&sc->sc_bus, USB_BUS_RESET_DELAY);

	/* We now own the host controller and the bus has been reset. */

	OWRITE4(sc, OHCI_COMMAND_STATUS, OHCI_HCR); /* Reset HC */
	/* Nominal time for a reset is 10 us. */
	for (i = 0; i < 10; i++) {
		delay(10);
		hcr = OREAD4(sc, OHCI_COMMAND_STATUS) & OHCI_HCR;
		if (!hcr)
			break;
	}
	if (hcr) {
		aprint_error_dev(sc->sc_dev, "reset timeout\n");
		err = EIO;
		goto bad5;
	}
#ifdef OHCI_DEBUG
	if (ohcidebug >= 15)
		ohci_dumpregs(sc);
#endif

	/* The controller is now in SUSPEND state, we have 2ms to finish. */

	/* Set up HC registers. */
	OWRITE4(sc, OHCI_HCCA, DMAADDR(&sc->sc_hccadma, 0));
	OWRITE4(sc, OHCI_CONTROL_HEAD_ED, sc->sc_ctrl_head->physaddr);
	OWRITE4(sc, OHCI_BULK_HEAD_ED, sc->sc_bulk_head->physaddr);
	/* disable all interrupts and then switch on all desired interrupts */
	OWRITE4(sc, OHCI_INTERRUPT_DISABLE, OHCI_ALL_INTRS);
	/* switch on desired functional features */
	ctl = OREAD4(sc, OHCI_CONTROL);
	ctl &= ~(OHCI_CBSR_MASK | OHCI_LES | OHCI_HCFS_MASK | OHCI_IR);
	ctl |= OHCI_PLE | OHCI_IE | OHCI_CLE | OHCI_BLE |
		OHCI_RATIO_1_4 | OHCI_HCFS_OPERATIONAL | rwc;
	/* And finally start it! */
	OWRITE4(sc, OHCI_CONTROL, ctl);

	/*
	 * The controller is now OPERATIONAL.  Set a some final
	 * registers that should be set earlier, but that the
	 * controller ignores when in the SUSPEND state.
	 */
	ival = OHCI_GET_IVAL(fm);
	fm = (OREAD4(sc, OHCI_FM_INTERVAL) & OHCI_FIT) ^ OHCI_FIT;
	fm |= OHCI_FSMPS(ival) | ival;
	OWRITE4(sc, OHCI_FM_INTERVAL, fm);
	per = OHCI_PERIODIC(ival); /* 90% periodic */
	OWRITE4(sc, OHCI_PERIODIC_START, per);

	if (sc->sc_flags & OHCIF_SUPERIO) {
		/* no overcurrent protection */
		desca |= OHCI_NOCP;
		/*
		 * Clear NoPowerSwitching and PowerOnToPowerGoodTime meaning
		 * that
		 *  - ports are always power switched
		 *  - don't wait for powered root hub port
		 */
		desca &= ~(__SHIFTIN(0xff, OHCI_POTPGT_MASK) | OHCI_NPS);
	}

	/* Fiddle the No OverCurrent Protection bit to avoid chip bug. */
	OWRITE4(sc, OHCI_RH_DESCRIPTOR_A, desca | OHCI_NOCP);
	OWRITE4(sc, OHCI_RH_STATUS, OHCI_LPSC); /* Enable port power */
	usb_delay_ms(&sc->sc_bus, OHCI_ENABLE_POWER_DELAY);
	OWRITE4(sc, OHCI_RH_DESCRIPTOR_A, desca);

	/*
	 * The AMD756 requires a delay before re-reading the register,
	 * otherwise it will occasionally report 0 ports.
	 */
	sc->sc_noport = 0;
	for (i = 0; i < 10 && sc->sc_noport == 0; i++) {
		usb_delay_ms(&sc->sc_bus, OHCI_READ_DESC_DELAY);
		sc->sc_noport = OHCI_GET_NDP(OREAD4(sc, OHCI_RH_DESCRIPTOR_A));
	}

#ifdef OHCI_DEBUG
	if (ohcidebug >= 5)
		ohci_dumpregs(sc);
#endif

	/* Set up the bus struct. */
	sc->sc_bus.ub_methods = &ohci_bus_methods;
	sc->sc_bus.ub_pipesize = sizeof(struct ohci_pipe);

	sc->sc_control = sc->sc_intre = 0;

	/* Finally, turn on interrupts. */
	DPRINTF("enabling %#jx", sc->sc_eintrs | OHCI_MIE, 0, 0, 0);
	OWRITE4(sc, OHCI_INTERRUPT_ENABLE, sc->sc_eintrs | OHCI_MIE);

	return 0;

 bad5:
	for (i = 0; i < OHCI_NO_EDS; i++)
		ohci_free_sed(sc, sc->sc_eds[i]);
 bad4:
	ohci_free_sed(sc, sc->sc_isoc_head);
 bad3:
	ohci_free_sed(sc, sc->sc_bulk_head);
 bad2:
	ohci_free_sed(sc, sc->sc_ctrl_head);
 bad1:
	usb_freemem(&sc->sc_bus, &sc->sc_hccadma);
	sc->sc_hcca = NULL;
	return err;
}

struct usbd_xfer *
ohci_allocx(struct usbd_bus *bus, unsigned int nframes)
{
	ohci_softc_t *sc = OHCI_BUS2SC(bus);
	struct usbd_xfer *xfer;

	xfer = pool_cache_get(sc->sc_xferpool, PR_WAITOK);
	if (xfer != NULL) {
		memset(xfer, 0, sizeof(struct ohci_xfer));

		/* Initialise this always so we can call remove on it. */
		usb_init_task(&xfer->ux_aborttask, ohci_timeout_task, xfer,
		    USB_TASKQ_MPSAFE);
#ifdef DIAGNOSTIC
		xfer->ux_state = XFER_BUSY;
#endif
	}
	return xfer;
}

void
ohci_freex(struct usbd_bus *bus, struct usbd_xfer *xfer)
{
	ohci_softc_t *sc = OHCI_BUS2SC(bus);

	KASSERTMSG(xfer->ux_state == XFER_BUSY,
	    "xfer=%p not busy, 0x%08x\n", xfer, xfer->ux_state);
#ifdef DIAGNOSTIC
	xfer->ux_state = XFER_FREE;
#endif
	pool_cache_put(sc->sc_xferpool, xfer);
}

Static void
ohci_get_lock(struct usbd_bus *bus, kmutex_t **lock)
{
	ohci_softc_t *sc = OHCI_BUS2SC(bus);

	*lock = &sc->sc_lock;
}

/*
 * Shut down the controller when the system is going down.
 */
bool
ohci_shutdown(device_t self, int flags)
{
	ohci_softc_t *sc = device_private(self);

	OHCIHIST_FUNC(); OHCIHIST_CALLED();

	DPRINTF("stopping the HC", 0, 0, 0, 0);
	OWRITE4(sc, OHCI_INTERRUPT_DISABLE, OHCI_ALL_INTRS);
	OWRITE4(sc, OHCI_CONTROL, OHCI_HCFS_RESET);
	return true;
}

bool
ohci_resume(device_t dv, const pmf_qual_t *qual)
{
	ohci_softc_t *sc = device_private(dv);
	uint32_t ctl;

	mutex_spin_enter(&sc->sc_intr_lock);
	sc->sc_bus.ub_usepolling++;
	mutex_spin_exit(&sc->sc_intr_lock);

	/* Some broken BIOSes do not recover these values */
	OWRITE4(sc, OHCI_HCCA, DMAADDR(&sc->sc_hccadma, 0));
	OWRITE4(sc, OHCI_CONTROL_HEAD_ED,
	    sc->sc_ctrl_head->physaddr);
	OWRITE4(sc, OHCI_BULK_HEAD_ED,
	    sc->sc_bulk_head->physaddr);
	if (sc->sc_intre)
		OWRITE4(sc, OHCI_INTERRUPT_ENABLE, sc->sc_intre &
		    (OHCI_ALL_INTRS | OHCI_MIE));
	if (sc->sc_control)
		ctl = sc->sc_control;
	else
		ctl = OREAD4(sc, OHCI_CONTROL);
	ctl |= OHCI_HCFS_RESUME;
	OWRITE4(sc, OHCI_CONTROL, ctl);
	usb_delay_ms(&sc->sc_bus, USB_RESUME_DELAY);
	ctl = (ctl & ~OHCI_HCFS_MASK) | OHCI_HCFS_OPERATIONAL;
	OWRITE4(sc, OHCI_CONTROL, ctl);
	usb_delay_ms(&sc->sc_bus, USB_RESUME_RECOVERY);
	sc->sc_control = sc->sc_intre = 0;

	mutex_spin_enter(&sc->sc_intr_lock);
	sc->sc_bus.ub_usepolling--;
	mutex_spin_exit(&sc->sc_intr_lock);

	return true;
}

bool
ohci_suspend(device_t dv, const pmf_qual_t *qual)
{
	ohci_softc_t *sc = device_private(dv);
	uint32_t ctl;

	mutex_spin_enter(&sc->sc_intr_lock);
	sc->sc_bus.ub_usepolling++;
	mutex_spin_exit(&sc->sc_intr_lock);

	ctl = OREAD4(sc, OHCI_CONTROL) & ~OHCI_HCFS_MASK;
	if (sc->sc_control == 0) {
		/*
		 * Preserve register values, in case that BIOS
		 * does not recover them.
		 */
		sc->sc_control = ctl;
		sc->sc_intre = OREAD4(sc,
		    OHCI_INTERRUPT_ENABLE);
	}
	ctl |= OHCI_HCFS_SUSPEND;
	OWRITE4(sc, OHCI_CONTROL, ctl);
	usb_delay_ms(&sc->sc_bus, USB_RESUME_WAIT);

	mutex_spin_enter(&sc->sc_intr_lock);
	sc->sc_bus.ub_usepolling--;
	mutex_spin_exit(&sc->sc_intr_lock);

	return true;
}

#ifdef OHCI_DEBUG
void
ohci_dumpregs(ohci_softc_t *sc)
{
	OHCIHIST_FUNC(); OHCIHIST_CALLED();

	DPRINTF("rev=0x%08jx control=0x%08jx command=0x%08jx",
		 OREAD4(sc, OHCI_REVISION),
		 OREAD4(sc, OHCI_CONTROL),
		 OREAD4(sc, OHCI_COMMAND_STATUS), 0);
	DPRINTF("               intrstat=0x%08jx intre=0x%08jx intrd=0x%08jx",
		 OREAD4(sc, OHCI_INTERRUPT_STATUS),
		 OREAD4(sc, OHCI_INTERRUPT_ENABLE),
		 OREAD4(sc, OHCI_INTERRUPT_DISABLE), 0);
	DPRINTF("               hcca=0x%08jx percur=0x%08jx ctrlhd=0x%08jx",
		 OREAD4(sc, OHCI_HCCA),
		 OREAD4(sc, OHCI_PERIOD_CURRENT_ED),
		 OREAD4(sc, OHCI_CONTROL_HEAD_ED), 0);
	DPRINTF("               ctrlcur=0x%08jx bulkhd=0x%08jx bulkcur=0x%08jx",
		 OREAD4(sc, OHCI_CONTROL_CURRENT_ED),
		 OREAD4(sc, OHCI_BULK_HEAD_ED),
		 OREAD4(sc, OHCI_BULK_CURRENT_ED) ,0);
	DPRINTF("               done=0x%08jx fmival=0x%08jx fmrem=0x%08jx",
		 OREAD4(sc, OHCI_DONE_HEAD),
		 OREAD4(sc, OHCI_FM_INTERVAL),
		 OREAD4(sc, OHCI_FM_REMAINING), 0);
	DPRINTF("               fmnum=0x%08jx perst=0x%08jx lsthrs=0x%08jx",
		 OREAD4(sc, OHCI_FM_NUMBER),
		 OREAD4(sc, OHCI_PERIODIC_START),
		 OREAD4(sc, OHCI_LS_THRESHOLD), 0);
	DPRINTF("               desca=0x%08jx descb=0x%08jx stat=0x%08jx",
		 OREAD4(sc, OHCI_RH_DESCRIPTOR_A),
		 OREAD4(sc, OHCI_RH_DESCRIPTOR_B),
		 OREAD4(sc, OHCI_RH_STATUS), 0);
	DPRINTF("               port1=0x%08jx port2=0x%08jx",
		 OREAD4(sc, OHCI_RH_PORT_STATUS(1)),
		 OREAD4(sc, OHCI_RH_PORT_STATUS(2)), 0, 0);
	DPRINTF("         HCCA: frame_number=0x%04jx done_head=0x%08jx",
		 O32TOH(sc->sc_hcca->hcca_frame_number),
		 O32TOH(sc->sc_hcca->hcca_done_head), 0, 0);
}
#endif

Static int ohci_intr1(ohci_softc_t *);

int
ohci_intr(void *p)
{
	ohci_softc_t *sc = p;
	int ret = 0;

	OHCIHIST_FUNC(); OHCIHIST_CALLED();

	if (sc == NULL)
		return 0;

	mutex_spin_enter(&sc->sc_intr_lock);

	if (sc->sc_dying || !device_has_power(sc->sc_dev))
		goto done;

	/* If we get an interrupt while polling, then just ignore it. */
	if (sc->sc_bus.ub_usepolling) {
		DPRINTFN(16, "ignored interrupt while polling", 0, 0, 0, 0);
		/* for level triggered intrs, should do something to ack */
		OWRITE4(sc, OHCI_INTERRUPT_STATUS,
			OREAD4(sc, OHCI_INTERRUPT_STATUS));

		goto done;
	}

	ret = ohci_intr1(sc);

done:
	mutex_spin_exit(&sc->sc_intr_lock);
	return ret;
}

Static int
ohci_intr1(ohci_softc_t *sc)
{
	uint32_t intrs, eintrs;

	OHCIHIST_FUNC(); OHCIHIST_CALLED();

	/* In case the interrupt occurs before initialization has completed. */
	if (sc == NULL || sc->sc_hcca == NULL) {
#ifdef DIAGNOSTIC
		printf("ohci_intr: sc->sc_hcca == NULL\n");
#endif
		return 0;
	}

	KASSERT(mutex_owned(&sc->sc_intr_lock));

	intrs = OREAD4(sc, OHCI_INTERRUPT_STATUS);
	if (!intrs)
		return 0;

	/* Acknowledge */
	OWRITE4(sc, OHCI_INTERRUPT_STATUS, intrs & ~(OHCI_MIE|OHCI_WDH));
	eintrs = intrs & sc->sc_eintrs;
	DPRINTFN(7, "sc=%#jx", (uintptr_t)sc, 0, 0, 0);
	DPRINTFN(7, "intrs=%#jx(%#jx) eintrs=%#jx(%#jx)",
	    intrs, OREAD4(sc, OHCI_INTERRUPT_STATUS), eintrs,
	    sc->sc_eintrs);

	if (!eintrs) {
		return 0;
	}

	if (eintrs & OHCI_SO) {
		sc->sc_overrun_cnt++;
		if (usbd_ratecheck(&sc->sc_overrun_ntc)) {
			printf("%s: %u scheduling overruns\n",
			    device_xname(sc->sc_dev), sc->sc_overrun_cnt);
			sc->sc_overrun_cnt = 0;
		}
		/* XXX do what */
		eintrs &= ~OHCI_SO;
	}
	if (eintrs & OHCI_WDH) {
		/*
		 * We block the interrupt below, and reenable it later from
		 * ohci_softintr().
		 */
		usb_schedsoftintr(&sc->sc_bus);
	}
	if (eintrs & OHCI_RD) {
		DPRINTFN(5, "resume detect sc=%#jx", (uintptr_t)sc, 0, 0, 0);
		printf("%s: resume detect\n", device_xname(sc->sc_dev));
		/* XXX process resume detect */
	}
	if (eintrs & OHCI_UE) {
		DPRINTFN(5, "unrecoverable error sc=%#jx", (uintptr_t)sc, 0, 0, 0);
		printf("%s: unrecoverable error, controller halted\n",
		       device_xname(sc->sc_dev));
		OWRITE4(sc, OHCI_CONTROL, OHCI_HCFS_RESET);
		/* XXX what else */
	}
	if (eintrs & OHCI_RHSC) {
		/*
		 * We block the interrupt below, and reenable it later from
		 * a timeout.
		 */
		softint_schedule(sc->sc_rhsc_si);
	}
	if (eintrs & OHCI_SF) {
		struct ohci_xfer *ox, *tmp;
		TAILQ_FOREACH_SAFE(ox, &sc->sc_abortingxfers, ox_abnext, tmp) {
			DPRINTFN(10, "SF %p xfer %p", sc, ox, 0, 0);
			ox->ox_abintrs &= ~OHCI_SF;
			KASSERT(ox->ox_abintrs == 0);
			TAILQ_REMOVE(&sc->sc_abortingxfers, ox, ox_abnext);
		}
		cv_broadcast(&sc->sc_softwake_cv);

		KASSERT(TAILQ_EMPTY(&sc->sc_abortingxfers));
		DPRINTFN(10, "end SOF %p", sc, 0, 0, 0);
		/* Don't remove OHIC_SF from eintrs so it is blocked below */
	}

	if (eintrs != 0) {
		/* Block unprocessed interrupts. */
		OWRITE4(sc, OHCI_INTERRUPT_DISABLE, eintrs);
		sc->sc_eintrs &= ~eintrs;
		DPRINTF("sc %#jx blocking intrs 0x%jx", (uintptr_t)sc,
		    eintrs, 0, 0);
	}

	return 1;
}

void
ohci_rhsc_enable(void *v_sc)
{
	ohci_softc_t *sc = v_sc;

	OHCIHIST_FUNC(); OHCIHIST_CALLED();
	DPRINTF("sc %#jx", (uintptr_t)sc, 0, 0, 0);
	mutex_spin_enter(&sc->sc_intr_lock);
	sc->sc_eintrs |= OHCI_RHSC;
	OWRITE4(sc, OHCI_INTERRUPT_ENABLE, OHCI_RHSC);
	mutex_spin_exit(&sc->sc_intr_lock);
}

#ifdef OHCI_DEBUG
const char *ohci_cc_strs[] = {
	"NO_ERROR",
	"CRC",
	"BIT_STUFFING",
	"DATA_TOGGLE_MISMATCH",
	"STALL",
	"DEVICE_NOT_RESPONDING",
	"PID_CHECK_FAILURE",
	"UNEXPECTED_PID",
	"DATA_OVERRUN",
	"DATA_UNDERRUN",
	"BUFFER_OVERRUN",
	"BUFFER_UNDERRUN",
	"reserved",
	"reserved",
	"NOT_ACCESSED",
	"NOT_ACCESSED",
};
#endif

void
ohci_softintr(void *v)
{
	struct usbd_bus *bus = v;
	ohci_softc_t *sc = OHCI_BUS2SC(bus);
	ohci_soft_itd_t *sitd, *sidone, *sitdnext;
	ohci_soft_td_t  *std,  *sdone,  *stdnext;
	struct usbd_xfer *xfer;
	struct ohci_pipe *opipe;
	int len, cc;
	int i, j, actlen, iframes, uedir;
<<<<<<< HEAD
	ohci_physaddr_t done = 0;
	bool polling = sc->sc_bus.ub_usepolling;
=======
	ohci_physaddr_t done;
	bool polling __diagused = sc->sc_bus.ub_usepolling;
>>>>>>> 9b2edea7

	KASSERT(polling || mutex_owned(&sc->sc_lock));

	OHCIHIST_FUNC(); OHCIHIST_CALLED();

	/*
	 * Only read hccadone if WDH is set - we might get here from places
	 * other than an interrupt
	 */
	if (!(OREAD4(sc, OHCI_INTERRUPT_STATUS) & OHCI_WDH)) {
		DPRINTFN(10, "no WDH %p", sc, 0, 0, 0);
		return;
	}

	DPRINTFN(10, "WDH %p", sc, 0, 0, 0);
	usb_syncmem(&sc->sc_hccadma, offsetof(struct ohci_hcca, hcca_done_head),
	    sizeof(sc->sc_hcca->hcca_done_head),
	    BUS_DMASYNC_POSTWRITE | BUS_DMASYNC_POSTREAD);
	done = O32TOH(sc->sc_hcca->hcca_done_head) & ~OHCI_DONE_INTRS;
	sc->sc_hcca->hcca_done_head = 0;
	usb_syncmem(&sc->sc_hccadma, offsetof(struct ohci_hcca, hcca_done_head),
	    sizeof(sc->sc_hcca->hcca_done_head),
	    BUS_DMASYNC_PREWRITE | BUS_DMASYNC_PREREAD);
	OWRITE4(sc, OHCI_INTERRUPT_STATUS, OHCI_WDH);
	sc->sc_eintrs |= OHCI_WDH;
	OWRITE4(sc, OHCI_INTERRUPT_ENABLE, OHCI_WDH);

	/* Reverse the done list. */
	for (sdone = NULL, sidone = NULL; done != 0; ) {
		std = ohci_hash_find_td(sc, done);
		if (std != NULL) {
			usb_syncmem(&std->dma, std->offs, sizeof(std->td),
			    BUS_DMASYNC_POSTWRITE | BUS_DMASYNC_POSTREAD);
			std->dnext = sdone;
			done = O32TOH(std->td.td_nexttd);
			sdone = std;
			DPRINTFN(10, "add TD %#jx", (uintptr_t)std, 0, 0, 0);
			continue;
		}
		sitd = ohci_hash_find_itd(sc, done);
		if (sitd != NULL) {
			usb_syncmem(&sitd->dma, sitd->offs, sizeof(sitd->itd),
			    BUS_DMASYNC_POSTWRITE | BUS_DMASYNC_POSTREAD);
			sitd->dnext = sidone;
			done = O32TOH(sitd->itd.itd_nextitd);
			sidone = sitd;
			DPRINTFN(5, "add ITD %#jx", (uintptr_t)sitd, 0, 0, 0);
			continue;
		}
		DPRINTFN(10, "addr %#jx not found", (uintptr_t)done, 0, 0, 0);
		device_printf(sc->sc_dev, "WARNING: addr 0x%08lx not found\n",
		    (u_long)done);
		break;
	}

	DPRINTFN(10, "sdone=%#jx sidone=%#jx", (uintptr_t)sdone,
	    (uintptr_t)sidone, 0, 0);
	DPRINTFN(10, "--- TD dump start ---", 0, 0, 0, 0);
#ifdef OHCI_DEBUG
	if (ohcidebug >= 10) {
		for (std = sdone; std; std = std->dnext)
			ohci_dump_td(sc, std);
	}
#endif
	DPRINTFN(10, "--- TD dump end ---", 0, 0, 0, 0);

	for (std = sdone; std; std = stdnext) {
		xfer = std->xfer;
		stdnext = std->dnext;
		DPRINTFN(10, "std=%#jx xfer=%#jx hcpriv=%#jx dnext=%'jx",
		    (uintptr_t)std, (uintptr_t)xfer,
		    (uintptr_t)(xfer ? xfer->ux_hcpriv : 0), (uintptr_t)stdnext);
		if (xfer == NULL) {
			/*
			 * xfer == NULL: There seems to be no xfer associated
			 * with this TD. It is tailp that happened to end up on
			 * the done queue.
			 * Shouldn't happen, but some chips are broken(?).
			 */
			continue;
		}
<<<<<<< HEAD
		if (std->held == NULL) {
			DPRINTFN(10, "std=%p held is null", std, 0, 0, 0);
			ohci_hash_rem_td(sc, std);
			ohci_free_std_locked(sc, std);
			continue;
		}
		/*
		 * Make sure the timeout handler didn't run or ran to the end
		 * and set the transfer status.
		 */
		callout_halt(&xfer->ux_callout, polling ? NULL : &sc->sc_lock);

		if (xfer->ux_status == USBD_CANCELLED ||
		    xfer->ux_status == USBD_TIMEOUT) {
			DPRINTF("cancel/timeout %#jx", (uintptr_t)xfer, 0, 0,
			    0);
			/* Handled by abort routine. */
			continue;
		}
=======

		/*
		 * If software has completed it, either by cancellation
		 * or timeout, drop it on the floor.
		 */
		if (xfer->ux_status != USBD_IN_PROGRESS) {
			KASSERT(xfer->ux_status == USBD_CANCELLED ||
			    xfer->ux_status == USBD_TIMEOUT);
			continue;
		}

		/*
		 * Cancel the timeout and the task, which have not yet
		 * run.  If they have already fired, at worst they are
		 * waiting for the lock.  They will see that the xfer
		 * is no longer in progress and give up.
		 */
		callout_stop(&xfer->ux_callout);
		usb_rem_task(xfer->ux_pipe->up_dev, &xfer->ux_aborttask);
>>>>>>> 9b2edea7

		len = std->len;
		if (std->td.td_cbp != 0)
			len -= O32TOH(std->td.td_be) -
			       O32TOH(std->td.td_cbp) + 1;
		DPRINTFN(10, "len=%jd, flags=0x%jx", len, std->flags, 0, 0);
		if (std->flags & OHCI_ADD_LEN)
			xfer->ux_actlen += len;

		cc = OHCI_TD_GET_CC(O32TOH(std->td.td_flags));
		if (cc == OHCI_CC_NO_ERROR) {
			ohci_hash_rem_td(sc, std);
			if (std->flags & OHCI_CALL_DONE) {
				xfer->ux_status = USBD_NORMAL_COMPLETION;
				usb_transfer_complete(xfer);
			}
		} else {
			/*
			 * Endpoint is halted.  First unlink all the TDs
			 * belonging to the failed transfer, and then restart
			 * the endpoint.
			 */
			ohci_soft_td_t *p, *n;
			opipe = OHCI_PIPE2OPIPE(xfer->ux_pipe);

			DPRINTFN(10, "error cc=%jd", cc, 0, 0, 0);

			/* remove xfer's TDs from the hash */
			for (p = std; p->xfer == xfer; p = n) {
				n = p->nexttd;
				ohci_hash_rem_td(sc, p);
			}

			ohci_soft_ed_t *sed = opipe->sed;

			/* clear halt and TD chain */
			sed->ed.ed_headp = HTOO32(p->physaddr);
			usb_syncmem(&sed->dma,
			    sed->offs + offsetof(ohci_ed_t, ed_headp),
			    sizeof(sed->ed.ed_headp),
			    BUS_DMASYNC_PREWRITE | BUS_DMASYNC_PREREAD);

			OWRITE4(sc, OHCI_COMMAND_STATUS, OHCI_CLF);

			if (cc == OHCI_CC_DATA_UNDERRUN)
				xfer->ux_status = USBD_NORMAL_COMPLETION;
			else if (cc == OHCI_CC_STALL)
				xfer->ux_status = USBD_STALLED;
			else
				xfer->ux_status = USBD_IOERROR;
			usb_transfer_complete(xfer);
		}
	}
	DPRINTFN(10, "--- ITD dump start ---", 0, 0, 0, 0);
#ifdef OHCI_DEBUG
	if (ohcidebug >= 10) {
		for (sitd = sidone; sitd; sitd = sitd->dnext)
			ohci_dump_itd(sc, sitd);
	}
#endif
	DPRINTFN(10, "--- ITD dump end ---", 0, 0, 0, 0);

	for (sitd = sidone; sitd != NULL; sitd = sitdnext) {
		xfer = sitd->xfer;
		sitdnext = sitd->dnext;
		DPRINTFN(1, "sitd=%#jx xfer=%#jx hcpriv=%#jx", (uintptr_t)sitd,
		    (uintptr_t)xfer, (uintptr_t)(xfer ? xfer->ux_hcpriv : 0),
		    0);
		if (xfer == NULL)
			continue;

		/*
		 * If software has completed it, either by cancellation
		 * or timeout, drop it on the floor.
		 */
		if (xfer->ux_status != USBD_IN_PROGRESS) {
			KASSERT(xfer->ux_status == USBD_CANCELLED ||
			    xfer->ux_status == USBD_TIMEOUT);
			continue;
		}

		/*
		 * Cancel the timeout and the task, which have not yet
		 * run.  If they have already fired, at worst they are
		 * waiting for the lock.  They will see that the xfer
		 * is no longer in progress and give up.
		 */
		callout_stop(&xfer->ux_callout);
		usb_rem_task(xfer->ux_pipe->up_dev, &xfer->ux_aborttask);

		KASSERT(!sitd->isdone);
#ifdef DIAGNOSTIC
		sitd->isdone = true;
#endif
		if (sitd->flags & OHCI_CALL_DONE) {
			ohci_soft_itd_t *next;

			opipe = OHCI_PIPE2OPIPE(xfer->ux_pipe);
			opipe->isoc.inuse -= xfer->ux_nframes;
			uedir = UE_GET_DIR(xfer->ux_pipe->up_endpoint->ue_edesc->
			    bEndpointAddress);
			xfer->ux_status = USBD_NORMAL_COMPLETION;
			actlen = 0;
			for (i = 0, sitd = xfer->ux_hcpriv;;
			    sitd = next) {
				next = sitd->nextitd;
				if (OHCI_ITD_GET_CC(O32TOH(sitd->
				    itd.itd_flags)) != OHCI_CC_NO_ERROR)
					xfer->ux_status = USBD_IOERROR;
				/* For input, update frlengths with actual */
				/* XXX anything necessary for output? */
				if (uedir == UE_DIR_IN &&
				    xfer->ux_status == USBD_NORMAL_COMPLETION) {
					iframes = OHCI_ITD_GET_FC(O32TOH(
					    sitd->itd.itd_flags));
					for (j = 0; j < iframes; i++, j++) {
						len = O16TOH(sitd->
						    itd.itd_offset[j]);
						if ((OHCI_ITD_PSW_GET_CC(len) &
						    OHCI_CC_NOT_ACCESSED_MASK)
						    == OHCI_CC_NOT_ACCESSED)
							len = 0;
						else
							len = OHCI_ITD_PSW_LENGTH(len);
						xfer->ux_frlengths[i] = len;
						actlen += len;
					}
				}
				if (sitd->flags & OHCI_CALL_DONE)
					break;
				ohci_hash_rem_itd(sc, sitd);

			}
			ohci_hash_rem_itd(sc, sitd);
			if (uedir == UE_DIR_IN &&
			    xfer->ux_status == USBD_NORMAL_COMPLETION)
				xfer->ux_actlen = actlen;
			xfer->ux_hcpriv = NULL;

			usb_transfer_complete(xfer);
		}
	}

	DPRINTFN(10, "done", 0, 0, 0, 0);
	KASSERT(polling || mutex_owned(&sc->sc_lock));
}

void
ohci_device_ctrl_done(struct usbd_xfer *xfer)
{
	struct ohci_pipe *opipe = OHCI_PIPE2OPIPE(xfer->ux_pipe);
	ohci_softc_t *sc __diagused = OHCI_XFER2SC(xfer);
	int len = UGETW(xfer->ux_request.wLength);
	int isread = (xfer->ux_request.bmRequestType & UT_READ);

	OHCIHIST_FUNC(); OHCIHIST_CALLED();
	DPRINTFN(10, "xfer=%#jx", (uintptr_t)xfer, 0, 0, 0);

	KASSERT(sc->sc_bus.ub_usepolling || mutex_owned(&sc->sc_lock));
	KASSERT(xfer->ux_rqflags & URQ_REQUEST);

	if (len)
		usb_syncmem(&xfer->ux_dmabuf, 0, len,
		    isread ? BUS_DMASYNC_POSTREAD : BUS_DMASYNC_POSTWRITE);
	usb_syncmem(&opipe->ctrl.reqdma, 0,
	    sizeof(usb_device_request_t),  BUS_DMASYNC_POSTWRITE);
}

void
ohci_device_intr_done(struct usbd_xfer *xfer)
{
	ohci_softc_t *sc __diagused = OHCI_XFER2SC(xfer);
	int isread =
	    (UE_GET_DIR(xfer->ux_pipe->up_endpoint->ue_edesc->bEndpointAddress) == UE_DIR_IN);

	OHCIHIST_FUNC(); OHCIHIST_CALLED();
	DPRINTFN(10, "xfer=%#jx, actlen=%jd", (uintptr_t)xfer,
	    xfer->ux_actlen, 0, 0);

	KASSERT(sc->sc_bus.ub_usepolling || mutex_owned(&sc->sc_lock));

	usb_syncmem(&xfer->ux_dmabuf, 0, xfer->ux_length,
	    isread ? BUS_DMASYNC_POSTREAD : BUS_DMASYNC_POSTWRITE);
}

void
ohci_device_bulk_done(struct usbd_xfer *xfer)
{
	ohci_softc_t *sc __diagused = OHCI_XFER2SC(xfer);

	int isread =
	    (UE_GET_DIR(xfer->ux_pipe->up_endpoint->ue_edesc->bEndpointAddress) == UE_DIR_IN);

	KASSERT(mutex_owned(&sc->sc_lock));

	OHCIHIST_FUNC(); OHCIHIST_CALLED();
	DPRINTFN(10, "xfer=%#jx, actlen=%jd", (uintptr_t)xfer, xfer->ux_actlen,
	    0, 0);
	usb_syncmem(&xfer->ux_dmabuf, 0, xfer->ux_length,
	    isread ? BUS_DMASYNC_POSTREAD : BUS_DMASYNC_POSTWRITE);
}

Static void
ohci_rhsc_softint(void *arg)
{
	ohci_softc_t *sc = arg;

	mutex_enter(&sc->sc_lock);

	ohci_rhsc(sc, sc->sc_intrxfer);

	/* Do not allow RHSC interrupts > 1 per second */
	callout_reset(&sc->sc_tmo_rhsc, hz, ohci_rhsc_enable, sc);

	mutex_exit(&sc->sc_lock);
}

void
ohci_rhsc(ohci_softc_t *sc, struct usbd_xfer *xfer)
{
	u_char *p;
	int i, m;
	int hstatus __unused;
	OHCIHIST_FUNC(); OHCIHIST_CALLED();

	KASSERT(mutex_owned(&sc->sc_lock));

	hstatus = OREAD4(sc, OHCI_RH_STATUS);
	DPRINTF("sc=%#jx xfer=%#jx hstatus=0x%08jx", (uintptr_t)sc,
	    (uintptr_t)xfer, hstatus, 0);

	if (xfer == NULL) {
		/* Just ignore the change. */
		return;
	}

	p = xfer->ux_buf;
	m = min(sc->sc_noport, xfer->ux_length * 8 - 1);
	memset(p, 0, xfer->ux_length);
	for (i = 1; i <= m; i++) {
		/* Pick out CHANGE bits from the status reg. */
		if (OREAD4(sc, OHCI_RH_PORT_STATUS(i)) >> 16)
			p[i/8] |= 1 << (i%8);
	}
	DPRINTF("change=0x%02jx", *p, 0, 0, 0);
	xfer->ux_actlen = xfer->ux_length;
	xfer->ux_status = USBD_NORMAL_COMPLETION;

	usb_transfer_complete(xfer);
}

void
ohci_root_intr_done(struct usbd_xfer *xfer)
{
	ohci_softc_t *sc = OHCI_XFER2SC(xfer);

	KASSERT(mutex_owned(&sc->sc_lock));

	KASSERT(sc->sc_intrxfer == xfer);
	sc->sc_intrxfer = NULL;
}

void
ohci_poll(struct usbd_bus *bus)
{
	ohci_softc_t *sc = OHCI_BUS2SC(bus);
	OHCIHIST_FUNC(); OHCIHIST_CALLED();

#ifdef OHCI_DEBUG
	static int last;
	int new;
	new = OREAD4(sc, OHCI_INTERRUPT_STATUS);
	if (new != last) {
		DPRINTFN(10, "intrs=0x%04jx", new, 0, 0, 0);
		last = new;
	}
#endif
	sc->sc_eintrs |= OHCI_WDH;
	if (OREAD4(sc, OHCI_INTERRUPT_STATUS) & sc->sc_eintrs) {
		mutex_spin_enter(&sc->sc_intr_lock);
		ohci_intr1(sc);
		mutex_spin_exit(&sc->sc_intr_lock);
	}
}

/*
 * Add an ED to the schedule.  Called with USB lock held.
 */
Static void
ohci_add_ed(ohci_softc_t *sc, ohci_soft_ed_t *sed, ohci_soft_ed_t *head)
{
	OHCIHIST_FUNC(); OHCIHIST_CALLED();
	DPRINTFN(8, "sed=%#jx head=%#jx", (uintptr_t)sed, (uintptr_t)head, 0,
	    0);

	KASSERT(mutex_owned(&sc->sc_lock));

	usb_syncmem(&head->dma, head->offs + offsetof(ohci_ed_t, ed_nexted),
	    sizeof(head->ed.ed_nexted),
	    BUS_DMASYNC_POSTWRITE | BUS_DMASYNC_POSTREAD);
	sed->next = head->next;
	sed->ed.ed_nexted = head->ed.ed_nexted;
	usb_syncmem(&sed->dma, sed->offs + offsetof(ohci_ed_t, ed_nexted),
	    sizeof(sed->ed.ed_nexted),
	    BUS_DMASYNC_PREWRITE | BUS_DMASYNC_PREREAD);
	head->next = sed;
	head->ed.ed_nexted = HTOO32(sed->physaddr);
	usb_syncmem(&head->dma, head->offs + offsetof(ohci_ed_t, ed_nexted),
	    sizeof(head->ed.ed_nexted),
	    BUS_DMASYNC_PREWRITE | BUS_DMASYNC_PREREAD);
}

/*
 * Remove an ED from the schedule.  Called with USB lock held.
 */
Static void
ohci_rem_ed(ohci_softc_t *sc, ohci_soft_ed_t *sed, ohci_soft_ed_t *head)
{
	ohci_soft_ed_t *p;

	KASSERT(mutex_owned(&sc->sc_lock));

	/* XXX */
	for (p = head; p != NULL && p->next != sed; p = p->next)
		;
	KASSERT(p != NULL);

	usb_syncmem(&sed->dma, sed->offs + offsetof(ohci_ed_t, ed_nexted),
	    sizeof(sed->ed.ed_nexted),
	    BUS_DMASYNC_POSTWRITE | BUS_DMASYNC_POSTREAD);
	p->next = sed->next;
	p->ed.ed_nexted = sed->ed.ed_nexted;
	usb_syncmem(&p->dma, p->offs + offsetof(ohci_ed_t, ed_nexted),
	    sizeof(p->ed.ed_nexted),
	    BUS_DMASYNC_PREWRITE | BUS_DMASYNC_PREREAD);
}

/*
 * When a transfer is completed the TD is added to the done queue by
 * the host controller.  This queue is the processed by software.
 * Unfortunately the queue contains the physical address of the TD
 * and we have no simple way to translate this back to a kernel address.
 * To make the translation possible (and fast) we use a hash table of
 * TDs currently in the schedule.  The physical address is used as the
 * hash value.
 */

#define HASH(a) (((a) >> 4) % OHCI_HASH_SIZE)
/* Called with USB lock held. */
void
ohci_hash_add_td(ohci_softc_t *sc, ohci_soft_td_t *std)
{
	int h = HASH(std->physaddr);

	KASSERT(sc->sc_bus.ub_usepolling || mutex_owned(&sc->sc_lock));

	LIST_INSERT_HEAD(&sc->sc_hash_tds[h], std, hnext);
}

/* Called with USB lock held. */
void
ohci_hash_rem_td(ohci_softc_t *sc, ohci_soft_td_t *std)
{

	KASSERT(sc->sc_bus.ub_usepolling || mutex_owned(&sc->sc_lock));

	LIST_REMOVE(std, hnext);
}

ohci_soft_td_t *
ohci_hash_find_td(ohci_softc_t *sc, ohci_physaddr_t a)
{
	int h = HASH(a);
	ohci_soft_td_t *std;

	for (std = LIST_FIRST(&sc->sc_hash_tds[h]);
	     std != NULL;
	     std = LIST_NEXT(std, hnext))
		if (std->physaddr == a)
			return std;
	return NULL;
}

/* Called with USB lock held. */
void
ohci_hash_add_itd(ohci_softc_t *sc, ohci_soft_itd_t *sitd)
{
	int h = HASH(sitd->physaddr);

	OHCIHIST_FUNC(); OHCIHIST_CALLED();

	KASSERT(mutex_owned(&sc->sc_lock));

	DPRINTFN(10, "sitd=%#jx physaddr=0x%08jx",
	    (uintptr_t)sitd, (u_long)sitd->physaddr, 0, 0);

	LIST_INSERT_HEAD(&sc->sc_hash_itds[h], sitd, hnext);
}

/* Called with USB lock held. */
void
ohci_hash_rem_itd(ohci_softc_t *sc, ohci_soft_itd_t *sitd)
{

	OHCIHIST_FUNC(); OHCIHIST_CALLED();

	KASSERT(mutex_owned(&sc->sc_lock));

	DPRINTFN(10, "sitd=%#jx physaddr=0x%08jx", (uintptr_t)sitd,
	    sitd->physaddr, 0, 0);

	LIST_REMOVE(sitd, hnext);
}

ohci_soft_itd_t *
ohci_hash_find_itd(ohci_softc_t *sc, ohci_physaddr_t a)
{
	int h = HASH(a);
	ohci_soft_itd_t *sitd;

	for (sitd = LIST_FIRST(&sc->sc_hash_itds[h]);
	     sitd != NULL;
	     sitd = LIST_NEXT(sitd, hnext))
		if (sitd->physaddr == a)
			return sitd;
	return NULL;
}

void
ohci_timeout(void *addr)
{
	OHCIHIST_FUNC(); OHCIHIST_CALLED();
	struct usbd_xfer *xfer = addr;
	ohci_softc_t *sc = OHCI_XFER2SC(xfer);
<<<<<<< HEAD
	bool timeout = false;

	OHCIHIST_FUNC(); OHCIHIST_CALLED();
	DPRINTF("oxfer=%#jx", (uintptr_t)oxfer, 0, 0, 0);

	mutex_enter(&sc->sc_lock);
	if (sc->sc_dying) {
		ohci_abort_xfer(xfer, USBD_TIMEOUT);
		mutex_exit(&sc->sc_lock);
		return;
	}

	if (xfer->ux_status != USBD_CANCELLED) {
		xfer->ux_status = USBD_TIMEOUT;
		timeout = true;
	}
	mutex_exit(&sc->sc_lock);

	if (timeout) {
		/* Execute the abort in a process context. */
		usb_init_task(&xfer->ux_aborttask, ohci_timeout_task, addr,
		    USB_TASKQ_MPSAFE);
		usb_add_task(xfer->ux_pipe->up_dev, &xfer->ux_aborttask,
		    USB_TASKQ_HC);
	}
=======
	struct usbd_device *dev = xfer->ux_pipe->up_dev;

	DPRINTF("xfer=%#jx", (uintptr_t)xfer, 0, 0, 0);

	mutex_enter(&sc->sc_lock);
	if (!sc->sc_dying && xfer->ux_status == USBD_IN_PROGRESS)
		usb_add_task(dev, &xfer->ux_aborttask, USB_TASKQ_HC);
	mutex_exit(&sc->sc_lock);
>>>>>>> 9b2edea7
}

void
ohci_timeout_task(void *addr)
{
	struct usbd_xfer *xfer = addr;
	ohci_softc_t *sc = OHCI_XFER2SC(xfer);

	OHCIHIST_FUNC(); OHCIHIST_CALLED();

	DPRINTF("xfer=%#jx", (uintptr_t)xfer, 0, 0, 0);

	mutex_enter(&sc->sc_lock);
	ohci_abort_xfer(xfer, USBD_TIMEOUT);
	mutex_exit(&sc->sc_lock);
}

#ifdef OHCI_DEBUG
void
ohci_dump_tds(ohci_softc_t *sc, ohci_soft_td_t *std)
{
	for (; std; std = std->nexttd) {
		ohci_dump_td(sc, std);
		KASSERTMSG(std->nexttd == NULL || std != std->nexttd,
		    "std %p next %p", std, std->nexttd);
	}
}

void
ohci_dump_td(ohci_softc_t *sc, ohci_soft_td_t *std)
{
	OHCIHIST_FUNC(); OHCIHIST_CALLED();

	usb_syncmem(&std->dma, std->offs, sizeof(std->td),
	    BUS_DMASYNC_POSTWRITE | BUS_DMASYNC_POSTREAD);

	uint32_t flags = O32TOH(std->td.td_flags);
	DPRINTF("TD(%#jx) at 0x%08jx:", (uintptr_t)std, std->physaddr, 0, 0);
	DPRINTF("    round=%jd DP=%jx DI=%jx T=%jx",
	    !!(flags & OHCI_TD_R),
	    __SHIFTOUT(flags, OHCI_TD_DP_MASK),
	    OHCI_TD_GET_DI(flags),
	    __SHIFTOUT(flags, OHCI_TD_TOGGLE_MASK));
	DPRINTF("    EC=%jd CC=%jd", OHCI_TD_GET_EC(flags),
	    OHCI_TD_GET_CC(flags), 0, 0);
	DPRINTF("    td_cbp=0x%08jx td_nexttd=0x%08jx td_be=0x%08jx",
	       (u_long)O32TOH(std->td.td_cbp),
	       (u_long)O32TOH(std->td.td_nexttd),
	       (u_long)O32TOH(std->td.td_be), 0);
}

void
ohci_dump_itd(ohci_softc_t *sc, ohci_soft_itd_t *sitd)
{
	OHCIHIST_FUNC(); OHCIHIST_CALLED();

	usb_syncmem(&sitd->dma, sitd->offs, sizeof(sitd->itd),
	    BUS_DMASYNC_POSTWRITE | BUS_DMASYNC_POSTREAD);

	uint32_t flags = O32TOH(sitd->itd.itd_flags);
	DPRINTF("ITD(%#jx) at 0x%08jx", (uintptr_t)sitd, sitd->physaddr, 0, 0);
	DPRINTF("    sf=%jd di=%jd fc=%jd cc=%jd",
	    OHCI_ITD_GET_SF(flags), OHCI_ITD_GET_DI(flags),
	    OHCI_ITD_GET_FC(flags), OHCI_ITD_GET_CC(flags));
	DPRINTF("    bp0=0x%08jx next=0x%08jx be=0x%08jx",
	    O32TOH(sitd->itd.itd_bp0),
	    O32TOH(sitd->itd.itd_nextitd),
	    O32TOH(sitd->itd.itd_be), 0);
	CTASSERT(OHCI_ITD_NOFFSET == 8);
	DPRINTF("    offs[0] = 0x%04jx  offs[1] = 0x%04jx  "
	    "offs[2] = 0x%04jx  offs[3] = 0x%04jx",
	    O16TOH(sitd->itd.itd_offset[0]),
	    O16TOH(sitd->itd.itd_offset[1]),
	    O16TOH(sitd->itd.itd_offset[2]),
	    O16TOH(sitd->itd.itd_offset[3]));
	DPRINTF("    offs[4] = 0x%04jx  offs[5] = 0x%04jx  "
	    "offs[6] = 0x%04jx  offs[7] = 0x%04jx",
	    O16TOH(sitd->itd.itd_offset[4]),
	    O16TOH(sitd->itd.itd_offset[5]),
	    O16TOH(sitd->itd.itd_offset[6]),
	    O16TOH(sitd->itd.itd_offset[7]));
}

void
ohci_dump_itds(ohci_softc_t *sc, ohci_soft_itd_t *sitd)
{
	for (; sitd; sitd = sitd->nextitd)
		ohci_dump_itd(sc, sitd);
}

void
ohci_dump_ed(ohci_softc_t *sc, ohci_soft_ed_t *sed)
{
	OHCIHIST_FUNC(); OHCIHIST_CALLED();

	usb_syncmem(&sed->dma, sed->offs, sizeof(sed->ed),
	    BUS_DMASYNC_POSTWRITE | BUS_DMASYNC_POSTREAD);

	uint32_t flags = O32TOH(sed->ed.ed_flags);
	DPRINTF("ED(%#jx) at 0x%08jx:", (uintptr_t)sed, sed->physaddr, 0, 0);
	DPRINTF("    addr=%jd endpt=%jd maxp=%jd",
	    OHCI_ED_GET_FA(flags),
	    OHCI_ED_GET_EN(flags),
	    OHCI_ED_GET_MAXP(flags),
	    0);
	DPRINTF("    dir=%jd speed=%jd skip=%jd iso=%jd",
	   __SHIFTOUT(flags, OHCI_ED_DIR_MASK),
	    !!(flags & OHCI_ED_SPEED),
	    !!(flags & OHCI_ED_SKIP),
	    !!(flags & OHCI_ED_FORMAT_ISO));
	DPRINTF("    tailp=0x%08jx", (u_long)O32TOH(sed->ed.ed_tailp),
	    0, 0, 0);
	DPRINTF("    headp=0x%08jx nexted=0x%08jx halted=%jd carry=%jd",
	    O32TOH(sed->ed.ed_headp), O32TOH(sed->ed.ed_nexted),
	    !!(O32TOH(sed->ed.ed_headp) & OHCI_HALTED),
	    !!(O32TOH(sed->ed.ed_headp) & OHCI_TOGGLECARRY));
}
#endif

usbd_status
ohci_open(struct usbd_pipe *pipe)
{
	struct usbd_device *dev = pipe->up_dev;
	struct usbd_bus *bus = dev->ud_bus;
	ohci_softc_t *sc = OHCI_PIPE2SC(pipe);
	usb_endpoint_descriptor_t *ed = pipe->up_endpoint->ue_edesc;
	struct ohci_pipe *opipe = OHCI_PIPE2OPIPE(pipe);
	uint8_t addr = dev->ud_addr;
	uint8_t xfertype = ed->bmAttributes & UE_XFERTYPE;
	ohci_soft_ed_t *sed;
	ohci_soft_td_t *std;
	ohci_soft_itd_t *sitd;
	ohci_physaddr_t tdphys;
	uint32_t fmt;
	usbd_status err = USBD_NOMEM;
	int ival;

	OHCIHIST_FUNC(); OHCIHIST_CALLED();
	DPRINTFN(1, "pipe=%#jx, addr=%jd, endpt=%jd (%jd)", (uintptr_t)pipe,
	    addr, ed->bEndpointAddress, bus->ub_rhaddr);

	if (sc->sc_dying) {
		return USBD_IOERROR;
	}

	std = NULL;
	sed = NULL;

	if (addr == bus->ub_rhaddr) {
		switch (ed->bEndpointAddress) {
		case USB_CONTROL_ENDPOINT:
			pipe->up_methods = &roothub_ctrl_methods;
			break;
		case UE_DIR_IN | USBROOTHUB_INTR_ENDPT:
			pipe->up_methods = &ohci_root_intr_methods;
			break;
		default:
			err = USBD_INVAL;
			goto bad;
		}
	} else {
		sed = ohci_alloc_sed(sc);
		if (sed == NULL)
			goto bad;
		opipe->sed = sed;
		if (xfertype == UE_ISOCHRONOUS) {
			sitd = ohci_alloc_sitd(sc);
			if (sitd == NULL)
				goto bad;

			opipe->tail.itd = sitd;
			sitd->held = &opipe->tail.itd;
			tdphys = sitd->physaddr;
			fmt = OHCI_ED_FORMAT_ISO;
			if (UE_GET_DIR(ed->bEndpointAddress) == UE_DIR_IN)
				fmt |= OHCI_ED_DIR_IN;
			else
				fmt |= OHCI_ED_DIR_OUT;
		} else {
			std = ohci_alloc_std(sc);
			if (std == NULL)
				goto bad;

			opipe->tail.td = std;
			std->held = &opipe->tail.td;
			tdphys = std->physaddr;
			fmt = OHCI_ED_FORMAT_GEN | OHCI_ED_DIR_TD;
		}
		sed->ed.ed_flags = HTOO32(
			OHCI_ED_SET_FA(addr) |
			OHCI_ED_SET_EN(UE_GET_ADDR(ed->bEndpointAddress)) |
			(dev->ud_speed == USB_SPEED_LOW ? OHCI_ED_SPEED : 0) |
			fmt |
			OHCI_ED_SET_MAXP(UGETW(ed->wMaxPacketSize)));
		sed->ed.ed_headp = HTOO32(tdphys |
		    (pipe->up_endpoint->ue_toggle ? OHCI_TOGGLECARRY : 0));
		sed->ed.ed_tailp = HTOO32(tdphys);
		usb_syncmem(&sed->dma, sed->offs, sizeof(sed->ed),
		    BUS_DMASYNC_PREWRITE | BUS_DMASYNC_PREREAD);

		switch (xfertype) {
		case UE_CONTROL:
			pipe->up_methods = &ohci_device_ctrl_methods;
			err = usb_allocmem(&sc->sc_bus,
				  sizeof(usb_device_request_t),
				  0, &opipe->ctrl.reqdma);
			if (err)
				goto bad;
			mutex_enter(&sc->sc_lock);
			ohci_add_ed(sc, sed, sc->sc_ctrl_head);
			mutex_exit(&sc->sc_lock);
			break;
		case UE_INTERRUPT:
			pipe->up_methods = &ohci_device_intr_methods;
			ival = pipe->up_interval;
			if (ival == USBD_DEFAULT_INTERVAL)
				ival = ed->bInterval;
			err = ohci_device_setintr(sc, opipe, ival);
			if (err)
				goto bad;
			break;
		case UE_ISOCHRONOUS:
			pipe->up_serialise = false;
			pipe->up_methods = &ohci_device_isoc_methods;
			return ohci_setup_isoc(pipe);
		case UE_BULK:
			pipe->up_methods = &ohci_device_bulk_methods;
			mutex_enter(&sc->sc_lock);
			ohci_add_ed(sc, sed, sc->sc_bulk_head);
			mutex_exit(&sc->sc_lock);
			break;
		}
	}

	return USBD_NORMAL_COMPLETION;

 bad:
	if (std != NULL) {
		ohci_free_std(sc, std);
	}
	if (sed != NULL)
		ohci_free_sed(sc, sed);
	return err;

}

/*
 * Close a reqular pipe.
 * Assumes that there are no pending transactions.
 */
void
ohci_close_pipe(struct usbd_pipe *pipe, ohci_soft_ed_t *head)
{
	struct ohci_pipe *opipe = OHCI_PIPE2OPIPE(pipe);
	ohci_softc_t *sc = OHCI_PIPE2SC(pipe);
	ohci_soft_ed_t *sed = opipe->sed;

	KASSERT(mutex_owned(&sc->sc_lock));

#ifdef DIAGNOSTIC
	sed->ed.ed_flags |= HTOO32(OHCI_ED_SKIP);
	if ((O32TOH(sed->ed.ed_tailp) & OHCI_HEADMASK) !=
	    (O32TOH(sed->ed.ed_headp) & OHCI_HEADMASK)) {
		ohci_soft_td_t *std;
		std = ohci_hash_find_td(sc, O32TOH(sed->ed.ed_headp));
		printf("ohci_close_pipe: pipe not empty sed=%p hd=0x%x "
		       "tl=0x%x pipe=%p, std=%p\n", sed,
		       (int)O32TOH(sed->ed.ed_headp),
		       (int)O32TOH(sed->ed.ed_tailp),
		       pipe, std);
#ifdef OHCI_DEBUG
		usbd_dump_pipe(&opipe->pipe);
		ohci_dump_ed(sc, sed);
		if (std)
			ohci_dump_td(sc, std);
#endif
		usb_delay_ms(&sc->sc_bus, 2);
		if ((O32TOH(sed->ed.ed_tailp) & OHCI_HEADMASK) !=
		    (O32TOH(sed->ed.ed_headp) & OHCI_HEADMASK))
			printf("ohci_close_pipe: pipe still not empty\n");
	}
#endif
	ohci_rem_ed(sc, sed, head);
	/* Make sure the host controller is not touching this ED */
	usb_delay_ms(&sc->sc_bus, 1);
	pipe->up_endpoint->ue_toggle =
	    (O32TOH(sed->ed.ed_headp) & OHCI_TOGGLECARRY) ? 1 : 0;
	ohci_free_sed_locked(sc, opipe->sed);
}

/*
 * Cancel or timeout a device request.  We have two cases to deal with
 *
 * 1) A driver wants to stop scheduled or inflight transfers
 * 2) A transfer has timed out
 *
 * It's impossible to guarantee that the requested transfer will not
 * have (partially) happened since the hardware runs concurrently.
 *
 * Transfer state is protected by the bus lock and we set the transfer status
 * as soon as either of the above happens (with bus lock held).
 *
 * Then we arrange for the hardware to tells us that it is not still
 * processing the TDs by setting the sKip bit and requesting a SOF interrupt
 *
 * Once we see the SOF interrupt we can check the transfer TDs/iTDs to see if
 * they've been processed and either
 * 	a) if they're unused recover them for later use, or
 *	b) if they've been used allocate new TD/iTDs to replace those
 *         used.  The softint handler will free the old ones.
 */
void
ohci_abort_xfer(struct usbd_xfer *xfer, usbd_status status)
{
	OHCIHIST_FUNC(); OHCIHIST_CALLED();
	struct ohci_pipe *opipe = OHCI_PIPE2OPIPE(xfer->ux_pipe);
	ohci_softc_t *sc = OHCI_XFER2SC(xfer);
	ohci_soft_ed_t *sed = opipe->sed;
	ohci_soft_td_t *p, *n;
	ohci_physaddr_t headp;
	int hit;

	KASSERTMSG((status == USBD_CANCELLED || status == USBD_TIMEOUT),
	    "invalid status for abort: %d", (int)status);

	DPRINTF("xfer=%#jx pipe=%#jx sed=%#jx", (uintptr_t)xfer,
	    (uintptr_t)opipe, (uintptr_t)sed, 0);

	KASSERT(mutex_owned(&sc->sc_lock));
	ASSERT_SLEEPABLE();

<<<<<<< HEAD
	if (sc->sc_dying) {
		/* If we're dying, just do the software part. */
		xfer->ux_status = status;
=======
	if (status == USBD_CANCELLED) {
		/*
		 * We are synchronously aborting.  Try to stop the
		 * callout and task, but if we can't, wait for them to
		 * complete.
		 */
>>>>>>> 9b2edea7
		callout_halt(&xfer->ux_callout, &sc->sc_lock);
		usb_rem_task_wait(xfer->ux_pipe->up_dev, &xfer->ux_aborttask,
		    USB_TASKQ_HC, &sc->sc_lock);
	} else {
		/* Otherwise, we are timing out.  */
		KASSERT(status == USBD_TIMEOUT);
	}

	/*
	 * The xfer cannot have been cancelled already.  It is the
	 * responsibility of the caller of usbd_abort_pipe not to try
	 * to abort a pipe multiple times, whether concurrently or
	 * sequentially.
	 */
	KASSERT(xfer->ux_status != USBD_CANCELLED);

	/* Only the timeout, which runs only once, can time it out.  */
	KASSERT(xfer->ux_status != USBD_TIMEOUT);

	/* If anyone else beat us, we're done.  */
	if (xfer->ux_status != USBD_IN_PROGRESS)
		return;

	/* We beat everyone else.  Claim the status.  */
	xfer->ux_status = status;

	/*
	 * If we're dying, skip the hardware action and just notify the
	 * software that we're done.
	 */
	if (sc->sc_dying) {
		DPRINTFN(4, "xfer %#jx dying %ju", (uintptr_t)xfer,
		    xfer->ux_status, 0, 0);
		goto dying;
	}

	/*
<<<<<<< HEAD
	 * Step 1: When cancelling a transfer make sure the timeout handler
	 * didn't run or ran to the end and saw the USBD_CANCELLED status.
	 * Otherwise we must have got here via a timeout.
	 */
	if (status == USBD_CANCELLED) {
		xfer->ux_status = status;
		callout_halt(&xfer->ux_callout, &sc->sc_lock);
	} else {
		KASSERT(xfer->ux_status == USBD_TIMEOUT);
	}

	/*
	 * Step 2: Unless the endpoint is already halted, we set the endpoint
=======
	 * HC Step 1: Unless the endpoint is already halted, we set the endpoint
>>>>>>> 9b2edea7
	 * descriptor sKip bit and wait for hardware to complete processing.
	 *
	 * This includes ensuring that any TDs of the transfer that got onto
	 * the done list are also removed.  We ensure this by waiting for
	 * both a WDH and SOF interrupt.
	 */
	DPRINTFN(1, "stop ed=%#jx", (uintptr_t)sed, 0, 0, 0);
	usb_syncmem(&sed->dma, sed->offs + offsetof(ohci_ed_t, ed_flags),
	    sizeof(sed->ed.ed_flags),
	    BUS_DMASYNC_POSTWRITE | BUS_DMASYNC_POSTREAD);
	if (!(sed->ed.ed_flags & OHCI_HALTED)) {
		/* force hardware skip */
		DPRINTFN(1, "pausing ed=%p", sed, 0, 0, 0);
		sed->ed.ed_flags |= HTOO32(OHCI_ED_SKIP);
		usb_syncmem(&sed->dma,
		    sed->offs + offsetof(ohci_ed_t, ed_flags),
		    sizeof(sed->ed.ed_flags),
		    BUS_DMASYNC_PREWRITE | BUS_DMASYNC_PREREAD);

<<<<<<< HEAD
		DPRINTFN(10, "WDH %p xfer %p", sc, xfer, 0, 0);
		struct ohci_xfer *ox = OHCI_XFER2OXFER(xfer);
		ox->ox_abintrs = OHCI_SF;
		TAILQ_INSERT_TAIL(&sc->sc_abortingxfers, ox, ox_abnext);

		OWRITE4(sc, OHCI_INTERRUPT_STATUS, OHCI_SF);
		sc->sc_eintrs |= OHCI_SF;
		OWRITE4(sc, OHCI_INTERRUPT_ENABLE, OHCI_SF);
		/*
		 * Step 2: Wait until we know hardware has finished any possible
		 * use of the xfer.
		 */
		while (ox->ox_abintrs != 0) {
			DPRINTFN(10, "WDH %p xfer %p intrs %#x", sc, xfer,
			    ox->ox_abintrs, 0);
			cv_wait(&sc->sc_softwake_cv, &sc->sc_lock);
		}
	} else {
		DPRINTFN(1, "halted ed=%p", sed, 0, 0, 0);
	}
=======
	/*
	 * HC Step 2: Wait until we know hardware has finished any possible
	 * use of the xfer.
	 */
	/* Hardware finishes in 1ms */
	usb_delay_ms_locked(opipe->pipe.up_dev->ud_bus, 20, &sc->sc_lock);
>>>>>>> 9b2edea7

	/*
	 * HC Step 3: Remove any vestiges of the xfer from the hardware.
	 * The complication here is that the hardware may have executed
	 * beyond the xfer we're trying to abort.  So as we're scanning
	 * the TDs of this xfer we check if the hardware points to
	 * any of them.
	 */
	p = xfer->ux_hcpriv;
	KASSERT(p);

#ifdef OHCI_DEBUG
	DPRINTF("--- dump start ---", 0, 0, 0, 0);

	if (ohcidebug >= 2) {
		DPRINTF("sed:", 0, 0, 0, 0);
		ohci_dump_ed(sc, sed);
		ohci_dump_tds(sc, p);
	}
	DPRINTF("--- dump end ---", 0, 0, 0, 0);
#endif

#define OHCI_CC_ACCESSED_P(x)	\
    (((x) & OHCI_CC_NOT_ACCESSED_MASK) != OHCI_CC_NOT_ACCESSED)


	headp = O32TOH(sed->ed.ed_headp) & OHCI_HEADMASK;
	hit = 0;
	for (; p->xfer == xfer; p = n) {
		hit |= headp == p->physaddr;
		n = p->nexttd;

		int cc = OHCI_TD_GET_CC(O32TOH(p->td.td_flags));
		if (!OHCI_CC_ACCESSED_P(cc)) {
			ohci_hash_rem_td(sc, p);
			continue;
		}
		DPRINTFN(10, "std=%p has been touched by HC", p, 0, 0, 0);

		mutex_exit(&sc->sc_lock);
		ohci_soft_td_t *std = ohci_alloc_std(sc);
		if (std == NULL) {
			/* XXX What to do??? */
			panic("hmm");
		}
		mutex_enter(&sc->sc_lock);

		DPRINTFN(10, "new std=%p now held at %p", std, p->held, 0, 0);
		*(p->held) = std;
		std->held = p->held;
		std->xfer = xfer;
		p->held = NULL;
	}
	/* Zap headp register if hardware pointed inside the xfer. */
	if (hit) {
		DPRINTFN(1, "set hd=0x%08jx, tl=0x%08jx",  (int)p->physaddr,
		    (int)O32TOH(sed->ed.ed_tailp), 0, 0);
		sed->ed.ed_headp = HTOO32(p->physaddr); /* unlink TDs */
		usb_syncmem(&sed->dma,
		    sed->offs + offsetof(ohci_ed_t, ed_headp),
		    sizeof(sed->ed.ed_headp),
		    BUS_DMASYNC_PREWRITE | BUS_DMASYNC_PREREAD);
	} else {
		DPRINTFN(1, "no hit", 0, 0, 0, 0);
	}

	/*
	 * HC Step 4: Turn on hardware again.
	 */
	usb_syncmem(&sed->dma, sed->offs + offsetof(ohci_ed_t, ed_flags),
	    sizeof(sed->ed.ed_flags),
	    BUS_DMASYNC_POSTWRITE | BUS_DMASYNC_POSTREAD);
	sed->ed.ed_flags &= HTOO32(~OHCI_ED_SKIP); /* remove hardware skip */
	usb_syncmem(&sed->dma, sed->offs + offsetof(ohci_ed_t, ed_flags),
	    sizeof(sed->ed.ed_flags),
	    BUS_DMASYNC_PREWRITE | BUS_DMASYNC_PREREAD);

	/*
	 * Final step: Notify completion to waiting xfers.
	 */
dying:
	usb_transfer_complete(xfer);
	DPRINTFN(14, "end", 0, 0, 0, 0);

	KASSERT(mutex_owned(&sc->sc_lock));
}

/*
 * Data structures and routines to emulate the root hub.
 */
Static int
ohci_roothub_ctrl(struct usbd_bus *bus, usb_device_request_t *req,
    void *buf, int buflen)
{
	ohci_softc_t *sc = OHCI_BUS2SC(bus);
	usb_port_status_t ps;
	uint16_t len, value, index;
	int l, totlen = 0;
	int port, i;
	uint32_t v;

	OHCIHIST_FUNC(); OHCIHIST_CALLED();

	if (sc->sc_dying)
		return -1;

	DPRINTFN(4, "type=0x%02jx request=%02jx", req->bmRequestType,
	    req->bRequest, 0, 0);

	len = UGETW(req->wLength);
	value = UGETW(req->wValue);
	index = UGETW(req->wIndex);

#define C(x,y) ((x) | ((y) << 8))
	switch (C(req->bRequest, req->bmRequestType)) {
	case C(UR_GET_DESCRIPTOR, UT_READ_DEVICE):
		DPRINTFN(8, "wValue=0x%04jx", value, 0, 0, 0);
		if (len == 0)
			break;
		switch (value) {
#define sd ((usb_string_descriptor_t *)buf)
		case C(2, UDESC_STRING):
			/* Product */
			totlen = usb_makestrdesc(sd, len, "OHCI root hub");
			break;
#undef sd
		default:
			/* default from usbroothub */
			return buflen;
		}
		break;

	/* Hub requests */
	case C(UR_CLEAR_FEATURE, UT_WRITE_CLASS_DEVICE):
		break;
	case C(UR_CLEAR_FEATURE, UT_WRITE_CLASS_OTHER):
		DPRINTFN(8, "UR_CLEAR_PORT_FEATURE port=%jd feature=%jd",
		    index, value, 0, 0);
		if (index < 1 || index > sc->sc_noport) {
			return -1;
		}
		port = OHCI_RH_PORT_STATUS(index);
		switch(value) {
		case UHF_PORT_ENABLE:
			OWRITE4(sc, port, UPS_CURRENT_CONNECT_STATUS);
			break;
		case UHF_PORT_SUSPEND:
			OWRITE4(sc, port, UPS_OVERCURRENT_INDICATOR);
			break;
		case UHF_PORT_POWER:
			/* Yes, writing to the LOW_SPEED bit clears power. */
			OWRITE4(sc, port, UPS_LOW_SPEED);
			break;
		case UHF_C_PORT_CONNECTION:
			OWRITE4(sc, port, UPS_C_CONNECT_STATUS << 16);
			break;
		case UHF_C_PORT_ENABLE:
			OWRITE4(sc, port, UPS_C_PORT_ENABLED << 16);
			break;
		case UHF_C_PORT_SUSPEND:
			OWRITE4(sc, port, UPS_C_SUSPEND << 16);
			break;
		case UHF_C_PORT_OVER_CURRENT:
			OWRITE4(sc, port, UPS_C_OVERCURRENT_INDICATOR << 16);
			break;
		case UHF_C_PORT_RESET:
			OWRITE4(sc, port, UPS_C_PORT_RESET << 16);
			break;
		default:
			return -1;
		}
		switch(value) {
		case UHF_C_PORT_CONNECTION:
		case UHF_C_PORT_ENABLE:
		case UHF_C_PORT_SUSPEND:
		case UHF_C_PORT_OVER_CURRENT:
		case UHF_C_PORT_RESET:
			/* Enable RHSC interrupt if condition is cleared. */
			if ((OREAD4(sc, port) >> 16) == 0)
				ohci_rhsc_enable(sc);
			break;
		default:
			break;
		}
		break;
	case C(UR_GET_DESCRIPTOR, UT_READ_CLASS_DEVICE):
		if (len == 0)
			break;
		if ((value & 0xff) != 0) {
			return -1;
		}
		usb_hub_descriptor_t hubd;

		totlen = min(buflen, sizeof(hubd));
		memcpy(&hubd, buf, totlen);

		v = OREAD4(sc, OHCI_RH_DESCRIPTOR_A);
		hubd.bNbrPorts = sc->sc_noport;
		USETW(hubd.wHubCharacteristics,
		      (v & OHCI_NPS ? UHD_PWR_NO_SWITCH :
		       v & OHCI_PSM ? UHD_PWR_GANGED : UHD_PWR_INDIVIDUAL)
		      /* XXX overcurrent */
		      );
		hubd.bPwrOn2PwrGood = OHCI_GET_POTPGT(v);
		v = OREAD4(sc, OHCI_RH_DESCRIPTOR_B);
		for (i = 0, l = sc->sc_noport; l > 0; i++, l -= 8, v >>= 8)
			hubd.DeviceRemovable[i++] = (uint8_t)v;
		hubd.bDescLength = USB_HUB_DESCRIPTOR_SIZE + i;
		totlen = min(totlen, hubd.bDescLength);
		memcpy(buf, &hubd, totlen);
		break;
	case C(UR_GET_STATUS, UT_READ_CLASS_DEVICE):
		if (len != 4) {
			return -1;
		}
		memset(buf, 0, len); /* ? XXX */
		totlen = len;
		break;
	case C(UR_GET_STATUS, UT_READ_CLASS_OTHER):
		DPRINTFN(8, "get port status i=%jd", index, 0, 0, 0);
		if (index < 1 || index > sc->sc_noport) {
			return -1;
		}
		if (len != 4) {
			return -1;
		}
		v = OREAD4(sc, OHCI_RH_PORT_STATUS(index));
		DPRINTFN(8, "port status=0x%04jx", v, 0, 0, 0);
		USETW(ps.wPortStatus, v);
		USETW(ps.wPortChange, v >> 16);
		totlen = min(len, sizeof(ps));
		memcpy(buf, &ps, totlen);
		break;
	case C(UR_SET_DESCRIPTOR, UT_WRITE_CLASS_DEVICE):
		return -1;
	case C(UR_SET_FEATURE, UT_WRITE_CLASS_DEVICE):
		break;
	case C(UR_SET_FEATURE, UT_WRITE_CLASS_OTHER):
		if (index < 1 || index > sc->sc_noport) {
			return -1;
		}
		port = OHCI_RH_PORT_STATUS(index);
		switch(value) {
		case UHF_PORT_ENABLE:
			OWRITE4(sc, port, UPS_PORT_ENABLED);
			break;
		case UHF_PORT_SUSPEND:
			OWRITE4(sc, port, UPS_SUSPEND);
			break;
		case UHF_PORT_RESET:
			DPRINTFN(5, "reset port %jd", index, 0, 0, 0);
			OWRITE4(sc, port, UPS_RESET);
			for (i = 0; i < 5; i++) {
				usb_delay_ms(&sc->sc_bus,
					     USB_PORT_ROOT_RESET_DELAY);
				if (sc->sc_dying) {
					return -1;
				}
				if ((OREAD4(sc, port) & UPS_RESET) == 0)
					break;
			}
			DPRINTFN(8, "port %jd reset, status = 0x%04jx", index,
			    OREAD4(sc, port), 0, 0);
			break;
		case UHF_PORT_POWER:
			DPRINTFN(2, "set port power %jd", index, 0, 0, 0);
			OWRITE4(sc, port, UPS_PORT_POWER);
			break;
		default:
			return -1;
		}
		break;
	default:
		/* default from usbroothub */
		return buflen;
	}

	return totlen;
}

Static usbd_status
ohci_root_intr_transfer(struct usbd_xfer *xfer)
{
	ohci_softc_t *sc = OHCI_XFER2SC(xfer);
	usbd_status err;

	/* Insert last in queue. */
	mutex_enter(&sc->sc_lock);
	err = usb_insert_transfer(xfer);
	mutex_exit(&sc->sc_lock);
	if (err)
		return err;

	/* Pipe isn't running, start first */
	return ohci_root_intr_start(SIMPLEQ_FIRST(&xfer->ux_pipe->up_queue));
}

Static usbd_status
ohci_root_intr_start(struct usbd_xfer *xfer)
{
	ohci_softc_t *sc = OHCI_XFER2SC(xfer);

	if (sc->sc_dying)
		return USBD_IOERROR;

	mutex_enter(&sc->sc_lock);
	KASSERT(sc->sc_intrxfer == NULL);
	sc->sc_intrxfer = xfer;
	mutex_exit(&sc->sc_lock);

	return USBD_IN_PROGRESS;
}

/* Abort a root interrupt request. */
Static void
ohci_root_intr_abort(struct usbd_xfer *xfer)
{
	ohci_softc_t *sc __diagused = OHCI_XFER2SC(xfer);

	KASSERT(mutex_owned(&sc->sc_lock));
	KASSERT(xfer->ux_pipe->up_intrxfer == xfer);

	xfer->ux_status = USBD_CANCELLED;
	usb_transfer_complete(xfer);
}

/* Close the root pipe. */
Static void
ohci_root_intr_close(struct usbd_pipe *pipe)
{
	ohci_softc_t *sc = OHCI_PIPE2SC(pipe);

	KASSERT(mutex_owned(&sc->sc_lock));

	OHCIHIST_FUNC(); OHCIHIST_CALLED();

	sc->sc_intrxfer = NULL;
}

/************************/

int
ohci_device_ctrl_init(struct usbd_xfer *xfer)
{
	struct ohci_xfer *ox = OHCI_XFER2OXFER(xfer);
	usb_device_request_t *req = &xfer->ux_request;
	ohci_softc_t *sc = OHCI_XFER2SC(xfer);
	ohci_soft_td_t *stat, *setup;
	int isread = req->bmRequestType & UT_READ;
	int len = xfer->ux_bufsize;
	int err = ENOMEM;

	OHCIHIST_FUNC(); OHCIHIST_CALLED();

	setup = ohci_alloc_std(sc);
	if (setup == NULL) {
		goto bad1;
	}
	stat = ohci_alloc_std(sc);
	if (stat == NULL) {
		goto bad2;
	}

	ox->ox_setup = setup;
	ox->ox_stat = stat;
	ox->ox_nstd = 0;
	setup->held = &ox->ox_setup;
	stat->held = &ox->ox_stat;

	DPRINTFN(10, "xfer=%p setup=%p held at %p", ox, setup, setup->held, 0);
	DPRINTFN(10, "xfer=%p stat= %p held at %p", ox, stat, stat->held, 0);

	/* Set up data transaction */
	if (len != 0) {
		err = ohci_alloc_std_chain(sc, xfer, len, isread);
		if (err) {
			goto bad3;
		}
	}
	return 0;

 bad3:
	ohci_free_std(sc, stat);
 bad2:
	ohci_free_std(sc, setup);
 bad1:
	return err;
}

void
ohci_device_ctrl_fini(struct usbd_xfer *xfer)
{
	struct ohci_xfer *ox = OHCI_XFER2OXFER(xfer);
	ohci_softc_t *sc = OHCI_XFER2SC(xfer);
	struct ohci_pipe *opipe = OHCI_PIPE2OPIPE(xfer->ux_pipe);

	OHCIHIST_FUNC(); OHCIHIST_CALLED();
	DPRINTFN(8, "xfer %#jx nstd %jd", (uintptr_t)xfer, ox->ox_nstd, 0, 0);

	mutex_enter(&sc->sc_lock);
	if (ox->ox_setup != opipe->tail.td) {
		ohci_free_std_locked(sc, ox->ox_setup);
	}
	for (size_t i = 0; i < ox->ox_nstd; i++) {
		ohci_soft_td_t *std = ox->ox_stds[i];
		if (std == NULL)
			break;
		ohci_free_std_locked(sc, std);
	}
	ohci_free_std_locked(sc, ox->ox_stat);
	mutex_exit(&sc->sc_lock);

	if (ox->ox_nstd) {
		const size_t sz = sizeof(ohci_soft_td_t *) * ox->ox_nstd;
		kmem_free(ox->ox_stds, sz);
	}
}

Static usbd_status
ohci_device_ctrl_transfer(struct usbd_xfer *xfer)
{
	ohci_softc_t *sc = OHCI_XFER2SC(xfer);
	usbd_status err;

	/* Insert last in queue. */
	mutex_enter(&sc->sc_lock);
	err = usb_insert_transfer(xfer);
	mutex_exit(&sc->sc_lock);
	if (err)
		return err;

	/* Pipe isn't running, start first */
	return ohci_device_ctrl_start(SIMPLEQ_FIRST(&xfer->ux_pipe->up_queue));
}

Static usbd_status
ohci_device_ctrl_start(struct usbd_xfer *xfer)
{
	ohci_softc_t *sc = OHCI_XFER2SC(xfer);
	struct ohci_xfer *ox = OHCI_XFER2OXFER(xfer);
	struct ohci_pipe *opipe = OHCI_PIPE2OPIPE(xfer->ux_pipe);
	usb_device_request_t *req = &xfer->ux_request;
	struct usbd_device *dev __diagused = opipe->pipe.up_dev;
	ohci_soft_td_t *setup, *stat, *next, *tail;
	ohci_soft_ed_t *sed;
	int isread;
	int len;

	OHCIHIST_FUNC(); OHCIHIST_CALLED();

	if (sc->sc_dying)
		return USBD_IOERROR;

	KASSERT(xfer->ux_rqflags & URQ_REQUEST);

	isread = req->bmRequestType & UT_READ;
	len = UGETW(req->wLength);

	DPRINTF("xfer=%#jx len=%jd, addr=%jd, endpt=%jd", (uintptr_t)xfer, len,
	    dev->ud_addr, opipe->pipe.up_endpoint->ue_edesc->bEndpointAddress);
	DPRINTF("type=0x%02jx, request=0x%02jx, wValue=0x%04jx, wIndex=0x%04jx",
	    req->bmRequestType, req->bRequest, UGETW(req->wValue),
	    UGETW(req->wIndex));

	/* Need to take lock here for pipe->tail.td */
	mutex_enter(&sc->sc_lock);

	/*
	 * Use the pipe "tail" TD as our first and loan our first TD to the
	 * next transfer
	 */
	setup = opipe->tail.td;
	opipe->tail.td = ox->ox_setup;
	ox->ox_setup = setup;
	setup->held = &ox->ox_setup;

	DPRINTFN(10, "xfer=%p new setup=%p held at %p", ox, setup, setup->held, 0);

	stat = ox->ox_stat;

	/* point at sentinel */
	tail = opipe->tail.td;
	tail->held = &opipe->tail.td;
	sed = opipe->sed;

	DPRINTFN(10, "xfer=%p new tail=%p held at %p", ox, tail, tail->held, 0);

	KASSERTMSG(OHCI_ED_GET_FA(O32TOH(sed->ed.ed_flags)) == dev->ud_addr,
	    "address ED %d pipe %d\n",
	    OHCI_ED_GET_FA(O32TOH(sed->ed.ed_flags)), dev->ud_addr);
	KASSERTMSG(OHCI_ED_GET_MAXP(O32TOH(sed->ed.ed_flags)) ==
	    UGETW(opipe->pipe.up_endpoint->ue_edesc->wMaxPacketSize),
	    "MPL ED %d pipe %d\n",
	    OHCI_ED_GET_MAXP(O32TOH(sed->ed.ed_flags)),
	    UGETW(opipe->pipe.up_endpoint->ue_edesc->wMaxPacketSize));

	/* next will point to data if len != 0 */
	next = stat;

	/* Set up data transaction */
	if (len != 0) {
		ohci_soft_td_t *std;
		ohci_soft_td_t *end;

		next = ox->ox_stds[0];
		ohci_reset_std_chain(sc, xfer, len, isread, next, &end);

		end->td.td_nexttd = HTOO32(stat->physaddr);
		end->nexttd = stat;

		usb_syncmem(&end->dma, end->offs, sizeof(end->td),
		    BUS_DMASYNC_PREWRITE | BUS_DMASYNC_PREREAD);

		usb_syncmem(&xfer->ux_dmabuf, 0, len,
		    isread ? BUS_DMASYNC_PREREAD : BUS_DMASYNC_PREWRITE);
		std = ox->ox_stds[0];
		/* Start toggle at 1 and then use the carried toggle. */
		std->td.td_flags &= HTOO32(~OHCI_TD_TOGGLE_MASK);
		std->td.td_flags |= HTOO32(OHCI_TD_TOGGLE_1);
		usb_syncmem(&std->dma,
		    std->offs + offsetof(ohci_td_t, td_flags),
		    sizeof(std->td.td_flags),
		    BUS_DMASYNC_PREWRITE | BUS_DMASYNC_PREREAD);
	}

	DPRINTFN(8, "setup %#jx data %#jx stat %#jx tail %#jx",
	    (uintptr_t)setup,
	    (uintptr_t)(len != 0 ? ox->ox_stds[0] : NULL), (uintptr_t)stat,
	    (uintptr_t)tail);
	KASSERT(opipe->tail.td == tail);

	memcpy(KERNADDR(&opipe->ctrl.reqdma, 0), req, sizeof(*req));
	usb_syncmem(&opipe->ctrl.reqdma, 0, sizeof(*req), BUS_DMASYNC_PREWRITE);

	setup->td.td_flags = HTOO32(OHCI_TD_SETUP | OHCI_TD_NOCC |
				     OHCI_TD_TOGGLE_0 | OHCI_TD_NOINTR);
	setup->td.td_cbp = HTOO32(DMAADDR(&opipe->ctrl.reqdma, 0));
	setup->td.td_nexttd = HTOO32(next->physaddr);
	setup->td.td_be = HTOO32(O32TOH(setup->td.td_cbp) + sizeof(*req) - 1);
	setup->nexttd = next;
	setup->len = 0;
	setup->xfer = xfer;
	setup->flags = 0;
	ohci_hash_add_td(sc, setup);

	xfer->ux_hcpriv = setup;
	usb_syncmem(&setup->dma, setup->offs, sizeof(setup->td),
	    BUS_DMASYNC_PREWRITE | BUS_DMASYNC_PREREAD);

	stat->td.td_flags = HTOO32(
		(isread ? OHCI_TD_OUT : OHCI_TD_IN) |
		OHCI_TD_NOCC | OHCI_TD_TOGGLE_1 | OHCI_TD_SET_DI(1));
	stat->td.td_cbp = 0;
	stat->td.td_nexttd = HTOO32(tail->physaddr);
	stat->td.td_be = 0;
	stat->nexttd = tail;
	stat->flags = OHCI_CALL_DONE;
	stat->len = 0;
	stat->xfer = xfer;
	ohci_hash_add_td(sc, stat);

	usb_syncmem(&stat->dma, stat->offs, sizeof(stat->td),
	    BUS_DMASYNC_PREWRITE | BUS_DMASYNC_PREREAD);

	memset(&tail->td, 0, sizeof(tail->td));
	tail->nexttd = NULL;
	tail->xfer = NULL;

	usb_syncmem(&tail->dma, tail->offs, sizeof(tail->td),
	    BUS_DMASYNC_PREWRITE | BUS_DMASYNC_PREREAD);

#ifdef OHCI_DEBUG
	USBHIST_LOGN(ohcidebug, 5, "--- dump start ---", 0, 0, 0, 0);
	if (ohcidebug >= 5) {
		ohci_dump_ed(sc, sed);
		ohci_dump_tds(sc, setup);
	}
	USBHIST_LOGN(ohcidebug, 5, "--- dump end ---", 0, 0, 0, 0);
#endif

	/* Insert ED in schedule */
	sed->ed.ed_tailp = HTOO32(tail->physaddr);
	usb_syncmem(&sed->dma,
	    sed->offs + offsetof(ohci_ed_t, ed_tailp),
	    sizeof(sed->ed.ed_tailp),
	    BUS_DMASYNC_PREWRITE | BUS_DMASYNC_PREREAD);
	OWRITE4(sc, OHCI_COMMAND_STATUS, OHCI_CLF);
	if (xfer->ux_timeout && !sc->sc_bus.ub_usepolling) {
		callout_reset(&xfer->ux_callout, mstohz(xfer->ux_timeout),
			    ohci_timeout, xfer);
	}

	DPRINTF("done", 0, 0, 0, 0);

	xfer->ux_status = USBD_IN_PROGRESS;
	mutex_exit(&sc->sc_lock);

	return USBD_IN_PROGRESS;
}

/* Abort a device control request. */
Static void
ohci_device_ctrl_abort(struct usbd_xfer *xfer)
{
	ohci_softc_t *sc __diagused = OHCI_XFER2SC(xfer);

	KASSERT(mutex_owned(&sc->sc_lock));

	OHCIHIST_FUNC(); OHCIHIST_CALLED();
	DPRINTF("xfer=%#jx", (uintptr_t)xfer, 0, 0, 0);
	ohci_abort_xfer(xfer, USBD_CANCELLED);
}

/* Close a device control pipe. */
Static void
ohci_device_ctrl_close(struct usbd_pipe *pipe)
{
	struct ohci_pipe *opipe = OHCI_PIPE2OPIPE(pipe);
	ohci_softc_t *sc = OHCI_PIPE2SC(pipe);

	KASSERT(mutex_owned(&sc->sc_lock));

	OHCIHIST_FUNC(); OHCIHIST_CALLED();
	DPRINTF("pipe=%#jx", (uintptr_t)pipe, 0, 0, 0);
	ohci_close_pipe(pipe, sc->sc_ctrl_head);
	ohci_free_std_locked(sc, opipe->tail.td);
}

/************************/

Static void
ohci_device_clear_toggle(struct usbd_pipe *pipe)
{
	struct ohci_pipe *opipe = OHCI_PIPE2OPIPE(pipe);
	ohci_softc_t *sc = OHCI_PIPE2SC(pipe);

	opipe->sed->ed.ed_headp &= HTOO32(~OHCI_TOGGLECARRY);
}

Static void
ohci_noop(struct usbd_pipe *pipe)
{
}

Static int
ohci_device_bulk_init(struct usbd_xfer *xfer)
{
	ohci_softc_t *sc = OHCI_XFER2SC(xfer);
	int len = xfer->ux_bufsize;
	int endpt = xfer->ux_pipe->up_endpoint->ue_edesc->bEndpointAddress;
	int isread = UE_GET_DIR(endpt) == UE_DIR_IN;
	int err;

	OHCIHIST_FUNC(); OHCIHIST_CALLED();

	KASSERT(!(xfer->ux_rqflags & URQ_REQUEST));

	DPRINTFN(4, "xfer=%#jx len=%jd isread=%jd flags=%jd", (uintptr_t)xfer,
	    len, isread, xfer->ux_flags);
	DPRINTFN(4, "endpt=%jd", endpt, 0, 0, 0);

	/* Allocate a chain of new TDs (including a new tail). */
	err = ohci_alloc_std_chain(sc, xfer, len, isread);
	if (err)
		return err;

	return 0;
}

Static void
ohci_device_bulk_fini(struct usbd_xfer *xfer)
{
	ohci_softc_t *sc = OHCI_XFER2SC(xfer);
	struct ohci_xfer *ox = OHCI_XFER2OXFER(xfer);
	struct ohci_pipe *opipe = OHCI_PIPE2OPIPE(xfer->ux_pipe);

	OHCIHIST_FUNC(); OHCIHIST_CALLED();
	DPRINTFN(8, "xfer %#jx nstd %jd", (uintptr_t)xfer, ox->ox_nstd, 0, 0);

	mutex_enter(&sc->sc_lock);
	for (size_t i = 0; i < ox->ox_nstd; i++) {
		ohci_soft_td_t *std = ox->ox_stds[i];
		if (std == NULL)
			break;
		if (std != opipe->tail.td)
			ohci_free_std_locked(sc, std);
	}
	mutex_exit(&sc->sc_lock);

	if (ox->ox_nstd) {
		const size_t sz = sizeof(ohci_soft_td_t *) * ox->ox_nstd;
		kmem_free(ox->ox_stds, sz);
	}
}

Static usbd_status
ohci_device_bulk_transfer(struct usbd_xfer *xfer)
{
	ohci_softc_t *sc = OHCI_XFER2SC(xfer);
	usbd_status err;

	/* Insert last in queue. */
	mutex_enter(&sc->sc_lock);
	err = usb_insert_transfer(xfer);
	mutex_exit(&sc->sc_lock);
	if (err)
		return err;

	/* Pipe isn't running, start first */
	return ohci_device_bulk_start(SIMPLEQ_FIRST(&xfer->ux_pipe->up_queue));
}

Static usbd_status
ohci_device_bulk_start(struct usbd_xfer *xfer)
{
	struct ohci_xfer *ox = OHCI_XFER2OXFER(xfer);
	struct ohci_pipe *opipe = OHCI_PIPE2OPIPE(xfer->ux_pipe);
	ohci_softc_t *sc = OHCI_XFER2SC(xfer);
	ohci_soft_td_t *last;
	ohci_soft_td_t *data, *tail, *tdp;
	ohci_soft_ed_t *sed;
	int len, isread, endpt;

	OHCIHIST_FUNC(); OHCIHIST_CALLED();

	if (sc->sc_dying)
		return USBD_IOERROR;

	KASSERT(!(xfer->ux_rqflags & URQ_REQUEST));

	len = xfer->ux_length;
	endpt = xfer->ux_pipe->up_endpoint->ue_edesc->bEndpointAddress;
	isread = UE_GET_DIR(endpt) == UE_DIR_IN;
	sed = opipe->sed;

	DPRINTFN(4, "xfer=%#jx len=%jd isread=%jd flags=%jd", (uintptr_t)xfer,
	    len, isread, xfer->ux_flags);
	DPRINTFN(4, "endpt=%jd", endpt, 0, 0, 0);

	mutex_enter(&sc->sc_lock);

	/*
	 * Use the pipe "tail" TD as our first and loan our first TD to the
	 * next transfer
	 */
	data = opipe->tail.td;
	opipe->tail.td = ox->ox_stds[0];
	ox->ox_stds[0] = data;
	data->held = &ox->ox_stds[0];
	ohci_reset_std_chain(sc, xfer, len, isread, data, &last);
	DPRINTFN(10, "xfer=%p new data=%p held at %p", ox, data, data->held, 0);

	/* point at sentinel */
	tail = opipe->tail.td;
	memset(&tail->td, 0, sizeof(tail->td));
	tail->held = &opipe->tail.td;
	tail->nexttd = NULL;
	tail->xfer = NULL;
	DPRINTFN(10, "xfer=%p new tail=%p held at %p", ox, tail, tail->held, 0);
	usb_syncmem(&tail->dma, tail->offs, sizeof(tail->td),
	    BUS_DMASYNC_PREWRITE | BUS_DMASYNC_PREREAD);
	xfer->ux_hcpriv = data;

	DPRINTFN(8, "xfer %#jx data %#jx tail %#jx", (uintptr_t)xfer,
	    (uintptr_t)ox->ox_stds[0], (uintptr_t)tail, 0);
	KASSERT(opipe->tail.td == tail);

	/* We want interrupt at the end of the transfer. */
	last->td.td_flags &= HTOO32(~OHCI_TD_INTR_MASK);
	last->td.td_flags |= HTOO32(OHCI_TD_SET_DI(1));
	last->td.td_nexttd = HTOO32(tail->physaddr);
	last->nexttd = tail;
	last->flags |= OHCI_CALL_DONE;
	usb_syncmem(&last->dma, last->offs, sizeof(last->td),
	    BUS_DMASYNC_PREWRITE | BUS_DMASYNC_PREREAD);

	DPRINTFN(4, "ed_flags=0x%08jx td_flags=0x%08jx "
		    "td_cbp=0x%08jx td_be=0x%08jx",
		    (int)O32TOH(sed->ed.ed_flags),
		    (int)O32TOH(data->td.td_flags),
		    (int)O32TOH(data->td.td_cbp),
		    (int)O32TOH(data->td.td_be));

#ifdef OHCI_DEBUG
	DPRINTFN(5, "--- dump start ---", 0, 0, 0, 0);
	if (ohcidebug >= 5) {
		ohci_dump_ed(sc, sed);
		ohci_dump_tds(sc, data);
	}
	DPRINTFN(5, "--- dump end ---", 0, 0, 0, 0);
#endif

	/* Insert ED in schedule */
	for (tdp = data; tdp != tail; tdp = tdp->nexttd) {
		KASSERT(tdp->xfer == xfer);
	}
	usb_syncmem(&sed->dma, sed->offs, sizeof(sed->ed),
	    BUS_DMASYNC_POSTWRITE | BUS_DMASYNC_POSTREAD);
	sed->ed.ed_tailp = HTOO32(tail->physaddr);
	sed->ed.ed_flags &= HTOO32(~OHCI_ED_SKIP);
	usb_syncmem(&sed->dma, sed->offs, sizeof(sed->ed),
	    BUS_DMASYNC_PREWRITE | BUS_DMASYNC_PREREAD);
	OWRITE4(sc, OHCI_COMMAND_STATUS, OHCI_BLF);
	if (xfer->ux_timeout && !sc->sc_bus.ub_usepolling) {
		callout_reset(&xfer->ux_callout, mstohz(xfer->ux_timeout),
			    ohci_timeout, xfer);
	}

	xfer->ux_status = USBD_IN_PROGRESS;
	mutex_exit(&sc->sc_lock);

	return USBD_IN_PROGRESS;
}

Static void
ohci_device_bulk_abort(struct usbd_xfer *xfer)
{
	ohci_softc_t *sc __diagused = OHCI_XFER2SC(xfer);

	OHCIHIST_FUNC(); OHCIHIST_CALLED();

	KASSERT(mutex_owned(&sc->sc_lock));

	DPRINTF("xfer=%#jx", (uintptr_t)xfer, 0, 0, 0);
	ohci_abort_xfer(xfer, USBD_CANCELLED);
}

/*
 * Close a device bulk pipe.
 */
Static void
ohci_device_bulk_close(struct usbd_pipe *pipe)
{
	struct ohci_pipe *opipe = OHCI_PIPE2OPIPE(pipe);
	ohci_softc_t *sc = OHCI_PIPE2SC(pipe);

	KASSERT(mutex_owned(&sc->sc_lock));

	OHCIHIST_FUNC(); OHCIHIST_CALLED();

	DPRINTF("pipe=%#jx", (uintptr_t)pipe, 0, 0, 0);
	ohci_close_pipe(pipe, sc->sc_bulk_head);
	ohci_free_std_locked(sc, opipe->tail.td);
}

/************************/

Static int
ohci_device_intr_init(struct usbd_xfer *xfer)
{
	struct ohci_xfer *ox = OHCI_XFER2OXFER(xfer);
	ohci_softc_t *sc = OHCI_XFER2SC(xfer);
	int len = xfer->ux_bufsize;
	int endpt = xfer->ux_pipe->up_endpoint->ue_edesc->bEndpointAddress;
	int isread = UE_GET_DIR(endpt) == UE_DIR_IN;
	int err;

	OHCIHIST_FUNC(); OHCIHIST_CALLED();

	KASSERT(!(xfer->ux_rqflags & URQ_REQUEST));
	KASSERT(len != 0);

	DPRINTFN(4, "xfer=%#jx len=%jd isread=%jd flags=%jd", (uintptr_t)xfer,
	    len, isread, xfer->ux_flags);
	DPRINTFN(4, "endpt=%jd", endpt, 0, 0, 0);

	ox->ox_nstd = 0;

	err = ohci_alloc_std_chain(sc, xfer, len, isread);
	if (err) {
		return err;
	}

	return 0;
}

Static void
ohci_device_intr_fini(struct usbd_xfer *xfer)
{
	ohci_softc_t *sc = OHCI_XFER2SC(xfer);
	struct ohci_xfer *ox = OHCI_XFER2OXFER(xfer);
	struct ohci_pipe *opipe = OHCI_PIPE2OPIPE(xfer->ux_pipe);

	OHCIHIST_FUNC(); OHCIHIST_CALLED();
	DPRINTFN(8, "xfer %#jx nstd %jd", (uintptr_t)xfer, ox->ox_nstd, 0, 0);

	mutex_enter(&sc->sc_lock);
	for (size_t i = 0; i < ox->ox_nstd; i++) {
		ohci_soft_td_t *std = ox->ox_stds[i];
		if (std != NULL)
			break;
		if (std != opipe->tail.td)
			ohci_free_std_locked(sc, std);
	}
	mutex_exit(&sc->sc_lock);

	if (ox->ox_nstd) {
		const size_t sz = sizeof(ohci_soft_td_t *) * ox->ox_nstd;
		kmem_free(ox->ox_stds, sz);
	}
}

Static usbd_status
ohci_device_intr_transfer(struct usbd_xfer *xfer)
{
	ohci_softc_t *sc = OHCI_XFER2SC(xfer);
	usbd_status err;

	/* Insert last in queue. */
	mutex_enter(&sc->sc_lock);
	err = usb_insert_transfer(xfer);
	mutex_exit(&sc->sc_lock);
	if (err)
		return err;

	/* Pipe isn't running, start first */
	return ohci_device_intr_start(SIMPLEQ_FIRST(&xfer->ux_pipe->up_queue));
}

Static usbd_status
ohci_device_intr_start(struct usbd_xfer *xfer)
{
	struct ohci_xfer *ox = OHCI_XFER2OXFER(xfer);
	struct ohci_pipe *opipe = OHCI_PIPE2OPIPE(xfer->ux_pipe);
	ohci_softc_t *sc = OHCI_XFER2SC(xfer);
	ohci_soft_ed_t *sed = opipe->sed;
	ohci_soft_td_t *data, *last, *tail;
	int len, isread, endpt;

	OHCIHIST_FUNC(); OHCIHIST_CALLED();

	if (sc->sc_dying)
		return USBD_IOERROR;

	DPRINTFN(3, "xfer=%#jx len=%jd flags=%jd priv=%#jx", (uintptr_t)xfer,
	    xfer->ux_length, xfer->ux_flags, (uintptr_t)xfer->ux_priv);

	KASSERT(!(xfer->ux_rqflags & URQ_REQUEST));

	len = xfer->ux_length;
	endpt = xfer->ux_pipe->up_endpoint->ue_edesc->bEndpointAddress;
	isread = UE_GET_DIR(endpt) == UE_DIR_IN;

	mutex_enter(&sc->sc_lock);

	/*
	 * Use the pipe "tail" TD as our first and loan our first TD to the
	 * next transfer.
	 */
	data = opipe->tail.td;
	opipe->tail.td = ox->ox_stds[0];
	ox->ox_stds[0] = data;
	data->held = &ox->ox_stds[0];
	ohci_reset_std_chain(sc, xfer, len, isread, data, &last);
	DPRINTFN(10, "xfer=%p new data=%p held at %p", ox, data, data->held, 0);

	/* point at sentinel */
	tail = opipe->tail.td;
	memset(&tail->td, 0, sizeof(tail->td));
	tail->held = &opipe->tail.td;
	tail->nexttd = NULL;
	tail->xfer = NULL;
	DPRINTFN(10, "xfer=%p new tail=%p held at %p", ox, tail, tail->held, 0);
	usb_syncmem(&tail->dma, tail->offs, sizeof(tail->td),
	    BUS_DMASYNC_PREWRITE | BUS_DMASYNC_PREREAD);
	xfer->ux_hcpriv = data;

	DPRINTFN(8, "data %#jx tail %#jx", (uintptr_t)ox->ox_stds[0],
	    (uintptr_t)tail, 0, 0);
	KASSERT(opipe->tail.td == tail);

	/* We want interrupt at the end of the transfer. */
	last->td.td_flags &= HTOO32(~OHCI_TD_INTR_MASK);
	last->td.td_flags |= HTOO32(OHCI_TD_SET_DI(1));

	last->td.td_nexttd = HTOO32(tail->physaddr);
	last->nexttd = tail;
	last->flags |= OHCI_CALL_DONE;
	usb_syncmem(&last->dma, last->offs, sizeof(last->td),
	    BUS_DMASYNC_PREWRITE | BUS_DMASYNC_PREREAD);

#ifdef OHCI_DEBUG
	DPRINTFN(5, "--- dump start ---", 0, 0, 0, 0);
	if (ohcidebug >= 5) {
		ohci_dump_ed(sc, sed);
		ohci_dump_tds(sc, data);
	}
	DPRINTFN(5, "--- dump end ---", 0, 0, 0, 0);
#endif

	/* Insert ED in schedule */
	usb_syncmem(&sed->dma, sed->offs, sizeof(sed->ed),
	    BUS_DMASYNC_POSTWRITE | BUS_DMASYNC_POSTREAD);
	sed->ed.ed_tailp = HTOO32(tail->physaddr);
	sed->ed.ed_flags &= HTOO32(~OHCI_ED_SKIP);
	usb_syncmem(&sed->dma, sed->offs, sizeof(sed->ed),
	    BUS_DMASYNC_PREWRITE | BUS_DMASYNC_PREREAD);

	xfer->ux_status = USBD_IN_PROGRESS;
	mutex_exit(&sc->sc_lock);

	return USBD_IN_PROGRESS;
}

/* Abort a device interrupt request. */
Static void
ohci_device_intr_abort(struct usbd_xfer *xfer)
{
	ohci_softc_t *sc __diagused = OHCI_XFER2SC(xfer);

	KASSERT(mutex_owned(&sc->sc_lock));
	KASSERT(xfer->ux_pipe->up_intrxfer == xfer);

	ohci_abort_xfer(xfer, USBD_CANCELLED);
}

/* Close a device interrupt pipe. */
Static void
ohci_device_intr_close(struct usbd_pipe *pipe)
{
	struct ohci_pipe *opipe = OHCI_PIPE2OPIPE(pipe);
	ohci_softc_t *sc = OHCI_PIPE2SC(pipe);
	int nslots = opipe->intr.nslots;
	int pos = opipe->intr.pos;
	int j;
	ohci_soft_ed_t *p, *sed = opipe->sed;

	OHCIHIST_FUNC(); OHCIHIST_CALLED();

	KASSERT(mutex_owned(&sc->sc_lock));

	DPRINTFN(1, "pipe=%#jx nslots=%jd pos=%jd", (uintptr_t)pipe, nslots,
	    pos, 0);
	usb_syncmem(&sed->dma, sed->offs,
	    sizeof(sed->ed), BUS_DMASYNC_POSTWRITE | BUS_DMASYNC_POSTREAD);
	sed->ed.ed_flags |= HTOO32(OHCI_ED_SKIP);
	usb_syncmem(&sed->dma, sed->offs + offsetof(ohci_ed_t, ed_flags),
	    sizeof(sed->ed.ed_flags),
	    BUS_DMASYNC_PREWRITE | BUS_DMASYNC_PREREAD);
	if ((O32TOH(sed->ed.ed_tailp) & OHCI_HEADMASK) !=
	    (O32TOH(sed->ed.ed_headp) & OHCI_HEADMASK))
		usb_delay_ms_locked(&sc->sc_bus, 2, &sc->sc_lock);

	for (p = sc->sc_eds[pos]; p && p->next != sed; p = p->next)
		continue;
	KASSERT(p);
	p->next = sed->next;
	p->ed.ed_nexted = sed->ed.ed_nexted;
	usb_syncmem(&p->dma, p->offs + offsetof(ohci_ed_t, ed_nexted),
	    sizeof(p->ed.ed_nexted),
	    BUS_DMASYNC_PREWRITE | BUS_DMASYNC_PREREAD);

	for (j = 0; j < nslots; j++)
		--sc->sc_bws[(pos * nslots + j) % OHCI_NO_INTRS];

	ohci_free_std_locked(sc, opipe->tail.td);
	ohci_free_sed_locked(sc, opipe->sed);
}

Static usbd_status
ohci_device_setintr(ohci_softc_t *sc, struct ohci_pipe *opipe, int ival)
{
	int i, j, best;
	u_int npoll, slow, shigh, nslots;
	u_int bestbw, bw;
	ohci_soft_ed_t *hsed, *sed = opipe->sed;

	OHCIHIST_FUNC(); OHCIHIST_CALLED();

	DPRINTFN(2, "pipe=%#jx", (uintptr_t)opipe, 0, 0, 0);
	if (ival == 0) {
		printf("ohci_setintr: 0 interval\n");
		return USBD_INVAL;
	}

	npoll = OHCI_NO_INTRS;
	while (npoll > ival)
		npoll /= 2;
	DPRINTFN(2, "ival=%jd npoll=%jd", ival, npoll, 0, 0);

	/*
	 * We now know which level in the tree the ED must go into.
	 * Figure out which slot has most bandwidth left over.
	 * Slots to examine:
	 * npoll
	 * 1	0
	 * 2	1 2
	 * 4	3 4 5 6
	 * 8	7 8 9 10 11 12 13 14
	 * N    (N-1) .. (N-1+N-1)
	 */
	slow = npoll-1;
	shigh = slow + npoll;
	nslots = OHCI_NO_INTRS / npoll;
	for (best = i = slow, bestbw = ~0; i < shigh; i++) {
		bw = 0;
		for (j = 0; j < nslots; j++)
			bw += sc->sc_bws[(i * nslots + j) % OHCI_NO_INTRS];
		if (bw < bestbw) {
			best = i;
			bestbw = bw;
		}
	}
	DPRINTFN(2, "best=%jd(%jd..%jd) bestbw=%jd", best, slow, shigh, bestbw);

	mutex_enter(&sc->sc_lock);
	hsed = sc->sc_eds[best];
	sed->next = hsed->next;
	usb_syncmem(&hsed->dma, hsed->offs + offsetof(ohci_ed_t, ed_flags),
	    sizeof(hsed->ed.ed_flags),
	    BUS_DMASYNC_POSTWRITE | BUS_DMASYNC_POSTREAD);
	sed->ed.ed_nexted = hsed->ed.ed_nexted;
	usb_syncmem(&sed->dma, sed->offs + offsetof(ohci_ed_t, ed_flags),
	    sizeof(sed->ed.ed_flags),
	    BUS_DMASYNC_PREWRITE | BUS_DMASYNC_PREREAD);
	hsed->next = sed;
	hsed->ed.ed_nexted = HTOO32(sed->physaddr);
	usb_syncmem(&hsed->dma, hsed->offs + offsetof(ohci_ed_t, ed_flags),
	    sizeof(hsed->ed.ed_flags),
	    BUS_DMASYNC_PREWRITE | BUS_DMASYNC_PREREAD);
	mutex_exit(&sc->sc_lock);

	for (j = 0; j < nslots; j++)
		++sc->sc_bws[(best * nslots + j) % OHCI_NO_INTRS];
	opipe->intr.nslots = nslots;
	opipe->intr.pos = best;

	DPRINTFN(5, "returns %#jx", (uintptr_t)opipe, 0, 0, 0);
	return USBD_NORMAL_COMPLETION;
}

/***********************/

Static int
ohci_device_isoc_init(struct usbd_xfer *xfer)
{
	struct ohci_xfer *ox = OHCI_XFER2OXFER(xfer);
	ohci_softc_t *sc = OHCI_XFER2SC(xfer);
	ohci_soft_itd_t *sitd;
	size_t i;
	int err;

	OHCIHIST_FUNC(); OHCIHIST_CALLED();

	DPRINTFN(1, "xfer %#jx len %jd flags %jd", (uintptr_t)xfer,
	    xfer->ux_length, xfer->ux_flags, 0);

	const size_t nfsitd =
	    (xfer->ux_nframes + OHCI_ITD_NOFFSET - 1) / OHCI_ITD_NOFFSET;
	const size_t nbsitd = xfer->ux_bufsize / OHCI_PAGE_SIZE;
	const size_t nsitd = MAX(nfsitd, nbsitd) + 1;

	ox->ox_sitds = kmem_zalloc(sizeof(ohci_soft_itd_t *) * nsitd,
	    KM_SLEEP);
	ox->ox_nsitd = nsitd;

	for (i = 0; i < nsitd; i++) {
		/* Allocate next ITD */
		sitd = ohci_alloc_sitd(sc);
		if (sitd == NULL) {
			err = ENOMEM;
			goto fail;
		}
		ox->ox_sitds[i] = sitd;
		sitd->held = &ox->ox_sitds[i];
		sitd->xfer = xfer;
		sitd->flags = 0;
//		DPRINTFN(10, "xfer=%p new tail=%p held at %p", ox, tail, tail->held, 0);
	}

	return 0;
fail:
	for (; i > 0;) {
		ohci_free_sitd(sc, ox->ox_sitds[--i]);
	}
	return err;
}

Static void
ohci_device_isoc_fini(struct usbd_xfer *xfer)
{
	struct ohci_xfer *ox = OHCI_XFER2OXFER(xfer);
	ohci_softc_t *sc = OHCI_XFER2SC(xfer);
	struct ohci_pipe *opipe = OHCI_PIPE2OPIPE(xfer->ux_pipe);

	OHCIHIST_FUNC(); OHCIHIST_CALLED();

	mutex_enter(&sc->sc_lock);
	for (size_t i = 0; i < ox->ox_nsitd; i++) {
		if (ox->ox_sitds[i] != opipe->tail.itd) {
			ohci_free_sitd_locked(sc, ox->ox_sitds[i]);
		}
	}
	mutex_exit(&sc->sc_lock);

	if (ox->ox_nsitd) {
		const size_t sz = sizeof(ohci_soft_itd_t *) * ox->ox_nsitd;
		kmem_free(ox->ox_sitds, sz);
	}
}


usbd_status
ohci_device_isoc_transfer(struct usbd_xfer *xfer)
{
	ohci_softc_t *sc = OHCI_XFER2SC(xfer);
	usbd_status __diagused err;

	OHCIHIST_FUNC(); OHCIHIST_CALLED();

	DPRINTFN(5, "xfer=%#jx", (uintptr_t)xfer, 0, 0, 0);

	/* Put it on our queue, */
	mutex_enter(&sc->sc_lock);
	err = usb_insert_transfer(xfer);
	mutex_exit(&sc->sc_lock);

	KASSERT(err == USBD_NORMAL_COMPLETION);

	/* insert into schedule, */
	ohci_device_isoc_enter(xfer);

	/* and start if the pipe wasn't running */
	return USBD_IN_PROGRESS;
}

void
ohci_device_isoc_enter(struct usbd_xfer *xfer)
{
	struct ohci_xfer *ox = OHCI_XFER2OXFER(xfer);
	struct ohci_pipe *opipe = OHCI_PIPE2OPIPE(xfer->ux_pipe);
	ohci_softc_t *sc = OHCI_XFER2SC(xfer);
	ohci_soft_ed_t *sed = opipe->sed;
	ohci_soft_itd_t *sitd, *nsitd, *tail;
	ohci_physaddr_t buf, offs, noffs, bp0;
	int i, ncur, nframes;

	OHCIHIST_FUNC(); OHCIHIST_CALLED();
	DPRINTFN(5, "xfer=%#jx", (uintptr_t)xfer, 0, 0, 0);

	mutex_enter(&sc->sc_lock);

	if (sc->sc_dying) {
		mutex_exit(&sc->sc_lock);
		return;
	}

	struct isoc *isoc = &opipe->isoc;

	DPRINTFN(1, "used=%jd next=%jd xfer=%#jx nframes=%jd",
	     isoc->inuse, isoc->next, (uintptr_t)xfer, xfer->ux_nframes);

	if (isoc->next == -1) {
		/* Not in use yet, schedule it a few frames ahead. */
		isoc->next = O32TOH(sc->sc_hcca->hcca_frame_number) + 5;
		DPRINTFN(2,"start next=%jd", isoc->next, 0, 0, 0);
	}

	sitd = opipe->tail.itd;
	opipe->tail.itd = ox->ox_sitds[0];
	ox->ox_sitds[0] = sitd;
	sitd->held = &ox->ox_sitds[0];

	buf = DMAADDR(&xfer->ux_dmabuf, 0);
	bp0 = OHCI_PAGE(buf);
	offs = OHCI_PAGE_OFFSET(buf);
	nframes = xfer->ux_nframes;
	xfer->ux_hcpriv = sitd;
	size_t j = 1;
	for (i = ncur = 0; i < nframes; i++, ncur++) {
		noffs = offs + xfer->ux_frlengths[i];
		if (ncur == OHCI_ITD_NOFFSET ||	/* all offsets used */
		    OHCI_PAGE(buf + noffs) > bp0 + OHCI_PAGE_SIZE) { /* too many page crossings */

			/* Allocate next ITD */
			nsitd = ox->ox_sitds[j++];
			KASSERT(nsitd != NULL);
			KASSERT(j < ox->ox_nsitd);

			/* Fill current ITD */
			sitd->itd.itd_flags = HTOO32(
				OHCI_ITD_NOCC |
				OHCI_ITD_SET_SF(isoc->next) |
				OHCI_ITD_SET_DI(6) | /* delay intr a little */
				OHCI_ITD_SET_FC(ncur));
			sitd->itd.itd_bp0 = HTOO32(bp0);
			sitd->itd.itd_nextitd = HTOO32(nsitd->physaddr);
			sitd->itd.itd_be = HTOO32(bp0 + offs - 1);
			sitd->nextitd = nsitd;
			sitd->xfer = xfer;
			sitd->flags = 0;
#ifdef DIAGNOSTIC
			sitd->isdone = false;
#endif
			ohci_hash_add_itd(sc, sitd);
			usb_syncmem(&sitd->dma, sitd->offs, sizeof(sitd->itd),
			    BUS_DMASYNC_PREWRITE | BUS_DMASYNC_PREREAD);

			sitd = nsitd;
			isoc->next = isoc->next + ncur;
			bp0 = OHCI_PAGE(buf + offs);
			ncur = 0;
		}
		sitd->itd.itd_offset[ncur] = HTOO16(OHCI_ITD_MK_OFFS(offs));
		/* XXX Sync */
		offs = noffs;
	}
	KASSERT(j <= ox->ox_nsitd);

	/* point at sentinel */
	tail = opipe->tail.itd;
	memset(&tail->itd, 0, sizeof(tail->itd));
	tail->held = &opipe->tail.itd;
	tail->nextitd = NULL;
	tail->xfer = NULL;
	usb_syncmem(&tail->dma, tail->offs, sizeof(tail->itd),
	    BUS_DMASYNC_PREWRITE);

	/* Fixup last used ITD */
	sitd->itd.itd_flags = HTOO32(
		OHCI_ITD_NOCC |
		OHCI_ITD_SET_SF(isoc->next) |
		OHCI_ITD_SET_DI(0) |
		OHCI_ITD_SET_FC(ncur));
	sitd->itd.itd_bp0 = HTOO32(bp0);
	sitd->itd.itd_nextitd = HTOO32(tail->physaddr);
	sitd->itd.itd_be = HTOO32(bp0 + offs - 1);
	sitd->nextitd = tail;
	sitd->xfer = xfer;
	sitd->flags = OHCI_CALL_DONE;
#ifdef DIAGNOSTIC
	sitd->isdone = false;
#endif
	ohci_hash_add_itd(sc, sitd);
	usb_syncmem(&sitd->dma, sitd->offs, sizeof(sitd->itd),
	    BUS_DMASYNC_PREWRITE | BUS_DMASYNC_PREREAD);

	isoc->next = isoc->next + ncur;
	isoc->inuse += nframes;

	/* XXX pretend we did it all */
	xfer->ux_actlen = offs;
	xfer->ux_status = USBD_IN_PROGRESS;

#ifdef OHCI_DEBUG
	if (ohcidebug >= 5) {
		DPRINTF("frame=%jd", O32TOH(sc->sc_hcca->hcca_frame_number),
		    0, 0, 0);
		ohci_dump_itds(sc, xfer->ux_hcpriv);
		ohci_dump_ed(sc, sed);
	}
#endif

	usb_syncmem(&sed->dma, sed->offs, sizeof(sed->ed),
	    BUS_DMASYNC_POSTWRITE | BUS_DMASYNC_POSTREAD);
	sed->ed.ed_tailp = HTOO32(tail->physaddr);
	sed->ed.ed_flags &= HTOO32(~OHCI_ED_SKIP);
	usb_syncmem(&sed->dma, sed->offs + offsetof(ohci_ed_t, ed_flags),
	    sizeof(sed->ed.ed_flags),
	    BUS_DMASYNC_PREWRITE | BUS_DMASYNC_PREREAD);
	mutex_exit(&sc->sc_lock);
}

void
ohci_device_isoc_abort(struct usbd_xfer *xfer)
{
	struct ohci_pipe *opipe = OHCI_PIPE2OPIPE(xfer->ux_pipe);
	ohci_softc_t *sc = OHCI_XFER2SC(xfer);
	ohci_soft_ed_t *sed;
	ohci_soft_itd_t *sitd;

	OHCIHIST_FUNC(); OHCIHIST_CALLED();
	DPRINTFN(1, "xfer=%#jx", (uintptr_t)xfer, 0, 0, 0);

	KASSERT(mutex_owned(&sc->sc_lock));

	/* Transfer is already done. */
	if (xfer->ux_status != USBD_NOT_STARTED &&
	    xfer->ux_status != USBD_IN_PROGRESS) {
		printf("ohci_device_isoc_abort: early return\n");
		goto done;
	}

	/* Give xfer the requested abort code. */
	xfer->ux_status = USBD_CANCELLED;

	sed = opipe->sed;
	usb_syncmem(&sed->dma, sed->offs, sizeof(sed->ed),
	    BUS_DMASYNC_POSTWRITE | BUS_DMASYNC_POSTREAD);
	sed->ed.ed_flags |= HTOO32(OHCI_ED_SKIP); /* force hardware skip */
	usb_syncmem(&sed->dma, sed->offs + offsetof(ohci_ed_t, ed_flags),
	    sizeof(sed->ed.ed_flags),
	    BUS_DMASYNC_PREWRITE | BUS_DMASYNC_PREREAD);

	sitd = xfer->ux_hcpriv;
	KASSERT(sitd);

	usb_delay_ms_locked(&sc->sc_bus, OHCI_ITD_NOFFSET, &sc->sc_lock);

	for (; sitd->xfer == xfer; sitd = sitd->nextitd) {
		ohci_hash_rem_itd(sc, sitd);
#ifdef DIAGNOSTIC
		DPRINTFN(1, "abort sets done sitd=%#jx", (uintptr_t)sitd,
		    0, 0, 0);
		sitd->isdone = true;
#endif
	}

	/* Run callback. */
	usb_transfer_complete(xfer);

	sed->ed.ed_headp = HTOO32(sitd->physaddr); /* unlink TDs */
	sed->ed.ed_flags &= HTOO32(~OHCI_ED_SKIP); /* remove hardware skip */
	usb_syncmem(&sed->dma, sed->offs, sizeof(sed->ed),
	    BUS_DMASYNC_PREWRITE | BUS_DMASYNC_PREREAD);

 done:
	KASSERT(mutex_owned(&sc->sc_lock));
}

void
ohci_device_isoc_done(struct usbd_xfer *xfer)
{
	OHCIHIST_FUNC(); OHCIHIST_CALLED();
	DPRINTFN(1, "xfer=%#jx", (uintptr_t)xfer, 0, 0, 0);
}

usbd_status
ohci_setup_isoc(struct usbd_pipe *pipe)
{
	struct ohci_pipe *opipe = OHCI_PIPE2OPIPE(pipe);
	ohci_softc_t *sc = OHCI_PIPE2SC(pipe);
	struct isoc *isoc = &opipe->isoc;

	isoc->next = -1;
	isoc->inuse = 0;

	mutex_enter(&sc->sc_lock);
	ohci_add_ed(sc, opipe->sed, sc->sc_isoc_head);
	mutex_exit(&sc->sc_lock);

	return USBD_NORMAL_COMPLETION;
}

void
ohci_device_isoc_close(struct usbd_pipe *pipe)
{
	struct ohci_pipe *opipe = OHCI_PIPE2OPIPE(pipe);
	ohci_softc_t *sc = OHCI_PIPE2SC(pipe);

	KASSERT(mutex_owned(&sc->sc_lock));

	OHCIHIST_FUNC(); OHCIHIST_CALLED();
	DPRINTF("pipe=%#jx", (uintptr_t)pipe, 0, 0, 0);
	ohci_close_pipe(pipe, sc->sc_isoc_head);
#ifdef DIAGNOSTIC
	opipe->tail.itd->isdone = true;
#endif
	ohci_free_sitd_locked(sc, opipe->tail.itd);
}<|MERGE_RESOLUTION|>--- conflicted
+++ resolved
@@ -547,8 +547,8 @@
 		cur->held = &ox->ox_stds[j];
 		cur->xfer = xfer;
 		cur->flags = 0;
-		DPRINTFN(10, "xfer=%p new std=%p held at %p", ox, cur,
-		    cur->held, 0);
+		DPRINTFN(10, "xfer=%#jx new std=%#jx held at %#jx", (uintptr_t)ox,
+		    (uintptr_t)cur, (uintptr_t)cur->held, 0);
 	}
 
 	return 0;
@@ -1340,7 +1340,7 @@
 	if (eintrs & OHCI_SF) {
 		struct ohci_xfer *ox, *tmp;
 		TAILQ_FOREACH_SAFE(ox, &sc->sc_abortingxfers, ox_abnext, tmp) {
-			DPRINTFN(10, "SF %p xfer %p", sc, ox, 0, 0);
+			DPRINTFN(10, "SF %#jx xfer %#jx", (uintptr_t)sc, (uintptr_t)ox, 0, 0);
 			ox->ox_abintrs &= ~OHCI_SF;
 			KASSERT(ox->ox_abintrs == 0);
 			TAILQ_REMOVE(&sc->sc_abortingxfers, ox, ox_abnext);
@@ -1348,7 +1348,7 @@
 		cv_broadcast(&sc->sc_softwake_cv);
 
 		KASSERT(TAILQ_EMPTY(&sc->sc_abortingxfers));
-		DPRINTFN(10, "end SOF %p", sc, 0, 0, 0);
+		DPRINTFN(10, "end SOF %#jx", (uintptr_t)sc, 0, 0, 0);
 		/* Don't remove OHIC_SF from eintrs so it is blocked below */
 	}
 
@@ -1408,13 +1408,8 @@
 	struct ohci_pipe *opipe;
 	int len, cc;
 	int i, j, actlen, iframes, uedir;
-<<<<<<< HEAD
 	ohci_physaddr_t done = 0;
-	bool polling = sc->sc_bus.ub_usepolling;
-=======
-	ohci_physaddr_t done;
 	bool polling __diagused = sc->sc_bus.ub_usepolling;
->>>>>>> 9b2edea7
 
 	KASSERT(polling || mutex_owned(&sc->sc_lock));
 
@@ -1425,11 +1420,11 @@
 	 * other than an interrupt
 	 */
 	if (!(OREAD4(sc, OHCI_INTERRUPT_STATUS) & OHCI_WDH)) {
-		DPRINTFN(10, "no WDH %p", sc, 0, 0, 0);
+		DPRINTFN(10, "no WDH %#jx", (uintptr_t)sc, 0, 0, 0);
 		return;
 	}
 
-	DPRINTFN(10, "WDH %p", sc, 0, 0, 0);
+	DPRINTFN(10, "WDH %#jx", (uintptr_t)sc, 0, 0, 0);
 	usb_syncmem(&sc->sc_hccadma, offsetof(struct ohci_hcca, hcca_done_head),
 	    sizeof(sc->sc_hcca->hcca_done_head),
 	    BUS_DMASYNC_POSTWRITE | BUS_DMASYNC_POSTREAD);
@@ -1496,27 +1491,12 @@
 			 */
 			continue;
 		}
-<<<<<<< HEAD
 		if (std->held == NULL) {
-			DPRINTFN(10, "std=%p held is null", std, 0, 0, 0);
+			DPRINTFN(10, "std=%#jx held is null", (uintptr_t)std, 0, 0, 0);
 			ohci_hash_rem_td(sc, std);
 			ohci_free_std_locked(sc, std);
 			continue;
 		}
-		/*
-		 * Make sure the timeout handler didn't run or ran to the end
-		 * and set the transfer status.
-		 */
-		callout_halt(&xfer->ux_callout, polling ? NULL : &sc->sc_lock);
-
-		if (xfer->ux_status == USBD_CANCELLED ||
-		    xfer->ux_status == USBD_TIMEOUT) {
-			DPRINTF("cancel/timeout %#jx", (uintptr_t)xfer, 0, 0,
-			    0);
-			/* Handled by abort routine. */
-			continue;
-		}
-=======
 
 		/*
 		 * If software has completed it, either by cancellation
@@ -1536,7 +1516,6 @@
 		 */
 		callout_stop(&xfer->ux_callout);
 		usb_rem_task(xfer->ux_pipe->up_dev, &xfer->ux_aborttask);
->>>>>>> 9b2edea7
 
 		len = std->len;
 		if (std->td.td_cbp != 0)
@@ -1971,33 +1950,6 @@
 	OHCIHIST_FUNC(); OHCIHIST_CALLED();
 	struct usbd_xfer *xfer = addr;
 	ohci_softc_t *sc = OHCI_XFER2SC(xfer);
-<<<<<<< HEAD
-	bool timeout = false;
-
-	OHCIHIST_FUNC(); OHCIHIST_CALLED();
-	DPRINTF("oxfer=%#jx", (uintptr_t)oxfer, 0, 0, 0);
-
-	mutex_enter(&sc->sc_lock);
-	if (sc->sc_dying) {
-		ohci_abort_xfer(xfer, USBD_TIMEOUT);
-		mutex_exit(&sc->sc_lock);
-		return;
-	}
-
-	if (xfer->ux_status != USBD_CANCELLED) {
-		xfer->ux_status = USBD_TIMEOUT;
-		timeout = true;
-	}
-	mutex_exit(&sc->sc_lock);
-
-	if (timeout) {
-		/* Execute the abort in a process context. */
-		usb_init_task(&xfer->ux_aborttask, ohci_timeout_task, addr,
-		    USB_TASKQ_MPSAFE);
-		usb_add_task(xfer->ux_pipe->up_dev, &xfer->ux_aborttask,
-		    USB_TASKQ_HC);
-	}
-=======
 	struct usbd_device *dev = xfer->ux_pipe->up_dev;
 
 	DPRINTF("xfer=%#jx", (uintptr_t)xfer, 0, 0, 0);
@@ -2006,7 +1958,6 @@
 	if (!sc->sc_dying && xfer->ux_status == USBD_IN_PROGRESS)
 		usb_add_task(dev, &xfer->ux_aborttask, USB_TASKQ_HC);
 	mutex_exit(&sc->sc_lock);
->>>>>>> 9b2edea7
 }
 
 void
@@ -2338,18 +2289,13 @@
 	KASSERT(mutex_owned(&sc->sc_lock));
 	ASSERT_SLEEPABLE();
 
-<<<<<<< HEAD
-	if (sc->sc_dying) {
-		/* If we're dying, just do the software part. */
-		xfer->ux_status = status;
-=======
 	if (status == USBD_CANCELLED) {
 		/*
 		 * We are synchronously aborting.  Try to stop the
 		 * callout and task, but if we can't, wait for them to
 		 * complete.
 		 */
->>>>>>> 9b2edea7
+
 		callout_halt(&xfer->ux_callout, &sc->sc_lock);
 		usb_rem_task_wait(xfer->ux_pipe->up_dev, &xfer->ux_aborttask,
 		    USB_TASKQ_HC, &sc->sc_lock);
@@ -2387,23 +2333,7 @@
 	}
 
 	/*
-<<<<<<< HEAD
-	 * Step 1: When cancelling a transfer make sure the timeout handler
-	 * didn't run or ran to the end and saw the USBD_CANCELLED status.
-	 * Otherwise we must have got here via a timeout.
-	 */
-	if (status == USBD_CANCELLED) {
-		xfer->ux_status = status;
-		callout_halt(&xfer->ux_callout, &sc->sc_lock);
-	} else {
-		KASSERT(xfer->ux_status == USBD_TIMEOUT);
-	}
-
-	/*
-	 * Step 2: Unless the endpoint is already halted, we set the endpoint
-=======
 	 * HC Step 1: Unless the endpoint is already halted, we set the endpoint
->>>>>>> 9b2edea7
 	 * descriptor sKip bit and wait for hardware to complete processing.
 	 *
 	 * This includes ensuring that any TDs of the transfer that got onto
@@ -2416,15 +2346,14 @@
 	    BUS_DMASYNC_POSTWRITE | BUS_DMASYNC_POSTREAD);
 	if (!(sed->ed.ed_flags & OHCI_HALTED)) {
 		/* force hardware skip */
-		DPRINTFN(1, "pausing ed=%p", sed, 0, 0, 0);
+		DPRINTFN(1, "pausing ed=%#jx", (uintptr_t)sed, 0, 0, 0);
 		sed->ed.ed_flags |= HTOO32(OHCI_ED_SKIP);
 		usb_syncmem(&sed->dma,
 		    sed->offs + offsetof(ohci_ed_t, ed_flags),
 		    sizeof(sed->ed.ed_flags),
 		    BUS_DMASYNC_PREWRITE | BUS_DMASYNC_PREREAD);
 
-<<<<<<< HEAD
-		DPRINTFN(10, "WDH %p xfer %p", sc, xfer, 0, 0);
+		DPRINTFN(10, "WDH %#jx xfer %#jx", (uintptr_t)sc, (uintptr_t)xfer, 0, 0);
 		struct ohci_xfer *ox = OHCI_XFER2OXFER(xfer);
 		ox->ox_abintrs = OHCI_SF;
 		TAILQ_INSERT_TAIL(&sc->sc_abortingxfers, ox, ox_abnext);
@@ -2437,21 +2366,13 @@
 		 * use of the xfer.
 		 */
 		while (ox->ox_abintrs != 0) {
-			DPRINTFN(10, "WDH %p xfer %p intrs %#x", sc, xfer,
-			    ox->ox_abintrs, 0);
+			DPRINTFN(10, "WDH %#jx xfer %#jx intrs %#x", (uintptr_t)sc,
+			    (uintptr_t)xfer, (uintptr_t)ox->ox_abintrs, 0);
 			cv_wait(&sc->sc_softwake_cv, &sc->sc_lock);
 		}
 	} else {
-		DPRINTFN(1, "halted ed=%p", sed, 0, 0, 0);
-	}
-=======
-	/*
-	 * HC Step 2: Wait until we know hardware has finished any possible
-	 * use of the xfer.
-	 */
-	/* Hardware finishes in 1ms */
-	usb_delay_ms_locked(opipe->pipe.up_dev->ud_bus, 20, &sc->sc_lock);
->>>>>>> 9b2edea7
+		DPRINTFN(1, "halted ed=%#jx", (uintptr_t)sed, 0, 0, 0);
+	}
 
 	/*
 	 * HC Step 3: Remove any vestiges of the xfer from the hardware.
@@ -2489,7 +2410,8 @@
 			ohci_hash_rem_td(sc, p);
 			continue;
 		}
-		DPRINTFN(10, "std=%p has been touched by HC", p, 0, 0, 0);
+		DPRINTFN(10, "xfer=%#jx has been touched by HC", (uintptr_t)p,
+		   0, 0, 0);
 
 		mutex_exit(&sc->sc_lock);
 		ohci_soft_td_t *std = ohci_alloc_std(sc);
@@ -2499,7 +2421,8 @@
 		}
 		mutex_enter(&sc->sc_lock);
 
-		DPRINTFN(10, "new std=%p now held at %p", std, p->held, 0, 0);
+		DPRINTFN(10, "new std=%#jx now held at %#jx", (uintptr_t)std,
+		    (uintptr_t)p->held, 0, 0);
 		*(p->held) = std;
 		std->held = p->held;
 		std->xfer = xfer;
@@ -2821,8 +2744,10 @@
 	setup->held = &ox->ox_setup;
 	stat->held = &ox->ox_stat;
 
-	DPRINTFN(10, "xfer=%p setup=%p held at %p", ox, setup, setup->held, 0);
-	DPRINTFN(10, "xfer=%p stat= %p held at %p", ox, stat, stat->held, 0);
+	DPRINTFN(10, "xfer=%#jx setup=%#jx held at %#jx", (uintptr_t)ox,
+	    (uintptr_t)setup, (uintptr_t)setup->held, 0);
+	DPRINTFN(10, "xfer=%#jx stat= %#jx held at %#jx", (uintptr_t)ox,
+	    (uintptr_t)stat, (uintptr_t)stat->held, 0);
 
 	/* Set up data transaction */
 	if (len != 0) {
@@ -2928,7 +2853,8 @@
 	ox->ox_setup = setup;
 	setup->held = &ox->ox_setup;
 
-	DPRINTFN(10, "xfer=%p new setup=%p held at %p", ox, setup, setup->held, 0);
+	DPRINTFN(10, "xfer=%#jx new setup=%#jx held at %#jx", (uintptr_t)ox,
+	    (uintptr_t)setup, (uintptr_t)setup->held, 0);
 
 	stat = ox->ox_stat;
 
@@ -2937,7 +2863,8 @@
 	tail->held = &opipe->tail.td;
 	sed = opipe->sed;
 
-	DPRINTFN(10, "xfer=%p new tail=%p held at %p", ox, tail, tail->held, 0);
+	DPRINTFN(10, "xfer=%#jx new tail=%#jx held at %#jx", (uintptr_t)ox,
+	    (uintptr_t)tail, (uintptr_t)tail->held, 0);
 
 	KASSERTMSG(OHCI_ED_GET_FA(O32TOH(sed->ed.ed_flags)) == dev->ud_addr,
 	    "address ED %d pipe %d\n",
@@ -3202,7 +3129,8 @@
 	ox->ox_stds[0] = data;
 	data->held = &ox->ox_stds[0];
 	ohci_reset_std_chain(sc, xfer, len, isread, data, &last);
-	DPRINTFN(10, "xfer=%p new data=%p held at %p", ox, data, data->held, 0);
+	DPRINTFN(10, "xfer=%#jx new data=%#jx held at %#jx",
+	    (uintptr_t)ox, (uintptr_t)data, (uintptr_t)data->held, 0);
 
 	/* point at sentinel */
 	tail = opipe->tail.td;
@@ -3210,7 +3138,8 @@
 	tail->held = &opipe->tail.td;
 	tail->nexttd = NULL;
 	tail->xfer = NULL;
-	DPRINTFN(10, "xfer=%p new tail=%p held at %p", ox, tail, tail->held, 0);
+	DPRINTFN(10, "xfer=%#jx new tail=%#jx held at %#ux",
+	    (uintptr_t)ox, (uintptr_t)tail, (uintptr_t)tail->held, 0);
 	usb_syncmem(&tail->dma, tail->offs, sizeof(tail->td),
 	    BUS_DMASYNC_PREWRITE | BUS_DMASYNC_PREREAD);
 	xfer->ux_hcpriv = data;
@@ -3406,7 +3335,8 @@
 	ox->ox_stds[0] = data;
 	data->held = &ox->ox_stds[0];
 	ohci_reset_std_chain(sc, xfer, len, isread, data, &last);
-	DPRINTFN(10, "xfer=%p new data=%p held at %p", ox, data, data->held, 0);
+	DPRINTFN(10, "xfer=%#jx new data=%#jx held at %#jx",
+	    (uintptr_t)ox, (uintptr_t)data, (uintptr_t)data->held, 0);
 
 	/* point at sentinel */
 	tail = opipe->tail.td;
@@ -3414,7 +3344,8 @@
 	tail->held = &opipe->tail.td;
 	tail->nexttd = NULL;
 	tail->xfer = NULL;
-	DPRINTFN(10, "xfer=%p new tail=%p held at %p", ox, tail, tail->held, 0);
+	DPRINTFN(10, "xfer=%#jx new tail=%#jx held at %#jx",
+	    (uintptr_t)ox, (uintptr_t)tail, (uintptr_t)tail->held, 0);
 	usb_syncmem(&tail->dma, tail->offs, sizeof(tail->td),
 	    BUS_DMASYNC_PREWRITE | BUS_DMASYNC_PREREAD);
 	xfer->ux_hcpriv = data;
@@ -3619,7 +3550,8 @@
 		sitd->held = &ox->ox_sitds[i];
 		sitd->xfer = xfer;
 		sitd->flags = 0;
-//		DPRINTFN(10, "xfer=%p new tail=%p held at %p", ox, tail, tail->held, 0);
+//		DPRINTFN(10, "xfer=%#jx new tail=%#jx held at %#jx",
+//		    (uintptr_t)ox, (uintptr_t)tail, (uintptr_t)tail->held, 0);
 	}
 
 	return 0;
