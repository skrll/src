--- conflicted
+++ resolved
@@ -3535,14 +3535,10 @@
 		DPRINTFN(1, "ncur=%jd bp0=%#jx bend=%#jx nend=%#jx",
 		    ncur, bp0, bend, nend);
 		sitd->itd.itd_offset[ncur] = HTOO16(OHCI_ITD_MK_OFFS(offs));
-<<<<<<< HEAD
 
 		bend = nend;
 		boff += frlen;
 		offs += frlen;
-=======
-		offs = noffs;
->>>>>>> 1dfce182
 	}
 	KASSERT(j <= ox->ox_nsitd);
 
