--- conflicted
+++ resolved
@@ -210,27 +210,6 @@
 	return 1;
 }
 
-<<<<<<< HEAD
-/*
- * Get exclusive access to the MII registers.
- */
-static void
-mue_lock_mii(struct mue_softc *sc)
-{
-	sc->mue_refcnt++;
-	mutex_enter(&sc->mue_mii_lock);
-}
-
-static void
-mue_unlock_mii(struct mue_softc *sc)
-{
-	mutex_exit(&sc->mue_mii_lock);
-	if (--sc->mue_refcnt < 0)
-		usb_detach_wakeupold(sc->mue_dev);
-}
-
-=======
->>>>>>> 22103824
 static int
 mue_mii_read_reg(struct usbnet *un, int phy, int reg, uint16_t *val)
 {
