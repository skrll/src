--- conflicted
+++ resolved
@@ -885,14 +885,9 @@
 }
 
 
-<<<<<<< HEAD
-/*
- * Probe for a Microchip chip.  */
-=======
 /* 
  * Probe for a Microchip chip.
  */
->>>>>>> 152b1c24
 static int
 mue_match(device_t parent, cfdata_t match, void *aux)
 {
