--- conflicted
+++ resolved
@@ -1,8 +1,4 @@
-<<<<<<< HEAD
-/*	$NetBSD: if_mue.c,v 1.28 2019/01/22 03:42:28 msaitoh Exp $	*/
-=======
 /*	$NetBSD: if_mue.c,v 1.43 2019/03/05 08:25:03 msaitoh Exp $	*/
->>>>>>> 356fe5fe
 /*	$OpenBSD: if_mue.c,v 1.3 2018/08/04 16:42:46 jsg Exp $	*/
 
 /*
@@ -24,11 +20,7 @@
 /* Driver for Microchip LAN7500/LAN7800 chipsets. */
 
 #include <sys/cdefs.h>
-<<<<<<< HEAD
-__KERNEL_RCSID(0, "$NetBSD: if_mue.c,v 1.28 2019/01/22 03:42:28 msaitoh Exp $");
-=======
 __KERNEL_RCSID(0, "$NetBSD: if_mue.c,v 1.43 2019/03/05 08:25:03 msaitoh Exp $");
->>>>>>> 356fe5fe
 
 #ifdef _KERNEL_OPT
 #include "opt_usb.h"
@@ -266,7 +258,7 @@
 	return 1;
 }
 
-/* 
+/*
  * Get exclusive access to the MII registers.
  */
 static void
@@ -523,7 +515,7 @@
 	uint8_t byte;
 	int i, err = 0;
 
-	/* 
+	/*
 	 * EEPROM pins are muxed with the LED function on LAN7800 device.
 	 */
 	if (sc->mue_product == USB_PRODUCT_SMSC_LAN7800) {
@@ -774,7 +766,7 @@
 	mue_csr_write(sc, (sc->mue_flags & LAN7500) ?
 	    MUE_7500_FCT_FLOW : MUE_7800_FCT_FLOW, 0);
 	mue_csr_write(sc, MUE_FLOW, 0);
- 
+
 	/* Reset PHY. */
 	MUE_SETBIT(sc, MUE_PMT_CTL, MUE_PMT_CTL_PHY_RST);
 	if (MUE_WAIT_CLR(sc, MUE_PMT_CTL, MUE_PMT_CTL_PHY_RST, 0)) {
@@ -893,7 +885,7 @@
 }
 
 
-/* 
+/*
  * Probe for a Microchip chip.  */
 static int
 mue_match(device_t parent, cfdata_t match, void *aux)
@@ -1028,7 +1020,7 @@
 	IFQ_SET_READY(&ifp->if_snd);
 
 	ifp->if_capabilities = IFCAP_TSOv4 | IFCAP_TSOv6 |
-	    IFCAP_CSUM_IPv4_Tx | IFCAP_CSUM_IPv4_Rx |  
+	    IFCAP_CSUM_IPv4_Tx | IFCAP_CSUM_IPv4_Rx |
 	    IFCAP_CSUM_TCPv4_Tx | IFCAP_CSUM_TCPv4_Rx |
 	    IFCAP_CSUM_UDPv4_Tx | IFCAP_CSUM_UDPv4_Rx |
 	    IFCAP_CSUM_TCPv6_Tx | IFCAP_CSUM_TCPv6_Rx |
@@ -1117,7 +1109,7 @@
 	splx(s);
 
 	usbd_add_drv_event(USB_EVENT_DRIVER_DETACH, sc->mue_udev, sc->mue_dev);
-	
+
 	mutex_destroy(&sc->mue_mii_lock);
 
 	return 0;
@@ -1279,7 +1271,7 @@
 	hdr.tx_cmd_a = htole32(tx_cmd_a);
 	hdr.tx_cmd_b = htole32(tx_cmd_b);
 
-	memcpy(c->mue_buf, &hdr, sizeof(hdr)); 
+	memcpy(c->mue_buf, &hdr, sizeof(hdr));
 	m_copydata(m, 0, len, c->mue_buf + sizeof(hdr));
 
 	if (__predict_false(c->mue_xfer == NULL))
@@ -1328,7 +1320,7 @@
 	default:
 		if (usbd_ratecheck(&sc->mue_tx_notice))
 			MUE_PRINTF(sc, "dropping invalid frame "
-			    "type 0x%04hx csum_flags 0x%08x\n", 
+			    "type 0x%04hx csum_flags 0x%08x\n",
 			    type, m->m_pkthdr.csum_flags);
 		return EINVAL;
 	}
@@ -1410,7 +1402,7 @@
 				rxfilt |= MUE_RFE_CTL_MULTICAST_HASH;
 				h = (ether_crc32_be(enm->enm_addrlo,
 				    ETHER_ADDR_LEN) >> 23) & 0x1ff;
-				hashtbl[h / 32] |= 1 << (h % 32); 
+				hashtbl[h / 32] |= 1 << (h % 32);
 			}
 			i++;
 			ETHER_NEXT_MULTI(step, enm);
@@ -1661,7 +1653,7 @@
 static int
 mue_init(struct ifnet *ifp)
 {
-	struct mue_softc *sc = ifp->if_softc; 
+	struct mue_softc *sc = ifp->if_softc;
 	int s;
 
 	if (sc->mue_dying) {
