--- conflicted
+++ resolved
@@ -1844,13 +1844,8 @@
 		DPRINTFN(2, "allocating chunk", 0, 0, 0, 0);
 		mutex_exit(&sc->sc_lock);
 
-<<<<<<< HEAD
 		int err = usb_allocmem(&sc->sc_bus, UHCI_STD_SIZE * UHCI_STD_CHUNK,
-		    UHCI_TD_ALIGN, &dma);
-=======
-		err = usb_allocmem(&sc->sc_bus, UHCI_STD_SIZE * UHCI_STD_CHUNK,
 		    UHCI_TD_ALIGN, USBMALLOC_COHERENT, &dma);
->>>>>>> aa8fd35f
 		if (err)
 			return NULL;
 
@@ -1915,13 +1910,8 @@
 		DPRINTFN(2, "allocating chunk", 0, 0, 0, 0);
 		mutex_exit(&sc->sc_lock);
 
-<<<<<<< HEAD
 		int err = usb_allocmem(&sc->sc_bus, UHCI_SQH_SIZE * UHCI_SQH_CHUNK,
-		    UHCI_QH_ALIGN, &dma);
-=======
-		err = usb_allocmem(&sc->sc_bus, UHCI_SQH_SIZE * UHCI_SQH_CHUNK,
 		    UHCI_QH_ALIGN, USBMALLOC_COHERENT, &dma);
->>>>>>> aa8fd35f
 		if (err)
 			return NULL;
 
@@ -3503,15 +3493,9 @@
 				uhci_free_std(sc, upipe->ctrl.setup);
 				goto bad;
 			}
-<<<<<<< HEAD
 			int err = usb_allocmem(&sc->sc_bus,
-			    sizeof(usb_device_request_t),
-			    0, &upipe->ctrl.reqdma);
-=======
-			err = usb_allocmem(&sc->sc_bus,
 			    sizeof(usb_device_request_t), 0,
 			    USBMALLOC_COHERENT, &upipe->ctrl.reqdma);
->>>>>>> aa8fd35f
 			if (err) {
 				uhci_free_sqh(sc, upipe->ctrl.sqh);
 				uhci_free_std(sc, upipe->ctrl.setup);
