--- conflicted
+++ resolved
@@ -1754,44 +1754,6 @@
 	DPRINTFN(12, "ux=%#jx done", (uintptr_t)ux, 0, 0, 0);
 }
 
-<<<<<<< HEAD
-/*
- * Called when a request does not complete.
- */
-void
-uhci_timeout(void *addr)
-{
-	UHCIHIST_FUNC(); UHCIHIST_CALLED();
-	struct usbd_xfer *xfer = addr;
-	uhci_softc_t *sc = UHCI_XFER2SC(xfer);
-	struct usbd_device *dev = xfer->ux_pipe->up_dev;
-
-	DPRINTF("xfer %#jx", (uintptr_t)xfer, 0, 0, 0);
-
-	mutex_enter(&sc->sc_lock);
-	if (!sc->sc_dying && xfer->ux_status == USBD_IN_PROGRESS)
-		usb_add_task(dev, &xfer->ux_aborttask, USB_TASKQ_HC);
-	mutex_exit(&sc->sc_lock);
-}
-
-void
-uhci_timeout_task(void *addr)
-{
-	struct usbd_xfer *xfer = addr;
-	uhci_softc_t *sc = UHCI_XFER2SC(xfer);
-
-	UHCIHIST_FUNC(); UHCIHIST_CALLED();
-
-	DPRINTF("xfer=%#jx", (uintptr_t)xfer, 0, 0, 0);
-
-	mutex_enter(&sc->sc_lock);
-	KASSERT(xfer->ux_status == USBD_TIMEOUT);
-	uhci_abort_xfer(xfer, USBD_TIMEOUT);
-	mutex_exit(&sc->sc_lock);
-}
-
-=======
->>>>>>> 75022e83
 void
 uhci_poll(struct usbd_bus *bus)
 {
