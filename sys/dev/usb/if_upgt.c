--- conflicted
+++ resolved
@@ -1,8 +1,4 @@
-<<<<<<< HEAD
-/*	$NetBSD: if_upgt.c,v 1.19 2018/02/08 09:05:20 dholland Exp $	*/
-=======
 /*	$NetBSD: if_upgt.c,v 1.22 2018/08/02 06:09:04 riastradh Exp $	*/
->>>>>>> b2b84690
 /*	$OpenBSD: if_upgt.c,v 1.49 2010/04/20 22:05:43 tedu Exp $ */
 
 /*
@@ -22,11 +18,7 @@
  */
 
 #include <sys/cdefs.h>
-<<<<<<< HEAD
-__KERNEL_RCSID(0, "$NetBSD: if_upgt.c,v 1.19 2018/02/08 09:05:20 dholland Exp $");
-=======
 __KERNEL_RCSID(0, "$NetBSD: if_upgt.c,v 1.22 2018/08/02 06:09:04 riastradh Exp $");
->>>>>>> b2b84690
 
 #ifdef _KERNEL_OPT
 #include "opt_usb.h"
