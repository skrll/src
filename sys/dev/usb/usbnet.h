<<<<<<< HEAD
/*	$NetBSD: usbnet.h,v 1.19 2020/10/28 01:51:45 mrg Exp $	*/
=======
/*	$NetBSD: usbnet.h,v 1.20 2021/03/01 22:59:52 mrg Exp $	*/
>>>>>>> 9e014010

/*
 * Copyright (c) 2019 Matthew R. Green
 * All rights reserved.
 *
 * Redistribution and use in source and binary forms, with or without
 * modification, are permitted provided that the following conditions
 * are met:
 * 1. Redistributions of source code must retain the above copyright
 *    notice, this list of conditions and the following disclaimer.
 * 2. Redistributions in binary form must reproduce the above copyright
 *    notice, this list of conditions and the following disclaimer in the
 *    documentation and/or other materials provided with the distribution.
 * 3. The name of the author may not be used to endorse or promote products
 *    derived from this software without specific prior written permission.
 *
 * THIS SOFTWARE IS PROVIDED BY THE AUTHOR ``AS IS'' AND ANY EXPRESS OR
 * IMPLIED WARRANTIES, INCLUDING, BUT NOT LIMITED TO, THE IMPLIED WARRANTIES
 * OF MERCHANTABILITY AND FITNESS FOR A PARTICULAR PURPOSE ARE DISCLAIMED.
 * IN NO EVENT SHALL THE AUTHOR BE LIABLE FOR ANY DIRECT, INDIRECT,
 * INCIDENTAL, SPECIAL, EXEMPLARY, OR CONSEQUENTIAL DAMAGES (INCLUDING,
 * BUT NOT LIMITED TO, PROCUREMENT OF SUBSTITUTE GOODS OR SERVICES;
 * LOSS OF USE, DATA, OR PROFITS; OR BUSINESS INTERRUPTION) HOWEVER CAUSED
 * AND ON ANY THEORY OF LIABILITY, WHETHER IN CONTRACT, STRICT LIABILITY,
 * OR TORT (INCLUDING NEGLIGENCE OR OTHERWISE) ARISING IN ANY WAY
 * OUT OF THE USE OF THIS SOFTWARE, EVEN IF ADVISED OF THE POSSIBILITY OF
 * SUCH DAMAGE.
 */

#ifndef _DEV_USB_USBNET_H
#define _DEV_USB_USBNET_H

/*
 * Common code/data shared by all USB ethernet drivers (using these routines.)
 *
 * This framework provides the following features for USB ethernet drivers:
 *
 * - USB endpoint pipe handling
 * - rx and tx chain handling
 * - generic handlers or support for several struct ifnet callbacks
 * - MII bus locking
 * - interrupt handling
 * - partial autoconf handling
 *
 * Consumers of this interface need to:
 *
 * - replace most softc members with "struct usbnet" usage, in particular
 *   use usbnet pointer for ifp->if_softc, and device_private (real softc
 *   can be stored in un_sc member)
 * - use MII bus lock / access methods
 * - usbnet_attach() to initialise and allocate rx/tx chains
 * - usbnet_attach_ifp() to attach the interface, and either ether_ifattach()
 *   for ethernet devices, or if_alloc_sadl()/bpf_attach() pair otherwise.
 * - usbnet_detach() to clean them up
 * - usbnet_activate() for autoconf
 * - interface ioctl and start have direct frontends with callbacks for
 *   device specific handling:
 *   - ioctl can use either a device-specific override (useful for special
 *     cases), but provides a normal handler with callback to handle
 *     ENETRESET conditions that should be sufficient for most users
 *   - start uses usbnet send callback
 * - interface init and stop have helper functions
 *   - device specific init should use usbnet_init_rx_tx() to open pipes
 *     to the device and setup the rx/tx chains for use after any device
 *     specific setup
 *   - usbnet_stop() must be called with the un_lock held, and will
 *     call the device-specific usbnet stop callback, which enables the
 *     standard init calls stop idiom.
 * - interrupt handling:
 *   - for rx, usbnet_init_rx_tx() will enable the receive pipes and
 *     call the rx_loop callback to handle device specific processing of
 *     packets, which can use usbnet_enqueue() to provide data to the
 *     higher layers
 *   - for tx, usbnet_start (if_start) will pull entries out of the
 *     transmit queue and use the send callback for the given mbuf.
 *     the usb callback will use usbnet_txeof() for the transmit
 *     completion function (internal to usbnet)
 *   - there is special interrupt pipe handling
 * - timer/tick:
 *   - the uno_tick callback will be called once a second if present.
 */

#include <sys/device.h>
#include <sys/mbuf.h>
#include <sys/rndsource.h>
#include <sys/mutex.h>
#include <sys/module.h>

#include <net/bpf.h>
#include <net/if.h>
#include <net/if_arp.h>
#include <net/if_dl.h>
#include <net/if_ether.h>
#include <net/if_media.h>

#include <dev/mii/mii.h>
#include <dev/mii/miivar.h>

#include <dev/usb/usb.h>
#include <dev/usb/usbdi.h>
#include <dev/usb/usbdivar.h>
#include <dev/usb/usbdi_util.h>
#include <dev/usb/usbdevs.h>

/*
 * Per-transfer data.
 *
 * Front-end must set un_rx_list_cnt and un_tx_list_cnt before
 * calling usbnet_attach(), and then call usbnet_rx_tx_init()
 * which will allocate the chain arrays, and must be NULL to
 * indicate the first call.
 */
struct usbnet;
struct usbnet_chain {
	struct usbnet		*unc_un;
	struct usbd_xfer	*unc_xfer;
	uint8_t			*unc_buf;
};

/*
 * Extend this as necessary.  axe(4) claims to want 6 total, but
 * does not implement them.
 */
enum usbnet_ep {
	USBNET_ENDPT_RX,
	USBNET_ENDPT_TX,
	USBNET_ENDPT_INTR,
	USBNET_ENDPT_MAX,
};

/* Interface stop callback. */
typedef void (*usbnet_stop_cb)(struct ifnet *, int);
/* Interface ioctl callback. */
typedef int (*usbnet_ioctl_cb)(struct ifnet *, u_long, void *);
/* Initialise device callback. */
typedef int (*usbnet_init_cb)(struct ifnet *);

/* MII read register callback. */
typedef int (*usbnet_mii_read_reg_cb)(struct usbnet *, int reg,
				      int phy, uint16_t *val);
/* MII write register callback. */
typedef int (*usbnet_mii_write_reg_cb)(struct usbnet *, int reg,
				       int phy, uint16_t val);
/* MII status change callback. */
typedef void (*usbnet_mii_statchg_cb)(struct ifnet *);

/* Prepare packet to send callback, returns length. */
typedef unsigned (*usbnet_tx_prepare_cb)(struct usbnet *, struct mbuf *,
					 struct usbnet_chain *);
/* Receive some packets callback. */
typedef void (*usbnet_rx_loop_cb)(struct usbnet *, struct usbnet_chain *,
				  uint32_t);
/* Tick callback. */
typedef void (*usbnet_tick_cb)(struct usbnet *);
/* Interrupt pipe callback. */
typedef void (*usbnet_intr_cb)(struct usbnet *, usbd_status);

/*
 * LOCKING
 * =======
 *
 * The following annotations indicate which locks are held when
 * usbnet_ops functions are invoked:
 *
 * I -> IFNET_LOCK (if_ioctl_lock)
 * C -> CORE_LOCK (usbnet core_lock)
 * T -> TX_LOCK (usbnet tx_lock)
 * R -> RX_LOCK (usbnet rx_lock)
 * n -> no locks held
 *
 * Note that when CORE_LOCK is held, IFNET_LOCK may or may not also
 * be held.
 *
 * Note that the IFNET_LOCK **may not be held** for some ioctl
 * operations (add/delete multicast addresses, for example).
 *
 * Busy reference counts are maintained across calls to: uno_stop,
 * uno_read_reg, uno_write_reg, uno_statchg, and uno_tick.
 */
struct usbnet_ops {
	usbnet_stop_cb		uno_stop;		/* C */
	usbnet_ioctl_cb		uno_ioctl;		/* I (maybe) */
	usbnet_ioctl_cb		uno_override_ioctl;	/* I (maybe) */
	usbnet_init_cb		uno_init;		/* I */
	usbnet_mii_read_reg_cb	uno_read_reg;		/* C */
	usbnet_mii_write_reg_cb uno_write_reg;		/* C */
	usbnet_mii_statchg_cb	uno_statchg;		/* C */
	usbnet_tx_prepare_cb	uno_tx_prepare;		/* T */
	usbnet_rx_loop_cb	uno_rx_loop;		/* R */
	usbnet_tick_cb		uno_tick;		/* n */
	usbnet_intr_cb		uno_intr;		/* n */
};

/*
 * USB interrupt pipe support.  Use this if usbd_open_pipe_intr() should
 * be used for the interrupt pipe.
 */
struct usbnet_intr {
	/*
	 * Point un_intr to this structure to use usbd_open_pipe_intr() not
	 * usbd_open_pipe() for USBNET_ENDPT_INTR, with this buffer, size,
	 * and interval.
	 */
	void			*uni_buf;
	unsigned		uni_bufsz;
	unsigned		uni_interval;
};

/*
 * Structure to setup MII.  Use the USBNET_MII_DECL_DEFAULT() macro for
 * sane default.  Pass a copy to usbnet_attach_ifp().  Not used
 * after the usbnet_attach_ifp() function returns.
 */
struct usbnet_mii {
	int			un_mii_flags;
	int			un_mii_capmask;
	int			un_mii_phyloc;
	int			un_mii_offset;
};

#define USBNET_MII_DECL(name, capmask, loc, off, flags)	\
	struct usbnet_mii name = {			\
		.un_mii_capmask = capmask,		\
		.un_mii_phyloc = loc,			\
		.un_mii_offset = off,			\
		.un_mii_flags = flags,			\
	}
#define USBNET_MII_DECL_DEFAULT(name)				\
	USBNET_MII_DECL(name, 0xffffffff, MII_PHY_ANY, MII_OFFSET_ANY, 0)

/*
 * Generic USB ethernet structure.  Use this as ifp->if_softc and set as
 * device_private() in attach unless already using struct usbnet here.
 *
 * Devices without MII should call usbnet_attach_ifp() with have_mii set
 * to true, and should ensure that the un_statchg_cb callback sets the
 * un_link member.  Devices without MII have this forced to true.
 */
struct usbnet_private;
struct usbnet {
	/*
	 * This section should be filled in before calling
	 * usbnet_attach().
	 */
	void			*un_sc;			/* real softc */
	device_t		un_dev;
	struct usbd_interface	*un_iface;
	struct usbd_device	*un_udev;
	const struct usbnet_ops	*un_ops;
	struct usbnet_intr	*un_intr;

	/* Inputs for rx/tx chain control. */
	unsigned		un_rx_bufsz;
	unsigned		un_tx_bufsz;
	unsigned		un_rx_list_cnt;
	unsigned		un_tx_list_cnt;
	int			un_rx_xfer_flags;
	int			un_tx_xfer_flags;

	/*
	 * This section should be filled in before calling
	 * usbnet_attach_ifp().
	 *
	 * XXX This should be of type "uByte".  enum usbnet_ep
	 * is the index.  Fix this in a kernel version bump.
	 */
	enum usbnet_ep		un_ed[USBNET_ENDPT_MAX];

	/* MII specific. Not used without MII. */
	int			un_phyno;
	/* Ethernet specific. All zeroes indicates non-Ethernet. */
	uint8_t			un_eaddr[ETHER_ADDR_LEN];

	/*
	 * This section is for driver to use, not touched by usbnet.
	 */
	unsigned		un_flags;

	/*
	 * This section is private to usbnet. Don't touch.
	 */
	struct usbnet_private	*un_pri;
};

/* Various accessors. */

void usbnet_set_link(struct usbnet *, bool);
void usbnet_set_dying(struct usbnet *, bool);

struct ifnet *usbnet_ifp(struct usbnet *);
struct ethercom *usbnet_ec(struct usbnet *);
struct mii_data *usbnet_mii(struct usbnet *);
krndsource_t *usbnet_rndsrc(struct usbnet *);
void *usbnet_softc(struct usbnet *);

bool usbnet_havelink(struct usbnet *);
bool usbnet_isdying(struct usbnet *);


/*
 * Locking.  Note that the isowned() are implemented here so that
 * empty-KASSERT() causes them to be elided for non-DIAG builds.
 */
void	usbnet_lock_core(struct usbnet *);
void	usbnet_unlock_core(struct usbnet *);
kmutex_t *usbnet_mutex_core(struct usbnet *);
static __inline__ void
usbnet_isowned_core(struct usbnet *un)
{
	KASSERT(mutex_owned(usbnet_mutex_core(un)));
}

void	usbnet_busy(struct usbnet *);
void	usbnet_unbusy(struct usbnet *);

void	usbnet_lock_rx(struct usbnet *);
void	usbnet_unlock_rx(struct usbnet *);
kmutex_t *usbnet_mutex_rx(struct usbnet *);
static __inline__ void
usbnet_isowned_rx(struct usbnet *un)
{
	KASSERT(mutex_owned(usbnet_mutex_rx(un)));
}

void	usbnet_lock_tx(struct usbnet *);
void	usbnet_unlock_tx(struct usbnet *);
kmutex_t *usbnet_mutex_tx(struct usbnet *);
static __inline__ void
usbnet_isowned_tx(struct usbnet *un)
{
	KASSERT(mutex_owned(usbnet_mutex_tx(un)));
}

/*
 * Endpoint / rx/tx chain management:
 *
 * usbnet_attach() initialises usbnet and allocates rx and tx chains
 * usbnet_init_rx_tx() open pipes, initialises the rx/tx chains for use
 * usbnet_stop() stops pipes, cleans (not frees) rx/tx chains, locked
 *               version assumes un_lock is held
 * usbnet_detach() frees the rx/tx chains
 *
 * Setup un_ed[] with valid end points before calling usbnet_attach().
 * Call usbnet_init_rx_tx() to initialise pipes, which will be open
 * upon success.
 */
int	usbnet_init_rx_tx(struct usbnet * const);

/* MII. */
int	usbnet_mii_readreg(device_t, int, int, uint16_t *);
int	usbnet_mii_writereg(device_t, int, int, uint16_t);
void	usbnet_mii_statchg(struct ifnet *);

/* interrupt handling */
void	usbnet_enqueue(struct usbnet * const, uint8_t *, size_t, int,
		       uint32_t, int);
void	usbnet_input(struct usbnet * const, uint8_t *, size_t);

/* autoconf */
void	usbnet_attach(struct usbnet *un, const char *);
void	usbnet_attach_ifp(struct usbnet *, unsigned, unsigned,
			  const struct usbnet_mii *);
int	usbnet_detach(device_t, int);
int	usbnet_activate(device_t, devact_t);

/* stop backend */
void	usbnet_stop(struct usbnet *, struct ifnet *, int);

/* module hook up */

#ifdef _MODULE
#define USBNET_INIT(name)						\
	error = config_init_component(cfdriver_ioconf_##name,		\
	    cfattach_ioconf_##name, cfdata_ioconf_##name);
#define USBNET_FINI(name)						\
	error = config_fini_component(cfdriver_ioconf_##name,		\
	    cfattach_ioconf_##name, cfdata_ioconf_##name);
#else
#define USBNET_INIT(name)
#define USBNET_FINI(name)
#endif

#define USBNET_MODULE(name)						\
									\
MODULE(MODULE_CLASS_DRIVER, if_##name, "usbnet");			\
									\
static int								\
if_##name##_modcmd(modcmd_t cmd, void *aux)				\
{									\
	int error = 0;							\
									\
	switch (cmd) {							\
	case MODULE_CMD_INIT:						\
		USBNET_INIT(name)					\
		return error;						\
	case MODULE_CMD_FINI:						\
		USBNET_FINI(name)					\
		return error;						\
	default:							\
		return ENOTTY;						\
	}								\
}

#endif /* _DEV_USB_USBNET_H */<|MERGE_RESOLUTION|>--- conflicted
+++ resolved
@@ -1,8 +1,4 @@
-<<<<<<< HEAD
-/*	$NetBSD: usbnet.h,v 1.19 2020/10/28 01:51:45 mrg Exp $	*/
-=======
 /*	$NetBSD: usbnet.h,v 1.20 2021/03/01 22:59:52 mrg Exp $	*/
->>>>>>> 9e014010
 
 /*
  * Copyright (c) 2019 Matthew R. Green
