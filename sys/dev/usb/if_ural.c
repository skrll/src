<<<<<<< HEAD
/*	$NetBSD: if_ural.c,v 1.57 2018/08/02 06:09:04 riastradh Exp $ */
=======
/*	$NetBSD: if_ural.c,v 1.58 2018/09/03 16:29:33 riastradh Exp $ */
>>>>>>> 598bd837
/*	$FreeBSD: /repoman/r/ncvs/src/sys/dev/usb/if_ural.c,v 1.40 2006/06/02 23:14:40 sam Exp $	*/

/*-
 * Copyright (c) 2005, 2006
 *	Damien Bergamini <damien.bergamini@free.fr>
 *
 * Permission to use, copy, modify, and distribute this software for any
 * purpose with or without fee is hereby granted, provided that the above
 * copyright notice and this permission notice appear in all copies.
 *
 * THE SOFTWARE IS PROVIDED "AS IS" AND THE AUTHOR DISCLAIMS ALL WARRANTIES
 * WITH REGARD TO THIS SOFTWARE INCLUDING ALL IMPLIED WARRANTIES OF
 * MERCHANTABILITY AND FITNESS. IN NO EVENT SHALL THE AUTHOR BE LIABLE FOR
 * ANY SPECIAL, DIRECT, INDIRECT, OR CONSEQUENTIAL DAMAGES OR ANY DAMAGES
 * WHATSOEVER RESULTING FROM LOSS OF USE, DATA OR PROFITS, WHETHER IN AN
 * ACTION OF CONTRACT, NEGLIGENCE OR OTHER TORTIOUS ACTION, ARISING OUT OF
 * OR IN CONNECTION WITH THE USE OR PERFORMANCE OF THIS SOFTWARE.
 */

/*-
 * Ralink Technology RT2500USB chipset driver
 * http://www.ralinktech.com/
 */

#include <sys/cdefs.h>
<<<<<<< HEAD
__KERNEL_RCSID(0, "$NetBSD: if_ural.c,v 1.57 2018/08/02 06:09:04 riastradh Exp $");
=======
__KERNEL_RCSID(0, "$NetBSD: if_ural.c,v 1.58 2018/09/03 16:29:33 riastradh Exp $");
>>>>>>> 598bd837

#ifdef _KERNEL_OPT
#include "opt_usb.h"
#endif

#include <sys/param.h>
#include <sys/sockio.h>
#include <sys/sysctl.h>
#include <sys/mbuf.h>
#include <sys/kernel.h>
#include <sys/socket.h>
#include <sys/systm.h>
#include <sys/conf.h>
#include <sys/device.h>

#include <sys/bus.h>
#include <machine/endian.h>
#include <sys/intr.h>

#include <net/bpf.h>
#include <net/if.h>
#include <net/if_arp.h>
#include <net/if_dl.h>
#include <net/if_ether.h>
#include <net/if_media.h>
#include <net/if_types.h>

#include <netinet/in.h>
#include <netinet/in_systm.h>
#include <netinet/in_var.h>
#include <netinet/ip.h>

#include <net80211/ieee80211_netbsd.h>
#include <net80211/ieee80211_var.h>
#include <net80211/ieee80211_amrr.h>
#include <net80211/ieee80211_radiotap.h>

#include <dev/usb/usb.h>
#include <dev/usb/usbdi.h>
#include <dev/usb/usbdi_util.h>
#include <dev/usb/usbdevs.h>

#include <dev/usb/if_uralreg.h>
#include <dev/usb/if_uralvar.h>

#ifdef URAL_DEBUG
#define DPRINTF(x)	do { if (ural_debug) printf x; } while (0)
#define DPRINTFN(n, x)	do { if (ural_debug >= (n)) printf x; } while (0)
int ural_debug = 0;
#else
#define DPRINTF(x)
#define DPRINTFN(n, x)
#endif

/* various supported device vendors/products */
static const struct usb_devno ural_devs[] = {
	{ USB_VENDOR_ASUSTEK,		USB_PRODUCT_ASUSTEK_WL167G },
	{ USB_VENDOR_ASUSTEK,		USB_PRODUCT_RALINK_RT2570 },
	{ USB_VENDOR_BELKIN,		USB_PRODUCT_BELKIN_F5D7050 },
	{ USB_VENDOR_CISCOLINKSYS,	USB_PRODUCT_CISCOLINKSYS_WUSB54G },
	{ USB_VENDOR_CISCOLINKSYS,	USB_PRODUCT_CISCOLINKSYS_WUSB54GP },
	{ USB_VENDOR_CISCOLINKSYS,	USB_PRODUCT_CISCOLINKSYS_HU200TS },
	{ USB_VENDOR_CONCEPTRONIC,	USB_PRODUCT_CONCEPTRONIC_C54RU },
	{ USB_VENDOR_DLINK,		USB_PRODUCT_DLINK_DWLG122 },
	{ USB_VENDOR_GIGABYTE,		USB_PRODUCT_GIGABYTE_GNWBKG },
	{ USB_VENDOR_GUILLEMOT,		USB_PRODUCT_GUILLEMOT_HWGUSB254 },
	{ USB_VENDOR_MELCO,		USB_PRODUCT_MELCO_KG54 },
	{ USB_VENDOR_MELCO,		USB_PRODUCT_MELCO_KG54AI },
	{ USB_VENDOR_MELCO,		USB_PRODUCT_MELCO_KG54YB },
	{ USB_VENDOR_MELCO,		USB_PRODUCT_MELCO_NINWIFI },
	{ USB_VENDOR_MSI,		USB_PRODUCT_MSI_MS6861 },
	{ USB_VENDOR_MSI,		USB_PRODUCT_MSI_MS6865 },
	{ USB_VENDOR_MSI,		USB_PRODUCT_MSI_MS6869 },
	{ USB_VENDOR_NOVATECH,		USB_PRODUCT_NOVATECH_NV902W },
	{ USB_VENDOR_RALINK,		USB_PRODUCT_RALINK_RT2570 },
	{ USB_VENDOR_RALINK,		USB_PRODUCT_RALINK_RT2570_2 },
	{ USB_VENDOR_RALINK,		USB_PRODUCT_RALINK_RT2570_3 },
	{ USB_VENDOR_SMC,		USB_PRODUCT_SMC_2862WG },
	{ USB_VENDOR_SPHAIRON,		USB_PRODUCT_SPHAIRON_UB801R },
	{ USB_VENDOR_SURECOM,		USB_PRODUCT_SURECOM_EP9001G },
	{ USB_VENDOR_VTECH,		USB_PRODUCT_VTECH_RT2570 },
	{ USB_VENDOR_ZINWELL,		USB_PRODUCT_ZINWELL_ZWXG261 },
};

Static int		ural_alloc_tx_list(struct ural_softc *);
Static void		ural_free_tx_list(struct ural_softc *);
Static int		ural_alloc_rx_list(struct ural_softc *);
Static void		ural_free_rx_list(struct ural_softc *);
Static int		ural_media_change(struct ifnet *);
Static void		ural_next_scan(void *);
Static void		ural_task(void *);
Static int		ural_newstate(struct ieee80211com *,
			    enum ieee80211_state, int);
Static int		ural_rxrate(struct ural_rx_desc *);
Static void		ural_txeof(struct usbd_xfer *, void *,
			    usbd_status);
Static void		ural_rxeof(struct usbd_xfer *, void *,
			    usbd_status);
Static int		ural_ack_rate(struct ieee80211com *, int);
Static uint16_t		ural_txtime(int, int, uint32_t);
Static uint8_t		ural_plcp_signal(int);
Static void		ural_setup_tx_desc(struct ural_softc *,
			    struct ural_tx_desc *, uint32_t, int, int);
Static int		ural_tx_bcn(struct ural_softc *, struct mbuf *,
			    struct ieee80211_node *);
Static int		ural_tx_mgt(struct ural_softc *, struct mbuf *,
			    struct ieee80211_node *);
Static int		ural_tx_data(struct ural_softc *, struct mbuf *,
			    struct ieee80211_node *);
Static void		ural_start(struct ifnet *);
Static void		ural_watchdog(struct ifnet *);
Static int		ural_reset(struct ifnet *);
Static int		ural_ioctl(struct ifnet *, u_long, void *);
Static void		ural_set_testmode(struct ural_softc *);
Static void		ural_eeprom_read(struct ural_softc *, uint16_t, void *,
			    int);
Static uint16_t		ural_read(struct ural_softc *, uint16_t);
Static void		ural_read_multi(struct ural_softc *, uint16_t, void *,
			    int);
Static void		ural_write(struct ural_softc *, uint16_t, uint16_t);
Static void		ural_write_multi(struct ural_softc *, uint16_t, void *,
			    int);
Static void		ural_bbp_write(struct ural_softc *, uint8_t, uint8_t);
Static uint8_t		ural_bbp_read(struct ural_softc *, uint8_t);
Static void		ural_rf_write(struct ural_softc *, uint8_t, uint32_t);
Static void		ural_set_chan(struct ural_softc *,
			    struct ieee80211_channel *);
Static void		ural_disable_rf_tune(struct ural_softc *);
Static void		ural_enable_tsf_sync(struct ural_softc *);
Static void		ural_update_slot(struct ifnet *);
Static void		ural_set_txpreamble(struct ural_softc *);
Static void		ural_set_basicrates(struct ural_softc *);
Static void		ural_set_bssid(struct ural_softc *, uint8_t *);
Static void		ural_set_macaddr(struct ural_softc *, uint8_t *);
Static void		ural_update_promisc(struct ural_softc *);
Static const char	*ural_get_rf(int);
Static void		ural_read_eeprom(struct ural_softc *);
Static int		ural_bbp_init(struct ural_softc *);
Static void		ural_set_txantenna(struct ural_softc *, int);
Static void		ural_set_rxantenna(struct ural_softc *, int);
Static int		ural_init(struct ifnet *);
Static void		ural_stop(struct ifnet *, int);
Static void		ural_amrr_start(struct ural_softc *,
			    struct ieee80211_node *);
Static void		ural_amrr_timeout(void *);
Static void		ural_amrr_update(struct usbd_xfer *, void *,
			    usbd_status status);

/*
 * Default values for MAC registers; values taken from the reference driver.
 */
static const struct {
	uint16_t	reg;
	uint16_t	val;
} ural_def_mac[] = {
	{ RAL_TXRX_CSR5,  0x8c8d },
	{ RAL_TXRX_CSR6,  0x8b8a },
	{ RAL_TXRX_CSR7,  0x8687 },
	{ RAL_TXRX_CSR8,  0x0085 },
	{ RAL_MAC_CSR13,  0x1111 },
	{ RAL_MAC_CSR14,  0x1e11 },
	{ RAL_TXRX_CSR21, 0xe78f },
	{ RAL_MAC_CSR9,   0xff1d },
	{ RAL_MAC_CSR11,  0x0002 },
	{ RAL_MAC_CSR22,  0x0053 },
	{ RAL_MAC_CSR15,  0x0000 },
	{ RAL_MAC_CSR8,   0x0780 },
	{ RAL_TXRX_CSR19, 0x0000 },
	{ RAL_TXRX_CSR18, 0x005a },
	{ RAL_PHY_CSR2,   0x0000 },
	{ RAL_TXRX_CSR0,  0x1ec0 },
	{ RAL_PHY_CSR4,   0x000f }
};

/*
 * Default values for BBP registers; values taken from the reference driver.
 */
static const struct {
	uint8_t	reg;
	uint8_t	val;
} ural_def_bbp[] = {
	{  3, 0x02 },
	{  4, 0x19 },
	{ 14, 0x1c },
	{ 15, 0x30 },
	{ 16, 0xac },
	{ 17, 0x48 },
	{ 18, 0x18 },
	{ 19, 0xff },
	{ 20, 0x1e },
	{ 21, 0x08 },
	{ 22, 0x08 },
	{ 23, 0x08 },
	{ 24, 0x80 },
	{ 25, 0x50 },
	{ 26, 0x08 },
	{ 27, 0x23 },
	{ 30, 0x10 },
	{ 31, 0x2b },
	{ 32, 0xb9 },
	{ 34, 0x12 },
	{ 35, 0x50 },
	{ 39, 0xc4 },
	{ 40, 0x02 },
	{ 41, 0x60 },
	{ 53, 0x10 },
	{ 54, 0x18 },
	{ 56, 0x08 },
	{ 57, 0x10 },
	{ 58, 0x08 },
	{ 61, 0x60 },
	{ 62, 0x10 },
	{ 75, 0xff }
};

/*
 * Default values for RF register R2 indexed by channel numbers.
 */
static const uint32_t ural_rf2522_r2[] = {
	0x307f6, 0x307fb, 0x30800, 0x30805, 0x3080a, 0x3080f, 0x30814,
	0x30819, 0x3081e, 0x30823, 0x30828, 0x3082d, 0x30832, 0x3083e
};

static const uint32_t ural_rf2523_r2[] = {
	0x00327, 0x00328, 0x00329, 0x0032a, 0x0032b, 0x0032c, 0x0032d,
	0x0032e, 0x0032f, 0x00340, 0x00341, 0x00342, 0x00343, 0x00346
};

static const uint32_t ural_rf2524_r2[] = {
	0x00327, 0x00328, 0x00329, 0x0032a, 0x0032b, 0x0032c, 0x0032d,
	0x0032e, 0x0032f, 0x00340, 0x00341, 0x00342, 0x00343, 0x00346
};

static const uint32_t ural_rf2525_r2[] = {
	0x20327, 0x20328, 0x20329, 0x2032a, 0x2032b, 0x2032c, 0x2032d,
	0x2032e, 0x2032f, 0x20340, 0x20341, 0x20342, 0x20343, 0x20346
};

static const uint32_t ural_rf2525_hi_r2[] = {
	0x2032f, 0x20340, 0x20341, 0x20342, 0x20343, 0x20344, 0x20345,
	0x20346, 0x20347, 0x20348, 0x20349, 0x2034a, 0x2034b, 0x2034e
};

static const uint32_t ural_rf2525e_r2[] = {
	0x2044d, 0x2044e, 0x2044f, 0x20460, 0x20461, 0x20462, 0x20463,
	0x20464, 0x20465, 0x20466, 0x20467, 0x20468, 0x20469, 0x2046b
};

static const uint32_t ural_rf2526_hi_r2[] = {
	0x0022a, 0x0022b, 0x0022b, 0x0022c, 0x0022c, 0x0022d, 0x0022d,
	0x0022e, 0x0022e, 0x0022f, 0x0022d, 0x00240, 0x00240, 0x00241
};

static const uint32_t ural_rf2526_r2[] = {
	0x00226, 0x00227, 0x00227, 0x00228, 0x00228, 0x00229, 0x00229,
	0x0022a, 0x0022a, 0x0022b, 0x0022b, 0x0022c, 0x0022c, 0x0022d
};

/*
 * For dual-band RF, RF registers R1 and R4 also depend on channel number;
 * values taken from the reference driver.
 */
static const struct {
	uint8_t		chan;
	uint32_t	r1;
	uint32_t	r2;
	uint32_t	r4;
} ural_rf5222[] = {
	{   1, 0x08808, 0x0044d, 0x00282 },
	{   2, 0x08808, 0x0044e, 0x00282 },
	{   3, 0x08808, 0x0044f, 0x00282 },
	{   4, 0x08808, 0x00460, 0x00282 },
	{   5, 0x08808, 0x00461, 0x00282 },
	{   6, 0x08808, 0x00462, 0x00282 },
	{   7, 0x08808, 0x00463, 0x00282 },
	{   8, 0x08808, 0x00464, 0x00282 },
	{   9, 0x08808, 0x00465, 0x00282 },
	{  10, 0x08808, 0x00466, 0x00282 },
	{  11, 0x08808, 0x00467, 0x00282 },
	{  12, 0x08808, 0x00468, 0x00282 },
	{  13, 0x08808, 0x00469, 0x00282 },
	{  14, 0x08808, 0x0046b, 0x00286 },

	{  36, 0x08804, 0x06225, 0x00287 },
	{  40, 0x08804, 0x06226, 0x00287 },
	{  44, 0x08804, 0x06227, 0x00287 },
	{  48, 0x08804, 0x06228, 0x00287 },
	{  52, 0x08804, 0x06229, 0x00287 },
	{  56, 0x08804, 0x0622a, 0x00287 },
	{  60, 0x08804, 0x0622b, 0x00287 },
	{  64, 0x08804, 0x0622c, 0x00287 },

	{ 100, 0x08804, 0x02200, 0x00283 },
	{ 104, 0x08804, 0x02201, 0x00283 },
	{ 108, 0x08804, 0x02202, 0x00283 },
	{ 112, 0x08804, 0x02203, 0x00283 },
	{ 116, 0x08804, 0x02204, 0x00283 },
	{ 120, 0x08804, 0x02205, 0x00283 },
	{ 124, 0x08804, 0x02206, 0x00283 },
	{ 128, 0x08804, 0x02207, 0x00283 },
	{ 132, 0x08804, 0x02208, 0x00283 },
	{ 136, 0x08804, 0x02209, 0x00283 },
	{ 140, 0x08804, 0x0220a, 0x00283 },

	{ 149, 0x08808, 0x02429, 0x00281 },
	{ 153, 0x08808, 0x0242b, 0x00281 },
	{ 157, 0x08808, 0x0242d, 0x00281 },
	{ 161, 0x08808, 0x0242f, 0x00281 }
};

int	ural_match(device_t, cfdata_t, void *);
void	ural_attach(device_t, device_t, void *);
int	ural_detach(device_t, int);
int	ural_activate(device_t, enum devact);
extern struct cfdriver ural_cd;
CFATTACH_DECL_NEW(ural, sizeof(struct ural_softc), ural_match, ural_attach,
    ural_detach, ural_activate);

int
ural_match(device_t parent, cfdata_t match, void *aux)
{
	struct usb_attach_arg *uaa = aux;

	return (usb_lookup(ural_devs, uaa->uaa_vendor, uaa->uaa_product) != NULL) ?
	    UMATCH_VENDOR_PRODUCT : UMATCH_NONE;
}

void
ural_attach(device_t parent, device_t self, void *aux)
{
	struct ural_softc *sc = device_private(self);
	struct usb_attach_arg *uaa = aux;
	struct ieee80211com *ic = &sc->sc_ic;
	struct ifnet *ifp = &sc->sc_if;
	usb_interface_descriptor_t *id;
	usb_endpoint_descriptor_t *ed;
	usbd_status error;
	char *devinfop;
	int i;

	sc->sc_dev = self;
	sc->sc_udev = uaa->uaa_device;

	aprint_naive("\n");
	aprint_normal("\n");

	devinfop = usbd_devinfo_alloc(sc->sc_udev, 0);
	aprint_normal_dev(self, "%s\n", devinfop);
	usbd_devinfo_free(devinfop);

	error = usbd_set_config_no(sc->sc_udev, RAL_CONFIG_NO, 0);
	if (error != 0) {
		aprint_error_dev(self, "failed to set configuration"
		    ", err=%s\n", usbd_errstr(error));
		return;
	}

	/* get the first interface handle */
	error = usbd_device2interface_handle(sc->sc_udev, RAL_IFACE_INDEX,
	    &sc->sc_iface);
	if (error != 0) {
		aprint_error_dev(self, "could not get interface handle\n");
		return;
	}

	/*
	 * Find endpoints.
	 */
	id = usbd_get_interface_descriptor(sc->sc_iface);

	sc->sc_rx_no = sc->sc_tx_no = -1;
	for (i = 0; i < id->bNumEndpoints; i++) {
		ed = usbd_interface2endpoint_descriptor(sc->sc_iface, i);
		if (ed == NULL) {
			aprint_error_dev(self,
			    "no endpoint descriptor for %d\n", i);
			return;
		}

		if (UE_GET_DIR(ed->bEndpointAddress) == UE_DIR_IN &&
		    UE_GET_XFERTYPE(ed->bmAttributes) == UE_BULK)
			sc->sc_rx_no = ed->bEndpointAddress;
		else if (UE_GET_DIR(ed->bEndpointAddress) == UE_DIR_OUT &&
		    UE_GET_XFERTYPE(ed->bmAttributes) == UE_BULK)
			sc->sc_tx_no = ed->bEndpointAddress;
	}
	if (sc->sc_rx_no == -1 || sc->sc_tx_no == -1) {
		aprint_error_dev(self, "missing endpoint\n");
		return;
	}

	usb_init_task(&sc->sc_task, ural_task, sc, 0);
	callout_init(&sc->sc_scan_ch, 0);
	sc->amrr.amrr_min_success_threshold = 1;
	sc->amrr.amrr_max_success_threshold = 15;
	callout_init(&sc->sc_amrr_ch, 0);

	/* retrieve RT2570 rev. no */
	sc->asic_rev = ural_read(sc, RAL_MAC_CSR0);

	/* retrieve MAC address and various other things from EEPROM */
	ural_read_eeprom(sc);

	aprint_normal_dev(self, "MAC/BBP RT2570 (rev 0x%02x), RF %s\n",
	    sc->asic_rev, ural_get_rf(sc->rf_rev));

	ifp->if_softc = sc;
	memcpy(ifp->if_xname, device_xname(sc->sc_dev), IFNAMSIZ);
	ifp->if_flags = IFF_BROADCAST | IFF_SIMPLEX | IFF_MULTICAST;
	ifp->if_init = ural_init;
	ifp->if_ioctl = ural_ioctl;
	ifp->if_start = ural_start;
	ifp->if_watchdog = ural_watchdog;
	IFQ_SET_MAXLEN(&ifp->if_snd, IFQ_MAXLEN);
	IFQ_SET_READY(&ifp->if_snd);

	ic->ic_ifp = ifp;
	ic->ic_phytype = IEEE80211_T_OFDM; /* not only, but not used */
	ic->ic_opmode = IEEE80211_M_STA; /* default to BSS mode */
	ic->ic_state = IEEE80211_S_INIT;

	/* set device capabilities */
	ic->ic_caps =
	    IEEE80211_C_IBSS |		/* IBSS mode supported */
	    IEEE80211_C_MONITOR |	/* monitor mode supported */
	    IEEE80211_C_HOSTAP |	/* HostAp mode supported */
	    IEEE80211_C_TXPMGT |	/* tx power management */
	    IEEE80211_C_SHPREAMBLE |	/* short preamble supported */
	    IEEE80211_C_SHSLOT |	/* short slot time supported */
	    IEEE80211_C_WPA;		/* 802.11i */

	if (sc->rf_rev == RAL_RF_5222) {
		/* set supported .11a rates */
		ic->ic_sup_rates[IEEE80211_MODE_11A] = ieee80211_std_rateset_11a;

		/* set supported .11a channels */
		for (i = 36; i <= 64; i += 4) {
			ic->ic_channels[i].ic_freq =
			    ieee80211_ieee2mhz(i, IEEE80211_CHAN_5GHZ);
			ic->ic_channels[i].ic_flags = IEEE80211_CHAN_A;
		}
		for (i = 100; i <= 140; i += 4) {
			ic->ic_channels[i].ic_freq =
			    ieee80211_ieee2mhz(i, IEEE80211_CHAN_5GHZ);
			ic->ic_channels[i].ic_flags = IEEE80211_CHAN_A;
		}
		for (i = 149; i <= 161; i += 4) {
			ic->ic_channels[i].ic_freq =
			    ieee80211_ieee2mhz(i, IEEE80211_CHAN_5GHZ);
			ic->ic_channels[i].ic_flags = IEEE80211_CHAN_A;
		}
	}

	/* set supported .11b and .11g rates */
	ic->ic_sup_rates[IEEE80211_MODE_11B] = ieee80211_std_rateset_11b;
	ic->ic_sup_rates[IEEE80211_MODE_11G] = ieee80211_std_rateset_11g;

	/* set supported .11b and .11g channels (1 through 14) */
	for (i = 1; i <= 14; i++) {
		ic->ic_channels[i].ic_freq =
		    ieee80211_ieee2mhz(i, IEEE80211_CHAN_2GHZ);
		ic->ic_channels[i].ic_flags =
		    IEEE80211_CHAN_CCK | IEEE80211_CHAN_OFDM |
		    IEEE80211_CHAN_DYN | IEEE80211_CHAN_2GHZ;
	}

	if_attach(ifp);
	ieee80211_ifattach(ic);
	ic->ic_reset = ural_reset;

	/* override state transition machine */
	sc->sc_newstate = ic->ic_newstate;
	ic->ic_newstate = ural_newstate;
	ieee80211_media_init(ic, ural_media_change, ieee80211_media_status);

	bpf_attach2(ifp, DLT_IEEE802_11_RADIO,
	    sizeof(struct ieee80211_frame) + 64, &sc->sc_drvbpf);

	sc->sc_rxtap_len = sizeof(sc->sc_rxtapu);
	sc->sc_rxtap.wr_ihdr.it_len = htole16(sc->sc_rxtap_len);
	sc->sc_rxtap.wr_ihdr.it_present = htole32(RAL_RX_RADIOTAP_PRESENT);

	sc->sc_txtap_len = sizeof(sc->sc_txtapu);
	sc->sc_txtap.wt_ihdr.it_len = htole16(sc->sc_txtap_len);
	sc->sc_txtap.wt_ihdr.it_present = htole32(RAL_TX_RADIOTAP_PRESENT);

	ieee80211_announce(ic);

	usbd_add_drv_event(USB_EVENT_DRIVER_ATTACH, sc->sc_udev, sc->sc_dev);

	if (!pmf_device_register(self, NULL, NULL))
		aprint_error_dev(self, "couldn't establish power handler\n");

	return;
}

int
ural_detach(device_t self, int flags)
{
	struct ural_softc *sc = device_private(self);
	struct ieee80211com *ic = &sc->sc_ic;
	struct ifnet *ifp = &sc->sc_if;
	int s;

	pmf_device_deregister(self);

	s = splusb();

	ural_stop(ifp, 1);
	callout_halt(&sc->sc_scan_ch, NULL);
	callout_halt(&sc->sc_amrr_ch, NULL);
	usb_rem_task_wait(sc->sc_udev, &sc->sc_task, USB_TASKQ_DRIVER, NULL);

	bpf_detach(ifp);
	ieee80211_ifdetach(ic);
	if_detach(ifp);

	splx(s);

	usbd_add_drv_event(USB_EVENT_DRIVER_DETACH, sc->sc_udev, sc->sc_dev);

	return 0;
}

Static int
ural_alloc_tx_list(struct ural_softc *sc)
{
	struct ural_tx_data *data;
	int i, error;

	sc->tx_queued = 0;

	for (i = 0; i < RAL_TX_LIST_COUNT; i++) {
		data = &sc->tx_data[i];

		data->sc = sc;
		error = usbd_create_xfer(sc->sc_tx_pipeh,
		    RAL_TX_DESC_SIZE + MCLBYTES, USBD_FORCE_SHORT_XFER, 0,
		    &data->xfer);
		if (error) {
			printf("%s: could not allocate tx xfer\n",
			    device_xname(sc->sc_dev));
			goto fail;
		}

		data->buf = usbd_get_buffer(data->xfer);
	}

	return 0;

fail:	ural_free_tx_list(sc);
	return error;
}

Static void
ural_free_tx_list(struct ural_softc *sc)
{
	struct ural_tx_data *data;
	int i;

	for (i = 0; i < RAL_TX_LIST_COUNT; i++) {
		data = &sc->tx_data[i];

		if (data->xfer != NULL) {
			usbd_destroy_xfer(data->xfer);
			data->xfer = NULL;
		}

		if (data->ni != NULL) {
			ieee80211_free_node(data->ni);
			data->ni = NULL;
		}
	}
}

Static int
ural_alloc_rx_list(struct ural_softc *sc)
{
	struct ural_rx_data *data;
	int i, error;

	for (i = 0; i < RAL_RX_LIST_COUNT; i++) {
		data = &sc->rx_data[i];

		data->sc = sc;

		error = usbd_create_xfer(sc->sc_rx_pipeh, MCLBYTES,
		    0, 0, &data->xfer);
		if (error) {
			printf("%s: could not allocate rx xfer\n",
			    device_xname(sc->sc_dev));
			goto fail;
		}

		MGETHDR(data->m, M_DONTWAIT, MT_DATA);
		if (data->m == NULL) {
			printf("%s: could not allocate rx mbuf\n",
			    device_xname(sc->sc_dev));
			error = ENOMEM;
			goto fail;
		}

		MCLGET(data->m, M_DONTWAIT);
		if (!(data->m->m_flags & M_EXT)) {
			printf("%s: could not allocate rx mbuf cluster\n",
			    device_xname(sc->sc_dev));
			error = ENOMEM;
			goto fail;
		}

		data->buf = mtod(data->m, uint8_t *);
	}

	return 0;

fail:	ural_free_rx_list(sc);
	return error;
}

Static void
ural_free_rx_list(struct ural_softc *sc)
{
	struct ural_rx_data *data;
	int i;

	for (i = 0; i < RAL_RX_LIST_COUNT; i++) {
		data = &sc->rx_data[i];

		if (data->xfer != NULL) {
			usbd_destroy_xfer(data->xfer);
			data->xfer = NULL;
		}

		if (data->m != NULL) {
			m_freem(data->m);
			data->m = NULL;
		}
	}
}

Static int
ural_media_change(struct ifnet *ifp)
{
	int error;

	error = ieee80211_media_change(ifp);
	if (error != ENETRESET)
		return error;

	if ((ifp->if_flags & (IFF_UP | IFF_RUNNING)) == (IFF_UP | IFF_RUNNING))
		ural_init(ifp);

	return 0;
}

/*
 * This function is called periodically (every 200ms) during scanning to
 * switch from one channel to another.
 */
Static void
ural_next_scan(void *arg)
{
	struct ural_softc *sc = arg;
	struct ieee80211com *ic = &sc->sc_ic;

	if (ic->ic_state == IEEE80211_S_SCAN)
		ieee80211_next_scan(ic);
}

Static void
ural_task(void *arg)
{
	struct ural_softc *sc = arg;
	struct ieee80211com *ic = &sc->sc_ic;
	enum ieee80211_state ostate;
	struct ieee80211_node *ni;
	struct mbuf *m;

	ostate = ic->ic_state;

	switch (sc->sc_state) {
	case IEEE80211_S_INIT:
		if (ostate == IEEE80211_S_RUN) {
			/* abort TSF synchronization */
			ural_write(sc, RAL_TXRX_CSR19, 0);

			/* force tx led to stop blinking */
			ural_write(sc, RAL_MAC_CSR20, 0);
		}
		break;

	case IEEE80211_S_SCAN:
		ural_set_chan(sc, ic->ic_curchan);
		callout_reset(&sc->sc_scan_ch, hz / 5, ural_next_scan, sc);
		break;

	case IEEE80211_S_AUTH:
		ural_set_chan(sc, ic->ic_curchan);
		break;

	case IEEE80211_S_ASSOC:
		ural_set_chan(sc, ic->ic_curchan);
		break;

	case IEEE80211_S_RUN:
		ural_set_chan(sc, ic->ic_curchan);

		ni = ic->ic_bss;

		if (ic->ic_opmode != IEEE80211_M_MONITOR) {
			ural_update_slot(ic->ic_ifp);
			ural_set_txpreamble(sc);
			ural_set_basicrates(sc);
			ural_set_bssid(sc, ni->ni_bssid);
		}

		if (ic->ic_opmode == IEEE80211_M_HOSTAP ||
		    ic->ic_opmode == IEEE80211_M_IBSS) {
			m = ieee80211_beacon_alloc(ic, ni, &sc->sc_bo);
			if (m == NULL) {
				printf("%s: could not allocate beacon\n",
				    device_xname(sc->sc_dev));
				return;
			}

			if (ural_tx_bcn(sc, m, ni) != 0) {
				m_freem(m);
				printf("%s: could not send beacon\n",
				    device_xname(sc->sc_dev));
				return;
			}

			/* beacon is no longer needed */
			m_freem(m);
		}

		/* make tx led blink on tx (controlled by ASIC) */
		ural_write(sc, RAL_MAC_CSR20, 1);

		if (ic->ic_opmode != IEEE80211_M_MONITOR)
			ural_enable_tsf_sync(sc);

		/* enable automatic rate adaptation in STA mode */
		if (ic->ic_opmode == IEEE80211_M_STA &&
		    ic->ic_fixed_rate == IEEE80211_FIXED_RATE_NONE)
			ural_amrr_start(sc, ni);

		break;
	}

	sc->sc_newstate(ic, sc->sc_state, -1);
}

Static int
ural_newstate(struct ieee80211com *ic, enum ieee80211_state nstate,
    int arg)
{
	struct ural_softc *sc = ic->ic_ifp->if_softc;

	/*
	 * XXXSMP: This does not wait for the task, if it is in flight,
	 * to complete.  If this code works at all, it must rely on the
	 * kernel lock to serialize with the USB task thread.
	 */
	usb_rem_task(sc->sc_udev, &sc->sc_task);
	callout_stop(&sc->sc_scan_ch);
	callout_stop(&sc->sc_amrr_ch);

	/* do it in a process context */
	sc->sc_state = nstate;
	usb_add_task(sc->sc_udev, &sc->sc_task, USB_TASKQ_DRIVER);

	return 0;
}

/* quickly determine if a given rate is CCK or OFDM */
#define RAL_RATE_IS_OFDM(rate) ((rate) >= 12 && (rate) != 22)

#define RAL_ACK_SIZE	14	/* 10 + 4(FCS) */
#define RAL_CTS_SIZE	14	/* 10 + 4(FCS) */

#define RAL_SIFS		10	/* us */

#define RAL_RXTX_TURNAROUND	5	/* us */

/*
 * This function is only used by the Rx radiotap code.
 */
Static int
ural_rxrate(struct ural_rx_desc *desc)
{
	if (le32toh(desc->flags) & RAL_RX_OFDM) {
		/* reverse function of ural_plcp_signal */
		switch (desc->rate) {
		case 0xb:	return 12;
		case 0xf:	return 18;
		case 0xa:	return 24;
		case 0xe:	return 36;
		case 0x9:	return 48;
		case 0xd:	return 72;
		case 0x8:	return 96;
		case 0xc:	return 108;
		}
	} else {
		if (desc->rate == 10)
			return 2;
		if (desc->rate == 20)
			return 4;
		if (desc->rate == 55)
			return 11;
		if (desc->rate == 110)
			return 22;
	}
	return 2;	/* should not get there */
}

Static void
ural_txeof(struct usbd_xfer *xfer, void * priv,
    usbd_status status)
{
	struct ural_tx_data *data = priv;
	struct ural_softc *sc = data->sc;
	struct ifnet *ifp = &sc->sc_if;
	int s;

	if (status != USBD_NORMAL_COMPLETION) {
		if (status == USBD_NOT_STARTED || status == USBD_CANCELLED)
			return;

		printf("%s: could not transmit buffer: %s\n",
		    device_xname(sc->sc_dev), usbd_errstr(status));

		if (status == USBD_STALLED)
			usbd_clear_endpoint_stall_async(sc->sc_tx_pipeh);

		ifp->if_oerrors++;
		return;
	}

	s = splnet();

	m_freem(data->m);
	data->m = NULL;
	ieee80211_free_node(data->ni);
	data->ni = NULL;

	sc->tx_queued--;
	ifp->if_opackets++;

	DPRINTFN(10, ("tx done\n"));

	sc->sc_tx_timer = 0;
	ifp->if_flags &= ~IFF_OACTIVE;
	ural_start(ifp);

	splx(s);
}

Static void
ural_rxeof(struct usbd_xfer *xfer, void * priv, usbd_status status)
{
	struct ural_rx_data *data = priv;
	struct ural_softc *sc = data->sc;
	struct ieee80211com *ic = &sc->sc_ic;
	struct ifnet *ifp = &sc->sc_if;
	struct ural_rx_desc *desc;
	struct ieee80211_frame *wh;
	struct ieee80211_node *ni;
	struct mbuf *mnew, *m;
	int s, len;

	if (status != USBD_NORMAL_COMPLETION) {
		if (status == USBD_NOT_STARTED || status == USBD_CANCELLED)
			return;

		if (status == USBD_STALLED)
			usbd_clear_endpoint_stall_async(sc->sc_rx_pipeh);
		goto skip;
	}

	usbd_get_xfer_status(xfer, NULL, NULL, &len, NULL);

	if (len < RAL_RX_DESC_SIZE + IEEE80211_MIN_LEN) {
		DPRINTF(("%s: xfer too short %d\n", device_xname(sc->sc_dev),
		    len));
		ifp->if_ierrors++;
		goto skip;
	}

	/* rx descriptor is located at the end */
	desc = (struct ural_rx_desc *)(data->buf + len - RAL_RX_DESC_SIZE);

	if ((le32toh(desc->flags) & RAL_RX_PHY_ERROR) ||
	    (le32toh(desc->flags) & RAL_RX_CRC_ERROR)) {
		/*
		 * This should not happen since we did not request to receive
		 * those frames when we filled RAL_TXRX_CSR2.
		 */
		DPRINTFN(5, ("PHY or CRC error\n"));
		ifp->if_ierrors++;
		goto skip;
	}

	MGETHDR(mnew, M_DONTWAIT, MT_DATA);
	if (mnew == NULL) {
		ifp->if_ierrors++;
		goto skip;
	}

	MCLGET(mnew, M_DONTWAIT);
	if (!(mnew->m_flags & M_EXT)) {
		ifp->if_ierrors++;
		m_freem(mnew);
		goto skip;
	}

	m = data->m;
	data->m = mnew;
	data->buf = mtod(data->m, uint8_t *);

	/* finalize mbuf */
	m_set_rcvif(m, ifp);
	m->m_pkthdr.len = m->m_len = (le32toh(desc->flags) >> 16) & 0xfff;
	m->m_flags |= M_HASFCS;	/* h/w leaves FCS */

	s = splnet();

	if (sc->sc_drvbpf != NULL) {
		struct ural_rx_radiotap_header *tap = &sc->sc_rxtap;

		tap->wr_flags = IEEE80211_RADIOTAP_F_FCS;
		tap->wr_rate = ural_rxrate(desc);
		tap->wr_chan_freq = htole16(ic->ic_curchan->ic_freq);
		tap->wr_chan_flags = htole16(ic->ic_curchan->ic_flags);
		tap->wr_antenna = sc->rx_ant;
		tap->wr_antsignal = desc->rssi;

		bpf_mtap2(sc->sc_drvbpf, tap, sc->sc_rxtap_len, m, BPF_D_IN);
	}

	wh = mtod(m, struct ieee80211_frame *);
	ni = ieee80211_find_rxnode(ic, (struct ieee80211_frame_min *)wh);

	/* send the frame to the 802.11 layer */
	ieee80211_input(ic, m, ni, desc->rssi, 0);

	/* node is no longer needed */
	ieee80211_free_node(ni);

	splx(s);

	DPRINTFN(15, ("rx done\n"));

skip:	/* setup a new transfer */
	usbd_setup_xfer(xfer, data, data->buf, MCLBYTES,
	    USBD_SHORT_XFER_OK, USBD_NO_TIMEOUT, ural_rxeof);
	usbd_transfer(xfer);
}

/*
 * Return the expected ack rate for a frame transmitted at rate `rate'.
 * XXX: this should depend on the destination node basic rate set.
 */
Static int
ural_ack_rate(struct ieee80211com *ic, int rate)
{
	switch (rate) {
	/* CCK rates */
	case 2:
		return 2;
	case 4:
	case 11:
	case 22:
		return (ic->ic_curmode == IEEE80211_MODE_11B) ? 4 : rate;

	/* OFDM rates */
	case 12:
	case 18:
		return 12;
	case 24:
	case 36:
		return 24;
	case 48:
	case 72:
	case 96:
	case 108:
		return 48;
	}

	/* default to 1Mbps */
	return 2;
}

/*
 * Compute the duration (in us) needed to transmit `len' bytes at rate `rate'.
 * The function automatically determines the operating mode depending on the
 * given rate. `flags' indicates whether short preamble is in use or not.
 */
Static uint16_t
ural_txtime(int len, int rate, uint32_t flags)
{
	uint16_t txtime;

	if (RAL_RATE_IS_OFDM(rate)) {
		/* IEEE Std 802.11g-2003, pp. 37 */
		txtime = (8 + 4 * len + 3 + rate - 1) / rate;
		txtime = 16 + 4 + 4 * txtime + 6;
	} else {
		/* IEEE Std 802.11b-1999, pp. 28 */
		txtime = (16 * len + rate - 1) / rate;
		if (rate != 2 && (flags & IEEE80211_F_SHPREAMBLE))
			txtime +=  72 + 24;
		else
			txtime += 144 + 48;
	}
	return txtime;
}

Static uint8_t
ural_plcp_signal(int rate)
{
	switch (rate) {
	/* CCK rates (returned values are device-dependent) */
	case 2:		return 0x0;
	case 4:		return 0x1;
	case 11:	return 0x2;
	case 22:	return 0x3;

	/* OFDM rates (cf IEEE Std 802.11a-1999, pp. 14 Table 80) */
	case 12:	return 0xb;
	case 18:	return 0xf;
	case 24:	return 0xa;
	case 36:	return 0xe;
	case 48:	return 0x9;
	case 72:	return 0xd;
	case 96:	return 0x8;
	case 108:	return 0xc;

	/* unsupported rates (should not get there) */
	default:	return 0xff;
	}
}

Static void
ural_setup_tx_desc(struct ural_softc *sc, struct ural_tx_desc *desc,
    uint32_t flags, int len, int rate)
{
	struct ieee80211com *ic = &sc->sc_ic;
	uint16_t plcp_length;
	int remainder;

	desc->flags = htole32(flags);
	desc->flags |= htole32(RAL_TX_NEWSEQ);
	desc->flags |= htole32(len << 16);

	desc->wme = htole16(RAL_AIFSN(2) | RAL_LOGCWMIN(3) | RAL_LOGCWMAX(5));
	desc->wme |= htole16(RAL_IVOFFSET(sizeof(struct ieee80211_frame)));

	/* setup PLCP fields */
	desc->plcp_signal  = ural_plcp_signal(rate);
	desc->plcp_service = 4;

	len += IEEE80211_CRC_LEN;
	if (RAL_RATE_IS_OFDM(rate)) {
		desc->flags |= htole32(RAL_TX_OFDM);

		plcp_length = len & 0xfff;
		desc->plcp_length_hi = plcp_length >> 6;
		desc->plcp_length_lo = plcp_length & 0x3f;
	} else {
		plcp_length = (16 * len + rate - 1) / rate;
		if (rate == 22) {
			remainder = (16 * len) % 22;
			if (remainder != 0 && remainder < 7)
				desc->plcp_service |= RAL_PLCP_LENGEXT;
		}
		desc->plcp_length_hi = plcp_length >> 8;
		desc->plcp_length_lo = plcp_length & 0xff;

		if (rate != 2 && (ic->ic_flags & IEEE80211_F_SHPREAMBLE))
			desc->plcp_signal |= 0x08;
	}

	desc->iv = 0;
	desc->eiv = 0;
}

#define RAL_TX_TIMEOUT	5000

Static int
ural_tx_bcn(struct ural_softc *sc, struct mbuf *m0, struct ieee80211_node *ni)
{
	struct ural_tx_desc *desc;
	struct usbd_xfer *xfer;
	uint8_t cmd = 0;
	usbd_status error;
	uint8_t *buf;
	int xferlen, rate;

	rate = IEEE80211_IS_CHAN_5GHZ(ni->ni_chan) ? 12 : 2;

	/* xfer length needs to be a multiple of two! */
	xferlen = (RAL_TX_DESC_SIZE + m0->m_pkthdr.len + 1) & ~1;

	error = usbd_create_xfer(sc->sc_tx_pipeh, xferlen,
	    USBD_FORCE_SHORT_XFER, 0, &xfer);
	if (error)
		return error;

	buf = usbd_get_buffer(xfer);

	usbd_setup_xfer(xfer, NULL, &cmd, sizeof(cmd), USBD_FORCE_SHORT_XFER,
	    RAL_TX_TIMEOUT, NULL);

	error = usbd_sync_transfer(xfer);
	if (error != 0) {
		usbd_destroy_xfer(xfer);
		return error;
	}

	desc = (struct ural_tx_desc *)buf;

	m_copydata(m0, 0, m0->m_pkthdr.len, buf + RAL_TX_DESC_SIZE);
	ural_setup_tx_desc(sc, desc, RAL_TX_IFS_NEWBACKOFF | RAL_TX_TIMESTAMP,
	    m0->m_pkthdr.len, rate);

	DPRINTFN(10, ("sending beacon frame len=%u rate=%u xfer len=%u\n",
	    m0->m_pkthdr.len, rate, xferlen));

	usbd_setup_xfer(xfer, NULL, buf, xferlen, USBD_FORCE_SHORT_XFER,
	    RAL_TX_TIMEOUT, NULL);

	error = usbd_sync_transfer(xfer);
	usbd_destroy_xfer(xfer);

	return error;
}

Static int
ural_tx_mgt(struct ural_softc *sc, struct mbuf *m0, struct ieee80211_node *ni)
{
	struct ieee80211com *ic = &sc->sc_ic;
	struct ural_tx_desc *desc;
	struct ural_tx_data *data;
	struct ieee80211_frame *wh;
	struct ieee80211_key *k;
	uint32_t flags = 0;
	uint16_t dur;
	usbd_status error;
	int xferlen, rate;

	data = &sc->tx_data[0];
	desc = (struct ural_tx_desc *)data->buf;

	rate = IEEE80211_IS_CHAN_5GHZ(ic->ic_curchan) ? 12 : 2;

	wh = mtod(m0, struct ieee80211_frame *);

	if (wh->i_fc[1] & IEEE80211_FC1_WEP) {
		k = ieee80211_crypto_encap(ic, ni, m0);
		if (k == NULL) {
			m_freem(m0);
			return ENOBUFS;
		}
	}

	data->m = m0;
	data->ni = ni;

	wh = mtod(m0, struct ieee80211_frame *);

	if (!IEEE80211_IS_MULTICAST(wh->i_addr1)) {
		flags |= RAL_TX_ACK;

		dur = ural_txtime(RAL_ACK_SIZE, rate, ic->ic_flags) + RAL_SIFS;
		*(uint16_t *)wh->i_dur = htole16(dur);

		/* tell hardware to add timestamp for probe responses */
		if ((wh->i_fc[0] & IEEE80211_FC0_TYPE_MASK) ==
		    IEEE80211_FC0_TYPE_MGT &&
		    (wh->i_fc[0] & IEEE80211_FC0_SUBTYPE_MASK) ==
		    IEEE80211_FC0_SUBTYPE_PROBE_RESP)
			flags |= RAL_TX_TIMESTAMP;
	}

	if (sc->sc_drvbpf != NULL) {
		struct ural_tx_radiotap_header *tap = &sc->sc_txtap;

		tap->wt_flags = 0;
		tap->wt_rate = rate;
		tap->wt_chan_freq = htole16(ic->ic_curchan->ic_freq);
		tap->wt_chan_flags = htole16(ic->ic_curchan->ic_flags);
		tap->wt_antenna = sc->tx_ant;

		bpf_mtap2(sc->sc_drvbpf, tap, sc->sc_txtap_len, m0, BPF_D_OUT);
	}

	m_copydata(m0, 0, m0->m_pkthdr.len, data->buf + RAL_TX_DESC_SIZE);
	ural_setup_tx_desc(sc, desc, flags, m0->m_pkthdr.len, rate);

	/* align end on a 2-bytes boundary */
	xferlen = (RAL_TX_DESC_SIZE + m0->m_pkthdr.len + 1) & ~1;

	/*
	 * No space left in the last URB to store the extra 2 bytes, force
	 * sending of another URB.
	 */
	if ((xferlen % 64) == 0)
		xferlen += 2;

	DPRINTFN(10, ("sending mgt frame len=%u rate=%u xfer len=%u\n",
	    m0->m_pkthdr.len, rate, xferlen));

	usbd_setup_xfer(data->xfer, data, data->buf, xferlen,
	    USBD_FORCE_SHORT_XFER, RAL_TX_TIMEOUT, ural_txeof);

	error = usbd_transfer(data->xfer);
	if (error != USBD_NORMAL_COMPLETION && error != USBD_IN_PROGRESS) {
		m_freem(m0);
		return error;
	}

	sc->tx_queued++;

	return 0;
}

Static int
ural_tx_data(struct ural_softc *sc, struct mbuf *m0, struct ieee80211_node *ni)
{
	struct ieee80211com *ic = &sc->sc_ic;
	struct ural_tx_desc *desc;
	struct ural_tx_data *data;
	struct ieee80211_frame *wh;
	struct ieee80211_key *k;
	uint32_t flags = 0;
	uint16_t dur;
	usbd_status error;
	int xferlen, rate;

	wh = mtod(m0, struct ieee80211_frame *);

	if (ic->ic_fixed_rate != IEEE80211_FIXED_RATE_NONE)
		rate = ic->ic_bss->ni_rates.rs_rates[ic->ic_fixed_rate];
	else
		rate = ni->ni_rates.rs_rates[ni->ni_txrate];

	rate &= IEEE80211_RATE_VAL;

	if (wh->i_fc[1] & IEEE80211_FC1_WEP) {
		k = ieee80211_crypto_encap(ic, ni, m0);
		if (k == NULL) {
			m_freem(m0);
			return ENOBUFS;
		}

		/* packet header may have moved, reset our local pointer */
		wh = mtod(m0, struct ieee80211_frame *);
	}

	data = &sc->tx_data[0];
	desc = (struct ural_tx_desc *)data->buf;

	data->m = m0;
	data->ni = ni;

	if (!IEEE80211_IS_MULTICAST(wh->i_addr1)) {
		flags |= RAL_TX_ACK;
		flags |= RAL_TX_RETRY(7);

		dur = ural_txtime(RAL_ACK_SIZE, ural_ack_rate(ic, rate),
		    ic->ic_flags) + RAL_SIFS;
		*(uint16_t *)wh->i_dur = htole16(dur);
	}

	if (sc->sc_drvbpf != NULL) {
		struct ural_tx_radiotap_header *tap = &sc->sc_txtap;

		tap->wt_flags = 0;
		tap->wt_rate = rate;
		tap->wt_chan_freq = htole16(ic->ic_curchan->ic_freq);
		tap->wt_chan_flags = htole16(ic->ic_curchan->ic_flags);
		tap->wt_antenna = sc->tx_ant;

		bpf_mtap2(sc->sc_drvbpf, tap, sc->sc_txtap_len, m0, BPF_D_OUT);
	}

	m_copydata(m0, 0, m0->m_pkthdr.len, data->buf + RAL_TX_DESC_SIZE);
	ural_setup_tx_desc(sc, desc, flags, m0->m_pkthdr.len, rate);

	/* align end on a 2-bytes boundary */
	xferlen = (RAL_TX_DESC_SIZE + m0->m_pkthdr.len + 1) & ~1;

	/*
	 * No space left in the last URB to store the extra 2 bytes, force
	 * sending of another URB.
	 */
	if ((xferlen % 64) == 0)
		xferlen += 2;

	DPRINTFN(10, ("sending data frame len=%u rate=%u xfer len=%u\n",
	    m0->m_pkthdr.len, rate, xferlen));
	usbd_setup_xfer(data->xfer, data, data->buf, xferlen,
	    USBD_FORCE_SHORT_XFER, RAL_TX_TIMEOUT, ural_txeof);

	error = usbd_transfer(data->xfer);
	if (error != USBD_NORMAL_COMPLETION && error != USBD_IN_PROGRESS)
		return error;

	sc->tx_queued++;

	return 0;
}

Static void
ural_start(struct ifnet *ifp)
{
	struct ural_softc *sc = ifp->if_softc;
	struct ieee80211com *ic = &sc->sc_ic;
	struct mbuf *m0;
	struct ether_header *eh;
	struct ieee80211_node *ni;

	for (;;) {
		IF_POLL(&ic->ic_mgtq, m0);
		if (m0 != NULL) {
			if (sc->tx_queued >= RAL_TX_LIST_COUNT) {
				ifp->if_flags |= IFF_OACTIVE;
				break;
			}
			IF_DEQUEUE(&ic->ic_mgtq, m0);

			ni = M_GETCTX(m0, struct ieee80211_node *);
			M_CLEARCTX(m0);
			bpf_mtap3(ic->ic_rawbpf, m0, BPF_D_OUT);
			if (ural_tx_mgt(sc, m0, ni) != 0)
				break;

		} else {
			if (ic->ic_state != IEEE80211_S_RUN)
				break;
			IFQ_DEQUEUE(&ifp->if_snd, m0);
			if (m0 == NULL)
				break;
			if (sc->tx_queued >= RAL_TX_LIST_COUNT) {
				IF_PREPEND(&ifp->if_snd, m0);
				ifp->if_flags |= IFF_OACTIVE;
				break;
			}

			if (m0->m_len < sizeof(struct ether_header) &&
			    !(m0 = m_pullup(m0, sizeof(struct ether_header))))
				continue;

			eh = mtod(m0, struct ether_header *);
			ni = ieee80211_find_txnode(ic, eh->ether_dhost);
			if (ni == NULL) {
				m_freem(m0);
				continue;
			}
			bpf_mtap(ifp, m0, BPF_D_OUT);
			m0 = ieee80211_encap(ic, m0, ni);
			if (m0 == NULL) {
				ieee80211_free_node(ni);
				continue;
			}
			bpf_mtap3(ic->ic_rawbpf, m0, BPF_D_OUT);
			if (ural_tx_data(sc, m0, ni) != 0) {
				ieee80211_free_node(ni);
				ifp->if_oerrors++;
				break;
			}
		}

		sc->sc_tx_timer = 5;
		ifp->if_timer = 1;
	}
}

Static void
ural_watchdog(struct ifnet *ifp)
{
	struct ural_softc *sc = ifp->if_softc;
	struct ieee80211com *ic = &sc->sc_ic;

	ifp->if_timer = 0;

	if (sc->sc_tx_timer > 0) {
		if (--sc->sc_tx_timer == 0) {
			printf("%s: device timeout\n", device_xname(sc->sc_dev));
			/*ural_init(sc); XXX needs a process context! */
			ifp->if_oerrors++;
			return;
		}
		ifp->if_timer = 1;
	}

	ieee80211_watchdog(ic);
}

/*
 * This function allows for fast channel switching in monitor mode (used by
 * net-mgmt/kismet). In IBSS mode, we must explicitly reset the interface to
 * generate a new beacon frame.
 */
Static int
ural_reset(struct ifnet *ifp)
{
	struct ural_softc *sc = ifp->if_softc;
	struct ieee80211com *ic = &sc->sc_ic;

	if (ic->ic_opmode != IEEE80211_M_MONITOR)
		return ENETRESET;

	ural_set_chan(sc, ic->ic_curchan);

	return 0;
}

Static int
ural_ioctl(struct ifnet *ifp, u_long cmd, void *data)
{
#define IS_RUNNING(ifp) \
	(((ifp)->if_flags & IFF_UP) && ((ifp)->if_flags & IFF_RUNNING))

	struct ural_softc *sc = ifp->if_softc;
	struct ieee80211com *ic = &sc->sc_ic;
	int s, error = 0;

	s = splnet();

	switch (cmd) {
	case SIOCSIFFLAGS:
		if ((error = ifioctl_common(ifp, cmd, data)) != 0)
			break;
		/* XXX re-use ether_ioctl() */
		switch (ifp->if_flags & (IFF_UP|IFF_RUNNING)) {
		case IFF_UP|IFF_RUNNING:
			ural_update_promisc(sc);
			break;
		case IFF_UP:
			ural_init(ifp);
			break;
		case IFF_RUNNING:
			ural_stop(ifp, 1);
			break;
		case 0:
			break;
		}
		break;

	case SIOCADDMULTI:
	case SIOCDELMULTI:
		if ((error = ether_ioctl(ifp, cmd, data)) == ENETRESET) {
			error = 0;
		}
		break;

	default:
		error = ieee80211_ioctl(ic, cmd, data);
	}

	if (error == ENETRESET) {
		if (IS_RUNNING(ifp) &&
			(ic->ic_roaming != IEEE80211_ROAMING_MANUAL))
			ural_init(ifp);
		error = 0;
	}

	splx(s);

	return error;
#undef IS_RUNNING
}

Static void
ural_set_testmode(struct ural_softc *sc)
{
	usb_device_request_t req;
	usbd_status error;

	req.bmRequestType = UT_WRITE_VENDOR_DEVICE;
	req.bRequest = RAL_VENDOR_REQUEST;
	USETW(req.wValue, 4);
	USETW(req.wIndex, 1);
	USETW(req.wLength, 0);

	error = usbd_do_request(sc->sc_udev, &req, NULL);
	if (error != 0) {
		printf("%s: could not set test mode: %s\n",
		    device_xname(sc->sc_dev), usbd_errstr(error));
	}
}

Static void
ural_eeprom_read(struct ural_softc *sc, uint16_t addr, void *buf, int len)
{
	usb_device_request_t req;
	usbd_status error;

	req.bmRequestType = UT_READ_VENDOR_DEVICE;
	req.bRequest = RAL_READ_EEPROM;
	USETW(req.wValue, 0);
	USETW(req.wIndex, addr);
	USETW(req.wLength, len);

	error = usbd_do_request(sc->sc_udev, &req, buf);
	if (error != 0) {
		printf("%s: could not read EEPROM: %s\n",
		    device_xname(sc->sc_dev), usbd_errstr(error));
	}
}

Static uint16_t
ural_read(struct ural_softc *sc, uint16_t reg)
{
	usb_device_request_t req;
	usbd_status error;
	uint16_t val;

	req.bmRequestType = UT_READ_VENDOR_DEVICE;
	req.bRequest = RAL_READ_MAC;
	USETW(req.wValue, 0);
	USETW(req.wIndex, reg);
	USETW(req.wLength, sizeof(uint16_t));

	error = usbd_do_request(sc->sc_udev, &req, &val);
	if (error != 0) {
		printf("%s: could not read MAC register: %s\n",
		    device_xname(sc->sc_dev), usbd_errstr(error));
		return 0;
	}

	return le16toh(val);
}

Static void
ural_read_multi(struct ural_softc *sc, uint16_t reg, void *buf, int len)
{
	usb_device_request_t req;
	usbd_status error;

	req.bmRequestType = UT_READ_VENDOR_DEVICE;
	req.bRequest = RAL_READ_MULTI_MAC;
	USETW(req.wValue, 0);
	USETW(req.wIndex, reg);
	USETW(req.wLength, len);

	error = usbd_do_request(sc->sc_udev, &req, buf);
	if (error != 0) {
		printf("%s: could not read MAC register: %s\n",
		    device_xname(sc->sc_dev), usbd_errstr(error));
	}
}

Static void
ural_write(struct ural_softc *sc, uint16_t reg, uint16_t val)
{
	usb_device_request_t req;
	usbd_status error;

	req.bmRequestType = UT_WRITE_VENDOR_DEVICE;
	req.bRequest = RAL_WRITE_MAC;
	USETW(req.wValue, val);
	USETW(req.wIndex, reg);
	USETW(req.wLength, 0);

	error = usbd_do_request(sc->sc_udev, &req, NULL);
	if (error != 0) {
		printf("%s: could not write MAC register: %s\n",
		    device_xname(sc->sc_dev), usbd_errstr(error));
	}
}

Static void
ural_write_multi(struct ural_softc *sc, uint16_t reg, void *buf, int len)
{
	usb_device_request_t req;
	usbd_status error;

	req.bmRequestType = UT_WRITE_VENDOR_DEVICE;
	req.bRequest = RAL_WRITE_MULTI_MAC;
	USETW(req.wValue, 0);
	USETW(req.wIndex, reg);
	USETW(req.wLength, len);

	error = usbd_do_request(sc->sc_udev, &req, buf);
	if (error != 0) {
		printf("%s: could not write MAC register: %s\n",
		    device_xname(sc->sc_dev), usbd_errstr(error));
	}
}

Static void
ural_bbp_write(struct ural_softc *sc, uint8_t reg, uint8_t val)
{
	uint16_t tmp;
	int ntries;

	for (ntries = 0; ntries < 5; ntries++) {
		if (!(ural_read(sc, RAL_PHY_CSR8) & RAL_BBP_BUSY))
			break;
	}
	if (ntries == 5) {
		printf("%s: could not write to BBP\n", device_xname(sc->sc_dev));
		return;
	}

	tmp = reg << 8 | val;
	ural_write(sc, RAL_PHY_CSR7, tmp);
}

Static uint8_t
ural_bbp_read(struct ural_softc *sc, uint8_t reg)
{
	uint16_t val;
	int ntries;

	val = RAL_BBP_WRITE | reg << 8;
	ural_write(sc, RAL_PHY_CSR7, val);

	for (ntries = 0; ntries < 5; ntries++) {
		if (!(ural_read(sc, RAL_PHY_CSR8) & RAL_BBP_BUSY))
			break;
	}
	if (ntries == 5) {
		printf("%s: could not read BBP\n", device_xname(sc->sc_dev));
		return 0;
	}

	return ural_read(sc, RAL_PHY_CSR7) & 0xff;
}

Static void
ural_rf_write(struct ural_softc *sc, uint8_t reg, uint32_t val)
{
	uint32_t tmp;
	int ntries;

	for (ntries = 0; ntries < 5; ntries++) {
		if (!(ural_read(sc, RAL_PHY_CSR10) & RAL_RF_LOBUSY))
			break;
	}
	if (ntries == 5) {
		printf("%s: could not write to RF\n", device_xname(sc->sc_dev));
		return;
	}

	tmp = RAL_RF_BUSY | RAL_RF_20BIT | (val & 0xfffff) << 2 | (reg & 0x3);
	ural_write(sc, RAL_PHY_CSR9,  tmp & 0xffff);
	ural_write(sc, RAL_PHY_CSR10, tmp >> 16);

	/* remember last written value in sc */
	sc->rf_regs[reg] = val;

	DPRINTFN(15, ("RF R[%u] <- 0x%05x\n", reg & 0x3, val & 0xfffff));
}

Static void
ural_set_chan(struct ural_softc *sc, struct ieee80211_channel *c)
{
	struct ieee80211com *ic = &sc->sc_ic;
	uint8_t power, tmp;
	u_int i, chan;

	chan = ieee80211_chan2ieee(ic, c);
	if (chan == 0 || chan == IEEE80211_CHAN_ANY)
		return;

	if (IEEE80211_IS_CHAN_2GHZ(c))
		power = uimin(sc->txpow[chan - 1], 31);
	else
		power = 31;

	/* adjust txpower using ifconfig settings */
	power -= (100 - ic->ic_txpowlimit) / 8;

	DPRINTFN(2, ("setting channel to %u, txpower to %u\n", chan, power));

	switch (sc->rf_rev) {
	case RAL_RF_2522:
		ural_rf_write(sc, RAL_RF1, 0x00814);
		ural_rf_write(sc, RAL_RF2, ural_rf2522_r2[chan - 1]);
		ural_rf_write(sc, RAL_RF3, power << 7 | 0x00040);
		break;

	case RAL_RF_2523:
		ural_rf_write(sc, RAL_RF1, 0x08804);
		ural_rf_write(sc, RAL_RF2, ural_rf2523_r2[chan - 1]);
		ural_rf_write(sc, RAL_RF3, power << 7 | 0x38044);
		ural_rf_write(sc, RAL_RF4, (chan == 14) ? 0x00280 : 0x00286);
		break;

	case RAL_RF_2524:
		ural_rf_write(sc, RAL_RF1, 0x0c808);
		ural_rf_write(sc, RAL_RF2, ural_rf2524_r2[chan - 1]);
		ural_rf_write(sc, RAL_RF3, power << 7 | 0x00040);
		ural_rf_write(sc, RAL_RF4, (chan == 14) ? 0x00280 : 0x00286);
		break;

	case RAL_RF_2525:
		ural_rf_write(sc, RAL_RF1, 0x08808);
		ural_rf_write(sc, RAL_RF2, ural_rf2525_hi_r2[chan - 1]);
		ural_rf_write(sc, RAL_RF3, power << 7 | 0x18044);
		ural_rf_write(sc, RAL_RF4, (chan == 14) ? 0x00280 : 0x00286);

		ural_rf_write(sc, RAL_RF1, 0x08808);
		ural_rf_write(sc, RAL_RF2, ural_rf2525_r2[chan - 1]);
		ural_rf_write(sc, RAL_RF3, power << 7 | 0x18044);
		ural_rf_write(sc, RAL_RF4, (chan == 14) ? 0x00280 : 0x00286);
		break;

	case RAL_RF_2525E:
		ural_rf_write(sc, RAL_RF1, 0x08808);
		ural_rf_write(sc, RAL_RF2, ural_rf2525e_r2[chan - 1]);
		ural_rf_write(sc, RAL_RF3, power << 7 | 0x18044);
		ural_rf_write(sc, RAL_RF4, (chan == 14) ? 0x00286 : 0x00282);
		break;

	case RAL_RF_2526:
		ural_rf_write(sc, RAL_RF2, ural_rf2526_hi_r2[chan - 1]);
		ural_rf_write(sc, RAL_RF4, (chan & 1) ? 0x00386 : 0x00381);
		ural_rf_write(sc, RAL_RF1, 0x08804);

		ural_rf_write(sc, RAL_RF2, ural_rf2526_r2[chan - 1]);
		ural_rf_write(sc, RAL_RF3, power << 7 | 0x18044);
		ural_rf_write(sc, RAL_RF4, (chan & 1) ? 0x00386 : 0x00381);
		break;

	/* dual-band RF */
	case RAL_RF_5222:
		for (i = 0; ural_rf5222[i].chan != chan; i++);

		ural_rf_write(sc, RAL_RF1, ural_rf5222[i].r1);
		ural_rf_write(sc, RAL_RF2, ural_rf5222[i].r2);
		ural_rf_write(sc, RAL_RF3, power << 7 | 0x00040);
		ural_rf_write(sc, RAL_RF4, ural_rf5222[i].r4);
		break;
	}

	if (ic->ic_opmode != IEEE80211_M_MONITOR &&
	    ic->ic_state != IEEE80211_S_SCAN) {
		/* set Japan filter bit for channel 14 */
		tmp = ural_bbp_read(sc, 70);

		tmp &= ~RAL_JAPAN_FILTER;
		if (chan == 14)
			tmp |= RAL_JAPAN_FILTER;

		ural_bbp_write(sc, 70, tmp);

		/* clear CRC errors */
		ural_read(sc, RAL_STA_CSR0);

		DELAY(10000);
		ural_disable_rf_tune(sc);
	}
}

/*
 * Disable RF auto-tuning.
 */
Static void
ural_disable_rf_tune(struct ural_softc *sc)
{
	uint32_t tmp;

	if (sc->rf_rev != RAL_RF_2523) {
		tmp = sc->rf_regs[RAL_RF1] & ~RAL_RF1_AUTOTUNE;
		ural_rf_write(sc, RAL_RF1, tmp);
	}

	tmp = sc->rf_regs[RAL_RF3] & ~RAL_RF3_AUTOTUNE;
	ural_rf_write(sc, RAL_RF3, tmp);

	DPRINTFN(2, ("disabling RF autotune\n"));
}

/*
 * Refer to IEEE Std 802.11-1999 pp. 123 for more information on TSF
 * synchronization.
 */
Static void
ural_enable_tsf_sync(struct ural_softc *sc)
{
	struct ieee80211com *ic = &sc->sc_ic;
	uint16_t logcwmin, preload, tmp;

	/* first, disable TSF synchronization */
	ural_write(sc, RAL_TXRX_CSR19, 0);

	tmp = (16 * ic->ic_bss->ni_intval) << 4;
	ural_write(sc, RAL_TXRX_CSR18, tmp);

	logcwmin = (ic->ic_opmode == IEEE80211_M_IBSS) ? 2 : 0;
	preload = (ic->ic_opmode == IEEE80211_M_IBSS) ? 320 : 6;
	tmp = logcwmin << 12 | preload;
	ural_write(sc, RAL_TXRX_CSR20, tmp);

	/* finally, enable TSF synchronization */
	tmp = RAL_ENABLE_TSF | RAL_ENABLE_TBCN;
	if (ic->ic_opmode == IEEE80211_M_STA)
		tmp |= RAL_ENABLE_TSF_SYNC(1);
	else
		tmp |= RAL_ENABLE_TSF_SYNC(2) | RAL_ENABLE_BEACON_GENERATOR;
	ural_write(sc, RAL_TXRX_CSR19, tmp);

	DPRINTF(("enabling TSF synchronization\n"));
}

Static void
ural_update_slot(struct ifnet *ifp)
{
	struct ural_softc *sc = ifp->if_softc;
	struct ieee80211com *ic = &sc->sc_ic;
	uint16_t slottime, sifs, eifs;

	slottime = (ic->ic_flags & IEEE80211_F_SHSLOT) ? 9 : 20;

	/*
	 * These settings may sound a bit inconsistent but this is what the
	 * reference driver does.
	 */
	if (ic->ic_curmode == IEEE80211_MODE_11B) {
		sifs = 16 - RAL_RXTX_TURNAROUND;
		eifs = 364;
	} else {
		sifs = 10 - RAL_RXTX_TURNAROUND;
		eifs = 64;
	}

	ural_write(sc, RAL_MAC_CSR10, slottime);
	ural_write(sc, RAL_MAC_CSR11, sifs);
	ural_write(sc, RAL_MAC_CSR12, eifs);
}

Static void
ural_set_txpreamble(struct ural_softc *sc)
{
	uint16_t tmp;

	tmp = ural_read(sc, RAL_TXRX_CSR10);

	tmp &= ~RAL_SHORT_PREAMBLE;
	if (sc->sc_ic.ic_flags & IEEE80211_F_SHPREAMBLE)
		tmp |= RAL_SHORT_PREAMBLE;

	ural_write(sc, RAL_TXRX_CSR10, tmp);
}

Static void
ural_set_basicrates(struct ural_softc *sc)
{
	struct ieee80211com *ic = &sc->sc_ic;

	/* update basic rate set */
	if (ic->ic_curmode == IEEE80211_MODE_11B) {
		/* 11b basic rates: 1, 2Mbps */
		ural_write(sc, RAL_TXRX_CSR11, 0x3);
	} else if (IEEE80211_IS_CHAN_5GHZ(ic->ic_bss->ni_chan)) {
		/* 11a basic rates: 6, 12, 24Mbps */
		ural_write(sc, RAL_TXRX_CSR11, 0x150);
	} else {
		/* 11g basic rates: 1, 2, 5.5, 11, 6, 12, 24Mbps */
		ural_write(sc, RAL_TXRX_CSR11, 0x15f);
	}
}

Static void
ural_set_bssid(struct ural_softc *sc, uint8_t *bssid)
{
	uint16_t tmp;

	tmp = bssid[0] | bssid[1] << 8;
	ural_write(sc, RAL_MAC_CSR5, tmp);

	tmp = bssid[2] | bssid[3] << 8;
	ural_write(sc, RAL_MAC_CSR6, tmp);

	tmp = bssid[4] | bssid[5] << 8;
	ural_write(sc, RAL_MAC_CSR7, tmp);

	DPRINTF(("setting BSSID to %s\n", ether_sprintf(bssid)));
}

Static void
ural_set_macaddr(struct ural_softc *sc, uint8_t *addr)
{
	uint16_t tmp;

	tmp = addr[0] | addr[1] << 8;
	ural_write(sc, RAL_MAC_CSR2, tmp);

	tmp = addr[2] | addr[3] << 8;
	ural_write(sc, RAL_MAC_CSR3, tmp);

	tmp = addr[4] | addr[5] << 8;
	ural_write(sc, RAL_MAC_CSR4, tmp);

	DPRINTF(("setting MAC address to %s\n", ether_sprintf(addr)));
}

Static void
ural_update_promisc(struct ural_softc *sc)
{
	struct ifnet *ifp = sc->sc_ic.ic_ifp;
	uint32_t tmp;

	tmp = ural_read(sc, RAL_TXRX_CSR2);

	tmp &= ~RAL_DROP_NOT_TO_ME;
	if (!(ifp->if_flags & IFF_PROMISC))
		tmp |= RAL_DROP_NOT_TO_ME;

	ural_write(sc, RAL_TXRX_CSR2, tmp);

	DPRINTF(("%s promiscuous mode\n", (ifp->if_flags & IFF_PROMISC) ?
	    "entering" : "leaving"));
}

Static const char *
ural_get_rf(int rev)
{
	switch (rev) {
	case RAL_RF_2522:	return "RT2522";
	case RAL_RF_2523:	return "RT2523";
	case RAL_RF_2524:	return "RT2524";
	case RAL_RF_2525:	return "RT2525";
	case RAL_RF_2525E:	return "RT2525e";
	case RAL_RF_2526:	return "RT2526";
	case RAL_RF_5222:	return "RT5222";
	default:		return "unknown";
	}
}

Static void
ural_read_eeprom(struct ural_softc *sc)
{
	struct ieee80211com *ic = &sc->sc_ic;
	uint16_t val;

	ural_eeprom_read(sc, RAL_EEPROM_CONFIG0, &val, 2);
	val = le16toh(val);
	sc->rf_rev =   (val >> 11) & 0x7;
	sc->hw_radio = (val >> 10) & 0x1;
	sc->led_mode = (val >> 6)  & 0x7;
	sc->rx_ant =   (val >> 4)  & 0x3;
	sc->tx_ant =   (val >> 2)  & 0x3;
	sc->nb_ant =   val & 0x3;

	/* read MAC address */
	ural_eeprom_read(sc, RAL_EEPROM_ADDRESS, ic->ic_myaddr, 6);

	/* read default values for BBP registers */
	ural_eeprom_read(sc, RAL_EEPROM_BBP_BASE, sc->bbp_prom, 2 * 16);

	/* read Tx power for all b/g channels */
	ural_eeprom_read(sc, RAL_EEPROM_TXPOWER, sc->txpow, 14);
}

Static int
ural_bbp_init(struct ural_softc *sc)
{
	int i, ntries;

	/* wait for BBP to be ready */
	for (ntries = 0; ntries < 100; ntries++) {
		if (ural_bbp_read(sc, RAL_BBP_VERSION) != 0)
			break;
		DELAY(1000);
	}
	if (ntries == 100) {
		printf("%s: timeout waiting for BBP\n", device_xname(sc->sc_dev));
		return EIO;
	}

	/* initialize BBP registers to default values */
	for (i = 0; i < __arraycount(ural_def_bbp); i++)
		ural_bbp_write(sc, ural_def_bbp[i].reg, ural_def_bbp[i].val);

#if 0
	/* initialize BBP registers to values stored in EEPROM */
	for (i = 0; i < 16; i++) {
		if (sc->bbp_prom[i].reg == 0xff)
			continue;
		ural_bbp_write(sc, sc->bbp_prom[i].reg, sc->bbp_prom[i].val);
	}
#endif

	return 0;
}

Static void
ural_set_txantenna(struct ural_softc *sc, int antenna)
{
	uint16_t tmp;
	uint8_t tx;

	tx = ural_bbp_read(sc, RAL_BBP_TX) & ~RAL_BBP_ANTMASK;
	if (antenna == 1)
		tx |= RAL_BBP_ANTA;
	else if (antenna == 2)
		tx |= RAL_BBP_ANTB;
	else
		tx |= RAL_BBP_DIVERSITY;

	/* need to force I/Q flip for RF 2525e, 2526 and 5222 */
	if (sc->rf_rev == RAL_RF_2525E || sc->rf_rev == RAL_RF_2526 ||
	    sc->rf_rev == RAL_RF_5222)
		tx |= RAL_BBP_FLIPIQ;

	ural_bbp_write(sc, RAL_BBP_TX, tx);

	/* update values in PHY_CSR5 and PHY_CSR6 */
	tmp = ural_read(sc, RAL_PHY_CSR5) & ~0x7;
	ural_write(sc, RAL_PHY_CSR5, tmp | (tx & 0x7));

	tmp = ural_read(sc, RAL_PHY_CSR6) & ~0x7;
	ural_write(sc, RAL_PHY_CSR6, tmp | (tx & 0x7));
}

Static void
ural_set_rxantenna(struct ural_softc *sc, int antenna)
{
	uint8_t rx;

	rx = ural_bbp_read(sc, RAL_BBP_RX) & ~RAL_BBP_ANTMASK;
	if (antenna == 1)
		rx |= RAL_BBP_ANTA;
	else if (antenna == 2)
		rx |= RAL_BBP_ANTB;
	else
		rx |= RAL_BBP_DIVERSITY;

	/* need to force no I/Q flip for RF 2525e and 2526 */
	if (sc->rf_rev == RAL_RF_2525E || sc->rf_rev == RAL_RF_2526)
		rx &= ~RAL_BBP_FLIPIQ;

	ural_bbp_write(sc, RAL_BBP_RX, rx);
}

Static int
ural_init(struct ifnet *ifp)
{
	struct ural_softc *sc = ifp->if_softc;
	struct ieee80211com *ic = &sc->sc_ic;
	struct ieee80211_key *wk;
	uint16_t tmp;
	usbd_status error;
	int i, ntries;

	ural_set_testmode(sc);
	ural_write(sc, 0x308, 0x00f0);	/* XXX magic */

	ural_stop(ifp, 0);

	/* initialize MAC registers to default values */
	for (i = 0; i < __arraycount(ural_def_mac); i++)
		ural_write(sc, ural_def_mac[i].reg, ural_def_mac[i].val);

	/* wait for BBP and RF to wake up (this can take a long time!) */
	for (ntries = 0; ntries < 100; ntries++) {
		tmp = ural_read(sc, RAL_MAC_CSR17);
		if ((tmp & (RAL_BBP_AWAKE | RAL_RF_AWAKE)) ==
		    (RAL_BBP_AWAKE | RAL_RF_AWAKE))
			break;
		DELAY(1000);
	}
	if (ntries == 100) {
		printf("%s: timeout waiting for BBP/RF to wakeup\n",
		    device_xname(sc->sc_dev));
		error = EIO;
		goto fail;
	}

	/* we're ready! */
	ural_write(sc, RAL_MAC_CSR1, RAL_HOST_READY);

	/* set basic rate set (will be updated later) */
	ural_write(sc, RAL_TXRX_CSR11, 0x15f);

	error = ural_bbp_init(sc);
	if (error != 0)
		goto fail;

	/* set default BSS channel */
	ural_set_chan(sc, ic->ic_curchan);

	/* clear statistic registers (STA_CSR0 to STA_CSR10) */
	ural_read_multi(sc, RAL_STA_CSR0, sc->sta, sizeof(sc->sta));

	ural_set_txantenna(sc, sc->tx_ant);
	ural_set_rxantenna(sc, sc->rx_ant);

	IEEE80211_ADDR_COPY(ic->ic_myaddr, CLLADDR(ifp->if_sadl));
	ural_set_macaddr(sc, ic->ic_myaddr);

	/*
	 * Copy WEP keys into adapter's memory (SEC_CSR0 to SEC_CSR31).
	 */
	for (i = 0; i < IEEE80211_WEP_NKID; i++) {
		wk = &ic->ic_crypto.cs_nw_keys[i];
		ural_write_multi(sc, wk->wk_keyix * IEEE80211_KEYBUF_SIZE +
		    RAL_SEC_CSR0, wk->wk_key, IEEE80211_KEYBUF_SIZE);
	}

	/*
	 * Allocate xfer for AMRR statistics requests.
	 */
	struct usbd_pipe *pipe0 = usbd_get_pipe0(sc->sc_udev);
	error = usbd_create_xfer(pipe0, sizeof(sc->sta), 0, 0, &sc->amrr_xfer);
	if (error) {
		printf("%s: could not allocate AMRR xfer\n",
		    device_xname(sc->sc_dev));
		goto fail;
	}

	/*
	 * Open Tx and Rx USB bulk pipes.
	 */
	error = usbd_open_pipe(sc->sc_iface, sc->sc_tx_no, USBD_EXCLUSIVE_USE,
	    &sc->sc_tx_pipeh);
	if (error != 0) {
		printf("%s: could not open Tx pipe: %s\n",
		    device_xname(sc->sc_dev), usbd_errstr(error));
		goto fail;
	}

	error = usbd_open_pipe(sc->sc_iface, sc->sc_rx_no, USBD_EXCLUSIVE_USE,
	    &sc->sc_rx_pipeh);
	if (error != 0) {
		printf("%s: could not open Rx pipe: %s\n",
		    device_xname(sc->sc_dev), usbd_errstr(error));
		goto fail;
	}

	/*
	 * Allocate Tx and Rx xfer queues.
	 */
	error = ural_alloc_tx_list(sc);
	if (error != 0) {
		printf("%s: could not allocate Tx list\n",
		    device_xname(sc->sc_dev));
		goto fail;
	}

	error = ural_alloc_rx_list(sc);
	if (error != 0) {
		printf("%s: could not allocate Rx list\n",
		    device_xname(sc->sc_dev));
		goto fail;
	}

	/*
	 * Start up the receive pipe.
	 */
	for (i = 0; i < RAL_RX_LIST_COUNT; i++) {
		struct ural_rx_data *data = &sc->rx_data[i];

		usbd_setup_xfer(data->xfer, data, data->buf, MCLBYTES,
		    USBD_SHORT_XFER_OK, USBD_NO_TIMEOUT, ural_rxeof);
		usbd_transfer(data->xfer);
	}

	/* kick Rx */
	tmp = RAL_DROP_PHY_ERROR | RAL_DROP_CRC_ERROR;
	if (ic->ic_opmode != IEEE80211_M_MONITOR) {
		tmp |= RAL_DROP_CTL | RAL_DROP_VERSION_ERROR;
		if (ic->ic_opmode != IEEE80211_M_HOSTAP)
			tmp |= RAL_DROP_TODS;
		if (!(ifp->if_flags & IFF_PROMISC))
			tmp |= RAL_DROP_NOT_TO_ME;
	}
	ural_write(sc, RAL_TXRX_CSR2, tmp);

	ifp->if_flags &= ~IFF_OACTIVE;
	ifp->if_flags |= IFF_RUNNING;

	if (ic->ic_opmode != IEEE80211_M_MONITOR) {
		if (ic->ic_roaming != IEEE80211_ROAMING_MANUAL)
			ieee80211_new_state(ic, IEEE80211_S_SCAN, -1);
	} else
		ieee80211_new_state(ic, IEEE80211_S_RUN, -1);

	return 0;

fail:	ural_stop(ifp, 1);
	return error;
}

Static void
ural_stop(struct ifnet *ifp, int disable)
{
	struct ural_softc *sc = ifp->if_softc;
	struct ieee80211com *ic = &sc->sc_ic;

	ieee80211_new_state(ic, IEEE80211_S_INIT, -1);

	sc->sc_tx_timer = 0;
	ifp->if_timer = 0;
	ifp->if_flags &= ~(IFF_RUNNING | IFF_OACTIVE);

	/* disable Rx */
	ural_write(sc, RAL_TXRX_CSR2, RAL_DISABLE_RX);

	/* reset ASIC and BBP (but won't reset MAC registers!) */
	ural_write(sc, RAL_MAC_CSR1, RAL_RESET_ASIC | RAL_RESET_BBP);
	ural_write(sc, RAL_MAC_CSR1, 0);

	if (sc->amrr_xfer != NULL) {
		usbd_destroy_xfer(sc->amrr_xfer);
		sc->amrr_xfer = NULL;
	}

	if (sc->sc_rx_pipeh != NULL) {
		usbd_abort_pipe(sc->sc_rx_pipeh);
	}

	if (sc->sc_tx_pipeh != NULL) {
		usbd_abort_pipe(sc->sc_tx_pipeh);
	}

	ural_free_rx_list(sc);
	ural_free_tx_list(sc);

	if (sc->sc_rx_pipeh != NULL) {
		usbd_close_pipe(sc->sc_rx_pipeh);
		sc->sc_rx_pipeh = NULL;
	}

	if (sc->sc_tx_pipeh != NULL) {
		usbd_close_pipe(sc->sc_tx_pipeh);
		sc->sc_tx_pipeh = NULL;
	}
}

int
ural_activate(device_t self, enum devact act)
{
	struct ural_softc *sc = device_private(self);

	switch (act) {
	case DVACT_DEACTIVATE:
		if_deactivate(&sc->sc_if);
		return 0;
	default:
		return EOPNOTSUPP;
	}
}

Static void
ural_amrr_start(struct ural_softc *sc, struct ieee80211_node *ni)
{
	int i;

	/* clear statistic registers (STA_CSR0 to STA_CSR10) */
	ural_read_multi(sc, RAL_STA_CSR0, sc->sta, sizeof(sc->sta));

	ieee80211_amrr_node_init(&sc->amrr, &sc->amn);

	/* set rate to some reasonable initial value */
	for (i = ni->ni_rates.rs_nrates - 1;
	     i > 0 && (ni->ni_rates.rs_rates[i] & IEEE80211_RATE_VAL) > 72;
	     i--);
	ni->ni_txrate = i;

	callout_reset(&sc->sc_amrr_ch, hz, ural_amrr_timeout, sc);
}

Static void
ural_amrr_timeout(void *arg)
{
	struct ural_softc *sc = (struct ural_softc *)arg;
	usb_device_request_t req;
	int s;

	s = splusb();

	/*
	 * Asynchronously read statistic registers (cleared by read).
	 */
	req.bmRequestType = UT_READ_VENDOR_DEVICE;
	req.bRequest = RAL_READ_MULTI_MAC;
	USETW(req.wValue, 0);
	USETW(req.wIndex, RAL_STA_CSR0);
	USETW(req.wLength, sizeof(sc->sta));

	usbd_setup_default_xfer(sc->amrr_xfer, sc->sc_udev, sc,
	    USBD_DEFAULT_TIMEOUT, &req, sc->sta, sizeof(sc->sta), 0,
	    ural_amrr_update);
	(void)usbd_transfer(sc->amrr_xfer);

	splx(s);
}

Static void
ural_amrr_update(struct usbd_xfer *xfer, void * priv,
    usbd_status status)
{
	struct ural_softc *sc = (struct ural_softc *)priv;
	struct ifnet *ifp = sc->sc_ic.ic_ifp;

	if (status != USBD_NORMAL_COMPLETION) {
		printf("%s: could not retrieve Tx statistics - "
		    "cancelling automatic rate control\n",
		    device_xname(sc->sc_dev));
		return;
	}

	/* count TX retry-fail as Tx errors */
	ifp->if_oerrors += sc->sta[9];

	sc->amn.amn_retrycnt =
	    sc->sta[7] +	/* TX one-retry ok count */
	    sc->sta[8] +	/* TX more-retry ok count */
	    sc->sta[9];		/* TX retry-fail count */

	sc->amn.amn_txcnt =
	    sc->amn.amn_retrycnt +
	    sc->sta[6];		/* TX no-retry ok count */

	ieee80211_amrr_choose(&sc->amrr, sc->sc_ic.ic_bss, &sc->amn);

	callout_reset(&sc->sc_amrr_ch, hz, ural_amrr_timeout, sc);
}<|MERGE_RESOLUTION|>--- conflicted
+++ resolved
@@ -1,8 +1,4 @@
-<<<<<<< HEAD
-/*	$NetBSD: if_ural.c,v 1.57 2018/08/02 06:09:04 riastradh Exp $ */
-=======
 /*	$NetBSD: if_ural.c,v 1.58 2018/09/03 16:29:33 riastradh Exp $ */
->>>>>>> 598bd837
 /*	$FreeBSD: /repoman/r/ncvs/src/sys/dev/usb/if_ural.c,v 1.40 2006/06/02 23:14:40 sam Exp $	*/
 
 /*-
@@ -28,11 +24,7 @@
  */
 
 #include <sys/cdefs.h>
-<<<<<<< HEAD
-__KERNEL_RCSID(0, "$NetBSD: if_ural.c,v 1.57 2018/08/02 06:09:04 riastradh Exp $");
-=======
 __KERNEL_RCSID(0, "$NetBSD: if_ural.c,v 1.58 2018/09/03 16:29:33 riastradh Exp $");
->>>>>>> 598bd837
 
 #ifdef _KERNEL_OPT
 #include "opt_usb.h"
