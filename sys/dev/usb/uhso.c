--- conflicted
+++ resolved
@@ -1,8 +1,4 @@
-<<<<<<< HEAD
-/*	$NetBSD: uhso.c,v 1.27 2018/01/21 13:57:12 skrll Exp $	*/
-=======
 /*	$NetBSD: uhso.c,v 1.28 2018/06/26 06:48:02 msaitoh Exp $	*/
->>>>>>> b2b84690
 
 /*-
  * Copyright (c) 2009 Iain Hibbert
@@ -41,11 +37,7 @@
  */
 
 #include <sys/cdefs.h>
-<<<<<<< HEAD
-__KERNEL_RCSID(0, "$NetBSD: uhso.c,v 1.27 2018/01/21 13:57:12 skrll Exp $");
-=======
 __KERNEL_RCSID(0, "$NetBSD: uhso.c,v 1.28 2018/06/26 06:48:02 msaitoh Exp $");
->>>>>>> b2b84690
 
 #ifdef _KERNEL_OPT
 #include "opt_inet.h"
