<<<<<<< HEAD
/*	$NetBSD: ustir.c,v 1.42 2019/09/22 07:28:35 dsainty Exp $	*/
=======
/*	$NetBSD: ustir.c,v 1.44 2019/12/01 12:47:10 maxv Exp $	*/
>>>>>>> 275f442f

/*
 * Copyright (c) 2001 The NetBSD Foundation, Inc.
 * All rights reserved.
 *
 * This code is derived from software contributed to The NetBSD Foundation
 * by David Sainty <dsainty@NetBSD.org>
 *
 * Redistribution and use in source and binary forms, with or without
 * modification, are permitted provided that the following conditions
 * are met:
 * 1. Redistributions of source code must retain the above copyright
 *    notice, this list of conditions and the following disclaimer.
 * 2. Redistributions in binary form must reproduce the above copyright
 *    notice, this list of conditions and the following disclaimer in the
 *    documentation and/or other materials provided with the distribution.
 *
 * THIS SOFTWARE IS PROVIDED BY THE NETBSD FOUNDATION, INC. AND CONTRIBUTORS
 * ``AS IS'' AND ANY EXPRESS OR IMPLIED WARRANTIES, INCLUDING, BUT NOT LIMITED
 * TO, THE IMPLIED WARRANTIES OF MERCHANTABILITY AND FITNESS FOR A PARTICULAR
 * PURPOSE ARE DISCLAIMED.  IN NO EVENT SHALL THE FOUNDATION OR CONTRIBUTORS
 * BE LIABLE FOR ANY DIRECT, INDIRECT, INCIDENTAL, SPECIAL, EXEMPLARY, OR
 * CONSEQUENTIAL DAMAGES (INCLUDING, BUT NOT LIMITED TO, PROCUREMENT OF
 * SUBSTITUTE GOODS OR SERVICES; LOSS OF USE, DATA, OR PROFITS; OR BUSINESS
 * INTERRUPTION) HOWEVER CAUSED AND ON ANY THEORY OF LIABILITY, WHETHER IN
 * CONTRACT, STRICT LIABILITY, OR TORT (INCLUDING NEGLIGENCE OR OTHERWISE)
 * ARISING IN ANY WAY OUT OF THE USE OF THIS SOFTWARE, EVEN IF ADVISED OF THE
 * POSSIBILITY OF SUCH DAMAGE.
 */

#include <sys/cdefs.h>
<<<<<<< HEAD
__KERNEL_RCSID(0, "$NetBSD: ustir.c,v 1.42 2019/09/22 07:28:35 dsainty Exp $");
=======
__KERNEL_RCSID(0, "$NetBSD: ustir.c,v 1.44 2019/12/01 12:47:10 maxv Exp $");
>>>>>>> 275f442f

#ifdef _KERNEL_OPT
#include "opt_usb.h"
#endif

#include <sys/param.h>
#include <sys/systm.h>
#include <sys/kernel.h>
#include <sys/device.h>
#include <sys/kmem.h>
#include <sys/conf.h>
#include <sys/file.h>
#include <sys/poll.h>
#include <sys/select.h>
#include <sys/proc.h>
#include <sys/kthread.h>

#ifdef USTIR_DEBUG_IOCTLS
#include <sys/ioctl.h>
#include <dev/usb/ustir.h>
#endif

#include <dev/usb/usb.h>
#include <dev/usb/usbdevs.h>
#include <dev/usb/usbdi.h>
#include <dev/usb/usbdi_util.h>
#include <dev/usb/ustirreg.h>

#include <dev/ir/ir.h>
#include <dev/ir/irdaio.h>
#include <dev/ir/irframevar.h>
#include <dev/ir/sir.h>

#ifdef USTIR_DEBUG
#define DPRINTFN(n,x)	if (ustirdebug>(n)) printf x
int	ustirdebug = 0;
#else
#define DPRINTFN(n,x)
#endif

/* Max size with framing. */
#define MAX_USTIR_OUTPUT_FRAME (2*IRDA_MAX_FRAME_SIZE + IRDA_MAX_EBOFS + STIR_OUTPUT_HEADER_SIZE + 4)

#define USTIR_NSPEEDS 9
struct ustir_speedrec {
	unsigned int speed;
	unsigned int config;
};

Static struct ustir_speedrec const ustir_speeds[USTIR_NSPEEDS] = {
	{ 4000000, STIR_BRMODE_4000000 },
	{ 1152000, STIR_BRMODE_1152000 },
	{ 576000, STIR_BRMODE_576000 },
	{ 115200, STIR_BRMODE_115200 },
	{ 57600, STIR_BRMODE_57600 },
	{ 38400, STIR_BRMODE_38400 },
	{ 19200, STIR_BRMODE_19200 },
	{ 9600, STIR_BRMODE_9600 },
	{ 2400, STIR_BRMODE_2400 }
};

struct ustir_softc {
	device_t		sc_dev;
	struct usbd_device	*sc_udev;
	struct usbd_interface	*sc_iface;
	enum {
		USTIR_INIT_NONE,
		USTIR_INIT_INITED
	} sc_init_state;

	uint8_t			*sc_ur_buf; /* Unencapsulated frame */
	u_int			sc_ur_framelen;

	uint8_t			*sc_rd_buf; /* Raw incoming data stream */
	size_t			sc_rd_index;
	int			sc_rd_addr;
	struct usbd_pipe	*sc_rd_pipe;
	struct usbd_xfer	*sc_rd_xfer;
	u_int			sc_rd_count;
	int			sc_rd_readinprogress;
	u_int			sc_rd_expectdataticks;
	u_char			sc_rd_err;
	struct framestate	sc_framestate;
	struct lwp		*sc_thread;
	struct selinfo		sc_rd_sel;

	uint8_t			*sc_wr_buf;
	int			sc_wr_addr;
	int			sc_wr_stalewrite;
	struct usbd_xfer	*sc_wr_xfer;
	struct usbd_pipe	*sc_wr_pipe;
	struct selinfo		sc_wr_sel;

	enum {
		udir_input, /* Receiving data */
		udir_output, /* Transmitting data */
		udir_stalled, /* Error preventing data flow */
		udir_idle /* Neither receiving nor transmitting */
	} sc_direction;

	struct ustir_speedrec const *sc_speedrec;

	device_t		sc_child;
	struct irda_params	sc_params;

	int			sc_refcnt;
	char			sc_closing;
	char			sc_dying;
};

/* True if we cannot safely read data from the device */
#define USTIR_BLOCK_RX_DATA(sc) ((sc)->sc_ur_framelen != 0)

#define USTIR_WR_TIMEOUT 200

Static int ustir_open(void *, int, int, struct lwp *);
Static int ustir_close(void *, int, int, struct lwp *);
Static int ustir_read(void *, struct uio *, int);
Static int ustir_write(void *, struct uio *, int);
Static int ustir_set_params(void *, struct irda_params *);
Static int ustir_get_speeds(void *, int *);
Static int ustir_get_turnarounds(void *, int *);
Static int ustir_poll(void *, int, struct lwp *);
Static int ustir_kqfilter(void *, struct knote *);

#ifdef USTIR_DEBUG_IOCTLS
Static int ustir_ioctl(void *, u_long, void *, int, struct lwp *);
#endif

Static struct irframe_methods const ustir_methods = {
	ustir_open, ustir_close, ustir_read, ustir_write, ustir_poll,
	ustir_kqfilter, ustir_set_params, ustir_get_speeds,
	ustir_get_turnarounds,
#ifdef USTIR_DEBUG_IOCTLS
	ustir_ioctl
#endif
};

Static void ustir_rd_cb(struct usbd_xfer *, void *, usbd_status);
Static usbd_status ustir_start_read(struct ustir_softc *);
Static void ustir_periodic(struct ustir_softc *);
Static void ustir_thread(void *);

static usbd_status
ustir_read_reg(struct ustir_softc *sc, unsigned int reg, uint8_t *data)
{
	usb_device_request_t req;

	req.bmRequestType = UT_READ_VENDOR_DEVICE;
	req.bRequest = STIR_CMD_READMULTIREG;
	USETW(req.wValue, 0);
	USETW(req.wIndex, reg);
	USETW(req.wLength, 1);

	return usbd_do_request(sc->sc_udev, &req, data);
}

static usbd_status
ustir_write_reg(struct ustir_softc *sc, unsigned int reg, uint8_t data)
{
	usb_device_request_t req;

	req.bmRequestType = UT_WRITE_VENDOR_DEVICE;
	req.bRequest = STIR_CMD_WRITESINGLEREG;
	USETW(req.wValue, data);
	USETW(req.wIndex, reg);
	USETW(req.wLength, 0);

	return usbd_do_request(sc->sc_udev, &req, NULL);
}

#ifdef USTIR_DEBUG
static void
ustir_dumpdata(uint8_t const *data, size_t dlen, char const *desc)
{
	size_t bdindex;
	printf("%s: (%lx)", desc, (unsigned long)dlen);
	for (bdindex = 0; bdindex < dlen; bdindex++)
		printf(" %02x", (unsigned int)data[bdindex]);
	printf("\n");
}
#endif

static int ustir_match(device_t, cfdata_t, void *);
static void ustir_attach(device_t, device_t, void *);
static void ustir_childdet(device_t, device_t);
static int ustir_detach(device_t, int);
static int ustir_activate(device_t, enum devact);

CFATTACH_DECL2_NEW(ustir, sizeof(struct ustir_softc), ustir_match,
    ustir_attach, ustir_detach, ustir_activate, NULL, ustir_childdet);

static int
ustir_match(device_t parent, cfdata_t match, void *aux)
{
	struct usb_attach_arg *uaa = aux;

	DPRINTFN(50,("ustir_match\n"));

	if (uaa->uaa_vendor == USB_VENDOR_SIGMATEL &&
	    uaa->uaa_product == USB_PRODUCT_SIGMATEL_IRDA)
		return UMATCH_VENDOR_PRODUCT;

	return UMATCH_NONE;
}

static void
ustir_attach(device_t parent, device_t self, void *aux)
{
	struct ustir_softc *sc = device_private(self);
	struct usb_attach_arg *uaa = aux;
	struct usbd_device *dev = uaa->uaa_device;
	struct usbd_interface *iface;
	char *devinfop;
	usb_endpoint_descriptor_t *ed;
	uint8_t epcount;
	int i;
	struct ir_attach_args ia;

	DPRINTFN(10,("ustir_attach: sc=%p\n", sc));

	sc->sc_dev = self;
	sc->sc_init_state = USTIR_INIT_NONE;

	aprint_naive("\n");
	aprint_normal("\n");

	devinfop = usbd_devinfo_alloc(dev, 0);
	aprint_normal_dev(self, "%s\n", devinfop);
	usbd_devinfo_free(devinfop);

	if (usbd_set_config_index(dev, 0, 1)
	    || usbd_device2interface_handle(dev, 0, &iface)) {
		aprint_error_dev(self, "Configuration failed\n");
		return;
	}

	sc->sc_udev = dev;
	sc->sc_iface = iface;

	epcount = 0;
	(void)usbd_endpoint_count(iface, &epcount);

	sc->sc_rd_addr = -1;
	sc->sc_wr_addr = -1;
	for (i = 0; i < epcount; i++) {
		ed = usbd_interface2endpoint_descriptor(iface, i);
		if (ed == NULL) {
			aprint_error_dev(self, "couldn't get ep %d\n", i);
			return;
		}
		if (UE_GET_DIR(ed->bEndpointAddress) == UE_DIR_IN &&
		    UE_GET_XFERTYPE(ed->bmAttributes) == UE_BULK) {
			sc->sc_rd_addr = ed->bEndpointAddress;
		} else if (UE_GET_DIR(ed->bEndpointAddress) == UE_DIR_OUT &&
			   UE_GET_XFERTYPE(ed->bmAttributes) == UE_BULK) {
			sc->sc_wr_addr = ed->bEndpointAddress;
		}
	}
	if (sc->sc_rd_addr == -1 || sc->sc_wr_addr == -1) {
		aprint_error_dev(self, "missing endpoint\n");
		return;
	}

	DPRINTFN(10, ("ustir_attach: %p\n", sc->sc_udev));

	usbd_add_drv_event(USB_EVENT_DRIVER_ATTACH, sc->sc_udev, sc->sc_dev);

	ia.ia_type = IR_TYPE_IRFRAME;
	ia.ia_methods = &ustir_methods;
	ia.ia_handle = sc;

	sc->sc_child = config_found(self, &ia, ir_print);
	selinit(&sc->sc_rd_sel);
	selinit(&sc->sc_wr_sel);
	sc->sc_init_state = USTIR_INIT_INITED;

	return;
}

static void
ustir_childdet(device_t self, device_t child)
{
	struct ustir_softc *sc = device_private(self);

	KASSERT(sc->sc_child == child);
	sc->sc_child = NULL;
}

static int
ustir_detach(device_t self, int flags)
{
	struct ustir_softc *sc = device_private(self);
	int s;
	int rv = 0;

	DPRINTFN(0, ("ustir_detach: sc=%p flags=%d\n", sc, flags));

	sc->sc_closing = sc->sc_dying = 1;

	wakeup(&sc->sc_thread);

	while (sc->sc_thread != NULL)
		tsleep(&sc->sc_closing, PWAIT, "usircl", 0);

	/* Abort all pipes.  Causes processes waiting for transfer to wake. */
	if (sc->sc_rd_pipe != NULL) {
		usbd_abort_pipe(sc->sc_rd_pipe);
	}
	if (sc->sc_wr_pipe != NULL) {
		usbd_abort_pipe(sc->sc_wr_pipe);
	}
	if (sc->sc_rd_xfer != NULL) {
		usbd_destroy_xfer(sc->sc_rd_xfer);
		sc->sc_rd_xfer = NULL;
		sc->sc_rd_buf = NULL;
	}
	if (sc->sc_wr_xfer != NULL) {
		usbd_destroy_xfer(sc->sc_wr_xfer);
		sc->sc_wr_xfer = NULL;
		sc->sc_wr_buf = NULL;
	}
	if (sc->sc_rd_pipe != NULL) {
		usbd_close_pipe(sc->sc_rd_pipe);
		sc->sc_rd_pipe = NULL;
	}
	if (sc->sc_wr_pipe != NULL) {
		usbd_close_pipe(sc->sc_wr_pipe);
		sc->sc_wr_pipe = NULL;
	}
	wakeup(&sc->sc_ur_framelen);
	wakeup(&sc->sc_wr_buf);

	s = splusb();
	if (--sc->sc_refcnt >= 0) {
		/* Wait for processes to go away. */
		usb_detach_waitold(sc->sc_dev);
	}
	splx(s);

	if (sc->sc_child != NULL)
		rv = config_detach(sc->sc_child, flags);

	if (sc->sc_init_state >= USTIR_INIT_INITED) {
		usbd_add_drv_event(USB_EVENT_DRIVER_DETACH, sc->sc_udev,
		    sc->sc_dev);
		seldestroy(&sc->sc_rd_sel);
		seldestroy(&sc->sc_wr_sel);
	}

	return rv;
}

/* Returns 0 if more data required, 1 if a complete frame was extracted */
static int
deframe_rd_ur(struct ustir_softc *sc)
{
	while (sc->sc_rd_index < sc->sc_rd_count) {
		uint8_t const *buf;
		size_t buflen;
		enum frameresult fresult;

		buf = &sc->sc_rd_buf[sc->sc_rd_index];
		buflen = sc->sc_rd_count - sc->sc_rd_index;

		fresult = deframe_process(&sc->sc_framestate, &buf, &buflen);

		sc->sc_rd_index = sc->sc_rd_count - buflen;

		DPRINTFN(1,("%s: result=%d\n", __func__, (int)fresult));

		switch (fresult) {
		case FR_IDLE:
		case FR_INPROGRESS:
		case FR_FRAMEBADFCS:
		case FR_FRAMEMALFORMED:
		case FR_BUFFEROVERRUN:
			break;
		case FR_FRAMEOK:
			sc->sc_ur_framelen = sc->sc_framestate.bufindex;
			wakeup(&sc->sc_ur_framelen); /* XXX should use flag */
			selnotify(&sc->sc_rd_sel, 0, 0);
			return 1;
		}
	}

	/* Reset indices into USB-side buffer */
	sc->sc_rd_index = sc->sc_rd_count = 0;

	return 0;
}

/*
 * Direction transitions:
 *
 * ustir_periodic() can switch the direction from:
 *
 *	output -> idle
 *	output -> stalled
 *	stalled -> idle
 *	idle -> input
 *
 * ustir_rd_cb() can switch the direction from:
 *
 *	input -> stalled
 *	input -> idle
 *
 * ustir_write() can switch the direction from:
 *
 *	idle -> output
 */
Static void
ustir_periodic(struct ustir_softc *sc)
{
	DPRINTFN(60, ("%s: direction = %d\n",
		      __func__, sc->sc_direction));

	if (sc->sc_direction == udir_output ||
	    sc->sc_direction == udir_stalled) {
		usbd_status err;
		uint8_t regval;

		DPRINTFN(60, ("%s: reading status register\n",
			      __func__));

		err = ustir_read_reg(sc, STIR_REG_STATUS,
				     &regval);
		if (err != USBD_NORMAL_COMPLETION) {
			aprint_error_dev(sc->sc_dev,
			    "status register read failed: %s\n",
			     usbd_errstr(err));
		} else {
			DPRINTFN(10, ("%s: status register = 0x%x\n",
				      __func__,
				      (unsigned int)regval));
			if (sc->sc_direction == udir_output &&
			    !(regval & STIR_RSTATUS_FFDIR))
				/* Output has completed */
				sc->sc_direction = udir_idle;
			if (regval & STIR_RSTATUS_FFOVER) {
				/*
				 * On an overrun the FIFO hangs, and
				 * any data bulk transfers will stall.
				 * Reset the FIFO.
				 */
				sc->sc_direction = udir_stalled;

				DPRINTFN(10, ("%s: clearing FIFO error\n",
					      __func__));

				err = ustir_write_reg(sc, STIR_REG_STATUS,
						      STIR_RSTATUS_FFCLR);
				/* XXX if we fail partway through
				 * this, we may not recover? */
				if (err == USBD_NORMAL_COMPLETION)
					err = ustir_write_reg(sc,
							      STIR_REG_STATUS,
							      0);
				if (err != USBD_NORMAL_COMPLETION) {
					aprint_error_dev(sc->sc_dev,
					    "FIFO reset failed: %s\n",
					    usbd_errstr(err));
				} else {
					/* FIFO reset */
					sc->sc_direction = udir_idle;
				}
			}
		}
	}

	if (sc->sc_wr_stalewrite && sc->sc_direction == udir_idle) {
		/*
		 * In a stale write case, we need to check if the
		 * write has completed.  Once that has happened, the
		 * write is no longer stale.
		 *
		 * But note that we may immediately start a read poll...
		 */
		sc->sc_wr_stalewrite = 0;
		wakeup(&sc->sc_wr_buf);
	}

	if (!sc->sc_rd_readinprogress &&
	    (sc->sc_direction == udir_idle ||
	     sc->sc_direction == udir_input))
		/* Do a read poll if appropriate... */
		ustir_start_read(sc);
}

Static void
ustir_thread(void *arg)
{
	struct ustir_softc *sc = arg;

	DPRINTFN(20, ("%s: starting polling thread\n", __func__));

	while (!sc->sc_closing) {
		if (!sc->sc_rd_readinprogress && !USTIR_BLOCK_RX_DATA(sc))
			ustir_periodic(sc);

		if (!sc->sc_closing) {
			int error;
			error = tsleep(&sc->sc_thread, PWAIT,
				       "ustir", hz / 10);
			if (error == EWOULDBLOCK &&
			    sc->sc_rd_expectdataticks > 0)
				/*
				 * After a timeout decrement the tick
				 * counter within which time we expect
				 * data to arrive if we are receiving
				 * data...
				 */
				sc->sc_rd_expectdataticks--;
		}
	}

	DPRINTFN(20, ("%s: exiting polling thread\n", __func__));

	sc->sc_thread = NULL;

	wakeup(&sc->sc_closing);

	if (--sc->sc_refcnt < 0)
		usb_detach_wakeupold(sc->sc_dev);

	kthread_exit(0);
}

Static void
ustir_rd_cb(struct usbd_xfer *xfer, void *priv,
	    usbd_status status)
{
	struct ustir_softc *sc = priv;
	uint32_t size;

	DPRINTFN(60, ("%s: sc=%p\n", __func__, sc));

	/* Read is no longer in progress */
	sc->sc_rd_readinprogress = 0;

	if (status == USBD_CANCELLED || sc->sc_closing) /* this is normal */
		return;
	if (status) {
		size = 0;
		sc->sc_rd_err = 1;

		if (sc->sc_direction == udir_input ||
		    sc->sc_direction == udir_idle) {
			/*
			 * Receive error, probably need to clear error
			 * condition.
			 */
			sc->sc_direction = udir_stalled;
		}
	} else {
		usbd_get_xfer_status(xfer, NULL, NULL, &size, NULL);
	}

	sc->sc_rd_index = 0;
	sc->sc_rd_count = size;

	DPRINTFN(((size > 0 || sc->sc_rd_err != 0) ? 20 : 60),
		 ("%s: sc=%p size=%u, err=%d\n", __func__,
		  sc, size, sc->sc_rd_err));

#ifdef USTIR_DEBUG
	if (ustirdebug >= 20 && size > 0)
		ustir_dumpdata(sc->sc_rd_buf, size, __func__);
#endif

	if (!deframe_rd_ur(sc)) {
		if (!deframe_isclear(&sc->sc_framestate) && size == 0 &&
		    sc->sc_rd_expectdataticks == 0) {
			/*
			 * Expected data, but didn't get it
			 * within expected time...
			 */
			DPRINTFN(5,("%s: incoming packet timeout\n",
				    __func__));
			deframe_clear(&sc->sc_framestate);
		} else if (size > 0) {
			/*
			 * If we also received actual data, reset the
			 * data read timeout and wake up the possibly
			 * sleeping thread...
			 */
			sc->sc_rd_expectdataticks = 2;
			wakeup(&sc->sc_thread);
		}
	}

	/*
	 * Check if incoming data has stopped, or that we cannot
	 * safely read any more data.  In the case of the latter we
	 * must switch to idle so that a write will not block...
	 */
	if (sc->sc_direction == udir_input &&
	    ((size == 0 && sc->sc_rd_expectdataticks == 0) ||
	     USTIR_BLOCK_RX_DATA(sc))) {
		DPRINTFN(8,("%s: idling on packet timeout, "
			    "complete frame, or no data\n", __func__));
		sc->sc_direction = udir_idle;

		/* Wake up for possible output */
		wakeup(&sc->sc_wr_buf);
		selnotify(&sc->sc_wr_sel, 0, 0);
	}
}

Static usbd_status
ustir_start_read(struct ustir_softc *sc)
{
	usbd_status err;

	DPRINTFN(60,("%s: sc=%p, size=%d\n", __func__, sc,
		     sc->sc_params.maxsize));

	if (sc->sc_dying)
		return USBD_IOERROR;

	if (USTIR_BLOCK_RX_DATA(sc) || deframe_rd_ur(sc)) {
		/*
		 * Can't start reading just yet.  Since we aren't
		 * going to start a read, have to switch direction to
		 * idle.
		 */
		sc->sc_direction = udir_idle;
		return USBD_NORMAL_COMPLETION;
	}

	/* Starting a read... */
	sc->sc_rd_readinprogress = 1;
	sc->sc_direction = udir_input;

	if (sc->sc_rd_err) {
		sc->sc_rd_err = 0;
		DPRINTFN(0, ("%s: clear stall\n", __func__));
		usbd_clear_endpoint_stall(sc->sc_rd_pipe);
	}

	usbd_setup_xfer(sc->sc_rd_xfer, sc, sc->sc_rd_buf,
	    sc->sc_params.maxsize, USBD_SHORT_XFER_OK, USBD_NO_TIMEOUT,
	    ustir_rd_cb);
	err = usbd_transfer(sc->sc_rd_xfer);
	if (err != USBD_IN_PROGRESS) {
		DPRINTFN(0, ("%s: err=%d\n", __func__, (int)err));
		return err;
	}
	return USBD_NORMAL_COMPLETION;
}

Static int
ustir_activate(device_t self, enum devact act)
{
	struct ustir_softc *sc = device_private(self);

	switch (act) {
	case DVACT_DEACTIVATE:
		sc->sc_dying = 1;
		return 0;
	default:
		return EOPNOTSUPP;
	}
}

/* ARGSUSED */
Static int
ustir_open(void *h, int flag, int mode,
    struct lwp *l)
{
	struct ustir_softc *sc = h;
	int error;
	usbd_status err;

	DPRINTFN(0, ("%s: sc=%p\n", __func__, sc));

	err = usbd_open_pipe(sc->sc_iface, sc->sc_rd_addr, 0, &sc->sc_rd_pipe);
	if (err != USBD_NORMAL_COMPLETION) {
		error = EIO;
		goto bad1;
	}
	err = usbd_open_pipe(sc->sc_iface, sc->sc_wr_addr, 0, &sc->sc_wr_pipe);
	if (err != USBD_NORMAL_COMPLETION) {
		error = EIO;
		goto bad2;
	}
	error = usbd_create_xfer(sc->sc_rd_pipe, IRDA_MAX_FRAME_SIZE,
	    0, 0, &sc->sc_rd_xfer);
	if (error)
		goto bad3;
	sc->sc_rd_buf = usbd_get_buffer(sc->sc_rd_xfer);

	error = usbd_create_xfer(sc->sc_wr_pipe,
	    IRDA_MAX_FRAME_SIZE + STIR_OUTPUT_HEADER_SIZE,
	    USBD_FORCE_SHORT_XFER, 0, &sc->sc_wr_xfer);
	if (error)
		goto bad4;
	sc->sc_wr_buf = usbd_get_buffer(sc->sc_wr_xfer);

	sc->sc_ur_buf = kmem_alloc(IRDA_MAX_FRAME_SIZE, KM_SLEEP);
	sc->sc_rd_index = sc->sc_rd_count = 0;
	sc->sc_closing = 0;
	sc->sc_rd_readinprogress = 0;
	sc->sc_rd_expectdataticks = 0;
	sc->sc_ur_framelen = 0;
	sc->sc_rd_err = 0;
	sc->sc_wr_stalewrite = 0;
	sc->sc_speedrec = NULL;
	sc->sc_direction = udir_idle;
	sc->sc_params.speed = 0;
	sc->sc_params.ebofs = 0;
	sc->sc_params.maxsize = IRDA_MAX_FRAME_SIZE;

	deframe_init(&sc->sc_framestate, sc->sc_ur_buf, IRDA_MAX_FRAME_SIZE);

	/* Increment reference for thread */
	sc->sc_refcnt++;

	error = kthread_create(PRI_NONE, 0, NULL, ustir_thread, sc,
	    &sc->sc_thread, "%s", device_xname(sc->sc_dev));
	if (error) {
		sc->sc_refcnt--;
		goto bad5;
	}

	return 0;

 bad5:
	usbd_destroy_xfer(sc->sc_wr_xfer);
	sc->sc_wr_xfer = NULL;
 bad4:
	usbd_destroy_xfer(sc->sc_rd_xfer);
	sc->sc_rd_xfer = NULL;
 bad3:
	usbd_close_pipe(sc->sc_wr_pipe);
	sc->sc_wr_pipe = NULL;
 bad2:
	usbd_close_pipe(sc->sc_rd_pipe);
	sc->sc_rd_pipe = NULL;
 bad1:
	return error;
}

/* ARGSUSED */
Static int
ustir_close(void *h, int flag, int mode,
    struct lwp *l)
{
	struct ustir_softc *sc = h;

	DPRINTFN(0, ("%s: sc=%p\n", __func__, sc));

	sc->sc_refcnt++;

	sc->sc_rd_readinprogress = 1;
	sc->sc_closing = 1;

	wakeup(&sc->sc_thread);

	while (sc->sc_thread != NULL)
		tsleep(&sc->sc_closing, PWAIT, "usircl", 0);

	if (sc->sc_rd_pipe != NULL) {
		usbd_abort_pipe(sc->sc_rd_pipe);
		sc->sc_rd_pipe = NULL;
	}
	if (sc->sc_wr_pipe != NULL) {
		usbd_abort_pipe(sc->sc_wr_pipe);
		sc->sc_wr_pipe = NULL;
	}
	if (sc->sc_rd_xfer != NULL) {
		usbd_destroy_xfer(sc->sc_rd_xfer);
		sc->sc_rd_xfer = NULL;
		sc->sc_rd_buf = NULL;
	}
	if (sc->sc_wr_xfer != NULL) {
		usbd_destroy_xfer(sc->sc_wr_xfer);
		sc->sc_wr_xfer = NULL;
		sc->sc_wr_buf = NULL;
	}
	if (sc->sc_ur_buf != NULL) {
		kmem_free(sc->sc_ur_buf, IRDA_MAX_FRAME_SIZE);
		sc->sc_ur_buf = NULL;
	}
	if (sc->sc_rd_pipe != NULL) {
		usbd_close_pipe(sc->sc_rd_pipe);
		sc->sc_rd_pipe = NULL;
	}
	if (sc->sc_wr_pipe != NULL) {
		usbd_close_pipe(sc->sc_wr_pipe);
		sc->sc_wr_pipe = NULL;
	}

	if (--sc->sc_refcnt < 0)
		usb_detach_wakeupold(sc->sc_dev);

	return 0;
}

/* ARGSUSED */
Static int
ustir_read(void *h, struct uio *uio, int flag)
{
	struct ustir_softc *sc = h;
	int s;
	int error;
	u_int uframelen;

	DPRINTFN(1,("%s: sc=%p\n", __func__, sc));

	if (sc->sc_dying)
		return EIO;

#ifdef DIAGNOSTIC
	if (sc->sc_rd_buf == NULL)
		return EINVAL;
#endif

	sc->sc_refcnt++;

	if (!sc->sc_rd_readinprogress && !USTIR_BLOCK_RX_DATA(sc))
		/* Possibly wake up polling thread */
		wakeup(&sc->sc_thread);

	do {
		s = splusb();
		while (sc->sc_ur_framelen == 0) {
			DPRINTFN(5,("%s: calling tsleep()\n", __func__));
			error = tsleep(&sc->sc_ur_framelen, PZERO | PCATCH,
				       "usirrd", 0);
			if (sc->sc_dying)
				error = EIO;
			if (error) {
				splx(s);
				DPRINTFN(0, ("%s: tsleep() = %d\n",
					     __func__, error));
				goto ret;
			}
		}
		splx(s);

		uframelen = sc->sc_ur_framelen;
		DPRINTFN(1,("%s: sc=%p framelen=%u, hdr=0x%02x\n",
			    __func__, sc, uframelen, sc->sc_ur_buf[0]));
		if (uframelen > uio->uio_resid)
			error = EINVAL;
		else
			error = uiomove(sc->sc_ur_buf, uframelen, uio);
		sc->sc_ur_framelen = 0;

		if (!deframe_rd_ur(sc) && uframelen > 0) {
			/*
			 * Need to wait for another read to obtain a
			 * complete frame...  If we also obtained
			 * actual data, wake up the possibly sleeping
			 * thread immediately...
			 */
			wakeup(&sc->sc_thread);
		}
	} while (uframelen == 0);

	DPRINTFN(1,("%s: return %d\n", __func__, error));

 ret:
	if (--sc->sc_refcnt < 0)
		usb_detach_wakeupold(sc->sc_dev);
	return error;
}

/* ARGSUSED */
Static int
ustir_write(void *h, struct uio *uio, int flag)
{
	struct ustir_softc *sc = h;
	usbd_status err;
	uint32_t wrlen;
	int error, sirlength;
	uint8_t *wrbuf;
	int s;

	DPRINTFN(1,("%s: sc=%p\n", __func__, sc));

	if (sc->sc_dying)
		return EIO;

#ifdef DIAGNOSTIC
	if (sc->sc_wr_buf == NULL)
		return EINVAL;
#endif

	wrlen = uio->uio_resid;
	if (wrlen > sc->sc_params.maxsize)
		return EINVAL;

	sc->sc_refcnt++;

	if (!USTIR_BLOCK_RX_DATA(sc)) {
		/*
		 * If reads are not blocked, determine what action we
		 * should potentially take...
		 */
		if (sc->sc_direction == udir_output) {
			/*
			 * If the last operation was an output, wait for the
			 * polling thread to check for incoming data.
			 */
			sc->sc_wr_stalewrite = 1;
			wakeup(&sc->sc_thread);
		} else if (!sc->sc_rd_readinprogress &&
			   (sc->sc_direction == udir_idle ||
			    sc->sc_direction == udir_input)) {
			/* If idle, check for input before outputting */
			ustir_start_read(sc);
		}
	}

	s = splusb();
	while (sc->sc_wr_stalewrite ||
	       (sc->sc_direction != udir_output &&
		sc->sc_direction != udir_idle)) {
		DPRINTFN(5, ("%s: sc=%p stalewrite=%d direction=%d, "
			     "calling tsleep()\n", __func__,
			     sc, sc->sc_wr_stalewrite, sc->sc_direction));
		error = tsleep(&sc->sc_wr_buf, PZERO | PCATCH,
			       "usirwr", 0);
		if (sc->sc_dying)
			error = EIO;
		if (error) {
			splx(s);
			DPRINTFN(0, ("%s: tsleep() = %d\n", __func__,
				     error));
			goto ret;
		}
	}
	splx(s);

	wrbuf = sc->sc_wr_buf;

	/* Build header */
	wrbuf[0] = STIR_OUTPUT_HEADER_BYTE0;
	wrbuf[1] = STIR_OUTPUT_HEADER_BYTE1;

	sirlength = irda_sir_frame(&wrbuf[STIR_OUTPUT_HEADER_SIZE],
				   MAX_USTIR_OUTPUT_FRAME -
				   STIR_OUTPUT_HEADER_SIZE,
				   uio, sc->sc_params.ebofs);
	if (sirlength < 0) {
		error = -sirlength;
	} else {
		uint32_t btlen;

		DPRINTFN(1, ("%s: transfer %u bytes\n", __func__,
			     (unsigned int)wrlen));

		wrbuf[2] = sirlength & 0xff;
		wrbuf[3] = (sirlength >> 8) & 0xff;

		btlen = STIR_OUTPUT_HEADER_SIZE + sirlength;

		sc->sc_direction = udir_output;

#ifdef USTIR_DEBUG
		if (ustirdebug >= 20)
			ustir_dumpdata(wrbuf, btlen, __func__);
#endif

		err = usbd_bulk_transfer(sc->sc_wr_xfer, sc->sc_wr_pipe,
		    USBD_FORCE_SHORT_XFER, USTIR_WR_TIMEOUT, wrbuf, &btlen);
		DPRINTFN(2, ("%s: err=%d\n", __func__, err));
		if (err != USBD_NORMAL_COMPLETION) {
			if (err == USBD_INTERRUPTED)
				error = EINTR;
			else if (err == USBD_TIMEOUT)
				error = ETIMEDOUT;
			else
				error = EIO;
		} else {
			error = 0;
		}
	}

 ret:
	if (--sc->sc_refcnt < 0)
		usb_detach_wakeupold(sc->sc_dev);

	DPRINTFN(1,("%s: sc=%p done\n", __func__, sc));
	return error;
}

Static int
ustir_poll(void *h, int events, struct lwp *l)
{
	struct ustir_softc *sc = h;
	int revents = 0;

	DPRINTFN(1,("%s: sc=%p\n", __func__, sc));

	if (events & (POLLOUT | POLLWRNORM)) {
		if (sc->sc_direction != udir_input) {
			revents |= events & (POLLOUT | POLLWRNORM);
		} else {
			DPRINTFN(2,("%s: recording write select\n",
				    __func__));
			selrecord(l, &sc->sc_wr_sel);
		}
	}

	if (events & (POLLIN | POLLRDNORM)) {
		if (sc->sc_ur_framelen != 0) {
			DPRINTFN(2,("%s: have data\n", __func__));
			revents |= events & (POLLIN | POLLRDNORM);
		} else {
			DPRINTFN(2,("%s: recording read select\n",
				    __func__));
			selrecord(l, &sc->sc_rd_sel);
		}
	}

	return revents;
}

static void
filt_ustirrdetach(struct knote *kn)
{
	struct ustir_softc *sc = kn->kn_hook;
	int s;

	s = splusb();
	SLIST_REMOVE(&sc->sc_rd_sel.sel_klist, kn, knote, kn_selnext);
	splx(s);
}

/* ARGSUSED */
static int
filt_ustirread(struct knote *kn, long hint)
{
	struct ustir_softc *sc = kn->kn_hook;

	kn->kn_data = sc->sc_ur_framelen;
	return kn->kn_data > 0;
}

static void
filt_ustirwdetach(struct knote *kn)
{
	struct ustir_softc *sc = kn->kn_hook;
	int s;

	s = splusb();
	SLIST_REMOVE(&sc->sc_wr_sel.sel_klist, kn, knote, kn_selnext);
	splx(s);
}

/* ARGSUSED */
static int
filt_ustirwrite(struct knote *kn, long hint)
{
	struct ustir_softc *sc = kn->kn_hook;

	kn->kn_data = 0;
	return sc->sc_direction != udir_input;
}

static const struct filterops ustirread_filtops = {
	.f_isfd = 1,
	.f_attach = NULL,
	.f_detach = filt_ustirrdetach,
	.f_event = filt_ustirread,
};

static const struct filterops ustirwrite_filtops = {
	.f_isfd = 1,
	.f_attach = NULL,
	.f_detach = filt_ustirwdetach,
	.f_event = filt_ustirwrite,
};

Static int
ustir_kqfilter(void *h, struct knote *kn)
{
	struct ustir_softc *sc = h;
	struct klist *klist;
	int s;

	switch (kn->kn_filter) {
	case EVFILT_READ:
		klist = &sc->sc_rd_sel.sel_klist;
		kn->kn_fop = &ustirread_filtops;
		break;
	case EVFILT_WRITE:
		klist = &sc->sc_wr_sel.sel_klist;
		kn->kn_fop = &ustirwrite_filtops;
		break;
	default:
		return EINVAL;
	}

	kn->kn_hook = sc;

	s = splusb();
	SLIST_INSERT_HEAD(klist, kn, kn_selnext);
	splx(s);

	return 0;
}

#ifdef USTIR_DEBUG_IOCTLS
Static int ustir_ioctl(void *h, u_long cmd, void *addr, int flag, struct lwp *l)
{
	struct ustir_softc *sc = h;
	int error;
	unsigned int regnum;
	usbd_status err;
	uint8_t regdata;

	if (sc->sc_dying)
		return EIO;

	sc->sc_refcnt++;

	error = 0;
	switch (cmd) {
	case USTIR_READ_REGISTER:
		regnum = *(unsigned int *)addr;

		if (regnum > STIR_MAX_REG) {
			error = EINVAL;
			break;
		}

		err = ustir_read_reg(sc, regnum, &regdata);

		DPRINTFN(10, ("%s: regget(%u) = 0x%x\n", __func__,
			      regnum, (unsigned int)regdata));

		*(unsigned int *)addr = regdata;
		if (err != USBD_NORMAL_COMPLETION) {
			printf("%s: register read failed: %s\n",
			       device_xname(sc->sc_dev),
			       usbd_errstr(err));
			error = EIO;
		}
		break;

	case USTIR_WRITE_REGISTER:
		regnum = *(unsigned int *)addr;
		regdata = (regnum >> 8) & 0xff;
		regnum = regnum & 0xff;

		if (regnum > STIR_MAX_REG) {
			error = EINVAL;
			break;
		}

		DPRINTFN(10, ("%s: regset(%u, 0x%x)\n", __func__,
			      regnum, (unsigned int)regdata));

		err = ustir_write_reg(sc, regnum, regdata);
		if (err != USBD_NORMAL_COMPLETION) {
			printf("%s: register write failed: %s\n",
			       device_xname(sc->sc_dev),
			       usbd_errstr(err));
			error = EIO;
		}
		break;

	case USTIR_DEBUG_LEVEL:
#ifdef USTIR_DEBUG
		ustirdebug = *(int *)addr;
#endif
		break;

	case USTIR_DEBUG_OPERATION:
		break;

	default:
		error = EINVAL;
		break;
	}

	if (--sc->sc_refcnt < 0)
		usb_detach_wakeupold(sc->sc_dev);

	return error;
}
#endif

Static int
ustir_set_params(void *h, struct irda_params *p)
{
	struct ustir_softc *sc = h;
	struct ustir_speedrec const *speedblk;
	int i;

	DPRINTFN(0, ("%s: sc=%p, speed=%d ebofs=%d maxsize=%d\n", __func__,
		     sc, p->speed, p->ebofs, p->maxsize));

	if (sc->sc_dying)
		return EIO;

	speedblk = NULL;

	if (sc->sc_speedrec == NULL || p->speed != sc->sc_speedrec->speed) {
		/* find speed */
		for (i = 0; i < USTIR_NSPEEDS; i++) {
			if (ustir_speeds[i].speed == p->speed) {
				speedblk = &ustir_speeds[i];
				goto found2;
			}
		}
		/* no good value found */
		return EINVAL;
	found2:
		;
	}
	if (p->maxsize != sc->sc_params.maxsize) {
		if (p->maxsize > IRDA_MAX_FRAME_SIZE)
			return EINVAL;
		sc->sc_params.maxsize = p->maxsize;
	}

	sc->sc_params = *p;

	if (speedblk != NULL) {
		usbd_status err;
		uint8_t regmode;
		uint8_t regbrate;

		sc->sc_speedrec = speedblk;

		regmode = STIR_BRMODE_MODEREG(speedblk->config);
		regbrate = STIR_BRMODE_BRATEREG(speedblk->config);

		/*
		 * FFSPRST must be set to enable the FIFO.
		 */
		regmode |= STIR_RMODE_FFSPRST;

		DPRINTFN(10, ("%s: setting BRATE = %x\n", __func__,
			      (unsigned int)regbrate));
		err = ustir_write_reg(sc, STIR_REG_BRATE, regbrate);
		if (err == USBD_NORMAL_COMPLETION) {
			DPRINTFN(10, ("%s: setting MODE = %x\n", __func__,
				      (unsigned int)regmode));
			err = ustir_write_reg(sc, STIR_REG_MODE, regmode);
		}
		if (err != USBD_NORMAL_COMPLETION) {
			DPRINTFN(10, ("%s: error setting register: %s\n",
				      __func__, usbd_errstr(err)));
			return EIO;
		}
	}

	return 0;
}

Static int
ustir_get_speeds(void *h, int *speeds)
{
	struct ustir_softc *sc = h;

	DPRINTFN(0, ("%s: sc=%p\n", __func__, sc));

	if (sc->sc_dying)
		return EIO;

	/* All these speeds are supported */
	*speeds = IRDA_SPEED_4000000 |
		IRDA_SPEED_1152000 |
		IRDA_SPEED_576000 |
		IRDA_SPEED_115200 |
		IRDA_SPEED_57600 |
		IRDA_SPEED_38400 |
		IRDA_SPEED_19200 |
		IRDA_SPEED_9600 |
		IRDA_SPEED_2400;

	return 0;
}

Static int
ustir_get_turnarounds(void *h, int *turnarounds)
{
	struct ustir_softc *sc = h;

	DPRINTFN(0, ("%s: sc=%p\n", __func__, sc));

	if (sc->sc_dying)
		return EIO;

	/*
	 * Documentation is on the light side with respect to
	 * turnaround time for this device.
	 */
	*turnarounds = IRDA_TURNT_10000;

	return 0;
}<|MERGE_RESOLUTION|>--- conflicted
+++ resolved
@@ -1,8 +1,4 @@
-<<<<<<< HEAD
-/*	$NetBSD: ustir.c,v 1.42 2019/09/22 07:28:35 dsainty Exp $	*/
-=======
 /*	$NetBSD: ustir.c,v 1.44 2019/12/01 12:47:10 maxv Exp $	*/
->>>>>>> 275f442f
 
 /*
  * Copyright (c) 2001 The NetBSD Foundation, Inc.
@@ -34,11 +30,7 @@
  */
 
 #include <sys/cdefs.h>
-<<<<<<< HEAD
-__KERNEL_RCSID(0, "$NetBSD: ustir.c,v 1.42 2019/09/22 07:28:35 dsainty Exp $");
-=======
 __KERNEL_RCSID(0, "$NetBSD: ustir.c,v 1.44 2019/12/01 12:47:10 maxv Exp $");
->>>>>>> 275f442f
 
 #ifdef _KERNEL_OPT
 #include "opt_usb.h"
