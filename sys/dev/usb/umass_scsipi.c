--- conflicted
+++ resolved
@@ -1,8 +1,4 @@
-<<<<<<< HEAD
-/*	$NetBSD: umass_scsipi.c,v 1.57 2019/01/22 06:46:21 skrll Exp $	*/
-=======
 /*	$NetBSD: umass_scsipi.c,v 1.60 2019/02/10 19:23:55 jdolecek Exp $	*/
->>>>>>> 356fe5fe
 
 /*
  * Copyright (c) 2001, 2003, 2012 The NetBSD Foundation, Inc.
@@ -35,11 +31,7 @@
  */
 
 #include <sys/cdefs.h>
-<<<<<<< HEAD
-__KERNEL_RCSID(0, "$NetBSD: umass_scsipi.c,v 1.57 2019/01/22 06:46:21 skrll Exp $");
-=======
 __KERNEL_RCSID(0, "$NetBSD: umass_scsipi.c,v 1.60 2019/02/10 19:23:55 jdolecek Exp $");
->>>>>>> 356fe5fe
 
 #ifdef _KERNEL_OPT
 #include "opt_usb.h"
@@ -56,10 +48,7 @@
 #include <sys/disk.h>		/* XXX */
 #include <sys/ioctl.h>
 #include <sys/kernel.h>
-<<<<<<< HEAD
-=======
 #include <sys/kmem.h>
->>>>>>> 356fe5fe
 #include <sys/lwp.h>
 #include <sys/malloc.h>
 #include <sys/systm.h>
