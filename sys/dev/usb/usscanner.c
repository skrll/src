--- conflicted
+++ resolved
@@ -1,8 +1,4 @@
-<<<<<<< HEAD
-/*	$NetBSD: usscanner.c,v 1.45 2019/09/14 15:22:31 maxv Exp $	*/
-=======
 /*	$NetBSD: usscanner.c,v 1.46 2019/12/01 08:27:54 maxv Exp $	*/
->>>>>>> 275f442f
 
 /*
  * Copyright (c) 2001 The NetBSD Foundation, Inc.
@@ -51,11 +47,7 @@
  */
 
 #include <sys/cdefs.h>
-<<<<<<< HEAD
-__KERNEL_RCSID(0, "$NetBSD: usscanner.c,v 1.45 2019/09/14 15:22:31 maxv Exp $");
-=======
 __KERNEL_RCSID(0, "$NetBSD: usscanner.c,v 1.46 2019/12/01 08:27:54 maxv Exp $");
->>>>>>> 275f442f
 
 #ifdef _KERNEL_OPT
 #include "opt_usb.h"
