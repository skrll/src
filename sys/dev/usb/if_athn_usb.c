--- conflicted
+++ resolved
@@ -1,8 +1,4 @@
-<<<<<<< HEAD
-/*	$NetBSD: if_athn_usb.c,v 1.26 2018/02/01 16:49:34 maxv Exp $	*/
-=======
 /*	$NetBSD: if_athn_usb.c,v 1.29 2018/08/02 06:09:04 riastradh Exp $	*/
->>>>>>> b2b84690
 /*	$OpenBSD: if_athn_usb.c,v 1.12 2013/01/14 09:50:31 jsing Exp $	*/
 
 /*-
@@ -26,11 +22,7 @@
  */
 
 #include <sys/cdefs.h>
-<<<<<<< HEAD
-__KERNEL_RCSID(0, "$NetBSD: if_athn_usb.c,v 1.26 2018/02/01 16:49:34 maxv Exp $");
-=======
 __KERNEL_RCSID(0, "$NetBSD: if_athn_usb.c,v 1.29 2018/08/02 06:09:04 riastradh Exp $");
->>>>>>> b2b84690
 
 #ifdef	_KERNEL_OPT
 #include "opt_inet.h"
@@ -343,12 +335,8 @@
 	athn_usb_free_tx_cmd(usc);
 	athn_usb_free_tx_msg(usc);
 	athn_usb_close_pipes(usc);
-<<<<<<< HEAD
-	usb_rem_task(usc->usc_udev, &usc->usc_task);
-=======
 	usb_rem_task_wait(usc->usc_udev, &usc->usc_task, USB_TASKQ_DRIVER,
 	    NULL);
->>>>>>> b2b84690
 
 	cv_destroy(&usc->usc_cmd_cv);
 	cv_destroy(&usc->usc_msg_cv);
@@ -516,9 +504,6 @@
 
 	usb_rem_task_wait(usc->usc_udev, &usc->usc_task, USB_TASKQ_DRIVER,
 	    NULL);
-
-	/* Abort Tx/Rx pipes. */
-	athn_usb_abort_pipes(usc);
 
 	/* Abort Tx/Rx pipes. */
 	athn_usb_abort_pipes(usc);
