--- conflicted
+++ resolved
@@ -1,8 +1,4 @@
-<<<<<<< HEAD
-/*	$NetBSD: udsir.c,v 1.12 2020/12/18 01:40:20 thorpej Exp $	*/
-=======
 /*	$NetBSD: udsir.c,v 1.13 2021/04/24 23:36:59 thorpej Exp $	*/
->>>>>>> e2aa5677
 
 /*
  * Copyright (c) 2001 The NetBSD Foundation, Inc.
@@ -34,11 +30,7 @@
  */
 
 #include <sys/cdefs.h>
-<<<<<<< HEAD
-__KERNEL_RCSID(0, "$NetBSD: udsir.c,v 1.12 2020/12/18 01:40:20 thorpej Exp $");
-=======
 __KERNEL_RCSID(0, "$NetBSD: udsir.c,v 1.13 2021/04/24 23:36:59 thorpej Exp $");
->>>>>>> e2aa5677
 
 #include <sys/param.h>
 #include <sys/device.h>
