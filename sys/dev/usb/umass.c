<<<<<<< HEAD
/*	$NetBSD: umass.c,v 1.167 2019/01/22 06:40:49 skrll Exp $	*/
=======
/*	$NetBSD: umass.c,v 1.174 2019/02/10 19:23:55 jdolecek Exp $	*/
>>>>>>> 356fe5fe

/*
 * Copyright (c) 2003 The NetBSD Foundation, Inc.
 * All rights reserved.
 *
 * This code is derived from software contributed to The NetBSD Foundation
 * by Charles M. Hannum.
 *
 * Redistribution and use in source and binary forms, with or without
 * modification, are permitted provided that the following conditions
 * are met:
 * 1. Redistributions of source code must retain the above copyright
 *    notice, this list of conditions and the following disclaimer.
 * 2. Redistributions in binary form must reproduce the above copyright
 *    notice, this list of conditions and the following disclaimer in the
 *    documentation and/or other materials provided with the distribution.
 *
 * THIS SOFTWARE IS PROVIDED BY THE NETBSD FOUNDATION, INC. AND CONTRIBUTORS
 * ``AS IS'' AND ANY EXPRESS OR IMPLIED WARRANTIES, INCLUDING, BUT NOT LIMITED
 * TO, THE IMPLIED WARRANTIES OF MERCHANTABILITY AND FITNESS FOR A PARTICULAR
 * PURPOSE ARE DISCLAIMED.  IN NO EVENT SHALL THE FOUNDATION OR CONTRIBUTORS
 * BE LIABLE FOR ANY DIRECT, INDIRECT, INCIDENTAL, SPECIAL, EXEMPLARY, OR
 * CONSEQUENTIAL DAMAGES (INCLUDING, BUT NOT LIMITED TO, PROCUREMENT OF
 * SUBSTITUTE GOODS OR SERVICES; LOSS OF USE, DATA, OR PROFITS; OR BUSINESS
 * INTERRUPTION) HOWEVER CAUSED AND ON ANY THEORY OF LIABILITY, WHETHER IN
 * CONTRACT, STRICT LIABILITY, OR TORT (INCLUDING NEGLIGENCE OR OTHERWISE)
 * ARISING IN ANY WAY OUT OF THE USE OF THIS SOFTWARE, EVEN IF ADVISED OF THE
 * POSSIBILITY OF SUCH DAMAGE.
 */

/*-
 * Copyright (c) 1999 MAEKAWA Masahide <bishop@rr.iij4u.or.jp>,
 *		      Nick Hibma <n_hibma@freebsd.org>
 * All rights reserved.
 *
 * Redistribution and use in source and binary forms, with or without
 * modification, are permitted provided that the following conditions
 * are met:
 * 1. Redistributions of source code must retain the above copyright
 *    notice, this list of conditions and the following disclaimer.
 * 2. Redistributions in binary form must reproduce the above copyright
 *    notice, this list of conditions and the following disclaimer in the
 *    documentation and/or other materials provided with the distribution.
 *
 * THIS SOFTWARE IS PROVIDED BY THE AUTHOR AND CONTRIBUTORS ``AS IS'' AND
 * ANY EXPRESS OR IMPLIED WARRANTIES, INCLUDING, BUT NOT LIMITED TO, THE
 * IMPLIED WARRANTIES OF MERCHANTABILITY AND FITNESS FOR A PARTICULAR PURPOSE
 * ARE DISCLAIMED.  IN NO EVENT SHALL THE AUTHOR OR CONTRIBUTORS BE LIABLE
 * FOR ANY DIRECT, INDIRECT, INCIDENTAL, SPECIAL, EXEMPLARY, OR CONSEQUENTIAL
 * DAMAGES (INCLUDING, BUT NOT LIMITED TO, PROCUREMENT OF SUBSTITUTE GOODS
 * OR SERVICES; LOSS OF USE, DATA, OR PROFITS; OR BUSINESS INTERRUPTION)
 * HOWEVER CAUSED AND ON ANY THEORY OF LIABILITY, WHETHER IN CONTRACT, STRICT
 * LIABILITY, OR TORT (INCLUDING NEGLIGENCE OR OTHERWISE) ARISING IN ANY WAY
 * OUT OF THE USE OF THIS SOFTWARE, EVEN IF ADVISED OF THE POSSIBILITY OF
 * SUCH DAMAGE.
 *
 *     $FreeBSD: src/sys/dev/usb/umass.c,v 1.13 2000/03/26 01:39:12 n_hibma Exp $
 */

/*
 * Universal Serial Bus Mass Storage Class specs:
 * http://www.usb.org/developers/docs/devclass_docs/Mass_Storage_Specification_Overview_v1.4_2-19-2010.pdf
 * http://www.usb.org/developers/docs/devclass_docs/usbmassbulk_10.pdf
 * http://www.usb.org/developers/docs/devclass_docs/usb_msc_cbi_1.1.pdf
 * http://www.usb.org/developers/docs/devclass_docs/usbmass-ufi10.pdf
 */

/*
 * Ported to NetBSD by Lennart Augustsson <augustss@NetBSD.org>.
 * Parts of the code written by Jason R. Thorpe <thorpej@shagadelic.org>.
 */

/*
 * The driver handles 3 Wire Protocols
 * - Command/Bulk/Interrupt (CBI)
 * - Command/Bulk/Interrupt with Command Completion Interrupt (CBI with CCI)
 * - Mass Storage Bulk-Only (BBB)
 *   (BBB refers Bulk/Bulk/Bulk for Command/Data/Status phases)
 *
 * Over these wire protocols it handles the following command protocols
 * - SCSI
 * - 8070 (ATA/ATAPI for rewritable removable media)
 * - UFI (USB Floppy Interface)
 *
 * 8070i is a transformed version of the SCSI command set. UFI is a transformed
 * version of the 8070i command set.  The sc->transform method is used to
 * convert the commands into the appropriate format (if at all necessary).
 * For example, ATAPI requires all commands to be 12 bytes in length amongst
 * other things.
 *
 * The source code below is marked and can be split into a number of pieces
 * (in this order):
 *
 * - probe/attach/detach
 * - generic transfer routines
 * - BBB
 * - CBI
 * - CBI_I (in addition to functions from CBI)
 * - CAM (Common Access Method)
 * - SCSI
 * - UFI
 * - 8070i
 *
 * The protocols are implemented using a state machine, for the transfers as
 * well as for the resets. The state machine is contained in umass_*_state.
 * The state machine is started through either umass_*_transfer or
 * umass_*_reset.
 *
 * The reason for doing this is a) CAM performs a lot better this way and b) it
 * avoids sleeping in interrupt context which is prohibited (for example after a
 * failed transfer).
 */

/*
 * The SCSI related part of this driver has been derived from the
 * dev/ppbus/vpo.c driver, by Nicolas Souchu (nsouch@freebsd.org).
 *
 * The CAM layer uses so called actions which are messages sent to the host
 * adapter for completion. The actions come in through umass_cam_action. The
 * appropriate block of routines is called depending on the transport protocol
 * in use. When the transfer has finished, these routines call
 * umass_cam_cb again to complete the CAM command.
 */

#include <sys/cdefs.h>
<<<<<<< HEAD
__KERNEL_RCSID(0, "$NetBSD: umass.c,v 1.167 2019/01/22 06:40:49 skrll Exp $");
=======
__KERNEL_RCSID(0, "$NetBSD: umass.c,v 1.174 2019/02/10 19:23:55 jdolecek Exp $");
>>>>>>> 356fe5fe

#ifdef _KERNEL_OPT
#include "opt_usb.h"
#endif

#include "atapibus.h"
#include "scsibus.h"
#include "wd.h"

#include <sys/param.h>
#include <sys/buf.h>
#include <sys/conf.h>
#include <sys/device.h>
#include <sys/kernel.h>
#include <sys/kmem.h>
#include <sys/sysctl.h>
#include <sys/systm.h>

#include <dev/usb/usb.h>
#include <dev/usb/usbdi.h>
#include <dev/usb/usbdi_util.h>
#include <dev/usb/usbdevs.h>
#include <dev/usb/usbhist.h>

#include <dev/usb/umassvar.h>
#include <dev/usb/umass_quirks.h>
#include <dev/usb/umass_scsipi.h>
#include <dev/usb/umass_isdata.h>

#include <dev/scsipi/scsipi_all.h>
#include <dev/scsipi/scsipiconf.h>

#ifdef USB_DEBUG
#ifdef UMASS_DEBUG
int umassdebug = 0;

SYSCTL_SETUP(sysctl_hw_umass_setup, "sysctl hw.umass setup")
{
	int err;
	const struct sysctlnode *rnode;
	const struct sysctlnode *cnode;

	err = sysctl_createv(clog, 0, NULL, &rnode,
	    CTLFLAG_PERMANENT, CTLTYPE_NODE, "umass",
	    SYSCTL_DESCR("umass global controls"),
	    NULL, 0, NULL, 0, CTL_HW, CTL_CREATE, CTL_EOL);

	if (err)
		goto fail;

	/* control debugging printfs */
	err = sysctl_createv(clog, 0, &rnode, &cnode,
	    CTLFLAG_PERMANENT|CTLFLAG_READWRITE, CTLTYPE_INT,
	    "debug", SYSCTL_DESCR("Enable debugging output"),
	    NULL, 0, &umassdebug, sizeof(umassdebug), CTL_CREATE, CTL_EOL);
	if (err)
		goto fail;

	return;
fail:
	aprint_error("%s: sysctl_createv failed (err = %d)\n", __func__, err);
}

const char *states[TSTATE_STATES+1] = {
	/* should be kept in sync with the list at transfer_state */
	"Idle",
	"BBB CBW",
	"BBB Data",
	"BBB Data bulk-in/-out clear stall",
	"BBB CSW, 1st attempt",
	"BBB CSW bulk-in clear stall",
	"BBB CSW, 2nd attempt",
	"BBB Reset",
	"BBB bulk-in clear stall",
	"BBB bulk-out clear stall",
	"CBI Command",
	"CBI Data",
	"CBI Status",
	"CBI Data bulk-in/-out clear stall",
	"CBI Status intr-in clear stall",
	"CBI Reset",
	"CBI bulk-in clear stall",
	"CBI bulk-out clear stall",
	NULL
};
#endif
#endif

/* USB device probe/attach/detach functions */
int umass_match(device_t, cfdata_t, void *);
void umass_attach(device_t, device_t, void *);
int umass_detach(device_t, int);
static void umass_childdet(device_t, device_t);
int umass_activate(device_t, enum devact);
extern struct cfdriver umass_cd;
CFATTACH_DECL2_NEW(umass, sizeof(struct umass_softc), umass_match,
    umass_attach, umass_detach, umass_activate, NULL, umass_childdet);

Static void umass_disco(struct umass_softc *sc);

/* generic transfer functions */
Static usbd_status umass_setup_transfer(struct umass_softc *,
				struct usbd_pipe *,
				void *, int, int,
				struct usbd_xfer *);
Static usbd_status umass_setup_ctrl_transfer(struct umass_softc *,
				usb_device_request_t *,
				void *, int, int,
				struct usbd_xfer *);
Static void umass_clear_endpoint_stall(struct umass_softc *, int,
				struct usbd_xfer *);
#if 0
Static void umass_reset(struct umass_softc *, transfer_cb_f, void *);
#endif

/* Bulk-Only related functions */
Static void umass_bbb_transfer(struct umass_softc *, int, void *, int, void *,
			       int, int, u_int, int, umass_callback, void *);
Static void umass_bbb_reset(struct umass_softc *, int);
Static void umass_bbb_state(struct usbd_xfer *, void *, usbd_status);

usbd_status umass_bbb_get_max_lun(struct umass_softc *, uint8_t *);

/* CBI related functions */
Static void umass_cbi_transfer(struct umass_softc *, int, void *, int, void *,
			       int, int, u_int, int, umass_callback, void *);
Static void umass_cbi_reset(struct umass_softc *, int);
Static void umass_cbi_state(struct usbd_xfer *, void *, usbd_status);

Static int umass_cbi_adsc(struct umass_softc *, char *, int, int,
    struct usbd_xfer *);

const struct umass_wire_methods umass_bbb_methods = {
	.wire_xfer = umass_bbb_transfer,
	.wire_reset = umass_bbb_reset,
	.wire_state = umass_bbb_state
};

const struct umass_wire_methods umass_cbi_methods = {
	.wire_xfer = umass_cbi_transfer,
	.wire_reset = umass_cbi_reset,
	.wire_state = umass_cbi_state
};

#ifdef UMASS_DEBUG
/* General debugging functions */
Static void umass_bbb_dump_cbw(struct umass_softc *, umass_bbb_cbw_t *);
Static void umass_bbb_dump_csw(struct umass_softc *, umass_bbb_csw_t *);
Static void umass_dump_buffer(struct umass_softc *, uint8_t *, int, int);
#endif


/*
 * USB device probe/attach/detach
 */

int
umass_match(device_t parent, cfdata_t match, void *aux)
{
	struct usbif_attach_arg *uiaa = aux;
	const struct umass_quirk *quirk;

	quirk = umass_lookup(uiaa->uiaa_vendor, uiaa->uiaa_product);
	if (quirk != NULL && quirk->uq_match != UMASS_QUIRK_USE_DEFAULTMATCH)
		return quirk->uq_match;

	if (uiaa->uiaa_class != UICLASS_MASS)
		return UMATCH_NONE;

	switch (uiaa->uiaa_subclass) {
	case UISUBCLASS_RBC:
	case UISUBCLASS_SFF8020I:
	case UISUBCLASS_QIC157:
	case UISUBCLASS_UFI:
	case UISUBCLASS_SFF8070I:
	case UISUBCLASS_SCSI:
		break;
	default:
		return UMATCH_IFACECLASS;
	}

	switch (uiaa->uiaa_proto) {
	case UIPROTO_MASS_CBI_I:
	case UIPROTO_MASS_CBI:
	case UIPROTO_MASS_BBB_OLD:
	case UIPROTO_MASS_BBB:
		break;
	default:
		return UMATCH_IFACECLASS_IFACESUBCLASS;
	}

	return UMATCH_IFACECLASS_IFACESUBCLASS_IFACEPROTO;
}

void
umass_attach(device_t parent, device_t self, void *aux)
{
	UMASSHIST_FUNC(); UMASSHIST_CALLED();
	struct umass_softc *sc = device_private(self);
	struct usbif_attach_arg *uiaa = aux;
	const struct umass_quirk *quirk;
	usb_interface_descriptor_t *id;
	usb_endpoint_descriptor_t *ed;
	const char *sWire, *sCommand;
	char *devinfop;
	usbd_status err;
	int i, error;

	sc->sc_dev = self;

	aprint_naive("\n");
	aprint_normal("\n");

	mutex_init(&sc->sc_lock, MUTEX_DEFAULT, IPL_SOFTUSB);
	cv_init(&sc->sc_detach_cv, "umassdet");

	devinfop = usbd_devinfo_alloc(uiaa->uiaa_device, 0);
	aprint_normal_dev(self, "%s\n", devinfop);
	usbd_devinfo_free(devinfop);

	sc->sc_udev = uiaa->uiaa_device;
	sc->sc_iface = uiaa->uiaa_iface;
	sc->sc_ifaceno = uiaa->uiaa_ifaceno;

	quirk = umass_lookup(uiaa->uiaa_vendor, uiaa->uiaa_product);
	if (quirk != NULL) {
		sc->sc_wire = quirk->uq_wire;
		sc->sc_cmd = quirk->uq_cmd;
		sc->sc_quirks = quirk->uq_flags;
		sc->sc_busquirks = quirk->uq_busquirks;

		if (quirk->uq_fixup != NULL)
			(*quirk->uq_fixup)(sc);
	} else {
		sc->sc_wire = UMASS_WPROTO_UNSPEC;
		sc->sc_cmd = UMASS_CPROTO_UNSPEC;
		sc->sc_quirks = 0;
		sc->sc_busquirks = 0;
	}

	if (sc->sc_wire == UMASS_WPROTO_UNSPEC) {
		switch (uiaa->uiaa_proto) {
		case UIPROTO_MASS_CBI:
			sc->sc_wire = UMASS_WPROTO_CBI;
			break;
		case UIPROTO_MASS_CBI_I:
			sc->sc_wire = UMASS_WPROTO_CBI_I;
			break;
		case UIPROTO_MASS_BBB:
		case UIPROTO_MASS_BBB_OLD:
			sc->sc_wire = UMASS_WPROTO_BBB;
			break;
		default:
			DPRINTFM(UDMASS_GEN, "Unsupported wire protocol %ju",
			    uiaa->uiaa_proto, 0, 0, 0);
			return;
		}
	}

	if (sc->sc_cmd == UMASS_CPROTO_UNSPEC) {
		switch (uiaa->uiaa_subclass) {
		case UISUBCLASS_SCSI:
			sc->sc_cmd = UMASS_CPROTO_SCSI;
			break;
		case UISUBCLASS_UFI:
			sc->sc_cmd = UMASS_CPROTO_UFI;
			break;
		case UISUBCLASS_SFF8020I:
		case UISUBCLASS_SFF8070I:
		case UISUBCLASS_QIC157:
			sc->sc_cmd = UMASS_CPROTO_ATAPI;
			break;
		case UISUBCLASS_RBC:
			sc->sc_cmd = UMASS_CPROTO_RBC;
			break;
		default:
			DPRINTFM(UDMASS_GEN, "Unsupported command protocol %ju",
			    uiaa->uiaa_subclass, 0, 0, 0);
			return;
		}
	}

	switch (sc->sc_wire) {
	case UMASS_WPROTO_CBI:
		sWire = "CBI";
		break;
	case UMASS_WPROTO_CBI_I:
		sWire = "CBI with CCI";
		break;
	case UMASS_WPROTO_BBB:
		sWire = "Bulk-Only";
		break;
	default:
		sWire = "unknown";
		break;
	}

	switch (sc->sc_cmd) {
	case UMASS_CPROTO_RBC:
		sCommand = "RBC";
		break;
	case UMASS_CPROTO_SCSI:
		sCommand = "SCSI";
		break;
	case UMASS_CPROTO_UFI:
		sCommand = "UFI";
		break;
	case UMASS_CPROTO_ATAPI:
		sCommand = "ATAPI";
		break;
	case UMASS_CPROTO_ISD_ATA:
		sCommand = "ISD-ATA";
		break;
	default:
		sCommand = "unknown";
		break;
	}

	aprint_verbose_dev(self, "using %s over %s\n", sCommand, sWire);

	if (quirk != NULL && quirk->uq_init != NULL) {
		err = (*quirk->uq_init)(sc);
		if (err) {
			aprint_error_dev(self, "quirk init failed\n");
			umass_disco(sc);
			return;
		}
	}

	/*
	 * In addition to the Control endpoint the following endpoints
	 * are required:
	 * a) bulk-in endpoint.
	 * b) bulk-out endpoint.
	 * and for Control/Bulk/Interrupt with CCI (CBI_I)
	 * c) intr-in
	 *
	 * The endpoint addresses are not fixed, so we have to read them
	 * from the device descriptors of the current interface.
	 */
	id = usbd_get_interface_descriptor(sc->sc_iface);
	for (i = 0 ; i < id->bNumEndpoints ; i++) {
		ed = usbd_interface2endpoint_descriptor(sc->sc_iface, i);
		if (ed == NULL) {
			aprint_error_dev(self,
			    "could not read endpoint descriptor\n");
			return;
		}
		if (UE_GET_DIR(ed->bEndpointAddress) == UE_DIR_IN
		    && (ed->bmAttributes & UE_XFERTYPE) == UE_BULK) {
			sc->sc_epaddr[UMASS_BULKIN] = ed->bEndpointAddress;
		} else if (UE_GET_DIR(ed->bEndpointAddress) == UE_DIR_OUT
		    && (ed->bmAttributes & UE_XFERTYPE) == UE_BULK) {
			sc->sc_epaddr[UMASS_BULKOUT] = ed->bEndpointAddress;
		} else if (sc->sc_wire == UMASS_WPROTO_CBI_I
		    && UE_GET_DIR(ed->bEndpointAddress) == UE_DIR_IN
		    && (ed->bmAttributes & UE_XFERTYPE) == UE_INTERRUPT) {
			sc->sc_epaddr[UMASS_INTRIN] = ed->bEndpointAddress;
#ifdef UMASS_DEBUG
			if (UGETW(ed->wMaxPacketSize) > 2) {
				DPRINTFM(UDMASS_CBI, "sc %#jx intr size is %jd",
				    (uintptr_t)sc, UGETW(ed->wMaxPacketSize),
				    0, 0);
			}
#endif
		}
	}

	/* check whether we found all the endpoints we need */
	if (!sc->sc_epaddr[UMASS_BULKIN] || !sc->sc_epaddr[UMASS_BULKOUT] ||
	    (sc->sc_wire == UMASS_WPROTO_CBI_I &&
	     !sc->sc_epaddr[UMASS_INTRIN])) {
		aprint_error_dev(self, "endpoint not found %u/%u/%u\n",
		       sc->sc_epaddr[UMASS_BULKIN],
		       sc->sc_epaddr[UMASS_BULKOUT],
		       sc->sc_epaddr[UMASS_INTRIN]);
		return;
	}

	/*
	 * Get the maximum LUN supported by the device.
	 */
	if (sc->sc_wire == UMASS_WPROTO_BBB &&
	    (sc->sc_quirks & UMASS_QUIRK_NOGETMAXLUN) == 0) {
		err = umass_bbb_get_max_lun(sc, &sc->maxlun);
		if (err) {
			aprint_error_dev(self, "unable to get Max Lun: %s\n",
			    usbd_errstr(err));
			return;
		}
		if (sc->maxlun > 0)
			sc->sc_busquirks |= PQUIRK_FORCELUNS;
	} else {
		sc->maxlun = 0;
	}

	/* Open the bulk-in and -out pipe */
	DPRINTFM(UDMASS_USB, "sc %#jx: opening iface %#jx epaddr %jd for "
	    "BULKOUT", (uintptr_t)sc, (uintptr_t)sc->sc_iface,
	    sc->sc_epaddr[UMASS_BULKOUT], 0);
	err = usbd_open_pipe(sc->sc_iface, sc->sc_epaddr[UMASS_BULKOUT],
	    USBD_EXCLUSIVE_USE | USBD_MPSAFE, &sc->sc_pipe[UMASS_BULKOUT]);
	if (err) {
		aprint_error_dev(self, "cannot open %u-out pipe (bulk)\n",
		    sc->sc_epaddr[UMASS_BULKOUT]);
		umass_disco(sc);
		return;
	}
	DPRINTFM(UDMASS_USB, "sc %#jx: opening iface %#jx epaddr %jd for "
	    "BULKIN", (uintptr_t)sc, (uintptr_t)sc->sc_iface,
	    sc->sc_epaddr[UMASS_BULKIN], 0);
	err = usbd_open_pipe(sc->sc_iface, sc->sc_epaddr[UMASS_BULKIN],
	    USBD_EXCLUSIVE_USE | USBD_MPSAFE, &sc->sc_pipe[UMASS_BULKIN]);
	if (err) {
		aprint_error_dev(self, "could not open %u-in pipe (bulk)\n",
		    sc->sc_epaddr[UMASS_BULKIN]);
		umass_disco(sc);
		return;
	}
	/*
	 * Open the intr-in pipe if the protocol is CBI with CCI.
	 * Note: early versions of the Zip drive do have an interrupt pipe, but
	 * this pipe is unused
	 *
	 * We do not open the interrupt pipe as an interrupt pipe, but as a
	 * normal bulk endpoint. We send an IN transfer down the wire at the
	 * appropriate time, because we know exactly when to expect data on
	 * that endpoint. This saves bandwidth, but more important, makes the
	 * code for handling the data on that endpoint simpler. No data
	 * arriving concurrently.
	 */
	if (sc->sc_wire == UMASS_WPROTO_CBI_I) {
		DPRINTFM(UDMASS_USB,
		    "sc %#jx: opening iface %#jx epaddr %jd for INTRIN",
		    (uintptr_t)sc, (uintptr_t)sc->sc_iface,
		    sc->sc_epaddr[UMASS_INTRIN], 0);
		err = usbd_open_pipe(sc->sc_iface, sc->sc_epaddr[UMASS_INTRIN],
		    USBD_EXCLUSIVE_USE | USBD_MPSAFE, &sc->sc_pipe[UMASS_INTRIN]);
		if (err) {
			aprint_error_dev(self, "couldn't open %u-in (intr)\n",
			    sc->sc_epaddr[UMASS_INTRIN]);
			umass_disco(sc);
			return;
		}
	}

	/* initialisation of generic part */
	sc->transfer_state = TSTATE_IDLE;

	for (i = 0; i < XFER_NR; i++) {
		sc->transfer_xfer[i] = NULL;
	}

	/*
	 * Create the transfers
	 */
	struct usbd_pipe *pipe0 = usbd_get_pipe0(sc->sc_udev);
	switch (sc->sc_wire) {
	case UMASS_WPROTO_BBB:
		err = usbd_create_xfer(sc->sc_pipe[UMASS_BULKIN],
		    UMASS_MAX_TRANSFER_SIZE, 0, 0,
		    &sc->transfer_xfer[XFER_BBB_DATAIN]);
		if (err)
			goto fail_create;
		err = usbd_create_xfer(sc->sc_pipe[UMASS_BULKOUT],
		    UMASS_MAX_TRANSFER_SIZE, 0, 0,
		    &sc->transfer_xfer[XFER_BBB_DATAOUT]);
		if (err)
			goto fail_create;
		err = usbd_create_xfer(sc->sc_pipe[UMASS_BULKOUT],
		    UMASS_BBB_CBW_SIZE, 0, 0,
		    &sc->transfer_xfer[XFER_BBB_CBW]);
		if (err)
			goto fail_create;
		err = usbd_create_xfer(sc->sc_pipe[UMASS_BULKIN],
		    UMASS_BBB_CSW_SIZE, 0, 0,
		    &sc->transfer_xfer[XFER_BBB_CSW1]);
		if (err)
			goto fail_create;
		err = usbd_create_xfer(sc->sc_pipe[UMASS_BULKIN],
		    UMASS_BBB_CSW_SIZE, 0, 0,
		    &sc->transfer_xfer[XFER_BBB_CSW2]);
		if (err)
			goto fail_create;
		err = usbd_create_xfer(pipe0, 0, 0, 0,
		    &sc->transfer_xfer[XFER_BBB_SCLEAR]);
		if (err)
			goto fail_create;
		err = usbd_create_xfer(pipe0, 0, 0, 0,
		    &sc->transfer_xfer[XFER_BBB_DCLEAR]);
		if (err)
			goto fail_create;
		err = usbd_create_xfer(pipe0, 0, 0, 0,
		    &sc->transfer_xfer[XFER_BBB_RESET1]);
		if (err)
			goto fail_create;
		err = usbd_create_xfer(pipe0, 0, 0, 0,
		    &sc->transfer_xfer[XFER_BBB_RESET2]);
		if (err)
			goto fail_create;
		err = usbd_create_xfer(pipe0, 0, 0, 0,
		    &sc->transfer_xfer[XFER_BBB_RESET3]);
		if (err)
			goto fail_create;
		break;
	case UMASS_WPROTO_CBI:
	case UMASS_WPROTO_CBI_I:
		err = usbd_create_xfer(pipe0, sizeof(sc->cbl), 0, 0,
		    &sc->transfer_xfer[XFER_CBI_CB]);
		if (err)
			goto fail_create;
		err = usbd_create_xfer(sc->sc_pipe[UMASS_BULKIN],
		    UMASS_MAX_TRANSFER_SIZE, 0, 0,
		    &sc->transfer_xfer[XFER_CBI_DATAIN]);
		if (err)
			goto fail_create;
		err = usbd_create_xfer(sc->sc_pipe[UMASS_BULKOUT],
		    UMASS_MAX_TRANSFER_SIZE, 0, 0,
		    &sc->transfer_xfer[XFER_CBI_DATAOUT]);
		if (err)
			goto fail_create;
		err = usbd_create_xfer(sc->sc_pipe[UMASS_INTRIN],
		    sizeof(sc->sbl), 0, 0,
		    &sc->transfer_xfer[XFER_CBI_STATUS]);
		if (err)
			goto fail_create;
		err = usbd_create_xfer(pipe0, 0, 0, 0,
		    &sc->transfer_xfer[XFER_CBI_DCLEAR]);
		if (err)
			goto fail_create;
		err = usbd_create_xfer(pipe0, 0, 0, 0,
		    &sc->transfer_xfer[XFER_CBI_SCLEAR]);
		if (err)
			goto fail_create;
		err = usbd_create_xfer(pipe0, sizeof(sc->cbl), 0, 0,
		    &sc->transfer_xfer[XFER_CBI_RESET1]);
		if (err)
			goto fail_create;
		err = usbd_create_xfer(pipe0, sizeof(sc->cbl), 0, 0,
		    &sc->transfer_xfer[XFER_CBI_RESET2]);
		if (err)
			goto fail_create;
		err = usbd_create_xfer(pipe0, sizeof(sc->cbl), 0, 0,
		    &sc->transfer_xfer[XFER_CBI_RESET3]);
		if (err)
			goto fail_create;
		break;
	default:
	fail_create:
		aprint_error_dev(self, "failed to create xfers\n");
		umass_disco(sc);
		return;
	}

	/*
	 * Record buffer pointers for data transfer (it's huge), command and
	 * status data here
	 */
	switch (sc->sc_wire) {
	case UMASS_WPROTO_BBB:
		sc->datain_buffer =
		    usbd_get_buffer(sc->transfer_xfer[XFER_BBB_DATAIN]);
		sc->dataout_buffer =
		    usbd_get_buffer(sc->transfer_xfer[XFER_BBB_DATAOUT]);
		sc->cmd_buffer =
		    usbd_get_buffer(sc->transfer_xfer[XFER_BBB_CBW]);
		sc->s1_buffer =
		    usbd_get_buffer(sc->transfer_xfer[XFER_BBB_CSW1]);
		sc->s2_buffer =
		    usbd_get_buffer(sc->transfer_xfer[XFER_BBB_CSW2]);
		break;
	case UMASS_WPROTO_CBI:
	case UMASS_WPROTO_CBI_I:
		sc->datain_buffer =
		    usbd_get_buffer(sc->transfer_xfer[XFER_CBI_DATAIN]);
		sc->dataout_buffer =
		    usbd_get_buffer(sc->transfer_xfer[XFER_CBI_DATAOUT]);
		sc->cmd_buffer =
		    usbd_get_buffer(sc->transfer_xfer[XFER_CBI_CB]);
		sc->s1_buffer =
		    usbd_get_buffer(sc->transfer_xfer[XFER_CBI_STATUS]);
		sc->s2_buffer =
		    usbd_get_buffer(sc->transfer_xfer[XFER_CBI_RESET1]);
		break;
	default:
		break;
	}

	/* Initialise the wire protocol specific methods */
	switch (sc->sc_wire) {
	case UMASS_WPROTO_BBB:
		sc->sc_methods = &umass_bbb_methods;
		break;
	case UMASS_WPROTO_CBI:
	case UMASS_WPROTO_CBI_I:
		sc->sc_methods = &umass_cbi_methods;
		break;
	default:
		umass_disco(sc);
		return;
	}

	error = 0;
	switch (sc->sc_cmd) {
	case UMASS_CPROTO_RBC:
	case UMASS_CPROTO_SCSI:
#if NSCSIBUS > 0
		error = umass_scsi_attach(sc);
#else
		aprint_error_dev(self, "scsibus not configured\n");
#endif
		break;

	case UMASS_CPROTO_UFI:
	case UMASS_CPROTO_ATAPI:
#if NATAPIBUS > 0
		error = umass_atapi_attach(sc);
#else
		aprint_error_dev(self, "atapibus not configured\n");
#endif
		break;

	case UMASS_CPROTO_ISD_ATA:
#if NWD > 0 && NATABUS > 0
		error = umass_isdata_attach(sc);
#else
		aprint_error_dev(self, "isdata not configured\n");
#endif
		break;

	default:
		aprint_error_dev(self, "command protocol=0x%x not supported\n",
		    sc->sc_cmd);
		umass_disco(sc);
		return;
	}
	if (error) {
		aprint_error_dev(self, "bus attach failed\n");
		umass_disco(sc);
		return;
	}

	usbd_add_drv_event(USB_EVENT_DRIVER_ATTACH, sc->sc_udev, sc->sc_dev);

	if (!pmf_device_register(self, NULL, NULL))
		aprint_error_dev(self, "couldn't establish power handler\n");

	DPRINTFM(UDMASS_GEN, "sc %#jx: Attach finished", (uintptr_t)sc,
	    0, 0, 0);

	return;
}

static void
umass_childdet(device_t self, device_t child)
{
	struct umass_softc *sc = device_private(self);

	KASSERTMSG(child == sc->bus->sc_child,
		   "assertion child == sc->bus->sc_child failed\n");
	sc->bus->sc_child = NULL;
}

int
umass_detach(device_t self, int flags)
{
	UMASSHIST_FUNC(); UMASSHIST_CALLED();
	struct umass_softc *sc = device_private(self);
	struct umassbus_softc *scbus;
	int rv = 0, i;

	DPRINTFM(UDMASS_USB, "sc %#jx detached", (uintptr_t)sc, 0, 0, 0);

	mutex_enter(&sc->sc_lock);
	sc->sc_dying = true;
	mutex_exit(&sc->sc_lock);

	pmf_device_deregister(self);

	/* Abort the pipes to wake up any waiting processes. */
	for (i = 0 ; i < UMASS_NEP ; i++) {
		if (sc->sc_pipe[i] != NULL)
			usbd_abort_pipe(sc->sc_pipe[i]);
	}

	/* Do we really need reference counting?  Perhaps in ioctl() */
	mutex_enter(&sc->sc_lock);
	if (--sc->sc_refcnt >= 0) {
#ifdef DIAGNOSTIC
		aprint_normal_dev(self, "waiting for refcnt\n");
#endif
		/* Wait for processes to go away. */
		if (cv_timedwait(&sc->sc_detach_cv, &sc->sc_lock, hz * 60))
			aprint_error_dev(self, ": didn't detach\n");
	}
	mutex_exit(&sc->sc_lock);

	scbus = sc->bus;
	if (scbus != NULL) {
		if (scbus->sc_child != NULL)
			rv = config_detach(scbus->sc_child, flags);

		switch (sc->sc_cmd) {
		case UMASS_CPROTO_RBC:
		case UMASS_CPROTO_SCSI:
#if NSCSIBUS > 0
			umass_scsi_detach(sc);
#else
			aprint_error_dev(self, "scsibus not configured\n");
#endif
			break;

		case UMASS_CPROTO_UFI:
		case UMASS_CPROTO_ATAPI:
#if NATAPIBUS > 0
			umass_atapi_detach(sc);
#else
			aprint_error_dev(self, "atapibus not configured\n");
#endif
			break;

		case UMASS_CPROTO_ISD_ATA:
#if NWD > 0
			umass_isdata_detach(sc);
#else
			aprint_error_dev(self, "isdata not configured\n");
#endif
			break;

		default:
			/* nothing to do */
			break;
		}

		/* protocol detach is expected to free sc->bus */
		KASSERT(sc->bus == NULL);
	}

	if (rv != 0)
		return rv;

	umass_disco(sc);

	usbd_add_drv_event(USB_EVENT_DRIVER_DETACH, sc->sc_udev, sc->sc_dev);

	mutex_destroy(&sc->sc_lock);
	cv_destroy(&sc->sc_detach_cv);

	return rv;
}

int
umass_activate(device_t dev, enum devact act)
{
	UMASSHIST_FUNC(); UMASSHIST_CALLED();
	struct umass_softc *sc = device_private(dev);

	DPRINTFM(UDMASS_USB, "sc %#jx act %jd", (uintptr_t)sc, act, 0, 0);

	switch (act) {
	case DVACT_DEACTIVATE:
		sc->sc_dying = 1;
		return 0;
	default:
		return EOPNOTSUPP;
	}
}

Static void
umass_disco(struct umass_softc *sc)
{
	UMASSHIST_FUNC(); UMASSHIST_CALLED();
	int i;

	/* Remove all the pipes. */
	for (i = 0 ; i < UMASS_NEP ; i++) {
		if (sc->sc_pipe[i] != NULL) {
			usbd_abort_pipe(sc->sc_pipe[i]);
		}
	}

	/* Some xfers may be queued in the default pipe */
	usbd_abort_default_pipe(sc->sc_udev);

	/* Free the xfers. */
	for (i = 0; i < XFER_NR; i++) {
		if (sc->transfer_xfer[i] != NULL) {
			usbd_destroy_xfer(sc->transfer_xfer[i]);
			sc->transfer_xfer[i] = NULL;
		}
	}

	for (i = 0 ; i < UMASS_NEP ; i++) {
		if (sc->sc_pipe[i] != NULL) {
			usbd_close_pipe(sc->sc_pipe[i]);
			sc->sc_pipe[i] = NULL;
		}
	}

}

/*
 * Generic functions to handle transfers
 */

Static usbd_status
umass_setup_transfer(struct umass_softc *sc, struct usbd_pipe *pipe,
			void *buffer, int buflen, int flags,
			struct usbd_xfer *xfer)
{
	UMASSHIST_FUNC(); UMASSHIST_CALLED();
	usbd_status err;

	if (sc->sc_dying)
		return USBD_IOERROR;

	/* Initialiase a USB transfer and then schedule it */

	usbd_setup_xfer(xfer, sc, buffer, buflen, flags, sc->timeout,
	    sc->sc_methods->wire_state);

	err = usbd_transfer(xfer);
	DPRINTFM(UDMASS_XFER, "start xfer buffer=%#jx buflen=%jd flags=0x%jx "
	    "timeout=%d", (uintptr_t)buffer, buflen, flags, sc->timeout);
	if (err && err != USBD_IN_PROGRESS) {
		DPRINTFM(UDMASS_BBB, "failed to setup transfer... err=%jd",
		    err, 0, 0, 0);
		return err;
	}

	return USBD_NORMAL_COMPLETION;
}


Static usbd_status
umass_setup_ctrl_transfer(struct umass_softc *sc, usb_device_request_t *req,
	 void *buffer, int buflen, int flags, struct usbd_xfer *xfer)
{
	UMASSHIST_FUNC(); UMASSHIST_CALLED();
	usbd_status err;

	if (sc->sc_dying)
		return USBD_IOERROR;

	/* Initialiase a USB control transfer and then schedule it */

	usbd_setup_default_xfer(xfer, sc->sc_udev, (void *) sc, sc->timeout,
		req, buffer, buflen, flags, sc->sc_methods->wire_state);

	err = usbd_transfer(xfer);
	if (err && err != USBD_IN_PROGRESS) {
		DPRINTFM(UDMASS_BBB, "failed to setup ctrl transfer... err=%jd",
		    err, 0, 0, 0);

		/* do not reset, as this would make us loop */
		return err;
	}

	return USBD_NORMAL_COMPLETION;
}

Static void
umass_clear_endpoint_stall(struct umass_softc *sc, int endpt,
	struct usbd_xfer *xfer)
{
	UMASSHIST_FUNC(); UMASSHIST_CALLED();

	if (sc->sc_dying)
		return;

	DPRINTFM(UDMASS_BBB, "Clear endpoint 0x%02jx stall",
	    sc->sc_epaddr[endpt], 0, 0, 0);

	usbd_clear_endpoint_toggle(sc->sc_pipe[endpt]);

	sc->sc_req.bmRequestType = UT_WRITE_ENDPOINT;
	sc->sc_req.bRequest = UR_CLEAR_FEATURE;
	USETW(sc->sc_req.wValue, UF_ENDPOINT_HALT);
	USETW(sc->sc_req.wIndex, sc->sc_epaddr[endpt]);
	USETW(sc->sc_req.wLength, 0);
	umass_setup_ctrl_transfer(sc, &sc->sc_req, NULL, 0, 0, xfer);
}

#if 0
Static void
umass_reset(struct umass_softc *sc, transfer_cb_f cb, void *priv)
{
	sc->transfer_cb = cb;
	sc->transfer_priv = priv;

	/* The reset is a forced reset, so no error (yet) */
	sc->reset(sc, STATUS_CMD_OK);
}
#endif

/*
 * Bulk protocol specific functions
 */

Static void
umass_bbb_reset(struct umass_softc *sc, int status)
{
	UMASSHIST_FUNC(); UMASSHIST_CALLED();
	KASSERTMSG(sc->sc_wire & UMASS_WPROTO_BBB,
		   "sc->sc_wire == 0x%02x wrong for umass_bbb_reset\n",
		   sc->sc_wire);

	if (sc->sc_dying)
		return;

	/*
	 * Reset recovery (5.3.4 in Universal Serial Bus Mass Storage Class)
	 *
	 * For Reset Recovery the host shall issue in the following order:
	 * a) a Bulk-Only Mass Storage Reset
	 * b) a Clear Feature HALT to the Bulk-In endpoint
	 * c) a Clear Feature HALT to the Bulk-Out endpoint
	 *
	 * This is done in 3 steps, states:
	 * TSTATE_BBB_RESET1
	 * TSTATE_BBB_RESET2
	 * TSTATE_BBB_RESET3
	 *
	 * If the reset doesn't succeed, the device should be port reset.
	 */

	DPRINTFM(UDMASS_BBB, "Bulk Reset", 0, 0, 0, 0);

	sc->transfer_state = TSTATE_BBB_RESET1;
	sc->transfer_status = status;

	/* reset is a class specific interface write */
	sc->sc_req.bmRequestType = UT_WRITE_CLASS_INTERFACE;
	sc->sc_req.bRequest = UR_BBB_RESET;
	USETW(sc->sc_req.wValue, 0);
	USETW(sc->sc_req.wIndex, sc->sc_ifaceno);
	USETW(sc->sc_req.wLength, 0);
	umass_setup_ctrl_transfer(sc, &sc->sc_req, NULL, 0, 0,
				  sc->transfer_xfer[XFER_BBB_RESET1]);
}

Static void
umass_bbb_transfer(struct umass_softc *sc, int lun, void *cmd, int cmdlen,
		   void *data, int datalen, int dir, u_int timeout,
		   int flags, umass_callback cb, void *priv)
{
	UMASSHIST_FUNC(); UMASSHIST_CALLED();
	static int dCBWtag = 42;	/* unique for CBW of transfer */

	DPRINTFM(UDMASS_BBB, "sc %#jx cmd=0x%02jx", (uintptr_t)sc,
	    *(u_char *)cmd, 0, 0);

	KASSERTMSG(sc->sc_wire & UMASS_WPROTO_BBB,
		   "sc->sc_wire == 0x%02x wrong for umass_bbb_transfer\n",
		   sc->sc_wire);

	if (sc->sc_dying)
		return;

	/* Be a little generous. */
	sc->timeout = timeout + USBD_DEFAULT_TIMEOUT;

	/*
	 * Do a Bulk-Only transfer with cmdlen bytes from cmd, possibly
	 * a data phase of datalen bytes from/to the device and finally a
	 * csw read phase.
	 * If the data direction was inbound a maximum of datalen bytes
	 * is stored in the buffer pointed to by data.
	 *
	 * umass_bbb_transfer initialises the transfer and lets the state
	 * machine in umass_bbb_state handle the completion. It uses the
	 * following states:
	 * TSTATE_BBB_COMMAND
	 *   -> TSTATE_BBB_DATA
	 *   -> TSTATE_BBB_STATUS
	 *   -> TSTATE_BBB_STATUS2
	 *   -> TSTATE_BBB_IDLE
	 *
	 * An error in any of those states will invoke
	 * umass_bbb_reset.
	 */

	/* check the given arguments */
	KASSERTMSG(datalen == 0 || data != NULL,
		   "%s: datalen > 0, but no buffer",device_xname(sc->sc_dev));
	KASSERTMSG(cmdlen <= CBWCDBLENGTH,
		   "%s: cmdlen exceeds CDB length in CBW (%d > %d)",
			device_xname(sc->sc_dev), cmdlen, CBWCDBLENGTH);
	KASSERTMSG(dir == DIR_NONE || datalen > 0,
		   "%s: datalen == 0 while direction is not NONE\n",
			device_xname(sc->sc_dev));
	KASSERTMSG(datalen == 0 || dir != DIR_NONE,
		   "%s: direction is NONE while datalen is not zero\n",
			device_xname(sc->sc_dev));
	/* CTASSERT */
	KASSERTMSG(sizeof(umass_bbb_cbw_t) == UMASS_BBB_CBW_SIZE,
		   "%s: CBW struct does not have the right size (%zu vs. %u)\n",
			device_xname(sc->sc_dev),
			sizeof(umass_bbb_cbw_t), UMASS_BBB_CBW_SIZE);
	/* CTASSERT */
	KASSERTMSG(sizeof(umass_bbb_csw_t) == UMASS_BBB_CSW_SIZE,
		   "%s: CSW struct does not have the right size (%zu vs. %u)\n",
			device_xname(sc->sc_dev),
			sizeof(umass_bbb_csw_t), UMASS_BBB_CSW_SIZE);

	/*
	 * Determine the direction of the data transfer and the length.
	 *
	 * dCBWDataTransferLength (datalen) :
	 *   This field indicates the number of bytes of data that the host
	 *   intends to transfer on the IN or OUT Bulk endpoint(as indicated by
	 *   the Direction bit) during the execution of this command. If this
	 *   field is set to 0, the device will expect that no data will be
	 *   transferred IN or OUT during this command, regardless of the value
	 *   of the Direction bit defined in dCBWFlags.
	 *
	 * dCBWFlags (dir) :
	 *   The bits of the Flags field are defined as follows:
	 *     Bits 0-6	 reserved
	 *     Bit  7	 Direction - this bit shall be ignored if the
	 *			     dCBWDataTransferLength field is zero.
	 *		 0 = data Out from host to device
	 *		 1 = data In from device to host
	 */

	/* Fill in the Command Block Wrapper */
	USETDW(sc->cbw.dCBWSignature, CBWSIGNATURE);
	USETDW(sc->cbw.dCBWTag, dCBWtag);
	dCBWtag++;	/* cannot be done in macro (it will be done 4 times) */
	USETDW(sc->cbw.dCBWDataTransferLength, datalen);
	/* DIR_NONE is treated as DIR_OUT (0x00) */
	sc->cbw.bCBWFlags = (dir == DIR_IN? CBWFLAGS_IN:CBWFLAGS_OUT);
	sc->cbw.bCBWLUN = lun;
	sc->cbw.bCDBLength = cmdlen;
	memcpy(sc->cbw.CBWCDB, cmd, cmdlen);

	DIF(UDMASS_BBB, umass_bbb_dump_cbw(sc, &sc->cbw));

	/* store the details for the data transfer phase */
	sc->transfer_dir = dir;
	sc->transfer_data = data;
	sc->transfer_datalen = datalen;
	sc->transfer_actlen = 0;
	sc->transfer_cb = cb;
	sc->transfer_priv = priv;
	sc->transfer_status = STATUS_CMD_OK;

	/* move from idle to the command state */
	sc->transfer_state = TSTATE_BBB_COMMAND;

	/* Send the CBW from host to device via bulk-out endpoint. */
	if (umass_setup_transfer(sc, sc->sc_pipe[UMASS_BULKOUT],
			&sc->cbw, UMASS_BBB_CBW_SIZE, flags,
			sc->transfer_xfer[XFER_BBB_CBW])) {
		umass_bbb_reset(sc, STATUS_WIRE_FAILED);
	}
}


Static void
umass_bbb_state(struct usbd_xfer *xfer, void *priv,
		usbd_status err)
{
	UMASSHIST_FUNC(); UMASSHIST_CALLED();
	struct umass_softc *sc = (struct umass_softc *) priv;
	struct usbd_xfer *next_xfer;
	int residue;

	KASSERTMSG(sc->sc_wire & UMASS_WPROTO_BBB,
		   "sc->sc_wire == 0x%02x wrong for umass_bbb_state\n",
		   sc->sc_wire);

	/*
	 * State handling for BBB transfers.
	 *
	 * The subroutine is rather long. It steps through the states given in
	 * Annex A of the Bulk-Only specification.
	 * Each state first does the error handling of the previous transfer
	 * and then prepares the next transfer.
	 * Each transfer is done asynchroneously so after the request/transfer
	 * has been submitted you will find a 'return;'.
	 */

	DPRINTFM(UDMASS_BBB, "sc %#jx xfer %#jx, transfer_state %jd dir %jd",
	    (uintptr_t)sc, (uintptr_t)xfer, sc->transfer_state,
	    sc->transfer_dir);

	if (err == USBD_CANCELLED) {
		DPRINTFM(UDMASS_BBB, "sc %#jx xfer %#jx cancelled",
		    (uintptr_t)sc, (uintptr_t)xfer, 0, 0);

		sc->transfer_state = TSTATE_IDLE;
		sc->transfer_cb(sc, sc->transfer_priv, 0, STATUS_TIMEOUT);
		return;
	}

	if (sc->sc_dying)
		return;

	switch (sc->transfer_state) {

	/***** Bulk Transfer *****/
	case TSTATE_BBB_COMMAND:
		/* Command transport phase, error handling */
		if (err) {
			DPRINTFM(UDMASS_BBB, "sc %#jx failed to send CBW",
			    (uintptr_t)sc, 0, 0, 0);
			/* If the device detects that the CBW is invalid, then
			 * the device may STALL both bulk endpoints and require
			 * a Bulk-Reset
			 */
			umass_bbb_reset(sc, STATUS_WIRE_FAILED);
			return;
		}

		/* Data transport phase, setup transfer */
		sc->transfer_state = TSTATE_BBB_DATA;
		if (sc->transfer_dir == DIR_IN) {
			if (umass_setup_transfer(sc, sc->sc_pipe[UMASS_BULKIN],
					sc->datain_buffer, sc->transfer_datalen,
					USBD_SHORT_XFER_OK,
					sc->transfer_xfer[XFER_BBB_DATAIN]))
				umass_bbb_reset(sc, STATUS_WIRE_FAILED);

			return;
		} else if (sc->transfer_dir == DIR_OUT) {
			memcpy(sc->dataout_buffer, sc->transfer_data,
			       sc->transfer_datalen);
			if (umass_setup_transfer(sc,
			    sc->sc_pipe[UMASS_BULKOUT], sc->dataout_buffer,
			    sc->transfer_datalen, 0,/* fixed length transfer */
			    sc->transfer_xfer[XFER_BBB_DATAOUT]))
				umass_bbb_reset(sc, STATUS_WIRE_FAILED);

			return;
		} else {
			DPRINTFM(UDMASS_BBB, "sc %#jx: no data phase",
			    (uintptr_t)sc, 0, 0, 0);
		}

		/* if no data phase, err == 0 */
		/* FALLTHROUGH */
	case TSTATE_BBB_DATA:
		/* Command transport phase error handling (ignored if no data
		 * phase (fallthrough from previous state)) */
		if (sc->transfer_dir != DIR_NONE) {
			/* retrieve the length of the transfer that was done */
			usbd_get_xfer_status(xfer, NULL, NULL,
			     &sc->transfer_actlen, NULL);
			DPRINTFM(UDMASS_BBB, "sc %#jx: BBB_DATA actlen=%jd",
			    (uintptr_t)sc, sc->transfer_actlen, 0, 0);

			if (err) {
				DPRINTFM(UDMASS_BBB, "sc %#jx Data dir %jd "
				    "err %jd failed, err %jd",
				    (uintptr_t)sc, sc->transfer_dir,
				    sc->transfer_datalen, err);

				if (err == USBD_STALLED) {
					sc->transfer_state = TSTATE_BBB_DCLEAR;
					umass_clear_endpoint_stall(sc,
					  (sc->transfer_dir == DIR_IN?
					    UMASS_BULKIN:UMASS_BULKOUT),
					  sc->transfer_xfer[XFER_BBB_DCLEAR]);
				} else {
					/* Unless the error is a pipe stall the
					 * error is fatal.
					 */
					umass_bbb_reset(sc,STATUS_WIRE_FAILED);
				}
				return;
			}
		}

		/* err == 0 (no data phase or successful) */
		/* FALLTHROUGH */
	case TSTATE_BBB_DCLEAR: /* stall clear after data phase */
		if (sc->transfer_dir == DIR_IN)
			memcpy(sc->transfer_data, sc->datain_buffer,
			       sc->transfer_actlen);

		DIF(UDMASS_BBB, if (sc->transfer_dir == DIR_IN)
					umass_dump_buffer(sc, sc->transfer_data,
						sc->transfer_datalen, 48));

		/* err == 0 (no data phase or successful) */
		/* FALLTHROUGH */
	case TSTATE_BBB_SCLEAR: /* stall clear after status phase */
		/* Reading of CSW after bulk stall condition in data phase
		 * (TSTATE_BBB_DATA2) or bulk-in stall condition after
		 * reading CSW (TSTATE_BBB_SCLEAR).
		 * In the case of no data phase or successful data phase,
		 * err == 0 and the following if block is passed.
		 */
		if (err) {	/* should not occur */
			printf("%s: BBB bulk-%s stall clear failed, %s\n",
			    device_xname(sc->sc_dev),
			    (sc->transfer_dir == DIR_IN? "in":"out"),
			    usbd_errstr(err));
			umass_bbb_reset(sc, STATUS_WIRE_FAILED);
			return;
		}

		/* Status transport phase, setup transfer */
		if (sc->transfer_state == TSTATE_BBB_COMMAND ||
		    sc->transfer_state == TSTATE_BBB_DATA ||
		    sc->transfer_state == TSTATE_BBB_DCLEAR) {
			/* After no data phase, successful data phase and
			 * after clearing bulk-in/-out stall condition
			 */
			sc->transfer_state = TSTATE_BBB_STATUS1;
			next_xfer = sc->transfer_xfer[XFER_BBB_CSW1];
		} else {
			/* After first attempt of fetching CSW */
			sc->transfer_state = TSTATE_BBB_STATUS2;
			next_xfer = sc->transfer_xfer[XFER_BBB_CSW2];
		}

		/* Read the Command Status Wrapper via bulk-in endpoint. */
		if (umass_setup_transfer(sc, sc->sc_pipe[UMASS_BULKIN],
			&sc->csw, UMASS_BBB_CSW_SIZE, 0, next_xfer)) {
			umass_bbb_reset(sc, STATUS_WIRE_FAILED);
			return;
		}

		return;
	case TSTATE_BBB_STATUS1:	/* first attempt */
	case TSTATE_BBB_STATUS2:	/* second attempt */
		/* Status transfer, error handling */
		if (err) {
			DPRINTFM(UDMASS_BBB, "sc %#jx Failed to read CSW "
			    "err %jd (state %jd)", (uintptr_t)sc, err,
			    sc->transfer_state, 0);

			/* If this was the first attempt at fetching the CSW
			 * retry it, otherwise fail.
			 */
			if (sc->transfer_state == TSTATE_BBB_STATUS1) {
				sc->transfer_state = TSTATE_BBB_SCLEAR;
				umass_clear_endpoint_stall(sc, UMASS_BULKIN,
				    sc->transfer_xfer[XFER_BBB_SCLEAR]);
				return;
			} else {
				umass_bbb_reset(sc, STATUS_WIRE_FAILED);
				return;
			}
		}

		DIF(UDMASS_BBB, umass_bbb_dump_csw(sc, &sc->csw));

#ifdef UMASS_DEBUG
		residue = UGETDW(sc->csw.dCSWDataResidue);
		if (residue != sc->transfer_datalen - sc->transfer_actlen)
			printf("%s: dCSWDataResidue=%d req=%d act=%d\n",
			       device_xname(sc->sc_dev), residue,
			       sc->transfer_datalen, sc->transfer_actlen);
#endif
		residue = sc->transfer_datalen - sc->transfer_actlen;

		/* Translate weird command-status signatures. */
		if ((sc->sc_quirks & UMASS_QUIRK_WRONG_CSWSIG) &&
		    UGETDW(sc->csw.dCSWSignature) == CSWSIGNATURE_OLYMPUS_C1)
			USETDW(sc->csw.dCSWSignature, CSWSIGNATURE);

		/* Translate invalid command-status tags */
		if (sc->sc_quirks & UMASS_QUIRK_WRONG_CSWTAG)
			USETDW(sc->csw.dCSWTag, UGETDW(sc->cbw.dCBWTag));

		/* Check CSW and handle any error */
		if (UGETDW(sc->csw.dCSWSignature) != CSWSIGNATURE) {
			/* Invalid CSW: Wrong signature or wrong tag might
			 * indicate that the device is confused -> reset it.
			 */
			printf("%s: Invalid CSW: sig 0x%08x should be 0x%08x\n",
				device_xname(sc->sc_dev),
				UGETDW(sc->csw.dCSWSignature),
				CSWSIGNATURE);

			umass_bbb_reset(sc, STATUS_WIRE_FAILED);
			return;
		} else if (UGETDW(sc->csw.dCSWTag)
				!= UGETDW(sc->cbw.dCBWTag)) {
			printf("%s: Invalid CSW: tag %d should be %d\n",
				device_xname(sc->sc_dev),
				UGETDW(sc->csw.dCSWTag),
				UGETDW(sc->cbw.dCBWTag));

			umass_bbb_reset(sc, STATUS_WIRE_FAILED);
			return;

		/* CSW is valid here */
		} else if (sc->csw.bCSWStatus > CSWSTATUS_PHASE) {
			printf("%s: Invalid CSW: status %d > %d\n",
				device_xname(sc->sc_dev),
				sc->csw.bCSWStatus,
				CSWSTATUS_PHASE);

			umass_bbb_reset(sc, STATUS_WIRE_FAILED);
			return;
		} else if (sc->csw.bCSWStatus == CSWSTATUS_PHASE) {
			printf("%s: Phase Error, residue = %d\n",
				device_xname(sc->sc_dev), residue);

			umass_bbb_reset(sc, STATUS_WIRE_FAILED);
			return;

		} else if (sc->transfer_actlen > sc->transfer_datalen) {
			/* Buffer overrun! Don't let this go by unnoticed */
			panic("%s: transferred %s %d bytes instead of %d bytes",
			    device_xname(sc->sc_dev),
			    sc->transfer_dir == DIR_IN ? "IN" : "OUT",
			    sc->transfer_actlen, sc->transfer_datalen);
#if 0
		} else if (sc->transfer_datalen - sc->transfer_actlen
			   != residue) {
			DPRINTFM(UDMASS_BBB, "sc %#jx: actlen=%jd != "
			    "residue=%jd\n", (uintptr_t)sc,
			    sc->transfer_datalen - sc->transfer_actlen,
			    residue, 0);

			umass_bbb_reset(sc, STATUS_WIRE_FAILED);
			return;
#endif
		} else if (sc->csw.bCSWStatus == CSWSTATUS_FAILED) {
			DPRINTFM(UDMASS_BBB, "sc %#jx: Command Failed, "
			    "res = %jd", (uintptr_t)sc, residue, 0, 0);

			/* SCSI command failed but transfer was succesful */
			sc->transfer_state = TSTATE_IDLE;
			sc->transfer_cb(sc, sc->transfer_priv, residue,
					STATUS_CMD_FAILED);

			return;

		} else {	/* success */
			sc->transfer_state = TSTATE_IDLE;
			sc->transfer_cb(sc, sc->transfer_priv, residue,
					STATUS_CMD_OK);

			return;
		}

	/***** Bulk Reset *****/
	case TSTATE_BBB_RESET1:
		if (err)
			printf("%s: BBB reset failed, %s\n",
				device_xname(sc->sc_dev), usbd_errstr(err));

		sc->transfer_state = TSTATE_BBB_RESET2;
		umass_clear_endpoint_stall(sc, UMASS_BULKIN,
			sc->transfer_xfer[XFER_BBB_RESET2]);

		return;
	case TSTATE_BBB_RESET2:
		if (err)	/* should not occur */
			printf("%s: BBB bulk-in clear stall failed, %s\n",
			       device_xname(sc->sc_dev), usbd_errstr(err));
			/* no error recovery, otherwise we end up in a loop */

		sc->transfer_state = TSTATE_BBB_RESET3;
		umass_clear_endpoint_stall(sc, UMASS_BULKOUT,
			sc->transfer_xfer[XFER_BBB_RESET3]);

		return;
	case TSTATE_BBB_RESET3:
		if (err)	/* should not occur */
			printf("%s: BBB bulk-out clear stall failed, %s\n",
			       device_xname(sc->sc_dev), usbd_errstr(err));
			/* no error recovery, otherwise we end up in a loop */

		sc->transfer_state = TSTATE_IDLE;
		if (sc->transfer_priv) {
			sc->transfer_cb(sc, sc->transfer_priv,
					sc->transfer_datalen,
					sc->transfer_status);
		}

		return;

	/***** Default *****/
	default:
		panic("%s: Unknown state %d",
		      device_xname(sc->sc_dev), sc->transfer_state);
	}
}

/*
 * Command/Bulk/Interrupt (CBI) specific functions
 */

Static int
umass_cbi_adsc(struct umass_softc *sc, char *buffer, int buflen, int flags,
	       struct usbd_xfer *xfer)
{
	KASSERTMSG(sc->sc_wire & (UMASS_WPROTO_CBI|UMASS_WPROTO_CBI_I),
		   "sc->sc_wire == 0x%02x wrong for umass_cbi_adsc\n",
		   sc->sc_wire);

	if ((sc->sc_cmd == UMASS_CPROTO_RBC) &&
	    (sc->sc_quirks & UMASS_QUIRK_RBC_PAD_TO_12) != 0 && buflen < 12) {
		(void)memset(buffer + buflen, 0, 12 - buflen);
		buflen = 12;
	}

	sc->sc_req.bmRequestType = UT_WRITE_CLASS_INTERFACE;
	sc->sc_req.bRequest = UR_CBI_ADSC;
	USETW(sc->sc_req.wValue, 0);
	USETW(sc->sc_req.wIndex, sc->sc_ifaceno);
	USETW(sc->sc_req.wLength, buflen);
	return umass_setup_ctrl_transfer(sc, &sc->sc_req, buffer,
					 buflen, flags, xfer);
}


Static void
umass_cbi_reset(struct umass_softc *sc, int status)
{
	UMASSHIST_FUNC(); UMASSHIST_CALLED();
	int i;
#	define SEND_DIAGNOSTIC_CMDLEN	12

	KASSERTMSG(sc->sc_wire & (UMASS_WPROTO_CBI|UMASS_WPROTO_CBI_I),
		   "sc->sc_wire == 0x%02x wrong for umass_cbi_reset\n",
		   sc->sc_wire);

	if (sc->sc_dying)
		return;

	/*
	 * Command Block Reset Protocol
	 *
	 * First send a reset request to the device. Then clear
	 * any possibly stalled bulk endpoints.

	 * This is done in 3 steps, states:
	 * TSTATE_CBI_RESET1
	 * TSTATE_CBI_RESET2
	 * TSTATE_CBI_RESET3
	 *
	 * If the reset doesn't succeed, the device should be port reset.
	 */

	DPRINTFM(UDMASS_CBI, "sc %#jx: CBI Reset", (uintptr_t)sc, 0, 0, 0);

	/* CTASSERT */
	KASSERTMSG(sizeof(sc->cbl) >= SEND_DIAGNOSTIC_CMDLEN,
		   "%s: CBL struct is too small (%zu < %u)\n",
			device_xname(sc->sc_dev),
			sizeof(sc->cbl), SEND_DIAGNOSTIC_CMDLEN);

	sc->transfer_state = TSTATE_CBI_RESET1;
	sc->transfer_status = status;

	/* The 0x1d code is the SEND DIAGNOSTIC command. To distingiush between
	 * the two the last 10 bytes of the cbl is filled with 0xff (section
	 * 2.2 of the CBI spec).
	 */
	sc->cbl[0] = 0x1d;	/* Command Block Reset */
	sc->cbl[1] = 0x04;
	for (i = 2; i < SEND_DIAGNOSTIC_CMDLEN; i++)
		sc->cbl[i] = 0xff;

	umass_cbi_adsc(sc, sc->cbl, SEND_DIAGNOSTIC_CMDLEN, 0,
		       sc->transfer_xfer[XFER_CBI_RESET1]);
	/* XXX if the command fails we should reset the port on the bub */
}

Static void
umass_cbi_transfer(struct umass_softc *sc, int lun,
		   void *cmd, int cmdlen, void *data, int datalen, int dir,
		   u_int timeout, int flags, umass_callback cb, void *priv)
{
	UMASSHIST_FUNC(); UMASSHIST_CALLED();

	DPRINTFM(UDMASS_CBI, "sc %#jx: cmd=0x%02jx, len=%jd",
	     (uintptr_t)sc, *(u_char *)cmd, datalen, 0);

	KASSERTMSG(sc->sc_wire & (UMASS_WPROTO_CBI|UMASS_WPROTO_CBI_I),
		   "sc->sc_wire == 0x%02x wrong for umass_cbi_transfer\n",
		   sc->sc_wire);

	if (sc->sc_dying)
		return;

	/* Be a little generous. */
	sc->timeout = timeout + USBD_DEFAULT_TIMEOUT;

	/*
	 * Do a CBI transfer with cmdlen bytes from cmd, possibly
	 * a data phase of datalen bytes from/to the device and finally a
	 * csw read phase.
	 * If the data direction was inbound a maximum of datalen bytes
	 * is stored in the buffer pointed to by data.
	 *
	 * umass_cbi_transfer initialises the transfer and lets the state
	 * machine in umass_cbi_state handle the completion. It uses the
	 * following states:
	 * TSTATE_CBI_COMMAND
	 *   -> XXX fill in
	 *
	 * An error in any of those states will invoke
	 * umass_cbi_reset.
	 */

	/* check the given arguments */
	KASSERTMSG(datalen == 0 || data != NULL,
		   "%s: datalen > 0, but no buffer",device_xname(sc->sc_dev));
	KASSERTMSG(datalen == 0 || dir != DIR_NONE,
		   "%s: direction is NONE while datalen is not zero\n",
			device_xname(sc->sc_dev));

	/* store the details for the data transfer phase */
	sc->transfer_dir = dir;
	sc->transfer_data = data;
	sc->transfer_datalen = datalen;
	sc->transfer_actlen = 0;
	sc->transfer_cb = cb;
	sc->transfer_priv = priv;
	sc->transfer_status = STATUS_CMD_OK;

	/* move from idle to the command state */
	sc->transfer_state = TSTATE_CBI_COMMAND;

	/* Send the Command Block from host to device via control endpoint. */
	if (umass_cbi_adsc(sc, cmd, cmdlen, flags,
	    sc->transfer_xfer[XFER_CBI_CB]))
		umass_cbi_reset(sc, STATUS_WIRE_FAILED);
}

Static void
umass_cbi_state(struct usbd_xfer *xfer, void *priv,
		usbd_status err)
{
	UMASSHIST_FUNC(); UMASSHIST_CALLED();
	struct umass_softc *sc = (struct umass_softc *) priv;

	KASSERTMSG(sc->sc_wire & (UMASS_WPROTO_CBI|UMASS_WPROTO_CBI_I),
		   "sc->sc_wire == 0x%02x wrong for umass_cbi_state\n",
		   sc->sc_wire);

	if (err == USBD_CANCELLED) {
		DPRINTFM(UDMASS_BBB, "sc %#jx xfer %#jx cancelled",
			(uintptr_t)sc, (uintptr_t)xfer, 0, 0);
		sc->transfer_state = TSTATE_IDLE;
		sc->transfer_cb(sc, sc->transfer_priv, 0, STATUS_TIMEOUT);
		return;
	}

	if (sc->sc_dying)
		return;

	/*
	 * State handling for CBI transfers.
	 */

	DPRINTFM(UDMASS_CBI, "sc %#jx: Handling CBI state %jd, xfer=%#jx, ...",
	    (uintptr_t)sc, sc->transfer_state, (uintptr_t)xfer, 0);
	DPRINTFM(UDMASS_CBI, "... err %jd", err, 0, 0, 0);

	switch (sc->transfer_state) {

	/***** CBI Transfer *****/
	case TSTATE_CBI_COMMAND:
		if (err == USBD_STALLED) {
			DPRINTFM(UDMASS_CBI, "sc %#jx: Command Transport "
			    "failed", (uintptr_t)sc, 0, 0, 0);
			/* Status transport by control pipe (section 2.3.2.1).
			 * The command contained in the command block failed.
			 *
			 * The control pipe has already been unstalled by the
			 * USB stack.
			 * Section 2.4.3.1.1 states that the bulk in endpoints
			 * should not stalled at this point.
			 */

			sc->transfer_state = TSTATE_IDLE;
			sc->transfer_cb(sc, sc->transfer_priv,
					sc->transfer_datalen,
					STATUS_CMD_FAILED);

			return;
		} else if (err) {
			DPRINTFM(UDMASS_CBI, "sc %#jx: failed to send ADSC",
			    (uintptr_t)sc, 0, 0, 0);
			umass_cbi_reset(sc, STATUS_WIRE_FAILED);
			return;
		}

		/* Data transport phase, setup transfer */
		sc->transfer_state = TSTATE_CBI_DATA;
		if (sc->transfer_dir == DIR_IN) {
			if (umass_setup_transfer(sc, sc->sc_pipe[UMASS_BULKIN],
			    sc->datain_buffer, sc->transfer_datalen,
			    USBD_SHORT_XFER_OK,
			    sc->transfer_xfer[XFER_CBI_DATAIN]))
				umass_cbi_reset(sc, STATUS_WIRE_FAILED);

			return;
		} else if (sc->transfer_dir == DIR_OUT) {
			memcpy(sc->dataout_buffer, sc->transfer_data,
			       sc->transfer_datalen);
			if (umass_setup_transfer(sc, sc->sc_pipe[UMASS_BULKOUT],
			    sc->dataout_buffer, sc->transfer_datalen,
			    0, /* fixed length transfer */
			    sc->transfer_xfer[XFER_CBI_DATAOUT]))
				umass_cbi_reset(sc, STATUS_WIRE_FAILED);

			return;
		} else {
			DPRINTFM(UDMASS_CBI, "sc %#jx: no data phase",
			    (uintptr_t)sc, 0, 0, 0);
		}

		/* if no data phase, err == 0 */
		/* FALLTHROUGH */
	case TSTATE_CBI_DATA:
		/* Command transport phase error handling (ignored if no data
		 * phase (fallthrough from previous state)) */
		if (sc->transfer_dir != DIR_NONE) {
			/* retrieve the length of the transfer that was done */
			usbd_get_xfer_status(xfer, NULL, NULL,
			    &sc->transfer_actlen, NULL);
			DPRINTFM(UDMASS_CBI, "sc %#jx: CBI_DATA actlen=%jd",
				(uintptr_t)sc, sc->transfer_actlen, 0, 0);

			if (err) {
				DPRINTFM(UDMASS_CBI, "sc %#jx: Data dir %jd "
				    "err %d failed",
				    (uintptr_t)sc, sc->transfer_dir,
				    sc->transfer_datalen, err);

				if (err == USBD_STALLED) {
					sc->transfer_state = TSTATE_CBI_DCLEAR;
					umass_clear_endpoint_stall(sc,
					  (sc->transfer_dir == DIR_IN?
					    UMASS_BULKIN:UMASS_BULKOUT),
					sc->transfer_xfer[XFER_CBI_DCLEAR]);
				} else {
					/* Unless the error is a pipe stall the
					 * error is fatal.
					 */
					umass_cbi_reset(sc, STATUS_WIRE_FAILED);
				}
				return;
			}
		}

		if (sc->transfer_dir == DIR_IN)
			memcpy(sc->transfer_data, sc->datain_buffer,
			       sc->transfer_actlen);

		DIF(UDMASS_CBI, if (sc->transfer_dir == DIR_IN)
					umass_dump_buffer(sc, sc->transfer_data,
						sc->transfer_actlen, 48));

		/* Status phase */
		if (sc->sc_wire == UMASS_WPROTO_CBI_I) {
			sc->transfer_state = TSTATE_CBI_STATUS;
			memset(&sc->sbl, 0, sizeof(sc->sbl));
			if (umass_setup_transfer(sc, sc->sc_pipe[UMASS_INTRIN],
				    &sc->sbl, sizeof(sc->sbl),
				    0,	/* fixed length transfer */
				    sc->transfer_xfer[XFER_CBI_STATUS]))
				umass_cbi_reset(sc, STATUS_WIRE_FAILED);
		} else {
			/* No command completion interrupt. Request
			 * sense to get status of command.
			 */
			sc->transfer_state = TSTATE_IDLE;
			sc->transfer_cb(sc, sc->transfer_priv,
				sc->transfer_datalen - sc->transfer_actlen,
				STATUS_CMD_UNKNOWN);
		}
		return;

	case TSTATE_CBI_STATUS:
		if (err) {
			DPRINTFM(UDMASS_CBI, "sc %#jx: Status Transport failed",
			    (uintptr_t)sc, 0, 0, 0);
			/* Status transport by interrupt pipe (section 2.3.2.2).
			 */

			if (err == USBD_STALLED) {
				sc->transfer_state = TSTATE_CBI_SCLEAR;
				umass_clear_endpoint_stall(sc, UMASS_INTRIN,
					sc->transfer_xfer[XFER_CBI_SCLEAR]);
			} else {
				umass_cbi_reset(sc, STATUS_WIRE_FAILED);
			}
			return;
		}

		/* Dissect the information in the buffer */

		{
			uint32_t actlen;
			usbd_get_xfer_status(xfer,NULL,NULL,&actlen,NULL);
			DPRINTFM(UDMASS_CBI, "sc %#jx: CBI_STATUS actlen=%jd",
			    (uintptr_t)sc, actlen, 0, 0);
			if (actlen != 2)
				break;
		}

		if (sc->sc_cmd == UMASS_CPROTO_UFI) {
			int status;

			/* Section 3.4.3.1.3 specifies that the UFI command
			 * protocol returns an ASC and ASCQ in the interrupt
			 * data block.
			 */

			DPRINTFM(UDMASS_CBI, "sc %#jx: UFI CCI, ASC = 0x%02jx, "
			    "ASCQ = 0x%02jx", (uintptr_t)sc, sc->sbl.ufi.asc,
			    sc->sbl.ufi.ascq, 0);

			if ((sc->sbl.ufi.asc == 0 && sc->sbl.ufi.ascq == 0) ||
			    sc->sc_sense)
				status = STATUS_CMD_OK;
			else
				status = STATUS_CMD_FAILED;

			/* No autosense, command successful */
			sc->transfer_state = TSTATE_IDLE;
			sc->transfer_cb(sc, sc->transfer_priv,
			    sc->transfer_datalen - sc->transfer_actlen, status);
		} else {
			int status;

			/* Command Interrupt Data Block */

			DPRINTFM(UDMASS_CBI, "sc %#jx: type=0x%02jx, "
			    "value=0x%02jx", (uintptr_t)sc,
			    sc->sbl.common.type, sc->sbl.common.value, 0);

			if (sc->sbl.common.type == IDB_TYPE_CCI) {
				switch (sc->sbl.common.value & IDB_VALUE_STATUS_MASK) {
				case IDB_VALUE_PASS:
					status = STATUS_CMD_OK;
					break;
				case IDB_VALUE_FAIL:
				case IDB_VALUE_PERSISTENT:
					status = STATUS_CMD_FAILED;
					break;
				case IDB_VALUE_PHASE:
				default: /* XXX: gcc */
					status = STATUS_WIRE_FAILED;
					break;
				}

				sc->transfer_state = TSTATE_IDLE;
				sc->transfer_cb(sc, sc->transfer_priv,
				    sc->transfer_datalen - sc->transfer_actlen,
				    status);
			}
		}
		return;

	case TSTATE_CBI_DCLEAR:
		if (err) {	/* should not occur */
			printf("%s: CBI bulk-%s stall clear failed, %s\n",
			    device_xname(sc->sc_dev),
			    (sc->transfer_dir == DIR_IN? "in":"out"),
			    usbd_errstr(err));
			umass_cbi_reset(sc, STATUS_WIRE_FAILED);
		} else {
			sc->transfer_state = TSTATE_IDLE;
			sc->transfer_cb(sc, sc->transfer_priv,
			    sc->transfer_datalen, STATUS_CMD_FAILED);
		}
		return;

	case TSTATE_CBI_SCLEAR:
		if (err) {	/* should not occur */
			printf("%s: CBI intr-in stall clear failed, %s\n",
			       device_xname(sc->sc_dev), usbd_errstr(err));
			umass_cbi_reset(sc, STATUS_WIRE_FAILED);
		} else {
			sc->transfer_state = TSTATE_IDLE;
			sc->transfer_cb(sc, sc->transfer_priv,
			    sc->transfer_datalen, STATUS_CMD_FAILED);
		}
		return;

	/***** CBI Reset *****/
	case TSTATE_CBI_RESET1:
		if (err)
			printf("%s: CBI reset failed, %s\n",
				device_xname(sc->sc_dev), usbd_errstr(err));

		sc->transfer_state = TSTATE_CBI_RESET2;
		umass_clear_endpoint_stall(sc, UMASS_BULKIN,
			sc->transfer_xfer[XFER_CBI_RESET2]);

		return;
	case TSTATE_CBI_RESET2:
		if (err)	/* should not occur */
			printf("%s: CBI bulk-in stall clear failed, %s\n",
			       device_xname(sc->sc_dev), usbd_errstr(err));
			/* no error recovery, otherwise we end up in a loop */

		sc->transfer_state = TSTATE_CBI_RESET3;
		umass_clear_endpoint_stall(sc, UMASS_BULKOUT,
			sc->transfer_xfer[XFER_CBI_RESET3]);

		return;
	case TSTATE_CBI_RESET3:
		if (err)	/* should not occur */
			printf("%s: CBI bulk-out stall clear failed, %s\n",
			       device_xname(sc->sc_dev), usbd_errstr(err));
			/* no error recovery, otherwise we end up in a loop */

		sc->transfer_state = TSTATE_IDLE;
		if (sc->transfer_priv) {
			sc->transfer_cb(sc, sc->transfer_priv,
					sc->transfer_datalen,
					sc->transfer_status);
		}

		return;


	/***** Default *****/
	default:
		panic("%s: Unknown state %d",
		      device_xname(sc->sc_dev), sc->transfer_state);
	}
}

usbd_status
umass_bbb_get_max_lun(struct umass_softc *sc, uint8_t *maxlun)
{
	UMASSHIST_FUNC(); UMASSHIST_CALLED();
	usb_device_request_t req;
	usbd_status err;

	*maxlun = 0;		/* Default to 0. */

	DPRINTFM(UDMASS_BBB, "sc %#jx: Get Max Lun", (uintptr_t)sc, 0, 0, 0);

	/* The Get Max Lun command is a class-specific request. */
	req.bmRequestType = UT_READ_CLASS_INTERFACE;
	req.bRequest = UR_BBB_GET_MAX_LUN;
	USETW(req.wValue, 0);
	USETW(req.wIndex, sc->sc_ifaceno);
	USETW(req.wLength, 1);

	err = usbd_do_request_flags(sc->sc_udev, &req, maxlun,
	    USBD_SHORT_XFER_OK, 0, USBD_DEFAULT_TIMEOUT);
	switch (err) {
	case USBD_NORMAL_COMPLETION:
		DPRINTFM(UDMASS_BBB, "sc %#jx: Max Lun %jd",
		    (uintptr_t)sc, *maxlun , 0, 0);
		break;

	case USBD_STALLED:
		/*
		 * Device doesn't support Get Max Lun request.
		 */
		err = USBD_NORMAL_COMPLETION;
		DPRINTFM(UDMASS_BBB, "sc %#jx: Get Max Lun not supported",
		    (uintptr_t)sc, 0, 0, 0);
		break;

	case USBD_SHORT_XFER:
		/*
		 * XXX This must mean Get Max Lun is not supported, too!
		 */
		err = USBD_NORMAL_COMPLETION;
		DPRINTFM(UDMASS_BBB, "sc %#jx: Get Max Lun SHORT_XFER",
		    (uintptr_t)sc, 0, 0, 0);
		break;

	default:
		printf("%s: Get Max Lun failed: %s\n",
		    device_xname(sc->sc_dev), usbd_errstr(err));
		/* XXX Should we port_reset the device? */
		break;
	}

	return err;
}




#ifdef UMASS_DEBUG
Static void
umass_bbb_dump_cbw(struct umass_softc *sc, umass_bbb_cbw_t *cbw)
{
	UMASSHIST_FUNC(); UMASSHIST_CALLED();
	int clen = cbw->bCDBLength;
	int dlen = UGETDW(cbw->dCBWDataTransferLength);
	uint8_t *c = cbw->CBWCDB;
	int tag = UGETDW(cbw->dCBWTag);
	int flags = cbw->bCBWFlags;

	DPRINTFM(UDMASS_BBB, "sc %#jx: CBW %jd: cmdlen=%jd",
	    (uintptr_t)sc, tag, clen, 0);
	DPRINTFM(UDMASS_BBB, "  0x%02jx%02jx%02jx%02jx...",
	    c[0], c[1], c[2], c[3]);
	DPRINTFM(UDMASS_BBB, "  0x%02jx%02jx%02jx%02jx...",
	    c[4], c[5], c[6], c[7]);
	DPRINTFM(UDMASS_BBB, "  0x%02jx%02jx...", c[8], c[9], 0, 0);
	DPRINTFM(UDMASS_BBB, "  data = %jd bytes, flags = %jx", dlen, flags, 0,
	    0);
}

Static void
umass_bbb_dump_csw(struct umass_softc *sc, umass_bbb_csw_t *csw)
{
	UMASSHIST_FUNC(); UMASSHIST_CALLED();
	int sig = UGETDW(csw->dCSWSignature);
	int tag = UGETDW(csw->dCSWTag);
	int res = UGETDW(csw->dCSWDataResidue);
	int status = csw->bCSWStatus;

	DPRINTFM(UDMASS_BBB, "sc %#jx: CSW %jd: sig = 0x%08jx, tag = %jd",
	    (uintptr_t)sc, (uintptr_t)csw, sig, tag);
	DPRINTFM(UDMASS_BBB, "  res = %jd, status = 0x%02jx",
	    res, status, 0, 0);
}

Static void
umass_dump_buffer(struct umass_softc *sc, uint8_t *buffer, int buflen,
		  int printlen)
{
	UMASSHIST_FUNC(); UMASSHIST_CALLED();
	int i;

	DPRINTFM(UDMASS_GEN, "sc %#jx: buffer %#jx", (uintptr_t)sc,
	    (uintptr_t)buffer, 0, 0);
	for (i = 0; i < buflen && i < printlen;) {
		if (i + 3 < buflen && i + 3 < printlen) {
			DPRINTFM(UDMASS_GEN, "   0x%02jx%02jx%02jx%02jx",
			    buffer[i], buffer[i + 1],
			    buffer[i + 2], buffer[i + 3]);
			i += 4;
		} else if (i + 2 < buflen && i + 2 < printlen) {
			DPRINTFM(UDMASS_GEN, "   0x%02jx%02jx%02jx",
			    buffer[i], buffer[i + 1], buffer[i + 2], 0);
			i += 3;
		} else if (i + 1 < buflen && i + 2 < printlen) {
			DPRINTFM(UDMASS_GEN, "   0x%02jx%02jx",
			    buffer[i], buffer[i + 1], 0, 0);
			i += 2;
		} else {
			DPRINTFM(UDMASS_GEN, "   0x%02jx", buffer[i], 0, 0, 0);
			i += 1;
		}
	}
}
#endif<|MERGE_RESOLUTION|>--- conflicted
+++ resolved
@@ -1,8 +1,4 @@
-<<<<<<< HEAD
-/*	$NetBSD: umass.c,v 1.167 2019/01/22 06:40:49 skrll Exp $	*/
-=======
 /*	$NetBSD: umass.c,v 1.174 2019/02/10 19:23:55 jdolecek Exp $	*/
->>>>>>> 356fe5fe
 
 /*
  * Copyright (c) 2003 The NetBSD Foundation, Inc.
@@ -128,11 +124,7 @@
  */
 
 #include <sys/cdefs.h>
-<<<<<<< HEAD
-__KERNEL_RCSID(0, "$NetBSD: umass.c,v 1.167 2019/01/22 06:40:49 skrll Exp $");
-=======
 __KERNEL_RCSID(0, "$NetBSD: umass.c,v 1.174 2019/02/10 19:23:55 jdolecek Exp $");
->>>>>>> 356fe5fe
 
 #ifdef _KERNEL_OPT
 #include "opt_usb.h"
