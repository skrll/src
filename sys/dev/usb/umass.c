--- conflicted
+++ resolved
@@ -271,16 +271,9 @@
 
 #ifdef UMASS_DEBUG
 /* General debugging functions */
-<<<<<<< HEAD
-Static void umass_bbb_dump_cbw(struct umass_softc *sc, umass_bbb_cbw_t *cbw);
-Static void umass_bbb_dump_csw(struct umass_softc *sc, umass_bbb_csw_t *csw);
-Static void umass_dump_buffer(struct umass_softc *sc, uint8_t *buffer,
-    int buflen, int printlen);
-=======
 Static void umass_bbb_dump_cbw(struct umass_softc *, umass_bbb_cbw_t *);
 Static void umass_bbb_dump_csw(struct umass_softc *, umass_bbb_csw_t *);
 Static void umass_dump_buffer(struct umass_softc *, uint8_t *, int, int);
->>>>>>> 65b257e2
 #endif
 
 
@@ -824,15 +817,8 @@
 		aprint_normal_dev(self, "waiting for refcnt\n");
 #endif
 		/* Wait for processes to go away. */
-<<<<<<< HEAD
-		if (cv_timedwait(&sc->sc_detach_cv, &sc->sc_lock, hz * 60)) {
-			printf("%s: %s didn't detach\n", __func__,
-			    device_xname(sc->sc_dev));
-		}
-=======
 		if (cv_timedwait(&sc->sc_detach_cv, &sc->sc_lock, hz * 60))
 			aprint_error_dev(self, ": didn't detach\n");
->>>>>>> 65b257e2
 	}
 	mutex_exit(&sc->sc_lock);
 
@@ -873,13 +859,8 @@
 			break;
 		}
 
-<<<<<<< HEAD
-		kmem_free(scbus, sizeof(*scbus));
-		sc->bus = NULL;
-=======
 		/* protocol detach is expected to free sc->bus */
 		KASSERT(sc->bus == NULL);
->>>>>>> 65b257e2
 	}
 
 	if (rv != 0)
