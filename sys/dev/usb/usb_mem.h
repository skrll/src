--- conflicted
+++ resolved
@@ -49,11 +49,7 @@
 #define USBMALLOC_MULTISEG	__BIT(0)
 #define USBMALLOC_COHERENT	__BIT(1)
 
-<<<<<<< HEAD
-int		usb_allocmem(struct usbd_bus *, size_t, size_t, usb_dma_t *);
-=======
-usbd_status	usb_allocmem(struct usbd_bus *, size_t, size_t, u_int, usb_dma_t *);
->>>>>>> aa8fd35f
+int		usb_allocmem(struct usbd_bus *, size_t, size_t, u_int, usb_dma_t *);
 void		usb_freemem(struct usbd_bus *, usb_dma_t *);
 void		usb_syncmem(usb_dma_t *, bus_addr_t, bus_size_t, int);
 
