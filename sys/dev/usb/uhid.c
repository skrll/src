<<<<<<< HEAD
/*	$NetBSD: uhid.c,v 1.116 2020/11/30 00:48:35 riastradh Exp $	*/
=======
/*	$NetBSD: uhid.c,v 1.117 2020/12/18 01:40:20 thorpej Exp $	*/
>>>>>>> 9e014010

/*
 * Copyright (c) 1998, 2004, 2008, 2012 The NetBSD Foundation, Inc.
 * All rights reserved.
 *
 * This code is derived from software contributed to The NetBSD Foundation
 * by Lennart Augustsson (lennart@augustsson.net) at
 * Carlstedt Research & Technology and Matthew R. Green (mrg@eterna.com.au).
 *
 * Redistribution and use in source and binary forms, with or without
 * modification, are permitted provided that the following conditions
 * are met:
 * 1. Redistributions of source code must retain the above copyright
 *    notice, this list of conditions and the following disclaimer.
 * 2. Redistributions in binary form must reproduce the above copyright
 *    notice, this list of conditions and the following disclaimer in the
 *    documentation and/or other materials provided with the distribution.
 *
 * THIS SOFTWARE IS PROVIDED BY THE NETBSD FOUNDATION, INC. AND CONTRIBUTORS
 * ``AS IS'' AND ANY EXPRESS OR IMPLIED WARRANTIES, INCLUDING, BUT NOT LIMITED
 * TO, THE IMPLIED WARRANTIES OF MERCHANTABILITY AND FITNESS FOR A PARTICULAR
 * PURPOSE ARE DISCLAIMED.  IN NO EVENT SHALL THE FOUNDATION OR CONTRIBUTORS
 * BE LIABLE FOR ANY DIRECT, INDIRECT, INCIDENTAL, SPECIAL, EXEMPLARY, OR
 * CONSEQUENTIAL DAMAGES (INCLUDING, BUT NOT LIMITED TO, PROCUREMENT OF
 * SUBSTITUTE GOODS OR SERVICES; LOSS OF USE, DATA, OR PROFITS; OR BUSINESS
 * INTERRUPTION) HOWEVER CAUSED AND ON ANY THEORY OF LIABILITY, WHETHER IN
 * CONTRACT, STRICT LIABILITY, OR TORT (INCLUDING NEGLIGENCE OR OTHERWISE)
 * ARISING IN ANY WAY OUT OF THE USE OF THIS SOFTWARE, EVEN IF ADVISED OF THE
 * POSSIBILITY OF SUCH DAMAGE.
 */

/*
 * HID spec: http://www.usb.org/developers/devclass_docs/HID1_11.pdf
 */

#include <sys/cdefs.h>
<<<<<<< HEAD
__KERNEL_RCSID(0, "$NetBSD: uhid.c,v 1.116 2020/11/30 00:48:35 riastradh Exp $");
=======
__KERNEL_RCSID(0, "$NetBSD: uhid.c,v 1.117 2020/12/18 01:40:20 thorpej Exp $");
>>>>>>> 9e014010

#ifdef _KERNEL_OPT
#include "opt_compat_netbsd.h"
#include "opt_usb.h"
#endif

#include <sys/param.h>
#include <sys/types.h>

#include <sys/atomic.h>
#include <sys/compat_stub.h>
#include <sys/conf.h>
#include <sys/device.h>
#include <sys/file.h>
#include <sys/intr.h>
#include <sys/ioctl.h>
#include <sys/kernel.h>
#include <sys/kmem.h>
#include <sys/poll.h>
#include <sys/proc.h>
#include <sys/select.h>
#include <sys/signalvar.h>
#include <sys/systm.h>
#include <sys/tty.h>
#include <sys/vnode.h>

#include <dev/usb/usb.h>
#include <dev/usb/usbhid.h>

#include <dev/usb/usbdevs.h>
#include <dev/usb/usbdi.h>
#include <dev/usb/usbdi_util.h>
#include <dev/usb/usb_quirks.h>
#include <dev/hid/hid.h>

#include <dev/usb/uhidev.h>

#include "ioconf.h"

#ifdef UHID_DEBUG
#define DPRINTF(x)	if (uhiddebug) printf x
#define DPRINTFN(n,x)	if (uhiddebug>(n)) printf x
int	uhiddebug = 0;
#else
#define DPRINTF(x)
#define DPRINTFN(n,x)
#endif

struct uhid_softc {
	struct uhidev sc_hdev;

	kmutex_t sc_lock;
	kcondvar_t sc_cv;
	kcondvar_t sc_detach_cv;

	int sc_isize;
	int sc_osize;
	int sc_fsize;

	u_char *sc_obuf;

	struct clist sc_q;	/* protected by sc_lock */
	struct selinfo sc_rsel;
	proc_t *sc_async;	/* process that wants SIGIO */
	void *sc_sih;
	volatile uint32_t sc_state;	/* driver state */
#define UHID_IMMED	0x02	/* return read data immediately */

	int sc_refcnt;
	int sc_raw;
	u_char sc_open;
	u_char sc_dying;
};

#define	UHIDUNIT(dev)	(minor(dev))
#define	UHID_CHUNK	128	/* chunk size for read */
#define	UHID_BSIZE	1020	/* buffer size */

static dev_type_open(uhidopen);
static dev_type_close(uhidclose);
static dev_type_read(uhidread);
static dev_type_write(uhidwrite);
static dev_type_ioctl(uhidioctl);
static dev_type_poll(uhidpoll);
static dev_type_kqfilter(uhidkqfilter);

const struct cdevsw uhid_cdevsw = {
	.d_open = uhidopen,
	.d_close = uhidclose,
	.d_read = uhidread,
	.d_write = uhidwrite,
	.d_ioctl = uhidioctl,
	.d_stop = nostop,
	.d_tty = notty,
	.d_poll = uhidpoll,
	.d_mmap = nommap,
	.d_kqfilter = uhidkqfilter,
	.d_discard = nodiscard,
	.d_flag = D_OTHER
};

Static void uhid_intr(struct uhidev *, void *, u_int);

Static int uhid_do_read(struct uhid_softc *, struct uio *, int);
Static int uhid_do_write(struct uhid_softc *, struct uio *, int);
Static int uhid_do_ioctl(struct uhid_softc*, u_long, void *, int, struct lwp *);

static int	uhid_match(device_t, cfdata_t, void *);
static void	uhid_attach(device_t, device_t, void *);
static int	uhid_detach(device_t, int);
static int	uhid_activate(device_t, enum devact);

CFATTACH_DECL_NEW(uhid, sizeof(struct uhid_softc), uhid_match, uhid_attach,
    uhid_detach, uhid_activate);

static int
uhid_match(device_t parent, cfdata_t match, void *aux)
{
#ifdef UHID_DEBUG
	struct uhidev_attach_arg *uha = aux;
#endif

	DPRINTF(("uhid_match: report=%d\n", uha->reportid));

	if (match->cf_flags & 1)
		return UMATCH_HIGHEST;
	else
		return UMATCH_IFACECLASS_GENERIC;
}

static void
uhid_attach(device_t parent, device_t self, void *aux)
{
	struct uhid_softc *sc = device_private(self);
	struct uhidev_attach_arg *uha = aux;
	int size, repid;
	void *desc;

	sc->sc_hdev.sc_dev = self;
	selinit(&sc->sc_rsel);
	sc->sc_hdev.sc_intr = uhid_intr;
	sc->sc_hdev.sc_parent = uha->parent;
	sc->sc_hdev.sc_report_id = uha->reportid;

	uhidev_get_report_desc(uha->parent, &desc, &size);
	repid = uha->reportid;
	sc->sc_isize = hid_report_size(desc, size, hid_input,   repid);
	sc->sc_osize = hid_report_size(desc, size, hid_output,  repid);
	sc->sc_fsize = hid_report_size(desc, size, hid_feature, repid);
	sc->sc_raw =  hid_is_collection(desc, size, uha->reportid,
	    HID_USAGE2(HUP_FIDO, HUF_U2FHID));

	aprint_naive("\n");
	aprint_normal(": input=%d, output=%d, feature=%d\n",
	       sc->sc_isize, sc->sc_osize, sc->sc_fsize);

	mutex_init(&sc->sc_lock, MUTEX_DEFAULT, IPL_SOFTUSB);
	cv_init(&sc->sc_cv, "uhidrea");
	cv_init(&sc->sc_detach_cv, "uhiddet");

	if (!pmf_device_register(self, NULL, NULL))
		aprint_error_dev(self, "couldn't establish power handler\n");

	return;
}

static int
uhid_activate(device_t self, enum devact act)
{
	struct uhid_softc *sc = device_private(self);

	switch (act) {
	case DVACT_DEACTIVATE:
		sc->sc_dying = 1;
		return 0;
	default:
		return EOPNOTSUPP;
	}
}

static int
uhid_detach(device_t self, int flags)
{
	struct uhid_softc *sc = device_private(self);
	int maj, mn;

	DPRINTF(("uhid_detach: sc=%p flags=%d\n", sc, flags));

	/* Prevent new I/O operations, and interrupt any pending reads.  */
	mutex_enter(&sc->sc_lock);
	sc->sc_dying = 1;
	cv_broadcast(&sc->sc_cv);
	mutex_exit(&sc->sc_lock);

	/* Interrupt any pending uhidev_write.  */
	uhidev_stop(&sc->sc_hdev);

	/* Wait for I/O operations to complete.  */
	mutex_enter(&sc->sc_lock);
	while (sc->sc_refcnt) {
		DPRINTF(("%s: open=%d refcnt=%d\n", __func__,
			sc->sc_open, sc->sc_refcnt));
		cv_wait(&sc->sc_detach_cv, &sc->sc_lock);
	}
	mutex_exit(&sc->sc_lock);

	pmf_device_deregister(self);

	/* locate the major number */
	maj = cdevsw_lookup_major(&uhid_cdevsw);

	/* Nuke the vnodes for any open instances (calls close). */
	mn = device_unit(self);
	vdevgone(maj, mn, mn, VCHR);

	/*
	 * Wait for close to finish.
	 *
	 * XXX I assumed that vdevgone would synchronously call close,
	 * and not return before it has completed, but empirically the
	 * assertion of sc->sc_open == 0 below fires if we don't wait
	 * here.  Someone^TM should carefully examine vdevgone to
	 * ascertain what it guarantees, and audit all other users of
	 * it accordingly.
	 */
	mutex_enter(&sc->sc_lock);
	while (sc->sc_open) {
		DPRINTF(("%s: open=%d\n", __func__, sc->sc_open));
		cv_wait(&sc->sc_detach_cv, &sc->sc_lock);
	}
	mutex_exit(&sc->sc_lock);

	KASSERT(sc->sc_open == 0);
	KASSERT(sc->sc_refcnt == 0);

	cv_destroy(&sc->sc_cv);
	cv_destroy(&sc->sc_detach_cv);
	mutex_destroy(&sc->sc_lock);
	seldestroy(&sc->sc_rsel);

	return 0;
}

void
uhid_intr(struct uhidev *addr, void *data, u_int len)
{
	struct uhid_softc *sc = (struct uhid_softc *)addr;

#ifdef UHID_DEBUG
	if (uhiddebug > 5) {
		uint32_t i;

		DPRINTF(("uhid_intr: data ="));
		for (i = 0; i < len; i++)
			DPRINTF((" %02x", ((u_char *)data)[i]));
		DPRINTF(("\n"));
	}
#endif

	mutex_enter(&sc->sc_lock);
	(void)b_to_q(data, len, &sc->sc_q);

	DPRINTFN(5, ("uhid_intr: waking %p\n", &sc->sc_q));
	cv_broadcast(&sc->sc_cv);
	selnotify(&sc->sc_rsel, 0, NOTE_SUBMIT);
	if (atomic_load_relaxed(&sc->sc_async) != NULL) {
		mutex_enter(&proc_lock);
		if (sc->sc_async != NULL) {
			DPRINTFN(3, ("uhid_intr: sending SIGIO to %jd\n",
				(intmax_t)sc->sc_async->p_pid));
			psignal(sc->sc_async, SIGIO);
		}
		mutex_exit(&proc_lock);
	}
	mutex_exit(&sc->sc_lock);
}

static int
uhidopen(dev_t dev, int flag, int mode, struct lwp *l)
{
	struct uhid_softc *sc;
	int error;

	sc = device_lookup_private(&uhid_cd, UHIDUNIT(dev));
	if (sc == NULL)
		return ENXIO;

	DPRINTF(("uhidopen: sc=%p\n", sc));

	/*
	 * Try to open.  If dying, or if already open (or opening),
	 * fail -- opens are exclusive.
	 */
	mutex_enter(&sc->sc_lock);
	if (sc->sc_dying) {
		mutex_exit(&sc->sc_lock);
		return ENXIO;
	}
	if (sc->sc_open) {
		mutex_exit(&sc->sc_lock);
		return EBUSY;
	}
	sc->sc_open = 1;
	atomic_store_relaxed(&sc->sc_state, 0);
	mutex_exit(&sc->sc_lock);

	/* uhid interrupts aren't enabled yet, so setup sc_q now */
	if (clalloc(&sc->sc_q, UHID_BSIZE, 0) == -1) {
		error = ENOMEM;
		goto fail0;
	}

	/* Allocate an output buffer if needed.  */
	if (sc->sc_osize > 0)
		sc->sc_obuf = kmem_alloc(sc->sc_osize, KM_SLEEP);
	else
		sc->sc_obuf = NULL;

	/* Paranoia: reset SIGIO before enabling interrputs.  */
	mutex_enter(&proc_lock);
	atomic_store_relaxed(&sc->sc_async, NULL);
	mutex_exit(&proc_lock);

	/* Open the uhidev -- after this point we can get interrupts.  */
	error = uhidev_open(&sc->sc_hdev);
	if (error)
		goto fail1;

	/* We are open for business.  */
	mutex_enter(&sc->sc_lock);
	sc->sc_open = 2;
	mutex_exit(&sc->sc_lock);

	return 0;

fail2: __unused
	mutex_enter(&sc->sc_lock);
	KASSERT(sc->sc_open == 2);
	sc->sc_open = 1;
	mutex_exit(&sc->sc_lock);
	uhidev_close(&sc->sc_hdev);
fail1:	selnotify(&sc->sc_rsel, POLLHUP, 0);
	mutex_enter(&proc_lock);
	atomic_store_relaxed(&sc->sc_async, NULL);
	mutex_exit(&proc_lock);
	if (sc->sc_osize > 0) {
		kmem_free(sc->sc_obuf, sc->sc_osize);
		sc->sc_obuf = NULL;
	}
	clfree(&sc->sc_q);
fail0:	mutex_enter(&sc->sc_lock);
	KASSERT(sc->sc_open == 1);
	sc->sc_open = 0;
	cv_broadcast(&sc->sc_detach_cv);
	atomic_store_relaxed(&sc->sc_state, 0);
	mutex_exit(&sc->sc_lock);
	return error;
}

static int
uhidclose(dev_t dev, int flag, int mode, struct lwp *l)
{
	struct uhid_softc *sc;

	sc = device_lookup_private(&uhid_cd, UHIDUNIT(dev));

	DPRINTF(("uhidclose: sc=%p\n", sc));

	/* We are closing up shop.  Prevent new opens until we're done.  */
	mutex_enter(&sc->sc_lock);
	KASSERT(sc->sc_open == 2);
	sc->sc_open = 1;
	mutex_exit(&sc->sc_lock);

	/* Prevent further interrupts.  */
	uhidev_close(&sc->sc_hdev);

	/* Hang up all select/poll.  */
	selnotify(&sc->sc_rsel, POLLHUP, 0);

	/* Reset SIGIO.  */
	mutex_enter(&proc_lock);
	atomic_store_relaxed(&sc->sc_async, NULL);
	mutex_exit(&proc_lock);

	/* Free the buffer and queue.  */
	if (sc->sc_osize > 0) {
		kmem_free(sc->sc_obuf, sc->sc_osize);
		sc->sc_obuf = NULL;
	}
	clfree(&sc->sc_q);

	/* All set.  We are now closed.  */
	mutex_enter(&sc->sc_lock);
	KASSERT(sc->sc_open == 1);
	sc->sc_open = 0;
	cv_broadcast(&sc->sc_detach_cv);
	atomic_store_relaxed(&sc->sc_state, 0);
	mutex_exit(&sc->sc_lock);

	return 0;
}

static int
uhid_enter(dev_t dev, struct uhid_softc **scp)
{
	struct uhid_softc *sc;
	int error;

	/* XXX need to hold reference to device */
	sc = device_lookup_private(&uhid_cd, UHIDUNIT(dev));
	if (sc == NULL)
		return ENXIO;

	mutex_enter(&sc->sc_lock);
	KASSERT(sc->sc_open == 2);
	if (sc->sc_dying) {
		error = ENXIO;
	} else if (sc->sc_refcnt == INT_MAX) {
		error = EBUSY;
	} else {
		*scp = sc;
		sc->sc_refcnt++;
		error = 0;
	}
	mutex_exit(&sc->sc_lock);

	return error;
}

static void
uhid_exit(struct uhid_softc *sc)
{

	mutex_enter(&sc->sc_lock);
	KASSERT(sc->sc_open == 2);
	KASSERT(sc->sc_refcnt > 0);
	if (--sc->sc_refcnt == 0)
		cv_broadcast(&sc->sc_detach_cv);
	mutex_exit(&sc->sc_lock);
}

Static int
uhid_do_read(struct uhid_softc *sc, struct uio *uio, int flag)
{
	int error = 0;
	int extra;
	size_t length;
	u_char buffer[UHID_CHUNK];
	usbd_status err;

	DPRINTFN(1, ("uhidread\n"));
	if (atomic_load_relaxed(&sc->sc_state) & UHID_IMMED) {
		DPRINTFN(1, ("uhidread immed\n"));
		extra = sc->sc_hdev.sc_report_id != 0;
		if (sc->sc_isize + extra > sizeof(buffer))
			return ENOBUFS;
		err = uhidev_get_report(&sc->sc_hdev, UHID_INPUT_REPORT,
					buffer, sc->sc_isize + extra);
		if (err)
			return EIO;
		return uiomove(buffer+extra, sc->sc_isize, uio);
	}

	mutex_enter(&sc->sc_lock);
	while (sc->sc_q.c_cc == 0) {
		if (flag & IO_NDELAY) {
			mutex_exit(&sc->sc_lock);
			return EWOULDBLOCK;
		}
		if (sc->sc_dying) {
			mutex_exit(&sc->sc_lock);
			return EIO;
		}
		DPRINTFN(5, ("uhidread: sleep on %p\n", &sc->sc_q));
		error = cv_wait_sig(&sc->sc_cv, &sc->sc_lock);
		DPRINTFN(5, ("uhidread: woke, error=%d\n", error));
		if (error) {
			break;
		}
	}

	/* Transfer as many chunks as possible. */
	while (sc->sc_q.c_cc > 0 && uio->uio_resid > 0 && !error) {
		length = uimin(sc->sc_q.c_cc, uio->uio_resid);
		if (length > sizeof(buffer))
			length = sizeof(buffer);

		/* Remove a small chunk from the input queue. */
		(void) q_to_b(&sc->sc_q, buffer, length);
		DPRINTFN(5, ("uhidread: got %lu chars\n", (u_long)length));

		/* Copy the data to the user process. */
		mutex_exit(&sc->sc_lock);
		if ((error = uiomove(buffer, length, uio)) != 0)
			return error;
		mutex_enter(&sc->sc_lock);
	}

	mutex_exit(&sc->sc_lock);
	return error;
}

static int
uhidread(dev_t dev, struct uio *uio, int flag)
{
	struct uhid_softc *sc;
	int error;

	error = uhid_enter(dev, &sc);
	if (error)
		return error;
	error = uhid_do_read(sc, uio, flag);
	uhid_exit(sc);
	return error;
}

Static int
uhid_do_write(struct uhid_softc *sc, struct uio *uio, int flag)
{
	int error;
	int size;
	usbd_status err;

	DPRINTFN(1, ("uhidwrite\n"));

	size = sc->sc_osize;
	if (uio->uio_resid != size || size == 0)
		return EINVAL;
	error = uiomove(sc->sc_obuf, size, uio);
#ifdef UHID_DEBUG
	if (uhiddebug > 5) {
		uint32_t i;

		DPRINTF(("%s: outdata[%d] =", device_xname(sc->sc_hdev.sc_dev),
		    error));
		for (i = 0; i < size; i++)
			DPRINTF((" %02x", sc->sc_obuf[i]));
		DPRINTF(("\n"));
	}
#endif
	if (!error) {
		if (sc->sc_raw)
			err = uhidev_write(sc->sc_hdev.sc_parent, sc->sc_obuf,
			    size);
		else
			err = uhidev_set_report(&sc->sc_hdev,
			    UHID_OUTPUT_REPORT, sc->sc_obuf, size);
		if (err) {
			DPRINTF(("%s: err = %d\n",
			    device_xname(sc->sc_hdev.sc_dev), err));
			error = EIO;
		}
	}

	return error;
}

int
uhidwrite(dev_t dev, struct uio *uio, int flag)
{
	struct uhid_softc *sc;
	int error;

	error = uhid_enter(dev, &sc);
	if (error)
		return error;
	error = uhid_do_write(sc, uio, flag);
	uhid_exit(sc);
	return error;
}

int
uhid_do_ioctl(struct uhid_softc *sc, u_long cmd, void *addr,
    int flag, struct lwp *l)
{
	struct usb_ctl_report_desc *rd;
	struct usb_ctl_report *re;
	u_char buffer[UHID_CHUNK];
	int size, extra;
	usbd_status err;
	void *desc;

	DPRINTFN(2, ("uhidioctl: cmd=%lx\n", cmd));

	switch (cmd) {
	case FIONBIO:
		/* All handled in the upper FS layer. */
		break;

	case FIOASYNC:
		mutex_enter(&proc_lock);
		if (*(int *)addr) {
			if (sc->sc_async != NULL) {
				mutex_exit(&proc_lock);
				return EBUSY;
			}
			atomic_store_relaxed(&sc->sc_async, l->l_proc);
			DPRINTF(("uhid_do_ioctl: FIOASYNC %p\n", l->l_proc));
		} else
			atomic_store_relaxed(&sc->sc_async, NULL);
		mutex_exit(&proc_lock);
		break;

	/* XXX this is not the most general solution. */
	case TIOCSPGRP:
		mutex_enter(&proc_lock);
		if (sc->sc_async == NULL) {
			mutex_exit(&proc_lock);
			return EINVAL;
		}
		if (*(int *)addr != sc->sc_async->p_pgid) {
			mutex_exit(&proc_lock);
			return EPERM;
		}
		mutex_exit(&proc_lock);
		break;

	case FIOSETOWN:
		mutex_enter(&proc_lock);
		if (sc->sc_async == NULL) {
			mutex_exit(&proc_lock);
			return EINVAL;
		}
		if (-*(int *)addr != sc->sc_async->p_pgid
		    && *(int *)addr != sc->sc_async->p_pid) {
			mutex_exit(&proc_lock);
			return EPERM;
		}
		mutex_exit(&proc_lock);
		break;

	case USB_HID_GET_RAW:
		*(int *)addr = sc->sc_raw;
		break;

	case USB_HID_SET_RAW:
		sc->sc_raw = *(int *)addr;
		break;

	case USB_GET_REPORT_DESC:
		uhidev_get_report_desc(sc->sc_hdev.sc_parent, &desc, &size);
		rd = (struct usb_ctl_report_desc *)addr;
		size = uimin(size, sizeof(rd->ucrd_data));
		rd->ucrd_size = size;
		memcpy(rd->ucrd_data, desc, size);
		break;

	case USB_SET_IMMED:
		if (*(int *)addr) {
			extra = sc->sc_hdev.sc_report_id != 0;
			if (sc->sc_isize + extra > sizeof(buffer))
				return ENOBUFS;
			err = uhidev_get_report(&sc->sc_hdev, UHID_INPUT_REPORT,
						buffer, sc->sc_isize + extra);
			if (err)
				return EOPNOTSUPP;

			atomic_or_32(&sc->sc_state, UHID_IMMED);
		} else
			atomic_and_32(&sc->sc_state, ~UHID_IMMED);
		break;

	case USB_GET_REPORT:
		re = (struct usb_ctl_report *)addr;
		switch (re->ucr_report) {
		case UHID_INPUT_REPORT:
			size = sc->sc_isize;
			break;
		case UHID_OUTPUT_REPORT:
			size = sc->sc_osize;
			break;
		case UHID_FEATURE_REPORT:
			size = sc->sc_fsize;
			break;
		default:
			return EINVAL;
		}
		extra = sc->sc_hdev.sc_report_id != 0;
		if (size + extra > sizeof(re->ucr_data))
			return ENOBUFS;
		err = uhidev_get_report(&sc->sc_hdev, re->ucr_report,
		    re->ucr_data, size + extra);
		if (extra)
			memmove(re->ucr_data, re->ucr_data+1, size);
		if (err)
			return EIO;
		break;

	case USB_SET_REPORT:
		re = (struct usb_ctl_report *)addr;
		switch (re->ucr_report) {
		case UHID_INPUT_REPORT:
			size = sc->sc_isize;
			break;
		case UHID_OUTPUT_REPORT:
			size = sc->sc_osize;
			break;
		case UHID_FEATURE_REPORT:
			size = sc->sc_fsize;
			break;
		default:
			return EINVAL;
		}
		if (size > sizeof(re->ucr_data))
			return ENOBUFS;
		err = uhidev_set_report(&sc->sc_hdev, re->ucr_report,
		    re->ucr_data, size);
		if (err)
			return EIO;
		break;

	case USB_GET_REPORT_ID:
		*(int *)addr = sc->sc_hdev.sc_report_id;
		break;

	case USB_GET_DEVICE_DESC:
		*(usb_device_descriptor_t *)addr =
			*usbd_get_device_descriptor(sc->sc_hdev.sc_parent->sc_udev);
		break;

	case USB_GET_DEVICEINFO:
		usbd_fill_deviceinfo(sc->sc_hdev.sc_parent->sc_udev,
				     (struct usb_device_info *)addr, 0);
		break;
	case USB_GET_DEVICEINFO_OLD:
		MODULE_HOOK_CALL(usb_subr_fill_30_hook,
                    (sc->sc_hdev.sc_parent->sc_udev,
		      (struct usb_device_info_old *)addr, 0,
                      usbd_devinfo_vp, usbd_printBCD),
                    enosys(), err);
		if (err == 0)
			return 0;
		break;
	case USB_GET_STRING_DESC:
	    {
		struct usb_string_desc *si = (struct usb_string_desc *)addr;
		err = usbd_get_string_desc(sc->sc_hdev.sc_parent->sc_udev,
			si->usd_string_index,
			si->usd_language_id, &si->usd_desc, &size);
		if (err)
			return EINVAL;
		break;
	    }

	default:
		return EINVAL;
	}
	return 0;
}

static int
uhidioctl(dev_t dev, u_long cmd, void *addr, int flag, struct lwp *l)
{
	struct uhid_softc *sc;
	int error;

	error = uhid_enter(dev, &sc);
	if (error)
		return error;
	error = uhid_do_ioctl(sc, cmd, addr, flag, l);
	uhid_exit(sc);
	return error;
}

static int
uhidpoll(dev_t dev, int events, struct lwp *l)
{
	struct uhid_softc *sc;
	int revents = 0;

	if (uhid_enter(dev, &sc) != 0)
		return POLLHUP;

	mutex_enter(&sc->sc_lock);
	if (events & (POLLOUT | POLLWRNORM))
		revents |= events & (POLLOUT | POLLWRNORM);
	if (events & (POLLIN | POLLRDNORM)) {
		if (sc->sc_q.c_cc > 0)
			revents |= events & (POLLIN | POLLRDNORM);
		else
			selrecord(l, &sc->sc_rsel);
	}
	mutex_exit(&sc->sc_lock);

	uhid_exit(sc);
	return revents;
}

static void
filt_uhidrdetach(struct knote *kn)
{
	struct uhid_softc *sc = kn->kn_hook;

	mutex_enter(&sc->sc_lock);
	selremove_knote(&sc->sc_rsel, kn);
	mutex_exit(&sc->sc_lock);
}

static int
filt_uhidread(struct knote *kn, long hint)
{
	struct uhid_softc *sc = kn->kn_hook;

	if (hint == NOTE_SUBMIT)
		KASSERT(mutex_owned(&sc->sc_lock));
	else
		mutex_enter(&sc->sc_lock);

	kn->kn_data = sc->sc_q.c_cc;

	if (hint == NOTE_SUBMIT)
		KASSERT(mutex_owned(&sc->sc_lock));
	else
		mutex_exit(&sc->sc_lock);

	return kn->kn_data > 0;
}

static const struct filterops uhidread_filtops = {
	.f_isfd = 1,
	.f_attach = NULL,
	.f_detach = filt_uhidrdetach,
	.f_event = filt_uhidread,
};

static const struct filterops uhid_seltrue_filtops = {
	.f_isfd = 1,
	.f_attach = NULL,
	.f_detach = filt_uhidrdetach,
	.f_event = filt_seltrue,
};

static int
uhidkqfilter(dev_t dev, struct knote *kn)
{
	struct uhid_softc *sc;
<<<<<<< HEAD
	struct klist *klist;
=======
>>>>>>> 9e014010
	int error;

	error = uhid_enter(dev, &sc);
	if (error)
		return error;

	switch (kn->kn_filter) {
	case EVFILT_READ:
		kn->kn_fop = &uhidread_filtops;
		break;
	case EVFILT_WRITE:
		kn->kn_fop = &uhid_seltrue_filtops;
		break;
	default:
		error = EINVAL;
		goto out;
	}

	kn->kn_hook = sc;

	mutex_enter(&sc->sc_lock);
	selrecord_knote(&sc->sc_rsel, kn);
	mutex_exit(&sc->sc_lock);

out:	uhid_exit(sc);
	return error;
}<|MERGE_RESOLUTION|>--- conflicted
+++ resolved
@@ -1,8 +1,4 @@
-<<<<<<< HEAD
-/*	$NetBSD: uhid.c,v 1.116 2020/11/30 00:48:35 riastradh Exp $	*/
-=======
 /*	$NetBSD: uhid.c,v 1.117 2020/12/18 01:40:20 thorpej Exp $	*/
->>>>>>> 9e014010
 
 /*
  * Copyright (c) 1998, 2004, 2008, 2012 The NetBSD Foundation, Inc.
@@ -39,11 +35,7 @@
  */
 
 #include <sys/cdefs.h>
-<<<<<<< HEAD
-__KERNEL_RCSID(0, "$NetBSD: uhid.c,v 1.116 2020/11/30 00:48:35 riastradh Exp $");
-=======
 __KERNEL_RCSID(0, "$NetBSD: uhid.c,v 1.117 2020/12/18 01:40:20 thorpej Exp $");
->>>>>>> 9e014010
 
 #ifdef _KERNEL_OPT
 #include "opt_compat_netbsd.h"
@@ -881,10 +873,6 @@
 uhidkqfilter(dev_t dev, struct knote *kn)
 {
 	struct uhid_softc *sc;
-<<<<<<< HEAD
-	struct klist *klist;
-=======
->>>>>>> 9e014010
 	int error;
 
 	error = uhid_enter(dev, &sc);
