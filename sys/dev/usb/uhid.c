--- conflicted
+++ resolved
@@ -230,15 +230,8 @@
 			/* Wake everyone */
 			cv_broadcast(&sc->sc_cv);
 			/* Wait for processes to go away. */
-<<<<<<< HEAD
-			if (cv_timedwait(&sc->sc_detach_cv, &sc->sc_lock, hz * 60)) {
-				printf("%s: %s didn't detach\n", __func__,
-				    device_xname(sc->sc_hdev.sc_dev));
-			}
-=======
 			if (cv_timedwait(&sc->sc_detach_cv, &sc->sc_lock, hz * 60))
 				aprint_error_dev(self, ": didn't detach\n");
->>>>>>> 65b257e2
 		}
 	}
 	mutex_exit(&sc->sc_lock);
