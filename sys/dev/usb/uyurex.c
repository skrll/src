<<<<<<< HEAD
/*	$NetBSD: uyurex.c,v 1.14 2019/01/22 06:47:20 skrll Exp $ */
=======
/*	$NetBSD: uyurex.c,v 1.15 2019/02/07 12:41:21 skrll Exp $ */
>>>>>>> 356fe5fe
/*	$OpenBSD: uyurex.c,v 1.3 2010/03/04 03:47:22 deraadt Exp $ */

/*
 * Copyright (c) 2010 Yojiro UO <yuo@nui.org>
 *
 * Permission to use, copy, modify, and distribute this software for any
 * purpose with or without fee is hereby granted, provided that the above
 * copyright notice and this permission notice appear in all copies.
 *
 * THE SOFTWARE IS PROVIDED "AS IS" AND THE AUTHOR DISCAIMS ALL WARRANTIES
 * WITH REGARD TO THIS SOFTWARE INCLUDING ALL IMPLIED WARRANTIES OF
 * MERCHANTABILITY AND FITNESS. IN NO EVENT SHALL THE AUTHOR BE LIABLE FOR
 * ANY SPECIAL, DIRECT, INDIRECT, OR CONSEQUENTIAL DAMAGES OR ANY DAMAGES
 * WHATSOEVER RESULTING FROM LOSS OF USE, DATA OR PROFITS, WHETHER IN AN
 * ACTION OF CONTRACT, NEGLIGENCE OR OTHER TORTIOUS ACTION, ARISING OUT OF
 * OR IN CONNECTION WITH THE USE OR PERFORMANCE OF THIS SOFTWARE.
 */

/*
 * Driver for Maywa-Denki & KAYAC YUREX BBU sensor
 */

#include <sys/cdefs.h>
<<<<<<< HEAD
__KERNEL_RCSID(0, "$NetBSD: uyurex.c,v 1.14 2019/01/22 06:47:20 skrll Exp $");
=======
__KERNEL_RCSID(0, "$NetBSD: uyurex.c,v 1.15 2019/02/07 12:41:21 skrll Exp $");
>>>>>>> 356fe5fe

#ifdef _KERNEL_OPT
#include "opt_usb.h"
#endif

#include <sys/param.h>
#include <sys/proc.h>
#include <sys/systm.h>
#include <sys/kernel.h>
#include <sys/kmem.h>
#include <sys/device.h>
#include <sys/conf.h>
#include <sys/envsys.h>

#include <dev/sysmon/sysmonvar.h>

#include <dev/usb/usb.h>
#include <dev/usb/usbhid.h>
#include <dev/usb/usbdi.h>
#include <dev/usb/usbdi_util.h>
#include <dev/usb/usbdevs.h>
#include <dev/usb/uhidev.h>
#include <dev/hid/hid.h>

#define	CMD_NONE	0xf0
#define CMD_EOF		0x0d
#define CMD_ACK		0x21
#define	CMD_MODE	0x41 /* XXX */
#define	CMD_VALUE	0x43
#define CMD_READ	0x52
#define CMD_WRITE	0x53
#define CMD_PADDING	0xff

#define UPDATE_TICK	5 /* sec */

#ifdef UYUREX_DEBUG
int	uyurexdebug = 0;
#define DPRINTFN(n, x)	do { if (uyurexdebug > (n)) printf x; } while (0)
#else
#define DPRINTFN(n, x)
#endif

#define DPRINTF(x) DPRINTFN(0, x)

struct uyurex_softc {
	struct uhidev		 sc_hdev;
	struct usbd_device *	 sc_udev;
	u_char			 sc_dying;
	uint16_t		 sc_flag;

	/* uhidev parameters */
	size_t			 sc_flen;	/* feature report length */
	size_t			 sc_ilen;	/* input report length */
	size_t			 sc_olen;	/* output report length */

	uint8_t			*sc_ibuf;

	/* sensor framework */
	struct sysmon_envsys	*sc_sme;
	envsys_data_t		 sc_sensor_val;
	envsys_data_t		 sc_sensor_delta;

	/* device private */
	int			 sc_initialized;
	uint8_t			 issueing_cmd;
	uint8_t			 accepted_cmd;

	uint32_t		 sc_curval;
	uint32_t		 sc_oldval;
	callout_t		 sc_deltach;
};

const struct usb_devno uyurex_devs[] = {
	{ USB_VENDOR_MICRODIA, USB_PRODUCT_MICRODIA_YUREX },
};
#define uyurex_lookup(v, p) usb_lookup(uyurex_devs, v, p)

int uyurex_match(device_t, cfdata_t, void *);
void uyurex_attach(device_t, device_t, void *);
int uyurex_detach(device_t, int);
int uyurex_activate(device_t, enum devact);

void uyurex_set_mode(struct uyurex_softc *, uint8_t);
void uyurex_read_value_request(struct uyurex_softc *);
void uyurex_write_value_request(struct uyurex_softc *, uint32_t);

void uyurex_intr(struct uhidev *, void *, u_int);
static void uyurex_refresh(struct sysmon_envsys *, envsys_data_t *);
static void uyurex_delta(void *);

extern struct cfdriver uyurex_cd;
CFATTACH_DECL_NEW(uyurex, sizeof(struct uyurex_softc),
    uyurex_match, uyurex_attach, uyurex_detach, uyurex_activate);

int
uyurex_match(device_t parent, cfdata_t match, void *aux)
{
	struct uhidev_attach_arg *uha = aux;

	if (uyurex_lookup(uha->uiaa->uiaa_vendor, uha->uiaa->uiaa_product) == NULL)
		return UMATCH_NONE;

	return UMATCH_VENDOR_PRODUCT;
}

void
uyurex_attach(device_t parent, device_t self, void *aux)
{
	struct uyurex_softc *sc = device_private(self);
	struct uhidev_attach_arg *uha = aux;
	struct usbd_device *dev = uha->parent->sc_udev;
	int size, repid, err;
	void *desc;

	sc->sc_udev = dev;
	sc->sc_hdev.sc_dev = self;
	sc->sc_hdev.sc_intr = uyurex_intr;
	sc->sc_hdev.sc_parent = uha->parent;
	sc->sc_hdev.sc_report_id = uha->reportid;

	uhidev_get_report_desc(uha->parent, &desc, &size);
	repid = uha->reportid;
	sc->sc_ilen = hid_report_size(desc, size, hid_input, repid);
	sc->sc_olen = hid_report_size(desc, size, hid_output, repid);
	sc->sc_flen = hid_report_size(desc, size, hid_feature, repid);

	aprint_normal("\n");
	aprint_naive("\n");

	/*
	 * XXX uhidev_open enables the interrupt, so we should do it as
	 * one of the final things here.
	 */
	err = uhidev_open(&sc->sc_hdev);
	if (err) {
		aprint_error_dev(self, "uyurex_open: uhidev_open %d\n", err);
		return;
	}
	sc->sc_ibuf = kmem_alloc(sc->sc_ilen, KM_SLEEP);

	usbd_add_drv_event(USB_EVENT_DRIVER_ATTACH, sc->sc_udev,
	    sc->sc_hdev.sc_dev);

	/* attach sensor */
	sc->sc_sme = sysmon_envsys_create();
	/* error handling? XXX */
	sc->sc_sme->sme_name = device_xname(self);

	/* add BBU sensor */
	sc->sc_sensor_val.units = ENVSYS_INTEGER;
	sc->sc_sensor_val.state = ENVSYS_SINVALID;
	sc->sc_sensor_val.flags = ENVSYS_FMONCRITICAL;	/* abuse XXX */
	strlcpy(sc->sc_sensor_val.desc, "BBU",
		sizeof(sc->sc_sensor_val.desc));
	sysmon_envsys_sensor_attach(sc->sc_sme, &sc->sc_sensor_val);

	/* add BBU delta sensor */
	sc->sc_sensor_delta.units = ENVSYS_INTEGER;
	sc->sc_sensor_delta.state = ENVSYS_SINVALID;
	strlcpy(sc->sc_sensor_delta.desc, "mBBU/sec",
		sizeof(sc->sc_sensor_delta.desc));
	sysmon_envsys_sensor_attach(sc->sc_sme, &sc->sc_sensor_delta);

	sc->sc_sme->sme_cookie = sc;
	sc->sc_sme->sme_refresh = uyurex_refresh;
	sc->sc_sme->sme_events_timeout = UPDATE_TICK;
	sc->sc_sme->sme_flags = SME_INIT_REFRESH;
	if (sysmon_envsys_register(sc->sc_sme)) {
		aprint_error_dev(self, "unable to register with sysmon\n");
		sysmon_envsys_destroy(sc->sc_sme);
	}

	callout_init(&sc->sc_deltach, 0);
	callout_reset(&sc->sc_deltach, UPDATE_TICK * hz, uyurex_delta, sc);

	DPRINTF(("uyurex_attach: complete\n"));

	/* init device */ /* XXX */
	uyurex_set_mode(sc, 0);
}

int
uyurex_detach(device_t self, int flags)
{
	struct uyurex_softc *sc = device_private(self);
	int rv = 0;

	sc->sc_dying = 1;

	callout_halt(&sc->sc_deltach, NULL);
	callout_destroy(&sc->sc_deltach);
	sysmon_envsys_unregister(sc->sc_sme);

	if (sc->sc_ibuf != NULL) {
		kmem_free(sc->sc_ibuf, sc->sc_ilen);
		sc->sc_ibuf = NULL;
	}

	usbd_add_drv_event(USB_EVENT_DRIVER_DETACH, sc->sc_udev,
	    sc->sc_hdev.sc_dev);

	return rv;
}

int
uyurex_activate(device_t self, enum devact act)
{
	struct uyurex_softc *sc = device_private(self);

	switch (act) {
	case DVACT_DEACTIVATE:
		sc->sc_dying = 1;
		break;
	}
	return 0;
}

void
uyurex_intr(struct uhidev *addr, void *ibuf, u_int len)
{
	struct uyurex_softc *sc = (struct uyurex_softc *)addr;
	uint8_t buf[8];
	uint32_t val;

	if (sc->sc_ibuf == NULL)
		return;

	/* process requests */
	memcpy(buf, ibuf, 8);
	DPRINTF(("intr: %.2x %.2x %.2x %.2x %.2x %.2x %.2x %.2x\n",
		buf[0], buf[1], buf[2], buf[3],
		buf[4], buf[5], buf[6], buf[7]));


	switch (buf[0]) {
	case CMD_ACK:
		if (buf[1] == sc->issueing_cmd) {
			DPRINTF(("ack received for cmd 0x%.2x\n", buf[1]));
			sc->accepted_cmd = buf[1];
		} else {
			DPRINTF(("cmd-ack mismatch: received 0x%.2x, "
			    "expect 0x%.2x\n", buf[1], sc->issueing_cmd));
			/* discard previous command */
			sc->accepted_cmd = CMD_NONE;
			sc->issueing_cmd = CMD_NONE;
		}
		break;
	case CMD_READ:
	case CMD_VALUE:
		val = (buf[2] << 24) + (buf[3] << 16) + (buf[4] << 8)  + buf[5];
		if (!sc->sc_initialized) {
			sc->sc_oldval = val;
			sc->sc_initialized = 1;
		}
		sc->sc_sensor_val.value_cur = val;
		sc->sc_sensor_val.state = ENVSYS_SVALID;
		sc->sc_curval = val;
		DPRINTF(("recv value update message: %d\n", val));
		break;
	default:
		DPRINTF(("unknown message: 0x%.2x\n", buf[0]));
	}

	return;
}

static void
uyurex_refresh(struct sysmon_envsys *sme, envsys_data_t *edata)
{
	struct uyurex_softc *sc = sme->sme_cookie;
	DPRINTF(("refresh: edata = %p\n", edata));

	if (edata != &sc->sc_sensor_val)
		return;

	if (!sc->sc_initialized) {
		DPRINTF(("refresh: notinit\n"));
		uyurex_read_value_request(sc);
	}
}

static void
uyurex_delta(void *arg)
{
	struct uyurex_softc *sc = arg;
	envsys_data_t *edata = &sc->sc_sensor_delta;

	/* calculate delta value */
	edata->value_cur =
	    (1000 * (sc->sc_curval - sc->sc_oldval)) / UPDATE_TICK;
	edata->state = ENVSYS_SVALID;
#if 0
	DPRINTF(("delta: update: %d -> %d\n", sc->sc_oldval, sc->sc_curval));
#endif
	sc->sc_oldval = sc->sc_curval;
	callout_reset(&sc->sc_deltach, UPDATE_TICK * hz, uyurex_delta, sc);
}

void
uyurex_set_mode(struct uyurex_softc *sc, uint8_t val)
{
	uint8_t req[8];
	usbd_status err;

	memset(req, CMD_PADDING, sizeof(req));
	req[0] = CMD_MODE;
	req[1] = val;
	req[2] = CMD_EOF;
	sc->issueing_cmd = CMD_MODE;		/* necessary? */
	sc->accepted_cmd = CMD_NONE;		/* necessary? */
	err = uhidev_set_report(&sc->sc_hdev, UHID_OUTPUT_REPORT, req,
		sc->sc_olen);
	if (err) {
		printf("uhidev_set_report error:EIO\n");
		return;
	}

	/* wait ack */
	kpause("uyurexsm", false, (1000*hz+999)/1000 + 1, NULL);
}

void
uyurex_read_value_request(struct uyurex_softc *sc)
{
	uint8_t req[8];

	memset(req, CMD_PADDING, sizeof(req));
	req[0] = CMD_READ;
	req[1] = CMD_EOF;
	sc->issueing_cmd = CMD_READ;
	sc->accepted_cmd = CMD_NONE;
	if (uhidev_set_report(&sc->sc_hdev, UHID_OUTPUT_REPORT, req,
		sc->sc_olen))
		return;

	/* wait till sensor data are updated, 500ms will be enough */
	kpause("uyurexrd", false, (500*hz+999)/1000 + 1, NULL);
}

void
uyurex_write_value_request(struct uyurex_softc *sc, uint32_t val)
{
	uint32_t v;
	uint8_t req[8];

	req[0] = CMD_WRITE;
	req[1] = 0;
	req[6] = CMD_EOF;
	req[7] = CMD_PADDING;
	v = htobe32(val);
	memcpy(req + 2, &v, sizeof(uint32_t));

	sc->issueing_cmd = CMD_WRITE;
	sc->accepted_cmd = CMD_NONE;
	if (uhidev_set_report(&sc->sc_hdev, UHID_OUTPUT_REPORT, req,
		sc->sc_olen))
		return;

	/* wait till sensor data are updated, 250ms will be enough */
	kpause("uyurexwr", false, (250*hz+999)/1000 + 1, NULL);
}<|MERGE_RESOLUTION|>--- conflicted
+++ resolved
@@ -1,8 +1,4 @@
-<<<<<<< HEAD
-/*	$NetBSD: uyurex.c,v 1.14 2019/01/22 06:47:20 skrll Exp $ */
-=======
 /*	$NetBSD: uyurex.c,v 1.15 2019/02/07 12:41:21 skrll Exp $ */
->>>>>>> 356fe5fe
 /*	$OpenBSD: uyurex.c,v 1.3 2010/03/04 03:47:22 deraadt Exp $ */
 
 /*
@@ -26,11 +22,7 @@
  */
 
 #include <sys/cdefs.h>
-<<<<<<< HEAD
-__KERNEL_RCSID(0, "$NetBSD: uyurex.c,v 1.14 2019/01/22 06:47:20 skrll Exp $");
-=======
 __KERNEL_RCSID(0, "$NetBSD: uyurex.c,v 1.15 2019/02/07 12:41:21 skrll Exp $");
->>>>>>> 356fe5fe
 
 #ifdef _KERNEL_OPT
 #include "opt_usb.h"
