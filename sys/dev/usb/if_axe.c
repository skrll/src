/*	$NetBSD: if_axe.c,v 1.120 2019/08/26 17:26:33 rin Exp $	*/
/*	$OpenBSD: if_axe.c,v 1.137 2016/04/13 11:03:37 mpi Exp $ */

/*
 * Copyright (c) 2005, 2006, 2007 Jonathan Gray <jsg@openbsd.org>
 *
 * Permission to use, copy, modify, and distribute this software for any
 * purpose with or without fee is hereby granted, provided that the above
 * copyright notice and this permission notice appear in all copies.
 *
 * THE SOFTWARE IS PROVIDED "AS IS" AND THE AUTHOR DISCLAIMS ALL WARRANTIES
 * WITH REGARD TO THIS SOFTWARE INCLUDING ALL IMPLIED WARRANTIES OF
 * MERCHANTABILITY AND FITNESS. IN NO EVENT SHALL THE AUTHOR BE LIABLE FOR
 * ANY SPECIAL, DIRECT, INDIRECT, OR CONSEQUENTIAL DAMAGES OR ANY DAMAGES
 * WHATSOEVER RESULTING FROM LOSS OF USE, DATA OR PROFITS, WHETHER IN AN
 * ACTION OF CONTRACT, NEGLIGENCE OR OTHER TORTIOUS ACTION, ARISING OUT OF
 * OR IN CONNECTION WITH THE USE OR PERFORMANCE OF THIS SOFTWARE.
 */

/*
 * Copyright (c) 1997, 1998, 1999, 2000-2003
 *	Bill Paul <wpaul@windriver.com>.  All rights reserved.
 *
 * Redistribution and use in source and binary forms, with or without
 * modification, are permitted provided that the following conditions
 * are met:
 * 1. Redistributions of source code must retain the above copyright
 *    notice, this list of conditions and the following disclaimer.
 * 2. Redistributions in binary form must reproduce the above copyright
 *    notice, this list of conditions and the following disclaimer in the
 *    documentation and/or other materials provided with the distribution.
 * 3. All advertising materials mentioning features or use of this software
 *    must display the following acknowledgement:
 *	This product includes software developed by Bill Paul.
 * 4. Neither the name of the author nor the names of any co-contributors
 *    may be used to endorse or promote products derived from this software
 *    without specific prior written permission.
 *
 * THIS SOFTWARE IS PROVIDED BY Bill Paul AND CONTRIBUTORS ``AS IS'' AND
 * ANY EXPRESS OR IMPLIED WARRANTIES, INCLUDING, BUT NOT LIMITED TO, THE
 * IMPLIED WARRANTIES OF MERCHANTABILITY AND FITNESS FOR A PARTICULAR PURPOSE
 * ARE DISCLAIMED.  IN NO EVENT SHALL Bill Paul OR THE VOICES IN HIS HEAD
 * BE LIABLE FOR ANY DIRECT, INDIRECT, INCIDENTAL, SPECIAL, EXEMPLARY, OR
 * CONSEQUENTIAL DAMAGES (INCLUDING, BUT NOT LIMITED TO, PROCUREMENT OF
 * SUBSTITUTE GOODS OR SERVICES; LOSS OF USE, DATA, OR PROFITS; OR BUSINESS
 * INTERRUPTION) HOWEVER CAUSED AND ON ANY THEORY OF LIABILITY, WHETHER IN
 * CONTRACT, STRICT LIABILITY, OR TORT (INCLUDING NEGLIGENCE OR OTHERWISE)
 * ARISING IN ANY WAY OUT OF THE USE OF THIS SOFTWARE, EVEN IF ADVISED OF
 * THE POSSIBILITY OF SUCH DAMAGE.
 */

/*
 * ASIX Electronics AX88172/AX88178/AX88778 USB 2.0 ethernet driver.
 * Used in the LinkSys USB200M and various other adapters.
 *
 * Written by Bill Paul <wpaul@windriver.com>
 * Senior Engineer
 * Wind River Systems
 */

/*
 * The AX88172 provides USB ethernet supports at 10 and 100Mbps.
 * It uses an external PHY (reference designs use a RealTek chip),
 * and has a 64-bit multicast hash filter. There is some information
 * missing from the manual which one needs to know in order to make
 * the chip function:
 *
 * - You must set bit 7 in the RX control register, otherwise the
 *   chip won't receive any packets.
 * - You must initialize all 3 IPG registers, or you won't be able
 *   to send any packets.
 *
 * Note that this device appears to only support loading the station
 * address via autoload from the EEPROM (i.e. there's no way to manually
 * set it).
 *
 * (Adam Weinberger wanted me to name this driver if_gir.c.)
 */

/*
 * Ax88178 and Ax88772 support backported from the OpenBSD driver.
 * 2007/02/12, J.R. Oldroyd, fbsd@opal.com
 *
 * Manual here:
 * http://www.asix.com.tw/FrootAttach/datasheet/AX88178_datasheet_Rev10.pdf
 * http://www.asix.com.tw/FrootAttach/datasheet/AX88772_datasheet_Rev10.pdf
 */

#include <sys/cdefs.h>
__KERNEL_RCSID(0, "$NetBSD: if_axe.c,v 1.120 2019/08/26 17:26:33 rin Exp $");

#ifdef _KERNEL_OPT
#include "opt_usb.h"
#include "opt_net_mpsafe.h"
#endif

#include <sys/param.h>

#include <dev/usb/usbnet.h>
#include <dev/usb/usbhist.h>
#include <dev/usb/if_axereg.h>


struct axe_type {
	struct usb_devno	axe_dev;
	uint16_t		axe_flags;
};

struct axe_softc {
	struct usbnet		axe_un;

	/* usbnet:un_flags values */
#define AX178		__BIT(0)	/* AX88178 */
#define AX772		__BIT(1)	/* AX88772 */
#define AX772A		__BIT(2)	/* AX88772A */
#define AX772B		__BIT(3)	/* AX88772B */
#define	AXSTD_FRAME	__BIT(12)
#define	AXCSUM_FRAME	__BIT(13)

<<<<<<< HEAD
	int			axe_ed[AXE_ENDPT_MAX];
	struct usbd_pipe *	axe_ep[AXE_ENDPT_MAX];
	int			axe_if_flags;
	int			axe_phyno;
	struct axe_cdata	axe_cdata;
	struct callout		axe_stat_ch;

	uint8_t			axe_enaddr[ETHER_ADDR_LEN];

	int			axe_refcnt;
	bool			axe_dying;
	bool			axe_stopping;
	bool			axe_attached;

	struct usb_task		axe_tick_task;

	kmutex_t		axe_lock;
	kmutex_t		axe_mii_lock;
	kmutex_t		axe_rxlock;
	kmutex_t		axe_txlock;
	kcondvar_t		axe_detachcv;

	struct if_percpuq	*axe_ipq;

	int			axe_link;

=======
>>>>>>> d27527d1
	uint8_t			axe_ipgs[3];
	uint8_t 		axe_phyaddrs[2];
	uint16_t		sc_pwrcfg;
	uint16_t		sc_lenmask;

};

#define	AXE_IS_178_FAMILY(un)				\
	((un)->un_flags & (AX772 | AX772A | AX772B | AX178))

#define	AXE_IS_772(un)					\
	((un)->un_flags & (AX772 | AX772A | AX772B))

#define AX_RXCSUM					\
    (IFCAP_CSUM_IPv4_Rx | 				\
     IFCAP_CSUM_TCPv4_Rx | IFCAP_CSUM_UDPv4_Rx |	\
     IFCAP_CSUM_TCPv6_Rx | IFCAP_CSUM_UDPv6_Rx)

#define AX_TXCSUM					\
    (IFCAP_CSUM_IPv4_Tx | 				\
     IFCAP_CSUM_TCPv4_Tx | IFCAP_CSUM_UDPv4_Tx |	\
     IFCAP_CSUM_TCPv6_Tx | IFCAP_CSUM_UDPv6_Tx)

/*
 * AXE_178_MAX_FRAME_BURST
 * max frame burst size for Ax88178 and Ax88772
 *	0	2048 bytes
 *	1	4096 bytes
 *	2	8192 bytes
 *	3	16384 bytes
 * use the largest your system can handle without USB stalling.
 *
 * NB: 88772 parts appear to generate lots of input errors with
 * a 2K rx buffer and 8K is only slightly faster than 4K on an
 * EHCI port on a T42 so change at your own risk.
 */
#define AXE_178_MAX_FRAME_BURST	1


#ifdef USB_DEBUG
#ifndef AXE_DEBUG
#define axedebug 0
#else
static int axedebug = 0;

SYSCTL_SETUP(sysctl_hw_axe_setup, "sysctl hw.axe setup")
{
	int err;
	const struct sysctlnode *rnode;
	const struct sysctlnode *cnode;

	err = sysctl_createv(clog, 0, NULL, &rnode,
	    CTLFLAG_PERMANENT, CTLTYPE_NODE, "axe",
	    SYSCTL_DESCR("axe global controls"),
	    NULL, 0, NULL, 0, CTL_HW, CTL_CREATE, CTL_EOL);

	if (err)
		goto fail;

	/* control debugging printfs */
	err = sysctl_createv(clog, 0, &rnode, &cnode,
	    CTLFLAG_PERMANENT | CTLFLAG_READWRITE, CTLTYPE_INT,
	    "debug", SYSCTL_DESCR("Enable debugging output"),
	    NULL, 0, &axedebug, sizeof(axedebug), CTL_CREATE, CTL_EOL);
	if (err)
		goto fail;

	return;
fail:
	aprint_error("%s: sysctl_createv failed (err = %d)\n", __func__, err);
}

#endif /* AXE_DEBUG */
#endif /* USB_DEBUG */

#define DPRINTF(FMT,A,B,C,D)	USBHIST_LOGN(axedebug,1,FMT,A,B,C,D)
#define DPRINTFN(N,FMT,A,B,C,D)	USBHIST_LOGN(axedebug,N,FMT,A,B,C,D)
#define AXEHIST_FUNC()		USBHIST_FUNC()
#define AXEHIST_CALLED(name)	USBHIST_CALLED(axedebug)

/*
 * Various supported device vendors/products.
 */
static const struct axe_type axe_devs[] = {
	{ { USB_VENDOR_ABOCOM,		USB_PRODUCT_ABOCOM_UFE2000}, 0 },
	{ { USB_VENDOR_ACERCM,		USB_PRODUCT_ACERCM_EP1427X2}, 0 },
	{ { USB_VENDOR_APPLE,		USB_PRODUCT_APPLE_ETHERNET }, AX772 },
	{ { USB_VENDOR_ASIX,		USB_PRODUCT_ASIX_AX88172}, 0 },
	{ { USB_VENDOR_ASIX,		USB_PRODUCT_ASIX_AX88772}, AX772 },
	{ { USB_VENDOR_ASIX,		USB_PRODUCT_ASIX_AX88772A}, AX772 },
	{ { USB_VENDOR_ASIX,		USB_PRODUCT_ASIX_AX88772B}, AX772B },
	{ { USB_VENDOR_ASIX,		USB_PRODUCT_ASIX_AX88772B_1}, AX772B },
	{ { USB_VENDOR_ASIX,		USB_PRODUCT_ASIX_AX88178}, AX178 },
	{ { USB_VENDOR_ATEN,		USB_PRODUCT_ATEN_UC210T}, 0 },
	{ { USB_VENDOR_BELKIN,		USB_PRODUCT_BELKIN_F5D5055 }, AX178 },
	{ { USB_VENDOR_BILLIONTON,	USB_PRODUCT_BILLIONTON_USB2AR}, 0},
	{ { USB_VENDOR_CISCOLINKSYS,	USB_PRODUCT_CISCOLINKSYS_USB200MV2}, AX772A },
	{ { USB_VENDOR_COREGA,		USB_PRODUCT_COREGA_FETHER_USB2_TX }, 0},
	{ { USB_VENDOR_DLINK,		USB_PRODUCT_DLINK_DUBE100}, 0 },
	{ { USB_VENDOR_DLINK,		USB_PRODUCT_DLINK_DUBE100B1 }, AX772 },
	{ { USB_VENDOR_DLINK2,		USB_PRODUCT_DLINK2_DUBE100B1 }, AX772 },
	{ { USB_VENDOR_DLINK,		USB_PRODUCT_DLINK_DUBE100C1 }, AX772B },
	{ { USB_VENDOR_GOODWAY,		USB_PRODUCT_GOODWAY_GWUSB2E}, 0 },
	{ { USB_VENDOR_IODATA,		USB_PRODUCT_IODATA_ETGUS2 }, AX178 },
	{ { USB_VENDOR_JVC,		USB_PRODUCT_JVC_MP_PRX1}, 0 },
	{ { USB_VENDOR_LENOVO,		USB_PRODUCT_LENOVO_ETHERNET }, AX772B },
	{ { USB_VENDOR_LINKSYS,		USB_PRODUCT_LINKSYS_HG20F9}, AX772B },
	{ { USB_VENDOR_LINKSYS2,	USB_PRODUCT_LINKSYS2_USB200M}, 0 },
	{ { USB_VENDOR_LINKSYS4,	USB_PRODUCT_LINKSYS4_USB1000 }, AX178 },
	{ { USB_VENDOR_LOGITEC,		USB_PRODUCT_LOGITEC_LAN_GTJU2}, AX178 },
	{ { USB_VENDOR_MELCO,		USB_PRODUCT_MELCO_LUAU2GT}, AX178 },
	{ { USB_VENDOR_MELCO,		USB_PRODUCT_MELCO_LUAU2KTX}, 0 },
	{ { USB_VENDOR_MSI,		USB_PRODUCT_MSI_AX88772A}, AX772 },
	{ { USB_VENDOR_NETGEAR,		USB_PRODUCT_NETGEAR_FA120}, 0 },
	{ { USB_VENDOR_OQO,		USB_PRODUCT_OQO_ETHER01PLUS }, AX772 },
	{ { USB_VENDOR_PLANEX3,		USB_PRODUCT_PLANEX3_GU1000T }, AX178 },
	{ { USB_VENDOR_SITECOM,		USB_PRODUCT_SITECOM_LN029}, 0 },
	{ { USB_VENDOR_SITECOMEU,	USB_PRODUCT_SITECOMEU_LN028 }, AX178 },
	{ { USB_VENDOR_SITECOMEU,	USB_PRODUCT_SITECOMEU_LN031 }, AX178 },
	{ { USB_VENDOR_SYSTEMTALKS,	USB_PRODUCT_SYSTEMTALKS_SGCX2UL}, 0 },
};
#define axe_lookup(v, p) ((const struct axe_type *)usb_lookup(axe_devs, v, p))

static const struct ax88772b_mfb ax88772b_mfb_table[] = {
	{ 0x8000, 0x8001, 2048 },
	{ 0x8100, 0x8147, 4096 },
	{ 0x8200, 0x81EB, 6144 },
	{ 0x8300, 0x83D7, 8192 },
	{ 0x8400, 0x851E, 16384 },
	{ 0x8500, 0x8666, 20480 },
	{ 0x8600, 0x87AE, 24576 },
	{ 0x8700, 0x8A3D, 32768 }
};

int	axe_match(device_t, cfdata_t, void *);
void	axe_attach(device_t, device_t, void *);

CFATTACH_DECL_NEW(axe, sizeof(struct axe_softc),
<<<<<<< HEAD
	axe_match, axe_attach, axe_detach, axe_activate);

static int	axe_tx_list_init(struct axe_softc *);
#if 0
static void	axe_tx_list_free(struct axe_softc *);
#endif
static int	axe_rx_list_init(struct axe_softc *);
static void	axe_rx_list_free(struct axe_softc *);
static int	axe_encap(struct axe_softc *, struct mbuf *, int);
static void	axe_rxeof(struct usbd_xfer *, void *, usbd_status);
static void	axe_txeof(struct usbd_xfer *, void *, usbd_status);
static void	axe_tick(void *);
static void	axe_tick_task(void *);
static void	axe_start(struct ifnet *);
static void	axe_start_locked(struct ifnet *);
=======
	axe_match, axe_attach, usbnet_detach, usbnet_activate);

static void	axe_stop(struct ifnet *, int);
>>>>>>> d27527d1
static int	axe_ioctl(struct ifnet *, u_long, void *);
static int	axe_init(struct ifnet *);
static int	axe_mii_read_reg(struct usbnet *, int, int, uint16_t *);
static int	axe_mii_write_reg(struct usbnet *, int, int, uint16_t);
static void	axe_mii_statchg(struct ifnet *);
static void	axe_rx_loop(struct usbnet *, struct usbnet_chain *, uint32_t);
static unsigned axe_tx_prepare(struct usbnet *, struct mbuf *,
			       struct usbnet_chain *);

static void	axe_ax88178_init(struct axe_softc *);
static void	axe_ax88772_init(struct axe_softc *);
static void	axe_ax88772a_init(struct axe_softc *);
static void	axe_ax88772b_init(struct axe_softc *);

static struct usbnet_ops axe_ops = {
	.uno_stop = axe_stop,
	.uno_ioctl = axe_ioctl,
	.uno_read_reg = axe_mii_read_reg,
	.uno_write_reg = axe_mii_write_reg,
	.uno_statchg = axe_mii_statchg,
	.uno_tx_prepare = axe_tx_prepare,
	.uno_rx_loop = axe_rx_loop,
	.uno_init = axe_init,
};

static usbd_status
axe_cmd(struct axe_softc *sc, int cmd, int index, int val, void *buf)
{
	AXEHIST_FUNC(); AXEHIST_CALLED();
	struct usbnet * const un = &sc->axe_un;
	usb_device_request_t req;
	usbd_status err;

	usbnet_isowned_mii(un);

	if (usbnet_isdying(un))
		return -1;

	DPRINTFN(20, "cmd %#jx index %#jx val %#jx", cmd, index, val, 0);

	if (AXE_CMD_DIR(cmd))
		req.bmRequestType = UT_WRITE_VENDOR_DEVICE;
	else
		req.bmRequestType = UT_READ_VENDOR_DEVICE;
	req.bRequest = AXE_CMD_CMD(cmd);
	USETW(req.wValue, val);
	USETW(req.wIndex, index);
	USETW(req.wLength, AXE_CMD_LEN(cmd));

	err = usbd_do_request(un->un_udev, &req, buf);
	if (err)
		DPRINTF("cmd %jd err %jd", cmd, err, 0, 0);

	return err;
}

static int
axe_mii_read_reg(struct usbnet *un, int phy, int reg, uint16_t *val)
{
	AXEHIST_FUNC(); AXEHIST_CALLED();
	struct axe_softc * const sc = usbnet_softc(un);
	usbd_status err;
	uint16_t data;

	DPRINTFN(30, "phy 0x%jx reg 0x%jx\n", phy, reg, 0, 0);

	if (un->un_phyno != phy)
		return EINVAL;

	axe_cmd(sc, AXE_CMD_MII_OPMODE_SW, 0, 0, NULL);

	err = axe_cmd(sc, AXE_CMD_MII_READ_REG, reg, phy, &data);
	axe_cmd(sc, AXE_CMD_MII_OPMODE_HW, 0, 0, NULL);

	if (err) {
		aprint_error_dev(un->un_dev, "read PHY failed\n");
		return EIO;
	}

	*val = le16toh(data);
	if (AXE_IS_772(un) && reg == MII_BMSR) {
		/*
		 * BMSR of AX88772 indicates that it supports extended
		 * capability but the extended status register is
		 * reserved for embedded ethernet PHY. So clear the
		 * extended capability bit of BMSR.
		 */
		*val &= ~BMSR_EXTCAP;
	}

	DPRINTFN(30, "phy 0x%jx reg 0x%jx val %#jx", phy, reg, *val, 0);

	return 0;
}

static int
axe_mii_write_reg(struct usbnet *un, int phy, int reg, uint16_t val)
{
	struct axe_softc * const sc = usbnet_softc(un);
	usbd_status err;
	uint16_t aval;

	if (un->un_phyno != phy)
		return EINVAL;

	aval = htole16(val);

	axe_cmd(sc, AXE_CMD_MII_OPMODE_SW, 0, 0, NULL);
	err = axe_cmd(sc, AXE_CMD_MII_WRITE_REG, reg, phy, &aval);
	axe_cmd(sc, AXE_CMD_MII_OPMODE_HW, 0, 0, NULL);

	if (err)
		return EIO;
	return 0;
}

static void
axe_mii_statchg(struct ifnet *ifp)
{
	AXEHIST_FUNC(); AXEHIST_CALLED();

	struct usbnet * const un = ifp->if_softc;
	struct axe_softc * const sc = usbnet_softc(un);
	struct mii_data *mii = usbnet_mii(un);
	int val, err;

	if (usbnet_isdying(un))
		return;

	val = 0;
	if ((IFM_OPTIONS(mii->mii_media_active) & IFM_FDX) != 0) {
		val |= AXE_MEDIA_FULL_DUPLEX;
		if (AXE_IS_178_FAMILY(un)) {
			if ((IFM_OPTIONS(mii->mii_media_active) &
			    IFM_ETH_TXPAUSE) != 0)
				val |= AXE_178_MEDIA_TXFLOW_CONTROL_EN;
			if ((IFM_OPTIONS(mii->mii_media_active) &
			    IFM_ETH_RXPAUSE) != 0)
				val |= AXE_178_MEDIA_RXFLOW_CONTROL_EN;
		}
	}
	if (AXE_IS_178_FAMILY(un)) {
		val |= AXE_178_MEDIA_RX_EN | AXE_178_MEDIA_MAGIC;
		if (un->un_flags & AX178)
			val |= AXE_178_MEDIA_ENCK;
		switch (IFM_SUBTYPE(mii->mii_media_active)) {
		case IFM_1000_T:
			val |= AXE_178_MEDIA_GMII | AXE_178_MEDIA_ENCK;
			usbnet_set_link(un, true);
			break;
		case IFM_100_TX:
			val |= AXE_178_MEDIA_100TX;
			usbnet_set_link(un, true);
			break;
		case IFM_10_T:
			usbnet_set_link(un, true);
			break;
		}
	}

	DPRINTF("val=0x%jx", val, 0, 0, 0);
	usbnet_lock_mii(un);
	err = axe_cmd(sc, AXE_CMD_WRITE_MEDIA, 0, val, NULL);
	usbnet_unlock_mii(un);
	if (err)
		aprint_error_dev(un->un_dev, "media change failed\n");
}

static void
axe_setiff_locked(struct usbnet *un)
{
	AXEHIST_FUNC(); AXEHIST_CALLED();
	struct axe_softc * const sc = usbnet_softc(un);
	struct ifnet * const ifp = usbnet_ifp(un);
	struct ethercom *ec = usbnet_ec(un);
	struct ether_multi *enm;
	struct ether_multistep step;
	uint32_t h = 0;
	uint16_t rxmode;
	uint8_t hashtbl[8] = { 0, 0, 0, 0, 0, 0, 0, 0 };

	usbnet_isowned_mii(un);

	if (usbnet_isdying(un))
		return;

	if (axe_cmd(sc, AXE_CMD_RXCTL_READ, 0, 0, &rxmode)) {
		aprint_error_dev(un->un_dev, "can't read rxmode");
		return;
	}
	rxmode = le16toh(rxmode);

	rxmode &=
	    ~(AXE_RXCMD_ALLMULTI | AXE_RXCMD_PROMISC |
	    AXE_RXCMD_BROADCAST | AXE_RXCMD_MULTICAST);

	rxmode |=
	    (ifp->if_flags & IFF_BROADCAST) ? AXE_RXCMD_BROADCAST : 0;

	if (ifp->if_flags & (IFF_ALLMULTI | IFF_PROMISC)) {
		if (ifp->if_flags & IFF_PROMISC)
			rxmode |= AXE_RXCMD_PROMISC;
		goto allmulti;
	}

	/* Now program new ones */
	ETHER_LOCK(ec);
	ETHER_FIRST_MULTI(step, ec, enm);
	while (enm != NULL) {
		if (memcmp(enm->enm_addrlo, enm->enm_addrhi,
		    ETHER_ADDR_LEN) != 0) {
			ETHER_UNLOCK(ec);
			goto allmulti;
		}

		h = ether_crc32_be(enm->enm_addrlo, ETHER_ADDR_LEN) >> 26;
		hashtbl[h >> 3] |= 1U << (h & 7);
		ETHER_NEXT_MULTI(step, enm);
	}
	ETHER_UNLOCK(ec);
	ifp->if_flags &= ~IFF_ALLMULTI;
	rxmode |= AXE_RXCMD_MULTICAST;

	axe_cmd(sc, AXE_CMD_WRITE_MCAST, 0, 0, hashtbl);
	axe_cmd(sc, AXE_CMD_RXCTL_WRITE, 0, rxmode, NULL);
	return;

 allmulti:
//	ifp->if_flags |= IFF_ALLMULTI;
	rxmode |= AXE_RXCMD_ALLMULTI;
	axe_cmd(sc, AXE_CMD_RXCTL_WRITE, 0, rxmode, NULL);
}

static void
axe_setiff(struct usbnet *un)
{
	usbnet_lock_mii(un);
	axe_setiff_locked(un);
	usbnet_unlock_mii(un);
}

static void
axe_ax_init(struct usbnet *un)
{
	struct axe_softc * const sc = usbnet_softc(un);

	int cmd = AXE_178_CMD_READ_NODEID;

	if (un->un_flags & AX178) {
		axe_ax88178_init(sc);
	} else if (un->un_flags & AX772) {
		axe_ax88772_init(sc);
	} else if (un->un_flags & AX772A) {
		axe_ax88772a_init(sc);
	} else if (un->un_flags & AX772B) {
		axe_ax88772b_init(sc);
		return;
	} else {
		cmd = AXE_172_CMD_READ_NODEID;
	}

	if (axe_cmd(sc, cmd, 0, 0, un->un_eaddr)) {
		aprint_error_dev(un->un_dev,
		    "failed to read ethernet address\n");
	}
}


static void
axe_reset(struct usbnet *un)
{

	usbnet_isowned_mii(un);

	if (usbnet_isdying(un))
		return;

	/*
	 * softnet_lock can be taken when NET_MPAFE is not defined when calling
	 * if_addr_init -> if_init.  This doesn't mix well with the
	 * usbd_delay_ms calls in the init routines as things like nd6_slowtimo
	 * can fire during the wait and attempt to take softnet_lock and then
	 * block the softclk thread meaning the wait never ends.
	 */
#ifndef NET_MPSAFE
	/* XXX What to reset? */

	/* Wait a little while for the chip to get its brains in order. */
	DELAY(1000);
#else
	axe_ax_init(un);
#endif
}

static int
axe_get_phyno(struct axe_softc *sc, int sel)
{
	int phyno;

	switch (AXE_PHY_TYPE(sc->axe_phyaddrs[sel])) {
	case PHY_TYPE_100_HOME:
		/* FALLTHROUGH */
	case PHY_TYPE_GIG:
		phyno = AXE_PHY_NO(sc->axe_phyaddrs[sel]);
		break;
	case PHY_TYPE_SPECIAL:
		/* FALLTHROUGH */
	case PHY_TYPE_RSVD:
		/* FALLTHROUGH */
	case PHY_TYPE_NON_SUP:
		/* FALLTHROUGH */
	default:
		phyno = -1;
		break;
	}

	return phyno;
}

#define	AXE_GPIO_WRITE(x, y)	do {				\
	axe_cmd(sc, AXE_CMD_WRITE_GPIO, 0, (x), NULL);		\
	usbd_delay_ms(sc->axe_un.un_udev, hztoms(y));		\
} while (0)

static void
axe_ax88178_init(struct axe_softc *sc)
{
	AXEHIST_FUNC(); AXEHIST_CALLED();
	struct usbnet * const un = &sc->axe_un;
	int gpio0, ledmode, phymode;
	uint16_t eeprom, val;

	axe_cmd(sc, AXE_CMD_SROM_WR_ENABLE, 0, 0, NULL);
	/* XXX magic */
	if (axe_cmd(sc, AXE_CMD_SROM_READ, 0, 0x0017, &eeprom) != 0)
		eeprom = 0xffff;
	axe_cmd(sc, AXE_CMD_SROM_WR_DISABLE, 0, 0, NULL);

	eeprom = le16toh(eeprom);

	DPRINTF("EEPROM is 0x%jx", eeprom, 0, 0, 0);

	/* if EEPROM is invalid we have to use to GPIO0 */
	if (eeprom == 0xffff) {
		phymode = AXE_PHY_MODE_MARVELL;
		gpio0 = 1;
		ledmode = 0;
	} else {
		phymode = eeprom & 0x7f;
		gpio0 = (eeprom & 0x80) ? 0 : 1;
		ledmode = eeprom >> 8;
	}

	DPRINTF("use gpio0: %jd, phymode %jd", gpio0, phymode, 0, 0);

	/* Program GPIOs depending on PHY hardware. */
	switch (phymode) {
	case AXE_PHY_MODE_MARVELL:
		if (gpio0 == 1) {
			AXE_GPIO_WRITE(AXE_GPIO_RELOAD_EEPROM | AXE_GPIO0_EN,
			    hz / 32);
			AXE_GPIO_WRITE(AXE_GPIO0_EN | AXE_GPIO2 | AXE_GPIO2_EN,
			    hz / 32);
			AXE_GPIO_WRITE(AXE_GPIO0_EN | AXE_GPIO2_EN, hz / 4);
			AXE_GPIO_WRITE(AXE_GPIO0_EN | AXE_GPIO2 | AXE_GPIO2_EN,
			    hz / 32);
		} else {
			AXE_GPIO_WRITE(AXE_GPIO_RELOAD_EEPROM | AXE_GPIO1 |
			    AXE_GPIO1_EN, hz / 3);
			if (ledmode == 1) {
				AXE_GPIO_WRITE(AXE_GPIO1_EN, hz / 3);
				AXE_GPIO_WRITE(AXE_GPIO1 | AXE_GPIO1_EN,
				    hz / 3);
			} else {
				AXE_GPIO_WRITE(AXE_GPIO1 | AXE_GPIO1_EN |
				    AXE_GPIO2 | AXE_GPIO2_EN, hz / 32);
				AXE_GPIO_WRITE(AXE_GPIO1 | AXE_GPIO1_EN |
				    AXE_GPIO2_EN, hz / 4);
				AXE_GPIO_WRITE(AXE_GPIO1 | AXE_GPIO1_EN |
				    AXE_GPIO2 | AXE_GPIO2_EN, hz / 32);
			}
		}
		break;
	case AXE_PHY_MODE_CICADA:
	case AXE_PHY_MODE_CICADA_V2:
	case AXE_PHY_MODE_CICADA_V2_ASIX:
		if (gpio0 == 1)
			AXE_GPIO_WRITE(AXE_GPIO_RELOAD_EEPROM | AXE_GPIO0 |
			    AXE_GPIO0_EN, hz / 32);
		else
			AXE_GPIO_WRITE(AXE_GPIO_RELOAD_EEPROM | AXE_GPIO1 |
			    AXE_GPIO1_EN, hz / 32);
		break;
	case AXE_PHY_MODE_AGERE:
		AXE_GPIO_WRITE(AXE_GPIO_RELOAD_EEPROM | AXE_GPIO1 |
		    AXE_GPIO1_EN, hz / 32);
		AXE_GPIO_WRITE(AXE_GPIO1 | AXE_GPIO1_EN | AXE_GPIO2 |
		    AXE_GPIO2_EN, hz / 32);
		AXE_GPIO_WRITE(AXE_GPIO1 | AXE_GPIO1_EN | AXE_GPIO2_EN, hz / 4);
		AXE_GPIO_WRITE(AXE_GPIO1 | AXE_GPIO1_EN | AXE_GPIO2 |
		    AXE_GPIO2_EN, hz / 32);
		break;
	case AXE_PHY_MODE_REALTEK_8211CL:
	case AXE_PHY_MODE_REALTEK_8211BN:
	case AXE_PHY_MODE_REALTEK_8251CL:
		val = gpio0 == 1 ? AXE_GPIO0 | AXE_GPIO0_EN :
		    AXE_GPIO1 | AXE_GPIO1_EN;
		AXE_GPIO_WRITE(val, hz / 32);
		AXE_GPIO_WRITE(val | AXE_GPIO2 | AXE_GPIO2_EN, hz / 32);
		AXE_GPIO_WRITE(val | AXE_GPIO2_EN, hz / 4);
		AXE_GPIO_WRITE(val | AXE_GPIO2 | AXE_GPIO2_EN, hz / 32);
		if (phymode == AXE_PHY_MODE_REALTEK_8211CL) {
			axe_mii_write_reg(un, un->un_phyno, 0x1F, 0x0005);
			axe_mii_write_reg(un, un->un_phyno, 0x0C, 0x0000);
			axe_mii_read_reg(un, un->un_phyno, 0x0001, &val);
			axe_mii_write_reg(un, un->un_phyno, 0x01, val | 0x0080);
			axe_mii_write_reg(un, un->un_phyno, 0x1F, 0x0000);
		}
		break;
	default:
		/* Unknown PHY model or no need to program GPIOs. */
		break;
	}

	/* soft reset */
	axe_cmd(sc, AXE_CMD_SW_RESET_REG, 0, AXE_SW_RESET_CLEAR, NULL);
	usbd_delay_ms(un->un_udev, 150);
	axe_cmd(sc, AXE_CMD_SW_RESET_REG, 0,
	    AXE_SW_RESET_PRL | AXE_178_RESET_MAGIC, NULL);
	usbd_delay_ms(un->un_udev, 150);
	/* Enable MII/GMII/RGMII interface to work with external PHY. */
	axe_cmd(sc, AXE_CMD_SW_PHY_SELECT, 0, 0, NULL);
	usbd_delay_ms(un->un_udev, 10);
	axe_cmd(sc, AXE_CMD_RXCTL_WRITE, 0, 0, NULL);
}

static void
axe_ax88772_init(struct axe_softc *sc)
{
	AXEHIST_FUNC(); AXEHIST_CALLED();
	struct usbnet * const un = &sc->axe_un;

	axe_cmd(sc, AXE_CMD_WRITE_GPIO, 0, 0x00b0, NULL);
	usbd_delay_ms(un->un_udev, 40);

	if (un->un_phyno == AXE_772_PHY_NO_EPHY) {
		/* ask for the embedded PHY */
		axe_cmd(sc, AXE_CMD_SW_PHY_SELECT, 0,
		    AXE_SW_PHY_SELECT_EMBEDDED, NULL);
		usbd_delay_ms(un->un_udev, 10);

		/* power down and reset state, pin reset state */
		axe_cmd(sc, AXE_CMD_SW_RESET_REG, 0, AXE_SW_RESET_CLEAR, NULL);
		usbd_delay_ms(un->un_udev, 60);

		/* power down/reset state, pin operating state */
		axe_cmd(sc, AXE_CMD_SW_RESET_REG, 0,
		    AXE_SW_RESET_IPPD | AXE_SW_RESET_PRL, NULL);
		usbd_delay_ms(un->un_udev, 150);

		/* power up, reset */
		axe_cmd(sc, AXE_CMD_SW_RESET_REG, 0, AXE_SW_RESET_PRL, NULL);

		/* power up, operating */
		axe_cmd(sc, AXE_CMD_SW_RESET_REG, 0,
		    AXE_SW_RESET_IPRL | AXE_SW_RESET_PRL, NULL);
	} else {
		/* ask for external PHY */
		axe_cmd(sc, AXE_CMD_SW_PHY_SELECT, 0, AXE_SW_PHY_SELECT_EXT,
		    NULL);
		usbd_delay_ms(un->un_udev, 10);

		/* power down internal PHY */
		axe_cmd(sc, AXE_CMD_SW_RESET_REG, 0,
		    AXE_SW_RESET_IPPD | AXE_SW_RESET_PRL, NULL);
	}

	usbd_delay_ms(un->un_udev, 150);
	axe_cmd(sc, AXE_CMD_RXCTL_WRITE, 0, 0, NULL);
}

static int
axe_ifflags_cb(struct ethercom *ec)
{
	struct ifnet *ifp = &ec->ec_if;
	struct axe_softc *sc = ifp->if_softc;
	int rc = 0;

	mutex_enter(&sc->axe_lock);
	int change = ifp->if_flags ^ sc->axe_if_flags;
	sc->axe_if_flags = ifp->if_flags;

	if ((change & ~(IFF_CANTCHANGE | IFF_DEBUG)) != 0) {
		rc = ENETRESET;
		goto out;
	}

	if ((change & IFF_PROMISC) != 0) {
		axe_setmulti(sc);
	}

out:
	mutex_exit(&sc->axe_lock);

	return rc;
}

static void
axe_ax88772_phywake(struct axe_softc *sc)
{
	AXEHIST_FUNC(); AXEHIST_CALLED();
	struct usbnet * const un = &sc->axe_un;

	if (un->un_phyno == AXE_772_PHY_NO_EPHY) {
		/* Manually select internal(embedded) PHY - MAC mode. */
		axe_cmd(sc, AXE_CMD_SW_PHY_SELECT, 0,
		    AXE_SW_PHY_SELECT_EMBEDDED, NULL);
		usbd_delay_ms(un->un_udev, hztoms(hz / 32));
	} else {
		/*
		 * Manually select external PHY - MAC mode.
		 * Reverse MII/RMII is for AX88772A PHY mode.
		 */
		axe_cmd(sc, AXE_CMD_SW_PHY_SELECT, 0, AXE_SW_PHY_SELECT_SS_ENB |
		    AXE_SW_PHY_SELECT_EXT | AXE_SW_PHY_SELECT_SS_MII, NULL);
		usbd_delay_ms(un->un_udev, hztoms(hz / 32));
	}

	axe_cmd(sc, AXE_CMD_SW_RESET_REG, 0, AXE_SW_RESET_IPPD |
	    AXE_SW_RESET_IPRL, NULL);

	/* T1 = min 500ns everywhere */
	usbd_delay_ms(un->un_udev, 150);

	/* Take PHY out of power down. */
	if (un->un_phyno == AXE_772_PHY_NO_EPHY) {
		axe_cmd(sc, AXE_CMD_SW_RESET_REG, 0, AXE_SW_RESET_IPRL, NULL);
	} else {
		axe_cmd(sc, AXE_CMD_SW_RESET_REG, 0, AXE_SW_RESET_PRTE, NULL);
	}

	/* 772 T2 is 60ms. 772A T2 is 160ms, 772B T2 is 600ms */
	usbd_delay_ms(un->un_udev, 600);

	axe_cmd(sc, AXE_CMD_SW_RESET_REG, 0, AXE_SW_RESET_CLEAR, NULL);

	/* T3 = 500ns everywhere */
	usbd_delay_ms(un->un_udev, hztoms(hz / 32));
	axe_cmd(sc, AXE_CMD_SW_RESET_REG, 0, AXE_SW_RESET_IPRL, NULL);
	usbd_delay_ms(un->un_udev, hztoms(hz / 32));
}

static void
axe_ax88772a_init(struct axe_softc *sc)
{
	AXEHIST_FUNC(); AXEHIST_CALLED();

	/* Reload EEPROM. */
	AXE_GPIO_WRITE(AXE_GPIO_RELOAD_EEPROM, hz / 32);
	axe_ax88772_phywake(sc);
	/* Stop MAC. */
	axe_cmd(sc, AXE_CMD_RXCTL_WRITE, 0, 0, NULL);
}

static void
axe_ax88772b_init(struct axe_softc *sc)
{
	AXEHIST_FUNC(); AXEHIST_CALLED();
	struct usbnet * const un = &sc->axe_un;
	uint16_t eeprom;
	int i;

	/* Reload EEPROM. */
	AXE_GPIO_WRITE(AXE_GPIO_RELOAD_EEPROM , hz / 32);

	/*
	 * Save PHY power saving configuration(high byte) and
	 * clear EEPROM checksum value(low byte).
	 */
	if (axe_cmd(sc, AXE_CMD_SROM_READ, 0, AXE_EEPROM_772B_PHY_PWRCFG,
	    &eeprom)) {
		aprint_error_dev(un->un_dev, "failed to read eeprom\n");
		return;
	}

	sc->sc_pwrcfg = le16toh(eeprom) & 0xFF00;

	/*
	 * Auto-loaded default station address from internal ROM is
	 * 00:00:00:00:00:00 such that an explicit access to EEPROM
	 * is required to get real station address.
	 */
	uint8_t *eaddr = un->un_eaddr;
	for (i = 0; i < ETHER_ADDR_LEN / 2; i++) {
		if (axe_cmd(sc, AXE_CMD_SROM_READ, 0,
		    AXE_EEPROM_772B_NODE_ID + i, &eeprom)) {
			aprint_error_dev(un->un_dev,
			    "failed to read eeprom\n");
		    eeprom = 0;
		}
		eeprom = le16toh(eeprom);
		*eaddr++ = (uint8_t)(eeprom & 0xFF);
		*eaddr++ = (uint8_t)((eeprom >> 8) & 0xFF);
	}
	/* Wakeup PHY. */
	axe_ax88772_phywake(sc);
	/* Stop MAC. */
	axe_cmd(sc, AXE_CMD_RXCTL_WRITE, 0, 0, NULL);
}

#undef	AXE_GPIO_WRITE

/*
 * Probe for a AX88172 chip.
 */
int
axe_match(device_t parent, cfdata_t match, void *aux)
{
	struct usb_attach_arg *uaa = aux;

	return axe_lookup(uaa->uaa_vendor, uaa->uaa_product) != NULL ?
	    UMATCH_VENDOR_PRODUCT : UMATCH_NONE;
}

/*
 * Attach the interface. Allocate softc structures, do ifmedia
 * setup and ethernet/BPF attach.
 */
void
axe_attach(device_t parent, device_t self, void *aux)
{
	AXEHIST_FUNC(); AXEHIST_CALLED();
	USBNET_MII_DECL_DEFAULT(unm);
	struct axe_softc *sc = device_private(self);
	struct usbnet * const un = &sc->axe_un;
	struct usb_attach_arg *uaa = aux;
	struct usbd_device *dev = uaa->uaa_device;
	usbd_status err;
	usb_interface_descriptor_t *id;
	usb_endpoint_descriptor_t *ed;
	char *devinfop;
	unsigned bufsz;
	int i;

	KASSERT((void *)sc == un);

	aprint_naive("\n");
	aprint_normal("\n");
	devinfop = usbd_devinfo_alloc(dev, 0);
	aprint_normal_dev(self, "%s\n", devinfop);
	usbd_devinfo_free(devinfop);

	un->un_dev = self;
	un->un_udev = dev;
	un->un_sc = sc;
	un->un_ops = &axe_ops;
	un->un_rx_xfer_flags = USBD_SHORT_XFER_OK;
	un->un_tx_xfer_flags = USBD_FORCE_SHORT_XFER;
	un->un_rx_list_cnt = AXE_RX_LIST_CNT;
	un->un_tx_list_cnt = AXE_TX_LIST_CNT;

	err = usbd_set_config_no(dev, AXE_CONFIG_NO, 1);
	if (err) {
		aprint_error_dev(self, "failed to set configuration"
		    ", err=%s\n", usbd_errstr(err));
		return;
	}

	un->un_flags = axe_lookup(uaa->uaa_vendor, uaa->uaa_product)->axe_flags;

	err = usbd_device2interface_handle(dev, AXE_IFACE_IDX, &un->un_iface);
	if (err) {
		aprint_error_dev(self, "getting interface handle failed\n");
		return;
	}

	id = usbd_get_interface_descriptor(un->un_iface);

	/* decide on what our bufsize will be */
	if (AXE_IS_178_FAMILY(un))
		bufsz = (un->un_udev->ud_speed == USB_SPEED_HIGH) ?
		    AXE_178_MAX_BUFSZ : AXE_178_MIN_BUFSZ;
	else
		bufsz = AXE_172_BUFSZ;
	un->un_rx_bufsz = un->un_tx_bufsz = bufsz;

	un->un_ed[USBNET_ENDPT_RX] = 0;
	un->un_ed[USBNET_ENDPT_TX] = 0;
	un->un_ed[USBNET_ENDPT_INTR] = 0;

	/* Find endpoints. */
	for (i = 0; i < id->bNumEndpoints; i++) {
		ed = usbd_interface2endpoint_descriptor(un->un_iface, i);
		if (ed == NULL) {
			aprint_error_dev(self, "couldn't get ep %d\n", i);
			return;
		}
		const uint8_t xt = UE_GET_XFERTYPE(ed->bmAttributes);
		const uint8_t dir = UE_GET_DIR(ed->bEndpointAddress);

		if (dir == UE_DIR_IN && xt == UE_BULK &&
		    un->un_ed[USBNET_ENDPT_RX] == 0) {
			un->un_ed[USBNET_ENDPT_RX] = ed->bEndpointAddress;
		} else if (dir == UE_DIR_OUT && xt == UE_BULK &&
		    un->un_ed[USBNET_ENDPT_TX] == 0) {
			un->un_ed[USBNET_ENDPT_TX] = ed->bEndpointAddress;
		} else if (dir == UE_DIR_IN && xt == UE_INTERRUPT) {
			un->un_ed[USBNET_ENDPT_INTR] = ed->bEndpointAddress;
		}
	}

	/* Set these up now for axe_cmd().  */
	usbnet_attach(un, "axedet");

	/* We need the PHYID for init dance in some cases */
	usbnet_lock_mii(un);
	if (axe_cmd(sc, AXE_CMD_READ_PHYID, 0, 0, &sc->axe_phyaddrs)) {
		aprint_error_dev(self, "failed to read phyaddrs\n");

		return;
	}

	DPRINTF(" phyaddrs[0]: %jx phyaddrs[1]: %jx",
	    sc->axe_phyaddrs[0], sc->axe_phyaddrs[1], 0, 0);
	un->un_phyno = axe_get_phyno(sc, AXE_PHY_SEL_PRI);
	if (un->un_phyno == -1)
		un->un_phyno = axe_get_phyno(sc, AXE_PHY_SEL_SEC);
	if (un->un_phyno == -1) {
		DPRINTF(" no valid PHY address found, assuming PHY address 0",
		    0, 0, 0, 0);
		un->un_phyno = 0;
	}

	/* Initialize controller and get station address. */

	axe_ax_init(un);

	/*
	 * Fetch IPG values.
	 */
	if (un->un_flags & (AX772A | AX772B)) {
		/* Set IPG values. */
		sc->axe_ipgs[0] = AXE_IPG0_DEFAULT;
		sc->axe_ipgs[1] = AXE_IPG1_DEFAULT;
		sc->axe_ipgs[2] = AXE_IPG2_DEFAULT;
	} else {
		if (axe_cmd(sc, AXE_CMD_READ_IPG012, 0, 0, sc->axe_ipgs)) {
			aprint_error_dev(self, "failed to read ipg\n");
			usbnet_unlock_mii(un);
			return;
		}
	}

	usbnet_unlock_mii(un);

	if (AXE_IS_178_FAMILY(un))
		usbnet_ec(un)->ec_capabilities = ETHERCAP_VLAN_MTU;
	if (un->un_flags & AX772B) {
		struct ifnet *ifp = usbnet_ifp(un);

		ifp->if_capabilities =
		    IFCAP_CSUM_IPv4_Rx |
		    IFCAP_CSUM_TCPv4_Rx | IFCAP_CSUM_UDPv4_Rx |
		    IFCAP_CSUM_TCPv6_Rx | IFCAP_CSUM_UDPv6_Rx;
		/*
		 * Checksum offloading of AX88772B also works with VLAN
		 * tagged frames but there is no way to take advantage
		 * of the feature because vlan(4) assumes
		 * IFCAP_VLAN_HWTAGGING is prerequisite condition to
		 * support checksum offloading with VLAN. VLAN hardware
		 * tagging support of AX88772B is very limited so it's
		 * not possible to announce IFCAP_VLAN_HWTAGGING.
		 */
	}
	u_int adv_pause;
	if (un->un_flags & (AX772A | AX772B | AX178))
		adv_pause = MIIF_DOPAUSE;
	else
		adv_pause = 0;
	adv_pause = 0;

<<<<<<< HEAD
	/* Initialize MII/media info. */
	mii = &sc->axe_mii;
	mii->mii_ifp = ifp;
	mii->mii_readreg = axe_miibus_readreg;
	mii->mii_writereg = axe_miibus_writereg;
	mii->mii_statchg = axe_miibus_statchg;
	mii->mii_flags = MIIF_AUTOTSLEEP;

	sc->axe_ec.ec_mii = mii;
	ifmedia_init(&mii->mii_media, 0, ether_mediachange, ether_mediastatus);

	mii_attach(sc->axe_dev, mii, 0xffffffff, MII_PHY_ANY, MII_OFFSET_ANY,
	    adv_pause);

	if (LIST_EMPTY(&mii->mii_phys)) {
		ifmedia_add(&mii->mii_media, IFM_ETHER | IFM_NONE, 0, NULL);
		ifmedia_set(&mii->mii_media, IFM_ETHER | IFM_NONE);
	} else
		ifmedia_set(&mii->mii_media, IFM_ETHER | IFM_AUTO);

	callout_init(&sc->axe_stat_ch, 0);
	callout_setfunc(&sc->axe_stat_ch, axe_tick, sc);

	/* Attach the interface. */
	if_initialize(ifp);
	sc->axe_ipq = if_percpuq_create(&sc->axe_ec.ec_if);
	ether_ifattach(ifp, sc->axe_enaddr);
	ether_set_ifflags_cb(&sc->axe_ec, axe_ifflags_cb);
	if_register(ifp);

	rnd_attach_source(&sc->rnd_source, device_xname(sc->axe_dev),
	    RND_TYPE_NET, RND_FLAG_DEFAULT);

	callout_init(&sc->axe_stat_ch, CALLOUT_MPSAFE);
	callout_setfunc(&sc->axe_stat_ch, axe_tick, sc);

	sc->axe_attached = true;

	usbd_add_drv_event(USB_EVENT_DRIVER_ATTACH, sc->axe_udev, sc->axe_dev);

	if (!pmf_device_register(self, NULL, NULL))
		aprint_error_dev(self, "couldn't establish power handler\n");
}

int
axe_detach(device_t self, int flags)
{
	AXEHIST_FUNC(); AXEHIST_CALLED();
	struct axe_softc *sc = device_private(self);
	struct ifnet *ifp = &sc->sc_if;

	mutex_enter(&sc->axe_lock);
	sc->axe_dying = true;
	mutex_exit(&sc->axe_lock);

	/* Detached before attached finished, so just bail out. */
	if (!sc->axe_attached)
		return 0;

	pmf_device_deregister(self);

//	if (ifp->if_flags & IFF_RUNNING)
//		axe_stop_locked(ifp, 1);

	callout_halt(&sc->axe_stat_ch, NULL);
	usb_rem_task_wait(sc->axe_udev, &sc->axe_tick_task, USB_TASKQ_DRIVER,
	    NULL);

	if (ifp->if_flags & IFF_RUNNING) {
		IFNET_LOCK(ifp);
		axe_stop(ifp, 1);
		IFNET_UNLOCK(ifp);
	}

	mutex_enter(&sc->axe_lock);
	sc->axe_refcnt--;
	while (sc->axe_refcnt > 0) {
		/* Wait for processes to go away */
		cv_wait(&sc->axe_detachcv, &sc->axe_lock);
	}

#ifdef DIAGNOSTIC
	if (sc->axe_ep[AXE_ENDPT_TX] != NULL ||
	    sc->axe_ep[AXE_ENDPT_RX] != NULL ||
	    sc->axe_ep[AXE_ENDPT_INTR] != NULL)
		aprint_debug_dev(self, "detach has active endpoints\n");
#endif

	mutex_exit(&sc->axe_lock);

	callout_destroy(&sc->axe_stat_ch);
	rnd_detach_source(&sc->rnd_source);
	mii_detach(&sc->axe_mii, MII_PHY_ANY, MII_OFFSET_ANY);
	ifmedia_delete_instance(&sc->axe_mii.mii_media, IFM_INST_ANY);
	ether_ifdetach(ifp);
	if_detach(ifp);

	sc->axe_attached = false;

	usbd_add_drv_event(USB_EVENT_DRIVER_DETACH, sc->axe_udev, sc->axe_dev);

	cv_destroy(&sc->axe_detachcv);
	mutex_destroy(&sc->axe_lock);
	mutex_destroy(&sc->axe_rxlock);
	mutex_destroy(&sc->axe_txlock);
	mutex_destroy(&sc->axe_mii_lock);

	return 0;
}

int
axe_activate(device_t self, devact_t act)
{
	AXEHIST_FUNC(); AXEHIST_CALLED();
	struct axe_softc *sc = device_private(self);

	switch (act) {
	case DVACT_DEACTIVATE:
		if_deactivate(&sc->axe_ec.ec_if);

		mutex_enter(&sc->axe_lock);
		sc->axe_dying = true;
		mutex_exit(&sc->axe_lock);

		mutex_enter(&sc->axe_rxlock);
		mutex_enter(&sc->axe_txlock);
		sc->axe_stopping = true;
		mutex_exit(&sc->axe_txlock);
		mutex_exit(&sc->axe_rxlock);

		return 0;
	default:
		return EOPNOTSUPP;
	}
}

static int
axe_rx_list_init(struct axe_softc *sc)
{
	AXEHIST_FUNC(); AXEHIST_CALLED();

	struct axe_cdata *cd;
	struct axe_chain *c;
	int i;

	cd = &sc->axe_cdata;
	for (i = 0; i < AXE_RX_LIST_CNT; i++) {
		c = &cd->axe_rx_chain[i];
		c->axe_sc = sc;
		if (c->axe_xfer == NULL) {
			int err = usbd_create_xfer(sc->axe_ep[AXE_ENDPT_RX],
			    sc->axe_bufsz, 0, 0, &c->axe_xfer);
			if (err)
				return err;
			c->axe_buf = usbd_get_buffer(c->axe_xfer);
		}
	}

	return 0;
}

static void
axe_rx_list_free(struct axe_softc *sc)
{
	/* Free RX resources */
	for (size_t i = 0; i < AXE_RX_LIST_CNT; i++) {
		if (sc->axe_cdata.axe_rx_chain[i].axe_xfer != NULL) {
			usbd_destroy_xfer(sc->axe_cdata.axe_rx_chain[i].axe_xfer);
			sc->axe_cdata.axe_rx_chain[i].axe_xfer = NULL;
		}
	}
}

static int
axe_tx_list_init(struct axe_softc *sc)
{
	AXEHIST_FUNC(); AXEHIST_CALLED();
	struct axe_cdata *cd;
	struct axe_chain *c;
	int i;

	cd = &sc->axe_cdata;
	for (i = 0; i < AXE_TX_LIST_CNT; i++) {
		c = &cd->axe_tx_chain[i];
		c->axe_sc = sc;
		if (c->axe_xfer == NULL) {
			int err = usbd_create_xfer(sc->axe_ep[AXE_ENDPT_TX],
			    sc->axe_bufsz, USBD_FORCE_SHORT_XFER, 0,
			    &c->axe_xfer);
			if (err)
				return err;
			c->axe_buf = usbd_get_buffer(c->axe_xfer);
		}
	}

	cd->axe_tx_cnt = 0;

	return 0;
}

static void
axe_tx_list_free(struct axe_softc *sc)
{
	/* Free TX resources */
	for (size_t i = 0; i < AXE_TX_LIST_CNT; i++) {
		if (sc->axe_cdata.axe_tx_chain[i].axe_xfer != NULL) {
			usbd_destroy_xfer(sc->axe_cdata.axe_tx_chain[i].axe_xfer);
			sc->axe_cdata.axe_tx_chain[i].axe_xfer = NULL;
		}
	}
}

/*
 * A frame has been uploaded: pass the resulting mbuf chain up to
 * the higher level protocols.
 */
=======
	unm.un_mii_flags = adv_pause;
	usbnet_attach_ifp(un, IFF_SIMPLEX | IFF_BROADCAST | IFF_MULTICAST,
	    0, &unm);
}

>>>>>>> d27527d1
static void
axe_rx_loop(struct usbnet * un, struct usbnet_chain *c, uint32_t total_len)
{
	AXEHIST_FUNC(); AXEHIST_CALLED();
	struct axe_softc * const sc = usbnet_softc(un);
	struct ifnet *ifp = usbnet_ifp(un);
	uint8_t *buf = c->unc_buf;

	do {
		u_int pktlen = 0;
		u_int rxlen = 0;
		int flags = 0;

		if ((un->un_flags & AXSTD_FRAME) != 0) {
			struct axe_sframe_hdr hdr;

			if (total_len < sizeof(hdr)) {
				ifp->if_ierrors++;
				break;
			}

			memcpy(&hdr, buf, sizeof(hdr));

			DPRINTFN(20, "total_len %#jx len %jx ilen %#jx",
			    total_len,
			    (le16toh(hdr.len) & AXE_RH1M_RXLEN_MASK),
			    (le16toh(hdr.ilen) & AXE_RH1M_RXLEN_MASK), 0);

			total_len -= sizeof(hdr);
			buf += sizeof(hdr);

			if (((le16toh(hdr.len) & AXE_RH1M_RXLEN_MASK) ^
			    (le16toh(hdr.ilen) & AXE_RH1M_RXLEN_MASK)) !=
			    AXE_RH1M_RXLEN_MASK) {
				ifp->if_ierrors++;
				break;
			}

			rxlen = le16toh(hdr.len) & AXE_RH1M_RXLEN_MASK;
			if (total_len < rxlen) {
				pktlen = total_len;
				total_len = 0;
			} else {
				pktlen = rxlen;
				rxlen = roundup2(rxlen, 2);
				total_len -= rxlen;
			}

		} else if ((un->un_flags & AXCSUM_FRAME) != 0) {
			struct axe_csum_hdr csum_hdr;

<<<<<<< HEAD
			if (total_len < sizeof(csum_hdr)) {
=======
			if (total_len <	sizeof(csum_hdr)) {
>>>>>>> d27527d1
				ifp->if_ierrors++;
				break;
			}

			memcpy(&csum_hdr, buf, sizeof(csum_hdr));

			csum_hdr.len = le16toh(csum_hdr.len);
			csum_hdr.ilen = le16toh(csum_hdr.ilen);
			csum_hdr.cstatus = le16toh(csum_hdr.cstatus);

			DPRINTFN(20, "total_len %#jx len %#jx ilen %#jx"
			    " cstatus %#jx", total_len,
			    csum_hdr.len, csum_hdr.ilen, csum_hdr.cstatus);

			if ((AXE_CSUM_RXBYTES(csum_hdr.len) ^
			    AXE_CSUM_RXBYTES(csum_hdr.ilen)) !=
			    sc->sc_lenmask) {
				/* we lost sync */
				ifp->if_ierrors++;
				DPRINTFN(20, "len %#jx ilen %#jx lenmask %#jx "
				    "err",
				    AXE_CSUM_RXBYTES(csum_hdr.len),
				    AXE_CSUM_RXBYTES(csum_hdr.ilen),
				    sc->sc_lenmask, 0);
				break;
			}
			/*
			 * Get total transferred frame length including
			 * checksum header.  The length should be multiple
			 * of 4.
			 */
			pktlen = AXE_CSUM_RXBYTES(csum_hdr.len);
			u_int len = sizeof(csum_hdr) + pktlen;
			len = (len + 3) & ~3;
			if (total_len < len) {
				DPRINTFN(20, "total_len %#jx < len %#jx",
				    total_len, len, 0, 0);
				/* invalid length */
				ifp->if_ierrors++;
				break;
			}
			buf += sizeof(csum_hdr);

			const uint16_t cstatus = csum_hdr.cstatus;

			if (cstatus & AXE_CSUM_HDR_L3_TYPE_IPV4) {
				if (cstatus & AXE_CSUM_HDR_L4_CSUM_ERR)
					flags |= M_CSUM_TCP_UDP_BAD;
				if (cstatus & AXE_CSUM_HDR_L3_CSUM_ERR)
					flags |= M_CSUM_IPv4_BAD;

				const uint16_t l4type =
				    cstatus & AXE_CSUM_HDR_L4_TYPE_MASK;

				if (l4type == AXE_CSUM_HDR_L4_TYPE_TCP)
					flags |= M_CSUM_TCPv4;
				if (l4type == AXE_CSUM_HDR_L4_TYPE_UDP)
					flags |= M_CSUM_UDPv4;
			}
			if (total_len < len) {
				pktlen = total_len;
				total_len = 0;
			} else {
				total_len -= len;
				rxlen = len - sizeof(csum_hdr);
			}
			DPRINTFN(20, "total_len %#jx len %#jx pktlen %#jx"
			    " rxlen %#jx", total_len, len, pktlen, rxlen);
		} else { /* AX172 */
			pktlen = rxlen = total_len;
			total_len = 0;
		}

		usbnet_enqueue(un, buf, pktlen, flags, 0, 0);
		buf += rxlen;

<<<<<<< HEAD
		DPRINTFN(10, "deliver %jd (%#jx)", m->m_len, m->m_len, 0, 0);

		mutex_exit(&sc->axe_rxlock);

		if_percpuq_enqueue((ifp)->if_percpuq, (m));

		mutex_enter(&sc->axe_rxlock);
		if (sc->axe_dying || sc->axe_stopping) {
			mutex_exit(&sc->axe_rxlock);
			return;
		}

		mutex_enter(&sc->axe_rxlock);
		if (sc->axe_stopping) {
			mutex_exit(&sc->axe_rxlock);
			return;
		}
	} while (total_len > 0);

 done:
	mutex_exit(&sc->axe_rxlock);

	if (sc->axe_dying || sc->axe_stopping) {
		mutex_exit(&sc->axe_rxlock);
		return;
	}

	mutex_exit(&sc->axe_rxlock);

	/* Setup new transfer. */
	usbd_setup_xfer(xfer, c, c->axe_buf, sc->axe_bufsz,
	    USBD_SHORT_XFER_OK, USBD_NO_TIMEOUT, axe_rxeof);
	usbd_transfer(xfer);

=======
	} while (total_len > 0);

>>>>>>> d27527d1
	DPRINTFN(10, "start rx", 0, 0, 0, 0);
}

static unsigned
axe_tx_prepare(struct usbnet *un, struct mbuf *m, struct usbnet_chain *c)
{
	AXEHIST_FUNC(); AXEHIST_CALLED();
	struct axe_sframe_hdr hdr, tlr;
	size_t hdr_len = 0, tlr_len = 0;
	int length, boundary;

	usbnet_isowned_tx(un);

	if (AXE_IS_178_FAMILY(un)) {
		/*
		 * Copy the mbuf data into a contiguous buffer, leaving two
		 * bytes at the beginning to hold the frame length.
		 */
		boundary = (un->un_udev->ud_speed == USB_SPEED_HIGH) ? 512 : 64;

		hdr.len = htole16(m->m_pkthdr.len);
		hdr.ilen = ~hdr.len;
		hdr_len = sizeof(hdr);

		length = hdr_len + m->m_pkthdr.len;

		if ((length % boundary) == 0) {
			tlr.len = 0x0000;
			tlr.ilen = 0xffff;
			tlr_len = sizeof(tlr);
		}
		DPRINTFN(20, "length %jx m_pkthdr.len %jx hdrsize %#jx",
			length, m->m_pkthdr.len, sizeof(hdr), 0);
	}

	if ((unsigned)m->m_pkthdr.len > un->un_tx_bufsz - hdr_len - tlr_len)
		return 0;
	length = hdr_len + m->m_pkthdr.len + tlr_len;

	if (hdr_len)
		memcpy(c->unc_buf, &hdr, hdr_len);
	m_copydata(m, 0, m->m_pkthdr.len, c->unc_buf + hdr_len);
	if (tlr_len)
		memcpy(c->unc_buf + length - tlr_len, &tlr, tlr_len);

	return length;
}

static void
axe_csum_cfg(struct axe_softc *sc)
{
	struct usbnet * const un = &sc->axe_un;
	struct ifnet * const ifp = usbnet_ifp(un);
	uint16_t csum1, csum2;

	if ((un->un_flags & AX772B) != 0) {
		csum1 = 0;
		csum2 = 0;
		if ((ifp->if_capenable & IFCAP_CSUM_IPv4_Tx) != 0)
			csum1 |= AXE_TXCSUM_IP;
		if ((ifp->if_capenable & IFCAP_CSUM_TCPv4_Tx) != 0)
			csum1 |= AXE_TXCSUM_TCP;
		if ((ifp->if_capenable & IFCAP_CSUM_UDPv4_Tx) != 0)
			csum1 |= AXE_TXCSUM_UDP;
		if ((ifp->if_capenable & IFCAP_CSUM_TCPv6_Tx) != 0)
			csum1 |= AXE_TXCSUM_TCPV6;
		if ((ifp->if_capenable & IFCAP_CSUM_UDPv6_Tx) != 0)
			csum1 |= AXE_TXCSUM_UDPV6;
		axe_cmd(sc, AXE_772B_CMD_WRITE_TXCSUM, csum2, csum1, NULL);
		csum1 = 0;
		csum2 = 0;

		if ((ifp->if_capenable & IFCAP_CSUM_IPv4_Rx) != 0)
			csum1 |= AXE_RXCSUM_IP;
		if ((ifp->if_capenable & IFCAP_CSUM_TCPv4_Rx) != 0)
			csum1 |= AXE_RXCSUM_TCP;
		if ((ifp->if_capenable & IFCAP_CSUM_UDPv4_Rx) != 0)
			csum1 |= AXE_RXCSUM_UDP;
		if ((ifp->if_capenable & IFCAP_CSUM_TCPv6_Rx) != 0)
			csum1 |= AXE_RXCSUM_TCPV6;
		if ((ifp->if_capenable & IFCAP_CSUM_UDPv6_Rx) != 0)
			csum1 |= AXE_RXCSUM_UDPV6;
		axe_cmd(sc, AXE_772B_CMD_WRITE_RXCSUM, csum2, csum1, NULL);
	}
}

<<<<<<< HEAD
static void
axe_start_locked(struct ifnet *ifp)
{
	struct axe_softc *sc = ifp->if_softc;
	struct mbuf *m;
	struct axe_cdata *cd = &sc->axe_cdata;

	KASSERT(mutex_owned(&sc->axe_txlock));

	if (cd->axe_tx_cnt != 0)
		return;

	if (sc->axe_link == 0 || (ifp->if_flags & IFF_RUNNING) == 0)
		return;

	IFQ_POLL(&ifp->if_snd, m);
	if (m == NULL) {
		return;
	}

	if (axe_encap(sc, m, 0)) {
		return;
	}
	IFQ_DEQUEUE(&ifp->if_snd, m);

	/*
	 * If there's a BPF listener, bounce a copy of this frame
	 * to him.
	 */
	bpf_mtap(ifp, m, BPF_D_OUT);
	m_freem(m);

	/*
	 * Set a timeout in case the chip goes out to lunch.
	 */
	sc->axe_timer = 5;

	return;
}

static void
axe_start(struct ifnet *ifp)
{
	struct axe_softc * const sc = ifp->if_softc;

	mutex_enter(&sc->axe_txlock);
	if (!sc->axe_stopping)
		axe_start_locked(ifp);
	mutex_exit(&sc->axe_txlock);
}

=======
>>>>>>> d27527d1
static int
axe_init_locked(struct ifnet *ifp)
{
	AXEHIST_FUNC(); AXEHIST_CALLED();
<<<<<<< HEAD
	struct axe_softc *sc = ifp->if_softc;
	usbd_status err;
=======
	struct usbnet * const un = ifp->if_softc;
	struct axe_softc * const sc = usbnet_softc(un);
>>>>>>> d27527d1
	int rxmode;

	usbnet_isowned(un);

	if (usbnet_isdying(un))
		return EIO;

	/* Cancel pending I/O */
	usbnet_stop(un, ifp, 1);

	usbnet_lock_mii_un_locked(un);

	/* Reset the ethernet interface. */
	axe_reset(un);

#if 0
	ret = asix_write_gpio(dev, AX_GPIO_RSE | AX_GPIO_GPO_2 |
			      AX_GPIO_GPO2EN, 5, in_pm);
#endif
	/* Set MAC address and transmitter IPG values. */
	if (AXE_IS_178_FAMILY(un)) {
		axe_cmd(sc, AXE_178_CMD_WRITE_NODEID, 0, 0, un->un_eaddr);
		axe_cmd(sc, AXE_178_CMD_WRITE_IPG012, sc->axe_ipgs[2],
		    (sc->axe_ipgs[1] << 8) | (sc->axe_ipgs[0]), NULL);
	} else {
		axe_cmd(sc, AXE_172_CMD_WRITE_NODEID, 0, 0, un->un_eaddr);
		axe_cmd(sc, AXE_172_CMD_WRITE_IPG0, 0, sc->axe_ipgs[0], NULL);
		axe_cmd(sc, AXE_172_CMD_WRITE_IPG1, 0, sc->axe_ipgs[1], NULL);
		axe_cmd(sc, AXE_172_CMD_WRITE_IPG2, 0, sc->axe_ipgs[2], NULL);
	}
	if (AXE_IS_178_FAMILY(un)) {
		un->un_flags &= ~(AXSTD_FRAME | AXCSUM_FRAME);
		if ((un->un_flags & AX772B) != 0 &&
		    (ifp->if_capenable & AX_RXCSUM) != 0) {
			sc->sc_lenmask = AXE_CSUM_HDR_LEN_MASK;
			un->un_flags |= AXCSUM_FRAME;
		} else {
			sc->sc_lenmask = AXE_HDR_LEN_MASK;
			un->un_flags |= AXSTD_FRAME;
		}
	}

	/* Configure TX/RX checksum offloading. */
	axe_csum_cfg(sc);

	if (un->un_flags & AX772B) {
		/* AX88772B uses different maximum frame burst configuration. */
		axe_cmd(sc, AXE_772B_CMD_RXCTL_WRITE_CFG,
		    ax88772b_mfb_table[AX88772B_MFB_16K].threshold,
		    ax88772b_mfb_table[AX88772B_MFB_16K].byte_cnt, NULL);
	}
	/* Enable receiver, set RX mode */
	rxmode = (AXE_RXCMD_MULTICAST | AXE_RXCMD_ENABLE);
	if (AXE_IS_178_FAMILY(un)) {
		if (un->un_flags & AX772B) {
			/*
			 * Select RX header format type 1.  Aligning IP
			 * header on 4 byte boundary is not needed when
			 * checksum offloading feature is not used
			 * because we always copy the received frame in
			 * RX handler.  When RX checksum offloading is
			 * active, aligning IP header is required to
			 * reflect actual frame length including RX
			 * header size.
			 */
			rxmode |= AXE_772B_RXCMD_HDR_TYPE_1;
			if (un->un_flags & AXCSUM_FRAME)
				rxmode |= AXE_772B_RXCMD_IPHDR_ALIGN;
		} else {
			/*
			 * Default Rx buffer size is too small to get
			 * maximum performance.
			 */
#if 0
			if (un->un_udev->ud_speed == USB_SPEED_HIGH) {
				/* Largest possible USB buffer size for AX88178 */
			}
#endif
			rxmode |= AXE_178_RXCMD_MFB_16384;
		}
	} else {
		rxmode |= AXE_172_RXCMD_UNICAST;
	}


	/* If we want promiscuous mode, set the allframes bit. */
	if (ifp->if_flags & IFF_PROMISC)
		rxmode |= AXE_RXCMD_PROMISC;

	if (ifp->if_flags & IFF_BROADCAST)
		rxmode |= AXE_RXCMD_BROADCAST;

	DPRINTF("rxmode 0x%#jx", rxmode, 0, 0, 0);

	axe_cmd(sc, AXE_CMD_RXCTL_WRITE, 0, rxmode, NULL);

	/* Load the multicast filter. */
<<<<<<< HEAD
	axe_setmulti_locked(sc);

	axe_unlock_mii_sc_locked(sc);

	int error;
	/* Open RX and TX pipes. */
	err = usbd_open_pipe(sc->axe_iface, sc->axe_ed[AXE_ENDPT_RX],
	    USBD_EXCLUSIVE_USE | USBD_MPSAFE, &sc->axe_ep[AXE_ENDPT_RX]);
	if (err) {
		aprint_error_dev(sc->axe_dev, "open rx pipe failed: %s\n",
		    usbd_errstr(err));
		error = EIO;
		goto fail;
	}

	err = usbd_open_pipe(sc->axe_iface, sc->axe_ed[AXE_ENDPT_TX],
	    USBD_EXCLUSIVE_USE | USBD_MPSAFE, &sc->axe_ep[AXE_ENDPT_TX]);
	if (err) {
		aprint_error_dev(sc->axe_dev, "open tx pipe failed: %s\n",
		    usbd_errstr(err));
		error = EIO;
		goto fail1;
	}

	/* Init RX ring. */
	if (axe_rx_list_init(sc) != 0) {
		aprint_error_dev(sc->axe_dev, "rx list init failed\n");
		error = ENOBUFS;
		goto fail2;
	}

	/* Init TX ring. */
	if (axe_tx_list_init(sc) != 0) {
		aprint_error_dev(sc->axe_dev, "tx list init failed\n");
		error = ENOBUFS;
		goto fail3;
	}

	mutex_enter(&sc->axe_rxlock);
	mutex_enter(&sc->axe_txlock);
	sc->axe_stopping = false;

	/* Start up the receive pipe. */
	for (i = 0; i < AXE_RX_LIST_CNT; i++) {
		struct axe_chain *c = &sc->axe_cdata.axe_rx_chain[i];
		usbd_setup_xfer(c->axe_xfer, c, c->axe_buf, sc->axe_bufsz,
		    USBD_SHORT_XFER_OK, USBD_NO_TIMEOUT, axe_rxeof);
		usbd_transfer(c->axe_xfer);
	}

	mutex_exit(&sc->axe_txlock);
	mutex_exit(&sc->axe_rxlock);

	/* Indicate we are up and running. */
	KASSERT(IFNET_LOCKED(ifp));
	ifp->if_flags |= IFF_RUNNING;

	callout_schedule(&sc->axe_stat_ch, hz);

	return 0;
fail3:
	axe_rx_list_free(sc);
fail2:
	usbd_close_pipe(sc->axe_ep[AXE_ENDPT_TX]);
fail1:
	usbd_close_pipe(sc->axe_ep[AXE_ENDPT_RX]);
fail:
	return error;
=======
	axe_setiff_locked(un);

	usbnet_unlock_mii_un_locked(un);

	return usbnet_init_rx_tx(un);
>>>>>>> d27527d1
}

static int
axe_init(struct ifnet *ifp)
{
	struct usbnet * const un = ifp->if_softc;

	usbnet_lock(un);
	int ret = axe_init_locked(ifp);
	usbnet_unlock(un);

	return ret;
}

static int
axe_ioctl(struct ifnet *ifp, u_long cmd, void *data)
{
<<<<<<< HEAD
	struct axe_softc *sc = ifp->if_softc;
	int error = ether_ioctl(ifp, cmd, data);

	if (error == ENETRESET) {
		error = 0;
		if (cmd == SIOCADDMULTI || cmd == SIOCDELMULTI) {
			if (ifp->if_flags & IFF_RUNNING) {
				mutex_enter(&sc->axe_lock);
				axe_setmulti(sc);
				mutex_exit(&sc->axe_lock);
			}
		}
	}

	mutex_enter(&sc->axe_rxlock);
	mutex_enter(&sc->axe_txlock);
	sc->axe_if_flags = ifp->if_flags;
	mutex_exit(&sc->axe_txlock);
	mutex_exit(&sc->axe_rxlock);

	return error;
}

static void
axe_watchdog(struct ifnet *ifp)
{
	struct axe_softc * const sc = ifp->if_softc;
	struct axe_chain *c;
	usbd_status stat;

	ifp->if_oerrors++;
	aprint_error_dev(sc->axe_dev, "watchdog timeout\n");

	c = &sc->axe_cdata.axe_tx_chain[0];
	usbd_get_xfer_status(c->axe_xfer, NULL, NULL, NULL, &stat);
	axe_txeof(c->axe_xfer, c, stat);

	if (!IFQ_IS_EMPTY(&ifp->if_snd))
		axe_start(ifp);
}

/*
 * Stop the adapter and free any mbufs allocated to the
 * RX and TX lists.
 */

static void
axe_stop_locked(struct ifnet *ifp, int disable)
{
	struct axe_softc * const sc = ifp->if_softc;
	usbd_status err;

	KASSERT(mutex_owned(&sc->axe_lock));

	mutex_enter(&sc->axe_rxlock);
	mutex_enter(&sc->axe_txlock);
	sc->axe_stopping = true;
	mutex_exit(&sc->axe_txlock);
	mutex_exit(&sc->axe_rxlock);

	/*
	 * XXXSMP Would like to
	 *	KASSERT(IFNET_LOCKED(ifp))
	 * here but the locking order is:
	 *	ifnet -> sc lock -> rxlock -> txlock
	 * and sc lock is already held.
	 */
	ifp->if_flags &= ~IFF_RUNNING;
	sc->axe_timer = 0;

	callout_stop(&sc->axe_stat_ch);
	sc->axe_link = 0;

	/* Stop transfers. */
	if (sc->axe_ep[AXE_ENDPT_RX] != NULL) {
		err = usbd_abort_pipe(sc->axe_ep[AXE_ENDPT_RX]);
		if (err) {
			aprint_error_dev(sc->axe_dev,
			    "abort rx pipe failed: %s\n", usbd_errstr(err));
		}
	}

	if (sc->axe_ep[AXE_ENDPT_TX] != NULL) {
		err = usbd_abort_pipe(sc->axe_ep[AXE_ENDPT_TX]);
		if (err) {
			aprint_error_dev(sc->axe_dev,
			    "abort tx pipe failed: %s\n", usbd_errstr(err));
		}
	}

	if (sc->axe_ep[AXE_ENDPT_INTR] != NULL) {
		err = usbd_abort_pipe(sc->axe_ep[AXE_ENDPT_INTR]);
		if (err) {
			aprint_error_dev(sc->axe_dev,
			    "abort intr pipe failed: %s\n", usbd_errstr(err));
		}
	}

	axe_reset(sc);

	axe_rx_list_free(sc);

	axe_tx_list_free(sc);

	/* Close pipes. */
	if (sc->axe_ep[AXE_ENDPT_RX] != NULL) {
		err = usbd_close_pipe(sc->axe_ep[AXE_ENDPT_RX]);
		if (err) {
			aprint_error_dev(sc->axe_dev,
			    "close rx pipe failed: %s\n", usbd_errstr(err));
		}
		sc->axe_ep[AXE_ENDPT_RX] = NULL;
	}

	if (sc->axe_ep[AXE_ENDPT_TX] != NULL) {
		err = usbd_close_pipe(sc->axe_ep[AXE_ENDPT_TX]);
		if (err) {
			aprint_error_dev(sc->axe_dev,
			    "close tx pipe failed: %s\n", usbd_errstr(err));
		}
		sc->axe_ep[AXE_ENDPT_TX] = NULL;
=======
	struct usbnet * const un = ifp->if_softc;

	switch (cmd) {
	case SIOCADDMULTI:
	case SIOCDELMULTI:
		axe_setiff(un);
		break;
	default:
		break;
>>>>>>> d27527d1
	}

	return 0;
}

static void
axe_stop(struct ifnet *ifp, int disable)
{
	struct usbnet * const un = ifp->if_softc;

	usbnet_lock_mii_un_locked(un);
	axe_reset(un);
	usbnet_unlock_mii_un_locked(un);
}

#ifdef _MODULE
#include "ioconf.c"
#endif

USBNET_MODULE(axe)<|MERGE_RESOLUTION|>--- conflicted
+++ resolved
@@ -100,7 +100,6 @@
 #include <dev/usb/usbhist.h>
 #include <dev/usb/if_axereg.h>
 
-
 struct axe_type {
 	struct usb_devno	axe_dev;
 	uint16_t		axe_flags;
@@ -117,35 +116,6 @@
 #define	AXSTD_FRAME	__BIT(12)
 #define	AXCSUM_FRAME	__BIT(13)
 
-<<<<<<< HEAD
-	int			axe_ed[AXE_ENDPT_MAX];
-	struct usbd_pipe *	axe_ep[AXE_ENDPT_MAX];
-	int			axe_if_flags;
-	int			axe_phyno;
-	struct axe_cdata	axe_cdata;
-	struct callout		axe_stat_ch;
-
-	uint8_t			axe_enaddr[ETHER_ADDR_LEN];
-
-	int			axe_refcnt;
-	bool			axe_dying;
-	bool			axe_stopping;
-	bool			axe_attached;
-
-	struct usb_task		axe_tick_task;
-
-	kmutex_t		axe_lock;
-	kmutex_t		axe_mii_lock;
-	kmutex_t		axe_rxlock;
-	kmutex_t		axe_txlock;
-	kcondvar_t		axe_detachcv;
-
-	struct if_percpuq	*axe_ipq;
-
-	int			axe_link;
-
-=======
->>>>>>> d27527d1
 	uint8_t			axe_ipgs[3];
 	uint8_t 		axe_phyaddrs[2];
 	uint16_t		sc_pwrcfg;
@@ -284,27 +254,9 @@
 void	axe_attach(device_t, device_t, void *);
 
 CFATTACH_DECL_NEW(axe, sizeof(struct axe_softc),
-<<<<<<< HEAD
-	axe_match, axe_attach, axe_detach, axe_activate);
-
-static int	axe_tx_list_init(struct axe_softc *);
-#if 0
-static void	axe_tx_list_free(struct axe_softc *);
-#endif
-static int	axe_rx_list_init(struct axe_softc *);
-static void	axe_rx_list_free(struct axe_softc *);
-static int	axe_encap(struct axe_softc *, struct mbuf *, int);
-static void	axe_rxeof(struct usbd_xfer *, void *, usbd_status);
-static void	axe_txeof(struct usbd_xfer *, void *, usbd_status);
-static void	axe_tick(void *);
-static void	axe_tick_task(void *);
-static void	axe_start(struct ifnet *);
-static void	axe_start_locked(struct ifnet *);
-=======
 	axe_match, axe_attach, usbnet_detach, usbnet_activate);
 
 static void	axe_stop(struct ifnet *, int);
->>>>>>> d27527d1
 static int	axe_ioctl(struct ifnet *, u_long, void *);
 static int	axe_init(struct ifnet *);
 static int	axe_mii_read_reg(struct usbnet *, int, int, uint16_t *);
@@ -533,7 +485,7 @@
 	return;
 
  allmulti:
-//	ifp->if_flags |= IFF_ALLMULTI;
+	ifp->if_flags |= IFF_ALLMULTI;
 	rxmode |= AXE_RXCMD_ALLMULTI;
 	axe_cmd(sc, AXE_CMD_RXCTL_WRITE, 0, rxmode, NULL);
 }
@@ -786,32 +738,6 @@
 	axe_cmd(sc, AXE_CMD_RXCTL_WRITE, 0, 0, NULL);
 }
 
-static int
-axe_ifflags_cb(struct ethercom *ec)
-{
-	struct ifnet *ifp = &ec->ec_if;
-	struct axe_softc *sc = ifp->if_softc;
-	int rc = 0;
-
-	mutex_enter(&sc->axe_lock);
-	int change = ifp->if_flags ^ sc->axe_if_flags;
-	sc->axe_if_flags = ifp->if_flags;
-
-	if ((change & ~(IFF_CANTCHANGE | IFF_DEBUG)) != 0) {
-		rc = ENETRESET;
-		goto out;
-	}
-
-	if ((change & IFF_PROMISC) != 0) {
-		axe_setmulti(sc);
-	}
-
-out:
-	mutex_exit(&sc->axe_lock);
-
-	return rc;
-}
-
 static void
 axe_ax88772_phywake(struct axe_softc *sc)
 {
@@ -1086,230 +1012,11 @@
 		adv_pause = 0;
 	adv_pause = 0;
 
-<<<<<<< HEAD
-	/* Initialize MII/media info. */
-	mii = &sc->axe_mii;
-	mii->mii_ifp = ifp;
-	mii->mii_readreg = axe_miibus_readreg;
-	mii->mii_writereg = axe_miibus_writereg;
-	mii->mii_statchg = axe_miibus_statchg;
-	mii->mii_flags = MIIF_AUTOTSLEEP;
-
-	sc->axe_ec.ec_mii = mii;
-	ifmedia_init(&mii->mii_media, 0, ether_mediachange, ether_mediastatus);
-
-	mii_attach(sc->axe_dev, mii, 0xffffffff, MII_PHY_ANY, MII_OFFSET_ANY,
-	    adv_pause);
-
-	if (LIST_EMPTY(&mii->mii_phys)) {
-		ifmedia_add(&mii->mii_media, IFM_ETHER | IFM_NONE, 0, NULL);
-		ifmedia_set(&mii->mii_media, IFM_ETHER | IFM_NONE);
-	} else
-		ifmedia_set(&mii->mii_media, IFM_ETHER | IFM_AUTO);
-
-	callout_init(&sc->axe_stat_ch, 0);
-	callout_setfunc(&sc->axe_stat_ch, axe_tick, sc);
-
-	/* Attach the interface. */
-	if_initialize(ifp);
-	sc->axe_ipq = if_percpuq_create(&sc->axe_ec.ec_if);
-	ether_ifattach(ifp, sc->axe_enaddr);
-	ether_set_ifflags_cb(&sc->axe_ec, axe_ifflags_cb);
-	if_register(ifp);
-
-	rnd_attach_source(&sc->rnd_source, device_xname(sc->axe_dev),
-	    RND_TYPE_NET, RND_FLAG_DEFAULT);
-
-	callout_init(&sc->axe_stat_ch, CALLOUT_MPSAFE);
-	callout_setfunc(&sc->axe_stat_ch, axe_tick, sc);
-
-	sc->axe_attached = true;
-
-	usbd_add_drv_event(USB_EVENT_DRIVER_ATTACH, sc->axe_udev, sc->axe_dev);
-
-	if (!pmf_device_register(self, NULL, NULL))
-		aprint_error_dev(self, "couldn't establish power handler\n");
-}
-
-int
-axe_detach(device_t self, int flags)
-{
-	AXEHIST_FUNC(); AXEHIST_CALLED();
-	struct axe_softc *sc = device_private(self);
-	struct ifnet *ifp = &sc->sc_if;
-
-	mutex_enter(&sc->axe_lock);
-	sc->axe_dying = true;
-	mutex_exit(&sc->axe_lock);
-
-	/* Detached before attached finished, so just bail out. */
-	if (!sc->axe_attached)
-		return 0;
-
-	pmf_device_deregister(self);
-
-//	if (ifp->if_flags & IFF_RUNNING)
-//		axe_stop_locked(ifp, 1);
-
-	callout_halt(&sc->axe_stat_ch, NULL);
-	usb_rem_task_wait(sc->axe_udev, &sc->axe_tick_task, USB_TASKQ_DRIVER,
-	    NULL);
-
-	if (ifp->if_flags & IFF_RUNNING) {
-		IFNET_LOCK(ifp);
-		axe_stop(ifp, 1);
-		IFNET_UNLOCK(ifp);
-	}
-
-	mutex_enter(&sc->axe_lock);
-	sc->axe_refcnt--;
-	while (sc->axe_refcnt > 0) {
-		/* Wait for processes to go away */
-		cv_wait(&sc->axe_detachcv, &sc->axe_lock);
-	}
-
-#ifdef DIAGNOSTIC
-	if (sc->axe_ep[AXE_ENDPT_TX] != NULL ||
-	    sc->axe_ep[AXE_ENDPT_RX] != NULL ||
-	    sc->axe_ep[AXE_ENDPT_INTR] != NULL)
-		aprint_debug_dev(self, "detach has active endpoints\n");
-#endif
-
-	mutex_exit(&sc->axe_lock);
-
-	callout_destroy(&sc->axe_stat_ch);
-	rnd_detach_source(&sc->rnd_source);
-	mii_detach(&sc->axe_mii, MII_PHY_ANY, MII_OFFSET_ANY);
-	ifmedia_delete_instance(&sc->axe_mii.mii_media, IFM_INST_ANY);
-	ether_ifdetach(ifp);
-	if_detach(ifp);
-
-	sc->axe_attached = false;
-
-	usbd_add_drv_event(USB_EVENT_DRIVER_DETACH, sc->axe_udev, sc->axe_dev);
-
-	cv_destroy(&sc->axe_detachcv);
-	mutex_destroy(&sc->axe_lock);
-	mutex_destroy(&sc->axe_rxlock);
-	mutex_destroy(&sc->axe_txlock);
-	mutex_destroy(&sc->axe_mii_lock);
-
-	return 0;
-}
-
-int
-axe_activate(device_t self, devact_t act)
-{
-	AXEHIST_FUNC(); AXEHIST_CALLED();
-	struct axe_softc *sc = device_private(self);
-
-	switch (act) {
-	case DVACT_DEACTIVATE:
-		if_deactivate(&sc->axe_ec.ec_if);
-
-		mutex_enter(&sc->axe_lock);
-		sc->axe_dying = true;
-		mutex_exit(&sc->axe_lock);
-
-		mutex_enter(&sc->axe_rxlock);
-		mutex_enter(&sc->axe_txlock);
-		sc->axe_stopping = true;
-		mutex_exit(&sc->axe_txlock);
-		mutex_exit(&sc->axe_rxlock);
-
-		return 0;
-	default:
-		return EOPNOTSUPP;
-	}
-}
-
-static int
-axe_rx_list_init(struct axe_softc *sc)
-{
-	AXEHIST_FUNC(); AXEHIST_CALLED();
-
-	struct axe_cdata *cd;
-	struct axe_chain *c;
-	int i;
-
-	cd = &sc->axe_cdata;
-	for (i = 0; i < AXE_RX_LIST_CNT; i++) {
-		c = &cd->axe_rx_chain[i];
-		c->axe_sc = sc;
-		if (c->axe_xfer == NULL) {
-			int err = usbd_create_xfer(sc->axe_ep[AXE_ENDPT_RX],
-			    sc->axe_bufsz, 0, 0, &c->axe_xfer);
-			if (err)
-				return err;
-			c->axe_buf = usbd_get_buffer(c->axe_xfer);
-		}
-	}
-
-	return 0;
-}
-
-static void
-axe_rx_list_free(struct axe_softc *sc)
-{
-	/* Free RX resources */
-	for (size_t i = 0; i < AXE_RX_LIST_CNT; i++) {
-		if (sc->axe_cdata.axe_rx_chain[i].axe_xfer != NULL) {
-			usbd_destroy_xfer(sc->axe_cdata.axe_rx_chain[i].axe_xfer);
-			sc->axe_cdata.axe_rx_chain[i].axe_xfer = NULL;
-		}
-	}
-}
-
-static int
-axe_tx_list_init(struct axe_softc *sc)
-{
-	AXEHIST_FUNC(); AXEHIST_CALLED();
-	struct axe_cdata *cd;
-	struct axe_chain *c;
-	int i;
-
-	cd = &sc->axe_cdata;
-	for (i = 0; i < AXE_TX_LIST_CNT; i++) {
-		c = &cd->axe_tx_chain[i];
-		c->axe_sc = sc;
-		if (c->axe_xfer == NULL) {
-			int err = usbd_create_xfer(sc->axe_ep[AXE_ENDPT_TX],
-			    sc->axe_bufsz, USBD_FORCE_SHORT_XFER, 0,
-			    &c->axe_xfer);
-			if (err)
-				return err;
-			c->axe_buf = usbd_get_buffer(c->axe_xfer);
-		}
-	}
-
-	cd->axe_tx_cnt = 0;
-
-	return 0;
-}
-
-static void
-axe_tx_list_free(struct axe_softc *sc)
-{
-	/* Free TX resources */
-	for (size_t i = 0; i < AXE_TX_LIST_CNT; i++) {
-		if (sc->axe_cdata.axe_tx_chain[i].axe_xfer != NULL) {
-			usbd_destroy_xfer(sc->axe_cdata.axe_tx_chain[i].axe_xfer);
-			sc->axe_cdata.axe_tx_chain[i].axe_xfer = NULL;
-		}
-	}
-}
-
-/*
- * A frame has been uploaded: pass the resulting mbuf chain up to
- * the higher level protocols.
- */
-=======
 	unm.un_mii_flags = adv_pause;
 	usbnet_attach_ifp(un, IFF_SIMPLEX | IFF_BROADCAST | IFF_MULTICAST,
 	    0, &unm);
 }
 
->>>>>>> d27527d1
 static void
 axe_rx_loop(struct usbnet * un, struct usbnet_chain *c, uint32_t total_len)
 {
@@ -1361,11 +1068,7 @@
 		} else if ((un->un_flags & AXCSUM_FRAME) != 0) {
 			struct axe_csum_hdr csum_hdr;
 
-<<<<<<< HEAD
-			if (total_len < sizeof(csum_hdr)) {
-=======
 			if (total_len <	sizeof(csum_hdr)) {
->>>>>>> d27527d1
 				ifp->if_ierrors++;
 				break;
 			}
@@ -1442,45 +1145,8 @@
 		usbnet_enqueue(un, buf, pktlen, flags, 0, 0);
 		buf += rxlen;
 
-<<<<<<< HEAD
-		DPRINTFN(10, "deliver %jd (%#jx)", m->m_len, m->m_len, 0, 0);
-
-		mutex_exit(&sc->axe_rxlock);
-
-		if_percpuq_enqueue((ifp)->if_percpuq, (m));
-
-		mutex_enter(&sc->axe_rxlock);
-		if (sc->axe_dying || sc->axe_stopping) {
-			mutex_exit(&sc->axe_rxlock);
-			return;
-		}
-
-		mutex_enter(&sc->axe_rxlock);
-		if (sc->axe_stopping) {
-			mutex_exit(&sc->axe_rxlock);
-			return;
-		}
 	} while (total_len > 0);
 
- done:
-	mutex_exit(&sc->axe_rxlock);
-
-	if (sc->axe_dying || sc->axe_stopping) {
-		mutex_exit(&sc->axe_rxlock);
-		return;
-	}
-
-	mutex_exit(&sc->axe_rxlock);
-
-	/* Setup new transfer. */
-	usbd_setup_xfer(xfer, c, c->axe_buf, sc->axe_bufsz,
-	    USBD_SHORT_XFER_OK, USBD_NO_TIMEOUT, axe_rxeof);
-	usbd_transfer(xfer);
-
-=======
-	} while (total_len > 0);
-
->>>>>>> d27527d1
 	DPRINTFN(10, "start rx", 0, 0, 0, 0);
 }
 
@@ -1567,71 +1233,12 @@
 	}
 }
 
-<<<<<<< HEAD
-static void
-axe_start_locked(struct ifnet *ifp)
-{
-	struct axe_softc *sc = ifp->if_softc;
-	struct mbuf *m;
-	struct axe_cdata *cd = &sc->axe_cdata;
-
-	KASSERT(mutex_owned(&sc->axe_txlock));
-
-	if (cd->axe_tx_cnt != 0)
-		return;
-
-	if (sc->axe_link == 0 || (ifp->if_flags & IFF_RUNNING) == 0)
-		return;
-
-	IFQ_POLL(&ifp->if_snd, m);
-	if (m == NULL) {
-		return;
-	}
-
-	if (axe_encap(sc, m, 0)) {
-		return;
-	}
-	IFQ_DEQUEUE(&ifp->if_snd, m);
-
-	/*
-	 * If there's a BPF listener, bounce a copy of this frame
-	 * to him.
-	 */
-	bpf_mtap(ifp, m, BPF_D_OUT);
-	m_freem(m);
-
-	/*
-	 * Set a timeout in case the chip goes out to lunch.
-	 */
-	sc->axe_timer = 5;
-
-	return;
-}
-
-static void
-axe_start(struct ifnet *ifp)
-{
-	struct axe_softc * const sc = ifp->if_softc;
-
-	mutex_enter(&sc->axe_txlock);
-	if (!sc->axe_stopping)
-		axe_start_locked(ifp);
-	mutex_exit(&sc->axe_txlock);
-}
-
-=======
->>>>>>> d27527d1
 static int
 axe_init_locked(struct ifnet *ifp)
 {
 	AXEHIST_FUNC(); AXEHIST_CALLED();
-<<<<<<< HEAD
-	struct axe_softc *sc = ifp->if_softc;
-	usbd_status err;
-=======
 	struct usbnet * const un = ifp->if_softc;
 	struct axe_softc * const sc = usbnet_softc(un);
->>>>>>> d27527d1
 	int rxmode;
 
 	usbnet_isowned(un);
@@ -1729,82 +1336,11 @@
 	axe_cmd(sc, AXE_CMD_RXCTL_WRITE, 0, rxmode, NULL);
 
 	/* Load the multicast filter. */
-<<<<<<< HEAD
-	axe_setmulti_locked(sc);
-
-	axe_unlock_mii_sc_locked(sc);
-
-	int error;
-	/* Open RX and TX pipes. */
-	err = usbd_open_pipe(sc->axe_iface, sc->axe_ed[AXE_ENDPT_RX],
-	    USBD_EXCLUSIVE_USE | USBD_MPSAFE, &sc->axe_ep[AXE_ENDPT_RX]);
-	if (err) {
-		aprint_error_dev(sc->axe_dev, "open rx pipe failed: %s\n",
-		    usbd_errstr(err));
-		error = EIO;
-		goto fail;
-	}
-
-	err = usbd_open_pipe(sc->axe_iface, sc->axe_ed[AXE_ENDPT_TX],
-	    USBD_EXCLUSIVE_USE | USBD_MPSAFE, &sc->axe_ep[AXE_ENDPT_TX]);
-	if (err) {
-		aprint_error_dev(sc->axe_dev, "open tx pipe failed: %s\n",
-		    usbd_errstr(err));
-		error = EIO;
-		goto fail1;
-	}
-
-	/* Init RX ring. */
-	if (axe_rx_list_init(sc) != 0) {
-		aprint_error_dev(sc->axe_dev, "rx list init failed\n");
-		error = ENOBUFS;
-		goto fail2;
-	}
-
-	/* Init TX ring. */
-	if (axe_tx_list_init(sc) != 0) {
-		aprint_error_dev(sc->axe_dev, "tx list init failed\n");
-		error = ENOBUFS;
-		goto fail3;
-	}
-
-	mutex_enter(&sc->axe_rxlock);
-	mutex_enter(&sc->axe_txlock);
-	sc->axe_stopping = false;
-
-	/* Start up the receive pipe. */
-	for (i = 0; i < AXE_RX_LIST_CNT; i++) {
-		struct axe_chain *c = &sc->axe_cdata.axe_rx_chain[i];
-		usbd_setup_xfer(c->axe_xfer, c, c->axe_buf, sc->axe_bufsz,
-		    USBD_SHORT_XFER_OK, USBD_NO_TIMEOUT, axe_rxeof);
-		usbd_transfer(c->axe_xfer);
-	}
-
-	mutex_exit(&sc->axe_txlock);
-	mutex_exit(&sc->axe_rxlock);
-
-	/* Indicate we are up and running. */
-	KASSERT(IFNET_LOCKED(ifp));
-	ifp->if_flags |= IFF_RUNNING;
-
-	callout_schedule(&sc->axe_stat_ch, hz);
-
-	return 0;
-fail3:
-	axe_rx_list_free(sc);
-fail2:
-	usbd_close_pipe(sc->axe_ep[AXE_ENDPT_TX]);
-fail1:
-	usbd_close_pipe(sc->axe_ep[AXE_ENDPT_RX]);
-fail:
-	return error;
-=======
 	axe_setiff_locked(un);
 
 	usbnet_unlock_mii_un_locked(un);
 
 	return usbnet_init_rx_tx(un);
->>>>>>> d27527d1
 }
 
 static int
@@ -1822,129 +1358,6 @@
 static int
 axe_ioctl(struct ifnet *ifp, u_long cmd, void *data)
 {
-<<<<<<< HEAD
-	struct axe_softc *sc = ifp->if_softc;
-	int error = ether_ioctl(ifp, cmd, data);
-
-	if (error == ENETRESET) {
-		error = 0;
-		if (cmd == SIOCADDMULTI || cmd == SIOCDELMULTI) {
-			if (ifp->if_flags & IFF_RUNNING) {
-				mutex_enter(&sc->axe_lock);
-				axe_setmulti(sc);
-				mutex_exit(&sc->axe_lock);
-			}
-		}
-	}
-
-	mutex_enter(&sc->axe_rxlock);
-	mutex_enter(&sc->axe_txlock);
-	sc->axe_if_flags = ifp->if_flags;
-	mutex_exit(&sc->axe_txlock);
-	mutex_exit(&sc->axe_rxlock);
-
-	return error;
-}
-
-static void
-axe_watchdog(struct ifnet *ifp)
-{
-	struct axe_softc * const sc = ifp->if_softc;
-	struct axe_chain *c;
-	usbd_status stat;
-
-	ifp->if_oerrors++;
-	aprint_error_dev(sc->axe_dev, "watchdog timeout\n");
-
-	c = &sc->axe_cdata.axe_tx_chain[0];
-	usbd_get_xfer_status(c->axe_xfer, NULL, NULL, NULL, &stat);
-	axe_txeof(c->axe_xfer, c, stat);
-
-	if (!IFQ_IS_EMPTY(&ifp->if_snd))
-		axe_start(ifp);
-}
-
-/*
- * Stop the adapter and free any mbufs allocated to the
- * RX and TX lists.
- */
-
-static void
-axe_stop_locked(struct ifnet *ifp, int disable)
-{
-	struct axe_softc * const sc = ifp->if_softc;
-	usbd_status err;
-
-	KASSERT(mutex_owned(&sc->axe_lock));
-
-	mutex_enter(&sc->axe_rxlock);
-	mutex_enter(&sc->axe_txlock);
-	sc->axe_stopping = true;
-	mutex_exit(&sc->axe_txlock);
-	mutex_exit(&sc->axe_rxlock);
-
-	/*
-	 * XXXSMP Would like to
-	 *	KASSERT(IFNET_LOCKED(ifp))
-	 * here but the locking order is:
-	 *	ifnet -> sc lock -> rxlock -> txlock
-	 * and sc lock is already held.
-	 */
-	ifp->if_flags &= ~IFF_RUNNING;
-	sc->axe_timer = 0;
-
-	callout_stop(&sc->axe_stat_ch);
-	sc->axe_link = 0;
-
-	/* Stop transfers. */
-	if (sc->axe_ep[AXE_ENDPT_RX] != NULL) {
-		err = usbd_abort_pipe(sc->axe_ep[AXE_ENDPT_RX]);
-		if (err) {
-			aprint_error_dev(sc->axe_dev,
-			    "abort rx pipe failed: %s\n", usbd_errstr(err));
-		}
-	}
-
-	if (sc->axe_ep[AXE_ENDPT_TX] != NULL) {
-		err = usbd_abort_pipe(sc->axe_ep[AXE_ENDPT_TX]);
-		if (err) {
-			aprint_error_dev(sc->axe_dev,
-			    "abort tx pipe failed: %s\n", usbd_errstr(err));
-		}
-	}
-
-	if (sc->axe_ep[AXE_ENDPT_INTR] != NULL) {
-		err = usbd_abort_pipe(sc->axe_ep[AXE_ENDPT_INTR]);
-		if (err) {
-			aprint_error_dev(sc->axe_dev,
-			    "abort intr pipe failed: %s\n", usbd_errstr(err));
-		}
-	}
-
-	axe_reset(sc);
-
-	axe_rx_list_free(sc);
-
-	axe_tx_list_free(sc);
-
-	/* Close pipes. */
-	if (sc->axe_ep[AXE_ENDPT_RX] != NULL) {
-		err = usbd_close_pipe(sc->axe_ep[AXE_ENDPT_RX]);
-		if (err) {
-			aprint_error_dev(sc->axe_dev,
-			    "close rx pipe failed: %s\n", usbd_errstr(err));
-		}
-		sc->axe_ep[AXE_ENDPT_RX] = NULL;
-	}
-
-	if (sc->axe_ep[AXE_ENDPT_TX] != NULL) {
-		err = usbd_close_pipe(sc->axe_ep[AXE_ENDPT_TX]);
-		if (err) {
-			aprint_error_dev(sc->axe_dev,
-			    "close tx pipe failed: %s\n", usbd_errstr(err));
-		}
-		sc->axe_ep[AXE_ENDPT_TX] = NULL;
-=======
 	struct usbnet * const un = ifp->if_softc;
 
 	switch (cmd) {
@@ -1954,7 +1367,6 @@
 		break;
 	default:
 		break;
->>>>>>> d27527d1
 	}
 
 	return 0;
