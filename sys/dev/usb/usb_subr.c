<<<<<<< HEAD
/*	$NetBSD: usb_subr.c,v 1.249 2021/02/17 06:30:57 mlelstv Exp $	*/
=======
/*	$NetBSD: usb_subr.c,v 1.265 2021/06/13 14:48:10 riastradh Exp $	*/
>>>>>>> e2aa5677
/*	$FreeBSD: src/sys/dev/usb/usb_subr.c,v 1.18 1999/11/17 22:33:47 n_hibma Exp $	*/

/*
 * Copyright (c) 1998, 2004 The NetBSD Foundation, Inc.
 * All rights reserved.
 *
 * This code is derived from software contributed to The NetBSD Foundation
 * by Lennart Augustsson (lennart@augustsson.net) at
 * Carlstedt Research & Technology.
 *
 * Redistribution and use in source and binary forms, with or without
 * modification, are permitted provided that the following conditions
 * are met:
 * 1. Redistributions of source code must retain the above copyright
 *    notice, this list of conditions and the following disclaimer.
 * 2. Redistributions in binary form must reproduce the above copyright
 *    notice, this list of conditions and the following disclaimer in the
 *    documentation and/or other materials provided with the distribution.
 *
 * THIS SOFTWARE IS PROVIDED BY THE NETBSD FOUNDATION, INC. AND CONTRIBUTORS
 * ``AS IS'' AND ANY EXPRESS OR IMPLIED WARRANTIES, INCLUDING, BUT NOT LIMITED
 * TO, THE IMPLIED WARRANTIES OF MERCHANTABILITY AND FITNESS FOR A PARTICULAR
 * PURPOSE ARE DISCLAIMED.  IN NO EVENT SHALL THE FOUNDATION OR CONTRIBUTORS
 * BE LIABLE FOR ANY DIRECT, INDIRECT, INCIDENTAL, SPECIAL, EXEMPLARY, OR
 * CONSEQUENTIAL DAMAGES (INCLUDING, BUT NOT LIMITED TO, PROCUREMENT OF
 * SUBSTITUTE GOODS OR SERVICES; LOSS OF USE, DATA, OR PROFITS; OR BUSINESS
 * INTERRUPTION) HOWEVER CAUSED AND ON ANY THEORY OF LIABILITY, WHETHER IN
 * CONTRACT, STRICT LIABILITY, OR TORT (INCLUDING NEGLIGENCE OR OTHERWISE)
 * ARISING IN ANY WAY OUT OF THE USE OF THIS SOFTWARE, EVEN IF ADVISED OF THE
 * POSSIBILITY OF SUCH DAMAGE.
 */

#include <sys/cdefs.h>
<<<<<<< HEAD
__KERNEL_RCSID(0, "$NetBSD: usb_subr.c,v 1.249 2021/02/17 06:30:57 mlelstv Exp $");
=======
__KERNEL_RCSID(0, "$NetBSD: usb_subr.c,v 1.265 2021/06/13 14:48:10 riastradh Exp $");
>>>>>>> e2aa5677

#ifdef _KERNEL_OPT
#include "opt_compat_netbsd.h"
#include "opt_usb.h"
#include "opt_usbverbose.h"
#endif

#include <sys/param.h>
#include <sys/systm.h>
#include <sys/kernel.h>
#include <sys/kmem.h>
#include <sys/device.h>
#include <sys/select.h>
#include <sys/proc.h>

#include <sys/bus.h>
#include <sys/module.h>

#include <dev/usb/usb.h>

#include <dev/usb/usbdi.h>
#include <dev/usb/usbdi_util.h>
#include <dev/usb/usbdivar.h>
#include <dev/usb/usbdevs.h>
#include <dev/usb/usb_quirks.h>
#include <dev/usb/usb_verbose.h>
#include <dev/usb/usbhist.h>

#include "locators.h"

#define	DPRINTF(FMT,A,B,C,D)	USBHIST_LOG(usbdebug,FMT,A,B,C,D)
#define	DPRINTFN(N,FMT,A,B,C,D)	USBHIST_LOGN(usbdebug,N,FMT,A,B,C,D)

Static void usbd_devinfo(struct usbd_device *, int, char *, size_t);
Static int usbd_getnewaddr(struct usbd_bus *);
Static int usbd_print(void *, const char *);
Static int usbd_ifprint(void *, const char *);
Static void usbd_free_iface_data(struct usbd_device *, int);

uint32_t usb_cookie_no = 0;

Static const char * const usbd_error_strs[] = {
	"NORMAL_COMPLETION",
	"IN_PROGRESS",
	"PENDING_REQUESTS",
	"NOT_STARTED",
	"INVAL",
	"NOMEM",
	"CANCELLED",
	"BAD_ADDRESS",
	"IN_USE",
	"NO_ADDR",
	"SET_ADDR_FAILED",
	"NO_POWER",
	"TOO_DEEP",
	"IOERROR",
	"NOT_CONFIGURED",
	"TIMEOUT",
	"SHORT_XFER",
	"STALLED",
	"INTERRUPTED",
	"XXX",
};

DEV_VERBOSE_DEFINE(usb);

const char *
usbd_errstr(usbd_status err)
{
	static char buffer[5];

	if (err < USBD_ERROR_MAX) {
		return usbd_error_strs[err];
	} else {
		snprintf(buffer, sizeof(buffer), "%d", err);
		return buffer;
	}
}

static void
usbd_trim_spaces(char *p)
{
	char *q, *e;

	q = e = p;
	while (*q == ' ')		/* skip leading spaces */
		q++;
	while ((*p = *q++))		/* copy string */
		if (*p++ != ' ')	/* remember last non-space */
			e = p;
	*e = '\0';			/* kill trailing spaces */
}

static void
usbd_get_device_string(struct usbd_device *ud, uByte index, char **buf)
{
	char *b;
	usbd_status err;

	b = kmem_alloc(USB_MAX_ENCODED_STRING_LEN, KM_SLEEP);
	err = usbd_get_string0(ud, index, b, true);
	if (err != USBD_NORMAL_COMPLETION) {
		kmem_free(b, USB_MAX_ENCODED_STRING_LEN);
		b = NULL;
	} else {
		usbd_trim_spaces(b);
	}

	*buf = b;
}

void
usbd_get_device_strings(struct usbd_device *ud)
{
	usb_device_descriptor_t *udd = &ud->ud_ddesc;

	usbd_get_device_string(ud, udd->iManufacturer, &ud->ud_vendor);
	usbd_get_device_string(ud, udd->iProduct, &ud->ud_product);
	usbd_get_device_string(ud, udd->iSerialNumber, &ud->ud_serial);
}


void
usbd_devinfo_vp(struct usbd_device *dev, char *v, size_t vl, char *p,
    size_t pl, int usedev, int useencoded)
{
	usb_device_descriptor_t *udd = &dev->ud_ddesc;
	if (dev == NULL)
		return;

	v[0] = p[0] = '\0';

	if (usedev) {
		if (usbd_get_string0(dev, udd->iManufacturer, v, useencoded) ==
		    USBD_NORMAL_COMPLETION)
			usbd_trim_spaces(v);
		if (usbd_get_string0(dev, udd->iProduct, p, useencoded) ==
		    USBD_NORMAL_COMPLETION)
			usbd_trim_spaces(p);
	} else {
		if (dev->ud_vendor) {
			strlcpy(v, dev->ud_vendor, vl);
		}
		if (dev->ud_product) {
			strlcpy(p, dev->ud_product, pl);
		}
	}
	if (v[0] == '\0')
		usb_findvendor(v, vl, UGETW(udd->idVendor));
	if (p[0] == '\0')
		usb_findproduct(p, pl, UGETW(udd->idVendor),
		    UGETW(udd->idProduct));
}

int
usbd_printBCD(char *cp, size_t l, int bcd)
{
	return snprintf(cp, l, "%x.%02x", bcd >> 8, bcd & 0xff);
}

Static void
usbd_devinfo(struct usbd_device *dev, int showclass, char *cp, size_t l)
{
	usb_device_descriptor_t *udd = &dev->ud_ddesc;
	char *vendor, *product;
	int bcdDevice, bcdUSB;
	char *ep;

	vendor = kmem_alloc(USB_MAX_ENCODED_STRING_LEN * 2, KM_SLEEP);
	product = &vendor[USB_MAX_ENCODED_STRING_LEN];

	ep = cp + l;

	usbd_devinfo_vp(dev, vendor, USB_MAX_ENCODED_STRING_LEN,
	    product, USB_MAX_ENCODED_STRING_LEN, 0, 1);
	cp += snprintf(cp, ep - cp, "%s (0x%04x) %s (0x%04x)", vendor,
	    UGETW(udd->idVendor), product, UGETW(udd->idProduct));
	if (showclass)
		cp += snprintf(cp, ep - cp, ", class %d/%d",
		    udd->bDeviceClass, udd->bDeviceSubClass);
	bcdUSB = UGETW(udd->bcdUSB);
	bcdDevice = UGETW(udd->bcdDevice);
	cp += snprintf(cp, ep - cp, ", rev ");
	cp += usbd_printBCD(cp, ep - cp, bcdUSB);
	*cp++ = '/';
	cp += usbd_printBCD(cp, ep - cp, bcdDevice);
	cp += snprintf(cp, ep - cp, ", addr %d", dev->ud_addr);
	*cp = 0;
	kmem_free(vendor, USB_MAX_ENCODED_STRING_LEN * 2);
}

char *
usbd_devinfo_alloc(struct usbd_device *dev, int showclass)
{
	char *devinfop;

	devinfop = kmem_alloc(DEVINFOSIZE, KM_SLEEP);
	usbd_devinfo(dev, showclass, devinfop, DEVINFOSIZE);
	return devinfop;
}

void
usbd_devinfo_free(char *devinfop)
{
	kmem_free(devinfop, DEVINFOSIZE);
}

/* Delay for a certain number of ms */
void
usb_delay_ms_locked(struct usbd_bus *bus, u_int ms, kmutex_t *lock)
{
	/* Wait at least two clock ticks so we know the time has passed. */
	if (bus->ub_usepolling || cold)
		delay((ms+1) * 1000);
	else
		kpause("usbdly", false, (ms*hz+999)/1000 + 1, lock);
}

void
usb_delay_ms(struct usbd_bus *bus, u_int ms)
{
	usb_delay_ms_locked(bus, ms, NULL);
}

/* Delay given a device handle. */
void
usbd_delay_ms_locked(struct usbd_device *dev, u_int ms, kmutex_t *lock)
{
	usb_delay_ms_locked(dev->ud_bus, ms, lock);
}

/* Delay given a device handle. */
void
usbd_delay_ms(struct usbd_device *dev, u_int ms)
{
	usb_delay_ms_locked(dev->ud_bus, ms, NULL);
}

usbd_status
usbd_reset_port(struct usbd_device *dev, int port, usb_port_status_t *ps)
{
	USBHIST_FUNC(); USBHIST_CALLARGS(usbdebug, "port %jd", port, 0, 0, 0);
	usb_device_request_t req;
	usbd_status err;
	int n;

	req.bmRequestType = UT_WRITE_CLASS_OTHER;
	req.bRequest = UR_SET_FEATURE;
	USETW(req.wValue, UHF_PORT_RESET);
	USETW(req.wIndex, port);
	USETW(req.wLength, 0);
	err = usbd_do_request(dev, &req, 0);
	DPRINTFN(1, "port %jd reset done, error=%jd", port, err, 0, 0);
	if (err)
		return err;
	n = 10;
	do {
		/* Wait for device to recover from reset. */
		usbd_delay_ms(dev, USB_PORT_RESET_DELAY);
		err = usbd_get_port_status(dev, port, ps);
		if (err) {
			DPRINTF("get status failed %jd", err, 0, 0, 0);
			return err;
		}
		/* If the device disappeared, just give up. */
		if (!(UGETW(ps->wPortStatus) & UPS_CURRENT_CONNECT_STATUS))
			return USBD_NORMAL_COMPLETION;
	} while ((UGETW(ps->wPortChange) & UPS_C_PORT_RESET) == 0 && --n > 0);
	if (n == 0)
		return USBD_TIMEOUT;
	err = usbd_clear_port_feature(dev, port, UHF_C_PORT_RESET);
#ifdef USB_DEBUG
	if (err)
		DPRINTF("clear port feature failed %jd", err, 0, 0, 0);
#endif

	/* Wait for the device to recover from reset. */
	usbd_delay_ms(dev, USB_PORT_RESET_RECOVERY);
	return err;
}

usb_interface_descriptor_t *
usbd_find_idesc(usb_config_descriptor_t *cd, int ifaceidx, int altidx)
{
	USBHIST_FUNC();
	USBHIST_CALLARGS(usbdebug, "iface/alt idx %jd/%jd",
	    ifaceidx, altidx, 0, 0);
	char *p = (char *)cd;
	char *end = p + UGETW(cd->wTotalLength);
	usb_descriptor_t *desc;
	usb_interface_descriptor_t *idesc;
	int curidx, lastidx, curaidx = 0;

	for (curidx = lastidx = -1; p < end; ) {
		desc = (usb_descriptor_t *)p;

		DPRINTFN(4, "idx=%jd(%jd) altidx=%jd(%jd)", ifaceidx, curidx,
		    altidx, curaidx);
		DPRINTFN(4, "len=%jd type=%jd", desc->bLength,
		    desc->bDescriptorType, 0, 0);

		if (desc->bLength < USB_DESCRIPTOR_SIZE)
			break;
		p += desc->bLength;
		if (p > end)
			break;

		if (desc->bDescriptorType != UDESC_INTERFACE)
			continue;
		idesc = (usb_interface_descriptor_t *)desc;
		if (idesc->bLength < USB_INTERFACE_DESCRIPTOR_SIZE)
			break;

		if (idesc->bInterfaceNumber != lastidx) {
			lastidx = idesc->bInterfaceNumber;
			curidx++;
			curaidx = 0;
		} else {
			curaidx++;
		}
		if (ifaceidx == curidx && altidx == curaidx)
			return idesc;
	}

	return NULL;
}

usb_endpoint_descriptor_t *
usbd_find_edesc(usb_config_descriptor_t *cd, int ifaceidx, int altidx,
		int endptidx)
{
	char *p = (char *)cd;
	char *end = p + UGETW(cd->wTotalLength);
	usb_interface_descriptor_t *idesc;
	usb_endpoint_descriptor_t *edesc;
	usb_descriptor_t *desc;
	int curidx;

	idesc = usbd_find_idesc(cd, ifaceidx, altidx);
	if (idesc == NULL)
		return NULL;
	if (endptidx >= idesc->bNumEndpoints) /* quick exit */
		return NULL;

	curidx = -1;
	for (p = (char *)idesc + idesc->bLength; p < end; ) {
		desc = (usb_descriptor_t *)p;

		if (desc->bLength < USB_DESCRIPTOR_SIZE)
			break;
		p += desc->bLength;
		if (p > end)
			break;

		if (desc->bDescriptorType == UDESC_INTERFACE)
			break;
		if (desc->bDescriptorType != UDESC_ENDPOINT)
			continue;

		edesc = (usb_endpoint_descriptor_t *)desc;
		if (edesc->bLength < USB_ENDPOINT_DESCRIPTOR_SIZE)
			break;

		curidx++;
		if (curidx == endptidx)
			return edesc;
	}
	return NULL;
}

static void
usbd_iface_init(struct usbd_device *dev, int ifaceidx)
{
	struct usbd_interface *ifc = &dev->ud_ifaces[ifaceidx];

	memset(ifc, 0, sizeof(*ifc));

	ifc->ui_dev = dev;
	ifc->ui_idesc = NULL;
	ifc->ui_index = 0;
	ifc->ui_altindex = 0;
	ifc->ui_endpoints = NULL;
	ifc->ui_busy = 0;
}

static void
usbd_iface_fini(struct usbd_device *dev, int ifaceidx)
{
	struct usbd_interface *ifc __diagused = &dev->ud_ifaces[ifaceidx];

	KASSERT(ifc->ui_dev == dev);
	KASSERT(ifc->ui_idesc == NULL);
	KASSERT(ifc->ui_index == 0);
	KASSERT(ifc->ui_altindex == 0);
	KASSERT(ifc->ui_endpoints == NULL);
	KASSERTMSG(ifc->ui_busy == 0, "%"PRId64, ifc->ui_busy);
}

/*
 * usbd_iface_lock/locked/unlock, usbd_iface_piperef/pipeunref
 *
 *	We lock the interface while we are setting it, and we acquire a
 *	reference to the interface for each pipe opened on it.
 *
 *	Setting the interface while pipes are open is forbidden, and
 *	opening pipes while the interface is being set is forbidden.
 */

bool
usbd_iface_locked(struct usbd_interface *iface)
{
	bool locked;

	mutex_enter(iface->ui_dev->ud_bus->ub_lock);
	locked = (iface->ui_busy == -1);
	mutex_exit(iface->ui_dev->ud_bus->ub_lock);

	return locked;
}

static void
usbd_iface_exlock(struct usbd_interface *iface)
{

	mutex_enter(iface->ui_dev->ud_bus->ub_lock);
	KASSERTMSG(iface->ui_busy == 0, "interface is not idle,"
	    " busy=%"PRId64, iface->ui_busy);
	iface->ui_busy = -1;
	mutex_exit(iface->ui_dev->ud_bus->ub_lock);
}

usbd_status
usbd_iface_lock(struct usbd_interface *iface)
{
	usbd_status err;

	mutex_enter(iface->ui_dev->ud_bus->ub_lock);
	KASSERTMSG(iface->ui_busy != -1, "interface is locked");
	KASSERTMSG(iface->ui_busy >= 0, "%"PRId64, iface->ui_busy);
	if (iface->ui_busy) {
		err = USBD_IN_USE;
	} else {
		iface->ui_busy = -1;
		err = 0;
	}
	mutex_exit(iface->ui_dev->ud_bus->ub_lock);

	return err;
}

void
usbd_iface_unlock(struct usbd_interface *iface)
{

	mutex_enter(iface->ui_dev->ud_bus->ub_lock);
	KASSERTMSG(iface->ui_busy == -1, "interface is not locked,"
	    " busy=%"PRId64, iface->ui_busy);
	iface->ui_busy = 0;
	mutex_exit(iface->ui_dev->ud_bus->ub_lock);
}

usbd_status
usbd_iface_piperef(struct usbd_interface *iface)
{
	usbd_status err;

	mutex_enter(iface->ui_dev->ud_bus->ub_lock);
	KASSERTMSG(iface->ui_busy >= -1, "%"PRId64, iface->ui_busy);
	if (iface->ui_busy == -1) {
		err = USBD_IN_USE;
	} else {
		iface->ui_busy++;
		err = 0;
	}
	mutex_exit(iface->ui_dev->ud_bus->ub_lock);

	return err;
}

void
usbd_iface_pipeunref(struct usbd_interface *iface)
{

	mutex_enter(iface->ui_dev->ud_bus->ub_lock);
	KASSERTMSG(iface->ui_busy != -1, "interface is locked");
	KASSERTMSG(iface->ui_busy != 0, "interface not in use");
	KASSERTMSG(iface->ui_busy >= 1, "%"PRId64, iface->ui_busy);
	iface->ui_busy--;
	mutex_exit(iface->ui_dev->ud_bus->ub_lock);
}

usbd_status
usbd_fill_iface_data(struct usbd_device *dev, int ifaceidx, int altidx)
{
	USBHIST_FUNC();
	USBHIST_CALLARGS(usbdebug, "ifaceidx=%jd altidx=%jd",
	    ifaceidx, altidx, 0, 0);
	struct usbd_interface *ifc = &dev->ud_ifaces[ifaceidx];
	usb_interface_descriptor_t *idesc;
	struct usbd_endpoint *endpoints;
	char *p, *end;
	int endpt, nendpt;

	KASSERT(ifc->ui_dev == dev);
	KASSERT(usbd_iface_locked(ifc));

	idesc = usbd_find_idesc(dev->ud_cdesc, ifaceidx, altidx);
	if (idesc == NULL)
		return USBD_INVAL;

	nendpt = idesc->bNumEndpoints;
	DPRINTFN(4, "found idesc nendpt=%jd", nendpt, 0, 0, 0);
	if (nendpt != 0) {
		endpoints = kmem_alloc(nendpt * sizeof(struct usbd_endpoint),
		    KM_SLEEP);
	} else
		endpoints = NULL;

	p = (char *)idesc + idesc->bLength;
	end = (char *)dev->ud_cdesc + UGETW(dev->ud_cdesc->wTotalLength);
#define ed ((usb_endpoint_descriptor_t *)p)
	for (endpt = 0; endpt < nendpt; endpt++) {
		DPRINTFN(10, "endpt=%jd", endpt, 0, 0, 0);
		for (; p < end; p += ed->bLength) {
			DPRINTFN(10, "p=%#jx end=%#jx len=%jd type=%jd",
			    (uintptr_t)p, (uintptr_t)end, ed->bLength,
			    ed->bDescriptorType);
			if (p + ed->bLength <= end &&
			    ed->bLength >= USB_ENDPOINT_DESCRIPTOR_SIZE &&
			    ed->bDescriptorType == UDESC_ENDPOINT)
				goto found;
			if (ed->bLength == 0 ||
			    ed->bDescriptorType == UDESC_INTERFACE)
				break;
		}
		/* passed end, or bad desc */
		if (p < end) {
			if (ed->bLength == 0) {
				printf("%s: bad descriptor: 0 length\n",
				    __func__);
			} else {
				printf("%s: bad descriptor: iface desc\n",
				    __func__);
			}
		} else {
			printf("%s: no desc found\n", __func__);
		}
		goto bad;
	found:
		endpoints[endpt].ue_edesc = ed;
		if (dev->ud_speed == USB_SPEED_HIGH) {
			u_int mps;
			/* Control and bulk endpoints have max packet limits. */
			switch (UE_GET_XFERTYPE(ed->bmAttributes)) {
			case UE_CONTROL:
				mps = USB_2_MAX_CTRL_PACKET;
				goto check;
			case UE_BULK:
				mps = USB_2_MAX_BULK_PACKET;
			check:
				if (UGETW(ed->wMaxPacketSize) != mps) {
					USETW(ed->wMaxPacketSize, mps);
#ifdef DIAGNOSTIC
					printf("usbd_fill_iface_data: bad max "
					       "packet size\n");
#endif
				}
				break;
			default:
				break;
			}
		}
		endpoints[endpt].ue_refcnt = 0;
		endpoints[endpt].ue_toggle = 0;
		p += ed->bLength;
	}
#undef ed

	/* Success!  Free the old endpoints and commit the changes.  */
	if (ifc->ui_endpoints) {
		kmem_free(ifc->ui_endpoints, (sizeof(ifc->ui_endpoints[0]) *
			ifc->ui_idesc->bNumEndpoints));
	}

	ifc->ui_idesc = idesc;
	ifc->ui_index = ifaceidx;
	ifc->ui_altindex = altidx;
	ifc->ui_endpoints = endpoints;

	return USBD_NORMAL_COMPLETION;

 bad:
	if (endpoints)
		kmem_free(endpoints, nendpt * sizeof(struct usbd_endpoint));
	return USBD_INVAL;
}

Static void
usbd_free_iface_data(struct usbd_device *dev, int ifcno)
{
	struct usbd_interface *ifc = &dev->ud_ifaces[ifcno];

	KASSERT(ifc->ui_dev == dev);
	KASSERT(ifc->ui_idesc != NULL);
	KASSERT(usbd_iface_locked(ifc));

	if (ifc->ui_endpoints) {
		int nendpt = ifc->ui_idesc->bNumEndpoints;
		size_t sz = nendpt * sizeof(struct usbd_endpoint);
		kmem_free(ifc->ui_endpoints, sz);
		ifc->ui_endpoints = NULL;
	}

	ifc->ui_altindex = 0;
	ifc->ui_index = 0;
	ifc->ui_idesc = NULL;
}

usbd_status
usbd_set_config_no(struct usbd_device *dev, int no, int msg)
{
	USBHIST_FUNC(); USBHIST_CALLARGS(usbdebug, "%jd", no, 0, 0, 0);
	usb_config_descriptor_t cd;
	usbd_status err;
	int index;

	if (no == USB_UNCONFIG_NO)
		return usbd_set_config_index(dev, USB_UNCONFIG_INDEX, msg);

	/* Figure out what config index to use. */
	for (index = 0; index < dev->ud_ddesc.bNumConfigurations; index++) {
		err = usbd_get_config_desc(dev, index, &cd);
		if (err)
			return err;
		if (cd.bConfigurationValue == no)
			return usbd_set_config_index(dev, index, msg);
	}
	return USBD_INVAL;
}

usbd_status
usbd_set_config_index(struct usbd_device *dev, int index, int msg)
{
	USBHIST_FUNC();
	USBHIST_CALLARGS(usbdebug, "dev=%#jx index=%jd",
	    (uintptr_t)dev, index, 0, 0);
	usb_config_descriptor_t cd, *cdp;
	usb_bos_descriptor_t *bdp = NULL;
	usbd_status err;
	int i, ifcidx, nifc, len, selfpowered, power;


	if (index >= dev->ud_ddesc.bNumConfigurations &&
	    index != USB_UNCONFIG_INDEX) {
		/* panic? */
		printf("usbd_set_config_index: illegal index\n");
		return USBD_INVAL;
	}

	/* XXX check that all interfaces are idle */
	if (dev->ud_config != USB_UNCONFIG_NO) {
		DPRINTF("free old config", 0, 0, 0, 0);
		/* Free all configuration data structures. */
		nifc = dev->ud_cdesc->bNumInterface;
		for (ifcidx = 0; ifcidx < nifc; ifcidx++) {
			usbd_iface_exlock(&dev->ud_ifaces[ifcidx]);
			usbd_free_iface_data(dev, ifcidx);
			usbd_iface_unlock(&dev->ud_ifaces[ifcidx]);
			usbd_iface_fini(dev, ifcidx);
		}
		kmem_free(dev->ud_ifaces, nifc * sizeof(struct usbd_interface));
		kmem_free(dev->ud_cdesc, UGETW(dev->ud_cdesc->wTotalLength));
		if (dev->ud_bdesc != NULL)
			kmem_free(dev->ud_bdesc,
			    UGETW(dev->ud_bdesc->wTotalLength));
		dev->ud_ifaces = NULL;
		dev->ud_cdesc = NULL;
		dev->ud_bdesc = NULL;
		dev->ud_config = USB_UNCONFIG_NO;
	}

	if (index == USB_UNCONFIG_INDEX) {
		/* We are unconfiguring the device, so leave unallocated. */
		DPRINTF("set config 0", 0, 0, 0, 0);
		err = usbd_set_config(dev, USB_UNCONFIG_NO);
		if (err) {
			DPRINTF("setting config=0 failed, err = %jd", err,
			    0, 0, 0);
		}
		return err;
	}

	/* Get the short descriptor. */
	err = usbd_get_config_desc(dev, index, &cd);
	if (err) {
		DPRINTF("get_config_desc=%jd", err, 0, 0, 0);
		return err;
	}
	len = UGETW(cd.wTotalLength);
	if (len < USB_CONFIG_DESCRIPTOR_SIZE) {
		DPRINTF("empty short descriptor", 0, 0, 0, 0);
		return USBD_INVAL;
	}
	cdp = kmem_alloc(len, KM_SLEEP);

	/* Get the full descriptor.  Try a few times for slow devices. */
	for (i = 0; i < 3; i++) {
		err = usbd_get_desc(dev, UDESC_CONFIG, index, len, cdp);
		if (!err)
			break;
		usbd_delay_ms(dev, 200);
	}
	if (err) {
		DPRINTF("get_desc=%jd", err, 0, 0, 0);
		goto bad;
	}
	if (cdp->bDescriptorType != UDESC_CONFIG) {
		DPRINTF("bad desc %jd", cdp->bDescriptorType, 0, 0, 0);
		err = USBD_INVAL;
		goto bad;
	}
	if (UGETW(cdp->wTotalLength) != UGETW(cd.wTotalLength)) {
		DPRINTF("bad len %jd", UGETW(cdp->wTotalLength), 0, 0, 0);
		err = USBD_INVAL;
		goto bad;
	}

	if (USB_IS_SS(dev->ud_speed)) {
		usb_bos_descriptor_t bd;

		/* get short bos desc */
		err = usbd_get_bos_desc(dev, index, &bd);
		if (!err) {
			int blen = UGETW(bd.wTotalLength);
			if (blen < USB_BOS_DESCRIPTOR_SIZE) {
				DPRINTF("empty bos descriptor", 0, 0, 0, 0);
				err = USBD_INVAL;
				goto bad;
			}
			bdp = kmem_alloc(blen, KM_SLEEP);

			/* Get the full desc */
			for (i = 0; i < 3; i++) {
				err = usbd_get_desc(dev, UDESC_BOS, index, blen,
				    bdp);
				if (!err)
					break;
				usbd_delay_ms(dev, 200);
			}
			if (err || bdp->bDescriptorType != UDESC_BOS ||
			    UGETW(bdp->wTotalLength) != UGETW(bd.wTotalLength)) {
				DPRINTF("error %jd or bad desc %jd", err,
				    bdp->bDescriptorType, 0, 0);
				kmem_free(bdp, blen);
				bdp = NULL;
			}
		}
	}
	dev->ud_bdesc = bdp;

	/*
	 * Figure out if the device is self or bus powered.
	 */
#if 0 /* XXX various devices don't report the power state correctly */
	selfpowered = 0;
	err = usbd_get_device_status(dev, &ds);
	if (!err && (UGETW(ds.wStatus) & UDS_SELF_POWERED))
		selfpowered = 1;
#endif
	/*
	 * Use the power state in the configuration we are going
	 * to set. This doesn't necessarily reflect the actual
	 * power state of the device; the driver can control this
	 * by choosing the appropriate configuration.
	 */
	selfpowered = !!(cdp->bmAttributes & UC_SELF_POWERED);

	DPRINTF("addr %jd cno=%jd attr=0x%02jx, selfpowered=%jd",
	    dev->ud_addr, cdp->bConfigurationValue, cdp->bmAttributes,
	    selfpowered);
	DPRINTF("max power=%jd", cdp->bMaxPower * 2, 0, 0, 0);

	/* Check if we have enough power. */
#if 0 /* this is a no-op, see above */
	if ((cdp->bmAttributes & UC_SELF_POWERED) && !selfpowered) {
		if (msg)
			printf("%s: device addr %d (config %d): "
				 "can't set self powered configuration\n",
			       device_xname(dev->ud_bus->bdev), dev->ud_addr,
			       cdp->bConfigurationValue);
		err = USBD_NO_POWER;
		goto bad;
	}
#endif
#ifdef USB_DEBUG
	if (dev->ud_powersrc == NULL) {
		DPRINTF("No power source?", 0, 0, 0, 0);
		err = USBD_IOERROR;
		goto bad;
	}
#endif
	power = cdp->bMaxPower * 2;
	if (power > dev->ud_powersrc->up_power) {
		DPRINTF("power exceeded %jd %jd", power,
		    dev->ud_powersrc->up_power, 0, 0);
		/* XXX print nicer message. */
		if (msg)
			printf("%s: device addr %d (config %d) exceeds power "
				 "budget, %d mA > %d mA\n",
			       device_xname(dev->ud_bus->ub_usbctl), dev->ud_addr,
			       cdp->bConfigurationValue,
			       power, dev->ud_powersrc->up_power);
		err = USBD_NO_POWER;
		goto bad;
	}
	dev->ud_power = power;
	dev->ud_selfpowered = selfpowered;

	/* Set the actual configuration value. */
	DPRINTF("set config %jd", cdp->bConfigurationValue, 0, 0, 0);
	err = usbd_set_config(dev, cdp->bConfigurationValue);
	if (err) {
		DPRINTF("setting config=%jd failed, error=%jd",
		    cdp->bConfigurationValue, err, 0, 0);
		goto bad;
	}

	/* Allocate and fill interface data. */
	nifc = cdp->bNumInterface;
	if (nifc == 0) {
		DPRINTF("no interfaces", 0, 0, 0, 0);
		err = USBD_INVAL;
		goto bad;
	}
	dev->ud_ifaces = kmem_alloc(nifc * sizeof(struct usbd_interface),
	    KM_SLEEP);
	DPRINTFN(5, "dev=%#jx cdesc=%#jx", (uintptr_t)dev, (uintptr_t)cdp,
	    0, 0);
	dev->ud_cdesc = cdp;
	dev->ud_config = cdp->bConfigurationValue;
	for (ifcidx = 0; ifcidx < nifc; ifcidx++) {
		usbd_iface_init(dev, ifcidx);
		usbd_iface_exlock(&dev->ud_ifaces[ifcidx]);
		err = usbd_fill_iface_data(dev, ifcidx, 0);
		usbd_iface_unlock(&dev->ud_ifaces[ifcidx]);
		if (err) {
			while (--ifcidx >= 0) {
				usbd_iface_exlock(&dev->ud_ifaces[ifcidx]);
				usbd_free_iface_data(dev, ifcidx);
				usbd_iface_unlock(&dev->ud_ifaces[ifcidx]);
				usbd_iface_fini(dev, ifcidx);
			}
			kmem_free(dev->ud_ifaces,
			    nifc * sizeof(struct usbd_interface));
			dev->ud_ifaces = NULL;
			goto bad;
		}
	}

	return USBD_NORMAL_COMPLETION;

bad:
	/* XXX Use usbd_set_config() to reset the config? */
	/* XXX Should we forbid USB_UNCONFIG_NO from bConfigurationValue? */
	dev->ud_config = USB_UNCONFIG_NO;
	kmem_free(cdp, len);
	dev->ud_cdesc = NULL;
	if (bdp != NULL) {
		kmem_free(bdp, UGETW(bdp->wTotalLength));
		dev->ud_bdesc = NULL;
	}
	return err;
}

/* XXX add function for alternate settings */

usbd_status
usbd_setup_pipe(struct usbd_device *dev, struct usbd_interface *iface,
		struct usbd_endpoint *ep, int ival, struct usbd_pipe **pipe)
{
	return usbd_setup_pipe_flags(dev, iface, ep, ival, pipe, 0);
}

usbd_status
usbd_setup_pipe_flags(struct usbd_device *dev, struct usbd_interface *iface,
    struct usbd_endpoint *ep, int ival, struct usbd_pipe **pipe, uint8_t flags)
{
	USBHIST_FUNC();
	USBHIST_CALLARGS(usbdebug, "dev=%#jx addr=%jd iface=%#jx ep=%#jx",
	    (uintptr_t)dev, dev->ud_addr, (uintptr_t)iface, (uintptr_t)ep);
	struct usbd_pipe *p = NULL;
	bool ep_acquired = false;
	usbd_status err;

	/* Block exclusive use of the endpoint by later pipes.  */
	err = usbd_endpoint_acquire(dev, ep, flags & USBD_EXCLUSIVE_USE);
	if (err)
		goto out;
	ep_acquired = true;

	p = kmem_alloc(dev->ud_bus->ub_pipesize, KM_SLEEP);
	DPRINTFN(1, "pipe=%#jx", (uintptr_t)p, 0, 0, 0);
	p->up_dev = dev;
	p->up_iface = iface;
	p->up_endpoint = ep;
	p->up_intrxfer = NULL;
	p->up_running = 0;
	p->up_aborting = 0;
	p->up_serialise = true;
	p->up_repeat = 0;
	p->up_interval = ival;
	p->up_flags = flags;
	SIMPLEQ_INIT(&p->up_queue);

	err = dev->ud_bus->ub_methods->ubm_open(p);
	if (err) {
		DPRINTF("endpoint=%#jx failed, error=%jd",
		    (uintptr_t)ep->ue_edesc->bEndpointAddress, err, 0, 0);
		goto out;
	}

	KASSERT(p->up_methods->upm_start || p->up_serialise == false);

	usb_init_task(&p->up_async_task, usbd_clear_endpoint_stall_task, p,
	    USB_TASKQ_MPSAFE);
	DPRINTFN(1, "pipe=%#jx", (uintptr_t)p, 0, 0, 0);
	*pipe = p;
	p = NULL;		/* handed off to caller */
	ep_acquired = false;	/* handed off to pipe */
	err = USBD_NORMAL_COMPLETION;

out:	if (p)
		kmem_free(p, dev->ud_bus->ub_pipesize);
	if (ep_acquired)
		usbd_endpoint_release(dev, ep);
	return err;
}

usbd_status
usbd_endpoint_acquire(struct usbd_device *dev, struct usbd_endpoint *ep,
    int flags)
{
	usbd_status err;

	mutex_enter(dev->ud_bus->ub_lock);
	if (ep->ue_refcnt == INT_MAX) {
		err = USBD_IN_USE; /* XXX rule out or switch to 64-bit */
	} else if ((flags & USBD_EXCLUSIVE_USE) && ep->ue_refcnt) {
		err = USBD_IN_USE;
	} else {
		ep->ue_refcnt++;
		err = 0;
	}
	mutex_exit(dev->ud_bus->ub_lock);

	return err;
}

void
usbd_endpoint_release(struct usbd_device *dev, struct usbd_endpoint *ep)
{

	mutex_enter(dev->ud_bus->ub_lock);
	KASSERT(ep->ue_refcnt);
	ep->ue_refcnt--;
	mutex_exit(dev->ud_bus->ub_lock);
}

/* Abort and close the device control pipe. */
void
usbd_kill_pipe(struct usbd_pipe *pipe)
{

	usbd_abort_pipe(pipe);
	usbd_close_pipe(pipe);
}

int
usbd_getnewaddr(struct usbd_bus *bus)
{
	int addr;

	for (addr = 1; addr < USB_MAX_DEVICES; addr++) {
		size_t dindex = usb_addr2dindex(addr);
		if (bus->ub_devices[dindex] == NULL)
			return addr;
	}
	return -1;
}

usbd_status
usbd_attach_roothub(device_t parent, struct usbd_device *dev)
{
	struct usb_attach_arg uaa;
	usb_device_descriptor_t *dd = &dev->ud_ddesc;
	device_t dv;

	uaa.uaa_device = dev;
	uaa.uaa_usegeneric = 0;
	uaa.uaa_port = 0;
	uaa.uaa_vendor = UGETW(dd->idVendor);
	uaa.uaa_product = UGETW(dd->idProduct);
	uaa.uaa_release = UGETW(dd->bcdDevice);
	uaa.uaa_class = dd->bDeviceClass;
	uaa.uaa_subclass = dd->bDeviceSubClass;
	uaa.uaa_proto = dd->bDeviceProtocol;

	KERNEL_LOCK(1, curlwp);
	dv = config_found(parent, &uaa, NULL,
	    CFARG_IATTR, "usbroothubif",
	    CFARG_EOL);
	KERNEL_UNLOCK_ONE(curlwp);
	if (dv) {
		dev->ud_subdevs = kmem_alloc(sizeof(dv), KM_SLEEP);
		dev->ud_subdevs[0] = dv;
		dev->ud_subdevlen = 1;
	}
	return USBD_NORMAL_COMPLETION;
}

static void
usbd_properties(device_t dv, struct usbd_device *dev)
{
	usb_device_descriptor_t *dd = &dev->ud_ddesc;
	prop_dictionary_t dict = device_properties(dv);
	int class, subclass, release, proto, vendor, product;

	class = dd->bDeviceClass;
	subclass = dd->bDeviceSubClass;
	release = UGETW(dd->bcdDevice);
	proto = dd->bDeviceProtocol;
	vendor = UGETW(dd->idVendor);
	product = UGETW(dd->idProduct);

<<<<<<< HEAD
	prop_dictionary_set_uint16(dict, "class", class);
	prop_dictionary_set_uint16(dict, "subclass", subclass);
	prop_dictionary_set_uint16(dict, "release", release);
	prop_dictionary_set_uint16(dict, "proto", proto);
	prop_dictionary_set_uint16(dict, "vendor", vendor);
	prop_dictionary_set_uint16(dict, "product", product);
=======
	prop_dictionary_set_uint8(dict, "class", class);
	prop_dictionary_set_uint8(dict, "subclass", subclass);
	prop_dictionary_set_uint16(dict, "release", release);
	prop_dictionary_set_uint8(dict, "proto", proto);
	prop_dictionary_set_uint16(dict, "vendor-id", vendor);
	prop_dictionary_set_uint16(dict, "product-id", product);
>>>>>>> e2aa5677

	if (dev->ud_vendor) {
		prop_dictionary_set_string(dict,
		    "vendor-string", dev->ud_vendor);
	}
	if (dev->ud_product) {
		prop_dictionary_set_string(dict,
		    "product-string", dev->ud_product);
	}
	if (dev->ud_serial) {
		prop_dictionary_set_string(dict,
		    "serialnumber", dev->ud_serial);
	}
}

static usbd_status
usbd_attachwholedevice(device_t parent, struct usbd_device *dev, int port,
	int usegeneric)
{
	struct usb_attach_arg uaa;
	usb_device_descriptor_t *dd = &dev->ud_ddesc;
	device_t dv;
	int dlocs[USBDEVIFCF_NLOCS];

	KASSERT(usb_in_event_thread(parent));

	uaa.uaa_device = dev;
	uaa.uaa_usegeneric = usegeneric;
	uaa.uaa_port = port;
	uaa.uaa_vendor = UGETW(dd->idVendor);
	uaa.uaa_product = UGETW(dd->idProduct);
	uaa.uaa_release = UGETW(dd->bcdDevice);
	uaa.uaa_class = dd->bDeviceClass;
	uaa.uaa_subclass = dd->bDeviceSubClass;
	uaa.uaa_proto = dd->bDeviceProtocol;

	dlocs[USBDEVIFCF_PORT] = uaa.uaa_port;
	dlocs[USBDEVIFCF_VENDOR] = uaa.uaa_vendor;
	dlocs[USBDEVIFCF_PRODUCT] = uaa.uaa_product;
	dlocs[USBDEVIFCF_RELEASE] = uaa.uaa_release;
	/* the rest is historical ballast */
	dlocs[USBDEVIFCF_CONFIGURATION] = -1;
	dlocs[USBDEVIFCF_INTERFACE] = -1;

	KERNEL_LOCK(1, curlwp);
	config_pending_incr(parent);
	dv = config_found(parent, &uaa, usbd_print,
			  CFARG_SUBMATCH, config_stdsubmatch,
			  CFARG_IATTR, "usbdevif",
			  CFARG_LOCATORS, dlocs,
			  CFARG_EOL);
	KERNEL_UNLOCK_ONE(curlwp);
	if (dv) {
		dev->ud_subdevs = kmem_alloc(sizeof(dv), KM_SLEEP);
		dev->ud_subdevs[0] = dv;
		dev->ud_subdevlen = 1;
		dev->ud_nifaces_claimed = 1; /* XXX */
		usbd_properties(dv, dev);
	}
	config_pending_decr(parent);
	return USBD_NORMAL_COMPLETION;
}

static usbd_status
usbd_attachinterfaces(device_t parent, struct usbd_device *dev,
		      int port, const int *locators)
{
	USBHIST_FUNC(); USBHIST_CALLED(usbdebug);
	struct usbif_attach_arg uiaa;
	int ilocs[USBIFIFCF_NLOCS];
	usb_device_descriptor_t *dd = &dev->ud_ddesc;
	int nifaces;
	struct usbd_interface **ifaces;
	int i, j, loc;
	device_t dv;

	KASSERT(usb_in_event_thread(parent));

	nifaces = dev->ud_cdesc->bNumInterface;
	ifaces = kmem_zalloc(nifaces * sizeof(*ifaces), KM_SLEEP);
	for (i = 0; i < nifaces; i++) {
		if (!dev->ud_subdevs[i]) {
			ifaces[i] = &dev->ud_ifaces[i];
		}
		DPRINTF("interface %jd %#jx", i, (uintptr_t)ifaces[i], 0, 0);
	}


	uiaa.uiaa_device = dev;
	uiaa.uiaa_port = port;
	uiaa.uiaa_vendor = UGETW(dd->idVendor);
	uiaa.uiaa_product = UGETW(dd->idProduct);
	uiaa.uiaa_release = UGETW(dd->bcdDevice);
	uiaa.uiaa_configno = dev->ud_cdesc->bConfigurationValue;
	uiaa.uiaa_ifaces = ifaces;
	uiaa.uiaa_nifaces = nifaces;
	ilocs[USBIFIFCF_PORT] = uiaa.uiaa_port;
	ilocs[USBIFIFCF_VENDOR] = uiaa.uiaa_vendor;
	ilocs[USBIFIFCF_PRODUCT] = uiaa.uiaa_product;
	ilocs[USBIFIFCF_RELEASE] = uiaa.uiaa_release;
	ilocs[USBIFIFCF_CONFIGURATION] = uiaa.uiaa_configno;

	for (i = 0; i < nifaces; i++) {
		if (!ifaces[i]) {
			DPRINTF("interface %jd claimed", i, 0, 0, 0);
			continue; /* interface already claimed */
		}
		uiaa.uiaa_iface = ifaces[i];
		uiaa.uiaa_class = ifaces[i]->ui_idesc->bInterfaceClass;
		uiaa.uiaa_subclass = ifaces[i]->ui_idesc->bInterfaceSubClass;
		uiaa.uiaa_proto = ifaces[i]->ui_idesc->bInterfaceProtocol;
		uiaa.uiaa_ifaceno = ifaces[i]->ui_idesc->bInterfaceNumber;

		DPRINTF("searching for interface %jd...", i, 0, 0, 0);
		DPRINTF("class %jx subclass %jx proto %jx ifaceno %jd",
		    uiaa.uiaa_class, uiaa.uiaa_subclass, uiaa.uiaa_proto,
		    uiaa.uiaa_ifaceno);
		ilocs[USBIFIFCF_INTERFACE] = uiaa.uiaa_ifaceno;
		if (locators != NULL) {
			loc = locators[USBIFIFCF_CONFIGURATION];
			if (loc != USBIFIFCF_CONFIGURATION_DEFAULT &&
			    loc != uiaa.uiaa_configno)
				continue;
			loc = locators[USBIFIFCF_INTERFACE];
			if (loc != USBIFIFCF_INTERFACE_DEFAULT &&
			    loc != uiaa.uiaa_ifaceno)
				continue;
		}
		KERNEL_LOCK(1, curlwp);
		dv = config_found(parent, &uiaa, usbd_ifprint,
				  CFARG_SUBMATCH, config_stdsubmatch,
				  CFARG_IATTR, "usbifif",
				  CFARG_LOCATORS, ilocs,
				  CFARG_EOL);
		KERNEL_UNLOCK_ONE(curlwp);
		if (!dv)
			continue;

		usbd_properties(dv, dev);

		/* claim */
		ifaces[i] = NULL;
		/* account for ifaces claimed by the driver behind our back */
		for (j = 0; j < nifaces; j++) {

			if (!ifaces[j] && !dev->ud_subdevs[j]) {
				DPRINTF("interface %jd claimed behind our back",
				    j, 0, 0, 0);
				dev->ud_subdevs[j] = dv;
				dev->ud_nifaces_claimed++;
			}
		}
	}

	kmem_free(ifaces, nifaces * sizeof(*ifaces));
	return USBD_NORMAL_COMPLETION;
}

usbd_status
usbd_probe_and_attach(device_t parent, struct usbd_device *dev,
                      int port, int addr)
{
	USBHIST_FUNC();
	USBHIST_CALLARGS(usbdebug, "trying device specific drivers", 0, 0, 0, 0);
	usb_device_descriptor_t *dd = &dev->ud_ddesc;
	int confi, nifaces;
	usbd_status err;

	KASSERT(usb_in_event_thread(parent));

	/* First try with device specific drivers. */
	err = usbd_attachwholedevice(parent, dev, port, 0);
	if (dev->ud_nifaces_claimed || err)
		return err;
	DPRINTF("no device specific driver found", 0, 0, 0, 0);

	DPRINTF("looping over %jd configurations", dd->bNumConfigurations,
	    0, 0, 0);
	for (confi = 0; confi < dd->bNumConfigurations; confi++) {
		DPRINTFN(1, "trying config idx=%jd", confi, 0, 0, 0);
		err = usbd_set_config_index(dev, confi, 1);
		if (err) {
			DPRINTF("port %jd, set config at addr %jd failed, "
			    "error=%jd", port, addr, err, 0);
			printf("%s: port %d, set config at addr %d failed\n",
			    device_xname(parent), port, addr);
			return err;
		}
		nifaces = dev->ud_cdesc->bNumInterface;
		dev->ud_subdevs = kmem_zalloc(nifaces * sizeof(device_t),
		    KM_SLEEP);
		dev->ud_subdevlen = nifaces;

		err = usbd_attachinterfaces(parent, dev, port, NULL);

		if (dev->ud_subdevs && dev->ud_nifaces_claimed == 0) {
			kmem_free(dev->ud_subdevs,
			    dev->ud_subdevlen * sizeof(device_t));
			dev->ud_subdevs = 0;
			dev->ud_subdevlen = 0;
		}
		if (dev->ud_nifaces_claimed || err)
			return err;
	}
	/* No interfaces were attached in any of the configurations. */

	if (dd->bNumConfigurations > 1) /* don't change if only 1 config */
		usbd_set_config_index(dev, 0, 0);

	DPRINTF("no interface drivers found", 0, 0, 0, 0);

	/* Finally try the generic driver. */
	err = usbd_attachwholedevice(parent, dev, port, 1);

	/*
	 * The generic attach failed, but leave the device as it is.
	 * We just did not find any drivers, that's all.  The device is
	 * fully operational and not harming anyone.
	 */
	DPRINTF("generic attach failed", 0, 0, 0, 0);

	return USBD_NORMAL_COMPLETION;
}

/**
 * Called from uhub_rescan().  usbd_new_device() for the target dev must be
 * called before calling this.
 */
usbd_status
usbd_reattach_device(device_t parent, struct usbd_device *dev,
                     int port, const int *locators)
{
	int i, loc;

	USBHIST_FUNC();
	USBHIST_CALLARGS(usbdebug, "uhub%jd port=%jd",
	    device_unit(parent), port, 0, 0);

	KASSERT(usb_in_event_thread(parent));

	if (locators != NULL) {
		loc = locators[USBIFIFCF_PORT];
		if (loc != USBIFIFCF_PORT_DEFAULT && loc != port)
			return USBD_NORMAL_COMPLETION;
		loc = locators[USBIFIFCF_VENDOR];
		if (loc != USBIFIFCF_VENDOR_DEFAULT &&
		    loc != UGETW(dev->ud_ddesc.idVendor))
			return USBD_NORMAL_COMPLETION;
		loc = locators[USBIFIFCF_PRODUCT];
		if (loc != USBIFIFCF_PRODUCT_DEFAULT &&
		    loc != UGETW(dev->ud_ddesc.idProduct))
			return USBD_NORMAL_COMPLETION;
		loc = locators[USBIFIFCF_RELEASE];
		if (loc != USBIFIFCF_RELEASE_DEFAULT &&
		    loc != UGETW(dev->ud_ddesc.bcdDevice))
			return USBD_NORMAL_COMPLETION;
	}
	if (dev->ud_subdevlen == 0) {
		/* XXX: check USBIFIFCF_CONFIGURATION and
		 * USBIFIFCF_INTERFACE too */
		return usbd_probe_and_attach(parent, dev, port, dev->ud_addr);
	} else if (dev->ud_subdevlen != dev->ud_cdesc->bNumInterface) {
		/* device-specific or generic driver is already attached. */
		return USBD_NORMAL_COMPLETION;
	}
	/* Does the device have unconfigured interfaces? */
	for (i = 0; i < dev->ud_subdevlen; i++) {
		if (dev->ud_subdevs[i] == NULL) {
			break;
		}
	}
	if (i >= dev->ud_subdevlen)
		return USBD_NORMAL_COMPLETION;
	return usbd_attachinterfaces(parent, dev, port, locators);
}

/*
 * Called when a new device has been put in the powered state,
 * but not yet in the addressed state.
 * Get initial descriptor, set the address, get full descriptor,
 * and attach a driver.
 */
usbd_status
usbd_new_device(device_t parent, struct usbd_bus *bus, int depth, int speed,
    int port, struct usbd_port *up)
{
	USBHIST_FUNC();
	USBHIST_CALLARGS(usbdebug, "bus=%#jx port=%jd depth=%jd speed=%jd",
	    (uintptr_t)bus, port, depth, speed);
	struct usbd_device *dev, *adev;
	struct usbd_device *hub;
	usb_device_descriptor_t *dd;
	usb_port_status_t ps;
	usbd_status err;
	int addr;
	int i;
	int p;

	KASSERT(usb_in_event_thread(parent));

	if (bus->ub_methods->ubm_newdev != NULL)
		return (bus->ub_methods->ubm_newdev)(parent, bus, depth, speed,
		    port, up);

	addr = usbd_getnewaddr(bus);
	if (addr < 0) {
		printf("%s: No free USB addresses, new device ignored.\n",
		       device_xname(bus->ub_usbctl));
		return USBD_NO_ADDR;
	}

	dev = kmem_zalloc(sizeof(*dev), KM_SLEEP);
	dev->ud_bus = bus;

	/* Set up default endpoint handle. */
	dev->ud_ep0.ue_edesc = &dev->ud_ep0desc;

	/* Set up default endpoint descriptor. */
	dev->ud_ep0desc.bLength = USB_ENDPOINT_DESCRIPTOR_SIZE;
	dev->ud_ep0desc.bDescriptorType = UDESC_ENDPOINT;
	dev->ud_ep0desc.bEndpointAddress = USB_CONTROL_ENDPOINT;
	dev->ud_ep0desc.bmAttributes = UE_CONTROL;
	/*
	 * temporary, will be fixed after first descriptor fetch
	 * (which uses 64 bytes so it shouldn't be less),
	 * highspeed devices must support 64 byte packets anyway
	 */
	if (speed == USB_SPEED_HIGH || speed == USB_SPEED_FULL)
		USETW(dev->ud_ep0desc.wMaxPacketSize, 64);
	else
		USETW(dev->ud_ep0desc.wMaxPacketSize, USB_MAX_IPACKET);

	dev->ud_ep0desc.bInterval = 0;

	/* doesn't matter, just don't leave it uninitialized */
	dev->ud_ep0.ue_toggle = 0;

	dev->ud_quirks = &usbd_no_quirk;
	dev->ud_addr = USB_START_ADDR;
	dev->ud_ddesc.bMaxPacketSize = 0;
	dev->ud_depth = depth;
	dev->ud_powersrc = up;
	dev->ud_myhub = up->up_parent;

	up->up_dev = dev;

	/* Locate port on upstream high speed hub */
	for (adev = dev, hub = up->up_parent;
	     hub != NULL && hub->ud_speed != USB_SPEED_HIGH;
	     adev = hub, hub = hub->ud_myhub)
		;
	if (hub) {
		for (p = 1; p <= hub->ud_hub->uh_hubdesc.bNbrPorts; p++) {
			if (hub->ud_hub->uh_ports[p - 1].up_dev == adev) {
				dev->ud_myhsport =
				    &hub->ud_hub->uh_ports[p - 1];
				goto found;
			}
		}
		panic("usbd_new_device: cannot find HS port");
	found:
		DPRINTFN(1, "high speed port %jd", p, 0, 0, 0);
	} else {
		dev->ud_myhsport = NULL;
	}
	dev->ud_speed = speed;
	dev->ud_langid = USBD_NOLANG;
	dev->ud_cookie.cookie = ++usb_cookie_no;

	/* Establish the default pipe. */
	err = usbd_setup_pipe_flags(dev, 0, &dev->ud_ep0, USBD_DEFAULT_INTERVAL,
	    &dev->ud_pipe0, USBD_MPSAFE);
	if (err) {
		usbd_remove_device(dev, up);
		return err;
	}

	dd = &dev->ud_ddesc;
	/* Try a few times in case the device is slow (i.e. outside specs.) */
	for (i = 0; i < 10; i++) {
		/* Get the first 8 bytes of the device descriptor. */
		err = usbd_get_initial_ddesc(dev, dd);
		if (!err)
			break;
		/*
		 * The root hub can never fail to give the initial descriptor,
		 * but assert it just in case.
		 */
		KASSERT(up->up_parent);
		usbd_delay_ms(dev, 200);
		if ((i & 3) == 3)
			usbd_reset_port(up->up_parent, port, &ps);
	}
	if (err) {
		DPRINTF("addr=%jd, getting first desc failed: %jd", addr, err,
		    0, 0);
		usbd_remove_device(dev, up);
		return err;
	}

	/* Windows resets the port here, do likewise */
	if (up->up_parent)
		usbd_reset_port(up->up_parent, port, &ps);

	if (speed == USB_SPEED_HIGH) {
		/* Max packet size must be 64 (sec 5.5.3). */
		if (dd->bMaxPacketSize != USB_2_MAX_CTRL_PACKET) {
#ifdef DIAGNOSTIC
			printf("usbd_new_device: addr=%d bad max packet "
			    "size=%d. adjusting to %d.\n",
			    addr, dd->bMaxPacketSize, USB_2_MAX_CTRL_PACKET);
#endif
			dd->bMaxPacketSize = USB_2_MAX_CTRL_PACKET;
		}
	}

	DPRINTF("adding unit addr=%jd, rev=%02jx, class=%jd, subclass=%jd",
	    addr, UGETW(dd->bcdUSB), dd->bDeviceClass, dd->bDeviceSubClass);
	DPRINTF("protocol=%jd, maxpacket=%jd, len=%jd, speed=%jd",
	    dd->bDeviceProtocol, dd->bMaxPacketSize, dd->bLength, dev->ud_speed);

	if (dd->bDescriptorType != UDESC_DEVICE) {
		/* Illegal device descriptor */
		DPRINTF("illegal descriptor %jd", dd->bDescriptorType, 0, 0, 0);
		usbd_remove_device(dev, up);
		return USBD_INVAL;
	}

	if (dd->bLength < USB_DEVICE_DESCRIPTOR_SIZE) {
		DPRINTF("bad length %jd", dd->bLength, 0, 0, 0);
		usbd_remove_device(dev, up);
		return USBD_INVAL;
	}

	USETW(dev->ud_ep0desc.wMaxPacketSize, dd->bMaxPacketSize);

	/* Re-establish the default pipe with the new MPS. */
	usbd_kill_pipe(dev->ud_pipe0);
	dev->ud_pipe0 = NULL;
	err = usbd_setup_pipe_flags(dev, 0, &dev->ud_ep0, USBD_DEFAULT_INTERVAL,
	    &dev->ud_pipe0, USBD_MPSAFE);
	if (err) {
		DPRINTF("setup default pipe failed err %jd", err, 0, 0, 0);
		usbd_remove_device(dev, up);
		return err;
	}

	/* Set the address */
	DPRINTFN(5, "setting device address=%jd", addr, 0, 0, 0);
	err = usbd_set_address(dev, addr);
	if (err) {
		DPRINTF("set address %jd failed, err = %jd", addr, err, 0, 0);
		err = USBD_SET_ADDR_FAILED;
		usbd_remove_device(dev, up);
		return err;
	}

	/* Allow device time to set new address */
	usbd_delay_ms(dev, USB_SET_ADDRESS_SETTLE);
	dev->ud_addr = addr;	/* new device address now */
	bus->ub_devices[usb_addr2dindex(addr)] = dev;

	/* Re-establish the default pipe with the new address. */
	usbd_kill_pipe(dev->ud_pipe0);
	dev->ud_pipe0 = NULL;
	err = usbd_setup_pipe_flags(dev, 0, &dev->ud_ep0, USBD_DEFAULT_INTERVAL,
	    &dev->ud_pipe0, USBD_MPSAFE);
	if (err) {
		DPRINTF("setup default pipe failed, err = %jd", err, 0, 0, 0);
		usbd_remove_device(dev, up);
		return err;
	}

	err = usbd_reload_device_desc(dev);
	if (err) {
		DPRINTF("addr=%jd, getting full desc failed, err = %jd", addr,
		    err, 0, 0);
		usbd_remove_device(dev, up);
		return err;
	}

	/* Assume 100mA bus powered for now. Changed when configured. */
	dev->ud_power = USB_MIN_POWER;
	dev->ud_selfpowered = 0;

	DPRINTF("new dev (addr %jd), dev=%#jx, parent=%#jx",
	    addr, (uintptr_t)dev, (uintptr_t)parent, 0);

	usbd_get_device_strings(dev);

	usbd_add_dev_event(USB_EVENT_DEVICE_ATTACH, dev);

	if (port == 0) { /* root hub */
		KASSERT(addr == 1);
		usbd_attach_roothub(parent, dev);
		return USBD_NORMAL_COMPLETION;
	}

	err = usbd_probe_and_attach(parent, dev, port, addr);
	if (err) {
		usbd_remove_device(dev, up);
		return err;
	}

	return USBD_NORMAL_COMPLETION;
}

usbd_status
usbd_reload_device_desc(struct usbd_device *dev)
{
	USBHIST_FUNC(); USBHIST_CALLED(usbdebug);
	usb_device_descriptor_t *udd = &dev->ud_ddesc;
	usbd_status err;

	/* Get the full device descriptor. */
	err = usbd_get_device_desc(dev, udd);
	if (err)
		return err;
	if (udd->bDescriptorType != UDESC_DEVICE)
		return USBD_INVAL;
	if (udd->bLength < USB_DEVICE_DESCRIPTOR_SIZE)
		return USBD_INVAL;

	DPRINTFN(15, "bLength             %5ju", udd->bLength, 0, 0, 0);
	DPRINTFN(15, "bDescriptorType     %5ju", udd->bDescriptorType, 0, 0, 0);
	DPRINTFN(15, "bcdUSB              %2jx.%02jx", udd->bcdUSB[1],
	    udd->bcdUSB[0], 0, 0);
	DPRINTFN(15, "bDeviceClass        %5ju", udd->bDeviceClass, 0, 0, 0);
	DPRINTFN(15, "bDeviceSubClass     %5ju", udd->bDeviceSubClass, 0, 0, 0);
	DPRINTFN(15, "bDeviceProtocol     %5ju", udd->bDeviceProtocol, 0, 0, 0);
	DPRINTFN(15, "bMaxPacketSize0     %5ju", udd->bMaxPacketSize, 0, 0, 0);
	DPRINTFN(15, "idVendor            0x%02jx 0x%02jx",
						    udd->idVendor[0],
						    udd->idVendor[1], 0, 0);
	DPRINTFN(15, "idProduct           0x%02jx 0x%02jx",
						    udd->idProduct[0],
						    udd->idProduct[1], 0, 0);
	DPRINTFN(15, "bcdDevice           %2jx.%02jx", udd->bcdDevice[1],
	    udd->bcdDevice[0], 0, 0);
	DPRINTFN(15, "iManufacturer       %5ju", udd->iManufacturer, 0, 0, 0);
	DPRINTFN(15, "iProduct            %5ju", udd->iProduct, 0, 0, 0);
	DPRINTFN(15, "iSerial             %5ju", udd->iSerialNumber, 0, 0, 0);
	DPRINTFN(15, "bNumConfigurations  %5ju", udd->bNumConfigurations, 0, 0,
	    0);

	/* Figure out what's wrong with this device. */
	dev->ud_quirks = usbd_find_quirk(udd);

	return USBD_NORMAL_COMPLETION;
}

void
usbd_remove_device(struct usbd_device *dev, struct usbd_port *up)
{

	USBHIST_FUNC();
	USBHIST_CALLARGS(usbdebug, "dev %#jx up %#jx",
	    (uintptr_t)dev, (uintptr_t)up, 0, 0);

	if (dev->ud_pipe0 != NULL)
		usbd_kill_pipe(dev->ud_pipe0);
	up->up_dev = NULL;
	dev->ud_bus->ub_devices[usb_addr2dindex(dev->ud_addr)] = NULL;

	if (dev->ud_vendor != NULL) {
		kmem_free(dev->ud_vendor, USB_MAX_ENCODED_STRING_LEN);
	}
	if (dev->ud_product != NULL) {
		kmem_free(dev->ud_product, USB_MAX_ENCODED_STRING_LEN);
	}
	if (dev->ud_serial != NULL) {
		kmem_free(dev->ud_serial, USB_MAX_ENCODED_STRING_LEN);
	}
	kmem_free(dev, sizeof(*dev));
}

int
usbd_print(void *aux, const char *pnp)
{
	struct usb_attach_arg *uaa = aux;

	if (pnp) {
#define USB_DEVINFO 1024
		char *devinfo;
		if (!uaa->uaa_usegeneric)
			return QUIET;
		devinfo = kmem_alloc(USB_DEVINFO, KM_SLEEP);
		usbd_devinfo(uaa->uaa_device, 1, devinfo, USB_DEVINFO);
		aprint_normal("%s, %s", devinfo, pnp);
		kmem_free(devinfo, USB_DEVINFO);
	}
	aprint_normal(" port %d", uaa->uaa_port);
#if 0
	/*
	 * It gets very crowded with these locators on the attach line.
	 * They are not really needed since they are printed in the clear
	 * by each driver.
	 */
	if (uaa->uaa_vendor != UHUB_UNK_VENDOR)
		aprint_normal(" vendor 0x%04x", uaa->uaa_vendor);
	if (uaa->uaa_product != UHUB_UNK_PRODUCT)
		aprint_normal(" product 0x%04x", uaa->uaa_product);
	if (uaa->uaa_release != UHUB_UNK_RELEASE)
		aprint_normal(" release 0x%04x", uaa->uaa_release);
#endif
	return UNCONF;
}

int
usbd_ifprint(void *aux, const char *pnp)
{
	struct usbif_attach_arg *uiaa = aux;

	if (pnp)
		return QUIET;
	aprint_normal(" port %d", uiaa->uiaa_port);
	aprint_normal(" configuration %d", uiaa->uiaa_configno);
	aprint_normal(" interface %d", uiaa->uiaa_ifaceno);
#if 0
	/*
	 * It gets very crowded with these locators on the attach line.
	 * They are not really needed since they are printed in the clear
	 * by each driver.
	 */
	if (uaa->uaa_vendor != UHUB_UNK_VENDOR)
		aprint_normal(" vendor 0x%04x", uaa->uaa_vendor);
	if (uaa->uaa_product != UHUB_UNK_PRODUCT)
		aprint_normal(" product 0x%04x", uaa->uaa_product);
	if (uaa->uaa_release != UHUB_UNK_RELEASE)
		aprint_normal(" release 0x%04x", uaa->uaa_release);
#endif
	return UNCONF;
}

void
usbd_fill_deviceinfo(struct usbd_device *dev, struct usb_device_info *di,
		     int usedev)
{
	struct usbd_port *p;
	int i, j, err;

	di->udi_bus = device_unit(dev->ud_bus->ub_usbctl);
	di->udi_addr = dev->ud_addr;
	di->udi_cookie = dev->ud_cookie;
	usbd_devinfo_vp(dev, di->udi_vendor, sizeof(di->udi_vendor),
	    di->udi_product, sizeof(di->udi_product), usedev, 1);
	usbd_printBCD(di->udi_release, sizeof(di->udi_release),
	    UGETW(dev->ud_ddesc.bcdDevice));
	if (usedev) {
		usbd_status uerr = usbd_get_string(dev,
		    dev->ud_ddesc.iSerialNumber, di->udi_serial);
		if (uerr != USBD_NORMAL_COMPLETION) {
			di->udi_serial[0] = '\0';
		} else {
			usbd_trim_spaces(di->udi_serial);
		}
	} else {
		di->udi_serial[0] = '\0';
		if (dev->ud_serial) {
			strlcpy(di->udi_serial, dev->ud_serial,
			    sizeof(di->udi_serial));
		}
	}

	di->udi_vendorNo = UGETW(dev->ud_ddesc.idVendor);
	di->udi_productNo = UGETW(dev->ud_ddesc.idProduct);
	di->udi_releaseNo = UGETW(dev->ud_ddesc.bcdDevice);
	di->udi_class = dev->ud_ddesc.bDeviceClass;
	di->udi_subclass = dev->ud_ddesc.bDeviceSubClass;
	di->udi_protocol = dev->ud_ddesc.bDeviceProtocol;
	di->udi_config = dev->ud_config;
	di->udi_power = dev->ud_selfpowered ? 0 : dev->ud_power;
	di->udi_speed = dev->ud_speed;

	if (dev->ud_subdevlen > 0) {
		for (i = 0, j = 0; i < dev->ud_subdevlen &&
			     j < USB_MAX_DEVNAMES; i++) {
			if (!dev->ud_subdevs[i])
				continue;
			strncpy(di->udi_devnames[j],
			    device_xname(dev->ud_subdevs[i]), USB_MAX_DEVNAMELEN);
			di->udi_devnames[j][USB_MAX_DEVNAMELEN-1] = '\0';
			j++;
		}
	} else {
		j = 0;
	}
	for (/* j is set */; j < USB_MAX_DEVNAMES; j++)
		di->udi_devnames[j][0] = 0;                 /* empty */

	if (!dev->ud_hub) {
		di->udi_nports = 0;
		return;
	}

	const int nports = dev->ud_hub->uh_hubdesc.bNbrPorts;
	for (i = 1; i <= __arraycount(di->udi_ports) && i <= nports; i++) {
		p = &dev->ud_hub->uh_ports[i - 1];
		if (p->up_dev)
			err = p->up_dev->ud_addr;
		else {
			const int s = UGETW(p->up_status.wPortStatus);
			const bool sshub_p = USB_IS_SS(dev->ud_speed);
			if (s & UPS_PORT_ENABLED)
				err = USB_PORT_ENABLED;
			else if (s & UPS_SUSPEND)
				err = USB_PORT_SUSPENDED;
			/*
			 * Note: UPS_PORT_POWER_SS is available only
			 * on 3.x, and UPS_PORT_POWER is available
			 * only on 2.0 or 1.1.
			 */
			else if (sshub_p && (s & UPS_PORT_POWER_SS))
				err = USB_PORT_POWERED;
			else if (!sshub_p && (s & UPS_PORT_POWER))
				err = USB_PORT_POWERED;
			else
				err = USB_PORT_DISABLED;
		}
		di->udi_ports[i - 1] = err;
	}
	di->udi_nports = nports;
}

void
usb_free_device(struct usbd_device *dev)
{
	int ifcidx, nifc;

	if (dev->ud_pipe0 != NULL)
		usbd_kill_pipe(dev->ud_pipe0);
	if (dev->ud_ifaces != NULL) {
		nifc = dev->ud_cdesc->bNumInterface;
		for (ifcidx = 0; ifcidx < nifc; ifcidx++) {
			usbd_iface_exlock(&dev->ud_ifaces[ifcidx]);
			usbd_free_iface_data(dev, ifcidx);
			usbd_iface_unlock(&dev->ud_ifaces[ifcidx]);
			usbd_iface_fini(dev, ifcidx);
		}
		kmem_free(dev->ud_ifaces,
		    nifc * sizeof(struct usbd_interface));
	}
	if (dev->ud_cdesc != NULL)
		kmem_free(dev->ud_cdesc, UGETW(dev->ud_cdesc->wTotalLength));
	if (dev->ud_bdesc != NULL)
		kmem_free(dev->ud_bdesc, UGETW(dev->ud_bdesc->wTotalLength));
	if (dev->ud_subdevlen > 0) {
		kmem_free(dev->ud_subdevs,
		    dev->ud_subdevlen * sizeof(device_t));
		dev->ud_subdevlen = 0;
	}
	if (dev->ud_vendor) {
		kmem_free(dev->ud_vendor, USB_MAX_ENCODED_STRING_LEN);
	}
	if (dev->ud_product) {
		kmem_free(dev->ud_product, USB_MAX_ENCODED_STRING_LEN);
	}
	if (dev->ud_serial) {
		kmem_free(dev->ud_serial, USB_MAX_ENCODED_STRING_LEN);
	}
	kmem_free(dev, sizeof(*dev));
}

/*
 * The general mechanism for detaching drivers works as follows: Each
 * driver is responsible for maintaining a reference count on the
 * number of outstanding references to its softc (e.g.  from
 * processing hanging in a read or write).  The detach method of the
 * driver decrements this counter and flags in the softc that the
 * driver is dying and then wakes any sleepers.  It then sleeps on the
 * softc.  Each place that can sleep must maintain the reference
 * count.  When the reference count drops to -1 (0 is the normal value
 * of the reference count) then a wakeup on the softc is performed
 * signaling to the detach waiter that all references are gone.
 */

/*
 * Called from process context when we discover that a port has
 * been disconnected.
 */
int
usb_disconnect_port(struct usbd_port *up, device_t parent, int flags)
{
	struct usbd_device *dev = up->up_dev;
	device_t subdev;
	char subdevname[16];
	const char *hubname = device_xname(parent);
	int i, rc;

	USBHIST_FUNC();
	USBHIST_CALLARGS(usbdebug, "up=%#jx dev=%#jx port=%jd",
	    (uintptr_t)up, (uintptr_t)dev, up->up_portno, 0);

	if (dev == NULL) {
		return 0;
	}

	if (dev->ud_subdevlen > 0) {
		DPRINTFN(3, "disconnect subdevs", 0, 0, 0, 0);
		for (i = 0; i < dev->ud_subdevlen; i++) {
			if ((subdev = dev->ud_subdevs[i]) == NULL)
				continue;
			strlcpy(subdevname, device_xname(subdev),
			    sizeof(subdevname));
			KERNEL_LOCK(1, curlwp);
			rc = config_detach(subdev, flags);
			KERNEL_UNLOCK_ONE(curlwp);
			if (rc != 0)
				return rc;
			printf("%s: at %s", subdevname, hubname);
			if (up->up_portno != 0)
				printf(" port %d", up->up_portno);
			printf(" (addr %d) disconnected\n", dev->ud_addr);
		}
		KASSERT(!dev->ud_nifaces_claimed);
	}

	mutex_enter(dev->ud_bus->ub_lock);
	dev->ud_bus->ub_devices[usb_addr2dindex(dev->ud_addr)] = NULL;
	up->up_dev = NULL;
	mutex_exit(dev->ud_bus->ub_lock);

	usbd_add_dev_event(USB_EVENT_DEVICE_DETACH, dev);

	usb_free_device(dev);

	return 0;
}<|MERGE_RESOLUTION|>--- conflicted
+++ resolved
@@ -1,8 +1,4 @@
-<<<<<<< HEAD
-/*	$NetBSD: usb_subr.c,v 1.249 2021/02/17 06:30:57 mlelstv Exp $	*/
-=======
 /*	$NetBSD: usb_subr.c,v 1.265 2021/06/13 14:48:10 riastradh Exp $	*/
->>>>>>> e2aa5677
 /*	$FreeBSD: src/sys/dev/usb/usb_subr.c,v 1.18 1999/11/17 22:33:47 n_hibma Exp $	*/
 
 /*
@@ -36,11 +32,7 @@
  */
 
 #include <sys/cdefs.h>
-<<<<<<< HEAD
-__KERNEL_RCSID(0, "$NetBSD: usb_subr.c,v 1.249 2021/02/17 06:30:57 mlelstv Exp $");
-=======
 __KERNEL_RCSID(0, "$NetBSD: usb_subr.c,v 1.265 2021/06/13 14:48:10 riastradh Exp $");
->>>>>>> e2aa5677
 
 #ifdef _KERNEL_OPT
 #include "opt_compat_netbsd.h"
@@ -1075,21 +1067,12 @@
 	vendor = UGETW(dd->idVendor);
 	product = UGETW(dd->idProduct);
 
-<<<<<<< HEAD
-	prop_dictionary_set_uint16(dict, "class", class);
-	prop_dictionary_set_uint16(dict, "subclass", subclass);
-	prop_dictionary_set_uint16(dict, "release", release);
-	prop_dictionary_set_uint16(dict, "proto", proto);
-	prop_dictionary_set_uint16(dict, "vendor", vendor);
-	prop_dictionary_set_uint16(dict, "product", product);
-=======
 	prop_dictionary_set_uint8(dict, "class", class);
 	prop_dictionary_set_uint8(dict, "subclass", subclass);
 	prop_dictionary_set_uint16(dict, "release", release);
 	prop_dictionary_set_uint8(dict, "proto", proto);
 	prop_dictionary_set_uint16(dict, "vendor-id", vendor);
 	prop_dictionary_set_uint16(dict, "product-id", product);
->>>>>>> e2aa5677
 
 	if (dev->ud_vendor) {
 		prop_dictionary_set_string(dict,
