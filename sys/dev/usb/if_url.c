--- conflicted
+++ resolved
@@ -1,8 +1,4 @@
-<<<<<<< HEAD
-/*	$NetBSD: if_url.c,v 1.57 2018/01/21 13:57:12 skrll Exp $	*/
-=======
 /*	$NetBSD: if_url.c,v 1.60 2018/08/02 06:09:04 riastradh Exp $	*/
->>>>>>> b2b84690
 
 /*
  * Copyright (c) 2001, 2002
@@ -48,11 +44,7 @@
  */
 
 #include <sys/cdefs.h>
-<<<<<<< HEAD
-__KERNEL_RCSID(0, "$NetBSD: if_url.c,v 1.57 2018/01/21 13:57:12 skrll Exp $");
-=======
 __KERNEL_RCSID(0, "$NetBSD: if_url.c,v 1.60 2018/08/02 06:09:04 riastradh Exp $");
->>>>>>> b2b84690
 
 #ifdef _KERNEL_OPT
 #include "opt_inet.h"
