<<<<<<< HEAD
/*	$NetBSD: urio.c,v 1.46 2016/12/04 10:12:35 skrll Exp $	*/
=======
/*	$NetBSD: urio.c,v 1.47 2018/09/03 16:29:34 riastradh Exp $	*/
>>>>>>> 598bd837

/*
 * Copyright (c) 2000 The NetBSD Foundation, Inc.
 * All rights reserved.
 *
 * This code is derived from software contributed to The NetBSD Foundation
 * by Lennart Augustsson (lennart@augustsson.net) at
 * Carlstedt Research & Technology.
 *
 * Redistribution and use in source and binary forms, with or without
 * modification, are permitted provided that the following conditions
 * are met:
 * 1. Redistributions of source code must retain the above copyright
 *    notice, this list of conditions and the following disclaimer.
 * 2. Redistributions in binary form must reproduce the above copyright
 *    notice, this list of conditions and the following disclaimer in the
 *    documentation and/or other materials provided with the distribution.
 *
 * THIS SOFTWARE IS PROVIDED BY THE NETBSD FOUNDATION, INC. AND CONTRIBUTORS
 * ``AS IS'' AND ANY EXPRESS OR IMPLIED WARRANTIES, INCLUDING, BUT NOT LIMITED
 * TO, THE IMPLIED WARRANTIES OF MERCHANTABILITY AND FITNESS FOR A PARTICULAR
 * PURPOSE ARE DISCLAIMED.  IN NO EVENT SHALL THE FOUNDATION OR CONTRIBUTORS
 * BE LIABLE FOR ANY DIRECT, INDIRECT, INCIDENTAL, SPECIAL, EXEMPLARY, OR
 * CONSEQUENTIAL DAMAGES (INCLUDING, BUT NOT LIMITED TO, PROCUREMENT OF
 * SUBSTITUTE GOODS OR SERVICES; LOSS OF USE, DATA, OR PROFITS; OR BUSINESS
 * INTERRUPTION) HOWEVER CAUSED AND ON ANY THEORY OF LIABILITY, WHETHER IN
 * CONTRACT, STRICT LIABILITY, OR TORT (INCLUDING NEGLIGENCE OR OTHERWISE)
 * ARISING IN ANY WAY OUT OF THE USE OF THIS SOFTWARE, EVEN IF ADVISED OF THE
 * POSSIBILITY OF SUCH DAMAGE.
 */

/*
 * The inspiration and information for this driver comes from the
 * FreeBSD driver written by Iwasa Kazmi.
 */

#include <sys/cdefs.h>
<<<<<<< HEAD
__KERNEL_RCSID(0, "$NetBSD: urio.c,v 1.46 2016/12/04 10:12:35 skrll Exp $");
=======
__KERNEL_RCSID(0, "$NetBSD: urio.c,v 1.47 2018/09/03 16:29:34 riastradh Exp $");
>>>>>>> 598bd837

#ifdef _KERNEL_OPT
#include "opt_usb.h"
#endif

#include <sys/param.h>
#include <sys/systm.h>
#include <sys/kernel.h>
#include <sys/kmem.h>
#include <sys/device.h>
#include <sys/ioctl.h>
#include <sys/conf.h>
#include <sys/file.h>
#include <sys/select.h>
#include <sys/proc.h>
#include <sys/vnode.h>
#include <sys/poll.h>

#include <dev/usb/usb.h>
#include <dev/usb/usbdi.h>
#include <dev/usb/usbdi_util.h>

#include <dev/usb/usbdevs.h>
#include <dev/usb/urio.h>

#ifdef URIO_DEBUG
#define DPRINTF(x)	if (uriodebug) printf x
#define DPRINTFN(n,x)	if (uriodebug>(n)) printf x
int	uriodebug = 0;
#else
#define DPRINTF(x)
#define DPRINTFN(n,x)
#endif


dev_type_open(urioopen);
dev_type_close(urioclose);
dev_type_read(urioread);
dev_type_write(uriowrite);
dev_type_ioctl(urioioctl);

const struct cdevsw urio_cdevsw = {
	.d_open = urioopen,
	.d_close = urioclose,
	.d_read = urioread,
	.d_write = uriowrite,
	.d_ioctl = urioioctl,
	.d_stop = nostop,
	.d_tty = notty,
	.d_poll = nopoll,
	.d_mmap = nommap,
	.d_kqfilter = nokqfilter,
	.d_discard = nodiscard,
	.d_flag = D_OTHER
};

#define URIO_CONFIG_NO		1
#define URIO_IFACE_IDX		0


#define	URIO_BSIZE	4096


struct urio_softc {
	device_t		sc_dev;
	struct usbd_device *	sc_udev;
	struct usbd_interface *	sc_iface;

	int			sc_in_addr;
	struct usbd_pipe *	sc_in_pipe;
	int			sc_out_addr;
	struct usbd_pipe *	sc_out_pipe;

	int			sc_refcnt;
	char			sc_dying;
};

#define URIOUNIT(n) (minor(n))

#define URIO_RW_TIMEOUT 4000	/* ms */

static const struct usb_devno urio_devs[] = {
	{ USB_VENDOR_DIAMOND, USB_PRODUCT_DIAMOND_RIO500USB},
	{ USB_VENDOR_DIAMOND2, USB_PRODUCT_DIAMOND2_RIO600USB},
	{ USB_VENDOR_DIAMOND2, USB_PRODUCT_DIAMOND2_RIO800USB},
	{ USB_VENDOR_DIAMOND2, USB_PRODUCT_DIAMOND2_PSAPLAY120},
};
#define urio_lookup(v, p) usb_lookup(urio_devs, v, p)

int	urio_match(device_t, cfdata_t, void *);
void	urio_attach(device_t, device_t, void *);
int	urio_detach(device_t, int);
int	urio_activate(device_t, enum devact);
extern struct cfdriver urio_cd;
CFATTACH_DECL_NEW(urio, sizeof(struct urio_softc), urio_match, urio_attach,
    urio_detach, urio_activate);

int
urio_match(device_t parent, cfdata_t match, void *aux)
{
	struct usb_attach_arg *uaa = aux;

	DPRINTFN(50,("urio_match\n"));

	return urio_lookup(uaa->uaa_vendor, uaa->uaa_product) != NULL ?
		UMATCH_VENDOR_PRODUCT : UMATCH_NONE;
}

void
urio_attach(device_t parent, device_t self, void *aux)
{
	struct urio_softc *sc = device_private(self);
	struct usb_attach_arg *uaa = aux;
	struct usbd_device *	dev = uaa->uaa_device;
	struct usbd_interface *	iface;
	char			*devinfop;
	usbd_status		err;
	usb_endpoint_descriptor_t *ed;
	uint8_t			epcount;
	int			i;

	DPRINTFN(10,("urio_attach: sc=%p\n", sc));

	sc->sc_dev = self;

	aprint_naive("\n");
	aprint_normal("\n");

	devinfop = usbd_devinfo_alloc(dev, 0);
	aprint_normal_dev(self, "%s\n", devinfop);
	usbd_devinfo_free(devinfop);

	err = usbd_set_config_no(dev, URIO_CONFIG_NO, 1);
	if (err) {
		aprint_error_dev(self, "failed to set configuration"
		    ", err=%s\n", usbd_errstr(err));
		return;
	}

	err = usbd_device2interface_handle(dev, URIO_IFACE_IDX, &iface);
	if (err) {
		aprint_error_dev(self, "getting interface handle failed\n");
		return;
	}

	sc->sc_udev = dev;
	sc->sc_iface = iface;

	epcount = 0;
	(void)usbd_endpoint_count(iface, &epcount);

	sc->sc_in_addr = -1;
	sc->sc_out_addr = -1;
	for (i = 0; i < epcount; i++) {
		ed = usbd_interface2endpoint_descriptor(iface, i);
		if (ed == NULL) {
			aprint_error_dev(self, "couldn't get ep %d\n", i);
			return;
		}
		if (UE_GET_DIR(ed->bEndpointAddress) == UE_DIR_IN &&
		    UE_GET_XFERTYPE(ed->bmAttributes) == UE_BULK) {
			sc->sc_in_addr = ed->bEndpointAddress;
		} else if (UE_GET_DIR(ed->bEndpointAddress) == UE_DIR_OUT &&
			   UE_GET_XFERTYPE(ed->bmAttributes) == UE_BULK) {
			sc->sc_out_addr = ed->bEndpointAddress;
		}
	}
	if (sc->sc_in_addr == -1 || sc->sc_out_addr == -1) {
		aprint_error_dev(self, "missing endpoint\n");
		return;
	}

	DPRINTFN(10, ("urio_attach: %p\n", sc->sc_udev));

	usbd_add_drv_event(USB_EVENT_DRIVER_ATTACH, sc->sc_udev, sc->sc_dev);

	return;
}

int
urio_detach(device_t self, int flags)
{
	struct urio_softc *sc = device_private(self);
	int s;
	int maj, mn;

	DPRINTF(("urio_detach: sc=%p flags=%d\n", sc, flags));

	sc->sc_dying = 1;
	/* Abort all pipes.  Causes processes waiting for transfer to wake. */
	if (sc->sc_in_pipe != NULL) {
		usbd_abort_pipe(sc->sc_in_pipe);
		usbd_close_pipe(sc->sc_in_pipe);
		sc->sc_in_pipe = NULL;
	}
	if (sc->sc_out_pipe != NULL) {
		usbd_abort_pipe(sc->sc_out_pipe);
		usbd_close_pipe(sc->sc_out_pipe);
		sc->sc_out_pipe = NULL;
	}

	s = splusb();
	if (--sc->sc_refcnt >= 0) {
		/* Wait for processes to go away. */
		usb_detach_waitold(sc->sc_dev);
	}
	splx(s);

	/* locate the major number */
	maj = cdevsw_lookup_major(&urio_cdevsw);

	/* Nuke the vnodes for any open instances (calls close). */
	mn = device_unit(self);
	vdevgone(maj, mn, mn, VCHR);

	usbd_add_drv_event(USB_EVENT_DRIVER_DETACH, sc->sc_udev, sc->sc_dev);

	return 0;
}

int
urio_activate(device_t self, enum devact act)
{
	struct urio_softc *sc = device_private(self);

	switch (act) {
	case DVACT_DEACTIVATE:
		sc->sc_dying = 1;
		return 0;
	default:
		return EOPNOTSUPP;
	}
}

int
urioopen(dev_t dev, int flag, int mode, struct lwp *l)
{
	struct urio_softc *sc;
	usbd_status err;

	sc = device_lookup_private(&urio_cd, URIOUNIT(dev));
	if (sc == NULL)
		return ENXIO;

	DPRINTFN(5, ("urioopen: flag=%d, mode=%d, unit=%d\n",
		     flag, mode, URIOUNIT(dev)));

	if (sc->sc_dying)
		return EIO;

	if (sc->sc_in_pipe != NULL)
		return EBUSY;

	if ((flag & (FWRITE|FREAD)) != (FWRITE|FREAD))
		return EACCES;

	err = usbd_open_pipe(sc->sc_iface, sc->sc_in_addr, 0, &sc->sc_in_pipe);
	if (err)
		return EIO;
	err = usbd_open_pipe(sc->sc_iface, sc->sc_out_addr,0,&sc->sc_out_pipe);
	if (err) {
		usbd_close_pipe(sc->sc_in_pipe);
		sc->sc_in_pipe = NULL;
		return EIO;
	}

	return 0;
}

int
urioclose(dev_t dev, int flag, int mode,
    struct lwp *l)
{
	struct urio_softc *sc;
	sc = device_lookup_private(&urio_cd, URIOUNIT(dev));

	DPRINTFN(5, ("urioclose: flag=%d, mode=%d, unit=%d\n",
		     flag, mode, URIOUNIT(dev)));

	if (sc->sc_in_pipe != NULL) {
		usbd_abort_pipe(sc->sc_in_pipe);
		usbd_close_pipe(sc->sc_in_pipe);
		sc->sc_in_pipe = NULL;
	}
	if (sc->sc_out_pipe != NULL) {
		usbd_abort_pipe(sc->sc_out_pipe);
		usbd_close_pipe(sc->sc_out_pipe);
		sc->sc_out_pipe = NULL;
	}

	return 0;
}

int
urioread(dev_t dev, struct uio *uio, int flag)
{
	struct urio_softc *sc;
	struct usbd_xfer *xfer;
	usbd_status err;
	void *bufp;
	uint32_t n, tn;
	int error = 0;

	sc = device_lookup_private(&urio_cd, URIOUNIT(dev));

	DPRINTFN(5, ("urioread: %d\n", URIOUNIT(dev)));

	if (sc->sc_dying)
		return EIO;

	error = usbd_create_xfer(sc->sc_in_pipe, URIO_BSIZE, 0, 0, &xfer);
	if (error) {
		return error;
	}
	bufp = usbd_get_buffer(xfer);

	sc->sc_refcnt++;

	while ((n = uimin(URIO_BSIZE, uio->uio_resid)) != 0) {
		DPRINTFN(1, ("urioread: start transfer %d bytes\n", n));
		tn = n;
		err = usbd_bulk_transfer(xfer, sc->sc_in_pipe, 0,
			  URIO_RW_TIMEOUT, bufp, &tn);
		if (err) {
			if (err == USBD_INTERRUPTED)
				error = EINTR;
			else if (err == USBD_TIMEOUT)
				error = ETIMEDOUT;
			else
				error = EIO;
			break;
		}

		DPRINTFN(1, ("urioread: got %d bytes\n", tn));

		error = uiomove(bufp, tn, uio);
		if (error || tn < n)
			break;
	}
	usbd_destroy_xfer(xfer);

	if (--sc->sc_refcnt < 0)
		usb_detach_wakeupold(sc->sc_dev);

	return error;
}

int
uriowrite(dev_t dev, struct uio *uio, int flag)
{
	struct urio_softc *sc;
	struct usbd_xfer *xfer;
	usbd_status err;
	void *bufp;
	uint32_t n;
	int error = 0;

	sc = device_lookup_private(&urio_cd, URIOUNIT(dev));

	DPRINTFN(5, ("uriowrite: unit=%d, len=%ld\n", URIOUNIT(dev),
		     (long)uio->uio_resid));

	if (sc->sc_dying)
		return EIO;

	error = usbd_create_xfer(sc->sc_out_pipe, URIO_BSIZE, 0, 0, &xfer);
	if (error) {
		return error;
	}
	bufp = usbd_get_buffer(xfer);
	sc->sc_refcnt++;

	while ((n = uimin(URIO_BSIZE, uio->uio_resid)) != 0) {
		error = uiomove(bufp, n, uio);
		if (error)
			break;

		DPRINTFN(1, ("uriowrite: transfer %d bytes\n", n));

		err = usbd_bulk_transfer(xfer, sc->sc_out_pipe, 0,
			  URIO_RW_TIMEOUT, bufp, &n);
		DPRINTFN(2, ("uriowrite: err=%d\n", err));
		if (err) {
			if (err == USBD_INTERRUPTED)
				error = EINTR;
			else if (err == USBD_TIMEOUT)
				error = ETIMEDOUT;
			else
				error = EIO;
			break;
		}
	}

	usbd_destroy_xfer(xfer);

	if (--sc->sc_refcnt < 0)
		usb_detach_wakeupold(sc->sc_dev);

	DPRINTFN(5, ("uriowrite: done unit=%d, error=%d\n", URIOUNIT(dev),
		     error));

	return error;
}


int
urioioctl(dev_t dev, u_long cmd, void *addr, int flag, struct lwp *l)
{
	struct urio_softc * sc;
	int unit = URIOUNIT(dev);
	struct urio_command *rcmd;
	int requesttype, len;
	struct iovec iov;
	struct uio uio;
	usb_device_request_t req;
	usbd_status err;
	int req_flags = 0;
	uint32_t req_actlen = 0;
	void *ptr = NULL;
	int error = 0;

	sc = device_lookup_private(&urio_cd, unit);

	if (sc->sc_dying)
		return EIO;

	rcmd = (struct urio_command *)addr;

	switch (cmd) {
	case URIO_RECV_COMMAND:
		requesttype = rcmd->requesttype | UT_READ_VENDOR_DEVICE;
		break;

	case URIO_SEND_COMMAND:
		requesttype = rcmd->requesttype | UT_WRITE_VENDOR_DEVICE;
		break;

	default:
		return EINVAL;
		break;
	}

	if (!(flag & FWRITE))
		return EPERM;
	len = rcmd->length;

	DPRINTFN(1,("urio_ioctl: cmd=0x%08lx reqtype=0x%0x req=0x%0x "
		    "value=0x%0x index=0x%0x len=0x%0x\n",
		    cmd, requesttype, rcmd->request, rcmd->value,
		    rcmd->index, len));

	/* Send rio control message */
	req.bmRequestType = requesttype;
	req.bRequest = rcmd->request;
	USETW(req.wValue, rcmd->value);
	USETW(req.wIndex, rcmd->index);
	USETW(req.wLength, len);

	if (len < 0 || len > 32767)
		return EINVAL;
	if (len != 0) {
		iov.iov_base = (void *)rcmd->buffer;
		iov.iov_len = len;
		uio.uio_iov = &iov;
		uio.uio_iovcnt = 1;
		uio.uio_resid = len;
		uio.uio_offset = 0;
		uio.uio_rw = req.bmRequestType & UT_READ ?
			     UIO_READ : UIO_WRITE;
		uio.uio_vmspace = l->l_proc->p_vmspace;
		ptr = kmem_alloc(len, KM_SLEEP);
		if (uio.uio_rw == UIO_WRITE) {
			error = uiomove(ptr, len, &uio);
			if (error)
				goto ret;
		}
	}

	sc->sc_refcnt++;

	err = usbd_do_request_flags(sc->sc_udev, &req, ptr, req_flags,
		  &req_actlen, USBD_DEFAULT_TIMEOUT);

	if (--sc->sc_refcnt < 0)
		usb_detach_wakeupold(sc->sc_dev);

	if (err) {
		error = EIO;
	} else {
		if (len != 0 && uio.uio_rw == UIO_READ)
			error = uiomove(ptr, len, &uio);
	}

ret:
	if (ptr != NULL)
		kmem_free(ptr, len);
	return error;
}<|MERGE_RESOLUTION|>--- conflicted
+++ resolved
@@ -1,8 +1,4 @@
-<<<<<<< HEAD
-/*	$NetBSD: urio.c,v 1.46 2016/12/04 10:12:35 skrll Exp $	*/
-=======
 /*	$NetBSD: urio.c,v 1.47 2018/09/03 16:29:34 riastradh Exp $	*/
->>>>>>> 598bd837
 
 /*
  * Copyright (c) 2000 The NetBSD Foundation, Inc.
@@ -40,11 +36,7 @@
  */
 
 #include <sys/cdefs.h>
-<<<<<<< HEAD
-__KERNEL_RCSID(0, "$NetBSD: urio.c,v 1.46 2016/12/04 10:12:35 skrll Exp $");
-=======
 __KERNEL_RCSID(0, "$NetBSD: urio.c,v 1.47 2018/09/03 16:29:34 riastradh Exp $");
->>>>>>> 598bd837
 
 #ifdef _KERNEL_OPT
 #include "opt_usb.h"
