<<<<<<< HEAD
/*	$NetBSD: if_wpi.c,v 1.90 2021/02/05 16:06:24 christos Exp $	*/
=======
/*	$NetBSD: if_wpi.c,v 1.91 2021/06/16 00:21:18 riastradh Exp $	*/
>>>>>>> e2aa5677

/*-
 * Copyright (c) 2006, 2007
 *	Damien Bergamini <damien.bergamini@free.fr>
 *
 * Permission to use, copy, modify, and distribute this software for any
 * purpose with or without fee is hereby granted, provided that the above
 * copyright notice and this permission notice appear in all copies.
 *
 * THE SOFTWARE IS PROVIDED "AS IS" AND THE AUTHOR DISCLAIMS ALL WARRANTIES
 * WITH REGARD TO THIS SOFTWARE INCLUDING ALL IMPLIED WARRANTIES OF
 * MERCHANTABILITY AND FITNESS. IN NO EVENT SHALL THE AUTHOR BE LIABLE FOR
 * ANY SPECIAL, DIRECT, INDIRECT, OR CONSEQUENTIAL DAMAGES OR ANY DAMAGES
 * WHATSOEVER RESULTING FROM LOSS OF USE, DATA OR PROFITS, WHETHER IN AN
 * ACTION OF CONTRACT, NEGLIGENCE OR OTHER TORTIOUS ACTION, ARISING OUT OF
 * OR IN CONNECTION WITH THE USE OR PERFORMANCE OF THIS SOFTWARE.
 */

#include <sys/cdefs.h>
<<<<<<< HEAD
__KERNEL_RCSID(0, "$NetBSD: if_wpi.c,v 1.90 2021/02/05 16:06:24 christos Exp $");
=======
__KERNEL_RCSID(0, "$NetBSD: if_wpi.c,v 1.91 2021/06/16 00:21:18 riastradh Exp $");
>>>>>>> e2aa5677

/*
 * Driver for Intel PRO/Wireless 3945ABG 802.11 network adapters.
 */


#include <sys/param.h>
#include <sys/sockio.h>
#include <sys/sysctl.h>
#include <sys/mbuf.h>
#include <sys/kernel.h>
#include <sys/socket.h>
#include <sys/systm.h>
#include <sys/malloc.h>
#include <sys/mutex.h>
#include <sys/once.h>
#include <sys/conf.h>
#include <sys/kauth.h>
#include <sys/callout.h>
#include <sys/proc.h>
#include <sys/kthread.h>

#include <sys/bus.h>
#include <machine/endian.h>
#include <sys/intr.h>

#include <dev/pci/pcireg.h>
#include <dev/pci/pcivar.h>
#include <dev/pci/pcidevs.h>

#include <dev/sysmon/sysmonvar.h>

#include <net/bpf.h>
#include <net/if.h>
#include <net/if_arp.h>
#include <net/if_dl.h>
#include <net/if_ether.h>
#include <net/if_media.h>
#include <net/if_types.h>

#include <netinet/in.h>
#include <netinet/in_systm.h>
#include <netinet/in_var.h>
#include <netinet/ip.h>

#include <net80211/ieee80211_var.h>
#include <net80211/ieee80211_amrr.h>
#include <net80211/ieee80211_radiotap.h>

#include <dev/firmload.h>

#include <dev/pci/if_wpireg.h>
#include <dev/pci/if_wpivar.h>

static const char wpi_firmware_name[] = "iwlwifi-3945.ucode";
static once_t wpi_firmware_init;
static kmutex_t wpi_firmware_mutex;
static size_t wpi_firmware_users;
static uint8_t *wpi_firmware_image;
static size_t wpi_firmware_size;

static int	wpi_match(device_t, cfdata_t, void *);
static void	wpi_attach(device_t, device_t, void *);
static int	wpi_detach(device_t , int);
static int	wpi_dma_contig_alloc(bus_dma_tag_t, struct wpi_dma_info *,
		    void **, bus_size_t, bus_size_t, int);
static void	wpi_dma_contig_free(struct wpi_dma_info *);
static int	wpi_alloc_shared(struct wpi_softc *);
static void	wpi_free_shared(struct wpi_softc *);
static int	wpi_alloc_fwmem(struct wpi_softc *);
static void	wpi_free_fwmem(struct wpi_softc *);
static struct	wpi_rbuf *wpi_alloc_rbuf(struct wpi_softc *);
static void	wpi_free_rbuf(struct mbuf *, void *, size_t, void *);
static int	wpi_alloc_rpool(struct wpi_softc *);
static void	wpi_free_rpool(struct wpi_softc *);
static int	wpi_alloc_rx_ring(struct wpi_softc *, struct wpi_rx_ring *);
static void	wpi_reset_rx_ring(struct wpi_softc *, struct wpi_rx_ring *);
static void	wpi_free_rx_ring(struct wpi_softc *, struct wpi_rx_ring *);
static int	wpi_alloc_tx_ring(struct wpi_softc *, struct wpi_tx_ring *,
		    int, int);
static void	wpi_reset_tx_ring(struct wpi_softc *, struct wpi_tx_ring *);
static void	wpi_free_tx_ring(struct wpi_softc *, struct wpi_tx_ring *);
static struct	ieee80211_node * wpi_node_alloc(struct ieee80211_node_table *);
static void	wpi_newassoc(struct ieee80211_node *, int);
static int	wpi_media_change(struct ifnet *);
static int	wpi_newstate(struct ieee80211com *, enum ieee80211_state, int);
static void	wpi_mem_lock(struct wpi_softc *);
static void	wpi_mem_unlock(struct wpi_softc *);
static uint32_t	wpi_mem_read(struct wpi_softc *, uint16_t);
static void	wpi_mem_write(struct wpi_softc *, uint16_t, uint32_t);
static void	wpi_mem_write_region_4(struct wpi_softc *, uint16_t,
		    const uint32_t *, int);
static int	wpi_read_prom_data(struct wpi_softc *, uint32_t, void *, int);
static int	wpi_load_microcode(struct wpi_softc *,  const uint8_t *, int);
static int	wpi_cache_firmware(struct wpi_softc *);
static void	wpi_release_firmware(void);
static int	wpi_load_firmware(struct wpi_softc *);
static void	wpi_calib_timeout(void *);
static void	wpi_iter_func(void *, struct ieee80211_node *);
static void	wpi_power_calibration(struct wpi_softc *, int);
static void	wpi_rx_intr(struct wpi_softc *, struct wpi_rx_desc *,
		    struct wpi_rx_data *);
static void	wpi_tx_intr(struct wpi_softc *, struct wpi_rx_desc *);
static void	wpi_cmd_intr(struct wpi_softc *, struct wpi_rx_desc *);
static void	wpi_notif_intr(struct wpi_softc *);
static int	wpi_intr(void *);
static void	wpi_softintr(void *);
static void	wpi_read_eeprom(struct wpi_softc *);
static void	wpi_read_eeprom_channels(struct wpi_softc *, int);
static void	wpi_read_eeprom_group(struct wpi_softc *, int);
static uint8_t	wpi_plcp_signal(int);
static int	wpi_tx_data(struct wpi_softc *, struct mbuf *,
		    struct ieee80211_node *, int);
static void	wpi_start(struct ifnet *);
static void	wpi_watchdog(struct ifnet *);
static int	wpi_ioctl(struct ifnet *, u_long, void *);
static int	wpi_cmd(struct wpi_softc *, int, const void *, int, int);
static int	wpi_wme_update(struct ieee80211com *);
static int	wpi_mrr_setup(struct wpi_softc *);
static void	wpi_set_led(struct wpi_softc *, uint8_t, uint8_t, uint8_t);
static void	wpi_enable_tsf(struct wpi_softc *, struct ieee80211_node *);
static int	wpi_set_txpower(struct wpi_softc *,
		    struct ieee80211_channel *, int);
static int	wpi_get_power_index(struct wpi_softc *,
		    struct wpi_power_group *, struct ieee80211_channel *, int);
static int	wpi_setup_beacon(struct wpi_softc *, struct ieee80211_node *);
static int	wpi_auth(struct wpi_softc *);
static int	wpi_scan(struct wpi_softc *);
static int	wpi_config(struct wpi_softc *);
static void	wpi_stop_master(struct wpi_softc *);
static int	wpi_power_up(struct wpi_softc *);
static int	wpi_reset(struct wpi_softc *);
static void	wpi_hw_config(struct wpi_softc *);
static int	wpi_init(struct ifnet *);
static void	wpi_stop(struct ifnet *, int);
static bool	wpi_resume(device_t, const pmf_qual_t *);
static int	wpi_getrfkill(struct wpi_softc *);
static void	wpi_sysctlattach(struct wpi_softc *);
static void	wpi_rsw_thread(void *);
static void	wpi_rsw_suspend(struct wpi_softc *);
static void	wpi_stop_intr(struct ifnet *, int);

#ifdef WPI_DEBUG
#define DPRINTF(x)	do { if (wpi_debug > 0) printf x; } while (0)
#define DPRINTFN(n, x)	do { if (wpi_debug >= (n)) printf x; } while (0)
int wpi_debug = 1;
#else
#define DPRINTF(x)
#define DPRINTFN(n, x)
#endif

CFATTACH_DECL_NEW(wpi, sizeof (struct wpi_softc), wpi_match, wpi_attach,
	wpi_detach, NULL);

static int
wpi_match(device_t parent, cfdata_t match __unused, void *aux)
{
	struct pci_attach_args *pa = aux;

	if (PCI_VENDOR(pa->pa_id) != PCI_VENDOR_INTEL)
		return 0;

	if (PCI_PRODUCT(pa->pa_id) == PCI_PRODUCT_INTEL_PRO_WL_3945ABG_1 ||
	    PCI_PRODUCT(pa->pa_id) == PCI_PRODUCT_INTEL_PRO_WL_3945ABG_2)
		return 1;

	return 0;
}

/* Base Address Register */
#define WPI_PCI_BAR0	0x10

static int
wpi_attach_once(void)
{

	mutex_init(&wpi_firmware_mutex, MUTEX_DEFAULT, IPL_NONE);
	return 0;
}

static void
wpi_attach(device_t parent __unused, device_t self, void *aux)
{
	struct wpi_softc *sc = device_private(self);
	struct ieee80211com *ic = &sc->sc_ic;
	struct ifnet *ifp = &sc->sc_ec.ec_if;
	struct pci_attach_args *pa = aux;
	const char *intrstr;
	bus_space_tag_t memt;
	bus_space_handle_t memh;
	pcireg_t data;
	int ac, error;
	char intrbuf[PCI_INTRSTR_LEN];

	RUN_ONCE(&wpi_firmware_init, wpi_attach_once);
	sc->fw_used = false;

	sc->sc_dev = self;
	sc->sc_pct = pa->pa_pc;
	sc->sc_pcitag = pa->pa_tag;

	sc->sc_rsw_status = WPI_RSW_UNKNOWN;
	sc->sc_rsw.smpsw_name = device_xname(self);
	sc->sc_rsw.smpsw_type = PSWITCH_TYPE_RADIO;
	error = sysmon_pswitch_register(&sc->sc_rsw);
	if (error) {
		aprint_error_dev(self,
		    "unable to register radio switch with sysmon\n");
		return;
	}
	mutex_init(&sc->sc_rsw_mtx, MUTEX_DEFAULT, IPL_NONE);
	cv_init(&sc->sc_rsw_cv, "wpirsw");
	sc->sc_rsw_suspend = false;
	sc->sc_rsw_suspended = false;
	if (kthread_create(PRI_NONE, 0, NULL,
	    wpi_rsw_thread, sc, &sc->sc_rsw_lwp, "%s", device_xname(self))) {
		aprint_error_dev(self, "couldn't create switch thread\n");
	}

	callout_init(&sc->calib_to, 0);
	callout_setfunc(&sc->calib_to, wpi_calib_timeout, sc);

	pci_aprint_devinfo(pa, NULL);

	/* enable bus-mastering */
	data = pci_conf_read(sc->sc_pct, sc->sc_pcitag, PCI_COMMAND_STATUS_REG);
	data |= PCI_COMMAND_MASTER_ENABLE;
	pci_conf_write(sc->sc_pct, sc->sc_pcitag, PCI_COMMAND_STATUS_REG, data);

	/* map the register window */
	error = pci_mapreg_map(pa, WPI_PCI_BAR0, PCI_MAPREG_TYPE_MEM |
	    PCI_MAPREG_MEM_TYPE_32BIT, 0, &memt, &memh, NULL, &sc->sc_sz);
	if (error != 0) {
		aprint_error_dev(self, "could not map memory space\n");
		return;
	}

	sc->sc_st = memt;
	sc->sc_sh = memh;
	sc->sc_dmat = pa->pa_dmat;

	sc->sc_soft_ih = softint_establish(SOFTINT_NET, wpi_softintr, sc);
	if (sc->sc_soft_ih == NULL) {
		aprint_error_dev(self, "could not establish softint\n");
		goto unmap;
	}

	if (pci_intr_alloc(pa, &sc->sc_pihp, NULL, 0)) {
		aprint_error_dev(self, "could not map interrupt\n");
		goto failsi;
	}

	intrstr = pci_intr_string(sc->sc_pct, sc->sc_pihp[0], intrbuf,
	    sizeof(intrbuf));
	sc->sc_ih = pci_intr_establish_xname(sc->sc_pct, sc->sc_pihp[0],
	    IPL_NET, wpi_intr, sc, device_xname(self));
	if (sc->sc_ih == NULL) {
		aprint_error_dev(self, "could not establish interrupt");
		if (intrstr != NULL)
			aprint_error(" at %s", intrstr);
		aprint_error("\n");
		goto failia;
	}
	aprint_normal_dev(self, "interrupting at %s\n", intrstr);

	/*
	 * Put adapter into a known state.
	 */
	if ((error = wpi_reset(sc)) != 0) {
		aprint_error_dev(self, "could not reset adapter\n");
		goto failih;
	}

	/*
	 * Allocate DMA memory for firmware transfers.
	 */
	if ((error = wpi_alloc_fwmem(sc)) != 0) {
		aprint_error_dev(self, "could not allocate firmware memory\n");
		goto failih;
	}

	/*
	 * Allocate shared page and Tx/Rx rings.
	 */
	if ((error = wpi_alloc_shared(sc)) != 0) {
		aprint_error_dev(self, "could not allocate shared area\n");
		goto fail1;
	}

	if ((error = wpi_alloc_rpool(sc)) != 0) {
		aprint_error_dev(self, "could not allocate Rx buffers\n");
		goto fail2;
	}

	for (ac = 0; ac < 4; ac++) {
		error = wpi_alloc_tx_ring(sc, &sc->txq[ac], WPI_TX_RING_COUNT,
		    ac);
		if (error != 0) {
			aprint_error_dev(self,
			    "could not allocate Tx ring %d\n", ac);
			goto fail3;
		}
	}

	error = wpi_alloc_tx_ring(sc, &sc->cmdq, WPI_CMD_RING_COUNT, 4);
	if (error != 0) {
		aprint_error_dev(self, "could not allocate command ring\n");
		goto fail3;
	}

	error = wpi_alloc_rx_ring(sc, &sc->rxq);
	if (error != 0) {
		aprint_error_dev(self, "could not allocate Rx ring\n");
		goto fail4;
	}

	ic->ic_ifp = ifp;
	ic->ic_phytype = IEEE80211_T_OFDM;	/* not only, but not used */
	ic->ic_opmode = IEEE80211_M_STA;	/* default to BSS mode */
	ic->ic_state = IEEE80211_S_INIT;

	/* set device capabilities */
	ic->ic_caps =
	    IEEE80211_C_WPA |		/* 802.11i */
	    IEEE80211_C_MONITOR |	/* monitor mode supported */
	    IEEE80211_C_TXPMGT |	/* tx power management */
	    IEEE80211_C_SHSLOT |	/* short slot time supported */
	    IEEE80211_C_SHPREAMBLE |	/* short preamble supported */
	    IEEE80211_C_WME;		/* 802.11e */

	/* read supported channels and MAC address from EEPROM */
	wpi_read_eeprom(sc);

	/* set supported .11a, .11b and .11g rates */
	ic->ic_sup_rates[IEEE80211_MODE_11A] = ieee80211_std_rateset_11a;
	ic->ic_sup_rates[IEEE80211_MODE_11B] = ieee80211_std_rateset_11b;
	ic->ic_sup_rates[IEEE80211_MODE_11G] = ieee80211_std_rateset_11g;

	/* IBSS channel undefined for now */
	ic->ic_ibss_chan = &ic->ic_channels[0];

	ifp->if_softc = sc;
	ifp->if_flags = IFF_BROADCAST | IFF_SIMPLEX | IFF_MULTICAST;
	ifp->if_init = wpi_init;
	ifp->if_stop = wpi_stop;
	ifp->if_ioctl = wpi_ioctl;
	ifp->if_start = wpi_start;
	ifp->if_watchdog = wpi_watchdog;
	IFQ_SET_READY(&ifp->if_snd);
	memcpy(ifp->if_xname, device_xname(self), IFNAMSIZ);

	if_initialize(ifp);
	ieee80211_ifattach(ic);
	/* Use common softint-based if_input */
	ifp->if_percpuq = if_percpuq_create(ifp);
	if_register(ifp);

	/* override default methods */
	ic->ic_node_alloc = wpi_node_alloc;
	ic->ic_newassoc = wpi_newassoc;
	ic->ic_wme.wme_update = wpi_wme_update;

	/* override state transition machine */
	sc->sc_newstate = ic->ic_newstate;
	ic->ic_newstate = wpi_newstate;

	/* XXX media locking needs revisiting */
	mutex_init(&sc->sc_media_mtx, MUTEX_DEFAULT, IPL_SOFTNET);
	ieee80211_media_init_with_lock(ic,
	    wpi_media_change, ieee80211_media_status, &sc->sc_media_mtx);

	sc->amrr.amrr_min_success_threshold =  1;
	sc->amrr.amrr_max_success_threshold = 15;

	wpi_sysctlattach(sc);

	if (pmf_device_register(self, NULL, wpi_resume))
		pmf_class_network_register(self, ifp);
	else
		aprint_error_dev(self, "couldn't establish power handler\n");

	bpf_attach2(ifp, DLT_IEEE802_11_RADIO,
	    sizeof(struct ieee80211_frame) + IEEE80211_RADIOTAP_HDRLEN,
	    &sc->sc_drvbpf);

	sc->sc_rxtap_len = sizeof sc->sc_rxtapu;
	sc->sc_rxtap.wr_ihdr.it_len = htole16(sc->sc_rxtap_len);
	sc->sc_rxtap.wr_ihdr.it_present = htole32(WPI_RX_RADIOTAP_PRESENT);

	sc->sc_txtap_len = sizeof sc->sc_txtapu;
	sc->sc_txtap.wt_ihdr.it_len = htole16(sc->sc_txtap_len);
	sc->sc_txtap.wt_ihdr.it_present = htole32(WPI_TX_RADIOTAP_PRESENT);

	ieee80211_announce(ic);

	return;

	/* free allocated memory if something failed during attachment */
fail4:	wpi_free_tx_ring(sc, &sc->cmdq);
fail3:	while (--ac >= 0)
		wpi_free_tx_ring(sc, &sc->txq[ac]);
	wpi_free_rpool(sc);
fail2:	wpi_free_shared(sc);
fail1:	wpi_free_fwmem(sc);
failih:	pci_intr_disestablish(sc->sc_pct, sc->sc_ih);
	sc->sc_ih = NULL;
failia:	pci_intr_release(sc->sc_pct, sc->sc_pihp, 1);
	sc->sc_pihp = NULL;
failsi:	softint_disestablish(sc->sc_soft_ih);
	sc->sc_soft_ih = NULL;
unmap:	bus_space_unmap(sc->sc_st, sc->sc_sh, sc->sc_sz);
}

static int
wpi_detach(device_t self, int flags __unused)
{
	struct wpi_softc *sc = device_private(self);
	struct ifnet *ifp = sc->sc_ic.ic_ifp;
	int ac;

	wpi_stop(ifp, 1);

	if (ifp != NULL)
		bpf_detach(ifp);
	ieee80211_ifdetach(&sc->sc_ic);
	if (ifp != NULL)
		if_detach(ifp);

	for (ac = 0; ac < 4; ac++)
		wpi_free_tx_ring(sc, &sc->txq[ac]);
	wpi_free_tx_ring(sc, &sc->cmdq);
	wpi_free_rx_ring(sc, &sc->rxq);
	wpi_free_rpool(sc);
	wpi_free_shared(sc);

	if (sc->sc_ih != NULL) {
		pci_intr_disestablish(sc->sc_pct, sc->sc_ih);
		sc->sc_ih = NULL;
	}
	if (sc->sc_pihp != NULL) {
		pci_intr_release(sc->sc_pct, sc->sc_pihp, 1);
		sc->sc_pihp = NULL;
	}
	if (sc->sc_soft_ih != NULL) {
		softint_disestablish(sc->sc_soft_ih);
		sc->sc_soft_ih = NULL;
	}

	mutex_enter(&sc->sc_rsw_mtx);
	sc->sc_dying = 1;
	cv_signal(&sc->sc_rsw_cv);
	while (sc->sc_rsw_lwp != NULL)
		cv_wait(&sc->sc_rsw_cv, &sc->sc_rsw_mtx);
	mutex_exit(&sc->sc_rsw_mtx);
	sysmon_pswitch_unregister(&sc->sc_rsw);

	bus_space_unmap(sc->sc_st, sc->sc_sh, sc->sc_sz);

	if (sc->fw_used) {
		sc->fw_used = false;
		wpi_release_firmware();
	}
	cv_destroy(&sc->sc_rsw_cv);
	mutex_destroy(&sc->sc_rsw_mtx);
	return 0;
}

static int
wpi_dma_contig_alloc(bus_dma_tag_t tag, struct wpi_dma_info *dma, void **kvap,
    bus_size_t size, bus_size_t alignment, int flags)
{
	int nsegs, error;

	dma->tag = tag;
	dma->size = size;

	error = bus_dmamap_create(tag, size, 1, size, 0, flags, &dma->map);
	if (error != 0)
		goto fail;

	error = bus_dmamem_alloc(tag, size, alignment, 0, &dma->seg, 1, &nsegs,
	    flags);
	if (error != 0)
		goto fail;

	error = bus_dmamem_map(tag, &dma->seg, 1, size, &dma->vaddr, flags);
	if (error != 0)
		goto fail;

	error = bus_dmamap_load(tag, dma->map, dma->vaddr, size, NULL, flags);
	if (error != 0)
		goto fail;

	memset(dma->vaddr, 0, size);
	bus_dmamap_sync(dma->tag, dma->map, 0, size, BUS_DMASYNC_PREWRITE);

	dma->paddr = dma->map->dm_segs[0].ds_addr;
	if (kvap != NULL)
		*kvap = dma->vaddr;

	return 0;

fail:	wpi_dma_contig_free(dma);
	return error;
}

static void
wpi_dma_contig_free(struct wpi_dma_info *dma)
{
	if (dma->map != NULL) {
		if (dma->vaddr != NULL) {
			bus_dmamap_unload(dma->tag, dma->map);
			bus_dmamem_unmap(dma->tag, dma->vaddr, dma->size);
			bus_dmamem_free(dma->tag, &dma->seg, 1);
			dma->vaddr = NULL;
		}
		bus_dmamap_destroy(dma->tag, dma->map);
		dma->map = NULL;
	}
}

/*
 * Allocate a shared page between host and NIC.
 */
static int
wpi_alloc_shared(struct wpi_softc *sc)
{
	int error;

	/* must be aligned on a 4K-page boundary */
	error = wpi_dma_contig_alloc(sc->sc_dmat, &sc->shared_dma,
	    (void **)&sc->shared, sizeof (struct wpi_shared), WPI_BUF_ALIGN,
	    BUS_DMA_NOWAIT);
	if (error != 0)
		aprint_error_dev(sc->sc_dev,
		    "could not allocate shared area DMA memory\n");

	return error;
}

static void
wpi_free_shared(struct wpi_softc *sc)
{
	wpi_dma_contig_free(&sc->shared_dma);
}

/*
 * Allocate DMA-safe memory for firmware transfer.
 */
static int
wpi_alloc_fwmem(struct wpi_softc *sc)
{
	int error;

	/* allocate enough contiguous space to store text and data */
	error = wpi_dma_contig_alloc(sc->sc_dmat, &sc->fw_dma, NULL,
	    WPI_FW_MAIN_TEXT_MAXSZ + WPI_FW_MAIN_DATA_MAXSZ, 0,
	    BUS_DMA_NOWAIT);

	if (error != 0)
		aprint_error_dev(sc->sc_dev,
		    "could not allocate firmware transfer area DMA memory\n");
	return error;
}

static void
wpi_free_fwmem(struct wpi_softc *sc)
{
	wpi_dma_contig_free(&sc->fw_dma);
}

static struct wpi_rbuf *
wpi_alloc_rbuf(struct wpi_softc *sc)
{
	struct wpi_rbuf *rbuf;

	mutex_enter(&sc->rxq.freelist_mtx);
	rbuf = SLIST_FIRST(&sc->rxq.freelist);
	if (rbuf != NULL) {
		SLIST_REMOVE_HEAD(&sc->rxq.freelist, next);
	}
	mutex_exit(&sc->rxq.freelist_mtx);

	return rbuf;
}

/*
 * This is called automatically by the network stack when the mbuf to which our
 * Rx buffer is attached is freed.
 */
static void
wpi_free_rbuf(struct mbuf* m, void *buf, size_t size, void *arg)
{
	struct wpi_rbuf *rbuf = arg;
	struct wpi_softc *sc = rbuf->sc;

	/* put the buffer back in the free list */

	mutex_enter(&sc->rxq.freelist_mtx);
	SLIST_INSERT_HEAD(&sc->rxq.freelist, rbuf, next);
	mutex_exit(&sc->rxq.freelist_mtx);

	if (__predict_true(m != NULL))
		pool_cache_put(mb_cache, m);
}

static int
wpi_alloc_rpool(struct wpi_softc *sc)
{
	struct wpi_rx_ring *ring = &sc->rxq;
	int i, error;

	/* allocate a big chunk of DMA'able memory.. */
	error = wpi_dma_contig_alloc(sc->sc_dmat, &ring->buf_dma, NULL,
	    WPI_RBUF_COUNT * WPI_RBUF_SIZE, WPI_BUF_ALIGN, BUS_DMA_NOWAIT);
	if (error != 0) {
		aprint_normal_dev(sc->sc_dev,
		    "could not allocate Rx buffers DMA memory\n");
		return error;
	}

	/* ..and split it into 3KB chunks */
	mutex_init(&ring->freelist_mtx, MUTEX_DEFAULT, IPL_NET);
	SLIST_INIT(&ring->freelist);
	for (i = 0; i < WPI_RBUF_COUNT; i++) {
		struct wpi_rbuf *rbuf = &ring->rbuf[i];

		rbuf->sc = sc;	/* backpointer for callbacks */
		rbuf->vaddr = (char *)ring->buf_dma.vaddr + i * WPI_RBUF_SIZE;
		rbuf->paddr = ring->buf_dma.paddr + i * WPI_RBUF_SIZE;

		SLIST_INSERT_HEAD(&ring->freelist, rbuf, next);
	}

	return 0;
}

static void
wpi_free_rpool(struct wpi_softc *sc)
{
	mutex_destroy(&sc->rxq.freelist_mtx);
	wpi_dma_contig_free(&sc->rxq.buf_dma);
}

static int
wpi_alloc_rx_ring(struct wpi_softc *sc, struct wpi_rx_ring *ring)
{
	bus_size_t size;
	int i, error;

	ring->cur = 0;

	size = WPI_RX_RING_COUNT * sizeof (struct wpi_rx_desc);
	error = wpi_dma_contig_alloc(sc->sc_dmat, &ring->desc_dma,
	    (void **)&ring->desc, size,
	    WPI_RING_DMA_ALIGN, BUS_DMA_NOWAIT);
	if (error != 0) {
		aprint_error_dev(sc->sc_dev,
		    "could not allocate rx ring DMA memory\n");
		goto fail;
	}

	/*
	 * Setup Rx buffers.
	 */
	for (i = 0; i < WPI_RX_RING_COUNT; i++) {
		struct wpi_rx_data *data = &ring->data[i];
		struct wpi_rbuf *rbuf;

		error = bus_dmamap_create(sc->sc_dmat, WPI_RBUF_SIZE, 1,
		    WPI_RBUF_SIZE, 0, BUS_DMA_NOWAIT, &data->map);
		if (error) {
			aprint_error_dev(sc->sc_dev,
			    "could not allocate rx dma map\n");
			goto fail;
		}

		MGETHDR(data->m, M_DONTWAIT, MT_DATA);
		if (data->m == NULL) {
			aprint_error_dev(sc->sc_dev,
			    "could not allocate rx mbuf\n");
			error = ENOMEM;
			goto fail;
		}
		if ((rbuf = wpi_alloc_rbuf(sc)) == NULL) {
			m_freem(data->m);
			data->m = NULL;
			aprint_error_dev(sc->sc_dev,
			    "could not allocate rx cluster\n");
			error = ENOMEM;
			goto fail;
		}
		/* attach Rx buffer to mbuf */
		MEXTADD(data->m, rbuf->vaddr, WPI_RBUF_SIZE, 0, wpi_free_rbuf,
		    rbuf);
		data->m->m_flags |= M_EXT_RW;

		error = bus_dmamap_load(sc->sc_dmat, data->map,
		    mtod(data->m, void *), WPI_RBUF_SIZE, NULL,
		    BUS_DMA_NOWAIT | BUS_DMA_READ);
		if (error) {
			aprint_error_dev(sc->sc_dev,
			    "could not load mbuf: %d\n", error);
			goto fail;
		}

		ring->desc[i] = htole32(rbuf->paddr);
	}

	bus_dmamap_sync(sc->sc_dmat, ring->desc_dma.map, 0, size,
	    BUS_DMASYNC_PREWRITE);

	return 0;

fail:	wpi_free_rx_ring(sc, ring);
	return error;
}

static void
wpi_reset_rx_ring(struct wpi_softc *sc, struct wpi_rx_ring *ring)
{
	int ntries;

	wpi_mem_lock(sc);

	WPI_WRITE(sc, WPI_RX_CONFIG, 0);
	for (ntries = 0; ntries < 100; ntries++) {
		if (WPI_READ(sc, WPI_RX_STATUS) & WPI_RX_IDLE)
			break;
		DELAY(10);
	}
#ifdef WPI_DEBUG
	if (ntries == 100 && wpi_debug > 0)
		aprint_error_dev(sc->sc_dev, "timeout resetting Rx ring\n");
#endif
	wpi_mem_unlock(sc);

	ring->cur = 0;
}

static void
wpi_free_rx_ring(struct wpi_softc *sc, struct wpi_rx_ring *ring)
{
	int i;

	wpi_dma_contig_free(&ring->desc_dma);

	for (i = 0; i < WPI_RX_RING_COUNT; i++) {
		if (ring->data[i].m != NULL) {
			bus_dmamap_unload(sc->sc_dmat, ring->data[i].map);
			m_freem(ring->data[i].m);
		}
		if (ring->data[i].map != NULL) {
			bus_dmamap_destroy(sc->sc_dmat, ring->data[i].map);
		}
	}
}

static int
wpi_alloc_tx_ring(struct wpi_softc *sc, struct wpi_tx_ring *ring, int count,
    int qid)
{
	int i, error;

	ring->qid = qid;
	ring->count = count;
	ring->queued = 0;
	ring->cur = 0;

	error = wpi_dma_contig_alloc(sc->sc_dmat, &ring->desc_dma,
	    (void **)&ring->desc, count * sizeof (struct wpi_tx_desc),
	    WPI_RING_DMA_ALIGN, BUS_DMA_NOWAIT);
	if (error != 0) {
		aprint_error_dev(sc->sc_dev,
		    "could not allocate tx ring DMA memory\n");
		goto fail;
	}

	/* update shared page with ring's base address */
	sc->shared->txbase[qid] = htole32(ring->desc_dma.paddr);
	bus_dmamap_sync(sc->sc_dmat, sc->shared_dma.map, 0,
	    sizeof(struct wpi_shared), BUS_DMASYNC_PREWRITE);

	error = wpi_dma_contig_alloc(sc->sc_dmat, &ring->cmd_dma,
	    (void **)&ring->cmd, count * sizeof (struct wpi_tx_cmd), 4,
	    BUS_DMA_NOWAIT);
	if (error != 0) {
		aprint_error_dev(sc->sc_dev,
		    "could not allocate tx cmd DMA memory\n");
		goto fail;
	}

	ring->data = malloc(count * sizeof (struct wpi_tx_data), M_DEVBUF,
	    M_WAITOK | M_ZERO);

	for (i = 0; i < count; i++) {
		struct wpi_tx_data *data = &ring->data[i];

		error = bus_dmamap_create(sc->sc_dmat, MCLBYTES,
		    WPI_MAX_SCATTER - 1, MCLBYTES, 0, BUS_DMA_NOWAIT,
		    &data->map);
		if (error != 0) {
			aprint_error_dev(sc->sc_dev,
			    "could not create tx buf DMA map\n");
			goto fail;
		}
	}

	return 0;

fail:	wpi_free_tx_ring(sc, ring);
	return error;
}

static void
wpi_reset_tx_ring(struct wpi_softc *sc, struct wpi_tx_ring *ring)
{
	int i, ntries;

	wpi_mem_lock(sc);

	WPI_WRITE(sc, WPI_TX_CONFIG(ring->qid), 0);
	for (ntries = 0; ntries < 100; ntries++) {
		if (WPI_READ(sc, WPI_TX_STATUS) & WPI_TX_IDLE(ring->qid))
			break;
		DELAY(10);
	}
#ifdef WPI_DEBUG
	if (ntries == 100 && wpi_debug > 0) {
		aprint_error_dev(sc->sc_dev, "timeout resetting Tx ring %d\n",
		    ring->qid);
	}
#endif
	wpi_mem_unlock(sc);

	for (i = 0; i < ring->count; i++) {
		struct wpi_tx_data *data = &ring->data[i];

		if (data->m != NULL) {
			bus_dmamap_unload(sc->sc_dmat, data->map);
			m_freem(data->m);
			data->m = NULL;
		}
	}

	ring->queued = 0;
	ring->cur = 0;
}

static void
wpi_free_tx_ring(struct wpi_softc *sc, struct wpi_tx_ring *ring)
{
	int i;

	wpi_dma_contig_free(&ring->desc_dma);
	wpi_dma_contig_free(&ring->cmd_dma);

	if (ring->data != NULL) {
		for (i = 0; i < ring->count; i++) {
			struct wpi_tx_data *data = &ring->data[i];

			if (data->m != NULL) {
				bus_dmamap_unload(sc->sc_dmat, data->map);
				m_freem(data->m);
			}
		}
		free(ring->data, M_DEVBUF);
	}
}

/*ARGUSED*/
static struct ieee80211_node *
wpi_node_alloc(struct ieee80211_node_table *nt __unused)
{
	struct wpi_node *wn;

	wn = malloc(sizeof (struct wpi_node), M_80211_NODE, M_NOWAIT | M_ZERO);

	return (struct ieee80211_node *)wn;
}

static void
wpi_newassoc(struct ieee80211_node *ni, int isnew)
{
	struct wpi_softc *sc = ni->ni_ic->ic_ifp->if_softc;
	int i;

	ieee80211_amrr_node_init(&sc->amrr, &((struct wpi_node *)ni)->amn);

	/* set rate to some reasonable initial value */
	for (i = ni->ni_rates.rs_nrates - 1;
	     i > 0 && (ni->ni_rates.rs_rates[i] & IEEE80211_RATE_VAL) > 72;
	     i--);
	ni->ni_txrate = i;
}

static int
wpi_media_change(struct ifnet *ifp)
{
	int error;

	error = ieee80211_media_change(ifp);
	if (error != ENETRESET)
		return error;

	if ((ifp->if_flags & (IFF_UP | IFF_RUNNING)) == (IFF_UP | IFF_RUNNING))
		wpi_init(ifp);

	return 0;
}

static int
wpi_newstate(struct ieee80211com *ic, enum ieee80211_state nstate, int arg)
{
	struct ifnet *ifp = ic->ic_ifp;
	struct wpi_softc *sc = ifp->if_softc;
	struct ieee80211_node *ni;
	enum ieee80211_state ostate = ic->ic_state;
	int error;

	callout_stop(&sc->calib_to);

	switch (nstate) {
	case IEEE80211_S_SCAN:
	
		if (sc->is_scanning)
			break;

		sc->is_scanning = true;

		if (ostate != IEEE80211_S_SCAN) {
			/* make the link LED blink while we're scanning */
			wpi_set_led(sc, WPI_LED_LINK, 20, 2);
		}

		if ((error = wpi_scan(sc)) != 0) {
			aprint_error_dev(sc->sc_dev,
			    "could not initiate scan\n");
			return error;
		}
		break;

	case IEEE80211_S_ASSOC:
		if (ic->ic_state != IEEE80211_S_RUN)
			break;
		/* FALLTHROUGH */
	case IEEE80211_S_AUTH:
		/* reset state to handle reassociations correctly */
		sc->config.associd = 0;
		sc->config.filter &= ~htole32(WPI_FILTER_BSS);

		if ((error = wpi_auth(sc)) != 0) {
			aprint_error_dev(sc->sc_dev,
			    "could not send authentication request\n");
			return error;
		}
		break;

	case IEEE80211_S_RUN:
		if (ic->ic_opmode == IEEE80211_M_MONITOR) {
			/* link LED blinks while monitoring */
			wpi_set_led(sc, WPI_LED_LINK, 5, 5);
			break;
		}
		ni = ic->ic_bss;

		if (ic->ic_opmode != IEEE80211_M_STA) {
			(void) wpi_auth(sc);    /* XXX */
			wpi_setup_beacon(sc, ni);
		}

		wpi_enable_tsf(sc, ni);

		/* update adapter's configuration */
		sc->config.associd = htole16(ni->ni_associd & ~0xc000);
		/* short preamble/slot time are negotiated when associating */
		sc->config.flags &= ~htole32(WPI_CONFIG_SHPREAMBLE |
		    WPI_CONFIG_SHSLOT);
		if (ic->ic_flags & IEEE80211_F_SHSLOT)
			sc->config.flags |= htole32(WPI_CONFIG_SHSLOT);
		if (ic->ic_flags & IEEE80211_F_SHPREAMBLE)
			sc->config.flags |= htole32(WPI_CONFIG_SHPREAMBLE);
		sc->config.filter |= htole32(WPI_FILTER_BSS);
		if (ic->ic_opmode != IEEE80211_M_STA)
			sc->config.filter |= htole32(WPI_FILTER_BEACON);

/* XXX put somewhere HC_QOS_SUPPORT_ASSOC + HC_IBSS_START */

		DPRINTF(("config chan %d flags %x\n", sc->config.chan,
		    sc->config.flags));
		error = wpi_cmd(sc, WPI_CMD_CONFIGURE, &sc->config,
		    sizeof (struct wpi_config), 1);
		if (error != 0) {
			aprint_error_dev(sc->sc_dev,
			    "could not update configuration\n");
			return error;
		}

		/* configuration has changed, set Tx power accordingly */
		if ((error = wpi_set_txpower(sc, ic->ic_curchan, 1)) != 0) {
			aprint_error_dev(sc->sc_dev,
			    "could not set Tx power\n");
			return error;
		}

		if (ic->ic_opmode == IEEE80211_M_STA) {
			/* fake a join to init the tx rate */
			wpi_newassoc(ni, 1);
		}

		/* start periodic calibration timer */
		sc->calib_cnt = 0;
		callout_schedule(&sc->calib_to, hz/2);

		/* link LED always on while associated */
		wpi_set_led(sc, WPI_LED_LINK, 0, 1);
		break;

	case IEEE80211_S_INIT:
		sc->is_scanning = false;
		break;
	}

	return sc->sc_newstate(ic, nstate, arg);
}

/*
 * Grab exclusive access to NIC memory.
 */
static void
wpi_mem_lock(struct wpi_softc *sc)
{
	uint32_t tmp;
	int ntries;

	tmp = WPI_READ(sc, WPI_GPIO_CTL);
	WPI_WRITE(sc, WPI_GPIO_CTL, tmp | WPI_GPIO_MAC);

	/* spin until we actually get the lock */
	for (ntries = 0; ntries < 1000; ntries++) {
		if ((WPI_READ(sc, WPI_GPIO_CTL) &
		    (WPI_GPIO_CLOCK | WPI_GPIO_SLEEP)) == WPI_GPIO_CLOCK)
			break;
		DELAY(10);
	}
	if (ntries == 1000)
		aprint_error_dev(sc->sc_dev, "could not lock memory\n");
}

/*
 * Release lock on NIC memory.
 */
static void
wpi_mem_unlock(struct wpi_softc *sc)
{
	uint32_t tmp = WPI_READ(sc, WPI_GPIO_CTL);
	WPI_WRITE(sc, WPI_GPIO_CTL, tmp & ~WPI_GPIO_MAC);
}

static uint32_t
wpi_mem_read(struct wpi_softc *sc, uint16_t addr)
{
	WPI_WRITE(sc, WPI_READ_MEM_ADDR, WPI_MEM_4 | addr);
	return WPI_READ(sc, WPI_READ_MEM_DATA);
}

static void
wpi_mem_write(struct wpi_softc *sc, uint16_t addr, uint32_t data)
{
	WPI_WRITE(sc, WPI_WRITE_MEM_ADDR, WPI_MEM_4 | addr);
	WPI_WRITE(sc, WPI_WRITE_MEM_DATA, data);
}

static void
wpi_mem_write_region_4(struct wpi_softc *sc, uint16_t addr,
    const uint32_t *data, int wlen)
{
	for (; wlen > 0; wlen--, data++, addr += 4)
		wpi_mem_write(sc, addr, *data);
}

/*
 * Read `len' bytes from the EEPROM.  We access the EEPROM through the MAC
 * instead of using the traditional bit-bang method.
 */
static int
wpi_read_prom_data(struct wpi_softc *sc, uint32_t addr, void *data, int len)
{
	uint8_t *out = data;
	uint32_t val;
	int ntries;

	wpi_mem_lock(sc);
	for (; len > 0; len -= 2, addr++) {
		WPI_WRITE(sc, WPI_EEPROM_CTL, addr << 2);

		for (ntries = 0; ntries < 10; ntries++) {
			if ((val = WPI_READ(sc, WPI_EEPROM_CTL)) &
			    WPI_EEPROM_READY)
				break;
			DELAY(5);
		}
		if (ntries == 10) {
			aprint_error_dev(sc->sc_dev, "could not read EEPROM\n");
			return ETIMEDOUT;
		}
		*out++ = val >> 16;
		if (len > 1)
			*out++ = val >> 24;
	}
	wpi_mem_unlock(sc);

	return 0;
}

/*
 * The firmware boot code is small and is intended to be copied directly into
 * the NIC internal memory.
 */
int
wpi_load_microcode(struct wpi_softc *sc, const uint8_t *ucode, int size)
{
	int ntries;

	size /= sizeof (uint32_t);

	wpi_mem_lock(sc);

	/* copy microcode image into NIC memory */
	wpi_mem_write_region_4(sc, WPI_MEM_UCODE_BASE,
	    (const uint32_t *)ucode, size);

	wpi_mem_write(sc, WPI_MEM_UCODE_SRC, 0);
	wpi_mem_write(sc, WPI_MEM_UCODE_DST, WPI_FW_TEXT);
	wpi_mem_write(sc, WPI_MEM_UCODE_SIZE, size);

	/* run microcode */
	wpi_mem_write(sc, WPI_MEM_UCODE_CTL, WPI_UC_RUN);

	/* wait for transfer to complete */
	for (ntries = 0; ntries < 1000; ntries++) {
		if (!(wpi_mem_read(sc, WPI_MEM_UCODE_CTL) & WPI_UC_RUN))
			break;
		DELAY(10);
	}
	if (ntries == 1000) {
		wpi_mem_unlock(sc);
		aprint_error_dev(sc->sc_dev, "could not load boot firmware\n");
		return ETIMEDOUT;
	}
	wpi_mem_write(sc, WPI_MEM_UCODE_CTL, WPI_UC_ENABLE);

	wpi_mem_unlock(sc);

	return 0;
}

static int
wpi_cache_firmware(struct wpi_softc *sc)
{
	const char *const fwname = wpi_firmware_name;
	firmware_handle_t fw;
	int error;

	/* sc is used here only to report error messages.  */

	mutex_enter(&wpi_firmware_mutex);

	if (wpi_firmware_users == SIZE_MAX) {
		mutex_exit(&wpi_firmware_mutex);
		return ENFILE;	/* Too many of something in the system...  */
	}
	if (wpi_firmware_users++) {
		KASSERT(wpi_firmware_image != NULL);
		KASSERT(wpi_firmware_size > 0);
		mutex_exit(&wpi_firmware_mutex);
		return 0;	/* Already good to go.  */
	}

	KASSERT(wpi_firmware_image == NULL);
	KASSERT(wpi_firmware_size == 0);

	/* load firmware image from disk */
	if ((error = firmware_open("if_wpi", fwname, &fw)) != 0) {
		aprint_error_dev(sc->sc_dev,
		    "could not open firmware file %s: %d\n", fwname, error);
		goto fail0;
	}

	wpi_firmware_size = firmware_get_size(fw);

	if (wpi_firmware_size > sizeof (struct wpi_firmware_hdr) +
	    WPI_FW_MAIN_TEXT_MAXSZ + WPI_FW_MAIN_DATA_MAXSZ +
	    WPI_FW_INIT_TEXT_MAXSZ + WPI_FW_INIT_DATA_MAXSZ +
	    WPI_FW_BOOT_TEXT_MAXSZ) {
		aprint_error_dev(sc->sc_dev,
		    "firmware file %s too large: %zu bytes\n",
		    fwname, wpi_firmware_size);
		error = EFBIG;
		goto fail1;
	}

	if (wpi_firmware_size < sizeof (struct wpi_firmware_hdr)) {
		aprint_error_dev(sc->sc_dev,
		    "firmware file %s too small: %zu bytes\n",
		    fwname, wpi_firmware_size);
		error = EINVAL;
		goto fail1;
	}

	wpi_firmware_image = firmware_malloc(wpi_firmware_size);
	if (wpi_firmware_image == NULL) {
		aprint_error_dev(sc->sc_dev,
		    "not enough memory for firmware file %s\n", fwname);
		error = ENOMEM;
		goto fail1;
	}

	error = firmware_read(fw, 0, wpi_firmware_image, wpi_firmware_size);
	if (error != 0) {
		aprint_error_dev(sc->sc_dev,
		    "error reading firmware file %s: %d\n", fwname, error);
		goto fail2;
	}

	/* Success!  */
	firmware_close(fw);
	mutex_exit(&wpi_firmware_mutex);
	return 0;

fail2:
	firmware_free(wpi_firmware_image, wpi_firmware_size);
	wpi_firmware_image = NULL;
fail1:
	wpi_firmware_size = 0;
	firmware_close(fw);
fail0:
	KASSERT(wpi_firmware_users == 1);
	wpi_firmware_users = 0;
	KASSERT(wpi_firmware_image == NULL);
	KASSERT(wpi_firmware_size == 0);

	mutex_exit(&wpi_firmware_mutex);
	return error;
}

static void
wpi_release_firmware(void)
{

	mutex_enter(&wpi_firmware_mutex);

	KASSERT(wpi_firmware_users > 0);
	KASSERT(wpi_firmware_image != NULL);
	KASSERT(wpi_firmware_size != 0);

	if (--wpi_firmware_users == 0) {
		firmware_free(wpi_firmware_image, wpi_firmware_size);
		wpi_firmware_image = NULL;
		wpi_firmware_size = 0;
	}

	mutex_exit(&wpi_firmware_mutex);
}

static int
wpi_load_firmware(struct wpi_softc *sc)
{
	struct wpi_dma_info *dma = &sc->fw_dma;
	struct wpi_firmware_hdr hdr;
	const uint8_t *init_text, *init_data, *main_text, *main_data;
	const uint8_t *boot_text;
	uint32_t init_textsz, init_datasz, main_textsz, main_datasz;
	uint32_t boot_textsz;
	size_t size;
	int error;

	if (!sc->fw_used) {
		if ((error = wpi_cache_firmware(sc)) != 0)
			return error;
		sc->fw_used = true;
	}

	KASSERT(sc->fw_used);
	KASSERT(wpi_firmware_image != NULL);
	KASSERT(wpi_firmware_size > sizeof(hdr));

	memcpy(&hdr, wpi_firmware_image, sizeof(hdr));

	main_textsz = le32toh(hdr.main_textsz);
	main_datasz = le32toh(hdr.main_datasz);
	init_textsz = le32toh(hdr.init_textsz);
	init_datasz = le32toh(hdr.init_datasz);
	boot_textsz = le32toh(hdr.boot_textsz);

	/* sanity-check firmware segments sizes */
	if (main_textsz > WPI_FW_MAIN_TEXT_MAXSZ ||
	    main_datasz > WPI_FW_MAIN_DATA_MAXSZ ||
	    init_textsz > WPI_FW_INIT_TEXT_MAXSZ ||
	    init_datasz > WPI_FW_INIT_DATA_MAXSZ ||
	    boot_textsz > WPI_FW_BOOT_TEXT_MAXSZ ||
	    (boot_textsz & 3) != 0) {
		aprint_error_dev(sc->sc_dev, "invalid firmware header\n");
		error = EINVAL;
		goto free_firmware;
	}

	/* check that all firmware segments are present */
	size = sizeof (struct wpi_firmware_hdr) + main_textsz +
	    main_datasz + init_textsz + init_datasz + boot_textsz;
	if (wpi_firmware_size < size) {
		aprint_error_dev(sc->sc_dev,
		    "firmware file truncated: %zu bytes, expected %zu bytes\n",
		    wpi_firmware_size, size);
		error = EINVAL;
		goto free_firmware;
	}

	/* get pointers to firmware segments */
	main_text = wpi_firmware_image + sizeof (struct wpi_firmware_hdr);
	main_data = main_text + main_textsz;
	init_text = main_data + main_datasz;
	init_data = init_text + init_textsz;
	boot_text = init_data + init_datasz;

	/* copy initialization images into pre-allocated DMA-safe memory */
	memcpy(dma->vaddr, init_data, init_datasz);
	memcpy((char *)dma->vaddr + WPI_FW_INIT_DATA_MAXSZ, init_text,
	    init_textsz);

	bus_dmamap_sync(dma->tag, dma->map, 0, dma->size, BUS_DMASYNC_PREWRITE);

	/* tell adapter where to find initialization images */
	wpi_mem_lock(sc);
	wpi_mem_write(sc, WPI_MEM_DATA_BASE, dma->paddr);
	wpi_mem_write(sc, WPI_MEM_DATA_SIZE, init_datasz);
	wpi_mem_write(sc, WPI_MEM_TEXT_BASE,
	    dma->paddr + WPI_FW_INIT_DATA_MAXSZ);
	wpi_mem_write(sc, WPI_MEM_TEXT_SIZE, init_textsz);
	wpi_mem_unlock(sc);

	/* load firmware boot code */
	if ((error = wpi_load_microcode(sc, boot_text, boot_textsz)) != 0) {
		aprint_error_dev(sc->sc_dev, "could not load boot firmware\n");
		return error;
	}

	/* now press "execute" ;-) */
	WPI_WRITE(sc, WPI_RESET, 0);

	/* wait at most one second for first alive notification */
	if ((error = tsleep(sc, PCATCH, "wpiinit", hz)) != 0) {
		/* this isn't what was supposed to happen.. */
		aprint_error_dev(sc->sc_dev,
		    "timeout waiting for adapter to initialize\n");
	}

	/* copy runtime images into pre-allocated DMA-safe memory */
	memcpy(dma->vaddr, main_data, main_datasz);
	memcpy((char *)dma->vaddr + WPI_FW_MAIN_DATA_MAXSZ, main_text,
	    main_textsz);

	bus_dmamap_sync(dma->tag, dma->map, 0, dma->size, BUS_DMASYNC_PREWRITE);

	/* tell adapter where to find runtime images */
	wpi_mem_lock(sc);
	wpi_mem_write(sc, WPI_MEM_DATA_BASE, dma->paddr);
	wpi_mem_write(sc, WPI_MEM_DATA_SIZE, main_datasz);
	wpi_mem_write(sc, WPI_MEM_TEXT_BASE,
	    dma->paddr + WPI_FW_MAIN_DATA_MAXSZ);
	wpi_mem_write(sc, WPI_MEM_TEXT_SIZE, WPI_FW_UPDATED | main_textsz);
	wpi_mem_unlock(sc);

	/* wait at most one second for second alive notification */
	if ((error = tsleep(sc, PCATCH, "wpiinit", hz)) != 0) {
		/* this isn't what was supposed to happen.. */
		aprint_error_dev(sc->sc_dev,
		    "timeout waiting for adapter to initialize\n");
	}

	return error;

free_firmware:
	sc->fw_used = false;
	wpi_release_firmware();
	return error;
}

static void
wpi_calib_timeout(void *arg)
{
	struct wpi_softc *sc = arg;
	struct ieee80211com *ic = &sc->sc_ic;
	int temp, s;

	/* automatic rate control triggered every 500ms */
	if (ic->ic_fixed_rate == -1) {
		s = splnet();
		if (ic->ic_opmode == IEEE80211_M_STA)
			wpi_iter_func(sc, ic->ic_bss);
		else
			ieee80211_iterate_nodes(&ic->ic_sta, wpi_iter_func, sc);
		splx(s);
	}

	/* update sensor data */
	temp = (int)WPI_READ(sc, WPI_TEMPERATURE);

	/* automatic power calibration every 60s */
	if (++sc->calib_cnt >= 120) {
		wpi_power_calibration(sc, temp);
		sc->calib_cnt = 0;
	}

	callout_schedule(&sc->calib_to, hz/2);
}

static void
wpi_iter_func(void *arg, struct ieee80211_node *ni)
{
	struct wpi_softc *sc = arg;
	struct wpi_node *wn = (struct wpi_node *)ni;

	ieee80211_amrr_choose(&sc->amrr, ni, &wn->amn);
}

/*
 * This function is called periodically (every 60 seconds) to adjust output
 * power to temperature changes.
 */
void
wpi_power_calibration(struct wpi_softc *sc, int temp)
{
	/* sanity-check read value */
	if (temp < -260 || temp > 25) {
		/* this can't be correct, ignore */
		DPRINTF(("out-of-range temperature reported: %d\n", temp));
		return;
	}

	DPRINTF(("temperature %d->%d\n", sc->temp, temp));

	/* adjust Tx power if need be */
	if (abs(temp - sc->temp) <= 6)
		return;

	sc->temp = temp;

	if (wpi_set_txpower(sc, sc->sc_ic.ic_curchan, 1) != 0) {
		/* just warn, too bad for the automatic calibration... */
		aprint_error_dev(sc->sc_dev, "could not adjust Tx power\n");
	}
}

static void
wpi_rx_intr(struct wpi_softc *sc, struct wpi_rx_desc *desc,
    struct wpi_rx_data *data)
{
	struct ieee80211com *ic = &sc->sc_ic;
	struct ifnet *ifp = ic->ic_ifp;
	struct wpi_rx_ring *ring = &sc->rxq;
	struct wpi_rx_stat *stat;
	struct wpi_rx_head *head;
	struct wpi_rx_tail *tail;
	struct wpi_rbuf *rbuf;
	struct ieee80211_frame *wh;
	struct ieee80211_node *ni;
	struct mbuf *m, *mnew;
	int data_off, error, s;

	bus_dmamap_sync(sc->sc_dmat, data->map, 0, data->map->dm_mapsize,
	    BUS_DMASYNC_POSTREAD);
	stat = (struct wpi_rx_stat *)(desc + 1);

	if (stat->len > WPI_STAT_MAXLEN) {
		aprint_error_dev(sc->sc_dev, "invalid rx statistic header\n");
		if_statinc(ifp, if_ierrors);
		return;
	}

	head = (struct wpi_rx_head *)((char *)(stat + 1) + stat->len);
	tail = (struct wpi_rx_tail *)((char *)(head + 1) + le16toh(head->len));

	DPRINTFN(4, ("rx intr: idx=%d len=%d stat len=%d rssi=%d rate=%x "
	    "chan=%d tstamp=%" PRIu64 "\n", ring->cur, le32toh(desc->len),
	    le16toh(head->len), (int8_t)stat->rssi, head->rate, head->chan,
	    le64toh(tail->tstamp)));

	/*
	 * Discard Rx frames with bad CRC early (XXX we may want to pass them
	 * to radiotap in monitor mode).
	 */
	if ((le32toh(tail->flags) & WPI_RX_NOERROR) != WPI_RX_NOERROR) {
		DPRINTF(("rx tail flags error %x\n",
		    le32toh(tail->flags)));
		if_statinc(ifp, if_ierrors);
		return;
	}

	/* Compute where are the useful datas */
	data_off = (char*)(head + 1) - mtod(data->m, char*);
			
	MGETHDR(mnew, M_DONTWAIT, MT_DATA);
	if (mnew == NULL) {
		if_statinc(ifp, if_ierrors);
		return;
	}

	rbuf = wpi_alloc_rbuf(sc);
	if (rbuf == NULL) {
		m_freem(mnew);
		if_statinc(ifp, if_ierrors);
		return;
	}

	/* attach Rx buffer to mbuf */
	MEXTADD(mnew, rbuf->vaddr, WPI_RBUF_SIZE, 0, wpi_free_rbuf,
		rbuf);
	mnew->m_flags |= M_EXT_RW;

	bus_dmamap_unload(sc->sc_dmat, data->map);

	error = bus_dmamap_load(sc->sc_dmat, data->map,
	    mtod(mnew, void *), WPI_RBUF_SIZE, NULL,
	    BUS_DMA_NOWAIT | BUS_DMA_READ);
	if (error) {
		device_printf(sc->sc_dev,
		    "couldn't load rx mbuf: %d\n", error);
		m_freem(mnew);
		if_statinc(ifp, if_ierrors);

		error = bus_dmamap_load(sc->sc_dmat, data->map,
		    mtod(data->m, void *), WPI_RBUF_SIZE, NULL,
		    BUS_DMA_NOWAIT | BUS_DMA_READ);
		if (error)
			panic("%s: bus_dmamap_load failed: %d\n",
			    device_xname(sc->sc_dev), error);
		return;
	}

	/* new mbuf loaded successfully */
	m = data->m;
	data->m = mnew;

	/* update Rx descriptor */
	ring->desc[ring->cur] = htole32(rbuf->paddr);
	bus_dmamap_sync(sc->sc_dmat, ring->desc_dma.map, 0,
	    ring->desc_dma.size,
	    BUS_DMASYNC_PREWRITE);

	m->m_data = (char*)m->m_data + data_off;
	m->m_pkthdr.len = m->m_len = le16toh(head->len);

	/* finalize mbuf */
	m_set_rcvif(m, ifp);

	s = splnet();

	if (sc->sc_drvbpf != NULL) {
		struct wpi_rx_radiotap_header *tap = &sc->sc_rxtap;

		tap->wr_flags = 0;
		tap->wr_chan_freq =
		    htole16(ic->ic_channels[head->chan].ic_freq);
		tap->wr_chan_flags =
		    htole16(ic->ic_channels[head->chan].ic_flags);
		tap->wr_dbm_antsignal = (int8_t)(stat->rssi - WPI_RSSI_OFFSET);
		tap->wr_dbm_antnoise = (int8_t)le16toh(stat->noise);
		tap->wr_tsft = tail->tstamp;
		tap->wr_antenna = (le16toh(head->flags) >> 4) & 0xf;
		switch (head->rate) {
		/* CCK rates */
		case  10: tap->wr_rate =   2; break;
		case  20: tap->wr_rate =   4; break;
		case  55: tap->wr_rate =  11; break;
		case 110: tap->wr_rate =  22; break;
		/* OFDM rates */
		case 0xd: tap->wr_rate =  12; break;
		case 0xf: tap->wr_rate =  18; break;
		case 0x5: tap->wr_rate =  24; break;
		case 0x7: tap->wr_rate =  36; break;
		case 0x9: tap->wr_rate =  48; break;
		case 0xb: tap->wr_rate =  72; break;
		case 0x1: tap->wr_rate =  96; break;
		case 0x3: tap->wr_rate = 108; break;
		/* unknown rate: should not happen */
		default:  tap->wr_rate =   0;
		}
		if (le16toh(head->flags) & 0x4)
			tap->wr_flags |= IEEE80211_RADIOTAP_F_SHORTPRE;

		bpf_mtap2(sc->sc_drvbpf, tap, sc->sc_rxtap_len, m, BPF_D_IN);
	}

	/* grab a reference to the source node */
	wh = mtod(m, struct ieee80211_frame *);
	ni = ieee80211_find_rxnode(ic, (struct ieee80211_frame_min *)wh);

	/* send the frame to the 802.11 layer */
	ieee80211_input(ic, m, ni, stat->rssi, 0);

	/* release node reference */
	ieee80211_free_node(ni);

	splx(s);
}

static void
wpi_tx_intr(struct wpi_softc *sc, struct wpi_rx_desc *desc)
{
	struct ifnet *ifp = sc->sc_ic.ic_ifp;
	struct wpi_tx_ring *ring = &sc->txq[desc->qid & 0x3];
	struct wpi_tx_data *data = &ring->data[desc->idx];
	struct wpi_tx_stat *stat = (struct wpi_tx_stat *)(desc + 1);
	struct wpi_node *wn = (struct wpi_node *)data->ni;
	int s;

	DPRINTFN(4, ("tx done: qid=%d idx=%d retries=%d nkill=%d rate=%x "
	    "duration=%d status=%x\n", desc->qid, desc->idx, stat->ntries,
	    stat->nkill, stat->rate, le32toh(stat->duration),
	    le32toh(stat->status)));

	s = splnet();

	/*
	 * Update rate control statistics for the node.
	 * XXX we should not count mgmt frames since they're always sent at
	 * the lowest available bit-rate.
	 */
	wn->amn.amn_txcnt++;
	if (stat->ntries > 0) {
		DPRINTFN(3, ("tx intr ntries %d\n", stat->ntries));
		wn->amn.amn_retrycnt++;
	}

	if ((le32toh(stat->status) & 0xff) != 1)
		if_statinc(ifp, if_oerrors);
	else
		if_statinc(ifp, if_opackets);

	bus_dmamap_unload(sc->sc_dmat, data->map);
	m_freem(data->m);
	data->m = NULL;
	ieee80211_free_node(data->ni);
	data->ni = NULL;

	ring->queued--;

	sc->sc_tx_timer = 0;
	ifp->if_flags &= ~IFF_OACTIVE;
	wpi_start(ifp); /* in softint */

	splx(s);
}

static void
wpi_cmd_intr(struct wpi_softc *sc, struct wpi_rx_desc *desc)
{
	struct wpi_tx_ring *ring = &sc->cmdq;
	struct wpi_tx_data *data;

	if ((desc->qid & 7) != 4)
		return;	/* not a command ack */

	data = &ring->data[desc->idx];

	/* if the command was mapped in a mbuf, free it */
	if (data->m != NULL) {
		bus_dmamap_unload(sc->sc_dmat, data->map);
		m_freem(data->m);
		data->m = NULL;
	}

	wakeup(&ring->cmd[desc->idx]);
}

static void
wpi_notif_intr(struct wpi_softc *sc)
{
	struct ieee80211com *ic = &sc->sc_ic;
	struct ifnet *ifp =  ic->ic_ifp;
	uint32_t hw;
	int s;

	bus_dmamap_sync(sc->sc_dmat, sc->shared_dma.map, 0,
	    sizeof(struct wpi_shared), BUS_DMASYNC_POSTREAD);

	hw = le32toh(sc->shared->next);
	while (sc->rxq.cur != hw) {
		struct wpi_rx_data *data = &sc->rxq.data[sc->rxq.cur];
		struct wpi_rx_desc *desc;

		bus_dmamap_sync(sc->sc_dmat, data->map, 0, data->map->dm_mapsize,
		    BUS_DMASYNC_POSTREAD);
		desc = mtod(data->m, struct wpi_rx_desc *);

		DPRINTFN(4, ("rx notification qid=%x idx=%d flags=%x type=%d "
		    "len=%d\n", desc->qid, desc->idx, desc->flags,
		    desc->type, le32toh(desc->len)));

		if (!(desc->qid & 0x80))	/* reply to a command */
			wpi_cmd_intr(sc, desc);

		switch (desc->type) {
		case WPI_RX_DONE:
			/* a 802.11 frame was received */
			wpi_rx_intr(sc, desc, data);
			break;

		case WPI_TX_DONE:
			/* a 802.11 frame has been transmitted */
			wpi_tx_intr(sc, desc);
			break;

		case WPI_UC_READY:
		{
			struct wpi_ucode_info *uc =
			    (struct wpi_ucode_info *)(desc + 1);

			/* the microcontroller is ready */
			DPRINTF(("microcode alive notification version %x "
			    "alive %x\n", le32toh(uc->version),
			    le32toh(uc->valid)));

			if (le32toh(uc->valid) != 1) {
				aprint_error_dev(sc->sc_dev,
				    "microcontroller initialization failed\n");
			}
			break;
		}
		case WPI_STATE_CHANGED:
		{
			uint32_t *status = (uint32_t *)(desc + 1);

			/* enabled/disabled notification */
			DPRINTF(("state changed to %x\n", le32toh(*status)));

			if (le32toh(*status) & 1) {
				s = splnet();
				/* the radio button has to be pushed */
				/* wake up thread to signal powerd */
				cv_signal(&sc->sc_rsw_cv);
				aprint_error_dev(sc->sc_dev,
				    "Radio transmitter is off\n");
				/* turn the interface down */
				ifp->if_flags &= ~IFF_UP;
				wpi_stop_intr(ifp, 1);
				splx(s);
				return;	/* no further processing */
			}
			break;
		}
		case WPI_START_SCAN:
		{
#if 0
			struct wpi_start_scan *scan =
			    (struct wpi_start_scan *)(desc + 1);

			DPRINTFN(2, ("scanning channel %d status %x\n",
			    scan->chan, le32toh(scan->status)));

			/* fix current channel */
			ic->ic_curchan = &ic->ic_channels[scan->chan];
#endif
			break;
		}
		case WPI_STOP_SCAN:
		{
#ifdef WPI_DEBUG
			struct wpi_stop_scan *scan =
			    (struct wpi_stop_scan *)(desc + 1);
#endif

			DPRINTF(("scan finished nchan=%d status=%d chan=%d\n",
			    scan->nchan, scan->status, scan->chan));

			s = splnet();
			sc->is_scanning = false;
			if (ic->ic_state == IEEE80211_S_SCAN)
				ieee80211_next_scan(ic);
			splx(s);
			break;
		}
		}

		sc->rxq.cur = (sc->rxq.cur + 1) % WPI_RX_RING_COUNT;
	}

	/* tell the firmware what we have processed */
	hw = (hw == 0) ? WPI_RX_RING_COUNT - 1 : hw - 1;
	WPI_WRITE(sc, WPI_RX_WIDX, hw & ~7);
}

static int
wpi_intr(void *arg)
{
	struct wpi_softc *sc = arg;
	uint32_t r;

	r = WPI_READ(sc, WPI_INTR);
	if (r == 0 || r == 0xffffffff)
		return 0;	/* not for us */

	DPRINTFN(6, ("interrupt reg %x\n", r));

	/* disable interrupts */
	WPI_WRITE(sc, WPI_MASK, 0);

	softint_schedule(sc->sc_soft_ih);
	return 1;
}

static void
wpi_softintr(void *arg)
{
	struct wpi_softc *sc = arg;
	struct ifnet *ifp = sc->sc_ic.ic_ifp;
	uint32_t r;

	r = WPI_READ(sc, WPI_INTR);
	if (r == 0 || r == 0xffffffff)
		goto out;

	/* ack interrupts */
	WPI_WRITE(sc, WPI_INTR, r);

	if (r & (WPI_SW_ERROR | WPI_HW_ERROR)) {
		/* SYSTEM FAILURE, SYSTEM FAILURE */
		aprint_error_dev(sc->sc_dev, "fatal firmware error\n");
		ifp->if_flags &= ~IFF_UP;
		wpi_stop_intr(ifp, 1);
		return;
	}

	if (r & WPI_RX_INTR)
		wpi_notif_intr(sc);

	if (r & WPI_ALIVE_INTR)	/* firmware initialized */
		wakeup(sc);

 out:
	/* re-enable interrupts */
	if (ifp->if_flags & IFF_UP)
		WPI_WRITE(sc, WPI_MASK, WPI_INTR_MASK);
}

static uint8_t
wpi_plcp_signal(int rate)
{
	switch (rate) {
	/* CCK rates (returned values are device-dependent) */
	case 2:		return 10;
	case 4:		return 20;
	case 11:	return 55;
	case 22:	return 110;

	/* OFDM rates (cf IEEE Std 802.11a-1999, pp. 14 Table 80) */
	/* R1-R4, (u)ral is R4-R1 */
	case 12:	return 0xd;
	case 18:	return 0xf;
	case 24:	return 0x5;
	case 36:	return 0x7;
	case 48:	return 0x9;
	case 72:	return 0xb;
	case 96:	return 0x1;
	case 108:	return 0x3;

	/* unsupported rates (should not get there) */
	default:	return 0;
	}
}

/* quickly determine if a given rate is CCK or OFDM */
#define WPI_RATE_IS_OFDM(rate) ((rate) >= 12 && (rate) != 22)

static int
wpi_tx_data(struct wpi_softc *sc, struct mbuf *m0, struct ieee80211_node *ni,
    int ac)
{
	struct ieee80211com *ic = &sc->sc_ic;
	struct wpi_tx_ring *ring = &sc->txq[ac];
	struct wpi_tx_desc *desc;
	struct wpi_tx_data *data;
	struct wpi_tx_cmd *cmd;
	struct wpi_cmd_data *tx;
	struct ieee80211_frame *wh;
	struct ieee80211_key *k;
	const struct chanAccParams *cap;
	struct mbuf *mnew;
	int i, rate, error, hdrlen, noack = 0;

	desc = &ring->desc[ring->cur];
	data = &ring->data[ring->cur];

	wh = mtod(m0, struct ieee80211_frame *);

	if (ieee80211_has_qos(wh)) {
		cap = &ic->ic_wme.wme_chanParams;
		noack = cap->cap_wmeParams[ac].wmep_noackPolicy;
	}

	if (wh->i_fc[1] & IEEE80211_FC1_WEP) {
		k = ieee80211_crypto_encap(ic, ni, m0);
		if (k == NULL) {
			m_freem(m0);
			return ENOBUFS;
		}

		/* packet header may have moved, reset our local pointer */
		wh = mtod(m0, struct ieee80211_frame *);
	}

	hdrlen = ieee80211_anyhdrsize(wh);

	/* pickup a rate */
	if ((wh->i_fc[0] & IEEE80211_FC0_TYPE_MASK) ==
	    IEEE80211_FC0_TYPE_MGT) {
		/* mgmt frames are sent at the lowest available bit-rate */
		rate = ni->ni_rates.rs_rates[0];
	} else {
		if (ic->ic_fixed_rate != -1) {
			rate = ic->ic_sup_rates[ic->ic_curmode].
			    rs_rates[ic->ic_fixed_rate];
		} else
			rate = ni->ni_rates.rs_rates[ni->ni_txrate];
	}
	rate &= IEEE80211_RATE_VAL;

	if (sc->sc_drvbpf != NULL) {
		struct wpi_tx_radiotap_header *tap = &sc->sc_txtap;

		tap->wt_flags = 0;
		tap->wt_chan_freq = htole16(ni->ni_chan->ic_freq);
		tap->wt_chan_flags = htole16(ni->ni_chan->ic_flags);
		tap->wt_rate = rate;
		tap->wt_hwqueue = ac;
		if (wh->i_fc[1] & IEEE80211_FC1_WEP)
			tap->wt_flags |= IEEE80211_RADIOTAP_F_WEP;

		bpf_mtap2(sc->sc_drvbpf, tap, sc->sc_txtap_len, m0, BPF_D_OUT);
	}

	cmd = &ring->cmd[ring->cur];
	cmd->code = WPI_CMD_TX_DATA;
	cmd->flags = 0;
	cmd->qid = ring->qid;
	cmd->idx = ring->cur;

	tx = (struct wpi_cmd_data *)cmd->data;
	/* no need to zero tx, all fields are reinitialized here */
	tx->flags = 0;

	if (!noack && !IEEE80211_IS_MULTICAST(wh->i_addr1)) {
		tx->flags |= htole32(WPI_TX_NEED_ACK);
	} else if (m0->m_pkthdr.len + IEEE80211_CRC_LEN > ic->ic_rtsthreshold)
		tx->flags |= htole32(WPI_TX_NEED_RTS | WPI_TX_FULL_TXOP);

	tx->flags |= htole32(WPI_TX_AUTO_SEQ);

	/* retrieve destination node's id */
	tx->id = IEEE80211_IS_MULTICAST(wh->i_addr1) ? WPI_ID_BROADCAST :
		WPI_ID_BSS;

	if ((wh->i_fc[0] & IEEE80211_FC0_TYPE_MASK) ==
	    IEEE80211_FC0_TYPE_MGT) {
		/* tell h/w to set timestamp in probe responses */
		if ((wh->i_fc[0] &
		    (IEEE80211_FC0_TYPE_MASK | IEEE80211_FC0_SUBTYPE_MASK)) ==
		    (IEEE80211_FC0_TYPE_MGT | IEEE80211_FC0_SUBTYPE_PROBE_RESP))
			tx->flags |= htole32(WPI_TX_INSERT_TSTAMP);

		if (((wh->i_fc[0] & IEEE80211_FC0_SUBTYPE_MASK) ==
			 IEEE80211_FC0_SUBTYPE_ASSOC_REQ) ||
			((wh->i_fc[0] & IEEE80211_FC0_SUBTYPE_MASK) ==
			 IEEE80211_FC0_SUBTYPE_REASSOC_REQ))
			tx->timeout = htole16(3);
		else
			tx->timeout = htole16(2);
	} else
		tx->timeout = htole16(0);

	tx->rate = wpi_plcp_signal(rate);

	/* be very persistant at sending frames out */
	tx->rts_ntries = 7;
	tx->data_ntries = 15;

	tx->ofdm_mask = 0xff;
	tx->cck_mask = 0x0f;
	tx->lifetime = htole32(WPI_LIFETIME_INFINITE);

	tx->len = htole16(m0->m_pkthdr.len);

	/* save and trim IEEE802.11 header */
	memcpy((uint8_t *)(tx + 1), wh, hdrlen);
	m_adj(m0, hdrlen);

	error = bus_dmamap_load_mbuf(sc->sc_dmat, data->map, m0,
	    BUS_DMA_WRITE | BUS_DMA_NOWAIT);
	if (error != 0 && error != EFBIG) {
		aprint_error_dev(sc->sc_dev, "could not map mbuf (error %d)\n",
		    error);
		m_freem(m0);
		return error;
	}
	if (error != 0) {
		/* too many fragments, linearize */

		MGETHDR(mnew, M_DONTWAIT, MT_DATA);
		if (mnew == NULL) {
			m_freem(m0);
			return ENOMEM;
		}
		m_copy_pkthdr(mnew, m0);
		if (m0->m_pkthdr.len > MHLEN) {
			MCLGET(mnew, M_DONTWAIT);
			if (!(mnew->m_flags & M_EXT)) {
				m_freem(m0);
				m_freem(mnew);
				return ENOMEM;
			}
		}

		m_copydata(m0, 0, m0->m_pkthdr.len, mtod(mnew, void *));
		m_freem(m0);
		mnew->m_len = mnew->m_pkthdr.len;
		m0 = mnew;

		error = bus_dmamap_load_mbuf(sc->sc_dmat, data->map, m0,
		    BUS_DMA_WRITE | BUS_DMA_NOWAIT);
		if (error != 0) {
			aprint_error_dev(sc->sc_dev,
			    "could not map mbuf (error %d)\n", error);
			m_freem(m0);
			return error;
		}
	}

	data->m = m0;
	data->ni = ni;

	DPRINTFN(4, ("sending data: qid=%d idx=%d len=%d nsegs=%d\n",
	    ring->qid, ring->cur, m0->m_pkthdr.len, data->map->dm_nsegs));

	/* first scatter/gather segment is used by the tx data command */
	desc->flags = htole32(WPI_PAD32(m0->m_pkthdr.len) << 28 |
	    (1 + data->map->dm_nsegs) << 24);
	desc->segs[0].addr = htole32(ring->cmd_dma.paddr +
	    ring->cur * sizeof (struct wpi_tx_cmd));
	desc->segs[0].len  = htole32(4 + sizeof (struct wpi_cmd_data) +
	    ((hdrlen + 3) & ~3));
	for (i = 1; i <= data->map->dm_nsegs; i++) {
		desc->segs[i].addr =
		    htole32(data->map->dm_segs[i - 1].ds_addr);
		desc->segs[i].len  =
		    htole32(data->map->dm_segs[i - 1].ds_len);
	}

	ring->queued++;

	bus_dmamap_sync(sc->sc_dmat, data->map, 0,
	    data->map->dm_mapsize,
	    BUS_DMASYNC_PREWRITE);
	bus_dmamap_sync(sc->sc_dmat, ring->cmd_dma.map, 0,
	    ring->cmd_dma.size,
	    BUS_DMASYNC_PREWRITE);
	bus_dmamap_sync(sc->sc_dmat, ring->desc_dma.map, 0,
	    ring->desc_dma.size,
	    BUS_DMASYNC_PREWRITE);

	/* kick ring */
	ring->cur = (ring->cur + 1) % WPI_TX_RING_COUNT;
	WPI_WRITE(sc, WPI_TX_WIDX, ring->qid << 8 | ring->cur);

	return 0;
}

static void
wpi_start(struct ifnet *ifp)
{
	struct wpi_softc *sc = ifp->if_softc;
	struct ieee80211com *ic = &sc->sc_ic;
	struct ieee80211_node *ni;
	struct ether_header *eh;
	struct mbuf *m0;
	int ac;

	/*
	 * net80211 may still try to send management frames even if the
	 * IFF_RUNNING flag is not set...
	 */
	if ((ifp->if_flags & (IFF_RUNNING | IFF_OACTIVE)) != IFF_RUNNING)
		return;

	for (;;) {
		IF_DEQUEUE(&ic->ic_mgtq, m0);
		if (m0 != NULL) {

			ni = M_GETCTX(m0, struct ieee80211_node *);
			M_CLEARCTX(m0);

			/* management frames go into ring 0 */
			if (sc->txq[0].queued > sc->txq[0].count - 8) {
				if_statinc(ifp, if_oerrors);
				continue;
			}
			bpf_mtap3(ic->ic_rawbpf, m0, BPF_D_OUT);
			if (wpi_tx_data(sc, m0, ni, 0) != 0) {
				if_statinc(ifp, if_oerrors);
				break;
			}
		} else {
			if (ic->ic_state != IEEE80211_S_RUN)
				break;
			IFQ_POLL(&ifp->if_snd, m0);
			if (m0 == NULL)
				break;

			if (m0->m_len < sizeof (*eh) &&
			    (m0 = m_pullup(m0, sizeof (*eh))) == NULL) {
				if_statinc(ifp, if_oerrors);
				continue;
			}
			eh = mtod(m0, struct ether_header *);
			ni = ieee80211_find_txnode(ic, eh->ether_dhost);
			if (ni == NULL) {
				m_freem(m0);
				if_statinc(ifp, if_oerrors);
				continue;
			}

			/* classify mbuf so we can find which tx ring to use */
			if (ieee80211_classify(ic, m0, ni) != 0) {
				m_freem(m0);
				ieee80211_free_node(ni);
				if_statinc(ifp, if_oerrors);
				continue;
			}

			/* no QoS encapsulation for EAPOL frames */
			ac = (eh->ether_type != htons(ETHERTYPE_PAE)) ?
			    M_WME_GETAC(m0) : WME_AC_BE;

			if (sc->txq[ac].queued > sc->txq[ac].count - 8) {
				/* there is no place left in this ring */
				ifp->if_flags |= IFF_OACTIVE;
				break;
			}
			IFQ_DEQUEUE(&ifp->if_snd, m0);
			bpf_mtap(ifp, m0, BPF_D_OUT);
			m0 = ieee80211_encap(ic, m0, ni);
			if (m0 == NULL) {
				ieee80211_free_node(ni);
				if_statinc(ifp, if_oerrors);
				continue;
			}
			bpf_mtap3(ic->ic_rawbpf, m0, BPF_D_OUT);
			if (wpi_tx_data(sc, m0, ni, ac) != 0) {
				ieee80211_free_node(ni);
				if_statinc(ifp, if_oerrors);
				break;
			}
		}

		sc->sc_tx_timer = 5;
		ifp->if_timer = 1;
	}
}

static void
wpi_watchdog(struct ifnet *ifp)
{
	struct wpi_softc *sc = ifp->if_softc;

	ifp->if_timer = 0;

	if (sc->sc_tx_timer > 0) {
		if (--sc->sc_tx_timer == 0) {
			aprint_error_dev(sc->sc_dev, "device timeout\n");
			ifp->if_flags &= ~IFF_UP;
			wpi_stop_intr(ifp, 1);
			if_statinc(ifp, if_oerrors);
			return;
		}
		ifp->if_timer = 1;
	}

	ieee80211_watchdog(&sc->sc_ic);
}

static int
wpi_ioctl(struct ifnet *ifp, u_long cmd, void *data)
{
#define IS_RUNNING(ifp) \
	((ifp->if_flags & IFF_UP) && (ifp->if_flags & IFF_RUNNING))

	struct wpi_softc *sc = ifp->if_softc;
	struct ieee80211com *ic = &sc->sc_ic;
	int s, error = 0;

	s = splnet();

	switch (cmd) {
	case SIOCSIFFLAGS:
		if ((error = ifioctl_common(ifp, cmd, data)) != 0)
			break;
		if (ifp->if_flags & IFF_UP) {
			if (!(ifp->if_flags & IFF_RUNNING))
				wpi_init(ifp);
		} else {
			if (ifp->if_flags & IFF_RUNNING)
				wpi_stop(ifp, 1);
		}
		break;

	case SIOCADDMULTI:
	case SIOCDELMULTI:
		/* XXX no h/w multicast filter? --dyoung */
		if ((error = ether_ioctl(ifp, cmd, data)) == ENETRESET) {
			/* setup multicast filter, etc */
			error = 0;
		}
		break;

	default:
		error = ieee80211_ioctl(ic, cmd, data);
	}

	if (error == ENETRESET) {
		if (IS_RUNNING(ifp) &&
			(ic->ic_roaming != IEEE80211_ROAMING_MANUAL))
			wpi_init(ifp);
		error = 0;
	}

	splx(s);
	return error;

#undef IS_RUNNING
}

/*
 * Extract various information from EEPROM.
 */
static void
wpi_read_eeprom(struct wpi_softc *sc)
{
	struct ieee80211com *ic = &sc->sc_ic;
	char domain[4];
	int i;

	wpi_read_prom_data(sc, WPI_EEPROM_CAPABILITIES, &sc->cap, 1);
	wpi_read_prom_data(sc, WPI_EEPROM_REVISION, &sc->rev, 2);
	wpi_read_prom_data(sc, WPI_EEPROM_TYPE, &sc->type, 1);

	DPRINTF(("cap=%x rev=%x type=%x\n", sc->cap, le16toh(sc->rev),
	    sc->type));

	/* read and print regulatory domain */
	wpi_read_prom_data(sc, WPI_EEPROM_DOMAIN, domain, 4);
	aprint_normal_dev(sc->sc_dev, "%.4s", domain);

	/* read and print MAC address */
	wpi_read_prom_data(sc, WPI_EEPROM_MAC, ic->ic_myaddr, 6);
	aprint_normal(", address %s\n", ether_sprintf(ic->ic_myaddr));

	/* read the list of authorized channels */
	for (i = 0; i < WPI_CHAN_BANDS_COUNT; i++)
		wpi_read_eeprom_channels(sc, i);

	/* read the list of power groups */
	for (i = 0; i < WPI_POWER_GROUPS_COUNT; i++)
		wpi_read_eeprom_group(sc, i);
}

static void
wpi_read_eeprom_channels(struct wpi_softc *sc, int n)
{
	struct ieee80211com *ic = &sc->sc_ic;
	const struct wpi_chan_band *band = &wpi_bands[n];
	struct wpi_eeprom_chan channels[WPI_MAX_CHAN_PER_BAND];
	int chan, i;

	wpi_read_prom_data(sc, band->addr, channels,
	    band->nchan * sizeof (struct wpi_eeprom_chan));

	for (i = 0; i < band->nchan; i++) {
		if (!(channels[i].flags & WPI_EEPROM_CHAN_VALID))
			continue;

		chan = band->chan[i];

		if (n == 0) {	/* 2GHz band */
			ic->ic_channels[chan].ic_freq =
			    ieee80211_ieee2mhz(chan, IEEE80211_CHAN_2GHZ);
			ic->ic_channels[chan].ic_flags =
			    IEEE80211_CHAN_CCK | IEEE80211_CHAN_OFDM |
			    IEEE80211_CHAN_DYN | IEEE80211_CHAN_2GHZ;

		} else {	/* 5GHz band */
			/*
			 * Some 3945ABG adapters support channels 7, 8, 11
			 * and 12 in the 2GHz *and* 5GHz bands.
			 * Because of limitations in our net80211(9) stack,
			 * we can't support these channels in 5GHz band.
			 */
			if (chan <= 14)
				continue;

			ic->ic_channels[chan].ic_freq =
			    ieee80211_ieee2mhz(chan, IEEE80211_CHAN_5GHZ);
			ic->ic_channels[chan].ic_flags = IEEE80211_CHAN_A;
		}

		/* is active scan allowed on this channel? */
		if (!(channels[i].flags & WPI_EEPROM_CHAN_ACTIVE)) {
			ic->ic_channels[chan].ic_flags |=
			    IEEE80211_CHAN_PASSIVE;
		}

		/* save maximum allowed power for this channel */
		sc->maxpwr[chan] = channels[i].maxpwr;

		DPRINTF(("adding chan %d flags=0x%x maxpwr=%d\n",
		    chan, channels[i].flags, sc->maxpwr[chan]));
	}
}

static void
wpi_read_eeprom_group(struct wpi_softc *sc, int n)
{
	struct wpi_power_group *group = &sc->groups[n];
	struct wpi_eeprom_group rgroup;
	int i;

	wpi_read_prom_data(sc, WPI_EEPROM_POWER_GRP + n * 32, &rgroup,
	    sizeof rgroup);

	/* save power group information */
	group->chan   = rgroup.chan;
	group->maxpwr = rgroup.maxpwr;
	/* temperature at which the samples were taken */
	group->temp   = (int16_t)le16toh(rgroup.temp);

	DPRINTF(("power group %d: chan=%d maxpwr=%d temp=%d\n", n,
	    group->chan, group->maxpwr, group->temp));

	for (i = 0; i < WPI_SAMPLES_COUNT; i++) {
		group->samples[i].index = rgroup.samples[i].index;
		group->samples[i].power = rgroup.samples[i].power;

		DPRINTF(("\tsample %d: index=%d power=%d\n", i,
		    group->samples[i].index, group->samples[i].power));
	}
}

/*
 * Send a command to the firmware.
 */
static int
wpi_cmd(struct wpi_softc *sc, int code, const void *buf, int size, int async)
{
	struct wpi_tx_ring *ring = &sc->cmdq;
	struct wpi_tx_desc *desc;
	struct wpi_tx_cmd *cmd;
	struct wpi_dma_info *dma;

	KASSERT(size <= sizeof cmd->data);

	desc = &ring->desc[ring->cur];
	cmd = &ring->cmd[ring->cur];

	cmd->code = code;
	cmd->flags = 0;
	cmd->qid = ring->qid;
	cmd->idx = ring->cur;
	memcpy(cmd->data, buf, size);

	dma = &ring->cmd_dma;
	bus_dmamap_sync(dma->tag, dma->map, 0, dma->size, BUS_DMASYNC_PREWRITE);

	desc->flags = htole32(WPI_PAD32(size) << 28 | 1 << 24);
	desc->segs[0].addr = htole32(ring->cmd_dma.paddr +
	    ring->cur * sizeof (struct wpi_tx_cmd));
	desc->segs[0].len  = htole32(4 + size);

	dma = &ring->desc_dma;
	bus_dmamap_sync(dma->tag, dma->map, 0, dma->size, BUS_DMASYNC_PREWRITE);

	/* kick cmd ring */
	ring->cur = (ring->cur + 1) % WPI_CMD_RING_COUNT;
	WPI_WRITE(sc, WPI_TX_WIDX, ring->qid << 8 | ring->cur);

	return async ? 0 : tsleep(cmd, PCATCH, "wpicmd", hz);
}

static int
wpi_wme_update(struct ieee80211com *ic)
{
#define WPI_EXP2(v)	htole16((1 << (v)) - 1)
#define WPI_USEC(v)	htole16(IEEE80211_TXOP_TO_US(v))
	struct wpi_softc *sc = ic->ic_ifp->if_softc;
	const struct wmeParams *wmep;
	struct wpi_wme_setup wme;
	int ac;

	/* don't override default WME values if WME is not actually enabled */
	if (!(ic->ic_flags & IEEE80211_F_WME))
		return 0;

	wme.flags = 0;
	for (ac = 0; ac < WME_NUM_AC; ac++) {
		wmep = &ic->ic_wme.wme_chanParams.cap_wmeParams[ac];
		wme.ac[ac].aifsn = wmep->wmep_aifsn;
		wme.ac[ac].cwmin = WPI_EXP2(wmep->wmep_logcwmin);
		wme.ac[ac].cwmax = WPI_EXP2(wmep->wmep_logcwmax);
		wme.ac[ac].txop  = WPI_USEC(wmep->wmep_txopLimit);

		DPRINTF(("setting WME for queue %d aifsn=%d cwmin=%d cwmax=%d "
		    "txop=%d\n", ac, wme.ac[ac].aifsn, wme.ac[ac].cwmin,
		    wme.ac[ac].cwmax, wme.ac[ac].txop));
	}

	return wpi_cmd(sc, WPI_CMD_SET_WME, &wme, sizeof wme, 1);
#undef WPI_USEC
#undef WPI_EXP2
}

/*
 * Configure h/w multi-rate retries.
 */
static int
wpi_mrr_setup(struct wpi_softc *sc)
{
	struct ieee80211com *ic = &sc->sc_ic;
	struct wpi_mrr_setup mrr;
	int i, error;

	/* CCK rates (not used with 802.11a) */
	for (i = WPI_CCK1; i <= WPI_CCK11; i++) {
		mrr.rates[i].flags = 0;
		mrr.rates[i].plcp = wpi_ridx_to_plcp[i];
		/* fallback to the immediate lower CCK rate (if any) */
		mrr.rates[i].next = (i == WPI_CCK1) ? WPI_CCK1 : i - 1;
		/* try one time at this rate before falling back to "next" */
		mrr.rates[i].ntries = 1;
	}

	/* OFDM rates (not used with 802.11b) */
	for (i = WPI_OFDM6; i <= WPI_OFDM54; i++) {
		mrr.rates[i].flags = 0;
		mrr.rates[i].plcp = wpi_ridx_to_plcp[i];
		/* fallback to the immediate lower rate (if any) */
		/* we allow fallback from OFDM/6 to CCK/2 in 11b/g mode */
		mrr.rates[i].next = (i == WPI_OFDM6) ?
		    ((ic->ic_curmode == IEEE80211_MODE_11A) ?
			WPI_OFDM6 : WPI_CCK2) :
		    i - 1;
		/* try one time at this rate before falling back to "next" */
		mrr.rates[i].ntries = 1;
	}

	/* setup MRR for control frames */
	mrr.which = htole32(WPI_MRR_CTL);
	error = wpi_cmd(sc, WPI_CMD_MRR_SETUP, &mrr, sizeof mrr, 0);
	if (error != 0) {
		aprint_error_dev(sc->sc_dev,
		    "could not setup MRR for control frames\n");
		return error;
	}

	/* setup MRR for data frames */
	mrr.which = htole32(WPI_MRR_DATA);
	error = wpi_cmd(sc, WPI_CMD_MRR_SETUP, &mrr, sizeof mrr, 0);
	if (error != 0) {
		aprint_error_dev(sc->sc_dev,
		    "could not setup MRR for data frames\n");
		return error;
	}

	return 0;
}

static void
wpi_set_led(struct wpi_softc *sc, uint8_t which, uint8_t off, uint8_t on)
{
	struct wpi_cmd_led led;

	led.which = which;
	led.unit = htole32(100000);	/* on/off in unit of 100ms */
	led.off = off;
	led.on = on;

	(void)wpi_cmd(sc, WPI_CMD_SET_LED, &led, sizeof led, 1);
}

static void
wpi_enable_tsf(struct wpi_softc *sc, struct ieee80211_node *ni)
{
	struct wpi_cmd_tsf tsf;
	uint64_t val, mod;

	memset(&tsf, 0, sizeof tsf);
	memcpy(&tsf.tstamp, ni->ni_tstamp.data, sizeof (uint64_t));
	tsf.bintval = htole16(ni->ni_intval);
	tsf.lintval = htole16(10);

	/* compute remaining time until next beacon */
	val = (uint64_t)ni->ni_intval * 1024;	/* msecs -> usecs */
	mod = le64toh(tsf.tstamp) % val;
	tsf.binitval = htole32((uint32_t)(val - mod));

	DPRINTF(("TSF bintval=%u tstamp=%" PRIu64 ", init=%u\n",
	    ni->ni_intval, le64toh(tsf.tstamp), (uint32_t)(val - mod)));

	if (wpi_cmd(sc, WPI_CMD_TSF, &tsf, sizeof tsf, 1) != 0)
		aprint_error_dev(sc->sc_dev, "could not enable TSF\n");
}

/*
 * Update Tx power to match what is defined for channel `c'.
 */
static int
wpi_set_txpower(struct wpi_softc *sc, struct ieee80211_channel *c, int async)
{
	struct ieee80211com *ic = &sc->sc_ic;
	struct wpi_power_group *group;
	struct wpi_cmd_txpower txpower;
	u_int chan;
	int i;

	/* get channel number */
	chan = ieee80211_chan2ieee(ic, c);

	/* find the power group to which this channel belongs */
	if (IEEE80211_IS_CHAN_5GHZ(c)) {
		for (group = &sc->groups[1]; group < &sc->groups[4]; group++)
			if (chan <= group->chan)
				break;
	} else
		group = &sc->groups[0];

	memset(&txpower, 0, sizeof txpower);
	txpower.band = IEEE80211_IS_CHAN_5GHZ(c) ? 0 : 1;
	txpower.chan = htole16(chan);

	/* set Tx power for all OFDM and CCK rates */
	for (i = 0; i <= 11 ; i++) {
		/* retrieve Tx power for this channel/rate combination */
		int idx = wpi_get_power_index(sc, group, c,
		    wpi_ridx_to_rate[i]);

		txpower.rates[i].plcp = wpi_ridx_to_plcp[i];

		if (IEEE80211_IS_CHAN_5GHZ(c)) {
			txpower.rates[i].rf_gain = wpi_rf_gain_5ghz[idx];
			txpower.rates[i].dsp_gain = wpi_dsp_gain_5ghz[idx];
		} else {
			txpower.rates[i].rf_gain = wpi_rf_gain_2ghz[idx];
			txpower.rates[i].dsp_gain = wpi_dsp_gain_2ghz[idx];
		}
		DPRINTF(("chan %d/rate %d: power index %d\n", chan,
		    wpi_ridx_to_rate[i], idx));
	}

	return wpi_cmd(sc, WPI_CMD_TXPOWER, &txpower, sizeof txpower, async);
}

/*
 * Determine Tx power index for a given channel/rate combination.
 * This takes into account the regulatory information from EEPROM and the
 * current temperature.
 */
static int
wpi_get_power_index(struct wpi_softc *sc, struct wpi_power_group *group,
    struct ieee80211_channel *c, int rate)
{
/* fixed-point arithmetic division using a n-bit fractional part */
#define fdivround(a, b, n)	\
	((((1 << n) * (a)) / (b) + (1 << n) / 2) / (1 << n))

/* linear interpolation */
#define interpolate(x, x1, y1, x2, y2, n)	\
	((y1) + fdivround(((x) - (x1)) * ((y2) - (y1)), (x2) - (x1), n))

	struct ieee80211com *ic = &sc->sc_ic;
	struct wpi_power_sample *sample;
	int pwr, idx;
	u_int chan;

	/* get channel number */
	chan = ieee80211_chan2ieee(ic, c);

	/* default power is group's maximum power - 3dB */
	pwr = group->maxpwr / 2;

	/* decrease power for highest OFDM rates to reduce distortion */
	switch (rate) {
	case 72:	/* 36Mb/s */
		pwr -= IEEE80211_IS_CHAN_2GHZ(c) ? 0 :  5;
		break;
	case 96:	/* 48Mb/s */
		pwr -= IEEE80211_IS_CHAN_2GHZ(c) ? 7 : 10;
		break;
	case 108:	/* 54Mb/s */
		pwr -= IEEE80211_IS_CHAN_2GHZ(c) ? 9 : 12;
		break;
	}

	/* never exceed channel's maximum allowed Tx power */
	pwr = uimin(pwr, sc->maxpwr[chan]);

	/* retrieve power index into gain tables from samples */
	for (sample = group->samples; sample < &group->samples[3]; sample++)
		if (pwr > sample[1].power)
			break;
	/* fixed-point linear interpolation using a 19-bit fractional part */
	idx = interpolate(pwr, sample[0].power, sample[0].index,
	    sample[1].power, sample[1].index, 19);

	/*-
	 * Adjust power index based on current temperature:
	 * - if cooler than factory-calibrated: decrease output power
	 * - if warmer than factory-calibrated: increase output power
	 */
	idx -= (sc->temp - group->temp) * 11 / 100;

	/* decrease power for CCK rates (-5dB) */
	if (!WPI_RATE_IS_OFDM(rate))
		idx += 10;

	/* keep power index in a valid range */
	if (idx < 0)
		return 0;
	if (idx > WPI_MAX_PWR_INDEX)
		return WPI_MAX_PWR_INDEX;
	return idx;

#undef interpolate
#undef fdivround
}

/*
 * Build a beacon frame that the firmware will broadcast periodically in
 * IBSS or HostAP modes.
 */
static int
wpi_setup_beacon(struct wpi_softc *sc, struct ieee80211_node *ni)
{
	struct ieee80211com *ic = &sc->sc_ic;
	struct wpi_tx_ring *ring = &sc->cmdq;
	struct wpi_tx_desc *desc;
	struct wpi_tx_data *data;
	struct wpi_tx_cmd *cmd;
	struct wpi_cmd_beacon *bcn;
	struct ieee80211_beacon_offsets bo;
	struct mbuf *m0;
	int error;

	desc = &ring->desc[ring->cur];
	data = &ring->data[ring->cur];

	m0 = ieee80211_beacon_alloc(ic, ni, &bo);
	if (m0 == NULL) {
		aprint_error_dev(sc->sc_dev,
		    "could not allocate beacon frame\n");
		return ENOMEM;
	}

	cmd = &ring->cmd[ring->cur];
	cmd->code = WPI_CMD_SET_BEACON;
	cmd->flags = 0;
	cmd->qid = ring->qid;
	cmd->idx = ring->cur;

	bcn = (struct wpi_cmd_beacon *)cmd->data;
	memset(bcn, 0, sizeof (struct wpi_cmd_beacon));
	bcn->id = WPI_ID_BROADCAST;
	bcn->ofdm_mask = 0xff;
	bcn->cck_mask = 0x0f;
	bcn->lifetime = htole32(WPI_LIFETIME_INFINITE);
	bcn->len = htole16(m0->m_pkthdr.len);
	bcn->rate = (ic->ic_curmode == IEEE80211_MODE_11A) ?
	    wpi_plcp_signal(12) : wpi_plcp_signal(2);
	bcn->flags = htole32(WPI_TX_AUTO_SEQ | WPI_TX_INSERT_TSTAMP);

	/* save and trim IEEE802.11 header */
	m_copydata(m0, 0, sizeof (struct ieee80211_frame), (void *)&bcn->wh);
	m_adj(m0, sizeof (struct ieee80211_frame));

	/* assume beacon frame is contiguous */
	error = bus_dmamap_load_mbuf(sc->sc_dmat, data->map, m0,
	    BUS_DMA_READ | BUS_DMA_NOWAIT);
	if (error != 0) {
		aprint_error_dev(sc->sc_dev, "could not map beacon\n");
		m_freem(m0);
		return error;
	}

	data->m = m0;

	/* first scatter/gather segment is used by the beacon command */
	desc->flags = htole32(WPI_PAD32(m0->m_pkthdr.len) << 28 | 2 << 24);
	desc->segs[0].addr = htole32(ring->cmd_dma.paddr +
	    ring->cur * sizeof (struct wpi_tx_cmd));
	desc->segs[0].len  = htole32(4 + sizeof (struct wpi_cmd_beacon));
	desc->segs[1].addr = htole32(data->map->dm_segs[0].ds_addr);
	desc->segs[1].len  = htole32(data->map->dm_segs[0].ds_len);

	bus_dmamap_sync(sc->sc_dmat, ring->desc_dma.map, 0,
	    ring->desc_dma.map->dm_mapsize, BUS_DMASYNC_PREWRITE);
	bus_dmamap_sync(sc->sc_dmat, data->map, 0, data->map->dm_mapsize,
	    BUS_DMASYNC_PREWRITE);

	/* kick cmd ring */
	ring->cur = (ring->cur + 1) % WPI_CMD_RING_COUNT;
	WPI_WRITE(sc, WPI_TX_WIDX, ring->qid << 8 | ring->cur);

	return 0;
}

static int
wpi_auth(struct wpi_softc *sc)
{
	struct ieee80211com *ic = &sc->sc_ic;
	struct ieee80211_node *ni = ic->ic_bss;
	struct wpi_node_info node;
	int error;

	/* update adapter's configuration */
	IEEE80211_ADDR_COPY(sc->config.bssid, ni->ni_bssid);
	sc->config.chan = ieee80211_chan2ieee(ic, ni->ni_chan);
	sc->config.flags = htole32(WPI_CONFIG_TSF);
	if (IEEE80211_IS_CHAN_2GHZ(ni->ni_chan)) {
		sc->config.flags |= htole32(WPI_CONFIG_AUTO |
		    WPI_CONFIG_24GHZ);
	}
	switch (ic->ic_curmode) {
	case IEEE80211_MODE_11A:
		sc->config.cck_mask  = 0;
		sc->config.ofdm_mask = 0x15;
		break;
	case IEEE80211_MODE_11B:
		sc->config.cck_mask  = 0x03;
		sc->config.ofdm_mask = 0;
		break;
	default:	/* assume 802.11b/g */
		sc->config.cck_mask  = 0x0f;
		sc->config.ofdm_mask = 0x15;
	}
	DPRINTF(("config chan %d flags %x cck %x ofdm %x\n", sc->config.chan,
	    sc->config.flags, sc->config.cck_mask, sc->config.ofdm_mask));
	error = wpi_cmd(sc, WPI_CMD_CONFIGURE, &sc->config,
	    sizeof (struct wpi_config), 1);
	if (error != 0) {
		aprint_error_dev(sc->sc_dev, "could not configure\n");
		return error;
	}

	/* configuration has changed, set Tx power accordingly */
	if ((error = wpi_set_txpower(sc, ni->ni_chan, 1)) != 0) {
		aprint_error_dev(sc->sc_dev, "could not set Tx power\n");
		return error;
	}

	/* add default node */
	memset(&node, 0, sizeof node);
	IEEE80211_ADDR_COPY(node.bssid, ni->ni_bssid);
	node.id = WPI_ID_BSS;
	node.rate = (ic->ic_curmode == IEEE80211_MODE_11A) ?
	    wpi_plcp_signal(12) : wpi_plcp_signal(2);
	node.action = htole32(WPI_ACTION_SET_RATE);
	node.antenna = WPI_ANTENNA_BOTH;
	error = wpi_cmd(sc, WPI_CMD_ADD_NODE, &node, sizeof node, 1);
	if (error != 0) {
		aprint_error_dev(sc->sc_dev, "could not add BSS node\n");
		return error;
	}

	return 0;
}

/*
 * Send a scan request to the firmware.  Since this command is huge, we map it
 * into a mbuf instead of using the pre-allocated set of commands.
 */
static int
wpi_scan(struct wpi_softc *sc)
{
	struct ieee80211com *ic = &sc->sc_ic;
	struct wpi_tx_ring *ring = &sc->cmdq;
	struct wpi_tx_desc *desc;
	struct wpi_tx_data *data;
	struct wpi_tx_cmd *cmd;
	struct wpi_scan_hdr *hdr;
	struct wpi_scan_chan *chan;
	struct ieee80211_frame *wh;
	struct ieee80211_rateset *rs;
	struct ieee80211_channel *c;
	uint8_t *frm;
	int pktlen, error, nrates;

	if (ic->ic_curchan == NULL)
		return EIO;

	desc = &ring->desc[ring->cur];
	data = &ring->data[ring->cur];

	MGETHDR(data->m, M_DONTWAIT, MT_DATA);
	if (data->m == NULL) {
		aprint_error_dev(sc->sc_dev,
		    "could not allocate mbuf for scan command\n");
		return ENOMEM;
	}
	MCLGET(data->m, M_DONTWAIT);
	if (!(data->m->m_flags & M_EXT)) {
		m_freem(data->m);
		data->m = NULL;
		aprint_error_dev(sc->sc_dev,
		    "could not allocate mbuf for scan command\n");
		return ENOMEM;
	}

	cmd = mtod(data->m, struct wpi_tx_cmd *);
	cmd->code = WPI_CMD_SCAN;
	cmd->flags = 0;
	cmd->qid = ring->qid;
	cmd->idx = ring->cur;

	hdr = (struct wpi_scan_hdr *)cmd->data;
	memset(hdr, 0, sizeof (struct wpi_scan_hdr));
	hdr->cmd.flags = htole32(WPI_TX_AUTO_SEQ);
	hdr->cmd.id = WPI_ID_BROADCAST;
	hdr->cmd.lifetime = htole32(WPI_LIFETIME_INFINITE);
	/*
	 * Move to the next channel if no packets are received within 5 msecs
	 * after sending the probe request (this helps to reduce the duration
	 * of active scans).
	 */
	hdr->quiet = htole16(5);	/* timeout in milliseconds */
	hdr->plcp_threshold = htole16(1);	/* min # of packets */

	if (ic->ic_curchan->ic_flags & IEEE80211_CHAN_5GHZ) {
		hdr->crc_threshold = htole16(1);
		/* send probe requests at 6Mbps */
		hdr->cmd.rate = wpi_plcp_signal(12);
		rs = &ic->ic_sup_rates[IEEE80211_MODE_11A];
	} else {
		hdr->flags = htole32(WPI_CONFIG_24GHZ | WPI_CONFIG_AUTO);
		/* send probe requests at 1Mbps */
		hdr->cmd.rate = wpi_plcp_signal(2);
		rs = &ic->ic_sup_rates[IEEE80211_MODE_11G];
	}

	/* for directed scans, firmware inserts the essid IE itself */
	if (ic->ic_des_esslen != 0) {
		hdr->essid[0].id  = IEEE80211_ELEMID_SSID;
		hdr->essid[0].len = ic->ic_des_esslen;
		memcpy(hdr->essid[0].data, ic->ic_des_essid, ic->ic_des_esslen);
	}

	/*
	 * Build a probe request frame.  Most of the following code is a
	 * copy & paste of what is done in net80211.
	 */
	wh = (struct ieee80211_frame *)(hdr + 1);
	wh->i_fc[0] = IEEE80211_FC0_VERSION_0 | IEEE80211_FC0_TYPE_MGT |
	    IEEE80211_FC0_SUBTYPE_PROBE_REQ;
	wh->i_fc[1] = IEEE80211_FC1_DIR_NODS;
	IEEE80211_ADDR_COPY(wh->i_addr1, etherbroadcastaddr);
	IEEE80211_ADDR_COPY(wh->i_addr2, ic->ic_myaddr);
	IEEE80211_ADDR_COPY(wh->i_addr3, etherbroadcastaddr);
	*(u_int16_t *)&wh->i_dur[0] = 0;	/* filled by h/w */
	*(u_int16_t *)&wh->i_seq[0] = 0;	/* filled by h/w */

	frm = (uint8_t *)(wh + 1);

	/* add empty essid IE (firmware generates it for directed scans) */
	*frm++ = IEEE80211_ELEMID_SSID;
	*frm++ = 0;

	/* add supported rates IE */
	*frm++ = IEEE80211_ELEMID_RATES;
	nrates = rs->rs_nrates;
	if (nrates > IEEE80211_RATE_SIZE)
		nrates = IEEE80211_RATE_SIZE;
	*frm++ = nrates;
	memcpy(frm, rs->rs_rates, nrates);
	frm += nrates;

	/* add supported xrates IE */
	if (rs->rs_nrates > IEEE80211_RATE_SIZE) {
		nrates = rs->rs_nrates - IEEE80211_RATE_SIZE;
		*frm++ = IEEE80211_ELEMID_XRATES;
		*frm++ = nrates;
		memcpy(frm, rs->rs_rates + IEEE80211_RATE_SIZE, nrates);
		frm += nrates;
	}

	/* setup length of probe request */
	hdr->cmd.len = htole16(frm - (uint8_t *)wh);

	chan = (struct wpi_scan_chan *)frm;
	c = ic->ic_curchan;

	chan->chan = ieee80211_chan2ieee(ic, c);
	chan->flags = 0;
	if (!(c->ic_flags & IEEE80211_CHAN_PASSIVE)) {
		chan->flags |= WPI_CHAN_ACTIVE;
		if (ic->ic_des_esslen != 0)
			chan->flags |= WPI_CHAN_DIRECT;
	}
	chan->dsp_gain = 0x6e;
	if (IEEE80211_IS_CHAN_5GHZ(c)) {
		chan->rf_gain = 0x3b;
		chan->active  = htole16(10);
		chan->passive = htole16(110);
	} else {
		chan->rf_gain = 0x28;
		chan->active  = htole16(20);
		chan->passive = htole16(120);
	}
	hdr->nchan++;
	chan++;

	frm += sizeof (struct wpi_scan_chan);

	hdr->len = htole16(frm - (uint8_t *)hdr);
	pktlen = frm - (uint8_t *)cmd;

	error = bus_dmamap_load(sc->sc_dmat, data->map, cmd, pktlen, NULL,
	    BUS_DMA_NOWAIT);
	if (error != 0) {
		aprint_error_dev(sc->sc_dev, "could not map scan command\n");
		m_freem(data->m);
		data->m = NULL;
		return error;
	}

	desc->flags = htole32(WPI_PAD32(pktlen) << 28 | 1 << 24);
	desc->segs[0].addr = htole32(data->map->dm_segs[0].ds_addr);
	desc->segs[0].len  = htole32(data->map->dm_segs[0].ds_len);

	bus_dmamap_sync(sc->sc_dmat, ring->desc_dma.map, 0,
	    ring->desc_dma.map->dm_mapsize, BUS_DMASYNC_PREWRITE);
	bus_dmamap_sync(sc->sc_dmat, data->map, 0, data->map->dm_mapsize,
	    BUS_DMASYNC_PREWRITE);

	/* kick cmd ring */
	ring->cur = (ring->cur + 1) % WPI_CMD_RING_COUNT;
	WPI_WRITE(sc, WPI_TX_WIDX, ring->qid << 8 | ring->cur);

	return 0;	/* will be notified async. of failure/success */
}

static int
wpi_config(struct wpi_softc *sc)
{
	struct ieee80211com *ic = &sc->sc_ic;
	struct ifnet *ifp = ic->ic_ifp;
	struct wpi_power power;
	struct wpi_bluetooth bluetooth;
	struct wpi_node_info node;
	int error;

	memset(&power, 0, sizeof power);
	power.flags = htole32(WPI_POWER_CAM | 0x8);
	error = wpi_cmd(sc, WPI_CMD_SET_POWER_MODE, &power, sizeof power, 0);
	if (error != 0) {
		aprint_error_dev(sc->sc_dev, "could not set power mode\n");
		return error;
	}

	/* configure bluetooth coexistence */
	memset(&bluetooth, 0, sizeof bluetooth);
	bluetooth.flags = 3;
	bluetooth.lead = 0xaa;
	bluetooth.kill = 1;
	error = wpi_cmd(sc, WPI_CMD_BLUETOOTH, &bluetooth, sizeof bluetooth,
	    0);
	if (error != 0) {
		aprint_error_dev(sc->sc_dev,
			"could not configure bluetooth coexistence\n");
		return error;
	}

	/* configure adapter */
	memset(&sc->config, 0, sizeof (struct wpi_config));
	IEEE80211_ADDR_COPY(ic->ic_myaddr, CLLADDR(ifp->if_sadl));
	IEEE80211_ADDR_COPY(sc->config.myaddr, ic->ic_myaddr);
	/* set default channel */
	sc->config.chan = ieee80211_chan2ieee(ic, ic->ic_curchan);
	sc->config.flags = htole32(WPI_CONFIG_TSF);
	if (IEEE80211_IS_CHAN_2GHZ(ic->ic_curchan)) {
		sc->config.flags |= htole32(WPI_CONFIG_AUTO |
		    WPI_CONFIG_24GHZ);
	}
	sc->config.filter = 0;
	switch (ic->ic_opmode) {
	case IEEE80211_M_STA:
		sc->config.mode = WPI_MODE_STA;
		sc->config.filter |= htole32(WPI_FILTER_MULTICAST);
		break;
	case IEEE80211_M_IBSS:
	case IEEE80211_M_AHDEMO:
		sc->config.mode = WPI_MODE_IBSS;
		break;
	case IEEE80211_M_HOSTAP:
		sc->config.mode = WPI_MODE_HOSTAP;
		break;
	case IEEE80211_M_MONITOR:
		sc->config.mode = WPI_MODE_MONITOR;
		sc->config.filter |= htole32(WPI_FILTER_MULTICAST |
		    WPI_FILTER_CTL | WPI_FILTER_PROMISC);
		break;
	}
	sc->config.cck_mask  = 0x0f;	/* not yet negotiated */
	sc->config.ofdm_mask = 0xff;	/* not yet negotiated */
	error = wpi_cmd(sc, WPI_CMD_CONFIGURE, &sc->config,
	    sizeof (struct wpi_config), 0);
	if (error != 0) {
		aprint_error_dev(sc->sc_dev, "configure command failed\n");
		return error;
	}

	/* configuration has changed, set Tx power accordingly */
	if ((error = wpi_set_txpower(sc, ic->ic_curchan, 0)) != 0) {
		aprint_error_dev(sc->sc_dev, "could not set Tx power\n");
		return error;
	}

	/* add broadcast node */
	memset(&node, 0, sizeof node);
	IEEE80211_ADDR_COPY(node.bssid, etherbroadcastaddr);
	node.id = WPI_ID_BROADCAST;
	node.rate = wpi_plcp_signal(2);
	node.action = htole32(WPI_ACTION_SET_RATE);
	node.antenna = WPI_ANTENNA_BOTH;
	error = wpi_cmd(sc, WPI_CMD_ADD_NODE, &node, sizeof node, 0);
	if (error != 0) {
		aprint_error_dev(sc->sc_dev, "could not add broadcast node\n");
		return error;
	}

	if ((error = wpi_mrr_setup(sc)) != 0) {
		aprint_error_dev(sc->sc_dev, "could not setup MRR\n");
		return error;
	}

	return 0;
}

static void
wpi_stop_master(struct wpi_softc *sc)
{
	uint32_t tmp;
	int ntries;

	tmp = WPI_READ(sc, WPI_RESET);
	WPI_WRITE(sc, WPI_RESET, tmp | WPI_STOP_MASTER);

	tmp = WPI_READ(sc, WPI_GPIO_CTL);
	if ((tmp & WPI_GPIO_PWR_STATUS) == WPI_GPIO_PWR_SLEEP)
		return;	/* already asleep */

	for (ntries = 0; ntries < 100; ntries++) {
		if (WPI_READ(sc, WPI_RESET) & WPI_MASTER_DISABLED)
			break;
		DELAY(10);
	}
	if (ntries == 100) {
		aprint_error_dev(sc->sc_dev, "timeout waiting for master\n");
	}
}

static int
wpi_power_up(struct wpi_softc *sc)
{
	uint32_t tmp;
	int ntries;

	wpi_mem_lock(sc);
	tmp = wpi_mem_read(sc, WPI_MEM_POWER);
	wpi_mem_write(sc, WPI_MEM_POWER, tmp & ~0x03000000);
	wpi_mem_unlock(sc);

	for (ntries = 0; ntries < 5000; ntries++) {
		if (WPI_READ(sc, WPI_GPIO_STATUS) & WPI_POWERED)
			break;
		DELAY(10);
	}
	if (ntries == 5000) {
		aprint_error_dev(sc->sc_dev,
		    "timeout waiting for NIC to power up\n");
		return ETIMEDOUT;
	}
	return 0;
}

static int
wpi_reset(struct wpi_softc *sc)
{
	uint32_t tmp;
	int ntries;

	/* clear any pending interrupts */
	WPI_WRITE(sc, WPI_INTR, 0xffffffff);

	tmp = WPI_READ(sc, WPI_PLL_CTL);
	WPI_WRITE(sc, WPI_PLL_CTL, tmp | WPI_PLL_INIT);

	tmp = WPI_READ(sc, WPI_CHICKEN);
	WPI_WRITE(sc, WPI_CHICKEN, tmp | WPI_CHICKEN_RXNOLOS);

	tmp = WPI_READ(sc, WPI_GPIO_CTL);
	WPI_WRITE(sc, WPI_GPIO_CTL, tmp | WPI_GPIO_INIT);

	/* wait for clock stabilization */
	for (ntries = 0; ntries < 1000; ntries++) {
		if (WPI_READ(sc, WPI_GPIO_CTL) & WPI_GPIO_CLOCK)
			break;
		DELAY(10);
	}
	if (ntries == 1000) {
		aprint_error_dev(sc->sc_dev,
		    "timeout waiting for clock stabilization\n");
		return ETIMEDOUT;
	}

	/* initialize EEPROM */
	tmp = WPI_READ(sc, WPI_EEPROM_STATUS);
	if ((tmp & WPI_EEPROM_VERSION) == 0) {
		aprint_error_dev(sc->sc_dev, "EEPROM not found\n");
		return EIO;
	}
	WPI_WRITE(sc, WPI_EEPROM_STATUS, tmp & ~WPI_EEPROM_LOCKED);

	return 0;
}

static void
wpi_hw_config(struct wpi_softc *sc)
{
	uint32_t rev, hw;

	/* voodoo from the reference driver */
	hw = WPI_READ(sc, WPI_HWCONFIG);

	rev = pci_conf_read(sc->sc_pct, sc->sc_pcitag, PCI_CLASS_REG);
	rev = PCI_REVISION(rev);
	if ((rev & 0xc0) == 0x40)
		hw |= WPI_HW_ALM_MB;
	else if (!(rev & 0x80))
		hw |= WPI_HW_ALM_MM;

	if (sc->cap == 0x80)
		hw |= WPI_HW_SKU_MRC;

	hw &= ~WPI_HW_REV_D;
	if ((le16toh(sc->rev) & 0xf0) == 0xd0)
		hw |= WPI_HW_REV_D;

	if (sc->type > 1)
		hw |= WPI_HW_TYPE_B;

	DPRINTF(("setting h/w config %x\n", hw));
	WPI_WRITE(sc, WPI_HWCONFIG, hw);
}

static int
wpi_init(struct ifnet *ifp)
{
	struct wpi_softc *sc = ifp->if_softc;
	struct ieee80211com *ic = &sc->sc_ic;
	uint32_t tmp;
	int qid, ntries, error;

	wpi_stop(ifp, 1);
	(void)wpi_reset(sc);

	wpi_mem_lock(sc);
	wpi_mem_write(sc, WPI_MEM_CLOCK1, 0xa00);
	DELAY(20);
	tmp = wpi_mem_read(sc, WPI_MEM_PCIDEV);
	wpi_mem_write(sc, WPI_MEM_PCIDEV, tmp | 0x800);
	wpi_mem_unlock(sc);

	(void)wpi_power_up(sc);
	wpi_hw_config(sc);

	/* init Rx ring */
	wpi_mem_lock(sc);
	WPI_WRITE(sc, WPI_RX_BASE, sc->rxq.desc_dma.paddr);
	WPI_WRITE(sc, WPI_RX_RIDX_PTR, sc->shared_dma.paddr +
	    offsetof(struct wpi_shared, next));
	WPI_WRITE(sc, WPI_RX_WIDX, (WPI_RX_RING_COUNT - 1) & ~7);
	WPI_WRITE(sc, WPI_RX_CONFIG, 0xa9601010);
	wpi_mem_unlock(sc);

	/* init Tx rings */
	wpi_mem_lock(sc);
	wpi_mem_write(sc, WPI_MEM_MODE, 2);	/* bypass mode */
	wpi_mem_write(sc, WPI_MEM_RA, 1);	/* enable RA0 */
	wpi_mem_write(sc, WPI_MEM_TXCFG, 0x3f);	/* enable all 6 Tx rings */
	wpi_mem_write(sc, WPI_MEM_BYPASS1, 0x10000);
	wpi_mem_write(sc, WPI_MEM_BYPASS2, 0x30002);
	wpi_mem_write(sc, WPI_MEM_MAGIC4, 4);
	wpi_mem_write(sc, WPI_MEM_MAGIC5, 5);

	WPI_WRITE(sc, WPI_TX_BASE_PTR, sc->shared_dma.paddr);
	WPI_WRITE(sc, WPI_MSG_CONFIG, 0xffff05a5);

	for (qid = 0; qid < 6; qid++) {
		WPI_WRITE(sc, WPI_TX_CTL(qid), 0);
		WPI_WRITE(sc, WPI_TX_BASE(qid), 0);
		WPI_WRITE(sc, WPI_TX_CONFIG(qid), 0x80200008);
	}
	wpi_mem_unlock(sc);

	/* clear "radio off" and "disable command" bits (reversed logic) */
	WPI_WRITE(sc, WPI_UCODE_CLR, WPI_RADIO_OFF);
	WPI_WRITE(sc, WPI_UCODE_CLR, WPI_DISABLE_CMD);

	/* clear any pending interrupts */
	WPI_WRITE(sc, WPI_INTR, 0xffffffff);
	/* enable interrupts */
	WPI_WRITE(sc, WPI_MASK, WPI_INTR_MASK);

	/* not sure why/if this is necessary... */
	WPI_WRITE(sc, WPI_UCODE_CLR, WPI_RADIO_OFF);
	WPI_WRITE(sc, WPI_UCODE_CLR, WPI_RADIO_OFF);

	if ((error = wpi_load_firmware(sc)) != 0)
		/* wpi_load_firmware prints error messages for us.  */
		goto fail1;

	/* Check the status of the radio switch */
	mutex_enter(&sc->sc_rsw_mtx);
	if (wpi_getrfkill(sc)) {
		mutex_exit(&sc->sc_rsw_mtx);
		aprint_error_dev(sc->sc_dev,
		    "radio is disabled by hardware switch\n");
		ifp->if_flags &= ~IFF_UP;
		error = EBUSY;
		goto fail1;
	}
	sc->sc_rsw_suspend = false;
	cv_broadcast(&sc->sc_rsw_cv);
	while (sc->sc_rsw_suspend)
		cv_wait(&sc->sc_rsw_cv, &sc->sc_rsw_mtx);
	mutex_exit(&sc->sc_rsw_mtx);

	/* wait for thermal sensors to calibrate */
	for (ntries = 0; ntries < 1000; ntries++) {
		if ((sc->temp = (int)WPI_READ(sc, WPI_TEMPERATURE)) != 0)
			break;
		DELAY(10);
	}
	if (ntries == 1000) {
		aprint_error_dev(sc->sc_dev,
		    "timeout waiting for thermal sensors calibration\n");
		error = ETIMEDOUT;
		goto fail1;
	}
	DPRINTF(("temperature %d\n", sc->temp));

	if ((error = wpi_config(sc)) != 0) {
		aprint_error_dev(sc->sc_dev, "could not configure device\n");
		goto fail1;
	}

	ifp->if_flags &= ~IFF_OACTIVE;
	ifp->if_flags |= IFF_RUNNING;

	if (ic->ic_opmode != IEEE80211_M_MONITOR) {
		if (ic->ic_roaming != IEEE80211_ROAMING_MANUAL)
			ieee80211_new_state(ic, IEEE80211_S_SCAN, -1);
	}
	else
		ieee80211_new_state(ic, IEEE80211_S_RUN, -1);

	return 0;

fail1:	wpi_stop(ifp, 1);
	return error;
}

static void
wpi_stop1(struct ifnet *ifp, int disable, bool fromintr)
{
	struct wpi_softc *sc = ifp->if_softc;
	struct ieee80211com *ic = &sc->sc_ic;
	uint32_t tmp;
	int ac;

	ifp->if_timer = sc->sc_tx_timer = 0;
	ifp->if_flags &= ~(IFF_RUNNING | IFF_OACTIVE);

	ieee80211_new_state(ic, IEEE80211_S_INIT, -1);

	if (fromintr) {
		sc->sc_rsw_suspend = true; // XXX: without mutex or wait
	} else {
		wpi_rsw_suspend(sc);
	}

	/* disable interrupts */
	WPI_WRITE(sc, WPI_MASK, 0);
	WPI_WRITE(sc, WPI_INTR, WPI_INTR_MASK);
	WPI_WRITE(sc, WPI_INTR_STATUS, 0xff);
	WPI_WRITE(sc, WPI_INTR_STATUS, 0x00070000);

	wpi_mem_lock(sc);
	wpi_mem_write(sc, WPI_MEM_MODE, 0);
	wpi_mem_unlock(sc);

	/* reset all Tx rings */
	for (ac = 0; ac < 4; ac++)
		wpi_reset_tx_ring(sc, &sc->txq[ac]);
	wpi_reset_tx_ring(sc, &sc->cmdq);

	/* reset Rx ring */
	wpi_reset_rx_ring(sc, &sc->rxq);

	wpi_mem_lock(sc);
	wpi_mem_write(sc, WPI_MEM_CLOCK2, 0x200);
	wpi_mem_unlock(sc);

	DELAY(5);

	wpi_stop_master(sc);

	tmp = WPI_READ(sc, WPI_RESET);
	WPI_WRITE(sc, WPI_RESET, tmp | WPI_SW_RESET);
}

static void
wpi_stop(struct ifnet *ifp, int disable)
{
	wpi_stop1(ifp, disable, false);
}

static void
wpi_stop_intr(struct ifnet *ifp, int disable)
{
	wpi_stop1(ifp, disable, true);
}

static bool
wpi_resume(device_t dv, const pmf_qual_t *qual)
{
	struct wpi_softc *sc = device_private(dv);

	(void)wpi_reset(sc);

	return true;
}

/*
 * Return whether or not the radio is enabled in hardware
 * (i.e. the rfkill switch is "off").
 */
static int
wpi_getrfkill(struct wpi_softc *sc)
{
	uint32_t tmp;

	wpi_mem_lock(sc);
	tmp = wpi_mem_read(sc, WPI_MEM_RFKILL);
	wpi_mem_unlock(sc);

	KASSERT(mutex_owned(&sc->sc_rsw_mtx));
	if (tmp & 0x01) {
		/* switch is on */
		if (sc->sc_rsw_status != WPI_RSW_ON) {
			sc->sc_rsw_status = WPI_RSW_ON;
			sysmon_pswitch_event(&sc->sc_rsw,
			    PSWITCH_EVENT_PRESSED);
		}
	} else {
		/* switch is off */
		if (sc->sc_rsw_status != WPI_RSW_OFF) {
			sc->sc_rsw_status = WPI_RSW_OFF;
			sysmon_pswitch_event(&sc->sc_rsw,
			    PSWITCH_EVENT_RELEASED);
		}
	}

	return !(tmp & 0x01);
}

static int
wpi_sysctl_radio(SYSCTLFN_ARGS)
{
	struct sysctlnode node;
	struct wpi_softc *sc;
	int val, error;

	node = *rnode;
	sc = (struct wpi_softc *)node.sysctl_data;

	mutex_enter(&sc->sc_rsw_mtx);
	val = !wpi_getrfkill(sc);
	mutex_exit(&sc->sc_rsw_mtx);

	node.sysctl_data = &val;
	error = sysctl_lookup(SYSCTLFN_CALL(&node));

	if (error || newp == NULL)
		return error;

	return 0;
}

static void
wpi_sysctlattach(struct wpi_softc *sc)
{
	int rc;
	const struct sysctlnode *rnode;
	const struct sysctlnode *cnode;

	struct sysctllog **clog = &sc->sc_sysctllog;

	if ((rc = sysctl_createv(clog, 0, NULL, &rnode,
	    CTLFLAG_PERMANENT, CTLTYPE_NODE, device_xname(sc->sc_dev),
	    SYSCTL_DESCR("wpi controls and statistics"),
	    NULL, 0, NULL, 0, CTL_HW, CTL_CREATE, CTL_EOL)) != 0)
		goto err;

	if ((rc = sysctl_createv(clog, 0, &rnode, &cnode,
	    CTLFLAG_PERMANENT, CTLTYPE_INT, "radio",
	    SYSCTL_DESCR("radio transmitter switch state (0=off, 1=on)"),
	    wpi_sysctl_radio, 0, (void *)sc, 0, CTL_CREATE, CTL_EOL)) != 0)
		goto err;

#ifdef WPI_DEBUG
	/* control debugging printfs */
	if ((rc = sysctl_createv(clog, 0, &rnode, &cnode,
	    CTLFLAG_PERMANENT|CTLFLAG_READWRITE, CTLTYPE_INT,
	    "debug", SYSCTL_DESCR("Enable debugging output"),
	    NULL, 0, &wpi_debug, 0, CTL_CREATE, CTL_EOL)) != 0)
		goto err;
#endif

	return;
err:
	aprint_error("%s: sysctl_createv failed (rc = %d)\n", __func__, rc);
}

static void
wpi_rsw_suspend(struct wpi_softc *sc)
{
	/* suspend rfkill test thread */
	mutex_enter(&sc->sc_rsw_mtx);
	sc->sc_rsw_suspend = true;
	cv_broadcast(&sc->sc_rsw_cv);
	while (!sc->sc_rsw_suspended)
		cv_wait(&sc->sc_rsw_cv, &sc->sc_rsw_mtx);
	mutex_exit(&sc->sc_rsw_mtx);
}

static void
wpi_rsw_thread(void *arg)
{
	struct wpi_softc *sc = (struct wpi_softc *)arg;

	mutex_enter(&sc->sc_rsw_mtx);
	for (;;) {
		cv_timedwait(&sc->sc_rsw_cv, &sc->sc_rsw_mtx, hz);
		if (sc->sc_dying) {
			sc->sc_rsw_lwp = NULL;
			cv_broadcast(&sc->sc_rsw_cv);
			mutex_exit(&sc->sc_rsw_mtx);
			kthread_exit(0);
		}
		if (sc->sc_rsw_suspend) {
			sc->sc_rsw_suspended = true;
			cv_broadcast(&sc->sc_rsw_cv);
			while (sc->sc_rsw_suspend || sc->sc_dying)
				cv_wait(&sc->sc_rsw_cv, &sc->sc_rsw_mtx);
			sc->sc_rsw_suspended = false;
			cv_broadcast(&sc->sc_rsw_cv);
		}
		wpi_getrfkill(sc);
	}
}<|MERGE_RESOLUTION|>--- conflicted
+++ resolved
@@ -1,8 +1,4 @@
-<<<<<<< HEAD
-/*	$NetBSD: if_wpi.c,v 1.90 2021/02/05 16:06:24 christos Exp $	*/
-=======
 /*	$NetBSD: if_wpi.c,v 1.91 2021/06/16 00:21:18 riastradh Exp $	*/
->>>>>>> e2aa5677
 
 /*-
  * Copyright (c) 2006, 2007
@@ -22,11 +18,7 @@
  */
 
 #include <sys/cdefs.h>
-<<<<<<< HEAD
-__KERNEL_RCSID(0, "$NetBSD: if_wpi.c,v 1.90 2021/02/05 16:06:24 christos Exp $");
-=======
 __KERNEL_RCSID(0, "$NetBSD: if_wpi.c,v 1.91 2021/06/16 00:21:18 riastradh Exp $");
->>>>>>> e2aa5677
 
 /*
  * Driver for Intel PRO/Wireless 3945ABG 802.11 network adapters.
