<<<<<<< HEAD
/* $NetBSD: ix_txrx.c,v 1.69 2021/03/12 01:54:29 knakahara Exp $ */
=======
/* $NetBSD: ix_txrx.c,v 1.79 2021/05/27 06:11:34 msaitoh Exp $ */
>>>>>>> e2aa5677

/******************************************************************************

  Copyright (c) 2001-2017, Intel Corporation
  All rights reserved.

  Redistribution and use in source and binary forms, with or without
  modification, are permitted provided that the following conditions are met:

   1. Redistributions of source code must retain the above copyright notice,
      this list of conditions and the following disclaimer.

   2. Redistributions in binary form must reproduce the above copyright
      notice, this list of conditions and the following disclaimer in the
      documentation and/or other materials provided with the distribution.

   3. Neither the name of the Intel Corporation nor the names of its
      contributors may be used to endorse or promote products derived from
      this software without specific prior written permission.

  THIS SOFTWARE IS PROVIDED BY THE COPYRIGHT HOLDERS AND CONTRIBUTORS "AS IS"
  AND ANY EXPRESS OR IMPLIED WARRANTIES, INCLUDING, BUT NOT LIMITED TO, THE
  IMPLIED WARRANTIES OF MERCHANTABILITY AND FITNESS FOR A PARTICULAR PURPOSE
  ARE DISCLAIMED. IN NO EVENT SHALL THE COPYRIGHT OWNER OR CONTRIBUTORS BE
  LIABLE FOR ANY DIRECT, INDIRECT, INCIDENTAL, SPECIAL, EXEMPLARY, OR
  CONSEQUENTIAL DAMAGES (INCLUDING, BUT NOT LIMITED TO, PROCUREMENT OF
  SUBSTITUTE GOODS OR SERVICES; LOSS OF USE, DATA, OR PROFITS; OR BUSINESS
  INTERRUPTION) HOWEVER CAUSED AND ON ANY THEORY OF LIABILITY, WHETHER IN
  CONTRACT, STRICT LIABILITY, OR TORT (INCLUDING NEGLIGENCE OR OTHERWISE)
  ARISING IN ANY WAY OUT OF THE USE OF THIS SOFTWARE, EVEN IF ADVISED OF THE
  POSSIBILITY OF SUCH DAMAGE.

******************************************************************************/
/*$FreeBSD: head/sys/dev/ixgbe/ix_txrx.c 327031 2017-12-20 18:15:06Z erj $*/

/*
 * Copyright (c) 2011 The NetBSD Foundation, Inc.
 * All rights reserved.
 *
 * This code is derived from software contributed to The NetBSD Foundation
 * by Coyote Point Systems, Inc.
 *
 * Redistribution and use in source and binary forms, with or without
 * modification, are permitted provided that the following conditions
 * are met:
 * 1. Redistributions of source code must retain the above copyright
 *    notice, this list of conditions and the following disclaimer.
 * 2. Redistributions in binary form must reproduce the above copyright
 *    notice, this list of conditions and the following disclaimer in the
 *    documentation and/or other materials provided with the distribution.
 *
 * THIS SOFTWARE IS PROVIDED BY THE NETBSD FOUNDATION, INC. AND CONTRIBUTORS
 * ``AS IS'' AND ANY EXPRESS OR IMPLIED WARRANTIES, INCLUDING, BUT NOT LIMITED
 * TO, THE IMPLIED WARRANTIES OF MERCHANTABILITY AND FITNESS FOR A PARTICULAR
 * PURPOSE ARE DISCLAIMED.  IN NO EVENT SHALL THE FOUNDATION OR CONTRIBUTORS
 * BE LIABLE FOR ANY DIRECT, INDIRECT, INCIDENTAL, SPECIAL, EXEMPLARY, OR
 * CONSEQUENTIAL DAMAGES (INCLUDING, BUT NOT LIMITED TO, PROCUREMENT OF
 * SUBSTITUTE GOODS OR SERVICES; LOSS OF USE, DATA, OR PROFITS; OR BUSINESS
 * INTERRUPTION) HOWEVER CAUSED AND ON ANY THEORY OF LIABILITY, WHETHER IN
 * CONTRACT, STRICT LIABILITY, OR TORT (INCLUDING NEGLIGENCE OR OTHERWISE)
 * ARISING IN ANY WAY OUT OF THE USE OF THIS SOFTWARE, EVEN IF ADVISED OF THE
 * POSSIBILITY OF SUCH DAMAGE.
 */

#include <sys/cdefs.h>
__KERNEL_RCSID(0, "$NetBSD: ix_txrx.c,v 1.79 2021/05/27 06:11:34 msaitoh Exp $");

#include "opt_inet.h"
#include "opt_inet6.h"

#include "ixgbe.h"

/*
 * HW RSC control:
 *  this feature only works with
 *  IPv4, and only on 82599 and later.
 *  Also this will cause IP forwarding to
 *  fail and that can't be controlled by
 *  the stack as LRO can. For all these
 *  reasons I've deemed it best to leave
 *  this off and not bother with a tuneable
 *  interface, this would need to be compiled
 *  to enable.
 */
static bool ixgbe_rsc_enable = FALSE;

/*
 * For Flow Director: this is the
 * number of TX packets we sample
 * for the filter pool, this means
 * every 20th packet will be probed.
 *
 * This feature can be disabled by
 * setting this to 0.
 */
static int atr_sample_rate = 20;

/************************************************************************
 *  Local Function prototypes
 ************************************************************************/
static void          ixgbe_setup_transmit_ring(struct tx_ring *);
static void          ixgbe_free_transmit_buffers(struct tx_ring *);
static int           ixgbe_setup_receive_ring(struct rx_ring *);
static void          ixgbe_free_receive_buffers(struct rx_ring *);
static void          ixgbe_rx_checksum(u32, struct mbuf *, u32,
                                       struct ixgbe_hw_stats *);
static void          ixgbe_refresh_mbufs(struct rx_ring *, int);
static void          ixgbe_drain(struct ifnet *, struct tx_ring *);
static int           ixgbe_xmit(struct tx_ring *, struct mbuf *);
static int           ixgbe_tx_ctx_setup(struct tx_ring *,
                                        struct mbuf *, u32 *, u32 *);
static int           ixgbe_tso_setup(struct tx_ring *,
                                     struct mbuf *, u32 *, u32 *);
static __inline void ixgbe_rx_discard(struct rx_ring *, int);
static __inline void ixgbe_rx_input(struct rx_ring *, struct ifnet *,
                                    struct mbuf *, u32);
static int           ixgbe_dma_malloc(struct adapter *, bus_size_t,
                                      struct ixgbe_dma_alloc *, int);
static void          ixgbe_dma_free(struct adapter *, struct ixgbe_dma_alloc *);

static void	ixgbe_setup_hw_rsc(struct rx_ring *);

/************************************************************************
 * ixgbe_legacy_start_locked - Transmit entry point
 *
 *   Called by the stack to initiate a transmit.
 *   The driver will remain in this routine as long as there are
 *   packets to transmit and transmit resources are available.
 *   In case resources are not available, the stack is notified
 *   and the packet is requeued.
 ************************************************************************/
int
ixgbe_legacy_start_locked(struct ifnet *ifp, struct tx_ring *txr)
{
	int rc;
	struct mbuf    *m_head;
	struct adapter *adapter = txr->adapter;

	IXGBE_TX_LOCK_ASSERT(txr);

	if (adapter->link_active != LINK_STATE_UP) {
		/*
		 * discard all packets buffered in IFQ to avoid
		 * sending old packets at next link up timing.
		 */
		ixgbe_drain(ifp, txr);
		return (ENETDOWN);
	}
	if ((ifp->if_flags & IFF_RUNNING) == 0)
		return (ENETDOWN);
	if (txr->txr_no_space)
		return (ENETDOWN);

	while (!IFQ_IS_EMPTY(&ifp->if_snd)) {
		if (txr->tx_avail <= IXGBE_QUEUE_MIN_FREE)
			break;

		IFQ_POLL(&ifp->if_snd, m_head);
		if (m_head == NULL)
			break;

		if ((rc = ixgbe_xmit(txr, m_head)) == EAGAIN) {
			break;
		}
		IFQ_DEQUEUE(&ifp->if_snd, m_head);
		if (rc != 0) {
			m_freem(m_head);
			continue;
		}

		/* Send a copy of the frame to the BPF listener */
		bpf_mtap(ifp, m_head, BPF_D_OUT);
	}

	return IXGBE_SUCCESS;
} /* ixgbe_legacy_start_locked */

/************************************************************************
 * ixgbe_legacy_start
 *
 *   Called by the stack, this always uses the first tx ring,
 *   and should not be used with multiqueue tx enabled.
 ************************************************************************/
void
ixgbe_legacy_start(struct ifnet *ifp)
{
	struct adapter *adapter = ifp->if_softc;
	struct tx_ring *txr = adapter->tx_rings;

	if (ifp->if_flags & IFF_RUNNING) {
		IXGBE_TX_LOCK(txr);
		ixgbe_legacy_start_locked(ifp, txr);
		IXGBE_TX_UNLOCK(txr);
	}
} /* ixgbe_legacy_start */

/************************************************************************
 * ixgbe_mq_start - Multiqueue Transmit Entry Point
 *
 *   (if_transmit function)
 ************************************************************************/
int
ixgbe_mq_start(struct ifnet *ifp, struct mbuf *m)
{
	struct adapter	*adapter = ifp->if_softc;
	struct tx_ring	*txr;
	int		i;
#ifdef RSS
	uint32_t bucket_id;
#endif

	/*
	 * When doing RSS, map it to the same outbound queue
	 * as the incoming flow would be mapped to.
	 *
	 * If everything is setup correctly, it should be the
	 * same bucket that the current CPU we're on is.
	 */
#ifdef RSS
	if (M_HASHTYPE_GET(m) != M_HASHTYPE_NONE) {
		if ((adapter->feat_en & IXGBE_FEATURE_RSS) &&
		    (rss_hash2bucket(m->m_pkthdr.flowid, M_HASHTYPE_GET(m),
		    &bucket_id) == 0)) {
			i = bucket_id % adapter->num_queues;
#ifdef IXGBE_DEBUG
			if (bucket_id > adapter->num_queues)
				if_printf(ifp,
				    "bucket_id (%d) > num_queues (%d)\n",
				    bucket_id, adapter->num_queues);
#endif
		} else
			i = m->m_pkthdr.flowid % adapter->num_queues;
	} else
#endif /* 0 */
		i = (cpu_index(curcpu()) % ncpu) % adapter->num_queues;

	/* Check for a hung queue and pick alternative */
	if (((1ULL << i) & adapter->active_queues) == 0)
		i = ffs64(adapter->active_queues);

	txr = &adapter->tx_rings[i];

	if (__predict_false(!pcq_put(txr->txr_interq, m))) {
		m_freem(m);
		txr->pcq_drops.ev_count++;
		return ENOBUFS;
	}
	if (IXGBE_TX_TRYLOCK(txr)) {
		ixgbe_mq_start_locked(ifp, txr);
		IXGBE_TX_UNLOCK(txr);
	} else {
		if (adapter->txrx_use_workqueue) {
			u_int *enqueued;

			/*
			 * This function itself is not called in interrupt
			 * context, however it can be called in fast softint
			 * context right after receiving forwarding packets.
			 * So, it is required to protect workqueue from twice
			 * enqueuing when the machine uses both spontaneous
			 * packets and forwarding packets.
			 */
			enqueued = percpu_getref(adapter->txr_wq_enqueued);
			if (*enqueued == 0) {
				*enqueued = 1;
				percpu_putref(adapter->txr_wq_enqueued);
				workqueue_enqueue(adapter->txr_wq,
				    &txr->wq_cookie, curcpu());
			} else
				percpu_putref(adapter->txr_wq_enqueued);
		} else {
			kpreempt_disable();
			softint_schedule(txr->txr_si);
			kpreempt_enable();
		}
	}

	return (0);
} /* ixgbe_mq_start */

/************************************************************************
 * ixgbe_mq_start_locked
 ************************************************************************/
int
ixgbe_mq_start_locked(struct ifnet *ifp, struct tx_ring *txr)
{
	struct mbuf    *next;
	int            enqueued = 0, err = 0;

	if (txr->adapter->link_active != LINK_STATE_UP) {
		/*
		 * discard all packets buffered in txr_interq to avoid
		 * sending old packets at next link up timing.
		 */
		ixgbe_drain(ifp, txr);
		return (ENETDOWN);
	}
	if ((ifp->if_flags & IFF_RUNNING) == 0)
		return (ENETDOWN);
	if (txr->txr_no_space)
		return (ENETDOWN);

	/* Process the queue */
	while ((next = pcq_get(txr->txr_interq)) != NULL) {
		if ((err = ixgbe_xmit(txr, next)) != 0) {
			m_freem(next);
			/* All errors are counted in ixgbe_xmit() */
			break;
		}
		enqueued++;
#if __FreeBSD_version >= 1100036
		/*
		 * Since we're looking at the tx ring, we can check
		 * to see if we're a VF by examing our tail register
		 * address.
		 */
		if ((txr->adapter->feat_en & IXGBE_FEATURE_VF) &&
		    (next->m_flags & M_MCAST))
			if_inc_counter(ifp, IFCOUNTER_OMCASTS, 1);
#endif
		/* Send a copy of the frame to the BPF listener */
		bpf_mtap(ifp, next, BPF_D_OUT);
		if ((ifp->if_flags & IFF_RUNNING) == 0)
			break;
	}

	if (txr->tx_avail < IXGBE_TX_CLEANUP_THRESHOLD(txr->adapter))
		ixgbe_txeof(txr);

	return (err);
} /* ixgbe_mq_start_locked */

/************************************************************************
 * ixgbe_deferred_mq_start
 *
 *   Called from a softint and workqueue (indirectly) to drain queued
 *   transmit packets.
 ************************************************************************/
void
ixgbe_deferred_mq_start(void *arg)
{
	struct tx_ring *txr = arg;
	struct adapter *adapter = txr->adapter;
	struct ifnet   *ifp = adapter->ifp;

	IXGBE_TX_LOCK(txr);
	if (pcq_peek(txr->txr_interq) != NULL)
		ixgbe_mq_start_locked(ifp, txr);
	IXGBE_TX_UNLOCK(txr);
} /* ixgbe_deferred_mq_start */

/************************************************************************
 * ixgbe_deferred_mq_start_work
 *
 *   Called from a workqueue to drain queued transmit packets.
 ************************************************************************/
void
ixgbe_deferred_mq_start_work(struct work *wk, void *arg)
{
	struct tx_ring *txr = container_of(wk, struct tx_ring, wq_cookie);
	struct adapter *adapter = txr->adapter;
	u_int *enqueued = percpu_getref(adapter->txr_wq_enqueued);
	*enqueued = 0;
	percpu_putref(adapter->txr_wq_enqueued);

	ixgbe_deferred_mq_start(txr);
} /* ixgbe_deferred_mq_start */

/************************************************************************
 * ixgbe_drain_all
 ************************************************************************/
void
ixgbe_drain_all(struct adapter *adapter)
{
	struct ifnet *ifp = adapter->ifp;
	struct ix_queue *que = adapter->queues;

	for (int i = 0; i < adapter->num_queues; i++, que++) {
		struct tx_ring  *txr = que->txr;

		IXGBE_TX_LOCK(txr);
		ixgbe_drain(ifp, txr);
		IXGBE_TX_UNLOCK(txr);
	}
}

/************************************************************************
 * ixgbe_xmit
 *
 *   Maps the mbufs to tx descriptors, allowing the
 *   TX engine to transmit the packets.
 *
 *   Return 0 on success, positive on failure
 ************************************************************************/
static int
ixgbe_xmit(struct tx_ring *txr, struct mbuf *m_head)
{
	struct adapter          *adapter = txr->adapter;
	struct ixgbe_tx_buf     *txbuf;
	union ixgbe_adv_tx_desc *txd = NULL;
	struct ifnet	        *ifp = adapter->ifp;
	int                     i, j, error;
	int                     first;
	u32                     olinfo_status = 0, cmd_type_len;
	bool                    remap = TRUE;
	bus_dmamap_t            map;

	/* Basic descriptor defines */
	cmd_type_len = (IXGBE_ADVTXD_DTYP_DATA |
	    IXGBE_ADVTXD_DCMD_IFCS | IXGBE_ADVTXD_DCMD_DEXT);

	if (vlan_has_tag(m_head))
		cmd_type_len |= IXGBE_ADVTXD_DCMD_VLE;

	/*
	 * Important to capture the first descriptor
	 * used because it will contain the index of
	 * the one we tell the hardware to report back
	 */
	first = txr->next_avail_desc;
	txbuf = &txr->tx_buffers[first];
	map = txbuf->map;

	/*
	 * Map the packet for DMA.
	 */
retry:
	error = bus_dmamap_load_mbuf(txr->txtag->dt_dmat, map, m_head,
	    BUS_DMA_NOWAIT);

	if (__predict_false(error)) {
		struct mbuf *m;

		switch (error) {
		case EAGAIN:
			txr->q_eagain_tx_dma_setup++;
			return EAGAIN;
		case ENOMEM:
			txr->q_enomem_tx_dma_setup++;
			return EAGAIN;
		case EFBIG:
			/* Try it again? - one try */
			if (remap == TRUE) {
				remap = FALSE;
				/*
				 * XXX: m_defrag will choke on
				 * non-MCLBYTES-sized clusters
				 */
				txr->q_efbig_tx_dma_setup++;
				m = m_defrag(m_head, M_NOWAIT);
				if (m == NULL) {
					txr->q_mbuf_defrag_failed++;
					return ENOBUFS;
				}
				m_head = m;
				goto retry;
			} else {
				txr->q_efbig2_tx_dma_setup++;
				return error;
			}
		case EINVAL:
			txr->q_einval_tx_dma_setup++;
			return error;
		default:
			txr->q_other_tx_dma_setup++;
			return error;
		}
	}

	/* Make certain there are enough descriptors */
	if (txr->tx_avail < (map->dm_nsegs + 2)) {
		txr->txr_no_space = true;
		txr->no_desc_avail.ev_count++;
		ixgbe_dmamap_unload(txr->txtag, txbuf->map);
		return EAGAIN;
	}

	/*
	 * Set up the appropriate offload context
	 * this will consume the first descriptor
	 */
	error = ixgbe_tx_ctx_setup(txr, m_head, &cmd_type_len, &olinfo_status);
	if (__predict_false(error)) {
		return (error);
	}

#ifdef IXGBE_FDIR
	/* Do the flow director magic */
	if ((adapter->feat_en & IXGBE_FEATURE_FDIR) &&
	    (txr->atr_sample) && (!adapter->fdir_reinit)) {
		++txr->atr_count;
		if (txr->atr_count >= atr_sample_rate) {
			ixgbe_atr(txr, m_head);
			txr->atr_count = 0;
		}
	}
#endif

	olinfo_status |= IXGBE_ADVTXD_CC;
	i = txr->next_avail_desc;
	for (j = 0; j < map->dm_nsegs; j++) {
		bus_size_t seglen;
		uint64_t segaddr;

		txbuf = &txr->tx_buffers[i];
		txd = &txr->tx_base[i];
		seglen = map->dm_segs[j].ds_len;
		segaddr = htole64(map->dm_segs[j].ds_addr);

		txd->read.buffer_addr = segaddr;
		txd->read.cmd_type_len = htole32(cmd_type_len | seglen);
		txd->read.olinfo_status = htole32(olinfo_status);

		if (++i == txr->num_desc)
			i = 0;
	}

	txd->read.cmd_type_len |= htole32(IXGBE_TXD_CMD_EOP | IXGBE_TXD_CMD_RS);
	txr->tx_avail -= map->dm_nsegs;
	txr->next_avail_desc = i;

	txbuf->m_head = m_head;
	/*
	 * Here we swap the map so the last descriptor,
	 * which gets the completion interrupt has the
	 * real map, and the first descriptor gets the
	 * unused map from this descriptor.
	 */
	txr->tx_buffers[first].map = txbuf->map;
	txbuf->map = map;
	bus_dmamap_sync(txr->txtag->dt_dmat, map, 0, m_head->m_pkthdr.len,
	    BUS_DMASYNC_PREWRITE);

	/* Set the EOP descriptor that will be marked done */
	txbuf = &txr->tx_buffers[first];
	txbuf->eop = txd;

	ixgbe_dmamap_sync(txr->txdma.dma_tag, txr->txdma.dma_map,
	    BUS_DMASYNC_PREREAD | BUS_DMASYNC_PREWRITE);
	/*
	 * Advance the Transmit Descriptor Tail (Tdt), this tells the
	 * hardware that this frame is available to transmit.
	 */
	++txr->total_packets.ev_count;
	IXGBE_WRITE_REG(&adapter->hw, txr->tail, i);

	net_stat_ref_t nsr = IF_STAT_GETREF(ifp);
	if_statadd_ref(nsr, if_obytes, m_head->m_pkthdr.len);
	if (m_head->m_flags & M_MCAST)
		if_statinc_ref(nsr, if_omcasts);
	IF_STAT_PUTREF(ifp);

	/* Mark queue as having work */
	if (txr->busy == 0)
		txr->busy = 1;

	return (0);
} /* ixgbe_xmit */

/************************************************************************
 * ixgbe_drain
 ************************************************************************/
static void
ixgbe_drain(struct ifnet *ifp, struct tx_ring *txr)
{
	struct mbuf *m;

	IXGBE_TX_LOCK_ASSERT(txr);

	if (txr->me == 0) {
		while (!IFQ_IS_EMPTY(&ifp->if_snd)) {
			IFQ_DEQUEUE(&ifp->if_snd, m);
			m_freem(m);
			IF_DROP(&ifp->if_snd);
		}
	}

	while ((m = pcq_get(txr->txr_interq)) != NULL) {
		m_freem(m);
		txr->pcq_drops.ev_count++;
	}
}

/************************************************************************
 * ixgbe_allocate_transmit_buffers
 *
 *   Allocate memory for tx_buffer structures. The tx_buffer stores all
 *   the information needed to transmit a packet on the wire. This is
 *   called only once at attach, setup is done every reset.
 ************************************************************************/
static int
ixgbe_allocate_transmit_buffers(struct tx_ring *txr)
{
	struct adapter      *adapter = txr->adapter;
	device_t            dev = adapter->dev;
	struct ixgbe_tx_buf *txbuf;
	int                 error, i;

	/*
	 * Setup DMA descriptor areas.
	 */
	error = ixgbe_dma_tag_create(
	         /*      parent */ adapter->osdep.dmat,
	         /*   alignment */ 1,
	         /*      bounds */ 0,
	         /*     maxsize */ IXGBE_TSO_SIZE,
	         /*   nsegments */ adapter->num_segs,
	         /*  maxsegsize */ PAGE_SIZE,
	         /*       flags */ 0,
	                           &txr->txtag);
	if (error != 0) {
		aprint_error_dev(dev,"Unable to allocate TX DMA tag\n");
		goto fail;
	}

	txr->tx_buffers = malloc(sizeof(struct ixgbe_tx_buf) *
	    adapter->num_tx_desc, M_DEVBUF, M_WAITOK | M_ZERO);

	/* Create the descriptor buffer dma maps */
	txbuf = txr->tx_buffers;
	for (i = 0; i < adapter->num_tx_desc; i++, txbuf++) {
		error = ixgbe_dmamap_create(txr->txtag, 0, &txbuf->map);
		if (error != 0) {
			aprint_error_dev(dev,
			    "Unable to create TX DMA map (%d)\n", error);
			goto fail;
		}
	}

	return 0;
fail:
	/* We free all, it handles case where we are in the middle */
#if 0 /* XXX was FreeBSD */
	ixgbe_free_transmit_structures(adapter);
#else
	ixgbe_free_transmit_buffers(txr);
#endif
	return (error);
} /* ixgbe_allocate_transmit_buffers */

/************************************************************************
 * ixgbe_setup_transmit_ring - Initialize a transmit ring.
 ************************************************************************/
static void
ixgbe_setup_transmit_ring(struct tx_ring *txr)
{
	struct adapter        *adapter = txr->adapter;
	struct ixgbe_tx_buf   *txbuf;
#ifdef DEV_NETMAP
	struct netmap_adapter *na = NA(adapter->ifp);
	struct netmap_slot    *slot;
#endif /* DEV_NETMAP */

	/* Clear the old ring contents */
	IXGBE_TX_LOCK(txr);

#ifdef DEV_NETMAP
	if (adapter->feat_en & IXGBE_FEATURE_NETMAP) {
		/*
		 * (under lock): if in netmap mode, do some consistency
		 * checks and set slot to entry 0 of the netmap ring.
		 */
		slot = netmap_reset(na, NR_TX, txr->me, 0);
	}
#endif /* DEV_NETMAP */

	bzero((void *)txr->tx_base,
	    (sizeof(union ixgbe_adv_tx_desc)) * adapter->num_tx_desc);
	/* Reset indices */
	txr->next_avail_desc = 0;
	txr->next_to_clean = 0;

	/* Free any existing tx buffers. */
	txbuf = txr->tx_buffers;
	for (int i = 0; i < txr->num_desc; i++, txbuf++) {
		if (txbuf->m_head != NULL) {
			bus_dmamap_sync(txr->txtag->dt_dmat, txbuf->map,
			    0, txbuf->m_head->m_pkthdr.len,
			    BUS_DMASYNC_POSTWRITE);
			ixgbe_dmamap_unload(txr->txtag, txbuf->map);
			m_freem(txbuf->m_head);
			txbuf->m_head = NULL;
		}

#ifdef DEV_NETMAP
		/*
		 * In netmap mode, set the map for the packet buffer.
		 * NOTE: Some drivers (not this one) also need to set
		 * the physical buffer address in the NIC ring.
		 * Slots in the netmap ring (indexed by "si") are
		 * kring->nkr_hwofs positions "ahead" wrt the
		 * corresponding slot in the NIC ring. In some drivers
		 * (not here) nkr_hwofs can be negative. Function
		 * netmap_idx_n2k() handles wraparounds properly.
		 */
		if ((adapter->feat_en & IXGBE_FEATURE_NETMAP) && slot) {
			int si = netmap_idx_n2k(na->tx_rings[txr->me], i);
			netmap_load_map(na, txr->txtag,
			    txbuf->map, NMB(na, slot + si));
		}
#endif /* DEV_NETMAP */

		/* Clear the EOP descriptor pointer */
		txbuf->eop = NULL;
	}

	/* Set the rate at which we sample packets */
	if (adapter->feat_en & IXGBE_FEATURE_FDIR)
		txr->atr_sample = atr_sample_rate;

	/* Set number of descriptors available */
	txr->tx_avail = adapter->num_tx_desc;

	ixgbe_dmamap_sync(txr->txdma.dma_tag, txr->txdma.dma_map,
	    BUS_DMASYNC_PREREAD | BUS_DMASYNC_PREWRITE);
	IXGBE_TX_UNLOCK(txr);
} /* ixgbe_setup_transmit_ring */

/************************************************************************
 * ixgbe_setup_transmit_structures - Initialize all transmit rings.
 ************************************************************************/
int
ixgbe_setup_transmit_structures(struct adapter *adapter)
{
	struct tx_ring *txr = adapter->tx_rings;

	for (int i = 0; i < adapter->num_queues; i++, txr++)
		ixgbe_setup_transmit_ring(txr);

	return (0);
} /* ixgbe_setup_transmit_structures */

/************************************************************************
 * ixgbe_free_transmit_structures - Free all transmit rings.
 ************************************************************************/
void
ixgbe_free_transmit_structures(struct adapter *adapter)
{
	struct tx_ring *txr = adapter->tx_rings;

	for (int i = 0; i < adapter->num_queues; i++, txr++) {
		ixgbe_free_transmit_buffers(txr);
		ixgbe_dma_free(adapter, &txr->txdma);
		IXGBE_TX_LOCK_DESTROY(txr);
	}
	free(adapter->tx_rings, M_DEVBUF);
} /* ixgbe_free_transmit_structures */

/************************************************************************
 * ixgbe_free_transmit_buffers
 *
 *   Free transmit ring related data structures.
 ************************************************************************/
static void
ixgbe_free_transmit_buffers(struct tx_ring *txr)
{
	struct adapter      *adapter = txr->adapter;
	struct ixgbe_tx_buf *tx_buffer;
	int                 i;

	INIT_DEBUGOUT("ixgbe_free_transmit_buffers: begin");

	if (txr->tx_buffers == NULL)
		return;

	tx_buffer = txr->tx_buffers;
	for (i = 0; i < adapter->num_tx_desc; i++, tx_buffer++) {
		if (tx_buffer->m_head != NULL) {
			bus_dmamap_sync(txr->txtag->dt_dmat, tx_buffer->map,
			    0, tx_buffer->m_head->m_pkthdr.len,
			    BUS_DMASYNC_POSTWRITE);
			ixgbe_dmamap_unload(txr->txtag, tx_buffer->map);
			m_freem(tx_buffer->m_head);
			tx_buffer->m_head = NULL;
			if (tx_buffer->map != NULL) {
				ixgbe_dmamap_destroy(txr->txtag,
				    tx_buffer->map);
				tx_buffer->map = NULL;
			}
		} else if (tx_buffer->map != NULL) {
			ixgbe_dmamap_unload(txr->txtag, tx_buffer->map);
			ixgbe_dmamap_destroy(txr->txtag, tx_buffer->map);
			tx_buffer->map = NULL;
		}
	}
	if (txr->txr_interq != NULL) {
		struct mbuf *m;

		while ((m = pcq_get(txr->txr_interq)) != NULL)
			m_freem(m);
		pcq_destroy(txr->txr_interq);
	}
	if (txr->tx_buffers != NULL) {
		free(txr->tx_buffers, M_DEVBUF);
		txr->tx_buffers = NULL;
	}
	if (txr->txtag != NULL) {
		ixgbe_dma_tag_destroy(txr->txtag);
		txr->txtag = NULL;
	}
} /* ixgbe_free_transmit_buffers */

/************************************************************************
 * ixgbe_tx_ctx_setup
 *
 *   Advanced Context Descriptor setup for VLAN, CSUM or TSO
 ************************************************************************/
static int
ixgbe_tx_ctx_setup(struct tx_ring *txr, struct mbuf *mp,
    u32 *cmd_type_len, u32 *olinfo_status)
{
	struct adapter                   *adapter = txr->adapter;
	struct ixgbe_adv_tx_context_desc *TXD;
	struct ether_vlan_header         *eh;
#ifdef INET
	struct ip                        *ip;
#endif
#ifdef INET6
	struct ip6_hdr                   *ip6;
#endif
	int                              ehdrlen, ip_hlen = 0;
	int                              offload = TRUE;
	int                              ctxd = txr->next_avail_desc;
	u32                              vlan_macip_lens = 0;
	u32                              type_tucmd_mlhl = 0;
	u16                              vtag = 0;
	u16                              etype;
	u8                               ipproto = 0;
	char                             *l3d;


	/* First check if TSO is to be used */
	if (mp->m_pkthdr.csum_flags & (M_CSUM_TSOv4 | M_CSUM_TSOv6)) {
		int rv = ixgbe_tso_setup(txr, mp, cmd_type_len, olinfo_status);

		if (rv != 0)
			++adapter->tso_err.ev_count;
		return rv;
	}

	if ((mp->m_pkthdr.csum_flags & M_CSUM_OFFLOAD) == 0)
		offload = FALSE;

	/* Indicate the whole packet as payload when not doing TSO */
	*olinfo_status |= mp->m_pkthdr.len << IXGBE_ADVTXD_PAYLEN_SHIFT;

	/* Now ready a context descriptor */
	TXD = (struct ixgbe_adv_tx_context_desc *)&txr->tx_base[ctxd];

	/*
	 * In advanced descriptors the vlan tag must
	 * be placed into the context descriptor. Hence
	 * we need to make one even if not doing offloads.
	 */
	if (vlan_has_tag(mp)) {
		vtag = htole16(vlan_get_tag(mp));
		vlan_macip_lens |= (vtag << IXGBE_ADVTXD_VLAN_SHIFT);
	} else if (!(txr->adapter->feat_en & IXGBE_FEATURE_NEEDS_CTXD) &&
	           (offload == FALSE))
		return (0);

	/*
	 * Determine where frame payload starts.
	 * Jump over vlan headers if already present,
	 * helpful for QinQ too.
	 */
	KASSERT(mp->m_len >= offsetof(struct ether_vlan_header, evl_tag));
	eh = mtod(mp, struct ether_vlan_header *);
	if (eh->evl_encap_proto == htons(ETHERTYPE_VLAN)) {
		KASSERT(mp->m_len >= sizeof(struct ether_vlan_header));
		etype = ntohs(eh->evl_proto);
		ehdrlen = ETHER_HDR_LEN + ETHER_VLAN_ENCAP_LEN;
	} else {
		etype = ntohs(eh->evl_encap_proto);
		ehdrlen = ETHER_HDR_LEN;
	}

	/* Set the ether header length */
	vlan_macip_lens |= ehdrlen << IXGBE_ADVTXD_MACLEN_SHIFT;

	if (offload == FALSE)
		goto no_offloads;

	/*
	 * If the first mbuf only includes the ethernet header,
	 * jump to the next one
	 * XXX: This assumes the stack splits mbufs containing headers
	 *      on header boundaries
	 * XXX: And assumes the entire IP header is contained in one mbuf
	 */
	if (mp->m_len == ehdrlen && mp->m_next)
		l3d = mtod(mp->m_next, char *);
	else
		l3d = mtod(mp, char *) + ehdrlen;

	switch (etype) {
#ifdef INET
	case ETHERTYPE_IP:
		ip = (struct ip *)(l3d);
		ip_hlen = ip->ip_hl << 2;
		ipproto = ip->ip_p;
		type_tucmd_mlhl |= IXGBE_ADVTXD_TUCMD_IPV4;
		KASSERT((mp->m_pkthdr.csum_flags & M_CSUM_IPv4) == 0 ||
		    ip->ip_sum == 0);
		break;
#endif
#ifdef INET6
	case ETHERTYPE_IPV6:
		ip6 = (struct ip6_hdr *)(l3d);
		ip_hlen = sizeof(struct ip6_hdr);
		ipproto = ip6->ip6_nxt;
		type_tucmd_mlhl |= IXGBE_ADVTXD_TUCMD_IPV6;
		break;
#endif
	default:
		offload = false;
		break;
	}

	if ((mp->m_pkthdr.csum_flags & M_CSUM_IPv4) != 0)
		*olinfo_status |= IXGBE_TXD_POPTS_IXSM << 8;

	vlan_macip_lens |= ip_hlen;

	/* No support for offloads for non-L4 next headers */
	switch (ipproto) {
	case IPPROTO_TCP:
		if (mp->m_pkthdr.csum_flags &
		    (M_CSUM_TCPv4 | M_CSUM_TCPv6))
			type_tucmd_mlhl |= IXGBE_ADVTXD_TUCMD_L4T_TCP;
		else
			offload = false;
		break;
	case IPPROTO_UDP:
		if (mp->m_pkthdr.csum_flags &
		    (M_CSUM_UDPv4 | M_CSUM_UDPv6))
			type_tucmd_mlhl |= IXGBE_ADVTXD_TUCMD_L4T_UDP;
		else
			offload = false;
		break;
	default:
		offload = false;
		break;
	}

	if (offload) /* Insert L4 checksum into data descriptors */
		*olinfo_status |= IXGBE_TXD_POPTS_TXSM << 8;

no_offloads:
	type_tucmd_mlhl |= IXGBE_ADVTXD_DCMD_DEXT | IXGBE_ADVTXD_DTYP_CTXT;

	/* Now copy bits into descriptor */
	TXD->vlan_macip_lens = htole32(vlan_macip_lens);
	TXD->type_tucmd_mlhl = htole32(type_tucmd_mlhl);
	TXD->seqnum_seed = htole32(0);
	TXD->mss_l4len_idx = htole32(0);

	/* We've consumed the first desc, adjust counters */
	if (++ctxd == txr->num_desc)
		ctxd = 0;
	txr->next_avail_desc = ctxd;
	--txr->tx_avail;

	return (0);
} /* ixgbe_tx_ctx_setup */

/************************************************************************
 * ixgbe_tso_setup
 *
 *   Setup work for hardware segmentation offload (TSO) on
 *   adapters using advanced tx descriptors
 ************************************************************************/
static int
ixgbe_tso_setup(struct tx_ring *txr, struct mbuf *mp, u32 *cmd_type_len,
    u32 *olinfo_status)
{
	struct ixgbe_adv_tx_context_desc *TXD;
	struct ether_vlan_header         *eh;
#ifdef INET6
	struct ip6_hdr                   *ip6;
#endif
#ifdef INET
	struct ip                        *ip;
#endif
	struct tcphdr                    *th;
	int                              ctxd, ehdrlen, ip_hlen, tcp_hlen;
	u32                              vlan_macip_lens = 0;
	u32                              type_tucmd_mlhl = 0;
	u32                              mss_l4len_idx = 0, paylen;
	u16                              vtag = 0, eh_type;

	/*
	 * Determine where frame payload starts.
	 * Jump over vlan headers if already present
	 */
	eh = mtod(mp, struct ether_vlan_header *);
	if (eh->evl_encap_proto == htons(ETHERTYPE_VLAN)) {
		ehdrlen = ETHER_HDR_LEN + ETHER_VLAN_ENCAP_LEN;
		eh_type = eh->evl_proto;
	} else {
		ehdrlen = ETHER_HDR_LEN;
		eh_type = eh->evl_encap_proto;
	}

	switch (ntohs(eh_type)) {
#ifdef INET
	case ETHERTYPE_IP:
		ip = (struct ip *)(mp->m_data + ehdrlen);
		if (ip->ip_p != IPPROTO_TCP)
			return (ENXIO);
		ip->ip_sum = 0;
		ip_hlen = ip->ip_hl << 2;
		th = (struct tcphdr *)((char *)ip + ip_hlen);
		th->th_sum = in_cksum_phdr(ip->ip_src.s_addr,
		    ip->ip_dst.s_addr, htons(IPPROTO_TCP));
		type_tucmd_mlhl |= IXGBE_ADVTXD_TUCMD_IPV4;
		/* Tell transmit desc to also do IPv4 checksum. */
		*olinfo_status |= IXGBE_TXD_POPTS_IXSM << 8;
		break;
#endif
#ifdef INET6
	case ETHERTYPE_IPV6:
		ip6 = (struct ip6_hdr *)(mp->m_data + ehdrlen);
		/* XXX-BZ For now we do not pretend to support ext. hdrs. */
		if (ip6->ip6_nxt != IPPROTO_TCP)
			return (ENXIO);
		ip_hlen = sizeof(struct ip6_hdr);
		ip6 = (struct ip6_hdr *)(mp->m_data + ehdrlen);
		th = (struct tcphdr *)((char *)ip6 + ip_hlen);
		th->th_sum = in6_cksum_phdr(&ip6->ip6_src,
		    &ip6->ip6_dst, 0, htonl(IPPROTO_TCP));
		type_tucmd_mlhl |= IXGBE_ADVTXD_TUCMD_IPV6;
		break;
#endif
	default:
		panic("%s: CSUM_TSO but no supported IP version (0x%04x)",
		    __func__, ntohs(eh_type));
		break;
	}

	ctxd = txr->next_avail_desc;
	TXD = (struct ixgbe_adv_tx_context_desc *)&txr->tx_base[ctxd];

	tcp_hlen = th->th_off << 2;

	/* This is used in the transmit desc in encap */
	paylen = mp->m_pkthdr.len - ehdrlen - ip_hlen - tcp_hlen;

	/* VLAN MACLEN IPLEN */
	if (vlan_has_tag(mp)) {
		vtag = htole16(vlan_get_tag(mp));
		vlan_macip_lens |= (vtag << IXGBE_ADVTXD_VLAN_SHIFT);
	}

	vlan_macip_lens |= ehdrlen << IXGBE_ADVTXD_MACLEN_SHIFT;
	vlan_macip_lens |= ip_hlen;
	TXD->vlan_macip_lens = htole32(vlan_macip_lens);

	/* ADV DTYPE TUCMD */
	type_tucmd_mlhl |= IXGBE_ADVTXD_DCMD_DEXT | IXGBE_ADVTXD_DTYP_CTXT;
	type_tucmd_mlhl |= IXGBE_ADVTXD_TUCMD_L4T_TCP;
	TXD->type_tucmd_mlhl = htole32(type_tucmd_mlhl);

	/* MSS L4LEN IDX */
	mss_l4len_idx |= (mp->m_pkthdr.segsz << IXGBE_ADVTXD_MSS_SHIFT);
	mss_l4len_idx |= (tcp_hlen << IXGBE_ADVTXD_L4LEN_SHIFT);
	TXD->mss_l4len_idx = htole32(mss_l4len_idx);

	TXD->seqnum_seed = htole32(0);

	if (++ctxd == txr->num_desc)
		ctxd = 0;

	txr->tx_avail--;
	txr->next_avail_desc = ctxd;
	*cmd_type_len |= IXGBE_ADVTXD_DCMD_TSE;
	*olinfo_status |= IXGBE_TXD_POPTS_TXSM << 8;
	*olinfo_status |= paylen << IXGBE_ADVTXD_PAYLEN_SHIFT;
	++txr->tso_tx.ev_count;

	return (0);
} /* ixgbe_tso_setup */


/************************************************************************
 * ixgbe_txeof
 *
 *   Examine each tx_buffer in the used queue. If the hardware is done
 *   processing the packet then free associated resources. The
 *   tx_buffer is put back on the free queue.
 ************************************************************************/
bool
ixgbe_txeof(struct tx_ring *txr)
{
	struct adapter		*adapter = txr->adapter;
	struct ifnet		*ifp = adapter->ifp;
	struct ixgbe_tx_buf	*buf;
	union ixgbe_adv_tx_desc *txd;
	u32			work, processed = 0;
	u32			limit = adapter->tx_process_limit;

	KASSERT(mutex_owned(&txr->tx_mtx));

#ifdef DEV_NETMAP
	if ((adapter->feat_en & IXGBE_FEATURE_NETMAP) &&
	    (adapter->ifp->if_capenable & IFCAP_NETMAP)) {
		struct netmap_adapter *na = NA(adapter->ifp);
		struct netmap_kring *kring = na->tx_rings[txr->me];
		txd = txr->tx_base;
		bus_dmamap_sync(txr->txdma.dma_tag, txr->txdma.dma_map,
		    BUS_DMASYNC_POSTREAD);
		/*
		 * In netmap mode, all the work is done in the context
		 * of the client thread. Interrupt handlers only wake up
		 * clients, which may be sleeping on individual rings
		 * or on a global resource for all rings.
		 * To implement tx interrupt mitigation, we wake up the client
		 * thread roughly every half ring, even if the NIC interrupts
		 * more frequently. This is implemented as follows:
		 * - ixgbe_txsync() sets kring->nr_kflags with the index of
		 *   the slot that should wake up the thread (nkr_num_slots
		 *   means the user thread should not be woken up);
		 * - the driver ignores tx interrupts unless netmap_mitigate=0
		 *   or the slot has the DD bit set.
		 */
		if (kring->nr_kflags < kring->nkr_num_slots &&
		    le32toh(txd[kring->nr_kflags].wb.status) & IXGBE_TXD_STAT_DD) {
			netmap_tx_irq(ifp, txr->me);
		}
		return false;
	}
#endif /* DEV_NETMAP */

	if (txr->tx_avail == txr->num_desc) {
		txr->busy = 0;
		return false;
	}

	/* Get work starting point */
	work = txr->next_to_clean;
	buf = &txr->tx_buffers[work];
	txd = &txr->tx_base[work];
	work -= txr->num_desc; /* The distance to ring end */
	ixgbe_dmamap_sync(txr->txdma.dma_tag, txr->txdma.dma_map,
	    BUS_DMASYNC_POSTREAD);

	do {
		union ixgbe_adv_tx_desc *eop = buf->eop;
		if (eop == NULL) /* No work */
			break;

		if ((le32toh(eop->wb.status) & IXGBE_TXD_STAT_DD) == 0)
			break;	/* I/O not complete */

		if (buf->m_head) {
			txr->bytes += buf->m_head->m_pkthdr.len;
			bus_dmamap_sync(txr->txtag->dt_dmat, buf->map,
			    0, buf->m_head->m_pkthdr.len,
			    BUS_DMASYNC_POSTWRITE);
			ixgbe_dmamap_unload(txr->txtag, buf->map);
			m_freem(buf->m_head);
			buf->m_head = NULL;
		}
		buf->eop = NULL;
		txr->txr_no_space = false;
		++txr->tx_avail;

		/* We clean the range if multi segment */
		while (txd != eop) {
			++txd;
			++buf;
			++work;
			/* wrap the ring? */
			if (__predict_false(!work)) {
				work -= txr->num_desc;
				buf = txr->tx_buffers;
				txd = txr->tx_base;
			}
			if (buf->m_head) {
				txr->bytes +=
				    buf->m_head->m_pkthdr.len;
				bus_dmamap_sync(txr->txtag->dt_dmat,
				    buf->map,
				    0, buf->m_head->m_pkthdr.len,
				    BUS_DMASYNC_POSTWRITE);
				ixgbe_dmamap_unload(txr->txtag,
				    buf->map);
				m_freem(buf->m_head);
				buf->m_head = NULL;
			}
			++txr->tx_avail;
			buf->eop = NULL;

		}
		++txr->packets;
		++processed;
		if_statinc(ifp, if_opackets);

		/* Try the next packet */
		++txd;
		++buf;
		++work;
		/* reset with a wrap */
		if (__predict_false(!work)) {
			work -= txr->num_desc;
			buf = txr->tx_buffers;
			txd = txr->tx_base;
		}
		prefetch(txd);
	} while (__predict_true(--limit));

	ixgbe_dmamap_sync(txr->txdma.dma_tag, txr->txdma.dma_map,
	    BUS_DMASYNC_PREREAD | BUS_DMASYNC_PREWRITE);

	work += txr->num_desc;
	txr->next_to_clean = work;

	/*
	 * Queue Hang detection, we know there's
	 * work outstanding or the first return
	 * would have been taken, so increment busy
	 * if nothing managed to get cleaned, then
	 * in local_timer it will be checked and
	 * marked as HUNG if it exceeds a MAX attempt.
	 */
	if ((processed == 0) && (txr->busy != IXGBE_QUEUE_HUNG))
		++txr->busy;
	/*
	 * If anything gets cleaned we reset state to 1,
	 * note this will turn off HUNG if its set.
	 */
	if (processed)
		txr->busy = 1;

	if (txr->tx_avail == txr->num_desc)
		txr->busy = 0;

	return ((limit > 0) ? false : true);
} /* ixgbe_txeof */

/************************************************************************
 * ixgbe_rsc_count
 *
 *   Used to detect a descriptor that has been merged by Hardware RSC.
 ************************************************************************/
static inline u32
ixgbe_rsc_count(union ixgbe_adv_rx_desc *rx)
{
	return (le32toh(rx->wb.lower.lo_dword.data) &
	    IXGBE_RXDADV_RSCCNT_MASK) >> IXGBE_RXDADV_RSCCNT_SHIFT;
} /* ixgbe_rsc_count */

/************************************************************************
 * ixgbe_setup_hw_rsc
 *
 *   Initialize Hardware RSC (LRO) feature on 82599
 *   for an RX ring, this is toggled by the LRO capability
 *   even though it is transparent to the stack.
 *
 *   NOTE: Since this HW feature only works with IPv4 and
 *         testing has shown soft LRO to be as effective,
 *         this feature will be disabled by default.
 ************************************************************************/
static void
ixgbe_setup_hw_rsc(struct rx_ring *rxr)
{
	struct	adapter  *adapter = rxr->adapter;
	struct	ixgbe_hw *hw = &adapter->hw;
	u32              rscctrl, rdrxctl;

	/* If turning LRO/RSC off we need to disable it */
	if ((adapter->ifp->if_capenable & IFCAP_LRO) == 0) {
		rscctrl = IXGBE_READ_REG(hw, IXGBE_RSCCTL(rxr->me));
		rscctrl &= ~IXGBE_RSCCTL_RSCEN;
		return;
	}

	rdrxctl = IXGBE_READ_REG(hw, IXGBE_RDRXCTL);
	rdrxctl &= ~IXGBE_RDRXCTL_RSCFRSTSIZE;
#ifdef DEV_NETMAP
	/* Always strip CRC unless Netmap disabled it */
	if (!(adapter->feat_en & IXGBE_FEATURE_NETMAP) ||
	    !(adapter->ifp->if_capenable & IFCAP_NETMAP) ||
	    ix_crcstrip)
#endif /* DEV_NETMAP */
		rdrxctl |= IXGBE_RDRXCTL_CRCSTRIP;
	rdrxctl |= IXGBE_RDRXCTL_RSCACKC;
	IXGBE_WRITE_REG(hw, IXGBE_RDRXCTL, rdrxctl);

	rscctrl = IXGBE_READ_REG(hw, IXGBE_RSCCTL(rxr->me));
	rscctrl |= IXGBE_RSCCTL_RSCEN;
	/*
	 * Limit the total number of descriptors that
	 * can be combined, so it does not exceed 64K
	 */
	if (rxr->mbuf_sz == MCLBYTES)
		rscctrl |= IXGBE_RSCCTL_MAXDESC_16;
	else if (rxr->mbuf_sz == MJUMPAGESIZE)
		rscctrl |= IXGBE_RSCCTL_MAXDESC_8;
	else if (rxr->mbuf_sz == MJUM9BYTES)
		rscctrl |= IXGBE_RSCCTL_MAXDESC_4;
	else  /* Using 16K cluster */
		rscctrl |= IXGBE_RSCCTL_MAXDESC_1;

	IXGBE_WRITE_REG(hw, IXGBE_RSCCTL(rxr->me), rscctrl);

	/* Enable TCP header recognition */
	IXGBE_WRITE_REG(hw, IXGBE_PSRTYPE(0),
	    (IXGBE_READ_REG(hw, IXGBE_PSRTYPE(0)) | IXGBE_PSRTYPE_TCPHDR));

	/* Disable RSC for ACK packets */
	IXGBE_WRITE_REG(hw, IXGBE_RSCDBU,
	    (IXGBE_RSCDBU_RSCACKDIS | IXGBE_READ_REG(hw, IXGBE_RSCDBU)));

	rxr->hw_rsc = TRUE;
} /* ixgbe_setup_hw_rsc */

/************************************************************************
 * ixgbe_refresh_mbufs
 *
 *   Refresh mbuf buffers for RX descriptor rings
 *    - now keeps its own state so discards due to resource
 *      exhaustion are unnecessary, if an mbuf cannot be obtained
 *      it just returns, keeping its placeholder, thus it can simply
 *      be recalled to try again.
 *
 *   XXX NetBSD TODO:
 *    - The ixgbe_rxeof() function always preallocates mbuf cluster (jcl),
 *      so the ixgbe_refresh_mbufs() function can be simplified.
 *
 ************************************************************************/
static void
ixgbe_refresh_mbufs(struct rx_ring *rxr, int limit)
{
	struct adapter      *adapter = rxr->adapter;
	struct ixgbe_rx_buf *rxbuf;
	struct mbuf         *mp;
	int                 i, j, error;
	bool                refreshed = false;

	i = j = rxr->next_to_refresh;
	/* Control the loop with one beyond */
	if (++j == rxr->num_desc)
		j = 0;

	while (j != limit) {
		rxbuf = &rxr->rx_buffers[i];
		if (rxbuf->buf == NULL) {
			mp = ixgbe_getjcl(&rxr->jcl_head, M_NOWAIT,
			    MT_DATA, M_PKTHDR, rxr->mbuf_sz);
			if (mp == NULL) {
				rxr->no_jmbuf.ev_count++;
				goto update;
			}
			if (adapter->max_frame_size <= (MCLBYTES - ETHER_ALIGN))
				m_adj(mp, ETHER_ALIGN);
		} else
			mp = rxbuf->buf;

		mp->m_pkthdr.len = mp->m_len = rxr->mbuf_sz;

		/* If we're dealing with an mbuf that was copied rather
		 * than replaced, there's no need to go through busdma.
		 */
		if ((rxbuf->flags & IXGBE_RX_COPY) == 0) {
			/* Get the memory mapping */
			ixgbe_dmamap_unload(rxr->ptag, rxbuf->pmap);
			error = bus_dmamap_load_mbuf(rxr->ptag->dt_dmat,
			    rxbuf->pmap, mp, BUS_DMA_NOWAIT);
			if (error != 0) {
				device_printf(adapter->dev, "Refresh mbufs: "
				    "payload dmamap load failure - %d\n",
				    error);
				m_free(mp);
				rxbuf->buf = NULL;
				goto update;
			}
			rxbuf->buf = mp;
			bus_dmamap_sync(rxr->ptag->dt_dmat, rxbuf->pmap,
			    0, mp->m_pkthdr.len, BUS_DMASYNC_PREREAD);
			rxbuf->addr = rxr->rx_base[i].read.pkt_addr =
			    htole64(rxbuf->pmap->dm_segs[0].ds_addr);
		} else {
			rxr->rx_base[i].read.pkt_addr = rxbuf->addr;
			rxbuf->flags &= ~IXGBE_RX_COPY;
		}

		refreshed = true;
		/* Next is precalculated */
		i = j;
		rxr->next_to_refresh = i;
		if (++j == rxr->num_desc)
			j = 0;
	}

update:
	if (refreshed) /* Update hardware tail index */
		IXGBE_WRITE_REG(&adapter->hw, rxr->tail, rxr->next_to_refresh);

	return;
} /* ixgbe_refresh_mbufs */

/************************************************************************
 * ixgbe_allocate_receive_buffers
 *
 *   Allocate memory for rx_buffer structures. Since we use one
 *   rx_buffer per received packet, the maximum number of rx_buffer's
 *   that we'll need is equal to the number of receive descriptors
 *   that we've allocated.
 ************************************************************************/
static int
ixgbe_allocate_receive_buffers(struct rx_ring *rxr)
{
	struct adapter      *adapter = rxr->adapter;
	device_t            dev = adapter->dev;
	struct ixgbe_rx_buf *rxbuf;
	int                 bsize, error;

	bsize = sizeof(struct ixgbe_rx_buf) * rxr->num_desc;
	rxr->rx_buffers = malloc(bsize, M_DEVBUF, M_WAITOK | M_ZERO);

	error = ixgbe_dma_tag_create(
	         /*      parent */ adapter->osdep.dmat,
	         /*   alignment */ 1,
	         /*      bounds */ 0,
	         /*     maxsize */ MJUM16BYTES,
	         /*   nsegments */ 1,
	         /*  maxsegsize */ MJUM16BYTES,
	         /*       flags */ 0,
	                           &rxr->ptag);
	if (error != 0) {
		aprint_error_dev(dev, "Unable to create RX DMA tag\n");
		goto fail;
	}

	for (int i = 0; i < rxr->num_desc; i++, rxbuf++) {
		rxbuf = &rxr->rx_buffers[i];
		error = ixgbe_dmamap_create(rxr->ptag, 0, &rxbuf->pmap);
		if (error) {
			aprint_error_dev(dev, "Unable to create RX dma map\n");
			goto fail;
		}
	}

	return (0);

fail:
	/* Frees all, but can handle partial completion */
	ixgbe_free_receive_structures(adapter);

	return (error);
} /* ixgbe_allocate_receive_buffers */

/************************************************************************
 * ixgbe_free_receive_ring
 ************************************************************************/
static void
ixgbe_free_receive_ring(struct rx_ring *rxr)
{
	for (int i = 0; i < rxr->num_desc; i++) {
		ixgbe_rx_discard(rxr, i);
	}
} /* ixgbe_free_receive_ring */

/************************************************************************
 * ixgbe_setup_receive_ring
 *
 *   Initialize a receive ring and its buffers.
 ************************************************************************/
static int
ixgbe_setup_receive_ring(struct rx_ring *rxr)
{
	struct adapter        *adapter;
	struct ixgbe_rx_buf   *rxbuf;
#ifdef LRO
	struct ifnet          *ifp;
	struct lro_ctrl       *lro = &rxr->lro;
#endif /* LRO */
#ifdef DEV_NETMAP
	struct netmap_adapter *na = NA(rxr->adapter->ifp);
	struct netmap_slot    *slot;
#endif /* DEV_NETMAP */
	int                   rsize, error = 0;

	adapter = rxr->adapter;
#ifdef LRO
	ifp = adapter->ifp;
#endif /* LRO */

	/* Clear the ring contents */
	IXGBE_RX_LOCK(rxr);

#ifdef DEV_NETMAP
	if (adapter->feat_en & IXGBE_FEATURE_NETMAP)
		slot = netmap_reset(na, NR_RX, rxr->me, 0);
#endif /* DEV_NETMAP */

	rsize = roundup2(adapter->num_rx_desc *
	    sizeof(union ixgbe_adv_rx_desc), DBA_ALIGN);
	bzero((void *)rxr->rx_base, rsize);
	/* Cache the size */
	rxr->mbuf_sz = adapter->rx_mbuf_sz;

	/* Free current RX buffer structs and their mbufs */
	ixgbe_free_receive_ring(rxr);

	IXGBE_RX_UNLOCK(rxr);
	/*
	 * Now reinitialize our supply of jumbo mbufs.  The number
	 * or size of jumbo mbufs may have changed.
	 * Assume all of rxr->ptag are the same.
	 */
	ixgbe_jcl_reinit(adapter, rxr->ptag->dt_dmat, rxr,
	    adapter->num_jcl, adapter->rx_mbuf_sz);

	IXGBE_RX_LOCK(rxr);

	/* Now replenish the mbufs */
	for (int j = 0; j != rxr->num_desc; ++j) {
		struct mbuf *mp;

		rxbuf = &rxr->rx_buffers[j];

#ifdef DEV_NETMAP
		/*
		 * In netmap mode, fill the map and set the buffer
		 * address in the NIC ring, considering the offset
		 * between the netmap and NIC rings (see comment in
		 * ixgbe_setup_transmit_ring() ). No need to allocate
		 * an mbuf, so end the block with a continue;
		 */
		if ((adapter->feat_en & IXGBE_FEATURE_NETMAP) && slot) {
			int sj = netmap_idx_n2k(na->rx_rings[rxr->me], j);
			uint64_t paddr;
			void *addr;

			addr = PNMB(na, slot + sj, &paddr);
			netmap_load_map(na, rxr->ptag, rxbuf->pmap, addr);
			/* Update descriptor and the cached value */
			rxr->rx_base[j].read.pkt_addr = htole64(paddr);
			rxbuf->addr = htole64(paddr);
			continue;
		}
#endif /* DEV_NETMAP */

		rxbuf->flags = 0;
		rxbuf->buf = ixgbe_getjcl(&rxr->jcl_head, M_NOWAIT,
		    MT_DATA, M_PKTHDR, adapter->rx_mbuf_sz);
		if (rxbuf->buf == NULL) {
			rxr->no_jmbuf.ev_count++;
			error = ENOBUFS;
			goto fail;
		}
		mp = rxbuf->buf;
		mp->m_pkthdr.len = mp->m_len = rxr->mbuf_sz;
		/* Get the memory mapping */
		error = bus_dmamap_load_mbuf(rxr->ptag->dt_dmat, rxbuf->pmap,
		    mp, BUS_DMA_NOWAIT);
		if (error != 0) {
			/*
			 * Clear this entry for later cleanup in
			 * ixgbe_discard() which is called via
			 * ixgbe_free_receive_ring().
			 */
			m_freem(mp);
			rxbuf->buf = NULL;
                        goto fail;
		}
		bus_dmamap_sync(rxr->ptag->dt_dmat, rxbuf->pmap,
		    0, adapter->rx_mbuf_sz, BUS_DMASYNC_PREREAD);
		/* Update the descriptor and the cached value */
		rxr->rx_base[j].read.pkt_addr =
		    htole64(rxbuf->pmap->dm_segs[0].ds_addr);
		rxbuf->addr = htole64(rxbuf->pmap->dm_segs[0].ds_addr);
	}

	/* Setup our descriptor indices */
	rxr->next_to_check = 0;
	rxr->next_to_refresh = 0;
	rxr->lro_enabled = FALSE;
	rxr->rx_copies.ev_count = 0;
#if 0 /* NetBSD */
	rxr->rx_bytes.ev_count = 0;
#if 1	/* Fix inconsistency */
	rxr->rx_packets.ev_count = 0;
#endif
#endif
	rxr->vtag_strip = FALSE;

	ixgbe_dmamap_sync(rxr->rxdma.dma_tag, rxr->rxdma.dma_map,
	    BUS_DMASYNC_PREREAD | BUS_DMASYNC_PREWRITE);

	/*
	 * Now set up the LRO interface
	 */
	if (ixgbe_rsc_enable)
		ixgbe_setup_hw_rsc(rxr);
#ifdef LRO
	else if (ifp->if_capenable & IFCAP_LRO) {
		device_t dev = adapter->dev;
		int err = tcp_lro_init(lro);
		if (err) {
			device_printf(dev, "LRO Initialization failed!\n");
			goto fail;
		}
		INIT_DEBUGOUT("RX Soft LRO Initialized\n");
		rxr->lro_enabled = TRUE;
		lro->ifp = adapter->ifp;
	}
#endif /* LRO */

	IXGBE_RX_UNLOCK(rxr);

	return (0);

fail:
	ixgbe_free_receive_ring(rxr);
	IXGBE_RX_UNLOCK(rxr);

	return (error);
} /* ixgbe_setup_receive_ring */

/************************************************************************
 * ixgbe_setup_receive_structures - Initialize all receive rings.
 ************************************************************************/
int
ixgbe_setup_receive_structures(struct adapter *adapter)
{
	struct rx_ring *rxr = adapter->rx_rings;
	int            j;

	INIT_DEBUGOUT("ixgbe_setup_receive_structures");
	for (j = 0; j < adapter->num_queues; j++, rxr++)
		if (ixgbe_setup_receive_ring(rxr))
			goto fail;

	return (0);
fail:
	/*
	 * Free RX buffers allocated so far, we will only handle
	 * the rings that completed, the failing case will have
	 * cleaned up for itself. 'j' failed, so its the terminus.
	 */
	for (int i = 0; i < j; ++i) {
		rxr = &adapter->rx_rings[i];
		IXGBE_RX_LOCK(rxr);
		ixgbe_free_receive_ring(rxr);
		IXGBE_RX_UNLOCK(rxr);
	}

	return (ENOBUFS);
} /* ixgbe_setup_receive_structures */


/************************************************************************
 * ixgbe_free_receive_structures - Free all receive rings.
 ************************************************************************/
void
ixgbe_free_receive_structures(struct adapter *adapter)
{
	struct rx_ring *rxr = adapter->rx_rings;

	INIT_DEBUGOUT("ixgbe_free_receive_structures: begin");

	for (int i = 0; i < adapter->num_queues; i++, rxr++) {
		ixgbe_free_receive_buffers(rxr);
#ifdef LRO
		/* Free LRO memory */
		tcp_lro_free(&rxr->lro);
#endif /* LRO */
		/* Free the ring memory as well */
		ixgbe_dma_free(adapter, &rxr->rxdma);
		IXGBE_RX_LOCK_DESTROY(rxr);
	}

	free(adapter->rx_rings, M_DEVBUF);
} /* ixgbe_free_receive_structures */


/************************************************************************
 * ixgbe_free_receive_buffers - Free receive ring data structures
 ************************************************************************/
static void
ixgbe_free_receive_buffers(struct rx_ring *rxr)
{
	struct adapter      *adapter = rxr->adapter;
	struct ixgbe_rx_buf *rxbuf;

	INIT_DEBUGOUT("ixgbe_free_receive_buffers: begin");

	/* Cleanup any existing buffers */
	if (rxr->rx_buffers != NULL) {
		for (int i = 0; i < adapter->num_rx_desc; i++) {
			rxbuf = &rxr->rx_buffers[i];
			ixgbe_rx_discard(rxr, i);
			if (rxbuf->pmap != NULL) {
				ixgbe_dmamap_destroy(rxr->ptag, rxbuf->pmap);
				rxbuf->pmap = NULL;
			}
		}

		/* NetBSD specific. See ixgbe_netbsd.c */
		ixgbe_jcl_destroy(adapter, rxr);

		if (rxr->rx_buffers != NULL) {
			free(rxr->rx_buffers, M_DEVBUF);
			rxr->rx_buffers = NULL;
		}
	}

	if (rxr->ptag != NULL) {
		ixgbe_dma_tag_destroy(rxr->ptag);
		rxr->ptag = NULL;
	}

	return;
} /* ixgbe_free_receive_buffers */

/************************************************************************
 * ixgbe_rx_input
 ************************************************************************/
static __inline void
ixgbe_rx_input(struct rx_ring *rxr, struct ifnet *ifp, struct mbuf *m,
    u32 ptype)
{
	struct adapter	*adapter = ifp->if_softc;

#ifdef LRO
	struct ethercom *ec = &adapter->osdep.ec;

	/*
	 * ATM LRO is only for IP/TCP packets and TCP checksum of the packet
	 * should be computed by hardware. Also it should not have VLAN tag in
	 * ethernet header.  In case of IPv6 we do not yet support ext. hdrs.
	 */
        if (rxr->lro_enabled &&
            (ec->ec_capenable & ETHERCAP_VLAN_HWTAGGING) != 0 &&
            (ptype & IXGBE_RXDADV_PKTTYPE_ETQF) == 0 &&
            ((ptype & (IXGBE_RXDADV_PKTTYPE_IPV4 | IXGBE_RXDADV_PKTTYPE_TCP)) ==
            (IXGBE_RXDADV_PKTTYPE_IPV4 | IXGBE_RXDADV_PKTTYPE_TCP) ||
            (ptype & (IXGBE_RXDADV_PKTTYPE_IPV6 | IXGBE_RXDADV_PKTTYPE_TCP)) ==
            (IXGBE_RXDADV_PKTTYPE_IPV6 | IXGBE_RXDADV_PKTTYPE_TCP)) &&
            (m->m_pkthdr.csum_flags & (CSUM_DATA_VALID | CSUM_PSEUDO_HDR)) ==
            (CSUM_DATA_VALID | CSUM_PSEUDO_HDR)) {
                /*
                 * Send to the stack if:
                 **  - LRO not enabled, or
                 **  - no LRO resources, or
                 **  - lro enqueue fails
                 */
                if (rxr->lro.lro_cnt != 0)
                        if (tcp_lro_rx(&rxr->lro, m, 0) == 0)
                                return;
        }
#endif /* LRO */

	if_percpuq_enqueue(adapter->ipq, m);
} /* ixgbe_rx_input */

/************************************************************************
 * ixgbe_rx_discard
 ************************************************************************/
static __inline void
ixgbe_rx_discard(struct rx_ring *rxr, int i)
{
	struct ixgbe_rx_buf *rbuf;

	rbuf = &rxr->rx_buffers[i];

	/*
	 * With advanced descriptors the writeback clobbers the buffer addrs,
	 * so its easier to just free the existing mbufs and take the normal
	 * refresh path to get new buffers and mapping.
	 */

	if (rbuf->fmp != NULL) {/* Partial chain ? */
		bus_dmamap_sync(rxr->ptag->dt_dmat, rbuf->pmap, 0,
		    rbuf->buf->m_pkthdr.len, BUS_DMASYNC_POSTREAD);
		ixgbe_dmamap_unload(rxr->ptag, rbuf->pmap);
		m_freem(rbuf->fmp);
		rbuf->fmp = NULL;
		rbuf->buf = NULL; /* rbuf->buf is part of fmp's chain */
	} else if (rbuf->buf) {
		bus_dmamap_sync(rxr->ptag->dt_dmat, rbuf->pmap, 0,
		    rbuf->buf->m_pkthdr.len, BUS_DMASYNC_POSTREAD);
		ixgbe_dmamap_unload(rxr->ptag, rbuf->pmap);
		m_free(rbuf->buf);
		rbuf->buf = NULL;
	}

	rbuf->flags = 0;

	return;
} /* ixgbe_rx_discard */


/************************************************************************
 * ixgbe_rxeof
 *
 *   Executes in interrupt context. It replenishes the
 *   mbufs in the descriptor and sends data which has
 *   been dma'ed into host memory to upper layer.
 *
 *   Return TRUE for more work, FALSE for all clean.
 ************************************************************************/
bool
ixgbe_rxeof(struct ix_queue *que)
{
	struct adapter		*adapter = que->adapter;
	struct rx_ring		*rxr = que->rxr;
	struct ifnet		*ifp = adapter->ifp;
#ifdef LRO
	struct lro_ctrl		*lro = &rxr->lro;
#endif /* LRO */
	union ixgbe_adv_rx_desc	*cur;
	struct ixgbe_rx_buf	*rbuf, *nbuf;
	int			i, nextp, processed = 0;
	u32			staterr = 0;
	u32			count = 0;
	u32			limit = adapter->rx_process_limit;
	bool			discard_multidesc = false;
#ifdef RSS
	u16			pkt_info;
#endif

	IXGBE_RX_LOCK(rxr);

#ifdef DEV_NETMAP
	if (adapter->feat_en & IXGBE_FEATURE_NETMAP) {
		/* Same as the txeof routine: wakeup clients on intr. */
		if (netmap_rx_irq(ifp, rxr->me, &processed)) {
			IXGBE_RX_UNLOCK(rxr);
			return (FALSE);
		}
	}
#endif /* DEV_NETMAP */

	/*
	 * The max number of loop is rx_process_limit. If discard_multidesc is
	 * true, continue processing to not to send broken packet to the upper
	 * layer.
	 */
	for (i = rxr->next_to_check;
	     (count < limit) || (discard_multidesc == true);) {

		struct mbuf *sendmp, *mp;
		struct mbuf *newmp;
		u32         rsc, ptype;
		u16         len;
		u16         vtag = 0;
		bool        eop;

		/* Sync the ring. */
		ixgbe_dmamap_sync(rxr->rxdma.dma_tag, rxr->rxdma.dma_map,
		    BUS_DMASYNC_POSTREAD | BUS_DMASYNC_POSTWRITE);

		cur = &rxr->rx_base[i];
		staterr = le32toh(cur->wb.upper.status_error);
#ifdef RSS
		pkt_info = le16toh(cur->wb.lower.lo_dword.hs_rss.pkt_info);
#endif

		if ((staterr & IXGBE_RXD_STAT_DD) == 0)
			break;

		count++;
		sendmp = NULL;
		nbuf = NULL;
		rsc = 0;
		cur->wb.upper.status_error = 0;
		rbuf = &rxr->rx_buffers[i];
		mp = rbuf->buf;

		len = le16toh(cur->wb.upper.length);
		ptype = le32toh(cur->wb.lower.lo_dword.data) &
		    IXGBE_RXDADV_PKTTYPE_MASK;
		eop = ((staterr & IXGBE_RXD_STAT_EOP) != 0);

		/* Make sure bad packets are discarded */
		if (eop && (staterr & IXGBE_RXDADV_ERR_FRAME_ERR_MASK) != 0) {
#if __FreeBSD_version >= 1100036
			if (adapter->feat_en & IXGBE_FEATURE_VF)
				if_inc_counter(ifp, IFCOUNTER_IERRORS, 1);
#endif
			rxr->rx_discarded.ev_count++;
			ixgbe_rx_discard(rxr, i);
			discard_multidesc = false;
			goto next_desc;
		}

		/* pre-alloc new mbuf */
		if (!discard_multidesc)
			newmp = ixgbe_getjcl(&rxr->jcl_head, M_NOWAIT, MT_DATA,
			    M_PKTHDR, rxr->mbuf_sz);
		else
			newmp = NULL;
		if (newmp == NULL) {
			rxr->no_jmbuf.ev_count++;
			/*
			 * Descriptor initialization is already done by the
			 * above code (cur->wb.upper.status_error = 0).
			 * So, we can reuse current rbuf->buf for new packet.
			 *
			 * Rewrite the buffer addr, see comment in
			 * ixgbe_rx_discard().
			 */
			cur->read.pkt_addr = rbuf->addr;
			m_freem(rbuf->fmp);
			rbuf->fmp = NULL;
			if (!eop) {
				/* Discard the entire packet. */
				discard_multidesc = true;
			} else
				discard_multidesc = false;
			goto next_desc;
		}
		discard_multidesc = false;

		bus_dmamap_sync(rxr->ptag->dt_dmat, rbuf->pmap, 0,
		    rbuf->buf->m_pkthdr.len, BUS_DMASYNC_POSTREAD);

		/*
		 * On 82599 which supports a hardware
		 * LRO (called HW RSC), packets need
		 * not be fragmented across sequential
		 * descriptors, rather the next descriptor
		 * is indicated in bits of the descriptor.
		 * This also means that we might proceses
		 * more than one packet at a time, something
		 * that has never been true before, it
		 * required eliminating global chain pointers
		 * in favor of what we are doing here.  -jfv
		 */
		if (!eop) {
			/*
			 * Figure out the next descriptor
			 * of this frame.
			 */
			if (rxr->hw_rsc == TRUE) {
				rsc = ixgbe_rsc_count(cur);
				rxr->rsc_num += (rsc - 1);
			}
			if (rsc) { /* Get hardware index */
				nextp = ((staterr & IXGBE_RXDADV_NEXTP_MASK) >>
				    IXGBE_RXDADV_NEXTP_SHIFT);
			} else { /* Just sequential */
				nextp = i + 1;
				if (nextp == adapter->num_rx_desc)
					nextp = 0;
			}
			nbuf = &rxr->rx_buffers[nextp];
			prefetch(nbuf);
		}
		/*
		 * Rather than using the fmp/lmp global pointers
		 * we now keep the head of a packet chain in the
		 * buffer struct and pass this along from one
		 * descriptor to the next, until we get EOP.
		 */
		/*
		 * See if there is a stored head
		 * that determines what we are
		 */
		sendmp = rbuf->fmp;
		if (sendmp != NULL) {  /* secondary frag */
			rbuf->buf = newmp;
			rbuf->fmp = NULL;
<<<<<<< HEAD
=======
			mp->m_len = len;
>>>>>>> e2aa5677
			mp->m_flags &= ~M_PKTHDR;
			sendmp->m_pkthdr.len += mp->m_len;
		} else {
			/*
			 * Optimize.  This might be a small packet,
			 * maybe just a TCP ACK.  Do a fast copy that
			 * is cache aligned into a new mbuf, and
			 * leave the old mbuf+cluster for re-use.
			 */
			if (eop && len <= IXGBE_RX_COPY_LEN) {
				sendmp = m_gethdr(M_NOWAIT, MT_DATA);
				if (sendmp != NULL) {
					sendmp->m_data += IXGBE_RX_COPY_ALIGN;
					ixgbe_bcopy(mp->m_data, sendmp->m_data,
					    len);
					sendmp->m_len = len;
					rxr->rx_copies.ev_count++;
					rbuf->flags |= IXGBE_RX_COPY;

					m_freem(newmp);
				}
			}
			if (sendmp == NULL) {
				rbuf->buf = newmp;
				rbuf->fmp = NULL;
<<<<<<< HEAD
=======
				mp->m_len = len;
>>>>>>> e2aa5677
				sendmp = mp;
			}

			/* first desc of a non-ps chain */
			sendmp->m_flags |= M_PKTHDR;
			sendmp->m_pkthdr.len = len;
		}
		++processed;

		/* Pass the head pointer on */
		if (eop == 0) {
			nbuf->fmp = sendmp;
			sendmp = NULL;
			mp->m_next = nbuf->buf;
		} else { /* Sending this frame */
			m_set_rcvif(sendmp, ifp);
			++rxr->packets;
			rxr->rx_packets.ev_count++;
			/* capture data for AIM */
			rxr->bytes += sendmp->m_pkthdr.len;
			rxr->rx_bytes.ev_count += sendmp->m_pkthdr.len;
			/* Process vlan info */
			if ((rxr->vtag_strip) && (staterr & IXGBE_RXD_STAT_VP))
				vtag = le16toh(cur->wb.upper.vlan);
			if (vtag) {
				vlan_set_tag(sendmp, vtag);
			}
			if ((ifp->if_capenable & IFCAP_RXCSUM) != 0) {
				ixgbe_rx_checksum(staterr, sendmp, ptype,
				   &adapter->stats.pf);
			}

#if 0 /* FreeBSD */
			/*
			 * In case of multiqueue, we have RXCSUM.PCSD bit set
			 * and never cleared. This means we have RSS hash
			 * available to be used.
			 */
			if (adapter->num_queues > 1) {
				sendmp->m_pkthdr.flowid =
				    le32toh(cur->wb.lower.hi_dword.rss);
				switch (pkt_info & IXGBE_RXDADV_RSSTYPE_MASK) {
				case IXGBE_RXDADV_RSSTYPE_IPV4:
					M_HASHTYPE_SET(sendmp,
					    M_HASHTYPE_RSS_IPV4);
					break;
				case IXGBE_RXDADV_RSSTYPE_IPV4_TCP:
					M_HASHTYPE_SET(sendmp,
					    M_HASHTYPE_RSS_TCP_IPV4);
					break;
				case IXGBE_RXDADV_RSSTYPE_IPV6:
					M_HASHTYPE_SET(sendmp,
					    M_HASHTYPE_RSS_IPV6);
					break;
				case IXGBE_RXDADV_RSSTYPE_IPV6_TCP:
					M_HASHTYPE_SET(sendmp,
					    M_HASHTYPE_RSS_TCP_IPV6);
					break;
				case IXGBE_RXDADV_RSSTYPE_IPV6_EX:
					M_HASHTYPE_SET(sendmp,
					    M_HASHTYPE_RSS_IPV6_EX);
					break;
				case IXGBE_RXDADV_RSSTYPE_IPV6_TCP_EX:
					M_HASHTYPE_SET(sendmp,
					    M_HASHTYPE_RSS_TCP_IPV6_EX);
					break;
#if __FreeBSD_version > 1100000
				case IXGBE_RXDADV_RSSTYPE_IPV4_UDP:
					M_HASHTYPE_SET(sendmp,
					    M_HASHTYPE_RSS_UDP_IPV4);
					break;
				case IXGBE_RXDADV_RSSTYPE_IPV6_UDP:
					M_HASHTYPE_SET(sendmp,
					    M_HASHTYPE_RSS_UDP_IPV6);
					break;
				case IXGBE_RXDADV_RSSTYPE_IPV6_UDP_EX:
					M_HASHTYPE_SET(sendmp,
					    M_HASHTYPE_RSS_UDP_IPV6_EX);
					break;
#endif
				default:
					M_HASHTYPE_SET(sendmp,
					    M_HASHTYPE_OPAQUE_HASH);
				}
			} else {
				sendmp->m_pkthdr.flowid = que->msix;
				M_HASHTYPE_SET(sendmp, M_HASHTYPE_OPAQUE);
			}
#endif
		}
next_desc:
		ixgbe_dmamap_sync(rxr->rxdma.dma_tag, rxr->rxdma.dma_map,
		    BUS_DMASYNC_PREREAD | BUS_DMASYNC_PREWRITE);

		/* Advance our pointers to the next descriptor. */
		if (++i == rxr->num_desc)
			i = 0;

		/* Now send to the stack or do LRO */
		if (sendmp != NULL) {
			ixgbe_rx_input(rxr, ifp, sendmp, ptype);
		}

		/* Every 8 descriptors we go to refresh mbufs */
		if (processed == 8) {
			ixgbe_refresh_mbufs(rxr, i);
			processed = 0;
		}
	}

	/* Refresh any remaining buf structs */
	if (ixgbe_rx_unrefreshed(rxr))
		ixgbe_refresh_mbufs(rxr, i);

	rxr->next_to_check = i;

	IXGBE_RX_UNLOCK(rxr);

#ifdef LRO
	/*
	 * Flush any outstanding LRO work
	 */
	tcp_lro_flush_all(lro);
#endif /* LRO */

	/*
	 * Still have cleaning to do?
	 */
	if ((staterr & IXGBE_RXD_STAT_DD) != 0)
		return (TRUE);

	return (FALSE);
} /* ixgbe_rxeof */


/************************************************************************
 * ixgbe_rx_checksum
 *
 *   Verify that the hardware indicated that the checksum is valid.
 *   Inform the stack about the status of checksum so that stack
 *   doesn't spend time verifying the checksum.
 ************************************************************************/
static void
ixgbe_rx_checksum(u32 staterr, struct mbuf * mp, u32 ptype,
    struct ixgbe_hw_stats *stats)
{
	u16  status = (u16)staterr;
	u8   errors = (u8)(staterr >> 24);
#if 0
	bool sctp = false;

	if ((ptype & IXGBE_RXDADV_PKTTYPE_ETQF) == 0 &&
	    (ptype & IXGBE_RXDADV_PKTTYPE_SCTP) != 0)
		sctp = true;
#endif

	/* IPv4 checksum */
	if (status & IXGBE_RXD_STAT_IPCS) {
		stats->ipcs.ev_count++;
		if (!(errors & IXGBE_RXD_ERR_IPE)) {
			/* IP Checksum Good */
			mp->m_pkthdr.csum_flags = M_CSUM_IPv4;
		} else {
			stats->ipcs_bad.ev_count++;
			mp->m_pkthdr.csum_flags = M_CSUM_IPv4|M_CSUM_IPv4_BAD;
		}
	}
	/* TCP/UDP/SCTP checksum */
	if (status & IXGBE_RXD_STAT_L4CS) {
		stats->l4cs.ev_count++;
		int type = M_CSUM_TCPv4|M_CSUM_TCPv6|M_CSUM_UDPv4|M_CSUM_UDPv6;
		if (!(errors & IXGBE_RXD_ERR_TCPE)) {
			mp->m_pkthdr.csum_flags |= type;
		} else {
			stats->l4cs_bad.ev_count++;
			mp->m_pkthdr.csum_flags |= type | M_CSUM_TCP_UDP_BAD;
		}
	}
} /* ixgbe_rx_checksum */

/************************************************************************
 * ixgbe_dma_malloc
 ************************************************************************/
int
ixgbe_dma_malloc(struct adapter *adapter, const bus_size_t size,
		struct ixgbe_dma_alloc *dma, const int mapflags)
{
	device_t dev = adapter->dev;
	int      r, rsegs;

	r = ixgbe_dma_tag_create(
	     /*      parent */ adapter->osdep.dmat,
	     /*   alignment */ DBA_ALIGN,
	     /*      bounds */ 0,
	     /*     maxsize */ size,
	     /*   nsegments */ 1,
	     /*  maxsegsize */ size,
	     /*       flags */ BUS_DMA_ALLOCNOW,
			       &dma->dma_tag);
	if (r != 0) {
		aprint_error_dev(dev,
		    "%s: ixgbe_dma_tag_create failed; error %d\n", __func__,
		    r);
		goto fail_0;
	}

	r = bus_dmamem_alloc(dma->dma_tag->dt_dmat, size,
	    dma->dma_tag->dt_alignment, dma->dma_tag->dt_boundary,
	    &dma->dma_seg, 1, &rsegs, BUS_DMA_NOWAIT);
	if (r != 0) {
		aprint_error_dev(dev,
		    "%s: bus_dmamem_alloc failed; error %d\n", __func__, r);
		goto fail_1;
	}

	r = bus_dmamem_map(dma->dma_tag->dt_dmat, &dma->dma_seg, rsegs,
	    size, &dma->dma_vaddr, BUS_DMA_NOWAIT | BUS_DMA_COHERENT);
	if (r != 0) {
		aprint_error_dev(dev, "%s: bus_dmamem_map failed; error %d\n",
		    __func__, r);
		goto fail_2;
	}

	r = ixgbe_dmamap_create(dma->dma_tag, 0, &dma->dma_map);
	if (r != 0) {
		aprint_error_dev(dev, "%s: bus_dmamem_map failed; error %d\n",
		    __func__, r);
		goto fail_3;
	}

	r = bus_dmamap_load(dma->dma_tag->dt_dmat, dma->dma_map,
	    dma->dma_vaddr, size, NULL, mapflags | BUS_DMA_NOWAIT);
	if (r != 0) {
		aprint_error_dev(dev, "%s: bus_dmamap_load failed; error %d\n",
		    __func__, r);
		goto fail_4;
	}
	dma->dma_paddr = dma->dma_map->dm_segs[0].ds_addr;
	dma->dma_size = size;
	return 0;
fail_4:
	ixgbe_dmamap_destroy(dma->dma_tag, dma->dma_map);
fail_3:
	bus_dmamem_unmap(dma->dma_tag->dt_dmat, dma->dma_vaddr, size);
fail_2:
	bus_dmamem_free(dma->dma_tag->dt_dmat, &dma->dma_seg, rsegs);
fail_1:
	ixgbe_dma_tag_destroy(dma->dma_tag);
fail_0:

	return (r);
} /* ixgbe_dma_malloc */

/************************************************************************
 * ixgbe_dma_free
 ************************************************************************/
void
ixgbe_dma_free(struct adapter *adapter, struct ixgbe_dma_alloc *dma)
{
	bus_dmamap_sync(dma->dma_tag->dt_dmat, dma->dma_map, 0, dma->dma_size,
	    BUS_DMASYNC_POSTREAD | BUS_DMASYNC_POSTWRITE);
	ixgbe_dmamap_unload(dma->dma_tag, dma->dma_map);
	bus_dmamem_free(dma->dma_tag->dt_dmat, &dma->dma_seg, 1);
	ixgbe_dma_tag_destroy(dma->dma_tag);
} /* ixgbe_dma_free */


/************************************************************************
 * ixgbe_allocate_queues
 *
 *   Allocate memory for the transmit and receive rings, and then
 *   the descriptors associated with each, called only once at attach.
 ************************************************************************/
int
ixgbe_allocate_queues(struct adapter *adapter)
{
	device_t	dev = adapter->dev;
	struct ix_queue	*que;
	struct tx_ring	*txr;
	struct rx_ring	*rxr;
	int             rsize, tsize, error = IXGBE_SUCCESS;
	int             txconf = 0, rxconf = 0;

	/* First, allocate the top level queue structs */
	adapter->queues = (struct ix_queue *)malloc(sizeof(struct ix_queue) *
	    adapter->num_queues, M_DEVBUF, M_WAITOK | M_ZERO);

	/* Second, allocate the TX ring struct memory */
	adapter->tx_rings = malloc(sizeof(struct tx_ring) *
	    adapter->num_queues, M_DEVBUF, M_WAITOK | M_ZERO);

	/* Third, allocate the RX ring */
	adapter->rx_rings = (struct rx_ring *)malloc(sizeof(struct rx_ring) *
	    adapter->num_queues, M_DEVBUF, M_WAITOK | M_ZERO);

	/* For the ring itself */
	tsize = roundup2(adapter->num_tx_desc * sizeof(union ixgbe_adv_tx_desc),
	    DBA_ALIGN);

	/*
	 * Now set up the TX queues, txconf is needed to handle the
	 * possibility that things fail midcourse and we need to
	 * undo memory gracefully
	 */
	for (int i = 0; i < adapter->num_queues; i++, txconf++) {
		/* Set up some basics */
		txr = &adapter->tx_rings[i];
		txr->adapter = adapter;
		txr->txr_interq = NULL;
		/* In case SR-IOV is enabled, align the index properly */
#ifdef PCI_IOV
		txr->me = ixgbe_vf_que_index(adapter->iov_mode, adapter->pool,
		    i);
#else
		txr->me = i;
#endif
		txr->num_desc = adapter->num_tx_desc;

		/* Initialize the TX side lock */
		mutex_init(&txr->tx_mtx, MUTEX_DEFAULT, IPL_NET);

		if (ixgbe_dma_malloc(adapter, tsize, &txr->txdma,
		    BUS_DMA_NOWAIT)) {
			aprint_error_dev(dev,
			    "Unable to allocate TX Descriptor memory\n");
			error = ENOMEM;
			goto err_tx_desc;
		}
		txr->tx_base = (union ixgbe_adv_tx_desc *)txr->txdma.dma_vaddr;
		bzero((void *)txr->tx_base, tsize);

		/* Now allocate transmit buffers for the ring */
		if (ixgbe_allocate_transmit_buffers(txr)) {
			aprint_error_dev(dev,
			    "Critical Failure setting up transmit buffers\n");
			error = ENOMEM;
			goto err_tx_desc;
		}
		if (!(adapter->feat_en & IXGBE_FEATURE_LEGACY_TX)) {
			/* Allocate a buf ring */
			txr->txr_interq = pcq_create(IXGBE_BR_SIZE, KM_SLEEP);
			if (txr->txr_interq == NULL) {
				aprint_error_dev(dev,
				    "Critical Failure setting up buf ring\n");
				error = ENOMEM;
				goto err_tx_desc;
			}
		}
	}

	/*
	 * Next the RX queues...
	 */
	rsize = roundup2(adapter->num_rx_desc * sizeof(union ixgbe_adv_rx_desc),
	    DBA_ALIGN);
	for (int i = 0; i < adapter->num_queues; i++, rxconf++) {
		rxr = &adapter->rx_rings[i];
		/* Set up some basics */
		rxr->adapter = adapter;
#ifdef PCI_IOV
		/* In case SR-IOV is enabled, align the index properly */
		rxr->me = ixgbe_vf_que_index(adapter->iov_mode, adapter->pool,
		    i);
#else
		rxr->me = i;
#endif
		rxr->num_desc = adapter->num_rx_desc;

		/* Initialize the RX side lock */
		mutex_init(&rxr->rx_mtx, MUTEX_DEFAULT, IPL_NET);

		if (ixgbe_dma_malloc(adapter, rsize, &rxr->rxdma,
		    BUS_DMA_NOWAIT)) {
			aprint_error_dev(dev,
			    "Unable to allocate RxDescriptor memory\n");
			error = ENOMEM;
			goto err_rx_desc;
		}
		rxr->rx_base = (union ixgbe_adv_rx_desc *)rxr->rxdma.dma_vaddr;
		bzero((void *)rxr->rx_base, rsize);

		/* Allocate receive buffers for the ring */
		if (ixgbe_allocate_receive_buffers(rxr)) {
			aprint_error_dev(dev,
			    "Critical Failure setting up receive buffers\n");
			error = ENOMEM;
			goto err_rx_desc;
		}
	}

	/*
	 * Finally set up the queue holding structs
	 */
	for (int i = 0; i < adapter->num_queues; i++) {
		que = &adapter->queues[i];
		que->adapter = adapter;
		que->me = i;
		que->txr = &adapter->tx_rings[i];
		que->rxr = &adapter->rx_rings[i];

		mutex_init(&que->dc_mtx, MUTEX_DEFAULT, IPL_NET);
		que->disabled_count = 0;
	}

	return (0);

err_rx_desc:
	for (rxr = adapter->rx_rings; rxconf > 0; rxr++, rxconf--)
		ixgbe_dma_free(adapter, &rxr->rxdma);
err_tx_desc:
	for (txr = adapter->tx_rings; txconf > 0; txr++, txconf--)
		ixgbe_dma_free(adapter, &txr->txdma);
	free(adapter->rx_rings, M_DEVBUF);
	free(adapter->tx_rings, M_DEVBUF);
	free(adapter->queues, M_DEVBUF);
	return (error);
} /* ixgbe_allocate_queues */

/************************************************************************
 * ixgbe_free_queues
 *
 *   Free descriptors for the transmit and receive rings, and then
 *   the memory associated with each.
 ************************************************************************/
void
ixgbe_free_queues(struct adapter *adapter)
{
	struct ix_queue *que;
	int i;

	ixgbe_free_transmit_structures(adapter);
	ixgbe_free_receive_structures(adapter);
	for (i = 0; i < adapter->num_queues; i++) {
		que = &adapter->queues[i];
		mutex_destroy(&que->dc_mtx);
	}
	free(adapter->queues, M_DEVBUF);
} /* ixgbe_free_queues */<|MERGE_RESOLUTION|>--- conflicted
+++ resolved
@@ -1,8 +1,4 @@
-<<<<<<< HEAD
-/* $NetBSD: ix_txrx.c,v 1.69 2021/03/12 01:54:29 knakahara Exp $ */
-=======
 /* $NetBSD: ix_txrx.c,v 1.79 2021/05/27 06:11:34 msaitoh Exp $ */
->>>>>>> e2aa5677
 
 /******************************************************************************
 
@@ -1970,10 +1966,7 @@
 		if (sendmp != NULL) {  /* secondary frag */
 			rbuf->buf = newmp;
 			rbuf->fmp = NULL;
-<<<<<<< HEAD
-=======
 			mp->m_len = len;
->>>>>>> e2aa5677
 			mp->m_flags &= ~M_PKTHDR;
 			sendmp->m_pkthdr.len += mp->m_len;
 		} else {
@@ -1999,10 +1992,7 @@
 			if (sendmp == NULL) {
 				rbuf->buf = newmp;
 				rbuf->fmp = NULL;
-<<<<<<< HEAD
-=======
 				mp->m_len = len;
->>>>>>> e2aa5677
 				sendmp = mp;
 			}
 
