<<<<<<< HEAD
/*$NetBSD: ixgbe_netbsd.h,v 1.12 2021/03/09 10:03:18 msaitoh Exp $*/
=======
/* $NetBSD: ixgbe_netbsd.h,v 1.13 2021/05/19 08:19:20 msaitoh Exp $ */
>>>>>>> e2aa5677
/*
 * Copyright (c) 2011 The NetBSD Foundation, Inc.
 * All rights reserved.
 *
 * This code is derived from software contributed to The NetBSD Foundation
 * by Coyote Point Systems, Inc.
 *
 * Redistribution and use in source and binary forms, with or without
 * modification, are permitted provided that the following conditions
 * are met:
 * 1. Redistributions of source code must retain the above copyright
 *    notice, this list of conditions and the following disclaimer.
 * 2. Redistributions in binary form must reproduce the above copyright
 *    notice, this list of conditions and the following disclaimer in the
 *    documentation and/or other materials provided with the distribution.
 *
 * THIS SOFTWARE IS PROVIDED BY THE NETBSD FOUNDATION, INC. AND CONTRIBUTORS
 * ``AS IS'' AND ANY EXPRESS OR IMPLIED WARRANTIES, INCLUDING, BUT NOT LIMITED
 * TO, THE IMPLIED WARRANTIES OF MERCHANTABILITY AND FITNESS FOR A PARTICULAR
 * PURPOSE ARE DISCLAIMED.  IN NO EVENT SHALL THE FOUNDATION OR CONTRIBUTORS
 * BE LIABLE FOR ANY DIRECT, INDIRECT, INCIDENTAL, SPECIAL, EXEMPLARY, OR
 * CONSEQUENTIAL DAMAGES (INCLUDING, BUT NOT LIMITED TO, PROCUREMENT OF
 * SUBSTITUTE GOODS OR SERVICES; LOSS OF USE, DATA, OR PROFITS; OR BUSINESS
 * INTERRUPTION) HOWEVER CAUSED AND ON ANY THEORY OF LIABILITY, WHETHER IN
 * CONTRACT, STRICT LIABILITY, OR TORT (INCLUDING NEGLIGENCE OR OTHERWISE)
 * ARISING IN ANY WAY OUT OF THE USE OF THIS SOFTWARE, EVEN IF ADVISED OF THE
 * POSSIBILITY OF SUCH DAMAGE.
 */

#ifndef _IXGBE_NETBSD_H
#define _IXGBE_NETBSD_H

#if 0 /* Enable this if you don't want to use TX multiqueue function */
#define	IXGBE_LEGACY_TX	1
#endif

#define	ETHERCAP_VLAN_HWCSUM	0
#define	MJUM9BYTES	(9 * 1024)
#define	MJUM16BYTES	(16 * 1024)
#define	MJUMPAGESIZE	PAGE_SIZE

/*
 * Number of jcl per queue is calculated by
 * adapter->num_rx_desc * IXGBE_JCLNUM_MULTI. The lower limit is 2.
 */
#define	IXGBE_JCLNUM_MULTI_LOWLIM	2
#define	IXGBE_JCLNUM_MULTI_DEFAULT	3
#if !defined(IXGBE_JCLNUM_MULTI)
# define IXGBE_JCLNUM_MULTI IXGBE_JCLNUM_MULTI_DEFAULT
#else
# if (IXGBE_JCLNUM_MULTI < IXGBE_JCLNUM_MULTI_LOWLIM)
#  error IXGBE_JCLNUM_MULTI is too low.
# endif
#endif

#define IFCAP_RXCSUM	\
	(IFCAP_CSUM_IPv4_Rx|IFCAP_CSUM_TCPv4_Rx|IFCAP_CSUM_UDPv4_Rx|\
	IFCAP_CSUM_TCPv6_Rx|IFCAP_CSUM_UDPv6_Rx)

#define IFCAP_TXCSUM	\
	(IFCAP_CSUM_IPv4_Tx|IFCAP_CSUM_TCPv4_Tx|IFCAP_CSUM_UDPv4_Tx|\
	IFCAP_CSUM_TCPv6_Tx|IFCAP_CSUM_UDPv6_Tx)

#define IFCAP_HWCSUM	(IFCAP_RXCSUM|IFCAP_TXCSUM)

struct ixgbe_dma_tag {
	bus_dma_tag_t	dt_dmat;
	bus_size_t	dt_alignment;
	bus_size_t	dt_boundary;
	bus_size_t	dt_maxsize;
	int		dt_nsegments;
	bus_size_t	dt_maxsegsize;
	int		dt_flags;
};

typedef struct ixgbe_dma_tag ixgbe_dma_tag_t;

struct ixgbe_extmem_head;
typedef struct ixgbe_extmem_head ixgbe_extmem_head_t;

struct ixgbe_extmem {
	ixgbe_extmem_head_t		*em_head;
	bus_dma_tag_t			em_dmat;
	bus_size_t			em_size;
	bus_dma_segment_t		em_seg;
	void				*em_vaddr;
	TAILQ_ENTRY(ixgbe_extmem)	em_link;
};

typedef struct ixgbe_extmem ixgbe_extmem_t;

struct ixgbe_extmem_head {
	TAILQ_HEAD(, ixgbe_extmem)	eh_freelist;
	kmutex_t			eh_mtx;
	bool				eh_initialized;
};

int ixgbe_dma_tag_create(bus_dma_tag_t, bus_size_t, bus_size_t, bus_size_t,
    int, bus_size_t, int, ixgbe_dma_tag_t **);
void ixgbe_dma_tag_destroy(ixgbe_dma_tag_t *);
int ixgbe_dmamap_create(ixgbe_dma_tag_t *, int, bus_dmamap_t *);
void ixgbe_dmamap_destroy(ixgbe_dma_tag_t *, bus_dmamap_t);
void ixgbe_dmamap_sync(ixgbe_dma_tag_t *, bus_dmamap_t, int);
void ixgbe_dmamap_unload(ixgbe_dma_tag_t *, bus_dmamap_t);

struct mbuf *ixgbe_getjcl(ixgbe_extmem_head_t *, int, int, int, size_t);
void ixgbe_pci_enable_busmaster(pci_chipset_tag_t, pcitag_t);

u_int atomic_load_acq_uint(volatile u_int *);

#endif /* _IXGBE_NETBSD_H */<|MERGE_RESOLUTION|>--- conflicted
+++ resolved
@@ -1,8 +1,4 @@
-<<<<<<< HEAD
-/*$NetBSD: ixgbe_netbsd.h,v 1.12 2021/03/09 10:03:18 msaitoh Exp $*/
-=======
 /* $NetBSD: ixgbe_netbsd.h,v 1.13 2021/05/19 08:19:20 msaitoh Exp $ */
->>>>>>> e2aa5677
 /*
  * Copyright (c) 2011 The NetBSD Foundation, Inc.
  * All rights reserved.
