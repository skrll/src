<<<<<<< HEAD
/* $NetBSD: ixgbe_phy.c,v 1.23 2020/08/31 11:19:54 msaitoh Exp $ */
=======
/* $NetBSD: ixgbe_phy.c,v 1.24 2021/04/30 06:55:32 msaitoh Exp $ */
>>>>>>> fed14ef0

/******************************************************************************
  SPDX-License-Identifier: BSD-3-Clause

  Copyright (c) 2001-2017, Intel Corporation
  All rights reserved.

  Redistribution and use in source and binary forms, with or without
  modification, are permitted provided that the following conditions are met:

   1. Redistributions of source code must retain the above copyright notice,
      this list of conditions and the following disclaimer.

   2. Redistributions in binary form must reproduce the above copyright
      notice, this list of conditions and the following disclaimer in the
      documentation and/or other materials provided with the distribution.

   3. Neither the name of the Intel Corporation nor the names of its
      contributors may be used to endorse or promote products derived from
      this software without specific prior written permission.

  THIS SOFTWARE IS PROVIDED BY THE COPYRIGHT HOLDERS AND CONTRIBUTORS "AS IS"
  AND ANY EXPRESS OR IMPLIED WARRANTIES, INCLUDING, BUT NOT LIMITED TO, THE
  IMPLIED WARRANTIES OF MERCHANTABILITY AND FITNESS FOR A PARTICULAR PURPOSE
  ARE DISCLAIMED. IN NO EVENT SHALL THE COPYRIGHT OWNER OR CONTRIBUTORS BE
  LIABLE FOR ANY DIRECT, INDIRECT, INCIDENTAL, SPECIAL, EXEMPLARY, OR
  CONSEQUENTIAL DAMAGES (INCLUDING, BUT NOT LIMITED TO, PROCUREMENT OF
  SUBSTITUTE GOODS OR SERVICES; LOSS OF USE, DATA, OR PROFITS; OR BUSINESS
  INTERRUPTION) HOWEVER CAUSED AND ON ANY THEORY OF LIABILITY, WHETHER IN
  CONTRACT, STRICT LIABILITY, OR TORT (INCLUDING NEGLIGENCE OR OTHERWISE)
  ARISING IN ANY WAY OUT OF THE USE OF THIS SOFTWARE, EVEN IF ADVISED OF THE
  POSSIBILITY OF SUCH DAMAGE.

******************************************************************************/
/*$FreeBSD: head/sys/dev/ixgbe/ixgbe_phy.c 331224 2018-03-19 20:55:05Z erj $*/

#include <sys/cdefs.h>
__KERNEL_RCSID(0, "$NetBSD: ixgbe_phy.c,v 1.24 2021/04/30 06:55:32 msaitoh Exp $");

#include "ixgbe_api.h"
#include "ixgbe_common.h"
#include "ixgbe_phy.h"

#include <dev/mii/mdio.h>

static void ixgbe_i2c_start(struct ixgbe_hw *hw);
static void ixgbe_i2c_stop(struct ixgbe_hw *hw);
static s32 ixgbe_clock_in_i2c_byte(struct ixgbe_hw *hw, u8 *data);
static s32 ixgbe_clock_out_i2c_byte(struct ixgbe_hw *hw, u8 data);
static s32 ixgbe_get_i2c_ack(struct ixgbe_hw *hw);
static s32 ixgbe_clock_in_i2c_bit(struct ixgbe_hw *hw, bool *data);
static s32 ixgbe_clock_out_i2c_bit(struct ixgbe_hw *hw, bool data);
static void ixgbe_raise_i2c_clk(struct ixgbe_hw *hw, u32 *i2cctl);
static void ixgbe_lower_i2c_clk(struct ixgbe_hw *hw, u32 *i2cctl);
static s32 ixgbe_set_i2c_data(struct ixgbe_hw *hw, u32 *i2cctl, bool data);
static bool ixgbe_get_i2c_data(struct ixgbe_hw *hw, u32 *i2cctl);
static s32 ixgbe_read_i2c_sff8472_generic(struct ixgbe_hw *hw, u8 byte_offset,
					  u8 *sff8472_data);

/**
 * ixgbe_out_i2c_byte_ack - Send I2C byte with ack
 * @hw: pointer to the hardware structure
 * @byte: byte to send
 *
 * Returns an error code on error.
 */
static s32 ixgbe_out_i2c_byte_ack(struct ixgbe_hw *hw, u8 byte)
{
	s32 status;

	status = ixgbe_clock_out_i2c_byte(hw, byte);
	if (status)
		return status;
	return ixgbe_get_i2c_ack(hw);
}

/**
 * ixgbe_in_i2c_byte_ack - Receive an I2C byte and send ack
 * @hw: pointer to the hardware structure
 * @byte: pointer to a u8 to receive the byte
 *
 * Returns an error code on error.
 */
static s32 ixgbe_in_i2c_byte_ack(struct ixgbe_hw *hw, u8 *byte)
{
	s32 status;

	status = ixgbe_clock_in_i2c_byte(hw, byte);
	if (status)
		return status;
	/* ACK */
	return ixgbe_clock_out_i2c_bit(hw, FALSE);
}

/**
 * ixgbe_ones_comp_byte_add - Perform one's complement addition
 * @add1: addend 1
 * @add2: addend 2
 *
 * Returns one's complement 8-bit sum.
 */
static u8 ixgbe_ones_comp_byte_add(u8 add1, u8 add2)
{
	u16 sum = add1 + add2;

	sum = (sum & 0xFF) + (sum >> 8);
	return sum & 0xFF;
}

/**
 * ixgbe_read_i2c_combined_generic_int - Perform I2C read combined operation
 * @hw: pointer to the hardware structure
 * @addr: I2C bus address to read from
 * @reg: I2C device register to read from
 * @val: pointer to location to receive read value
 * @lock: TRUE if to take and release semaphore
 *
 * Returns an error code on error.
 */
s32 ixgbe_read_i2c_combined_generic_int(struct ixgbe_hw *hw, u8 addr, u16 reg,
					u16 *val, bool lock)
{
	u32 swfw_mask = hw->phy.phy_semaphore_mask;
	int max_retry = 3;
	int retry = 0;
	u8 csum_byte;
	u8 high_bits;
	u8 low_bits;
	u8 reg_high;
	u8 csum;

	reg_high = ((reg >> 7) & 0xFE) | 1;	/* Indicate read combined */
	csum = ixgbe_ones_comp_byte_add(reg_high, reg & 0xFF);
	csum = ~csum;
	do {
		if (lock && hw->mac.ops.acquire_swfw_sync(hw, swfw_mask))
			return IXGBE_ERR_SWFW_SYNC;
		ixgbe_i2c_start(hw);
		/* Device Address and write indication */
		if (ixgbe_out_i2c_byte_ack(hw, addr))
			goto fail;
		/* Write bits 14:8 */
		if (ixgbe_out_i2c_byte_ack(hw, reg_high))
			goto fail;
		/* Write bits 7:0 */
		if (ixgbe_out_i2c_byte_ack(hw, reg & 0xFF))
			goto fail;
		/* Write csum */
		if (ixgbe_out_i2c_byte_ack(hw, csum))
			goto fail;
		/* Re-start condition */
		ixgbe_i2c_start(hw);
		/* Device Address and read indication */
		if (ixgbe_out_i2c_byte_ack(hw, addr | 1))
			goto fail;
		/* Get upper bits */
		if (ixgbe_in_i2c_byte_ack(hw, &high_bits))
			goto fail;
		/* Get low bits */
		if (ixgbe_in_i2c_byte_ack(hw, &low_bits))
			goto fail;
		/* Get csum */
		if (ixgbe_clock_in_i2c_byte(hw, &csum_byte))
			goto fail;
		/* NACK */
		if (ixgbe_clock_out_i2c_bit(hw, FALSE))
			goto fail;
		ixgbe_i2c_stop(hw);
		if (lock)
			hw->mac.ops.release_swfw_sync(hw, swfw_mask);
		*val = (high_bits << 8) | low_bits;
		return 0;

fail:
		ixgbe_i2c_bus_clear(hw);
		if (lock)
			hw->mac.ops.release_swfw_sync(hw, swfw_mask);
		retry++;
		if (retry < max_retry)
			DEBUGOUT("I2C byte read combined error - Retrying.\n");
		else
			DEBUGOUT("I2C byte read combined error.\n");
	} while (retry < max_retry);

	return IXGBE_ERR_I2C;
}

/**
 * ixgbe_write_i2c_combined_generic_int - Perform I2C write combined operation
 * @hw: pointer to the hardware structure
 * @addr: I2C bus address to write to
 * @reg: I2C device register to write to
 * @val: value to write
 * @lock: TRUE if to take and release semaphore
 *
 * Returns an error code on error.
 */
s32 ixgbe_write_i2c_combined_generic_int(struct ixgbe_hw *hw, u8 addr, u16 reg,
					 u16 val, bool lock)
{
	u32 swfw_mask = hw->phy.phy_semaphore_mask;
	int max_retry = 1;
	int retry = 0;
	u8 reg_high;
	u8 csum;

	reg_high = (reg >> 7) & 0xFE;	/* Indicate write combined */
	csum = ixgbe_ones_comp_byte_add(reg_high, reg & 0xFF);
	csum = ixgbe_ones_comp_byte_add(csum, val >> 8);
	csum = ixgbe_ones_comp_byte_add(csum, val & 0xFF);
	csum = ~csum;
	do {
		if (lock && hw->mac.ops.acquire_swfw_sync(hw, swfw_mask))
			return IXGBE_ERR_SWFW_SYNC;
		ixgbe_i2c_start(hw);
		/* Device Address and write indication */
		if (ixgbe_out_i2c_byte_ack(hw, addr))
			goto fail;
		/* Write bits 14:8 */
		if (ixgbe_out_i2c_byte_ack(hw, reg_high))
			goto fail;
		/* Write bits 7:0 */
		if (ixgbe_out_i2c_byte_ack(hw, reg & 0xFF))
			goto fail;
		/* Write data 15:8 */
		if (ixgbe_out_i2c_byte_ack(hw, val >> 8))
			goto fail;
		/* Write data 7:0 */
		if (ixgbe_out_i2c_byte_ack(hw, val & 0xFF))
			goto fail;
		/* Write csum */
		if (ixgbe_out_i2c_byte_ack(hw, csum))
			goto fail;
		ixgbe_i2c_stop(hw);
		if (lock)
			hw->mac.ops.release_swfw_sync(hw, swfw_mask);
		return 0;

fail:
		ixgbe_i2c_bus_clear(hw);
		if (lock)
			hw->mac.ops.release_swfw_sync(hw, swfw_mask);
		retry++;
		if (retry < max_retry)
			DEBUGOUT("I2C byte write combined error - Retrying.\n");
		else
			DEBUGOUT("I2C byte write combined error.\n");
	} while (retry < max_retry);

	return IXGBE_ERR_I2C;
}

/**
 *  ixgbe_init_phy_ops_generic - Inits PHY function ptrs
 *  @hw: pointer to the hardware structure
 *
 *  Initialize the function pointers.
 **/
s32 ixgbe_init_phy_ops_generic(struct ixgbe_hw *hw)
{
	struct ixgbe_phy_info *phy = &hw->phy;

	DEBUGFUNC("ixgbe_init_phy_ops_generic");

	/* PHY */
	phy->ops.identify = ixgbe_identify_phy_generic;
	phy->ops.reset = ixgbe_reset_phy_generic;
	phy->ops.read_reg = ixgbe_read_phy_reg_generic;
	phy->ops.write_reg = ixgbe_write_phy_reg_generic;
	phy->ops.read_reg_mdi = ixgbe_read_phy_reg_mdi;
	phy->ops.write_reg_mdi = ixgbe_write_phy_reg_mdi;
	phy->ops.setup_link = ixgbe_setup_phy_link_generic;
	phy->ops.setup_link_speed = ixgbe_setup_phy_link_speed_generic;
	phy->ops.check_link = NULL;
	phy->ops.get_firmware_version = ixgbe_get_phy_firmware_version_generic;
	phy->ops.read_i2c_byte = ixgbe_read_i2c_byte_generic;
	phy->ops.write_i2c_byte = ixgbe_write_i2c_byte_generic;
	phy->ops.read_i2c_sff8472 = ixgbe_read_i2c_sff8472_generic;
	phy->ops.read_i2c_eeprom = ixgbe_read_i2c_eeprom_generic;
	phy->ops.write_i2c_eeprom = ixgbe_write_i2c_eeprom_generic;
	phy->ops.i2c_bus_clear = ixgbe_i2c_bus_clear;
	phy->ops.identify_sfp = ixgbe_identify_module_generic;
	phy->sfp_type = ixgbe_sfp_type_unknown;
	phy->ops.read_i2c_byte_unlocked = ixgbe_read_i2c_byte_generic_unlocked;
	phy->ops.write_i2c_byte_unlocked =
				ixgbe_write_i2c_byte_generic_unlocked;
	phy->ops.check_overtemp = ixgbe_tn_check_overtemp;
	return IXGBE_SUCCESS;
}

/**
 * ixgbe_probe_phy - Probe a single address for a PHY
 * @hw: pointer to hardware structure
 * @phy_addr: PHY address to probe
 *
 * Returns TRUE if PHY found
 */
static bool ixgbe_probe_phy(struct ixgbe_hw *hw, u16 phy_addr)
{
	u16 ext_ability = 0;

	if (!ixgbe_validate_phy_addr(hw, phy_addr)) {
		DEBUGOUT1("Unable to validate PHY address 0x%04X\n",
			phy_addr);
		return FALSE;
	}

	if (ixgbe_get_phy_id(hw))
		return FALSE;

	hw->phy.type = ixgbe_get_phy_type_from_id(hw->phy.id);

	if (hw->phy.type == ixgbe_phy_unknown) {
		hw->phy.ops.read_reg(hw, IXGBE_MDIO_PHY_EXT_ABILITY,
				     IXGBE_MDIO_PMA_PMD_DEV_TYPE, &ext_ability);
		if (ext_ability &
		    (IXGBE_MDIO_PHY_10GBASET_ABILITY |
		     IXGBE_MDIO_PHY_1000BASET_ABILITY))
			hw->phy.type = ixgbe_phy_cu_unknown;
		else
			hw->phy.type = ixgbe_phy_generic;
	}

	return TRUE;
}

/**
 *  ixgbe_identify_phy_generic - Get physical layer module
 *  @hw: pointer to hardware structure
 *
 *  Determines the physical layer module found on the current adapter.
 **/
s32 ixgbe_identify_phy_generic(struct ixgbe_hw *hw)
{
	s32 status = IXGBE_ERR_PHY_ADDR_INVALID;
	u16 phy_addr;

	DEBUGFUNC("ixgbe_identify_phy_generic");

	if (!hw->phy.phy_semaphore_mask) {
		if (hw->bus.lan_id)
			hw->phy.phy_semaphore_mask = IXGBE_GSSR_PHY1_SM;
		else
			hw->phy.phy_semaphore_mask = IXGBE_GSSR_PHY0_SM;
	}

	if (hw->phy.type != ixgbe_phy_unknown)
		return IXGBE_SUCCESS;

	if (hw->phy.nw_mng_if_sel) {
		phy_addr = (hw->phy.nw_mng_if_sel &
			    IXGBE_NW_MNG_IF_SEL_MDIO_PHY_ADD) >>
			   IXGBE_NW_MNG_IF_SEL_MDIO_PHY_ADD_SHIFT;
		if (ixgbe_probe_phy(hw, phy_addr))
			return IXGBE_SUCCESS;
		else
			return IXGBE_ERR_PHY_ADDR_INVALID;
	}

	for (phy_addr = 0; phy_addr < IXGBE_MAX_PHY_ADDR; phy_addr++) {
		if (ixgbe_probe_phy(hw, phy_addr)) {
			status = IXGBE_SUCCESS;
			break;
		}
	}

	/* Certain media types do not have a phy so an address will not
	 * be found and the code will take this path.  Caller has to
	 * decide if it is an error or not.
	 */
	if (status != IXGBE_SUCCESS)
		hw->phy.addr = 0;

	return status;
}

/**
 * ixgbe_check_reset_blocked - check status of MNG FW veto bit
 * @hw: pointer to the hardware structure
 *
 * This function checks the MMNGC.MNG_VETO bit to see if there are
 * any constraints on link from manageability.  For MAC's that don't
 * have this bit just return faluse since the link can not be blocked
 * via this method.
 **/
s32 ixgbe_check_reset_blocked(struct ixgbe_hw *hw)
{
	u32 mmngc;

	DEBUGFUNC("ixgbe_check_reset_blocked");

	/* If we don't have this bit, it can't be blocking */
	if (hw->mac.type == ixgbe_mac_82598EB)
		return FALSE;

	mmngc = IXGBE_READ_REG(hw, IXGBE_MMNGC);
	if (mmngc & IXGBE_MMNGC_MNG_VETO) {
		ERROR_REPORT1(IXGBE_ERROR_SOFTWARE,
			      "MNG_VETO bit detected.\n");
		return TRUE;
	}

	return FALSE;
}

/**
 *  ixgbe_validate_phy_addr - Determines phy address is valid
 *  @hw: pointer to hardware structure
 *  @phy_addr: PHY address
 *
 **/
bool ixgbe_validate_phy_addr(struct ixgbe_hw *hw, u32 phy_addr)
{
	u16 phy_id = 0;
	bool valid = FALSE;

	DEBUGFUNC("ixgbe_validate_phy_addr");

	hw->phy.addr = phy_addr;
	hw->phy.ops.read_reg(hw, IXGBE_MDIO_PHY_ID_HIGH,
			     IXGBE_MDIO_PMA_PMD_DEV_TYPE, &phy_id);

	if (phy_id != 0xFFFF && phy_id != 0x0)
		valid = TRUE;

	DEBUGOUT1("PHY ID HIGH is 0x%04X\n", phy_id);

	return valid;
}

/**
 *  ixgbe_get_phy_id - Get the phy type
 *  @hw: pointer to hardware structure
 *
 **/
s32 ixgbe_get_phy_id(struct ixgbe_hw *hw)
{
	u32 status;
	u16 phy_id_high = 0;
	u16 phy_id_low = 0;

	DEBUGFUNC("ixgbe_get_phy_id");

	status = hw->phy.ops.read_reg(hw, IXGBE_MDIO_PHY_ID_HIGH,
				      IXGBE_MDIO_PMA_PMD_DEV_TYPE,
				      &phy_id_high);

	if (status == IXGBE_SUCCESS) {
		hw->phy.id = (u32)(phy_id_high << 16);
		status = hw->phy.ops.read_reg(hw, IXGBE_MDIO_PHY_ID_LOW,
					      IXGBE_MDIO_PMA_PMD_DEV_TYPE,
					      &phy_id_low);
		hw->phy.id |= (u32)(phy_id_low & IXGBE_PHY_REVISION_MASK);
		hw->phy.revision = (u32)(phy_id_low & ~IXGBE_PHY_REVISION_MASK);
	}
	DEBUGOUT2("PHY_ID_HIGH 0x%04X, PHY_ID_LOW 0x%04X\n",
		  phy_id_high, phy_id_low);

	return status;
}

/**
 *  ixgbe_get_phy_type_from_id - Get the phy type
 *  @phy_id: PHY ID information
 *
 **/
enum ixgbe_phy_type ixgbe_get_phy_type_from_id(u32 phy_id)
{
	enum ixgbe_phy_type phy_type;

	DEBUGFUNC("ixgbe_get_phy_type_from_id");

	switch (phy_id) {
	case TN1010_PHY_ID:
		phy_type = ixgbe_phy_tn;
		break;
	case X550_PHY_ID2:
	case X550_PHY_ID3:
	case X540_PHY_ID:
		phy_type = ixgbe_phy_aq;
		break;
	case QT2022_PHY_ID:
		phy_type = ixgbe_phy_qt;
		break;
	case ATH_PHY_ID:
		phy_type = ixgbe_phy_nl;
		break;
	case X557_PHY_ID:
	case X557_PHY_ID2:
		phy_type = ixgbe_phy_x550em_ext_t;
		break;
	case IXGBE_M88E1500_E_PHY_ID:
	case IXGBE_M88E1543_E_PHY_ID:
		phy_type = ixgbe_phy_ext_1g_t;
		break;
	default:
		phy_type = ixgbe_phy_unknown;
		break;
	}
	return phy_type;
}

/**
 *  ixgbe_reset_phy_generic - Performs a PHY reset
 *  @hw: pointer to hardware structure
 **/
s32 ixgbe_reset_phy_generic(struct ixgbe_hw *hw)
{
	u32 i;
	u16 ctrl = 0;
	s32 status = IXGBE_SUCCESS;

	DEBUGFUNC("ixgbe_reset_phy_generic");

	if (hw->phy.type == ixgbe_phy_unknown)
		status = ixgbe_identify_phy_generic(hw);

	if (status != IXGBE_SUCCESS || hw->phy.type == ixgbe_phy_none)
		goto out;

	/* Don't reset PHY if it's shut down due to overtemp. */
	if (!hw->phy.reset_if_overtemp &&
	    (IXGBE_ERR_OVERTEMP == hw->phy.ops.check_overtemp(hw)))
		goto out;

	/* Blocked by MNG FW so bail */
	if (ixgbe_check_reset_blocked(hw))
		goto out;

	/*
	 * Perform soft PHY reset to the PHY_XS.
	 * This will cause a soft reset to the PHY
	 */
	hw->phy.ops.write_reg(hw, IXGBE_MDIO_PHY_XS_CONTROL,
			      IXGBE_MDIO_PHY_XS_DEV_TYPE,
			      IXGBE_MDIO_PHY_XS_RESET);

	/*
	 * Poll for reset bit to self-clear indicating reset is complete.
	 * Some PHYs could take up to 3 seconds to complete and need about
	 * 1.7 usec delay after the reset is complete.
	 */
	for (i = 0; i < 30; i++) {
		msec_delay(100);
		if (hw->phy.type == ixgbe_phy_x550em_ext_t) {
			status = hw->phy.ops.read_reg(hw,
						  IXGBE_MDIO_TX_VENDOR_ALARMS_3,
						  IXGBE_MDIO_PMA_PMD_DEV_TYPE,
						  &ctrl);
			if (status != IXGBE_SUCCESS)
				return status;

			if (ctrl & IXGBE_MDIO_TX_VENDOR_ALARMS_3_RST_MASK) {
				usec_delay(2);
				break;
			}
		} else {
			status = hw->phy.ops.read_reg(hw,
						     IXGBE_MDIO_PHY_XS_CONTROL,
						     IXGBE_MDIO_PHY_XS_DEV_TYPE,
						     &ctrl);
			if (status != IXGBE_SUCCESS)
				return status;

			if (!(ctrl & IXGBE_MDIO_PHY_XS_RESET)) {
				usec_delay(2);
				break;
			}
		}
	}

	if (ctrl & IXGBE_MDIO_PHY_XS_RESET) {
		status = IXGBE_ERR_RESET_FAILED;
		ERROR_REPORT1(IXGBE_ERROR_POLLING,
			     "PHY reset polling failed to complete.\n");
	}

out:
	return status;
}

/**
 *  ixgbe_read_phy_mdi - Reads a value from a specified PHY register without
 *  the SWFW lock
 *  @hw: pointer to hardware structure
 *  @reg_addr: 32 bit address of PHY register to read
 *  @device_type: 5 bit device type
 *  @phy_data: Pointer to read data from PHY register
 **/
s32 ixgbe_read_phy_reg_mdi(struct ixgbe_hw *hw, u32 reg_addr, u32 device_type,
			   u16 *phy_data)
{
	u32 i, data, command;

	/* Setup and write the address cycle command */
	command = ((reg_addr << IXGBE_MSCA_NP_ADDR_SHIFT)  |
		   (device_type << IXGBE_MSCA_DEV_TYPE_SHIFT) |
		   (hw->phy.addr << IXGBE_MSCA_PHY_ADDR_SHIFT) |
		   (IXGBE_MSCA_ADDR_CYCLE | IXGBE_MSCA_MDI_COMMAND));

	IXGBE_WRITE_REG(hw, IXGBE_MSCA, command);

	/*
	 * Check every 10 usec to see if the address cycle completed.
	 * The MDI Command bit will clear when the operation is
	 * complete
	 */
	for (i = 0; i < IXGBE_MDIO_COMMAND_TIMEOUT; i++) {
		usec_delay(10);

		command = IXGBE_READ_REG(hw, IXGBE_MSCA);
		if ((command & IXGBE_MSCA_MDI_COMMAND) == 0)
			break;
	}


	if ((command & IXGBE_MSCA_MDI_COMMAND) != 0) {
		ERROR_REPORT1(IXGBE_ERROR_POLLING, "PHY address command did not complete.\n");
		DEBUGOUT("PHY address command did not complete, returning IXGBE_ERR_PHY\n");
		return IXGBE_ERR_PHY;
	}

	/*
	 * Address cycle complete, setup and write the read
	 * command
	 */
	command = ((reg_addr << IXGBE_MSCA_NP_ADDR_SHIFT)  |
		   (device_type << IXGBE_MSCA_DEV_TYPE_SHIFT) |
		   (hw->phy.addr << IXGBE_MSCA_PHY_ADDR_SHIFT) |
		   (IXGBE_MSCA_READ | IXGBE_MSCA_MDI_COMMAND));

	IXGBE_WRITE_REG(hw, IXGBE_MSCA, command);

	/*
	 * Check every 10 usec to see if the address cycle
	 * completed. The MDI Command bit will clear when the
	 * operation is complete
	 */
	for (i = 0; i < IXGBE_MDIO_COMMAND_TIMEOUT; i++) {
		usec_delay(10);

		command = IXGBE_READ_REG(hw, IXGBE_MSCA);
		if ((command & IXGBE_MSCA_MDI_COMMAND) == 0)
			break;
	}

	if ((command & IXGBE_MSCA_MDI_COMMAND) != 0) {
		ERROR_REPORT1(IXGBE_ERROR_POLLING, "PHY read command didn't complete\n");
		DEBUGOUT("PHY read command didn't complete, returning IXGBE_ERR_PHY\n");
		return IXGBE_ERR_PHY;
	}

	/*
	 * Read operation is complete.  Get the data
	 * from MSRWD
	 */
	data = IXGBE_READ_REG(hw, IXGBE_MSRWD);
	data >>= IXGBE_MSRWD_READ_DATA_SHIFT;
	*phy_data = (u16)(data);

	return IXGBE_SUCCESS;
}

/**
 *  ixgbe_read_phy_reg_generic - Reads a value from a specified PHY register
 *  using the SWFW lock - this function is needed in most cases
 *  @hw: pointer to hardware structure
 *  @reg_addr: 32 bit address of PHY register to read
 *  @device_type: 5 bit device type
 *  @phy_data: Pointer to read data from PHY register
 **/
s32 ixgbe_read_phy_reg_generic(struct ixgbe_hw *hw, u32 reg_addr,
			       u32 device_type, u16 *phy_data)
{
	s32 status;
	u32 gssr = hw->phy.phy_semaphore_mask;

	DEBUGFUNC("ixgbe_read_phy_reg_generic");

	if (hw->mac.ops.acquire_swfw_sync(hw, gssr))
		return IXGBE_ERR_SWFW_SYNC;

	status = hw->phy.ops.read_reg_mdi(hw, reg_addr, device_type, phy_data);

	hw->mac.ops.release_swfw_sync(hw, gssr);

	return status;
}

/**
 *  ixgbe_write_phy_reg_mdi - Writes a value to specified PHY register
 *  without SWFW lock
 *  @hw: pointer to hardware structure
 *  @reg_addr: 32 bit PHY register to write
 *  @device_type: 5 bit device type
 *  @phy_data: Data to write to the PHY register
 **/
s32 ixgbe_write_phy_reg_mdi(struct ixgbe_hw *hw, u32 reg_addr,
				u32 device_type, u16 phy_data)
{
	u32 i, command;

	/* Put the data in the MDI single read and write data register*/
	IXGBE_WRITE_REG(hw, IXGBE_MSRWD, (u32)phy_data);

	/* Setup and write the address cycle command */
	command = ((reg_addr << IXGBE_MSCA_NP_ADDR_SHIFT)  |
		   (device_type << IXGBE_MSCA_DEV_TYPE_SHIFT) |
		   (hw->phy.addr << IXGBE_MSCA_PHY_ADDR_SHIFT) |
		   (IXGBE_MSCA_ADDR_CYCLE | IXGBE_MSCA_MDI_COMMAND));

	IXGBE_WRITE_REG(hw, IXGBE_MSCA, command);

	/*
	 * Check every 10 usec to see if the address cycle completed.
	 * The MDI Command bit will clear when the operation is
	 * complete
	 */
	for (i = 0; i < IXGBE_MDIO_COMMAND_TIMEOUT; i++) {
		usec_delay(10);

		command = IXGBE_READ_REG(hw, IXGBE_MSCA);
		if ((command & IXGBE_MSCA_MDI_COMMAND) == 0)
			break;
	}

	if ((command & IXGBE_MSCA_MDI_COMMAND) != 0) {
		ERROR_REPORT1(IXGBE_ERROR_POLLING, "PHY address cmd didn't complete\n");
		return IXGBE_ERR_PHY;
	}

	/*
	 * Address cycle complete, setup and write the write
	 * command
	 */
	command = ((reg_addr << IXGBE_MSCA_NP_ADDR_SHIFT)  |
		   (device_type << IXGBE_MSCA_DEV_TYPE_SHIFT) |
		   (hw->phy.addr << IXGBE_MSCA_PHY_ADDR_SHIFT) |
		   (IXGBE_MSCA_WRITE | IXGBE_MSCA_MDI_COMMAND));

	IXGBE_WRITE_REG(hw, IXGBE_MSCA, command);

	/*
	 * Check every 10 usec to see if the address cycle
	 * completed. The MDI Command bit will clear when the
	 * operation is complete
	 */
	for (i = 0; i < IXGBE_MDIO_COMMAND_TIMEOUT; i++) {
		usec_delay(10);

		command = IXGBE_READ_REG(hw, IXGBE_MSCA);
		if ((command & IXGBE_MSCA_MDI_COMMAND) == 0)
			break;
	}

	if ((command & IXGBE_MSCA_MDI_COMMAND) != 0) {
		ERROR_REPORT1(IXGBE_ERROR_POLLING, "PHY write cmd didn't complete\n");
		return IXGBE_ERR_PHY;
	}

	return IXGBE_SUCCESS;
}

/**
 *  ixgbe_write_phy_reg_generic - Writes a value to specified PHY register
 *  using SWFW lock- this function is needed in most cases
 *  @hw: pointer to hardware structure
 *  @reg_addr: 32 bit PHY register to write
 *  @device_type: 5 bit device type
 *  @phy_data: Data to write to the PHY register
 **/
s32 ixgbe_write_phy_reg_generic(struct ixgbe_hw *hw, u32 reg_addr,
				u32 device_type, u16 phy_data)
{
	s32 status;
	u32 gssr = hw->phy.phy_semaphore_mask;

	DEBUGFUNC("ixgbe_write_phy_reg_generic");

	if (hw->mac.ops.acquire_swfw_sync(hw, gssr) == IXGBE_SUCCESS) {
		status = hw->phy.ops.write_reg_mdi(hw, reg_addr, device_type,
						 phy_data);
		hw->mac.ops.release_swfw_sync(hw, gssr);
	} else {
		status = IXGBE_ERR_SWFW_SYNC;
	}

	return status;
}

/**
 *  ixgbe_setup_phy_link_generic - Set and restart auto-neg
 *  @hw: pointer to hardware structure
 *
 *  Restart auto-negotiation and PHY and waits for completion.
 **/
s32 ixgbe_setup_phy_link_generic(struct ixgbe_hw *hw)
{
	s32 status = IXGBE_SUCCESS;
	u16 autoneg_reg = IXGBE_MII_AUTONEG_REG;
	bool autoneg = FALSE;
	ixgbe_link_speed speed;

	DEBUGFUNC("ixgbe_setup_phy_link_generic");

	ixgbe_get_copper_link_capabilities_generic(hw, &speed, &autoneg);

	/* Set or unset auto-negotiation 10G advertisement */
	hw->phy.ops.read_reg(hw, IXGBE_MII_10GBASE_T_AUTONEG_CTRL_REG,
			     IXGBE_MDIO_AUTO_NEG_DEV_TYPE,
			     &autoneg_reg);

	autoneg_reg &= ~IXGBE_MII_10GBASE_T_ADVERTISE;
	if ((hw->phy.autoneg_advertised & IXGBE_LINK_SPEED_10GB_FULL) &&
	    (speed & IXGBE_LINK_SPEED_10GB_FULL))
		autoneg_reg |= IXGBE_MII_10GBASE_T_ADVERTISE;

	hw->phy.ops.write_reg(hw, IXGBE_MII_10GBASE_T_AUTONEG_CTRL_REG,
			      IXGBE_MDIO_AUTO_NEG_DEV_TYPE,
			      autoneg_reg);

	hw->phy.ops.read_reg(hw, IXGBE_MII_AUTONEG_VENDOR_PROVISION_1_REG,
			     IXGBE_MDIO_AUTO_NEG_DEV_TYPE,
			     &autoneg_reg);

	if (hw->mac.type == ixgbe_mac_X550) {
		/* Set or unset auto-negotiation 5G advertisement */
		autoneg_reg &= ~IXGBE_MII_5GBASE_T_ADVERTISE;
		if ((hw->phy.autoneg_advertised & IXGBE_LINK_SPEED_5GB_FULL) &&
		    (speed & IXGBE_LINK_SPEED_5GB_FULL))
			autoneg_reg |= IXGBE_MII_5GBASE_T_ADVERTISE;

		/* Set or unset auto-negotiation 2.5G advertisement */
		autoneg_reg &= ~IXGBE_MII_2_5GBASE_T_ADVERTISE;
		if ((hw->phy.autoneg_advertised &
		     IXGBE_LINK_SPEED_2_5GB_FULL) &&
		    (speed & IXGBE_LINK_SPEED_2_5GB_FULL))
			autoneg_reg |= IXGBE_MII_2_5GBASE_T_ADVERTISE;
	}

	/* Set or unset auto-negotiation 1G advertisement */
	autoneg_reg &= ~IXGBE_MII_1GBASE_T_ADVERTISE;
	if ((hw->phy.autoneg_advertised & IXGBE_LINK_SPEED_1GB_FULL) &&
	    (speed & IXGBE_LINK_SPEED_1GB_FULL))
		autoneg_reg |= IXGBE_MII_1GBASE_T_ADVERTISE;

	hw->phy.ops.write_reg(hw, IXGBE_MII_AUTONEG_VENDOR_PROVISION_1_REG,
			      IXGBE_MDIO_AUTO_NEG_DEV_TYPE,
			      autoneg_reg);

	/* Set or unset auto-negotiation 100M advertisement */
	hw->phy.ops.read_reg(hw, IXGBE_MII_AUTONEG_ADVERTISE_REG,
			     IXGBE_MDIO_AUTO_NEG_DEV_TYPE,
			     &autoneg_reg);

	autoneg_reg &= ~(IXGBE_MII_100BASE_T_ADVERTISE |
			 IXGBE_MII_100BASE_T_ADVERTISE_HALF);
	if ((hw->phy.autoneg_advertised & IXGBE_LINK_SPEED_100_FULL) &&
	    (speed & IXGBE_LINK_SPEED_100_FULL))
		autoneg_reg |= IXGBE_MII_100BASE_T_ADVERTISE;

	hw->phy.ops.write_reg(hw, IXGBE_MII_AUTONEG_ADVERTISE_REG,
			      IXGBE_MDIO_AUTO_NEG_DEV_TYPE,
			      autoneg_reg);

	if (hw->phy.autoneg_advertised == IXGBE_LINK_SPEED_100_FULL) {
		u16 ctrl;

		/* Force 100Mbps */
		hw->phy.ops.read_reg(hw, MDIO_PMAPMD_CTRL1, MDIO_MMD_PMAPMD,
		    &ctrl);
		ctrl &= ~PMAPMD_CTRL1_SPEED_MASK;
		ctrl |= PMAPMD_CTRL1_SPEED_100;
		hw->phy.ops.write_reg(hw, MDIO_PMAPMD_CTRL1,MDIO_MMD_PMAPMD,
		    ctrl);

		/* Don't use auto-nego for 100Mbps */
		hw->phy.ops.read_reg(hw, IXGBE_MDIO_AUTO_NEG_CONTROL,
			     IXGBE_MDIO_AUTO_NEG_DEV_TYPE, &autoneg_reg);

		autoneg_reg &= ~AN_CTRL1_AUTOEN;

		hw->phy.ops.write_reg(hw, IXGBE_MDIO_AUTO_NEG_CONTROL,
			      IXGBE_MDIO_AUTO_NEG_DEV_TYPE, autoneg_reg);
	} else {
		/* Blocked by MNG FW so don't reset PHY */
		if (ixgbe_check_reset_blocked(hw))
			return status;

		/* Restart PHY auto-negotiation. */
		hw->phy.ops.read_reg(hw, IXGBE_MDIO_AUTO_NEG_CONTROL,
		    IXGBE_MDIO_AUTO_NEG_DEV_TYPE, &autoneg_reg);

		autoneg_reg |= IXGBE_MII_RESTART | AN_CTRL1_AUTOEN;

		hw->phy.ops.write_reg(hw, IXGBE_MDIO_AUTO_NEG_CONTROL,
		    IXGBE_MDIO_AUTO_NEG_DEV_TYPE, autoneg_reg);
	}

	return status;
}

/**
 *  ixgbe_setup_phy_link_speed_generic - Sets the auto advertised capabilities
 *  @hw: pointer to hardware structure
 *  @speed: new link speed
 *  @autoneg_wait_to_complete: unused
 **/
s32 ixgbe_setup_phy_link_speed_generic(struct ixgbe_hw *hw,
				       ixgbe_link_speed speed,
				       bool autoneg_wait_to_complete)
{
	UNREFERENCED_1PARAMETER(autoneg_wait_to_complete);

	DEBUGFUNC("ixgbe_setup_phy_link_speed_generic");

	/*
	 * Clear autoneg_advertised and set new values based on input link
	 * speed.
	 */
	hw->phy.autoneg_advertised = 0;

	if (speed & IXGBE_LINK_SPEED_10GB_FULL)
		hw->phy.autoneg_advertised |= IXGBE_LINK_SPEED_10GB_FULL;

	if (speed & IXGBE_LINK_SPEED_5GB_FULL)
		hw->phy.autoneg_advertised |= IXGBE_LINK_SPEED_5GB_FULL;

	if (speed & IXGBE_LINK_SPEED_2_5GB_FULL)
		hw->phy.autoneg_advertised |= IXGBE_LINK_SPEED_2_5GB_FULL;

	if (speed & IXGBE_LINK_SPEED_1GB_FULL)
		hw->phy.autoneg_advertised |= IXGBE_LINK_SPEED_1GB_FULL;

	if (speed & IXGBE_LINK_SPEED_100_FULL)
		hw->phy.autoneg_advertised |= IXGBE_LINK_SPEED_100_FULL;

	if (speed & IXGBE_LINK_SPEED_10_FULL)
		hw->phy.autoneg_advertised |= IXGBE_LINK_SPEED_10_FULL;

	/* Setup link based on the new speed settings */
	ixgbe_setup_phy_link(hw);

	return IXGBE_SUCCESS;
}

/**
 * ixgbe_get_copper_speeds_supported - Get copper link speeds from phy
 * @hw: pointer to hardware structure
 *
 * Determines the supported link capabilities by reading the PHY auto
 * negotiation register.
 **/
static s32 ixgbe_get_copper_speeds_supported(struct ixgbe_hw *hw)
{
	s32 status;
	u16 speed_ability;

	status = hw->phy.ops.read_reg(hw, IXGBE_MDIO_PHY_SPEED_ABILITY,
				      IXGBE_MDIO_PMA_PMD_DEV_TYPE,
				      &speed_ability);
	if (status)
		return status;

	if (speed_ability & IXGBE_MDIO_PHY_SPEED_10G)
		hw->phy.speeds_supported |= IXGBE_LINK_SPEED_10GB_FULL;
	if (speed_ability & IXGBE_MDIO_PHY_SPEED_1G)
		hw->phy.speeds_supported |= IXGBE_LINK_SPEED_1GB_FULL;
	if (speed_ability & IXGBE_MDIO_PHY_SPEED_100M)
		hw->phy.speeds_supported |= IXGBE_LINK_SPEED_100_FULL;

	switch (hw->mac.type) {
	case ixgbe_mac_X550:
		hw->phy.speeds_supported |= IXGBE_LINK_SPEED_2_5GB_FULL;
		hw->phy.speeds_supported |= IXGBE_LINK_SPEED_5GB_FULL;
		break;
	case ixgbe_mac_X550EM_x:
	case ixgbe_mac_X550EM_a:
		hw->phy.speeds_supported &= ~IXGBE_LINK_SPEED_100_FULL;
		break;
	default:
		break;
	}

	return status;
}

/**
 *  ixgbe_get_copper_link_capabilities_generic - Determines link capabilities
 *  @hw: pointer to hardware structure
 *  @speed: pointer to link speed
 *  @autoneg: boolean auto-negotiation value
 **/
s32 ixgbe_get_copper_link_capabilities_generic(struct ixgbe_hw *hw,
					       ixgbe_link_speed *speed,
					       bool *autoneg)
{
	s32 status = IXGBE_SUCCESS;

	DEBUGFUNC("ixgbe_get_copper_link_capabilities_generic");

	*autoneg = TRUE;
	if (!hw->phy.speeds_supported)
		status = ixgbe_get_copper_speeds_supported(hw);

	*speed = hw->phy.speeds_supported;
	return status;
}

/**
 *  ixgbe_check_phy_link_tnx - Determine link and speed status
 *  @hw: pointer to hardware structure
 *  @speed: current link speed
 *  @link_up: TRUE is link is up, FALSE otherwise
 *
 *  Reads the VS1 register to determine if link is up and the current speed for
 *  the PHY.
 **/
s32 ixgbe_check_phy_link_tnx(struct ixgbe_hw *hw, ixgbe_link_speed *speed,
			     bool *link_up)
{
	s32 status = IXGBE_SUCCESS;
	u32 time_out;
	u32 max_time_out = 10;
	u16 phy_link = 0;
	u16 phy_speed = 0;
	u16 phy_data = 0;

	DEBUGFUNC("ixgbe_check_phy_link_tnx");

	/* Initialize speed and link to default case */
	*link_up = FALSE;
	*speed = IXGBE_LINK_SPEED_10GB_FULL;

	/*
	 * Check current speed and link status of the PHY register.
	 * This is a vendor specific register and may have to
	 * be changed for other copper PHYs.
	 */
	for (time_out = 0; time_out < max_time_out; time_out++) {
		usec_delay(10);
		status = hw->phy.ops.read_reg(hw,
					IXGBE_MDIO_VENDOR_SPECIFIC_1_STATUS,
					IXGBE_MDIO_VENDOR_SPECIFIC_1_DEV_TYPE,
					&phy_data);
		phy_link = phy_data & IXGBE_MDIO_VENDOR_SPECIFIC_1_LINK_STATUS;
		phy_speed = phy_data &
				 IXGBE_MDIO_VENDOR_SPECIFIC_1_SPEED_STATUS;
		if (phy_link == IXGBE_MDIO_VENDOR_SPECIFIC_1_LINK_STATUS) {
			*link_up = TRUE;
			if (phy_speed ==
			    IXGBE_MDIO_VENDOR_SPECIFIC_1_SPEED_STATUS)
				*speed = IXGBE_LINK_SPEED_1GB_FULL;
			break;
		}
	}

	return status;
}

/**
 *	ixgbe_setup_phy_link_tnx - Set and restart auto-neg
 *	@hw: pointer to hardware structure
 *
 *	Restart auto-negotiation and PHY and waits for completion.
 **/
s32 ixgbe_setup_phy_link_tnx(struct ixgbe_hw *hw)
{
	s32 status = IXGBE_SUCCESS;
	u16 autoneg_reg = IXGBE_MII_AUTONEG_REG;
	bool autoneg = FALSE;
	ixgbe_link_speed speed;

	DEBUGFUNC("ixgbe_setup_phy_link_tnx");

	ixgbe_get_copper_link_capabilities_generic(hw, &speed, &autoneg);

	if (speed & IXGBE_LINK_SPEED_10GB_FULL) {
		/* Set or unset auto-negotiation 10G advertisement */
		hw->phy.ops.read_reg(hw, IXGBE_MII_10GBASE_T_AUTONEG_CTRL_REG,
				     IXGBE_MDIO_AUTO_NEG_DEV_TYPE,
				     &autoneg_reg);

		autoneg_reg &= ~IXGBE_MII_10GBASE_T_ADVERTISE;
		if (hw->phy.autoneg_advertised & IXGBE_LINK_SPEED_10GB_FULL)
			autoneg_reg |= IXGBE_MII_10GBASE_T_ADVERTISE;

		hw->phy.ops.write_reg(hw, IXGBE_MII_10GBASE_T_AUTONEG_CTRL_REG,
				      IXGBE_MDIO_AUTO_NEG_DEV_TYPE,
				      autoneg_reg);
	}

	if (speed & IXGBE_LINK_SPEED_1GB_FULL) {
		/* Set or unset auto-negotiation 1G advertisement */
		hw->phy.ops.read_reg(hw, IXGBE_MII_AUTONEG_XNP_TX_REG,
				     IXGBE_MDIO_AUTO_NEG_DEV_TYPE,
				     &autoneg_reg);

		autoneg_reg &= ~IXGBE_MII_1GBASE_T_ADVERTISE_XNP_TX;
		if (hw->phy.autoneg_advertised & IXGBE_LINK_SPEED_1GB_FULL)
			autoneg_reg |= IXGBE_MII_1GBASE_T_ADVERTISE_XNP_TX;

		hw->phy.ops.write_reg(hw, IXGBE_MII_AUTONEG_XNP_TX_REG,
				      IXGBE_MDIO_AUTO_NEG_DEV_TYPE,
				      autoneg_reg);
	}

	if (speed & IXGBE_LINK_SPEED_100_FULL) {
		/* Set or unset auto-negotiation 100M advertisement */
		hw->phy.ops.read_reg(hw, IXGBE_MII_AUTONEG_ADVERTISE_REG,
				     IXGBE_MDIO_AUTO_NEG_DEV_TYPE,
				     &autoneg_reg);

		autoneg_reg &= ~IXGBE_MII_100BASE_T_ADVERTISE;
		if (hw->phy.autoneg_advertised & IXGBE_LINK_SPEED_100_FULL)
			autoneg_reg |= IXGBE_MII_100BASE_T_ADVERTISE;

		hw->phy.ops.write_reg(hw, IXGBE_MII_AUTONEG_ADVERTISE_REG,
				      IXGBE_MDIO_AUTO_NEG_DEV_TYPE,
				      autoneg_reg);
	}

	/* Blocked by MNG FW so don't reset PHY */
	if (ixgbe_check_reset_blocked(hw))
		return status;

	/* Restart PHY auto-negotiation. */
	hw->phy.ops.read_reg(hw, IXGBE_MDIO_AUTO_NEG_CONTROL,
			     IXGBE_MDIO_AUTO_NEG_DEV_TYPE, &autoneg_reg);

	autoneg_reg |= IXGBE_MII_RESTART;

	hw->phy.ops.write_reg(hw, IXGBE_MDIO_AUTO_NEG_CONTROL,
			      IXGBE_MDIO_AUTO_NEG_DEV_TYPE, autoneg_reg);

	return status;
}

/**
 *  ixgbe_get_phy_firmware_version_tnx - Gets the PHY Firmware Version
 *  @hw: pointer to hardware structure
 *  @firmware_version: pointer to the PHY Firmware Version
 **/
s32 ixgbe_get_phy_firmware_version_tnx(struct ixgbe_hw *hw,
				       u16 *firmware_version)
{
	s32 status;

	DEBUGFUNC("ixgbe_get_phy_firmware_version_tnx");

	status = hw->phy.ops.read_reg(hw, TNX_FW_REV,
				      IXGBE_MDIO_VENDOR_SPECIFIC_1_DEV_TYPE,
				      firmware_version);

	return status;
}

/**
 *  ixgbe_get_phy_firmware_version_generic - Gets the PHY Firmware Version
 *  @hw: pointer to hardware structure
 *  @firmware_version: pointer to the PHY Firmware Version
 **/
s32 ixgbe_get_phy_firmware_version_generic(struct ixgbe_hw *hw,
					   u16 *firmware_version)
{
	s32 status;

	DEBUGFUNC("ixgbe_get_phy_firmware_version_generic");

	status = hw->phy.ops.read_reg(hw, AQ_FW_REV,
				      IXGBE_MDIO_VENDOR_SPECIFIC_1_DEV_TYPE,
				      firmware_version);

	return status;
}

/**
 *  ixgbe_reset_phy_nl - Performs a PHY reset
 *  @hw: pointer to hardware structure
 **/
s32 ixgbe_reset_phy_nl(struct ixgbe_hw *hw)
{
	u16 phy_offset, control, eword, edata, block_crc;
	bool end_data = FALSE;
	u16 list_offset, data_offset;
	u16 phy_data = 0;
	s32 ret_val = IXGBE_SUCCESS;
	u32 i;

	DEBUGFUNC("ixgbe_reset_phy_nl");

	/* Blocked by MNG FW so bail */
	if (ixgbe_check_reset_blocked(hw))
		goto out;

	hw->phy.ops.read_reg(hw, IXGBE_MDIO_PHY_XS_CONTROL,
			     IXGBE_MDIO_PHY_XS_DEV_TYPE, &phy_data);

	/* reset the PHY and poll for completion */
	hw->phy.ops.write_reg(hw, IXGBE_MDIO_PHY_XS_CONTROL,
			      IXGBE_MDIO_PHY_XS_DEV_TYPE,
			      (phy_data | IXGBE_MDIO_PHY_XS_RESET));

	for (i = 0; i < 100; i++) {
		hw->phy.ops.read_reg(hw, IXGBE_MDIO_PHY_XS_CONTROL,
				     IXGBE_MDIO_PHY_XS_DEV_TYPE, &phy_data);
		if ((phy_data & IXGBE_MDIO_PHY_XS_RESET) == 0)
			break;
		msec_delay(10);
	}

	if ((phy_data & IXGBE_MDIO_PHY_XS_RESET) != 0) {
		DEBUGOUT("PHY reset did not complete.\n");
		ret_val = IXGBE_ERR_PHY;
		goto out;
	}

	/* Get init offsets */
	ret_val = ixgbe_get_sfp_init_sequence_offsets(hw, &list_offset,
						      &data_offset);
	if (ret_val != IXGBE_SUCCESS)
		goto out;

	ret_val = hw->eeprom.ops.read(hw, data_offset, &block_crc);
	data_offset++;
	while (!end_data) {
		/*
		 * Read control word from PHY init contents offset
		 */
		ret_val = hw->eeprom.ops.read(hw, data_offset, &eword);
		if (ret_val)
			goto err_eeprom;
		control = (eword & IXGBE_CONTROL_MASK_NL) >>
			   IXGBE_CONTROL_SHIFT_NL;
		edata = eword & IXGBE_DATA_MASK_NL;
		switch (control) {
		case IXGBE_DELAY_NL:
			data_offset++;
			DEBUGOUT1("DELAY: %d MS\n", edata);
			msec_delay(edata);
			break;
		case IXGBE_DATA_NL:
			DEBUGOUT("DATA:\n");
			data_offset++;
			ret_val = hw->eeprom.ops.read(hw, data_offset,
						      &phy_offset);
			if (ret_val)
				goto err_eeprom;
			data_offset++;
			for (i = 0; i < edata; i++) {
				ret_val = hw->eeprom.ops.read(hw, data_offset,
							      &eword);
				if (ret_val)
					goto err_eeprom;
				hw->phy.ops.write_reg(hw, phy_offset,
						      IXGBE_TWINAX_DEV, eword);
				DEBUGOUT2("Wrote %4.4x to %4.4x\n", eword,
					  phy_offset);
				data_offset++;
				phy_offset++;
			}
			break;
		case IXGBE_CONTROL_NL:
			data_offset++;
			DEBUGOUT("CONTROL:\n");
			if (edata == IXGBE_CONTROL_EOL_NL) {
				DEBUGOUT("EOL\n");
				end_data = TRUE;
			} else if (edata == IXGBE_CONTROL_SOL_NL) {
				DEBUGOUT("SOL\n");
			} else {
				DEBUGOUT("Bad control value\n");
				ret_val = IXGBE_ERR_PHY;
				goto out;
			}
			break;
		default:
			DEBUGOUT("Bad control type\n");
			ret_val = IXGBE_ERR_PHY;
			goto out;
		}
	}

out:
	return ret_val;

err_eeprom:
	ERROR_REPORT2(IXGBE_ERROR_INVALID_STATE,
		      "eeprom read at offset %d failed", data_offset);
	return IXGBE_ERR_PHY;
}

/************************************************************************
 * ixgbe_sfp_cage_full
 *
 *   Determine if an SFP+ module is inserted to the cage.
 ************************************************************************/
bool
ixgbe_sfp_cage_full(struct ixgbe_hw *hw)
{
	uint32_t mask;
	int rv;

	KASSERT(hw->mac.type != ixgbe_mac_82598EB);

	if (hw->mac.type >= ixgbe_mac_X540)
		mask = IXGBE_ESDP_SDP0;
	else
		mask = IXGBE_ESDP_SDP2;

	rv = IXGBE_READ_REG(hw, IXGBE_ESDP) & mask;
	if ((hw->quirks & IXGBE_QUIRK_MOD_ABS_INVERT) != 0)
		rv = !rv;

	if (hw->mac.type == ixgbe_mac_X550EM_a) {
		/* X550EM_a's SDP0 is inverted than others. */
		return !rv;
	}

	return rv;
} /* ixgbe_sfp_cage_full */

/**
 *  ixgbe_identify_module_generic - Identifies module type
 *  @hw: pointer to hardware structure
 *
 *  Determines HW type and calls appropriate function.
 **/
s32 ixgbe_identify_module_generic(struct ixgbe_hw *hw)
{
	s32 status = IXGBE_ERR_SFP_NOT_PRESENT;

	DEBUGFUNC("ixgbe_identify_module_generic");

	/* Lightweight way to check if the cage is not full. */
	if (hw->mac.type != ixgbe_mac_82598EB) {
		if (!ixgbe_sfp_cage_full(hw)) {
			hw->phy.sfp_type = ixgbe_sfp_type_not_present;
			return IXGBE_ERR_SFP_NOT_PRESENT;
		}
	}

	switch (hw->mac.ops.get_media_type(hw)) {
	case ixgbe_media_type_fiber:
		status = ixgbe_identify_sfp_module_generic(hw);
		break;

	case ixgbe_media_type_fiber_qsfp:
		status = ixgbe_identify_qsfp_module_generic(hw);
		break;

	default:
		hw->phy.sfp_type = ixgbe_sfp_type_not_present;
		status = IXGBE_ERR_SFP_NOT_PRESENT;
		break;
	}

	return status;
}

/**
 *  ixgbe_identify_sfp_module_generic - Identifies SFP modules
 *  @hw: pointer to hardware structure
 *
 *  Searches for and identifies the SFP module and assigns appropriate PHY type.
 **/
s32 ixgbe_identify_sfp_module_generic(struct ixgbe_hw *hw)
{
	s32 status = IXGBE_ERR_PHY_ADDR_INVALID;
	u32 vendor_oui = 0;
	enum ixgbe_sfp_type stored_sfp_type = hw->phy.sfp_type;
	u8 identifier = 0;
	u8 comp_codes_1g = 0;
	u8 comp_codes_10g = 0;
	u8 oui_bytes[3] = {0, 0, 0};
	u8 cable_tech = 0;
	u8 cable_spec = 0;
	u16 enforce_sfp = 0;

	DEBUGFUNC("ixgbe_identify_sfp_module_generic");

	if (hw->mac.ops.get_media_type(hw) != ixgbe_media_type_fiber) {
		hw->phy.sfp_type = ixgbe_sfp_type_not_present;
		status = IXGBE_ERR_SFP_NOT_PRESENT;
		goto out;
	}

	/* LAN ID is needed for I2C access */
	hw->mac.ops.set_lan_id(hw);

	status = hw->phy.ops.read_i2c_eeprom(hw,
					     IXGBE_SFF_IDENTIFIER,
					     &identifier);

	if (status != IXGBE_SUCCESS)
		goto err_read_i2c_eeprom;

	if (identifier != IXGBE_SFF_IDENTIFIER_SFP) {
		if (hw->phy.type != ixgbe_phy_nl)
			hw->phy.type = ixgbe_phy_sfp_unsupported;
		status = IXGBE_ERR_SFP_NOT_SUPPORTED;
	} else {
		status = hw->phy.ops.read_i2c_eeprom(hw,
						     IXGBE_SFF_1GBE_COMP_CODES,
						     &comp_codes_1g);

		if (status != IXGBE_SUCCESS)
			goto err_read_i2c_eeprom;

		status = hw->phy.ops.read_i2c_eeprom(hw,
						     IXGBE_SFF_10GBE_COMP_CODES,
						     &comp_codes_10g);

		if (status != IXGBE_SUCCESS)
			goto err_read_i2c_eeprom;
		status = hw->phy.ops.read_i2c_eeprom(hw,
						     IXGBE_SFF_CABLE_TECHNOLOGY,
						     &cable_tech);

		if (status != IXGBE_SUCCESS)
			goto err_read_i2c_eeprom;

		 /* ID Module
		  * =========
		  * 0   SFP_DA_CU
		  * 1   SFP_SR
		  * 2   SFP_LR
		  * 3   SFP_DA_CORE0 - 82599-specific
		  * 4   SFP_DA_CORE1 - 82599-specific
		  * 5   SFP_SR/LR_CORE0 - 82599-specific
		  * 6   SFP_SR/LR_CORE1 - 82599-specific
		  * 7   SFP_act_lmt_DA_CORE0 - 82599-specific
		  * 8   SFP_act_lmt_DA_CORE1 - 82599-specific
		  * 9   SFP_1g_cu_CORE0 - 82599-specific
		  * 10  SFP_1g_cu_CORE1 - 82599-specific
		  * 11  SFP_1g_sx_CORE0 - 82599-specific
		  * 12  SFP_1g_sx_CORE1 - 82599-specific
		  */
		if (hw->mac.type == ixgbe_mac_82598EB) {
			if (cable_tech & IXGBE_SFF_DA_PASSIVE_CABLE)
				hw->phy.sfp_type = ixgbe_sfp_type_da_cu;
			else if (comp_codes_10g & IXGBE_SFF_10GBASESR_CAPABLE)
				hw->phy.sfp_type = ixgbe_sfp_type_sr;
			else if (comp_codes_10g & IXGBE_SFF_10GBASELR_CAPABLE)
				hw->phy.sfp_type = ixgbe_sfp_type_lr;
			else
				hw->phy.sfp_type = ixgbe_sfp_type_unknown;
		} else {
			if (cable_tech & IXGBE_SFF_DA_PASSIVE_CABLE) {
				if (hw->bus.lan_id == 0)
					hw->phy.sfp_type =
						     ixgbe_sfp_type_da_cu_core0;
				else
					hw->phy.sfp_type =
						     ixgbe_sfp_type_da_cu_core1;
			} else if (cable_tech & IXGBE_SFF_DA_ACTIVE_CABLE) {
				hw->phy.ops.read_i2c_eeprom(
						hw, IXGBE_SFF_CABLE_SPEC_COMP,
						&cable_spec);
				if (cable_spec &
				    IXGBE_SFF_DA_SPEC_ACTIVE_LIMITING) {
					if (hw->bus.lan_id == 0)
						hw->phy.sfp_type =
						ixgbe_sfp_type_da_act_lmt_core0;
					else
						hw->phy.sfp_type =
						ixgbe_sfp_type_da_act_lmt_core1;
				} else {
					hw->phy.sfp_type =
							ixgbe_sfp_type_unknown;
				}
			} else if (comp_codes_10g &
				   (IXGBE_SFF_10GBASESR_CAPABLE |
				    IXGBE_SFF_10GBASELR_CAPABLE)) {
				if (hw->bus.lan_id == 0)
					hw->phy.sfp_type =
						      ixgbe_sfp_type_srlr_core0;
				else
					hw->phy.sfp_type =
						      ixgbe_sfp_type_srlr_core1;
			} else if (comp_codes_1g & IXGBE_SFF_1GBASET_CAPABLE) {
				if (hw->bus.lan_id == 0)
					hw->phy.sfp_type =
						ixgbe_sfp_type_1g_cu_core0;
				else
					hw->phy.sfp_type =
						ixgbe_sfp_type_1g_cu_core1;
			} else if (comp_codes_1g & IXGBE_SFF_1GBASESX_CAPABLE) {
				if (hw->bus.lan_id == 0)
					hw->phy.sfp_type =
						ixgbe_sfp_type_1g_sx_core0;
				else
					hw->phy.sfp_type =
						ixgbe_sfp_type_1g_sx_core1;
			} else if (comp_codes_1g & IXGBE_SFF_1GBASELX_CAPABLE) {
				if (hw->bus.lan_id == 0)
					hw->phy.sfp_type =
						ixgbe_sfp_type_1g_lx_core0;
				else
					hw->phy.sfp_type =
						ixgbe_sfp_type_1g_lx_core1;
			} else {
				hw->phy.sfp_type = ixgbe_sfp_type_unknown;
			}
		}

		if (hw->phy.sfp_type != stored_sfp_type)
			hw->phy.sfp_setup_needed = TRUE;

		/* Determine if the SFP+ PHY is dual speed or not. */
		hw->phy.multispeed_fiber = FALSE;
		if (((comp_codes_1g & IXGBE_SFF_1GBASESX_CAPABLE) &&
		   (comp_codes_10g & IXGBE_SFF_10GBASESR_CAPABLE)) ||
		   ((comp_codes_1g & IXGBE_SFF_1GBASELX_CAPABLE) &&
		   (comp_codes_10g & IXGBE_SFF_10GBASELR_CAPABLE)))
			hw->phy.multispeed_fiber = TRUE;

		/* Determine PHY vendor */
		if (hw->phy.type != ixgbe_phy_nl) {
			hw->phy.id = identifier;
			status = hw->phy.ops.read_i2c_eeprom(hw,
						    IXGBE_SFF_VENDOR_OUI_BYTE0,
						    &oui_bytes[0]);

			if (status != IXGBE_SUCCESS)
				goto err_read_i2c_eeprom;

			status = hw->phy.ops.read_i2c_eeprom(hw,
						    IXGBE_SFF_VENDOR_OUI_BYTE1,
						    &oui_bytes[1]);

			if (status != IXGBE_SUCCESS)
				goto err_read_i2c_eeprom;

			status = hw->phy.ops.read_i2c_eeprom(hw,
						    IXGBE_SFF_VENDOR_OUI_BYTE2,
						    &oui_bytes[2]);

			if (status != IXGBE_SUCCESS)
				goto err_read_i2c_eeprom;

			vendor_oui =
			  ((oui_bytes[0] << IXGBE_SFF_VENDOR_OUI_BYTE0_SHIFT) |
			   (oui_bytes[1] << IXGBE_SFF_VENDOR_OUI_BYTE1_SHIFT) |
			   (oui_bytes[2] << IXGBE_SFF_VENDOR_OUI_BYTE2_SHIFT));

			switch (vendor_oui) {
			case IXGBE_SFF_VENDOR_OUI_TYCO:
				if (cable_tech & IXGBE_SFF_DA_PASSIVE_CABLE)
					hw->phy.type =
						    ixgbe_phy_sfp_passive_tyco;
				break;
			case IXGBE_SFF_VENDOR_OUI_FTL:
				if (cable_tech & IXGBE_SFF_DA_ACTIVE_CABLE)
					hw->phy.type = ixgbe_phy_sfp_ftl_active;
				else
					hw->phy.type = ixgbe_phy_sfp_ftl;
				break;
			case IXGBE_SFF_VENDOR_OUI_AVAGO:
				hw->phy.type = ixgbe_phy_sfp_avago;
				break;
			case IXGBE_SFF_VENDOR_OUI_INTEL:
				hw->phy.type = ixgbe_phy_sfp_intel;
				break;
			default:
				hw->phy.type = ixgbe_phy_sfp_unknown;
				break;
			}
		}

		/* Allow any DA cable vendor */
		if (cable_tech & (IXGBE_SFF_DA_PASSIVE_CABLE |
		    IXGBE_SFF_DA_ACTIVE_CABLE)) {
			status = IXGBE_SUCCESS;

			/* Keep phy.type for ixgbe_phy_nl */
			if (hw->phy.type == ixgbe_phy_nl)
				goto out;

			if (cable_tech & IXGBE_SFF_DA_PASSIVE_CABLE)
				hw->phy.type = ixgbe_phy_sfp_passive_unknown;
			else if (cable_tech & IXGBE_SFF_DA_ACTIVE_CABLE)
				hw->phy.type = ixgbe_phy_sfp_active_unknown;
			goto out;
		}

		/* Verify supported 1G SFP modules */
		if (comp_codes_10g == 0 &&
		    !(hw->phy.sfp_type == ixgbe_sfp_type_1g_cu_core1 ||
		      hw->phy.sfp_type == ixgbe_sfp_type_1g_cu_core0 ||
		      hw->phy.sfp_type == ixgbe_sfp_type_1g_lx_core0 ||
		      hw->phy.sfp_type == ixgbe_sfp_type_1g_lx_core1 ||
		      hw->phy.sfp_type == ixgbe_sfp_type_1g_sx_core0 ||
		      hw->phy.sfp_type == ixgbe_sfp_type_1g_sx_core1)) {
			if (hw->phy.type != ixgbe_phy_nl)
				hw->phy.type = ixgbe_phy_sfp_unsupported;
			status = IXGBE_ERR_SFP_NOT_SUPPORTED;
			goto out;
		}

		/* Anything else 82598-based is supported */
		if (hw->mac.type == ixgbe_mac_82598EB) {
			status = IXGBE_SUCCESS;
			goto out;
		}

		ixgbe_get_device_caps(hw, &enforce_sfp);
		if (!(enforce_sfp & IXGBE_DEVICE_CAPS_ALLOW_ANY_SFP) &&
		    !(hw->phy.sfp_type == ixgbe_sfp_type_1g_cu_core0 ||
		      hw->phy.sfp_type == ixgbe_sfp_type_1g_cu_core1 ||
		      hw->phy.sfp_type == ixgbe_sfp_type_1g_lx_core0 ||
		      hw->phy.sfp_type == ixgbe_sfp_type_1g_lx_core1 ||
		      hw->phy.sfp_type == ixgbe_sfp_type_1g_sx_core0 ||
		      hw->phy.sfp_type == ixgbe_sfp_type_1g_sx_core1)) {
			/* Make sure we're a supported PHY type */
			if (hw->phy.type == ixgbe_phy_sfp_intel) {
				status = IXGBE_SUCCESS;
			} else {
				if (hw->allow_unsupported_sfp == TRUE) {
					EWARN(hw, "WARNING: Intel (R) Network Connections are quality tested using Intel (R) Ethernet Optics. Using untested modules is not supported and may cause unstable operation or damage to the module or the adapter. Intel Corporation is not responsible for any harm caused by using untested modules.\n");
					status = IXGBE_SUCCESS;
				} else {
					DEBUGOUT("SFP+ module not supported\n");
					if (hw->phy.type != ixgbe_phy_nl)
						hw->phy.type =
						    ixgbe_phy_sfp_unsupported;
					status = IXGBE_ERR_SFP_NOT_SUPPORTED;
				}
			}
		} else {
			status = IXGBE_SUCCESS;
		}
	}

out:
	if (status == IXGBE_ERR_SFP_NOT_SUPPORTED)
		hw->need_unsupported_sfp_recovery = true;
	return status;

err_read_i2c_eeprom:
	hw->phy.sfp_type = ixgbe_sfp_type_not_present;
	if (hw->phy.type != ixgbe_phy_nl) {
		hw->phy.id = 0;
		hw->phy.type = ixgbe_phy_unknown;
	}
	return IXGBE_ERR_SFP_NOT_PRESENT;
}

/**
 *  ixgbe_get_supported_phy_sfp_layer_generic - Returns physical layer type
 *  @hw: pointer to hardware structure
 *
 *  Determines physical layer capabilities of the current SFP.
 */
u64 ixgbe_get_supported_phy_sfp_layer_generic(struct ixgbe_hw *hw)
{
	u64 physical_layer = IXGBE_PHYSICAL_LAYER_UNKNOWN;
	u8 comp_codes_10g = 0;
	u8 comp_codes_1g = 0;

	DEBUGFUNC("ixgbe_get_supported_phy_sfp_layer_generic");

	hw->phy.ops.identify_sfp(hw);
	if (hw->phy.sfp_type == ixgbe_sfp_type_not_present)
		return physical_layer;

	switch (hw->phy.type) {
	case ixgbe_phy_sfp_passive_tyco:
	case ixgbe_phy_sfp_passive_unknown:
	case ixgbe_phy_qsfp_passive_unknown:
		physical_layer = IXGBE_PHYSICAL_LAYER_SFP_PLUS_CU;
		break;
	case ixgbe_phy_sfp_ftl_active:
	case ixgbe_phy_sfp_active_unknown:
	case ixgbe_phy_qsfp_active_unknown:
		physical_layer = IXGBE_PHYSICAL_LAYER_SFP_ACTIVE_DA;
		break;
	case ixgbe_phy_sfp_avago:
	case ixgbe_phy_sfp_ftl:
	case ixgbe_phy_sfp_intel:
	case ixgbe_phy_sfp_unknown:
		hw->phy.ops.read_i2c_eeprom(hw,
		      IXGBE_SFF_1GBE_COMP_CODES, &comp_codes_1g);
		hw->phy.ops.read_i2c_eeprom(hw,
		      IXGBE_SFF_10GBE_COMP_CODES, &comp_codes_10g);
		if (comp_codes_10g & IXGBE_SFF_10GBASESR_CAPABLE)
			physical_layer = IXGBE_PHYSICAL_LAYER_10GBASE_SR;
		else if (comp_codes_10g & IXGBE_SFF_10GBASELR_CAPABLE)
			physical_layer = IXGBE_PHYSICAL_LAYER_10GBASE_LR;
		else if (comp_codes_1g & IXGBE_SFF_1GBASET_CAPABLE)
			physical_layer = IXGBE_PHYSICAL_LAYER_1000BASE_T;
		else if (comp_codes_1g & IXGBE_SFF_1GBASESX_CAPABLE)
			physical_layer = IXGBE_PHYSICAL_LAYER_1000BASE_SX;
		break;
	case ixgbe_phy_qsfp_intel:
	case ixgbe_phy_qsfp_unknown:
		hw->phy.ops.read_i2c_eeprom(hw,
		      IXGBE_SFF_QSFP_10GBE_COMP, &comp_codes_10g);
		if (comp_codes_10g & IXGBE_SFF_10GBASESR_CAPABLE)
			physical_layer = IXGBE_PHYSICAL_LAYER_10GBASE_SR;
		else if (comp_codes_10g & IXGBE_SFF_10GBASELR_CAPABLE)
			physical_layer = IXGBE_PHYSICAL_LAYER_10GBASE_LR;
		break;
	default:
		break;
	}

	return physical_layer;
}

/**
 *  ixgbe_identify_qsfp_module_generic - Identifies QSFP modules
 *  @hw: pointer to hardware structure
 *
 *  Searches for and identifies the QSFP module and assigns appropriate PHY type
 **/
s32 ixgbe_identify_qsfp_module_generic(struct ixgbe_hw *hw)
{
	s32 status = IXGBE_ERR_PHY_ADDR_INVALID;
	u32 vendor_oui = 0;
	enum ixgbe_sfp_type stored_sfp_type = hw->phy.sfp_type;
	u8 identifier = 0;
	u8 comp_codes_1g = 0;
	u8 comp_codes_10g = 0;
	u8 oui_bytes[3] = {0, 0, 0};
	u16 enforce_sfp = 0;
	u8 connector = 0;
	u8 cable_length = 0;
	u8 device_tech = 0;
	bool active_cable = FALSE;

	DEBUGFUNC("ixgbe_identify_qsfp_module_generic");

	if (hw->mac.ops.get_media_type(hw) != ixgbe_media_type_fiber_qsfp) {
		hw->phy.sfp_type = ixgbe_sfp_type_not_present;
		status = IXGBE_ERR_SFP_NOT_PRESENT;
		goto out;
	}

	/* LAN ID is needed for I2C access */
	hw->mac.ops.set_lan_id(hw);

	status = hw->phy.ops.read_i2c_eeprom(hw, IXGBE_SFF_IDENTIFIER,
					     &identifier);

	if (status != IXGBE_SUCCESS)
		goto err_read_i2c_eeprom;

	if (identifier != IXGBE_SFF_IDENTIFIER_QSFP_PLUS) {
		hw->phy.type = ixgbe_phy_sfp_unsupported;
		status = IXGBE_ERR_SFP_NOT_SUPPORTED;
		goto out;
	}

	hw->phy.id = identifier;

	status = hw->phy.ops.read_i2c_eeprom(hw, IXGBE_SFF_QSFP_10GBE_COMP,
					     &comp_codes_10g);

	if (status != IXGBE_SUCCESS)
		goto err_read_i2c_eeprom;

	status = hw->phy.ops.read_i2c_eeprom(hw, IXGBE_SFF_QSFP_1GBE_COMP,
					     &comp_codes_1g);

	if (status != IXGBE_SUCCESS)
		goto err_read_i2c_eeprom;

	if (comp_codes_10g & IXGBE_SFF_QSFP_DA_PASSIVE_CABLE) {
		hw->phy.type = ixgbe_phy_qsfp_passive_unknown;
		if (hw->bus.lan_id == 0)
			hw->phy.sfp_type = ixgbe_sfp_type_da_cu_core0;
		else
			hw->phy.sfp_type = ixgbe_sfp_type_da_cu_core1;
	} else if (comp_codes_10g & (IXGBE_SFF_10GBASESR_CAPABLE |
				     IXGBE_SFF_10GBASELR_CAPABLE)) {
		if (hw->bus.lan_id == 0)
			hw->phy.sfp_type = ixgbe_sfp_type_srlr_core0;
		else
			hw->phy.sfp_type = ixgbe_sfp_type_srlr_core1;
	} else {
		if (comp_codes_10g & IXGBE_SFF_QSFP_DA_ACTIVE_CABLE)
			active_cable = TRUE;

		if (!active_cable) {
			/* check for active DA cables that pre-date
			 * SFF-8436 v3.6 */
			hw->phy.ops.read_i2c_eeprom(hw,
					IXGBE_SFF_QSFP_CONNECTOR,
					&connector);

			hw->phy.ops.read_i2c_eeprom(hw,
					IXGBE_SFF_QSFP_CABLE_LENGTH,
					&cable_length);

			hw->phy.ops.read_i2c_eeprom(hw,
					IXGBE_SFF_QSFP_DEVICE_TECH,
					&device_tech);

			if ((connector ==
				     IXGBE_SFF_QSFP_CONNECTOR_NOT_SEPARABLE) &&
			    (cable_length > 0) &&
			    ((device_tech >> 4) ==
				     IXGBE_SFF_QSFP_TRANSMITER_850NM_VCSEL))
				active_cable = TRUE;
		}

		if (active_cable) {
			hw->phy.type = ixgbe_phy_qsfp_active_unknown;
			if (hw->bus.lan_id == 0)
				hw->phy.sfp_type =
						ixgbe_sfp_type_da_act_lmt_core0;
			else
				hw->phy.sfp_type =
						ixgbe_sfp_type_da_act_lmt_core1;
		} else {
			/* unsupported module type */
			hw->phy.type = ixgbe_phy_sfp_unsupported;
			status = IXGBE_ERR_SFP_NOT_SUPPORTED;
			goto out;
		}
	}

	if (hw->phy.sfp_type != stored_sfp_type)
		hw->phy.sfp_setup_needed = TRUE;

	/* Determine if the QSFP+ PHY is dual speed or not. */
	hw->phy.multispeed_fiber = FALSE;
	if (((comp_codes_1g & IXGBE_SFF_1GBASESX_CAPABLE) &&
	   (comp_codes_10g & IXGBE_SFF_10GBASESR_CAPABLE)) ||
	   ((comp_codes_1g & IXGBE_SFF_1GBASELX_CAPABLE) &&
	   (comp_codes_10g & IXGBE_SFF_10GBASELR_CAPABLE)))
		hw->phy.multispeed_fiber = TRUE;

	/* Determine PHY vendor for optical modules */
	if (comp_codes_10g & (IXGBE_SFF_10GBASESR_CAPABLE |
			      IXGBE_SFF_10GBASELR_CAPABLE)) {
		status = hw->phy.ops.read_i2c_eeprom(hw,
					    IXGBE_SFF_QSFP_VENDOR_OUI_BYTE0,
					    &oui_bytes[0]);

		if (status != IXGBE_SUCCESS)
			goto err_read_i2c_eeprom;

		status = hw->phy.ops.read_i2c_eeprom(hw,
					    IXGBE_SFF_QSFP_VENDOR_OUI_BYTE1,
					    &oui_bytes[1]);

		if (status != IXGBE_SUCCESS)
			goto err_read_i2c_eeprom;

		status = hw->phy.ops.read_i2c_eeprom(hw,
					    IXGBE_SFF_QSFP_VENDOR_OUI_BYTE2,
					    &oui_bytes[2]);

		if (status != IXGBE_SUCCESS)
			goto err_read_i2c_eeprom;

		vendor_oui =
		  ((oui_bytes[0] << IXGBE_SFF_VENDOR_OUI_BYTE0_SHIFT) |
		   (oui_bytes[1] << IXGBE_SFF_VENDOR_OUI_BYTE1_SHIFT) |
		   (oui_bytes[2] << IXGBE_SFF_VENDOR_OUI_BYTE2_SHIFT));

		if (vendor_oui == IXGBE_SFF_VENDOR_OUI_INTEL)
			hw->phy.type = ixgbe_phy_qsfp_intel;
		else
			hw->phy.type = ixgbe_phy_qsfp_unknown;

		ixgbe_get_device_caps(hw, &enforce_sfp);
		if (!(enforce_sfp & IXGBE_DEVICE_CAPS_ALLOW_ANY_SFP)) {
			/* Make sure we're a supported PHY type */
			if (hw->phy.type == ixgbe_phy_qsfp_intel) {
				status = IXGBE_SUCCESS;
			} else {
				if (hw->allow_unsupported_sfp == TRUE) {
					EWARN(hw, "WARNING: Intel (R) Network Connections are quality tested using Intel (R) Ethernet Optics. Using untested modules is not supported and may cause unstable operation or damage to the module or the adapter. Intel Corporation is not responsible for any harm caused by using untested modules.\n");
					status = IXGBE_SUCCESS;
				} else {
					DEBUGOUT("QSFP module not supported\n");
					hw->phy.type =
						ixgbe_phy_sfp_unsupported;
					status = IXGBE_ERR_SFP_NOT_SUPPORTED;
				}
			}
		} else {
			status = IXGBE_SUCCESS;
		}
	}

out:
	if (hw->phy.type == ixgbe_phy_sfp_unsupported)
		hw->need_unsupported_sfp_recovery = true;
	return status;

err_read_i2c_eeprom:
	hw->phy.sfp_type = ixgbe_sfp_type_not_present;
	hw->phy.id = 0;
	hw->phy.type = ixgbe_phy_unknown;

	return IXGBE_ERR_SFP_NOT_PRESENT;
}

/**
 *  ixgbe_get_sfp_init_sequence_offsets - Provides offset of PHY init sequence
 *  @hw: pointer to hardware structure
 *  @list_offset: offset to the SFP ID list
 *  @data_offset: offset to the SFP data block
 *
 *  Checks the MAC's EEPROM to see if it supports a given SFP+ module type, if
 *  so it returns the offsets to the phy init sequence block.
 **/
s32 ixgbe_get_sfp_init_sequence_offsets(struct ixgbe_hw *hw,
					u16 *list_offset,
					u16 *data_offset)
{
	u16 sfp_id;
	u16 sfp_type = hw->phy.sfp_type;

	DEBUGFUNC("ixgbe_get_sfp_init_sequence_offsets");

	if (hw->phy.sfp_type == ixgbe_sfp_type_unknown)
		return IXGBE_ERR_SFP_NOT_SUPPORTED;

	if (hw->phy.sfp_type == ixgbe_sfp_type_not_present)
		return IXGBE_ERR_SFP_NOT_PRESENT;

	if ((hw->device_id == IXGBE_DEV_ID_82598_SR_DUAL_PORT_EM) &&
	    (hw->phy.sfp_type == ixgbe_sfp_type_da_cu))
		return IXGBE_ERR_SFP_NOT_SUPPORTED;

	/*
	 * Limiting active cables and 1G Phys must be initialized as
	 * SR modules
	 */
	if (sfp_type == ixgbe_sfp_type_da_act_lmt_core0 ||
	    sfp_type == ixgbe_sfp_type_1g_lx_core0 ||
	    sfp_type == ixgbe_sfp_type_1g_cu_core0 ||
	    sfp_type == ixgbe_sfp_type_1g_sx_core0)
		sfp_type = ixgbe_sfp_type_srlr_core0;
	else if (sfp_type == ixgbe_sfp_type_da_act_lmt_core1 ||
		 sfp_type == ixgbe_sfp_type_1g_lx_core1 ||
		 sfp_type == ixgbe_sfp_type_1g_cu_core1 ||
		 sfp_type == ixgbe_sfp_type_1g_sx_core1)
		sfp_type = ixgbe_sfp_type_srlr_core1;

	/* Read offset to PHY init contents */
	if (hw->eeprom.ops.read(hw, IXGBE_PHY_INIT_OFFSET_NL, list_offset)) {
		ERROR_REPORT2(IXGBE_ERROR_INVALID_STATE,
			      "eeprom read at offset %d failed",
			      IXGBE_PHY_INIT_OFFSET_NL);
		return IXGBE_ERR_SFP_NO_INIT_SEQ_PRESENT;
	}

	if ((!*list_offset) || (*list_offset == 0xFFFF))
		return IXGBE_ERR_SFP_NO_INIT_SEQ_PRESENT;

	/* Shift offset to first ID word */
	(*list_offset)++;

	/*
	 * Find the matching SFP ID in the EEPROM
	 * and program the init sequence
	 */
	if (hw->eeprom.ops.read(hw, *list_offset, &sfp_id))
		goto err_phy;

	while (sfp_id != IXGBE_PHY_INIT_END_NL) {
		if (sfp_id == sfp_type) {
			(*list_offset)++;
			if (hw->eeprom.ops.read(hw, *list_offset, data_offset))
				goto err_phy;
			if ((!*data_offset) || (*data_offset == 0xFFFF)) {
				DEBUGOUT("SFP+ module not supported\n");
				return IXGBE_ERR_SFP_NOT_SUPPORTED;
			} else {
				break;
			}
		} else {
			(*list_offset) += 2;
			if (hw->eeprom.ops.read(hw, *list_offset, &sfp_id))
				goto err_phy;
		}
	}

	if (sfp_id == IXGBE_PHY_INIT_END_NL) {
		DEBUGOUT("No matching SFP+ module found\n");
		return IXGBE_ERR_SFP_NOT_SUPPORTED;
	}

	return IXGBE_SUCCESS;

err_phy:
	ERROR_REPORT2(IXGBE_ERROR_INVALID_STATE,
		      "eeprom read at offset %d failed", *list_offset);
	return IXGBE_ERR_PHY;
}

/**
 *  ixgbe_read_i2c_eeprom_generic - Reads 8 bit EEPROM word over I2C interface
 *  @hw: pointer to hardware structure
 *  @byte_offset: EEPROM byte offset to read
 *  @eeprom_data: value read
 *
 *  Performs byte read operation to SFP module's EEPROM over I2C interface.
 **/
s32 ixgbe_read_i2c_eeprom_generic(struct ixgbe_hw *hw, u8 byte_offset,
				  u8 *eeprom_data)
{
	DEBUGFUNC("ixgbe_read_i2c_eeprom_generic");

	return hw->phy.ops.read_i2c_byte(hw, byte_offset,
					 IXGBE_I2C_EEPROM_DEV_ADDR,
					 eeprom_data);
}

/**
 *  ixgbe_read_i2c_sff8472_generic - Reads 8 bit word over I2C interface
 *  @hw: pointer to hardware structure
 *  @byte_offset: byte offset at address 0xA2
 *  @sff8472_data: value read
 *
 *  Performs byte read operation to SFP module's SFF-8472 data over I2C
 **/
static s32 ixgbe_read_i2c_sff8472_generic(struct ixgbe_hw *hw, u8 byte_offset,
					  u8 *sff8472_data)
{
	return hw->phy.ops.read_i2c_byte(hw, byte_offset,
					 IXGBE_I2C_EEPROM_DEV_ADDR2,
					 sff8472_data);
}

/**
 *  ixgbe_write_i2c_eeprom_generic - Writes 8 bit EEPROM word over I2C interface
 *  @hw: pointer to hardware structure
 *  @byte_offset: EEPROM byte offset to write
 *  @eeprom_data: value to write
 *
 *  Performs byte write operation to SFP module's EEPROM over I2C interface.
 **/
s32 ixgbe_write_i2c_eeprom_generic(struct ixgbe_hw *hw, u8 byte_offset,
				   u8 eeprom_data)
{
	DEBUGFUNC("ixgbe_write_i2c_eeprom_generic");

	return hw->phy.ops.write_i2c_byte(hw, byte_offset,
					  IXGBE_I2C_EEPROM_DEV_ADDR,
					  eeprom_data);
}

/**
 * ixgbe_is_sfp_probe - Returns TRUE if SFP is being detected
 * @hw: pointer to hardware structure
 * @offset: eeprom offset to be read
 * @addr: I2C address to be read
 */
static bool ixgbe_is_sfp_probe(struct ixgbe_hw *hw, u8 offset, u8 addr)
{
	if (addr == IXGBE_I2C_EEPROM_DEV_ADDR &&
	    offset == IXGBE_SFF_IDENTIFIER &&
	    hw->phy.sfp_type == ixgbe_sfp_type_not_present)
		return TRUE;
	return FALSE;
}

/**
 *  ixgbe_read_i2c_byte_generic_int - Reads 8 bit word over I2C
 *  @hw: pointer to hardware structure
 *  @byte_offset: byte offset to read
 *  @dev_addr: address to read from
 *  @data: value read
 *  @lock: TRUE if to take and release semaphore
 *
 *  Performs byte read operation to SFP module's EEPROM over I2C interface at
 *  a specified device address.
 **/
static s32 ixgbe_read_i2c_byte_generic_int(struct ixgbe_hw *hw, u8 byte_offset,
					   u8 dev_addr, u8 *data, bool lock)
{
	s32 status;
	u32 max_retry = 10;
	u32 retry = 0;
	u32 swfw_mask = hw->phy.phy_semaphore_mask;
	bool nack = 1;
	*data = 0;

	DEBUGFUNC("ixgbe_read_i2c_byte_generic");

	if (hw->mac.type >= ixgbe_mac_X550)
		max_retry = 3;
	if (ixgbe_is_sfp_probe(hw, byte_offset, dev_addr))
		max_retry = IXGBE_SFP_DETECT_RETRIES;

	do {
		if (lock && hw->mac.ops.acquire_swfw_sync(hw, swfw_mask))
			return IXGBE_ERR_SWFW_SYNC;

		ixgbe_i2c_start(hw);

		/* Device Address and write indication */
		status = ixgbe_clock_out_i2c_byte(hw, dev_addr);
		if (status != IXGBE_SUCCESS)
			goto fail;

		status = ixgbe_get_i2c_ack(hw);
		if (status != IXGBE_SUCCESS)
			goto fail;

		status = ixgbe_clock_out_i2c_byte(hw, byte_offset);
		if (status != IXGBE_SUCCESS)
			goto fail;

		status = ixgbe_get_i2c_ack(hw);
		if (status != IXGBE_SUCCESS)
			goto fail;

		ixgbe_i2c_start(hw);

		/* Device Address and read indication */
		status = ixgbe_clock_out_i2c_byte(hw, (dev_addr | 0x1));
		if (status != IXGBE_SUCCESS)
			goto fail;

		status = ixgbe_get_i2c_ack(hw);
		if (status != IXGBE_SUCCESS)
			goto fail;

		status = ixgbe_clock_in_i2c_byte(hw, data);
		if (status != IXGBE_SUCCESS)
			goto fail;

		status = ixgbe_clock_out_i2c_bit(hw, nack);
		if (status != IXGBE_SUCCESS)
			goto fail;

		ixgbe_i2c_stop(hw);
		if (lock)
			hw->mac.ops.release_swfw_sync(hw, swfw_mask);
		return IXGBE_SUCCESS;

fail:
		ixgbe_i2c_bus_clear(hw);
		if (lock) {
			hw->mac.ops.release_swfw_sync(hw, swfw_mask);
			msec_delay(100);
		}
		retry++;
		if (retry < max_retry)
			DEBUGOUT("I2C byte read error - Retrying.\n");
		else
			DEBUGOUT("I2C byte read error.\n");

	} while (retry < max_retry);

	return status;
}

/**
 *  ixgbe_read_i2c_byte_generic - Reads 8 bit word over I2C
 *  @hw: pointer to hardware structure
 *  @byte_offset: byte offset to read
 *  @dev_addr: address to read from
 *  @data: value read
 *
 *  Performs byte read operation to SFP module's EEPROM over I2C interface at
 *  a specified device address.
 **/
s32 ixgbe_read_i2c_byte_generic(struct ixgbe_hw *hw, u8 byte_offset,
				u8 dev_addr, u8 *data)
{
	return ixgbe_read_i2c_byte_generic_int(hw, byte_offset, dev_addr,
					       data, TRUE);
}

/**
 *  ixgbe_read_i2c_byte_generic_unlocked - Reads 8 bit word over I2C
 *  @hw: pointer to hardware structure
 *  @byte_offset: byte offset to read
 *  @dev_addr: address to read from
 *  @data: value read
 *
 *  Performs byte read operation to SFP module's EEPROM over I2C interface at
 *  a specified device address.
 **/
s32 ixgbe_read_i2c_byte_generic_unlocked(struct ixgbe_hw *hw, u8 byte_offset,
					 u8 dev_addr, u8 *data)
{
	return ixgbe_read_i2c_byte_generic_int(hw, byte_offset, dev_addr,
					       data, FALSE);
}

/**
 *  ixgbe_write_i2c_byte_generic_int - Writes 8 bit word over I2C
 *  @hw: pointer to hardware structure
 *  @byte_offset: byte offset to write
 *  @dev_addr: address to write to
 *  @data: value to write
 *  @lock: TRUE if to take and release semaphore
 *
 *  Performs byte write operation to SFP module's EEPROM over I2C interface at
 *  a specified device address.
 **/
static s32 ixgbe_write_i2c_byte_generic_int(struct ixgbe_hw *hw, u8 byte_offset,
					    u8 dev_addr, u8 data, bool lock)
{
	s32 status;
	u32 max_retry = 2;
	u32 retry = 0;
	u32 swfw_mask = hw->phy.phy_semaphore_mask;

	DEBUGFUNC("ixgbe_write_i2c_byte_generic");

	if (lock && hw->mac.ops.acquire_swfw_sync(hw, swfw_mask) !=
	    IXGBE_SUCCESS)
		return IXGBE_ERR_SWFW_SYNC;

	do {
		ixgbe_i2c_start(hw);

		status = ixgbe_clock_out_i2c_byte(hw, dev_addr);
		if (status != IXGBE_SUCCESS)
			goto fail;

		status = ixgbe_get_i2c_ack(hw);
		if (status != IXGBE_SUCCESS)
			goto fail;

		status = ixgbe_clock_out_i2c_byte(hw, byte_offset);
		if (status != IXGBE_SUCCESS)
			goto fail;

		status = ixgbe_get_i2c_ack(hw);
		if (status != IXGBE_SUCCESS)
			goto fail;

		status = ixgbe_clock_out_i2c_byte(hw, data);
		if (status != IXGBE_SUCCESS)
			goto fail;

		status = ixgbe_get_i2c_ack(hw);
		if (status != IXGBE_SUCCESS)
			goto fail;

		ixgbe_i2c_stop(hw);
		if (lock)
			hw->mac.ops.release_swfw_sync(hw, swfw_mask);
		return IXGBE_SUCCESS;

fail:
		ixgbe_i2c_bus_clear(hw);
		retry++;
		if (retry < max_retry)
			DEBUGOUT("I2C byte write error - Retrying.\n");
		else
			DEBUGOUT("I2C byte write error.\n");
	} while (retry < max_retry);

	if (lock)
		hw->mac.ops.release_swfw_sync(hw, swfw_mask);

	return status;
}

/**
 *  ixgbe_write_i2c_byte_generic - Writes 8 bit word over I2C
 *  @hw: pointer to hardware structure
 *  @byte_offset: byte offset to write
 *  @dev_addr: address to write to
 *  @data: value to write
 *
 *  Performs byte write operation to SFP module's EEPROM over I2C interface at
 *  a specified device address.
 **/
s32 ixgbe_write_i2c_byte_generic(struct ixgbe_hw *hw, u8 byte_offset,
				 u8 dev_addr, u8 data)
{
	return ixgbe_write_i2c_byte_generic_int(hw, byte_offset, dev_addr,
						data, TRUE);
}

/**
 *  ixgbe_write_i2c_byte_generic_unlocked - Writes 8 bit word over I2C
 *  @hw: pointer to hardware structure
 *  @byte_offset: byte offset to write
 *  @dev_addr: address to write to
 *  @data: value to write
 *
 *  Performs byte write operation to SFP module's EEPROM over I2C interface at
 *  a specified device address.
 **/
s32 ixgbe_write_i2c_byte_generic_unlocked(struct ixgbe_hw *hw, u8 byte_offset,
					  u8 dev_addr, u8 data)
{
	return ixgbe_write_i2c_byte_generic_int(hw, byte_offset, dev_addr,
						data, FALSE);
}

/**
 *  ixgbe_i2c_start - Sets I2C start condition
 *  @hw: pointer to hardware structure
 *
 *  Sets I2C start condition (High -> Low on SDA while SCL is High)
 *  Set bit-bang mode on X550 hardware.
 **/
static void ixgbe_i2c_start(struct ixgbe_hw *hw)
{
	u32 i2cctl = IXGBE_READ_REG(hw, IXGBE_I2CCTL_BY_MAC(hw));

	DEBUGFUNC("ixgbe_i2c_start");

	i2cctl |= IXGBE_I2C_BB_EN_BY_MAC(hw);

	/* Start condition must begin with data and clock high */
	ixgbe_set_i2c_data(hw, &i2cctl, 1);
	ixgbe_raise_i2c_clk(hw, &i2cctl);

	/* Setup time for start condition (4.7us) */
	usec_delay(IXGBE_I2C_T_SU_STA);

	ixgbe_set_i2c_data(hw, &i2cctl, 0);

	/* Hold time for start condition (4us) */
	usec_delay(IXGBE_I2C_T_HD_STA);

	ixgbe_lower_i2c_clk(hw, &i2cctl);

	/* Minimum low period of clock is 4.7 us */
	usec_delay(IXGBE_I2C_T_LOW);

}

/**
 *  ixgbe_i2c_stop - Sets I2C stop condition
 *  @hw: pointer to hardware structure
 *
 *  Sets I2C stop condition (Low -> High on SDA while SCL is High)
 *  Disables bit-bang mode and negates data output enable on X550
 *  hardware.
 **/
static void ixgbe_i2c_stop(struct ixgbe_hw *hw)
{
	u32 i2cctl = IXGBE_READ_REG(hw, IXGBE_I2CCTL_BY_MAC(hw));
	u32 data_oe_bit = IXGBE_I2C_DATA_OE_N_EN_BY_MAC(hw);
	u32 clk_oe_bit = IXGBE_I2C_CLK_OE_N_EN_BY_MAC(hw);
	u32 bb_en_bit = IXGBE_I2C_BB_EN_BY_MAC(hw);

	DEBUGFUNC("ixgbe_i2c_stop");

	/* Stop condition must begin with data low and clock high */
	ixgbe_set_i2c_data(hw, &i2cctl, 0);
	ixgbe_raise_i2c_clk(hw, &i2cctl);

	/* Setup time for stop condition (4us) */
	usec_delay(IXGBE_I2C_T_SU_STO);

	ixgbe_set_i2c_data(hw, &i2cctl, 1);

	/* bus free time between stop and start (4.7us)*/
	usec_delay(IXGBE_I2C_T_BUF);

	if (bb_en_bit || data_oe_bit || clk_oe_bit) {
		i2cctl &= ~bb_en_bit;
		i2cctl |= data_oe_bit | clk_oe_bit;
		IXGBE_WRITE_REG(hw, IXGBE_I2CCTL_BY_MAC(hw), i2cctl);
		IXGBE_WRITE_FLUSH(hw);
	}
}

/**
 *  ixgbe_clock_in_i2c_byte - Clocks in one byte via I2C
 *  @hw: pointer to hardware structure
 *  @data: data byte to clock in
 *
 *  Clocks in one byte data via I2C data/clock
 **/
static s32 ixgbe_clock_in_i2c_byte(struct ixgbe_hw *hw, u8 *data)
{
	s32 i;
	bool bit = 0;

	DEBUGFUNC("ixgbe_clock_in_i2c_byte");

	*data = 0;
	for (i = 7; i >= 0; i--) {
		ixgbe_clock_in_i2c_bit(hw, &bit);
		*data |= bit << i;
	}

	return IXGBE_SUCCESS;
}

/**
 *  ixgbe_clock_out_i2c_byte - Clocks out one byte via I2C
 *  @hw: pointer to hardware structure
 *  @data: data byte clocked out
 *
 *  Clocks out one byte data via I2C data/clock
 **/
static s32 ixgbe_clock_out_i2c_byte(struct ixgbe_hw *hw, u8 data)
{
	s32 status = IXGBE_SUCCESS;
	s32 i;
	u32 i2cctl;
	bool bit;

	DEBUGFUNC("ixgbe_clock_out_i2c_byte");

	for (i = 7; i >= 0; i--) {
		bit = (data >> i) & 0x1;
		status = ixgbe_clock_out_i2c_bit(hw, bit);

		if (status != IXGBE_SUCCESS)
			break;
	}

	/* Release SDA line (set high) */
	i2cctl = IXGBE_READ_REG(hw, IXGBE_I2CCTL_BY_MAC(hw));
	i2cctl |= IXGBE_I2C_DATA_OUT_BY_MAC(hw);
	i2cctl |= IXGBE_I2C_DATA_OE_N_EN_BY_MAC(hw);
	IXGBE_WRITE_REG(hw, IXGBE_I2CCTL_BY_MAC(hw), i2cctl);
	IXGBE_WRITE_FLUSH(hw);

	return status;
}

/**
 *  ixgbe_get_i2c_ack - Polls for I2C ACK
 *  @hw: pointer to hardware structure
 *
 *  Clocks in/out one bit via I2C data/clock
 **/
static s32 ixgbe_get_i2c_ack(struct ixgbe_hw *hw)
{
	u32 data_oe_bit = IXGBE_I2C_DATA_OE_N_EN_BY_MAC(hw);
	s32 status = IXGBE_SUCCESS;
	u32 i = 0;
	u32 i2cctl = IXGBE_READ_REG(hw, IXGBE_I2CCTL_BY_MAC(hw));
	u32 timeout = 10;
	bool ack = 1;

	DEBUGFUNC("ixgbe_get_i2c_ack");

	if (data_oe_bit) {
		i2cctl |= IXGBE_I2C_DATA_OUT_BY_MAC(hw);
		i2cctl |= data_oe_bit;
		IXGBE_WRITE_REG(hw, IXGBE_I2CCTL_BY_MAC(hw), i2cctl);
		IXGBE_WRITE_FLUSH(hw);
	}
	ixgbe_raise_i2c_clk(hw, &i2cctl);

	/* Minimum high period of clock is 4us */
	usec_delay(IXGBE_I2C_T_HIGH);

	/* Poll for ACK.  Note that ACK in I2C spec is
	 * transition from 1 to 0 */
	for (i = 0; i < timeout; i++) {
		i2cctl = IXGBE_READ_REG(hw, IXGBE_I2CCTL_BY_MAC(hw));
		ack = ixgbe_get_i2c_data(hw, &i2cctl);

		usec_delay(1);
		if (!ack)
			break;
	}

	if (ack) {
		DEBUGOUT("I2C ack was not received.\n");
		status = IXGBE_ERR_I2C;
	}

	ixgbe_lower_i2c_clk(hw, &i2cctl);

	/* Minimum low period of clock is 4.7 us */
	usec_delay(IXGBE_I2C_T_LOW);

	return status;
}

/**
 *  ixgbe_clock_in_i2c_bit - Clocks in one bit via I2C data/clock
 *  @hw: pointer to hardware structure
 *  @data: read data value
 *
 *  Clocks in one bit via I2C data/clock
 **/
static s32 ixgbe_clock_in_i2c_bit(struct ixgbe_hw *hw, bool *data)
{
	u32 i2cctl = IXGBE_READ_REG(hw, IXGBE_I2CCTL_BY_MAC(hw));
	u32 data_oe_bit = IXGBE_I2C_DATA_OE_N_EN_BY_MAC(hw);

	DEBUGFUNC("ixgbe_clock_in_i2c_bit");

	if (data_oe_bit) {
		i2cctl |= IXGBE_I2C_DATA_OUT_BY_MAC(hw);
		i2cctl |= data_oe_bit;
		IXGBE_WRITE_REG(hw, IXGBE_I2CCTL_BY_MAC(hw), i2cctl);
		IXGBE_WRITE_FLUSH(hw);
	}
	ixgbe_raise_i2c_clk(hw, &i2cctl);

	/* Minimum high period of clock is 4us */
	usec_delay(IXGBE_I2C_T_HIGH);

	i2cctl = IXGBE_READ_REG(hw, IXGBE_I2CCTL_BY_MAC(hw));
	*data = ixgbe_get_i2c_data(hw, &i2cctl);

	ixgbe_lower_i2c_clk(hw, &i2cctl);

	/* Minimum low period of clock is 4.7 us */
	usec_delay(IXGBE_I2C_T_LOW);

	return IXGBE_SUCCESS;
}

/**
 *  ixgbe_clock_out_i2c_bit - Clocks in/out one bit via I2C data/clock
 *  @hw: pointer to hardware structure
 *  @data: data value to write
 *
 *  Clocks out one bit via I2C data/clock
 **/
static s32 ixgbe_clock_out_i2c_bit(struct ixgbe_hw *hw, bool data)
{
	s32 status;
	u32 i2cctl = IXGBE_READ_REG(hw, IXGBE_I2CCTL_BY_MAC(hw));

	DEBUGFUNC("ixgbe_clock_out_i2c_bit");

	status = ixgbe_set_i2c_data(hw, &i2cctl, data);
	if (status == IXGBE_SUCCESS) {
		ixgbe_raise_i2c_clk(hw, &i2cctl);

		/* Minimum high period of clock is 4us */
		usec_delay(IXGBE_I2C_T_HIGH);

		ixgbe_lower_i2c_clk(hw, &i2cctl);

		/* Minimum low period of clock is 4.7 us.
		 * This also takes care of the data hold time.
		 */
		usec_delay(IXGBE_I2C_T_LOW);
	} else {
		status = IXGBE_ERR_I2C;
		ERROR_REPORT2(IXGBE_ERROR_INVALID_STATE,
			     "I2C data was not set to %X\n", data);
	}

	return status;
}

/**
 *  ixgbe_raise_i2c_clk - Raises the I2C SCL clock
 *  @hw: pointer to hardware structure
 *  @i2cctl: Current value of I2CCTL register
 *
 *  Raises the I2C clock line '0'->'1'
 *  Negates the I2C clock output enable on X550 hardware.
 **/
static void ixgbe_raise_i2c_clk(struct ixgbe_hw *hw, u32 *i2cctl)
{
	u32 clk_oe_bit = IXGBE_I2C_CLK_OE_N_EN_BY_MAC(hw);
	u32 i = 0;
	u32 timeout = IXGBE_I2C_CLOCK_STRETCHING_TIMEOUT;
	u32 i2cctl_r = 0;

	DEBUGFUNC("ixgbe_raise_i2c_clk");

	if (clk_oe_bit) {
		*i2cctl |= clk_oe_bit;
		IXGBE_WRITE_REG(hw, IXGBE_I2CCTL_BY_MAC(hw), *i2cctl);
	}

	for (i = 0; i < timeout; i++) {
		*i2cctl |= IXGBE_I2C_CLK_OUT_BY_MAC(hw);

		IXGBE_WRITE_REG(hw, IXGBE_I2CCTL_BY_MAC(hw), *i2cctl);
		IXGBE_WRITE_FLUSH(hw);
		/* SCL rise time (1000ns) */
		usec_delay(IXGBE_I2C_T_RISE);

		i2cctl_r = IXGBE_READ_REG(hw, IXGBE_I2CCTL_BY_MAC(hw));
		if (i2cctl_r & IXGBE_I2C_CLK_IN_BY_MAC(hw))
			break;
	}
}

/**
 *  ixgbe_lower_i2c_clk - Lowers the I2C SCL clock
 *  @hw: pointer to hardware structure
 *  @i2cctl: Current value of I2CCTL register
 *
 *  Lowers the I2C clock line '1'->'0'
 *  Asserts the I2C clock output enable on X550 hardware.
 **/
static void ixgbe_lower_i2c_clk(struct ixgbe_hw *hw, u32 *i2cctl)
{
	DEBUGFUNC("ixgbe_lower_i2c_clk");

	*i2cctl &= ~(IXGBE_I2C_CLK_OUT_BY_MAC(hw));
	*i2cctl &= ~IXGBE_I2C_CLK_OE_N_EN_BY_MAC(hw);

	IXGBE_WRITE_REG(hw, IXGBE_I2CCTL_BY_MAC(hw), *i2cctl);
	IXGBE_WRITE_FLUSH(hw);

	/* SCL fall time (300ns) */
	usec_delay(IXGBE_I2C_T_FALL);
}

/**
 *  ixgbe_set_i2c_data - Sets the I2C data bit
 *  @hw: pointer to hardware structure
 *  @i2cctl: Current value of I2CCTL register
 *  @data: I2C data value (0 or 1) to set
 *
 *  Sets the I2C data bit
 *  Asserts the I2C data output enable on X550 hardware.
 **/
static s32 ixgbe_set_i2c_data(struct ixgbe_hw *hw, u32 *i2cctl, bool data)
{
	u32 data_oe_bit = IXGBE_I2C_DATA_OE_N_EN_BY_MAC(hw);
	s32 status = IXGBE_SUCCESS;

	DEBUGFUNC("ixgbe_set_i2c_data");

	if (data)
		*i2cctl |= IXGBE_I2C_DATA_OUT_BY_MAC(hw);
	else
		*i2cctl &= ~(IXGBE_I2C_DATA_OUT_BY_MAC(hw));
	*i2cctl &= ~data_oe_bit;

	IXGBE_WRITE_REG(hw, IXGBE_I2CCTL_BY_MAC(hw), *i2cctl);
	IXGBE_WRITE_FLUSH(hw);

	/* Data rise/fall (1000ns/300ns) and set-up time (250ns) */
	usec_delay(IXGBE_I2C_T_RISE + IXGBE_I2C_T_FALL + IXGBE_I2C_T_SU_DATA);

	if (!data)	/* Can't verify data in this case */
		return IXGBE_SUCCESS;
	if (data_oe_bit) {
		*i2cctl |= data_oe_bit;
		IXGBE_WRITE_REG(hw, IXGBE_I2CCTL_BY_MAC(hw), *i2cctl);
		IXGBE_WRITE_FLUSH(hw);
	}

	/* Verify data was set correctly */
	*i2cctl = IXGBE_READ_REG(hw, IXGBE_I2CCTL_BY_MAC(hw));
	if (data != ixgbe_get_i2c_data(hw, i2cctl)) {
		status = IXGBE_ERR_I2C;
		ERROR_REPORT2(IXGBE_ERROR_INVALID_STATE,
			     "Error - I2C data was not set to %X.\n",
			     data);
	}

	return status;
}

/**
 *  ixgbe_get_i2c_data - Reads the I2C SDA data bit
 *  @hw: pointer to hardware structure
 *  @i2cctl: Current value of I2CCTL register
 *
 *  Returns the I2C data bit value
 *  Negates the I2C data output enable on X550 hardware.
 **/
static bool ixgbe_get_i2c_data(struct ixgbe_hw *hw, u32 *i2cctl)
{
	u32 data_oe_bit = IXGBE_I2C_DATA_OE_N_EN_BY_MAC(hw);
	bool data;

	DEBUGFUNC("ixgbe_get_i2c_data");

	if (data_oe_bit) {
		*i2cctl |= data_oe_bit;
		IXGBE_WRITE_REG(hw, IXGBE_I2CCTL_BY_MAC(hw), *i2cctl);
		IXGBE_WRITE_FLUSH(hw);
		usec_delay(IXGBE_I2C_T_FALL);
	}

	if (*i2cctl & IXGBE_I2C_DATA_IN_BY_MAC(hw))
		data = 1;
	else
		data = 0;

	return data;
}

/**
 *  ixgbe_i2c_bus_clear - Clears the I2C bus
 *  @hw: pointer to hardware structure
 *
 *  Clears the I2C bus by sending nine clock pulses.
 *  Used when data line is stuck low.
 **/
void ixgbe_i2c_bus_clear(struct ixgbe_hw *hw)
{
	u32 i2cctl;
	u32 i;

	DEBUGFUNC("ixgbe_i2c_bus_clear");

	ixgbe_i2c_start(hw);
	i2cctl = IXGBE_READ_REG(hw, IXGBE_I2CCTL_BY_MAC(hw));

	ixgbe_set_i2c_data(hw, &i2cctl, 1);

	for (i = 0; i < 9; i++) {
		ixgbe_raise_i2c_clk(hw, &i2cctl);

		/* Min high period of clock is 4us */
		usec_delay(IXGBE_I2C_T_HIGH);

		ixgbe_lower_i2c_clk(hw, &i2cctl);

		/* Min low period of clock is 4.7us*/
		usec_delay(IXGBE_I2C_T_LOW);
	}

	ixgbe_i2c_start(hw);

	/* Put the i2c bus back to default state */
	ixgbe_i2c_stop(hw);
}

/**
 *  ixgbe_tn_check_overtemp - Checks if an overtemp occurred.
 *  @hw: pointer to hardware structure
 *
 *  Checks if the LASI temp alarm status was triggered due to overtemp
 **/
s32 ixgbe_tn_check_overtemp(struct ixgbe_hw *hw)
{
	s32 status = IXGBE_SUCCESS;
	u16 phy_data = 0;

	DEBUGFUNC("ixgbe_tn_check_overtemp");

	if (hw->device_id != IXGBE_DEV_ID_82599_T3_LOM)
		goto out;

	/* Check that the LASI temp alarm status was triggered */
	hw->phy.ops.read_reg(hw, IXGBE_TN_LASI_STATUS_REG,
			     IXGBE_MDIO_PMA_PMD_DEV_TYPE, &phy_data);

	if (!(phy_data & IXGBE_TN_LASI_STATUS_TEMP_ALARM))
		goto out;

	status = IXGBE_ERR_OVERTEMP;
	ERROR_REPORT1(IXGBE_ERROR_CAUTION, "Device over temperature");
out:
	return status;
}

/**
 * ixgbe_set_copper_phy_power - Control power for copper phy
 * @hw: pointer to hardware structure
 * @on: TRUE for on, FALSE for off
 */
s32 ixgbe_set_copper_phy_power(struct ixgbe_hw *hw, bool on)
{
	u32 status;
	u16 reg;

	if (!on && ixgbe_mng_present(hw))
		return 0;

	status = hw->phy.ops.read_reg(hw, IXGBE_MDIO_VENDOR_SPECIFIC_1_CONTROL,
				      IXGBE_MDIO_VENDOR_SPECIFIC_1_DEV_TYPE,
				      &reg);
	if (status)
		return status;

	if (on) {
		reg &= ~IXGBE_MDIO_PHY_SET_LOW_POWER_MODE;
	} else {
		if (ixgbe_check_reset_blocked(hw))
			return 0;
		reg |= IXGBE_MDIO_PHY_SET_LOW_POWER_MODE;
	}

	status = hw->phy.ops.write_reg(hw, IXGBE_MDIO_VENDOR_SPECIFIC_1_CONTROL,
				       IXGBE_MDIO_VENDOR_SPECIFIC_1_DEV_TYPE,
				       reg);
	return status;
}<|MERGE_RESOLUTION|>--- conflicted
+++ resolved
@@ -1,8 +1,4 @@
-<<<<<<< HEAD
-/* $NetBSD: ixgbe_phy.c,v 1.23 2020/08/31 11:19:54 msaitoh Exp $ */
-=======
 /* $NetBSD: ixgbe_phy.c,v 1.24 2021/04/30 06:55:32 msaitoh Exp $ */
->>>>>>> fed14ef0
 
 /******************************************************************************
   SPDX-License-Identifier: BSD-3-Clause
