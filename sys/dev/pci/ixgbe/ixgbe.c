<<<<<<< HEAD
/* $NetBSD: ixgbe.c,v 1.259 2020/11/13 05:53:36 msaitoh Exp $ */
=======
/* $NetBSD: ixgbe.c,v 1.260 2020/11/17 04:50:29 knakahara Exp $ */
>>>>>>> ba48e27f

/******************************************************************************

  Copyright (c) 2001-2017, Intel Corporation
  All rights reserved.

  Redistribution and use in source and binary forms, with or without
  modification, are permitted provided that the following conditions are met:

   1. Redistributions of source code must retain the above copyright notice,
      this list of conditions and the following disclaimer.

   2. Redistributions in binary form must reproduce the above copyright
      notice, this list of conditions and the following disclaimer in the
      documentation and/or other materials provided with the distribution.

   3. Neither the name of the Intel Corporation nor the names of its
      contributors may be used to endorse or promote products derived from
      this software without specific prior written permission.

  THIS SOFTWARE IS PROVIDED BY THE COPYRIGHT HOLDERS AND CONTRIBUTORS "AS IS"
  AND ANY EXPRESS OR IMPLIED WARRANTIES, INCLUDING, BUT NOT LIMITED TO, THE
  IMPLIED WARRANTIES OF MERCHANTABILITY AND FITNESS FOR A PARTICULAR PURPOSE
  ARE DISCLAIMED. IN NO EVENT SHALL THE COPYRIGHT OWNER OR CONTRIBUTORS BE
  LIABLE FOR ANY DIRECT, INDIRECT, INCIDENTAL, SPECIAL, EXEMPLARY, OR
  CONSEQUENTIAL DAMAGES (INCLUDING, BUT NOT LIMITED TO, PROCUREMENT OF
  SUBSTITUTE GOODS OR SERVICES; LOSS OF USE, DATA, OR PROFITS; OR BUSINESS
  INTERRUPTION) HOWEVER CAUSED AND ON ANY THEORY OF LIABILITY, WHETHER IN
  CONTRACT, STRICT LIABILITY, OR TORT (INCLUDING NEGLIGENCE OR OTHERWISE)
  ARISING IN ANY WAY OUT OF THE USE OF THIS SOFTWARE, EVEN IF ADVISED OF THE
  POSSIBILITY OF SUCH DAMAGE.

******************************************************************************/
/*$FreeBSD: head/sys/dev/ixgbe/if_ix.c 331224 2018-03-19 20:55:05Z erj $*/

/*
 * Copyright (c) 2011 The NetBSD Foundation, Inc.
 * All rights reserved.
 *
 * This code is derived from software contributed to The NetBSD Foundation
 * by Coyote Point Systems, Inc.
 *
 * Redistribution and use in source and binary forms, with or without
 * modification, are permitted provided that the following conditions
 * are met:
 * 1. Redistributions of source code must retain the above copyright
 *    notice, this list of conditions and the following disclaimer.
 * 2. Redistributions in binary form must reproduce the above copyright
 *    notice, this list of conditions and the following disclaimer in the
 *    documentation and/or other materials provided with the distribution.
 *
 * THIS SOFTWARE IS PROVIDED BY THE NETBSD FOUNDATION, INC. AND CONTRIBUTORS
 * ``AS IS'' AND ANY EXPRESS OR IMPLIED WARRANTIES, INCLUDING, BUT NOT LIMITED
 * TO, THE IMPLIED WARRANTIES OF MERCHANTABILITY AND FITNESS FOR A PARTICULAR
 * PURPOSE ARE DISCLAIMED.  IN NO EVENT SHALL THE FOUNDATION OR CONTRIBUTORS
 * BE LIABLE FOR ANY DIRECT, INDIRECT, INCIDENTAL, SPECIAL, EXEMPLARY, OR
 * CONSEQUENTIAL DAMAGES (INCLUDING, BUT NOT LIMITED TO, PROCUREMENT OF
 * SUBSTITUTE GOODS OR SERVICES; LOSS OF USE, DATA, OR PROFITS; OR BUSINESS
 * INTERRUPTION) HOWEVER CAUSED AND ON ANY THEORY OF LIABILITY, WHETHER IN
 * CONTRACT, STRICT LIABILITY, OR TORT (INCLUDING NEGLIGENCE OR OTHERWISE)
 * ARISING IN ANY WAY OUT OF THE USE OF THIS SOFTWARE, EVEN IF ADVISED OF THE
 * POSSIBILITY OF SUCH DAMAGE.
 */

#ifdef _KERNEL_OPT
#include "opt_inet.h"
#include "opt_inet6.h"
#include "opt_net_mpsafe.h"
#endif

#include "ixgbe.h"
#include "ixgbe_phy.h"
#include "ixgbe_sriov.h"
#include "vlan.h"

#include <sys/cprng.h>
#include <dev/mii/mii.h>
#include <dev/mii/miivar.h>

/************************************************************************
 * Driver version
 ************************************************************************/
static const char ixgbe_driver_version[] = "4.0.1-k";
/* XXX NetBSD: + 3.3.10 */

/************************************************************************
 * PCI Device ID Table
 *
 *   Used by probe to select devices to load on
 *   Last field stores an index into ixgbe_strings
 *   Last entry must be all 0s
 *
 *   { Vendor ID, Device ID, SubVendor ID, SubDevice ID, String Index }
 ************************************************************************/
static const ixgbe_vendor_info_t ixgbe_vendor_info_array[] =
{
	{IXGBE_INTEL_VENDOR_ID, IXGBE_DEV_ID_82598AF_DUAL_PORT, 0, 0, 0},
	{IXGBE_INTEL_VENDOR_ID, IXGBE_DEV_ID_82598AF_SINGLE_PORT, 0, 0, 0},
	{IXGBE_INTEL_VENDOR_ID, IXGBE_DEV_ID_82598EB_CX4, 0, 0, 0},
	{IXGBE_INTEL_VENDOR_ID, IXGBE_DEV_ID_82598AT, 0, 0, 0},
	{IXGBE_INTEL_VENDOR_ID, IXGBE_DEV_ID_82598AT2, 0, 0, 0},
	{IXGBE_INTEL_VENDOR_ID, IXGBE_DEV_ID_82598, 0, 0, 0},
	{IXGBE_INTEL_VENDOR_ID, IXGBE_DEV_ID_82598_BX, 0, 0, 0},
	{IXGBE_INTEL_VENDOR_ID, IXGBE_DEV_ID_82598_DA_DUAL_PORT, 0, 0, 0},
	{IXGBE_INTEL_VENDOR_ID, IXGBE_DEV_ID_82598_CX4_DUAL_PORT, 0, 0, 0},
	{IXGBE_INTEL_VENDOR_ID, IXGBE_DEV_ID_82598EB_XF_LR, 0, 0, 0},
	{IXGBE_INTEL_VENDOR_ID, IXGBE_DEV_ID_82598_SR_DUAL_PORT_EM, 0, 0, 0},
	{IXGBE_INTEL_VENDOR_ID, IXGBE_DEV_ID_82598EB_SFP_LOM, 0, 0, 0},
	{IXGBE_INTEL_VENDOR_ID, IXGBE_DEV_ID_82599_KR, 0, 0, 0},
	{IXGBE_INTEL_VENDOR_ID, IXGBE_DEV_ID_82599_KX4, 0, 0, 0},
	{IXGBE_INTEL_VENDOR_ID, IXGBE_DEV_ID_82599_KX4_MEZZ, 0, 0, 0},
	{IXGBE_INTEL_VENDOR_ID, IXGBE_DEV_ID_82599_SFP, 0, 0, 0},
	{IXGBE_INTEL_VENDOR_ID, IXGBE_DEV_ID_82599_SFP_EM, 0, 0, 0},
	{IXGBE_INTEL_VENDOR_ID, IXGBE_DEV_ID_82599_XAUI_LOM, 0, 0, 0},
	{IXGBE_INTEL_VENDOR_ID, IXGBE_DEV_ID_82599_CX4, 0, 0, 0},
	{IXGBE_INTEL_VENDOR_ID, IXGBE_DEV_ID_82599_T3_LOM, 0, 0, 0},
	{IXGBE_INTEL_VENDOR_ID, IXGBE_DEV_ID_82599_COMBO_BACKPLANE, 0, 0, 0},
	{IXGBE_INTEL_VENDOR_ID, IXGBE_DEV_ID_82599_BACKPLANE_FCOE, 0, 0, 0},
	{IXGBE_INTEL_VENDOR_ID, IXGBE_DEV_ID_82599_SFP_SF2, 0, 0, 0},
	{IXGBE_INTEL_VENDOR_ID, IXGBE_DEV_ID_82599_SFP_FCOE, 0, 0, 0},
	{IXGBE_INTEL_VENDOR_ID, IXGBE_DEV_ID_82599EN_SFP, 0, 0, 0},
	{IXGBE_INTEL_VENDOR_ID, IXGBE_DEV_ID_82599_SFP_SF_QP, 0, 0, 0},
	{IXGBE_INTEL_VENDOR_ID, IXGBE_DEV_ID_82599_QSFP_SF_QP, 0, 0, 0},
	{IXGBE_INTEL_VENDOR_ID, IXGBE_DEV_ID_X540T, 0, 0, 0},
	{IXGBE_INTEL_VENDOR_ID, IXGBE_DEV_ID_X540T1, 0, 0, 0},
	{IXGBE_INTEL_VENDOR_ID, IXGBE_DEV_ID_X550T, 0, 0, 0},
	{IXGBE_INTEL_VENDOR_ID, IXGBE_DEV_ID_X550T1, 0, 0, 0},
	{IXGBE_INTEL_VENDOR_ID, IXGBE_DEV_ID_X550EM_X_KR, 0, 0, 0},
	{IXGBE_INTEL_VENDOR_ID, IXGBE_DEV_ID_X550EM_X_KX4, 0, 0, 0},
	{IXGBE_INTEL_VENDOR_ID, IXGBE_DEV_ID_X550EM_X_10G_T, 0, 0, 0},
	{IXGBE_INTEL_VENDOR_ID, IXGBE_DEV_ID_X550EM_X_1G_T, 0, 0, 0},
	{IXGBE_INTEL_VENDOR_ID, IXGBE_DEV_ID_X550EM_X_SFP, 0, 0, 0},
	{IXGBE_INTEL_VENDOR_ID, IXGBE_DEV_ID_X550EM_X_XFI, 0, 0, 0},
	{IXGBE_INTEL_VENDOR_ID, IXGBE_DEV_ID_X550EM_A_KR, 0, 0, 0},
	{IXGBE_INTEL_VENDOR_ID, IXGBE_DEV_ID_X550EM_A_KR_L, 0, 0, 0},
	{IXGBE_INTEL_VENDOR_ID, IXGBE_DEV_ID_X550EM_A_QSFP, 0, 0, 0},
	{IXGBE_INTEL_VENDOR_ID, IXGBE_DEV_ID_X550EM_A_QSFP_N, 0, 0, 0},
	{IXGBE_INTEL_VENDOR_ID, IXGBE_DEV_ID_X550EM_A_SFP, 0, 0, 0},
	{IXGBE_INTEL_VENDOR_ID, IXGBE_DEV_ID_X550EM_A_SFP_N, 0, 0, 0},
	{IXGBE_INTEL_VENDOR_ID, IXGBE_DEV_ID_X550EM_A_SGMII, 0, 0, 0},
	{IXGBE_INTEL_VENDOR_ID, IXGBE_DEV_ID_X550EM_A_SGMII_L, 0, 0, 0},
	{IXGBE_INTEL_VENDOR_ID, IXGBE_DEV_ID_X550EM_A_10G_T, 0, 0, 0},
	{IXGBE_INTEL_VENDOR_ID, IXGBE_DEV_ID_X550EM_A_1G_T, 0, 0, 0},
	{IXGBE_INTEL_VENDOR_ID, IXGBE_DEV_ID_X550EM_A_1G_T_L, 0, 0, 0},
	{IXGBE_INTEL_VENDOR_ID, IXGBE_DEV_ID_X540_BYPASS, 0, 0, 0},
	{IXGBE_INTEL_VENDOR_ID, IXGBE_DEV_ID_82599_BYPASS, 0, 0, 0},
	/* required last entry */
	{0, 0, 0, 0, 0}
};

/************************************************************************
 * Table of branding strings
 ************************************************************************/
static const char    *ixgbe_strings[] = {
	"Intel(R) PRO/10GbE PCI-Express Network Driver"
};

/************************************************************************
 * Function prototypes
 ************************************************************************/
static int	ixgbe_probe(device_t, cfdata_t, void *);
static void	ixgbe_quirks(struct adapter *);
static void	ixgbe_attach(device_t, device_t, void *);
static int	ixgbe_detach(device_t, int);
#if 0
static int	ixgbe_shutdown(device_t);
#endif
static bool	ixgbe_suspend(device_t, const pmf_qual_t *);
static bool	ixgbe_resume(device_t, const pmf_qual_t *);
static int	ixgbe_ifflags_cb(struct ethercom *);
static int	ixgbe_ioctl(struct ifnet *, u_long, void *);
static int	ixgbe_init(struct ifnet *);
static void	ixgbe_init_locked(struct adapter *);
static void	ixgbe_ifstop(struct ifnet *, int);
static void	ixgbe_stop_locked(void *);
static void	ixgbe_init_device_features(struct adapter *);
static void	ixgbe_check_fan_failure(struct adapter *, u32, bool);
static void	ixgbe_add_media_types(struct adapter *);
static void	ixgbe_media_status(struct ifnet *, struct ifmediareq *);
static int	ixgbe_media_change(struct ifnet *);
static int	ixgbe_allocate_pci_resources(struct adapter *,
		    const struct pci_attach_args *);
static void	ixgbe_free_deferred_handlers(struct adapter *);
static void	ixgbe_get_slot_info(struct adapter *);
static int	ixgbe_allocate_msix(struct adapter *,
		    const struct pci_attach_args *);
static int	ixgbe_allocate_legacy(struct adapter *,
		    const struct pci_attach_args *);
static int	ixgbe_configure_interrupts(struct adapter *);
static void	ixgbe_free_pciintr_resources(struct adapter *);
static void	ixgbe_free_pci_resources(struct adapter *);
static void	ixgbe_local_timer(void *);
static void	ixgbe_handle_timer(struct work *, void *);
static void	ixgbe_recovery_mode_timer(void *);
static void	ixgbe_handle_recovery_mode_timer(struct work *, void *);
static int	ixgbe_setup_interface(device_t, struct adapter *);
static void	ixgbe_config_gpie(struct adapter *);
static void	ixgbe_config_dmac(struct adapter *);
static void	ixgbe_config_delay_values(struct adapter *);
static void	ixgbe_schedule_admin_tasklet(struct adapter *);
static void	ixgbe_config_link(struct adapter *);
static void	ixgbe_check_wol_support(struct adapter *);
static int	ixgbe_setup_low_power_mode(struct adapter *);
#if 0
static void	ixgbe_rearm_queues(struct adapter *, u64);
#endif

static void	ixgbe_initialize_transmit_units(struct adapter *);
static void	ixgbe_initialize_receive_units(struct adapter *);
static void	ixgbe_enable_rx_drop(struct adapter *);
static void	ixgbe_disable_rx_drop(struct adapter *);
static void	ixgbe_initialize_rss_mapping(struct adapter *);

static void	ixgbe_enable_intr(struct adapter *);
static void	ixgbe_disable_intr(struct adapter *);
static void	ixgbe_update_stats_counters(struct adapter *);
static void	ixgbe_set_rxfilter(struct adapter *);
static void	ixgbe_update_link_status(struct adapter *);
static void	ixgbe_set_ivar(struct adapter *, u8, u8, s8);
static void	ixgbe_configure_ivars(struct adapter *);
static u8 *	ixgbe_mc_array_itr(struct ixgbe_hw *, u8 **, u32 *);
static void	ixgbe_eitr_write(struct adapter *, uint32_t, uint32_t);

static void	ixgbe_setup_vlan_hw_tagging(struct adapter *);
static void	ixgbe_setup_vlan_hw_support(struct adapter *);
static int	ixgbe_vlan_cb(struct ethercom *, uint16_t, bool);
static int	ixgbe_register_vlan(struct adapter *, u16);
static int	ixgbe_unregister_vlan(struct adapter *, u16);

static void	ixgbe_add_device_sysctls(struct adapter *);
static void	ixgbe_add_hw_stats(struct adapter *);
static void	ixgbe_clear_evcnt(struct adapter *);
static int	ixgbe_set_flowcntl(struct adapter *, int);
static int	ixgbe_set_advertise(struct adapter *, int);
static int	ixgbe_get_advertise(struct adapter *);

/* Sysctl handlers */
static void	ixgbe_set_sysctl_value(struct adapter *, const char *,
		     const char *, int *, int);
static int	ixgbe_sysctl_flowcntl(SYSCTLFN_PROTO);
static int	ixgbe_sysctl_advertise(SYSCTLFN_PROTO);
static int	ixgbe_sysctl_interrupt_rate_handler(SYSCTLFN_PROTO);
static int	ixgbe_sysctl_dmac(SYSCTLFN_PROTO);
static int	ixgbe_sysctl_phy_temp(SYSCTLFN_PROTO);
static int	ixgbe_sysctl_phy_overtemp_occurred(SYSCTLFN_PROTO);
#ifdef IXGBE_DEBUG
static int	ixgbe_sysctl_power_state(SYSCTLFN_PROTO);
static int	ixgbe_sysctl_print_rss_config(SYSCTLFN_PROTO);
#endif
static int	ixgbe_sysctl_next_to_check_handler(SYSCTLFN_PROTO);
static int	ixgbe_sysctl_rdh_handler(SYSCTLFN_PROTO);
static int	ixgbe_sysctl_rdt_handler(SYSCTLFN_PROTO);
static int	ixgbe_sysctl_tdt_handler(SYSCTLFN_PROTO);
static int	ixgbe_sysctl_tdh_handler(SYSCTLFN_PROTO);
static int	ixgbe_sysctl_eee_state(SYSCTLFN_PROTO);
static int	ixgbe_sysctl_debug(SYSCTLFN_PROTO);
static int	ixgbe_sysctl_wol_enable(SYSCTLFN_PROTO);
static int	ixgbe_sysctl_wufc(SYSCTLFN_PROTO);

/* Legacy (single vector) interrupt handler */
static int	ixgbe_legacy_irq(void *);

/* The MSI/MSI-X Interrupt handlers */
static int	ixgbe_msix_que(void *);
static int	ixgbe_msix_admin(void *);

/* Event handlers running on workqueue */
static void	ixgbe_handle_que(void *);
static void	ixgbe_handle_link(void *);
static void	ixgbe_handle_msf(void *);
static void	ixgbe_handle_mod(void *);
static void	ixgbe_handle_phy(void *);

/* Deferred workqueue handlers */
static void	ixgbe_handle_admin(struct work *, void *);
static void	ixgbe_handle_que_work(struct work *, void *);

static const ixgbe_vendor_info_t *ixgbe_lookup(const struct pci_attach_args *);

/************************************************************************
 *  NetBSD Device Interface Entry Points
 ************************************************************************/
CFATTACH_DECL3_NEW(ixg, sizeof(struct adapter),
    ixgbe_probe, ixgbe_attach, ixgbe_detach, NULL, NULL, NULL,
    DVF_DETACH_SHUTDOWN);

#if 0
devclass_t ix_devclass;
DRIVER_MODULE(ix, pci, ix_driver, ix_devclass, 0, 0);

MODULE_DEPEND(ix, pci, 1, 1, 1);
MODULE_DEPEND(ix, ether, 1, 1, 1);
#ifdef DEV_NETMAP
MODULE_DEPEND(ix, netmap, 1, 1, 1);
#endif
#endif

/*
 * TUNEABLE PARAMETERS:
 */

/*
 * AIM: Adaptive Interrupt Moderation
 * which means that the interrupt rate
 * is varied over time based on the
 * traffic for that interrupt vector
 */
static bool ixgbe_enable_aim = true;
#define SYSCTL_INT(_a1, _a2, _a3, _a4, _a5, _a6, _a7)
SYSCTL_INT(_hw_ix, OID_AUTO, enable_aim, CTLFLAG_RDTUN, &ixgbe_enable_aim, 0,
    "Enable adaptive interrupt moderation");

static int ixgbe_max_interrupt_rate = (4000000 / IXGBE_LOW_LATENCY);
SYSCTL_INT(_hw_ix, OID_AUTO, max_interrupt_rate, CTLFLAG_RDTUN,
    &ixgbe_max_interrupt_rate, 0, "Maximum interrupts per second");

/* How many packets rxeof tries to clean at a time */
static int ixgbe_rx_process_limit = 256;
SYSCTL_INT(_hw_ix, OID_AUTO, rx_process_limit, CTLFLAG_RDTUN,
    &ixgbe_rx_process_limit, 0, "Maximum number of received packets to process at a time, -1 means unlimited");

/* How many packets txeof tries to clean at a time */
static int ixgbe_tx_process_limit = 256;
SYSCTL_INT(_hw_ix, OID_AUTO, tx_process_limit, CTLFLAG_RDTUN,
    &ixgbe_tx_process_limit, 0,
    "Maximum number of sent packets to process at a time, -1 means unlimited");

/* Flow control setting, default to full */
static int ixgbe_flow_control = ixgbe_fc_full;
SYSCTL_INT(_hw_ix, OID_AUTO, flow_control, CTLFLAG_RDTUN,
    &ixgbe_flow_control, 0, "Default flow control used for all adapters");

/* Which packet processing uses workqueue or softint */
static bool ixgbe_txrx_workqueue = false;

/*
 * Smart speed setting, default to on
 * this only works as a compile option
 * right now as its during attach, set
 * this to 'ixgbe_smart_speed_off' to
 * disable.
 */
static int ixgbe_smart_speed = ixgbe_smart_speed_on;

/*
 * MSI-X should be the default for best performance,
 * but this allows it to be forced off for testing.
 */
static int ixgbe_enable_msix = 1;
SYSCTL_INT(_hw_ix, OID_AUTO, enable_msix, CTLFLAG_RDTUN, &ixgbe_enable_msix, 0,
    "Enable MSI-X interrupts");

/*
 * Number of Queues, can be set to 0,
 * it then autoconfigures based on the
 * number of cpus with a max of 8. This
 * can be overridden manually here.
 */
static int ixgbe_num_queues = 0;
SYSCTL_INT(_hw_ix, OID_AUTO, num_queues, CTLFLAG_RDTUN, &ixgbe_num_queues, 0,
    "Number of queues to configure, 0 indicates autoconfigure");

/*
 * Number of TX descriptors per ring,
 * setting higher than RX as this seems
 * the better performing choice.
 */
static int ixgbe_txd = PERFORM_TXD;
SYSCTL_INT(_hw_ix, OID_AUTO, txd, CTLFLAG_RDTUN, &ixgbe_txd, 0,
    "Number of transmit descriptors per queue");

/* Number of RX descriptors per ring */
static int ixgbe_rxd = PERFORM_RXD;
SYSCTL_INT(_hw_ix, OID_AUTO, rxd, CTLFLAG_RDTUN, &ixgbe_rxd, 0,
    "Number of receive descriptors per queue");

/*
 * Defining this on will allow the use
 * of unsupported SFP+ modules, note that
 * doing so you are on your own :)
 */
static int allow_unsupported_sfp = false;
#define TUNABLE_INT(__x, __y)
TUNABLE_INT("hw.ix.unsupported_sfp", &allow_unsupported_sfp);

/*
 * Not sure if Flow Director is fully baked,
 * so we'll default to turning it off.
 */
static int ixgbe_enable_fdir = 0;
SYSCTL_INT(_hw_ix, OID_AUTO, enable_fdir, CTLFLAG_RDTUN, &ixgbe_enable_fdir, 0,
    "Enable Flow Director");

/* Legacy Transmit (single queue) */
static int ixgbe_enable_legacy_tx = 0;
SYSCTL_INT(_hw_ix, OID_AUTO, enable_legacy_tx, CTLFLAG_RDTUN,
    &ixgbe_enable_legacy_tx, 0, "Enable Legacy TX flow");

/* Receive-Side Scaling */
static int ixgbe_enable_rss = 1;
SYSCTL_INT(_hw_ix, OID_AUTO, enable_rss, CTLFLAG_RDTUN, &ixgbe_enable_rss, 0,
    "Enable Receive-Side Scaling (RSS)");

#if 0
static int (*ixgbe_start_locked)(struct ifnet *, struct tx_ring *);
static int (*ixgbe_ring_empty)(struct ifnet *, pcq_t *);
#endif

#ifdef NET_MPSAFE
#define IXGBE_MPSAFE		1
#define IXGBE_CALLOUT_FLAGS	CALLOUT_MPSAFE
#define IXGBE_SOFTINT_FLAGS	SOFTINT_MPSAFE
#define IXGBE_WORKQUEUE_FLAGS	WQ_PERCPU | WQ_MPSAFE
#define IXGBE_TASKLET_WQ_FLAGS	WQ_MPSAFE
#else
#define IXGBE_CALLOUT_FLAGS	0
#define IXGBE_SOFTINT_FLAGS	0
#define IXGBE_WORKQUEUE_FLAGS	WQ_PERCPU
#define IXGBE_TASKLET_WQ_FLAGS	0
#endif
#define IXGBE_WORKQUEUE_PRI PRI_SOFTNET

/************************************************************************
 * ixgbe_initialize_rss_mapping
 ************************************************************************/
static void
ixgbe_initialize_rss_mapping(struct adapter *adapter)
{
	struct ixgbe_hw	*hw = &adapter->hw;
	u32		reta = 0, mrqc, rss_key[10];
	int		queue_id, table_size, index_mult;
	int		i, j;
	u32		rss_hash_config;

	/* force use default RSS key. */
#ifdef __NetBSD__
	rss_getkey((uint8_t *) &rss_key);
#else
	if (adapter->feat_en & IXGBE_FEATURE_RSS) {
		/* Fetch the configured RSS key */
		rss_getkey((uint8_t *) &rss_key);
	} else {
		/* set up random bits */
		cprng_fast(&rss_key, sizeof(rss_key));
	}
#endif

	/* Set multiplier for RETA setup and table size based on MAC */
	index_mult = 0x1;
	table_size = 128;
	switch (adapter->hw.mac.type) {
	case ixgbe_mac_82598EB:
		index_mult = 0x11;
		break;
	case ixgbe_mac_X550:
	case ixgbe_mac_X550EM_x:
	case ixgbe_mac_X550EM_a:
		table_size = 512;
		break;
	default:
		break;
	}

	/* Set up the redirection table */
	for (i = 0, j = 0; i < table_size; i++, j++) {
		if (j == adapter->num_queues)
			j = 0;

		if (adapter->feat_en & IXGBE_FEATURE_RSS) {
			/*
			 * Fetch the RSS bucket id for the given indirection
			 * entry. Cap it at the number of configured buckets
			 * (which is num_queues.)
			 */
			queue_id = rss_get_indirection_to_bucket(i);
			queue_id = queue_id % adapter->num_queues;
		} else
			queue_id = (j * index_mult);

		/*
		 * The low 8 bits are for hash value (n+0);
		 * The next 8 bits are for hash value (n+1), etc.
		 */
		reta = reta >> 8;
		reta = reta | (((uint32_t) queue_id) << 24);
		if ((i & 3) == 3) {
			if (i < 128)
				IXGBE_WRITE_REG(hw, IXGBE_RETA(i >> 2), reta);
			else
				IXGBE_WRITE_REG(hw, IXGBE_ERETA((i >> 2) - 32),
				    reta);
			reta = 0;
		}
	}

	/* Now fill our hash function seeds */
	for (i = 0; i < 10; i++)
		IXGBE_WRITE_REG(hw, IXGBE_RSSRK(i), rss_key[i]);

	/* Perform hash on these packet types */
	if (adapter->feat_en & IXGBE_FEATURE_RSS)
		rss_hash_config = rss_gethashconfig();
	else {
		/*
		 * Disable UDP - IP fragments aren't currently being handled
		 * and so we end up with a mix of 2-tuple and 4-tuple
		 * traffic.
		 */
		rss_hash_config = RSS_HASHTYPE_RSS_IPV4
				| RSS_HASHTYPE_RSS_TCP_IPV4
				| RSS_HASHTYPE_RSS_IPV6
				| RSS_HASHTYPE_RSS_TCP_IPV6
				| RSS_HASHTYPE_RSS_IPV6_EX
				| RSS_HASHTYPE_RSS_TCP_IPV6_EX;
	}

	mrqc = IXGBE_MRQC_RSSEN;
	if (rss_hash_config & RSS_HASHTYPE_RSS_IPV4)
		mrqc |= IXGBE_MRQC_RSS_FIELD_IPV4;
	if (rss_hash_config & RSS_HASHTYPE_RSS_TCP_IPV4)
		mrqc |= IXGBE_MRQC_RSS_FIELD_IPV4_TCP;
	if (rss_hash_config & RSS_HASHTYPE_RSS_IPV6)
		mrqc |= IXGBE_MRQC_RSS_FIELD_IPV6;
	if (rss_hash_config & RSS_HASHTYPE_RSS_TCP_IPV6)
		mrqc |= IXGBE_MRQC_RSS_FIELD_IPV6_TCP;
	if (rss_hash_config & RSS_HASHTYPE_RSS_IPV6_EX)
		mrqc |= IXGBE_MRQC_RSS_FIELD_IPV6_EX;
	if (rss_hash_config & RSS_HASHTYPE_RSS_TCP_IPV6_EX)
		mrqc |= IXGBE_MRQC_RSS_FIELD_IPV6_EX_TCP;
	if (rss_hash_config & RSS_HASHTYPE_RSS_UDP_IPV4)
		mrqc |= IXGBE_MRQC_RSS_FIELD_IPV4_UDP;
	if (rss_hash_config & RSS_HASHTYPE_RSS_UDP_IPV6)
		mrqc |= IXGBE_MRQC_RSS_FIELD_IPV6_UDP;
	if (rss_hash_config & RSS_HASHTYPE_RSS_UDP_IPV6_EX)
		mrqc |= IXGBE_MRQC_RSS_FIELD_IPV6_EX_UDP;
	mrqc |= ixgbe_get_mrqc(adapter->iov_mode);
	IXGBE_WRITE_REG(hw, IXGBE_MRQC, mrqc);
} /* ixgbe_initialize_rss_mapping */

/************************************************************************
 * ixgbe_initialize_receive_units - Setup receive registers and features.
 ************************************************************************/
#define BSIZEPKT_ROUNDUP ((1<<IXGBE_SRRCTL_BSIZEPKT_SHIFT)-1)

static void
ixgbe_initialize_receive_units(struct adapter *adapter)
{
	struct	rx_ring	*rxr = adapter->rx_rings;
	struct ixgbe_hw	*hw = &adapter->hw;
	struct ifnet	*ifp = adapter->ifp;
	int		i, j;
	u32		bufsz, fctrl, srrctl, rxcsum;
	u32		hlreg;

	/*
	 * Make sure receives are disabled while
	 * setting up the descriptor ring
	 */
	ixgbe_disable_rx(hw);

	/* Enable broadcasts */
	fctrl = IXGBE_READ_REG(hw, IXGBE_FCTRL);
	fctrl |= IXGBE_FCTRL_BAM;
	if (adapter->hw.mac.type == ixgbe_mac_82598EB) {
		fctrl |= IXGBE_FCTRL_DPF;
		fctrl |= IXGBE_FCTRL_PMCF;
	}
	IXGBE_WRITE_REG(hw, IXGBE_FCTRL, fctrl);

	/* Set for Jumbo Frames? */
	hlreg = IXGBE_READ_REG(hw, IXGBE_HLREG0);
	if (ifp->if_mtu > ETHERMTU)
		hlreg |= IXGBE_HLREG0_JUMBOEN;
	else
		hlreg &= ~IXGBE_HLREG0_JUMBOEN;

#ifdef DEV_NETMAP
	/* CRC stripping is conditional in Netmap */
	if ((adapter->feat_en & IXGBE_FEATURE_NETMAP) &&
	    (ifp->if_capenable & IFCAP_NETMAP) &&
	    !ix_crcstrip)
		hlreg &= ~IXGBE_HLREG0_RXCRCSTRP;
	else
#endif /* DEV_NETMAP */
		hlreg |= IXGBE_HLREG0_RXCRCSTRP;

	IXGBE_WRITE_REG(hw, IXGBE_HLREG0, hlreg);

	bufsz = (adapter->rx_mbuf_sz + BSIZEPKT_ROUNDUP) >>
	    IXGBE_SRRCTL_BSIZEPKT_SHIFT;

	for (i = 0; i < adapter->num_queues; i++, rxr++) {
		u64 rdba = rxr->rxdma.dma_paddr;
		u32 reg;
		int regnum = i / 4;	/* 1 register per 4 queues */
		int regshift = i % 4;	/* 4 bits per 1 queue */
		j = rxr->me;

		/* Setup the Base and Length of the Rx Descriptor Ring */
		IXGBE_WRITE_REG(hw, IXGBE_RDBAL(j),
		    (rdba & 0x00000000ffffffffULL));
		IXGBE_WRITE_REG(hw, IXGBE_RDBAH(j), (rdba >> 32));
		IXGBE_WRITE_REG(hw, IXGBE_RDLEN(j),
		    adapter->num_rx_desc * sizeof(union ixgbe_adv_rx_desc));

		/* Set up the SRRCTL register */
		srrctl = IXGBE_READ_REG(hw, IXGBE_SRRCTL(j));
		srrctl &= ~IXGBE_SRRCTL_BSIZEHDR_MASK;
		srrctl &= ~IXGBE_SRRCTL_BSIZEPKT_MASK;
		srrctl |= bufsz;
		srrctl |= IXGBE_SRRCTL_DESCTYPE_ADV_ONEBUF;

		/* Set RQSMR (Receive Queue Statistic Mapping) register */
		reg = IXGBE_READ_REG(hw, IXGBE_RQSMR(regnum));
		reg &= ~(0x000000ffUL << (regshift * 8));
		reg |= i << (regshift * 8);
		IXGBE_WRITE_REG(hw, IXGBE_RQSMR(regnum), reg);

		/*
		 * Set DROP_EN iff we have no flow control and >1 queue.
		 * Note that srrctl was cleared shortly before during reset,
		 * so we do not need to clear the bit, but do it just in case
		 * this code is moved elsewhere.
		 */
		if (adapter->num_queues > 1 &&
		    adapter->hw.fc.requested_mode == ixgbe_fc_none) {
			srrctl |= IXGBE_SRRCTL_DROP_EN;
		} else {
			srrctl &= ~IXGBE_SRRCTL_DROP_EN;
		}

		IXGBE_WRITE_REG(hw, IXGBE_SRRCTL(j), srrctl);

		/* Setup the HW Rx Head and Tail Descriptor Pointers */
		IXGBE_WRITE_REG(hw, IXGBE_RDH(j), 0);
		IXGBE_WRITE_REG(hw, IXGBE_RDT(j), 0);

		/* Set the driver rx tail address */
		rxr->tail =  IXGBE_RDT(rxr->me);
	}

	if (adapter->hw.mac.type != ixgbe_mac_82598EB) {
		u32 psrtype = IXGBE_PSRTYPE_TCPHDR
			    | IXGBE_PSRTYPE_UDPHDR
			    | IXGBE_PSRTYPE_IPV4HDR
			    | IXGBE_PSRTYPE_IPV6HDR;
		IXGBE_WRITE_REG(hw, IXGBE_PSRTYPE(0), psrtype);
	}

	rxcsum = IXGBE_READ_REG(hw, IXGBE_RXCSUM);

	ixgbe_initialize_rss_mapping(adapter);

	if (adapter->num_queues > 1) {
		/* RSS and RX IPP Checksum are mutually exclusive */
		rxcsum |= IXGBE_RXCSUM_PCSD;
	}

	if (ifp->if_capenable & IFCAP_RXCSUM)
		rxcsum |= IXGBE_RXCSUM_PCSD;

	/* This is useful for calculating UDP/IP fragment checksums */
	if (!(rxcsum & IXGBE_RXCSUM_PCSD))
		rxcsum |= IXGBE_RXCSUM_IPPCSE;

	IXGBE_WRITE_REG(hw, IXGBE_RXCSUM, rxcsum);

} /* ixgbe_initialize_receive_units */

/************************************************************************
 * ixgbe_initialize_transmit_units - Enable transmit units.
 ************************************************************************/
static void
ixgbe_initialize_transmit_units(struct adapter *adapter)
{
	struct tx_ring	*txr = adapter->tx_rings;
	struct ixgbe_hw	*hw = &adapter->hw;
	int i;

	INIT_DEBUGOUT("ixgbe_initialize_transmit_units");

	/* Setup the Base and Length of the Tx Descriptor Ring */
	for (i = 0; i < adapter->num_queues; i++, txr++) {
		u64 tdba = txr->txdma.dma_paddr;
		u32 txctrl = 0;
		u32 tqsmreg, reg;
		int regnum = i / 4;	/* 1 register per 4 queues */
		int regshift = i % 4;	/* 4 bits per 1 queue */
		int j = txr->me;

		IXGBE_WRITE_REG(hw, IXGBE_TDBAL(j),
		    (tdba & 0x00000000ffffffffULL));
		IXGBE_WRITE_REG(hw, IXGBE_TDBAH(j), (tdba >> 32));
		IXGBE_WRITE_REG(hw, IXGBE_TDLEN(j),
		    adapter->num_tx_desc * sizeof(union ixgbe_adv_tx_desc));

		/*
		 * Set TQSMR (Transmit Queue Statistic Mapping) register.
		 * Register location is different between 82598 and others.
		 */
		if (adapter->hw.mac.type == ixgbe_mac_82598EB)
			tqsmreg = IXGBE_TQSMR(regnum);
		else
			tqsmreg = IXGBE_TQSM(regnum);
		reg = IXGBE_READ_REG(hw, tqsmreg);
		reg &= ~(0x000000ffUL << (regshift * 8));
		reg |= i << (regshift * 8);
		IXGBE_WRITE_REG(hw, tqsmreg, reg);

		/* Setup the HW Tx Head and Tail descriptor pointers */
		IXGBE_WRITE_REG(hw, IXGBE_TDH(j), 0);
		IXGBE_WRITE_REG(hw, IXGBE_TDT(j), 0);

		/* Cache the tail address */
		txr->tail = IXGBE_TDT(j);

		txr->txr_no_space = false;

		/* Disable Head Writeback */
		/*
		 * Note: for X550 series devices, these registers are actually
		 * prefixed with TPH_ isntead of DCA_, but the addresses and
		 * fields remain the same.
		 */
		switch (hw->mac.type) {
		case ixgbe_mac_82598EB:
			txctrl = IXGBE_READ_REG(hw, IXGBE_DCA_TXCTRL(j));
			break;
		default:
			txctrl = IXGBE_READ_REG(hw, IXGBE_DCA_TXCTRL_82599(j));
			break;
		}
		txctrl &= ~IXGBE_DCA_TXCTRL_DESC_WRO_EN;
		switch (hw->mac.type) {
		case ixgbe_mac_82598EB:
			IXGBE_WRITE_REG(hw, IXGBE_DCA_TXCTRL(j), txctrl);
			break;
		default:
			IXGBE_WRITE_REG(hw, IXGBE_DCA_TXCTRL_82599(j), txctrl);
			break;
		}

	}

	if (hw->mac.type != ixgbe_mac_82598EB) {
		u32 dmatxctl, rttdcs;

		dmatxctl = IXGBE_READ_REG(hw, IXGBE_DMATXCTL);
		dmatxctl |= IXGBE_DMATXCTL_TE;
		IXGBE_WRITE_REG(hw, IXGBE_DMATXCTL, dmatxctl);
		/* Disable arbiter to set MTQC */
		rttdcs = IXGBE_READ_REG(hw, IXGBE_RTTDCS);
		rttdcs |= IXGBE_RTTDCS_ARBDIS;
		IXGBE_WRITE_REG(hw, IXGBE_RTTDCS, rttdcs);
		IXGBE_WRITE_REG(hw, IXGBE_MTQC,
		    ixgbe_get_mtqc(adapter->iov_mode));
		rttdcs &= ~IXGBE_RTTDCS_ARBDIS;
		IXGBE_WRITE_REG(hw, IXGBE_RTTDCS, rttdcs);
	}

	return;
} /* ixgbe_initialize_transmit_units */

static void
ixgbe_quirks(struct adapter *adapter)
{
	device_t dev = adapter->dev;
	struct ixgbe_hw *hw = &adapter->hw;
	const char *vendor, *product;

	if (hw->device_id == IXGBE_DEV_ID_X550EM_A_SFP_N) {
		/*
		 * Quirk for inverted logic of SFP+'s MOD_ABS on GIGABYTE
		 * MA10-ST0.
		 */
		vendor = pmf_get_platform("system-vendor");
		product = pmf_get_platform("system-product");

		if ((vendor == NULL) || (product == NULL))
			return;

		if ((strcmp(vendor, "GIGABYTE") == 0) &&
		    (strcmp(product, "MA10-ST0") == 0)) {
			aprint_verbose_dev(dev,
			    "Enable SFP+ MOD_ABS inverse quirk\n");
			adapter->hw.quirks |= IXGBE_QUIRK_MOD_ABS_INVERT;
		}
	}
}

/************************************************************************
 * ixgbe_attach - Device initialization routine
 *
 *   Called when the driver is being loaded.
 *   Identifies the type of hardware, allocates all resources
 *   and initializes the hardware.
 *
 *   return 0 on success, positive on failure
 ************************************************************************/
static void
ixgbe_attach(device_t parent, device_t dev, void *aux)
{
	struct adapter	*adapter;
	struct ixgbe_hw *hw;
	int		error = -1;
	u32		ctrl_ext;
	u16		high, low, nvmreg;
	pcireg_t	id, subid;
	const ixgbe_vendor_info_t *ent;
	struct pci_attach_args *pa = aux;
	bool unsupported_sfp = false;
	const char *str;
	char wqname[MAXCOMLEN];
	char buf[256];

	INIT_DEBUGOUT("ixgbe_attach: begin");

	/* Allocate, clear, and link in our adapter structure */
	adapter = device_private(dev);
	adapter->hw.back = adapter;
	adapter->dev = dev;
	hw = &adapter->hw;
	adapter->osdep.pc = pa->pa_pc;
	adapter->osdep.tag = pa->pa_tag;
	if (pci_dma64_available(pa))
		adapter->osdep.dmat = pa->pa_dmat64;
	else
		adapter->osdep.dmat = pa->pa_dmat;
	adapter->osdep.attached = false;
	adapter->osdep.detaching = false;

	ent = ixgbe_lookup(pa);

	KASSERT(ent != NULL);

	aprint_normal(": %s, Version - %s\n",
	    ixgbe_strings[ent->index], ixgbe_driver_version);

	/* Core Lock Init */
	IXGBE_CORE_LOCK_INIT(adapter, device_xname(dev));

	/* Set up the timer callout and workqueue */
	callout_init(&adapter->timer, IXGBE_CALLOUT_FLAGS);
	snprintf(wqname, sizeof(wqname), "%s-timer", device_xname(dev));
	error = workqueue_create(&adapter->timer_wq, wqname,
	    ixgbe_handle_timer, adapter, IXGBE_WORKQUEUE_PRI, IPL_NET,
	    IXGBE_TASKLET_WQ_FLAGS);
	if (error) {
		aprint_error_dev(dev,
		    "could not create timer workqueue (%d)\n", error);
		goto err_out;
	}

	/* Determine hardware revision */
	id = pci_conf_read(pa->pa_pc, pa->pa_tag, PCI_ID_REG);
	subid = pci_conf_read(pa->pa_pc, pa->pa_tag, PCI_SUBSYS_ID_REG);

	hw->vendor_id = PCI_VENDOR(id);
	hw->device_id = PCI_PRODUCT(id);
	hw->revision_id =
	    PCI_REVISION(pci_conf_read(pa->pa_pc, pa->pa_tag, PCI_CLASS_REG));
	hw->subsystem_vendor_id = PCI_SUBSYS_VENDOR(subid);
	hw->subsystem_device_id = PCI_SUBSYS_ID(subid);

	/* Set quirk flags */
	ixgbe_quirks(adapter);

	/*
	 * Make sure BUSMASTER is set
	 */
	ixgbe_pci_enable_busmaster(pa->pa_pc, pa->pa_tag);

	/* Do base PCI setup - map BAR0 */
	if (ixgbe_allocate_pci_resources(adapter, pa)) {
		aprint_error_dev(dev, "Allocation of PCI resources failed\n");
		error = ENXIO;
		goto err_out;
	}

	/* let hardware know driver is loaded */
	ctrl_ext = IXGBE_READ_REG(hw, IXGBE_CTRL_EXT);
	ctrl_ext |= IXGBE_CTRL_EXT_DRV_LOAD;
	IXGBE_WRITE_REG(hw, IXGBE_CTRL_EXT, ctrl_ext);

	/*
	 * Initialize the shared code
	 */
	if (ixgbe_init_shared_code(hw) != 0) {
		aprint_error_dev(dev, "Unable to initialize the shared code\n");
		error = ENXIO;
		goto err_out;
	}

	switch (hw->mac.type) {
	case ixgbe_mac_82598EB:
		str = "82598EB";
		break;
	case ixgbe_mac_82599EB:
		str = "82599EB";
		break;
	case ixgbe_mac_X540:
		str = "X540";
		break;
	case ixgbe_mac_X550:
		str = "X550";
		break;
	case ixgbe_mac_X550EM_x:
		str = "X550EM X";
		break;
	case ixgbe_mac_X550EM_a:
		str = "X550EM A";
		break;
	default:
		str = "Unknown";
		break;
	}
	aprint_normal_dev(dev, "device %s\n", str);

	if (hw->mbx.ops.init_params)
		hw->mbx.ops.init_params(hw);

	hw->allow_unsupported_sfp = allow_unsupported_sfp;

	/* Pick up the 82599 settings */
	if (hw->mac.type != ixgbe_mac_82598EB) {
		hw->phy.smart_speed = ixgbe_smart_speed;
		adapter->num_segs = IXGBE_82599_SCATTER;
	} else
		adapter->num_segs = IXGBE_82598_SCATTER;

	/* Ensure SW/FW semaphore is free */
	ixgbe_init_swfw_semaphore(hw);

	hw->mac.ops.set_lan_id(hw);
	ixgbe_init_device_features(adapter);

	if (ixgbe_configure_interrupts(adapter)) {
		error = ENXIO;
		goto err_out;
	}

	/* Allocate multicast array memory. */
	adapter->mta = malloc(sizeof(*adapter->mta) *
	    MAX_NUM_MULTICAST_ADDRESSES, M_DEVBUF, M_WAITOK);

	/* Enable WoL (if supported) */
	ixgbe_check_wol_support(adapter);

	/* Register for VLAN events */
	ether_set_vlan_cb(&adapter->osdep.ec, ixgbe_vlan_cb);

	/* Verify adapter fan is still functional (if applicable) */
	if (adapter->feat_en & IXGBE_FEATURE_FAN_FAIL) {
		u32 esdp = IXGBE_READ_REG(hw, IXGBE_ESDP);
		ixgbe_check_fan_failure(adapter, esdp, FALSE);
	}

	/* Set an initial default flow control value */
	hw->fc.requested_mode = ixgbe_flow_control;

	/* Sysctls for limiting the amount of work done in the taskqueues */
	ixgbe_set_sysctl_value(adapter, "rx_processing_limit",
	    "max number of rx packets to process",
	    &adapter->rx_process_limit, ixgbe_rx_process_limit);

	ixgbe_set_sysctl_value(adapter, "tx_processing_limit",
	    "max number of tx packets to process",
	    &adapter->tx_process_limit, ixgbe_tx_process_limit);

	/* Do descriptor calc and sanity checks */
	if (((ixgbe_txd * sizeof(union ixgbe_adv_tx_desc)) % DBA_ALIGN) != 0 ||
	    ixgbe_txd < MIN_TXD || ixgbe_txd > MAX_TXD) {
		aprint_error_dev(dev, "TXD config issue, using default!\n");
		adapter->num_tx_desc = DEFAULT_TXD;
	} else
		adapter->num_tx_desc = ixgbe_txd;

	if (((ixgbe_rxd * sizeof(union ixgbe_adv_rx_desc)) % DBA_ALIGN) != 0 ||
	    ixgbe_rxd < MIN_RXD || ixgbe_rxd > MAX_RXD) {
		aprint_error_dev(dev, "RXD config issue, using default!\n");
		adapter->num_rx_desc = DEFAULT_RXD;
	} else
		adapter->num_rx_desc = ixgbe_rxd;

	/* Allocate our TX/RX Queues */
	if (ixgbe_allocate_queues(adapter)) {
		error = ENOMEM;
		goto err_out;
	}

	hw->phy.reset_if_overtemp = TRUE;
	error = ixgbe_reset_hw(hw);
	hw->phy.reset_if_overtemp = FALSE;
	if (error == IXGBE_ERR_SFP_NOT_PRESENT)
		error = IXGBE_SUCCESS;
	else if (error == IXGBE_ERR_SFP_NOT_SUPPORTED) {
		aprint_error_dev(dev, "Unsupported SFP+ module detected!\n");
		unsupported_sfp = true;
		error = IXGBE_SUCCESS;
	} else if (error) {
		aprint_error_dev(dev, "Hardware initialization failed\n");
		error = EIO;
		goto err_late;
	}

	/* Make sure we have a good EEPROM before we read from it */
	if (ixgbe_validate_eeprom_checksum(&adapter->hw, NULL) < 0) {
		aprint_error_dev(dev, "The EEPROM Checksum Is Not Valid\n");
		error = EIO;
		goto err_late;
	}

	aprint_normal("%s:", device_xname(dev));
	/* NVM Image Version */
	high = low = 0;
	switch (hw->mac.type) {
	case ixgbe_mac_X540:
	case ixgbe_mac_X550EM_a:
		hw->eeprom.ops.read(hw, IXGBE_NVM_IMAGE_VER, &nvmreg);
		if (nvmreg == 0xffff)
			break;
		high = (nvmreg >> 12) & 0x0f;
		low = (nvmreg >> 4) & 0xff;
		id = nvmreg & 0x0f;
		aprint_normal(" NVM Image Version %u.", high);
		if (hw->mac.type == ixgbe_mac_X540)
			str = "%x";
		else
			str = "%02x";
		aprint_normal(str, low);
		aprint_normal(" ID 0x%x,", id);
		break;
	case ixgbe_mac_X550EM_x:
	case ixgbe_mac_X550:
		hw->eeprom.ops.read(hw, IXGBE_NVM_IMAGE_VER, &nvmreg);
		if (nvmreg == 0xffff)
			break;
		high = (nvmreg >> 12) & 0x0f;
		low = nvmreg & 0xff;
		aprint_normal(" NVM Image Version %u.%02x,", high, low);
		break;
	default:
		break;
	}
	hw->eeprom.nvm_image_ver_high = high;
	hw->eeprom.nvm_image_ver_low = low;

	/* PHY firmware revision */
	switch (hw->mac.type) {
	case ixgbe_mac_X540:
	case ixgbe_mac_X550:
		hw->eeprom.ops.read(hw, IXGBE_PHYFW_REV, &nvmreg);
		if (nvmreg == 0xffff)
			break;
		high = (nvmreg >> 12) & 0x0f;
		low = (nvmreg >> 4) & 0xff;
		id = nvmreg & 0x000f;
		aprint_normal(" PHY FW Revision %u.", high);
		if (hw->mac.type == ixgbe_mac_X540)
			str = "%x";
		else
			str = "%02x";
		aprint_normal(str, low);
		aprint_normal(" ID 0x%x,", id);
		break;
	default:
		break;
	}

	/* NVM Map version & OEM NVM Image version */
	switch (hw->mac.type) {
	case ixgbe_mac_X550:
	case ixgbe_mac_X550EM_x:
	case ixgbe_mac_X550EM_a:
		hw->eeprom.ops.read(hw, IXGBE_NVM_MAP_VER, &nvmreg);
		if (nvmreg != 0xffff) {
			high = (nvmreg >> 12) & 0x0f;
			low = nvmreg & 0x00ff;
			aprint_normal(" NVM Map version %u.%02x,", high, low);
		}
		hw->eeprom.ops.read(hw, IXGBE_OEM_NVM_IMAGE_VER, &nvmreg);
		if (nvmreg != 0xffff) {
			high = (nvmreg >> 12) & 0x0f;
			low = nvmreg & 0x00ff;
			aprint_verbose(" OEM NVM Image version %u.%02x,", high,
			    low);
		}
		break;
	default:
		break;
	}

	/* Print the ETrackID */
	hw->eeprom.ops.read(hw, IXGBE_ETRACKID_H, &high);
	hw->eeprom.ops.read(hw, IXGBE_ETRACKID_L, &low);
	aprint_normal(" ETrackID %08x\n", ((uint32_t)high << 16) | low);

	if (adapter->feat_en & IXGBE_FEATURE_MSIX) {
		error = ixgbe_allocate_msix(adapter, pa);
		if (error) {
			/* Free allocated queue structures first */
			ixgbe_free_queues(adapter);

			/* Fallback to legacy interrupt */
			adapter->feat_en &= ~IXGBE_FEATURE_MSIX;
			if (adapter->feat_cap & IXGBE_FEATURE_MSI)
				adapter->feat_en |= IXGBE_FEATURE_MSI;
			adapter->num_queues = 1;

			/* Allocate our TX/RX Queues again */
			if (ixgbe_allocate_queues(adapter)) {
				error = ENOMEM;
				goto err_out;
			}
		}
	}
	/* Recovery mode */
	switch (adapter->hw.mac.type) {
	case ixgbe_mac_X550:
	case ixgbe_mac_X550EM_x:
	case ixgbe_mac_X550EM_a:
		/* >= 2.00 */
		if (hw->eeprom.nvm_image_ver_high >= 2) {
			adapter->feat_cap |= IXGBE_FEATURE_RECOVERY_MODE;
			adapter->feat_en |= IXGBE_FEATURE_RECOVERY_MODE;
		}
		break;
	default:
		break;
	}

	if ((adapter->feat_en & IXGBE_FEATURE_MSIX) == 0)
		error = ixgbe_allocate_legacy(adapter, pa);
	if (error)
		goto err_late;

	/* Tasklets for Link, SFP, Multispeed Fiber and Flow Director */
	mutex_init(&(adapter)->admin_mtx, MUTEX_DEFAULT, IPL_NET);
	snprintf(wqname, sizeof(wqname), "%s-admin", device_xname(dev));
	error = workqueue_create(&adapter->admin_wq, wqname,
	    ixgbe_handle_admin, adapter, IXGBE_WORKQUEUE_PRI, IPL_NET,
	    IXGBE_TASKLET_WQ_FLAGS);
	if (error) {
		aprint_error_dev(dev,
		    "could not create admin workqueue (%d)\n", error);
		goto err_out;
	}

	error = ixgbe_start_hw(hw);
	switch (error) {
	case IXGBE_ERR_EEPROM_VERSION:
		aprint_error_dev(dev, "This device is a pre-production adapter/"
		    "LOM.  Please be aware there may be issues associated "
		    "with your hardware.\nIf you are experiencing problems "
		    "please contact your Intel or hardware representative "
		    "who provided you with this hardware.\n");
		break;
	default:
		break;
	}

	/* Setup OS specific network interface */
	if (ixgbe_setup_interface(dev, adapter) != 0)
		goto err_late;

	/*
	 *  Print PHY ID only for copper PHY. On device which has SFP(+) cage
	 * and a module is inserted, phy.id is not MII PHY id but SFF 8024 ID.
	 */
	if (hw->phy.media_type == ixgbe_media_type_copper) {
		uint16_t id1, id2;
		int oui, model, rev;
		const char *descr;

		id1 = hw->phy.id >> 16;
		id2 = hw->phy.id & 0xffff;
		oui = MII_OUI(id1, id2);
		model = MII_MODEL(id2);
		rev = MII_REV(id2);
		if ((descr = mii_get_descr(oui, model)) != NULL)
			aprint_normal_dev(dev,
			    "PHY: %s (OUI 0x%06x, model 0x%04x), rev. %d\n",
			    descr, oui, model, rev);
		else
			aprint_normal_dev(dev,
			    "PHY OUI 0x%06x, model 0x%04x, rev. %d\n",
			    oui, model, rev);
	}

	/* Enable EEE power saving */
	if (adapter->feat_cap & IXGBE_FEATURE_EEE)
		hw->mac.ops.setup_eee(hw,
		    adapter->feat_en & IXGBE_FEATURE_EEE);

	/* Enable power to the phy. */
	if (!unsupported_sfp) {
		/* Enable the optics for 82599 SFP+ fiber */
		ixgbe_enable_tx_laser(hw);

		/*
		 * XXX Currently, ixgbe_set_phy_power() supports only copper
		 * PHY, so it's not required to test with !unsupported_sfp.
		 */
		ixgbe_set_phy_power(hw, TRUE);
	}

	/* Initialize statistics */
	ixgbe_update_stats_counters(adapter);

	/* Check PCIE slot type/speed/width */
	ixgbe_get_slot_info(adapter);

	/*
	 * Do time init and sysctl init here, but
	 * only on the first port of a bypass adapter.
	 */
	ixgbe_bypass_init(adapter);

	/* Set an initial dmac value */
	adapter->dmac = 0;
	/* Set initial advertised speeds (if applicable) */
	adapter->advertise = ixgbe_get_advertise(adapter);

	if (adapter->feat_cap & IXGBE_FEATURE_SRIOV)
		ixgbe_define_iov_schemas(dev, &error);

	/* Add sysctls */
	ixgbe_add_device_sysctls(adapter);
	ixgbe_add_hw_stats(adapter);

	/* For Netmap */
	adapter->init_locked = ixgbe_init_locked;
	adapter->stop_locked = ixgbe_stop_locked;

	if (adapter->feat_en & IXGBE_FEATURE_NETMAP)
		ixgbe_netmap_attach(adapter);

	snprintb(buf, sizeof(buf), IXGBE_FEATURE_FLAGS, adapter->feat_cap);
	aprint_verbose_dev(dev, "feature cap %s\n", buf);
	snprintb(buf, sizeof(buf), IXGBE_FEATURE_FLAGS, adapter->feat_en);
	aprint_verbose_dev(dev, "feature ena %s\n", buf);

	if (pmf_device_register(dev, ixgbe_suspend, ixgbe_resume))
		pmf_class_network_register(dev, adapter->ifp);
	else
		aprint_error_dev(dev, "couldn't establish power handler\n");

	/* Init recovery mode timer and state variable */
	if (adapter->feat_en & IXGBE_FEATURE_RECOVERY_MODE) {
		adapter->recovery_mode = 0;

		/* Set up the timer callout */
		callout_init(&adapter->recovery_mode_timer,
		    IXGBE_CALLOUT_FLAGS);
		snprintf(wqname, sizeof(wqname), "%s-recovery",
		    device_xname(dev));
		error = workqueue_create(&adapter->recovery_mode_timer_wq,
		    wqname, ixgbe_handle_recovery_mode_timer, adapter,
		    IXGBE_WORKQUEUE_PRI, IPL_NET, IXGBE_TASKLET_WQ_FLAGS);
		if (error) {
			aprint_error_dev(dev, "could not create "
			    "recovery_mode_timer workqueue (%d)\n", error);
			goto err_out;
		}

		/* Start the task */
		callout_reset(&adapter->recovery_mode_timer, hz,
		    ixgbe_recovery_mode_timer, adapter);
	}

	INIT_DEBUGOUT("ixgbe_attach: end");
	adapter->osdep.attached = true;

	return;

err_late:
	ixgbe_free_queues(adapter);
err_out:
	ctrl_ext = IXGBE_READ_REG(&adapter->hw, IXGBE_CTRL_EXT);
	ctrl_ext &= ~IXGBE_CTRL_EXT_DRV_LOAD;
	IXGBE_WRITE_REG(&adapter->hw, IXGBE_CTRL_EXT, ctrl_ext);
	ixgbe_free_deferred_handlers(adapter);
	ixgbe_free_pci_resources(adapter);
	if (adapter->mta != NULL)
		free(adapter->mta, M_DEVBUF);
	mutex_destroy(&(adapter)->admin_mtx); /* XXX appropriate order? */
	IXGBE_CORE_LOCK_DESTROY(adapter);

	return;
} /* ixgbe_attach */

/************************************************************************
 * ixgbe_check_wol_support
 *
 *   Checks whether the adapter's ports are capable of
 *   Wake On LAN by reading the adapter's NVM.
 *
 *   Sets each port's hw->wol_enabled value depending
 *   on the value read here.
 ************************************************************************/
static void
ixgbe_check_wol_support(struct adapter *adapter)
{
	struct ixgbe_hw *hw = &adapter->hw;
	u16		dev_caps = 0;

	/* Find out WoL support for port */
	adapter->wol_support = hw->wol_enabled = 0;
	ixgbe_get_device_caps(hw, &dev_caps);
	if ((dev_caps & IXGBE_DEVICE_CAPS_WOL_PORT0_1) ||
	    ((dev_caps & IXGBE_DEVICE_CAPS_WOL_PORT0) &&
	     hw->bus.func == 0))
		adapter->wol_support = hw->wol_enabled = 1;

	/* Save initial wake up filter configuration */
	adapter->wufc = IXGBE_READ_REG(hw, IXGBE_WUFC);

	return;
} /* ixgbe_check_wol_support */

/************************************************************************
 * ixgbe_setup_interface
 *
 *   Setup networking device structure and register an interface.
 ************************************************************************/
static int
ixgbe_setup_interface(device_t dev, struct adapter *adapter)
{
	struct ethercom *ec = &adapter->osdep.ec;
	struct ifnet   *ifp;
	int rv;

	INIT_DEBUGOUT("ixgbe_setup_interface: begin");

	ifp = adapter->ifp = &ec->ec_if;
	strlcpy(ifp->if_xname, device_xname(dev), IFNAMSIZ);
	ifp->if_baudrate = IF_Gbps(10);
	ifp->if_init = ixgbe_init;
	ifp->if_stop = ixgbe_ifstop;
	ifp->if_softc = adapter;
	ifp->if_flags = IFF_BROADCAST | IFF_SIMPLEX | IFF_MULTICAST;
#ifdef IXGBE_MPSAFE
	ifp->if_extflags = IFEF_MPSAFE;
#endif
	ifp->if_ioctl = ixgbe_ioctl;
#if __FreeBSD_version >= 1100045
	/* TSO parameters */
	ifp->if_hw_tsomax = 65518;
	ifp->if_hw_tsomaxsegcount = IXGBE_82599_SCATTER;
	ifp->if_hw_tsomaxsegsize = 2048;
#endif
	if (adapter->feat_en & IXGBE_FEATURE_LEGACY_TX) {
#if 0
		ixgbe_start_locked = ixgbe_legacy_start_locked;
#endif
	} else {
		ifp->if_transmit = ixgbe_mq_start;
#if 0
		ixgbe_start_locked = ixgbe_mq_start_locked;
#endif
	}
	ifp->if_start = ixgbe_legacy_start;
	IFQ_SET_MAXLEN(&ifp->if_snd, adapter->num_tx_desc - 2);
	IFQ_SET_READY(&ifp->if_snd);

	rv = if_initialize(ifp);
	if (rv != 0) {
		aprint_error_dev(dev, "if_initialize failed(%d)\n", rv);
		return rv;
	}
	adapter->ipq = if_percpuq_create(&adapter->osdep.ec.ec_if);
	ether_ifattach(ifp, adapter->hw.mac.addr);
	aprint_normal_dev(dev, "Ethernet address %s\n",
	    ether_sprintf(adapter->hw.mac.addr));
	/*
	 * We use per TX queue softint, so if_deferred_start_init() isn't
	 * used.
	 */
	ether_set_ifflags_cb(ec, ixgbe_ifflags_cb);

	adapter->max_frame_size = ifp->if_mtu + ETHER_HDR_LEN + ETHER_CRC_LEN;

	/*
	 * Tell the upper layer(s) we support long frames.
	 */
	ifp->if_hdrlen = sizeof(struct ether_vlan_header);

	/* Set capability flags */
	ifp->if_capabilities |= IFCAP_RXCSUM
			     |	IFCAP_TXCSUM
			     |	IFCAP_TSOv4
			     |	IFCAP_TSOv6;
	ifp->if_capenable = 0;

	ec->ec_capabilities |= ETHERCAP_VLAN_HWTAGGING
			    |  ETHERCAP_VLAN_HWCSUM
			    |  ETHERCAP_JUMBO_MTU
			    |  ETHERCAP_VLAN_MTU;

	/* Enable the above capabilities by default */
	ec->ec_capenable = ec->ec_capabilities;

	/*
	 * Don't turn this on by default, if vlans are
	 * created on another pseudo device (eg. lagg)
	 * then vlan events are not passed thru, breaking
	 * operation, but with HW FILTER off it works. If
	 * using vlans directly on the ixgbe driver you can
	 * enable this and get full hardware tag filtering.
	 */
	ec->ec_capabilities |= ETHERCAP_VLAN_HWFILTER;

	/*
	 * Specify the media types supported by this adapter and register
	 * callbacks to update media and link information
	 */
	ec->ec_ifmedia = &adapter->media;
	ifmedia_init_with_lock(&adapter->media, IFM_IMASK, ixgbe_media_change,
	    ixgbe_media_status, &adapter->core_mtx);

	adapter->phy_layer = ixgbe_get_supported_physical_layer(&adapter->hw);
	ixgbe_add_media_types(adapter);

	/* Set autoselect media by default */
	ifmedia_set(&adapter->media, IFM_ETHER | IFM_AUTO);

	if_register(ifp);

	return (0);
} /* ixgbe_setup_interface */

/************************************************************************
 * ixgbe_add_media_types
 ************************************************************************/
static void
ixgbe_add_media_types(struct adapter *adapter)
{
	struct ixgbe_hw *hw = &adapter->hw;
	u64		layer;

	layer = adapter->phy_layer;

#define	ADD(mm, dd)							\
	ifmedia_add(&adapter->media, IFM_ETHER | (mm), (dd), NULL);

	ADD(IFM_NONE, 0);

	/* Media types with matching NetBSD media defines */
	if (layer & IXGBE_PHYSICAL_LAYER_10GBASE_T) {
		ADD(IFM_10G_T | IFM_FDX, 0);
	}
	if (layer & IXGBE_PHYSICAL_LAYER_1000BASE_T) {
		ADD(IFM_1000_T | IFM_FDX, 0);
	}
	if (layer & IXGBE_PHYSICAL_LAYER_100BASE_TX) {
		ADD(IFM_100_TX | IFM_FDX, 0);
	}
	if (layer & IXGBE_PHYSICAL_LAYER_10BASE_T) {
		ADD(IFM_10_T | IFM_FDX, 0);
	}

	if (layer & IXGBE_PHYSICAL_LAYER_SFP_PLUS_CU ||
	    layer & IXGBE_PHYSICAL_LAYER_SFP_ACTIVE_DA) {
		ADD(IFM_10G_TWINAX | IFM_FDX, 0);
	}

	if (layer & IXGBE_PHYSICAL_LAYER_10GBASE_LR) {
		ADD(IFM_10G_LR | IFM_FDX, 0);
		if (hw->phy.multispeed_fiber) {
			ADD(IFM_1000_LX | IFM_FDX, 0);
		}
	}
	if (layer & IXGBE_PHYSICAL_LAYER_10GBASE_SR) {
		ADD(IFM_10G_SR | IFM_FDX, 0);
		if (hw->phy.multispeed_fiber) {
			ADD(IFM_1000_SX | IFM_FDX, 0);
		}
	} else if (layer & IXGBE_PHYSICAL_LAYER_1000BASE_SX) {
		ADD(IFM_1000_SX | IFM_FDX, 0);
	}
	if (layer & IXGBE_PHYSICAL_LAYER_10GBASE_CX4) {
		ADD(IFM_10G_CX4 | IFM_FDX, 0);
	}

	if (layer & IXGBE_PHYSICAL_LAYER_10GBASE_KR) {
		ADD(IFM_10G_KR | IFM_FDX, 0);
	}
	if (layer & IXGBE_PHYSICAL_LAYER_10GBASE_KX4) {
		ADD(IFM_10G_KX4 | IFM_FDX, 0);
	}
	if (layer & IXGBE_PHYSICAL_LAYER_1000BASE_KX) {
		ADD(IFM_1000_KX | IFM_FDX, 0);
	}
	if (layer & IXGBE_PHYSICAL_LAYER_2500BASE_KX) {
		ADD(IFM_2500_KX | IFM_FDX, 0);
	}
	if (layer & IXGBE_PHYSICAL_LAYER_2500BASE_T) {
		ADD(IFM_2500_T | IFM_FDX, 0);
	}
	if (layer & IXGBE_PHYSICAL_LAYER_5GBASE_T) {
		ADD(IFM_5000_T | IFM_FDX, 0);
	}
	if (layer & IXGBE_PHYSICAL_LAYER_1000BASE_BX)
		ADD(IFM_1000_BX10 | IFM_FDX, 0);
	/* XXX no ifmedia_set? */

	ADD(IFM_AUTO, 0);

#undef ADD
} /* ixgbe_add_media_types */

/************************************************************************
 * ixgbe_is_sfp
 ************************************************************************/
static inline bool
ixgbe_is_sfp(struct ixgbe_hw *hw)
{
	switch (hw->mac.type) {
	case ixgbe_mac_82598EB:
		if (hw->phy.type == ixgbe_phy_nl)
			return (TRUE);
		return (FALSE);
	case ixgbe_mac_82599EB:
	case ixgbe_mac_X550EM_x:
	case ixgbe_mac_X550EM_a:
		switch (hw->mac.ops.get_media_type(hw)) {
		case ixgbe_media_type_fiber:
		case ixgbe_media_type_fiber_qsfp:
			return (TRUE);
		default:
			return (FALSE);
		}
	default:
		return (FALSE);
	}
} /* ixgbe_is_sfp */

static void
ixgbe_schedule_admin_tasklet(struct adapter *adapter)
{

<<<<<<< HEAD
	if (__predict_true(adapter->osdep.detaching == false)) {
		if (atomic_cas_uint(&adapter->admin_pending, 0, 1) == 0)
=======
	KASSERT(mutex_owned(&adapter->admin_mtx));

	if (__predict_true(adapter->osdep.detaching == false)) {
		if (adapter->admin_pending == 0)
>>>>>>> ba48e27f
			workqueue_enqueue(adapter->admin_wq,
			    &adapter->admin_wc, NULL);
		adapter->admin_pending = 1;
	}
}

/************************************************************************
 * ixgbe_config_link
 ************************************************************************/
static void
ixgbe_config_link(struct adapter *adapter)
{
	struct ixgbe_hw *hw = &adapter->hw;
	u32		autoneg, err = 0;
	u32		task_requests = 0;
	bool		sfp, negotiate = false;

	sfp = ixgbe_is_sfp(hw);

	if (sfp) {
		if (hw->phy.multispeed_fiber) {
			ixgbe_enable_tx_laser(hw);
			task_requests |= IXGBE_REQUEST_TASK_MSF;
		}
		task_requests |= IXGBE_REQUEST_TASK_MOD;

		mutex_enter(&adapter->admin_mtx);
		adapter->task_requests |= task_requests;
		ixgbe_schedule_admin_tasklet(adapter);
		mutex_exit(&adapter->admin_mtx);
	} else {
		struct ifmedia	*ifm = &adapter->media;

		if (hw->mac.ops.check_link)
			err = ixgbe_check_link(hw, &adapter->link_speed,
			    &adapter->link_up, FALSE);
		if (err)
			return;

		/*
		 * Check if it's the first call. If it's the first call,
		 * get value for auto negotiation.
		 */
		autoneg = hw->phy.autoneg_advertised;
		if ((IFM_SUBTYPE(ifm->ifm_cur->ifm_media) != IFM_NONE)
		    && ((!autoneg) && (hw->mac.ops.get_link_capabilities)))
			err = hw->mac.ops.get_link_capabilities(hw, &autoneg,
			    &negotiate);
		if (err)
			return;
		if (hw->mac.ops.setup_link)
			err = hw->mac.ops.setup_link(hw, autoneg,
			    adapter->link_up);
	}

} /* ixgbe_config_link */

/************************************************************************
 * ixgbe_update_stats_counters - Update board statistics counters.
 ************************************************************************/
static void
ixgbe_update_stats_counters(struct adapter *adapter)
{
	struct ifnet	      *ifp = adapter->ifp;
	struct ixgbe_hw	      *hw = &adapter->hw;
	struct ixgbe_hw_stats *stats = &adapter->stats.pf;
	u32		      missed_rx = 0, bprc, lxon, lxoff, total;
	u64		      total_missed_rx = 0;
	uint64_t	      crcerrs, rlec;
	unsigned int	      queue_counters;
	int		      i;

	crcerrs = IXGBE_READ_REG(hw, IXGBE_CRCERRS);
	stats->crcerrs.ev_count += crcerrs;
	stats->illerrc.ev_count += IXGBE_READ_REG(hw, IXGBE_ILLERRC);
	stats->errbc.ev_count += IXGBE_READ_REG(hw, IXGBE_ERRBC);
	stats->mspdc.ev_count += IXGBE_READ_REG(hw, IXGBE_MSPDC);
	if (hw->mac.type >= ixgbe_mac_X550)
		stats->mbsdc.ev_count += IXGBE_READ_REG(hw, IXGBE_MBSDC);

	/* 16 registers exist */
	queue_counters = uimin(__arraycount(stats->qprc), adapter->num_queues);
	for (i = 0; i < queue_counters; i++) {
		stats->qprc[i].ev_count += IXGBE_READ_REG(hw, IXGBE_QPRC(i));
		stats->qptc[i].ev_count += IXGBE_READ_REG(hw, IXGBE_QPTC(i));
		if (hw->mac.type >= ixgbe_mac_82599EB) {
			stats->qprdc[i].ev_count
			    += IXGBE_READ_REG(hw, IXGBE_QPRDC(i));
		}
	}

	/* 8 registers exist */
	for (i = 0; i < IXGBE_TC_COUNTER_NUM; i++) {
		uint32_t mp;

		/* MPC */
		mp = IXGBE_READ_REG(hw, IXGBE_MPC(i));
		/* global total per queue */
		stats->mpc[i].ev_count += mp;
		/* running comprehensive total for stats display */
		total_missed_rx += mp;

		if (hw->mac.type == ixgbe_mac_82598EB)
			stats->rnbc[i].ev_count
			    += IXGBE_READ_REG(hw, IXGBE_RNBC(i));

		stats->pxontxc[i].ev_count
		    += IXGBE_READ_REG(hw, IXGBE_PXONTXC(i));
		stats->pxofftxc[i].ev_count
		    += IXGBE_READ_REG(hw, IXGBE_PXOFFTXC(i));
		if (hw->mac.type >= ixgbe_mac_82599EB) {
			stats->pxonrxc[i].ev_count
			    += IXGBE_READ_REG(hw, IXGBE_PXONRXCNT(i));
			stats->pxoffrxc[i].ev_count
			    += IXGBE_READ_REG(hw, IXGBE_PXOFFRXCNT(i));
			stats->pxon2offc[i].ev_count
			    += IXGBE_READ_REG(hw, IXGBE_PXON2OFFCNT(i));
		} else {
			stats->pxonrxc[i].ev_count
			    += IXGBE_READ_REG(hw, IXGBE_PXONRXC(i));
			stats->pxoffrxc[i].ev_count
			    += IXGBE_READ_REG(hw, IXGBE_PXOFFRXC(i));
		}
	}
	stats->mpctotal.ev_count += total_missed_rx;

	/* Document says M[LR]FC are valid when link is up and 10Gbps */
	if ((adapter->link_active == LINK_STATE_UP)
	    && (adapter->link_speed == IXGBE_LINK_SPEED_10GB_FULL)) {
		stats->mlfc.ev_count += IXGBE_READ_REG(hw, IXGBE_MLFC);
		stats->mrfc.ev_count += IXGBE_READ_REG(hw, IXGBE_MRFC);
	}
	rlec = IXGBE_READ_REG(hw, IXGBE_RLEC);
	stats->rlec.ev_count += rlec;

	/* Hardware workaround, gprc counts missed packets */
	stats->gprc.ev_count += IXGBE_READ_REG(hw, IXGBE_GPRC) - missed_rx;

	lxon = IXGBE_READ_REG(hw, IXGBE_LXONTXC);
	stats->lxontxc.ev_count += lxon;
	lxoff = IXGBE_READ_REG(hw, IXGBE_LXOFFTXC);
	stats->lxofftxc.ev_count += lxoff;
	total = lxon + lxoff;

	if (hw->mac.type != ixgbe_mac_82598EB) {
		stats->gorc.ev_count += IXGBE_READ_REG(hw, IXGBE_GORCL) +
		    ((u64)IXGBE_READ_REG(hw, IXGBE_GORCH) << 32);
		stats->gotc.ev_count += IXGBE_READ_REG(hw, IXGBE_GOTCL) +
		    ((u64)IXGBE_READ_REG(hw, IXGBE_GOTCH) << 32) - total * ETHER_MIN_LEN;
		stats->tor.ev_count += IXGBE_READ_REG(hw, IXGBE_TORL) +
		    ((u64)IXGBE_READ_REG(hw, IXGBE_TORH) << 32);
		stats->lxonrxc.ev_count += IXGBE_READ_REG(hw, IXGBE_LXONRXCNT);
		stats->lxoffrxc.ev_count += IXGBE_READ_REG(hw, IXGBE_LXOFFRXCNT);
	} else {
		stats->lxonrxc.ev_count += IXGBE_READ_REG(hw, IXGBE_LXONRXC);
		stats->lxoffrxc.ev_count += IXGBE_READ_REG(hw, IXGBE_LXOFFRXC);
		/* 82598 only has a counter in the high register */
		stats->gorc.ev_count += IXGBE_READ_REG(hw, IXGBE_GORCH);
		stats->gotc.ev_count += IXGBE_READ_REG(hw, IXGBE_GOTCH) - total * ETHER_MIN_LEN;
		stats->tor.ev_count += IXGBE_READ_REG(hw, IXGBE_TORH);
	}

	/*
	 * Workaround: mprc hardware is incorrectly counting
	 * broadcasts, so for now we subtract those.
	 */
	bprc = IXGBE_READ_REG(hw, IXGBE_BPRC);
	stats->bprc.ev_count += bprc;
	stats->mprc.ev_count += IXGBE_READ_REG(hw, IXGBE_MPRC)
	    - ((hw->mac.type == ixgbe_mac_82598EB) ? bprc : 0);

	stats->prc64.ev_count += IXGBE_READ_REG(hw, IXGBE_PRC64);
	stats->prc127.ev_count += IXGBE_READ_REG(hw, IXGBE_PRC127);
	stats->prc255.ev_count += IXGBE_READ_REG(hw, IXGBE_PRC255);
	stats->prc511.ev_count += IXGBE_READ_REG(hw, IXGBE_PRC511);
	stats->prc1023.ev_count += IXGBE_READ_REG(hw, IXGBE_PRC1023);
	stats->prc1522.ev_count += IXGBE_READ_REG(hw, IXGBE_PRC1522);

	stats->gptc.ev_count += IXGBE_READ_REG(hw, IXGBE_GPTC) - total;
	stats->mptc.ev_count += IXGBE_READ_REG(hw, IXGBE_MPTC) - total;
	stats->ptc64.ev_count += IXGBE_READ_REG(hw, IXGBE_PTC64) - total;

	stats->ruc.ev_count += IXGBE_READ_REG(hw, IXGBE_RUC);
	stats->rfc.ev_count += IXGBE_READ_REG(hw, IXGBE_RFC);
	stats->roc.ev_count += IXGBE_READ_REG(hw, IXGBE_ROC);
	stats->rjc.ev_count += IXGBE_READ_REG(hw, IXGBE_RJC);
	stats->mngprc.ev_count += IXGBE_READ_REG(hw, IXGBE_MNGPRC);
	stats->mngpdc.ev_count += IXGBE_READ_REG(hw, IXGBE_MNGPDC);
	stats->mngptc.ev_count += IXGBE_READ_REG(hw, IXGBE_MNGPTC);
	stats->tpr.ev_count += IXGBE_READ_REG(hw, IXGBE_TPR);
	stats->tpt.ev_count += IXGBE_READ_REG(hw, IXGBE_TPT);
	stats->ptc127.ev_count += IXGBE_READ_REG(hw, IXGBE_PTC127);
	stats->ptc255.ev_count += IXGBE_READ_REG(hw, IXGBE_PTC255);
	stats->ptc511.ev_count += IXGBE_READ_REG(hw, IXGBE_PTC511);
	stats->ptc1023.ev_count += IXGBE_READ_REG(hw, IXGBE_PTC1023);
	stats->ptc1522.ev_count += IXGBE_READ_REG(hw, IXGBE_PTC1522);
	stats->bptc.ev_count += IXGBE_READ_REG(hw, IXGBE_BPTC);
	stats->xec.ev_count += IXGBE_READ_REG(hw, IXGBE_XEC);
	stats->fccrc.ev_count += IXGBE_READ_REG(hw, IXGBE_FCCRC);
	stats->fclast.ev_count += IXGBE_READ_REG(hw, IXGBE_FCLAST);
	/* Only read FCOE on 82599 */
	if (hw->mac.type != ixgbe_mac_82598EB) {
		stats->fcoerpdc.ev_count += IXGBE_READ_REG(hw, IXGBE_FCOERPDC);
		stats->fcoeprc.ev_count += IXGBE_READ_REG(hw, IXGBE_FCOEPRC);
		stats->fcoeptc.ev_count += IXGBE_READ_REG(hw, IXGBE_FCOEPTC);
		stats->fcoedwrc.ev_count += IXGBE_READ_REG(hw, IXGBE_FCOEDWRC);
		stats->fcoedwtc.ev_count += IXGBE_READ_REG(hw, IXGBE_FCOEDWTC);
	}

	/*
	 * Fill out the OS statistics structure. Only RX errors are required
	 * here because all TX counters are incremented in the TX path and
	 * normal RX counters are prepared in ether_input().
	 */
	net_stat_ref_t nsr = IF_STAT_GETREF(ifp);
	if_statadd_ref(nsr, if_iqdrops, total_missed_rx);
	if_statadd_ref(nsr, if_ierrors, crcerrs + rlec);
	IF_STAT_PUTREF(ifp);
} /* ixgbe_update_stats_counters */

/************************************************************************
 * ixgbe_add_hw_stats
 *
 *   Add sysctl variables, one per statistic, to the system.
 ************************************************************************/
static void
ixgbe_add_hw_stats(struct adapter *adapter)
{
	device_t dev = adapter->dev;
	const struct sysctlnode *rnode, *cnode;
	struct sysctllog **log = &adapter->sysctllog;
	struct tx_ring *txr = adapter->tx_rings;
	struct rx_ring *rxr = adapter->rx_rings;
	struct ixgbe_hw *hw = &adapter->hw;
	struct ixgbe_hw_stats *stats = &adapter->stats.pf;
	const char *xname = device_xname(dev);
	int i;

	/* Driver Statistics */
	evcnt_attach_dynamic(&adapter->efbig_tx_dma_setup, EVCNT_TYPE_MISC,
	    NULL, xname, "Driver tx dma soft fail EFBIG");
	evcnt_attach_dynamic(&adapter->mbuf_defrag_failed, EVCNT_TYPE_MISC,
	    NULL, xname, "m_defrag() failed");
	evcnt_attach_dynamic(&adapter->efbig2_tx_dma_setup, EVCNT_TYPE_MISC,
	    NULL, xname, "Driver tx dma hard fail EFBIG");
	evcnt_attach_dynamic(&adapter->einval_tx_dma_setup, EVCNT_TYPE_MISC,
	    NULL, xname, "Driver tx dma hard fail EINVAL");
	evcnt_attach_dynamic(&adapter->other_tx_dma_setup, EVCNT_TYPE_MISC,
	    NULL, xname, "Driver tx dma hard fail other");
	evcnt_attach_dynamic(&adapter->eagain_tx_dma_setup, EVCNT_TYPE_MISC,
	    NULL, xname, "Driver tx dma soft fail EAGAIN");
	evcnt_attach_dynamic(&adapter->enomem_tx_dma_setup, EVCNT_TYPE_MISC,
	    NULL, xname, "Driver tx dma soft fail ENOMEM");
	evcnt_attach_dynamic(&adapter->watchdog_events, EVCNT_TYPE_MISC,
	    NULL, xname, "Watchdog timeouts");
	evcnt_attach_dynamic(&adapter->tso_err, EVCNT_TYPE_MISC,
	    NULL, xname, "TSO errors");
	evcnt_attach_dynamic(&adapter->admin_irqev, EVCNT_TYPE_INTR,
	    NULL, xname, "Admin MSI-X IRQ Handled");
	evcnt_attach_dynamic(&adapter->link_workev, EVCNT_TYPE_INTR,
	    NULL, xname, "Link event");
	evcnt_attach_dynamic(&adapter->mod_workev, EVCNT_TYPE_INTR,
	    NULL, xname, "SFP+ module event");
	evcnt_attach_dynamic(&adapter->msf_workev, EVCNT_TYPE_INTR,
	    NULL, xname, "Multispeed event");
	evcnt_attach_dynamic(&adapter->phy_workev, EVCNT_TYPE_INTR,
	    NULL, xname, "External PHY event");

	/* Max number of traffic class is 8 */
	KASSERT(IXGBE_DCB_MAX_TRAFFIC_CLASS == 8);
	for (i = 0; i < IXGBE_TC_COUNTER_NUM; i++) {
		snprintf(adapter->tcs[i].evnamebuf,
		    sizeof(adapter->tcs[i].evnamebuf), "%s tc%d",
		    xname, i);
		if (i < __arraycount(stats->mpc)) {
			evcnt_attach_dynamic(&stats->mpc[i],
			    EVCNT_TYPE_MISC, NULL, adapter->tcs[i].evnamebuf,
			    "RX Missed Packet Count");
			if (hw->mac.type == ixgbe_mac_82598EB)
				evcnt_attach_dynamic(&stats->rnbc[i],
				    EVCNT_TYPE_MISC, NULL,
				    adapter->tcs[i].evnamebuf,
				    "Receive No Buffers");
		}
		if (i < __arraycount(stats->pxontxc)) {
			evcnt_attach_dynamic(&stats->pxontxc[i],
			    EVCNT_TYPE_MISC, NULL, adapter->tcs[i].evnamebuf,
			    "pxontxc");
			evcnt_attach_dynamic(&stats->pxonrxc[i],
			    EVCNT_TYPE_MISC, NULL, adapter->tcs[i].evnamebuf,
			    "pxonrxc");
			evcnt_attach_dynamic(&stats->pxofftxc[i],
			    EVCNT_TYPE_MISC, NULL, adapter->tcs[i].evnamebuf,
			    "pxofftxc");
			evcnt_attach_dynamic(&stats->pxoffrxc[i],
			    EVCNT_TYPE_MISC, NULL, adapter->tcs[i].evnamebuf,
			    "pxoffrxc");
			if (hw->mac.type >= ixgbe_mac_82599EB)
				evcnt_attach_dynamic(&stats->pxon2offc[i],
				    EVCNT_TYPE_MISC, NULL,
				    adapter->tcs[i].evnamebuf,
			    "pxon2offc");
		}
	}

	for (i = 0; i < adapter->num_queues; i++, rxr++, txr++) {
#ifdef LRO
		struct lro_ctrl *lro = &rxr->lro;
#endif /* LRO */

		snprintf(adapter->queues[i].evnamebuf,
		    sizeof(adapter->queues[i].evnamebuf), "%s q%d",
		    xname, i);
		snprintf(adapter->queues[i].namebuf,
		    sizeof(adapter->queues[i].namebuf), "q%d", i);

		if ((rnode = ixgbe_sysctl_instance(adapter)) == NULL) {
			aprint_error_dev(dev, "could not create sysctl root\n");
			break;
		}

		if (sysctl_createv(log, 0, &rnode, &rnode,
		    0, CTLTYPE_NODE,
		    adapter->queues[i].namebuf, SYSCTL_DESCR("Queue Name"),
		    NULL, 0, NULL, 0, CTL_CREATE, CTL_EOL) != 0)
			break;

		if (sysctl_createv(log, 0, &rnode, &cnode,
		    CTLFLAG_READWRITE, CTLTYPE_INT,
		    "interrupt_rate", SYSCTL_DESCR("Interrupt Rate"),
		    ixgbe_sysctl_interrupt_rate_handler, 0,
		    (void *)&adapter->queues[i], 0, CTL_CREATE, CTL_EOL) != 0)
			break;

		if (sysctl_createv(log, 0, &rnode, &cnode,
		    CTLFLAG_READONLY, CTLTYPE_INT,
		    "txd_head", SYSCTL_DESCR("Transmit Descriptor Head"),
		    ixgbe_sysctl_tdh_handler, 0, (void *)txr,
		    0, CTL_CREATE, CTL_EOL) != 0)
			break;

		if (sysctl_createv(log, 0, &rnode, &cnode,
		    CTLFLAG_READONLY, CTLTYPE_INT,
		    "txd_tail", SYSCTL_DESCR("Transmit Descriptor Tail"),
		    ixgbe_sysctl_tdt_handler, 0, (void *)txr,
		    0, CTL_CREATE, CTL_EOL) != 0)
			break;

		evcnt_attach_dynamic(&adapter->queues[i].irqs, EVCNT_TYPE_INTR,
		    NULL, adapter->queues[i].evnamebuf, "IRQs on queue");
		evcnt_attach_dynamic(&adapter->queues[i].handleq,
		    EVCNT_TYPE_MISC, NULL, adapter->queues[i].evnamebuf,
		    "Handled queue in softint");
		evcnt_attach_dynamic(&adapter->queues[i].req, EVCNT_TYPE_MISC,
		    NULL, adapter->queues[i].evnamebuf, "Requeued in softint");
		evcnt_attach_dynamic(&txr->tso_tx, EVCNT_TYPE_MISC,
		    NULL, adapter->queues[i].evnamebuf, "TSO");
		evcnt_attach_dynamic(&txr->no_desc_avail, EVCNT_TYPE_MISC,
		    NULL, adapter->queues[i].evnamebuf,
		    "Queue No Descriptor Available");
		evcnt_attach_dynamic(&txr->total_packets, EVCNT_TYPE_MISC,
		    NULL, adapter->queues[i].evnamebuf,
		    "Queue Packets Transmitted");
#ifndef IXGBE_LEGACY_TX
		evcnt_attach_dynamic(&txr->pcq_drops, EVCNT_TYPE_MISC,
		    NULL, adapter->queues[i].evnamebuf,
		    "Packets dropped in pcq");
#endif

		if (sysctl_createv(log, 0, &rnode, &cnode,
		    CTLFLAG_READONLY,
		    CTLTYPE_INT,
		    "rxd_nxck", SYSCTL_DESCR("Receive Descriptor next to check"),
			ixgbe_sysctl_next_to_check_handler, 0, (void *)rxr, 0,
		    CTL_CREATE, CTL_EOL) != 0)
			break;

		if (sysctl_createv(log, 0, &rnode, &cnode,
		    CTLFLAG_READONLY,
		    CTLTYPE_INT,
		    "rxd_head", SYSCTL_DESCR("Receive Descriptor Head"),
		    ixgbe_sysctl_rdh_handler, 0, (void *)rxr, 0,
		    CTL_CREATE, CTL_EOL) != 0)
			break;

		if (sysctl_createv(log, 0, &rnode, &cnode,
		    CTLFLAG_READONLY,
		    CTLTYPE_INT,
		    "rxd_tail", SYSCTL_DESCR("Receive Descriptor Tail"),
		    ixgbe_sysctl_rdt_handler, 0, (void *)rxr, 0,
		    CTL_CREATE, CTL_EOL) != 0)
			break;

		if (i < __arraycount(stats->qprc)) {
			evcnt_attach_dynamic(&stats->qprc[i],
			    EVCNT_TYPE_MISC, NULL, adapter->queues[i].evnamebuf,
			    "qprc");
			evcnt_attach_dynamic(&stats->qptc[i],
			    EVCNT_TYPE_MISC, NULL, adapter->queues[i].evnamebuf,
			    "qptc");
			evcnt_attach_dynamic(&stats->qbrc[i],
			    EVCNT_TYPE_MISC, NULL, adapter->queues[i].evnamebuf,
			    "qbrc");
			evcnt_attach_dynamic(&stats->qbtc[i],
			    EVCNT_TYPE_MISC, NULL, adapter->queues[i].evnamebuf,
			    "qbtc");
			if (hw->mac.type >= ixgbe_mac_82599EB)
				evcnt_attach_dynamic(&stats->qprdc[i],
				    EVCNT_TYPE_MISC, NULL,
				    adapter->queues[i].evnamebuf, "qprdc");
		}

		evcnt_attach_dynamic(&rxr->rx_packets, EVCNT_TYPE_MISC,
		    NULL, adapter->queues[i].evnamebuf, "Queue Packets Received");
		evcnt_attach_dynamic(&rxr->rx_bytes, EVCNT_TYPE_MISC,
		    NULL, adapter->queues[i].evnamebuf, "Queue Bytes Received");
		evcnt_attach_dynamic(&rxr->rx_copies, EVCNT_TYPE_MISC,
		    NULL, adapter->queues[i].evnamebuf, "Copied RX Frames");
		evcnt_attach_dynamic(&rxr->no_jmbuf, EVCNT_TYPE_MISC,
		    NULL, adapter->queues[i].evnamebuf, "Rx no jumbo mbuf");
		evcnt_attach_dynamic(&rxr->rx_discarded, EVCNT_TYPE_MISC,
		    NULL, adapter->queues[i].evnamebuf, "Rx discarded");
#ifdef LRO
		SYSCTL_ADD_INT(ctx, queue_list, OID_AUTO, "lro_queued",
				CTLFLAG_RD, &lro->lro_queued, 0,
				"LRO Queued");
		SYSCTL_ADD_INT(ctx, queue_list, OID_AUTO, "lro_flushed",
				CTLFLAG_RD, &lro->lro_flushed, 0,
				"LRO Flushed");
#endif /* LRO */
	}

	/* MAC stats get their own sub node */

	snprintf(stats->namebuf,
	    sizeof(stats->namebuf), "%s MAC Statistics", xname);

	evcnt_attach_dynamic(&stats->ipcs, EVCNT_TYPE_MISC, NULL,
	    stats->namebuf, "rx csum offload - IP");
	evcnt_attach_dynamic(&stats->l4cs, EVCNT_TYPE_MISC, NULL,
	    stats->namebuf, "rx csum offload - L4");
	evcnt_attach_dynamic(&stats->ipcs_bad, EVCNT_TYPE_MISC, NULL,
	    stats->namebuf, "rx csum offload - IP bad");
	evcnt_attach_dynamic(&stats->l4cs_bad, EVCNT_TYPE_MISC, NULL,
	    stats->namebuf, "rx csum offload - L4 bad");
	evcnt_attach_dynamic(&stats->intzero, EVCNT_TYPE_MISC, NULL,
	    stats->namebuf, "Interrupt conditions zero");
	evcnt_attach_dynamic(&stats->legint, EVCNT_TYPE_MISC, NULL,
	    stats->namebuf, "Legacy interrupts");

	evcnt_attach_dynamic(&stats->crcerrs, EVCNT_TYPE_MISC, NULL,
	    stats->namebuf, "CRC Errors");
	evcnt_attach_dynamic(&stats->illerrc, EVCNT_TYPE_MISC, NULL,
	    stats->namebuf, "Illegal Byte Errors");
	evcnt_attach_dynamic(&stats->errbc, EVCNT_TYPE_MISC, NULL,
	    stats->namebuf, "Byte Errors");
	evcnt_attach_dynamic(&stats->mspdc, EVCNT_TYPE_MISC, NULL,
	    stats->namebuf, "MAC Short Packets Discarded");
	if (hw->mac.type >= ixgbe_mac_X550)
		evcnt_attach_dynamic(&stats->mbsdc, EVCNT_TYPE_MISC, NULL,
		    stats->namebuf, "Bad SFD");
	evcnt_attach_dynamic(&stats->mpctotal, EVCNT_TYPE_MISC, NULL,
	    stats->namebuf, "Total Packets Missed");
	evcnt_attach_dynamic(&stats->mlfc, EVCNT_TYPE_MISC, NULL,
	    stats->namebuf, "MAC Local Faults");
	evcnt_attach_dynamic(&stats->mrfc, EVCNT_TYPE_MISC, NULL,
	    stats->namebuf, "MAC Remote Faults");
	evcnt_attach_dynamic(&stats->rlec, EVCNT_TYPE_MISC, NULL,
	    stats->namebuf, "Receive Length Errors");
	evcnt_attach_dynamic(&stats->lxontxc, EVCNT_TYPE_MISC, NULL,
	    stats->namebuf, "Link XON Transmitted");
	evcnt_attach_dynamic(&stats->lxonrxc, EVCNT_TYPE_MISC, NULL,
	    stats->namebuf, "Link XON Received");
	evcnt_attach_dynamic(&stats->lxofftxc, EVCNT_TYPE_MISC, NULL,
	    stats->namebuf, "Link XOFF Transmitted");
	evcnt_attach_dynamic(&stats->lxoffrxc, EVCNT_TYPE_MISC, NULL,
	    stats->namebuf, "Link XOFF Received");

	/* Packet Reception Stats */
	evcnt_attach_dynamic(&stats->tor, EVCNT_TYPE_MISC, NULL,
	    stats->namebuf, "Total Octets Received");
	evcnt_attach_dynamic(&stats->gorc, EVCNT_TYPE_MISC, NULL,
	    stats->namebuf, "Good Octets Received");
	evcnt_attach_dynamic(&stats->tpr, EVCNT_TYPE_MISC, NULL,
	    stats->namebuf, "Total Packets Received");
	evcnt_attach_dynamic(&stats->gprc, EVCNT_TYPE_MISC, NULL,
	    stats->namebuf, "Good Packets Received");
	evcnt_attach_dynamic(&stats->mprc, EVCNT_TYPE_MISC, NULL,
	    stats->namebuf, "Multicast Packets Received");
	evcnt_attach_dynamic(&stats->bprc, EVCNT_TYPE_MISC, NULL,
	    stats->namebuf, "Broadcast Packets Received");
	evcnt_attach_dynamic(&stats->prc64, EVCNT_TYPE_MISC, NULL,
	    stats->namebuf, "64 byte frames received ");
	evcnt_attach_dynamic(&stats->prc127, EVCNT_TYPE_MISC, NULL,
	    stats->namebuf, "65-127 byte frames received");
	evcnt_attach_dynamic(&stats->prc255, EVCNT_TYPE_MISC, NULL,
	    stats->namebuf, "128-255 byte frames received");
	evcnt_attach_dynamic(&stats->prc511, EVCNT_TYPE_MISC, NULL,
	    stats->namebuf, "256-511 byte frames received");
	evcnt_attach_dynamic(&stats->prc1023, EVCNT_TYPE_MISC, NULL,
	    stats->namebuf, "512-1023 byte frames received");
	evcnt_attach_dynamic(&stats->prc1522, EVCNT_TYPE_MISC, NULL,
	    stats->namebuf, "1023-1522 byte frames received");
	evcnt_attach_dynamic(&stats->ruc, EVCNT_TYPE_MISC, NULL,
	    stats->namebuf, "Receive Undersized");
	evcnt_attach_dynamic(&stats->rfc, EVCNT_TYPE_MISC, NULL,
	    stats->namebuf, "Fragmented Packets Received ");
	evcnt_attach_dynamic(&stats->roc, EVCNT_TYPE_MISC, NULL,
	    stats->namebuf, "Oversized Packets Received");
	evcnt_attach_dynamic(&stats->rjc, EVCNT_TYPE_MISC, NULL,
	    stats->namebuf, "Received Jabber");
	evcnt_attach_dynamic(&stats->mngprc, EVCNT_TYPE_MISC, NULL,
	    stats->namebuf, "Management Packets Received");
	evcnt_attach_dynamic(&stats->mngpdc, EVCNT_TYPE_MISC, NULL,
	    stats->namebuf, "Management Packets Dropped");
	evcnt_attach_dynamic(&stats->xec, EVCNT_TYPE_MISC, NULL,
	    stats->namebuf, "Checksum Errors");

	/* Packet Transmission Stats */
	evcnt_attach_dynamic(&stats->gotc, EVCNT_TYPE_MISC, NULL,
	    stats->namebuf, "Good Octets Transmitted");
	evcnt_attach_dynamic(&stats->tpt, EVCNT_TYPE_MISC, NULL,
	    stats->namebuf, "Total Packets Transmitted");
	evcnt_attach_dynamic(&stats->gptc, EVCNT_TYPE_MISC, NULL,
	    stats->namebuf, "Good Packets Transmitted");
	evcnt_attach_dynamic(&stats->bptc, EVCNT_TYPE_MISC, NULL,
	    stats->namebuf, "Broadcast Packets Transmitted");
	evcnt_attach_dynamic(&stats->mptc, EVCNT_TYPE_MISC, NULL,
	    stats->namebuf, "Multicast Packets Transmitted");
	evcnt_attach_dynamic(&stats->mngptc, EVCNT_TYPE_MISC, NULL,
	    stats->namebuf, "Management Packets Transmitted");
	evcnt_attach_dynamic(&stats->ptc64, EVCNT_TYPE_MISC, NULL,
	    stats->namebuf, "64 byte frames transmitted ");
	evcnt_attach_dynamic(&stats->ptc127, EVCNT_TYPE_MISC, NULL,
	    stats->namebuf, "65-127 byte frames transmitted");
	evcnt_attach_dynamic(&stats->ptc255, EVCNT_TYPE_MISC, NULL,
	    stats->namebuf, "128-255 byte frames transmitted");
	evcnt_attach_dynamic(&stats->ptc511, EVCNT_TYPE_MISC, NULL,
	    stats->namebuf, "256-511 byte frames transmitted");
	evcnt_attach_dynamic(&stats->ptc1023, EVCNT_TYPE_MISC, NULL,
	    stats->namebuf, "512-1023 byte frames transmitted");
	evcnt_attach_dynamic(&stats->ptc1522, EVCNT_TYPE_MISC, NULL,
	    stats->namebuf, "1024-1522 byte frames transmitted");
} /* ixgbe_add_hw_stats */

static void
ixgbe_clear_evcnt(struct adapter *adapter)
{
	struct tx_ring *txr = adapter->tx_rings;
	struct rx_ring *rxr = adapter->rx_rings;
	struct ixgbe_hw *hw = &adapter->hw;
	struct ixgbe_hw_stats *stats = &adapter->stats.pf;
	int i;

	adapter->efbig_tx_dma_setup.ev_count = 0;
	adapter->mbuf_defrag_failed.ev_count = 0;
	adapter->efbig2_tx_dma_setup.ev_count = 0;
	adapter->einval_tx_dma_setup.ev_count = 0;
	adapter->other_tx_dma_setup.ev_count = 0;
	adapter->eagain_tx_dma_setup.ev_count = 0;
	adapter->enomem_tx_dma_setup.ev_count = 0;
	adapter->tso_err.ev_count = 0;
	adapter->watchdog_events.ev_count = 0;
	adapter->admin_irqev.ev_count = 0;
	adapter->link_workev.ev_count = 0;
	adapter->mod_workev.ev_count = 0;
	adapter->msf_workev.ev_count = 0;
	adapter->phy_workev.ev_count = 0;

	for (i = 0; i < IXGBE_TC_COUNTER_NUM; i++) {
		if (i < __arraycount(stats->mpc)) {
			stats->mpc[i].ev_count = 0;
			if (hw->mac.type == ixgbe_mac_82598EB)
				stats->rnbc[i].ev_count = 0;
		}
		if (i < __arraycount(stats->pxontxc)) {
			stats->pxontxc[i].ev_count = 0;
			stats->pxonrxc[i].ev_count = 0;
			stats->pxofftxc[i].ev_count = 0;
			stats->pxoffrxc[i].ev_count = 0;
			if (hw->mac.type >= ixgbe_mac_82599EB)
				stats->pxon2offc[i].ev_count = 0;
		}
	}

	txr = adapter->tx_rings;
	for (i = 0; i < adapter->num_queues; i++, rxr++, txr++) {
		adapter->queues[i].irqs.ev_count = 0;
		adapter->queues[i].handleq.ev_count = 0;
		adapter->queues[i].req.ev_count = 0;
		txr->no_desc_avail.ev_count = 0;
		txr->total_packets.ev_count = 0;
		txr->tso_tx.ev_count = 0;
#ifndef IXGBE_LEGACY_TX
		txr->pcq_drops.ev_count = 0;
#endif
		txr->q_efbig_tx_dma_setup = 0;
		txr->q_mbuf_defrag_failed = 0;
		txr->q_efbig2_tx_dma_setup = 0;
		txr->q_einval_tx_dma_setup = 0;
		txr->q_other_tx_dma_setup = 0;
		txr->q_eagain_tx_dma_setup = 0;
		txr->q_enomem_tx_dma_setup = 0;
		txr->q_tso_err = 0;

		if (i < __arraycount(stats->qprc)) {
			stats->qprc[i].ev_count = 0;
			stats->qptc[i].ev_count = 0;
			stats->qbrc[i].ev_count = 0;
			stats->qbtc[i].ev_count = 0;
			if (hw->mac.type >= ixgbe_mac_82599EB)
				stats->qprdc[i].ev_count = 0;
		}

		rxr->rx_packets.ev_count = 0;
		rxr->rx_bytes.ev_count = 0;
		rxr->rx_copies.ev_count = 0;
		rxr->no_jmbuf.ev_count = 0;
		rxr->rx_discarded.ev_count = 0;
	}
	stats->ipcs.ev_count = 0;
	stats->l4cs.ev_count = 0;
	stats->ipcs_bad.ev_count = 0;
	stats->l4cs_bad.ev_count = 0;
	stats->intzero.ev_count = 0;
	stats->legint.ev_count = 0;
	stats->crcerrs.ev_count = 0;
	stats->illerrc.ev_count = 0;
	stats->errbc.ev_count = 0;
	stats->mspdc.ev_count = 0;
	if (hw->mac.type >= ixgbe_mac_X550)
		stats->mbsdc.ev_count = 0;
	stats->mpctotal.ev_count = 0;
	stats->mlfc.ev_count = 0;
	stats->mrfc.ev_count = 0;
	stats->rlec.ev_count = 0;
	stats->lxontxc.ev_count = 0;
	stats->lxonrxc.ev_count = 0;
	stats->lxofftxc.ev_count = 0;
	stats->lxoffrxc.ev_count = 0;

	/* Packet Reception Stats */
	stats->tor.ev_count = 0;
	stats->gorc.ev_count = 0;
	stats->tpr.ev_count = 0;
	stats->gprc.ev_count = 0;
	stats->mprc.ev_count = 0;
	stats->bprc.ev_count = 0;
	stats->prc64.ev_count = 0;
	stats->prc127.ev_count = 0;
	stats->prc255.ev_count = 0;
	stats->prc511.ev_count = 0;
	stats->prc1023.ev_count = 0;
	stats->prc1522.ev_count = 0;
	stats->ruc.ev_count = 0;
	stats->rfc.ev_count = 0;
	stats->roc.ev_count = 0;
	stats->rjc.ev_count = 0;
	stats->mngprc.ev_count = 0;
	stats->mngpdc.ev_count = 0;
	stats->xec.ev_count = 0;

	/* Packet Transmission Stats */
	stats->gotc.ev_count = 0;
	stats->tpt.ev_count = 0;
	stats->gptc.ev_count = 0;
	stats->bptc.ev_count = 0;
	stats->mptc.ev_count = 0;
	stats->mngptc.ev_count = 0;
	stats->ptc64.ev_count = 0;
	stats->ptc127.ev_count = 0;
	stats->ptc255.ev_count = 0;
	stats->ptc511.ev_count = 0;
	stats->ptc1023.ev_count = 0;
	stats->ptc1522.ev_count = 0;
}

/************************************************************************
 * ixgbe_sysctl_tdh_handler - Transmit Descriptor Head handler function
 *
 *   Retrieves the TDH value from the hardware
 ************************************************************************/
static int
ixgbe_sysctl_tdh_handler(SYSCTLFN_ARGS)
{
	struct sysctlnode node = *rnode;
	struct tx_ring *txr = (struct tx_ring *)node.sysctl_data;
	struct adapter *adapter;
	uint32_t val;

	if (!txr)
		return (0);

	adapter = txr->adapter;
	if (ixgbe_fw_recovery_mode_swflag(adapter))
		return (EPERM);

	val = IXGBE_READ_REG(&adapter->hw, IXGBE_TDH(txr->me));
	node.sysctl_data = &val;
	return sysctl_lookup(SYSCTLFN_CALL(&node));
} /* ixgbe_sysctl_tdh_handler */

/************************************************************************
 * ixgbe_sysctl_tdt_handler - Transmit Descriptor Tail handler function
 *
 *   Retrieves the TDT value from the hardware
 ************************************************************************/
static int
ixgbe_sysctl_tdt_handler(SYSCTLFN_ARGS)
{
	struct sysctlnode node = *rnode;
	struct tx_ring *txr = (struct tx_ring *)node.sysctl_data;
	struct adapter *adapter;
	uint32_t val;

	if (!txr)
		return (0);

	adapter = txr->adapter;
	if (ixgbe_fw_recovery_mode_swflag(adapter))
		return (EPERM);

	val = IXGBE_READ_REG(&adapter->hw, IXGBE_TDT(txr->me));
	node.sysctl_data = &val;
	return sysctl_lookup(SYSCTLFN_CALL(&node));
} /* ixgbe_sysctl_tdt_handler */

/************************************************************************
 * ixgbe_sysctl_next_to_check_handler - Receive Descriptor next to check
 * handler function
 *
 *   Retrieves the next_to_check value
 ************************************************************************/
static int
ixgbe_sysctl_next_to_check_handler(SYSCTLFN_ARGS)
{
	struct sysctlnode node = *rnode;
	struct rx_ring *rxr = (struct rx_ring *)node.sysctl_data;
	struct adapter *adapter;
	uint32_t val;

	if (!rxr)
		return (0);

	adapter = rxr->adapter;
	if (ixgbe_fw_recovery_mode_swflag(adapter))
		return (EPERM);

	val = rxr->next_to_check;
	node.sysctl_data = &val;
	return sysctl_lookup(SYSCTLFN_CALL(&node));
} /* ixgbe_sysctl_next_to_check_handler */

/************************************************************************
 * ixgbe_sysctl_rdh_handler - Receive Descriptor Head handler function
 *
 *   Retrieves the RDH value from the hardware
 ************************************************************************/
static int
ixgbe_sysctl_rdh_handler(SYSCTLFN_ARGS)
{
	struct sysctlnode node = *rnode;
	struct rx_ring *rxr = (struct rx_ring *)node.sysctl_data;
	struct adapter *adapter;
	uint32_t val;

	if (!rxr)
		return (0);

	adapter = rxr->adapter;
	if (ixgbe_fw_recovery_mode_swflag(adapter))
		return (EPERM);

	val = IXGBE_READ_REG(&adapter->hw, IXGBE_RDH(rxr->me));
	node.sysctl_data = &val;
	return sysctl_lookup(SYSCTLFN_CALL(&node));
} /* ixgbe_sysctl_rdh_handler */

/************************************************************************
 * ixgbe_sysctl_rdt_handler - Receive Descriptor Tail handler function
 *
 *   Retrieves the RDT value from the hardware
 ************************************************************************/
static int
ixgbe_sysctl_rdt_handler(SYSCTLFN_ARGS)
{
	struct sysctlnode node = *rnode;
	struct rx_ring *rxr = (struct rx_ring *)node.sysctl_data;
	struct adapter *adapter;
	uint32_t val;

	if (!rxr)
		return (0);

	adapter = rxr->adapter;
	if (ixgbe_fw_recovery_mode_swflag(adapter))
		return (EPERM);

	val = IXGBE_READ_REG(&adapter->hw, IXGBE_RDT(rxr->me));
	node.sysctl_data = &val;
	return sysctl_lookup(SYSCTLFN_CALL(&node));
} /* ixgbe_sysctl_rdt_handler */

static int
ixgbe_vlan_cb(struct ethercom *ec, uint16_t vid, bool set)
{
	struct ifnet *ifp = &ec->ec_if;
	struct adapter *adapter = ifp->if_softc;
	int rv;

	if (set)
		rv = ixgbe_register_vlan(adapter, vid);
	else
		rv = ixgbe_unregister_vlan(adapter, vid);

	if (rv != 0)
		return rv;

	/*
	 * Control VLAN HW tagging when ec_nvlan is changed from 1 to 0
	 * or 0 to 1.
	 */
	if ((set && (ec->ec_nvlans == 1)) || (!set && (ec->ec_nvlans == 0)))
		ixgbe_setup_vlan_hw_tagging(adapter);

	return rv;
}

/************************************************************************
 * ixgbe_register_vlan
 *
 *   Run via vlan config EVENT, it enables us to use the
 *   HW Filter table since we can get the vlan id. This
 *   just creates the entry in the soft version of the
 *   VFTA, init will repopulate the real table.
 ************************************************************************/
static int
ixgbe_register_vlan(struct adapter *adapter, u16 vtag)
{
	u16		index, bit;
	int		error;

	if ((vtag == 0) || (vtag > 4095))	/* Invalid */
		return EINVAL;

	IXGBE_CORE_LOCK(adapter);
	index = (vtag >> 5) & 0x7F;
	bit = vtag & 0x1F;
	adapter->shadow_vfta[index] |= ((u32)1 << bit);
	error = adapter->hw.mac.ops.set_vfta(&adapter->hw, vtag, 0, true,
	    true);
	IXGBE_CORE_UNLOCK(adapter);
	if (error != 0)
		error = EACCES;

	return error;
} /* ixgbe_register_vlan */

/************************************************************************
 * ixgbe_unregister_vlan
 *
 *   Run via vlan unconfig EVENT, remove our entry in the soft vfta.
 ************************************************************************/
static int
ixgbe_unregister_vlan(struct adapter *adapter, u16 vtag)
{
	u16		index, bit;
	int		error;

	if ((vtag == 0) || (vtag > 4095))	/* Invalid */
		return EINVAL;

	IXGBE_CORE_LOCK(adapter);
	index = (vtag >> 5) & 0x7F;
	bit = vtag & 0x1F;
	adapter->shadow_vfta[index] &= ~((u32)1 << bit);
	error = adapter->hw.mac.ops.set_vfta(&adapter->hw, vtag, 0, false,
	    true);
	IXGBE_CORE_UNLOCK(adapter);
	if (error != 0)
		error = EACCES;

	return error;
} /* ixgbe_unregister_vlan */

static void
ixgbe_setup_vlan_hw_tagging(struct adapter *adapter)
{
	struct ethercom *ec = &adapter->osdep.ec;
	struct ixgbe_hw *hw = &adapter->hw;
	struct rx_ring	*rxr;
	u32		ctrl;
	int		i;
	bool		hwtagging;

	/* Enable HW tagging only if any vlan is attached */
	hwtagging = (ec->ec_capenable & ETHERCAP_VLAN_HWTAGGING)
	    && VLAN_ATTACHED(ec);

	/* Setup the queues for vlans */
	for (i = 0; i < adapter->num_queues; i++) {
		rxr = &adapter->rx_rings[i];
		/*
		 * On 82599 and later, the VLAN enable is per/queue in RXDCTL.
		 */
		if (hw->mac.type != ixgbe_mac_82598EB) {
			ctrl = IXGBE_READ_REG(hw, IXGBE_RXDCTL(rxr->me));
			if (hwtagging)
				ctrl |= IXGBE_RXDCTL_VME;
			else
				ctrl &= ~IXGBE_RXDCTL_VME;
			IXGBE_WRITE_REG(hw, IXGBE_RXDCTL(rxr->me), ctrl);
		}
		rxr->vtag_strip = hwtagging ? TRUE : FALSE;
	}

	/* VLAN hw tagging for 82598 */
	if (hw->mac.type == ixgbe_mac_82598EB) {
		ctrl = IXGBE_READ_REG(hw, IXGBE_VLNCTRL);
		if (hwtagging)
			ctrl |= IXGBE_VLNCTRL_VME;
		else
			ctrl &= ~IXGBE_VLNCTRL_VME;
		IXGBE_WRITE_REG(hw, IXGBE_VLNCTRL, ctrl);
	}
} /* ixgbe_setup_vlan_hw_tagging */

static void
ixgbe_setup_vlan_hw_support(struct adapter *adapter)
{
	struct ethercom *ec = &adapter->osdep.ec;
	struct ixgbe_hw *hw = &adapter->hw;
	int		i;
	u32		ctrl;
	struct vlanid_list *vlanidp;

	/*
	 *  This function is called from both if_init and ifflags_cb()
	 * on NetBSD.
	 */

	/*
	 * Part 1:
	 * Setup VLAN HW tagging
	 */
	ixgbe_setup_vlan_hw_tagging(adapter);

	/*
	 * Part 2:
	 * Setup VLAN HW filter
	 */
	/* Cleanup shadow_vfta */
	for (i = 0; i < IXGBE_VFTA_SIZE; i++)
		adapter->shadow_vfta[i] = 0;
	/* Generate shadow_vfta from ec_vids */
	ETHER_LOCK(ec);
	SIMPLEQ_FOREACH(vlanidp, &ec->ec_vids, vid_list) {
		uint32_t idx;

		idx = vlanidp->vid / 32;
		KASSERT(idx < IXGBE_VFTA_SIZE);
		adapter->shadow_vfta[idx] |= (u32)1 << (vlanidp->vid % 32);
	}
	ETHER_UNLOCK(ec);
	for (i = 0; i < IXGBE_VFTA_SIZE; i++)
		IXGBE_WRITE_REG(hw, IXGBE_VFTA(i), adapter->shadow_vfta[i]);

	ctrl = IXGBE_READ_REG(hw, IXGBE_VLNCTRL);
	/* Enable the Filter Table if enabled */
	if (ec->ec_capenable & ETHERCAP_VLAN_HWFILTER)
		ctrl |= IXGBE_VLNCTRL_VFE;
	else
		ctrl &= ~IXGBE_VLNCTRL_VFE;
	IXGBE_WRITE_REG(hw, IXGBE_VLNCTRL, ctrl);
} /* ixgbe_setup_vlan_hw_support */

/************************************************************************
 * ixgbe_get_slot_info
 *
 *   Get the width and transaction speed of
 *   the slot this adapter is plugged into.
 ************************************************************************/
static void
ixgbe_get_slot_info(struct adapter *adapter)
{
	device_t		dev = adapter->dev;
	struct ixgbe_hw		*hw = &adapter->hw;
	u32		      offset;
	u16			link;
	int		      bus_info_valid = TRUE;

	/* Some devices are behind an internal bridge */
	switch (hw->device_id) {
	case IXGBE_DEV_ID_82599_SFP_SF_QP:
	case IXGBE_DEV_ID_82599_QSFP_SF_QP:
		goto get_parent_info;
	default:
		break;
	}

	ixgbe_get_bus_info(hw);

	/*
	 * Some devices don't use PCI-E, but there is no need
	 * to display "Unknown" for bus speed and width.
	 */
	switch (hw->mac.type) {
	case ixgbe_mac_X550EM_x:
	case ixgbe_mac_X550EM_a:
		return;
	default:
		goto display;
	}

get_parent_info:
	/*
	 * For the Quad port adapter we need to parse back
	 * up the PCI tree to find the speed of the expansion
	 * slot into which this adapter is plugged. A bit more work.
	 */
	dev = device_parent(device_parent(dev));
#if 0
#ifdef IXGBE_DEBUG
	device_printf(dev, "parent pcib = %x,%x,%x\n", pci_get_bus(dev),
	    pci_get_slot(dev), pci_get_function(dev));
#endif
	dev = device_parent(device_parent(dev));
#ifdef IXGBE_DEBUG
	device_printf(dev, "slot pcib = %x,%x,%x\n", pci_get_bus(dev),
	    pci_get_slot(dev), pci_get_function(dev));
#endif
#endif
	/* Now get the PCI Express Capabilities offset */
	if (pci_get_capability(adapter->osdep.pc, adapter->osdep.tag,
	    PCI_CAP_PCIEXPRESS, &offset, NULL)) {
		/*
		 * Hmm...can't get PCI-Express capabilities.
		 * Falling back to default method.
		 */
		bus_info_valid = FALSE;
		ixgbe_get_bus_info(hw);
		goto display;
	}
	/* ...and read the Link Status Register */
	link = pci_conf_read(adapter->osdep.pc, adapter->osdep.tag,
	    offset + PCIE_LCSR) >> 16;
	ixgbe_set_pci_config_data_generic(hw, link);

display:
	device_printf(dev, "PCI Express Bus: Speed %s Width %s\n",
	    ((hw->bus.speed == ixgbe_bus_speed_8000)	? "8.0GT/s" :
	     (hw->bus.speed == ixgbe_bus_speed_5000)	? "5.0GT/s" :
	     (hw->bus.speed == ixgbe_bus_speed_2500)	? "2.5GT/s" :
	     "Unknown"),
	    ((hw->bus.width == ixgbe_bus_width_pcie_x8) ? "x8" :
	     (hw->bus.width == ixgbe_bus_width_pcie_x4) ? "x4" :
	     (hw->bus.width == ixgbe_bus_width_pcie_x1) ? "x1" :
	     "Unknown"));

	if (bus_info_valid) {
		if ((hw->device_id != IXGBE_DEV_ID_82599_SFP_SF_QP) &&
		    ((hw->bus.width <= ixgbe_bus_width_pcie_x4) &&
			(hw->bus.speed == ixgbe_bus_speed_2500))) {
			device_printf(dev, "PCI-Express bandwidth available"
			    " for this card\n     is not sufficient for"
			    " optimal performance.\n");
			device_printf(dev, "For optimal performance a x8 "
			    "PCIE, or x4 PCIE Gen2 slot is required.\n");
		}
		if ((hw->device_id == IXGBE_DEV_ID_82599_SFP_SF_QP) &&
		    ((hw->bus.width <= ixgbe_bus_width_pcie_x8) &&
			(hw->bus.speed < ixgbe_bus_speed_8000))) {
			device_printf(dev, "PCI-Express bandwidth available"
			    " for this card\n     is not sufficient for"
			    " optimal performance.\n");
			device_printf(dev, "For optimal performance a x8 "
			    "PCIE Gen3 slot is required.\n");
		}
	} else
		device_printf(dev, "Unable to determine slot speed/width. The speed/width reported are that of the internal switch.\n");

	return;
} /* ixgbe_get_slot_info */

/************************************************************************
 * ixgbe_enable_queue - MSI-X Interrupt Handlers and Tasklets
 ************************************************************************/
static inline void
ixgbe_enable_queue(struct adapter *adapter, u32 vector)
{
	struct ixgbe_hw *hw = &adapter->hw;
	struct ix_queue *que = &adapter->queues[vector];
	u64		queue = 1ULL << vector;
	u32		mask;

	mutex_enter(&que->dc_mtx);
	if (que->disabled_count > 0 && --que->disabled_count > 0)
		goto out;

	if (hw->mac.type == ixgbe_mac_82598EB) {
		mask = (IXGBE_EIMS_RTX_QUEUE & queue);
		IXGBE_WRITE_REG(hw, IXGBE_EIMS, mask);
	} else {
		mask = (queue & 0xFFFFFFFF);
		if (mask)
			IXGBE_WRITE_REG(hw, IXGBE_EIMS_EX(0), mask);
		mask = (queue >> 32);
		if (mask)
			IXGBE_WRITE_REG(hw, IXGBE_EIMS_EX(1), mask);
	}
out:
	mutex_exit(&que->dc_mtx);
} /* ixgbe_enable_queue */

/************************************************************************
 * ixgbe_disable_queue_internal
 ************************************************************************/
static inline void
ixgbe_disable_queue_internal(struct adapter *adapter, u32 vector, bool nestok)
{
	struct ixgbe_hw *hw = &adapter->hw;
	struct ix_queue *que = &adapter->queues[vector];
	u64		queue = 1ULL << vector;
	u32		mask;

	mutex_enter(&que->dc_mtx);

	if (que->disabled_count > 0) {
		if (nestok)
			que->disabled_count++;
		goto out;
	}
	que->disabled_count++;

	if (hw->mac.type == ixgbe_mac_82598EB) {
		mask = (IXGBE_EIMS_RTX_QUEUE & queue);
		IXGBE_WRITE_REG(hw, IXGBE_EIMC, mask);
	} else {
		mask = (queue & 0xFFFFFFFF);
		if (mask)
			IXGBE_WRITE_REG(hw, IXGBE_EIMC_EX(0), mask);
		mask = (queue >> 32);
		if (mask)
			IXGBE_WRITE_REG(hw, IXGBE_EIMC_EX(1), mask);
	}
out:
	mutex_exit(&que->dc_mtx);
} /* ixgbe_disable_queue_internal */

/************************************************************************
 * ixgbe_disable_queue
 ************************************************************************/
static inline void
ixgbe_disable_queue(struct adapter *adapter, u32 vector)
{

	ixgbe_disable_queue_internal(adapter, vector, true);
} /* ixgbe_disable_queue */

/************************************************************************
 * ixgbe_sched_handle_que - schedule deferred packet processing
 ************************************************************************/
static inline void
ixgbe_sched_handle_que(struct adapter *adapter, struct ix_queue *que)
{

	if (que->txrx_use_workqueue) {
		/*
		 * adapter->que_wq is bound to each CPU instead of
		 * each NIC queue to reduce workqueue kthread. As we
		 * should consider about interrupt affinity in this
		 * function, the workqueue kthread must be WQ_PERCPU.
		 * If create WQ_PERCPU workqueue kthread for each NIC
		 * queue, that number of created workqueue kthread is
		 * (number of used NIC queue) * (number of CPUs) =
		 * (number of CPUs) ^ 2 most often.
		 *
		 * The same NIC queue's interrupts are avoided by
		 * masking the queue's interrupt. And different
		 * NIC queue's interrupts use different struct work
		 * (que->wq_cookie). So, "enqueued flag" to avoid
		 * twice workqueue_enqueue() is not required .
		 */
		workqueue_enqueue(adapter->que_wq, &que->wq_cookie, curcpu());
	} else {
		softint_schedule(que->que_si);
	}
}

/************************************************************************
 * ixgbe_msix_que - MSI-X Queue Interrupt Service routine
 ************************************************************************/
static int
ixgbe_msix_que(void *arg)
{
	struct ix_queue	*que = arg;
	struct adapter	*adapter = que->adapter;
	struct ifnet	*ifp = adapter->ifp;
	struct tx_ring	*txr = que->txr;
	struct rx_ring	*rxr = que->rxr;
	bool		more;
	u32		newitr = 0;

	/* Protect against spurious interrupts */
	if ((ifp->if_flags & IFF_RUNNING) == 0)
		return 0;

	ixgbe_disable_queue(adapter, que->msix);
	++que->irqs.ev_count;

	/*
	 * Don't change "que->txrx_use_workqueue" from this point to avoid
	 * flip-flopping softint/workqueue mode in one deferred processing.
	 */
	que->txrx_use_workqueue = adapter->txrx_use_workqueue;

#ifdef __NetBSD__
	/* Don't run ixgbe_rxeof in interrupt context */
	more = true;
#else
	more = ixgbe_rxeof(que);
#endif

	IXGBE_TX_LOCK(txr);
	ixgbe_txeof(txr);
	IXGBE_TX_UNLOCK(txr);

	/* Do AIM now? */

	if (adapter->enable_aim == false)
		goto no_calc;
	/*
	 * Do Adaptive Interrupt Moderation:
	 *  - Write out last calculated setting
	 *  - Calculate based on average size over
	 *    the last interval.
	 */
	if (que->eitr_setting)
		ixgbe_eitr_write(adapter, que->msix, que->eitr_setting);

	que->eitr_setting = 0;

	/* Idle, do nothing */
	if ((txr->bytes == 0) && (rxr->bytes == 0))
		goto no_calc;

	if ((txr->bytes) && (txr->packets))
		newitr = txr->bytes/txr->packets;
	if ((rxr->bytes) && (rxr->packets))
		newitr = uimax(newitr, (rxr->bytes / rxr->packets));
	newitr += 24; /* account for hardware frame, crc */

	/* set an upper boundary */
	newitr = uimin(newitr, 3000);

	/* Be nice to the mid range */
	if ((newitr > 300) && (newitr < 1200))
		newitr = (newitr / 3);
	else
		newitr = (newitr / 2);

	/*
	 * When RSC is used, ITR interval must be larger than RSC_DELAY.
	 * Currently, we use 2us for RSC_DELAY. The minimum value is always
	 * greater than 2us on 100M (and 10M?(not documented)), but it's not
	 * on 1G and higher.
	 */
	if ((adapter->link_speed != IXGBE_LINK_SPEED_100_FULL)
	    && (adapter->link_speed != IXGBE_LINK_SPEED_10_FULL)) {
		if (newitr < IXGBE_MIN_RSC_EITR_10G1G)
			newitr = IXGBE_MIN_RSC_EITR_10G1G;
	}

	/* save for next interrupt */
	que->eitr_setting = newitr;

	/* Reset state */
	txr->bytes = 0;
	txr->packets = 0;
	rxr->bytes = 0;
	rxr->packets = 0;

no_calc:
	if (more)
		ixgbe_sched_handle_que(adapter, que);
	else
		ixgbe_enable_queue(adapter, que->msix);

	return 1;
} /* ixgbe_msix_que */

/************************************************************************
 * ixgbe_media_status - Media Ioctl callback
 *
 *   Called whenever the user queries the status of
 *   the interface using ifconfig.
 ************************************************************************/
static void
ixgbe_media_status(struct ifnet *ifp, struct ifmediareq *ifmr)
{
	struct adapter *adapter = ifp->if_softc;
	struct ixgbe_hw *hw = &adapter->hw;
	int layer;

	INIT_DEBUGOUT("ixgbe_media_status: begin");
	ixgbe_update_link_status(adapter);

	ifmr->ifm_status = IFM_AVALID;
	ifmr->ifm_active = IFM_ETHER;

	if (adapter->link_active != LINK_STATE_UP) {
		ifmr->ifm_active |= IFM_NONE;
		return;
	}

	ifmr->ifm_status |= IFM_ACTIVE;
	layer = adapter->phy_layer;

	if (layer & IXGBE_PHYSICAL_LAYER_10GBASE_T ||
	    layer & IXGBE_PHYSICAL_LAYER_5GBASE_T ||
	    layer & IXGBE_PHYSICAL_LAYER_2500BASE_T ||
	    layer & IXGBE_PHYSICAL_LAYER_1000BASE_T ||
	    layer & IXGBE_PHYSICAL_LAYER_100BASE_TX ||
	    layer & IXGBE_PHYSICAL_LAYER_10BASE_T)
		switch (adapter->link_speed) {
		case IXGBE_LINK_SPEED_10GB_FULL:
			ifmr->ifm_active |= IFM_10G_T | IFM_FDX;
			break;
		case IXGBE_LINK_SPEED_5GB_FULL:
			ifmr->ifm_active |= IFM_5000_T | IFM_FDX;
			break;
		case IXGBE_LINK_SPEED_2_5GB_FULL:
			ifmr->ifm_active |= IFM_2500_T | IFM_FDX;
			break;
		case IXGBE_LINK_SPEED_1GB_FULL:
			ifmr->ifm_active |= IFM_1000_T | IFM_FDX;
			break;
		case IXGBE_LINK_SPEED_100_FULL:
			ifmr->ifm_active |= IFM_100_TX | IFM_FDX;
			break;
		case IXGBE_LINK_SPEED_10_FULL:
			ifmr->ifm_active |= IFM_10_T | IFM_FDX;
			break;
		}
	if (layer & IXGBE_PHYSICAL_LAYER_SFP_PLUS_CU ||
	    layer & IXGBE_PHYSICAL_LAYER_SFP_ACTIVE_DA)
		switch (adapter->link_speed) {
		case IXGBE_LINK_SPEED_10GB_FULL:
			ifmr->ifm_active |= IFM_10G_TWINAX | IFM_FDX;
			break;
		}
	if (layer & IXGBE_PHYSICAL_LAYER_10GBASE_LR)
		switch (adapter->link_speed) {
		case IXGBE_LINK_SPEED_10GB_FULL:
			ifmr->ifm_active |= IFM_10G_LR | IFM_FDX;
			break;
		case IXGBE_LINK_SPEED_1GB_FULL:
			ifmr->ifm_active |= IFM_1000_LX | IFM_FDX;
			break;
		}
	if (layer & IXGBE_PHYSICAL_LAYER_10GBASE_LRM)
		switch (adapter->link_speed) {
		case IXGBE_LINK_SPEED_10GB_FULL:
			ifmr->ifm_active |= IFM_10G_LRM | IFM_FDX;
			break;
		case IXGBE_LINK_SPEED_1GB_FULL:
			ifmr->ifm_active |= IFM_1000_LX | IFM_FDX;
			break;
		}
	if (layer & IXGBE_PHYSICAL_LAYER_10GBASE_SR ||
	    layer & IXGBE_PHYSICAL_LAYER_1000BASE_SX)
		switch (adapter->link_speed) {
		case IXGBE_LINK_SPEED_10GB_FULL:
			ifmr->ifm_active |= IFM_10G_SR | IFM_FDX;
			break;
		case IXGBE_LINK_SPEED_1GB_FULL:
			ifmr->ifm_active |= IFM_1000_SX | IFM_FDX;
			break;
		}
	if (layer & IXGBE_PHYSICAL_LAYER_10GBASE_CX4)
		switch (adapter->link_speed) {
		case IXGBE_LINK_SPEED_10GB_FULL:
			ifmr->ifm_active |= IFM_10G_CX4 | IFM_FDX;
			break;
		}
	/*
	 * XXX: These need to use the proper media types once
	 * they're added.
	 */
	if (layer & IXGBE_PHYSICAL_LAYER_10GBASE_KR)
		switch (adapter->link_speed) {
		case IXGBE_LINK_SPEED_10GB_FULL:
			ifmr->ifm_active |= IFM_10G_KR | IFM_FDX;
			break;
		case IXGBE_LINK_SPEED_2_5GB_FULL:
			ifmr->ifm_active |= IFM_2500_KX | IFM_FDX;
			break;
		case IXGBE_LINK_SPEED_1GB_FULL:
			ifmr->ifm_active |= IFM_1000_KX | IFM_FDX;
			break;
		}
	else if (layer & IXGBE_PHYSICAL_LAYER_10GBASE_KX4 ||
	    layer & IXGBE_PHYSICAL_LAYER_2500BASE_KX ||
	    layer & IXGBE_PHYSICAL_LAYER_1000BASE_KX)
		switch (adapter->link_speed) {
		case IXGBE_LINK_SPEED_10GB_FULL:
			ifmr->ifm_active |= IFM_10G_KX4 | IFM_FDX;
			break;
		case IXGBE_LINK_SPEED_2_5GB_FULL:
			ifmr->ifm_active |= IFM_2500_KX | IFM_FDX;
			break;
		case IXGBE_LINK_SPEED_1GB_FULL:
			ifmr->ifm_active |= IFM_1000_KX | IFM_FDX;
			break;
		}

	/* If nothing is recognized... */
#if 0
	if (IFM_SUBTYPE(ifmr->ifm_active) == 0)
		ifmr->ifm_active |= IFM_UNKNOWN;
#endif

	ifp->if_baudrate = ifmedia_baudrate(ifmr->ifm_active);

	/* Display current flow control setting used on link */
	if (hw->fc.current_mode == ixgbe_fc_rx_pause ||
	    hw->fc.current_mode == ixgbe_fc_full)
		ifmr->ifm_active |= IFM_ETH_RXPAUSE;
	if (hw->fc.current_mode == ixgbe_fc_tx_pause ||
	    hw->fc.current_mode == ixgbe_fc_full)
		ifmr->ifm_active |= IFM_ETH_TXPAUSE;

	return;
} /* ixgbe_media_status */

/************************************************************************
 * ixgbe_media_change - Media Ioctl callback
 *
 *   Called when the user changes speed/duplex using
 *   media/mediopt option with ifconfig.
 ************************************************************************/
static int
ixgbe_media_change(struct ifnet *ifp)
{
	struct adapter	 *adapter = ifp->if_softc;
	struct ifmedia	 *ifm = &adapter->media;
	struct ixgbe_hw	 *hw = &adapter->hw;
	ixgbe_link_speed speed = 0;
	ixgbe_link_speed link_caps = 0;
	bool negotiate = false;
	s32 err = IXGBE_NOT_IMPLEMENTED;

	INIT_DEBUGOUT("ixgbe_media_change: begin");

	if (IFM_TYPE(ifm->ifm_media) != IFM_ETHER)
		return (EINVAL);

	if (hw->phy.media_type == ixgbe_media_type_backplane)
		return (EPERM);

	/*
	 * We don't actually need to check against the supported
	 * media types of the adapter; ifmedia will take care of
	 * that for us.
	 */
	switch (IFM_SUBTYPE(ifm->ifm_media)) {
	case IFM_AUTO:
		err = hw->mac.ops.get_link_capabilities(hw, &link_caps,
		    &negotiate);
		if (err != IXGBE_SUCCESS) {
			device_printf(adapter->dev, "Unable to determine "
			    "supported advertise speeds\n");
			return (ENODEV);
		}
		speed |= link_caps;
		break;
	case IFM_10G_T:
	case IFM_10G_LRM:
	case IFM_10G_LR:
	case IFM_10G_TWINAX:
	case IFM_10G_SR:
	case IFM_10G_CX4:
	case IFM_10G_KR:
	case IFM_10G_KX4:
		speed |= IXGBE_LINK_SPEED_10GB_FULL;
		break;
	case IFM_5000_T:
		speed |= IXGBE_LINK_SPEED_5GB_FULL;
		break;
	case IFM_2500_T:
	case IFM_2500_KX:
		speed |= IXGBE_LINK_SPEED_2_5GB_FULL;
		break;
	case IFM_1000_T:
	case IFM_1000_LX:
	case IFM_1000_SX:
	case IFM_1000_KX:
		speed |= IXGBE_LINK_SPEED_1GB_FULL;
		break;
	case IFM_100_TX:
		speed |= IXGBE_LINK_SPEED_100_FULL;
		break;
	case IFM_10_T:
		speed |= IXGBE_LINK_SPEED_10_FULL;
		break;
	case IFM_NONE:
		break;
	default:
		goto invalid;
	}

	hw->mac.autotry_restart = TRUE;
	hw->mac.ops.setup_link(hw, speed, TRUE);
	adapter->advertise = 0;
	if (IFM_SUBTYPE(ifm->ifm_media) != IFM_AUTO) {
		if ((speed & IXGBE_LINK_SPEED_10GB_FULL) != 0)
			adapter->advertise |= 1 << 2;
		if ((speed & IXGBE_LINK_SPEED_1GB_FULL) != 0)
			adapter->advertise |= 1 << 1;
		if ((speed & IXGBE_LINK_SPEED_100_FULL) != 0)
			adapter->advertise |= 1 << 0;
		if ((speed & IXGBE_LINK_SPEED_10_FULL) != 0)
			adapter->advertise |= 1 << 3;
		if ((speed & IXGBE_LINK_SPEED_2_5GB_FULL) != 0)
			adapter->advertise |= 1 << 4;
		if ((speed & IXGBE_LINK_SPEED_5GB_FULL) != 0)
			adapter->advertise |= 1 << 5;
	}

	return (0);

invalid:
	device_printf(adapter->dev, "Invalid media type!\n");

	return (EINVAL);
} /* ixgbe_media_change */

/************************************************************************
 * ixgbe_msix_admin - Link status change ISR (MSI/MSI-X)
 ************************************************************************/
static int
ixgbe_msix_admin(void *arg)
{
	struct adapter	*adapter = arg;
	struct ixgbe_hw *hw = &adapter->hw;
	u32		eicr, eicr_mask;
	u32		task_requests = 0;
	s32		retval;

	++adapter->admin_irqev.ev_count;

	/* Pause other interrupts */
	IXGBE_WRITE_REG(hw, IXGBE_EIMC, IXGBE_EIMC_OTHER);

	/* First get the cause */
	/*
	 * The specifications of 82598, 82599, X540 and X550 say EICS register
	 * is write only. However, Linux says it is a workaround for silicon
	 * errata to read EICS instead of EICR to get interrupt cause. It seems
	 * there is a problem about read clear mechanism for EICR register.
	 */
	eicr = IXGBE_READ_REG(hw, IXGBE_EICS);
	/* Be sure the queue bits are not cleared */
	eicr &= ~IXGBE_EICR_RTX_QUEUE;
	/* Clear interrupt with write */
	IXGBE_WRITE_REG(hw, IXGBE_EICR, eicr);

	if (ixgbe_is_sfp(hw)) {
		/* Pluggable optics-related interrupt */
		if (hw->mac.type >= ixgbe_mac_X540)
			eicr_mask = IXGBE_EICR_GPI_SDP0_X540;
		else
			eicr_mask = IXGBE_EICR_GPI_SDP2_BY_MAC(hw);

		/*
		 *  An interrupt might not arrive when a module is inserted.
		 * When an link status change interrupt occurred and the driver
		 * still regard SFP as unplugged, issue the module softint
		 * and then issue LSC interrupt.
		 */
		if ((eicr & eicr_mask)
		    || ((hw->phy.sfp_type == ixgbe_sfp_type_not_present)
			&& (eicr & IXGBE_EICR_LSC))) {
			IXGBE_WRITE_REG(hw, IXGBE_EICR, eicr_mask);
			task_requests |= IXGBE_REQUEST_TASK_MOD;
		}

		if ((hw->mac.type == ixgbe_mac_82599EB) &&
		    (eicr & IXGBE_EICR_GPI_SDP1_BY_MAC(hw))) {
			IXGBE_WRITE_REG(hw, IXGBE_EICR,
			    IXGBE_EICR_GPI_SDP1_BY_MAC(hw));
			task_requests |= IXGBE_REQUEST_TASK_MSF;
		}
	}

	/* Link status change */
	if (eicr & IXGBE_EICR_LSC) {
		IXGBE_WRITE_REG(hw, IXGBE_EIMC, IXGBE_EIMC_LSC);
		task_requests |= IXGBE_REQUEST_TASK_LSC;
	}

	if (adapter->hw.mac.type != ixgbe_mac_82598EB) {
		if ((adapter->feat_en & IXGBE_FEATURE_FDIR) &&
		    (eicr & IXGBE_EICR_FLOW_DIR)) {
			/* This is probably overkill :) */
			if (!atomic_cas_uint(&adapter->fdir_reinit, 0, 1))
				return 1;
			/* Disable the interrupt */
			IXGBE_WRITE_REG(hw, IXGBE_EIMC, IXGBE_EIMC_FLOW_DIR);
			task_requests |= IXGBE_REQUEST_TASK_FDIR;
		}

		if (eicr & IXGBE_EICR_ECC) {
			device_printf(adapter->dev,
			    "CRITICAL: ECC ERROR!! Please Reboot!!\n");
			IXGBE_WRITE_REG(hw, IXGBE_EICR, IXGBE_EICR_ECC);
		}

		/* Check for over temp condition */
		if (adapter->feat_en & IXGBE_FEATURE_TEMP_SENSOR) {
			switch (adapter->hw.mac.type) {
			case ixgbe_mac_X550EM_a:
				if (!(eicr & IXGBE_EICR_GPI_SDP0_X550EM_a))
					break;
				IXGBE_WRITE_REG(hw, IXGBE_EIMC,
				    IXGBE_EICR_GPI_SDP0_X550EM_a);
				IXGBE_WRITE_REG(hw, IXGBE_EICR,
				    IXGBE_EICR_GPI_SDP0_X550EM_a);
				retval = hw->phy.ops.check_overtemp(hw);
				if (retval != IXGBE_ERR_OVERTEMP)
					break;
				device_printf(adapter->dev, "CRITICAL: OVER TEMP!! PHY IS SHUT DOWN!!\n");
				device_printf(adapter->dev, "System shutdown required!\n");
				break;
			default:
				if (!(eicr & IXGBE_EICR_TS))
					break;
				retval = hw->phy.ops.check_overtemp(hw);
				if (retval != IXGBE_ERR_OVERTEMP)
					break;
				device_printf(adapter->dev, "CRITICAL: OVER TEMP!! PHY IS SHUT DOWN!!\n");
				device_printf(adapter->dev, "System shutdown required!\n");
				IXGBE_WRITE_REG(hw, IXGBE_EICR, IXGBE_EICR_TS);
				break;
			}
		}

		/* Check for VF message */
		if ((adapter->feat_en & IXGBE_FEATURE_SRIOV) &&
		    (eicr & IXGBE_EICR_MAILBOX)) {
			task_requests |= IXGBE_REQUEST_TASK_MBX;
		}
	}

	/* Check for fan failure */
	if (adapter->feat_en & IXGBE_FEATURE_FAN_FAIL) {
		ixgbe_check_fan_failure(adapter, eicr, TRUE);
		IXGBE_WRITE_REG(hw, IXGBE_EICR, IXGBE_EICR_GPI_SDP1_BY_MAC(hw));
	}

	/* External PHY interrupt */
	if ((hw->phy.type == ixgbe_phy_x550em_ext_t) &&
	    (eicr & IXGBE_EICR_GPI_SDP0_X540)) {
		IXGBE_WRITE_REG(hw, IXGBE_EICR, IXGBE_EICR_GPI_SDP0_X540);
		task_requests |= IXGBE_REQUEST_TASK_PHY;
	}

	if (task_requests != 0) {
		/* Re-enabling other interrupts is done in the admin task */
		task_requests |= IXGBE_REQUEST_TASK_NEED_ACKINTR;
<<<<<<< HEAD
		atomic_or_32(&adapter->task_requests, task_requests);
		ixgbe_schedule_admin_tasklet(adapter);
=======

		mutex_enter(&adapter->admin_mtx);
		adapter->task_requests |= task_requests;
		ixgbe_schedule_admin_tasklet(adapter);
		mutex_exit(&adapter->admin_mtx);
>>>>>>> ba48e27f
	} else {
		/* Re-enable other interrupts */
		IXGBE_WRITE_REG(hw, IXGBE_EIMS, IXGBE_EIMS_OTHER);
	}

	return 1;
} /* ixgbe_msix_admin */

static void
ixgbe_eitr_write(struct adapter *adapter, uint32_t index, uint32_t itr)
{

	if (adapter->hw.mac.type == ixgbe_mac_82598EB)
		itr |= itr << 16;
	else
		itr |= IXGBE_EITR_CNT_WDIS;

	IXGBE_WRITE_REG(&adapter->hw, IXGBE_EITR(index), itr);
}


/************************************************************************
 * ixgbe_sysctl_interrupt_rate_handler
 ************************************************************************/
static int
ixgbe_sysctl_interrupt_rate_handler(SYSCTLFN_ARGS)
{
	struct sysctlnode node = *rnode;
	struct ix_queue *que = (struct ix_queue *)node.sysctl_data;
	struct adapter	*adapter;
	uint32_t reg, usec, rate;
	int error;

	if (que == NULL)
		return 0;

	adapter = que->adapter;
	if (ixgbe_fw_recovery_mode_swflag(adapter))
		return (EPERM);

	reg = IXGBE_READ_REG(&adapter->hw, IXGBE_EITR(que->msix));
	usec = ((reg & 0x0FF8) >> 3);
	if (usec > 0)
		rate = 500000 / usec;
	else
		rate = 0;
	node.sysctl_data = &rate;
	error = sysctl_lookup(SYSCTLFN_CALL(&node));
	if (error || newp == NULL)
		return error;
	reg &= ~0xfff; /* default, no limitation */
	if (rate > 0 && rate < 500000) {
		if (rate < 1000)
			rate = 1000;
		reg |= ((4000000 / rate) & 0xff8);
		/*
		 * When RSC is used, ITR interval must be larger than
		 * RSC_DELAY. Currently, we use 2us for RSC_DELAY.
		 * The minimum value is always greater than 2us on 100M
		 * (and 10M?(not documented)), but it's not on 1G and higher.
		 */
		if ((adapter->link_speed != IXGBE_LINK_SPEED_100_FULL)
		    && (adapter->link_speed != IXGBE_LINK_SPEED_10_FULL)) {
			if ((adapter->num_queues > 1)
			    && (reg < IXGBE_MIN_RSC_EITR_10G1G))
				return EINVAL;
		}
		ixgbe_max_interrupt_rate = rate;
	} else
		ixgbe_max_interrupt_rate = 0;
	ixgbe_eitr_write(adapter, que->msix, reg);

	return (0);
} /* ixgbe_sysctl_interrupt_rate_handler */

const struct sysctlnode *
ixgbe_sysctl_instance(struct adapter *adapter)
{
	const char *dvname;
	struct sysctllog **log;
	int rc;
	const struct sysctlnode *rnode;

	if (adapter->sysctltop != NULL)
		return adapter->sysctltop;

	log = &adapter->sysctllog;
	dvname = device_xname(adapter->dev);

	if ((rc = sysctl_createv(log, 0, NULL, &rnode,
	    0, CTLTYPE_NODE, dvname,
	    SYSCTL_DESCR("ixgbe information and settings"),
	    NULL, 0, NULL, 0, CTL_HW, CTL_CREATE, CTL_EOL)) != 0)
		goto err;

	return rnode;
err:
	device_printf(adapter->dev,
	    "%s: sysctl_createv failed, rc = %d\n", __func__, rc);
	return NULL;
}

/************************************************************************
 * ixgbe_add_device_sysctls
 ************************************************************************/
static void
ixgbe_add_device_sysctls(struct adapter *adapter)
{
	device_t	       dev = adapter->dev;
	struct ixgbe_hw	       *hw = &adapter->hw;
	struct sysctllog **log;
	const struct sysctlnode *rnode, *cnode;

	log = &adapter->sysctllog;

	if ((rnode = ixgbe_sysctl_instance(adapter)) == NULL) {
		aprint_error_dev(dev, "could not create sysctl root\n");
		return;
	}

	if (sysctl_createv(log, 0, &rnode, &cnode,
	    CTLFLAG_READWRITE, CTLTYPE_INT,
	    "debug", SYSCTL_DESCR("Debug Info"),
	    ixgbe_sysctl_debug, 0, (void *)adapter, 0, CTL_CREATE, CTL_EOL) != 0)
		aprint_error_dev(dev, "could not create sysctl\n");

	if (sysctl_createv(log, 0, &rnode, &cnode,
	    CTLFLAG_READONLY, CTLTYPE_INT,
	    "num_rx_desc", SYSCTL_DESCR("Number of rx descriptors"),
	    NULL, 0, &adapter->num_rx_desc, 0, CTL_CREATE, CTL_EOL) != 0)
		aprint_error_dev(dev, "could not create sysctl\n");

	if (sysctl_createv(log, 0, &rnode, &cnode,
	    CTLFLAG_READONLY, CTLTYPE_INT,
	    "num_queues", SYSCTL_DESCR("Number of queues"),
	    NULL, 0, &adapter->num_queues, 0, CTL_CREATE, CTL_EOL) != 0)
		aprint_error_dev(dev, "could not create sysctl\n");

	/* Sysctls for all devices */
	if (sysctl_createv(log, 0, &rnode, &cnode, CTLFLAG_READWRITE,
	    CTLTYPE_INT, "fc", SYSCTL_DESCR(IXGBE_SYSCTL_DESC_SET_FC),
	    ixgbe_sysctl_flowcntl, 0, (void *)adapter, 0, CTL_CREATE,
	    CTL_EOL) != 0)
		aprint_error_dev(dev, "could not create sysctl\n");

	adapter->enable_aim = ixgbe_enable_aim;
	if (sysctl_createv(log, 0, &rnode, &cnode, CTLFLAG_READWRITE,
	    CTLTYPE_BOOL, "enable_aim", SYSCTL_DESCR("Interrupt Moderation"),
	    NULL, 0, &adapter->enable_aim, 0, CTL_CREATE, CTL_EOL) != 0)
		aprint_error_dev(dev, "could not create sysctl\n");

	if (sysctl_createv(log, 0, &rnode, &cnode,
	    CTLFLAG_READWRITE, CTLTYPE_INT,
	    "advertise_speed", SYSCTL_DESCR(IXGBE_SYSCTL_DESC_ADV_SPEED),
	    ixgbe_sysctl_advertise, 0, (void *)adapter, 0, CTL_CREATE,
	    CTL_EOL) != 0)
		aprint_error_dev(dev, "could not create sysctl\n");

	/*
	 * If each "que->txrx_use_workqueue" is changed in sysctl handler,
	 * it causesflip-flopping softint/workqueue mode in one deferred
	 * processing. Therefore, preempt_disable()/preempt_enable() are
	 * required in ixgbe_sched_handle_que() to avoid
	 * KASSERT(ixgbe_sched_handle_que()) in softint_schedule().
	 * I think changing "que->txrx_use_workqueue" in interrupt handler
	 * is lighter than doing preempt_disable()/preempt_enable() in every
	 * ixgbe_sched_handle_que().
	 */
	adapter->txrx_use_workqueue = ixgbe_txrx_workqueue;
	if (sysctl_createv(log, 0, &rnode, &cnode, CTLFLAG_READWRITE,
	    CTLTYPE_BOOL, "txrx_workqueue", SYSCTL_DESCR("Use workqueue for packet processing"),
	    NULL, 0, &adapter->txrx_use_workqueue, 0, CTL_CREATE, CTL_EOL) != 0)
		aprint_error_dev(dev, "could not create sysctl\n");

#ifdef IXGBE_DEBUG
	/* testing sysctls (for all devices) */
	if (sysctl_createv(log, 0, &rnode, &cnode, CTLFLAG_READWRITE,
	    CTLTYPE_INT, "power_state", SYSCTL_DESCR("PCI Power State"),
	    ixgbe_sysctl_power_state, 0, (void *)adapter, 0, CTL_CREATE,
	    CTL_EOL) != 0)
		aprint_error_dev(dev, "could not create sysctl\n");

	if (sysctl_createv(log, 0, &rnode, &cnode, CTLFLAG_READONLY,
	    CTLTYPE_STRING, "print_rss_config",
	    SYSCTL_DESCR("Prints RSS Configuration"),
	    ixgbe_sysctl_print_rss_config, 0, (void *)adapter, 0, CTL_CREATE,
	    CTL_EOL) != 0)
		aprint_error_dev(dev, "could not create sysctl\n");
#endif
	/* for X550 series devices */
	if (hw->mac.type >= ixgbe_mac_X550)
		if (sysctl_createv(log, 0, &rnode, &cnode, CTLFLAG_READWRITE,
		    CTLTYPE_INT, "dmac", SYSCTL_DESCR("DMA Coalesce"),
		    ixgbe_sysctl_dmac, 0, (void *)adapter, 0, CTL_CREATE,
		    CTL_EOL) != 0)
			aprint_error_dev(dev, "could not create sysctl\n");

	/* for WoL-capable devices */
	if (adapter->wol_support) {
		if (sysctl_createv(log, 0, &rnode, &cnode, CTLFLAG_READWRITE,
		    CTLTYPE_BOOL, "wol_enable",
		    SYSCTL_DESCR("Enable/Disable Wake on LAN"),
		    ixgbe_sysctl_wol_enable, 0, (void *)adapter, 0, CTL_CREATE,
		    CTL_EOL) != 0)
			aprint_error_dev(dev, "could not create sysctl\n");

		if (sysctl_createv(log, 0, &rnode, &cnode, CTLFLAG_READWRITE,
		    CTLTYPE_INT, "wufc",
		    SYSCTL_DESCR("Enable/Disable Wake Up Filters"),
		    ixgbe_sysctl_wufc, 0, (void *)adapter, 0, CTL_CREATE,
		    CTL_EOL) != 0)
			aprint_error_dev(dev, "could not create sysctl\n");
	}

	/* for X552/X557-AT devices */
	if (hw->device_id == IXGBE_DEV_ID_X550EM_X_10G_T) {
		const struct sysctlnode *phy_node;

		if (sysctl_createv(log, 0, &rnode, &phy_node, 0, CTLTYPE_NODE,
		    "phy", SYSCTL_DESCR("External PHY sysctls"),
		    NULL, 0, NULL, 0, CTL_CREATE, CTL_EOL) != 0) {
			aprint_error_dev(dev, "could not create sysctl\n");
			return;
		}

		if (sysctl_createv(log, 0, &phy_node, &cnode, CTLFLAG_READONLY,
		    CTLTYPE_INT, "temp",
		    SYSCTL_DESCR("Current External PHY Temperature (Celsius)"),
		    ixgbe_sysctl_phy_temp, 0, (void *)adapter, 0, CTL_CREATE,
		    CTL_EOL) != 0)
			aprint_error_dev(dev, "could not create sysctl\n");

		if (sysctl_createv(log, 0, &phy_node, &cnode, CTLFLAG_READONLY,
		    CTLTYPE_INT, "overtemp_occurred",
		    SYSCTL_DESCR("External PHY High Temperature Event Occurred"),
		    ixgbe_sysctl_phy_overtemp_occurred, 0, (void *)adapter, 0,
		    CTL_CREATE, CTL_EOL) != 0)
			aprint_error_dev(dev, "could not create sysctl\n");
	}

	if ((hw->mac.type == ixgbe_mac_X550EM_a)
	    && (hw->phy.type == ixgbe_phy_fw))
		if (sysctl_createv(log, 0, &rnode, &cnode, CTLFLAG_READWRITE,
		    CTLTYPE_BOOL, "force_10_100_autonego",
		    SYSCTL_DESCR("Force autonego on 10M and 100M"),
		    NULL, 0, &hw->phy.force_10_100_autonego, 0,
		    CTL_CREATE, CTL_EOL) != 0)
			aprint_error_dev(dev, "could not create sysctl\n");

	if (adapter->feat_cap & IXGBE_FEATURE_EEE) {
		if (sysctl_createv(log, 0, &rnode, &cnode, CTLFLAG_READWRITE,
		    CTLTYPE_INT, "eee_state",
		    SYSCTL_DESCR("EEE Power Save State"),
		    ixgbe_sysctl_eee_state, 0, (void *)adapter, 0, CTL_CREATE,
		    CTL_EOL) != 0)
			aprint_error_dev(dev, "could not create sysctl\n");
	}
} /* ixgbe_add_device_sysctls */

/************************************************************************
 * ixgbe_allocate_pci_resources
 ************************************************************************/
static int
ixgbe_allocate_pci_resources(struct adapter *adapter,
    const struct pci_attach_args *pa)
{
	pcireg_t	memtype, csr;
	device_t dev = adapter->dev;
	bus_addr_t addr;
	int flags;

	memtype = pci_mapreg_type(pa->pa_pc, pa->pa_tag, PCI_BAR(0));
	switch (memtype) {
	case PCI_MAPREG_TYPE_MEM | PCI_MAPREG_MEM_TYPE_32BIT:
	case PCI_MAPREG_TYPE_MEM | PCI_MAPREG_MEM_TYPE_64BIT:
		adapter->osdep.mem_bus_space_tag = pa->pa_memt;
		if (pci_mapreg_info(pa->pa_pc, pa->pa_tag, PCI_BAR(0),
		      memtype, &addr, &adapter->osdep.mem_size, &flags) != 0)
			goto map_err;
		if ((flags & BUS_SPACE_MAP_PREFETCHABLE) != 0) {
			aprint_normal_dev(dev, "clearing prefetchable bit\n");
			flags &= ~BUS_SPACE_MAP_PREFETCHABLE;
		}
		if (bus_space_map(adapter->osdep.mem_bus_space_tag, addr,
		     adapter->osdep.mem_size, flags,
		     &adapter->osdep.mem_bus_space_handle) != 0) {
map_err:
			adapter->osdep.mem_size = 0;
			aprint_error_dev(dev, "unable to map BAR0\n");
			return ENXIO;
		}
		/*
		 * Enable address decoding for memory range in case BIOS or
		 * UEFI don't set it.
		 */
		csr = pci_conf_read(pa->pa_pc, pa->pa_tag,
		    PCI_COMMAND_STATUS_REG);
		csr |= PCI_COMMAND_MEM_ENABLE;
		pci_conf_write(pa->pa_pc, pa->pa_tag, PCI_COMMAND_STATUS_REG,
		    csr);
		break;
	default:
		aprint_error_dev(dev, "unexpected type on BAR0\n");
		return ENXIO;
	}

	return (0);
} /* ixgbe_allocate_pci_resources */

static void
ixgbe_free_deferred_handlers(struct adapter *adapter)
{
	struct ix_queue *que = adapter->queues;
	struct tx_ring *txr = adapter->tx_rings;
	int i;

	for (i = 0; i < adapter->num_queues; i++, que++, txr++) {
		if (!(adapter->feat_en & IXGBE_FEATURE_LEGACY_TX)) {
			if (txr->txr_si != NULL)
				softint_disestablish(txr->txr_si);
		}
		if (que->que_si != NULL)
			softint_disestablish(que->que_si);
	}
	if (adapter->txr_wq != NULL)
		workqueue_destroy(adapter->txr_wq);
	if (adapter->txr_wq_enqueued != NULL)
		percpu_free(adapter->txr_wq_enqueued, sizeof(u_int));
	if (adapter->que_wq != NULL)
		workqueue_destroy(adapter->que_wq);

	if (adapter->admin_wq != NULL) {
		workqueue_destroy(adapter->admin_wq);
		adapter->admin_wq = NULL;
	}
	if (adapter->timer_wq != NULL) {
		workqueue_destroy(adapter->timer_wq);
		adapter->timer_wq = NULL;
	}
	if (adapter->recovery_mode_timer_wq != NULL) {
		/*
		 * ixgbe_ifstop() doesn't call the workqueue_wait() for
		 * the recovery_mode_timer workqueue, so call it here.
		 */
		workqueue_wait(adapter->recovery_mode_timer_wq,
		    &adapter->recovery_mode_timer_wc);
		atomic_store_relaxed(&adapter->recovery_mode_timer_pending, 0);
		workqueue_destroy(adapter->recovery_mode_timer_wq);
		adapter->recovery_mode_timer_wq = NULL;
	}
} /* ixgbe_free_deferred_handlers */

/************************************************************************
 * ixgbe_detach - Device removal routine
 *
 *   Called when the driver is being removed.
 *   Stops the adapter and deallocates all the resources
 *   that were allocated for driver operation.
 *
 *   return 0 on success, positive on failure
 ************************************************************************/
static int
ixgbe_detach(device_t dev, int flags)
{
	struct adapter *adapter = device_private(dev);
	struct rx_ring *rxr = adapter->rx_rings;
	struct tx_ring *txr = adapter->tx_rings;
	struct ixgbe_hw *hw = &adapter->hw;
	struct ixgbe_hw_stats *stats = &adapter->stats.pf;
	u32	ctrl_ext;
	int i;

	INIT_DEBUGOUT("ixgbe_detach: begin");
	if (adapter->osdep.attached == false)
		return 0;

	if (ixgbe_pci_iov_detach(dev) != 0) {
		device_printf(dev, "SR-IOV in use; detach first.\n");
		return (EBUSY);
	}

#if NVLAN > 0
	/* Make sure VLANs are not using driver */
	if (!VLAN_ATTACHED(&adapter->osdep.ec))
		;	/* nothing to do: no VLANs */
	else if ((flags & (DETACH_SHUTDOWN | DETACH_FORCE)) != 0)
		vlan_ifdetach(adapter->ifp);
	else {
		aprint_error_dev(dev, "VLANs in use, detach first\n");
		return (EBUSY);
	}
#endif

	adapter->osdep.detaching = true;
	/*
	 * Stop the interface. ixgbe_setup_low_power_mode() calls
	 * ixgbe_ifstop(), so it's not required to call ixgbe_ifstop()
	 * directly.
	 */
	ixgbe_setup_low_power_mode(adapter);

	callout_halt(&adapter->timer, NULL);
	if (adapter->feat_en & IXGBE_FEATURE_RECOVERY_MODE)
		callout_halt(&adapter->recovery_mode_timer, NULL);

	workqueue_wait(adapter->admin_wq, &adapter->admin_wc);
	atomic_store_relaxed(&adapter->admin_pending, 0);
	workqueue_wait(adapter->timer_wq, &adapter->timer_wc);
	atomic_store_relaxed(&adapter->timer_pending, 0);

	pmf_device_deregister(dev);

	ether_ifdetach(adapter->ifp);

	ixgbe_free_deferred_handlers(adapter);

	/* let hardware know driver is unloading */
	ctrl_ext = IXGBE_READ_REG(&adapter->hw, IXGBE_CTRL_EXT);
	ctrl_ext &= ~IXGBE_CTRL_EXT_DRV_LOAD;
	IXGBE_WRITE_REG(&adapter->hw, IXGBE_CTRL_EXT, ctrl_ext);

	if (adapter->feat_en & IXGBE_FEATURE_NETMAP)
		netmap_detach(adapter->ifp);

	ixgbe_free_pci_resources(adapter);
#if 0	/* XXX the NetBSD port is probably missing something here */
	bus_generic_detach(dev);
#endif
	if_detach(adapter->ifp);
	ifmedia_fini(&adapter->media);
	if_percpuq_destroy(adapter->ipq);

	sysctl_teardown(&adapter->sysctllog);
	evcnt_detach(&adapter->efbig_tx_dma_setup);
	evcnt_detach(&adapter->mbuf_defrag_failed);
	evcnt_detach(&adapter->efbig2_tx_dma_setup);
	evcnt_detach(&adapter->einval_tx_dma_setup);
	evcnt_detach(&adapter->other_tx_dma_setup);
	evcnt_detach(&adapter->eagain_tx_dma_setup);
	evcnt_detach(&adapter->enomem_tx_dma_setup);
	evcnt_detach(&adapter->watchdog_events);
	evcnt_detach(&adapter->tso_err);
	evcnt_detach(&adapter->admin_irqev);
	evcnt_detach(&adapter->link_workev);
	evcnt_detach(&adapter->mod_workev);
	evcnt_detach(&adapter->msf_workev);
	evcnt_detach(&adapter->phy_workev);

	for (i = 0; i < IXGBE_TC_COUNTER_NUM; i++) {
		if (i < __arraycount(stats->mpc)) {
			evcnt_detach(&stats->mpc[i]);
			if (hw->mac.type == ixgbe_mac_82598EB)
				evcnt_detach(&stats->rnbc[i]);
		}
		if (i < __arraycount(stats->pxontxc)) {
			evcnt_detach(&stats->pxontxc[i]);
			evcnt_detach(&stats->pxonrxc[i]);
			evcnt_detach(&stats->pxofftxc[i]);
			evcnt_detach(&stats->pxoffrxc[i]);
			if (hw->mac.type >= ixgbe_mac_82599EB)
				evcnt_detach(&stats->pxon2offc[i]);
		}
	}

	txr = adapter->tx_rings;
	for (i = 0; i < adapter->num_queues; i++, rxr++, txr++) {
		evcnt_detach(&adapter->queues[i].irqs);
		evcnt_detach(&adapter->queues[i].handleq);
		evcnt_detach(&adapter->queues[i].req);
		evcnt_detach(&txr->no_desc_avail);
		evcnt_detach(&txr->total_packets);
		evcnt_detach(&txr->tso_tx);
#ifndef IXGBE_LEGACY_TX
		evcnt_detach(&txr->pcq_drops);
#endif

		if (i < __arraycount(stats->qprc)) {
			evcnt_detach(&stats->qprc[i]);
			evcnt_detach(&stats->qptc[i]);
			evcnt_detach(&stats->qbrc[i]);
			evcnt_detach(&stats->qbtc[i]);
			if (hw->mac.type >= ixgbe_mac_82599EB)
				evcnt_detach(&stats->qprdc[i]);
		}

		evcnt_detach(&rxr->rx_packets);
		evcnt_detach(&rxr->rx_bytes);
		evcnt_detach(&rxr->rx_copies);
		evcnt_detach(&rxr->no_jmbuf);
		evcnt_detach(&rxr->rx_discarded);
	}
	evcnt_detach(&stats->ipcs);
	evcnt_detach(&stats->l4cs);
	evcnt_detach(&stats->ipcs_bad);
	evcnt_detach(&stats->l4cs_bad);
	evcnt_detach(&stats->intzero);
	evcnt_detach(&stats->legint);
	evcnt_detach(&stats->crcerrs);
	evcnt_detach(&stats->illerrc);
	evcnt_detach(&stats->errbc);
	evcnt_detach(&stats->mspdc);
	if (hw->mac.type >= ixgbe_mac_X550)
		evcnt_detach(&stats->mbsdc);
	evcnt_detach(&stats->mpctotal);
	evcnt_detach(&stats->mlfc);
	evcnt_detach(&stats->mrfc);
	evcnt_detach(&stats->rlec);
	evcnt_detach(&stats->lxontxc);
	evcnt_detach(&stats->lxonrxc);
	evcnt_detach(&stats->lxofftxc);
	evcnt_detach(&stats->lxoffrxc);

	/* Packet Reception Stats */
	evcnt_detach(&stats->tor);
	evcnt_detach(&stats->gorc);
	evcnt_detach(&stats->tpr);
	evcnt_detach(&stats->gprc);
	evcnt_detach(&stats->mprc);
	evcnt_detach(&stats->bprc);
	evcnt_detach(&stats->prc64);
	evcnt_detach(&stats->prc127);
	evcnt_detach(&stats->prc255);
	evcnt_detach(&stats->prc511);
	evcnt_detach(&stats->prc1023);
	evcnt_detach(&stats->prc1522);
	evcnt_detach(&stats->ruc);
	evcnt_detach(&stats->rfc);
	evcnt_detach(&stats->roc);
	evcnt_detach(&stats->rjc);
	evcnt_detach(&stats->mngprc);
	evcnt_detach(&stats->mngpdc);
	evcnt_detach(&stats->xec);

	/* Packet Transmission Stats */
	evcnt_detach(&stats->gotc);
	evcnt_detach(&stats->tpt);
	evcnt_detach(&stats->gptc);
	evcnt_detach(&stats->bptc);
	evcnt_detach(&stats->mptc);
	evcnt_detach(&stats->mngptc);
	evcnt_detach(&stats->ptc64);
	evcnt_detach(&stats->ptc127);
	evcnt_detach(&stats->ptc255);
	evcnt_detach(&stats->ptc511);
	evcnt_detach(&stats->ptc1023);
	evcnt_detach(&stats->ptc1522);

	ixgbe_free_queues(adapter);
	free(adapter->mta, M_DEVBUF);

	mutex_destroy(&adapter->admin_mtx); /* XXX appropriate order? */
	IXGBE_CORE_LOCK_DESTROY(adapter);

	return (0);
} /* ixgbe_detach */

/************************************************************************
 * ixgbe_setup_low_power_mode - LPLU/WoL preparation
 *
 *   Prepare the adapter/port for LPLU and/or WoL
 ************************************************************************/
static int
ixgbe_setup_low_power_mode(struct adapter *adapter)
{
	struct ixgbe_hw *hw = &adapter->hw;
	device_t	dev = adapter->dev;
	struct ifnet	*ifp = adapter->ifp;
	s32		error = 0;

	/* Limit power management flow to X550EM baseT */
	if (hw->device_id == IXGBE_DEV_ID_X550EM_X_10G_T &&
	    hw->phy.ops.enter_lplu) {
		/* X550EM baseT adapters need a special LPLU flow */
		hw->phy.reset_disable = true;
		ixgbe_ifstop(ifp, 1);
		error = hw->phy.ops.enter_lplu(hw);
		if (error)
			device_printf(dev,
			    "Error entering LPLU: %d\n", error);
		hw->phy.reset_disable = false;
	} else {
		/* Just stop for other adapters */
		ixgbe_ifstop(ifp, 1);
	}

	IXGBE_CORE_LOCK(adapter);

	if (!hw->wol_enabled) {
		ixgbe_set_phy_power(hw, FALSE);
		IXGBE_WRITE_REG(hw, IXGBE_WUFC, 0);
		IXGBE_WRITE_REG(hw, IXGBE_WUC, 0);
	} else {
		/* Turn off support for APM wakeup. (Using ACPI instead) */
		IXGBE_WRITE_REG(hw, IXGBE_GRC_BY_MAC(hw),
		    IXGBE_READ_REG(hw, IXGBE_GRC_BY_MAC(hw)) & ~(u32)2);

		/*
		 * Clear Wake Up Status register to prevent any previous wakeup
		 * events from waking us up immediately after we suspend.
		 */
		IXGBE_WRITE_REG(hw, IXGBE_WUS, 0xffffffff);

		/*
		 * Program the Wakeup Filter Control register with user filter
		 * settings
		 */
		IXGBE_WRITE_REG(hw, IXGBE_WUFC, adapter->wufc);

		/* Enable wakeups and power management in Wakeup Control */
		IXGBE_WRITE_REG(hw, IXGBE_WUC,
		    IXGBE_WUC_WKEN | IXGBE_WUC_PME_EN);

	}

	IXGBE_CORE_UNLOCK(adapter);

	return error;
} /* ixgbe_setup_low_power_mode */

/************************************************************************
 * ixgbe_shutdown - Shutdown entry point
 ************************************************************************/
#if 0 /* XXX NetBSD ought to register something like this through pmf(9) */
static int
ixgbe_shutdown(device_t dev)
{
	struct adapter *adapter = device_private(dev);
	int error = 0;

	INIT_DEBUGOUT("ixgbe_shutdown: begin");

	error = ixgbe_setup_low_power_mode(adapter);

	return (error);
} /* ixgbe_shutdown */
#endif

/************************************************************************
 * ixgbe_suspend
 *
 *   From D0 to D3
 ************************************************************************/
static bool
ixgbe_suspend(device_t dev, const pmf_qual_t *qual)
{
	struct adapter *adapter = device_private(dev);
	int	       error = 0;

	INIT_DEBUGOUT("ixgbe_suspend: begin");

	error = ixgbe_setup_low_power_mode(adapter);

	return (error);
} /* ixgbe_suspend */

/************************************************************************
 * ixgbe_resume
 *
 *   From D3 to D0
 ************************************************************************/
static bool
ixgbe_resume(device_t dev, const pmf_qual_t *qual)
{
	struct adapter	*adapter = device_private(dev);
	struct ifnet	*ifp = adapter->ifp;
	struct ixgbe_hw *hw = &adapter->hw;
	u32		wus;

	INIT_DEBUGOUT("ixgbe_resume: begin");

	IXGBE_CORE_LOCK(adapter);

	/* Read & clear WUS register */
	wus = IXGBE_READ_REG(hw, IXGBE_WUS);
	if (wus)
		device_printf(dev, "Woken up by (WUS): %#010x\n",
		    IXGBE_READ_REG(hw, IXGBE_WUS));
	IXGBE_WRITE_REG(hw, IXGBE_WUS, 0xffffffff);
	/* And clear WUFC until next low-power transition */
	IXGBE_WRITE_REG(hw, IXGBE_WUFC, 0);

	/*
	 * Required after D3->D0 transition;
	 * will re-advertise all previous advertised speeds
	 */
	if (ifp->if_flags & IFF_UP)
		ixgbe_init_locked(adapter);

	IXGBE_CORE_UNLOCK(adapter);

	return true;
} /* ixgbe_resume */

/*
 * Set the various hardware offload abilities.
 *
 * This takes the ifnet's if_capenable flags (e.g. set by the user using
 * ifconfig) and indicates to the OS via the ifnet's if_hwassist field what
 * mbuf offload flags the driver will understand.
 */
static void
ixgbe_set_if_hwassist(struct adapter *adapter)
{
	/* XXX */
}

/************************************************************************
 * ixgbe_init_locked - Init entry point
 *
 *   Used in two ways: It is used by the stack as an init
 *   entry point in network interface structure. It is also
 *   used by the driver as a hw/sw initialization routine to
 *   get to a consistent state.
 *
 *   return 0 on success, positive on failure
 ************************************************************************/
static void
ixgbe_init_locked(struct adapter *adapter)
{
	struct ifnet   *ifp = adapter->ifp;
	device_t	dev = adapter->dev;
	struct ixgbe_hw *hw = &adapter->hw;
	struct ix_queue *que;
	struct tx_ring	*txr;
	struct rx_ring	*rxr;
	u32		txdctl, mhadd;
	u32		rxdctl, rxctrl;
	u32		ctrl_ext;
	bool		unsupported_sfp = false;
	int		i, j, err;

	/* XXX check IFF_UP and IFF_RUNNING, power-saving state! */

	KASSERT(mutex_owned(&adapter->core_mtx));
	INIT_DEBUGOUT("ixgbe_init_locked: begin");

	hw->need_unsupported_sfp_recovery = false;
	hw->adapter_stopped = FALSE;
	ixgbe_stop_adapter(hw);
	callout_stop(&adapter->timer);
	if (adapter->feat_en & IXGBE_FEATURE_RECOVERY_MODE)
		callout_stop(&adapter->recovery_mode_timer);
	for (i = 0, que = adapter->queues; i < adapter->num_queues; i++, que++)
		que->disabled_count = 0;

	/* XXX I moved this here from the SIOCSIFMTU case in ixgbe_ioctl(). */
	adapter->max_frame_size =
		ifp->if_mtu + ETHER_HDR_LEN + ETHER_CRC_LEN;

	/* Queue indices may change with IOV mode */
	ixgbe_align_all_queue_indices(adapter);

	/* reprogram the RAR[0] in case user changed it. */
	ixgbe_set_rar(hw, 0, hw->mac.addr, adapter->pool, IXGBE_RAH_AV);

	/* Get the latest mac address, User can use a LAA */
	memcpy(hw->mac.addr, CLLADDR(ifp->if_sadl),
	    IXGBE_ETH_LENGTH_OF_ADDRESS);
	ixgbe_set_rar(hw, 0, hw->mac.addr, adapter->pool, 1);
	hw->addr_ctrl.rar_used_count = 1;

	/* Set hardware offload abilities from ifnet flags */
	ixgbe_set_if_hwassist(adapter);

	/* Prepare transmit descriptors and buffers */
	if (ixgbe_setup_transmit_structures(adapter)) {
		device_printf(dev, "Could not setup transmit structures\n");
		ixgbe_stop_locked(adapter);
		return;
	}

	ixgbe_init_hw(hw);

	ixgbe_initialize_iov(adapter);

	ixgbe_initialize_transmit_units(adapter);

	/* Setup Multicast table */
	ixgbe_set_rxfilter(adapter);

	/* Determine the correct mbuf pool, based on frame size */
	if (adapter->max_frame_size <= MCLBYTES)
		adapter->rx_mbuf_sz = MCLBYTES;
	else
		adapter->rx_mbuf_sz = MJUMPAGESIZE;

	/* Prepare receive descriptors and buffers */
	if (ixgbe_setup_receive_structures(adapter)) {
		device_printf(dev, "Could not setup receive structures\n");
		ixgbe_stop_locked(adapter);
		return;
	}

	/* Configure RX settings */
	ixgbe_initialize_receive_units(adapter);

	/* Initialize variable holding task enqueue requests interrupts */
	adapter->task_requests = 0;

	/* Enable SDP & MSI-X interrupts based on adapter */
	ixgbe_config_gpie(adapter);

	/* Set MTU size */
	if (ifp->if_mtu > ETHERMTU) {
		/* aka IXGBE_MAXFRS on 82599 and newer */
		mhadd = IXGBE_READ_REG(hw, IXGBE_MHADD);
		mhadd &= ~IXGBE_MHADD_MFS_MASK;
		mhadd |= adapter->max_frame_size << IXGBE_MHADD_MFS_SHIFT;
		IXGBE_WRITE_REG(hw, IXGBE_MHADD, mhadd);
	}

	/* Now enable all the queues */
	for (i = 0; i < adapter->num_queues; i++) {
		txr = &adapter->tx_rings[i];
		txdctl = IXGBE_READ_REG(hw, IXGBE_TXDCTL(txr->me));
		txdctl |= IXGBE_TXDCTL_ENABLE;
		/* Set WTHRESH to 8, burst writeback */
		txdctl |= (8 << 16);
		/*
		 * When the internal queue falls below PTHRESH (32),
		 * start prefetching as long as there are at least
		 * HTHRESH (1) buffers ready. The values are taken
		 * from the Intel linux driver 3.8.21.
		 * Prefetching enables tx line rate even with 1 queue.
		 */
		txdctl |= (32 << 0) | (1 << 8);
		IXGBE_WRITE_REG(hw, IXGBE_TXDCTL(txr->me), txdctl);
	}

	for (i = 0; i < adapter->num_queues; i++) {
		rxr = &adapter->rx_rings[i];
		rxdctl = IXGBE_READ_REG(hw, IXGBE_RXDCTL(rxr->me));
		if (hw->mac.type == ixgbe_mac_82598EB) {
			/*
			 * PTHRESH = 21
			 * HTHRESH = 4
			 * WTHRESH = 8
			 */
			rxdctl &= ~0x3FFFFF;
			rxdctl |= 0x080420;
		}
		rxdctl |= IXGBE_RXDCTL_ENABLE;
		IXGBE_WRITE_REG(hw, IXGBE_RXDCTL(rxr->me), rxdctl);
		for (j = 0; j < 10; j++) {
			if (IXGBE_READ_REG(hw, IXGBE_RXDCTL(rxr->me)) &
			    IXGBE_RXDCTL_ENABLE)
				break;
			else
				msec_delay(1);
		}
		IXGBE_WRITE_BARRIER(hw);

		/*
		 * In netmap mode, we must preserve the buffers made
		 * available to userspace before the if_init()
		 * (this is true by default on the TX side, because
		 * init makes all buffers available to userspace).
		 *
		 * netmap_reset() and the device specific routines
		 * (e.g. ixgbe_setup_receive_rings()) map these
		 * buffers at the end of the NIC ring, so here we
		 * must set the RDT (tail) register to make sure
		 * they are not overwritten.
		 *
		 * In this driver the NIC ring starts at RDH = 0,
		 * RDT points to the last slot available for reception (?),
		 * so RDT = num_rx_desc - 1 means the whole ring is available.
		 */
#ifdef DEV_NETMAP
		if ((adapter->feat_en & IXGBE_FEATURE_NETMAP) &&
		    (ifp->if_capenable & IFCAP_NETMAP)) {
			struct netmap_adapter *na = NA(adapter->ifp);
			struct netmap_kring *kring = na->rx_rings[i];
			int t = na->num_rx_desc - 1 - nm_kr_rxspace(kring);

			IXGBE_WRITE_REG(hw, IXGBE_RDT(rxr->me), t);
		} else
#endif /* DEV_NETMAP */
			IXGBE_WRITE_REG(hw, IXGBE_RDT(rxr->me),
			    adapter->num_rx_desc - 1);
	}

	/* Enable Receive engine */
	rxctrl = IXGBE_READ_REG(hw, IXGBE_RXCTRL);
	if (hw->mac.type == ixgbe_mac_82598EB)
		rxctrl |= IXGBE_RXCTRL_DMBYPS;
	rxctrl |= IXGBE_RXCTRL_RXEN;
	ixgbe_enable_rx_dma(hw, rxctrl);

	callout_reset(&adapter->timer, hz, ixgbe_local_timer, adapter);
	atomic_store_relaxed(&adapter->timer_pending, 0);
	if (adapter->feat_en & IXGBE_FEATURE_RECOVERY_MODE)
		callout_reset(&adapter->recovery_mode_timer, hz,
		    ixgbe_recovery_mode_timer, adapter);

	/* Set up MSI/MSI-X routing */
	if (adapter->feat_en & IXGBE_FEATURE_MSIX) {
		ixgbe_configure_ivars(adapter);
		/* Set up auto-mask */
		if (hw->mac.type == ixgbe_mac_82598EB)
			IXGBE_WRITE_REG(hw, IXGBE_EIAM, IXGBE_EICS_RTX_QUEUE);
		else {
			IXGBE_WRITE_REG(hw, IXGBE_EIAM_EX(0), 0xFFFFFFFF);
			IXGBE_WRITE_REG(hw, IXGBE_EIAM_EX(1), 0xFFFFFFFF);
		}
	} else {  /* Simple settings for Legacy/MSI */
		ixgbe_set_ivar(adapter, 0, 0, 0);
		ixgbe_set_ivar(adapter, 0, 0, 1);
		IXGBE_WRITE_REG(hw, IXGBE_EIAM, IXGBE_EICS_RTX_QUEUE);
	}

	ixgbe_init_fdir(adapter);

	/*
	 * Check on any SFP devices that
	 * need to be kick-started
	 */
	if (hw->phy.type == ixgbe_phy_none) {
		err = hw->phy.ops.identify(hw);
		if (err == IXGBE_ERR_SFP_NOT_SUPPORTED)
			unsupported_sfp = true;
	} else if (hw->phy.type == ixgbe_phy_sfp_unsupported)
		unsupported_sfp = true;

	if (unsupported_sfp)
		device_printf(dev,
		    "Unsupported SFP+ module type was detected.\n");

	/* Set moderation on the Link interrupt */
	ixgbe_eitr_write(adapter, adapter->vector, IXGBE_LINK_ITR);

	/* Enable EEE power saving */
	if (adapter->feat_cap & IXGBE_FEATURE_EEE)
		hw->mac.ops.setup_eee(hw,
		    adapter->feat_en & IXGBE_FEATURE_EEE);

	/* Enable power to the phy. */
	if (!unsupported_sfp) {
		ixgbe_set_phy_power(hw, TRUE);

		/* Config/Enable Link */
		ixgbe_config_link(adapter);
	}

	/* Hardware Packet Buffer & Flow Control setup */
	ixgbe_config_delay_values(adapter);

	/* Initialize the FC settings */
	ixgbe_start_hw(hw);

	/* Set up VLAN support and filter */
	ixgbe_setup_vlan_hw_support(adapter);

	/* Setup DMA Coalescing */
	ixgbe_config_dmac(adapter);

	/* OK to schedule workqueues. */
	adapter->schedule_wqs_ok = true;

	/* And now turn on interrupts */
	ixgbe_enable_intr(adapter);

	/* Enable the use of the MBX by the VF's */
	if (adapter->feat_en & IXGBE_FEATURE_SRIOV) {
		ctrl_ext = IXGBE_READ_REG(hw, IXGBE_CTRL_EXT);
		ctrl_ext |= IXGBE_CTRL_EXT_PFRSTD;
		IXGBE_WRITE_REG(hw, IXGBE_CTRL_EXT, ctrl_ext);
	}

	/* Update saved flags. See ixgbe_ifflags_cb() */
	adapter->if_flags = ifp->if_flags;
	adapter->ec_capenable = adapter->osdep.ec.ec_capenable;

	/* Now inform the stack we're ready */
	ifp->if_flags |= IFF_RUNNING;

	return;
} /* ixgbe_init_locked */

/************************************************************************
 * ixgbe_init
 ************************************************************************/
static int
ixgbe_init(struct ifnet *ifp)
{
	struct adapter *adapter = ifp->if_softc;

	IXGBE_CORE_LOCK(adapter);
	ixgbe_init_locked(adapter);
	IXGBE_CORE_UNLOCK(adapter);

	return 0;	/* XXX ixgbe_init_locked cannot fail?  really? */
} /* ixgbe_init */

/************************************************************************
 * ixgbe_set_ivar
 *
 *   Setup the correct IVAR register for a particular MSI-X interrupt
 *     (yes this is all very magic and confusing :)
 *    - entry is the register array entry
 *    - vector is the MSI-X vector for this queue
 *    - type is RX/TX/MISC
 ************************************************************************/
static void
ixgbe_set_ivar(struct adapter *adapter, u8 entry, u8 vector, s8 type)
{
	struct ixgbe_hw *hw = &adapter->hw;
	u32 ivar, index;

	vector |= IXGBE_IVAR_ALLOC_VAL;

	switch (hw->mac.type) {
	case ixgbe_mac_82598EB:
		if (type == -1)
			entry = IXGBE_IVAR_OTHER_CAUSES_INDEX;
		else
			entry += (type * 64);
		index = (entry >> 2) & 0x1F;
		ivar = IXGBE_READ_REG(hw, IXGBE_IVAR(index));
		ivar &= ~(0xffUL << (8 * (entry & 0x3)));
		ivar |= ((u32)vector << (8 * (entry & 0x3)));
		IXGBE_WRITE_REG(&adapter->hw, IXGBE_IVAR(index), ivar);
		break;
	case ixgbe_mac_82599EB:
	case ixgbe_mac_X540:
	case ixgbe_mac_X550:
	case ixgbe_mac_X550EM_x:
	case ixgbe_mac_X550EM_a:
		if (type == -1) { /* MISC IVAR */
			index = (entry & 1) * 8;
			ivar = IXGBE_READ_REG(hw, IXGBE_IVAR_MISC);
			ivar &= ~(0xffUL << index);
			ivar |= ((u32)vector << index);
			IXGBE_WRITE_REG(hw, IXGBE_IVAR_MISC, ivar);
		} else {	/* RX/TX IVARS */
			index = (16 * (entry & 1)) + (8 * type);
			ivar = IXGBE_READ_REG(hw, IXGBE_IVAR(entry >> 1));
			ivar &= ~(0xffUL << index);
			ivar |= ((u32)vector << index);
			IXGBE_WRITE_REG(hw, IXGBE_IVAR(entry >> 1), ivar);
		}
		break;
	default:
		break;
	}
} /* ixgbe_set_ivar */

/************************************************************************
 * ixgbe_configure_ivars
 ************************************************************************/
static void
ixgbe_configure_ivars(struct adapter *adapter)
{
	struct ix_queue *que = adapter->queues;
	u32		newitr;

	if (ixgbe_max_interrupt_rate > 0)
		newitr = (4000000 / ixgbe_max_interrupt_rate) & 0x0FF8;
	else {
		/*
		 * Disable DMA coalescing if interrupt moderation is
		 * disabled.
		 */
		adapter->dmac = 0;
		newitr = 0;
	}

	for (int i = 0; i < adapter->num_queues; i++, que++) {
		struct rx_ring *rxr = &adapter->rx_rings[i];
		struct tx_ring *txr = &adapter->tx_rings[i];
		/* First the RX queue entry */
		ixgbe_set_ivar(adapter, rxr->me, que->msix, 0);
		/* ... and the TX */
		ixgbe_set_ivar(adapter, txr->me, que->msix, 1);
		/* Set an Initial EITR value */
		ixgbe_eitr_write(adapter, que->msix, newitr);
		/*
		 * To eliminate influence of the previous state.
		 * At this point, Tx/Rx interrupt handler
		 * (ixgbe_msix_que()) cannot be called, so  both
		 * IXGBE_TX_LOCK and IXGBE_RX_LOCK are not required.
		 */
		que->eitr_setting = 0;
	}

	/* For the Link interrupt */
	ixgbe_set_ivar(adapter, 1, adapter->vector, -1);
} /* ixgbe_configure_ivars */

/************************************************************************
 * ixgbe_config_gpie
 ************************************************************************/
static void
ixgbe_config_gpie(struct adapter *adapter)
{
	struct ixgbe_hw *hw = &adapter->hw;
	u32		gpie;

	gpie = IXGBE_READ_REG(hw, IXGBE_GPIE);

	if (adapter->feat_en & IXGBE_FEATURE_MSIX) {
		/* Enable Enhanced MSI-X mode */
		gpie |= IXGBE_GPIE_MSIX_MODE
		     |	IXGBE_GPIE_EIAME
		     |	IXGBE_GPIE_PBA_SUPPORT
		     |	IXGBE_GPIE_OCD;
	}

	/* Fan Failure Interrupt */
	if (adapter->feat_en & IXGBE_FEATURE_FAN_FAIL)
		gpie |= IXGBE_SDP1_GPIEN;

	/* Thermal Sensor Interrupt */
	if (adapter->feat_en & IXGBE_FEATURE_TEMP_SENSOR)
		gpie |= IXGBE_SDP0_GPIEN_X540;

	/* Link detection */
	switch (hw->mac.type) {
	case ixgbe_mac_82599EB:
		gpie |= IXGBE_SDP1_GPIEN | IXGBE_SDP2_GPIEN;
		break;
	case ixgbe_mac_X550EM_x:
	case ixgbe_mac_X550EM_a:
		gpie |= IXGBE_SDP0_GPIEN_X540;
		break;
	default:
		break;
	}

	IXGBE_WRITE_REG(hw, IXGBE_GPIE, gpie);

} /* ixgbe_config_gpie */

/************************************************************************
 * ixgbe_config_delay_values
 *
 *   Requires adapter->max_frame_size to be set.
 ************************************************************************/
static void
ixgbe_config_delay_values(struct adapter *adapter)
{
	struct ixgbe_hw *hw = &adapter->hw;
	u32		rxpb, frame, size, tmp;

	frame = adapter->max_frame_size;

	/* Calculate High Water */
	switch (hw->mac.type) {
	case ixgbe_mac_X540:
	case ixgbe_mac_X550:
	case ixgbe_mac_X550EM_x:
	case ixgbe_mac_X550EM_a:
		tmp = IXGBE_DV_X540(frame, frame);
		break;
	default:
		tmp = IXGBE_DV(frame, frame);
		break;
	}
	size = IXGBE_BT2KB(tmp);
	rxpb = IXGBE_READ_REG(hw, IXGBE_RXPBSIZE(0)) >> 10;
	hw->fc.high_water[0] = rxpb - size;

	/* Now calculate Low Water */
	switch (hw->mac.type) {
	case ixgbe_mac_X540:
	case ixgbe_mac_X550:
	case ixgbe_mac_X550EM_x:
	case ixgbe_mac_X550EM_a:
		tmp = IXGBE_LOW_DV_X540(frame);
		break;
	default:
		tmp = IXGBE_LOW_DV(frame);
		break;
	}
	hw->fc.low_water[0] = IXGBE_BT2KB(tmp);

	hw->fc.pause_time = IXGBE_FC_PAUSE;
	hw->fc.send_xon = TRUE;
} /* ixgbe_config_delay_values */

/************************************************************************
 * ixgbe_set_rxfilter - Multicast Update
 *
 *   Called whenever multicast address list is updated.
 ************************************************************************/
static void
ixgbe_set_rxfilter(struct adapter *adapter)
{
	struct ixgbe_mc_addr	*mta;
	struct ifnet		*ifp = adapter->ifp;
	u8			*update_ptr;
	int			mcnt = 0;
	u32			fctrl;
	struct ethercom		*ec = &adapter->osdep.ec;
	struct ether_multi	*enm;
	struct ether_multistep	step;

	KASSERT(mutex_owned(&adapter->core_mtx));
	IOCTL_DEBUGOUT("ixgbe_set_rxfilter: begin");

	mta = adapter->mta;
	bzero(mta, sizeof(*mta) * MAX_NUM_MULTICAST_ADDRESSES);

	ETHER_LOCK(ec);
	ec->ec_flags &= ~ETHER_F_ALLMULTI;
	ETHER_FIRST_MULTI(step, ec, enm);
	while (enm != NULL) {
		if ((mcnt == MAX_NUM_MULTICAST_ADDRESSES) ||
		    (memcmp(enm->enm_addrlo, enm->enm_addrhi,
			ETHER_ADDR_LEN) != 0)) {
			ec->ec_flags |= ETHER_F_ALLMULTI;
			break;
		}
		bcopy(enm->enm_addrlo,
		    mta[mcnt].addr, IXGBE_ETH_LENGTH_OF_ADDRESS);
		mta[mcnt].vmdq = adapter->pool;
		mcnt++;
		ETHER_NEXT_MULTI(step, enm);
	}

	fctrl = IXGBE_READ_REG(&adapter->hw, IXGBE_FCTRL);
	if (ifp->if_flags & IFF_PROMISC)
		fctrl |= (IXGBE_FCTRL_UPE | IXGBE_FCTRL_MPE);
	else if (ec->ec_flags & ETHER_F_ALLMULTI) {
		fctrl |= IXGBE_FCTRL_MPE;
		fctrl &= ~IXGBE_FCTRL_UPE;
	} else
		fctrl &= ~(IXGBE_FCTRL_UPE | IXGBE_FCTRL_MPE);

	IXGBE_WRITE_REG(&adapter->hw, IXGBE_FCTRL, fctrl);

	/* Update multicast filter entries only when it's not ALLMULTI */
	if ((ec->ec_flags & ETHER_F_ALLMULTI) == 0) {
		ETHER_UNLOCK(ec);
		update_ptr = (u8 *)mta;
		ixgbe_update_mc_addr_list(&adapter->hw, update_ptr, mcnt,
		    ixgbe_mc_array_itr, TRUE);
	} else
		ETHER_UNLOCK(ec);
} /* ixgbe_set_rxfilter */

/************************************************************************
 * ixgbe_mc_array_itr
 *
 *   An iterator function needed by the multicast shared code.
 *   It feeds the shared code routine the addresses in the
 *   array of ixgbe_set_rxfilter() one by one.
 ************************************************************************/
static u8 *
ixgbe_mc_array_itr(struct ixgbe_hw *hw, u8 **update_ptr, u32 *vmdq)
{
	struct ixgbe_mc_addr *mta;

	mta = (struct ixgbe_mc_addr *)*update_ptr;
	*vmdq = mta->vmdq;

	*update_ptr = (u8*)(mta + 1);

	return (mta->addr);
} /* ixgbe_mc_array_itr */

/************************************************************************
 * ixgbe_local_timer - Timer routine
 *
 *   Checks for link status, updates statistics,
 *   and runs the watchdog check.
 ************************************************************************/
static void
ixgbe_local_timer(void *arg)
{
	struct adapter *adapter = arg;

	if (adapter->schedule_wqs_ok) {
		if (atomic_cas_uint(&adapter->timer_pending, 0, 1) == 0)
			workqueue_enqueue(adapter->timer_wq,
			    &adapter->timer_wc, NULL);
	}
}

static void
ixgbe_handle_timer(struct work *wk, void *context)
{
	struct adapter	*adapter = context;
	struct ixgbe_hw *hw = &adapter->hw;
	device_t	dev = adapter->dev;
	struct ix_queue	*que = adapter->queues;
	u64		queues = 0;
	u64		v0, v1, v2, v3, v4, v5, v6, v7;
	int		hung = 0;
	int		i;

	IXGBE_CORE_LOCK(adapter);

	/* Check for pluggable optics */
	if (ixgbe_is_sfp(hw)) {
		bool sched_mod_task = false;

		if (hw->mac.type == ixgbe_mac_82598EB) {
			/*
			 * On 82598EB, SFP+'s MOD_ABS pin is not connected to
			 * any GPIO(SDP). So just schedule TASK_MOD.
			 */
			sched_mod_task = true;
		} else {
			bool was_full, is_full;

			was_full =
			    hw->phy.sfp_type != ixgbe_sfp_type_not_present;
			is_full = ixgbe_sfp_cage_full(hw);

			/* Do probe if cage state changed */
			if (was_full ^ is_full)
				sched_mod_task = true;
		}
		if (sched_mod_task) {
<<<<<<< HEAD
			atomic_or_32(&adapter->task_requests,
			    IXGBE_REQUEST_TASK_MOD);
			ixgbe_schedule_admin_tasklet(adapter);
=======
			mutex_enter(&adapter->admin_mtx);
			adapter->task_requests |= IXGBE_REQUEST_TASK_MOD;
			ixgbe_schedule_admin_tasklet(adapter);
			mutex_exit(&adapter->admin_mtx);
>>>>>>> ba48e27f
		}
	}

	ixgbe_update_link_status(adapter);
	ixgbe_update_stats_counters(adapter);

	/* Update some event counters */
	v0 = v1 = v2 = v3 = v4 = v5 = v6 = v7 = 0;
	que = adapter->queues;
	for (i = 0; i < adapter->num_queues; i++, que++) {
		struct tx_ring	*txr = que->txr;

		v0 += txr->q_efbig_tx_dma_setup;
		v1 += txr->q_mbuf_defrag_failed;
		v2 += txr->q_efbig2_tx_dma_setup;
		v3 += txr->q_einval_tx_dma_setup;
		v4 += txr->q_other_tx_dma_setup;
		v5 += txr->q_eagain_tx_dma_setup;
		v6 += txr->q_enomem_tx_dma_setup;
		v7 += txr->q_tso_err;
	}
	adapter->efbig_tx_dma_setup.ev_count = v0;
	adapter->mbuf_defrag_failed.ev_count = v1;
	adapter->efbig2_tx_dma_setup.ev_count = v2;
	adapter->einval_tx_dma_setup.ev_count = v3;
	adapter->other_tx_dma_setup.ev_count = v4;
	adapter->eagain_tx_dma_setup.ev_count = v5;
	adapter->enomem_tx_dma_setup.ev_count = v6;
	adapter->tso_err.ev_count = v7;

	/*
	 * Check the TX queues status
	 *	- mark hung queues so we don't schedule on them
	 *	- watchdog only if all queues show hung
	 */
	que = adapter->queues;
	for (i = 0; i < adapter->num_queues; i++, que++) {
		/* Keep track of queues with work for soft irq */
		if (que->txr->busy)
			queues |= 1ULL << que->me;
		/*
		 * Each time txeof runs without cleaning, but there
		 * are uncleaned descriptors it increments busy. If
		 * we get to the MAX we declare it hung.
		 */
		if (que->busy == IXGBE_QUEUE_HUNG) {
			++hung;
			/* Mark the queue as inactive */
			adapter->active_queues &= ~(1ULL << que->me);
			continue;
		} else {
			/* Check if we've come back from hung */
			if ((adapter->active_queues & (1ULL << que->me)) == 0)
				adapter->active_queues |= 1ULL << que->me;
		}
		if (que->busy >= IXGBE_MAX_TX_BUSY) {
			device_printf(dev,
			    "Warning queue %d appears to be hung!\n", i);
			que->txr->busy = IXGBE_QUEUE_HUNG;
			++hung;
		}
	}

	/* Only truly watchdog if all queues show hung */
	if (hung == adapter->num_queues)
		goto watchdog;
#if 0 /* XXX Avoid unexpectedly disabling interrupt forever (PR#53294) */
	else if (queues != 0) { /* Force an IRQ on queues with work */
		que = adapter->queues;
		for (i = 0; i < adapter->num_queues; i++, que++) {
			mutex_enter(&que->dc_mtx);
			if (que->disabled_count == 0)
				ixgbe_rearm_queues(adapter,
				    queues & ((u64)1 << i));
			mutex_exit(&que->dc_mtx);
		}
	}
#endif

	atomic_store_relaxed(&adapter->timer_pending, 0);
	IXGBE_CORE_UNLOCK(adapter);
	callout_reset(&adapter->timer, hz, ixgbe_local_timer, adapter);
	return;

watchdog:
	device_printf(adapter->dev, "Watchdog timeout -- resetting\n");
	adapter->ifp->if_flags &= ~IFF_RUNNING;
	adapter->watchdog_events.ev_count++;
	ixgbe_init_locked(adapter);
	IXGBE_CORE_UNLOCK(adapter);
} /* ixgbe_handle_timer */

/************************************************************************
 * ixgbe_recovery_mode_timer - Recovery mode timer routine
 ************************************************************************/
static void
ixgbe_recovery_mode_timer(void *arg)
{
	struct adapter *adapter = arg;

	if (__predict_true(adapter->osdep.detaching == false)) {
		if (atomic_cas_uint(&adapter->recovery_mode_timer_pending,
			0, 1) == 0) {
			workqueue_enqueue(adapter->recovery_mode_timer_wq,
			    &adapter->recovery_mode_timer_wc, NULL);
		}
	}
}

static void
ixgbe_handle_recovery_mode_timer(struct work *wk, void *context)
{
	struct adapter *adapter = context;
	struct ixgbe_hw *hw = &adapter->hw;

	IXGBE_CORE_LOCK(adapter);
	if (ixgbe_fw_recovery_mode(hw)) {
		if (atomic_cas_uint(&adapter->recovery_mode, 0, 1)) {
			/* Firmware error detected, entering recovery mode */
			device_printf(adapter->dev, "Firmware recovery mode detected. Limiting functionality. Refer to the Intel(R) Ethernet Adapters and Devices User Guide for details on firmware recovery mode.\n");

			if (hw->adapter_stopped == FALSE)
				ixgbe_stop_locked(adapter);
		}
	} else
		atomic_cas_uint(&adapter->recovery_mode, 1, 0);

	atomic_store_relaxed(&adapter->recovery_mode_timer_pending, 0);
	callout_reset(&adapter->recovery_mode_timer, hz,
	    ixgbe_recovery_mode_timer, adapter);
	IXGBE_CORE_UNLOCK(adapter);
} /* ixgbe_handle_recovery_mode_timer */

/************************************************************************
 * ixgbe_handle_mod - Tasklet for SFP module interrupts
 ************************************************************************/
static void
ixgbe_handle_mod(void *context)
{
	struct adapter	*adapter = context;
	struct ixgbe_hw *hw = &adapter->hw;
	device_t	dev = adapter->dev;
	enum ixgbe_sfp_type last_sfp_type;
	u32		err;
	bool		last_unsupported_sfp_recovery;

	KASSERT(mutex_owned(&adapter->core_mtx));

	last_sfp_type = hw->phy.sfp_type;
	last_unsupported_sfp_recovery = hw->need_unsupported_sfp_recovery;
	++adapter->mod_workev.ev_count;
	if (adapter->hw.need_crosstalk_fix) {
		if ((hw->mac.type != ixgbe_mac_82598EB) &&
		    !ixgbe_sfp_cage_full(hw))
			goto out;
	}

	err = hw->phy.ops.identify_sfp(hw);
	if (err == IXGBE_ERR_SFP_NOT_SUPPORTED) {
		if (last_unsupported_sfp_recovery == false)
			device_printf(dev,
			    "Unsupported SFP+ module type was detected.\n");
		goto out;
	}

	if (hw->need_unsupported_sfp_recovery) {
		device_printf(dev, "Recovering from unsupported SFP\n");
		/*
		 *  We could recover the status by calling setup_sfp(),
		 * setup_link() and some others. It's complex and might not
		 * work correctly on some unknown cases. To avoid such type of
		 * problem, call ixgbe_init_locked(). It's simple and safe
		 * approach.
		 */
		ixgbe_init_locked(adapter);
	} else if ((hw->phy.sfp_type != ixgbe_sfp_type_not_present) &&
	    (hw->phy.sfp_type != last_sfp_type)) {
		/* A module is inserted and changed. */

		if (hw->mac.type == ixgbe_mac_82598EB)
			err = hw->phy.ops.reset(hw);
		else {
			err = hw->mac.ops.setup_sfp(hw);
			hw->phy.sfp_setup_needed = FALSE;
		}
		if (err == IXGBE_ERR_SFP_NOT_SUPPORTED) {
			device_printf(dev,
			    "Setup failure - unsupported SFP+ module type.\n");
			goto out;
		}
	}

out:
	/* get_supported_phy_layer will call hw->phy.ops.identify_sfp() */
	adapter->phy_layer = ixgbe_get_supported_physical_layer(hw);

	/* Adjust media types shown in ifconfig */
	IXGBE_CORE_UNLOCK(adapter);
	ifmedia_removeall(&adapter->media);
	ixgbe_add_media_types(adapter);
	ifmedia_set(&adapter->media, IFM_ETHER | IFM_AUTO);
	IXGBE_CORE_LOCK(adapter);

	/*
	 * Don't shedule MSF event if the chip is 82598. 82598 doesn't support
	 * MSF. At least, calling ixgbe_handle_msf on 82598 DA makes the link
	 * flap because the function calls setup_link().
	 */
<<<<<<< HEAD
	if (hw->mac.type != ixgbe_mac_82598EB)
		atomic_or_32(&adapter->task_requests, IXGBE_REQUEST_TASK_MSF);
=======
	if (hw->mac.type != ixgbe_mac_82598EB) {
		mutex_enter(&adapter->admin_mtx);
		adapter->task_requests |= IXGBE_REQUEST_TASK_MSF;
		mutex_exit(&adapter->admin_mtx);
	}
>>>>>>> ba48e27f

	/*
	 * Don't call ixgbe_schedule_admin_tasklet() because we are on
	 * the workqueue now.
	 */
} /* ixgbe_handle_mod */


/************************************************************************
 * ixgbe_handle_msf - Tasklet for MSF (multispeed fiber) interrupts
 ************************************************************************/
static void
ixgbe_handle_msf(void *context)
{
	struct adapter	*adapter = context;
	struct ixgbe_hw *hw = &adapter->hw;
	u32		autoneg;
	bool		negotiate;

	KASSERT(mutex_owned(&adapter->core_mtx));

	++adapter->msf_workev.ev_count;

	autoneg = hw->phy.autoneg_advertised;
	if ((!autoneg) && (hw->mac.ops.get_link_capabilities))
		hw->mac.ops.get_link_capabilities(hw, &autoneg, &negotiate);
	if (hw->mac.ops.setup_link)
		hw->mac.ops.setup_link(hw, autoneg, TRUE);
} /* ixgbe_handle_msf */

/************************************************************************
 * ixgbe_handle_phy - Tasklet for external PHY interrupts
 ************************************************************************/
static void
ixgbe_handle_phy(void *context)
{
	struct adapter	*adapter = context;
	struct ixgbe_hw *hw = &adapter->hw;
	int error;

	KASSERT(mutex_owned(&adapter->core_mtx));

	++adapter->phy_workev.ev_count;
	error = hw->phy.ops.handle_lasi(hw);
	if (error == IXGBE_ERR_OVERTEMP)
		device_printf(adapter->dev,
		    "CRITICAL: EXTERNAL PHY OVER TEMP!! "
		    " PHY will downshift to lower power state!\n");
	else if (error)
		device_printf(adapter->dev,
		    "Error handling LASI interrupt: %d\n", error);
} /* ixgbe_handle_phy */

static void
ixgbe_handle_admin(struct work *wk, void *context)
{
	struct adapter	*adapter = context;
	struct ifnet	*ifp = adapter->ifp;
	struct ixgbe_hw	*hw = &adapter->hw;
	u32		task_requests;

	mutex_enter(&adapter->admin_mtx);
	adapter->admin_pending = 0;
	task_requests = adapter->task_requests;
	adapter->task_requests = 0;
	mutex_exit(&adapter->admin_mtx);

	/*
	 * Hold the IFNET_LOCK across this entire call.  This will
	 * prevent additional changes to adapter->phy_layer
	 * and serialize calls to this tasklet.  We cannot hold the
	 * CORE_LOCK while calling into the ifmedia functions as
	 * they call ifmedia_lock() and the lock is CORE_LOCK.
	 */
	IFNET_LOCK(ifp);
	IXGBE_CORE_LOCK(adapter);
<<<<<<< HEAD
	/*
	 * Clear the admin_pending flag before reading task_requests to avoid
	 * missfiring workqueue though setting task_request.
	 * Hmm, ixgbe_schedule_admin_tasklet() can extra-fire though
	 * task_requests are done by prior workqueue, but it is harmless.
	 */
	atomic_store_relaxed(&adapter->admin_pending, 0);
	while ((req =
		(adapter->task_requests & ~IXGBE_REQUEST_TASK_NEED_ACKINTR))
	    != 0) {
		if ((req & IXGBE_REQUEST_TASK_LSC) != 0) {
			ixgbe_handle_link(adapter);
			atomic_and_32(&adapter->task_requests,
			    ~IXGBE_REQUEST_TASK_LSC);
		}
		if ((req & IXGBE_REQUEST_TASK_MOD) != 0) {
			ixgbe_handle_mod(adapter);
			atomic_and_32(&adapter->task_requests,
			    ~IXGBE_REQUEST_TASK_MOD);
		}
		if ((req & IXGBE_REQUEST_TASK_MSF) != 0) {
			ixgbe_handle_msf(adapter);
			atomic_and_32(&adapter->task_requests,
			    ~IXGBE_REQUEST_TASK_MSF);
		}
		if ((req & IXGBE_REQUEST_TASK_PHY) != 0) {
			ixgbe_handle_phy(adapter);
			atomic_and_32(&adapter->task_requests,
			    ~IXGBE_REQUEST_TASK_PHY);
		}
		if ((req & IXGBE_REQUEST_TASK_FDIR) != 0) {
			ixgbe_reinit_fdir(adapter);
			atomic_and_32(&adapter->task_requests,
			    ~IXGBE_REQUEST_TASK_FDIR);
		}
=======
	if ((task_requests & IXGBE_REQUEST_TASK_LSC) != 0) {
		ixgbe_handle_link(adapter);
	}
	if ((task_requests & IXGBE_REQUEST_TASK_MOD) != 0) {
		ixgbe_handle_mod(adapter);
	}
	if ((task_requests & IXGBE_REQUEST_TASK_MSF) != 0) {
		ixgbe_handle_msf(adapter);
	}
	if ((task_requests & IXGBE_REQUEST_TASK_PHY) != 0) {
		ixgbe_handle_phy(adapter);
	}
	if ((task_requests & IXGBE_REQUEST_TASK_FDIR) != 0) {
		ixgbe_reinit_fdir(adapter);
	}
>>>>>>> ba48e27f
#if 0 /* notyet */
	if ((task_requests & IXGBE_REQUEST_TASK_MBX) != 0) {
		ixgbe_handle_mbx(adapter);
	}
#endif
	if ((task_requests & IXGBE_REQUEST_TASK_NEED_ACKINTR) != 0) {
		if ((adapter->feat_en & IXGBE_FEATURE_MSIX) != 0) {
			/* Re-enable other interrupts */
			IXGBE_WRITE_REG(hw, IXGBE_EIMS, IXGBE_EIMS_OTHER);
		} else
			ixgbe_enable_intr(adapter);
	}
<<<<<<< HEAD
	if ((adapter->task_requests & IXGBE_REQUEST_TASK_NEED_ACKINTR) != 0) {
		atomic_and_32(&adapter->task_requests,
		    ~IXGBE_REQUEST_TASK_NEED_ACKINTR);
		if ((adapter->feat_en & IXGBE_FEATURE_MSIX) != 0) {
			/* Re-enable other interrupts */
			IXGBE_WRITE_REG(hw, IXGBE_EIMS, IXGBE_EIMS_OTHER);
		} else
			ixgbe_enable_intr(adapter);
	}
=======
>>>>>>> ba48e27f

	IXGBE_CORE_UNLOCK(adapter);
	IFNET_UNLOCK(ifp);
} /* ixgbe_handle_admin */

static void
ixgbe_ifstop(struct ifnet *ifp, int disable)
{
	struct adapter *adapter = ifp->if_softc;

	IXGBE_CORE_LOCK(adapter);
	ixgbe_stop_locked(adapter);
	IXGBE_CORE_UNLOCK(adapter);

	workqueue_wait(adapter->timer_wq, &adapter->timer_wc);
	atomic_store_relaxed(&adapter->timer_pending, 0);
}

/************************************************************************
 * ixgbe_stop_locked - Stop the hardware
 *
 *   Disables all traffic on the adapter by issuing a
 *   global reset on the MAC and deallocates TX/RX buffers.
 ************************************************************************/
static void
ixgbe_stop_locked(void *arg)
{
	struct ifnet	*ifp;
	struct adapter	*adapter = arg;
	struct ixgbe_hw *hw = &adapter->hw;

	ifp = adapter->ifp;

	KASSERT(mutex_owned(&adapter->core_mtx));

	INIT_DEBUGOUT("ixgbe_stop_locked: begin\n");
	ixgbe_disable_intr(adapter);
	callout_stop(&adapter->timer);

	/* Don't schedule workqueues. */
	adapter->schedule_wqs_ok = false;

	/* Let the stack know...*/
	ifp->if_flags &= ~IFF_RUNNING;

	ixgbe_reset_hw(hw);
	hw->adapter_stopped = FALSE;
	ixgbe_stop_adapter(hw);
	if (hw->mac.type == ixgbe_mac_82599EB)
		ixgbe_stop_mac_link_on_d3_82599(hw);
	/* Turn off the laser - noop with no optics */
	ixgbe_disable_tx_laser(hw);

	/* Update the stack */
	adapter->link_up = FALSE;
	ixgbe_update_link_status(adapter);

	/* reprogram the RAR[0] in case user changed it. */
	ixgbe_set_rar(&adapter->hw, 0, adapter->hw.mac.addr, 0, IXGBE_RAH_AV);

	return;
} /* ixgbe_stop_locked */

/************************************************************************
 * ixgbe_update_link_status - Update OS on link state
 *
 * Note: Only updates the OS on the cached link state.
 *	 The real check of the hardware only happens with
 *	 a link interrupt.
 ************************************************************************/
static void
ixgbe_update_link_status(struct adapter *adapter)
{
	struct ifnet	*ifp = adapter->ifp;
	device_t	dev = adapter->dev;
	struct ixgbe_hw *hw = &adapter->hw;

	KASSERT(mutex_owned(&adapter->core_mtx));

	if (adapter->link_up) {
		if (adapter->link_active != LINK_STATE_UP) {
			/*
			 * To eliminate influence of the previous state
			 * in the same way as ixgbe_init_locked().
			 */
			struct ix_queue	*que = adapter->queues;
			for (int i = 0; i < adapter->num_queues; i++, que++)
				que->eitr_setting = 0;

			if (adapter->link_speed == IXGBE_LINK_SPEED_10GB_FULL){
				/*
				 *  Discard count for both MAC Local Fault and
				 * Remote Fault because those registers are
				 * valid only when the link speed is up and
				 * 10Gbps.
				 */
				IXGBE_READ_REG(hw, IXGBE_MLFC);
				IXGBE_READ_REG(hw, IXGBE_MRFC);
			}

			if (bootverbose) {
				const char *bpsmsg;

				switch (adapter->link_speed) {
				case IXGBE_LINK_SPEED_10GB_FULL:
					bpsmsg = "10 Gbps";
					break;
				case IXGBE_LINK_SPEED_5GB_FULL:
					bpsmsg = "5 Gbps";
					break;
				case IXGBE_LINK_SPEED_2_5GB_FULL:
					bpsmsg = "2.5 Gbps";
					break;
				case IXGBE_LINK_SPEED_1GB_FULL:
					bpsmsg = "1 Gbps";
					break;
				case IXGBE_LINK_SPEED_100_FULL:
					bpsmsg = "100 Mbps";
					break;
				case IXGBE_LINK_SPEED_10_FULL:
					bpsmsg = "10 Mbps";
					break;
				default:
					bpsmsg = "unknown speed";
					break;
				}
				device_printf(dev, "Link is up %s %s \n",
				    bpsmsg, "Full Duplex");
			}
			adapter->link_active = LINK_STATE_UP;
			/* Update any Flow Control changes */
			ixgbe_fc_enable(&adapter->hw);
			/* Update DMA coalescing config */
			ixgbe_config_dmac(adapter);
			if_link_state_change(ifp, LINK_STATE_UP);

			if (adapter->feat_en & IXGBE_FEATURE_SRIOV)
				ixgbe_ping_all_vfs(adapter);
		}
	} else {
		/*
		 * Do it when link active changes to DOWN. i.e.
		 * a) LINK_STATE_UNKNOWN -> LINK_STATE_DOWN
		 * b) LINK_STATE_UP	 -> LINK_STATE_DOWN
		 */
		if (adapter->link_active != LINK_STATE_DOWN) {
			if (bootverbose)
				device_printf(dev, "Link is Down\n");
			if_link_state_change(ifp, LINK_STATE_DOWN);
			adapter->link_active = LINK_STATE_DOWN;
			if (adapter->feat_en & IXGBE_FEATURE_SRIOV)
				ixgbe_ping_all_vfs(adapter);
			ixgbe_drain_all(adapter);
		}
	}
} /* ixgbe_update_link_status */

/************************************************************************
 * ixgbe_config_dmac - Configure DMA Coalescing
 ************************************************************************/
static void
ixgbe_config_dmac(struct adapter *adapter)
{
	struct ixgbe_hw *hw = &adapter->hw;
	struct ixgbe_dmac_config *dcfg = &hw->mac.dmac_config;

	if (hw->mac.type < ixgbe_mac_X550 || !hw->mac.ops.dmac_config)
		return;

	if (dcfg->watchdog_timer ^ adapter->dmac ||
	    dcfg->link_speed ^ adapter->link_speed) {
		dcfg->watchdog_timer = adapter->dmac;
		dcfg->fcoe_en = false;
		dcfg->link_speed = adapter->link_speed;
		dcfg->num_tcs = 1;

		INIT_DEBUGOUT2("dmac settings: watchdog %d, link speed %d\n",
		    dcfg->watchdog_timer, dcfg->link_speed);

		hw->mac.ops.dmac_config(hw);
	}
} /* ixgbe_config_dmac */

/************************************************************************
 * ixgbe_enable_intr
 ************************************************************************/
static void
ixgbe_enable_intr(struct adapter *adapter)
{
	struct ixgbe_hw	*hw = &adapter->hw;
	struct ix_queue	*que = adapter->queues;
	u32		mask, fwsm;

	mask = (IXGBE_EIMS_ENABLE_MASK & ~IXGBE_EIMS_RTX_QUEUE);

	switch (adapter->hw.mac.type) {
	case ixgbe_mac_82599EB:
		mask |= IXGBE_EIMS_ECC;
		/* Temperature sensor on some adapters */
		mask |= IXGBE_EIMS_GPI_SDP0;
		/* SFP+ (RX_LOS_N & MOD_ABS_N) */
		mask |= IXGBE_EIMS_GPI_SDP1;
		mask |= IXGBE_EIMS_GPI_SDP2;
		break;
	case ixgbe_mac_X540:
		/* Detect if Thermal Sensor is enabled */
		fwsm = IXGBE_READ_REG(hw, IXGBE_FWSM);
		if (fwsm & IXGBE_FWSM_TS_ENABLED)
			mask |= IXGBE_EIMS_TS;
		mask |= IXGBE_EIMS_ECC;
		break;
	case ixgbe_mac_X550:
		/* MAC thermal sensor is automatically enabled */
		mask |= IXGBE_EIMS_TS;
		mask |= IXGBE_EIMS_ECC;
		break;
	case ixgbe_mac_X550EM_x:
	case ixgbe_mac_X550EM_a:
		/* Some devices use SDP0 for important information */
		if (hw->device_id == IXGBE_DEV_ID_X550EM_X_SFP ||
		    hw->device_id == IXGBE_DEV_ID_X550EM_A_SFP ||
		    hw->device_id == IXGBE_DEV_ID_X550EM_A_SFP_N ||
		    hw->device_id == IXGBE_DEV_ID_X550EM_X_10G_T)
			mask |= IXGBE_EIMS_GPI_SDP0_BY_MAC(hw);
		if (hw->phy.type == ixgbe_phy_x550em_ext_t)
			mask |= IXGBE_EICR_GPI_SDP0_X540;
		mask |= IXGBE_EIMS_ECC;
		break;
	default:
		break;
	}

	/* Enable Fan Failure detection */
	if (adapter->feat_en & IXGBE_FEATURE_FAN_FAIL)
		mask |= IXGBE_EIMS_GPI_SDP1;
	/* Enable SR-IOV */
	if (adapter->feat_en & IXGBE_FEATURE_SRIOV)
		mask |= IXGBE_EIMS_MAILBOX;
	/* Enable Flow Director */
	if (adapter->feat_en & IXGBE_FEATURE_FDIR)
		mask |= IXGBE_EIMS_FLOW_DIR;

	IXGBE_WRITE_REG(hw, IXGBE_EIMS, mask);

	/* With MSI-X we use auto clear */
	if (adapter->msix_mem) {
		mask = IXGBE_EIMS_ENABLE_MASK;
		/* Don't autoclear Link */
		mask &= ~IXGBE_EIMS_OTHER;
		mask &= ~IXGBE_EIMS_LSC;
		if (adapter->feat_cap & IXGBE_FEATURE_SRIOV)
			mask &= ~IXGBE_EIMS_MAILBOX;
		IXGBE_WRITE_REG(hw, IXGBE_EIAC, mask);
	}

	/*
	 * Now enable all queues, this is done separately to
	 * allow for handling the extended (beyond 32) MSI-X
	 * vectors that can be used by 82599
	 */
	for (int i = 0; i < adapter->num_queues; i++, que++)
		ixgbe_enable_queue(adapter, que->msix);

	IXGBE_WRITE_FLUSH(hw);

} /* ixgbe_enable_intr */

/************************************************************************
 * ixgbe_disable_intr_internal
 ************************************************************************/
static void
ixgbe_disable_intr_internal(struct adapter *adapter, bool nestok)
{
	struct ix_queue	*que = adapter->queues;

	/* disable interrupts other than queues */
	IXGBE_WRITE_REG(&adapter->hw, IXGBE_EIMC, ~IXGBE_EIMC_RTX_QUEUE);

	if (adapter->msix_mem)
		IXGBE_WRITE_REG(&adapter->hw, IXGBE_EIAC, 0);

	for (int i = 0; i < adapter->num_queues; i++, que++)
		ixgbe_disable_queue_internal(adapter, que->msix, nestok);

	IXGBE_WRITE_FLUSH(&adapter->hw);

} /* ixgbe_do_disable_intr_internal */

/************************************************************************
 * ixgbe_disable_intr
 ************************************************************************/
static void
ixgbe_disable_intr(struct adapter *adapter)
{

	ixgbe_disable_intr_internal(adapter, true);
} /* ixgbe_disable_intr */

/************************************************************************
 * ixgbe_ensure_disabled_intr
 ************************************************************************/
void
ixgbe_ensure_disabled_intr(struct adapter *adapter)
{

	ixgbe_disable_intr_internal(adapter, false);
} /* ixgbe_ensure_disabled_intr */

/************************************************************************
 * ixgbe_legacy_irq - Legacy Interrupt Service routine
 ************************************************************************/
static int
ixgbe_legacy_irq(void *arg)
{
	struct ix_queue *que = arg;
	struct adapter	*adapter = que->adapter;
	struct ixgbe_hw	*hw = &adapter->hw;
	struct ifnet	*ifp = adapter->ifp;
	struct		tx_ring *txr = adapter->tx_rings;
	bool		more = false;
	bool		reenable_intr = true;
	u32		eicr, eicr_mask;
	u32		task_requests = 0;

	/* Silicon errata #26 on 82598 */
	IXGBE_WRITE_REG(hw, IXGBE_EIMC, IXGBE_IRQ_CLEAR_MASK);

	eicr = IXGBE_READ_REG(hw, IXGBE_EICR);

	adapter->stats.pf.legint.ev_count++;
	++que->irqs.ev_count;
	if (eicr == 0) {
		adapter->stats.pf.intzero.ev_count++;
		if ((ifp->if_flags & IFF_UP) != 0)
			ixgbe_enable_intr(adapter);
		return 0;
	}

	if ((ifp->if_flags & IFF_RUNNING) != 0) {
		/*
		 * The same as ixgbe_msix_que() about "que->txrx_use_workqueue".
		 */
		que->txrx_use_workqueue = adapter->txrx_use_workqueue;

#ifdef __NetBSD__
		/* Don't run ixgbe_rxeof in interrupt context */
		more = true;
#else
		more = ixgbe_rxeof(que);
#endif

		IXGBE_TX_LOCK(txr);
		ixgbe_txeof(txr);
#ifdef notyet
		if (!ixgbe_ring_empty(ifp, txr->br))
			ixgbe_start_locked(ifp, txr);
#endif
		IXGBE_TX_UNLOCK(txr);
	}

	/* Check for fan failure */
	if (adapter->feat_en & IXGBE_FEATURE_FAN_FAIL) {
		ixgbe_check_fan_failure(adapter, eicr, true);
		IXGBE_WRITE_REG(hw, IXGBE_EIMS, IXGBE_EICR_GPI_SDP1_BY_MAC(hw));
	}

	/* Link status change */
	if (eicr & IXGBE_EICR_LSC)
		task_requests |= IXGBE_REQUEST_TASK_LSC;

	if (ixgbe_is_sfp(hw)) {
		/* Pluggable optics-related interrupt */
		if (hw->mac.type >= ixgbe_mac_X540)
			eicr_mask = IXGBE_EICR_GPI_SDP0_X540;
		else
			eicr_mask = IXGBE_EICR_GPI_SDP2_BY_MAC(hw);

		if (eicr & eicr_mask) {
			IXGBE_WRITE_REG(hw, IXGBE_EICR, eicr_mask);
			task_requests |= IXGBE_REQUEST_TASK_MOD;
		}

		if ((hw->mac.type == ixgbe_mac_82599EB) &&
		    (eicr & IXGBE_EICR_GPI_SDP1_BY_MAC(hw))) {
			IXGBE_WRITE_REG(hw, IXGBE_EICR,
			    IXGBE_EICR_GPI_SDP1_BY_MAC(hw));
			task_requests |= IXGBE_REQUEST_TASK_MSF;
		}
	}

	/* External PHY interrupt */
	if ((hw->phy.type == ixgbe_phy_x550em_ext_t) &&
	    (eicr & IXGBE_EICR_GPI_SDP0_X540))
		task_requests |= IXGBE_REQUEST_TASK_PHY;

	if (more) {
		que->req.ev_count++;
		ixgbe_sched_handle_que(adapter, que);
		reenable_intr = false;
	}
	if (task_requests != 0) {
		/* Re-enabling other interrupts is done in the admin task */
		task_requests |= IXGBE_REQUEST_TASK_NEED_ACKINTR;
<<<<<<< HEAD
		atomic_or_32(&adapter->task_requests, task_requests);
=======

		mutex_enter(&adapter->admin_mtx);
		adapter->task_requests |= task_requests;
>>>>>>> ba48e27f
		ixgbe_schedule_admin_tasklet(adapter);
		mutex_exit(&adapter->admin_mtx);

		reenable_intr = false;
	}

	if (reenable_intr == true)
		ixgbe_enable_intr(adapter);

	return 1;
} /* ixgbe_legacy_irq */

/************************************************************************
 * ixgbe_free_pciintr_resources
 ************************************************************************/
static void
ixgbe_free_pciintr_resources(struct adapter *adapter)
{
	struct ix_queue *que = adapter->queues;
	int		rid;

	/*
	 * Release all msix queue resources:
	 */
	for (int i = 0; i < adapter->num_queues; i++, que++) {
		if (que->res != NULL) {
			pci_intr_disestablish(adapter->osdep.pc,
			    adapter->osdep.ihs[i]);
			adapter->osdep.ihs[i] = NULL;
		}
	}

	/* Clean the Legacy or Link interrupt last */
	if (adapter->vector) /* we are doing MSIX */
		rid = adapter->vector;
	else
		rid = 0;

	if (adapter->osdep.ihs[rid] != NULL) {
		pci_intr_disestablish(adapter->osdep.pc,
		    adapter->osdep.ihs[rid]);
		adapter->osdep.ihs[rid] = NULL;
	}

	if (adapter->osdep.intrs != NULL) {
		pci_intr_release(adapter->osdep.pc, adapter->osdep.intrs,
		    adapter->osdep.nintrs);
		adapter->osdep.intrs = NULL;
	}
} /* ixgbe_free_pciintr_resources */

/************************************************************************
 * ixgbe_free_pci_resources
 ************************************************************************/
static void
ixgbe_free_pci_resources(struct adapter *adapter)
{

	ixgbe_free_pciintr_resources(adapter);

	if (adapter->osdep.mem_size != 0) {
		bus_space_unmap(adapter->osdep.mem_bus_space_tag,
		    adapter->osdep.mem_bus_space_handle,
		    adapter->osdep.mem_size);
	}

} /* ixgbe_free_pci_resources */

/************************************************************************
 * ixgbe_set_sysctl_value
 ************************************************************************/
static void
ixgbe_set_sysctl_value(struct adapter *adapter, const char *name,
    const char *description, int *limit, int value)
{
	device_t dev =	adapter->dev;
	struct sysctllog **log;
	const struct sysctlnode *rnode, *cnode;

	/*
	 * It's not required to check recovery mode because this function never
	 * touches hardware.
	 */

	log = &adapter->sysctllog;
	if ((rnode = ixgbe_sysctl_instance(adapter)) == NULL) {
		aprint_error_dev(dev, "could not create sysctl root\n");
		return;
	}
	if (sysctl_createv(log, 0, &rnode, &cnode,
	    CTLFLAG_READWRITE, CTLTYPE_INT,
	    name, SYSCTL_DESCR(description),
		NULL, 0, limit, 0, CTL_CREATE, CTL_EOL) != 0)
		aprint_error_dev(dev, "could not create sysctl\n");
	*limit = value;
} /* ixgbe_set_sysctl_value */

/************************************************************************
 * ixgbe_sysctl_flowcntl
 *
 *   SYSCTL wrapper around setting Flow Control
 ************************************************************************/
static int
ixgbe_sysctl_flowcntl(SYSCTLFN_ARGS)
{
	struct sysctlnode node = *rnode;
	struct adapter *adapter = (struct adapter *)node.sysctl_data;
	int error, fc;

	if (ixgbe_fw_recovery_mode_swflag(adapter))
		return (EPERM);

	fc = adapter->hw.fc.current_mode;
	node.sysctl_data = &fc;
	error = sysctl_lookup(SYSCTLFN_CALL(&node));
	if (error != 0 || newp == NULL)
		return error;

	/* Don't bother if it's not changed */
	if (fc == adapter->hw.fc.current_mode)
		return (0);

	return ixgbe_set_flowcntl(adapter, fc);
} /* ixgbe_sysctl_flowcntl */

/************************************************************************
 * ixgbe_set_flowcntl - Set flow control
 *
 *   Flow control values:
 *     0 - off
 *     1 - rx pause
 *     2 - tx pause
 *     3 - full
 ************************************************************************/
static int
ixgbe_set_flowcntl(struct adapter *adapter, int fc)
{
	switch (fc) {
		case ixgbe_fc_rx_pause:
		case ixgbe_fc_tx_pause:
		case ixgbe_fc_full:
			adapter->hw.fc.requested_mode = fc;
			if (adapter->num_queues > 1)
				ixgbe_disable_rx_drop(adapter);
			break;
		case ixgbe_fc_none:
			adapter->hw.fc.requested_mode = ixgbe_fc_none;
			if (adapter->num_queues > 1)
				ixgbe_enable_rx_drop(adapter);
			break;
		default:
			return (EINVAL);
	}

#if 0 /* XXX NetBSD */
	/* Don't autoneg if forcing a value */
	adapter->hw.fc.disable_fc_autoneg = TRUE;
#endif
	ixgbe_fc_enable(&adapter->hw);

	return (0);
} /* ixgbe_set_flowcntl */

/************************************************************************
 * ixgbe_enable_rx_drop
 *
 *   Enable the hardware to drop packets when the buffer is
 *   full. This is useful with multiqueue, so that no single
 *   queue being full stalls the entire RX engine. We only
 *   enable this when Multiqueue is enabled AND Flow Control
 *   is disabled.
 ************************************************************************/
static void
ixgbe_enable_rx_drop(struct adapter *adapter)
{
	struct ixgbe_hw *hw = &adapter->hw;
	struct rx_ring	*rxr;
	u32		srrctl;

	for (int i = 0; i < adapter->num_queues; i++) {
		rxr = &adapter->rx_rings[i];
		srrctl = IXGBE_READ_REG(hw, IXGBE_SRRCTL(rxr->me));
		srrctl |= IXGBE_SRRCTL_DROP_EN;
		IXGBE_WRITE_REG(hw, IXGBE_SRRCTL(rxr->me), srrctl);
	}

	/* enable drop for each vf */
	for (int i = 0; i < adapter->num_vfs; i++) {
		IXGBE_WRITE_REG(hw, IXGBE_QDE,
		    (IXGBE_QDE_WRITE | (i << IXGBE_QDE_IDX_SHIFT) |
		    IXGBE_QDE_ENABLE));
	}
} /* ixgbe_enable_rx_drop */

/************************************************************************
 * ixgbe_disable_rx_drop
 ************************************************************************/
static void
ixgbe_disable_rx_drop(struct adapter *adapter)
{
	struct ixgbe_hw *hw = &adapter->hw;
	struct rx_ring	*rxr;
	u32		srrctl;

	for (int i = 0; i < adapter->num_queues; i++) {
		rxr = &adapter->rx_rings[i];
		srrctl = IXGBE_READ_REG(hw, IXGBE_SRRCTL(rxr->me));
		srrctl &= ~IXGBE_SRRCTL_DROP_EN;
		IXGBE_WRITE_REG(hw, IXGBE_SRRCTL(rxr->me), srrctl);
	}

	/* disable drop for each vf */
	for (int i = 0; i < adapter->num_vfs; i++) {
		IXGBE_WRITE_REG(hw, IXGBE_QDE,
		    (IXGBE_QDE_WRITE | (i << IXGBE_QDE_IDX_SHIFT)));
	}
} /* ixgbe_disable_rx_drop */

/************************************************************************
 * ixgbe_sysctl_advertise
 *
 *   SYSCTL wrapper around setting advertised speed
 ************************************************************************/
static int
ixgbe_sysctl_advertise(SYSCTLFN_ARGS)
{
	struct sysctlnode node = *rnode;
	struct adapter *adapter = (struct adapter *)node.sysctl_data;
	int	       error = 0, advertise;

	if (ixgbe_fw_recovery_mode_swflag(adapter))
		return (EPERM);

	advertise = adapter->advertise;
	node.sysctl_data = &advertise;
	error = sysctl_lookup(SYSCTLFN_CALL(&node));
	if (error != 0 || newp == NULL)
		return error;

	return ixgbe_set_advertise(adapter, advertise);
} /* ixgbe_sysctl_advertise */

/************************************************************************
 * ixgbe_set_advertise - Control advertised link speed
 *
 *   Flags:
 *     0x00 - Default (all capable link speed)
 *     0x01 - advertise 100 Mb
 *     0x02 - advertise 1G
 *     0x04 - advertise 10G
 *     0x08 - advertise 10 Mb
 *     0x10 - advertise 2.5G
 *     0x20 - advertise 5G
 ************************************************************************/
static int
ixgbe_set_advertise(struct adapter *adapter, int advertise)
{
	device_t	 dev;
	struct ixgbe_hw	 *hw;
	ixgbe_link_speed speed = 0;
	ixgbe_link_speed link_caps = 0;
	s32		 err = IXGBE_NOT_IMPLEMENTED;
	bool		 negotiate = FALSE;

	/* Checks to validate new value */
	if (adapter->advertise == advertise) /* no change */
		return (0);

	dev = adapter->dev;
	hw = &adapter->hw;

	/* No speed changes for backplane media */
	if (hw->phy.media_type == ixgbe_media_type_backplane)
		return (ENODEV);

	if (!((hw->phy.media_type == ixgbe_media_type_copper) ||
	    (hw->phy.multispeed_fiber))) {
		device_printf(dev,
		    "Advertised speed can only be set on copper or "
		    "multispeed fiber media types.\n");
		return (EINVAL);
	}

	if (advertise < 0x0 || advertise > 0x3f) {
		device_printf(dev,
		    "Invalid advertised speed; valid modes are 0x0 through 0x3f\n");
		return (EINVAL);
	}

	if (hw->mac.ops.get_link_capabilities) {
		err = hw->mac.ops.get_link_capabilities(hw, &link_caps,
		    &negotiate);
		if (err != IXGBE_SUCCESS) {
			device_printf(dev, "Unable to determine supported advertise speeds\n");
			return (ENODEV);
		}
	}

	/* Set new value and report new advertised mode */
	if (advertise & 0x1) {
		if (!(link_caps & IXGBE_LINK_SPEED_100_FULL)) {
			device_printf(dev, "Interface does not support 100Mb advertised speed\n");
			return (EINVAL);
		}
		speed |= IXGBE_LINK_SPEED_100_FULL;
	}
	if (advertise & 0x2) {
		if (!(link_caps & IXGBE_LINK_SPEED_1GB_FULL)) {
			device_printf(dev, "Interface does not support 1Gb advertised speed\n");
			return (EINVAL);
		}
		speed |= IXGBE_LINK_SPEED_1GB_FULL;
	}
	if (advertise & 0x4) {
		if (!(link_caps & IXGBE_LINK_SPEED_10GB_FULL)) {
			device_printf(dev, "Interface does not support 10Gb advertised speed\n");
			return (EINVAL);
		}
		speed |= IXGBE_LINK_SPEED_10GB_FULL;
	}
	if (advertise & 0x8) {
		if (!(link_caps & IXGBE_LINK_SPEED_10_FULL)) {
			device_printf(dev, "Interface does not support 10Mb advertised speed\n");
			return (EINVAL);
		}
		speed |= IXGBE_LINK_SPEED_10_FULL;
	}
	if (advertise & 0x10) {
		if (!(link_caps & IXGBE_LINK_SPEED_2_5GB_FULL)) {
			device_printf(dev, "Interface does not support 2.5Gb advertised speed\n");
			return (EINVAL);
		}
		speed |= IXGBE_LINK_SPEED_2_5GB_FULL;
	}
	if (advertise & 0x20) {
		if (!(link_caps & IXGBE_LINK_SPEED_5GB_FULL)) {
			device_printf(dev, "Interface does not support 5Gb advertised speed\n");
			return (EINVAL);
		}
		speed |= IXGBE_LINK_SPEED_5GB_FULL;
	}
	if (advertise == 0)
		speed = link_caps; /* All capable link speed */

	hw->mac.autotry_restart = TRUE;
	hw->mac.ops.setup_link(hw, speed, TRUE);
	adapter->advertise = advertise;

	return (0);
} /* ixgbe_set_advertise */

/************************************************************************
 * ixgbe_get_advertise - Get current advertised speed settings
 *
 *   Formatted for sysctl usage.
 *   Flags:
 *     0x01 - advertise 100 Mb
 *     0x02 - advertise 1G
 *     0x04 - advertise 10G
 *     0x08 - advertise 10 Mb (yes, Mb)
 *     0x10 - advertise 2.5G
 *     0x20 - advertise 5G
 ************************************************************************/
static int
ixgbe_get_advertise(struct adapter *adapter)
{
	struct ixgbe_hw	 *hw = &adapter->hw;
	int		 speed;
	ixgbe_link_speed link_caps = 0;
	s32		 err;
	bool		 negotiate = FALSE;

	/*
	 * Advertised speed means nothing unless it's copper or
	 * multi-speed fiber
	 */
	if (!(hw->phy.media_type == ixgbe_media_type_copper) &&
	    !(hw->phy.multispeed_fiber))
		return (0);

	err = hw->mac.ops.get_link_capabilities(hw, &link_caps, &negotiate);
	if (err != IXGBE_SUCCESS)
		return (0);

	speed =
	    ((link_caps & IXGBE_LINK_SPEED_10GB_FULL)  ? 0x04 : 0) |
	    ((link_caps & IXGBE_LINK_SPEED_1GB_FULL)   ? 0x02 : 0) |
	    ((link_caps & IXGBE_LINK_SPEED_100_FULL)   ? 0x01 : 0) |
	    ((link_caps & IXGBE_LINK_SPEED_10_FULL)    ? 0x08 : 0) |
	    ((link_caps & IXGBE_LINK_SPEED_2_5GB_FULL) ? 0x10 : 0) |
	    ((link_caps & IXGBE_LINK_SPEED_5GB_FULL)   ? 0x20 : 0);

	return speed;
} /* ixgbe_get_advertise */

/************************************************************************
 * ixgbe_sysctl_dmac - Manage DMA Coalescing
 *
 *   Control values:
 *     0/1 - off / on (use default value of 1000)
 *
 *     Legal timer values are:
 *     50,100,250,500,1000,2000,5000,10000
 *
 *     Turning off interrupt moderation will also turn this off.
 ************************************************************************/
static int
ixgbe_sysctl_dmac(SYSCTLFN_ARGS)
{
	struct sysctlnode node = *rnode;
	struct adapter *adapter = (struct adapter *)node.sysctl_data;
	struct ifnet   *ifp = adapter->ifp;
	int	       error;
	int	       newval;

	if (ixgbe_fw_recovery_mode_swflag(adapter))
		return (EPERM);

	newval = adapter->dmac;
	node.sysctl_data = &newval;
	error = sysctl_lookup(SYSCTLFN_CALL(&node));
	if ((error) || (newp == NULL))
		return (error);

	switch (newval) {
	case 0:
		/* Disabled */
		adapter->dmac = 0;
		break;
	case 1:
		/* Enable and use default */
		adapter->dmac = 1000;
		break;
	case 50:
	case 100:
	case 250:
	case 500:
	case 1000:
	case 2000:
	case 5000:
	case 10000:
		/* Legal values - allow */
		adapter->dmac = newval;
		break;
	default:
		/* Do nothing, illegal value */
		return (EINVAL);
	}

	/* Re-initialize hardware if it's already running */
	if (ifp->if_flags & IFF_RUNNING)
		ifp->if_init(ifp);

	return (0);
}

#ifdef IXGBE_DEBUG
/************************************************************************
 * ixgbe_sysctl_power_state
 *
 *   Sysctl to test power states
 *   Values:
 *     0      - set device to D0
 *     3      - set device to D3
 *     (none) - get current device power state
 ************************************************************************/
static int
ixgbe_sysctl_power_state(SYSCTLFN_ARGS)
{
#ifdef notyet
	struct sysctlnode node = *rnode;
	struct adapter *adapter = (struct adapter *)node.sysctl_data;
	device_t       dev =  adapter->dev;
	int	       curr_ps, new_ps, error = 0;

	if (ixgbe_fw_recovery_mode_swflag(adapter))
		return (EPERM);

	curr_ps = new_ps = pci_get_powerstate(dev);

	error = sysctl_lookup(SYSCTLFN_CALL(&node));
	if ((error) || (req->newp == NULL))
		return (error);

	if (new_ps == curr_ps)
		return (0);

	if (new_ps == 3 && curr_ps == 0)
		error = DEVICE_SUSPEND(dev);
	else if (new_ps == 0 && curr_ps == 3)
		error = DEVICE_RESUME(dev);
	else
		return (EINVAL);

	device_printf(dev, "New state: %d\n", pci_get_powerstate(dev));

	return (error);
#else
	return 0;
#endif
} /* ixgbe_sysctl_power_state */
#endif

/************************************************************************
 * ixgbe_sysctl_wol_enable
 *
 *   Sysctl to enable/disable the WoL capability,
 *   if supported by the adapter.
 *
 *   Values:
 *     0 - disabled
 *     1 - enabled
 ************************************************************************/
static int
ixgbe_sysctl_wol_enable(SYSCTLFN_ARGS)
{
	struct sysctlnode node = *rnode;
	struct adapter	*adapter = (struct adapter *)node.sysctl_data;
	struct ixgbe_hw *hw = &adapter->hw;
	bool		new_wol_enabled;
	int		error = 0;

	/*
	 * It's not required to check recovery mode because this function never
	 * touches hardware.
	 */
	new_wol_enabled = hw->wol_enabled;
	node.sysctl_data = &new_wol_enabled;
	error = sysctl_lookup(SYSCTLFN_CALL(&node));
	if ((error) || (newp == NULL))
		return (error);
	if (new_wol_enabled == hw->wol_enabled)
		return (0);

	if (new_wol_enabled && !adapter->wol_support)
		return (ENODEV);
	else
		hw->wol_enabled = new_wol_enabled;

	return (0);
} /* ixgbe_sysctl_wol_enable */

/************************************************************************
 * ixgbe_sysctl_wufc - Wake Up Filter Control
 *
 *   Sysctl to enable/disable the types of packets that the
 *   adapter will wake up on upon receipt.
 *   Flags:
 *     0x1  - Link Status Change
 *     0x2  - Magic Packet
 *     0x4  - Direct Exact
 *     0x8  - Directed Multicast
 *     0x10 - Broadcast
 *     0x20 - ARP/IPv4 Request Packet
 *     0x40 - Direct IPv4 Packet
 *     0x80 - Direct IPv6 Packet
 *
 *   Settings not listed above will cause the sysctl to return an error.
 ************************************************************************/
static int
ixgbe_sysctl_wufc(SYSCTLFN_ARGS)
{
	struct sysctlnode node = *rnode;
	struct adapter *adapter = (struct adapter *)node.sysctl_data;
	int error = 0;
	u32 new_wufc;

	/*
	 * It's not required to check recovery mode because this function never
	 * touches hardware.
	 */
	new_wufc = adapter->wufc;
	node.sysctl_data = &new_wufc;
	error = sysctl_lookup(SYSCTLFN_CALL(&node));
	if ((error) || (newp == NULL))
		return (error);
	if (new_wufc == adapter->wufc)
		return (0);

	if (new_wufc & 0xffffff00)
		return (EINVAL);

	new_wufc &= 0xff;
	new_wufc |= (0xffffff & adapter->wufc);
	adapter->wufc = new_wufc;

	return (0);
} /* ixgbe_sysctl_wufc */

#ifdef IXGBE_DEBUG
/************************************************************************
 * ixgbe_sysctl_print_rss_config
 ************************************************************************/
static int
ixgbe_sysctl_print_rss_config(SYSCTLFN_ARGS)
{
#ifdef notyet
	struct sysctlnode node = *rnode;
	struct adapter	*adapter = (struct adapter *)node.sysctl_data;
	struct ixgbe_hw *hw = &adapter->hw;
	device_t	dev = adapter->dev;
	struct sbuf	*buf;
	int		error = 0, reta_size;
	u32		reg;

	if (ixgbe_fw_recovery_mode_swflag(adapter))
		return (EPERM);

	buf = sbuf_new_for_sysctl(NULL, NULL, 128, req);
	if (!buf) {
		device_printf(dev, "Could not allocate sbuf for output.\n");
		return (ENOMEM);
	}

	// TODO: use sbufs to make a string to print out
	/* Set multiplier for RETA setup and table size based on MAC */
	switch (adapter->hw.mac.type) {
	case ixgbe_mac_X550:
	case ixgbe_mac_X550EM_x:
	case ixgbe_mac_X550EM_a:
		reta_size = 128;
		break;
	default:
		reta_size = 32;
		break;
	}

	/* Print out the redirection table */
	sbuf_cat(buf, "\n");
	for (int i = 0; i < reta_size; i++) {
		if (i < 32) {
			reg = IXGBE_READ_REG(hw, IXGBE_RETA(i));
			sbuf_printf(buf, "RETA(%2d): 0x%08x\n", i, reg);
		} else {
			reg = IXGBE_READ_REG(hw, IXGBE_ERETA(i - 32));
			sbuf_printf(buf, "ERETA(%2d): 0x%08x\n", i - 32, reg);
		}
	}

	// TODO: print more config

	error = sbuf_finish(buf);
	if (error)
		device_printf(dev, "Error finishing sbuf: %d\n", error);

	sbuf_delete(buf);
#endif
	return (0);
} /* ixgbe_sysctl_print_rss_config */
#endif /* IXGBE_DEBUG */

/************************************************************************
 * ixgbe_sysctl_phy_temp - Retrieve temperature of PHY
 *
 *   For X552/X557-AT devices using an external PHY
 ************************************************************************/
static int
ixgbe_sysctl_phy_temp(SYSCTLFN_ARGS)
{
	struct sysctlnode node = *rnode;
	struct adapter	*adapter = (struct adapter *)node.sysctl_data;
	struct ixgbe_hw *hw = &adapter->hw;
	int val;
	u16 reg;
	int		error;

	if (ixgbe_fw_recovery_mode_swflag(adapter))
		return (EPERM);

	if (hw->device_id != IXGBE_DEV_ID_X550EM_X_10G_T) {
		device_printf(adapter->dev,
		    "Device has no supported external thermal sensor.\n");
		return (ENODEV);
	}

	if (hw->phy.ops.read_reg(hw, IXGBE_PHY_CURRENT_TEMP,
		IXGBE_MDIO_VENDOR_SPECIFIC_1_DEV_TYPE, &reg)) {
		device_printf(adapter->dev,
		    "Error reading from PHY's current temperature register\n");
		return (EAGAIN);
	}

	node.sysctl_data = &val;

	/* Shift temp for output */
	val = reg >> 8;

	error = sysctl_lookup(SYSCTLFN_CALL(&node));
	if ((error) || (newp == NULL))
		return (error);

	return (0);
} /* ixgbe_sysctl_phy_temp */

/************************************************************************
 * ixgbe_sysctl_phy_overtemp_occurred
 *
 *   Reports (directly from the PHY) whether the current PHY
 *   temperature is over the overtemp threshold.
 ************************************************************************/
static int
ixgbe_sysctl_phy_overtemp_occurred(SYSCTLFN_ARGS)
{
	struct sysctlnode node = *rnode;
	struct adapter	*adapter = (struct adapter *)node.sysctl_data;
	struct ixgbe_hw *hw = &adapter->hw;
	int val, error;
	u16 reg;

	if (ixgbe_fw_recovery_mode_swflag(adapter))
		return (EPERM);

	if (hw->device_id != IXGBE_DEV_ID_X550EM_X_10G_T) {
		device_printf(adapter->dev,
		    "Device has no supported external thermal sensor.\n");
		return (ENODEV);
	}

	if (hw->phy.ops.read_reg(hw, IXGBE_PHY_OVERTEMP_STATUS,
		IXGBE_MDIO_VENDOR_SPECIFIC_1_DEV_TYPE, &reg)) {
		device_printf(adapter->dev,
		    "Error reading from PHY's temperature status register\n");
		return (EAGAIN);
	}

	node.sysctl_data = &val;

	/* Get occurrence bit */
	val = !!(reg & 0x4000);

	error = sysctl_lookup(SYSCTLFN_CALL(&node));
	if ((error) || (newp == NULL))
		return (error);

	return (0);
} /* ixgbe_sysctl_phy_overtemp_occurred */

/************************************************************************
 * ixgbe_sysctl_eee_state
 *
 *   Sysctl to set EEE power saving feature
 *   Values:
 *     0      - disable EEE
 *     1      - enable EEE
 *     (none) - get current device EEE state
 ************************************************************************/
static int
ixgbe_sysctl_eee_state(SYSCTLFN_ARGS)
{
	struct sysctlnode node = *rnode;
	struct adapter *adapter = (struct adapter *)node.sysctl_data;
	struct ifnet   *ifp = adapter->ifp;
	device_t       dev = adapter->dev;
	int	       curr_eee, new_eee, error = 0;
	s32	       retval;

	if (ixgbe_fw_recovery_mode_swflag(adapter))
		return (EPERM);

	curr_eee = new_eee = !!(adapter->feat_en & IXGBE_FEATURE_EEE);
	node.sysctl_data = &new_eee;
	error = sysctl_lookup(SYSCTLFN_CALL(&node));
	if ((error) || (newp == NULL))
		return (error);

	/* Nothing to do */
	if (new_eee == curr_eee)
		return (0);

	/* Not supported */
	if (!(adapter->feat_cap & IXGBE_FEATURE_EEE))
		return (EINVAL);

	/* Bounds checking */
	if ((new_eee < 0) || (new_eee > 1))
		return (EINVAL);

	retval = ixgbe_setup_eee(&adapter->hw, new_eee);
	if (retval) {
		device_printf(dev, "Error in EEE setup: 0x%08X\n", retval);
		return (EINVAL);
	}

	/* Restart auto-neg */
	ifp->if_init(ifp);

	device_printf(dev, "New EEE state: %d\n", new_eee);

	/* Cache new value */
	if (new_eee)
		adapter->feat_en |= IXGBE_FEATURE_EEE;
	else
		adapter->feat_en &= ~IXGBE_FEATURE_EEE;

	return (error);
} /* ixgbe_sysctl_eee_state */

#define PRINTQS(adapter, regname)					\
	do {								\
		struct ixgbe_hw	*_hw = &(adapter)->hw;			\
		int _i;							\
									\
		printf("%s: %s", device_xname((adapter)->dev), #regname); \
		for (_i = 0; _i < (adapter)->num_queues; _i++) {	\
			printf((_i == 0) ? "\t" : " ");			\
			printf("%08x", IXGBE_READ_REG(_hw,		\
				IXGBE_##regname(_i)));			\
		}							\
		printf("\n");						\
	} while (0)

/************************************************************************
 * ixgbe_print_debug_info
 *
 *   Called only when em_display_debug_stats is enabled.
 *   Provides a way to take a look at important statistics
 *   maintained by the driver and hardware.
 ************************************************************************/
static void
ixgbe_print_debug_info(struct adapter *adapter)
{
	device_t	dev = adapter->dev;
	struct ixgbe_hw *hw = &adapter->hw;
	int table_size;
	int i;

	switch (adapter->hw.mac.type) {
	case ixgbe_mac_X550:
	case ixgbe_mac_X550EM_x:
	case ixgbe_mac_X550EM_a:
		table_size = 128;
		break;
	default:
		table_size = 32;
		break;
	}

	device_printf(dev, "[E]RETA:\n");
	for (i = 0; i < table_size; i++) {
		if (i < 32)
			printf("%02x: %08x\n", i, IXGBE_READ_REG(hw,
				IXGBE_RETA(i)));
		else
			printf("%02x: %08x\n", i, IXGBE_READ_REG(hw,
				IXGBE_ERETA(i - 32)));
	}

	device_printf(dev, "queue:");
	for (i = 0; i < adapter->num_queues; i++) {
		printf((i == 0) ? "\t" : " ");
		printf("%8d", i);
	}
	printf("\n");
	PRINTQS(adapter, RDBAL);
	PRINTQS(adapter, RDBAH);
	PRINTQS(adapter, RDLEN);
	PRINTQS(adapter, SRRCTL);
	PRINTQS(adapter, RDH);
	PRINTQS(adapter, RDT);
	PRINTQS(adapter, RXDCTL);

	device_printf(dev, "RQSMR:");
	for (i = 0; i < adapter->num_queues / 4; i++) {
		printf((i == 0) ? "\t" : " ");
		printf("%08x", IXGBE_READ_REG(hw, IXGBE_RQSMR(i)));
	}
	printf("\n");

	device_printf(dev, "disabled_count:");
	for (i = 0; i < adapter->num_queues; i++) {
		printf((i == 0) ? "\t" : " ");
		printf("%8d", adapter->queues[i].disabled_count);
	}
	printf("\n");

	device_printf(dev, "EIMS:\t%08x\n", IXGBE_READ_REG(hw, IXGBE_EIMS));
	if (hw->mac.type != ixgbe_mac_82598EB) {
		device_printf(dev, "EIMS_EX(0):\t%08x\n",
			      IXGBE_READ_REG(hw, IXGBE_EIMS_EX(0)));
		device_printf(dev, "EIMS_EX(1):\t%08x\n",
			      IXGBE_READ_REG(hw, IXGBE_EIMS_EX(1)));
	}
} /* ixgbe_print_debug_info */

/************************************************************************
 * ixgbe_sysctl_debug
 ************************************************************************/
static int
ixgbe_sysctl_debug(SYSCTLFN_ARGS)
{
	struct sysctlnode node = *rnode;
	struct adapter *adapter = (struct adapter *)node.sysctl_data;
	int	       error, result = 0;

	if (ixgbe_fw_recovery_mode_swflag(adapter))
		return (EPERM);

	node.sysctl_data = &result;
	error = sysctl_lookup(SYSCTLFN_CALL(&node));

	if (error || newp == NULL)
		return error;

	if (result == 1)
		ixgbe_print_debug_info(adapter);

	return 0;
} /* ixgbe_sysctl_debug */

/************************************************************************
 * ixgbe_init_device_features
 ************************************************************************/
static void
ixgbe_init_device_features(struct adapter *adapter)
{
	adapter->feat_cap = IXGBE_FEATURE_NETMAP
			  | IXGBE_FEATURE_RSS
			  | IXGBE_FEATURE_MSI
			  | IXGBE_FEATURE_MSIX
			  | IXGBE_FEATURE_LEGACY_IRQ
			  | IXGBE_FEATURE_LEGACY_TX;

	/* Set capabilities first... */
	switch (adapter->hw.mac.type) {
	case ixgbe_mac_82598EB:
		if (adapter->hw.device_id == IXGBE_DEV_ID_82598AT)
			adapter->feat_cap |= IXGBE_FEATURE_FAN_FAIL;
		break;
	case ixgbe_mac_X540:
		adapter->feat_cap |= IXGBE_FEATURE_SRIOV;
		adapter->feat_cap |= IXGBE_FEATURE_FDIR;
		if ((adapter->hw.device_id == IXGBE_DEV_ID_X540_BYPASS) &&
		    (adapter->hw.bus.func == 0))
			adapter->feat_cap |= IXGBE_FEATURE_BYPASS;
		break;
	case ixgbe_mac_X550:
		/*
		 * IXGBE_FEATURE_RECOVERY_MODE will be set after reading
		 * NVM Image version.
		 */
		adapter->feat_cap |= IXGBE_FEATURE_TEMP_SENSOR;
		adapter->feat_cap |= IXGBE_FEATURE_SRIOV;
		adapter->feat_cap |= IXGBE_FEATURE_FDIR;
		break;
	case ixgbe_mac_X550EM_x:
		/*
		 * IXGBE_FEATURE_RECOVERY_MODE will be set after reading
		 * NVM Image version.
		 */
		adapter->feat_cap |= IXGBE_FEATURE_SRIOV;
		adapter->feat_cap |= IXGBE_FEATURE_FDIR;
		break;
	case ixgbe_mac_X550EM_a:
		/*
		 * IXGBE_FEATURE_RECOVERY_MODE will be set after reading
		 * NVM Image version.
		 */
		adapter->feat_cap |= IXGBE_FEATURE_SRIOV;
		adapter->feat_cap |= IXGBE_FEATURE_FDIR;
		adapter->feat_cap &= ~IXGBE_FEATURE_LEGACY_IRQ;
		if ((adapter->hw.device_id == IXGBE_DEV_ID_X550EM_A_1G_T) ||
		    (adapter->hw.device_id == IXGBE_DEV_ID_X550EM_A_1G_T_L)) {
			adapter->feat_cap |= IXGBE_FEATURE_TEMP_SENSOR;
			adapter->feat_cap |= IXGBE_FEATURE_EEE;
		}
		break;
	case ixgbe_mac_82599EB:
		adapter->feat_cap |= IXGBE_FEATURE_SRIOV;
		adapter->feat_cap |= IXGBE_FEATURE_FDIR;
		if ((adapter->hw.device_id == IXGBE_DEV_ID_82599_BYPASS) &&
		    (adapter->hw.bus.func == 0))
			adapter->feat_cap |= IXGBE_FEATURE_BYPASS;
		if (adapter->hw.device_id == IXGBE_DEV_ID_82599_QSFP_SF_QP)
			adapter->feat_cap &= ~IXGBE_FEATURE_LEGACY_IRQ;
		break;
	default:
		break;
	}

	/* Enabled by default... */
	/* Fan failure detection */
	if (adapter->feat_cap & IXGBE_FEATURE_FAN_FAIL)
		adapter->feat_en |= IXGBE_FEATURE_FAN_FAIL;
	/* Netmap */
	if (adapter->feat_cap & IXGBE_FEATURE_NETMAP)
		adapter->feat_en |= IXGBE_FEATURE_NETMAP;
	/* EEE */
	if (adapter->feat_cap & IXGBE_FEATURE_EEE)
		adapter->feat_en |= IXGBE_FEATURE_EEE;
	/* Thermal Sensor */
	if (adapter->feat_cap & IXGBE_FEATURE_TEMP_SENSOR)
		adapter->feat_en |= IXGBE_FEATURE_TEMP_SENSOR;
	/*
	 * Recovery mode:
	 * NetBSD: IXGBE_FEATURE_RECOVERY_MODE will be controlled after reading
	 * NVM Image version.
	 */

	/* Enabled via global sysctl... */
	/* Flow Director */
	if (ixgbe_enable_fdir) {
		if (adapter->feat_cap & IXGBE_FEATURE_FDIR)
			adapter->feat_en |= IXGBE_FEATURE_FDIR;
		else
			device_printf(adapter->dev, "Device does not support Flow Director. Leaving disabled.");
	}
	/* Legacy (single queue) transmit */
	if ((adapter->feat_cap & IXGBE_FEATURE_LEGACY_TX) &&
	    ixgbe_enable_legacy_tx)
		adapter->feat_en |= IXGBE_FEATURE_LEGACY_TX;
	/*
	 * Message Signal Interrupts - Extended (MSI-X)
	 * Normal MSI is only enabled if MSI-X calls fail.
	 */
	if (!ixgbe_enable_msix)
		adapter->feat_cap &= ~IXGBE_FEATURE_MSIX;
	/* Receive-Side Scaling (RSS) */
	if ((adapter->feat_cap & IXGBE_FEATURE_RSS) && ixgbe_enable_rss)
		adapter->feat_en |= IXGBE_FEATURE_RSS;

	/* Disable features with unmet dependencies... */
	/* No MSI-X */
	if (!(adapter->feat_cap & IXGBE_FEATURE_MSIX)) {
		adapter->feat_cap &= ~IXGBE_FEATURE_RSS;
		adapter->feat_cap &= ~IXGBE_FEATURE_SRIOV;
		adapter->feat_en &= ~IXGBE_FEATURE_RSS;
		adapter->feat_en &= ~IXGBE_FEATURE_SRIOV;
	}
} /* ixgbe_init_device_features */

/************************************************************************
 * ixgbe_probe - Device identification routine
 *
 *   Determines if the driver should be loaded on
 *   adapter based on its PCI vendor/device ID.
 *
 *   return BUS_PROBE_DEFAULT on success, positive on failure
 ************************************************************************/
static int
ixgbe_probe(device_t dev, cfdata_t cf, void *aux)
{
	const struct pci_attach_args *pa = aux;

	return (ixgbe_lookup(pa) != NULL) ? 1 : 0;
}

static const ixgbe_vendor_info_t *
ixgbe_lookup(const struct pci_attach_args *pa)
{
	const ixgbe_vendor_info_t *ent;
	pcireg_t subid;

	INIT_DEBUGOUT("ixgbe_lookup: begin");

	if (PCI_VENDOR(pa->pa_id) != IXGBE_INTEL_VENDOR_ID)
		return NULL;

	subid = pci_conf_read(pa->pa_pc, pa->pa_tag, PCI_SUBSYS_ID_REG);

	for (ent = ixgbe_vendor_info_array; ent->vendor_id != 0; ent++) {
		if ((PCI_VENDOR(pa->pa_id) == ent->vendor_id) &&
		    (PCI_PRODUCT(pa->pa_id) == ent->device_id) &&
		    ((PCI_SUBSYS_VENDOR(subid) == ent->subvendor_id) ||
			(ent->subvendor_id == 0)) &&
		    ((PCI_SUBSYS_ID(subid) == ent->subdevice_id) ||
			(ent->subdevice_id == 0))) {
			return ent;
		}
	}
	return NULL;
}

static int
ixgbe_ifflags_cb(struct ethercom *ec)
{
	struct ifnet *ifp = &ec->ec_if;
	struct adapter *adapter = ifp->if_softc;
	u_short change;
	int rv = 0;

	IXGBE_CORE_LOCK(adapter);

	change = ifp->if_flags ^ adapter->if_flags;
	if (change != 0)
		adapter->if_flags = ifp->if_flags;

	if ((change & ~(IFF_CANTCHANGE | IFF_DEBUG)) != 0) {
		rv = ENETRESET;
		goto out;
	} else if ((change & IFF_PROMISC) != 0)
		ixgbe_set_rxfilter(adapter);

	/* Check for ec_capenable. */
	change = ec->ec_capenable ^ adapter->ec_capenable;
	adapter->ec_capenable = ec->ec_capenable;
	if ((change & ~(ETHERCAP_VLAN_MTU | ETHERCAP_VLAN_HWTAGGING
	    | ETHERCAP_VLAN_HWFILTER)) != 0) {
		rv = ENETRESET;
		goto out;
	}

	/*
	 * Special handling is not required for ETHERCAP_VLAN_MTU.
	 * MAXFRS(MHADD) does not include the 4bytes of the VLAN header.
	 */

	/* Set up VLAN support and filter */
	if ((change & (ETHERCAP_VLAN_HWTAGGING | ETHERCAP_VLAN_HWFILTER)) != 0)
		ixgbe_setup_vlan_hw_support(adapter);

out:
	IXGBE_CORE_UNLOCK(adapter);

	return rv;
}

/************************************************************************
 * ixgbe_ioctl - Ioctl entry point
 *
 *   Called when the user wants to configure the interface.
 *
 *   return 0 on success, positive on failure
 ************************************************************************/
static int
ixgbe_ioctl(struct ifnet *ifp, u_long command, void *data)
{
	struct adapter	*adapter = ifp->if_softc;
	struct ixgbe_hw *hw = &adapter->hw;
	struct ifcapreq *ifcr = data;
	struct ifreq	*ifr = data;
	int		error = 0;
	int l4csum_en;
	const int l4csum = IFCAP_CSUM_TCPv4_Rx | IFCAP_CSUM_UDPv4_Rx |
	     IFCAP_CSUM_TCPv6_Rx | IFCAP_CSUM_UDPv6_Rx;

	if (ixgbe_fw_recovery_mode_swflag(adapter))
		return (EPERM);

	switch (command) {
	case SIOCSIFFLAGS:
		IOCTL_DEBUGOUT("ioctl: SIOCSIFFLAGS (Set Interface Flags)");
		break;
	case SIOCADDMULTI:
	case SIOCDELMULTI:
		IOCTL_DEBUGOUT("ioctl: SIOC(ADD|DEL)MULTI");
		break;
	case SIOCSIFMEDIA:
	case SIOCGIFMEDIA:
		IOCTL_DEBUGOUT("ioctl: SIOCxIFMEDIA (Get/Set Interface Media)");
		break;
	case SIOCSIFCAP:
		IOCTL_DEBUGOUT("ioctl: SIOCSIFCAP (Set Capabilities)");
		break;
	case SIOCSIFMTU:
		IOCTL_DEBUGOUT("ioctl: SIOCSIFMTU (Set Interface MTU)");
		break;
#ifdef __NetBSD__
	case SIOCINITIFADDR:
		IOCTL_DEBUGOUT("ioctl: SIOCINITIFADDR");
		break;
	case SIOCGIFFLAGS:
		IOCTL_DEBUGOUT("ioctl: SIOCGIFFLAGS");
		break;
	case SIOCGIFAFLAG_IN:
		IOCTL_DEBUGOUT("ioctl: SIOCGIFAFLAG_IN");
		break;
	case SIOCGIFADDR:
		IOCTL_DEBUGOUT("ioctl: SIOCGIFADDR");
		break;
	case SIOCGIFMTU:
		IOCTL_DEBUGOUT("ioctl: SIOCGIFMTU (Get Interface MTU)");
		break;
	case SIOCGIFCAP:
		IOCTL_DEBUGOUT("ioctl: SIOCGIFCAP (Get IF cap)");
		break;
	case SIOCGETHERCAP:
		IOCTL_DEBUGOUT("ioctl: SIOCGETHERCAP (Get ethercap)");
		break;
	case SIOCGLIFADDR:
		IOCTL_DEBUGOUT("ioctl: SIOCGLIFADDR (Get Interface addr)");
		break;
	case SIOCZIFDATA:
		IOCTL_DEBUGOUT("ioctl: SIOCZIFDATA (Zero counter)");
		hw->mac.ops.clear_hw_cntrs(hw);
		ixgbe_clear_evcnt(adapter);
		break;
	case SIOCAIFADDR:
		IOCTL_DEBUGOUT("ioctl: SIOCAIFADDR (add/chg IF alias)");
		break;
#endif
	default:
		IOCTL_DEBUGOUT1("ioctl: UNKNOWN (0x%X)", (int)command);
		break;
	}

	switch (command) {
	case SIOCGI2C:
	{
		struct ixgbe_i2c_req	i2c;

		IOCTL_DEBUGOUT("ioctl: SIOCGI2C (Get I2C Data)");
		error = copyin(ifr->ifr_data, &i2c, sizeof(i2c));
		if (error != 0)
			break;
		if (i2c.dev_addr != 0xA0 && i2c.dev_addr != 0xA2) {
			error = EINVAL;
			break;
		}
		if (i2c.len > sizeof(i2c.data)) {
			error = EINVAL;
			break;
		}

		hw->phy.ops.read_i2c_byte(hw, i2c.offset,
		    i2c.dev_addr, i2c.data);
		error = copyout(&i2c, ifr->ifr_data, sizeof(i2c));
		break;
	}
	case SIOCSIFCAP:
		/* Layer-4 Rx checksum offload has to be turned on and
		 * off as a unit.
		 */
		l4csum_en = ifcr->ifcr_capenable & l4csum;
		if (l4csum_en != l4csum && l4csum_en != 0)
			return EINVAL;
		/*FALLTHROUGH*/
	case SIOCADDMULTI:
	case SIOCDELMULTI:
	case SIOCSIFFLAGS:
	case SIOCSIFMTU:
	default:
		if ((error = ether_ioctl(ifp, command, data)) != ENETRESET)
			return error;
		if ((ifp->if_flags & IFF_RUNNING) == 0)
			;
		else if (command == SIOCSIFCAP || command == SIOCSIFMTU) {
			IXGBE_CORE_LOCK(adapter);
			if ((ifp->if_flags & IFF_RUNNING) != 0)
				ixgbe_init_locked(adapter);
			ixgbe_recalculate_max_frame(adapter);
			IXGBE_CORE_UNLOCK(adapter);
		} else if (command == SIOCADDMULTI || command == SIOCDELMULTI) {
			/*
			 * Multicast list has changed; set the hardware filter
			 * accordingly.
			 */
			IXGBE_CORE_LOCK(adapter);
			ixgbe_disable_intr(adapter);
			ixgbe_set_rxfilter(adapter);
			ixgbe_enable_intr(adapter);
			IXGBE_CORE_UNLOCK(adapter);
		}
		return 0;
	}

	return error;
} /* ixgbe_ioctl */

/************************************************************************
 * ixgbe_check_fan_failure
 ************************************************************************/
static void
ixgbe_check_fan_failure(struct adapter *adapter, u32 reg, bool in_interrupt)
{
	u32 mask;

	mask = (in_interrupt) ? IXGBE_EICR_GPI_SDP1_BY_MAC(&adapter->hw) :
	    IXGBE_ESDP_SDP1;

	if (reg & mask)
		device_printf(adapter->dev, "\nCRITICAL: FAN FAILURE!! REPLACE IMMEDIATELY!!\n");
} /* ixgbe_check_fan_failure */

/************************************************************************
 * ixgbe_handle_que
 ************************************************************************/
static void
ixgbe_handle_que(void *context)
{
	struct ix_queue *que = context;
	struct adapter	*adapter = que->adapter;
	struct tx_ring	*txr = que->txr;
	struct ifnet	*ifp = adapter->ifp;
	bool		more = false;

	que->handleq.ev_count++;

	if (ifp->if_flags & IFF_RUNNING) {
		more = ixgbe_rxeof(que);
		IXGBE_TX_LOCK(txr);
		more |= ixgbe_txeof(txr);
		if (!(adapter->feat_en & IXGBE_FEATURE_LEGACY_TX))
			if (!ixgbe_mq_ring_empty(ifp, txr->txr_interq))
				ixgbe_mq_start_locked(ifp, txr);
		/* Only for queue 0 */
		/* NetBSD still needs this for CBQ */
		if ((&adapter->queues[0] == que)
		    && (!ixgbe_legacy_ring_empty(ifp, NULL)))
			ixgbe_legacy_start_locked(ifp, txr);
		IXGBE_TX_UNLOCK(txr);
	}

	if (more) {
		que->req.ev_count++;
		ixgbe_sched_handle_que(adapter, que);
	} else if (que->res != NULL) {
		/* Re-enable this interrupt */
		ixgbe_enable_queue(adapter, que->msix);
	} else
		ixgbe_enable_intr(adapter);

	return;
} /* ixgbe_handle_que */

/************************************************************************
 * ixgbe_handle_que_work
 ************************************************************************/
static void
ixgbe_handle_que_work(struct work *wk, void *context)
{
	struct ix_queue *que = container_of(wk, struct ix_queue, wq_cookie);

	/*
	 * "enqueued flag" is not required here.
	 * See ixgbe_msix_que().
	 */
	ixgbe_handle_que(que);
}

/************************************************************************
 * ixgbe_allocate_legacy - Setup the Legacy or MSI Interrupt handler
 ************************************************************************/
static int
ixgbe_allocate_legacy(struct adapter *adapter,
    const struct pci_attach_args *pa)
{
	device_t	dev = adapter->dev;
	struct ix_queue *que = adapter->queues;
	struct tx_ring	*txr = adapter->tx_rings;
	int		counts[PCI_INTR_TYPE_SIZE];
	pci_intr_type_t intr_type, max_type;
	char		intrbuf[PCI_INTRSTR_LEN];
	char		wqname[MAXCOMLEN];
	const char	*intrstr = NULL;
	int defertx_error = 0, error;

	/* We allocate a single interrupt resource */
	max_type = PCI_INTR_TYPE_MSI;
	counts[PCI_INTR_TYPE_MSIX] = 0;
	counts[PCI_INTR_TYPE_MSI] =
	    (adapter->feat_en & IXGBE_FEATURE_MSI) ? 1 : 0;
	/* Check not feat_en but feat_cap to fallback to INTx */
	counts[PCI_INTR_TYPE_INTX] =
	    (adapter->feat_cap & IXGBE_FEATURE_LEGACY_IRQ) ? 1 : 0;

alloc_retry:
	if (pci_intr_alloc(pa, &adapter->osdep.intrs, counts, max_type) != 0) {
		aprint_error_dev(dev, "couldn't alloc interrupt\n");
		return ENXIO;
	}
	adapter->osdep.nintrs = 1;
	intrstr = pci_intr_string(adapter->osdep.pc, adapter->osdep.intrs[0],
	    intrbuf, sizeof(intrbuf));
	adapter->osdep.ihs[0] = pci_intr_establish_xname(adapter->osdep.pc,
	    adapter->osdep.intrs[0], IPL_NET, ixgbe_legacy_irq, que,
	    device_xname(dev));
	intr_type = pci_intr_type(adapter->osdep.pc, adapter->osdep.intrs[0]);
	if (adapter->osdep.ihs[0] == NULL) {
		aprint_error_dev(dev,"unable to establish %s\n",
		    (intr_type == PCI_INTR_TYPE_MSI) ? "MSI" : "INTx");
		pci_intr_release(adapter->osdep.pc, adapter->osdep.intrs, 1);
		adapter->osdep.intrs = NULL;
		switch (intr_type) {
		case PCI_INTR_TYPE_MSI:
			/* The next try is for INTx: Disable MSI */
			max_type = PCI_INTR_TYPE_INTX;
			counts[PCI_INTR_TYPE_INTX] = 1;
			adapter->feat_en &= ~IXGBE_FEATURE_MSI;
			if (adapter->feat_cap & IXGBE_FEATURE_LEGACY_IRQ) {
				adapter->feat_en |= IXGBE_FEATURE_LEGACY_IRQ;
				goto alloc_retry;
			} else
				break;
		case PCI_INTR_TYPE_INTX:
		default:
			/* See below */
			break;
		}
	}
	if (intr_type == PCI_INTR_TYPE_INTX) {
		adapter->feat_en &= ~IXGBE_FEATURE_MSI;
		adapter->feat_en |= IXGBE_FEATURE_LEGACY_IRQ;
	}
	if (adapter->osdep.ihs[0] == NULL) {
		aprint_error_dev(dev,
		    "couldn't establish interrupt%s%s\n",
		    intrstr ? " at " : "", intrstr ? intrstr : "");
		pci_intr_release(adapter->osdep.pc, adapter->osdep.intrs, 1);
		adapter->osdep.intrs = NULL;
		return ENXIO;
	}
	aprint_normal_dev(dev, "interrupting at %s\n", intrstr);
	/*
	 * Try allocating a fast interrupt and the associated deferred
	 * processing contexts.
	 */
	if (!(adapter->feat_en & IXGBE_FEATURE_LEGACY_TX)) {
		txr->txr_si =
		    softint_establish(SOFTINT_NET | IXGBE_SOFTINT_FLAGS,
			ixgbe_deferred_mq_start, txr);

		snprintf(wqname, sizeof(wqname), "%sdeferTx", device_xname(dev));
		defertx_error = workqueue_create(&adapter->txr_wq, wqname,
		    ixgbe_deferred_mq_start_work, adapter, IXGBE_WORKQUEUE_PRI,
		    IPL_NET, IXGBE_WORKQUEUE_FLAGS);
		adapter->txr_wq_enqueued = percpu_alloc(sizeof(u_int));
	}
	que->que_si = softint_establish(SOFTINT_NET | IXGBE_SOFTINT_FLAGS,
	    ixgbe_handle_que, que);
	snprintf(wqname, sizeof(wqname), "%sTxRx", device_xname(dev));
	error = workqueue_create(&adapter->que_wq, wqname,
	    ixgbe_handle_que_work, adapter, IXGBE_WORKQUEUE_PRI, IPL_NET,
	    IXGBE_WORKQUEUE_FLAGS);

	if ((!(adapter->feat_en & IXGBE_FEATURE_LEGACY_TX)
		&& ((txr->txr_si == NULL) || defertx_error != 0))
	    || (que->que_si == NULL) || error != 0) {
		aprint_error_dev(dev,
		    "could not establish software interrupts\n");

		return ENXIO;
	}
	/* For simplicity in the handlers */
	adapter->active_queues = IXGBE_EIMS_ENABLE_MASK;

	return (0);
} /* ixgbe_allocate_legacy */

/************************************************************************
 * ixgbe_allocate_msix - Setup MSI-X Interrupt resources and handlers
 ************************************************************************/
static int
ixgbe_allocate_msix(struct adapter *adapter, const struct pci_attach_args *pa)
{
	device_t	dev = adapter->dev;
	struct		ix_queue *que = adapter->queues;
	struct		tx_ring *txr = adapter->tx_rings;
	pci_chipset_tag_t pc;
	char		intrbuf[PCI_INTRSTR_LEN];
	char		intr_xname[32];
	char		wqname[MAXCOMLEN];
	const char	*intrstr = NULL;
	int		error, vector = 0;
	int		cpu_id = 0;
	kcpuset_t	*affinity;
#ifdef RSS
	unsigned int	rss_buckets = 0;
	kcpuset_t	cpu_mask;
#endif

	pc = adapter->osdep.pc;
#ifdef	RSS
	/*
	 * If we're doing RSS, the number of queues needs to
	 * match the number of RSS buckets that are configured.
	 *
	 * + If there's more queues than RSS buckets, we'll end
	 *   up with queues that get no traffic.
	 *
	 * + If there's more RSS buckets than queues, we'll end
	 *   up having multiple RSS buckets map to the same queue,
	 *   so there'll be some contention.
	 */
	rss_buckets = rss_getnumbuckets();
	if ((adapter->feat_en & IXGBE_FEATURE_RSS) &&
	    (adapter->num_queues != rss_buckets)) {
		device_printf(dev,
		    "%s: number of queues (%d) != number of RSS buckets (%d)"
		    "; performance will be impacted.\n",
		    __func__, adapter->num_queues, rss_buckets);
	}
#endif

	adapter->osdep.nintrs = adapter->num_queues + 1;
	if (pci_msix_alloc_exact(pa, &adapter->osdep.intrs,
	    adapter->osdep.nintrs) != 0) {
		aprint_error_dev(dev,
		    "failed to allocate MSI-X interrupt\n");
		return (ENXIO);
	}

	kcpuset_create(&affinity, false);
	for (int i = 0; i < adapter->num_queues; i++, vector++, que++, txr++) {
		snprintf(intr_xname, sizeof(intr_xname), "%s TXRX%d",
		    device_xname(dev), i);
		intrstr = pci_intr_string(pc, adapter->osdep.intrs[i], intrbuf,
		    sizeof(intrbuf));
#ifdef IXGBE_MPSAFE
		pci_intr_setattr(pc, &adapter->osdep.intrs[i], PCI_INTR_MPSAFE,
		    true);
#endif
		/* Set the handler function */
		que->res = adapter->osdep.ihs[i] = pci_intr_establish_xname(pc,
		    adapter->osdep.intrs[i], IPL_NET, ixgbe_msix_que, que,
		    intr_xname);
		if (que->res == NULL) {
			aprint_error_dev(dev,
			    "Failed to register QUE handler\n");
			error = ENXIO;
			goto err_out;
		}
		que->msix = vector;
		adapter->active_queues |= 1ULL << que->msix;

		if (adapter->feat_en & IXGBE_FEATURE_RSS) {
#ifdef	RSS
			/*
			 * The queue ID is used as the RSS layer bucket ID.
			 * We look up the queue ID -> RSS CPU ID and select
			 * that.
			 */
			cpu_id = rss_getcpu(i % rss_getnumbuckets());
			CPU_SETOF(cpu_id, &cpu_mask);
#endif
		} else {
			/*
			 * Bind the MSI-X vector, and thus the
			 * rings to the corresponding CPU.
			 *
			 * This just happens to match the default RSS
			 * round-robin bucket -> queue -> CPU allocation.
			 */
			if (adapter->num_queues > 1)
				cpu_id = i;
		}
		/* Round-robin affinity */
		kcpuset_zero(affinity);
		kcpuset_set(affinity, cpu_id % ncpu);
		error = interrupt_distribute(adapter->osdep.ihs[i], affinity,
		    NULL);
		aprint_normal_dev(dev, "for TX/RX, interrupting at %s",
		    intrstr);
		if (error == 0) {
#if 1 /* def IXGBE_DEBUG */
#ifdef	RSS
			aprintf_normal(", bound RSS bucket %d to CPU %d", i,
			    cpu_id % ncpu);
#else
			aprint_normal(", bound queue %d to cpu %d", i,
			    cpu_id % ncpu);
#endif
#endif /* IXGBE_DEBUG */
		}
		aprint_normal("\n");

		if (!(adapter->feat_en & IXGBE_FEATURE_LEGACY_TX)) {
			txr->txr_si = softint_establish(
				SOFTINT_NET | IXGBE_SOFTINT_FLAGS,
				ixgbe_deferred_mq_start, txr);
			if (txr->txr_si == NULL) {
				aprint_error_dev(dev,
				    "couldn't establish software interrupt\n");
				error = ENXIO;
				goto err_out;
			}
		}
		que->que_si
		    = softint_establish(SOFTINT_NET | IXGBE_SOFTINT_FLAGS,
			ixgbe_handle_que, que);
		if (que->que_si == NULL) {
			aprint_error_dev(dev,
			    "couldn't establish software interrupt\n");
			error = ENXIO;
			goto err_out;
		}
	}
	snprintf(wqname, sizeof(wqname), "%sdeferTx", device_xname(dev));
	error = workqueue_create(&adapter->txr_wq, wqname,
	    ixgbe_deferred_mq_start_work, adapter, IXGBE_WORKQUEUE_PRI, IPL_NET,
	    IXGBE_WORKQUEUE_FLAGS);
	if (error) {
		aprint_error_dev(dev, "couldn't create workqueue for deferred Tx\n");
		goto err_out;
	}
	adapter->txr_wq_enqueued = percpu_alloc(sizeof(u_int));

	snprintf(wqname, sizeof(wqname), "%sTxRx", device_xname(dev));
	error = workqueue_create(&adapter->que_wq, wqname,
	    ixgbe_handle_que_work, adapter, IXGBE_WORKQUEUE_PRI, IPL_NET,
	    IXGBE_WORKQUEUE_FLAGS);
	if (error) {
		aprint_error_dev(dev, "couldn't create workqueue for Tx/Rx\n");
		goto err_out;
	}

	/* and Link */
	cpu_id++;
	snprintf(intr_xname, sizeof(intr_xname), "%s link", device_xname(dev));
	adapter->vector = vector;
	intrstr = pci_intr_string(pc, adapter->osdep.intrs[vector], intrbuf,
	    sizeof(intrbuf));
#ifdef IXGBE_MPSAFE
	pci_intr_setattr(pc, &adapter->osdep.intrs[vector], PCI_INTR_MPSAFE,
	    true);
#endif
	/* Set the link handler function */
	adapter->osdep.ihs[vector] = pci_intr_establish_xname(pc,
	    adapter->osdep.intrs[vector], IPL_NET, ixgbe_msix_admin, adapter,
	    intr_xname);
	if (adapter->osdep.ihs[vector] == NULL) {
		aprint_error_dev(dev, "Failed to register LINK handler\n");
		error = ENXIO;
		goto err_out;
	}
	/* Round-robin affinity */
	kcpuset_zero(affinity);
	kcpuset_set(affinity, cpu_id % ncpu);
	error = interrupt_distribute(adapter->osdep.ihs[vector], affinity,
	    NULL);

	aprint_normal_dev(dev,
	    "for link, interrupting at %s", intrstr);
	if (error == 0)
		aprint_normal(", affinity to cpu %d\n", cpu_id % ncpu);
	else
		aprint_normal("\n");

	kcpuset_destroy(affinity);
	aprint_normal_dev(dev,
	    "Using MSI-X interrupts with %d vectors\n", vector + 1);

	return (0);

err_out:
	kcpuset_destroy(affinity);
	ixgbe_free_deferred_handlers(adapter);
	ixgbe_free_pciintr_resources(adapter);
	return (error);
} /* ixgbe_allocate_msix */

/************************************************************************
 * ixgbe_configure_interrupts
 *
 *   Setup MSI-X, MSI, or legacy interrupts (in that order).
 *   This will also depend on user settings.
 ************************************************************************/
static int
ixgbe_configure_interrupts(struct adapter *adapter)
{
	device_t dev = adapter->dev;
	struct ixgbe_mac_info *mac = &adapter->hw.mac;
	int want, queues, msgs;

	/* Default to 1 queue if MSI-X setup fails */
	adapter->num_queues = 1;

	/* Override by tuneable */
	if (!(adapter->feat_cap & IXGBE_FEATURE_MSIX))
		goto msi;

	/*
	 *  NetBSD only: Use single vector MSI when number of CPU is 1 to save
	 * interrupt slot.
	 */
	if (ncpu == 1)
		goto msi;

	/* First try MSI-X */
	msgs = pci_msix_count(adapter->osdep.pc, adapter->osdep.tag);
	msgs = MIN(msgs, IXG_MAX_NINTR);
	if (msgs < 2)
		goto msi;

	adapter->msix_mem = (void *)1; /* XXX */

	/* Figure out a reasonable auto config value */
	queues = (ncpu > (msgs - 1)) ? (msgs - 1) : ncpu;

#ifdef	RSS
	/* If we're doing RSS, clamp at the number of RSS buckets */
	if (adapter->feat_en & IXGBE_FEATURE_RSS)
		queues = uimin(queues, rss_getnumbuckets());
#endif
	if (ixgbe_num_queues > queues) {
		aprint_error_dev(adapter->dev, "ixgbe_num_queues (%d) is too large, using reduced amount (%d).\n", ixgbe_num_queues, queues);
		ixgbe_num_queues = queues;
	}

	if (ixgbe_num_queues != 0)
		queues = ixgbe_num_queues;
	else
		queues = uimin(queues,
		    uimin(mac->max_tx_queues, mac->max_rx_queues));

	/* reflect correct sysctl value */
	ixgbe_num_queues = queues;

	/*
	 * Want one vector (RX/TX pair) per queue
	 * plus an additional for Link.
	 */
	want = queues + 1;
	if (msgs >= want)
		msgs = want;
	else {
		aprint_error_dev(dev, "MSI-X Configuration Problem, "
		    "%d vectors but %d queues wanted!\n",
		    msgs, want);
		goto msi;
	}
	adapter->num_queues = queues;
	adapter->feat_en |= IXGBE_FEATURE_MSIX;
	return (0);

	/*
	 * MSI-X allocation failed or provided us with
	 * less vectors than needed. Free MSI-X resources
	 * and we'll try enabling MSI.
	 */
msi:
	/* Without MSI-X, some features are no longer supported */
	adapter->feat_cap &= ~IXGBE_FEATURE_RSS;
	adapter->feat_en  &= ~IXGBE_FEATURE_RSS;
	adapter->feat_cap &= ~IXGBE_FEATURE_SRIOV;
	adapter->feat_en  &= ~IXGBE_FEATURE_SRIOV;

	msgs = pci_msi_count(adapter->osdep.pc, adapter->osdep.tag);
	adapter->msix_mem = NULL; /* XXX */
	if (msgs > 1)
		msgs = 1;
	if (msgs != 0) {
		msgs = 1;
		adapter->feat_en |= IXGBE_FEATURE_MSI;
		return (0);
	}

	if (!(adapter->feat_cap & IXGBE_FEATURE_LEGACY_IRQ)) {
		aprint_error_dev(dev,
		    "Device does not support legacy interrupts.\n");
		return 1;
	}

	adapter->feat_en |= IXGBE_FEATURE_LEGACY_IRQ;

	return (0);
} /* ixgbe_configure_interrupts */


/************************************************************************
 * ixgbe_handle_link - Tasklet for MSI-X Link interrupts
 *
 *   Done outside of interrupt context since the driver might sleep
 ************************************************************************/
static void
ixgbe_handle_link(void *context)
{
	struct adapter	*adapter = context;
	struct ixgbe_hw *hw = &adapter->hw;

	KASSERT(mutex_owned(&adapter->core_mtx));

	++adapter->link_workev.ev_count;
	ixgbe_check_link(hw, &adapter->link_speed, &adapter->link_up, 0);
	ixgbe_update_link_status(adapter);

	/* Re-enable link interrupts */
	IXGBE_WRITE_REG(hw, IXGBE_EIMS, IXGBE_EIMS_LSC);
} /* ixgbe_handle_link */

#if 0
/************************************************************************
 * ixgbe_rearm_queues
 ************************************************************************/
static __inline void
ixgbe_rearm_queues(struct adapter *adapter, u64 queues)
{
	u32 mask;

	switch (adapter->hw.mac.type) {
	case ixgbe_mac_82598EB:
		mask = (IXGBE_EIMS_RTX_QUEUE & queues);
		IXGBE_WRITE_REG(&adapter->hw, IXGBE_EICS, mask);
		break;
	case ixgbe_mac_82599EB:
	case ixgbe_mac_X540:
	case ixgbe_mac_X550:
	case ixgbe_mac_X550EM_x:
	case ixgbe_mac_X550EM_a:
		mask = (queues & 0xFFFFFFFF);
		IXGBE_WRITE_REG(&adapter->hw, IXGBE_EICS_EX(0), mask);
		mask = (queues >> 32);
		IXGBE_WRITE_REG(&adapter->hw, IXGBE_EICS_EX(1), mask);
		break;
	default:
		break;
	}
} /* ixgbe_rearm_queues */
#endif<|MERGE_RESOLUTION|>--- conflicted
+++ resolved
@@ -1,8 +1,4 @@
-<<<<<<< HEAD
-/* $NetBSD: ixgbe.c,v 1.259 2020/11/13 05:53:36 msaitoh Exp $ */
-=======
 /* $NetBSD: ixgbe.c,v 1.260 2020/11/17 04:50:29 knakahara Exp $ */
->>>>>>> ba48e27f
 
 /******************************************************************************
 
@@ -1544,15 +1540,10 @@
 ixgbe_schedule_admin_tasklet(struct adapter *adapter)
 {
 
-<<<<<<< HEAD
-	if (__predict_true(adapter->osdep.detaching == false)) {
-		if (atomic_cas_uint(&adapter->admin_pending, 0, 1) == 0)
-=======
 	KASSERT(mutex_owned(&adapter->admin_mtx));
 
 	if (__predict_true(adapter->osdep.detaching == false)) {
 		if (adapter->admin_pending == 0)
->>>>>>> ba48e27f
 			workqueue_enqueue(adapter->admin_wq,
 			    &adapter->admin_wc, NULL);
 		adapter->admin_pending = 1;
@@ -3223,16 +3214,11 @@
 	if (task_requests != 0) {
 		/* Re-enabling other interrupts is done in the admin task */
 		task_requests |= IXGBE_REQUEST_TASK_NEED_ACKINTR;
-<<<<<<< HEAD
-		atomic_or_32(&adapter->task_requests, task_requests);
-		ixgbe_schedule_admin_tasklet(adapter);
-=======
 
 		mutex_enter(&adapter->admin_mtx);
 		adapter->task_requests |= task_requests;
 		ixgbe_schedule_admin_tasklet(adapter);
 		mutex_exit(&adapter->admin_mtx);
->>>>>>> ba48e27f
 	} else {
 		/* Re-enable other interrupts */
 		IXGBE_WRITE_REG(hw, IXGBE_EIMS, IXGBE_EIMS_OTHER);
@@ -4548,16 +4534,10 @@
 				sched_mod_task = true;
 		}
 		if (sched_mod_task) {
-<<<<<<< HEAD
-			atomic_or_32(&adapter->task_requests,
-			    IXGBE_REQUEST_TASK_MOD);
-			ixgbe_schedule_admin_tasklet(adapter);
-=======
 			mutex_enter(&adapter->admin_mtx);
 			adapter->task_requests |= IXGBE_REQUEST_TASK_MOD;
 			ixgbe_schedule_admin_tasklet(adapter);
 			mutex_exit(&adapter->admin_mtx);
->>>>>>> ba48e27f
 		}
 	}
 
@@ -4766,16 +4746,11 @@
 	 * MSF. At least, calling ixgbe_handle_msf on 82598 DA makes the link
 	 * flap because the function calls setup_link().
 	 */
-<<<<<<< HEAD
-	if (hw->mac.type != ixgbe_mac_82598EB)
-		atomic_or_32(&adapter->task_requests, IXGBE_REQUEST_TASK_MSF);
-=======
 	if (hw->mac.type != ixgbe_mac_82598EB) {
 		mutex_enter(&adapter->admin_mtx);
 		adapter->task_requests |= IXGBE_REQUEST_TASK_MSF;
 		mutex_exit(&adapter->admin_mtx);
 	}
->>>>>>> ba48e27f
 
 	/*
 	 * Don't call ixgbe_schedule_admin_tasklet() because we are on
@@ -4852,43 +4827,6 @@
 	 */
 	IFNET_LOCK(ifp);
 	IXGBE_CORE_LOCK(adapter);
-<<<<<<< HEAD
-	/*
-	 * Clear the admin_pending flag before reading task_requests to avoid
-	 * missfiring workqueue though setting task_request.
-	 * Hmm, ixgbe_schedule_admin_tasklet() can extra-fire though
-	 * task_requests are done by prior workqueue, but it is harmless.
-	 */
-	atomic_store_relaxed(&adapter->admin_pending, 0);
-	while ((req =
-		(adapter->task_requests & ~IXGBE_REQUEST_TASK_NEED_ACKINTR))
-	    != 0) {
-		if ((req & IXGBE_REQUEST_TASK_LSC) != 0) {
-			ixgbe_handle_link(adapter);
-			atomic_and_32(&adapter->task_requests,
-			    ~IXGBE_REQUEST_TASK_LSC);
-		}
-		if ((req & IXGBE_REQUEST_TASK_MOD) != 0) {
-			ixgbe_handle_mod(adapter);
-			atomic_and_32(&adapter->task_requests,
-			    ~IXGBE_REQUEST_TASK_MOD);
-		}
-		if ((req & IXGBE_REQUEST_TASK_MSF) != 0) {
-			ixgbe_handle_msf(adapter);
-			atomic_and_32(&adapter->task_requests,
-			    ~IXGBE_REQUEST_TASK_MSF);
-		}
-		if ((req & IXGBE_REQUEST_TASK_PHY) != 0) {
-			ixgbe_handle_phy(adapter);
-			atomic_and_32(&adapter->task_requests,
-			    ~IXGBE_REQUEST_TASK_PHY);
-		}
-		if ((req & IXGBE_REQUEST_TASK_FDIR) != 0) {
-			ixgbe_reinit_fdir(adapter);
-			atomic_and_32(&adapter->task_requests,
-			    ~IXGBE_REQUEST_TASK_FDIR);
-		}
-=======
 	if ((task_requests & IXGBE_REQUEST_TASK_LSC) != 0) {
 		ixgbe_handle_link(adapter);
 	}
@@ -4904,7 +4842,6 @@
 	if ((task_requests & IXGBE_REQUEST_TASK_FDIR) != 0) {
 		ixgbe_reinit_fdir(adapter);
 	}
->>>>>>> ba48e27f
 #if 0 /* notyet */
 	if ((task_requests & IXGBE_REQUEST_TASK_MBX) != 0) {
 		ixgbe_handle_mbx(adapter);
@@ -4917,18 +4854,6 @@
 		} else
 			ixgbe_enable_intr(adapter);
 	}
-<<<<<<< HEAD
-	if ((adapter->task_requests & IXGBE_REQUEST_TASK_NEED_ACKINTR) != 0) {
-		atomic_and_32(&adapter->task_requests,
-		    ~IXGBE_REQUEST_TASK_NEED_ACKINTR);
-		if ((adapter->feat_en & IXGBE_FEATURE_MSIX) != 0) {
-			/* Re-enable other interrupts */
-			IXGBE_WRITE_REG(hw, IXGBE_EIMS, IXGBE_EIMS_OTHER);
-		} else
-			ixgbe_enable_intr(adapter);
-	}
-=======
->>>>>>> ba48e27f
 
 	IXGBE_CORE_UNLOCK(adapter);
 	IFNET_UNLOCK(ifp);
@@ -5332,13 +5257,9 @@
 	if (task_requests != 0) {
 		/* Re-enabling other interrupts is done in the admin task */
 		task_requests |= IXGBE_REQUEST_TASK_NEED_ACKINTR;
-<<<<<<< HEAD
-		atomic_or_32(&adapter->task_requests, task_requests);
-=======
 
 		mutex_enter(&adapter->admin_mtx);
 		adapter->task_requests |= task_requests;
->>>>>>> ba48e27f
 		ixgbe_schedule_admin_tasklet(adapter);
 		mutex_exit(&adapter->admin_mtx);
 
