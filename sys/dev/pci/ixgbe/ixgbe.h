--- conflicted
+++ resolved
@@ -1,8 +1,4 @@
-<<<<<<< HEAD
-/* $NetBSD: ixgbe.h,v 1.71 2020/08/31 11:19:54 msaitoh Exp $ */
-=======
 /* $NetBSD: ixgbe.h,v 1.73 2020/11/19 02:23:24 msaitoh Exp $ */
->>>>>>> ba48e27f
 
 /******************************************************************************
   SPDX-License-Identifier: BSD-3-Clause
