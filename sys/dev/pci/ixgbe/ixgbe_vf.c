--- conflicted
+++ resolved
@@ -1,8 +1,4 @@
-<<<<<<< HEAD
-/* $NetBSD: ixgbe_vf.c,v 1.25 2020/11/30 05:30:56 msaitoh Exp $ */
-=======
 /* $NetBSD: ixgbe_vf.c,v 1.27 2021/04/30 06:55:32 msaitoh Exp $ */
->>>>>>> 9e014010
 
 /******************************************************************************
   SPDX-License-Identifier: BSD-3-Clause
