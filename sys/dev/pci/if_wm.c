<<<<<<< HEAD
/*	$NetBSD: if_wm.c,v 1.702 2021/03/11 01:23:33 msaitoh Exp $	*/
=======
/*	$NetBSD: if_wm.c,v 1.705 2021/06/16 00:21:18 riastradh Exp $	*/
>>>>>>> e2aa5677

/*
 * Copyright (c) 2001, 2002, 2003, 2004 Wasabi Systems, Inc.
 * All rights reserved.
 *
 * Written by Jason R. Thorpe for Wasabi Systems, Inc.
 *
 * Redistribution and use in source and binary forms, with or without
 * modification, are permitted provided that the following conditions
 * are met:
 * 1. Redistributions of source code must retain the above copyright
 *    notice, this list of conditions and the following disclaimer.
 * 2. Redistributions in binary form must reproduce the above copyright
 *    notice, this list of conditions and the following disclaimer in the
 *    documentation and/or other materials provided with the distribution.
 * 3. All advertising materials mentioning features or use of this software
 *    must display the following acknowledgement:
 *	This product includes software developed for the NetBSD Project by
 *	Wasabi Systems, Inc.
 * 4. The name of Wasabi Systems, Inc. may not be used to endorse
 *    or promote products derived from this software without specific prior
 *    written permission.
 *
 * THIS SOFTWARE IS PROVIDED BY WASABI SYSTEMS, INC. ``AS IS'' AND
 * ANY EXPRESS OR IMPLIED WARRANTIES, INCLUDING, BUT NOT LIMITED
 * TO, THE IMPLIED WARRANTIES OF MERCHANTABILITY AND FITNESS FOR A PARTICULAR
 * PURPOSE ARE DISCLAIMED.  IN NO EVENT SHALL WASABI SYSTEMS, INC
 * BE LIABLE FOR ANY DIRECT, INDIRECT, INCIDENTAL, SPECIAL, EXEMPLARY, OR
 * CONSEQUENTIAL DAMAGES (INCLUDING, BUT NOT LIMITED TO, PROCUREMENT OF
 * SUBSTITUTE GOODS OR SERVICES; LOSS OF USE, DATA, OR PROFITS; OR BUSINESS
 * INTERRUPTION) HOWEVER CAUSED AND ON ANY THEORY OF LIABILITY, WHETHER IN
 * CONTRACT, STRICT LIABILITY, OR TORT (INCLUDING NEGLIGENCE OR OTHERWISE)
 * ARISING IN ANY WAY OUT OF THE USE OF THIS SOFTWARE, EVEN IF ADVISED OF THE
 * POSSIBILITY OF SUCH DAMAGE.
 */

/*******************************************************************************

  Copyright (c) 2001-2005, Intel Corporation
  All rights reserved.
 
  Redistribution and use in source and binary forms, with or without
  modification, are permitted provided that the following conditions are met:
 
   1. Redistributions of source code must retain the above copyright notice,
      this list of conditions and the following disclaimer.
 
   2. Redistributions in binary form must reproduce the above copyright
      notice, this list of conditions and the following disclaimer in the
      documentation and/or other materials provided with the distribution.
 
   3. Neither the name of the Intel Corporation nor the names of its
      contributors may be used to endorse or promote products derived from
      this software without specific prior written permission.
 
  THIS SOFTWARE IS PROVIDED BY THE COPYRIGHT HOLDERS AND CONTRIBUTORS "AS IS"
  AND ANY EXPRESS OR IMPLIED WARRANTIES, INCLUDING, BUT NOT LIMITED TO, THE
  IMPLIED WARRANTIES OF MERCHANTABILITY AND FITNESS FOR A PARTICULAR PURPOSE
  ARE DISCLAIMED. IN NO EVENT SHALL THE COPYRIGHT OWNER OR CONTRIBUTORS BE
  LIABLE FOR ANY DIRECT, INDIRECT, INCIDENTAL, SPECIAL, EXEMPLARY, OR
  CONSEQUENTIAL DAMAGES (INCLUDING, BUT NOT LIMITED TO, PROCUREMENT OF
  SUBSTITUTE GOODS OR SERVICES; LOSS OF USE, DATA, OR PROFITS; OR BUSINESS
  INTERRUPTION) HOWEVER CAUSED AND ON ANY THEORY OF LIABILITY, WHETHER IN
  CONTRACT, STRICT LIABILITY, OR TORT (INCLUDING NEGLIGENCE OR OTHERWISE)
  ARISING IN ANY WAY OUT OF THE USE OF THIS SOFTWARE, EVEN IF ADVISED OF THE
  POSSIBILITY OF SUCH DAMAGE.

*******************************************************************************/
/*
 * Device driver for the Intel i8254x family of Gigabit Ethernet chips.
 *
 * TODO (in order of importance):
 *
 *	- Check XXX'ed comments
 *	- TX Multi queue improvement (refine queue selection logic)
 *	- Split header buffer for newer descriptors
 *	- EEE (Energy Efficiency Ethernet) for I354
 *	- Virtual Function
 *	- Set LED correctly (based on contents in EEPROM)
 *	- Rework how parameters are loaded from the EEPROM.
 */

#include <sys/cdefs.h>
<<<<<<< HEAD
__KERNEL_RCSID(0, "$NetBSD: if_wm.c,v 1.702 2021/03/11 01:23:33 msaitoh Exp $");
=======
__KERNEL_RCSID(0, "$NetBSD: if_wm.c,v 1.705 2021/06/16 00:21:18 riastradh Exp $");
>>>>>>> e2aa5677

#ifdef _KERNEL_OPT
#include "opt_net_mpsafe.h"
#include "opt_if_wm.h"
#endif

#include <sys/param.h>
#include <sys/systm.h>
#include <sys/callout.h>
#include <sys/mbuf.h>
#include <sys/malloc.h>
#include <sys/kmem.h>
#include <sys/kernel.h>
#include <sys/socket.h>
#include <sys/ioctl.h>
#include <sys/errno.h>
#include <sys/device.h>
#include <sys/queue.h>
#include <sys/syslog.h>
#include <sys/interrupt.h>
#include <sys/cpu.h>
#include <sys/pcq.h>
#include <sys/sysctl.h>
#include <sys/workqueue.h>
#include <sys/atomic.h>

#include <sys/rndsource.h>

#include <net/if.h>
#include <net/if_dl.h>
#include <net/if_media.h>
#include <net/if_ether.h>

#include <net/bpf.h>

#include <net/rss_config.h>

#include <netinet/in.h>			/* XXX for struct ip */
#include <netinet/in_systm.h>		/* XXX for struct ip */
#include <netinet/ip.h>			/* XXX for struct ip */
#include <netinet/ip6.h>		/* XXX for struct ip6_hdr */
#include <netinet/tcp.h>		/* XXX for struct tcphdr */

#include <sys/bus.h>
#include <sys/intr.h>
#include <machine/endian.h>

#include <dev/mii/mii.h>
#include <dev/mii/mdio.h>
#include <dev/mii/miivar.h>
#include <dev/mii/miidevs.h>
#include <dev/mii/mii_bitbang.h>
#include <dev/mii/ikphyreg.h>
#include <dev/mii/igphyreg.h>
#include <dev/mii/igphyvar.h>
#include <dev/mii/inbmphyreg.h>
#include <dev/mii/ihphyreg.h>
#include <dev/mii/makphyreg.h>

#include <dev/pci/pcireg.h>
#include <dev/pci/pcivar.h>
#include <dev/pci/pcidevs.h>

#include <dev/pci/if_wmreg.h>
#include <dev/pci/if_wmvar.h>

#ifdef WM_DEBUG
#define	WM_DEBUG_LINK		__BIT(0)
#define	WM_DEBUG_TX		__BIT(1)
#define	WM_DEBUG_RX		__BIT(2)
#define	WM_DEBUG_GMII		__BIT(3)
#define	WM_DEBUG_MANAGE		__BIT(4)
#define	WM_DEBUG_NVM		__BIT(5)
#define	WM_DEBUG_INIT		__BIT(6)
#define	WM_DEBUG_LOCK		__BIT(7)

#if 0
#define WM_DEBUG_DEFAULT	WM_DEBUG_TX | WM_DEBUG_RX | WM_DEBUG_LINK | \
	WM_DEBUG_GMII | WM_DEBUG_MANAGE | WM_DEBUG_NVM | WM_DEBUG_INIT |    \
	WM_DEBUG_LOCK
#endif

#define	DPRINTF(sc, x, y)			  \
	do {					  \
		if ((sc)->sc_debug & (x))	  \
			printf y;		  \
	} while (0)
#else
#define	DPRINTF(sc, x, y)	__nothing
#endif /* WM_DEBUG */

#ifdef NET_MPSAFE
#define WM_MPSAFE	1
#define WM_CALLOUT_FLAGS	CALLOUT_MPSAFE
#define WM_SOFTINT_FLAGS	SOFTINT_MPSAFE
#define WM_WORKQUEUE_FLAGS	WQ_PERCPU | WQ_MPSAFE
#else
#define WM_CALLOUT_FLAGS	0
#define WM_SOFTINT_FLAGS	0
#define WM_WORKQUEUE_FLAGS	WQ_PERCPU
#endif

#define WM_WORKQUEUE_PRI PRI_SOFTNET

/*
 * This device driver's max interrupt numbers.
 */
#define WM_MAX_NQUEUEINTR	16
#define WM_MAX_NINTR		(WM_MAX_NQUEUEINTR + 1)

#ifndef WM_DISABLE_MSI
#define	WM_DISABLE_MSI 0
#endif
#ifndef WM_DISABLE_MSIX
#define	WM_DISABLE_MSIX 0
#endif

int wm_disable_msi = WM_DISABLE_MSI;
int wm_disable_msix = WM_DISABLE_MSIX;

#ifndef WM_WATCHDOG_TIMEOUT
#define WM_WATCHDOG_TIMEOUT 5
#endif
static int wm_watchdog_timeout = WM_WATCHDOG_TIMEOUT;

/*
 * Transmit descriptor list size.  Due to errata, we can only have
 * 256 hardware descriptors in the ring on < 82544, but we use 4096
 * on >= 82544. We tell the upper layers that they can queue a lot
 * of packets, and we go ahead and manage up to 64 (16 for the i82547)
 * of them at a time.
 *
 * We allow up to 64 DMA segments per packet.  Pathological packet
 * chains containing many small mbufs have been observed in zero-copy
 * situations with jumbo frames. If a mbuf chain has more than 64 DMA segments,
 * m_defrag() is called to reduce it.
 */
#define	WM_NTXSEGS		64
#define	WM_IFQUEUELEN		256
#define	WM_TXQUEUELEN_MAX	64
#define	WM_TXQUEUELEN_MAX_82547	16
#define	WM_TXQUEUELEN(txq)	((txq)->txq_num)
#define	WM_TXQUEUELEN_MASK(txq)	(WM_TXQUEUELEN(txq) - 1)
#define	WM_TXQUEUE_GC(txq)	(WM_TXQUEUELEN(txq) / 8)
#define	WM_NTXDESC_82542	256
#define	WM_NTXDESC_82544	4096
#define	WM_NTXDESC(txq)		((txq)->txq_ndesc)
#define	WM_NTXDESC_MASK(txq)	(WM_NTXDESC(txq) - 1)
#define	WM_TXDESCS_SIZE(txq)	(WM_NTXDESC(txq) * (txq)->txq_descsize)
#define	WM_NEXTTX(txq, x)	(((x) + 1) & WM_NTXDESC_MASK(txq))
#define	WM_NEXTTXS(txq, x)	(((x) + 1) & WM_TXQUEUELEN_MASK(txq))

#define	WM_MAXTXDMA		 (2 * round_page(IP_MAXPACKET)) /* for TSO */

#define	WM_TXINTERQSIZE		256

#ifndef WM_TX_PROCESS_LIMIT_DEFAULT
#define	WM_TX_PROCESS_LIMIT_DEFAULT		100U
#endif
#ifndef WM_TX_INTR_PROCESS_LIMIT_DEFAULT
#define	WM_TX_INTR_PROCESS_LIMIT_DEFAULT	0U
#endif

/*
 * Receive descriptor list size.  We have one Rx buffer for normal
 * sized packets.  Jumbo packets consume 5 Rx buffers for a full-sized
 * packet.  We allocate 256 receive descriptors, each with a 2k
 * buffer (MCLBYTES), which gives us room for 50 jumbo packets.
 */
#define	WM_NRXDESC		256U
#define	WM_NRXDESC_MASK		(WM_NRXDESC - 1)
#define	WM_NEXTRX(x)		(((x) + 1) & WM_NRXDESC_MASK)
#define	WM_PREVRX(x)		(((x) - 1) & WM_NRXDESC_MASK)

#ifndef WM_RX_PROCESS_LIMIT_DEFAULT
#define	WM_RX_PROCESS_LIMIT_DEFAULT		100U
#endif
#ifndef WM_RX_INTR_PROCESS_LIMIT_DEFAULT
#define	WM_RX_INTR_PROCESS_LIMIT_DEFAULT	0U
#endif

typedef union txdescs {
	wiseman_txdesc_t sctxu_txdescs[WM_NTXDESC_82544];
	nq_txdesc_t	 sctxu_nq_txdescs[WM_NTXDESC_82544];
} txdescs_t;

typedef union rxdescs {
	wiseman_rxdesc_t sctxu_rxdescs[WM_NRXDESC];
	ext_rxdesc_t	 sctxu_ext_rxdescs[WM_NRXDESC]; /* 82574 only */
	nq_rxdesc_t	 sctxu_nq_rxdescs[WM_NRXDESC]; /* 82575 and newer */
} rxdescs_t;

#define	WM_CDTXOFF(txq, x)	((txq)->txq_descsize * (x))
#define	WM_CDRXOFF(rxq, x)	((rxq)->rxq_descsize * (x))

/*
 * Software state for transmit jobs.
 */
struct wm_txsoft {
	struct mbuf *txs_mbuf;		/* head of our mbuf chain */
	bus_dmamap_t txs_dmamap;	/* our DMA map */
	int txs_firstdesc;		/* first descriptor in packet */
	int txs_lastdesc;		/* last descriptor in packet */
	int txs_ndesc;			/* # of descriptors used */
};

/*
 * Software state for receive buffers. Each descriptor gets a 2k (MCLBYTES)
 * buffer and a DMA map. For packets which fill more than one buffer, we chain
 * them together.
 */
struct wm_rxsoft {
	struct mbuf *rxs_mbuf;		/* head of our mbuf chain */
	bus_dmamap_t rxs_dmamap;	/* our DMA map */
};

#define WM_LINKUP_TIMEOUT	50

static uint16_t swfwphysem[] = {
	SWFW_PHY0_SM,
	SWFW_PHY1_SM,
	SWFW_PHY2_SM,
	SWFW_PHY3_SM
};

static const uint32_t wm_82580_rxpbs_table[] = {
	36, 72, 144, 1, 2, 4, 8, 16, 35, 70, 140
};

struct wm_softc;

#if defined(_LP64) && !defined(WM_DISABLE_EVENT_COUNTERS)
#if !defined(WM_EVENT_COUNTERS)
#define WM_EVENT_COUNTERS 1
#endif
#endif

#ifdef WM_EVENT_COUNTERS
#define WM_Q_EVCNT_DEFINE(qname, evname)				\
	char qname##_##evname##_evcnt_name[sizeof("qname##XX##evname")]; \
	struct evcnt qname##_ev_##evname;

#define WM_Q_EVCNT_ATTACH(qname, evname, q, qnum, xname, evtype)	\
	do {								\
		snprintf((q)->qname##_##evname##_evcnt_name,		\
		    sizeof((q)->qname##_##evname##_evcnt_name),		\
		    "%s%02d%s", #qname, (qnum), #evname);		\
		evcnt_attach_dynamic(&(q)->qname##_ev_##evname,		\
		    (evtype), NULL, (xname),				\
		    (q)->qname##_##evname##_evcnt_name);		\
	} while (0)

#define WM_Q_MISC_EVCNT_ATTACH(qname, evname, q, qnum, xname)		\
	WM_Q_EVCNT_ATTACH(qname, evname, q, qnum, xname, EVCNT_TYPE_MISC)

#define WM_Q_INTR_EVCNT_ATTACH(qname, evname, q, qnum, xname)		\
	WM_Q_EVCNT_ATTACH(qname, evname, q, qnum, xname, EVCNT_TYPE_INTR)

#define WM_Q_EVCNT_DETACH(qname, evname, q, qnum)	\
	evcnt_detach(&(q)->qname##_ev_##evname);
#endif /* WM_EVENT_COUNTERS */

struct wm_txqueue {
	kmutex_t *txq_lock;		/* lock for tx operations */

	struct wm_softc *txq_sc;	/* shortcut (skip struct wm_queue) */

	/* Software state for the transmit descriptors. */
	int txq_num;			/* must be a power of two */
	struct wm_txsoft txq_soft[WM_TXQUEUELEN_MAX];

	/* TX control data structures. */
	int txq_ndesc;			/* must be a power of two */
	size_t txq_descsize;		/* a tx descriptor size */
	txdescs_t *txq_descs_u;
	bus_dmamap_t txq_desc_dmamap;	/* control data DMA map */
	bus_dma_segment_t txq_desc_seg;	/* control data segment */
	int txq_desc_rseg;		/* real number of control segment */
#define	txq_desc_dma	txq_desc_dmamap->dm_segs[0].ds_addr
#define	txq_descs	txq_descs_u->sctxu_txdescs
#define	txq_nq_descs	txq_descs_u->sctxu_nq_txdescs

	bus_addr_t txq_tdt_reg;		/* offset of TDT register */

	int txq_free;			/* number of free Tx descriptors */
	int txq_next;			/* next ready Tx descriptor */

	int txq_sfree;			/* number of free Tx jobs */
	int txq_snext;			/* next free Tx job */
	int txq_sdirty;			/* dirty Tx jobs */

	/* These 4 variables are used only on the 82547. */
	int txq_fifo_size;		/* Tx FIFO size */
	int txq_fifo_head;		/* current head of FIFO */
	uint32_t txq_fifo_addr;		/* internal address of start of FIFO */
	int txq_fifo_stall;		/* Tx FIFO is stalled */

	/*
	 * When ncpu > number of Tx queues, a Tx queue is shared by multiple
	 * CPUs. This queue intermediate them without block.
	 */
	pcq_t *txq_interq;

	/*
	 * NEWQUEUE devices must use not ifp->if_flags but txq->txq_flags
	 * to manage Tx H/W queue's busy flag.
	 */
	int txq_flags;			/* flags for H/W queue, see below */
#define	WM_TXQ_NO_SPACE		0x1
#define	WM_TXQ_LINKDOWN_DISCARD	0x2

	bool txq_stopping;

	bool txq_sending;
	time_t txq_lastsent;

	/* Checksum flags used for previous packet */
	uint32_t	txq_last_hw_cmd;
	uint8_t		txq_last_hw_fields;
	uint16_t	txq_last_hw_ipcs;
	uint16_t	txq_last_hw_tucs;

	uint32_t txq_packets;		/* for AIM */
	uint32_t txq_bytes;		/* for AIM */
#ifdef WM_EVENT_COUNTERS
	/* TX event counters */
	WM_Q_EVCNT_DEFINE(txq, txsstall)    /* Stalled due to no txs */
	WM_Q_EVCNT_DEFINE(txq, txdstall)    /* Stalled due to no txd */
	WM_Q_EVCNT_DEFINE(txq, fifo_stall)  /* FIFO stalls (82547) */
	WM_Q_EVCNT_DEFINE(txq, txdw)	    /* Tx descriptor interrupts */
	WM_Q_EVCNT_DEFINE(txq, txqe)	    /* Tx queue empty interrupts */
					    /* XXX not used? */

	WM_Q_EVCNT_DEFINE(txq, ipsum)	    /* IP checksums comp. */
	WM_Q_EVCNT_DEFINE(txq, tusum)	    /* TCP/UDP cksums comp. */
	WM_Q_EVCNT_DEFINE(txq, tusum6)	    /* TCP/UDP v6 cksums comp. */
	WM_Q_EVCNT_DEFINE(txq, tso)	    /* TCP seg offload (IPv4) */
	WM_Q_EVCNT_DEFINE(txq, tso6)	    /* TCP seg offload (IPv6) */
	WM_Q_EVCNT_DEFINE(txq, tsopain)	    /* Painful header manip. for TSO */
	WM_Q_EVCNT_DEFINE(txq, pcqdrop)	    /* Pkt dropped in pcq */
	WM_Q_EVCNT_DEFINE(txq, descdrop)    /* Pkt dropped in MAC desc ring */
					    /* other than toomanyseg */

	WM_Q_EVCNT_DEFINE(txq, toomanyseg)  /* Pkt dropped(toomany DMA segs) */
	WM_Q_EVCNT_DEFINE(txq, defrag)	    /* m_defrag() */
	WM_Q_EVCNT_DEFINE(txq, underrun)    /* Tx underrun */
	WM_Q_EVCNT_DEFINE(txq, skipcontext) /* Tx skip wring cksum context */

	char txq_txseg_evcnt_names[WM_NTXSEGS][sizeof("txqXXtxsegXXX")];
	struct evcnt txq_ev_txseg[WM_NTXSEGS]; /* Tx packets w/ N segments */
#endif /* WM_EVENT_COUNTERS */
};

struct wm_rxqueue {
	kmutex_t *rxq_lock;		/* lock for rx operations */

	struct wm_softc *rxq_sc;	/* shortcut (skip struct wm_queue) */

	/* Software state for the receive descriptors. */
	struct wm_rxsoft rxq_soft[WM_NRXDESC];

	/* RX control data structures. */
	int rxq_ndesc;			/* must be a power of two */
	size_t rxq_descsize;		/* a rx descriptor size */
	rxdescs_t *rxq_descs_u;
	bus_dmamap_t rxq_desc_dmamap;	/* control data DMA map */
	bus_dma_segment_t rxq_desc_seg;	/* control data segment */
	int rxq_desc_rseg;		/* real number of control segment */
#define	rxq_desc_dma	rxq_desc_dmamap->dm_segs[0].ds_addr
#define	rxq_descs	rxq_descs_u->sctxu_rxdescs
#define	rxq_ext_descs	rxq_descs_u->sctxu_ext_rxdescs
#define	rxq_nq_descs	rxq_descs_u->sctxu_nq_rxdescs

	bus_addr_t rxq_rdt_reg;		/* offset of RDT register */

	int rxq_ptr;			/* next ready Rx desc/queue ent */
	int rxq_discard;
	int rxq_len;
	struct mbuf *rxq_head;
	struct mbuf *rxq_tail;
	struct mbuf **rxq_tailp;

	bool rxq_stopping;

	uint32_t rxq_packets;		/* for AIM */
	uint32_t rxq_bytes;		/* for AIM */
#ifdef WM_EVENT_COUNTERS
	/* RX event counters */
	WM_Q_EVCNT_DEFINE(rxq, intr);	/* Interrupts */
	WM_Q_EVCNT_DEFINE(rxq, defer);	/* Rx deferred processing */

	WM_Q_EVCNT_DEFINE(rxq, ipsum);	/* IP checksums checked */
	WM_Q_EVCNT_DEFINE(rxq, tusum);	/* TCP/UDP cksums checked */
#endif
};

struct wm_queue {
	int wmq_id;			/* index of TX/RX queues */
	int wmq_intr_idx;		/* index of MSI-X tables */

	uint32_t wmq_itr;		/* interrupt interval per queue. */
	bool wmq_set_itr;

	struct wm_txqueue wmq_txq;
	struct wm_rxqueue wmq_rxq;
	char sysctlname[32];		/* Name for sysctl */

	bool wmq_txrx_use_workqueue;
	struct work wmq_cookie;
	void *wmq_si;
};

struct wm_phyop {
	int (*acquire)(struct wm_softc *);
	void (*release)(struct wm_softc *);
	int (*readreg_locked)(device_t, int, int, uint16_t *);
	int (*writereg_locked)(device_t, int, int, uint16_t);
	int reset_delay_us;
	bool no_errprint;
};

struct wm_nvmop {
	int (*acquire)(struct wm_softc *);
	void (*release)(struct wm_softc *);
	int (*read)(struct wm_softc *, int, int, uint16_t *);
};

/*
 * Software state per device.
 */
struct wm_softc {
	device_t sc_dev;		/* generic device information */
	bus_space_tag_t sc_st;		/* bus space tag */
	bus_space_handle_t sc_sh;	/* bus space handle */
	bus_size_t sc_ss;		/* bus space size */
	bus_space_tag_t sc_iot;		/* I/O space tag */
	bus_space_handle_t sc_ioh;	/* I/O space handle */
	bus_size_t sc_ios;		/* I/O space size */
	bus_space_tag_t sc_flasht;	/* flash registers space tag */
	bus_space_handle_t sc_flashh;	/* flash registers space handle */
	bus_size_t sc_flashs;		/* flash registers space size */
	off_t sc_flashreg_offset;	/*
					 * offset to flash registers from
					 * start of BAR
					 */
	bus_dma_tag_t sc_dmat;		/* bus DMA tag */

	struct ethercom sc_ethercom;	/* ethernet common data */
	struct mii_data sc_mii;		/* MII/media information */

	pci_chipset_tag_t sc_pc;
	pcitag_t sc_pcitag;
	int sc_bus_speed;		/* PCI/PCIX bus speed */
	int sc_pcixe_capoff;		/* PCI[Xe] capability reg offset */

	uint16_t sc_pcidevid;		/* PCI device ID */
	wm_chip_type sc_type;		/* MAC type */
	int sc_rev;			/* MAC revision */
	wm_phy_type sc_phytype;		/* PHY type */
	uint8_t sc_sfptype;		/* SFP type */
	uint32_t sc_mediatype;		/* Media type (Copper, Fiber, SERDES)*/
#define	WM_MEDIATYPE_UNKNOWN		0x00
#define	WM_MEDIATYPE_FIBER		0x01
#define	WM_MEDIATYPE_COPPER		0x02
#define	WM_MEDIATYPE_SERDES		0x03 /* Internal SERDES */
	int sc_funcid;			/* unit number of the chip (0 to 3) */
	int sc_flags;			/* flags; see below */
	u_short sc_if_flags;		/* last if_flags */
	int sc_ec_capenable;		/* last ec_capenable */
	int sc_flowflags;		/* 802.3x flow control flags */
	uint16_t eee_lp_ability;	/* EEE link partner's ability */
	int sc_align_tweak;

	void *sc_ihs[WM_MAX_NINTR];	/*
					 * interrupt cookie.
					 * - legacy and msi use sc_ihs[0] only
					 * - msix use sc_ihs[0] to sc_ihs[nintrs-1]
					 */
	pci_intr_handle_t *sc_intrs;	/*
					 * legacy and msi use sc_intrs[0] only
					 * msix use sc_intrs[0] to sc_ihs[nintrs-1]
					 */
	int sc_nintrs;			/* number of interrupts */

	int sc_link_intr_idx;		/* index of MSI-X tables */

	callout_t sc_tick_ch;		/* tick callout */
	bool sc_core_stopping;

	int sc_nvm_ver_major;
	int sc_nvm_ver_minor;
	int sc_nvm_ver_build;
	int sc_nvm_addrbits;		/* NVM address bits */
	unsigned int sc_nvm_wordsize;	/* NVM word size */
	int sc_ich8_flash_base;
	int sc_ich8_flash_bank_size;
	int sc_nvm_k1_enabled;

	int sc_nqueues;
	struct wm_queue *sc_queue;
	u_int sc_tx_process_limit;	/* Tx proc. repeat limit in softint */
	u_int sc_tx_intr_process_limit;	/* Tx proc. repeat limit in H/W intr */
	u_int sc_rx_process_limit;	/* Rx proc. repeat limit in softint */
	u_int sc_rx_intr_process_limit;	/* Rx proc. repeat limit in H/W intr */
	struct workqueue *sc_queue_wq;
	bool sc_txrx_use_workqueue;

	int sc_affinity_offset;

#ifdef WM_EVENT_COUNTERS
	/* Event counters. */
	struct evcnt sc_ev_linkintr;	/* Link interrupts */

	/* WM_T_82542_2_1 only */
	struct evcnt sc_ev_tx_xoff;	/* Tx PAUSE(!0) frames */
	struct evcnt sc_ev_tx_xon;	/* Tx PAUSE(0) frames */
	struct evcnt sc_ev_rx_xoff;	/* Rx PAUSE(!0) frames */
	struct evcnt sc_ev_rx_xon;	/* Rx PAUSE(0) frames */
	struct evcnt sc_ev_rx_macctl;	/* Rx Unsupported */
#endif /* WM_EVENT_COUNTERS */

	struct sysctllog *sc_sysctllog;

	/* This variable are used only on the 82547. */
	callout_t sc_txfifo_ch;		/* Tx FIFO stall work-around timer */

	uint32_t sc_ctrl;		/* prototype CTRL register */
#if 0
	uint32_t sc_ctrl_ext;		/* prototype CTRL_EXT register */
#endif
	uint32_t sc_icr;		/* prototype interrupt bits */
	uint32_t sc_itr_init;		/* prototype intr throttling reg */
	uint32_t sc_tctl;		/* prototype TCTL register */
	uint32_t sc_rctl;		/* prototype RCTL register */
	uint32_t sc_txcw;		/* prototype TXCW register */
	uint32_t sc_tipg;		/* prototype TIPG register */
	uint32_t sc_fcrtl;		/* prototype FCRTL register */
	uint32_t sc_pba;		/* prototype PBA register */

	int sc_tbi_linkup;		/* TBI link status */
	int sc_tbi_serdes_anegticks;	/* autonegotiation ticks */
	int sc_tbi_serdes_ticks;	/* tbi ticks */

	int sc_mchash_type;		/* multicast filter offset */

	krndsource_t rnd_source;	/* random source */

	struct if_percpuq *sc_ipq;	/* softint-based input queues */

	kmutex_t *sc_core_lock;		/* lock for softc operations */
	kmutex_t *sc_ich_phymtx;	/*
					 * 82574/82583/ICH/PCH specific PHY
					 * mutex. For 82574/82583, the mutex
					 * is used for both PHY and NVM.
					 */
	kmutex_t *sc_ich_nvmmtx;	/* ICH/PCH specific NVM mutex */

	struct wm_phyop phy;
	struct wm_nvmop nvm;
#ifdef WM_DEBUG
	uint32_t sc_debug;
#endif
};

#define WM_CORE_LOCK(_sc)						\
	if ((_sc)->sc_core_lock) mutex_enter((_sc)->sc_core_lock)
#define WM_CORE_UNLOCK(_sc)						\
	if ((_sc)->sc_core_lock) mutex_exit((_sc)->sc_core_lock)
#define WM_CORE_LOCKED(_sc)						\
	(!(_sc)->sc_core_lock || mutex_owned((_sc)->sc_core_lock))

#define	WM_RXCHAIN_RESET(rxq)						\
do {									\
	(rxq)->rxq_tailp = &(rxq)->rxq_head;				\
	*(rxq)->rxq_tailp = NULL;					\
	(rxq)->rxq_len = 0;						\
} while (/*CONSTCOND*/0)

#define	WM_RXCHAIN_LINK(rxq, m)						\
do {									\
	*(rxq)->rxq_tailp = (rxq)->rxq_tail = (m);			\
	(rxq)->rxq_tailp = &(m)->m_next;				\
} while (/*CONSTCOND*/0)

#ifdef WM_EVENT_COUNTERS
<<<<<<< HEAD
=======
#ifdef __HAVE_ATOMIC64_LOADSTORE
>>>>>>> e2aa5677
#define	WM_EVCNT_INCR(ev)						\
	atomic_store_relaxed(&((ev)->ev_count),				\
	    atomic_load_relaxed(&(ev)->ev_count) + 1)
#define	WM_EVCNT_ADD(ev, val)						\
	atomic_store_relaxed(&((ev)->ev_count),				\
	    atomic_load_relaxed(&(ev)->ev_count) + (val))
<<<<<<< HEAD
=======
#else
#define	WM_EVCNT_INCR(ev)						\
	((ev)->ev_count)++
#define	WM_EVCNT_ADD(ev, val)						\
	(ev)->ev_count += (val)
#endif
>>>>>>> e2aa5677

#define WM_Q_EVCNT_INCR(qname, evname)			\
	WM_EVCNT_INCR(&(qname)->qname##_ev_##evname)
#define WM_Q_EVCNT_ADD(qname, evname, val)		\
	WM_EVCNT_ADD(&(qname)->qname##_ev_##evname, (val))
#else /* !WM_EVENT_COUNTERS */
#define	WM_EVCNT_INCR(ev)	/* nothing */
#define	WM_EVCNT_ADD(ev, val)	/* nothing */

#define WM_Q_EVCNT_INCR(qname, evname)		/* nothing */
#define WM_Q_EVCNT_ADD(qname, evname, val)	/* nothing */
#endif /* !WM_EVENT_COUNTERS */

#define	CSR_READ(sc, reg)						\
	bus_space_read_4((sc)->sc_st, (sc)->sc_sh, (reg))
#define	CSR_WRITE(sc, reg, val)						\
	bus_space_write_4((sc)->sc_st, (sc)->sc_sh, (reg), (val))
#define	CSR_WRITE_FLUSH(sc)						\
	(void)CSR_READ((sc), WMREG_STATUS)

#define ICH8_FLASH_READ32(sc, reg)					\
	bus_space_read_4((sc)->sc_flasht, (sc)->sc_flashh,		\
	    (reg) + sc->sc_flashreg_offset)
#define ICH8_FLASH_WRITE32(sc, reg, data)				\
	bus_space_write_4((sc)->sc_flasht, (sc)->sc_flashh,		\
	    (reg) + sc->sc_flashreg_offset, (data))

#define ICH8_FLASH_READ16(sc, reg)					\
	bus_space_read_2((sc)->sc_flasht, (sc)->sc_flashh,		\
	    (reg) + sc->sc_flashreg_offset)
#define ICH8_FLASH_WRITE16(sc, reg, data)				\
	bus_space_write_2((sc)->sc_flasht, (sc)->sc_flashh,		\
	    (reg) + sc->sc_flashreg_offset, (data))

#define	WM_CDTXADDR(txq, x)	((txq)->txq_desc_dma + WM_CDTXOFF((txq), (x)))
#define	WM_CDRXADDR(rxq, x)	((rxq)->rxq_desc_dma + WM_CDRXOFF((rxq), (x)))

#define	WM_CDTXADDR_LO(txq, x)	(WM_CDTXADDR((txq), (x)) & 0xffffffffU)
#define	WM_CDTXADDR_HI(txq, x)						\
	(sizeof(bus_addr_t) == 8 ?					\
	 (uint64_t)WM_CDTXADDR((txq), (x)) >> 32 : 0)

#define	WM_CDRXADDR_LO(rxq, x)	(WM_CDRXADDR((rxq), (x)) & 0xffffffffU)
#define	WM_CDRXADDR_HI(rxq, x)						\
	(sizeof(bus_addr_t) == 8 ?					\
	 (uint64_t)WM_CDRXADDR((rxq), (x)) >> 32 : 0)

/*
 * Register read/write functions.
 * Other than CSR_{READ|WRITE}().
 */
#if 0
static inline uint32_t wm_io_read(struct wm_softc *, int);
#endif
static inline void wm_io_write(struct wm_softc *, int, uint32_t);
static inline void wm_82575_write_8bit_ctlr_reg(struct wm_softc *, uint32_t,
    uint32_t, uint32_t);
static inline void wm_set_dma_addr(volatile wiseman_addr_t *, bus_addr_t);

/*
 * Descriptor sync/init functions.
 */
static inline void wm_cdtxsync(struct wm_txqueue *, int, int, int);
static inline void wm_cdrxsync(struct wm_rxqueue *, int, int);
static inline void wm_init_rxdesc(struct wm_rxqueue *, int);

/*
 * Device driver interface functions and commonly used functions.
 * match, attach, detach, init, start, stop, ioctl, watchdog and so on.
 */
static const struct wm_product *wm_lookup(const struct pci_attach_args *);
static int	wm_match(device_t, cfdata_t, void *);
static void	wm_attach(device_t, device_t, void *);
static int	wm_detach(device_t, int);
static bool	wm_suspend(device_t, const pmf_qual_t *);
static bool	wm_resume(device_t, const pmf_qual_t *);
static void	wm_watchdog(struct ifnet *);
static void	wm_watchdog_txq(struct ifnet *, struct wm_txqueue *,
    uint16_t *);
static void	wm_watchdog_txq_locked(struct ifnet *, struct wm_txqueue *,
    uint16_t *);
static void	wm_tick(void *);
static int	wm_ifflags_cb(struct ethercom *);
static int	wm_ioctl(struct ifnet *, u_long, void *);
/* MAC address related */
static uint16_t	wm_check_alt_mac_addr(struct wm_softc *);
static int	wm_read_mac_addr(struct wm_softc *, uint8_t *);
static void	wm_set_ral(struct wm_softc *, const uint8_t *, int);
static uint32_t	wm_mchash(struct wm_softc *, const uint8_t *);
static int	wm_rar_count(struct wm_softc *);
static void	wm_set_filter(struct wm_softc *);
/* Reset and init related */
static void	wm_set_vlan(struct wm_softc *);
static void	wm_set_pcie_completion_timeout(struct wm_softc *);
static void	wm_get_auto_rd_done(struct wm_softc *);
static void	wm_lan_init_done(struct wm_softc *);
static void	wm_get_cfg_done(struct wm_softc *);
static int	wm_phy_post_reset(struct wm_softc *);
static int	wm_write_smbus_addr(struct wm_softc *);
static int	wm_init_lcd_from_nvm(struct wm_softc *);
static int	wm_oem_bits_config_ich8lan(struct wm_softc *, bool);
static void	wm_initialize_hardware_bits(struct wm_softc *);
static uint32_t	wm_rxpbs_adjust_82580(uint32_t);
static int	wm_reset_phy(struct wm_softc *);
static void	wm_flush_desc_rings(struct wm_softc *);
static void	wm_reset(struct wm_softc *);
static int	wm_add_rxbuf(struct wm_rxqueue *, int);
static void	wm_rxdrain(struct wm_rxqueue *);
static void	wm_init_rss(struct wm_softc *);
static void	wm_adjust_qnum(struct wm_softc *, int);
static inline bool	wm_is_using_msix(struct wm_softc *);
static inline bool	wm_is_using_multiqueue(struct wm_softc *);
static int	wm_softint_establish_queue(struct wm_softc *, int, int);
static int	wm_setup_legacy(struct wm_softc *);
static int	wm_setup_msix(struct wm_softc *);
static int	wm_init(struct ifnet *);
static int	wm_init_locked(struct ifnet *);
static void	wm_init_sysctls(struct wm_softc *);
static void	wm_unset_stopping_flags(struct wm_softc *);
static void	wm_set_stopping_flags(struct wm_softc *);
static void	wm_stop(struct ifnet *, int);
static void	wm_stop_locked(struct ifnet *, bool, bool);
static void	wm_dump_mbuf_chain(struct wm_softc *, struct mbuf *);
static void	wm_82547_txfifo_stall(void *);
static int	wm_82547_txfifo_bugchk(struct wm_softc *, struct mbuf *);
static void	wm_itrs_writereg(struct wm_softc *, struct wm_queue *);
/* DMA related */
static int	wm_alloc_tx_descs(struct wm_softc *, struct wm_txqueue *);
static void	wm_free_tx_descs(struct wm_softc *, struct wm_txqueue *);
static void	wm_init_tx_descs(struct wm_softc *, struct wm_txqueue *);
static void	wm_init_tx_regs(struct wm_softc *, struct wm_queue *,
    struct wm_txqueue *);
static int	wm_alloc_rx_descs(struct wm_softc *, struct wm_rxqueue *);
static void	wm_free_rx_descs(struct wm_softc *, struct wm_rxqueue *);
static void	wm_init_rx_regs(struct wm_softc *, struct wm_queue *,
    struct wm_rxqueue *);
static int	wm_alloc_tx_buffer(struct wm_softc *, struct wm_txqueue *);
static void	wm_free_tx_buffer(struct wm_softc *, struct wm_txqueue *);
static void	wm_init_tx_buffer(struct wm_softc *, struct wm_txqueue *);
static int	wm_alloc_rx_buffer(struct wm_softc *, struct wm_rxqueue *);
static void	wm_free_rx_buffer(struct wm_softc *, struct wm_rxqueue *);
static int	wm_init_rx_buffer(struct wm_softc *, struct wm_rxqueue *);
static void	wm_init_tx_queue(struct wm_softc *, struct wm_queue *,
    struct wm_txqueue *);
static int	wm_init_rx_queue(struct wm_softc *, struct wm_queue *,
    struct wm_rxqueue *);
static int	wm_alloc_txrx_queues(struct wm_softc *);
static void	wm_free_txrx_queues(struct wm_softc *);
static int	wm_init_txrx_queues(struct wm_softc *);
/* Start */
static void	wm_tx_offload(struct wm_softc *, struct wm_txqueue *,
    struct wm_txsoft *, uint32_t *, uint8_t *);
static inline int	wm_select_txqueue(struct ifnet *, struct mbuf *);
static void	wm_start(struct ifnet *);
static void	wm_start_locked(struct ifnet *);
static int	wm_transmit(struct ifnet *, struct mbuf *);
static void	wm_transmit_locked(struct ifnet *, struct wm_txqueue *);
static void	wm_send_common_locked(struct ifnet *, struct wm_txqueue *,
		    bool);
static void	wm_nq_tx_offload(struct wm_softc *, struct wm_txqueue *,
    struct wm_txsoft *, uint32_t *, uint32_t *, bool *);
static void	wm_nq_start(struct ifnet *);
static void	wm_nq_start_locked(struct ifnet *);
static int	wm_nq_transmit(struct ifnet *, struct mbuf *);
static void	wm_nq_transmit_locked(struct ifnet *, struct wm_txqueue *);
static void	wm_nq_send_common_locked(struct ifnet *, struct wm_txqueue *,
		    bool);
static void	wm_deferred_start_locked(struct wm_txqueue *);
static void	wm_handle_queue(void *);
static void	wm_handle_queue_work(struct work *, void *);
/* Interrupt */
static bool	wm_txeof(struct wm_txqueue *, u_int);
static bool	wm_rxeof(struct wm_rxqueue *, u_int);
static void	wm_linkintr_gmii(struct wm_softc *, uint32_t);
static void	wm_linkintr_tbi(struct wm_softc *, uint32_t);
static void	wm_linkintr_serdes(struct wm_softc *, uint32_t);
static void	wm_linkintr(struct wm_softc *, uint32_t);
static int	wm_intr_legacy(void *);
static inline void	wm_txrxintr_disable(struct wm_queue *);
static inline void	wm_txrxintr_enable(struct wm_queue *);
static void	wm_itrs_calculate(struct wm_softc *, struct wm_queue *);
static int	wm_txrxintr_msix(void *);
static int	wm_linkintr_msix(void *);

/*
 * Media related.
 * GMII, SGMII, TBI, SERDES and SFP.
 */
/* Common */
static void	wm_tbi_serdes_set_linkled(struct wm_softc *);
/* GMII related */
static void	wm_gmii_reset(struct wm_softc *);
static void	wm_gmii_setup_phytype(struct wm_softc *, uint32_t, uint16_t);
static int	wm_get_phy_id_82575(struct wm_softc *);
static void	wm_gmii_mediainit(struct wm_softc *, pci_product_id_t);
static int	wm_gmii_mediachange(struct ifnet *);
static void	wm_gmii_mediastatus(struct ifnet *, struct ifmediareq *);
static void	wm_i82543_mii_sendbits(struct wm_softc *, uint32_t, int);
static uint16_t	wm_i82543_mii_recvbits(struct wm_softc *);
static int	wm_gmii_i82543_readreg(device_t, int, int, uint16_t *);
static int	wm_gmii_i82543_writereg(device_t, int, int, uint16_t);
static int	wm_gmii_mdic_readreg(device_t, int, int, uint16_t *);
static int	wm_gmii_mdic_writereg(device_t, int, int, uint16_t);
static int	wm_gmii_i82544_readreg(device_t, int, int, uint16_t *);
static int	wm_gmii_i82544_readreg_locked(device_t, int, int, uint16_t *);
static int	wm_gmii_i82544_writereg(device_t, int, int, uint16_t);
static int	wm_gmii_i82544_writereg_locked(device_t, int, int, uint16_t);
static int	wm_gmii_i80003_readreg(device_t, int, int, uint16_t *);
static int	wm_gmii_i80003_writereg(device_t, int, int, uint16_t);
static int	wm_gmii_bm_readreg(device_t, int, int, uint16_t *);
static int	wm_gmii_bm_writereg(device_t, int, int, uint16_t);
static int	wm_enable_phy_wakeup_reg_access_bm(device_t, uint16_t *);
static int	wm_disable_phy_wakeup_reg_access_bm(device_t, uint16_t *);
static int	wm_access_phy_wakeup_reg_bm(device_t, int, int16_t *, int,
	bool);
static int	wm_gmii_hv_readreg(device_t, int, int, uint16_t *);
static int	wm_gmii_hv_readreg_locked(device_t, int, int, uint16_t *);
static int	wm_gmii_hv_writereg(device_t, int, int, uint16_t);
static int	wm_gmii_hv_writereg_locked(device_t, int, int, uint16_t);
static int	wm_gmii_82580_readreg(device_t, int, int, uint16_t *);
static int	wm_gmii_82580_writereg(device_t, int, int, uint16_t);
static int	wm_gmii_gs40g_readreg(device_t, int, int, uint16_t *);
static int	wm_gmii_gs40g_writereg(device_t, int, int, uint16_t);
static void	wm_gmii_statchg(struct ifnet *);
/*
 * kumeran related (80003, ICH* and PCH*).
 * These functions are not for accessing MII registers but for accessing
 * kumeran specific registers.
 */
static int	wm_kmrn_readreg(struct wm_softc *, int, uint16_t *);
static int	wm_kmrn_readreg_locked(struct wm_softc *, int, uint16_t *);
static int	wm_kmrn_writereg(struct wm_softc *, int, uint16_t);
static int	wm_kmrn_writereg_locked(struct wm_softc *, int, uint16_t);
/* EMI register related */
static int	wm_access_emi_reg_locked(device_t, int, uint16_t *, bool);
static int	wm_read_emi_reg_locked(device_t, int, uint16_t *);
static int	wm_write_emi_reg_locked(device_t, int, uint16_t);
/* SGMII */
static bool	wm_sgmii_uses_mdio(struct wm_softc *);
static void	wm_sgmii_sfp_preconfig(struct wm_softc *);
static int	wm_sgmii_readreg(device_t, int, int, uint16_t *);
static int	wm_sgmii_readreg_locked(device_t, int, int, uint16_t *);
static int	wm_sgmii_writereg(device_t, int, int, uint16_t);
static int	wm_sgmii_writereg_locked(device_t, int, int, uint16_t);
/* TBI related */
static bool	wm_tbi_havesignal(struct wm_softc *, uint32_t);
static void	wm_tbi_mediainit(struct wm_softc *);
static int	wm_tbi_mediachange(struct ifnet *);
static void	wm_tbi_mediastatus(struct ifnet *, struct ifmediareq *);
static int	wm_check_for_link(struct wm_softc *);
static void	wm_tbi_tick(struct wm_softc *);
/* SERDES related */
static void	wm_serdes_power_up_link_82575(struct wm_softc *);
static int	wm_serdes_mediachange(struct ifnet *);
static void	wm_serdes_mediastatus(struct ifnet *, struct ifmediareq *);
static void	wm_serdes_tick(struct wm_softc *);
/* SFP related */
static int	wm_sfp_read_data_byte(struct wm_softc *, uint16_t, uint8_t *);
static uint32_t	wm_sfp_get_media_type(struct wm_softc *);

/*
 * NVM related.
 * Microwire, SPI (w/wo EERD) and Flash.
 */
/* Misc functions */
static void	wm_eeprom_sendbits(struct wm_softc *, uint32_t, int);
static void	wm_eeprom_recvbits(struct wm_softc *, uint32_t *, int);
static int	wm_nvm_set_addrbits_size_eecd(struct wm_softc *);
/* Microwire */
static int	wm_nvm_read_uwire(struct wm_softc *, int, int, uint16_t *);
/* SPI */
static int	wm_nvm_ready_spi(struct wm_softc *);
static int	wm_nvm_read_spi(struct wm_softc *, int, int, uint16_t *);
/* Using with EERD */
static int	wm_poll_eerd_eewr_done(struct wm_softc *, int);
static int	wm_nvm_read_eerd(struct wm_softc *, int, int, uint16_t *);
/* Flash */
static int	wm_nvm_valid_bank_detect_ich8lan(struct wm_softc *,
    unsigned int *);
static int32_t	wm_ich8_cycle_init(struct wm_softc *);
static int32_t	wm_ich8_flash_cycle(struct wm_softc *, uint32_t);
static int32_t	wm_read_ich8_data(struct wm_softc *, uint32_t, uint32_t,
    uint32_t *);
static int32_t	wm_read_ich8_byte(struct wm_softc *, uint32_t, uint8_t *);
static int32_t	wm_read_ich8_word(struct wm_softc *, uint32_t, uint16_t *);
static int32_t	wm_read_ich8_dword(struct wm_softc *, uint32_t, uint32_t *);
static int	wm_nvm_read_ich8(struct wm_softc *, int, int, uint16_t *);
static int	wm_nvm_read_spt(struct wm_softc *, int, int, uint16_t *);
/* iNVM */
static int	wm_nvm_read_word_invm(struct wm_softc *, uint16_t, uint16_t *);
static int	wm_nvm_read_invm(struct wm_softc *, int, int, uint16_t *);
/* Lock, detecting NVM type, validate checksum and read */
static int	wm_nvm_is_onboard_eeprom(struct wm_softc *);
static int	wm_nvm_flash_presence_i210(struct wm_softc *);
static int	wm_nvm_validate_checksum(struct wm_softc *);
static void	wm_nvm_version_invm(struct wm_softc *);
static void	wm_nvm_version(struct wm_softc *);
static int	wm_nvm_read(struct wm_softc *, int, int, uint16_t *);

/*
 * Hardware semaphores.
 * Very complexed...
 */
static int	wm_get_null(struct wm_softc *);
static void	wm_put_null(struct wm_softc *);
static int	wm_get_eecd(struct wm_softc *);
static void	wm_put_eecd(struct wm_softc *);
static int	wm_get_swsm_semaphore(struct wm_softc *); /* 8257[123] */
static void	wm_put_swsm_semaphore(struct wm_softc *);
static int	wm_get_swfw_semaphore(struct wm_softc *, uint16_t);
static void	wm_put_swfw_semaphore(struct wm_softc *, uint16_t);
static int	wm_get_nvm_80003(struct wm_softc *);
static void	wm_put_nvm_80003(struct wm_softc *);
static int	wm_get_nvm_82571(struct wm_softc *);
static void	wm_put_nvm_82571(struct wm_softc *);
static int	wm_get_phy_82575(struct wm_softc *);
static void	wm_put_phy_82575(struct wm_softc *);
static int	wm_get_swfwhw_semaphore(struct wm_softc *); /* For 574/583 */
static void	wm_put_swfwhw_semaphore(struct wm_softc *);
static int	wm_get_swflag_ich8lan(struct wm_softc *);	/* For PHY */
static void	wm_put_swflag_ich8lan(struct wm_softc *);
static int	wm_get_nvm_ich8lan(struct wm_softc *);
static void	wm_put_nvm_ich8lan(struct wm_softc *);
static int	wm_get_hw_semaphore_82573(struct wm_softc *);
static void	wm_put_hw_semaphore_82573(struct wm_softc *);

/*
 * Management mode and power management related subroutines.
 * BMC, AMT, suspend/resume and EEE.
 */
#if 0
static int	wm_check_mng_mode(struct wm_softc *);
static int	wm_check_mng_mode_ich8lan(struct wm_softc *);
static int	wm_check_mng_mode_82574(struct wm_softc *);
static int	wm_check_mng_mode_generic(struct wm_softc *);
#endif
static int	wm_enable_mng_pass_thru(struct wm_softc *);
static bool	wm_phy_resetisblocked(struct wm_softc *);
static void	wm_get_hw_control(struct wm_softc *);
static void	wm_release_hw_control(struct wm_softc *);
static void	wm_gate_hw_phy_config_ich8lan(struct wm_softc *, bool);
static int	wm_init_phy_workarounds_pchlan(struct wm_softc *);
static void	wm_init_manageability(struct wm_softc *);
static void	wm_release_manageability(struct wm_softc *);
static void	wm_get_wakeup(struct wm_softc *);
static int	wm_ulp_disable(struct wm_softc *);
static int	wm_enable_phy_wakeup(struct wm_softc *);
static void	wm_igp3_phy_powerdown_workaround_ich8lan(struct wm_softc *);
static void	wm_suspend_workarounds_ich8lan(struct wm_softc *);
static int	wm_resume_workarounds_pchlan(struct wm_softc *);
static void	wm_enable_wakeup(struct wm_softc *);
static void	wm_disable_aspm(struct wm_softc *);
/* LPLU (Low Power Link Up) */
static void	wm_lplu_d0_disable(struct wm_softc *);
/* EEE */
static int	wm_set_eee_i350(struct wm_softc *);
static int	wm_set_eee_pchlan(struct wm_softc *);
static int	wm_set_eee(struct wm_softc *);

/*
 * Workarounds (mainly PHY related).
 * Basically, PHY's workarounds are in the PHY drivers.
 */
static int	wm_kmrn_lock_loss_workaround_ich8lan(struct wm_softc *);
static void	wm_gig_downshift_workaround_ich8lan(struct wm_softc *);
static int	wm_hv_phy_workarounds_ich8lan(struct wm_softc *);
static void	wm_copy_rx_addrs_to_phy_ich8lan(struct wm_softc *);
static void	wm_copy_rx_addrs_to_phy_ich8lan_locked(struct wm_softc *);
static int	wm_lv_jumbo_workaround_ich8lan(struct wm_softc *, bool);
static int	wm_lv_phy_workarounds_ich8lan(struct wm_softc *);
static int	wm_k1_workaround_lpt_lp(struct wm_softc *, bool);
static int	wm_k1_gig_workaround_hv(struct wm_softc *, int);
static int	wm_k1_workaround_lv(struct wm_softc *);
static int	wm_link_stall_workaround_hv(struct wm_softc *);
static int	wm_set_mdio_slow_mode_hv(struct wm_softc *);
static void	wm_configure_k1_ich8lan(struct wm_softc *, int);
static void	wm_reset_init_script_82575(struct wm_softc *);
static void	wm_reset_mdicnfg_82580(struct wm_softc *);
static bool	wm_phy_is_accessible_pchlan(struct wm_softc *);
static void	wm_toggle_lanphypc_pch_lpt(struct wm_softc *);
static int	wm_platform_pm_pch_lpt(struct wm_softc *, bool);
static int	wm_pll_workaround_i210(struct wm_softc *);
static void	wm_legacy_irq_quirk_spt(struct wm_softc *);
static bool	wm_phy_need_linkdown_discard(struct wm_softc *);
static void	wm_set_linkdown_discard(struct wm_softc *);
static void	wm_clear_linkdown_discard(struct wm_softc *);

#ifdef WM_DEBUG
static int	wm_sysctl_debug(SYSCTLFN_PROTO);
#endif

CFATTACH_DECL3_NEW(wm, sizeof(struct wm_softc),
    wm_match, wm_attach, wm_detach, NULL, NULL, NULL, DVF_DETACH_SHUTDOWN);

/*
 * Devices supported by this driver.
 */
static const struct wm_product {
	pci_vendor_id_t		wmp_vendor;
	pci_product_id_t	wmp_product;
	const char		*wmp_name;
	wm_chip_type		wmp_type;
	uint32_t		wmp_flags;
#define	WMP_F_UNKNOWN		WM_MEDIATYPE_UNKNOWN
#define	WMP_F_FIBER		WM_MEDIATYPE_FIBER
#define	WMP_F_COPPER		WM_MEDIATYPE_COPPER
#define	WMP_F_SERDES		WM_MEDIATYPE_SERDES
#define WMP_MEDIATYPE(x)	((x) & 0x03)
} wm_products[] = {
	{ PCI_VENDOR_INTEL,	PCI_PRODUCT_INTEL_82542,
	  "Intel i82542 1000BASE-X Ethernet",
	  WM_T_82542_2_1,	WMP_F_FIBER },

	{ PCI_VENDOR_INTEL,	PCI_PRODUCT_INTEL_82543GC_FIBER,
	  "Intel i82543GC 1000BASE-X Ethernet",
	  WM_T_82543,		WMP_F_FIBER },

	{ PCI_VENDOR_INTEL,	PCI_PRODUCT_INTEL_82543GC_COPPER,
	  "Intel i82543GC 1000BASE-T Ethernet",
	  WM_T_82543,		WMP_F_COPPER },

	{ PCI_VENDOR_INTEL,	PCI_PRODUCT_INTEL_82544EI_COPPER,
	  "Intel i82544EI 1000BASE-T Ethernet",
	  WM_T_82544,		WMP_F_COPPER },

	{ PCI_VENDOR_INTEL,	PCI_PRODUCT_INTEL_82544EI_FIBER,
	  "Intel i82544EI 1000BASE-X Ethernet",
	  WM_T_82544,		WMP_F_FIBER },

	{ PCI_VENDOR_INTEL,	PCI_PRODUCT_INTEL_82544GC_COPPER,
	  "Intel i82544GC 1000BASE-T Ethernet",
	  WM_T_82544,		WMP_F_COPPER },

	{ PCI_VENDOR_INTEL,	PCI_PRODUCT_INTEL_82544GC_LOM,
	  "Intel i82544GC (LOM) 1000BASE-T Ethernet",
	  WM_T_82544,		WMP_F_COPPER },

	{ PCI_VENDOR_INTEL,	PCI_PRODUCT_INTEL_82540EM,
	  "Intel i82540EM 1000BASE-T Ethernet",
	  WM_T_82540,		WMP_F_COPPER },

	{ PCI_VENDOR_INTEL,	PCI_PRODUCT_INTEL_82540EM_LOM,
	  "Intel i82540EM (LOM) 1000BASE-T Ethernet",
	  WM_T_82540,		WMP_F_COPPER },

	{ PCI_VENDOR_INTEL,	PCI_PRODUCT_INTEL_82540EP_LOM,
	  "Intel i82540EP 1000BASE-T Ethernet",
	  WM_T_82540,		WMP_F_COPPER },

	{ PCI_VENDOR_INTEL,	PCI_PRODUCT_INTEL_82540EP,
	  "Intel i82540EP 1000BASE-T Ethernet",
	  WM_T_82540,		WMP_F_COPPER },

	{ PCI_VENDOR_INTEL,	PCI_PRODUCT_INTEL_82540EP_LP,
	  "Intel i82540EP 1000BASE-T Ethernet",
	  WM_T_82540,		WMP_F_COPPER },

	{ PCI_VENDOR_INTEL,	PCI_PRODUCT_INTEL_82545EM_COPPER,
	  "Intel i82545EM 1000BASE-T Ethernet",
	  WM_T_82545,		WMP_F_COPPER },

	{ PCI_VENDOR_INTEL,	PCI_PRODUCT_INTEL_82545GM_COPPER,
	  "Intel i82545GM 1000BASE-T Ethernet",
	  WM_T_82545_3,		WMP_F_COPPER },

	{ PCI_VENDOR_INTEL,	PCI_PRODUCT_INTEL_82545GM_FIBER,
	  "Intel i82545GM 1000BASE-X Ethernet",
	  WM_T_82545_3,		WMP_F_FIBER },

	{ PCI_VENDOR_INTEL,	PCI_PRODUCT_INTEL_82545GM_SERDES,
	  "Intel i82545GM Gigabit Ethernet (SERDES)",
	  WM_T_82545_3,		WMP_F_SERDES },

	{ PCI_VENDOR_INTEL,	PCI_PRODUCT_INTEL_82546EB_COPPER,
	  "Intel i82546EB 1000BASE-T Ethernet",
	  WM_T_82546,		WMP_F_COPPER },

	{ PCI_VENDOR_INTEL,	PCI_PRODUCT_INTEL_82546EB_QUAD,
	  "Intel i82546EB 1000BASE-T Ethernet",
	  WM_T_82546,		WMP_F_COPPER },

	{ PCI_VENDOR_INTEL,	PCI_PRODUCT_INTEL_82545EM_FIBER,
	  "Intel i82545EM 1000BASE-X Ethernet",
	  WM_T_82545,		WMP_F_FIBER },

	{ PCI_VENDOR_INTEL,	PCI_PRODUCT_INTEL_82546EB_FIBER,
	  "Intel i82546EB 1000BASE-X Ethernet",
	  WM_T_82546,		WMP_F_FIBER },

	{ PCI_VENDOR_INTEL,	PCI_PRODUCT_INTEL_82546GB_COPPER,
	  "Intel i82546GB 1000BASE-T Ethernet",
	  WM_T_82546_3,		WMP_F_COPPER },

	{ PCI_VENDOR_INTEL,	PCI_PRODUCT_INTEL_82546GB_FIBER,
	  "Intel i82546GB 1000BASE-X Ethernet",
	  WM_T_82546_3,		WMP_F_FIBER },

	{ PCI_VENDOR_INTEL,	PCI_PRODUCT_INTEL_82546GB_SERDES,
	  "Intel i82546GB Gigabit Ethernet (SERDES)",
	  WM_T_82546_3,		WMP_F_SERDES },

	{ PCI_VENDOR_INTEL,	PCI_PRODUCT_INTEL_82546GB_QUAD_COPPER,
	  "i82546GB quad-port Gigabit Ethernet",
	  WM_T_82546_3,		WMP_F_COPPER },

	{ PCI_VENDOR_INTEL,	PCI_PRODUCT_INTEL_82546GB_QUAD_COPPER_KSP3,
	  "i82546GB quad-port Gigabit Ethernet (KSP3)",
	  WM_T_82546_3,		WMP_F_COPPER },

	{ PCI_VENDOR_INTEL,	PCI_PRODUCT_INTEL_82546GB_PCIE,
	  "Intel PRO/1000MT (82546GB)",
	  WM_T_82546_3,		WMP_F_COPPER },

	{ PCI_VENDOR_INTEL,	PCI_PRODUCT_INTEL_82541EI,
	  "Intel i82541EI 1000BASE-T Ethernet",
	  WM_T_82541,		WMP_F_COPPER },

	{ PCI_VENDOR_INTEL,	PCI_PRODUCT_INTEL_82541ER_LOM,
	  "Intel i82541ER (LOM) 1000BASE-T Ethernet",
	  WM_T_82541,		WMP_F_COPPER },

	{ PCI_VENDOR_INTEL,	PCI_PRODUCT_INTEL_82541EI_MOBILE,
	  "Intel i82541EI Mobile 1000BASE-T Ethernet",
	  WM_T_82541,		WMP_F_COPPER },

	{ PCI_VENDOR_INTEL,	PCI_PRODUCT_INTEL_82541ER,
	  "Intel i82541ER 1000BASE-T Ethernet",
	  WM_T_82541_2,		WMP_F_COPPER },

	{ PCI_VENDOR_INTEL,	PCI_PRODUCT_INTEL_82541GI,
	  "Intel i82541GI 1000BASE-T Ethernet",
	  WM_T_82541_2,		WMP_F_COPPER },

	{ PCI_VENDOR_INTEL,	PCI_PRODUCT_INTEL_82541GI_MOBILE,
	  "Intel i82541GI Mobile 1000BASE-T Ethernet",
	  WM_T_82541_2,		WMP_F_COPPER },

	{ PCI_VENDOR_INTEL,	PCI_PRODUCT_INTEL_82541PI,
	  "Intel i82541PI 1000BASE-T Ethernet",
	  WM_T_82541_2,		WMP_F_COPPER },

	{ PCI_VENDOR_INTEL,	PCI_PRODUCT_INTEL_82547EI,
	  "Intel i82547EI 1000BASE-T Ethernet",
	  WM_T_82547,		WMP_F_COPPER },

	{ PCI_VENDOR_INTEL,	PCI_PRODUCT_INTEL_82547EI_MOBILE,
	  "Intel i82547EI Mobile 1000BASE-T Ethernet",
	  WM_T_82547,		WMP_F_COPPER },

	{ PCI_VENDOR_INTEL,	PCI_PRODUCT_INTEL_82547GI,
	  "Intel i82547GI 1000BASE-T Ethernet",
	  WM_T_82547_2,		WMP_F_COPPER },

	{ PCI_VENDOR_INTEL,	PCI_PRODUCT_INTEL_82571EB_COPPER,
	  "Intel PRO/1000 PT (82571EB)",
	  WM_T_82571,		WMP_F_COPPER },

	{ PCI_VENDOR_INTEL,	PCI_PRODUCT_INTEL_82571EB_FIBER,
	  "Intel PRO/1000 PF (82571EB)",
	  WM_T_82571,		WMP_F_FIBER },

	{ PCI_VENDOR_INTEL,	PCI_PRODUCT_INTEL_82571EB_SERDES,
	  "Intel PRO/1000 PB (82571EB)",
	  WM_T_82571,		WMP_F_SERDES },

	{ PCI_VENDOR_INTEL,	PCI_PRODUCT_INTEL_82571EB_QUAD_COPPER,
	  "Intel PRO/1000 QT (82571EB)",
	  WM_T_82571,		WMP_F_COPPER },

	{ PCI_VENDOR_INTEL,	PCI_PRODUCT_INTEL_82571GB_QUAD_COPPER,
	  "Intel PRO/1000 PT Quad Port Server Adapter",
	  WM_T_82571,		WMP_F_COPPER },

	{ PCI_VENDOR_INTEL,	PCI_PRODUCT_INTEL_82571PT_QUAD_COPPER,
	  "Intel Gigabit PT Quad Port Server ExpressModule",
	  WM_T_82571,		WMP_F_COPPER },

	{ PCI_VENDOR_INTEL,	PCI_PRODUCT_INTEL_82571EB_DUAL_SERDES,
	  "Intel 82571EB Dual Gigabit Ethernet (SERDES)",
	  WM_T_82571,		WMP_F_SERDES },

	{ PCI_VENDOR_INTEL,	PCI_PRODUCT_INTEL_82571EB_QUAD_SERDES,
	  "Intel 82571EB Quad Gigabit Ethernet (SERDES)",
	  WM_T_82571,		WMP_F_SERDES },

	{ PCI_VENDOR_INTEL,	PCI_PRODUCT_INTEL_82571EB_QUAD_FIBER,
	  "Intel 82571EB Quad 1000baseX Ethernet",
	  WM_T_82571,		WMP_F_FIBER },

	{ PCI_VENDOR_INTEL,	PCI_PRODUCT_INTEL_82572EI_COPPER,
	  "Intel i82572EI 1000baseT Ethernet",
	  WM_T_82572,		WMP_F_COPPER },

	{ PCI_VENDOR_INTEL,	PCI_PRODUCT_INTEL_82572EI_FIBER,
	  "Intel i82572EI 1000baseX Ethernet",
	  WM_T_82572,		WMP_F_FIBER },

	{ PCI_VENDOR_INTEL,	PCI_PRODUCT_INTEL_82572EI_SERDES,
	  "Intel i82572EI Gigabit Ethernet (SERDES)",
	  WM_T_82572,		WMP_F_SERDES },

	{ PCI_VENDOR_INTEL,	PCI_PRODUCT_INTEL_82572EI,
	  "Intel i82572EI 1000baseT Ethernet",
	  WM_T_82572,		WMP_F_COPPER },

	{ PCI_VENDOR_INTEL,	PCI_PRODUCT_INTEL_82573E,
	  "Intel i82573E",
	  WM_T_82573,		WMP_F_COPPER },

	{ PCI_VENDOR_INTEL,	PCI_PRODUCT_INTEL_82573E_IAMT,
	  "Intel i82573E IAMT",
	  WM_T_82573,		WMP_F_COPPER },

	{ PCI_VENDOR_INTEL,	PCI_PRODUCT_INTEL_82573L,
	  "Intel i82573L Gigabit Ethernet",
	  WM_T_82573,		WMP_F_COPPER },

	{ PCI_VENDOR_INTEL,	PCI_PRODUCT_INTEL_82574L,
	  "Intel i82574L",
	  WM_T_82574,		WMP_F_COPPER },

	{ PCI_VENDOR_INTEL,	PCI_PRODUCT_INTEL_82574LA,
	  "Intel i82574L",
	  WM_T_82574,		WMP_F_COPPER },

	{ PCI_VENDOR_INTEL,	PCI_PRODUCT_INTEL_82583V,
	  "Intel i82583V",
	  WM_T_82583,		WMP_F_COPPER },

	{ PCI_VENDOR_INTEL,	PCI_PRODUCT_INTEL_80K3LAN_CPR_DPT,
	  "i80003 dual 1000baseT Ethernet",
	  WM_T_80003,		WMP_F_COPPER },

	{ PCI_VENDOR_INTEL,	PCI_PRODUCT_INTEL_80K3LAN_FIB_DPT,
	  "i80003 dual 1000baseX Ethernet",
	  WM_T_80003,		WMP_F_COPPER },

	{ PCI_VENDOR_INTEL,	PCI_PRODUCT_INTEL_80K3LAN_SDS_DPT,
	  "Intel i80003ES2 dual Gigabit Ethernet (SERDES)",
	  WM_T_80003,		WMP_F_SERDES },

	{ PCI_VENDOR_INTEL,	PCI_PRODUCT_INTEL_80K3LAN_CPR_SPT,
	  "Intel i80003 1000baseT Ethernet",
	  WM_T_80003,		WMP_F_COPPER },

	{ PCI_VENDOR_INTEL,	PCI_PRODUCT_INTEL_80K3LAN_SDS_SPT,
	  "Intel i80003 Gigabit Ethernet (SERDES)",
	  WM_T_80003,		WMP_F_SERDES },

	{ PCI_VENDOR_INTEL,	PCI_PRODUCT_INTEL_82801H_M_AMT,
	  "Intel i82801H (M_AMT) LAN Controller",
	  WM_T_ICH8,		WMP_F_COPPER },
	{ PCI_VENDOR_INTEL,	PCI_PRODUCT_INTEL_82801H_AMT,
	  "Intel i82801H (AMT) LAN Controller",
	  WM_T_ICH8,		WMP_F_COPPER },
	{ PCI_VENDOR_INTEL,	PCI_PRODUCT_INTEL_82801H_LAN,
	  "Intel i82801H LAN Controller",
	  WM_T_ICH8,		WMP_F_COPPER },
	{ PCI_VENDOR_INTEL,	PCI_PRODUCT_INTEL_82801H_IFE_LAN,
	  "Intel i82801H (IFE) 10/100 LAN Controller",
	  WM_T_ICH8,		WMP_F_COPPER },
	{ PCI_VENDOR_INTEL,	PCI_PRODUCT_INTEL_82801H_M_LAN,
	  "Intel i82801H (M) LAN Controller",
	  WM_T_ICH8,		WMP_F_COPPER },
	{ PCI_VENDOR_INTEL,	PCI_PRODUCT_INTEL_82801H_IFE_GT,
	  "Intel i82801H IFE (GT) 10/100 LAN Controller",
	  WM_T_ICH8,		WMP_F_COPPER },
	{ PCI_VENDOR_INTEL,	PCI_PRODUCT_INTEL_82801H_IFE_G,
	  "Intel i82801H IFE (G) 10/100 LAN Controller",
	  WM_T_ICH8,		WMP_F_COPPER },
	{ PCI_VENDOR_INTEL,	PCI_PRODUCT_INTEL_82801H_82567V_3,
	  "82567V-3 LAN Controller",
	  WM_T_ICH8,		WMP_F_COPPER },
	{ PCI_VENDOR_INTEL,	PCI_PRODUCT_INTEL_82801I_IGP_AMT,
	  "82801I (AMT) LAN Controller",
	  WM_T_ICH9,		WMP_F_COPPER },
	{ PCI_VENDOR_INTEL,	PCI_PRODUCT_INTEL_82801I_IFE,
	  "82801I 10/100 LAN Controller",
	  WM_T_ICH9,		WMP_F_COPPER },
	{ PCI_VENDOR_INTEL,	PCI_PRODUCT_INTEL_82801I_IFE_G,
	  "82801I (G) 10/100 LAN Controller",
	  WM_T_ICH9,		WMP_F_COPPER },
	{ PCI_VENDOR_INTEL,	PCI_PRODUCT_INTEL_82801I_IFE_GT,
	  "82801I (GT) 10/100 LAN Controller",
	  WM_T_ICH9,		WMP_F_COPPER },
	{ PCI_VENDOR_INTEL,	PCI_PRODUCT_INTEL_82801I_IGP_C,
	  "82801I (C) LAN Controller",
	  WM_T_ICH9,		WMP_F_COPPER },
	{ PCI_VENDOR_INTEL,	PCI_PRODUCT_INTEL_82801I_IGP_M,
	  "82801I mobile LAN Controller",
	  WM_T_ICH9,		WMP_F_COPPER },
	{ PCI_VENDOR_INTEL,	PCI_PRODUCT_INTEL_82801I_IGP_M_V,
	  "82801I mobile (V) LAN Controller",
	  WM_T_ICH9,		WMP_F_COPPER },
	{ PCI_VENDOR_INTEL,	PCI_PRODUCT_INTEL_82801I_IGP_M_AMT,
	  "82801I mobile (AMT) LAN Controller",
	  WM_T_ICH9,		WMP_F_COPPER },
	{ PCI_VENDOR_INTEL,	PCI_PRODUCT_INTEL_82801I_BM,
	  "82567LM-4 LAN Controller",
	  WM_T_ICH9,		WMP_F_COPPER },
	{ PCI_VENDOR_INTEL,	PCI_PRODUCT_INTEL_82801J_R_BM_LM,
	  "82567LM-2 LAN Controller",
	  WM_T_ICH10,		WMP_F_COPPER },
	{ PCI_VENDOR_INTEL,	PCI_PRODUCT_INTEL_82801J_R_BM_LF,
	  "82567LF-2 LAN Controller",
	  WM_T_ICH10,		WMP_F_COPPER },
	{ PCI_VENDOR_INTEL,	PCI_PRODUCT_INTEL_82801J_D_BM_LM,
	  "82567LM-3 LAN Controller",
	  WM_T_ICH10,		WMP_F_COPPER },
	{ PCI_VENDOR_INTEL,	PCI_PRODUCT_INTEL_82801J_D_BM_LF,
	  "82567LF-3 LAN Controller",
	  WM_T_ICH10,		WMP_F_COPPER },
	{ PCI_VENDOR_INTEL,	PCI_PRODUCT_INTEL_82801J_R_BM_V,
	  "82567V-2 LAN Controller",
	  WM_T_ICH10,		WMP_F_COPPER },
	{ PCI_VENDOR_INTEL,	PCI_PRODUCT_INTEL_82801J_D_BM_V,
	  "82567V-3? LAN Controller",
	  WM_T_ICH10,		WMP_F_COPPER },
	{ PCI_VENDOR_INTEL,	PCI_PRODUCT_INTEL_HANKSVILLE,
	  "HANKSVILLE LAN Controller",
	  WM_T_ICH10,		WMP_F_COPPER },
	{ PCI_VENDOR_INTEL,	PCI_PRODUCT_INTEL_PCH_M_LM,
	  "PCH LAN (82577LM) Controller",
	  WM_T_PCH,		WMP_F_COPPER },
	{ PCI_VENDOR_INTEL,	PCI_PRODUCT_INTEL_PCH_M_LC,
	  "PCH LAN (82577LC) Controller",
	  WM_T_PCH,		WMP_F_COPPER },
	{ PCI_VENDOR_INTEL,	PCI_PRODUCT_INTEL_PCH_D_DM,
	  "PCH LAN (82578DM) Controller",
	  WM_T_PCH,		WMP_F_COPPER },
	{ PCI_VENDOR_INTEL,	PCI_PRODUCT_INTEL_PCH_D_DC,
	  "PCH LAN (82578DC) Controller",
	  WM_T_PCH,		WMP_F_COPPER },
	{ PCI_VENDOR_INTEL,	PCI_PRODUCT_INTEL_PCH2_LV_LM,
	  "PCH2 LAN (82579LM) Controller",
	  WM_T_PCH2,		WMP_F_COPPER },
	{ PCI_VENDOR_INTEL,	PCI_PRODUCT_INTEL_PCH2_LV_V,
	  "PCH2 LAN (82579V) Controller",
	  WM_T_PCH2,		WMP_F_COPPER },
	{ PCI_VENDOR_INTEL,	PCI_PRODUCT_INTEL_82575EB_COPPER,
	  "82575EB dual-1000baseT Ethernet",
	  WM_T_82575,		WMP_F_COPPER },
	{ PCI_VENDOR_INTEL,	PCI_PRODUCT_INTEL_82575EB_FIBER_SERDES,
	  "82575EB dual-1000baseX Ethernet (SERDES)",
	  WM_T_82575,		WMP_F_SERDES },
	{ PCI_VENDOR_INTEL,	PCI_PRODUCT_INTEL_82575GB_QUAD_COPPER,
	  "82575GB quad-1000baseT Ethernet",
	  WM_T_82575,		WMP_F_COPPER },
	{ PCI_VENDOR_INTEL,	PCI_PRODUCT_INTEL_82575GB_QUAD_COPPER_PM,
	  "82575GB quad-1000baseT Ethernet (PM)",
	  WM_T_82575,		WMP_F_COPPER },
	{ PCI_VENDOR_INTEL,	PCI_PRODUCT_INTEL_82576_COPPER,
	  "82576 1000BaseT Ethernet",
	  WM_T_82576,		WMP_F_COPPER },
	{ PCI_VENDOR_INTEL,	PCI_PRODUCT_INTEL_82576_FIBER,
	  "82576 1000BaseX Ethernet",
	  WM_T_82576,		WMP_F_FIBER },

	{ PCI_VENDOR_INTEL,	PCI_PRODUCT_INTEL_82576_SERDES,
	  "82576 gigabit Ethernet (SERDES)",
	  WM_T_82576,		WMP_F_SERDES },

	{ PCI_VENDOR_INTEL,	PCI_PRODUCT_INTEL_82576_QUAD_COPPER,
	  "82576 quad-1000BaseT Ethernet",
	  WM_T_82576,		WMP_F_COPPER },

	{ PCI_VENDOR_INTEL,	PCI_PRODUCT_INTEL_82576_QUAD_COPPER_ET2,
	  "82576 Gigabit ET2 Quad Port Server Adapter",
	  WM_T_82576,		WMP_F_COPPER },

	{ PCI_VENDOR_INTEL,	PCI_PRODUCT_INTEL_82576_NS,
	  "82576 gigabit Ethernet",
	  WM_T_82576,		WMP_F_COPPER },

	{ PCI_VENDOR_INTEL,	PCI_PRODUCT_INTEL_82576_NS_SERDES,
	  "82576 gigabit Ethernet (SERDES)",
	  WM_T_82576,		WMP_F_SERDES },
	{ PCI_VENDOR_INTEL,	PCI_PRODUCT_INTEL_82576_SERDES_QUAD,
	  "82576 quad-gigabit Ethernet (SERDES)",
	  WM_T_82576,		WMP_F_SERDES },

	{ PCI_VENDOR_INTEL,	PCI_PRODUCT_INTEL_82580_COPPER,
	  "82580 1000BaseT Ethernet",
	  WM_T_82580,		WMP_F_COPPER },
	{ PCI_VENDOR_INTEL,	PCI_PRODUCT_INTEL_82580_FIBER,
	  "82580 1000BaseX Ethernet",
	  WM_T_82580,		WMP_F_FIBER },

	{ PCI_VENDOR_INTEL,	PCI_PRODUCT_INTEL_82580_SERDES,
	  "82580 1000BaseT Ethernet (SERDES)",
	  WM_T_82580,		WMP_F_SERDES },

	{ PCI_VENDOR_INTEL,	PCI_PRODUCT_INTEL_82580_SGMII,
	  "82580 gigabit Ethernet (SGMII)",
	  WM_T_82580,		WMP_F_COPPER },
	{ PCI_VENDOR_INTEL,	PCI_PRODUCT_INTEL_82580_COPPER_DUAL,
	  "82580 dual-1000BaseT Ethernet",
	  WM_T_82580,		WMP_F_COPPER },

	{ PCI_VENDOR_INTEL,	PCI_PRODUCT_INTEL_82580_QUAD_FIBER,
	  "82580 quad-1000BaseX Ethernet",
	  WM_T_82580,		WMP_F_FIBER },

	{ PCI_VENDOR_INTEL,	PCI_PRODUCT_INTEL_DH89XXCC_SGMII,
	  "DH89XXCC Gigabit Ethernet (SGMII)",
	  WM_T_82580,		WMP_F_COPPER },

	{ PCI_VENDOR_INTEL,	PCI_PRODUCT_INTEL_DH89XXCC_SERDES,
	  "DH89XXCC Gigabit Ethernet (SERDES)",
	  WM_T_82580,		WMP_F_SERDES },

	{ PCI_VENDOR_INTEL,	PCI_PRODUCT_INTEL_DH89XXCC_BPLANE,
	  "DH89XXCC 1000BASE-KX Ethernet",
	  WM_T_82580,		WMP_F_SERDES },

	{ PCI_VENDOR_INTEL,	PCI_PRODUCT_INTEL_DH89XXCC_SFP,
	  "DH89XXCC Gigabit Ethernet (SFP)",
	  WM_T_82580,		WMP_F_SERDES },

	{ PCI_VENDOR_INTEL,	PCI_PRODUCT_INTEL_I350_COPPER,
	  "I350 Gigabit Network Connection",
	  WM_T_I350,		WMP_F_COPPER },

	{ PCI_VENDOR_INTEL,	PCI_PRODUCT_INTEL_I350_FIBER,
	  "I350 Gigabit Fiber Network Connection",
	  WM_T_I350,		WMP_F_FIBER },

	{ PCI_VENDOR_INTEL,	PCI_PRODUCT_INTEL_I350_SERDES,
	  "I350 Gigabit Backplane Connection",
	  WM_T_I350,		WMP_F_SERDES },

	{ PCI_VENDOR_INTEL,	PCI_PRODUCT_INTEL_I350_DA4,
	  "I350 Quad Port Gigabit Ethernet",
	  WM_T_I350,		WMP_F_SERDES },

	{ PCI_VENDOR_INTEL,	PCI_PRODUCT_INTEL_I350_SGMII,
	  "I350 Gigabit Connection",
	  WM_T_I350,		WMP_F_COPPER },

	{ PCI_VENDOR_INTEL,	PCI_PRODUCT_INTEL_C2000_1000KX,
	  "I354 Gigabit Ethernet (KX)",
	  WM_T_I354,		WMP_F_SERDES },

	{ PCI_VENDOR_INTEL,	PCI_PRODUCT_INTEL_C2000_SGMII,
	  "I354 Gigabit Ethernet (SGMII)",
	  WM_T_I354,		WMP_F_COPPER },

	{ PCI_VENDOR_INTEL,	PCI_PRODUCT_INTEL_C2000_25GBE,
	  "I354 Gigabit Ethernet (2.5G)",
	  WM_T_I354,		WMP_F_COPPER },

	{ PCI_VENDOR_INTEL,	PCI_PRODUCT_INTEL_I210_T1,
	  "I210-T1 Ethernet Server Adapter",
	  WM_T_I210,		WMP_F_COPPER },

	{ PCI_VENDOR_INTEL,	PCI_PRODUCT_INTEL_I210_COPPER_OEM1,
	  "I210 Ethernet (Copper OEM)",
	  WM_T_I210,		WMP_F_COPPER },

	{ PCI_VENDOR_INTEL,	PCI_PRODUCT_INTEL_I210_COPPER_IT,
	  "I210 Ethernet (Copper IT)",
	  WM_T_I210,		WMP_F_COPPER },

	{ PCI_VENDOR_INTEL,	PCI_PRODUCT_INTEL_I210_COPPER_WOF,
	  "I210 Ethernet (Copper, FLASH less)",
	  WM_T_I210,		WMP_F_COPPER },

	{ PCI_VENDOR_INTEL,	PCI_PRODUCT_INTEL_I210_FIBER,
	  "I210 Gigabit Ethernet (Fiber)",
	  WM_T_I210,		WMP_F_FIBER },

	{ PCI_VENDOR_INTEL,	PCI_PRODUCT_INTEL_I210_SERDES,
	  "I210 Gigabit Ethernet (SERDES)",
	  WM_T_I210,		WMP_F_SERDES },

	{ PCI_VENDOR_INTEL,	PCI_PRODUCT_INTEL_I210_SERDES_WOF,
	  "I210 Gigabit Ethernet (SERDES, FLASH less)",
	  WM_T_I210,		WMP_F_SERDES },

	{ PCI_VENDOR_INTEL,	PCI_PRODUCT_INTEL_I210_SGMII,
	  "I210 Gigabit Ethernet (SGMII)",
	  WM_T_I210,		WMP_F_COPPER },

	{ PCI_VENDOR_INTEL,	PCI_PRODUCT_INTEL_I210_SGMII_WOF,
	  "I210 Gigabit Ethernet (SGMII, FLASH less)",
	  WM_T_I210,		WMP_F_COPPER },

	{ PCI_VENDOR_INTEL,	PCI_PRODUCT_INTEL_I211_COPPER,
	  "I211 Ethernet (COPPER)",
	  WM_T_I211,		WMP_F_COPPER },
	{ PCI_VENDOR_INTEL,	PCI_PRODUCT_INTEL_I217_V,
	  "I217 V Ethernet Connection",
	  WM_T_PCH_LPT,		WMP_F_COPPER },
	{ PCI_VENDOR_INTEL,	PCI_PRODUCT_INTEL_I217_LM,
	  "I217 LM Ethernet Connection",
	  WM_T_PCH_LPT,		WMP_F_COPPER },
	{ PCI_VENDOR_INTEL,	PCI_PRODUCT_INTEL_I218_V,
	  "I218 V Ethernet Connection",
	  WM_T_PCH_LPT,		WMP_F_COPPER },
	{ PCI_VENDOR_INTEL,	PCI_PRODUCT_INTEL_I218_V2,
	  "I218 V Ethernet Connection",
	  WM_T_PCH_LPT,		WMP_F_COPPER },
	{ PCI_VENDOR_INTEL,	PCI_PRODUCT_INTEL_I218_V3,
	  "I218 V Ethernet Connection",
	  WM_T_PCH_LPT,		WMP_F_COPPER },
	{ PCI_VENDOR_INTEL,	PCI_PRODUCT_INTEL_I218_LM,
	  "I218 LM Ethernet Connection",
	  WM_T_PCH_LPT,		WMP_F_COPPER },
	{ PCI_VENDOR_INTEL,	PCI_PRODUCT_INTEL_I218_LM2,
	  "I218 LM Ethernet Connection",
	  WM_T_PCH_LPT,		WMP_F_COPPER },
	{ PCI_VENDOR_INTEL,	PCI_PRODUCT_INTEL_I218_LM3,
	  "I218 LM Ethernet Connection",
	  WM_T_PCH_LPT,		WMP_F_COPPER },
	{ PCI_VENDOR_INTEL,	PCI_PRODUCT_INTEL_I219_LM,
	  "I219 LM Ethernet Connection",
	  WM_T_PCH_SPT,		WMP_F_COPPER },
	{ PCI_VENDOR_INTEL,	PCI_PRODUCT_INTEL_I219_LM2,
	  "I219 LM Ethernet Connection",
	  WM_T_PCH_SPT,		WMP_F_COPPER },
	{ PCI_VENDOR_INTEL,	PCI_PRODUCT_INTEL_I219_LM3,
	  "I219 LM Ethernet Connection",
	  WM_T_PCH_SPT,		WMP_F_COPPER },
	{ PCI_VENDOR_INTEL,	PCI_PRODUCT_INTEL_I219_LM4,
	  "I219 LM Ethernet Connection",
	  WM_T_PCH_SPT,		WMP_F_COPPER },
	{ PCI_VENDOR_INTEL,	PCI_PRODUCT_INTEL_I219_LM5,
	  "I219 LM Ethernet Connection",
	  WM_T_PCH_SPT,		WMP_F_COPPER },
	{ PCI_VENDOR_INTEL,	PCI_PRODUCT_INTEL_I219_LM6,
	  "I219 LM Ethernet Connection",
	  WM_T_PCH_CNP,		WMP_F_COPPER },
	{ PCI_VENDOR_INTEL,	PCI_PRODUCT_INTEL_I219_LM7,
	  "I219 LM Ethernet Connection",
	  WM_T_PCH_CNP,		WMP_F_COPPER },
	{ PCI_VENDOR_INTEL,	PCI_PRODUCT_INTEL_I219_LM8,
	  "I219 LM Ethernet Connection",
	  WM_T_PCH_CNP,		WMP_F_COPPER },
	{ PCI_VENDOR_INTEL,	PCI_PRODUCT_INTEL_I219_LM9,
	  "I219 LM Ethernet Connection",
	  WM_T_PCH_CNP,		WMP_F_COPPER },
	{ PCI_VENDOR_INTEL,	PCI_PRODUCT_INTEL_I219_LM10,
	  "I219 LM Ethernet Connection",
	  WM_T_PCH_CNP,		WMP_F_COPPER },
	{ PCI_VENDOR_INTEL,	PCI_PRODUCT_INTEL_I219_LM11,
	  "I219 LM Ethernet Connection",
	  WM_T_PCH_CNP,		WMP_F_COPPER },
	{ PCI_VENDOR_INTEL,	PCI_PRODUCT_INTEL_I219_LM12,
	  "I219 LM Ethernet Connection",
	  WM_T_PCH_SPT,		WMP_F_COPPER },
	{ PCI_VENDOR_INTEL,	PCI_PRODUCT_INTEL_I219_LM13,
	  "I219 LM Ethernet Connection",
	  WM_T_PCH_CNP,		WMP_F_COPPER },
	{ PCI_VENDOR_INTEL,	PCI_PRODUCT_INTEL_I219_LM14,
	  "I219 LM Ethernet Connection",
	  WM_T_PCH_CNP,		WMP_F_COPPER },
	{ PCI_VENDOR_INTEL,	PCI_PRODUCT_INTEL_I219_LM15,
	  "I219 LM Ethernet Connection",
	  WM_T_PCH_CNP,		WMP_F_COPPER },
	{ PCI_VENDOR_INTEL,	PCI_PRODUCT_INTEL_I219_V,
	  "I219 V Ethernet Connection",
	  WM_T_PCH_SPT,		WMP_F_COPPER },
	{ PCI_VENDOR_INTEL,	PCI_PRODUCT_INTEL_I219_V2,
	  "I219 V Ethernet Connection",
	  WM_T_PCH_SPT,		WMP_F_COPPER },
	{ PCI_VENDOR_INTEL,	PCI_PRODUCT_INTEL_I219_V4,
	  "I219 V Ethernet Connection",
	  WM_T_PCH_SPT,		WMP_F_COPPER },
	{ PCI_VENDOR_INTEL,	PCI_PRODUCT_INTEL_I219_V5,
	  "I219 V Ethernet Connection",
	  WM_T_PCH_SPT,		WMP_F_COPPER },
	{ PCI_VENDOR_INTEL,	PCI_PRODUCT_INTEL_I219_V6,
	  "I219 V Ethernet Connection",
	  WM_T_PCH_CNP,		WMP_F_COPPER },
	{ PCI_VENDOR_INTEL,	PCI_PRODUCT_INTEL_I219_V7,
	  "I219 V Ethernet Connection",
	  WM_T_PCH_CNP,		WMP_F_COPPER },
	{ PCI_VENDOR_INTEL,	PCI_PRODUCT_INTEL_I219_V8,
	  "I219 V Ethernet Connection",
	  WM_T_PCH_CNP,		WMP_F_COPPER },
	{ PCI_VENDOR_INTEL,	PCI_PRODUCT_INTEL_I219_V9,
	  "I219 V Ethernet Connection",
	  WM_T_PCH_CNP,		WMP_F_COPPER },
	{ PCI_VENDOR_INTEL,	PCI_PRODUCT_INTEL_I219_V10,
	  "I219 V Ethernet Connection",
	  WM_T_PCH_CNP,		WMP_F_COPPER },
	{ PCI_VENDOR_INTEL,	PCI_PRODUCT_INTEL_I219_V11,
	  "I219 V Ethernet Connection",
	  WM_T_PCH_CNP,		WMP_F_COPPER },
	{ PCI_VENDOR_INTEL,	PCI_PRODUCT_INTEL_I219_V12,
	  "I219 V Ethernet Connection",
	  WM_T_PCH_SPT,		WMP_F_COPPER },
	{ PCI_VENDOR_INTEL,	PCI_PRODUCT_INTEL_I219_V13,
	  "I219 V Ethernet Connection",
	  WM_T_PCH_CNP,		WMP_F_COPPER },
	{ PCI_VENDOR_INTEL,	PCI_PRODUCT_INTEL_I219_V14,
	  "I219 V Ethernet Connection",
	  WM_T_PCH_CNP,		WMP_F_COPPER },
	{ 0,			0,
	  NULL,
	  0,			0 },
};

/*
 * Register read/write functions.
 * Other than CSR_{READ|WRITE}().
 */

#if 0 /* Not currently used */
static inline uint32_t
wm_io_read(struct wm_softc *sc, int reg)
{

	bus_space_write_4(sc->sc_iot, sc->sc_ioh, 0, reg);
	return (bus_space_read_4(sc->sc_iot, sc->sc_ioh, 4));
}
#endif

static inline void
wm_io_write(struct wm_softc *sc, int reg, uint32_t val)
{

	bus_space_write_4(sc->sc_iot, sc->sc_ioh, 0, reg);
	bus_space_write_4(sc->sc_iot, sc->sc_ioh, 4, val);
}

static inline void
wm_82575_write_8bit_ctlr_reg(struct wm_softc *sc, uint32_t reg, uint32_t off,
    uint32_t data)
{
	uint32_t regval;
	int i;

	regval = (data & SCTL_CTL_DATA_MASK) | (off << SCTL_CTL_ADDR_SHIFT);

	CSR_WRITE(sc, reg, regval);

	for (i = 0; i < SCTL_CTL_POLL_TIMEOUT; i++) {
		delay(5);
		if (CSR_READ(sc, reg) & SCTL_CTL_READY)
			break;
	}
	if (i == SCTL_CTL_POLL_TIMEOUT) {
		aprint_error("%s: WARNING:"
		    " i82575 reg 0x%08x setup did not indicate ready\n",
		    device_xname(sc->sc_dev), reg);
	}
}

static inline void
wm_set_dma_addr(volatile wiseman_addr_t *wa, bus_addr_t v)
{
	wa->wa_low = htole32(v & 0xffffffffU);
	if (sizeof(bus_addr_t) == 8)
		wa->wa_high = htole32((uint64_t) v >> 32);
	else
		wa->wa_high = 0;
}

/*
 * Descriptor sync/init functions.
 */
static inline void
wm_cdtxsync(struct wm_txqueue *txq, int start, int num, int ops)
{
	struct wm_softc *sc = txq->txq_sc;

	/* If it will wrap around, sync to the end of the ring. */
	if ((start + num) > WM_NTXDESC(txq)) {
		bus_dmamap_sync(sc->sc_dmat, txq->txq_desc_dmamap,
		    WM_CDTXOFF(txq, start), txq->txq_descsize *
		    (WM_NTXDESC(txq) - start), ops);
		num -= (WM_NTXDESC(txq) - start);
		start = 0;
	}

	/* Now sync whatever is left. */
	bus_dmamap_sync(sc->sc_dmat, txq->txq_desc_dmamap,
	    WM_CDTXOFF(txq, start), txq->txq_descsize * num, ops);
}

static inline void
wm_cdrxsync(struct wm_rxqueue *rxq, int start, int ops)
{
	struct wm_softc *sc = rxq->rxq_sc;

	bus_dmamap_sync(sc->sc_dmat, rxq->rxq_desc_dmamap,
	    WM_CDRXOFF(rxq, start), rxq->rxq_descsize, ops);
}

static inline void
wm_init_rxdesc(struct wm_rxqueue *rxq, int start)
{
	struct wm_softc *sc = rxq->rxq_sc;
	struct wm_rxsoft *rxs = &rxq->rxq_soft[start];
	struct mbuf *m = rxs->rxs_mbuf;

	/*
	 * Note: We scoot the packet forward 2 bytes in the buffer
	 * so that the payload after the Ethernet header is aligned
	 * to a 4-byte boundary.

	 * XXX BRAINDAMAGE ALERT!
	 * The stupid chip uses the same size for every buffer, which
	 * is set in the Receive Control register.  We are using the 2K
	 * size option, but what we REALLY want is (2K - 2)!  For this
	 * reason, we can't "scoot" packets longer than the standard
	 * Ethernet MTU.  On strict-alignment platforms, if the total
	 * size exceeds (2K - 2) we set align_tweak to 0 and let
	 * the upper layer copy the headers.
	 */
	m->m_data = m->m_ext.ext_buf + sc->sc_align_tweak;

	if (sc->sc_type == WM_T_82574) {
		ext_rxdesc_t *rxd = &rxq->rxq_ext_descs[start];
		rxd->erx_data.erxd_addr =
		    htole64(rxs->rxs_dmamap->dm_segs[0].ds_addr + sc->sc_align_tweak);
		rxd->erx_data.erxd_dd = 0;
	} else if ((sc->sc_flags & WM_F_NEWQUEUE) != 0) {
		nq_rxdesc_t *rxd = &rxq->rxq_nq_descs[start];

		rxd->nqrx_data.nrxd_paddr =
		    htole64(rxs->rxs_dmamap->dm_segs[0].ds_addr + sc->sc_align_tweak);
		/* Currently, split header is not supported. */
		rxd->nqrx_data.nrxd_haddr = 0;
	} else {
		wiseman_rxdesc_t *rxd = &rxq->rxq_descs[start];

		wm_set_dma_addr(&rxd->wrx_addr,
		    rxs->rxs_dmamap->dm_segs[0].ds_addr + sc->sc_align_tweak);
		rxd->wrx_len = 0;
		rxd->wrx_cksum = 0;
		rxd->wrx_status = 0;
		rxd->wrx_errors = 0;
		rxd->wrx_special = 0;
	}
	wm_cdrxsync(rxq, start, BUS_DMASYNC_PREREAD | BUS_DMASYNC_PREWRITE);

	CSR_WRITE(sc, rxq->rxq_rdt_reg, start);
}

/*
 * Device driver interface functions and commonly used functions.
 * match, attach, detach, init, start, stop, ioctl, watchdog and so on.
 */

/* Lookup supported device table */
static const struct wm_product *
wm_lookup(const struct pci_attach_args *pa)
{
	const struct wm_product *wmp;

	for (wmp = wm_products; wmp->wmp_name != NULL; wmp++) {
		if (PCI_VENDOR(pa->pa_id) == wmp->wmp_vendor &&
		    PCI_PRODUCT(pa->pa_id) == wmp->wmp_product)
			return wmp;
	}
	return NULL;
}

/* The match function (ca_match) */
static int
wm_match(device_t parent, cfdata_t cf, void *aux)
{
	struct pci_attach_args *pa = aux;

	if (wm_lookup(pa) != NULL)
		return 1;

	return 0;
}

/* The attach function (ca_attach) */
static void
wm_attach(device_t parent, device_t self, void *aux)
{
	struct wm_softc *sc = device_private(self);
	struct pci_attach_args *pa = aux;
	prop_dictionary_t dict;
	struct ifnet *ifp = &sc->sc_ethercom.ec_if;
	pci_chipset_tag_t pc = pa->pa_pc;
	int counts[PCI_INTR_TYPE_SIZE];
	pci_intr_type_t max_type;
	const char *eetype, *xname;
	bus_space_tag_t memt;
	bus_space_handle_t memh;
	bus_size_t memsize;
	int memh_valid;
	int i, error;
	const struct wm_product *wmp;
	prop_data_t ea;
	prop_number_t pn;
	uint8_t enaddr[ETHER_ADDR_LEN];
	char buf[256];
	char wqname[MAXCOMLEN];
	uint16_t cfg1, cfg2, swdpin, nvmword;
	pcireg_t preg, memtype;
	uint16_t eeprom_data, apme_mask;
	bool force_clear_smbi;
	uint32_t link_mode;
	uint32_t reg;

#if defined(WM_DEBUG) && defined(WM_DEBUG_DEFAULT)
	sc->sc_debug = WM_DEBUG_DEFAULT;
#endif
	sc->sc_dev = self;
	callout_init(&sc->sc_tick_ch, WM_CALLOUT_FLAGS);
	callout_setfunc(&sc->sc_tick_ch, wm_tick, sc);
	sc->sc_core_stopping = false;

	wmp = wm_lookup(pa);
#ifdef DIAGNOSTIC
	if (wmp == NULL) {
		printf("\n");
		panic("wm_attach: impossible");
	}
#endif
	sc->sc_mediatype = WMP_MEDIATYPE(wmp->wmp_flags);

	sc->sc_pc = pa->pa_pc;
	sc->sc_pcitag = pa->pa_tag;

	if (pci_dma64_available(pa))
		sc->sc_dmat = pa->pa_dmat64;
	else
		sc->sc_dmat = pa->pa_dmat;

	sc->sc_pcidevid = PCI_PRODUCT(pa->pa_id);
	sc->sc_rev = PCI_REVISION(pci_conf_read(pc, pa->pa_tag,PCI_CLASS_REG));
	pci_aprint_devinfo_fancy(pa, "Ethernet controller", wmp->wmp_name, 1);

	sc->sc_type = wmp->wmp_type;

	/* Set default function pointers */
	sc->phy.acquire = sc->nvm.acquire = wm_get_null;
	sc->phy.release = sc->nvm.release = wm_put_null;
	sc->phy.reset_delay_us = (sc->sc_type >= WM_T_82571) ? 100 : 10000;

	if (sc->sc_type < WM_T_82543) {
		if (sc->sc_rev < 2) {
			aprint_error_dev(sc->sc_dev,
			    "i82542 must be at least rev. 2\n");
			return;
		}
		if (sc->sc_rev < 3)
			sc->sc_type = WM_T_82542_2_0;
	}

	/*
	 * Disable MSI for Errata:
	 * "Message Signaled Interrupt Feature May Corrupt Write Transactions"
	 *
	 *  82544: Errata 25
	 *  82540: Errata  6 (easy to reproduce device timeout)
	 *  82545: Errata  4 (easy to reproduce device timeout)
	 *  82546: Errata 26 (easy to reproduce device timeout)
	 *  82541: Errata  7 (easy to reproduce device timeout)
	 *
	 * "Byte Enables 2 and 3 are not set on MSI writes"
	 *
	 *  82571 & 82572: Errata 63
	 */
	if ((sc->sc_type <= WM_T_82541_2) || (sc->sc_type == WM_T_82571)
	    || (sc->sc_type == WM_T_82572))
		pa->pa_flags &= ~PCI_FLAGS_MSI_OKAY;

	if ((sc->sc_type == WM_T_82575) || (sc->sc_type == WM_T_82576)
	    || (sc->sc_type == WM_T_82580)
	    || (sc->sc_type == WM_T_I350) || (sc->sc_type == WM_T_I354)
	    || (sc->sc_type == WM_T_I210) || (sc->sc_type == WM_T_I211))
		sc->sc_flags |= WM_F_NEWQUEUE;

	/* Set device properties (mactype) */
	dict = device_properties(sc->sc_dev);
	prop_dictionary_set_uint32(dict, "mactype", sc->sc_type);

	/*
	 * Map the device.  All devices support memory-mapped acccess,
	 * and it is really required for normal operation.
	 */
	memtype = pci_mapreg_type(pa->pa_pc, pa->pa_tag, WM_PCI_MMBA);
	switch (memtype) {
	case PCI_MAPREG_TYPE_MEM | PCI_MAPREG_MEM_TYPE_32BIT:
	case PCI_MAPREG_TYPE_MEM | PCI_MAPREG_MEM_TYPE_64BIT:
		memh_valid = (pci_mapreg_map(pa, WM_PCI_MMBA,
			memtype, 0, &memt, &memh, NULL, &memsize) == 0);
		break;
	default:
		memh_valid = 0;
		break;
	}

	if (memh_valid) {
		sc->sc_st = memt;
		sc->sc_sh = memh;
		sc->sc_ss = memsize;
	} else {
		aprint_error_dev(sc->sc_dev,
		    "unable to map device registers\n");
		return;
	}

	/*
	 * In addition, i82544 and later support I/O mapped indirect
	 * register access.  It is not desirable (nor supported in
	 * this driver) to use it for normal operation, though it is
	 * required to work around bugs in some chip versions.
	 */
	if (sc->sc_type >= WM_T_82544) {
		/* First we have to find the I/O BAR. */
		for (i = PCI_MAPREG_START; i < PCI_MAPREG_END; i += 4) {
			memtype = pci_mapreg_type(pa->pa_pc, pa->pa_tag, i);
			if (memtype == PCI_MAPREG_TYPE_IO)
				break;
			if (PCI_MAPREG_MEM_TYPE(memtype) ==
			    PCI_MAPREG_MEM_TYPE_64BIT)
				i += 4;	/* skip high bits, too */
		}
		if (i < PCI_MAPREG_END) {
			/*
			 * We found PCI_MAPREG_TYPE_IO. Note that 82580
			 * (and newer?) chip has no PCI_MAPREG_TYPE_IO.
			 * It's no problem because newer chips has no this
			 * bug.
			 *
			 * The i8254x doesn't apparently respond when the
			 * I/O BAR is 0, which looks somewhat like it's not
			 * been configured.
			 */
			preg = pci_conf_read(pc, pa->pa_tag, i);
			if (PCI_MAPREG_MEM_ADDR(preg) == 0) {
				aprint_error_dev(sc->sc_dev,
				    "WARNING: I/O BAR at zero.\n");
			} else if (pci_mapreg_map(pa, i, PCI_MAPREG_TYPE_IO,
					0, &sc->sc_iot, &sc->sc_ioh,
					NULL, &sc->sc_ios) == 0) {
				sc->sc_flags |= WM_F_IOH_VALID;
			} else
				aprint_error_dev(sc->sc_dev,
				    "WARNING: unable to map I/O space\n");
		}

	}

	/* Enable bus mastering.  Disable MWI on the i82542 2.0. */
	preg = pci_conf_read(pc, pa->pa_tag, PCI_COMMAND_STATUS_REG);
	preg |= PCI_COMMAND_MASTER_ENABLE;
	if (sc->sc_type < WM_T_82542_2_1)
		preg &= ~PCI_COMMAND_INVALIDATE_ENABLE;
	pci_conf_write(pc, pa->pa_tag, PCI_COMMAND_STATUS_REG, preg);

	/* Power up chip */
	if ((error = pci_activate(pa->pa_pc, pa->pa_tag, self, NULL))
	    && error != EOPNOTSUPP) {
		aprint_error_dev(sc->sc_dev, "cannot activate %d\n", error);
		return;
	}

	wm_adjust_qnum(sc, pci_msix_count(pa->pa_pc, pa->pa_tag));
	/*
	 *  Don't use MSI-X if we can use only one queue to save interrupt
	 * resource.
	 */
	if (sc->sc_nqueues > 1) {
		max_type = PCI_INTR_TYPE_MSIX;
		/*
		 *  82583 has a MSI-X capability in the PCI configuration space
		 * but it doesn't support it. At least the document doesn't
		 * say anything about MSI-X.
		 */
		counts[PCI_INTR_TYPE_MSIX]
		    = (sc->sc_type == WM_T_82583) ? 0 : sc->sc_nqueues + 1;
	} else {
		max_type = PCI_INTR_TYPE_MSI;
		counts[PCI_INTR_TYPE_MSIX] = 0;
	}

	/* Allocation settings */
	counts[PCI_INTR_TYPE_MSI] = 1;
	counts[PCI_INTR_TYPE_INTX] = 1;
	/* overridden by disable flags */
	if (wm_disable_msi != 0) {
		counts[PCI_INTR_TYPE_MSI] = 0;
		if (wm_disable_msix != 0) {
			max_type = PCI_INTR_TYPE_INTX;
			counts[PCI_INTR_TYPE_MSIX] = 0;
		}
	} else if (wm_disable_msix != 0) {
		max_type = PCI_INTR_TYPE_MSI;
		counts[PCI_INTR_TYPE_MSIX] = 0;
	}

alloc_retry:
	if (pci_intr_alloc(pa, &sc->sc_intrs, counts, max_type) != 0) {
		aprint_error_dev(sc->sc_dev, "failed to allocate interrupt\n");
		return;
	}

	if (pci_intr_type(pc, sc->sc_intrs[0]) == PCI_INTR_TYPE_MSIX) {
		error = wm_setup_msix(sc);
		if (error) {
			pci_intr_release(pc, sc->sc_intrs,
			    counts[PCI_INTR_TYPE_MSIX]);

			/* Setup for MSI: Disable MSI-X */
			max_type = PCI_INTR_TYPE_MSI;
			counts[PCI_INTR_TYPE_MSI] = 1;
			counts[PCI_INTR_TYPE_INTX] = 1;
			goto alloc_retry;
		}
	} else if (pci_intr_type(pc, sc->sc_intrs[0]) == PCI_INTR_TYPE_MSI) {
		wm_adjust_qnum(sc, 0);	/* Must not use multiqueue */
		error = wm_setup_legacy(sc);
		if (error) {
			pci_intr_release(sc->sc_pc, sc->sc_intrs,
			    counts[PCI_INTR_TYPE_MSI]);

			/* The next try is for INTx: Disable MSI */
			max_type = PCI_INTR_TYPE_INTX;
			counts[PCI_INTR_TYPE_INTX] = 1;
			goto alloc_retry;
		}
	} else {
		wm_adjust_qnum(sc, 0);	/* Must not use multiqueue */
		error = wm_setup_legacy(sc);
		if (error) {
			pci_intr_release(sc->sc_pc, sc->sc_intrs,
			    counts[PCI_INTR_TYPE_INTX]);
			return;
		}
	}

	snprintf(wqname, sizeof(wqname), "%sTxRx", device_xname(sc->sc_dev));
	error = workqueue_create(&sc->sc_queue_wq, wqname,
	    wm_handle_queue_work, sc, WM_WORKQUEUE_PRI, IPL_NET,
	    WM_WORKQUEUE_FLAGS);
	if (error) {
		aprint_error_dev(sc->sc_dev,
		    "unable to create workqueue\n");
		goto out;
	}

	/*
	 * Check the function ID (unit number of the chip).
	 */
	if ((sc->sc_type == WM_T_82546) || (sc->sc_type == WM_T_82546_3)
	    || (sc->sc_type == WM_T_82571) || (sc->sc_type == WM_T_80003)
	    || (sc->sc_type == WM_T_82575) || (sc->sc_type == WM_T_82576)
	    || (sc->sc_type == WM_T_82580)
	    || (sc->sc_type == WM_T_I350) || (sc->sc_type == WM_T_I354))
		sc->sc_funcid = (CSR_READ(sc, WMREG_STATUS)
		    >> STATUS_FUNCID_SHIFT) & STATUS_FUNCID_MASK;
	else
		sc->sc_funcid = 0;

	/*
	 * Determine a few things about the bus we're connected to.
	 */
	if (sc->sc_type < WM_T_82543) {
		/* We don't really know the bus characteristics here. */
		sc->sc_bus_speed = 33;
	} else if (sc->sc_type == WM_T_82547 || sc->sc_type == WM_T_82547_2) {
		/*
		 * CSA (Communication Streaming Architecture) is about as fast
		 * a 32-bit 66MHz PCI Bus.
		 */
		sc->sc_flags |= WM_F_CSA;
		sc->sc_bus_speed = 66;
		aprint_verbose_dev(sc->sc_dev,
		    "Communication Streaming Architecture\n");
		if (sc->sc_type == WM_T_82547) {
			callout_init(&sc->sc_txfifo_ch, WM_CALLOUT_FLAGS);
			callout_setfunc(&sc->sc_txfifo_ch,
			    wm_82547_txfifo_stall, sc);
			aprint_verbose_dev(sc->sc_dev,
			    "using 82547 Tx FIFO stall work-around\n");
		}
	} else if (sc->sc_type >= WM_T_82571) {
		sc->sc_flags |= WM_F_PCIE;
		if ((sc->sc_type != WM_T_ICH8) && (sc->sc_type != WM_T_ICH9)
		    && (sc->sc_type != WM_T_ICH10)
		    && (sc->sc_type != WM_T_PCH)
		    && (sc->sc_type != WM_T_PCH2)
		    && (sc->sc_type != WM_T_PCH_LPT)
		    && (sc->sc_type != WM_T_PCH_SPT)
		    && (sc->sc_type != WM_T_PCH_CNP)) {
			/* ICH* and PCH* have no PCIe capability registers */
			if (pci_get_capability(pa->pa_pc, pa->pa_tag,
				PCI_CAP_PCIEXPRESS, &sc->sc_pcixe_capoff,
				NULL) == 0)
				aprint_error_dev(sc->sc_dev,
				    "unable to find PCIe capability\n");
		}
		aprint_verbose_dev(sc->sc_dev, "PCI-Express bus\n");
	} else {
		reg = CSR_READ(sc, WMREG_STATUS);
		if (reg & STATUS_BUS64)
			sc->sc_flags |= WM_F_BUS64;
		if ((reg & STATUS_PCIX_MODE) != 0) {
			pcireg_t pcix_cmd, pcix_sts, bytecnt, maxb;

			sc->sc_flags |= WM_F_PCIX;
			if (pci_get_capability(pa->pa_pc, pa->pa_tag,
				PCI_CAP_PCIX, &sc->sc_pcixe_capoff, NULL) == 0)
				aprint_error_dev(sc->sc_dev,
				    "unable to find PCIX capability\n");
			else if (sc->sc_type != WM_T_82545_3 &&
				 sc->sc_type != WM_T_82546_3) {
				/*
				 * Work around a problem caused by the BIOS
				 * setting the max memory read byte count
				 * incorrectly.
				 */
				pcix_cmd = pci_conf_read(pa->pa_pc, pa->pa_tag,
				    sc->sc_pcixe_capoff + PCIX_CMD);
				pcix_sts = pci_conf_read(pa->pa_pc, pa->pa_tag,
				    sc->sc_pcixe_capoff + PCIX_STATUS);

				bytecnt = (pcix_cmd & PCIX_CMD_BYTECNT_MASK) >>
				    PCIX_CMD_BYTECNT_SHIFT;
				maxb = (pcix_sts & PCIX_STATUS_MAXB_MASK) >>
				    PCIX_STATUS_MAXB_SHIFT;
				if (bytecnt > maxb) {
					aprint_verbose_dev(sc->sc_dev,
					    "resetting PCI-X MMRBC: %d -> %d\n",
					    512 << bytecnt, 512 << maxb);
					pcix_cmd = (pcix_cmd &
					    ~PCIX_CMD_BYTECNT_MASK) |
					    (maxb << PCIX_CMD_BYTECNT_SHIFT);
					pci_conf_write(pa->pa_pc, pa->pa_tag,
					    sc->sc_pcixe_capoff + PCIX_CMD,
					    pcix_cmd);
				}
			}
		}
		/*
		 * The quad port adapter is special; it has a PCIX-PCIX
		 * bridge on the board, and can run the secondary bus at
		 * a higher speed.
		 */
		if (wmp->wmp_product == PCI_PRODUCT_INTEL_82546EB_QUAD) {
			sc->sc_bus_speed = (sc->sc_flags & WM_F_PCIX) ? 120
								      : 66;
		} else if (sc->sc_flags & WM_F_PCIX) {
			switch (reg & STATUS_PCIXSPD_MASK) {
			case STATUS_PCIXSPD_50_66:
				sc->sc_bus_speed = 66;
				break;
			case STATUS_PCIXSPD_66_100:
				sc->sc_bus_speed = 100;
				break;
			case STATUS_PCIXSPD_100_133:
				sc->sc_bus_speed = 133;
				break;
			default:
				aprint_error_dev(sc->sc_dev,
				    "unknown PCIXSPD %d; assuming 66MHz\n",
				    reg & STATUS_PCIXSPD_MASK);
				sc->sc_bus_speed = 66;
				break;
			}
		} else
			sc->sc_bus_speed = (reg & STATUS_PCI66) ? 66 : 33;
		aprint_verbose_dev(sc->sc_dev, "%d-bit %dMHz %s bus\n",
		    (sc->sc_flags & WM_F_BUS64) ? 64 : 32, sc->sc_bus_speed,
		    (sc->sc_flags & WM_F_PCIX) ? "PCIX" : "PCI");
	}

	/* clear interesting stat counters */
	CSR_READ(sc, WMREG_COLC);
	CSR_READ(sc, WMREG_RXERRC);

	if ((sc->sc_type == WM_T_82574) || (sc->sc_type == WM_T_82583)
	    || (sc->sc_type >= WM_T_ICH8))
		sc->sc_ich_phymtx = mutex_obj_alloc(MUTEX_DEFAULT, IPL_NET);
	if (sc->sc_type >= WM_T_ICH8)
		sc->sc_ich_nvmmtx = mutex_obj_alloc(MUTEX_DEFAULT, IPL_NET);

	/* Set PHY, NVM mutex related stuff */
	switch (sc->sc_type) {
	case WM_T_82542_2_0:
	case WM_T_82542_2_1:
	case WM_T_82543:
	case WM_T_82544:
		/* Microwire */
		sc->nvm.read = wm_nvm_read_uwire;
		sc->sc_nvm_wordsize = 64;
		sc->sc_nvm_addrbits = 6;
		break;
	case WM_T_82540:
	case WM_T_82545:
	case WM_T_82545_3:
	case WM_T_82546:
	case WM_T_82546_3:
		/* Microwire */
		sc->nvm.read = wm_nvm_read_uwire;
		reg = CSR_READ(sc, WMREG_EECD);
		if (reg & EECD_EE_SIZE) {
			sc->sc_nvm_wordsize = 256;
			sc->sc_nvm_addrbits = 8;
		} else {
			sc->sc_nvm_wordsize = 64;
			sc->sc_nvm_addrbits = 6;
		}
		sc->sc_flags |= WM_F_LOCK_EECD;
		sc->nvm.acquire = wm_get_eecd;
		sc->nvm.release = wm_put_eecd;
		break;
	case WM_T_82541:
	case WM_T_82541_2:
	case WM_T_82547:
	case WM_T_82547_2:
		reg = CSR_READ(sc, WMREG_EECD);
		/*
		 * wm_nvm_set_addrbits_size_eecd() accesses SPI in it only
		 * on 8254[17], so set flags and functios before calling it.
		 */
		sc->sc_flags |= WM_F_LOCK_EECD;
		sc->nvm.acquire = wm_get_eecd;
		sc->nvm.release = wm_put_eecd;
		if (reg & EECD_EE_TYPE) {
			/* SPI */
			sc->nvm.read = wm_nvm_read_spi;
			sc->sc_flags |= WM_F_EEPROM_SPI;
			wm_nvm_set_addrbits_size_eecd(sc);
		} else {
			/* Microwire */
			sc->nvm.read = wm_nvm_read_uwire;
			if ((reg & EECD_EE_ABITS) != 0) {
				sc->sc_nvm_wordsize = 256;
				sc->sc_nvm_addrbits = 8;
			} else {
				sc->sc_nvm_wordsize = 64;
				sc->sc_nvm_addrbits = 6;
			}
		}
		break;
	case WM_T_82571:
	case WM_T_82572:
		/* SPI */
		sc->nvm.read = wm_nvm_read_eerd;
		/* Not use WM_F_LOCK_EECD because we use EERD */
		sc->sc_flags |= WM_F_EEPROM_SPI;
		wm_nvm_set_addrbits_size_eecd(sc);
		sc->phy.acquire = wm_get_swsm_semaphore;
		sc->phy.release = wm_put_swsm_semaphore;
		sc->nvm.acquire = wm_get_nvm_82571;
		sc->nvm.release = wm_put_nvm_82571;
		break;
	case WM_T_82573:
	case WM_T_82574:
	case WM_T_82583:
		sc->nvm.read = wm_nvm_read_eerd;
		/* Not use WM_F_LOCK_EECD because we use EERD */
		if (sc->sc_type == WM_T_82573) {
			sc->phy.acquire = wm_get_swsm_semaphore;
			sc->phy.release = wm_put_swsm_semaphore;
			sc->nvm.acquire = wm_get_nvm_82571;
			sc->nvm.release = wm_put_nvm_82571;
		} else {
			/* Both PHY and NVM use the same semaphore. */
			sc->phy.acquire = sc->nvm.acquire
			    = wm_get_swfwhw_semaphore;
			sc->phy.release = sc->nvm.release
			    = wm_put_swfwhw_semaphore;
		}
		if (wm_nvm_is_onboard_eeprom(sc) == 0) {
			sc->sc_flags |= WM_F_EEPROM_FLASH;
			sc->sc_nvm_wordsize = 2048;
		} else {
			/* SPI */
			sc->sc_flags |= WM_F_EEPROM_SPI;
			wm_nvm_set_addrbits_size_eecd(sc);
		}
		break;
	case WM_T_82575:
	case WM_T_82576:
	case WM_T_82580:
	case WM_T_I350:
	case WM_T_I354:
	case WM_T_80003:
		/* SPI */
		sc->sc_flags |= WM_F_EEPROM_SPI;
		wm_nvm_set_addrbits_size_eecd(sc);
		if ((sc->sc_type == WM_T_80003)
		    || (sc->sc_nvm_wordsize < (1 << 15))) {
			sc->nvm.read = wm_nvm_read_eerd;
			/* Don't use WM_F_LOCK_EECD because we use EERD */
		} else {
			sc->nvm.read = wm_nvm_read_spi;
			sc->sc_flags |= WM_F_LOCK_EECD;
		}
		sc->phy.acquire = wm_get_phy_82575;
		sc->phy.release = wm_put_phy_82575;
		sc->nvm.acquire = wm_get_nvm_80003;
		sc->nvm.release = wm_put_nvm_80003;
		break;
	case WM_T_ICH8:
	case WM_T_ICH9:
	case WM_T_ICH10:
	case WM_T_PCH:
	case WM_T_PCH2:
	case WM_T_PCH_LPT:
		sc->nvm.read = wm_nvm_read_ich8;
		/* FLASH */
		sc->sc_flags |= WM_F_EEPROM_FLASH;
		sc->sc_nvm_wordsize = 2048;
		memtype = pci_mapreg_type(pa->pa_pc, pa->pa_tag,WM_ICH8_FLASH);
		if (pci_mapreg_map(pa, WM_ICH8_FLASH, memtype, 0,
		    &sc->sc_flasht, &sc->sc_flashh, NULL, &sc->sc_flashs)) {
			aprint_error_dev(sc->sc_dev,
			    "can't map FLASH registers\n");
			goto out;
		}
		reg = ICH8_FLASH_READ32(sc, ICH_FLASH_GFPREG);
		sc->sc_ich8_flash_base = (reg & ICH_GFPREG_BASE_MASK) *
		    ICH_FLASH_SECTOR_SIZE;
		sc->sc_ich8_flash_bank_size =
		    ((reg >> 16) & ICH_GFPREG_BASE_MASK) + 1;
		sc->sc_ich8_flash_bank_size -= (reg & ICH_GFPREG_BASE_MASK);
		sc->sc_ich8_flash_bank_size *= ICH_FLASH_SECTOR_SIZE;
		sc->sc_ich8_flash_bank_size /= 2 * sizeof(uint16_t);
		sc->sc_flashreg_offset = 0;
		sc->phy.acquire = wm_get_swflag_ich8lan;
		sc->phy.release = wm_put_swflag_ich8lan;
		sc->nvm.acquire = wm_get_nvm_ich8lan;
		sc->nvm.release = wm_put_nvm_ich8lan;
		break;
	case WM_T_PCH_SPT:
	case WM_T_PCH_CNP:
		sc->nvm.read = wm_nvm_read_spt;
		/* SPT has no GFPREG; flash registers mapped through BAR0 */
		sc->sc_flags |= WM_F_EEPROM_FLASH;
		sc->sc_flasht = sc->sc_st;
		sc->sc_flashh = sc->sc_sh;
		sc->sc_ich8_flash_base = 0;
		sc->sc_nvm_wordsize =
		    (((CSR_READ(sc, WMREG_STRAP) >> 1) & 0x1F) + 1)
		    * NVM_SIZE_MULTIPLIER;
		/* It is size in bytes, we want words */
		sc->sc_nvm_wordsize /= 2;
		/* Assume 2 banks */
		sc->sc_ich8_flash_bank_size = sc->sc_nvm_wordsize / 2;
		sc->sc_flashreg_offset = WM_PCH_SPT_FLASHOFFSET;
		sc->phy.acquire = wm_get_swflag_ich8lan;
		sc->phy.release = wm_put_swflag_ich8lan;
		sc->nvm.acquire = wm_get_nvm_ich8lan;
		sc->nvm.release = wm_put_nvm_ich8lan;
		break;
	case WM_T_I210:
	case WM_T_I211:
		/* Allow a single clear of the SW semaphore on I210 and newer*/
		sc->sc_flags |= WM_F_WA_I210_CLSEM;
		if (wm_nvm_flash_presence_i210(sc)) {
			sc->nvm.read = wm_nvm_read_eerd;
			/* Don't use WM_F_LOCK_EECD because we use EERD */
			sc->sc_flags |= WM_F_EEPROM_FLASH_HW;
			wm_nvm_set_addrbits_size_eecd(sc);
		} else {
			sc->nvm.read = wm_nvm_read_invm;
			sc->sc_flags |= WM_F_EEPROM_INVM;
			sc->sc_nvm_wordsize = INVM_SIZE;
		}
		sc->phy.acquire = wm_get_phy_82575;
		sc->phy.release = wm_put_phy_82575;
		sc->nvm.acquire = wm_get_nvm_80003;
		sc->nvm.release = wm_put_nvm_80003;
		break;
	default:
		break;
	}

	/* Ensure the SMBI bit is clear before first NVM or PHY access */
	switch (sc->sc_type) {
	case WM_T_82571:
	case WM_T_82572:
		reg = CSR_READ(sc, WMREG_SWSM2);
		if ((reg & SWSM2_LOCK) == 0) {
			CSR_WRITE(sc, WMREG_SWSM2, reg | SWSM2_LOCK);
			force_clear_smbi = true;
		} else
			force_clear_smbi = false;
		break;
	case WM_T_82573:
	case WM_T_82574:
	case WM_T_82583:
		force_clear_smbi = true;
		break;
	default:
		force_clear_smbi = false;
		break;
	}
	if (force_clear_smbi) {
		reg = CSR_READ(sc, WMREG_SWSM);
		if ((reg & SWSM_SMBI) != 0)
			aprint_error_dev(sc->sc_dev,
			    "Please update the Bootagent\n");
		CSR_WRITE(sc, WMREG_SWSM, reg & ~SWSM_SMBI);
	}

	/*
	 * Defer printing the EEPROM type until after verifying the checksum
	 * This allows the EEPROM type to be printed correctly in the case
	 * that no EEPROM is attached.
	 */
	/*
	 * Validate the EEPROM checksum. If the checksum fails, flag
	 * this for later, so we can fail future reads from the EEPROM.
	 */
	if (wm_nvm_validate_checksum(sc)) {
		/*
		 * Read twice again because some PCI-e parts fail the
		 * first check due to the link being in sleep state.
		 */
		if (wm_nvm_validate_checksum(sc))
			sc->sc_flags |= WM_F_EEPROM_INVALID;
	}

	if (sc->sc_flags & WM_F_EEPROM_INVALID)
		aprint_verbose_dev(sc->sc_dev, "No EEPROM");
	else {
		aprint_verbose_dev(sc->sc_dev, "%u words ",
		    sc->sc_nvm_wordsize);
		if (sc->sc_flags & WM_F_EEPROM_INVM)
			aprint_verbose("iNVM");
		else if (sc->sc_flags & WM_F_EEPROM_FLASH_HW)
			aprint_verbose("FLASH(HW)");
		else if (sc->sc_flags & WM_F_EEPROM_FLASH)
			aprint_verbose("FLASH");
		else {
			if (sc->sc_flags & WM_F_EEPROM_SPI)
				eetype = "SPI";
			else
				eetype = "MicroWire";
			aprint_verbose("(%d address bits) %s EEPROM",
			    sc->sc_nvm_addrbits, eetype);
		}
	}
	wm_nvm_version(sc);
	aprint_verbose("\n");

	/*
	 * XXX The first call of wm_gmii_setup_phytype. The result might be
	 * incorrect.
	 */
	wm_gmii_setup_phytype(sc, 0, 0);

	/* Check for WM_F_WOL on some chips before wm_reset() */
	switch (sc->sc_type) {
	case WM_T_ICH8:
	case WM_T_ICH9:
	case WM_T_ICH10:
	case WM_T_PCH:
	case WM_T_PCH2:
	case WM_T_PCH_LPT:
	case WM_T_PCH_SPT:
	case WM_T_PCH_CNP:
		apme_mask = WUC_APME;
		eeprom_data = CSR_READ(sc, WMREG_WUC);
		if ((eeprom_data & apme_mask) != 0)
			sc->sc_flags |= WM_F_WOL;
		break;
	default:
		break;
	}

	/* Reset the chip to a known state. */
	wm_reset(sc);

	/*
	 * Check for I21[01] PLL workaround.
	 *
	 * Three cases:
	 * a) Chip is I211.
	 * b) Chip is I210 and it uses INVM (not FLASH).
	 * c) Chip is I210 (and it uses FLASH) and the NVM image version < 3.25
	 */
	if (sc->sc_type == WM_T_I211)
		sc->sc_flags |= WM_F_PLL_WA_I210;
	if (sc->sc_type == WM_T_I210) {
		if (!wm_nvm_flash_presence_i210(sc))
			sc->sc_flags |= WM_F_PLL_WA_I210;
		else if ((sc->sc_nvm_ver_major < 3)
		    || ((sc->sc_nvm_ver_major == 3)
			&& (sc->sc_nvm_ver_minor < 25))) {
			aprint_verbose_dev(sc->sc_dev,
			    "ROM image version %d.%d is older than 3.25\n",
			    sc->sc_nvm_ver_major, sc->sc_nvm_ver_minor);
			sc->sc_flags |= WM_F_PLL_WA_I210;
		}
	}
	if ((sc->sc_flags & WM_F_PLL_WA_I210) != 0)
		wm_pll_workaround_i210(sc);

	wm_get_wakeup(sc);

	/* Non-AMT based hardware can now take control from firmware */
	if ((sc->sc_flags & WM_F_HAS_AMT) == 0)
		wm_get_hw_control(sc);

	/*
	 * Read the Ethernet address from the EEPROM, if not first found
	 * in device properties.
	 */
	ea = prop_dictionary_get(dict, "mac-address");
	if (ea != NULL) {
		KASSERT(prop_object_type(ea) == PROP_TYPE_DATA);
		KASSERT(prop_data_size(ea) == ETHER_ADDR_LEN);
		memcpy(enaddr, prop_data_value(ea), ETHER_ADDR_LEN);
	} else {
		if (wm_read_mac_addr(sc, enaddr) != 0) {
			aprint_error_dev(sc->sc_dev,
			    "unable to read Ethernet address\n");
			goto out;
		}
	}

	aprint_normal_dev(sc->sc_dev, "Ethernet address %s\n",
	    ether_sprintf(enaddr));

	/*
	 * Read the config info from the EEPROM, and set up various
	 * bits in the control registers based on their contents.
	 */
	pn = prop_dictionary_get(dict, "i82543-cfg1");
	if (pn != NULL) {
		KASSERT(prop_object_type(pn) == PROP_TYPE_NUMBER);
		cfg1 = (uint16_t) prop_number_signed_value(pn);
	} else {
		if (wm_nvm_read(sc, NVM_OFF_CFG1, 1, &cfg1)) {
			aprint_error_dev(sc->sc_dev, "unable to read CFG1\n");
			goto out;
		}
	}

	pn = prop_dictionary_get(dict, "i82543-cfg2");
	if (pn != NULL) {
		KASSERT(prop_object_type(pn) == PROP_TYPE_NUMBER);
		cfg2 = (uint16_t) prop_number_signed_value(pn);
	} else {
		if (wm_nvm_read(sc, NVM_OFF_CFG2, 1, &cfg2)) {
			aprint_error_dev(sc->sc_dev, "unable to read CFG2\n");
			goto out;
		}
	}

	/* check for WM_F_WOL */
	switch (sc->sc_type) {
	case WM_T_82542_2_0:
	case WM_T_82542_2_1:
	case WM_T_82543:
		/* dummy? */
		eeprom_data = 0;
		apme_mask = NVM_CFG3_APME;
		break;
	case WM_T_82544:
		apme_mask = NVM_CFG2_82544_APM_EN;
		eeprom_data = cfg2;
		break;
	case WM_T_82546:
	case WM_T_82546_3:
	case WM_T_82571:
	case WM_T_82572:
	case WM_T_82573:
	case WM_T_82574:
	case WM_T_82583:
	case WM_T_80003:
	case WM_T_82575:
	case WM_T_82576:
		apme_mask = NVM_CFG3_APME;
		wm_nvm_read(sc, (sc->sc_funcid == 1) ? NVM_OFF_CFG3_PORTB
		    : NVM_OFF_CFG3_PORTA, 1, &eeprom_data);
		break;
	case WM_T_82580:
	case WM_T_I350:
	case WM_T_I354:
	case WM_T_I210:
	case WM_T_I211:
		apme_mask = NVM_CFG3_APME;
		wm_nvm_read(sc,
		    NVM_OFF_LAN_FUNC_82580(sc->sc_funcid) + NVM_OFF_CFG3_PORTA,
		    1, &eeprom_data);
		break;
	case WM_T_ICH8:
	case WM_T_ICH9:
	case WM_T_ICH10:
	case WM_T_PCH:
	case WM_T_PCH2:
	case WM_T_PCH_LPT:
	case WM_T_PCH_SPT:
	case WM_T_PCH_CNP:
		/* Already checked before wm_reset () */
		apme_mask = eeprom_data = 0;
		break;
	default: /* XXX 82540 */
		apme_mask = NVM_CFG3_APME;
		wm_nvm_read(sc, NVM_OFF_CFG3_PORTA, 1, &eeprom_data);
		break;
	}
	/* Check for WM_F_WOL flag after the setting of the EEPROM stuff */
	if ((eeprom_data & apme_mask) != 0)
		sc->sc_flags |= WM_F_WOL;

	/*
	 * We have the eeprom settings, now apply the special cases
	 * where the eeprom may be wrong or the board won't support
	 * wake on lan on a particular port
	 */
	switch (sc->sc_pcidevid) {
	case PCI_PRODUCT_INTEL_82546GB_PCIE:
		sc->sc_flags &= ~WM_F_WOL;
		break;
	case PCI_PRODUCT_INTEL_82546EB_FIBER:
	case PCI_PRODUCT_INTEL_82546GB_FIBER:
		/* Wake events only supported on port A for dual fiber
		 * regardless of eeprom setting */
		if (sc->sc_funcid == 1)
			sc->sc_flags &= ~WM_F_WOL;
		break;
	case PCI_PRODUCT_INTEL_82546GB_QUAD_COPPER_KSP3:
		/* If quad port adapter, disable WoL on all but port A */
		if (sc->sc_funcid != 0)
			sc->sc_flags &= ~WM_F_WOL;
		break;
	case PCI_PRODUCT_INTEL_82571EB_FIBER:
		/* Wake events only supported on port A for dual fiber
		 * regardless of eeprom setting */
		if (sc->sc_funcid == 1)
			sc->sc_flags &= ~WM_F_WOL;
		break;
	case PCI_PRODUCT_INTEL_82571EB_QUAD_COPPER:
	case PCI_PRODUCT_INTEL_82571EB_QUAD_FIBER:
	case PCI_PRODUCT_INTEL_82571GB_QUAD_COPPER:
		/* If quad port adapter, disable WoL on all but port A */
		if (sc->sc_funcid != 0)
			sc->sc_flags &= ~WM_F_WOL;
		break;
	}

	if (sc->sc_type >= WM_T_82575) {
		if (wm_nvm_read(sc, NVM_OFF_COMPAT, 1, &nvmword) == 0) {
			aprint_debug_dev(sc->sc_dev, "COMPAT = %hx\n",
			    nvmword);
			if ((sc->sc_type == WM_T_82575) ||
			    (sc->sc_type == WM_T_82576)) {
				/* Check NVM for autonegotiation */
				if ((nvmword & NVM_COMPAT_SERDES_FORCE_MODE)
				    != 0)
					sc->sc_flags |= WM_F_PCS_DIS_AUTONEGO;
			}
			if ((sc->sc_type == WM_T_82575) ||
			    (sc->sc_type == WM_T_I350)) {
				if (nvmword & NVM_COMPAT_MAS_EN(sc->sc_funcid))
					sc->sc_flags |= WM_F_MAS;
			}
		}
	}

	/*
	 * XXX need special handling for some multiple port cards
	 * to disable a paticular port.
	 */

	if (sc->sc_type >= WM_T_82544) {
		pn = prop_dictionary_get(dict, "i82543-swdpin");
		if (pn != NULL) {
			KASSERT(prop_object_type(pn) == PROP_TYPE_NUMBER);
			swdpin = (uint16_t) prop_number_signed_value(pn);
		} else {
			if (wm_nvm_read(sc, NVM_OFF_SWDPIN, 1, &swdpin)) {
				aprint_error_dev(sc->sc_dev,
				    "unable to read SWDPIN\n");
				goto out;
			}
		}
	}

	if (cfg1 & NVM_CFG1_ILOS)
		sc->sc_ctrl |= CTRL_ILOS;

	/*
	 * XXX
	 * This code isn't correct because pin 2 and 3 are located
	 * in different position on newer chips. Check all datasheet.
	 *
	 * Until resolve this problem, check if a chip < 82580
	 */
	if (sc->sc_type <= WM_T_82580) {
		if (sc->sc_type >= WM_T_82544) {
			sc->sc_ctrl |=
			    ((swdpin >> NVM_SWDPIN_SWDPIO_SHIFT) & 0xf) <<
			    CTRL_SWDPIO_SHIFT;
			sc->sc_ctrl |=
			    ((swdpin >> NVM_SWDPIN_SWDPIN_SHIFT) & 0xf) <<
			    CTRL_SWDPINS_SHIFT;
		} else {
			sc->sc_ctrl |=
			    ((cfg1 >> NVM_CFG1_SWDPIO_SHIFT) & 0xf) <<
			    CTRL_SWDPIO_SHIFT;
		}
	}

	if ((sc->sc_type >= WM_T_82580) && (sc->sc_type <= WM_T_I211)) {
		wm_nvm_read(sc,
		    NVM_OFF_LAN_FUNC_82580(sc->sc_funcid) + NVM_OFF_CFG3_PORTA,
		    1, &nvmword);
		if (nvmword & NVM_CFG3_ILOS)
			sc->sc_ctrl |= CTRL_ILOS;
	}

#if 0
	if (sc->sc_type >= WM_T_82544) {
		if (cfg1 & NVM_CFG1_IPS0)
			sc->sc_ctrl_ext |= CTRL_EXT_IPS;
		if (cfg1 & NVM_CFG1_IPS1)
			sc->sc_ctrl_ext |= CTRL_EXT_IPS1;
		sc->sc_ctrl_ext |=
		    ((swdpin >> (NVM_SWDPIN_SWDPIO_SHIFT + 4)) & 0xd) <<
		    CTRL_EXT_SWDPIO_SHIFT;
		sc->sc_ctrl_ext |=
		    ((swdpin >> (NVM_SWDPIN_SWDPIN_SHIFT + 4)) & 0xd) <<
		    CTRL_EXT_SWDPINS_SHIFT;
	} else {
		sc->sc_ctrl_ext |=
		    ((cfg2 >> NVM_CFG2_SWDPIO_SHIFT) & 0xf) <<
		    CTRL_EXT_SWDPIO_SHIFT;
	}
#endif

	CSR_WRITE(sc, WMREG_CTRL, sc->sc_ctrl);
#if 0
	CSR_WRITE(sc, WMREG_CTRL_EXT, sc->sc_ctrl_ext);
#endif

	if (sc->sc_type == WM_T_PCH) {
		uint16_t val;

		/* Save the NVM K1 bit setting */
		wm_nvm_read(sc, NVM_OFF_K1_CONFIG, 1, &val);

		if ((val & NVM_K1_CONFIG_ENABLE) != 0)
			sc->sc_nvm_k1_enabled = 1;
		else
			sc->sc_nvm_k1_enabled = 0;
	}

	/* Determine if we're GMII, TBI, SERDES or SGMII mode */
	if (sc->sc_type == WM_T_ICH8 || sc->sc_type == WM_T_ICH9
	    || sc->sc_type == WM_T_ICH10 || sc->sc_type == WM_T_PCH
	    || sc->sc_type == WM_T_PCH2 || sc->sc_type == WM_T_PCH_LPT
	    || sc->sc_type == WM_T_PCH_SPT || sc->sc_type == WM_T_PCH_CNP
	    || sc->sc_type == WM_T_82573
	    || sc->sc_type == WM_T_82574 || sc->sc_type == WM_T_82583) {
		/* Copper only */
	} else if ((sc->sc_type == WM_T_82575) || (sc->sc_type == WM_T_82576)
	    || (sc->sc_type ==WM_T_82580) || (sc->sc_type ==WM_T_I350)
	    || (sc->sc_type ==WM_T_I354) || (sc->sc_type ==WM_T_I210)
	    || (sc->sc_type ==WM_T_I211)) {
		reg = CSR_READ(sc, WMREG_CTRL_EXT);
		link_mode = reg & CTRL_EXT_LINK_MODE_MASK;
		switch (link_mode) {
		case CTRL_EXT_LINK_MODE_1000KX:
			aprint_normal_dev(sc->sc_dev, "1000KX\n");
			sc->sc_mediatype = WM_MEDIATYPE_SERDES;
			break;
		case CTRL_EXT_LINK_MODE_SGMII:
			if (wm_sgmii_uses_mdio(sc)) {
				aprint_normal_dev(sc->sc_dev,
				    "SGMII(MDIO)\n");
				sc->sc_flags |= WM_F_SGMII;
				sc->sc_mediatype = WM_MEDIATYPE_COPPER;
				break;
			}
			aprint_verbose_dev(sc->sc_dev, "SGMII(I2C)\n");
			/*FALLTHROUGH*/
		case CTRL_EXT_LINK_MODE_PCIE_SERDES:
			sc->sc_mediatype = wm_sfp_get_media_type(sc);
			if (sc->sc_mediatype == WM_MEDIATYPE_UNKNOWN) {
				if (link_mode
				    == CTRL_EXT_LINK_MODE_SGMII) {
					sc->sc_mediatype = WM_MEDIATYPE_COPPER;
					sc->sc_flags |= WM_F_SGMII;
					aprint_verbose_dev(sc->sc_dev,
					    "SGMII\n");
				} else {
					sc->sc_mediatype = WM_MEDIATYPE_SERDES;
					aprint_verbose_dev(sc->sc_dev,
					    "SERDES\n");
				}
				break;
			}
			if (sc->sc_mediatype == WM_MEDIATYPE_SERDES)
				aprint_normal_dev(sc->sc_dev, "SERDES(SFP)\n");
			else if (sc->sc_mediatype == WM_MEDIATYPE_COPPER) {
				aprint_normal_dev(sc->sc_dev, "SGMII(SFP)\n");
				sc->sc_flags |= WM_F_SGMII;
			}
			/* Do not change link mode for 100BaseFX */
			if (sc->sc_sfptype == SFF_SFP_ETH_FLAGS_100FX)
				break;

			/* Change current link mode setting */
			reg &= ~CTRL_EXT_LINK_MODE_MASK;
			if (sc->sc_mediatype == WM_MEDIATYPE_COPPER)
				reg |= CTRL_EXT_LINK_MODE_SGMII;
			else
				reg |= CTRL_EXT_LINK_MODE_PCIE_SERDES;
			CSR_WRITE(sc, WMREG_CTRL_EXT, reg);
			break;
		case CTRL_EXT_LINK_MODE_GMII:
		default:
			aprint_normal_dev(sc->sc_dev, "Copper\n");
			sc->sc_mediatype = WM_MEDIATYPE_COPPER;
			break;
		}

		reg &= ~CTRL_EXT_I2C_ENA;
		if ((sc->sc_flags & WM_F_SGMII) != 0)
			reg |= CTRL_EXT_I2C_ENA;
		else
			reg &= ~CTRL_EXT_I2C_ENA;
		CSR_WRITE(sc, WMREG_CTRL_EXT, reg);
		if ((sc->sc_flags & WM_F_SGMII) != 0) {
			if (!wm_sgmii_uses_mdio(sc))
				wm_gmii_setup_phytype(sc, 0, 0);
			wm_reset_mdicnfg_82580(sc);
		}
	} else if (sc->sc_type < WM_T_82543 ||
	    (CSR_READ(sc, WMREG_STATUS) & STATUS_TBIMODE) != 0) {
		if (sc->sc_mediatype == WM_MEDIATYPE_COPPER) {
			aprint_error_dev(sc->sc_dev,
			    "WARNING: TBIMODE set on 1000BASE-T product!\n");
			sc->sc_mediatype = WM_MEDIATYPE_FIBER;
		}
	} else {
		if (sc->sc_mediatype == WM_MEDIATYPE_FIBER) {
			aprint_error_dev(sc->sc_dev,
			    "WARNING: TBIMODE clear on 1000BASE-X product!\n");
			sc->sc_mediatype = WM_MEDIATYPE_COPPER;
		}
	}

	if (sc->sc_type >= WM_T_PCH2)
		sc->sc_flags |= WM_F_EEE;
	else if ((sc->sc_type >= WM_T_I350) && (sc->sc_type <= WM_T_I211)
	    && (sc->sc_mediatype == WM_MEDIATYPE_COPPER)) {
		/* XXX: Need special handling for I354. (not yet) */
		if (sc->sc_type != WM_T_I354)
			sc->sc_flags |= WM_F_EEE;
	}

	/*
	 * The I350 has a bug where it always strips the CRC whether
	 * asked to or not. So ask for stripped CRC here and cope in rxeof
	 */
	if ((sc->sc_type == WM_T_I350) || (sc->sc_type == WM_T_I354)
	    || (sc->sc_type == WM_T_I210) || (sc->sc_type == WM_T_I211))
		sc->sc_flags |= WM_F_CRC_STRIP;

	/* Set device properties (macflags) */
	prop_dictionary_set_uint32(dict, "macflags", sc->sc_flags);

	if (sc->sc_flags != 0) {
		snprintb(buf, sizeof(buf), WM_FLAGS, sc->sc_flags);
		aprint_verbose_dev(sc->sc_dev, "%s\n", buf);
	}

#ifdef WM_MPSAFE
	sc->sc_core_lock = mutex_obj_alloc(MUTEX_DEFAULT, IPL_NET);
#else
	sc->sc_core_lock = NULL;
#endif

	/* Initialize the media structures accordingly. */
	if (sc->sc_mediatype == WM_MEDIATYPE_COPPER)
		wm_gmii_mediainit(sc, wmp->wmp_product);
	else
		wm_tbi_mediainit(sc); /* All others */

	ifp = &sc->sc_ethercom.ec_if;
	xname = device_xname(sc->sc_dev);
	strlcpy(ifp->if_xname, xname, IFNAMSIZ);
	ifp->if_softc = sc;
	ifp->if_flags = IFF_BROADCAST | IFF_SIMPLEX | IFF_MULTICAST;
#ifdef WM_MPSAFE
	ifp->if_extflags = IFEF_MPSAFE;
#endif
	ifp->if_ioctl = wm_ioctl;
	if ((sc->sc_flags & WM_F_NEWQUEUE) != 0) {
		ifp->if_start = wm_nq_start;
		/*
		 * When the number of CPUs is one and the controller can use
		 * MSI-X, wm(4) use MSI-X but *does not* use multiqueue.
		 * That is, wm(4) use two interrupts, one is used for Tx/Rx
		 * and the other is used for link status changing.
		 * In this situation, wm_nq_transmit() is disadvantageous
		 * because of wm_select_txqueue() and pcq(9) overhead.
		 */
		if (wm_is_using_multiqueue(sc))
			ifp->if_transmit = wm_nq_transmit;
	} else {
		ifp->if_start = wm_start;
		/*
		 * wm_transmit() has the same disadvantage as wm_transmit().
		 */
		if (wm_is_using_multiqueue(sc))
			ifp->if_transmit = wm_transmit;
	}
	/* wm(4) doest not use ifp->if_watchdog, use wm_tick as watchdog. */
	ifp->if_init = wm_init;
	ifp->if_stop = wm_stop;
	IFQ_SET_MAXLEN(&ifp->if_snd, uimax(WM_IFQUEUELEN, IFQ_MAXLEN));
	IFQ_SET_READY(&ifp->if_snd);

	/* Check for jumbo frame */
	switch (sc->sc_type) {
	case WM_T_82573:
		/* XXX limited to 9234 if ASPM is disabled */
		wm_nvm_read(sc, NVM_OFF_INIT_3GIO_3, 1, &nvmword);
		if ((nvmword & NVM_3GIO_3_ASPM_MASK) != 0)
			sc->sc_ethercom.ec_capabilities |= ETHERCAP_JUMBO_MTU;
		break;
	case WM_T_82571:
	case WM_T_82572:
	case WM_T_82574:
	case WM_T_82583:
	case WM_T_82575:
	case WM_T_82576:
	case WM_T_82580:
	case WM_T_I350:
	case WM_T_I354:
	case WM_T_I210:
	case WM_T_I211:
	case WM_T_80003:
	case WM_T_ICH9:
	case WM_T_ICH10:
	case WM_T_PCH2:	/* PCH2 supports 9K frame size */
	case WM_T_PCH_LPT:
	case WM_T_PCH_SPT:
	case WM_T_PCH_CNP:
		/* XXX limited to 9234 */
		sc->sc_ethercom.ec_capabilities |= ETHERCAP_JUMBO_MTU;
		break;
	case WM_T_PCH:
		/* XXX limited to 4096 */
		sc->sc_ethercom.ec_capabilities |= ETHERCAP_JUMBO_MTU;
		break;
	case WM_T_82542_2_0:
	case WM_T_82542_2_1:
	case WM_T_ICH8:
		/* No support for jumbo frame */
		break;
	default:
		/* ETHER_MAX_LEN_JUMBO */
		sc->sc_ethercom.ec_capabilities |= ETHERCAP_JUMBO_MTU;
		break;
	}

	/* If we're a i82543 or greater, we can support VLANs. */
	if (sc->sc_type >= WM_T_82543) {
		sc->sc_ethercom.ec_capabilities |=
		    ETHERCAP_VLAN_MTU | ETHERCAP_VLAN_HWTAGGING;
		sc->sc_ethercom.ec_capenable |= ETHERCAP_VLAN_HWTAGGING;
	}

	if ((sc->sc_flags & WM_F_EEE) != 0)
		sc->sc_ethercom.ec_capabilities |= ETHERCAP_EEE;

	/*
	 * We can perform TCPv4 and UDPv4 checkums in-bound.  Only
	 * on i82543 and later.
	 */
	if (sc->sc_type >= WM_T_82543) {
		ifp->if_capabilities |=
		    IFCAP_CSUM_IPv4_Tx | IFCAP_CSUM_IPv4_Rx |
		    IFCAP_CSUM_TCPv4_Tx | IFCAP_CSUM_TCPv4_Rx |
		    IFCAP_CSUM_UDPv4_Tx | IFCAP_CSUM_UDPv4_Rx |
		    IFCAP_CSUM_TCPv6_Tx |
		    IFCAP_CSUM_UDPv6_Tx;
	}

	/*
	 * XXXyamt: i'm not sure which chips support RXCSUM_IPV6OFL.
	 *
	 *	82541GI (8086:1076) ... no
	 *	82572EI (8086:10b9) ... yes
	 */
	if (sc->sc_type >= WM_T_82571) {
		ifp->if_capabilities |=
		    IFCAP_CSUM_TCPv6_Rx | IFCAP_CSUM_UDPv6_Rx;
	}

	/*
	 * If we're a i82544 or greater (except i82547), we can do
	 * TCP segmentation offload.
	 */
	if (sc->sc_type >= WM_T_82544 && sc->sc_type != WM_T_82547) {
		ifp->if_capabilities |= IFCAP_TSOv4;
	}

	if (sc->sc_type >= WM_T_82571) {
		ifp->if_capabilities |= IFCAP_TSOv6;
	}

	sc->sc_tx_process_limit = WM_TX_PROCESS_LIMIT_DEFAULT;
	sc->sc_tx_intr_process_limit = WM_TX_INTR_PROCESS_LIMIT_DEFAULT;
	sc->sc_rx_process_limit = WM_RX_PROCESS_LIMIT_DEFAULT;
	sc->sc_rx_intr_process_limit = WM_RX_INTR_PROCESS_LIMIT_DEFAULT;

	/* Attach the interface. */
	if_initialize(ifp);
	sc->sc_ipq = if_percpuq_create(&sc->sc_ethercom.ec_if);
	ether_ifattach(ifp, enaddr);
	ether_set_ifflags_cb(&sc->sc_ethercom, wm_ifflags_cb);
	if_register(ifp);
	rnd_attach_source(&sc->rnd_source, xname, RND_TYPE_NET,
	    RND_FLAG_DEFAULT);

#ifdef WM_EVENT_COUNTERS
	/* Attach event counters. */
	evcnt_attach_dynamic(&sc->sc_ev_linkintr, EVCNT_TYPE_INTR,
	    NULL, xname, "linkintr");

	evcnt_attach_dynamic(&sc->sc_ev_tx_xoff, EVCNT_TYPE_MISC,
	    NULL, xname, "tx_xoff");
	evcnt_attach_dynamic(&sc->sc_ev_tx_xon, EVCNT_TYPE_MISC,
	    NULL, xname, "tx_xon");
	evcnt_attach_dynamic(&sc->sc_ev_rx_xoff, EVCNT_TYPE_MISC,
	    NULL, xname, "rx_xoff");
	evcnt_attach_dynamic(&sc->sc_ev_rx_xon, EVCNT_TYPE_MISC,
	    NULL, xname, "rx_xon");
	evcnt_attach_dynamic(&sc->sc_ev_rx_macctl, EVCNT_TYPE_MISC,
	    NULL, xname, "rx_macctl");
#endif /* WM_EVENT_COUNTERS */

	sc->sc_txrx_use_workqueue = false;

	if (wm_phy_need_linkdown_discard(sc))
		wm_set_linkdown_discard(sc);

	wm_init_sysctls(sc);

	if (pmf_device_register(self, wm_suspend, wm_resume))
		pmf_class_network_register(self, ifp);
	else
		aprint_error_dev(self, "couldn't establish power handler\n");

	sc->sc_flags |= WM_F_ATTACHED;
out:
	return;
}

/* The detach function (ca_detach) */
static int
wm_detach(device_t self, int flags __unused)
{
	struct wm_softc *sc = device_private(self);
	struct ifnet *ifp = &sc->sc_ethercom.ec_if;
	int i;

	if ((sc->sc_flags & WM_F_ATTACHED) == 0)
		return 0;

	/* Stop the interface. Callouts are stopped in it. */
	wm_stop(ifp, 1);

	pmf_device_deregister(self);

	sysctl_teardown(&sc->sc_sysctllog);

#ifdef WM_EVENT_COUNTERS
	evcnt_detach(&sc->sc_ev_linkintr);

	evcnt_detach(&sc->sc_ev_tx_xoff);
	evcnt_detach(&sc->sc_ev_tx_xon);
	evcnt_detach(&sc->sc_ev_rx_xoff);
	evcnt_detach(&sc->sc_ev_rx_xon);
	evcnt_detach(&sc->sc_ev_rx_macctl);
#endif /* WM_EVENT_COUNTERS */

	rnd_detach_source(&sc->rnd_source);

	/* Tell the firmware about the release */
	WM_CORE_LOCK(sc);
	wm_release_manageability(sc);
	wm_release_hw_control(sc);
	wm_enable_wakeup(sc);
	WM_CORE_UNLOCK(sc);

	mii_detach(&sc->sc_mii, MII_PHY_ANY, MII_OFFSET_ANY);

	ether_ifdetach(ifp);
	if_detach(ifp);
	if_percpuq_destroy(sc->sc_ipq);

	/* Delete all remaining media. */
	ifmedia_fini(&sc->sc_mii.mii_media);

	/* Unload RX dmamaps and free mbufs */
	for (i = 0; i < sc->sc_nqueues; i++) {
		struct wm_rxqueue *rxq = &sc->sc_queue[i].wmq_rxq;
		mutex_enter(rxq->rxq_lock);
		wm_rxdrain(rxq);
		mutex_exit(rxq->rxq_lock);
	}
	/* Must unlock here */

	/* Disestablish the interrupt handler */
	for (i = 0; i < sc->sc_nintrs; i++) {
		if (sc->sc_ihs[i] != NULL) {
			pci_intr_disestablish(sc->sc_pc, sc->sc_ihs[i]);
			sc->sc_ihs[i] = NULL;
		}
	}
	pci_intr_release(sc->sc_pc, sc->sc_intrs, sc->sc_nintrs);

	/* wm_stop() ensure workqueue is stopped. */
	workqueue_destroy(sc->sc_queue_wq);

	for (i = 0; i < sc->sc_nqueues; i++)
		softint_disestablish(sc->sc_queue[i].wmq_si);

	wm_free_txrx_queues(sc);

	/* Unmap the registers */
	if (sc->sc_ss) {
		bus_space_unmap(sc->sc_st, sc->sc_sh, sc->sc_ss);
		sc->sc_ss = 0;
	}
	if (sc->sc_ios) {
		bus_space_unmap(sc->sc_iot, sc->sc_ioh, sc->sc_ios);
		sc->sc_ios = 0;
	}
	if (sc->sc_flashs) {
		bus_space_unmap(sc->sc_flasht, sc->sc_flashh, sc->sc_flashs);
		sc->sc_flashs = 0;
	}

	if (sc->sc_core_lock)
		mutex_obj_free(sc->sc_core_lock);
	if (sc->sc_ich_phymtx)
		mutex_obj_free(sc->sc_ich_phymtx);
	if (sc->sc_ich_nvmmtx)
		mutex_obj_free(sc->sc_ich_nvmmtx);

	return 0;
}

static bool
wm_suspend(device_t self, const pmf_qual_t *qual)
{
	struct wm_softc *sc = device_private(self);

	wm_release_manageability(sc);
	wm_release_hw_control(sc);
	wm_enable_wakeup(sc);

	return true;
}

static bool
wm_resume(device_t self, const pmf_qual_t *qual)
{
	struct wm_softc *sc = device_private(self);
	struct ifnet *ifp = &sc->sc_ethercom.ec_if;
	pcireg_t reg;
	char buf[256];

	reg = CSR_READ(sc, WMREG_WUS);
	if (reg != 0) {
		snprintb(buf, sizeof(buf), WUS_FLAGS, reg);
		device_printf(sc->sc_dev, "wakeup status %s\n", buf);
		CSR_WRITE(sc, WMREG_WUS, 0xffffffff); /* W1C */
	}

	if (sc->sc_type >= WM_T_PCH2)
		wm_resume_workarounds_pchlan(sc);
	if ((ifp->if_flags & IFF_UP) == 0) {
		wm_reset(sc);
		/* Non-AMT based hardware can now take control from firmware */
		if ((sc->sc_flags & WM_F_HAS_AMT) == 0)
			wm_get_hw_control(sc);
		wm_init_manageability(sc);
	} else {
		/*
		 * We called pmf_class_network_register(), so if_init() is
		 * automatically called when IFF_UP. wm_reset(),
		 * wm_get_hw_control() and wm_init_manageability() are called
		 * via wm_init().
		 */
	}

	return true;
}

/*
 * wm_watchdog:		[ifnet interface function]
 *
 *	Watchdog timer handler.
 */
static void
wm_watchdog(struct ifnet *ifp)
{
	int qid;
	struct wm_softc *sc = ifp->if_softc;
	uint16_t hang_queue = 0; /* Max queue number of wm(4) is 82576's 16. */

	for (qid = 0; qid < sc->sc_nqueues; qid++) {
		struct wm_txqueue *txq = &sc->sc_queue[qid].wmq_txq;

		wm_watchdog_txq(ifp, txq, &hang_queue);
	}

	/* IF any of queues hanged up, reset the interface. */
	if (hang_queue != 0) {
		(void)wm_init(ifp);

		/*
		 * There are still some upper layer processing which call
		 * ifp->if_start(). e.g. ALTQ or one CPU system
		 */
		/* Try to get more packets going. */
		ifp->if_start(ifp);
	}
}


static void
wm_watchdog_txq(struct ifnet *ifp, struct wm_txqueue *txq, uint16_t *hang)
{

	mutex_enter(txq->txq_lock);
	if (txq->txq_sending &&
	    time_uptime - txq->txq_lastsent > wm_watchdog_timeout)
		wm_watchdog_txq_locked(ifp, txq, hang);

	mutex_exit(txq->txq_lock);
}

static void
wm_watchdog_txq_locked(struct ifnet *ifp, struct wm_txqueue *txq,
    uint16_t *hang)
{
	struct wm_softc *sc = ifp->if_softc;
	struct wm_queue *wmq = container_of(txq, struct wm_queue, wmq_txq);

	KASSERT(mutex_owned(txq->txq_lock));

	/*
	 * Since we're using delayed interrupts, sweep up
	 * before we report an error.
	 */
	wm_txeof(txq, UINT_MAX);

	if (txq->txq_sending)
		*hang |= __BIT(wmq->wmq_id);

	if (txq->txq_free == WM_NTXDESC(txq)) {
		log(LOG_ERR, "%s: device timeout (lost interrupt)\n",
		    device_xname(sc->sc_dev));
	} else {
#ifdef WM_DEBUG
		int i, j;
		struct wm_txsoft *txs;
#endif
		log(LOG_ERR,
		    "%s: device timeout (txfree %d txsfree %d txnext %d)\n",
		    device_xname(sc->sc_dev), txq->txq_free, txq->txq_sfree,
		    txq->txq_next);
		if_statinc(ifp, if_oerrors);
#ifdef WM_DEBUG
		for (i = txq->txq_sdirty; i != txq->txq_snext;
		    i = WM_NEXTTXS(txq, i)) {
			txs = &txq->txq_soft[i];
			printf("txs %d tx %d -> %d\n",
			    i, txs->txs_firstdesc, txs->txs_lastdesc);
			for (j = txs->txs_firstdesc; ; j = WM_NEXTTX(txq, j)) {
				if ((sc->sc_flags & WM_F_NEWQUEUE) != 0) {
					printf("\tdesc %d: 0x%" PRIx64 "\n", j,
					    txq->txq_nq_descs[j].nqtx_data.nqtxd_addr);
					printf("\t %#08x%08x\n",
					    txq->txq_nq_descs[j].nqtx_data.nqtxd_fields,
					    txq->txq_nq_descs[j].nqtx_data.nqtxd_cmdlen);
				} else {
					printf("\tdesc %d: 0x%" PRIx64 "\n", j,
					    (uint64_t)txq->txq_descs[j].wtx_addr.wa_high << 32 |
					    txq->txq_descs[j].wtx_addr.wa_low);
					printf("\t %#04x%02x%02x%08x\n",
					    txq->txq_descs[j].wtx_fields.wtxu_vlan,
					    txq->txq_descs[j].wtx_fields.wtxu_options,
					    txq->txq_descs[j].wtx_fields.wtxu_status,
					    txq->txq_descs[j].wtx_cmdlen);
				}
				if (j == txs->txs_lastdesc)
					break;
			}
		}
#endif
	}
}

/*
 * wm_tick:
 *
 *	One second timer, used to check link status, sweep up
 *	completed transmit jobs, etc.
 */
static void
wm_tick(void *arg)
{
	struct wm_softc *sc = arg;
	struct ifnet *ifp = &sc->sc_ethercom.ec_if;
#ifndef WM_MPSAFE
	int s = splnet();
#endif

	WM_CORE_LOCK(sc);

	if (sc->sc_core_stopping) {
		WM_CORE_UNLOCK(sc);
#ifndef WM_MPSAFE
		splx(s);
#endif
		return;
	}

	if (sc->sc_type >= WM_T_82542_2_1) {
		WM_EVCNT_ADD(&sc->sc_ev_rx_xon, CSR_READ(sc, WMREG_XONRXC));
		WM_EVCNT_ADD(&sc->sc_ev_tx_xon, CSR_READ(sc, WMREG_XONTXC));
		WM_EVCNT_ADD(&sc->sc_ev_rx_xoff, CSR_READ(sc, WMREG_XOFFRXC));
		WM_EVCNT_ADD(&sc->sc_ev_tx_xoff, CSR_READ(sc, WMREG_XOFFTXC));
		WM_EVCNT_ADD(&sc->sc_ev_rx_macctl, CSR_READ(sc, WMREG_FCRUC));
	}

	net_stat_ref_t nsr = IF_STAT_GETREF(ifp);
	if_statadd_ref(nsr, if_collisions, CSR_READ(sc, WMREG_COLC));
	if_statadd_ref(nsr, if_ierrors, 0ULL /* ensure quad_t */
	    + CSR_READ(sc, WMREG_CRCERRS)
	    + CSR_READ(sc, WMREG_ALGNERRC)
	    + CSR_READ(sc, WMREG_SYMERRC)
	    + CSR_READ(sc, WMREG_RXERRC)
	    + CSR_READ(sc, WMREG_SEC)
	    + CSR_READ(sc, WMREG_CEXTERR)
	    + CSR_READ(sc, WMREG_RLEC));
	/*
	 * WMREG_RNBC is incremented when there is no available buffers in host
	 * memory. It does not mean the number of dropped packet. Because
	 * ethernet controller can receive packets in such case if there is
	 * space in phy's FIFO.
	 *
	 * If you want to know the nubmer of WMREG_RMBC, you should use such as
	 * own EVCNT instead of if_iqdrops.
	 */
	if_statadd_ref(nsr, if_iqdrops, CSR_READ(sc, WMREG_MPC));
	IF_STAT_PUTREF(ifp);

	if (sc->sc_flags & WM_F_HAS_MII)
		mii_tick(&sc->sc_mii);
	else if ((sc->sc_type >= WM_T_82575) && (sc->sc_type <= WM_T_I211)
	    && (sc->sc_mediatype == WM_MEDIATYPE_SERDES))
		wm_serdes_tick(sc);
	else
		wm_tbi_tick(sc);

	WM_CORE_UNLOCK(sc);

	wm_watchdog(ifp);

	callout_schedule(&sc->sc_tick_ch, hz);
}

static int
wm_ifflags_cb(struct ethercom *ec)
{
	struct ifnet *ifp = &ec->ec_if;
	struct wm_softc *sc = ifp->if_softc;
	u_short iffchange;
	int ecchange;
	bool needreset = false;
	int rc = 0;

	DPRINTF(sc, WM_DEBUG_INIT, ("%s: %s called\n",
		device_xname(sc->sc_dev), __func__));

	WM_CORE_LOCK(sc);

	/*
	 * Check for if_flags.
	 * Main usage is to prevent linkdown when opening bpf.
	 */
	iffchange = ifp->if_flags ^ sc->sc_if_flags;
	sc->sc_if_flags = ifp->if_flags;
	if ((iffchange & ~(IFF_CANTCHANGE | IFF_DEBUG)) != 0) {
		needreset = true;
		goto ec;
	}

	/* iff related updates */
	if ((iffchange & IFF_PROMISC) != 0)
		wm_set_filter(sc);

	wm_set_vlan(sc);

ec:
	/* Check for ec_capenable. */
	ecchange = ec->ec_capenable ^ sc->sc_ec_capenable;
	sc->sc_ec_capenable = ec->ec_capenable;
	if ((ecchange & ~ETHERCAP_EEE) != 0) {
		needreset = true;
		goto out;
	}

	/* ec related updates */
	wm_set_eee(sc);

out:
	if (needreset)
		rc = ENETRESET;
	WM_CORE_UNLOCK(sc);

	return rc;
}

static bool
wm_phy_need_linkdown_discard(struct wm_softc *sc)
{

	switch (sc->sc_phytype) {
	case WMPHY_82577: /* ihphy */
	case WMPHY_82578: /* atphy */
	case WMPHY_82579: /* ihphy */
	case WMPHY_I217: /* ihphy */
	case WMPHY_82580: /* ihphy */
	case WMPHY_I350: /* ihphy */
		return true;
	default:
		return false;
	}
}

static void
wm_set_linkdown_discard(struct wm_softc *sc)
{

	for (int i = 0; i < sc->sc_nqueues; i++) {
		struct wm_txqueue *txq = &sc->sc_queue[i].wmq_txq;

		mutex_enter(txq->txq_lock);
		txq->txq_flags |= WM_TXQ_LINKDOWN_DISCARD;
		mutex_exit(txq->txq_lock);
	}
}

static void
wm_clear_linkdown_discard(struct wm_softc *sc)
{

	for (int i = 0; i < sc->sc_nqueues; i++) {
		struct wm_txqueue *txq = &sc->sc_queue[i].wmq_txq;

		mutex_enter(txq->txq_lock);
		txq->txq_flags &= ~WM_TXQ_LINKDOWN_DISCARD;
		mutex_exit(txq->txq_lock);
	}
}

/*
 * wm_ioctl:		[ifnet interface function]
 *
 *	Handle control requests from the operator.
 */
static int
wm_ioctl(struct ifnet *ifp, u_long cmd, void *data)
{
	struct wm_softc *sc = ifp->if_softc;
	struct ifreq *ifr = (struct ifreq *)data;
	struct ifaddr *ifa = (struct ifaddr *)data;
	struct sockaddr_dl *sdl;
	int s, error;

	DPRINTF(sc, WM_DEBUG_INIT, ("%s: %s called\n",
		device_xname(sc->sc_dev), __func__));

#ifndef WM_MPSAFE
	s = splnet();
#endif
	switch (cmd) {
	case SIOCSIFMEDIA:
		WM_CORE_LOCK(sc);
		/* Flow control requires full-duplex mode. */
		if (IFM_SUBTYPE(ifr->ifr_media) == IFM_AUTO ||
		    (ifr->ifr_media & IFM_FDX) == 0)
			ifr->ifr_media &= ~IFM_ETH_FMASK;
		if (IFM_SUBTYPE(ifr->ifr_media) != IFM_AUTO) {
			if ((ifr->ifr_media & IFM_ETH_FMASK) == IFM_FLOW) {
				/* We can do both TXPAUSE and RXPAUSE. */
				ifr->ifr_media |=
				    IFM_ETH_TXPAUSE | IFM_ETH_RXPAUSE;
			}
			sc->sc_flowflags = ifr->ifr_media & IFM_ETH_FMASK;
		}
		WM_CORE_UNLOCK(sc);
		error = ifmedia_ioctl(ifp, ifr, &sc->sc_mii.mii_media, cmd);
		if (error == 0 && wm_phy_need_linkdown_discard(sc)) {
			if (IFM_SUBTYPE(ifr->ifr_media) == IFM_NONE)
				wm_set_linkdown_discard(sc);
			else
				wm_clear_linkdown_discard(sc);
		}
		break;
	case SIOCINITIFADDR:
		WM_CORE_LOCK(sc);
		if (ifa->ifa_addr->sa_family == AF_LINK) {
			sdl = satosdl(ifp->if_dl->ifa_addr);
			(void)sockaddr_dl_setaddr(sdl, sdl->sdl_len,
			    LLADDR(satosdl(ifa->ifa_addr)), ifp->if_addrlen);
			/* Unicast address is the first multicast entry */
			wm_set_filter(sc);
			error = 0;
			WM_CORE_UNLOCK(sc);
			break;
		}
		WM_CORE_UNLOCK(sc);
		if (((ifp->if_flags & IFF_UP) == 0) && wm_phy_need_linkdown_discard(sc))
			wm_clear_linkdown_discard(sc);
		/*FALLTHROUGH*/
	default:
		if (cmd == SIOCSIFFLAGS && wm_phy_need_linkdown_discard(sc)) {
			if (((ifp->if_flags & IFF_UP) == 0) && ((ifr->ifr_flags & IFF_UP) != 0)) {
				wm_clear_linkdown_discard(sc);
			} else if (((ifp->if_flags & IFF_UP) != 0) && ((ifr->ifr_flags & IFF_UP) == 0)) {
				wm_set_linkdown_discard(sc);
			}
		}
#ifdef WM_MPSAFE
		s = splnet();
#endif
		/* It may call wm_start, so unlock here */
		error = ether_ioctl(ifp, cmd, data);
#ifdef WM_MPSAFE
		splx(s);
#endif
		if (error != ENETRESET)
			break;

		error = 0;

		if (cmd == SIOCSIFCAP)
			error = (*ifp->if_init)(ifp);
		else if (cmd != SIOCADDMULTI && cmd != SIOCDELMULTI)
			;
		else if (ifp->if_flags & IFF_RUNNING) {
			/*
			 * Multicast list has changed; set the hardware filter
			 * accordingly.
			 */
			WM_CORE_LOCK(sc);
			wm_set_filter(sc);
			WM_CORE_UNLOCK(sc);
		}
		break;
	}

#ifndef WM_MPSAFE
	splx(s);
#endif
	return error;
}

/* MAC address related */

/*
 * Get the offset of MAC address and return it.
 * If error occured, use offset 0.
 */
static uint16_t
wm_check_alt_mac_addr(struct wm_softc *sc)
{
	uint16_t myea[ETHER_ADDR_LEN / 2];
	uint16_t offset = NVM_OFF_MACADDR;

	/* Try to read alternative MAC address pointer */
	if (wm_nvm_read(sc, NVM_OFF_ALT_MAC_ADDR_PTR, 1, &offset) != 0)
		return 0;

	/* Check pointer if it's valid or not. */
	if ((offset == 0x0000) || (offset == 0xffff))
		return 0;

	offset += NVM_OFF_MACADDR_82571(sc->sc_funcid);
	/*
	 * Check whether alternative MAC address is valid or not.
	 * Some cards have non 0xffff pointer but those don't use
	 * alternative MAC address in reality.
	 *
	 * Check whether the broadcast bit is set or not.
	 */
	if (wm_nvm_read(sc, offset, 1, myea) == 0)
		if (((myea[0] & 0xff) & 0x01) == 0)
			return offset; /* Found */

	/* Not found */
	return 0;
}

static int
wm_read_mac_addr(struct wm_softc *sc, uint8_t *enaddr)
{
	uint16_t myea[ETHER_ADDR_LEN / 2];
	uint16_t offset = NVM_OFF_MACADDR;
	int do_invert = 0;

	switch (sc->sc_type) {
	case WM_T_82580:
	case WM_T_I350:
	case WM_T_I354:
		/* EEPROM Top Level Partitioning */
		offset = NVM_OFF_LAN_FUNC_82580(sc->sc_funcid) + 0;
		break;
	case WM_T_82571:
	case WM_T_82575:
	case WM_T_82576:
	case WM_T_80003:
	case WM_T_I210:
	case WM_T_I211:
		offset = wm_check_alt_mac_addr(sc);
		if (offset == 0)
			if ((sc->sc_funcid & 0x01) == 1)
				do_invert = 1;
		break;
	default:
		if ((sc->sc_funcid & 0x01) == 1)
			do_invert = 1;
		break;
	}

	if (wm_nvm_read(sc, offset, sizeof(myea) / sizeof(myea[0]), myea) != 0)
		goto bad;

	enaddr[0] = myea[0] & 0xff;
	enaddr[1] = myea[0] >> 8;
	enaddr[2] = myea[1] & 0xff;
	enaddr[3] = myea[1] >> 8;
	enaddr[4] = myea[2] & 0xff;
	enaddr[5] = myea[2] >> 8;

	/*
	 * Toggle the LSB of the MAC address on the second port
	 * of some dual port cards.
	 */
	if (do_invert != 0)
		enaddr[5] ^= 1;

	return 0;

 bad:
	return -1;
}

/*
 * wm_set_ral:
 *
 *	Set an entery in the receive address list.
 */
static void
wm_set_ral(struct wm_softc *sc, const uint8_t *enaddr, int idx)
{
	uint32_t ral_lo, ral_hi, addrl, addrh;
	uint32_t wlock_mac;
	int rv;

	if (enaddr != NULL) {
		ral_lo = (uint32_t)enaddr[0] | ((uint32_t)enaddr[1] << 8) |
		    ((uint32_t)enaddr[2] << 16) | ((uint32_t)enaddr[3] << 24);
		ral_hi = (uint32_t)enaddr[4] | ((uint32_t)enaddr[5] << 8);
		ral_hi |= RAL_AV;
	} else {
		ral_lo = 0;
		ral_hi = 0;
	}

	switch (sc->sc_type) {
	case WM_T_82542_2_0:
	case WM_T_82542_2_1:
	case WM_T_82543:
		CSR_WRITE(sc, WMREG_RAL(idx), ral_lo);
		CSR_WRITE_FLUSH(sc);
		CSR_WRITE(sc, WMREG_RAH(idx), ral_hi);
		CSR_WRITE_FLUSH(sc);
		break;
	case WM_T_PCH2:
	case WM_T_PCH_LPT:
	case WM_T_PCH_SPT:
	case WM_T_PCH_CNP:
		if (idx == 0) {
			CSR_WRITE(sc, WMREG_CORDOVA_RAL(idx), ral_lo);
			CSR_WRITE_FLUSH(sc);
			CSR_WRITE(sc, WMREG_CORDOVA_RAH(idx), ral_hi);
			CSR_WRITE_FLUSH(sc);
			return;
		}
		if (sc->sc_type != WM_T_PCH2) {
			wlock_mac = __SHIFTOUT(CSR_READ(sc, WMREG_FWSM),
			    FWSM_WLOCK_MAC);
			addrl = WMREG_SHRAL(idx - 1);
			addrh = WMREG_SHRAH(idx - 1);
		} else {
			wlock_mac = 0;
			addrl = WMREG_PCH_LPT_SHRAL(idx - 1);
			addrh = WMREG_PCH_LPT_SHRAH(idx - 1);
		}

		if ((wlock_mac == 0) || (idx <= wlock_mac)) {
			rv = wm_get_swflag_ich8lan(sc);
			if (rv != 0)
				return;
			CSR_WRITE(sc, addrl, ral_lo);
			CSR_WRITE_FLUSH(sc);
			CSR_WRITE(sc, addrh, ral_hi);
			CSR_WRITE_FLUSH(sc);
			wm_put_swflag_ich8lan(sc);
		}

		break;
	default:
		CSR_WRITE(sc, WMREG_CORDOVA_RAL(idx), ral_lo);
		CSR_WRITE_FLUSH(sc);
		CSR_WRITE(sc, WMREG_CORDOVA_RAH(idx), ral_hi);
		CSR_WRITE_FLUSH(sc);
		break;
	}
}

/*
 * wm_mchash:
 *
 *	Compute the hash of the multicast address for the 4096-bit
 *	multicast filter.
 */
static uint32_t
wm_mchash(struct wm_softc *sc, const uint8_t *enaddr)
{
	static const int lo_shift[4] = { 4, 3, 2, 0 };
	static const int hi_shift[4] = { 4, 5, 6, 8 };
	static const int ich8_lo_shift[4] = { 6, 5, 4, 2 };
	static const int ich8_hi_shift[4] = { 2, 3, 4, 6 };
	uint32_t hash;

	if ((sc->sc_type == WM_T_ICH8) || (sc->sc_type == WM_T_ICH9)
	    || (sc->sc_type == WM_T_ICH10) || (sc->sc_type == WM_T_PCH)
	    || (sc->sc_type == WM_T_PCH2) || (sc->sc_type == WM_T_PCH_LPT)
	    || (sc->sc_type == WM_T_PCH_SPT) || (sc->sc_type == WM_T_PCH_CNP)){
		hash = (enaddr[4] >> ich8_lo_shift[sc->sc_mchash_type]) |
		    (((uint16_t)enaddr[5]) << ich8_hi_shift[sc->sc_mchash_type]);
		return (hash & 0x3ff);
	}
	hash = (enaddr[4] >> lo_shift[sc->sc_mchash_type]) |
	    (((uint16_t)enaddr[5]) << hi_shift[sc->sc_mchash_type]);

	return (hash & 0xfff);
}

/*
 *
 *
 */
static int
wm_rar_count(struct wm_softc *sc)
{
	int size;

	switch (sc->sc_type) {
	case WM_T_ICH8:
		size = WM_RAL_TABSIZE_ICH8 -1;
		break;
	case WM_T_ICH9:
	case WM_T_ICH10:
	case WM_T_PCH:
		size = WM_RAL_TABSIZE_ICH8;
		break;
	case WM_T_PCH2:
		size = WM_RAL_TABSIZE_PCH2;
		break;
	case WM_T_PCH_LPT:
	case WM_T_PCH_SPT:
	case WM_T_PCH_CNP:
		size = WM_RAL_TABSIZE_PCH_LPT;
		break;
	case WM_T_82575:
	case WM_T_I210:
	case WM_T_I211:
		size = WM_RAL_TABSIZE_82575;
		break;
	case WM_T_82576:
	case WM_T_82580:
		size = WM_RAL_TABSIZE_82576;
		break;
	case WM_T_I350:
	case WM_T_I354:
		size = WM_RAL_TABSIZE_I350;
		break;
	default:
		size = WM_RAL_TABSIZE;
	}

	return size;
}

/*
 * wm_set_filter:
 *
 *	Set up the receive filter.
 */
static void
wm_set_filter(struct wm_softc *sc)
{
	struct ethercom *ec = &sc->sc_ethercom;
	struct ifnet *ifp = &sc->sc_ethercom.ec_if;
	struct ether_multi *enm;
	struct ether_multistep step;
	bus_addr_t mta_reg;
	uint32_t hash, reg, bit;
	int i, size, ralmax, rv;

	DPRINTF(sc, WM_DEBUG_INIT, ("%s: %s called\n",
		device_xname(sc->sc_dev), __func__));

	if (sc->sc_type >= WM_T_82544)
		mta_reg = WMREG_CORDOVA_MTA;
	else
		mta_reg = WMREG_MTA;

	sc->sc_rctl &= ~(RCTL_BAM | RCTL_UPE | RCTL_MPE);

	if (ifp->if_flags & IFF_BROADCAST)
		sc->sc_rctl |= RCTL_BAM;
	if (ifp->if_flags & IFF_PROMISC) {
		sc->sc_rctl |= RCTL_UPE;
		ETHER_LOCK(ec);
		ec->ec_flags |= ETHER_F_ALLMULTI;
		ETHER_UNLOCK(ec);
		goto allmulti;
	}

	/*
	 * Set the station address in the first RAL slot, and
	 * clear the remaining slots.
	 */
	size = wm_rar_count(sc);
	wm_set_ral(sc, CLLADDR(ifp->if_sadl), 0);

	if ((sc->sc_type == WM_T_PCH_LPT) || (sc->sc_type == WM_T_PCH_SPT)
	    || (sc->sc_type == WM_T_PCH_CNP)) {
		i = __SHIFTOUT(CSR_READ(sc, WMREG_FWSM), FWSM_WLOCK_MAC);
		switch (i) {
		case 0:
			/* We can use all entries */
			ralmax = size;
			break;
		case 1:
			/* Only RAR[0] */
			ralmax = 1;
			break;
		default:
			/* Available SHRA + RAR[0] */
			ralmax = i + 1;
		}
	} else
		ralmax = size;
	for (i = 1; i < size; i++) {
		if (i < ralmax)
			wm_set_ral(sc, NULL, i);
	}

	if ((sc->sc_type == WM_T_ICH8) || (sc->sc_type == WM_T_ICH9)
	    || (sc->sc_type == WM_T_ICH10) || (sc->sc_type == WM_T_PCH)
	    || (sc->sc_type == WM_T_PCH2) || (sc->sc_type == WM_T_PCH_LPT)
	    || (sc->sc_type == WM_T_PCH_SPT) || (sc->sc_type == WM_T_PCH_CNP))
		size = WM_ICH8_MC_TABSIZE;
	else
		size = WM_MC_TABSIZE;
	/* Clear out the multicast table. */
	for (i = 0; i < size; i++) {
		CSR_WRITE(sc, mta_reg + (i << 2), 0);
		CSR_WRITE_FLUSH(sc);
	}

	ETHER_LOCK(ec);
	ETHER_FIRST_MULTI(step, ec, enm);
	while (enm != NULL) {
		if (memcmp(enm->enm_addrlo, enm->enm_addrhi, ETHER_ADDR_LEN)) {
			ec->ec_flags |= ETHER_F_ALLMULTI;
			ETHER_UNLOCK(ec);
			/*
			 * We must listen to a range of multicast addresses.
			 * For now, just accept all multicasts, rather than
			 * trying to set only those filter bits needed to match
			 * the range.  (At this time, the only use of address
			 * ranges is for IP multicast routing, for which the
			 * range is big enough to require all bits set.)
			 */
			goto allmulti;
		}

		hash = wm_mchash(sc, enm->enm_addrlo);

		reg = (hash >> 5);
		if ((sc->sc_type == WM_T_ICH8) || (sc->sc_type == WM_T_ICH9)
		    || (sc->sc_type == WM_T_ICH10) || (sc->sc_type == WM_T_PCH)
		    || (sc->sc_type == WM_T_PCH2)
		    || (sc->sc_type == WM_T_PCH_LPT)
		    || (sc->sc_type == WM_T_PCH_SPT)
		    || (sc->sc_type == WM_T_PCH_CNP))
			reg &= 0x1f;
		else
			reg &= 0x7f;
		bit = hash & 0x1f;

		hash = CSR_READ(sc, mta_reg + (reg << 2));
		hash |= 1U << bit;

		if (sc->sc_type == WM_T_82544 && (reg & 1) != 0) {
			/*
			 * 82544 Errata 9: Certain register cannot be written
			 * with particular alignments in PCI-X bus operation
			 * (FCAH, MTA and VFTA).
			 */
			bit = CSR_READ(sc, mta_reg + ((reg - 1) << 2));
			CSR_WRITE(sc, mta_reg + (reg << 2), hash);
			CSR_WRITE_FLUSH(sc);
			CSR_WRITE(sc, mta_reg + ((reg - 1) << 2), bit);
			CSR_WRITE_FLUSH(sc);
		} else {
			CSR_WRITE(sc, mta_reg + (reg << 2), hash);
			CSR_WRITE_FLUSH(sc);
		}

		ETHER_NEXT_MULTI(step, enm);
	}
	ec->ec_flags &= ~ETHER_F_ALLMULTI;
	ETHER_UNLOCK(ec);

	goto setit;

 allmulti:
	sc->sc_rctl |= RCTL_MPE;

 setit:
	if (sc->sc_type >= WM_T_PCH2) {
		if (((ec->ec_capabilities & ETHERCAP_JUMBO_MTU) != 0)
		    && (ifp->if_mtu > ETHERMTU))
			rv = wm_lv_jumbo_workaround_ich8lan(sc, true);
		else
			rv = wm_lv_jumbo_workaround_ich8lan(sc, false);
		if (rv != 0)
			device_printf(sc->sc_dev,
			    "Failed to do workaround for jumbo frame.\n");
	}

	CSR_WRITE(sc, WMREG_RCTL, sc->sc_rctl);
}

/* Reset and init related */

static void
wm_set_vlan(struct wm_softc *sc)
{

	DPRINTF(sc, WM_DEBUG_INIT, ("%s: %s called\n",
		device_xname(sc->sc_dev), __func__));

	/* Deal with VLAN enables. */
	if (VLAN_ATTACHED(&sc->sc_ethercom))
		sc->sc_ctrl |= CTRL_VME;
	else
		sc->sc_ctrl &= ~CTRL_VME;

	/* Write the control registers. */
	CSR_WRITE(sc, WMREG_CTRL, sc->sc_ctrl);
}

static void
wm_set_pcie_completion_timeout(struct wm_softc *sc)
{
	uint32_t gcr;
	pcireg_t ctrl2;

	gcr = CSR_READ(sc, WMREG_GCR);

	/* Only take action if timeout value is defaulted to 0 */
	if ((gcr & GCR_CMPL_TMOUT_MASK) != 0)
		goto out;

	if ((gcr & GCR_CAP_VER2) == 0) {
		gcr |= GCR_CMPL_TMOUT_10MS;
		goto out;
	}

	ctrl2 = pci_conf_read(sc->sc_pc, sc->sc_pcitag,
	    sc->sc_pcixe_capoff + PCIE_DCSR2);
	ctrl2 |= WM_PCIE_DCSR2_16MS;
	pci_conf_write(sc->sc_pc, sc->sc_pcitag,
	    sc->sc_pcixe_capoff + PCIE_DCSR2, ctrl2);

out:
	/* Disable completion timeout resend */
	gcr &= ~GCR_CMPL_TMOUT_RESEND;

	CSR_WRITE(sc, WMREG_GCR, gcr);
}

void
wm_get_auto_rd_done(struct wm_softc *sc)
{
	int i;

	/* wait for eeprom to reload */
	switch (sc->sc_type) {
	case WM_T_82571:
	case WM_T_82572:
	case WM_T_82573:
	case WM_T_82574:
	case WM_T_82583:
	case WM_T_82575:
	case WM_T_82576:
	case WM_T_82580:
	case WM_T_I350:
	case WM_T_I354:
	case WM_T_I210:
	case WM_T_I211:
	case WM_T_80003:
	case WM_T_ICH8:
	case WM_T_ICH9:
		for (i = 0; i < 10; i++) {
			if (CSR_READ(sc, WMREG_EECD) & EECD_EE_AUTORD)
				break;
			delay(1000);
		}
		if (i == 10) {
			log(LOG_ERR, "%s: auto read from eeprom failed to "
			    "complete\n", device_xname(sc->sc_dev));
		}
		break;
	default:
		break;
	}
}

void
wm_lan_init_done(struct wm_softc *sc)
{
	uint32_t reg = 0;
	int i;

	DPRINTF(sc, WM_DEBUG_INIT, ("%s: %s called\n",
		device_xname(sc->sc_dev), __func__));

	/* Wait for eeprom to reload */
	switch (sc->sc_type) {
	case WM_T_ICH10:
	case WM_T_PCH:
	case WM_T_PCH2:
	case WM_T_PCH_LPT:
	case WM_T_PCH_SPT:
	case WM_T_PCH_CNP:
		for (i = 0; i < WM_ICH8_LAN_INIT_TIMEOUT; i++) {
			reg = CSR_READ(sc, WMREG_STATUS);
			if ((reg & STATUS_LAN_INIT_DONE) != 0)
				break;
			delay(100);
		}
		if (i >= WM_ICH8_LAN_INIT_TIMEOUT) {
			log(LOG_ERR, "%s: %s: lan_init_done failed to "
			    "complete\n", device_xname(sc->sc_dev), __func__);
		}
		break;
	default:
		panic("%s: %s: unknown type\n", device_xname(sc->sc_dev),
		    __func__);
		break;
	}

	reg &= ~STATUS_LAN_INIT_DONE;
	CSR_WRITE(sc, WMREG_STATUS, reg);
}

void
wm_get_cfg_done(struct wm_softc *sc)
{
	int mask;
	uint32_t reg;
	int i;

	DPRINTF(sc, WM_DEBUG_INIT, ("%s: %s called\n",
		device_xname(sc->sc_dev), __func__));

	/* Wait for eeprom to reload */
	switch (sc->sc_type) {
	case WM_T_82542_2_0:
	case WM_T_82542_2_1:
		/* null */
		break;
	case WM_T_82543:
	case WM_T_82544:
	case WM_T_82540:
	case WM_T_82545:
	case WM_T_82545_3:
	case WM_T_82546:
	case WM_T_82546_3:
	case WM_T_82541:
	case WM_T_82541_2:
	case WM_T_82547:
	case WM_T_82547_2:
	case WM_T_82573:
	case WM_T_82574:
	case WM_T_82583:
		/* generic */
		delay(10*1000);
		break;
	case WM_T_80003:
	case WM_T_82571:
	case WM_T_82572:
	case WM_T_82575:
	case WM_T_82576:
	case WM_T_82580:
	case WM_T_I350:
	case WM_T_I354:
	case WM_T_I210:
	case WM_T_I211:
		if (sc->sc_type == WM_T_82571) {
			/* Only 82571 shares port 0 */
			mask = EEMNGCTL_CFGDONE_0;
		} else
			mask = EEMNGCTL_CFGDONE_0 << sc->sc_funcid;
		for (i = 0; i < WM_PHY_CFG_TIMEOUT; i++) {
			if (CSR_READ(sc, WMREG_EEMNGCTL) & mask)
				break;
			delay(1000);
		}
		if (i >= WM_PHY_CFG_TIMEOUT)
			DPRINTF(sc, WM_DEBUG_GMII, ("%s: %s failed\n",
				device_xname(sc->sc_dev), __func__));
		break;
	case WM_T_ICH8:
	case WM_T_ICH9:
	case WM_T_ICH10:
	case WM_T_PCH:
	case WM_T_PCH2:
	case WM_T_PCH_LPT:
	case WM_T_PCH_SPT:
	case WM_T_PCH_CNP:
		delay(10*1000);
		if (sc->sc_type >= WM_T_ICH10)
			wm_lan_init_done(sc);
		else
			wm_get_auto_rd_done(sc);

		/* Clear PHY Reset Asserted bit */
		reg = CSR_READ(sc, WMREG_STATUS);
		if ((reg & STATUS_PHYRA) != 0)
			CSR_WRITE(sc, WMREG_STATUS, reg & ~STATUS_PHYRA);
		break;
	default:
		panic("%s: %s: unknown type\n", device_xname(sc->sc_dev),
		    __func__);
		break;
	}
}

int
wm_phy_post_reset(struct wm_softc *sc)
{
	device_t dev = sc->sc_dev;
	uint16_t reg;
	int rv = 0;

	/* This function is only for ICH8 and newer. */
	if (sc->sc_type < WM_T_ICH8)
		return 0;

	if (wm_phy_resetisblocked(sc)) {
		/* XXX */
		device_printf(dev, "PHY is blocked\n");
		return -1;
	}

	/* Allow time for h/w to get to quiescent state after reset */
	delay(10*1000);

	/* Perform any necessary post-reset workarounds */
	if (sc->sc_type == WM_T_PCH)
		rv = wm_hv_phy_workarounds_ich8lan(sc);
	else if (sc->sc_type == WM_T_PCH2)
		rv = wm_lv_phy_workarounds_ich8lan(sc);
	if (rv != 0)
		return rv;

	/* Clear the host wakeup bit after lcd reset */
	if (sc->sc_type >= WM_T_PCH) {
		wm_gmii_hv_readreg(dev, 2, BM_PORT_GEN_CFG, &reg);
		reg &= ~BM_WUC_HOST_WU_BIT;
		wm_gmii_hv_writereg(dev, 2, BM_PORT_GEN_CFG, reg);
	}

	/* Configure the LCD with the extended configuration region in NVM */
	if ((rv = wm_init_lcd_from_nvm(sc)) != 0)
		return rv;

	/* Configure the LCD with the OEM bits in NVM */
	rv = wm_oem_bits_config_ich8lan(sc, true);

	if (sc->sc_type == WM_T_PCH2) {
		/* Ungate automatic PHY configuration on non-managed 82579 */
		if ((CSR_READ(sc, WMREG_FWSM) & FWSM_FW_VALID) == 0) {
			delay(10 * 1000);
			wm_gate_hw_phy_config_ich8lan(sc, false);
		}
		/* Set EEE LPI Update Timer to 200usec */
		rv = sc->phy.acquire(sc);
		if (rv)
			return rv;
		rv = wm_write_emi_reg_locked(dev,
		    I82579_LPI_UPDATE_TIMER, 0x1387);
		sc->phy.release(sc);
	}

	return rv;
}

/* Only for PCH and newer */
static int
wm_write_smbus_addr(struct wm_softc *sc)
{
	uint32_t strap, freq;
	uint16_t phy_data;
	int rv;

	DPRINTF(sc, WM_DEBUG_INIT, ("%s: %s called\n",
		device_xname(sc->sc_dev), __func__));
	KASSERT(CSR_READ(sc, WMREG_EXTCNFCTR) & EXTCNFCTR_MDIO_SW_OWNERSHIP);

	strap = CSR_READ(sc, WMREG_STRAP);
	freq = __SHIFTOUT(strap, STRAP_FREQ);

	rv = wm_gmii_hv_readreg_locked(sc->sc_dev, 2, HV_SMB_ADDR, &phy_data);
	if (rv != 0)
		return -1;

	phy_data &= ~HV_SMB_ADDR_ADDR;
	phy_data |= __SHIFTOUT(strap, STRAP_SMBUSADDR);
	phy_data |= HV_SMB_ADDR_PEC_EN | HV_SMB_ADDR_VALID;

	if (sc->sc_phytype == WMPHY_I217) {
		/* Restore SMBus frequency */
		if (freq --) {
			phy_data &= ~(HV_SMB_ADDR_FREQ_LOW
			    | HV_SMB_ADDR_FREQ_HIGH);
			phy_data |= __SHIFTIN((freq & 0x01) != 0,
			    HV_SMB_ADDR_FREQ_LOW);
			phy_data |= __SHIFTIN((freq & 0x02) != 0,
			    HV_SMB_ADDR_FREQ_HIGH);
		} else
			DPRINTF(sc, WM_DEBUG_INIT,
			    ("%s: %s Unsupported SMB frequency in PHY\n",
				device_xname(sc->sc_dev), __func__));
	}

	return wm_gmii_hv_writereg_locked(sc->sc_dev, 2, HV_SMB_ADDR,
	    phy_data);
}

static int
wm_init_lcd_from_nvm(struct wm_softc *sc)
{
	uint32_t extcnfctr, sw_cfg_mask, cnf_size, word_addr, i, reg;
	uint16_t phy_page = 0;
	int rv = 0;

	DPRINTF(sc, WM_DEBUG_INIT, ("%s: %s called\n",
		device_xname(sc->sc_dev), __func__));

	switch (sc->sc_type) {
	case WM_T_ICH8:
		if ((sc->sc_phytype == WMPHY_UNKNOWN)
		    || (sc->sc_phytype != WMPHY_IGP_3))
			return 0;

		if ((sc->sc_pcidevid == PCI_PRODUCT_INTEL_82801H_AMT)
		    || (sc->sc_pcidevid == PCI_PRODUCT_INTEL_82801H_LAN)) {
			sw_cfg_mask = FEXTNVM_SW_CONFIG;
			break;
		}
		/* FALLTHROUGH */
	case WM_T_PCH:
	case WM_T_PCH2:
	case WM_T_PCH_LPT:
	case WM_T_PCH_SPT:
	case WM_T_PCH_CNP:
		sw_cfg_mask = FEXTNVM_SW_CONFIG_ICH8M;
		break;
	default:
		return 0;
	}

	if ((rv = sc->phy.acquire(sc)) != 0)
		return rv;

	reg = CSR_READ(sc, WMREG_FEXTNVM);
	if ((reg & sw_cfg_mask) == 0)
		goto release;

	/*
	 * Make sure HW does not configure LCD from PHY extended configuration
	 * before SW configuration
	 */
	extcnfctr = CSR_READ(sc, WMREG_EXTCNFCTR);
	if ((sc->sc_type < WM_T_PCH2)
	    && ((extcnfctr & EXTCNFCTR_PCIE_WRITE_ENABLE) != 0))
		goto release;

	DPRINTF(sc, WM_DEBUG_INIT, ("%s: %s: Configure LCD by software\n",
		device_xname(sc->sc_dev), __func__));
	/* word_addr is in DWORD */
	word_addr = __SHIFTOUT(extcnfctr, EXTCNFCTR_EXT_CNF_POINTER) << 1;

	reg = CSR_READ(sc, WMREG_EXTCNFSIZE);
	cnf_size = __SHIFTOUT(reg, EXTCNFSIZE_LENGTH);
	if (cnf_size == 0)
		goto release;

	if (((sc->sc_type == WM_T_PCH)
		&& ((extcnfctr & EXTCNFCTR_OEM_WRITE_ENABLE) == 0))
	    || (sc->sc_type > WM_T_PCH)) {
		/*
		 * HW configures the SMBus address and LEDs when the OEM and
		 * LCD Write Enable bits are set in the NVM. When both NVM bits
		 * are cleared, SW will configure them instead.
		 */
		DPRINTF(sc, WM_DEBUG_INIT, ("%s: %s: Configure SMBus and LED\n",
			device_xname(sc->sc_dev), __func__));
		if ((rv = wm_write_smbus_addr(sc)) != 0)
			goto release;

		reg = CSR_READ(sc, WMREG_LEDCTL);
		rv = wm_gmii_hv_writereg_locked(sc->sc_dev, 1, HV_LED_CONFIG,
		    (uint16_t)reg);
		if (rv != 0)
			goto release;
	}

	/* Configure LCD from extended configuration region. */
	for (i = 0; i < cnf_size; i++) {
		uint16_t reg_data, reg_addr;

		if (wm_nvm_read(sc, (word_addr + i * 2), 1, &reg_data) != 0)
			goto release;

		if (wm_nvm_read(sc, (word_addr + i * 2 + 1), 1, &reg_addr) !=0)
			goto release;

		if (reg_addr == IGPHY_PAGE_SELECT)
			phy_page = reg_data;

		reg_addr &= IGPHY_MAXREGADDR;
		reg_addr |= phy_page;

		KASSERT(sc->phy.writereg_locked != NULL);
		rv = sc->phy.writereg_locked(sc->sc_dev, 1, reg_addr,
		    reg_data);
	}

release:
	sc->phy.release(sc);
	return rv;
}

/*
 *  wm_oem_bits_config_ich8lan - SW-based LCD Configuration
 *  @sc:       pointer to the HW structure
 *  @d0_state: boolean if entering d0 or d3 device state
 *
 *  SW will configure Gbe Disable and LPLU based on the NVM. The four bits are
 *  collectively called OEM bits.  The OEM Write Enable bit and SW Config bit
 *  in NVM determines whether HW should configure LPLU and Gbe Disable.
 */
int
wm_oem_bits_config_ich8lan(struct wm_softc *sc, bool d0_state)
{
	uint32_t mac_reg;
	uint16_t oem_reg;
	int rv;

	if (sc->sc_type < WM_T_PCH)
		return 0;

	rv = sc->phy.acquire(sc);
	if (rv != 0)
		return rv;

	if (sc->sc_type == WM_T_PCH) {
		mac_reg = CSR_READ(sc, WMREG_EXTCNFCTR);
		if ((mac_reg & EXTCNFCTR_OEM_WRITE_ENABLE) != 0)
			goto release;
	}

	mac_reg = CSR_READ(sc, WMREG_FEXTNVM);
	if ((mac_reg & FEXTNVM_SW_CONFIG_ICH8M) == 0)
		goto release;

	mac_reg = CSR_READ(sc, WMREG_PHY_CTRL);

	rv = wm_gmii_hv_readreg_locked(sc->sc_dev, 1, HV_OEM_BITS, &oem_reg);
	if (rv != 0)
		goto release;
	oem_reg &= ~(HV_OEM_BITS_A1KDIS | HV_OEM_BITS_LPLU);

	if (d0_state) {
		if ((mac_reg & PHY_CTRL_GBE_DIS) != 0)
			oem_reg |= HV_OEM_BITS_A1KDIS;
		if ((mac_reg & PHY_CTRL_D0A_LPLU) != 0)
			oem_reg |= HV_OEM_BITS_LPLU;
	} else {
		if ((mac_reg & (PHY_CTRL_GBE_DIS | PHY_CTRL_NOND0A_GBE_DIS))
		    != 0)
			oem_reg |= HV_OEM_BITS_A1KDIS;
		if ((mac_reg & (PHY_CTRL_D0A_LPLU | PHY_CTRL_NOND0A_LPLU))
		    != 0)
			oem_reg |= HV_OEM_BITS_LPLU;
	}

	/* Set Restart auto-neg to activate the bits */
	if ((d0_state || (sc->sc_type != WM_T_PCH))
	    && (wm_phy_resetisblocked(sc) == false))
		oem_reg |= HV_OEM_BITS_ANEGNOW;

	rv = wm_gmii_hv_writereg_locked(sc->sc_dev, 1, HV_OEM_BITS, oem_reg);

release:
	sc->phy.release(sc);

	return rv;
}

/* Init hardware bits */
void
wm_initialize_hardware_bits(struct wm_softc *sc)
{
	uint32_t tarc0, tarc1, reg;

	DPRINTF(sc, WM_DEBUG_INIT, ("%s: %s called\n",
		device_xname(sc->sc_dev), __func__));

	/* For 82571 variant, 80003 and ICHs */
	if (((sc->sc_type >= WM_T_82571) && (sc->sc_type <= WM_T_82583))
	    || (sc->sc_type >= WM_T_80003)) {

		/* Transmit Descriptor Control 0 */
		reg = CSR_READ(sc, WMREG_TXDCTL(0));
		reg |= TXDCTL_COUNT_DESC;
		CSR_WRITE(sc, WMREG_TXDCTL(0), reg);

		/* Transmit Descriptor Control 1 */
		reg = CSR_READ(sc, WMREG_TXDCTL(1));
		reg |= TXDCTL_COUNT_DESC;
		CSR_WRITE(sc, WMREG_TXDCTL(1), reg);

		/* TARC0 */
		tarc0 = CSR_READ(sc, WMREG_TARC0);
		switch (sc->sc_type) {
		case WM_T_82571:
		case WM_T_82572:
		case WM_T_82573:
		case WM_T_82574:
		case WM_T_82583:
		case WM_T_80003:
			/* Clear bits 30..27 */
			tarc0 &= ~__BITS(30, 27);
			break;
		default:
			break;
		}

		switch (sc->sc_type) {
		case WM_T_82571:
		case WM_T_82572:
			tarc0 |= __BITS(26, 23); /* TARC0 bits 23-26 */

			tarc1 = CSR_READ(sc, WMREG_TARC1);
			tarc1 &= ~__BITS(30, 29); /* Clear bits 30 and 29 */
			tarc1 |= __BITS(26, 24); /* TARC1 bits 26-24 */
			/* 8257[12] Errata No.7 */
			tarc1 |= __BIT(22); /* TARC1 bits 22 */

			/* TARC1 bit 28 */
			if ((CSR_READ(sc, WMREG_TCTL) & TCTL_MULR) != 0)
				tarc1 &= ~__BIT(28);
			else
				tarc1 |= __BIT(28);
			CSR_WRITE(sc, WMREG_TARC1, tarc1);

			/*
			 * 8257[12] Errata No.13
			 * Disable Dyamic Clock Gating.
			 */
			reg = CSR_READ(sc, WMREG_CTRL_EXT);
			reg &= ~CTRL_EXT_DMA_DYN_CLK;
			CSR_WRITE(sc, WMREG_CTRL_EXT, reg);
			break;
		case WM_T_82573:
		case WM_T_82574:
		case WM_T_82583:
			if ((sc->sc_type == WM_T_82574)
			    || (sc->sc_type == WM_T_82583))
				tarc0 |= __BIT(26); /* TARC0 bit 26 */

			/* Extended Device Control */
			reg = CSR_READ(sc, WMREG_CTRL_EXT);
			reg &= ~__BIT(23);	/* Clear bit 23 */
			reg |= __BIT(22);	/* Set bit 22 */
			CSR_WRITE(sc, WMREG_CTRL_EXT, reg);

			/* Device Control */
			sc->sc_ctrl &= ~__BIT(29);	/* Clear bit 29 */
			CSR_WRITE(sc, WMREG_CTRL, sc->sc_ctrl);

			/* PCIe Control Register */
			/*
			 * 82573 Errata (unknown).
			 *
			 * 82574 Errata 25 and 82583 Errata 12
			 * "Dropped Rx Packets":
			 *   NVM Image Version 2.1.4 and newer has no this bug.
			 */
			reg = CSR_READ(sc, WMREG_GCR);
			reg |= GCR_L1_ACT_WITHOUT_L0S_RX;
			CSR_WRITE(sc, WMREG_GCR, reg);

			if ((sc->sc_type == WM_T_82574)
			    || (sc->sc_type == WM_T_82583)) {
				/*
				 * Document says this bit must be set for
				 * proper operation.
				 */
				reg = CSR_READ(sc, WMREG_GCR);
				reg |= __BIT(22);
				CSR_WRITE(sc, WMREG_GCR, reg);

				/*
				 * Apply workaround for hardware errata
				 * documented in errata docs Fixes issue where
				 * some error prone or unreliable PCIe
				 * completions are occurring, particularly
				 * with ASPM enabled. Without fix, issue can
				 * cause Tx timeouts.
				 */
				reg = CSR_READ(sc, WMREG_GCR2);
				reg |= __BIT(0);
				CSR_WRITE(sc, WMREG_GCR2, reg);
			}
			break;
		case WM_T_80003:
			/* TARC0 */
			if ((sc->sc_mediatype == WM_MEDIATYPE_FIBER)
			    || (sc->sc_mediatype == WM_MEDIATYPE_SERDES))
				tarc0 &= ~__BIT(20); /* Clear bits 20 */

			/* TARC1 bit 28 */
			tarc1 = CSR_READ(sc, WMREG_TARC1);
			if ((CSR_READ(sc, WMREG_TCTL) & TCTL_MULR) != 0)
				tarc1 &= ~__BIT(28);
			else
				tarc1 |= __BIT(28);
			CSR_WRITE(sc, WMREG_TARC1, tarc1);
			break;
		case WM_T_ICH8:
		case WM_T_ICH9:
		case WM_T_ICH10:
		case WM_T_PCH:
		case WM_T_PCH2:
		case WM_T_PCH_LPT:
		case WM_T_PCH_SPT:
		case WM_T_PCH_CNP:
			/* TARC0 */
			if (sc->sc_type == WM_T_ICH8) {
				/* Set TARC0 bits 29 and 28 */
				tarc0 |= __BITS(29, 28);
			} else if (sc->sc_type == WM_T_PCH_SPT) {
				tarc0 |= __BIT(29);
				/*
				 *  Drop bit 28. From Linux.
				 * See I218/I219 spec update
				 * "5. Buffer Overrun While the I219 is
				 * Processing DMA Transactions"
				 */
				tarc0 &= ~__BIT(28);
			}
			/* Set TARC0 bits 23,24,26,27 */
			tarc0 |= __BITS(27, 26) | __BITS(24, 23);

			/* CTRL_EXT */
			reg = CSR_READ(sc, WMREG_CTRL_EXT);
			reg |= __BIT(22);	/* Set bit 22 */
			/*
			 * Enable PHY low-power state when MAC is at D3
			 * w/o WoL
			 */
			if (sc->sc_type >= WM_T_PCH)
				reg |= CTRL_EXT_PHYPDEN;
			CSR_WRITE(sc, WMREG_CTRL_EXT, reg);

			/* TARC1 */
			tarc1 = CSR_READ(sc, WMREG_TARC1);
			/* bit 28 */
			if ((CSR_READ(sc, WMREG_TCTL) & TCTL_MULR) != 0)
				tarc1 &= ~__BIT(28);
			else
				tarc1 |= __BIT(28);
			tarc1 |= __BIT(24) | __BIT(26) | __BIT(30);
			CSR_WRITE(sc, WMREG_TARC1, tarc1);

			/* Device Status */
			if (sc->sc_type == WM_T_ICH8) {
				reg = CSR_READ(sc, WMREG_STATUS);
				reg &= ~__BIT(31);
				CSR_WRITE(sc, WMREG_STATUS, reg);

			}

			/* IOSFPC */
			if (sc->sc_type == WM_T_PCH_SPT) {
				reg = CSR_READ(sc, WMREG_IOSFPC);
				reg |= RCTL_RDMTS_HEX; /* XXX RTCL bit? */
				CSR_WRITE(sc, WMREG_IOSFPC, reg);
			}
			/*
			 * Work-around descriptor data corruption issue during
			 * NFS v2 UDP traffic, just disable the NFS filtering
			 * capability.
			 */
			reg = CSR_READ(sc, WMREG_RFCTL);
			reg |= WMREG_RFCTL_NFSWDIS | WMREG_RFCTL_NFSRDIS;
			CSR_WRITE(sc, WMREG_RFCTL, reg);
			break;
		default:
			break;
		}
		CSR_WRITE(sc, WMREG_TARC0, tarc0);

		switch (sc->sc_type) {
		/*
		 * 8257[12] Errata No.52, 82573 Errata No.43 and some others.
		 * Avoid RSS Hash Value bug.
		 */
		case WM_T_82571:
		case WM_T_82572:
		case WM_T_82573:
		case WM_T_80003:
		case WM_T_ICH8:
			reg = CSR_READ(sc, WMREG_RFCTL);
			reg |= WMREG_RFCTL_NEWIPV6EXDIS |WMREG_RFCTL_IPV6EXDIS;
			CSR_WRITE(sc, WMREG_RFCTL, reg);
			break;
		case WM_T_82574:
			/* Use extened Rx descriptor. */
			reg = CSR_READ(sc, WMREG_RFCTL);
			reg |= WMREG_RFCTL_EXSTEN;
			CSR_WRITE(sc, WMREG_RFCTL, reg);
			break;
		default:
			break;
		}
	} else if ((sc->sc_type >= WM_T_82575) && (sc->sc_type <= WM_T_I211)) {
		/*
		 * 82575 Errata XXX, 82576 Errata 46, 82580 Errata 24,
		 * I350 Errata 37, I210 Errata No. 31 and I211 Errata No. 11:
		 * "Certain Malformed IPv6 Extension Headers are Not Processed
		 * Correctly by the Device"
		 *
		 * I354(C2000) Errata AVR53:
		 * "Malformed IPv6 Extension Headers May Result in LAN Device
		 * Hang"
		 */
		reg = CSR_READ(sc, WMREG_RFCTL);
		reg |= WMREG_RFCTL_IPV6EXDIS;
		CSR_WRITE(sc, WMREG_RFCTL, reg);
	}
}

static uint32_t
wm_rxpbs_adjust_82580(uint32_t val)
{
	uint32_t rv = 0;

	if (val < __arraycount(wm_82580_rxpbs_table))
		rv = wm_82580_rxpbs_table[val];

	return rv;
}

/*
 * wm_reset_phy:
 *
 *	generic PHY reset function.
 *	Same as e1000_phy_hw_reset_generic()
 */
static int
wm_reset_phy(struct wm_softc *sc)
{
	uint32_t reg;

	DPRINTF(sc, WM_DEBUG_INIT, ("%s: %s called\n",
		device_xname(sc->sc_dev), __func__));
	if (wm_phy_resetisblocked(sc))
		return -1;

	sc->phy.acquire(sc);

	reg = CSR_READ(sc, WMREG_CTRL);
	CSR_WRITE(sc, WMREG_CTRL, reg | CTRL_PHY_RESET);
	CSR_WRITE_FLUSH(sc);

	delay(sc->phy.reset_delay_us);

	CSR_WRITE(sc, WMREG_CTRL, reg);
	CSR_WRITE_FLUSH(sc);

	delay(150);

	sc->phy.release(sc);

	wm_get_cfg_done(sc);
	wm_phy_post_reset(sc);

	return 0;
}

/*
 * Only used by WM_T_PCH_SPT which does not use multiqueue,
 * so it is enough to check sc->sc_queue[0] only.
 */
static void
wm_flush_desc_rings(struct wm_softc *sc)
{
	pcireg_t preg;
	uint32_t reg;
	struct wm_txqueue *txq;
	wiseman_txdesc_t *txd;
	int nexttx;
	uint32_t rctl;

	/* First, disable MULR fix in FEXTNVM11 */
	reg = CSR_READ(sc, WMREG_FEXTNVM11);
	reg |= FEXTNVM11_DIS_MULRFIX;
	CSR_WRITE(sc, WMREG_FEXTNVM11, reg);

	preg = pci_conf_read(sc->sc_pc, sc->sc_pcitag, WM_PCI_DESCRING_STATUS);
	reg = CSR_READ(sc, WMREG_TDLEN(0));
	if (((preg & DESCRING_STATUS_FLUSH_REQ) == 0) || (reg == 0))
		return;

	/* TX */
	device_printf(sc->sc_dev, "Need TX flush (reg = %08x, len = %u)\n",
	    preg, reg);
	reg = CSR_READ(sc, WMREG_TCTL);
	CSR_WRITE(sc, WMREG_TCTL, reg | TCTL_EN);

	txq = &sc->sc_queue[0].wmq_txq;
	nexttx = txq->txq_next;
	txd = &txq->txq_descs[nexttx];
	wm_set_dma_addr(&txd->wtx_addr, WM_CDTXADDR(txq, nexttx));
	txd->wtx_cmdlen = htole32(WTX_CMD_IFCS | 512);
	txd->wtx_fields.wtxu_status = 0;
	txd->wtx_fields.wtxu_options = 0;
	txd->wtx_fields.wtxu_vlan = 0;

	bus_space_barrier(sc->sc_st, sc->sc_sh, 0, 0,
	    BUS_SPACE_BARRIER_WRITE);

	txq->txq_next = WM_NEXTTX(txq, txq->txq_next);
	CSR_WRITE(sc, WMREG_TDT(0), txq->txq_next);
	bus_space_barrier(sc->sc_st, sc->sc_sh, 0, 0,
	    BUS_SPACE_BARRIER_READ | BUS_SPACE_BARRIER_WRITE);
	delay(250);

	preg = pci_conf_read(sc->sc_pc, sc->sc_pcitag, WM_PCI_DESCRING_STATUS);
	if ((preg & DESCRING_STATUS_FLUSH_REQ) == 0)
		return;

	/* RX */
	device_printf(sc->sc_dev, "Need RX flush (reg = %08x)\n", preg);
	rctl = CSR_READ(sc, WMREG_RCTL);
	CSR_WRITE(sc, WMREG_RCTL, rctl & ~RCTL_EN);
	CSR_WRITE_FLUSH(sc);
	delay(150);

	reg = CSR_READ(sc, WMREG_RXDCTL(0));
	/* Zero the lower 14 bits (prefetch and host thresholds) */
	reg &= 0xffffc000;
	/*
	 * Update thresholds: prefetch threshold to 31, host threshold
	 * to 1 and make sure the granularity is "descriptors" and not
	 * "cache lines"
	 */
	reg |= (0x1f | (1 << 8) | RXDCTL_GRAN);
	CSR_WRITE(sc, WMREG_RXDCTL(0), reg);

	/* Momentarily enable the RX ring for the changes to take effect */
	CSR_WRITE(sc, WMREG_RCTL, rctl | RCTL_EN);
	CSR_WRITE_FLUSH(sc);
	delay(150);
	CSR_WRITE(sc, WMREG_RCTL, rctl & ~RCTL_EN);
}

/*
 * wm_reset:
 *
 *	Reset the i82542 chip.
 */
static void
wm_reset(struct wm_softc *sc)
{
	int phy_reset = 0;
	int i, error = 0;
	uint32_t reg;
	uint16_t kmreg;
	int rv;

	DPRINTF(sc, WM_DEBUG_INIT, ("%s: %s called\n",
		device_xname(sc->sc_dev), __func__));
	KASSERT(sc->sc_type != 0);

	/*
	 * Allocate on-chip memory according to the MTU size.
	 * The Packet Buffer Allocation register must be written
	 * before the chip is reset.
	 */
	switch (sc->sc_type) {
	case WM_T_82547:
	case WM_T_82547_2:
		sc->sc_pba = sc->sc_ethercom.ec_if.if_mtu > 8192 ?
		    PBA_22K : PBA_30K;
		for (i = 0; i < sc->sc_nqueues; i++) {
			struct wm_txqueue *txq = &sc->sc_queue[i].wmq_txq;
			txq->txq_fifo_head = 0;
			txq->txq_fifo_addr = sc->sc_pba << PBA_ADDR_SHIFT;
			txq->txq_fifo_size =
			    (PBA_40K - sc->sc_pba) << PBA_BYTE_SHIFT;
			txq->txq_fifo_stall = 0;
		}
		break;
	case WM_T_82571:
	case WM_T_82572:
	case WM_T_82575:	/* XXX need special handing for jumbo frames */
	case WM_T_80003:
		sc->sc_pba = PBA_32K;
		break;
	case WM_T_82573:
		sc->sc_pba = PBA_12K;
		break;
	case WM_T_82574:
	case WM_T_82583:
		sc->sc_pba = PBA_20K;
		break;
	case WM_T_82576:
		sc->sc_pba = CSR_READ(sc, WMREG_RXPBS);
		sc->sc_pba &= RXPBS_SIZE_MASK_82576;
		break;
	case WM_T_82580:
	case WM_T_I350:
	case WM_T_I354:
		sc->sc_pba = wm_rxpbs_adjust_82580(CSR_READ(sc, WMREG_RXPBS));
		break;
	case WM_T_I210:
	case WM_T_I211:
		sc->sc_pba = PBA_34K;
		break;
	case WM_T_ICH8:
		/* Workaround for a bit corruption issue in FIFO memory */
		sc->sc_pba = PBA_8K;
		CSR_WRITE(sc, WMREG_PBS, PBA_16K);
		break;
	case WM_T_ICH9:
	case WM_T_ICH10:
		sc->sc_pba = sc->sc_ethercom.ec_if.if_mtu > 4096 ?
		    PBA_14K : PBA_10K;
		break;
	case WM_T_PCH:
	case WM_T_PCH2:	/* XXX 14K? */
	case WM_T_PCH_LPT:
	case WM_T_PCH_SPT:
	case WM_T_PCH_CNP:
		sc->sc_pba = sc->sc_ethercom.ec_if.if_mtu > 1500 ?
		    PBA_12K : PBA_26K;
		break;
	default:
		sc->sc_pba = sc->sc_ethercom.ec_if.if_mtu > 8192 ?
		    PBA_40K : PBA_48K;
		break;
	}
	/*
	 * Only old or non-multiqueue devices have the PBA register
	 * XXX Need special handling for 82575.
	 */
	if (((sc->sc_flags & WM_F_NEWQUEUE) == 0)
	    || (sc->sc_type == WM_T_82575))
		CSR_WRITE(sc, WMREG_PBA, sc->sc_pba);

	/* Prevent the PCI-E bus from sticking */
	if (sc->sc_flags & WM_F_PCIE) {
		int timeout = 800;

		sc->sc_ctrl |= CTRL_GIO_M_DIS;
		CSR_WRITE(sc, WMREG_CTRL, sc->sc_ctrl);

		while (timeout--) {
			if ((CSR_READ(sc, WMREG_STATUS) & STATUS_GIO_M_ENA)
			    == 0)
				break;
			delay(100);
		}
		if (timeout == 0)
			device_printf(sc->sc_dev,
			    "failed to disable busmastering\n");
	}

	/* Set the completion timeout for interface */
	if ((sc->sc_type == WM_T_82575) || (sc->sc_type == WM_T_82576)
	    || (sc->sc_type == WM_T_82580)
	    || (sc->sc_type == WM_T_I350) || (sc->sc_type == WM_T_I354)
	    || (sc->sc_type == WM_T_I210) || (sc->sc_type == WM_T_I211))
		wm_set_pcie_completion_timeout(sc);

	/* Clear interrupt */
	CSR_WRITE(sc, WMREG_IMC, 0xffffffffU);
	if (wm_is_using_msix(sc)) {
		if (sc->sc_type != WM_T_82574) {
			CSR_WRITE(sc, WMREG_EIMC, 0xffffffffU);
			CSR_WRITE(sc, WMREG_EIAC, 0);
		} else
			CSR_WRITE(sc, WMREG_EIAC_82574, 0);
	}

	/* Stop the transmit and receive processes. */
	CSR_WRITE(sc, WMREG_RCTL, 0);
	sc->sc_rctl &= ~RCTL_EN;
	CSR_WRITE(sc, WMREG_TCTL, TCTL_PSP);
	CSR_WRITE_FLUSH(sc);

	/* XXX set_tbi_sbp_82543() */

	delay(10*1000);

	/* Must acquire the MDIO ownership before MAC reset */
	switch (sc->sc_type) {
	case WM_T_82573:
	case WM_T_82574:
	case WM_T_82583:
		error = wm_get_hw_semaphore_82573(sc);
		break;
	default:
		break;
	}

	/*
	 * 82541 Errata 29? & 82547 Errata 28?
	 * See also the description about PHY_RST bit in CTRL register
	 * in 8254x_GBe_SDM.pdf.
	 */
	if ((sc->sc_type == WM_T_82541) || (sc->sc_type == WM_T_82547)) {
		CSR_WRITE(sc, WMREG_CTRL,
		    CSR_READ(sc, WMREG_CTRL) | CTRL_PHY_RESET);
		CSR_WRITE_FLUSH(sc);
		delay(5000);
	}

	switch (sc->sc_type) {
	case WM_T_82544: /* XXX check whether WM_F_IOH_VALID is set */
	case WM_T_82541:
	case WM_T_82541_2:
	case WM_T_82547:
	case WM_T_82547_2:
		/*
		 * On some chipsets, a reset through a memory-mapped write
		 * cycle can cause the chip to reset before completing the
		 * write cycle. This causes major headache that can be avoided
		 * by issuing the reset via indirect register writes through
		 * I/O space.
		 *
		 * So, if we successfully mapped the I/O BAR at attach time,
		 * use that. Otherwise, try our luck with a memory-mapped
		 * reset.
		 */
		if (sc->sc_flags & WM_F_IOH_VALID)
			wm_io_write(sc, WMREG_CTRL, CTRL_RST);
		else
			CSR_WRITE(sc, WMREG_CTRL, CTRL_RST);
		break;
	case WM_T_82545_3:
	case WM_T_82546_3:
		/* Use the shadow control register on these chips. */
		CSR_WRITE(sc, WMREG_CTRL_SHADOW, CTRL_RST);
		break;
	case WM_T_80003:
		reg = CSR_READ(sc, WMREG_CTRL) | CTRL_RST;
		sc->phy.acquire(sc);
		CSR_WRITE(sc, WMREG_CTRL, reg);
		sc->phy.release(sc);
		break;
	case WM_T_ICH8:
	case WM_T_ICH9:
	case WM_T_ICH10:
	case WM_T_PCH:
	case WM_T_PCH2:
	case WM_T_PCH_LPT:
	case WM_T_PCH_SPT:
	case WM_T_PCH_CNP:
		reg = CSR_READ(sc, WMREG_CTRL) | CTRL_RST;
		if (wm_phy_resetisblocked(sc) == false) {
			/*
			 * Gate automatic PHY configuration by hardware on
			 * non-managed 82579
			 */
			if ((sc->sc_type == WM_T_PCH2)
			    && ((CSR_READ(sc, WMREG_FWSM) & FWSM_FW_VALID)
				== 0))
				wm_gate_hw_phy_config_ich8lan(sc, true);

			reg |= CTRL_PHY_RESET;
			phy_reset = 1;
		} else
			device_printf(sc->sc_dev, "XXX reset is blocked!!!\n");
		sc->phy.acquire(sc);
		CSR_WRITE(sc, WMREG_CTRL, reg);
		/* Don't insert a completion barrier when reset */
		delay(20*1000);
		mutex_exit(sc->sc_ich_phymtx);
		break;
	case WM_T_82580:
	case WM_T_I350:
	case WM_T_I354:
	case WM_T_I210:
	case WM_T_I211:
		CSR_WRITE(sc, WMREG_CTRL, CSR_READ(sc, WMREG_CTRL) | CTRL_RST);
		if (sc->sc_pcidevid != PCI_PRODUCT_INTEL_DH89XXCC_SGMII)
			CSR_WRITE_FLUSH(sc);
		delay(5000);
		break;
	case WM_T_82542_2_0:
	case WM_T_82542_2_1:
	case WM_T_82543:
	case WM_T_82540:
	case WM_T_82545:
	case WM_T_82546:
	case WM_T_82571:
	case WM_T_82572:
	case WM_T_82573:
	case WM_T_82574:
	case WM_T_82575:
	case WM_T_82576:
	case WM_T_82583:
	default:
		/* Everything else can safely use the documented method. */
		CSR_WRITE(sc, WMREG_CTRL, CSR_READ(sc, WMREG_CTRL) | CTRL_RST);
		break;
	}

	/* Must release the MDIO ownership after MAC reset */
	switch (sc->sc_type) {
	case WM_T_82573:
	case WM_T_82574:
	case WM_T_82583:
		if (error == 0)
			wm_put_hw_semaphore_82573(sc);
		break;
	default:
		break;
	}

	/* Set Phy Config Counter to 50msec */
	if (sc->sc_type == WM_T_PCH2) {
		reg = CSR_READ(sc, WMREG_FEXTNVM3);
		reg &= ~FEXTNVM3_PHY_CFG_COUNTER_MASK;
		reg |= FEXTNVM3_PHY_CFG_COUNTER_50MS;
		CSR_WRITE(sc, WMREG_FEXTNVM3, reg);
	}

	if (phy_reset != 0)
		wm_get_cfg_done(sc);

	/* Reload EEPROM */
	switch (sc->sc_type) {
	case WM_T_82542_2_0:
	case WM_T_82542_2_1:
	case WM_T_82543:
	case WM_T_82544:
		delay(10);
		reg = CSR_READ(sc, WMREG_CTRL_EXT) | CTRL_EXT_EE_RST;
		CSR_WRITE(sc, WMREG_CTRL_EXT, reg);
		CSR_WRITE_FLUSH(sc);
		delay(2000);
		break;
	case WM_T_82540:
	case WM_T_82545:
	case WM_T_82545_3:
	case WM_T_82546:
	case WM_T_82546_3:
		delay(5*1000);
		/* XXX Disable HW ARPs on ASF enabled adapters */
		break;
	case WM_T_82541:
	case WM_T_82541_2:
	case WM_T_82547:
	case WM_T_82547_2:
		delay(20000);
		/* XXX Disable HW ARPs on ASF enabled adapters */
		break;
	case WM_T_82571:
	case WM_T_82572:
	case WM_T_82573:
	case WM_T_82574:
	case WM_T_82583:
		if (sc->sc_flags & WM_F_EEPROM_FLASH) {
			delay(10);
			reg = CSR_READ(sc, WMREG_CTRL_EXT) | CTRL_EXT_EE_RST;
			CSR_WRITE(sc, WMREG_CTRL_EXT, reg);
			CSR_WRITE_FLUSH(sc);
		}
		/* check EECD_EE_AUTORD */
		wm_get_auto_rd_done(sc);
		/*
		 * Phy configuration from NVM just starts after EECD_AUTO_RD
		 * is set.
		 */
		if ((sc->sc_type == WM_T_82573) || (sc->sc_type == WM_T_82574)
		    || (sc->sc_type == WM_T_82583))
			delay(25*1000);
		break;
	case WM_T_82575:
	case WM_T_82576:
	case WM_T_82580:
	case WM_T_I350:
	case WM_T_I354:
	case WM_T_I210:
	case WM_T_I211:
	case WM_T_80003:
		/* check EECD_EE_AUTORD */
		wm_get_auto_rd_done(sc);
		break;
	case WM_T_ICH8:
	case WM_T_ICH9:
	case WM_T_ICH10:
	case WM_T_PCH:
	case WM_T_PCH2:
	case WM_T_PCH_LPT:
	case WM_T_PCH_SPT:
	case WM_T_PCH_CNP:
		break;
	default:
		panic("%s: unknown type\n", __func__);
	}

	/* Check whether EEPROM is present or not */
	switch (sc->sc_type) {
	case WM_T_82575:
	case WM_T_82576:
	case WM_T_82580:
	case WM_T_I350:
	case WM_T_I354:
	case WM_T_ICH8:
	case WM_T_ICH9:
		if ((CSR_READ(sc, WMREG_EECD) & EECD_EE_PRES) == 0) {
			/* Not found */
			sc->sc_flags |= WM_F_EEPROM_INVALID;
			if (sc->sc_type == WM_T_82575)
				wm_reset_init_script_82575(sc);
		}
		break;
	default:
		break;
	}

	if (phy_reset != 0)
		wm_phy_post_reset(sc);

	if ((sc->sc_type == WM_T_82580)
	    || (sc->sc_type == WM_T_I350) || (sc->sc_type == WM_T_I354)) {
		/* Clear global device reset status bit */
		CSR_WRITE(sc, WMREG_STATUS, STATUS_DEV_RST_SET);
	}

	/* Clear any pending interrupt events. */
	CSR_WRITE(sc, WMREG_IMC, 0xffffffffU);
	reg = CSR_READ(sc, WMREG_ICR);
	if (wm_is_using_msix(sc)) {
		if (sc->sc_type != WM_T_82574) {
			CSR_WRITE(sc, WMREG_EIMC, 0xffffffffU);
			CSR_WRITE(sc, WMREG_EIAC, 0);
		} else
			CSR_WRITE(sc, WMREG_EIAC_82574, 0);
	}

	if ((sc->sc_type == WM_T_ICH8) || (sc->sc_type == WM_T_ICH9)
	    || (sc->sc_type == WM_T_ICH10) || (sc->sc_type == WM_T_PCH)
	    || (sc->sc_type == WM_T_PCH2) || (sc->sc_type == WM_T_PCH_LPT)
	    || (sc->sc_type == WM_T_PCH_SPT) || (sc->sc_type == WM_T_PCH_CNP)){
		reg = CSR_READ(sc, WMREG_KABGTXD);
		reg |= KABGTXD_BGSQLBIAS;
		CSR_WRITE(sc, WMREG_KABGTXD, reg);
	}

	/* Reload sc_ctrl */
	sc->sc_ctrl = CSR_READ(sc, WMREG_CTRL);

	wm_set_eee(sc);

	/*
	 * For PCH, this write will make sure that any noise will be detected
	 * as a CRC error and be dropped rather than show up as a bad packet
	 * to the DMA engine
	 */
	if (sc->sc_type == WM_T_PCH)
		CSR_WRITE(sc, WMREG_CRC_OFFSET, 0x65656565);

	if (sc->sc_type >= WM_T_82544)
		CSR_WRITE(sc, WMREG_WUC, 0);

	if (sc->sc_type < WM_T_82575)
		wm_disable_aspm(sc); /* Workaround for some chips */

	wm_reset_mdicnfg_82580(sc);

	if ((sc->sc_flags & WM_F_PLL_WA_I210) != 0)
		wm_pll_workaround_i210(sc);

	if (sc->sc_type == WM_T_80003) {
		/* Default to TRUE to enable the MDIC W/A */
		sc->sc_flags |= WM_F_80003_MDIC_WA;

		rv = wm_kmrn_readreg(sc,
		    KUMCTRLSTA_OFFSET >> KUMCTRLSTA_OFFSET_SHIFT, &kmreg);
		if (rv == 0) {
			if ((kmreg & KUMCTRLSTA_OPMODE_MASK)
			    == KUMCTRLSTA_OPMODE_INBAND_MDIO)
				sc->sc_flags &= ~WM_F_80003_MDIC_WA;
			else
				sc->sc_flags |= WM_F_80003_MDIC_WA;
		}
	}
}

/*
 * wm_add_rxbuf:
 *
 *	Add a receive buffer to the indiciated descriptor.
 */
static int
wm_add_rxbuf(struct wm_rxqueue *rxq, int idx)
{
	struct wm_softc *sc = rxq->rxq_sc;
	struct wm_rxsoft *rxs = &rxq->rxq_soft[idx];
	struct mbuf *m;
	int error;

	KASSERT(mutex_owned(rxq->rxq_lock));

	MGETHDR(m, M_DONTWAIT, MT_DATA);
	if (m == NULL)
		return ENOBUFS;

	MCLGET(m, M_DONTWAIT);
	if ((m->m_flags & M_EXT) == 0) {
		m_freem(m);
		return ENOBUFS;
	}

	if (rxs->rxs_mbuf != NULL)
		bus_dmamap_unload(sc->sc_dmat, rxs->rxs_dmamap);

	rxs->rxs_mbuf = m;

	m->m_len = m->m_pkthdr.len = m->m_ext.ext_size;
	/*
	 * Cannot use bus_dmamap_load_mbuf() here because m_data may be
	 * sc_align_tweak'd between bus_dmamap_load() and bus_dmamap_sync().
	 */
	error = bus_dmamap_load(sc->sc_dmat, rxs->rxs_dmamap, m->m_ext.ext_buf,
	    m->m_ext.ext_size, NULL, BUS_DMA_READ | BUS_DMA_NOWAIT);
	if (error) {
		/* XXX XXX XXX */
		aprint_error_dev(sc->sc_dev,
		    "unable to load rx DMA map %d, error = %d\n", idx, error);
		panic("wm_add_rxbuf");
	}

	bus_dmamap_sync(sc->sc_dmat, rxs->rxs_dmamap, 0,
	    rxs->rxs_dmamap->dm_mapsize, BUS_DMASYNC_PREREAD);

	if ((sc->sc_flags & WM_F_NEWQUEUE) != 0) {
		if ((sc->sc_rctl & RCTL_EN) != 0)
			wm_init_rxdesc(rxq, idx);
	} else
		wm_init_rxdesc(rxq, idx);

	return 0;
}

/*
 * wm_rxdrain:
 *
 *	Drain the receive queue.
 */
static void
wm_rxdrain(struct wm_rxqueue *rxq)
{
	struct wm_softc *sc = rxq->rxq_sc;
	struct wm_rxsoft *rxs;
	int i;

	KASSERT(mutex_owned(rxq->rxq_lock));

	for (i = 0; i < WM_NRXDESC; i++) {
		rxs = &rxq->rxq_soft[i];
		if (rxs->rxs_mbuf != NULL) {
			bus_dmamap_unload(sc->sc_dmat, rxs->rxs_dmamap);
			m_freem(rxs->rxs_mbuf);
			rxs->rxs_mbuf = NULL;
		}
	}
}

/*
 * Setup registers for RSS.
 *
 * XXX not yet VMDq support
 */
static void
wm_init_rss(struct wm_softc *sc)
{
	uint32_t mrqc, reta_reg, rss_key[RSSRK_NUM_REGS];
	int i;

	CTASSERT(sizeof(rss_key) == RSS_KEYSIZE);

	for (i = 0; i < RETA_NUM_ENTRIES; i++) {
		unsigned int qid, reta_ent;

		qid  = i % sc->sc_nqueues;
		switch (sc->sc_type) {
		case WM_T_82574:
			reta_ent = __SHIFTIN(qid,
			    RETA_ENT_QINDEX_MASK_82574);
			break;
		case WM_T_82575:
			reta_ent = __SHIFTIN(qid,
			    RETA_ENT_QINDEX1_MASK_82575);
			break;
		default:
			reta_ent = __SHIFTIN(qid, RETA_ENT_QINDEX_MASK);
			break;
		}

		reta_reg = CSR_READ(sc, WMREG_RETA_Q(i));
		reta_reg &= ~RETA_ENTRY_MASK_Q(i);
		reta_reg |= __SHIFTIN(reta_ent, RETA_ENTRY_MASK_Q(i));
		CSR_WRITE(sc, WMREG_RETA_Q(i), reta_reg);
	}

	rss_getkey((uint8_t *)rss_key);
	for (i = 0; i < RSSRK_NUM_REGS; i++)
		CSR_WRITE(sc, WMREG_RSSRK(i), rss_key[i]);

	if (sc->sc_type == WM_T_82574)
		mrqc = MRQC_ENABLE_RSS_MQ_82574;
	else
		mrqc = MRQC_ENABLE_RSS_MQ;

	/*
	 * MRQC_RSS_FIELD_IPV6_EX is not set because of an errata.
	 * See IPV6EXDIS bit in wm_initialize_hardware_bits().
	 */
	mrqc |= (MRQC_RSS_FIELD_IPV4 | MRQC_RSS_FIELD_IPV4_TCP);
	mrqc |= (MRQC_RSS_FIELD_IPV6 | MRQC_RSS_FIELD_IPV6_TCP);
#if 0
	mrqc |= (MRQC_RSS_FIELD_IPV4_UDP | MRQC_RSS_FIELD_IPV6_UDP);
	mrqc |= MRQC_RSS_FIELD_IPV6_UDP_EX;
#endif
	mrqc |= MRQC_RSS_FIELD_IPV6_TCP_EX;

	CSR_WRITE(sc, WMREG_MRQC, mrqc);
}

/*
 * Adjust TX and RX queue numbers which the system actulally uses.
 *
 * The numbers are affected by below parameters.
 *     - The nubmer of hardware queues
 *     - The number of MSI-X vectors (= "nvectors" argument)
 *     - ncpu
 */
static void
wm_adjust_qnum(struct wm_softc *sc, int nvectors)
{
	int hw_ntxqueues, hw_nrxqueues, hw_nqueues;

	if (nvectors < 2) {
		sc->sc_nqueues = 1;
		return;
	}

	switch (sc->sc_type) {
	case WM_T_82572:
		hw_ntxqueues = 2;
		hw_nrxqueues = 2;
		break;
	case WM_T_82574:
		hw_ntxqueues = 2;
		hw_nrxqueues = 2;
		break;
	case WM_T_82575:
		hw_ntxqueues = 4;
		hw_nrxqueues = 4;
		break;
	case WM_T_82576:
		hw_ntxqueues = 16;
		hw_nrxqueues = 16;
		break;
	case WM_T_82580:
	case WM_T_I350:
	case WM_T_I354:
		hw_ntxqueues = 8;
		hw_nrxqueues = 8;
		break;
	case WM_T_I210:
		hw_ntxqueues = 4;
		hw_nrxqueues = 4;
		break;
	case WM_T_I211:
		hw_ntxqueues = 2;
		hw_nrxqueues = 2;
		break;
		/*
		 * As below ethernet controllers does not support MSI-X,
		 * this driver let them not use multiqueue.
		 *     - WM_T_80003
		 *     - WM_T_ICH8
		 *     - WM_T_ICH9
		 *     - WM_T_ICH10
		 *     - WM_T_PCH
		 *     - WM_T_PCH2
		 *     - WM_T_PCH_LPT
		 */
	default:
		hw_ntxqueues = 1;
		hw_nrxqueues = 1;
		break;
	}

	hw_nqueues = uimin(hw_ntxqueues, hw_nrxqueues);

	/*
	 * As queues more than MSI-X vectors cannot improve scaling, we limit
	 * the number of queues used actually.
	 */
	if (nvectors < hw_nqueues + 1)
		sc->sc_nqueues = nvectors - 1;
	else
		sc->sc_nqueues = hw_nqueues;

	/*
	 * As queues more then cpus cannot improve scaling, we limit
	 * the number of queues used actually.
	 */
	if (ncpu < sc->sc_nqueues)
		sc->sc_nqueues = ncpu;
}

static inline bool
wm_is_using_msix(struct wm_softc *sc)
{

	return (sc->sc_nintrs > 1);
}

static inline bool
wm_is_using_multiqueue(struct wm_softc *sc)
{

	return (sc->sc_nqueues > 1);
}

static int
wm_softint_establish_queue(struct wm_softc *sc, int qidx, int intr_idx)
{
	struct wm_queue *wmq = &sc->sc_queue[qidx];

	wmq->wmq_id = qidx;
	wmq->wmq_intr_idx = intr_idx;
	wmq->wmq_si = softint_establish(SOFTINT_NET | WM_SOFTINT_FLAGS,
	    wm_handle_queue, wmq);
	if (wmq->wmq_si != NULL)
		return 0;

	aprint_error_dev(sc->sc_dev, "unable to establish queue[%d] handler\n",
	    wmq->wmq_id);
	pci_intr_disestablish(sc->sc_pc, sc->sc_ihs[wmq->wmq_intr_idx]);
	sc->sc_ihs[wmq->wmq_intr_idx] = NULL;
	return ENOMEM;
}

/*
 * Both single interrupt MSI and INTx can use this function.
 */
static int
wm_setup_legacy(struct wm_softc *sc)
{
	pci_chipset_tag_t pc = sc->sc_pc;
	const char *intrstr = NULL;
	char intrbuf[PCI_INTRSTR_LEN];
	int error;

	error = wm_alloc_txrx_queues(sc);
	if (error) {
		aprint_error_dev(sc->sc_dev, "cannot allocate queues %d\n",
		    error);
		return ENOMEM;
	}
	intrstr = pci_intr_string(pc, sc->sc_intrs[0], intrbuf,
	    sizeof(intrbuf));
#ifdef WM_MPSAFE
	pci_intr_setattr(pc, &sc->sc_intrs[0], PCI_INTR_MPSAFE, true);
#endif
	sc->sc_ihs[0] = pci_intr_establish_xname(pc, sc->sc_intrs[0],
	    IPL_NET, wm_intr_legacy, sc, device_xname(sc->sc_dev));
	if (sc->sc_ihs[0] == NULL) {
		aprint_error_dev(sc->sc_dev,"unable to establish %s\n",
		    (pci_intr_type(pc, sc->sc_intrs[0])
			== PCI_INTR_TYPE_MSI) ? "MSI" : "INTx");
		return ENOMEM;
	}

	aprint_normal_dev(sc->sc_dev, "interrupting at %s\n", intrstr);
	sc->sc_nintrs = 1;

	return wm_softint_establish_queue(sc, 0, 0);
}

static int
wm_setup_msix(struct wm_softc *sc)
{
	void *vih;
	kcpuset_t *affinity;
	int qidx, error, intr_idx, txrx_established;
	pci_chipset_tag_t pc = sc->sc_pc;
	const char *intrstr = NULL;
	char intrbuf[PCI_INTRSTR_LEN];
	char intr_xname[INTRDEVNAMEBUF];

	if (sc->sc_nqueues < ncpu) {
		/*
		 * To avoid other devices' interrupts, the affinity of Tx/Rx
		 * interrupts start from CPU#1.
		 */
		sc->sc_affinity_offset = 1;
	} else {
		/*
		 * In this case, this device use all CPUs. So, we unify
		 * affinitied cpu_index to msix vector number for readability.
		 */
		sc->sc_affinity_offset = 0;
	}

	error = wm_alloc_txrx_queues(sc);
	if (error) {
		aprint_error_dev(sc->sc_dev, "cannot allocate queues %d\n",
		    error);
		return ENOMEM;
	}

	kcpuset_create(&affinity, false);
	intr_idx = 0;

	/*
	 * TX and RX
	 */
	txrx_established = 0;
	for (qidx = 0; qidx < sc->sc_nqueues; qidx++) {
		struct wm_queue *wmq = &sc->sc_queue[qidx];
		int affinity_to = (sc->sc_affinity_offset + intr_idx) % ncpu;

		intrstr = pci_intr_string(pc, sc->sc_intrs[intr_idx], intrbuf,
		    sizeof(intrbuf));
#ifdef WM_MPSAFE
		pci_intr_setattr(pc, &sc->sc_intrs[intr_idx],
		    PCI_INTR_MPSAFE, true);
#endif
		memset(intr_xname, 0, sizeof(intr_xname));
		snprintf(intr_xname, sizeof(intr_xname), "%sTXRX%d",
		    device_xname(sc->sc_dev), qidx);
		vih = pci_intr_establish_xname(pc, sc->sc_intrs[intr_idx],
		    IPL_NET, wm_txrxintr_msix, wmq, intr_xname);
		if (vih == NULL) {
			aprint_error_dev(sc->sc_dev,
			    "unable to establish MSI-X(for TX and RX)%s%s\n",
			    intrstr ? " at " : "",
			    intrstr ? intrstr : "");

			goto fail;
		}
		kcpuset_zero(affinity);
		/* Round-robin affinity */
		kcpuset_set(affinity, affinity_to);
		error = interrupt_distribute(vih, affinity, NULL);
		if (error == 0) {
			aprint_normal_dev(sc->sc_dev,
			    "for TX and RX interrupting at %s affinity to %u\n",
			    intrstr, affinity_to);
		} else {
			aprint_normal_dev(sc->sc_dev,
			    "for TX and RX interrupting at %s\n", intrstr);
		}
		sc->sc_ihs[intr_idx] = vih;
		if (wm_softint_establish_queue(sc, qidx, intr_idx) != 0)
			goto fail;
		txrx_established++;
		intr_idx++;
	}

	/* LINK */
	intrstr = pci_intr_string(pc, sc->sc_intrs[intr_idx], intrbuf,
	    sizeof(intrbuf));
#ifdef WM_MPSAFE
	pci_intr_setattr(pc, &sc->sc_intrs[intr_idx], PCI_INTR_MPSAFE, true);
#endif
	memset(intr_xname, 0, sizeof(intr_xname));
	snprintf(intr_xname, sizeof(intr_xname), "%sLINK",
	    device_xname(sc->sc_dev));
	vih = pci_intr_establish_xname(pc, sc->sc_intrs[intr_idx],
	    IPL_NET, wm_linkintr_msix, sc, intr_xname);
	if (vih == NULL) {
		aprint_error_dev(sc->sc_dev,
		    "unable to establish MSI-X(for LINK)%s%s\n",
		    intrstr ? " at " : "",
		    intrstr ? intrstr : "");

		goto fail;
	}
	/* Keep default affinity to LINK interrupt */
	aprint_normal_dev(sc->sc_dev,
	    "for LINK interrupting at %s\n", intrstr);
	sc->sc_ihs[intr_idx] = vih;
	sc->sc_link_intr_idx = intr_idx;

	sc->sc_nintrs = sc->sc_nqueues + 1;
	kcpuset_destroy(affinity);
	return 0;

 fail:
	for (qidx = 0; qidx < txrx_established; qidx++) {
		struct wm_queue *wmq = &sc->sc_queue[qidx];
		pci_intr_disestablish(sc->sc_pc,sc->sc_ihs[wmq->wmq_intr_idx]);
		sc->sc_ihs[wmq->wmq_intr_idx] = NULL;
	}

	kcpuset_destroy(affinity);
	return ENOMEM;
}

static void
wm_unset_stopping_flags(struct wm_softc *sc)
{
	int i;

	KASSERT(WM_CORE_LOCKED(sc));

	/* Must unset stopping flags in ascending order. */
	for (i = 0; i < sc->sc_nqueues; i++) {
		struct wm_txqueue *txq = &sc->sc_queue[i].wmq_txq;
		struct wm_rxqueue *rxq = &sc->sc_queue[i].wmq_rxq;

		mutex_enter(txq->txq_lock);
		txq->txq_stopping = false;
		mutex_exit(txq->txq_lock);

		mutex_enter(rxq->rxq_lock);
		rxq->rxq_stopping = false;
		mutex_exit(rxq->rxq_lock);
	}

	sc->sc_core_stopping = false;
}

static void
wm_set_stopping_flags(struct wm_softc *sc)
{
	int i;

	KASSERT(WM_CORE_LOCKED(sc));

	sc->sc_core_stopping = true;

	/* Must set stopping flags in ascending order. */
	for (i = 0; i < sc->sc_nqueues; i++) {
		struct wm_rxqueue *rxq = &sc->sc_queue[i].wmq_rxq;
		struct wm_txqueue *txq = &sc->sc_queue[i].wmq_txq;

		mutex_enter(rxq->rxq_lock);
		rxq->rxq_stopping = true;
		mutex_exit(rxq->rxq_lock);

		mutex_enter(txq->txq_lock);
		txq->txq_stopping = true;
		mutex_exit(txq->txq_lock);
	}
}

/*
 * Write interrupt interval value to ITR or EITR
 */
static void
wm_itrs_writereg(struct wm_softc *sc, struct wm_queue *wmq)
{

	if (!wmq->wmq_set_itr)
		return;

	if ((sc->sc_flags & WM_F_NEWQUEUE) != 0) {
		uint32_t eitr = __SHIFTIN(wmq->wmq_itr, EITR_ITR_INT_MASK);

		/*
		 * 82575 doesn't have CNT_INGR field.
		 * So, overwrite counter field by software.
		 */
		if (sc->sc_type == WM_T_82575)
			eitr |= __SHIFTIN(wmq->wmq_itr, EITR_COUNTER_MASK_82575);
		else
			eitr |= EITR_CNT_INGR;

		CSR_WRITE(sc, WMREG_EITR(wmq->wmq_intr_idx), eitr);
	} else if (sc->sc_type == WM_T_82574 && wm_is_using_msix(sc)) {
		/*
		 * 82574 has both ITR and EITR. SET EITR when we use
		 * the multi queue function with MSI-X.
		 */
		CSR_WRITE(sc, WMREG_EITR_82574(wmq->wmq_intr_idx),
		    wmq->wmq_itr & EITR_ITR_INT_MASK_82574);
	} else {
		KASSERT(wmq->wmq_id == 0);
		CSR_WRITE(sc, WMREG_ITR, wmq->wmq_itr);
	}

	wmq->wmq_set_itr = false;
}

/*
 * TODO
 * Below dynamic calculation of itr is almost the same as linux igb,
 * however it does not fit to wm(4). So, we will have been disable AIM
 * until we will find appropriate calculation of itr.
 */
/*
 * calculate interrupt interval value to be going to write register in
 * wm_itrs_writereg(). This function does not write ITR/EITR register.
 */
static void
wm_itrs_calculate(struct wm_softc *sc, struct wm_queue *wmq)
{
#ifdef NOTYET
	struct wm_rxqueue *rxq = &wmq->wmq_rxq;
	struct wm_txqueue *txq = &wmq->wmq_txq;
	uint32_t avg_size = 0;
	uint32_t new_itr;

	if (rxq->rxq_packets)
		avg_size =  rxq->rxq_bytes / rxq->rxq_packets;
	if (txq->txq_packets)
		avg_size = uimax(avg_size, txq->txq_bytes / txq->txq_packets);

	if (avg_size == 0) {
		new_itr = 450; /* restore default value */
		goto out;
	}

	/* Add 24 bytes to size to account for CRC, preamble, and gap */
	avg_size += 24;

	/* Don't starve jumbo frames */
	avg_size = uimin(avg_size, 3000);

	/* Give a little boost to mid-size frames */
	if ((avg_size > 300) && (avg_size < 1200))
		new_itr = avg_size / 3;
	else
		new_itr = avg_size / 2;

out:
	/*
	 * The usage of 82574 and 82575 EITR is different from otther NEWQUEUE
	 * controllers. See sc->sc_itr_init setting in wm_init_locked().
	 */
	if ((sc->sc_flags & WM_F_NEWQUEUE) == 0 || sc->sc_type != WM_T_82575)
		new_itr *= 4;

	if (new_itr != wmq->wmq_itr) {
		wmq->wmq_itr = new_itr;
		wmq->wmq_set_itr = true;
	} else
		wmq->wmq_set_itr = false;

	rxq->rxq_packets = 0;
	rxq->rxq_bytes = 0;
	txq->txq_packets = 0;
	txq->txq_bytes = 0;
#endif
}

static void
wm_init_sysctls(struct wm_softc *sc)
{
	struct sysctllog **log;
	const struct sysctlnode *rnode, *qnode, *cnode;
	int i, rv;
	const char *dvname;

	log = &sc->sc_sysctllog;
	dvname = device_xname(sc->sc_dev);

	rv = sysctl_createv(log, 0, NULL, &rnode,
	    0, CTLTYPE_NODE, dvname,
	    SYSCTL_DESCR("wm information and settings"),
	    NULL, 0, NULL, 0, CTL_HW, CTL_CREATE, CTL_EOL);
	if (rv != 0)
		goto err;

	rv = sysctl_createv(log, 0, &rnode, &cnode, CTLFLAG_READWRITE,
	    CTLTYPE_BOOL, "txrx_workqueue", SYSCTL_DESCR("Use workqueue for packet processing"),
	    NULL, 0, &sc->sc_txrx_use_workqueue, 0, CTL_CREATE, CTL_EOL);
	if (rv != 0)
		goto teardown;

	for (i = 0; i < sc->sc_nqueues; i++) {
		struct wm_queue *wmq = &sc->sc_queue[i];
		struct wm_txqueue *txq = &wmq->wmq_txq;
		struct wm_rxqueue *rxq = &wmq->wmq_rxq;

		snprintf(sc->sc_queue[i].sysctlname,
		    sizeof(sc->sc_queue[i].sysctlname), "q%d", i);

		if (sysctl_createv(log, 0, &rnode, &qnode,
		    0, CTLTYPE_NODE,
		    sc->sc_queue[i].sysctlname, SYSCTL_DESCR("Queue Name"),
		    NULL, 0, NULL, 0, CTL_CREATE, CTL_EOL) != 0)
			break;
		if (sysctl_createv(log, 0, &qnode, &cnode,
		    CTLFLAG_READONLY, CTLTYPE_INT,
		    "txq_free", SYSCTL_DESCR("TX queue free"),
		    NULL, 0, &txq->txq_free,
		    0, CTL_CREATE, CTL_EOL) != 0)
			break;
		if (sysctl_createv(log, 0, &qnode, &cnode,
		    CTLFLAG_READONLY, CTLTYPE_INT,
		    "txq_next", SYSCTL_DESCR("TX queue next"),
		    NULL, 0, &txq->txq_next,
		    0, CTL_CREATE, CTL_EOL) != 0)
			break;

		if (sysctl_createv(log, 0, &qnode, &cnode,
		    CTLFLAG_READONLY, CTLTYPE_INT,
		    "rxq_ptr", SYSCTL_DESCR("RX queue pointer"),
		    NULL, 0, &rxq->rxq_ptr,
		    0, CTL_CREATE, CTL_EOL) != 0)
			break;
	}

#ifdef WM_DEBUG
	rv = sysctl_createv(log, 0, &rnode, &cnode, CTLFLAG_READWRITE,
	    CTLTYPE_INT, "debug_flags",
	    SYSCTL_DESCR(
		    "Debug flags:\n"	\
		    "\t0x01 LINK\n"	\
		    "\t0x02 TX\n"	\
		    "\t0x04 RX\n"	\
		    "\t0x08 GMII\n"	\
		    "\t0x10 MANAGE\n"	\
		    "\t0x20 NVM\n"	\
		    "\t0x40 INIT\n"	\
		    "\t0x80 LOCK"),
	    wm_sysctl_debug, 0, (void *)sc, 0, CTL_CREATE, CTL_EOL);
	if (rv != 0)
		goto teardown;
#endif

	return;

teardown:
	sysctl_teardown(log);
err:
	sc->sc_sysctllog = NULL;
	device_printf(sc->sc_dev, "%s: sysctl_createv failed, rv = %d\n",
	    __func__, rv);
}

/*
 * wm_init:		[ifnet interface function]
 *
 *	Initialize the interface.
 */
static int
wm_init(struct ifnet *ifp)
{
	struct wm_softc *sc = ifp->if_softc;
	int ret;

	WM_CORE_LOCK(sc);
	ret = wm_init_locked(ifp);
	WM_CORE_UNLOCK(sc);

	return ret;
}

static int
wm_init_locked(struct ifnet *ifp)
{
	struct wm_softc *sc = ifp->if_softc;
	struct ethercom *ec = &sc->sc_ethercom;
	int i, j, trynum, error = 0;
	uint32_t reg, sfp_mask = 0;

	DPRINTF(sc, WM_DEBUG_INIT, ("%s: %s called\n",
		device_xname(sc->sc_dev), __func__));
	KASSERT(WM_CORE_LOCKED(sc));

	/*
	 * *_HDR_ALIGNED_P is constant 1 if __NO_STRICT_ALIGMENT is set.
	 * There is a small but measurable benefit to avoiding the adjusment
	 * of the descriptor so that the headers are aligned, for normal mtu,
	 * on such platforms.  One possibility is that the DMA itself is
	 * slightly more efficient if the front of the entire packet (instead
	 * of the front of the headers) is aligned.
	 *
	 * Note we must always set align_tweak to 0 if we are using
	 * jumbo frames.
	 */
#ifdef __NO_STRICT_ALIGNMENT
	sc->sc_align_tweak = 0;
#else
	if ((ifp->if_mtu + ETHER_HDR_LEN + ETHER_CRC_LEN) > (MCLBYTES - 2))
		sc->sc_align_tweak = 0;
	else
		sc->sc_align_tweak = 2;
#endif /* __NO_STRICT_ALIGNMENT */

	/* Cancel any pending I/O. */
	wm_stop_locked(ifp, false, false);

	/* Update statistics before reset */
	if_statadd2(ifp, if_collisions, CSR_READ(sc, WMREG_COLC),
	    if_ierrors, CSR_READ(sc, WMREG_RXERRC));

	/* PCH_SPT hardware workaround */
	if (sc->sc_type == WM_T_PCH_SPT)
		wm_flush_desc_rings(sc);

	/* Reset the chip to a known state. */
	wm_reset(sc);

	/*
	 * AMT based hardware can now take control from firmware
	 * Do this after reset.
	 */
	if ((sc->sc_flags & WM_F_HAS_AMT) != 0)
		wm_get_hw_control(sc);

	if ((sc->sc_type >= WM_T_PCH_SPT) &&
	    pci_intr_type(sc->sc_pc, sc->sc_intrs[0]) == PCI_INTR_TYPE_INTX)
		wm_legacy_irq_quirk_spt(sc);

	/* Init hardware bits */
	wm_initialize_hardware_bits(sc);

	/* Reset the PHY. */
	if (sc->sc_flags & WM_F_HAS_MII)
		wm_gmii_reset(sc);

	if (sc->sc_type >= WM_T_ICH8) {
		reg = CSR_READ(sc, WMREG_GCR);
		/*
		 * ICH8 No-snoop bits are opposite polarity. Set to snoop by
		 * default after reset.
		 */
		if (sc->sc_type == WM_T_ICH8)
			reg |= GCR_NO_SNOOP_ALL;
		else
			reg &= ~GCR_NO_SNOOP_ALL;
		CSR_WRITE(sc, WMREG_GCR, reg);
	}

	if ((sc->sc_type >= WM_T_ICH8)
	    || (sc->sc_pcidevid == PCI_PRODUCT_INTEL_82546GB_QUAD_COPPER)
	    || (sc->sc_pcidevid == PCI_PRODUCT_INTEL_82546GB_QUAD_COPPER_KSP3)) {

		reg = CSR_READ(sc, WMREG_CTRL_EXT);
		reg |= CTRL_EXT_RO_DIS;
		CSR_WRITE(sc, WMREG_CTRL_EXT, reg);
	}

	/* Calculate (E)ITR value */
	if ((sc->sc_flags & WM_F_NEWQUEUE) != 0 && sc->sc_type != WM_T_82575) {
		/*
		 * For NEWQUEUE's EITR (except for 82575).
		 * 82575's EITR should be set same throttling value as other
		 * old controllers' ITR because the interrupt/sec calculation
		 * is the same, that is, 1,000,000,000 / (N * 256).
		 *
		 * 82574's EITR should be set same throttling value as ITR.
		 *
		 * For N interrupts/sec, set this value to:
		 * 1,000,000 / N in contrast to ITR throttoling value.
		 */
		sc->sc_itr_init = 450;
	} else if (sc->sc_type >= WM_T_82543) {
		/*
		 * Set up the interrupt throttling register (units of 256ns)
		 * Note that a footnote in Intel's documentation says this
		 * ticker runs at 1/4 the rate when the chip is in 100Mbit
		 * or 10Mbit mode.  Empirically, it appears to be the case
		 * that that is also true for the 1024ns units of the other
		 * interrupt-related timer registers -- so, really, we ought
		 * to divide this value by 4 when the link speed is low.
		 *
		 * XXX implement this division at link speed change!
		 */

		/*
		 * For N interrupts/sec, set this value to:
		 * 1,000,000,000 / (N * 256).  Note that we set the
		 * absolute and packet timer values to this value
		 * divided by 4 to get "simple timer" behavior.
		 */
		sc->sc_itr_init = 1500;		/* 2604 ints/sec */
	}

	error = wm_init_txrx_queues(sc);
	if (error)
		goto out;

	if (((sc->sc_flags & WM_F_SGMII) == 0) &&
	    (sc->sc_mediatype == WM_MEDIATYPE_SERDES) &&
	    (sc->sc_type >= WM_T_82575))
		wm_serdes_power_up_link_82575(sc);

	/* Clear out the VLAN table -- we don't use it (yet). */
	CSR_WRITE(sc, WMREG_VET, 0);
	if ((sc->sc_type == WM_T_I350) || (sc->sc_type == WM_T_I354))
		trynum = 10; /* Due to hw errata */
	else
		trynum = 1;
	for (i = 0; i < WM_VLAN_TABSIZE; i++)
		for (j = 0; j < trynum; j++)
			CSR_WRITE(sc, WMREG_VFTA + (i << 2), 0);

	/*
	 * Set up flow-control parameters.
	 *
	 * XXX Values could probably stand some tuning.
	 */
	if ((sc->sc_type != WM_T_ICH8) && (sc->sc_type != WM_T_ICH9)
	    && (sc->sc_type != WM_T_ICH10) && (sc->sc_type != WM_T_PCH)
	    && (sc->sc_type != WM_T_PCH2) && (sc->sc_type != WM_T_PCH_LPT)
	    && (sc->sc_type != WM_T_PCH_SPT) && (sc->sc_type != WM_T_PCH_CNP)){
		CSR_WRITE(sc, WMREG_FCAL, FCAL_CONST);
		CSR_WRITE(sc, WMREG_FCAH, FCAH_CONST);
		CSR_WRITE(sc, WMREG_FCT, ETHERTYPE_FLOWCONTROL);
	}

	sc->sc_fcrtl = FCRTL_DFLT;
	if (sc->sc_type < WM_T_82543) {
		CSR_WRITE(sc, WMREG_OLD_FCRTH, FCRTH_DFLT);
		CSR_WRITE(sc, WMREG_OLD_FCRTL, sc->sc_fcrtl);
	} else {
		CSR_WRITE(sc, WMREG_FCRTH, FCRTH_DFLT);
		CSR_WRITE(sc, WMREG_FCRTL, sc->sc_fcrtl);
	}

	if (sc->sc_type == WM_T_80003)
		CSR_WRITE(sc, WMREG_FCTTV, 0xffff);
	else
		CSR_WRITE(sc, WMREG_FCTTV, FCTTV_DFLT);

	/* Writes the control register. */
	wm_set_vlan(sc);

	if (sc->sc_flags & WM_F_HAS_MII) {
		uint16_t kmreg;

		switch (sc->sc_type) {
		case WM_T_80003:
		case WM_T_ICH8:
		case WM_T_ICH9:
		case WM_T_ICH10:
		case WM_T_PCH:
		case WM_T_PCH2:
		case WM_T_PCH_LPT:
		case WM_T_PCH_SPT:
		case WM_T_PCH_CNP:
			/*
			 * Set the mac to wait the maximum time between each
			 * iteration and increase the max iterations when
			 * polling the phy; this fixes erroneous timeouts at
			 * 10Mbps.
			 */
			wm_kmrn_writereg(sc, KUMCTRLSTA_OFFSET_TIMEOUTS,
			    0xFFFF);
			wm_kmrn_readreg(sc, KUMCTRLSTA_OFFSET_INB_PARAM,
			    &kmreg);
			kmreg |= 0x3F;
			wm_kmrn_writereg(sc, KUMCTRLSTA_OFFSET_INB_PARAM,
			    kmreg);
			break;
		default:
			break;
		}

		if (sc->sc_type == WM_T_80003) {
			reg = CSR_READ(sc, WMREG_CTRL_EXT);
			reg &= ~CTRL_EXT_LINK_MODE_MASK;
			CSR_WRITE(sc, WMREG_CTRL_EXT, reg);

			/* Bypass RX and TX FIFO's */
			wm_kmrn_writereg(sc, KUMCTRLSTA_OFFSET_FIFO_CTRL,
			    KUMCTRLSTA_FIFO_CTRL_RX_BYPASS
			    | KUMCTRLSTA_FIFO_CTRL_TX_BYPASS);
			wm_kmrn_writereg(sc, KUMCTRLSTA_OFFSET_INB_CTRL,
			    KUMCTRLSTA_INB_CTRL_DIS_PADDING |
			    KUMCTRLSTA_INB_CTRL_LINK_TMOUT_DFLT);
		}
	}
#if 0
	CSR_WRITE(sc, WMREG_CTRL_EXT, sc->sc_ctrl_ext);
#endif

	/* Set up checksum offload parameters. */
	reg = CSR_READ(sc, WMREG_RXCSUM);
	reg &= ~(RXCSUM_IPOFL | RXCSUM_IPV6OFL | RXCSUM_TUOFL);
	if (ifp->if_capenable & IFCAP_CSUM_IPv4_Rx)
		reg |= RXCSUM_IPOFL;
	if (ifp->if_capenable & (IFCAP_CSUM_TCPv4_Rx | IFCAP_CSUM_UDPv4_Rx))
		reg |= RXCSUM_IPOFL | RXCSUM_TUOFL;
	if (ifp->if_capenable & (IFCAP_CSUM_TCPv6_Rx | IFCAP_CSUM_UDPv6_Rx))
		reg |= RXCSUM_IPV6OFL | RXCSUM_TUOFL;
	CSR_WRITE(sc, WMREG_RXCSUM, reg);

	/* Set registers about MSI-X */
	if (wm_is_using_msix(sc)) {
		uint32_t ivar, qintr_idx;
		struct wm_queue *wmq;
		unsigned int qid;

		if (sc->sc_type == WM_T_82575) {
			/* Interrupt control */
			reg = CSR_READ(sc, WMREG_CTRL_EXT);
			reg |= CTRL_EXT_PBA | CTRL_EXT_EIAME | CTRL_EXT_NSICR;
			CSR_WRITE(sc, WMREG_CTRL_EXT, reg);

			/* TX and RX */
			for (i = 0; i < sc->sc_nqueues; i++) {
				wmq = &sc->sc_queue[i];
				CSR_WRITE(sc, WMREG_MSIXBM(wmq->wmq_intr_idx),
				    EITR_TX_QUEUE(wmq->wmq_id)
				    | EITR_RX_QUEUE(wmq->wmq_id));
			}
			/* Link status */
			CSR_WRITE(sc, WMREG_MSIXBM(sc->sc_link_intr_idx),
			    EITR_OTHER);
		} else if (sc->sc_type == WM_T_82574) {
			/* Interrupt control */
			reg = CSR_READ(sc, WMREG_CTRL_EXT);
			reg |= CTRL_EXT_PBA | CTRL_EXT_EIAME;
			CSR_WRITE(sc, WMREG_CTRL_EXT, reg);

			/*
			 * Workaround issue with spurious interrupts
			 * in MSI-X mode.
			 * At wm_initialize_hardware_bits(), sc_nintrs has not
			 * initialized yet. So re-initialize WMREG_RFCTL here.
			 */
			reg = CSR_READ(sc, WMREG_RFCTL);
			reg |= WMREG_RFCTL_ACKDIS;
			CSR_WRITE(sc, WMREG_RFCTL, reg);

			ivar = 0;
			/* TX and RX */
			for (i = 0; i < sc->sc_nqueues; i++) {
				wmq = &sc->sc_queue[i];
				qid = wmq->wmq_id;
				qintr_idx = wmq->wmq_intr_idx;

				ivar |= __SHIFTIN((IVAR_VALID_82574|qintr_idx),
				    IVAR_TX_MASK_Q_82574(qid));
				ivar |= __SHIFTIN((IVAR_VALID_82574|qintr_idx),
				    IVAR_RX_MASK_Q_82574(qid));
			}
			/* Link status */
			ivar |= __SHIFTIN((IVAR_VALID_82574
				| sc->sc_link_intr_idx), IVAR_OTHER_MASK);
			CSR_WRITE(sc, WMREG_IVAR, ivar | IVAR_INT_ON_ALL_WB);
		} else {
			/* Interrupt control */
			CSR_WRITE(sc, WMREG_GPIE, GPIE_NSICR | GPIE_MULTI_MSIX
			    | GPIE_EIAME | GPIE_PBA);

			switch (sc->sc_type) {
			case WM_T_82580:
			case WM_T_I350:
			case WM_T_I354:
			case WM_T_I210:
			case WM_T_I211:
				/* TX and RX */
				for (i = 0; i < sc->sc_nqueues; i++) {
					wmq = &sc->sc_queue[i];
					qid = wmq->wmq_id;
					qintr_idx = wmq->wmq_intr_idx;

					ivar = CSR_READ(sc, WMREG_IVAR_Q(qid));
					ivar &= ~IVAR_TX_MASK_Q(qid);
					ivar |= __SHIFTIN((qintr_idx
						| IVAR_VALID),
					    IVAR_TX_MASK_Q(qid));
					ivar &= ~IVAR_RX_MASK_Q(qid);
					ivar |= __SHIFTIN((qintr_idx
						| IVAR_VALID),
					    IVAR_RX_MASK_Q(qid));
					CSR_WRITE(sc, WMREG_IVAR_Q(qid), ivar);
				}
				break;
			case WM_T_82576:
				/* TX and RX */
				for (i = 0; i < sc->sc_nqueues; i++) {
					wmq = &sc->sc_queue[i];
					qid = wmq->wmq_id;
					qintr_idx = wmq->wmq_intr_idx;

					ivar = CSR_READ(sc,
					    WMREG_IVAR_Q_82576(qid));
					ivar &= ~IVAR_TX_MASK_Q_82576(qid);
					ivar |= __SHIFTIN((qintr_idx
						| IVAR_VALID),
					    IVAR_TX_MASK_Q_82576(qid));
					ivar &= ~IVAR_RX_MASK_Q_82576(qid);
					ivar |= __SHIFTIN((qintr_idx
						| IVAR_VALID),
					    IVAR_RX_MASK_Q_82576(qid));
					CSR_WRITE(sc, WMREG_IVAR_Q_82576(qid),
					    ivar);
				}
				break;
			default:
				break;
			}

			/* Link status */
			ivar = __SHIFTIN((sc->sc_link_intr_idx | IVAR_VALID),
			    IVAR_MISC_OTHER);
			CSR_WRITE(sc, WMREG_IVAR_MISC, ivar);
		}

		if (wm_is_using_multiqueue(sc)) {
			wm_init_rss(sc);

			/*
			** NOTE: Receive Full-Packet Checksum Offload
			** is mutually exclusive with Multiqueue. However
			** this is not the same as TCP/IP checksums which
			** still work.
			*/
			reg = CSR_READ(sc, WMREG_RXCSUM);
			reg |= RXCSUM_PCSD;
			CSR_WRITE(sc, WMREG_RXCSUM, reg);
		}
	}

	/* Set up the interrupt registers. */
	CSR_WRITE(sc, WMREG_IMC, 0xffffffffU);

	/* Enable SFP module insertion interrupt if it's required */
	if ((sc->sc_flags & WM_F_SFP) != 0) {
		sc->sc_ctrl |= CTRL_EXTLINK_EN;
		CSR_WRITE(sc, WMREG_CTRL, sc->sc_ctrl);
		sfp_mask = ICR_GPI(0);
	}

	if (wm_is_using_msix(sc)) {
		uint32_t mask;
		struct wm_queue *wmq;

		switch (sc->sc_type) {
		case WM_T_82574:
			mask = 0;
			for (i = 0; i < sc->sc_nqueues; i++) {
				wmq = &sc->sc_queue[i];
				mask |= ICR_TXQ(wmq->wmq_id);
				mask |= ICR_RXQ(wmq->wmq_id);
			}
			mask |= ICR_OTHER;
			CSR_WRITE(sc, WMREG_EIAC_82574, mask);
			CSR_WRITE(sc, WMREG_IMS, mask | ICR_LSC);
			break;
		default:
			if (sc->sc_type == WM_T_82575) {
				mask = 0;
				for (i = 0; i < sc->sc_nqueues; i++) {
					wmq = &sc->sc_queue[i];
					mask |= EITR_TX_QUEUE(wmq->wmq_id);
					mask |= EITR_RX_QUEUE(wmq->wmq_id);
				}
				mask |= EITR_OTHER;
			} else {
				mask = 0;
				for (i = 0; i < sc->sc_nqueues; i++) {
					wmq = &sc->sc_queue[i];
					mask |= 1 << wmq->wmq_intr_idx;
				}
				mask |= 1 << sc->sc_link_intr_idx;
			}
			CSR_WRITE(sc, WMREG_EIAC, mask);
			CSR_WRITE(sc, WMREG_EIAM, mask);
			CSR_WRITE(sc, WMREG_EIMS, mask);

			/* For other interrupts */
			CSR_WRITE(sc, WMREG_IMS, ICR_LSC | sfp_mask);
			break;
		}
	} else {
		sc->sc_icr = ICR_TXDW | ICR_LSC | ICR_RXSEQ | ICR_RXDMT0 |
		    ICR_RXO | ICR_RXT0 | sfp_mask;
		CSR_WRITE(sc, WMREG_IMS, sc->sc_icr);
	}

	/* Set up the inter-packet gap. */
	CSR_WRITE(sc, WMREG_TIPG, sc->sc_tipg);

	if (sc->sc_type >= WM_T_82543) {
		for (int qidx = 0; qidx < sc->sc_nqueues; qidx++) {
			struct wm_queue *wmq = &sc->sc_queue[qidx];
			wm_itrs_writereg(sc, wmq);
		}
		/*
		 * Link interrupts occur much less than TX
		 * interrupts and RX interrupts. So, we don't
		 * tune EINTR(WM_MSIX_LINKINTR_IDX) value like
		 * FreeBSD's if_igb.
		 */
	}

	/* Set the VLAN ethernetype. */
	CSR_WRITE(sc, WMREG_VET, ETHERTYPE_VLAN);

	/*
	 * Set up the transmit control register; we start out with
	 * a collision distance suitable for FDX, but update it whe
	 * we resolve the media type.
	 */
	sc->sc_tctl = TCTL_EN | TCTL_PSP | TCTL_RTLC
	    | TCTL_CT(TX_COLLISION_THRESHOLD)
	    | TCTL_COLD(TX_COLLISION_DISTANCE_FDX);
	if (sc->sc_type >= WM_T_82571)
		sc->sc_tctl |= TCTL_MULR;
	CSR_WRITE(sc, WMREG_TCTL, sc->sc_tctl);

	if ((sc->sc_flags & WM_F_NEWQUEUE) != 0) {
		/* Write TDT after TCTL.EN is set. See the document. */
		CSR_WRITE(sc, WMREG_TDT(0), 0);
	}

	if (sc->sc_type == WM_T_80003) {
		reg = CSR_READ(sc, WMREG_TCTL_EXT);
		reg &= ~TCTL_EXT_GCEX_MASK;
		reg |= DEFAULT_80003ES2LAN_TCTL_EXT_GCEX;
		CSR_WRITE(sc, WMREG_TCTL_EXT, reg);
	}

	/* Set the media. */
	if ((error = mii_ifmedia_change(&sc->sc_mii)) != 0)
		goto out;

	/* Configure for OS presence */
	wm_init_manageability(sc);

	/*
	 * Set up the receive control register; we actually program the
	 * register when we set the receive filter. Use multicast address
	 * offset type 0.
	 *
	 * Only the i82544 has the ability to strip the incoming CRC, so we
	 * don't enable that feature.
	 */
	sc->sc_mchash_type = 0;
	sc->sc_rctl = RCTL_EN | RCTL_LBM_NONE | RCTL_RDMTS_1_2 | RCTL_DPF
	    | __SHIFTIN(sc->sc_mchash_type, RCTL_MO);

	/* 82574 use one buffer extended Rx descriptor. */
	if (sc->sc_type == WM_T_82574)
		sc->sc_rctl |= RCTL_DTYP_ONEBUF;

	if ((sc->sc_flags & WM_F_CRC_STRIP) != 0)
		sc->sc_rctl |= RCTL_SECRC;

	if (((ec->ec_capabilities & ETHERCAP_JUMBO_MTU) != 0)
	    && (ifp->if_mtu > ETHERMTU)) {
		sc->sc_rctl |= RCTL_LPE;
		if ((sc->sc_flags & WM_F_NEWQUEUE) != 0)
			CSR_WRITE(sc, WMREG_RLPML, ETHER_MAX_LEN_JUMBO);
	}

	if (MCLBYTES == 2048)
		sc->sc_rctl |= RCTL_2k;
	else {
		if (sc->sc_type >= WM_T_82543) {
			switch (MCLBYTES) {
			case 4096:
				sc->sc_rctl |= RCTL_BSEX | RCTL_BSEX_4k;
				break;
			case 8192:
				sc->sc_rctl |= RCTL_BSEX | RCTL_BSEX_8k;
				break;
			case 16384:
				sc->sc_rctl |= RCTL_BSEX | RCTL_BSEX_16k;
				break;
			default:
				panic("wm_init: MCLBYTES %d unsupported",
				    MCLBYTES);
				break;
			}
		} else
			panic("wm_init: i82542 requires MCLBYTES = 2048");
	}

	/* Enable ECC */
	switch (sc->sc_type) {
	case WM_T_82571:
		reg = CSR_READ(sc, WMREG_PBA_ECC);
		reg |= PBA_ECC_CORR_EN;
		CSR_WRITE(sc, WMREG_PBA_ECC, reg);
		break;
	case WM_T_PCH_LPT:
	case WM_T_PCH_SPT:
	case WM_T_PCH_CNP:
		reg = CSR_READ(sc, WMREG_PBECCSTS);
		reg |= PBECCSTS_UNCORR_ECC_ENABLE;
		CSR_WRITE(sc, WMREG_PBECCSTS, reg);

		sc->sc_ctrl |= CTRL_MEHE;
		CSR_WRITE(sc, WMREG_CTRL, sc->sc_ctrl);
		break;
	default:
		break;
	}

	/*
	 * Set the receive filter.
	 *
	 * For 82575 and 82576, the RX descriptors must be initialized after
	 * the setting of RCTL.EN in wm_set_filter()
	 */
	wm_set_filter(sc);

	/* On 575 and later set RDT only if RX enabled */
	if ((sc->sc_flags & WM_F_NEWQUEUE) != 0) {
		int qidx;
		for (qidx = 0; qidx < sc->sc_nqueues; qidx++) {
			struct wm_rxqueue *rxq = &sc->sc_queue[qidx].wmq_rxq;
			for (i = 0; i < WM_NRXDESC; i++) {
				mutex_enter(rxq->rxq_lock);
				wm_init_rxdesc(rxq, i);
				mutex_exit(rxq->rxq_lock);

			}
		}
	}

	wm_unset_stopping_flags(sc);

	/* Start the one second link check clock. */
	callout_schedule(&sc->sc_tick_ch, hz);

	/* ...all done! */
	ifp->if_flags |= IFF_RUNNING;

 out:
	/* Save last flags for the callback */
	sc->sc_if_flags = ifp->if_flags;
	sc->sc_ec_capenable = ec->ec_capenable;
	if (error)
		log(LOG_ERR, "%s: interface not running\n",
		    device_xname(sc->sc_dev));
	return error;
}

/*
 * wm_stop:		[ifnet interface function]
 *
 *	Stop transmission on the interface.
 */
static void
wm_stop(struct ifnet *ifp, int disable)
{
	struct wm_softc *sc = ifp->if_softc;

	ASSERT_SLEEPABLE();

	WM_CORE_LOCK(sc);
	wm_stop_locked(ifp, disable ? true : false, true);
	WM_CORE_UNLOCK(sc);

	/*
	 * After wm_set_stopping_flags(), it is guaranteed
	 * wm_handle_queue_work() does not call workqueue_enqueue().
	 * However, workqueue_wait() cannot call in wm_stop_locked()
	 * because it can sleep...
	 * so, call workqueue_wait() here.
	 */
	for (int i = 0; i < sc->sc_nqueues; i++)
		workqueue_wait(sc->sc_queue_wq, &sc->sc_queue[i].wmq_cookie);
}

static void
wm_stop_locked(struct ifnet *ifp, bool disable, bool wait)
{
	struct wm_softc *sc = ifp->if_softc;
	struct wm_txsoft *txs;
	int i, qidx;

	DPRINTF(sc, WM_DEBUG_INIT, ("%s: %s called\n",
		device_xname(sc->sc_dev), __func__));
	KASSERT(WM_CORE_LOCKED(sc));

	wm_set_stopping_flags(sc);

	if (sc->sc_flags & WM_F_HAS_MII) {
		/* Down the MII. */
		mii_down(&sc->sc_mii);
	} else {
#if 0
		/* Should we clear PHY's status properly? */
		wm_reset(sc);
#endif
	}

	/* Stop the transmit and receive processes. */
	CSR_WRITE(sc, WMREG_TCTL, 0);
	CSR_WRITE(sc, WMREG_RCTL, 0);
	sc->sc_rctl &= ~RCTL_EN;

	/*
	 * Clear the interrupt mask to ensure the device cannot assert its
	 * interrupt line.
	 * Clear sc->sc_icr to ensure wm_intr_legacy() makes no attempt to
	 * service any currently pending or shared interrupt.
	 */
	CSR_WRITE(sc, WMREG_IMC, 0xffffffffU);
	sc->sc_icr = 0;
	if (wm_is_using_msix(sc)) {
		if (sc->sc_type != WM_T_82574) {
			CSR_WRITE(sc, WMREG_EIMC, 0xffffffffU);
			CSR_WRITE(sc, WMREG_EIAC, 0);
		} else
			CSR_WRITE(sc, WMREG_EIAC_82574, 0);
	}

	/*
	 * Stop callouts after interrupts are disabled; if we have
	 * to wait for them, we will be releasing the CORE_LOCK
	 * briefly, which will unblock interrupts on the current CPU.
	 */

	/* Stop the one second clock. */
	if (wait)
		callout_halt(&sc->sc_tick_ch, sc->sc_core_lock);
	else
		callout_stop(&sc->sc_tick_ch);

	/* Stop the 82547 Tx FIFO stall check timer. */
	if (sc->sc_type == WM_T_82547) {
		if (wait)
			callout_halt(&sc->sc_txfifo_ch, sc->sc_core_lock);
		else
			callout_stop(&sc->sc_txfifo_ch);
	}

	/* Release any queued transmit buffers. */
	for (qidx = 0; qidx < sc->sc_nqueues; qidx++) {
		struct wm_queue *wmq = &sc->sc_queue[qidx];
		struct wm_txqueue *txq = &wmq->wmq_txq;
		struct mbuf *m;

		mutex_enter(txq->txq_lock);
		txq->txq_sending = false; /* Ensure watchdog disabled */
		for (i = 0; i < WM_TXQUEUELEN(txq); i++) {
			txs = &txq->txq_soft[i];
			if (txs->txs_mbuf != NULL) {
				bus_dmamap_unload(sc->sc_dmat,txs->txs_dmamap);
				m_freem(txs->txs_mbuf);
				txs->txs_mbuf = NULL;
			}
		}
		/* Drain txq_interq */
		while ((m = pcq_get(txq->txq_interq)) != NULL)
			m_freem(m);
		mutex_exit(txq->txq_lock);
	}

	/* Mark the interface as down and cancel the watchdog timer. */
	ifp->if_flags &= ~IFF_RUNNING;

	if (disable) {
		for (i = 0; i < sc->sc_nqueues; i++) {
			struct wm_rxqueue *rxq = &sc->sc_queue[i].wmq_rxq;
			mutex_enter(rxq->rxq_lock);
			wm_rxdrain(rxq);
			mutex_exit(rxq->rxq_lock);
		}
	}

#if 0 /* notyet */
	if (sc->sc_type >= WM_T_82544)
		CSR_WRITE(sc, WMREG_WUC, 0);
#endif
}

static void
wm_dump_mbuf_chain(struct wm_softc *sc, struct mbuf *m0)
{
	struct mbuf *m;
	int i;

	log(LOG_DEBUG, "%s: mbuf chain:\n", device_xname(sc->sc_dev));
	for (m = m0, i = 0; m != NULL; m = m->m_next, i++)
		log(LOG_DEBUG, "%s:\tm_data = %p, m_len = %d, "
		    "m_flags = 0x%08x\n", device_xname(sc->sc_dev),
		    m->m_data, m->m_len, m->m_flags);
	log(LOG_DEBUG, "%s:\t%d mbuf%s in chain\n", device_xname(sc->sc_dev),
	    i, i == 1 ? "" : "s");
}

/*
 * wm_82547_txfifo_stall:
 *
 *	Callout used to wait for the 82547 Tx FIFO to drain,
 *	reset the FIFO pointers, and restart packet transmission.
 */
static void
wm_82547_txfifo_stall(void *arg)
{
	struct wm_softc *sc = arg;
	struct wm_txqueue *txq = &sc->sc_queue[0].wmq_txq;

	mutex_enter(txq->txq_lock);

	if (txq->txq_stopping)
		goto out;

	if (txq->txq_fifo_stall) {
		if (CSR_READ(sc, WMREG_TDT(0)) == CSR_READ(sc, WMREG_TDH(0)) &&
		    CSR_READ(sc, WMREG_TDFT) == CSR_READ(sc, WMREG_TDFH) &&
		    CSR_READ(sc, WMREG_TDFTS) == CSR_READ(sc, WMREG_TDFHS)) {
			/*
			 * Packets have drained.  Stop transmitter, reset
			 * FIFO pointers, restart transmitter, and kick
			 * the packet queue.
			 */
			uint32_t tctl = CSR_READ(sc, WMREG_TCTL);
			CSR_WRITE(sc, WMREG_TCTL, tctl & ~TCTL_EN);
			CSR_WRITE(sc, WMREG_TDFT, txq->txq_fifo_addr);
			CSR_WRITE(sc, WMREG_TDFH, txq->txq_fifo_addr);
			CSR_WRITE(sc, WMREG_TDFTS, txq->txq_fifo_addr);
			CSR_WRITE(sc, WMREG_TDFHS, txq->txq_fifo_addr);
			CSR_WRITE(sc, WMREG_TCTL, tctl);
			CSR_WRITE_FLUSH(sc);

			txq->txq_fifo_head = 0;
			txq->txq_fifo_stall = 0;
			wm_start_locked(&sc->sc_ethercom.ec_if);
		} else {
			/*
			 * Still waiting for packets to drain; try again in
			 * another tick.
			 */
			callout_schedule(&sc->sc_txfifo_ch, 1);
		}
	}

out:
	mutex_exit(txq->txq_lock);
}

/*
 * wm_82547_txfifo_bugchk:
 *
 *	Check for bug condition in the 82547 Tx FIFO.  We need to
 *	prevent enqueueing a packet that would wrap around the end
 *	if the Tx FIFO ring buffer, otherwise the chip will croak.
 *
 *	We do this by checking the amount of space before the end
 *	of the Tx FIFO buffer. If the packet will not fit, we "stall"
 *	the Tx FIFO, wait for all remaining packets to drain, reset
 *	the internal FIFO pointers to the beginning, and restart
 *	transmission on the interface.
 */
#define	WM_FIFO_HDR		0x10
#define	WM_82547_PAD_LEN	0x3e0
static int
wm_82547_txfifo_bugchk(struct wm_softc *sc, struct mbuf *m0)
{
	struct wm_txqueue *txq = &sc->sc_queue[0].wmq_txq;
	int space = txq->txq_fifo_size - txq->txq_fifo_head;
	int len = roundup(m0->m_pkthdr.len + WM_FIFO_HDR, WM_FIFO_HDR);

	/* Just return if already stalled. */
	if (txq->txq_fifo_stall)
		return 1;

	if (sc->sc_mii.mii_media_active & IFM_FDX) {
		/* Stall only occurs in half-duplex mode. */
		goto send_packet;
	}

	if (len >= WM_82547_PAD_LEN + space) {
		txq->txq_fifo_stall = 1;
		callout_schedule(&sc->sc_txfifo_ch, 1);
		return 1;
	}

 send_packet:
	txq->txq_fifo_head += len;
	if (txq->txq_fifo_head >= txq->txq_fifo_size)
		txq->txq_fifo_head -= txq->txq_fifo_size;

	return 0;
}

static int
wm_alloc_tx_descs(struct wm_softc *sc, struct wm_txqueue *txq)
{
	int error;

	/*
	 * Allocate the control data structures, and create and load the
	 * DMA map for it.
	 *
	 * NOTE: All Tx descriptors must be in the same 4G segment of
	 * memory.  So must Rx descriptors.  We simplify by allocating
	 * both sets within the same 4G segment.
	 */
	if (sc->sc_type < WM_T_82544)
		WM_NTXDESC(txq) = WM_NTXDESC_82542;
	else
		WM_NTXDESC(txq) = WM_NTXDESC_82544;
	if ((sc->sc_flags & WM_F_NEWQUEUE) != 0)
		txq->txq_descsize = sizeof(nq_txdesc_t);
	else
		txq->txq_descsize = sizeof(wiseman_txdesc_t);

	if ((error = bus_dmamem_alloc(sc->sc_dmat, WM_TXDESCS_SIZE(txq),
		    PAGE_SIZE, (bus_size_t) 0x100000000ULL, &txq->txq_desc_seg,
		    1, &txq->txq_desc_rseg, 0)) != 0) {
		aprint_error_dev(sc->sc_dev,
		    "unable to allocate TX control data, error = %d\n",
		    error);
		goto fail_0;
	}

	if ((error = bus_dmamem_map(sc->sc_dmat, &txq->txq_desc_seg,
		    txq->txq_desc_rseg, WM_TXDESCS_SIZE(txq),
		    (void **)&txq->txq_descs_u, BUS_DMA_COHERENT)) != 0) {
		aprint_error_dev(sc->sc_dev,
		    "unable to map TX control data, error = %d\n", error);
		goto fail_1;
	}

	if ((error = bus_dmamap_create(sc->sc_dmat, WM_TXDESCS_SIZE(txq), 1,
		    WM_TXDESCS_SIZE(txq), 0, 0, &txq->txq_desc_dmamap)) != 0) {
		aprint_error_dev(sc->sc_dev,
		    "unable to create TX control data DMA map, error = %d\n",
		    error);
		goto fail_2;
	}

	if ((error = bus_dmamap_load(sc->sc_dmat, txq->txq_desc_dmamap,
		    txq->txq_descs_u, WM_TXDESCS_SIZE(txq), NULL, 0)) != 0) {
		aprint_error_dev(sc->sc_dev,
		    "unable to load TX control data DMA map, error = %d\n",
		    error);
		goto fail_3;
	}

	return 0;

 fail_3:
	bus_dmamap_destroy(sc->sc_dmat, txq->txq_desc_dmamap);
 fail_2:
	bus_dmamem_unmap(sc->sc_dmat, (void *)txq->txq_descs_u,
	    WM_TXDESCS_SIZE(txq));
 fail_1:
	bus_dmamem_free(sc->sc_dmat, &txq->txq_desc_seg, txq->txq_desc_rseg);
 fail_0:
	return error;
}

static void
wm_free_tx_descs(struct wm_softc *sc, struct wm_txqueue *txq)
{

	bus_dmamap_unload(sc->sc_dmat, txq->txq_desc_dmamap);
	bus_dmamap_destroy(sc->sc_dmat, txq->txq_desc_dmamap);
	bus_dmamem_unmap(sc->sc_dmat, (void *)txq->txq_descs_u,
	    WM_TXDESCS_SIZE(txq));
	bus_dmamem_free(sc->sc_dmat, &txq->txq_desc_seg, txq->txq_desc_rseg);
}

static int
wm_alloc_rx_descs(struct wm_softc *sc, struct wm_rxqueue *rxq)
{
	int error;
	size_t rxq_descs_size;

	/*
	 * Allocate the control data structures, and create and load the
	 * DMA map for it.
	 *
	 * NOTE: All Tx descriptors must be in the same 4G segment of
	 * memory.  So must Rx descriptors.  We simplify by allocating
	 * both sets within the same 4G segment.
	 */
	rxq->rxq_ndesc = WM_NRXDESC;
	if (sc->sc_type == WM_T_82574)
		rxq->rxq_descsize = sizeof(ext_rxdesc_t);
	else if ((sc->sc_flags & WM_F_NEWQUEUE) != 0)
		rxq->rxq_descsize = sizeof(nq_rxdesc_t);
	else
		rxq->rxq_descsize = sizeof(wiseman_rxdesc_t);
	rxq_descs_size = rxq->rxq_descsize * rxq->rxq_ndesc;

	if ((error = bus_dmamem_alloc(sc->sc_dmat, rxq_descs_size,
		    PAGE_SIZE, (bus_size_t) 0x100000000ULL, &rxq->rxq_desc_seg,
		    1, &rxq->rxq_desc_rseg, 0)) != 0) {
		aprint_error_dev(sc->sc_dev,
		    "unable to allocate RX control data, error = %d\n",
		    error);
		goto fail_0;
	}

	if ((error = bus_dmamem_map(sc->sc_dmat, &rxq->rxq_desc_seg,
		    rxq->rxq_desc_rseg, rxq_descs_size,
		    (void **)&rxq->rxq_descs_u, BUS_DMA_COHERENT)) != 0) {
		aprint_error_dev(sc->sc_dev,
		    "unable to map RX control data, error = %d\n", error);
		goto fail_1;
	}

	if ((error = bus_dmamap_create(sc->sc_dmat, rxq_descs_size, 1,
		    rxq_descs_size, 0, 0, &rxq->rxq_desc_dmamap)) != 0) {
		aprint_error_dev(sc->sc_dev,
		    "unable to create RX control data DMA map, error = %d\n",
		    error);
		goto fail_2;
	}

	if ((error = bus_dmamap_load(sc->sc_dmat, rxq->rxq_desc_dmamap,
		    rxq->rxq_descs_u, rxq_descs_size, NULL, 0)) != 0) {
		aprint_error_dev(sc->sc_dev,
		    "unable to load RX control data DMA map, error = %d\n",
		    error);
		goto fail_3;
	}

	return 0;

 fail_3:
	bus_dmamap_destroy(sc->sc_dmat, rxq->rxq_desc_dmamap);
 fail_2:
	bus_dmamem_unmap(sc->sc_dmat, (void *)rxq->rxq_descs_u,
	    rxq_descs_size);
 fail_1:
	bus_dmamem_free(sc->sc_dmat, &rxq->rxq_desc_seg, rxq->rxq_desc_rseg);
 fail_0:
	return error;
}

static void
wm_free_rx_descs(struct wm_softc *sc, struct wm_rxqueue *rxq)
{

	bus_dmamap_unload(sc->sc_dmat, rxq->rxq_desc_dmamap);
	bus_dmamap_destroy(sc->sc_dmat, rxq->rxq_desc_dmamap);
	bus_dmamem_unmap(sc->sc_dmat, (void *)rxq->rxq_descs_u,
	    rxq->rxq_descsize * rxq->rxq_ndesc);
	bus_dmamem_free(sc->sc_dmat, &rxq->rxq_desc_seg, rxq->rxq_desc_rseg);
}


static int
wm_alloc_tx_buffer(struct wm_softc *sc, struct wm_txqueue *txq)
{
	int i, error;

	/* Create the transmit buffer DMA maps. */
	WM_TXQUEUELEN(txq) =
	    (sc->sc_type == WM_T_82547 || sc->sc_type == WM_T_82547_2) ?
	    WM_TXQUEUELEN_MAX_82547 : WM_TXQUEUELEN_MAX;
	for (i = 0; i < WM_TXQUEUELEN(txq); i++) {
		if ((error = bus_dmamap_create(sc->sc_dmat, WM_MAXTXDMA,
			    WM_NTXSEGS, WTX_MAX_LEN, 0, 0,
			    &txq->txq_soft[i].txs_dmamap)) != 0) {
			aprint_error_dev(sc->sc_dev,
			    "unable to create Tx DMA map %d, error = %d\n",
			    i, error);
			goto fail;
		}
	}

	return 0;

 fail:
	for (i = 0; i < WM_TXQUEUELEN(txq); i++) {
		if (txq->txq_soft[i].txs_dmamap != NULL)
			bus_dmamap_destroy(sc->sc_dmat,
			    txq->txq_soft[i].txs_dmamap);
	}
	return error;
}

static void
wm_free_tx_buffer(struct wm_softc *sc, struct wm_txqueue *txq)
{
	int i;

	for (i = 0; i < WM_TXQUEUELEN(txq); i++) {
		if (txq->txq_soft[i].txs_dmamap != NULL)
			bus_dmamap_destroy(sc->sc_dmat,
			    txq->txq_soft[i].txs_dmamap);
	}
}

static int
wm_alloc_rx_buffer(struct wm_softc *sc, struct wm_rxqueue *rxq)
{
	int i, error;

	/* Create the receive buffer DMA maps. */
	for (i = 0; i < rxq->rxq_ndesc; i++) {
		if ((error = bus_dmamap_create(sc->sc_dmat, MCLBYTES, 1,
			    MCLBYTES, 0, 0,
			    &rxq->rxq_soft[i].rxs_dmamap)) != 0) {
			aprint_error_dev(sc->sc_dev,
			    "unable to create Rx DMA map %d error = %d\n",
			    i, error);
			goto fail;
		}
		rxq->rxq_soft[i].rxs_mbuf = NULL;
	}

	return 0;

 fail:
	for (i = 0; i < rxq->rxq_ndesc; i++) {
		if (rxq->rxq_soft[i].rxs_dmamap != NULL)
			bus_dmamap_destroy(sc->sc_dmat,
			    rxq->rxq_soft[i].rxs_dmamap);
	}
	return error;
}

static void
wm_free_rx_buffer(struct wm_softc *sc, struct wm_rxqueue *rxq)
{
	int i;

	for (i = 0; i < rxq->rxq_ndesc; i++) {
		if (rxq->rxq_soft[i].rxs_dmamap != NULL)
			bus_dmamap_destroy(sc->sc_dmat,
			    rxq->rxq_soft[i].rxs_dmamap);
	}
}

/*
 * wm_alloc_quques:
 *	Allocate {tx,rx}descs and {tx,rx} buffers
 */
static int
wm_alloc_txrx_queues(struct wm_softc *sc)
{
	int i, error, tx_done, rx_done;

	sc->sc_queue = kmem_zalloc(sizeof(struct wm_queue) * sc->sc_nqueues,
	    KM_SLEEP);
	if (sc->sc_queue == NULL) {
		aprint_error_dev(sc->sc_dev,"unable to allocate wm_queue\n");
		error = ENOMEM;
		goto fail_0;
	}

	/* For transmission */
	error = 0;
	tx_done = 0;
	for (i = 0; i < sc->sc_nqueues; i++) {
#ifdef WM_EVENT_COUNTERS
		int j;
		const char *xname;
#endif
		struct wm_txqueue *txq = &sc->sc_queue[i].wmq_txq;
		txq->txq_sc = sc;
		txq->txq_lock = mutex_obj_alloc(MUTEX_DEFAULT, IPL_NET);

		error = wm_alloc_tx_descs(sc, txq);
		if (error)
			break;
		error = wm_alloc_tx_buffer(sc, txq);
		if (error) {
			wm_free_tx_descs(sc, txq);
			break;
		}
		txq->txq_interq = pcq_create(WM_TXINTERQSIZE, KM_SLEEP);
		if (txq->txq_interq == NULL) {
			wm_free_tx_descs(sc, txq);
			wm_free_tx_buffer(sc, txq);
			error = ENOMEM;
			break;
		}

#ifdef WM_EVENT_COUNTERS
		xname = device_xname(sc->sc_dev);

		WM_Q_MISC_EVCNT_ATTACH(txq, txsstall, txq, i, xname);
		WM_Q_MISC_EVCNT_ATTACH(txq, txdstall, txq, i, xname);
		WM_Q_MISC_EVCNT_ATTACH(txq, fifo_stall, txq, i, xname);
		WM_Q_INTR_EVCNT_ATTACH(txq, txdw, txq, i, xname);
		WM_Q_INTR_EVCNT_ATTACH(txq, txqe, txq, i, xname);
		WM_Q_MISC_EVCNT_ATTACH(txq, ipsum, txq, i, xname);
		WM_Q_MISC_EVCNT_ATTACH(txq, tusum, txq, i, xname);
		WM_Q_MISC_EVCNT_ATTACH(txq, tusum6, txq, i, xname);
		WM_Q_MISC_EVCNT_ATTACH(txq, tso, txq, i, xname);
		WM_Q_MISC_EVCNT_ATTACH(txq, tso6, txq, i, xname);
		WM_Q_MISC_EVCNT_ATTACH(txq, tsopain, txq, i, xname);

		for (j = 0; j < WM_NTXSEGS; j++) {
			snprintf(txq->txq_txseg_evcnt_names[j],
			    sizeof(txq->txq_txseg_evcnt_names[j]), "txq%02dtxseg%d", i, j);
			evcnt_attach_dynamic(&txq->txq_ev_txseg[j], EVCNT_TYPE_MISC,
			    NULL, xname, txq->txq_txseg_evcnt_names[j]);
		}

		WM_Q_MISC_EVCNT_ATTACH(txq, pcqdrop, txq, i, xname);
		WM_Q_MISC_EVCNT_ATTACH(txq, descdrop, txq, i, xname);
		WM_Q_MISC_EVCNT_ATTACH(txq, toomanyseg, txq, i, xname);
		WM_Q_MISC_EVCNT_ATTACH(txq, defrag, txq, i, xname);
		WM_Q_MISC_EVCNT_ATTACH(txq, underrun, txq, i, xname);
		WM_Q_MISC_EVCNT_ATTACH(txq, skipcontext, txq, i, xname);
#endif /* WM_EVENT_COUNTERS */

		tx_done++;
	}
	if (error)
		goto fail_1;

	/* For receive */
	error = 0;
	rx_done = 0;
	for (i = 0; i < sc->sc_nqueues; i++) {
#ifdef WM_EVENT_COUNTERS
		const char *xname;
#endif
		struct wm_rxqueue *rxq = &sc->sc_queue[i].wmq_rxq;
		rxq->rxq_sc = sc;
		rxq->rxq_lock = mutex_obj_alloc(MUTEX_DEFAULT, IPL_NET);

		error = wm_alloc_rx_descs(sc, rxq);
		if (error)
			break;

		error = wm_alloc_rx_buffer(sc, rxq);
		if (error) {
			wm_free_rx_descs(sc, rxq);
			break;
		}

#ifdef WM_EVENT_COUNTERS
		xname = device_xname(sc->sc_dev);

		WM_Q_INTR_EVCNT_ATTACH(rxq, intr, rxq, i, xname);
		WM_Q_INTR_EVCNT_ATTACH(rxq, defer, rxq, i, xname);

		WM_Q_MISC_EVCNT_ATTACH(rxq, ipsum, rxq, i, xname);
		WM_Q_MISC_EVCNT_ATTACH(rxq, tusum, rxq, i, xname);
#endif /* WM_EVENT_COUNTERS */

		rx_done++;
	}
	if (error)
		goto fail_2;

	return 0;

 fail_2:
	for (i = 0; i < rx_done; i++) {
		struct wm_rxqueue *rxq = &sc->sc_queue[i].wmq_rxq;
		wm_free_rx_buffer(sc, rxq);
		wm_free_rx_descs(sc, rxq);
		if (rxq->rxq_lock)
			mutex_obj_free(rxq->rxq_lock);
	}
 fail_1:
	for (i = 0; i < tx_done; i++) {
		struct wm_txqueue *txq = &sc->sc_queue[i].wmq_txq;
		pcq_destroy(txq->txq_interq);
		wm_free_tx_buffer(sc, txq);
		wm_free_tx_descs(sc, txq);
		if (txq->txq_lock)
			mutex_obj_free(txq->txq_lock);
	}

	kmem_free(sc->sc_queue,
	    sizeof(struct wm_queue) * sc->sc_nqueues);
 fail_0:
	return error;
}

/*
 * wm_free_quques:
 *	Free {tx,rx}descs and {tx,rx} buffers
 */
static void
wm_free_txrx_queues(struct wm_softc *sc)
{
	int i;

	for (i = 0; i < sc->sc_nqueues; i++) {
		struct wm_rxqueue *rxq = &sc->sc_queue[i].wmq_rxq;

#ifdef WM_EVENT_COUNTERS
		WM_Q_EVCNT_DETACH(rxq, intr, rxq, i);
		WM_Q_EVCNT_DETACH(rxq, defer, rxq, i);
		WM_Q_EVCNT_DETACH(rxq, ipsum, rxq, i);
		WM_Q_EVCNT_DETACH(rxq, tusum, rxq, i);
#endif /* WM_EVENT_COUNTERS */

		wm_free_rx_buffer(sc, rxq);
		wm_free_rx_descs(sc, rxq);
		if (rxq->rxq_lock)
			mutex_obj_free(rxq->rxq_lock);
	}

	for (i = 0; i < sc->sc_nqueues; i++) {
		struct wm_txqueue *txq = &sc->sc_queue[i].wmq_txq;
		struct mbuf *m;
#ifdef WM_EVENT_COUNTERS
		int j;

		WM_Q_EVCNT_DETACH(txq, txsstall, txq, i);
		WM_Q_EVCNT_DETACH(txq, txdstall, txq, i);
		WM_Q_EVCNT_DETACH(txq, fifo_stall, txq, i);
		WM_Q_EVCNT_DETACH(txq, txdw, txq, i);
		WM_Q_EVCNT_DETACH(txq, txqe, txq, i);
		WM_Q_EVCNT_DETACH(txq, ipsum, txq, i);
		WM_Q_EVCNT_DETACH(txq, tusum, txq, i);
		WM_Q_EVCNT_DETACH(txq, tusum6, txq, i);
		WM_Q_EVCNT_DETACH(txq, tso, txq, i);
		WM_Q_EVCNT_DETACH(txq, tso6, txq, i);
		WM_Q_EVCNT_DETACH(txq, tsopain, txq, i);

		for (j = 0; j < WM_NTXSEGS; j++)
			evcnt_detach(&txq->txq_ev_txseg[j]);

		WM_Q_EVCNT_DETACH(txq, pcqdrop, txq, i);
		WM_Q_EVCNT_DETACH(txq, descdrop, txq, i);
		WM_Q_EVCNT_DETACH(txq, toomanyseg, txq, i);
		WM_Q_EVCNT_DETACH(txq, defrag, txq, i);
		WM_Q_EVCNT_DETACH(txq, underrun, txq, i);
		WM_Q_EVCNT_DETACH(txq, skipcontext, txq, i);
#endif /* WM_EVENT_COUNTERS */

		/* Drain txq_interq */
		while ((m = pcq_get(txq->txq_interq)) != NULL)
			m_freem(m);
		pcq_destroy(txq->txq_interq);

		wm_free_tx_buffer(sc, txq);
		wm_free_tx_descs(sc, txq);
		if (txq->txq_lock)
			mutex_obj_free(txq->txq_lock);
	}

	kmem_free(sc->sc_queue, sizeof(struct wm_queue) * sc->sc_nqueues);
}

static void
wm_init_tx_descs(struct wm_softc *sc __unused, struct wm_txqueue *txq)
{

	KASSERT(mutex_owned(txq->txq_lock));

	/* Initialize the transmit descriptor ring. */
	memset(txq->txq_descs, 0, WM_TXDESCS_SIZE(txq));
	wm_cdtxsync(txq, 0, WM_NTXDESC(txq),
	    BUS_DMASYNC_PREREAD | BUS_DMASYNC_PREWRITE);
	txq->txq_free = WM_NTXDESC(txq);
	txq->txq_next = 0;
}

static void
wm_init_tx_regs(struct wm_softc *sc, struct wm_queue *wmq,
    struct wm_txqueue *txq)
{

	DPRINTF(sc, WM_DEBUG_INIT, ("%s: %s called\n",
		device_xname(sc->sc_dev), __func__));
	KASSERT(mutex_owned(txq->txq_lock));

	if (sc->sc_type < WM_T_82543) {
		CSR_WRITE(sc, WMREG_OLD_TDBAH, WM_CDTXADDR_HI(txq, 0));
		CSR_WRITE(sc, WMREG_OLD_TDBAL, WM_CDTXADDR_LO(txq, 0));
		CSR_WRITE(sc, WMREG_OLD_TDLEN, WM_TXDESCS_SIZE(txq));
		CSR_WRITE(sc, WMREG_OLD_TDH, 0);
		CSR_WRITE(sc, WMREG_OLD_TDT, 0);
		CSR_WRITE(sc, WMREG_OLD_TIDV, 128);
	} else {
		int qid = wmq->wmq_id;

		CSR_WRITE(sc, WMREG_TDBAH(qid), WM_CDTXADDR_HI(txq, 0));
		CSR_WRITE(sc, WMREG_TDBAL(qid), WM_CDTXADDR_LO(txq, 0));
		CSR_WRITE(sc, WMREG_TDLEN(qid), WM_TXDESCS_SIZE(txq));
		CSR_WRITE(sc, WMREG_TDH(qid), 0);

		if ((sc->sc_flags & WM_F_NEWQUEUE) != 0)
			/*
			 * Don't write TDT before TCTL.EN is set.
			 * See the document.
			 */
			CSR_WRITE(sc, WMREG_TXDCTL(qid), TXDCTL_QUEUE_ENABLE
			    | TXDCTL_PTHRESH(0) | TXDCTL_HTHRESH(0)
			    | TXDCTL_WTHRESH(0));
		else {
			/* XXX should update with AIM? */
			CSR_WRITE(sc, WMREG_TIDV, wmq->wmq_itr / 4);
			if (sc->sc_type >= WM_T_82540) {
				/* Should be the same */
				CSR_WRITE(sc, WMREG_TADV, wmq->wmq_itr / 4);
			}

			CSR_WRITE(sc, WMREG_TDT(qid), 0);
			CSR_WRITE(sc, WMREG_TXDCTL(qid), TXDCTL_PTHRESH(0) |
			    TXDCTL_HTHRESH(0) | TXDCTL_WTHRESH(0));
		}
	}
}

static void
wm_init_tx_buffer(struct wm_softc *sc __unused, struct wm_txqueue *txq)
{
	int i;

	KASSERT(mutex_owned(txq->txq_lock));

	/* Initialize the transmit job descriptors. */
	for (i = 0; i < WM_TXQUEUELEN(txq); i++)
		txq->txq_soft[i].txs_mbuf = NULL;
	txq->txq_sfree = WM_TXQUEUELEN(txq);
	txq->txq_snext = 0;
	txq->txq_sdirty = 0;
}

static void
wm_init_tx_queue(struct wm_softc *sc, struct wm_queue *wmq,
    struct wm_txqueue *txq)
{

	KASSERT(mutex_owned(txq->txq_lock));

	/*
	 * Set up some register offsets that are different between
	 * the i82542 and the i82543 and later chips.
	 */
	if (sc->sc_type < WM_T_82543)
		txq->txq_tdt_reg = WMREG_OLD_TDT;
	else
		txq->txq_tdt_reg = WMREG_TDT(wmq->wmq_id);

	wm_init_tx_descs(sc, txq);
	wm_init_tx_regs(sc, wmq, txq);
	wm_init_tx_buffer(sc, txq);

	txq->txq_flags = 0; /* Clear WM_TXQ_NO_SPACE */
	txq->txq_sending = false;
}

static void
wm_init_rx_regs(struct wm_softc *sc, struct wm_queue *wmq,
    struct wm_rxqueue *rxq)
{

	KASSERT(mutex_owned(rxq->rxq_lock));

	/*
	 * Initialize the receive descriptor and receive job
	 * descriptor rings.
	 */
	if (sc->sc_type < WM_T_82543) {
		CSR_WRITE(sc, WMREG_OLD_RDBAH0, WM_CDRXADDR_HI(rxq, 0));
		CSR_WRITE(sc, WMREG_OLD_RDBAL0, WM_CDRXADDR_LO(rxq, 0));
		CSR_WRITE(sc, WMREG_OLD_RDLEN0,
		    rxq->rxq_descsize * rxq->rxq_ndesc);
		CSR_WRITE(sc, WMREG_OLD_RDH0, 0);
		CSR_WRITE(sc, WMREG_OLD_RDT0, 0);
		CSR_WRITE(sc, WMREG_OLD_RDTR0, 28 | RDTR_FPD);

		CSR_WRITE(sc, WMREG_OLD_RDBA1_HI, 0);
		CSR_WRITE(sc, WMREG_OLD_RDBA1_LO, 0);
		CSR_WRITE(sc, WMREG_OLD_RDLEN1, 0);
		CSR_WRITE(sc, WMREG_OLD_RDH1, 0);
		CSR_WRITE(sc, WMREG_OLD_RDT1, 0);
		CSR_WRITE(sc, WMREG_OLD_RDTR1, 0);
	} else {
		int qid = wmq->wmq_id;

		CSR_WRITE(sc, WMREG_RDBAH(qid), WM_CDRXADDR_HI(rxq, 0));
		CSR_WRITE(sc, WMREG_RDBAL(qid), WM_CDRXADDR_LO(rxq, 0));
		CSR_WRITE(sc, WMREG_RDLEN(qid),
		    rxq->rxq_descsize * rxq->rxq_ndesc);

		if ((sc->sc_flags & WM_F_NEWQUEUE) != 0) {
			if (MCLBYTES & ((1 << SRRCTL_BSIZEPKT_SHIFT) - 1))
				panic("%s: MCLBYTES %d unsupported for 82575 or higher\n", __func__, MCLBYTES);

			/* Currently, support SRRCTL_DESCTYPE_ADV_ONEBUF only. */
			CSR_WRITE(sc, WMREG_SRRCTL(qid), SRRCTL_DESCTYPE_ADV_ONEBUF
			    | (MCLBYTES >> SRRCTL_BSIZEPKT_SHIFT));
			CSR_WRITE(sc, WMREG_RXDCTL(qid), RXDCTL_QUEUE_ENABLE
			    | RXDCTL_PTHRESH(16) | RXDCTL_HTHRESH(8)
			    | RXDCTL_WTHRESH(1));
			CSR_WRITE(sc, WMREG_RDH(qid), 0);
			CSR_WRITE(sc, WMREG_RDT(qid), 0);
		} else {
			CSR_WRITE(sc, WMREG_RDH(qid), 0);
			CSR_WRITE(sc, WMREG_RDT(qid), 0);
			/* XXX should update with AIM? */
			CSR_WRITE(sc, WMREG_RDTR,
			    (wmq->wmq_itr / 4) | RDTR_FPD);
			/* MUST be same */
			CSR_WRITE(sc, WMREG_RADV, wmq->wmq_itr / 4);
			CSR_WRITE(sc, WMREG_RXDCTL(qid), RXDCTL_PTHRESH(0) |
			    RXDCTL_HTHRESH(0) | RXDCTL_WTHRESH(1));
		}
	}
}

static int
wm_init_rx_buffer(struct wm_softc *sc, struct wm_rxqueue *rxq)
{
	struct wm_rxsoft *rxs;
	int error, i;

	KASSERT(mutex_owned(rxq->rxq_lock));

	for (i = 0; i < rxq->rxq_ndesc; i++) {
		rxs = &rxq->rxq_soft[i];
		if (rxs->rxs_mbuf == NULL) {
			if ((error = wm_add_rxbuf(rxq, i)) != 0) {
				log(LOG_ERR, "%s: unable to allocate or map "
				    "rx buffer %d, error = %d\n",
				    device_xname(sc->sc_dev), i, error);
				/*
				 * XXX Should attempt to run with fewer receive
				 * XXX buffers instead of just failing.
				 */
				wm_rxdrain(rxq);
				return ENOMEM;
			}
		} else {
			/*
			 * For 82575 and 82576, the RX descriptors must be
			 * initialized after the setting of RCTL.EN in
			 * wm_set_filter()
			 */
			if ((sc->sc_flags & WM_F_NEWQUEUE) == 0)
				wm_init_rxdesc(rxq, i);
		}
	}
	rxq->rxq_ptr = 0;
	rxq->rxq_discard = 0;
	WM_RXCHAIN_RESET(rxq);

	return 0;
}

static int
wm_init_rx_queue(struct wm_softc *sc, struct wm_queue *wmq,
    struct wm_rxqueue *rxq)
{

	KASSERT(mutex_owned(rxq->rxq_lock));

	/*
	 * Set up some register offsets that are different between
	 * the i82542 and the i82543 and later chips.
	 */
	if (sc->sc_type < WM_T_82543)
		rxq->rxq_rdt_reg = WMREG_OLD_RDT0;
	else
		rxq->rxq_rdt_reg = WMREG_RDT(wmq->wmq_id);

	wm_init_rx_regs(sc, wmq, rxq);
	return wm_init_rx_buffer(sc, rxq);
}

/*
 * wm_init_quques:
 *	Initialize {tx,rx}descs and {tx,rx} buffers
 */
static int
wm_init_txrx_queues(struct wm_softc *sc)
{
	int i, error = 0;

	DPRINTF(sc, WM_DEBUG_INIT, ("%s: %s called\n",
		device_xname(sc->sc_dev), __func__));

	for (i = 0; i < sc->sc_nqueues; i++) {
		struct wm_queue *wmq = &sc->sc_queue[i];
		struct wm_txqueue *txq = &wmq->wmq_txq;
		struct wm_rxqueue *rxq = &wmq->wmq_rxq;

		/*
		 * TODO
		 * Currently, use constant variable instead of AIM.
		 * Furthermore, the interrupt interval of multiqueue which use
		 * polling mode is less than default value.
		 * More tuning and AIM are required.
		 */
		if (wm_is_using_multiqueue(sc))
			wmq->wmq_itr = 50;
		else
			wmq->wmq_itr = sc->sc_itr_init;
		wmq->wmq_set_itr = true;

		mutex_enter(txq->txq_lock);
		wm_init_tx_queue(sc, wmq, txq);
		mutex_exit(txq->txq_lock);

		mutex_enter(rxq->rxq_lock);
		error = wm_init_rx_queue(sc, wmq, rxq);
		mutex_exit(rxq->rxq_lock);
		if (error)
			break;
	}

	return error;
}

/*
 * wm_tx_offload:
 *
 *	Set up TCP/IP checksumming parameters for the
 *	specified packet.
 */
static void
wm_tx_offload(struct wm_softc *sc, struct wm_txqueue *txq,
    struct wm_txsoft *txs, uint32_t *cmdp, uint8_t *fieldsp)
{
	struct mbuf *m0 = txs->txs_mbuf;
	struct livengood_tcpip_ctxdesc *t;
	uint32_t ipcs, tucs, cmd, cmdlen, seg;
	uint32_t ipcse;
	struct ether_header *eh;
	int offset, iphl;
	uint8_t fields;

	/*
	 * XXX It would be nice if the mbuf pkthdr had offset
	 * fields for the protocol headers.
	 */

	eh = mtod(m0, struct ether_header *);
	switch (htons(eh->ether_type)) {
	case ETHERTYPE_IP:
	case ETHERTYPE_IPV6:
		offset = ETHER_HDR_LEN;
		break;

	case ETHERTYPE_VLAN:
		offset = ETHER_HDR_LEN + ETHER_VLAN_ENCAP_LEN;
		break;

	default:
		/* Don't support this protocol or encapsulation. */
		txq->txq_last_hw_cmd = txq->txq_last_hw_fields = 0;
		txq->txq_last_hw_ipcs = 0;
		txq->txq_last_hw_tucs = 0;
		*fieldsp = 0;
		*cmdp = 0;
		return;
	}

	if ((m0->m_pkthdr.csum_flags &
	    (M_CSUM_TSOv4 | M_CSUM_UDPv4 | M_CSUM_TCPv4 | M_CSUM_IPv4)) != 0) {
		iphl = M_CSUM_DATA_IPv4_IPHL(m0->m_pkthdr.csum_data);
	} else
		iphl = M_CSUM_DATA_IPv6_IPHL(m0->m_pkthdr.csum_data);

	ipcse = offset + iphl - 1;

	cmd = WTX_CMD_DEXT | WTX_DTYP_D;
	cmdlen = WTX_CMD_DEXT | WTX_DTYP_C | WTX_CMD_IDE;
	seg = 0;
	fields = 0;

	if ((m0->m_pkthdr.csum_flags & (M_CSUM_TSOv4 | M_CSUM_TSOv6)) != 0) {
		int hlen = offset + iphl;
		bool v4 = (m0->m_pkthdr.csum_flags & M_CSUM_TSOv4) != 0;

		if (__predict_false(m0->m_len <
				    (hlen + sizeof(struct tcphdr)))) {
			/*
			 * TCP/IP headers are not in the first mbuf; we need
			 * to do this the slow and painful way. Let's just
			 * hope this doesn't happen very often.
			 */
			struct tcphdr th;

			WM_Q_EVCNT_INCR(txq, tsopain);

			m_copydata(m0, hlen, sizeof(th), &th);
			if (v4) {
				struct ip ip;

				m_copydata(m0, offset, sizeof(ip), &ip);
				ip.ip_len = 0;
				m_copyback(m0,
				    offset + offsetof(struct ip, ip_len),
				    sizeof(ip.ip_len), &ip.ip_len);
				th.th_sum = in_cksum_phdr(ip.ip_src.s_addr,
				    ip.ip_dst.s_addr, htons(IPPROTO_TCP));
			} else {
				struct ip6_hdr ip6;

				m_copydata(m0, offset, sizeof(ip6), &ip6);
				ip6.ip6_plen = 0;
				m_copyback(m0,
				    offset + offsetof(struct ip6_hdr, ip6_plen),
				    sizeof(ip6.ip6_plen), &ip6.ip6_plen);
				th.th_sum = in6_cksum_phdr(&ip6.ip6_src,
				    &ip6.ip6_dst, 0, htonl(IPPROTO_TCP));
			}
			m_copyback(m0, hlen + offsetof(struct tcphdr, th_sum),
			    sizeof(th.th_sum), &th.th_sum);

			hlen += th.th_off << 2;
		} else {
			/*
			 * TCP/IP headers are in the first mbuf; we can do
			 * this the easy way.
			 */
			struct tcphdr *th;

			if (v4) {
				struct ip *ip =
				    (void *)(mtod(m0, char *) + offset);
				th = (void *)(mtod(m0, char *) + hlen);

				ip->ip_len = 0;
				th->th_sum = in_cksum_phdr(ip->ip_src.s_addr,
				    ip->ip_dst.s_addr, htons(IPPROTO_TCP));
			} else {
				struct ip6_hdr *ip6 =
				    (void *)(mtod(m0, char *) + offset);
				th = (void *)(mtod(m0, char *) + hlen);

				ip6->ip6_plen = 0;
				th->th_sum = in6_cksum_phdr(&ip6->ip6_src,
				    &ip6->ip6_dst, 0, htonl(IPPROTO_TCP));
			}
			hlen += th->th_off << 2;
		}

		if (v4) {
			WM_Q_EVCNT_INCR(txq, tso);
			cmdlen |= WTX_TCPIP_CMD_IP;
		} else {
			WM_Q_EVCNT_INCR(txq, tso6);
			ipcse = 0;
		}
		cmd |= WTX_TCPIP_CMD_TSE;
		cmdlen |= WTX_TCPIP_CMD_TSE |
		    WTX_TCPIP_CMD_TCP | (m0->m_pkthdr.len - hlen);
		seg = WTX_TCPIP_SEG_HDRLEN(hlen) |
		    WTX_TCPIP_SEG_MSS(m0->m_pkthdr.segsz);
	}

	/*
	 * NOTE: Even if we're not using the IP or TCP/UDP checksum
	 * offload feature, if we load the context descriptor, we
	 * MUST provide valid values for IPCSS and TUCSS fields.
	 */

	ipcs = WTX_TCPIP_IPCSS(offset) |
	    WTX_TCPIP_IPCSO(offset + offsetof(struct ip, ip_sum)) |
	    WTX_TCPIP_IPCSE(ipcse);
	if (m0->m_pkthdr.csum_flags & (M_CSUM_IPv4 | M_CSUM_TSOv4)) {
		WM_Q_EVCNT_INCR(txq, ipsum);
		fields |= WTX_IXSM;
	}

	offset += iphl;

	if (m0->m_pkthdr.csum_flags &
	    (M_CSUM_TCPv4 | M_CSUM_UDPv4 | M_CSUM_TSOv4)) {
		WM_Q_EVCNT_INCR(txq, tusum);
		fields |= WTX_TXSM;
		tucs = WTX_TCPIP_TUCSS(offset) |
		    WTX_TCPIP_TUCSO(offset +
			M_CSUM_DATA_IPv4_OFFSET(m0->m_pkthdr.csum_data)) |
		    WTX_TCPIP_TUCSE(0) /* Rest of packet */;
	} else if ((m0->m_pkthdr.csum_flags &
	    (M_CSUM_TCPv6 | M_CSUM_UDPv6 | M_CSUM_TSOv6)) != 0) {
		WM_Q_EVCNT_INCR(txq, tusum6);
		fields |= WTX_TXSM;
		tucs = WTX_TCPIP_TUCSS(offset) |
		    WTX_TCPIP_TUCSO(offset +
			M_CSUM_DATA_IPv6_OFFSET(m0->m_pkthdr.csum_data)) |
		    WTX_TCPIP_TUCSE(0) /* Rest of packet */;
	} else {
		/* Just initialize it to a valid TCP context. */
		tucs = WTX_TCPIP_TUCSS(offset) |
		    WTX_TCPIP_TUCSO(offset + offsetof(struct tcphdr, th_sum)) |
		    WTX_TCPIP_TUCSE(0) /* Rest of packet */;
	}

	*cmdp = cmd;
	*fieldsp = fields;

	/*
	 * We don't have to write context descriptor for every packet
	 * except for 82574. For 82574, we must write context descriptor
	 * for every packet when we use two descriptor queues.
	 *
	 * The 82574L can only remember the *last* context used
	 * regardless of queue that it was use for.  We cannot reuse
	 * contexts on this hardware platform and must generate a new
	 * context every time.  82574L hardware spec, section 7.2.6,
	 * second note.
	 */
	if (sc->sc_nqueues < 2) {
		/*
		 * Setting up new checksum offload context for every
		 * frames takes a lot of processing time for hardware.
		 * This also reduces performance a lot for small sized
		 * frames so avoid it if driver can use previously
		 * configured checksum offload context.
		 * For TSO, in theory we can use the same TSO context only if
		 * frame is the same type(IP/TCP) and the same MSS. However
		 * checking whether a frame has the same IP/TCP structure is
		 * hard thing so just ignore that and always restablish a
		 * new TSO context.
		 */
		if ((m0->m_pkthdr.csum_flags & (M_CSUM_TSOv4 | M_CSUM_TSOv6))
		    == 0) {
			if (txq->txq_last_hw_cmd == cmd &&
			    txq->txq_last_hw_fields == fields &&
			    txq->txq_last_hw_ipcs == (ipcs & 0xffff) &&
			    txq->txq_last_hw_tucs == (tucs & 0xffff)) {
				WM_Q_EVCNT_INCR(txq, skipcontext);
				return;
			}
		}

		txq->txq_last_hw_cmd = cmd;
		txq->txq_last_hw_fields = fields;
		txq->txq_last_hw_ipcs = (ipcs & 0xffff);
		txq->txq_last_hw_tucs = (tucs & 0xffff);
	}

	/* Fill in the context descriptor. */
	t = (struct livengood_tcpip_ctxdesc *)
	    &txq->txq_descs[txq->txq_next];
	t->tcpip_ipcs = htole32(ipcs);
	t->tcpip_tucs = htole32(tucs);
	t->tcpip_cmdlen = htole32(cmdlen);
	t->tcpip_seg = htole32(seg);
	wm_cdtxsync(txq, txq->txq_next, 1, BUS_DMASYNC_PREWRITE);

	txq->txq_next = WM_NEXTTX(txq, txq->txq_next);
	txs->txs_ndesc++;
}

static inline int
wm_select_txqueue(struct ifnet *ifp, struct mbuf *m)
{
	struct wm_softc *sc = ifp->if_softc;
	u_int cpuid = cpu_index(curcpu());

	/*
	 * Currently, simple distribute strategy.
	 * TODO:
	 * distribute by flowid(RSS has value).
	 */
	return ((cpuid + ncpu - sc->sc_affinity_offset) % ncpu) % sc->sc_nqueues;
}

static inline bool
wm_linkdown_discard(struct wm_txqueue *txq)
{

	if ((txq->txq_flags & WM_TXQ_LINKDOWN_DISCARD) != 0)
		return true;

	return false;
}

/*
 * wm_start:		[ifnet interface function]
 *
 *	Start packet transmission on the interface.
 */
static void
wm_start(struct ifnet *ifp)
{
	struct wm_softc *sc = ifp->if_softc;
	struct wm_txqueue *txq = &sc->sc_queue[0].wmq_txq;

#ifdef WM_MPSAFE
	KASSERT(if_is_mpsafe(ifp));
#endif
	/*
	 * if_obytes and if_omcasts are added in if_transmit()@if.c.
	 */

	mutex_enter(txq->txq_lock);
	if (!txq->txq_stopping)
		wm_start_locked(ifp);
	mutex_exit(txq->txq_lock);
}

static void
wm_start_locked(struct ifnet *ifp)
{
	struct wm_softc *sc = ifp->if_softc;
	struct wm_txqueue *txq = &sc->sc_queue[0].wmq_txq;

	wm_send_common_locked(ifp, txq, false);
}

static int
wm_transmit(struct ifnet *ifp, struct mbuf *m)
{
	int qid;
	struct wm_softc *sc = ifp->if_softc;
	struct wm_txqueue *txq;

	qid = wm_select_txqueue(ifp, m);
	txq = &sc->sc_queue[qid].wmq_txq;

	if (__predict_false(!pcq_put(txq->txq_interq, m))) {
		m_freem(m);
		WM_Q_EVCNT_INCR(txq, pcqdrop);
		return ENOBUFS;
	}

	net_stat_ref_t nsr = IF_STAT_GETREF(ifp);
	if_statadd_ref(nsr, if_obytes, m->m_pkthdr.len);
	if (m->m_flags & M_MCAST)
		if_statinc_ref(nsr, if_omcasts);
	IF_STAT_PUTREF(ifp);

	if (mutex_tryenter(txq->txq_lock)) {
		if (!txq->txq_stopping)
			wm_transmit_locked(ifp, txq);
		mutex_exit(txq->txq_lock);
	}

	return 0;
}

static void
wm_transmit_locked(struct ifnet *ifp, struct wm_txqueue *txq)
{

	wm_send_common_locked(ifp, txq, true);
}

static void
wm_send_common_locked(struct ifnet *ifp, struct wm_txqueue *txq,
    bool is_transmit)
{
	struct wm_softc *sc = ifp->if_softc;
	struct mbuf *m0;
	struct wm_txsoft *txs;
	bus_dmamap_t dmamap;
	int error, nexttx, lasttx = -1, ofree, seg, segs_needed, use_tso;
	bus_addr_t curaddr;
	bus_size_t seglen, curlen;
	uint32_t cksumcmd;
	uint8_t cksumfields;
	bool remap = true;

	KASSERT(mutex_owned(txq->txq_lock));

	if ((ifp->if_flags & IFF_RUNNING) == 0)
		return;
	if ((txq->txq_flags & WM_TXQ_NO_SPACE) != 0)
		return;

	if (__predict_false(wm_linkdown_discard(txq))) {
		do {
			if (is_transmit)
				m0 = pcq_get(txq->txq_interq);
			else
				IFQ_DEQUEUE(&ifp->if_snd, m0);
			/*
			 * increment successed packet counter as in the case
			 * which the packet is discarded by link down PHY.
			 */
			if (m0 != NULL)
				if_statinc(ifp, if_opackets);
			m_freem(m0);
		} while (m0 != NULL);
		return;
	}

	/* Remember the previous number of free descriptors. */
	ofree = txq->txq_free;

	/*
	 * Loop through the send queue, setting up transmit descriptors
	 * until we drain the queue, or use up all available transmit
	 * descriptors.
	 */
	for (;;) {
		m0 = NULL;

		/* Get a work queue entry. */
		if (txq->txq_sfree < WM_TXQUEUE_GC(txq)) {
			wm_txeof(txq, UINT_MAX);
			if (txq->txq_sfree == 0) {
				DPRINTF(sc, WM_DEBUG_TX,
				    ("%s: TX: no free job descriptors\n",
					device_xname(sc->sc_dev)));
				WM_Q_EVCNT_INCR(txq, txsstall);
				break;
			}
		}

		/* Grab a packet off the queue. */
		if (is_transmit)
			m0 = pcq_get(txq->txq_interq);
		else
			IFQ_DEQUEUE(&ifp->if_snd, m0);
		if (m0 == NULL)
			break;

		DPRINTF(sc, WM_DEBUG_TX,
		    ("%s: TX: have packet to transmit: %p\n",
			device_xname(sc->sc_dev), m0));

		txs = &txq->txq_soft[txq->txq_snext];
		dmamap = txs->txs_dmamap;

		use_tso = (m0->m_pkthdr.csum_flags &
		    (M_CSUM_TSOv4 | M_CSUM_TSOv6)) != 0;

		/*
		 * So says the Linux driver:
		 * The controller does a simple calculation to make sure
		 * there is enough room in the FIFO before initiating the
		 * DMA for each buffer. The calc is:
		 *	4 = ceil(buffer len / MSS)
		 * To make sure we don't overrun the FIFO, adjust the max
		 * buffer len if the MSS drops.
		 */
		dmamap->dm_maxsegsz =
		    (use_tso && (m0->m_pkthdr.segsz << 2) < WTX_MAX_LEN)
		    ? m0->m_pkthdr.segsz << 2
		    : WTX_MAX_LEN;

		/*
		 * Load the DMA map.  If this fails, the packet either
		 * didn't fit in the allotted number of segments, or we
		 * were short on resources.  For the too-many-segments
		 * case, we simply report an error and drop the packet,
		 * since we can't sanely copy a jumbo packet to a single
		 * buffer.
		 */
retry:
		error = bus_dmamap_load_mbuf(sc->sc_dmat, dmamap, m0,
		    BUS_DMA_WRITE | BUS_DMA_NOWAIT);
		if (__predict_false(error)) {
			if (error == EFBIG) {
				if (remap == true) {
					struct mbuf *m;

					remap = false;
					m = m_defrag(m0, M_NOWAIT);
					if (m != NULL) {
						WM_Q_EVCNT_INCR(txq, defrag);
						m0 = m;
						goto retry;
					}
				}
				WM_Q_EVCNT_INCR(txq, toomanyseg);
				log(LOG_ERR, "%s: Tx packet consumes too many "
				    "DMA segments, dropping...\n",
				    device_xname(sc->sc_dev));
				wm_dump_mbuf_chain(sc, m0);
				m_freem(m0);
				continue;
			}
			/* Short on resources, just stop for now. */
			DPRINTF(sc, WM_DEBUG_TX,
			    ("%s: TX: dmamap load failed: %d\n",
				device_xname(sc->sc_dev), error));
			break;
		}

		segs_needed = dmamap->dm_nsegs;
		if (use_tso) {
			/* For sentinel descriptor; see below. */
			segs_needed++;
		}

		/*
		 * Ensure we have enough descriptors free to describe
		 * the packet. Note, we always reserve one descriptor
		 * at the end of the ring due to the semantics of the
		 * TDT register, plus one more in the event we need
		 * to load offload context.
		 */
		if (segs_needed > txq->txq_free - 2) {
			/*
			 * Not enough free descriptors to transmit this
			 * packet.  We haven't committed anything yet,
			 * so just unload the DMA map, put the packet
			 * pack on the queue, and punt. Notify the upper
			 * layer that there are no more slots left.
			 */
			DPRINTF(sc, WM_DEBUG_TX,
			    ("%s: TX: need %d (%d) descriptors, have %d\n",
				device_xname(sc->sc_dev), dmamap->dm_nsegs,
				segs_needed, txq->txq_free - 1));
			txq->txq_flags |= WM_TXQ_NO_SPACE;
			bus_dmamap_unload(sc->sc_dmat, dmamap);
			WM_Q_EVCNT_INCR(txq, txdstall);
			break;
		}

		/*
		 * Check for 82547 Tx FIFO bug. We need to do this
		 * once we know we can transmit the packet, since we
		 * do some internal FIFO space accounting here.
		 */
		if (sc->sc_type == WM_T_82547 &&
		    wm_82547_txfifo_bugchk(sc, m0)) {
			DPRINTF(sc, WM_DEBUG_TX,
			    ("%s: TX: 82547 Tx FIFO bug detected\n",
				device_xname(sc->sc_dev)));
			txq->txq_flags |= WM_TXQ_NO_SPACE;
			bus_dmamap_unload(sc->sc_dmat, dmamap);
			WM_Q_EVCNT_INCR(txq, fifo_stall);
			break;
		}

		/* WE ARE NOW COMMITTED TO TRANSMITTING THE PACKET. */

		DPRINTF(sc, WM_DEBUG_TX,
		    ("%s: TX: packet has %d (%d) DMA segments\n",
		    device_xname(sc->sc_dev), dmamap->dm_nsegs, segs_needed));

		WM_EVCNT_INCR(&txq->txq_ev_txseg[dmamap->dm_nsegs - 1]);

		/*
		 * Store a pointer to the packet so that we can free it
		 * later.
		 *
		 * Initially, we consider the number of descriptors the
		 * packet uses the number of DMA segments.  This may be
		 * incremented by 1 if we do checksum offload (a descriptor
		 * is used to set the checksum context).
		 */
		txs->txs_mbuf = m0;
		txs->txs_firstdesc = txq->txq_next;
		txs->txs_ndesc = segs_needed;

		/* Set up offload parameters for this packet. */
		if (m0->m_pkthdr.csum_flags &
		    (M_CSUM_TSOv4 | M_CSUM_TSOv6 |
		    M_CSUM_IPv4 | M_CSUM_TCPv4 | M_CSUM_UDPv4 |
		    M_CSUM_TCPv6 | M_CSUM_UDPv6)) {
			wm_tx_offload(sc, txq, txs, &cksumcmd, &cksumfields);
		} else {
			txq->txq_last_hw_cmd = txq->txq_last_hw_fields = 0;
			txq->txq_last_hw_ipcs = txq->txq_last_hw_tucs = 0;
			cksumcmd = 0;
			cksumfields = 0;
		}

		cksumcmd |= WTX_CMD_IDE | WTX_CMD_IFCS;

		/* Sync the DMA map. */
		bus_dmamap_sync(sc->sc_dmat, dmamap, 0, dmamap->dm_mapsize,
		    BUS_DMASYNC_PREWRITE);

		/* Initialize the transmit descriptor. */
		for (nexttx = txq->txq_next, seg = 0;
		     seg < dmamap->dm_nsegs; seg++) {
			for (seglen = dmamap->dm_segs[seg].ds_len,
			     curaddr = dmamap->dm_segs[seg].ds_addr;
			     seglen != 0;
			     curaddr += curlen, seglen -= curlen,
			     nexttx = WM_NEXTTX(txq, nexttx)) {
				curlen = seglen;

				/*
				 * So says the Linux driver:
				 * Work around for premature descriptor
				 * write-backs in TSO mode.  Append a
				 * 4-byte sentinel descriptor.
				 */
				if (use_tso && seg == dmamap->dm_nsegs - 1 &&
				    curlen > 8)
					curlen -= 4;

				wm_set_dma_addr(
				    &txq->txq_descs[nexttx].wtx_addr, curaddr);
				txq->txq_descs[nexttx].wtx_cmdlen
				    = htole32(cksumcmd | curlen);
				txq->txq_descs[nexttx].wtx_fields.wtxu_status
				    = 0;
				txq->txq_descs[nexttx].wtx_fields.wtxu_options
				    = cksumfields;
				txq->txq_descs[nexttx].wtx_fields.wtxu_vlan =0;
				lasttx = nexttx;

				DPRINTF(sc, WM_DEBUG_TX,
				    ("%s: TX: desc %d: low %#" PRIx64 ", "
					"len %#04zx\n",
					device_xname(sc->sc_dev), nexttx,
					(uint64_t)curaddr, curlen));
			}
		}

		KASSERT(lasttx != -1);

		/*
		 * Set up the command byte on the last descriptor of
		 * the packet. If we're in the interrupt delay window,
		 * delay the interrupt.
		 */
		txq->txq_descs[lasttx].wtx_cmdlen |=
		    htole32(WTX_CMD_EOP | WTX_CMD_RS);

		/*
		 * If VLANs are enabled and the packet has a VLAN tag, set
		 * up the descriptor to encapsulate the packet for us.
		 *
		 * This is only valid on the last descriptor of the packet.
		 */
		if (vlan_has_tag(m0)) {
			txq->txq_descs[lasttx].wtx_cmdlen |=
			    htole32(WTX_CMD_VLE);
			txq->txq_descs[lasttx].wtx_fields.wtxu_vlan
			    = htole16(vlan_get_tag(m0));
		}

		txs->txs_lastdesc = lasttx;

		DPRINTF(sc, WM_DEBUG_TX,
		    ("%s: TX: desc %d: cmdlen 0x%08x\n",
			device_xname(sc->sc_dev),
			lasttx, le32toh(txq->txq_descs[lasttx].wtx_cmdlen)));

		/* Sync the descriptors we're using. */
		wm_cdtxsync(txq, txq->txq_next, txs->txs_ndesc,
		    BUS_DMASYNC_PREREAD | BUS_DMASYNC_PREWRITE);

		/* Give the packet to the chip. */
		CSR_WRITE(sc, txq->txq_tdt_reg, nexttx);

		DPRINTF(sc, WM_DEBUG_TX,
		    ("%s: TX: TDT -> %d\n", device_xname(sc->sc_dev), nexttx));

		DPRINTF(sc, WM_DEBUG_TX,
		    ("%s: TX: finished transmitting packet, job %d\n",
			device_xname(sc->sc_dev), txq->txq_snext));

		/* Advance the tx pointer. */
		txq->txq_free -= txs->txs_ndesc;
		txq->txq_next = nexttx;

		txq->txq_sfree--;
		txq->txq_snext = WM_NEXTTXS(txq, txq->txq_snext);

		/* Pass the packet to any BPF listeners. */
		bpf_mtap(ifp, m0, BPF_D_OUT);
	}

	if (m0 != NULL) {
		txq->txq_flags |= WM_TXQ_NO_SPACE;
		WM_Q_EVCNT_INCR(txq, descdrop);
		DPRINTF(sc, WM_DEBUG_TX, ("%s: TX: error after IFQ_DEQUEUE\n",
			__func__));
		m_freem(m0);
	}

	if (txq->txq_sfree == 0 || txq->txq_free <= 2) {
		/* No more slots; notify upper layer. */
		txq->txq_flags |= WM_TXQ_NO_SPACE;
	}

	if (txq->txq_free != ofree) {
		/* Set a watchdog timer in case the chip flakes out. */
		txq->txq_lastsent = time_uptime;
		txq->txq_sending = true;
	}
}

/*
 * wm_nq_tx_offload:
 *
 *	Set up TCP/IP checksumming parameters for the
 *	specified packet, for NEWQUEUE devices
 */
static void
wm_nq_tx_offload(struct wm_softc *sc, struct wm_txqueue *txq,
    struct wm_txsoft *txs, uint32_t *cmdlenp, uint32_t *fieldsp, bool *do_csum)
{
	struct mbuf *m0 = txs->txs_mbuf;
	uint32_t vl_len, mssidx, cmdc;
	struct ether_header *eh;
	int offset, iphl;

	/*
	 * XXX It would be nice if the mbuf pkthdr had offset
	 * fields for the protocol headers.
	 */
	*cmdlenp = 0;
	*fieldsp = 0;

	eh = mtod(m0, struct ether_header *);
	switch (htons(eh->ether_type)) {
	case ETHERTYPE_IP:
	case ETHERTYPE_IPV6:
		offset = ETHER_HDR_LEN;
		break;

	case ETHERTYPE_VLAN:
		offset = ETHER_HDR_LEN + ETHER_VLAN_ENCAP_LEN;
		break;

	default:
		/* Don't support this protocol or encapsulation. */
		*do_csum = false;
		return;
	}
	*do_csum = true;
	*cmdlenp = NQTX_DTYP_D | NQTX_CMD_DEXT | NQTX_CMD_IFCS;
	cmdc = NQTX_DTYP_C | NQTX_CMD_DEXT;

	vl_len = (offset << NQTXC_VLLEN_MACLEN_SHIFT);
	KASSERT((offset & ~NQTXC_VLLEN_MACLEN_MASK) == 0);

	if ((m0->m_pkthdr.csum_flags &
	    (M_CSUM_TSOv4 | M_CSUM_UDPv4 | M_CSUM_TCPv4 | M_CSUM_IPv4)) != 0) {
		iphl = M_CSUM_DATA_IPv4_IPHL(m0->m_pkthdr.csum_data);
	} else {
		iphl = M_CSUM_DATA_IPv6_IPHL(m0->m_pkthdr.csum_data);
	}
	vl_len |= (iphl << NQTXC_VLLEN_IPLEN_SHIFT);
	KASSERT((iphl & ~NQTXC_VLLEN_IPLEN_MASK) == 0);

	if (vlan_has_tag(m0)) {
		vl_len |= ((vlan_get_tag(m0) & NQTXC_VLLEN_VLAN_MASK)
		    << NQTXC_VLLEN_VLAN_SHIFT);
		*cmdlenp |= NQTX_CMD_VLE;
	}

	mssidx = 0;

	if ((m0->m_pkthdr.csum_flags & (M_CSUM_TSOv4 | M_CSUM_TSOv6)) != 0) {
		int hlen = offset + iphl;
		int tcp_hlen;
		bool v4 = (m0->m_pkthdr.csum_flags & M_CSUM_TSOv4) != 0;

		if (__predict_false(m0->m_len <
				    (hlen + sizeof(struct tcphdr)))) {
			/*
			 * TCP/IP headers are not in the first mbuf; we need
			 * to do this the slow and painful way. Let's just
			 * hope this doesn't happen very often.
			 */
			struct tcphdr th;

			WM_Q_EVCNT_INCR(txq, tsopain);

			m_copydata(m0, hlen, sizeof(th), &th);
			if (v4) {
				struct ip ip;

				m_copydata(m0, offset, sizeof(ip), &ip);
				ip.ip_len = 0;
				m_copyback(m0,
				    offset + offsetof(struct ip, ip_len),
				    sizeof(ip.ip_len), &ip.ip_len);
				th.th_sum = in_cksum_phdr(ip.ip_src.s_addr,
				    ip.ip_dst.s_addr, htons(IPPROTO_TCP));
			} else {
				struct ip6_hdr ip6;

				m_copydata(m0, offset, sizeof(ip6), &ip6);
				ip6.ip6_plen = 0;
				m_copyback(m0,
				    offset + offsetof(struct ip6_hdr, ip6_plen),
				    sizeof(ip6.ip6_plen), &ip6.ip6_plen);
				th.th_sum = in6_cksum_phdr(&ip6.ip6_src,
				    &ip6.ip6_dst, 0, htonl(IPPROTO_TCP));
			}
			m_copyback(m0, hlen + offsetof(struct tcphdr, th_sum),
			    sizeof(th.th_sum), &th.th_sum);

			tcp_hlen = th.th_off << 2;
		} else {
			/*
			 * TCP/IP headers are in the first mbuf; we can do
			 * this the easy way.
			 */
			struct tcphdr *th;

			if (v4) {
				struct ip *ip =
				    (void *)(mtod(m0, char *) + offset);
				th = (void *)(mtod(m0, char *) + hlen);

				ip->ip_len = 0;
				th->th_sum = in_cksum_phdr(ip->ip_src.s_addr,
				    ip->ip_dst.s_addr, htons(IPPROTO_TCP));
			} else {
				struct ip6_hdr *ip6 =
				    (void *)(mtod(m0, char *) + offset);
				th = (void *)(mtod(m0, char *) + hlen);

				ip6->ip6_plen = 0;
				th->th_sum = in6_cksum_phdr(&ip6->ip6_src,
				    &ip6->ip6_dst, 0, htonl(IPPROTO_TCP));
			}
			tcp_hlen = th->th_off << 2;
		}
		hlen += tcp_hlen;
		*cmdlenp |= NQTX_CMD_TSE;

		if (v4) {
			WM_Q_EVCNT_INCR(txq, tso);
			*fieldsp |= NQTXD_FIELDS_IXSM | NQTXD_FIELDS_TUXSM;
		} else {
			WM_Q_EVCNT_INCR(txq, tso6);
			*fieldsp |= NQTXD_FIELDS_TUXSM;
		}
		*fieldsp |= ((m0->m_pkthdr.len - hlen) << NQTXD_FIELDS_PAYLEN_SHIFT);
		KASSERT(((m0->m_pkthdr.len - hlen) & ~NQTXD_FIELDS_PAYLEN_MASK) == 0);
		mssidx |= (m0->m_pkthdr.segsz << NQTXC_MSSIDX_MSS_SHIFT);
		KASSERT((m0->m_pkthdr.segsz & ~NQTXC_MSSIDX_MSS_MASK) == 0);
		mssidx |= (tcp_hlen << NQTXC_MSSIDX_L4LEN_SHIFT);
		KASSERT((tcp_hlen & ~NQTXC_MSSIDX_L4LEN_MASK) == 0);
	} else {
		*fieldsp |= (m0->m_pkthdr.len << NQTXD_FIELDS_PAYLEN_SHIFT);
		KASSERT((m0->m_pkthdr.len & ~NQTXD_FIELDS_PAYLEN_MASK) == 0);
	}

	if (m0->m_pkthdr.csum_flags & M_CSUM_IPv4) {
		*fieldsp |= NQTXD_FIELDS_IXSM;
		cmdc |= NQTXC_CMD_IP4;
	}

	if (m0->m_pkthdr.csum_flags &
	    (M_CSUM_UDPv4 | M_CSUM_TCPv4 | M_CSUM_TSOv4)) {
		WM_Q_EVCNT_INCR(txq, tusum);
		if (m0->m_pkthdr.csum_flags & (M_CSUM_TCPv4 | M_CSUM_TSOv4))
			cmdc |= NQTXC_CMD_TCP;
		else
			cmdc |= NQTXC_CMD_UDP;

		cmdc |= NQTXC_CMD_IP4;
		*fieldsp |= NQTXD_FIELDS_TUXSM;
	}
	if (m0->m_pkthdr.csum_flags &
	    (M_CSUM_UDPv6 | M_CSUM_TCPv6 | M_CSUM_TSOv6)) {
		WM_Q_EVCNT_INCR(txq, tusum6);
		if (m0->m_pkthdr.csum_flags & (M_CSUM_TCPv6 | M_CSUM_TSOv6))
			cmdc |= NQTXC_CMD_TCP;
		else
			cmdc |= NQTXC_CMD_UDP;

		cmdc |= NQTXC_CMD_IP6;
		*fieldsp |= NQTXD_FIELDS_TUXSM;
	}

	/*
	 * We don't have to write context descriptor for every packet to
	 * NEWQUEUE controllers, that is 82575, 82576, 82580, I350, I354,
	 * I210 and I211. It is enough to write once per a Tx queue for these
	 * controllers.
	 * It would be overhead to write context descriptor for every packet,
	 * however it does not cause problems.
	 */
	/* Fill in the context descriptor. */
	txq->txq_nq_descs[txq->txq_next].nqrx_ctx.nqtxc_vl_len =
	    htole32(vl_len);
	txq->txq_nq_descs[txq->txq_next].nqrx_ctx.nqtxc_sn = 0;
	txq->txq_nq_descs[txq->txq_next].nqrx_ctx.nqtxc_cmd =
	    htole32(cmdc);
	txq->txq_nq_descs[txq->txq_next].nqrx_ctx.nqtxc_mssidx =
	    htole32(mssidx);
	wm_cdtxsync(txq, txq->txq_next, 1, BUS_DMASYNC_PREWRITE);
	DPRINTF(sc, WM_DEBUG_TX,
	    ("%s: TX: context desc %d 0x%08x%08x\n", device_xname(sc->sc_dev),
		txq->txq_next, 0, vl_len));
	DPRINTF(sc, WM_DEBUG_TX, ("\t0x%08x%08x\n", mssidx, cmdc));
	txq->txq_next = WM_NEXTTX(txq, txq->txq_next);
	txs->txs_ndesc++;
}

/*
 * wm_nq_start:		[ifnet interface function]
 *
 *	Start packet transmission on the interface for NEWQUEUE devices
 */
static void
wm_nq_start(struct ifnet *ifp)
{
	struct wm_softc *sc = ifp->if_softc;
	struct wm_txqueue *txq = &sc->sc_queue[0].wmq_txq;

#ifdef WM_MPSAFE
	KASSERT(if_is_mpsafe(ifp));
#endif
	/*
	 * if_obytes and if_omcasts are added in if_transmit()@if.c.
	 */

	mutex_enter(txq->txq_lock);
	if (!txq->txq_stopping)
		wm_nq_start_locked(ifp);
	mutex_exit(txq->txq_lock);
}

static void
wm_nq_start_locked(struct ifnet *ifp)
{
	struct wm_softc *sc = ifp->if_softc;
	struct wm_txqueue *txq = &sc->sc_queue[0].wmq_txq;

	wm_nq_send_common_locked(ifp, txq, false);
}

static int
wm_nq_transmit(struct ifnet *ifp, struct mbuf *m)
{
	int qid;
	struct wm_softc *sc = ifp->if_softc;
	struct wm_txqueue *txq;

	qid = wm_select_txqueue(ifp, m);
	txq = &sc->sc_queue[qid].wmq_txq;

	if (__predict_false(!pcq_put(txq->txq_interq, m))) {
		m_freem(m);
		WM_Q_EVCNT_INCR(txq, pcqdrop);
		return ENOBUFS;
	}

	net_stat_ref_t nsr = IF_STAT_GETREF(ifp);
	if_statadd_ref(nsr, if_obytes, m->m_pkthdr.len);
	if (m->m_flags & M_MCAST)
		if_statinc_ref(nsr, if_omcasts);
	IF_STAT_PUTREF(ifp);

	/*
	 * The situations which this mutex_tryenter() fails at running time
	 * are below two patterns.
	 *     (1) contention with interrupt handler(wm_txrxintr_msix())
	 *     (2) contention with deferred if_start softint(wm_handle_queue())
	 * In the case of (1), the last packet enqueued to txq->txq_interq is
	 * dequeued by wm_deferred_start_locked(). So, it does not get stuck.
	 * In the case of (2), the last packet enqueued to txq->txq_interq is
	 * also dequeued by wm_deferred_start_locked(). So, it does not get
	 * stuck, either.
	 */
	if (mutex_tryenter(txq->txq_lock)) {
		if (!txq->txq_stopping)
			wm_nq_transmit_locked(ifp, txq);
		mutex_exit(txq->txq_lock);
	}

	return 0;
}

static void
wm_nq_transmit_locked(struct ifnet *ifp, struct wm_txqueue *txq)
{

	wm_nq_send_common_locked(ifp, txq, true);
}

static void
wm_nq_send_common_locked(struct ifnet *ifp, struct wm_txqueue *txq,
    bool is_transmit)
{
	struct wm_softc *sc = ifp->if_softc;
	struct mbuf *m0;
	struct wm_txsoft *txs;
	bus_dmamap_t dmamap;
	int error, nexttx, lasttx = -1, seg, segs_needed;
	bool do_csum, sent;
	bool remap = true;

	KASSERT(mutex_owned(txq->txq_lock));

	if ((ifp->if_flags & IFF_RUNNING) == 0)
		return;
	if ((txq->txq_flags & WM_TXQ_NO_SPACE) != 0)
		return;

	if (__predict_false(wm_linkdown_discard(txq))) {
		do {
			if (is_transmit)
				m0 = pcq_get(txq->txq_interq);
			else
				IFQ_DEQUEUE(&ifp->if_snd, m0);
			/*
			 * increment successed packet counter as in the case
			 * which the packet is discarded by link down PHY.
			 */
			if (m0 != NULL)
				if_statinc(ifp, if_opackets);
			m_freem(m0);
		} while (m0 != NULL);
		return;
	}

	sent = false;

	/*
	 * Loop through the send queue, setting up transmit descriptors
	 * until we drain the queue, or use up all available transmit
	 * descriptors.
	 */
	for (;;) {
		m0 = NULL;

		/* Get a work queue entry. */
		if (txq->txq_sfree < WM_TXQUEUE_GC(txq)) {
			wm_txeof(txq, UINT_MAX);
			if (txq->txq_sfree == 0) {
				DPRINTF(sc, WM_DEBUG_TX,
				    ("%s: TX: no free job descriptors\n",
					device_xname(sc->sc_dev)));
				WM_Q_EVCNT_INCR(txq, txsstall);
				break;
			}
		}

		/* Grab a packet off the queue. */
		if (is_transmit)
			m0 = pcq_get(txq->txq_interq);
		else
			IFQ_DEQUEUE(&ifp->if_snd, m0);
		if (m0 == NULL)
			break;

		DPRINTF(sc, WM_DEBUG_TX,
		    ("%s: TX: have packet to transmit: %p\n",
		    device_xname(sc->sc_dev), m0));

		txs = &txq->txq_soft[txq->txq_snext];
		dmamap = txs->txs_dmamap;

		/*
		 * Load the DMA map.  If this fails, the packet either
		 * didn't fit in the allotted number of segments, or we
		 * were short on resources.  For the too-many-segments
		 * case, we simply report an error and drop the packet,
		 * since we can't sanely copy a jumbo packet to a single
		 * buffer.
		 */
retry:
		error = bus_dmamap_load_mbuf(sc->sc_dmat, dmamap, m0,
		    BUS_DMA_WRITE | BUS_DMA_NOWAIT);
		if (__predict_false(error)) {
			if (error == EFBIG) {
				if (remap == true) {
					struct mbuf *m;

					remap = false;
					m = m_defrag(m0, M_NOWAIT);
					if (m != NULL) {
						WM_Q_EVCNT_INCR(txq, defrag);
						m0 = m;
						goto retry;
					}
				}
				WM_Q_EVCNT_INCR(txq, toomanyseg);
				log(LOG_ERR, "%s: Tx packet consumes too many "
				    "DMA segments, dropping...\n",
				    device_xname(sc->sc_dev));
				wm_dump_mbuf_chain(sc, m0);
				m_freem(m0);
				continue;
			}
			/* Short on resources, just stop for now. */
			DPRINTF(sc, WM_DEBUG_TX,
			    ("%s: TX: dmamap load failed: %d\n",
				device_xname(sc->sc_dev), error));
			break;
		}

		segs_needed = dmamap->dm_nsegs;

		/*
		 * Ensure we have enough descriptors free to describe
		 * the packet. Note, we always reserve one descriptor
		 * at the end of the ring due to the semantics of the
		 * TDT register, plus one more in the event we need
		 * to load offload context.
		 */
		if (segs_needed > txq->txq_free - 2) {
			/*
			 * Not enough free descriptors to transmit this
			 * packet.  We haven't committed anything yet,
			 * so just unload the DMA map, put the packet
			 * pack on the queue, and punt. Notify the upper
			 * layer that there are no more slots left.
			 */
			DPRINTF(sc, WM_DEBUG_TX,
			    ("%s: TX: need %d (%d) descriptors, have %d\n",
				device_xname(sc->sc_dev), dmamap->dm_nsegs,
				segs_needed, txq->txq_free - 1));
			txq->txq_flags |= WM_TXQ_NO_SPACE;
			bus_dmamap_unload(sc->sc_dmat, dmamap);
			WM_Q_EVCNT_INCR(txq, txdstall);
			break;
		}

		/* WE ARE NOW COMMITTED TO TRANSMITTING THE PACKET. */

		DPRINTF(sc, WM_DEBUG_TX,
		    ("%s: TX: packet has %d (%d) DMA segments\n",
		    device_xname(sc->sc_dev), dmamap->dm_nsegs, segs_needed));

		WM_EVCNT_INCR(&txq->txq_ev_txseg[dmamap->dm_nsegs - 1]);

		/*
		 * Store a pointer to the packet so that we can free it
		 * later.
		 *
		 * Initially, we consider the number of descriptors the
		 * packet uses the number of DMA segments.  This may be
		 * incremented by 1 if we do checksum offload (a descriptor
		 * is used to set the checksum context).
		 */
		txs->txs_mbuf = m0;
		txs->txs_firstdesc = txq->txq_next;
		txs->txs_ndesc = segs_needed;

		/* Set up offload parameters for this packet. */
		uint32_t cmdlen, fields, dcmdlen;
		if (m0->m_pkthdr.csum_flags &
		    (M_CSUM_TSOv4 | M_CSUM_TSOv6 |
			M_CSUM_IPv4 | M_CSUM_TCPv4 | M_CSUM_UDPv4 |
			M_CSUM_TCPv6 | M_CSUM_UDPv6)) {
			wm_nq_tx_offload(sc, txq, txs, &cmdlen, &fields,
			    &do_csum);
		} else {
			do_csum = false;
			cmdlen = 0;
			fields = 0;
		}

		/* Sync the DMA map. */
		bus_dmamap_sync(sc->sc_dmat, dmamap, 0, dmamap->dm_mapsize,
		    BUS_DMASYNC_PREWRITE);

		/* Initialize the first transmit descriptor. */
		nexttx = txq->txq_next;
		if (!do_csum) {
			/* Setup a legacy descriptor */
			wm_set_dma_addr(&txq->txq_descs[nexttx].wtx_addr,
			    dmamap->dm_segs[0].ds_addr);
			txq->txq_descs[nexttx].wtx_cmdlen =
			    htole32(WTX_CMD_IFCS | dmamap->dm_segs[0].ds_len);
			txq->txq_descs[nexttx].wtx_fields.wtxu_status = 0;
			txq->txq_descs[nexttx].wtx_fields.wtxu_options = 0;
			if (vlan_has_tag(m0)) {
				txq->txq_descs[nexttx].wtx_cmdlen |=
				    htole32(WTX_CMD_VLE);
				txq->txq_descs[nexttx].wtx_fields.wtxu_vlan =
				    htole16(vlan_get_tag(m0));
			} else
				txq->txq_descs[nexttx].wtx_fields.wtxu_vlan =0;

			dcmdlen = 0;
		} else {
			/* Setup an advanced data descriptor */
			txq->txq_nq_descs[nexttx].nqtx_data.nqtxd_addr =
			    htole64(dmamap->dm_segs[0].ds_addr);
			KASSERT((dmamap->dm_segs[0].ds_len & cmdlen) == 0);
			txq->txq_nq_descs[nexttx].nqtx_data.nqtxd_cmdlen =
			    htole32(dmamap->dm_segs[0].ds_len | cmdlen);
			txq->txq_nq_descs[nexttx].nqtx_data.nqtxd_fields =
			    htole32(fields);
			DPRINTF(sc, WM_DEBUG_TX,
			    ("%s: TX: adv data desc %d 0x%" PRIx64 "\n",
				device_xname(sc->sc_dev), nexttx,
				(uint64_t)dmamap->dm_segs[0].ds_addr));
			DPRINTF(sc, WM_DEBUG_TX,
			    ("\t 0x%08x%08x\n", fields,
				(uint32_t)dmamap->dm_segs[0].ds_len | cmdlen));
			dcmdlen = NQTX_DTYP_D | NQTX_CMD_DEXT;
		}

		lasttx = nexttx;
		nexttx = WM_NEXTTX(txq, nexttx);
		/*
		 * Fill in the next descriptors. legacy or advanced format
		 * is the same here
		 */
		for (seg = 1; seg < dmamap->dm_nsegs;
		     seg++, nexttx = WM_NEXTTX(txq, nexttx)) {
			txq->txq_nq_descs[nexttx].nqtx_data.nqtxd_addr =
			    htole64(dmamap->dm_segs[seg].ds_addr);
			txq->txq_nq_descs[nexttx].nqtx_data.nqtxd_cmdlen =
			    htole32(dcmdlen | dmamap->dm_segs[seg].ds_len);
			KASSERT((dcmdlen & dmamap->dm_segs[seg].ds_len) == 0);
			txq->txq_nq_descs[nexttx].nqtx_data.nqtxd_fields = 0;
			lasttx = nexttx;

			DPRINTF(sc, WM_DEBUG_TX,
			    ("%s: TX: desc %d: %#" PRIx64 ", len %#04zx\n",
				device_xname(sc->sc_dev), nexttx,
				(uint64_t)dmamap->dm_segs[seg].ds_addr,
				dmamap->dm_segs[seg].ds_len));
		}

		KASSERT(lasttx != -1);

		/*
		 * Set up the command byte on the last descriptor of
		 * the packet. If we're in the interrupt delay window,
		 * delay the interrupt.
		 */
		KASSERT((WTX_CMD_EOP | WTX_CMD_RS) ==
		    (NQTX_CMD_EOP | NQTX_CMD_RS));
		txq->txq_descs[lasttx].wtx_cmdlen |=
		    htole32(WTX_CMD_EOP | WTX_CMD_RS);

		txs->txs_lastdesc = lasttx;

		DPRINTF(sc, WM_DEBUG_TX, ("%s: TX: desc %d: cmdlen 0x%08x\n",
		    device_xname(sc->sc_dev),
		    lasttx, le32toh(txq->txq_descs[lasttx].wtx_cmdlen)));

		/* Sync the descriptors we're using. */
		wm_cdtxsync(txq, txq->txq_next, txs->txs_ndesc,
		    BUS_DMASYNC_PREREAD | BUS_DMASYNC_PREWRITE);

		/* Give the packet to the chip. */
		CSR_WRITE(sc, txq->txq_tdt_reg, nexttx);
		sent = true;

		DPRINTF(sc, WM_DEBUG_TX,
		    ("%s: TX: TDT -> %d\n", device_xname(sc->sc_dev), nexttx));

		DPRINTF(sc, WM_DEBUG_TX,
		    ("%s: TX: finished transmitting packet, job %d\n",
			device_xname(sc->sc_dev), txq->txq_snext));

		/* Advance the tx pointer. */
		txq->txq_free -= txs->txs_ndesc;
		txq->txq_next = nexttx;

		txq->txq_sfree--;
		txq->txq_snext = WM_NEXTTXS(txq, txq->txq_snext);

		/* Pass the packet to any BPF listeners. */
		bpf_mtap(ifp, m0, BPF_D_OUT);
	}

	if (m0 != NULL) {
		txq->txq_flags |= WM_TXQ_NO_SPACE;
		WM_Q_EVCNT_INCR(txq, descdrop);
		DPRINTF(sc, WM_DEBUG_TX, ("%s: TX: error after IFQ_DEQUEUE\n",
			__func__));
		m_freem(m0);
	}

	if (txq->txq_sfree == 0 || txq->txq_free <= 2) {
		/* No more slots; notify upper layer. */
		txq->txq_flags |= WM_TXQ_NO_SPACE;
	}

	if (sent) {
		/* Set a watchdog timer in case the chip flakes out. */
		txq->txq_lastsent = time_uptime;
		txq->txq_sending = true;
	}
}

static void
wm_deferred_start_locked(struct wm_txqueue *txq)
{
	struct wm_softc *sc = txq->txq_sc;
	struct ifnet *ifp = &sc->sc_ethercom.ec_if;
	struct wm_queue *wmq = container_of(txq, struct wm_queue, wmq_txq);
	int qid = wmq->wmq_id;

	KASSERT(mutex_owned(txq->txq_lock));

	if (txq->txq_stopping) {
		mutex_exit(txq->txq_lock);
		return;
	}

	if ((sc->sc_flags & WM_F_NEWQUEUE) != 0) {
		/* XXX need for ALTQ or one CPU system */
		if (qid == 0)
			wm_nq_start_locked(ifp);
		wm_nq_transmit_locked(ifp, txq);
	} else {
		/* XXX need for ALTQ or one CPU system */
		if (qid == 0)
			wm_start_locked(ifp);
		wm_transmit_locked(ifp, txq);
	}
}

/* Interrupt */

/*
 * wm_txeof:
 *
 *	Helper; handle transmit interrupts.
 */
static bool
wm_txeof(struct wm_txqueue *txq, u_int limit)
{
	struct wm_softc *sc = txq->txq_sc;
	struct ifnet *ifp = &sc->sc_ethercom.ec_if;
	struct wm_txsoft *txs;
	int count = 0;
	int i;
	uint8_t status;
	bool more = false;

	KASSERT(mutex_owned(txq->txq_lock));

	if (txq->txq_stopping)
		return false;

	txq->txq_flags &= ~WM_TXQ_NO_SPACE;

	/*
	 * Go through the Tx list and free mbufs for those
	 * frames which have been transmitted.
	 */
	for (i = txq->txq_sdirty; txq->txq_sfree != WM_TXQUEUELEN(txq);
	     i = WM_NEXTTXS(txq, i), txq->txq_sfree++) {
		if (limit-- == 0) {
			more = true;
			DPRINTF(sc, WM_DEBUG_TX,
			    ("%s: TX: loop limited, job %d is not processed\n",
				device_xname(sc->sc_dev), i));
			break;
		}

		txs = &txq->txq_soft[i];

		DPRINTF(sc, WM_DEBUG_TX, ("%s: TX: checking job %d\n",
			device_xname(sc->sc_dev), i));

		wm_cdtxsync(txq, txs->txs_firstdesc, txs->txs_ndesc,
		    BUS_DMASYNC_POSTREAD | BUS_DMASYNC_POSTWRITE);

		status =
		    txq->txq_descs[txs->txs_lastdesc].wtx_fields.wtxu_status;
		if ((status & WTX_ST_DD) == 0) {
			wm_cdtxsync(txq, txs->txs_lastdesc, 1,
			    BUS_DMASYNC_PREREAD);
			break;
		}

		count++;
		DPRINTF(sc, WM_DEBUG_TX,
		    ("%s: TX: job %d done: descs %d..%d\n",
		    device_xname(sc->sc_dev), i, txs->txs_firstdesc,
		    txs->txs_lastdesc));

		/*
		 * XXX We should probably be using the statistics
		 * XXX registers, but I don't know if they exist
		 * XXX on chips before the i82544.
		 */

#ifdef WM_EVENT_COUNTERS
		if (status & WTX_ST_TU)
			WM_Q_EVCNT_INCR(txq, underrun);
#endif /* WM_EVENT_COUNTERS */

		/*
		 * 82574 and newer's document says the status field has neither
		 * EC (Excessive Collision) bit nor LC (Late Collision) bit
		 * (reserved). Refer "PCIe GbE Controller Open Source Software
		 * Developer's Manual", 82574 datasheet and newer.
		 *
		 * XXX I saw the LC bit was set on I218 even though the media
		 * was full duplex, so the bit might be used for other
		 * meaning ...(I have no document).
		 */

		if (((status & (WTX_ST_EC | WTX_ST_LC)) != 0)
		    && ((sc->sc_type < WM_T_82574)
			|| (sc->sc_type == WM_T_80003))) {
			if_statinc(ifp, if_oerrors);
			if (status & WTX_ST_LC)
				log(LOG_WARNING, "%s: late collision\n",
				    device_xname(sc->sc_dev));
			else if (status & WTX_ST_EC) {
				if_statadd(ifp, if_collisions,
				    TX_COLLISION_THRESHOLD + 1);
				log(LOG_WARNING, "%s: excessive collisions\n",
				    device_xname(sc->sc_dev));
			}
		} else
			if_statinc(ifp, if_opackets);

		txq->txq_packets++;
		txq->txq_bytes += txs->txs_mbuf->m_pkthdr.len;

		txq->txq_free += txs->txs_ndesc;
		bus_dmamap_sync(sc->sc_dmat, txs->txs_dmamap,
		    0, txs->txs_dmamap->dm_mapsize, BUS_DMASYNC_POSTWRITE);
		bus_dmamap_unload(sc->sc_dmat, txs->txs_dmamap);
		m_freem(txs->txs_mbuf);
		txs->txs_mbuf = NULL;
	}

	/* Update the dirty transmit buffer pointer. */
	txq->txq_sdirty = i;
	DPRINTF(sc, WM_DEBUG_TX,
	    ("%s: TX: txsdirty -> %d\n", device_xname(sc->sc_dev), i));

	if (count != 0)
		rnd_add_uint32(&sc->rnd_source, count);

	/*
	 * If there are no more pending transmissions, cancel the watchdog
	 * timer.
	 */
	if (txq->txq_sfree == WM_TXQUEUELEN(txq))
		txq->txq_sending = false;

	return more;
}

static inline uint32_t
wm_rxdesc_get_status(struct wm_rxqueue *rxq, int idx)
{
	struct wm_softc *sc = rxq->rxq_sc;

	if (sc->sc_type == WM_T_82574)
		return EXTRXC_STATUS(
		    le32toh(rxq->rxq_ext_descs[idx].erx_ctx.erxc_err_stat));
	else if ((sc->sc_flags & WM_F_NEWQUEUE) != 0)
		return NQRXC_STATUS(
		    le32toh(rxq->rxq_nq_descs[idx].nqrx_ctx.nrxc_err_stat));
	else
		return rxq->rxq_descs[idx].wrx_status;
}

static inline uint32_t
wm_rxdesc_get_errors(struct wm_rxqueue *rxq, int idx)
{
	struct wm_softc *sc = rxq->rxq_sc;

	if (sc->sc_type == WM_T_82574)
		return EXTRXC_ERROR(
		    le32toh(rxq->rxq_ext_descs[idx].erx_ctx.erxc_err_stat));
	else if ((sc->sc_flags & WM_F_NEWQUEUE) != 0)
		return NQRXC_ERROR(
		    le32toh(rxq->rxq_nq_descs[idx].nqrx_ctx.nrxc_err_stat));
	else
		return rxq->rxq_descs[idx].wrx_errors;
}

static inline uint16_t
wm_rxdesc_get_vlantag(struct wm_rxqueue *rxq, int idx)
{
	struct wm_softc *sc = rxq->rxq_sc;

	if (sc->sc_type == WM_T_82574)
		return rxq->rxq_ext_descs[idx].erx_ctx.erxc_vlan;
	else if ((sc->sc_flags & WM_F_NEWQUEUE) != 0)
		return rxq->rxq_nq_descs[idx].nqrx_ctx.nrxc_vlan;
	else
		return rxq->rxq_descs[idx].wrx_special;
}

static inline int
wm_rxdesc_get_pktlen(struct wm_rxqueue *rxq, int idx)
{
	struct wm_softc *sc = rxq->rxq_sc;

	if (sc->sc_type == WM_T_82574)
		return rxq->rxq_ext_descs[idx].erx_ctx.erxc_pktlen;
	else if ((sc->sc_flags & WM_F_NEWQUEUE) != 0)
		return rxq->rxq_nq_descs[idx].nqrx_ctx.nrxc_pktlen;
	else
		return rxq->rxq_descs[idx].wrx_len;
}

#ifdef WM_DEBUG
static inline uint32_t
wm_rxdesc_get_rsshash(struct wm_rxqueue *rxq, int idx)
{
	struct wm_softc *sc = rxq->rxq_sc;

	if (sc->sc_type == WM_T_82574)
		return rxq->rxq_ext_descs[idx].erx_ctx.erxc_rsshash;
	else if ((sc->sc_flags & WM_F_NEWQUEUE) != 0)
		return rxq->rxq_nq_descs[idx].nqrx_ctx.nrxc_rsshash;
	else
		return 0;
}

static inline uint8_t
wm_rxdesc_get_rsstype(struct wm_rxqueue *rxq, int idx)
{
	struct wm_softc *sc = rxq->rxq_sc;

	if (sc->sc_type == WM_T_82574)
		return EXTRXC_RSS_TYPE(rxq->rxq_ext_descs[idx].erx_ctx.erxc_mrq);
	else if ((sc->sc_flags & WM_F_NEWQUEUE) != 0)
		return NQRXC_RSS_TYPE(rxq->rxq_nq_descs[idx].nqrx_ctx.nrxc_misc);
	else
		return 0;
}
#endif /* WM_DEBUG */

static inline bool
wm_rxdesc_is_set_status(struct wm_softc *sc, uint32_t status,
    uint32_t legacy_bit, uint32_t ext_bit, uint32_t nq_bit)
{

	if (sc->sc_type == WM_T_82574)
		return (status & ext_bit) != 0;
	else if ((sc->sc_flags & WM_F_NEWQUEUE) != 0)
		return (status & nq_bit) != 0;
	else
		return (status & legacy_bit) != 0;
}

static inline bool
wm_rxdesc_is_set_error(struct wm_softc *sc, uint32_t error,
    uint32_t legacy_bit, uint32_t ext_bit, uint32_t nq_bit)
{

	if (sc->sc_type == WM_T_82574)
		return (error & ext_bit) != 0;
	else if ((sc->sc_flags & WM_F_NEWQUEUE) != 0)
		return (error & nq_bit) != 0;
	else
		return (error & legacy_bit) != 0;
}

static inline bool
wm_rxdesc_is_eop(struct wm_rxqueue *rxq, uint32_t status)
{

	if (wm_rxdesc_is_set_status(rxq->rxq_sc, status,
		WRX_ST_EOP, EXTRXC_STATUS_EOP, NQRXC_STATUS_EOP))
		return true;
	else
		return false;
}

static inline bool
wm_rxdesc_has_errors(struct wm_rxqueue *rxq, uint32_t errors)
{
	struct wm_softc *sc = rxq->rxq_sc;

	/* XXX missing error bit for newqueue? */
	if (wm_rxdesc_is_set_error(sc, errors,
		WRX_ER_CE | WRX_ER_SE | WRX_ER_SEQ | WRX_ER_CXE | WRX_ER_RXE,
		EXTRXC_ERROR_CE | EXTRXC_ERROR_SE | EXTRXC_ERROR_SEQ
		| EXTRXC_ERROR_CXE | EXTRXC_ERROR_RXE,
		NQRXC_ERROR_RXE)) {
		if (wm_rxdesc_is_set_error(sc, errors, WRX_ER_SE,
		    EXTRXC_ERROR_SE, 0))
			log(LOG_WARNING, "%s: symbol error\n",
			    device_xname(sc->sc_dev));
		else if (wm_rxdesc_is_set_error(sc, errors, WRX_ER_SEQ,
		    EXTRXC_ERROR_SEQ, 0))
			log(LOG_WARNING, "%s: receive sequence error\n",
			    device_xname(sc->sc_dev));
		else if (wm_rxdesc_is_set_error(sc, errors, WRX_ER_CE,
		    EXTRXC_ERROR_CE, 0))
			log(LOG_WARNING, "%s: CRC error\n",
			    device_xname(sc->sc_dev));
		return true;
	}

	return false;
}

static inline bool
wm_rxdesc_dd(struct wm_rxqueue *rxq, int idx, uint32_t status)
{
	struct wm_softc *sc = rxq->rxq_sc;

	if (!wm_rxdesc_is_set_status(sc, status, WRX_ST_DD, EXTRXC_STATUS_DD,
		NQRXC_STATUS_DD)) {
		/* We have processed all of the receive descriptors. */
		wm_cdrxsync(rxq, idx, BUS_DMASYNC_PREREAD);
		return false;
	}

	return true;
}

static inline bool
wm_rxdesc_input_vlantag(struct wm_rxqueue *rxq, uint32_t status,
    uint16_t vlantag, struct mbuf *m)
{

	if (wm_rxdesc_is_set_status(rxq->rxq_sc, status,
		WRX_ST_VP, EXTRXC_STATUS_VP, NQRXC_STATUS_VP)) {
		vlan_set_tag(m, le16toh(vlantag));
	}

	return true;
}

static inline void
wm_rxdesc_ensure_checksum(struct wm_rxqueue *rxq, uint32_t status,
    uint32_t errors, struct mbuf *m)
{
	struct wm_softc *sc = rxq->rxq_sc;

	if (!wm_rxdesc_is_set_status(sc, status, WRX_ST_IXSM, 0, 0)) {
		if (wm_rxdesc_is_set_status(sc, status,
			WRX_ST_IPCS, EXTRXC_STATUS_IPCS, NQRXC_STATUS_IPCS)) {
			WM_Q_EVCNT_INCR(rxq, ipsum);
			m->m_pkthdr.csum_flags |= M_CSUM_IPv4;
			if (wm_rxdesc_is_set_error(sc, errors,
				WRX_ER_IPE, EXTRXC_ERROR_IPE, NQRXC_ERROR_IPE))
				m->m_pkthdr.csum_flags |= M_CSUM_IPv4_BAD;
		}
		if (wm_rxdesc_is_set_status(sc, status,
			WRX_ST_TCPCS, EXTRXC_STATUS_TCPCS, NQRXC_STATUS_L4I)) {
			/*
			 * Note: we don't know if this was TCP or UDP,
			 * so we just set both bits, and expect the
			 * upper layers to deal.
			 */
			WM_Q_EVCNT_INCR(rxq, tusum);
			m->m_pkthdr.csum_flags |=
			    M_CSUM_TCPv4 | M_CSUM_UDPv4 |
			    M_CSUM_TCPv6 | M_CSUM_UDPv6;
			if (wm_rxdesc_is_set_error(sc, errors, WRX_ER_TCPE,
			    EXTRXC_ERROR_TCPE, NQRXC_ERROR_L4E))
				m->m_pkthdr.csum_flags |= M_CSUM_TCP_UDP_BAD;
		}
	}
}

/*
 * wm_rxeof:
 *
 *	Helper; handle receive interrupts.
 */
static bool
wm_rxeof(struct wm_rxqueue *rxq, u_int limit)
{
	struct wm_softc *sc = rxq->rxq_sc;
	struct ifnet *ifp = &sc->sc_ethercom.ec_if;
	struct wm_rxsoft *rxs;
	struct mbuf *m;
	int i, len;
	int count = 0;
	uint32_t status, errors;
	uint16_t vlantag;
	bool more = false;

	KASSERT(mutex_owned(rxq->rxq_lock));

	for (i = rxq->rxq_ptr;; i = WM_NEXTRX(i)) {
		if (limit-- == 0) {
			more = true;
			DPRINTF(sc, WM_DEBUG_RX,
			    ("%s: RX: loop limited, descriptor %d is not processed\n",
				device_xname(sc->sc_dev), i));
			break;
		}

		rxs = &rxq->rxq_soft[i];

		DPRINTF(sc, WM_DEBUG_RX,
		    ("%s: RX: checking descriptor %d\n",
			device_xname(sc->sc_dev), i));
		wm_cdrxsync(rxq, i,
		    BUS_DMASYNC_POSTREAD | BUS_DMASYNC_POSTWRITE);

		status = wm_rxdesc_get_status(rxq, i);
		errors = wm_rxdesc_get_errors(rxq, i);
		len = le16toh(wm_rxdesc_get_pktlen(rxq, i));
		vlantag = wm_rxdesc_get_vlantag(rxq, i);
#ifdef WM_DEBUG
		uint32_t rsshash = le32toh(wm_rxdesc_get_rsshash(rxq, i));
		uint8_t rsstype = wm_rxdesc_get_rsstype(rxq, i);
#endif

		if (!wm_rxdesc_dd(rxq, i, status)) {
			break;
		}

		count++;
		if (__predict_false(rxq->rxq_discard)) {
			DPRINTF(sc, WM_DEBUG_RX,
			    ("%s: RX: discarding contents of descriptor %d\n",
				device_xname(sc->sc_dev), i));
			wm_init_rxdesc(rxq, i);
			if (wm_rxdesc_is_eop(rxq, status)) {
				/* Reset our state. */
				DPRINTF(sc, WM_DEBUG_RX,
				    ("%s: RX: resetting rxdiscard -> 0\n",
					device_xname(sc->sc_dev)));
				rxq->rxq_discard = 0;
			}
			continue;
		}

		bus_dmamap_sync(sc->sc_dmat, rxs->rxs_dmamap, 0,
		    rxs->rxs_dmamap->dm_mapsize, BUS_DMASYNC_POSTREAD);

		m = rxs->rxs_mbuf;

		/*
		 * Add a new receive buffer to the ring, unless of
		 * course the length is zero. Treat the latter as a
		 * failed mapping.
		 */
		if ((len == 0) || (wm_add_rxbuf(rxq, i) != 0)) {
			/*
			 * Failed, throw away what we've done so
			 * far, and discard the rest of the packet.
			 */
			if_statinc(ifp, if_ierrors);
			bus_dmamap_sync(sc->sc_dmat, rxs->rxs_dmamap, 0,
			    rxs->rxs_dmamap->dm_mapsize, BUS_DMASYNC_PREREAD);
			wm_init_rxdesc(rxq, i);
			if (!wm_rxdesc_is_eop(rxq, status))
				rxq->rxq_discard = 1;
			if (rxq->rxq_head != NULL)
				m_freem(rxq->rxq_head);
			WM_RXCHAIN_RESET(rxq);
			DPRINTF(sc, WM_DEBUG_RX,
			    ("%s: RX: Rx buffer allocation failed, "
			    "dropping packet%s\n", device_xname(sc->sc_dev),
				rxq->rxq_discard ? " (discard)" : ""));
			continue;
		}

		m->m_len = len;
		rxq->rxq_len += len;
		DPRINTF(sc, WM_DEBUG_RX,
		    ("%s: RX: buffer at %p len %d\n",
			device_xname(sc->sc_dev), m->m_data, len));

		/* If this is not the end of the packet, keep looking. */
		if (!wm_rxdesc_is_eop(rxq, status)) {
			WM_RXCHAIN_LINK(rxq, m);
			DPRINTF(sc, WM_DEBUG_RX,
			    ("%s: RX: not yet EOP, rxlen -> %d\n",
				device_xname(sc->sc_dev), rxq->rxq_len));
			continue;
		}

		/*
		 * Okay, we have the entire packet now. The chip is
		 * configured to include the FCS except I35[04], I21[01].
		 * (not all chips can be configured to strip it), so we need
		 * to trim it. Those chips have an eratta, the RCTL_SECRC bit
		 * in RCTL register is always set, so we don't trim it.
		 * PCH2 and newer chip also not include FCS when jumbo
		 * frame is used to do workaround an errata.
		 * May need to adjust length of previous mbuf in the
		 * chain if the current mbuf is too short.
		 */
		if ((sc->sc_flags & WM_F_CRC_STRIP) == 0) {
			if (m->m_len < ETHER_CRC_LEN) {
				rxq->rxq_tail->m_len
				    -= (ETHER_CRC_LEN - m->m_len);
				m->m_len = 0;
			} else
				m->m_len -= ETHER_CRC_LEN;
			len = rxq->rxq_len - ETHER_CRC_LEN;
		} else
			len = rxq->rxq_len;

		WM_RXCHAIN_LINK(rxq, m);

		*rxq->rxq_tailp = NULL;
		m = rxq->rxq_head;

		WM_RXCHAIN_RESET(rxq);

		DPRINTF(sc, WM_DEBUG_RX,
		    ("%s: RX: have entire packet, len -> %d\n",
			device_xname(sc->sc_dev), len));

		/* If an error occurred, update stats and drop the packet. */
		if (wm_rxdesc_has_errors(rxq, errors)) {
			m_freem(m);
			continue;
		}

		/* No errors.  Receive the packet. */
		m_set_rcvif(m, ifp);
		m->m_pkthdr.len = len;
		/*
		 * TODO
		 * should be save rsshash and rsstype to this mbuf.
		 */
		DPRINTF(sc, WM_DEBUG_RX,
		    ("%s: RX: RSS type=%" PRIu8 ", RSS hash=%" PRIu32 "\n",
			device_xname(sc->sc_dev), rsstype, rsshash));

		/*
		 * If VLANs are enabled, VLAN packets have been unwrapped
		 * for us.  Associate the tag with the packet.
		 */
		if (!wm_rxdesc_input_vlantag(rxq, status, vlantag, m))
			continue;

		/* Set up checksum info for this packet. */
		wm_rxdesc_ensure_checksum(rxq, status, errors, m);

		rxq->rxq_packets++;
		rxq->rxq_bytes += len;
		/* Pass it on. */
		if_percpuq_enqueue(sc->sc_ipq, m);

		if (rxq->rxq_stopping)
			break;
	}
	rxq->rxq_ptr = i;

	if (count != 0)
		rnd_add_uint32(&sc->rnd_source, count);

	DPRINTF(sc, WM_DEBUG_RX,
	    ("%s: RX: rxptr -> %d\n", device_xname(sc->sc_dev), i));

	return more;
}

/*
 * wm_linkintr_gmii:
 *
 *	Helper; handle link interrupts for GMII.
 */
static void
wm_linkintr_gmii(struct wm_softc *sc, uint32_t icr)
{
	device_t dev = sc->sc_dev;
	uint32_t status, reg;
	bool link;
	int rv;

	KASSERT(WM_CORE_LOCKED(sc));

	DPRINTF(sc, WM_DEBUG_LINK, ("%s: %s:\n", device_xname(dev),
		__func__));

	if ((icr & ICR_LSC) == 0) {
		if (icr & ICR_RXSEQ)
			DPRINTF(sc, WM_DEBUG_LINK,
			    ("%s: LINK Receive sequence error\n",
				device_xname(dev)));
		return;
	}

	/* Link status changed */
	status = CSR_READ(sc, WMREG_STATUS);
	link = status & STATUS_LU;
	if (link) {
		DPRINTF(sc, WM_DEBUG_LINK, ("%s: LINK: LSC -> up %s\n",
			device_xname(dev),
			(status & STATUS_FD) ? "FDX" : "HDX"));
		if (wm_phy_need_linkdown_discard(sc))
			wm_clear_linkdown_discard(sc);
	} else {
		DPRINTF(sc, WM_DEBUG_LINK, ("%s: LINK: LSC -> down\n",
			device_xname(dev)));
		if (wm_phy_need_linkdown_discard(sc))
			wm_set_linkdown_discard(sc);
	}
	if ((sc->sc_type == WM_T_ICH8) && (link == false))
		wm_gig_downshift_workaround_ich8lan(sc);

	if ((sc->sc_type == WM_T_ICH8)
	    && (sc->sc_phytype == WMPHY_IGP_3)) {
		wm_kmrn_lock_loss_workaround_ich8lan(sc);
	}
	DPRINTF(sc, WM_DEBUG_LINK, ("%s: LINK: LSC -> mii_pollstat\n",
		device_xname(dev)));
	mii_pollstat(&sc->sc_mii);
	if (sc->sc_type == WM_T_82543) {
		int miistatus, active;

		/*
		 * With 82543, we need to force speed and
		 * duplex on the MAC equal to what the PHY
		 * speed and duplex configuration is.
		 */
		miistatus = sc->sc_mii.mii_media_status;

		if (miistatus & IFM_ACTIVE) {
			active = sc->sc_mii.mii_media_active;
			sc->sc_ctrl &= ~(CTRL_SPEED_MASK | CTRL_FD);
			switch (IFM_SUBTYPE(active)) {
			case IFM_10_T:
				sc->sc_ctrl |= CTRL_SPEED_10;
				break;
			case IFM_100_TX:
				sc->sc_ctrl |= CTRL_SPEED_100;
				break;
			case IFM_1000_T:
				sc->sc_ctrl |= CTRL_SPEED_1000;
				break;
			default:
				/*
				 * Fiber?
				 * Shoud not enter here.
				 */
				device_printf(dev, "unknown media (%x)\n",
				    active);
				break;
			}
			if (active & IFM_FDX)
				sc->sc_ctrl |= CTRL_FD;
			CSR_WRITE(sc, WMREG_CTRL, sc->sc_ctrl);
		}
	} else if (sc->sc_type == WM_T_PCH) {
		wm_k1_gig_workaround_hv(sc,
		    ((sc->sc_mii.mii_media_status & IFM_ACTIVE) != 0));
	}

	/*
	 * When connected at 10Mbps half-duplex, some parts are excessively
	 * aggressive resulting in many collisions. To avoid this, increase
	 * the IPG and reduce Rx latency in the PHY.
	 */
	if ((sc->sc_type >= WM_T_PCH2) && (sc->sc_type <= WM_T_PCH_CNP)
	    && link) {
		uint32_t tipg_reg;
		uint32_t speed = __SHIFTOUT(status, STATUS_SPEED);
		bool fdx;
		uint16_t emi_addr, emi_val;

		tipg_reg = CSR_READ(sc, WMREG_TIPG);
		tipg_reg &= ~TIPG_IPGT_MASK;
		fdx = status & STATUS_FD;

		if (!fdx && (speed == STATUS_SPEED_10)) {
			tipg_reg |= 0xff;
			/* Reduce Rx latency in analog PHY */
			emi_val = 0;
		} else if ((sc->sc_type >= WM_T_PCH_SPT) &&
		    fdx && speed != STATUS_SPEED_1000) {
			tipg_reg |= 0xc;
			emi_val = 1;
		} else {
			/* Roll back the default values */
			tipg_reg |= 0x08;
			emi_val = 1;
		}

		CSR_WRITE(sc, WMREG_TIPG, tipg_reg);

		rv = sc->phy.acquire(sc);
		if (rv)
			return;

		if (sc->sc_type == WM_T_PCH2)
			emi_addr = I82579_RX_CONFIG;
		else
			emi_addr = I217_RX_CONFIG;
		rv = wm_write_emi_reg_locked(dev, emi_addr, emi_val);

		if (sc->sc_type >= WM_T_PCH_LPT) {
			uint16_t phy_reg;

			sc->phy.readreg_locked(dev, 2,
			    I217_PLL_CLOCK_GATE_REG, &phy_reg);
			phy_reg &= ~I217_PLL_CLOCK_GATE_MASK;
			if (speed == STATUS_SPEED_100
			    || speed == STATUS_SPEED_10)
				phy_reg |= 0x3e8;
			else
				phy_reg |= 0xfa;
			sc->phy.writereg_locked(dev, 2,
			    I217_PLL_CLOCK_GATE_REG, phy_reg);

			if (speed == STATUS_SPEED_1000) {
				sc->phy.readreg_locked(dev, 2,
				    HV_PM_CTRL, &phy_reg);

				phy_reg |= HV_PM_CTRL_K1_CLK_REQ;

				sc->phy.writereg_locked(dev, 2,
				    HV_PM_CTRL, phy_reg);
			}
		}
		sc->phy.release(sc);

		if (rv)
			return;

		if (sc->sc_type >= WM_T_PCH_SPT) {
			uint16_t data, ptr_gap;

			if (speed == STATUS_SPEED_1000) {
				rv = sc->phy.acquire(sc);
				if (rv)
					return;

				rv = sc->phy.readreg_locked(dev, 2,
				    I82579_UNKNOWN1, &data);
				if (rv) {
					sc->phy.release(sc);
					return;
				}

				ptr_gap = (data & (0x3ff << 2)) >> 2;
				if (ptr_gap < 0x18) {
					data &= ~(0x3ff << 2);
					data |= (0x18 << 2);
					rv = sc->phy.writereg_locked(dev,
					    2, I82579_UNKNOWN1, data);
				}
				sc->phy.release(sc);
				if (rv)
					return;
			} else {
				rv = sc->phy.acquire(sc);
				if (rv)
					return;

				rv = sc->phy.writereg_locked(dev, 2,
				    I82579_UNKNOWN1, 0xc023);
				sc->phy.release(sc);
				if (rv)
					return;

			}
		}
	}

	/*
	 * I217 Packet Loss issue:
	 * ensure that FEXTNVM4 Beacon Duration is set correctly
	 * on power up.
	 * Set the Beacon Duration for I217 to 8 usec
	 */
	if (sc->sc_type >= WM_T_PCH_LPT) {
		reg = CSR_READ(sc, WMREG_FEXTNVM4);
		reg &= ~FEXTNVM4_BEACON_DURATION;
		reg |= FEXTNVM4_BEACON_DURATION_8US;
		CSR_WRITE(sc, WMREG_FEXTNVM4, reg);
	}

	/* Work-around I218 hang issue */
	if ((sc->sc_pcidevid == PCI_PRODUCT_INTEL_I218_LM) ||
	    (sc->sc_pcidevid == PCI_PRODUCT_INTEL_I218_V) ||
	    (sc->sc_pcidevid == PCI_PRODUCT_INTEL_I218_LM3) ||
	    (sc->sc_pcidevid == PCI_PRODUCT_INTEL_I218_V3))
		wm_k1_workaround_lpt_lp(sc, link);

	if (sc->sc_type >= WM_T_PCH_LPT) {
		/*
		 * Set platform power management values for Latency
		 * Tolerance Reporting (LTR)
		 */
		wm_platform_pm_pch_lpt(sc,
		    ((sc->sc_mii.mii_media_status & IFM_ACTIVE) != 0));
	}

	/* Clear link partner's EEE ability */
	sc->eee_lp_ability = 0;

	/* FEXTNVM6 K1-off workaround */
	if (sc->sc_type == WM_T_PCH_SPT) {
		reg = CSR_READ(sc, WMREG_FEXTNVM6);
		if (CSR_READ(sc, WMREG_PCIEANACFG) & FEXTNVM6_K1_OFF_ENABLE)
			reg |= FEXTNVM6_K1_OFF_ENABLE;
		else
			reg &= ~FEXTNVM6_K1_OFF_ENABLE;
		CSR_WRITE(sc, WMREG_FEXTNVM6, reg);
	}

	if (!link)
		return;

	switch (sc->sc_type) {
	case WM_T_PCH2:
		wm_k1_workaround_lv(sc);
		/* FALLTHROUGH */
	case WM_T_PCH:
		if (sc->sc_phytype == WMPHY_82578)
			wm_link_stall_workaround_hv(sc);
		break;
	default:
		break;
	}

	/* Enable/Disable EEE after link up */
	if (sc->sc_phytype > WMPHY_82579)
		wm_set_eee_pchlan(sc);
}

/*
 * wm_linkintr_tbi:
 *
 *	Helper; handle link interrupts for TBI mode.
 */
static void
wm_linkintr_tbi(struct wm_softc *sc, uint32_t icr)
{
	struct ifnet *ifp = &sc->sc_ethercom.ec_if;
	uint32_t status;

	DPRINTF(sc, WM_DEBUG_LINK, ("%s: %s:\n", device_xname(sc->sc_dev),
		__func__));

	status = CSR_READ(sc, WMREG_STATUS);
	if (icr & ICR_LSC) {
		wm_check_for_link(sc);
		if (status & STATUS_LU) {
			DPRINTF(sc, WM_DEBUG_LINK, ("%s: LINK: LSC -> up %s\n",
				device_xname(sc->sc_dev),
				(status & STATUS_FD) ? "FDX" : "HDX"));
			/*
			 * NOTE: CTRL will update TFCE and RFCE automatically,
			 * so we should update sc->sc_ctrl
			 */

			sc->sc_ctrl = CSR_READ(sc, WMREG_CTRL);
			sc->sc_tctl &= ~TCTL_COLD(0x3ff);
			sc->sc_fcrtl &= ~FCRTL_XONE;
			if (status & STATUS_FD)
				sc->sc_tctl |=
				    TCTL_COLD(TX_COLLISION_DISTANCE_FDX);
			else
				sc->sc_tctl |=
				    TCTL_COLD(TX_COLLISION_DISTANCE_HDX);
			if (sc->sc_ctrl & CTRL_TFCE)
				sc->sc_fcrtl |= FCRTL_XONE;
			CSR_WRITE(sc, WMREG_TCTL, sc->sc_tctl);
			CSR_WRITE(sc, (sc->sc_type < WM_T_82543) ?
			    WMREG_OLD_FCRTL : WMREG_FCRTL, sc->sc_fcrtl);
			sc->sc_tbi_linkup = 1;
			if_link_state_change(ifp, LINK_STATE_UP);
		} else {
			DPRINTF(sc, WM_DEBUG_LINK, ("%s: LINK: LSC -> down\n",
				device_xname(sc->sc_dev)));
			sc->sc_tbi_linkup = 0;
			if_link_state_change(ifp, LINK_STATE_DOWN);
		}
		/* Update LED */
		wm_tbi_serdes_set_linkled(sc);
	} else if (icr & ICR_RXSEQ)
		DPRINTF(sc, WM_DEBUG_LINK, ("%s: LINK: Receive sequence error\n",
			device_xname(sc->sc_dev)));
}

/*
 * wm_linkintr_serdes:
 *
 *	Helper; handle link interrupts for TBI mode.
 */
static void
wm_linkintr_serdes(struct wm_softc *sc, uint32_t icr)
{
	struct ifnet *ifp = &sc->sc_ethercom.ec_if;
	struct mii_data *mii = &sc->sc_mii;
	struct ifmedia_entry *ife = mii->mii_media.ifm_cur;
	uint32_t pcs_adv, pcs_lpab, reg;

	DPRINTF(sc, WM_DEBUG_LINK, ("%s: %s:\n", device_xname(sc->sc_dev),
		__func__));

	if (icr & ICR_LSC) {
		/* Check PCS */
		reg = CSR_READ(sc, WMREG_PCS_LSTS);
		if ((reg & PCS_LSTS_LINKOK) != 0) {
			DPRINTF(sc, WM_DEBUG_LINK, ("%s: LINK: LSC -> up\n",
				device_xname(sc->sc_dev)));
			mii->mii_media_status |= IFM_ACTIVE;
			sc->sc_tbi_linkup = 1;
			if_link_state_change(ifp, LINK_STATE_UP);
		} else {
			DPRINTF(sc, WM_DEBUG_LINK, ("%s: LINK: LSC -> down\n",
				device_xname(sc->sc_dev)));
			mii->mii_media_status |= IFM_NONE;
			sc->sc_tbi_linkup = 0;
			if_link_state_change(ifp, LINK_STATE_DOWN);
			wm_tbi_serdes_set_linkled(sc);
			return;
		}
		mii->mii_media_active |= IFM_1000_SX;
		if ((reg & PCS_LSTS_FDX) != 0)
			mii->mii_media_active |= IFM_FDX;
		else
			mii->mii_media_active |= IFM_HDX;
		if (IFM_SUBTYPE(ife->ifm_media) == IFM_AUTO) {
			/* Check flow */
			reg = CSR_READ(sc, WMREG_PCS_LSTS);
			if ((reg & PCS_LSTS_AN_COMP) == 0) {
				DPRINTF(sc, WM_DEBUG_LINK,
				    ("XXX LINKOK but not ACOMP\n"));
				return;
			}
			pcs_adv = CSR_READ(sc, WMREG_PCS_ANADV);
			pcs_lpab = CSR_READ(sc, WMREG_PCS_LPAB);
			DPRINTF(sc, WM_DEBUG_LINK,
			    ("XXX AN result %08x, %08x\n", pcs_adv, pcs_lpab));
			if ((pcs_adv & TXCW_SYM_PAUSE)
			    && (pcs_lpab & TXCW_SYM_PAUSE)) {
				mii->mii_media_active |= IFM_FLOW
				    | IFM_ETH_TXPAUSE | IFM_ETH_RXPAUSE;
			} else if (((pcs_adv & TXCW_SYM_PAUSE) == 0)
			    && (pcs_adv & TXCW_ASYM_PAUSE)
			    && (pcs_lpab & TXCW_SYM_PAUSE)
			    && (pcs_lpab & TXCW_ASYM_PAUSE))
				mii->mii_media_active |= IFM_FLOW
				    | IFM_ETH_TXPAUSE;
			else if ((pcs_adv & TXCW_SYM_PAUSE)
			    && (pcs_adv & TXCW_ASYM_PAUSE)
			    && ((pcs_lpab & TXCW_SYM_PAUSE) == 0)
			    && (pcs_lpab & TXCW_ASYM_PAUSE))
				mii->mii_media_active |= IFM_FLOW
				    | IFM_ETH_RXPAUSE;
		}
		/* Update LED */
		wm_tbi_serdes_set_linkled(sc);
	} else
		DPRINTF(sc, WM_DEBUG_LINK, ("%s: LINK: Receive sequence error\n",
		    device_xname(sc->sc_dev)));
}

/*
 * wm_linkintr:
 *
 *	Helper; handle link interrupts.
 */
static void
wm_linkintr(struct wm_softc *sc, uint32_t icr)
{

	KASSERT(WM_CORE_LOCKED(sc));

	if (sc->sc_flags & WM_F_HAS_MII)
		wm_linkintr_gmii(sc, icr);
	else if ((sc->sc_mediatype == WM_MEDIATYPE_SERDES)
	    && ((sc->sc_type >= WM_T_82575) && (sc->sc_type <= WM_T_I211)))
		wm_linkintr_serdes(sc, icr);
	else
		wm_linkintr_tbi(sc, icr);
}


static inline void
wm_sched_handle_queue(struct wm_softc *sc, struct wm_queue *wmq)
{

	if (wmq->wmq_txrx_use_workqueue)
		workqueue_enqueue(sc->sc_queue_wq, &wmq->wmq_cookie, curcpu());
	else
		softint_schedule(wmq->wmq_si);
}

/*
 * wm_intr_legacy:
 *
 *	Interrupt service routine for INTx and MSI.
 */
static int
wm_intr_legacy(void *arg)
{
	struct wm_softc *sc = arg;
	struct wm_queue *wmq = &sc->sc_queue[0];
	struct wm_txqueue *txq = &wmq->wmq_txq;
	struct wm_rxqueue *rxq = &wmq->wmq_rxq;
	uint32_t icr, rndval = 0;
	int handled = 0;

	while (1 /* CONSTCOND */) {
		icr = CSR_READ(sc, WMREG_ICR);
		if ((icr & sc->sc_icr) == 0)
			break;
		if (handled == 0)
			DPRINTF(sc, WM_DEBUG_TX,
			    ("%s: INTx: got intr\n",device_xname(sc->sc_dev)));
		if (rndval == 0)
			rndval = icr;

		mutex_enter(rxq->rxq_lock);

		if (rxq->rxq_stopping) {
			mutex_exit(rxq->rxq_lock);
			break;
		}

		handled = 1;

#if defined(WM_DEBUG) || defined(WM_EVENT_COUNTERS)
		if (icr & (ICR_RXDMT0 | ICR_RXT0)) {
			DPRINTF(sc, WM_DEBUG_RX,
			    ("%s: RX: got Rx intr 0x%08x\n",
				device_xname(sc->sc_dev),
				icr & (ICR_RXDMT0 | ICR_RXT0)));
			WM_Q_EVCNT_INCR(rxq, intr);
		}
#endif
		/*
		 * wm_rxeof() does *not* call upper layer functions directly,
		 * as if_percpuq_enqueue() just call softint_schedule().
		 * So, we can call wm_rxeof() in interrupt context.
		 */
		wm_rxeof(rxq, UINT_MAX);

		mutex_exit(rxq->rxq_lock);
		mutex_enter(txq->txq_lock);

		if (txq->txq_stopping) {
			mutex_exit(txq->txq_lock);
			break;
		}

#if defined(WM_DEBUG) || defined(WM_EVENT_COUNTERS)
		if (icr & ICR_TXDW) {
			DPRINTF(sc, WM_DEBUG_TX,
			    ("%s: TX: got TXDW interrupt\n",
				device_xname(sc->sc_dev)));
			WM_Q_EVCNT_INCR(txq, txdw);
		}
#endif
		wm_txeof(txq, UINT_MAX);

		mutex_exit(txq->txq_lock);
		WM_CORE_LOCK(sc);

		if (sc->sc_core_stopping) {
			WM_CORE_UNLOCK(sc);
			break;
		}

		if (icr & (ICR_LSC | ICR_RXSEQ)) {
			WM_EVCNT_INCR(&sc->sc_ev_linkintr);
			wm_linkintr(sc, icr);
		}
		if ((icr & ICR_GPI(0)) != 0)
			device_printf(sc->sc_dev, "got module interrupt\n");

		WM_CORE_UNLOCK(sc);

		if (icr & ICR_RXO) {
#if defined(WM_DEBUG)
			log(LOG_WARNING, "%s: Receive overrun\n",
			    device_xname(sc->sc_dev));
#endif /* defined(WM_DEBUG) */
		}
	}

	rnd_add_uint32(&sc->rnd_source, rndval);

	if (handled) {
		/* Try to get more packets going. */
		wmq->wmq_txrx_use_workqueue = sc->sc_txrx_use_workqueue;
		wm_sched_handle_queue(sc, wmq);
	}

	return handled;
}

static inline void
wm_txrxintr_disable(struct wm_queue *wmq)
{
	struct wm_softc *sc = wmq->wmq_txq.txq_sc;

	if (sc->sc_type == WM_T_82574)
		CSR_WRITE(sc, WMREG_IMC,
		    ICR_TXQ(wmq->wmq_id) | ICR_RXQ(wmq->wmq_id));
	else if (sc->sc_type == WM_T_82575)
		CSR_WRITE(sc, WMREG_EIMC,
		    EITR_TX_QUEUE(wmq->wmq_id) | EITR_RX_QUEUE(wmq->wmq_id));
	else
		CSR_WRITE(sc, WMREG_EIMC, 1 << wmq->wmq_intr_idx);
}

static inline void
wm_txrxintr_enable(struct wm_queue *wmq)
{
	struct wm_softc *sc = wmq->wmq_txq.txq_sc;

	wm_itrs_calculate(sc, wmq);

	/*
	 * ICR_OTHER which is disabled in wm_linkintr_msix() is enabled here.
	 * There is no need to care about which of RXQ(0) and RXQ(1) enable
	 * ICR_OTHER in first, because each RXQ/TXQ interrupt is disabled
	 * while each wm_handle_queue(wmq) is runnig.
	 */
	if (sc->sc_type == WM_T_82574)
		CSR_WRITE(sc, WMREG_IMS,
		    ICR_TXQ(wmq->wmq_id) | ICR_RXQ(wmq->wmq_id) | ICR_OTHER);
	else if (sc->sc_type == WM_T_82575)
		CSR_WRITE(sc, WMREG_EIMS,
		    EITR_TX_QUEUE(wmq->wmq_id) | EITR_RX_QUEUE(wmq->wmq_id));
	else
		CSR_WRITE(sc, WMREG_EIMS, 1 << wmq->wmq_intr_idx);
}

static int
wm_txrxintr_msix(void *arg)
{
	struct wm_queue *wmq = arg;
	struct wm_txqueue *txq = &wmq->wmq_txq;
	struct wm_rxqueue *rxq = &wmq->wmq_rxq;
	struct wm_softc *sc = txq->txq_sc;
	u_int txlimit = sc->sc_tx_intr_process_limit;
	u_int rxlimit = sc->sc_rx_intr_process_limit;
	bool txmore;
	bool rxmore;

	KASSERT(wmq->wmq_intr_idx == wmq->wmq_id);

	DPRINTF(sc, WM_DEBUG_TX,
	    ("%s: TX: got Tx intr\n", device_xname(sc->sc_dev)));

	wm_txrxintr_disable(wmq);

	mutex_enter(txq->txq_lock);

	if (txq->txq_stopping) {
		mutex_exit(txq->txq_lock);
		return 0;
	}

	WM_Q_EVCNT_INCR(txq, txdw);
	txmore = wm_txeof(txq, txlimit);
	/* wm_deferred start() is done in wm_handle_queue(). */
	mutex_exit(txq->txq_lock);

	DPRINTF(sc, WM_DEBUG_RX,
	    ("%s: RX: got Rx intr\n", device_xname(sc->sc_dev)));
	mutex_enter(rxq->rxq_lock);

	if (rxq->rxq_stopping) {
		mutex_exit(rxq->rxq_lock);
		return 0;
	}

	WM_Q_EVCNT_INCR(rxq, intr);
	rxmore = wm_rxeof(rxq, rxlimit);
	mutex_exit(rxq->rxq_lock);

	wm_itrs_writereg(sc, wmq);

	if (txmore || rxmore) {
		wmq->wmq_txrx_use_workqueue = sc->sc_txrx_use_workqueue;
		wm_sched_handle_queue(sc, wmq);
	} else
		wm_txrxintr_enable(wmq);

	return 1;
}

static void
wm_handle_queue(void *arg)
{
	struct wm_queue *wmq = arg;
	struct wm_txqueue *txq = &wmq->wmq_txq;
	struct wm_rxqueue *rxq = &wmq->wmq_rxq;
	struct wm_softc *sc = txq->txq_sc;
	u_int txlimit = sc->sc_tx_process_limit;
	u_int rxlimit = sc->sc_rx_process_limit;
	bool txmore;
	bool rxmore;

	mutex_enter(txq->txq_lock);
	if (txq->txq_stopping) {
		mutex_exit(txq->txq_lock);
		return;
	}
	txmore = wm_txeof(txq, txlimit);
	wm_deferred_start_locked(txq);
	mutex_exit(txq->txq_lock);

	mutex_enter(rxq->rxq_lock);
	if (rxq->rxq_stopping) {
		mutex_exit(rxq->rxq_lock);
		return;
	}
	WM_Q_EVCNT_INCR(rxq, defer);
	rxmore = wm_rxeof(rxq, rxlimit);
	mutex_exit(rxq->rxq_lock);

	if (txmore || rxmore) {
		wmq->wmq_txrx_use_workqueue = sc->sc_txrx_use_workqueue;
		wm_sched_handle_queue(sc, wmq);
	} else
		wm_txrxintr_enable(wmq);
}

static void
wm_handle_queue_work(struct work *wk, void *context)
{
	struct wm_queue *wmq = container_of(wk, struct wm_queue, wmq_cookie);

	/*
	 * "enqueued flag" is not required here.
	 */
	wm_handle_queue(wmq);
}

/*
 * wm_linkintr_msix:
 *
 *	Interrupt service routine for link status change for MSI-X.
 */
static int
wm_linkintr_msix(void *arg)
{
	struct wm_softc *sc = arg;
	uint32_t reg;
	bool has_rxo;

	reg = CSR_READ(sc, WMREG_ICR);
	WM_CORE_LOCK(sc);
	DPRINTF(sc, WM_DEBUG_LINK,
	    ("%s: LINK: got link intr. ICR = %08x\n",
		device_xname(sc->sc_dev), reg));

	if (sc->sc_core_stopping)
		goto out;

	if ((reg & ICR_LSC) != 0) {
		WM_EVCNT_INCR(&sc->sc_ev_linkintr);
		wm_linkintr(sc, ICR_LSC);
	}
	if ((reg & ICR_GPI(0)) != 0)
		device_printf(sc->sc_dev, "got module interrupt\n");

	/*
	 * XXX 82574 MSI-X mode workaround
	 *
	 * 82574 MSI-X mode causes receive overrun(RXO) interrupt as ICR_OTHER
	 * MSI-X vector, furthermore it does not cause neigher ICR_RXQ(0) nor
	 * ICR_RXQ(1) vector. So, we generate ICR_RXQ(0) and ICR_RXQ(1)
	 * interrupts by writing WMREG_ICS to process receive packets.
	 */
	if (sc->sc_type == WM_T_82574 && ((reg & ICR_RXO) != 0)) {
#if defined(WM_DEBUG)
		log(LOG_WARNING, "%s: Receive overrun\n",
		    device_xname(sc->sc_dev));
#endif /* defined(WM_DEBUG) */

		has_rxo = true;
		/*
		 * The RXO interrupt is very high rate when receive traffic is
		 * high rate. We use polling mode for ICR_OTHER like Tx/Rx
		 * interrupts. ICR_OTHER will be enabled at the end of
		 * wm_txrxintr_msix() which is kicked by both ICR_RXQ(0) and
		 * ICR_RXQ(1) interrupts.
		 */
		CSR_WRITE(sc, WMREG_IMC, ICR_OTHER);

		CSR_WRITE(sc, WMREG_ICS, ICR_RXQ(0) | ICR_RXQ(1));
	}



out:
	WM_CORE_UNLOCK(sc);

	if (sc->sc_type == WM_T_82574) {
		if (!has_rxo)
			CSR_WRITE(sc, WMREG_IMS, ICR_OTHER | ICR_LSC);
		else
			CSR_WRITE(sc, WMREG_IMS, ICR_LSC);
	} else if (sc->sc_type == WM_T_82575)
		CSR_WRITE(sc, WMREG_EIMS, EITR_OTHER);
	else
		CSR_WRITE(sc, WMREG_EIMS, 1 << sc->sc_link_intr_idx);

	return 1;
}

/*
 * Media related.
 * GMII, SGMII, TBI (and SERDES)
 */

/* Common */

/*
 * wm_tbi_serdes_set_linkled:
 *
 *	Update the link LED on TBI and SERDES devices.
 */
static void
wm_tbi_serdes_set_linkled(struct wm_softc *sc)
{

	if (sc->sc_tbi_linkup)
		sc->sc_ctrl |= CTRL_SWDPIN(0);
	else
		sc->sc_ctrl &= ~CTRL_SWDPIN(0);

	/* 82540 or newer devices are active low */
	sc->sc_ctrl ^= (sc->sc_type >= WM_T_82540) ? CTRL_SWDPIN(0) : 0;

	CSR_WRITE(sc, WMREG_CTRL, sc->sc_ctrl);
}

/* GMII related */

/*
 * wm_gmii_reset:
 *
 *	Reset the PHY.
 */
static void
wm_gmii_reset(struct wm_softc *sc)
{
	uint32_t reg;
	int rv;

	DPRINTF(sc, WM_DEBUG_INIT, ("%s: %s called\n",
		device_xname(sc->sc_dev), __func__));

	rv = sc->phy.acquire(sc);
	if (rv != 0) {
		aprint_error_dev(sc->sc_dev, "%s: failed to get semaphore\n",
		    __func__);
		return;
	}

	switch (sc->sc_type) {
	case WM_T_82542_2_0:
	case WM_T_82542_2_1:
		/* null */
		break;
	case WM_T_82543:
		/*
		 * With 82543, we need to force speed and duplex on the MAC
		 * equal to what the PHY speed and duplex configuration is.
		 * In addition, we need to perform a hardware reset on the PHY
		 * to take it out of reset.
		 */
		sc->sc_ctrl |= CTRL_FRCSPD | CTRL_FRCFDX;
		CSR_WRITE(sc, WMREG_CTRL, sc->sc_ctrl);

		/* The PHY reset pin is active-low. */
		reg = CSR_READ(sc, WMREG_CTRL_EXT);
		reg &= ~((CTRL_EXT_SWDPIO_MASK << CTRL_EXT_SWDPIO_SHIFT) |
		    CTRL_EXT_SWDPIN(4));
		reg |= CTRL_EXT_SWDPIO(4);

		CSR_WRITE(sc, WMREG_CTRL_EXT, reg);
		CSR_WRITE_FLUSH(sc);
		delay(10*1000);

		CSR_WRITE(sc, WMREG_CTRL_EXT, reg | CTRL_EXT_SWDPIN(4));
		CSR_WRITE_FLUSH(sc);
		delay(150);
#if 0
		sc->sc_ctrl_ext = reg | CTRL_EXT_SWDPIN(4);
#endif
		delay(20*1000);	/* XXX extra delay to get PHY ID? */
		break;
	case WM_T_82544:	/* Reset 10000us */
	case WM_T_82540:
	case WM_T_82545:
	case WM_T_82545_3:
	case WM_T_82546:
	case WM_T_82546_3:
	case WM_T_82541:
	case WM_T_82541_2:
	case WM_T_82547:
	case WM_T_82547_2:
	case WM_T_82571:	/* Reset 100us */
	case WM_T_82572:
	case WM_T_82573:
	case WM_T_82574:
	case WM_T_82575:
	case WM_T_82576:
	case WM_T_82580:
	case WM_T_I350:
	case WM_T_I354:
	case WM_T_I210:
	case WM_T_I211:
	case WM_T_82583:
	case WM_T_80003:
		/* Generic reset */
		CSR_WRITE(sc, WMREG_CTRL, sc->sc_ctrl | CTRL_PHY_RESET);
		CSR_WRITE_FLUSH(sc);
		delay(20000);
		CSR_WRITE(sc, WMREG_CTRL, sc->sc_ctrl);
		CSR_WRITE_FLUSH(sc);
		delay(20000);

		if ((sc->sc_type == WM_T_82541)
		    || (sc->sc_type == WM_T_82541_2)
		    || (sc->sc_type == WM_T_82547)
		    || (sc->sc_type == WM_T_82547_2)) {
			/* Workaround for igp are done in igp_reset() */
			/* XXX add code to set LED after phy reset */
		}
		break;
	case WM_T_ICH8:
	case WM_T_ICH9:
	case WM_T_ICH10:
	case WM_T_PCH:
	case WM_T_PCH2:
	case WM_T_PCH_LPT:
	case WM_T_PCH_SPT:
	case WM_T_PCH_CNP:
		/* Generic reset */
		CSR_WRITE(sc, WMREG_CTRL, sc->sc_ctrl | CTRL_PHY_RESET);
		CSR_WRITE_FLUSH(sc);
		delay(100);
		CSR_WRITE(sc, WMREG_CTRL, sc->sc_ctrl);
		CSR_WRITE_FLUSH(sc);
		delay(150);
		break;
	default:
		panic("%s: %s: unknown type\n", device_xname(sc->sc_dev),
		    __func__);
		break;
	}

	sc->phy.release(sc);

	/* get_cfg_done */
	wm_get_cfg_done(sc);

	/* Extra setup */
	switch (sc->sc_type) {
	case WM_T_82542_2_0:
	case WM_T_82542_2_1:
	case WM_T_82543:
	case WM_T_82544:
	case WM_T_82540:
	case WM_T_82545:
	case WM_T_82545_3:
	case WM_T_82546:
	case WM_T_82546_3:
	case WM_T_82541_2:
	case WM_T_82547_2:
	case WM_T_82571:
	case WM_T_82572:
	case WM_T_82573:
	case WM_T_82574:
	case WM_T_82583:
	case WM_T_82575:
	case WM_T_82576:
	case WM_T_82580:
	case WM_T_I350:
	case WM_T_I354:
	case WM_T_I210:
	case WM_T_I211:
	case WM_T_80003:
		/* Null */
		break;
	case WM_T_82541:
	case WM_T_82547:
		/* XXX Configure actively LED after PHY reset */
		break;
	case WM_T_ICH8:
	case WM_T_ICH9:
	case WM_T_ICH10:
	case WM_T_PCH:
	case WM_T_PCH2:
	case WM_T_PCH_LPT:
	case WM_T_PCH_SPT:
	case WM_T_PCH_CNP:
		wm_phy_post_reset(sc);
		break;
	default:
		panic("%s: unknown type\n", __func__);
		break;
	}
}

/*
 * Setup sc_phytype and mii_{read|write}reg.
 *
 *  To identify PHY type, correct read/write function should be selected.
 * To select correct read/write function, PCI ID or MAC type are required
 * without accessing PHY registers.
 *
 *  On the first call of this function, PHY ID is not known yet. Check
 * PCI ID or MAC type. The list of the PCI ID may not be perfect, so the
 * result might be incorrect.
 *
 *  In the second call, PHY OUI and model is used to identify PHY type.
 * It might not be perfect because of the lack of compared entry, but it
 * would be better than the first call.
 *
 *  If the detected new result and previous assumption is different,
 * diagnous message will be printed.
 */
static void
wm_gmii_setup_phytype(struct wm_softc *sc, uint32_t phy_oui,
    uint16_t phy_model)
{
	device_t dev = sc->sc_dev;
	struct mii_data *mii = &sc->sc_mii;
	uint16_t new_phytype = WMPHY_UNKNOWN;
	uint16_t doubt_phytype = WMPHY_UNKNOWN;
	mii_readreg_t new_readreg;
	mii_writereg_t new_writereg;
	bool dodiag = true;

	DPRINTF(sc, WM_DEBUG_INIT, ("%s: %s called\n",
		device_xname(sc->sc_dev), __func__));

	/*
	 * 1000BASE-T SFP uses SGMII and the first asumed PHY type is always
	 * incorrect. So don't print diag output when it's 2nd call.
	 */
	if ((sc->sc_sfptype != 0) && (phy_oui == 0) && (phy_model == 0))
		dodiag = false;

	if (mii->mii_readreg == NULL) {
		/*
		 *  This is the first call of this function. For ICH and PCH
		 * variants, it's difficult to determine the PHY access method
		 * by sc_type, so use the PCI product ID for some devices.
		 */

		switch (sc->sc_pcidevid) {
		case PCI_PRODUCT_INTEL_PCH_M_LM:
		case PCI_PRODUCT_INTEL_PCH_M_LC:
			/* 82577 */
			new_phytype = WMPHY_82577;
			break;
		case PCI_PRODUCT_INTEL_PCH_D_DM:
		case PCI_PRODUCT_INTEL_PCH_D_DC:
			/* 82578 */
			new_phytype = WMPHY_82578;
			break;
		case PCI_PRODUCT_INTEL_PCH2_LV_LM:
		case PCI_PRODUCT_INTEL_PCH2_LV_V:
			/* 82579 */
			new_phytype = WMPHY_82579;
			break;
		case PCI_PRODUCT_INTEL_82801H_82567V_3:
		case PCI_PRODUCT_INTEL_82801I_BM:
		case PCI_PRODUCT_INTEL_82801I_IGP_M_AMT: /* Not IGP but BM */
		case PCI_PRODUCT_INTEL_82801J_R_BM_LM:
		case PCI_PRODUCT_INTEL_82801J_R_BM_LF:
		case PCI_PRODUCT_INTEL_82801J_D_BM_LM:
		case PCI_PRODUCT_INTEL_82801J_D_BM_LF:
		case PCI_PRODUCT_INTEL_82801J_R_BM_V:
			/* ICH8, 9, 10 with 82567 */
			new_phytype = WMPHY_BM;
			break;
		default:
			break;
		}
	} else {
		/* It's not the first call. Use PHY OUI and model */
		switch (phy_oui) {
		case MII_OUI_ATTANSIC: /* XXX ??? */
			switch (phy_model) {
			case 0x0004: /* XXX */
				new_phytype = WMPHY_82578;
				break;
			default:
				break;
			}
			break;
		case MII_OUI_xxMARVELL:
			switch (phy_model) {
			case MII_MODEL_xxMARVELL_I210:
				new_phytype = WMPHY_I210;
				break;
			case MII_MODEL_xxMARVELL_E1011:
			case MII_MODEL_xxMARVELL_E1000_3:
			case MII_MODEL_xxMARVELL_E1000_5:
			case MII_MODEL_xxMARVELL_E1112:
				new_phytype = WMPHY_M88;
				break;
			case MII_MODEL_xxMARVELL_E1149:
				new_phytype = WMPHY_BM;
				break;
			case MII_MODEL_xxMARVELL_E1111:
			case MII_MODEL_xxMARVELL_I347:
			case MII_MODEL_xxMARVELL_E1512:
			case MII_MODEL_xxMARVELL_E1340M:
			case MII_MODEL_xxMARVELL_E1543:
				new_phytype = WMPHY_M88;
				break;
			case MII_MODEL_xxMARVELL_I82563:
				new_phytype = WMPHY_GG82563;
				break;
			default:
				break;
			}
			break;
		case MII_OUI_INTEL:
			switch (phy_model) {
			case MII_MODEL_INTEL_I82577:
				new_phytype = WMPHY_82577;
				break;
			case MII_MODEL_INTEL_I82579:
				new_phytype = WMPHY_82579;
				break;
			case MII_MODEL_INTEL_I217:
				new_phytype = WMPHY_I217;
				break;
			case MII_MODEL_INTEL_I82580:
				new_phytype = WMPHY_82580;
				break;
			case MII_MODEL_INTEL_I350:
				new_phytype = WMPHY_I350;
				break;
				break;
			default:
				break;
			}
			break;
		case MII_OUI_yyINTEL:
			switch (phy_model) {
			case MII_MODEL_yyINTEL_I82562G:
			case MII_MODEL_yyINTEL_I82562EM:
			case MII_MODEL_yyINTEL_I82562ET:
				new_phytype = WMPHY_IFE;
				break;
			case MII_MODEL_yyINTEL_IGP01E1000:
				new_phytype = WMPHY_IGP;
				break;
			case MII_MODEL_yyINTEL_I82566:
				new_phytype = WMPHY_IGP_3;
				break;
			default:
				break;
			}
			break;
		default:
			break;
		}

		if (dodiag) {
			if (new_phytype == WMPHY_UNKNOWN)
				aprint_verbose_dev(dev,
				    "%s: Unknown PHY model. OUI=%06x, "
				    "model=%04x\n", __func__, phy_oui,
				    phy_model);

			if ((sc->sc_phytype != WMPHY_UNKNOWN)
			    && (sc->sc_phytype != new_phytype)) {
				aprint_error_dev(dev, "Previously assumed PHY "
				    "type(%u) was incorrect. PHY type from PHY"
				    "ID = %u\n", sc->sc_phytype, new_phytype);
			}
		}
	}

	/* Next, use sc->sc_flags and sc->sc_type to set read/write funcs. */
	if (((sc->sc_flags & WM_F_SGMII) != 0) && !wm_sgmii_uses_mdio(sc)) {
		/* SGMII */
		new_readreg = wm_sgmii_readreg;
		new_writereg = wm_sgmii_writereg;
	} else if ((sc->sc_type == WM_T_82574) || (sc->sc_type == WM_T_82583)){
		/* BM2 (phyaddr == 1) */
		if ((sc->sc_phytype != WMPHY_UNKNOWN)
		    && (new_phytype != WMPHY_BM)
		    && (new_phytype != WMPHY_UNKNOWN))
			doubt_phytype = new_phytype;
		new_phytype = WMPHY_BM;
		new_readreg = wm_gmii_bm_readreg;
		new_writereg = wm_gmii_bm_writereg;
	} else if (sc->sc_type >= WM_T_PCH) {
		/* All PCH* use _hv_ */
		new_readreg = wm_gmii_hv_readreg;
		new_writereg = wm_gmii_hv_writereg;
	} else if (sc->sc_type >= WM_T_ICH8) {
		/* non-82567 ICH8, 9 and 10 */
		new_readreg = wm_gmii_i82544_readreg;
		new_writereg = wm_gmii_i82544_writereg;
	} else if (sc->sc_type >= WM_T_80003) {
		/* 80003 */
		if ((sc->sc_phytype != WMPHY_UNKNOWN)
		    && (new_phytype != WMPHY_GG82563)
		    && (new_phytype != WMPHY_UNKNOWN))
			doubt_phytype = new_phytype;
		new_phytype = WMPHY_GG82563;
		new_readreg = wm_gmii_i80003_readreg;
		new_writereg = wm_gmii_i80003_writereg;
	} else if (sc->sc_type >= WM_T_I210) {
		/* I210 and I211 */
		if ((sc->sc_phytype != WMPHY_UNKNOWN)
		    && (new_phytype != WMPHY_I210)
		    && (new_phytype != WMPHY_UNKNOWN))
			doubt_phytype = new_phytype;
		new_phytype = WMPHY_I210;
		new_readreg = wm_gmii_gs40g_readreg;
		new_writereg = wm_gmii_gs40g_writereg;
	} else if (sc->sc_type >= WM_T_82580) {
		/* 82580, I350 and I354 */
		new_readreg = wm_gmii_82580_readreg;
		new_writereg = wm_gmii_82580_writereg;
	} else if (sc->sc_type >= WM_T_82544) {
		/* 82544, 0, [56], [17], 8257[1234] and 82583 */
		new_readreg = wm_gmii_i82544_readreg;
		new_writereg = wm_gmii_i82544_writereg;
	} else {
		new_readreg = wm_gmii_i82543_readreg;
		new_writereg = wm_gmii_i82543_writereg;
	}

	if (new_phytype == WMPHY_BM) {
		/* All BM use _bm_ */
		new_readreg = wm_gmii_bm_readreg;
		new_writereg = wm_gmii_bm_writereg;
	}
	if ((sc->sc_type >= WM_T_PCH) && (sc->sc_type <= WM_T_PCH_CNP)) {
		/* All PCH* use _hv_ */
		new_readreg = wm_gmii_hv_readreg;
		new_writereg = wm_gmii_hv_writereg;
	}

	/* Diag output */
	if (dodiag) {
		if (doubt_phytype != WMPHY_UNKNOWN)
			aprint_error_dev(dev, "Assumed new PHY type was "
			    "incorrect. old = %u, new = %u\n", sc->sc_phytype,
			    new_phytype);
		else if ((sc->sc_phytype != WMPHY_UNKNOWN)
		    && (sc->sc_phytype != new_phytype))
			aprint_error_dev(dev, "Previously assumed PHY type(%u)"
			    "was incorrect. New PHY type = %u\n",
			    sc->sc_phytype, new_phytype);

		if ((mii->mii_readreg != NULL) &&
		    (new_phytype == WMPHY_UNKNOWN))
			aprint_error_dev(dev, "PHY type is still unknown.\n");

		if ((mii->mii_readreg != NULL) &&
		    (mii->mii_readreg != new_readreg))
			aprint_error_dev(dev, "Previously assumed PHY "
			    "read/write function was incorrect.\n");
	}

	/* Update now */
	sc->sc_phytype = new_phytype;
	mii->mii_readreg = new_readreg;
	mii->mii_writereg = new_writereg;
	if (new_readreg == wm_gmii_hv_readreg) {
		sc->phy.readreg_locked = wm_gmii_hv_readreg_locked;
		sc->phy.writereg_locked = wm_gmii_hv_writereg_locked;
	} else if (new_readreg == wm_sgmii_readreg) {
		sc->phy.readreg_locked = wm_sgmii_readreg_locked;
		sc->phy.writereg_locked = wm_sgmii_writereg_locked;
	} else if (new_readreg == wm_gmii_i82544_readreg) {
		sc->phy.readreg_locked = wm_gmii_i82544_readreg_locked;
		sc->phy.writereg_locked = wm_gmii_i82544_writereg_locked;
	}
}

/*
 * wm_get_phy_id_82575:
 *
 * Return PHY ID. Return -1 if it failed.
 */
static int
wm_get_phy_id_82575(struct wm_softc *sc)
{
	uint32_t reg;
	int phyid = -1;

	/* XXX */
	if ((sc->sc_flags & WM_F_SGMII) == 0)
		return -1;

	if (wm_sgmii_uses_mdio(sc)) {
		switch (sc->sc_type) {
		case WM_T_82575:
		case WM_T_82576:
			reg = CSR_READ(sc, WMREG_MDIC);
			phyid = (reg & MDIC_PHY_MASK) >> MDIC_PHY_SHIFT;
			break;
		case WM_T_82580:
		case WM_T_I350:
		case WM_T_I354:
		case WM_T_I210:
		case WM_T_I211:
			reg = CSR_READ(sc, WMREG_MDICNFG);
			phyid = (reg & MDICNFG_PHY_MASK) >> MDICNFG_PHY_SHIFT;
			break;
		default:
			return -1;
		}
	}

	return phyid;
}

/*
 * wm_gmii_mediainit:
 *
 *	Initialize media for use on 1000BASE-T devices.
 */
static void
wm_gmii_mediainit(struct wm_softc *sc, pci_product_id_t prodid)
{
	device_t dev = sc->sc_dev;
	struct ifnet *ifp = &sc->sc_ethercom.ec_if;
	struct mii_data *mii = &sc->sc_mii;

	DPRINTF(sc, WM_DEBUG_GMII, ("%s: %s called\n",
		device_xname(sc->sc_dev), __func__));

	/* We have GMII. */
	sc->sc_flags |= WM_F_HAS_MII;

	if (sc->sc_type == WM_T_80003)
		sc->sc_tipg =  TIPG_1000T_80003_DFLT;
	else
		sc->sc_tipg = TIPG_1000T_DFLT;

	/*
	 * Let the chip set speed/duplex on its own based on
	 * signals from the PHY.
	 * XXXbouyer - I'm not sure this is right for the 80003,
	 * the em driver only sets CTRL_SLU here - but it seems to work.
	 */
	sc->sc_ctrl |= CTRL_SLU;
	CSR_WRITE(sc, WMREG_CTRL, sc->sc_ctrl);

	/* Initialize our media structures and probe the GMII. */
	mii->mii_ifp = ifp;

	mii->mii_statchg = wm_gmii_statchg;

	/* get PHY control from SMBus to PCIe */
	if ((sc->sc_type == WM_T_PCH) || (sc->sc_type == WM_T_PCH2)
	    || (sc->sc_type == WM_T_PCH_LPT) || (sc->sc_type == WM_T_PCH_SPT)
	    || (sc->sc_type == WM_T_PCH_CNP))
		wm_init_phy_workarounds_pchlan(sc);

	wm_gmii_reset(sc);

	sc->sc_ethercom.ec_mii = &sc->sc_mii;
	ifmedia_init_with_lock(&mii->mii_media, IFM_IMASK, wm_gmii_mediachange,
	    wm_gmii_mediastatus, sc->sc_core_lock);

	/* Setup internal SGMII PHY for SFP */
	wm_sgmii_sfp_preconfig(sc);

	if ((sc->sc_type == WM_T_82575) || (sc->sc_type == WM_T_82576)
	    || (sc->sc_type == WM_T_82580)
	    || (sc->sc_type == WM_T_I350) || (sc->sc_type == WM_T_I354)
	    || (sc->sc_type == WM_T_I210) || (sc->sc_type == WM_T_I211)) {
		if ((sc->sc_flags & WM_F_SGMII) == 0) {
			/* Attach only one port */
			mii_attach(sc->sc_dev, &sc->sc_mii, 0xffffffff, 1,
			    MII_OFFSET_ANY, MIIF_DOPAUSE);
		} else {
			int i, id;
			uint32_t ctrl_ext;

			id = wm_get_phy_id_82575(sc);
			if (id != -1) {
				mii_attach(sc->sc_dev, &sc->sc_mii, 0xffffffff,
				    id, MII_OFFSET_ANY, MIIF_DOPAUSE);
			}
			if ((id == -1)
			    || (LIST_FIRST(&mii->mii_phys) == NULL)) {
				/* Power on sgmii phy if it is disabled */
				ctrl_ext = CSR_READ(sc, WMREG_CTRL_EXT);
				CSR_WRITE(sc, WMREG_CTRL_EXT,
				    ctrl_ext &~ CTRL_EXT_SWDPIN(3));
				CSR_WRITE_FLUSH(sc);
				delay(300*1000); /* XXX too long */

				/*
				 * From 1 to 8.
				 *
				 * I2C access fails with I2C register's ERROR
				 * bit set, so prevent error message while
				 * scanning.
				 */
				sc->phy.no_errprint = true;
				for (i = 1; i < 8; i++)
					mii_attach(sc->sc_dev, &sc->sc_mii,
					    0xffffffff, i, MII_OFFSET_ANY,
					    MIIF_DOPAUSE);
				sc->phy.no_errprint = false;

				/* Restore previous sfp cage power state */
				CSR_WRITE(sc, WMREG_CTRL_EXT, ctrl_ext);
			}
		}
	} else
		mii_attach(sc->sc_dev, &sc->sc_mii, 0xffffffff, MII_PHY_ANY,
		    MII_OFFSET_ANY, MIIF_DOPAUSE);

	/*
	 * If the MAC is PCH2 or PCH_LPT and failed to detect MII PHY, call
	 * wm_set_mdio_slow_mode_hv() for a workaround and retry.
	 */
	if (((sc->sc_type == WM_T_PCH2) || (sc->sc_type == WM_T_PCH_LPT)
		|| (sc->sc_type == WM_T_PCH_SPT)
		|| (sc->sc_type == WM_T_PCH_CNP))
	    && (LIST_FIRST(&mii->mii_phys) == NULL)) {
		wm_set_mdio_slow_mode_hv(sc);
		mii_attach(sc->sc_dev, &sc->sc_mii, 0xffffffff, MII_PHY_ANY,
		    MII_OFFSET_ANY, MIIF_DOPAUSE);
	}

	/*
	 * (For ICH8 variants)
	 * If PHY detection failed, use BM's r/w function and retry.
	 */
	if (LIST_FIRST(&mii->mii_phys) == NULL) {
		/* if failed, retry with *_bm_* */
		aprint_verbose_dev(dev, "Assumed PHY access function "
		    "(type = %d) might be incorrect. Use BM and retry.\n",
		    sc->sc_phytype);
		sc->sc_phytype = WMPHY_BM;
		mii->mii_readreg = wm_gmii_bm_readreg;
		mii->mii_writereg = wm_gmii_bm_writereg;

		mii_attach(sc->sc_dev, &sc->sc_mii, 0xffffffff, MII_PHY_ANY,
		    MII_OFFSET_ANY, MIIF_DOPAUSE);
	}

	if (LIST_FIRST(&mii->mii_phys) == NULL) {
		/* Any PHY wasn't find */
		ifmedia_add(&mii->mii_media, IFM_ETHER | IFM_NONE, 0, NULL);
		ifmedia_set(&mii->mii_media, IFM_ETHER | IFM_NONE);
		sc->sc_phytype = WMPHY_NONE;
	} else {
		struct mii_softc *child = LIST_FIRST(&mii->mii_phys);

		/*
		 * PHY Found! Check PHY type again by the second call of
		 * wm_gmii_setup_phytype.
		 */
		wm_gmii_setup_phytype(sc, child->mii_mpd_oui,
		    child->mii_mpd_model);

		ifmedia_set(&mii->mii_media, IFM_ETHER | IFM_AUTO);
	}
}

/*
 * wm_gmii_mediachange:	[ifmedia interface function]
 *
 *	Set hardware to newly-selected media on a 1000BASE-T device.
 */
static int
wm_gmii_mediachange(struct ifnet *ifp)
{
	struct wm_softc *sc = ifp->if_softc;
	struct ifmedia_entry *ife = sc->sc_mii.mii_media.ifm_cur;
	uint32_t reg;
	int rc;

	DPRINTF(sc, WM_DEBUG_GMII, ("%s: %s called\n",
		device_xname(sc->sc_dev), __func__));
	if ((ifp->if_flags & IFF_UP) == 0)
		return 0;

	/* XXX Not for I354? FreeBSD's e1000_82575.c doesn't include it */
	if ((sc->sc_type == WM_T_82580)
	    || (sc->sc_type == WM_T_I350) || (sc->sc_type == WM_T_I210)
	    || (sc->sc_type == WM_T_I211)) {
		reg = CSR_READ(sc, WMREG_PHPM);
		reg &= ~PHPM_GO_LINK_D;
		CSR_WRITE(sc, WMREG_PHPM, reg);
	}

	/* Disable D0 LPLU. */
	wm_lplu_d0_disable(sc);

	sc->sc_ctrl &= ~(CTRL_SPEED_MASK | CTRL_FD);
	sc->sc_ctrl |= CTRL_SLU;
	if ((IFM_SUBTYPE(ife->ifm_media) == IFM_AUTO)
	    || (sc->sc_type > WM_T_82543)) {
		sc->sc_ctrl &= ~(CTRL_FRCSPD | CTRL_FRCFDX);
	} else {
		sc->sc_ctrl &= ~CTRL_ASDE;
		sc->sc_ctrl |= CTRL_FRCSPD | CTRL_FRCFDX;
		if (ife->ifm_media & IFM_FDX)
			sc->sc_ctrl |= CTRL_FD;
		switch (IFM_SUBTYPE(ife->ifm_media)) {
		case IFM_10_T:
			sc->sc_ctrl |= CTRL_SPEED_10;
			break;
		case IFM_100_TX:
			sc->sc_ctrl |= CTRL_SPEED_100;
			break;
		case IFM_1000_T:
			sc->sc_ctrl |= CTRL_SPEED_1000;
			break;
		case IFM_NONE:
			/* There is no specific setting for IFM_NONE */
			break;
		default:
			panic("wm_gmii_mediachange: bad media 0x%x",
			    ife->ifm_media);
		}
	}
	CSR_WRITE(sc, WMREG_CTRL, sc->sc_ctrl);
	CSR_WRITE_FLUSH(sc);

	if ((sc->sc_type >= WM_T_82575) && (sc->sc_type <= WM_T_I211))
		wm_serdes_mediachange(ifp);

	if (sc->sc_type <= WM_T_82543)
		wm_gmii_reset(sc);
	else if ((sc->sc_type >= WM_T_82575) && (sc->sc_type <= WM_T_I211)
	    && ((sc->sc_flags & WM_F_SGMII) != 0)) {
		/* allow time for SFP cage time to power up phy */
		delay(300 * 1000);
		wm_gmii_reset(sc);
	}

	if ((rc = mii_mediachg(&sc->sc_mii)) == ENXIO)
		return 0;
	return rc;
}

/*
 * wm_gmii_mediastatus:	[ifmedia interface function]
 *
 *	Get the current interface media status on a 1000BASE-T device.
 */
static void
wm_gmii_mediastatus(struct ifnet *ifp, struct ifmediareq *ifmr)
{
	struct wm_softc *sc = ifp->if_softc;

	ether_mediastatus(ifp, ifmr);
	ifmr->ifm_active = (ifmr->ifm_active & ~IFM_ETH_FMASK)
	    | sc->sc_flowflags;
}

#define	MDI_IO		CTRL_SWDPIN(2)
#define	MDI_DIR		CTRL_SWDPIO(2)	/* host -> PHY */
#define	MDI_CLK		CTRL_SWDPIN(3)

static void
wm_i82543_mii_sendbits(struct wm_softc *sc, uint32_t data, int nbits)
{
	uint32_t i, v;

	v = CSR_READ(sc, WMREG_CTRL);
	v &= ~(MDI_IO | MDI_CLK | (CTRL_SWDPIO_MASK << CTRL_SWDPIO_SHIFT));
	v |= MDI_DIR | CTRL_SWDPIO(3);

	for (i = __BIT(nbits - 1); i != 0; i >>= 1) {
		if (data & i)
			v |= MDI_IO;
		else
			v &= ~MDI_IO;
		CSR_WRITE(sc, WMREG_CTRL, v);
		CSR_WRITE_FLUSH(sc);
		delay(10);
		CSR_WRITE(sc, WMREG_CTRL, v | MDI_CLK);
		CSR_WRITE_FLUSH(sc);
		delay(10);
		CSR_WRITE(sc, WMREG_CTRL, v);
		CSR_WRITE_FLUSH(sc);
		delay(10);
	}
}

static uint16_t
wm_i82543_mii_recvbits(struct wm_softc *sc)
{
	uint32_t v, i;
	uint16_t data = 0;

	v = CSR_READ(sc, WMREG_CTRL);
	v &= ~(MDI_IO | MDI_CLK | (CTRL_SWDPIO_MASK << CTRL_SWDPIO_SHIFT));
	v |= CTRL_SWDPIO(3);

	CSR_WRITE(sc, WMREG_CTRL, v);
	CSR_WRITE_FLUSH(sc);
	delay(10);
	CSR_WRITE(sc, WMREG_CTRL, v | MDI_CLK);
	CSR_WRITE_FLUSH(sc);
	delay(10);
	CSR_WRITE(sc, WMREG_CTRL, v);
	CSR_WRITE_FLUSH(sc);
	delay(10);

	for (i = 0; i < 16; i++) {
		data <<= 1;
		CSR_WRITE(sc, WMREG_CTRL, v | MDI_CLK);
		CSR_WRITE_FLUSH(sc);
		delay(10);
		if (CSR_READ(sc, WMREG_CTRL) & MDI_IO)
			data |= 1;
		CSR_WRITE(sc, WMREG_CTRL, v);
		CSR_WRITE_FLUSH(sc);
		delay(10);
	}

	CSR_WRITE(sc, WMREG_CTRL, v | MDI_CLK);
	CSR_WRITE_FLUSH(sc);
	delay(10);
	CSR_WRITE(sc, WMREG_CTRL, v);
	CSR_WRITE_FLUSH(sc);
	delay(10);

	return data;
}

#undef MDI_IO
#undef MDI_DIR
#undef MDI_CLK

/*
 * wm_gmii_i82543_readreg:	[mii interface function]
 *
 *	Read a PHY register on the GMII (i82543 version).
 */
static int
wm_gmii_i82543_readreg(device_t dev, int phy, int reg, uint16_t *val)
{
	struct wm_softc *sc = device_private(dev);

	wm_i82543_mii_sendbits(sc, 0xffffffffU, 32);
	wm_i82543_mii_sendbits(sc, reg | (phy << 5) |
	    (MII_COMMAND_READ << 10) | (MII_COMMAND_START << 12), 14);
	*val = wm_i82543_mii_recvbits(sc) & 0xffff;

	DPRINTF(sc, WM_DEBUG_GMII, ("%s: GMII: read phy %d reg %d -> 0x%04hx\n",
		device_xname(dev), phy, reg, *val));

	return 0;
}

/*
 * wm_gmii_i82543_writereg:	[mii interface function]
 *
 *	Write a PHY register on the GMII (i82543 version).
 */
static int
wm_gmii_i82543_writereg(device_t dev, int phy, int reg, uint16_t val)
{
	struct wm_softc *sc = device_private(dev);

	wm_i82543_mii_sendbits(sc, 0xffffffffU, 32);
	wm_i82543_mii_sendbits(sc, val | (MII_COMMAND_ACK << 16) |
	    (reg << 18) | (phy << 23) | (MII_COMMAND_WRITE << 28) |
	    (MII_COMMAND_START << 30), 32);

	return 0;
}

/*
 * wm_gmii_mdic_readreg:	[mii interface function]
 *
 *	Read a PHY register on the GMII.
 */
static int
wm_gmii_mdic_readreg(device_t dev, int phy, int reg, uint16_t *val)
{
	struct wm_softc *sc = device_private(dev);
	uint32_t mdic = 0;
	int i;

	if ((sc->sc_phytype != WMPHY_82579) && (sc->sc_phytype != WMPHY_I217)
	    && (reg > MII_ADDRMASK)) {
		device_printf(dev, "%s: PHYTYPE = %d, addr 0x%x > 0x1f\n",
		    __func__, sc->sc_phytype, reg);
		reg &= MII_ADDRMASK;
	}

	CSR_WRITE(sc, WMREG_MDIC, MDIC_OP_READ | MDIC_PHYADD(phy) |
	    MDIC_REGADD(reg));

	for (i = 0; i < WM_GEN_POLL_TIMEOUT * 3; i++) {
		delay(50);
		mdic = CSR_READ(sc, WMREG_MDIC);
		if (mdic & MDIC_READY)
			break;
	}

	if ((mdic & MDIC_READY) == 0) {
		DPRINTF(sc, WM_DEBUG_GMII,
		    ("%s: MDIC read timed out: phy %d reg %d\n",
			device_xname(dev), phy, reg));
		return ETIMEDOUT;
	} else if (mdic & MDIC_E) {
		/* This is normal if no PHY is present. */
		DPRINTF(sc, WM_DEBUG_GMII, ("%s: MDIC read error: phy %d reg %d\n",
			device_xname(sc->sc_dev), phy, reg));
		return -1;
	} else
		*val = MDIC_DATA(mdic);

	/*
	 * Allow some time after each MDIC transaction to avoid
	 * reading duplicate data in the next MDIC transaction.
	 */
	if (sc->sc_type == WM_T_PCH2)
		delay(100);

	return 0;
}

/*
 * wm_gmii_mdic_writereg:	[mii interface function]
 *
 *	Write a PHY register on the GMII.
 */
static int
wm_gmii_mdic_writereg(device_t dev, int phy, int reg, uint16_t val)
{
	struct wm_softc *sc = device_private(dev);
	uint32_t mdic = 0;
	int i;

	if ((sc->sc_phytype != WMPHY_82579) && (sc->sc_phytype != WMPHY_I217)
	    && (reg > MII_ADDRMASK)) {
		device_printf(dev, "%s: PHYTYPE = %d, addr 0x%x > 0x1f\n",
		    __func__, sc->sc_phytype, reg);
		reg &= MII_ADDRMASK;
	}

	CSR_WRITE(sc, WMREG_MDIC, MDIC_OP_WRITE | MDIC_PHYADD(phy) |
	    MDIC_REGADD(reg) | MDIC_DATA(val));

	for (i = 0; i < WM_GEN_POLL_TIMEOUT * 3; i++) {
		delay(50);
		mdic = CSR_READ(sc, WMREG_MDIC);
		if (mdic & MDIC_READY)
			break;
	}

	if ((mdic & MDIC_READY) == 0) {
		DPRINTF(sc, WM_DEBUG_GMII,
		    ("%s: MDIC write timed out: phy %d reg %d\n",
			device_xname(dev), phy, reg));
		return ETIMEDOUT;
	} else if (mdic & MDIC_E) {
		DPRINTF(sc, WM_DEBUG_GMII,
		    ("%s: MDIC write error: phy %d reg %d\n",
			device_xname(dev), phy, reg));
		return -1;
	}

	/*
	 * Allow some time after each MDIC transaction to avoid
	 * reading duplicate data in the next MDIC transaction.
	 */
	if (sc->sc_type == WM_T_PCH2)
		delay(100);

	return 0;
}

/*
 * wm_gmii_i82544_readreg:	[mii interface function]
 *
 *	Read a PHY register on the GMII.
 */
static int
wm_gmii_i82544_readreg(device_t dev, int phy, int reg, uint16_t *val)
{
	struct wm_softc *sc = device_private(dev);
	int rv;

	if (sc->phy.acquire(sc)) {
		device_printf(dev, "%s: failed to get semaphore\n", __func__);
		return -1;
	}

	rv = wm_gmii_i82544_readreg_locked(dev, phy, reg, val);

	sc->phy.release(sc);

	return rv;
}

static int
wm_gmii_i82544_readreg_locked(device_t dev, int phy, int reg, uint16_t *val)
{
	struct wm_softc *sc = device_private(dev);
	int rv;

	if (reg > BME1000_MAX_MULTI_PAGE_REG) {
		switch (sc->sc_phytype) {
		case WMPHY_IGP:
		case WMPHY_IGP_2:
		case WMPHY_IGP_3:
			rv = wm_gmii_mdic_writereg(dev, phy,
			    IGPHY_PAGE_SELECT, reg);
			if (rv != 0)
				return rv;
			break;
		default:
#ifdef WM_DEBUG
			device_printf(dev, "%s: PHYTYPE = 0x%x, addr = %02x\n",
			    __func__, sc->sc_phytype, reg);
#endif
			break;
		}
	}

	return wm_gmii_mdic_readreg(dev, phy, reg & MII_ADDRMASK, val);
}

/*
 * wm_gmii_i82544_writereg:	[mii interface function]
 *
 *	Write a PHY register on the GMII.
 */
static int
wm_gmii_i82544_writereg(device_t dev, int phy, int reg, uint16_t val)
{
	struct wm_softc *sc = device_private(dev);
	int rv;

	if (sc->phy.acquire(sc)) {
		device_printf(dev, "%s: failed to get semaphore\n", __func__);
		return -1;
	}

	rv = wm_gmii_i82544_writereg_locked(dev, phy, reg & MII_ADDRMASK, val);
	sc->phy.release(sc);

	return rv;
}

static int
wm_gmii_i82544_writereg_locked(device_t dev, int phy, int reg, uint16_t val)
{
	struct wm_softc *sc = device_private(dev);
	int rv;

	if (reg > BME1000_MAX_MULTI_PAGE_REG) {
		switch (sc->sc_phytype) {
		case WMPHY_IGP:
		case WMPHY_IGP_2:
		case WMPHY_IGP_3:
			rv = wm_gmii_mdic_writereg(dev, phy,
			    IGPHY_PAGE_SELECT, reg);
			if (rv != 0)
				return rv;
			break;
		default:
#ifdef WM_DEBUG
			device_printf(dev, "%s: PHYTYPE == 0x%x, addr = %02x",
			    __func__, sc->sc_phytype, reg);
#endif
			break;
		}
	}

	return wm_gmii_mdic_writereg(dev, phy, reg & MII_ADDRMASK, val);
}

/*
 * wm_gmii_i80003_readreg:	[mii interface function]
 *
 *	Read a PHY register on the kumeran
 * This could be handled by the PHY layer if we didn't have to lock the
 * resource ...
 */
static int
wm_gmii_i80003_readreg(device_t dev, int phy, int reg, uint16_t *val)
{
	struct wm_softc *sc = device_private(dev);
	int page_select;
	uint16_t temp, temp2;
	int rv = 0;

	if (phy != 1) /* Only one PHY on kumeran bus */
		return -1;

	if (sc->phy.acquire(sc)) {
		device_printf(dev, "%s: failed to get semaphore\n", __func__);
		return -1;
	}

	if ((reg & MII_ADDRMASK) < GG82563_MIN_ALT_REG)
		page_select = GG82563_PHY_PAGE_SELECT;
	else {
		/*
		 * Use Alternative Page Select register to access registers
		 * 30 and 31.
		 */
		page_select = GG82563_PHY_PAGE_SELECT_ALT;
	}
	temp = reg >> GG82563_PAGE_SHIFT;
	if ((rv = wm_gmii_mdic_writereg(dev, phy, page_select, temp)) != 0)
		goto out;

	if ((sc->sc_flags & WM_F_80003_MDIC_WA) != 0) {
		/*
		 * Wait more 200us for a bug of the ready bit in the MDIC
		 * register.
		 */
		delay(200);
		rv = wm_gmii_mdic_readreg(dev, phy, page_select, &temp2);
		if ((rv != 0) || (temp2 != temp)) {
			device_printf(dev, "%s failed\n", __func__);
			rv = -1;
			goto out;
		}
		delay(200);
		rv = wm_gmii_mdic_readreg(dev, phy, reg & MII_ADDRMASK, val);
		delay(200);
	} else
		rv = wm_gmii_mdic_readreg(dev, phy, reg & MII_ADDRMASK, val);

out:
	sc->phy.release(sc);
	return rv;
}

/*
 * wm_gmii_i80003_writereg:	[mii interface function]
 *
 *	Write a PHY register on the kumeran.
 * This could be handled by the PHY layer if we didn't have to lock the
 * resource ...
 */
static int
wm_gmii_i80003_writereg(device_t dev, int phy, int reg, uint16_t val)
{
	struct wm_softc *sc = device_private(dev);
	int page_select, rv;
	uint16_t temp, temp2;

	if (phy != 1) /* Only one PHY on kumeran bus */
		return -1;

	if (sc->phy.acquire(sc)) {
		device_printf(dev, "%s: failed to get semaphore\n", __func__);
		return -1;
	}

	if ((reg & MII_ADDRMASK) < GG82563_MIN_ALT_REG)
		page_select = GG82563_PHY_PAGE_SELECT;
	else {
		/*
		 * Use Alternative Page Select register to access registers
		 * 30 and 31.
		 */
		page_select = GG82563_PHY_PAGE_SELECT_ALT;
	}
	temp = (uint16_t)reg >> GG82563_PAGE_SHIFT;
	if ((rv = wm_gmii_mdic_writereg(dev, phy, page_select, temp)) != 0)
		goto out;

	if ((sc->sc_flags & WM_F_80003_MDIC_WA) != 0) {
		/*
		 * Wait more 200us for a bug of the ready bit in the MDIC
		 * register.
		 */
		delay(200);
		rv = wm_gmii_mdic_readreg(dev, phy, page_select, &temp2);
		if ((rv != 0) || (temp2 != temp)) {
			device_printf(dev, "%s failed\n", __func__);
			rv = -1;
			goto out;
		}
		delay(200);
		rv = wm_gmii_mdic_writereg(dev, phy, reg & MII_ADDRMASK, val);
		delay(200);
	} else
		rv = wm_gmii_mdic_writereg(dev, phy, reg & MII_ADDRMASK, val);

out:
	sc->phy.release(sc);
	return rv;
}

/*
 * wm_gmii_bm_readreg:	[mii interface function]
 *
 *	Read a PHY register on the kumeran
 * This could be handled by the PHY layer if we didn't have to lock the
 * resource ...
 */
static int
wm_gmii_bm_readreg(device_t dev, int phy, int reg, uint16_t *val)
{
	struct wm_softc *sc = device_private(dev);
	uint16_t page = reg >> BME1000_PAGE_SHIFT;
	int rv;

	if (sc->phy.acquire(sc)) {
		device_printf(dev, "%s: failed to get semaphore\n", __func__);
		return -1;
	}

	if ((sc->sc_type != WM_T_82574) && (sc->sc_type != WM_T_82583))
		phy = ((page >= 768) || ((page == 0) && (reg == 25))
		    || (reg == 31)) ? 1 : phy;
	/* Page 800 works differently than the rest so it has its own func */
	if (page == BM_WUC_PAGE) {
		rv = wm_access_phy_wakeup_reg_bm(dev, reg, val, true, false);
		goto release;
	}

	if (reg > BME1000_MAX_MULTI_PAGE_REG) {
		if ((phy == 1) && (sc->sc_type != WM_T_82574)
		    && (sc->sc_type != WM_T_82583))
			rv = wm_gmii_mdic_writereg(dev, phy,
			    IGPHY_PAGE_SELECT, page << BME1000_PAGE_SHIFT);
		else
			rv = wm_gmii_mdic_writereg(dev, phy,
			    BME1000_PHY_PAGE_SELECT, page);
		if (rv != 0)
			goto release;
	}

	rv = wm_gmii_mdic_readreg(dev, phy, reg & MII_ADDRMASK, val);

release:
	sc->phy.release(sc);
	return rv;
}

/*
 * wm_gmii_bm_writereg:	[mii interface function]
 *
 *	Write a PHY register on the kumeran.
 * This could be handled by the PHY layer if we didn't have to lock the
 * resource ...
 */
static int
wm_gmii_bm_writereg(device_t dev, int phy, int reg, uint16_t val)
{
	struct wm_softc *sc = device_private(dev);
	uint16_t page = reg >> BME1000_PAGE_SHIFT;
	int rv;

	if (sc->phy.acquire(sc)) {
		device_printf(dev, "%s: failed to get semaphore\n", __func__);
		return -1;
	}

	if ((sc->sc_type != WM_T_82574) && (sc->sc_type != WM_T_82583))
		phy = ((page >= 768) || ((page == 0) && (reg == 25))
		    || (reg == 31)) ? 1 : phy;
	/* Page 800 works differently than the rest so it has its own func */
	if (page == BM_WUC_PAGE) {
		rv = wm_access_phy_wakeup_reg_bm(dev, reg, &val, false, false);
		goto release;
	}

	if (reg > BME1000_MAX_MULTI_PAGE_REG) {
		if ((phy == 1) && (sc->sc_type != WM_T_82574)
		    && (sc->sc_type != WM_T_82583))
			rv = wm_gmii_mdic_writereg(dev, phy,
			    IGPHY_PAGE_SELECT, page << BME1000_PAGE_SHIFT);
		else
			rv = wm_gmii_mdic_writereg(dev, phy,
			    BME1000_PHY_PAGE_SELECT, page);
		if (rv != 0)
			goto release;
	}

	rv = wm_gmii_mdic_writereg(dev, phy, reg & MII_ADDRMASK, val);

release:
	sc->phy.release(sc);
	return rv;
}

/*
 *  wm_enable_phy_wakeup_reg_access_bm - enable access to BM wakeup registers
 *  @dev: pointer to the HW structure
 *  @phy_reg: pointer to store original contents of BM_WUC_ENABLE_REG
 *
 *  Assumes semaphore already acquired and phy_reg points to a valid memory
 *  address to store contents of the BM_WUC_ENABLE_REG register.
 */
static int
wm_enable_phy_wakeup_reg_access_bm(device_t dev, uint16_t *phy_regp)
{
#ifdef WM_DEBUG
	struct wm_softc *sc = device_private(dev);
#endif
	uint16_t temp;
	int rv;

	DPRINTF(sc, WM_DEBUG_INIT, ("%s: %s called\n",
		device_xname(dev), __func__));

	if (!phy_regp)
		return -1;

	/* All page select, port ctrl and wakeup registers use phy address 1 */

	/* Select Port Control Registers page */
	rv = wm_gmii_mdic_writereg(dev, 1, IGPHY_PAGE_SELECT,
	    BM_PORT_CTRL_PAGE << IGP3_PAGE_SHIFT);
	if (rv != 0)
		return rv;

	/* Read WUCE and save it */
	rv = wm_gmii_mdic_readreg(dev, 1, BM_WUC_ENABLE_REG, phy_regp);
	if (rv != 0)
		return rv;

	/* Enable both PHY wakeup mode and Wakeup register page writes.
	 * Prevent a power state change by disabling ME and Host PHY wakeup.
	 */
	temp = *phy_regp;
	temp |= BM_WUC_ENABLE_BIT;
	temp &= ~(BM_WUC_ME_WU_BIT | BM_WUC_HOST_WU_BIT);

	if ((rv = wm_gmii_mdic_writereg(dev, 1, BM_WUC_ENABLE_REG, temp)) != 0)
		return rv;

	/* Select Host Wakeup Registers page - caller now able to write
	 * registers on the Wakeup registers page
	 */
	return wm_gmii_mdic_writereg(dev, 1, IGPHY_PAGE_SELECT,
	    BM_WUC_PAGE << IGP3_PAGE_SHIFT);
}

/*
 *  wm_disable_phy_wakeup_reg_access_bm - disable access to BM wakeup regs
 *  @dev: pointer to the HW structure
 *  @phy_reg: pointer to original contents of BM_WUC_ENABLE_REG
 *
 *  Restore BM_WUC_ENABLE_REG to its original value.
 *
 *  Assumes semaphore already acquired and *phy_reg is the contents of the
 *  BM_WUC_ENABLE_REG before register(s) on BM_WUC_PAGE were accessed by
 *  caller.
 */
static int
wm_disable_phy_wakeup_reg_access_bm(device_t dev, uint16_t *phy_regp)
{
#ifdef WM_DEBUG
	struct wm_softc *sc = device_private(dev);
#endif

	DPRINTF(sc, WM_DEBUG_INIT, ("%s: %s called\n",
		device_xname(dev), __func__));

	if (!phy_regp)
		return -1;

	/* Select Port Control Registers page */
	wm_gmii_mdic_writereg(dev, 1, IGPHY_PAGE_SELECT,
	    BM_PORT_CTRL_PAGE << IGP3_PAGE_SHIFT);

	/* Restore 769.17 to its original value */
	wm_gmii_mdic_writereg(dev, 1, BM_WUC_ENABLE_REG, *phy_regp);

	return 0;
}

/*
 *  wm_access_phy_wakeup_reg_bm - Read/write BM PHY wakeup register
 *  @sc: pointer to the HW structure
 *  @offset: register offset to be read or written
 *  @val: pointer to the data to read or write
 *  @rd: determines if operation is read or write
 *  @page_set: BM_WUC_PAGE already set and access enabled
 *
 *  Read the PHY register at offset and store the retrieved information in
 *  data, or write data to PHY register at offset.  Note the procedure to
 *  access the PHY wakeup registers is different than reading the other PHY
 *  registers. It works as such:
 *  1) Set 769.17.2 (page 769, register 17, bit 2) = 1
 *  2) Set page to 800 for host (801 if we were manageability)
 *  3) Write the address using the address opcode (0x11)
 *  4) Read or write the data using the data opcode (0x12)
 *  5) Restore 769.17.2 to its original value
 *
 *  Steps 1 and 2 are done by wm_enable_phy_wakeup_reg_access_bm() and
 *  step 5 is done by wm_disable_phy_wakeup_reg_access_bm().
 *
 *  Assumes semaphore is already acquired.  When page_set==TRUE, assumes
 *  the PHY page is set to BM_WUC_PAGE (i.e. a function in the call stack
 *  is responsible for calls to wm_[enable|disable]_phy_wakeup_reg_bm()).
 */
static int
wm_access_phy_wakeup_reg_bm(device_t dev, int offset, int16_t *val, int rd,
	bool page_set)
{
	struct wm_softc *sc = device_private(dev);
	uint16_t regnum = BM_PHY_REG_NUM(offset);
	uint16_t page = BM_PHY_REG_PAGE(offset);
	uint16_t wuce;
	int rv = 0;

	DPRINTF(sc, WM_DEBUG_GMII, ("%s: %s called\n",
		device_xname(dev), __func__));
	/* XXX Gig must be disabled for MDIO accesses to page 800 */
	if ((sc->sc_type == WM_T_PCH)
	    && ((CSR_READ(sc, WMREG_PHY_CTRL) & PHY_CTRL_GBE_DIS) == 0)) {
		device_printf(dev,
		    "Attempting to access page %d while gig enabled.\n", page);
	}

	if (!page_set) {
		/* Enable access to PHY wakeup registers */
		rv = wm_enable_phy_wakeup_reg_access_bm(dev, &wuce);
		if (rv != 0) {
			device_printf(dev,
			    "%s: Could not enable PHY wakeup reg access\n",
			    __func__);
			return rv;
		}
	}
	DPRINTF(sc, WM_DEBUG_GMII, ("%s: %s: Accessing PHY page %d reg 0x%x\n",
		device_xname(sc->sc_dev), __func__, page, regnum));

	/*
	 * 2) Access PHY wakeup register.
	 * See wm_access_phy_wakeup_reg_bm.
	 */

	/* Write the Wakeup register page offset value using opcode 0x11 */
	rv = wm_gmii_mdic_writereg(dev, 1, BM_WUC_ADDRESS_OPCODE, regnum);
	if (rv != 0)
		return rv;

	if (rd) {
		/* Read the Wakeup register page value using opcode 0x12 */
		rv = wm_gmii_mdic_readreg(dev, 1, BM_WUC_DATA_OPCODE, val);
	} else {
		/* Write the Wakeup register page value using opcode 0x12 */
		rv = wm_gmii_mdic_writereg(dev, 1, BM_WUC_DATA_OPCODE, *val);
	}
	if (rv != 0)
		return rv;

	if (!page_set)
		rv = wm_disable_phy_wakeup_reg_access_bm(dev, &wuce);

	return rv;
}

/*
 * wm_gmii_hv_readreg:	[mii interface function]
 *
 *	Read a PHY register on the kumeran
 * This could be handled by the PHY layer if we didn't have to lock the
 * resource ...
 */
static int
wm_gmii_hv_readreg(device_t dev, int phy, int reg, uint16_t *val)
{
	struct wm_softc *sc = device_private(dev);
	int rv;

	DPRINTF(sc, WM_DEBUG_GMII, ("%s: %s called\n",
		device_xname(dev), __func__));
	if (sc->phy.acquire(sc)) {
		device_printf(dev, "%s: failed to get semaphore\n", __func__);
		return -1;
	}

	rv = wm_gmii_hv_readreg_locked(dev, phy, reg, val);
	sc->phy.release(sc);
	return rv;
}

static int
wm_gmii_hv_readreg_locked(device_t dev, int phy, int reg, uint16_t *val)
{
	uint16_t page = BM_PHY_REG_PAGE(reg);
	uint16_t regnum = BM_PHY_REG_NUM(reg);
	int rv;

	phy = (page >= HV_INTC_FC_PAGE_START) ? 1 : phy;

	/* Page 800 works differently than the rest so it has its own func */
	if (page == BM_WUC_PAGE)
		return wm_access_phy_wakeup_reg_bm(dev, reg, val, true, false);

	/*
	 * Lower than page 768 works differently than the rest so it has its
	 * own func
	 */
	if ((page > 0) && (page < HV_INTC_FC_PAGE_START)) {
		device_printf(dev, "gmii_hv_readreg!!!\n");
		return -1;
	}

	/*
	 * XXX I21[789] documents say that the SMBus Address register is at
	 * PHY address 01, Page 0 (not 768), Register 26.
	 */
	if (page == HV_INTC_FC_PAGE_START)
		page = 0;

	if (regnum > BME1000_MAX_MULTI_PAGE_REG) {
		rv = wm_gmii_mdic_writereg(dev, 1, IGPHY_PAGE_SELECT,
		    page << BME1000_PAGE_SHIFT);
		if (rv != 0)
			return rv;
	}

	return wm_gmii_mdic_readreg(dev, phy, regnum & MII_ADDRMASK, val);
}

/*
 * wm_gmii_hv_writereg:	[mii interface function]
 *
 *	Write a PHY register on the kumeran.
 * This could be handled by the PHY layer if we didn't have to lock the
 * resource ...
 */
static int
wm_gmii_hv_writereg(device_t dev, int phy, int reg, uint16_t val)
{
	struct wm_softc *sc = device_private(dev);
	int rv;

	DPRINTF(sc, WM_DEBUG_GMII, ("%s: %s called\n",
		device_xname(dev), __func__));

	if (sc->phy.acquire(sc)) {
		device_printf(dev, "%s: failed to get semaphore\n", __func__);
		return -1;
	}

	rv = wm_gmii_hv_writereg_locked(dev, phy, reg, val);
	sc->phy.release(sc);

	return rv;
}

static int
wm_gmii_hv_writereg_locked(device_t dev, int phy, int reg, uint16_t val)
{
	struct wm_softc *sc = device_private(dev);
	uint16_t page = BM_PHY_REG_PAGE(reg);
	uint16_t regnum = BM_PHY_REG_NUM(reg);
	int rv;

	phy = (page >= HV_INTC_FC_PAGE_START) ? 1 : phy;

	/* Page 800 works differently than the rest so it has its own func */
	if (page == BM_WUC_PAGE)
		return wm_access_phy_wakeup_reg_bm(dev, reg, &val, false,
		    false);

	/*
	 * Lower than page 768 works differently than the rest so it has its
	 * own func
	 */
	if ((page > 0) && (page < HV_INTC_FC_PAGE_START)) {
		device_printf(dev, "gmii_hv_writereg!!!\n");
		return -1;
	}

	{
		/*
		 * XXX I21[789] documents say that the SMBus Address register
		 * is at PHY address 01, Page 0 (not 768), Register 26.
		 */
		if (page == HV_INTC_FC_PAGE_START)
			page = 0;

		/*
		 * XXX Workaround MDIO accesses being disabled after entering
		 * IEEE Power Down (whenever bit 11 of the PHY control
		 * register is set)
		 */
		if (sc->sc_phytype == WMPHY_82578) {
			struct mii_softc *child;

			child = LIST_FIRST(&sc->sc_mii.mii_phys);
			if ((child != NULL) && (child->mii_mpd_rev >= 1)
			    && (phy == 2) && ((regnum & MII_ADDRMASK) == 0)
			    && ((val & (1 << 11)) != 0)) {
				device_printf(dev, "XXX need workaround\n");
			}
		}

		if (regnum > BME1000_MAX_MULTI_PAGE_REG) {
			rv = wm_gmii_mdic_writereg(dev, 1,
			    IGPHY_PAGE_SELECT, page << BME1000_PAGE_SHIFT);
			if (rv != 0)
				return rv;
		}
	}

	return wm_gmii_mdic_writereg(dev, phy, regnum & MII_ADDRMASK, val);
}

/*
 * wm_gmii_82580_readreg:	[mii interface function]
 *
 *	Read a PHY register on the 82580 and I350.
 * This could be handled by the PHY layer if we didn't have to lock the
 * resource ...
 */
static int
wm_gmii_82580_readreg(device_t dev, int phy, int reg, uint16_t *val)
{
	struct wm_softc *sc = device_private(dev);
	int rv;

	if (sc->phy.acquire(sc) != 0) {
		device_printf(dev, "%s: failed to get semaphore\n", __func__);
		return -1;
	}

#ifdef DIAGNOSTIC
	if (reg > MII_ADDRMASK) {
		device_printf(dev, "%s: PHYTYPE = %d, addr 0x%x > 0x1f\n",
		    __func__, sc->sc_phytype, reg);
		reg &= MII_ADDRMASK;
	}
#endif
	rv = wm_gmii_mdic_readreg(dev, phy, reg, val);

	sc->phy.release(sc);
	return rv;
}

/*
 * wm_gmii_82580_writereg:	[mii interface function]
 *
 *	Write a PHY register on the 82580 and I350.
 * This could be handled by the PHY layer if we didn't have to lock the
 * resource ...
 */
static int
wm_gmii_82580_writereg(device_t dev, int phy, int reg, uint16_t val)
{
	struct wm_softc *sc = device_private(dev);
	int rv;

	if (sc->phy.acquire(sc) != 0) {
		device_printf(dev, "%s: failed to get semaphore\n", __func__);
		return -1;
	}

#ifdef DIAGNOSTIC
	if (reg > MII_ADDRMASK) {
		device_printf(dev, "%s: PHYTYPE = %d, addr 0x%x > 0x1f\n",
		    __func__, sc->sc_phytype, reg);
		reg &= MII_ADDRMASK;
	}
#endif
	rv = wm_gmii_mdic_writereg(dev, phy, reg, val);

	sc->phy.release(sc);
	return rv;
}

/*
 * wm_gmii_gs40g_readreg:	[mii interface function]
 *
 *	Read a PHY register on the I2100 and I211.
 * This could be handled by the PHY layer if we didn't have to lock the
 * resource ...
 */
static int
wm_gmii_gs40g_readreg(device_t dev, int phy, int reg, uint16_t *val)
{
	struct wm_softc *sc = device_private(dev);
	int page, offset;
	int rv;

	/* Acquire semaphore */
	if (sc->phy.acquire(sc)) {
		device_printf(dev, "%s: failed to get semaphore\n", __func__);
		return -1;
	}

	/* Page select */
	page = reg >> GS40G_PAGE_SHIFT;
	rv = wm_gmii_mdic_writereg(dev, phy, GS40G_PAGE_SELECT, page);
	if (rv != 0)
		goto release;

	/* Read reg */
	offset = reg & GS40G_OFFSET_MASK;
	rv = wm_gmii_mdic_readreg(dev, phy, offset, val);

release:
	sc->phy.release(sc);
	return rv;
}

/*
 * wm_gmii_gs40g_writereg:	[mii interface function]
 *
 *	Write a PHY register on the I210 and I211.
 * This could be handled by the PHY layer if we didn't have to lock the
 * resource ...
 */
static int
wm_gmii_gs40g_writereg(device_t dev, int phy, int reg, uint16_t val)
{
	struct wm_softc *sc = device_private(dev);
	uint16_t page;
	int offset, rv;

	/* Acquire semaphore */
	if (sc->phy.acquire(sc)) {
		device_printf(dev, "%s: failed to get semaphore\n", __func__);
		return -1;
	}

	/* Page select */
	page = reg >> GS40G_PAGE_SHIFT;
	rv = wm_gmii_mdic_writereg(dev, phy, GS40G_PAGE_SELECT, page);
	if (rv != 0)
		goto release;

	/* Write reg */
	offset = reg & GS40G_OFFSET_MASK;
	rv = wm_gmii_mdic_writereg(dev, phy, offset, val);

release:
	/* Release semaphore */
	sc->phy.release(sc);
	return rv;
}

/*
 * wm_gmii_statchg:	[mii interface function]
 *
 *	Callback from MII layer when media changes.
 */
static void
wm_gmii_statchg(struct ifnet *ifp)
{
	struct wm_softc *sc = ifp->if_softc;
	struct mii_data *mii = &sc->sc_mii;

	sc->sc_ctrl &= ~(CTRL_TFCE | CTRL_RFCE);
	sc->sc_tctl &= ~TCTL_COLD(0x3ff);
	sc->sc_fcrtl &= ~FCRTL_XONE;

	/* Get flow control negotiation result. */
	if (IFM_SUBTYPE(mii->mii_media.ifm_cur->ifm_media) == IFM_AUTO &&
	    (mii->mii_media_active & IFM_ETH_FMASK) != sc->sc_flowflags) {
		sc->sc_flowflags = mii->mii_media_active & IFM_ETH_FMASK;
		mii->mii_media_active &= ~IFM_ETH_FMASK;
	}

	if (sc->sc_flowflags & IFM_FLOW) {
		if (sc->sc_flowflags & IFM_ETH_TXPAUSE) {
			sc->sc_ctrl |= CTRL_TFCE;
			sc->sc_fcrtl |= FCRTL_XONE;
		}
		if (sc->sc_flowflags & IFM_ETH_RXPAUSE)
			sc->sc_ctrl |= CTRL_RFCE;
	}

	if (mii->mii_media_active & IFM_FDX) {
		DPRINTF(sc, WM_DEBUG_LINK,
		    ("%s: LINK: statchg: FDX\n", ifp->if_xname));
		sc->sc_tctl |= TCTL_COLD(TX_COLLISION_DISTANCE_FDX);
	} else {
		DPRINTF(sc, WM_DEBUG_LINK,
		    ("%s: LINK: statchg: HDX\n", ifp->if_xname));
		sc->sc_tctl |= TCTL_COLD(TX_COLLISION_DISTANCE_HDX);
	}

	CSR_WRITE(sc, WMREG_CTRL, sc->sc_ctrl);
	CSR_WRITE(sc, WMREG_TCTL, sc->sc_tctl);
	CSR_WRITE(sc, (sc->sc_type < WM_T_82543) ? WMREG_OLD_FCRTL
						 : WMREG_FCRTL, sc->sc_fcrtl);
	if (sc->sc_type == WM_T_80003) {
		switch (IFM_SUBTYPE(mii->mii_media_active)) {
		case IFM_1000_T:
			wm_kmrn_writereg(sc, KUMCTRLSTA_OFFSET_HD_CTRL,
			    KUMCTRLSTA_HD_CTRL_1000_DEFAULT);
			sc->sc_tipg =  TIPG_1000T_80003_DFLT;
			break;
		default:
			wm_kmrn_writereg(sc, KUMCTRLSTA_OFFSET_HD_CTRL,
			    KUMCTRLSTA_HD_CTRL_10_100_DEFAULT);
			sc->sc_tipg =  TIPG_10_100_80003_DFLT;
			break;
		}
		CSR_WRITE(sc, WMREG_TIPG, sc->sc_tipg);
	}
}

/* kumeran related (80003, ICH* and PCH*) */

/*
 * wm_kmrn_readreg:
 *
 *	Read a kumeran register
 */
static int
wm_kmrn_readreg(struct wm_softc *sc, int reg, uint16_t *val)
{
	int rv;

	if (sc->sc_type == WM_T_80003)
		rv = wm_get_swfw_semaphore(sc, SWFW_MAC_CSR_SM);
	else
		rv = sc->phy.acquire(sc);
	if (rv != 0) {
		device_printf(sc->sc_dev, "%s: failed to get semaphore\n",
		    __func__);
		return rv;
	}

	rv = wm_kmrn_readreg_locked(sc, reg, val);

	if (sc->sc_type == WM_T_80003)
		wm_put_swfw_semaphore(sc, SWFW_MAC_CSR_SM);
	else
		sc->phy.release(sc);

	return rv;
}

static int
wm_kmrn_readreg_locked(struct wm_softc *sc, int reg, uint16_t *val)
{

	CSR_WRITE(sc, WMREG_KUMCTRLSTA,
	    ((reg << KUMCTRLSTA_OFFSET_SHIFT) & KUMCTRLSTA_OFFSET) |
	    KUMCTRLSTA_REN);
	CSR_WRITE_FLUSH(sc);
	delay(2);

	*val = CSR_READ(sc, WMREG_KUMCTRLSTA) & KUMCTRLSTA_MASK;

	return 0;
}

/*
 * wm_kmrn_writereg:
 *
 *	Write a kumeran register
 */
static int
wm_kmrn_writereg(struct wm_softc *sc, int reg, uint16_t val)
{
	int rv;

	if (sc->sc_type == WM_T_80003)
		rv = wm_get_swfw_semaphore(sc, SWFW_MAC_CSR_SM);
	else
		rv = sc->phy.acquire(sc);
	if (rv != 0) {
		device_printf(sc->sc_dev, "%s: failed to get semaphore\n",
		    __func__);
		return rv;
	}

	rv = wm_kmrn_writereg_locked(sc, reg, val);

	if (sc->sc_type == WM_T_80003)
		wm_put_swfw_semaphore(sc, SWFW_MAC_CSR_SM);
	else
		sc->phy.release(sc);

	return rv;
}

static int
wm_kmrn_writereg_locked(struct wm_softc *sc, int reg, uint16_t val)
{

	CSR_WRITE(sc, WMREG_KUMCTRLSTA,
	    ((reg << KUMCTRLSTA_OFFSET_SHIFT) & KUMCTRLSTA_OFFSET) | val);

	return 0;
}

/*
 * EMI register related (82579, WMPHY_I217(PCH2 and newer))
 * This access method is different from IEEE MMD.
 */
static int
wm_access_emi_reg_locked(device_t dev, int reg, uint16_t *val, bool rd)
{
	struct wm_softc *sc = device_private(dev);
	int rv;

	rv = sc->phy.writereg_locked(dev, 2, I82579_EMI_ADDR, reg);
	if (rv != 0)
		return rv;

	if (rd)
		rv = sc->phy.readreg_locked(dev, 2, I82579_EMI_DATA, val);
	else
		rv = sc->phy.writereg_locked(dev, 2, I82579_EMI_DATA, *val);
	return rv;
}

static int
wm_read_emi_reg_locked(device_t dev, int reg, uint16_t *val)
{

	return wm_access_emi_reg_locked(dev, reg, val, true);
}

static int
wm_write_emi_reg_locked(device_t dev, int reg, uint16_t val)
{

	return wm_access_emi_reg_locked(dev, reg, &val, false);
}

/* SGMII related */

/*
 * wm_sgmii_uses_mdio
 *
 * Check whether the transaction is to the internal PHY or the external
 * MDIO interface. Return true if it's MDIO.
 */
static bool
wm_sgmii_uses_mdio(struct wm_softc *sc)
{
	uint32_t reg;
	bool ismdio = false;

	switch (sc->sc_type) {
	case WM_T_82575:
	case WM_T_82576:
		reg = CSR_READ(sc, WMREG_MDIC);
		ismdio = ((reg & MDIC_DEST) != 0);
		break;
	case WM_T_82580:
	case WM_T_I350:
	case WM_T_I354:
	case WM_T_I210:
	case WM_T_I211:
		reg = CSR_READ(sc, WMREG_MDICNFG);
		ismdio = ((reg & MDICNFG_DEST) != 0);
		break;
	default:
		break;
	}

	return ismdio;
}

/* Setup internal SGMII PHY for SFP */
static void
wm_sgmii_sfp_preconfig(struct wm_softc *sc)
{
	uint16_t id1, id2, phyreg;
	int i, rv;

	if (((sc->sc_flags & WM_F_SGMII) == 0)
	    || ((sc->sc_flags & WM_F_SFP) == 0))
		return;

	for (i = 0; i < MII_NPHY; i++) {
		sc->phy.no_errprint = true;
		rv = sc->phy.readreg_locked(sc->sc_dev, i, MII_PHYIDR1, &id1);
		if (rv != 0)
			continue;
		rv = sc->phy.readreg_locked(sc->sc_dev, i, MII_PHYIDR2, &id2);
		if (rv != 0)
			continue;
		if (MII_OUI(id1, id2) != MII_OUI_xxMARVELL)
			continue;
		sc->phy.no_errprint = false;

		sc->phy.readreg_locked(sc->sc_dev, i, MAKPHY_ESSR, &phyreg);
		phyreg &= ~(ESSR_SER_ANEG_BYPASS | ESSR_HWCFG_MODE);
		phyreg |= ESSR_SGMII_WOC_COPPER;
		sc->phy.writereg_locked(sc->sc_dev, i, MAKPHY_ESSR, phyreg);
		break;
	}

}

/*
 * wm_sgmii_readreg:	[mii interface function]
 *
 *	Read a PHY register on the SGMII
 * This could be handled by the PHY layer if we didn't have to lock the
 * resource ...
 */
static int
wm_sgmii_readreg(device_t dev, int phy, int reg, uint16_t *val)
{
	struct wm_softc *sc = device_private(dev);
	int rv;

	if (sc->phy.acquire(sc)) {
		device_printf(dev, "%s: failed to get semaphore\n", __func__);
		return -1;
	}

	rv = wm_sgmii_readreg_locked(dev, phy, reg, val);

	sc->phy.release(sc);
	return rv;
}

static int
wm_sgmii_readreg_locked(device_t dev, int phy, int reg, uint16_t *val)
{
	struct wm_softc *sc = device_private(dev);
	uint32_t i2ccmd;
	int i, rv = 0;

	i2ccmd = (reg << I2CCMD_REG_ADDR_SHIFT)
	    | (phy << I2CCMD_PHY_ADDR_SHIFT) | I2CCMD_OPCODE_READ;
	CSR_WRITE(sc, WMREG_I2CCMD, i2ccmd);

	/* Poll the ready bit */
	for (i = 0; i < I2CCMD_PHY_TIMEOUT; i++) {
		delay(50);
		i2ccmd = CSR_READ(sc, WMREG_I2CCMD);
		if (i2ccmd & I2CCMD_READY)
			break;
	}
	if ((i2ccmd & I2CCMD_READY) == 0) {
		device_printf(dev, "I2CCMD Read did not complete\n");
		rv = ETIMEDOUT;
	}
	if ((i2ccmd & I2CCMD_ERROR) != 0) {
		if (!sc->phy.no_errprint)
			device_printf(dev, "I2CCMD Error bit set\n");
		rv = EIO;
	}

	*val = (uint16_t)((i2ccmd >> 8) & 0x00ff) | ((i2ccmd << 8) & 0xff00);

	return rv;
}

/*
 * wm_sgmii_writereg:	[mii interface function]
 *
 *	Write a PHY register on the SGMII.
 * This could be handled by the PHY layer if we didn't have to lock the
 * resource ...
 */
static int
wm_sgmii_writereg(device_t dev, int phy, int reg, uint16_t val)
{
	struct wm_softc *sc = device_private(dev);
	int rv;

	if (sc->phy.acquire(sc) != 0) {
		device_printf(dev, "%s: failed to get semaphore\n", __func__);
		return -1;
	}

	rv = wm_sgmii_writereg_locked(dev, phy, reg, val);

	sc->phy.release(sc);

	return rv;
}

static int
wm_sgmii_writereg_locked(device_t dev, int phy, int reg, uint16_t val)
{
	struct wm_softc *sc = device_private(dev);
	uint32_t i2ccmd;
	uint16_t swapdata;
	int rv = 0;
	int i;

	/* Swap the data bytes for the I2C interface */
	swapdata = ((val >> 8) & 0x00FF) | ((val << 8) & 0xFF00);
	i2ccmd = (reg << I2CCMD_REG_ADDR_SHIFT)
	    | (phy << I2CCMD_PHY_ADDR_SHIFT) | I2CCMD_OPCODE_WRITE | swapdata;
	CSR_WRITE(sc, WMREG_I2CCMD, i2ccmd);

	/* Poll the ready bit */
	for (i = 0; i < I2CCMD_PHY_TIMEOUT; i++) {
		delay(50);
		i2ccmd = CSR_READ(sc, WMREG_I2CCMD);
		if (i2ccmd & I2CCMD_READY)
			break;
	}
	if ((i2ccmd & I2CCMD_READY) == 0) {
		device_printf(dev, "I2CCMD Write did not complete\n");
		rv = ETIMEDOUT;
	}
	if ((i2ccmd & I2CCMD_ERROR) != 0) {
		device_printf(dev, "I2CCMD Error bit set\n");
		rv = EIO;
	}

	return rv;
}

/* TBI related */

static bool
wm_tbi_havesignal(struct wm_softc *sc, uint32_t ctrl)
{
	bool sig;

	sig = ctrl & CTRL_SWDPIN(1);

	/*
	 * On 82543 and 82544, the CTRL_SWDPIN(1) bit will be 0 if the optics
	 * detect a signal, 1 if they don't.
	 */
	if ((sc->sc_type == WM_T_82543) || (sc->sc_type == WM_T_82544))
		sig = !sig;

	return sig;
}

/*
 * wm_tbi_mediainit:
 *
 *	Initialize media for use on 1000BASE-X devices.
 */
static void
wm_tbi_mediainit(struct wm_softc *sc)
{
	struct ifnet *ifp = &sc->sc_ethercom.ec_if;
	const char *sep = "";

	if (sc->sc_type < WM_T_82543)
		sc->sc_tipg = TIPG_WM_DFLT;
	else
		sc->sc_tipg = TIPG_LG_DFLT;

	sc->sc_tbi_serdes_anegticks = 5;

	/* Initialize our media structures */
	sc->sc_mii.mii_ifp = ifp;
	sc->sc_ethercom.ec_mii = &sc->sc_mii;

	ifp->if_baudrate = IF_Gbps(1);
	if (((sc->sc_type >= WM_T_82575) && (sc->sc_type <= WM_T_I211))
	    && (sc->sc_mediatype == WM_MEDIATYPE_SERDES)) {
		ifmedia_init_with_lock(&sc->sc_mii.mii_media, IFM_IMASK,
		    wm_serdes_mediachange, wm_serdes_mediastatus,
		    sc->sc_core_lock);
	} else {
		ifmedia_init_with_lock(&sc->sc_mii.mii_media, IFM_IMASK,
		    wm_tbi_mediachange, wm_tbi_mediastatus, sc->sc_core_lock);
	}

	/*
	 * SWD Pins:
	 *
	 *	0 = Link LED (output)
	 *	1 = Loss Of Signal (input)
	 */
	sc->sc_ctrl |= CTRL_SWDPIO(0);

	/* XXX Perhaps this is only for TBI */
	if (sc->sc_mediatype != WM_MEDIATYPE_SERDES)
		sc->sc_ctrl &= ~CTRL_SWDPIO(1);

	if (sc->sc_mediatype == WM_MEDIATYPE_SERDES)
		sc->sc_ctrl &= ~CTRL_LRST;

	CSR_WRITE(sc, WMREG_CTRL, sc->sc_ctrl);

#define	ADD(ss, mm, dd)							\
do {									\
	aprint_normal("%s%s", sep, ss);					\
	ifmedia_add(&sc->sc_mii.mii_media, IFM_ETHER | (mm), (dd), NULL); \
	sep = ", ";							\
} while (/*CONSTCOND*/0)

	aprint_normal_dev(sc->sc_dev, "");

	if (sc->sc_type == WM_T_I354) {
		uint32_t status;

		status = CSR_READ(sc, WMREG_STATUS);
		if (((status & STATUS_2P5_SKU) != 0)
		    && ((status & STATUS_2P5_SKU_OVER) == 0)) {
			ADD("2500baseKX-FDX", IFM_2500_KX | IFM_FDX,ANAR_X_FD);
		} else
			ADD("1000baseKX-FDX", IFM_1000_KX | IFM_FDX,ANAR_X_FD);
	} else if (sc->sc_type == WM_T_82545) {
		/* Only 82545 is LX (XXX except SFP) */
		ADD("1000baseLX", IFM_1000_LX, ANAR_X_HD);
		ADD("1000baseLX-FDX", IFM_1000_LX | IFM_FDX, ANAR_X_FD);
	} else if (sc->sc_sfptype != 0) {
		/* XXX wm(4) fiber/serdes don't use ifm_data */
		switch (sc->sc_sfptype) {
		default:
		case SFF_SFP_ETH_FLAGS_1000SX:
			ADD("1000baseSX", IFM_1000_SX, ANAR_X_HD);
			ADD("1000baseSX-FDX", IFM_1000_SX | IFM_FDX, ANAR_X_FD);
			break;
		case SFF_SFP_ETH_FLAGS_1000LX:
			ADD("1000baseLX", IFM_1000_LX, ANAR_X_HD);
			ADD("1000baseLX-FDX", IFM_1000_LX | IFM_FDX, ANAR_X_FD);
			break;
		case SFF_SFP_ETH_FLAGS_1000CX:
			ADD("1000baseCX", IFM_1000_CX, ANAR_X_HD);
			ADD("1000baseCX-FDX", IFM_1000_CX | IFM_FDX, ANAR_X_FD);
			break;
		case SFF_SFP_ETH_FLAGS_1000T:
			ADD("1000baseT", IFM_1000_T, 0);
			ADD("1000baseT-FDX", IFM_1000_T | IFM_FDX, 0);
			break;
		case SFF_SFP_ETH_FLAGS_100FX:
			ADD("100baseFX", IFM_100_FX, ANAR_TX);
			ADD("100baseFX-FDX", IFM_100_FX | IFM_FDX, ANAR_TX_FD);
			break;
		}
	} else {
		ADD("1000baseSX", IFM_1000_SX, ANAR_X_HD);
		ADD("1000baseSX-FDX", IFM_1000_SX | IFM_FDX, ANAR_X_FD);
	}
	ADD("auto", IFM_AUTO, ANAR_X_FD | ANAR_X_HD);
	aprint_normal("\n");

#undef ADD

	ifmedia_set(&sc->sc_mii.mii_media, IFM_ETHER | IFM_AUTO);
}

/*
 * wm_tbi_mediachange:	[ifmedia interface function]
 *
 *	Set hardware to newly-selected media on a 1000BASE-X device.
 */
static int
wm_tbi_mediachange(struct ifnet *ifp)
{
	struct wm_softc *sc = ifp->if_softc;
	struct ifmedia_entry *ife = sc->sc_mii.mii_media.ifm_cur;
	uint32_t status, ctrl;
	bool signal;
	int i;

	KASSERT(sc->sc_mediatype != WM_MEDIATYPE_COPPER);
	if (sc->sc_mediatype == WM_MEDIATYPE_SERDES) {
		/* XXX need some work for >= 82571 and < 82575 */
		if (sc->sc_type < WM_T_82575)
			return 0;
	}

	if ((sc->sc_type == WM_T_82571) || (sc->sc_type == WM_T_82572)
	    || (sc->sc_type >= WM_T_82575))
		CSR_WRITE(sc, WMREG_SCTL, SCTL_DISABLE_SERDES_LOOPBACK);

	sc->sc_ctrl &= ~CTRL_LRST;
	sc->sc_txcw = TXCW_ANE;
	if (IFM_SUBTYPE(ife->ifm_media) == IFM_AUTO)
		sc->sc_txcw |= TXCW_FD | TXCW_HD;
	else if (ife->ifm_media & IFM_FDX)
		sc->sc_txcw |= TXCW_FD;
	else
		sc->sc_txcw |= TXCW_HD;

	if ((sc->sc_mii.mii_media.ifm_media & IFM_FLOW) != 0)
		sc->sc_txcw |= TXCW_SYM_PAUSE | TXCW_ASYM_PAUSE;

	DPRINTF(sc, WM_DEBUG_LINK,("%s: sc_txcw = 0x%x after autoneg check\n",
		device_xname(sc->sc_dev), sc->sc_txcw));
	CSR_WRITE(sc, WMREG_TXCW, sc->sc_txcw);
	CSR_WRITE(sc, WMREG_CTRL, sc->sc_ctrl);
	CSR_WRITE_FLUSH(sc);
	delay(1000);

	ctrl = CSR_READ(sc, WMREG_CTRL);
	signal = wm_tbi_havesignal(sc, ctrl);

	DPRINTF(sc, WM_DEBUG_LINK, ("%s: signal = %d\n", device_xname(sc->sc_dev),
		signal));

	if (signal) {
		/* Have signal; wait for the link to come up. */
		for (i = 0; i < WM_LINKUP_TIMEOUT; i++) {
			delay(10000);
			if (CSR_READ(sc, WMREG_STATUS) & STATUS_LU)
				break;
		}

		DPRINTF(sc, WM_DEBUG_LINK,("%s: i = %d after waiting for link\n",
			device_xname(sc->sc_dev), i));

		status = CSR_READ(sc, WMREG_STATUS);
		DPRINTF(sc, WM_DEBUG_LINK,
		    ("%s: status after final read = 0x%x, STATUS_LU = 0x%x\n",
			device_xname(sc->sc_dev), status, STATUS_LU));
		if (status & STATUS_LU) {
			/* Link is up. */
			DPRINTF(sc, WM_DEBUG_LINK,
			    ("%s: LINK: set media -> link up %s\n",
				device_xname(sc->sc_dev),
				(status & STATUS_FD) ? "FDX" : "HDX"));

			/*
			 * NOTE: CTRL will update TFCE and RFCE automatically,
			 * so we should update sc->sc_ctrl
			 */
			sc->sc_ctrl = CSR_READ(sc, WMREG_CTRL);
			sc->sc_tctl &= ~TCTL_COLD(0x3ff);
			sc->sc_fcrtl &= ~FCRTL_XONE;
			if (status & STATUS_FD)
				sc->sc_tctl |=
				    TCTL_COLD(TX_COLLISION_DISTANCE_FDX);
			else
				sc->sc_tctl |=
				    TCTL_COLD(TX_COLLISION_DISTANCE_HDX);
			if (CSR_READ(sc, WMREG_CTRL) & CTRL_TFCE)
				sc->sc_fcrtl |= FCRTL_XONE;
			CSR_WRITE(sc, WMREG_TCTL, sc->sc_tctl);
			CSR_WRITE(sc, (sc->sc_type < WM_T_82543) ?
			    WMREG_OLD_FCRTL : WMREG_FCRTL, sc->sc_fcrtl);
			sc->sc_tbi_linkup = 1;
		} else {
			if (i == WM_LINKUP_TIMEOUT)
				wm_check_for_link(sc);
			/* Link is down. */
			DPRINTF(sc, WM_DEBUG_LINK,
			    ("%s: LINK: set media -> link down\n",
				device_xname(sc->sc_dev)));
			sc->sc_tbi_linkup = 0;
		}
	} else {
		DPRINTF(sc, WM_DEBUG_LINK, ("%s: LINK: set media -> no signal\n",
			device_xname(sc->sc_dev)));
		sc->sc_tbi_linkup = 0;
	}

	wm_tbi_serdes_set_linkled(sc);

	return 0;
}

/*
 * wm_tbi_mediastatus:	[ifmedia interface function]
 *
 *	Get the current interface media status on a 1000BASE-X device.
 */
static void
wm_tbi_mediastatus(struct ifnet *ifp, struct ifmediareq *ifmr)
{
	struct wm_softc *sc = ifp->if_softc;
	uint32_t ctrl, status;

	ifmr->ifm_status = IFM_AVALID;
	ifmr->ifm_active = IFM_ETHER;

	status = CSR_READ(sc, WMREG_STATUS);
	if ((status & STATUS_LU) == 0) {
		ifmr->ifm_active |= IFM_NONE;
		return;
	}

	ifmr->ifm_status |= IFM_ACTIVE;
	/* Only 82545 is LX */
	if (sc->sc_type == WM_T_82545)
		ifmr->ifm_active |= IFM_1000_LX;
	else
		ifmr->ifm_active |= IFM_1000_SX;
	if (CSR_READ(sc, WMREG_STATUS) & STATUS_FD)
		ifmr->ifm_active |= IFM_FDX;
	else
		ifmr->ifm_active |= IFM_HDX;
	ctrl = CSR_READ(sc, WMREG_CTRL);
	if (ctrl & CTRL_RFCE)
		ifmr->ifm_active |= IFM_FLOW | IFM_ETH_RXPAUSE;
	if (ctrl & CTRL_TFCE)
		ifmr->ifm_active |= IFM_FLOW | IFM_ETH_TXPAUSE;
}

/* XXX TBI only */
static int
wm_check_for_link(struct wm_softc *sc)
{
	struct ifmedia_entry *ife = sc->sc_mii.mii_media.ifm_cur;
	uint32_t rxcw;
	uint32_t ctrl;
	uint32_t status;
	bool signal;

	DPRINTF(sc, WM_DEBUG_LINK, ("%s: %s called\n",
		device_xname(sc->sc_dev), __func__));

	if (sc->sc_mediatype == WM_MEDIATYPE_SERDES) {
		/* XXX need some work for >= 82571 */
		if (sc->sc_type >= WM_T_82571) {
			sc->sc_tbi_linkup = 1;
			return 0;
		}
	}

	rxcw = CSR_READ(sc, WMREG_RXCW);
	ctrl = CSR_READ(sc, WMREG_CTRL);
	status = CSR_READ(sc, WMREG_STATUS);
	signal = wm_tbi_havesignal(sc, ctrl);

	DPRINTF(sc, WM_DEBUG_LINK,
	    ("%s: %s: signal = %d, status_lu = %d, rxcw_c = %d\n",
		device_xname(sc->sc_dev), __func__, signal,
		((status & STATUS_LU) != 0), ((rxcw & RXCW_C) != 0)));

	/*
	 * SWDPIN   LU RXCW
	 *	0    0	  0
	 *	0    0	  1	(should not happen)
	 *	0    1	  0	(should not happen)
	 *	0    1	  1	(should not happen)
	 *	1    0	  0	Disable autonego and force linkup
	 *	1    0	  1	got /C/ but not linkup yet
	 *	1    1	  0	(linkup)
	 *	1    1	  1	If IFM_AUTO, back to autonego
	 *
	 */
	if (signal && ((status & STATUS_LU) == 0) && ((rxcw & RXCW_C) == 0)) {
		DPRINTF(sc, WM_DEBUG_LINK,
		    ("%s: %s: force linkup and fullduplex\n",
			device_xname(sc->sc_dev), __func__));
		sc->sc_tbi_linkup = 0;
		/* Disable auto-negotiation in the TXCW register */
		CSR_WRITE(sc, WMREG_TXCW, (sc->sc_txcw & ~TXCW_ANE));

		/*
		 * Force link-up and also force full-duplex.
		 *
		 * NOTE: CTRL was updated TFCE and RFCE automatically,
		 * so we should update sc->sc_ctrl
		 */
		sc->sc_ctrl = ctrl | CTRL_SLU | CTRL_FD;
		CSR_WRITE(sc, WMREG_CTRL, sc->sc_ctrl);
	} else if (((status & STATUS_LU) != 0)
	    && ((rxcw & RXCW_C) != 0)
	    && (IFM_SUBTYPE(ife->ifm_media) == IFM_AUTO)) {
		sc->sc_tbi_linkup = 1;
		DPRINTF(sc, WM_DEBUG_LINK, ("%s: %s: go back to autonego\n",
			device_xname(sc->sc_dev),
			__func__));
		CSR_WRITE(sc, WMREG_TXCW, sc->sc_txcw);
		CSR_WRITE(sc, WMREG_CTRL, (ctrl & ~CTRL_SLU));
	} else if (signal && ((rxcw & RXCW_C) != 0)) {
		DPRINTF(sc, WM_DEBUG_LINK, ("%s: %s: /C/",
			device_xname(sc->sc_dev), __func__));
	} else {
		DPRINTF(sc, WM_DEBUG_LINK, ("%s: %s: linkup %08x,%08x,%08x\n",
			device_xname(sc->sc_dev), __func__, rxcw, ctrl,
			status));
	}

	return 0;
}

/*
 * wm_tbi_tick:
 *
 *	Check the link on TBI devices.
 *	This function acts as mii_tick().
 */
static void
wm_tbi_tick(struct wm_softc *sc)
{
	struct mii_data *mii = &sc->sc_mii;
	struct ifmedia_entry *ife = mii->mii_media.ifm_cur;
	uint32_t status;

	KASSERT(WM_CORE_LOCKED(sc));

	status = CSR_READ(sc, WMREG_STATUS);

	/* XXX is this needed? */
	(void)CSR_READ(sc, WMREG_RXCW);
	(void)CSR_READ(sc, WMREG_CTRL);

	/* set link status */
	if ((status & STATUS_LU) == 0) {
		DPRINTF(sc, WM_DEBUG_LINK, ("%s: LINK: checklink -> down\n",
			device_xname(sc->sc_dev)));
		sc->sc_tbi_linkup = 0;
	} else if (sc->sc_tbi_linkup == 0) {
		DPRINTF(sc, WM_DEBUG_LINK, ("%s: LINK: checklink -> up %s\n",
			device_xname(sc->sc_dev),
			(status & STATUS_FD) ? "FDX" : "HDX"));
		sc->sc_tbi_linkup = 1;
		sc->sc_tbi_serdes_ticks = 0;
	}

	if ((sc->sc_ethercom.ec_if.if_flags & IFF_UP) == 0)
		goto setled;

	if ((status & STATUS_LU) == 0) {
		sc->sc_tbi_linkup = 0;
		/* If the timer expired, retry autonegotiation */
		if ((IFM_SUBTYPE(ife->ifm_media) == IFM_AUTO)
		    && (++sc->sc_tbi_serdes_ticks
			>= sc->sc_tbi_serdes_anegticks)) {
			DPRINTF(sc, WM_DEBUG_LINK, ("%s: %s: EXPIRE\n",
				device_xname(sc->sc_dev), __func__));
			sc->sc_tbi_serdes_ticks = 0;
			/*
			 * Reset the link, and let autonegotiation do
			 * its thing
			 */
			sc->sc_ctrl |= CTRL_LRST;
			CSR_WRITE(sc, WMREG_CTRL, sc->sc_ctrl);
			CSR_WRITE_FLUSH(sc);
			delay(1000);
			sc->sc_ctrl &= ~CTRL_LRST;
			CSR_WRITE(sc, WMREG_CTRL, sc->sc_ctrl);
			CSR_WRITE_FLUSH(sc);
			delay(1000);
			CSR_WRITE(sc, WMREG_TXCW,
			    sc->sc_txcw & ~TXCW_ANE);
			CSR_WRITE(sc, WMREG_TXCW, sc->sc_txcw);
		}
	}

setled:
	wm_tbi_serdes_set_linkled(sc);
}

/* SERDES related */
static void
wm_serdes_power_up_link_82575(struct wm_softc *sc)
{
	uint32_t reg;

	if ((sc->sc_mediatype != WM_MEDIATYPE_SERDES)
	    && ((sc->sc_flags & WM_F_SGMII) == 0))
		return;

	/* Enable PCS to turn on link */
	reg = CSR_READ(sc, WMREG_PCS_CFG);
	reg |= PCS_CFG_PCS_EN;
	CSR_WRITE(sc, WMREG_PCS_CFG, reg);

	/* Power up the laser */
	reg = CSR_READ(sc, WMREG_CTRL_EXT);
	reg &= ~CTRL_EXT_SWDPIN(3);
	CSR_WRITE(sc, WMREG_CTRL_EXT, reg);

	/* Flush the write to verify completion */
	CSR_WRITE_FLUSH(sc);
	delay(1000);
}

static int
wm_serdes_mediachange(struct ifnet *ifp)
{
	struct wm_softc *sc = ifp->if_softc;
	bool pcs_autoneg = true; /* XXX */
	uint32_t ctrl_ext, pcs_lctl, reg;

	if ((sc->sc_mediatype != WM_MEDIATYPE_SERDES)
	    && ((sc->sc_flags & WM_F_SGMII) == 0))
		return 0;

	/* XXX Currently, this function is not called on 8257[12] */
	if ((sc->sc_type == WM_T_82571) || (sc->sc_type == WM_T_82572)
	    || (sc->sc_type >= WM_T_82575))
		CSR_WRITE(sc, WMREG_SCTL, SCTL_DISABLE_SERDES_LOOPBACK);

	/* Power on the sfp cage if present */
	ctrl_ext = CSR_READ(sc, WMREG_CTRL_EXT);
	ctrl_ext &= ~CTRL_EXT_SWDPIN(3);
	ctrl_ext |= CTRL_EXT_I2C_ENA;
	CSR_WRITE(sc, WMREG_CTRL_EXT, ctrl_ext);

	sc->sc_ctrl |= CTRL_SLU;

	if ((sc->sc_type == WM_T_82575) || (sc->sc_type == WM_T_82576)) {
		sc->sc_ctrl |= CTRL_SWDPIN(0) | CTRL_SWDPIN(1);

		reg = CSR_READ(sc, WMREG_CONNSW);
		reg |= CONNSW_ENRGSRC;
		CSR_WRITE(sc, WMREG_CONNSW, reg);
	}

	pcs_lctl = CSR_READ(sc, WMREG_PCS_LCTL);
	switch (ctrl_ext & CTRL_EXT_LINK_MODE_MASK) {
	case CTRL_EXT_LINK_MODE_SGMII:
		/* SGMII mode lets the phy handle forcing speed/duplex */
		pcs_autoneg = true;
		/* Autoneg time out should be disabled for SGMII mode */
		pcs_lctl &= ~PCS_LCTL_AN_TIMEOUT;
		break;
	case CTRL_EXT_LINK_MODE_1000KX:
		pcs_autoneg = false;
		/* FALLTHROUGH */
	default:
		if ((sc->sc_type == WM_T_82575)
		    || (sc->sc_type == WM_T_82576)) {
			if ((sc->sc_flags & WM_F_PCS_DIS_AUTONEGO) != 0)
				pcs_autoneg = false;
		}
		sc->sc_ctrl |= CTRL_SPEED_1000 | CTRL_FRCSPD | CTRL_FD
		    | CTRL_FRCFDX;

		/* Set speed of 1000/Full if speed/duplex is forced */
		pcs_lctl |= PCS_LCTL_FSV_1000 | PCS_LCTL_FDV_FULL;
	}
	CSR_WRITE(sc, WMREG_CTRL, sc->sc_ctrl);

	pcs_lctl &= ~(PCS_LCTL_AN_ENABLE | PCS_LCTL_FLV_LINK_UP |
	    PCS_LCTL_FSD | PCS_LCTL_FORCE_LINK);

	if (pcs_autoneg) {
		/* Set PCS register for autoneg */
		pcs_lctl |= PCS_LCTL_AN_ENABLE | PCS_LCTL_AN_RESTART;

		/* Disable force flow control for autoneg */
		pcs_lctl &= ~PCS_LCTL_FORCE_FC;

		/* Configure flow control advertisement for autoneg */
		reg = CSR_READ(sc, WMREG_PCS_ANADV);
		reg &= ~(TXCW_ASYM_PAUSE | TXCW_SYM_PAUSE);
		reg |= TXCW_ASYM_PAUSE | TXCW_SYM_PAUSE;
		CSR_WRITE(sc, WMREG_PCS_ANADV, reg);
	} else
		pcs_lctl |= PCS_LCTL_FSD | PCS_LCTL_FORCE_FC;

	CSR_WRITE(sc, WMREG_PCS_LCTL, pcs_lctl);

	return 0;
}

static void
wm_serdes_mediastatus(struct ifnet *ifp, struct ifmediareq *ifmr)
{
	struct wm_softc *sc = ifp->if_softc;
	struct mii_data *mii = &sc->sc_mii;
	struct ifmedia_entry *ife = mii->mii_media.ifm_cur;
	uint32_t pcs_adv, pcs_lpab, reg;

	ifmr->ifm_status = IFM_AVALID;
	ifmr->ifm_active = IFM_ETHER;

	/* Check PCS */
	reg = CSR_READ(sc, WMREG_PCS_LSTS);
	if ((reg & PCS_LSTS_LINKOK) == 0) {
		ifmr->ifm_active |= IFM_NONE;
		sc->sc_tbi_linkup = 0;
		goto setled;
	}

	sc->sc_tbi_linkup = 1;
	ifmr->ifm_status |= IFM_ACTIVE;
	if (sc->sc_type == WM_T_I354) {
		uint32_t status;

		status = CSR_READ(sc, WMREG_STATUS);
		if (((status & STATUS_2P5_SKU) != 0)
		    && ((status & STATUS_2P5_SKU_OVER) == 0)) {
			ifmr->ifm_active |= IFM_2500_KX;
		} else
			ifmr->ifm_active |= IFM_1000_KX;
	} else {
		switch (__SHIFTOUT(reg, PCS_LSTS_SPEED)) {
		case PCS_LSTS_SPEED_10:
			ifmr->ifm_active |= IFM_10_T; /* XXX */
			break;
		case PCS_LSTS_SPEED_100:
			ifmr->ifm_active |= IFM_100_FX; /* XXX */
			break;
		case PCS_LSTS_SPEED_1000:
			ifmr->ifm_active |= IFM_1000_SX; /* XXX */
			break;
		default:
			device_printf(sc->sc_dev, "Unknown speed\n");
			ifmr->ifm_active |= IFM_1000_SX; /* XXX */
			break;
		}
	}
	ifp->if_baudrate = ifmedia_baudrate(ifmr->ifm_active);
	if ((reg & PCS_LSTS_FDX) != 0)
		ifmr->ifm_active |= IFM_FDX;
	else
		ifmr->ifm_active |= IFM_HDX;
	mii->mii_media_active &= ~IFM_ETH_FMASK;
	if (IFM_SUBTYPE(ife->ifm_media) == IFM_AUTO) {
		/* Check flow */
		reg = CSR_READ(sc, WMREG_PCS_LSTS);
		if ((reg & PCS_LSTS_AN_COMP) == 0) {
			DPRINTF(sc, WM_DEBUG_LINK, ("XXX LINKOK but not ACOMP\n"));
			goto setled;
		}
		pcs_adv = CSR_READ(sc, WMREG_PCS_ANADV);
		pcs_lpab = CSR_READ(sc, WMREG_PCS_LPAB);
		DPRINTF(sc, WM_DEBUG_LINK,
		    ("XXX AN result(2) %08x, %08x\n", pcs_adv, pcs_lpab));
		if ((pcs_adv & TXCW_SYM_PAUSE)
		    && (pcs_lpab & TXCW_SYM_PAUSE)) {
			mii->mii_media_active |= IFM_FLOW
			    | IFM_ETH_TXPAUSE | IFM_ETH_RXPAUSE;
		} else if (((pcs_adv & TXCW_SYM_PAUSE) == 0)
		    && (pcs_adv & TXCW_ASYM_PAUSE)
		    && (pcs_lpab & TXCW_SYM_PAUSE)
		    && (pcs_lpab & TXCW_ASYM_PAUSE)) {
			mii->mii_media_active |= IFM_FLOW
			    | IFM_ETH_TXPAUSE;
		} else if ((pcs_adv & TXCW_SYM_PAUSE)
		    && (pcs_adv & TXCW_ASYM_PAUSE)
		    && ((pcs_lpab & TXCW_SYM_PAUSE) == 0)
		    && (pcs_lpab & TXCW_ASYM_PAUSE)) {
			mii->mii_media_active |= IFM_FLOW
			    | IFM_ETH_RXPAUSE;
		}
	}
	ifmr->ifm_active = (ifmr->ifm_active & ~IFM_ETH_FMASK)
	    | (mii->mii_media_active & IFM_ETH_FMASK);
setled:
	wm_tbi_serdes_set_linkled(sc);
}

/*
 * wm_serdes_tick:
 *
 *	Check the link on serdes devices.
 */
static void
wm_serdes_tick(struct wm_softc *sc)
{
	struct ifnet *ifp = &sc->sc_ethercom.ec_if;
	struct mii_data *mii = &sc->sc_mii;
	struct ifmedia_entry *ife = mii->mii_media.ifm_cur;
	uint32_t reg;

	KASSERT(WM_CORE_LOCKED(sc));

	mii->mii_media_status = IFM_AVALID;
	mii->mii_media_active = IFM_ETHER;

	/* Check PCS */
	reg = CSR_READ(sc, WMREG_PCS_LSTS);
	if ((reg & PCS_LSTS_LINKOK) != 0) {
		mii->mii_media_status |= IFM_ACTIVE;
		sc->sc_tbi_linkup = 1;
		sc->sc_tbi_serdes_ticks = 0;
		mii->mii_media_active |= IFM_1000_SX; /* XXX */
		if ((reg & PCS_LSTS_FDX) != 0)
			mii->mii_media_active |= IFM_FDX;
		else
			mii->mii_media_active |= IFM_HDX;
	} else {
		mii->mii_media_status |= IFM_NONE;
		sc->sc_tbi_linkup = 0;
		/* If the timer expired, retry autonegotiation */
		if ((IFM_SUBTYPE(ife->ifm_media) == IFM_AUTO)
		    && (++sc->sc_tbi_serdes_ticks
			>= sc->sc_tbi_serdes_anegticks)) {
			DPRINTF(sc, WM_DEBUG_LINK, ("%s: %s: EXPIRE\n",
				device_xname(sc->sc_dev), __func__));
			sc->sc_tbi_serdes_ticks = 0;
			/* XXX */
			wm_serdes_mediachange(ifp);
		}
	}

	wm_tbi_serdes_set_linkled(sc);
}

/* SFP related */

static int
wm_sfp_read_data_byte(struct wm_softc *sc, uint16_t offset, uint8_t *data)
{
	uint32_t i2ccmd;
	int i;

	i2ccmd = (offset << I2CCMD_REG_ADDR_SHIFT) | I2CCMD_OPCODE_READ;
	CSR_WRITE(sc, WMREG_I2CCMD, i2ccmd);

	/* Poll the ready bit */
	for (i = 0; i < I2CCMD_PHY_TIMEOUT; i++) {
		delay(50);
		i2ccmd = CSR_READ(sc, WMREG_I2CCMD);
		if (i2ccmd & I2CCMD_READY)
			break;
	}
	if ((i2ccmd & I2CCMD_READY) == 0)
		return -1;
	if ((i2ccmd & I2CCMD_ERROR) != 0)
		return -1;

	*data = i2ccmd & 0x00ff;

	return 0;
}

static uint32_t
wm_sfp_get_media_type(struct wm_softc *sc)
{
	uint32_t ctrl_ext;
	uint8_t val = 0;
	int timeout = 3;
	uint32_t mediatype = WM_MEDIATYPE_UNKNOWN;
	int rv = -1;

	ctrl_ext = CSR_READ(sc, WMREG_CTRL_EXT);
	ctrl_ext &= ~CTRL_EXT_SWDPIN(3);
	CSR_WRITE(sc, WMREG_CTRL_EXT, ctrl_ext | CTRL_EXT_I2C_ENA);
	CSR_WRITE_FLUSH(sc);

	/* Read SFP module data */
	while (timeout) {
		rv = wm_sfp_read_data_byte(sc, SFF_SFP_ID_OFF, &val);
		if (rv == 0)
			break;
		delay(100*1000); /* XXX too big */
		timeout--;
	}
	if (rv != 0)
		goto out;

	switch (val) {
	case SFF_SFP_ID_SFF:
		aprint_normal_dev(sc->sc_dev,
		    "Module/Connector soldered to board\n");
		break;
	case SFF_SFP_ID_SFP:
		sc->sc_flags |= WM_F_SFP;
		break;
	case SFF_SFP_ID_UNKNOWN:
		goto out;
	default:
		break;
	}

	rv = wm_sfp_read_data_byte(sc, SFF_SFP_ETH_FLAGS_OFF, &val);
	if (rv != 0)
		goto out;

	sc->sc_sfptype = val;
	if ((val & (SFF_SFP_ETH_FLAGS_1000SX | SFF_SFP_ETH_FLAGS_1000LX)) != 0)
		mediatype = WM_MEDIATYPE_SERDES;
	else if ((val & SFF_SFP_ETH_FLAGS_1000T) != 0) {
		sc->sc_flags |= WM_F_SGMII;
		mediatype = WM_MEDIATYPE_COPPER;
	} else if ((val & SFF_SFP_ETH_FLAGS_100FX) != 0) {
		sc->sc_flags |= WM_F_SGMII;
		mediatype = WM_MEDIATYPE_SERDES;
	} else {
		device_printf(sc->sc_dev, "%s: unknown media type? (0x%hhx)\n",
		    __func__, sc->sc_sfptype);
		sc->sc_sfptype = 0; /* XXX unknown */
	}

out:
	/* Restore I2C interface setting */
	CSR_WRITE(sc, WMREG_CTRL_EXT, ctrl_ext);

	return mediatype;
}

/*
 * NVM related.
 * Microwire, SPI (w/wo EERD) and Flash.
 */

/* Both spi and uwire */

/*
 * wm_eeprom_sendbits:
 *
 *	Send a series of bits to the EEPROM.
 */
static void
wm_eeprom_sendbits(struct wm_softc *sc, uint32_t bits, int nbits)
{
	uint32_t reg;
	int x;

	reg = CSR_READ(sc, WMREG_EECD);

	for (x = nbits; x > 0; x--) {
		if (bits & (1U << (x - 1)))
			reg |= EECD_DI;
		else
			reg &= ~EECD_DI;
		CSR_WRITE(sc, WMREG_EECD, reg);
		CSR_WRITE_FLUSH(sc);
		delay(2);
		CSR_WRITE(sc, WMREG_EECD, reg | EECD_SK);
		CSR_WRITE_FLUSH(sc);
		delay(2);
		CSR_WRITE(sc, WMREG_EECD, reg);
		CSR_WRITE_FLUSH(sc);
		delay(2);
	}
}

/*
 * wm_eeprom_recvbits:
 *
 *	Receive a series of bits from the EEPROM.
 */
static void
wm_eeprom_recvbits(struct wm_softc *sc, uint32_t *valp, int nbits)
{
	uint32_t reg, val;
	int x;

	reg = CSR_READ(sc, WMREG_EECD) & ~EECD_DI;

	val = 0;
	for (x = nbits; x > 0; x--) {
		CSR_WRITE(sc, WMREG_EECD, reg | EECD_SK);
		CSR_WRITE_FLUSH(sc);
		delay(2);
		if (CSR_READ(sc, WMREG_EECD) & EECD_DO)
			val |= (1U << (x - 1));
		CSR_WRITE(sc, WMREG_EECD, reg);
		CSR_WRITE_FLUSH(sc);
		delay(2);
	}
	*valp = val;
}

/* Microwire */

/*
 * wm_nvm_read_uwire:
 *
 *	Read a word from the EEPROM using the MicroWire protocol.
 */
static int
wm_nvm_read_uwire(struct wm_softc *sc, int word, int wordcnt, uint16_t *data)
{
	uint32_t reg, val;
	int i;

	DPRINTF(sc, WM_DEBUG_NVM, ("%s: %s called\n",
		device_xname(sc->sc_dev), __func__));

	if (sc->nvm.acquire(sc) != 0)
		return -1;

	for (i = 0; i < wordcnt; i++) {
		/* Clear SK and DI. */
		reg = CSR_READ(sc, WMREG_EECD) & ~(EECD_SK | EECD_DI);
		CSR_WRITE(sc, WMREG_EECD, reg);

		/*
		 * XXX: workaround for a bug in qemu-0.12.x and prior
		 * and Xen.
		 *
		 * We use this workaround only for 82540 because qemu's
		 * e1000 act as 82540.
		 */
		if (sc->sc_type == WM_T_82540) {
			reg |= EECD_SK;
			CSR_WRITE(sc, WMREG_EECD, reg);
			reg &= ~EECD_SK;
			CSR_WRITE(sc, WMREG_EECD, reg);
			CSR_WRITE_FLUSH(sc);
			delay(2);
		}
		/* XXX: end of workaround */

		/* Set CHIP SELECT. */
		reg |= EECD_CS;
		CSR_WRITE(sc, WMREG_EECD, reg);
		CSR_WRITE_FLUSH(sc);
		delay(2);

		/* Shift in the READ command. */
		wm_eeprom_sendbits(sc, UWIRE_OPC_READ, 3);

		/* Shift in address. */
		wm_eeprom_sendbits(sc, word + i, sc->sc_nvm_addrbits);

		/* Shift out the data. */
		wm_eeprom_recvbits(sc, &val, 16);
		data[i] = val & 0xffff;

		/* Clear CHIP SELECT. */
		reg = CSR_READ(sc, WMREG_EECD) & ~EECD_CS;
		CSR_WRITE(sc, WMREG_EECD, reg);
		CSR_WRITE_FLUSH(sc);
		delay(2);
	}

	sc->nvm.release(sc);
	return 0;
}

/* SPI */

/*
 * Set SPI and FLASH related information from the EECD register.
 * For 82541 and 82547, the word size is taken from EEPROM.
 */
static int
wm_nvm_set_addrbits_size_eecd(struct wm_softc *sc)
{
	int size;
	uint32_t reg;
	uint16_t data;

	reg = CSR_READ(sc, WMREG_EECD);
	sc->sc_nvm_addrbits = (reg & EECD_EE_ABITS) ? 16 : 8;

	/* Read the size of NVM from EECD by default */
	size = __SHIFTOUT(reg, EECD_EE_SIZE_EX_MASK);
	switch (sc->sc_type) {
	case WM_T_82541:
	case WM_T_82541_2:
	case WM_T_82547:
	case WM_T_82547_2:
		/* Set dummy value to access EEPROM */
		sc->sc_nvm_wordsize = 64;
		if (wm_nvm_read(sc, NVM_OFF_EEPROM_SIZE, 1, &data) != 0) {
			aprint_error_dev(sc->sc_dev,
			    "%s: failed to read EEPROM size\n", __func__);
		}
		reg = data;
		size = __SHIFTOUT(reg, EECD_EE_SIZE_EX_MASK);
		if (size == 0)
			size = 6; /* 64 word size */
		else
			size += NVM_WORD_SIZE_BASE_SHIFT + 1;
		break;
	case WM_T_80003:
	case WM_T_82571:
	case WM_T_82572:
	case WM_T_82573: /* SPI case */
	case WM_T_82574: /* SPI case */
	case WM_T_82583: /* SPI case */
		size += NVM_WORD_SIZE_BASE_SHIFT;
		if (size > 14)
			size = 14;
		break;
	case WM_T_82575:
	case WM_T_82576:
	case WM_T_82580:
	case WM_T_I350:
	case WM_T_I354:
	case WM_T_I210:
	case WM_T_I211:
		size += NVM_WORD_SIZE_BASE_SHIFT;
		if (size > 15)
			size = 15;
		break;
	default:
		aprint_error_dev(sc->sc_dev,
		    "%s: unknown device(%d)?\n", __func__, sc->sc_type);
		return -1;
		break;
	}

	sc->sc_nvm_wordsize = 1 << size;

	return 0;
}

/*
 * wm_nvm_ready_spi:
 *
 *	Wait for a SPI EEPROM to be ready for commands.
 */
static int
wm_nvm_ready_spi(struct wm_softc *sc)
{
	uint32_t val;
	int usec;

	DPRINTF(sc, WM_DEBUG_NVM, ("%s: %s called\n",
		device_xname(sc->sc_dev), __func__));

	for (usec = 0; usec < SPI_MAX_RETRIES; delay(5), usec += 5) {
		wm_eeprom_sendbits(sc, SPI_OPC_RDSR, 8);
		wm_eeprom_recvbits(sc, &val, 8);
		if ((val & SPI_SR_RDY) == 0)
			break;
	}
	if (usec >= SPI_MAX_RETRIES) {
		aprint_error_dev(sc->sc_dev,"EEPROM failed to become ready\n");
		return -1;
	}
	return 0;
}

/*
 * wm_nvm_read_spi:
 *
 *	Read a work from the EEPROM using the SPI protocol.
 */
static int
wm_nvm_read_spi(struct wm_softc *sc, int word, int wordcnt, uint16_t *data)
{
	uint32_t reg, val;
	int i;
	uint8_t opc;
	int rv = 0;

	DPRINTF(sc, WM_DEBUG_NVM, ("%s: %s called\n",
		device_xname(sc->sc_dev), __func__));

	if (sc->nvm.acquire(sc) != 0)
		return -1;

	/* Clear SK and CS. */
	reg = CSR_READ(sc, WMREG_EECD) & ~(EECD_SK | EECD_CS);
	CSR_WRITE(sc, WMREG_EECD, reg);
	CSR_WRITE_FLUSH(sc);
	delay(2);

	if ((rv = wm_nvm_ready_spi(sc)) != 0)
		goto out;

	/* Toggle CS to flush commands. */
	CSR_WRITE(sc, WMREG_EECD, reg | EECD_CS);
	CSR_WRITE_FLUSH(sc);
	delay(2);
	CSR_WRITE(sc, WMREG_EECD, reg);
	CSR_WRITE_FLUSH(sc);
	delay(2);

	opc = SPI_OPC_READ;
	if (sc->sc_nvm_addrbits == 8 && word >= 128)
		opc |= SPI_OPC_A8;

	wm_eeprom_sendbits(sc, opc, 8);
	wm_eeprom_sendbits(sc, word << 1, sc->sc_nvm_addrbits);

	for (i = 0; i < wordcnt; i++) {
		wm_eeprom_recvbits(sc, &val, 16);
		data[i] = ((val >> 8) & 0xff) | ((val & 0xff) << 8);
	}

	/* Raise CS and clear SK. */
	reg = (CSR_READ(sc, WMREG_EECD) & ~EECD_SK) | EECD_CS;
	CSR_WRITE(sc, WMREG_EECD, reg);
	CSR_WRITE_FLUSH(sc);
	delay(2);

out:
	sc->nvm.release(sc);
	return rv;
}

/* Using with EERD */

static int
wm_poll_eerd_eewr_done(struct wm_softc *sc, int rw)
{
	uint32_t attempts = 100000;
	uint32_t i, reg = 0;
	int32_t done = -1;

	for (i = 0; i < attempts; i++) {
		reg = CSR_READ(sc, rw);

		if (reg & EERD_DONE) {
			done = 0;
			break;
		}
		delay(5);
	}

	return done;
}

static int
wm_nvm_read_eerd(struct wm_softc *sc, int offset, int wordcnt, uint16_t *data)
{
	int i, eerd = 0;
	int rv = 0;

	DPRINTF(sc, WM_DEBUG_NVM, ("%s: %s called\n",
		device_xname(sc->sc_dev), __func__));

	if (sc->nvm.acquire(sc) != 0)
		return -1;

	for (i = 0; i < wordcnt; i++) {
		eerd = ((offset + i) << EERD_ADDR_SHIFT) | EERD_START;
		CSR_WRITE(sc, WMREG_EERD, eerd);
		rv = wm_poll_eerd_eewr_done(sc, WMREG_EERD);
		if (rv != 0) {
			aprint_error_dev(sc->sc_dev, "EERD polling failed: "
			    "offset=%d. wordcnt=%d\n", offset, wordcnt);
			break;
		}
		data[i] = (CSR_READ(sc, WMREG_EERD) >> EERD_DATA_SHIFT);
	}

	sc->nvm.release(sc);
	return rv;
}

/* Flash */

static int
wm_nvm_valid_bank_detect_ich8lan(struct wm_softc *sc, unsigned int *bank)
{
	uint32_t eecd;
	uint32_t act_offset = ICH_NVM_SIG_WORD * 2 + 1;
	uint32_t bank1_offset = sc->sc_ich8_flash_bank_size * sizeof(uint16_t);
	uint32_t nvm_dword = 0;
	uint8_t sig_byte = 0;
	int rv;

	switch (sc->sc_type) {
	case WM_T_PCH_SPT:
	case WM_T_PCH_CNP:
		bank1_offset = sc->sc_ich8_flash_bank_size * 2;
		act_offset = ICH_NVM_SIG_WORD * 2;

		/* Set bank to 0 in case flash read fails. */
		*bank = 0;

		/* Check bank 0 */
		rv = wm_read_ich8_dword(sc, act_offset, &nvm_dword);
		if (rv != 0)
			return rv;
		sig_byte = (uint8_t)((nvm_dword & 0xFF00) >> 8);
		if ((sig_byte & ICH_NVM_VALID_SIG_MASK) == ICH_NVM_SIG_VALUE) {
			*bank = 0;
			return 0;
		}

		/* Check bank 1 */
		rv = wm_read_ich8_dword(sc, act_offset + bank1_offset,
		    &nvm_dword);
		sig_byte = (uint8_t)((nvm_dword & 0xFF00) >> 8);
		if ((sig_byte & ICH_NVM_VALID_SIG_MASK) == ICH_NVM_SIG_VALUE) {
			*bank = 1;
			return 0;
		}
		aprint_error_dev(sc->sc_dev,
		    "%s: no valid NVM bank present (%u)\n", __func__, *bank);
		return -1;
	case WM_T_ICH8:
	case WM_T_ICH9:
		eecd = CSR_READ(sc, WMREG_EECD);
		if ((eecd & EECD_SEC1VAL_VALMASK) == EECD_SEC1VAL_VALMASK) {
			*bank = ((eecd & EECD_SEC1VAL) != 0) ? 1 : 0;
			return 0;
		}
		/* FALLTHROUGH */
	default:
		/* Default to 0 */
		*bank = 0;

		/* Check bank 0 */
		wm_read_ich8_byte(sc, act_offset, &sig_byte);
		if ((sig_byte & ICH_NVM_VALID_SIG_MASK) == ICH_NVM_SIG_VALUE) {
			*bank = 0;
			return 0;
		}

		/* Check bank 1 */
		wm_read_ich8_byte(sc, act_offset + bank1_offset,
		    &sig_byte);
		if ((sig_byte & ICH_NVM_VALID_SIG_MASK) == ICH_NVM_SIG_VALUE) {
			*bank = 1;
			return 0;
		}
	}

	DPRINTF(sc, WM_DEBUG_NVM, ("%s: No valid NVM bank present\n",
		device_xname(sc->sc_dev)));
	return -1;
}

/******************************************************************************
 * This function does initial flash setup so that a new read/write/erase cycle
 * can be started.
 *
 * sc - The pointer to the hw structure
 ****************************************************************************/
static int32_t
wm_ich8_cycle_init(struct wm_softc *sc)
{
	uint16_t hsfsts;
	int32_t error = 1;
	int32_t i     = 0;

	if (sc->sc_type >= WM_T_PCH_SPT)
		hsfsts = ICH8_FLASH_READ32(sc, ICH_FLASH_HSFSTS) & 0xffffUL;
	else
		hsfsts = ICH8_FLASH_READ16(sc, ICH_FLASH_HSFSTS);

	/* May be check the Flash Des Valid bit in Hw status */
	if ((hsfsts & HSFSTS_FLDVAL) == 0)
		return error;

	/* Clear FCERR in Hw status by writing 1 */
	/* Clear DAEL in Hw status by writing a 1 */
	hsfsts |= HSFSTS_ERR | HSFSTS_DAEL;

	if (sc->sc_type >= WM_T_PCH_SPT)
		ICH8_FLASH_WRITE32(sc, ICH_FLASH_HSFSTS, hsfsts & 0xffffUL);
	else
		ICH8_FLASH_WRITE16(sc, ICH_FLASH_HSFSTS, hsfsts);

	/*
	 * Either we should have a hardware SPI cycle in progress bit to check
	 * against, in order to start a new cycle or FDONE bit should be
	 * changed in the hardware so that it is 1 after hardware reset, which
	 * can then be used as an indication whether a cycle is in progress or
	 * has been completed .. we should also have some software semaphore
	 * mechanism to guard FDONE or the cycle in progress bit so that two
	 * threads access to those bits can be sequentiallized or a way so that
	 * 2 threads don't start the cycle at the same time
	 */

	if ((hsfsts & HSFSTS_FLINPRO) == 0) {
		/*
		 * There is no cycle running at present, so we can start a
		 * cycle
		 */

		/* Begin by setting Flash Cycle Done. */
		hsfsts |= HSFSTS_DONE;
		if (sc->sc_type >= WM_T_PCH_SPT)
			ICH8_FLASH_WRITE32(sc, ICH_FLASH_HSFSTS,
			    hsfsts & 0xffffUL);
		else
			ICH8_FLASH_WRITE16(sc, ICH_FLASH_HSFSTS, hsfsts);
		error = 0;
	} else {
		/*
		 * Otherwise poll for sometime so the current cycle has a
		 * chance to end before giving up.
		 */
		for (i = 0; i < ICH_FLASH_COMMAND_TIMEOUT; i++) {
			if (sc->sc_type >= WM_T_PCH_SPT)
				hsfsts = ICH8_FLASH_READ32(sc,
				    ICH_FLASH_HSFSTS) & 0xffffUL;
			else
				hsfsts = ICH8_FLASH_READ16(sc,
				    ICH_FLASH_HSFSTS);
			if ((hsfsts & HSFSTS_FLINPRO) == 0) {
				error = 0;
				break;
			}
			delay(1);
		}
		if (error == 0) {
			/*
			 * Successful in waiting for previous cycle to timeout,
			 * now set the Flash Cycle Done.
			 */
			hsfsts |= HSFSTS_DONE;
			if (sc->sc_type >= WM_T_PCH_SPT)
				ICH8_FLASH_WRITE32(sc, ICH_FLASH_HSFSTS,
				    hsfsts & 0xffffUL);
			else
				ICH8_FLASH_WRITE16(sc, ICH_FLASH_HSFSTS,
				    hsfsts);
		}
	}
	return error;
}

/******************************************************************************
 * This function starts a flash cycle and waits for its completion
 *
 * sc - The pointer to the hw structure
 ****************************************************************************/
static int32_t
wm_ich8_flash_cycle(struct wm_softc *sc, uint32_t timeout)
{
	uint16_t hsflctl;
	uint16_t hsfsts;
	int32_t error = 1;
	uint32_t i = 0;

	/* Start a cycle by writing 1 in Flash Cycle Go in Hw Flash Control */
	if (sc->sc_type >= WM_T_PCH_SPT)
		hsflctl = ICH8_FLASH_READ32(sc, ICH_FLASH_HSFSTS) >> 16;
	else
		hsflctl = ICH8_FLASH_READ16(sc, ICH_FLASH_HSFCTL);
	hsflctl |= HSFCTL_GO;
	if (sc->sc_type >= WM_T_PCH_SPT)
		ICH8_FLASH_WRITE32(sc, ICH_FLASH_HSFSTS,
		    (uint32_t)hsflctl << 16);
	else
		ICH8_FLASH_WRITE16(sc, ICH_FLASH_HSFCTL, hsflctl);

	/* Wait till FDONE bit is set to 1 */
	do {
		if (sc->sc_type >= WM_T_PCH_SPT)
			hsfsts = ICH8_FLASH_READ32(sc, ICH_FLASH_HSFSTS)
			    & 0xffffUL;
		else
			hsfsts = ICH8_FLASH_READ16(sc, ICH_FLASH_HSFSTS);
		if (hsfsts & HSFSTS_DONE)
			break;
		delay(1);
		i++;
	} while (i < timeout);
	if ((hsfsts & HSFSTS_DONE) == 1 && (hsfsts & HSFSTS_ERR) == 0)
		error = 0;

	return error;
}

/******************************************************************************
 * Reads a byte or (d)word from the NVM using the ICH8 flash access registers.
 *
 * sc - The pointer to the hw structure
 * index - The index of the byte or word to read.
 * size - Size of data to read, 1=byte 2=word, 4=dword
 * data - Pointer to the word to store the value read.
 *****************************************************************************/
static int32_t
wm_read_ich8_data(struct wm_softc *sc, uint32_t index,
    uint32_t size, uint32_t *data)
{
	uint16_t hsfsts;
	uint16_t hsflctl;
	uint32_t flash_linear_address;
	uint32_t flash_data = 0;
	int32_t error = 1;
	int32_t count = 0;

	if (size < 1  || size > 4 || data == 0x0 ||
	    index > ICH_FLASH_LINEAR_ADDR_MASK)
		return error;

	flash_linear_address = (ICH_FLASH_LINEAR_ADDR_MASK & index) +
	    sc->sc_ich8_flash_base;

	do {
		delay(1);
		/* Steps */
		error = wm_ich8_cycle_init(sc);
		if (error)
			break;

		if (sc->sc_type >= WM_T_PCH_SPT)
			hsflctl = ICH8_FLASH_READ32(sc, ICH_FLASH_HSFSTS)
			    >> 16;
		else
			hsflctl = ICH8_FLASH_READ16(sc, ICH_FLASH_HSFCTL);
		/* 0b/1b corresponds to 1 or 2 byte size, respectively. */
		hsflctl |=  ((size - 1) << HSFCTL_BCOUNT_SHIFT)
		    & HSFCTL_BCOUNT_MASK;
		hsflctl |= ICH_CYCLE_READ << HSFCTL_CYCLE_SHIFT;
		if (sc->sc_type >= WM_T_PCH_SPT) {
			/*
			 * In SPT, This register is in Lan memory space, not
			 * flash. Therefore, only 32 bit access is supported.
			 */
			ICH8_FLASH_WRITE32(sc, ICH_FLASH_HSFSTS,
			    (uint32_t)hsflctl << 16);
		} else
			ICH8_FLASH_WRITE16(sc, ICH_FLASH_HSFCTL, hsflctl);

		/*
		 * Write the last 24 bits of index into Flash Linear address
		 * field in Flash Address
		 */
		/* TODO: TBD maybe check the index against the size of flash */

		ICH8_FLASH_WRITE32(sc, ICH_FLASH_FADDR, flash_linear_address);

		error = wm_ich8_flash_cycle(sc, ICH_FLASH_COMMAND_TIMEOUT);

		/*
		 * Check if FCERR is set to 1, if set to 1, clear it and try
		 * the whole sequence a few more times, else read in (shift in)
		 * the Flash Data0, the order is least significant byte first
		 * msb to lsb
		 */
		if (error == 0) {
			flash_data = ICH8_FLASH_READ32(sc, ICH_FLASH_FDATA0);
			if (size == 1)
				*data = (uint8_t)(flash_data & 0x000000FF);
			else if (size == 2)
				*data = (uint16_t)(flash_data & 0x0000FFFF);
			else if (size == 4)
				*data = (uint32_t)flash_data;
			break;
		} else {
			/*
			 * If we've gotten here, then things are probably
			 * completely hosed, but if the error condition is
			 * detected, it won't hurt to give it another try...
			 * ICH_FLASH_CYCLE_REPEAT_COUNT times.
			 */
			if (sc->sc_type >= WM_T_PCH_SPT)
				hsfsts = ICH8_FLASH_READ32(sc,
				    ICH_FLASH_HSFSTS) & 0xffffUL;
			else
				hsfsts = ICH8_FLASH_READ16(sc,
				    ICH_FLASH_HSFSTS);

			if (hsfsts & HSFSTS_ERR) {
				/* Repeat for some time before giving up. */
				continue;
			} else if ((hsfsts & HSFSTS_DONE) == 0)
				break;
		}
	} while (count++ < ICH_FLASH_CYCLE_REPEAT_COUNT);

	return error;
}

/******************************************************************************
 * Reads a single byte from the NVM using the ICH8 flash access registers.
 *
 * sc - pointer to wm_hw structure
 * index - The index of the byte to read.
 * data - Pointer to a byte to store the value read.
 *****************************************************************************/
static int32_t
wm_read_ich8_byte(struct wm_softc *sc, uint32_t index, uint8_t* data)
{
	int32_t status;
	uint32_t word = 0;

	status = wm_read_ich8_data(sc, index, 1, &word);
	if (status == 0)
		*data = (uint8_t)word;
	else
		*data = 0;

	return status;
}

/******************************************************************************
 * Reads a word from the NVM using the ICH8 flash access registers.
 *
 * sc - pointer to wm_hw structure
 * index - The starting byte index of the word to read.
 * data - Pointer to a word to store the value read.
 *****************************************************************************/
static int32_t
wm_read_ich8_word(struct wm_softc *sc, uint32_t index, uint16_t *data)
{
	int32_t status;
	uint32_t word = 0;

	status = wm_read_ich8_data(sc, index, 2, &word);
	if (status == 0)
		*data = (uint16_t)word;
	else
		*data = 0;

	return status;
}

/******************************************************************************
 * Reads a dword from the NVM using the ICH8 flash access registers.
 *
 * sc - pointer to wm_hw structure
 * index - The starting byte index of the word to read.
 * data - Pointer to a word to store the value read.
 *****************************************************************************/
static int32_t
wm_read_ich8_dword(struct wm_softc *sc, uint32_t index, uint32_t *data)
{
	int32_t status;

	status = wm_read_ich8_data(sc, index, 4, data);
	return status;
}

/******************************************************************************
 * Reads a 16 bit word or words from the EEPROM using the ICH8's flash access
 * register.
 *
 * sc - Struct containing variables accessed by shared code
 * offset - offset of word in the EEPROM to read
 * data - word read from the EEPROM
 * words - number of words to read
 *****************************************************************************/
static int
wm_nvm_read_ich8(struct wm_softc *sc, int offset, int words, uint16_t *data)
{
	int32_t	 rv = 0;
	uint32_t flash_bank = 0;
	uint32_t act_offset = 0;
	uint32_t bank_offset = 0;
	uint16_t word = 0;
	uint16_t i = 0;

	DPRINTF(sc, WM_DEBUG_NVM, ("%s: %s called\n",
		device_xname(sc->sc_dev), __func__));

	if (sc->nvm.acquire(sc) != 0)
		return -1;

	/*
	 * We need to know which is the valid flash bank.  In the event
	 * that we didn't allocate eeprom_shadow_ram, we may not be
	 * managing flash_bank. So it cannot be trusted and needs
	 * to be updated with each read.
	 */
	rv = wm_nvm_valid_bank_detect_ich8lan(sc, &flash_bank);
	if (rv) {
		DPRINTF(sc, WM_DEBUG_NVM, ("%s: failed to detect NVM bank\n",
			device_xname(sc->sc_dev)));
		flash_bank = 0;
	}

	/*
	 * Adjust offset appropriately if we're on bank 1 - adjust for word
	 * size
	 */
	bank_offset = flash_bank * (sc->sc_ich8_flash_bank_size * 2);

	for (i = 0; i < words; i++) {
		/* The NVM part needs a byte offset, hence * 2 */
		act_offset = bank_offset + ((offset + i) * 2);
		rv = wm_read_ich8_word(sc, act_offset, &word);
		if (rv) {
			aprint_error_dev(sc->sc_dev,
			    "%s: failed to read NVM\n", __func__);
			break;
		}
		data[i] = word;
	}

	sc->nvm.release(sc);
	return rv;
}

/******************************************************************************
 * Reads a 16 bit word or words from the EEPROM using the SPT's flash access
 * register.
 *
 * sc - Struct containing variables accessed by shared code
 * offset - offset of word in the EEPROM to read
 * data - word read from the EEPROM
 * words - number of words to read
 *****************************************************************************/
static int
wm_nvm_read_spt(struct wm_softc *sc, int offset, int words, uint16_t *data)
{
	int32_t	 rv = 0;
	uint32_t flash_bank = 0;
	uint32_t act_offset = 0;
	uint32_t bank_offset = 0;
	uint32_t dword = 0;
	uint16_t i = 0;

	DPRINTF(sc, WM_DEBUG_NVM, ("%s: %s called\n",
		device_xname(sc->sc_dev), __func__));

	if (sc->nvm.acquire(sc) != 0)
		return -1;

	/*
	 * We need to know which is the valid flash bank.  In the event
	 * that we didn't allocate eeprom_shadow_ram, we may not be
	 * managing flash_bank. So it cannot be trusted and needs
	 * to be updated with each read.
	 */
	rv = wm_nvm_valid_bank_detect_ich8lan(sc, &flash_bank);
	if (rv) {
		DPRINTF(sc, WM_DEBUG_NVM, ("%s: failed to detect NVM bank\n",
			device_xname(sc->sc_dev)));
		flash_bank = 0;
	}

	/*
	 * Adjust offset appropriately if we're on bank 1 - adjust for word
	 * size
	 */
	bank_offset = flash_bank * (sc->sc_ich8_flash_bank_size * 2);

	for (i = 0; i < words; i++) {
		/* The NVM part needs a byte offset, hence * 2 */
		act_offset = bank_offset + ((offset + i) * 2);
		/* but we must read dword aligned, so mask ... */
		rv = wm_read_ich8_dword(sc, act_offset & ~0x3, &dword);
		if (rv) {
			aprint_error_dev(sc->sc_dev,
			    "%s: failed to read NVM\n", __func__);
			break;
		}
		/* ... and pick out low or high word */
		if ((act_offset & 0x2) == 0)
			data[i] = (uint16_t)(dword & 0xFFFF);
		else
			data[i] = (uint16_t)((dword >> 16) & 0xFFFF);
	}

	sc->nvm.release(sc);
	return rv;
}

/* iNVM */

static int
wm_nvm_read_word_invm(struct wm_softc *sc, uint16_t address, uint16_t *data)
{
	int32_t	 rv = 0;
	uint32_t invm_dword;
	uint16_t i;
	uint8_t record_type, word_address;

	DPRINTF(sc, WM_DEBUG_NVM, ("%s: %s called\n",
		device_xname(sc->sc_dev), __func__));

	for (i = 0; i < INVM_SIZE; i++) {
		invm_dword = CSR_READ(sc, WM_INVM_DATA_REG(i));
		/* Get record type */
		record_type = INVM_DWORD_TO_RECORD_TYPE(invm_dword);
		if (record_type == INVM_UNINITIALIZED_STRUCTURE)
			break;
		if (record_type == INVM_CSR_AUTOLOAD_STRUCTURE)
			i += INVM_CSR_AUTOLOAD_DATA_SIZE_IN_DWORDS;
		if (record_type == INVM_RSA_KEY_SHA256_STRUCTURE)
			i += INVM_RSA_KEY_SHA256_DATA_SIZE_IN_DWORDS;
		if (record_type == INVM_WORD_AUTOLOAD_STRUCTURE) {
			word_address = INVM_DWORD_TO_WORD_ADDRESS(invm_dword);
			if (word_address == address) {
				*data = INVM_DWORD_TO_WORD_DATA(invm_dword);
				rv = 0;
				break;
			}
		}
	}

	return rv;
}

static int
wm_nvm_read_invm(struct wm_softc *sc, int offset, int words, uint16_t *data)
{
	int rv = 0;
	int i;

	DPRINTF(sc, WM_DEBUG_NVM, ("%s: %s called\n",
		device_xname(sc->sc_dev), __func__));

	if (sc->nvm.acquire(sc) != 0)
		return -1;

	for (i = 0; i < words; i++) {
		switch (offset + i) {
		case NVM_OFF_MACADDR:
		case NVM_OFF_MACADDR1:
		case NVM_OFF_MACADDR2:
			rv = wm_nvm_read_word_invm(sc, offset + i, &data[i]);
			if (rv != 0) {
				data[i] = 0xffff;
				rv = -1;
			}
			break;
		case NVM_OFF_CFG1: /* == INVM_AUTOLOAD */
			rv = wm_nvm_read_word_invm(sc, offset, data);
			if (rv != 0) {
				*data = INVM_DEFAULT_AL;
				rv = 0;
			}
			break;
		case NVM_OFF_CFG2:
			rv = wm_nvm_read_word_invm(sc, offset, data);
			if (rv != 0) {
				*data = NVM_INIT_CTRL_2_DEFAULT_I211;
				rv = 0;
			}
			break;
		case NVM_OFF_CFG4:
			rv = wm_nvm_read_word_invm(sc, offset, data);
			if (rv != 0) {
				*data = NVM_INIT_CTRL_4_DEFAULT_I211;
				rv = 0;
			}
			break;
		case NVM_OFF_LED_1_CFG:
			rv = wm_nvm_read_word_invm(sc, offset, data);
			if (rv != 0) {
				*data = NVM_LED_1_CFG_DEFAULT_I211;
				rv = 0;
			}
			break;
		case NVM_OFF_LED_0_2_CFG:
			rv = wm_nvm_read_word_invm(sc, offset, data);
			if (rv != 0) {
				*data = NVM_LED_0_2_CFG_DEFAULT_I211;
				rv = 0;
			}
			break;
		case NVM_OFF_ID_LED_SETTINGS:
			rv = wm_nvm_read_word_invm(sc, offset, data);
			if (rv != 0) {
				*data = ID_LED_RESERVED_FFFF;
				rv = 0;
			}
			break;
		default:
			DPRINTF(sc, WM_DEBUG_NVM,
			    ("NVM word 0x%02x is not mapped.\n", offset));
			*data = NVM_RESERVED_WORD;
			break;
		}
	}

	sc->nvm.release(sc);
	return rv;
}

/* Lock, detecting NVM type, validate checksum, version and read */

static int
wm_nvm_is_onboard_eeprom(struct wm_softc *sc)
{
	uint32_t eecd = 0;

	if (sc->sc_type == WM_T_82573 || sc->sc_type == WM_T_82574
	    || sc->sc_type == WM_T_82583) {
		eecd = CSR_READ(sc, WMREG_EECD);

		/* Isolate bits 15 & 16 */
		eecd = ((eecd >> 15) & 0x03);

		/* If both bits are set, device is Flash type */
		if (eecd == 0x03)
			return 0;
	}
	return 1;
}

static int
wm_nvm_flash_presence_i210(struct wm_softc *sc)
{
	uint32_t eec;

	eec = CSR_READ(sc, WMREG_EEC);
	if ((eec & EEC_FLASH_DETECTED) != 0)
		return 1;

	return 0;
}

/*
 * wm_nvm_validate_checksum
 *
 * The checksum is defined as the sum of the first 64 (16 bit) words.
 */
static int
wm_nvm_validate_checksum(struct wm_softc *sc)
{
	uint16_t checksum;
	uint16_t eeprom_data;
#ifdef WM_DEBUG
	uint16_t csum_wordaddr, valid_checksum;
#endif
	int i;

	checksum = 0;

	/* Don't check for I211 */
	if (sc->sc_type == WM_T_I211)
		return 0;

#ifdef WM_DEBUG
	if ((sc->sc_type == WM_T_PCH_LPT) || (sc->sc_type == WM_T_PCH_SPT)
	    || (sc->sc_type == WM_T_PCH_CNP)) {
		csum_wordaddr = NVM_OFF_COMPAT;
		valid_checksum = NVM_COMPAT_VALID_CHECKSUM;
	} else {
		csum_wordaddr = NVM_OFF_FUTURE_INIT_WORD1;
		valid_checksum = NVM_FUTURE_INIT_WORD1_VALID_CHECKSUM;
	}

	/* Dump EEPROM image for debug */
	if ((sc->sc_type == WM_T_ICH8) || (sc->sc_type == WM_T_ICH9)
	    || (sc->sc_type == WM_T_ICH10) || (sc->sc_type == WM_T_PCH)
	    || (sc->sc_type == WM_T_PCH2) || (sc->sc_type == WM_T_PCH_LPT)) {
		/* XXX PCH_SPT? */
		wm_nvm_read(sc, csum_wordaddr, 1, &eeprom_data);
		if ((eeprom_data & valid_checksum) == 0)
			DPRINTF(sc, WM_DEBUG_NVM,
			    ("%s: NVM need to be updated (%04x != %04x)\n",
				device_xname(sc->sc_dev), eeprom_data,
				    valid_checksum));
	}

	if ((sc->sc_debug & WM_DEBUG_NVM) != 0) {
		printf("%s: NVM dump:\n", device_xname(sc->sc_dev));
		for (i = 0; i < NVM_SIZE; i++) {
			if (wm_nvm_read(sc, i, 1, &eeprom_data))
				printf("XXXX ");
			else
				printf("%04hx ", eeprom_data);
			if (i % 8 == 7)
				printf("\n");
		}
	}

#endif /* WM_DEBUG */

	for (i = 0; i < NVM_SIZE; i++) {
		if (wm_nvm_read(sc, i, 1, &eeprom_data))
			return 1;
		checksum += eeprom_data;
	}

	if (checksum != (uint16_t) NVM_CHECKSUM) {
#ifdef WM_DEBUG
		printf("%s: NVM checksum mismatch (%04x != %04x)\n",
		    device_xname(sc->sc_dev), checksum, NVM_CHECKSUM);
#endif
	}

	return 0;
}

static void
wm_nvm_version_invm(struct wm_softc *sc)
{
	uint32_t dword;

	/*
	 * Linux's code to decode version is very strange, so we don't
	 * obey that algorithm and just use word 61 as the document.
	 * Perhaps it's not perfect though...
	 *
	 * Example:
	 *
	 *   Word61: 00800030 -> Version 0.6 (I211 spec update notes about 0.6)
	 */
	dword = CSR_READ(sc, WM_INVM_DATA_REG(61));
	dword = __SHIFTOUT(dword, INVM_VER_1);
	sc->sc_nvm_ver_major = __SHIFTOUT(dword, INVM_MAJOR);
	sc->sc_nvm_ver_minor = __SHIFTOUT(dword, INVM_MINOR);
}

static void
wm_nvm_version(struct wm_softc *sc)
{
	uint16_t major, minor, build, patch;
	uint16_t uid0, uid1;
	uint16_t nvm_data;
	uint16_t off;
	bool check_version = false;
	bool check_optionrom = false;
	bool have_build = false;
	bool have_uid = true;

	/*
	 * Version format:
	 *
	 * XYYZ
	 * X0YZ
	 * X0YY
	 *
	 * Example:
	 *
	 *	82571	0x50a2	5.10.2?	(the spec update notes about 5.6-5.10)
	 *	82571	0x50a6	5.10.6?
	 *	82572	0x506a	5.6.10?
	 *	82572EI	0x5069	5.6.9?
	 *	82574L	0x1080	1.8.0?	(the spec update notes about 2.1.4)
	 *		0x2013	2.1.3?
	 *	82583	0x10a0	1.10.0? (document says it's default value)
	 * ICH8+82567	0x0040	0.4.0?
	 * ICH9+82566	0x1040	1.4.0?
	 *ICH10+82567	0x0043	0.4.3?
	 *  PCH+82577	0x00c1	0.12.1?
	 * PCH2+82579	0x00d3	0.13.3?
	 *		0x00d4	0.13.4?
	 *  LPT+I218	0x0023	0.2.3?
	 *  SPT+I219	0x0084	0.8.4?
	 *  CNP+I219	0x0054	0.5.4?
	 */

	/*
	 * XXX
	 * Qemu's e1000e emulation (82574L)'s SPI has only 64 words.
	 * I've never seen on real 82574 hardware with such small SPI ROM.
	 */
	if ((sc->sc_nvm_wordsize < NVM_OFF_IMAGE_UID1)
	    || (wm_nvm_read(sc, NVM_OFF_IMAGE_UID1, 1, &uid1) != 0))
		have_uid = false;

	switch (sc->sc_type) {
	case WM_T_82571:
	case WM_T_82572:
	case WM_T_82574:
	case WM_T_82583:
		check_version = true;
		check_optionrom = true;
		have_build = true;
		break;
	case WM_T_ICH8:
	case WM_T_ICH9:
	case WM_T_ICH10:
	case WM_T_PCH:
	case WM_T_PCH2:
	case WM_T_PCH_LPT:
	case WM_T_PCH_SPT:
	case WM_T_PCH_CNP:
		check_version = true;
		have_build = true;
		have_uid = false;
		break;
	case WM_T_82575:
	case WM_T_82576:
	case WM_T_82580:
		if (have_uid && (uid1 & NVM_MAJOR_MASK) != NVM_UID_VALID)
			check_version = true;
		break;
	case WM_T_I211:
		wm_nvm_version_invm(sc);
		have_uid = false;
		goto printver;
	case WM_T_I210:
		if (!wm_nvm_flash_presence_i210(sc)) {
			wm_nvm_version_invm(sc);
			have_uid = false;
			goto printver;
		}
		/* FALLTHROUGH */
	case WM_T_I350:
	case WM_T_I354:
		check_version = true;
		check_optionrom = true;
		break;
	default:
		return;
	}
	if (check_version
	    && (wm_nvm_read(sc, NVM_OFF_VERSION, 1, &nvm_data) == 0)) {
		major = (nvm_data & NVM_MAJOR_MASK) >> NVM_MAJOR_SHIFT;
		if (have_build || ((nvm_data & 0x0f00) != 0x0000)) {
			minor = (nvm_data & NVM_MINOR_MASK) >> NVM_MINOR_SHIFT;
			build = nvm_data & NVM_BUILD_MASK;
			have_build = true;
		} else
			minor = nvm_data & 0x00ff;

		/* Decimal */
		minor = (minor / 16) * 10 + (minor % 16);
		sc->sc_nvm_ver_major = major;
		sc->sc_nvm_ver_minor = minor;

printver:
		aprint_verbose(", version %d.%d", sc->sc_nvm_ver_major,
		    sc->sc_nvm_ver_minor);
		if (have_build) {
			sc->sc_nvm_ver_build = build;
			aprint_verbose(".%d", build);
		}
	}

	/* Assume the Option ROM area is at avove NVM_SIZE */
	if ((sc->sc_nvm_wordsize > NVM_SIZE) && check_optionrom
	    && (wm_nvm_read(sc, NVM_OFF_COMB_VER_PTR, 1, &off) == 0)) {
		/* Option ROM Version */
		if ((off != 0x0000) && (off != 0xffff)) {
			int rv;

			off += NVM_COMBO_VER_OFF;
			rv = wm_nvm_read(sc, off + 1, 1, &uid1);
			rv |= wm_nvm_read(sc, off, 1, &uid0);
			if ((rv == 0) && (uid0 != 0) && (uid0 != 0xffff)
			    && (uid1 != 0) && (uid1 != 0xffff)) {
				/* 16bits */
				major = uid0 >> 8;
				build = (uid0 << 8) | (uid1 >> 8);
				patch = uid1 & 0x00ff;
				aprint_verbose(", option ROM Version %d.%d.%d",
				    major, build, patch);
			}
		}
	}

	if (have_uid && (wm_nvm_read(sc, NVM_OFF_IMAGE_UID0, 1, &uid0) == 0))
		aprint_verbose(", Image Unique ID %08x",
		    ((uint32_t)uid1 << 16) | uid0);
}

/*
 * wm_nvm_read:
 *
 *	Read data from the serial EEPROM.
 */
static int
wm_nvm_read(struct wm_softc *sc, int word, int wordcnt, uint16_t *data)
{
	int rv;

	DPRINTF(sc, WM_DEBUG_NVM, ("%s: %s called\n",
		device_xname(sc->sc_dev), __func__));

	if (sc->sc_flags & WM_F_EEPROM_INVALID)
		return -1;

	rv = sc->nvm.read(sc, word, wordcnt, data);

	return rv;
}

/*
 * Hardware semaphores.
 * Very complexed...
 */

static int
wm_get_null(struct wm_softc *sc)
{

	DPRINTF(sc, WM_DEBUG_LOCK, ("%s: %s called\n",
		device_xname(sc->sc_dev), __func__));
	return 0;
}

static void
wm_put_null(struct wm_softc *sc)
{

	DPRINTF(sc, WM_DEBUG_LOCK, ("%s: %s called\n",
		device_xname(sc->sc_dev), __func__));
	return;
}

static int
wm_get_eecd(struct wm_softc *sc)
{
	uint32_t reg;
	int x;

	DPRINTF(sc, WM_DEBUG_LOCK | WM_DEBUG_NVM, ("%s: %s called\n",
		device_xname(sc->sc_dev), __func__));

	reg = CSR_READ(sc, WMREG_EECD);

	/* Request EEPROM access. */
	reg |= EECD_EE_REQ;
	CSR_WRITE(sc, WMREG_EECD, reg);

	/* ..and wait for it to be granted. */
	for (x = 0; x < 1000; x++) {
		reg = CSR_READ(sc, WMREG_EECD);
		if (reg & EECD_EE_GNT)
			break;
		delay(5);
	}
	if ((reg & EECD_EE_GNT) == 0) {
		aprint_error_dev(sc->sc_dev,
		    "could not acquire EEPROM GNT\n");
		reg &= ~EECD_EE_REQ;
		CSR_WRITE(sc, WMREG_EECD, reg);
		return -1;
	}

	return 0;
}

static void
wm_nvm_eec_clock_raise(struct wm_softc *sc, uint32_t *eecd)
{

	*eecd |= EECD_SK;
	CSR_WRITE(sc, WMREG_EECD, *eecd);
	CSR_WRITE_FLUSH(sc);
	if ((sc->sc_flags & WM_F_EEPROM_SPI) != 0)
		delay(1);
	else
		delay(50);
}

static void
wm_nvm_eec_clock_lower(struct wm_softc *sc, uint32_t *eecd)
{

	*eecd &= ~EECD_SK;
	CSR_WRITE(sc, WMREG_EECD, *eecd);
	CSR_WRITE_FLUSH(sc);
	if ((sc->sc_flags & WM_F_EEPROM_SPI) != 0)
		delay(1);
	else
		delay(50);
}

static void
wm_put_eecd(struct wm_softc *sc)
{
	uint32_t reg;

	DPRINTF(sc, WM_DEBUG_LOCK, ("%s: %s called\n",
		device_xname(sc->sc_dev), __func__));

	/* Stop nvm */
	reg = CSR_READ(sc, WMREG_EECD);
	if ((sc->sc_flags & WM_F_EEPROM_SPI) != 0) {
		/* Pull CS high */
		reg |= EECD_CS;
		wm_nvm_eec_clock_lower(sc, &reg);
	} else {
		/* CS on Microwire is active-high */
		reg &= ~(EECD_CS | EECD_DI);
		CSR_WRITE(sc, WMREG_EECD, reg);
		wm_nvm_eec_clock_raise(sc, &reg);
		wm_nvm_eec_clock_lower(sc, &reg);
	}

	reg = CSR_READ(sc, WMREG_EECD);
	reg &= ~EECD_EE_REQ;
	CSR_WRITE(sc, WMREG_EECD, reg);

	return;
}

/*
 * Get hardware semaphore.
 * Same as e1000_get_hw_semaphore_generic()
 */
static int
wm_get_swsm_semaphore(struct wm_softc *sc)
{
	int32_t timeout;
	uint32_t swsm;

	DPRINTF(sc, WM_DEBUG_LOCK, ("%s: %s called\n",
		device_xname(sc->sc_dev), __func__));
	KASSERT(sc->sc_nvm_wordsize > 0);

retry:
	/* Get the SW semaphore. */
	timeout = sc->sc_nvm_wordsize + 1;
	while (timeout) {
		swsm = CSR_READ(sc, WMREG_SWSM);

		if ((swsm & SWSM_SMBI) == 0)
			break;

		delay(50);
		timeout--;
	}

	if (timeout == 0) {
		if ((sc->sc_flags & WM_F_WA_I210_CLSEM) != 0) {
			/*
			 * In rare circumstances, the SW semaphore may already
			 * be held unintentionally. Clear the semaphore once
			 * before giving up.
			 */
			sc->sc_flags &= ~WM_F_WA_I210_CLSEM;
			wm_put_swsm_semaphore(sc);
			goto retry;
		}
		aprint_error_dev(sc->sc_dev,
		    "could not acquire SWSM SMBI\n");
		return 1;
	}

	/* Get the FW semaphore. */
	timeout = sc->sc_nvm_wordsize + 1;
	while (timeout) {
		swsm = CSR_READ(sc, WMREG_SWSM);
		swsm |= SWSM_SWESMBI;
		CSR_WRITE(sc, WMREG_SWSM, swsm);
		/* If we managed to set the bit we got the semaphore. */
		swsm = CSR_READ(sc, WMREG_SWSM);
		if (swsm & SWSM_SWESMBI)
			break;

		delay(50);
		timeout--;
	}

	if (timeout == 0) {
		aprint_error_dev(sc->sc_dev,
		    "could not acquire SWSM SWESMBI\n");
		/* Release semaphores */
		wm_put_swsm_semaphore(sc);
		return 1;
	}
	return 0;
}

/*
 * Put hardware semaphore.
 * Same as e1000_put_hw_semaphore_generic()
 */
static void
wm_put_swsm_semaphore(struct wm_softc *sc)
{
	uint32_t swsm;

	DPRINTF(sc, WM_DEBUG_LOCK, ("%s: %s called\n",
		device_xname(sc->sc_dev), __func__));

	swsm = CSR_READ(sc, WMREG_SWSM);
	swsm &= ~(SWSM_SMBI | SWSM_SWESMBI);
	CSR_WRITE(sc, WMREG_SWSM, swsm);
}

/*
 * Get SW/FW semaphore.
 * Same as e1000_acquire_swfw_sync_{80003es2lan,82575}().
 */
static int
wm_get_swfw_semaphore(struct wm_softc *sc, uint16_t mask)
{
	uint32_t swfw_sync;
	uint32_t swmask = mask << SWFW_SOFT_SHIFT;
	uint32_t fwmask = mask << SWFW_FIRM_SHIFT;
	int timeout;

	DPRINTF(sc, WM_DEBUG_LOCK, ("%s: %s called\n",
		device_xname(sc->sc_dev), __func__));

	if (sc->sc_type == WM_T_80003)
		timeout = 50;
	else
		timeout = 200;

	while (timeout) {
		if (wm_get_swsm_semaphore(sc)) {
			aprint_error_dev(sc->sc_dev,
			    "%s: failed to get semaphore\n",
			    __func__);
			return 1;
		}
		swfw_sync = CSR_READ(sc, WMREG_SW_FW_SYNC);
		if ((swfw_sync & (swmask | fwmask)) == 0) {
			swfw_sync |= swmask;
			CSR_WRITE(sc, WMREG_SW_FW_SYNC, swfw_sync);
			wm_put_swsm_semaphore(sc);
			return 0;
		}
		wm_put_swsm_semaphore(sc);
		delay(5000);
		timeout--;
	}
	device_printf(sc->sc_dev,
	    "failed to get swfw semaphore mask 0x%x swfw 0x%x\n",
	    mask, swfw_sync);
	return 1;
}

static void
wm_put_swfw_semaphore(struct wm_softc *sc, uint16_t mask)
{
	uint32_t swfw_sync;

	DPRINTF(sc, WM_DEBUG_LOCK, ("%s: %s called\n",
		device_xname(sc->sc_dev), __func__));

	while (wm_get_swsm_semaphore(sc) != 0)
		continue;

	swfw_sync = CSR_READ(sc, WMREG_SW_FW_SYNC);
	swfw_sync &= ~(mask << SWFW_SOFT_SHIFT);
	CSR_WRITE(sc, WMREG_SW_FW_SYNC, swfw_sync);

	wm_put_swsm_semaphore(sc);
}

static int
wm_get_nvm_80003(struct wm_softc *sc)
{
	int rv;

	DPRINTF(sc, WM_DEBUG_LOCK | WM_DEBUG_NVM, ("%s: %s called\n",
		device_xname(sc->sc_dev), __func__));

	if ((rv = wm_get_swfw_semaphore(sc, SWFW_EEP_SM)) != 0) {
		aprint_error_dev(sc->sc_dev,
		    "%s: failed to get semaphore(SWFW)\n", __func__);
		return rv;
	}

	if (((sc->sc_flags & WM_F_LOCK_EECD) != 0)
	    && (rv = wm_get_eecd(sc)) != 0) {
		aprint_error_dev(sc->sc_dev,
		    "%s: failed to get semaphore(EECD)\n", __func__);
		wm_put_swfw_semaphore(sc, SWFW_EEP_SM);
		return rv;
	}

	return 0;
}

static void
wm_put_nvm_80003(struct wm_softc *sc)
{

	DPRINTF(sc, WM_DEBUG_LOCK, ("%s: %s called\n",
		device_xname(sc->sc_dev), __func__));

	if ((sc->sc_flags & WM_F_LOCK_EECD) != 0)
		wm_put_eecd(sc);
	wm_put_swfw_semaphore(sc, SWFW_EEP_SM);
}

static int
wm_get_nvm_82571(struct wm_softc *sc)
{
	int rv;

	DPRINTF(sc, WM_DEBUG_LOCK, ("%s: %s called\n",
		device_xname(sc->sc_dev), __func__));

	if ((rv = wm_get_swsm_semaphore(sc)) != 0)
		return rv;

	switch (sc->sc_type) {
	case WM_T_82573:
		break;
	default:
		if ((sc->sc_flags & WM_F_LOCK_EECD) != 0)
			rv = wm_get_eecd(sc);
		break;
	}

	if (rv != 0) {
		aprint_error_dev(sc->sc_dev,
		    "%s: failed to get semaphore\n",
		    __func__);
		wm_put_swsm_semaphore(sc);
	}

	return rv;
}

static void
wm_put_nvm_82571(struct wm_softc *sc)
{

	DPRINTF(sc, WM_DEBUG_LOCK, ("%s: %s called\n",
		device_xname(sc->sc_dev), __func__));

	switch (sc->sc_type) {
	case WM_T_82573:
		break;
	default:
		if ((sc->sc_flags & WM_F_LOCK_EECD) != 0)
			wm_put_eecd(sc);
		break;
	}

	wm_put_swsm_semaphore(sc);
}

static int
wm_get_phy_82575(struct wm_softc *sc)
{

	DPRINTF(sc, WM_DEBUG_LOCK, ("%s: %s called\n",
		device_xname(sc->sc_dev), __func__));
	return wm_get_swfw_semaphore(sc, swfwphysem[sc->sc_funcid]);
}

static void
wm_put_phy_82575(struct wm_softc *sc)
{

	DPRINTF(sc, WM_DEBUG_LOCK, ("%s: %s called\n",
		device_xname(sc->sc_dev), __func__));
	wm_put_swfw_semaphore(sc, swfwphysem[sc->sc_funcid]);
}

static int
wm_get_swfwhw_semaphore(struct wm_softc *sc)
{
	uint32_t ext_ctrl;
	int timeout = 200;

	DPRINTF(sc, WM_DEBUG_LOCK, ("%s: %s called\n",
		device_xname(sc->sc_dev), __func__));

	mutex_enter(sc->sc_ich_phymtx); /* Use PHY mtx for both PHY and NVM */
	for (timeout = 0; timeout < 200; timeout++) {
		ext_ctrl = CSR_READ(sc, WMREG_EXTCNFCTR);
		ext_ctrl |= EXTCNFCTR_MDIO_SW_OWNERSHIP;
		CSR_WRITE(sc, WMREG_EXTCNFCTR, ext_ctrl);

		ext_ctrl = CSR_READ(sc, WMREG_EXTCNFCTR);
		if (ext_ctrl & EXTCNFCTR_MDIO_SW_OWNERSHIP)
			return 0;
		delay(5000);
	}
	device_printf(sc->sc_dev,
	    "failed to get swfwhw semaphore ext_ctrl 0x%x\n", ext_ctrl);
	mutex_exit(sc->sc_ich_phymtx); /* Use PHY mtx for both PHY and NVM */
	return 1;
}

static void
wm_put_swfwhw_semaphore(struct wm_softc *sc)
{
	uint32_t ext_ctrl;

	DPRINTF(sc, WM_DEBUG_LOCK, ("%s: %s called\n",
		device_xname(sc->sc_dev), __func__));

	ext_ctrl = CSR_READ(sc, WMREG_EXTCNFCTR);
	ext_ctrl &= ~EXTCNFCTR_MDIO_SW_OWNERSHIP;
	CSR_WRITE(sc, WMREG_EXTCNFCTR, ext_ctrl);

	mutex_exit(sc->sc_ich_phymtx); /* Use PHY mtx for both PHY and NVM */
}

static int
wm_get_swflag_ich8lan(struct wm_softc *sc)
{
	uint32_t ext_ctrl;
	int timeout;

	DPRINTF(sc, WM_DEBUG_LOCK, ("%s: %s called\n",
		device_xname(sc->sc_dev), __func__));
	mutex_enter(sc->sc_ich_phymtx);
	for (timeout = 0; timeout < WM_PHY_CFG_TIMEOUT; timeout++) {
		ext_ctrl = CSR_READ(sc, WMREG_EXTCNFCTR);
		if ((ext_ctrl & EXTCNFCTR_MDIO_SW_OWNERSHIP) == 0)
			break;
		delay(1000);
	}
	if (timeout >= WM_PHY_CFG_TIMEOUT) {
		device_printf(sc->sc_dev,
		    "SW has already locked the resource\n");
		goto out;
	}

	ext_ctrl |= EXTCNFCTR_MDIO_SW_OWNERSHIP;
	CSR_WRITE(sc, WMREG_EXTCNFCTR, ext_ctrl);
	for (timeout = 0; timeout < 1000; timeout++) {
		ext_ctrl = CSR_READ(sc, WMREG_EXTCNFCTR);
		if (ext_ctrl & EXTCNFCTR_MDIO_SW_OWNERSHIP)
			break;
		delay(1000);
	}
	if (timeout >= 1000) {
		device_printf(sc->sc_dev, "failed to acquire semaphore\n");
		ext_ctrl &= ~EXTCNFCTR_MDIO_SW_OWNERSHIP;
		CSR_WRITE(sc, WMREG_EXTCNFCTR, ext_ctrl);
		goto out;
	}
	return 0;

out:
	mutex_exit(sc->sc_ich_phymtx);
	return 1;
}

static void
wm_put_swflag_ich8lan(struct wm_softc *sc)
{
	uint32_t ext_ctrl;

	DPRINTF(sc, WM_DEBUG_LOCK, ("%s: %s called\n",
		device_xname(sc->sc_dev), __func__));
	ext_ctrl = CSR_READ(sc, WMREG_EXTCNFCTR);
	if (ext_ctrl & EXTCNFCTR_MDIO_SW_OWNERSHIP) {
		ext_ctrl &= ~EXTCNFCTR_MDIO_SW_OWNERSHIP;
		CSR_WRITE(sc, WMREG_EXTCNFCTR, ext_ctrl);
	} else {
		device_printf(sc->sc_dev, "Semaphore unexpectedly released\n");
	}

	mutex_exit(sc->sc_ich_phymtx);
}

static int
wm_get_nvm_ich8lan(struct wm_softc *sc)
{

	DPRINTF(sc, WM_DEBUG_LOCK, ("%s: %s called\n",
		device_xname(sc->sc_dev), __func__));
	mutex_enter(sc->sc_ich_nvmmtx);

	return 0;
}

static void
wm_put_nvm_ich8lan(struct wm_softc *sc)
{

	DPRINTF(sc, WM_DEBUG_LOCK, ("%s: %s called\n",
		device_xname(sc->sc_dev), __func__));
	mutex_exit(sc->sc_ich_nvmmtx);
}

static int
wm_get_hw_semaphore_82573(struct wm_softc *sc)
{
	int i = 0;
	uint32_t reg;

	DPRINTF(sc, WM_DEBUG_LOCK, ("%s: %s called\n",
		device_xname(sc->sc_dev), __func__));

	reg = CSR_READ(sc, WMREG_EXTCNFCTR);
	do {
		CSR_WRITE(sc, WMREG_EXTCNFCTR,
		    reg | EXTCNFCTR_MDIO_SW_OWNERSHIP);
		reg = CSR_READ(sc, WMREG_EXTCNFCTR);
		if ((reg & EXTCNFCTR_MDIO_SW_OWNERSHIP) != 0)
			break;
		delay(2*1000);
		i++;
	} while (i < WM_MDIO_OWNERSHIP_TIMEOUT);

	if (i == WM_MDIO_OWNERSHIP_TIMEOUT) {
		wm_put_hw_semaphore_82573(sc);
		log(LOG_ERR, "%s: Driver can't access the PHY\n",
		    device_xname(sc->sc_dev));
		return -1;
	}

	return 0;
}

static void
wm_put_hw_semaphore_82573(struct wm_softc *sc)
{
	uint32_t reg;

	DPRINTF(sc, WM_DEBUG_LOCK, ("%s: %s called\n",
		device_xname(sc->sc_dev), __func__));

	reg = CSR_READ(sc, WMREG_EXTCNFCTR);
	reg &= ~EXTCNFCTR_MDIO_SW_OWNERSHIP;
	CSR_WRITE(sc, WMREG_EXTCNFCTR, reg);
}

/*
 * Management mode and power management related subroutines.
 * BMC, AMT, suspend/resume and EEE.
 */

#ifdef WM_WOL
static int
wm_check_mng_mode(struct wm_softc *sc)
{
	int rv;

	switch (sc->sc_type) {
	case WM_T_ICH8:
	case WM_T_ICH9:
	case WM_T_ICH10:
	case WM_T_PCH:
	case WM_T_PCH2:
	case WM_T_PCH_LPT:
	case WM_T_PCH_SPT:
	case WM_T_PCH_CNP:
		rv = wm_check_mng_mode_ich8lan(sc);
		break;
	case WM_T_82574:
	case WM_T_82583:
		rv = wm_check_mng_mode_82574(sc);
		break;
	case WM_T_82571:
	case WM_T_82572:
	case WM_T_82573:
	case WM_T_80003:
		rv = wm_check_mng_mode_generic(sc);
		break;
	default:
		/* Noting to do */
		rv = 0;
		break;
	}

	return rv;
}

static int
wm_check_mng_mode_ich8lan(struct wm_softc *sc)
{
	uint32_t fwsm;

	fwsm = CSR_READ(sc, WMREG_FWSM);

	if (((fwsm & FWSM_FW_VALID) != 0)
	    && (__SHIFTOUT(fwsm, FWSM_MODE) == MNG_ICH_IAMT_MODE))
		return 1;

	return 0;
}

static int
wm_check_mng_mode_82574(struct wm_softc *sc)
{
	uint16_t data;

	wm_nvm_read(sc, NVM_OFF_CFG2, 1, &data);

	if ((data & NVM_CFG2_MNGM_MASK) != 0)
		return 1;

	return 0;
}

static int
wm_check_mng_mode_generic(struct wm_softc *sc)
{
	uint32_t fwsm;

	fwsm = CSR_READ(sc, WMREG_FWSM);

	if (__SHIFTOUT(fwsm, FWSM_MODE) == MNG_IAMT_MODE)
		return 1;

	return 0;
}
#endif /* WM_WOL */

static int
wm_enable_mng_pass_thru(struct wm_softc *sc)
{
	uint32_t manc, fwsm, factps;

	if ((sc->sc_flags & WM_F_ASF_FIRMWARE_PRES) == 0)
		return 0;

	manc = CSR_READ(sc, WMREG_MANC);

	DPRINTF(sc, WM_DEBUG_MANAGE, ("%s: MANC (%08x)\n",
		device_xname(sc->sc_dev), manc));
	if ((manc & MANC_RECV_TCO_EN) == 0)
		return 0;

	if ((sc->sc_flags & WM_F_ARC_SUBSYS_VALID) != 0) {
		fwsm = CSR_READ(sc, WMREG_FWSM);
		factps = CSR_READ(sc, WMREG_FACTPS);
		if (((factps & FACTPS_MNGCG) == 0)
		    && (__SHIFTOUT(fwsm, FWSM_MODE) == MNG_ICH_IAMT_MODE))
			return 1;
	} else if ((sc->sc_type == WM_T_82574) || (sc->sc_type == WM_T_82583)){
		uint16_t data;

		factps = CSR_READ(sc, WMREG_FACTPS);
		wm_nvm_read(sc, NVM_OFF_CFG2, 1, &data);
		DPRINTF(sc, WM_DEBUG_MANAGE, ("%s: FACTPS = %08x, CFG2=%04x\n",
			device_xname(sc->sc_dev), factps, data));
		if (((factps & FACTPS_MNGCG) == 0)
		    && ((data & NVM_CFG2_MNGM_MASK)
			== (NVM_CFG2_MNGM_PT << NVM_CFG2_MNGM_SHIFT)))
			return 1;
	} else if (((manc & MANC_SMBUS_EN) != 0)
	    && ((manc & MANC_ASF_EN) == 0))
		return 1;

	return 0;
}

static bool
wm_phy_resetisblocked(struct wm_softc *sc)
{
	bool blocked = false;
	uint32_t reg;
	int i = 0;

	DPRINTF(sc, WM_DEBUG_INIT, ("%s: %s called\n",
		device_xname(sc->sc_dev), __func__));

	switch (sc->sc_type) {
	case WM_T_ICH8:
	case WM_T_ICH9:
	case WM_T_ICH10:
	case WM_T_PCH:
	case WM_T_PCH2:
	case WM_T_PCH_LPT:
	case WM_T_PCH_SPT:
	case WM_T_PCH_CNP:
		do {
			reg = CSR_READ(sc, WMREG_FWSM);
			if ((reg & FWSM_RSPCIPHY) == 0) {
				blocked = true;
				delay(10*1000);
				continue;
			}
			blocked = false;
		} while (blocked && (i++ < 30));
		return blocked;
		break;
	case WM_T_82571:
	case WM_T_82572:
	case WM_T_82573:
	case WM_T_82574:
	case WM_T_82583:
	case WM_T_80003:
		reg = CSR_READ(sc, WMREG_MANC);
		if ((reg & MANC_BLK_PHY_RST_ON_IDE) != 0)
			return true;
		else
			return false;
		break;
	default:
		/* No problem */
		break;
	}

	return false;
}

static void
wm_get_hw_control(struct wm_softc *sc)
{
	uint32_t reg;

	DPRINTF(sc, WM_DEBUG_LOCK, ("%s: %s called\n",
		device_xname(sc->sc_dev), __func__));

	if (sc->sc_type == WM_T_82573) {
		reg = CSR_READ(sc, WMREG_SWSM);
		CSR_WRITE(sc, WMREG_SWSM, reg | SWSM_DRV_LOAD);
	} else if (sc->sc_type >= WM_T_82571) {
		reg = CSR_READ(sc, WMREG_CTRL_EXT);
		CSR_WRITE(sc, WMREG_CTRL_EXT, reg | CTRL_EXT_DRV_LOAD);
	}
}

static void
wm_release_hw_control(struct wm_softc *sc)
{
	uint32_t reg;

	DPRINTF(sc, WM_DEBUG_LOCK, ("%s: %s called\n",
		device_xname(sc->sc_dev), __func__));

	if (sc->sc_type == WM_T_82573) {
		reg = CSR_READ(sc, WMREG_SWSM);
		CSR_WRITE(sc, WMREG_SWSM, reg & ~SWSM_DRV_LOAD);
	} else if (sc->sc_type >= WM_T_82571) {
		reg = CSR_READ(sc, WMREG_CTRL_EXT);
		CSR_WRITE(sc, WMREG_CTRL_EXT, reg & ~CTRL_EXT_DRV_LOAD);
	}
}

static void
wm_gate_hw_phy_config_ich8lan(struct wm_softc *sc, bool gate)
{
	uint32_t reg;

	DPRINTF(sc, WM_DEBUG_INIT, ("%s: %s called\n",
		device_xname(sc->sc_dev), __func__));

	if (sc->sc_type < WM_T_PCH2)
		return;

	reg = CSR_READ(sc, WMREG_EXTCNFCTR);

	if (gate)
		reg |= EXTCNFCTR_GATE_PHY_CFG;
	else
		reg &= ~EXTCNFCTR_GATE_PHY_CFG;

	CSR_WRITE(sc, WMREG_EXTCNFCTR, reg);
}

static int
wm_init_phy_workarounds_pchlan(struct wm_softc *sc)
{
	uint32_t fwsm, reg;
	int rv = 0;

	DPRINTF(sc, WM_DEBUG_INIT, ("%s: %s called\n",
		device_xname(sc->sc_dev), __func__));

	/* Gate automatic PHY configuration by hardware on non-managed 82579 */
	wm_gate_hw_phy_config_ich8lan(sc, true);

	/* Disable ULP */
	wm_ulp_disable(sc);

	/* Acquire PHY semaphore */
	rv = sc->phy.acquire(sc);
	if (rv != 0) {
		DPRINTF(sc, WM_DEBUG_INIT, ("%s: %s: failed\n",
		device_xname(sc->sc_dev), __func__));
		return -1;
	}

	/* The MAC-PHY interconnect may be in SMBus mode.  If the PHY is
	 * inaccessible and resetting the PHY is not blocked, toggle the
	 * LANPHYPC Value bit to force the interconnect to PCIe mode.
	 */
	fwsm = CSR_READ(sc, WMREG_FWSM);
	switch (sc->sc_type) {
	case WM_T_PCH_LPT:
	case WM_T_PCH_SPT:
	case WM_T_PCH_CNP:
		if (wm_phy_is_accessible_pchlan(sc))
			break;

		/* Before toggling LANPHYPC, see if PHY is accessible by
		 * forcing MAC to SMBus mode first.
		 */
		reg = CSR_READ(sc, WMREG_CTRL_EXT);
		reg |= CTRL_EXT_FORCE_SMBUS;
		CSR_WRITE(sc, WMREG_CTRL_EXT, reg);
#if 0
		/* XXX Isn't this required??? */
		CSR_WRITE_FLUSH(sc);
#endif
		/* Wait 50 milliseconds for MAC to finish any retries
		 * that it might be trying to perform from previous
		 * attempts to acknowledge any phy read requests.
		 */
		delay(50 * 1000);
		/* FALLTHROUGH */
	case WM_T_PCH2:
		if (wm_phy_is_accessible_pchlan(sc) == true)
			break;
		/* FALLTHROUGH */
	case WM_T_PCH:
		if (sc->sc_type == WM_T_PCH)
			if ((fwsm & FWSM_FW_VALID) != 0)
				break;

		if (wm_phy_resetisblocked(sc) == true) {
			device_printf(sc->sc_dev, "XXX reset is blocked(3)\n");
			break;
		}

		/* Toggle LANPHYPC Value bit */
		wm_toggle_lanphypc_pch_lpt(sc);

		if (sc->sc_type >= WM_T_PCH_LPT) {
			if (wm_phy_is_accessible_pchlan(sc) == true)
				break;

			/* Toggling LANPHYPC brings the PHY out of SMBus mode
			 * so ensure that the MAC is also out of SMBus mode
			 */
			reg = CSR_READ(sc, WMREG_CTRL_EXT);
			reg &= ~CTRL_EXT_FORCE_SMBUS;
			CSR_WRITE(sc, WMREG_CTRL_EXT, reg);

			if (wm_phy_is_accessible_pchlan(sc) == true)
				break;
			rv = -1;
		}
		break;
	default:
		break;
	}

	/* Release semaphore */
	sc->phy.release(sc);

	if (rv == 0) {
		/* Check to see if able to reset PHY.  Print error if not */
		if (wm_phy_resetisblocked(sc)) {
			device_printf(sc->sc_dev, "XXX reset is blocked(4)\n");
			goto out;
		}

		/* Reset the PHY before any access to it.  Doing so, ensures
		 * that the PHY is in a known good state before we read/write
		 * PHY registers.  The generic reset is sufficient here,
		 * because we haven't determined the PHY type yet.
		 */
		if (wm_reset_phy(sc) != 0)
			goto out;

		/* On a successful reset, possibly need to wait for the PHY
		 * to quiesce to an accessible state before returning control
		 * to the calling function.  If the PHY does not quiesce, then
		 * return E1000E_BLK_PHY_RESET, as this is the condition that
		 *  the PHY is in.
		 */
		if (wm_phy_resetisblocked(sc))
			device_printf(sc->sc_dev, "XXX reset is blocked(4)\n");
	}

out:
	/* Ungate automatic PHY configuration on non-managed 82579 */
	if ((sc->sc_type == WM_T_PCH2) && ((fwsm & FWSM_FW_VALID) == 0)) {
		delay(10*1000);
		wm_gate_hw_phy_config_ich8lan(sc, false);
	}

	return 0;
}

static void
wm_init_manageability(struct wm_softc *sc)
{

	DPRINTF(sc, WM_DEBUG_INIT, ("%s: %s called\n",
		device_xname(sc->sc_dev), __func__));
	if (sc->sc_flags & WM_F_HAS_MANAGE) {
		uint32_t manc2h = CSR_READ(sc, WMREG_MANC2H);
		uint32_t manc = CSR_READ(sc, WMREG_MANC);

		/* Disable hardware interception of ARP */
		manc &= ~MANC_ARP_EN;

		/* Enable receiving management packets to the host */
		if (sc->sc_type >= WM_T_82571) {
			manc |= MANC_EN_MNG2HOST;
			manc2h |= MANC2H_PORT_623 | MANC2H_PORT_624;
			CSR_WRITE(sc, WMREG_MANC2H, manc2h);
		}

		CSR_WRITE(sc, WMREG_MANC, manc);
	}
}

static void
wm_release_manageability(struct wm_softc *sc)
{

	if (sc->sc_flags & WM_F_HAS_MANAGE) {
		uint32_t manc = CSR_READ(sc, WMREG_MANC);

		manc |= MANC_ARP_EN;
		if (sc->sc_type >= WM_T_82571)
			manc &= ~MANC_EN_MNG2HOST;

		CSR_WRITE(sc, WMREG_MANC, manc);
	}
}

static void
wm_get_wakeup(struct wm_softc *sc)
{

	/* 0: HAS_AMT, ARC_SUBSYS_VALID, ASF_FIRMWARE_PRES */
	switch (sc->sc_type) {
	case WM_T_82573:
	case WM_T_82583:
		sc->sc_flags |= WM_F_HAS_AMT;
		/* FALLTHROUGH */
	case WM_T_80003:
	case WM_T_82575:
	case WM_T_82576:
	case WM_T_82580:
	case WM_T_I350:
	case WM_T_I354:
		if ((CSR_READ(sc, WMREG_FWSM) & FWSM_MODE) != 0)
			sc->sc_flags |= WM_F_ARC_SUBSYS_VALID;
		/* FALLTHROUGH */
	case WM_T_82541:
	case WM_T_82541_2:
	case WM_T_82547:
	case WM_T_82547_2:
	case WM_T_82571:
	case WM_T_82572:
	case WM_T_82574:
		sc->sc_flags |= WM_F_ASF_FIRMWARE_PRES;
		break;
	case WM_T_ICH8:
	case WM_T_ICH9:
	case WM_T_ICH10:
	case WM_T_PCH:
	case WM_T_PCH2:
	case WM_T_PCH_LPT:
	case WM_T_PCH_SPT:
	case WM_T_PCH_CNP:
		sc->sc_flags |= WM_F_HAS_AMT;
		sc->sc_flags |= WM_F_ASF_FIRMWARE_PRES;
		break;
	default:
		break;
	}

	/* 1: HAS_MANAGE */
	if (wm_enable_mng_pass_thru(sc) != 0)
		sc->sc_flags |= WM_F_HAS_MANAGE;

	/*
	 * Note that the WOL flags is set after the resetting of the eeprom
	 * stuff
	 */
}

/*
 * Unconfigure Ultra Low Power mode.
 * Only for I217 and newer (see below).
 */
static int
wm_ulp_disable(struct wm_softc *sc)
{
	uint32_t reg;
	uint16_t phyreg;
	int i = 0, rv = 0;

	DPRINTF(sc, WM_DEBUG_INIT, ("%s: %s called\n",
		device_xname(sc->sc_dev), __func__));
	/* Exclude old devices */
	if ((sc->sc_type < WM_T_PCH_LPT)
	    || (sc->sc_pcidevid == PCI_PRODUCT_INTEL_I217_LM)
	    || (sc->sc_pcidevid == PCI_PRODUCT_INTEL_I217_V)
	    || (sc->sc_pcidevid == PCI_PRODUCT_INTEL_I218_LM2)
	    || (sc->sc_pcidevid == PCI_PRODUCT_INTEL_I218_V2))
		return 0;

	if ((CSR_READ(sc, WMREG_FWSM) & FWSM_FW_VALID) != 0) {
		/* Request ME un-configure ULP mode in the PHY */
		reg = CSR_READ(sc, WMREG_H2ME);
		reg &= ~H2ME_ULP;
		reg |= H2ME_ENFORCE_SETTINGS;
		CSR_WRITE(sc, WMREG_H2ME, reg);

		/* Poll up to 300msec for ME to clear ULP_CFG_DONE. */
		while ((CSR_READ(sc, WMREG_FWSM) & FWSM_ULP_CFG_DONE) != 0) {
			if (i++ == 30) {
				device_printf(sc->sc_dev, "%s timed out\n",
				    __func__);
				return -1;
			}
			delay(10 * 1000);
		}
		reg = CSR_READ(sc, WMREG_H2ME);
		reg &= ~H2ME_ENFORCE_SETTINGS;
		CSR_WRITE(sc, WMREG_H2ME, reg);

		return 0;
	}

	/* Acquire semaphore */
	rv = sc->phy.acquire(sc);
	if (rv != 0) {
		DPRINTF(sc, WM_DEBUG_INIT, ("%s: %s: failed\n",
		device_xname(sc->sc_dev), __func__));
		return -1;
	}

	/* Toggle LANPHYPC */
	wm_toggle_lanphypc_pch_lpt(sc);

	/* Unforce SMBus mode in PHY */
	rv = wm_gmii_hv_readreg_locked(sc->sc_dev, 2, CV_SMB_CTRL, &phyreg);
	if (rv != 0) {
		uint32_t reg2;

		aprint_debug_dev(sc->sc_dev, "%s: Force SMBus first.\n",
			__func__);
		reg2 = CSR_READ(sc, WMREG_CTRL_EXT);
		reg2 |= CTRL_EXT_FORCE_SMBUS;
		CSR_WRITE(sc, WMREG_CTRL_EXT, reg2);
		delay(50 * 1000);

		rv = wm_gmii_hv_readreg_locked(sc->sc_dev, 2, CV_SMB_CTRL,
		    &phyreg);
		if (rv != 0)
			goto release;
	}
	phyreg &= ~CV_SMB_CTRL_FORCE_SMBUS;
	wm_gmii_hv_writereg_locked(sc->sc_dev, 2, CV_SMB_CTRL, phyreg);

	/* Unforce SMBus mode in MAC */
	reg = CSR_READ(sc, WMREG_CTRL_EXT);
	reg &= ~CTRL_EXT_FORCE_SMBUS;
	CSR_WRITE(sc, WMREG_CTRL_EXT, reg);

	rv = wm_gmii_hv_readreg_locked(sc->sc_dev, 2, HV_PM_CTRL, &phyreg);
	if (rv != 0)
		goto release;
	phyreg |= HV_PM_CTRL_K1_ENA;
	wm_gmii_hv_writereg_locked(sc->sc_dev, 2, HV_PM_CTRL, phyreg);

	rv = wm_gmii_hv_readreg_locked(sc->sc_dev, 2, I218_ULP_CONFIG1,
		&phyreg);
	if (rv != 0)
		goto release;
	phyreg &= ~(I218_ULP_CONFIG1_IND
	    | I218_ULP_CONFIG1_STICKY_ULP
	    | I218_ULP_CONFIG1_RESET_TO_SMBUS
	    | I218_ULP_CONFIG1_WOL_HOST
	    | I218_ULP_CONFIG1_INBAND_EXIT
	    | I218_ULP_CONFIG1_EN_ULP_LANPHYPC
	    | I218_ULP_CONFIG1_DIS_CLR_STICKY_ON_PERST
	    | I218_ULP_CONFIG1_DIS_SMB_PERST);
	wm_gmii_hv_writereg_locked(sc->sc_dev, 2, I218_ULP_CONFIG1, phyreg);
	phyreg |= I218_ULP_CONFIG1_START;
	wm_gmii_hv_writereg_locked(sc->sc_dev, 2, I218_ULP_CONFIG1, phyreg);

	reg = CSR_READ(sc, WMREG_FEXTNVM7);
	reg &= ~FEXTNVM7_DIS_SMB_PERST;
	CSR_WRITE(sc, WMREG_FEXTNVM7, reg);

release:
	/* Release semaphore */
	sc->phy.release(sc);
	wm_gmii_reset(sc);
	delay(50 * 1000);

	return rv;
}

/* WOL in the newer chipset interfaces (pchlan) */
static int
wm_enable_phy_wakeup(struct wm_softc *sc)
{
	device_t dev = sc->sc_dev;
	uint32_t mreg, moff;
	uint16_t wuce, wuc, wufc, preg;
	int i, rv;

	KASSERT(sc->sc_type >= WM_T_PCH);

	/* Copy MAC RARs to PHY RARs */
	wm_copy_rx_addrs_to_phy_ich8lan(sc);

	/* Activate PHY wakeup */
	rv = sc->phy.acquire(sc);
	if (rv != 0) {
		device_printf(dev, "%s: failed to acquire semaphore\n",
		    __func__);
		return rv;
	}

	/*
	 * Enable access to PHY wakeup registers.
	 * BM_MTA, BM_RCTL, BM_WUFC and BM_WUC are in BM_WUC_PAGE.
	 */
	rv = wm_enable_phy_wakeup_reg_access_bm(dev, &wuce);
	if (rv != 0) {
		device_printf(dev,
		    "%s: Could not enable PHY wakeup reg access\n", __func__);
		goto release;
	}

	/* Copy MAC MTA to PHY MTA */
	for (i = 0; i < WM_ICH8_MC_TABSIZE; i++) {
		uint16_t lo, hi;

		mreg = CSR_READ(sc, WMREG_CORDOVA_MTA + (i * 4));
		lo = (uint16_t)(mreg & 0xffff);
		hi = (uint16_t)((mreg >> 16) & 0xffff);
		wm_access_phy_wakeup_reg_bm(dev, BM_MTA(i), &lo, 0, true);
		wm_access_phy_wakeup_reg_bm(dev, BM_MTA(i) + 1, &hi, 0, true);
	}

	/* Configure PHY Rx Control register */
	wm_access_phy_wakeup_reg_bm(dev, BM_RCTL, &preg, 1, true);
	mreg = CSR_READ(sc, WMREG_RCTL);
	if (mreg & RCTL_UPE)
		preg |= BM_RCTL_UPE;
	if (mreg & RCTL_MPE)
		preg |= BM_RCTL_MPE;
	preg &= ~(BM_RCTL_MO_MASK);
	moff = __SHIFTOUT(mreg, RCTL_MO);
	if (moff != 0)
		preg |= moff << BM_RCTL_MO_SHIFT;
	if (mreg & RCTL_BAM)
		preg |= BM_RCTL_BAM;
	if (mreg & RCTL_PMCF)
		preg |= BM_RCTL_PMCF;
	mreg = CSR_READ(sc, WMREG_CTRL);
	if (mreg & CTRL_RFCE)
		preg |= BM_RCTL_RFCE;
	wm_access_phy_wakeup_reg_bm(dev, BM_RCTL, &preg, 0, true);

	wuc = WUC_APME | WUC_PME_EN;
	wufc = WUFC_MAG;
	/* Enable PHY wakeup in MAC register */
	CSR_WRITE(sc, WMREG_WUC,
	    WUC_PHY_WAKE | WUC_PME_STATUS | WUC_APMPME | wuc);
	CSR_WRITE(sc, WMREG_WUFC, wufc);

	/* Configure and enable PHY wakeup in PHY registers */
	wm_access_phy_wakeup_reg_bm(dev, BM_WUC, &wuc, 0, true);
	wm_access_phy_wakeup_reg_bm(dev, BM_WUFC, &wufc, 0, true);

	wuce |= BM_WUC_ENABLE_BIT | BM_WUC_HOST_WU_BIT;
	wm_disable_phy_wakeup_reg_access_bm(dev, &wuce);

release:
	sc->phy.release(sc);

	return 0;
}

/* Power down workaround on D3 */
static void
wm_igp3_phy_powerdown_workaround_ich8lan(struct wm_softc *sc)
{
	uint32_t reg;
	uint16_t phyreg;
	int i;

	for (i = 0; i < 2; i++) {
		/* Disable link */
		reg = CSR_READ(sc, WMREG_PHY_CTRL);
		reg |= PHY_CTRL_GBE_DIS | PHY_CTRL_NOND0A_GBE_DIS;
		CSR_WRITE(sc, WMREG_PHY_CTRL, reg);

		/*
		 * Call gig speed drop workaround on Gig disable before
		 * accessing any PHY registers
		 */
		if (sc->sc_type == WM_T_ICH8)
			wm_gig_downshift_workaround_ich8lan(sc);

		/* Write VR power-down enable */
		sc->sc_mii.mii_readreg(sc->sc_dev, 1, IGP3_VR_CTRL, &phyreg);
		phyreg &= ~IGP3_VR_CTRL_DEV_POWERDOWN_MODE_MASK;
		phyreg |= IGP3_VR_CTRL_MODE_SHUTDOWN;
		sc->sc_mii.mii_writereg(sc->sc_dev, 1, IGP3_VR_CTRL, phyreg);

		/* Read it back and test */
		sc->sc_mii.mii_readreg(sc->sc_dev, 1, IGP3_VR_CTRL, &phyreg);
		phyreg &= IGP3_VR_CTRL_DEV_POWERDOWN_MODE_MASK;
		if ((phyreg == IGP3_VR_CTRL_MODE_SHUTDOWN) || (i != 0))
			break;

		/* Issue PHY reset and repeat at most one more time */
		CSR_WRITE(sc, WMREG_CTRL, sc->sc_ctrl | CTRL_PHY_RESET);
	}
}

/*
 *  wm_suspend_workarounds_ich8lan - workarounds needed during S0->Sx
 *  @sc: pointer to the HW structure
 *
 *  During S0 to Sx transition, it is possible the link remains at gig
 *  instead of negotiating to a lower speed.  Before going to Sx, set
 *  'Gig Disable' to force link speed negotiation to a lower speed based on
 *  the LPLU setting in the NVM or custom setting.  For PCH and newer parts,
 *  the OEM bits PHY register (LED, GbE disable and LPLU configurations) also
 *  needs to be written.
 *  Parts that support (and are linked to a partner which support) EEE in
 *  100Mbps should disable LPLU since 100Mbps w/ EEE requires less power
 *  than 10Mbps w/o EEE.
 */
static void
wm_suspend_workarounds_ich8lan(struct wm_softc *sc)
{
	device_t dev = sc->sc_dev;
	struct ethercom *ec = &sc->sc_ethercom;
	uint32_t phy_ctrl;
	int rv;

	phy_ctrl = CSR_READ(sc, WMREG_PHY_CTRL);
	phy_ctrl |= PHY_CTRL_GBE_DIS;

	KASSERT((sc->sc_type >= WM_T_ICH8) && (sc->sc_type <= WM_T_PCH_CNP));

	if (sc->sc_phytype == WMPHY_I217) {
		uint16_t devid = sc->sc_pcidevid;

		if ((devid == PCI_PRODUCT_INTEL_I218_LM) ||
		    (devid == PCI_PRODUCT_INTEL_I218_V) ||
		    (devid == PCI_PRODUCT_INTEL_I218_LM3) ||
		    (devid == PCI_PRODUCT_INTEL_I218_V3) ||
		    (sc->sc_type >= WM_T_PCH_SPT))
			CSR_WRITE(sc, WMREG_FEXTNVM6,
			    CSR_READ(sc, WMREG_FEXTNVM6)
			    & ~FEXTNVM6_REQ_PLL_CLK);

		if (sc->phy.acquire(sc) != 0)
			goto out;

		if ((ec->ec_capenable & ETHERCAP_EEE) != 0) {
			uint16_t eee_advert;

			rv = wm_read_emi_reg_locked(dev,
			    I217_EEE_ADVERTISEMENT, &eee_advert);
			if (rv)
				goto release;

			/*
			 * Disable LPLU if both link partners support 100BaseT
			 * EEE and 100Full is advertised on both ends of the
			 * link, and enable Auto Enable LPI since there will
			 * be no driver to enable LPI while in Sx.
			 */
			if ((eee_advert & AN_EEEADVERT_100_TX) &&
			    (sc->eee_lp_ability & AN_EEEADVERT_100_TX)) {
				uint16_t anar, phy_reg;

				sc->phy.readreg_locked(dev, 2, MII_ANAR,
				    &anar);
				if (anar & ANAR_TX_FD) {
					phy_ctrl &= ~(PHY_CTRL_D0A_LPLU |
					    PHY_CTRL_NOND0A_LPLU);

					/* Set Auto Enable LPI after link up */
					sc->phy.readreg_locked(dev, 2,
					    I217_LPI_GPIO_CTRL, &phy_reg);
					phy_reg |= I217_LPI_GPIO_CTRL_AUTO_EN_LPI;
					sc->phy.writereg_locked(dev, 2,
					    I217_LPI_GPIO_CTRL, phy_reg);
				}
			}
		}

		/*
		 * For i217 Intel Rapid Start Technology support,
		 * when the system is going into Sx and no manageability engine
		 * is present, the driver must configure proxy to reset only on
		 * power good.	LPI (Low Power Idle) state must also reset only
		 * on power good, as well as the MTA (Multicast table array).
		 * The SMBus release must also be disabled on LCD reset.
		 */

		/*
		 * Enable MTA to reset for Intel Rapid Start Technology
		 * Support
		 */

release:
		sc->phy.release(sc);
	}
out:
	CSR_WRITE(sc, WMREG_PHY_CTRL, phy_ctrl);

	if (sc->sc_type == WM_T_ICH8)
		wm_gig_downshift_workaround_ich8lan(sc);

	if (sc->sc_type >= WM_T_PCH) {
		wm_oem_bits_config_ich8lan(sc, false);

		/* Reset PHY to activate OEM bits on 82577/8 */
		if (sc->sc_type == WM_T_PCH)
			wm_reset_phy(sc);

		if (sc->phy.acquire(sc) != 0)
			return;
		wm_write_smbus_addr(sc);
		sc->phy.release(sc);
	}
}

/*
 *  wm_resume_workarounds_pchlan - workarounds needed during Sx->S0
 *  @sc: pointer to the HW structure
 *
 *  During Sx to S0 transitions on non-managed devices or managed devices
 *  on which PHY resets are not blocked, if the PHY registers cannot be
 *  accessed properly by the s/w toggle the LANPHYPC value to power cycle
 *  the PHY.
 *  On i217, setup Intel Rapid Start Technology.
 */
static int
wm_resume_workarounds_pchlan(struct wm_softc *sc)
{
	device_t dev = sc->sc_dev;
	int rv;

	if (sc->sc_type < WM_T_PCH2)
		return 0;

	rv = wm_init_phy_workarounds_pchlan(sc);
	if (rv != 0)
		return -1;

	/* For i217 Intel Rapid Start Technology support when the system
	 * is transitioning from Sx and no manageability engine is present
	 * configure SMBus to restore on reset, disable proxy, and enable
	 * the reset on MTA (Multicast table array).
	 */
	if (sc->sc_phytype == WMPHY_I217) {
		uint16_t phy_reg;

		if (sc->phy.acquire(sc) != 0)
			return -1;

		/* Clear Auto Enable LPI after link up */
		sc->phy.readreg_locked(dev, 1, I217_LPI_GPIO_CTRL, &phy_reg);
		phy_reg &= ~I217_LPI_GPIO_CTRL_AUTO_EN_LPI;
		sc->phy.writereg_locked(dev, 1, I217_LPI_GPIO_CTRL, phy_reg);

		if ((CSR_READ(sc, WMREG_FWSM) & FWSM_FW_VALID) == 0) {
			/* Restore clear on SMB if no manageability engine
			 * is present
			 */
			rv = sc->phy.readreg_locked(dev, 1, I217_MEMPWR,
			    &phy_reg);
			if (rv != 0)
				goto release;
			phy_reg |= I217_MEMPWR_DISABLE_SMB_RELEASE;
			sc->phy.writereg_locked(dev, 1, I217_MEMPWR, phy_reg);

			/* Disable Proxy */
			sc->phy.writereg_locked(dev, 1, I217_PROXY_CTRL, 0);
		}
		/* Enable reset on MTA */
		sc->phy.readreg_locked(dev, 1, I217_CFGREG, &phy_reg);
		if (rv != 0)
			goto release;
		phy_reg &= ~I217_CGFREG_ENABLE_MTA_RESET;
		sc->phy.writereg_locked(dev, 1, I217_CFGREG, phy_reg);

release:
		sc->phy.release(sc);
		return rv;
	}

	return 0;
}

static void
wm_enable_wakeup(struct wm_softc *sc)
{
	uint32_t reg, pmreg;
	pcireg_t pmode;
	int rv = 0;

	DPRINTF(sc, WM_DEBUG_INIT, ("%s: %s called\n",
		device_xname(sc->sc_dev), __func__));

	if (pci_get_capability(sc->sc_pc, sc->sc_pcitag, PCI_CAP_PWRMGMT,
	    &pmreg, NULL) == 0)
		return;

	if ((sc->sc_flags & WM_F_WOL) == 0)
		goto pme;

	/* Advertise the wakeup capability */
	CSR_WRITE(sc, WMREG_CTRL, sc->sc_ctrl | CTRL_SWDPIN(2)
	    | CTRL_SWDPIN(3));

	/* Keep the laser running on fiber adapters */
	if ((sc->sc_mediatype == WM_MEDIATYPE_FIBER)
	    || (sc->sc_mediatype == WM_MEDIATYPE_SERDES)) {
		reg = CSR_READ(sc, WMREG_CTRL_EXT);
		reg |= CTRL_EXT_SWDPIN(3);
		CSR_WRITE(sc, WMREG_CTRL_EXT, reg);
	}

	if ((sc->sc_type == WM_T_ICH8) || (sc->sc_type == WM_T_ICH9) ||
	    (sc->sc_type == WM_T_ICH10) || (sc->sc_type == WM_T_PCH) ||
	    (sc->sc_type == WM_T_PCH2) || (sc->sc_type == WM_T_PCH_LPT) ||
	    (sc->sc_type == WM_T_PCH_SPT) || (sc->sc_type == WM_T_PCH_CNP))
		wm_suspend_workarounds_ich8lan(sc);

#if 0	/* For the multicast packet */
	reg = CSR_READ(sc, WMREG_WUFC) | WUFC_MAG;
	reg |= WUFC_MC;
	CSR_WRITE(sc, WMREG_RCTL, CSR_READ(sc, WMREG_RCTL) | RCTL_MPE);
#endif

	if (sc->sc_type >= WM_T_PCH) {
		rv = wm_enable_phy_wakeup(sc);
		if (rv != 0)
			goto pme;
	} else {
		/* Enable wakeup by the MAC */
		CSR_WRITE(sc, WMREG_WUC, WUC_APME | WUC_PME_EN);
		CSR_WRITE(sc, WMREG_WUFC, WUFC_MAG);
	}

	if (((sc->sc_type == WM_T_ICH8) || (sc->sc_type == WM_T_ICH9)
		|| (sc->sc_type == WM_T_ICH10) || (sc->sc_type == WM_T_PCH)
		|| (sc->sc_type == WM_T_PCH2))
	    && (sc->sc_phytype == WMPHY_IGP_3))
		wm_igp3_phy_powerdown_workaround_ich8lan(sc);

pme:
	/* Request PME */
	pmode = pci_conf_read(sc->sc_pc, sc->sc_pcitag, pmreg + PCI_PMCSR);
	pmode |= PCI_PMCSR_PME_STS; /* in case it's already set (W1C) */
	if ((rv == 0) && (sc->sc_flags & WM_F_WOL) != 0) {
		/* For WOL */
		pmode |= PCI_PMCSR_PME_EN;
	} else {
		/* Disable WOL */
		pmode &= ~PCI_PMCSR_PME_EN;
	}
	pci_conf_write(sc->sc_pc, sc->sc_pcitag, pmreg + PCI_PMCSR, pmode);
}

/* Disable ASPM L0s and/or L1 for workaround */
static void
wm_disable_aspm(struct wm_softc *sc)
{
	pcireg_t reg, mask = 0;
	unsigned const char *str = "";

	/*
	 *  Only for PCIe device which has PCIe capability in the PCI config
	 * space.
	 */
	if (((sc->sc_flags & WM_F_PCIE) == 0) || (sc->sc_pcixe_capoff == 0))
		return;

	switch (sc->sc_type) {
	case WM_T_82571:
	case WM_T_82572:
		/*
		 * 8257[12] Errata 13: Device Does Not Support PCIe Active
		 * State Power management L1 State (ASPM L1).
		 */
		mask = PCIE_LCSR_ASPM_L1;
		str = "L1 is";
		break;
	case WM_T_82573:
	case WM_T_82574:
	case WM_T_82583:
		/*
		 * The 82573 disappears when PCIe ASPM L0s is enabled.
		 *
		 * The 82574 and 82583 does not support PCIe ASPM L0s with
		 * some chipset.  The document of 82574 and 82583 says that
		 * disabling L0s with some specific chipset is sufficient,
		 * but we follow as of the Intel em driver does.
		 *
		 * References:
		 * Errata 8 of the Specification Update of i82573.
		 * Errata 20 of the Specification Update of i82574.
		 * Errata 9 of the Specification Update of i82583.
		 */
		mask = PCIE_LCSR_ASPM_L1 | PCIE_LCSR_ASPM_L0S;
		str = "L0s and L1 are";
		break;
	default:
		return;
	}

	reg = pci_conf_read(sc->sc_pc, sc->sc_pcitag,
	    sc->sc_pcixe_capoff + PCIE_LCSR);
	reg &= ~mask;
	pci_conf_write(sc->sc_pc, sc->sc_pcitag,
	    sc->sc_pcixe_capoff + PCIE_LCSR, reg);

	/* Print only in wm_attach() */
	if ((sc->sc_flags & WM_F_ATTACHED) == 0)
		aprint_verbose_dev(sc->sc_dev,
		    "ASPM %s disabled to workaround the errata.\n", str);
}

/* LPLU */

static void
wm_lplu_d0_disable(struct wm_softc *sc)
{
	struct mii_data *mii = &sc->sc_mii;
	uint32_t reg;
	uint16_t phyval;

	DPRINTF(sc, WM_DEBUG_INIT, ("%s: %s called\n",
		device_xname(sc->sc_dev), __func__));

	if (sc->sc_phytype == WMPHY_IFE)
		return;

	switch (sc->sc_type) {
	case WM_T_82571:
	case WM_T_82572:
	case WM_T_82573:
	case WM_T_82575:
	case WM_T_82576:
		mii->mii_readreg(sc->sc_dev, 1, IGPHY_POWER_MGMT, &phyval);
		phyval &= ~PMR_D0_LPLU;
		mii->mii_writereg(sc->sc_dev, 1, IGPHY_POWER_MGMT, phyval);
		break;
	case WM_T_82580:
	case WM_T_I350:
	case WM_T_I210:
	case WM_T_I211:
		reg = CSR_READ(sc, WMREG_PHPM);
		reg &= ~PHPM_D0A_LPLU;
		CSR_WRITE(sc, WMREG_PHPM, reg);
		break;
	case WM_T_82574:
	case WM_T_82583:
	case WM_T_ICH8:
	case WM_T_ICH9:
	case WM_T_ICH10:
		reg = CSR_READ(sc, WMREG_PHY_CTRL);
		reg &= ~(PHY_CTRL_GBE_DIS | PHY_CTRL_D0A_LPLU);
		CSR_WRITE(sc, WMREG_PHY_CTRL, reg);
		CSR_WRITE_FLUSH(sc);
		break;
	case WM_T_PCH:
	case WM_T_PCH2:
	case WM_T_PCH_LPT:
	case WM_T_PCH_SPT:
	case WM_T_PCH_CNP:
		wm_gmii_hv_readreg(sc->sc_dev, 1, HV_OEM_BITS, &phyval);
		phyval &= ~(HV_OEM_BITS_A1KDIS | HV_OEM_BITS_LPLU);
		if (wm_phy_resetisblocked(sc) == false)
			phyval |= HV_OEM_BITS_ANEGNOW;
		wm_gmii_hv_writereg(sc->sc_dev, 1, HV_OEM_BITS, phyval);
		break;
	default:
		break;
	}
}

/* EEE */

static int
wm_set_eee_i350(struct wm_softc *sc)
{
	struct ethercom *ec = &sc->sc_ethercom;
	uint32_t ipcnfg, eeer;
	uint32_t ipcnfg_mask
	    = IPCNFG_EEE_1G_AN | IPCNFG_EEE_100M_AN | IPCNFG_10BASE_TE;
	uint32_t eeer_mask = EEER_TX_LPI_EN | EEER_RX_LPI_EN | EEER_LPI_FC;

	KASSERT(sc->sc_mediatype == WM_MEDIATYPE_COPPER);

	ipcnfg = CSR_READ(sc, WMREG_IPCNFG);
	eeer = CSR_READ(sc, WMREG_EEER);

	/* Enable or disable per user setting */
	if ((ec->ec_capenable & ETHERCAP_EEE) != 0) {
		ipcnfg |= ipcnfg_mask;
		eeer |= eeer_mask;
	} else {
		ipcnfg &= ~ipcnfg_mask;
		eeer &= ~eeer_mask;
	}

	CSR_WRITE(sc, WMREG_IPCNFG, ipcnfg);
	CSR_WRITE(sc, WMREG_EEER, eeer);
	CSR_READ(sc, WMREG_IPCNFG); /* XXX flush? */
	CSR_READ(sc, WMREG_EEER); /* XXX flush? */

	return 0;
}

static int
wm_set_eee_pchlan(struct wm_softc *sc)
{
	device_t dev = sc->sc_dev;
	struct ethercom *ec = &sc->sc_ethercom;
	uint16_t lpa, pcs_status, adv_addr, adv, lpi_ctrl, data;
	int rv = 0;

	switch (sc->sc_phytype) {
	case WMPHY_82579:
		lpa = I82579_EEE_LP_ABILITY;
		pcs_status = I82579_EEE_PCS_STATUS;
		adv_addr = I82579_EEE_ADVERTISEMENT;
		break;
	case WMPHY_I217:
		lpa = I217_EEE_LP_ABILITY;
		pcs_status = I217_EEE_PCS_STATUS;
		adv_addr = I217_EEE_ADVERTISEMENT;
		break;
	default:
		return 0;
	}

	if (sc->phy.acquire(sc)) {
		device_printf(dev, "%s: failed to get semaphore\n", __func__);
		return 0;
	}

	rv = sc->phy.readreg_locked(dev, 1, I82579_LPI_CTRL, &lpi_ctrl);
	if (rv != 0)
		goto release;

	/* Clear bits that enable EEE in various speeds */
	lpi_ctrl &= ~I82579_LPI_CTRL_ENABLE;

	if ((ec->ec_capenable & ETHERCAP_EEE) != 0) {
		/* Save off link partner's EEE ability */
		rv = wm_read_emi_reg_locked(dev, lpa, &sc->eee_lp_ability);
		if (rv != 0)
			goto release;

		/* Read EEE advertisement */
		if ((rv = wm_read_emi_reg_locked(dev, adv_addr, &adv)) != 0)
			goto release;

		/*
		 * Enable EEE only for speeds in which the link partner is
		 * EEE capable and for which we advertise EEE.
		 */
		if (adv & sc->eee_lp_ability & AN_EEEADVERT_1000_T)
			lpi_ctrl |= I82579_LPI_CTRL_EN_1000;
		if (adv & sc->eee_lp_ability & AN_EEEADVERT_100_TX) {
			sc->phy.readreg_locked(dev, 2, MII_ANLPAR, &data);
			if ((data & ANLPAR_TX_FD) != 0)
				lpi_ctrl |= I82579_LPI_CTRL_EN_100;
			else {
				/*
				 * EEE is not supported in 100Half, so ignore
				 * partner's EEE in 100 ability if full-duplex
				 * is not advertised.
				 */
				sc->eee_lp_ability
				    &= ~AN_EEEADVERT_100_TX;
			}
		}
	}

	if (sc->sc_phytype == WMPHY_82579) {
		rv = wm_read_emi_reg_locked(dev, I82579_LPI_PLL_SHUT, &data);
		if (rv != 0)
			goto release;

		data &= ~I82579_LPI_PLL_SHUT_100;
		rv = wm_write_emi_reg_locked(dev, I82579_LPI_PLL_SHUT, data);
	}

	/* R/Clr IEEE MMD 3.1 bits 11:10 - Tx/Rx LPI Received */
	if ((rv = wm_read_emi_reg_locked(dev, pcs_status, &data)) != 0)
		goto release;

	rv = sc->phy.writereg_locked(dev, 1, I82579_LPI_CTRL, lpi_ctrl);
release:
	sc->phy.release(sc);

	return rv;
}

static int
wm_set_eee(struct wm_softc *sc)
{
	struct ethercom *ec = &sc->sc_ethercom;

	if ((ec->ec_capabilities & ETHERCAP_EEE) == 0)
		return 0;

	if (sc->sc_type == WM_T_I354) {
		/* I354 uses an external PHY */
		return 0; /* not yet */
	} else if ((sc->sc_type >= WM_T_I350) && (sc->sc_type <= WM_T_I211))
		return wm_set_eee_i350(sc);
	else if (sc->sc_type >= WM_T_PCH2)
		return wm_set_eee_pchlan(sc);

	return 0;
}

/*
 * Workarounds (mainly PHY related).
 * Basically, PHY's workarounds are in the PHY drivers.
 */

/* Work-around for 82566 Kumeran PCS lock loss */
static int
wm_kmrn_lock_loss_workaround_ich8lan(struct wm_softc *sc)
{
	struct mii_data *mii = &sc->sc_mii;
	uint32_t status = CSR_READ(sc, WMREG_STATUS);
	int i, reg, rv;
	uint16_t phyreg;

	DPRINTF(sc, WM_DEBUG_INIT, ("%s: %s called\n",
		device_xname(sc->sc_dev), __func__));

	/* If the link is not up, do nothing */
	if ((status & STATUS_LU) == 0)
		return 0;

	/* Nothing to do if the link is other than 1Gbps */
	if (__SHIFTOUT(status, STATUS_SPEED) != STATUS_SPEED_1000)
		return 0;

	for (i = 0; i < 10; i++) {
		/* read twice */
		rv = mii->mii_readreg(sc->sc_dev, 1, IGP3_KMRN_DIAG, &phyreg);
		if (rv != 0)
			return rv;
		rv = mii->mii_readreg(sc->sc_dev, 1, IGP3_KMRN_DIAG, &phyreg);
		if (rv != 0)
			return rv;

		if ((phyreg & IGP3_KMRN_DIAG_PCS_LOCK_LOSS) == 0)
			goto out;	/* GOOD! */

		/* Reset the PHY */
		wm_reset_phy(sc);
		delay(5*1000);
	}

	/* Disable GigE link negotiation */
	reg = CSR_READ(sc, WMREG_PHY_CTRL);
	reg |= PHY_CTRL_GBE_DIS | PHY_CTRL_NOND0A_GBE_DIS;
	CSR_WRITE(sc, WMREG_PHY_CTRL, reg);

	/*
	 * Call gig speed drop workaround on Gig disable before accessing
	 * any PHY registers.
	 */
	wm_gig_downshift_workaround_ich8lan(sc);

out:
	return 0;
}

/*
 *  wm_gig_downshift_workaround_ich8lan - WoL from S5 stops working
 *  @sc: pointer to the HW structure
 *
 *  Steps to take when dropping from 1Gb/s (eg. link cable removal (LSC),
 *  LPLU, Gig disable, MDIC PHY reset):
 *    1) Set Kumeran Near-end loopback
 *    2) Clear Kumeran Near-end loopback
 *  Should only be called for ICH8[m] devices with any 1G Phy.
 */
static void
wm_gig_downshift_workaround_ich8lan(struct wm_softc *sc)
{
	uint16_t kmreg;

	/* Only for igp3 */
	if (sc->sc_phytype == WMPHY_IGP_3) {
		if (wm_kmrn_readreg(sc, KUMCTRLSTA_OFFSET_DIAG, &kmreg) != 0)
			return;
		kmreg |= KUMCTRLSTA_DIAG_NELPBK;
		if (wm_kmrn_writereg(sc, KUMCTRLSTA_OFFSET_DIAG, kmreg) != 0)
			return;
		kmreg &= ~KUMCTRLSTA_DIAG_NELPBK;
		wm_kmrn_writereg(sc, KUMCTRLSTA_OFFSET_DIAG, kmreg);
	}
}

/*
 * Workaround for pch's PHYs
 * XXX should be moved to new PHY driver?
 */
static int
wm_hv_phy_workarounds_ich8lan(struct wm_softc *sc)
{
	device_t dev = sc->sc_dev;
	struct mii_data *mii = &sc->sc_mii;
	struct mii_softc *child;
	uint16_t phy_data, phyrev = 0;
	int phytype = sc->sc_phytype;
	int rv;

	DPRINTF(sc, WM_DEBUG_INIT, ("%s: %s called\n",
		device_xname(dev), __func__));
	KASSERT(sc->sc_type == WM_T_PCH);

	/* Set MDIO slow mode before any other MDIO access */
	if (phytype == WMPHY_82577)
		if ((rv = wm_set_mdio_slow_mode_hv(sc)) != 0)
			return rv;

	child = LIST_FIRST(&mii->mii_phys);
	if (child != NULL)
		phyrev = child->mii_mpd_rev;

	/* (82577 && (phy rev 1 or 2)) || (82578 & phy rev 1)*/
	if ((child != NULL) &&
	    (((phytype == WMPHY_82577) && ((phyrev == 1) || (phyrev == 2))) ||
		((phytype == WMPHY_82578) && (phyrev == 1)))) {
		/* Disable generation of early preamble (0x4431) */
		rv = mii->mii_readreg(dev, 2, BM_RATE_ADAPTATION_CTRL,
		    &phy_data);
		if (rv != 0)
			return rv;
		phy_data &= ~(BM_RATE_ADAPTATION_CTRL_RX_RXDV_PRE |
		    BM_RATE_ADAPTATION_CTRL_RX_CRS_PRE);
		rv = mii->mii_writereg(dev, 2, BM_RATE_ADAPTATION_CTRL,
		    phy_data);
		if (rv != 0)
			return rv;

		/* Preamble tuning for SSC */
		rv = mii->mii_writereg(dev, 2, HV_KMRN_FIFO_CTRLSTA, 0xa204);
		if (rv != 0)
			return rv;
	}

	/* 82578 */
	if (phytype == WMPHY_82578) {
		/*
		 * Return registers to default by doing a soft reset then
		 * writing 0x3140 to the control register
		 * 0x3140 == BMCR_SPEED0 | BMCR_AUTOEN | BMCR_FDX | BMCR_SPEED1
		 */
		if ((child != NULL) && (phyrev < 2)) {
			PHY_RESET(child);
			rv = mii->mii_writereg(dev, 2, MII_BMCR, 0x3140);
			if (rv != 0)
				return rv;
		}
	}

	/* Select page 0 */
	if ((rv = sc->phy.acquire(sc)) != 0)
		return rv;
	rv = wm_gmii_mdic_writereg(dev, 1, IGPHY_PAGE_SELECT, 0);
	sc->phy.release(sc);
	if (rv != 0)
		return rv;

	/*
	 * Configure the K1 Si workaround during phy reset assuming there is
	 * link so that it disables K1 if link is in 1Gbps.
	 */
	if ((rv = wm_k1_gig_workaround_hv(sc, 1)) != 0)
		return rv;

	/* Workaround for link disconnects on a busy hub in half duplex */
	rv = sc->phy.acquire(sc);
	if (rv)
		return rv;
	rv = sc->phy.readreg_locked(dev, 2, BM_PORT_GEN_CFG, &phy_data);
	if (rv)
		goto release;
	rv = sc->phy.writereg_locked(dev, 2, BM_PORT_GEN_CFG,
	    phy_data & 0x00ff);
	if (rv)
		goto release;

	/* Set MSE higher to enable link to stay up when noise is high */
	rv = wm_write_emi_reg_locked(dev, I82577_MSE_THRESHOLD, 0x0034);
release:
	sc->phy.release(sc);

	return rv;
}

/*
 *  wm_copy_rx_addrs_to_phy_ich8lan - Copy Rx addresses from MAC to PHY
 *  @sc:   pointer to the HW structure
 */
static void
wm_copy_rx_addrs_to_phy_ich8lan(struct wm_softc *sc)
{

	DPRINTF(sc, WM_DEBUG_INIT, ("%s: %s called\n",
		device_xname(sc->sc_dev), __func__));

	if (sc->phy.acquire(sc) != 0)
		return;

	wm_copy_rx_addrs_to_phy_ich8lan_locked(sc);

	sc->phy.release(sc);
}

static void
wm_copy_rx_addrs_to_phy_ich8lan_locked(struct wm_softc *sc)
{
	device_t dev = sc->sc_dev;
	uint32_t mac_reg;
	uint16_t i, wuce;
	int count;

	DPRINTF(sc, WM_DEBUG_INIT, ("%s: %s called\n",
		device_xname(dev), __func__));

	if (wm_enable_phy_wakeup_reg_access_bm(dev, &wuce) != 0)
		return;

	/* Copy both RAL/H (rar_entry_count) and SHRAL/H to PHY */
	count = wm_rar_count(sc);
	for (i = 0; i < count; i++) {
		uint16_t lo, hi;
		mac_reg = CSR_READ(sc, WMREG_CORDOVA_RAL(i));
		lo = (uint16_t)(mac_reg & 0xffff);
		hi = (uint16_t)((mac_reg >> 16) & 0xffff);
		wm_access_phy_wakeup_reg_bm(dev, BM_RAR_L(i), &lo, 0, true);
		wm_access_phy_wakeup_reg_bm(dev, BM_RAR_M(i), &hi, 0, true);

		mac_reg = CSR_READ(sc, WMREG_CORDOVA_RAH(i));
		lo = (uint16_t)(mac_reg & 0xffff);
		hi = (uint16_t)((mac_reg & RAL_AV) >> 16);
		wm_access_phy_wakeup_reg_bm(dev, BM_RAR_H(i), &lo, 0, true);
		wm_access_phy_wakeup_reg_bm(dev, BM_RAR_CTRL(i), &hi, 0, true);
	}

	wm_disable_phy_wakeup_reg_access_bm(dev, &wuce);
}

/*
 *  wm_lv_jumbo_workaround_ich8lan - required for jumbo frame operation
 *  with 82579 PHY
 *  @enable: flag to enable/disable workaround when enabling/disabling jumbos
 */
static int
wm_lv_jumbo_workaround_ich8lan(struct wm_softc *sc, bool enable)
{
	device_t dev = sc->sc_dev;
	int rar_count;
	int rv;
	uint32_t mac_reg;
	uint16_t dft_ctrl, data;
	uint16_t i;

	DPRINTF(sc, WM_DEBUG_INIT, ("%s: %s called\n",
		device_xname(dev), __func__));

	if (sc->sc_type < WM_T_PCH2)
		return 0;

	/* Acquire PHY semaphore */
	rv = sc->phy.acquire(sc);
	if (rv != 0)
		return rv;

	/* Disable Rx path while enabling/disabling workaround */
	rv = sc->phy.readreg_locked(dev, 2, I82579_DFT_CTRL, &dft_ctrl);
	if (rv != 0)
		goto out;
	rv = sc->phy.writereg_locked(dev, 2, I82579_DFT_CTRL,
	    dft_ctrl | (1 << 14));
	if (rv != 0)
		goto out;

	if (enable) {
		/* Write Rx addresses (rar_entry_count for RAL/H, and
		 * SHRAL/H) and initial CRC values to the MAC
		 */
		rar_count = wm_rar_count(sc);
		for (i = 0; i < rar_count; i++) {
			uint8_t mac_addr[ETHER_ADDR_LEN] = {0};
			uint32_t addr_high, addr_low;

			addr_high = CSR_READ(sc, WMREG_CORDOVA_RAH(i));
			if (!(addr_high & RAL_AV))
				continue;
			addr_low = CSR_READ(sc, WMREG_CORDOVA_RAL(i));
			mac_addr[0] = (addr_low & 0xFF);
			mac_addr[1] = ((addr_low >> 8) & 0xFF);
			mac_addr[2] = ((addr_low >> 16) & 0xFF);
			mac_addr[3] = ((addr_low >> 24) & 0xFF);
			mac_addr[4] = (addr_high & 0xFF);
			mac_addr[5] = ((addr_high >> 8) & 0xFF);

			CSR_WRITE(sc, WMREG_PCH_RAICC(i),
			    ~ether_crc32_le(mac_addr, ETHER_ADDR_LEN));
		}

		/* Write Rx addresses to the PHY */
		wm_copy_rx_addrs_to_phy_ich8lan_locked(sc);
	}

	/*
	 * If enable ==
	 *	true: Enable jumbo frame workaround in the MAC.
	 *	false: Write MAC register values back to h/w defaults.
	 */
	mac_reg = CSR_READ(sc, WMREG_FFLT_DBG);
	if (enable) {
		mac_reg &= ~(1 << 14);
		mac_reg |= (7 << 15);
	} else
		mac_reg &= ~(0xf << 14);
	CSR_WRITE(sc, WMREG_FFLT_DBG, mac_reg);

	mac_reg = CSR_READ(sc, WMREG_RCTL);
	if (enable) {
		mac_reg |= RCTL_SECRC;
		sc->sc_rctl |= RCTL_SECRC;
		sc->sc_flags |= WM_F_CRC_STRIP;
	} else {
		mac_reg &= ~RCTL_SECRC;
		sc->sc_rctl &= ~RCTL_SECRC;
		sc->sc_flags &= ~WM_F_CRC_STRIP;
	}
	CSR_WRITE(sc, WMREG_RCTL, mac_reg);

	rv = wm_kmrn_readreg_locked(sc, KUMCTRLSTA_OFFSET_CTRL, &data);
	if (rv != 0)
		goto out;
	if (enable)
		data |= 1 << 0;
	else
		data &= ~(1 << 0);
	rv = wm_kmrn_writereg_locked(sc, KUMCTRLSTA_OFFSET_CTRL, data);
	if (rv != 0)
		goto out;

	rv = wm_kmrn_readreg_locked(sc, KUMCTRLSTA_OFFSET_HD_CTRL, &data);
	if (rv != 0)
		goto out;
	/*
	 * XXX FreeBSD and Linux do the same thing that they set the same value
	 * on both the enable case and the disable case. Is it correct?
	 */
	data &= ~(0xf << 8);
	data |= (0xb << 8);
	rv = wm_kmrn_writereg_locked(sc, KUMCTRLSTA_OFFSET_HD_CTRL, data);
	if (rv != 0)
		goto out;

	/*
	 * If enable ==
	 *	true: Enable jumbo frame workaround in the PHY.
	 *	false: Write PHY register values back to h/w defaults.
	 */
	rv = sc->phy.readreg_locked(dev, 2, BME1000_REG(769, 23), &data);
	if (rv != 0)
		goto out;
	data &= ~(0x7F << 5);
	if (enable)
		data |= (0x37 << 5);
	rv = sc->phy.writereg_locked(dev, 2, BME1000_REG(769, 23), data);
	if (rv != 0)
		goto out;

	rv = sc->phy.readreg_locked(dev, 2, BME1000_REG(769, 16), &data);
	if (rv != 0)
		goto out;
	if (enable)
		data &= ~(1 << 13);
	else
		data |= (1 << 13);
	rv = sc->phy.writereg_locked(dev, 2, BME1000_REG(769, 16), data);
	if (rv != 0)
		goto out;

	rv = sc->phy.readreg_locked(dev, 2, I82579_UNKNOWN1, &data);
	if (rv != 0)
		goto out;
	data &= ~(0x3FF << 2);
	if (enable)
		data |= (I82579_TX_PTR_GAP << 2);
	else
		data |= (0x8 << 2);
	rv = sc->phy.writereg_locked(dev, 2, I82579_UNKNOWN1, data);
	if (rv != 0)
		goto out;

	rv = sc->phy.writereg_locked(dev, 2, BME1000_REG(776, 23),
	    enable ? 0xf100 : 0x7e00);
	if (rv != 0)
		goto out;

	rv = sc->phy.readreg_locked(dev, 2, HV_PM_CTRL, &data);
	if (rv != 0)
		goto out;
	if (enable)
		data |= 1 << 10;
	else
		data &= ~(1 << 10);
	rv = sc->phy.writereg_locked(dev, 2, HV_PM_CTRL, data);
	if (rv != 0)
		goto out;

	/* Re-enable Rx path after enabling/disabling workaround */
	rv = sc->phy.writereg_locked(dev, 2, I82579_DFT_CTRL,
	    dft_ctrl & ~(1 << 14));

out:
	sc->phy.release(sc);

	return rv;
}

/*
 *  wm_lv_phy_workarounds_ich8lan - A series of Phy workarounds to be
 *  done after every PHY reset.
 */
static int
wm_lv_phy_workarounds_ich8lan(struct wm_softc *sc)
{
	device_t dev = sc->sc_dev;
	int rv;

	DPRINTF(sc, WM_DEBUG_INIT, ("%s: %s called\n",
		device_xname(dev), __func__));
	KASSERT(sc->sc_type == WM_T_PCH2);

	/* Set MDIO slow mode before any other MDIO access */
	rv = wm_set_mdio_slow_mode_hv(sc);
	if (rv != 0)
		return rv;

	rv = sc->phy.acquire(sc);
	if (rv != 0)
		return rv;
	/* Set MSE higher to enable link to stay up when noise is high */
	rv = wm_write_emi_reg_locked(dev, I82579_MSE_THRESHOLD, 0x0034);
	if (rv != 0)
		goto release;
	/* Drop link after 5 times MSE threshold was reached */
	rv = wm_write_emi_reg_locked(dev, I82579_MSE_LINK_DOWN, 0x0005);
release:
	sc->phy.release(sc);

	return rv;
}

/**
 *  wm_k1_workaround_lpt_lp - K1 workaround on Lynxpoint-LP
 *  @link: link up bool flag
 *
 *  When K1 is enabled for 1Gbps, the MAC can miss 2 DMA completion indications
 *  preventing further DMA write requests.  Workaround the issue by disabling
 *  the de-assertion of the clock request when in 1Gpbs mode.
 *  Also, set appropriate Tx re-transmission timeouts for 10 and 100Half link
 *  speeds in order to avoid Tx hangs.
 **/
static int
wm_k1_workaround_lpt_lp(struct wm_softc *sc, bool link)
{
	uint32_t fextnvm6 = CSR_READ(sc, WMREG_FEXTNVM6);
	uint32_t status = CSR_READ(sc, WMREG_STATUS);
	uint32_t speed = __SHIFTOUT(status, STATUS_SPEED);
	uint16_t phyreg;

	if (link && (speed == STATUS_SPEED_1000)) {
		sc->phy.acquire(sc);
		int rv = wm_kmrn_readreg_locked(sc, KUMCTRLSTA_OFFSET_K1_CONFIG,
		    &phyreg);
		if (rv != 0)
			goto release;
		rv = wm_kmrn_writereg_locked(sc, KUMCTRLSTA_OFFSET_K1_CONFIG,
		    phyreg & ~KUMCTRLSTA_K1_ENABLE);
		if (rv != 0)
			goto release;
		delay(20);
		CSR_WRITE(sc, WMREG_FEXTNVM6, fextnvm6 | FEXTNVM6_REQ_PLL_CLK);

		rv = wm_kmrn_readreg_locked(sc, KUMCTRLSTA_OFFSET_K1_CONFIG,
		    &phyreg);
release:
		sc->phy.release(sc);
		return rv;
	}

	fextnvm6 &= ~FEXTNVM6_REQ_PLL_CLK;

	struct mii_softc *child = LIST_FIRST(&sc->sc_mii.mii_phys);
	if (((child != NULL) && (child->mii_mpd_rev > 5))
	    || !link
	    || ((speed == STATUS_SPEED_100) && (status & STATUS_FD)))
		goto update_fextnvm6;

	wm_gmii_hv_readreg(sc->sc_dev, 2, I217_INBAND_CTRL, &phyreg);

	/* Clear link status transmit timeout */
	phyreg &= ~I217_INBAND_CTRL_LINK_STAT_TX_TIMEOUT_MASK;
	if (speed == STATUS_SPEED_100) {
		/* Set inband Tx timeout to 5x10us for 100Half */
		phyreg |= 5 << I217_INBAND_CTRL_LINK_STAT_TX_TIMEOUT_SHIFT;

		/* Do not extend the K1 entry latency for 100Half */
		fextnvm6 &= ~FEXTNVM6_ENABLE_K1_ENTRY_CONDITION;
	} else {
		/* Set inband Tx timeout to 50x10us for 10Full/Half */
		phyreg |= 50 << I217_INBAND_CTRL_LINK_STAT_TX_TIMEOUT_SHIFT;

		/* Extend the K1 entry latency for 10 Mbps */
		fextnvm6 |= FEXTNVM6_ENABLE_K1_ENTRY_CONDITION;
	}

	wm_gmii_hv_writereg(sc->sc_dev, 2, I217_INBAND_CTRL, phyreg);

update_fextnvm6:
	CSR_WRITE(sc, WMREG_FEXTNVM6, fextnvm6);
	return 0;
}

/*
 *  wm_k1_gig_workaround_hv - K1 Si workaround
 *  @sc:   pointer to the HW structure
 *  @link: link up bool flag
 *
 *  If K1 is enabled for 1Gbps, the MAC might stall when transitioning
 *  from a lower speed.  This workaround disables K1 whenever link is at 1Gig
 *  If link is down, the function will restore the default K1 setting located
 *  in the NVM.
 */
static int
wm_k1_gig_workaround_hv(struct wm_softc *sc, int link)
{
	int k1_enable = sc->sc_nvm_k1_enabled;

	DPRINTF(sc, WM_DEBUG_INIT, ("%s: %s called\n",
		device_xname(sc->sc_dev), __func__));

	if (sc->phy.acquire(sc) != 0)
		return -1;

	if (link) {
		k1_enable = 0;

		/* Link stall fix for link up */
		wm_gmii_hv_writereg_locked(sc->sc_dev, 1, IGP3_KMRN_DIAG,
		    0x0100);
	} else {
		/* Link stall fix for link down */
		wm_gmii_hv_writereg_locked(sc->sc_dev, 1, IGP3_KMRN_DIAG,
		    0x4100);
	}

	wm_configure_k1_ich8lan(sc, k1_enable);
	sc->phy.release(sc);

	return 0;
}

/*
 *  wm_k1_workaround_lv - K1 Si workaround
 *  @sc:   pointer to the HW structure
 *
 *  Workaround to set the K1 beacon duration for 82579 parts in 10Mbps
 *  Disable K1 for 1000 and 100 speeds
 */
static int
wm_k1_workaround_lv(struct wm_softc *sc)
{
	uint32_t reg;
	uint16_t phyreg;
	int rv;

	if (sc->sc_type != WM_T_PCH2)
		return 0;

	/* Set K1 beacon duration based on 10Mbps speed */
	rv = wm_gmii_hv_readreg(sc->sc_dev, 2, HV_M_STATUS, &phyreg);
	if (rv != 0)
		return rv;

	if ((phyreg & (HV_M_STATUS_LINK_UP | HV_M_STATUS_AUTONEG_COMPLETE))
	    == (HV_M_STATUS_LINK_UP | HV_M_STATUS_AUTONEG_COMPLETE)) {
		if (phyreg &
		    (HV_M_STATUS_SPEED_1000 | HV_M_STATUS_SPEED_100)) {
			/* LV 1G/100 Packet drop issue wa  */
			rv = wm_gmii_hv_readreg(sc->sc_dev, 1, HV_PM_CTRL,
			    &phyreg);
			if (rv != 0)
				return rv;
			phyreg &= ~HV_PM_CTRL_K1_ENA;
			rv = wm_gmii_hv_writereg(sc->sc_dev, 1, HV_PM_CTRL,
			    phyreg);
			if (rv != 0)
				return rv;
		} else {
			/* For 10Mbps */
			reg = CSR_READ(sc, WMREG_FEXTNVM4);
			reg &= ~FEXTNVM4_BEACON_DURATION;
			reg |= FEXTNVM4_BEACON_DURATION_16US;
			CSR_WRITE(sc, WMREG_FEXTNVM4, reg);
		}
	}

	return 0;
}

/*
 *  wm_link_stall_workaround_hv - Si workaround
 *  @sc: pointer to the HW structure
 *
 *  This function works around a Si bug where the link partner can get
 *  a link up indication before the PHY does. If small packets are sent
 *  by the link partner they can be placed in the packet buffer without
 *  being properly accounted for by the PHY and will stall preventing
 *  further packets from being received.  The workaround is to clear the
 *  packet buffer after the PHY detects link up.
 */
static int
wm_link_stall_workaround_hv(struct wm_softc *sc)
{
	uint16_t phyreg;

	if (sc->sc_phytype != WMPHY_82578)
		return 0;

	/* Do not apply workaround if in PHY loopback bit 14 set */
	wm_gmii_hv_readreg(sc->sc_dev, 2, MII_BMCR, &phyreg);
	if ((phyreg & BMCR_LOOP) != 0)
		return 0;

	/* Check if link is up and at 1Gbps */
	wm_gmii_hv_readreg(sc->sc_dev, 2, BM_CS_STATUS, &phyreg);
	phyreg &= BM_CS_STATUS_LINK_UP | BM_CS_STATUS_RESOLVED
	    | BM_CS_STATUS_SPEED_MASK;
	if (phyreg != (BM_CS_STATUS_LINK_UP | BM_CS_STATUS_RESOLVED
		| BM_CS_STATUS_SPEED_1000))
		return 0;

	delay(200 * 1000);	/* XXX too big */

	/* Flush the packets in the fifo buffer */
	wm_gmii_hv_writereg(sc->sc_dev, 1, HV_MUX_DATA_CTRL,
	    HV_MUX_DATA_CTRL_GEN_TO_MAC | HV_MUX_DATA_CTRL_FORCE_SPEED);
	wm_gmii_hv_writereg(sc->sc_dev, 1, HV_MUX_DATA_CTRL,
	    HV_MUX_DATA_CTRL_GEN_TO_MAC);

	return 0;
}

static int
wm_set_mdio_slow_mode_hv(struct wm_softc *sc)
{
	int rv;
	uint16_t reg;

	rv = wm_gmii_hv_readreg(sc->sc_dev, 1, HV_KMRN_MODE_CTRL, &reg);
	if (rv != 0)
		return rv;

	return wm_gmii_hv_writereg(sc->sc_dev, 1, HV_KMRN_MODE_CTRL,
	    reg | HV_KMRN_MDIO_SLOW);
}

/*
 *  wm_configure_k1_ich8lan - Configure K1 power state
 *  @sc: pointer to the HW structure
 *  @enable: K1 state to configure
 *
 *  Configure the K1 power state based on the provided parameter.
 *  Assumes semaphore already acquired.
 */
static void
wm_configure_k1_ich8lan(struct wm_softc *sc, int k1_enable)
{
	uint32_t ctrl, ctrl_ext, tmp;
	uint16_t kmreg;
	int rv;

	KASSERT(CSR_READ(sc, WMREG_EXTCNFCTR) & EXTCNFCTR_MDIO_SW_OWNERSHIP);

	rv = wm_kmrn_readreg_locked(sc, KUMCTRLSTA_OFFSET_K1_CONFIG, &kmreg);
	if (rv != 0)
		return;

	if (k1_enable)
		kmreg |= KUMCTRLSTA_K1_ENABLE;
	else
		kmreg &= ~KUMCTRLSTA_K1_ENABLE;

	rv = wm_kmrn_writereg_locked(sc, KUMCTRLSTA_OFFSET_K1_CONFIG, kmreg);
	if (rv != 0)
		return;

	delay(20);

	ctrl = CSR_READ(sc, WMREG_CTRL);
	ctrl_ext = CSR_READ(sc, WMREG_CTRL_EXT);

	tmp = ctrl & ~(CTRL_SPEED_1000 | CTRL_SPEED_100);
	tmp |= CTRL_FRCSPD;

	CSR_WRITE(sc, WMREG_CTRL, tmp);
	CSR_WRITE(sc, WMREG_CTRL_EXT, ctrl_ext | CTRL_EXT_SPD_BYPS);
	CSR_WRITE_FLUSH(sc);
	delay(20);

	CSR_WRITE(sc, WMREG_CTRL, ctrl);
	CSR_WRITE(sc, WMREG_CTRL_EXT, ctrl_ext);
	CSR_WRITE_FLUSH(sc);
	delay(20);

	return;
}

/* special case - for 82575 - need to do manual init ... */
static void
wm_reset_init_script_82575(struct wm_softc *sc)
{
	/*
	 * Remark: this is untested code - we have no board without EEPROM
	 *  same setup as mentioned int the FreeBSD driver for the i82575
	 */

	/* SerDes configuration via SERDESCTRL */
	wm_82575_write_8bit_ctlr_reg(sc, WMREG_SCTL, 0x00, 0x0c);
	wm_82575_write_8bit_ctlr_reg(sc, WMREG_SCTL, 0x01, 0x78);
	wm_82575_write_8bit_ctlr_reg(sc, WMREG_SCTL, 0x1b, 0x23);
	wm_82575_write_8bit_ctlr_reg(sc, WMREG_SCTL, 0x23, 0x15);

	/* CCM configuration via CCMCTL register */
	wm_82575_write_8bit_ctlr_reg(sc, WMREG_CCMCTL, 0x14, 0x00);
	wm_82575_write_8bit_ctlr_reg(sc, WMREG_CCMCTL, 0x10, 0x00);

	/* PCIe lanes configuration */
	wm_82575_write_8bit_ctlr_reg(sc, WMREG_GIOCTL, 0x00, 0xec);
	wm_82575_write_8bit_ctlr_reg(sc, WMREG_GIOCTL, 0x61, 0xdf);
	wm_82575_write_8bit_ctlr_reg(sc, WMREG_GIOCTL, 0x34, 0x05);
	wm_82575_write_8bit_ctlr_reg(sc, WMREG_GIOCTL, 0x2f, 0x81);

	/* PCIe PLL Configuration */
	wm_82575_write_8bit_ctlr_reg(sc, WMREG_SCCTL, 0x02, 0x47);
	wm_82575_write_8bit_ctlr_reg(sc, WMREG_SCCTL, 0x14, 0x00);
	wm_82575_write_8bit_ctlr_reg(sc, WMREG_SCCTL, 0x10, 0x00);
}

static void
wm_reset_mdicnfg_82580(struct wm_softc *sc)
{
	uint32_t reg;
	uint16_t nvmword;
	int rv;

	if (sc->sc_type != WM_T_82580)
		return;
	if ((sc->sc_flags & WM_F_SGMII) == 0)
		return;

	rv = wm_nvm_read(sc, NVM_OFF_LAN_FUNC_82580(sc->sc_funcid)
	    + NVM_OFF_CFG3_PORTA, 1, &nvmword);
	if (rv != 0) {
		aprint_error_dev(sc->sc_dev, "%s: failed to read NVM\n",
		    __func__);
		return;
	}

	reg = CSR_READ(sc, WMREG_MDICNFG);
	if (nvmword & NVM_CFG3_PORTA_EXT_MDIO)
		reg |= MDICNFG_DEST;
	if (nvmword & NVM_CFG3_PORTA_COM_MDIO)
		reg |= MDICNFG_COM_MDIO;
	CSR_WRITE(sc, WMREG_MDICNFG, reg);
}

#define MII_INVALIDID(x)	(((x) == 0x0000) || ((x) == 0xffff))

static bool
wm_phy_is_accessible_pchlan(struct wm_softc *sc)
{
	uint32_t reg;
	uint16_t id1, id2;
	int i, rv;

	DPRINTF(sc, WM_DEBUG_INIT, ("%s: %s called\n",
		device_xname(sc->sc_dev), __func__));
	KASSERT(CSR_READ(sc, WMREG_EXTCNFCTR) & EXTCNFCTR_MDIO_SW_OWNERSHIP);

	id1 = id2 = 0xffff;
	for (i = 0; i < 2; i++) {
		rv = wm_gmii_hv_readreg_locked(sc->sc_dev, 2, MII_PHYIDR1,
		    &id1);
		if ((rv != 0) || MII_INVALIDID(id1))
			continue;
		rv = wm_gmii_hv_readreg_locked(sc->sc_dev, 2, MII_PHYIDR2,
		    &id2);
		if ((rv != 0) || MII_INVALIDID(id2))
			continue;
		break;
	}
	if ((rv == 0) && !MII_INVALIDID(id1) && !MII_INVALIDID(id2))
		goto out;

	/*
	 * In case the PHY needs to be in mdio slow mode,
	 * set slow mode and try to get the PHY id again.
	 */
	rv = 0;
	if (sc->sc_type < WM_T_PCH_LPT) {
		sc->phy.release(sc);
		wm_set_mdio_slow_mode_hv(sc);
		rv = wm_gmii_hv_readreg(sc->sc_dev, 2, MII_PHYIDR1, &id1);
		rv |= wm_gmii_hv_readreg(sc->sc_dev, 2, MII_PHYIDR2, &id2);
		sc->phy.acquire(sc);
	}
	if ((rv != 0) || MII_INVALIDID(id1) || MII_INVALIDID(id2)) {
		device_printf(sc->sc_dev, "XXX return with false\n");
		return false;
	}
out:
	if (sc->sc_type >= WM_T_PCH_LPT) {
		/* Only unforce SMBus if ME is not active */
		if ((CSR_READ(sc, WMREG_FWSM) & FWSM_FW_VALID) == 0) {
			uint16_t phyreg;

			/* Unforce SMBus mode in PHY */
			rv = wm_gmii_hv_readreg_locked(sc->sc_dev, 2,
			    CV_SMB_CTRL, &phyreg);
			phyreg &= ~CV_SMB_CTRL_FORCE_SMBUS;
			wm_gmii_hv_writereg_locked(sc->sc_dev, 2,
			    CV_SMB_CTRL, phyreg);

			/* Unforce SMBus mode in MAC */
			reg = CSR_READ(sc, WMREG_CTRL_EXT);
			reg &= ~CTRL_EXT_FORCE_SMBUS;
			CSR_WRITE(sc, WMREG_CTRL_EXT, reg);
		}
	}
	return true;
}

static void
wm_toggle_lanphypc_pch_lpt(struct wm_softc *sc)
{
	uint32_t reg;
	int i;

	/* Set PHY Config Counter to 50msec */
	reg = CSR_READ(sc, WMREG_FEXTNVM3);
	reg &= ~FEXTNVM3_PHY_CFG_COUNTER_MASK;
	reg |= FEXTNVM3_PHY_CFG_COUNTER_50MS;
	CSR_WRITE(sc, WMREG_FEXTNVM3, reg);

	/* Toggle LANPHYPC */
	reg = CSR_READ(sc, WMREG_CTRL);
	reg |= CTRL_LANPHYPC_OVERRIDE;
	reg &= ~CTRL_LANPHYPC_VALUE;
	CSR_WRITE(sc, WMREG_CTRL, reg);
	CSR_WRITE_FLUSH(sc);
	delay(1000);
	reg &= ~CTRL_LANPHYPC_OVERRIDE;
	CSR_WRITE(sc, WMREG_CTRL, reg);
	CSR_WRITE_FLUSH(sc);

	if (sc->sc_type < WM_T_PCH_LPT)
		delay(50 * 1000);
	else {
		i = 20;

		do {
			delay(5 * 1000);
		} while (((CSR_READ(sc, WMREG_CTRL_EXT) & CTRL_EXT_LPCD) == 0)
		    && i--);

		delay(30 * 1000);
	}
}

static int
wm_platform_pm_pch_lpt(struct wm_softc *sc, bool link)
{
	uint32_t reg = __SHIFTIN(link, LTRV_NONSNOOP_REQ)
	    | __SHIFTIN(link, LTRV_SNOOP_REQ) | LTRV_SEND;
	uint32_t rxa;
	uint16_t scale = 0, lat_enc = 0;
	int32_t obff_hwm = 0;
	int64_t lat_ns, value;

	DPRINTF(sc, WM_DEBUG_INIT, ("%s: %s called\n",
		device_xname(sc->sc_dev), __func__));

	if (link) {
		uint16_t max_snoop, max_nosnoop, max_ltr_enc;
		uint32_t status;
		uint16_t speed;
		pcireg_t preg;

		status = CSR_READ(sc, WMREG_STATUS);
		switch (__SHIFTOUT(status, STATUS_SPEED)) {
		case STATUS_SPEED_10:
			speed = 10;
			break;
		case STATUS_SPEED_100:
			speed = 100;
			break;
		case STATUS_SPEED_1000:
			speed = 1000;
			break;
		default:
			device_printf(sc->sc_dev, "Unknown speed "
			    "(status = %08x)\n", status);
			return -1;
		}

		/* Rx Packet Buffer Allocation size (KB) */
		rxa = CSR_READ(sc, WMREG_PBA) & PBA_RXA_MASK;

		/*
		 * Determine the maximum latency tolerated by the device.
		 *
		 * Per the PCIe spec, the tolerated latencies are encoded as
		 * a 3-bit encoded scale (only 0-5 are valid) multiplied by
		 * a 10-bit value (0-1023) to provide a range from 1 ns to
		 * 2^25*(2^10-1) ns.  The scale is encoded as 0=2^0ns,
		 * 1=2^5ns, 2=2^10ns,...5=2^25ns.
		 */
		lat_ns = ((int64_t)rxa * 1024 -
		    (2 * ((int64_t)sc->sc_ethercom.ec_if.if_mtu
			+ ETHER_HDR_LEN))) * 8 * 1000;
		if (lat_ns < 0)
			lat_ns = 0;
		else
			lat_ns /= speed;
		value = lat_ns;

		while (value > LTRV_VALUE) {
			scale ++;
			value = howmany(value, __BIT(5));
		}
		if (scale > LTRV_SCALE_MAX) {
			device_printf(sc->sc_dev,
			    "Invalid LTR latency scale %d\n", scale);
			return -1;
		}
		lat_enc = (uint16_t)(__SHIFTIN(scale, LTRV_SCALE) | value);

		/* Determine the maximum latency tolerated by the platform */
		preg = pci_conf_read(sc->sc_pc, sc->sc_pcitag,
		    WM_PCI_LTR_CAP_LPT);
		max_snoop = preg & 0xffff;
		max_nosnoop = preg >> 16;

		max_ltr_enc = MAX(max_snoop, max_nosnoop);

		if (lat_enc > max_ltr_enc) {
			lat_enc = max_ltr_enc;
			lat_ns = __SHIFTOUT(lat_enc, PCI_LTR_MAXSNOOPLAT_VAL)
			    * PCI_LTR_SCALETONS(
				    __SHIFTOUT(lat_enc,
					PCI_LTR_MAXSNOOPLAT_SCALE));
		}

		if (lat_ns) {
			lat_ns *= speed * 1000;
			lat_ns /= 8;
			lat_ns /= 1000000000;
			obff_hwm = (int32_t)(rxa - lat_ns);
		}
		if ((obff_hwm < 0) || (obff_hwm > SVT_OFF_HWM)) {
			device_printf(sc->sc_dev, "Invalid high water mark %d"
			    "(rxa = %d, lat_ns = %d)\n",
			    obff_hwm, (int32_t)rxa, (int32_t)lat_ns);
			return -1;
		}
	}
	/* Snoop and No-Snoop latencies the same */
	reg |= lat_enc | __SHIFTIN(lat_enc, LTRV_NONSNOOP);
	CSR_WRITE(sc, WMREG_LTRV, reg);

	/* Set OBFF high water mark */
	reg = CSR_READ(sc, WMREG_SVT) & ~SVT_OFF_HWM;
	reg |= obff_hwm;
	CSR_WRITE(sc, WMREG_SVT, reg);

	/* Enable OBFF */
	reg = CSR_READ(sc, WMREG_SVCR);
	reg |= SVCR_OFF_EN | SVCR_OFF_MASKINT;
	CSR_WRITE(sc, WMREG_SVCR, reg);

	return 0;
}

/*
 * I210 Errata 25 and I211 Errata 10
 * Slow System Clock.
 *
 * Note that this function is called on both FLASH and iNVM case on NetBSD.
 */
static int
wm_pll_workaround_i210(struct wm_softc *sc)
{
	uint32_t mdicnfg, wuc;
	uint32_t reg;
	pcireg_t pcireg;
	uint32_t pmreg;
	uint16_t nvmword, tmp_nvmword;
	uint16_t phyval;
	bool wa_done = false;
	int i, rv = 0;

	/* Get Power Management cap offset */
	if (pci_get_capability(sc->sc_pc, sc->sc_pcitag, PCI_CAP_PWRMGMT,
	    &pmreg, NULL) == 0)
		return -1;

	/* Save WUC and MDICNFG registers */
	wuc = CSR_READ(sc, WMREG_WUC);
	mdicnfg = CSR_READ(sc, WMREG_MDICNFG);

	reg = mdicnfg & ~MDICNFG_DEST;
	CSR_WRITE(sc, WMREG_MDICNFG, reg);

	if (wm_nvm_read(sc, INVM_AUTOLOAD, 1, &nvmword) != 0) {
		/*
		 * The default value of the Initialization Control Word 1
		 * is the same on both I210's FLASH_HW and I21[01]'s iNVM.
		 */
		nvmword = INVM_DEFAULT_AL;
	}
	tmp_nvmword = nvmword | INVM_PLL_WO_VAL;

	for (i = 0; i < WM_MAX_PLL_TRIES; i++) {
		wm_gmii_gs40g_readreg(sc->sc_dev, 1,
		    GS40G_PHY_PLL_FREQ_PAGE | GS40G_PHY_PLL_FREQ_REG, &phyval);

		if ((phyval & GS40G_PHY_PLL_UNCONF) != GS40G_PHY_PLL_UNCONF) {
			rv = 0;
			break; /* OK */
		} else
			rv = -1;

		wa_done = true;
		/* Directly reset the internal PHY */
		reg = CSR_READ(sc, WMREG_CTRL);
		CSR_WRITE(sc, WMREG_CTRL, reg | CTRL_PHY_RESET);

		reg = CSR_READ(sc, WMREG_CTRL_EXT);
		reg |= CTRL_EXT_PHYPDEN | CTRL_EXT_SDLPE;
		CSR_WRITE(sc, WMREG_CTRL_EXT, reg);

		CSR_WRITE(sc, WMREG_WUC, 0);
		reg = (INVM_AUTOLOAD << 4) | (tmp_nvmword << 16);
		CSR_WRITE(sc, WMREG_EEARBC_I210, reg);

		pcireg = pci_conf_read(sc->sc_pc, sc->sc_pcitag,
		    pmreg + PCI_PMCSR);
		pcireg |= PCI_PMCSR_STATE_D3;
		pci_conf_write(sc->sc_pc, sc->sc_pcitag,
		    pmreg + PCI_PMCSR, pcireg);
		delay(1000);
		pcireg &= ~PCI_PMCSR_STATE_D3;
		pci_conf_write(sc->sc_pc, sc->sc_pcitag,
		    pmreg + PCI_PMCSR, pcireg);

		reg = (INVM_AUTOLOAD << 4) | (nvmword << 16);
		CSR_WRITE(sc, WMREG_EEARBC_I210, reg);

		/* Restore WUC register */
		CSR_WRITE(sc, WMREG_WUC, wuc);
	}

	/* Restore MDICNFG setting */
	CSR_WRITE(sc, WMREG_MDICNFG, mdicnfg);
	if (wa_done)
		aprint_verbose_dev(sc->sc_dev, "I210 workaround done\n");
	return rv;
}

static void
wm_legacy_irq_quirk_spt(struct wm_softc *sc)
{
	uint32_t reg;

	DPRINTF(sc, WM_DEBUG_INIT, ("%s: %s called\n",
		device_xname(sc->sc_dev), __func__));
	KASSERT((sc->sc_type == WM_T_PCH_SPT)
	    || (sc->sc_type == WM_T_PCH_CNP));

	reg = CSR_READ(sc, WMREG_FEXTNVM7);
	reg |= FEXTNVM7_SIDE_CLK_UNGATE;
	CSR_WRITE(sc, WMREG_FEXTNVM7, reg);

	reg = CSR_READ(sc, WMREG_FEXTNVM9);
	reg |= FEXTNVM9_IOSFSB_CLKGATE_DIS | FEXTNVM9_IOSFSB_CLKREQ_DIS;
	CSR_WRITE(sc, WMREG_FEXTNVM9, reg);
}

/* Sysctl function */
#ifdef WM_DEBUG
static int
wm_sysctl_debug(SYSCTLFN_ARGS)
{
	struct sysctlnode node = *rnode;
	struct wm_softc *sc = (struct wm_softc *)node.sysctl_data;
	uint32_t dflags;
	int error;

	dflags = sc->sc_debug;
	node.sysctl_data = &dflags;
	error = sysctl_lookup(SYSCTLFN_CALL(&node));

	if (error || newp == NULL)
		return error;

	sc->sc_debug = dflags;

	return 0;
}
#endif<|MERGE_RESOLUTION|>--- conflicted
+++ resolved
@@ -1,8 +1,4 @@
-<<<<<<< HEAD
-/*	$NetBSD: if_wm.c,v 1.702 2021/03/11 01:23:33 msaitoh Exp $	*/
-=======
 /*	$NetBSD: if_wm.c,v 1.705 2021/06/16 00:21:18 riastradh Exp $	*/
->>>>>>> e2aa5677
 
 /*
  * Copyright (c) 2001, 2002, 2003, 2004 Wasabi Systems, Inc.
@@ -86,11 +82,7 @@
  */
 
 #include <sys/cdefs.h>
-<<<<<<< HEAD
-__KERNEL_RCSID(0, "$NetBSD: if_wm.c,v 1.702 2021/03/11 01:23:33 msaitoh Exp $");
-=======
 __KERNEL_RCSID(0, "$NetBSD: if_wm.c,v 1.705 2021/06/16 00:21:18 riastradh Exp $");
->>>>>>> e2aa5677
 
 #ifdef _KERNEL_OPT
 #include "opt_net_mpsafe.h"
@@ -676,25 +668,19 @@
 } while (/*CONSTCOND*/0)
 
 #ifdef WM_EVENT_COUNTERS
-<<<<<<< HEAD
-=======
 #ifdef __HAVE_ATOMIC64_LOADSTORE
->>>>>>> e2aa5677
 #define	WM_EVCNT_INCR(ev)						\
 	atomic_store_relaxed(&((ev)->ev_count),				\
 	    atomic_load_relaxed(&(ev)->ev_count) + 1)
 #define	WM_EVCNT_ADD(ev, val)						\
 	atomic_store_relaxed(&((ev)->ev_count),				\
 	    atomic_load_relaxed(&(ev)->ev_count) + (val))
-<<<<<<< HEAD
-=======
 #else
 #define	WM_EVCNT_INCR(ev)						\
 	((ev)->ev_count)++
 #define	WM_EVCNT_ADD(ev, val)						\
 	(ev)->ev_count += (val)
 #endif
->>>>>>> e2aa5677
 
 #define WM_Q_EVCNT_INCR(qname, evname)			\
 	WM_EVCNT_INCR(&(qname)->qname##_ev_##evname)
