<<<<<<< HEAD
/*	$NetBSD: if_wm.c,v 1.695 2020/11/02 09:21:50 knakahara Exp $	*/
=======
/*	$NetBSD: if_wm.c,v 1.697 2020/11/19 02:36:30 msaitoh Exp $	*/
>>>>>>> ba48e27f

/*
 * Copyright (c) 2001, 2002, 2003, 2004 Wasabi Systems, Inc.
 * All rights reserved.
 *
 * Written by Jason R. Thorpe for Wasabi Systems, Inc.
 *
 * Redistribution and use in source and binary forms, with or without
 * modification, are permitted provided that the following conditions
 * are met:
 * 1. Redistributions of source code must retain the above copyright
 *    notice, this list of conditions and the following disclaimer.
 * 2. Redistributions in binary form must reproduce the above copyright
 *    notice, this list of conditions and the following disclaimer in the
 *    documentation and/or other materials provided with the distribution.
 * 3. All advertising materials mentioning features or use of this software
 *    must display the following acknowledgement:
 *	This product includes software developed for the NetBSD Project by
 *	Wasabi Systems, Inc.
 * 4. The name of Wasabi Systems, Inc. may not be used to endorse
 *    or promote products derived from this software without specific prior
 *    written permission.
 *
 * THIS SOFTWARE IS PROVIDED BY WASABI SYSTEMS, INC. ``AS IS'' AND
 * ANY EXPRESS OR IMPLIED WARRANTIES, INCLUDING, BUT NOT LIMITED
 * TO, THE IMPLIED WARRANTIES OF MERCHANTABILITY AND FITNESS FOR A PARTICULAR
 * PURPOSE ARE DISCLAIMED.  IN NO EVENT SHALL WASABI SYSTEMS, INC
 * BE LIABLE FOR ANY DIRECT, INDIRECT, INCIDENTAL, SPECIAL, EXEMPLARY, OR
 * CONSEQUENTIAL DAMAGES (INCLUDING, BUT NOT LIMITED TO, PROCUREMENT OF
 * SUBSTITUTE GOODS OR SERVICES; LOSS OF USE, DATA, OR PROFITS; OR BUSINESS
 * INTERRUPTION) HOWEVER CAUSED AND ON ANY THEORY OF LIABILITY, WHETHER IN
 * CONTRACT, STRICT LIABILITY, OR TORT (INCLUDING NEGLIGENCE OR OTHERWISE)
 * ARISING IN ANY WAY OUT OF THE USE OF THIS SOFTWARE, EVEN IF ADVISED OF THE
 * POSSIBILITY OF SUCH DAMAGE.
 */

/*******************************************************************************

  Copyright (c) 2001-2005, Intel Corporation
  All rights reserved.
 
  Redistribution and use in source and binary forms, with or without
  modification, are permitted provided that the following conditions are met:
 
   1. Redistributions of source code must retain the above copyright notice,
      this list of conditions and the following disclaimer.
 
   2. Redistributions in binary form must reproduce the above copyright
      notice, this list of conditions and the following disclaimer in the
      documentation and/or other materials provided with the distribution.
 
   3. Neither the name of the Intel Corporation nor the names of its
      contributors may be used to endorse or promote products derived from
      this software without specific prior written permission.
 
  THIS SOFTWARE IS PROVIDED BY THE COPYRIGHT HOLDERS AND CONTRIBUTORS "AS IS"
  AND ANY EXPRESS OR IMPLIED WARRANTIES, INCLUDING, BUT NOT LIMITED TO, THE
  IMPLIED WARRANTIES OF MERCHANTABILITY AND FITNESS FOR A PARTICULAR PURPOSE
  ARE DISCLAIMED. IN NO EVENT SHALL THE COPYRIGHT OWNER OR CONTRIBUTORS BE
  LIABLE FOR ANY DIRECT, INDIRECT, INCIDENTAL, SPECIAL, EXEMPLARY, OR
  CONSEQUENTIAL DAMAGES (INCLUDING, BUT NOT LIMITED TO, PROCUREMENT OF
  SUBSTITUTE GOODS OR SERVICES; LOSS OF USE, DATA, OR PROFITS; OR BUSINESS
  INTERRUPTION) HOWEVER CAUSED AND ON ANY THEORY OF LIABILITY, WHETHER IN
  CONTRACT, STRICT LIABILITY, OR TORT (INCLUDING NEGLIGENCE OR OTHERWISE)
  ARISING IN ANY WAY OUT OF THE USE OF THIS SOFTWARE, EVEN IF ADVISED OF THE
  POSSIBILITY OF SUCH DAMAGE.

*******************************************************************************/
/*
 * Device driver for the Intel i8254x family of Gigabit Ethernet chips.
 *
 * TODO (in order of importance):
 *
 *	- Check XXX'ed comments
 *	- TX Multi queue improvement (refine queue selection logic)
 *	- Split header buffer for newer descriptors
 *	- EEE (Energy Efficiency Ethernet) for I354
 *	- Virtual Function
 *	- Set LED correctly (based on contents in EEPROM)
 *	- Rework how parameters are loaded from the EEPROM.
 */

#include <sys/cdefs.h>
<<<<<<< HEAD
__KERNEL_RCSID(0, "$NetBSD: if_wm.c,v 1.695 2020/11/02 09:21:50 knakahara Exp $");
=======
__KERNEL_RCSID(0, "$NetBSD: if_wm.c,v 1.697 2020/11/19 02:36:30 msaitoh Exp $");
>>>>>>> ba48e27f

#ifdef _KERNEL_OPT
#include "opt_net_mpsafe.h"
#include "opt_if_wm.h"
#endif

#include <sys/param.h>
#include <sys/systm.h>
#include <sys/callout.h>
#include <sys/mbuf.h>
#include <sys/malloc.h>
#include <sys/kmem.h>
#include <sys/kernel.h>
#include <sys/socket.h>
#include <sys/ioctl.h>
#include <sys/errno.h>
#include <sys/device.h>
#include <sys/queue.h>
#include <sys/syslog.h>
#include <sys/interrupt.h>
#include <sys/cpu.h>
#include <sys/pcq.h>
#include <sys/sysctl.h>
#include <sys/workqueue.h>

#include <sys/rndsource.h>

#include <net/if.h>
#include <net/if_dl.h>
#include <net/if_media.h>
#include <net/if_ether.h>

#include <net/bpf.h>

#include <net/rss_config.h>

#include <netinet/in.h>			/* XXX for struct ip */
#include <netinet/in_systm.h>		/* XXX for struct ip */
#include <netinet/ip.h>			/* XXX for struct ip */
#include <netinet/ip6.h>		/* XXX for struct ip6_hdr */
#include <netinet/tcp.h>		/* XXX for struct tcphdr */

#include <sys/bus.h>
#include <sys/intr.h>
#include <machine/endian.h>

#include <dev/mii/mii.h>
#include <dev/mii/mdio.h>
#include <dev/mii/miivar.h>
#include <dev/mii/miidevs.h>
#include <dev/mii/mii_bitbang.h>
#include <dev/mii/ikphyreg.h>
#include <dev/mii/igphyreg.h>
#include <dev/mii/igphyvar.h>
#include <dev/mii/inbmphyreg.h>
#include <dev/mii/ihphyreg.h>
#include <dev/mii/makphyreg.h>

#include <dev/pci/pcireg.h>
#include <dev/pci/pcivar.h>
#include <dev/pci/pcidevs.h>

#include <dev/pci/if_wmreg.h>
#include <dev/pci/if_wmvar.h>

#ifdef WM_DEBUG
#define	WM_DEBUG_LINK		__BIT(0)
#define	WM_DEBUG_TX		__BIT(1)
#define	WM_DEBUG_RX		__BIT(2)
#define	WM_DEBUG_GMII		__BIT(3)
#define	WM_DEBUG_MANAGE		__BIT(4)
#define	WM_DEBUG_NVM		__BIT(5)
#define	WM_DEBUG_INIT		__BIT(6)
#define	WM_DEBUG_LOCK		__BIT(7)

#if 0
#define WM_DEBUG_DEFAULT	WM_DEBUG_TX | WM_DEBUG_RX | WM_DEBUG_LINK | \
	WM_DEBUG_GMII | WM_DEBUG_MANAGE | WM_DEBUG_NVM | WM_DEBUG_INIT |    \
	WM_DEBUG_LOCK
#endif

#define	DPRINTF(sc, x, y)			  \
	do {					  \
		if ((sc)->sc_debug & (x))	  \
			printf y;		  \
	} while (0)
#else
#define	DPRINTF(sc, x, y)	__nothing
#endif /* WM_DEBUG */

#ifdef NET_MPSAFE
#define WM_MPSAFE	1
#define WM_CALLOUT_FLAGS	CALLOUT_MPSAFE
#define WM_SOFTINT_FLAGS	SOFTINT_MPSAFE
#define WM_WORKQUEUE_FLAGS	WQ_PERCPU | WQ_MPSAFE
#else
#define WM_CALLOUT_FLAGS	0
#define WM_SOFTINT_FLAGS	0
#define WM_WORKQUEUE_FLAGS	WQ_PERCPU
#endif

#define WM_WORKQUEUE_PRI PRI_SOFTNET

/*
 * This device driver's max interrupt numbers.
 */
#define WM_MAX_NQUEUEINTR	16
#define WM_MAX_NINTR		(WM_MAX_NQUEUEINTR + 1)

#ifndef WM_DISABLE_MSI
#define	WM_DISABLE_MSI 0
#endif
#ifndef WM_DISABLE_MSIX
#define	WM_DISABLE_MSIX 0
#endif

int wm_disable_msi = WM_DISABLE_MSI;
int wm_disable_msix = WM_DISABLE_MSIX;

#ifndef WM_WATCHDOG_TIMEOUT
#define WM_WATCHDOG_TIMEOUT 5
#endif
static int wm_watchdog_timeout = WM_WATCHDOG_TIMEOUT;

/*
 * Transmit descriptor list size.  Due to errata, we can only have
 * 256 hardware descriptors in the ring on < 82544, but we use 4096
 * on >= 82544. We tell the upper layers that they can queue a lot
 * of packets, and we go ahead and manage up to 64 (16 for the i82547)
 * of them at a time.
 *
 * We allow up to 64 DMA segments per packet.  Pathological packet
 * chains containing many small mbufs have been observed in zero-copy
 * situations with jumbo frames. If a mbuf chain has more than 64 DMA segments,
 * m_defrag() is called to reduce it.
 */
#define	WM_NTXSEGS		64
#define	WM_IFQUEUELEN		256
#define	WM_TXQUEUELEN_MAX	64
#define	WM_TXQUEUELEN_MAX_82547	16
#define	WM_TXQUEUELEN(txq)	((txq)->txq_num)
#define	WM_TXQUEUELEN_MASK(txq)	(WM_TXQUEUELEN(txq) - 1)
#define	WM_TXQUEUE_GC(txq)	(WM_TXQUEUELEN(txq) / 8)
#define	WM_NTXDESC_82542	256
#define	WM_NTXDESC_82544	4096
#define	WM_NTXDESC(txq)		((txq)->txq_ndesc)
#define	WM_NTXDESC_MASK(txq)	(WM_NTXDESC(txq) - 1)
#define	WM_TXDESCS_SIZE(txq)	(WM_NTXDESC(txq) * (txq)->txq_descsize)
#define	WM_NEXTTX(txq, x)	(((x) + 1) & WM_NTXDESC_MASK(txq))
#define	WM_NEXTTXS(txq, x)	(((x) + 1) & WM_TXQUEUELEN_MASK(txq))

#define	WM_MAXTXDMA		 (2 * round_page(IP_MAXPACKET)) /* for TSO */

#define	WM_TXINTERQSIZE		256

#ifndef WM_TX_PROCESS_LIMIT_DEFAULT
#define	WM_TX_PROCESS_LIMIT_DEFAULT		100U
#endif
#ifndef WM_TX_INTR_PROCESS_LIMIT_DEFAULT
#define	WM_TX_INTR_PROCESS_LIMIT_DEFAULT	0U
#endif

/*
 * Receive descriptor list size.  We have one Rx buffer for normal
 * sized packets.  Jumbo packets consume 5 Rx buffers for a full-sized
 * packet.  We allocate 256 receive descriptors, each with a 2k
 * buffer (MCLBYTES), which gives us room for 50 jumbo packets.
 */
#define	WM_NRXDESC		256U
#define	WM_NRXDESC_MASK		(WM_NRXDESC - 1)
#define	WM_NEXTRX(x)		(((x) + 1) & WM_NRXDESC_MASK)
#define	WM_PREVRX(x)		(((x) - 1) & WM_NRXDESC_MASK)

#ifndef WM_RX_PROCESS_LIMIT_DEFAULT
#define	WM_RX_PROCESS_LIMIT_DEFAULT		100U
#endif
#ifndef WM_RX_INTR_PROCESS_LIMIT_DEFAULT
#define	WM_RX_INTR_PROCESS_LIMIT_DEFAULT	0U
#endif

typedef union txdescs {
	wiseman_txdesc_t sctxu_txdescs[WM_NTXDESC_82544];
	nq_txdesc_t	 sctxu_nq_txdescs[WM_NTXDESC_82544];
} txdescs_t;

typedef union rxdescs {
	wiseman_rxdesc_t sctxu_rxdescs[WM_NRXDESC];
	ext_rxdesc_t	  sctxu_ext_rxdescs[WM_NRXDESC]; /* 82574 only */
	nq_rxdesc_t	 sctxu_nq_rxdescs[WM_NRXDESC]; /* 82575 and newer */
} rxdescs_t;

#define	WM_CDTXOFF(txq, x)	((txq)->txq_descsize * (x))
#define	WM_CDRXOFF(rxq, x)	((rxq)->rxq_descsize * (x))

/*
 * Software state for transmit jobs.
 */
struct wm_txsoft {
	struct mbuf *txs_mbuf;		/* head of our mbuf chain */
	bus_dmamap_t txs_dmamap;	/* our DMA map */
	int txs_firstdesc;		/* first descriptor in packet */
	int txs_lastdesc;		/* last descriptor in packet */
	int txs_ndesc;			/* # of descriptors used */
};

/*
 * Software state for receive buffers. Each descriptor gets a 2k (MCLBYTES)
 * buffer and a DMA map. For packets which fill more than one buffer, we chain
 * them together.
 */
struct wm_rxsoft {
	struct mbuf *rxs_mbuf;		/* head of our mbuf chain */
	bus_dmamap_t rxs_dmamap;	/* our DMA map */
};

#define WM_LINKUP_TIMEOUT	50

static uint16_t swfwphysem[] = {
	SWFW_PHY0_SM,
	SWFW_PHY1_SM,
	SWFW_PHY2_SM,
	SWFW_PHY3_SM
};

static const uint32_t wm_82580_rxpbs_table[] = {
	36, 72, 144, 1, 2, 4, 8, 16, 35, 70, 140
};

struct wm_softc;

#ifdef WM_EVENT_COUNTERS
#define WM_Q_EVCNT_DEFINE(qname, evname)				\
	char qname##_##evname##_evcnt_name[sizeof("qname##XX##evname")]; \
	struct evcnt qname##_ev_##evname;

#define WM_Q_EVCNT_ATTACH(qname, evname, q, qnum, xname, evtype)	\
	do {								\
		snprintf((q)->qname##_##evname##_evcnt_name,		\
		    sizeof((q)->qname##_##evname##_evcnt_name),		\
		    "%s%02d%s", #qname, (qnum), #evname);		\
		evcnt_attach_dynamic(&(q)->qname##_ev_##evname,		\
		    (evtype), NULL, (xname),				\
		    (q)->qname##_##evname##_evcnt_name);		\
	} while (0)

#define WM_Q_MISC_EVCNT_ATTACH(qname, evname, q, qnum, xname)		\
	WM_Q_EVCNT_ATTACH(qname, evname, q, qnum, xname, EVCNT_TYPE_MISC)

#define WM_Q_INTR_EVCNT_ATTACH(qname, evname, q, qnum, xname)		\
	WM_Q_EVCNT_ATTACH(qname, evname, q, qnum, xname, EVCNT_TYPE_INTR)

#define WM_Q_EVCNT_DETACH(qname, evname, q, qnum)	\
	evcnt_detach(&(q)->qname##_ev_##evname);
#endif /* WM_EVENT_COUNTERS */

struct wm_txqueue {
	kmutex_t *txq_lock;		/* lock for tx operations */

	struct wm_softc *txq_sc;	/* shortcut (skip struct wm_queue) */

	/* Software state for the transmit descriptors. */
	int txq_num;			/* must be a power of two */
	struct wm_txsoft txq_soft[WM_TXQUEUELEN_MAX];

	/* TX control data structures. */
	int txq_ndesc;			/* must be a power of two */
	size_t txq_descsize;		/* a tx descriptor size */
	txdescs_t *txq_descs_u;
	bus_dmamap_t txq_desc_dmamap;	/* control data DMA map */
	bus_dma_segment_t txq_desc_seg;	/* control data segment */
	int txq_desc_rseg;		/* real number of control segment */
#define	txq_desc_dma	txq_desc_dmamap->dm_segs[0].ds_addr
#define	txq_descs	txq_descs_u->sctxu_txdescs
#define	txq_nq_descs	txq_descs_u->sctxu_nq_txdescs

	bus_addr_t txq_tdt_reg;		/* offset of TDT register */

	int txq_free;			/* number of free Tx descriptors */
	int txq_next;			/* next ready Tx descriptor */

	int txq_sfree;			/* number of free Tx jobs */
	int txq_snext;			/* next free Tx job */
	int txq_sdirty;			/* dirty Tx jobs */

	/* These 4 variables are used only on the 82547. */
	int txq_fifo_size;		/* Tx FIFO size */
	int txq_fifo_head;		/* current head of FIFO */
	uint32_t txq_fifo_addr;		/* internal address of start of FIFO */
	int txq_fifo_stall;		/* Tx FIFO is stalled */

	/*
	 * When ncpu > number of Tx queues, a Tx queue is shared by multiple
	 * CPUs. This queue intermediate them without block.
	 */
	pcq_t *txq_interq;

	/*
	 * NEWQUEUE devices must use not ifp->if_flags but txq->txq_flags
	 * to manage Tx H/W queue's busy flag.
	 */
	int txq_flags;			/* flags for H/W queue, see below */
#define	WM_TXQ_NO_SPACE		0x1
#define	WM_TXQ_LINKDOWN_DISCARD	0x2

	bool txq_stopping;

	bool txq_sending;
	time_t txq_lastsent;

	/* Checksum flags used for previous packet */
	uint32_t 	txq_last_hw_cmd;
	uint8_t 	txq_last_hw_fields;
	uint16_t	txq_last_hw_ipcs;
	uint16_t	txq_last_hw_tucs;

	uint32_t txq_packets;		/* for AIM */
	uint32_t txq_bytes;		/* for AIM */
#ifdef WM_EVENT_COUNTERS
	/* TX event counters */
	WM_Q_EVCNT_DEFINE(txq, txsstall)    /* Stalled due to no txs */
	WM_Q_EVCNT_DEFINE(txq, txdstall)    /* Stalled due to no txd */
	WM_Q_EVCNT_DEFINE(txq, fifo_stall)  /* FIFO stalls (82547) */
	WM_Q_EVCNT_DEFINE(txq, txdw)	    /* Tx descriptor interrupts */
	WM_Q_EVCNT_DEFINE(txq, txqe)	    /* Tx queue empty interrupts */
					    /* XXX not used? */

	WM_Q_EVCNT_DEFINE(txq, ipsum)	    /* IP checksums comp. */
	WM_Q_EVCNT_DEFINE(txq, tusum)	    /* TCP/UDP cksums comp. */
	WM_Q_EVCNT_DEFINE(txq, tusum6)	    /* TCP/UDP v6 cksums comp. */
	WM_Q_EVCNT_DEFINE(txq, tso)	    /* TCP seg offload (IPv4) */
	WM_Q_EVCNT_DEFINE(txq, tso6)	    /* TCP seg offload (IPv6) */
	WM_Q_EVCNT_DEFINE(txq, tsopain)	    /* Painful header manip. for TSO */
	WM_Q_EVCNT_DEFINE(txq, pcqdrop)	    /* Pkt dropped in pcq */
	WM_Q_EVCNT_DEFINE(txq, descdrop)    /* Pkt dropped in MAC desc ring */
					    /* other than toomanyseg */

	WM_Q_EVCNT_DEFINE(txq, toomanyseg)  /* Pkt dropped(toomany DMA segs) */
	WM_Q_EVCNT_DEFINE(txq, defrag)	    /* m_defrag() */
	WM_Q_EVCNT_DEFINE(txq, underrun)    /* Tx underrun */
	WM_Q_EVCNT_DEFINE(txq, skipcontext) /* Tx skip wring cksum context */

	char txq_txseg_evcnt_names[WM_NTXSEGS][sizeof("txqXXtxsegXXX")];
	struct evcnt txq_ev_txseg[WM_NTXSEGS]; /* Tx packets w/ N segments */
#endif /* WM_EVENT_COUNTERS */
};

struct wm_rxqueue {
	kmutex_t *rxq_lock;		/* lock for rx operations */

	struct wm_softc *rxq_sc;	/* shortcut (skip struct wm_queue) */

	/* Software state for the receive descriptors. */
	struct wm_rxsoft rxq_soft[WM_NRXDESC];

	/* RX control data structures. */
	int rxq_ndesc;			/* must be a power of two */
	size_t rxq_descsize;		/* a rx descriptor size */
	rxdescs_t *rxq_descs_u;
	bus_dmamap_t rxq_desc_dmamap;	/* control data DMA map */
	bus_dma_segment_t rxq_desc_seg;	/* control data segment */
	int rxq_desc_rseg;		/* real number of control segment */
#define	rxq_desc_dma	rxq_desc_dmamap->dm_segs[0].ds_addr
#define	rxq_descs	rxq_descs_u->sctxu_rxdescs
#define	rxq_ext_descs	rxq_descs_u->sctxu_ext_rxdescs
#define	rxq_nq_descs	rxq_descs_u->sctxu_nq_rxdescs

	bus_addr_t rxq_rdt_reg;		/* offset of RDT register */

	int rxq_ptr;			/* next ready Rx desc/queue ent */
	int rxq_discard;
	int rxq_len;
	struct mbuf *rxq_head;
	struct mbuf *rxq_tail;
	struct mbuf **rxq_tailp;

	bool rxq_stopping;

	uint32_t rxq_packets;		/* for AIM */
	uint32_t rxq_bytes;		/* for AIM */
#ifdef WM_EVENT_COUNTERS
	/* RX event counters */
	WM_Q_EVCNT_DEFINE(rxq, intr);	/* Interrupts */
	WM_Q_EVCNT_DEFINE(rxq, defer);	/* Rx deferred processing */

	WM_Q_EVCNT_DEFINE(rxq, ipsum);	/* IP checksums checked */
	WM_Q_EVCNT_DEFINE(rxq, tusum);	/* TCP/UDP cksums checked */
#endif
};

struct wm_queue {
	int wmq_id;			/* index of TX/RX queues */
	int wmq_intr_idx;		/* index of MSI-X tables */

	uint32_t wmq_itr;		/* interrupt interval per queue. */
	bool wmq_set_itr;

	struct wm_txqueue wmq_txq;
	struct wm_rxqueue wmq_rxq;
	char sysctlname[32];		/* Name for sysctl */

	bool wmq_txrx_use_workqueue;
	struct work wmq_cookie;
	void *wmq_si;
};

struct wm_phyop {
	int (*acquire)(struct wm_softc *);
	void (*release)(struct wm_softc *);
	int (*readreg_locked)(device_t, int, int, uint16_t *);
	int (*writereg_locked)(device_t, int, int, uint16_t);
	int reset_delay_us;
	bool no_errprint;
};

struct wm_nvmop {
	int (*acquire)(struct wm_softc *);
	void (*release)(struct wm_softc *);
	int (*read)(struct wm_softc *, int, int, uint16_t *);
};

/*
 * Software state per device.
 */
struct wm_softc {
	device_t sc_dev;		/* generic device information */
	bus_space_tag_t sc_st;		/* bus space tag */
	bus_space_handle_t sc_sh;	/* bus space handle */
	bus_size_t sc_ss;		/* bus space size */
	bus_space_tag_t sc_iot;		/* I/O space tag */
	bus_space_handle_t sc_ioh;	/* I/O space handle */
	bus_size_t sc_ios;		/* I/O space size */
	bus_space_tag_t sc_flasht;	/* flash registers space tag */
	bus_space_handle_t sc_flashh;	/* flash registers space handle */
	bus_size_t sc_flashs;		/* flash registers space size */
	off_t sc_flashreg_offset;	/*
					 * offset to flash registers from
					 * start of BAR
					 */
	bus_dma_tag_t sc_dmat;		/* bus DMA tag */

	struct ethercom sc_ethercom;	/* ethernet common data */
	struct mii_data sc_mii;		/* MII/media information */

	pci_chipset_tag_t sc_pc;
	pcitag_t sc_pcitag;
	int sc_bus_speed;		/* PCI/PCIX bus speed */
	int sc_pcixe_capoff;		/* PCI[Xe] capability reg offset */

	uint16_t sc_pcidevid;		/* PCI device ID */
	wm_chip_type sc_type;		/* MAC type */
	int sc_rev;			/* MAC revision */
	wm_phy_type sc_phytype;		/* PHY type */
	uint8_t sc_sfptype;		/* SFP type */
	uint32_t sc_mediatype;		/* Media type (Copper, Fiber, SERDES)*/
#define	WM_MEDIATYPE_UNKNOWN		0x00
#define	WM_MEDIATYPE_FIBER		0x01
#define	WM_MEDIATYPE_COPPER		0x02
#define	WM_MEDIATYPE_SERDES		0x03 /* Internal SERDES */
	int sc_funcid;			/* unit number of the chip (0 to 3) */
	int sc_flags;			/* flags; see below */
	u_short sc_if_flags;		/* last if_flags */
	int sc_ec_capenable;		/* last ec_capenable */
	int sc_flowflags;		/* 802.3x flow control flags */
	uint16_t eee_lp_ability;	/* EEE link partner's ability */
	int sc_align_tweak;

	void *sc_ihs[WM_MAX_NINTR];	/*
					 * interrupt cookie.
					 * - legacy and msi use sc_ihs[0] only
					 * - msix use sc_ihs[0] to sc_ihs[nintrs-1]
					 */
	pci_intr_handle_t *sc_intrs;	/*
					 * legacy and msi use sc_intrs[0] only
					 * msix use sc_intrs[0] to sc_ihs[nintrs-1]
					 */
	int sc_nintrs;			/* number of interrupts */

	int sc_link_intr_idx;		/* index of MSI-X tables */

	callout_t sc_tick_ch;		/* tick callout */
	bool sc_core_stopping;

	int sc_nvm_ver_major;
	int sc_nvm_ver_minor;
	int sc_nvm_ver_build;
	int sc_nvm_addrbits;		/* NVM address bits */
	unsigned int sc_nvm_wordsize;	/* NVM word size */
	int sc_ich8_flash_base;
	int sc_ich8_flash_bank_size;
	int sc_nvm_k1_enabled;

	int sc_nqueues;
	struct wm_queue *sc_queue;
	u_int sc_tx_process_limit;	/* Tx proc. repeat limit in softint */
	u_int sc_tx_intr_process_limit;	/* Tx proc. repeat limit in H/W intr */
	u_int sc_rx_process_limit;	/* Rx proc. repeat limit in softint */
	u_int sc_rx_intr_process_limit;	/* Rx proc. repeat limit in H/W intr */
	struct workqueue *sc_queue_wq;
	bool sc_txrx_use_workqueue;

	int sc_affinity_offset;

#ifdef WM_EVENT_COUNTERS
	/* Event counters. */
	struct evcnt sc_ev_linkintr;	/* Link interrupts */

	/* WM_T_82542_2_1 only */
	struct evcnt sc_ev_tx_xoff;	/* Tx PAUSE(!0) frames */
	struct evcnt sc_ev_tx_xon;	/* Tx PAUSE(0) frames */
	struct evcnt sc_ev_rx_xoff;	/* Rx PAUSE(!0) frames */
	struct evcnt sc_ev_rx_xon;	/* Rx PAUSE(0) frames */
	struct evcnt sc_ev_rx_macctl;	/* Rx Unsupported */
#endif /* WM_EVENT_COUNTERS */

	struct sysctllog *sc_sysctllog;

	/* This variable are used only on the 82547. */
	callout_t sc_txfifo_ch;		/* Tx FIFO stall work-around timer */

	uint32_t sc_ctrl;		/* prototype CTRL register */
#if 0
	uint32_t sc_ctrl_ext;		/* prototype CTRL_EXT register */
#endif
	uint32_t sc_icr;		/* prototype interrupt bits */
	uint32_t sc_itr_init;		/* prototype intr throttling reg */
	uint32_t sc_tctl;		/* prototype TCTL register */
	uint32_t sc_rctl;		/* prototype RCTL register */
	uint32_t sc_txcw;		/* prototype TXCW register */
	uint32_t sc_tipg;		/* prototype TIPG register */
	uint32_t sc_fcrtl;		/* prototype FCRTL register */
	uint32_t sc_pba;		/* prototype PBA register */

	int sc_tbi_linkup;		/* TBI link status */
	int sc_tbi_serdes_anegticks;	/* autonegotiation ticks */
	int sc_tbi_serdes_ticks;	/* tbi ticks */

	int sc_mchash_type;		/* multicast filter offset */

	krndsource_t rnd_source;	/* random source */

	struct if_percpuq *sc_ipq;	/* softint-based input queues */

	kmutex_t *sc_core_lock;		/* lock for softc operations */
	kmutex_t *sc_ich_phymtx;	/*
					 * 82574/82583/ICH/PCH specific PHY
					 * mutex. For 82574/82583, the mutex
					 * is used for both PHY and NVM.
					 */
	kmutex_t *sc_ich_nvmmtx;	/* ICH/PCH specific NVM mutex */

	struct wm_phyop phy;
	struct wm_nvmop nvm;
#ifdef WM_DEBUG
	uint32_t sc_debug;
#endif
};

#define WM_CORE_LOCK(_sc)						\
	if ((_sc)->sc_core_lock) mutex_enter((_sc)->sc_core_lock)
#define WM_CORE_UNLOCK(_sc)						\
	if ((_sc)->sc_core_lock) mutex_exit((_sc)->sc_core_lock)
#define WM_CORE_LOCKED(_sc)						\
	(!(_sc)->sc_core_lock || mutex_owned((_sc)->sc_core_lock))

#define	WM_RXCHAIN_RESET(rxq)						\
do {									\
	(rxq)->rxq_tailp = &(rxq)->rxq_head;				\
	*(rxq)->rxq_tailp = NULL;					\
	(rxq)->rxq_len = 0;						\
} while (/*CONSTCOND*/0)

#define	WM_RXCHAIN_LINK(rxq, m)						\
do {									\
	*(rxq)->rxq_tailp = (rxq)->rxq_tail = (m);			\
	(rxq)->rxq_tailp = &(m)->m_next;				\
} while (/*CONSTCOND*/0)

#ifdef WM_EVENT_COUNTERS
#define	WM_EVCNT_INCR(ev)	(ev)->ev_count++
#define	WM_EVCNT_ADD(ev, val)	(ev)->ev_count += (val)

#define WM_Q_EVCNT_INCR(qname, evname)			\
	WM_EVCNT_INCR(&(qname)->qname##_ev_##evname)
#define WM_Q_EVCNT_ADD(qname, evname, val)		\
	WM_EVCNT_ADD(&(qname)->qname##_ev_##evname, (val))
#else /* !WM_EVENT_COUNTERS */
#define	WM_EVCNT_INCR(ev)	/* nothing */
#define	WM_EVCNT_ADD(ev, val)	/* nothing */

#define WM_Q_EVCNT_INCR(qname, evname)		/* nothing */
#define WM_Q_EVCNT_ADD(qname, evname, val)	/* nothing */
#endif /* !WM_EVENT_COUNTERS */

#define	CSR_READ(sc, reg)						\
	bus_space_read_4((sc)->sc_st, (sc)->sc_sh, (reg))
#define	CSR_WRITE(sc, reg, val)						\
	bus_space_write_4((sc)->sc_st, (sc)->sc_sh, (reg), (val))
#define	CSR_WRITE_FLUSH(sc)						\
	(void)CSR_READ((sc), WMREG_STATUS)

#define ICH8_FLASH_READ32(sc, reg)					\
	bus_space_read_4((sc)->sc_flasht, (sc)->sc_flashh,		\
	    (reg) + sc->sc_flashreg_offset)
#define ICH8_FLASH_WRITE32(sc, reg, data)				\
	bus_space_write_4((sc)->sc_flasht, (sc)->sc_flashh,		\
	    (reg) + sc->sc_flashreg_offset, (data))

#define ICH8_FLASH_READ16(sc, reg)					\
	bus_space_read_2((sc)->sc_flasht, (sc)->sc_flashh,		\
	    (reg) + sc->sc_flashreg_offset)
#define ICH8_FLASH_WRITE16(sc, reg, data)				\
	bus_space_write_2((sc)->sc_flasht, (sc)->sc_flashh,		\
	    (reg) + sc->sc_flashreg_offset, (data))

#define	WM_CDTXADDR(txq, x)	((txq)->txq_desc_dma + WM_CDTXOFF((txq), (x)))
#define	WM_CDRXADDR(rxq, x)	((rxq)->rxq_desc_dma + WM_CDRXOFF((rxq), (x)))

#define	WM_CDTXADDR_LO(txq, x)	(WM_CDTXADDR((txq), (x)) & 0xffffffffU)
#define	WM_CDTXADDR_HI(txq, x)						\
	(sizeof(bus_addr_t) == 8 ?					\
	 (uint64_t)WM_CDTXADDR((txq), (x)) >> 32 : 0)

#define	WM_CDRXADDR_LO(rxq, x)	(WM_CDRXADDR((rxq), (x)) & 0xffffffffU)
#define	WM_CDRXADDR_HI(rxq, x)						\
	(sizeof(bus_addr_t) == 8 ?					\
	 (uint64_t)WM_CDRXADDR((rxq), (x)) >> 32 : 0)

/*
 * Register read/write functions.
 * Other than CSR_{READ|WRITE}().
 */
#if 0
static inline uint32_t wm_io_read(struct wm_softc *, int);
#endif
static inline void wm_io_write(struct wm_softc *, int, uint32_t);
static inline void wm_82575_write_8bit_ctlr_reg(struct wm_softc *, uint32_t,
    uint32_t, uint32_t);
static inline void wm_set_dma_addr(volatile wiseman_addr_t *, bus_addr_t);

/*
 * Descriptor sync/init functions.
 */
static inline void wm_cdtxsync(struct wm_txqueue *, int, int, int);
static inline void wm_cdrxsync(struct wm_rxqueue *, int, int);
static inline void wm_init_rxdesc(struct wm_rxqueue *, int);

/*
 * Device driver interface functions and commonly used functions.
 * match, attach, detach, init, start, stop, ioctl, watchdog and so on.
 */
static const struct wm_product *wm_lookup(const struct pci_attach_args *);
static int	wm_match(device_t, cfdata_t, void *);
static void	wm_attach(device_t, device_t, void *);
static int	wm_detach(device_t, int);
static bool	wm_suspend(device_t, const pmf_qual_t *);
static bool	wm_resume(device_t, const pmf_qual_t *);
static void	wm_watchdog(struct ifnet *);
static void	wm_watchdog_txq(struct ifnet *, struct wm_txqueue *,
    uint16_t *);
static void	wm_watchdog_txq_locked(struct ifnet *, struct wm_txqueue *,
    uint16_t *);
static void	wm_tick(void *);
static int	wm_ifflags_cb(struct ethercom *);
static int	wm_ioctl(struct ifnet *, u_long, void *);
/* MAC address related */
static uint16_t	wm_check_alt_mac_addr(struct wm_softc *);
static int	wm_read_mac_addr(struct wm_softc *, uint8_t *);
static void	wm_set_ral(struct wm_softc *, const uint8_t *, int);
static uint32_t	wm_mchash(struct wm_softc *, const uint8_t *);
static int	wm_rar_count(struct wm_softc *);
static void	wm_set_filter(struct wm_softc *);
/* Reset and init related */
static void	wm_set_vlan(struct wm_softc *);
static void	wm_set_pcie_completion_timeout(struct wm_softc *);
static void	wm_get_auto_rd_done(struct wm_softc *);
static void	wm_lan_init_done(struct wm_softc *);
static void	wm_get_cfg_done(struct wm_softc *);
static int	wm_phy_post_reset(struct wm_softc *);
static int	wm_write_smbus_addr(struct wm_softc *);
static int	wm_init_lcd_from_nvm(struct wm_softc *);
static int	wm_oem_bits_config_ich8lan(struct wm_softc *, bool);
static void	wm_initialize_hardware_bits(struct wm_softc *);
static uint32_t	wm_rxpbs_adjust_82580(uint32_t);
static int	wm_reset_phy(struct wm_softc *);
static void	wm_flush_desc_rings(struct wm_softc *);
static void	wm_reset(struct wm_softc *);
static int	wm_add_rxbuf(struct wm_rxqueue *, int);
static void	wm_rxdrain(struct wm_rxqueue *);
static void	wm_init_rss(struct wm_softc *);
static void	wm_adjust_qnum(struct wm_softc *, int);
static inline bool	wm_is_using_msix(struct wm_softc *);
static inline bool	wm_is_using_multiqueue(struct wm_softc *);
static int	wm_softint_establish_queue(struct wm_softc *, int, int);
static int	wm_setup_legacy(struct wm_softc *);
static int	wm_setup_msix(struct wm_softc *);
static int	wm_init(struct ifnet *);
static int	wm_init_locked(struct ifnet *);
static void	wm_init_sysctls(struct wm_softc *);
static void	wm_unset_stopping_flags(struct wm_softc *);
static void	wm_set_stopping_flags(struct wm_softc *);
static void	wm_stop(struct ifnet *, int);
static void	wm_stop_locked(struct ifnet *, bool, bool);
static void	wm_dump_mbuf_chain(struct wm_softc *, struct mbuf *);
static void	wm_82547_txfifo_stall(void *);
static int	wm_82547_txfifo_bugchk(struct wm_softc *, struct mbuf *);
static void	wm_itrs_writereg(struct wm_softc *, struct wm_queue *);
/* DMA related */
static int	wm_alloc_tx_descs(struct wm_softc *, struct wm_txqueue *);
static void	wm_free_tx_descs(struct wm_softc *, struct wm_txqueue *);
static void	wm_init_tx_descs(struct wm_softc *, struct wm_txqueue *);
static void	wm_init_tx_regs(struct wm_softc *, struct wm_queue *,
    struct wm_txqueue *);
static int	wm_alloc_rx_descs(struct wm_softc *, struct wm_rxqueue *);
static void	wm_free_rx_descs(struct wm_softc *, struct wm_rxqueue *);
static void	wm_init_rx_regs(struct wm_softc *, struct wm_queue *,
    struct wm_rxqueue *);
static int	wm_alloc_tx_buffer(struct wm_softc *, struct wm_txqueue *);
static void	wm_free_tx_buffer(struct wm_softc *, struct wm_txqueue *);
static void	wm_init_tx_buffer(struct wm_softc *, struct wm_txqueue *);
static int	wm_alloc_rx_buffer(struct wm_softc *, struct wm_rxqueue *);
static void	wm_free_rx_buffer(struct wm_softc *, struct wm_rxqueue *);
static int	wm_init_rx_buffer(struct wm_softc *, struct wm_rxqueue *);
static void	wm_init_tx_queue(struct wm_softc *, struct wm_queue *,
    struct wm_txqueue *);
static int	wm_init_rx_queue(struct wm_softc *, struct wm_queue *,
    struct wm_rxqueue *);
static int	wm_alloc_txrx_queues(struct wm_softc *);
static void	wm_free_txrx_queues(struct wm_softc *);
static int	wm_init_txrx_queues(struct wm_softc *);
/* Start */
static void	wm_tx_offload(struct wm_softc *, struct wm_txqueue *,
    struct wm_txsoft *, uint32_t *, uint8_t *);
static inline int	wm_select_txqueue(struct ifnet *, struct mbuf *);
static void	wm_start(struct ifnet *);
static void	wm_start_locked(struct ifnet *);
static int	wm_transmit(struct ifnet *, struct mbuf *);
static void	wm_transmit_locked(struct ifnet *, struct wm_txqueue *);
static void	wm_send_common_locked(struct ifnet *, struct wm_txqueue *,
		    bool);
static void	wm_nq_tx_offload(struct wm_softc *, struct wm_txqueue *,
    struct wm_txsoft *, uint32_t *, uint32_t *, bool *);
static void	wm_nq_start(struct ifnet *);
static void	wm_nq_start_locked(struct ifnet *);
static int	wm_nq_transmit(struct ifnet *, struct mbuf *);
static void	wm_nq_transmit_locked(struct ifnet *, struct wm_txqueue *);
static void	wm_nq_send_common_locked(struct ifnet *, struct wm_txqueue *,
		    bool);
static void	wm_deferred_start_locked(struct wm_txqueue *);
static void	wm_handle_queue(void *);
static void	wm_handle_queue_work(struct work *, void *);
/* Interrupt */
static bool	wm_txeof(struct wm_txqueue *, u_int);
static bool	wm_rxeof(struct wm_rxqueue *, u_int);
static void	wm_linkintr_gmii(struct wm_softc *, uint32_t);
static void	wm_linkintr_tbi(struct wm_softc *, uint32_t);
static void	wm_linkintr_serdes(struct wm_softc *, uint32_t);
static void	wm_linkintr(struct wm_softc *, uint32_t);
static int	wm_intr_legacy(void *);
static inline void	wm_txrxintr_disable(struct wm_queue *);
static inline void	wm_txrxintr_enable(struct wm_queue *);
static void	wm_itrs_calculate(struct wm_softc *, struct wm_queue *);
static int	wm_txrxintr_msix(void *);
static int	wm_linkintr_msix(void *);

/*
 * Media related.
 * GMII, SGMII, TBI, SERDES and SFP.
 */
/* Common */
static void	wm_tbi_serdes_set_linkled(struct wm_softc *);
/* GMII related */
static void	wm_gmii_reset(struct wm_softc *);
static void	wm_gmii_setup_phytype(struct wm_softc *, uint32_t, uint16_t);
static int	wm_get_phy_id_82575(struct wm_softc *);
static void	wm_gmii_mediainit(struct wm_softc *, pci_product_id_t);
static int	wm_gmii_mediachange(struct ifnet *);
static void	wm_gmii_mediastatus(struct ifnet *, struct ifmediareq *);
static void	wm_i82543_mii_sendbits(struct wm_softc *, uint32_t, int);
static uint16_t	wm_i82543_mii_recvbits(struct wm_softc *);
static int	wm_gmii_i82543_readreg(device_t, int, int, uint16_t *);
static int	wm_gmii_i82543_writereg(device_t, int, int, uint16_t);
static int	wm_gmii_mdic_readreg(device_t, int, int, uint16_t *);
static int	wm_gmii_mdic_writereg(device_t, int, int, uint16_t);
static int	wm_gmii_i82544_readreg(device_t, int, int, uint16_t *);
static int	wm_gmii_i82544_readreg_locked(device_t, int, int, uint16_t *);
static int	wm_gmii_i82544_writereg(device_t, int, int, uint16_t);
static int	wm_gmii_i82544_writereg_locked(device_t, int, int, uint16_t);
static int	wm_gmii_i80003_readreg(device_t, int, int, uint16_t *);
static int	wm_gmii_i80003_writereg(device_t, int, int, uint16_t);
static int	wm_gmii_bm_readreg(device_t, int, int, uint16_t *);
static int	wm_gmii_bm_writereg(device_t, int, int, uint16_t);
static int	wm_enable_phy_wakeup_reg_access_bm(device_t, uint16_t *);
static int	wm_disable_phy_wakeup_reg_access_bm(device_t, uint16_t *);
static int	wm_access_phy_wakeup_reg_bm(device_t, int, int16_t *, int,
	bool);
static int	wm_gmii_hv_readreg(device_t, int, int, uint16_t *);
static int	wm_gmii_hv_readreg_locked(device_t, int, int, uint16_t *);
static int	wm_gmii_hv_writereg(device_t, int, int, uint16_t);
static int	wm_gmii_hv_writereg_locked(device_t, int, int, uint16_t);
static int	wm_gmii_82580_readreg(device_t, int, int, uint16_t *);
static int	wm_gmii_82580_writereg(device_t, int, int, uint16_t);
static int	wm_gmii_gs40g_readreg(device_t, int, int, uint16_t *);
static int	wm_gmii_gs40g_writereg(device_t, int, int, uint16_t);
static void	wm_gmii_statchg(struct ifnet *);
/*
 * kumeran related (80003, ICH* and PCH*).
 * These functions are not for accessing MII registers but for accessing
 * kumeran specific registers.
 */
static int	wm_kmrn_readreg(struct wm_softc *, int, uint16_t *);
static int	wm_kmrn_readreg_locked(struct wm_softc *, int, uint16_t *);
static int	wm_kmrn_writereg(struct wm_softc *, int, uint16_t);
static int	wm_kmrn_writereg_locked(struct wm_softc *, int, uint16_t);
/* EMI register related */
static int	wm_access_emi_reg_locked(device_t, int, uint16_t *, bool);
static int	wm_read_emi_reg_locked(device_t, int, uint16_t *);
static int	wm_write_emi_reg_locked(device_t, int, uint16_t);
/* SGMII */
static bool	wm_sgmii_uses_mdio(struct wm_softc *);
static void	wm_sgmii_sfp_preconfig(struct wm_softc *);
static int	wm_sgmii_readreg(device_t, int, int, uint16_t *);
static int	wm_sgmii_readreg_locked(device_t, int, int, uint16_t *);
static int	wm_sgmii_writereg(device_t, int, int, uint16_t);
static int	wm_sgmii_writereg_locked(device_t, int, int, uint16_t);
/* TBI related */
static bool	wm_tbi_havesignal(struct wm_softc *, uint32_t);
static void	wm_tbi_mediainit(struct wm_softc *);
static int	wm_tbi_mediachange(struct ifnet *);
static void	wm_tbi_mediastatus(struct ifnet *, struct ifmediareq *);
static int	wm_check_for_link(struct wm_softc *);
static void	wm_tbi_tick(struct wm_softc *);
/* SERDES related */
static void	wm_serdes_power_up_link_82575(struct wm_softc *);
static int	wm_serdes_mediachange(struct ifnet *);
static void	wm_serdes_mediastatus(struct ifnet *, struct ifmediareq *);
static void	wm_serdes_tick(struct wm_softc *);
/* SFP related */
static int	wm_sfp_read_data_byte(struct wm_softc *, uint16_t, uint8_t *);
static uint32_t	wm_sfp_get_media_type(struct wm_softc *);

/*
 * NVM related.
 * Microwire, SPI (w/wo EERD) and Flash.
 */
/* Misc functions */
static void	wm_eeprom_sendbits(struct wm_softc *, uint32_t, int);
static void	wm_eeprom_recvbits(struct wm_softc *, uint32_t *, int);
static int	wm_nvm_set_addrbits_size_eecd(struct wm_softc *);
/* Microwire */
static int	wm_nvm_read_uwire(struct wm_softc *, int, int, uint16_t *);
/* SPI */
static int	wm_nvm_ready_spi(struct wm_softc *);
static int	wm_nvm_read_spi(struct wm_softc *, int, int, uint16_t *);
/* Using with EERD */
static int	wm_poll_eerd_eewr_done(struct wm_softc *, int);
static int	wm_nvm_read_eerd(struct wm_softc *, int, int, uint16_t *);
/* Flash */
static int	wm_nvm_valid_bank_detect_ich8lan(struct wm_softc *,
    unsigned int *);
static int32_t	wm_ich8_cycle_init(struct wm_softc *);
static int32_t	wm_ich8_flash_cycle(struct wm_softc *, uint32_t);
static int32_t	wm_read_ich8_data(struct wm_softc *, uint32_t, uint32_t,
    uint32_t *);
static int32_t	wm_read_ich8_byte(struct wm_softc *, uint32_t, uint8_t *);
static int32_t	wm_read_ich8_word(struct wm_softc *, uint32_t, uint16_t *);
static int32_t	wm_read_ich8_dword(struct wm_softc *, uint32_t, uint32_t *);
static int	wm_nvm_read_ich8(struct wm_softc *, int, int, uint16_t *);
static int	wm_nvm_read_spt(struct wm_softc *, int, int, uint16_t *);
/* iNVM */
static int	wm_nvm_read_word_invm(struct wm_softc *, uint16_t, uint16_t *);
static int	wm_nvm_read_invm(struct wm_softc *, int, int, uint16_t *);
/* Lock, detecting NVM type, validate checksum and read */
static int	wm_nvm_is_onboard_eeprom(struct wm_softc *);
static int	wm_nvm_flash_presence_i210(struct wm_softc *);
static int	wm_nvm_validate_checksum(struct wm_softc *);
static void	wm_nvm_version_invm(struct wm_softc *);
static void	wm_nvm_version(struct wm_softc *);
static int	wm_nvm_read(struct wm_softc *, int, int, uint16_t *);

/*
 * Hardware semaphores.
 * Very complexed...
 */
static int	wm_get_null(struct wm_softc *);
static void	wm_put_null(struct wm_softc *);
static int	wm_get_eecd(struct wm_softc *);
static void	wm_put_eecd(struct wm_softc *);
static int	wm_get_swsm_semaphore(struct wm_softc *); /* 8257[123] */
static void	wm_put_swsm_semaphore(struct wm_softc *);
static int	wm_get_swfw_semaphore(struct wm_softc *, uint16_t);
static void	wm_put_swfw_semaphore(struct wm_softc *, uint16_t);
static int	wm_get_nvm_80003(struct wm_softc *);
static void	wm_put_nvm_80003(struct wm_softc *);
static int	wm_get_nvm_82571(struct wm_softc *);
static void	wm_put_nvm_82571(struct wm_softc *);
static int	wm_get_phy_82575(struct wm_softc *);
static void	wm_put_phy_82575(struct wm_softc *);
static int	wm_get_swfwhw_semaphore(struct wm_softc *); /* For 574/583 */
static void	wm_put_swfwhw_semaphore(struct wm_softc *);
static int	wm_get_swflag_ich8lan(struct wm_softc *);	/* For PHY */
static void	wm_put_swflag_ich8lan(struct wm_softc *);
static int	wm_get_nvm_ich8lan(struct wm_softc *);
static void	wm_put_nvm_ich8lan(struct wm_softc *);
static int	wm_get_hw_semaphore_82573(struct wm_softc *);
static void	wm_put_hw_semaphore_82573(struct wm_softc *);

/*
 * Management mode and power management related subroutines.
 * BMC, AMT, suspend/resume and EEE.
 */
#if 0
static int	wm_check_mng_mode(struct wm_softc *);
static int	wm_check_mng_mode_ich8lan(struct wm_softc *);
static int	wm_check_mng_mode_82574(struct wm_softc *);
static int	wm_check_mng_mode_generic(struct wm_softc *);
#endif
static int	wm_enable_mng_pass_thru(struct wm_softc *);
static bool	wm_phy_resetisblocked(struct wm_softc *);
static void	wm_get_hw_control(struct wm_softc *);
static void	wm_release_hw_control(struct wm_softc *);
static void	wm_gate_hw_phy_config_ich8lan(struct wm_softc *, bool);
static int	wm_init_phy_workarounds_pchlan(struct wm_softc *);
static void	wm_init_manageability(struct wm_softc *);
static void	wm_release_manageability(struct wm_softc *);
static void	wm_get_wakeup(struct wm_softc *);
static int	wm_ulp_disable(struct wm_softc *);
static int	wm_enable_phy_wakeup(struct wm_softc *);
static void	wm_igp3_phy_powerdown_workaround_ich8lan(struct wm_softc *);
static void	wm_suspend_workarounds_ich8lan(struct wm_softc *);
static int	wm_resume_workarounds_pchlan(struct wm_softc *);
static void	wm_enable_wakeup(struct wm_softc *);
static void	wm_disable_aspm(struct wm_softc *);
/* LPLU (Low Power Link Up) */
static void	wm_lplu_d0_disable(struct wm_softc *);
/* EEE */
static int	wm_set_eee_i350(struct wm_softc *);
static int	wm_set_eee_pchlan(struct wm_softc *);
static int	wm_set_eee(struct wm_softc *);

/*
 * Workarounds (mainly PHY related).
 * Basically, PHY's workarounds are in the PHY drivers.
 */
static int	wm_kmrn_lock_loss_workaround_ich8lan(struct wm_softc *);
static void	wm_gig_downshift_workaround_ich8lan(struct wm_softc *);
static int	wm_hv_phy_workarounds_ich8lan(struct wm_softc *);
static void	wm_copy_rx_addrs_to_phy_ich8lan(struct wm_softc *);
static void	wm_copy_rx_addrs_to_phy_ich8lan_locked(struct wm_softc *);
static int	wm_lv_jumbo_workaround_ich8lan(struct wm_softc *, bool);
static int	wm_lv_phy_workarounds_ich8lan(struct wm_softc *);
static int	wm_k1_workaround_lpt_lp(struct wm_softc *, bool);
static int	wm_k1_gig_workaround_hv(struct wm_softc *, int);
static int	wm_k1_workaround_lv(struct wm_softc *);
static int	wm_link_stall_workaround_hv(struct wm_softc *);
static int	wm_set_mdio_slow_mode_hv(struct wm_softc *);
static void	wm_configure_k1_ich8lan(struct wm_softc *, int);
static void	wm_reset_init_script_82575(struct wm_softc *);
static void	wm_reset_mdicnfg_82580(struct wm_softc *);
static bool	wm_phy_is_accessible_pchlan(struct wm_softc *);
static void	wm_toggle_lanphypc_pch_lpt(struct wm_softc *);
static int	wm_platform_pm_pch_lpt(struct wm_softc *, bool);
static int	wm_pll_workaround_i210(struct wm_softc *);
static void	wm_legacy_irq_quirk_spt(struct wm_softc *);
static bool	wm_phy_need_linkdown_discard(struct wm_softc *);
static void	wm_set_linkdown_discard(struct wm_softc *);
static void	wm_clear_linkdown_discard(struct wm_softc *);

#ifdef WM_DEBUG
static int	wm_sysctl_debug(SYSCTLFN_PROTO);
#endif

CFATTACH_DECL3_NEW(wm, sizeof(struct wm_softc),
    wm_match, wm_attach, wm_detach, NULL, NULL, NULL, DVF_DETACH_SHUTDOWN);

/*
 * Devices supported by this driver.
 */
static const struct wm_product {
	pci_vendor_id_t		wmp_vendor;
	pci_product_id_t	wmp_product;
	const char		*wmp_name;
	wm_chip_type		wmp_type;
	uint32_t		wmp_flags;
#define	WMP_F_UNKNOWN		WM_MEDIATYPE_UNKNOWN
#define	WMP_F_FIBER		WM_MEDIATYPE_FIBER
#define	WMP_F_COPPER		WM_MEDIATYPE_COPPER
#define	WMP_F_SERDES		WM_MEDIATYPE_SERDES
#define WMP_MEDIATYPE(x)	((x) & 0x03)
} wm_products[] = {
	{ PCI_VENDOR_INTEL,	PCI_PRODUCT_INTEL_82542,
	  "Intel i82542 1000BASE-X Ethernet",
	  WM_T_82542_2_1,	WMP_F_FIBER },

	{ PCI_VENDOR_INTEL,	PCI_PRODUCT_INTEL_82543GC_FIBER,
	  "Intel i82543GC 1000BASE-X Ethernet",
	  WM_T_82543,		WMP_F_FIBER },

	{ PCI_VENDOR_INTEL,	PCI_PRODUCT_INTEL_82543GC_COPPER,
	  "Intel i82543GC 1000BASE-T Ethernet",
	  WM_T_82543,		WMP_F_COPPER },

	{ PCI_VENDOR_INTEL,	PCI_PRODUCT_INTEL_82544EI_COPPER,
	  "Intel i82544EI 1000BASE-T Ethernet",
	  WM_T_82544,		WMP_F_COPPER },

	{ PCI_VENDOR_INTEL,	PCI_PRODUCT_INTEL_82544EI_FIBER,
	  "Intel i82544EI 1000BASE-X Ethernet",
	  WM_T_82544,		WMP_F_FIBER },

	{ PCI_VENDOR_INTEL,	PCI_PRODUCT_INTEL_82544GC_COPPER,
	  "Intel i82544GC 1000BASE-T Ethernet",
	  WM_T_82544,		WMP_F_COPPER },

	{ PCI_VENDOR_INTEL,	PCI_PRODUCT_INTEL_82544GC_LOM,
	  "Intel i82544GC (LOM) 1000BASE-T Ethernet",
	  WM_T_82544,		WMP_F_COPPER },

	{ PCI_VENDOR_INTEL,	PCI_PRODUCT_INTEL_82540EM,
	  "Intel i82540EM 1000BASE-T Ethernet",
	  WM_T_82540,		WMP_F_COPPER },

	{ PCI_VENDOR_INTEL,	PCI_PRODUCT_INTEL_82540EM_LOM,
	  "Intel i82540EM (LOM) 1000BASE-T Ethernet",
	  WM_T_82540,		WMP_F_COPPER },

	{ PCI_VENDOR_INTEL,	PCI_PRODUCT_INTEL_82540EP_LOM,
	  "Intel i82540EP 1000BASE-T Ethernet",
	  WM_T_82540,		WMP_F_COPPER },

	{ PCI_VENDOR_INTEL,	PCI_PRODUCT_INTEL_82540EP,
	  "Intel i82540EP 1000BASE-T Ethernet",
	  WM_T_82540,		WMP_F_COPPER },

	{ PCI_VENDOR_INTEL,	PCI_PRODUCT_INTEL_82540EP_LP,
	  "Intel i82540EP 1000BASE-T Ethernet",
	  WM_T_82540,		WMP_F_COPPER },

	{ PCI_VENDOR_INTEL,	PCI_PRODUCT_INTEL_82545EM_COPPER,
	  "Intel i82545EM 1000BASE-T Ethernet",
	  WM_T_82545,		WMP_F_COPPER },

	{ PCI_VENDOR_INTEL,	PCI_PRODUCT_INTEL_82545GM_COPPER,
	  "Intel i82545GM 1000BASE-T Ethernet",
	  WM_T_82545_3,		WMP_F_COPPER },

	{ PCI_VENDOR_INTEL,	PCI_PRODUCT_INTEL_82545GM_FIBER,
	  "Intel i82545GM 1000BASE-X Ethernet",
	  WM_T_82545_3,		WMP_F_FIBER },

	{ PCI_VENDOR_INTEL,	PCI_PRODUCT_INTEL_82545GM_SERDES,
	  "Intel i82545GM Gigabit Ethernet (SERDES)",
	  WM_T_82545_3,		WMP_F_SERDES },

	{ PCI_VENDOR_INTEL,	PCI_PRODUCT_INTEL_82546EB_COPPER,
	  "Intel i82546EB 1000BASE-T Ethernet",
	  WM_T_82546,		WMP_F_COPPER },

	{ PCI_VENDOR_INTEL,	PCI_PRODUCT_INTEL_82546EB_QUAD,
	  "Intel i82546EB 1000BASE-T Ethernet",
	  WM_T_82546,		WMP_F_COPPER },

	{ PCI_VENDOR_INTEL,	PCI_PRODUCT_INTEL_82545EM_FIBER,
	  "Intel i82545EM 1000BASE-X Ethernet",
	  WM_T_82545,		WMP_F_FIBER },

	{ PCI_VENDOR_INTEL,	PCI_PRODUCT_INTEL_82546EB_FIBER,
	  "Intel i82546EB 1000BASE-X Ethernet",
	  WM_T_82546,		WMP_F_FIBER },

	{ PCI_VENDOR_INTEL,	PCI_PRODUCT_INTEL_82546GB_COPPER,
	  "Intel i82546GB 1000BASE-T Ethernet",
	  WM_T_82546_3,		WMP_F_COPPER },

	{ PCI_VENDOR_INTEL,	PCI_PRODUCT_INTEL_82546GB_FIBER,
	  "Intel i82546GB 1000BASE-X Ethernet",
	  WM_T_82546_3,		WMP_F_FIBER },

	{ PCI_VENDOR_INTEL,	PCI_PRODUCT_INTEL_82546GB_SERDES,
	  "Intel i82546GB Gigabit Ethernet (SERDES)",
	  WM_T_82546_3,		WMP_F_SERDES },

	{ PCI_VENDOR_INTEL,	PCI_PRODUCT_INTEL_82546GB_QUAD_COPPER,
	  "i82546GB quad-port Gigabit Ethernet",
	  WM_T_82546_3,		WMP_F_COPPER },

	{ PCI_VENDOR_INTEL,	PCI_PRODUCT_INTEL_82546GB_QUAD_COPPER_KSP3,
	  "i82546GB quad-port Gigabit Ethernet (KSP3)",
	  WM_T_82546_3,		WMP_F_COPPER },

	{ PCI_VENDOR_INTEL,	PCI_PRODUCT_INTEL_82546GB_PCIE,
	  "Intel PRO/1000MT (82546GB)",
	  WM_T_82546_3,		WMP_F_COPPER },

	{ PCI_VENDOR_INTEL,	PCI_PRODUCT_INTEL_82541EI,
	  "Intel i82541EI 1000BASE-T Ethernet",
	  WM_T_82541,		WMP_F_COPPER },

	{ PCI_VENDOR_INTEL,	PCI_PRODUCT_INTEL_82541ER_LOM,
	  "Intel i82541ER (LOM) 1000BASE-T Ethernet",
	  WM_T_82541,		WMP_F_COPPER },

	{ PCI_VENDOR_INTEL,	PCI_PRODUCT_INTEL_82541EI_MOBILE,
	  "Intel i82541EI Mobile 1000BASE-T Ethernet",
	  WM_T_82541,		WMP_F_COPPER },

	{ PCI_VENDOR_INTEL,	PCI_PRODUCT_INTEL_82541ER,
	  "Intel i82541ER 1000BASE-T Ethernet",
	  WM_T_82541_2,		WMP_F_COPPER },

	{ PCI_VENDOR_INTEL,	PCI_PRODUCT_INTEL_82541GI,
	  "Intel i82541GI 1000BASE-T Ethernet",
	  WM_T_82541_2,		WMP_F_COPPER },

	{ PCI_VENDOR_INTEL,	PCI_PRODUCT_INTEL_82541GI_MOBILE,
	  "Intel i82541GI Mobile 1000BASE-T Ethernet",
	  WM_T_82541_2,		WMP_F_COPPER },

	{ PCI_VENDOR_INTEL,	PCI_PRODUCT_INTEL_82541PI,
	  "Intel i82541PI 1000BASE-T Ethernet",
	  WM_T_82541_2,		WMP_F_COPPER },

	{ PCI_VENDOR_INTEL,	PCI_PRODUCT_INTEL_82547EI,
	  "Intel i82547EI 1000BASE-T Ethernet",
	  WM_T_82547,		WMP_F_COPPER },

	{ PCI_VENDOR_INTEL,	PCI_PRODUCT_INTEL_82547EI_MOBILE,
	  "Intel i82547EI Mobile 1000BASE-T Ethernet",
	  WM_T_82547,		WMP_F_COPPER },

	{ PCI_VENDOR_INTEL,	PCI_PRODUCT_INTEL_82547GI,
	  "Intel i82547GI 1000BASE-T Ethernet",
	  WM_T_82547_2,		WMP_F_COPPER },

	{ PCI_VENDOR_INTEL,	PCI_PRODUCT_INTEL_82571EB_COPPER,
	  "Intel PRO/1000 PT (82571EB)",
	  WM_T_82571,		WMP_F_COPPER },

	{ PCI_VENDOR_INTEL,	PCI_PRODUCT_INTEL_82571EB_FIBER,
	  "Intel PRO/1000 PF (82571EB)",
	  WM_T_82571,		WMP_F_FIBER },

	{ PCI_VENDOR_INTEL,	PCI_PRODUCT_INTEL_82571EB_SERDES,
	  "Intel PRO/1000 PB (82571EB)",
	  WM_T_82571,		WMP_F_SERDES },

	{ PCI_VENDOR_INTEL,	PCI_PRODUCT_INTEL_82571EB_QUAD_COPPER,
	  "Intel PRO/1000 QT (82571EB)",
	  WM_T_82571,		WMP_F_COPPER },

	{ PCI_VENDOR_INTEL,	PCI_PRODUCT_INTEL_82571GB_QUAD_COPPER,
	  "Intel PRO/1000 PT Quad Port Server Adapter",
	  WM_T_82571,		WMP_F_COPPER },

	{ PCI_VENDOR_INTEL,	PCI_PRODUCT_INTEL_82571PT_QUAD_COPPER,
	  "Intel Gigabit PT Quad Port Server ExpressModule",
	  WM_T_82571,		WMP_F_COPPER },

	{ PCI_VENDOR_INTEL,	PCI_PRODUCT_INTEL_82571EB_DUAL_SERDES,
	  "Intel 82571EB Dual Gigabit Ethernet (SERDES)",
	  WM_T_82571,		WMP_F_SERDES },

	{ PCI_VENDOR_INTEL,	PCI_PRODUCT_INTEL_82571EB_QUAD_SERDES,
	  "Intel 82571EB Quad Gigabit Ethernet (SERDES)",
	  WM_T_82571,		WMP_F_SERDES },

	{ PCI_VENDOR_INTEL,	PCI_PRODUCT_INTEL_82571EB_QUAD_FIBER,
	  "Intel 82571EB Quad 1000baseX Ethernet",
	  WM_T_82571,		WMP_F_FIBER },

	{ PCI_VENDOR_INTEL,	PCI_PRODUCT_INTEL_82572EI_COPPER,
	  "Intel i82572EI 1000baseT Ethernet",
	  WM_T_82572,		WMP_F_COPPER },

	{ PCI_VENDOR_INTEL,	PCI_PRODUCT_INTEL_82572EI_FIBER,
	  "Intel i82572EI 1000baseX Ethernet",
	  WM_T_82572,		WMP_F_FIBER },

	{ PCI_VENDOR_INTEL,	PCI_PRODUCT_INTEL_82572EI_SERDES,
	  "Intel i82572EI Gigabit Ethernet (SERDES)",
	  WM_T_82572,		WMP_F_SERDES },

	{ PCI_VENDOR_INTEL,	PCI_PRODUCT_INTEL_82572EI,
	  "Intel i82572EI 1000baseT Ethernet",
	  WM_T_82572,		WMP_F_COPPER },

	{ PCI_VENDOR_INTEL,	PCI_PRODUCT_INTEL_82573E,
	  "Intel i82573E",
	  WM_T_82573,		WMP_F_COPPER },

	{ PCI_VENDOR_INTEL,	PCI_PRODUCT_INTEL_82573E_IAMT,
	  "Intel i82573E IAMT",
	  WM_T_82573,		WMP_F_COPPER },

	{ PCI_VENDOR_INTEL,	PCI_PRODUCT_INTEL_82573L,
	  "Intel i82573L Gigabit Ethernet",
	  WM_T_82573,		WMP_F_COPPER },

	{ PCI_VENDOR_INTEL,	PCI_PRODUCT_INTEL_82574L,
	  "Intel i82574L",
	  WM_T_82574,		WMP_F_COPPER },

	{ PCI_VENDOR_INTEL,	PCI_PRODUCT_INTEL_82574LA,
	  "Intel i82574L",
	  WM_T_82574,		WMP_F_COPPER },

	{ PCI_VENDOR_INTEL,	PCI_PRODUCT_INTEL_82583V,
	  "Intel i82583V",
	  WM_T_82583,		WMP_F_COPPER },

	{ PCI_VENDOR_INTEL,	PCI_PRODUCT_INTEL_80K3LAN_CPR_DPT,
	  "i80003 dual 1000baseT Ethernet",
	  WM_T_80003,		WMP_F_COPPER },

	{ PCI_VENDOR_INTEL,	PCI_PRODUCT_INTEL_80K3LAN_FIB_DPT,
	  "i80003 dual 1000baseX Ethernet",
	  WM_T_80003,		WMP_F_COPPER },

	{ PCI_VENDOR_INTEL,	PCI_PRODUCT_INTEL_80K3LAN_SDS_DPT,
	  "Intel i80003ES2 dual Gigabit Ethernet (SERDES)",
	  WM_T_80003,		WMP_F_SERDES },

	{ PCI_VENDOR_INTEL,	PCI_PRODUCT_INTEL_80K3LAN_CPR_SPT,
	  "Intel i80003 1000baseT Ethernet",
	  WM_T_80003,		WMP_F_COPPER },

	{ PCI_VENDOR_INTEL,	PCI_PRODUCT_INTEL_80K3LAN_SDS_SPT,
	  "Intel i80003 Gigabit Ethernet (SERDES)",
	  WM_T_80003,		WMP_F_SERDES },

	{ PCI_VENDOR_INTEL,	PCI_PRODUCT_INTEL_82801H_M_AMT,
	  "Intel i82801H (M_AMT) LAN Controller",
	  WM_T_ICH8,		WMP_F_COPPER },
	{ PCI_VENDOR_INTEL,	PCI_PRODUCT_INTEL_82801H_AMT,
	  "Intel i82801H (AMT) LAN Controller",
	  WM_T_ICH8,		WMP_F_COPPER },
	{ PCI_VENDOR_INTEL,	PCI_PRODUCT_INTEL_82801H_LAN,
	  "Intel i82801H LAN Controller",
	  WM_T_ICH8,		WMP_F_COPPER },
	{ PCI_VENDOR_INTEL,	PCI_PRODUCT_INTEL_82801H_IFE_LAN,
	  "Intel i82801H (IFE) 10/100 LAN Controller",
	  WM_T_ICH8,		WMP_F_COPPER },
	{ PCI_VENDOR_INTEL,	PCI_PRODUCT_INTEL_82801H_M_LAN,
	  "Intel i82801H (M) LAN Controller",
	  WM_T_ICH8,		WMP_F_COPPER },
	{ PCI_VENDOR_INTEL,	PCI_PRODUCT_INTEL_82801H_IFE_GT,
	  "Intel i82801H IFE (GT) 10/100 LAN Controller",
	  WM_T_ICH8,		WMP_F_COPPER },
	{ PCI_VENDOR_INTEL,	PCI_PRODUCT_INTEL_82801H_IFE_G,
	  "Intel i82801H IFE (G) 10/100 LAN Controller",
	  WM_T_ICH8,		WMP_F_COPPER },
	{ PCI_VENDOR_INTEL,	PCI_PRODUCT_INTEL_82801H_82567V_3,
	  "82567V-3 LAN Controller",
	  WM_T_ICH8,		WMP_F_COPPER },
	{ PCI_VENDOR_INTEL,	PCI_PRODUCT_INTEL_82801I_IGP_AMT,
	  "82801I (AMT) LAN Controller",
	  WM_T_ICH9,		WMP_F_COPPER },
	{ PCI_VENDOR_INTEL,	PCI_PRODUCT_INTEL_82801I_IFE,
	  "82801I 10/100 LAN Controller",
	  WM_T_ICH9,		WMP_F_COPPER },
	{ PCI_VENDOR_INTEL,	PCI_PRODUCT_INTEL_82801I_IFE_G,
	  "82801I (G) 10/100 LAN Controller",
	  WM_T_ICH9,		WMP_F_COPPER },
	{ PCI_VENDOR_INTEL,	PCI_PRODUCT_INTEL_82801I_IFE_GT,
	  "82801I (GT) 10/100 LAN Controller",
	  WM_T_ICH9,		WMP_F_COPPER },
	{ PCI_VENDOR_INTEL,	PCI_PRODUCT_INTEL_82801I_IGP_C,
	  "82801I (C) LAN Controller",
	  WM_T_ICH9,		WMP_F_COPPER },
	{ PCI_VENDOR_INTEL,	PCI_PRODUCT_INTEL_82801I_IGP_M,
	  "82801I mobile LAN Controller",
	  WM_T_ICH9,		WMP_F_COPPER },
	{ PCI_VENDOR_INTEL,	PCI_PRODUCT_INTEL_82801I_IGP_M_V,
	  "82801I mobile (V) LAN Controller",
	  WM_T_ICH9,		WMP_F_COPPER },
	{ PCI_VENDOR_INTEL,	PCI_PRODUCT_INTEL_82801I_IGP_M_AMT,
	  "82801I mobile (AMT) LAN Controller",
	  WM_T_ICH9,		WMP_F_COPPER },
	{ PCI_VENDOR_INTEL,	PCI_PRODUCT_INTEL_82801I_BM,
	  "82567LM-4 LAN Controller",
	  WM_T_ICH9,		WMP_F_COPPER },
	{ PCI_VENDOR_INTEL,	PCI_PRODUCT_INTEL_82801J_R_BM_LM,
	  "82567LM-2 LAN Controller",
	  WM_T_ICH10,		WMP_F_COPPER },
	{ PCI_VENDOR_INTEL,	PCI_PRODUCT_INTEL_82801J_R_BM_LF,
	  "82567LF-2 LAN Controller",
	  WM_T_ICH10,		WMP_F_COPPER },
	{ PCI_VENDOR_INTEL,	PCI_PRODUCT_INTEL_82801J_D_BM_LM,
	  "82567LM-3 LAN Controller",
	  WM_T_ICH10,		WMP_F_COPPER },
	{ PCI_VENDOR_INTEL,	PCI_PRODUCT_INTEL_82801J_D_BM_LF,
	  "82567LF-3 LAN Controller",
	  WM_T_ICH10,		WMP_F_COPPER },
	{ PCI_VENDOR_INTEL,	PCI_PRODUCT_INTEL_82801J_R_BM_V,
	  "82567V-2 LAN Controller",
	  WM_T_ICH10,		WMP_F_COPPER },
	{ PCI_VENDOR_INTEL,	PCI_PRODUCT_INTEL_82801J_D_BM_V,
	  "82567V-3? LAN Controller",
	  WM_T_ICH10,		WMP_F_COPPER },
	{ PCI_VENDOR_INTEL,	PCI_PRODUCT_INTEL_HANKSVILLE,
	  "HANKSVILLE LAN Controller",
	  WM_T_ICH10,		WMP_F_COPPER },
	{ PCI_VENDOR_INTEL,	PCI_PRODUCT_INTEL_PCH_M_LM,
	  "PCH LAN (82577LM) Controller",
	  WM_T_PCH,		WMP_F_COPPER },
	{ PCI_VENDOR_INTEL,	PCI_PRODUCT_INTEL_PCH_M_LC,
	  "PCH LAN (82577LC) Controller",
	  WM_T_PCH,		WMP_F_COPPER },
	{ PCI_VENDOR_INTEL,	PCI_PRODUCT_INTEL_PCH_D_DM,
	  "PCH LAN (82578DM) Controller",
	  WM_T_PCH,		WMP_F_COPPER },
	{ PCI_VENDOR_INTEL,	PCI_PRODUCT_INTEL_PCH_D_DC,
	  "PCH LAN (82578DC) Controller",
	  WM_T_PCH,		WMP_F_COPPER },
	{ PCI_VENDOR_INTEL,	PCI_PRODUCT_INTEL_PCH2_LV_LM,
	  "PCH2 LAN (82579LM) Controller",
	  WM_T_PCH2,		WMP_F_COPPER },
	{ PCI_VENDOR_INTEL,	PCI_PRODUCT_INTEL_PCH2_LV_V,
	  "PCH2 LAN (82579V) Controller",
	  WM_T_PCH2,		WMP_F_COPPER },
	{ PCI_VENDOR_INTEL,	PCI_PRODUCT_INTEL_82575EB_COPPER,
	  "82575EB dual-1000baseT Ethernet",
	  WM_T_82575,		WMP_F_COPPER },
	{ PCI_VENDOR_INTEL,	PCI_PRODUCT_INTEL_82575EB_FIBER_SERDES,
	  "82575EB dual-1000baseX Ethernet (SERDES)",
	  WM_T_82575,		WMP_F_SERDES },
	{ PCI_VENDOR_INTEL,	PCI_PRODUCT_INTEL_82575GB_QUAD_COPPER,
	  "82575GB quad-1000baseT Ethernet",
	  WM_T_82575,		WMP_F_COPPER },
	{ PCI_VENDOR_INTEL,	PCI_PRODUCT_INTEL_82575GB_QUAD_COPPER_PM,
	  "82575GB quad-1000baseT Ethernet (PM)",
	  WM_T_82575,		WMP_F_COPPER },
	{ PCI_VENDOR_INTEL,	PCI_PRODUCT_INTEL_82576_COPPER,
	  "82576 1000BaseT Ethernet",
	  WM_T_82576,		WMP_F_COPPER },
	{ PCI_VENDOR_INTEL,	PCI_PRODUCT_INTEL_82576_FIBER,
	  "82576 1000BaseX Ethernet",
	  WM_T_82576,		WMP_F_FIBER },

	{ PCI_VENDOR_INTEL,	PCI_PRODUCT_INTEL_82576_SERDES,
	  "82576 gigabit Ethernet (SERDES)",
	  WM_T_82576,		WMP_F_SERDES },

	{ PCI_VENDOR_INTEL,	PCI_PRODUCT_INTEL_82576_QUAD_COPPER,
	  "82576 quad-1000BaseT Ethernet",
	  WM_T_82576,		WMP_F_COPPER },

	{ PCI_VENDOR_INTEL,	PCI_PRODUCT_INTEL_82576_QUAD_COPPER_ET2,
	  "82576 Gigabit ET2 Quad Port Server Adapter",
	  WM_T_82576,		WMP_F_COPPER },

	{ PCI_VENDOR_INTEL,	PCI_PRODUCT_INTEL_82576_NS,
	  "82576 gigabit Ethernet",
	  WM_T_82576,		WMP_F_COPPER },

	{ PCI_VENDOR_INTEL,	PCI_PRODUCT_INTEL_82576_NS_SERDES,
	  "82576 gigabit Ethernet (SERDES)",
	  WM_T_82576,		WMP_F_SERDES },
	{ PCI_VENDOR_INTEL,	PCI_PRODUCT_INTEL_82576_SERDES_QUAD,
	  "82576 quad-gigabit Ethernet (SERDES)",
	  WM_T_82576,		WMP_F_SERDES },

	{ PCI_VENDOR_INTEL,	PCI_PRODUCT_INTEL_82580_COPPER,
	  "82580 1000BaseT Ethernet",
	  WM_T_82580,		WMP_F_COPPER },
	{ PCI_VENDOR_INTEL,	PCI_PRODUCT_INTEL_82580_FIBER,
	  "82580 1000BaseX Ethernet",
	  WM_T_82580,		WMP_F_FIBER },

	{ PCI_VENDOR_INTEL,	PCI_PRODUCT_INTEL_82580_SERDES,
	  "82580 1000BaseT Ethernet (SERDES)",
	  WM_T_82580,		WMP_F_SERDES },

	{ PCI_VENDOR_INTEL,	PCI_PRODUCT_INTEL_82580_SGMII,
	  "82580 gigabit Ethernet (SGMII)",
	  WM_T_82580,		WMP_F_COPPER },
	{ PCI_VENDOR_INTEL,	PCI_PRODUCT_INTEL_82580_COPPER_DUAL,
	  "82580 dual-1000BaseT Ethernet",
	  WM_T_82580,		WMP_F_COPPER },

	{ PCI_VENDOR_INTEL,	PCI_PRODUCT_INTEL_82580_QUAD_FIBER,
	  "82580 quad-1000BaseX Ethernet",
	  WM_T_82580,		WMP_F_FIBER },

	{ PCI_VENDOR_INTEL,	PCI_PRODUCT_INTEL_DH89XXCC_SGMII,
	  "DH89XXCC Gigabit Ethernet (SGMII)",
	  WM_T_82580,		WMP_F_COPPER },

	{ PCI_VENDOR_INTEL,	PCI_PRODUCT_INTEL_DH89XXCC_SERDES,
	  "DH89XXCC Gigabit Ethernet (SERDES)",
	  WM_T_82580,		WMP_F_SERDES },

	{ PCI_VENDOR_INTEL,	PCI_PRODUCT_INTEL_DH89XXCC_BPLANE,
	  "DH89XXCC 1000BASE-KX Ethernet",
	  WM_T_82580,		WMP_F_SERDES },

	{ PCI_VENDOR_INTEL,	PCI_PRODUCT_INTEL_DH89XXCC_SFP,
	  "DH89XXCC Gigabit Ethernet (SFP)",
	  WM_T_82580,		WMP_F_SERDES },

	{ PCI_VENDOR_INTEL,	PCI_PRODUCT_INTEL_I350_COPPER,
	  "I350 Gigabit Network Connection",
	  WM_T_I350,		WMP_F_COPPER },

	{ PCI_VENDOR_INTEL,	PCI_PRODUCT_INTEL_I350_FIBER,
	  "I350 Gigabit Fiber Network Connection",
	  WM_T_I350,		WMP_F_FIBER },

	{ PCI_VENDOR_INTEL,	PCI_PRODUCT_INTEL_I350_SERDES,
	  "I350 Gigabit Backplane Connection",
	  WM_T_I350,		WMP_F_SERDES },

	{ PCI_VENDOR_INTEL,	PCI_PRODUCT_INTEL_I350_DA4,
	  "I350 Quad Port Gigabit Ethernet",
	  WM_T_I350,		WMP_F_SERDES },

	{ PCI_VENDOR_INTEL,	PCI_PRODUCT_INTEL_I350_SGMII,
	  "I350 Gigabit Connection",
	  WM_T_I350,		WMP_F_COPPER },

	{ PCI_VENDOR_INTEL,	PCI_PRODUCT_INTEL_C2000_1000KX,
	  "I354 Gigabit Ethernet (KX)",
	  WM_T_I354,		WMP_F_SERDES },

	{ PCI_VENDOR_INTEL,	PCI_PRODUCT_INTEL_C2000_SGMII,
	  "I354 Gigabit Ethernet (SGMII)",
	  WM_T_I354,		WMP_F_COPPER },

	{ PCI_VENDOR_INTEL,	PCI_PRODUCT_INTEL_C2000_25GBE,
	  "I354 Gigabit Ethernet (2.5G)",
	  WM_T_I354,		WMP_F_COPPER },

	{ PCI_VENDOR_INTEL,	PCI_PRODUCT_INTEL_I210_T1,
	  "I210-T1 Ethernet Server Adapter",
	  WM_T_I210,		WMP_F_COPPER },

	{ PCI_VENDOR_INTEL,	PCI_PRODUCT_INTEL_I210_COPPER_OEM1,
	  "I210 Ethernet (Copper OEM)",
	  WM_T_I210,		WMP_F_COPPER },

	{ PCI_VENDOR_INTEL,	PCI_PRODUCT_INTEL_I210_COPPER_IT,
	  "I210 Ethernet (Copper IT)",
	  WM_T_I210,		WMP_F_COPPER },

	{ PCI_VENDOR_INTEL,	PCI_PRODUCT_INTEL_I210_COPPER_WOF,
	  "I210 Ethernet (Copper, FLASH less)",
	  WM_T_I210,		WMP_F_COPPER },

	{ PCI_VENDOR_INTEL,	PCI_PRODUCT_INTEL_I210_FIBER,
	  "I210 Gigabit Ethernet (Fiber)",
	  WM_T_I210,		WMP_F_FIBER },

	{ PCI_VENDOR_INTEL,	PCI_PRODUCT_INTEL_I210_SERDES,
	  "I210 Gigabit Ethernet (SERDES)",
	  WM_T_I210,		WMP_F_SERDES },

	{ PCI_VENDOR_INTEL,	PCI_PRODUCT_INTEL_I210_SERDES_WOF,
	  "I210 Gigabit Ethernet (SERDES, FLASH less)",
	  WM_T_I210,		WMP_F_SERDES },

	{ PCI_VENDOR_INTEL,	PCI_PRODUCT_INTEL_I210_SGMII,
	  "I210 Gigabit Ethernet (SGMII)",
	  WM_T_I210,		WMP_F_COPPER },

	{ PCI_VENDOR_INTEL,	PCI_PRODUCT_INTEL_I210_SGMII_WOF,
	  "I210 Gigabit Ethernet (SGMII, FLASH less)",
	  WM_T_I210,		WMP_F_COPPER },

	{ PCI_VENDOR_INTEL,	PCI_PRODUCT_INTEL_I211_COPPER,
	  "I211 Ethernet (COPPER)",
	  WM_T_I211,		WMP_F_COPPER },
	{ PCI_VENDOR_INTEL,	PCI_PRODUCT_INTEL_I217_V,
	  "I217 V Ethernet Connection",
	  WM_T_PCH_LPT,		WMP_F_COPPER },
	{ PCI_VENDOR_INTEL,	PCI_PRODUCT_INTEL_I217_LM,
	  "I217 LM Ethernet Connection",
	  WM_T_PCH_LPT,		WMP_F_COPPER },
	{ PCI_VENDOR_INTEL,	PCI_PRODUCT_INTEL_I218_V,
	  "I218 V Ethernet Connection",
	  WM_T_PCH_LPT,		WMP_F_COPPER },
	{ PCI_VENDOR_INTEL,	PCI_PRODUCT_INTEL_I218_V2,
	  "I218 V Ethernet Connection",
	  WM_T_PCH_LPT,		WMP_F_COPPER },
	{ PCI_VENDOR_INTEL,	PCI_PRODUCT_INTEL_I218_V3,
	  "I218 V Ethernet Connection",
	  WM_T_PCH_LPT,		WMP_F_COPPER },
	{ PCI_VENDOR_INTEL,	PCI_PRODUCT_INTEL_I218_LM,
	  "I218 LM Ethernet Connection",
	  WM_T_PCH_LPT,		WMP_F_COPPER },
	{ PCI_VENDOR_INTEL,	PCI_PRODUCT_INTEL_I218_LM2,
	  "I218 LM Ethernet Connection",
	  WM_T_PCH_LPT,		WMP_F_COPPER },
	{ PCI_VENDOR_INTEL,	PCI_PRODUCT_INTEL_I218_LM3,
	  "I218 LM Ethernet Connection",
	  WM_T_PCH_LPT,		WMP_F_COPPER },
	{ PCI_VENDOR_INTEL,	PCI_PRODUCT_INTEL_I219_LM,
	  "I219 LM Ethernet Connection",
	  WM_T_PCH_SPT,		WMP_F_COPPER },
	{ PCI_VENDOR_INTEL,	PCI_PRODUCT_INTEL_I219_LM2,
	  "I219 LM Ethernet Connection",
	  WM_T_PCH_SPT,		WMP_F_COPPER },
	{ PCI_VENDOR_INTEL,	PCI_PRODUCT_INTEL_I219_LM3,
	  "I219 LM Ethernet Connection",
	  WM_T_PCH_SPT,		WMP_F_COPPER },
	{ PCI_VENDOR_INTEL,	PCI_PRODUCT_INTEL_I219_LM4,
	  "I219 LM Ethernet Connection",
	  WM_T_PCH_SPT,		WMP_F_COPPER },
	{ PCI_VENDOR_INTEL,	PCI_PRODUCT_INTEL_I219_LM5,
	  "I219 LM Ethernet Connection",
	  WM_T_PCH_SPT,		WMP_F_COPPER },
	{ PCI_VENDOR_INTEL,	PCI_PRODUCT_INTEL_I219_LM6,
	  "I219 LM Ethernet Connection",
	  WM_T_PCH_CNP,		WMP_F_COPPER },
	{ PCI_VENDOR_INTEL,	PCI_PRODUCT_INTEL_I219_LM7,
	  "I219 LM Ethernet Connection",
	  WM_T_PCH_CNP,		WMP_F_COPPER },
	{ PCI_VENDOR_INTEL,	PCI_PRODUCT_INTEL_I219_LM8,
	  "I219 LM Ethernet Connection",
	  WM_T_PCH_CNP,		WMP_F_COPPER },
	{ PCI_VENDOR_INTEL,	PCI_PRODUCT_INTEL_I219_LM9,
	  "I219 LM Ethernet Connection",
	  WM_T_PCH_CNP,		WMP_F_COPPER },
	{ PCI_VENDOR_INTEL,	PCI_PRODUCT_INTEL_I219_LM10,
	  "I219 LM Ethernet Connection",
	  WM_T_PCH_CNP,		WMP_F_COPPER },
	{ PCI_VENDOR_INTEL,	PCI_PRODUCT_INTEL_I219_LM11,
	  "I219 LM Ethernet Connection",
	  WM_T_PCH_CNP,		WMP_F_COPPER },
	{ PCI_VENDOR_INTEL,	PCI_PRODUCT_INTEL_I219_LM12,
	  "I219 LM Ethernet Connection",
	  WM_T_PCH_SPT,		WMP_F_COPPER },
	{ PCI_VENDOR_INTEL,	PCI_PRODUCT_INTEL_I219_LM13,
	  "I219 LM Ethernet Connection",
	  WM_T_PCH_CNP,		WMP_F_COPPER },
	{ PCI_VENDOR_INTEL,	PCI_PRODUCT_INTEL_I219_LM14,
	  "I219 LM Ethernet Connection",
	  WM_T_PCH_CNP,		WMP_F_COPPER },
	{ PCI_VENDOR_INTEL,	PCI_PRODUCT_INTEL_I219_LM15,
	  "I219 LM Ethernet Connection",
	  WM_T_PCH_CNP,		WMP_F_COPPER },
	{ PCI_VENDOR_INTEL,	PCI_PRODUCT_INTEL_I219_V,
	  "I219 V Ethernet Connection",
	  WM_T_PCH_SPT,		WMP_F_COPPER },
	{ PCI_VENDOR_INTEL,	PCI_PRODUCT_INTEL_I219_V2,
	  "I219 V Ethernet Connection",
	  WM_T_PCH_SPT,		WMP_F_COPPER },
	{ PCI_VENDOR_INTEL,	PCI_PRODUCT_INTEL_I219_V4,
	  "I219 V Ethernet Connection",
	  WM_T_PCH_SPT,		WMP_F_COPPER },
	{ PCI_VENDOR_INTEL,	PCI_PRODUCT_INTEL_I219_V5,
	  "I219 V Ethernet Connection",
	  WM_T_PCH_SPT,		WMP_F_COPPER },
	{ PCI_VENDOR_INTEL,	PCI_PRODUCT_INTEL_I219_V6,
	  "I219 V Ethernet Connection",
	  WM_T_PCH_CNP,		WMP_F_COPPER },
	{ PCI_VENDOR_INTEL,	PCI_PRODUCT_INTEL_I219_V7,
	  "I219 V Ethernet Connection",
	  WM_T_PCH_CNP,		WMP_F_COPPER },
	{ PCI_VENDOR_INTEL,	PCI_PRODUCT_INTEL_I219_V8,
	  "I219 V Ethernet Connection",
	  WM_T_PCH_CNP,		WMP_F_COPPER },
	{ PCI_VENDOR_INTEL,	PCI_PRODUCT_INTEL_I219_V9,
	  "I219 V Ethernet Connection",
	  WM_T_PCH_CNP,		WMP_F_COPPER },
	{ PCI_VENDOR_INTEL,	PCI_PRODUCT_INTEL_I219_V10,
	  "I219 V Ethernet Connection",
	  WM_T_PCH_CNP,		WMP_F_COPPER },
	{ PCI_VENDOR_INTEL,	PCI_PRODUCT_INTEL_I219_V11,
	  "I219 V Ethernet Connection",
	  WM_T_PCH_CNP,		WMP_F_COPPER },
	{ PCI_VENDOR_INTEL,	PCI_PRODUCT_INTEL_I219_V12,
	  "I219 V Ethernet Connection",
	  WM_T_PCH_SPT,		WMP_F_COPPER },
	{ PCI_VENDOR_INTEL,	PCI_PRODUCT_INTEL_I219_V13,
	  "I219 V Ethernet Connection",
	  WM_T_PCH_CNP,		WMP_F_COPPER },
	{ PCI_VENDOR_INTEL,	PCI_PRODUCT_INTEL_I219_V14,
	  "I219 V Ethernet Connection",
	  WM_T_PCH_CNP,		WMP_F_COPPER },
	{ 0,			0,
	  NULL,
	  0,			0 },
};

/*
 * Register read/write functions.
 * Other than CSR_{READ|WRITE}().
 */

#if 0 /* Not currently used */
static inline uint32_t
wm_io_read(struct wm_softc *sc, int reg)
{

	bus_space_write_4(sc->sc_iot, sc->sc_ioh, 0, reg);
	return (bus_space_read_4(sc->sc_iot, sc->sc_ioh, 4));
}
#endif

static inline void
wm_io_write(struct wm_softc *sc, int reg, uint32_t val)
{

	bus_space_write_4(sc->sc_iot, sc->sc_ioh, 0, reg);
	bus_space_write_4(sc->sc_iot, sc->sc_ioh, 4, val);
}

static inline void
wm_82575_write_8bit_ctlr_reg(struct wm_softc *sc, uint32_t reg, uint32_t off,
    uint32_t data)
{
	uint32_t regval;
	int i;

	regval = (data & SCTL_CTL_DATA_MASK) | (off << SCTL_CTL_ADDR_SHIFT);

	CSR_WRITE(sc, reg, regval);

	for (i = 0; i < SCTL_CTL_POLL_TIMEOUT; i++) {
		delay(5);
		if (CSR_READ(sc, reg) & SCTL_CTL_READY)
			break;
	}
	if (i == SCTL_CTL_POLL_TIMEOUT) {
		aprint_error("%s: WARNING:"
		    " i82575 reg 0x%08x setup did not indicate ready\n",
		    device_xname(sc->sc_dev), reg);
	}
}

static inline void
wm_set_dma_addr(volatile wiseman_addr_t *wa, bus_addr_t v)
{
	wa->wa_low = htole32(v & 0xffffffffU);
	if (sizeof(bus_addr_t) == 8)
		wa->wa_high = htole32((uint64_t) v >> 32);
	else
		wa->wa_high = 0;
}

/*
 * Descriptor sync/init functions.
 */
static inline void
wm_cdtxsync(struct wm_txqueue *txq, int start, int num, int ops)
{
	struct wm_softc *sc = txq->txq_sc;

	/* If it will wrap around, sync to the end of the ring. */
	if ((start + num) > WM_NTXDESC(txq)) {
		bus_dmamap_sync(sc->sc_dmat, txq->txq_desc_dmamap,
		    WM_CDTXOFF(txq, start), txq->txq_descsize *
		    (WM_NTXDESC(txq) - start), ops);
		num -= (WM_NTXDESC(txq) - start);
		start = 0;
	}

	/* Now sync whatever is left. */
	bus_dmamap_sync(sc->sc_dmat, txq->txq_desc_dmamap,
	    WM_CDTXOFF(txq, start), txq->txq_descsize * num, ops);
}

static inline void
wm_cdrxsync(struct wm_rxqueue *rxq, int start, int ops)
{
	struct wm_softc *sc = rxq->rxq_sc;

	bus_dmamap_sync(sc->sc_dmat, rxq->rxq_desc_dmamap,
	    WM_CDRXOFF(rxq, start), rxq->rxq_descsize, ops);
}

static inline void
wm_init_rxdesc(struct wm_rxqueue *rxq, int start)
{
	struct wm_softc *sc = rxq->rxq_sc;
	struct wm_rxsoft *rxs = &rxq->rxq_soft[start];
	struct mbuf *m = rxs->rxs_mbuf;

	/*
	 * Note: We scoot the packet forward 2 bytes in the buffer
	 * so that the payload after the Ethernet header is aligned
	 * to a 4-byte boundary.

	 * XXX BRAINDAMAGE ALERT!
	 * The stupid chip uses the same size for every buffer, which
	 * is set in the Receive Control register.  We are using the 2K
	 * size option, but what we REALLY want is (2K - 2)!  For this
	 * reason, we can't "scoot" packets longer than the standard
	 * Ethernet MTU.  On strict-alignment platforms, if the total
	 * size exceeds (2K - 2) we set align_tweak to 0 and let
	 * the upper layer copy the headers.
	 */
	m->m_data = m->m_ext.ext_buf + sc->sc_align_tweak;

	if (sc->sc_type == WM_T_82574) {
		ext_rxdesc_t *rxd = &rxq->rxq_ext_descs[start];
		rxd->erx_data.erxd_addr =
		    htole64(rxs->rxs_dmamap->dm_segs[0].ds_addr + sc->sc_align_tweak);
		rxd->erx_data.erxd_dd = 0;
	} else if ((sc->sc_flags & WM_F_NEWQUEUE) != 0) {
		nq_rxdesc_t *rxd = &rxq->rxq_nq_descs[start];

		rxd->nqrx_data.nrxd_paddr =
		    htole64(rxs->rxs_dmamap->dm_segs[0].ds_addr + sc->sc_align_tweak);
		/* Currently, split header is not supported. */
		rxd->nqrx_data.nrxd_haddr = 0;
	} else {
		wiseman_rxdesc_t *rxd = &rxq->rxq_descs[start];

		wm_set_dma_addr(&rxd->wrx_addr,
		    rxs->rxs_dmamap->dm_segs[0].ds_addr + sc->sc_align_tweak);
		rxd->wrx_len = 0;
		rxd->wrx_cksum = 0;
		rxd->wrx_status = 0;
		rxd->wrx_errors = 0;
		rxd->wrx_special = 0;
	}
	wm_cdrxsync(rxq, start, BUS_DMASYNC_PREREAD | BUS_DMASYNC_PREWRITE);

	CSR_WRITE(sc, rxq->rxq_rdt_reg, start);
}

/*
 * Device driver interface functions and commonly used functions.
 * match, attach, detach, init, start, stop, ioctl, watchdog and so on.
 */

/* Lookup supported device table */
static const struct wm_product *
wm_lookup(const struct pci_attach_args *pa)
{
	const struct wm_product *wmp;

	for (wmp = wm_products; wmp->wmp_name != NULL; wmp++) {
		if (PCI_VENDOR(pa->pa_id) == wmp->wmp_vendor &&
		    PCI_PRODUCT(pa->pa_id) == wmp->wmp_product)
			return wmp;
	}
	return NULL;
}

/* The match function (ca_match) */
static int
wm_match(device_t parent, cfdata_t cf, void *aux)
{
	struct pci_attach_args *pa = aux;

	if (wm_lookup(pa) != NULL)
		return 1;

	return 0;
}

/* The attach function (ca_attach) */
static void
wm_attach(device_t parent, device_t self, void *aux)
{
	struct wm_softc *sc = device_private(self);
	struct pci_attach_args *pa = aux;
	prop_dictionary_t dict;
	struct ifnet *ifp = &sc->sc_ethercom.ec_if;
	pci_chipset_tag_t pc = pa->pa_pc;
	int counts[PCI_INTR_TYPE_SIZE];
	pci_intr_type_t max_type;
	const char *eetype, *xname;
	bus_space_tag_t memt;
	bus_space_handle_t memh;
	bus_size_t memsize;
	int memh_valid;
	int i, error;
	const struct wm_product *wmp;
	prop_data_t ea;
	prop_number_t pn;
	uint8_t enaddr[ETHER_ADDR_LEN];
	char buf[256];
	char wqname[MAXCOMLEN];
	uint16_t cfg1, cfg2, swdpin, nvmword;
	pcireg_t preg, memtype;
	uint16_t eeprom_data, apme_mask;
	bool force_clear_smbi;
	uint32_t link_mode;
	uint32_t reg;

#if defined(WM_DEBUG) && defined(WM_DEBUG_DEFAULT)
	sc->sc_debug = WM_DEBUG_DEFAULT;
#endif
	sc->sc_dev = self;
	callout_init(&sc->sc_tick_ch, WM_CALLOUT_FLAGS);
	callout_setfunc(&sc->sc_tick_ch, wm_tick, sc);
	sc->sc_core_stopping = false;

	wmp = wm_lookup(pa);
#ifdef DIAGNOSTIC
	if (wmp == NULL) {
		printf("\n");
		panic("wm_attach: impossible");
	}
#endif
	sc->sc_mediatype = WMP_MEDIATYPE(wmp->wmp_flags);

	sc->sc_pc = pa->pa_pc;
	sc->sc_pcitag = pa->pa_tag;

	if (pci_dma64_available(pa))
		sc->sc_dmat = pa->pa_dmat64;
	else
		sc->sc_dmat = pa->pa_dmat;

	sc->sc_pcidevid = PCI_PRODUCT(pa->pa_id);
	sc->sc_rev = PCI_REVISION(pci_conf_read(pc, pa->pa_tag,PCI_CLASS_REG));
	pci_aprint_devinfo_fancy(pa, "Ethernet controller", wmp->wmp_name, 1);

	sc->sc_type = wmp->wmp_type;

	/* Set default function pointers */
	sc->phy.acquire = sc->nvm.acquire = wm_get_null;
	sc->phy.release = sc->nvm.release = wm_put_null;
	sc->phy.reset_delay_us = (sc->sc_type >= WM_T_82571) ? 100 : 10000;

	if (sc->sc_type < WM_T_82543) {
		if (sc->sc_rev < 2) {
			aprint_error_dev(sc->sc_dev,
			    "i82542 must be at least rev. 2\n");
			return;
		}
		if (sc->sc_rev < 3)
			sc->sc_type = WM_T_82542_2_0;
	}

	/*
	 * Disable MSI for Errata:
	 * "Message Signaled Interrupt Feature May Corrupt Write Transactions"
	 *
	 *  82544: Errata 25
	 *  82540: Errata  6 (easy to reproduce device timeout)
	 *  82545: Errata  4 (easy to reproduce device timeout)
	 *  82546: Errata 26 (easy to reproduce device timeout)
	 *  82541: Errata  7 (easy to reproduce device timeout)
	 *
	 * "Byte Enables 2 and 3 are not set on MSI writes"
	 *
	 *  82571 & 82572: Errata 63
	 */
	if ((sc->sc_type <= WM_T_82541_2) || (sc->sc_type == WM_T_82571)
	    || (sc->sc_type == WM_T_82572))
		pa->pa_flags &= ~PCI_FLAGS_MSI_OKAY;

	if ((sc->sc_type == WM_T_82575) || (sc->sc_type == WM_T_82576)
	    || (sc->sc_type == WM_T_82580)
	    || (sc->sc_type == WM_T_I350) || (sc->sc_type == WM_T_I354)
	    || (sc->sc_type == WM_T_I210) || (sc->sc_type == WM_T_I211))
		sc->sc_flags |= WM_F_NEWQUEUE;

	/* Set device properties (mactype) */
	dict = device_properties(sc->sc_dev);
	prop_dictionary_set_uint32(dict, "mactype", sc->sc_type);

	/*
	 * Map the device.  All devices support memory-mapped acccess,
	 * and it is really required for normal operation.
	 */
	memtype = pci_mapreg_type(pa->pa_pc, pa->pa_tag, WM_PCI_MMBA);
	switch (memtype) {
	case PCI_MAPREG_TYPE_MEM | PCI_MAPREG_MEM_TYPE_32BIT:
	case PCI_MAPREG_TYPE_MEM | PCI_MAPREG_MEM_TYPE_64BIT:
		memh_valid = (pci_mapreg_map(pa, WM_PCI_MMBA,
			memtype, 0, &memt, &memh, NULL, &memsize) == 0);
		break;
	default:
		memh_valid = 0;
		break;
	}

	if (memh_valid) {
		sc->sc_st = memt;
		sc->sc_sh = memh;
		sc->sc_ss = memsize;
	} else {
		aprint_error_dev(sc->sc_dev,
		    "unable to map device registers\n");
		return;
	}

	/*
	 * In addition, i82544 and later support I/O mapped indirect
	 * register access.  It is not desirable (nor supported in
	 * this driver) to use it for normal operation, though it is
	 * required to work around bugs in some chip versions.
	 */
	if (sc->sc_type >= WM_T_82544) {
		/* First we have to find the I/O BAR. */
		for (i = PCI_MAPREG_START; i < PCI_MAPREG_END; i += 4) {
			memtype = pci_mapreg_type(pa->pa_pc, pa->pa_tag, i);
			if (memtype == PCI_MAPREG_TYPE_IO)
				break;
			if (PCI_MAPREG_MEM_TYPE(memtype) ==
			    PCI_MAPREG_MEM_TYPE_64BIT)
				i += 4;	/* skip high bits, too */
		}
		if (i < PCI_MAPREG_END) {
			/*
			 * We found PCI_MAPREG_TYPE_IO. Note that 82580
			 * (and newer?) chip has no PCI_MAPREG_TYPE_IO.
			 * It's no problem because newer chips has no this
			 * bug.
			 *
			 * The i8254x doesn't apparently respond when the
			 * I/O BAR is 0, which looks somewhat like it's not
			 * been configured.
			 */
			preg = pci_conf_read(pc, pa->pa_tag, i);
			if (PCI_MAPREG_MEM_ADDR(preg) == 0) {
				aprint_error_dev(sc->sc_dev,
				    "WARNING: I/O BAR at zero.\n");
			} else if (pci_mapreg_map(pa, i, PCI_MAPREG_TYPE_IO,
					0, &sc->sc_iot, &sc->sc_ioh,
					NULL, &sc->sc_ios) == 0) {
				sc->sc_flags |= WM_F_IOH_VALID;
			} else
				aprint_error_dev(sc->sc_dev,
				    "WARNING: unable to map I/O space\n");
		}

	}

	/* Enable bus mastering.  Disable MWI on the i82542 2.0. */
	preg = pci_conf_read(pc, pa->pa_tag, PCI_COMMAND_STATUS_REG);
	preg |= PCI_COMMAND_MASTER_ENABLE;
	if (sc->sc_type < WM_T_82542_2_1)
		preg &= ~PCI_COMMAND_INVALIDATE_ENABLE;
	pci_conf_write(pc, pa->pa_tag, PCI_COMMAND_STATUS_REG, preg);

	/* Power up chip */
	if ((error = pci_activate(pa->pa_pc, pa->pa_tag, self, NULL))
	    && error != EOPNOTSUPP) {
		aprint_error_dev(sc->sc_dev, "cannot activate %d\n", error);
		return;
	}

	wm_adjust_qnum(sc, pci_msix_count(pa->pa_pc, pa->pa_tag));
	/*
	 *  Don't use MSI-X if we can use only one queue to save interrupt
	 * resource.
	 */
	if (sc->sc_nqueues > 1) {
		max_type = PCI_INTR_TYPE_MSIX;
		/*
		 *  82583 has a MSI-X capability in the PCI configuration space
		 * but it doesn't support it. At least the document doesn't
		 * say anything about MSI-X.
		 */
		counts[PCI_INTR_TYPE_MSIX]
		    = (sc->sc_type == WM_T_82583) ? 0 : sc->sc_nqueues + 1;
	} else {
		max_type = PCI_INTR_TYPE_MSI;
		counts[PCI_INTR_TYPE_MSIX] = 0;
	}

	/* Allocation settings */
	counts[PCI_INTR_TYPE_MSI] = 1;
	counts[PCI_INTR_TYPE_INTX] = 1;
	/* overridden by disable flags */
	if (wm_disable_msi != 0) {
		counts[PCI_INTR_TYPE_MSI] = 0;
		if (wm_disable_msix != 0) {
			max_type = PCI_INTR_TYPE_INTX;
			counts[PCI_INTR_TYPE_MSIX] = 0;
		}
	} else if (wm_disable_msix != 0) {
		max_type = PCI_INTR_TYPE_MSI;
		counts[PCI_INTR_TYPE_MSIX] = 0;
	}

alloc_retry:
	if (pci_intr_alloc(pa, &sc->sc_intrs, counts, max_type) != 0) {
		aprint_error_dev(sc->sc_dev, "failed to allocate interrupt\n");
		return;
	}

	if (pci_intr_type(pc, sc->sc_intrs[0]) == PCI_INTR_TYPE_MSIX) {
		error = wm_setup_msix(sc);
		if (error) {
			pci_intr_release(pc, sc->sc_intrs,
			    counts[PCI_INTR_TYPE_MSIX]);

			/* Setup for MSI: Disable MSI-X */
			max_type = PCI_INTR_TYPE_MSI;
			counts[PCI_INTR_TYPE_MSI] = 1;
			counts[PCI_INTR_TYPE_INTX] = 1;
			goto alloc_retry;
		}
	} else if (pci_intr_type(pc, sc->sc_intrs[0]) == PCI_INTR_TYPE_MSI) {
		wm_adjust_qnum(sc, 0);	/* Must not use multiqueue */
		error = wm_setup_legacy(sc);
		if (error) {
			pci_intr_release(sc->sc_pc, sc->sc_intrs,
			    counts[PCI_INTR_TYPE_MSI]);

			/* The next try is for INTx: Disable MSI */
			max_type = PCI_INTR_TYPE_INTX;
			counts[PCI_INTR_TYPE_INTX] = 1;
			goto alloc_retry;
		}
	} else {
		wm_adjust_qnum(sc, 0);	/* Must not use multiqueue */
		error = wm_setup_legacy(sc);
		if (error) {
			pci_intr_release(sc->sc_pc, sc->sc_intrs,
			    counts[PCI_INTR_TYPE_INTX]);
			return;
		}
	}

	snprintf(wqname, sizeof(wqname), "%sTxRx", device_xname(sc->sc_dev));
	error = workqueue_create(&sc->sc_queue_wq, wqname,
	    wm_handle_queue_work, sc, WM_WORKQUEUE_PRI, IPL_NET,
	    WM_WORKQUEUE_FLAGS);
	if (error) {
		aprint_error_dev(sc->sc_dev,
		    "unable to create workqueue\n");
		goto out;
	}

	/*
	 * Check the function ID (unit number of the chip).
	 */
	if ((sc->sc_type == WM_T_82546) || (sc->sc_type == WM_T_82546_3)
	    || (sc->sc_type == WM_T_82571) || (sc->sc_type == WM_T_80003)
	    || (sc->sc_type == WM_T_82575) || (sc->sc_type == WM_T_82576)
	    || (sc->sc_type == WM_T_82580)
	    || (sc->sc_type == WM_T_I350) || (sc->sc_type == WM_T_I354))
		sc->sc_funcid = (CSR_READ(sc, WMREG_STATUS)
		    >> STATUS_FUNCID_SHIFT) & STATUS_FUNCID_MASK;
	else
		sc->sc_funcid = 0;

	/*
	 * Determine a few things about the bus we're connected to.
	 */
	if (sc->sc_type < WM_T_82543) {
		/* We don't really know the bus characteristics here. */
		sc->sc_bus_speed = 33;
	} else if (sc->sc_type == WM_T_82547 || sc->sc_type == WM_T_82547_2) {
		/*
		 * CSA (Communication Streaming Architecture) is about as fast
		 * a 32-bit 66MHz PCI Bus.
		 */
		sc->sc_flags |= WM_F_CSA;
		sc->sc_bus_speed = 66;
		aprint_verbose_dev(sc->sc_dev,
		    "Communication Streaming Architecture\n");
		if (sc->sc_type == WM_T_82547) {
			callout_init(&sc->sc_txfifo_ch, WM_CALLOUT_FLAGS);
			callout_setfunc(&sc->sc_txfifo_ch,
			    wm_82547_txfifo_stall, sc);
			aprint_verbose_dev(sc->sc_dev,
			    "using 82547 Tx FIFO stall work-around\n");
		}
	} else if (sc->sc_type >= WM_T_82571) {
		sc->sc_flags |= WM_F_PCIE;
		if ((sc->sc_type != WM_T_ICH8) && (sc->sc_type != WM_T_ICH9)
		    && (sc->sc_type != WM_T_ICH10)
		    && (sc->sc_type != WM_T_PCH)
		    && (sc->sc_type != WM_T_PCH2)
		    && (sc->sc_type != WM_T_PCH_LPT)
		    && (sc->sc_type != WM_T_PCH_SPT)
		    && (sc->sc_type != WM_T_PCH_CNP)) {
			/* ICH* and PCH* have no PCIe capability registers */
			if (pci_get_capability(pa->pa_pc, pa->pa_tag,
				PCI_CAP_PCIEXPRESS, &sc->sc_pcixe_capoff,
				NULL) == 0)
				aprint_error_dev(sc->sc_dev,
				    "unable to find PCIe capability\n");
		}
		aprint_verbose_dev(sc->sc_dev, "PCI-Express bus\n");
	} else {
		reg = CSR_READ(sc, WMREG_STATUS);
		if (reg & STATUS_BUS64)
			sc->sc_flags |= WM_F_BUS64;
		if ((reg & STATUS_PCIX_MODE) != 0) {
			pcireg_t pcix_cmd, pcix_sts, bytecnt, maxb;

			sc->sc_flags |= WM_F_PCIX;
			if (pci_get_capability(pa->pa_pc, pa->pa_tag,
				PCI_CAP_PCIX, &sc->sc_pcixe_capoff, NULL) == 0)
				aprint_error_dev(sc->sc_dev,
				    "unable to find PCIX capability\n");
			else if (sc->sc_type != WM_T_82545_3 &&
				 sc->sc_type != WM_T_82546_3) {
				/*
				 * Work around a problem caused by the BIOS
				 * setting the max memory read byte count
				 * incorrectly.
				 */
				pcix_cmd = pci_conf_read(pa->pa_pc, pa->pa_tag,
				    sc->sc_pcixe_capoff + PCIX_CMD);
				pcix_sts = pci_conf_read(pa->pa_pc, pa->pa_tag,
				    sc->sc_pcixe_capoff + PCIX_STATUS);

				bytecnt = (pcix_cmd & PCIX_CMD_BYTECNT_MASK) >>
				    PCIX_CMD_BYTECNT_SHIFT;
				maxb = (pcix_sts & PCIX_STATUS_MAXB_MASK) >>
				    PCIX_STATUS_MAXB_SHIFT;
				if (bytecnt > maxb) {
					aprint_verbose_dev(sc->sc_dev,
					    "resetting PCI-X MMRBC: %d -> %d\n",
					    512 << bytecnt, 512 << maxb);
					pcix_cmd = (pcix_cmd &
					    ~PCIX_CMD_BYTECNT_MASK) |
					    (maxb << PCIX_CMD_BYTECNT_SHIFT);
					pci_conf_write(pa->pa_pc, pa->pa_tag,
					    sc->sc_pcixe_capoff + PCIX_CMD,
					    pcix_cmd);
				}
			}
		}
		/*
		 * The quad port adapter is special; it has a PCIX-PCIX
		 * bridge on the board, and can run the secondary bus at
		 * a higher speed.
		 */
		if (wmp->wmp_product == PCI_PRODUCT_INTEL_82546EB_QUAD) {
			sc->sc_bus_speed = (sc->sc_flags & WM_F_PCIX) ? 120
								      : 66;
		} else if (sc->sc_flags & WM_F_PCIX) {
			switch (reg & STATUS_PCIXSPD_MASK) {
			case STATUS_PCIXSPD_50_66:
				sc->sc_bus_speed = 66;
				break;
			case STATUS_PCIXSPD_66_100:
				sc->sc_bus_speed = 100;
				break;
			case STATUS_PCIXSPD_100_133:
				sc->sc_bus_speed = 133;
				break;
			default:
				aprint_error_dev(sc->sc_dev,
				    "unknown PCIXSPD %d; assuming 66MHz\n",
				    reg & STATUS_PCIXSPD_MASK);
				sc->sc_bus_speed = 66;
				break;
			}
		} else
			sc->sc_bus_speed = (reg & STATUS_PCI66) ? 66 : 33;
		aprint_verbose_dev(sc->sc_dev, "%d-bit %dMHz %s bus\n",
		    (sc->sc_flags & WM_F_BUS64) ? 64 : 32, sc->sc_bus_speed,
		    (sc->sc_flags & WM_F_PCIX) ? "PCIX" : "PCI");
	}

	/* clear interesting stat counters */
	CSR_READ(sc, WMREG_COLC);
	CSR_READ(sc, WMREG_RXERRC);

	if ((sc->sc_type == WM_T_82574) || (sc->sc_type == WM_T_82583)
	    || (sc->sc_type >= WM_T_ICH8))
		sc->sc_ich_phymtx = mutex_obj_alloc(MUTEX_DEFAULT, IPL_NET);
	if (sc->sc_type >= WM_T_ICH8)
		sc->sc_ich_nvmmtx = mutex_obj_alloc(MUTEX_DEFAULT, IPL_NET);

	/* Set PHY, NVM mutex related stuff */
	switch (sc->sc_type) {
	case WM_T_82542_2_0:
	case WM_T_82542_2_1:
	case WM_T_82543:
	case WM_T_82544:
		/* Microwire */
		sc->nvm.read = wm_nvm_read_uwire;
		sc->sc_nvm_wordsize = 64;
		sc->sc_nvm_addrbits = 6;
		break;
	case WM_T_82540:
	case WM_T_82545:
	case WM_T_82545_3:
	case WM_T_82546:
	case WM_T_82546_3:
		/* Microwire */
		sc->nvm.read = wm_nvm_read_uwire;
		reg = CSR_READ(sc, WMREG_EECD);
		if (reg & EECD_EE_SIZE) {
			sc->sc_nvm_wordsize = 256;
			sc->sc_nvm_addrbits = 8;
		} else {
			sc->sc_nvm_wordsize = 64;
			sc->sc_nvm_addrbits = 6;
		}
		sc->sc_flags |= WM_F_LOCK_EECD;
		sc->nvm.acquire = wm_get_eecd;
		sc->nvm.release = wm_put_eecd;
		break;
	case WM_T_82541:
	case WM_T_82541_2:
	case WM_T_82547:
	case WM_T_82547_2:
		reg = CSR_READ(sc, WMREG_EECD);
		/*
		 * wm_nvm_set_addrbits_size_eecd() accesses SPI in it only
		 * on 8254[17], so set flags and functios before calling it.
		 */
		sc->sc_flags |= WM_F_LOCK_EECD;
		sc->nvm.acquire = wm_get_eecd;
		sc->nvm.release = wm_put_eecd;
		if (reg & EECD_EE_TYPE) {
			/* SPI */
			sc->nvm.read = wm_nvm_read_spi;
			sc->sc_flags |= WM_F_EEPROM_SPI;
			wm_nvm_set_addrbits_size_eecd(sc);
		} else {
			/* Microwire */
			sc->nvm.read = wm_nvm_read_uwire;
			if ((reg & EECD_EE_ABITS) != 0) {
				sc->sc_nvm_wordsize = 256;
				sc->sc_nvm_addrbits = 8;
			} else {
				sc->sc_nvm_wordsize = 64;
				sc->sc_nvm_addrbits = 6;
			}
		}
		break;
	case WM_T_82571:
	case WM_T_82572:
		/* SPI */
		sc->nvm.read = wm_nvm_read_eerd;
		/* Not use WM_F_LOCK_EECD because we use EERD */
		sc->sc_flags |= WM_F_EEPROM_SPI;
		wm_nvm_set_addrbits_size_eecd(sc);
		sc->phy.acquire = wm_get_swsm_semaphore;
		sc->phy.release = wm_put_swsm_semaphore;
		sc->nvm.acquire = wm_get_nvm_82571;
		sc->nvm.release = wm_put_nvm_82571;
		break;
	case WM_T_82573:
	case WM_T_82574:
	case WM_T_82583:
		sc->nvm.read = wm_nvm_read_eerd;
		/* Not use WM_F_LOCK_EECD because we use EERD */
		if (sc->sc_type == WM_T_82573) {
			sc->phy.acquire = wm_get_swsm_semaphore;
			sc->phy.release = wm_put_swsm_semaphore;
			sc->nvm.acquire = wm_get_nvm_82571;
			sc->nvm.release = wm_put_nvm_82571;
		} else {
			/* Both PHY and NVM use the same semaphore. */
			sc->phy.acquire = sc->nvm.acquire
			    = wm_get_swfwhw_semaphore;
			sc->phy.release = sc->nvm.release
			    = wm_put_swfwhw_semaphore;
		}
		if (wm_nvm_is_onboard_eeprom(sc) == 0) {
			sc->sc_flags |= WM_F_EEPROM_FLASH;
			sc->sc_nvm_wordsize = 2048;
		} else {
			/* SPI */
			sc->sc_flags |= WM_F_EEPROM_SPI;
			wm_nvm_set_addrbits_size_eecd(sc);
		}
		break;
	case WM_T_82575:
	case WM_T_82576:
	case WM_T_82580:
	case WM_T_I350:
	case WM_T_I354:
	case WM_T_80003:
		/* SPI */
		sc->sc_flags |= WM_F_EEPROM_SPI;
		wm_nvm_set_addrbits_size_eecd(sc);
		if ((sc->sc_type == WM_T_80003)
		    || (sc->sc_nvm_wordsize < (1 << 15))) {
			sc->nvm.read = wm_nvm_read_eerd;
			/* Don't use WM_F_LOCK_EECD because we use EERD */
		} else {
			sc->nvm.read = wm_nvm_read_spi;
			sc->sc_flags |= WM_F_LOCK_EECD;
		}
		sc->phy.acquire = wm_get_phy_82575;
		sc->phy.release = wm_put_phy_82575;
		sc->nvm.acquire = wm_get_nvm_80003;
		sc->nvm.release = wm_put_nvm_80003;
		break;
	case WM_T_ICH8:
	case WM_T_ICH9:
	case WM_T_ICH10:
	case WM_T_PCH:
	case WM_T_PCH2:
	case WM_T_PCH_LPT:
		sc->nvm.read = wm_nvm_read_ich8;
		/* FLASH */
		sc->sc_flags |= WM_F_EEPROM_FLASH;
		sc->sc_nvm_wordsize = 2048;
		memtype = pci_mapreg_type(pa->pa_pc, pa->pa_tag,WM_ICH8_FLASH);
		if (pci_mapreg_map(pa, WM_ICH8_FLASH, memtype, 0,
		    &sc->sc_flasht, &sc->sc_flashh, NULL, &sc->sc_flashs)) {
			aprint_error_dev(sc->sc_dev,
			    "can't map FLASH registers\n");
			goto out;
		}
		reg = ICH8_FLASH_READ32(sc, ICH_FLASH_GFPREG);
		sc->sc_ich8_flash_base = (reg & ICH_GFPREG_BASE_MASK) *
		    ICH_FLASH_SECTOR_SIZE;
		sc->sc_ich8_flash_bank_size =
		    ((reg >> 16) & ICH_GFPREG_BASE_MASK) + 1;
		sc->sc_ich8_flash_bank_size -= (reg & ICH_GFPREG_BASE_MASK);
		sc->sc_ich8_flash_bank_size *= ICH_FLASH_SECTOR_SIZE;
		sc->sc_ich8_flash_bank_size /= 2 * sizeof(uint16_t);
		sc->sc_flashreg_offset = 0;
		sc->phy.acquire = wm_get_swflag_ich8lan;
		sc->phy.release = wm_put_swflag_ich8lan;
		sc->nvm.acquire = wm_get_nvm_ich8lan;
		sc->nvm.release = wm_put_nvm_ich8lan;
		break;
	case WM_T_PCH_SPT:
	case WM_T_PCH_CNP:
		sc->nvm.read = wm_nvm_read_spt;
		/* SPT has no GFPREG; flash registers mapped through BAR0 */
		sc->sc_flags |= WM_F_EEPROM_FLASH;
		sc->sc_flasht = sc->sc_st;
		sc->sc_flashh = sc->sc_sh;
		sc->sc_ich8_flash_base = 0;
		sc->sc_nvm_wordsize =
		    (((CSR_READ(sc, WMREG_STRAP) >> 1) & 0x1F) + 1)
		    * NVM_SIZE_MULTIPLIER;
		/* It is size in bytes, we want words */
		sc->sc_nvm_wordsize /= 2;
		/* Assume 2 banks */
		sc->sc_ich8_flash_bank_size = sc->sc_nvm_wordsize / 2;
		sc->sc_flashreg_offset = WM_PCH_SPT_FLASHOFFSET;
		sc->phy.acquire = wm_get_swflag_ich8lan;
		sc->phy.release = wm_put_swflag_ich8lan;
		sc->nvm.acquire = wm_get_nvm_ich8lan;
		sc->nvm.release = wm_put_nvm_ich8lan;
		break;
	case WM_T_I210:
	case WM_T_I211:
		/* Allow a single clear of the SW semaphore on I210 and newer*/
		sc->sc_flags |= WM_F_WA_I210_CLSEM;
		if (wm_nvm_flash_presence_i210(sc)) {
			sc->nvm.read = wm_nvm_read_eerd;
			/* Don't use WM_F_LOCK_EECD because we use EERD */
			sc->sc_flags |= WM_F_EEPROM_FLASH_HW;
			wm_nvm_set_addrbits_size_eecd(sc);
		} else {
			sc->nvm.read = wm_nvm_read_invm;
			sc->sc_flags |= WM_F_EEPROM_INVM;
			sc->sc_nvm_wordsize = INVM_SIZE;
		}
		sc->phy.acquire = wm_get_phy_82575;
		sc->phy.release = wm_put_phy_82575;
		sc->nvm.acquire = wm_get_nvm_80003;
		sc->nvm.release = wm_put_nvm_80003;
		break;
	default:
		break;
	}

	/* Ensure the SMBI bit is clear before first NVM or PHY access */
	switch (sc->sc_type) {
	case WM_T_82571:
	case WM_T_82572:
		reg = CSR_READ(sc, WMREG_SWSM2);
		if ((reg & SWSM2_LOCK) == 0) {
			CSR_WRITE(sc, WMREG_SWSM2, reg | SWSM2_LOCK);
			force_clear_smbi = true;
		} else
			force_clear_smbi = false;
		break;
	case WM_T_82573:
	case WM_T_82574:
	case WM_T_82583:
		force_clear_smbi = true;
		break;
	default:
		force_clear_smbi = false;
		break;
	}
	if (force_clear_smbi) {
		reg = CSR_READ(sc, WMREG_SWSM);
		if ((reg & SWSM_SMBI) != 0)
			aprint_error_dev(sc->sc_dev,
			    "Please update the Bootagent\n");
		CSR_WRITE(sc, WMREG_SWSM, reg & ~SWSM_SMBI);
	}

	/*
	 * Defer printing the EEPROM type until after verifying the checksum
	 * This allows the EEPROM type to be printed correctly in the case
	 * that no EEPROM is attached.
	 */
	/*
	 * Validate the EEPROM checksum. If the checksum fails, flag
	 * this for later, so we can fail future reads from the EEPROM.
	 */
	if (wm_nvm_validate_checksum(sc)) {
		/*
		 * Read twice again because some PCI-e parts fail the
		 * first check due to the link being in sleep state.
		 */
		if (wm_nvm_validate_checksum(sc))
			sc->sc_flags |= WM_F_EEPROM_INVALID;
	}

	if (sc->sc_flags & WM_F_EEPROM_INVALID)
		aprint_verbose_dev(sc->sc_dev, "No EEPROM");
	else {
		aprint_verbose_dev(sc->sc_dev, "%u words ",
		    sc->sc_nvm_wordsize);
		if (sc->sc_flags & WM_F_EEPROM_INVM)
			aprint_verbose("iNVM");
		else if (sc->sc_flags & WM_F_EEPROM_FLASH_HW)
			aprint_verbose("FLASH(HW)");
		else if (sc->sc_flags & WM_F_EEPROM_FLASH)
			aprint_verbose("FLASH");
		else {
			if (sc->sc_flags & WM_F_EEPROM_SPI)
				eetype = "SPI";
			else
				eetype = "MicroWire";
			aprint_verbose("(%d address bits) %s EEPROM",
			    sc->sc_nvm_addrbits, eetype);
		}
	}
	wm_nvm_version(sc);
	aprint_verbose("\n");

	/*
	 * XXX The first call of wm_gmii_setup_phytype. The result might be
	 * incorrect.
	 */
	wm_gmii_setup_phytype(sc, 0, 0);

	/* Check for WM_F_WOL on some chips before wm_reset() */
	switch (sc->sc_type) {
	case WM_T_ICH8:
	case WM_T_ICH9:
	case WM_T_ICH10:
	case WM_T_PCH:
	case WM_T_PCH2:
	case WM_T_PCH_LPT:
	case WM_T_PCH_SPT:
	case WM_T_PCH_CNP:
		apme_mask = WUC_APME;
		eeprom_data = CSR_READ(sc, WMREG_WUC);
		if ((eeprom_data & apme_mask) != 0)
			sc->sc_flags |= WM_F_WOL;
		break;
	default:
		break;
	}

	/* Reset the chip to a known state. */
	wm_reset(sc);

	/*
	 * Check for I21[01] PLL workaround.
	 *
	 * Three cases:
	 * a) Chip is I211.
	 * b) Chip is I210 and it uses INVM (not FLASH).
	 * c) Chip is I210 (and it uses FLASH) and the NVM image version < 3.25
	 */
	if (sc->sc_type == WM_T_I211)
		sc->sc_flags |= WM_F_PLL_WA_I210;
	if (sc->sc_type == WM_T_I210) {
		if (!wm_nvm_flash_presence_i210(sc))
			sc->sc_flags |= WM_F_PLL_WA_I210;
		else if ((sc->sc_nvm_ver_major < 3)
		    || ((sc->sc_nvm_ver_major == 3)
			&& (sc->sc_nvm_ver_minor < 25))) {
			aprint_verbose_dev(sc->sc_dev,
			    "ROM image version %d.%d is older than 3.25\n",
			    sc->sc_nvm_ver_major, sc->sc_nvm_ver_minor);
			sc->sc_flags |= WM_F_PLL_WA_I210;
		}
	}
	if ((sc->sc_flags & WM_F_PLL_WA_I210) != 0)
		wm_pll_workaround_i210(sc);

	wm_get_wakeup(sc);

	/* Non-AMT based hardware can now take control from firmware */
	if ((sc->sc_flags & WM_F_HAS_AMT) == 0)
		wm_get_hw_control(sc);

	/*
	 * Read the Ethernet address from the EEPROM, if not first found
	 * in device properties.
	 */
	ea = prop_dictionary_get(dict, "mac-address");
	if (ea != NULL) {
		KASSERT(prop_object_type(ea) == PROP_TYPE_DATA);
		KASSERT(prop_data_size(ea) == ETHER_ADDR_LEN);
		memcpy(enaddr, prop_data_value(ea), ETHER_ADDR_LEN);
	} else {
		if (wm_read_mac_addr(sc, enaddr) != 0) {
			aprint_error_dev(sc->sc_dev,
			    "unable to read Ethernet address\n");
			goto out;
		}
	}

	aprint_normal_dev(sc->sc_dev, "Ethernet address %s\n",
	    ether_sprintf(enaddr));

	/*
	 * Read the config info from the EEPROM, and set up various
	 * bits in the control registers based on their contents.
	 */
	pn = prop_dictionary_get(dict, "i82543-cfg1");
	if (pn != NULL) {
		KASSERT(prop_object_type(pn) == PROP_TYPE_NUMBER);
		cfg1 = (uint16_t) prop_number_signed_value(pn);
	} else {
		if (wm_nvm_read(sc, NVM_OFF_CFG1, 1, &cfg1)) {
			aprint_error_dev(sc->sc_dev, "unable to read CFG1\n");
			goto out;
		}
	}

	pn = prop_dictionary_get(dict, "i82543-cfg2");
	if (pn != NULL) {
		KASSERT(prop_object_type(pn) == PROP_TYPE_NUMBER);
		cfg2 = (uint16_t) prop_number_signed_value(pn);
	} else {
		if (wm_nvm_read(sc, NVM_OFF_CFG2, 1, &cfg2)) {
			aprint_error_dev(sc->sc_dev, "unable to read CFG2\n");
			goto out;
		}
	}

	/* check for WM_F_WOL */
	switch (sc->sc_type) {
	case WM_T_82542_2_0:
	case WM_T_82542_2_1:
	case WM_T_82543:
		/* dummy? */
		eeprom_data = 0;
		apme_mask = NVM_CFG3_APME;
		break;
	case WM_T_82544:
		apme_mask = NVM_CFG2_82544_APM_EN;
		eeprom_data = cfg2;
		break;
	case WM_T_82546:
	case WM_T_82546_3:
	case WM_T_82571:
	case WM_T_82572:
	case WM_T_82573:
	case WM_T_82574:
	case WM_T_82583:
	case WM_T_80003:
	case WM_T_82575:
	case WM_T_82576:
		apme_mask = NVM_CFG3_APME;
		wm_nvm_read(sc, (sc->sc_funcid == 1) ? NVM_OFF_CFG3_PORTB
		    : NVM_OFF_CFG3_PORTA, 1, &eeprom_data);
		break;
	case WM_T_82580:
	case WM_T_I350:
	case WM_T_I354:
	case WM_T_I210:
	case WM_T_I211:
		apme_mask = NVM_CFG3_APME;
		wm_nvm_read(sc,
		    NVM_OFF_LAN_FUNC_82580(sc->sc_funcid) + NVM_OFF_CFG3_PORTA,
		    1, &eeprom_data);
		break;
	case WM_T_ICH8:
	case WM_T_ICH9:
	case WM_T_ICH10:
	case WM_T_PCH:
	case WM_T_PCH2:
	case WM_T_PCH_LPT:
	case WM_T_PCH_SPT:
	case WM_T_PCH_CNP:
		/* Already checked before wm_reset () */
		apme_mask = eeprom_data = 0;
		break;
	default: /* XXX 82540 */
		apme_mask = NVM_CFG3_APME;
		wm_nvm_read(sc, NVM_OFF_CFG3_PORTA, 1, &eeprom_data);
		break;
	}
	/* Check for WM_F_WOL flag after the setting of the EEPROM stuff */
	if ((eeprom_data & apme_mask) != 0)
		sc->sc_flags |= WM_F_WOL;

	/*
	 * We have the eeprom settings, now apply the special cases
	 * where the eeprom may be wrong or the board won't support
	 * wake on lan on a particular port
	 */
	switch (sc->sc_pcidevid) {
	case PCI_PRODUCT_INTEL_82546GB_PCIE:
		sc->sc_flags &= ~WM_F_WOL;
		break;
	case PCI_PRODUCT_INTEL_82546EB_FIBER:
	case PCI_PRODUCT_INTEL_82546GB_FIBER:
		/* Wake events only supported on port A for dual fiber
		 * regardless of eeprom setting */
		if (sc->sc_funcid == 1)
			sc->sc_flags &= ~WM_F_WOL;
		break;
	case PCI_PRODUCT_INTEL_82546GB_QUAD_COPPER_KSP3:
		/* If quad port adapter, disable WoL on all but port A */
		if (sc->sc_funcid != 0)
			sc->sc_flags &= ~WM_F_WOL;
		break;
	case PCI_PRODUCT_INTEL_82571EB_FIBER:
		/* Wake events only supported on port A for dual fiber
		 * regardless of eeprom setting */
		if (sc->sc_funcid == 1)
			sc->sc_flags &= ~WM_F_WOL;
		break;
	case PCI_PRODUCT_INTEL_82571EB_QUAD_COPPER:
	case PCI_PRODUCT_INTEL_82571EB_QUAD_FIBER:
	case PCI_PRODUCT_INTEL_82571GB_QUAD_COPPER:
		/* If quad port adapter, disable WoL on all but port A */
		if (sc->sc_funcid != 0)
			sc->sc_flags &= ~WM_F_WOL;
		break;
	}

	if (sc->sc_type >= WM_T_82575) {
		if (wm_nvm_read(sc, NVM_OFF_COMPAT, 1, &nvmword) == 0) {
			aprint_debug_dev(sc->sc_dev, "COMPAT = %hx\n",
			    nvmword);
			if ((sc->sc_type == WM_T_82575) ||
			    (sc->sc_type == WM_T_82576)) {
				/* Check NVM for autonegotiation */
				if ((nvmword & NVM_COMPAT_SERDES_FORCE_MODE)
				    != 0)
					sc->sc_flags |= WM_F_PCS_DIS_AUTONEGO;
			}
			if ((sc->sc_type == WM_T_82575) ||
			    (sc->sc_type == WM_T_I350)) {
				if (nvmword & NVM_COMPAT_MAS_EN(sc->sc_funcid))
					sc->sc_flags |= WM_F_MAS;
			}
		}
	}

	/*
	 * XXX need special handling for some multiple port cards
	 * to disable a paticular port.
	 */

	if (sc->sc_type >= WM_T_82544) {
		pn = prop_dictionary_get(dict, "i82543-swdpin");
		if (pn != NULL) {
			KASSERT(prop_object_type(pn) == PROP_TYPE_NUMBER);
			swdpin = (uint16_t) prop_number_signed_value(pn);
		} else {
			if (wm_nvm_read(sc, NVM_OFF_SWDPIN, 1, &swdpin)) {
				aprint_error_dev(sc->sc_dev,
				    "unable to read SWDPIN\n");
				goto out;
			}
		}
	}

	if (cfg1 & NVM_CFG1_ILOS)
		sc->sc_ctrl |= CTRL_ILOS;

	/*
	 * XXX
	 * This code isn't correct because pin 2 and 3 are located
	 * in different position on newer chips. Check all datasheet.
	 *
	 * Until resolve this problem, check if a chip < 82580
	 */
	if (sc->sc_type <= WM_T_82580) {
		if (sc->sc_type >= WM_T_82544) {
			sc->sc_ctrl |=
			    ((swdpin >> NVM_SWDPIN_SWDPIO_SHIFT) & 0xf) <<
			    CTRL_SWDPIO_SHIFT;
			sc->sc_ctrl |=
			    ((swdpin >> NVM_SWDPIN_SWDPIN_SHIFT) & 0xf) <<
			    CTRL_SWDPINS_SHIFT;
		} else {
			sc->sc_ctrl |=
			    ((cfg1 >> NVM_CFG1_SWDPIO_SHIFT) & 0xf) <<
			    CTRL_SWDPIO_SHIFT;
		}
	}

	if ((sc->sc_type >= WM_T_82580) && (sc->sc_type <= WM_T_I211)) {
		wm_nvm_read(sc,
		    NVM_OFF_LAN_FUNC_82580(sc->sc_funcid) + NVM_OFF_CFG3_PORTA,
		    1, &nvmword);
		if (nvmword & NVM_CFG3_ILOS)
			sc->sc_ctrl |= CTRL_ILOS;
	}

#if 0
	if (sc->sc_type >= WM_T_82544) {
		if (cfg1 & NVM_CFG1_IPS0)
			sc->sc_ctrl_ext |= CTRL_EXT_IPS;
		if (cfg1 & NVM_CFG1_IPS1)
			sc->sc_ctrl_ext |= CTRL_EXT_IPS1;
		sc->sc_ctrl_ext |=
		    ((swdpin >> (NVM_SWDPIN_SWDPIO_SHIFT + 4)) & 0xd) <<
		    CTRL_EXT_SWDPIO_SHIFT;
		sc->sc_ctrl_ext |=
		    ((swdpin >> (NVM_SWDPIN_SWDPIN_SHIFT + 4)) & 0xd) <<
		    CTRL_EXT_SWDPINS_SHIFT;
	} else {
		sc->sc_ctrl_ext |=
		    ((cfg2 >> NVM_CFG2_SWDPIO_SHIFT) & 0xf) <<
		    CTRL_EXT_SWDPIO_SHIFT;
	}
#endif

	CSR_WRITE(sc, WMREG_CTRL, sc->sc_ctrl);
#if 0
	CSR_WRITE(sc, WMREG_CTRL_EXT, sc->sc_ctrl_ext);
#endif

	if (sc->sc_type == WM_T_PCH) {
		uint16_t val;

		/* Save the NVM K1 bit setting */
		wm_nvm_read(sc, NVM_OFF_K1_CONFIG, 1, &val);

		if ((val & NVM_K1_CONFIG_ENABLE) != 0)
			sc->sc_nvm_k1_enabled = 1;
		else
			sc->sc_nvm_k1_enabled = 0;
	}

	/* Determine if we're GMII, TBI, SERDES or SGMII mode */
	if (sc->sc_type == WM_T_ICH8 || sc->sc_type == WM_T_ICH9
	    || sc->sc_type == WM_T_ICH10 || sc->sc_type == WM_T_PCH
	    || sc->sc_type == WM_T_PCH2 || sc->sc_type == WM_T_PCH_LPT
	    || sc->sc_type == WM_T_PCH_SPT || sc->sc_type == WM_T_PCH_CNP
	    || sc->sc_type == WM_T_82573
	    || sc->sc_type == WM_T_82574 || sc->sc_type == WM_T_82583) {
		/* Copper only */
	} else if ((sc->sc_type == WM_T_82575) || (sc->sc_type == WM_T_82576)
	    || (sc->sc_type ==WM_T_82580) || (sc->sc_type ==WM_T_I350)
	    || (sc->sc_type ==WM_T_I354) || (sc->sc_type ==WM_T_I210)
	    || (sc->sc_type ==WM_T_I211)) {
		reg = CSR_READ(sc, WMREG_CTRL_EXT);
		link_mode = reg & CTRL_EXT_LINK_MODE_MASK;
		switch (link_mode) {
		case CTRL_EXT_LINK_MODE_1000KX:
			aprint_normal_dev(sc->sc_dev, "1000KX\n");
			sc->sc_mediatype = WM_MEDIATYPE_SERDES;
			break;
		case CTRL_EXT_LINK_MODE_SGMII:
			if (wm_sgmii_uses_mdio(sc)) {
				aprint_normal_dev(sc->sc_dev,
				    "SGMII(MDIO)\n");
				sc->sc_flags |= WM_F_SGMII;
				sc->sc_mediatype = WM_MEDIATYPE_COPPER;
				break;
			}
			aprint_verbose_dev(sc->sc_dev, "SGMII(I2C)\n");
			/*FALLTHROUGH*/
		case CTRL_EXT_LINK_MODE_PCIE_SERDES:
			sc->sc_mediatype = wm_sfp_get_media_type(sc);
			if (sc->sc_mediatype == WM_MEDIATYPE_UNKNOWN) {
				if (link_mode
				    == CTRL_EXT_LINK_MODE_SGMII) {
					sc->sc_mediatype = WM_MEDIATYPE_COPPER;
					sc->sc_flags |= WM_F_SGMII;
					aprint_verbose_dev(sc->sc_dev,
					    "SGMII\n");
				} else {
					sc->sc_mediatype = WM_MEDIATYPE_SERDES;
					aprint_verbose_dev(sc->sc_dev,
					    "SERDES\n");
				}
				break;
			}
			if (sc->sc_mediatype == WM_MEDIATYPE_SERDES)
				aprint_normal_dev(sc->sc_dev, "SERDES(SFP)\n");
			else if (sc->sc_mediatype == WM_MEDIATYPE_COPPER) {
				aprint_normal_dev(sc->sc_dev, "SGMII(SFP)\n");
				sc->sc_flags |= WM_F_SGMII;
			}
			/* Do not change link mode for 100BaseFX */
			if (sc->sc_sfptype == SFF_SFP_ETH_FLAGS_100FX)
				break;

			/* Change current link mode setting */
			reg &= ~CTRL_EXT_LINK_MODE_MASK;
			if (sc->sc_mediatype == WM_MEDIATYPE_COPPER)
				reg |= CTRL_EXT_LINK_MODE_SGMII;
			else
				reg |= CTRL_EXT_LINK_MODE_PCIE_SERDES;
			CSR_WRITE(sc, WMREG_CTRL_EXT, reg);
			break;
		case CTRL_EXT_LINK_MODE_GMII:
		default:
			aprint_normal_dev(sc->sc_dev, "Copper\n");
			sc->sc_mediatype = WM_MEDIATYPE_COPPER;
			break;
		}

		reg &= ~CTRL_EXT_I2C_ENA;
		if ((sc->sc_flags & WM_F_SGMII) != 0)
			reg |= CTRL_EXT_I2C_ENA;
		else
			reg &= ~CTRL_EXT_I2C_ENA;
		CSR_WRITE(sc, WMREG_CTRL_EXT, reg);
		if ((sc->sc_flags & WM_F_SGMII) != 0) {
			if (!wm_sgmii_uses_mdio(sc))
				wm_gmii_setup_phytype(sc, 0, 0);
			wm_reset_mdicnfg_82580(sc);
		}
	} else if (sc->sc_type < WM_T_82543 ||
	    (CSR_READ(sc, WMREG_STATUS) & STATUS_TBIMODE) != 0) {
		if (sc->sc_mediatype == WM_MEDIATYPE_COPPER) {
			aprint_error_dev(sc->sc_dev,
			    "WARNING: TBIMODE set on 1000BASE-T product!\n");
			sc->sc_mediatype = WM_MEDIATYPE_FIBER;
		}
	} else {
		if (sc->sc_mediatype == WM_MEDIATYPE_FIBER) {
			aprint_error_dev(sc->sc_dev,
			    "WARNING: TBIMODE clear on 1000BASE-X product!\n");
			sc->sc_mediatype = WM_MEDIATYPE_COPPER;
		}
	}

	if (sc->sc_type >= WM_T_PCH2)
		sc->sc_flags |= WM_F_EEE;
	else if ((sc->sc_type >= WM_T_I350) && (sc->sc_type <= WM_T_I211)
	    && (sc->sc_mediatype == WM_MEDIATYPE_COPPER)) {
		/* XXX: Need special handling for I354. (not yet) */
		if (sc->sc_type != WM_T_I354)
			sc->sc_flags |= WM_F_EEE;
	}

	/*
	 * The I350 has a bug where it always strips the CRC whether
	 * asked to or not. So ask for stripped CRC here and cope in rxeof
	 */
	if ((sc->sc_type == WM_T_I350) || (sc->sc_type == WM_T_I354)
	    || (sc->sc_type == WM_T_I210) || (sc->sc_type == WM_T_I211))
		sc->sc_flags |= WM_F_CRC_STRIP;

	/* Set device properties (macflags) */
	prop_dictionary_set_uint32(dict, "macflags", sc->sc_flags);

	if (sc->sc_flags != 0) {
		snprintb(buf, sizeof(buf), WM_FLAGS, sc->sc_flags);
		aprint_verbose_dev(sc->sc_dev, "%s\n", buf);
	}

#ifdef WM_MPSAFE
	sc->sc_core_lock = mutex_obj_alloc(MUTEX_DEFAULT, IPL_NET);
#else
	sc->sc_core_lock = NULL;
#endif

	/* Initialize the media structures accordingly. */
	if (sc->sc_mediatype == WM_MEDIATYPE_COPPER)
		wm_gmii_mediainit(sc, wmp->wmp_product);
	else
		wm_tbi_mediainit(sc); /* All others */

	ifp = &sc->sc_ethercom.ec_if;
	xname = device_xname(sc->sc_dev);
	strlcpy(ifp->if_xname, xname, IFNAMSIZ);
	ifp->if_softc = sc;
	ifp->if_flags = IFF_BROADCAST | IFF_SIMPLEX | IFF_MULTICAST;
#ifdef WM_MPSAFE
	ifp->if_extflags = IFEF_MPSAFE;
#endif
	ifp->if_ioctl = wm_ioctl;
	if ((sc->sc_flags & WM_F_NEWQUEUE) != 0) {
		ifp->if_start = wm_nq_start;
		/*
		 * When the number of CPUs is one and the controller can use
		 * MSI-X, wm(4) use MSI-X but *does not* use multiqueue.
		 * That is, wm(4) use two interrupts, one is used for Tx/Rx
		 * and the other is used for link status changing.
		 * In this situation, wm_nq_transmit() is disadvantageous
		 * because of wm_select_txqueue() and pcq(9) overhead.
		 */
		if (wm_is_using_multiqueue(sc))
			ifp->if_transmit = wm_nq_transmit;
	} else {
		ifp->if_start = wm_start;
		/*
		 * wm_transmit() has the same disadvantage as wm_transmit().
		 */
		if (wm_is_using_multiqueue(sc))
			ifp->if_transmit = wm_transmit;
	}
	/* wm(4) doest not use ifp->if_watchdog, use wm_tick as watchdog. */
	ifp->if_init = wm_init;
	ifp->if_stop = wm_stop;
	IFQ_SET_MAXLEN(&ifp->if_snd, uimax(WM_IFQUEUELEN, IFQ_MAXLEN));
	IFQ_SET_READY(&ifp->if_snd);

	/* Check for jumbo frame */
	switch (sc->sc_type) {
	case WM_T_82573:
		/* XXX limited to 9234 if ASPM is disabled */
		wm_nvm_read(sc, NVM_OFF_INIT_3GIO_3, 1, &nvmword);
		if ((nvmword & NVM_3GIO_3_ASPM_MASK) != 0)
			sc->sc_ethercom.ec_capabilities |= ETHERCAP_JUMBO_MTU;
		break;
	case WM_T_82571:
	case WM_T_82572:
	case WM_T_82574:
	case WM_T_82583:
	case WM_T_82575:
	case WM_T_82576:
	case WM_T_82580:
	case WM_T_I350:
	case WM_T_I354:
	case WM_T_I210:
	case WM_T_I211:
	case WM_T_80003:
	case WM_T_ICH9:
	case WM_T_ICH10:
	case WM_T_PCH2:	/* PCH2 supports 9K frame size */
	case WM_T_PCH_LPT:
	case WM_T_PCH_SPT:
	case WM_T_PCH_CNP:
		/* XXX limited to 9234 */
		sc->sc_ethercom.ec_capabilities |= ETHERCAP_JUMBO_MTU;
		break;
	case WM_T_PCH:
		/* XXX limited to 4096 */
		sc->sc_ethercom.ec_capabilities |= ETHERCAP_JUMBO_MTU;
		break;
	case WM_T_82542_2_0:
	case WM_T_82542_2_1:
	case WM_T_ICH8:
		/* No support for jumbo frame */
		break;
	default:
		/* ETHER_MAX_LEN_JUMBO */
		sc->sc_ethercom.ec_capabilities |= ETHERCAP_JUMBO_MTU;
		break;
	}

	/* If we're a i82543 or greater, we can support VLANs. */
	if (sc->sc_type >= WM_T_82543) {
		sc->sc_ethercom.ec_capabilities |=
		    ETHERCAP_VLAN_MTU | ETHERCAP_VLAN_HWTAGGING;
		sc->sc_ethercom.ec_capenable |= ETHERCAP_VLAN_HWTAGGING;
	}

	if ((sc->sc_flags & WM_F_EEE) != 0)
		sc->sc_ethercom.ec_capabilities |= ETHERCAP_EEE;

	/*
	 * We can perform TCPv4 and UDPv4 checkums in-bound.  Only
	 * on i82543 and later.
	 */
	if (sc->sc_type >= WM_T_82543) {
		ifp->if_capabilities |=
		    IFCAP_CSUM_IPv4_Tx | IFCAP_CSUM_IPv4_Rx |
		    IFCAP_CSUM_TCPv4_Tx | IFCAP_CSUM_TCPv4_Rx |
		    IFCAP_CSUM_UDPv4_Tx | IFCAP_CSUM_UDPv4_Rx |
		    IFCAP_CSUM_TCPv6_Tx |
		    IFCAP_CSUM_UDPv6_Tx;
	}

	/*
	 * XXXyamt: i'm not sure which chips support RXCSUM_IPV6OFL.
	 *
	 *	82541GI (8086:1076) ... no
	 *	82572EI (8086:10b9) ... yes
	 */
	if (sc->sc_type >= WM_T_82571) {
		ifp->if_capabilities |=
		    IFCAP_CSUM_TCPv6_Rx | IFCAP_CSUM_UDPv6_Rx;
	}

	/*
	 * If we're a i82544 or greater (except i82547), we can do
	 * TCP segmentation offload.
	 */
	if (sc->sc_type >= WM_T_82544 && sc->sc_type != WM_T_82547) {
		ifp->if_capabilities |= IFCAP_TSOv4;
	}

	if (sc->sc_type >= WM_T_82571) {
		ifp->if_capabilities |= IFCAP_TSOv6;
	}

	sc->sc_tx_process_limit = WM_TX_PROCESS_LIMIT_DEFAULT;
	sc->sc_tx_intr_process_limit = WM_TX_INTR_PROCESS_LIMIT_DEFAULT;
	sc->sc_rx_process_limit = WM_RX_PROCESS_LIMIT_DEFAULT;
	sc->sc_rx_intr_process_limit = WM_RX_INTR_PROCESS_LIMIT_DEFAULT;

	/* Attach the interface. */
	error = if_initialize(ifp);
	if (error != 0) {
		aprint_error_dev(sc->sc_dev, "if_initialize failed(%d)\n",
		    error);
		return; /* Error */
	}
	sc->sc_ipq = if_percpuq_create(&sc->sc_ethercom.ec_if);
	ether_ifattach(ifp, enaddr);
	ether_set_ifflags_cb(&sc->sc_ethercom, wm_ifflags_cb);
	if_register(ifp);
	rnd_attach_source(&sc->rnd_source, xname, RND_TYPE_NET,
	    RND_FLAG_DEFAULT);

#ifdef WM_EVENT_COUNTERS
	/* Attach event counters. */
	evcnt_attach_dynamic(&sc->sc_ev_linkintr, EVCNT_TYPE_INTR,
	    NULL, xname, "linkintr");

	evcnt_attach_dynamic(&sc->sc_ev_tx_xoff, EVCNT_TYPE_MISC,
	    NULL, xname, "tx_xoff");
	evcnt_attach_dynamic(&sc->sc_ev_tx_xon, EVCNT_TYPE_MISC,
	    NULL, xname, "tx_xon");
	evcnt_attach_dynamic(&sc->sc_ev_rx_xoff, EVCNT_TYPE_MISC,
	    NULL, xname, "rx_xoff");
	evcnt_attach_dynamic(&sc->sc_ev_rx_xon, EVCNT_TYPE_MISC,
	    NULL, xname, "rx_xon");
	evcnt_attach_dynamic(&sc->sc_ev_rx_macctl, EVCNT_TYPE_MISC,
	    NULL, xname, "rx_macctl");
#endif /* WM_EVENT_COUNTERS */

	sc->sc_txrx_use_workqueue = false;

	if (wm_phy_need_linkdown_discard(sc))
		wm_set_linkdown_discard(sc);

	wm_init_sysctls(sc);

	if (pmf_device_register(self, wm_suspend, wm_resume))
		pmf_class_network_register(self, ifp);
	else
		aprint_error_dev(self, "couldn't establish power handler\n");

	sc->sc_flags |= WM_F_ATTACHED;
out:
	return;
}

/* The detach function (ca_detach) */
static int
wm_detach(device_t self, int flags __unused)
{
	struct wm_softc *sc = device_private(self);
	struct ifnet *ifp = &sc->sc_ethercom.ec_if;
	int i;

	if ((sc->sc_flags & WM_F_ATTACHED) == 0)
		return 0;

	/* Stop the interface. Callouts are stopped in it. */
	wm_stop(ifp, 1);

	pmf_device_deregister(self);

	sysctl_teardown(&sc->sc_sysctllog);

#ifdef WM_EVENT_COUNTERS
	evcnt_detach(&sc->sc_ev_linkintr);

	evcnt_detach(&sc->sc_ev_tx_xoff);
	evcnt_detach(&sc->sc_ev_tx_xon);
	evcnt_detach(&sc->sc_ev_rx_xoff);
	evcnt_detach(&sc->sc_ev_rx_xon);
	evcnt_detach(&sc->sc_ev_rx_macctl);
#endif /* WM_EVENT_COUNTERS */

	rnd_detach_source(&sc->rnd_source);

	/* Tell the firmware about the release */
	WM_CORE_LOCK(sc);
	wm_release_manageability(sc);
	wm_release_hw_control(sc);
	wm_enable_wakeup(sc);
	WM_CORE_UNLOCK(sc);

	mii_detach(&sc->sc_mii, MII_PHY_ANY, MII_OFFSET_ANY);

	ether_ifdetach(ifp);
	if_detach(ifp);
	if_percpuq_destroy(sc->sc_ipq);

	/* Delete all remaining media. */
	ifmedia_fini(&sc->sc_mii.mii_media);

	/* Unload RX dmamaps and free mbufs */
	for (i = 0; i < sc->sc_nqueues; i++) {
		struct wm_rxqueue *rxq = &sc->sc_queue[i].wmq_rxq;
		mutex_enter(rxq->rxq_lock);
		wm_rxdrain(rxq);
		mutex_exit(rxq->rxq_lock);
	}
	/* Must unlock here */

	/* Disestablish the interrupt handler */
	for (i = 0; i < sc->sc_nintrs; i++) {
		if (sc->sc_ihs[i] != NULL) {
			pci_intr_disestablish(sc->sc_pc, sc->sc_ihs[i]);
			sc->sc_ihs[i] = NULL;
		}
	}
	pci_intr_release(sc->sc_pc, sc->sc_intrs, sc->sc_nintrs);

	/* wm_stop() ensure workqueue is stopped. */
	workqueue_destroy(sc->sc_queue_wq);

	for (i = 0; i < sc->sc_nqueues; i++)
		softint_disestablish(sc->sc_queue[i].wmq_si);

	wm_free_txrx_queues(sc);

	/* Unmap the registers */
	if (sc->sc_ss) {
		bus_space_unmap(sc->sc_st, sc->sc_sh, sc->sc_ss);
		sc->sc_ss = 0;
	}
	if (sc->sc_ios) {
		bus_space_unmap(sc->sc_iot, sc->sc_ioh, sc->sc_ios);
		sc->sc_ios = 0;
	}
	if (sc->sc_flashs) {
		bus_space_unmap(sc->sc_flasht, sc->sc_flashh, sc->sc_flashs);
		sc->sc_flashs = 0;
	}

	if (sc->sc_core_lock)
		mutex_obj_free(sc->sc_core_lock);
	if (sc->sc_ich_phymtx)
		mutex_obj_free(sc->sc_ich_phymtx);
	if (sc->sc_ich_nvmmtx)
		mutex_obj_free(sc->sc_ich_nvmmtx);

	return 0;
}

static bool
wm_suspend(device_t self, const pmf_qual_t *qual)
{
	struct wm_softc *sc = device_private(self);

	wm_release_manageability(sc);
	wm_release_hw_control(sc);
	wm_enable_wakeup(sc);

	return true;
}

static bool
wm_resume(device_t self, const pmf_qual_t *qual)
{
	struct wm_softc *sc = device_private(self);
	struct ifnet *ifp = &sc->sc_ethercom.ec_if;
	pcireg_t reg;
	char buf[256];

	reg = CSR_READ(sc, WMREG_WUS);
	if (reg != 0) {
		snprintb(buf, sizeof(buf), WUS_FLAGS, reg);
		device_printf(sc->sc_dev, "wakeup status %s\n", buf);
		CSR_WRITE(sc, WMREG_WUS, 0xffffffff); /* W1C */
	}

	if (sc->sc_type >= WM_T_PCH2)
		wm_resume_workarounds_pchlan(sc);
	if ((ifp->if_flags & IFF_UP) == 0) {
		wm_reset(sc);
		/* Non-AMT based hardware can now take control from firmware */
		if ((sc->sc_flags & WM_F_HAS_AMT) == 0)
			wm_get_hw_control(sc);
		wm_init_manageability(sc);
	} else {
		/*
		 * We called pmf_class_network_register(), so if_init() is
		 * automatically called when IFF_UP. wm_reset(),
		 * wm_get_hw_control() and wm_init_manageability() are called
		 * via wm_init().
		 */
	}

	return true;
}

/*
 * wm_watchdog:		[ifnet interface function]
 *
 *	Watchdog timer handler.
 */
static void
wm_watchdog(struct ifnet *ifp)
{
	int qid;
	struct wm_softc *sc = ifp->if_softc;
	uint16_t hang_queue = 0; /* Max queue number of wm(4) is 82576's 16. */

	for (qid = 0; qid < sc->sc_nqueues; qid++) {
		struct wm_txqueue *txq = &sc->sc_queue[qid].wmq_txq;

		wm_watchdog_txq(ifp, txq, &hang_queue);
	}

	/* IF any of queues hanged up, reset the interface. */
	if (hang_queue != 0) {
		(void)wm_init(ifp);

		/*
		 * There are still some upper layer processing which call
		 * ifp->if_start(). e.g. ALTQ or one CPU system
		 */
		/* Try to get more packets going. */
		ifp->if_start(ifp);
	}
}


static void
wm_watchdog_txq(struct ifnet *ifp, struct wm_txqueue *txq, uint16_t *hang)
{

	mutex_enter(txq->txq_lock);
	if (txq->txq_sending &&
	    time_uptime - txq->txq_lastsent > wm_watchdog_timeout)
		wm_watchdog_txq_locked(ifp, txq, hang);

	mutex_exit(txq->txq_lock);
}

static void
wm_watchdog_txq_locked(struct ifnet *ifp, struct wm_txqueue *txq,
    uint16_t *hang)
{
	struct wm_softc *sc = ifp->if_softc;
	struct wm_queue *wmq = container_of(txq, struct wm_queue, wmq_txq);

	KASSERT(mutex_owned(txq->txq_lock));

	/*
	 * Since we're using delayed interrupts, sweep up
	 * before we report an error.
	 */
	wm_txeof(txq, UINT_MAX);

	if (txq->txq_sending)
		*hang |= __BIT(wmq->wmq_id);

	if (txq->txq_free == WM_NTXDESC(txq)) {
		log(LOG_ERR, "%s: device timeout (lost interrupt)\n",
		    device_xname(sc->sc_dev));
	} else {
#ifdef WM_DEBUG
		int i, j;
		struct wm_txsoft *txs;
#endif
		log(LOG_ERR,
		    "%s: device timeout (txfree %d txsfree %d txnext %d)\n",
		    device_xname(sc->sc_dev), txq->txq_free, txq->txq_sfree,
		    txq->txq_next);
		if_statinc(ifp, if_oerrors);
#ifdef WM_DEBUG
		for (i = txq->txq_sdirty; i != txq->txq_snext;
		    i = WM_NEXTTXS(txq, i)) {
			txs = &txq->txq_soft[i];
			printf("txs %d tx %d -> %d\n",
			    i, txs->txs_firstdesc, txs->txs_lastdesc);
			for (j = txs->txs_firstdesc; ; j = WM_NEXTTX(txq, j)) {
				if ((sc->sc_flags & WM_F_NEWQUEUE) != 0) {
					printf("\tdesc %d: 0x%" PRIx64 "\n", j,
					    txq->txq_nq_descs[j].nqtx_data.nqtxd_addr);
					printf("\t %#08x%08x\n",
					    txq->txq_nq_descs[j].nqtx_data.nqtxd_fields,
					    txq->txq_nq_descs[j].nqtx_data.nqtxd_cmdlen);
				} else {
					printf("\tdesc %d: 0x%" PRIx64 "\n", j,
					    (uint64_t)txq->txq_descs[j].wtx_addr.wa_high << 32 |
					    txq->txq_descs[j].wtx_addr.wa_low);
					printf("\t %#04x%02x%02x%08x\n",
					    txq->txq_descs[j].wtx_fields.wtxu_vlan,
					    txq->txq_descs[j].wtx_fields.wtxu_options,
					    txq->txq_descs[j].wtx_fields.wtxu_status,
					    txq->txq_descs[j].wtx_cmdlen);
				}
				if (j == txs->txs_lastdesc)
					break;
			}
		}
#endif
	}
}

/*
 * wm_tick:
 *
 *	One second timer, used to check link status, sweep up
 *	completed transmit jobs, etc.
 */
static void
wm_tick(void *arg)
{
	struct wm_softc *sc = arg;
	struct ifnet *ifp = &sc->sc_ethercom.ec_if;
#ifndef WM_MPSAFE
	int s = splnet();
#endif

	WM_CORE_LOCK(sc);

	if (sc->sc_core_stopping) {
		WM_CORE_UNLOCK(sc);
#ifndef WM_MPSAFE
		splx(s);
#endif
		return;
	}

	if (sc->sc_type >= WM_T_82542_2_1) {
		WM_EVCNT_ADD(&sc->sc_ev_rx_xon, CSR_READ(sc, WMREG_XONRXC));
		WM_EVCNT_ADD(&sc->sc_ev_tx_xon, CSR_READ(sc, WMREG_XONTXC));
		WM_EVCNT_ADD(&sc->sc_ev_rx_xoff, CSR_READ(sc, WMREG_XOFFRXC));
		WM_EVCNT_ADD(&sc->sc_ev_tx_xoff, CSR_READ(sc, WMREG_XOFFTXC));
		WM_EVCNT_ADD(&sc->sc_ev_rx_macctl, CSR_READ(sc, WMREG_FCRUC));
	}

	net_stat_ref_t nsr = IF_STAT_GETREF(ifp);
	if_statadd_ref(nsr, if_collisions, CSR_READ(sc, WMREG_COLC));
	if_statadd_ref(nsr, if_ierrors, 0ULL /* ensure quad_t */
	    + CSR_READ(sc, WMREG_CRCERRS)
	    + CSR_READ(sc, WMREG_ALGNERRC)
	    + CSR_READ(sc, WMREG_SYMERRC)
	    + CSR_READ(sc, WMREG_RXERRC)
	    + CSR_READ(sc, WMREG_SEC)
	    + CSR_READ(sc, WMREG_CEXTERR)
	    + CSR_READ(sc, WMREG_RLEC));
	/*
	 * WMREG_RNBC is incremented when there is no available buffers in host
	 * memory. It does not mean the number of dropped packet. Because
	 * ethernet controller can receive packets in such case if there is
	 * space in phy's FIFO.
	 *
	 * If you want to know the nubmer of WMREG_RMBC, you should use such as
	 * own EVCNT instead of if_iqdrops.
	 */
	if_statadd_ref(nsr, if_iqdrops, CSR_READ(sc, WMREG_MPC));
	IF_STAT_PUTREF(ifp);

	if (sc->sc_flags & WM_F_HAS_MII)
		mii_tick(&sc->sc_mii);
	else if ((sc->sc_type >= WM_T_82575) && (sc->sc_type <= WM_T_I211)
	    && (sc->sc_mediatype == WM_MEDIATYPE_SERDES))
		wm_serdes_tick(sc);
	else
		wm_tbi_tick(sc);

	WM_CORE_UNLOCK(sc);

	wm_watchdog(ifp);

	callout_schedule(&sc->sc_tick_ch, hz);
}

static int
wm_ifflags_cb(struct ethercom *ec)
{
	struct ifnet *ifp = &ec->ec_if;
	struct wm_softc *sc = ifp->if_softc;
	u_short iffchange;
	int ecchange;
	bool needreset = false;
	int rc = 0;

	DPRINTF(sc, WM_DEBUG_INIT, ("%s: %s called\n",
		device_xname(sc->sc_dev), __func__));

	WM_CORE_LOCK(sc);

	/*
	 * Check for if_flags.
	 * Main usage is to prevent linkdown when opening bpf.
	 */
	iffchange = ifp->if_flags ^ sc->sc_if_flags;
	sc->sc_if_flags = ifp->if_flags;
	if ((iffchange & ~(IFF_CANTCHANGE | IFF_DEBUG)) != 0) {
		needreset = true;
		goto ec;
	}

	/* iff related updates */
	if ((iffchange & IFF_PROMISC) != 0)
		wm_set_filter(sc);

	wm_set_vlan(sc);

ec:
	/* Check for ec_capenable. */
	ecchange = ec->ec_capenable ^ sc->sc_ec_capenable;
	sc->sc_ec_capenable = ec->ec_capenable;
	if ((ecchange & ~ETHERCAP_EEE) != 0) {
		needreset = true;
		goto out;
	}

	/* ec related updates */
	wm_set_eee(sc);

out:
	if (needreset)
		rc = ENETRESET;
	WM_CORE_UNLOCK(sc);

	return rc;
}

static bool
wm_phy_need_linkdown_discard(struct wm_softc *sc)
{

	switch(sc->sc_phytype) {
	case WMPHY_82577: /* ihphy */
	case WMPHY_82578: /* atphy */
	case WMPHY_82579: /* ihphy */
	case WMPHY_I217: /* ihphy */
	case WMPHY_82580: /* ihphy */
	case WMPHY_I350: /* ihphy */
		return true;
	default:
		return false;
	}
}

static void
wm_set_linkdown_discard(struct wm_softc *sc)
{

	for (int i = 0; i < sc->sc_nqueues; i++) {
		struct wm_txqueue *txq = &sc->sc_queue[i].wmq_txq;

		mutex_enter(txq->txq_lock);
		txq->txq_flags |= WM_TXQ_LINKDOWN_DISCARD;
		mutex_exit(txq->txq_lock);
	}
}

static void
wm_clear_linkdown_discard(struct wm_softc *sc)
{

	for (int i = 0; i < sc->sc_nqueues; i++) {
		struct wm_txqueue *txq = &sc->sc_queue[i].wmq_txq;

		mutex_enter(txq->txq_lock);
		txq->txq_flags &= ~WM_TXQ_LINKDOWN_DISCARD;
		mutex_exit(txq->txq_lock);
	}
}

/*
 * wm_ioctl:		[ifnet interface function]
 *
 *	Handle control requests from the operator.
 */
static int
wm_ioctl(struct ifnet *ifp, u_long cmd, void *data)
{
	struct wm_softc *sc = ifp->if_softc;
	struct ifreq *ifr = (struct ifreq *)data;
	struct ifaddr *ifa = (struct ifaddr *)data;
	struct sockaddr_dl *sdl;
	int s, error;

	DPRINTF(sc, WM_DEBUG_INIT, ("%s: %s called\n",
		device_xname(sc->sc_dev), __func__));

#ifndef WM_MPSAFE
	s = splnet();
#endif
	switch (cmd) {
	case SIOCSIFMEDIA:
		WM_CORE_LOCK(sc);
		/* Flow control requires full-duplex mode. */
		if (IFM_SUBTYPE(ifr->ifr_media) == IFM_AUTO ||
		    (ifr->ifr_media & IFM_FDX) == 0)
			ifr->ifr_media &= ~IFM_ETH_FMASK;
		if (IFM_SUBTYPE(ifr->ifr_media) != IFM_AUTO) {
			if ((ifr->ifr_media & IFM_ETH_FMASK) == IFM_FLOW) {
				/* We can do both TXPAUSE and RXPAUSE. */
				ifr->ifr_media |=
				    IFM_ETH_TXPAUSE | IFM_ETH_RXPAUSE;
			}
			sc->sc_flowflags = ifr->ifr_media & IFM_ETH_FMASK;
		}
		WM_CORE_UNLOCK(sc);
		error = ifmedia_ioctl(ifp, ifr, &sc->sc_mii.mii_media, cmd);
		if (error == 0 && wm_phy_need_linkdown_discard(sc)) {
			if (IFM_SUBTYPE(ifr->ifr_media) == IFM_NONE)
				wm_set_linkdown_discard(sc);
			else
				wm_clear_linkdown_discard(sc);
		}
		break;
	case SIOCINITIFADDR:
		WM_CORE_LOCK(sc);
		if (ifa->ifa_addr->sa_family == AF_LINK) {
			sdl = satosdl(ifp->if_dl->ifa_addr);
			(void)sockaddr_dl_setaddr(sdl, sdl->sdl_len,
			    LLADDR(satosdl(ifa->ifa_addr)), ifp->if_addrlen);
			/* Unicast address is the first multicast entry */
			wm_set_filter(sc);
			error = 0;
			WM_CORE_UNLOCK(sc);
			break;
		}
		WM_CORE_UNLOCK(sc);
		if (((ifp->if_flags & IFF_UP) == 0) && wm_phy_need_linkdown_discard(sc))
			wm_clear_linkdown_discard(sc);
		/*FALLTHROUGH*/
	default:
		if (cmd == SIOCSIFFLAGS && wm_phy_need_linkdown_discard(sc)) {
			if (((ifp->if_flags & IFF_UP) == 0) && ((ifr->ifr_flags & IFF_UP) != 0)) {
				wm_clear_linkdown_discard(sc);
			} else if (((ifp->if_flags & IFF_UP) != 0) && ((ifr->ifr_flags & IFF_UP) == 0)) {
				wm_set_linkdown_discard(sc);
			}
		}
#ifdef WM_MPSAFE
		s = splnet();
#endif
		/* It may call wm_start, so unlock here */
		error = ether_ioctl(ifp, cmd, data);
#ifdef WM_MPSAFE
		splx(s);
#endif
		if (error != ENETRESET)
			break;

		error = 0;

		if (cmd == SIOCSIFCAP)
			error = (*ifp->if_init)(ifp);
		else if (cmd != SIOCADDMULTI && cmd != SIOCDELMULTI)
			;
		else if (ifp->if_flags & IFF_RUNNING) {
			/*
			 * Multicast list has changed; set the hardware filter
			 * accordingly.
			 */
			WM_CORE_LOCK(sc);
			wm_set_filter(sc);
			WM_CORE_UNLOCK(sc);
		}
		break;
	}

#ifndef WM_MPSAFE
	splx(s);
#endif
	return error;
}

/* MAC address related */

/*
 * Get the offset of MAC address and return it.
 * If error occured, use offset 0.
 */
static uint16_t
wm_check_alt_mac_addr(struct wm_softc *sc)
{
	uint16_t myea[ETHER_ADDR_LEN / 2];
	uint16_t offset = NVM_OFF_MACADDR;

	/* Try to read alternative MAC address pointer */
	if (wm_nvm_read(sc, NVM_OFF_ALT_MAC_ADDR_PTR, 1, &offset) != 0)
		return 0;

	/* Check pointer if it's valid or not. */
	if ((offset == 0x0000) || (offset == 0xffff))
		return 0;

	offset += NVM_OFF_MACADDR_82571(sc->sc_funcid);
	/*
	 * Check whether alternative MAC address is valid or not.
	 * Some cards have non 0xffff pointer but those don't use
	 * alternative MAC address in reality.
	 *
	 * Check whether the broadcast bit is set or not.
	 */
	if (wm_nvm_read(sc, offset, 1, myea) == 0)
		if (((myea[0] & 0xff) & 0x01) == 0)
			return offset; /* Found */

	/* Not found */
	return 0;
}

static int
wm_read_mac_addr(struct wm_softc *sc, uint8_t *enaddr)
{
	uint16_t myea[ETHER_ADDR_LEN / 2];
	uint16_t offset = NVM_OFF_MACADDR;
	int do_invert = 0;

	switch (sc->sc_type) {
	case WM_T_82580:
	case WM_T_I350:
	case WM_T_I354:
		/* EEPROM Top Level Partitioning */
		offset = NVM_OFF_LAN_FUNC_82580(sc->sc_funcid) + 0;
		break;
	case WM_T_82571:
	case WM_T_82575:
	case WM_T_82576:
	case WM_T_80003:
	case WM_T_I210:
	case WM_T_I211:
		offset = wm_check_alt_mac_addr(sc);
		if (offset == 0)
			if ((sc->sc_funcid & 0x01) == 1)
				do_invert = 1;
		break;
	default:
		if ((sc->sc_funcid & 0x01) == 1)
			do_invert = 1;
		break;
	}

	if (wm_nvm_read(sc, offset, sizeof(myea) / sizeof(myea[0]), myea) != 0)
		goto bad;

	enaddr[0] = myea[0] & 0xff;
	enaddr[1] = myea[0] >> 8;
	enaddr[2] = myea[1] & 0xff;
	enaddr[3] = myea[1] >> 8;
	enaddr[4] = myea[2] & 0xff;
	enaddr[5] = myea[2] >> 8;

	/*
	 * Toggle the LSB of the MAC address on the second port
	 * of some dual port cards.
	 */
	if (do_invert != 0)
		enaddr[5] ^= 1;

	return 0;

 bad:
	return -1;
}

/*
 * wm_set_ral:
 *
 *	Set an entery in the receive address list.
 */
static void
wm_set_ral(struct wm_softc *sc, const uint8_t *enaddr, int idx)
{
	uint32_t ral_lo, ral_hi, addrl, addrh;
	uint32_t wlock_mac;
	int rv;

	if (enaddr != NULL) {
		ral_lo = (uint32_t)enaddr[0] | ((uint32_t)enaddr[1] << 8) |
		    ((uint32_t)enaddr[2] << 16) | ((uint32_t)enaddr[3] << 24);
		ral_hi = (uint32_t)enaddr[4] | ((uint32_t)enaddr[5] << 8);
		ral_hi |= RAL_AV;
	} else {
		ral_lo = 0;
		ral_hi = 0;
	}

	switch (sc->sc_type) {
	case WM_T_82542_2_0:
	case WM_T_82542_2_1:
	case WM_T_82543:
		CSR_WRITE(sc, WMREG_RAL(idx), ral_lo);
		CSR_WRITE_FLUSH(sc);
		CSR_WRITE(sc, WMREG_RAH(idx), ral_hi);
		CSR_WRITE_FLUSH(sc);
		break;
	case WM_T_PCH2:
	case WM_T_PCH_LPT:
	case WM_T_PCH_SPT:
	case WM_T_PCH_CNP:
		if (idx == 0) {
			CSR_WRITE(sc, WMREG_CORDOVA_RAL(idx), ral_lo);
			CSR_WRITE_FLUSH(sc);
			CSR_WRITE(sc, WMREG_CORDOVA_RAH(idx), ral_hi);
			CSR_WRITE_FLUSH(sc);
			return;
		}
		if (sc->sc_type != WM_T_PCH2) {
			wlock_mac = __SHIFTOUT(CSR_READ(sc, WMREG_FWSM),
			    FWSM_WLOCK_MAC);
			addrl = WMREG_SHRAL(idx - 1);
			addrh = WMREG_SHRAH(idx - 1);
		} else {
			wlock_mac = 0;
			addrl = WMREG_PCH_LPT_SHRAL(idx - 1);
			addrh = WMREG_PCH_LPT_SHRAH(idx - 1);
		}

		if ((wlock_mac == 0) || (idx <= wlock_mac)) {
			rv = wm_get_swflag_ich8lan(sc);
			if (rv != 0)
				return;
			CSR_WRITE(sc, addrl, ral_lo);
			CSR_WRITE_FLUSH(sc);
			CSR_WRITE(sc, addrh, ral_hi);
			CSR_WRITE_FLUSH(sc);
			wm_put_swflag_ich8lan(sc);
		}

		break;
	default:
		CSR_WRITE(sc, WMREG_CORDOVA_RAL(idx), ral_lo);
		CSR_WRITE_FLUSH(sc);
		CSR_WRITE(sc, WMREG_CORDOVA_RAH(idx), ral_hi);
		CSR_WRITE_FLUSH(sc);
		break;
	}
}

/*
 * wm_mchash:
 *
 *	Compute the hash of the multicast address for the 4096-bit
 *	multicast filter.
 */
static uint32_t
wm_mchash(struct wm_softc *sc, const uint8_t *enaddr)
{
	static const int lo_shift[4] = { 4, 3, 2, 0 };
	static const int hi_shift[4] = { 4, 5, 6, 8 };
	static const int ich8_lo_shift[4] = { 6, 5, 4, 2 };
	static const int ich8_hi_shift[4] = { 2, 3, 4, 6 };
	uint32_t hash;

	if ((sc->sc_type == WM_T_ICH8) || (sc->sc_type == WM_T_ICH9)
	    || (sc->sc_type == WM_T_ICH10) || (sc->sc_type == WM_T_PCH)
	    || (sc->sc_type == WM_T_PCH2) || (sc->sc_type == WM_T_PCH_LPT)
	    || (sc->sc_type == WM_T_PCH_SPT) || (sc->sc_type == WM_T_PCH_CNP)){
		hash = (enaddr[4] >> ich8_lo_shift[sc->sc_mchash_type]) |
		    (((uint16_t)enaddr[5]) << ich8_hi_shift[sc->sc_mchash_type]);
		return (hash & 0x3ff);
	}
	hash = (enaddr[4] >> lo_shift[sc->sc_mchash_type]) |
	    (((uint16_t)enaddr[5]) << hi_shift[sc->sc_mchash_type]);

	return (hash & 0xfff);
}

/*
 *
 *
 */
static int
wm_rar_count(struct wm_softc *sc)
{
	int size;

	switch (sc->sc_type) {
	case WM_T_ICH8:
		size = WM_RAL_TABSIZE_ICH8 -1;
		break;
	case WM_T_ICH9:
	case WM_T_ICH10:
	case WM_T_PCH:
		size = WM_RAL_TABSIZE_ICH8;
		break;
	case WM_T_PCH2:
		size = WM_RAL_TABSIZE_PCH2;
		break;
	case WM_T_PCH_LPT:
	case WM_T_PCH_SPT:
	case WM_T_PCH_CNP:
		size = WM_RAL_TABSIZE_PCH_LPT;
		break;
	case WM_T_82575:
	case WM_T_I210:
	case WM_T_I211:
		size = WM_RAL_TABSIZE_82575;
		break;
	case WM_T_82576:
	case WM_T_82580:
		size = WM_RAL_TABSIZE_82576;
		break;
	case WM_T_I350:
	case WM_T_I354:
		size = WM_RAL_TABSIZE_I350;
		break;
	default:
		size = WM_RAL_TABSIZE;
	}

	return size;
}

/*
 * wm_set_filter:
 *
 *	Set up the receive filter.
 */
static void
wm_set_filter(struct wm_softc *sc)
{
	struct ethercom *ec = &sc->sc_ethercom;
	struct ifnet *ifp = &sc->sc_ethercom.ec_if;
	struct ether_multi *enm;
	struct ether_multistep step;
	bus_addr_t mta_reg;
	uint32_t hash, reg, bit;
	int i, size, ralmax, rv;

	DPRINTF(sc, WM_DEBUG_INIT, ("%s: %s called\n",
		device_xname(sc->sc_dev), __func__));

	if (sc->sc_type >= WM_T_82544)
		mta_reg = WMREG_CORDOVA_MTA;
	else
		mta_reg = WMREG_MTA;

	sc->sc_rctl &= ~(RCTL_BAM | RCTL_UPE | RCTL_MPE);

	if (ifp->if_flags & IFF_BROADCAST)
		sc->sc_rctl |= RCTL_BAM;
	if (ifp->if_flags & IFF_PROMISC) {
		sc->sc_rctl |= RCTL_UPE;
		ETHER_LOCK(ec);
		ec->ec_flags |= ETHER_F_ALLMULTI;
		ETHER_UNLOCK(ec);
		goto allmulti;
	}

	/*
	 * Set the station address in the first RAL slot, and
	 * clear the remaining slots.
	 */
	size = wm_rar_count(sc);
	wm_set_ral(sc, CLLADDR(ifp->if_sadl), 0);

	if ((sc->sc_type == WM_T_PCH_LPT) || (sc->sc_type == WM_T_PCH_SPT)
	    || (sc->sc_type == WM_T_PCH_CNP)) {
		i = __SHIFTOUT(CSR_READ(sc, WMREG_FWSM), FWSM_WLOCK_MAC);
		switch (i) {
		case 0:
			/* We can use all entries */
			ralmax = size;
			break;
		case 1:
			/* Only RAR[0] */
			ralmax = 1;
			break;
		default:
			/* Available SHRA + RAR[0] */
			ralmax = i + 1;
		}
	} else
		ralmax = size;
	for (i = 1; i < size; i++) {
		if (i < ralmax)
			wm_set_ral(sc, NULL, i);
	}

	if ((sc->sc_type == WM_T_ICH8) || (sc->sc_type == WM_T_ICH9)
	    || (sc->sc_type == WM_T_ICH10) || (sc->sc_type == WM_T_PCH)
	    || (sc->sc_type == WM_T_PCH2) || (sc->sc_type == WM_T_PCH_LPT)
	    || (sc->sc_type == WM_T_PCH_SPT) || (sc->sc_type == WM_T_PCH_CNP))
		size = WM_ICH8_MC_TABSIZE;
	else
		size = WM_MC_TABSIZE;
	/* Clear out the multicast table. */
	for (i = 0; i < size; i++) {
		CSR_WRITE(sc, mta_reg + (i << 2), 0);
		CSR_WRITE_FLUSH(sc);
	}

	ETHER_LOCK(ec);
	ETHER_FIRST_MULTI(step, ec, enm);
	while (enm != NULL) {
		if (memcmp(enm->enm_addrlo, enm->enm_addrhi, ETHER_ADDR_LEN)) {
			ec->ec_flags |= ETHER_F_ALLMULTI;
			ETHER_UNLOCK(ec);
			/*
			 * We must listen to a range of multicast addresses.
			 * For now, just accept all multicasts, rather than
			 * trying to set only those filter bits needed to match
			 * the range.  (At this time, the only use of address
			 * ranges is for IP multicast routing, for which the
			 * range is big enough to require all bits set.)
			 */
			goto allmulti;
		}

		hash = wm_mchash(sc, enm->enm_addrlo);

		reg = (hash >> 5);
		if ((sc->sc_type == WM_T_ICH8) || (sc->sc_type == WM_T_ICH9)
		    || (sc->sc_type == WM_T_ICH10) || (sc->sc_type == WM_T_PCH)
		    || (sc->sc_type == WM_T_PCH2)
		    || (sc->sc_type == WM_T_PCH_LPT)
		    || (sc->sc_type == WM_T_PCH_SPT)
		    || (sc->sc_type == WM_T_PCH_CNP))
			reg &= 0x1f;
		else
			reg &= 0x7f;
		bit = hash & 0x1f;

		hash = CSR_READ(sc, mta_reg + (reg << 2));
		hash |= 1U << bit;

		if (sc->sc_type == WM_T_82544 && (reg & 1) != 0) {
			/*
			 * 82544 Errata 9: Certain register cannot be written
			 * with particular alignments in PCI-X bus operation
			 * (FCAH, MTA and VFTA).
			 */
			bit = CSR_READ(sc, mta_reg + ((reg - 1) << 2));
			CSR_WRITE(sc, mta_reg + (reg << 2), hash);
			CSR_WRITE_FLUSH(sc);
			CSR_WRITE(sc, mta_reg + ((reg - 1) << 2), bit);
			CSR_WRITE_FLUSH(sc);
		} else {
			CSR_WRITE(sc, mta_reg + (reg << 2), hash);
			CSR_WRITE_FLUSH(sc);
		}

		ETHER_NEXT_MULTI(step, enm);
	}
	ec->ec_flags &= ~ETHER_F_ALLMULTI;
	ETHER_UNLOCK(ec);

	goto setit;

 allmulti:
	sc->sc_rctl |= RCTL_MPE;

 setit:
	if (sc->sc_type >= WM_T_PCH2) {
		if (((ec->ec_capabilities & ETHERCAP_JUMBO_MTU) != 0)
		    && (ifp->if_mtu > ETHERMTU))
			rv = wm_lv_jumbo_workaround_ich8lan(sc, true);
		else
			rv = wm_lv_jumbo_workaround_ich8lan(sc, false);
		if (rv != 0)
			device_printf(sc->sc_dev,
			    "Failed to do workaround for jumbo frame.\n");
	}

	CSR_WRITE(sc, WMREG_RCTL, sc->sc_rctl);
}

/* Reset and init related */

static void
wm_set_vlan(struct wm_softc *sc)
{

	DPRINTF(sc, WM_DEBUG_INIT, ("%s: %s called\n",
		device_xname(sc->sc_dev), __func__));

	/* Deal with VLAN enables. */
	if (VLAN_ATTACHED(&sc->sc_ethercom))
		sc->sc_ctrl |= CTRL_VME;
	else
		sc->sc_ctrl &= ~CTRL_VME;

	/* Write the control registers. */
	CSR_WRITE(sc, WMREG_CTRL, sc->sc_ctrl);
}

static void
wm_set_pcie_completion_timeout(struct wm_softc *sc)
{
	uint32_t gcr;
	pcireg_t ctrl2;

	gcr = CSR_READ(sc, WMREG_GCR);

	/* Only take action if timeout value is defaulted to 0 */
	if ((gcr & GCR_CMPL_TMOUT_MASK) != 0)
		goto out;

	if ((gcr & GCR_CAP_VER2) == 0) {
		gcr |= GCR_CMPL_TMOUT_10MS;
		goto out;
	}

	ctrl2 = pci_conf_read(sc->sc_pc, sc->sc_pcitag,
	    sc->sc_pcixe_capoff + PCIE_DCSR2);
	ctrl2 |= WM_PCIE_DCSR2_16MS;
	pci_conf_write(sc->sc_pc, sc->sc_pcitag,
	    sc->sc_pcixe_capoff + PCIE_DCSR2, ctrl2);

out:
	/* Disable completion timeout resend */
	gcr &= ~GCR_CMPL_TMOUT_RESEND;

	CSR_WRITE(sc, WMREG_GCR, gcr);
}

void
wm_get_auto_rd_done(struct wm_softc *sc)
{
	int i;

	/* wait for eeprom to reload */
	switch (sc->sc_type) {
	case WM_T_82571:
	case WM_T_82572:
	case WM_T_82573:
	case WM_T_82574:
	case WM_T_82583:
	case WM_T_82575:
	case WM_T_82576:
	case WM_T_82580:
	case WM_T_I350:
	case WM_T_I354:
	case WM_T_I210:
	case WM_T_I211:
	case WM_T_80003:
	case WM_T_ICH8:
	case WM_T_ICH9:
		for (i = 0; i < 10; i++) {
			if (CSR_READ(sc, WMREG_EECD) & EECD_EE_AUTORD)
				break;
			delay(1000);
		}
		if (i == 10) {
			log(LOG_ERR, "%s: auto read from eeprom failed to "
			    "complete\n", device_xname(sc->sc_dev));
		}
		break;
	default:
		break;
	}
}

void
wm_lan_init_done(struct wm_softc *sc)
{
	uint32_t reg = 0;
	int i;

	DPRINTF(sc, WM_DEBUG_INIT, ("%s: %s called\n",
		device_xname(sc->sc_dev), __func__));

	/* Wait for eeprom to reload */
	switch (sc->sc_type) {
	case WM_T_ICH10:
	case WM_T_PCH:
	case WM_T_PCH2:
	case WM_T_PCH_LPT:
	case WM_T_PCH_SPT:
	case WM_T_PCH_CNP:
		for (i = 0; i < WM_ICH8_LAN_INIT_TIMEOUT; i++) {
			reg = CSR_READ(sc, WMREG_STATUS);
			if ((reg & STATUS_LAN_INIT_DONE) != 0)
				break;
			delay(100);
		}
		if (i >= WM_ICH8_LAN_INIT_TIMEOUT) {
			log(LOG_ERR, "%s: %s: lan_init_done failed to "
			    "complete\n", device_xname(sc->sc_dev), __func__);
		}
		break;
	default:
		panic("%s: %s: unknown type\n", device_xname(sc->sc_dev),
		    __func__);
		break;
	}

	reg &= ~STATUS_LAN_INIT_DONE;
	CSR_WRITE(sc, WMREG_STATUS, reg);
}

void
wm_get_cfg_done(struct wm_softc *sc)
{
	int mask;
	uint32_t reg;
	int i;

	DPRINTF(sc, WM_DEBUG_INIT, ("%s: %s called\n",
		device_xname(sc->sc_dev), __func__));

	/* Wait for eeprom to reload */
	switch (sc->sc_type) {
	case WM_T_82542_2_0:
	case WM_T_82542_2_1:
		/* null */
		break;
	case WM_T_82543:
	case WM_T_82544:
	case WM_T_82540:
	case WM_T_82545:
	case WM_T_82545_3:
	case WM_T_82546:
	case WM_T_82546_3:
	case WM_T_82541:
	case WM_T_82541_2:
	case WM_T_82547:
	case WM_T_82547_2:
	case WM_T_82573:
	case WM_T_82574:
	case WM_T_82583:
		/* generic */
		delay(10*1000);
		break;
	case WM_T_80003:
	case WM_T_82571:
	case WM_T_82572:
	case WM_T_82575:
	case WM_T_82576:
	case WM_T_82580:
	case WM_T_I350:
	case WM_T_I354:
	case WM_T_I210:
	case WM_T_I211:
		if (sc->sc_type == WM_T_82571) {
			/* Only 82571 shares port 0 */
			mask = EEMNGCTL_CFGDONE_0;
		} else
			mask = EEMNGCTL_CFGDONE_0 << sc->sc_funcid;
		for (i = 0; i < WM_PHY_CFG_TIMEOUT; i++) {
			if (CSR_READ(sc, WMREG_EEMNGCTL) & mask)
				break;
			delay(1000);
		}
		if (i >= WM_PHY_CFG_TIMEOUT)
			DPRINTF(sc, WM_DEBUG_GMII, ("%s: %s failed\n",
				device_xname(sc->sc_dev), __func__));
		break;
	case WM_T_ICH8:
	case WM_T_ICH9:
	case WM_T_ICH10:
	case WM_T_PCH:
	case WM_T_PCH2:
	case WM_T_PCH_LPT:
	case WM_T_PCH_SPT:
	case WM_T_PCH_CNP:
		delay(10*1000);
		if (sc->sc_type >= WM_T_ICH10)
			wm_lan_init_done(sc);
		else
			wm_get_auto_rd_done(sc);

		/* Clear PHY Reset Asserted bit */
		reg = CSR_READ(sc, WMREG_STATUS);
		if ((reg & STATUS_PHYRA) != 0)
			CSR_WRITE(sc, WMREG_STATUS, reg & ~STATUS_PHYRA);
		break;
	default:
		panic("%s: %s: unknown type\n", device_xname(sc->sc_dev),
		    __func__);
		break;
	}
}

int
wm_phy_post_reset(struct wm_softc *sc)
{
	device_t dev = sc->sc_dev;
	uint16_t reg;
	int rv = 0;

	/* This function is only for ICH8 and newer. */
	if (sc->sc_type < WM_T_ICH8)
		return 0;

	if (wm_phy_resetisblocked(sc)) {
		/* XXX */
		device_printf(dev, "PHY is blocked\n");
		return -1;
	}

	/* Allow time for h/w to get to quiescent state after reset */
	delay(10*1000);

	/* Perform any necessary post-reset workarounds */
	if (sc->sc_type == WM_T_PCH)
		rv = wm_hv_phy_workarounds_ich8lan(sc);
	else if (sc->sc_type == WM_T_PCH2)
		rv = wm_lv_phy_workarounds_ich8lan(sc);
	if (rv != 0)
		return rv;

	/* Clear the host wakeup bit after lcd reset */
	if (sc->sc_type >= WM_T_PCH) {
		wm_gmii_hv_readreg(dev, 2, BM_PORT_GEN_CFG, &reg);
		reg &= ~BM_WUC_HOST_WU_BIT;
		wm_gmii_hv_writereg(dev, 2, BM_PORT_GEN_CFG, reg);
	}

	/* Configure the LCD with the extended configuration region in NVM */
	if ((rv = wm_init_lcd_from_nvm(sc)) != 0)
		return rv;

	/* Configure the LCD with the OEM bits in NVM */
	rv = wm_oem_bits_config_ich8lan(sc, true);

	if (sc->sc_type == WM_T_PCH2) {
		/* Ungate automatic PHY configuration on non-managed 82579 */
		if ((CSR_READ(sc, WMREG_FWSM) & FWSM_FW_VALID) == 0) {
			delay(10 * 1000);
			wm_gate_hw_phy_config_ich8lan(sc, false);
		}
		/* Set EEE LPI Update Timer to 200usec */
		rv = sc->phy.acquire(sc);
		if (rv)
			return rv;
		rv = wm_write_emi_reg_locked(dev,
		    I82579_LPI_UPDATE_TIMER, 0x1387);
		sc->phy.release(sc);
	}

	return rv;
}

/* Only for PCH and newer */
static int
wm_write_smbus_addr(struct wm_softc *sc)
{
	uint32_t strap, freq;
	uint16_t phy_data;
	int rv;

	DPRINTF(sc, WM_DEBUG_INIT, ("%s: %s called\n",
		device_xname(sc->sc_dev), __func__));
	KASSERT(CSR_READ(sc, WMREG_EXTCNFCTR) & EXTCNFCTR_MDIO_SW_OWNERSHIP);

	strap = CSR_READ(sc, WMREG_STRAP);
	freq = __SHIFTOUT(strap, STRAP_FREQ);

	rv = wm_gmii_hv_readreg_locked(sc->sc_dev, 2, HV_SMB_ADDR, &phy_data);
	if (rv != 0)
		return -1;

	phy_data &= ~HV_SMB_ADDR_ADDR;
	phy_data |= __SHIFTOUT(strap, STRAP_SMBUSADDR);
	phy_data |= HV_SMB_ADDR_PEC_EN | HV_SMB_ADDR_VALID;

	if (sc->sc_phytype == WMPHY_I217) {
		/* Restore SMBus frequency */
		if (freq --) {
			phy_data &= ~(HV_SMB_ADDR_FREQ_LOW
			    | HV_SMB_ADDR_FREQ_HIGH);
			phy_data |= __SHIFTIN((freq & 0x01) != 0,
			    HV_SMB_ADDR_FREQ_LOW);
			phy_data |= __SHIFTIN((freq & 0x02) != 0,
			    HV_SMB_ADDR_FREQ_HIGH);
		} else
			DPRINTF(sc, WM_DEBUG_INIT,
			    ("%s: %s Unsupported SMB frequency in PHY\n",
				device_xname(sc->sc_dev), __func__));
	}

	return wm_gmii_hv_writereg_locked(sc->sc_dev, 2, HV_SMB_ADDR,
	    phy_data);
}

static int
wm_init_lcd_from_nvm(struct wm_softc *sc)
{
	uint32_t extcnfctr, sw_cfg_mask, cnf_size, word_addr, i, reg;
	uint16_t phy_page = 0;
	int rv = 0;

	DPRINTF(sc, WM_DEBUG_INIT, ("%s: %s called\n",
		device_xname(sc->sc_dev), __func__));

	switch (sc->sc_type) {
	case WM_T_ICH8:
		if ((sc->sc_phytype == WMPHY_UNKNOWN)
		    || (sc->sc_phytype != WMPHY_IGP_3))
			return 0;

		if ((sc->sc_pcidevid == PCI_PRODUCT_INTEL_82801H_AMT)
		    || (sc->sc_pcidevid == PCI_PRODUCT_INTEL_82801H_LAN)) {
			sw_cfg_mask = FEXTNVM_SW_CONFIG;
			break;
		}
		/* FALLTHROUGH */
	case WM_T_PCH:
	case WM_T_PCH2:
	case WM_T_PCH_LPT:
	case WM_T_PCH_SPT:
	case WM_T_PCH_CNP:
		sw_cfg_mask = FEXTNVM_SW_CONFIG_ICH8M;
		break;
	default:
		return 0;
	}

	if ((rv = sc->phy.acquire(sc)) != 0)
		return rv;

	reg = CSR_READ(sc, WMREG_FEXTNVM);
	if ((reg & sw_cfg_mask) == 0)
		goto release;

	/*
	 * Make sure HW does not configure LCD from PHY extended configuration
	 * before SW configuration
	 */
	extcnfctr = CSR_READ(sc, WMREG_EXTCNFCTR);
	if ((sc->sc_type < WM_T_PCH2)
	    && ((extcnfctr & EXTCNFCTR_PCIE_WRITE_ENABLE) != 0))
		goto release;

	DPRINTF(sc, WM_DEBUG_INIT, ("%s: %s: Configure LCD by software\n",
		device_xname(sc->sc_dev), __func__));
	/* word_addr is in DWORD */
	word_addr = __SHIFTOUT(extcnfctr, EXTCNFCTR_EXT_CNF_POINTER) << 1;

	reg = CSR_READ(sc, WMREG_EXTCNFSIZE);
	cnf_size = __SHIFTOUT(reg, EXTCNFSIZE_LENGTH);
	if (cnf_size == 0)
		goto release;

	if (((sc->sc_type == WM_T_PCH)
		&& ((extcnfctr & EXTCNFCTR_OEM_WRITE_ENABLE) == 0))
	    || (sc->sc_type > WM_T_PCH)) {
		/*
		 * HW configures the SMBus address and LEDs when the OEM and
		 * LCD Write Enable bits are set in the NVM. When both NVM bits
		 * are cleared, SW will configure them instead.
		 */
		DPRINTF(sc, WM_DEBUG_INIT, ("%s: %s: Configure SMBus and LED\n",
			device_xname(sc->sc_dev), __func__));
		if ((rv = wm_write_smbus_addr(sc)) != 0)
			goto release;

		reg = CSR_READ(sc, WMREG_LEDCTL);
		rv = wm_gmii_hv_writereg_locked(sc->sc_dev, 1, HV_LED_CONFIG,
		    (uint16_t)reg);
		if (rv != 0)
			goto release;
	}

	/* Configure LCD from extended configuration region. */
	for (i = 0; i < cnf_size; i++) {
		uint16_t reg_data, reg_addr;

		if (wm_nvm_read(sc, (word_addr + i * 2), 1, &reg_data) != 0)
			goto release;

		if (wm_nvm_read(sc, (word_addr + i * 2 + 1), 1, &reg_addr) !=0)
			goto release;

		if (reg_addr == IGPHY_PAGE_SELECT)
			phy_page = reg_data;

		reg_addr &= IGPHY_MAXREGADDR;
		reg_addr |= phy_page;

		KASSERT(sc->phy.writereg_locked != NULL);
		rv = sc->phy.writereg_locked(sc->sc_dev, 1, reg_addr,
		    reg_data);
	}

release:
	sc->phy.release(sc);
	return rv;
}

/*
 *  wm_oem_bits_config_ich8lan - SW-based LCD Configuration
 *  @sc:       pointer to the HW structure
 *  @d0_state: boolean if entering d0 or d3 device state
 *
 *  SW will configure Gbe Disable and LPLU based on the NVM. The four bits are
 *  collectively called OEM bits.  The OEM Write Enable bit and SW Config bit
 *  in NVM determines whether HW should configure LPLU and Gbe Disable.
 */
int
wm_oem_bits_config_ich8lan(struct wm_softc *sc, bool d0_state)
{
	uint32_t mac_reg;
	uint16_t oem_reg;
	int rv;

	if (sc->sc_type < WM_T_PCH)
		return 0;

	rv = sc->phy.acquire(sc);
	if (rv != 0)
		return rv;

	if (sc->sc_type == WM_T_PCH) {
		mac_reg = CSR_READ(sc, WMREG_EXTCNFCTR);
		if ((mac_reg & EXTCNFCTR_OEM_WRITE_ENABLE) != 0)
			goto release;
	}

	mac_reg = CSR_READ(sc, WMREG_FEXTNVM);
	if ((mac_reg & FEXTNVM_SW_CONFIG_ICH8M) == 0)
		goto release;

	mac_reg = CSR_READ(sc, WMREG_PHY_CTRL);

	rv = wm_gmii_hv_readreg_locked(sc->sc_dev, 1, HV_OEM_BITS, &oem_reg);
	if (rv != 0)
		goto release;
	oem_reg &= ~(HV_OEM_BITS_A1KDIS | HV_OEM_BITS_LPLU);

	if (d0_state) {
		if ((mac_reg & PHY_CTRL_GBE_DIS) != 0)
			oem_reg |= HV_OEM_BITS_A1KDIS;
		if ((mac_reg & PHY_CTRL_D0A_LPLU) != 0)
			oem_reg |= HV_OEM_BITS_LPLU;
	} else {
		if ((mac_reg & (PHY_CTRL_GBE_DIS | PHY_CTRL_NOND0A_GBE_DIS))
		    != 0)
			oem_reg |= HV_OEM_BITS_A1KDIS;
		if ((mac_reg & (PHY_CTRL_D0A_LPLU | PHY_CTRL_NOND0A_LPLU))
		    != 0)
			oem_reg |= HV_OEM_BITS_LPLU;
	}

	/* Set Restart auto-neg to activate the bits */
	if ((d0_state || (sc->sc_type != WM_T_PCH))
	    && (wm_phy_resetisblocked(sc) == false))
		oem_reg |= HV_OEM_BITS_ANEGNOW;

	rv = wm_gmii_hv_writereg_locked(sc->sc_dev, 1, HV_OEM_BITS, oem_reg);

release:
	sc->phy.release(sc);

	return rv;
}

/* Init hardware bits */
void
wm_initialize_hardware_bits(struct wm_softc *sc)
{
	uint32_t tarc0, tarc1, reg;

	DPRINTF(sc, WM_DEBUG_INIT, ("%s: %s called\n",
		device_xname(sc->sc_dev), __func__));

	/* For 82571 variant, 80003 and ICHs */
	if (((sc->sc_type >= WM_T_82571) && (sc->sc_type <= WM_T_82583))
	    || (sc->sc_type >= WM_T_80003)) {

		/* Transmit Descriptor Control 0 */
		reg = CSR_READ(sc, WMREG_TXDCTL(0));
		reg |= TXDCTL_COUNT_DESC;
		CSR_WRITE(sc, WMREG_TXDCTL(0), reg);

		/* Transmit Descriptor Control 1 */
		reg = CSR_READ(sc, WMREG_TXDCTL(1));
		reg |= TXDCTL_COUNT_DESC;
		CSR_WRITE(sc, WMREG_TXDCTL(1), reg);

		/* TARC0 */
		tarc0 = CSR_READ(sc, WMREG_TARC0);
		switch (sc->sc_type) {
		case WM_T_82571:
		case WM_T_82572:
		case WM_T_82573:
		case WM_T_82574:
		case WM_T_82583:
		case WM_T_80003:
			/* Clear bits 30..27 */
			tarc0 &= ~__BITS(30, 27);
			break;
		default:
			break;
		}

		switch (sc->sc_type) {
		case WM_T_82571:
		case WM_T_82572:
			tarc0 |= __BITS(26, 23); /* TARC0 bits 23-26 */

			tarc1 = CSR_READ(sc, WMREG_TARC1);
			tarc1 &= ~__BITS(30, 29); /* Clear bits 30 and 29 */
			tarc1 |= __BITS(26, 24); /* TARC1 bits 26-24 */
			/* 8257[12] Errata No.7 */
			tarc1 |= __BIT(22); /* TARC1 bits 22 */

			/* TARC1 bit 28 */
			if ((CSR_READ(sc, WMREG_TCTL) & TCTL_MULR) != 0)
				tarc1 &= ~__BIT(28);
			else
				tarc1 |= __BIT(28);
			CSR_WRITE(sc, WMREG_TARC1, tarc1);

			/*
			 * 8257[12] Errata No.13
			 * Disable Dyamic Clock Gating.
			 */
			reg = CSR_READ(sc, WMREG_CTRL_EXT);
			reg &= ~CTRL_EXT_DMA_DYN_CLK;
			CSR_WRITE(sc, WMREG_CTRL_EXT, reg);
			break;
		case WM_T_82573:
		case WM_T_82574:
		case WM_T_82583:
			if ((sc->sc_type == WM_T_82574)
			    || (sc->sc_type == WM_T_82583))
				tarc0 |= __BIT(26); /* TARC0 bit 26 */

			/* Extended Device Control */
			reg = CSR_READ(sc, WMREG_CTRL_EXT);
			reg &= ~__BIT(23);	/* Clear bit 23 */
			reg |= __BIT(22);	/* Set bit 22 */
			CSR_WRITE(sc, WMREG_CTRL_EXT, reg);

			/* Device Control */
			sc->sc_ctrl &= ~__BIT(29);	/* Clear bit 29 */
			CSR_WRITE(sc, WMREG_CTRL, sc->sc_ctrl);

			/* PCIe Control Register */
			/*
			 * 82573 Errata (unknown).
			 *
			 * 82574 Errata 25 and 82583 Errata 12
			 * "Dropped Rx Packets":
			 *   NVM Image Version 2.1.4 and newer has no this bug.
			 */
			reg = CSR_READ(sc, WMREG_GCR);
			reg |= GCR_L1_ACT_WITHOUT_L0S_RX;
			CSR_WRITE(sc, WMREG_GCR, reg);

			if ((sc->sc_type == WM_T_82574)
			    || (sc->sc_type == WM_T_82583)) {
				/*
				 * Document says this bit must be set for
				 * proper operation.
				 */
				reg = CSR_READ(sc, WMREG_GCR);
				reg |= __BIT(22);
				CSR_WRITE(sc, WMREG_GCR, reg);

				/*
				 * Apply workaround for hardware errata
				 * documented in errata docs Fixes issue where
				 * some error prone or unreliable PCIe
				 * completions are occurring, particularly
				 * with ASPM enabled. Without fix, issue can
				 * cause Tx timeouts.
				 */
				reg = CSR_READ(sc, WMREG_GCR2);
				reg |= __BIT(0);
				CSR_WRITE(sc, WMREG_GCR2, reg);
			}
			break;
		case WM_T_80003:
			/* TARC0 */
			if ((sc->sc_mediatype == WM_MEDIATYPE_FIBER)
			    || (sc->sc_mediatype == WM_MEDIATYPE_SERDES))
				tarc0 &= ~__BIT(20); /* Clear bits 20 */

			/* TARC1 bit 28 */
			tarc1 = CSR_READ(sc, WMREG_TARC1);
			if ((CSR_READ(sc, WMREG_TCTL) & TCTL_MULR) != 0)
				tarc1 &= ~__BIT(28);
			else
				tarc1 |= __BIT(28);
			CSR_WRITE(sc, WMREG_TARC1, tarc1);
			break;
		case WM_T_ICH8:
		case WM_T_ICH9:
		case WM_T_ICH10:
		case WM_T_PCH:
		case WM_T_PCH2:
		case WM_T_PCH_LPT:
		case WM_T_PCH_SPT:
		case WM_T_PCH_CNP:
			/* TARC0 */
			if (sc->sc_type == WM_T_ICH8) {
				/* Set TARC0 bits 29 and 28 */
				tarc0 |= __BITS(29, 28);
			} else if (sc->sc_type == WM_T_PCH_SPT) {
				tarc0 |= __BIT(29);
				/*
				 *  Drop bit 28. From Linux.
				 * See I218/I219 spec update
				 * "5. Buffer Overrun While the I219 is
				 * Processing DMA Transactions"
				 */
				tarc0 &= ~__BIT(28);
			}
			/* Set TARC0 bits 23,24,26,27 */
			tarc0 |= __BITS(27, 26) | __BITS(24, 23);

			/* CTRL_EXT */
			reg = CSR_READ(sc, WMREG_CTRL_EXT);
			reg |= __BIT(22);	/* Set bit 22 */
			/*
			 * Enable PHY low-power state when MAC is at D3
			 * w/o WoL
			 */
			if (sc->sc_type >= WM_T_PCH)
				reg |= CTRL_EXT_PHYPDEN;
			CSR_WRITE(sc, WMREG_CTRL_EXT, reg);

			/* TARC1 */
			tarc1 = CSR_READ(sc, WMREG_TARC1);
			/* bit 28 */
			if ((CSR_READ(sc, WMREG_TCTL) & TCTL_MULR) != 0)
				tarc1 &= ~__BIT(28);
			else
				tarc1 |= __BIT(28);
			tarc1 |= __BIT(24) | __BIT(26) | __BIT(30);
			CSR_WRITE(sc, WMREG_TARC1, tarc1);

			/* Device Status */
			if (sc->sc_type == WM_T_ICH8) {
				reg = CSR_READ(sc, WMREG_STATUS);
				reg &= ~__BIT(31);
				CSR_WRITE(sc, WMREG_STATUS, reg);

			}

			/* IOSFPC */
			if (sc->sc_type == WM_T_PCH_SPT) {
				reg = CSR_READ(sc, WMREG_IOSFPC);
				reg |= RCTL_RDMTS_HEX; /* XXX RTCL bit? */
				CSR_WRITE(sc, WMREG_IOSFPC, reg);
			}
			/*
			 * Work-around descriptor data corruption issue during
			 * NFS v2 UDP traffic, just disable the NFS filtering
			 * capability.
			 */
			reg = CSR_READ(sc, WMREG_RFCTL);
			reg |= WMREG_RFCTL_NFSWDIS | WMREG_RFCTL_NFSRDIS;
			CSR_WRITE(sc, WMREG_RFCTL, reg);
			break;
		default:
			break;
		}
		CSR_WRITE(sc, WMREG_TARC0, tarc0);

		switch (sc->sc_type) {
		/*
		 * 8257[12] Errata No.52, 82573 Errata No.43 and some others.
		 * Avoid RSS Hash Value bug.
		 */
		case WM_T_82571:
		case WM_T_82572:
		case WM_T_82573:
		case WM_T_80003:
		case WM_T_ICH8:
			reg = CSR_READ(sc, WMREG_RFCTL);
			reg |= WMREG_RFCTL_NEWIPV6EXDIS |WMREG_RFCTL_IPV6EXDIS;
			CSR_WRITE(sc, WMREG_RFCTL, reg);
			break;
		case WM_T_82574:
			/* Use extened Rx descriptor. */
			reg = CSR_READ(sc, WMREG_RFCTL);
			reg |= WMREG_RFCTL_EXSTEN;
			CSR_WRITE(sc, WMREG_RFCTL, reg);
			break;
		default:
			break;
		}
	} else if ((sc->sc_type >= WM_T_82575) && (sc->sc_type <= WM_T_I211)) {
		/*
		 * 82575 Errata XXX, 82576 Errata 46, 82580 Errata 24,
		 * I350 Errata 37, I210 Errata No. 31 and I211 Errata No. 11:
		 * "Certain Malformed IPv6 Extension Headers are Not Processed
		 * Correctly by the Device"
		 *
		 * I354(C2000) Errata AVR53:
		 * "Malformed IPv6 Extension Headers May Result in LAN Device
		 * Hang"
		 */
		reg = CSR_READ(sc, WMREG_RFCTL);
		reg |= WMREG_RFCTL_IPV6EXDIS;
		CSR_WRITE(sc, WMREG_RFCTL, reg);
	}
}

static uint32_t
wm_rxpbs_adjust_82580(uint32_t val)
{
	uint32_t rv = 0;

	if (val < __arraycount(wm_82580_rxpbs_table))
		rv = wm_82580_rxpbs_table[val];

	return rv;
}

/*
 * wm_reset_phy:
 *
 *	generic PHY reset function.
 *	Same as e1000_phy_hw_reset_generic()
 */
static int
wm_reset_phy(struct wm_softc *sc)
{
	uint32_t reg;

	DPRINTF(sc, WM_DEBUG_INIT, ("%s: %s called\n",
		device_xname(sc->sc_dev), __func__));
	if (wm_phy_resetisblocked(sc))
		return -1;

	sc->phy.acquire(sc);

	reg = CSR_READ(sc, WMREG_CTRL);
	CSR_WRITE(sc, WMREG_CTRL, reg | CTRL_PHY_RESET);
	CSR_WRITE_FLUSH(sc);

	delay(sc->phy.reset_delay_us);

	CSR_WRITE(sc, WMREG_CTRL, reg);
	CSR_WRITE_FLUSH(sc);

	delay(150);

	sc->phy.release(sc);

	wm_get_cfg_done(sc);
	wm_phy_post_reset(sc);

	return 0;
}

/*
 * Only used by WM_T_PCH_SPT which does not use multiqueue,
 * so it is enough to check sc->sc_queue[0] only.
 */
static void
wm_flush_desc_rings(struct wm_softc *sc)
{
	pcireg_t preg;
	uint32_t reg;
	struct wm_txqueue *txq;
	wiseman_txdesc_t *txd;
	int nexttx;
	uint32_t rctl;

	/* First, disable MULR fix in FEXTNVM11 */
	reg = CSR_READ(sc, WMREG_FEXTNVM11);
	reg |= FEXTNVM11_DIS_MULRFIX;
	CSR_WRITE(sc, WMREG_FEXTNVM11, reg);

	preg = pci_conf_read(sc->sc_pc, sc->sc_pcitag, WM_PCI_DESCRING_STATUS);
	reg = CSR_READ(sc, WMREG_TDLEN(0));
	if (((preg & DESCRING_STATUS_FLUSH_REQ) == 0) || (reg == 0))
		return;

	/* TX */
	device_printf(sc->sc_dev, "Need TX flush (reg = %08x, len = %u)\n",
	    preg, reg);
	reg = CSR_READ(sc, WMREG_TCTL);
	CSR_WRITE(sc, WMREG_TCTL, reg | TCTL_EN);

	txq = &sc->sc_queue[0].wmq_txq;
	nexttx = txq->txq_next;
	txd = &txq->txq_descs[nexttx];
	wm_set_dma_addr(&txd->wtx_addr, WM_CDTXADDR(txq, nexttx));
	txd->wtx_cmdlen = htole32(WTX_CMD_IFCS | 512);
	txd->wtx_fields.wtxu_status = 0;
	txd->wtx_fields.wtxu_options = 0;
	txd->wtx_fields.wtxu_vlan = 0;

	bus_space_barrier(sc->sc_st, sc->sc_sh, 0, 0,
	    BUS_SPACE_BARRIER_WRITE);

	txq->txq_next = WM_NEXTTX(txq, txq->txq_next);
	CSR_WRITE(sc, WMREG_TDT(0), txq->txq_next);
	bus_space_barrier(sc->sc_st, sc->sc_sh, 0, 0,
	    BUS_SPACE_BARRIER_READ | BUS_SPACE_BARRIER_WRITE);
	delay(250);

	preg = pci_conf_read(sc->sc_pc, sc->sc_pcitag, WM_PCI_DESCRING_STATUS);
	if ((preg & DESCRING_STATUS_FLUSH_REQ) == 0)
		return;

	/* RX */
	device_printf(sc->sc_dev, "Need RX flush (reg = %08x)\n", preg);
	rctl = CSR_READ(sc, WMREG_RCTL);
	CSR_WRITE(sc, WMREG_RCTL, rctl & ~RCTL_EN);
	CSR_WRITE_FLUSH(sc);
	delay(150);

	reg = CSR_READ(sc, WMREG_RXDCTL(0));
	/* Zero the lower 14 bits (prefetch and host thresholds) */
	reg &= 0xffffc000;
	/*
	 * Update thresholds: prefetch threshold to 31, host threshold
	 * to 1 and make sure the granularity is "descriptors" and not
	 * "cache lines"
	 */
	reg |= (0x1f | (1 << 8) | RXDCTL_GRAN);
	CSR_WRITE(sc, WMREG_RXDCTL(0), reg);

	/* Momentarily enable the RX ring for the changes to take effect */
	CSR_WRITE(sc, WMREG_RCTL, rctl | RCTL_EN);
	CSR_WRITE_FLUSH(sc);
	delay(150);
	CSR_WRITE(sc, WMREG_RCTL, rctl & ~RCTL_EN);
}

/*
 * wm_reset:
 *
 *	Reset the i82542 chip.
 */
static void
wm_reset(struct wm_softc *sc)
{
	int phy_reset = 0;
	int i, error = 0;
	uint32_t reg;
	uint16_t kmreg;
	int rv;

	DPRINTF(sc, WM_DEBUG_INIT, ("%s: %s called\n",
		device_xname(sc->sc_dev), __func__));
	KASSERT(sc->sc_type != 0);

	/*
	 * Allocate on-chip memory according to the MTU size.
	 * The Packet Buffer Allocation register must be written
	 * before the chip is reset.
	 */
	switch (sc->sc_type) {
	case WM_T_82547:
	case WM_T_82547_2:
		sc->sc_pba = sc->sc_ethercom.ec_if.if_mtu > 8192 ?
		    PBA_22K : PBA_30K;
		for (i = 0; i < sc->sc_nqueues; i++) {
			struct wm_txqueue *txq = &sc->sc_queue[i].wmq_txq;
			txq->txq_fifo_head = 0;
			txq->txq_fifo_addr = sc->sc_pba << PBA_ADDR_SHIFT;
			txq->txq_fifo_size =
			    (PBA_40K - sc->sc_pba) << PBA_BYTE_SHIFT;
			txq->txq_fifo_stall = 0;
		}
		break;
	case WM_T_82571:
	case WM_T_82572:
	case WM_T_82575:	/* XXX need special handing for jumbo frames */
	case WM_T_80003:
		sc->sc_pba = PBA_32K;
		break;
	case WM_T_82573:
		sc->sc_pba = PBA_12K;
		break;
	case WM_T_82574:
	case WM_T_82583:
		sc->sc_pba = PBA_20K;
		break;
	case WM_T_82576:
		sc->sc_pba = CSR_READ(sc, WMREG_RXPBS);
		sc->sc_pba &= RXPBS_SIZE_MASK_82576;
		break;
	case WM_T_82580:
	case WM_T_I350:
	case WM_T_I354:
		sc->sc_pba = wm_rxpbs_adjust_82580(CSR_READ(sc, WMREG_RXPBS));
		break;
	case WM_T_I210:
	case WM_T_I211:
		sc->sc_pba = PBA_34K;
		break;
	case WM_T_ICH8:
		/* Workaround for a bit corruption issue in FIFO memory */
		sc->sc_pba = PBA_8K;
		CSR_WRITE(sc, WMREG_PBS, PBA_16K);
		break;
	case WM_T_ICH9:
	case WM_T_ICH10:
		sc->sc_pba = sc->sc_ethercom.ec_if.if_mtu > 4096 ?
		    PBA_14K : PBA_10K;
		break;
	case WM_T_PCH:
	case WM_T_PCH2:	/* XXX 14K? */
	case WM_T_PCH_LPT:
	case WM_T_PCH_SPT:
	case WM_T_PCH_CNP:
		sc->sc_pba = sc->sc_ethercom.ec_if.if_mtu > 1500 ?
		    PBA_12K : PBA_26K;
		break;
	default:
		sc->sc_pba = sc->sc_ethercom.ec_if.if_mtu > 8192 ?
		    PBA_40K : PBA_48K;
		break;
	}
	/*
	 * Only old or non-multiqueue devices have the PBA register
	 * XXX Need special handling for 82575.
	 */
	if (((sc->sc_flags & WM_F_NEWQUEUE) == 0)
	    || (sc->sc_type == WM_T_82575))
		CSR_WRITE(sc, WMREG_PBA, sc->sc_pba);

	/* Prevent the PCI-E bus from sticking */
	if (sc->sc_flags & WM_F_PCIE) {
		int timeout = 800;

		sc->sc_ctrl |= CTRL_GIO_M_DIS;
		CSR_WRITE(sc, WMREG_CTRL, sc->sc_ctrl);

		while (timeout--) {
			if ((CSR_READ(sc, WMREG_STATUS) & STATUS_GIO_M_ENA)
			    == 0)
				break;
			delay(100);
		}
		if (timeout == 0)
			device_printf(sc->sc_dev,
			    "failed to disable busmastering\n");
	}

	/* Set the completion timeout for interface */
	if ((sc->sc_type == WM_T_82575) || (sc->sc_type == WM_T_82576)
	    || (sc->sc_type == WM_T_82580)
	    || (sc->sc_type == WM_T_I350) || (sc->sc_type == WM_T_I354)
	    || (sc->sc_type == WM_T_I210) || (sc->sc_type == WM_T_I211))
		wm_set_pcie_completion_timeout(sc);

	/* Clear interrupt */
	CSR_WRITE(sc, WMREG_IMC, 0xffffffffU);
	if (wm_is_using_msix(sc)) {
		if (sc->sc_type != WM_T_82574) {
			CSR_WRITE(sc, WMREG_EIMC, 0xffffffffU);
			CSR_WRITE(sc, WMREG_EIAC, 0);
		} else
			CSR_WRITE(sc, WMREG_EIAC_82574, 0);
	}

	/* Stop the transmit and receive processes. */
	CSR_WRITE(sc, WMREG_RCTL, 0);
	sc->sc_rctl &= ~RCTL_EN;
	CSR_WRITE(sc, WMREG_TCTL, TCTL_PSP);
	CSR_WRITE_FLUSH(sc);

	/* XXX set_tbi_sbp_82543() */

	delay(10*1000);

	/* Must acquire the MDIO ownership before MAC reset */
	switch (sc->sc_type) {
	case WM_T_82573:
	case WM_T_82574:
	case WM_T_82583:
		error = wm_get_hw_semaphore_82573(sc);
		break;
	default:
		break;
	}

	/*
	 * 82541 Errata 29? & 82547 Errata 28?
	 * See also the description about PHY_RST bit in CTRL register
	 * in 8254x_GBe_SDM.pdf.
	 */
	if ((sc->sc_type == WM_T_82541) || (sc->sc_type == WM_T_82547)) {
		CSR_WRITE(sc, WMREG_CTRL,
		    CSR_READ(sc, WMREG_CTRL) | CTRL_PHY_RESET);
		CSR_WRITE_FLUSH(sc);
		delay(5000);
	}

	switch (sc->sc_type) {
	case WM_T_82544: /* XXX check whether WM_F_IOH_VALID is set */
	case WM_T_82541:
	case WM_T_82541_2:
	case WM_T_82547:
	case WM_T_82547_2:
		/*
		 * On some chipsets, a reset through a memory-mapped write
		 * cycle can cause the chip to reset before completing the
		 * write cycle. This causes major headache that can be avoided
		 * by issuing the reset via indirect register writes through
		 * I/O space.
		 *
		 * So, if we successfully mapped the I/O BAR at attach time,
		 * use that. Otherwise, try our luck with a memory-mapped
		 * reset.
		 */
		if (sc->sc_flags & WM_F_IOH_VALID)
			wm_io_write(sc, WMREG_CTRL, CTRL_RST);
		else
			CSR_WRITE(sc, WMREG_CTRL, CTRL_RST);
		break;
	case WM_T_82545_3:
	case WM_T_82546_3:
		/* Use the shadow control register on these chips. */
		CSR_WRITE(sc, WMREG_CTRL_SHADOW, CTRL_RST);
		break;
	case WM_T_80003:
		reg = CSR_READ(sc, WMREG_CTRL) | CTRL_RST;
		sc->phy.acquire(sc);
		CSR_WRITE(sc, WMREG_CTRL, reg);
		sc->phy.release(sc);
		break;
	case WM_T_ICH8:
	case WM_T_ICH9:
	case WM_T_ICH10:
	case WM_T_PCH:
	case WM_T_PCH2:
	case WM_T_PCH_LPT:
	case WM_T_PCH_SPT:
	case WM_T_PCH_CNP:
		reg = CSR_READ(sc, WMREG_CTRL) | CTRL_RST;
		if (wm_phy_resetisblocked(sc) == false) {
			/*
			 * Gate automatic PHY configuration by hardware on
			 * non-managed 82579
			 */
			if ((sc->sc_type == WM_T_PCH2)
			    && ((CSR_READ(sc, WMREG_FWSM) & FWSM_FW_VALID)
				== 0))
				wm_gate_hw_phy_config_ich8lan(sc, true);

			reg |= CTRL_PHY_RESET;
			phy_reset = 1;
		} else
			device_printf(sc->sc_dev, "XXX reset is blocked!!!\n");
		sc->phy.acquire(sc);
		CSR_WRITE(sc, WMREG_CTRL, reg);
		/* Don't insert a completion barrier when reset */
		delay(20*1000);
		mutex_exit(sc->sc_ich_phymtx);
		break;
	case WM_T_82580:
	case WM_T_I350:
	case WM_T_I354:
	case WM_T_I210:
	case WM_T_I211:
		CSR_WRITE(sc, WMREG_CTRL, CSR_READ(sc, WMREG_CTRL) | CTRL_RST);
		if (sc->sc_pcidevid != PCI_PRODUCT_INTEL_DH89XXCC_SGMII)
			CSR_WRITE_FLUSH(sc);
		delay(5000);
		break;
	case WM_T_82542_2_0:
	case WM_T_82542_2_1:
	case WM_T_82543:
	case WM_T_82540:
	case WM_T_82545:
	case WM_T_82546:
	case WM_T_82571:
	case WM_T_82572:
	case WM_T_82573:
	case WM_T_82574:
	case WM_T_82575:
	case WM_T_82576:
	case WM_T_82583:
	default:
		/* Everything else can safely use the documented method. */
		CSR_WRITE(sc, WMREG_CTRL, CSR_READ(sc, WMREG_CTRL) | CTRL_RST);
		break;
	}

	/* Must release the MDIO ownership after MAC reset */
	switch (sc->sc_type) {
	case WM_T_82573:
	case WM_T_82574:
	case WM_T_82583:
		if (error == 0)
			wm_put_hw_semaphore_82573(sc);
		break;
	default:
		break;
	}

	/* Set Phy Config Counter to 50msec */
	if (sc->sc_type == WM_T_PCH2) {
		reg = CSR_READ(sc, WMREG_FEXTNVM3);
		reg &= ~FEXTNVM3_PHY_CFG_COUNTER_MASK;
		reg |= FEXTNVM3_PHY_CFG_COUNTER_50MS;
		CSR_WRITE(sc, WMREG_FEXTNVM3, reg);
	}

	if (phy_reset != 0)
		wm_get_cfg_done(sc);

	/* Reload EEPROM */
	switch (sc->sc_type) {
	case WM_T_82542_2_0:
	case WM_T_82542_2_1:
	case WM_T_82543:
	case WM_T_82544:
		delay(10);
		reg = CSR_READ(sc, WMREG_CTRL_EXT) | CTRL_EXT_EE_RST;
		CSR_WRITE(sc, WMREG_CTRL_EXT, reg);
		CSR_WRITE_FLUSH(sc);
		delay(2000);
		break;
	case WM_T_82540:
	case WM_T_82545:
	case WM_T_82545_3:
	case WM_T_82546:
	case WM_T_82546_3:
		delay(5*1000);
		/* XXX Disable HW ARPs on ASF enabled adapters */
		break;
	case WM_T_82541:
	case WM_T_82541_2:
	case WM_T_82547:
	case WM_T_82547_2:
		delay(20000);
		/* XXX Disable HW ARPs on ASF enabled adapters */
		break;
	case WM_T_82571:
	case WM_T_82572:
	case WM_T_82573:
	case WM_T_82574:
	case WM_T_82583:
		if (sc->sc_flags & WM_F_EEPROM_FLASH) {
			delay(10);
			reg = CSR_READ(sc, WMREG_CTRL_EXT) | CTRL_EXT_EE_RST;
			CSR_WRITE(sc, WMREG_CTRL_EXT, reg);
			CSR_WRITE_FLUSH(sc);
		}
		/* check EECD_EE_AUTORD */
		wm_get_auto_rd_done(sc);
		/*
		 * Phy configuration from NVM just starts after EECD_AUTO_RD
		 * is set.
		 */
		if ((sc->sc_type == WM_T_82573) || (sc->sc_type == WM_T_82574)
		    || (sc->sc_type == WM_T_82583))
			delay(25*1000);
		break;
	case WM_T_82575:
	case WM_T_82576:
	case WM_T_82580:
	case WM_T_I350:
	case WM_T_I354:
	case WM_T_I210:
	case WM_T_I211:
	case WM_T_80003:
		/* check EECD_EE_AUTORD */
		wm_get_auto_rd_done(sc);
		break;
	case WM_T_ICH8:
	case WM_T_ICH9:
	case WM_T_ICH10:
	case WM_T_PCH:
	case WM_T_PCH2:
	case WM_T_PCH_LPT:
	case WM_T_PCH_SPT:
	case WM_T_PCH_CNP:
		break;
	default:
		panic("%s: unknown type\n", __func__);
	}

	/* Check whether EEPROM is present or not */
	switch (sc->sc_type) {
	case WM_T_82575:
	case WM_T_82576:
	case WM_T_82580:
	case WM_T_I350:
	case WM_T_I354:
	case WM_T_ICH8:
	case WM_T_ICH9:
		if ((CSR_READ(sc, WMREG_EECD) & EECD_EE_PRES) == 0) {
			/* Not found */
			sc->sc_flags |= WM_F_EEPROM_INVALID;
			if (sc->sc_type == WM_T_82575)
				wm_reset_init_script_82575(sc);
		}
		break;
	default:
		break;
	}

	if (phy_reset != 0)
		wm_phy_post_reset(sc);

	if ((sc->sc_type == WM_T_82580)
	    || (sc->sc_type == WM_T_I350) || (sc->sc_type == WM_T_I354)) {
		/* Clear global device reset status bit */
		CSR_WRITE(sc, WMREG_STATUS, STATUS_DEV_RST_SET);
	}

	/* Clear any pending interrupt events. */
	CSR_WRITE(sc, WMREG_IMC, 0xffffffffU);
	reg = CSR_READ(sc, WMREG_ICR);
	if (wm_is_using_msix(sc)) {
		if (sc->sc_type != WM_T_82574) {
			CSR_WRITE(sc, WMREG_EIMC, 0xffffffffU);
			CSR_WRITE(sc, WMREG_EIAC, 0);
		} else
			CSR_WRITE(sc, WMREG_EIAC_82574, 0);
	}

	if ((sc->sc_type == WM_T_ICH8) || (sc->sc_type == WM_T_ICH9)
	    || (sc->sc_type == WM_T_ICH10) || (sc->sc_type == WM_T_PCH)
	    || (sc->sc_type == WM_T_PCH2) || (sc->sc_type == WM_T_PCH_LPT)
	    || (sc->sc_type == WM_T_PCH_SPT) || (sc->sc_type == WM_T_PCH_CNP)){
		reg = CSR_READ(sc, WMREG_KABGTXD);
		reg |= KABGTXD_BGSQLBIAS;
		CSR_WRITE(sc, WMREG_KABGTXD, reg);
	}

	/* Reload sc_ctrl */
	sc->sc_ctrl = CSR_READ(sc, WMREG_CTRL);

	wm_set_eee(sc);

	/*
	 * For PCH, this write will make sure that any noise will be detected
	 * as a CRC error and be dropped rather than show up as a bad packet
	 * to the DMA engine
	 */
	if (sc->sc_type == WM_T_PCH)
		CSR_WRITE(sc, WMREG_CRC_OFFSET, 0x65656565);

	if (sc->sc_type >= WM_T_82544)
		CSR_WRITE(sc, WMREG_WUC, 0);

	if (sc->sc_type < WM_T_82575)
		wm_disable_aspm(sc); /* Workaround for some chips */

	wm_reset_mdicnfg_82580(sc);

	if ((sc->sc_flags & WM_F_PLL_WA_I210) != 0)
		wm_pll_workaround_i210(sc);

	if (sc->sc_type == WM_T_80003) {
		/* Default to TRUE to enable the MDIC W/A */
		sc->sc_flags |= WM_F_80003_MDIC_WA;

		rv = wm_kmrn_readreg(sc,
		    KUMCTRLSTA_OFFSET >> KUMCTRLSTA_OFFSET_SHIFT, &kmreg);
		if (rv == 0) {
			if ((kmreg & KUMCTRLSTA_OPMODE_MASK)
			    == KUMCTRLSTA_OPMODE_INBAND_MDIO)
				sc->sc_flags &= ~WM_F_80003_MDIC_WA;
			else
				sc->sc_flags |= WM_F_80003_MDIC_WA;
		}
	}
}

/*
 * wm_add_rxbuf:
 *
 *	Add a receive buffer to the indiciated descriptor.
 */
static int
wm_add_rxbuf(struct wm_rxqueue *rxq, int idx)
{
	struct wm_softc *sc = rxq->rxq_sc;
	struct wm_rxsoft *rxs = &rxq->rxq_soft[idx];
	struct mbuf *m;
	int error;

	KASSERT(mutex_owned(rxq->rxq_lock));

	MGETHDR(m, M_DONTWAIT, MT_DATA);
	if (m == NULL)
		return ENOBUFS;

	MCLGET(m, M_DONTWAIT);
	if ((m->m_flags & M_EXT) == 0) {
		m_freem(m);
		return ENOBUFS;
	}

	if (rxs->rxs_mbuf != NULL)
		bus_dmamap_unload(sc->sc_dmat, rxs->rxs_dmamap);

	rxs->rxs_mbuf = m;

	m->m_len = m->m_pkthdr.len = m->m_ext.ext_size;
	/*
	 * Cannot use bus_dmamap_load_mbuf() here because m_data may be
	 * sc_align_tweak'd between bus_dmamap_load() and bus_dmamap_sync().
	 */
	error = bus_dmamap_load(sc->sc_dmat, rxs->rxs_dmamap, m->m_ext.ext_buf,
	    m->m_ext.ext_size, NULL, BUS_DMA_READ | BUS_DMA_NOWAIT);
	if (error) {
		/* XXX XXX XXX */
		aprint_error_dev(sc->sc_dev,
		    "unable to load rx DMA map %d, error = %d\n", idx, error);
		panic("wm_add_rxbuf");
	}

	bus_dmamap_sync(sc->sc_dmat, rxs->rxs_dmamap, 0,
	    rxs->rxs_dmamap->dm_mapsize, BUS_DMASYNC_PREREAD);

	if ((sc->sc_flags & WM_F_NEWQUEUE) != 0) {
		if ((sc->sc_rctl & RCTL_EN) != 0)
			wm_init_rxdesc(rxq, idx);
	} else
		wm_init_rxdesc(rxq, idx);

	return 0;
}

/*
 * wm_rxdrain:
 *
 *	Drain the receive queue.
 */
static void
wm_rxdrain(struct wm_rxqueue *rxq)
{
	struct wm_softc *sc = rxq->rxq_sc;
	struct wm_rxsoft *rxs;
	int i;

	KASSERT(mutex_owned(rxq->rxq_lock));

	for (i = 0; i < WM_NRXDESC; i++) {
		rxs = &rxq->rxq_soft[i];
		if (rxs->rxs_mbuf != NULL) {
			bus_dmamap_unload(sc->sc_dmat, rxs->rxs_dmamap);
			m_freem(rxs->rxs_mbuf);
			rxs->rxs_mbuf = NULL;
		}
	}
}

/*
 * Setup registers for RSS.
 *
 * XXX not yet VMDq support
 */
static void
wm_init_rss(struct wm_softc *sc)
{
	uint32_t mrqc, reta_reg, rss_key[RSSRK_NUM_REGS];
	int i;

	CTASSERT(sizeof(rss_key) == RSS_KEYSIZE);

	for (i = 0; i < RETA_NUM_ENTRIES; i++) {
		unsigned int qid, reta_ent;

		qid  = i % sc->sc_nqueues;
		switch (sc->sc_type) {
		case WM_T_82574:
			reta_ent = __SHIFTIN(qid,
			    RETA_ENT_QINDEX_MASK_82574);
			break;
		case WM_T_82575:
			reta_ent = __SHIFTIN(qid,
			    RETA_ENT_QINDEX1_MASK_82575);
			break;
		default:
			reta_ent = __SHIFTIN(qid, RETA_ENT_QINDEX_MASK);
			break;
		}

		reta_reg = CSR_READ(sc, WMREG_RETA_Q(i));
		reta_reg &= ~RETA_ENTRY_MASK_Q(i);
		reta_reg |= __SHIFTIN(reta_ent, RETA_ENTRY_MASK_Q(i));
		CSR_WRITE(sc, WMREG_RETA_Q(i), reta_reg);
	}

	rss_getkey((uint8_t *)rss_key);
	for (i = 0; i < RSSRK_NUM_REGS; i++)
		CSR_WRITE(sc, WMREG_RSSRK(i), rss_key[i]);

	if (sc->sc_type == WM_T_82574)
		mrqc = MRQC_ENABLE_RSS_MQ_82574;
	else
		mrqc = MRQC_ENABLE_RSS_MQ;

	/*
	 * MRQC_RSS_FIELD_IPV6_EX is not set because of an errata.
	 * See IPV6EXDIS bit in wm_initialize_hardware_bits().
	 */
	mrqc |= (MRQC_RSS_FIELD_IPV4 | MRQC_RSS_FIELD_IPV4_TCP);
	mrqc |= (MRQC_RSS_FIELD_IPV6 | MRQC_RSS_FIELD_IPV6_TCP);
#if 0
	mrqc |= (MRQC_RSS_FIELD_IPV4_UDP | MRQC_RSS_FIELD_IPV6_UDP);
	mrqc |= MRQC_RSS_FIELD_IPV6_UDP_EX;
#endif
	mrqc |= MRQC_RSS_FIELD_IPV6_TCP_EX;

	CSR_WRITE(sc, WMREG_MRQC, mrqc);
}

/*
 * Adjust TX and RX queue numbers which the system actulally uses.
 *
 * The numbers are affected by below parameters.
 *     - The nubmer of hardware queues
 *     - The number of MSI-X vectors (= "nvectors" argument)
 *     - ncpu
 */
static void
wm_adjust_qnum(struct wm_softc *sc, int nvectors)
{
	int hw_ntxqueues, hw_nrxqueues, hw_nqueues;

	if (nvectors < 2) {
		sc->sc_nqueues = 1;
		return;
	}

	switch (sc->sc_type) {
	case WM_T_82572:
		hw_ntxqueues = 2;
		hw_nrxqueues = 2;
		break;
	case WM_T_82574:
		hw_ntxqueues = 2;
		hw_nrxqueues = 2;
		break;
	case WM_T_82575:
		hw_ntxqueues = 4;
		hw_nrxqueues = 4;
		break;
	case WM_T_82576:
		hw_ntxqueues = 16;
		hw_nrxqueues = 16;
		break;
	case WM_T_82580:
	case WM_T_I350:
	case WM_T_I354:
		hw_ntxqueues = 8;
		hw_nrxqueues = 8;
		break;
	case WM_T_I210:
		hw_ntxqueues = 4;
		hw_nrxqueues = 4;
		break;
	case WM_T_I211:
		hw_ntxqueues = 2;
		hw_nrxqueues = 2;
		break;
		/*
		 * As below ethernet controllers does not support MSI-X,
		 * this driver let them not use multiqueue.
		 *     - WM_T_80003
		 *     - WM_T_ICH8
		 *     - WM_T_ICH9
		 *     - WM_T_ICH10
		 *     - WM_T_PCH
		 *     - WM_T_PCH2
		 *     - WM_T_PCH_LPT
		 */
	default:
		hw_ntxqueues = 1;
		hw_nrxqueues = 1;
		break;
	}

	hw_nqueues = uimin(hw_ntxqueues, hw_nrxqueues);

	/*
	 * As queues more than MSI-X vectors cannot improve scaling, we limit
	 * the number of queues used actually.
	 */
	if (nvectors < hw_nqueues + 1)
		sc->sc_nqueues = nvectors - 1;
	else
		sc->sc_nqueues = hw_nqueues;

	/*
	 * As queues more then cpus cannot improve scaling, we limit
	 * the number of queues used actually.
	 */
	if (ncpu < sc->sc_nqueues)
		sc->sc_nqueues = ncpu;
}

static inline bool
wm_is_using_msix(struct wm_softc *sc)
{

	return (sc->sc_nintrs > 1);
}

static inline bool
wm_is_using_multiqueue(struct wm_softc *sc)
{

	return (sc->sc_nqueues > 1);
}

static int
wm_softint_establish_queue(struct wm_softc *sc, int qidx, int intr_idx)
{
	struct wm_queue *wmq = &sc->sc_queue[qidx];

	wmq->wmq_id = qidx;
	wmq->wmq_intr_idx = intr_idx;
	wmq->wmq_si = softint_establish(SOFTINT_NET | WM_SOFTINT_FLAGS,
	    wm_handle_queue, wmq);
	if (wmq->wmq_si != NULL)
		return 0;

	aprint_error_dev(sc->sc_dev, "unable to establish queue[%d] handler\n",
	    wmq->wmq_id);
	pci_intr_disestablish(sc->sc_pc, sc->sc_ihs[wmq->wmq_intr_idx]);
	sc->sc_ihs[wmq->wmq_intr_idx] = NULL;
	return ENOMEM;
}

/*
 * Both single interrupt MSI and INTx can use this function.
 */
static int
wm_setup_legacy(struct wm_softc *sc)
{
	pci_chipset_tag_t pc = sc->sc_pc;
	const char *intrstr = NULL;
	char intrbuf[PCI_INTRSTR_LEN];
	int error;

	error = wm_alloc_txrx_queues(sc);
	if (error) {
		aprint_error_dev(sc->sc_dev, "cannot allocate queues %d\n",
		    error);
		return ENOMEM;
	}
	intrstr = pci_intr_string(pc, sc->sc_intrs[0], intrbuf,
	    sizeof(intrbuf));
#ifdef WM_MPSAFE
	pci_intr_setattr(pc, &sc->sc_intrs[0], PCI_INTR_MPSAFE, true);
#endif
	sc->sc_ihs[0] = pci_intr_establish_xname(pc, sc->sc_intrs[0],
	    IPL_NET, wm_intr_legacy, sc, device_xname(sc->sc_dev));
	if (sc->sc_ihs[0] == NULL) {
		aprint_error_dev(sc->sc_dev,"unable to establish %s\n",
		    (pci_intr_type(pc, sc->sc_intrs[0])
			== PCI_INTR_TYPE_MSI) ? "MSI" : "INTx");
		return ENOMEM;
	}

	aprint_normal_dev(sc->sc_dev, "interrupting at %s\n", intrstr);
	sc->sc_nintrs = 1;

	return wm_softint_establish_queue(sc, 0, 0);
}

static int
wm_setup_msix(struct wm_softc *sc)
{
	void *vih;
	kcpuset_t *affinity;
	int qidx, error, intr_idx, txrx_established;
	pci_chipset_tag_t pc = sc->sc_pc;
	const char *intrstr = NULL;
	char intrbuf[PCI_INTRSTR_LEN];
	char intr_xname[INTRDEVNAMEBUF];

	if (sc->sc_nqueues < ncpu) {
		/*
		 * To avoid other devices' interrupts, the affinity of Tx/Rx
		 * interrupts start from CPU#1.
		 */
		sc->sc_affinity_offset = 1;
	} else {
		/*
		 * In this case, this device use all CPUs. So, we unify
		 * affinitied cpu_index to msix vector number for readability.
		 */
		sc->sc_affinity_offset = 0;
	}

	error = wm_alloc_txrx_queues(sc);
	if (error) {
		aprint_error_dev(sc->sc_dev, "cannot allocate queues %d\n",
		    error);
		return ENOMEM;
	}

	kcpuset_create(&affinity, false);
	intr_idx = 0;

	/*
	 * TX and RX
	 */
	txrx_established = 0;
	for (qidx = 0; qidx < sc->sc_nqueues; qidx++) {
		struct wm_queue *wmq = &sc->sc_queue[qidx];
		int affinity_to = (sc->sc_affinity_offset + intr_idx) % ncpu;

		intrstr = pci_intr_string(pc, sc->sc_intrs[intr_idx], intrbuf,
		    sizeof(intrbuf));
#ifdef WM_MPSAFE
		pci_intr_setattr(pc, &sc->sc_intrs[intr_idx],
		    PCI_INTR_MPSAFE, true);
#endif
		memset(intr_xname, 0, sizeof(intr_xname));
		snprintf(intr_xname, sizeof(intr_xname), "%sTXRX%d",
		    device_xname(sc->sc_dev), qidx);
		vih = pci_intr_establish_xname(pc, sc->sc_intrs[intr_idx],
		    IPL_NET, wm_txrxintr_msix, wmq, intr_xname);
		if (vih == NULL) {
			aprint_error_dev(sc->sc_dev,
			    "unable to establish MSI-X(for TX and RX)%s%s\n",
			    intrstr ? " at " : "",
			    intrstr ? intrstr : "");

			goto fail;
		}
		kcpuset_zero(affinity);
		/* Round-robin affinity */
		kcpuset_set(affinity, affinity_to);
		error = interrupt_distribute(vih, affinity, NULL);
		if (error == 0) {
			aprint_normal_dev(sc->sc_dev,
			    "for TX and RX interrupting at %s affinity to %u\n",
			    intrstr, affinity_to);
		} else {
			aprint_normal_dev(sc->sc_dev,
			    "for TX and RX interrupting at %s\n", intrstr);
		}
		sc->sc_ihs[intr_idx] = vih;
		if (wm_softint_establish_queue(sc, qidx, intr_idx) != 0)
			goto fail;
		txrx_established++;
		intr_idx++;
	}

	/* LINK */
	intrstr = pci_intr_string(pc, sc->sc_intrs[intr_idx], intrbuf,
	    sizeof(intrbuf));
#ifdef WM_MPSAFE
	pci_intr_setattr(pc, &sc->sc_intrs[intr_idx], PCI_INTR_MPSAFE, true);
#endif
	memset(intr_xname, 0, sizeof(intr_xname));
	snprintf(intr_xname, sizeof(intr_xname), "%sLINK",
	    device_xname(sc->sc_dev));
	vih = pci_intr_establish_xname(pc, sc->sc_intrs[intr_idx],
	    IPL_NET, wm_linkintr_msix, sc, intr_xname);
	if (vih == NULL) {
		aprint_error_dev(sc->sc_dev,
		    "unable to establish MSI-X(for LINK)%s%s\n",
		    intrstr ? " at " : "",
		    intrstr ? intrstr : "");

		goto fail;
	}
	/* Keep default affinity to LINK interrupt */
	aprint_normal_dev(sc->sc_dev,
	    "for LINK interrupting at %s\n", intrstr);
	sc->sc_ihs[intr_idx] = vih;
	sc->sc_link_intr_idx = intr_idx;

	sc->sc_nintrs = sc->sc_nqueues + 1;
	kcpuset_destroy(affinity);
	return 0;

 fail:
	for (qidx = 0; qidx < txrx_established; qidx++) {
		struct wm_queue *wmq = &sc->sc_queue[qidx];
		pci_intr_disestablish(sc->sc_pc,sc->sc_ihs[wmq->wmq_intr_idx]);
		sc->sc_ihs[wmq->wmq_intr_idx] = NULL;
	}

	kcpuset_destroy(affinity);
	return ENOMEM;
}

static void
wm_unset_stopping_flags(struct wm_softc *sc)
{
	int i;

	KASSERT(WM_CORE_LOCKED(sc));

	/* Must unset stopping flags in ascending order. */
	for (i = 0; i < sc->sc_nqueues; i++) {
		struct wm_txqueue *txq = &sc->sc_queue[i].wmq_txq;
		struct wm_rxqueue *rxq = &sc->sc_queue[i].wmq_rxq;

		mutex_enter(txq->txq_lock);
		txq->txq_stopping = false;
		mutex_exit(txq->txq_lock);

		mutex_enter(rxq->rxq_lock);
		rxq->rxq_stopping = false;
		mutex_exit(rxq->rxq_lock);
	}

	sc->sc_core_stopping = false;
}

static void
wm_set_stopping_flags(struct wm_softc *sc)
{
	int i;

	KASSERT(WM_CORE_LOCKED(sc));

	sc->sc_core_stopping = true;

	/* Must set stopping flags in ascending order. */
	for (i = 0; i < sc->sc_nqueues; i++) {
		struct wm_rxqueue *rxq = &sc->sc_queue[i].wmq_rxq;
		struct wm_txqueue *txq = &sc->sc_queue[i].wmq_txq;

		mutex_enter(rxq->rxq_lock);
		rxq->rxq_stopping = true;
		mutex_exit(rxq->rxq_lock);

		mutex_enter(txq->txq_lock);
		txq->txq_stopping = true;
		mutex_exit(txq->txq_lock);
	}
}

/*
 * Write interrupt interval value to ITR or EITR
 */
static void
wm_itrs_writereg(struct wm_softc *sc, struct wm_queue *wmq)
{

	if (!wmq->wmq_set_itr)
		return;

	if ((sc->sc_flags & WM_F_NEWQUEUE) != 0) {
		uint32_t eitr = __SHIFTIN(wmq->wmq_itr, EITR_ITR_INT_MASK);

		/*
		 * 82575 doesn't have CNT_INGR field.
		 * So, overwrite counter field by software.
		 */
		if (sc->sc_type == WM_T_82575)
			eitr |= __SHIFTIN(wmq->wmq_itr, EITR_COUNTER_MASK_82575);
		else
			eitr |= EITR_CNT_INGR;

		CSR_WRITE(sc, WMREG_EITR(wmq->wmq_intr_idx), eitr);
	} else if (sc->sc_type == WM_T_82574 && wm_is_using_msix(sc)) {
		/*
		 * 82574 has both ITR and EITR. SET EITR when we use
		 * the multi queue function with MSI-X.
		 */
		CSR_WRITE(sc, WMREG_EITR_82574(wmq->wmq_intr_idx),
		    wmq->wmq_itr & EITR_ITR_INT_MASK_82574);
	} else {
		KASSERT(wmq->wmq_id == 0);
		CSR_WRITE(sc, WMREG_ITR, wmq->wmq_itr);
	}

	wmq->wmq_set_itr = false;
}

/*
 * TODO
 * Below dynamic calculation of itr is almost the same as linux igb,
 * however it does not fit to wm(4). So, we will have been disable AIM
 * until we will find appropriate calculation of itr.
 */
/*
 * calculate interrupt interval value to be going to write register in
 * wm_itrs_writereg(). This function does not write ITR/EITR register.
 */
static void
wm_itrs_calculate(struct wm_softc *sc, struct wm_queue *wmq)
{
#ifdef NOTYET
	struct wm_rxqueue *rxq = &wmq->wmq_rxq;
	struct wm_txqueue *txq = &wmq->wmq_txq;
	uint32_t avg_size = 0;
	uint32_t new_itr;

	if (rxq->rxq_packets)
		avg_size =  rxq->rxq_bytes / rxq->rxq_packets;
	if (txq->txq_packets)
		avg_size = uimax(avg_size, txq->txq_bytes / txq->txq_packets);

	if (avg_size == 0) {
		new_itr = 450; /* restore default value */
		goto out;
	}

	/* Add 24 bytes to size to account for CRC, preamble, and gap */
	avg_size += 24;

	/* Don't starve jumbo frames */
	avg_size = uimin(avg_size, 3000);

	/* Give a little boost to mid-size frames */
	if ((avg_size > 300) && (avg_size < 1200))
		new_itr = avg_size / 3;
	else
		new_itr = avg_size / 2;

out:
	/*
	 * The usage of 82574 and 82575 EITR is different from otther NEWQUEUE
	 * controllers. See sc->sc_itr_init setting in wm_init_locked().
	 */
	if ((sc->sc_flags & WM_F_NEWQUEUE) == 0 || sc->sc_type != WM_T_82575)
		new_itr *= 4;

	if (new_itr != wmq->wmq_itr) {
		wmq->wmq_itr = new_itr;
		wmq->wmq_set_itr = true;
	} else
		wmq->wmq_set_itr = false;

	rxq->rxq_packets = 0;
	rxq->rxq_bytes = 0;
	txq->txq_packets = 0;
	txq->txq_bytes = 0;
#endif
}

static void
wm_init_sysctls(struct wm_softc *sc)
{
	struct sysctllog **log;
	const struct sysctlnode *rnode, *qnode, *cnode;
	int i, rv;
	const char *dvname;

	log = &sc->sc_sysctllog;
	dvname = device_xname(sc->sc_dev);

	rv = sysctl_createv(log, 0, NULL, &rnode,
	    0, CTLTYPE_NODE, dvname,
	    SYSCTL_DESCR("wm information and settings"),
	    NULL, 0, NULL, 0, CTL_HW, CTL_CREATE, CTL_EOL);
	if (rv != 0)
		goto err;

	rv = sysctl_createv(log, 0, &rnode, &cnode, CTLFLAG_READWRITE,
	    CTLTYPE_BOOL, "txrx_workqueue", SYSCTL_DESCR("Use workqueue for packet processing"),
	    NULL, 0, &sc->sc_txrx_use_workqueue, 0, CTL_CREATE, CTL_EOL);
	if (rv != 0)
		goto teardown;

<<<<<<< HEAD
=======
	for (i = 0; i < sc->sc_nqueues; i++) {
		struct wm_queue *wmq = &sc->sc_queue[i];
		struct wm_txqueue *txq = &wmq->wmq_txq;
		struct wm_rxqueue *rxq = &wmq->wmq_rxq;

		snprintf(sc->sc_queue[i].sysctlname,
		    sizeof(sc->sc_queue[i].sysctlname), "q%d", i);

		if (sysctl_createv(log, 0, &rnode, &qnode,
		    0, CTLTYPE_NODE,
		    sc->sc_queue[i].sysctlname, SYSCTL_DESCR("Queue Name"),
		    NULL, 0, NULL, 0, CTL_CREATE, CTL_EOL) != 0)
			break;
		if (sysctl_createv(log, 0, &qnode, &cnode,
		    CTLFLAG_READONLY, CTLTYPE_INT,
		    "txq_free", SYSCTL_DESCR("TX queue free"),
		    NULL, 0, &txq->txq_free,
		    0, CTL_CREATE, CTL_EOL) != 0)
			break;
		if (sysctl_createv(log, 0, &qnode, &cnode,
		    CTLFLAG_READONLY, CTLTYPE_INT,
		    "txq_next", SYSCTL_DESCR("TX queue next"),
		    NULL, 0, &txq->txq_next,
		    0, CTL_CREATE, CTL_EOL) != 0)
			break;

		if (sysctl_createv(log, 0, &qnode, &cnode,
		    CTLFLAG_READONLY, CTLTYPE_INT,
		    "rxq_ptr", SYSCTL_DESCR("RX queue pointer"),
		    NULL, 0, &rxq->rxq_ptr,
		    0, CTL_CREATE, CTL_EOL) != 0)
			break;
	}

>>>>>>> ba48e27f
#ifdef WM_DEBUG
	rv = sysctl_createv(log, 0, &rnode, &cnode, CTLFLAG_READWRITE,
	    CTLTYPE_INT, "debug_flags",
	    SYSCTL_DESCR(
		    "Debug flags:\n"	\
		    "\t0x01 LINK\n"	\
		    "\t0x02 TX\n"	\
		    "\t0x04 RX\n"	\
		    "\t0x08 GMII\n"	\
		    "\t0x10 MANAGE\n"	\
		    "\t0x20 NVM\n"	\
		    "\t0x40 INIT\n"	\
		    "\t0x80 LOCK"),
	    wm_sysctl_debug, 0, (void *)sc, 0, CTL_CREATE, CTL_EOL);
	if (rv != 0)
		goto teardown;
#endif

	return;

teardown:
	sysctl_teardown(log);
err:
	sc->sc_sysctllog = NULL;
	device_printf(sc->sc_dev, "%s: sysctl_createv failed, rv = %d\n",
	    __func__, rv);
}

/*
 * wm_init:		[ifnet interface function]
 *
 *	Initialize the interface.
 */
static int
wm_init(struct ifnet *ifp)
{
	struct wm_softc *sc = ifp->if_softc;
	int ret;

	WM_CORE_LOCK(sc);
	ret = wm_init_locked(ifp);
	WM_CORE_UNLOCK(sc);

	return ret;
}

static int
wm_init_locked(struct ifnet *ifp)
{
	struct wm_softc *sc = ifp->if_softc;
	struct ethercom *ec = &sc->sc_ethercom;
	int i, j, trynum, error = 0;
	uint32_t reg, sfp_mask = 0;

	DPRINTF(sc, WM_DEBUG_INIT, ("%s: %s called\n",
		device_xname(sc->sc_dev), __func__));
	KASSERT(WM_CORE_LOCKED(sc));

	/*
	 * *_HDR_ALIGNED_P is constant 1 if __NO_STRICT_ALIGMENT is set.
	 * There is a small but measurable benefit to avoiding the adjusment
	 * of the descriptor so that the headers are aligned, for normal mtu,
	 * on such platforms.  One possibility is that the DMA itself is
	 * slightly more efficient if the front of the entire packet (instead
	 * of the front of the headers) is aligned.
	 *
	 * Note we must always set align_tweak to 0 if we are using
	 * jumbo frames.
	 */
#ifdef __NO_STRICT_ALIGNMENT
	sc->sc_align_tweak = 0;
#else
	if ((ifp->if_mtu + ETHER_HDR_LEN + ETHER_CRC_LEN) > (MCLBYTES - 2))
		sc->sc_align_tweak = 0;
	else
		sc->sc_align_tweak = 2;
#endif /* __NO_STRICT_ALIGNMENT */

	/* Cancel any pending I/O. */
	wm_stop_locked(ifp, false, false);

	/* Update statistics before reset */
	if_statadd2(ifp, if_collisions, CSR_READ(sc, WMREG_COLC),
	    if_ierrors, CSR_READ(sc, WMREG_RXERRC));

	/* PCH_SPT hardware workaround */
	if (sc->sc_type == WM_T_PCH_SPT)
		wm_flush_desc_rings(sc);

	/* Reset the chip to a known state. */
	wm_reset(sc);

	/*
	 * AMT based hardware can now take control from firmware
	 * Do this after reset.
	 */
	if ((sc->sc_flags & WM_F_HAS_AMT) != 0)
		wm_get_hw_control(sc);

	if ((sc->sc_type >= WM_T_PCH_SPT) &&
	    pci_intr_type(sc->sc_pc, sc->sc_intrs[0]) == PCI_INTR_TYPE_INTX)
		wm_legacy_irq_quirk_spt(sc);

	/* Init hardware bits */
	wm_initialize_hardware_bits(sc);

	/* Reset the PHY. */
	if (sc->sc_flags & WM_F_HAS_MII)
		wm_gmii_reset(sc);

	if (sc->sc_type >= WM_T_ICH8) {
		reg = CSR_READ(sc, WMREG_GCR);
		/*
		 * ICH8 No-snoop bits are opposite polarity. Set to snoop by
		 * default after reset.
		 */
		if (sc->sc_type == WM_T_ICH8)
			reg |= GCR_NO_SNOOP_ALL;
		else
			reg &= ~GCR_NO_SNOOP_ALL;
		CSR_WRITE(sc, WMREG_GCR, reg);
	}

	if ((sc->sc_type >= WM_T_ICH8)
	    || (sc->sc_pcidevid == PCI_PRODUCT_INTEL_82546GB_QUAD_COPPER)
	    || (sc->sc_pcidevid == PCI_PRODUCT_INTEL_82546GB_QUAD_COPPER_KSP3)) {

		reg = CSR_READ(sc, WMREG_CTRL_EXT);
		reg |= CTRL_EXT_RO_DIS;
		CSR_WRITE(sc, WMREG_CTRL_EXT, reg);
	}

	/* Calculate (E)ITR value */
	if ((sc->sc_flags & WM_F_NEWQUEUE) != 0 && sc->sc_type != WM_T_82575) {
		/*
		 * For NEWQUEUE's EITR (except for 82575).
		 * 82575's EITR should be set same throttling value as other
		 * old controllers' ITR because the interrupt/sec calculation
		 * is the same, that is, 1,000,000,000 / (N * 256).
		 *
		 * 82574's EITR should be set same throttling value as ITR.
		 *
		 * For N interrupts/sec, set this value to:
		 * 1,000,000 / N in contrast to ITR throttoling value.
		 */
		sc->sc_itr_init = 450;
	} else if (sc->sc_type >= WM_T_82543) {
		/*
		 * Set up the interrupt throttling register (units of 256ns)
		 * Note that a footnote in Intel's documentation says this
		 * ticker runs at 1/4 the rate when the chip is in 100Mbit
		 * or 10Mbit mode.  Empirically, it appears to be the case
		 * that that is also true for the 1024ns units of the other
		 * interrupt-related timer registers -- so, really, we ought
		 * to divide this value by 4 when the link speed is low.
		 *
		 * XXX implement this division at link speed change!
		 */

		/*
		 * For N interrupts/sec, set this value to:
		 * 1,000,000,000 / (N * 256).  Note that we set the
		 * absolute and packet timer values to this value
		 * divided by 4 to get "simple timer" behavior.
		 */
		sc->sc_itr_init = 1500;		/* 2604 ints/sec */
	}

	error = wm_init_txrx_queues(sc);
	if (error)
		goto out;

	if (((sc->sc_flags & WM_F_SGMII) == 0) &&
	    (sc->sc_mediatype == WM_MEDIATYPE_SERDES) &&
	    (sc->sc_type >= WM_T_82575))
		wm_serdes_power_up_link_82575(sc);

	/* Clear out the VLAN table -- we don't use it (yet). */
	CSR_WRITE(sc, WMREG_VET, 0);
	if ((sc->sc_type == WM_T_I350) || (sc->sc_type == WM_T_I354))
		trynum = 10; /* Due to hw errata */
	else
		trynum = 1;
	for (i = 0; i < WM_VLAN_TABSIZE; i++)
		for (j = 0; j < trynum; j++)
			CSR_WRITE(sc, WMREG_VFTA + (i << 2), 0);

	/*
	 * Set up flow-control parameters.
	 *
	 * XXX Values could probably stand some tuning.
	 */
	if ((sc->sc_type != WM_T_ICH8) && (sc->sc_type != WM_T_ICH9)
	    && (sc->sc_type != WM_T_ICH10) && (sc->sc_type != WM_T_PCH)
	    && (sc->sc_type != WM_T_PCH2) && (sc->sc_type != WM_T_PCH_LPT)
	    && (sc->sc_type != WM_T_PCH_SPT) && (sc->sc_type != WM_T_PCH_CNP)){
		CSR_WRITE(sc, WMREG_FCAL, FCAL_CONST);
		CSR_WRITE(sc, WMREG_FCAH, FCAH_CONST);
		CSR_WRITE(sc, WMREG_FCT, ETHERTYPE_FLOWCONTROL);
	}

	sc->sc_fcrtl = FCRTL_DFLT;
	if (sc->sc_type < WM_T_82543) {
		CSR_WRITE(sc, WMREG_OLD_FCRTH, FCRTH_DFLT);
		CSR_WRITE(sc, WMREG_OLD_FCRTL, sc->sc_fcrtl);
	} else {
		CSR_WRITE(sc, WMREG_FCRTH, FCRTH_DFLT);
		CSR_WRITE(sc, WMREG_FCRTL, sc->sc_fcrtl);
	}

	if (sc->sc_type == WM_T_80003)
		CSR_WRITE(sc, WMREG_FCTTV, 0xffff);
	else
		CSR_WRITE(sc, WMREG_FCTTV, FCTTV_DFLT);

	/* Writes the control register. */
	wm_set_vlan(sc);

	if (sc->sc_flags & WM_F_HAS_MII) {
		uint16_t kmreg;

		switch (sc->sc_type) {
		case WM_T_80003:
		case WM_T_ICH8:
		case WM_T_ICH9:
		case WM_T_ICH10:
		case WM_T_PCH:
		case WM_T_PCH2:
		case WM_T_PCH_LPT:
		case WM_T_PCH_SPT:
		case WM_T_PCH_CNP:
			/*
			 * Set the mac to wait the maximum time between each
			 * iteration and increase the max iterations when
			 * polling the phy; this fixes erroneous timeouts at
			 * 10Mbps.
			 */
			wm_kmrn_writereg(sc, KUMCTRLSTA_OFFSET_TIMEOUTS,
			    0xFFFF);
			wm_kmrn_readreg(sc, KUMCTRLSTA_OFFSET_INB_PARAM,
			    &kmreg);
			kmreg |= 0x3F;
			wm_kmrn_writereg(sc, KUMCTRLSTA_OFFSET_INB_PARAM,
			    kmreg);
			break;
		default:
			break;
		}

		if (sc->sc_type == WM_T_80003) {
			reg = CSR_READ(sc, WMREG_CTRL_EXT);
			reg &= ~CTRL_EXT_LINK_MODE_MASK;
			CSR_WRITE(sc, WMREG_CTRL_EXT, reg);

			/* Bypass RX and TX FIFO's */
			wm_kmrn_writereg(sc, KUMCTRLSTA_OFFSET_FIFO_CTRL,
			    KUMCTRLSTA_FIFO_CTRL_RX_BYPASS
			    | KUMCTRLSTA_FIFO_CTRL_TX_BYPASS);
			wm_kmrn_writereg(sc, KUMCTRLSTA_OFFSET_INB_CTRL,
			    KUMCTRLSTA_INB_CTRL_DIS_PADDING |
			    KUMCTRLSTA_INB_CTRL_LINK_TMOUT_DFLT);
		}
	}
#if 0
	CSR_WRITE(sc, WMREG_CTRL_EXT, sc->sc_ctrl_ext);
#endif

	/* Set up checksum offload parameters. */
	reg = CSR_READ(sc, WMREG_RXCSUM);
	reg &= ~(RXCSUM_IPOFL | RXCSUM_IPV6OFL | RXCSUM_TUOFL);
	if (ifp->if_capenable & IFCAP_CSUM_IPv4_Rx)
		reg |= RXCSUM_IPOFL;
	if (ifp->if_capenable & (IFCAP_CSUM_TCPv4_Rx | IFCAP_CSUM_UDPv4_Rx))
		reg |= RXCSUM_IPOFL | RXCSUM_TUOFL;
	if (ifp->if_capenable & (IFCAP_CSUM_TCPv6_Rx | IFCAP_CSUM_UDPv6_Rx))
		reg |= RXCSUM_IPV6OFL | RXCSUM_TUOFL;
	CSR_WRITE(sc, WMREG_RXCSUM, reg);

	/* Set registers about MSI-X */
	if (wm_is_using_msix(sc)) {
		uint32_t ivar, qintr_idx;
		struct wm_queue *wmq;
		unsigned int qid;

		if (sc->sc_type == WM_T_82575) {
			/* Interrupt control */
			reg = CSR_READ(sc, WMREG_CTRL_EXT);
			reg |= CTRL_EXT_PBA | CTRL_EXT_EIAME | CTRL_EXT_NSICR;
			CSR_WRITE(sc, WMREG_CTRL_EXT, reg);

			/* TX and RX */
			for (i = 0; i < sc->sc_nqueues; i++) {
				wmq = &sc->sc_queue[i];
				CSR_WRITE(sc, WMREG_MSIXBM(wmq->wmq_intr_idx),
				    EITR_TX_QUEUE(wmq->wmq_id)
				    | EITR_RX_QUEUE(wmq->wmq_id));
			}
			/* Link status */
			CSR_WRITE(sc, WMREG_MSIXBM(sc->sc_link_intr_idx),
			    EITR_OTHER);
		} else if (sc->sc_type == WM_T_82574) {
			/* Interrupt control */
			reg = CSR_READ(sc, WMREG_CTRL_EXT);
			reg |= CTRL_EXT_PBA | CTRL_EXT_EIAME;
			CSR_WRITE(sc, WMREG_CTRL_EXT, reg);

			/*
			 * Workaround issue with spurious interrupts
			 * in MSI-X mode.
			 * At wm_initialize_hardware_bits(), sc_nintrs has not
			 * initialized yet. So re-initialize WMREG_RFCTL here.
			 */
			reg = CSR_READ(sc, WMREG_RFCTL);
			reg |= WMREG_RFCTL_ACKDIS;
			CSR_WRITE(sc, WMREG_RFCTL, reg);

			ivar = 0;
			/* TX and RX */
			for (i = 0; i < sc->sc_nqueues; i++) {
				wmq = &sc->sc_queue[i];
				qid = wmq->wmq_id;
				qintr_idx = wmq->wmq_intr_idx;

				ivar |= __SHIFTIN((IVAR_VALID_82574|qintr_idx),
				    IVAR_TX_MASK_Q_82574(qid));
				ivar |= __SHIFTIN((IVAR_VALID_82574|qintr_idx),
				    IVAR_RX_MASK_Q_82574(qid));
			}
			/* Link status */
			ivar |= __SHIFTIN((IVAR_VALID_82574
				| sc->sc_link_intr_idx), IVAR_OTHER_MASK);
			CSR_WRITE(sc, WMREG_IVAR, ivar | IVAR_INT_ON_ALL_WB);
		} else {
			/* Interrupt control */
			CSR_WRITE(sc, WMREG_GPIE, GPIE_NSICR | GPIE_MULTI_MSIX
			    | GPIE_EIAME | GPIE_PBA);

			switch (sc->sc_type) {
			case WM_T_82580:
			case WM_T_I350:
			case WM_T_I354:
			case WM_T_I210:
			case WM_T_I211:
				/* TX and RX */
				for (i = 0; i < sc->sc_nqueues; i++) {
					wmq = &sc->sc_queue[i];
					qid = wmq->wmq_id;
					qintr_idx = wmq->wmq_intr_idx;

					ivar = CSR_READ(sc, WMREG_IVAR_Q(qid));
					ivar &= ~IVAR_TX_MASK_Q(qid);
					ivar |= __SHIFTIN((qintr_idx
						| IVAR_VALID),
					    IVAR_TX_MASK_Q(qid));
					ivar &= ~IVAR_RX_MASK_Q(qid);
					ivar |= __SHIFTIN((qintr_idx
						| IVAR_VALID),
					    IVAR_RX_MASK_Q(qid));
					CSR_WRITE(sc, WMREG_IVAR_Q(qid), ivar);
				}
				break;
			case WM_T_82576:
				/* TX and RX */
				for (i = 0; i < sc->sc_nqueues; i++) {
					wmq = &sc->sc_queue[i];
					qid = wmq->wmq_id;
					qintr_idx = wmq->wmq_intr_idx;

					ivar = CSR_READ(sc,
					    WMREG_IVAR_Q_82576(qid));
					ivar &= ~IVAR_TX_MASK_Q_82576(qid);
					ivar |= __SHIFTIN((qintr_idx
						| IVAR_VALID),
					    IVAR_TX_MASK_Q_82576(qid));
					ivar &= ~IVAR_RX_MASK_Q_82576(qid);
					ivar |= __SHIFTIN((qintr_idx
						| IVAR_VALID),
					    IVAR_RX_MASK_Q_82576(qid));
					CSR_WRITE(sc, WMREG_IVAR_Q_82576(qid),
					    ivar);
				}
				break;
			default:
				break;
			}

			/* Link status */
			ivar = __SHIFTIN((sc->sc_link_intr_idx | IVAR_VALID),
			    IVAR_MISC_OTHER);
			CSR_WRITE(sc, WMREG_IVAR_MISC, ivar);
		}

		if (wm_is_using_multiqueue(sc)) {
			wm_init_rss(sc);

			/*
			** NOTE: Receive Full-Packet Checksum Offload
			** is mutually exclusive with Multiqueue. However
			** this is not the same as TCP/IP checksums which
			** still work.
			*/
			reg = CSR_READ(sc, WMREG_RXCSUM);
			reg |= RXCSUM_PCSD;
			CSR_WRITE(sc, WMREG_RXCSUM, reg);
		}
	}

	/* Set up the interrupt registers. */
	CSR_WRITE(sc, WMREG_IMC, 0xffffffffU);

	/* Enable SFP module insertion interrupt if it's required */
	if ((sc->sc_flags & WM_F_SFP) != 0) {
		sc->sc_ctrl |= CTRL_EXTLINK_EN;
		CSR_WRITE(sc, WMREG_CTRL, sc->sc_ctrl);
		sfp_mask = ICR_GPI(0);
	}

	if (wm_is_using_msix(sc)) {
		uint32_t mask;
		struct wm_queue *wmq;

		switch (sc->sc_type) {
		case WM_T_82574:
			mask = 0;
			for (i = 0; i < sc->sc_nqueues; i++) {
				wmq = &sc->sc_queue[i];
				mask |= ICR_TXQ(wmq->wmq_id);
				mask |= ICR_RXQ(wmq->wmq_id);
			}
			mask |= ICR_OTHER;
			CSR_WRITE(sc, WMREG_EIAC_82574, mask);
			CSR_WRITE(sc, WMREG_IMS, mask | ICR_LSC);
			break;
		default:
			if (sc->sc_type == WM_T_82575) {
				mask = 0;
				for (i = 0; i < sc->sc_nqueues; i++) {
					wmq = &sc->sc_queue[i];
					mask |= EITR_TX_QUEUE(wmq->wmq_id);
					mask |= EITR_RX_QUEUE(wmq->wmq_id);
				}
				mask |= EITR_OTHER;
			} else {
				mask = 0;
				for (i = 0; i < sc->sc_nqueues; i++) {
					wmq = &sc->sc_queue[i];
					mask |= 1 << wmq->wmq_intr_idx;
				}
				mask |= 1 << sc->sc_link_intr_idx;
			}
			CSR_WRITE(sc, WMREG_EIAC, mask);
			CSR_WRITE(sc, WMREG_EIAM, mask);
			CSR_WRITE(sc, WMREG_EIMS, mask);

			/* For other interrupts */
			CSR_WRITE(sc, WMREG_IMS, ICR_LSC | sfp_mask);
			break;
		}
	} else {
		sc->sc_icr = ICR_TXDW | ICR_LSC | ICR_RXSEQ | ICR_RXDMT0 |
		    ICR_RXO | ICR_RXT0 | sfp_mask;
		CSR_WRITE(sc, WMREG_IMS, sc->sc_icr);
	}

	/* Set up the inter-packet gap. */
	CSR_WRITE(sc, WMREG_TIPG, sc->sc_tipg);

	if (sc->sc_type >= WM_T_82543) {
		for (int qidx = 0; qidx < sc->sc_nqueues; qidx++) {
			struct wm_queue *wmq = &sc->sc_queue[qidx];
			wm_itrs_writereg(sc, wmq);
		}
		/*
		 * Link interrupts occur much less than TX
		 * interrupts and RX interrupts. So, we don't
		 * tune EINTR(WM_MSIX_LINKINTR_IDX) value like
		 * FreeBSD's if_igb.
		 */
	}

	/* Set the VLAN ethernetype. */
	CSR_WRITE(sc, WMREG_VET, ETHERTYPE_VLAN);

	/*
	 * Set up the transmit control register; we start out with
	 * a collision distance suitable for FDX, but update it whe
	 * we resolve the media type.
	 */
	sc->sc_tctl = TCTL_EN | TCTL_PSP | TCTL_RTLC
	    | TCTL_CT(TX_COLLISION_THRESHOLD)
	    | TCTL_COLD(TX_COLLISION_DISTANCE_FDX);
	if (sc->sc_type >= WM_T_82571)
		sc->sc_tctl |= TCTL_MULR;
	CSR_WRITE(sc, WMREG_TCTL, sc->sc_tctl);

	if ((sc->sc_flags & WM_F_NEWQUEUE) != 0) {
		/* Write TDT after TCTL.EN is set. See the document. */
		CSR_WRITE(sc, WMREG_TDT(0), 0);
	}

	if (sc->sc_type == WM_T_80003) {
		reg = CSR_READ(sc, WMREG_TCTL_EXT);
		reg &= ~TCTL_EXT_GCEX_MASK;
		reg |= DEFAULT_80003ES2LAN_TCTL_EXT_GCEX;
		CSR_WRITE(sc, WMREG_TCTL_EXT, reg);
	}

	/* Set the media. */
	if ((error = mii_ifmedia_change(&sc->sc_mii)) != 0)
		goto out;

	/* Configure for OS presence */
	wm_init_manageability(sc);

	/*
	 * Set up the receive control register; we actually program the
	 * register when we set the receive filter. Use multicast address
	 * offset type 0.
	 *
	 * Only the i82544 has the ability to strip the incoming CRC, so we
	 * don't enable that feature.
	 */
	sc->sc_mchash_type = 0;
	sc->sc_rctl = RCTL_EN | RCTL_LBM_NONE | RCTL_RDMTS_1_2 | RCTL_DPF
	    | __SHIFTIN(sc->sc_mchash_type, RCTL_MO);

	/* 82574 use one buffer extended Rx descriptor. */
	if (sc->sc_type == WM_T_82574)
		sc->sc_rctl |= RCTL_DTYP_ONEBUF;

	if ((sc->sc_flags & WM_F_CRC_STRIP) != 0)
		sc->sc_rctl |= RCTL_SECRC;

	if (((ec->ec_capabilities & ETHERCAP_JUMBO_MTU) != 0)
	    && (ifp->if_mtu > ETHERMTU)) {
		sc->sc_rctl |= RCTL_LPE;
		if ((sc->sc_flags & WM_F_NEWQUEUE) != 0)
			CSR_WRITE(sc, WMREG_RLPML, ETHER_MAX_LEN_JUMBO);
	}

	if (MCLBYTES == 2048)
		sc->sc_rctl |= RCTL_2k;
	else {
		if (sc->sc_type >= WM_T_82543) {
			switch (MCLBYTES) {
			case 4096:
				sc->sc_rctl |= RCTL_BSEX | RCTL_BSEX_4k;
				break;
			case 8192:
				sc->sc_rctl |= RCTL_BSEX | RCTL_BSEX_8k;
				break;
			case 16384:
				sc->sc_rctl |= RCTL_BSEX | RCTL_BSEX_16k;
				break;
			default:
				panic("wm_init: MCLBYTES %d unsupported",
				    MCLBYTES);
				break;
			}
		} else
			panic("wm_init: i82542 requires MCLBYTES = 2048");
	}

	/* Enable ECC */
	switch (sc->sc_type) {
	case WM_T_82571:
		reg = CSR_READ(sc, WMREG_PBA_ECC);
		reg |= PBA_ECC_CORR_EN;
		CSR_WRITE(sc, WMREG_PBA_ECC, reg);
		break;
	case WM_T_PCH_LPT:
	case WM_T_PCH_SPT:
	case WM_T_PCH_CNP:
		reg = CSR_READ(sc, WMREG_PBECCSTS);
		reg |= PBECCSTS_UNCORR_ECC_ENABLE;
		CSR_WRITE(sc, WMREG_PBECCSTS, reg);

		sc->sc_ctrl |= CTRL_MEHE;
		CSR_WRITE(sc, WMREG_CTRL, sc->sc_ctrl);
		break;
	default:
		break;
	}

	/*
	 * Set the receive filter.
	 *
	 * For 82575 and 82576, the RX descriptors must be initialized after
	 * the setting of RCTL.EN in wm_set_filter()
	 */
	wm_set_filter(sc);

	/* On 575 and later set RDT only if RX enabled */
	if ((sc->sc_flags & WM_F_NEWQUEUE) != 0) {
		int qidx;
		for (qidx = 0; qidx < sc->sc_nqueues; qidx++) {
			struct wm_rxqueue *rxq = &sc->sc_queue[qidx].wmq_rxq;
			for (i = 0; i < WM_NRXDESC; i++) {
				mutex_enter(rxq->rxq_lock);
				wm_init_rxdesc(rxq, i);
				mutex_exit(rxq->rxq_lock);

			}
		}
	}

	wm_unset_stopping_flags(sc);

	/* Start the one second link check clock. */
	callout_schedule(&sc->sc_tick_ch, hz);

	/* ...all done! */
	ifp->if_flags |= IFF_RUNNING;

 out:
	/* Save last flags for the callback */
	sc->sc_if_flags = ifp->if_flags;
	sc->sc_ec_capenable = ec->ec_capenable;
	if (error)
		log(LOG_ERR, "%s: interface not running\n",
		    device_xname(sc->sc_dev));
	return error;
}

/*
 * wm_stop:		[ifnet interface function]
 *
 *	Stop transmission on the interface.
 */
static void
wm_stop(struct ifnet *ifp, int disable)
{
	struct wm_softc *sc = ifp->if_softc;

	ASSERT_SLEEPABLE();

	WM_CORE_LOCK(sc);
	wm_stop_locked(ifp, disable ? true : false, true);
	WM_CORE_UNLOCK(sc);

	/*
	 * After wm_set_stopping_flags(), it is guaranteed
	 * wm_handle_queue_work() does not call workqueue_enqueue().
	 * However, workqueue_wait() cannot call in wm_stop_locked()
	 * because it can sleep...
	 * so, call workqueue_wait() here.
	 */
	for (int i = 0; i < sc->sc_nqueues; i++)
		workqueue_wait(sc->sc_queue_wq, &sc->sc_queue[i].wmq_cookie);
}

static void
wm_stop_locked(struct ifnet *ifp, bool disable, bool wait)
{
	struct wm_softc *sc = ifp->if_softc;
	struct wm_txsoft *txs;
	int i, qidx;

	DPRINTF(sc, WM_DEBUG_INIT, ("%s: %s called\n",
		device_xname(sc->sc_dev), __func__));
	KASSERT(WM_CORE_LOCKED(sc));

	wm_set_stopping_flags(sc);

	if (sc->sc_flags & WM_F_HAS_MII) {
		/* Down the MII. */
		mii_down(&sc->sc_mii);
	} else {
#if 0
		/* Should we clear PHY's status properly? */
		wm_reset(sc);
#endif
	}

	/* Stop the transmit and receive processes. */
	CSR_WRITE(sc, WMREG_TCTL, 0);
	CSR_WRITE(sc, WMREG_RCTL, 0);
	sc->sc_rctl &= ~RCTL_EN;

	/*
	 * Clear the interrupt mask to ensure the device cannot assert its
	 * interrupt line.
	 * Clear sc->sc_icr to ensure wm_intr_legacy() makes no attempt to
	 * service any currently pending or shared interrupt.
	 */
	CSR_WRITE(sc, WMREG_IMC, 0xffffffffU);
	sc->sc_icr = 0;
	if (wm_is_using_msix(sc)) {
		if (sc->sc_type != WM_T_82574) {
			CSR_WRITE(sc, WMREG_EIMC, 0xffffffffU);
			CSR_WRITE(sc, WMREG_EIAC, 0);
		} else
			CSR_WRITE(sc, WMREG_EIAC_82574, 0);
	}

	/*
	 * Stop callouts after interrupts are disabled; if we have
	 * to wait for them, we will be releasing the CORE_LOCK
	 * briefly, which will unblock interrupts on the current CPU.
	 */

	/* Stop the one second clock. */
	if (wait)
		callout_halt(&sc->sc_tick_ch, sc->sc_core_lock);
	else
		callout_stop(&sc->sc_tick_ch);

	/* Stop the 82547 Tx FIFO stall check timer. */
	if (sc->sc_type == WM_T_82547) {
		if (wait)
			callout_halt(&sc->sc_txfifo_ch, sc->sc_core_lock);
		else
			callout_stop(&sc->sc_txfifo_ch);
	}

	/* Release any queued transmit buffers. */
	for (qidx = 0; qidx < sc->sc_nqueues; qidx++) {
		struct wm_queue *wmq = &sc->sc_queue[qidx];
		struct wm_txqueue *txq = &wmq->wmq_txq;
		struct mbuf *m;

		mutex_enter(txq->txq_lock);
		txq->txq_sending = false; /* Ensure watchdog disabled */
		for (i = 0; i < WM_TXQUEUELEN(txq); i++) {
			txs = &txq->txq_soft[i];
			if (txs->txs_mbuf != NULL) {
				bus_dmamap_unload(sc->sc_dmat,txs->txs_dmamap);
				m_freem(txs->txs_mbuf);
				txs->txs_mbuf = NULL;
			}
		}
		/* Drain txq_interq */
		while ((m = pcq_get(txq->txq_interq)) != NULL)
			m_freem(m);
		mutex_exit(txq->txq_lock);
	}

	/* Mark the interface as down and cancel the watchdog timer. */
	ifp->if_flags &= ~IFF_RUNNING;

	if (disable) {
		for (i = 0; i < sc->sc_nqueues; i++) {
			struct wm_rxqueue *rxq = &sc->sc_queue[i].wmq_rxq;
			mutex_enter(rxq->rxq_lock);
			wm_rxdrain(rxq);
			mutex_exit(rxq->rxq_lock);
		}
	}

#if 0 /* notyet */
	if (sc->sc_type >= WM_T_82544)
		CSR_WRITE(sc, WMREG_WUC, 0);
#endif
}

static void
wm_dump_mbuf_chain(struct wm_softc *sc, struct mbuf *m0)
{
	struct mbuf *m;
	int i;

	log(LOG_DEBUG, "%s: mbuf chain:\n", device_xname(sc->sc_dev));
	for (m = m0, i = 0; m != NULL; m = m->m_next, i++)
		log(LOG_DEBUG, "%s:\tm_data = %p, m_len = %d, "
		    "m_flags = 0x%08x\n", device_xname(sc->sc_dev),
		    m->m_data, m->m_len, m->m_flags);
	log(LOG_DEBUG, "%s:\t%d mbuf%s in chain\n", device_xname(sc->sc_dev),
	    i, i == 1 ? "" : "s");
}

/*
 * wm_82547_txfifo_stall:
 *
 *	Callout used to wait for the 82547 Tx FIFO to drain,
 *	reset the FIFO pointers, and restart packet transmission.
 */
static void
wm_82547_txfifo_stall(void *arg)
{
	struct wm_softc *sc = arg;
	struct wm_txqueue *txq = &sc->sc_queue[0].wmq_txq;

	mutex_enter(txq->txq_lock);

	if (txq->txq_stopping)
		goto out;

	if (txq->txq_fifo_stall) {
		if (CSR_READ(sc, WMREG_TDT(0)) == CSR_READ(sc, WMREG_TDH(0)) &&
		    CSR_READ(sc, WMREG_TDFT) == CSR_READ(sc, WMREG_TDFH) &&
		    CSR_READ(sc, WMREG_TDFTS) == CSR_READ(sc, WMREG_TDFHS)) {
			/*
			 * Packets have drained.  Stop transmitter, reset
			 * FIFO pointers, restart transmitter, and kick
			 * the packet queue.
			 */
			uint32_t tctl = CSR_READ(sc, WMREG_TCTL);
			CSR_WRITE(sc, WMREG_TCTL, tctl & ~TCTL_EN);
			CSR_WRITE(sc, WMREG_TDFT, txq->txq_fifo_addr);
			CSR_WRITE(sc, WMREG_TDFH, txq->txq_fifo_addr);
			CSR_WRITE(sc, WMREG_TDFTS, txq->txq_fifo_addr);
			CSR_WRITE(sc, WMREG_TDFHS, txq->txq_fifo_addr);
			CSR_WRITE(sc, WMREG_TCTL, tctl);
			CSR_WRITE_FLUSH(sc);

			txq->txq_fifo_head = 0;
			txq->txq_fifo_stall = 0;
			wm_start_locked(&sc->sc_ethercom.ec_if);
		} else {
			/*
			 * Still waiting for packets to drain; try again in
			 * another tick.
			 */
			callout_schedule(&sc->sc_txfifo_ch, 1);
		}
	}

out:
	mutex_exit(txq->txq_lock);
}

/*
 * wm_82547_txfifo_bugchk:
 *
 *	Check for bug condition in the 82547 Tx FIFO.  We need to
 *	prevent enqueueing a packet that would wrap around the end
 *	if the Tx FIFO ring buffer, otherwise the chip will croak.
 *
 *	We do this by checking the amount of space before the end
 *	of the Tx FIFO buffer. If the packet will not fit, we "stall"
 *	the Tx FIFO, wait for all remaining packets to drain, reset
 *	the internal FIFO pointers to the beginning, and restart
 *	transmission on the interface.
 */
#define	WM_FIFO_HDR		0x10
#define	WM_82547_PAD_LEN	0x3e0
static int
wm_82547_txfifo_bugchk(struct wm_softc *sc, struct mbuf *m0)
{
	struct wm_txqueue *txq = &sc->sc_queue[0].wmq_txq;
	int space = txq->txq_fifo_size - txq->txq_fifo_head;
	int len = roundup(m0->m_pkthdr.len + WM_FIFO_HDR, WM_FIFO_HDR);

	/* Just return if already stalled. */
	if (txq->txq_fifo_stall)
		return 1;

	if (sc->sc_mii.mii_media_active & IFM_FDX) {
		/* Stall only occurs in half-duplex mode. */
		goto send_packet;
	}

	if (len >= WM_82547_PAD_LEN + space) {
		txq->txq_fifo_stall = 1;
		callout_schedule(&sc->sc_txfifo_ch, 1);
		return 1;
	}

 send_packet:
	txq->txq_fifo_head += len;
	if (txq->txq_fifo_head >= txq->txq_fifo_size)
		txq->txq_fifo_head -= txq->txq_fifo_size;

	return 0;
}

static int
wm_alloc_tx_descs(struct wm_softc *sc, struct wm_txqueue *txq)
{
	int error;

	/*
	 * Allocate the control data structures, and create and load the
	 * DMA map for it.
	 *
	 * NOTE: All Tx descriptors must be in the same 4G segment of
	 * memory.  So must Rx descriptors.  We simplify by allocating
	 * both sets within the same 4G segment.
	 */
	if (sc->sc_type < WM_T_82544)
		WM_NTXDESC(txq) = WM_NTXDESC_82542;
	else
		WM_NTXDESC(txq) = WM_NTXDESC_82544;
	if ((sc->sc_flags & WM_F_NEWQUEUE) != 0)
		txq->txq_descsize = sizeof(nq_txdesc_t);
	else
		txq->txq_descsize = sizeof(wiseman_txdesc_t);

	if ((error = bus_dmamem_alloc(sc->sc_dmat, WM_TXDESCS_SIZE(txq),
		    PAGE_SIZE, (bus_size_t) 0x100000000ULL, &txq->txq_desc_seg,
		    1, &txq->txq_desc_rseg, 0)) != 0) {
		aprint_error_dev(sc->sc_dev,
		    "unable to allocate TX control data, error = %d\n",
		    error);
		goto fail_0;
	}

	if ((error = bus_dmamem_map(sc->sc_dmat, &txq->txq_desc_seg,
		    txq->txq_desc_rseg, WM_TXDESCS_SIZE(txq),
		    (void **)&txq->txq_descs_u, BUS_DMA_COHERENT)) != 0) {
		aprint_error_dev(sc->sc_dev,
		    "unable to map TX control data, error = %d\n", error);
		goto fail_1;
	}

	if ((error = bus_dmamap_create(sc->sc_dmat, WM_TXDESCS_SIZE(txq), 1,
		    WM_TXDESCS_SIZE(txq), 0, 0, &txq->txq_desc_dmamap)) != 0) {
		aprint_error_dev(sc->sc_dev,
		    "unable to create TX control data DMA map, error = %d\n",
		    error);
		goto fail_2;
	}

	if ((error = bus_dmamap_load(sc->sc_dmat, txq->txq_desc_dmamap,
		    txq->txq_descs_u, WM_TXDESCS_SIZE(txq), NULL, 0)) != 0) {
		aprint_error_dev(sc->sc_dev,
		    "unable to load TX control data DMA map, error = %d\n",
		    error);
		goto fail_3;
	}

	return 0;

 fail_3:
	bus_dmamap_destroy(sc->sc_dmat, txq->txq_desc_dmamap);
 fail_2:
	bus_dmamem_unmap(sc->sc_dmat, (void *)txq->txq_descs_u,
	    WM_TXDESCS_SIZE(txq));
 fail_1:
	bus_dmamem_free(sc->sc_dmat, &txq->txq_desc_seg, txq->txq_desc_rseg);
 fail_0:
	return error;
}

static void
wm_free_tx_descs(struct wm_softc *sc, struct wm_txqueue *txq)
{

	bus_dmamap_unload(sc->sc_dmat, txq->txq_desc_dmamap);
	bus_dmamap_destroy(sc->sc_dmat, txq->txq_desc_dmamap);
	bus_dmamem_unmap(sc->sc_dmat, (void *)txq->txq_descs_u,
	    WM_TXDESCS_SIZE(txq));
	bus_dmamem_free(sc->sc_dmat, &txq->txq_desc_seg, txq->txq_desc_rseg);
}

static int
wm_alloc_rx_descs(struct wm_softc *sc, struct wm_rxqueue *rxq)
{
	int error;
	size_t rxq_descs_size;

	/*
	 * Allocate the control data structures, and create and load the
	 * DMA map for it.
	 *
	 * NOTE: All Tx descriptors must be in the same 4G segment of
	 * memory.  So must Rx descriptors.  We simplify by allocating
	 * both sets within the same 4G segment.
	 */
	rxq->rxq_ndesc = WM_NRXDESC;
	if (sc->sc_type == WM_T_82574)
		rxq->rxq_descsize = sizeof(ext_rxdesc_t);
	else if ((sc->sc_flags & WM_F_NEWQUEUE) != 0)
		rxq->rxq_descsize = sizeof(nq_rxdesc_t);
	else
		rxq->rxq_descsize = sizeof(wiseman_rxdesc_t);
	rxq_descs_size = rxq->rxq_descsize * rxq->rxq_ndesc;

	if ((error = bus_dmamem_alloc(sc->sc_dmat, rxq_descs_size,
		    PAGE_SIZE, (bus_size_t) 0x100000000ULL, &rxq->rxq_desc_seg,
		    1, &rxq->rxq_desc_rseg, 0)) != 0) {
		aprint_error_dev(sc->sc_dev,
		    "unable to allocate RX control data, error = %d\n",
		    error);
		goto fail_0;
	}

	if ((error = bus_dmamem_map(sc->sc_dmat, &rxq->rxq_desc_seg,
		    rxq->rxq_desc_rseg, rxq_descs_size,
		    (void **)&rxq->rxq_descs_u, BUS_DMA_COHERENT)) != 0) {
		aprint_error_dev(sc->sc_dev,
		    "unable to map RX control data, error = %d\n", error);
		goto fail_1;
	}

	if ((error = bus_dmamap_create(sc->sc_dmat, rxq_descs_size, 1,
		    rxq_descs_size, 0, 0, &rxq->rxq_desc_dmamap)) != 0) {
		aprint_error_dev(sc->sc_dev,
		    "unable to create RX control data DMA map, error = %d\n",
		    error);
		goto fail_2;
	}

	if ((error = bus_dmamap_load(sc->sc_dmat, rxq->rxq_desc_dmamap,
		    rxq->rxq_descs_u, rxq_descs_size, NULL, 0)) != 0) {
		aprint_error_dev(sc->sc_dev,
		    "unable to load RX control data DMA map, error = %d\n",
		    error);
		goto fail_3;
	}

	return 0;

 fail_3:
	bus_dmamap_destroy(sc->sc_dmat, rxq->rxq_desc_dmamap);
 fail_2:
	bus_dmamem_unmap(sc->sc_dmat, (void *)rxq->rxq_descs_u,
	    rxq_descs_size);
 fail_1:
	bus_dmamem_free(sc->sc_dmat, &rxq->rxq_desc_seg, rxq->rxq_desc_rseg);
 fail_0:
	return error;
}

static void
wm_free_rx_descs(struct wm_softc *sc, struct wm_rxqueue *rxq)
{

	bus_dmamap_unload(sc->sc_dmat, rxq->rxq_desc_dmamap);
	bus_dmamap_destroy(sc->sc_dmat, rxq->rxq_desc_dmamap);
	bus_dmamem_unmap(sc->sc_dmat, (void *)rxq->rxq_descs_u,
	    rxq->rxq_descsize * rxq->rxq_ndesc);
	bus_dmamem_free(sc->sc_dmat, &rxq->rxq_desc_seg, rxq->rxq_desc_rseg);
}


static int
wm_alloc_tx_buffer(struct wm_softc *sc, struct wm_txqueue *txq)
{
	int i, error;

	/* Create the transmit buffer DMA maps. */
	WM_TXQUEUELEN(txq) =
	    (sc->sc_type == WM_T_82547 || sc->sc_type == WM_T_82547_2) ?
	    WM_TXQUEUELEN_MAX_82547 : WM_TXQUEUELEN_MAX;
	for (i = 0; i < WM_TXQUEUELEN(txq); i++) {
		if ((error = bus_dmamap_create(sc->sc_dmat, WM_MAXTXDMA,
			    WM_NTXSEGS, WTX_MAX_LEN, 0, 0,
			    &txq->txq_soft[i].txs_dmamap)) != 0) {
			aprint_error_dev(sc->sc_dev,
			    "unable to create Tx DMA map %d, error = %d\n",
			    i, error);
			goto fail;
		}
	}

	return 0;

 fail:
	for (i = 0; i < WM_TXQUEUELEN(txq); i++) {
		if (txq->txq_soft[i].txs_dmamap != NULL)
			bus_dmamap_destroy(sc->sc_dmat,
			    txq->txq_soft[i].txs_dmamap);
	}
	return error;
}

static void
wm_free_tx_buffer(struct wm_softc *sc, struct wm_txqueue *txq)
{
	int i;

	for (i = 0; i < WM_TXQUEUELEN(txq); i++) {
		if (txq->txq_soft[i].txs_dmamap != NULL)
			bus_dmamap_destroy(sc->sc_dmat,
			    txq->txq_soft[i].txs_dmamap);
	}
}

static int
wm_alloc_rx_buffer(struct wm_softc *sc, struct wm_rxqueue *rxq)
{
	int i, error;

	/* Create the receive buffer DMA maps. */
	for (i = 0; i < rxq->rxq_ndesc; i++) {
		if ((error = bus_dmamap_create(sc->sc_dmat, MCLBYTES, 1,
			    MCLBYTES, 0, 0,
			    &rxq->rxq_soft[i].rxs_dmamap)) != 0) {
			aprint_error_dev(sc->sc_dev,
			    "unable to create Rx DMA map %d error = %d\n",
			    i, error);
			goto fail;
		}
		rxq->rxq_soft[i].rxs_mbuf = NULL;
	}

	return 0;

 fail:
	for (i = 0; i < rxq->rxq_ndesc; i++) {
		if (rxq->rxq_soft[i].rxs_dmamap != NULL)
			bus_dmamap_destroy(sc->sc_dmat,
			    rxq->rxq_soft[i].rxs_dmamap);
	}
	return error;
}

static void
wm_free_rx_buffer(struct wm_softc *sc, struct wm_rxqueue *rxq)
{
	int i;

	for (i = 0; i < rxq->rxq_ndesc; i++) {
		if (rxq->rxq_soft[i].rxs_dmamap != NULL)
			bus_dmamap_destroy(sc->sc_dmat,
			    rxq->rxq_soft[i].rxs_dmamap);
	}
}

/*
 * wm_alloc_quques:
 *	Allocate {tx,rx}descs and {tx,rx} buffers
 */
static int
wm_alloc_txrx_queues(struct wm_softc *sc)
{
	int i, error, tx_done, rx_done;

	sc->sc_queue = kmem_zalloc(sizeof(struct wm_queue) * sc->sc_nqueues,
	    KM_SLEEP);
	if (sc->sc_queue == NULL) {
		aprint_error_dev(sc->sc_dev,"unable to allocate wm_queue\n");
		error = ENOMEM;
		goto fail_0;
	}

	/* For transmission */
	error = 0;
	tx_done = 0;
	for (i = 0; i < sc->sc_nqueues; i++) {
#ifdef WM_EVENT_COUNTERS
		int j;
		const char *xname;
#endif
		struct wm_txqueue *txq = &sc->sc_queue[i].wmq_txq;
		txq->txq_sc = sc;
		txq->txq_lock = mutex_obj_alloc(MUTEX_DEFAULT, IPL_NET);

		error = wm_alloc_tx_descs(sc, txq);
		if (error)
			break;
		error = wm_alloc_tx_buffer(sc, txq);
		if (error) {
			wm_free_tx_descs(sc, txq);
			break;
		}
		txq->txq_interq = pcq_create(WM_TXINTERQSIZE, KM_SLEEP);
		if (txq->txq_interq == NULL) {
			wm_free_tx_descs(sc, txq);
			wm_free_tx_buffer(sc, txq);
			error = ENOMEM;
			break;
		}

#ifdef WM_EVENT_COUNTERS
		xname = device_xname(sc->sc_dev);

		WM_Q_MISC_EVCNT_ATTACH(txq, txsstall, txq, i, xname);
		WM_Q_MISC_EVCNT_ATTACH(txq, txdstall, txq, i, xname);
		WM_Q_MISC_EVCNT_ATTACH(txq, fifo_stall, txq, i, xname);
		WM_Q_INTR_EVCNT_ATTACH(txq, txdw, txq, i, xname);
		WM_Q_INTR_EVCNT_ATTACH(txq, txqe, txq, i, xname);
		WM_Q_MISC_EVCNT_ATTACH(txq, ipsum, txq, i, xname);
		WM_Q_MISC_EVCNT_ATTACH(txq, tusum, txq, i, xname);
		WM_Q_MISC_EVCNT_ATTACH(txq, tusum6, txq, i, xname);
		WM_Q_MISC_EVCNT_ATTACH(txq, tso, txq, i, xname);
		WM_Q_MISC_EVCNT_ATTACH(txq, tso6, txq, i, xname);
		WM_Q_MISC_EVCNT_ATTACH(txq, tsopain, txq, i, xname);

		for (j = 0; j < WM_NTXSEGS; j++) {
			snprintf(txq->txq_txseg_evcnt_names[j],
			    sizeof(txq->txq_txseg_evcnt_names[j]), "txq%02dtxseg%d", i, j);
			evcnt_attach_dynamic(&txq->txq_ev_txseg[j], EVCNT_TYPE_MISC,
			    NULL, xname, txq->txq_txseg_evcnt_names[j]);
		}

		WM_Q_MISC_EVCNT_ATTACH(txq, pcqdrop, txq, i, xname);
		WM_Q_MISC_EVCNT_ATTACH(txq, descdrop, txq, i, xname);
		WM_Q_MISC_EVCNT_ATTACH(txq, toomanyseg, txq, i, xname);
		WM_Q_MISC_EVCNT_ATTACH(txq, defrag, txq, i, xname);
		WM_Q_MISC_EVCNT_ATTACH(txq, underrun, txq, i, xname);
		WM_Q_MISC_EVCNT_ATTACH(txq, skipcontext, txq, i, xname);
#endif /* WM_EVENT_COUNTERS */

		tx_done++;
	}
	if (error)
		goto fail_1;

	/* For receive */
	error = 0;
	rx_done = 0;
	for (i = 0; i < sc->sc_nqueues; i++) {
#ifdef WM_EVENT_COUNTERS
		const char *xname;
#endif
		struct wm_rxqueue *rxq = &sc->sc_queue[i].wmq_rxq;
		rxq->rxq_sc = sc;
		rxq->rxq_lock = mutex_obj_alloc(MUTEX_DEFAULT, IPL_NET);

		error = wm_alloc_rx_descs(sc, rxq);
		if (error)
			break;

		error = wm_alloc_rx_buffer(sc, rxq);
		if (error) {
			wm_free_rx_descs(sc, rxq);
			break;
		}

#ifdef WM_EVENT_COUNTERS
		xname = device_xname(sc->sc_dev);

		WM_Q_INTR_EVCNT_ATTACH(rxq, intr, rxq, i, xname);
		WM_Q_INTR_EVCNT_ATTACH(rxq, defer, rxq, i, xname);

		WM_Q_MISC_EVCNT_ATTACH(rxq, ipsum, rxq, i, xname);
		WM_Q_MISC_EVCNT_ATTACH(rxq, tusum, rxq, i, xname);
#endif /* WM_EVENT_COUNTERS */

		rx_done++;
	}
	if (error)
		goto fail_2;

	return 0;

 fail_2:
	for (i = 0; i < rx_done; i++) {
		struct wm_rxqueue *rxq = &sc->sc_queue[i].wmq_rxq;
		wm_free_rx_buffer(sc, rxq);
		wm_free_rx_descs(sc, rxq);
		if (rxq->rxq_lock)
			mutex_obj_free(rxq->rxq_lock);
	}
 fail_1:
	for (i = 0; i < tx_done; i++) {
		struct wm_txqueue *txq = &sc->sc_queue[i].wmq_txq;
		pcq_destroy(txq->txq_interq);
		wm_free_tx_buffer(sc, txq);
		wm_free_tx_descs(sc, txq);
		if (txq->txq_lock)
			mutex_obj_free(txq->txq_lock);
	}

	kmem_free(sc->sc_queue,
	    sizeof(struct wm_queue) * sc->sc_nqueues);
 fail_0:
	return error;
}

/*
 * wm_free_quques:
 *	Free {tx,rx}descs and {tx,rx} buffers
 */
static void
wm_free_txrx_queues(struct wm_softc *sc)
{
	int i;

	for (i = 0; i < sc->sc_nqueues; i++) {
		struct wm_rxqueue *rxq = &sc->sc_queue[i].wmq_rxq;

#ifdef WM_EVENT_COUNTERS
		WM_Q_EVCNT_DETACH(rxq, intr, rxq, i);
		WM_Q_EVCNT_DETACH(rxq, defer, rxq, i);
		WM_Q_EVCNT_DETACH(rxq, ipsum, rxq, i);
		WM_Q_EVCNT_DETACH(rxq, tusum, rxq, i);
#endif /* WM_EVENT_COUNTERS */

		wm_free_rx_buffer(sc, rxq);
		wm_free_rx_descs(sc, rxq);
		if (rxq->rxq_lock)
			mutex_obj_free(rxq->rxq_lock);
	}

	for (i = 0; i < sc->sc_nqueues; i++) {
		struct wm_txqueue *txq = &sc->sc_queue[i].wmq_txq;
		struct mbuf *m;
#ifdef WM_EVENT_COUNTERS
		int j;

		WM_Q_EVCNT_DETACH(txq, txsstall, txq, i);
		WM_Q_EVCNT_DETACH(txq, txdstall, txq, i);
		WM_Q_EVCNT_DETACH(txq, fifo_stall, txq, i);
		WM_Q_EVCNT_DETACH(txq, txdw, txq, i);
		WM_Q_EVCNT_DETACH(txq, txqe, txq, i);
		WM_Q_EVCNT_DETACH(txq, ipsum, txq, i);
		WM_Q_EVCNT_DETACH(txq, tusum, txq, i);
		WM_Q_EVCNT_DETACH(txq, tusum6, txq, i);
		WM_Q_EVCNT_DETACH(txq, tso, txq, i);
		WM_Q_EVCNT_DETACH(txq, tso6, txq, i);
		WM_Q_EVCNT_DETACH(txq, tsopain, txq, i);

		for (j = 0; j < WM_NTXSEGS; j++)
			evcnt_detach(&txq->txq_ev_txseg[j]);

		WM_Q_EVCNT_DETACH(txq, pcqdrop, txq, i);
		WM_Q_EVCNT_DETACH(txq, descdrop, txq, i);
		WM_Q_EVCNT_DETACH(txq, toomanyseg, txq, i);
		WM_Q_EVCNT_DETACH(txq, defrag, txq, i);
		WM_Q_EVCNT_DETACH(txq, underrun, txq, i);
		WM_Q_EVCNT_DETACH(txq, skipcontext, txq, i);
#endif /* WM_EVENT_COUNTERS */

		/* Drain txq_interq */
		while ((m = pcq_get(txq->txq_interq)) != NULL)
			m_freem(m);
		pcq_destroy(txq->txq_interq);

		wm_free_tx_buffer(sc, txq);
		wm_free_tx_descs(sc, txq);
		if (txq->txq_lock)
			mutex_obj_free(txq->txq_lock);
	}

	kmem_free(sc->sc_queue, sizeof(struct wm_queue) * sc->sc_nqueues);
}

static void
wm_init_tx_descs(struct wm_softc *sc __unused, struct wm_txqueue *txq)
{

	KASSERT(mutex_owned(txq->txq_lock));

	/* Initialize the transmit descriptor ring. */
	memset(txq->txq_descs, 0, WM_TXDESCS_SIZE(txq));
	wm_cdtxsync(txq, 0, WM_NTXDESC(txq),
	    BUS_DMASYNC_PREREAD | BUS_DMASYNC_PREWRITE);
	txq->txq_free = WM_NTXDESC(txq);
	txq->txq_next = 0;
}

static void
wm_init_tx_regs(struct wm_softc *sc, struct wm_queue *wmq,
    struct wm_txqueue *txq)
{

	DPRINTF(sc, WM_DEBUG_INIT, ("%s: %s called\n",
		device_xname(sc->sc_dev), __func__));
	KASSERT(mutex_owned(txq->txq_lock));

	if (sc->sc_type < WM_T_82543) {
		CSR_WRITE(sc, WMREG_OLD_TDBAH, WM_CDTXADDR_HI(txq, 0));
		CSR_WRITE(sc, WMREG_OLD_TDBAL, WM_CDTXADDR_LO(txq, 0));
		CSR_WRITE(sc, WMREG_OLD_TDLEN, WM_TXDESCS_SIZE(txq));
		CSR_WRITE(sc, WMREG_OLD_TDH, 0);
		CSR_WRITE(sc, WMREG_OLD_TDT, 0);
		CSR_WRITE(sc, WMREG_OLD_TIDV, 128);
	} else {
		int qid = wmq->wmq_id;

		CSR_WRITE(sc, WMREG_TDBAH(qid), WM_CDTXADDR_HI(txq, 0));
		CSR_WRITE(sc, WMREG_TDBAL(qid), WM_CDTXADDR_LO(txq, 0));
		CSR_WRITE(sc, WMREG_TDLEN(qid), WM_TXDESCS_SIZE(txq));
		CSR_WRITE(sc, WMREG_TDH(qid), 0);

		if ((sc->sc_flags & WM_F_NEWQUEUE) != 0)
			/*
			 * Don't write TDT before TCTL.EN is set.
			 * See the document.
			 */
			CSR_WRITE(sc, WMREG_TXDCTL(qid), TXDCTL_QUEUE_ENABLE
			    | TXDCTL_PTHRESH(0) | TXDCTL_HTHRESH(0)
			    | TXDCTL_WTHRESH(0));
		else {
			/* XXX should update with AIM? */
			CSR_WRITE(sc, WMREG_TIDV, wmq->wmq_itr / 4);
			if (sc->sc_type >= WM_T_82540) {
				/* Should be the same */
				CSR_WRITE(sc, WMREG_TADV, wmq->wmq_itr / 4);
			}

			CSR_WRITE(sc, WMREG_TDT(qid), 0);
			CSR_WRITE(sc, WMREG_TXDCTL(qid), TXDCTL_PTHRESH(0) |
			    TXDCTL_HTHRESH(0) | TXDCTL_WTHRESH(0));
		}
	}
}

static void
wm_init_tx_buffer(struct wm_softc *sc __unused, struct wm_txqueue *txq)
{
	int i;

	KASSERT(mutex_owned(txq->txq_lock));

	/* Initialize the transmit job descriptors. */
	for (i = 0; i < WM_TXQUEUELEN(txq); i++)
		txq->txq_soft[i].txs_mbuf = NULL;
	txq->txq_sfree = WM_TXQUEUELEN(txq);
	txq->txq_snext = 0;
	txq->txq_sdirty = 0;
}

static void
wm_init_tx_queue(struct wm_softc *sc, struct wm_queue *wmq,
    struct wm_txqueue *txq)
{

	KASSERT(mutex_owned(txq->txq_lock));

	/*
	 * Set up some register offsets that are different between
	 * the i82542 and the i82543 and later chips.
	 */
	if (sc->sc_type < WM_T_82543)
		txq->txq_tdt_reg = WMREG_OLD_TDT;
	else
		txq->txq_tdt_reg = WMREG_TDT(wmq->wmq_id);

	wm_init_tx_descs(sc, txq);
	wm_init_tx_regs(sc, wmq, txq);
	wm_init_tx_buffer(sc, txq);

	txq->txq_flags = 0; /* Clear WM_TXQ_NO_SPACE */
	txq->txq_sending = false;
}

static void
wm_init_rx_regs(struct wm_softc *sc, struct wm_queue *wmq,
    struct wm_rxqueue *rxq)
{

	KASSERT(mutex_owned(rxq->rxq_lock));

	/*
	 * Initialize the receive descriptor and receive job
	 * descriptor rings.
	 */
	if (sc->sc_type < WM_T_82543) {
		CSR_WRITE(sc, WMREG_OLD_RDBAH0, WM_CDRXADDR_HI(rxq, 0));
		CSR_WRITE(sc, WMREG_OLD_RDBAL0, WM_CDRXADDR_LO(rxq, 0));
		CSR_WRITE(sc, WMREG_OLD_RDLEN0,
		    rxq->rxq_descsize * rxq->rxq_ndesc);
		CSR_WRITE(sc, WMREG_OLD_RDH0, 0);
		CSR_WRITE(sc, WMREG_OLD_RDT0, 0);
		CSR_WRITE(sc, WMREG_OLD_RDTR0, 28 | RDTR_FPD);

		CSR_WRITE(sc, WMREG_OLD_RDBA1_HI, 0);
		CSR_WRITE(sc, WMREG_OLD_RDBA1_LO, 0);
		CSR_WRITE(sc, WMREG_OLD_RDLEN1, 0);
		CSR_WRITE(sc, WMREG_OLD_RDH1, 0);
		CSR_WRITE(sc, WMREG_OLD_RDT1, 0);
		CSR_WRITE(sc, WMREG_OLD_RDTR1, 0);
	} else {
		int qid = wmq->wmq_id;

		CSR_WRITE(sc, WMREG_RDBAH(qid), WM_CDRXADDR_HI(rxq, 0));
		CSR_WRITE(sc, WMREG_RDBAL(qid), WM_CDRXADDR_LO(rxq, 0));
		CSR_WRITE(sc, WMREG_RDLEN(qid),
		    rxq->rxq_descsize * rxq->rxq_ndesc);

		if ((sc->sc_flags & WM_F_NEWQUEUE) != 0) {
			if (MCLBYTES & ((1 << SRRCTL_BSIZEPKT_SHIFT) - 1))
				panic("%s: MCLBYTES %d unsupported for 82575 or higher\n", __func__, MCLBYTES);

			/* Currently, support SRRCTL_DESCTYPE_ADV_ONEBUF only. */
			CSR_WRITE(sc, WMREG_SRRCTL(qid), SRRCTL_DESCTYPE_ADV_ONEBUF
			    | (MCLBYTES >> SRRCTL_BSIZEPKT_SHIFT));
			CSR_WRITE(sc, WMREG_RXDCTL(qid), RXDCTL_QUEUE_ENABLE
			    | RXDCTL_PTHRESH(16) | RXDCTL_HTHRESH(8)
			    | RXDCTL_WTHRESH(1));
			CSR_WRITE(sc, WMREG_RDH(qid), 0);
			CSR_WRITE(sc, WMREG_RDT(qid), 0);
		} else {
			CSR_WRITE(sc, WMREG_RDH(qid), 0);
			CSR_WRITE(sc, WMREG_RDT(qid), 0);
			/* XXX should update with AIM? */
			CSR_WRITE(sc, WMREG_RDTR,
			    (wmq->wmq_itr / 4) | RDTR_FPD);
			/* MUST be same */
			CSR_WRITE(sc, WMREG_RADV, wmq->wmq_itr / 4);
			CSR_WRITE(sc, WMREG_RXDCTL(qid), RXDCTL_PTHRESH(0) |
			    RXDCTL_HTHRESH(0) | RXDCTL_WTHRESH(1));
		}
	}
}

static int
wm_init_rx_buffer(struct wm_softc *sc, struct wm_rxqueue *rxq)
{
	struct wm_rxsoft *rxs;
	int error, i;

	KASSERT(mutex_owned(rxq->rxq_lock));

	for (i = 0; i < rxq->rxq_ndesc; i++) {
		rxs = &rxq->rxq_soft[i];
		if (rxs->rxs_mbuf == NULL) {
			if ((error = wm_add_rxbuf(rxq, i)) != 0) {
				log(LOG_ERR, "%s: unable to allocate or map "
				    "rx buffer %d, error = %d\n",
				    device_xname(sc->sc_dev), i, error);
				/*
				 * XXX Should attempt to run with fewer receive
				 * XXX buffers instead of just failing.
				 */
				wm_rxdrain(rxq);
				return ENOMEM;
			}
		} else {
			/*
			 * For 82575 and 82576, the RX descriptors must be
			 * initialized after the setting of RCTL.EN in
			 * wm_set_filter()
			 */
			if ((sc->sc_flags & WM_F_NEWQUEUE) == 0)
				wm_init_rxdesc(rxq, i);
		}
	}
	rxq->rxq_ptr = 0;
	rxq->rxq_discard = 0;
	WM_RXCHAIN_RESET(rxq);

	return 0;
}

static int
wm_init_rx_queue(struct wm_softc *sc, struct wm_queue *wmq,
    struct wm_rxqueue *rxq)
{

	KASSERT(mutex_owned(rxq->rxq_lock));

	/*
	 * Set up some register offsets that are different between
	 * the i82542 and the i82543 and later chips.
	 */
	if (sc->sc_type < WM_T_82543)
		rxq->rxq_rdt_reg = WMREG_OLD_RDT0;
	else
		rxq->rxq_rdt_reg = WMREG_RDT(wmq->wmq_id);

	wm_init_rx_regs(sc, wmq, rxq);
	return wm_init_rx_buffer(sc, rxq);
}

/*
 * wm_init_quques:
 *	Initialize {tx,rx}descs and {tx,rx} buffers
 */
static int
wm_init_txrx_queues(struct wm_softc *sc)
{
	int i, error = 0;

	DPRINTF(sc, WM_DEBUG_INIT, ("%s: %s called\n",
		device_xname(sc->sc_dev), __func__));

	for (i = 0; i < sc->sc_nqueues; i++) {
		struct wm_queue *wmq = &sc->sc_queue[i];
		struct wm_txqueue *txq = &wmq->wmq_txq;
		struct wm_rxqueue *rxq = &wmq->wmq_rxq;

		/*
		 * TODO
		 * Currently, use constant variable instead of AIM.
		 * Furthermore, the interrupt interval of multiqueue which use
		 * polling mode is less than default value.
		 * More tuning and AIM are required.
		 */
		if (wm_is_using_multiqueue(sc))
			wmq->wmq_itr = 50;
		else
			wmq->wmq_itr = sc->sc_itr_init;
		wmq->wmq_set_itr = true;

		mutex_enter(txq->txq_lock);
		wm_init_tx_queue(sc, wmq, txq);
		mutex_exit(txq->txq_lock);

		mutex_enter(rxq->rxq_lock);
		error = wm_init_rx_queue(sc, wmq, rxq);
		mutex_exit(rxq->rxq_lock);
		if (error)
			break;
	}

	return error;
}

/*
 * wm_tx_offload:
 *
 *	Set up TCP/IP checksumming parameters for the
 *	specified packet.
 */
static void
wm_tx_offload(struct wm_softc *sc, struct wm_txqueue *txq,
    struct wm_txsoft *txs, uint32_t *cmdp, uint8_t *fieldsp)
{
	struct mbuf *m0 = txs->txs_mbuf;
	struct livengood_tcpip_ctxdesc *t;
	uint32_t ipcs, tucs, cmd, cmdlen, seg;
	uint32_t ipcse;
	struct ether_header *eh;
	int offset, iphl;
	uint8_t fields;

	/*
	 * XXX It would be nice if the mbuf pkthdr had offset
	 * fields for the protocol headers.
	 */

	eh = mtod(m0, struct ether_header *);
	switch (htons(eh->ether_type)) {
	case ETHERTYPE_IP:
	case ETHERTYPE_IPV6:
		offset = ETHER_HDR_LEN;
		break;

	case ETHERTYPE_VLAN:
		offset = ETHER_HDR_LEN + ETHER_VLAN_ENCAP_LEN;
		break;

	default:
		/* Don't support this protocol or encapsulation. */
 		txq->txq_last_hw_cmd = txq->txq_last_hw_fields = 0;
 		txq->txq_last_hw_ipcs = 0;
 		txq->txq_last_hw_tucs = 0;
		*fieldsp = 0;
		*cmdp = 0;
		return;
	}

	if ((m0->m_pkthdr.csum_flags &
	    (M_CSUM_TSOv4 | M_CSUM_UDPv4 | M_CSUM_TCPv4 | M_CSUM_IPv4)) != 0) {
		iphl = M_CSUM_DATA_IPv4_IPHL(m0->m_pkthdr.csum_data);
	} else
		iphl = M_CSUM_DATA_IPv6_IPHL(m0->m_pkthdr.csum_data);

	ipcse = offset + iphl - 1;

	cmd = WTX_CMD_DEXT | WTX_DTYP_D;
	cmdlen = WTX_CMD_DEXT | WTX_DTYP_C | WTX_CMD_IDE;
	seg = 0;
	fields = 0;

	if ((m0->m_pkthdr.csum_flags & (M_CSUM_TSOv4 | M_CSUM_TSOv6)) != 0) {
		int hlen = offset + iphl;
		bool v4 = (m0->m_pkthdr.csum_flags & M_CSUM_TSOv4) != 0;

		if (__predict_false(m0->m_len <
				    (hlen + sizeof(struct tcphdr)))) {
			/*
			 * TCP/IP headers are not in the first mbuf; we need
			 * to do this the slow and painful way. Let's just
			 * hope this doesn't happen very often.
			 */
			struct tcphdr th;

			WM_Q_EVCNT_INCR(txq, tsopain);

			m_copydata(m0, hlen, sizeof(th), &th);
			if (v4) {
				struct ip ip;

				m_copydata(m0, offset, sizeof(ip), &ip);
				ip.ip_len = 0;
				m_copyback(m0,
				    offset + offsetof(struct ip, ip_len),
				    sizeof(ip.ip_len), &ip.ip_len);
				th.th_sum = in_cksum_phdr(ip.ip_src.s_addr,
				    ip.ip_dst.s_addr, htons(IPPROTO_TCP));
			} else {
				struct ip6_hdr ip6;

				m_copydata(m0, offset, sizeof(ip6), &ip6);
				ip6.ip6_plen = 0;
				m_copyback(m0,
				    offset + offsetof(struct ip6_hdr, ip6_plen),
				    sizeof(ip6.ip6_plen), &ip6.ip6_plen);
				th.th_sum = in6_cksum_phdr(&ip6.ip6_src,
				    &ip6.ip6_dst, 0, htonl(IPPROTO_TCP));
			}
			m_copyback(m0, hlen + offsetof(struct tcphdr, th_sum),
			    sizeof(th.th_sum), &th.th_sum);

			hlen += th.th_off << 2;
		} else {
			/*
			 * TCP/IP headers are in the first mbuf; we can do
			 * this the easy way.
			 */
			struct tcphdr *th;

			if (v4) {
				struct ip *ip =
				    (void *)(mtod(m0, char *) + offset);
				th = (void *)(mtod(m0, char *) + hlen);

				ip->ip_len = 0;
				th->th_sum = in_cksum_phdr(ip->ip_src.s_addr,
				    ip->ip_dst.s_addr, htons(IPPROTO_TCP));
			} else {
				struct ip6_hdr *ip6 =
				    (void *)(mtod(m0, char *) + offset);
				th = (void *)(mtod(m0, char *) + hlen);

				ip6->ip6_plen = 0;
				th->th_sum = in6_cksum_phdr(&ip6->ip6_src,
				    &ip6->ip6_dst, 0, htonl(IPPROTO_TCP));
			}
			hlen += th->th_off << 2;
		}

		if (v4) {
			WM_Q_EVCNT_INCR(txq, tso);
			cmdlen |= WTX_TCPIP_CMD_IP;
		} else {
			WM_Q_EVCNT_INCR(txq, tso6);
			ipcse = 0;
		}
		cmd |= WTX_TCPIP_CMD_TSE;
		cmdlen |= WTX_TCPIP_CMD_TSE |
		    WTX_TCPIP_CMD_TCP | (m0->m_pkthdr.len - hlen);
		seg = WTX_TCPIP_SEG_HDRLEN(hlen) |
		    WTX_TCPIP_SEG_MSS(m0->m_pkthdr.segsz);
	}

	/*
	 * NOTE: Even if we're not using the IP or TCP/UDP checksum
	 * offload feature, if we load the context descriptor, we
	 * MUST provide valid values for IPCSS and TUCSS fields.
	 */

	ipcs = WTX_TCPIP_IPCSS(offset) |
	    WTX_TCPIP_IPCSO(offset + offsetof(struct ip, ip_sum)) |
	    WTX_TCPIP_IPCSE(ipcse);
	if (m0->m_pkthdr.csum_flags & (M_CSUM_IPv4 | M_CSUM_TSOv4)) {
		WM_Q_EVCNT_INCR(txq, ipsum);
		fields |= WTX_IXSM;
	}

	offset += iphl;

	if (m0->m_pkthdr.csum_flags &
	    (M_CSUM_TCPv4 | M_CSUM_UDPv4 | M_CSUM_TSOv4)) {
		WM_Q_EVCNT_INCR(txq, tusum);
		fields |= WTX_TXSM;
		tucs = WTX_TCPIP_TUCSS(offset) |
		    WTX_TCPIP_TUCSO(offset +
			M_CSUM_DATA_IPv4_OFFSET(m0->m_pkthdr.csum_data)) |
		    WTX_TCPIP_TUCSE(0) /* Rest of packet */;
	} else if ((m0->m_pkthdr.csum_flags &
	    (M_CSUM_TCPv6 | M_CSUM_UDPv6 | M_CSUM_TSOv6)) != 0) {
		WM_Q_EVCNT_INCR(txq, tusum6);
		fields |= WTX_TXSM;
		tucs = WTX_TCPIP_TUCSS(offset) |
		    WTX_TCPIP_TUCSO(offset +
			M_CSUM_DATA_IPv6_OFFSET(m0->m_pkthdr.csum_data)) |
		    WTX_TCPIP_TUCSE(0) /* Rest of packet */;
	} else {
		/* Just initialize it to a valid TCP context. */
		tucs = WTX_TCPIP_TUCSS(offset) |
		    WTX_TCPIP_TUCSO(offset + offsetof(struct tcphdr, th_sum)) |
		    WTX_TCPIP_TUCSE(0) /* Rest of packet */;
	}

	*cmdp = cmd;
	*fieldsp = fields;

	/*
	 * We don't have to write context descriptor for every packet
	 * except for 82574. For 82574, we must write context descriptor
	 * for every packet when we use two descriptor queues.
	 *
	 * The 82574L can only remember the *last* context used
	 * regardless of queue that it was use for.  We cannot reuse
	 * contexts on this hardware platform and must generate a new
	 * context every time.  82574L hardware spec, section 7.2.6,
	 * second note.
	 */
	if (sc->sc_nqueues < 2) {
		/*
	 	 *
	  	 * Setting up new checksum offload context for every
		 * frames takes a lot of processing time for hardware.
		 * This also reduces performance a lot for small sized
		 * frames so avoid it if driver can use previously
		 * configured checksum offload context.
		 * For TSO, in theory we can use the same TSO context only if
		 * frame is the same type(IP/TCP) and the same MSS. However
		 * checking whether a frame has the same IP/TCP structure is
		 * hard thing so just ignore that and always restablish a
		 * new TSO context.
	  	 */
		if ((m0->m_pkthdr.csum_flags & (M_CSUM_TSOv4 | M_CSUM_TSOv6))
		    == 0) {
			if (txq->txq_last_hw_cmd == cmd &&
			    txq->txq_last_hw_fields == fields &&
			    txq->txq_last_hw_ipcs == (ipcs & 0xffff) &&
			    txq->txq_last_hw_tucs == (tucs & 0xffff)) {
				WM_Q_EVCNT_INCR(txq, skipcontext);
				return;
			}
		}

	 	txq->txq_last_hw_cmd = cmd;
 		txq->txq_last_hw_fields = fields;
 		txq->txq_last_hw_ipcs = (ipcs & 0xffff);
		txq->txq_last_hw_tucs = (tucs & 0xffff);
	}

	/* Fill in the context descriptor. */
	t = (struct livengood_tcpip_ctxdesc *)
	    &txq->txq_descs[txq->txq_next];
	t->tcpip_ipcs = htole32(ipcs);
	t->tcpip_tucs = htole32(tucs);
	t->tcpip_cmdlen = htole32(cmdlen);
	t->tcpip_seg = htole32(seg);
	wm_cdtxsync(txq, txq->txq_next, 1, BUS_DMASYNC_PREWRITE);

	txq->txq_next = WM_NEXTTX(txq, txq->txq_next);
	txs->txs_ndesc++;
}

static inline int
wm_select_txqueue(struct ifnet *ifp, struct mbuf *m)
{
	struct wm_softc *sc = ifp->if_softc;
	u_int cpuid = cpu_index(curcpu());

	/*
	 * Currently, simple distribute strategy.
	 * TODO:
	 * distribute by flowid(RSS has value).
	 */
	return ((cpuid + ncpu - sc->sc_affinity_offset) % ncpu) % sc->sc_nqueues;
}

static inline bool
wm_linkdown_discard(struct wm_txqueue *txq)
{

	if ((txq->txq_flags & WM_TXQ_LINKDOWN_DISCARD) != 0)
		return true;

	return false;
}

/*
 * wm_start:		[ifnet interface function]
 *
 *	Start packet transmission on the interface.
 */
static void
wm_start(struct ifnet *ifp)
{
	struct wm_softc *sc = ifp->if_softc;
	struct wm_txqueue *txq = &sc->sc_queue[0].wmq_txq;

#ifdef WM_MPSAFE
	KASSERT(if_is_mpsafe(ifp));
#endif
	/*
	 * if_obytes and if_omcasts are added in if_transmit()@if.c.
	 */

	mutex_enter(txq->txq_lock);
	if (!txq->txq_stopping)
		wm_start_locked(ifp);
	mutex_exit(txq->txq_lock);
}

static void
wm_start_locked(struct ifnet *ifp)
{
	struct wm_softc *sc = ifp->if_softc;
	struct wm_txqueue *txq = &sc->sc_queue[0].wmq_txq;

	wm_send_common_locked(ifp, txq, false);
}

static int
wm_transmit(struct ifnet *ifp, struct mbuf *m)
{
	int qid;
	struct wm_softc *sc = ifp->if_softc;
	struct wm_txqueue *txq;

	qid = wm_select_txqueue(ifp, m);
	txq = &sc->sc_queue[qid].wmq_txq;

	if (__predict_false(!pcq_put(txq->txq_interq, m))) {
		m_freem(m);
		WM_Q_EVCNT_INCR(txq, pcqdrop);
		return ENOBUFS;
	}

	net_stat_ref_t nsr = IF_STAT_GETREF(ifp);
	if_statadd_ref(nsr, if_obytes, m->m_pkthdr.len);
	if (m->m_flags & M_MCAST)
		if_statinc_ref(nsr, if_omcasts);
	IF_STAT_PUTREF(ifp);

	if (mutex_tryenter(txq->txq_lock)) {
		if (!txq->txq_stopping)
			wm_transmit_locked(ifp, txq);
		mutex_exit(txq->txq_lock);
	}

	return 0;
}

static void
wm_transmit_locked(struct ifnet *ifp, struct wm_txqueue *txq)
{

	wm_send_common_locked(ifp, txq, true);
}

static void
wm_send_common_locked(struct ifnet *ifp, struct wm_txqueue *txq,
    bool is_transmit)
{
	struct wm_softc *sc = ifp->if_softc;
	struct mbuf *m0;
	struct wm_txsoft *txs;
	bus_dmamap_t dmamap;
	int error, nexttx, lasttx = -1, ofree, seg, segs_needed, use_tso;
	bus_addr_t curaddr;
	bus_size_t seglen, curlen;
	uint32_t cksumcmd;
	uint8_t cksumfields;
	bool remap = true;

	KASSERT(mutex_owned(txq->txq_lock));

	if ((ifp->if_flags & IFF_RUNNING) == 0)
		return;
	if ((txq->txq_flags & WM_TXQ_NO_SPACE) != 0)
		return;

	if (__predict_false(wm_linkdown_discard(txq))) {
		do {
			if (is_transmit)
				m0 = pcq_get(txq->txq_interq);
			else
				IFQ_DEQUEUE(&ifp->if_snd, m0);
			/*
			 * increment successed packet counter as in the case
			 * which the packet is discarded by link down PHY.
			 */
			if (m0 != NULL)
				if_statinc(ifp, if_opackets);
			m_freem(m0);
		} while (m0 != NULL);
		return;
	}

	/* Remember the previous number of free descriptors. */
	ofree = txq->txq_free;

	/*
	 * Loop through the send queue, setting up transmit descriptors
	 * until we drain the queue, or use up all available transmit
	 * descriptors.
	 */
	for (;;) {
		m0 = NULL;

		/* Get a work queue entry. */
		if (txq->txq_sfree < WM_TXQUEUE_GC(txq)) {
			wm_txeof(txq, UINT_MAX);
			if (txq->txq_sfree == 0) {
				DPRINTF(sc, WM_DEBUG_TX,
				    ("%s: TX: no free job descriptors\n",
					device_xname(sc->sc_dev)));
				WM_Q_EVCNT_INCR(txq, txsstall);
				break;
			}
		}

		/* Grab a packet off the queue. */
		if (is_transmit)
			m0 = pcq_get(txq->txq_interq);
		else
			IFQ_DEQUEUE(&ifp->if_snd, m0);
		if (m0 == NULL)
			break;

		DPRINTF(sc, WM_DEBUG_TX,
		    ("%s: TX: have packet to transmit: %p\n",
			device_xname(sc->sc_dev), m0));

		txs = &txq->txq_soft[txq->txq_snext];
		dmamap = txs->txs_dmamap;

		use_tso = (m0->m_pkthdr.csum_flags &
		    (M_CSUM_TSOv4 | M_CSUM_TSOv6)) != 0;

		/*
		 * So says the Linux driver:
		 * The controller does a simple calculation to make sure
		 * there is enough room in the FIFO before initiating the
		 * DMA for each buffer. The calc is:
		 *	4 = ceil(buffer len / MSS)
		 * To make sure we don't overrun the FIFO, adjust the max
		 * buffer len if the MSS drops.
		 */
		dmamap->dm_maxsegsz =
		    (use_tso && (m0->m_pkthdr.segsz << 2) < WTX_MAX_LEN)
		    ? m0->m_pkthdr.segsz << 2
		    : WTX_MAX_LEN;

		/*
		 * Load the DMA map.  If this fails, the packet either
		 * didn't fit in the allotted number of segments, or we
		 * were short on resources.  For the too-many-segments
		 * case, we simply report an error and drop the packet,
		 * since we can't sanely copy a jumbo packet to a single
		 * buffer.
		 */
retry:
		error = bus_dmamap_load_mbuf(sc->sc_dmat, dmamap, m0,
		    BUS_DMA_WRITE | BUS_DMA_NOWAIT);
		if (__predict_false(error)) {
			if (error == EFBIG) {
				if (remap == true) {
					struct mbuf *m;

					remap = false;
					m = m_defrag(m0, M_NOWAIT);
					if (m != NULL) {
						WM_Q_EVCNT_INCR(txq, defrag);
						m0 = m;
						goto retry;
					}
				}
				WM_Q_EVCNT_INCR(txq, toomanyseg);
				log(LOG_ERR, "%s: Tx packet consumes too many "
				    "DMA segments, dropping...\n",
				    device_xname(sc->sc_dev));
				wm_dump_mbuf_chain(sc, m0);
				m_freem(m0);
				continue;
			}
			/* Short on resources, just stop for now. */
			DPRINTF(sc, WM_DEBUG_TX,
			    ("%s: TX: dmamap load failed: %d\n",
				device_xname(sc->sc_dev), error));
			break;
		}

		segs_needed = dmamap->dm_nsegs;
		if (use_tso) {
			/* For sentinel descriptor; see below. */
			segs_needed++;
		}

		/*
		 * Ensure we have enough descriptors free to describe
		 * the packet. Note, we always reserve one descriptor
		 * at the end of the ring due to the semantics of the
		 * TDT register, plus one more in the event we need
		 * to load offload context.
		 */
		if (segs_needed > txq->txq_free - 2) {
			/*
			 * Not enough free descriptors to transmit this
			 * packet.  We haven't committed anything yet,
			 * so just unload the DMA map, put the packet
			 * pack on the queue, and punt. Notify the upper
			 * layer that there are no more slots left.
			 */
			DPRINTF(sc, WM_DEBUG_TX,
			    ("%s: TX: need %d (%d) descriptors, have %d\n",
				device_xname(sc->sc_dev), dmamap->dm_nsegs,
				segs_needed, txq->txq_free - 1));
			txq->txq_flags |= WM_TXQ_NO_SPACE;
			bus_dmamap_unload(sc->sc_dmat, dmamap);
			WM_Q_EVCNT_INCR(txq, txdstall);
			break;
		}

		/*
		 * Check for 82547 Tx FIFO bug. We need to do this
		 * once we know we can transmit the packet, since we
		 * do some internal FIFO space accounting here.
		 */
		if (sc->sc_type == WM_T_82547 &&
		    wm_82547_txfifo_bugchk(sc, m0)) {
			DPRINTF(sc, WM_DEBUG_TX,
			    ("%s: TX: 82547 Tx FIFO bug detected\n",
				device_xname(sc->sc_dev)));
			txq->txq_flags |= WM_TXQ_NO_SPACE;
			bus_dmamap_unload(sc->sc_dmat, dmamap);
			WM_Q_EVCNT_INCR(txq, fifo_stall);
			break;
		}

		/* WE ARE NOW COMMITTED TO TRANSMITTING THE PACKET. */

		DPRINTF(sc, WM_DEBUG_TX,
		    ("%s: TX: packet has %d (%d) DMA segments\n",
		    device_xname(sc->sc_dev), dmamap->dm_nsegs, segs_needed));

		WM_EVCNT_INCR(&txq->txq_ev_txseg[dmamap->dm_nsegs - 1]);

		/*
		 * Store a pointer to the packet so that we can free it
		 * later.
		 *
		 * Initially, we consider the number of descriptors the
		 * packet uses the number of DMA segments.  This may be
		 * incremented by 1 if we do checksum offload (a descriptor
		 * is used to set the checksum context).
		 */
		txs->txs_mbuf = m0;
		txs->txs_firstdesc = txq->txq_next;
		txs->txs_ndesc = segs_needed;

		/* Set up offload parameters for this packet. */
		if (m0->m_pkthdr.csum_flags &
		    (M_CSUM_TSOv4 | M_CSUM_TSOv6 |
		    M_CSUM_IPv4 | M_CSUM_TCPv4 | M_CSUM_UDPv4 |
		    M_CSUM_TCPv6 | M_CSUM_UDPv6)) {
			wm_tx_offload(sc, txq, txs, &cksumcmd, &cksumfields);
		} else {
 			txq->txq_last_hw_cmd = txq->txq_last_hw_fields = 0;
 			txq->txq_last_hw_ipcs = txq->txq_last_hw_tucs = 0;
			cksumcmd = 0;
			cksumfields = 0;
		}

		cksumcmd |= WTX_CMD_IDE | WTX_CMD_IFCS;

		/* Sync the DMA map. */
		bus_dmamap_sync(sc->sc_dmat, dmamap, 0, dmamap->dm_mapsize,
		    BUS_DMASYNC_PREWRITE);

		/* Initialize the transmit descriptor. */
		for (nexttx = txq->txq_next, seg = 0;
		     seg < dmamap->dm_nsegs; seg++) {
			for (seglen = dmamap->dm_segs[seg].ds_len,
			     curaddr = dmamap->dm_segs[seg].ds_addr;
			     seglen != 0;
			     curaddr += curlen, seglen -= curlen,
			     nexttx = WM_NEXTTX(txq, nexttx)) {
				curlen = seglen;

				/*
				 * So says the Linux driver:
				 * Work around for premature descriptor
				 * write-backs in TSO mode.  Append a
				 * 4-byte sentinel descriptor.
				 */
				if (use_tso && seg == dmamap->dm_nsegs - 1 &&
				    curlen > 8)
					curlen -= 4;

				wm_set_dma_addr(
				    &txq->txq_descs[nexttx].wtx_addr, curaddr);
				txq->txq_descs[nexttx].wtx_cmdlen
				    = htole32(cksumcmd | curlen);
				txq->txq_descs[nexttx].wtx_fields.wtxu_status
				    = 0;
				txq->txq_descs[nexttx].wtx_fields.wtxu_options
				    = cksumfields;
				txq->txq_descs[nexttx].wtx_fields.wtxu_vlan =0;
				lasttx = nexttx;

				DPRINTF(sc, WM_DEBUG_TX,
				    ("%s: TX: desc %d: low %#" PRIx64 ", "
					"len %#04zx\n",
					device_xname(sc->sc_dev), nexttx,
					(uint64_t)curaddr, curlen));
			}
		}

		KASSERT(lasttx != -1);

		/*
		 * Set up the command byte on the last descriptor of
		 * the packet. If we're in the interrupt delay window,
		 * delay the interrupt.
		 */
		txq->txq_descs[lasttx].wtx_cmdlen |=
		    htole32(WTX_CMD_EOP | WTX_CMD_RS);

		/*
		 * If VLANs are enabled and the packet has a VLAN tag, set
		 * up the descriptor to encapsulate the packet for us.
		 *
		 * This is only valid on the last descriptor of the packet.
		 */
		if (vlan_has_tag(m0)) {
			txq->txq_descs[lasttx].wtx_cmdlen |=
			    htole32(WTX_CMD_VLE);
			txq->txq_descs[lasttx].wtx_fields.wtxu_vlan
			    = htole16(vlan_get_tag(m0));
		}

		txs->txs_lastdesc = lasttx;

		DPRINTF(sc, WM_DEBUG_TX,
		    ("%s: TX: desc %d: cmdlen 0x%08x\n",
			device_xname(sc->sc_dev),
			lasttx, le32toh(txq->txq_descs[lasttx].wtx_cmdlen)));

		/* Sync the descriptors we're using. */
		wm_cdtxsync(txq, txq->txq_next, txs->txs_ndesc,
		    BUS_DMASYNC_PREREAD | BUS_DMASYNC_PREWRITE);

		/* Give the packet to the chip. */
		CSR_WRITE(sc, txq->txq_tdt_reg, nexttx);

		DPRINTF(sc, WM_DEBUG_TX,
		    ("%s: TX: TDT -> %d\n", device_xname(sc->sc_dev), nexttx));

		DPRINTF(sc, WM_DEBUG_TX,
		    ("%s: TX: finished transmitting packet, job %d\n",
			device_xname(sc->sc_dev), txq->txq_snext));

		/* Advance the tx pointer. */
		txq->txq_free -= txs->txs_ndesc;
		txq->txq_next = nexttx;

		txq->txq_sfree--;
		txq->txq_snext = WM_NEXTTXS(txq, txq->txq_snext);

		/* Pass the packet to any BPF listeners. */
		bpf_mtap(ifp, m0, BPF_D_OUT);
	}

	if (m0 != NULL) {
		txq->txq_flags |= WM_TXQ_NO_SPACE;
		WM_Q_EVCNT_INCR(txq, descdrop);
		DPRINTF(sc, WM_DEBUG_TX, ("%s: TX: error after IFQ_DEQUEUE\n",
			__func__));
		m_freem(m0);
	}

	if (txq->txq_sfree == 0 || txq->txq_free <= 2) {
		/* No more slots; notify upper layer. */
		txq->txq_flags |= WM_TXQ_NO_SPACE;
	}

	if (txq->txq_free != ofree) {
		/* Set a watchdog timer in case the chip flakes out. */
		txq->txq_lastsent = time_uptime;
		txq->txq_sending = true;
	}
}

/*
 * wm_nq_tx_offload:
 *
 *	Set up TCP/IP checksumming parameters for the
 *	specified packet, for NEWQUEUE devices
 */
static void
wm_nq_tx_offload(struct wm_softc *sc, struct wm_txqueue *txq,
    struct wm_txsoft *txs, uint32_t *cmdlenp, uint32_t *fieldsp, bool *do_csum)
{
	struct mbuf *m0 = txs->txs_mbuf;
	uint32_t vl_len, mssidx, cmdc;
	struct ether_header *eh;
	int offset, iphl;

	/*
	 * XXX It would be nice if the mbuf pkthdr had offset
	 * fields for the protocol headers.
	 */
	*cmdlenp = 0;
	*fieldsp = 0;

	eh = mtod(m0, struct ether_header *);
	switch (htons(eh->ether_type)) {
	case ETHERTYPE_IP:
	case ETHERTYPE_IPV6:
		offset = ETHER_HDR_LEN;
		break;

	case ETHERTYPE_VLAN:
		offset = ETHER_HDR_LEN + ETHER_VLAN_ENCAP_LEN;
		break;

	default:
		/* Don't support this protocol or encapsulation. */
		*do_csum = false;
		return;
	}
	*do_csum = true;
	*cmdlenp = NQTX_DTYP_D | NQTX_CMD_DEXT | NQTX_CMD_IFCS;
	cmdc = NQTX_DTYP_C | NQTX_CMD_DEXT;

	vl_len = (offset << NQTXC_VLLEN_MACLEN_SHIFT);
	KASSERT((offset & ~NQTXC_VLLEN_MACLEN_MASK) == 0);

	if ((m0->m_pkthdr.csum_flags &
	    (M_CSUM_TSOv4 | M_CSUM_UDPv4 | M_CSUM_TCPv4 | M_CSUM_IPv4)) != 0) {
		iphl = M_CSUM_DATA_IPv4_IPHL(m0->m_pkthdr.csum_data);
	} else {
		iphl = M_CSUM_DATA_IPv6_IPHL(m0->m_pkthdr.csum_data);
	}
	vl_len |= (iphl << NQTXC_VLLEN_IPLEN_SHIFT);
	KASSERT((iphl & ~NQTXC_VLLEN_IPLEN_MASK) == 0);

	if (vlan_has_tag(m0)) {
		vl_len |= ((vlan_get_tag(m0) & NQTXC_VLLEN_VLAN_MASK)
		    << NQTXC_VLLEN_VLAN_SHIFT);
		*cmdlenp |= NQTX_CMD_VLE;
	}

	mssidx = 0;

	if ((m0->m_pkthdr.csum_flags & (M_CSUM_TSOv4 | M_CSUM_TSOv6)) != 0) {
		int hlen = offset + iphl;
		int tcp_hlen;
		bool v4 = (m0->m_pkthdr.csum_flags & M_CSUM_TSOv4) != 0;

		if (__predict_false(m0->m_len <
				    (hlen + sizeof(struct tcphdr)))) {
			/*
			 * TCP/IP headers are not in the first mbuf; we need
			 * to do this the slow and painful way. Let's just
			 * hope this doesn't happen very often.
			 */
			struct tcphdr th;

			WM_Q_EVCNT_INCR(txq, tsopain);

			m_copydata(m0, hlen, sizeof(th), &th);
			if (v4) {
				struct ip ip;

				m_copydata(m0, offset, sizeof(ip), &ip);
				ip.ip_len = 0;
				m_copyback(m0,
				    offset + offsetof(struct ip, ip_len),
				    sizeof(ip.ip_len), &ip.ip_len);
				th.th_sum = in_cksum_phdr(ip.ip_src.s_addr,
				    ip.ip_dst.s_addr, htons(IPPROTO_TCP));
			} else {
				struct ip6_hdr ip6;

				m_copydata(m0, offset, sizeof(ip6), &ip6);
				ip6.ip6_plen = 0;
				m_copyback(m0,
				    offset + offsetof(struct ip6_hdr, ip6_plen),
				    sizeof(ip6.ip6_plen), &ip6.ip6_plen);
				th.th_sum = in6_cksum_phdr(&ip6.ip6_src,
				    &ip6.ip6_dst, 0, htonl(IPPROTO_TCP));
			}
			m_copyback(m0, hlen + offsetof(struct tcphdr, th_sum),
			    sizeof(th.th_sum), &th.th_sum);

			tcp_hlen = th.th_off << 2;
		} else {
			/*
			 * TCP/IP headers are in the first mbuf; we can do
			 * this the easy way.
			 */
			struct tcphdr *th;

			if (v4) {
				struct ip *ip =
				    (void *)(mtod(m0, char *) + offset);
				th = (void *)(mtod(m0, char *) + hlen);

				ip->ip_len = 0;
				th->th_sum = in_cksum_phdr(ip->ip_src.s_addr,
				    ip->ip_dst.s_addr, htons(IPPROTO_TCP));
			} else {
				struct ip6_hdr *ip6 =
				    (void *)(mtod(m0, char *) + offset);
				th = (void *)(mtod(m0, char *) + hlen);

				ip6->ip6_plen = 0;
				th->th_sum = in6_cksum_phdr(&ip6->ip6_src,
				    &ip6->ip6_dst, 0, htonl(IPPROTO_TCP));
			}
			tcp_hlen = th->th_off << 2;
		}
		hlen += tcp_hlen;
		*cmdlenp |= NQTX_CMD_TSE;

		if (v4) {
			WM_Q_EVCNT_INCR(txq, tso);
			*fieldsp |= NQTXD_FIELDS_IXSM | NQTXD_FIELDS_TUXSM;
		} else {
			WM_Q_EVCNT_INCR(txq, tso6);
			*fieldsp |= NQTXD_FIELDS_TUXSM;
		}
		*fieldsp |= ((m0->m_pkthdr.len - hlen) << NQTXD_FIELDS_PAYLEN_SHIFT);
		KASSERT(((m0->m_pkthdr.len - hlen) & ~NQTXD_FIELDS_PAYLEN_MASK) == 0);
		mssidx |= (m0->m_pkthdr.segsz << NQTXC_MSSIDX_MSS_SHIFT);
		KASSERT((m0->m_pkthdr.segsz & ~NQTXC_MSSIDX_MSS_MASK) == 0);
		mssidx |= (tcp_hlen << NQTXC_MSSIDX_L4LEN_SHIFT);
		KASSERT((tcp_hlen & ~NQTXC_MSSIDX_L4LEN_MASK) == 0);
	} else {
		*fieldsp |= (m0->m_pkthdr.len << NQTXD_FIELDS_PAYLEN_SHIFT);
		KASSERT((m0->m_pkthdr.len & ~NQTXD_FIELDS_PAYLEN_MASK) == 0);
	}

	if (m0->m_pkthdr.csum_flags & M_CSUM_IPv4) {
		*fieldsp |= NQTXD_FIELDS_IXSM;
		cmdc |= NQTXC_CMD_IP4;
	}

	if (m0->m_pkthdr.csum_flags &
	    (M_CSUM_UDPv4 | M_CSUM_TCPv4 | M_CSUM_TSOv4)) {
		WM_Q_EVCNT_INCR(txq, tusum);
		if (m0->m_pkthdr.csum_flags & (M_CSUM_TCPv4 | M_CSUM_TSOv4))
			cmdc |= NQTXC_CMD_TCP;
		else
			cmdc |= NQTXC_CMD_UDP;

		cmdc |= NQTXC_CMD_IP4;
		*fieldsp |= NQTXD_FIELDS_TUXSM;
	}
	if (m0->m_pkthdr.csum_flags &
	    (M_CSUM_UDPv6 | M_CSUM_TCPv6 | M_CSUM_TSOv6)) {
		WM_Q_EVCNT_INCR(txq, tusum6);
		if (m0->m_pkthdr.csum_flags & (M_CSUM_TCPv6 | M_CSUM_TSOv6))
			cmdc |= NQTXC_CMD_TCP;
		else
			cmdc |= NQTXC_CMD_UDP;

		cmdc |= NQTXC_CMD_IP6;
		*fieldsp |= NQTXD_FIELDS_TUXSM;
	}

	/*
	 * We don't have to write context descriptor for every packet to
	 * NEWQUEUE controllers, that is 82575, 82576, 82580, I350, I354,
	 * I210 and I211. It is enough to write once per a Tx queue for these
	 * controllers.
	 * It would be overhead to write context descriptor for every packet,
	 * however it does not cause problems.
	 */
	/* Fill in the context descriptor. */
	txq->txq_nq_descs[txq->txq_next].nqrx_ctx.nqtxc_vl_len =
	    htole32(vl_len);
	txq->txq_nq_descs[txq->txq_next].nqrx_ctx.nqtxc_sn = 0;
	txq->txq_nq_descs[txq->txq_next].nqrx_ctx.nqtxc_cmd =
	    htole32(cmdc);
	txq->txq_nq_descs[txq->txq_next].nqrx_ctx.nqtxc_mssidx =
	    htole32(mssidx);
	wm_cdtxsync(txq, txq->txq_next, 1, BUS_DMASYNC_PREWRITE);
	DPRINTF(sc, WM_DEBUG_TX,
	    ("%s: TX: context desc %d 0x%08x%08x\n", device_xname(sc->sc_dev),
		txq->txq_next, 0, vl_len));
	DPRINTF(sc, WM_DEBUG_TX, ("\t0x%08x%08x\n", mssidx, cmdc));
	txq->txq_next = WM_NEXTTX(txq, txq->txq_next);
	txs->txs_ndesc++;
}

/*
 * wm_nq_start:		[ifnet interface function]
 *
 *	Start packet transmission on the interface for NEWQUEUE devices
 */
static void
wm_nq_start(struct ifnet *ifp)
{
	struct wm_softc *sc = ifp->if_softc;
	struct wm_txqueue *txq = &sc->sc_queue[0].wmq_txq;

#ifdef WM_MPSAFE
	KASSERT(if_is_mpsafe(ifp));
#endif
	/*
	 * if_obytes and if_omcasts are added in if_transmit()@if.c.
	 */

	mutex_enter(txq->txq_lock);
	if (!txq->txq_stopping)
		wm_nq_start_locked(ifp);
	mutex_exit(txq->txq_lock);
}

static void
wm_nq_start_locked(struct ifnet *ifp)
{
	struct wm_softc *sc = ifp->if_softc;
	struct wm_txqueue *txq = &sc->sc_queue[0].wmq_txq;

	wm_nq_send_common_locked(ifp, txq, false);
}

static int
wm_nq_transmit(struct ifnet *ifp, struct mbuf *m)
{
	int qid;
	struct wm_softc *sc = ifp->if_softc;
	struct wm_txqueue *txq;

	qid = wm_select_txqueue(ifp, m);
	txq = &sc->sc_queue[qid].wmq_txq;

	if (__predict_false(!pcq_put(txq->txq_interq, m))) {
		m_freem(m);
		WM_Q_EVCNT_INCR(txq, pcqdrop);
		return ENOBUFS;
	}

	net_stat_ref_t nsr = IF_STAT_GETREF(ifp);
	if_statadd_ref(nsr, if_obytes, m->m_pkthdr.len);
	if (m->m_flags & M_MCAST)
		if_statinc_ref(nsr, if_omcasts);
	IF_STAT_PUTREF(ifp);

	/*
	 * The situations which this mutex_tryenter() fails at running time
	 * are below two patterns.
	 *     (1) contention with interrupt handler(wm_txrxintr_msix())
	 *     (2) contention with deferred if_start softint(wm_handle_queue())
	 * In the case of (1), the last packet enqueued to txq->txq_interq is
	 * dequeued by wm_deferred_start_locked(). So, it does not get stuck.
	 * In the case of (2), the last packet enqueued to txq->txq_interq is
	 * also dequeued by wm_deferred_start_locked(). So, it does not get
	 * stuck, either.
	 */
	if (mutex_tryenter(txq->txq_lock)) {
		if (!txq->txq_stopping)
			wm_nq_transmit_locked(ifp, txq);
		mutex_exit(txq->txq_lock);
	}

	return 0;
}

static void
wm_nq_transmit_locked(struct ifnet *ifp, struct wm_txqueue *txq)
{

	wm_nq_send_common_locked(ifp, txq, true);
}

static void
wm_nq_send_common_locked(struct ifnet *ifp, struct wm_txqueue *txq,
    bool is_transmit)
{
	struct wm_softc *sc = ifp->if_softc;
	struct mbuf *m0;
	struct wm_txsoft *txs;
	bus_dmamap_t dmamap;
	int error, nexttx, lasttx = -1, seg, segs_needed;
	bool do_csum, sent;
	bool remap = true;

	KASSERT(mutex_owned(txq->txq_lock));

	if ((ifp->if_flags & IFF_RUNNING) == 0)
		return;
	if ((txq->txq_flags & WM_TXQ_NO_SPACE) != 0)
		return;

	if (__predict_false(wm_linkdown_discard(txq))) {
		do {
			if (is_transmit)
				m0 = pcq_get(txq->txq_interq);
			else
				IFQ_DEQUEUE(&ifp->if_snd, m0);
			/*
			 * increment successed packet counter as in the case
			 * which the packet is discarded by link down PHY.
			 */
			if (m0 != NULL)
				if_statinc(ifp, if_opackets);
			m_freem(m0);
		} while (m0 != NULL);
		return;
	}

	sent = false;

	/*
	 * Loop through the send queue, setting up transmit descriptors
	 * until we drain the queue, or use up all available transmit
	 * descriptors.
	 */
	for (;;) {
		m0 = NULL;

		/* Get a work queue entry. */
		if (txq->txq_sfree < WM_TXQUEUE_GC(txq)) {
			wm_txeof(txq, UINT_MAX);
			if (txq->txq_sfree == 0) {
				DPRINTF(sc, WM_DEBUG_TX,
				    ("%s: TX: no free job descriptors\n",
					device_xname(sc->sc_dev)));
				WM_Q_EVCNT_INCR(txq, txsstall);
				break;
			}
		}

		/* Grab a packet off the queue. */
		if (is_transmit)
			m0 = pcq_get(txq->txq_interq);
		else
			IFQ_DEQUEUE(&ifp->if_snd, m0);
		if (m0 == NULL)
			break;

		DPRINTF(sc, WM_DEBUG_TX,
		    ("%s: TX: have packet to transmit: %p\n",
		    device_xname(sc->sc_dev), m0));

		txs = &txq->txq_soft[txq->txq_snext];
		dmamap = txs->txs_dmamap;

		/*
		 * Load the DMA map.  If this fails, the packet either
		 * didn't fit in the allotted number of segments, or we
		 * were short on resources.  For the too-many-segments
		 * case, we simply report an error and drop the packet,
		 * since we can't sanely copy a jumbo packet to a single
		 * buffer.
		 */
retry:
		error = bus_dmamap_load_mbuf(sc->sc_dmat, dmamap, m0,
		    BUS_DMA_WRITE | BUS_DMA_NOWAIT);
		if (__predict_false(error)) {
			if (error == EFBIG) {
				if (remap == true) {
					struct mbuf *m;

					remap = false;
					m = m_defrag(m0, M_NOWAIT);
					if (m != NULL) {
						WM_Q_EVCNT_INCR(txq, defrag);
						m0 = m;
						goto retry;
					}
				}
				WM_Q_EVCNT_INCR(txq, toomanyseg);
				log(LOG_ERR, "%s: Tx packet consumes too many "
				    "DMA segments, dropping...\n",
				    device_xname(sc->sc_dev));
				wm_dump_mbuf_chain(sc, m0);
				m_freem(m0);
				continue;
			}
			/* Short on resources, just stop for now. */
			DPRINTF(sc, WM_DEBUG_TX,
			    ("%s: TX: dmamap load failed: %d\n",
				device_xname(sc->sc_dev), error));
			break;
		}

		segs_needed = dmamap->dm_nsegs;

		/*
		 * Ensure we have enough descriptors free to describe
		 * the packet. Note, we always reserve one descriptor
		 * at the end of the ring due to the semantics of the
		 * TDT register, plus one more in the event we need
		 * to load offload context.
		 */
		if (segs_needed > txq->txq_free - 2) {
			/*
			 * Not enough free descriptors to transmit this
			 * packet.  We haven't committed anything yet,
			 * so just unload the DMA map, put the packet
			 * pack on the queue, and punt. Notify the upper
			 * layer that there are no more slots left.
			 */
			DPRINTF(sc, WM_DEBUG_TX,
			    ("%s: TX: need %d (%d) descriptors, have %d\n",
				device_xname(sc->sc_dev), dmamap->dm_nsegs,
				segs_needed, txq->txq_free - 1));
			txq->txq_flags |= WM_TXQ_NO_SPACE;
			bus_dmamap_unload(sc->sc_dmat, dmamap);
			WM_Q_EVCNT_INCR(txq, txdstall);
			break;
		}

		/* WE ARE NOW COMMITTED TO TRANSMITTING THE PACKET. */

		DPRINTF(sc, WM_DEBUG_TX,
		    ("%s: TX: packet has %d (%d) DMA segments\n",
		    device_xname(sc->sc_dev), dmamap->dm_nsegs, segs_needed));

		WM_EVCNT_INCR(&txq->txq_ev_txseg[dmamap->dm_nsegs - 1]);

		/*
		 * Store a pointer to the packet so that we can free it
		 * later.
		 *
		 * Initially, we consider the number of descriptors the
		 * packet uses the number of DMA segments.  This may be
		 * incremented by 1 if we do checksum offload (a descriptor
		 * is used to set the checksum context).
		 */
		txs->txs_mbuf = m0;
		txs->txs_firstdesc = txq->txq_next;
		txs->txs_ndesc = segs_needed;

		/* Set up offload parameters for this packet. */
		uint32_t cmdlen, fields, dcmdlen;
		if (m0->m_pkthdr.csum_flags &
		    (M_CSUM_TSOv4 | M_CSUM_TSOv6 |
			M_CSUM_IPv4 | M_CSUM_TCPv4 | M_CSUM_UDPv4 |
			M_CSUM_TCPv6 | M_CSUM_UDPv6)) {
			wm_nq_tx_offload(sc, txq, txs, &cmdlen, &fields,
			    &do_csum);
		} else {
			do_csum = false;
			cmdlen = 0;
			fields = 0;
		}

		/* Sync the DMA map. */
		bus_dmamap_sync(sc->sc_dmat, dmamap, 0, dmamap->dm_mapsize,
		    BUS_DMASYNC_PREWRITE);

		/* Initialize the first transmit descriptor. */
		nexttx = txq->txq_next;
		if (!do_csum) {
			/* Setup a legacy descriptor */
			wm_set_dma_addr(&txq->txq_descs[nexttx].wtx_addr,
			    dmamap->dm_segs[0].ds_addr);
			txq->txq_descs[nexttx].wtx_cmdlen =
			    htole32(WTX_CMD_IFCS | dmamap->dm_segs[0].ds_len);
			txq->txq_descs[nexttx].wtx_fields.wtxu_status = 0;
			txq->txq_descs[nexttx].wtx_fields.wtxu_options = 0;
			if (vlan_has_tag(m0)) {
				txq->txq_descs[nexttx].wtx_cmdlen |=
				    htole32(WTX_CMD_VLE);
				txq->txq_descs[nexttx].wtx_fields.wtxu_vlan =
				    htole16(vlan_get_tag(m0));
			} else
				txq->txq_descs[nexttx].wtx_fields.wtxu_vlan =0;

			dcmdlen = 0;
		} else {
			/* Setup an advanced data descriptor */
			txq->txq_nq_descs[nexttx].nqtx_data.nqtxd_addr =
			    htole64(dmamap->dm_segs[0].ds_addr);
			KASSERT((dmamap->dm_segs[0].ds_len & cmdlen) == 0);
			txq->txq_nq_descs[nexttx].nqtx_data.nqtxd_cmdlen =
			    htole32(dmamap->dm_segs[0].ds_len | cmdlen);
			txq->txq_nq_descs[nexttx].nqtx_data.nqtxd_fields =
			    htole32(fields);
			DPRINTF(sc, WM_DEBUG_TX,
			    ("%s: TX: adv data desc %d 0x%" PRIx64 "\n",
				device_xname(sc->sc_dev), nexttx,
				(uint64_t)dmamap->dm_segs[0].ds_addr));
			DPRINTF(sc, WM_DEBUG_TX,
			    ("\t 0x%08x%08x\n", fields,
				(uint32_t)dmamap->dm_segs[0].ds_len | cmdlen));
			dcmdlen = NQTX_DTYP_D | NQTX_CMD_DEXT;
		}

		lasttx = nexttx;
		nexttx = WM_NEXTTX(txq, nexttx);
		/*
		 * Fill in the next descriptors. legacy or advanced format
		 * is the same here
		 */
		for (seg = 1; seg < dmamap->dm_nsegs;
		     seg++, nexttx = WM_NEXTTX(txq, nexttx)) {
			txq->txq_nq_descs[nexttx].nqtx_data.nqtxd_addr =
			    htole64(dmamap->dm_segs[seg].ds_addr);
			txq->txq_nq_descs[nexttx].nqtx_data.nqtxd_cmdlen =
			    htole32(dcmdlen | dmamap->dm_segs[seg].ds_len);
			KASSERT((dcmdlen & dmamap->dm_segs[seg].ds_len) == 0);
			txq->txq_nq_descs[nexttx].nqtx_data.nqtxd_fields = 0;
			lasttx = nexttx;

			DPRINTF(sc, WM_DEBUG_TX,
			    ("%s: TX: desc %d: %#" PRIx64 ", len %#04zx\n",
				device_xname(sc->sc_dev), nexttx,
				(uint64_t)dmamap->dm_segs[seg].ds_addr,
				dmamap->dm_segs[seg].ds_len));
		}

		KASSERT(lasttx != -1);

		/*
		 * Set up the command byte on the last descriptor of
		 * the packet. If we're in the interrupt delay window,
		 * delay the interrupt.
		 */
		KASSERT((WTX_CMD_EOP | WTX_CMD_RS) ==
		    (NQTX_CMD_EOP | NQTX_CMD_RS));
		txq->txq_descs[lasttx].wtx_cmdlen |=
		    htole32(WTX_CMD_EOP | WTX_CMD_RS);

		txs->txs_lastdesc = lasttx;

		DPRINTF(sc, WM_DEBUG_TX, ("%s: TX: desc %d: cmdlen 0x%08x\n",
		    device_xname(sc->sc_dev),
		    lasttx, le32toh(txq->txq_descs[lasttx].wtx_cmdlen)));

		/* Sync the descriptors we're using. */
		wm_cdtxsync(txq, txq->txq_next, txs->txs_ndesc,
		    BUS_DMASYNC_PREREAD | BUS_DMASYNC_PREWRITE);

		/* Give the packet to the chip. */
		CSR_WRITE(sc, txq->txq_tdt_reg, nexttx);
		sent = true;

		DPRINTF(sc, WM_DEBUG_TX,
		    ("%s: TX: TDT -> %d\n", device_xname(sc->sc_dev), nexttx));

		DPRINTF(sc, WM_DEBUG_TX,
		    ("%s: TX: finished transmitting packet, job %d\n",
			device_xname(sc->sc_dev), txq->txq_snext));

		/* Advance the tx pointer. */
		txq->txq_free -= txs->txs_ndesc;
		txq->txq_next = nexttx;

		txq->txq_sfree--;
		txq->txq_snext = WM_NEXTTXS(txq, txq->txq_snext);

		/* Pass the packet to any BPF listeners. */
		bpf_mtap(ifp, m0, BPF_D_OUT);
	}

	if (m0 != NULL) {
		txq->txq_flags |= WM_TXQ_NO_SPACE;
		WM_Q_EVCNT_INCR(txq, descdrop);
		DPRINTF(sc, WM_DEBUG_TX, ("%s: TX: error after IFQ_DEQUEUE\n",
			__func__));
		m_freem(m0);
	}

	if (txq->txq_sfree == 0 || txq->txq_free <= 2) {
		/* No more slots; notify upper layer. */
		txq->txq_flags |= WM_TXQ_NO_SPACE;
	}

	if (sent) {
		/* Set a watchdog timer in case the chip flakes out. */
		txq->txq_lastsent = time_uptime;
		txq->txq_sending = true;
	}
}

static void
wm_deferred_start_locked(struct wm_txqueue *txq)
{
	struct wm_softc *sc = txq->txq_sc;
	struct ifnet *ifp = &sc->sc_ethercom.ec_if;
	struct wm_queue *wmq = container_of(txq, struct wm_queue, wmq_txq);
	int qid = wmq->wmq_id;

	KASSERT(mutex_owned(txq->txq_lock));

	if (txq->txq_stopping) {
		mutex_exit(txq->txq_lock);
		return;
	}

	if ((sc->sc_flags & WM_F_NEWQUEUE) != 0) {
		/* XXX need for ALTQ or one CPU system */
		if (qid == 0)
			wm_nq_start_locked(ifp);
		wm_nq_transmit_locked(ifp, txq);
	} else {
		/* XXX need for ALTQ or one CPU system */
		if (qid == 0)
			wm_start_locked(ifp);
		wm_transmit_locked(ifp, txq);
	}
}

/* Interrupt */

/*
 * wm_txeof:
 *
 *	Helper; handle transmit interrupts.
 */
static bool
wm_txeof(struct wm_txqueue *txq, u_int limit)
{
	struct wm_softc *sc = txq->txq_sc;
	struct ifnet *ifp = &sc->sc_ethercom.ec_if;
	struct wm_txsoft *txs;
	int count = 0;
	int i;
	uint8_t status;
	bool more = false;

	KASSERT(mutex_owned(txq->txq_lock));

	if (txq->txq_stopping)
		return false;

	txq->txq_flags &= ~WM_TXQ_NO_SPACE;

	/*
	 * Go through the Tx list and free mbufs for those
	 * frames which have been transmitted.
	 */
	for (i = txq->txq_sdirty; txq->txq_sfree != WM_TXQUEUELEN(txq);
	     i = WM_NEXTTXS(txq, i), txq->txq_sfree++) {
		if (limit-- == 0) {
			more = true;
			DPRINTF(sc, WM_DEBUG_TX,
			    ("%s: TX: loop limited, job %d is not processed\n",
				device_xname(sc->sc_dev), i));
			break;
		}

		txs = &txq->txq_soft[i];

		DPRINTF(sc, WM_DEBUG_TX, ("%s: TX: checking job %d\n",
			device_xname(sc->sc_dev), i));

		wm_cdtxsync(txq, txs->txs_firstdesc, txs->txs_ndesc,
		    BUS_DMASYNC_POSTREAD | BUS_DMASYNC_POSTWRITE);

		status =
		    txq->txq_descs[txs->txs_lastdesc].wtx_fields.wtxu_status;
		if ((status & WTX_ST_DD) == 0) {
			wm_cdtxsync(txq, txs->txs_lastdesc, 1,
			    BUS_DMASYNC_PREREAD);
			break;
		}

		count++;
		DPRINTF(sc, WM_DEBUG_TX,
		    ("%s: TX: job %d done: descs %d..%d\n",
		    device_xname(sc->sc_dev), i, txs->txs_firstdesc,
		    txs->txs_lastdesc));

		/*
		 * XXX We should probably be using the statistics
		 * XXX registers, but I don't know if they exist
		 * XXX on chips before the i82544.
		 */

#ifdef WM_EVENT_COUNTERS
		if (status & WTX_ST_TU)
			WM_Q_EVCNT_INCR(txq, underrun);
#endif /* WM_EVENT_COUNTERS */

		/*
		 * 82574 and newer's document says the status field has neither
		 * EC (Excessive Collision) bit nor LC (Late Collision) bit
		 * (reserved). Refer "PCIe GbE Controller Open Source Software
		 * Developer's Manual", 82574 datasheet and newer.
		 *
		 * XXX I saw the LC bit was set on I218 even though the media
		 * was full duplex, so the bit might be used for other
		 * meaning ...(I have no document).
		 */

		if (((status & (WTX_ST_EC | WTX_ST_LC)) != 0)
		    && ((sc->sc_type < WM_T_82574)
			|| (sc->sc_type == WM_T_80003))) {
			if_statinc(ifp, if_oerrors);
			if (status & WTX_ST_LC)
				log(LOG_WARNING, "%s: late collision\n",
				    device_xname(sc->sc_dev));
			else if (status & WTX_ST_EC) {
				if_statadd(ifp, if_collisions,
				    TX_COLLISION_THRESHOLD + 1);
				log(LOG_WARNING, "%s: excessive collisions\n",
				    device_xname(sc->sc_dev));
			}
		} else
			if_statinc(ifp, if_opackets);

		txq->txq_packets++;
		txq->txq_bytes += txs->txs_mbuf->m_pkthdr.len;

		txq->txq_free += txs->txs_ndesc;
		bus_dmamap_sync(sc->sc_dmat, txs->txs_dmamap,
		    0, txs->txs_dmamap->dm_mapsize, BUS_DMASYNC_POSTWRITE);
		bus_dmamap_unload(sc->sc_dmat, txs->txs_dmamap);
		m_freem(txs->txs_mbuf);
		txs->txs_mbuf = NULL;
	}

	/* Update the dirty transmit buffer pointer. */
	txq->txq_sdirty = i;
	DPRINTF(sc, WM_DEBUG_TX,
	    ("%s: TX: txsdirty -> %d\n", device_xname(sc->sc_dev), i));

	if (count != 0)
		rnd_add_uint32(&sc->rnd_source, count);

	/*
	 * If there are no more pending transmissions, cancel the watchdog
	 * timer.
	 */
	if (txq->txq_sfree == WM_TXQUEUELEN(txq))
		txq->txq_sending = false;

	return more;
}

static inline uint32_t
wm_rxdesc_get_status(struct wm_rxqueue *rxq, int idx)
{
	struct wm_softc *sc = rxq->rxq_sc;

	if (sc->sc_type == WM_T_82574)
		return EXTRXC_STATUS(
		    le32toh(rxq->rxq_ext_descs[idx].erx_ctx.erxc_err_stat));
	else if ((sc->sc_flags & WM_F_NEWQUEUE) != 0)
		return NQRXC_STATUS(
		    le32toh(rxq->rxq_nq_descs[idx].nqrx_ctx.nrxc_err_stat));
	else
		return rxq->rxq_descs[idx].wrx_status;
}

static inline uint32_t
wm_rxdesc_get_errors(struct wm_rxqueue *rxq, int idx)
{
	struct wm_softc *sc = rxq->rxq_sc;

	if (sc->sc_type == WM_T_82574)
		return EXTRXC_ERROR(
		    le32toh(rxq->rxq_ext_descs[idx].erx_ctx.erxc_err_stat));
	else if ((sc->sc_flags & WM_F_NEWQUEUE) != 0)
		return NQRXC_ERROR(
		    le32toh(rxq->rxq_nq_descs[idx].nqrx_ctx.nrxc_err_stat));
	else
		return rxq->rxq_descs[idx].wrx_errors;
}

static inline uint16_t
wm_rxdesc_get_vlantag(struct wm_rxqueue *rxq, int idx)
{
	struct wm_softc *sc = rxq->rxq_sc;

	if (sc->sc_type == WM_T_82574)
		return rxq->rxq_ext_descs[idx].erx_ctx.erxc_vlan;
	else if ((sc->sc_flags & WM_F_NEWQUEUE) != 0)
		return rxq->rxq_nq_descs[idx].nqrx_ctx.nrxc_vlan;
	else
		return rxq->rxq_descs[idx].wrx_special;
}

static inline int
wm_rxdesc_get_pktlen(struct wm_rxqueue *rxq, int idx)
{
	struct wm_softc *sc = rxq->rxq_sc;

	if (sc->sc_type == WM_T_82574)
		return rxq->rxq_ext_descs[idx].erx_ctx.erxc_pktlen;
	else if ((sc->sc_flags & WM_F_NEWQUEUE) != 0)
		return rxq->rxq_nq_descs[idx].nqrx_ctx.nrxc_pktlen;
	else
		return rxq->rxq_descs[idx].wrx_len;
}

#ifdef WM_DEBUG
static inline uint32_t
wm_rxdesc_get_rsshash(struct wm_rxqueue *rxq, int idx)
{
	struct wm_softc *sc = rxq->rxq_sc;

	if (sc->sc_type == WM_T_82574)
		return rxq->rxq_ext_descs[idx].erx_ctx.erxc_rsshash;
	else if ((sc->sc_flags & WM_F_NEWQUEUE) != 0)
		return rxq->rxq_nq_descs[idx].nqrx_ctx.nrxc_rsshash;
	else
		return 0;
}

static inline uint8_t
wm_rxdesc_get_rsstype(struct wm_rxqueue *rxq, int idx)
{
	struct wm_softc *sc = rxq->rxq_sc;

	if (sc->sc_type == WM_T_82574)
		return EXTRXC_RSS_TYPE(rxq->rxq_ext_descs[idx].erx_ctx.erxc_mrq);
	else if ((sc->sc_flags & WM_F_NEWQUEUE) != 0)
		return NQRXC_RSS_TYPE(rxq->rxq_nq_descs[idx].nqrx_ctx.nrxc_misc);
	else
		return 0;
}
#endif /* WM_DEBUG */

static inline bool
wm_rxdesc_is_set_status(struct wm_softc *sc, uint32_t status,
    uint32_t legacy_bit, uint32_t ext_bit, uint32_t nq_bit)
{

	if (sc->sc_type == WM_T_82574)
		return (status & ext_bit) != 0;
	else if ((sc->sc_flags & WM_F_NEWQUEUE) != 0)
		return (status & nq_bit) != 0;
	else
		return (status & legacy_bit) != 0;
}

static inline bool
wm_rxdesc_is_set_error(struct wm_softc *sc, uint32_t error,
    uint32_t legacy_bit, uint32_t ext_bit, uint32_t nq_bit)
{

	if (sc->sc_type == WM_T_82574)
		return (error & ext_bit) != 0;
	else if ((sc->sc_flags & WM_F_NEWQUEUE) != 0)
		return (error & nq_bit) != 0;
	else
		return (error & legacy_bit) != 0;
}

static inline bool
wm_rxdesc_is_eop(struct wm_rxqueue *rxq, uint32_t status)
{

	if (wm_rxdesc_is_set_status(rxq->rxq_sc, status,
		WRX_ST_EOP, EXTRXC_STATUS_EOP, NQRXC_STATUS_EOP))
		return true;
	else
		return false;
}

static inline bool
wm_rxdesc_has_errors(struct wm_rxqueue *rxq, uint32_t errors)
{
	struct wm_softc *sc = rxq->rxq_sc;

	/* XXX missing error bit for newqueue? */
	if (wm_rxdesc_is_set_error(sc, errors,
		WRX_ER_CE | WRX_ER_SE | WRX_ER_SEQ | WRX_ER_CXE | WRX_ER_RXE,
		EXTRXC_ERROR_CE | EXTRXC_ERROR_SE | EXTRXC_ERROR_SEQ
		| EXTRXC_ERROR_CXE | EXTRXC_ERROR_RXE,
		NQRXC_ERROR_RXE)) {
		if (wm_rxdesc_is_set_error(sc, errors, WRX_ER_SE,
		    EXTRXC_ERROR_SE, 0))
			log(LOG_WARNING, "%s: symbol error\n",
			    device_xname(sc->sc_dev));
		else if (wm_rxdesc_is_set_error(sc, errors, WRX_ER_SEQ,
		    EXTRXC_ERROR_SEQ, 0))
			log(LOG_WARNING, "%s: receive sequence error\n",
			    device_xname(sc->sc_dev));
		else if (wm_rxdesc_is_set_error(sc, errors, WRX_ER_CE,
		    EXTRXC_ERROR_CE, 0))
			log(LOG_WARNING, "%s: CRC error\n",
			    device_xname(sc->sc_dev));
		return true;
	}

	return false;
}

static inline bool
wm_rxdesc_dd(struct wm_rxqueue *rxq, int idx, uint32_t status)
{
	struct wm_softc *sc = rxq->rxq_sc;

	if (!wm_rxdesc_is_set_status(sc, status, WRX_ST_DD, EXTRXC_STATUS_DD,
		NQRXC_STATUS_DD)) {
		/* We have processed all of the receive descriptors. */
		wm_cdrxsync(rxq, idx, BUS_DMASYNC_PREREAD);
		return false;
	}

	return true;
}

static inline bool
wm_rxdesc_input_vlantag(struct wm_rxqueue *rxq, uint32_t status,
    uint16_t vlantag, struct mbuf *m)
{

	if (wm_rxdesc_is_set_status(rxq->rxq_sc, status,
		WRX_ST_VP, EXTRXC_STATUS_VP, NQRXC_STATUS_VP)) {
		vlan_set_tag(m, le16toh(vlantag));
	}

	return true;
}

static inline void
wm_rxdesc_ensure_checksum(struct wm_rxqueue *rxq, uint32_t status,
    uint32_t errors, struct mbuf *m)
{
	struct wm_softc *sc = rxq->rxq_sc;

	if (!wm_rxdesc_is_set_status(sc, status, WRX_ST_IXSM, 0, 0)) {
		if (wm_rxdesc_is_set_status(sc, status,
			WRX_ST_IPCS, EXTRXC_STATUS_IPCS, NQRXC_STATUS_IPCS)) {
			WM_Q_EVCNT_INCR(rxq, ipsum);
			m->m_pkthdr.csum_flags |= M_CSUM_IPv4;
			if (wm_rxdesc_is_set_error(sc, errors,
				WRX_ER_IPE, EXTRXC_ERROR_IPE, NQRXC_ERROR_IPE))
				m->m_pkthdr.csum_flags |= M_CSUM_IPv4_BAD;
		}
		if (wm_rxdesc_is_set_status(sc, status,
			WRX_ST_TCPCS, EXTRXC_STATUS_TCPCS, NQRXC_STATUS_L4I)) {
			/*
			 * Note: we don't know if this was TCP or UDP,
			 * so we just set both bits, and expect the
			 * upper layers to deal.
			 */
			WM_Q_EVCNT_INCR(rxq, tusum);
			m->m_pkthdr.csum_flags |=
			    M_CSUM_TCPv4 | M_CSUM_UDPv4 |
			    M_CSUM_TCPv6 | M_CSUM_UDPv6;
			if (wm_rxdesc_is_set_error(sc, errors, WRX_ER_TCPE,
			    EXTRXC_ERROR_TCPE, NQRXC_ERROR_L4E))
				m->m_pkthdr.csum_flags |= M_CSUM_TCP_UDP_BAD;
		}
	}
}

/*
 * wm_rxeof:
 *
 *	Helper; handle receive interrupts.
 */
static bool
wm_rxeof(struct wm_rxqueue *rxq, u_int limit)
{
	struct wm_softc *sc = rxq->rxq_sc;
	struct ifnet *ifp = &sc->sc_ethercom.ec_if;
	struct wm_rxsoft *rxs;
	struct mbuf *m;
	int i, len;
	int count = 0;
	uint32_t status, errors;
	uint16_t vlantag;
	bool more = false;

	KASSERT(mutex_owned(rxq->rxq_lock));

	for (i = rxq->rxq_ptr;; i = WM_NEXTRX(i)) {
		if (limit-- == 0) {
			rxq->rxq_ptr = i;
			more = true;
			DPRINTF(sc, WM_DEBUG_RX,
			    ("%s: RX: loop limited, descriptor %d is not processed\n",
				device_xname(sc->sc_dev), i));
			break;
		}

		rxs = &rxq->rxq_soft[i];

		DPRINTF(sc, WM_DEBUG_RX,
		    ("%s: RX: checking descriptor %d\n",
			device_xname(sc->sc_dev), i));
		wm_cdrxsync(rxq, i,
		    BUS_DMASYNC_POSTREAD | BUS_DMASYNC_POSTWRITE);

		status = wm_rxdesc_get_status(rxq, i);
		errors = wm_rxdesc_get_errors(rxq, i);
		len = le16toh(wm_rxdesc_get_pktlen(rxq, i));
		vlantag = wm_rxdesc_get_vlantag(rxq, i);
#ifdef WM_DEBUG
		uint32_t rsshash = le32toh(wm_rxdesc_get_rsshash(rxq, i));
		uint8_t rsstype = wm_rxdesc_get_rsstype(rxq, i);
#endif

		if (!wm_rxdesc_dd(rxq, i, status)) {
			/*
			 * Update the receive pointer holding rxq_lock
			 * consistent with increment counter.
			 */
			rxq->rxq_ptr = i;
			break;
		}

		count++;
		if (__predict_false(rxq->rxq_discard)) {
			DPRINTF(sc, WM_DEBUG_RX,
			    ("%s: RX: discarding contents of descriptor %d\n",
				device_xname(sc->sc_dev), i));
			wm_init_rxdesc(rxq, i);
			if (wm_rxdesc_is_eop(rxq, status)) {
				/* Reset our state. */
				DPRINTF(sc, WM_DEBUG_RX,
				    ("%s: RX: resetting rxdiscard -> 0\n",
					device_xname(sc->sc_dev)));
				rxq->rxq_discard = 0;
			}
			continue;
		}

		bus_dmamap_sync(sc->sc_dmat, rxs->rxs_dmamap, 0,
		    rxs->rxs_dmamap->dm_mapsize, BUS_DMASYNC_POSTREAD);

		m = rxs->rxs_mbuf;

		/*
		 * Add a new receive buffer to the ring, unless of
		 * course the length is zero. Treat the latter as a
		 * failed mapping.
		 */
		if ((len == 0) || (wm_add_rxbuf(rxq, i) != 0)) {
			/*
			 * Failed, throw away what we've done so
			 * far, and discard the rest of the packet.
			 */
			if_statinc(ifp, if_ierrors);
			bus_dmamap_sync(sc->sc_dmat, rxs->rxs_dmamap, 0,
			    rxs->rxs_dmamap->dm_mapsize, BUS_DMASYNC_PREREAD);
			wm_init_rxdesc(rxq, i);
			if (!wm_rxdesc_is_eop(rxq, status))
				rxq->rxq_discard = 1;
			if (rxq->rxq_head != NULL)
				m_freem(rxq->rxq_head);
			WM_RXCHAIN_RESET(rxq);
			DPRINTF(sc, WM_DEBUG_RX,
			    ("%s: RX: Rx buffer allocation failed, "
			    "dropping packet%s\n", device_xname(sc->sc_dev),
				rxq->rxq_discard ? " (discard)" : ""));
			continue;
		}

		m->m_len = len;
		rxq->rxq_len += len;
		DPRINTF(sc, WM_DEBUG_RX,
		    ("%s: RX: buffer at %p len %d\n",
			device_xname(sc->sc_dev), m->m_data, len));

		/* If this is not the end of the packet, keep looking. */
		if (!wm_rxdesc_is_eop(rxq, status)) {
			WM_RXCHAIN_LINK(rxq, m);
			DPRINTF(sc, WM_DEBUG_RX,
			    ("%s: RX: not yet EOP, rxlen -> %d\n",
				device_xname(sc->sc_dev), rxq->rxq_len));
			continue;
		}

		/*
		 * Okay, we have the entire packet now. The chip is
		 * configured to include the FCS except I35[04], I21[01].
		 * (not all chips can be configured to strip it), so we need
		 * to trim it. Those chips have an eratta, the RCTL_SECRC bit
		 * in RCTL register is always set, so we don't trim it.
		 * PCH2 and newer chip also not include FCS when jumbo
		 * frame is used to do workaround an errata.
		 * May need to adjust length of previous mbuf in the
		 * chain if the current mbuf is too short.
		 */
		if ((sc->sc_flags & WM_F_CRC_STRIP) == 0) {
			if (m->m_len < ETHER_CRC_LEN) {
				rxq->rxq_tail->m_len
				    -= (ETHER_CRC_LEN - m->m_len);
				m->m_len = 0;
			} else
				m->m_len -= ETHER_CRC_LEN;
			len = rxq->rxq_len - ETHER_CRC_LEN;
		} else
			len = rxq->rxq_len;

		WM_RXCHAIN_LINK(rxq, m);

		*rxq->rxq_tailp = NULL;
		m = rxq->rxq_head;

		WM_RXCHAIN_RESET(rxq);

		DPRINTF(sc, WM_DEBUG_RX,
		    ("%s: RX: have entire packet, len -> %d\n",
			device_xname(sc->sc_dev), len));

		/* If an error occurred, update stats and drop the packet. */
		if (wm_rxdesc_has_errors(rxq, errors)) {
			m_freem(m);
			continue;
		}

		/* No errors.  Receive the packet. */
		m_set_rcvif(m, ifp);
		m->m_pkthdr.len = len;
		/*
		 * TODO
		 * should be save rsshash and rsstype to this mbuf.
		 */
		DPRINTF(sc, WM_DEBUG_RX,
		    ("%s: RX: RSS type=%" PRIu8 ", RSS hash=%" PRIu32 "\n",
			device_xname(sc->sc_dev), rsstype, rsshash));

		/*
		 * If VLANs are enabled, VLAN packets have been unwrapped
		 * for us.  Associate the tag with the packet.
		 */
		if (!wm_rxdesc_input_vlantag(rxq, status, vlantag, m))
			continue;

		/* Set up checksum info for this packet. */
		wm_rxdesc_ensure_checksum(rxq, status, errors, m);
		/*
		 * Update the receive pointer holding rxq_lock consistent with
		 * increment counter.
		 */
		rxq->rxq_ptr = i;
		rxq->rxq_packets++;
		rxq->rxq_bytes += len;
		mutex_exit(rxq->rxq_lock);

		/* Pass it on. */
		if_percpuq_enqueue(sc->sc_ipq, m);

		mutex_enter(rxq->rxq_lock);

		if (rxq->rxq_stopping)
			break;
	}

	if (count != 0)
		rnd_add_uint32(&sc->rnd_source, count);

	DPRINTF(sc, WM_DEBUG_RX,
	    ("%s: RX: rxptr -> %d\n", device_xname(sc->sc_dev), i));

	return more;
}

/*
 * wm_linkintr_gmii:
 *
 *	Helper; handle link interrupts for GMII.
 */
static void
wm_linkintr_gmii(struct wm_softc *sc, uint32_t icr)
{
	device_t dev = sc->sc_dev;
	uint32_t status, reg;
	bool link;
	int rv;

	KASSERT(WM_CORE_LOCKED(sc));

	DPRINTF(sc, WM_DEBUG_LINK, ("%s: %s:\n", device_xname(dev),
		__func__));

	if ((icr & ICR_LSC) == 0) {
		if (icr & ICR_RXSEQ)
			DPRINTF(sc, WM_DEBUG_LINK,
			    ("%s: LINK Receive sequence error\n",
				device_xname(dev)));
		return;
	}

	/* Link status changed */
	status = CSR_READ(sc, WMREG_STATUS);
	link = status & STATUS_LU;
	if (link) {
		DPRINTF(sc, WM_DEBUG_LINK, ("%s: LINK: LSC -> up %s\n",
			device_xname(dev),
			(status & STATUS_FD) ? "FDX" : "HDX"));
		if (wm_phy_need_linkdown_discard(sc))
			wm_clear_linkdown_discard(sc);
	} else {
		DPRINTF(sc, WM_DEBUG_LINK, ("%s: LINK: LSC -> down\n",
			device_xname(dev)));
		if (wm_phy_need_linkdown_discard(sc))
			wm_set_linkdown_discard(sc);
	}
	if ((sc->sc_type == WM_T_ICH8) && (link == false))
		wm_gig_downshift_workaround_ich8lan(sc);

	if ((sc->sc_type == WM_T_ICH8)
	    && (sc->sc_phytype == WMPHY_IGP_3)) {
		wm_kmrn_lock_loss_workaround_ich8lan(sc);
	}
	DPRINTF(sc, WM_DEBUG_LINK, ("%s: LINK: LSC -> mii_pollstat\n",
		device_xname(dev)));
	mii_pollstat(&sc->sc_mii);
	if (sc->sc_type == WM_T_82543) {
		int miistatus, active;

		/*
		 * With 82543, we need to force speed and
		 * duplex on the MAC equal to what the PHY
		 * speed and duplex configuration is.
		 */
		miistatus = sc->sc_mii.mii_media_status;

		if (miistatus & IFM_ACTIVE) {
			active = sc->sc_mii.mii_media_active;
			sc->sc_ctrl &= ~(CTRL_SPEED_MASK | CTRL_FD);
			switch (IFM_SUBTYPE(active)) {
			case IFM_10_T:
				sc->sc_ctrl |= CTRL_SPEED_10;
				break;
			case IFM_100_TX:
				sc->sc_ctrl |= CTRL_SPEED_100;
				break;
			case IFM_1000_T:
				sc->sc_ctrl |= CTRL_SPEED_1000;
				break;
			default:
				/*
				 * Fiber?
				 * Shoud not enter here.
				 */
				device_printf(dev, "unknown media (%x)\n",
				    active);
				break;
			}
			if (active & IFM_FDX)
				sc->sc_ctrl |= CTRL_FD;
			CSR_WRITE(sc, WMREG_CTRL, sc->sc_ctrl);
		}
	} else if (sc->sc_type == WM_T_PCH) {
		wm_k1_gig_workaround_hv(sc,
		    ((sc->sc_mii.mii_media_status & IFM_ACTIVE) != 0));
	}

	/*
	 * When connected at 10Mbps half-duplex, some parts are excessively
	 * aggressive resulting in many collisions. To avoid this, increase
	 * the IPG and reduce Rx latency in the PHY.
	 */
	if ((sc->sc_type >= WM_T_PCH2) && (sc->sc_type <= WM_T_PCH_CNP)
	    && link) {
		uint32_t tipg_reg;
		uint32_t speed = __SHIFTOUT(status, STATUS_SPEED);
		bool fdx;
		uint16_t emi_addr, emi_val;

		tipg_reg = CSR_READ(sc, WMREG_TIPG);
		tipg_reg &= ~TIPG_IPGT_MASK;
		fdx = status & STATUS_FD;

		if (!fdx && (speed == STATUS_SPEED_10)) {
			tipg_reg |= 0xff;
			/* Reduce Rx latency in analog PHY */
			emi_val = 0;
		} else if ((sc->sc_type >= WM_T_PCH_SPT) &&
		    fdx && speed != STATUS_SPEED_1000) {
			tipg_reg |= 0xc;
			emi_val = 1;
		} else {
			/* Roll back the default values */
			tipg_reg |= 0x08;
			emi_val = 1;
		}

		CSR_WRITE(sc, WMREG_TIPG, tipg_reg);

		rv = sc->phy.acquire(sc);
		if (rv)
			return;

		if (sc->sc_type == WM_T_PCH2)
			emi_addr = I82579_RX_CONFIG;
		else
			emi_addr = I217_RX_CONFIG;
		rv = wm_write_emi_reg_locked(dev, emi_addr, emi_val);

		if (sc->sc_type >= WM_T_PCH_LPT) {
			uint16_t phy_reg;

			sc->phy.readreg_locked(dev, 2,
			    I217_PLL_CLOCK_GATE_REG, &phy_reg);
			phy_reg &= ~I217_PLL_CLOCK_GATE_MASK;
			if (speed == STATUS_SPEED_100
			    || speed == STATUS_SPEED_10)
				phy_reg |= 0x3e8;
			else
				phy_reg |= 0xfa;
			sc->phy.writereg_locked(dev, 2,
			    I217_PLL_CLOCK_GATE_REG, phy_reg);

			if (speed == STATUS_SPEED_1000) {
				sc->phy.readreg_locked(dev, 2,
				    HV_PM_CTRL, &phy_reg);

				phy_reg |= HV_PM_CTRL_K1_CLK_REQ;

				sc->phy.writereg_locked(dev, 2,
				    HV_PM_CTRL, phy_reg);
			}
		}
		sc->phy.release(sc);

		if (rv)
			return;

		if (sc->sc_type >= WM_T_PCH_SPT) {
			uint16_t data, ptr_gap;

			if (speed == STATUS_SPEED_1000) {
				rv = sc->phy.acquire(sc);
				if (rv)
					return;

				rv = sc->phy.readreg_locked(dev, 2,
				    I82579_UNKNOWN1, &data);
				if (rv) {
					sc->phy.release(sc);
					return;
				}

				ptr_gap = (data & (0x3ff << 2)) >> 2;
				if (ptr_gap < 0x18) {
					data &= ~(0x3ff << 2);
					data |= (0x18 << 2);
					rv = sc->phy.writereg_locked(dev,
					    2, I82579_UNKNOWN1, data);
				}
				sc->phy.release(sc);
				if (rv)
					return;
			} else {
				rv = sc->phy.acquire(sc);
				if (rv)
					return;

				rv = sc->phy.writereg_locked(dev, 2,
				    I82579_UNKNOWN1, 0xc023);
				sc->phy.release(sc);
				if (rv)
					return;

			}
		}
	}

	/*
	 * I217 Packet Loss issue:
	 * ensure that FEXTNVM4 Beacon Duration is set correctly
	 * on power up.
	 * Set the Beacon Duration for I217 to 8 usec
	 */
	if (sc->sc_type >= WM_T_PCH_LPT) {
		reg = CSR_READ(sc, WMREG_FEXTNVM4);
		reg &= ~FEXTNVM4_BEACON_DURATION;
		reg |= FEXTNVM4_BEACON_DURATION_8US;
		CSR_WRITE(sc, WMREG_FEXTNVM4, reg);
	}

	/* Work-around I218 hang issue */
	if ((sc->sc_pcidevid == PCI_PRODUCT_INTEL_I218_LM) ||
	    (sc->sc_pcidevid == PCI_PRODUCT_INTEL_I218_V) ||
	    (sc->sc_pcidevid == PCI_PRODUCT_INTEL_I218_LM3) ||
	    (sc->sc_pcidevid == PCI_PRODUCT_INTEL_I218_V3))
		wm_k1_workaround_lpt_lp(sc, link);

	if (sc->sc_type >= WM_T_PCH_LPT) {
		/*
		 * Set platform power management values for Latency
		 * Tolerance Reporting (LTR)
		 */
		wm_platform_pm_pch_lpt(sc,
		    ((sc->sc_mii.mii_media_status & IFM_ACTIVE) != 0));
	}

	/* Clear link partner's EEE ability */
	sc->eee_lp_ability = 0;

	/* FEXTNVM6 K1-off workaround */
	if (sc->sc_type == WM_T_PCH_SPT) {
		reg = CSR_READ(sc, WMREG_FEXTNVM6);
		if (CSR_READ(sc, WMREG_PCIEANACFG) & FEXTNVM6_K1_OFF_ENABLE)
			reg |= FEXTNVM6_K1_OFF_ENABLE;
		else
			reg &= ~FEXTNVM6_K1_OFF_ENABLE;
		CSR_WRITE(sc, WMREG_FEXTNVM6, reg);
	}

	if (!link)
		return;

	switch (sc->sc_type) {
	case WM_T_PCH2:
		wm_k1_workaround_lv(sc);
		/* FALLTHROUGH */
	case WM_T_PCH:
		if (sc->sc_phytype == WMPHY_82578)
			wm_link_stall_workaround_hv(sc);
		break;
	default:
		break;
	}

	/* Enable/Disable EEE after link up */
	if (sc->sc_phytype > WMPHY_82579)
		wm_set_eee_pchlan(sc);
}

/*
 * wm_linkintr_tbi:
 *
 *	Helper; handle link interrupts for TBI mode.
 */
static void
wm_linkintr_tbi(struct wm_softc *sc, uint32_t icr)
{
	struct ifnet *ifp = &sc->sc_ethercom.ec_if;
	uint32_t status;

	DPRINTF(sc, WM_DEBUG_LINK, ("%s: %s:\n", device_xname(sc->sc_dev),
		__func__));

	status = CSR_READ(sc, WMREG_STATUS);
	if (icr & ICR_LSC) {
		wm_check_for_link(sc);
		if (status & STATUS_LU) {
			DPRINTF(sc, WM_DEBUG_LINK, ("%s: LINK: LSC -> up %s\n",
				device_xname(sc->sc_dev),
				(status & STATUS_FD) ? "FDX" : "HDX"));
			/*
			 * NOTE: CTRL will update TFCE and RFCE automatically,
			 * so we should update sc->sc_ctrl
			 */

			sc->sc_ctrl = CSR_READ(sc, WMREG_CTRL);
			sc->sc_tctl &= ~TCTL_COLD(0x3ff);
			sc->sc_fcrtl &= ~FCRTL_XONE;
			if (status & STATUS_FD)
				sc->sc_tctl |=
				    TCTL_COLD(TX_COLLISION_DISTANCE_FDX);
			else
				sc->sc_tctl |=
				    TCTL_COLD(TX_COLLISION_DISTANCE_HDX);
			if (sc->sc_ctrl & CTRL_TFCE)
				sc->sc_fcrtl |= FCRTL_XONE;
			CSR_WRITE(sc, WMREG_TCTL, sc->sc_tctl);
			CSR_WRITE(sc, (sc->sc_type < WM_T_82543) ?
			    WMREG_OLD_FCRTL : WMREG_FCRTL, sc->sc_fcrtl);
			sc->sc_tbi_linkup = 1;
			if_link_state_change(ifp, LINK_STATE_UP);
		} else {
			DPRINTF(sc, WM_DEBUG_LINK, ("%s: LINK: LSC -> down\n",
				device_xname(sc->sc_dev)));
			sc->sc_tbi_linkup = 0;
			if_link_state_change(ifp, LINK_STATE_DOWN);
		}
		/* Update LED */
		wm_tbi_serdes_set_linkled(sc);
	} else if (icr & ICR_RXSEQ)
		DPRINTF(sc, WM_DEBUG_LINK, ("%s: LINK: Receive sequence error\n",
			device_xname(sc->sc_dev)));
}

/*
 * wm_linkintr_serdes:
 *
 *	Helper; handle link interrupts for TBI mode.
 */
static void
wm_linkintr_serdes(struct wm_softc *sc, uint32_t icr)
{
	struct ifnet *ifp = &sc->sc_ethercom.ec_if;
	struct mii_data *mii = &sc->sc_mii;
	struct ifmedia_entry *ife = mii->mii_media.ifm_cur;
	uint32_t pcs_adv, pcs_lpab, reg;

	DPRINTF(sc, WM_DEBUG_LINK, ("%s: %s:\n", device_xname(sc->sc_dev),
		__func__));

	if (icr & ICR_LSC) {
		/* Check PCS */
		reg = CSR_READ(sc, WMREG_PCS_LSTS);
		if ((reg & PCS_LSTS_LINKOK) != 0) {
			DPRINTF(sc, WM_DEBUG_LINK, ("%s: LINK: LSC -> up\n",
				device_xname(sc->sc_dev)));
			mii->mii_media_status |= IFM_ACTIVE;
			sc->sc_tbi_linkup = 1;
			if_link_state_change(ifp, LINK_STATE_UP);
		} else {
			DPRINTF(sc, WM_DEBUG_LINK, ("%s: LINK: LSC -> down\n",
				device_xname(sc->sc_dev)));
			mii->mii_media_status |= IFM_NONE;
			sc->sc_tbi_linkup = 0;
			if_link_state_change(ifp, LINK_STATE_DOWN);
			wm_tbi_serdes_set_linkled(sc);
			return;
		}
		mii->mii_media_active |= IFM_1000_SX;
		if ((reg & PCS_LSTS_FDX) != 0)
			mii->mii_media_active |= IFM_FDX;
		else
			mii->mii_media_active |= IFM_HDX;
		if (IFM_SUBTYPE(ife->ifm_media) == IFM_AUTO) {
			/* Check flow */
			reg = CSR_READ(sc, WMREG_PCS_LSTS);
			if ((reg & PCS_LSTS_AN_COMP) == 0) {
				DPRINTF(sc, WM_DEBUG_LINK,
				    ("XXX LINKOK but not ACOMP\n"));
				return;
			}
			pcs_adv = CSR_READ(sc, WMREG_PCS_ANADV);
			pcs_lpab = CSR_READ(sc, WMREG_PCS_LPAB);
			DPRINTF(sc, WM_DEBUG_LINK,
			    ("XXX AN result %08x, %08x\n", pcs_adv, pcs_lpab));
			if ((pcs_adv & TXCW_SYM_PAUSE)
			    && (pcs_lpab & TXCW_SYM_PAUSE)) {
				mii->mii_media_active |= IFM_FLOW
				    | IFM_ETH_TXPAUSE | IFM_ETH_RXPAUSE;
			} else if (((pcs_adv & TXCW_SYM_PAUSE) == 0)
			    && (pcs_adv & TXCW_ASYM_PAUSE)
			    && (pcs_lpab & TXCW_SYM_PAUSE)
			    && (pcs_lpab & TXCW_ASYM_PAUSE))
				mii->mii_media_active |= IFM_FLOW
				    | IFM_ETH_TXPAUSE;
			else if ((pcs_adv & TXCW_SYM_PAUSE)
			    && (pcs_adv & TXCW_ASYM_PAUSE)
			    && ((pcs_lpab & TXCW_SYM_PAUSE) == 0)
			    && (pcs_lpab & TXCW_ASYM_PAUSE))
				mii->mii_media_active |= IFM_FLOW
				    | IFM_ETH_RXPAUSE;
		}
		/* Update LED */
		wm_tbi_serdes_set_linkled(sc);
	} else
		DPRINTF(sc, WM_DEBUG_LINK, ("%s: LINK: Receive sequence error\n",
		    device_xname(sc->sc_dev)));
}

/*
 * wm_linkintr:
 *
 *	Helper; handle link interrupts.
 */
static void
wm_linkintr(struct wm_softc *sc, uint32_t icr)
{

	KASSERT(WM_CORE_LOCKED(sc));

	if (sc->sc_flags & WM_F_HAS_MII)
		wm_linkintr_gmii(sc, icr);
	else if ((sc->sc_mediatype == WM_MEDIATYPE_SERDES)
	    && ((sc->sc_type >= WM_T_82575) && (sc->sc_type <= WM_T_I211)))
		wm_linkintr_serdes(sc, icr);
	else
		wm_linkintr_tbi(sc, icr);
}


static inline void
wm_sched_handle_queue(struct wm_softc *sc, struct wm_queue *wmq)
{

	if (wmq->wmq_txrx_use_workqueue)
		workqueue_enqueue(sc->sc_queue_wq, &wmq->wmq_cookie, curcpu());
	else
		softint_schedule(wmq->wmq_si);
}

/*
 * wm_intr_legacy:
 *
 *	Interrupt service routine for INTx and MSI.
 */
static int
wm_intr_legacy(void *arg)
{
	struct wm_softc *sc = arg;
	struct wm_queue *wmq = &sc->sc_queue[0];
	struct wm_txqueue *txq = &wmq->wmq_txq;
	struct wm_rxqueue *rxq = &wmq->wmq_rxq;
	uint32_t icr, rndval = 0;
	int handled = 0;

	while (1 /* CONSTCOND */) {
		icr = CSR_READ(sc, WMREG_ICR);
		if ((icr & sc->sc_icr) == 0)
			break;
		if (handled == 0)
			DPRINTF(sc, WM_DEBUG_TX,
			    ("%s: INTx: got intr\n",device_xname(sc->sc_dev)));
		if (rndval == 0)
			rndval = icr;

		mutex_enter(rxq->rxq_lock);

		if (rxq->rxq_stopping) {
			mutex_exit(rxq->rxq_lock);
			break;
		}

		handled = 1;

#if defined(WM_DEBUG) || defined(WM_EVENT_COUNTERS)
		if (icr & (ICR_RXDMT0 | ICR_RXT0)) {
			DPRINTF(sc, WM_DEBUG_RX,
			    ("%s: RX: got Rx intr 0x%08x\n",
				device_xname(sc->sc_dev),
				icr & (ICR_RXDMT0 | ICR_RXT0)));
			WM_Q_EVCNT_INCR(rxq, intr);
		}
#endif
		/*
		 * wm_rxeof() does *not* call upper layer functions directly,
		 * as if_percpuq_enqueue() just call softint_schedule().
		 * So, we can call wm_rxeof() in interrupt context.
		 */
		wm_rxeof(rxq, UINT_MAX);

		mutex_exit(rxq->rxq_lock);
		mutex_enter(txq->txq_lock);

		if (txq->txq_stopping) {
			mutex_exit(txq->txq_lock);
			break;
		}

#if defined(WM_DEBUG) || defined(WM_EVENT_COUNTERS)
		if (icr & ICR_TXDW) {
			DPRINTF(sc, WM_DEBUG_TX,
			    ("%s: TX: got TXDW interrupt\n",
				device_xname(sc->sc_dev)));
			WM_Q_EVCNT_INCR(txq, txdw);
		}
#endif
		wm_txeof(txq, UINT_MAX);

		mutex_exit(txq->txq_lock);
		WM_CORE_LOCK(sc);

		if (sc->sc_core_stopping) {
			WM_CORE_UNLOCK(sc);
			break;
		}

		if (icr & (ICR_LSC | ICR_RXSEQ)) {
			WM_EVCNT_INCR(&sc->sc_ev_linkintr);
			wm_linkintr(sc, icr);
		}
		if ((icr & ICR_GPI(0)) != 0)
			device_printf(sc->sc_dev, "got module interrupt\n");

		WM_CORE_UNLOCK(sc);

		if (icr & ICR_RXO) {
#if defined(WM_DEBUG)
			log(LOG_WARNING, "%s: Receive overrun\n",
			    device_xname(sc->sc_dev));
#endif /* defined(WM_DEBUG) */
		}
	}

	rnd_add_uint32(&sc->rnd_source, rndval);

	if (handled) {
		/* Try to get more packets going. */
		wmq->wmq_txrx_use_workqueue = sc->sc_txrx_use_workqueue;
		wm_sched_handle_queue(sc, wmq);
	}

	return handled;
}

static inline void
wm_txrxintr_disable(struct wm_queue *wmq)
{
	struct wm_softc *sc = wmq->wmq_txq.txq_sc;

	if (sc->sc_type == WM_T_82574)
		CSR_WRITE(sc, WMREG_IMC,
		    ICR_TXQ(wmq->wmq_id) | ICR_RXQ(wmq->wmq_id));
	else if (sc->sc_type == WM_T_82575)
		CSR_WRITE(sc, WMREG_EIMC,
		    EITR_TX_QUEUE(wmq->wmq_id) | EITR_RX_QUEUE(wmq->wmq_id));
	else
		CSR_WRITE(sc, WMREG_EIMC, 1 << wmq->wmq_intr_idx);
}

static inline void
wm_txrxintr_enable(struct wm_queue *wmq)
{
	struct wm_softc *sc = wmq->wmq_txq.txq_sc;

	wm_itrs_calculate(sc, wmq);

	/*
	 * ICR_OTHER which is disabled in wm_linkintr_msix() is enabled here.
	 * There is no need to care about which of RXQ(0) and RXQ(1) enable
	 * ICR_OTHER in first, because each RXQ/TXQ interrupt is disabled
	 * while each wm_handle_queue(wmq) is runnig.
	 */
	if (sc->sc_type == WM_T_82574)
		CSR_WRITE(sc, WMREG_IMS,
		    ICR_TXQ(wmq->wmq_id) | ICR_RXQ(wmq->wmq_id) | ICR_OTHER);
	else if (sc->sc_type == WM_T_82575)
		CSR_WRITE(sc, WMREG_EIMS,
		    EITR_TX_QUEUE(wmq->wmq_id) | EITR_RX_QUEUE(wmq->wmq_id));
	else
		CSR_WRITE(sc, WMREG_EIMS, 1 << wmq->wmq_intr_idx);
}

static int
wm_txrxintr_msix(void *arg)
{
	struct wm_queue *wmq = arg;
	struct wm_txqueue *txq = &wmq->wmq_txq;
	struct wm_rxqueue *rxq = &wmq->wmq_rxq;
	struct wm_softc *sc = txq->txq_sc;
	u_int txlimit = sc->sc_tx_intr_process_limit;
	u_int rxlimit = sc->sc_rx_intr_process_limit;
	bool txmore;
	bool rxmore;

	KASSERT(wmq->wmq_intr_idx == wmq->wmq_id);

	DPRINTF(sc, WM_DEBUG_TX,
	    ("%s: TX: got Tx intr\n", device_xname(sc->sc_dev)));

	wm_txrxintr_disable(wmq);

	mutex_enter(txq->txq_lock);

	if (txq->txq_stopping) {
		mutex_exit(txq->txq_lock);
		return 0;
	}

	WM_Q_EVCNT_INCR(txq, txdw);
	txmore = wm_txeof(txq, txlimit);
	/* wm_deferred start() is done in wm_handle_queue(). */
	mutex_exit(txq->txq_lock);

	DPRINTF(sc, WM_DEBUG_RX,
	    ("%s: RX: got Rx intr\n", device_xname(sc->sc_dev)));
	mutex_enter(rxq->rxq_lock);

	if (rxq->rxq_stopping) {
		mutex_exit(rxq->rxq_lock);
		return 0;
	}

	WM_Q_EVCNT_INCR(rxq, intr);
	rxmore = wm_rxeof(rxq, rxlimit);
	mutex_exit(rxq->rxq_lock);

	wm_itrs_writereg(sc, wmq);

	if (txmore || rxmore) {
		wmq->wmq_txrx_use_workqueue = sc->sc_txrx_use_workqueue;
		wm_sched_handle_queue(sc, wmq);
	} else
		wm_txrxintr_enable(wmq);

	return 1;
}

static void
wm_handle_queue(void *arg)
{
	struct wm_queue *wmq = arg;
	struct wm_txqueue *txq = &wmq->wmq_txq;
	struct wm_rxqueue *rxq = &wmq->wmq_rxq;
	struct wm_softc *sc = txq->txq_sc;
	u_int txlimit = sc->sc_tx_process_limit;
	u_int rxlimit = sc->sc_rx_process_limit;
	bool txmore;
	bool rxmore;

	mutex_enter(txq->txq_lock);
	if (txq->txq_stopping) {
		mutex_exit(txq->txq_lock);
		return;
	}
	txmore = wm_txeof(txq, txlimit);
	wm_deferred_start_locked(txq);
	mutex_exit(txq->txq_lock);

	mutex_enter(rxq->rxq_lock);
	if (rxq->rxq_stopping) {
		mutex_exit(rxq->rxq_lock);
		return;
	}
	WM_Q_EVCNT_INCR(rxq, defer);
	rxmore = wm_rxeof(rxq, rxlimit);
	mutex_exit(rxq->rxq_lock);

	if (txmore || rxmore) {
		wmq->wmq_txrx_use_workqueue = sc->sc_txrx_use_workqueue;
		wm_sched_handle_queue(sc, wmq);
	} else
		wm_txrxintr_enable(wmq);
}

static void
wm_handle_queue_work(struct work *wk, void *context)
{
	struct wm_queue *wmq = container_of(wk, struct wm_queue, wmq_cookie);

	/*
	 * "enqueued flag" is not required here.
	 */
	wm_handle_queue(wmq);
}

/*
 * wm_linkintr_msix:
 *
 *	Interrupt service routine for link status change for MSI-X.
 */
static int
wm_linkintr_msix(void *arg)
{
	struct wm_softc *sc = arg;
	uint32_t reg;
	bool has_rxo;

	reg = CSR_READ(sc, WMREG_ICR);
	WM_CORE_LOCK(sc);
	DPRINTF(sc, WM_DEBUG_LINK,
	    ("%s: LINK: got link intr. ICR = %08x\n",
		device_xname(sc->sc_dev), reg));

	if (sc->sc_core_stopping)
		goto out;

	if ((reg & ICR_LSC) != 0) {
		WM_EVCNT_INCR(&sc->sc_ev_linkintr);
		wm_linkintr(sc, ICR_LSC);
	}
	if ((reg & ICR_GPI(0)) != 0)
		device_printf(sc->sc_dev, "got module interrupt\n");

	/*
	 * XXX 82574 MSI-X mode workaround
	 *
	 * 82574 MSI-X mode causes receive overrun(RXO) interrupt as ICR_OTHER
	 * MSI-X vector, furthermore it does not cause neigher ICR_RXQ(0) nor
	 * ICR_RXQ(1) vector. So, we generate ICR_RXQ(0) and ICR_RXQ(1)
	 * interrupts by writing WMREG_ICS to process receive packets.
	 */
	if (sc->sc_type == WM_T_82574 && ((reg & ICR_RXO) != 0)) {
#if defined(WM_DEBUG)
		log(LOG_WARNING, "%s: Receive overrun\n",
		    device_xname(sc->sc_dev));
#endif /* defined(WM_DEBUG) */

		has_rxo = true;
		/*
		 * The RXO interrupt is very high rate when receive traffic is
		 * high rate. We use polling mode for ICR_OTHER like Tx/Rx
		 * interrupts. ICR_OTHER will be enabled at the end of
		 * wm_txrxintr_msix() which is kicked by both ICR_RXQ(0) and
		 * ICR_RXQ(1) interrupts.
		 */
		CSR_WRITE(sc, WMREG_IMC, ICR_OTHER);

		CSR_WRITE(sc, WMREG_ICS, ICR_RXQ(0) | ICR_RXQ(1));
	}



out:
	WM_CORE_UNLOCK(sc);

	if (sc->sc_type == WM_T_82574) {
		if (!has_rxo)
			CSR_WRITE(sc, WMREG_IMS, ICR_OTHER | ICR_LSC);
		else
			CSR_WRITE(sc, WMREG_IMS, ICR_LSC);
	} else if (sc->sc_type == WM_T_82575)
		CSR_WRITE(sc, WMREG_EIMS, EITR_OTHER);
	else
		CSR_WRITE(sc, WMREG_EIMS, 1 << sc->sc_link_intr_idx);

	return 1;
}

/*
 * Media related.
 * GMII, SGMII, TBI (and SERDES)
 */

/* Common */

/*
 * wm_tbi_serdes_set_linkled:
 *
 *	Update the link LED on TBI and SERDES devices.
 */
static void
wm_tbi_serdes_set_linkled(struct wm_softc *sc)
{

	if (sc->sc_tbi_linkup)
		sc->sc_ctrl |= CTRL_SWDPIN(0);
	else
		sc->sc_ctrl &= ~CTRL_SWDPIN(0);

	/* 82540 or newer devices are active low */
	sc->sc_ctrl ^= (sc->sc_type >= WM_T_82540) ? CTRL_SWDPIN(0) : 0;

	CSR_WRITE(sc, WMREG_CTRL, sc->sc_ctrl);
}

/* GMII related */

/*
 * wm_gmii_reset:
 *
 *	Reset the PHY.
 */
static void
wm_gmii_reset(struct wm_softc *sc)
{
	uint32_t reg;
	int rv;

	DPRINTF(sc, WM_DEBUG_INIT, ("%s: %s called\n",
		device_xname(sc->sc_dev), __func__));

	rv = sc->phy.acquire(sc);
	if (rv != 0) {
		aprint_error_dev(sc->sc_dev, "%s: failed to get semaphore\n",
		    __func__);
		return;
	}

	switch (sc->sc_type) {
	case WM_T_82542_2_0:
	case WM_T_82542_2_1:
		/* null */
		break;
	case WM_T_82543:
		/*
		 * With 82543, we need to force speed and duplex on the MAC
		 * equal to what the PHY speed and duplex configuration is.
		 * In addition, we need to perform a hardware reset on the PHY
		 * to take it out of reset.
		 */
		sc->sc_ctrl |= CTRL_FRCSPD | CTRL_FRCFDX;
		CSR_WRITE(sc, WMREG_CTRL, sc->sc_ctrl);

		/* The PHY reset pin is active-low. */
		reg = CSR_READ(sc, WMREG_CTRL_EXT);
		reg &= ~((CTRL_EXT_SWDPIO_MASK << CTRL_EXT_SWDPIO_SHIFT) |
		    CTRL_EXT_SWDPIN(4));
		reg |= CTRL_EXT_SWDPIO(4);

		CSR_WRITE(sc, WMREG_CTRL_EXT, reg);
		CSR_WRITE_FLUSH(sc);
		delay(10*1000);

		CSR_WRITE(sc, WMREG_CTRL_EXT, reg | CTRL_EXT_SWDPIN(4));
		CSR_WRITE_FLUSH(sc);
		delay(150);
#if 0
		sc->sc_ctrl_ext = reg | CTRL_EXT_SWDPIN(4);
#endif
		delay(20*1000);	/* XXX extra delay to get PHY ID? */
		break;
	case WM_T_82544:	/* Reset 10000us */
	case WM_T_82540:
	case WM_T_82545:
	case WM_T_82545_3:
	case WM_T_82546:
	case WM_T_82546_3:
	case WM_T_82541:
	case WM_T_82541_2:
	case WM_T_82547:
	case WM_T_82547_2:
	case WM_T_82571:	/* Reset 100us */
	case WM_T_82572:
	case WM_T_82573:
	case WM_T_82574:
	case WM_T_82575:
	case WM_T_82576:
	case WM_T_82580:
	case WM_T_I350:
	case WM_T_I354:
	case WM_T_I210:
	case WM_T_I211:
	case WM_T_82583:
	case WM_T_80003:
		/* Generic reset */
		CSR_WRITE(sc, WMREG_CTRL, sc->sc_ctrl | CTRL_PHY_RESET);
		CSR_WRITE_FLUSH(sc);
		delay(20000);
		CSR_WRITE(sc, WMREG_CTRL, sc->sc_ctrl);
		CSR_WRITE_FLUSH(sc);
		delay(20000);

		if ((sc->sc_type == WM_T_82541)
		    || (sc->sc_type == WM_T_82541_2)
		    || (sc->sc_type == WM_T_82547)
		    || (sc->sc_type == WM_T_82547_2)) {
			/* Workaround for igp are done in igp_reset() */
			/* XXX add code to set LED after phy reset */
		}
		break;
	case WM_T_ICH8:
	case WM_T_ICH9:
	case WM_T_ICH10:
	case WM_T_PCH:
	case WM_T_PCH2:
	case WM_T_PCH_LPT:
	case WM_T_PCH_SPT:
	case WM_T_PCH_CNP:
		/* Generic reset */
		CSR_WRITE(sc, WMREG_CTRL, sc->sc_ctrl | CTRL_PHY_RESET);
		CSR_WRITE_FLUSH(sc);
		delay(100);
		CSR_WRITE(sc, WMREG_CTRL, sc->sc_ctrl);
		CSR_WRITE_FLUSH(sc);
		delay(150);
		break;
	default:
		panic("%s: %s: unknown type\n", device_xname(sc->sc_dev),
		    __func__);
		break;
	}

	sc->phy.release(sc);

	/* get_cfg_done */
	wm_get_cfg_done(sc);

	/* Extra setup */
	switch (sc->sc_type) {
	case WM_T_82542_2_0:
	case WM_T_82542_2_1:
	case WM_T_82543:
	case WM_T_82544:
	case WM_T_82540:
	case WM_T_82545:
	case WM_T_82545_3:
	case WM_T_82546:
	case WM_T_82546_3:
	case WM_T_82541_2:
	case WM_T_82547_2:
	case WM_T_82571:
	case WM_T_82572:
	case WM_T_82573:
	case WM_T_82574:
	case WM_T_82583:
	case WM_T_82575:
	case WM_T_82576:
	case WM_T_82580:
	case WM_T_I350:
	case WM_T_I354:
	case WM_T_I210:
	case WM_T_I211:
	case WM_T_80003:
		/* Null */
		break;
	case WM_T_82541:
	case WM_T_82547:
		/* XXX Configure actively LED after PHY reset */
		break;
	case WM_T_ICH8:
	case WM_T_ICH9:
	case WM_T_ICH10:
	case WM_T_PCH:
	case WM_T_PCH2:
	case WM_T_PCH_LPT:
	case WM_T_PCH_SPT:
	case WM_T_PCH_CNP:
		wm_phy_post_reset(sc);
		break;
	default:
		panic("%s: unknown type\n", __func__);
		break;
	}
}

/*
 * Setup sc_phytype and mii_{read|write}reg.
 *
 *  To identify PHY type, correct read/write function should be selected.
 * To select correct read/write function, PCI ID or MAC type are required
 * without accessing PHY registers.
 *
 *  On the first call of this function, PHY ID is not known yet. Check
 * PCI ID or MAC type. The list of the PCI ID may not be perfect, so the
 * result might be incorrect.
 *
 *  In the second call, PHY OUI and model is used to identify PHY type.
 * It might not be perfect because of the lack of compared entry, but it
 * would be better than the first call.
 *
 *  If the detected new result and previous assumption is different,
 * diagnous message will be printed.
 */
static void
wm_gmii_setup_phytype(struct wm_softc *sc, uint32_t phy_oui,
    uint16_t phy_model)
{
	device_t dev = sc->sc_dev;
	struct mii_data *mii = &sc->sc_mii;
	uint16_t new_phytype = WMPHY_UNKNOWN;
	uint16_t doubt_phytype = WMPHY_UNKNOWN;
	mii_readreg_t new_readreg;
	mii_writereg_t new_writereg;
	bool dodiag = true;

	DPRINTF(sc, WM_DEBUG_INIT, ("%s: %s called\n",
		device_xname(sc->sc_dev), __func__));

	/*
	 * 1000BASE-T SFP uses SGMII and the first asumed PHY type is always
	 * incorrect. So don't print diag output when it's 2nd call.
	 */
	if ((sc->sc_sfptype != 0) && (phy_oui == 0) && (phy_model == 0))
		dodiag = false;

	if (mii->mii_readreg == NULL) {
		/*
		 *  This is the first call of this function. For ICH and PCH
		 * variants, it's difficult to determine the PHY access method
		 * by sc_type, so use the PCI product ID for some devices.
		 */

		switch (sc->sc_pcidevid) {
		case PCI_PRODUCT_INTEL_PCH_M_LM:
		case PCI_PRODUCT_INTEL_PCH_M_LC:
			/* 82577 */
			new_phytype = WMPHY_82577;
			break;
		case PCI_PRODUCT_INTEL_PCH_D_DM:
		case PCI_PRODUCT_INTEL_PCH_D_DC:
			/* 82578 */
			new_phytype = WMPHY_82578;
			break;
		case PCI_PRODUCT_INTEL_PCH2_LV_LM:
		case PCI_PRODUCT_INTEL_PCH2_LV_V:
			/* 82579 */
			new_phytype = WMPHY_82579;
			break;
		case PCI_PRODUCT_INTEL_82801H_82567V_3:
		case PCI_PRODUCT_INTEL_82801I_BM:
		case PCI_PRODUCT_INTEL_82801I_IGP_M_AMT: /* Not IGP but BM */
		case PCI_PRODUCT_INTEL_82801J_R_BM_LM:
		case PCI_PRODUCT_INTEL_82801J_R_BM_LF:
		case PCI_PRODUCT_INTEL_82801J_D_BM_LM:
		case PCI_PRODUCT_INTEL_82801J_D_BM_LF:
		case PCI_PRODUCT_INTEL_82801J_R_BM_V:
			/* ICH8, 9, 10 with 82567 */
			new_phytype = WMPHY_BM;
			break;
		default:
			break;
		}
	} else {
		/* It's not the first call. Use PHY OUI and model */
		switch (phy_oui) {
		case MII_OUI_ATTANSIC: /* XXX ??? */
			switch (phy_model) {
			case 0x0004: /* XXX */
				new_phytype = WMPHY_82578;
				break;
			default:
				break;
			}
			break;
		case MII_OUI_xxMARVELL:
			switch (phy_model) {
			case MII_MODEL_xxMARVELL_I210:
				new_phytype = WMPHY_I210;
				break;
			case MII_MODEL_xxMARVELL_E1011:
			case MII_MODEL_xxMARVELL_E1000_3:
			case MII_MODEL_xxMARVELL_E1000_5:
			case MII_MODEL_xxMARVELL_E1112:
				new_phytype = WMPHY_M88;
				break;
			case MII_MODEL_xxMARVELL_E1149:
				new_phytype = WMPHY_BM;
				break;
			case MII_MODEL_xxMARVELL_E1111:
			case MII_MODEL_xxMARVELL_I347:
			case MII_MODEL_xxMARVELL_E1512:
			case MII_MODEL_xxMARVELL_E1340M:
			case MII_MODEL_xxMARVELL_E1543:
				new_phytype = WMPHY_M88;
				break;
			case MII_MODEL_xxMARVELL_I82563:
				new_phytype = WMPHY_GG82563;
				break;
			default:
				break;
			}
			break;
		case MII_OUI_INTEL:
			switch (phy_model) {
			case MII_MODEL_INTEL_I82577:
				new_phytype = WMPHY_82577;
				break;
			case MII_MODEL_INTEL_I82579:
				new_phytype = WMPHY_82579;
				break;
			case MII_MODEL_INTEL_I217:
				new_phytype = WMPHY_I217;
				break;
			case MII_MODEL_INTEL_I82580:
				new_phytype = WMPHY_82580;
				break;
			case MII_MODEL_INTEL_I350:
				new_phytype = WMPHY_I350;
				break;
				break;
			default:
				break;
			}
			break;
		case MII_OUI_yyINTEL:
			switch (phy_model) {
			case MII_MODEL_yyINTEL_I82562G:
			case MII_MODEL_yyINTEL_I82562EM:
			case MII_MODEL_yyINTEL_I82562ET:
				new_phytype = WMPHY_IFE;
				break;
			case MII_MODEL_yyINTEL_IGP01E1000:
				new_phytype = WMPHY_IGP;
				break;
			case MII_MODEL_yyINTEL_I82566:
				new_phytype = WMPHY_IGP_3;
				break;
			default:
				break;
			}
			break;
		default:
			break;
		}

		if (dodiag) {
			if (new_phytype == WMPHY_UNKNOWN)
				aprint_verbose_dev(dev,
				    "%s: Unknown PHY model. OUI=%06x, "
				    "model=%04x\n", __func__, phy_oui,
				    phy_model);

			if ((sc->sc_phytype != WMPHY_UNKNOWN)
			    && (sc->sc_phytype != new_phytype)) {
				aprint_error_dev(dev, "Previously assumed PHY "
				    "type(%u) was incorrect. PHY type from PHY"
				    "ID = %u\n", sc->sc_phytype, new_phytype);
			}
		}
	}

	/* Next, use sc->sc_flags and sc->sc_type to set read/write funcs. */
	if (((sc->sc_flags & WM_F_SGMII) != 0) && !wm_sgmii_uses_mdio(sc)) {
		/* SGMII */
		new_readreg = wm_sgmii_readreg;
		new_writereg = wm_sgmii_writereg;
	} else if ((sc->sc_type == WM_T_82574) || (sc->sc_type == WM_T_82583)){
		/* BM2 (phyaddr == 1) */
		if ((sc->sc_phytype != WMPHY_UNKNOWN)
		    && (new_phytype != WMPHY_BM)
		    && (new_phytype != WMPHY_UNKNOWN))
			doubt_phytype = new_phytype;
		new_phytype = WMPHY_BM;
		new_readreg = wm_gmii_bm_readreg;
		new_writereg = wm_gmii_bm_writereg;
	} else if (sc->sc_type >= WM_T_PCH) {
		/* All PCH* use _hv_ */
		new_readreg = wm_gmii_hv_readreg;
		new_writereg = wm_gmii_hv_writereg;
	} else if (sc->sc_type >= WM_T_ICH8) {
		/* non-82567 ICH8, 9 and 10 */
		new_readreg = wm_gmii_i82544_readreg;
		new_writereg = wm_gmii_i82544_writereg;
	} else if (sc->sc_type >= WM_T_80003) {
		/* 80003 */
		if ((sc->sc_phytype != WMPHY_UNKNOWN)
		    && (new_phytype != WMPHY_GG82563)
		    && (new_phytype != WMPHY_UNKNOWN))
			doubt_phytype = new_phytype;
		new_phytype = WMPHY_GG82563;
		new_readreg = wm_gmii_i80003_readreg;
		new_writereg = wm_gmii_i80003_writereg;
	} else if (sc->sc_type >= WM_T_I210) {
		/* I210 and I211 */
		if ((sc->sc_phytype != WMPHY_UNKNOWN)
		    && (new_phytype != WMPHY_I210)
		    && (new_phytype != WMPHY_UNKNOWN))
			doubt_phytype = new_phytype;
		new_phytype = WMPHY_I210;
		new_readreg = wm_gmii_gs40g_readreg;
		new_writereg = wm_gmii_gs40g_writereg;
	} else if (sc->sc_type >= WM_T_82580) {
		/* 82580, I350 and I354 */
		new_readreg = wm_gmii_82580_readreg;
		new_writereg = wm_gmii_82580_writereg;
	} else if (sc->sc_type >= WM_T_82544) {
		/* 82544, 0, [56], [17], 8257[1234] and 82583 */
		new_readreg = wm_gmii_i82544_readreg;
		new_writereg = wm_gmii_i82544_writereg;
	} else {
		new_readreg = wm_gmii_i82543_readreg;
		new_writereg = wm_gmii_i82543_writereg;
	}

	if (new_phytype == WMPHY_BM) {
		/* All BM use _bm_ */
		new_readreg = wm_gmii_bm_readreg;
		new_writereg = wm_gmii_bm_writereg;
	}
	if ((sc->sc_type >= WM_T_PCH) && (sc->sc_type <= WM_T_PCH_CNP)) {
		/* All PCH* use _hv_ */
		new_readreg = wm_gmii_hv_readreg;
		new_writereg = wm_gmii_hv_writereg;
	}

	/* Diag output */
	if (dodiag) {
		if (doubt_phytype != WMPHY_UNKNOWN)
			aprint_error_dev(dev, "Assumed new PHY type was "
			    "incorrect. old = %u, new = %u\n", sc->sc_phytype,
			    new_phytype);
		else if ((sc->sc_phytype != WMPHY_UNKNOWN)
		    && (sc->sc_phytype != new_phytype))
			aprint_error_dev(dev, "Previously assumed PHY type(%u)"
			    "was incorrect. New PHY type = %u\n",
			    sc->sc_phytype, new_phytype);

		if ((mii->mii_readreg != NULL) &&
		    (new_phytype == WMPHY_UNKNOWN))
			aprint_error_dev(dev, "PHY type is still unknown.\n");

		if ((mii->mii_readreg != NULL) &&
		    (mii->mii_readreg != new_readreg))
			aprint_error_dev(dev, "Previously assumed PHY "
			    "read/write function was incorrect.\n");
	}

	/* Update now */
	sc->sc_phytype = new_phytype;
	mii->mii_readreg = new_readreg;
	mii->mii_writereg = new_writereg;
	if (new_readreg == wm_gmii_hv_readreg) {
		sc->phy.readreg_locked = wm_gmii_hv_readreg_locked;
		sc->phy.writereg_locked = wm_gmii_hv_writereg_locked;
	} else if (new_readreg == wm_sgmii_readreg) {
		sc->phy.readreg_locked = wm_sgmii_readreg_locked;
		sc->phy.writereg_locked = wm_sgmii_writereg_locked;
	} else if (new_readreg == wm_gmii_i82544_readreg) {
		sc->phy.readreg_locked = wm_gmii_i82544_readreg_locked;
		sc->phy.writereg_locked = wm_gmii_i82544_writereg_locked;
	}
}

/*
 * wm_get_phy_id_82575:
 *
 * Return PHY ID. Return -1 if it failed.
 */
static int
wm_get_phy_id_82575(struct wm_softc *sc)
{
	uint32_t reg;
	int phyid = -1;

	/* XXX */
	if ((sc->sc_flags & WM_F_SGMII) == 0)
		return -1;

	if (wm_sgmii_uses_mdio(sc)) {
		switch (sc->sc_type) {
		case WM_T_82575:
		case WM_T_82576:
			reg = CSR_READ(sc, WMREG_MDIC);
			phyid = (reg & MDIC_PHY_MASK) >> MDIC_PHY_SHIFT;
			break;
		case WM_T_82580:
		case WM_T_I350:
		case WM_T_I354:
		case WM_T_I210:
		case WM_T_I211:
			reg = CSR_READ(sc, WMREG_MDICNFG);
			phyid = (reg & MDICNFG_PHY_MASK) >> MDICNFG_PHY_SHIFT;
			break;
		default:
			return -1;
		}
	}

	return phyid;
}

/*
 * wm_gmii_mediainit:
 *
 *	Initialize media for use on 1000BASE-T devices.
 */
static void
wm_gmii_mediainit(struct wm_softc *sc, pci_product_id_t prodid)
{
	device_t dev = sc->sc_dev;
	struct ifnet *ifp = &sc->sc_ethercom.ec_if;
	struct mii_data *mii = &sc->sc_mii;

	DPRINTF(sc, WM_DEBUG_GMII, ("%s: %s called\n",
		device_xname(sc->sc_dev), __func__));

	/* We have GMII. */
	sc->sc_flags |= WM_F_HAS_MII;

	if (sc->sc_type == WM_T_80003)
		sc->sc_tipg =  TIPG_1000T_80003_DFLT;
	else
		sc->sc_tipg = TIPG_1000T_DFLT;

	/*
	 * Let the chip set speed/duplex on its own based on
	 * signals from the PHY.
	 * XXXbouyer - I'm not sure this is right for the 80003,
	 * the em driver only sets CTRL_SLU here - but it seems to work.
	 */
	sc->sc_ctrl |= CTRL_SLU;
	CSR_WRITE(sc, WMREG_CTRL, sc->sc_ctrl);

	/* Initialize our media structures and probe the GMII. */
	mii->mii_ifp = ifp;

	mii->mii_statchg = wm_gmii_statchg;

	/* get PHY control from SMBus to PCIe */
	if ((sc->sc_type == WM_T_PCH) || (sc->sc_type == WM_T_PCH2)
	    || (sc->sc_type == WM_T_PCH_LPT) || (sc->sc_type == WM_T_PCH_SPT)
	    || (sc->sc_type == WM_T_PCH_CNP))
		wm_init_phy_workarounds_pchlan(sc);

	wm_gmii_reset(sc);

	sc->sc_ethercom.ec_mii = &sc->sc_mii;
	ifmedia_init_with_lock(&mii->mii_media, IFM_IMASK, wm_gmii_mediachange,
	    wm_gmii_mediastatus, sc->sc_core_lock);

	/* Setup internal SGMII PHY for SFP */
	wm_sgmii_sfp_preconfig(sc);

	if ((sc->sc_type == WM_T_82575) || (sc->sc_type == WM_T_82576)
	    || (sc->sc_type == WM_T_82580)
	    || (sc->sc_type == WM_T_I350) || (sc->sc_type == WM_T_I354)
	    || (sc->sc_type == WM_T_I210) || (sc->sc_type == WM_T_I211)) {
		if ((sc->sc_flags & WM_F_SGMII) == 0) {
			/* Attach only one port */
			mii_attach(sc->sc_dev, &sc->sc_mii, 0xffffffff, 1,
			    MII_OFFSET_ANY, MIIF_DOPAUSE);
		} else {
			int i, id;
			uint32_t ctrl_ext;

			id = wm_get_phy_id_82575(sc);
			if (id != -1) {
				mii_attach(sc->sc_dev, &sc->sc_mii, 0xffffffff,
				    id, MII_OFFSET_ANY, MIIF_DOPAUSE);
			}
			if ((id == -1)
			    || (LIST_FIRST(&mii->mii_phys) == NULL)) {
				/* Power on sgmii phy if it is disabled */
				ctrl_ext = CSR_READ(sc, WMREG_CTRL_EXT);
				CSR_WRITE(sc, WMREG_CTRL_EXT,
				    ctrl_ext &~ CTRL_EXT_SWDPIN(3));
				CSR_WRITE_FLUSH(sc);
				delay(300*1000); /* XXX too long */

				/*
				 * From 1 to 8.
				 *
				 * I2C access fails with I2C register's ERROR
				 * bit set, so prevent error message while
				 * scanning.
				 */
				sc->phy.no_errprint = true;
				for (i = 1; i < 8; i++)
					mii_attach(sc->sc_dev, &sc->sc_mii,
					    0xffffffff, i, MII_OFFSET_ANY,
					    MIIF_DOPAUSE);
				sc->phy.no_errprint = false;

				/* Restore previous sfp cage power state */
				CSR_WRITE(sc, WMREG_CTRL_EXT, ctrl_ext);
			}
		}
	} else
		mii_attach(sc->sc_dev, &sc->sc_mii, 0xffffffff, MII_PHY_ANY,
		    MII_OFFSET_ANY, MIIF_DOPAUSE);

	/*
	 * If the MAC is PCH2 or PCH_LPT and failed to detect MII PHY, call
	 * wm_set_mdio_slow_mode_hv() for a workaround and retry.
	 */
	if (((sc->sc_type == WM_T_PCH2) || (sc->sc_type == WM_T_PCH_LPT)
		|| (sc->sc_type == WM_T_PCH_SPT)
		|| (sc->sc_type == WM_T_PCH_CNP))
	    && (LIST_FIRST(&mii->mii_phys) == NULL)) {
		wm_set_mdio_slow_mode_hv(sc);
		mii_attach(sc->sc_dev, &sc->sc_mii, 0xffffffff, MII_PHY_ANY,
		    MII_OFFSET_ANY, MIIF_DOPAUSE);
	}

	/*
	 * (For ICH8 variants)
	 * If PHY detection failed, use BM's r/w function and retry.
	 */
	if (LIST_FIRST(&mii->mii_phys) == NULL) {
		/* if failed, retry with *_bm_* */
		aprint_verbose_dev(dev, "Assumed PHY access function "
		    "(type = %d) might be incorrect. Use BM and retry.\n",
		    sc->sc_phytype);
		sc->sc_phytype = WMPHY_BM;
		mii->mii_readreg = wm_gmii_bm_readreg;
		mii->mii_writereg = wm_gmii_bm_writereg;

		mii_attach(sc->sc_dev, &sc->sc_mii, 0xffffffff, MII_PHY_ANY,
		    MII_OFFSET_ANY, MIIF_DOPAUSE);
	}

	if (LIST_FIRST(&mii->mii_phys) == NULL) {
		/* Any PHY wasn't find */
		ifmedia_add(&mii->mii_media, IFM_ETHER | IFM_NONE, 0, NULL);
		ifmedia_set(&mii->mii_media, IFM_ETHER | IFM_NONE);
		sc->sc_phytype = WMPHY_NONE;
	} else {
		struct mii_softc *child = LIST_FIRST(&mii->mii_phys);

		/*
		 * PHY Found! Check PHY type again by the second call of
		 * wm_gmii_setup_phytype.
		 */
		wm_gmii_setup_phytype(sc, child->mii_mpd_oui,
		    child->mii_mpd_model);

		ifmedia_set(&mii->mii_media, IFM_ETHER | IFM_AUTO);
	}
}

/*
 * wm_gmii_mediachange:	[ifmedia interface function]
 *
 *	Set hardware to newly-selected media on a 1000BASE-T device.
 */
static int
wm_gmii_mediachange(struct ifnet *ifp)
{
	struct wm_softc *sc = ifp->if_softc;
	struct ifmedia_entry *ife = sc->sc_mii.mii_media.ifm_cur;
	uint32_t reg;
	int rc;

	DPRINTF(sc, WM_DEBUG_GMII, ("%s: %s called\n",
		device_xname(sc->sc_dev), __func__));
	if ((ifp->if_flags & IFF_UP) == 0)
		return 0;

	/* XXX Not for I354? FreeBSD's e1000_82575.c doesn't include it */
	if ((sc->sc_type == WM_T_82580)
	    || (sc->sc_type == WM_T_I350) || (sc->sc_type == WM_T_I210)
	    || (sc->sc_type == WM_T_I211)) {
		reg = CSR_READ(sc, WMREG_PHPM);
		reg &= ~PHPM_GO_LINK_D;
		CSR_WRITE(sc, WMREG_PHPM, reg);
	}

	/* Disable D0 LPLU. */
	wm_lplu_d0_disable(sc);

	sc->sc_ctrl &= ~(CTRL_SPEED_MASK | CTRL_FD);
	sc->sc_ctrl |= CTRL_SLU;
	if ((IFM_SUBTYPE(ife->ifm_media) == IFM_AUTO)
	    || (sc->sc_type > WM_T_82543)) {
		sc->sc_ctrl &= ~(CTRL_FRCSPD | CTRL_FRCFDX);
	} else {
		sc->sc_ctrl &= ~CTRL_ASDE;
		sc->sc_ctrl |= CTRL_FRCSPD | CTRL_FRCFDX;
		if (ife->ifm_media & IFM_FDX)
			sc->sc_ctrl |= CTRL_FD;
		switch (IFM_SUBTYPE(ife->ifm_media)) {
		case IFM_10_T:
			sc->sc_ctrl |= CTRL_SPEED_10;
			break;
		case IFM_100_TX:
			sc->sc_ctrl |= CTRL_SPEED_100;
			break;
		case IFM_1000_T:
			sc->sc_ctrl |= CTRL_SPEED_1000;
			break;
		case IFM_NONE:
			/* There is no specific setting for IFM_NONE */
			break;
		default:
			panic("wm_gmii_mediachange: bad media 0x%x",
			    ife->ifm_media);
		}
	}
	CSR_WRITE(sc, WMREG_CTRL, sc->sc_ctrl);
	CSR_WRITE_FLUSH(sc);

	if ((sc->sc_type >= WM_T_82575) && (sc->sc_type <= WM_T_I211))
		wm_serdes_mediachange(ifp);

	if (sc->sc_type <= WM_T_82543)
		wm_gmii_reset(sc);
	else if ((sc->sc_type >= WM_T_82575) && (sc->sc_type <= WM_T_I211)
	    && ((sc->sc_flags & WM_F_SGMII) != 0)) {
		/* allow time for SFP cage time to power up phy */
		delay(300 * 1000);
		wm_gmii_reset(sc);
	}

	if ((rc = mii_mediachg(&sc->sc_mii)) == ENXIO)
		return 0;
	return rc;
}

/*
 * wm_gmii_mediastatus:	[ifmedia interface function]
 *
 *	Get the current interface media status on a 1000BASE-T device.
 */
static void
wm_gmii_mediastatus(struct ifnet *ifp, struct ifmediareq *ifmr)
{
	struct wm_softc *sc = ifp->if_softc;

	ether_mediastatus(ifp, ifmr);
	ifmr->ifm_active = (ifmr->ifm_active & ~IFM_ETH_FMASK)
	    | sc->sc_flowflags;
}

#define	MDI_IO		CTRL_SWDPIN(2)
#define	MDI_DIR		CTRL_SWDPIO(2)	/* host -> PHY */
#define	MDI_CLK		CTRL_SWDPIN(3)

static void
wm_i82543_mii_sendbits(struct wm_softc *sc, uint32_t data, int nbits)
{
	uint32_t i, v;

	v = CSR_READ(sc, WMREG_CTRL);
	v &= ~(MDI_IO | MDI_CLK | (CTRL_SWDPIO_MASK << CTRL_SWDPIO_SHIFT));
	v |= MDI_DIR | CTRL_SWDPIO(3);

	for (i = __BIT(nbits - 1); i != 0; i >>= 1) {
		if (data & i)
			v |= MDI_IO;
		else
			v &= ~MDI_IO;
		CSR_WRITE(sc, WMREG_CTRL, v);
		CSR_WRITE_FLUSH(sc);
		delay(10);
		CSR_WRITE(sc, WMREG_CTRL, v | MDI_CLK);
		CSR_WRITE_FLUSH(sc);
		delay(10);
		CSR_WRITE(sc, WMREG_CTRL, v);
		CSR_WRITE_FLUSH(sc);
		delay(10);
	}
}

static uint16_t
wm_i82543_mii_recvbits(struct wm_softc *sc)
{
	uint32_t v, i;
	uint16_t data = 0;

	v = CSR_READ(sc, WMREG_CTRL);
	v &= ~(MDI_IO | MDI_CLK | (CTRL_SWDPIO_MASK << CTRL_SWDPIO_SHIFT));
	v |= CTRL_SWDPIO(3);

	CSR_WRITE(sc, WMREG_CTRL, v);
	CSR_WRITE_FLUSH(sc);
	delay(10);
	CSR_WRITE(sc, WMREG_CTRL, v | MDI_CLK);
	CSR_WRITE_FLUSH(sc);
	delay(10);
	CSR_WRITE(sc, WMREG_CTRL, v);
	CSR_WRITE_FLUSH(sc);
	delay(10);

	for (i = 0; i < 16; i++) {
		data <<= 1;
		CSR_WRITE(sc, WMREG_CTRL, v | MDI_CLK);
		CSR_WRITE_FLUSH(sc);
		delay(10);
		if (CSR_READ(sc, WMREG_CTRL) & MDI_IO)
			data |= 1;
		CSR_WRITE(sc, WMREG_CTRL, v);
		CSR_WRITE_FLUSH(sc);
		delay(10);
	}

	CSR_WRITE(sc, WMREG_CTRL, v | MDI_CLK);
	CSR_WRITE_FLUSH(sc);
	delay(10);
	CSR_WRITE(sc, WMREG_CTRL, v);
	CSR_WRITE_FLUSH(sc);
	delay(10);

	return data;
}

#undef MDI_IO
#undef MDI_DIR
#undef MDI_CLK

/*
 * wm_gmii_i82543_readreg:	[mii interface function]
 *
 *	Read a PHY register on the GMII (i82543 version).
 */
static int
wm_gmii_i82543_readreg(device_t dev, int phy, int reg, uint16_t *val)
{
	struct wm_softc *sc = device_private(dev);

	wm_i82543_mii_sendbits(sc, 0xffffffffU, 32);
	wm_i82543_mii_sendbits(sc, reg | (phy << 5) |
	    (MII_COMMAND_READ << 10) | (MII_COMMAND_START << 12), 14);
	*val = wm_i82543_mii_recvbits(sc) & 0xffff;

	DPRINTF(sc, WM_DEBUG_GMII, ("%s: GMII: read phy %d reg %d -> 0x%04hx\n",
		device_xname(dev), phy, reg, *val));

	return 0;
}

/*
 * wm_gmii_i82543_writereg:	[mii interface function]
 *
 *	Write a PHY register on the GMII (i82543 version).
 */
static int
wm_gmii_i82543_writereg(device_t dev, int phy, int reg, uint16_t val)
{
	struct wm_softc *sc = device_private(dev);

	wm_i82543_mii_sendbits(sc, 0xffffffffU, 32);
	wm_i82543_mii_sendbits(sc, val | (MII_COMMAND_ACK << 16) |
	    (reg << 18) | (phy << 23) | (MII_COMMAND_WRITE << 28) |
	    (MII_COMMAND_START << 30), 32);

	return 0;
}

/*
 * wm_gmii_mdic_readreg:	[mii interface function]
 *
 *	Read a PHY register on the GMII.
 */
static int
wm_gmii_mdic_readreg(device_t dev, int phy, int reg, uint16_t *val)
{
	struct wm_softc *sc = device_private(dev);
	uint32_t mdic = 0;
	int i;

	if ((sc->sc_phytype != WMPHY_82579) && (sc->sc_phytype != WMPHY_I217)
	    && (reg > MII_ADDRMASK)) {
		device_printf(dev, "%s: PHYTYPE = %d, addr 0x%x > 0x1f\n",
		    __func__, sc->sc_phytype, reg);
		reg &= MII_ADDRMASK;
	}

	CSR_WRITE(sc, WMREG_MDIC, MDIC_OP_READ | MDIC_PHYADD(phy) |
	    MDIC_REGADD(reg));

	for (i = 0; i < WM_GEN_POLL_TIMEOUT * 3; i++) {
		delay(50);
		mdic = CSR_READ(sc, WMREG_MDIC);
		if (mdic & MDIC_READY)
			break;
	}

	if ((mdic & MDIC_READY) == 0) {
		DPRINTF(sc, WM_DEBUG_GMII,
		    ("%s: MDIC read timed out: phy %d reg %d\n",
			device_xname(dev), phy, reg));
		return ETIMEDOUT;
	} else if (mdic & MDIC_E) {
		/* This is normal if no PHY is present. */
		DPRINTF(sc, WM_DEBUG_GMII, ("%s: MDIC read error: phy %d reg %d\n",
			device_xname(sc->sc_dev), phy, reg));
		return -1;
	} else
		*val = MDIC_DATA(mdic);

	/*
	 * Allow some time after each MDIC transaction to avoid
	 * reading duplicate data in the next MDIC transaction.
	 */
	if (sc->sc_type == WM_T_PCH2)
		delay(100);

	return 0;
}

/*
 * wm_gmii_mdic_writereg:	[mii interface function]
 *
 *	Write a PHY register on the GMII.
 */
static int
wm_gmii_mdic_writereg(device_t dev, int phy, int reg, uint16_t val)
{
	struct wm_softc *sc = device_private(dev);
	uint32_t mdic = 0;
	int i;

	if ((sc->sc_phytype != WMPHY_82579) && (sc->sc_phytype != WMPHY_I217)
	    && (reg > MII_ADDRMASK)) {
		device_printf(dev, "%s: PHYTYPE = %d, addr 0x%x > 0x1f\n",
		    __func__, sc->sc_phytype, reg);
		reg &= MII_ADDRMASK;
	}

	CSR_WRITE(sc, WMREG_MDIC, MDIC_OP_WRITE | MDIC_PHYADD(phy) |
	    MDIC_REGADD(reg) | MDIC_DATA(val));

	for (i = 0; i < WM_GEN_POLL_TIMEOUT * 3; i++) {
		delay(50);
		mdic = CSR_READ(sc, WMREG_MDIC);
		if (mdic & MDIC_READY)
			break;
	}

	if ((mdic & MDIC_READY) == 0) {
		DPRINTF(sc, WM_DEBUG_GMII,
		    ("%s: MDIC write timed out: phy %d reg %d\n",
			device_xname(dev), phy, reg));
		return ETIMEDOUT;
	} else if (mdic & MDIC_E) {
		DPRINTF(sc, WM_DEBUG_GMII,
		    ("%s: MDIC write error: phy %d reg %d\n",
			device_xname(dev), phy, reg));
		return -1;
	}

	/*
	 * Allow some time after each MDIC transaction to avoid
	 * reading duplicate data in the next MDIC transaction.
	 */
	if (sc->sc_type == WM_T_PCH2)
		delay(100);

	return 0;
}

/*
 * wm_gmii_i82544_readreg:	[mii interface function]
 *
 *	Read a PHY register on the GMII.
 */
static int
wm_gmii_i82544_readreg(device_t dev, int phy, int reg, uint16_t *val)
{
	struct wm_softc *sc = device_private(dev);
	int rv;

	if (sc->phy.acquire(sc)) {
		device_printf(dev, "%s: failed to get semaphore\n", __func__);
		return -1;
	}

	rv = wm_gmii_i82544_readreg_locked(dev, phy, reg, val);

	sc->phy.release(sc);

	return rv;
}

static int
wm_gmii_i82544_readreg_locked(device_t dev, int phy, int reg, uint16_t *val)
{
	struct wm_softc *sc = device_private(dev);
	int rv;

	if (reg > BME1000_MAX_MULTI_PAGE_REG) {
		switch (sc->sc_phytype) {
		case WMPHY_IGP:
		case WMPHY_IGP_2:
		case WMPHY_IGP_3:
			rv = wm_gmii_mdic_writereg(dev, phy,
			    IGPHY_PAGE_SELECT, reg);
			if (rv != 0)
				return rv;
			break;
		default:
#ifdef WM_DEBUG
			device_printf(dev, "%s: PHYTYPE = 0x%x, addr = %02x\n",
			    __func__, sc->sc_phytype, reg);
#endif
			break;
		}
	}

	return wm_gmii_mdic_readreg(dev, phy, reg & MII_ADDRMASK, val);
}

/*
 * wm_gmii_i82544_writereg:	[mii interface function]
 *
 *	Write a PHY register on the GMII.
 */
static int
wm_gmii_i82544_writereg(device_t dev, int phy, int reg, uint16_t val)
{
	struct wm_softc *sc = device_private(dev);
	int rv;

	if (sc->phy.acquire(sc)) {
		device_printf(dev, "%s: failed to get semaphore\n", __func__);
		return -1;
	}

	rv = wm_gmii_i82544_writereg_locked(dev, phy, reg & MII_ADDRMASK, val);
	sc->phy.release(sc);

	return rv;
}

static int
wm_gmii_i82544_writereg_locked(device_t dev, int phy, int reg, uint16_t val)
{
	struct wm_softc *sc = device_private(dev);
	int rv;

	if (reg > BME1000_MAX_MULTI_PAGE_REG) {
		switch (sc->sc_phytype) {
		case WMPHY_IGP:
		case WMPHY_IGP_2:
		case WMPHY_IGP_3:
			rv = wm_gmii_mdic_writereg(dev, phy,
			    IGPHY_PAGE_SELECT, reg);
			if (rv != 0)
				return rv;
			break;
		default:
#ifdef WM_DEBUG
			device_printf(dev, "%s: PHYTYPE == 0x%x, addr = %02x",
			    __func__, sc->sc_phytype, reg);
#endif
			break;
		}
	}

	return wm_gmii_mdic_writereg(dev, phy, reg & MII_ADDRMASK, val);
}

/*
 * wm_gmii_i80003_readreg:	[mii interface function]
 *
 *	Read a PHY register on the kumeran
 * This could be handled by the PHY layer if we didn't have to lock the
 * resource ...
 */
static int
wm_gmii_i80003_readreg(device_t dev, int phy, int reg, uint16_t *val)
{
	struct wm_softc *sc = device_private(dev);
	int page_select;
	uint16_t temp, temp2;
	int rv = 0;

	if (phy != 1) /* Only one PHY on kumeran bus */
		return -1;

	if (sc->phy.acquire(sc)) {
		device_printf(dev, "%s: failed to get semaphore\n", __func__);
		return -1;
	}

	if ((reg & MII_ADDRMASK) < GG82563_MIN_ALT_REG)
		page_select = GG82563_PHY_PAGE_SELECT;
	else {
		/*
		 * Use Alternative Page Select register to access registers
		 * 30 and 31.
		 */
		page_select = GG82563_PHY_PAGE_SELECT_ALT;
	}
	temp = reg >> GG82563_PAGE_SHIFT;
	if ((rv = wm_gmii_mdic_writereg(dev, phy, page_select, temp)) != 0)
		goto out;

	if ((sc->sc_flags & WM_F_80003_MDIC_WA) != 0) {
		/*
		 * Wait more 200us for a bug of the ready bit in the MDIC
		 * register.
		 */
		delay(200);
		rv = wm_gmii_mdic_readreg(dev, phy, page_select, &temp2);
		if ((rv != 0) || (temp2 != temp)) {
			device_printf(dev, "%s failed\n", __func__);
			rv = -1;
			goto out;
		}
		delay(200);
		rv = wm_gmii_mdic_readreg(dev, phy, reg & MII_ADDRMASK, val);
		delay(200);
	} else
		rv = wm_gmii_mdic_readreg(dev, phy, reg & MII_ADDRMASK, val);

out:
	sc->phy.release(sc);
	return rv;
}

/*
 * wm_gmii_i80003_writereg:	[mii interface function]
 *
 *	Write a PHY register on the kumeran.
 * This could be handled by the PHY layer if we didn't have to lock the
 * resource ...
 */
static int
wm_gmii_i80003_writereg(device_t dev, int phy, int reg, uint16_t val)
{
	struct wm_softc *sc = device_private(dev);
	int page_select, rv;
	uint16_t temp, temp2;

	if (phy != 1) /* Only one PHY on kumeran bus */
		return -1;

	if (sc->phy.acquire(sc)) {
		device_printf(dev, "%s: failed to get semaphore\n", __func__);
		return -1;
	}

	if ((reg & MII_ADDRMASK) < GG82563_MIN_ALT_REG)
		page_select = GG82563_PHY_PAGE_SELECT;
	else {
		/*
		 * Use Alternative Page Select register to access registers
		 * 30 and 31.
		 */
		page_select = GG82563_PHY_PAGE_SELECT_ALT;
	}
	temp = (uint16_t)reg >> GG82563_PAGE_SHIFT;
	if ((rv = wm_gmii_mdic_writereg(dev, phy, page_select, temp)) != 0)
		goto out;

	if ((sc->sc_flags & WM_F_80003_MDIC_WA) != 0) {
		/*
		 * Wait more 200us for a bug of the ready bit in the MDIC
		 * register.
		 */
		delay(200);
		rv = wm_gmii_mdic_readreg(dev, phy, page_select, &temp2);
		if ((rv != 0) || (temp2 != temp)) {
			device_printf(dev, "%s failed\n", __func__);
			rv = -1;
			goto out;
		}
		delay(200);
		rv = wm_gmii_mdic_writereg(dev, phy, reg & MII_ADDRMASK, val);
		delay(200);
	} else
		rv = wm_gmii_mdic_writereg(dev, phy, reg & MII_ADDRMASK, val);

out:
	sc->phy.release(sc);
	return rv;
}

/*
 * wm_gmii_bm_readreg:	[mii interface function]
 *
 *	Read a PHY register on the kumeran
 * This could be handled by the PHY layer if we didn't have to lock the
 * resource ...
 */
static int
wm_gmii_bm_readreg(device_t dev, int phy, int reg, uint16_t *val)
{
	struct wm_softc *sc = device_private(dev);
	uint16_t page = reg >> BME1000_PAGE_SHIFT;
	int rv;

	if (sc->phy.acquire(sc)) {
		device_printf(dev, "%s: failed to get semaphore\n", __func__);
		return -1;
	}

	if ((sc->sc_type != WM_T_82574) && (sc->sc_type != WM_T_82583))
		phy = ((page >= 768) || ((page == 0) && (reg == 25))
		    || (reg == 31)) ? 1 : phy;
	/* Page 800 works differently than the rest so it has its own func */
	if (page == BM_WUC_PAGE) {
		rv = wm_access_phy_wakeup_reg_bm(dev, reg, val, true, false);
		goto release;
	}

	if (reg > BME1000_MAX_MULTI_PAGE_REG) {
		if ((phy == 1) && (sc->sc_type != WM_T_82574)
		    && (sc->sc_type != WM_T_82583))
			rv = wm_gmii_mdic_writereg(dev, phy,
			    IGPHY_PAGE_SELECT, page << BME1000_PAGE_SHIFT);
		else
			rv = wm_gmii_mdic_writereg(dev, phy,
			    BME1000_PHY_PAGE_SELECT, page);
		if (rv != 0)
			goto release;
	}

	rv = wm_gmii_mdic_readreg(dev, phy, reg & MII_ADDRMASK, val);

release:
	sc->phy.release(sc);
	return rv;
}

/*
 * wm_gmii_bm_writereg:	[mii interface function]
 *
 *	Write a PHY register on the kumeran.
 * This could be handled by the PHY layer if we didn't have to lock the
 * resource ...
 */
static int
wm_gmii_bm_writereg(device_t dev, int phy, int reg, uint16_t val)
{
	struct wm_softc *sc = device_private(dev);
	uint16_t page = reg >> BME1000_PAGE_SHIFT;
	int rv;

	if (sc->phy.acquire(sc)) {
		device_printf(dev, "%s: failed to get semaphore\n", __func__);
		return -1;
	}

	if ((sc->sc_type != WM_T_82574) && (sc->sc_type != WM_T_82583))
		phy = ((page >= 768) || ((page == 0) && (reg == 25))
		    || (reg == 31)) ? 1 : phy;
	/* Page 800 works differently than the rest so it has its own func */
	if (page == BM_WUC_PAGE) {
		rv = wm_access_phy_wakeup_reg_bm(dev, reg, &val, false, false);
		goto release;
	}

	if (reg > BME1000_MAX_MULTI_PAGE_REG) {
		if ((phy == 1) && (sc->sc_type != WM_T_82574)
		    && (sc->sc_type != WM_T_82583))
			rv = wm_gmii_mdic_writereg(dev, phy,
			    IGPHY_PAGE_SELECT, page << BME1000_PAGE_SHIFT);
		else
			rv = wm_gmii_mdic_writereg(dev, phy,
			    BME1000_PHY_PAGE_SELECT, page);
		if (rv != 0)
			goto release;
	}

	rv = wm_gmii_mdic_writereg(dev, phy, reg & MII_ADDRMASK, val);

release:
	sc->phy.release(sc);
	return rv;
}

/*
 *  wm_enable_phy_wakeup_reg_access_bm - enable access to BM wakeup registers
 *  @dev: pointer to the HW structure
 *  @phy_reg: pointer to store original contents of BM_WUC_ENABLE_REG
 *
 *  Assumes semaphore already acquired and phy_reg points to a valid memory
 *  address to store contents of the BM_WUC_ENABLE_REG register.
 */
static int
wm_enable_phy_wakeup_reg_access_bm(device_t dev, uint16_t *phy_regp)
{
#ifdef WM_DEBUG
	struct wm_softc *sc = device_private(dev);
#endif
	uint16_t temp;
	int rv;

	DPRINTF(sc, WM_DEBUG_INIT, ("%s: %s called\n",
		device_xname(dev), __func__));

	if (!phy_regp)
		return -1;

	/* All page select, port ctrl and wakeup registers use phy address 1 */

	/* Select Port Control Registers page */
	rv = wm_gmii_mdic_writereg(dev, 1, IGPHY_PAGE_SELECT,
	    BM_PORT_CTRL_PAGE << IGP3_PAGE_SHIFT);
	if (rv != 0)
		return rv;

	/* Read WUCE and save it */
	rv = wm_gmii_mdic_readreg(dev, 1, BM_WUC_ENABLE_REG, phy_regp);
	if (rv != 0)
		return rv;

	/* Enable both PHY wakeup mode and Wakeup register page writes.
	 * Prevent a power state change by disabling ME and Host PHY wakeup.
	 */
	temp = *phy_regp;
	temp |= BM_WUC_ENABLE_BIT;
	temp &= ~(BM_WUC_ME_WU_BIT | BM_WUC_HOST_WU_BIT);

	if ((rv = wm_gmii_mdic_writereg(dev, 1, BM_WUC_ENABLE_REG, temp)) != 0)
		return rv;

	/* Select Host Wakeup Registers page - caller now able to write
	 * registers on the Wakeup registers page
	 */
	return wm_gmii_mdic_writereg(dev, 1, IGPHY_PAGE_SELECT,
	    BM_WUC_PAGE << IGP3_PAGE_SHIFT);
}

/*
 *  wm_disable_phy_wakeup_reg_access_bm - disable access to BM wakeup regs
 *  @dev: pointer to the HW structure
 *  @phy_reg: pointer to original contents of BM_WUC_ENABLE_REG
 *
 *  Restore BM_WUC_ENABLE_REG to its original value.
 *
 *  Assumes semaphore already acquired and *phy_reg is the contents of the
 *  BM_WUC_ENABLE_REG before register(s) on BM_WUC_PAGE were accessed by
 *  caller.
 */
static int
wm_disable_phy_wakeup_reg_access_bm(device_t dev, uint16_t *phy_regp)
{
#ifdef WM_DEBUG
	struct wm_softc *sc = device_private(dev);
#endif

	DPRINTF(sc, WM_DEBUG_INIT, ("%s: %s called\n",
		device_xname(dev), __func__));

	if (!phy_regp)
		return -1;

	/* Select Port Control Registers page */
	wm_gmii_mdic_writereg(dev, 1, IGPHY_PAGE_SELECT,
	    BM_PORT_CTRL_PAGE << IGP3_PAGE_SHIFT);

	/* Restore 769.17 to its original value */
	wm_gmii_mdic_writereg(dev, 1, BM_WUC_ENABLE_REG, *phy_regp);

	return 0;
}

/*
 *  wm_access_phy_wakeup_reg_bm - Read/write BM PHY wakeup register
 *  @sc: pointer to the HW structure
 *  @offset: register offset to be read or written
 *  @val: pointer to the data to read or write
 *  @rd: determines if operation is read or write
 *  @page_set: BM_WUC_PAGE already set and access enabled
 *
 *  Read the PHY register at offset and store the retrieved information in
 *  data, or write data to PHY register at offset.  Note the procedure to
 *  access the PHY wakeup registers is different than reading the other PHY
 *  registers. It works as such:
 *  1) Set 769.17.2 (page 769, register 17, bit 2) = 1
 *  2) Set page to 800 for host (801 if we were manageability)
 *  3) Write the address using the address opcode (0x11)
 *  4) Read or write the data using the data opcode (0x12)
 *  5) Restore 769.17.2 to its original value
 *
 *  Steps 1 and 2 are done by wm_enable_phy_wakeup_reg_access_bm() and
 *  step 5 is done by wm_disable_phy_wakeup_reg_access_bm().
 *
 *  Assumes semaphore is already acquired.  When page_set==TRUE, assumes
 *  the PHY page is set to BM_WUC_PAGE (i.e. a function in the call stack
 *  is responsible for calls to wm_[enable|disable]_phy_wakeup_reg_bm()).
 */
static int
wm_access_phy_wakeup_reg_bm(device_t dev, int offset, int16_t *val, int rd,
	bool page_set)
{
	struct wm_softc *sc = device_private(dev);
	uint16_t regnum = BM_PHY_REG_NUM(offset);
	uint16_t page = BM_PHY_REG_PAGE(offset);
	uint16_t wuce;
	int rv = 0;

	DPRINTF(sc, WM_DEBUG_GMII, ("%s: %s called\n",
		device_xname(dev), __func__));
	/* XXX Gig must be disabled for MDIO accesses to page 800 */
	if ((sc->sc_type == WM_T_PCH)
	    && ((CSR_READ(sc, WMREG_PHY_CTRL) & PHY_CTRL_GBE_DIS) == 0)) {
		device_printf(dev,
		    "Attempting to access page %d while gig enabled.\n", page);
	}

	if (!page_set) {
		/* Enable access to PHY wakeup registers */
		rv = wm_enable_phy_wakeup_reg_access_bm(dev, &wuce);
		if (rv != 0) {
			device_printf(dev,
			    "%s: Could not enable PHY wakeup reg access\n",
			    __func__);
			return rv;
		}
	}
	DPRINTF(sc, WM_DEBUG_GMII, ("%s: %s: Accessing PHY page %d reg 0x%x\n",
		device_xname(sc->sc_dev), __func__, page, regnum));

	/*
	 * 2) Access PHY wakeup register.
	 * See wm_access_phy_wakeup_reg_bm.
	 */

	/* Write the Wakeup register page offset value using opcode 0x11 */
	rv = wm_gmii_mdic_writereg(dev, 1, BM_WUC_ADDRESS_OPCODE, regnum);
	if (rv != 0)
		return rv;

	if (rd) {
		/* Read the Wakeup register page value using opcode 0x12 */
		rv = wm_gmii_mdic_readreg(dev, 1, BM_WUC_DATA_OPCODE, val);
	} else {
		/* Write the Wakeup register page value using opcode 0x12 */
		rv = wm_gmii_mdic_writereg(dev, 1, BM_WUC_DATA_OPCODE, *val);
	}
	if (rv != 0)
		return rv;

	if (!page_set)
		rv = wm_disable_phy_wakeup_reg_access_bm(dev, &wuce);

	return rv;
}

/*
 * wm_gmii_hv_readreg:	[mii interface function]
 *
 *	Read a PHY register on the kumeran
 * This could be handled by the PHY layer if we didn't have to lock the
 * resource ...
 */
static int
wm_gmii_hv_readreg(device_t dev, int phy, int reg, uint16_t *val)
{
	struct wm_softc *sc = device_private(dev);
	int rv;

	DPRINTF(sc, WM_DEBUG_GMII, ("%s: %s called\n",
		device_xname(dev), __func__));
	if (sc->phy.acquire(sc)) {
		device_printf(dev, "%s: failed to get semaphore\n", __func__);
		return -1;
	}

	rv = wm_gmii_hv_readreg_locked(dev, phy, reg, val);
	sc->phy.release(sc);
	return rv;
}

static int
wm_gmii_hv_readreg_locked(device_t dev, int phy, int reg, uint16_t *val)
{
	uint16_t page = BM_PHY_REG_PAGE(reg);
	uint16_t regnum = BM_PHY_REG_NUM(reg);
	int rv;

	phy = (page >= HV_INTC_FC_PAGE_START) ? 1 : phy;

	/* Page 800 works differently than the rest so it has its own func */
	if (page == BM_WUC_PAGE)
		return wm_access_phy_wakeup_reg_bm(dev, reg, val, true, false);

	/*
	 * Lower than page 768 works differently than the rest so it has its
	 * own func
	 */
	if ((page > 0) && (page < HV_INTC_FC_PAGE_START)) {
		device_printf(dev, "gmii_hv_readreg!!!\n");
		return -1;
	}

	/*
	 * XXX I21[789] documents say that the SMBus Address register is at
	 * PHY address 01, Page 0 (not 768), Register 26.
	 */
	if (page == HV_INTC_FC_PAGE_START)
		page = 0;

	if (regnum > BME1000_MAX_MULTI_PAGE_REG) {
		rv = wm_gmii_mdic_writereg(dev, 1, IGPHY_PAGE_SELECT,
		    page << BME1000_PAGE_SHIFT);
		if (rv != 0)
			return rv;
	}

	return wm_gmii_mdic_readreg(dev, phy, regnum & MII_ADDRMASK, val);
}

/*
 * wm_gmii_hv_writereg:	[mii interface function]
 *
 *	Write a PHY register on the kumeran.
 * This could be handled by the PHY layer if we didn't have to lock the
 * resource ...
 */
static int
wm_gmii_hv_writereg(device_t dev, int phy, int reg, uint16_t val)
{
	struct wm_softc *sc = device_private(dev);
	int rv;

	DPRINTF(sc, WM_DEBUG_GMII, ("%s: %s called\n",
		device_xname(dev), __func__));

	if (sc->phy.acquire(sc)) {
		device_printf(dev, "%s: failed to get semaphore\n", __func__);
		return -1;
	}

	rv = wm_gmii_hv_writereg_locked(dev, phy, reg, val);
	sc->phy.release(sc);

	return rv;
}

static int
wm_gmii_hv_writereg_locked(device_t dev, int phy, int reg, uint16_t val)
{
	struct wm_softc *sc = device_private(dev);
	uint16_t page = BM_PHY_REG_PAGE(reg);
	uint16_t regnum = BM_PHY_REG_NUM(reg);
	int rv;

	phy = (page >= HV_INTC_FC_PAGE_START) ? 1 : phy;

	/* Page 800 works differently than the rest so it has its own func */
	if (page == BM_WUC_PAGE)
		return wm_access_phy_wakeup_reg_bm(dev, reg, &val, false,
		    false);

	/*
	 * Lower than page 768 works differently than the rest so it has its
	 * own func
	 */
	if ((page > 0) && (page < HV_INTC_FC_PAGE_START)) {
		device_printf(dev, "gmii_hv_writereg!!!\n");
		return -1;
	}

	{
		/*
		 * XXX I21[789] documents say that the SMBus Address register
		 * is at PHY address 01, Page 0 (not 768), Register 26.
		 */
		if (page == HV_INTC_FC_PAGE_START)
			page = 0;

		/*
		 * XXX Workaround MDIO accesses being disabled after entering
		 * IEEE Power Down (whenever bit 11 of the PHY control
		 * register is set)
		 */
		if (sc->sc_phytype == WMPHY_82578) {
			struct mii_softc *child;

			child = LIST_FIRST(&sc->sc_mii.mii_phys);
			if ((child != NULL) && (child->mii_mpd_rev >= 1)
			    && (phy == 2) && ((regnum & MII_ADDRMASK) == 0)
			    && ((val & (1 << 11)) != 0)) {
				device_printf(dev, "XXX need workaround\n");
			}
		}

		if (regnum > BME1000_MAX_MULTI_PAGE_REG) {
			rv = wm_gmii_mdic_writereg(dev, 1,
			    IGPHY_PAGE_SELECT, page << BME1000_PAGE_SHIFT);
			if (rv != 0)
				return rv;
		}
	}

	return wm_gmii_mdic_writereg(dev, phy, regnum & MII_ADDRMASK, val);
}

/*
 * wm_gmii_82580_readreg:	[mii interface function]
 *
 *	Read a PHY register on the 82580 and I350.
 * This could be handled by the PHY layer if we didn't have to lock the
 * resource ...
 */
static int
wm_gmii_82580_readreg(device_t dev, int phy, int reg, uint16_t *val)
{
	struct wm_softc *sc = device_private(dev);
	int rv;

	if (sc->phy.acquire(sc) != 0) {
		device_printf(dev, "%s: failed to get semaphore\n", __func__);
		return -1;
	}

#ifdef DIAGNOSTIC
	if (reg > MII_ADDRMASK) {
		device_printf(dev, "%s: PHYTYPE = %d, addr 0x%x > 0x1f\n",
		    __func__, sc->sc_phytype, reg);
		reg &= MII_ADDRMASK;
	}
#endif
	rv = wm_gmii_mdic_readreg(dev, phy, reg, val);

	sc->phy.release(sc);
	return rv;
}

/*
 * wm_gmii_82580_writereg:	[mii interface function]
 *
 *	Write a PHY register on the 82580 and I350.
 * This could be handled by the PHY layer if we didn't have to lock the
 * resource ...
 */
static int
wm_gmii_82580_writereg(device_t dev, int phy, int reg, uint16_t val)
{
	struct wm_softc *sc = device_private(dev);
	int rv;

	if (sc->phy.acquire(sc) != 0) {
		device_printf(dev, "%s: failed to get semaphore\n", __func__);
		return -1;
	}

#ifdef DIAGNOSTIC
	if (reg > MII_ADDRMASK) {
		device_printf(dev, "%s: PHYTYPE = %d, addr 0x%x > 0x1f\n",
		    __func__, sc->sc_phytype, reg);
		reg &= MII_ADDRMASK;
	}
#endif
	rv = wm_gmii_mdic_writereg(dev, phy, reg, val);

	sc->phy.release(sc);
	return rv;
}

/*
 * wm_gmii_gs40g_readreg:	[mii interface function]
 *
 *	Read a PHY register on the I2100 and I211.
 * This could be handled by the PHY layer if we didn't have to lock the
 * resource ...
 */
static int
wm_gmii_gs40g_readreg(device_t dev, int phy, int reg, uint16_t *val)
{
	struct wm_softc *sc = device_private(dev);
	int page, offset;
	int rv;

	/* Acquire semaphore */
	if (sc->phy.acquire(sc)) {
		device_printf(dev, "%s: failed to get semaphore\n", __func__);
		return -1;
	}

	/* Page select */
	page = reg >> GS40G_PAGE_SHIFT;
	rv = wm_gmii_mdic_writereg(dev, phy, GS40G_PAGE_SELECT, page);
	if (rv != 0)
		goto release;

	/* Read reg */
	offset = reg & GS40G_OFFSET_MASK;
	rv = wm_gmii_mdic_readreg(dev, phy, offset, val);

release:
	sc->phy.release(sc);
	return rv;
}

/*
 * wm_gmii_gs40g_writereg:	[mii interface function]
 *
 *	Write a PHY register on the I210 and I211.
 * This could be handled by the PHY layer if we didn't have to lock the
 * resource ...
 */
static int
wm_gmii_gs40g_writereg(device_t dev, int phy, int reg, uint16_t val)
{
	struct wm_softc *sc = device_private(dev);
	uint16_t page;
	int offset, rv;

	/* Acquire semaphore */
	if (sc->phy.acquire(sc)) {
		device_printf(dev, "%s: failed to get semaphore\n", __func__);
		return -1;
	}

	/* Page select */
	page = reg >> GS40G_PAGE_SHIFT;
	rv = wm_gmii_mdic_writereg(dev, phy, GS40G_PAGE_SELECT, page);
	if (rv != 0)
		goto release;

	/* Write reg */
	offset = reg & GS40G_OFFSET_MASK;
	rv = wm_gmii_mdic_writereg(dev, phy, offset, val);

release:
	/* Release semaphore */
	sc->phy.release(sc);
	return rv;
}

/*
 * wm_gmii_statchg:	[mii interface function]
 *
 *	Callback from MII layer when media changes.
 */
static void
wm_gmii_statchg(struct ifnet *ifp)
{
	struct wm_softc *sc = ifp->if_softc;
	struct mii_data *mii = &sc->sc_mii;

	sc->sc_ctrl &= ~(CTRL_TFCE | CTRL_RFCE);
	sc->sc_tctl &= ~TCTL_COLD(0x3ff);
	sc->sc_fcrtl &= ~FCRTL_XONE;

	/* Get flow control negotiation result. */
	if (IFM_SUBTYPE(mii->mii_media.ifm_cur->ifm_media) == IFM_AUTO &&
	    (mii->mii_media_active & IFM_ETH_FMASK) != sc->sc_flowflags) {
		sc->sc_flowflags = mii->mii_media_active & IFM_ETH_FMASK;
		mii->mii_media_active &= ~IFM_ETH_FMASK;
	}

	if (sc->sc_flowflags & IFM_FLOW) {
		if (sc->sc_flowflags & IFM_ETH_TXPAUSE) {
			sc->sc_ctrl |= CTRL_TFCE;
			sc->sc_fcrtl |= FCRTL_XONE;
		}
		if (sc->sc_flowflags & IFM_ETH_RXPAUSE)
			sc->sc_ctrl |= CTRL_RFCE;
	}

	if (mii->mii_media_active & IFM_FDX) {
		DPRINTF(sc, WM_DEBUG_LINK,
		    ("%s: LINK: statchg: FDX\n", ifp->if_xname));
		sc->sc_tctl |= TCTL_COLD(TX_COLLISION_DISTANCE_FDX);
	} else {
		DPRINTF(sc, WM_DEBUG_LINK,
		    ("%s: LINK: statchg: HDX\n", ifp->if_xname));
		sc->sc_tctl |= TCTL_COLD(TX_COLLISION_DISTANCE_HDX);
	}

	CSR_WRITE(sc, WMREG_CTRL, sc->sc_ctrl);
	CSR_WRITE(sc, WMREG_TCTL, sc->sc_tctl);
	CSR_WRITE(sc, (sc->sc_type < WM_T_82543) ? WMREG_OLD_FCRTL
						 : WMREG_FCRTL, sc->sc_fcrtl);
	if (sc->sc_type == WM_T_80003) {
		switch (IFM_SUBTYPE(mii->mii_media_active)) {
		case IFM_1000_T:
			wm_kmrn_writereg(sc, KUMCTRLSTA_OFFSET_HD_CTRL,
			    KUMCTRLSTA_HD_CTRL_1000_DEFAULT);
			sc->sc_tipg =  TIPG_1000T_80003_DFLT;
			break;
		default:
			wm_kmrn_writereg(sc, KUMCTRLSTA_OFFSET_HD_CTRL,
			    KUMCTRLSTA_HD_CTRL_10_100_DEFAULT);
			sc->sc_tipg =  TIPG_10_100_80003_DFLT;
			break;
		}
		CSR_WRITE(sc, WMREG_TIPG, sc->sc_tipg);
	}
}

/* kumeran related (80003, ICH* and PCH*) */

/*
 * wm_kmrn_readreg:
 *
 *	Read a kumeran register
 */
static int
wm_kmrn_readreg(struct wm_softc *sc, int reg, uint16_t *val)
{
	int rv;

	if (sc->sc_type == WM_T_80003)
		rv = wm_get_swfw_semaphore(sc, SWFW_MAC_CSR_SM);
	else
		rv = sc->phy.acquire(sc);
	if (rv != 0) {
		device_printf(sc->sc_dev, "%s: failed to get semaphore\n",
		    __func__);
		return rv;
	}

	rv = wm_kmrn_readreg_locked(sc, reg, val);

	if (sc->sc_type == WM_T_80003)
		wm_put_swfw_semaphore(sc, SWFW_MAC_CSR_SM);
	else
		sc->phy.release(sc);

	return rv;
}

static int
wm_kmrn_readreg_locked(struct wm_softc *sc, int reg, uint16_t *val)
{

	CSR_WRITE(sc, WMREG_KUMCTRLSTA,
	    ((reg << KUMCTRLSTA_OFFSET_SHIFT) & KUMCTRLSTA_OFFSET) |
	    KUMCTRLSTA_REN);
	CSR_WRITE_FLUSH(sc);
	delay(2);

	*val = CSR_READ(sc, WMREG_KUMCTRLSTA) & KUMCTRLSTA_MASK;

	return 0;
}

/*
 * wm_kmrn_writereg:
 *
 *	Write a kumeran register
 */
static int
wm_kmrn_writereg(struct wm_softc *sc, int reg, uint16_t val)
{
	int rv;

	if (sc->sc_type == WM_T_80003)
		rv = wm_get_swfw_semaphore(sc, SWFW_MAC_CSR_SM);
	else
		rv = sc->phy.acquire(sc);
	if (rv != 0) {
		device_printf(sc->sc_dev, "%s: failed to get semaphore\n",
		    __func__);
		return rv;
	}

	rv = wm_kmrn_writereg_locked(sc, reg, val);

	if (sc->sc_type == WM_T_80003)
		wm_put_swfw_semaphore(sc, SWFW_MAC_CSR_SM);
	else
		sc->phy.release(sc);

	return rv;
}

static int
wm_kmrn_writereg_locked(struct wm_softc *sc, int reg, uint16_t val)
{

	CSR_WRITE(sc, WMREG_KUMCTRLSTA,
	    ((reg << KUMCTRLSTA_OFFSET_SHIFT) & KUMCTRLSTA_OFFSET) | val);

	return 0;
}

/*
 * EMI register related (82579, WMPHY_I217(PCH2 and newer))
 * This access method is different from IEEE MMD.
 */
static int
wm_access_emi_reg_locked(device_t dev, int reg, uint16_t *val, bool rd)
{
	struct wm_softc *sc = device_private(dev);
	int rv;

	rv = sc->phy.writereg_locked(dev, 2, I82579_EMI_ADDR, reg);
	if (rv != 0)
		return rv;

	if (rd)
		rv = sc->phy.readreg_locked(dev, 2, I82579_EMI_DATA, val);
	else
		rv = sc->phy.writereg_locked(dev, 2, I82579_EMI_DATA, *val);
	return rv;
}

static int
wm_read_emi_reg_locked(device_t dev, int reg, uint16_t *val)
{

	return wm_access_emi_reg_locked(dev, reg, val, true);
}

static int
wm_write_emi_reg_locked(device_t dev, int reg, uint16_t val)
{

	return wm_access_emi_reg_locked(dev, reg, &val, false);
}

/* SGMII related */

/*
 * wm_sgmii_uses_mdio
 *
 * Check whether the transaction is to the internal PHY or the external
 * MDIO interface. Return true if it's MDIO.
 */
static bool
wm_sgmii_uses_mdio(struct wm_softc *sc)
{
	uint32_t reg;
	bool ismdio = false;

	switch (sc->sc_type) {
	case WM_T_82575:
	case WM_T_82576:
		reg = CSR_READ(sc, WMREG_MDIC);
		ismdio = ((reg & MDIC_DEST) != 0);
		break;
	case WM_T_82580:
	case WM_T_I350:
	case WM_T_I354:
	case WM_T_I210:
	case WM_T_I211:
		reg = CSR_READ(sc, WMREG_MDICNFG);
		ismdio = ((reg & MDICNFG_DEST) != 0);
		break;
	default:
		break;
	}

	return ismdio;
}

/* Setup internal SGMII PHY for SFP */
static void
wm_sgmii_sfp_preconfig(struct wm_softc *sc)
{
	uint16_t id1, id2, phyreg;
	int i, rv;

	if (((sc->sc_flags & WM_F_SGMII) == 0)
	    || ((sc->sc_flags & WM_F_SFP) == 0))
		return;

	for (i = 0; i < MII_NPHY; i++) {
		sc->phy.no_errprint = true;
		rv = sc->phy.readreg_locked(sc->sc_dev, i, MII_PHYIDR1, &id1);
		if (rv != 0)
			continue;
		rv = sc->phy.readreg_locked(sc->sc_dev, i, MII_PHYIDR2, &id2);
		if (rv != 0)
			continue;
		if (MII_OUI(id1, id2) != MII_OUI_xxMARVELL)
			continue;
		sc->phy.no_errprint = false;

		sc->phy.readreg_locked(sc->sc_dev, i, MAKPHY_ESSR, &phyreg);
		phyreg &= ~(ESSR_SER_ANEG_BYPASS | ESSR_HWCFG_MODE);
		phyreg |= ESSR_SGMII_WOC_COPPER;
		sc->phy.writereg_locked(sc->sc_dev, i, MAKPHY_ESSR, phyreg);
		break;
	}

}

/*
 * wm_sgmii_readreg:	[mii interface function]
 *
 *	Read a PHY register on the SGMII
 * This could be handled by the PHY layer if we didn't have to lock the
 * resource ...
 */
static int
wm_sgmii_readreg(device_t dev, int phy, int reg, uint16_t *val)
{
	struct wm_softc *sc = device_private(dev);
	int rv;

	if (sc->phy.acquire(sc)) {
		device_printf(dev, "%s: failed to get semaphore\n", __func__);
		return -1;
	}

	rv = wm_sgmii_readreg_locked(dev, phy, reg, val);

	sc->phy.release(sc);
	return rv;
}

static int
wm_sgmii_readreg_locked(device_t dev, int phy, int reg, uint16_t *val)
{
	struct wm_softc *sc = device_private(dev);
	uint32_t i2ccmd;
	int i, rv = 0;

	i2ccmd = (reg << I2CCMD_REG_ADDR_SHIFT)
	    | (phy << I2CCMD_PHY_ADDR_SHIFT) | I2CCMD_OPCODE_READ;
	CSR_WRITE(sc, WMREG_I2CCMD, i2ccmd);

	/* Poll the ready bit */
	for (i = 0; i < I2CCMD_PHY_TIMEOUT; i++) {
		delay(50);
		i2ccmd = CSR_READ(sc, WMREG_I2CCMD);
		if (i2ccmd & I2CCMD_READY)
			break;
	}
	if ((i2ccmd & I2CCMD_READY) == 0) {
		device_printf(dev, "I2CCMD Read did not complete\n");
		rv = ETIMEDOUT;
	}
	if ((i2ccmd & I2CCMD_ERROR) != 0) {
		if (!sc->phy.no_errprint)
			device_printf(dev, "I2CCMD Error bit set\n");
		rv = EIO;
	}

	*val = (uint16_t)((i2ccmd >> 8) & 0x00ff) | ((i2ccmd << 8) & 0xff00);

	return rv;
}

/*
 * wm_sgmii_writereg:	[mii interface function]
 *
 *	Write a PHY register on the SGMII.
 * This could be handled by the PHY layer if we didn't have to lock the
 * resource ...
 */
static int
wm_sgmii_writereg(device_t dev, int phy, int reg, uint16_t val)
{
	struct wm_softc *sc = device_private(dev);
	int rv;

	if (sc->phy.acquire(sc) != 0) {
		device_printf(dev, "%s: failed to get semaphore\n", __func__);
		return -1;
	}

	rv = wm_sgmii_writereg_locked(dev, phy, reg, val);

	sc->phy.release(sc);

	return rv;
}

static int
wm_sgmii_writereg_locked(device_t dev, int phy, int reg, uint16_t val)
{
	struct wm_softc *sc = device_private(dev);
	uint32_t i2ccmd;
	uint16_t swapdata;
	int rv = 0;
	int i;

	/* Swap the data bytes for the I2C interface */
	swapdata = ((val >> 8) & 0x00FF) | ((val << 8) & 0xFF00);
	i2ccmd = (reg << I2CCMD_REG_ADDR_SHIFT)
	    | (phy << I2CCMD_PHY_ADDR_SHIFT) | I2CCMD_OPCODE_WRITE | swapdata;
	CSR_WRITE(sc, WMREG_I2CCMD, i2ccmd);

	/* Poll the ready bit */
	for (i = 0; i < I2CCMD_PHY_TIMEOUT; i++) {
		delay(50);
		i2ccmd = CSR_READ(sc, WMREG_I2CCMD);
		if (i2ccmd & I2CCMD_READY)
			break;
	}
	if ((i2ccmd & I2CCMD_READY) == 0) {
		device_printf(dev, "I2CCMD Write did not complete\n");
		rv = ETIMEDOUT;
	}
	if ((i2ccmd & I2CCMD_ERROR) != 0) {
		device_printf(dev, "I2CCMD Error bit set\n");
		rv = EIO;
	}

	return rv;
}

/* TBI related */

static bool
wm_tbi_havesignal(struct wm_softc *sc, uint32_t ctrl)
{
	bool sig;

	sig = ctrl & CTRL_SWDPIN(1);

	/*
	 * On 82543 and 82544, the CTRL_SWDPIN(1) bit will be 0 if the optics
	 * detect a signal, 1 if they don't.
	 */
	if ((sc->sc_type == WM_T_82543) || (sc->sc_type == WM_T_82544))
		sig = !sig;

	return sig;
}

/*
 * wm_tbi_mediainit:
 *
 *	Initialize media for use on 1000BASE-X devices.
 */
static void
wm_tbi_mediainit(struct wm_softc *sc)
{
	struct ifnet *ifp = &sc->sc_ethercom.ec_if;
	const char *sep = "";

	if (sc->sc_type < WM_T_82543)
		sc->sc_tipg = TIPG_WM_DFLT;
	else
		sc->sc_tipg = TIPG_LG_DFLT;

	sc->sc_tbi_serdes_anegticks = 5;

	/* Initialize our media structures */
	sc->sc_mii.mii_ifp = ifp;
	sc->sc_ethercom.ec_mii = &sc->sc_mii;

	ifp->if_baudrate = IF_Gbps(1);
	if (((sc->sc_type >= WM_T_82575) && (sc->sc_type <= WM_T_I211))
	    && (sc->sc_mediatype == WM_MEDIATYPE_SERDES)) {
		ifmedia_init_with_lock(&sc->sc_mii.mii_media, IFM_IMASK,
		    wm_serdes_mediachange, wm_serdes_mediastatus,
		    sc->sc_core_lock);
	} else {
		ifmedia_init_with_lock(&sc->sc_mii.mii_media, IFM_IMASK,
		    wm_tbi_mediachange, wm_tbi_mediastatus, sc->sc_core_lock);
	}

	/*
	 * SWD Pins:
	 *
	 *	0 = Link LED (output)
	 *	1 = Loss Of Signal (input)
	 */
	sc->sc_ctrl |= CTRL_SWDPIO(0);

	/* XXX Perhaps this is only for TBI */
	if (sc->sc_mediatype != WM_MEDIATYPE_SERDES)
		sc->sc_ctrl &= ~CTRL_SWDPIO(1);

	if (sc->sc_mediatype == WM_MEDIATYPE_SERDES)
		sc->sc_ctrl &= ~CTRL_LRST;

	CSR_WRITE(sc, WMREG_CTRL, sc->sc_ctrl);

#define	ADD(ss, mm, dd)							\
do {									\
	aprint_normal("%s%s", sep, ss);					\
	ifmedia_add(&sc->sc_mii.mii_media, IFM_ETHER | (mm), (dd), NULL); \
	sep = ", ";							\
} while (/*CONSTCOND*/0)

	aprint_normal_dev(sc->sc_dev, "");

	if (sc->sc_type == WM_T_I354) {
		uint32_t status;

		status = CSR_READ(sc, WMREG_STATUS);
		if (((status & STATUS_2P5_SKU) != 0)
		    && ((status & STATUS_2P5_SKU_OVER) == 0)) {
			ADD("2500baseKX-FDX", IFM_2500_KX | IFM_FDX,ANAR_X_FD);
		} else
			ADD("1000baseKX-FDX", IFM_1000_KX | IFM_FDX,ANAR_X_FD);
	} else if (sc->sc_type == WM_T_82545) {
		/* Only 82545 is LX (XXX except SFP) */
		ADD("1000baseLX", IFM_1000_LX, ANAR_X_HD);
		ADD("1000baseLX-FDX", IFM_1000_LX | IFM_FDX, ANAR_X_FD);
	} else if (sc->sc_sfptype != 0) {
		/* XXX wm(4) fiber/serdes don't use ifm_data */
		switch (sc->sc_sfptype) {
		default:
		case SFF_SFP_ETH_FLAGS_1000SX:
			ADD("1000baseSX", IFM_1000_SX, ANAR_X_HD);
			ADD("1000baseSX-FDX", IFM_1000_SX | IFM_FDX, ANAR_X_FD);
			break;
		case SFF_SFP_ETH_FLAGS_1000LX:
			ADD("1000baseLX", IFM_1000_LX, ANAR_X_HD);
			ADD("1000baseLX-FDX", IFM_1000_LX | IFM_FDX, ANAR_X_FD);
			break;
		case SFF_SFP_ETH_FLAGS_1000CX:
			ADD("1000baseCX", IFM_1000_CX, ANAR_X_HD);
			ADD("1000baseCX-FDX", IFM_1000_CX | IFM_FDX, ANAR_X_FD);
			break;
		case SFF_SFP_ETH_FLAGS_1000T:
			ADD("1000baseT", IFM_1000_T, 0);
			ADD("1000baseT-FDX", IFM_1000_T | IFM_FDX, 0);
			break;
		case SFF_SFP_ETH_FLAGS_100FX:
			ADD("100baseFX", IFM_100_FX, ANAR_TX);
			ADD("100baseFX-FDX", IFM_100_FX | IFM_FDX, ANAR_TX_FD);
			break;
		}
	} else {
		ADD("1000baseSX", IFM_1000_SX, ANAR_X_HD);
		ADD("1000baseSX-FDX", IFM_1000_SX | IFM_FDX, ANAR_X_FD);
	}
	ADD("auto", IFM_AUTO, ANAR_X_FD | ANAR_X_HD);
	aprint_normal("\n");

#undef ADD

	ifmedia_set(&sc->sc_mii.mii_media, IFM_ETHER | IFM_AUTO);
}

/*
 * wm_tbi_mediachange:	[ifmedia interface function]
 *
 *	Set hardware to newly-selected media on a 1000BASE-X device.
 */
static int
wm_tbi_mediachange(struct ifnet *ifp)
{
	struct wm_softc *sc = ifp->if_softc;
	struct ifmedia_entry *ife = sc->sc_mii.mii_media.ifm_cur;
	uint32_t status, ctrl;
	bool signal;
	int i;

	KASSERT(sc->sc_mediatype != WM_MEDIATYPE_COPPER);
	if (sc->sc_mediatype == WM_MEDIATYPE_SERDES) {
		/* XXX need some work for >= 82571 and < 82575 */
		if (sc->sc_type < WM_T_82575)
			return 0;
	}

	if ((sc->sc_type == WM_T_82571) || (sc->sc_type == WM_T_82572)
	    || (sc->sc_type >= WM_T_82575))
		CSR_WRITE(sc, WMREG_SCTL, SCTL_DISABLE_SERDES_LOOPBACK);

	sc->sc_ctrl &= ~CTRL_LRST;
	sc->sc_txcw = TXCW_ANE;
	if (IFM_SUBTYPE(ife->ifm_media) == IFM_AUTO)
		sc->sc_txcw |= TXCW_FD | TXCW_HD;
	else if (ife->ifm_media & IFM_FDX)
		sc->sc_txcw |= TXCW_FD;
	else
		sc->sc_txcw |= TXCW_HD;

	if ((sc->sc_mii.mii_media.ifm_media & IFM_FLOW) != 0)
		sc->sc_txcw |= TXCW_SYM_PAUSE | TXCW_ASYM_PAUSE;

	DPRINTF(sc, WM_DEBUG_LINK,("%s: sc_txcw = 0x%x after autoneg check\n",
		device_xname(sc->sc_dev), sc->sc_txcw));
	CSR_WRITE(sc, WMREG_TXCW, sc->sc_txcw);
	CSR_WRITE(sc, WMREG_CTRL, sc->sc_ctrl);
	CSR_WRITE_FLUSH(sc);
	delay(1000);

	ctrl = CSR_READ(sc, WMREG_CTRL);
	signal = wm_tbi_havesignal(sc, ctrl);

	DPRINTF(sc, WM_DEBUG_LINK, ("%s: signal = %d\n", device_xname(sc->sc_dev),
		signal));

	if (signal) {
		/* Have signal; wait for the link to come up. */
		for (i = 0; i < WM_LINKUP_TIMEOUT; i++) {
			delay(10000);
			if (CSR_READ(sc, WMREG_STATUS) & STATUS_LU)
				break;
		}

		DPRINTF(sc, WM_DEBUG_LINK,("%s: i = %d after waiting for link\n",
			device_xname(sc->sc_dev), i));

		status = CSR_READ(sc, WMREG_STATUS);
		DPRINTF(sc, WM_DEBUG_LINK,
		    ("%s: status after final read = 0x%x, STATUS_LU = 0x%x\n",
			device_xname(sc->sc_dev), status, STATUS_LU));
		if (status & STATUS_LU) {
			/* Link is up. */
			DPRINTF(sc, WM_DEBUG_LINK,
			    ("%s: LINK: set media -> link up %s\n",
				device_xname(sc->sc_dev),
				(status & STATUS_FD) ? "FDX" : "HDX"));

			/*
			 * NOTE: CTRL will update TFCE and RFCE automatically,
			 * so we should update sc->sc_ctrl
			 */
			sc->sc_ctrl = CSR_READ(sc, WMREG_CTRL);
			sc->sc_tctl &= ~TCTL_COLD(0x3ff);
			sc->sc_fcrtl &= ~FCRTL_XONE;
			if (status & STATUS_FD)
				sc->sc_tctl |=
				    TCTL_COLD(TX_COLLISION_DISTANCE_FDX);
			else
				sc->sc_tctl |=
				    TCTL_COLD(TX_COLLISION_DISTANCE_HDX);
			if (CSR_READ(sc, WMREG_CTRL) & CTRL_TFCE)
				sc->sc_fcrtl |= FCRTL_XONE;
			CSR_WRITE(sc, WMREG_TCTL, sc->sc_tctl);
			CSR_WRITE(sc, (sc->sc_type < WM_T_82543) ?
			    WMREG_OLD_FCRTL : WMREG_FCRTL, sc->sc_fcrtl);
			sc->sc_tbi_linkup = 1;
		} else {
			if (i == WM_LINKUP_TIMEOUT)
				wm_check_for_link(sc);
			/* Link is down. */
			DPRINTF(sc, WM_DEBUG_LINK,
			    ("%s: LINK: set media -> link down\n",
				device_xname(sc->sc_dev)));
			sc->sc_tbi_linkup = 0;
		}
	} else {
		DPRINTF(sc, WM_DEBUG_LINK, ("%s: LINK: set media -> no signal\n",
			device_xname(sc->sc_dev)));
		sc->sc_tbi_linkup = 0;
	}

	wm_tbi_serdes_set_linkled(sc);

	return 0;
}

/*
 * wm_tbi_mediastatus:	[ifmedia interface function]
 *
 *	Get the current interface media status on a 1000BASE-X device.
 */
static void
wm_tbi_mediastatus(struct ifnet *ifp, struct ifmediareq *ifmr)
{
	struct wm_softc *sc = ifp->if_softc;
	uint32_t ctrl, status;

	ifmr->ifm_status = IFM_AVALID;
	ifmr->ifm_active = IFM_ETHER;

	status = CSR_READ(sc, WMREG_STATUS);
	if ((status & STATUS_LU) == 0) {
		ifmr->ifm_active |= IFM_NONE;
		return;
	}

	ifmr->ifm_status |= IFM_ACTIVE;
	/* Only 82545 is LX */
	if (sc->sc_type == WM_T_82545)
		ifmr->ifm_active |= IFM_1000_LX;
	else
		ifmr->ifm_active |= IFM_1000_SX;
	if (CSR_READ(sc, WMREG_STATUS) & STATUS_FD)
		ifmr->ifm_active |= IFM_FDX;
	else
		ifmr->ifm_active |= IFM_HDX;
	ctrl = CSR_READ(sc, WMREG_CTRL);
	if (ctrl & CTRL_RFCE)
		ifmr->ifm_active |= IFM_FLOW | IFM_ETH_RXPAUSE;
	if (ctrl & CTRL_TFCE)
		ifmr->ifm_active |= IFM_FLOW | IFM_ETH_TXPAUSE;
}

/* XXX TBI only */
static int
wm_check_for_link(struct wm_softc *sc)
{
	struct ifmedia_entry *ife = sc->sc_mii.mii_media.ifm_cur;
	uint32_t rxcw;
	uint32_t ctrl;
	uint32_t status;
	bool signal;

	DPRINTF(sc, WM_DEBUG_LINK, ("%s: %s called\n",
		device_xname(sc->sc_dev), __func__));

	if (sc->sc_mediatype == WM_MEDIATYPE_SERDES) {
		/* XXX need some work for >= 82571 */
		if (sc->sc_type >= WM_T_82571) {
			sc->sc_tbi_linkup = 1;
			return 0;
		}
	}

	rxcw = CSR_READ(sc, WMREG_RXCW);
	ctrl = CSR_READ(sc, WMREG_CTRL);
	status = CSR_READ(sc, WMREG_STATUS);
	signal = wm_tbi_havesignal(sc, ctrl);

	DPRINTF(sc, WM_DEBUG_LINK,
	    ("%s: %s: signal = %d, status_lu = %d, rxcw_c = %d\n",
		device_xname(sc->sc_dev), __func__, signal,
		((status & STATUS_LU) != 0), ((rxcw & RXCW_C) != 0)));

	/*
	 * SWDPIN   LU RXCW
	 *	0    0	  0
	 *	0    0	  1	(should not happen)
	 *	0    1	  0	(should not happen)
	 *	0    1	  1	(should not happen)
	 *	1    0	  0	Disable autonego and force linkup
	 *	1    0	  1	got /C/ but not linkup yet
	 *	1    1	  0	(linkup)
	 *	1    1	  1	If IFM_AUTO, back to autonego
	 *
	 */
	if (signal && ((status & STATUS_LU) == 0) && ((rxcw & RXCW_C) == 0)) {
		DPRINTF(sc, WM_DEBUG_LINK,
		    ("%s: %s: force linkup and fullduplex\n",
			device_xname(sc->sc_dev), __func__));
		sc->sc_tbi_linkup = 0;
		/* Disable auto-negotiation in the TXCW register */
		CSR_WRITE(sc, WMREG_TXCW, (sc->sc_txcw & ~TXCW_ANE));

		/*
		 * Force link-up and also force full-duplex.
		 *
		 * NOTE: CTRL was updated TFCE and RFCE automatically,
		 * so we should update sc->sc_ctrl
		 */
		sc->sc_ctrl = ctrl | CTRL_SLU | CTRL_FD;
		CSR_WRITE(sc, WMREG_CTRL, sc->sc_ctrl);
	} else if (((status & STATUS_LU) != 0)
	    && ((rxcw & RXCW_C) != 0)
	    && (IFM_SUBTYPE(ife->ifm_media) == IFM_AUTO)) {
		sc->sc_tbi_linkup = 1;
		DPRINTF(sc, WM_DEBUG_LINK, ("%s: %s: go back to autonego\n",
			device_xname(sc->sc_dev),
			__func__));
		CSR_WRITE(sc, WMREG_TXCW, sc->sc_txcw);
		CSR_WRITE(sc, WMREG_CTRL, (ctrl & ~CTRL_SLU));
	} else if (signal && ((rxcw & RXCW_C) != 0)) {
		DPRINTF(sc, WM_DEBUG_LINK, ("%s: %s: /C/",
			device_xname(sc->sc_dev), __func__));
	} else {
		DPRINTF(sc, WM_DEBUG_LINK, ("%s: %s: linkup %08x,%08x,%08x\n",
			device_xname(sc->sc_dev), __func__, rxcw, ctrl,
			status));
	}

	return 0;
}

/*
 * wm_tbi_tick:
 *
 *	Check the link on TBI devices.
 *	This function acts as mii_tick().
 */
static void
wm_tbi_tick(struct wm_softc *sc)
{
	struct mii_data *mii = &sc->sc_mii;
	struct ifmedia_entry *ife = mii->mii_media.ifm_cur;
	uint32_t status;

	KASSERT(WM_CORE_LOCKED(sc));

	status = CSR_READ(sc, WMREG_STATUS);

	/* XXX is this needed? */
	(void)CSR_READ(sc, WMREG_RXCW);
	(void)CSR_READ(sc, WMREG_CTRL);

	/* set link status */
	if ((status & STATUS_LU) == 0) {
		DPRINTF(sc, WM_DEBUG_LINK, ("%s: LINK: checklink -> down\n",
			device_xname(sc->sc_dev)));
		sc->sc_tbi_linkup = 0;
	} else if (sc->sc_tbi_linkup == 0) {
		DPRINTF(sc, WM_DEBUG_LINK, ("%s: LINK: checklink -> up %s\n",
			device_xname(sc->sc_dev),
			(status & STATUS_FD) ? "FDX" : "HDX"));
		sc->sc_tbi_linkup = 1;
		sc->sc_tbi_serdes_ticks = 0;
	}

	if ((sc->sc_ethercom.ec_if.if_flags & IFF_UP) == 0)
		goto setled;

	if ((status & STATUS_LU) == 0) {
		sc->sc_tbi_linkup = 0;
		/* If the timer expired, retry autonegotiation */
		if ((IFM_SUBTYPE(ife->ifm_media) == IFM_AUTO)
		    && (++sc->sc_tbi_serdes_ticks
			>= sc->sc_tbi_serdes_anegticks)) {
			DPRINTF(sc, WM_DEBUG_LINK, ("%s: %s: EXPIRE\n",
				device_xname(sc->sc_dev), __func__));
			sc->sc_tbi_serdes_ticks = 0;
			/*
			 * Reset the link, and let autonegotiation do
			 * its thing
			 */
			sc->sc_ctrl |= CTRL_LRST;
			CSR_WRITE(sc, WMREG_CTRL, sc->sc_ctrl);
			CSR_WRITE_FLUSH(sc);
			delay(1000);
			sc->sc_ctrl &= ~CTRL_LRST;
			CSR_WRITE(sc, WMREG_CTRL, sc->sc_ctrl);
			CSR_WRITE_FLUSH(sc);
			delay(1000);
			CSR_WRITE(sc, WMREG_TXCW,
			    sc->sc_txcw & ~TXCW_ANE);
			CSR_WRITE(sc, WMREG_TXCW, sc->sc_txcw);
		}
	}

setled:
	wm_tbi_serdes_set_linkled(sc);
}

/* SERDES related */
static void
wm_serdes_power_up_link_82575(struct wm_softc *sc)
{
	uint32_t reg;

	if ((sc->sc_mediatype != WM_MEDIATYPE_SERDES)
	    && ((sc->sc_flags & WM_F_SGMII) == 0))
		return;

	/* Enable PCS to turn on link */
	reg = CSR_READ(sc, WMREG_PCS_CFG);
	reg |= PCS_CFG_PCS_EN;
	CSR_WRITE(sc, WMREG_PCS_CFG, reg);

	/* Power up the laser */
	reg = CSR_READ(sc, WMREG_CTRL_EXT);
	reg &= ~CTRL_EXT_SWDPIN(3);
	CSR_WRITE(sc, WMREG_CTRL_EXT, reg);

	/* Flush the write to verify completion */
	CSR_WRITE_FLUSH(sc);
	delay(1000);
}

static int
wm_serdes_mediachange(struct ifnet *ifp)
{
	struct wm_softc *sc = ifp->if_softc;
	bool pcs_autoneg = true; /* XXX */
	uint32_t ctrl_ext, pcs_lctl, reg;

	if ((sc->sc_mediatype != WM_MEDIATYPE_SERDES)
	    && ((sc->sc_flags & WM_F_SGMII) == 0))
		return 0;

	/* XXX Currently, this function is not called on 8257[12] */
	if ((sc->sc_type == WM_T_82571) || (sc->sc_type == WM_T_82572)
	    || (sc->sc_type >= WM_T_82575))
		CSR_WRITE(sc, WMREG_SCTL, SCTL_DISABLE_SERDES_LOOPBACK);

	/* Power on the sfp cage if present */
	ctrl_ext = CSR_READ(sc, WMREG_CTRL_EXT);
	ctrl_ext &= ~CTRL_EXT_SWDPIN(3);
	ctrl_ext |= CTRL_EXT_I2C_ENA;
	CSR_WRITE(sc, WMREG_CTRL_EXT, ctrl_ext);

	sc->sc_ctrl |= CTRL_SLU;

	if ((sc->sc_type == WM_T_82575) || (sc->sc_type == WM_T_82576)) {
		sc->sc_ctrl |= CTRL_SWDPIN(0) | CTRL_SWDPIN(1);

		reg = CSR_READ(sc, WMREG_CONNSW);
		reg |= CONNSW_ENRGSRC;
		CSR_WRITE(sc, WMREG_CONNSW, reg);
	}

	pcs_lctl = CSR_READ(sc, WMREG_PCS_LCTL);
	switch (ctrl_ext & CTRL_EXT_LINK_MODE_MASK) {
	case CTRL_EXT_LINK_MODE_SGMII:
		/* SGMII mode lets the phy handle forcing speed/duplex */
		pcs_autoneg = true;
		/* Autoneg time out should be disabled for SGMII mode */
		pcs_lctl &= ~PCS_LCTL_AN_TIMEOUT;
		break;
	case CTRL_EXT_LINK_MODE_1000KX:
		pcs_autoneg = false;
		/* FALLTHROUGH */
	default:
		if ((sc->sc_type == WM_T_82575)
		    || (sc->sc_type == WM_T_82576)) {
			if ((sc->sc_flags & WM_F_PCS_DIS_AUTONEGO) != 0)
				pcs_autoneg = false;
		}
		sc->sc_ctrl |= CTRL_SPEED_1000 | CTRL_FRCSPD | CTRL_FD
		    | CTRL_FRCFDX;

		/* Set speed of 1000/Full if speed/duplex is forced */
		pcs_lctl |= PCS_LCTL_FSV_1000 | PCS_LCTL_FDV_FULL;
	}
	CSR_WRITE(sc, WMREG_CTRL, sc->sc_ctrl);

	pcs_lctl &= ~(PCS_LCTL_AN_ENABLE | PCS_LCTL_FLV_LINK_UP |
	    PCS_LCTL_FSD | PCS_LCTL_FORCE_LINK);

	if (pcs_autoneg) {
		/* Set PCS register for autoneg */
		pcs_lctl |= PCS_LCTL_AN_ENABLE | PCS_LCTL_AN_RESTART;

		/* Disable force flow control for autoneg */
		pcs_lctl &= ~PCS_LCTL_FORCE_FC;

		/* Configure flow control advertisement for autoneg */
		reg = CSR_READ(sc, WMREG_PCS_ANADV);
		reg &= ~(TXCW_ASYM_PAUSE | TXCW_SYM_PAUSE);
		reg |= TXCW_ASYM_PAUSE | TXCW_SYM_PAUSE;
		CSR_WRITE(sc, WMREG_PCS_ANADV, reg);
	} else
		pcs_lctl |= PCS_LCTL_FSD | PCS_LCTL_FORCE_FC;

	CSR_WRITE(sc, WMREG_PCS_LCTL, pcs_lctl);

	return 0;
}

static void
wm_serdes_mediastatus(struct ifnet *ifp, struct ifmediareq *ifmr)
{
	struct wm_softc *sc = ifp->if_softc;
	struct mii_data *mii = &sc->sc_mii;
	struct ifmedia_entry *ife = mii->mii_media.ifm_cur;
	uint32_t pcs_adv, pcs_lpab, reg;

	ifmr->ifm_status = IFM_AVALID;
	ifmr->ifm_active = IFM_ETHER;

	/* Check PCS */
	reg = CSR_READ(sc, WMREG_PCS_LSTS);
	if ((reg & PCS_LSTS_LINKOK) == 0) {
		ifmr->ifm_active |= IFM_NONE;
		sc->sc_tbi_linkup = 0;
		goto setled;
	}

	sc->sc_tbi_linkup = 1;
	ifmr->ifm_status |= IFM_ACTIVE;
	if (sc->sc_type == WM_T_I354) {
		uint32_t status;

		status = CSR_READ(sc, WMREG_STATUS);
		if (((status & STATUS_2P5_SKU) != 0)
		    && ((status & STATUS_2P5_SKU_OVER) == 0)) {
			ifmr->ifm_active |= IFM_2500_KX;
		} else
			ifmr->ifm_active |= IFM_1000_KX;
	} else {
		switch (__SHIFTOUT(reg, PCS_LSTS_SPEED)) {
		case PCS_LSTS_SPEED_10:
			ifmr->ifm_active |= IFM_10_T; /* XXX */
			break;
		case PCS_LSTS_SPEED_100:
			ifmr->ifm_active |= IFM_100_FX; /* XXX */
			break;
		case PCS_LSTS_SPEED_1000:
			ifmr->ifm_active |= IFM_1000_SX; /* XXX */
			break;
		default:
			device_printf(sc->sc_dev, "Unknown speed\n");
			ifmr->ifm_active |= IFM_1000_SX; /* XXX */
			break;
		}
	}
	ifp->if_baudrate = ifmedia_baudrate(ifmr->ifm_active);
	if ((reg & PCS_LSTS_FDX) != 0)
		ifmr->ifm_active |= IFM_FDX;
	else
		ifmr->ifm_active |= IFM_HDX;
	mii->mii_media_active &= ~IFM_ETH_FMASK;
	if (IFM_SUBTYPE(ife->ifm_media) == IFM_AUTO) {
		/* Check flow */
		reg = CSR_READ(sc, WMREG_PCS_LSTS);
		if ((reg & PCS_LSTS_AN_COMP) == 0) {
			DPRINTF(sc, WM_DEBUG_LINK, ("XXX LINKOK but not ACOMP\n"));
			goto setled;
		}
		pcs_adv = CSR_READ(sc, WMREG_PCS_ANADV);
		pcs_lpab = CSR_READ(sc, WMREG_PCS_LPAB);
		DPRINTF(sc, WM_DEBUG_LINK,
		    ("XXX AN result(2) %08x, %08x\n", pcs_adv, pcs_lpab));
		if ((pcs_adv & TXCW_SYM_PAUSE)
		    && (pcs_lpab & TXCW_SYM_PAUSE)) {
			mii->mii_media_active |= IFM_FLOW
			    | IFM_ETH_TXPAUSE | IFM_ETH_RXPAUSE;
		} else if (((pcs_adv & TXCW_SYM_PAUSE) == 0)
		    && (pcs_adv & TXCW_ASYM_PAUSE)
		    && (pcs_lpab & TXCW_SYM_PAUSE)
		    && (pcs_lpab & TXCW_ASYM_PAUSE)) {
			mii->mii_media_active |= IFM_FLOW
			    | IFM_ETH_TXPAUSE;
		} else if ((pcs_adv & TXCW_SYM_PAUSE)
		    && (pcs_adv & TXCW_ASYM_PAUSE)
		    && ((pcs_lpab & TXCW_SYM_PAUSE) == 0)
		    && (pcs_lpab & TXCW_ASYM_PAUSE)) {
			mii->mii_media_active |= IFM_FLOW
			    | IFM_ETH_RXPAUSE;
		}
	}
	ifmr->ifm_active = (ifmr->ifm_active & ~IFM_ETH_FMASK)
	    | (mii->mii_media_active & IFM_ETH_FMASK);
setled:
	wm_tbi_serdes_set_linkled(sc);
}

/*
 * wm_serdes_tick:
 *
 *	Check the link on serdes devices.
 */
static void
wm_serdes_tick(struct wm_softc *sc)
{
	struct ifnet *ifp = &sc->sc_ethercom.ec_if;
	struct mii_data *mii = &sc->sc_mii;
	struct ifmedia_entry *ife = mii->mii_media.ifm_cur;
	uint32_t reg;

	KASSERT(WM_CORE_LOCKED(sc));

	mii->mii_media_status = IFM_AVALID;
	mii->mii_media_active = IFM_ETHER;

	/* Check PCS */
	reg = CSR_READ(sc, WMREG_PCS_LSTS);
	if ((reg & PCS_LSTS_LINKOK) != 0) {
		mii->mii_media_status |= IFM_ACTIVE;
		sc->sc_tbi_linkup = 1;
		sc->sc_tbi_serdes_ticks = 0;
		mii->mii_media_active |= IFM_1000_SX; /* XXX */
		if ((reg & PCS_LSTS_FDX) != 0)
			mii->mii_media_active |= IFM_FDX;
		else
			mii->mii_media_active |= IFM_HDX;
	} else {
		mii->mii_media_status |= IFM_NONE;
		sc->sc_tbi_linkup = 0;
		/* If the timer expired, retry autonegotiation */
		if ((IFM_SUBTYPE(ife->ifm_media) == IFM_AUTO)
		    && (++sc->sc_tbi_serdes_ticks
			>= sc->sc_tbi_serdes_anegticks)) {
			DPRINTF(sc, WM_DEBUG_LINK, ("%s: %s: EXPIRE\n",
				device_xname(sc->sc_dev), __func__));
			sc->sc_tbi_serdes_ticks = 0;
			/* XXX */
			wm_serdes_mediachange(ifp);
		}
	}

	wm_tbi_serdes_set_linkled(sc);
}

/* SFP related */

static int
wm_sfp_read_data_byte(struct wm_softc *sc, uint16_t offset, uint8_t *data)
{
	uint32_t i2ccmd;
	int i;

	i2ccmd = (offset << I2CCMD_REG_ADDR_SHIFT) | I2CCMD_OPCODE_READ;
	CSR_WRITE(sc, WMREG_I2CCMD, i2ccmd);

	/* Poll the ready bit */
	for (i = 0; i < I2CCMD_PHY_TIMEOUT; i++) {
		delay(50);
		i2ccmd = CSR_READ(sc, WMREG_I2CCMD);
		if (i2ccmd & I2CCMD_READY)
			break;
	}
	if ((i2ccmd & I2CCMD_READY) == 0)
		return -1;
	if ((i2ccmd & I2CCMD_ERROR) != 0)
		return -1;

	*data = i2ccmd & 0x00ff;

	return 0;
}

static uint32_t
wm_sfp_get_media_type(struct wm_softc *sc)
{
	uint32_t ctrl_ext;
	uint8_t val = 0;
	int timeout = 3;
	uint32_t mediatype = WM_MEDIATYPE_UNKNOWN;
	int rv = -1;

	ctrl_ext = CSR_READ(sc, WMREG_CTRL_EXT);
	ctrl_ext &= ~CTRL_EXT_SWDPIN(3);
	CSR_WRITE(sc, WMREG_CTRL_EXT, ctrl_ext | CTRL_EXT_I2C_ENA);
	CSR_WRITE_FLUSH(sc);

	/* Read SFP module data */
	while (timeout) {
		rv = wm_sfp_read_data_byte(sc, SFF_SFP_ID_OFF, &val);
		if (rv == 0)
			break;
		delay(100*1000); /* XXX too big */
		timeout--;
	}
	if (rv != 0)
		goto out;

	switch (val) {
	case SFF_SFP_ID_SFF:
		aprint_normal_dev(sc->sc_dev,
		    "Module/Connector soldered to board\n");
		break;
	case SFF_SFP_ID_SFP:
		sc->sc_flags |= WM_F_SFP;
		break;
	case SFF_SFP_ID_UNKNOWN:
		goto out;
	default:
		break;
	}

	rv = wm_sfp_read_data_byte(sc, SFF_SFP_ETH_FLAGS_OFF, &val);
	if (rv != 0)
		goto out;

	sc->sc_sfptype = val;
	if ((val & (SFF_SFP_ETH_FLAGS_1000SX | SFF_SFP_ETH_FLAGS_1000LX)) != 0)
		mediatype = WM_MEDIATYPE_SERDES;
	else if ((val & SFF_SFP_ETH_FLAGS_1000T) != 0) {
		sc->sc_flags |= WM_F_SGMII;
		mediatype = WM_MEDIATYPE_COPPER;
	} else if ((val & SFF_SFP_ETH_FLAGS_100FX) != 0) {
		sc->sc_flags |= WM_F_SGMII;
		mediatype = WM_MEDIATYPE_SERDES;
	} else {
		device_printf(sc->sc_dev, "%s: unknown media type? (0x%hhx)\n",
		    __func__, sc->sc_sfptype);
		sc->sc_sfptype = 0; /* XXX unknown */
	}

out:
	/* Restore I2C interface setting */
	CSR_WRITE(sc, WMREG_CTRL_EXT, ctrl_ext);

	return mediatype;
}

/*
 * NVM related.
 * Microwire, SPI (w/wo EERD) and Flash.
 */

/* Both spi and uwire */

/*
 * wm_eeprom_sendbits:
 *
 *	Send a series of bits to the EEPROM.
 */
static void
wm_eeprom_sendbits(struct wm_softc *sc, uint32_t bits, int nbits)
{
	uint32_t reg;
	int x;

	reg = CSR_READ(sc, WMREG_EECD);

	for (x = nbits; x > 0; x--) {
		if (bits & (1U << (x - 1)))
			reg |= EECD_DI;
		else
			reg &= ~EECD_DI;
		CSR_WRITE(sc, WMREG_EECD, reg);
		CSR_WRITE_FLUSH(sc);
		delay(2);
		CSR_WRITE(sc, WMREG_EECD, reg | EECD_SK);
		CSR_WRITE_FLUSH(sc);
		delay(2);
		CSR_WRITE(sc, WMREG_EECD, reg);
		CSR_WRITE_FLUSH(sc);
		delay(2);
	}
}

/*
 * wm_eeprom_recvbits:
 *
 *	Receive a series of bits from the EEPROM.
 */
static void
wm_eeprom_recvbits(struct wm_softc *sc, uint32_t *valp, int nbits)
{
	uint32_t reg, val;
	int x;

	reg = CSR_READ(sc, WMREG_EECD) & ~EECD_DI;

	val = 0;
	for (x = nbits; x > 0; x--) {
		CSR_WRITE(sc, WMREG_EECD, reg | EECD_SK);
		CSR_WRITE_FLUSH(sc);
		delay(2);
		if (CSR_READ(sc, WMREG_EECD) & EECD_DO)
			val |= (1U << (x - 1));
		CSR_WRITE(sc, WMREG_EECD, reg);
		CSR_WRITE_FLUSH(sc);
		delay(2);
	}
	*valp = val;
}

/* Microwire */

/*
 * wm_nvm_read_uwire:
 *
 *	Read a word from the EEPROM using the MicroWire protocol.
 */
static int
wm_nvm_read_uwire(struct wm_softc *sc, int word, int wordcnt, uint16_t *data)
{
	uint32_t reg, val;
	int i;

	DPRINTF(sc, WM_DEBUG_NVM, ("%s: %s called\n",
		device_xname(sc->sc_dev), __func__));

	if (sc->nvm.acquire(sc) != 0)
		return -1;

	for (i = 0; i < wordcnt; i++) {
		/* Clear SK and DI. */
		reg = CSR_READ(sc, WMREG_EECD) & ~(EECD_SK | EECD_DI);
		CSR_WRITE(sc, WMREG_EECD, reg);

		/*
		 * XXX: workaround for a bug in qemu-0.12.x and prior
		 * and Xen.
		 *
		 * We use this workaround only for 82540 because qemu's
		 * e1000 act as 82540.
		 */
		if (sc->sc_type == WM_T_82540) {
			reg |= EECD_SK;
			CSR_WRITE(sc, WMREG_EECD, reg);
			reg &= ~EECD_SK;
			CSR_WRITE(sc, WMREG_EECD, reg);
			CSR_WRITE_FLUSH(sc);
			delay(2);
		}
		/* XXX: end of workaround */

		/* Set CHIP SELECT. */
		reg |= EECD_CS;
		CSR_WRITE(sc, WMREG_EECD, reg);
		CSR_WRITE_FLUSH(sc);
		delay(2);

		/* Shift in the READ command. */
		wm_eeprom_sendbits(sc, UWIRE_OPC_READ, 3);

		/* Shift in address. */
		wm_eeprom_sendbits(sc, word + i, sc->sc_nvm_addrbits);

		/* Shift out the data. */
		wm_eeprom_recvbits(sc, &val, 16);
		data[i] = val & 0xffff;

		/* Clear CHIP SELECT. */
		reg = CSR_READ(sc, WMREG_EECD) & ~EECD_CS;
		CSR_WRITE(sc, WMREG_EECD, reg);
		CSR_WRITE_FLUSH(sc);
		delay(2);
	}

	sc->nvm.release(sc);
	return 0;
}

/* SPI */

/*
 * Set SPI and FLASH related information from the EECD register.
 * For 82541 and 82547, the word size is taken from EEPROM.
 */
static int
wm_nvm_set_addrbits_size_eecd(struct wm_softc *sc)
{
	int size;
	uint32_t reg;
	uint16_t data;

	reg = CSR_READ(sc, WMREG_EECD);
	sc->sc_nvm_addrbits = (reg & EECD_EE_ABITS) ? 16 : 8;

	/* Read the size of NVM from EECD by default */
	size = __SHIFTOUT(reg, EECD_EE_SIZE_EX_MASK);
	switch (sc->sc_type) {
	case WM_T_82541:
	case WM_T_82541_2:
	case WM_T_82547:
	case WM_T_82547_2:
		/* Set dummy value to access EEPROM */
		sc->sc_nvm_wordsize = 64;
		if (wm_nvm_read(sc, NVM_OFF_EEPROM_SIZE, 1, &data) != 0) {
			aprint_error_dev(sc->sc_dev,
			    "%s: failed to read EEPROM size\n", __func__);
		}
		reg = data;
		size = __SHIFTOUT(reg, EECD_EE_SIZE_EX_MASK);
		if (size == 0)
			size = 6; /* 64 word size */
		else
			size += NVM_WORD_SIZE_BASE_SHIFT + 1;
		break;
	case WM_T_80003:
	case WM_T_82571:
	case WM_T_82572:
	case WM_T_82573: /* SPI case */
	case WM_T_82574: /* SPI case */
	case WM_T_82583: /* SPI case */
		size += NVM_WORD_SIZE_BASE_SHIFT;
		if (size > 14)
			size = 14;
		break;
	case WM_T_82575:
	case WM_T_82576:
	case WM_T_82580:
	case WM_T_I350:
	case WM_T_I354:
	case WM_T_I210:
	case WM_T_I211:
		size += NVM_WORD_SIZE_BASE_SHIFT;
		if (size > 15)
			size = 15;
		break;
	default:
		aprint_error_dev(sc->sc_dev,
		    "%s: unknown device(%d)?\n", __func__, sc->sc_type);
		return -1;
		break;
	}

	sc->sc_nvm_wordsize = 1 << size;

	return 0;
}

/*
 * wm_nvm_ready_spi:
 *
 *	Wait for a SPI EEPROM to be ready for commands.
 */
static int
wm_nvm_ready_spi(struct wm_softc *sc)
{
	uint32_t val;
	int usec;

	DPRINTF(sc, WM_DEBUG_NVM, ("%s: %s called\n",
		device_xname(sc->sc_dev), __func__));

	for (usec = 0; usec < SPI_MAX_RETRIES; delay(5), usec += 5) {
		wm_eeprom_sendbits(sc, SPI_OPC_RDSR, 8);
		wm_eeprom_recvbits(sc, &val, 8);
		if ((val & SPI_SR_RDY) == 0)
			break;
	}
	if (usec >= SPI_MAX_RETRIES) {
		aprint_error_dev(sc->sc_dev,"EEPROM failed to become ready\n");
		return -1;
	}
	return 0;
}

/*
 * wm_nvm_read_spi:
 *
 *	Read a work from the EEPROM using the SPI protocol.
 */
static int
wm_nvm_read_spi(struct wm_softc *sc, int word, int wordcnt, uint16_t *data)
{
	uint32_t reg, val;
	int i;
	uint8_t opc;
	int rv = 0;

	DPRINTF(sc, WM_DEBUG_NVM, ("%s: %s called\n",
		device_xname(sc->sc_dev), __func__));

	if (sc->nvm.acquire(sc) != 0)
		return -1;

	/* Clear SK and CS. */
	reg = CSR_READ(sc, WMREG_EECD) & ~(EECD_SK | EECD_CS);
	CSR_WRITE(sc, WMREG_EECD, reg);
	CSR_WRITE_FLUSH(sc);
	delay(2);

	if ((rv = wm_nvm_ready_spi(sc)) != 0)
		goto out;

	/* Toggle CS to flush commands. */
	CSR_WRITE(sc, WMREG_EECD, reg | EECD_CS);
	CSR_WRITE_FLUSH(sc);
	delay(2);
	CSR_WRITE(sc, WMREG_EECD, reg);
	CSR_WRITE_FLUSH(sc);
	delay(2);

	opc = SPI_OPC_READ;
	if (sc->sc_nvm_addrbits == 8 && word >= 128)
		opc |= SPI_OPC_A8;

	wm_eeprom_sendbits(sc, opc, 8);
	wm_eeprom_sendbits(sc, word << 1, sc->sc_nvm_addrbits);

	for (i = 0; i < wordcnt; i++) {
		wm_eeprom_recvbits(sc, &val, 16);
		data[i] = ((val >> 8) & 0xff) | ((val & 0xff) << 8);
	}

	/* Raise CS and clear SK. */
	reg = (CSR_READ(sc, WMREG_EECD) & ~EECD_SK) | EECD_CS;
	CSR_WRITE(sc, WMREG_EECD, reg);
	CSR_WRITE_FLUSH(sc);
	delay(2);

out:
	sc->nvm.release(sc);
	return rv;
}

/* Using with EERD */

static int
wm_poll_eerd_eewr_done(struct wm_softc *sc, int rw)
{
	uint32_t attempts = 100000;
	uint32_t i, reg = 0;
	int32_t done = -1;

	for (i = 0; i < attempts; i++) {
		reg = CSR_READ(sc, rw);

		if (reg & EERD_DONE) {
			done = 0;
			break;
		}
		delay(5);
	}

	return done;
}

static int
wm_nvm_read_eerd(struct wm_softc *sc, int offset, int wordcnt, uint16_t *data)
{
	int i, eerd = 0;
	int rv = 0;

	DPRINTF(sc, WM_DEBUG_NVM, ("%s: %s called\n",
		device_xname(sc->sc_dev), __func__));

	if (sc->nvm.acquire(sc) != 0)
		return -1;

	for (i = 0; i < wordcnt; i++) {
		eerd = ((offset + i) << EERD_ADDR_SHIFT) | EERD_START;
		CSR_WRITE(sc, WMREG_EERD, eerd);
		rv = wm_poll_eerd_eewr_done(sc, WMREG_EERD);
		if (rv != 0) {
			aprint_error_dev(sc->sc_dev, "EERD polling failed: "
			    "offset=%d. wordcnt=%d\n", offset, wordcnt);
			break;
		}
		data[i] = (CSR_READ(sc, WMREG_EERD) >> EERD_DATA_SHIFT);
	}

	sc->nvm.release(sc);
	return rv;
}

/* Flash */

static int
wm_nvm_valid_bank_detect_ich8lan(struct wm_softc *sc, unsigned int *bank)
{
	uint32_t eecd;
	uint32_t act_offset = ICH_NVM_SIG_WORD * 2 + 1;
	uint32_t bank1_offset = sc->sc_ich8_flash_bank_size * sizeof(uint16_t);
	uint32_t nvm_dword = 0;
	uint8_t sig_byte = 0;
	int rv;

	switch (sc->sc_type) {
	case WM_T_PCH_SPT:
	case WM_T_PCH_CNP:
		bank1_offset = sc->sc_ich8_flash_bank_size * 2;
		act_offset = ICH_NVM_SIG_WORD * 2;

		/* Set bank to 0 in case flash read fails. */
		*bank = 0;

		/* Check bank 0 */
		rv = wm_read_ich8_dword(sc, act_offset, &nvm_dword);
		if (rv != 0)
			return rv;
		sig_byte = (uint8_t)((nvm_dword & 0xFF00) >> 8);
		if ((sig_byte & ICH_NVM_VALID_SIG_MASK) == ICH_NVM_SIG_VALUE) {
			*bank = 0;
			return 0;
		}

		/* Check bank 1 */
		rv = wm_read_ich8_dword(sc, act_offset + bank1_offset,
		    &nvm_dword);
		sig_byte = (uint8_t)((nvm_dword & 0xFF00) >> 8);
		if ((sig_byte & ICH_NVM_VALID_SIG_MASK) == ICH_NVM_SIG_VALUE) {
			*bank = 1;
			return 0;
		}
		aprint_error_dev(sc->sc_dev,
		    "%s: no valid NVM bank present (%u)\n", __func__, *bank);
		return -1;
	case WM_T_ICH8:
	case WM_T_ICH9:
		eecd = CSR_READ(sc, WMREG_EECD);
		if ((eecd & EECD_SEC1VAL_VALMASK) == EECD_SEC1VAL_VALMASK) {
			*bank = ((eecd & EECD_SEC1VAL) != 0) ? 1 : 0;
			return 0;
		}
		/* FALLTHROUGH */
	default:
		/* Default to 0 */
		*bank = 0;

		/* Check bank 0 */
		wm_read_ich8_byte(sc, act_offset, &sig_byte);
		if ((sig_byte & ICH_NVM_VALID_SIG_MASK) == ICH_NVM_SIG_VALUE) {
			*bank = 0;
			return 0;
		}

		/* Check bank 1 */
		wm_read_ich8_byte(sc, act_offset + bank1_offset,
		    &sig_byte);
		if ((sig_byte & ICH_NVM_VALID_SIG_MASK) == ICH_NVM_SIG_VALUE) {
			*bank = 1;
			return 0;
		}
	}

	DPRINTF(sc, WM_DEBUG_NVM, ("%s: No valid NVM bank present\n",
		device_xname(sc->sc_dev)));
	return -1;
}

/******************************************************************************
 * This function does initial flash setup so that a new read/write/erase cycle
 * can be started.
 *
 * sc - The pointer to the hw structure
 ****************************************************************************/
static int32_t
wm_ich8_cycle_init(struct wm_softc *sc)
{
	uint16_t hsfsts;
	int32_t error = 1;
	int32_t i     = 0;

	if (sc->sc_type >= WM_T_PCH_SPT)
		hsfsts = ICH8_FLASH_READ32(sc, ICH_FLASH_HSFSTS) & 0xffffUL;
	else
		hsfsts = ICH8_FLASH_READ16(sc, ICH_FLASH_HSFSTS);

	/* May be check the Flash Des Valid bit in Hw status */
	if ((hsfsts & HSFSTS_FLDVAL) == 0)
		return error;

	/* Clear FCERR in Hw status by writing 1 */
	/* Clear DAEL in Hw status by writing a 1 */
	hsfsts |= HSFSTS_ERR | HSFSTS_DAEL;

	if (sc->sc_type >= WM_T_PCH_SPT)
		ICH8_FLASH_WRITE32(sc, ICH_FLASH_HSFSTS, hsfsts & 0xffffUL);
	else
		ICH8_FLASH_WRITE16(sc, ICH_FLASH_HSFSTS, hsfsts);

	/*
	 * Either we should have a hardware SPI cycle in progress bit to check
	 * against, in order to start a new cycle or FDONE bit should be
	 * changed in the hardware so that it is 1 after hardware reset, which
	 * can then be used as an indication whether a cycle is in progress or
	 * has been completed .. we should also have some software semaphore
	 * mechanism to guard FDONE or the cycle in progress bit so that two
	 * threads access to those bits can be sequentiallized or a way so that
	 * 2 threads don't start the cycle at the same time
	 */

	if ((hsfsts & HSFSTS_FLINPRO) == 0) {
		/*
		 * There is no cycle running at present, so we can start a
		 * cycle
		 */

		/* Begin by setting Flash Cycle Done. */
		hsfsts |= HSFSTS_DONE;
		if (sc->sc_type >= WM_T_PCH_SPT)
			ICH8_FLASH_WRITE32(sc, ICH_FLASH_HSFSTS,
			    hsfsts & 0xffffUL);
		else
			ICH8_FLASH_WRITE16(sc, ICH_FLASH_HSFSTS, hsfsts);
		error = 0;
	} else {
		/*
		 * Otherwise poll for sometime so the current cycle has a
		 * chance to end before giving up.
		 */
		for (i = 0; i < ICH_FLASH_COMMAND_TIMEOUT; i++) {
			if (sc->sc_type >= WM_T_PCH_SPT)
				hsfsts = ICH8_FLASH_READ32(sc,
				    ICH_FLASH_HSFSTS) & 0xffffUL;
			else
				hsfsts = ICH8_FLASH_READ16(sc,
				    ICH_FLASH_HSFSTS);
			if ((hsfsts & HSFSTS_FLINPRO) == 0) {
				error = 0;
				break;
			}
			delay(1);
		}
		if (error == 0) {
			/*
			 * Successful in waiting for previous cycle to timeout,
			 * now set the Flash Cycle Done.
			 */
			hsfsts |= HSFSTS_DONE;
			if (sc->sc_type >= WM_T_PCH_SPT)
				ICH8_FLASH_WRITE32(sc, ICH_FLASH_HSFSTS,
				    hsfsts & 0xffffUL);
			else
				ICH8_FLASH_WRITE16(sc, ICH_FLASH_HSFSTS,
				    hsfsts);
		}
	}
	return error;
}

/******************************************************************************
 * This function starts a flash cycle and waits for its completion
 *
 * sc - The pointer to the hw structure
 ****************************************************************************/
static int32_t
wm_ich8_flash_cycle(struct wm_softc *sc, uint32_t timeout)
{
	uint16_t hsflctl;
	uint16_t hsfsts;
	int32_t error = 1;
	uint32_t i = 0;

	/* Start a cycle by writing 1 in Flash Cycle Go in Hw Flash Control */
	if (sc->sc_type >= WM_T_PCH_SPT)
		hsflctl = ICH8_FLASH_READ32(sc, ICH_FLASH_HSFSTS) >> 16;
	else
		hsflctl = ICH8_FLASH_READ16(sc, ICH_FLASH_HSFCTL);
	hsflctl |= HSFCTL_GO;
	if (sc->sc_type >= WM_T_PCH_SPT)
		ICH8_FLASH_WRITE32(sc, ICH_FLASH_HSFSTS,
		    (uint32_t)hsflctl << 16);
	else
		ICH8_FLASH_WRITE16(sc, ICH_FLASH_HSFCTL, hsflctl);

	/* Wait till FDONE bit is set to 1 */
	do {
		if (sc->sc_type >= WM_T_PCH_SPT)
			hsfsts = ICH8_FLASH_READ32(sc, ICH_FLASH_HSFSTS)
			    & 0xffffUL;
		else
			hsfsts = ICH8_FLASH_READ16(sc, ICH_FLASH_HSFSTS);
		if (hsfsts & HSFSTS_DONE)
			break;
		delay(1);
		i++;
	} while (i < timeout);
	if ((hsfsts & HSFSTS_DONE) == 1 && (hsfsts & HSFSTS_ERR) == 0)
		error = 0;

	return error;
}

/******************************************************************************
 * Reads a byte or (d)word from the NVM using the ICH8 flash access registers.
 *
 * sc - The pointer to the hw structure
 * index - The index of the byte or word to read.
 * size - Size of data to read, 1=byte 2=word, 4=dword
 * data - Pointer to the word to store the value read.
 *****************************************************************************/
static int32_t
wm_read_ich8_data(struct wm_softc *sc, uint32_t index,
    uint32_t size, uint32_t *data)
{
	uint16_t hsfsts;
	uint16_t hsflctl;
	uint32_t flash_linear_address;
	uint32_t flash_data = 0;
	int32_t error = 1;
	int32_t count = 0;

	if (size < 1  || size > 4 || data == 0x0 ||
	    index > ICH_FLASH_LINEAR_ADDR_MASK)
		return error;

	flash_linear_address = (ICH_FLASH_LINEAR_ADDR_MASK & index) +
	    sc->sc_ich8_flash_base;

	do {
		delay(1);
		/* Steps */
		error = wm_ich8_cycle_init(sc);
		if (error)
			break;

		if (sc->sc_type >= WM_T_PCH_SPT)
			hsflctl = ICH8_FLASH_READ32(sc, ICH_FLASH_HSFSTS)
			    >> 16;
		else
			hsflctl = ICH8_FLASH_READ16(sc, ICH_FLASH_HSFCTL);
		/* 0b/1b corresponds to 1 or 2 byte size, respectively. */
		hsflctl |=  ((size - 1) << HSFCTL_BCOUNT_SHIFT)
		    & HSFCTL_BCOUNT_MASK;
		hsflctl |= ICH_CYCLE_READ << HSFCTL_CYCLE_SHIFT;
		if (sc->sc_type >= WM_T_PCH_SPT) {
			/*
			 * In SPT, This register is in Lan memory space, not
			 * flash. Therefore, only 32 bit access is supported.
			 */
			ICH8_FLASH_WRITE32(sc, ICH_FLASH_HSFSTS,
			    (uint32_t)hsflctl << 16);
		} else
			ICH8_FLASH_WRITE16(sc, ICH_FLASH_HSFCTL, hsflctl);

		/*
		 * Write the last 24 bits of index into Flash Linear address
		 * field in Flash Address
		 */
		/* TODO: TBD maybe check the index against the size of flash */

		ICH8_FLASH_WRITE32(sc, ICH_FLASH_FADDR, flash_linear_address);

		error = wm_ich8_flash_cycle(sc, ICH_FLASH_COMMAND_TIMEOUT);

		/*
		 * Check if FCERR is set to 1, if set to 1, clear it and try
		 * the whole sequence a few more times, else read in (shift in)
		 * the Flash Data0, the order is least significant byte first
		 * msb to lsb
		 */
		if (error == 0) {
			flash_data = ICH8_FLASH_READ32(sc, ICH_FLASH_FDATA0);
			if (size == 1)
				*data = (uint8_t)(flash_data & 0x000000FF);
			else if (size == 2)
				*data = (uint16_t)(flash_data & 0x0000FFFF);
			else if (size == 4)
				*data = (uint32_t)flash_data;
			break;
		} else {
			/*
			 * If we've gotten here, then things are probably
			 * completely hosed, but if the error condition is
			 * detected, it won't hurt to give it another try...
			 * ICH_FLASH_CYCLE_REPEAT_COUNT times.
			 */
			if (sc->sc_type >= WM_T_PCH_SPT)
				hsfsts = ICH8_FLASH_READ32(sc,
				    ICH_FLASH_HSFSTS) & 0xffffUL;
			else
				hsfsts = ICH8_FLASH_READ16(sc,
				    ICH_FLASH_HSFSTS);

			if (hsfsts & HSFSTS_ERR) {
				/* Repeat for some time before giving up. */
				continue;
			} else if ((hsfsts & HSFSTS_DONE) == 0)
				break;
		}
	} while (count++ < ICH_FLASH_CYCLE_REPEAT_COUNT);

	return error;
}

/******************************************************************************
 * Reads a single byte from the NVM using the ICH8 flash access registers.
 *
 * sc - pointer to wm_hw structure
 * index - The index of the byte to read.
 * data - Pointer to a byte to store the value read.
 *****************************************************************************/
static int32_t
wm_read_ich8_byte(struct wm_softc *sc, uint32_t index, uint8_t* data)
{
	int32_t status;
	uint32_t word = 0;

	status = wm_read_ich8_data(sc, index, 1, &word);
	if (status == 0)
		*data = (uint8_t)word;
	else
		*data = 0;

	return status;
}

/******************************************************************************
 * Reads a word from the NVM using the ICH8 flash access registers.
 *
 * sc - pointer to wm_hw structure
 * index - The starting byte index of the word to read.
 * data - Pointer to a word to store the value read.
 *****************************************************************************/
static int32_t
wm_read_ich8_word(struct wm_softc *sc, uint32_t index, uint16_t *data)
{
	int32_t status;
	uint32_t word = 0;

	status = wm_read_ich8_data(sc, index, 2, &word);
	if (status == 0)
		*data = (uint16_t)word;
	else
		*data = 0;

	return status;
}

/******************************************************************************
 * Reads a dword from the NVM using the ICH8 flash access registers.
 *
 * sc - pointer to wm_hw structure
 * index - The starting byte index of the word to read.
 * data - Pointer to a word to store the value read.
 *****************************************************************************/
static int32_t
wm_read_ich8_dword(struct wm_softc *sc, uint32_t index, uint32_t *data)
{
	int32_t status;

	status = wm_read_ich8_data(sc, index, 4, data);
	return status;
}

/******************************************************************************
 * Reads a 16 bit word or words from the EEPROM using the ICH8's flash access
 * register.
 *
 * sc - Struct containing variables accessed by shared code
 * offset - offset of word in the EEPROM to read
 * data - word read from the EEPROM
 * words - number of words to read
 *****************************************************************************/
static int
wm_nvm_read_ich8(struct wm_softc *sc, int offset, int words, uint16_t *data)
{
	int32_t	 rv = 0;
	uint32_t flash_bank = 0;
	uint32_t act_offset = 0;
	uint32_t bank_offset = 0;
	uint16_t word = 0;
	uint16_t i = 0;

	DPRINTF(sc, WM_DEBUG_NVM, ("%s: %s called\n",
		device_xname(sc->sc_dev), __func__));

	if (sc->nvm.acquire(sc) != 0)
		return -1;

	/*
	 * We need to know which is the valid flash bank.  In the event
	 * that we didn't allocate eeprom_shadow_ram, we may not be
	 * managing flash_bank. So it cannot be trusted and needs
	 * to be updated with each read.
	 */
	rv = wm_nvm_valid_bank_detect_ich8lan(sc, &flash_bank);
	if (rv) {
		DPRINTF(sc, WM_DEBUG_NVM, ("%s: failed to detect NVM bank\n",
			device_xname(sc->sc_dev)));
		flash_bank = 0;
	}

	/*
	 * Adjust offset appropriately if we're on bank 1 - adjust for word
	 * size
	 */
	bank_offset = flash_bank * (sc->sc_ich8_flash_bank_size * 2);

	for (i = 0; i < words; i++) {
		/* The NVM part needs a byte offset, hence * 2 */
		act_offset = bank_offset + ((offset + i) * 2);
		rv = wm_read_ich8_word(sc, act_offset, &word);
		if (rv) {
			aprint_error_dev(sc->sc_dev,
			    "%s: failed to read NVM\n", __func__);
			break;
		}
		data[i] = word;
	}

	sc->nvm.release(sc);
	return rv;
}

/******************************************************************************
 * Reads a 16 bit word or words from the EEPROM using the SPT's flash access
 * register.
 *
 * sc - Struct containing variables accessed by shared code
 * offset - offset of word in the EEPROM to read
 * data - word read from the EEPROM
 * words - number of words to read
 *****************************************************************************/
static int
wm_nvm_read_spt(struct wm_softc *sc, int offset, int words, uint16_t *data)
{
	int32_t	 rv = 0;
	uint32_t flash_bank = 0;
	uint32_t act_offset = 0;
	uint32_t bank_offset = 0;
	uint32_t dword = 0;
	uint16_t i = 0;

	DPRINTF(sc, WM_DEBUG_NVM, ("%s: %s called\n",
		device_xname(sc->sc_dev), __func__));

	if (sc->nvm.acquire(sc) != 0)
		return -1;

	/*
	 * We need to know which is the valid flash bank.  In the event
	 * that we didn't allocate eeprom_shadow_ram, we may not be
	 * managing flash_bank. So it cannot be trusted and needs
	 * to be updated with each read.
	 */
	rv = wm_nvm_valid_bank_detect_ich8lan(sc, &flash_bank);
	if (rv) {
		DPRINTF(sc, WM_DEBUG_NVM, ("%s: failed to detect NVM bank\n",
			device_xname(sc->sc_dev)));
		flash_bank = 0;
	}

	/*
	 * Adjust offset appropriately if we're on bank 1 - adjust for word
	 * size
	 */
	bank_offset = flash_bank * (sc->sc_ich8_flash_bank_size * 2);

	for (i = 0; i < words; i++) {
		/* The NVM part needs a byte offset, hence * 2 */
		act_offset = bank_offset + ((offset + i) * 2);
		/* but we must read dword aligned, so mask ... */
		rv = wm_read_ich8_dword(sc, act_offset & ~0x3, &dword);
		if (rv) {
			aprint_error_dev(sc->sc_dev,
			    "%s: failed to read NVM\n", __func__);
			break;
		}
		/* ... and pick out low or high word */
		if ((act_offset & 0x2) == 0)
			data[i] = (uint16_t)(dword & 0xFFFF);
		else
			data[i] = (uint16_t)((dword >> 16) & 0xFFFF);
	}

	sc->nvm.release(sc);
	return rv;
}

/* iNVM */

static int
wm_nvm_read_word_invm(struct wm_softc *sc, uint16_t address, uint16_t *data)
{
	int32_t	 rv = 0;
	uint32_t invm_dword;
	uint16_t i;
	uint8_t record_type, word_address;

	DPRINTF(sc, WM_DEBUG_NVM, ("%s: %s called\n",
		device_xname(sc->sc_dev), __func__));

	for (i = 0; i < INVM_SIZE; i++) {
		invm_dword = CSR_READ(sc, WM_INVM_DATA_REG(i));
		/* Get record type */
		record_type = INVM_DWORD_TO_RECORD_TYPE(invm_dword);
		if (record_type == INVM_UNINITIALIZED_STRUCTURE)
			break;
		if (record_type == INVM_CSR_AUTOLOAD_STRUCTURE)
			i += INVM_CSR_AUTOLOAD_DATA_SIZE_IN_DWORDS;
		if (record_type == INVM_RSA_KEY_SHA256_STRUCTURE)
			i += INVM_RSA_KEY_SHA256_DATA_SIZE_IN_DWORDS;
		if (record_type == INVM_WORD_AUTOLOAD_STRUCTURE) {
			word_address = INVM_DWORD_TO_WORD_ADDRESS(invm_dword);
			if (word_address == address) {
				*data = INVM_DWORD_TO_WORD_DATA(invm_dword);
				rv = 0;
				break;
			}
		}
	}

	return rv;
}

static int
wm_nvm_read_invm(struct wm_softc *sc, int offset, int words, uint16_t *data)
{
	int rv = 0;
	int i;

	DPRINTF(sc, WM_DEBUG_NVM, ("%s: %s called\n",
		device_xname(sc->sc_dev), __func__));

	if (sc->nvm.acquire(sc) != 0)
		return -1;

	for (i = 0; i < words; i++) {
		switch (offset + i) {
		case NVM_OFF_MACADDR:
		case NVM_OFF_MACADDR1:
		case NVM_OFF_MACADDR2:
			rv = wm_nvm_read_word_invm(sc, offset + i, &data[i]);
			if (rv != 0) {
				data[i] = 0xffff;
				rv = -1;
			}
			break;
		case NVM_OFF_CFG1: /* == INVM_AUTOLOAD */
			rv = wm_nvm_read_word_invm(sc, offset, data);
			if (rv != 0) {
				*data = INVM_DEFAULT_AL;
				rv = 0;
			}
			break;
		case NVM_OFF_CFG2:
			rv = wm_nvm_read_word_invm(sc, offset, data);
			if (rv != 0) {
				*data = NVM_INIT_CTRL_2_DEFAULT_I211;
				rv = 0;
			}
			break;
		case NVM_OFF_CFG4:
			rv = wm_nvm_read_word_invm(sc, offset, data);
			if (rv != 0) {
				*data = NVM_INIT_CTRL_4_DEFAULT_I211;
				rv = 0;
			}
			break;
		case NVM_OFF_LED_1_CFG:
			rv = wm_nvm_read_word_invm(sc, offset, data);
			if (rv != 0) {
				*data = NVM_LED_1_CFG_DEFAULT_I211;
				rv = 0;
			}
			break;
		case NVM_OFF_LED_0_2_CFG:
			rv = wm_nvm_read_word_invm(sc, offset, data);
			if (rv != 0) {
				*data = NVM_LED_0_2_CFG_DEFAULT_I211;
				rv = 0;
			}
			break;
		case NVM_OFF_ID_LED_SETTINGS:
			rv = wm_nvm_read_word_invm(sc, offset, data);
			if (rv != 0) {
				*data = ID_LED_RESERVED_FFFF;
				rv = 0;
			}
			break;
		default:
			DPRINTF(sc, WM_DEBUG_NVM,
			    ("NVM word 0x%02x is not mapped.\n", offset));
			*data = NVM_RESERVED_WORD;
			break;
		}
	}

	sc->nvm.release(sc);
	return rv;
}

/* Lock, detecting NVM type, validate checksum, version and read */

static int
wm_nvm_is_onboard_eeprom(struct wm_softc *sc)
{
	uint32_t eecd = 0;

	if (sc->sc_type == WM_T_82573 || sc->sc_type == WM_T_82574
	    || sc->sc_type == WM_T_82583) {
		eecd = CSR_READ(sc, WMREG_EECD);

		/* Isolate bits 15 & 16 */
		eecd = ((eecd >> 15) & 0x03);

		/* If both bits are set, device is Flash type */
		if (eecd == 0x03)
			return 0;
	}
	return 1;
}

static int
wm_nvm_flash_presence_i210(struct wm_softc *sc)
{
	uint32_t eec;

	eec = CSR_READ(sc, WMREG_EEC);
	if ((eec & EEC_FLASH_DETECTED) != 0)
		return 1;

	return 0;
}

/*
 * wm_nvm_validate_checksum
 *
 * The checksum is defined as the sum of the first 64 (16 bit) words.
 */
static int
wm_nvm_validate_checksum(struct wm_softc *sc)
{
	uint16_t checksum;
	uint16_t eeprom_data;
#ifdef WM_DEBUG
	uint16_t csum_wordaddr, valid_checksum;
#endif
	int i;

	checksum = 0;

	/* Don't check for I211 */
	if (sc->sc_type == WM_T_I211)
		return 0;

#ifdef WM_DEBUG
	if ((sc->sc_type == WM_T_PCH_LPT) || (sc->sc_type == WM_T_PCH_SPT)
	    || (sc->sc_type == WM_T_PCH_CNP)) {
		csum_wordaddr = NVM_OFF_COMPAT;
		valid_checksum = NVM_COMPAT_VALID_CHECKSUM;
	} else {
		csum_wordaddr = NVM_OFF_FUTURE_INIT_WORD1;
		valid_checksum = NVM_FUTURE_INIT_WORD1_VALID_CHECKSUM;
	}

	/* Dump EEPROM image for debug */
	if ((sc->sc_type == WM_T_ICH8) || (sc->sc_type == WM_T_ICH9)
	    || (sc->sc_type == WM_T_ICH10) || (sc->sc_type == WM_T_PCH)
	    || (sc->sc_type == WM_T_PCH2) || (sc->sc_type == WM_T_PCH_LPT)) {
		/* XXX PCH_SPT? */
		wm_nvm_read(sc, csum_wordaddr, 1, &eeprom_data);
		if ((eeprom_data & valid_checksum) == 0)
			DPRINTF(sc, WM_DEBUG_NVM,
			    ("%s: NVM need to be updated (%04x != %04x)\n",
				device_xname(sc->sc_dev), eeprom_data,
				    valid_checksum));
	}

	if ((sc->sc_debug & WM_DEBUG_NVM) != 0) {
		printf("%s: NVM dump:\n", device_xname(sc->sc_dev));
		for (i = 0; i < NVM_SIZE; i++) {
			if (wm_nvm_read(sc, i, 1, &eeprom_data))
				printf("XXXX ");
			else
				printf("%04hx ", eeprom_data);
			if (i % 8 == 7)
				printf("\n");
		}
	}

#endif /* WM_DEBUG */

	for (i = 0; i < NVM_SIZE; i++) {
		if (wm_nvm_read(sc, i, 1, &eeprom_data))
			return 1;
		checksum += eeprom_data;
	}

	if (checksum != (uint16_t) NVM_CHECKSUM) {
#ifdef WM_DEBUG
		printf("%s: NVM checksum mismatch (%04x != %04x)\n",
		    device_xname(sc->sc_dev), checksum, NVM_CHECKSUM);
#endif
	}

	return 0;
}

static void
wm_nvm_version_invm(struct wm_softc *sc)
{
	uint32_t dword;

	/*
	 * Linux's code to decode version is very strange, so we don't
	 * obey that algorithm and just use word 61 as the document.
	 * Perhaps it's not perfect though...
	 *
	 * Example:
	 *
	 *   Word61: 00800030 -> Version 0.6 (I211 spec update notes about 0.6)
	 */
	dword = CSR_READ(sc, WM_INVM_DATA_REG(61));
	dword = __SHIFTOUT(dword, INVM_VER_1);
	sc->sc_nvm_ver_major = __SHIFTOUT(dword, INVM_MAJOR);
	sc->sc_nvm_ver_minor = __SHIFTOUT(dword, INVM_MINOR);
}

static void
wm_nvm_version(struct wm_softc *sc)
{
	uint16_t major, minor, build, patch;
	uint16_t uid0, uid1;
	uint16_t nvm_data;
	uint16_t off;
	bool check_version = false;
	bool check_optionrom = false;
	bool have_build = false;
	bool have_uid = true;

	/*
	 * Version format:
	 *
	 * XYYZ
	 * X0YZ
	 * X0YY
	 *
	 * Example:
	 *
	 *	82571	0x50a2	5.10.2?	(the spec update notes about 5.6-5.10)
	 *	82571	0x50a6	5.10.6?
	 *	82572	0x506a	5.6.10?
	 *	82572EI	0x5069	5.6.9?
	 *	82574L	0x1080	1.8.0?	(the spec update notes about 2.1.4)
	 *		0x2013	2.1.3?
	 *	82583	0x10a0	1.10.0? (document says it's default value)
	 * ICH8+82567	0x0040	0.4.0?
	 * ICH9+82566	0x1040	1.4.0?
	 *ICH10+82567	0x0043	0.4.3?
	 *  PCH+82577	0x00c1	0.12.1?
	 * PCH2+82579	0x00d3	0.13.3?
	 *		0x00d4	0.13.4?
	 *  LPT+I218	0x0023	0.2.3?
	 *  SPT+I219	0x0084	0.8.4?
	 *  CNP+I219	0x0054	0.5.4?
	 */

	/*
	 * XXX
	 * Qemu's e1000e emulation (82574L)'s SPI has only 64 words.
	 * I've never seen on real 82574 hardware with such small SPI ROM.
	 */
	if ((sc->sc_nvm_wordsize < NVM_OFF_IMAGE_UID1)
	    || (wm_nvm_read(sc, NVM_OFF_IMAGE_UID1, 1, &uid1) != 0))
		have_uid = false;

	switch (sc->sc_type) {
	case WM_T_82571:
	case WM_T_82572:
	case WM_T_82574:
	case WM_T_82583:
		check_version = true;
		check_optionrom = true;
		have_build = true;
		break;
	case WM_T_ICH8:
	case WM_T_ICH9:
	case WM_T_ICH10:
	case WM_T_PCH:
	case WM_T_PCH2:
	case WM_T_PCH_LPT:
	case WM_T_PCH_SPT:
	case WM_T_PCH_CNP:
		check_version = true;
		have_build = true;
		have_uid = false;
		break;
	case WM_T_82575:
	case WM_T_82576:
	case WM_T_82580:
		if (have_uid && (uid1 & NVM_MAJOR_MASK) != NVM_UID_VALID)
			check_version = true;
		break;
	case WM_T_I211:
		wm_nvm_version_invm(sc);
		have_uid = false;
		goto printver;
	case WM_T_I210:
		if (!wm_nvm_flash_presence_i210(sc)) {
			wm_nvm_version_invm(sc);
			have_uid = false;
			goto printver;
		}
		/* FALLTHROUGH */
	case WM_T_I350:
	case WM_T_I354:
		check_version = true;
		check_optionrom = true;
		break;
	default:
		return;
	}
	if (check_version
	    && (wm_nvm_read(sc, NVM_OFF_VERSION, 1, &nvm_data) == 0)) {
		major = (nvm_data & NVM_MAJOR_MASK) >> NVM_MAJOR_SHIFT;
		if (have_build || ((nvm_data & 0x0f00) != 0x0000)) {
			minor = (nvm_data & NVM_MINOR_MASK) >> NVM_MINOR_SHIFT;
			build = nvm_data & NVM_BUILD_MASK;
			have_build = true;
		} else
			minor = nvm_data & 0x00ff;

		/* Decimal */
		minor = (minor / 16) * 10 + (minor % 16);
		sc->sc_nvm_ver_major = major;
		sc->sc_nvm_ver_minor = minor;

printver:
		aprint_verbose(", version %d.%d", sc->sc_nvm_ver_major,
		    sc->sc_nvm_ver_minor);
		if (have_build) {
			sc->sc_nvm_ver_build = build;
			aprint_verbose(".%d", build);
		}
	}

	/* Assume the Option ROM area is at avove NVM_SIZE */
	if ((sc->sc_nvm_wordsize > NVM_SIZE) && check_optionrom
	    && (wm_nvm_read(sc, NVM_OFF_COMB_VER_PTR, 1, &off) == 0)) {
		/* Option ROM Version */
		if ((off != 0x0000) && (off != 0xffff)) {
			int rv;

			off += NVM_COMBO_VER_OFF;
			rv = wm_nvm_read(sc, off + 1, 1, &uid1);
			rv |= wm_nvm_read(sc, off, 1, &uid0);
			if ((rv == 0) && (uid0 != 0) && (uid0 != 0xffff)
			    && (uid1 != 0) && (uid1 != 0xffff)) {
				/* 16bits */
				major = uid0 >> 8;
				build = (uid0 << 8) | (uid1 >> 8);
				patch = uid1 & 0x00ff;
				aprint_verbose(", option ROM Version %d.%d.%d",
				    major, build, patch);
			}
		}
	}

	if (have_uid && (wm_nvm_read(sc, NVM_OFF_IMAGE_UID0, 1, &uid0) == 0))
		aprint_verbose(", Image Unique ID %08x",
		    ((uint32_t)uid1 << 16) | uid0);
}

/*
 * wm_nvm_read:
 *
 *	Read data from the serial EEPROM.
 */
static int
wm_nvm_read(struct wm_softc *sc, int word, int wordcnt, uint16_t *data)
{
	int rv;

	DPRINTF(sc, WM_DEBUG_NVM, ("%s: %s called\n",
		device_xname(sc->sc_dev), __func__));

	if (sc->sc_flags & WM_F_EEPROM_INVALID)
		return -1;

	rv = sc->nvm.read(sc, word, wordcnt, data);

	return rv;
}

/*
 * Hardware semaphores.
 * Very complexed...
 */

static int
wm_get_null(struct wm_softc *sc)
{

	DPRINTF(sc, WM_DEBUG_LOCK, ("%s: %s called\n",
		device_xname(sc->sc_dev), __func__));
	return 0;
}

static void
wm_put_null(struct wm_softc *sc)
{

	DPRINTF(sc, WM_DEBUG_LOCK, ("%s: %s called\n",
		device_xname(sc->sc_dev), __func__));
	return;
}

static int
wm_get_eecd(struct wm_softc *sc)
{
	uint32_t reg;
	int x;

	DPRINTF(sc, WM_DEBUG_LOCK | WM_DEBUG_NVM, ("%s: %s called\n",
		device_xname(sc->sc_dev), __func__));

	reg = CSR_READ(sc, WMREG_EECD);

	/* Request EEPROM access. */
	reg |= EECD_EE_REQ;
	CSR_WRITE(sc, WMREG_EECD, reg);

	/* ..and wait for it to be granted. */
	for (x = 0; x < 1000; x++) {
		reg = CSR_READ(sc, WMREG_EECD);
		if (reg & EECD_EE_GNT)
			break;
		delay(5);
	}
	if ((reg & EECD_EE_GNT) == 0) {
		aprint_error_dev(sc->sc_dev,
		    "could not acquire EEPROM GNT\n");
		reg &= ~EECD_EE_REQ;
		CSR_WRITE(sc, WMREG_EECD, reg);
		return -1;
	}

	return 0;
}

static void
wm_nvm_eec_clock_raise(struct wm_softc *sc, uint32_t *eecd)
{

	*eecd |= EECD_SK;
	CSR_WRITE(sc, WMREG_EECD, *eecd);
	CSR_WRITE_FLUSH(sc);
	if ((sc->sc_flags & WM_F_EEPROM_SPI) != 0)
		delay(1);
	else
		delay(50);
}

static void
wm_nvm_eec_clock_lower(struct wm_softc *sc, uint32_t *eecd)
{

	*eecd &= ~EECD_SK;
	CSR_WRITE(sc, WMREG_EECD, *eecd);
	CSR_WRITE_FLUSH(sc);
	if ((sc->sc_flags & WM_F_EEPROM_SPI) != 0)
		delay(1);
	else
		delay(50);
}

static void
wm_put_eecd(struct wm_softc *sc)
{
	uint32_t reg;

	DPRINTF(sc, WM_DEBUG_LOCK, ("%s: %s called\n",
		device_xname(sc->sc_dev), __func__));

	/* Stop nvm */
	reg = CSR_READ(sc, WMREG_EECD);
	if ((sc->sc_flags & WM_F_EEPROM_SPI) != 0) {
		/* Pull CS high */
		reg |= EECD_CS;
		wm_nvm_eec_clock_lower(sc, &reg);
	} else {
		/* CS on Microwire is active-high */
		reg &= ~(EECD_CS | EECD_DI);
		CSR_WRITE(sc, WMREG_EECD, reg);
		wm_nvm_eec_clock_raise(sc, &reg);
		wm_nvm_eec_clock_lower(sc, &reg);
	}

	reg = CSR_READ(sc, WMREG_EECD);
	reg &= ~EECD_EE_REQ;
	CSR_WRITE(sc, WMREG_EECD, reg);

	return;
}

/*
 * Get hardware semaphore.
 * Same as e1000_get_hw_semaphore_generic()
 */
static int
wm_get_swsm_semaphore(struct wm_softc *sc)
{
	int32_t timeout;
	uint32_t swsm;

	DPRINTF(sc, WM_DEBUG_LOCK, ("%s: %s called\n",
		device_xname(sc->sc_dev), __func__));
	KASSERT(sc->sc_nvm_wordsize > 0);

retry:
	/* Get the SW semaphore. */
	timeout = sc->sc_nvm_wordsize + 1;
	while (timeout) {
		swsm = CSR_READ(sc, WMREG_SWSM);

		if ((swsm & SWSM_SMBI) == 0)
			break;

		delay(50);
		timeout--;
	}

	if (timeout == 0) {
		if ((sc->sc_flags & WM_F_WA_I210_CLSEM) != 0) {
			/*
			 * In rare circumstances, the SW semaphore may already
			 * be held unintentionally. Clear the semaphore once
			 * before giving up.
			 */
			sc->sc_flags &= ~WM_F_WA_I210_CLSEM;
			wm_put_swsm_semaphore(sc);
			goto retry;
		}
		aprint_error_dev(sc->sc_dev,
		    "could not acquire SWSM SMBI\n");
		return 1;
	}

	/* Get the FW semaphore. */
	timeout = sc->sc_nvm_wordsize + 1;
	while (timeout) {
		swsm = CSR_READ(sc, WMREG_SWSM);
		swsm |= SWSM_SWESMBI;
		CSR_WRITE(sc, WMREG_SWSM, swsm);
		/* If we managed to set the bit we got the semaphore. */
		swsm = CSR_READ(sc, WMREG_SWSM);
		if (swsm & SWSM_SWESMBI)
			break;

		delay(50);
		timeout--;
	}

	if (timeout == 0) {
		aprint_error_dev(sc->sc_dev,
		    "could not acquire SWSM SWESMBI\n");
		/* Release semaphores */
		wm_put_swsm_semaphore(sc);
		return 1;
	}
	return 0;
}

/*
 * Put hardware semaphore.
 * Same as e1000_put_hw_semaphore_generic()
 */
static void
wm_put_swsm_semaphore(struct wm_softc *sc)
{
	uint32_t swsm;

	DPRINTF(sc, WM_DEBUG_LOCK, ("%s: %s called\n",
		device_xname(sc->sc_dev), __func__));

	swsm = CSR_READ(sc, WMREG_SWSM);
	swsm &= ~(SWSM_SMBI | SWSM_SWESMBI);
	CSR_WRITE(sc, WMREG_SWSM, swsm);
}

/*
 * Get SW/FW semaphore.
 * Same as e1000_acquire_swfw_sync_{80003es2lan,82575}().
 */
static int
wm_get_swfw_semaphore(struct wm_softc *sc, uint16_t mask)
{
	uint32_t swfw_sync;
	uint32_t swmask = mask << SWFW_SOFT_SHIFT;
	uint32_t fwmask = mask << SWFW_FIRM_SHIFT;
	int timeout;

	DPRINTF(sc, WM_DEBUG_LOCK, ("%s: %s called\n",
		device_xname(sc->sc_dev), __func__));

	if (sc->sc_type == WM_T_80003)
		timeout = 50;
	else
		timeout = 200;

	while (timeout) {
		if (wm_get_swsm_semaphore(sc)) {
			aprint_error_dev(sc->sc_dev,
			    "%s: failed to get semaphore\n",
			    __func__);
			return 1;
		}
		swfw_sync = CSR_READ(sc, WMREG_SW_FW_SYNC);
		if ((swfw_sync & (swmask | fwmask)) == 0) {
			swfw_sync |= swmask;
			CSR_WRITE(sc, WMREG_SW_FW_SYNC, swfw_sync);
			wm_put_swsm_semaphore(sc);
			return 0;
		}
		wm_put_swsm_semaphore(sc);
		delay(5000);
		timeout--;
	}
	device_printf(sc->sc_dev,
	    "failed to get swfw semaphore mask 0x%x swfw 0x%x\n",
	    mask, swfw_sync);
	return 1;
}

static void
wm_put_swfw_semaphore(struct wm_softc *sc, uint16_t mask)
{
	uint32_t swfw_sync;

	DPRINTF(sc, WM_DEBUG_LOCK, ("%s: %s called\n",
		device_xname(sc->sc_dev), __func__));

	while (wm_get_swsm_semaphore(sc) != 0)
		continue;

	swfw_sync = CSR_READ(sc, WMREG_SW_FW_SYNC);
	swfw_sync &= ~(mask << SWFW_SOFT_SHIFT);
	CSR_WRITE(sc, WMREG_SW_FW_SYNC, swfw_sync);

	wm_put_swsm_semaphore(sc);
}

static int
wm_get_nvm_80003(struct wm_softc *sc)
{
	int rv;

	DPRINTF(sc, WM_DEBUG_LOCK | WM_DEBUG_NVM, ("%s: %s called\n",
		device_xname(sc->sc_dev), __func__));

	if ((rv = wm_get_swfw_semaphore(sc, SWFW_EEP_SM)) != 0) {
		aprint_error_dev(sc->sc_dev,
		    "%s: failed to get semaphore(SWFW)\n", __func__);
		return rv;
	}

	if (((sc->sc_flags & WM_F_LOCK_EECD) != 0)
	    && (rv = wm_get_eecd(sc)) != 0) {
		aprint_error_dev(sc->sc_dev,
		    "%s: failed to get semaphore(EECD)\n", __func__);
		wm_put_swfw_semaphore(sc, SWFW_EEP_SM);
		return rv;
	}

	return 0;
}

static void
wm_put_nvm_80003(struct wm_softc *sc)
{

	DPRINTF(sc, WM_DEBUG_LOCK, ("%s: %s called\n",
		device_xname(sc->sc_dev), __func__));

	if ((sc->sc_flags & WM_F_LOCK_EECD) != 0)
		wm_put_eecd(sc);
	wm_put_swfw_semaphore(sc, SWFW_EEP_SM);
}

static int
wm_get_nvm_82571(struct wm_softc *sc)
{
	int rv;

	DPRINTF(sc, WM_DEBUG_LOCK, ("%s: %s called\n",
		device_xname(sc->sc_dev), __func__));

	if ((rv = wm_get_swsm_semaphore(sc)) != 0)
		return rv;

	switch (sc->sc_type) {
	case WM_T_82573:
		break;
	default:
		if ((sc->sc_flags & WM_F_LOCK_EECD) != 0)
			rv = wm_get_eecd(sc);
		break;
	}

	if (rv != 0) {
		aprint_error_dev(sc->sc_dev,
		    "%s: failed to get semaphore\n",
		    __func__);
		wm_put_swsm_semaphore(sc);
	}

	return rv;
}

static void
wm_put_nvm_82571(struct wm_softc *sc)
{

	DPRINTF(sc, WM_DEBUG_LOCK, ("%s: %s called\n",
		device_xname(sc->sc_dev), __func__));

	switch (sc->sc_type) {
	case WM_T_82573:
		break;
	default:
		if ((sc->sc_flags & WM_F_LOCK_EECD) != 0)
			wm_put_eecd(sc);
		break;
	}

	wm_put_swsm_semaphore(sc);
}

static int
wm_get_phy_82575(struct wm_softc *sc)
{

	DPRINTF(sc, WM_DEBUG_LOCK, ("%s: %s called\n",
		device_xname(sc->sc_dev), __func__));
	return wm_get_swfw_semaphore(sc, swfwphysem[sc->sc_funcid]);
}

static void
wm_put_phy_82575(struct wm_softc *sc)
{

	DPRINTF(sc, WM_DEBUG_LOCK, ("%s: %s called\n",
		device_xname(sc->sc_dev), __func__));
	return wm_put_swfw_semaphore(sc, swfwphysem[sc->sc_funcid]);
}

static int
wm_get_swfwhw_semaphore(struct wm_softc *sc)
{
	uint32_t ext_ctrl;
	int timeout = 200;

	DPRINTF(sc, WM_DEBUG_LOCK, ("%s: %s called\n",
		device_xname(sc->sc_dev), __func__));

	mutex_enter(sc->sc_ich_phymtx); /* Use PHY mtx for both PHY and NVM */
	for (timeout = 0; timeout < 200; timeout++) {
		ext_ctrl = CSR_READ(sc, WMREG_EXTCNFCTR);
		ext_ctrl |= EXTCNFCTR_MDIO_SW_OWNERSHIP;
		CSR_WRITE(sc, WMREG_EXTCNFCTR, ext_ctrl);

		ext_ctrl = CSR_READ(sc, WMREG_EXTCNFCTR);
		if (ext_ctrl & EXTCNFCTR_MDIO_SW_OWNERSHIP)
			return 0;
		delay(5000);
	}
	device_printf(sc->sc_dev,
	    "failed to get swfwhw semaphore ext_ctrl 0x%x\n", ext_ctrl);
	mutex_exit(sc->sc_ich_phymtx); /* Use PHY mtx for both PHY and NVM */
	return 1;
}

static void
wm_put_swfwhw_semaphore(struct wm_softc *sc)
{
	uint32_t ext_ctrl;

	DPRINTF(sc, WM_DEBUG_LOCK, ("%s: %s called\n",
		device_xname(sc->sc_dev), __func__));

	ext_ctrl = CSR_READ(sc, WMREG_EXTCNFCTR);
	ext_ctrl &= ~EXTCNFCTR_MDIO_SW_OWNERSHIP;
	CSR_WRITE(sc, WMREG_EXTCNFCTR, ext_ctrl);

	mutex_exit(sc->sc_ich_phymtx); /* Use PHY mtx for both PHY and NVM */
}

static int
wm_get_swflag_ich8lan(struct wm_softc *sc)
{
	uint32_t ext_ctrl;
	int timeout;

	DPRINTF(sc, WM_DEBUG_LOCK, ("%s: %s called\n",
		device_xname(sc->sc_dev), __func__));
	mutex_enter(sc->sc_ich_phymtx);
	for (timeout = 0; timeout < WM_PHY_CFG_TIMEOUT; timeout++) {
		ext_ctrl = CSR_READ(sc, WMREG_EXTCNFCTR);
		if ((ext_ctrl & EXTCNFCTR_MDIO_SW_OWNERSHIP) == 0)
			break;
		delay(1000);
	}
	if (timeout >= WM_PHY_CFG_TIMEOUT) {
		device_printf(sc->sc_dev,
		    "SW has already locked the resource\n");
		goto out;
	}

	ext_ctrl |= EXTCNFCTR_MDIO_SW_OWNERSHIP;
	CSR_WRITE(sc, WMREG_EXTCNFCTR, ext_ctrl);
	for (timeout = 0; timeout < 1000; timeout++) {
		ext_ctrl = CSR_READ(sc, WMREG_EXTCNFCTR);
		if (ext_ctrl & EXTCNFCTR_MDIO_SW_OWNERSHIP)
			break;
		delay(1000);
	}
	if (timeout >= 1000) {
		device_printf(sc->sc_dev, "failed to acquire semaphore\n");
		ext_ctrl &= ~EXTCNFCTR_MDIO_SW_OWNERSHIP;
		CSR_WRITE(sc, WMREG_EXTCNFCTR, ext_ctrl);
		goto out;
	}
	return 0;

out:
	mutex_exit(sc->sc_ich_phymtx);
	return 1;
}

static void
wm_put_swflag_ich8lan(struct wm_softc *sc)
{
	uint32_t ext_ctrl;

	DPRINTF(sc, WM_DEBUG_LOCK, ("%s: %s called\n",
		device_xname(sc->sc_dev), __func__));
	ext_ctrl = CSR_READ(sc, WMREG_EXTCNFCTR);
	if (ext_ctrl & EXTCNFCTR_MDIO_SW_OWNERSHIP) {
		ext_ctrl &= ~EXTCNFCTR_MDIO_SW_OWNERSHIP;
		CSR_WRITE(sc, WMREG_EXTCNFCTR, ext_ctrl);
	} else {
		device_printf(sc->sc_dev, "Semaphore unexpectedly released\n");
	}

	mutex_exit(sc->sc_ich_phymtx);
}

static int
wm_get_nvm_ich8lan(struct wm_softc *sc)
{

	DPRINTF(sc, WM_DEBUG_LOCK, ("%s: %s called\n",
		device_xname(sc->sc_dev), __func__));
	mutex_enter(sc->sc_ich_nvmmtx);

	return 0;
}

static void
wm_put_nvm_ich8lan(struct wm_softc *sc)
{

	DPRINTF(sc, WM_DEBUG_LOCK, ("%s: %s called\n",
		device_xname(sc->sc_dev), __func__));
	mutex_exit(sc->sc_ich_nvmmtx);
}

static int
wm_get_hw_semaphore_82573(struct wm_softc *sc)
{
	int i = 0;
	uint32_t reg;

	DPRINTF(sc, WM_DEBUG_LOCK, ("%s: %s called\n",
		device_xname(sc->sc_dev), __func__));

	reg = CSR_READ(sc, WMREG_EXTCNFCTR);
	do {
		CSR_WRITE(sc, WMREG_EXTCNFCTR,
		    reg | EXTCNFCTR_MDIO_SW_OWNERSHIP);
		reg = CSR_READ(sc, WMREG_EXTCNFCTR);
		if ((reg & EXTCNFCTR_MDIO_SW_OWNERSHIP) != 0)
			break;
		delay(2*1000);
		i++;
	} while (i < WM_MDIO_OWNERSHIP_TIMEOUT);

	if (i == WM_MDIO_OWNERSHIP_TIMEOUT) {
		wm_put_hw_semaphore_82573(sc);
		log(LOG_ERR, "%s: Driver can't access the PHY\n",
		    device_xname(sc->sc_dev));
		return -1;
	}

	return 0;
}

static void
wm_put_hw_semaphore_82573(struct wm_softc *sc)
{
	uint32_t reg;

	DPRINTF(sc, WM_DEBUG_LOCK, ("%s: %s called\n",
		device_xname(sc->sc_dev), __func__));

	reg = CSR_READ(sc, WMREG_EXTCNFCTR);
	reg &= ~EXTCNFCTR_MDIO_SW_OWNERSHIP;
	CSR_WRITE(sc, WMREG_EXTCNFCTR, reg);
}

/*
 * Management mode and power management related subroutines.
 * BMC, AMT, suspend/resume and EEE.
 */

#ifdef WM_WOL
static int
wm_check_mng_mode(struct wm_softc *sc)
{
	int rv;

	switch (sc->sc_type) {
	case WM_T_ICH8:
	case WM_T_ICH9:
	case WM_T_ICH10:
	case WM_T_PCH:
	case WM_T_PCH2:
	case WM_T_PCH_LPT:
	case WM_T_PCH_SPT:
	case WM_T_PCH_CNP:
		rv = wm_check_mng_mode_ich8lan(sc);
		break;
	case WM_T_82574:
	case WM_T_82583:
		rv = wm_check_mng_mode_82574(sc);
		break;
	case WM_T_82571:
	case WM_T_82572:
	case WM_T_82573:
	case WM_T_80003:
		rv = wm_check_mng_mode_generic(sc);
		break;
	default:
		/* Noting to do */
		rv = 0;
		break;
	}

	return rv;
}

static int
wm_check_mng_mode_ich8lan(struct wm_softc *sc)
{
	uint32_t fwsm;

	fwsm = CSR_READ(sc, WMREG_FWSM);

	if (((fwsm & FWSM_FW_VALID) != 0)
	    && (__SHIFTOUT(fwsm, FWSM_MODE) == MNG_ICH_IAMT_MODE))
		return 1;

	return 0;
}

static int
wm_check_mng_mode_82574(struct wm_softc *sc)
{
	uint16_t data;

	wm_nvm_read(sc, NVM_OFF_CFG2, 1, &data);

	if ((data & NVM_CFG2_MNGM_MASK) != 0)
		return 1;

	return 0;
}

static int
wm_check_mng_mode_generic(struct wm_softc *sc)
{
	uint32_t fwsm;

	fwsm = CSR_READ(sc, WMREG_FWSM);

	if (__SHIFTOUT(fwsm, FWSM_MODE) == MNG_IAMT_MODE)
		return 1;

	return 0;
}
#endif /* WM_WOL */

static int
wm_enable_mng_pass_thru(struct wm_softc *sc)
{
	uint32_t manc, fwsm, factps;

	if ((sc->sc_flags & WM_F_ASF_FIRMWARE_PRES) == 0)
		return 0;

	manc = CSR_READ(sc, WMREG_MANC);

	DPRINTF(sc, WM_DEBUG_MANAGE, ("%s: MANC (%08x)\n",
		device_xname(sc->sc_dev), manc));
	if ((manc & MANC_RECV_TCO_EN) == 0)
		return 0;

	if ((sc->sc_flags & WM_F_ARC_SUBSYS_VALID) != 0) {
		fwsm = CSR_READ(sc, WMREG_FWSM);
		factps = CSR_READ(sc, WMREG_FACTPS);
		if (((factps & FACTPS_MNGCG) == 0)
		    && (__SHIFTOUT(fwsm, FWSM_MODE) == MNG_ICH_IAMT_MODE))
			return 1;
	} else if ((sc->sc_type == WM_T_82574) || (sc->sc_type == WM_T_82583)){
		uint16_t data;

		factps = CSR_READ(sc, WMREG_FACTPS);
		wm_nvm_read(sc, NVM_OFF_CFG2, 1, &data);
		DPRINTF(sc, WM_DEBUG_MANAGE, ("%s: FACTPS = %08x, CFG2=%04x\n",
			device_xname(sc->sc_dev), factps, data));
		if (((factps & FACTPS_MNGCG) == 0)
		    && ((data & NVM_CFG2_MNGM_MASK)
			== (NVM_CFG2_MNGM_PT << NVM_CFG2_MNGM_SHIFT)))
			return 1;
	} else if (((manc & MANC_SMBUS_EN) != 0)
	    && ((manc & MANC_ASF_EN) == 0))
		return 1;

	return 0;
}

static bool
wm_phy_resetisblocked(struct wm_softc *sc)
{
	bool blocked = false;
	uint32_t reg;
	int i = 0;

	DPRINTF(sc, WM_DEBUG_INIT, ("%s: %s called\n",
		device_xname(sc->sc_dev), __func__));

	switch (sc->sc_type) {
	case WM_T_ICH8:
	case WM_T_ICH9:
	case WM_T_ICH10:
	case WM_T_PCH:
	case WM_T_PCH2:
	case WM_T_PCH_LPT:
	case WM_T_PCH_SPT:
	case WM_T_PCH_CNP:
		do {
			reg = CSR_READ(sc, WMREG_FWSM);
			if ((reg & FWSM_RSPCIPHY) == 0) {
				blocked = true;
				delay(10*1000);
				continue;
			}
			blocked = false;
		} while (blocked && (i++ < 30));
		return blocked;
		break;
	case WM_T_82571:
	case WM_T_82572:
	case WM_T_82573:
	case WM_T_82574:
	case WM_T_82583:
	case WM_T_80003:
		reg = CSR_READ(sc, WMREG_MANC);
		if ((reg & MANC_BLK_PHY_RST_ON_IDE) != 0)
			return true;
		else
			return false;
		break;
	default:
		/* No problem */
		break;
	}

	return false;
}

static void
wm_get_hw_control(struct wm_softc *sc)
{
	uint32_t reg;

	DPRINTF(sc, WM_DEBUG_LOCK, ("%s: %s called\n",
		device_xname(sc->sc_dev), __func__));

	if (sc->sc_type == WM_T_82573) {
		reg = CSR_READ(sc, WMREG_SWSM);
		CSR_WRITE(sc, WMREG_SWSM, reg | SWSM_DRV_LOAD);
	} else if (sc->sc_type >= WM_T_82571) {
		reg = CSR_READ(sc, WMREG_CTRL_EXT);
		CSR_WRITE(sc, WMREG_CTRL_EXT, reg | CTRL_EXT_DRV_LOAD);
	}
}

static void
wm_release_hw_control(struct wm_softc *sc)
{
	uint32_t reg;

	DPRINTF(sc, WM_DEBUG_LOCK, ("%s: %s called\n",
		device_xname(sc->sc_dev), __func__));

	if (sc->sc_type == WM_T_82573) {
		reg = CSR_READ(sc, WMREG_SWSM);
		CSR_WRITE(sc, WMREG_SWSM, reg & ~SWSM_DRV_LOAD);
	} else if (sc->sc_type >= WM_T_82571) {
		reg = CSR_READ(sc, WMREG_CTRL_EXT);
		CSR_WRITE(sc, WMREG_CTRL_EXT, reg & ~CTRL_EXT_DRV_LOAD);
	}
}

static void
wm_gate_hw_phy_config_ich8lan(struct wm_softc *sc, bool gate)
{
	uint32_t reg;

	DPRINTF(sc, WM_DEBUG_INIT, ("%s: %s called\n",
		device_xname(sc->sc_dev), __func__));

	if (sc->sc_type < WM_T_PCH2)
		return;

	reg = CSR_READ(sc, WMREG_EXTCNFCTR);

	if (gate)
		reg |= EXTCNFCTR_GATE_PHY_CFG;
	else
		reg &= ~EXTCNFCTR_GATE_PHY_CFG;

	CSR_WRITE(sc, WMREG_EXTCNFCTR, reg);
}

static int
wm_init_phy_workarounds_pchlan(struct wm_softc *sc)
{
	uint32_t fwsm, reg;
	int rv = 0;

	DPRINTF(sc, WM_DEBUG_INIT, ("%s: %s called\n",
		device_xname(sc->sc_dev), __func__));

	/* Gate automatic PHY configuration by hardware on non-managed 82579 */
	wm_gate_hw_phy_config_ich8lan(sc, true);

	/* Disable ULP */
	wm_ulp_disable(sc);

	/* Acquire PHY semaphore */
	rv = sc->phy.acquire(sc);
	if (rv != 0) {
		DPRINTF(sc, WM_DEBUG_INIT, ("%s: %s: failed\n",
		device_xname(sc->sc_dev), __func__));
		return -1;
	}

	/* The MAC-PHY interconnect may be in SMBus mode.  If the PHY is
	 * inaccessible and resetting the PHY is not blocked, toggle the
	 * LANPHYPC Value bit to force the interconnect to PCIe mode.
	 */
	fwsm = CSR_READ(sc, WMREG_FWSM);
	switch (sc->sc_type) {
	case WM_T_PCH_LPT:
	case WM_T_PCH_SPT:
	case WM_T_PCH_CNP:
		if (wm_phy_is_accessible_pchlan(sc))
			break;

		/* Before toggling LANPHYPC, see if PHY is accessible by
		 * forcing MAC to SMBus mode first.
		 */
		reg = CSR_READ(sc, WMREG_CTRL_EXT);
		reg |= CTRL_EXT_FORCE_SMBUS;
		CSR_WRITE(sc, WMREG_CTRL_EXT, reg);
#if 0
		/* XXX Isn't this required??? */
		CSR_WRITE_FLUSH(sc);
#endif
		/* Wait 50 milliseconds for MAC to finish any retries
		 * that it might be trying to perform from previous
		 * attempts to acknowledge any phy read requests.
		 */
		delay(50 * 1000);
		/* FALLTHROUGH */
	case WM_T_PCH2:
		if (wm_phy_is_accessible_pchlan(sc) == true)
			break;
		/* FALLTHROUGH */
	case WM_T_PCH:
		if (sc->sc_type == WM_T_PCH)
			if ((fwsm & FWSM_FW_VALID) != 0)
				break;

		if (wm_phy_resetisblocked(sc) == true) {
			device_printf(sc->sc_dev, "XXX reset is blocked(3)\n");
			break;
		}

		/* Toggle LANPHYPC Value bit */
		wm_toggle_lanphypc_pch_lpt(sc);

		if (sc->sc_type >= WM_T_PCH_LPT) {
			if (wm_phy_is_accessible_pchlan(sc) == true)
				break;

			/* Toggling LANPHYPC brings the PHY out of SMBus mode
			 * so ensure that the MAC is also out of SMBus mode
			 */
			reg = CSR_READ(sc, WMREG_CTRL_EXT);
			reg &= ~CTRL_EXT_FORCE_SMBUS;
			CSR_WRITE(sc, WMREG_CTRL_EXT, reg);

			if (wm_phy_is_accessible_pchlan(sc) == true)
				break;
			rv = -1;
		}
		break;
	default:
		break;
	}

	/* Release semaphore */
	sc->phy.release(sc);

	if (rv == 0) {
		/* Check to see if able to reset PHY.  Print error if not */
		if (wm_phy_resetisblocked(sc)) {
			device_printf(sc->sc_dev, "XXX reset is blocked(4)\n");
			goto out;
		}

		/* Reset the PHY before any access to it.  Doing so, ensures
		 * that the PHY is in a known good state before we read/write
		 * PHY registers.  The generic reset is sufficient here,
		 * because we haven't determined the PHY type yet.
		 */
		if (wm_reset_phy(sc) != 0)
			goto out;

		/* On a successful reset, possibly need to wait for the PHY
		 * to quiesce to an accessible state before returning control
		 * to the calling function.  If the PHY does not quiesce, then
		 * return E1000E_BLK_PHY_RESET, as this is the condition that
		 *  the PHY is in.
		 */
		if (wm_phy_resetisblocked(sc))
			device_printf(sc->sc_dev, "XXX reset is blocked(4)\n");
	}

out:
	/* Ungate automatic PHY configuration on non-managed 82579 */
	if ((sc->sc_type == WM_T_PCH2) && ((fwsm & FWSM_FW_VALID) == 0)) {
		delay(10*1000);
		wm_gate_hw_phy_config_ich8lan(sc, false);
	}

	return 0;
}

static void
wm_init_manageability(struct wm_softc *sc)
{

	DPRINTF(sc, WM_DEBUG_INIT, ("%s: %s called\n",
		device_xname(sc->sc_dev), __func__));
	if (sc->sc_flags & WM_F_HAS_MANAGE) {
		uint32_t manc2h = CSR_READ(sc, WMREG_MANC2H);
		uint32_t manc = CSR_READ(sc, WMREG_MANC);

		/* Disable hardware interception of ARP */
		manc &= ~MANC_ARP_EN;

		/* Enable receiving management packets to the host */
		if (sc->sc_type >= WM_T_82571) {
			manc |= MANC_EN_MNG2HOST;
			manc2h |= MANC2H_PORT_623 | MANC2H_PORT_624;
			CSR_WRITE(sc, WMREG_MANC2H, manc2h);
		}

		CSR_WRITE(sc, WMREG_MANC, manc);
	}
}

static void
wm_release_manageability(struct wm_softc *sc)
{

	if (sc->sc_flags & WM_F_HAS_MANAGE) {
		uint32_t manc = CSR_READ(sc, WMREG_MANC);

		manc |= MANC_ARP_EN;
		if (sc->sc_type >= WM_T_82571)
			manc &= ~MANC_EN_MNG2HOST;

		CSR_WRITE(sc, WMREG_MANC, manc);
	}
}

static void
wm_get_wakeup(struct wm_softc *sc)
{

	/* 0: HAS_AMT, ARC_SUBSYS_VALID, ASF_FIRMWARE_PRES */
	switch (sc->sc_type) {
	case WM_T_82573:
	case WM_T_82583:
		sc->sc_flags |= WM_F_HAS_AMT;
		/* FALLTHROUGH */
	case WM_T_80003:
	case WM_T_82575:
	case WM_T_82576:
	case WM_T_82580:
	case WM_T_I350:
	case WM_T_I354:
		if ((CSR_READ(sc, WMREG_FWSM) & FWSM_MODE) != 0)
			sc->sc_flags |= WM_F_ARC_SUBSYS_VALID;
		/* FALLTHROUGH */
	case WM_T_82541:
	case WM_T_82541_2:
	case WM_T_82547:
	case WM_T_82547_2:
	case WM_T_82571:
	case WM_T_82572:
	case WM_T_82574:
		sc->sc_flags |= WM_F_ASF_FIRMWARE_PRES;
		break;
	case WM_T_ICH8:
	case WM_T_ICH9:
	case WM_T_ICH10:
	case WM_T_PCH:
	case WM_T_PCH2:
	case WM_T_PCH_LPT:
	case WM_T_PCH_SPT:
	case WM_T_PCH_CNP:
		sc->sc_flags |= WM_F_HAS_AMT;
		sc->sc_flags |= WM_F_ASF_FIRMWARE_PRES;
		break;
	default:
		break;
	}

	/* 1: HAS_MANAGE */
	if (wm_enable_mng_pass_thru(sc) != 0)
		sc->sc_flags |= WM_F_HAS_MANAGE;

	/*
	 * Note that the WOL flags is set after the resetting of the eeprom
	 * stuff
	 */
}

/*
 * Unconfigure Ultra Low Power mode.
 * Only for I217 and newer (see below).
 */
static int
wm_ulp_disable(struct wm_softc *sc)
{
	uint32_t reg;
	uint16_t phyreg;
	int i = 0, rv = 0;

	DPRINTF(sc, WM_DEBUG_INIT, ("%s: %s called\n",
		device_xname(sc->sc_dev), __func__));
	/* Exclude old devices */
	if ((sc->sc_type < WM_T_PCH_LPT)
	    || (sc->sc_pcidevid == PCI_PRODUCT_INTEL_I217_LM)
	    || (sc->sc_pcidevid == PCI_PRODUCT_INTEL_I217_V)
	    || (sc->sc_pcidevid == PCI_PRODUCT_INTEL_I218_LM2)
	    || (sc->sc_pcidevid == PCI_PRODUCT_INTEL_I218_V2))
		return 0;

	if ((CSR_READ(sc, WMREG_FWSM) & FWSM_FW_VALID) != 0) {
		/* Request ME un-configure ULP mode in the PHY */
		reg = CSR_READ(sc, WMREG_H2ME);
		reg &= ~H2ME_ULP;
		reg |= H2ME_ENFORCE_SETTINGS;
		CSR_WRITE(sc, WMREG_H2ME, reg);

		/* Poll up to 300msec for ME to clear ULP_CFG_DONE. */
		while ((CSR_READ(sc, WMREG_FWSM) & FWSM_ULP_CFG_DONE) != 0) {
			if (i++ == 30) {
				device_printf(sc->sc_dev, "%s timed out\n",
				    __func__);
				return -1;
			}
			delay(10 * 1000);
		}
		reg = CSR_READ(sc, WMREG_H2ME);
		reg &= ~H2ME_ENFORCE_SETTINGS;
		CSR_WRITE(sc, WMREG_H2ME, reg);

		return 0;
	}

	/* Acquire semaphore */
	rv = sc->phy.acquire(sc);
	if (rv != 0) {
		DPRINTF(sc, WM_DEBUG_INIT, ("%s: %s: failed\n",
		device_xname(sc->sc_dev), __func__));
		return -1;
	}

	/* Toggle LANPHYPC */
	wm_toggle_lanphypc_pch_lpt(sc);

	/* Unforce SMBus mode in PHY */
	rv = wm_gmii_hv_readreg_locked(sc->sc_dev, 2, CV_SMB_CTRL, &phyreg);
	if (rv != 0) {
		uint32_t reg2;

		aprint_debug_dev(sc->sc_dev, "%s: Force SMBus first.\n",
			__func__);
		reg2 = CSR_READ(sc, WMREG_CTRL_EXT);
		reg2 |= CTRL_EXT_FORCE_SMBUS;
		CSR_WRITE(sc, WMREG_CTRL_EXT, reg2);
		delay(50 * 1000);

		rv = wm_gmii_hv_readreg_locked(sc->sc_dev, 2, CV_SMB_CTRL,
		    &phyreg);
		if (rv != 0)
			goto release;
	}
	phyreg &= ~CV_SMB_CTRL_FORCE_SMBUS;
	wm_gmii_hv_writereg_locked(sc->sc_dev, 2, CV_SMB_CTRL, phyreg);

	/* Unforce SMBus mode in MAC */
	reg = CSR_READ(sc, WMREG_CTRL_EXT);
	reg &= ~CTRL_EXT_FORCE_SMBUS;
	CSR_WRITE(sc, WMREG_CTRL_EXT, reg);

	rv = wm_gmii_hv_readreg_locked(sc->sc_dev, 2, HV_PM_CTRL, &phyreg);
	if (rv != 0)
		goto release;
	phyreg |= HV_PM_CTRL_K1_ENA;
	wm_gmii_hv_writereg_locked(sc->sc_dev, 2, HV_PM_CTRL, phyreg);

	rv = wm_gmii_hv_readreg_locked(sc->sc_dev, 2, I218_ULP_CONFIG1,
		&phyreg);
	if (rv != 0)
		goto release;
	phyreg &= ~(I218_ULP_CONFIG1_IND
	    | I218_ULP_CONFIG1_STICKY_ULP
	    | I218_ULP_CONFIG1_RESET_TO_SMBUS
	    | I218_ULP_CONFIG1_WOL_HOST
	    | I218_ULP_CONFIG1_INBAND_EXIT
	    | I218_ULP_CONFIG1_EN_ULP_LANPHYPC
	    | I218_ULP_CONFIG1_DIS_CLR_STICKY_ON_PERST
	    | I218_ULP_CONFIG1_DIS_SMB_PERST);
	wm_gmii_hv_writereg_locked(sc->sc_dev, 2, I218_ULP_CONFIG1, phyreg);
	phyreg |= I218_ULP_CONFIG1_START;
	wm_gmii_hv_writereg_locked(sc->sc_dev, 2, I218_ULP_CONFIG1, phyreg);

	reg = CSR_READ(sc, WMREG_FEXTNVM7);
	reg &= ~FEXTNVM7_DIS_SMB_PERST;
	CSR_WRITE(sc, WMREG_FEXTNVM7, reg);

release:
	/* Release semaphore */
	sc->phy.release(sc);
	wm_gmii_reset(sc);
	delay(50 * 1000);

	return rv;
}

/* WOL in the newer chipset interfaces (pchlan) */
static int
wm_enable_phy_wakeup(struct wm_softc *sc)
{
	device_t dev = sc->sc_dev;
	uint32_t mreg, moff;
	uint16_t wuce, wuc, wufc, preg;
	int i, rv;

	KASSERT(sc->sc_type >= WM_T_PCH);

	/* Copy MAC RARs to PHY RARs */
	wm_copy_rx_addrs_to_phy_ich8lan(sc);

	/* Activate PHY wakeup */
	rv = sc->phy.acquire(sc);
	if (rv != 0) {
		device_printf(dev, "%s: failed to acquire semaphore\n",
		    __func__);
		return rv;
	}

	/*
	 * Enable access to PHY wakeup registers.
	 * BM_MTA, BM_RCTL, BM_WUFC and BM_WUC are in BM_WUC_PAGE.
	 */
	rv = wm_enable_phy_wakeup_reg_access_bm(dev, &wuce);
	if (rv != 0) {
		device_printf(dev,
		    "%s: Could not enable PHY wakeup reg access\n", __func__);
		goto release;
	}

	/* Copy MAC MTA to PHY MTA */
	for (i = 0; i < WM_ICH8_MC_TABSIZE; i++) {
		uint16_t lo, hi;

		mreg = CSR_READ(sc, WMREG_CORDOVA_MTA + (i * 4));
		lo = (uint16_t)(mreg & 0xffff);
		hi = (uint16_t)((mreg >> 16) & 0xffff);
		wm_access_phy_wakeup_reg_bm(dev, BM_MTA(i), &lo, 0, true);
		wm_access_phy_wakeup_reg_bm(dev, BM_MTA(i) + 1, &hi, 0, true);
	}

	/* Configure PHY Rx Control register */
	wm_access_phy_wakeup_reg_bm(dev, BM_RCTL, &preg, 1, true);
	mreg = CSR_READ(sc, WMREG_RCTL);
	if (mreg & RCTL_UPE)
		preg |= BM_RCTL_UPE;
	if (mreg & RCTL_MPE)
		preg |= BM_RCTL_MPE;
	preg &= ~(BM_RCTL_MO_MASK);
	moff = __SHIFTOUT(mreg, RCTL_MO);
	if (moff != 0)
		preg |= moff << BM_RCTL_MO_SHIFT;
	if (mreg & RCTL_BAM)
		preg |= BM_RCTL_BAM;
	if (mreg & RCTL_PMCF)
		preg |= BM_RCTL_PMCF;
	mreg = CSR_READ(sc, WMREG_CTRL);
	if (mreg & CTRL_RFCE)
		preg |= BM_RCTL_RFCE;
	wm_access_phy_wakeup_reg_bm(dev, BM_RCTL, &preg, 0, true);

	wuc = WUC_APME | WUC_PME_EN;
	wufc = WUFC_MAG;
	/* Enable PHY wakeup in MAC register */
	CSR_WRITE(sc, WMREG_WUC,
	    WUC_PHY_WAKE | WUC_PME_STATUS | WUC_APMPME | wuc);
	CSR_WRITE(sc, WMREG_WUFC, wufc);

	/* Configure and enable PHY wakeup in PHY registers */
	wm_access_phy_wakeup_reg_bm(dev, BM_WUC, &wuc, 0, true);
	wm_access_phy_wakeup_reg_bm(dev, BM_WUFC, &wufc, 0, true);

	wuce |= BM_WUC_ENABLE_BIT | BM_WUC_HOST_WU_BIT;
	wm_disable_phy_wakeup_reg_access_bm(dev, &wuce);

release:
	sc->phy.release(sc);

	return 0;
}

/* Power down workaround on D3 */
static void
wm_igp3_phy_powerdown_workaround_ich8lan(struct wm_softc *sc)
{
	uint32_t reg;
	uint16_t phyreg;
	int i;

	for (i = 0; i < 2; i++) {
		/* Disable link */
		reg = CSR_READ(sc, WMREG_PHY_CTRL);
		reg |= PHY_CTRL_GBE_DIS | PHY_CTRL_NOND0A_GBE_DIS;
		CSR_WRITE(sc, WMREG_PHY_CTRL, reg);

		/*
		 * Call gig speed drop workaround on Gig disable before
		 * accessing any PHY registers
		 */
		if (sc->sc_type == WM_T_ICH8)
			wm_gig_downshift_workaround_ich8lan(sc);

		/* Write VR power-down enable */
		sc->sc_mii.mii_readreg(sc->sc_dev, 1, IGP3_VR_CTRL, &phyreg);
		phyreg &= ~IGP3_VR_CTRL_DEV_POWERDOWN_MODE_MASK;
		phyreg |= IGP3_VR_CTRL_MODE_SHUTDOWN;
		sc->sc_mii.mii_writereg(sc->sc_dev, 1, IGP3_VR_CTRL, phyreg);

		/* Read it back and test */
		sc->sc_mii.mii_readreg(sc->sc_dev, 1, IGP3_VR_CTRL, &phyreg);
		phyreg &= IGP3_VR_CTRL_DEV_POWERDOWN_MODE_MASK;
		if ((phyreg == IGP3_VR_CTRL_MODE_SHUTDOWN) || (i != 0))
			break;

		/* Issue PHY reset and repeat at most one more time */
		CSR_WRITE(sc, WMREG_CTRL, sc->sc_ctrl | CTRL_PHY_RESET);
	}
}

/*
 *  wm_suspend_workarounds_ich8lan - workarounds needed during S0->Sx
 *  @sc: pointer to the HW structure
 *
 *  During S0 to Sx transition, it is possible the link remains at gig
 *  instead of negotiating to a lower speed.  Before going to Sx, set
 *  'Gig Disable' to force link speed negotiation to a lower speed based on
 *  the LPLU setting in the NVM or custom setting.  For PCH and newer parts,
 *  the OEM bits PHY register (LED, GbE disable and LPLU configurations) also
 *  needs to be written.
 *  Parts that support (and are linked to a partner which support) EEE in
 *  100Mbps should disable LPLU since 100Mbps w/ EEE requires less power
 *  than 10Mbps w/o EEE.
 */
static void
wm_suspend_workarounds_ich8lan(struct wm_softc *sc)
{
	device_t dev = sc->sc_dev;
	struct ethercom *ec = &sc->sc_ethercom;
	uint32_t phy_ctrl;
	int rv;

	phy_ctrl = CSR_READ(sc, WMREG_PHY_CTRL);
	phy_ctrl |= PHY_CTRL_GBE_DIS;

	KASSERT((sc->sc_type >= WM_T_ICH8) && (sc->sc_type <= WM_T_PCH_CNP));

	if (sc->sc_phytype == WMPHY_I217) {
		uint16_t devid = sc->sc_pcidevid;

		if ((devid == PCI_PRODUCT_INTEL_I218_LM) ||
		    (devid == PCI_PRODUCT_INTEL_I218_V) ||
		    (devid == PCI_PRODUCT_INTEL_I218_LM3) ||
		    (devid == PCI_PRODUCT_INTEL_I218_V3) ||
		    (sc->sc_type >= WM_T_PCH_SPT))
			CSR_WRITE(sc, WMREG_FEXTNVM6,
			    CSR_READ(sc, WMREG_FEXTNVM6)
			    & ~FEXTNVM6_REQ_PLL_CLK);

		if (sc->phy.acquire(sc) != 0)
			goto out;

		if ((ec->ec_capenable & ETHERCAP_EEE) != 0) {
			uint16_t eee_advert;

			rv = wm_read_emi_reg_locked(dev,
			    I217_EEE_ADVERTISEMENT, &eee_advert);
			if (rv)
				goto release;

			/*
			 * Disable LPLU if both link partners support 100BaseT
			 * EEE and 100Full is advertised on both ends of the
			 * link, and enable Auto Enable LPI since there will
			 * be no driver to enable LPI while in Sx.
			 */
			if ((eee_advert & AN_EEEADVERT_100_TX) &&
			    (sc->eee_lp_ability & AN_EEEADVERT_100_TX)) {
				uint16_t anar, phy_reg;

				sc->phy.readreg_locked(dev, 2, MII_ANAR,
				    &anar);
				if (anar & ANAR_TX_FD) {
					phy_ctrl &= ~(PHY_CTRL_D0A_LPLU |
					    PHY_CTRL_NOND0A_LPLU);

					/* Set Auto Enable LPI after link up */
					sc->phy.readreg_locked(dev, 2,
					    I217_LPI_GPIO_CTRL, &phy_reg);
					phy_reg |= I217_LPI_GPIO_CTRL_AUTO_EN_LPI;
					sc->phy.writereg_locked(dev, 2,
					    I217_LPI_GPIO_CTRL, phy_reg);
				}
			}
		}

		/*
		 * For i217 Intel Rapid Start Technology support,
		 * when the system is going into Sx and no manageability engine
		 * is present, the driver must configure proxy to reset only on
		 * power good.	LPI (Low Power Idle) state must also reset only
		 * on power good, as well as the MTA (Multicast table array).
		 * The SMBus release must also be disabled on LCD reset.
		 */

		/*
		 * Enable MTA to reset for Intel Rapid Start Technology
		 * Support
		 */

release:
		sc->phy.release(sc);
	}
out:
	CSR_WRITE(sc, WMREG_PHY_CTRL, phy_ctrl);

	if (sc->sc_type == WM_T_ICH8)
		wm_gig_downshift_workaround_ich8lan(sc);

	if (sc->sc_type >= WM_T_PCH) {
		wm_oem_bits_config_ich8lan(sc, false);

		/* Reset PHY to activate OEM bits on 82577/8 */
		if (sc->sc_type == WM_T_PCH)
			wm_reset_phy(sc);

		if (sc->phy.acquire(sc) != 0)
			return;
		wm_write_smbus_addr(sc);
		sc->phy.release(sc);
	}
}

/*
 *  wm_resume_workarounds_pchlan - workarounds needed during Sx->S0
 *  @sc: pointer to the HW structure
 *
 *  During Sx to S0 transitions on non-managed devices or managed devices
 *  on which PHY resets are not blocked, if the PHY registers cannot be
 *  accessed properly by the s/w toggle the LANPHYPC value to power cycle
 *  the PHY.
 *  On i217, setup Intel Rapid Start Technology.
 */
static int
wm_resume_workarounds_pchlan(struct wm_softc *sc)
{
	device_t dev = sc->sc_dev;
	int rv;

	if (sc->sc_type < WM_T_PCH2)
		return 0;

	rv = wm_init_phy_workarounds_pchlan(sc);
	if (rv != 0)
		return -1;

	/* For i217 Intel Rapid Start Technology support when the system
	 * is transitioning from Sx and no manageability engine is present
	 * configure SMBus to restore on reset, disable proxy, and enable
	 * the reset on MTA (Multicast table array).
	 */
	if (sc->sc_phytype == WMPHY_I217) {
		uint16_t phy_reg;

		if (sc->phy.acquire(sc) != 0)
			return -1;

		/* Clear Auto Enable LPI after link up */
		sc->phy.readreg_locked(dev, 1, I217_LPI_GPIO_CTRL, &phy_reg);
		phy_reg &= ~I217_LPI_GPIO_CTRL_AUTO_EN_LPI;
		sc->phy.writereg_locked(dev, 1, I217_LPI_GPIO_CTRL, phy_reg);

		if ((CSR_READ(sc, WMREG_FWSM) & FWSM_FW_VALID) == 0) {
			/* Restore clear on SMB if no manageability engine
			 * is present
			 */
			rv = sc->phy.readreg_locked(dev, 1, I217_MEMPWR,
			    &phy_reg);
			if (rv != 0)
				goto release;
			phy_reg |= I217_MEMPWR_DISABLE_SMB_RELEASE;
			sc->phy.writereg_locked(dev, 1, I217_MEMPWR, phy_reg);

			/* Disable Proxy */
			sc->phy.writereg_locked(dev, 1, I217_PROXY_CTRL, 0);
		}
		/* Enable reset on MTA */
		sc->phy.readreg_locked(dev, 1, I217_CFGREG, &phy_reg);
		if (rv != 0)
			goto release;
		phy_reg &= ~I217_CGFREG_ENABLE_MTA_RESET;
		sc->phy.writereg_locked(dev, 1, I217_CFGREG, phy_reg);

release:
		sc->phy.release(sc);
		return rv;
	}

	return 0;
}

static void
wm_enable_wakeup(struct wm_softc *sc)
{
	uint32_t reg, pmreg;
	pcireg_t pmode;
	int rv = 0;

	DPRINTF(sc, WM_DEBUG_INIT, ("%s: %s called\n",
		device_xname(sc->sc_dev), __func__));

	if (pci_get_capability(sc->sc_pc, sc->sc_pcitag, PCI_CAP_PWRMGMT,
	    &pmreg, NULL) == 0)
		return;

	if ((sc->sc_flags & WM_F_WOL) == 0)
		goto pme;

	/* Advertise the wakeup capability */
	CSR_WRITE(sc, WMREG_CTRL, sc->sc_ctrl | CTRL_SWDPIN(2)
	    | CTRL_SWDPIN(3));

	/* Keep the laser running on fiber adapters */
	if ((sc->sc_mediatype == WM_MEDIATYPE_FIBER)
	    || (sc->sc_mediatype == WM_MEDIATYPE_SERDES)) {
		reg = CSR_READ(sc, WMREG_CTRL_EXT);
		reg |= CTRL_EXT_SWDPIN(3);
		CSR_WRITE(sc, WMREG_CTRL_EXT, reg);
	}

	if ((sc->sc_type == WM_T_ICH8) || (sc->sc_type == WM_T_ICH9) ||
	    (sc->sc_type == WM_T_ICH10) || (sc->sc_type == WM_T_PCH) ||
	    (sc->sc_type == WM_T_PCH2) || (sc->sc_type == WM_T_PCH_LPT) ||
	    (sc->sc_type == WM_T_PCH_SPT) || (sc->sc_type == WM_T_PCH_CNP))
		wm_suspend_workarounds_ich8lan(sc);

#if 0	/* For the multicast packet */
	reg = CSR_READ(sc, WMREG_WUFC) | WUFC_MAG;
	reg |= WUFC_MC;
	CSR_WRITE(sc, WMREG_RCTL, CSR_READ(sc, WMREG_RCTL) | RCTL_MPE);
#endif

	if (sc->sc_type >= WM_T_PCH) {
		rv = wm_enable_phy_wakeup(sc);
		if (rv != 0)
			goto pme;
	} else {
		/* Enable wakeup by the MAC */
		CSR_WRITE(sc, WMREG_WUC, WUC_APME | WUC_PME_EN);
		CSR_WRITE(sc, WMREG_WUFC, WUFC_MAG);
	}

	if (((sc->sc_type == WM_T_ICH8) || (sc->sc_type == WM_T_ICH9)
		|| (sc->sc_type == WM_T_ICH10) || (sc->sc_type == WM_T_PCH)
		|| (sc->sc_type == WM_T_PCH2))
	    && (sc->sc_phytype == WMPHY_IGP_3))
		wm_igp3_phy_powerdown_workaround_ich8lan(sc);

pme:
	/* Request PME */
	pmode = pci_conf_read(sc->sc_pc, sc->sc_pcitag, pmreg + PCI_PMCSR);
	pmode |= PCI_PMCSR_PME_STS; /* in case it's already set (W1C) */
	if ((rv == 0) && (sc->sc_flags & WM_F_WOL) != 0) {
		/* For WOL */
		pmode |= PCI_PMCSR_PME_EN;
	} else {
		/* Disable WOL */
		pmode &= ~PCI_PMCSR_PME_EN;
	}
	pci_conf_write(sc->sc_pc, sc->sc_pcitag, pmreg + PCI_PMCSR, pmode);
}

/* Disable ASPM L0s and/or L1 for workaround */
static void
wm_disable_aspm(struct wm_softc *sc)
{
	pcireg_t reg, mask = 0;
	unsigned const char *str = "";

	/*
	 *  Only for PCIe device which has PCIe capability in the PCI config
	 * space.
	 */
	if (((sc->sc_flags & WM_F_PCIE) == 0) || (sc->sc_pcixe_capoff == 0))
		return;

	switch (sc->sc_type) {
	case WM_T_82571:
	case WM_T_82572:
		/*
		 * 8257[12] Errata 13: Device Does Not Support PCIe Active
		 * State Power management L1 State (ASPM L1).
		 */
		mask = PCIE_LCSR_ASPM_L1;
		str = "L1 is";
		break;
	case WM_T_82573:
	case WM_T_82574:
	case WM_T_82583:
		/*
		 * The 82573 disappears when PCIe ASPM L0s is enabled.
		 *
		 * The 82574 and 82583 does not support PCIe ASPM L0s with
		 * some chipset.  The document of 82574 and 82583 says that
		 * disabling L0s with some specific chipset is sufficient,
		 * but we follow as of the Intel em driver does.
		 *
		 * References:
		 * Errata 8 of the Specification Update of i82573.
		 * Errata 20 of the Specification Update of i82574.
		 * Errata 9 of the Specification Update of i82583.
		 */
		mask = PCIE_LCSR_ASPM_L1 | PCIE_LCSR_ASPM_L0S;
		str = "L0s and L1 are";
		break;
	default:
		return;
	}

	reg = pci_conf_read(sc->sc_pc, sc->sc_pcitag,
	    sc->sc_pcixe_capoff + PCIE_LCSR);
	reg &= ~mask;
	pci_conf_write(sc->sc_pc, sc->sc_pcitag,
	    sc->sc_pcixe_capoff + PCIE_LCSR, reg);

	/* Print only in wm_attach() */
	if ((sc->sc_flags & WM_F_ATTACHED) == 0)
		aprint_verbose_dev(sc->sc_dev,
		    "ASPM %s disabled to workaround the errata.\n", str);
}

/* LPLU */

static void
wm_lplu_d0_disable(struct wm_softc *sc)
{
	struct mii_data *mii = &sc->sc_mii;
	uint32_t reg;
	uint16_t phyval;

	DPRINTF(sc, WM_DEBUG_INIT, ("%s: %s called\n",
		device_xname(sc->sc_dev), __func__));

	if (sc->sc_phytype == WMPHY_IFE)
		return;

	switch (sc->sc_type) {
	case WM_T_82571:
	case WM_T_82572:
	case WM_T_82573:
	case WM_T_82575:
	case WM_T_82576:
		mii->mii_readreg(sc->sc_dev, 1, IGPHY_POWER_MGMT, &phyval);
		phyval &= ~PMR_D0_LPLU;
		mii->mii_writereg(sc->sc_dev, 1, IGPHY_POWER_MGMT, phyval);
		break;
	case WM_T_82580:
	case WM_T_I350:
	case WM_T_I210:
	case WM_T_I211:
		reg = CSR_READ(sc, WMREG_PHPM);
		reg &= ~PHPM_D0A_LPLU;
		CSR_WRITE(sc, WMREG_PHPM, reg);
		break;
	case WM_T_82574:
	case WM_T_82583:
	case WM_T_ICH8:
	case WM_T_ICH9:
	case WM_T_ICH10:
		reg = CSR_READ(sc, WMREG_PHY_CTRL);
		reg &= ~(PHY_CTRL_GBE_DIS | PHY_CTRL_D0A_LPLU);
		CSR_WRITE(sc, WMREG_PHY_CTRL, reg);
		CSR_WRITE_FLUSH(sc);
		break;
	case WM_T_PCH:
	case WM_T_PCH2:
	case WM_T_PCH_LPT:
	case WM_T_PCH_SPT:
	case WM_T_PCH_CNP:
		wm_gmii_hv_readreg(sc->sc_dev, 1, HV_OEM_BITS, &phyval);
		phyval &= ~(HV_OEM_BITS_A1KDIS | HV_OEM_BITS_LPLU);
		if (wm_phy_resetisblocked(sc) == false)
			phyval |= HV_OEM_BITS_ANEGNOW;
		wm_gmii_hv_writereg(sc->sc_dev, 1, HV_OEM_BITS, phyval);
		break;
	default:
		break;
	}
}

/* EEE */

static int
wm_set_eee_i350(struct wm_softc *sc)
{
	struct ethercom *ec = &sc->sc_ethercom;
	uint32_t ipcnfg, eeer;
	uint32_t ipcnfg_mask
	    = IPCNFG_EEE_1G_AN | IPCNFG_EEE_100M_AN | IPCNFG_10BASE_TE;
	uint32_t eeer_mask = EEER_TX_LPI_EN | EEER_RX_LPI_EN | EEER_LPI_FC;

	KASSERT(sc->sc_mediatype == WM_MEDIATYPE_COPPER);

	ipcnfg = CSR_READ(sc, WMREG_IPCNFG);
	eeer = CSR_READ(sc, WMREG_EEER);

	/* Enable or disable per user setting */
	if ((ec->ec_capenable & ETHERCAP_EEE) != 0) {
		ipcnfg |= ipcnfg_mask;
		eeer |= eeer_mask;
	} else {
		ipcnfg &= ~ipcnfg_mask;
		eeer &= ~eeer_mask;
	}

	CSR_WRITE(sc, WMREG_IPCNFG, ipcnfg);
	CSR_WRITE(sc, WMREG_EEER, eeer);
	CSR_READ(sc, WMREG_IPCNFG); /* XXX flush? */
	CSR_READ(sc, WMREG_EEER); /* XXX flush? */

	return 0;
}

static int
wm_set_eee_pchlan(struct wm_softc *sc)
{
	device_t dev = sc->sc_dev;
	struct ethercom *ec = &sc->sc_ethercom;
	uint16_t lpa, pcs_status, adv_addr, adv, lpi_ctrl, data;
	int rv = 0;

	switch (sc->sc_phytype) {
	case WMPHY_82579:
		lpa = I82579_EEE_LP_ABILITY;
		pcs_status = I82579_EEE_PCS_STATUS;
		adv_addr = I82579_EEE_ADVERTISEMENT;
		break;
	case WMPHY_I217:
		lpa = I217_EEE_LP_ABILITY;
		pcs_status = I217_EEE_PCS_STATUS;
		adv_addr = I217_EEE_ADVERTISEMENT;
		break;
	default:
		return 0;
	}

	if (sc->phy.acquire(sc)) {
		device_printf(dev, "%s: failed to get semaphore\n", __func__);
		return 0;
	}

	rv = sc->phy.readreg_locked(dev, 1, I82579_LPI_CTRL, &lpi_ctrl);
	if (rv != 0)
		goto release;

	/* Clear bits that enable EEE in various speeds */
	lpi_ctrl &= ~I82579_LPI_CTRL_ENABLE;

	if ((ec->ec_capenable & ETHERCAP_EEE) != 0) {
		/* Save off link partner's EEE ability */
		rv = wm_read_emi_reg_locked(dev, lpa, &sc->eee_lp_ability);
		if (rv != 0)
			goto release;

		/* Read EEE advertisement */
		if ((rv = wm_read_emi_reg_locked(dev, adv_addr, &adv)) != 0)
			goto release;

		/*
		 * Enable EEE only for speeds in which the link partner is
		 * EEE capable and for which we advertise EEE.
		 */
		if (adv & sc->eee_lp_ability & AN_EEEADVERT_1000_T)
			lpi_ctrl |= I82579_LPI_CTRL_EN_1000;
		if (adv & sc->eee_lp_ability & AN_EEEADVERT_100_TX) {
			sc->phy.readreg_locked(dev, 2, MII_ANLPAR, &data);
			if ((data & ANLPAR_TX_FD) != 0)
				lpi_ctrl |= I82579_LPI_CTRL_EN_100;
			else {
				/*
				 * EEE is not supported in 100Half, so ignore
				 * partner's EEE in 100 ability if full-duplex
				 * is not advertised.
				 */
				sc->eee_lp_ability
				    &= ~AN_EEEADVERT_100_TX;
			}
		}
	}

	if (sc->sc_phytype == WMPHY_82579) {
		rv = wm_read_emi_reg_locked(dev, I82579_LPI_PLL_SHUT, &data);
		if (rv != 0)
			goto release;

		data &= ~I82579_LPI_PLL_SHUT_100;
		rv = wm_write_emi_reg_locked(dev, I82579_LPI_PLL_SHUT, data);
	}

	/* R/Clr IEEE MMD 3.1 bits 11:10 - Tx/Rx LPI Received */
	if ((rv = wm_read_emi_reg_locked(dev, pcs_status, &data)) != 0)
		goto release;

	rv = sc->phy.writereg_locked(dev, 1, I82579_LPI_CTRL, lpi_ctrl);
release:
	sc->phy.release(sc);

	return rv;
}

static int
wm_set_eee(struct wm_softc *sc)
{
	struct ethercom *ec = &sc->sc_ethercom;

	if ((ec->ec_capabilities & ETHERCAP_EEE) == 0)
		return 0;

	if (sc->sc_type == WM_T_I354) {
		/* I354 uses an external PHY */
		return 0; /* not yet */
	} else if ((sc->sc_type >= WM_T_I350) && (sc->sc_type <= WM_T_I211))
		return wm_set_eee_i350(sc);
	else if (sc->sc_type >= WM_T_PCH2)
		return wm_set_eee_pchlan(sc);

	return 0;
}

/*
 * Workarounds (mainly PHY related).
 * Basically, PHY's workarounds are in the PHY drivers.
 */

/* Work-around for 82566 Kumeran PCS lock loss */
static int
wm_kmrn_lock_loss_workaround_ich8lan(struct wm_softc *sc)
{
	struct mii_data *mii = &sc->sc_mii;
	uint32_t status = CSR_READ(sc, WMREG_STATUS);
	int i, reg, rv;
	uint16_t phyreg;

	DPRINTF(sc, WM_DEBUG_INIT, ("%s: %s called\n",
		device_xname(sc->sc_dev), __func__));

	/* If the link is not up, do nothing */
	if ((status & STATUS_LU) == 0)
		return 0;

	/* Nothing to do if the link is other than 1Gbps */
	if (__SHIFTOUT(status, STATUS_SPEED) != STATUS_SPEED_1000)
		return 0;

	for (i = 0; i < 10; i++) {
		/* read twice */
		rv = mii->mii_readreg(sc->sc_dev, 1, IGP3_KMRN_DIAG, &phyreg);
		if (rv != 0)
			return rv;
		rv = mii->mii_readreg(sc->sc_dev, 1, IGP3_KMRN_DIAG, &phyreg);
		if (rv != 0)
			return rv;

		if ((phyreg & IGP3_KMRN_DIAG_PCS_LOCK_LOSS) == 0)
			goto out;	/* GOOD! */

		/* Reset the PHY */
		wm_reset_phy(sc);
		delay(5*1000);
	}

	/* Disable GigE link negotiation */
	reg = CSR_READ(sc, WMREG_PHY_CTRL);
	reg |= PHY_CTRL_GBE_DIS | PHY_CTRL_NOND0A_GBE_DIS;
	CSR_WRITE(sc, WMREG_PHY_CTRL, reg);

	/*
	 * Call gig speed drop workaround on Gig disable before accessing
	 * any PHY registers.
	 */
	wm_gig_downshift_workaround_ich8lan(sc);

out:
	return 0;
}

/*
 *  wm_gig_downshift_workaround_ich8lan - WoL from S5 stops working
 *  @sc: pointer to the HW structure
 *
 *  Steps to take when dropping from 1Gb/s (eg. link cable removal (LSC),
 *  LPLU, Gig disable, MDIC PHY reset):
 *    1) Set Kumeran Near-end loopback
 *    2) Clear Kumeran Near-end loopback
 *  Should only be called for ICH8[m] devices with any 1G Phy.
 */
static void
wm_gig_downshift_workaround_ich8lan(struct wm_softc *sc)
{
	uint16_t kmreg;

	/* Only for igp3 */
	if (sc->sc_phytype == WMPHY_IGP_3) {
		if (wm_kmrn_readreg(sc, KUMCTRLSTA_OFFSET_DIAG, &kmreg) != 0)
			return;
		kmreg |= KUMCTRLSTA_DIAG_NELPBK;
		if (wm_kmrn_writereg(sc, KUMCTRLSTA_OFFSET_DIAG, kmreg) != 0)
			return;
		kmreg &= ~KUMCTRLSTA_DIAG_NELPBK;
		wm_kmrn_writereg(sc, KUMCTRLSTA_OFFSET_DIAG, kmreg);
	}
}

/*
 * Workaround for pch's PHYs
 * XXX should be moved to new PHY driver?
 */
static int
wm_hv_phy_workarounds_ich8lan(struct wm_softc *sc)
{
	device_t dev = sc->sc_dev;
	struct mii_data *mii = &sc->sc_mii;
	struct mii_softc *child;
	uint16_t phy_data, phyrev = 0;
	int phytype = sc->sc_phytype;
	int rv;

	DPRINTF(sc, WM_DEBUG_INIT, ("%s: %s called\n",
		device_xname(dev), __func__));
	KASSERT(sc->sc_type == WM_T_PCH);

	/* Set MDIO slow mode before any other MDIO access */
	if (phytype == WMPHY_82577)
		if ((rv = wm_set_mdio_slow_mode_hv(sc)) != 0)
			return rv;

	child = LIST_FIRST(&mii->mii_phys);
	if (child != NULL)
		phyrev = child->mii_mpd_rev;

	/* (82577 && (phy rev 1 or 2)) || (82578 & phy rev 1)*/
	if ((child != NULL) &&
	    (((phytype == WMPHY_82577) && ((phyrev == 1) || (phyrev == 2))) ||
		((phytype == WMPHY_82578) && (phyrev == 1)))) {
		/* Disable generation of early preamble (0x4431) */
		rv = mii->mii_readreg(dev, 2, BM_RATE_ADAPTATION_CTRL,
		    &phy_data);
		if (rv != 0)
			return rv;
		phy_data &= ~(BM_RATE_ADAPTATION_CTRL_RX_RXDV_PRE |
		    BM_RATE_ADAPTATION_CTRL_RX_CRS_PRE);
		rv = mii->mii_writereg(dev, 2, BM_RATE_ADAPTATION_CTRL,
		    phy_data);
		if (rv != 0)
			return rv;

		/* Preamble tuning for SSC */
		rv = mii->mii_writereg(dev, 2, HV_KMRN_FIFO_CTRLSTA, 0xa204);
		if (rv != 0)
			return rv;
	}

	/* 82578 */
	if (phytype == WMPHY_82578) {
		/*
		 * Return registers to default by doing a soft reset then
		 * writing 0x3140 to the control register
		 * 0x3140 == BMCR_SPEED0 | BMCR_AUTOEN | BMCR_FDX | BMCR_SPEED1
		 */
		if ((child != NULL) && (phyrev < 2)) {
			PHY_RESET(child);
			rv = mii->mii_writereg(dev, 2, MII_BMCR, 0x3140);
			if (rv != 0)
				return rv;
		}
	}

	/* Select page 0 */
	if ((rv = sc->phy.acquire(sc)) != 0)
		return rv;
	rv = wm_gmii_mdic_writereg(dev, 1, IGPHY_PAGE_SELECT, 0);
	sc->phy.release(sc);
	if (rv != 0)
		return rv;

	/*
	 * Configure the K1 Si workaround during phy reset assuming there is
	 * link so that it disables K1 if link is in 1Gbps.
	 */
	if ((rv = wm_k1_gig_workaround_hv(sc, 1)) != 0)
		return rv;

	/* Workaround for link disconnects on a busy hub in half duplex */
	rv = sc->phy.acquire(sc);
	if (rv)
		return rv;
	rv = sc->phy.readreg_locked(dev, 2, BM_PORT_GEN_CFG, &phy_data);
	if (rv)
		goto release;
	rv = sc->phy.writereg_locked(dev, 2, BM_PORT_GEN_CFG,
	    phy_data & 0x00ff);
	if (rv)
		goto release;

	/* Set MSE higher to enable link to stay up when noise is high */
	rv = wm_write_emi_reg_locked(dev, I82577_MSE_THRESHOLD, 0x0034);
release:
	sc->phy.release(sc);

	return rv;
}

/*
 *  wm_copy_rx_addrs_to_phy_ich8lan - Copy Rx addresses from MAC to PHY
 *  @sc:   pointer to the HW structure
 */
static void
wm_copy_rx_addrs_to_phy_ich8lan(struct wm_softc *sc)
{

	DPRINTF(sc, WM_DEBUG_INIT, ("%s: %s called\n",
		device_xname(sc->sc_dev), __func__));

	if (sc->phy.acquire(sc) != 0)
		return;

	wm_copy_rx_addrs_to_phy_ich8lan_locked(sc);

	sc->phy.release(sc);
}

static void
wm_copy_rx_addrs_to_phy_ich8lan_locked(struct wm_softc *sc)
{
	device_t dev = sc->sc_dev;
	uint32_t mac_reg;
	uint16_t i, wuce;
	int count;

	DPRINTF(sc, WM_DEBUG_INIT, ("%s: %s called\n",
		device_xname(dev), __func__));

	if (wm_enable_phy_wakeup_reg_access_bm(dev, &wuce) != 0)
		return;

	/* Copy both RAL/H (rar_entry_count) and SHRAL/H to PHY */
	count = wm_rar_count(sc);
	for (i = 0; i < count; i++) {
		uint16_t lo, hi;
		mac_reg = CSR_READ(sc, WMREG_CORDOVA_RAL(i));
		lo = (uint16_t)(mac_reg & 0xffff);
		hi = (uint16_t)((mac_reg >> 16) & 0xffff);
		wm_access_phy_wakeup_reg_bm(dev, BM_RAR_L(i), &lo, 0, true);
		wm_access_phy_wakeup_reg_bm(dev, BM_RAR_M(i), &hi, 0, true);

		mac_reg = CSR_READ(sc, WMREG_CORDOVA_RAH(i));
		lo = (uint16_t)(mac_reg & 0xffff);
		hi = (uint16_t)((mac_reg & RAL_AV) >> 16);
		wm_access_phy_wakeup_reg_bm(dev, BM_RAR_H(i), &lo, 0, true);
		wm_access_phy_wakeup_reg_bm(dev, BM_RAR_CTRL(i), &hi, 0, true);
	}

	wm_disable_phy_wakeup_reg_access_bm(dev, &wuce);
}

/*
 *  wm_lv_jumbo_workaround_ich8lan - required for jumbo frame operation
 *  with 82579 PHY
 *  @enable: flag to enable/disable workaround when enabling/disabling jumbos
 */
static int
wm_lv_jumbo_workaround_ich8lan(struct wm_softc *sc, bool enable)
{
	device_t dev = sc->sc_dev;
	int rar_count;
	int rv;
	uint32_t mac_reg;
	uint16_t dft_ctrl, data;
	uint16_t i;

	DPRINTF(sc, WM_DEBUG_INIT, ("%s: %s called\n",
		device_xname(dev), __func__));

	if (sc->sc_type < WM_T_PCH2)
		return 0;

	/* Acquire PHY semaphore */
	rv = sc->phy.acquire(sc);
	if (rv != 0)
		return rv;

	/* Disable Rx path while enabling/disabling workaround */
	rv = sc->phy.readreg_locked(dev, 2, I82579_DFT_CTRL, &dft_ctrl);
	if (rv != 0)
		goto out;
	rv = sc->phy.writereg_locked(dev, 2, I82579_DFT_CTRL,
	    dft_ctrl | (1 << 14));
	if (rv != 0)
		goto out;

	if (enable) {
		/* Write Rx addresses (rar_entry_count for RAL/H, and
		 * SHRAL/H) and initial CRC values to the MAC
		 */
		rar_count = wm_rar_count(sc);
		for (i = 0; i < rar_count; i++) {
			uint8_t mac_addr[ETHER_ADDR_LEN] = {0};
			uint32_t addr_high, addr_low;

			addr_high = CSR_READ(sc, WMREG_CORDOVA_RAH(i));
			if (!(addr_high & RAL_AV))
				continue;
			addr_low = CSR_READ(sc, WMREG_CORDOVA_RAL(i));
			mac_addr[0] = (addr_low & 0xFF);
			mac_addr[1] = ((addr_low >> 8) & 0xFF);
			mac_addr[2] = ((addr_low >> 16) & 0xFF);
			mac_addr[3] = ((addr_low >> 24) & 0xFF);
			mac_addr[4] = (addr_high & 0xFF);
			mac_addr[5] = ((addr_high >> 8) & 0xFF);

			CSR_WRITE(sc, WMREG_PCH_RAICC(i),
			    ~ether_crc32_le(mac_addr, ETHER_ADDR_LEN));
		}

		/* Write Rx addresses to the PHY */
		wm_copy_rx_addrs_to_phy_ich8lan_locked(sc);
	}

	/*
	 * If enable ==
	 *	true: Enable jumbo frame workaround in the MAC.
	 *	false: Write MAC register values back to h/w defaults.
	 */
	mac_reg = CSR_READ(sc, WMREG_FFLT_DBG);
	if (enable) {
		mac_reg &= ~(1 << 14);
		mac_reg |= (7 << 15);
	} else
		mac_reg &= ~(0xf << 14);
	CSR_WRITE(sc, WMREG_FFLT_DBG, mac_reg);

	mac_reg = CSR_READ(sc, WMREG_RCTL);
	if (enable) {
		mac_reg |= RCTL_SECRC;
		sc->sc_rctl |= RCTL_SECRC;
		sc->sc_flags |= WM_F_CRC_STRIP;
	} else {
		mac_reg &= ~RCTL_SECRC;
		sc->sc_rctl &= ~RCTL_SECRC;
		sc->sc_flags &= ~WM_F_CRC_STRIP;
	}
	CSR_WRITE(sc, WMREG_RCTL, mac_reg);

	rv = wm_kmrn_readreg_locked(sc, KUMCTRLSTA_OFFSET_CTRL, &data);
	if (rv != 0)
		goto out;
	if (enable)
		data |= 1 << 0;
	else
		data &= ~(1 << 0);
	rv = wm_kmrn_writereg_locked(sc, KUMCTRLSTA_OFFSET_CTRL, data);
	if (rv != 0)
		goto out;

	rv = wm_kmrn_readreg_locked(sc, KUMCTRLSTA_OFFSET_HD_CTRL, &data);
	if (rv != 0)
		goto out;
	/*
	 * XXX FreeBSD and Linux do the same thing that they set the same value
	 * on both the enable case and the disable case. Is it correct?
	 */
	data &= ~(0xf << 8);
	data |= (0xb << 8);
	rv = wm_kmrn_writereg_locked(sc, KUMCTRLSTA_OFFSET_HD_CTRL, data);
	if (rv != 0)
		goto out;

	/*
	 * If enable ==
	 *	true: Enable jumbo frame workaround in the PHY.
	 *	false: Write PHY register values back to h/w defaults.
	 */
	rv = sc->phy.readreg_locked(dev, 2, BME1000_REG(769, 23), &data);
	if (rv != 0)
		goto out;
	data &= ~(0x7F << 5);
	if (enable)
		data |= (0x37 << 5);
	rv = sc->phy.writereg_locked(dev, 2, BME1000_REG(769, 23), data);
	if (rv != 0)
		goto out;

	rv = sc->phy.readreg_locked(dev, 2, BME1000_REG(769, 16), &data);
	if (rv != 0)
		goto out;
	if (enable)
		data &= ~(1 << 13);
	else
		data |= (1 << 13);
	rv = sc->phy.writereg_locked(dev, 2, BME1000_REG(769, 16), data);
	if (rv != 0)
		goto out;

	rv = sc->phy.readreg_locked(dev, 2, I82579_UNKNOWN1, &data);
	if (rv != 0)
		goto out;
	data &= ~(0x3FF << 2);
	if (enable)
		data |= (I82579_TX_PTR_GAP << 2);
	else
		data |= (0x8 << 2);
	rv = sc->phy.writereg_locked(dev, 2, I82579_UNKNOWN1, data);
	if (rv != 0)
		goto out;

	rv = sc->phy.writereg_locked(dev, 2, BME1000_REG(776, 23),
	    enable ? 0xf100 : 0x7e00);
	if (rv != 0)
		goto out;

	rv = sc->phy.readreg_locked(dev, 2, HV_PM_CTRL, &data);
	if (rv != 0)
		goto out;
	if (enable)
		data |= 1 << 10;
	else
		data &= ~(1 << 10);
	rv = sc->phy.writereg_locked(dev, 2, HV_PM_CTRL, data);
	if (rv != 0)
		goto out;

	/* Re-enable Rx path after enabling/disabling workaround */
	rv = sc->phy.writereg_locked(dev, 2, I82579_DFT_CTRL,
	    dft_ctrl & ~(1 << 14));

out:
	sc->phy.release(sc);

	return rv;
}

/*
 *  wm_lv_phy_workarounds_ich8lan - A series of Phy workarounds to be
 *  done after every PHY reset.
 */
static int
wm_lv_phy_workarounds_ich8lan(struct wm_softc *sc)
{
	device_t dev = sc->sc_dev;
	int rv;

	DPRINTF(sc, WM_DEBUG_INIT, ("%s: %s called\n",
		device_xname(dev), __func__));
	KASSERT(sc->sc_type == WM_T_PCH2);

	/* Set MDIO slow mode before any other MDIO access */
	rv = wm_set_mdio_slow_mode_hv(sc);
	if (rv != 0)
		return rv;

	rv = sc->phy.acquire(sc);
	if (rv != 0)
		return rv;
	/* Set MSE higher to enable link to stay up when noise is high */
	rv = wm_write_emi_reg_locked(dev, I82579_MSE_THRESHOLD, 0x0034);
	if (rv != 0)
		goto release;
	/* Drop link after 5 times MSE threshold was reached */
	rv = wm_write_emi_reg_locked(dev, I82579_MSE_LINK_DOWN, 0x0005);
release:
	sc->phy.release(sc);

	return rv;
}

/**
 *  wm_k1_workaround_lpt_lp - K1 workaround on Lynxpoint-LP
 *  @link: link up bool flag
 *
 *  When K1 is enabled for 1Gbps, the MAC can miss 2 DMA completion indications
 *  preventing further DMA write requests.  Workaround the issue by disabling
 *  the de-assertion of the clock request when in 1Gpbs mode.
 *  Also, set appropriate Tx re-transmission timeouts for 10 and 100Half link
 *  speeds in order to avoid Tx hangs.
 **/
static int
wm_k1_workaround_lpt_lp(struct wm_softc *sc, bool link)
{
	uint32_t fextnvm6 = CSR_READ(sc, WMREG_FEXTNVM6);
	uint32_t status = CSR_READ(sc, WMREG_STATUS);
	uint32_t speed = __SHIFTOUT(status, STATUS_SPEED);
	uint16_t phyreg;

	if (link && (speed == STATUS_SPEED_1000)) {
		sc->phy.acquire(sc);
		int rv = wm_kmrn_readreg_locked(sc, KUMCTRLSTA_OFFSET_K1_CONFIG,
		    &phyreg);
		if (rv != 0)
			goto release;
		rv = wm_kmrn_writereg_locked(sc, KUMCTRLSTA_OFFSET_K1_CONFIG,
		    phyreg & ~KUMCTRLSTA_K1_ENABLE);
		if (rv != 0)
			goto release;
		delay(20);
		CSR_WRITE(sc, WMREG_FEXTNVM6, fextnvm6 | FEXTNVM6_REQ_PLL_CLK);

		rv = wm_kmrn_readreg_locked(sc, KUMCTRLSTA_OFFSET_K1_CONFIG,
		    &phyreg);
release:
		sc->phy.release(sc);
		return rv;
	}

	fextnvm6 &= ~FEXTNVM6_REQ_PLL_CLK;

	struct mii_softc *child = LIST_FIRST(&sc->sc_mii.mii_phys);
	if (((child != NULL) && (child->mii_mpd_rev > 5))
	    || !link
	    || ((speed == STATUS_SPEED_100) && (status & STATUS_FD)))
		goto update_fextnvm6;

	wm_gmii_hv_readreg(sc->sc_dev, 2, I217_INBAND_CTRL, &phyreg);

	/* Clear link status transmit timeout */
	phyreg &= ~I217_INBAND_CTRL_LINK_STAT_TX_TIMEOUT_MASK;
	if (speed == STATUS_SPEED_100) {
		/* Set inband Tx timeout to 5x10us for 100Half */
		phyreg |= 5 << I217_INBAND_CTRL_LINK_STAT_TX_TIMEOUT_SHIFT;

		/* Do not extend the K1 entry latency for 100Half */
		fextnvm6 &= ~FEXTNVM6_ENABLE_K1_ENTRY_CONDITION;
	} else {
		/* Set inband Tx timeout to 50x10us for 10Full/Half */
		phyreg |= 50 << I217_INBAND_CTRL_LINK_STAT_TX_TIMEOUT_SHIFT;

		/* Extend the K1 entry latency for 10 Mbps */
		fextnvm6 |= FEXTNVM6_ENABLE_K1_ENTRY_CONDITION;
	}

	wm_gmii_hv_writereg(sc->sc_dev, 2, I217_INBAND_CTRL, phyreg);

update_fextnvm6:
	CSR_WRITE(sc, WMREG_FEXTNVM6, fextnvm6);
	return 0;
}

/*
 *  wm_k1_gig_workaround_hv - K1 Si workaround
 *  @sc:   pointer to the HW structure
 *  @link: link up bool flag
 *
 *  If K1 is enabled for 1Gbps, the MAC might stall when transitioning
 *  from a lower speed.  This workaround disables K1 whenever link is at 1Gig
 *  If link is down, the function will restore the default K1 setting located
 *  in the NVM.
 */
static int
wm_k1_gig_workaround_hv(struct wm_softc *sc, int link)
{
	int k1_enable = sc->sc_nvm_k1_enabled;

	DPRINTF(sc, WM_DEBUG_INIT, ("%s: %s called\n",
		device_xname(sc->sc_dev), __func__));

	if (sc->phy.acquire(sc) != 0)
		return -1;

	if (link) {
		k1_enable = 0;

		/* Link stall fix for link up */
		wm_gmii_hv_writereg_locked(sc->sc_dev, 1, IGP3_KMRN_DIAG,
		    0x0100);
	} else {
		/* Link stall fix for link down */
		wm_gmii_hv_writereg_locked(sc->sc_dev, 1, IGP3_KMRN_DIAG,
		    0x4100);
	}

	wm_configure_k1_ich8lan(sc, k1_enable);
	sc->phy.release(sc);

	return 0;
}

/*
 *  wm_k1_workaround_lv - K1 Si workaround
 *  @sc:   pointer to the HW structure
 *
 *  Workaround to set the K1 beacon duration for 82579 parts in 10Mbps
 *  Disable K1 for 1000 and 100 speeds
 */
static int
wm_k1_workaround_lv(struct wm_softc *sc)
{
	uint32_t reg;
	uint16_t phyreg;
	int rv;

	if (sc->sc_type != WM_T_PCH2)
		return 0;

	/* Set K1 beacon duration based on 10Mbps speed */
	rv = wm_gmii_hv_readreg(sc->sc_dev, 2, HV_M_STATUS, &phyreg);
	if (rv != 0)
		return rv;

	if ((phyreg & (HV_M_STATUS_LINK_UP | HV_M_STATUS_AUTONEG_COMPLETE))
	    == (HV_M_STATUS_LINK_UP | HV_M_STATUS_AUTONEG_COMPLETE)) {
		if (phyreg &
		    (HV_M_STATUS_SPEED_1000 | HV_M_STATUS_SPEED_100)) {
			/* LV 1G/100 Packet drop issue wa  */
			rv = wm_gmii_hv_readreg(sc->sc_dev, 1, HV_PM_CTRL,
			    &phyreg);
			if (rv != 0)
				return rv;
			phyreg &= ~HV_PM_CTRL_K1_ENA;
			rv = wm_gmii_hv_writereg(sc->sc_dev, 1, HV_PM_CTRL,
			    phyreg);
			if (rv != 0)
				return rv;
		} else {
			/* For 10Mbps */
			reg = CSR_READ(sc, WMREG_FEXTNVM4);
			reg &= ~FEXTNVM4_BEACON_DURATION;
			reg |= FEXTNVM4_BEACON_DURATION_16US;
			CSR_WRITE(sc, WMREG_FEXTNVM4, reg);
		}
	}

	return 0;
}

/*
 *  wm_link_stall_workaround_hv - Si workaround
 *  @sc: pointer to the HW structure
 *
 *  This function works around a Si bug where the link partner can get
 *  a link up indication before the PHY does. If small packets are sent
 *  by the link partner they can be placed in the packet buffer without
 *  being properly accounted for by the PHY and will stall preventing
 *  further packets from being received.  The workaround is to clear the
 *  packet buffer after the PHY detects link up.
 */
static int
wm_link_stall_workaround_hv(struct wm_softc *sc)
{
	uint16_t phyreg;

	if (sc->sc_phytype != WMPHY_82578)
		return 0;

	/* Do not apply workaround if in PHY loopback bit 14 set */
	wm_gmii_hv_readreg(sc->sc_dev, 2, MII_BMCR, &phyreg);
	if ((phyreg & BMCR_LOOP) != 0)
		return 0;

	/* Check if link is up and at 1Gbps */
	wm_gmii_hv_readreg(sc->sc_dev, 2, BM_CS_STATUS, &phyreg);
	phyreg &= BM_CS_STATUS_LINK_UP | BM_CS_STATUS_RESOLVED
	    | BM_CS_STATUS_SPEED_MASK;
	if (phyreg != (BM_CS_STATUS_LINK_UP | BM_CS_STATUS_RESOLVED
		| BM_CS_STATUS_SPEED_1000))
		return 0;

	delay(200 * 1000);	/* XXX too big */

	/* Flush the packets in the fifo buffer */
	wm_gmii_hv_writereg(sc->sc_dev, 1, HV_MUX_DATA_CTRL,
	    HV_MUX_DATA_CTRL_GEN_TO_MAC | HV_MUX_DATA_CTRL_FORCE_SPEED);
	wm_gmii_hv_writereg(sc->sc_dev, 1, HV_MUX_DATA_CTRL,
	    HV_MUX_DATA_CTRL_GEN_TO_MAC);

	return 0;
}

static int
wm_set_mdio_slow_mode_hv(struct wm_softc *sc)
{
	int rv;
	uint16_t reg;

	rv = wm_gmii_hv_readreg(sc->sc_dev, 1, HV_KMRN_MODE_CTRL, &reg);
	if (rv != 0)
		return rv;

	return wm_gmii_hv_writereg(sc->sc_dev, 1, HV_KMRN_MODE_CTRL,
	    reg | HV_KMRN_MDIO_SLOW);
}

/*
 *  wm_configure_k1_ich8lan - Configure K1 power state
 *  @sc: pointer to the HW structure
 *  @enable: K1 state to configure
 *
 *  Configure the K1 power state based on the provided parameter.
 *  Assumes semaphore already acquired.
 */
static void
wm_configure_k1_ich8lan(struct wm_softc *sc, int k1_enable)
{
	uint32_t ctrl, ctrl_ext, tmp;
	uint16_t kmreg;
	int rv;

	KASSERT(CSR_READ(sc, WMREG_EXTCNFCTR) & EXTCNFCTR_MDIO_SW_OWNERSHIP);

	rv = wm_kmrn_readreg_locked(sc, KUMCTRLSTA_OFFSET_K1_CONFIG, &kmreg);
	if (rv != 0)
		return;

	if (k1_enable)
		kmreg |= KUMCTRLSTA_K1_ENABLE;
	else
		kmreg &= ~KUMCTRLSTA_K1_ENABLE;

	rv = wm_kmrn_writereg_locked(sc, KUMCTRLSTA_OFFSET_K1_CONFIG, kmreg);
	if (rv != 0)
		return;

	delay(20);

	ctrl = CSR_READ(sc, WMREG_CTRL);
	ctrl_ext = CSR_READ(sc, WMREG_CTRL_EXT);

	tmp = ctrl & ~(CTRL_SPEED_1000 | CTRL_SPEED_100);
	tmp |= CTRL_FRCSPD;

	CSR_WRITE(sc, WMREG_CTRL, tmp);
	CSR_WRITE(sc, WMREG_CTRL_EXT, ctrl_ext | CTRL_EXT_SPD_BYPS);
	CSR_WRITE_FLUSH(sc);
	delay(20);

	CSR_WRITE(sc, WMREG_CTRL, ctrl);
	CSR_WRITE(sc, WMREG_CTRL_EXT, ctrl_ext);
	CSR_WRITE_FLUSH(sc);
	delay(20);

	return;
}

/* special case - for 82575 - need to do manual init ... */
static void
wm_reset_init_script_82575(struct wm_softc *sc)
{
	/*
	 * Remark: this is untested code - we have no board without EEPROM
	 *  same setup as mentioned int the FreeBSD driver for the i82575
	 */

	/* SerDes configuration via SERDESCTRL */
	wm_82575_write_8bit_ctlr_reg(sc, WMREG_SCTL, 0x00, 0x0c);
	wm_82575_write_8bit_ctlr_reg(sc, WMREG_SCTL, 0x01, 0x78);
	wm_82575_write_8bit_ctlr_reg(sc, WMREG_SCTL, 0x1b, 0x23);
	wm_82575_write_8bit_ctlr_reg(sc, WMREG_SCTL, 0x23, 0x15);

	/* CCM configuration via CCMCTL register */
	wm_82575_write_8bit_ctlr_reg(sc, WMREG_CCMCTL, 0x14, 0x00);
	wm_82575_write_8bit_ctlr_reg(sc, WMREG_CCMCTL, 0x10, 0x00);

	/* PCIe lanes configuration */
	wm_82575_write_8bit_ctlr_reg(sc, WMREG_GIOCTL, 0x00, 0xec);
	wm_82575_write_8bit_ctlr_reg(sc, WMREG_GIOCTL, 0x61, 0xdf);
	wm_82575_write_8bit_ctlr_reg(sc, WMREG_GIOCTL, 0x34, 0x05);
	wm_82575_write_8bit_ctlr_reg(sc, WMREG_GIOCTL, 0x2f, 0x81);

	/* PCIe PLL Configuration */
	wm_82575_write_8bit_ctlr_reg(sc, WMREG_SCCTL, 0x02, 0x47);
	wm_82575_write_8bit_ctlr_reg(sc, WMREG_SCCTL, 0x14, 0x00);
	wm_82575_write_8bit_ctlr_reg(sc, WMREG_SCCTL, 0x10, 0x00);
}

static void
wm_reset_mdicnfg_82580(struct wm_softc *sc)
{
	uint32_t reg;
	uint16_t nvmword;
	int rv;

	if (sc->sc_type != WM_T_82580)
		return;
	if ((sc->sc_flags & WM_F_SGMII) == 0)
		return;

	rv = wm_nvm_read(sc, NVM_OFF_LAN_FUNC_82580(sc->sc_funcid)
	    + NVM_OFF_CFG3_PORTA, 1, &nvmword);
	if (rv != 0) {
		aprint_error_dev(sc->sc_dev, "%s: failed to read NVM\n",
		    __func__);
		return;
	}

	reg = CSR_READ(sc, WMREG_MDICNFG);
	if (nvmword & NVM_CFG3_PORTA_EXT_MDIO)
		reg |= MDICNFG_DEST;
	if (nvmword & NVM_CFG3_PORTA_COM_MDIO)
		reg |= MDICNFG_COM_MDIO;
	CSR_WRITE(sc, WMREG_MDICNFG, reg);
}

#define MII_INVALIDID(x)	(((x) == 0x0000) || ((x) == 0xffff))

static bool
wm_phy_is_accessible_pchlan(struct wm_softc *sc)
{
	uint32_t reg;
	uint16_t id1, id2;
	int i, rv;

	DPRINTF(sc, WM_DEBUG_INIT, ("%s: %s called\n",
		device_xname(sc->sc_dev), __func__));
	KASSERT(CSR_READ(sc, WMREG_EXTCNFCTR) & EXTCNFCTR_MDIO_SW_OWNERSHIP);

	id1 = id2 = 0xffff;
	for (i = 0; i < 2; i++) {
		rv = wm_gmii_hv_readreg_locked(sc->sc_dev, 2, MII_PHYIDR1,
		    &id1);
		if ((rv != 0) || MII_INVALIDID(id1))
			continue;
		rv = wm_gmii_hv_readreg_locked(sc->sc_dev, 2, MII_PHYIDR2,
		    &id2);
		if ((rv != 0) || MII_INVALIDID(id2))
			continue;
		break;
	}
	if ((rv == 0) && !MII_INVALIDID(id1) && !MII_INVALIDID(id2))
		goto out;

	/*
	 * In case the PHY needs to be in mdio slow mode,
	 * set slow mode and try to get the PHY id again.
	 */
	rv = 0;
	if (sc->sc_type < WM_T_PCH_LPT) {
		sc->phy.release(sc);
		wm_set_mdio_slow_mode_hv(sc);
		rv = wm_gmii_hv_readreg(sc->sc_dev, 2, MII_PHYIDR1, &id1);
		rv |= wm_gmii_hv_readreg(sc->sc_dev, 2, MII_PHYIDR2, &id2);
		sc->phy.acquire(sc);
	}
	if ((rv != 0) || MII_INVALIDID(id1) || MII_INVALIDID(id2)) {
		device_printf(sc->sc_dev, "XXX return with false\n");
		return false;
	}
out:
	if (sc->sc_type >= WM_T_PCH_LPT) {
		/* Only unforce SMBus if ME is not active */
		if ((CSR_READ(sc, WMREG_FWSM) & FWSM_FW_VALID) == 0) {
			uint16_t phyreg;

			/* Unforce SMBus mode in PHY */
			rv = wm_gmii_hv_readreg_locked(sc->sc_dev, 2,
			    CV_SMB_CTRL, &phyreg);
			phyreg &= ~CV_SMB_CTRL_FORCE_SMBUS;
			wm_gmii_hv_writereg_locked(sc->sc_dev, 2,
			    CV_SMB_CTRL, phyreg);

			/* Unforce SMBus mode in MAC */
			reg = CSR_READ(sc, WMREG_CTRL_EXT);
			reg &= ~CTRL_EXT_FORCE_SMBUS;
			CSR_WRITE(sc, WMREG_CTRL_EXT, reg);
		}
	}
	return true;
}

static void
wm_toggle_lanphypc_pch_lpt(struct wm_softc *sc)
{
	uint32_t reg;
	int i;

	/* Set PHY Config Counter to 50msec */
	reg = CSR_READ(sc, WMREG_FEXTNVM3);
	reg &= ~FEXTNVM3_PHY_CFG_COUNTER_MASK;
	reg |= FEXTNVM3_PHY_CFG_COUNTER_50MS;
	CSR_WRITE(sc, WMREG_FEXTNVM3, reg);

	/* Toggle LANPHYPC */
	reg = CSR_READ(sc, WMREG_CTRL);
	reg |= CTRL_LANPHYPC_OVERRIDE;
	reg &= ~CTRL_LANPHYPC_VALUE;
	CSR_WRITE(sc, WMREG_CTRL, reg);
	CSR_WRITE_FLUSH(sc);
	delay(1000);
	reg &= ~CTRL_LANPHYPC_OVERRIDE;
	CSR_WRITE(sc, WMREG_CTRL, reg);
	CSR_WRITE_FLUSH(sc);

	if (sc->sc_type < WM_T_PCH_LPT)
		delay(50 * 1000);
	else {
		i = 20;

		do {
			delay(5 * 1000);
		} while (((CSR_READ(sc, WMREG_CTRL_EXT) & CTRL_EXT_LPCD) == 0)
		    && i--);

		delay(30 * 1000);
	}
}

static int
wm_platform_pm_pch_lpt(struct wm_softc *sc, bool link)
{
	uint32_t reg = __SHIFTIN(link, LTRV_NONSNOOP_REQ)
	    | __SHIFTIN(link, LTRV_SNOOP_REQ) | LTRV_SEND;
	uint32_t rxa;
	uint16_t scale = 0, lat_enc = 0;
	int32_t obff_hwm = 0;
	int64_t lat_ns, value;

	DPRINTF(sc, WM_DEBUG_INIT, ("%s: %s called\n",
		device_xname(sc->sc_dev), __func__));

	if (link) {
		uint16_t max_snoop, max_nosnoop, max_ltr_enc;
		uint32_t status;
		uint16_t speed;
		pcireg_t preg;

		status = CSR_READ(sc, WMREG_STATUS);
		switch (__SHIFTOUT(status, STATUS_SPEED)) {
		case STATUS_SPEED_10:
			speed = 10;
			break;
		case STATUS_SPEED_100:
			speed = 100;
			break;
		case STATUS_SPEED_1000:
			speed = 1000;
			break;
		default:
			device_printf(sc->sc_dev, "Unknown speed "
			    "(status = %08x)\n", status);
			return -1;
		}

		/* Rx Packet Buffer Allocation size (KB) */
		rxa = CSR_READ(sc, WMREG_PBA) & PBA_RXA_MASK;

		/*
		 * Determine the maximum latency tolerated by the device.
		 *
		 * Per the PCIe spec, the tolerated latencies are encoded as
		 * a 3-bit encoded scale (only 0-5 are valid) multiplied by
		 * a 10-bit value (0-1023) to provide a range from 1 ns to
		 * 2^25*(2^10-1) ns.  The scale is encoded as 0=2^0ns,
		 * 1=2^5ns, 2=2^10ns,...5=2^25ns.
		 */
		lat_ns = ((int64_t)rxa * 1024 -
		    (2 * ((int64_t)sc->sc_ethercom.ec_if.if_mtu
			+ ETHER_HDR_LEN))) * 8 * 1000;
		if (lat_ns < 0)
			lat_ns = 0;
		else
			lat_ns /= speed;
		value = lat_ns;

		while (value > LTRV_VALUE) {
			scale ++;
			value = howmany(value, __BIT(5));
		}
		if (scale > LTRV_SCALE_MAX) {
			device_printf(sc->sc_dev,
			    "Invalid LTR latency scale %d\n", scale);
			return -1;
		}
		lat_enc = (uint16_t)(__SHIFTIN(scale, LTRV_SCALE) | value);

		/* Determine the maximum latency tolerated by the platform */
		preg = pci_conf_read(sc->sc_pc, sc->sc_pcitag,
		    WM_PCI_LTR_CAP_LPT);
		max_snoop = preg & 0xffff;
		max_nosnoop = preg >> 16;

		max_ltr_enc = MAX(max_snoop, max_nosnoop);

		if (lat_enc > max_ltr_enc) {
			lat_enc = max_ltr_enc;
			lat_ns = __SHIFTOUT(lat_enc, PCI_LTR_MAXSNOOPLAT_VAL)
			    * PCI_LTR_SCALETONS(
				    __SHIFTOUT(lat_enc,
					PCI_LTR_MAXSNOOPLAT_SCALE));
		}

		if (lat_ns) {
			lat_ns *= speed * 1000;
			lat_ns /= 8;
			lat_ns /= 1000000000;
			obff_hwm = (int32_t)(rxa - lat_ns);
		}
		if ((obff_hwm < 0) || (obff_hwm > SVT_OFF_HWM)) {
			device_printf(sc->sc_dev, "Invalid high water mark %d"
			    "(rxa = %d, lat_ns = %d)\n",
			    obff_hwm, (int32_t)rxa, (int32_t)lat_ns);
			return -1;
		}
	}
	/* Snoop and No-Snoop latencies the same */
	reg |= lat_enc | __SHIFTIN(lat_enc, LTRV_NONSNOOP);
	CSR_WRITE(sc, WMREG_LTRV, reg);

	/* Set OBFF high water mark */
	reg = CSR_READ(sc, WMREG_SVT) & ~SVT_OFF_HWM;
	reg |= obff_hwm;
	CSR_WRITE(sc, WMREG_SVT, reg);

	/* Enable OBFF */
	reg = CSR_READ(sc, WMREG_SVCR);
	reg |= SVCR_OFF_EN | SVCR_OFF_MASKINT;
	CSR_WRITE(sc, WMREG_SVCR, reg);

	return 0;
}

/*
 * I210 Errata 25 and I211 Errata 10
 * Slow System Clock.
 *
 * Note that this function is called on both FLASH and iNVM case on NetBSD.
 */
static int
wm_pll_workaround_i210(struct wm_softc *sc)
{
	uint32_t mdicnfg, wuc;
	uint32_t reg;
	pcireg_t pcireg;
	uint32_t pmreg;
	uint16_t nvmword, tmp_nvmword;
	uint16_t phyval;
	bool wa_done = false;
	int i, rv = 0;

	/* Get Power Management cap offset */
	if (pci_get_capability(sc->sc_pc, sc->sc_pcitag, PCI_CAP_PWRMGMT,
	    &pmreg, NULL) == 0)
		return -1;

	/* Save WUC and MDICNFG registers */
	wuc = CSR_READ(sc, WMREG_WUC);
	mdicnfg = CSR_READ(sc, WMREG_MDICNFG);

	reg = mdicnfg & ~MDICNFG_DEST;
	CSR_WRITE(sc, WMREG_MDICNFG, reg);

	if (wm_nvm_read(sc, INVM_AUTOLOAD, 1, &nvmword) != 0) {
		/*
		 * The default value of the Initialization Control Word 1
		 * is the same on both I210's FLASH_HW and I21[01]'s iNVM.
		 */
		nvmword = INVM_DEFAULT_AL;
	}
	tmp_nvmword = nvmword | INVM_PLL_WO_VAL;

	for (i = 0; i < WM_MAX_PLL_TRIES; i++) {
		wm_gmii_gs40g_readreg(sc->sc_dev, 1,
		    GS40G_PHY_PLL_FREQ_PAGE | GS40G_PHY_PLL_FREQ_REG, &phyval);

		if ((phyval & GS40G_PHY_PLL_UNCONF) != GS40G_PHY_PLL_UNCONF) {
			rv = 0;
			break; /* OK */
		} else
			rv = -1;

		wa_done = true;
		/* Directly reset the internal PHY */
		reg = CSR_READ(sc, WMREG_CTRL);
		CSR_WRITE(sc, WMREG_CTRL, reg | CTRL_PHY_RESET);

		reg = CSR_READ(sc, WMREG_CTRL_EXT);
		reg |= CTRL_EXT_PHYPDEN | CTRL_EXT_SDLPE;
		CSR_WRITE(sc, WMREG_CTRL_EXT, reg);

		CSR_WRITE(sc, WMREG_WUC, 0);
		reg = (INVM_AUTOLOAD << 4) | (tmp_nvmword << 16);
		CSR_WRITE(sc, WMREG_EEARBC_I210, reg);

		pcireg = pci_conf_read(sc->sc_pc, sc->sc_pcitag,
		    pmreg + PCI_PMCSR);
		pcireg |= PCI_PMCSR_STATE_D3;
		pci_conf_write(sc->sc_pc, sc->sc_pcitag,
		    pmreg + PCI_PMCSR, pcireg);
		delay(1000);
		pcireg &= ~PCI_PMCSR_STATE_D3;
		pci_conf_write(sc->sc_pc, sc->sc_pcitag,
		    pmreg + PCI_PMCSR, pcireg);

		reg = (INVM_AUTOLOAD << 4) | (nvmword << 16);
		CSR_WRITE(sc, WMREG_EEARBC_I210, reg);

		/* Restore WUC register */
		CSR_WRITE(sc, WMREG_WUC, wuc);
	}

	/* Restore MDICNFG setting */
	CSR_WRITE(sc, WMREG_MDICNFG, mdicnfg);
	if (wa_done)
		aprint_verbose_dev(sc->sc_dev, "I210 workaround done\n");
	return rv;
}

static void
wm_legacy_irq_quirk_spt(struct wm_softc *sc)
{
	uint32_t reg;

	DPRINTF(sc, WM_DEBUG_INIT, ("%s: %s called\n",
		device_xname(sc->sc_dev), __func__));
	KASSERT((sc->sc_type == WM_T_PCH_SPT)
	    || (sc->sc_type == WM_T_PCH_CNP));

	reg = CSR_READ(sc, WMREG_FEXTNVM7);
	reg |= FEXTNVM7_SIDE_CLK_UNGATE;
	CSR_WRITE(sc, WMREG_FEXTNVM7, reg);

	reg = CSR_READ(sc, WMREG_FEXTNVM9);
	reg |= FEXTNVM9_IOSFSB_CLKGATE_DIS | FEXTNVM9_IOSFSB_CLKREQ_DIS;
	CSR_WRITE(sc, WMREG_FEXTNVM9, reg);
}

/* Sysctl function */
#ifdef WM_DEBUG
static int
wm_sysctl_debug(SYSCTLFN_ARGS)
{
	struct sysctlnode node = *rnode;
	struct wm_softc *sc = (struct wm_softc *)node.sysctl_data;
	uint32_t dflags;
	int error;

	dflags = sc->sc_debug;
	node.sysctl_data = &dflags;
	error = sysctl_lookup(SYSCTLFN_CALL(&node));

	if (error || newp == NULL)
		return error;

	sc->sc_debug = dflags;

	return 0;
}
#endif<|MERGE_RESOLUTION|>--- conflicted
+++ resolved
@@ -1,8 +1,4 @@
-<<<<<<< HEAD
-/*	$NetBSD: if_wm.c,v 1.695 2020/11/02 09:21:50 knakahara Exp $	*/
-=======
 /*	$NetBSD: if_wm.c,v 1.697 2020/11/19 02:36:30 msaitoh Exp $	*/
->>>>>>> ba48e27f
 
 /*
  * Copyright (c) 2001, 2002, 2003, 2004 Wasabi Systems, Inc.
@@ -86,11 +82,7 @@
  */
 
 #include <sys/cdefs.h>
-<<<<<<< HEAD
-__KERNEL_RCSID(0, "$NetBSD: if_wm.c,v 1.695 2020/11/02 09:21:50 knakahara Exp $");
-=======
 __KERNEL_RCSID(0, "$NetBSD: if_wm.c,v 1.697 2020/11/19 02:36:30 msaitoh Exp $");
->>>>>>> ba48e27f
 
 #ifdef _KERNEL_OPT
 #include "opt_net_mpsafe.h"
@@ -5915,8 +5907,6 @@
 	if (rv != 0)
 		goto teardown;
 
-<<<<<<< HEAD
-=======
 	for (i = 0; i < sc->sc_nqueues; i++) {
 		struct wm_queue *wmq = &sc->sc_queue[i];
 		struct wm_txqueue *txq = &wmq->wmq_txq;
@@ -5951,7 +5941,6 @@
 			break;
 	}
 
->>>>>>> ba48e27f
 #ifdef WM_DEBUG
 	rv = sysctl_createv(log, 0, &rnode, &cnode, CTLFLAG_READWRITE,
 	    CTLTYPE_INT, "debug_flags",
