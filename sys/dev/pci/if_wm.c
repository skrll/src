--- conflicted
+++ resolved
@@ -10642,13 +10642,7 @@
 		}
 	}
 
-<<<<<<< HEAD
-	wm_gmii_mdic_readreg(dev, phy, reg & MII_ADDRMASK, val);
-
-	return 0;
-=======
 	return wm_gmii_mdic_readreg(dev, phy, reg & MII_ADDRMASK, val);
->>>>>>> 152b1c24
 }
 
 /*
@@ -10698,13 +10692,7 @@
 		}
 	}
 
-<<<<<<< HEAD
-	wm_gmii_mdic_writereg(dev, phy, reg & MII_ADDRMASK, val);
-
-	return 0;
-=======
 	return wm_gmii_mdic_writereg(dev, phy, reg & MII_ADDRMASK, val);
->>>>>>> 152b1c24
 }
 
 /*
@@ -15499,11 +15487,6 @@
 	sc->phy.release(sc);
 
 	return rv;
-<<<<<<< HEAD
-
-
-=======
->>>>>>> 152b1c24
 }
 
 /*
