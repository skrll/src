/*	$NetBSD: if_wm.c,v 1.632 2019/03/25 05:32:01 msaitoh Exp $	*/

/*
 * Copyright (c) 2001, 2002, 2003, 2004 Wasabi Systems, Inc.
 * All rights reserved.
 *
 * Written by Jason R. Thorpe for Wasabi Systems, Inc.
 *
 * Redistribution and use in source and binary forms, with or without
 * modification, are permitted provided that the following conditions
 * are met:
 * 1. Redistributions of source code must retain the above copyright
 *    notice, this list of conditions and the following disclaimer.
 * 2. Redistributions in binary form must reproduce the above copyright
 *    notice, this list of conditions and the following disclaimer in the
 *    documentation and/or other materials provided with the distribution.
 * 3. All advertising materials mentioning features or use of this software
 *    must display the following acknowledgement:
 *	This product includes software developed for the NetBSD Project by
 *	Wasabi Systems, Inc.
 * 4. The name of Wasabi Systems, Inc. may not be used to endorse
 *    or promote products derived from this software without specific prior
 *    written permission.
 *
 * THIS SOFTWARE IS PROVIDED BY WASABI SYSTEMS, INC. ``AS IS'' AND
 * ANY EXPRESS OR IMPLIED WARRANTIES, INCLUDING, BUT NOT LIMITED
 * TO, THE IMPLIED WARRANTIES OF MERCHANTABILITY AND FITNESS FOR A PARTICULAR
 * PURPOSE ARE DISCLAIMED.  IN NO EVENT SHALL WASABI SYSTEMS, INC
 * BE LIABLE FOR ANY DIRECT, INDIRECT, INCIDENTAL, SPECIAL, EXEMPLARY, OR
 * CONSEQUENTIAL DAMAGES (INCLUDING, BUT NOT LIMITED TO, PROCUREMENT OF
 * SUBSTITUTE GOODS OR SERVICES; LOSS OF USE, DATA, OR PROFITS; OR BUSINESS
 * INTERRUPTION) HOWEVER CAUSED AND ON ANY THEORY OF LIABILITY, WHETHER IN
 * CONTRACT, STRICT LIABILITY, OR TORT (INCLUDING NEGLIGENCE OR OTHERWISE)
 * ARISING IN ANY WAY OUT OF THE USE OF THIS SOFTWARE, EVEN IF ADVISED OF THE
 * POSSIBILITY OF SUCH DAMAGE.
 */

/*******************************************************************************

  Copyright (c) 2001-2005, Intel Corporation
  All rights reserved.

  Redistribution and use in source and binary forms, with or without
  modification, are permitted provided that the following conditions are met:

   1. Redistributions of source code must retain the above copyright notice,
      this list of conditions and the following disclaimer.

   2. Redistributions in binary form must reproduce the above copyright
      notice, this list of conditions and the following disclaimer in the
      documentation and/or other materials provided with the distribution.

   3. Neither the name of the Intel Corporation nor the names of its
      contributors may be used to endorse or promote products derived from
      this software without specific prior written permission.

  THIS SOFTWARE IS PROVIDED BY THE COPYRIGHT HOLDERS AND CONTRIBUTORS "AS IS"
  AND ANY EXPRESS OR IMPLIED WARRANTIES, INCLUDING, BUT NOT LIMITED TO, THE
  IMPLIED WARRANTIES OF MERCHANTABILITY AND FITNESS FOR A PARTICULAR PURPOSE
  ARE DISCLAIMED. IN NO EVENT SHALL THE COPYRIGHT OWNER OR CONTRIBUTORS BE
  LIABLE FOR ANY DIRECT, INDIRECT, INCIDENTAL, SPECIAL, EXEMPLARY, OR
  CONSEQUENTIAL DAMAGES (INCLUDING, BUT NOT LIMITED TO, PROCUREMENT OF
  SUBSTITUTE GOODS OR SERVICES; LOSS OF USE, DATA, OR PROFITS; OR BUSINESS
  INTERRUPTION) HOWEVER CAUSED AND ON ANY THEORY OF LIABILITY, WHETHER IN
  CONTRACT, STRICT LIABILITY, OR TORT (INCLUDING NEGLIGENCE OR OTHERWISE)
  ARISING IN ANY WAY OUT OF THE USE OF THIS SOFTWARE, EVEN IF ADVISED OF THE
  POSSIBILITY OF SUCH DAMAGE.

*******************************************************************************/
/*
 * Device driver for the Intel i8254x family of Gigabit Ethernet chips.
 *
 * TODO (in order of importance):
 *
 *	- Check XXX'ed comments
 *	- TX Multi queue improvement (refine queue selection logic)
 *	- Split header buffer for newer descriptors
 *	- EEE (Energy Efficiency Ethernet) for I354
 *	- Virtual Function
 *	- Set LED correctly (based on contents in EEPROM)
 *	- Rework how parameters are loaded from the EEPROM.
 */

#include <sys/cdefs.h>
__KERNEL_RCSID(0, "$NetBSD: if_wm.c,v 1.632 2019/03/25 05:32:01 msaitoh Exp $");

#ifdef _KERNEL_OPT
#include "opt_net_mpsafe.h"
#include "opt_if_wm.h"
#endif

#include <sys/param.h>
#include <sys/systm.h>
#include <sys/callout.h>
#include <sys/mbuf.h>
#include <sys/malloc.h>
#include <sys/kmem.h>
#include <sys/kernel.h>
#include <sys/socket.h>
#include <sys/ioctl.h>
#include <sys/errno.h>
#include <sys/device.h>
#include <sys/queue.h>
#include <sys/syslog.h>
#include <sys/interrupt.h>
#include <sys/cpu.h>
#include <sys/pcq.h>

#include <sys/rndsource.h>

#include <net/if.h>
#include <net/if_dl.h>
#include <net/if_media.h>
#include <net/if_ether.h>

#include <net/bpf.h>

#include <net/rss_config.h>

#include <netinet/in.h>			/* XXX for struct ip */
#include <netinet/in_systm.h>		/* XXX for struct ip */
#include <netinet/ip.h>			/* XXX for struct ip */
#include <netinet/ip6.h>		/* XXX for struct ip6_hdr */
#include <netinet/tcp.h>		/* XXX for struct tcphdr */

#include <sys/bus.h>
#include <sys/intr.h>
#include <machine/endian.h>

#include <dev/mii/mii.h>
#include <dev/mii/mdio.h>
#include <dev/mii/miivar.h>
#include <dev/mii/miidevs.h>
#include <dev/mii/mii_bitbang.h>
#include <dev/mii/ikphyreg.h>
#include <dev/mii/igphyreg.h>
#include <dev/mii/igphyvar.h>
#include <dev/mii/inbmphyreg.h>
#include <dev/mii/ihphyreg.h>

#include <dev/pci/pcireg.h>
#include <dev/pci/pcivar.h>
#include <dev/pci/pcidevs.h>

#include <dev/pci/if_wmreg.h>
#include <dev/pci/if_wmvar.h>

#ifdef WM_DEBUG
#define	WM_DEBUG_LINK		__BIT(0)
#define	WM_DEBUG_TX		__BIT(1)
#define	WM_DEBUG_RX		__BIT(2)
#define	WM_DEBUG_GMII		__BIT(3)
#define	WM_DEBUG_MANAGE		__BIT(4)
#define	WM_DEBUG_NVM		__BIT(5)
#define	WM_DEBUG_INIT		__BIT(6)
#define	WM_DEBUG_LOCK		__BIT(7)
int	wm_debug = WM_DEBUG_TX | WM_DEBUG_RX | WM_DEBUG_LINK | WM_DEBUG_GMII
    | WM_DEBUG_MANAGE | WM_DEBUG_NVM | WM_DEBUG_INIT | WM_DEBUG_LOCK;

#define	DPRINTF(x, y)	do { if (wm_debug & (x)) printf y; } while (0)
#else
#define	DPRINTF(x, y)	__nothing
#endif /* WM_DEBUG */

#ifdef NET_MPSAFE
#define WM_MPSAFE	1
#define CALLOUT_FLAGS	CALLOUT_MPSAFE
#else
#define CALLOUT_FLAGS	0
#endif

/*
 * This device driver's max interrupt numbers.
 */
#define WM_MAX_NQUEUEINTR	16
#define WM_MAX_NINTR		(WM_MAX_NQUEUEINTR + 1)

#ifndef WM_DISABLE_MSI
#define	WM_DISABLE_MSI 0
#endif
#ifndef WM_DISABLE_MSIX
#define	WM_DISABLE_MSIX 0
#endif

int wm_disable_msi = WM_DISABLE_MSI;
int wm_disable_msix = WM_DISABLE_MSIX;

#ifndef WM_WATCHDOG_TIMEOUT
#define WM_WATCHDOG_TIMEOUT 5
#endif
static int wm_watchdog_timeout = WM_WATCHDOG_TIMEOUT;

/*
 * Transmit descriptor list size.  Due to errata, we can only have
 * 256 hardware descriptors in the ring on < 82544, but we use 4096
 * on >= 82544. We tell the upper layers that they can queue a lot
 * of packets, and we go ahead and manage up to 64 (16 for the i82547)
 * of them at a time.
 *
 * We allow up to 64 DMA segments per packet.  Pathological packet
 * chains containing many small mbufs have been observed in zero-copy
 * situations with jumbo frames. If a mbuf chain has more than 64 DMA segments,
 * m_defrag() is called to reduce it.
 */
#define	WM_NTXSEGS		64
#define	WM_IFQUEUELEN		256
#define	WM_TXQUEUELEN_MAX	64
#define	WM_TXQUEUELEN_MAX_82547	16
#define	WM_TXQUEUELEN(txq)	((txq)->txq_num)
#define	WM_TXQUEUELEN_MASK(txq)	(WM_TXQUEUELEN(txq) - 1)
#define	WM_TXQUEUE_GC(txq)	(WM_TXQUEUELEN(txq) / 8)
#define	WM_NTXDESC_82542	256
#define	WM_NTXDESC_82544	4096
#define	WM_NTXDESC(txq)		((txq)->txq_ndesc)
#define	WM_NTXDESC_MASK(txq)	(WM_NTXDESC(txq) - 1)
#define	WM_TXDESCS_SIZE(txq)	(WM_NTXDESC(txq) * (txq)->txq_descsize)
#define	WM_NEXTTX(txq, x)	(((x) + 1) & WM_NTXDESC_MASK(txq))
#define	WM_NEXTTXS(txq, x)	(((x) + 1) & WM_TXQUEUELEN_MASK(txq))

#define	WM_MAXTXDMA		 (2 * round_page(IP_MAXPACKET)) /* for TSO */

#define	WM_TXINTERQSIZE		256

#ifndef WM_TX_PROCESS_LIMIT_DEFAULT
#define	WM_TX_PROCESS_LIMIT_DEFAULT		100U
#endif
#ifndef WM_TX_INTR_PROCESS_LIMIT_DEFAULT
#define	WM_TX_INTR_PROCESS_LIMIT_DEFAULT	0U
#endif

/*
 * Receive descriptor list size.  We have one Rx buffer for normal
 * sized packets.  Jumbo packets consume 5 Rx buffers for a full-sized
 * packet.  We allocate 256 receive descriptors, each with a 2k
 * buffer (MCLBYTES), which gives us room for 50 jumbo packets.
 */
#define	WM_NRXDESC		256
#define	WM_NRXDESC_MASK		(WM_NRXDESC - 1)
#define	WM_NEXTRX(x)		(((x) + 1) & WM_NRXDESC_MASK)
#define	WM_PREVRX(x)		(((x) - 1) & WM_NRXDESC_MASK)

#ifndef WM_RX_PROCESS_LIMIT_DEFAULT
#define	WM_RX_PROCESS_LIMIT_DEFAULT		100U
#endif
#ifndef WM_RX_INTR_PROCESS_LIMIT_DEFAULT
#define	WM_RX_INTR_PROCESS_LIMIT_DEFAULT	0U
#endif

typedef union txdescs {
	wiseman_txdesc_t sctxu_txdescs[WM_NTXDESC_82544];
	nq_txdesc_t	 sctxu_nq_txdescs[WM_NTXDESC_82544];
} txdescs_t;

typedef union rxdescs {
	wiseman_rxdesc_t sctxu_rxdescs[WM_NRXDESC];
	ext_rxdesc_t	  sctxu_ext_rxdescs[WM_NRXDESC]; /* 82574 only */
	nq_rxdesc_t	 sctxu_nq_rxdescs[WM_NRXDESC]; /* 82575 and newer */
} rxdescs_t;

#define	WM_CDTXOFF(txq, x)	((txq)->txq_descsize * (x))
#define	WM_CDRXOFF(rxq, x)	((rxq)->rxq_descsize * (x))

/*
 * Software state for transmit jobs.
 */
struct wm_txsoft {
	struct mbuf *txs_mbuf;		/* head of our mbuf chain */
	bus_dmamap_t txs_dmamap;	/* our DMA map */
	int txs_firstdesc;		/* first descriptor in packet */
	int txs_lastdesc;		/* last descriptor in packet */
	int txs_ndesc;			/* # of descriptors used */
};

/*
 * Software state for receive buffers. Each descriptor gets a 2k (MCLBYTES)
 * buffer and a DMA map. For packets which fill more than one buffer, we chain
 * them together.
 */
struct wm_rxsoft {
	struct mbuf *rxs_mbuf;		/* head of our mbuf chain */
	bus_dmamap_t rxs_dmamap;	/* our DMA map */
};

#define WM_LINKUP_TIMEOUT	50

static uint16_t swfwphysem[] = {
	SWFW_PHY0_SM,
	SWFW_PHY1_SM,
	SWFW_PHY2_SM,
	SWFW_PHY3_SM
};

static const uint32_t wm_82580_rxpbs_table[] = {
	36, 72, 144, 1, 2, 4, 8, 16, 35, 70, 140
};

struct wm_softc;

#ifdef WM_EVENT_COUNTERS
#define WM_Q_EVCNT_DEFINE(qname, evname)				\
	char qname##_##evname##_evcnt_name[sizeof("qname##XX##evname")]; \
	struct evcnt qname##_ev_##evname;

#define WM_Q_EVCNT_ATTACH(qname, evname, q, qnum, xname, evtype)	\
	do {								\
		snprintf((q)->qname##_##evname##_evcnt_name,		\
		    sizeof((q)->qname##_##evname##_evcnt_name),		\
		    "%s%02d%s", #qname, (qnum), #evname);		\
		evcnt_attach_dynamic(&(q)->qname##_ev_##evname,		\
		    (evtype), NULL, (xname),				\
		    (q)->qname##_##evname##_evcnt_name);		\
	} while (0)

#define WM_Q_MISC_EVCNT_ATTACH(qname, evname, q, qnum, xname)		\
	WM_Q_EVCNT_ATTACH(qname, evname, q, qnum, xname, EVCNT_TYPE_MISC)

#define WM_Q_INTR_EVCNT_ATTACH(qname, evname, q, qnum, xname)		\
	WM_Q_EVCNT_ATTACH(qname, evname, q, qnum, xname, EVCNT_TYPE_INTR)

#define WM_Q_EVCNT_DETACH(qname, evname, q, qnum)	\
	evcnt_detach(&(q)->qname##_ev_##evname);
#endif /* WM_EVENT_COUNTERS */

struct wm_txqueue {
	kmutex_t *txq_lock;		/* lock for tx operations */

	struct wm_softc *txq_sc;	/* shortcut (skip struct wm_queue) */

	/* Software state for the transmit descriptors. */
	int txq_num;			/* must be a power of two */
	struct wm_txsoft txq_soft[WM_TXQUEUELEN_MAX];

	/* TX control data structures. */
	int txq_ndesc;			/* must be a power of two */
	size_t txq_descsize;		/* a tx descriptor size */
	txdescs_t *txq_descs_u;
	bus_dmamap_t txq_desc_dmamap;	/* control data DMA map */
	bus_dma_segment_t txq_desc_seg;	/* control data segment */
	int txq_desc_rseg;		/* real number of control segment */
#define	txq_desc_dma	txq_desc_dmamap->dm_segs[0].ds_addr
#define	txq_descs	txq_descs_u->sctxu_txdescs
#define	txq_nq_descs	txq_descs_u->sctxu_nq_txdescs

	bus_addr_t txq_tdt_reg;		/* offset of TDT register */

	int txq_free;			/* number of free Tx descriptors */
	int txq_next;			/* next ready Tx descriptor */

	int txq_sfree;			/* number of free Tx jobs */
	int txq_snext;			/* next free Tx job */
	int txq_sdirty;			/* dirty Tx jobs */

	/* These 4 variables are used only on the 82547. */
	int txq_fifo_size;		/* Tx FIFO size */
	int txq_fifo_head;		/* current head of FIFO */
	uint32_t txq_fifo_addr;		/* internal address of start of FIFO */
	int txq_fifo_stall;		/* Tx FIFO is stalled */

	/*
	 * When ncpu > number of Tx queues, a Tx queue is shared by multiple
	 * CPUs. This queue intermediate them without block.
	 */
	pcq_t *txq_interq;

	/*
	 * NEWQUEUE devices must use not ifp->if_flags but txq->txq_flags
	 * to manage Tx H/W queue's busy flag.
	 */
	int txq_flags;			/* flags for H/W queue, see below */
#define	WM_TXQ_NO_SPACE	0x1

	bool txq_stopping;

	bool txq_sending;
	time_t txq_lastsent;

	uint32_t txq_packets;		/* for AIM */
	uint32_t txq_bytes;		/* for AIM */
#ifdef WM_EVENT_COUNTERS
	/* TX event counters */
	WM_Q_EVCNT_DEFINE(txq, txsstall)    /* Stalled due to no txs */
	WM_Q_EVCNT_DEFINE(txq, txdstall)    /* Stalled due to no txd */
	WM_Q_EVCNT_DEFINE(txq, fifo_stall)  /* FIFO stalls (82547) */
	WM_Q_EVCNT_DEFINE(txq, txdw)	    /* Tx descriptor interrupts */
	WM_Q_EVCNT_DEFINE(txq, txqe)	    /* Tx queue empty interrupts */
					    /* XXX not used? */

	WM_Q_EVCNT_DEFINE(txq, ipsum)	    /* IP checksums comp. */
	WM_Q_EVCNT_DEFINE(txq, tusum)	    /* TCP/UDP cksums comp. */
	WM_Q_EVCNT_DEFINE(txq, tusum6)	    /* TCP/UDP v6 cksums comp. */
	WM_Q_EVCNT_DEFINE(txq, tso)	    /* TCP seg offload (IPv4) */
	WM_Q_EVCNT_DEFINE(txq, tso6)	    /* TCP seg offload (IPv6) */
	WM_Q_EVCNT_DEFINE(txq, tsopain)     /* Painful header manip. for TSO */
	WM_Q_EVCNT_DEFINE(txq, pcqdrop)	    /* Pkt dropped in pcq */
	WM_Q_EVCNT_DEFINE(txq, descdrop)    /* Pkt dropped in MAC desc ring */
					    /* other than toomanyseg */

	WM_Q_EVCNT_DEFINE(txq, toomanyseg)  /* Pkt dropped(toomany DMA segs) */
	WM_Q_EVCNT_DEFINE(txq, defrag)	    /* m_defrag() */
	WM_Q_EVCNT_DEFINE(txq, underrun)    /* Tx underrun */

	char txq_txseg_evcnt_names[WM_NTXSEGS][sizeof("txqXXtxsegXXX")];
	struct evcnt txq_ev_txseg[WM_NTXSEGS]; /* Tx packets w/ N segments */
#endif /* WM_EVENT_COUNTERS */
};

struct wm_rxqueue {
	kmutex_t *rxq_lock;		/* lock for rx operations */

	struct wm_softc *rxq_sc;	/* shortcut (skip struct wm_queue) */

	/* Software state for the receive descriptors. */
	struct wm_rxsoft rxq_soft[WM_NRXDESC];

	/* RX control data structures. */
	int rxq_ndesc;			/* must be a power of two */
	size_t rxq_descsize;		/* a rx descriptor size */
	rxdescs_t *rxq_descs_u;
	bus_dmamap_t rxq_desc_dmamap;	/* control data DMA map */
	bus_dma_segment_t rxq_desc_seg;	/* control data segment */
	int rxq_desc_rseg;		/* real number of control segment */
#define	rxq_desc_dma	rxq_desc_dmamap->dm_segs[0].ds_addr
#define	rxq_descs	rxq_descs_u->sctxu_rxdescs
#define	rxq_ext_descs	rxq_descs_u->sctxu_ext_rxdescs
#define	rxq_nq_descs	rxq_descs_u->sctxu_nq_rxdescs

	bus_addr_t rxq_rdt_reg;		/* offset of RDT register */

	int rxq_ptr;			/* next ready Rx desc/queue ent */
	int rxq_discard;
	int rxq_len;
	struct mbuf *rxq_head;
	struct mbuf *rxq_tail;
	struct mbuf **rxq_tailp;

	bool rxq_stopping;

	uint32_t rxq_packets;		/* for AIM */
	uint32_t rxq_bytes;		/* for AIM */
#ifdef WM_EVENT_COUNTERS
	/* RX event counters */
	WM_Q_EVCNT_DEFINE(rxq, intr);	/* Interrupts */
	WM_Q_EVCNT_DEFINE(rxq, defer);	/* Rx deferred processing */

	WM_Q_EVCNT_DEFINE(rxq, ipsum);	/* IP checksums checked */
	WM_Q_EVCNT_DEFINE(rxq, tusum);	/* TCP/UDP cksums checked */
#endif
};

struct wm_queue {
	int wmq_id;			/* index of TX/RX queues */
	int wmq_intr_idx;		/* index of MSI-X tables */

	uint32_t wmq_itr;		/* interrupt interval per queue. */
	bool wmq_set_itr;

	struct wm_txqueue wmq_txq;
	struct wm_rxqueue wmq_rxq;

	void *wmq_si;
};

struct wm_phyop {
	int (*acquire)(struct wm_softc *);
	void (*release)(struct wm_softc *);
	int (*readreg_locked)(device_t, int, int, uint16_t *);
	int (*writereg_locked)(device_t, int, int, uint16_t);
	int reset_delay_us;
};

struct wm_nvmop {
	int (*acquire)(struct wm_softc *);
	void (*release)(struct wm_softc *);
	int (*read)(struct wm_softc *, int, int, uint16_t *);
};

/*
 * Software state per device.
 */
struct wm_softc {
	device_t sc_dev;		/* generic device information */
	bus_space_tag_t sc_st;		/* bus space tag */
	bus_space_handle_t sc_sh;	/* bus space handle */
	bus_size_t sc_ss;		/* bus space size */
	bus_space_tag_t sc_iot;		/* I/O space tag */
	bus_space_handle_t sc_ioh;	/* I/O space handle */
	bus_size_t sc_ios;		/* I/O space size */
	bus_space_tag_t sc_flasht;	/* flash registers space tag */
	bus_space_handle_t sc_flashh;	/* flash registers space handle */
	bus_size_t sc_flashs;		/* flash registers space size */
	off_t sc_flashreg_offset;	/*
					 * offset to flash registers from
					 * start of BAR
					 */
	bus_dma_tag_t sc_dmat;		/* bus DMA tag */

	struct ethercom sc_ethercom;	/* ethernet common data */
	struct mii_data sc_mii;		/* MII/media information */

	pci_chipset_tag_t sc_pc;
	pcitag_t sc_pcitag;
	int sc_bus_speed;		/* PCI/PCIX bus speed */
	int sc_pcixe_capoff;		/* PCI[Xe] capability reg offset */

	uint16_t sc_pcidevid;		/* PCI device ID */
	wm_chip_type sc_type;		/* MAC type */
	int sc_rev;			/* MAC revision */
	wm_phy_type sc_phytype;		/* PHY type */
	uint32_t sc_mediatype;		/* Media type (Copper, Fiber, SERDES)*/
#define	WM_MEDIATYPE_UNKNOWN		0x00
#define	WM_MEDIATYPE_FIBER		0x01
#define	WM_MEDIATYPE_COPPER		0x02
#define	WM_MEDIATYPE_SERDES		0x03 /* Internal SERDES */
	int sc_funcid;			/* unit number of the chip (0 to 3) */
	int sc_flags;			/* flags; see below */
	int sc_if_flags;		/* last if_flags */
	int sc_ec_capenable;		/* last ec_capenable */
	int sc_flowflags;		/* 802.3x flow control flags */
	uint16_t eee_lp_ability;	/* EEE link partner's ability */
	int sc_align_tweak;

	void *sc_ihs[WM_MAX_NINTR];	/*
					 * interrupt cookie.
					 * - legacy and msi use sc_ihs[0] only
					 * - msix use sc_ihs[0] to sc_ihs[nintrs-1]
					 */
	pci_intr_handle_t *sc_intrs;	/*
					 * legacy and msi use sc_intrs[0] only
					 * msix use sc_intrs[0] to sc_ihs[nintrs-1]
					 */
	int sc_nintrs;			/* number of interrupts */

	int sc_link_intr_idx;		/* index of MSI-X tables */

	callout_t sc_tick_ch;		/* tick callout */
	bool sc_core_stopping;

	int sc_nvm_ver_major;
	int sc_nvm_ver_minor;
	int sc_nvm_ver_build;
	int sc_nvm_addrbits;		/* NVM address bits */
	unsigned int sc_nvm_wordsize;	/* NVM word size */
	int sc_ich8_flash_base;
	int sc_ich8_flash_bank_size;
	int sc_nvm_k1_enabled;

	int sc_nqueues;
	struct wm_queue *sc_queue;
	u_int sc_tx_process_limit;	/* Tx processing repeat limit in softint */
	u_int sc_tx_intr_process_limit;	/* Tx processing repeat limit in H/W intr */
	u_int sc_rx_process_limit;	/* Rx processing repeat limit in softint */
	u_int sc_rx_intr_process_limit;	/* Rx processing repeat limit in H/W intr */

	int sc_affinity_offset;

#ifdef WM_EVENT_COUNTERS
	/* Event counters. */
	struct evcnt sc_ev_linkintr;	/* Link interrupts */

	/* WM_T_82542_2_1 only */
	struct evcnt sc_ev_tx_xoff;	/* Tx PAUSE(!0) frames */
	struct evcnt sc_ev_tx_xon;	/* Tx PAUSE(0) frames */
	struct evcnt sc_ev_rx_xoff;	/* Rx PAUSE(!0) frames */
	struct evcnt sc_ev_rx_xon;	/* Rx PAUSE(0) frames */
	struct evcnt sc_ev_rx_macctl;	/* Rx Unsupported */
#endif /* WM_EVENT_COUNTERS */

	/* This variable are used only on the 82547. */
	callout_t sc_txfifo_ch;		/* Tx FIFO stall work-around timer */

	uint32_t sc_ctrl;		/* prototype CTRL register */
#if 0
	uint32_t sc_ctrl_ext;		/* prototype CTRL_EXT register */
#endif
	uint32_t sc_icr;		/* prototype interrupt bits */
	uint32_t sc_itr_init;		/* prototype intr throttling reg */
	uint32_t sc_tctl;		/* prototype TCTL register */
	uint32_t sc_rctl;		/* prototype RCTL register */
	uint32_t sc_txcw;		/* prototype TXCW register */
	uint32_t sc_tipg;		/* prototype TIPG register */
	uint32_t sc_fcrtl;		/* prototype FCRTL register */
	uint32_t sc_pba;		/* prototype PBA register */

	int sc_tbi_linkup;		/* TBI link status */
	int sc_tbi_serdes_anegticks;	/* autonegotiation ticks */
	int sc_tbi_serdes_ticks;	/* tbi ticks */

	int sc_mchash_type;		/* multicast filter offset */

	krndsource_t rnd_source;	/* random source */

	struct if_percpuq *sc_ipq;	/* softint-based input queues */

	kmutex_t *sc_core_lock;		/* lock for softc operations */
	kmutex_t *sc_ich_phymtx;	/*
					 * 82574/82583/ICH/PCH specific PHY
					 * mutex. For 82574/82583, the mutex
					 * is used for both PHY and NVM.
					 */
	kmutex_t *sc_ich_nvmmtx;	/* ICH/PCH specific NVM mutex */

	struct wm_phyop phy;
	struct wm_nvmop nvm;
};

#define WM_CORE_LOCK(_sc)	if ((_sc)->sc_core_lock) mutex_enter((_sc)->sc_core_lock)
#define WM_CORE_UNLOCK(_sc)	if ((_sc)->sc_core_lock) mutex_exit((_sc)->sc_core_lock)
#define WM_CORE_LOCKED(_sc)	(!(_sc)->sc_core_lock || mutex_owned((_sc)->sc_core_lock))

#define	WM_RXCHAIN_RESET(rxq)						\
do {									\
	(rxq)->rxq_tailp = &(rxq)->rxq_head;				\
	*(rxq)->rxq_tailp = NULL;					\
	(rxq)->rxq_len = 0;						\
} while (/*CONSTCOND*/0)

#define	WM_RXCHAIN_LINK(rxq, m)						\
do {									\
	*(rxq)->rxq_tailp = (rxq)->rxq_tail = (m);			\
	(rxq)->rxq_tailp = &(m)->m_next;				\
} while (/*CONSTCOND*/0)

#ifdef WM_EVENT_COUNTERS
#define	WM_EVCNT_INCR(ev)	(ev)->ev_count++
#define	WM_EVCNT_ADD(ev, val)	(ev)->ev_count += (val)

#define WM_Q_EVCNT_INCR(qname, evname)			\
	WM_EVCNT_INCR(&(qname)->qname##_ev_##evname)
#define WM_Q_EVCNT_ADD(qname, evname, val)		\
	WM_EVCNT_ADD(&(qname)->qname##_ev_##evname, (val))
#else /* !WM_EVENT_COUNTERS */
#define	WM_EVCNT_INCR(ev)	/* nothing */
#define	WM_EVCNT_ADD(ev, val)	/* nothing */

#define WM_Q_EVCNT_INCR(qname, evname)		/* nothing */
#define WM_Q_EVCNT_ADD(qname, evname, val)	/* nothing */
#endif /* !WM_EVENT_COUNTERS */

#define	CSR_READ(sc, reg)						\
	bus_space_read_4((sc)->sc_st, (sc)->sc_sh, (reg))
#define	CSR_WRITE(sc, reg, val)						\
	bus_space_write_4((sc)->sc_st, (sc)->sc_sh, (reg), (val))
#define	CSR_WRITE_FLUSH(sc)						\
	(void) CSR_READ((sc), WMREG_STATUS)

#define ICH8_FLASH_READ32(sc, reg)					\
	bus_space_read_4((sc)->sc_flasht, (sc)->sc_flashh,		\
	    (reg) + sc->sc_flashreg_offset)
#define ICH8_FLASH_WRITE32(sc, reg, data)				\
	bus_space_write_4((sc)->sc_flasht, (sc)->sc_flashh,		\
	    (reg) + sc->sc_flashreg_offset, (data))

#define ICH8_FLASH_READ16(sc, reg)					\
	bus_space_read_2((sc)->sc_flasht, (sc)->sc_flashh,		\
	    (reg) + sc->sc_flashreg_offset)
#define ICH8_FLASH_WRITE16(sc, reg, data)				\
	bus_space_write_2((sc)->sc_flasht, (sc)->sc_flashh,		\
	    (reg) + sc->sc_flashreg_offset, (data))

#define	WM_CDTXADDR(txq, x)	((txq)->txq_desc_dma + WM_CDTXOFF((txq), (x)))
#define	WM_CDRXADDR(rxq, x)	((rxq)->rxq_desc_dma + WM_CDRXOFF((rxq), (x)))

#define	WM_CDTXADDR_LO(txq, x)	(WM_CDTXADDR((txq), (x)) & 0xffffffffU)
#define	WM_CDTXADDR_HI(txq, x)						\
	(sizeof(bus_addr_t) == 8 ?					\
	 (uint64_t)WM_CDTXADDR((txq), (x)) >> 32 : 0)

#define	WM_CDRXADDR_LO(rxq, x)	(WM_CDRXADDR((rxq), (x)) & 0xffffffffU)
#define	WM_CDRXADDR_HI(rxq, x)						\
	(sizeof(bus_addr_t) == 8 ?					\
	 (uint64_t)WM_CDRXADDR((rxq), (x)) >> 32 : 0)

/*
 * Register read/write functions.
 * Other than CSR_{READ|WRITE}().
 */
#if 0
static inline uint32_t wm_io_read(struct wm_softc *, int);
#endif
static inline void wm_io_write(struct wm_softc *, int, uint32_t);
static inline void wm_82575_write_8bit_ctlr_reg(struct wm_softc *, uint32_t,
    uint32_t, uint32_t);
static inline void wm_set_dma_addr(volatile wiseman_addr_t *, bus_addr_t);

/*
 * Descriptor sync/init functions.
 */
static inline void wm_cdtxsync(struct wm_txqueue *, int, int, int);
static inline void wm_cdrxsync(struct wm_rxqueue *, int, int);
static inline void wm_init_rxdesc(struct wm_rxqueue *, int);

/*
 * Device driver interface functions and commonly used functions.
 * match, attach, detach, init, start, stop, ioctl, watchdog and so on.
 */
static const struct wm_product *wm_lookup(const struct pci_attach_args *);
static int	wm_match(device_t, cfdata_t, void *);
static void	wm_attach(device_t, device_t, void *);
static int	wm_detach(device_t, int);
static bool	wm_suspend(device_t, const pmf_qual_t *);
static bool	wm_resume(device_t, const pmf_qual_t *);
static void	wm_watchdog(struct ifnet *);
static void	wm_watchdog_txq(struct ifnet *, struct wm_txqueue *,
    uint16_t *);
static void	wm_watchdog_txq_locked(struct ifnet *, struct wm_txqueue *,
    uint16_t *);
static void	wm_tick(void *);
static int	wm_ifflags_cb(struct ethercom *);
static int	wm_ioctl(struct ifnet *, u_long, void *);
/* MAC address related */
static uint16_t	wm_check_alt_mac_addr(struct wm_softc *);
static int	wm_read_mac_addr(struct wm_softc *, uint8_t *);
static void	wm_set_ral(struct wm_softc *, const uint8_t *, int);
static uint32_t	wm_mchash(struct wm_softc *, const uint8_t *);
static int	wm_rar_count(struct wm_softc *);
static void	wm_set_filter(struct wm_softc *);
/* Reset and init related */
static void	wm_set_vlan(struct wm_softc *);
static void	wm_set_pcie_completion_timeout(struct wm_softc *);
static void	wm_get_auto_rd_done(struct wm_softc *);
static void	wm_lan_init_done(struct wm_softc *);
static void	wm_get_cfg_done(struct wm_softc *);
static int	wm_phy_post_reset(struct wm_softc *);
static int	wm_write_smbus_addr(struct wm_softc *);
static int	wm_init_lcd_from_nvm(struct wm_softc *);
static int	wm_oem_bits_config_ich8lan(struct wm_softc *, bool);
static void	wm_initialize_hardware_bits(struct wm_softc *);
static uint32_t	wm_rxpbs_adjust_82580(uint32_t);
static int	wm_reset_phy(struct wm_softc *);
static void	wm_flush_desc_rings(struct wm_softc *);
static void	wm_reset(struct wm_softc *);
static int	wm_add_rxbuf(struct wm_rxqueue *, int);
static void	wm_rxdrain(struct wm_rxqueue *);
static void	wm_init_rss(struct wm_softc *);
static void	wm_adjust_qnum(struct wm_softc *, int);
static inline bool	wm_is_using_msix(struct wm_softc *);
static inline bool	wm_is_using_multiqueue(struct wm_softc *);
static int	wm_softint_establish(struct wm_softc *, int, int);
static int	wm_setup_legacy(struct wm_softc *);
static int	wm_setup_msix(struct wm_softc *);
static int	wm_init(struct ifnet *);
static int	wm_init_locked(struct ifnet *);
static void	wm_unset_stopping_flags(struct wm_softc *);
static void	wm_set_stopping_flags(struct wm_softc *);
static void	wm_stop(struct ifnet *, int);
static void	wm_stop_locked(struct ifnet *, int);
static void	wm_dump_mbuf_chain(struct wm_softc *, struct mbuf *);
static void	wm_82547_txfifo_stall(void *);
static int	wm_82547_txfifo_bugchk(struct wm_softc *, struct mbuf *);
static void	wm_itrs_writereg(struct wm_softc *, struct wm_queue *);
/* DMA related */
static int	wm_alloc_tx_descs(struct wm_softc *, struct wm_txqueue *);
static void	wm_free_tx_descs(struct wm_softc *, struct wm_txqueue *);
static void	wm_init_tx_descs(struct wm_softc *, struct wm_txqueue *);
static void	wm_init_tx_regs(struct wm_softc *, struct wm_queue *,
    struct wm_txqueue *);
static int	wm_alloc_rx_descs(struct wm_softc *, struct wm_rxqueue *);
static void	wm_free_rx_descs(struct wm_softc *, struct wm_rxqueue *);
static void	wm_init_rx_regs(struct wm_softc *, struct wm_queue *,
    struct wm_rxqueue *);
static int	wm_alloc_tx_buffer(struct wm_softc *, struct wm_txqueue *);
static void	wm_free_tx_buffer(struct wm_softc *, struct wm_txqueue *);
static void	wm_init_tx_buffer(struct wm_softc *, struct wm_txqueue *);
static int	wm_alloc_rx_buffer(struct wm_softc *, struct wm_rxqueue *);
static void	wm_free_rx_buffer(struct wm_softc *, struct wm_rxqueue *);
static int	wm_init_rx_buffer(struct wm_softc *, struct wm_rxqueue *);
static void	wm_init_tx_queue(struct wm_softc *, struct wm_queue *,
    struct wm_txqueue *);
static int	wm_init_rx_queue(struct wm_softc *, struct wm_queue *,
    struct wm_rxqueue *);
static int	wm_alloc_txrx_queues(struct wm_softc *);
static void	wm_free_txrx_queues(struct wm_softc *);
static int	wm_init_txrx_queues(struct wm_softc *);
/* Start */
static int	wm_tx_offload(struct wm_softc *, struct wm_txqueue *,
    struct wm_txsoft *, uint32_t *, uint8_t *);
static inline int	wm_select_txqueue(struct ifnet *, struct mbuf *);
static void	wm_start(struct ifnet *);
static void	wm_start_locked(struct ifnet *);
static int	wm_transmit(struct ifnet *, struct mbuf *);
static void	wm_transmit_locked(struct ifnet *, struct wm_txqueue *);
static void	wm_send_common_locked(struct ifnet *, struct wm_txqueue *,
    bool);
static int	wm_nq_tx_offload(struct wm_softc *, struct wm_txqueue *,
    struct wm_txsoft *, uint32_t *, uint32_t *, bool *);
static void	wm_nq_start(struct ifnet *);
static void	wm_nq_start_locked(struct ifnet *);
static int	wm_nq_transmit(struct ifnet *, struct mbuf *);
static void	wm_nq_transmit_locked(struct ifnet *, struct wm_txqueue *);
static void	wm_nq_send_common_locked(struct ifnet *, struct wm_txqueue *,
    bool);
static void	wm_deferred_start_locked(struct wm_txqueue *);
static void	wm_handle_queue(void *);
/* Interrupt */
static bool	wm_txeof(struct wm_txqueue *, u_int);
static bool	wm_rxeof(struct wm_rxqueue *, u_int);
static void	wm_linkintr_gmii(struct wm_softc *, uint32_t);
static void	wm_linkintr_tbi(struct wm_softc *, uint32_t);
static void	wm_linkintr_serdes(struct wm_softc *, uint32_t);
static void	wm_linkintr(struct wm_softc *, uint32_t);
static int	wm_intr_legacy(void *);
static inline void	wm_txrxintr_disable(struct wm_queue *);
static inline void	wm_txrxintr_enable(struct wm_queue *);
static void	wm_itrs_calculate(struct wm_softc *, struct wm_queue *);
static int	wm_txrxintr_msix(void *);
static int	wm_linkintr_msix(void *);

/*
 * Media related.
 * GMII, SGMII, TBI, SERDES and SFP.
 */
/* Common */
static void	wm_tbi_serdes_set_linkled(struct wm_softc *);
/* GMII related */
static void	wm_gmii_reset(struct wm_softc *);
static void	wm_gmii_setup_phytype(struct wm_softc *, uint32_t, uint16_t);
static int	wm_get_phy_id_82575(struct wm_softc *);
static void	wm_gmii_mediainit(struct wm_softc *, pci_product_id_t);
static int	wm_gmii_mediachange(struct ifnet *);
static void	wm_gmii_mediastatus(struct ifnet *, struct ifmediareq *);
static void	wm_i82543_mii_sendbits(struct wm_softc *, uint32_t, int);
static uint16_t	wm_i82543_mii_recvbits(struct wm_softc *);
static int	wm_gmii_i82543_readreg(device_t, int, int, uint16_t *);
static int	wm_gmii_i82543_writereg(device_t, int, int, uint16_t);
static int	wm_gmii_mdic_readreg(device_t, int, int, uint16_t *);
static int	wm_gmii_mdic_writereg(device_t, int, int, uint16_t);
static int	wm_gmii_i82544_readreg(device_t, int, int, uint16_t *);
static int	wm_gmii_i82544_readreg_locked(device_t, int, int, uint16_t *);
static int	wm_gmii_i82544_writereg(device_t, int, int, uint16_t);
static int	wm_gmii_i82544_writereg_locked(device_t, int, int, uint16_t);
static int	wm_gmii_i80003_readreg(device_t, int, int, uint16_t *);
static int	wm_gmii_i80003_writereg(device_t, int, int, uint16_t);
static int	wm_gmii_bm_readreg(device_t, int, int, uint16_t *);
static int	wm_gmii_bm_writereg(device_t, int, int, uint16_t);
static int	wm_enable_phy_wakeup_reg_access_bm(device_t, uint16_t *);
static int	wm_disable_phy_wakeup_reg_access_bm(device_t, uint16_t *);
static int	wm_access_phy_wakeup_reg_bm(device_t, int, int16_t *, int,
	bool);
static int	wm_gmii_hv_readreg(device_t, int, int, uint16_t *);
static int	wm_gmii_hv_readreg_locked(device_t, int, int, uint16_t *);
static int	wm_gmii_hv_writereg(device_t, int, int, uint16_t);
static int	wm_gmii_hv_writereg_locked(device_t, int, int, uint16_t);
static int	wm_gmii_82580_readreg(device_t, int, int, uint16_t *);
static int	wm_gmii_82580_writereg(device_t, int, int, uint16_t);
static int	wm_gmii_gs40g_readreg(device_t, int, int, uint16_t *);
static int	wm_gmii_gs40g_writereg(device_t, int, int, uint16_t);
static void	wm_gmii_statchg(struct ifnet *);
/*
 * kumeran related (80003, ICH* and PCH*).
 * These functions are not for accessing MII registers but for accessing
 * kumeran specific registers.
 */
static int	wm_kmrn_readreg(struct wm_softc *, int, uint16_t *);
static int	wm_kmrn_readreg_locked(struct wm_softc *, int, uint16_t *);
static int	wm_kmrn_writereg(struct wm_softc *, int, uint16_t);
static int	wm_kmrn_writereg_locked(struct wm_softc *, int, uint16_t);
/* EMI register related */
static int	wm_access_emi_reg_locked(device_t, int, uint16_t *, bool);
static int	wm_read_emi_reg_locked(device_t, int, uint16_t *);
static int	wm_write_emi_reg_locked(device_t, int, uint16_t);
/* SGMII */
static bool	wm_sgmii_uses_mdio(struct wm_softc *);
static int	wm_sgmii_readreg(device_t, int, int, uint16_t *);
static int	wm_sgmii_readreg_locked(device_t, int, int, uint16_t *);
static int	wm_sgmii_writereg(device_t, int, int, uint16_t);
static int	wm_sgmii_writereg_locked(device_t, int, int, uint16_t);
/* TBI related */
static bool	wm_tbi_havesignal(struct wm_softc *, uint32_t);
static void	wm_tbi_mediainit(struct wm_softc *);
static int	wm_tbi_mediachange(struct ifnet *);
static void	wm_tbi_mediastatus(struct ifnet *, struct ifmediareq *);
static int	wm_check_for_link(struct wm_softc *);
static void	wm_tbi_tick(struct wm_softc *);
/* SERDES related */
static void	wm_serdes_power_up_link_82575(struct wm_softc *);
static int	wm_serdes_mediachange(struct ifnet *);
static void	wm_serdes_mediastatus(struct ifnet *, struct ifmediareq *);
static void	wm_serdes_tick(struct wm_softc *);
/* SFP related */
static int	wm_sfp_read_data_byte(struct wm_softc *, uint16_t, uint8_t *);
static uint32_t	wm_sfp_get_media_type(struct wm_softc *);

/*
 * NVM related.
 * Microwire, SPI (w/wo EERD) and Flash.
 */
/* Misc functions */
static void	wm_eeprom_sendbits(struct wm_softc *, uint32_t, int);
static void	wm_eeprom_recvbits(struct wm_softc *, uint32_t *, int);
static int	wm_nvm_set_addrbits_size_eecd(struct wm_softc *);
/* Microwire */
static int	wm_nvm_read_uwire(struct wm_softc *, int, int, uint16_t *);
/* SPI */
static int	wm_nvm_ready_spi(struct wm_softc *);
static int	wm_nvm_read_spi(struct wm_softc *, int, int, uint16_t *);
/* Using with EERD */
static int	wm_poll_eerd_eewr_done(struct wm_softc *, int);
static int	wm_nvm_read_eerd(struct wm_softc *, int, int, uint16_t *);
/* Flash */
static int	wm_nvm_valid_bank_detect_ich8lan(struct wm_softc *,
    unsigned int *);
static int32_t	wm_ich8_cycle_init(struct wm_softc *);
static int32_t	wm_ich8_flash_cycle(struct wm_softc *, uint32_t);
static int32_t	wm_read_ich8_data(struct wm_softc *, uint32_t, uint32_t,
    uint32_t *);
static int32_t	wm_read_ich8_byte(struct wm_softc *, uint32_t, uint8_t *);
static int32_t	wm_read_ich8_word(struct wm_softc *, uint32_t, uint16_t *);
static int32_t	wm_read_ich8_dword(struct wm_softc *, uint32_t, uint32_t *);
static int	wm_nvm_read_ich8(struct wm_softc *, int, int, uint16_t *);
static int	wm_nvm_read_spt(struct wm_softc *, int, int, uint16_t *);
/* iNVM */
static int	wm_nvm_read_word_invm(struct wm_softc *, uint16_t, uint16_t *);
static int	wm_nvm_read_invm(struct wm_softc *, int, int, uint16_t *);
/* Lock, detecting NVM type, validate checksum and read */
static int	wm_nvm_is_onboard_eeprom(struct wm_softc *);
static int	wm_nvm_flash_presence_i210(struct wm_softc *);
static int	wm_nvm_validate_checksum(struct wm_softc *);
static void	wm_nvm_version_invm(struct wm_softc *);
static void	wm_nvm_version(struct wm_softc *);
static int	wm_nvm_read(struct wm_softc *, int, int, uint16_t *);

/*
 * Hardware semaphores.
 * Very complexed...
 */
static int	wm_get_null(struct wm_softc *);
static void	wm_put_null(struct wm_softc *);
static int	wm_get_eecd(struct wm_softc *);
static void	wm_put_eecd(struct wm_softc *);
static int	wm_get_swsm_semaphore(struct wm_softc *); /* 8257[123] */
static void	wm_put_swsm_semaphore(struct wm_softc *);
static int	wm_get_swfw_semaphore(struct wm_softc *, uint16_t);
static void	wm_put_swfw_semaphore(struct wm_softc *, uint16_t);
static int	wm_get_nvm_80003(struct wm_softc *);
static void	wm_put_nvm_80003(struct wm_softc *);
static int	wm_get_nvm_82571(struct wm_softc *);
static void	wm_put_nvm_82571(struct wm_softc *);
static int	wm_get_phy_82575(struct wm_softc *);
static void	wm_put_phy_82575(struct wm_softc *);
static int	wm_get_swfwhw_semaphore(struct wm_softc *); /* For 574/583 */
static void	wm_put_swfwhw_semaphore(struct wm_softc *);
static int	wm_get_swflag_ich8lan(struct wm_softc *);	/* For PHY */
static void	wm_put_swflag_ich8lan(struct wm_softc *);
static int	wm_get_nvm_ich8lan(struct wm_softc *);
static void	wm_put_nvm_ich8lan(struct wm_softc *);
static int	wm_get_hw_semaphore_82573(struct wm_softc *);
static void	wm_put_hw_semaphore_82573(struct wm_softc *);

/*
 * Management mode and power management related subroutines.
 * BMC, AMT, suspend/resume and EEE.
 */
#if 0
static int	wm_check_mng_mode(struct wm_softc *);
static int	wm_check_mng_mode_ich8lan(struct wm_softc *);
static int	wm_check_mng_mode_82574(struct wm_softc *);
static int	wm_check_mng_mode_generic(struct wm_softc *);
#endif
static int	wm_enable_mng_pass_thru(struct wm_softc *);
static bool	wm_phy_resetisblocked(struct wm_softc *);
static void	wm_get_hw_control(struct wm_softc *);
static void	wm_release_hw_control(struct wm_softc *);
static void	wm_gate_hw_phy_config_ich8lan(struct wm_softc *, bool);
static int	wm_init_phy_workarounds_pchlan(struct wm_softc *);
static void	wm_init_manageability(struct wm_softc *);
static void	wm_release_manageability(struct wm_softc *);
static void	wm_get_wakeup(struct wm_softc *);
static int	wm_ulp_disable(struct wm_softc *);
static int	wm_enable_phy_wakeup(struct wm_softc *);
static void	wm_igp3_phy_powerdown_workaround_ich8lan(struct wm_softc *);
static void	wm_suspend_workarounds_ich8lan(struct wm_softc *);
static int	wm_resume_workarounds_pchlan(struct wm_softc *);
static void	wm_enable_wakeup(struct wm_softc *);
static void	wm_disable_aspm(struct wm_softc *);
/* LPLU (Low Power Link Up) */
static void	wm_lplu_d0_disable(struct wm_softc *);
/* EEE */
static int	wm_set_eee_i350(struct wm_softc *);
static int	wm_set_eee_pchlan(struct wm_softc *);
static int	wm_set_eee(struct wm_softc *);

/*
 * Workarounds (mainly PHY related).
 * Basically, PHY's workarounds are in the PHY drivers.
 */
static int	wm_kmrn_lock_loss_workaround_ich8lan(struct wm_softc *);
static void	wm_gig_downshift_workaround_ich8lan(struct wm_softc *);
static int	wm_hv_phy_workarounds_ich8lan(struct wm_softc *);
static void	wm_copy_rx_addrs_to_phy_ich8lan(struct wm_softc *);
static int	wm_lv_phy_workarounds_ich8lan(struct wm_softc *);
static int	wm_k1_workaround_lpt_lp(struct wm_softc *, bool);
static int	wm_k1_gig_workaround_hv(struct wm_softc *, int);
static int	wm_k1_workaround_lv(struct wm_softc *);
static int	wm_link_stall_workaround_hv(struct wm_softc *);
static int	wm_set_mdio_slow_mode_hv(struct wm_softc *);
static void	wm_configure_k1_ich8lan(struct wm_softc *, int);
static void	wm_reset_init_script_82575(struct wm_softc *);
static void	wm_reset_mdicnfg_82580(struct wm_softc *);
static bool	wm_phy_is_accessible_pchlan(struct wm_softc *);
static void	wm_toggle_lanphypc_pch_lpt(struct wm_softc *);
static int	wm_platform_pm_pch_lpt(struct wm_softc *, bool);
static int	wm_pll_workaround_i210(struct wm_softc *);
static void	wm_legacy_irq_quirk_spt(struct wm_softc *);

CFATTACH_DECL3_NEW(wm, sizeof(struct wm_softc),
    wm_match, wm_attach, wm_detach, NULL, NULL, NULL, DVF_DETACH_SHUTDOWN);

/*
 * Devices supported by this driver.
 */
static const struct wm_product {
	pci_vendor_id_t		wmp_vendor;
	pci_product_id_t	wmp_product;
	const char		*wmp_name;
	wm_chip_type		wmp_type;
	uint32_t		wmp_flags;
#define	WMP_F_UNKNOWN		WM_MEDIATYPE_UNKNOWN
#define	WMP_F_FIBER		WM_MEDIATYPE_FIBER
#define	WMP_F_COPPER		WM_MEDIATYPE_COPPER
#define	WMP_F_SERDES		WM_MEDIATYPE_SERDES
#define WMP_MEDIATYPE(x)	((x) & 0x03)
} wm_products[] = {
	{ PCI_VENDOR_INTEL,	PCI_PRODUCT_INTEL_82542,
	  "Intel i82542 1000BASE-X Ethernet",
	  WM_T_82542_2_1,	WMP_F_FIBER },

	{ PCI_VENDOR_INTEL,	PCI_PRODUCT_INTEL_82543GC_FIBER,
	  "Intel i82543GC 1000BASE-X Ethernet",
	  WM_T_82543,		WMP_F_FIBER },

	{ PCI_VENDOR_INTEL,	PCI_PRODUCT_INTEL_82543GC_COPPER,
	  "Intel i82543GC 1000BASE-T Ethernet",
	  WM_T_82543,		WMP_F_COPPER },

	{ PCI_VENDOR_INTEL,	PCI_PRODUCT_INTEL_82544EI_COPPER,
	  "Intel i82544EI 1000BASE-T Ethernet",
	  WM_T_82544,		WMP_F_COPPER },

	{ PCI_VENDOR_INTEL,	PCI_PRODUCT_INTEL_82544EI_FIBER,
	  "Intel i82544EI 1000BASE-X Ethernet",
	  WM_T_82544,		WMP_F_FIBER },

	{ PCI_VENDOR_INTEL,	PCI_PRODUCT_INTEL_82544GC_COPPER,
	  "Intel i82544GC 1000BASE-T Ethernet",
	  WM_T_82544,		WMP_F_COPPER },

	{ PCI_VENDOR_INTEL,	PCI_PRODUCT_INTEL_82544GC_LOM,
	  "Intel i82544GC (LOM) 1000BASE-T Ethernet",
	  WM_T_82544,		WMP_F_COPPER },

	{ PCI_VENDOR_INTEL,	PCI_PRODUCT_INTEL_82540EM,
	  "Intel i82540EM 1000BASE-T Ethernet",
	  WM_T_82540,		WMP_F_COPPER },

	{ PCI_VENDOR_INTEL,	PCI_PRODUCT_INTEL_82540EM_LOM,
	  "Intel i82540EM (LOM) 1000BASE-T Ethernet",
	  WM_T_82540,		WMP_F_COPPER },

	{ PCI_VENDOR_INTEL,	PCI_PRODUCT_INTEL_82540EP_LOM,
	  "Intel i82540EP 1000BASE-T Ethernet",
	  WM_T_82540,		WMP_F_COPPER },

	{ PCI_VENDOR_INTEL,	PCI_PRODUCT_INTEL_82540EP,
	  "Intel i82540EP 1000BASE-T Ethernet",
	  WM_T_82540,		WMP_F_COPPER },

	{ PCI_VENDOR_INTEL,	PCI_PRODUCT_INTEL_82540EP_LP,
	  "Intel i82540EP 1000BASE-T Ethernet",
	  WM_T_82540,		WMP_F_COPPER },

	{ PCI_VENDOR_INTEL,	PCI_PRODUCT_INTEL_82545EM_COPPER,
	  "Intel i82545EM 1000BASE-T Ethernet",
	  WM_T_82545,		WMP_F_COPPER },

	{ PCI_VENDOR_INTEL,	PCI_PRODUCT_INTEL_82545GM_COPPER,
	  "Intel i82545GM 1000BASE-T Ethernet",
	  WM_T_82545_3,		WMP_F_COPPER },

	{ PCI_VENDOR_INTEL,	PCI_PRODUCT_INTEL_82545GM_FIBER,
	  "Intel i82545GM 1000BASE-X Ethernet",
	  WM_T_82545_3,		WMP_F_FIBER },

	{ PCI_VENDOR_INTEL,	PCI_PRODUCT_INTEL_82545GM_SERDES,
	  "Intel i82545GM Gigabit Ethernet (SERDES)",
	  WM_T_82545_3,		WMP_F_SERDES },

	{ PCI_VENDOR_INTEL,	PCI_PRODUCT_INTEL_82546EB_COPPER,
	  "Intel i82546EB 1000BASE-T Ethernet",
	  WM_T_82546,		WMP_F_COPPER },

	{ PCI_VENDOR_INTEL,	PCI_PRODUCT_INTEL_82546EB_QUAD,
	  "Intel i82546EB 1000BASE-T Ethernet",
	  WM_T_82546,		WMP_F_COPPER },

	{ PCI_VENDOR_INTEL,	PCI_PRODUCT_INTEL_82545EM_FIBER,
	  "Intel i82545EM 1000BASE-X Ethernet",
	  WM_T_82545,		WMP_F_FIBER },

	{ PCI_VENDOR_INTEL,	PCI_PRODUCT_INTEL_82546EB_FIBER,
	  "Intel i82546EB 1000BASE-X Ethernet",
	  WM_T_82546,		WMP_F_FIBER },

	{ PCI_VENDOR_INTEL,	PCI_PRODUCT_INTEL_82546GB_COPPER,
	  "Intel i82546GB 1000BASE-T Ethernet",
	  WM_T_82546_3,		WMP_F_COPPER },

	{ PCI_VENDOR_INTEL,	PCI_PRODUCT_INTEL_82546GB_FIBER,
	  "Intel i82546GB 1000BASE-X Ethernet",
	  WM_T_82546_3,		WMP_F_FIBER },

	{ PCI_VENDOR_INTEL,	PCI_PRODUCT_INTEL_82546GB_SERDES,
	  "Intel i82546GB Gigabit Ethernet (SERDES)",
	  WM_T_82546_3,		WMP_F_SERDES },

	{ PCI_VENDOR_INTEL,	PCI_PRODUCT_INTEL_82546GB_QUAD_COPPER,
	  "i82546GB quad-port Gigabit Ethernet",
	  WM_T_82546_3,		WMP_F_COPPER },

	{ PCI_VENDOR_INTEL,	PCI_PRODUCT_INTEL_82546GB_QUAD_COPPER_KSP3,
	  "i82546GB quad-port Gigabit Ethernet (KSP3)",
	  WM_T_82546_3,		WMP_F_COPPER },

	{ PCI_VENDOR_INTEL,	PCI_PRODUCT_INTEL_82546GB_PCIE,
	  "Intel PRO/1000MT (82546GB)",
	  WM_T_82546_3,		WMP_F_COPPER },

	{ PCI_VENDOR_INTEL,	PCI_PRODUCT_INTEL_82541EI,
	  "Intel i82541EI 1000BASE-T Ethernet",
	  WM_T_82541,		WMP_F_COPPER },

	{ PCI_VENDOR_INTEL,	PCI_PRODUCT_INTEL_82541ER_LOM,
	  "Intel i82541ER (LOM) 1000BASE-T Ethernet",
	  WM_T_82541,		WMP_F_COPPER },

	{ PCI_VENDOR_INTEL,	PCI_PRODUCT_INTEL_82541EI_MOBILE,
	  "Intel i82541EI Mobile 1000BASE-T Ethernet",
	  WM_T_82541,		WMP_F_COPPER },

	{ PCI_VENDOR_INTEL,	PCI_PRODUCT_INTEL_82541ER,
	  "Intel i82541ER 1000BASE-T Ethernet",
	  WM_T_82541_2,		WMP_F_COPPER },

	{ PCI_VENDOR_INTEL,	PCI_PRODUCT_INTEL_82541GI,
	  "Intel i82541GI 1000BASE-T Ethernet",
	  WM_T_82541_2,		WMP_F_COPPER },

	{ PCI_VENDOR_INTEL,	PCI_PRODUCT_INTEL_82541GI_MOBILE,
	  "Intel i82541GI Mobile 1000BASE-T Ethernet",
	  WM_T_82541_2,		WMP_F_COPPER },

	{ PCI_VENDOR_INTEL,	PCI_PRODUCT_INTEL_82541PI,
	  "Intel i82541PI 1000BASE-T Ethernet",
	  WM_T_82541_2,		WMP_F_COPPER },

	{ PCI_VENDOR_INTEL,	PCI_PRODUCT_INTEL_82547EI,
	  "Intel i82547EI 1000BASE-T Ethernet",
	  WM_T_82547,		WMP_F_COPPER },

	{ PCI_VENDOR_INTEL,	PCI_PRODUCT_INTEL_82547EI_MOBILE,
	  "Intel i82547EI Mobile 1000BASE-T Ethernet",
	  WM_T_82547,		WMP_F_COPPER },

	{ PCI_VENDOR_INTEL,	PCI_PRODUCT_INTEL_82547GI,
	  "Intel i82547GI 1000BASE-T Ethernet",
	  WM_T_82547_2,		WMP_F_COPPER },

	{ PCI_VENDOR_INTEL,	PCI_PRODUCT_INTEL_82571EB_COPPER,
	  "Intel PRO/1000 PT (82571EB)",
	  WM_T_82571,		WMP_F_COPPER },

	{ PCI_VENDOR_INTEL,	PCI_PRODUCT_INTEL_82571EB_FIBER,
	  "Intel PRO/1000 PF (82571EB)",
	  WM_T_82571,		WMP_F_FIBER },

	{ PCI_VENDOR_INTEL,	PCI_PRODUCT_INTEL_82571EB_SERDES,
	  "Intel PRO/1000 PB (82571EB)",
	  WM_T_82571,		WMP_F_SERDES },

	{ PCI_VENDOR_INTEL,	PCI_PRODUCT_INTEL_82571EB_QUAD_COPPER,
	  "Intel PRO/1000 QT (82571EB)",
	  WM_T_82571,		WMP_F_COPPER },

	{ PCI_VENDOR_INTEL,	PCI_PRODUCT_INTEL_82571GB_QUAD_COPPER,
	  "Intel PRO/1000 PT Quad Port Server Adapter",
	  WM_T_82571,		WMP_F_COPPER, },

	{ PCI_VENDOR_INTEL,	PCI_PRODUCT_INTEL_82571PT_QUAD_COPPER,
	  "Intel Gigabit PT Quad Port Server ExpressModule",
	  WM_T_82571,		WMP_F_COPPER, },

	{ PCI_VENDOR_INTEL,	PCI_PRODUCT_INTEL_82571EB_DUAL_SERDES,
	  "Intel 82571EB Dual Gigabit Ethernet (SERDES)",
	  WM_T_82571,		WMP_F_SERDES, },

	{ PCI_VENDOR_INTEL,	PCI_PRODUCT_INTEL_82571EB_QUAD_SERDES,
	  "Intel 82571EB Quad Gigabit Ethernet (SERDES)",
	  WM_T_82571,		WMP_F_SERDES, },

	{ PCI_VENDOR_INTEL,	PCI_PRODUCT_INTEL_82571EB_QUAD_FIBER,
	  "Intel 82571EB Quad 1000baseX Ethernet",
	  WM_T_82571,		WMP_F_FIBER, },

	{ PCI_VENDOR_INTEL,	PCI_PRODUCT_INTEL_82572EI_COPPER,
	  "Intel i82572EI 1000baseT Ethernet",
	  WM_T_82572,		WMP_F_COPPER },

	{ PCI_VENDOR_INTEL,	PCI_PRODUCT_INTEL_82572EI_FIBER,
	  "Intel i82572EI 1000baseX Ethernet",
	  WM_T_82572,		WMP_F_FIBER },

	{ PCI_VENDOR_INTEL,	PCI_PRODUCT_INTEL_82572EI_SERDES,
	  "Intel i82572EI Gigabit Ethernet (SERDES)",
	  WM_T_82572,		WMP_F_SERDES },

	{ PCI_VENDOR_INTEL,	PCI_PRODUCT_INTEL_82572EI,
	  "Intel i82572EI 1000baseT Ethernet",
	  WM_T_82572,		WMP_F_COPPER },

	{ PCI_VENDOR_INTEL,	PCI_PRODUCT_INTEL_82573E,
	  "Intel i82573E",
	  WM_T_82573,		WMP_F_COPPER },

	{ PCI_VENDOR_INTEL,	PCI_PRODUCT_INTEL_82573E_IAMT,
	  "Intel i82573E IAMT",
	  WM_T_82573,		WMP_F_COPPER },

	{ PCI_VENDOR_INTEL,	PCI_PRODUCT_INTEL_82573L,
	  "Intel i82573L Gigabit Ethernet",
	  WM_T_82573,		WMP_F_COPPER },

	{ PCI_VENDOR_INTEL,	PCI_PRODUCT_INTEL_82574L,
	  "Intel i82574L",
	  WM_T_82574,		WMP_F_COPPER },

	{ PCI_VENDOR_INTEL,	PCI_PRODUCT_INTEL_82574LA,
	  "Intel i82574L",
	  WM_T_82574,		WMP_F_COPPER },

	{ PCI_VENDOR_INTEL,	PCI_PRODUCT_INTEL_82583V,
	  "Intel i82583V",
	  WM_T_82583,		WMP_F_COPPER },

	{ PCI_VENDOR_INTEL,	PCI_PRODUCT_INTEL_80K3LAN_CPR_DPT,
	  "i80003 dual 1000baseT Ethernet",
	  WM_T_80003,		WMP_F_COPPER },

	{ PCI_VENDOR_INTEL,	PCI_PRODUCT_INTEL_80K3LAN_FIB_DPT,
	  "i80003 dual 1000baseX Ethernet",
	  WM_T_80003,		WMP_F_COPPER },

	{ PCI_VENDOR_INTEL,	PCI_PRODUCT_INTEL_80K3LAN_SDS_DPT,
	  "Intel i80003ES2 dual Gigabit Ethernet (SERDES)",
	  WM_T_80003,		WMP_F_SERDES },

	{ PCI_VENDOR_INTEL,	PCI_PRODUCT_INTEL_80K3LAN_CPR_SPT,
	  "Intel i80003 1000baseT Ethernet",
	  WM_T_80003,		WMP_F_COPPER },

	{ PCI_VENDOR_INTEL,	PCI_PRODUCT_INTEL_80K3LAN_SDS_SPT,
	  "Intel i80003 Gigabit Ethernet (SERDES)",
	  WM_T_80003,		WMP_F_SERDES },

	{ PCI_VENDOR_INTEL,	PCI_PRODUCT_INTEL_82801H_M_AMT,
	  "Intel i82801H (M_AMT) LAN Controller",
	  WM_T_ICH8,		WMP_F_COPPER },
	{ PCI_VENDOR_INTEL,	PCI_PRODUCT_INTEL_82801H_AMT,
	  "Intel i82801H (AMT) LAN Controller",
	  WM_T_ICH8,		WMP_F_COPPER },
	{ PCI_VENDOR_INTEL,	PCI_PRODUCT_INTEL_82801H_LAN,
	  "Intel i82801H LAN Controller",
	  WM_T_ICH8,		WMP_F_COPPER },
	{ PCI_VENDOR_INTEL,	PCI_PRODUCT_INTEL_82801H_IFE_LAN,
	  "Intel i82801H (IFE) 10/100 LAN Controller",
	  WM_T_ICH8,		WMP_F_COPPER },
	{ PCI_VENDOR_INTEL,	PCI_PRODUCT_INTEL_82801H_M_LAN,
	  "Intel i82801H (M) LAN Controller",
	  WM_T_ICH8,		WMP_F_COPPER },
	{ PCI_VENDOR_INTEL,	PCI_PRODUCT_INTEL_82801H_IFE_GT,
	  "Intel i82801H IFE (GT) 10/100 LAN Controller",
	  WM_T_ICH8,		WMP_F_COPPER },
	{ PCI_VENDOR_INTEL,	PCI_PRODUCT_INTEL_82801H_IFE_G,
	  "Intel i82801H IFE (G) 10/100 LAN Controller",
	  WM_T_ICH8,		WMP_F_COPPER },
	{ PCI_VENDOR_INTEL,	PCI_PRODUCT_INTEL_82801H_82567V_3,
	  "82567V-3 LAN Controller",
	  WM_T_ICH8,		WMP_F_COPPER },
	{ PCI_VENDOR_INTEL,	PCI_PRODUCT_INTEL_82801I_IGP_AMT,
	  "82801I (AMT) LAN Controller",
	  WM_T_ICH9,		WMP_F_COPPER },
	{ PCI_VENDOR_INTEL,	PCI_PRODUCT_INTEL_82801I_IFE,
	  "82801I 10/100 LAN Controller",
	  WM_T_ICH9,		WMP_F_COPPER },
	{ PCI_VENDOR_INTEL,	PCI_PRODUCT_INTEL_82801I_IFE_G,
	  "82801I (G) 10/100 LAN Controller",
	  WM_T_ICH9,		WMP_F_COPPER },
	{ PCI_VENDOR_INTEL,	PCI_PRODUCT_INTEL_82801I_IFE_GT,
	  "82801I (GT) 10/100 LAN Controller",
	  WM_T_ICH9,		WMP_F_COPPER },
	{ PCI_VENDOR_INTEL,	PCI_PRODUCT_INTEL_82801I_IGP_C,
	  "82801I (C) LAN Controller",
	  WM_T_ICH9,		WMP_F_COPPER },
	{ PCI_VENDOR_INTEL,	PCI_PRODUCT_INTEL_82801I_IGP_M,
	  "82801I mobile LAN Controller",
	  WM_T_ICH9,		WMP_F_COPPER },
	{ PCI_VENDOR_INTEL,	PCI_PRODUCT_INTEL_82801I_IGP_M_V,
	  "82801I mobile (V) LAN Controller",
	  WM_T_ICH9,		WMP_F_COPPER },
	{ PCI_VENDOR_INTEL,	PCI_PRODUCT_INTEL_82801I_IGP_M_AMT,
	  "82801I mobile (AMT) LAN Controller",
	  WM_T_ICH9,		WMP_F_COPPER },
	{ PCI_VENDOR_INTEL,	PCI_PRODUCT_INTEL_82801I_BM,
	  "82567LM-4 LAN Controller",
	  WM_T_ICH9,		WMP_F_COPPER },
	{ PCI_VENDOR_INTEL,	PCI_PRODUCT_INTEL_82801J_R_BM_LM,
	  "82567LM-2 LAN Controller",
	  WM_T_ICH10,		WMP_F_COPPER },
	{ PCI_VENDOR_INTEL,	PCI_PRODUCT_INTEL_82801J_R_BM_LF,
	  "82567LF-2 LAN Controller",
	  WM_T_ICH10,		WMP_F_COPPER },
	{ PCI_VENDOR_INTEL,	PCI_PRODUCT_INTEL_82801J_D_BM_LM,
	  "82567LM-3 LAN Controller",
	  WM_T_ICH10,		WMP_F_COPPER },
	{ PCI_VENDOR_INTEL,	PCI_PRODUCT_INTEL_82801J_D_BM_LF,
	  "82567LF-3 LAN Controller",
	  WM_T_ICH10,		WMP_F_COPPER },
	{ PCI_VENDOR_INTEL,	PCI_PRODUCT_INTEL_82801J_R_BM_V,
	  "82567V-2 LAN Controller",
	  WM_T_ICH10,		WMP_F_COPPER },
	{ PCI_VENDOR_INTEL,	PCI_PRODUCT_INTEL_82801J_D_BM_V,
	  "82567V-3? LAN Controller",
	  WM_T_ICH10,		WMP_F_COPPER },
	{ PCI_VENDOR_INTEL,	PCI_PRODUCT_INTEL_HANKSVILLE,
	  "HANKSVILLE LAN Controller",
	  WM_T_ICH10,		WMP_F_COPPER },
	{ PCI_VENDOR_INTEL,	PCI_PRODUCT_INTEL_PCH_M_LM,
	  "PCH LAN (82577LM) Controller",
	  WM_T_PCH,		WMP_F_COPPER },
	{ PCI_VENDOR_INTEL,	PCI_PRODUCT_INTEL_PCH_M_LC,
	  "PCH LAN (82577LC) Controller",
	  WM_T_PCH,		WMP_F_COPPER },
	{ PCI_VENDOR_INTEL,	PCI_PRODUCT_INTEL_PCH_D_DM,
	  "PCH LAN (82578DM) Controller",
	  WM_T_PCH,		WMP_F_COPPER },
	{ PCI_VENDOR_INTEL,	PCI_PRODUCT_INTEL_PCH_D_DC,
	  "PCH LAN (82578DC) Controller",
	  WM_T_PCH,		WMP_F_COPPER },
	{ PCI_VENDOR_INTEL,	PCI_PRODUCT_INTEL_PCH2_LV_LM,
	  "PCH2 LAN (82579LM) Controller",
	  WM_T_PCH2,		WMP_F_COPPER },
	{ PCI_VENDOR_INTEL,	PCI_PRODUCT_INTEL_PCH2_LV_V,
	  "PCH2 LAN (82579V) Controller",
	  WM_T_PCH2,		WMP_F_COPPER },
	{ PCI_VENDOR_INTEL,	PCI_PRODUCT_INTEL_82575EB_COPPER,
	  "82575EB dual-1000baseT Ethernet",
	  WM_T_82575,		WMP_F_COPPER },
	{ PCI_VENDOR_INTEL,	PCI_PRODUCT_INTEL_82575EB_FIBER_SERDES,
	  "82575EB dual-1000baseX Ethernet (SERDES)",
	  WM_T_82575,		WMP_F_SERDES },
	{ PCI_VENDOR_INTEL,	PCI_PRODUCT_INTEL_82575GB_QUAD_COPPER,
	  "82575GB quad-1000baseT Ethernet",
	  WM_T_82575,		WMP_F_COPPER },
	{ PCI_VENDOR_INTEL,	PCI_PRODUCT_INTEL_82575GB_QUAD_COPPER_PM,
	  "82575GB quad-1000baseT Ethernet (PM)",
	  WM_T_82575,		WMP_F_COPPER },
	{ PCI_VENDOR_INTEL,	PCI_PRODUCT_INTEL_82576_COPPER,
	  "82576 1000BaseT Ethernet",
	  WM_T_82576,		WMP_F_COPPER },
	{ PCI_VENDOR_INTEL,	PCI_PRODUCT_INTEL_82576_FIBER,
	  "82576 1000BaseX Ethernet",
	  WM_T_82576,		WMP_F_FIBER },

	{ PCI_VENDOR_INTEL,	PCI_PRODUCT_INTEL_82576_SERDES,
	  "82576 gigabit Ethernet (SERDES)",
	  WM_T_82576,		WMP_F_SERDES },

	{ PCI_VENDOR_INTEL,	PCI_PRODUCT_INTEL_82576_QUAD_COPPER,
	  "82576 quad-1000BaseT Ethernet",
	  WM_T_82576,		WMP_F_COPPER },

	{ PCI_VENDOR_INTEL,	PCI_PRODUCT_INTEL_82576_QUAD_COPPER_ET2,
	  "82576 Gigabit ET2 Quad Port Server Adapter",
	  WM_T_82576,		WMP_F_COPPER },

	{ PCI_VENDOR_INTEL,	PCI_PRODUCT_INTEL_82576_NS,
	  "82576 gigabit Ethernet",
	  WM_T_82576,		WMP_F_COPPER },

	{ PCI_VENDOR_INTEL,	PCI_PRODUCT_INTEL_82576_NS_SERDES,
	  "82576 gigabit Ethernet (SERDES)",
	  WM_T_82576,		WMP_F_SERDES },
	{ PCI_VENDOR_INTEL,	PCI_PRODUCT_INTEL_82576_SERDES_QUAD,
	  "82576 quad-gigabit Ethernet (SERDES)",
	  WM_T_82576,		WMP_F_SERDES },

	{ PCI_VENDOR_INTEL,	PCI_PRODUCT_INTEL_82580_COPPER,
	  "82580 1000BaseT Ethernet",
	  WM_T_82580,		WMP_F_COPPER },
	{ PCI_VENDOR_INTEL,	PCI_PRODUCT_INTEL_82580_FIBER,
	  "82580 1000BaseX Ethernet",
	  WM_T_82580,		WMP_F_FIBER },

	{ PCI_VENDOR_INTEL,	PCI_PRODUCT_INTEL_82580_SERDES,
	  "82580 1000BaseT Ethernet (SERDES)",
	  WM_T_82580,		WMP_F_SERDES },

	{ PCI_VENDOR_INTEL,	PCI_PRODUCT_INTEL_82580_SGMII,
	  "82580 gigabit Ethernet (SGMII)",
	  WM_T_82580,		WMP_F_COPPER },
	{ PCI_VENDOR_INTEL,	PCI_PRODUCT_INTEL_82580_COPPER_DUAL,
	  "82580 dual-1000BaseT Ethernet",
	  WM_T_82580,		WMP_F_COPPER },

	{ PCI_VENDOR_INTEL,	PCI_PRODUCT_INTEL_82580_QUAD_FIBER,
	  "82580 quad-1000BaseX Ethernet",
	  WM_T_82580,		WMP_F_FIBER },

	{ PCI_VENDOR_INTEL,	PCI_PRODUCT_INTEL_DH89XXCC_SGMII,
	  "DH89XXCC Gigabit Ethernet (SGMII)",
	  WM_T_82580,		WMP_F_COPPER },

	{ PCI_VENDOR_INTEL,	PCI_PRODUCT_INTEL_DH89XXCC_SERDES,
	  "DH89XXCC Gigabit Ethernet (SERDES)",
	  WM_T_82580,		WMP_F_SERDES },

	{ PCI_VENDOR_INTEL,	PCI_PRODUCT_INTEL_DH89XXCC_BPLANE,
	  "DH89XXCC 1000BASE-KX Ethernet",
	  WM_T_82580,		WMP_F_SERDES },

	{ PCI_VENDOR_INTEL,	PCI_PRODUCT_INTEL_DH89XXCC_SFP,
	  "DH89XXCC Gigabit Ethernet (SFP)",
	  WM_T_82580,		WMP_F_SERDES },

	{ PCI_VENDOR_INTEL,	PCI_PRODUCT_INTEL_I350_COPPER,
	  "I350 Gigabit Network Connection",
	  WM_T_I350,		WMP_F_COPPER },

	{ PCI_VENDOR_INTEL,	PCI_PRODUCT_INTEL_I350_FIBER,
	  "I350 Gigabit Fiber Network Connection",
	  WM_T_I350,		WMP_F_FIBER },

	{ PCI_VENDOR_INTEL,	PCI_PRODUCT_INTEL_I350_SERDES,
	  "I350 Gigabit Backplane Connection",
	  WM_T_I350,		WMP_F_SERDES },

	{ PCI_VENDOR_INTEL,	PCI_PRODUCT_INTEL_I350_DA4,
	  "I350 Quad Port Gigabit Ethernet",
	  WM_T_I350,		WMP_F_SERDES },

	{ PCI_VENDOR_INTEL,	PCI_PRODUCT_INTEL_I350_SGMII,
	  "I350 Gigabit Connection",
	  WM_T_I350,		WMP_F_COPPER },

	{ PCI_VENDOR_INTEL,	PCI_PRODUCT_INTEL_C2000_1000KX,
	  "I354 Gigabit Ethernet (KX)",
	  WM_T_I354,		WMP_F_SERDES },

	{ PCI_VENDOR_INTEL,	PCI_PRODUCT_INTEL_C2000_SGMII,
	  "I354 Gigabit Ethernet (SGMII)",
	  WM_T_I354,		WMP_F_COPPER },

	{ PCI_VENDOR_INTEL,	PCI_PRODUCT_INTEL_C2000_25GBE,
	  "I354 Gigabit Ethernet (2.5G)",
	  WM_T_I354,		WMP_F_COPPER },

	{ PCI_VENDOR_INTEL,	PCI_PRODUCT_INTEL_I210_T1,
	  "I210-T1 Ethernet Server Adapter",
	  WM_T_I210,		WMP_F_COPPER },

	{ PCI_VENDOR_INTEL,	PCI_PRODUCT_INTEL_I210_COPPER_OEM1,
	  "I210 Ethernet (Copper OEM)",
	  WM_T_I210,		WMP_F_COPPER },

	{ PCI_VENDOR_INTEL,	PCI_PRODUCT_INTEL_I210_COPPER_IT,
	  "I210 Ethernet (Copper IT)",
	  WM_T_I210,		WMP_F_COPPER },

	{ PCI_VENDOR_INTEL,	PCI_PRODUCT_INTEL_I210_COPPER_WOF,
	  "I210 Ethernet (Copper, FLASH less)",
	  WM_T_I210,		WMP_F_COPPER },

	{ PCI_VENDOR_INTEL,	PCI_PRODUCT_INTEL_I210_FIBER,
	  "I210 Gigabit Ethernet (Fiber)",
	  WM_T_I210,		WMP_F_FIBER },

	{ PCI_VENDOR_INTEL,	PCI_PRODUCT_INTEL_I210_SERDES,
	  "I210 Gigabit Ethernet (SERDES)",
	  WM_T_I210,		WMP_F_SERDES },

	{ PCI_VENDOR_INTEL,	PCI_PRODUCT_INTEL_I210_SERDES_WOF,
	  "I210 Gigabit Ethernet (SERDES, FLASH less)",
	  WM_T_I210,		WMP_F_SERDES },

	{ PCI_VENDOR_INTEL,	PCI_PRODUCT_INTEL_I210_SGMII,
	  "I210 Gigabit Ethernet (SGMII)",
	  WM_T_I210,		WMP_F_COPPER },

	{ PCI_VENDOR_INTEL,	PCI_PRODUCT_INTEL_I210_SGMII_WOF,
	  "I210 Gigabit Ethernet (SGMII, FLASH less)",
	  WM_T_I210,		WMP_F_COPPER },

	{ PCI_VENDOR_INTEL,	PCI_PRODUCT_INTEL_I211_COPPER,
	  "I211 Ethernet (COPPER)",
	  WM_T_I211,		WMP_F_COPPER },
	{ PCI_VENDOR_INTEL,	PCI_PRODUCT_INTEL_I217_V,
	  "I217 V Ethernet Connection",
	  WM_T_PCH_LPT,		WMP_F_COPPER },
	{ PCI_VENDOR_INTEL,	PCI_PRODUCT_INTEL_I217_LM,
	  "I217 LM Ethernet Connection",
	  WM_T_PCH_LPT,		WMP_F_COPPER },
	{ PCI_VENDOR_INTEL,	PCI_PRODUCT_INTEL_I218_V,
	  "I218 V Ethernet Connection",
	  WM_T_PCH_LPT,		WMP_F_COPPER },
	{ PCI_VENDOR_INTEL,	PCI_PRODUCT_INTEL_I218_V2,
	  "I218 V Ethernet Connection",
	  WM_T_PCH_LPT,		WMP_F_COPPER },
	{ PCI_VENDOR_INTEL,	PCI_PRODUCT_INTEL_I218_V3,
	  "I218 V Ethernet Connection",
	  WM_T_PCH_LPT,		WMP_F_COPPER },
	{ PCI_VENDOR_INTEL,	PCI_PRODUCT_INTEL_I218_LM,
	  "I218 LM Ethernet Connection",
	  WM_T_PCH_LPT,		WMP_F_COPPER },
	{ PCI_VENDOR_INTEL,	PCI_PRODUCT_INTEL_I218_LM2,
	  "I218 LM Ethernet Connection",
	  WM_T_PCH_LPT,		WMP_F_COPPER },
	{ PCI_VENDOR_INTEL,	PCI_PRODUCT_INTEL_I218_LM3,
	  "I218 LM Ethernet Connection",
	  WM_T_PCH_LPT,		WMP_F_COPPER },
	{ PCI_VENDOR_INTEL,	PCI_PRODUCT_INTEL_I219_LM,
	  "I219 LM Ethernet Connection",
	  WM_T_PCH_SPT,		WMP_F_COPPER },
	{ PCI_VENDOR_INTEL,	PCI_PRODUCT_INTEL_I219_LM2,
	  "I219 LM Ethernet Connection",
	  WM_T_PCH_SPT,		WMP_F_COPPER },
	{ PCI_VENDOR_INTEL,	PCI_PRODUCT_INTEL_I219_LM3,
	  "I219 LM Ethernet Connection",
	  WM_T_PCH_SPT,		WMP_F_COPPER },
	{ PCI_VENDOR_INTEL,	PCI_PRODUCT_INTEL_I219_LM4,
	  "I219 LM Ethernet Connection",
	  WM_T_PCH_SPT,		WMP_F_COPPER },
	{ PCI_VENDOR_INTEL,	PCI_PRODUCT_INTEL_I219_LM5,
	  "I219 LM Ethernet Connection",
	  WM_T_PCH_SPT,		WMP_F_COPPER },
	{ PCI_VENDOR_INTEL,	PCI_PRODUCT_INTEL_I219_LM6,
	  "I219 LM Ethernet Connection",
	  WM_T_PCH_CNP,		WMP_F_COPPER },
	{ PCI_VENDOR_INTEL,	PCI_PRODUCT_INTEL_I219_LM7,
	  "I219 LM Ethernet Connection",
	  WM_T_PCH_CNP,		WMP_F_COPPER },
	{ PCI_VENDOR_INTEL,	PCI_PRODUCT_INTEL_I219_LM8,
	  "I219 LM Ethernet Connection",
	  WM_T_PCH_CNP,		WMP_F_COPPER },
	{ PCI_VENDOR_INTEL,	PCI_PRODUCT_INTEL_I219_LM9,
	  "I219 LM Ethernet Connection",
	  WM_T_PCH_CNP,		WMP_F_COPPER },
	{ PCI_VENDOR_INTEL,	PCI_PRODUCT_INTEL_I219_V,
	  "I219 V Ethernet Connection",
	  WM_T_PCH_SPT,		WMP_F_COPPER },
	{ PCI_VENDOR_INTEL,	PCI_PRODUCT_INTEL_I219_V2,
	  "I219 V Ethernet Connection",
	  WM_T_PCH_SPT,		WMP_F_COPPER },
	{ PCI_VENDOR_INTEL,	PCI_PRODUCT_INTEL_I219_V4,
	  "I219 V Ethernet Connection",
	  WM_T_PCH_SPT,		WMP_F_COPPER },
	{ PCI_VENDOR_INTEL,	PCI_PRODUCT_INTEL_I219_V5,
	  "I219 V Ethernet Connection",
	  WM_T_PCH_SPT,		WMP_F_COPPER },
	{ PCI_VENDOR_INTEL,	PCI_PRODUCT_INTEL_I219_V6,
	  "I219 V Ethernet Connection",
	  WM_T_PCH_CNP,		WMP_F_COPPER },
	{ PCI_VENDOR_INTEL,	PCI_PRODUCT_INTEL_I219_V7,
	  "I219 V Ethernet Connection",
	  WM_T_PCH_CNP,		WMP_F_COPPER },
	{ PCI_VENDOR_INTEL,	PCI_PRODUCT_INTEL_I219_V8,
	  "I219 V Ethernet Connection",
	  WM_T_PCH_CNP,		WMP_F_COPPER },
	{ PCI_VENDOR_INTEL,	PCI_PRODUCT_INTEL_I219_V9,
	  "I219 V Ethernet Connection",
	  WM_T_PCH_CNP,		WMP_F_COPPER },
	{ 0,			0,
	  NULL,
	  0,			0 },
};

/*
 * Register read/write functions.
 * Other than CSR_{READ|WRITE}().
 */

#if 0 /* Not currently used */
static inline uint32_t
wm_io_read(struct wm_softc *sc, int reg)
{

	bus_space_write_4(sc->sc_iot, sc->sc_ioh, 0, reg);
	return (bus_space_read_4(sc->sc_iot, sc->sc_ioh, 4));
}
#endif

static inline void
wm_io_write(struct wm_softc *sc, int reg, uint32_t val)
{

	bus_space_write_4(sc->sc_iot, sc->sc_ioh, 0, reg);
	bus_space_write_4(sc->sc_iot, sc->sc_ioh, 4, val);
}

static inline void
wm_82575_write_8bit_ctlr_reg(struct wm_softc *sc, uint32_t reg, uint32_t off,
    uint32_t data)
{
	uint32_t regval;
	int i;

	regval = (data & SCTL_CTL_DATA_MASK) | (off << SCTL_CTL_ADDR_SHIFT);

	CSR_WRITE(sc, reg, regval);

	for (i = 0; i < SCTL_CTL_POLL_TIMEOUT; i++) {
		delay(5);
		if (CSR_READ(sc, reg) & SCTL_CTL_READY)
			break;
	}
	if (i == SCTL_CTL_POLL_TIMEOUT) {
		aprint_error("%s: WARNING:"
		    " i82575 reg 0x%08x setup did not indicate ready\n",
		    device_xname(sc->sc_dev), reg);
	}
}

static inline void
wm_set_dma_addr(volatile wiseman_addr_t *wa, bus_addr_t v)
{
	wa->wa_low = htole32(v & 0xffffffffU);
	if (sizeof(bus_addr_t) == 8)
		wa->wa_high = htole32((uint64_t) v >> 32);
	else
		wa->wa_high = 0;
}

/*
 * Descriptor sync/init functions.
 */
static inline void
wm_cdtxsync(struct wm_txqueue *txq, int start, int num, int ops)
{
	struct wm_softc *sc = txq->txq_sc;

	/* If it will wrap around, sync to the end of the ring. */
	if ((start + num) > WM_NTXDESC(txq)) {
		bus_dmamap_sync(sc->sc_dmat, txq->txq_desc_dmamap,
		    WM_CDTXOFF(txq, start), txq->txq_descsize *
		    (WM_NTXDESC(txq) - start), ops);
		num -= (WM_NTXDESC(txq) - start);
		start = 0;
	}

	/* Now sync whatever is left. */
	bus_dmamap_sync(sc->sc_dmat, txq->txq_desc_dmamap,
	    WM_CDTXOFF(txq, start), txq->txq_descsize * num, ops);
}

static inline void
wm_cdrxsync(struct wm_rxqueue *rxq, int start, int ops)
{
	struct wm_softc *sc = rxq->rxq_sc;

	bus_dmamap_sync(sc->sc_dmat, rxq->rxq_desc_dmamap,
	    WM_CDRXOFF(rxq, start), rxq->rxq_descsize, ops);
}

static inline void
wm_init_rxdesc(struct wm_rxqueue *rxq, int start)
{
	struct wm_softc *sc = rxq->rxq_sc;
	struct wm_rxsoft *rxs = &rxq->rxq_soft[start];
	struct mbuf *m = rxs->rxs_mbuf;

	/*
	 * Note: We scoot the packet forward 2 bytes in the buffer
	 * so that the payload after the Ethernet header is aligned
	 * to a 4-byte boundary.

	 * XXX BRAINDAMAGE ALERT!
	 * The stupid chip uses the same size for every buffer, which
	 * is set in the Receive Control register.  We are using the 2K
	 * size option, but what we REALLY want is (2K - 2)!  For this
	 * reason, we can't "scoot" packets longer than the standard
	 * Ethernet MTU.  On strict-alignment platforms, if the total
	 * size exceeds (2K - 2) we set align_tweak to 0 and let
	 * the upper layer copy the headers.
	 */
	m->m_data = m->m_ext.ext_buf + sc->sc_align_tweak;

	if (sc->sc_type == WM_T_82574) {
		ext_rxdesc_t *rxd = &rxq->rxq_ext_descs[start];
		rxd->erx_data.erxd_addr =
		    htole64(rxs->rxs_dmamap->dm_segs[0].ds_addr + sc->sc_align_tweak);
		rxd->erx_data.erxd_dd = 0;
	} else if ((sc->sc_flags & WM_F_NEWQUEUE) != 0) {
		nq_rxdesc_t *rxd = &rxq->rxq_nq_descs[start];

		rxd->nqrx_data.nrxd_paddr =
		    htole64(rxs->rxs_dmamap->dm_segs[0].ds_addr + sc->sc_align_tweak);
		/* Currently, split header is not supported. */
		rxd->nqrx_data.nrxd_haddr = 0;
	} else {
		wiseman_rxdesc_t *rxd = &rxq->rxq_descs[start];

		wm_set_dma_addr(&rxd->wrx_addr,
		    rxs->rxs_dmamap->dm_segs[0].ds_addr + sc->sc_align_tweak);
		rxd->wrx_len = 0;
		rxd->wrx_cksum = 0;
		rxd->wrx_status = 0;
		rxd->wrx_errors = 0;
		rxd->wrx_special = 0;
	}
	wm_cdrxsync(rxq, start, BUS_DMASYNC_PREREAD | BUS_DMASYNC_PREWRITE);

	CSR_WRITE(sc, rxq->rxq_rdt_reg, start);
}

/*
 * Device driver interface functions and commonly used functions.
 * match, attach, detach, init, start, stop, ioctl, watchdog and so on.
 */

/* Lookup supported device table */
static const struct wm_product *
wm_lookup(const struct pci_attach_args *pa)
{
	const struct wm_product *wmp;

	for (wmp = wm_products; wmp->wmp_name != NULL; wmp++) {
		if (PCI_VENDOR(pa->pa_id) == wmp->wmp_vendor &&
		    PCI_PRODUCT(pa->pa_id) == wmp->wmp_product)
			return wmp;
	}
	return NULL;
}

/* The match function (ca_match) */
static int
wm_match(device_t parent, cfdata_t cf, void *aux)
{
	struct pci_attach_args *pa = aux;

	if (wm_lookup(pa) != NULL)
		return 1;

	return 0;
}

/* The attach function (ca_attach) */
static void
wm_attach(device_t parent, device_t self, void *aux)
{
	struct wm_softc *sc = device_private(self);
	struct pci_attach_args *pa = aux;
	prop_dictionary_t dict;
	struct ifnet *ifp = &sc->sc_ethercom.ec_if;
	pci_chipset_tag_t pc = pa->pa_pc;
	int counts[PCI_INTR_TYPE_SIZE];
	pci_intr_type_t max_type;
	const char *eetype, *xname;
	bus_space_tag_t memt;
	bus_space_handle_t memh;
	bus_size_t memsize;
	int memh_valid;
	int i, error;
	const struct wm_product *wmp;
	prop_data_t ea;
	prop_number_t pn;
	uint8_t enaddr[ETHER_ADDR_LEN];
	char buf[256];
	uint16_t cfg1, cfg2, swdpin, nvmword;
	pcireg_t preg, memtype;
	uint16_t eeprom_data, apme_mask;
	bool force_clear_smbi;
	uint32_t link_mode;
	uint32_t reg;

	sc->sc_dev = self;
	callout_init(&sc->sc_tick_ch, CALLOUT_FLAGS);
	sc->sc_core_stopping = false;

	wmp = wm_lookup(pa);
#ifdef DIAGNOSTIC
	if (wmp == NULL) {
		printf("\n");
		panic("wm_attach: impossible");
	}
#endif
	sc->sc_mediatype = WMP_MEDIATYPE(wmp->wmp_flags);

	sc->sc_pc = pa->pa_pc;
	sc->sc_pcitag = pa->pa_tag;

	if (pci_dma64_available(pa))
		sc->sc_dmat = pa->pa_dmat64;
	else
		sc->sc_dmat = pa->pa_dmat;

	sc->sc_pcidevid = PCI_PRODUCT(pa->pa_id);
	sc->sc_rev = PCI_REVISION(pci_conf_read(pc, pa->pa_tag,PCI_CLASS_REG));
	pci_aprint_devinfo_fancy(pa, "Ethernet controller", wmp->wmp_name, 1);

	sc->sc_type = wmp->wmp_type;

	/* Set default function pointers */
	sc->phy.acquire = sc->nvm.acquire = wm_get_null;
	sc->phy.release = sc->nvm.release = wm_put_null;
	sc->phy.reset_delay_us = (sc->sc_type >= WM_T_82571) ? 100 : 10000;

	if (sc->sc_type < WM_T_82543) {
		if (sc->sc_rev < 2) {
			aprint_error_dev(sc->sc_dev,
			    "i82542 must be at least rev. 2\n");
			return;
		}
		if (sc->sc_rev < 3)
			sc->sc_type = WM_T_82542_2_0;
	}

	/*
	 * Disable MSI for Errata:
	 * "Message Signaled Interrupt Feature May Corrupt Write Transactions"
	 *
	 *  82544: Errata 25
	 *  82540: Errata  6 (easy to reproduce device timeout)
	 *  82545: Errata  4 (easy to reproduce device timeout)
	 *  82546: Errata 26 (easy to reproduce device timeout)
	 *  82541: Errata  7 (easy to reproduce device timeout)
	 *
	 * "Byte Enables 2 and 3 are not set on MSI writes"
	 *
	 *  82571 & 82572: Errata 63
	 */
	if ((sc->sc_type <= WM_T_82541_2) || (sc->sc_type == WM_T_82571)
	    || (sc->sc_type == WM_T_82572))
		pa->pa_flags &= ~PCI_FLAGS_MSI_OKAY;

	if ((sc->sc_type == WM_T_82575) || (sc->sc_type == WM_T_82576)
	    || (sc->sc_type == WM_T_82580)
	    || (sc->sc_type == WM_T_I350) || (sc->sc_type == WM_T_I354)
	    || (sc->sc_type == WM_T_I210) || (sc->sc_type == WM_T_I211))
		sc->sc_flags |= WM_F_NEWQUEUE;

	/* Set device properties (mactype) */
	dict = device_properties(sc->sc_dev);
	prop_dictionary_set_uint32(dict, "mactype", sc->sc_type);

	/*
	 * Map the device.  All devices support memory-mapped acccess,
	 * and it is really required for normal operation.
	 */
	memtype = pci_mapreg_type(pa->pa_pc, pa->pa_tag, WM_PCI_MMBA);
	switch (memtype) {
	case PCI_MAPREG_TYPE_MEM | PCI_MAPREG_MEM_TYPE_32BIT:
	case PCI_MAPREG_TYPE_MEM | PCI_MAPREG_MEM_TYPE_64BIT:
		memh_valid = (pci_mapreg_map(pa, WM_PCI_MMBA,
			memtype, 0, &memt, &memh, NULL, &memsize) == 0);
		break;
	default:
		memh_valid = 0;
		break;
	}

	if (memh_valid) {
		sc->sc_st = memt;
		sc->sc_sh = memh;
		sc->sc_ss = memsize;
	} else {
		aprint_error_dev(sc->sc_dev,
		    "unable to map device registers\n");
		return;
	}

	/*
	 * In addition, i82544 and later support I/O mapped indirect
	 * register access.  It is not desirable (nor supported in
	 * this driver) to use it for normal operation, though it is
	 * required to work around bugs in some chip versions.
	 */
	if (sc->sc_type >= WM_T_82544) {
		/* First we have to find the I/O BAR. */
		for (i = PCI_MAPREG_START; i < PCI_MAPREG_END; i += 4) {
			memtype = pci_mapreg_type(pa->pa_pc, pa->pa_tag, i);
			if (memtype == PCI_MAPREG_TYPE_IO)
				break;
			if (PCI_MAPREG_MEM_TYPE(memtype) ==
			    PCI_MAPREG_MEM_TYPE_64BIT)
				i += 4;	/* skip high bits, too */
		}
		if (i < PCI_MAPREG_END) {
			/*
			 * We found PCI_MAPREG_TYPE_IO. Note that 82580
			 * (and newer?) chip has no PCI_MAPREG_TYPE_IO.
			 * It's no problem because newer chips has no this
			 * bug.
			 *
			 * The i8254x doesn't apparently respond when the
			 * I/O BAR is 0, which looks somewhat like it's not
			 * been configured.
			 */
			preg = pci_conf_read(pc, pa->pa_tag, i);
			if (PCI_MAPREG_MEM_ADDR(preg) == 0) {
				aprint_error_dev(sc->sc_dev,
				    "WARNING: I/O BAR at zero.\n");
			} else if (pci_mapreg_map(pa, i, PCI_MAPREG_TYPE_IO,
					0, &sc->sc_iot, &sc->sc_ioh,
					NULL, &sc->sc_ios) == 0) {
				sc->sc_flags |= WM_F_IOH_VALID;
			} else
				aprint_error_dev(sc->sc_dev,
				    "WARNING: unable to map I/O space\n");
		}

	}

	/* Enable bus mastering.  Disable MWI on the i82542 2.0. */
	preg = pci_conf_read(pc, pa->pa_tag, PCI_COMMAND_STATUS_REG);
	preg |= PCI_COMMAND_MASTER_ENABLE;
	if (sc->sc_type < WM_T_82542_2_1)
		preg &= ~PCI_COMMAND_INVALIDATE_ENABLE;
	pci_conf_write(pc, pa->pa_tag, PCI_COMMAND_STATUS_REG, preg);

	/* power up chip */
	if ((error = pci_activate(pa->pa_pc, pa->pa_tag, self, NULL))
	    && error != EOPNOTSUPP) {
		aprint_error_dev(sc->sc_dev, "cannot activate %d\n", error);
		return;
	}

	wm_adjust_qnum(sc, pci_msix_count(pa->pa_pc, pa->pa_tag));
	/*
	 *  Don't use MSI-X if we can use only one queue to save interrupt
	 * resource.
	 */
	if (sc->sc_nqueues > 1) {
		max_type = PCI_INTR_TYPE_MSIX;
		/*
		 *  82583 has a MSI-X capability in the PCI configuration space
		 * but it doesn't support it. At least the document doesn't
		 * say anything about MSI-X.
		 */
		counts[PCI_INTR_TYPE_MSIX]
		    = (sc->sc_type == WM_T_82583) ? 0 : sc->sc_nqueues + 1;
	} else {
		max_type = PCI_INTR_TYPE_MSI;
		counts[PCI_INTR_TYPE_MSIX] = 0;
	}

	/* Allocation settings */
	counts[PCI_INTR_TYPE_MSI] = 1;
	counts[PCI_INTR_TYPE_INTX] = 1;
	/* overridden by disable flags */
	if (wm_disable_msi != 0) {
		counts[PCI_INTR_TYPE_MSI] = 0;
		if (wm_disable_msix != 0) {
			max_type = PCI_INTR_TYPE_INTX;
			counts[PCI_INTR_TYPE_MSIX] = 0;
		}
	} else if (wm_disable_msix != 0) {
		max_type = PCI_INTR_TYPE_MSI;
		counts[PCI_INTR_TYPE_MSIX] = 0;
	}

alloc_retry:
	if (pci_intr_alloc(pa, &sc->sc_intrs, counts, max_type) != 0) {
		aprint_error_dev(sc->sc_dev, "failed to allocate interrupt\n");
		return;
	}

	if (pci_intr_type(pc, sc->sc_intrs[0]) == PCI_INTR_TYPE_MSIX) {
		error = wm_setup_msix(sc);
		if (error) {
			pci_intr_release(pc, sc->sc_intrs,
			    counts[PCI_INTR_TYPE_MSIX]);

			/* Setup for MSI: Disable MSI-X */
			max_type = PCI_INTR_TYPE_MSI;
			counts[PCI_INTR_TYPE_MSI] = 1;
			counts[PCI_INTR_TYPE_INTX] = 1;
			goto alloc_retry;
		}
	} else if (pci_intr_type(pc, sc->sc_intrs[0]) == PCI_INTR_TYPE_MSI) {
		wm_adjust_qnum(sc, 0);	/* must not use multiqueue */
		error = wm_setup_legacy(sc);
		if (error) {
			pci_intr_release(sc->sc_pc, sc->sc_intrs,
			    counts[PCI_INTR_TYPE_MSI]);

			/* The next try is for INTx: Disable MSI */
			max_type = PCI_INTR_TYPE_INTX;
			counts[PCI_INTR_TYPE_INTX] = 1;
			goto alloc_retry;
		}
	} else {
		wm_adjust_qnum(sc, 0);	/* must not use multiqueue */
		error = wm_setup_legacy(sc);
		if (error) {
			pci_intr_release(sc->sc_pc, sc->sc_intrs,
			    counts[PCI_INTR_TYPE_INTX]);
			return;
		}
	}

	/*
	 * Check the function ID (unit number of the chip).
	 */
	if ((sc->sc_type == WM_T_82546) || (sc->sc_type == WM_T_82546_3)
	    || (sc->sc_type == WM_T_82571) || (sc->sc_type == WM_T_80003)
	    || (sc->sc_type == WM_T_82575) || (sc->sc_type == WM_T_82576)
	    || (sc->sc_type == WM_T_82580)
	    || (sc->sc_type == WM_T_I350) || (sc->sc_type == WM_T_I354))
		sc->sc_funcid = (CSR_READ(sc, WMREG_STATUS)
		    >> STATUS_FUNCID_SHIFT) & STATUS_FUNCID_MASK;
	else
		sc->sc_funcid = 0;

	/*
	 * Determine a few things about the bus we're connected to.
	 */
	if (sc->sc_type < WM_T_82543) {
		/* We don't really know the bus characteristics here. */
		sc->sc_bus_speed = 33;
	} else if (sc->sc_type == WM_T_82547 || sc->sc_type == WM_T_82547_2) {
		/*
		 * CSA (Communication Streaming Architecture) is about as fast
		 * a 32-bit 66MHz PCI Bus.
		 */
		sc->sc_flags |= WM_F_CSA;
		sc->sc_bus_speed = 66;
		aprint_verbose_dev(sc->sc_dev,
		    "Communication Streaming Architecture\n");
		if (sc->sc_type == WM_T_82547) {
			callout_init(&sc->sc_txfifo_ch, CALLOUT_FLAGS);
			callout_setfunc(&sc->sc_txfifo_ch,
			    wm_82547_txfifo_stall, sc);
			aprint_verbose_dev(sc->sc_dev,
			    "using 82547 Tx FIFO stall work-around\n");
		}
	} else if (sc->sc_type >= WM_T_82571) {
		sc->sc_flags |= WM_F_PCIE;
		if ((sc->sc_type != WM_T_ICH8) && (sc->sc_type != WM_T_ICH9)
		    && (sc->sc_type != WM_T_ICH10)
		    && (sc->sc_type != WM_T_PCH)
		    && (sc->sc_type != WM_T_PCH2)
		    && (sc->sc_type != WM_T_PCH_LPT)
		    && (sc->sc_type != WM_T_PCH_SPT)
		    && (sc->sc_type != WM_T_PCH_CNP)) {
			/* ICH* and PCH* have no PCIe capability registers */
			if (pci_get_capability(pa->pa_pc, pa->pa_tag,
				PCI_CAP_PCIEXPRESS, &sc->sc_pcixe_capoff,
				NULL) == 0)
				aprint_error_dev(sc->sc_dev,
				    "unable to find PCIe capability\n");
		}
		aprint_verbose_dev(sc->sc_dev, "PCI-Express bus\n");
	} else {
		reg = CSR_READ(sc, WMREG_STATUS);
		if (reg & STATUS_BUS64)
			sc->sc_flags |= WM_F_BUS64;
		if ((reg & STATUS_PCIX_MODE) != 0) {
			pcireg_t pcix_cmd, pcix_sts, bytecnt, maxb;

			sc->sc_flags |= WM_F_PCIX;
			if (pci_get_capability(pa->pa_pc, pa->pa_tag,
				PCI_CAP_PCIX, &sc->sc_pcixe_capoff, NULL) == 0)
				aprint_error_dev(sc->sc_dev,
				    "unable to find PCIX capability\n");
			else if (sc->sc_type != WM_T_82545_3 &&
				 sc->sc_type != WM_T_82546_3) {
				/*
				 * Work around a problem caused by the BIOS
				 * setting the max memory read byte count
				 * incorrectly.
				 */
				pcix_cmd = pci_conf_read(pa->pa_pc, pa->pa_tag,
				    sc->sc_pcixe_capoff + PCIX_CMD);
				pcix_sts = pci_conf_read(pa->pa_pc, pa->pa_tag,
				    sc->sc_pcixe_capoff + PCIX_STATUS);

				bytecnt = (pcix_cmd & PCIX_CMD_BYTECNT_MASK) >>
				    PCIX_CMD_BYTECNT_SHIFT;
				maxb = (pcix_sts & PCIX_STATUS_MAXB_MASK) >>
				    PCIX_STATUS_MAXB_SHIFT;
				if (bytecnt > maxb) {
					aprint_verbose_dev(sc->sc_dev,
					    "resetting PCI-X MMRBC: %d -> %d\n",
					    512 << bytecnt, 512 << maxb);
					pcix_cmd = (pcix_cmd &
					    ~PCIX_CMD_BYTECNT_MASK) |
					    (maxb << PCIX_CMD_BYTECNT_SHIFT);
					pci_conf_write(pa->pa_pc, pa->pa_tag,
					    sc->sc_pcixe_capoff + PCIX_CMD,
					    pcix_cmd);
				}
			}
		}
		/*
		 * The quad port adapter is special; it has a PCIX-PCIX
		 * bridge on the board, and can run the secondary bus at
		 * a higher speed.
		 */
		if (wmp->wmp_product == PCI_PRODUCT_INTEL_82546EB_QUAD) {
			sc->sc_bus_speed = (sc->sc_flags & WM_F_PCIX) ? 120
								      : 66;
		} else if (sc->sc_flags & WM_F_PCIX) {
			switch (reg & STATUS_PCIXSPD_MASK) {
			case STATUS_PCIXSPD_50_66:
				sc->sc_bus_speed = 66;
				break;
			case STATUS_PCIXSPD_66_100:
				sc->sc_bus_speed = 100;
				break;
			case STATUS_PCIXSPD_100_133:
				sc->sc_bus_speed = 133;
				break;
			default:
				aprint_error_dev(sc->sc_dev,
				    "unknown PCIXSPD %d; assuming 66MHz\n",
				    reg & STATUS_PCIXSPD_MASK);
				sc->sc_bus_speed = 66;
				break;
			}
		} else
			sc->sc_bus_speed = (reg & STATUS_PCI66) ? 66 : 33;
		aprint_verbose_dev(sc->sc_dev, "%d-bit %dMHz %s bus\n",
		    (sc->sc_flags & WM_F_BUS64) ? 64 : 32, sc->sc_bus_speed,
		    (sc->sc_flags & WM_F_PCIX) ? "PCIX" : "PCI");
	}

	/* clear interesting stat counters */
	CSR_READ(sc, WMREG_COLC);
	CSR_READ(sc, WMREG_RXERRC);

	if ((sc->sc_type == WM_T_82574) || (sc->sc_type == WM_T_82583)
	    || (sc->sc_type >= WM_T_ICH8))
		sc->sc_ich_phymtx = mutex_obj_alloc(MUTEX_DEFAULT, IPL_NET);
	if (sc->sc_type >= WM_T_ICH8)
		sc->sc_ich_nvmmtx = mutex_obj_alloc(MUTEX_DEFAULT, IPL_NET);

	/* Set PHY, NVM mutex related stuff */
	switch (sc->sc_type) {
	case WM_T_82542_2_0:
	case WM_T_82542_2_1:
	case WM_T_82543:
	case WM_T_82544:
		/* Microwire */
		sc->nvm.read = wm_nvm_read_uwire;
		sc->sc_nvm_wordsize = 64;
		sc->sc_nvm_addrbits = 6;
		break;
	case WM_T_82540:
	case WM_T_82545:
	case WM_T_82545_3:
	case WM_T_82546:
	case WM_T_82546_3:
		/* Microwire */
		sc->nvm.read = wm_nvm_read_uwire;
		reg = CSR_READ(sc, WMREG_EECD);
		if (reg & EECD_EE_SIZE) {
			sc->sc_nvm_wordsize = 256;
			sc->sc_nvm_addrbits = 8;
		} else {
			sc->sc_nvm_wordsize = 64;
			sc->sc_nvm_addrbits = 6;
		}
		sc->sc_flags |= WM_F_LOCK_EECD;
		sc->nvm.acquire = wm_get_eecd;
		sc->nvm.release = wm_put_eecd;
		break;
	case WM_T_82541:
	case WM_T_82541_2:
	case WM_T_82547:
	case WM_T_82547_2:
		reg = CSR_READ(sc, WMREG_EECD);
		/*
		 * wm_nvm_set_addrbits_size_eecd() accesses SPI in it only
		 * on 8254[17], so set flags and functios before calling it.
		 */
		sc->sc_flags |= WM_F_LOCK_EECD;
		sc->nvm.acquire = wm_get_eecd;
		sc->nvm.release = wm_put_eecd;
		if (reg & EECD_EE_TYPE) {
			/* SPI */
			sc->nvm.read = wm_nvm_read_spi;
			sc->sc_flags |= WM_F_EEPROM_SPI;
			wm_nvm_set_addrbits_size_eecd(sc);
		} else {
			/* Microwire */
			sc->nvm.read = wm_nvm_read_uwire;
			if ((reg & EECD_EE_ABITS) != 0) {
				sc->sc_nvm_wordsize = 256;
				sc->sc_nvm_addrbits = 8;
			} else {
				sc->sc_nvm_wordsize = 64;
				sc->sc_nvm_addrbits = 6;
			}
		}
		break;
	case WM_T_82571:
	case WM_T_82572:
		/* SPI */
		sc->nvm.read = wm_nvm_read_eerd;
		/* Not use WM_F_LOCK_EECD because we use EERD */
		sc->sc_flags |= WM_F_EEPROM_SPI;
		wm_nvm_set_addrbits_size_eecd(sc);
		sc->phy.acquire = wm_get_swsm_semaphore;
		sc->phy.release = wm_put_swsm_semaphore;
		sc->nvm.acquire = wm_get_nvm_82571;
		sc->nvm.release = wm_put_nvm_82571;
		break;
	case WM_T_82573:
	case WM_T_82574:
	case WM_T_82583:
		sc->nvm.read = wm_nvm_read_eerd;
		/* Not use WM_F_LOCK_EECD because we use EERD */
		if (sc->sc_type == WM_T_82573) {
			sc->phy.acquire = wm_get_swsm_semaphore;
			sc->phy.release = wm_put_swsm_semaphore;
			sc->nvm.acquire = wm_get_nvm_82571;
			sc->nvm.release = wm_put_nvm_82571;
		} else {
			/* Both PHY and NVM use the same semaphore. */
			sc->phy.acquire = sc->nvm.acquire
			    = wm_get_swfwhw_semaphore;
			sc->phy.release = sc->nvm.release
			    = wm_put_swfwhw_semaphore;
		}
		if (wm_nvm_is_onboard_eeprom(sc) == 0) {
			sc->sc_flags |= WM_F_EEPROM_FLASH;
			sc->sc_nvm_wordsize = 2048;
		} else {
			/* SPI */
			sc->sc_flags |= WM_F_EEPROM_SPI;
			wm_nvm_set_addrbits_size_eecd(sc);
		}
		break;
	case WM_T_82575:
	case WM_T_82576:
	case WM_T_82580:
	case WM_T_I350:
	case WM_T_I354:
	case WM_T_80003:
		/* SPI */
		sc->sc_flags |= WM_F_EEPROM_SPI;
		wm_nvm_set_addrbits_size_eecd(sc);
		if ((sc->sc_type == WM_T_80003)
		    || (sc->sc_nvm_wordsize < (1 << 15))) {
			sc->nvm.read = wm_nvm_read_eerd;
			/* Don't use WM_F_LOCK_EECD because we use EERD */
		} else {
			sc->nvm.read = wm_nvm_read_spi;
			sc->sc_flags |= WM_F_LOCK_EECD;
		}
		sc->phy.acquire = wm_get_phy_82575;
		sc->phy.release = wm_put_phy_82575;
		sc->nvm.acquire = wm_get_nvm_80003;
		sc->nvm.release = wm_put_nvm_80003;
		break;
	case WM_T_ICH8:
	case WM_T_ICH9:
	case WM_T_ICH10:
	case WM_T_PCH:
	case WM_T_PCH2:
	case WM_T_PCH_LPT:
		sc->nvm.read = wm_nvm_read_ich8;
		/* FLASH */
		sc->sc_flags |= WM_F_EEPROM_FLASH;
		sc->sc_nvm_wordsize = 2048;
		memtype = pci_mapreg_type(pa->pa_pc, pa->pa_tag,WM_ICH8_FLASH);
		if (pci_mapreg_map(pa, WM_ICH8_FLASH, memtype, 0,
		    &sc->sc_flasht, &sc->sc_flashh, NULL, &sc->sc_flashs)) {
			aprint_error_dev(sc->sc_dev,
			    "can't map FLASH registers\n");
			goto out;
		}
		reg = ICH8_FLASH_READ32(sc, ICH_FLASH_GFPREG);
		sc->sc_ich8_flash_base = (reg & ICH_GFPREG_BASE_MASK) *
		    ICH_FLASH_SECTOR_SIZE;
		sc->sc_ich8_flash_bank_size =
		    ((reg >> 16) & ICH_GFPREG_BASE_MASK) + 1;
		sc->sc_ich8_flash_bank_size -= (reg & ICH_GFPREG_BASE_MASK);
		sc->sc_ich8_flash_bank_size *= ICH_FLASH_SECTOR_SIZE;
		sc->sc_ich8_flash_bank_size /= 2 * sizeof(uint16_t);
		sc->sc_flashreg_offset = 0;
		sc->phy.acquire = wm_get_swflag_ich8lan;
		sc->phy.release = wm_put_swflag_ich8lan;
		sc->nvm.acquire = wm_get_nvm_ich8lan;
		sc->nvm.release = wm_put_nvm_ich8lan;
		break;
	case WM_T_PCH_SPT:
	case WM_T_PCH_CNP:
		sc->nvm.read = wm_nvm_read_spt;
		/* SPT has no GFPREG; flash registers mapped through BAR0 */
		sc->sc_flags |= WM_F_EEPROM_FLASH;
		sc->sc_flasht = sc->sc_st;
		sc->sc_flashh = sc->sc_sh;
		sc->sc_ich8_flash_base = 0;
		sc->sc_nvm_wordsize =
		    (((CSR_READ(sc, WMREG_STRAP) >> 1) & 0x1F) + 1)
		    * NVM_SIZE_MULTIPLIER;
		/* It is size in bytes, we want words */
		sc->sc_nvm_wordsize /= 2;
		/* assume 2 banks */
		sc->sc_ich8_flash_bank_size = sc->sc_nvm_wordsize / 2;
		sc->sc_flashreg_offset = WM_PCH_SPT_FLASHOFFSET;
		sc->phy.acquire = wm_get_swflag_ich8lan;
		sc->phy.release = wm_put_swflag_ich8lan;
		sc->nvm.acquire = wm_get_nvm_ich8lan;
		sc->nvm.release = wm_put_nvm_ich8lan;
		break;
	case WM_T_I210:
	case WM_T_I211:
		/* Allow a single clear of the SW semaphore on I210 and newer*/
		sc->sc_flags |= WM_F_WA_I210_CLSEM;
		if (wm_nvm_flash_presence_i210(sc)) {
			sc->nvm.read = wm_nvm_read_eerd;
			/* Don't use WM_F_LOCK_EECD because we use EERD */
			sc->sc_flags |= WM_F_EEPROM_FLASH_HW;
			wm_nvm_set_addrbits_size_eecd(sc);
		} else {
			sc->nvm.read = wm_nvm_read_invm;
			sc->sc_flags |= WM_F_EEPROM_INVM;
			sc->sc_nvm_wordsize = INVM_SIZE;
		}
		sc->phy.acquire = wm_get_phy_82575;
		sc->phy.release = wm_put_phy_82575;
		sc->nvm.acquire = wm_get_nvm_80003;
		sc->nvm.release = wm_put_nvm_80003;
		break;
	default:
		break;
	}

	/* Ensure the SMBI bit is clear before first NVM or PHY access */
	switch (sc->sc_type) {
	case WM_T_82571:
	case WM_T_82572:
		reg = CSR_READ(sc, WMREG_SWSM2);
		if ((reg & SWSM2_LOCK) == 0) {
			CSR_WRITE(sc, WMREG_SWSM2, reg | SWSM2_LOCK);
			force_clear_smbi = true;
		} else
			force_clear_smbi = false;
		break;
	case WM_T_82573:
	case WM_T_82574:
	case WM_T_82583:
		force_clear_smbi = true;
		break;
	default:
		force_clear_smbi = false;
		break;
	}
	if (force_clear_smbi) {
		reg = CSR_READ(sc, WMREG_SWSM);
		if ((reg & SWSM_SMBI) != 0)
			aprint_error_dev(sc->sc_dev,
			    "Please update the Bootagent\n");
		CSR_WRITE(sc, WMREG_SWSM, reg & ~SWSM_SMBI);
	}

	/*
	 * Defer printing the EEPROM type until after verifying the checksum
	 * This allows the EEPROM type to be printed correctly in the case
	 * that no EEPROM is attached.
	 */
	/*
	 * Validate the EEPROM checksum. If the checksum fails, flag
	 * this for later, so we can fail future reads from the EEPROM.
	 */
	if (wm_nvm_validate_checksum(sc)) {
		/*
		 * Read twice again because some PCI-e parts fail the
		 * first check due to the link being in sleep state.
		 */
		if (wm_nvm_validate_checksum(sc))
			sc->sc_flags |= WM_F_EEPROM_INVALID;
	}

	if (sc->sc_flags & WM_F_EEPROM_INVALID)
		aprint_verbose_dev(sc->sc_dev, "No EEPROM");
	else {
		aprint_verbose_dev(sc->sc_dev, "%u words ",
		    sc->sc_nvm_wordsize);
		if (sc->sc_flags & WM_F_EEPROM_INVM)
			aprint_verbose("iNVM");
		else if (sc->sc_flags & WM_F_EEPROM_FLASH_HW)
			aprint_verbose("FLASH(HW)");
		else if (sc->sc_flags & WM_F_EEPROM_FLASH)
			aprint_verbose("FLASH");
		else {
			if (sc->sc_flags & WM_F_EEPROM_SPI)
				eetype = "SPI";
			else
				eetype = "MicroWire";
			aprint_verbose("(%d address bits) %s EEPROM",
			    sc->sc_nvm_addrbits, eetype);
		}
	}
	wm_nvm_version(sc);
	aprint_verbose("\n");

	/*
	 * XXX The first call of wm_gmii_setup_phytype. The result might be
	 * incorrect.
	 */
	wm_gmii_setup_phytype(sc, 0, 0);

	/* Check for WM_F_WOL on some chips before wm_reset() */
	switch (sc->sc_type) {
	case WM_T_ICH8:
	case WM_T_ICH9:
	case WM_T_ICH10:
	case WM_T_PCH:
	case WM_T_PCH2:
	case WM_T_PCH_LPT:
	case WM_T_PCH_SPT:
	case WM_T_PCH_CNP:
		apme_mask = WUC_APME;
		eeprom_data = CSR_READ(sc, WMREG_WUC);
		if ((eeprom_data & apme_mask) != 0)
			sc->sc_flags |= WM_F_WOL;
		break;
	default:
		break;
	}

	/* Reset the chip to a known state. */
	wm_reset(sc);

	/*
	 * Check for I21[01] PLL workaround.
	 *
	 * Three cases:
	 * a) Chip is I211.
	 * b) Chip is I210 and it uses INVM (not FLASH).
	 * c) Chip is I210 (and it uses FLASH) and the NVM image version < 3.25
	 */
	if (sc->sc_type == WM_T_I211)
		sc->sc_flags |= WM_F_PLL_WA_I210;
	if (sc->sc_type == WM_T_I210) {
		if (!wm_nvm_flash_presence_i210(sc))
			sc->sc_flags |= WM_F_PLL_WA_I210;
		else if ((sc->sc_nvm_ver_major < 3)
		    || ((sc->sc_nvm_ver_major == 3)
			&& (sc->sc_nvm_ver_minor < 25))) {
			aprint_verbose_dev(sc->sc_dev,
			    "ROM image version %d.%d is older than 3.25\n",
			    sc->sc_nvm_ver_major, sc->sc_nvm_ver_minor);
			sc->sc_flags |= WM_F_PLL_WA_I210;
		}
	}
	if ((sc->sc_flags & WM_F_PLL_WA_I210) != 0)
		wm_pll_workaround_i210(sc);

	wm_get_wakeup(sc);

	/* Non-AMT based hardware can now take control from firmware */
	if ((sc->sc_flags & WM_F_HAS_AMT) == 0)
		wm_get_hw_control(sc);

	/*
	 * Read the Ethernet address from the EEPROM, if not first found
	 * in device properties.
	 */
	ea = prop_dictionary_get(dict, "mac-address");
	if (ea != NULL) {
		KASSERT(prop_object_type(ea) == PROP_TYPE_DATA);
		KASSERT(prop_data_size(ea) == ETHER_ADDR_LEN);
		memcpy(enaddr, prop_data_data_nocopy(ea), ETHER_ADDR_LEN);
	} else {
		if (wm_read_mac_addr(sc, enaddr) != 0) {
			aprint_error_dev(sc->sc_dev,
			    "unable to read Ethernet address\n");
			goto out;
		}
	}

	aprint_normal_dev(sc->sc_dev, "Ethernet address %s\n",
	    ether_sprintf(enaddr));

	/*
	 * Read the config info from the EEPROM, and set up various
	 * bits in the control registers based on their contents.
	 */
	pn = prop_dictionary_get(dict, "i82543-cfg1");
	if (pn != NULL) {
		KASSERT(prop_object_type(pn) == PROP_TYPE_NUMBER);
		cfg1 = (uint16_t) prop_number_integer_value(pn);
	} else {
		if (wm_nvm_read(sc, NVM_OFF_CFG1, 1, &cfg1)) {
			aprint_error_dev(sc->sc_dev, "unable to read CFG1\n");
			goto out;
		}
	}

	pn = prop_dictionary_get(dict, "i82543-cfg2");
	if (pn != NULL) {
		KASSERT(prop_object_type(pn) == PROP_TYPE_NUMBER);
		cfg2 = (uint16_t) prop_number_integer_value(pn);
	} else {
		if (wm_nvm_read(sc, NVM_OFF_CFG2, 1, &cfg2)) {
			aprint_error_dev(sc->sc_dev, "unable to read CFG2\n");
			goto out;
		}
	}

	/* check for WM_F_WOL */
	switch (sc->sc_type) {
	case WM_T_82542_2_0:
	case WM_T_82542_2_1:
	case WM_T_82543:
		/* dummy? */
		eeprom_data = 0;
		apme_mask = NVM_CFG3_APME;
		break;
	case WM_T_82544:
		apme_mask = NVM_CFG2_82544_APM_EN;
		eeprom_data = cfg2;
		break;
	case WM_T_82546:
	case WM_T_82546_3:
	case WM_T_82571:
	case WM_T_82572:
	case WM_T_82573:
	case WM_T_82574:
	case WM_T_82583:
	case WM_T_80003:
	case WM_T_82575:
	case WM_T_82576:
		apme_mask = NVM_CFG3_APME;
		wm_nvm_read(sc, (sc->sc_funcid == 1) ? NVM_OFF_CFG3_PORTB
		    : NVM_OFF_CFG3_PORTA, 1, &eeprom_data);
		break;
	case WM_T_82580:
	case WM_T_I350:
	case WM_T_I354:
	case WM_T_I210:
	case WM_T_I211:
		apme_mask = NVM_CFG3_APME;
		wm_nvm_read(sc,
		    NVM_OFF_LAN_FUNC_82580(sc->sc_funcid) + NVM_OFF_CFG3_PORTA,
		    1, &eeprom_data);
		break;
	case WM_T_ICH8:
	case WM_T_ICH9:
	case WM_T_ICH10:
	case WM_T_PCH:
	case WM_T_PCH2:
	case WM_T_PCH_LPT:
	case WM_T_PCH_SPT:
	case WM_T_PCH_CNP:
		/* Already checked before wm_reset () */
		apme_mask = eeprom_data = 0;
		break;
	default: /* XXX 82540 */
		apme_mask = NVM_CFG3_APME;
		wm_nvm_read(sc, NVM_OFF_CFG3_PORTA, 1, &eeprom_data);
		break;
	}
	/* Check for WM_F_WOL flag after the setting of the EEPROM stuff */
	if ((eeprom_data & apme_mask) != 0)
		sc->sc_flags |= WM_F_WOL;

	/*
	 * We have the eeprom settings, now apply the special cases
	 * where the eeprom may be wrong or the board won't support
	 * wake on lan on a particular port
	 */
	switch (sc->sc_pcidevid) {
	case PCI_PRODUCT_INTEL_82546GB_PCIE:
		sc->sc_flags &= ~WM_F_WOL;
		break;
	case PCI_PRODUCT_INTEL_82546EB_FIBER:
	case PCI_PRODUCT_INTEL_82546GB_FIBER:
		/* Wake events only supported on port A for dual fiber
		 * regardless of eeprom setting */
		if (sc->sc_funcid == 1)
			sc->sc_flags &= ~WM_F_WOL;
		break;
	case PCI_PRODUCT_INTEL_82546GB_QUAD_COPPER_KSP3:
		/* if quad port adapter, disable WoL on all but port A */
		if (sc->sc_funcid != 0)
			sc->sc_flags &= ~WM_F_WOL;
		break;
	case PCI_PRODUCT_INTEL_82571EB_FIBER:
		/* Wake events only supported on port A for dual fiber
		 * regardless of eeprom setting */
		if (sc->sc_funcid == 1)
			sc->sc_flags &= ~WM_F_WOL;
		break;
	case PCI_PRODUCT_INTEL_82571EB_QUAD_COPPER:
	case PCI_PRODUCT_INTEL_82571EB_QUAD_FIBER:
	case PCI_PRODUCT_INTEL_82571GB_QUAD_COPPER:
		/* if quad port adapter, disable WoL on all but port A */
		if (sc->sc_funcid != 0)
			sc->sc_flags &= ~WM_F_WOL;
		break;
	}

	if ((sc->sc_type == WM_T_82575) || (sc->sc_type == WM_T_82576)) {
		/* Check NVM for autonegotiation */
		if (wm_nvm_read(sc, NVM_OFF_COMPAT, 1, &nvmword) == 0) {
			if ((nvmword & NVM_COMPAT_SERDES_FORCE_MODE) != 0)
				sc->sc_flags |= WM_F_PCS_DIS_AUTONEGO;
		}
	}

	/*
	 * XXX need special handling for some multiple port cards
	 * to disable a paticular port.
	 */

	if (sc->sc_type >= WM_T_82544) {
		pn = prop_dictionary_get(dict, "i82543-swdpin");
		if (pn != NULL) {
			KASSERT(prop_object_type(pn) == PROP_TYPE_NUMBER);
			swdpin = (uint16_t) prop_number_integer_value(pn);
		} else {
			if (wm_nvm_read(sc, NVM_OFF_SWDPIN, 1, &swdpin)) {
				aprint_error_dev(sc->sc_dev,
				    "unable to read SWDPIN\n");
				goto out;
			}
		}
	}

	if (cfg1 & NVM_CFG1_ILOS)
		sc->sc_ctrl |= CTRL_ILOS;

	/*
	 * XXX
	 * This code isn't correct because pin 2 and 3 are located
	 * in different position on newer chips. Check all datasheet.
	 *
	 * Until resolve this problem, check if a chip < 82580
	 */
	if (sc->sc_type <= WM_T_82580) {
		if (sc->sc_type >= WM_T_82544) {
			sc->sc_ctrl |=
			    ((swdpin >> NVM_SWDPIN_SWDPIO_SHIFT) & 0xf) <<
			    CTRL_SWDPIO_SHIFT;
			sc->sc_ctrl |=
			    ((swdpin >> NVM_SWDPIN_SWDPIN_SHIFT) & 0xf) <<
			    CTRL_SWDPINS_SHIFT;
		} else {
			sc->sc_ctrl |=
			    ((cfg1 >> NVM_CFG1_SWDPIO_SHIFT) & 0xf) <<
			    CTRL_SWDPIO_SHIFT;
		}
	}

	/* XXX For other than 82580? */
	if (sc->sc_type == WM_T_82580) {
		wm_nvm_read(sc, NVM_OFF_CFG3_PORTA, 1, &nvmword);
		if (nvmword & __BIT(13))
			sc->sc_ctrl |= CTRL_ILOS;
	}

#if 0
	if (sc->sc_type >= WM_T_82544) {
		if (cfg1 & NVM_CFG1_IPS0)
			sc->sc_ctrl_ext |= CTRL_EXT_IPS;
		if (cfg1 & NVM_CFG1_IPS1)
			sc->sc_ctrl_ext |= CTRL_EXT_IPS1;
		sc->sc_ctrl_ext |=
		    ((swdpin >> (NVM_SWDPIN_SWDPIO_SHIFT + 4)) & 0xd) <<
		    CTRL_EXT_SWDPIO_SHIFT;
		sc->sc_ctrl_ext |=
		    ((swdpin >> (NVM_SWDPIN_SWDPIN_SHIFT + 4)) & 0xd) <<
		    CTRL_EXT_SWDPINS_SHIFT;
	} else {
		sc->sc_ctrl_ext |=
		    ((cfg2 >> NVM_CFG2_SWDPIO_SHIFT) & 0xf) <<
		    CTRL_EXT_SWDPIO_SHIFT;
	}
#endif

	CSR_WRITE(sc, WMREG_CTRL, sc->sc_ctrl);
#if 0
	CSR_WRITE(sc, WMREG_CTRL_EXT, sc->sc_ctrl_ext);
#endif

	if (sc->sc_type == WM_T_PCH) {
		uint16_t val;

		/* Save the NVM K1 bit setting */
		wm_nvm_read(sc, NVM_OFF_K1_CONFIG, 1, &val);

		if ((val & NVM_K1_CONFIG_ENABLE) != 0)
			sc->sc_nvm_k1_enabled = 1;
		else
			sc->sc_nvm_k1_enabled = 0;
	}

	/* Determine if we're GMII, TBI, SERDES or SGMII mode */
	if (sc->sc_type == WM_T_ICH8 || sc->sc_type == WM_T_ICH9
	    || sc->sc_type == WM_T_ICH10 || sc->sc_type == WM_T_PCH
	    || sc->sc_type == WM_T_PCH2 || sc->sc_type == WM_T_PCH_LPT
	    || sc->sc_type == WM_T_PCH_SPT || sc->sc_type == WM_T_PCH_CNP
	    || sc->sc_type == WM_T_82573
	    || sc->sc_type == WM_T_82574 || sc->sc_type == WM_T_82583) {
		/* Copper only */
	} else if ((sc->sc_type == WM_T_82575) || (sc->sc_type == WM_T_82576)
	    || (sc->sc_type ==WM_T_82580) || (sc->sc_type ==WM_T_I350)
	    || (sc->sc_type ==WM_T_I354) || (sc->sc_type ==WM_T_I210)
	    || (sc->sc_type ==WM_T_I211)) {
		reg = CSR_READ(sc, WMREG_CTRL_EXT);
		link_mode = reg & CTRL_EXT_LINK_MODE_MASK;
		switch (link_mode) {
		case CTRL_EXT_LINK_MODE_1000KX:
			aprint_verbose_dev(sc->sc_dev, "1000KX\n");
			sc->sc_mediatype = WM_MEDIATYPE_SERDES;
			break;
		case CTRL_EXT_LINK_MODE_SGMII:
			if (wm_sgmii_uses_mdio(sc)) {
				aprint_verbose_dev(sc->sc_dev,
				    "SGMII(MDIO)\n");
				sc->sc_flags |= WM_F_SGMII;
				sc->sc_mediatype = WM_MEDIATYPE_COPPER;
				break;
			}
			aprint_verbose_dev(sc->sc_dev, "SGMII(I2C)\n");
			/*FALLTHROUGH*/
		case CTRL_EXT_LINK_MODE_PCIE_SERDES:
			sc->sc_mediatype = wm_sfp_get_media_type(sc);
			if (sc->sc_mediatype == WM_MEDIATYPE_UNKNOWN) {
				if (link_mode
				    == CTRL_EXT_LINK_MODE_SGMII) {
					sc->sc_mediatype = WM_MEDIATYPE_COPPER;
					sc->sc_flags |= WM_F_SGMII;
				} else {
					sc->sc_mediatype = WM_MEDIATYPE_SERDES;
					aprint_verbose_dev(sc->sc_dev,
					    "SERDES\n");
				}
				break;
			}
			if (sc->sc_mediatype == WM_MEDIATYPE_SERDES)
				aprint_verbose_dev(sc->sc_dev, "SERDES\n");

			/* Change current link mode setting */
			reg &= ~CTRL_EXT_LINK_MODE_MASK;
			switch (sc->sc_mediatype) {
			case WM_MEDIATYPE_COPPER:
				reg |= CTRL_EXT_LINK_MODE_SGMII;
				break;
			case WM_MEDIATYPE_SERDES:
				reg |= CTRL_EXT_LINK_MODE_PCIE_SERDES;
				break;
			default:
				break;
			}
			CSR_WRITE(sc, WMREG_CTRL_EXT, reg);
			break;
		case CTRL_EXT_LINK_MODE_GMII:
		default:
			aprint_verbose_dev(sc->sc_dev, "Copper\n");
			sc->sc_mediatype = WM_MEDIATYPE_COPPER;
			break;
		}

		reg &= ~CTRL_EXT_I2C_ENA;
		if ((sc->sc_flags & WM_F_SGMII) != 0)
			reg |= CTRL_EXT_I2C_ENA;
		else
			reg &= ~CTRL_EXT_I2C_ENA;
		CSR_WRITE(sc, WMREG_CTRL_EXT, reg);
	} else if (sc->sc_type < WM_T_82543 ||
	    (CSR_READ(sc, WMREG_STATUS) & STATUS_TBIMODE) != 0) {
		if (sc->sc_mediatype == WM_MEDIATYPE_COPPER) {
			aprint_error_dev(sc->sc_dev,
			    "WARNING: TBIMODE set on 1000BASE-T product!\n");
			sc->sc_mediatype = WM_MEDIATYPE_FIBER;
		}
	} else {
		if (sc->sc_mediatype == WM_MEDIATYPE_FIBER) {
			aprint_error_dev(sc->sc_dev,
			    "WARNING: TBIMODE clear on 1000BASE-X product!\n");
			sc->sc_mediatype = WM_MEDIATYPE_COPPER;
		}
	}

	if (sc->sc_type >= WM_T_PCH2)
		sc->sc_flags |= WM_F_EEE;
	else if ((sc->sc_type >= WM_T_I350) && (sc->sc_type <= WM_T_I211)
	    && (sc->sc_mediatype == WM_MEDIATYPE_COPPER)) {
		/* XXX: Need special handling for I354. (not yet) */
		if (sc->sc_type != WM_T_I354)
			sc->sc_flags |= WM_F_EEE;
	}

	/* Set device properties (macflags) */
	prop_dictionary_set_uint32(dict, "macflags", sc->sc_flags);

	snprintb(buf, sizeof(buf), WM_FLAGS, sc->sc_flags);
	aprint_verbose_dev(sc->sc_dev, "%s\n", buf);

	/* Initialize the media structures accordingly. */
	if (sc->sc_mediatype == WM_MEDIATYPE_COPPER)
		wm_gmii_mediainit(sc, wmp->wmp_product);
	else
		wm_tbi_mediainit(sc); /* All others */

	ifp = &sc->sc_ethercom.ec_if;
	xname = device_xname(sc->sc_dev);
	strlcpy(ifp->if_xname, xname, IFNAMSIZ);
	ifp->if_softc = sc;
	ifp->if_flags = IFF_BROADCAST | IFF_SIMPLEX | IFF_MULTICAST;
#ifdef WM_MPSAFE
	ifp->if_extflags = IFEF_MPSAFE;
#endif
	ifp->if_ioctl = wm_ioctl;
	if ((sc->sc_flags & WM_F_NEWQUEUE) != 0) {
		ifp->if_start = wm_nq_start;
		/*
		 * When the number of CPUs is one and the controller can use
		 * MSI-X, wm(4) use MSI-X but *does not* use multiqueue.
		 * That is, wm(4) use two interrupts, one is used for Tx/Rx
		 * and the other is used for link status changing.
		 * In this situation, wm_nq_transmit() is disadvantageous
		 * because of wm_select_txqueue() and pcq(9) overhead.
		 */
		if (wm_is_using_multiqueue(sc))
			ifp->if_transmit = wm_nq_transmit;
	} else {
		ifp->if_start = wm_start;
		/*
		 * wm_transmit() has the same disadvantage as wm_transmit().
		 */
		if (wm_is_using_multiqueue(sc))
			ifp->if_transmit = wm_transmit;
	}
	/* wm(4) doest not use ifp->if_watchdog, use wm_tick as watchdog. */
	ifp->if_init = wm_init;
	ifp->if_stop = wm_stop;
	IFQ_SET_MAXLEN(&ifp->if_snd, uimax(WM_IFQUEUELEN, IFQ_MAXLEN));
	IFQ_SET_READY(&ifp->if_snd);

	/* Check for jumbo frame */
	switch (sc->sc_type) {
	case WM_T_82573:
		/* XXX limited to 9234 if ASPM is disabled */
		wm_nvm_read(sc, NVM_OFF_INIT_3GIO_3, 1, &nvmword);
		if ((nvmword & NVM_3GIO_3_ASPM_MASK) != 0)
			sc->sc_ethercom.ec_capabilities |= ETHERCAP_JUMBO_MTU;
		break;
	case WM_T_82571:
	case WM_T_82572:
	case WM_T_82574:
	case WM_T_82583:
	case WM_T_82575:
	case WM_T_82576:
	case WM_T_82580:
	case WM_T_I350:
	case WM_T_I354:
	case WM_T_I210:
	case WM_T_I211:
	case WM_T_80003:
	case WM_T_ICH9:
	case WM_T_ICH10:
	case WM_T_PCH2:	/* PCH2 supports 9K frame size */
	case WM_T_PCH_LPT:
	case WM_T_PCH_SPT:
	case WM_T_PCH_CNP:
		/* XXX limited to 9234 */
		sc->sc_ethercom.ec_capabilities |= ETHERCAP_JUMBO_MTU;
		break;
	case WM_T_PCH:
		/* XXX limited to 4096 */
		sc->sc_ethercom.ec_capabilities |= ETHERCAP_JUMBO_MTU;
		break;
	case WM_T_82542_2_0:
	case WM_T_82542_2_1:
	case WM_T_ICH8:
		/* No support for jumbo frame */
		break;
	default:
		/* ETHER_MAX_LEN_JUMBO */
		sc->sc_ethercom.ec_capabilities |= ETHERCAP_JUMBO_MTU;
		break;
	}

	/* If we're a i82543 or greater, we can support VLANs. */
	if (sc->sc_type >= WM_T_82543)
		sc->sc_ethercom.ec_capabilities |=
		    ETHERCAP_VLAN_MTU | ETHERCAP_VLAN_HWTAGGING;

	if ((sc->sc_flags & WM_F_EEE) != 0)
		sc->sc_ethercom.ec_capabilities |= ETHERCAP_EEE;

	/*
	 * We can perform TCPv4 and UDPv4 checkums in-bound.  Only
	 * on i82543 and later.
	 */
	if (sc->sc_type >= WM_T_82543) {
		ifp->if_capabilities |=
		    IFCAP_CSUM_IPv4_Tx | IFCAP_CSUM_IPv4_Rx |
		    IFCAP_CSUM_TCPv4_Tx | IFCAP_CSUM_TCPv4_Rx |
		    IFCAP_CSUM_UDPv4_Tx | IFCAP_CSUM_UDPv4_Rx |
		    IFCAP_CSUM_TCPv6_Tx |
		    IFCAP_CSUM_UDPv6_Tx;
	}

	/*
	 * XXXyamt: i'm not sure which chips support RXCSUM_IPV6OFL.
	 *
	 *	82541GI (8086:1076) ... no
	 *	82572EI (8086:10b9) ... yes
	 */
	if (sc->sc_type >= WM_T_82571) {
		ifp->if_capabilities |=
		    IFCAP_CSUM_TCPv6_Rx | IFCAP_CSUM_UDPv6_Rx;
	}

	/*
	 * If we're a i82544 or greater (except i82547), we can do
	 * TCP segmentation offload.
	 */
	if (sc->sc_type >= WM_T_82544 && sc->sc_type != WM_T_82547) {
		ifp->if_capabilities |= IFCAP_TSOv4;
	}

	if (sc->sc_type >= WM_T_82571) {
		ifp->if_capabilities |= IFCAP_TSOv6;
	}

	sc->sc_tx_process_limit = WM_TX_PROCESS_LIMIT_DEFAULT;
	sc->sc_tx_intr_process_limit = WM_TX_INTR_PROCESS_LIMIT_DEFAULT;
	sc->sc_rx_process_limit = WM_RX_PROCESS_LIMIT_DEFAULT;
	sc->sc_rx_intr_process_limit = WM_RX_INTR_PROCESS_LIMIT_DEFAULT;

#ifdef WM_MPSAFE
	sc->sc_core_lock = mutex_obj_alloc(MUTEX_DEFAULT, IPL_NET);
#else
	sc->sc_core_lock = NULL;
#endif

	/* Attach the interface. */
	error = if_initialize(ifp);
	if (error != 0) {
		aprint_error_dev(sc->sc_dev, "if_initialize failed(%d)\n",
		    error);
		return; /* Error */
	}
	sc->sc_ipq = if_percpuq_create(&sc->sc_ethercom.ec_if);
	ether_ifattach(ifp, enaddr);
	ether_set_ifflags_cb(&sc->sc_ethercom, wm_ifflags_cb);
	if_register(ifp);
	rnd_attach_source(&sc->rnd_source, xname, RND_TYPE_NET,
	    RND_FLAG_DEFAULT);

#ifdef WM_EVENT_COUNTERS
	/* Attach event counters. */
	evcnt_attach_dynamic(&sc->sc_ev_linkintr, EVCNT_TYPE_INTR,
	    NULL, xname, "linkintr");

	evcnt_attach_dynamic(&sc->sc_ev_tx_xoff, EVCNT_TYPE_MISC,
	    NULL, xname, "tx_xoff");
	evcnt_attach_dynamic(&sc->sc_ev_tx_xon, EVCNT_TYPE_MISC,
	    NULL, xname, "tx_xon");
	evcnt_attach_dynamic(&sc->sc_ev_rx_xoff, EVCNT_TYPE_MISC,
	    NULL, xname, "rx_xoff");
	evcnt_attach_dynamic(&sc->sc_ev_rx_xon, EVCNT_TYPE_MISC,
	    NULL, xname, "rx_xon");
	evcnt_attach_dynamic(&sc->sc_ev_rx_macctl, EVCNT_TYPE_MISC,
	    NULL, xname, "rx_macctl");
#endif /* WM_EVENT_COUNTERS */

	if (pmf_device_register(self, wm_suspend, wm_resume))
		pmf_class_network_register(self, ifp);
	else
		aprint_error_dev(self, "couldn't establish power handler\n");

	sc->sc_flags |= WM_F_ATTACHED;
out:
	return;
}

/* The detach function (ca_detach) */
static int
wm_detach(device_t self, int flags __unused)
{
	struct wm_softc *sc = device_private(self);
	struct ifnet *ifp = &sc->sc_ethercom.ec_if;
	int i;

	if ((sc->sc_flags & WM_F_ATTACHED) == 0)
		return 0;

	/* Stop the interface. Callouts are stopped in it. */
	wm_stop(ifp, 1);

	pmf_device_deregister(self);

#ifdef WM_EVENT_COUNTERS
	evcnt_detach(&sc->sc_ev_linkintr);

	evcnt_detach(&sc->sc_ev_tx_xoff);
	evcnt_detach(&sc->sc_ev_tx_xon);
	evcnt_detach(&sc->sc_ev_rx_xoff);
	evcnt_detach(&sc->sc_ev_rx_xon);
	evcnt_detach(&sc->sc_ev_rx_macctl);
#endif /* WM_EVENT_COUNTERS */

	rnd_detach_source(&sc->rnd_source);

	/* Tell the firmware about the release */
	WM_CORE_LOCK(sc);
	wm_release_manageability(sc);
	wm_release_hw_control(sc);
	wm_enable_wakeup(sc);
	WM_CORE_UNLOCK(sc);

	mii_detach(&sc->sc_mii, MII_PHY_ANY, MII_OFFSET_ANY);

	/* Delete all remaining media. */
	ifmedia_delete_instance(&sc->sc_mii.mii_media, IFM_INST_ANY);

	ether_ifdetach(ifp);
	if_detach(ifp);
	if_percpuq_destroy(sc->sc_ipq);

	/* Unload RX dmamaps and free mbufs */
	for (i = 0; i < sc->sc_nqueues; i++) {
		struct wm_rxqueue *rxq = &sc->sc_queue[i].wmq_rxq;
		mutex_enter(rxq->rxq_lock);
		wm_rxdrain(rxq);
		mutex_exit(rxq->rxq_lock);
	}
	/* Must unlock here */

	/* Disestablish the interrupt handler */
	for (i = 0; i < sc->sc_nintrs; i++) {
		if (sc->sc_ihs[i] != NULL) {
			pci_intr_disestablish(sc->sc_pc, sc->sc_ihs[i]);
			sc->sc_ihs[i] = NULL;
		}
	}
	pci_intr_release(sc->sc_pc, sc->sc_intrs, sc->sc_nintrs);

	wm_free_txrx_queues(sc);

	/* Unmap the registers */
	if (sc->sc_ss) {
		bus_space_unmap(sc->sc_st, sc->sc_sh, sc->sc_ss);
		sc->sc_ss = 0;
	}
	if (sc->sc_ios) {
		bus_space_unmap(sc->sc_iot, sc->sc_ioh, sc->sc_ios);
		sc->sc_ios = 0;
	}
	if (sc->sc_flashs) {
		bus_space_unmap(sc->sc_flasht, sc->sc_flashh, sc->sc_flashs);
		sc->sc_flashs = 0;
	}

	if (sc->sc_core_lock)
		mutex_obj_free(sc->sc_core_lock);
	if (sc->sc_ich_phymtx)
		mutex_obj_free(sc->sc_ich_phymtx);
	if (sc->sc_ich_nvmmtx)
		mutex_obj_free(sc->sc_ich_nvmmtx);

	return 0;
}

static bool
wm_suspend(device_t self, const pmf_qual_t *qual)
{
	struct wm_softc *sc = device_private(self);

	wm_release_manageability(sc);
	wm_release_hw_control(sc);
	wm_enable_wakeup(sc);

	return true;
}

static bool
wm_resume(device_t self, const pmf_qual_t *qual)
{
	struct wm_softc *sc = device_private(self);
	struct ifnet *ifp = &sc->sc_ethercom.ec_if;
	pcireg_t reg;
	char buf[256];

	reg = CSR_READ(sc, WMREG_WUS);
	if (reg != 0) {
		snprintb(buf, sizeof(buf), WUS_FLAGS, reg);
		device_printf(sc->sc_dev, "wakeup status %s\n", buf);
		CSR_WRITE(sc, WMREG_WUS, 0xffffffff); /* W1C */
	}

	if (sc->sc_type >= WM_T_PCH2)
		wm_resume_workarounds_pchlan(sc);
	if ((ifp->if_flags & IFF_UP) == 0) {
		wm_reset(sc);
		/* Non-AMT based hardware can now take control from firmware */
		if ((sc->sc_flags & WM_F_HAS_AMT) == 0)
			wm_get_hw_control(sc);
		wm_init_manageability(sc);
	} else {
		/*
		 * We called pmf_class_network_register(), so if_init() is
		 * automatically called when IFF_UP. wm_reset(),
		 * wm_get_hw_control() and wm_init_manageability() are called
		 * via wm_init().
		 */
	}

	return true;
}

/*
 * wm_watchdog:		[ifnet interface function]
 *
 *	Watchdog timer handler.
 */
static void
wm_watchdog(struct ifnet *ifp)
{
	int qid;
	struct wm_softc *sc = ifp->if_softc;
	uint16_t hang_queue = 0; /* Max queue number of wm(4) is 82576's 16. */

	for (qid = 0; qid < sc->sc_nqueues; qid++) {
		struct wm_txqueue *txq = &sc->sc_queue[qid].wmq_txq;

		wm_watchdog_txq(ifp, txq, &hang_queue);
	}

	/*
	 * IF any of queues hanged up, reset the interface.
	 */
	if (hang_queue != 0) {
		(void) wm_init(ifp);

		/*
		 * There are still some upper layer processing which call
		 * ifp->if_start(). e.g. ALTQ or one CPU system
		 */
		/* Try to get more packets going. */
		ifp->if_start(ifp);
	}
}


static void
wm_watchdog_txq(struct ifnet *ifp, struct wm_txqueue *txq, uint16_t *hang)
{

	mutex_enter(txq->txq_lock);
	if (txq->txq_sending &&
	    time_uptime - txq->txq_lastsent > wm_watchdog_timeout) {
		wm_watchdog_txq_locked(ifp, txq, hang);
	}
	mutex_exit(txq->txq_lock);
}

static void
wm_watchdog_txq_locked(struct ifnet *ifp, struct wm_txqueue *txq,
    uint16_t *hang)
{
	struct wm_softc *sc = ifp->if_softc;
	struct wm_queue *wmq = container_of(txq, struct wm_queue, wmq_txq);

	KASSERT(mutex_owned(txq->txq_lock));

	/*
	 * Since we're using delayed interrupts, sweep up
	 * before we report an error.
	 */
	wm_txeof(txq, UINT_MAX);

	if (txq->txq_sending)
		*hang |= __BIT(wmq->wmq_id);

	if (txq->txq_free == WM_NTXDESC(txq)) {
		log(LOG_ERR, "%s: device timeout (lost interrupt)\n",
		    device_xname(sc->sc_dev));
	} else {
#ifdef WM_DEBUG
		int i, j;
		struct wm_txsoft *txs;
#endif
		log(LOG_ERR,
		    "%s: device timeout (txfree %d txsfree %d txnext %d)\n",
		    device_xname(sc->sc_dev), txq->txq_free, txq->txq_sfree,
		    txq->txq_next);
		ifp->if_oerrors++;
#ifdef WM_DEBUG
		for (i = txq->txq_sdirty; i != txq->txq_snext;
		    i = WM_NEXTTXS(txq, i)) {
		    txs = &txq->txq_soft[i];
		    printf("txs %d tx %d -> %d\n",
			i, txs->txs_firstdesc, txs->txs_lastdesc);
		    for (j = txs->txs_firstdesc; ; j = WM_NEXTTX(txq, j)) {
			    if ((sc->sc_flags & WM_F_NEWQUEUE) != 0) {
				    printf("\tdesc %d: 0x%" PRIx64 "\n", j,
					txq->txq_nq_descs[j].nqtx_data.nqtxd_addr);
				    printf("\t %#08x%08x\n",
					txq->txq_nq_descs[j].nqtx_data.nqtxd_fields,
					txq->txq_nq_descs[j].nqtx_data.nqtxd_cmdlen);
			    } else {
				    printf("\tdesc %d: 0x%" PRIx64 "\n", j,
					(uint64_t)txq->txq_descs[j].wtx_addr.wa_high << 32 |
					txq->txq_descs[j].wtx_addr.wa_low);
				    printf("\t %#04x%02x%02x%08x\n",
					txq->txq_descs[j].wtx_fields.wtxu_vlan,
					txq->txq_descs[j].wtx_fields.wtxu_options,
					txq->txq_descs[j].wtx_fields.wtxu_status,
					txq->txq_descs[j].wtx_cmdlen);
			    }
			if (j == txs->txs_lastdesc)
				break;
			}
		}
#endif
	}
}

/*
 * wm_tick:
 *
 *	One second timer, used to check link status, sweep up
 *	completed transmit jobs, etc.
 */
static void
wm_tick(void *arg)
{
	struct wm_softc *sc = arg;
	struct ifnet *ifp = &sc->sc_ethercom.ec_if;
#ifndef WM_MPSAFE
	int s = splnet();
#endif

	WM_CORE_LOCK(sc);

	if (sc->sc_core_stopping) {
		WM_CORE_UNLOCK(sc);
#ifndef WM_MPSAFE
		splx(s);
#endif
		return;
	}

	if (sc->sc_type >= WM_T_82542_2_1) {
		WM_EVCNT_ADD(&sc->sc_ev_rx_xon, CSR_READ(sc, WMREG_XONRXC));
		WM_EVCNT_ADD(&sc->sc_ev_tx_xon, CSR_READ(sc, WMREG_XONTXC));
		WM_EVCNT_ADD(&sc->sc_ev_rx_xoff, CSR_READ(sc, WMREG_XOFFRXC));
		WM_EVCNT_ADD(&sc->sc_ev_tx_xoff, CSR_READ(sc, WMREG_XOFFTXC));
		WM_EVCNT_ADD(&sc->sc_ev_rx_macctl, CSR_READ(sc, WMREG_FCRUC));
	}

	ifp->if_collisions += CSR_READ(sc, WMREG_COLC);
	ifp->if_ierrors += 0ULL /* ensure quad_t */
	    + CSR_READ(sc, WMREG_CRCERRS)
	    + CSR_READ(sc, WMREG_ALGNERRC)
	    + CSR_READ(sc, WMREG_SYMERRC)
	    + CSR_READ(sc, WMREG_RXERRC)
	    + CSR_READ(sc, WMREG_SEC)
	    + CSR_READ(sc, WMREG_CEXTERR)
	    + CSR_READ(sc, WMREG_RLEC);
	/*
	 * WMREG_RNBC is incremented when there is no available buffers in host
	 * memory. It does not mean the number of dropped packet. Because
	 * ethernet controller can receive packets in such case if there is
	 * space in phy's FIFO.
	 *
	 * If you want to know the nubmer of WMREG_RMBC, you should use such as
	 * own EVCNT instead of if_iqdrops.
	 */
	ifp->if_iqdrops += CSR_READ(sc, WMREG_MPC);

	if (sc->sc_flags & WM_F_HAS_MII)
		mii_tick(&sc->sc_mii);
	else if ((sc->sc_type >= WM_T_82575) && (sc->sc_type <= WM_T_I211)
	    && (sc->sc_mediatype == WM_MEDIATYPE_SERDES))
		wm_serdes_tick(sc);
	else
		wm_tbi_tick(sc);

	WM_CORE_UNLOCK(sc);

	wm_watchdog(ifp);

	callout_reset(&sc->sc_tick_ch, hz, wm_tick, sc);
}

static int
wm_ifflags_cb(struct ethercom *ec)
{
	struct ifnet *ifp = &ec->ec_if;
	struct wm_softc *sc = ifp->if_softc;
	int iffchange, ecchange;
	bool needreset = false;
	int rc = 0;

	DPRINTF(WM_DEBUG_INIT, ("%s: %s called\n",
		device_xname(sc->sc_dev), __func__));

	WM_CORE_LOCK(sc);

	/*
	 * Check for if_flags.
	 * Main usage is to prevent linkdown when opening bpf.
	 */
	iffchange = ifp->if_flags ^ sc->sc_if_flags;
	sc->sc_if_flags = ifp->if_flags;
	if ((iffchange & ~(IFF_CANTCHANGE | IFF_DEBUG)) != 0) {
		needreset = true;
		goto ec;
	}

	/* iff related updates */
	if ((iffchange & (IFF_PROMISC | IFF_ALLMULTI)) != 0)
		wm_set_filter(sc);

	wm_set_vlan(sc);

ec:
	/* Check for ec_capenable. */
	ecchange = ec->ec_capenable ^ sc->sc_ec_capenable;
	sc->sc_ec_capenable = ec->ec_capenable;
	if ((ecchange & ~ETHERCAP_EEE) != 0) {
		needreset = true;
		goto out;
	}

	/* ec related updates */
	wm_set_eee(sc);

out:
	if (needreset)
		rc = ENETRESET;
	WM_CORE_UNLOCK(sc);

	return rc;
}

/*
 * wm_ioctl:		[ifnet interface function]
 *
 *	Handle control requests from the operator.
 */
static int
wm_ioctl(struct ifnet *ifp, u_long cmd, void *data)
{
	struct wm_softc *sc = ifp->if_softc;
	struct ifreq *ifr = (struct ifreq *) data;
	struct ifaddr *ifa = (struct ifaddr *)data;
	struct sockaddr_dl *sdl;
	int s, error;

	DPRINTF(WM_DEBUG_INIT, ("%s: %s called\n",
		device_xname(sc->sc_dev), __func__));

#ifndef WM_MPSAFE
	s = splnet();
#endif
	switch (cmd) {
	case SIOCSIFMEDIA:
	case SIOCGIFMEDIA:
		WM_CORE_LOCK(sc);
		/* Flow control requires full-duplex mode. */
		if (IFM_SUBTYPE(ifr->ifr_media) == IFM_AUTO ||
		    (ifr->ifr_media & IFM_FDX) == 0)
			ifr->ifr_media &= ~IFM_ETH_FMASK;
		if (IFM_SUBTYPE(ifr->ifr_media) != IFM_AUTO) {
			if ((ifr->ifr_media & IFM_ETH_FMASK) == IFM_FLOW) {
				/* We can do both TXPAUSE and RXPAUSE. */
				ifr->ifr_media |=
				    IFM_ETH_TXPAUSE | IFM_ETH_RXPAUSE;
			}
			sc->sc_flowflags = ifr->ifr_media & IFM_ETH_FMASK;
		}
		WM_CORE_UNLOCK(sc);
#ifdef WM_MPSAFE
		s = splnet();
#endif
		error = ifmedia_ioctl(ifp, ifr, &sc->sc_mii.mii_media, cmd);
#ifdef WM_MPSAFE
		splx(s);
#endif
		break;
	case SIOCINITIFADDR:
		WM_CORE_LOCK(sc);
		if (ifa->ifa_addr->sa_family == AF_LINK) {
			sdl = satosdl(ifp->if_dl->ifa_addr);
			(void)sockaddr_dl_setaddr(sdl, sdl->sdl_len,
			    LLADDR(satosdl(ifa->ifa_addr)), ifp->if_addrlen);
			/* unicast address is first multicast entry */
			wm_set_filter(sc);
			error = 0;
			WM_CORE_UNLOCK(sc);
			break;
		}
		WM_CORE_UNLOCK(sc);
		/*FALLTHROUGH*/
	default:
#ifdef WM_MPSAFE
		s = splnet();
#endif
		/* It may call wm_start, so unlock here */
		error = ether_ioctl(ifp, cmd, data);
#ifdef WM_MPSAFE
		splx(s);
#endif
		if (error != ENETRESET)
			break;

		error = 0;

		if (cmd == SIOCSIFCAP)
			error = (*ifp->if_init)(ifp);
		else if (cmd != SIOCADDMULTI && cmd != SIOCDELMULTI)
			;
		else if (ifp->if_flags & IFF_RUNNING) {
			/*
			 * Multicast list has changed; set the hardware filter
			 * accordingly.
			 */
			WM_CORE_LOCK(sc);
			wm_set_filter(sc);
			WM_CORE_UNLOCK(sc);
		}
		break;
	}

#ifndef WM_MPSAFE
	splx(s);
#endif
	return error;
}

/* MAC address related */

/*
 * Get the offset of MAC address and return it.
 * If error occured, use offset 0.
 */
static uint16_t
wm_check_alt_mac_addr(struct wm_softc *sc)
{
	uint16_t myea[ETHER_ADDR_LEN / 2];
	uint16_t offset = NVM_OFF_MACADDR;

	/* Try to read alternative MAC address pointer */
	if (wm_nvm_read(sc, NVM_OFF_ALT_MAC_ADDR_PTR, 1, &offset) != 0)
		return 0;

	/* Check pointer if it's valid or not. */
	if ((offset == 0x0000) || (offset == 0xffff))
		return 0;

	offset += NVM_OFF_MACADDR_82571(sc->sc_funcid);
	/*
	 * Check whether alternative MAC address is valid or not.
	 * Some cards have non 0xffff pointer but those don't use
	 * alternative MAC address in reality.
	 *
	 * Check whether the broadcast bit is set or not.
	 */
	if (wm_nvm_read(sc, offset, 1, myea) == 0)
		if (((myea[0] & 0xff) & 0x01) == 0)
			return offset; /* Found */

	/* Not found */
	return 0;
}

static int
wm_read_mac_addr(struct wm_softc *sc, uint8_t *enaddr)
{
	uint16_t myea[ETHER_ADDR_LEN / 2];
	uint16_t offset = NVM_OFF_MACADDR;
	int do_invert = 0;

	switch (sc->sc_type) {
	case WM_T_82580:
	case WM_T_I350:
	case WM_T_I354:
		/* EEPROM Top Level Partitioning */
		offset = NVM_OFF_LAN_FUNC_82580(sc->sc_funcid) + 0;
		break;
	case WM_T_82571:
	case WM_T_82575:
	case WM_T_82576:
	case WM_T_80003:
	case WM_T_I210:
	case WM_T_I211:
		offset = wm_check_alt_mac_addr(sc);
		if (offset == 0)
			if ((sc->sc_funcid & 0x01) == 1)
				do_invert = 1;
		break;
	default:
		if ((sc->sc_funcid & 0x01) == 1)
			do_invert = 1;
		break;
	}

	if (wm_nvm_read(sc, offset, sizeof(myea) / sizeof(myea[0]), myea) != 0)
		goto bad;

	enaddr[0] = myea[0] & 0xff;
	enaddr[1] = myea[0] >> 8;
	enaddr[2] = myea[1] & 0xff;
	enaddr[3] = myea[1] >> 8;
	enaddr[4] = myea[2] & 0xff;
	enaddr[5] = myea[2] >> 8;

	/*
	 * Toggle the LSB of the MAC address on the second port
	 * of some dual port cards.
	 */
	if (do_invert != 0)
		enaddr[5] ^= 1;

	return 0;

 bad:
	return -1;
}

/*
 * wm_set_ral:
 *
 *	Set an entery in the receive address list.
 */
static void
wm_set_ral(struct wm_softc *sc, const uint8_t *enaddr, int idx)
{
	uint32_t ral_lo, ral_hi, addrl, addrh;
	uint32_t wlock_mac;
	int rv;

	if (enaddr != NULL) {
		ral_lo = enaddr[0] | (enaddr[1] << 8) | (enaddr[2] << 16) |
		    (enaddr[3] << 24);
		ral_hi = enaddr[4] | (enaddr[5] << 8);
		ral_hi |= RAL_AV;
	} else {
		ral_lo = 0;
		ral_hi = 0;
	}

	switch (sc->sc_type) {
	case WM_T_82542_2_0:
	case WM_T_82542_2_1:
	case WM_T_82543:
		CSR_WRITE(sc, WMREG_RAL(idx), ral_lo);
		CSR_WRITE_FLUSH(sc);
		CSR_WRITE(sc, WMREG_RAH(idx), ral_hi);
		CSR_WRITE_FLUSH(sc);
		break;
	case WM_T_PCH2:
	case WM_T_PCH_LPT:
	case WM_T_PCH_SPT:
	case WM_T_PCH_CNP:
		if (idx == 0) {
			CSR_WRITE(sc, WMREG_CORDOVA_RAL(idx), ral_lo);
			CSR_WRITE_FLUSH(sc);
			CSR_WRITE(sc, WMREG_CORDOVA_RAH(idx), ral_hi);
			CSR_WRITE_FLUSH(sc);
			return;
		}
		if (sc->sc_type != WM_T_PCH2) {
			wlock_mac = __SHIFTOUT(CSR_READ(sc, WMREG_FWSM),
			    FWSM_WLOCK_MAC);
			addrl = WMREG_SHRAL(idx - 1);
			addrh = WMREG_SHRAH(idx - 1);
		} else {
			wlock_mac = 0;
			addrl = WMREG_PCH_LPT_SHRAL(idx - 1);
			addrh = WMREG_PCH_LPT_SHRAH(idx - 1);
		}

		if ((wlock_mac == 0) || (idx <= wlock_mac)) {
			rv = wm_get_swflag_ich8lan(sc);
			if (rv != 0)
				return;
			CSR_WRITE(sc, addrl, ral_lo);
			CSR_WRITE_FLUSH(sc);
			CSR_WRITE(sc, addrh, ral_hi);
			CSR_WRITE_FLUSH(sc);
			wm_put_swflag_ich8lan(sc);
		}

		break;
	default:
		CSR_WRITE(sc, WMREG_CORDOVA_RAL(idx), ral_lo);
		CSR_WRITE_FLUSH(sc);
		CSR_WRITE(sc, WMREG_CORDOVA_RAH(idx), ral_hi);
		CSR_WRITE_FLUSH(sc);
		break;
	}
}

/*
 * wm_mchash:
 *
 *	Compute the hash of the multicast address for the 4096-bit
 *	multicast filter.
 */
static uint32_t
wm_mchash(struct wm_softc *sc, const uint8_t *enaddr)
{
	static const int lo_shift[4] = { 4, 3, 2, 0 };
	static const int hi_shift[4] = { 4, 5, 6, 8 };
	static const int ich8_lo_shift[4] = { 6, 5, 4, 2 };
	static const int ich8_hi_shift[4] = { 2, 3, 4, 6 };
	uint32_t hash;

	if ((sc->sc_type == WM_T_ICH8) || (sc->sc_type == WM_T_ICH9)
	    || (sc->sc_type == WM_T_ICH10) || (sc->sc_type == WM_T_PCH)
	    || (sc->sc_type == WM_T_PCH2) || (sc->sc_type == WM_T_PCH_LPT)
	    || (sc->sc_type == WM_T_PCH_SPT) || (sc->sc_type == WM_T_PCH_CNP)){
		hash = (enaddr[4] >> ich8_lo_shift[sc->sc_mchash_type]) |
		    (((uint16_t) enaddr[5]) << ich8_hi_shift[sc->sc_mchash_type]);
		return (hash & 0x3ff);
	}
	hash = (enaddr[4] >> lo_shift[sc->sc_mchash_type]) |
	    (((uint16_t) enaddr[5]) << hi_shift[sc->sc_mchash_type]);

	return (hash & 0xfff);
}

/*
 *
 *
 */
static int
wm_rar_count(struct wm_softc *sc)
{
	int size;

	switch (sc->sc_type) {
	case WM_T_ICH8:
		size = WM_RAL_TABSIZE_ICH8 -1;
		break;
	case WM_T_ICH9:
	case WM_T_ICH10:
	case WM_T_PCH:
		size = WM_RAL_TABSIZE_ICH8;
		break;
	case WM_T_PCH2:
		size = WM_RAL_TABSIZE_PCH2;
		break;
	case WM_T_PCH_LPT:
	case WM_T_PCH_SPT:
	case WM_T_PCH_CNP:
		size = WM_RAL_TABSIZE_PCH_LPT;
		break;
	case WM_T_82575:
	case WM_T_I210:
	case WM_T_I211:
		size = WM_RAL_TABSIZE_82575;
		break;
	case WM_T_82576:
	case WM_T_82580:
		size = WM_RAL_TABSIZE_82576;
		break;
	case WM_T_I350:
	case WM_T_I354:
		size = WM_RAL_TABSIZE_I350;
		break;
	default:
		size = WM_RAL_TABSIZE;
	}

	return size;
}

/*
 * wm_set_filter:
 *
 *	Set up the receive filter.
 */
static void
wm_set_filter(struct wm_softc *sc)
{
	struct ethercom *ec = &sc->sc_ethercom;
	struct ifnet *ifp = &sc->sc_ethercom.ec_if;
	struct ether_multi *enm;
	struct ether_multistep step;
	bus_addr_t mta_reg;
	uint32_t hash, reg, bit;
	int i, size, ralmax;

	DPRINTF(WM_DEBUG_INIT, ("%s: %s called\n",
		device_xname(sc->sc_dev), __func__));

	if (sc->sc_type >= WM_T_82544)
		mta_reg = WMREG_CORDOVA_MTA;
	else
		mta_reg = WMREG_MTA;

	sc->sc_rctl &= ~(RCTL_BAM | RCTL_UPE | RCTL_MPE);

	if (ifp->if_flags & IFF_BROADCAST)
		sc->sc_rctl |= RCTL_BAM;
	if (ifp->if_flags & IFF_PROMISC) {
		sc->sc_rctl |= RCTL_UPE;
		goto allmulti;
	}

	/*
	 * Set the station address in the first RAL slot, and
	 * clear the remaining slots.
	 */
	size = wm_rar_count(sc);
	wm_set_ral(sc, CLLADDR(ifp->if_sadl), 0);

	if ((sc->sc_type == WM_T_PCH_LPT) || (sc->sc_type == WM_T_PCH_SPT)
	    || (sc->sc_type == WM_T_PCH_CNP)) {
		i = __SHIFTOUT(CSR_READ(sc, WMREG_FWSM), FWSM_WLOCK_MAC);
		switch (i) {
		case 0:
			/* We can use all entries */
			ralmax = size;
			break;
		case 1:
			/* Only RAR[0] */
			ralmax = 1;
			break;
		default:
			/* available SHRA + RAR[0] */
			ralmax = i + 1;
		}
	} else
		ralmax = size;
	for (i = 1; i < size; i++) {
		if (i < ralmax)
			wm_set_ral(sc, NULL, i);
	}

	if ((sc->sc_type == WM_T_ICH8) || (sc->sc_type == WM_T_ICH9)
	    || (sc->sc_type == WM_T_ICH10) || (sc->sc_type == WM_T_PCH)
	    || (sc->sc_type == WM_T_PCH2) || (sc->sc_type == WM_T_PCH_LPT)
	    || (sc->sc_type == WM_T_PCH_SPT) || (sc->sc_type == WM_T_PCH_CNP))
		size = WM_ICH8_MC_TABSIZE;
	else
		size = WM_MC_TABSIZE;
	/* Clear out the multicast table. */
	for (i = 0; i < size; i++) {
		CSR_WRITE(sc, mta_reg + (i << 2), 0);
		CSR_WRITE_FLUSH(sc);
	}

	ETHER_LOCK(ec);
	ETHER_FIRST_MULTI(step, ec, enm);
	while (enm != NULL) {
		if (memcmp(enm->enm_addrlo, enm->enm_addrhi, ETHER_ADDR_LEN)) {
			ETHER_UNLOCK(ec);
			/*
			 * We must listen to a range of multicast addresses.
			 * For now, just accept all multicasts, rather than
			 * trying to set only those filter bits needed to match
			 * the range.  (At this time, the only use of address
			 * ranges is for IP multicast routing, for which the
			 * range is big enough to require all bits set.)
			 */
			goto allmulti;
		}

		hash = wm_mchash(sc, enm->enm_addrlo);

		reg = (hash >> 5);
		if ((sc->sc_type == WM_T_ICH8) || (sc->sc_type == WM_T_ICH9)
		    || (sc->sc_type == WM_T_ICH10) || (sc->sc_type == WM_T_PCH)
		    || (sc->sc_type == WM_T_PCH2)
		    || (sc->sc_type == WM_T_PCH_LPT)
		    || (sc->sc_type == WM_T_PCH_SPT)
		    || (sc->sc_type == WM_T_PCH_CNP))
			reg &= 0x1f;
		else
			reg &= 0x7f;
		bit = hash & 0x1f;

		hash = CSR_READ(sc, mta_reg + (reg << 2));
		hash |= 1U << bit;

		if (sc->sc_type == WM_T_82544 && (reg & 1) != 0) {
			/*
			 * 82544 Errata 9: Certain register cannot be written
			 * with particular alignments in PCI-X bus operation
			 * (FCAH, MTA and VFTA).
			 */
			bit = CSR_READ(sc, mta_reg + ((reg - 1) << 2));
			CSR_WRITE(sc, mta_reg + (reg << 2), hash);
			CSR_WRITE_FLUSH(sc);
			CSR_WRITE(sc, mta_reg + ((reg - 1) << 2), bit);
			CSR_WRITE_FLUSH(sc);
		} else {
			CSR_WRITE(sc, mta_reg + (reg << 2), hash);
			CSR_WRITE_FLUSH(sc);
		}

		ETHER_NEXT_MULTI(step, enm);
	}
	ETHER_UNLOCK(ec);

	ifp->if_flags &= ~IFF_ALLMULTI;
	goto setit;

 allmulti:
	ifp->if_flags |= IFF_ALLMULTI;
	sc->sc_rctl |= RCTL_MPE;

 setit:
	CSR_WRITE(sc, WMREG_RCTL, sc->sc_rctl);
}

/* Reset and init related */

static void
wm_set_vlan(struct wm_softc *sc)
{

	DPRINTF(WM_DEBUG_INIT, ("%s: %s called\n",
		device_xname(sc->sc_dev), __func__));

	/* Deal with VLAN enables. */
	if (VLAN_ATTACHED(&sc->sc_ethercom))
		sc->sc_ctrl |= CTRL_VME;
	else
		sc->sc_ctrl &= ~CTRL_VME;

	/* Write the control registers. */
	CSR_WRITE(sc, WMREG_CTRL, sc->sc_ctrl);
}

static void
wm_set_pcie_completion_timeout(struct wm_softc *sc)
{
	uint32_t gcr;
	pcireg_t ctrl2;

	gcr = CSR_READ(sc, WMREG_GCR);

	/* Only take action if timeout value is defaulted to 0 */
	if ((gcr & GCR_CMPL_TMOUT_MASK) != 0)
		goto out;

	if ((gcr & GCR_CAP_VER2) == 0) {
		gcr |= GCR_CMPL_TMOUT_10MS;
		goto out;
	}

	ctrl2 = pci_conf_read(sc->sc_pc, sc->sc_pcitag,
	    sc->sc_pcixe_capoff + PCIE_DCSR2);
	ctrl2 |= WM_PCIE_DCSR2_16MS;
	pci_conf_write(sc->sc_pc, sc->sc_pcitag,
	    sc->sc_pcixe_capoff + PCIE_DCSR2, ctrl2);

out:
	/* Disable completion timeout resend */
	gcr &= ~GCR_CMPL_TMOUT_RESEND;

	CSR_WRITE(sc, WMREG_GCR, gcr);
}

void
wm_get_auto_rd_done(struct wm_softc *sc)
{
	int i;

	/* wait for eeprom to reload */
	switch (sc->sc_type) {
	case WM_T_82571:
	case WM_T_82572:
	case WM_T_82573:
	case WM_T_82574:
	case WM_T_82583:
	case WM_T_82575:
	case WM_T_82576:
	case WM_T_82580:
	case WM_T_I350:
	case WM_T_I354:
	case WM_T_I210:
	case WM_T_I211:
	case WM_T_80003:
	case WM_T_ICH8:
	case WM_T_ICH9:
		for (i = 0; i < 10; i++) {
			if (CSR_READ(sc, WMREG_EECD) & EECD_EE_AUTORD)
				break;
			delay(1000);
		}
		if (i == 10) {
			log(LOG_ERR, "%s: auto read from eeprom failed to "
			    "complete\n", device_xname(sc->sc_dev));
		}
		break;
	default:
		break;
	}
}

void
wm_lan_init_done(struct wm_softc *sc)
{
	uint32_t reg = 0;
	int i;

	DPRINTF(WM_DEBUG_INIT, ("%s: %s called\n",
		device_xname(sc->sc_dev), __func__));

	/* Wait for eeprom to reload */
	switch (sc->sc_type) {
	case WM_T_ICH10:
	case WM_T_PCH:
	case WM_T_PCH2:
	case WM_T_PCH_LPT:
	case WM_T_PCH_SPT:
	case WM_T_PCH_CNP:
		for (i = 0; i < WM_ICH8_LAN_INIT_TIMEOUT; i++) {
			reg = CSR_READ(sc, WMREG_STATUS);
			if ((reg & STATUS_LAN_INIT_DONE) != 0)
				break;
			delay(100);
		}
		if (i >= WM_ICH8_LAN_INIT_TIMEOUT) {
			log(LOG_ERR, "%s: %s: lan_init_done failed to "
			    "complete\n", device_xname(sc->sc_dev), __func__);
		}
		break;
	default:
		panic("%s: %s: unknown type\n", device_xname(sc->sc_dev),
		    __func__);
		break;
	}

	reg &= ~STATUS_LAN_INIT_DONE;
	CSR_WRITE(sc, WMREG_STATUS, reg);
}

void
wm_get_cfg_done(struct wm_softc *sc)
{
	int mask;
	uint32_t reg;
	int i;

	DPRINTF(WM_DEBUG_INIT, ("%s: %s called\n",
		device_xname(sc->sc_dev), __func__));

	/* Wait for eeprom to reload */
	switch (sc->sc_type) {
	case WM_T_82542_2_0:
	case WM_T_82542_2_1:
		/* null */
		break;
	case WM_T_82543:
	case WM_T_82544:
	case WM_T_82540:
	case WM_T_82545:
	case WM_T_82545_3:
	case WM_T_82546:
	case WM_T_82546_3:
	case WM_T_82541:
	case WM_T_82541_2:
	case WM_T_82547:
	case WM_T_82547_2:
	case WM_T_82573:
	case WM_T_82574:
	case WM_T_82583:
		/* generic */
		delay(10*1000);
		break;
	case WM_T_80003:
	case WM_T_82571:
	case WM_T_82572:
	case WM_T_82575:
	case WM_T_82576:
	case WM_T_82580:
	case WM_T_I350:
	case WM_T_I354:
	case WM_T_I210:
	case WM_T_I211:
		if (sc->sc_type == WM_T_82571) {
			/* Only 82571 shares port 0 */
			mask = EEMNGCTL_CFGDONE_0;
		} else
			mask = EEMNGCTL_CFGDONE_0 << sc->sc_funcid;
		for (i = 0; i < WM_PHY_CFG_TIMEOUT; i++) {
			if (CSR_READ(sc, WMREG_EEMNGCTL) & mask)
				break;
			delay(1000);
		}
		if (i >= WM_PHY_CFG_TIMEOUT)
			DPRINTF(WM_DEBUG_GMII, ("%s: %s failed\n",
				device_xname(sc->sc_dev), __func__));
		break;
	case WM_T_ICH8:
	case WM_T_ICH9:
	case WM_T_ICH10:
	case WM_T_PCH:
	case WM_T_PCH2:
	case WM_T_PCH_LPT:
	case WM_T_PCH_SPT:
	case WM_T_PCH_CNP:
		delay(10*1000);
		if (sc->sc_type >= WM_T_ICH10)
			wm_lan_init_done(sc);
		else
			wm_get_auto_rd_done(sc);

		/* Clear PHY Reset Asserted bit */
		reg = CSR_READ(sc, WMREG_STATUS);
		if ((reg & STATUS_PHYRA) != 0)
			CSR_WRITE(sc, WMREG_STATUS, reg & ~STATUS_PHYRA);
		break;
	default:
		panic("%s: %s: unknown type\n", device_xname(sc->sc_dev),
		    __func__);
		break;
	}
}

int
wm_phy_post_reset(struct wm_softc *sc)
{
	device_t dev = sc->sc_dev;
	uint16_t reg;
	int rv = 0;

	/* This function is only for ICH8 and newer. */
	if (sc->sc_type < WM_T_ICH8)
		return 0;

	if (wm_phy_resetisblocked(sc)) {
		/* XXX */
		device_printf(dev, "PHY is blocked\n");
		return -1;
	}

	/* Allow time for h/w to get to quiescent state after reset */
	delay(10*1000);

	/* Perform any necessary post-reset workarounds */
	if (sc->sc_type == WM_T_PCH)
		rv = wm_hv_phy_workarounds_ich8lan(sc);
	else if (sc->sc_type == WM_T_PCH2)
		rv = wm_lv_phy_workarounds_ich8lan(sc);
	if (rv != 0)
		return rv;

	/* Clear the host wakeup bit after lcd reset */
	if (sc->sc_type >= WM_T_PCH) {
		wm_gmii_hv_readreg(dev, 2, BM_PORT_GEN_CFG, &reg);
		reg &= ~BM_WUC_HOST_WU_BIT;
		wm_gmii_hv_writereg(dev, 2, BM_PORT_GEN_CFG, reg);
	}

	/* Configure the LCD with the extended configuration region in NVM */
	if ((rv = wm_init_lcd_from_nvm(sc)) != 0)
		return rv;

	/* Configure the LCD with the OEM bits in NVM */
	rv = wm_oem_bits_config_ich8lan(sc, true);

	if (sc->sc_type == WM_T_PCH2) {
		/* Ungate automatic PHY configuration on non-managed 82579 */
		if ((CSR_READ(sc, WMREG_FWSM) & FWSM_FW_VALID) == 0) {
			delay(10 * 1000);
			wm_gate_hw_phy_config_ich8lan(sc, false);
		}
		/* Set EEE LPI Update Timer to 200usec */
		rv = sc->phy.acquire(sc);
		if (rv)
			return rv;
		rv = wm_write_emi_reg_locked(dev,
		    I82579_LPI_UPDATE_TIMER, 0x1387);
		sc->phy.release(sc);
	}

	return rv;
}

/* Only for PCH and newer */
static int
wm_write_smbus_addr(struct wm_softc *sc)
{
	uint32_t strap, freq;
	uint16_t phy_data;
	int rv;

	DPRINTF(WM_DEBUG_INIT, ("%s: %s called\n",
		device_xname(sc->sc_dev), __func__));
	KASSERT(CSR_READ(sc, WMREG_EXTCNFCTR) & EXTCNFCTR_MDIO_SW_OWNERSHIP);

	strap = CSR_READ(sc, WMREG_STRAP);
	freq = __SHIFTOUT(strap, STRAP_FREQ);

	rv = wm_gmii_hv_readreg_locked(sc->sc_dev, 2, HV_SMB_ADDR, &phy_data);
	if (rv != 0)
		return -1;

	phy_data &= ~HV_SMB_ADDR_ADDR;
	phy_data |= __SHIFTOUT(strap, STRAP_SMBUSADDR);
	phy_data |= HV_SMB_ADDR_PEC_EN | HV_SMB_ADDR_VALID;

	if (sc->sc_phytype == WMPHY_I217) {
		/* Restore SMBus frequency */
		if (freq --) {
			phy_data &= ~(HV_SMB_ADDR_FREQ_LOW
			    | HV_SMB_ADDR_FREQ_HIGH);
			phy_data |= __SHIFTIN((freq & 0x01) != 0,
			    HV_SMB_ADDR_FREQ_LOW);
			phy_data |= __SHIFTIN((freq & 0x02) != 0,
			    HV_SMB_ADDR_FREQ_HIGH);
		} else
			DPRINTF(WM_DEBUG_INIT,
			    ("%s: %s Unsupported SMB frequency in PHY\n",
				device_xname(sc->sc_dev), __func__));
	}

	return wm_gmii_hv_writereg_locked(sc->sc_dev, 2, HV_SMB_ADDR,
	    phy_data);
}

static int
wm_init_lcd_from_nvm(struct wm_softc *sc)
{
	uint32_t extcnfctr, sw_cfg_mask, cnf_size, word_addr, i, reg;
	uint16_t phy_page = 0;
	int rv = 0;

	DPRINTF(WM_DEBUG_INIT, ("%s: %s called\n",
		device_xname(sc->sc_dev), __func__));

	switch (sc->sc_type) {
	case WM_T_ICH8:
		if ((sc->sc_phytype == WMPHY_UNKNOWN)
		    || (sc->sc_phytype != WMPHY_IGP_3))
			return 0;

		if ((sc->sc_pcidevid == PCI_PRODUCT_INTEL_82801H_AMT)
		    || (sc->sc_pcidevid == PCI_PRODUCT_INTEL_82801H_LAN)) {
			sw_cfg_mask = FEXTNVM_SW_CONFIG;
			break;
		}
		/* FALLTHROUGH */
	case WM_T_PCH:
	case WM_T_PCH2:
	case WM_T_PCH_LPT:
	case WM_T_PCH_SPT:
	case WM_T_PCH_CNP:
		sw_cfg_mask = FEXTNVM_SW_CONFIG_ICH8M;
		break;
	default:
		return 0;
	}

	if ((rv = sc->phy.acquire(sc)) != 0)
		return rv;

	reg = CSR_READ(sc, WMREG_FEXTNVM);
	if ((reg & sw_cfg_mask) == 0)
		goto release;

	/*
	 * Make sure HW does not configure LCD from PHY extended configuration
	 * before SW configuration
	 */
	extcnfctr = CSR_READ(sc, WMREG_EXTCNFCTR);
	if ((sc->sc_type < WM_T_PCH2)
	    && ((extcnfctr & EXTCNFCTR_PCIE_WRITE_ENABLE) != 0))
		goto release;

	DPRINTF(WM_DEBUG_INIT, ("%s: %s: Configure LCD by software\n",
		device_xname(sc->sc_dev), __func__));
	/* word_addr is in DWORD */
	word_addr = __SHIFTOUT(extcnfctr, EXTCNFCTR_EXT_CNF_POINTER) << 1;

	reg = CSR_READ(sc, WMREG_EXTCNFSIZE);
	cnf_size = __SHIFTOUT(reg, EXTCNFSIZE_LENGTH);
	if (cnf_size == 0)
		goto release;

	if (((sc->sc_type == WM_T_PCH)
		&& ((extcnfctr & EXTCNFCTR_OEM_WRITE_ENABLE) == 0))
	    || (sc->sc_type > WM_T_PCH)) {
		/*
		 * HW configures the SMBus address and LEDs when the OEM and
		 * LCD Write Enable bits are set in the NVM. When both NVM bits
		 * are cleared, SW will configure them instead.
		 */
		DPRINTF(WM_DEBUG_INIT, ("%s: %s: Configure SMBus and LED\n",
			device_xname(sc->sc_dev), __func__));
		if ((rv = wm_write_smbus_addr(sc)) != 0)
			goto release;

		reg = CSR_READ(sc, WMREG_LEDCTL);
		rv = wm_gmii_hv_writereg_locked(sc->sc_dev, 1, HV_LED_CONFIG,
		    (uint16_t)reg);
		if (rv != 0)
			goto release;
	}

	/* Configure LCD from extended configuration region. */
	for (i = 0; i < cnf_size; i++) {
		uint16_t reg_data, reg_addr;

		if (wm_nvm_read(sc, (word_addr + i * 2), 1, &reg_data) != 0)
			goto release;

		if (wm_nvm_read(sc, (word_addr + i * 2 + 1), 1, &reg_addr) !=0)
			goto release;

		if (reg_addr == MII_IGPHY_PAGE_SELECT)
			phy_page = reg_data;

		reg_addr &= IGPHY_MAXREGADDR;
		reg_addr |= phy_page;

		KASSERT(sc->phy.writereg_locked != NULL);
		rv = sc->phy.writereg_locked(sc->sc_dev, 1, reg_addr,
		    reg_data);
	}

release:
	sc->phy.release(sc);
	return rv;
}

/*
 *  wm_oem_bits_config_ich8lan - SW-based LCD Configuration
 *  @sc:       pointer to the HW structure
 *  @d0_state: boolean if entering d0 or d3 device state
 *
 *  SW will configure Gbe Disable and LPLU based on the NVM. The four bits are
 *  collectively called OEM bits.  The OEM Write Enable bit and SW Config bit
 *  in NVM determines whether HW should configure LPLU and Gbe Disable.
 */
int
wm_oem_bits_config_ich8lan(struct wm_softc *sc, bool d0_state)
{
	uint32_t mac_reg;
	uint16_t oem_reg;
	int rv;

	if (sc->sc_type < WM_T_PCH)
		return 0;

	rv = sc->phy.acquire(sc);
	if (rv != 0)
		return rv;

	if (sc->sc_type == WM_T_PCH) {
		mac_reg = CSR_READ(sc, WMREG_EXTCNFCTR);
		if ((mac_reg & EXTCNFCTR_OEM_WRITE_ENABLE) != 0)
			goto release;
	}

	mac_reg = CSR_READ(sc, WMREG_FEXTNVM);
	if ((mac_reg & FEXTNVM_SW_CONFIG_ICH8M) == 0)
		goto release;

	mac_reg = CSR_READ(sc, WMREG_PHY_CTRL);

	rv = wm_gmii_hv_readreg_locked(sc->sc_dev, 1, HV_OEM_BITS, &oem_reg);
	if (rv != 0)
		goto release;
	oem_reg &= ~(HV_OEM_BITS_A1KDIS | HV_OEM_BITS_LPLU);

	if (d0_state) {
		if ((mac_reg & PHY_CTRL_GBE_DIS) != 0)
			oem_reg |= HV_OEM_BITS_A1KDIS;
		if ((mac_reg & PHY_CTRL_D0A_LPLU) != 0)
			oem_reg |= HV_OEM_BITS_LPLU;
	} else {
		if ((mac_reg & (PHY_CTRL_GBE_DIS | PHY_CTRL_NOND0A_GBE_DIS))
		    != 0)
			oem_reg |= HV_OEM_BITS_A1KDIS;
		if ((mac_reg & (PHY_CTRL_D0A_LPLU | PHY_CTRL_NOND0A_LPLU))
		    != 0)
			oem_reg |= HV_OEM_BITS_LPLU;
	}

	/* Set Restart auto-neg to activate the bits */
	if ((d0_state || (sc->sc_type != WM_T_PCH))
	    && (wm_phy_resetisblocked(sc) == false))
		oem_reg |= HV_OEM_BITS_ANEGNOW;

	rv = wm_gmii_hv_writereg_locked(sc->sc_dev, 1, HV_OEM_BITS, oem_reg);

release:
	sc->phy.release(sc);

	return rv;
}

/* Init hardware bits */
void
wm_initialize_hardware_bits(struct wm_softc *sc)
{
	uint32_t tarc0, tarc1, reg;

	DPRINTF(WM_DEBUG_INIT, ("%s: %s called\n",
		device_xname(sc->sc_dev), __func__));

	/* For 82571 variant, 80003 and ICHs */
	if (((sc->sc_type >= WM_T_82571) && (sc->sc_type <= WM_T_82583))
	    || (sc->sc_type >= WM_T_80003)) {

		/* Transmit Descriptor Control 0 */
		reg = CSR_READ(sc, WMREG_TXDCTL(0));
		reg |= TXDCTL_COUNT_DESC;
		CSR_WRITE(sc, WMREG_TXDCTL(0), reg);

		/* Transmit Descriptor Control 1 */
		reg = CSR_READ(sc, WMREG_TXDCTL(1));
		reg |= TXDCTL_COUNT_DESC;
		CSR_WRITE(sc, WMREG_TXDCTL(1), reg);

		/* TARC0 */
		tarc0 = CSR_READ(sc, WMREG_TARC0);
		switch (sc->sc_type) {
		case WM_T_82571:
		case WM_T_82572:
		case WM_T_82573:
		case WM_T_82574:
		case WM_T_82583:
		case WM_T_80003:
			/* Clear bits 30..27 */
			tarc0 &= ~__BITS(30, 27);
			break;
		default:
			break;
		}

		switch (sc->sc_type) {
		case WM_T_82571:
		case WM_T_82572:
			tarc0 |= __BITS(26, 23); /* TARC0 bits 23-26 */

			tarc1 = CSR_READ(sc, WMREG_TARC1);
			tarc1 &= ~__BITS(30, 29); /* Clear bits 30 and 29 */
			tarc1 |= __BITS(26, 24); /* TARC1 bits 26-24 */
			/* 8257[12] Errata No.7 */
			tarc1 |= __BIT(22); /* TARC1 bits 22 */

			/* TARC1 bit 28 */
			if ((CSR_READ(sc, WMREG_TCTL) & TCTL_MULR) != 0)
				tarc1 &= ~__BIT(28);
			else
				tarc1 |= __BIT(28);
			CSR_WRITE(sc, WMREG_TARC1, tarc1);

			/*
			 * 8257[12] Errata No.13
			 * Disable Dyamic Clock Gating.
			 */
			reg = CSR_READ(sc, WMREG_CTRL_EXT);
			reg &= ~CTRL_EXT_DMA_DYN_CLK;
			CSR_WRITE(sc, WMREG_CTRL_EXT, reg);
			break;
		case WM_T_82573:
		case WM_T_82574:
		case WM_T_82583:
			if ((sc->sc_type == WM_T_82574)
			    || (sc->sc_type == WM_T_82583))
				tarc0 |= __BIT(26); /* TARC0 bit 26 */

			/* Extended Device Control */
			reg = CSR_READ(sc, WMREG_CTRL_EXT);
			reg &= ~__BIT(23);	/* Clear bit 23 */
			reg |= __BIT(22);	/* Set bit 22 */
			CSR_WRITE(sc, WMREG_CTRL_EXT, reg);

			/* Device Control */
			sc->sc_ctrl &= ~__BIT(29);	/* Clear bit 29 */
			CSR_WRITE(sc, WMREG_CTRL, sc->sc_ctrl);

			/* PCIe Control Register */
			/*
			 * 82573 Errata (unknown).
			 *
			 * 82574 Errata 25 and 82583 Errata 12
			 * "Dropped Rx Packets":
			 *   NVM Image Version 2.1.4 and newer has no this bug.
			 */
			reg = CSR_READ(sc, WMREG_GCR);
			reg |= GCR_L1_ACT_WITHOUT_L0S_RX;
			CSR_WRITE(sc, WMREG_GCR, reg);

			if ((sc->sc_type == WM_T_82574)
			    || (sc->sc_type == WM_T_82583)) {
				/*
				 * Document says this bit must be set for
				 * proper operation.
				 */
				reg = CSR_READ(sc, WMREG_GCR);
				reg |= __BIT(22);
				CSR_WRITE(sc, WMREG_GCR, reg);

				/*
				 * Apply workaround for hardware errata
				 * documented in errata docs Fixes issue where
				 * some error prone or unreliable PCIe
				 * completions are occurring, particularly
				 * with ASPM enabled. Without fix, issue can
				 * cause Tx timeouts.
				 */
				reg = CSR_READ(sc, WMREG_GCR2);
				reg |= __BIT(0);
				CSR_WRITE(sc, WMREG_GCR2, reg);
			}
			break;
		case WM_T_80003:
			/* TARC0 */
			if ((sc->sc_mediatype == WM_MEDIATYPE_FIBER)
			    || (sc->sc_mediatype == WM_MEDIATYPE_SERDES))
				tarc0 &= ~__BIT(20); /* Clear bits 20 */

			/* TARC1 bit 28 */
			tarc1 = CSR_READ(sc, WMREG_TARC1);
			if ((CSR_READ(sc, WMREG_TCTL) & TCTL_MULR) != 0)
				tarc1 &= ~__BIT(28);
			else
				tarc1 |= __BIT(28);
			CSR_WRITE(sc, WMREG_TARC1, tarc1);
			break;
		case WM_T_ICH8:
		case WM_T_ICH9:
		case WM_T_ICH10:
		case WM_T_PCH:
		case WM_T_PCH2:
		case WM_T_PCH_LPT:
		case WM_T_PCH_SPT:
		case WM_T_PCH_CNP:
			/* TARC0 */
			if (sc->sc_type == WM_T_ICH8) {
				/* Set TARC0 bits 29 and 28 */
				tarc0 |= __BITS(29, 28);
			} else if (sc->sc_type == WM_T_PCH_SPT) {
				tarc0 |= __BIT(29);
				/*
				 *  Drop bit 28. From Linux.
				 * See I218/I219 spec update
				 * "5. Buffer Overrun While the I219 is
				 * Processing DMA Transactions"
				 */
				tarc0 &= ~__BIT(28);
			}
			/* Set TARC0 bits 23,24,26,27 */
			tarc0 |= __BITS(27, 26) | __BITS(24, 23);

			/* CTRL_EXT */
			reg = CSR_READ(sc, WMREG_CTRL_EXT);
			reg |= __BIT(22);	/* Set bit 22 */
			/*
			 * Enable PHY low-power state when MAC is at D3
			 * w/o WoL
			 */
			if (sc->sc_type >= WM_T_PCH)
				reg |= CTRL_EXT_PHYPDEN;
			CSR_WRITE(sc, WMREG_CTRL_EXT, reg);

			/* TARC1 */
			tarc1 = CSR_READ(sc, WMREG_TARC1);
			/* bit 28 */
			if ((CSR_READ(sc, WMREG_TCTL) & TCTL_MULR) != 0)
				tarc1 &= ~__BIT(28);
			else
				tarc1 |= __BIT(28);
			tarc1 |= __BIT(24) | __BIT(26) | __BIT(30);
			CSR_WRITE(sc, WMREG_TARC1, tarc1);

			/* Device Status */
			if (sc->sc_type == WM_T_ICH8) {
				reg = CSR_READ(sc, WMREG_STATUS);
				reg &= ~__BIT(31);
				CSR_WRITE(sc, WMREG_STATUS, reg);

			}

			/* IOSFPC */
			if (sc->sc_type == WM_T_PCH_SPT) {
				reg = CSR_READ(sc, WMREG_IOSFPC);
				reg |= RCTL_RDMTS_HEX; /* XXX RTCL bit? */
				CSR_WRITE(sc, WMREG_IOSFPC, reg);
			}
			/*
			 * Work-around descriptor data corruption issue during
			 * NFS v2 UDP traffic, just disable the NFS filtering
			 * capability.
			 */
			reg = CSR_READ(sc, WMREG_RFCTL);
			reg |= WMREG_RFCTL_NFSWDIS | WMREG_RFCTL_NFSRDIS;
			CSR_WRITE(sc, WMREG_RFCTL, reg);
			break;
		default:
			break;
		}
		CSR_WRITE(sc, WMREG_TARC0, tarc0);

		switch (sc->sc_type) {
		/*
		 * 8257[12] Errata No.52, 82573 Errata No.43 and some others.
		 * Avoid RSS Hash Value bug.
		 */
		case WM_T_82571:
		case WM_T_82572:
		case WM_T_82573:
		case WM_T_80003:
		case WM_T_ICH8:
			reg = CSR_READ(sc, WMREG_RFCTL);
			reg |= WMREG_RFCTL_NEWIPV6EXDIS |WMREG_RFCTL_IPV6EXDIS;
			CSR_WRITE(sc, WMREG_RFCTL, reg);
			break;
		case WM_T_82574:
			/* use extened Rx descriptor. */
			reg = CSR_READ(sc, WMREG_RFCTL);
			reg |= WMREG_RFCTL_EXSTEN;
			CSR_WRITE(sc, WMREG_RFCTL, reg);
			break;
		default:
			break;
		}
	} else if ((sc->sc_type >= WM_T_82575) && (sc->sc_type <= WM_T_I211)) {
		/*
		 * 82575 Errata XXX, 82576 Errata 46, 82580 Errata 24,
		 * I350 Errata 37, I210 Errata No. 31 and I211 Errata No. 11:
		 * "Certain Malformed IPv6 Extension Headers are Not Processed
		 * Correctly by the Device"
		 *
		 * I354(C2000) Errata AVR53:
		 * "Malformed IPv6 Extension Headers May Result in LAN Device
		 * Hang"
		 */
		reg = CSR_READ(sc, WMREG_RFCTL);
		reg |= WMREG_RFCTL_IPV6EXDIS;
		CSR_WRITE(sc, WMREG_RFCTL, reg);
	}
}

static uint32_t
wm_rxpbs_adjust_82580(uint32_t val)
{
	uint32_t rv = 0;

	if (val < __arraycount(wm_82580_rxpbs_table))
		rv = wm_82580_rxpbs_table[val];

	return rv;
}

/*
 * wm_reset_phy:
 *
 *	generic PHY reset function.
 *	Same as e1000_phy_hw_reset_generic()
 */
static int
wm_reset_phy(struct wm_softc *sc)
{
	uint32_t reg;

	DPRINTF(WM_DEBUG_INIT, ("%s: %s called\n",
		device_xname(sc->sc_dev), __func__));
	if (wm_phy_resetisblocked(sc))
		return -1;

	sc->phy.acquire(sc);

	reg = CSR_READ(sc, WMREG_CTRL);
	CSR_WRITE(sc, WMREG_CTRL, reg | CTRL_PHY_RESET);
	CSR_WRITE_FLUSH(sc);

	delay(sc->phy.reset_delay_us);

	CSR_WRITE(sc, WMREG_CTRL, reg);
	CSR_WRITE_FLUSH(sc);

	delay(150);

	sc->phy.release(sc);

	wm_get_cfg_done(sc);
	wm_phy_post_reset(sc);

	return 0;
}

/*
 * Only used by WM_T_PCH_SPT which does not use multiqueue,
 * so it is enough to check sc->sc_queue[0] only.
 */
static void
wm_flush_desc_rings(struct wm_softc *sc)
{
	pcireg_t preg;
	uint32_t reg;
	struct wm_txqueue *txq;
	wiseman_txdesc_t *txd;
	int nexttx;
	uint32_t rctl;

	/* First, disable MULR fix in FEXTNVM11 */
	reg = CSR_READ(sc, WMREG_FEXTNVM11);
	reg |= FEXTNVM11_DIS_MULRFIX;
	CSR_WRITE(sc, WMREG_FEXTNVM11, reg);

	preg = pci_conf_read(sc->sc_pc, sc->sc_pcitag, WM_PCI_DESCRING_STATUS);
	reg = CSR_READ(sc, WMREG_TDLEN(0));
	if (((preg & DESCRING_STATUS_FLUSH_REQ) == 0) || (reg == 0))
		return;

	/* TX */
	printf("%s: Need TX flush (reg = %08x, len = %u)\n",
	    device_xname(sc->sc_dev), preg, reg);
	reg = CSR_READ(sc, WMREG_TCTL);
	CSR_WRITE(sc, WMREG_TCTL, reg | TCTL_EN);

	txq = &sc->sc_queue[0].wmq_txq;
	nexttx = txq->txq_next;
	txd = &txq->txq_descs[nexttx];
	wm_set_dma_addr(&txd->wtx_addr, WM_CDTXADDR(txq, nexttx));
	txd->wtx_cmdlen = htole32(WTX_CMD_IFCS | 512);
	txd->wtx_fields.wtxu_status = 0;
	txd->wtx_fields.wtxu_options = 0;
	txd->wtx_fields.wtxu_vlan = 0;

	bus_space_barrier(sc->sc_st, sc->sc_sh, 0, 0,
	    BUS_SPACE_BARRIER_WRITE);

	txq->txq_next = WM_NEXTTX(txq, txq->txq_next);
	CSR_WRITE(sc, WMREG_TDT(0), txq->txq_next);
	bus_space_barrier(sc->sc_st, sc->sc_sh, 0, 0,
	    BUS_SPACE_BARRIER_READ | BUS_SPACE_BARRIER_WRITE);
	delay(250);

	preg = pci_conf_read(sc->sc_pc, sc->sc_pcitag, WM_PCI_DESCRING_STATUS);
	if ((preg & DESCRING_STATUS_FLUSH_REQ) == 0)
		return;

	/* RX */
	printf("%s: Need RX flush (reg = %08x)\n",
	    device_xname(sc->sc_dev), preg);
	rctl = CSR_READ(sc, WMREG_RCTL);
	CSR_WRITE(sc, WMREG_RCTL, rctl & ~RCTL_EN);
	CSR_WRITE_FLUSH(sc);
	delay(150);

	reg = CSR_READ(sc, WMREG_RXDCTL(0));
	/* zero the lower 14 bits (prefetch and host thresholds) */
	reg &= 0xffffc000;
	/*
	 * update thresholds: prefetch threshold to 31, host threshold
	 * to 1 and make sure the granularity is "descriptors" and not
	 * "cache lines"
	 */
	reg |= (0x1f | (1 << 8) | RXDCTL_GRAN);
	CSR_WRITE(sc, WMREG_RXDCTL(0), reg);

	/*
	 * momentarily enable the RX ring for the changes to take
	 * effect
	 */
	CSR_WRITE(sc, WMREG_RCTL, rctl | RCTL_EN);
	CSR_WRITE_FLUSH(sc);
	delay(150);
	CSR_WRITE(sc, WMREG_RCTL, rctl & ~RCTL_EN);
}

/*
 * wm_reset:
 *
 *	Reset the i82542 chip.
 */
static void
wm_reset(struct wm_softc *sc)
{
	int phy_reset = 0;
	int i, error = 0;
	uint32_t reg;
	uint16_t kmreg;
	int rv;

	DPRINTF(WM_DEBUG_INIT, ("%s: %s called\n",
		device_xname(sc->sc_dev), __func__));
	KASSERT(sc->sc_type != 0);

	/*
	 * Allocate on-chip memory according to the MTU size.
	 * The Packet Buffer Allocation register must be written
	 * before the chip is reset.
	 */
	switch (sc->sc_type) {
	case WM_T_82547:
	case WM_T_82547_2:
		sc->sc_pba = sc->sc_ethercom.ec_if.if_mtu > 8192 ?
		    PBA_22K : PBA_30K;
		for (i = 0; i < sc->sc_nqueues; i++) {
			struct wm_txqueue *txq = &sc->sc_queue[i].wmq_txq;
			txq->txq_fifo_head = 0;
			txq->txq_fifo_addr = sc->sc_pba << PBA_ADDR_SHIFT;
			txq->txq_fifo_size =
			    (PBA_40K - sc->sc_pba) << PBA_BYTE_SHIFT;
			txq->txq_fifo_stall = 0;
		}
		break;
	case WM_T_82571:
	case WM_T_82572:
	case WM_T_82575:	/* XXX need special handing for jumbo frames */
	case WM_T_80003:
		sc->sc_pba = PBA_32K;
		break;
	case WM_T_82573:
		sc->sc_pba = PBA_12K;
		break;
	case WM_T_82574:
	case WM_T_82583:
		sc->sc_pba = PBA_20K;
		break;
	case WM_T_82576:
		sc->sc_pba = CSR_READ(sc, WMREG_RXPBS);
		sc->sc_pba &= RXPBS_SIZE_MASK_82576;
		break;
	case WM_T_82580:
	case WM_T_I350:
	case WM_T_I354:
		sc->sc_pba = wm_rxpbs_adjust_82580(CSR_READ(sc, WMREG_RXPBS));
		break;
	case WM_T_I210:
	case WM_T_I211:
		sc->sc_pba = PBA_34K;
		break;
	case WM_T_ICH8:
		/* Workaround for a bit corruption issue in FIFO memory */
		sc->sc_pba = PBA_8K;
		CSR_WRITE(sc, WMREG_PBS, PBA_16K);
		break;
	case WM_T_ICH9:
	case WM_T_ICH10:
		sc->sc_pba = sc->sc_ethercom.ec_if.if_mtu > 4096 ?
		    PBA_14K : PBA_10K;
		break;
	case WM_T_PCH:
	case WM_T_PCH2:	/* XXX 14K? */
	case WM_T_PCH_LPT:
	case WM_T_PCH_SPT:
	case WM_T_PCH_CNP:
		sc->sc_pba = PBA_26K;
		break;
	default:
		sc->sc_pba = sc->sc_ethercom.ec_if.if_mtu > 8192 ?
		    PBA_40K : PBA_48K;
		break;
	}
	/*
	 * Only old or non-multiqueue devices have the PBA register
	 * XXX Need special handling for 82575.
	 */
	if (((sc->sc_flags & WM_F_NEWQUEUE) == 0)
	    || (sc->sc_type == WM_T_82575))
		CSR_WRITE(sc, WMREG_PBA, sc->sc_pba);

	/* Prevent the PCI-E bus from sticking */
	if (sc->sc_flags & WM_F_PCIE) {
		int timeout = 800;

		sc->sc_ctrl |= CTRL_GIO_M_DIS;
		CSR_WRITE(sc, WMREG_CTRL, sc->sc_ctrl);

		while (timeout--) {
			if ((CSR_READ(sc, WMREG_STATUS) & STATUS_GIO_M_ENA)
			    == 0)
				break;
			delay(100);
		}
		if (timeout == 0)
			device_printf(sc->sc_dev,
			    "failed to disable busmastering\n");
	}

	/* Set the completion timeout for interface */
	if ((sc->sc_type == WM_T_82575) || (sc->sc_type == WM_T_82576)
	    || (sc->sc_type == WM_T_82580)
	    || (sc->sc_type == WM_T_I350) || (sc->sc_type == WM_T_I354)
	    || (sc->sc_type == WM_T_I210) || (sc->sc_type == WM_T_I211))
		wm_set_pcie_completion_timeout(sc);

	/* Clear interrupt */
	CSR_WRITE(sc, WMREG_IMC, 0xffffffffU);
	if (wm_is_using_msix(sc)) {
		if (sc->sc_type != WM_T_82574) {
			CSR_WRITE(sc, WMREG_EIMC, 0xffffffffU);
			CSR_WRITE(sc, WMREG_EIAC, 0);
		} else
			CSR_WRITE(sc, WMREG_EIAC_82574, 0);
	}

	/* Stop the transmit and receive processes. */
	CSR_WRITE(sc, WMREG_RCTL, 0);
	sc->sc_rctl &= ~RCTL_EN;
	CSR_WRITE(sc, WMREG_TCTL, TCTL_PSP);
	CSR_WRITE_FLUSH(sc);

	/* XXX set_tbi_sbp_82543() */

	delay(10*1000);

	/* Must acquire the MDIO ownership before MAC reset */
	switch (sc->sc_type) {
	case WM_T_82573:
	case WM_T_82574:
	case WM_T_82583:
		error = wm_get_hw_semaphore_82573(sc);
		break;
	default:
		break;
	}

	/*
	 * 82541 Errata 29? & 82547 Errata 28?
	 * See also the description about PHY_RST bit in CTRL register
	 * in 8254x_GBe_SDM.pdf.
	 */
	if ((sc->sc_type == WM_T_82541) || (sc->sc_type == WM_T_82547)) {
		CSR_WRITE(sc, WMREG_CTRL,
		    CSR_READ(sc, WMREG_CTRL) | CTRL_PHY_RESET);
		CSR_WRITE_FLUSH(sc);
		delay(5000);
	}

	switch (sc->sc_type) {
	case WM_T_82544: /* XXX check whether WM_F_IOH_VALID is set */
	case WM_T_82541:
	case WM_T_82541_2:
	case WM_T_82547:
	case WM_T_82547_2:
		/*
		 * On some chipsets, a reset through a memory-mapped write
		 * cycle can cause the chip to reset before completing the
		 * write cycle. This causes major headache that can be avoided
		 * by issuing the reset via indirect register writes through
		 * I/O space.
		 *
		 * So, if we successfully mapped the I/O BAR at attach time,
		 * use that. Otherwise, try our luck with a memory-mapped
		 * reset.
		 */
		if (sc->sc_flags & WM_F_IOH_VALID)
			wm_io_write(sc, WMREG_CTRL, CTRL_RST);
		else
			CSR_WRITE(sc, WMREG_CTRL, CTRL_RST);
		break;
	case WM_T_82545_3:
	case WM_T_82546_3:
		/* Use the shadow control register on these chips. */
		CSR_WRITE(sc, WMREG_CTRL_SHADOW, CTRL_RST);
		break;
	case WM_T_80003:
		reg = CSR_READ(sc, WMREG_CTRL) | CTRL_RST;
		sc->phy.acquire(sc);
		CSR_WRITE(sc, WMREG_CTRL, reg);
		sc->phy.release(sc);
		break;
	case WM_T_ICH8:
	case WM_T_ICH9:
	case WM_T_ICH10:
	case WM_T_PCH:
	case WM_T_PCH2:
	case WM_T_PCH_LPT:
	case WM_T_PCH_SPT:
	case WM_T_PCH_CNP:
		reg = CSR_READ(sc, WMREG_CTRL) | CTRL_RST;
		if (wm_phy_resetisblocked(sc) == false) {
			/*
			 * Gate automatic PHY configuration by hardware on
			 * non-managed 82579
			 */
			if ((sc->sc_type == WM_T_PCH2)
			    && ((CSR_READ(sc, WMREG_FWSM) & FWSM_FW_VALID)
				== 0))
				wm_gate_hw_phy_config_ich8lan(sc, true);

			reg |= CTRL_PHY_RESET;
			phy_reset = 1;
		} else
			printf("XXX reset is blocked!!!\n");
		sc->phy.acquire(sc);
		CSR_WRITE(sc, WMREG_CTRL, reg);
		/* Don't insert a completion barrier when reset */
		delay(20*1000);
		mutex_exit(sc->sc_ich_phymtx);
		break;
	case WM_T_82580:
	case WM_T_I350:
	case WM_T_I354:
	case WM_T_I210:
	case WM_T_I211:
		CSR_WRITE(sc, WMREG_CTRL, CSR_READ(sc, WMREG_CTRL) | CTRL_RST);
		if (sc->sc_pcidevid != PCI_PRODUCT_INTEL_DH89XXCC_SGMII)
			CSR_WRITE_FLUSH(sc);
		delay(5000);
		break;
	case WM_T_82542_2_0:
	case WM_T_82542_2_1:
	case WM_T_82543:
	case WM_T_82540:
	case WM_T_82545:
	case WM_T_82546:
	case WM_T_82571:
	case WM_T_82572:
	case WM_T_82573:
	case WM_T_82574:
	case WM_T_82575:
	case WM_T_82576:
	case WM_T_82583:
	default:
		/* Everything else can safely use the documented method. */
		CSR_WRITE(sc, WMREG_CTRL, CSR_READ(sc, WMREG_CTRL) | CTRL_RST);
		break;
	}

	/* Must release the MDIO ownership after MAC reset */
	switch (sc->sc_type) {
	case WM_T_82573:
	case WM_T_82574:
	case WM_T_82583:
		if (error == 0)
			wm_put_hw_semaphore_82573(sc);
		break;
	default:
		break;
	}

	/* Set Phy Config Counter to 50msec */
	if (sc->sc_type == WM_T_PCH2) {
		reg = CSR_READ(sc, WMREG_FEXTNVM3);
		reg &= ~FEXTNVM3_PHY_CFG_COUNTER_MASK;
		reg |= FEXTNVM3_PHY_CFG_COUNTER_50MS;
		CSR_WRITE(sc, WMREG_FEXTNVM3, reg);
	}

	if (phy_reset != 0)
		wm_get_cfg_done(sc);

	/* reload EEPROM */
	switch (sc->sc_type) {
	case WM_T_82542_2_0:
	case WM_T_82542_2_1:
	case WM_T_82543:
	case WM_T_82544:
		delay(10);
		reg = CSR_READ(sc, WMREG_CTRL_EXT) | CTRL_EXT_EE_RST;
		CSR_WRITE(sc, WMREG_CTRL_EXT, reg);
		CSR_WRITE_FLUSH(sc);
		delay(2000);
		break;
	case WM_T_82540:
	case WM_T_82545:
	case WM_T_82545_3:
	case WM_T_82546:
	case WM_T_82546_3:
		delay(5*1000);
		/* XXX Disable HW ARPs on ASF enabled adapters */
		break;
	case WM_T_82541:
	case WM_T_82541_2:
	case WM_T_82547:
	case WM_T_82547_2:
		delay(20000);
		/* XXX Disable HW ARPs on ASF enabled adapters */
		break;
	case WM_T_82571:
	case WM_T_82572:
	case WM_T_82573:
	case WM_T_82574:
	case WM_T_82583:
		if (sc->sc_flags & WM_F_EEPROM_FLASH) {
			delay(10);
			reg = CSR_READ(sc, WMREG_CTRL_EXT) | CTRL_EXT_EE_RST;
			CSR_WRITE(sc, WMREG_CTRL_EXT, reg);
			CSR_WRITE_FLUSH(sc);
		}
		/* check EECD_EE_AUTORD */
		wm_get_auto_rd_done(sc);
		/*
		 * Phy configuration from NVM just starts after EECD_AUTO_RD
		 * is set.
		 */
		if ((sc->sc_type == WM_T_82573) || (sc->sc_type == WM_T_82574)
		    || (sc->sc_type == WM_T_82583))
			delay(25*1000);
		break;
	case WM_T_82575:
	case WM_T_82576:
	case WM_T_82580:
	case WM_T_I350:
	case WM_T_I354:
	case WM_T_I210:
	case WM_T_I211:
	case WM_T_80003:
		/* check EECD_EE_AUTORD */
		wm_get_auto_rd_done(sc);
		break;
	case WM_T_ICH8:
	case WM_T_ICH9:
	case WM_T_ICH10:
	case WM_T_PCH:
	case WM_T_PCH2:
	case WM_T_PCH_LPT:
	case WM_T_PCH_SPT:
	case WM_T_PCH_CNP:
		break;
	default:
		panic("%s: unknown type\n", __func__);
	}

	/* Check whether EEPROM is present or not */
	switch (sc->sc_type) {
	case WM_T_82575:
	case WM_T_82576:
	case WM_T_82580:
	case WM_T_I350:
	case WM_T_I354:
	case WM_T_ICH8:
	case WM_T_ICH9:
		if ((CSR_READ(sc, WMREG_EECD) & EECD_EE_PRES) == 0) {
			/* Not found */
			sc->sc_flags |= WM_F_EEPROM_INVALID;
			if (sc->sc_type == WM_T_82575)
				wm_reset_init_script_82575(sc);
		}
		break;
	default:
		break;
	}

	if (phy_reset != 0)
		wm_phy_post_reset(sc);

	if ((sc->sc_type == WM_T_82580)
	    || (sc->sc_type == WM_T_I350) || (sc->sc_type == WM_T_I354)) {
		/* clear global device reset status bit */
		CSR_WRITE(sc, WMREG_STATUS, STATUS_DEV_RST_SET);
	}

	/* Clear any pending interrupt events. */
	CSR_WRITE(sc, WMREG_IMC, 0xffffffffU);
	reg = CSR_READ(sc, WMREG_ICR);
	if (wm_is_using_msix(sc)) {
		if (sc->sc_type != WM_T_82574) {
			CSR_WRITE(sc, WMREG_EIMC, 0xffffffffU);
			CSR_WRITE(sc, WMREG_EIAC, 0);
		} else
			CSR_WRITE(sc, WMREG_EIAC_82574, 0);
	}

	if ((sc->sc_type == WM_T_ICH8) || (sc->sc_type == WM_T_ICH9)
	    || (sc->sc_type == WM_T_ICH10) || (sc->sc_type == WM_T_PCH)
	    || (sc->sc_type == WM_T_PCH2) || (sc->sc_type == WM_T_PCH_LPT)
	    || (sc->sc_type == WM_T_PCH_SPT) || (sc->sc_type == WM_T_PCH_CNP)){
		reg = CSR_READ(sc, WMREG_KABGTXD);
		reg |= KABGTXD_BGSQLBIAS;
		CSR_WRITE(sc, WMREG_KABGTXD, reg);
	}

	/* reload sc_ctrl */
	sc->sc_ctrl = CSR_READ(sc, WMREG_CTRL);

	wm_set_eee(sc);

	/*
	 * For PCH, this write will make sure that any noise will be detected
	 * as a CRC error and be dropped rather than show up as a bad packet
	 * to the DMA engine
	 */
	if (sc->sc_type == WM_T_PCH)
		CSR_WRITE(sc, WMREG_CRC_OFFSET, 0x65656565);

	if (sc->sc_type >= WM_T_82544)
		CSR_WRITE(sc, WMREG_WUC, 0);

	if (sc->sc_type < WM_T_82575)
		wm_disable_aspm(sc); /* Workaround for some chips */

	wm_reset_mdicnfg_82580(sc);

	if ((sc->sc_flags & WM_F_PLL_WA_I210) != 0)
		wm_pll_workaround_i210(sc);

	if (sc->sc_type == WM_T_80003) {
		/* default to TRUE to enable the MDIC W/A */
		sc->sc_flags |= WM_F_80003_MDIC_WA;

		rv = wm_kmrn_readreg(sc,
		    KUMCTRLSTA_OFFSET >> KUMCTRLSTA_OFFSET_SHIFT, &kmreg);
		if (rv == 0) {
			if ((kmreg & KUMCTRLSTA_OPMODE_MASK)
			    == KUMCTRLSTA_OPMODE_INBAND_MDIO)
				sc->sc_flags &= ~WM_F_80003_MDIC_WA;
			else
				sc->sc_flags |= WM_F_80003_MDIC_WA;
		}
	}
}

/*
 * wm_add_rxbuf:
 *
 *	Add a receive buffer to the indiciated descriptor.
 */
static int
wm_add_rxbuf(struct wm_rxqueue *rxq, int idx)
{
	struct wm_softc *sc = rxq->rxq_sc;
	struct wm_rxsoft *rxs = &rxq->rxq_soft[idx];
	struct mbuf *m;
	int error;

	KASSERT(mutex_owned(rxq->rxq_lock));

	MGETHDR(m, M_DONTWAIT, MT_DATA);
	if (m == NULL)
		return ENOBUFS;

	MCLGET(m, M_DONTWAIT);
	if ((m->m_flags & M_EXT) == 0) {
		m_freem(m);
		return ENOBUFS;
	}

	if (rxs->rxs_mbuf != NULL)
		bus_dmamap_unload(sc->sc_dmat, rxs->rxs_dmamap);

	rxs->rxs_mbuf = m;

	m->m_len = m->m_pkthdr.len = m->m_ext.ext_size;
	error = bus_dmamap_load_mbuf(sc->sc_dmat, rxs->rxs_dmamap, m,
	    BUS_DMA_READ | BUS_DMA_NOWAIT);
	if (error) {
		/* XXX XXX XXX */
		aprint_error_dev(sc->sc_dev,
		    "unable to load rx DMA map %d, error = %d\n", idx, error);
		panic("wm_add_rxbuf");
	}

	bus_dmamap_sync(sc->sc_dmat, rxs->rxs_dmamap, 0,
	    rxs->rxs_dmamap->dm_mapsize, BUS_DMASYNC_PREREAD);

	if ((sc->sc_flags & WM_F_NEWQUEUE) != 0) {
		if ((sc->sc_rctl & RCTL_EN) != 0)
			wm_init_rxdesc(rxq, idx);
	} else
		wm_init_rxdesc(rxq, idx);

	return 0;
}

/*
 * wm_rxdrain:
 *
 *	Drain the receive queue.
 */
static void
wm_rxdrain(struct wm_rxqueue *rxq)
{
	struct wm_softc *sc = rxq->rxq_sc;
	struct wm_rxsoft *rxs;
	int i;

	KASSERT(mutex_owned(rxq->rxq_lock));

	for (i = 0; i < WM_NRXDESC; i++) {
		rxs = &rxq->rxq_soft[i];
		if (rxs->rxs_mbuf != NULL) {
			bus_dmamap_unload(sc->sc_dmat, rxs->rxs_dmamap);
			m_freem(rxs->rxs_mbuf);
			rxs->rxs_mbuf = NULL;
		}
	}
}

/*
 * Setup registers for RSS.
 *
 * XXX not yet VMDq support
 */
static void
wm_init_rss(struct wm_softc *sc)
{
	uint32_t mrqc, reta_reg, rss_key[RSSRK_NUM_REGS];
	int i;

	CTASSERT(sizeof(rss_key) == RSS_KEYSIZE);

	for (i = 0; i < RETA_NUM_ENTRIES; i++) {
		int qid, reta_ent;

		qid  = i % sc->sc_nqueues;
		switch (sc->sc_type) {
		case WM_T_82574:
			reta_ent = __SHIFTIN(qid,
			    RETA_ENT_QINDEX_MASK_82574);
			break;
		case WM_T_82575:
			reta_ent = __SHIFTIN(qid,
			    RETA_ENT_QINDEX1_MASK_82575);
			break;
		default:
			reta_ent = __SHIFTIN(qid, RETA_ENT_QINDEX_MASK);
			break;
		}

		reta_reg = CSR_READ(sc, WMREG_RETA_Q(i));
		reta_reg &= ~RETA_ENTRY_MASK_Q(i);
		reta_reg |= __SHIFTIN(reta_ent, RETA_ENTRY_MASK_Q(i));
		CSR_WRITE(sc, WMREG_RETA_Q(i), reta_reg);
	}

	rss_getkey((uint8_t *)rss_key);
	for (i = 0; i < RSSRK_NUM_REGS; i++)
		CSR_WRITE(sc, WMREG_RSSRK(i), rss_key[i]);

	if (sc->sc_type == WM_T_82574)
		mrqc = MRQC_ENABLE_RSS_MQ_82574;
	else
		mrqc = MRQC_ENABLE_RSS_MQ;

	/*
	 * MRQC_RSS_FIELD_IPV6_EX is not set because of an errata.
	 * See IPV6EXDIS bit in wm_initialize_hardware_bits().
	 */
	mrqc |= (MRQC_RSS_FIELD_IPV4 | MRQC_RSS_FIELD_IPV4_TCP);
	mrqc |= (MRQC_RSS_FIELD_IPV6 | MRQC_RSS_FIELD_IPV6_TCP);
	mrqc |= (MRQC_RSS_FIELD_IPV4_UDP | MRQC_RSS_FIELD_IPV6_UDP);
	mrqc |= (MRQC_RSS_FIELD_IPV6_UDP_EX | MRQC_RSS_FIELD_IPV6_TCP_EX);

	CSR_WRITE(sc, WMREG_MRQC, mrqc);
}

/*
 * Adjust TX and RX queue numbers which the system actulally uses.
 *
 * The numbers are affected by below parameters.
 *     - The nubmer of hardware queues
 *     - The number of MSI-X vectors (= "nvectors" argument)
 *     - ncpu
 */
static void
wm_adjust_qnum(struct wm_softc *sc, int nvectors)
{
	int hw_ntxqueues, hw_nrxqueues, hw_nqueues;

	if (nvectors < 2) {
		sc->sc_nqueues = 1;
		return;
	}

	switch (sc->sc_type) {
	case WM_T_82572:
		hw_ntxqueues = 2;
		hw_nrxqueues = 2;
		break;
	case WM_T_82574:
		hw_ntxqueues = 2;
		hw_nrxqueues = 2;
		break;
	case WM_T_82575:
		hw_ntxqueues = 4;
		hw_nrxqueues = 4;
		break;
	case WM_T_82576:
		hw_ntxqueues = 16;
		hw_nrxqueues = 16;
		break;
	case WM_T_82580:
	case WM_T_I350:
	case WM_T_I354:
		hw_ntxqueues = 8;
		hw_nrxqueues = 8;
		break;
	case WM_T_I210:
		hw_ntxqueues = 4;
		hw_nrxqueues = 4;
		break;
	case WM_T_I211:
		hw_ntxqueues = 2;
		hw_nrxqueues = 2;
		break;
		/*
		 * As below ethernet controllers does not support MSI-X,
		 * this driver let them not use multiqueue.
		 *     - WM_T_80003
		 *     - WM_T_ICH8
		 *     - WM_T_ICH9
		 *     - WM_T_ICH10
		 *     - WM_T_PCH
		 *     - WM_T_PCH2
		 *     - WM_T_PCH_LPT
		 */
	default:
		hw_ntxqueues = 1;
		hw_nrxqueues = 1;
		break;
	}

	hw_nqueues = uimin(hw_ntxqueues, hw_nrxqueues);

	/*
	 * As queues more than MSI-X vectors cannot improve scaling, we limit
	 * the number of queues used actually.
	 */
	if (nvectors < hw_nqueues + 1)
		sc->sc_nqueues = nvectors - 1;
	else
		sc->sc_nqueues = hw_nqueues;

	/*
	 * As queues more then cpus cannot improve scaling, we limit
	 * the number of queues used actually.
	 */
	if (ncpu < sc->sc_nqueues)
		sc->sc_nqueues = ncpu;
}

static inline bool
wm_is_using_msix(struct wm_softc *sc)
{

	return (sc->sc_nintrs > 1);
}

static inline bool
wm_is_using_multiqueue(struct wm_softc *sc)
{

	return (sc->sc_nqueues > 1);
}

static int
wm_softint_establish(struct wm_softc *sc, int qidx, int intr_idx)
{
	struct wm_queue *wmq = &sc->sc_queue[qidx];
	wmq->wmq_id = qidx;
	wmq->wmq_intr_idx = intr_idx;
	wmq->wmq_si = softint_establish(SOFTINT_NET
#ifdef WM_MPSAFE
	    | SOFTINT_MPSAFE
#endif
	    , wm_handle_queue, wmq);
	if (wmq->wmq_si != NULL)
		return 0;

	aprint_error_dev(sc->sc_dev, "unable to establish queue[%d] handler\n",
	    wmq->wmq_id);

	pci_intr_disestablish(sc->sc_pc, sc->sc_ihs[wmq->wmq_intr_idx]);
	sc->sc_ihs[wmq->wmq_intr_idx] = NULL;
	return ENOMEM;
}

/*
 * Both single interrupt MSI and INTx can use this function.
 */
static int
wm_setup_legacy(struct wm_softc *sc)
{
	pci_chipset_tag_t pc = sc->sc_pc;
	const char *intrstr = NULL;
	char intrbuf[PCI_INTRSTR_LEN];
	int error;

	error = wm_alloc_txrx_queues(sc);
	if (error) {
		aprint_error_dev(sc->sc_dev, "cannot allocate queues %d\n",
		    error);
		return ENOMEM;
	}
	intrstr = pci_intr_string(pc, sc->sc_intrs[0], intrbuf,
	    sizeof(intrbuf));
#ifdef WM_MPSAFE
	pci_intr_setattr(pc, &sc->sc_intrs[0], PCI_INTR_MPSAFE, true);
#endif
	sc->sc_ihs[0] = pci_intr_establish_xname(pc, sc->sc_intrs[0],
	    IPL_NET, wm_intr_legacy, sc, device_xname(sc->sc_dev));
	if (sc->sc_ihs[0] == NULL) {
		aprint_error_dev(sc->sc_dev,"unable to establish %s\n",
		    (pci_intr_type(pc, sc->sc_intrs[0])
			== PCI_INTR_TYPE_MSI) ? "MSI" : "INTx");
		return ENOMEM;
	}

	aprint_normal_dev(sc->sc_dev, "interrupting at %s\n", intrstr);
	sc->sc_nintrs = 1;

	return wm_softint_establish(sc, 0, 0);
}

static int
wm_setup_msix(struct wm_softc *sc)
{
	void *vih;
	kcpuset_t *affinity;
	int qidx, error, intr_idx, txrx_established;
	pci_chipset_tag_t pc = sc->sc_pc;
	const char *intrstr = NULL;
	char intrbuf[PCI_INTRSTR_LEN];
	char intr_xname[INTRDEVNAMEBUF];

	if (sc->sc_nqueues < ncpu) {
		/*
		 * To avoid other devices' interrupts, the affinity of Tx/Rx
		 * interrupts start from CPU#1.
		 */
		sc->sc_affinity_offset = 1;
	} else {
		/*
		 * In this case, this device use all CPUs. So, we unify
		 * affinitied cpu_index to msix vector number for readability.
		 */
		sc->sc_affinity_offset = 0;
	}

	error = wm_alloc_txrx_queues(sc);
	if (error) {
		aprint_error_dev(sc->sc_dev, "cannot allocate queues %d\n",
		    error);
		return ENOMEM;
	}

	kcpuset_create(&affinity, false);
	intr_idx = 0;

	/*
	 * TX and RX
	 */
	txrx_established = 0;
	for (qidx = 0; qidx < sc->sc_nqueues; qidx++) {
		struct wm_queue *wmq = &sc->sc_queue[qidx];
		int affinity_to = (sc->sc_affinity_offset + intr_idx) % ncpu;

		intrstr = pci_intr_string(pc, sc->sc_intrs[intr_idx], intrbuf,
		    sizeof(intrbuf));
#ifdef WM_MPSAFE
		pci_intr_setattr(pc, &sc->sc_intrs[intr_idx],
		    PCI_INTR_MPSAFE, true);
#endif
		memset(intr_xname, 0, sizeof(intr_xname));
		snprintf(intr_xname, sizeof(intr_xname), "%sTXRX%d",
		    device_xname(sc->sc_dev), qidx);
		vih = pci_intr_establish_xname(pc, sc->sc_intrs[intr_idx],
		    IPL_NET, wm_txrxintr_msix, wmq, intr_xname);
		if (vih == NULL) {
			aprint_error_dev(sc->sc_dev,
			    "unable to establish MSI-X(for TX and RX)%s%s\n",
			    intrstr ? " at " : "",
			    intrstr ? intrstr : "");

			goto fail;
		}
		kcpuset_zero(affinity);
		/* Round-robin affinity */
		kcpuset_set(affinity, affinity_to);
		error = interrupt_distribute(vih, affinity, NULL);
		if (error == 0) {
			aprint_normal_dev(sc->sc_dev,
			    "for TX and RX interrupting at %s affinity to %u\n",
			    intrstr, affinity_to);
		} else {
			aprint_normal_dev(sc->sc_dev,
			    "for TX and RX interrupting at %s\n", intrstr);
		}
		sc->sc_ihs[intr_idx] = vih;
		if (wm_softint_establish(sc, qidx, intr_idx) != 0)
			goto fail;
		txrx_established++;
		intr_idx++;
	}

	/*
	 * LINK
	 */
	intrstr = pci_intr_string(pc, sc->sc_intrs[intr_idx], intrbuf,
	    sizeof(intrbuf));
#ifdef WM_MPSAFE
	pci_intr_setattr(pc, &sc->sc_intrs[intr_idx], PCI_INTR_MPSAFE, true);
#endif
	memset(intr_xname, 0, sizeof(intr_xname));
	snprintf(intr_xname, sizeof(intr_xname), "%sLINK",
	    device_xname(sc->sc_dev));
	vih = pci_intr_establish_xname(pc, sc->sc_intrs[intr_idx],
	    IPL_NET, wm_linkintr_msix, sc, intr_xname);
	if (vih == NULL) {
		aprint_error_dev(sc->sc_dev,
		    "unable to establish MSI-X(for LINK)%s%s\n",
		    intrstr ? " at " : "",
		    intrstr ? intrstr : "");

		goto fail;
	}
	/* keep default affinity to LINK interrupt */
	aprint_normal_dev(sc->sc_dev,
	    "for LINK interrupting at %s\n", intrstr);
	sc->sc_ihs[intr_idx] = vih;
	sc->sc_link_intr_idx = intr_idx;

	sc->sc_nintrs = sc->sc_nqueues + 1;
	kcpuset_destroy(affinity);
	return 0;

 fail:
	for (qidx = 0; qidx < txrx_established; qidx++) {
		struct wm_queue *wmq = &sc->sc_queue[qidx];
		pci_intr_disestablish(sc->sc_pc,sc->sc_ihs[wmq->wmq_intr_idx]);
		sc->sc_ihs[wmq->wmq_intr_idx] = NULL;
	}

	kcpuset_destroy(affinity);
	return ENOMEM;
}

static void
wm_unset_stopping_flags(struct wm_softc *sc)
{
	int i;

	KASSERT(WM_CORE_LOCKED(sc));

	/*
	 * must unset stopping flags in ascending order.
	 */
	for (i = 0; i < sc->sc_nqueues; i++) {
		struct wm_txqueue *txq = &sc->sc_queue[i].wmq_txq;
		struct wm_rxqueue *rxq = &sc->sc_queue[i].wmq_rxq;

		mutex_enter(txq->txq_lock);
		txq->txq_stopping = false;
		mutex_exit(txq->txq_lock);

		mutex_enter(rxq->rxq_lock);
		rxq->rxq_stopping = false;
		mutex_exit(rxq->rxq_lock);
	}

	sc->sc_core_stopping = false;
}

static void
wm_set_stopping_flags(struct wm_softc *sc)
{
	int i;

	KASSERT(WM_CORE_LOCKED(sc));

	sc->sc_core_stopping = true;

	/*
	 * must set stopping flags in ascending order.
	 */
	for (i = 0; i < sc->sc_nqueues; i++) {
		struct wm_rxqueue *rxq = &sc->sc_queue[i].wmq_rxq;
		struct wm_txqueue *txq = &sc->sc_queue[i].wmq_txq;

		mutex_enter(rxq->rxq_lock);
		rxq->rxq_stopping = true;
		mutex_exit(rxq->rxq_lock);

		mutex_enter(txq->txq_lock);
		txq->txq_stopping = true;
		mutex_exit(txq->txq_lock);
	}
}

/*
 * write interrupt interval value to ITR or EITR
 */
static void
wm_itrs_writereg(struct wm_softc *sc, struct wm_queue *wmq)
{

	if (!wmq->wmq_set_itr)
		return;

	if ((sc->sc_flags & WM_F_NEWQUEUE) != 0) {
		uint32_t eitr = __SHIFTIN(wmq->wmq_itr, EITR_ITR_INT_MASK);

		/*
		 * 82575 doesn't have CNT_INGR field.
		 * So, overwrite counter field by software.
		 */
		if (sc->sc_type == WM_T_82575)
			eitr |= __SHIFTIN(wmq->wmq_itr, EITR_COUNTER_MASK_82575);
		else
			eitr |= EITR_CNT_INGR;

		CSR_WRITE(sc, WMREG_EITR(wmq->wmq_intr_idx), eitr);
	} else if (sc->sc_type == WM_T_82574 && wm_is_using_msix(sc)) {
		/*
		 * 82574 has both ITR and EITR. SET EITR when we use
		 * the multi queue function with MSI-X.
		 */
		CSR_WRITE(sc, WMREG_EITR_82574(wmq->wmq_intr_idx),
		    wmq->wmq_itr & EITR_ITR_INT_MASK_82574);
	} else {
		KASSERT(wmq->wmq_id == 0);
		CSR_WRITE(sc, WMREG_ITR, wmq->wmq_itr);
	}

	wmq->wmq_set_itr = false;
}

/*
 * TODO
 * Below dynamic calculation of itr is almost the same as linux igb,
 * however it does not fit to wm(4). So, we will have been disable AIM
 * until we will find appropriate calculation of itr.
 */
/*
 * calculate interrupt interval value to be going to write register in
 * wm_itrs_writereg(). This function does not write ITR/EITR register.
 */
static void
wm_itrs_calculate(struct wm_softc *sc, struct wm_queue *wmq)
{
#ifdef NOTYET
	struct wm_rxqueue *rxq = &wmq->wmq_rxq;
	struct wm_txqueue *txq = &wmq->wmq_txq;
	uint32_t avg_size = 0;
	uint32_t new_itr;

	if (rxq->rxq_packets)
		avg_size =  rxq->rxq_bytes / rxq->rxq_packets;
	if (txq->txq_packets)
		avg_size = uimax(avg_size, txq->txq_bytes / txq->txq_packets);

	if (avg_size == 0) {
		new_itr = 450; /* restore default value */
		goto out;
	}

	/* Add 24 bytes to size to account for CRC, preamble, and gap */
	avg_size += 24;

	/* Don't starve jumbo frames */
	avg_size = uimin(avg_size, 3000);

	/* Give a little boost to mid-size frames */
	if ((avg_size > 300) && (avg_size < 1200))
		new_itr = avg_size / 3;
	else
		new_itr = avg_size / 2;

out:
	/*
	 * The usage of 82574 and 82575 EITR is different from otther NEWQUEUE
	 * controllers. See sc->sc_itr_init setting in wm_init_locked().
	 */
	if ((sc->sc_flags & WM_F_NEWQUEUE) == 0 || sc->sc_type != WM_T_82575)
		new_itr *= 4;

	if (new_itr != wmq->wmq_itr) {
		wmq->wmq_itr = new_itr;
		wmq->wmq_set_itr = true;
	} else
		wmq->wmq_set_itr = false;

	rxq->rxq_packets = 0;
	rxq->rxq_bytes = 0;
	txq->txq_packets = 0;
	txq->txq_bytes = 0;
#endif
}

/*
 * wm_init:		[ifnet interface function]
 *
 *	Initialize the interface.
 */
static int
wm_init(struct ifnet *ifp)
{
	struct wm_softc *sc = ifp->if_softc;
	int ret;

	WM_CORE_LOCK(sc);
	ret = wm_init_locked(ifp);
	WM_CORE_UNLOCK(sc);

	return ret;
}

static int
wm_init_locked(struct ifnet *ifp)
{
	struct wm_softc *sc = ifp->if_softc;
	struct ethercom *ec = &sc->sc_ethercom;
	int i, j, trynum, error = 0;
	uint32_t reg;

	DPRINTF(WM_DEBUG_INIT, ("%s: %s called\n",
		device_xname(sc->sc_dev), __func__));
	KASSERT(WM_CORE_LOCKED(sc));

	/*
	 * *_HDR_ALIGNED_P is constant 1 if __NO_STRICT_ALIGMENT is set.
	 * There is a small but measurable benefit to avoiding the adjusment
	 * of the descriptor so that the headers are aligned, for normal mtu,
	 * on such platforms.  One possibility is that the DMA itself is
	 * slightly more efficient if the front of the entire packet (instead
	 * of the front of the headers) is aligned.
	 *
	 * Note we must always set align_tweak to 0 if we are using
	 * jumbo frames.
	 */
#ifdef __NO_STRICT_ALIGNMENT
	sc->sc_align_tweak = 0;
#else
	if ((ifp->if_mtu + ETHER_HDR_LEN + ETHER_CRC_LEN) > (MCLBYTES - 2))
		sc->sc_align_tweak = 0;
	else
		sc->sc_align_tweak = 2;
#endif /* __NO_STRICT_ALIGNMENT */

	/* Cancel any pending I/O. */
	wm_stop_locked(ifp, 0);

	/* update statistics before reset */
	ifp->if_collisions += CSR_READ(sc, WMREG_COLC);
	ifp->if_ierrors += CSR_READ(sc, WMREG_RXERRC);

	/* PCH_SPT hardware workaround */
	if (sc->sc_type == WM_T_PCH_SPT)
		wm_flush_desc_rings(sc);

	/* Reset the chip to a known state. */
	wm_reset(sc);

	/*
	 * AMT based hardware can now take control from firmware
	 * Do this after reset.
	 */
	if ((sc->sc_flags & WM_F_HAS_AMT) != 0)
		wm_get_hw_control(sc);

	if ((sc->sc_type >= WM_T_PCH_SPT) &&
	    pci_intr_type(sc->sc_pc, sc->sc_intrs[0]) == PCI_INTR_TYPE_INTX)
		wm_legacy_irq_quirk_spt(sc);

	/* Init hardware bits */
	wm_initialize_hardware_bits(sc);

	/* Reset the PHY. */
	if (sc->sc_flags & WM_F_HAS_MII)
		wm_gmii_reset(sc);

	if (sc->sc_type >= WM_T_ICH8) {
		reg = CSR_READ(sc, WMREG_GCR);
		/*
		 * ICH8 No-snoop bits are opposite polarity. Set to snoop by
		 * default after reset.
		 */
		if (sc->sc_type == WM_T_ICH8)
			reg |= GCR_NO_SNOOP_ALL;
		else
			reg &= ~GCR_NO_SNOOP_ALL;
		CSR_WRITE(sc, WMREG_GCR, reg);
	}
	if ((sc->sc_type >= WM_T_ICH8)
	    || (sc->sc_pcidevid == PCI_PRODUCT_INTEL_82546GB_QUAD_COPPER)
	    || (sc->sc_pcidevid == PCI_PRODUCT_INTEL_82546GB_QUAD_COPPER_KSP3)) {

		reg = CSR_READ(sc, WMREG_CTRL_EXT);
		reg |= CTRL_EXT_RO_DIS;
		CSR_WRITE(sc, WMREG_CTRL_EXT, reg);
	}

	/* Calculate (E)ITR value */
	if ((sc->sc_flags & WM_F_NEWQUEUE) != 0 && sc->sc_type != WM_T_82575) {
		/*
		 * For NEWQUEUE's EITR (except for 82575).
		 * 82575's EITR should be set same throttling value as other
		 * old controllers' ITR because the interrupt/sec calculation
		 * is the same, that is, 1,000,000,000 / (N * 256).
		 *
		 * 82574's EITR should be set same throttling value as ITR.
		 *
		 * For N interrupts/sec, set this value to:
		 * 1,000,000 / N in contrast to ITR throttoling value.
		 */
		sc->sc_itr_init = 450;
	} else if (sc->sc_type >= WM_T_82543) {
		/*
		 * Set up the interrupt throttling register (units of 256ns)
		 * Note that a footnote in Intel's documentation says this
		 * ticker runs at 1/4 the rate when the chip is in 100Mbit
		 * or 10Mbit mode.  Empirically, it appears to be the case
		 * that that is also true for the 1024ns units of the other
		 * interrupt-related timer registers -- so, really, we ought
		 * to divide this value by 4 when the link speed is low.
		 *
		 * XXX implement this division at link speed change!
		 */

		/*
		 * For N interrupts/sec, set this value to:
		 * 1,000,000,000 / (N * 256).  Note that we set the
		 * absolute and packet timer values to this value
		 * divided by 4 to get "simple timer" behavior.
		 */
		sc->sc_itr_init = 1500;		/* 2604 ints/sec */
	}

	error = wm_init_txrx_queues(sc);
	if (error)
		goto out;

	/*
	 * Clear out the VLAN table -- we don't use it (yet).
	 */
	CSR_WRITE(sc, WMREG_VET, 0);
	if ((sc->sc_type == WM_T_I350) || (sc->sc_type == WM_T_I354))
		trynum = 10; /* Due to hw errata */
	else
		trynum = 1;
	for (i = 0; i < WM_VLAN_TABSIZE; i++)
		for (j = 0; j < trynum; j++)
			CSR_WRITE(sc, WMREG_VFTA + (i << 2), 0);

	/*
	 * Set up flow-control parameters.
	 *
	 * XXX Values could probably stand some tuning.
	 */
	if ((sc->sc_type != WM_T_ICH8) && (sc->sc_type != WM_T_ICH9)
	    && (sc->sc_type != WM_T_ICH10) && (sc->sc_type != WM_T_PCH)
	    && (sc->sc_type != WM_T_PCH2) && (sc->sc_type != WM_T_PCH_LPT)
	    && (sc->sc_type != WM_T_PCH_SPT) && (sc->sc_type != WM_T_PCH_CNP)){
		CSR_WRITE(sc, WMREG_FCAL, FCAL_CONST);
		CSR_WRITE(sc, WMREG_FCAH, FCAH_CONST);
		CSR_WRITE(sc, WMREG_FCT, ETHERTYPE_FLOWCONTROL);
	}

	sc->sc_fcrtl = FCRTL_DFLT;
	if (sc->sc_type < WM_T_82543) {
		CSR_WRITE(sc, WMREG_OLD_FCRTH, FCRTH_DFLT);
		CSR_WRITE(sc, WMREG_OLD_FCRTL, sc->sc_fcrtl);
	} else {
		CSR_WRITE(sc, WMREG_FCRTH, FCRTH_DFLT);
		CSR_WRITE(sc, WMREG_FCRTL, sc->sc_fcrtl);
	}

	if (sc->sc_type == WM_T_80003)
		CSR_WRITE(sc, WMREG_FCTTV, 0xffff);
	else
		CSR_WRITE(sc, WMREG_FCTTV, FCTTV_DFLT);

	/* Writes the control register. */
	wm_set_vlan(sc);

	if (sc->sc_flags & WM_F_HAS_MII) {
		uint16_t kmreg;

		switch (sc->sc_type) {
		case WM_T_80003:
		case WM_T_ICH8:
		case WM_T_ICH9:
		case WM_T_ICH10:
		case WM_T_PCH:
		case WM_T_PCH2:
		case WM_T_PCH_LPT:
		case WM_T_PCH_SPT:
		case WM_T_PCH_CNP:
			/*
			 * Set the mac to wait the maximum time between each
			 * iteration and increase the max iterations when
			 * polling the phy; this fixes erroneous timeouts at
			 * 10Mbps.
			 */
			wm_kmrn_writereg(sc, KUMCTRLSTA_OFFSET_TIMEOUTS,
			    0xFFFF);
			wm_kmrn_readreg(sc, KUMCTRLSTA_OFFSET_INB_PARAM,
			    &kmreg);
			kmreg |= 0x3F;
			wm_kmrn_writereg(sc, KUMCTRLSTA_OFFSET_INB_PARAM,
			    kmreg);
			break;
		default:
			break;
		}

		if (sc->sc_type == WM_T_80003) {
			reg = CSR_READ(sc, WMREG_CTRL_EXT);
			reg &= ~CTRL_EXT_LINK_MODE_MASK;
			CSR_WRITE(sc, WMREG_CTRL_EXT, reg);

			/* Bypass RX and TX FIFO's */
			wm_kmrn_writereg(sc, KUMCTRLSTA_OFFSET_FIFO_CTRL,
			    KUMCTRLSTA_FIFO_CTRL_RX_BYPASS
			    | KUMCTRLSTA_FIFO_CTRL_TX_BYPASS);
			wm_kmrn_writereg(sc, KUMCTRLSTA_OFFSET_INB_CTRL,
			    KUMCTRLSTA_INB_CTRL_DIS_PADDING |
			    KUMCTRLSTA_INB_CTRL_LINK_TMOUT_DFLT);
		}
	}
#if 0
	CSR_WRITE(sc, WMREG_CTRL_EXT, sc->sc_ctrl_ext);
#endif

	/* Set up checksum offload parameters. */
	reg = CSR_READ(sc, WMREG_RXCSUM);
	reg &= ~(RXCSUM_IPOFL | RXCSUM_IPV6OFL | RXCSUM_TUOFL);
	if (ifp->if_capenable & IFCAP_CSUM_IPv4_Rx)
		reg |= RXCSUM_IPOFL;
	if (ifp->if_capenable & (IFCAP_CSUM_TCPv4_Rx | IFCAP_CSUM_UDPv4_Rx))
		reg |= RXCSUM_IPOFL | RXCSUM_TUOFL;
	if (ifp->if_capenable & (IFCAP_CSUM_TCPv6_Rx | IFCAP_CSUM_UDPv6_Rx))
		reg |= RXCSUM_IPV6OFL | RXCSUM_TUOFL;
	CSR_WRITE(sc, WMREG_RXCSUM, reg);

	/* Set registers about MSI-X */
	if (wm_is_using_msix(sc)) {
		uint32_t ivar;
		struct wm_queue *wmq;
		int qid, qintr_idx;

		if (sc->sc_type == WM_T_82575) {
			/* Interrupt control */
			reg = CSR_READ(sc, WMREG_CTRL_EXT);
			reg |= CTRL_EXT_PBA | CTRL_EXT_EIAME | CTRL_EXT_NSICR;
			CSR_WRITE(sc, WMREG_CTRL_EXT, reg);

			/* TX and RX */
			for (i = 0; i < sc->sc_nqueues; i++) {
				wmq = &sc->sc_queue[i];
				CSR_WRITE(sc, WMREG_MSIXBM(wmq->wmq_intr_idx),
				    EITR_TX_QUEUE(wmq->wmq_id)
				    | EITR_RX_QUEUE(wmq->wmq_id));
			}
			/* Link status */
			CSR_WRITE(sc, WMREG_MSIXBM(sc->sc_link_intr_idx),
			    EITR_OTHER);
		} else if (sc->sc_type == WM_T_82574) {
			/* Interrupt control */
			reg = CSR_READ(sc, WMREG_CTRL_EXT);
			reg |= CTRL_EXT_PBA | CTRL_EXT_EIAME;
			CSR_WRITE(sc, WMREG_CTRL_EXT, reg);

			/*
			 * workaround issue with spurious interrupts
			 * in MSI-X mode.
			 * At wm_initialize_hardware_bits(), sc_nintrs has not
			 * initialized yet. So re-initialize WMREG_RFCTL here.
			 */
			reg = CSR_READ(sc, WMREG_RFCTL);
			reg |= WMREG_RFCTL_ACKDIS;
			CSR_WRITE(sc, WMREG_RFCTL, reg);

			ivar = 0;
			/* TX and RX */
			for (i = 0; i < sc->sc_nqueues; i++) {
				wmq = &sc->sc_queue[i];
				qid = wmq->wmq_id;
				qintr_idx = wmq->wmq_intr_idx;

				ivar |= __SHIFTIN((IVAR_VALID_82574|qintr_idx),
				    IVAR_TX_MASK_Q_82574(qid));
				ivar |= __SHIFTIN((IVAR_VALID_82574|qintr_idx),
				    IVAR_RX_MASK_Q_82574(qid));
			}
			/* Link status */
			ivar |= __SHIFTIN((IVAR_VALID_82574
				| sc->sc_link_intr_idx), IVAR_OTHER_MASK);
			CSR_WRITE(sc, WMREG_IVAR, ivar | IVAR_INT_ON_ALL_WB);
		} else {
			/* Interrupt control */
			CSR_WRITE(sc, WMREG_GPIE, GPIE_NSICR | GPIE_MULTI_MSIX
			    | GPIE_EIAME | GPIE_PBA);

			switch (sc->sc_type) {
			case WM_T_82580:
			case WM_T_I350:
			case WM_T_I354:
			case WM_T_I210:
			case WM_T_I211:
				/* TX and RX */
				for (i = 0; i < sc->sc_nqueues; i++) {
					wmq = &sc->sc_queue[i];
					qid = wmq->wmq_id;
					qintr_idx = wmq->wmq_intr_idx;

					ivar = CSR_READ(sc, WMREG_IVAR_Q(qid));
					ivar &= ~IVAR_TX_MASK_Q(qid);
					ivar |= __SHIFTIN((qintr_idx
						| IVAR_VALID),
					    IVAR_TX_MASK_Q(qid));
					ivar &= ~IVAR_RX_MASK_Q(qid);
					ivar |= __SHIFTIN((qintr_idx
						| IVAR_VALID),
					    IVAR_RX_MASK_Q(qid));
					CSR_WRITE(sc, WMREG_IVAR_Q(qid), ivar);
				}
				break;
			case WM_T_82576:
				/* TX and RX */
				for (i = 0; i < sc->sc_nqueues; i++) {
					wmq = &sc->sc_queue[i];
					qid = wmq->wmq_id;
					qintr_idx = wmq->wmq_intr_idx;

					ivar = CSR_READ(sc,
					    WMREG_IVAR_Q_82576(qid));
					ivar &= ~IVAR_TX_MASK_Q_82576(qid);
					ivar |= __SHIFTIN((qintr_idx
						| IVAR_VALID),
					    IVAR_TX_MASK_Q_82576(qid));
					ivar &= ~IVAR_RX_MASK_Q_82576(qid);
					ivar |= __SHIFTIN((qintr_idx
						| IVAR_VALID),
					    IVAR_RX_MASK_Q_82576(qid));
					CSR_WRITE(sc, WMREG_IVAR_Q_82576(qid),
					    ivar);
				}
				break;
			default:
				break;
			}

			/* Link status */
			ivar = __SHIFTIN((sc->sc_link_intr_idx | IVAR_VALID),
			    IVAR_MISC_OTHER);
			CSR_WRITE(sc, WMREG_IVAR_MISC, ivar);
		}

		if (wm_is_using_multiqueue(sc)) {
			wm_init_rss(sc);

			/*
			** NOTE: Receive Full-Packet Checksum Offload
			** is mutually exclusive with Multiqueue. However
			** this is not the same as TCP/IP checksums which
			** still work.
			*/
			reg = CSR_READ(sc, WMREG_RXCSUM);
			reg |= RXCSUM_PCSD;
			CSR_WRITE(sc, WMREG_RXCSUM, reg);
		}
	}

	/* Set up the interrupt registers. */
	CSR_WRITE(sc, WMREG_IMC, 0xffffffffU);
	sc->sc_icr = ICR_TXDW | ICR_LSC | ICR_RXSEQ | ICR_RXDMT0 |
	    ICR_RXO | ICR_RXT0;
	if (wm_is_using_msix(sc)) {
		uint32_t mask;
		struct wm_queue *wmq;

		switch (sc->sc_type) {
		case WM_T_82574:
			mask = 0;
			for (i = 0; i < sc->sc_nqueues; i++) {
				wmq = &sc->sc_queue[i];
				mask |= ICR_TXQ(wmq->wmq_id);
				mask |= ICR_RXQ(wmq->wmq_id);
			}
			mask |= ICR_OTHER;
			CSR_WRITE(sc, WMREG_EIAC_82574, mask);
			CSR_WRITE(sc, WMREG_IMS, mask | ICR_LSC);
			break;
		default:
			if (sc->sc_type == WM_T_82575) {
				mask = 0;
				for (i = 0; i < sc->sc_nqueues; i++) {
					wmq = &sc->sc_queue[i];
					mask |= EITR_TX_QUEUE(wmq->wmq_id);
					mask |= EITR_RX_QUEUE(wmq->wmq_id);
				}
				mask |= EITR_OTHER;
			} else {
				mask = 0;
				for (i = 0; i < sc->sc_nqueues; i++) {
					wmq = &sc->sc_queue[i];
					mask |= 1 << wmq->wmq_intr_idx;
				}
				mask |= 1 << sc->sc_link_intr_idx;
			}
			CSR_WRITE(sc, WMREG_EIAC, mask);
			CSR_WRITE(sc, WMREG_EIAM, mask);
			CSR_WRITE(sc, WMREG_EIMS, mask);
			CSR_WRITE(sc, WMREG_IMS, ICR_LSC);
			break;
		}
	} else
		CSR_WRITE(sc, WMREG_IMS, sc->sc_icr);

	/* Set up the inter-packet gap. */
	CSR_WRITE(sc, WMREG_TIPG, sc->sc_tipg);

	if (sc->sc_type >= WM_T_82543) {
		for (int qidx = 0; qidx < sc->sc_nqueues; qidx++) {
			struct wm_queue *wmq = &sc->sc_queue[qidx];
			wm_itrs_writereg(sc, wmq);
		}
		/*
		 * Link interrupts occur much less than TX
		 * interrupts and RX interrupts. So, we don't
		 * tune EINTR(WM_MSIX_LINKINTR_IDX) value like
		 * FreeBSD's if_igb.
		 */
	}

	/* Set the VLAN ethernetype. */
	CSR_WRITE(sc, WMREG_VET, ETHERTYPE_VLAN);

	/*
	 * Set up the transmit control register; we start out with
	 * a collision distance suitable for FDX, but update it whe
	 * we resolve the media type.
	 */
	sc->sc_tctl = TCTL_EN | TCTL_PSP | TCTL_RTLC
	    | TCTL_CT(TX_COLLISION_THRESHOLD)
	    | TCTL_COLD(TX_COLLISION_DISTANCE_FDX);
	if (sc->sc_type >= WM_T_82571)
		sc->sc_tctl |= TCTL_MULR;
	CSR_WRITE(sc, WMREG_TCTL, sc->sc_tctl);

	if ((sc->sc_flags & WM_F_NEWQUEUE) != 0) {
		/* Write TDT after TCTL.EN is set. See the document. */
		CSR_WRITE(sc, WMREG_TDT(0), 0);
	}

	if (sc->sc_type == WM_T_80003) {
		reg = CSR_READ(sc, WMREG_TCTL_EXT);
		reg &= ~TCTL_EXT_GCEX_MASK;
		reg |= DEFAULT_80003ES2LAN_TCTL_EXT_GCEX;
		CSR_WRITE(sc, WMREG_TCTL_EXT, reg);
	}

	/* Set the media. */
	if ((error = mii_ifmedia_change(&sc->sc_mii)) != 0)
		goto out;

	/* Configure for OS presence */
	wm_init_manageability(sc);

	/*
	 * Set up the receive control register; we actually program the
	 * register when we set the receive filter. Use multicast address
	 * offset type 0.
	 *
	 * Only the i82544 has the ability to strip the incoming CRC, so we
	 * don't enable that feature.
	 */
	sc->sc_mchash_type = 0;
	sc->sc_rctl = RCTL_EN | RCTL_LBM_NONE | RCTL_RDMTS_1_2 | RCTL_DPF
	    | __SHIFTIN(sc->sc_mchash_type, RCTL_MO);

	/*
	 * 82574 use one buffer extended Rx descriptor.
	 */
	if (sc->sc_type == WM_T_82574)
		sc->sc_rctl |= RCTL_DTYP_ONEBUF;

	/*
	 * The I350 has a bug where it always strips the CRC whether
	 * asked to or not. So ask for stripped CRC here and cope in rxeof
	 */
	if ((sc->sc_type == WM_T_I350) || (sc->sc_type == WM_T_I354)
	    || (sc->sc_type == WM_T_I210))
		sc->sc_rctl |= RCTL_SECRC;

	if (((ec->ec_capabilities & ETHERCAP_JUMBO_MTU) != 0)
	    && (ifp->if_mtu > ETHERMTU)) {
		sc->sc_rctl |= RCTL_LPE;
		if ((sc->sc_flags & WM_F_NEWQUEUE) != 0)
			CSR_WRITE(sc, WMREG_RLPML, ETHER_MAX_LEN_JUMBO);
	}

	if (MCLBYTES == 2048)
		sc->sc_rctl |= RCTL_2k;
	else {
		if (sc->sc_type >= WM_T_82543) {
			switch (MCLBYTES) {
			case 4096:
				sc->sc_rctl |= RCTL_BSEX | RCTL_BSEX_4k;
				break;
			case 8192:
				sc->sc_rctl |= RCTL_BSEX | RCTL_BSEX_8k;
				break;
			case 16384:
				sc->sc_rctl |= RCTL_BSEX | RCTL_BSEX_16k;
				break;
			default:
				panic("wm_init: MCLBYTES %d unsupported",
				    MCLBYTES);
				break;
			}
		} else
			panic("wm_init: i82542 requires MCLBYTES = 2048");
	}

	/* Enable ECC */
	switch (sc->sc_type) {
	case WM_T_82571:
		reg = CSR_READ(sc, WMREG_PBA_ECC);
		reg |= PBA_ECC_CORR_EN;
		CSR_WRITE(sc, WMREG_PBA_ECC, reg);
		break;
	case WM_T_PCH_LPT:
	case WM_T_PCH_SPT:
	case WM_T_PCH_CNP:
		reg = CSR_READ(sc, WMREG_PBECCSTS);
		reg |= PBECCSTS_UNCORR_ECC_ENABLE;
		CSR_WRITE(sc, WMREG_PBECCSTS, reg);

		sc->sc_ctrl |= CTRL_MEHE;
		CSR_WRITE(sc, WMREG_CTRL, sc->sc_ctrl);
		break;
	default:
		break;
	}

	/*
	 * Set the receive filter.
	 *
	 * For 82575 and 82576, the RX descriptors must be initialized after
	 * the setting of RCTL.EN in wm_set_filter()
	 */
	wm_set_filter(sc);

	/* On 575 and later set RDT only if RX enabled */
	if ((sc->sc_flags & WM_F_NEWQUEUE) != 0) {
		int qidx;
		for (qidx = 0; qidx < sc->sc_nqueues; qidx++) {
			struct wm_rxqueue *rxq = &sc->sc_queue[qidx].wmq_rxq;
			for (i = 0; i < WM_NRXDESC; i++) {
				mutex_enter(rxq->rxq_lock);
				wm_init_rxdesc(rxq, i);
				mutex_exit(rxq->rxq_lock);

			}
		}
	}

	wm_unset_stopping_flags(sc);

	/* Start the one second link check clock. */
	callout_reset(&sc->sc_tick_ch, hz, wm_tick, sc);

	/* ...all done! */
	ifp->if_flags |= IFF_RUNNING;
	ifp->if_flags &= ~IFF_OACTIVE;

 out:
	/* Save last flags for the callback */
	sc->sc_if_flags = ifp->if_flags;
	sc->sc_ec_capenable = ec->ec_capenable;
	if (error)
		log(LOG_ERR, "%s: interface not running\n",
		    device_xname(sc->sc_dev));
	return error;
}

/*
 * wm_stop:		[ifnet interface function]
 *
 *	Stop transmission on the interface.
 */
static void
wm_stop(struct ifnet *ifp, int disable)
{
	struct wm_softc *sc = ifp->if_softc;

	WM_CORE_LOCK(sc);
	wm_stop_locked(ifp, disable);
	WM_CORE_UNLOCK(sc);
}

static void
wm_stop_locked(struct ifnet *ifp, int disable)
{
	struct wm_softc *sc = ifp->if_softc;
	struct wm_txsoft *txs;
	int i, qidx;

	DPRINTF(WM_DEBUG_INIT, ("%s: %s called\n",
		device_xname(sc->sc_dev), __func__));
	KASSERT(WM_CORE_LOCKED(sc));

	wm_set_stopping_flags(sc);

	/* Stop the one second clock. */
	callout_stop(&sc->sc_tick_ch);

	/* Stop the 82547 Tx FIFO stall check timer. */
	if (sc->sc_type == WM_T_82547)
		callout_stop(&sc->sc_txfifo_ch);

	if (sc->sc_flags & WM_F_HAS_MII) {
		/* Down the MII. */
		mii_down(&sc->sc_mii);
	} else {
#if 0
		/* Should we clear PHY's status properly? */
		wm_reset(sc);
#endif
	}

	/* Stop the transmit and receive processes. */
	CSR_WRITE(sc, WMREG_TCTL, 0);
	CSR_WRITE(sc, WMREG_RCTL, 0);
	sc->sc_rctl &= ~RCTL_EN;

	/*
	 * Clear the interrupt mask to ensure the device cannot assert its
	 * interrupt line.
	 * Clear sc->sc_icr to ensure wm_intr_legacy() makes no attempt to
	 * service any currently pending or shared interrupt.
	 */
	CSR_WRITE(sc, WMREG_IMC, 0xffffffffU);
	sc->sc_icr = 0;
	if (wm_is_using_msix(sc)) {
		if (sc->sc_type != WM_T_82574) {
			CSR_WRITE(sc, WMREG_EIMC, 0xffffffffU);
			CSR_WRITE(sc, WMREG_EIAC, 0);
		} else
			CSR_WRITE(sc, WMREG_EIAC_82574, 0);
	}

	/* Release any queued transmit buffers. */
	for (qidx = 0; qidx < sc->sc_nqueues; qidx++) {
		struct wm_queue *wmq = &sc->sc_queue[qidx];
		struct wm_txqueue *txq = &wmq->wmq_txq;
		mutex_enter(txq->txq_lock);
		txq->txq_sending = false; /* ensure watchdog disabled */
		for (i = 0; i < WM_TXQUEUELEN(txq); i++) {
			txs = &txq->txq_soft[i];
			if (txs->txs_mbuf != NULL) {
				bus_dmamap_unload(sc->sc_dmat,txs->txs_dmamap);
				m_freem(txs->txs_mbuf);
				txs->txs_mbuf = NULL;
			}
		}
		mutex_exit(txq->txq_lock);
	}

	/* Mark the interface as down and cancel the watchdog timer. */
	ifp->if_flags &= ~(IFF_RUNNING | IFF_OACTIVE);

	if (disable) {
		for (i = 0; i < sc->sc_nqueues; i++) {
			struct wm_rxqueue *rxq = &sc->sc_queue[i].wmq_rxq;
			mutex_enter(rxq->rxq_lock);
			wm_rxdrain(rxq);
			mutex_exit(rxq->rxq_lock);
		}
	}

#if 0 /* notyet */
	if (sc->sc_type >= WM_T_82544)
		CSR_WRITE(sc, WMREG_WUC, 0);
#endif
}

static void
wm_dump_mbuf_chain(struct wm_softc *sc, struct mbuf *m0)
{
	struct mbuf *m;
	int i;

	log(LOG_DEBUG, "%s: mbuf chain:\n", device_xname(sc->sc_dev));
	for (m = m0, i = 0; m != NULL; m = m->m_next, i++)
		log(LOG_DEBUG, "%s:\tm_data = %p, m_len = %d, "
		    "m_flags = 0x%08x\n", device_xname(sc->sc_dev),
		    m->m_data, m->m_len, m->m_flags);
	log(LOG_DEBUG, "%s:\t%d mbuf%s in chain\n", device_xname(sc->sc_dev),
	    i, i == 1 ? "" : "s");
}

/*
 * wm_82547_txfifo_stall:
 *
 *	Callout used to wait for the 82547 Tx FIFO to drain,
 *	reset the FIFO pointers, and restart packet transmission.
 */
static void
wm_82547_txfifo_stall(void *arg)
{
	struct wm_softc *sc = arg;
	struct wm_txqueue *txq = &sc->sc_queue[0].wmq_txq;

	mutex_enter(txq->txq_lock);

	if (txq->txq_stopping)
		goto out;

	if (txq->txq_fifo_stall) {
		if (CSR_READ(sc, WMREG_TDT(0)) == CSR_READ(sc, WMREG_TDH(0)) &&
		    CSR_READ(sc, WMREG_TDFT) == CSR_READ(sc, WMREG_TDFH) &&
		    CSR_READ(sc, WMREG_TDFTS) == CSR_READ(sc, WMREG_TDFHS)) {
			/*
			 * Packets have drained.  Stop transmitter, reset
			 * FIFO pointers, restart transmitter, and kick
			 * the packet queue.
			 */
			uint32_t tctl = CSR_READ(sc, WMREG_TCTL);
			CSR_WRITE(sc, WMREG_TCTL, tctl & ~TCTL_EN);
			CSR_WRITE(sc, WMREG_TDFT, txq->txq_fifo_addr);
			CSR_WRITE(sc, WMREG_TDFH, txq->txq_fifo_addr);
			CSR_WRITE(sc, WMREG_TDFTS, txq->txq_fifo_addr);
			CSR_WRITE(sc, WMREG_TDFHS, txq->txq_fifo_addr);
			CSR_WRITE(sc, WMREG_TCTL, tctl);
			CSR_WRITE_FLUSH(sc);

			txq->txq_fifo_head = 0;
			txq->txq_fifo_stall = 0;
			wm_start_locked(&sc->sc_ethercom.ec_if);
		} else {
			/*
			 * Still waiting for packets to drain; try again in
			 * another tick.
			 */
			callout_schedule(&sc->sc_txfifo_ch, 1);
		}
	}

out:
	mutex_exit(txq->txq_lock);
}

/*
 * wm_82547_txfifo_bugchk:
 *
 *	Check for bug condition in the 82547 Tx FIFO.  We need to
 *	prevent enqueueing a packet that would wrap around the end
 *	if the Tx FIFO ring buffer, otherwise the chip will croak.
 *
 *	We do this by checking the amount of space before the end
 *	of the Tx FIFO buffer. If the packet will not fit, we "stall"
 *	the Tx FIFO, wait for all remaining packets to drain, reset
 *	the internal FIFO pointers to the beginning, and restart
 *	transmission on the interface.
 */
#define	WM_FIFO_HDR		0x10
#define	WM_82547_PAD_LEN	0x3e0
static int
wm_82547_txfifo_bugchk(struct wm_softc *sc, struct mbuf *m0)
{
	struct wm_txqueue *txq = &sc->sc_queue[0].wmq_txq;
	int space = txq->txq_fifo_size - txq->txq_fifo_head;
	int len = roundup(m0->m_pkthdr.len + WM_FIFO_HDR, WM_FIFO_HDR);

	/* Just return if already stalled. */
	if (txq->txq_fifo_stall)
		return 1;

	if (sc->sc_mii.mii_media_active & IFM_FDX) {
		/* Stall only occurs in half-duplex mode. */
		goto send_packet;
	}

	if (len >= WM_82547_PAD_LEN + space) {
		txq->txq_fifo_stall = 1;
		callout_schedule(&sc->sc_txfifo_ch, 1);
		return 1;
	}

 send_packet:
	txq->txq_fifo_head += len;
	if (txq->txq_fifo_head >= txq->txq_fifo_size)
		txq->txq_fifo_head -= txq->txq_fifo_size;

	return 0;
}

static int
wm_alloc_tx_descs(struct wm_softc *sc, struct wm_txqueue *txq)
{
	int error;

	/*
	 * Allocate the control data structures, and create and load the
	 * DMA map for it.
	 *
	 * NOTE: All Tx descriptors must be in the same 4G segment of
	 * memory.  So must Rx descriptors.  We simplify by allocating
	 * both sets within the same 4G segment.
	 */
	if (sc->sc_type < WM_T_82544)
		WM_NTXDESC(txq) = WM_NTXDESC_82542;
	else
		WM_NTXDESC(txq) = WM_NTXDESC_82544;
	if ((sc->sc_flags & WM_F_NEWQUEUE) != 0)
		txq->txq_descsize = sizeof(nq_txdesc_t);
	else
		txq->txq_descsize = sizeof(wiseman_txdesc_t);

	if ((error = bus_dmamem_alloc(sc->sc_dmat, WM_TXDESCS_SIZE(txq),
		    PAGE_SIZE, (bus_size_t) 0x100000000ULL, &txq->txq_desc_seg,
		    1, &txq->txq_desc_rseg, 0)) != 0) {
		aprint_error_dev(sc->sc_dev,
		    "unable to allocate TX control data, error = %d\n",
		    error);
		goto fail_0;
	}

	if ((error = bus_dmamem_map(sc->sc_dmat, &txq->txq_desc_seg,
		    txq->txq_desc_rseg, WM_TXDESCS_SIZE(txq),
		    (void **)&txq->txq_descs_u, BUS_DMA_COHERENT)) != 0) {
		aprint_error_dev(sc->sc_dev,
		    "unable to map TX control data, error = %d\n", error);
		goto fail_1;
	}

	if ((error = bus_dmamap_create(sc->sc_dmat, WM_TXDESCS_SIZE(txq), 1,
		    WM_TXDESCS_SIZE(txq), 0, 0, &txq->txq_desc_dmamap)) != 0) {
		aprint_error_dev(sc->sc_dev,
		    "unable to create TX control data DMA map, error = %d\n",
		    error);
		goto fail_2;
	}

	if ((error = bus_dmamap_load(sc->sc_dmat, txq->txq_desc_dmamap,
		    txq->txq_descs_u, WM_TXDESCS_SIZE(txq), NULL, 0)) != 0) {
		aprint_error_dev(sc->sc_dev,
		    "unable to load TX control data DMA map, error = %d\n",
		    error);
		goto fail_3;
	}

	return 0;

 fail_3:
	bus_dmamap_destroy(sc->sc_dmat, txq->txq_desc_dmamap);
 fail_2:
	bus_dmamem_unmap(sc->sc_dmat, (void *)txq->txq_descs_u,
	    WM_TXDESCS_SIZE(txq));
 fail_1:
	bus_dmamem_free(sc->sc_dmat, &txq->txq_desc_seg, txq->txq_desc_rseg);
 fail_0:
	return error;
}

static void
wm_free_tx_descs(struct wm_softc *sc, struct wm_txqueue *txq)
{

	bus_dmamap_unload(sc->sc_dmat, txq->txq_desc_dmamap);
	bus_dmamap_destroy(sc->sc_dmat, txq->txq_desc_dmamap);
	bus_dmamem_unmap(sc->sc_dmat, (void *)txq->txq_descs_u,
	    WM_TXDESCS_SIZE(txq));
	bus_dmamem_free(sc->sc_dmat, &txq->txq_desc_seg, txq->txq_desc_rseg);
}

static int
wm_alloc_rx_descs(struct wm_softc *sc, struct wm_rxqueue *rxq)
{
	int error;
	size_t rxq_descs_size;

	/*
	 * Allocate the control data structures, and create and load the
	 * DMA map for it.
	 *
	 * NOTE: All Tx descriptors must be in the same 4G segment of
	 * memory.  So must Rx descriptors.  We simplify by allocating
	 * both sets within the same 4G segment.
	 */
	rxq->rxq_ndesc = WM_NRXDESC;
	if (sc->sc_type == WM_T_82574)
		rxq->rxq_descsize = sizeof(ext_rxdesc_t);
	else if ((sc->sc_flags & WM_F_NEWQUEUE) != 0)
		rxq->rxq_descsize = sizeof(nq_rxdesc_t);
	else
		rxq->rxq_descsize = sizeof(wiseman_rxdesc_t);
	rxq_descs_size = rxq->rxq_descsize * rxq->rxq_ndesc;

	if ((error = bus_dmamem_alloc(sc->sc_dmat, rxq_descs_size,
		    PAGE_SIZE, (bus_size_t) 0x100000000ULL, &rxq->rxq_desc_seg,
		    1, &rxq->rxq_desc_rseg, 0)) != 0) {
		aprint_error_dev(sc->sc_dev,
		    "unable to allocate RX control data, error = %d\n",
		    error);
		goto fail_0;
	}

	if ((error = bus_dmamem_map(sc->sc_dmat, &rxq->rxq_desc_seg,
		    rxq->rxq_desc_rseg, rxq_descs_size,
		    (void **)&rxq->rxq_descs_u, BUS_DMA_COHERENT)) != 0) {
		aprint_error_dev(sc->sc_dev,
		    "unable to map RX control data, error = %d\n", error);
		goto fail_1;
	}

	if ((error = bus_dmamap_create(sc->sc_dmat, rxq_descs_size, 1,
		    rxq_descs_size, 0, 0, &rxq->rxq_desc_dmamap)) != 0) {
		aprint_error_dev(sc->sc_dev,
		    "unable to create RX control data DMA map, error = %d\n",
		    error);
		goto fail_2;
	}

	if ((error = bus_dmamap_load(sc->sc_dmat, rxq->rxq_desc_dmamap,
		    rxq->rxq_descs_u, rxq_descs_size, NULL, 0)) != 0) {
		aprint_error_dev(sc->sc_dev,
		    "unable to load RX control data DMA map, error = %d\n",
		    error);
		goto fail_3;
	}

	return 0;

 fail_3:
	bus_dmamap_destroy(sc->sc_dmat, rxq->rxq_desc_dmamap);
 fail_2:
	bus_dmamem_unmap(sc->sc_dmat, (void *)rxq->rxq_descs_u,
	    rxq_descs_size);
 fail_1:
	bus_dmamem_free(sc->sc_dmat, &rxq->rxq_desc_seg, rxq->rxq_desc_rseg);
 fail_0:
	return error;
}

static void
wm_free_rx_descs(struct wm_softc *sc, struct wm_rxqueue *rxq)
{

	bus_dmamap_unload(sc->sc_dmat, rxq->rxq_desc_dmamap);
	bus_dmamap_destroy(sc->sc_dmat, rxq->rxq_desc_dmamap);
	bus_dmamem_unmap(sc->sc_dmat, (void *)rxq->rxq_descs_u,
	    rxq->rxq_descsize * rxq->rxq_ndesc);
	bus_dmamem_free(sc->sc_dmat, &rxq->rxq_desc_seg, rxq->rxq_desc_rseg);
}


static int
wm_alloc_tx_buffer(struct wm_softc *sc, struct wm_txqueue *txq)
{
	int i, error;

	/* Create the transmit buffer DMA maps. */
	WM_TXQUEUELEN(txq) =
	    (sc->sc_type == WM_T_82547 || sc->sc_type == WM_T_82547_2) ?
	    WM_TXQUEUELEN_MAX_82547 : WM_TXQUEUELEN_MAX;
	for (i = 0; i < WM_TXQUEUELEN(txq); i++) {
		if ((error = bus_dmamap_create(sc->sc_dmat, WM_MAXTXDMA,
			    WM_NTXSEGS, WTX_MAX_LEN, 0, 0,
			    &txq->txq_soft[i].txs_dmamap)) != 0) {
			aprint_error_dev(sc->sc_dev,
			    "unable to create Tx DMA map %d, error = %d\n",
			    i, error);
			goto fail;
		}
	}

	return 0;

 fail:
	for (i = 0; i < WM_TXQUEUELEN(txq); i++) {
		if (txq->txq_soft[i].txs_dmamap != NULL)
			bus_dmamap_destroy(sc->sc_dmat,
			    txq->txq_soft[i].txs_dmamap);
	}
	return error;
}

static void
wm_free_tx_buffer(struct wm_softc *sc, struct wm_txqueue *txq)
{
	int i;

	for (i = 0; i < WM_TXQUEUELEN(txq); i++) {
		if (txq->txq_soft[i].txs_dmamap != NULL)
			bus_dmamap_destroy(sc->sc_dmat,
			    txq->txq_soft[i].txs_dmamap);
	}
}

static int
wm_alloc_rx_buffer(struct wm_softc *sc, struct wm_rxqueue *rxq)
{
	int i, error;

	/* Create the receive buffer DMA maps. */
	for (i = 0; i < rxq->rxq_ndesc; i++) {
		if ((error = bus_dmamap_create(sc->sc_dmat, MCLBYTES, 1,
			    MCLBYTES, 0, 0,
			    &rxq->rxq_soft[i].rxs_dmamap)) != 0) {
			aprint_error_dev(sc->sc_dev,
			    "unable to create Rx DMA map %d error = %d\n",
			    i, error);
			goto fail;
		}
		rxq->rxq_soft[i].rxs_mbuf = NULL;
	}

	return 0;

 fail:
	for (i = 0; i < rxq->rxq_ndesc; i++) {
		if (rxq->rxq_soft[i].rxs_dmamap != NULL)
			bus_dmamap_destroy(sc->sc_dmat,
			    rxq->rxq_soft[i].rxs_dmamap);
	}
	return error;
}

static void
wm_free_rx_buffer(struct wm_softc *sc, struct wm_rxqueue *rxq)
{
	int i;

	for (i = 0; i < rxq->rxq_ndesc; i++) {
		if (rxq->rxq_soft[i].rxs_dmamap != NULL)
			bus_dmamap_destroy(sc->sc_dmat,
			    rxq->rxq_soft[i].rxs_dmamap);
	}
}

/*
 * wm_alloc_quques:
 *	Allocate {tx,rx}descs and {tx,rx} buffers
 */
static int
wm_alloc_txrx_queues(struct wm_softc *sc)
{
	int i, error, tx_done, rx_done;

	sc->sc_queue = kmem_zalloc(sizeof(struct wm_queue) * sc->sc_nqueues,
	    KM_SLEEP);
	if (sc->sc_queue == NULL) {
		aprint_error_dev(sc->sc_dev,"unable to allocate wm_queue\n");
		error = ENOMEM;
		goto fail_0;
	}

	/*
	 * For transmission
	 */
	error = 0;
	tx_done = 0;
	for (i = 0; i < sc->sc_nqueues; i++) {
#ifdef WM_EVENT_COUNTERS
		int j;
		const char *xname;
#endif
		struct wm_txqueue *txq = &sc->sc_queue[i].wmq_txq;
		txq->txq_sc = sc;
		txq->txq_lock = mutex_obj_alloc(MUTEX_DEFAULT, IPL_NET);

		error = wm_alloc_tx_descs(sc, txq);
		if (error)
			break;
		error = wm_alloc_tx_buffer(sc, txq);
		if (error) {
			wm_free_tx_descs(sc, txq);
			break;
		}
		txq->txq_interq = pcq_create(WM_TXINTERQSIZE, KM_SLEEP);
		if (txq->txq_interq == NULL) {
			wm_free_tx_descs(sc, txq);
			wm_free_tx_buffer(sc, txq);
			error = ENOMEM;
			break;
		}

#ifdef WM_EVENT_COUNTERS
		xname = device_xname(sc->sc_dev);

		WM_Q_MISC_EVCNT_ATTACH(txq, txsstall, txq, i, xname);
		WM_Q_MISC_EVCNT_ATTACH(txq, txdstall, txq, i, xname);
		WM_Q_MISC_EVCNT_ATTACH(txq, fifo_stall, txq, i, xname);
		WM_Q_INTR_EVCNT_ATTACH(txq, txdw, txq, i, xname);
		WM_Q_INTR_EVCNT_ATTACH(txq, txqe, txq, i, xname);
		WM_Q_MISC_EVCNT_ATTACH(txq, ipsum, txq, i, xname);
		WM_Q_MISC_EVCNT_ATTACH(txq, tusum, txq, i, xname);
		WM_Q_MISC_EVCNT_ATTACH(txq, tusum6, txq, i, xname);
		WM_Q_MISC_EVCNT_ATTACH(txq, tso, txq, i, xname);
		WM_Q_MISC_EVCNT_ATTACH(txq, tso6, txq, i, xname);
		WM_Q_MISC_EVCNT_ATTACH(txq, tsopain, txq, i, xname);

		for (j = 0; j < WM_NTXSEGS; j++) {
			snprintf(txq->txq_txseg_evcnt_names[j],
			    sizeof(txq->txq_txseg_evcnt_names[j]), "txq%02dtxseg%d", i, j);
			evcnt_attach_dynamic(&txq->txq_ev_txseg[j], EVCNT_TYPE_MISC,
			    NULL, xname, txq->txq_txseg_evcnt_names[j]);
		}

		WM_Q_MISC_EVCNT_ATTACH(txq, pcqdrop, txq, i, xname);
		WM_Q_MISC_EVCNT_ATTACH(txq, descdrop, txq, i, xname);
		WM_Q_MISC_EVCNT_ATTACH(txq, toomanyseg, txq, i, xname);
		WM_Q_MISC_EVCNT_ATTACH(txq, defrag, txq, i, xname);
		WM_Q_MISC_EVCNT_ATTACH(txq, underrun, txq, i, xname);
#endif /* WM_EVENT_COUNTERS */

		tx_done++;
	}
	if (error)
		goto fail_1;

	/*
	 * For recieve
	 */
	error = 0;
	rx_done = 0;
	for (i = 0; i < sc->sc_nqueues; i++) {
#ifdef WM_EVENT_COUNTERS
		const char *xname;
#endif
		struct wm_rxqueue *rxq = &sc->sc_queue[i].wmq_rxq;
		rxq->rxq_sc = sc;
		rxq->rxq_lock = mutex_obj_alloc(MUTEX_DEFAULT, IPL_NET);

		error = wm_alloc_rx_descs(sc, rxq);
		if (error)
			break;

		error = wm_alloc_rx_buffer(sc, rxq);
		if (error) {
			wm_free_rx_descs(sc, rxq);
			break;
		}

#ifdef WM_EVENT_COUNTERS
		xname = device_xname(sc->sc_dev);

		WM_Q_INTR_EVCNT_ATTACH(rxq, intr, rxq, i, xname);
		WM_Q_INTR_EVCNT_ATTACH(rxq, defer, rxq, i, xname);

		WM_Q_MISC_EVCNT_ATTACH(rxq, ipsum, rxq, i, xname);
		WM_Q_MISC_EVCNT_ATTACH(rxq, tusum, rxq, i, xname);
#endif /* WM_EVENT_COUNTERS */

		rx_done++;
	}
	if (error)
		goto fail_2;

	return 0;

 fail_2:
	for (i = 0; i < rx_done; i++) {
		struct wm_rxqueue *rxq = &sc->sc_queue[i].wmq_rxq;
		wm_free_rx_buffer(sc, rxq);
		wm_free_rx_descs(sc, rxq);
		if (rxq->rxq_lock)
			mutex_obj_free(rxq->rxq_lock);
	}
 fail_1:
	for (i = 0; i < tx_done; i++) {
		struct wm_txqueue *txq = &sc->sc_queue[i].wmq_txq;
		pcq_destroy(txq->txq_interq);
		wm_free_tx_buffer(sc, txq);
		wm_free_tx_descs(sc, txq);
		if (txq->txq_lock)
			mutex_obj_free(txq->txq_lock);
	}

	kmem_free(sc->sc_queue,
	    sizeof(struct wm_queue) * sc->sc_nqueues);
 fail_0:
	return error;
}

/*
 * wm_free_quques:
 *	Free {tx,rx}descs and {tx,rx} buffers
 */
static void
wm_free_txrx_queues(struct wm_softc *sc)
{
	int i;

	for (i = 0; i < sc->sc_nqueues; i++) {
		struct wm_rxqueue *rxq = &sc->sc_queue[i].wmq_rxq;

#ifdef WM_EVENT_COUNTERS
		WM_Q_EVCNT_DETACH(rxq, intr, rxq, i);
		WM_Q_EVCNT_DETACH(rxq, defer, rxq, i);
		WM_Q_EVCNT_DETACH(rxq, ipsum, rxq, i);
		WM_Q_EVCNT_DETACH(rxq, tusum, rxq, i);
#endif /* WM_EVENT_COUNTERS */

		wm_free_rx_buffer(sc, rxq);
		wm_free_rx_descs(sc, rxq);
		if (rxq->rxq_lock)
			mutex_obj_free(rxq->rxq_lock);
	}

	for (i = 0; i < sc->sc_nqueues; i++) {
		struct wm_txqueue *txq = &sc->sc_queue[i].wmq_txq;
		struct mbuf *m;
#ifdef WM_EVENT_COUNTERS
		int j;

		WM_Q_EVCNT_DETACH(txq, txsstall, txq, i);
		WM_Q_EVCNT_DETACH(txq, txdstall, txq, i);
		WM_Q_EVCNT_DETACH(txq, fifo_stall, txq, i);
		WM_Q_EVCNT_DETACH(txq, txdw, txq, i);
		WM_Q_EVCNT_DETACH(txq, txqe, txq, i);
		WM_Q_EVCNT_DETACH(txq, ipsum, txq, i);
		WM_Q_EVCNT_DETACH(txq, tusum, txq, i);
		WM_Q_EVCNT_DETACH(txq, tusum6, txq, i);
		WM_Q_EVCNT_DETACH(txq, tso, txq, i);
		WM_Q_EVCNT_DETACH(txq, tso6, txq, i);
		WM_Q_EVCNT_DETACH(txq, tsopain, txq, i);

		for (j = 0; j < WM_NTXSEGS; j++)
			evcnt_detach(&txq->txq_ev_txseg[j]);

		WM_Q_EVCNT_DETACH(txq, pcqdrop, txq, i);
		WM_Q_EVCNT_DETACH(txq, descdrop, txq, i);
		WM_Q_EVCNT_DETACH(txq, toomanyseg, txq, i);
		WM_Q_EVCNT_DETACH(txq, defrag, txq, i);
		WM_Q_EVCNT_DETACH(txq, underrun, txq, i);
#endif /* WM_EVENT_COUNTERS */

		/* drain txq_interq */
		while ((m = pcq_get(txq->txq_interq)) != NULL)
			m_freem(m);
		pcq_destroy(txq->txq_interq);

		wm_free_tx_buffer(sc, txq);
		wm_free_tx_descs(sc, txq);
		if (txq->txq_lock)
			mutex_obj_free(txq->txq_lock);
	}

	kmem_free(sc->sc_queue, sizeof(struct wm_queue) * sc->sc_nqueues);
}

static void
wm_init_tx_descs(struct wm_softc *sc __unused, struct wm_txqueue *txq)
{

	KASSERT(mutex_owned(txq->txq_lock));

	/* Initialize the transmit descriptor ring. */
	memset(txq->txq_descs, 0, WM_TXDESCS_SIZE(txq));
	wm_cdtxsync(txq, 0, WM_NTXDESC(txq),
	    BUS_DMASYNC_PREREAD | BUS_DMASYNC_PREWRITE);
	txq->txq_free = WM_NTXDESC(txq);
	txq->txq_next = 0;
}

static void
wm_init_tx_regs(struct wm_softc *sc, struct wm_queue *wmq,
    struct wm_txqueue *txq)
{

	DPRINTF(WM_DEBUG_INIT, ("%s: %s called\n",
		device_xname(sc->sc_dev), __func__));
	KASSERT(mutex_owned(txq->txq_lock));

	if (sc->sc_type < WM_T_82543) {
		CSR_WRITE(sc, WMREG_OLD_TDBAH, WM_CDTXADDR_HI(txq, 0));
		CSR_WRITE(sc, WMREG_OLD_TDBAL, WM_CDTXADDR_LO(txq, 0));
		CSR_WRITE(sc, WMREG_OLD_TDLEN, WM_TXDESCS_SIZE(txq));
		CSR_WRITE(sc, WMREG_OLD_TDH, 0);
		CSR_WRITE(sc, WMREG_OLD_TDT, 0);
		CSR_WRITE(sc, WMREG_OLD_TIDV, 128);
	} else {
		int qid = wmq->wmq_id;

		CSR_WRITE(sc, WMREG_TDBAH(qid), WM_CDTXADDR_HI(txq, 0));
		CSR_WRITE(sc, WMREG_TDBAL(qid), WM_CDTXADDR_LO(txq, 0));
		CSR_WRITE(sc, WMREG_TDLEN(qid), WM_TXDESCS_SIZE(txq));
		CSR_WRITE(sc, WMREG_TDH(qid), 0);

		if ((sc->sc_flags & WM_F_NEWQUEUE) != 0)
			/*
			 * Don't write TDT before TCTL.EN is set.
			 * See the document.
			 */
			CSR_WRITE(sc, WMREG_TXDCTL(qid), TXDCTL_QUEUE_ENABLE
			    | TXDCTL_PTHRESH(0) | TXDCTL_HTHRESH(0)
			    | TXDCTL_WTHRESH(0));
		else {
			/* XXX should update with AIM? */
			CSR_WRITE(sc, WMREG_TIDV, wmq->wmq_itr / 4);
			if (sc->sc_type >= WM_T_82540) {
				/* should be same */
				CSR_WRITE(sc, WMREG_TADV, wmq->wmq_itr / 4);
			}

			CSR_WRITE(sc, WMREG_TDT(qid), 0);
			CSR_WRITE(sc, WMREG_TXDCTL(qid), TXDCTL_PTHRESH(0) |
			    TXDCTL_HTHRESH(0) | TXDCTL_WTHRESH(0));
		}
	}
}

static void
wm_init_tx_buffer(struct wm_softc *sc __unused, struct wm_txqueue *txq)
{
	int i;

	KASSERT(mutex_owned(txq->txq_lock));

	/* Initialize the transmit job descriptors. */
	for (i = 0; i < WM_TXQUEUELEN(txq); i++)
		txq->txq_soft[i].txs_mbuf = NULL;
	txq->txq_sfree = WM_TXQUEUELEN(txq);
	txq->txq_snext = 0;
	txq->txq_sdirty = 0;
}

static void
wm_init_tx_queue(struct wm_softc *sc, struct wm_queue *wmq,
    struct wm_txqueue *txq)
{

	KASSERT(mutex_owned(txq->txq_lock));

	/*
	 * Set up some register offsets that are different between
	 * the i82542 and the i82543 and later chips.
	 */
	if (sc->sc_type < WM_T_82543)
		txq->txq_tdt_reg = WMREG_OLD_TDT;
	else
		txq->txq_tdt_reg = WMREG_TDT(wmq->wmq_id);

	wm_init_tx_descs(sc, txq);
	wm_init_tx_regs(sc, wmq, txq);
	wm_init_tx_buffer(sc, txq);

	txq->txq_flags = 0; /* Clear WM_TXQ_NO_SPACE */
	txq->txq_sending = false;
}

static void
wm_init_rx_regs(struct wm_softc *sc, struct wm_queue *wmq,
    struct wm_rxqueue *rxq)
{

	KASSERT(mutex_owned(rxq->rxq_lock));

	/*
	 * Initialize the receive descriptor and receive job
	 * descriptor rings.
	 */
	if (sc->sc_type < WM_T_82543) {
		CSR_WRITE(sc, WMREG_OLD_RDBAH0, WM_CDRXADDR_HI(rxq, 0));
		CSR_WRITE(sc, WMREG_OLD_RDBAL0, WM_CDRXADDR_LO(rxq, 0));
		CSR_WRITE(sc, WMREG_OLD_RDLEN0,
		    rxq->rxq_descsize * rxq->rxq_ndesc);
		CSR_WRITE(sc, WMREG_OLD_RDH0, 0);
		CSR_WRITE(sc, WMREG_OLD_RDT0, 0);
		CSR_WRITE(sc, WMREG_OLD_RDTR0, 28 | RDTR_FPD);

		CSR_WRITE(sc, WMREG_OLD_RDBA1_HI, 0);
		CSR_WRITE(sc, WMREG_OLD_RDBA1_LO, 0);
		CSR_WRITE(sc, WMREG_OLD_RDLEN1, 0);
		CSR_WRITE(sc, WMREG_OLD_RDH1, 0);
		CSR_WRITE(sc, WMREG_OLD_RDT1, 0);
		CSR_WRITE(sc, WMREG_OLD_RDTR1, 0);
	} else {
		int qid = wmq->wmq_id;

		CSR_WRITE(sc, WMREG_RDBAH(qid), WM_CDRXADDR_HI(rxq, 0));
		CSR_WRITE(sc, WMREG_RDBAL(qid), WM_CDRXADDR_LO(rxq, 0));
		CSR_WRITE(sc, WMREG_RDLEN(qid),
		    rxq->rxq_descsize * rxq->rxq_ndesc);

		if ((sc->sc_flags & WM_F_NEWQUEUE) != 0) {
			if (MCLBYTES & ((1 << SRRCTL_BSIZEPKT_SHIFT) - 1))
				panic("%s: MCLBYTES %d unsupported for 82575 or higher\n", __func__, MCLBYTES);

			/* Currently, support SRRCTL_DESCTYPE_ADV_ONEBUF only. */
			CSR_WRITE(sc, WMREG_SRRCTL(qid), SRRCTL_DESCTYPE_ADV_ONEBUF
			    | (MCLBYTES >> SRRCTL_BSIZEPKT_SHIFT));
			CSR_WRITE(sc, WMREG_RXDCTL(qid), RXDCTL_QUEUE_ENABLE
			    | RXDCTL_PTHRESH(16) | RXDCTL_HTHRESH(8)
			    | RXDCTL_WTHRESH(1));
			CSR_WRITE(sc, WMREG_RDH(qid), 0);
			CSR_WRITE(sc, WMREG_RDT(qid), 0);
		} else {
			CSR_WRITE(sc, WMREG_RDH(qid), 0);
			CSR_WRITE(sc, WMREG_RDT(qid), 0);
			/* XXX should update with AIM? */
			CSR_WRITE(sc, WMREG_RDTR,
			    (wmq->wmq_itr / 4) | RDTR_FPD);
			/* MUST be same */
			CSR_WRITE(sc, WMREG_RADV, wmq->wmq_itr / 4);
			CSR_WRITE(sc, WMREG_RXDCTL(qid), RXDCTL_PTHRESH(0) |
			    RXDCTL_HTHRESH(0) | RXDCTL_WTHRESH(1));
		}
	}
}

static int
wm_init_rx_buffer(struct wm_softc *sc, struct wm_rxqueue *rxq)
{
	struct wm_rxsoft *rxs;
	int error, i;

	KASSERT(mutex_owned(rxq->rxq_lock));

	for (i = 0; i < rxq->rxq_ndesc; i++) {
		rxs = &rxq->rxq_soft[i];
		if (rxs->rxs_mbuf == NULL) {
			if ((error = wm_add_rxbuf(rxq, i)) != 0) {
				log(LOG_ERR, "%s: unable to allocate or map "
				    "rx buffer %d, error = %d\n",
				    device_xname(sc->sc_dev), i, error);
				/*
				 * XXX Should attempt to run with fewer receive
				 * XXX buffers instead of just failing.
				 */
				wm_rxdrain(rxq);
				return ENOMEM;
			}
		} else {
			/*
			 * For 82575 and 82576, the RX descriptors must be
			 * initialized after the setting of RCTL.EN in
			 * wm_set_filter()
			 */
			if ((sc->sc_flags & WM_F_NEWQUEUE) == 0)
				wm_init_rxdesc(rxq, i);
		}
	}
	rxq->rxq_ptr = 0;
	rxq->rxq_discard = 0;
	WM_RXCHAIN_RESET(rxq);

	return 0;
}

static int
wm_init_rx_queue(struct wm_softc *sc, struct wm_queue *wmq,
    struct wm_rxqueue *rxq)
{

	KASSERT(mutex_owned(rxq->rxq_lock));

	/*
	 * Set up some register offsets that are different between
	 * the i82542 and the i82543 and later chips.
	 */
	if (sc->sc_type < WM_T_82543)
		rxq->rxq_rdt_reg = WMREG_OLD_RDT0;
	else
		rxq->rxq_rdt_reg = WMREG_RDT(wmq->wmq_id);

	wm_init_rx_regs(sc, wmq, rxq);
	return wm_init_rx_buffer(sc, rxq);
}

/*
 * wm_init_quques:
 *	Initialize {tx,rx}descs and {tx,rx} buffers
 */
static int
wm_init_txrx_queues(struct wm_softc *sc)
{
	int i, error = 0;

	DPRINTF(WM_DEBUG_INIT, ("%s: %s called\n",
		device_xname(sc->sc_dev), __func__));

	for (i = 0; i < sc->sc_nqueues; i++) {
		struct wm_queue *wmq = &sc->sc_queue[i];
		struct wm_txqueue *txq = &wmq->wmq_txq;
		struct wm_rxqueue *rxq = &wmq->wmq_rxq;

		/*
		 * TODO
		 * Currently, use constant variable instead of AIM.
		 * Furthermore, the interrupt interval of multiqueue which use
		 * polling mode is less than default value.
		 * More tuning and AIM are required.
		 */
		if (wm_is_using_multiqueue(sc))
			wmq->wmq_itr = 50;
		else
			wmq->wmq_itr = sc->sc_itr_init;
		wmq->wmq_set_itr = true;

		mutex_enter(txq->txq_lock);
		wm_init_tx_queue(sc, wmq, txq);
		mutex_exit(txq->txq_lock);

		mutex_enter(rxq->rxq_lock);
		error = wm_init_rx_queue(sc, wmq, rxq);
		mutex_exit(rxq->rxq_lock);
		if (error)
			break;
	}

	return error;
}

/*
 * wm_tx_offload:
 *
 *	Set up TCP/IP checksumming parameters for the
 *	specified packet.
 */
static int
wm_tx_offload(struct wm_softc *sc, struct wm_txqueue *txq,
    struct wm_txsoft *txs, uint32_t *cmdp, uint8_t *fieldsp)
{
	struct mbuf *m0 = txs->txs_mbuf;
	struct livengood_tcpip_ctxdesc *t;
	uint32_t ipcs, tucs, cmd, cmdlen, seg;
	uint32_t ipcse;
	struct ether_header *eh;
	int offset, iphl;
	uint8_t fields;

	/*
	 * XXX It would be nice if the mbuf pkthdr had offset
	 * fields for the protocol headers.
	 */

	eh = mtod(m0, struct ether_header *);
	switch (htons(eh->ether_type)) {
	case ETHERTYPE_IP:
	case ETHERTYPE_IPV6:
		offset = ETHER_HDR_LEN;
		break;

	case ETHERTYPE_VLAN:
		offset = ETHER_HDR_LEN + ETHER_VLAN_ENCAP_LEN;
		break;

	default:
		/*
		 * Don't support this protocol or encapsulation.
		 */
		*fieldsp = 0;
		*cmdp = 0;
		return 0;
	}

	if ((m0->m_pkthdr.csum_flags &
	    (M_CSUM_TSOv4 | M_CSUM_UDPv4 | M_CSUM_TCPv4 | M_CSUM_IPv4)) != 0) {
		iphl = M_CSUM_DATA_IPv4_IPHL(m0->m_pkthdr.csum_data);
	} else
		iphl = M_CSUM_DATA_IPv6_IPHL(m0->m_pkthdr.csum_data);

	ipcse = offset + iphl - 1;

	cmd = WTX_CMD_DEXT | WTX_DTYP_D;
	cmdlen = WTX_CMD_DEXT | WTX_DTYP_C | WTX_CMD_IDE;
	seg = 0;
	fields = 0;

	if ((m0->m_pkthdr.csum_flags & (M_CSUM_TSOv4 | M_CSUM_TSOv6)) != 0) {
		int hlen = offset + iphl;
		bool v4 = (m0->m_pkthdr.csum_flags & M_CSUM_TSOv4) != 0;

		if (__predict_false(m0->m_len <
				    (hlen + sizeof(struct tcphdr)))) {
			/*
			 * TCP/IP headers are not in the first mbuf; we need
			 * to do this the slow and painful way. Let's just
			 * hope this doesn't happen very often.
			 */
			struct tcphdr th;

			WM_Q_EVCNT_INCR(txq, tsopain);

			m_copydata(m0, hlen, sizeof(th), &th);
			if (v4) {
				struct ip ip;

				m_copydata(m0, offset, sizeof(ip), &ip);
				ip.ip_len = 0;
				m_copyback(m0,
				    offset + offsetof(struct ip, ip_len),
				    sizeof(ip.ip_len), &ip.ip_len);
				th.th_sum = in_cksum_phdr(ip.ip_src.s_addr,
				    ip.ip_dst.s_addr, htons(IPPROTO_TCP));
			} else {
				struct ip6_hdr ip6;

				m_copydata(m0, offset, sizeof(ip6), &ip6);
				ip6.ip6_plen = 0;
				m_copyback(m0,
				    offset + offsetof(struct ip6_hdr, ip6_plen),
				    sizeof(ip6.ip6_plen), &ip6.ip6_plen);
				th.th_sum = in6_cksum_phdr(&ip6.ip6_src,
				    &ip6.ip6_dst, 0, htonl(IPPROTO_TCP));
			}
			m_copyback(m0, hlen + offsetof(struct tcphdr, th_sum),
			    sizeof(th.th_sum), &th.th_sum);

			hlen += th.th_off << 2;
		} else {
			/*
			 * TCP/IP headers are in the first mbuf; we can do
			 * this the easy way.
			 */
			struct tcphdr *th;

			if (v4) {
				struct ip *ip =
				    (void *)(mtod(m0, char *) + offset);
				th = (void *)(mtod(m0, char *) + hlen);

				ip->ip_len = 0;
				th->th_sum = in_cksum_phdr(ip->ip_src.s_addr,
				    ip->ip_dst.s_addr, htons(IPPROTO_TCP));
			} else {
				struct ip6_hdr *ip6 =
				    (void *)(mtod(m0, char *) + offset);
				th = (void *)(mtod(m0, char *) + hlen);

				ip6->ip6_plen = 0;
				th->th_sum = in6_cksum_phdr(&ip6->ip6_src,
				    &ip6->ip6_dst, 0, htonl(IPPROTO_TCP));
			}
			hlen += th->th_off << 2;
		}

		if (v4) {
			WM_Q_EVCNT_INCR(txq, tso);
			cmdlen |= WTX_TCPIP_CMD_IP;
		} else {
			WM_Q_EVCNT_INCR(txq, tso6);
			ipcse = 0;
		}
		cmd |= WTX_TCPIP_CMD_TSE;
		cmdlen |= WTX_TCPIP_CMD_TSE |
		    WTX_TCPIP_CMD_TCP | (m0->m_pkthdr.len - hlen);
		seg = WTX_TCPIP_SEG_HDRLEN(hlen) |
		    WTX_TCPIP_SEG_MSS(m0->m_pkthdr.segsz);
	}

	/*
	 * NOTE: Even if we're not using the IP or TCP/UDP checksum
	 * offload feature, if we load the context descriptor, we
	 * MUST provide valid values for IPCSS and TUCSS fields.
	 */

	ipcs = WTX_TCPIP_IPCSS(offset) |
	    WTX_TCPIP_IPCSO(offset + offsetof(struct ip, ip_sum)) |
	    WTX_TCPIP_IPCSE(ipcse);
	if (m0->m_pkthdr.csum_flags & (M_CSUM_IPv4 | M_CSUM_TSOv4)) {
		WM_Q_EVCNT_INCR(txq, ipsum);
		fields |= WTX_IXSM;
	}

	offset += iphl;

	if (m0->m_pkthdr.csum_flags &
	    (M_CSUM_TCPv4 | M_CSUM_UDPv4 | M_CSUM_TSOv4)) {
		WM_Q_EVCNT_INCR(txq, tusum);
		fields |= WTX_TXSM;
		tucs = WTX_TCPIP_TUCSS(offset) |
		    WTX_TCPIP_TUCSO(offset +
			M_CSUM_DATA_IPv4_OFFSET(m0->m_pkthdr.csum_data)) |
		    WTX_TCPIP_TUCSE(0) /* rest of packet */;
	} else if ((m0->m_pkthdr.csum_flags &
	    (M_CSUM_TCPv6 | M_CSUM_UDPv6 | M_CSUM_TSOv6)) != 0) {
		WM_Q_EVCNT_INCR(txq, tusum6);
		fields |= WTX_TXSM;
		tucs = WTX_TCPIP_TUCSS(offset) |
		    WTX_TCPIP_TUCSO(offset +
			M_CSUM_DATA_IPv6_OFFSET(m0->m_pkthdr.csum_data)) |
		    WTX_TCPIP_TUCSE(0) /* rest of packet */;
	} else {
		/* Just initialize it to a valid TCP context. */
		tucs = WTX_TCPIP_TUCSS(offset) |
		    WTX_TCPIP_TUCSO(offset + offsetof(struct tcphdr, th_sum)) |
		    WTX_TCPIP_TUCSE(0) /* rest of packet */;
	}

	/*
	 * We don't have to write context descriptor for every packet
	 * except for 82574. For 82574, we must write context descriptor
	 * for every packet when we use two descriptor queues.
	 * It would be overhead to write context descriptor for every packet,
	 * however it does not cause problems.
	 */
	/* Fill in the context descriptor. */
	t = (struct livengood_tcpip_ctxdesc *)
	    &txq->txq_descs[txq->txq_next];
	t->tcpip_ipcs = htole32(ipcs);
	t->tcpip_tucs = htole32(tucs);
	t->tcpip_cmdlen = htole32(cmdlen);
	t->tcpip_seg = htole32(seg);
	wm_cdtxsync(txq, txq->txq_next, 1, BUS_DMASYNC_PREWRITE);

	txq->txq_next = WM_NEXTTX(txq, txq->txq_next);
	txs->txs_ndesc++;

	*cmdp = cmd;
	*fieldsp = fields;

	return 0;
}

static inline int
wm_select_txqueue(struct ifnet *ifp, struct mbuf *m)
{
	struct wm_softc *sc = ifp->if_softc;
	u_int cpuid = cpu_index(curcpu());

	/*
	 * Currently, simple distribute strategy.
	 * TODO:
	 * distribute by flowid(RSS has value).
	 */
	return ((cpuid + ncpu - sc->sc_affinity_offset) % ncpu) % sc->sc_nqueues;
}

/*
 * wm_start:		[ifnet interface function]
 *
 *	Start packet transmission on the interface.
 */
static void
wm_start(struct ifnet *ifp)
{
	struct wm_softc *sc = ifp->if_softc;
	struct wm_txqueue *txq = &sc->sc_queue[0].wmq_txq;

#ifdef WM_MPSAFE
	KASSERT(if_is_mpsafe(ifp));
#endif
	/*
	 * ifp->if_obytes and ifp->if_omcasts are added in if_transmit()@if.c.
	 */

	mutex_enter(txq->txq_lock);
	if (!txq->txq_stopping)
		wm_start_locked(ifp);
	mutex_exit(txq->txq_lock);
}

static void
wm_start_locked(struct ifnet *ifp)
{
	struct wm_softc *sc = ifp->if_softc;
	struct wm_txqueue *txq = &sc->sc_queue[0].wmq_txq;

	wm_send_common_locked(ifp, txq, false);
}

static int
wm_transmit(struct ifnet *ifp, struct mbuf *m)
{
	int qid;
	struct wm_softc *sc = ifp->if_softc;
	struct wm_txqueue *txq;

	qid = wm_select_txqueue(ifp, m);
	txq = &sc->sc_queue[qid].wmq_txq;

	if (__predict_false(!pcq_put(txq->txq_interq, m))) {
		m_freem(m);
		WM_Q_EVCNT_INCR(txq, pcqdrop);
		return ENOBUFS;
	}

	/*
	 * XXXX NOMPSAFE: ifp->if_data should be percpu.
	 */
	ifp->if_obytes += m->m_pkthdr.len;
	if (m->m_flags & M_MCAST)
		ifp->if_omcasts++;

	if (mutex_tryenter(txq->txq_lock)) {
		if (!txq->txq_stopping)
			wm_transmit_locked(ifp, txq);
		mutex_exit(txq->txq_lock);
	}

	return 0;
}

static void
wm_transmit_locked(struct ifnet *ifp, struct wm_txqueue *txq)
{

	wm_send_common_locked(ifp, txq, true);
}

static void
wm_send_common_locked(struct ifnet *ifp, struct wm_txqueue *txq,
    bool is_transmit)
{
	struct wm_softc *sc = ifp->if_softc;
	struct mbuf *m0;
	struct wm_txsoft *txs;
	bus_dmamap_t dmamap;
	int error, nexttx, lasttx = -1, ofree, seg, segs_needed, use_tso;
	bus_addr_t curaddr;
	bus_size_t seglen, curlen;
	uint32_t cksumcmd;
	uint8_t cksumfields;
	bool remap = true;

	KASSERT(mutex_owned(txq->txq_lock));

	if ((ifp->if_flags & IFF_RUNNING) == 0)
		return;
	if ((ifp->if_flags & IFF_OACTIVE) != 0 && !is_transmit)
		return;
	if ((txq->txq_flags & WM_TXQ_NO_SPACE) != 0)
		return;

	/* Remember the previous number of free descriptors. */
	ofree = txq->txq_free;

	/*
	 * Loop through the send queue, setting up transmit descriptors
	 * until we drain the queue, or use up all available transmit
	 * descriptors.
	 */
	for (;;) {
		m0 = NULL;

		/* Get a work queue entry. */
		if (txq->txq_sfree < WM_TXQUEUE_GC(txq)) {
			wm_txeof(txq, UINT_MAX);
			if (txq->txq_sfree == 0) {
				DPRINTF(WM_DEBUG_TX,
				    ("%s: TX: no free job descriptors\n",
					device_xname(sc->sc_dev)));
				WM_Q_EVCNT_INCR(txq, txsstall);
				break;
			}
		}

		/* Grab a packet off the queue. */
		if (is_transmit)
			m0 = pcq_get(txq->txq_interq);
		else
			IFQ_DEQUEUE(&ifp->if_snd, m0);
		if (m0 == NULL)
			break;

		DPRINTF(WM_DEBUG_TX,
		    ("%s: TX: have packet to transmit: %p\n",
			device_xname(sc->sc_dev), m0));

		txs = &txq->txq_soft[txq->txq_snext];
		dmamap = txs->txs_dmamap;

		use_tso = (m0->m_pkthdr.csum_flags &
		    (M_CSUM_TSOv4 | M_CSUM_TSOv6)) != 0;

		/*
		 * So says the Linux driver:
		 * The controller does a simple calculation to make sure
		 * there is enough room in the FIFO before initiating the
		 * DMA for each buffer. The calc is:
		 *	4 = ceil(buffer len / MSS)
		 * To make sure we don't overrun the FIFO, adjust the max
		 * buffer len if the MSS drops.
		 */
		dmamap->dm_maxsegsz =
		    (use_tso && (m0->m_pkthdr.segsz << 2) < WTX_MAX_LEN)
		    ? m0->m_pkthdr.segsz << 2
		    : WTX_MAX_LEN;

		/*
		 * Load the DMA map.  If this fails, the packet either
		 * didn't fit in the allotted number of segments, or we
		 * were short on resources.  For the too-many-segments
		 * case, we simply report an error and drop the packet,
		 * since we can't sanely copy a jumbo packet to a single
		 * buffer.
		 */
retry:
		error = bus_dmamap_load_mbuf(sc->sc_dmat, dmamap, m0,
		    BUS_DMA_WRITE | BUS_DMA_NOWAIT);
		if (__predict_false(error)) {
			if (error == EFBIG) {
				if (remap == true) {
					struct mbuf *m;

					remap = false;
					m = m_defrag(m0, M_NOWAIT);
					if (m != NULL) {
						WM_Q_EVCNT_INCR(txq, defrag);
						m0 = m;
						goto retry;
					}
				}
				WM_Q_EVCNT_INCR(txq, toomanyseg);
				log(LOG_ERR, "%s: Tx packet consumes too many "
				    "DMA segments, dropping...\n",
				    device_xname(sc->sc_dev));
				wm_dump_mbuf_chain(sc, m0);
				m_freem(m0);
				continue;
			}
			/*  Short on resources, just stop for now. */
			DPRINTF(WM_DEBUG_TX,
			    ("%s: TX: dmamap load failed: %d\n",
				device_xname(sc->sc_dev), error));
			break;
		}

		segs_needed = dmamap->dm_nsegs;
		if (use_tso) {
			/* For sentinel descriptor; see below. */
			segs_needed++;
		}

		/*
		 * Ensure we have enough descriptors free to describe
		 * the packet. Note, we always reserve one descriptor
		 * at the end of the ring due to the semantics of the
		 * TDT register, plus one more in the event we need
		 * to load offload context.
		 */
		if (segs_needed > txq->txq_free - 2) {
			/*
			 * Not enough free descriptors to transmit this
			 * packet.  We haven't committed anything yet,
			 * so just unload the DMA map, put the packet
			 * pack on the queue, and punt. Notify the upper
			 * layer that there are no more slots left.
			 */
			DPRINTF(WM_DEBUG_TX,
			    ("%s: TX: need %d (%d) descriptors, have %d\n",
				device_xname(sc->sc_dev), dmamap->dm_nsegs,
				segs_needed, txq->txq_free - 1));
			if (!is_transmit)
				ifp->if_flags |= IFF_OACTIVE;
			txq->txq_flags |= WM_TXQ_NO_SPACE;
			bus_dmamap_unload(sc->sc_dmat, dmamap);
			WM_Q_EVCNT_INCR(txq, txdstall);
			break;
		}

		/*
		 * Check for 82547 Tx FIFO bug. We need to do this
		 * once we know we can transmit the packet, since we
		 * do some internal FIFO space accounting here.
		 */
		if (sc->sc_type == WM_T_82547 &&
		    wm_82547_txfifo_bugchk(sc, m0)) {
			DPRINTF(WM_DEBUG_TX,
			    ("%s: TX: 82547 Tx FIFO bug detected\n",
				device_xname(sc->sc_dev)));
			if (!is_transmit)
				ifp->if_flags |= IFF_OACTIVE;
			txq->txq_flags |= WM_TXQ_NO_SPACE;
			bus_dmamap_unload(sc->sc_dmat, dmamap);
			WM_Q_EVCNT_INCR(txq, fifo_stall);
			break;
		}

		/* WE ARE NOW COMMITTED TO TRANSMITTING THE PACKET. */

		DPRINTF(WM_DEBUG_TX,
		    ("%s: TX: packet has %d (%d) DMA segments\n",
		    device_xname(sc->sc_dev), dmamap->dm_nsegs, segs_needed));

		WM_EVCNT_INCR(&txq->txq_ev_txseg[dmamap->dm_nsegs - 1]);

		/*
		 * Store a pointer to the packet so that we can free it
		 * later.
		 *
		 * Initially, we consider the number of descriptors the
		 * packet uses the number of DMA segments.  This may be
		 * incremented by 1 if we do checksum offload (a descriptor
		 * is used to set the checksum context).
		 */
		txs->txs_mbuf = m0;
		txs->txs_firstdesc = txq->txq_next;
		txs->txs_ndesc = segs_needed;

		/* Set up offload parameters for this packet. */
		if (m0->m_pkthdr.csum_flags &
		    (M_CSUM_TSOv4 | M_CSUM_TSOv6 |
		    M_CSUM_IPv4 | M_CSUM_TCPv4 | M_CSUM_UDPv4 |
		    M_CSUM_TCPv6 | M_CSUM_UDPv6)) {
			if (wm_tx_offload(sc, txq, txs, &cksumcmd,
					  &cksumfields) != 0) {
				/* Error message already displayed. */
				bus_dmamap_unload(sc->sc_dmat, dmamap);
				continue;
			}
		} else {
			cksumcmd = 0;
			cksumfields = 0;
		}

		cksumcmd |= WTX_CMD_IDE | WTX_CMD_IFCS;

		/* Sync the DMA map. */
		bus_dmamap_sync(sc->sc_dmat, dmamap, 0, dmamap->dm_mapsize,
		    BUS_DMASYNC_PREWRITE);

		/* Initialize the transmit descriptor. */
		for (nexttx = txq->txq_next, seg = 0;
		     seg < dmamap->dm_nsegs; seg++) {
			for (seglen = dmamap->dm_segs[seg].ds_len,
			     curaddr = dmamap->dm_segs[seg].ds_addr;
			     seglen != 0;
			     curaddr += curlen, seglen -= curlen,
			     nexttx = WM_NEXTTX(txq, nexttx)) {
				curlen = seglen;

				/*
				 * So says the Linux driver:
				 * Work around for premature descriptor
				 * write-backs in TSO mode.  Append a
				 * 4-byte sentinel descriptor.
				 */
				if (use_tso && seg == dmamap->dm_nsegs - 1 &&
				    curlen > 8)
					curlen -= 4;

				wm_set_dma_addr(
				    &txq->txq_descs[nexttx].wtx_addr, curaddr);
				txq->txq_descs[nexttx].wtx_cmdlen
				    = htole32(cksumcmd | curlen);
				txq->txq_descs[nexttx].wtx_fields.wtxu_status
				    = 0;
				txq->txq_descs[nexttx].wtx_fields.wtxu_options
				    = cksumfields;
				txq->txq_descs[nexttx].wtx_fields.wtxu_vlan =0;
				lasttx = nexttx;

				DPRINTF(WM_DEBUG_TX,
				    ("%s: TX: desc %d: low %#" PRIx64 ", "
					"len %#04zx\n",
					device_xname(sc->sc_dev), nexttx,
					(uint64_t)curaddr, curlen));
			}
		}

		KASSERT(lasttx != -1);

		/*
		 * Set up the command byte on the last descriptor of
		 * the packet. If we're in the interrupt delay window,
		 * delay the interrupt.
		 */
		txq->txq_descs[lasttx].wtx_cmdlen |=
		    htole32(WTX_CMD_EOP | WTX_CMD_RS);

		/*
		 * If VLANs are enabled and the packet has a VLAN tag, set
		 * up the descriptor to encapsulate the packet for us.
		 *
		 * This is only valid on the last descriptor of the packet.
		 */
		if (vlan_has_tag(m0)) {
			txq->txq_descs[lasttx].wtx_cmdlen |=
			    htole32(WTX_CMD_VLE);
			txq->txq_descs[lasttx].wtx_fields.wtxu_vlan
			    = htole16(vlan_get_tag(m0));
		}

		txs->txs_lastdesc = lasttx;

		DPRINTF(WM_DEBUG_TX,
		    ("%s: TX: desc %d: cmdlen 0x%08x\n",
			device_xname(sc->sc_dev),
			lasttx, le32toh(txq->txq_descs[lasttx].wtx_cmdlen)));

		/* Sync the descriptors we're using. */
		wm_cdtxsync(txq, txq->txq_next, txs->txs_ndesc,
		    BUS_DMASYNC_PREREAD | BUS_DMASYNC_PREWRITE);

		/* Give the packet to the chip. */
		CSR_WRITE(sc, txq->txq_tdt_reg, nexttx);

		DPRINTF(WM_DEBUG_TX,
		    ("%s: TX: TDT -> %d\n", device_xname(sc->sc_dev), nexttx));

		DPRINTF(WM_DEBUG_TX,
		    ("%s: TX: finished transmitting packet, job %d\n",
			device_xname(sc->sc_dev), txq->txq_snext));

		/* Advance the tx pointer. */
		txq->txq_free -= txs->txs_ndesc;
		txq->txq_next = nexttx;

		txq->txq_sfree--;
		txq->txq_snext = WM_NEXTTXS(txq, txq->txq_snext);

		/* Pass the packet to any BPF listeners. */
		bpf_mtap(ifp, m0, BPF_D_OUT);
	}

	if (m0 != NULL) {
		if (!is_transmit)
			ifp->if_flags |= IFF_OACTIVE;
		txq->txq_flags |= WM_TXQ_NO_SPACE;
		WM_Q_EVCNT_INCR(txq, descdrop);
		DPRINTF(WM_DEBUG_TX, ("%s: TX: error after IFQ_DEQUEUE\n",
			__func__));
		m_freem(m0);
	}

	if (txq->txq_sfree == 0 || txq->txq_free <= 2) {
		/* No more slots; notify upper layer. */
		if (!is_transmit)
			ifp->if_flags |= IFF_OACTIVE;
		txq->txq_flags |= WM_TXQ_NO_SPACE;
	}

	if (txq->txq_free != ofree) {
		/* Set a watchdog timer in case the chip flakes out. */
		txq->txq_lastsent = time_uptime;
		txq->txq_sending = true;
	}
}

/*
 * wm_nq_tx_offload:
 *
 *	Set up TCP/IP checksumming parameters for the
 *	specified packet, for NEWQUEUE devices
 */
static int
wm_nq_tx_offload(struct wm_softc *sc, struct wm_txqueue *txq,
    struct wm_txsoft *txs, uint32_t *cmdlenp, uint32_t *fieldsp, bool *do_csum)
{
	struct mbuf *m0 = txs->txs_mbuf;
	uint32_t vl_len, mssidx, cmdc;
	struct ether_header *eh;
	int offset, iphl;

	/*
	 * XXX It would be nice if the mbuf pkthdr had offset
	 * fields for the protocol headers.
	 */
	*cmdlenp = 0;
	*fieldsp = 0;

	eh = mtod(m0, struct ether_header *);
	switch (htons(eh->ether_type)) {
	case ETHERTYPE_IP:
	case ETHERTYPE_IPV6:
		offset = ETHER_HDR_LEN;
		break;

	case ETHERTYPE_VLAN:
		offset = ETHER_HDR_LEN + ETHER_VLAN_ENCAP_LEN;
		break;

	default:
		/* Don't support this protocol or encapsulation. */
		*do_csum = false;
		return 0;
	}
	*do_csum = true;
	*cmdlenp = NQTX_DTYP_D | NQTX_CMD_DEXT | NQTX_CMD_IFCS;
	cmdc = NQTX_DTYP_C | NQTX_CMD_DEXT;

	vl_len = (offset << NQTXC_VLLEN_MACLEN_SHIFT);
	KASSERT((offset & ~NQTXC_VLLEN_MACLEN_MASK) == 0);

	if ((m0->m_pkthdr.csum_flags &
	    (M_CSUM_TSOv4 | M_CSUM_UDPv4 | M_CSUM_TCPv4 | M_CSUM_IPv4)) != 0) {
		iphl = M_CSUM_DATA_IPv4_IPHL(m0->m_pkthdr.csum_data);
	} else {
		iphl = M_CSUM_DATA_IPv6_IPHL(m0->m_pkthdr.csum_data);
	}
	vl_len |= (iphl << NQTXC_VLLEN_IPLEN_SHIFT);
	KASSERT((iphl & ~NQTXC_VLLEN_IPLEN_MASK) == 0);

	if (vlan_has_tag(m0)) {
		vl_len |= ((vlan_get_tag(m0) & NQTXC_VLLEN_VLAN_MASK)
		    << NQTXC_VLLEN_VLAN_SHIFT);
		*cmdlenp |= NQTX_CMD_VLE;
	}

	mssidx = 0;

	if ((m0->m_pkthdr.csum_flags & (M_CSUM_TSOv4 | M_CSUM_TSOv6)) != 0) {
		int hlen = offset + iphl;
		int tcp_hlen;
		bool v4 = (m0->m_pkthdr.csum_flags & M_CSUM_TSOv4) != 0;

		if (__predict_false(m0->m_len <
				    (hlen + sizeof(struct tcphdr)))) {
			/*
			 * TCP/IP headers are not in the first mbuf; we need
			 * to do this the slow and painful way. Let's just
			 * hope this doesn't happen very often.
			 */
			struct tcphdr th;

			WM_Q_EVCNT_INCR(txq, tsopain);

			m_copydata(m0, hlen, sizeof(th), &th);
			if (v4) {
				struct ip ip;

				m_copydata(m0, offset, sizeof(ip), &ip);
				ip.ip_len = 0;
				m_copyback(m0,
				    offset + offsetof(struct ip, ip_len),
				    sizeof(ip.ip_len), &ip.ip_len);
				th.th_sum = in_cksum_phdr(ip.ip_src.s_addr,
				    ip.ip_dst.s_addr, htons(IPPROTO_TCP));
			} else {
				struct ip6_hdr ip6;

				m_copydata(m0, offset, sizeof(ip6), &ip6);
				ip6.ip6_plen = 0;
				m_copyback(m0,
				    offset + offsetof(struct ip6_hdr, ip6_plen),
				    sizeof(ip6.ip6_plen), &ip6.ip6_plen);
				th.th_sum = in6_cksum_phdr(&ip6.ip6_src,
				    &ip6.ip6_dst, 0, htonl(IPPROTO_TCP));
			}
			m_copyback(m0, hlen + offsetof(struct tcphdr, th_sum),
			    sizeof(th.th_sum), &th.th_sum);

			tcp_hlen = th.th_off << 2;
		} else {
			/*
			 * TCP/IP headers are in the first mbuf; we can do
			 * this the easy way.
			 */
			struct tcphdr *th;

			if (v4) {
				struct ip *ip =
				    (void *)(mtod(m0, char *) + offset);
				th = (void *)(mtod(m0, char *) + hlen);

				ip->ip_len = 0;
				th->th_sum = in_cksum_phdr(ip->ip_src.s_addr,
				    ip->ip_dst.s_addr, htons(IPPROTO_TCP));
			} else {
				struct ip6_hdr *ip6 =
				    (void *)(mtod(m0, char *) + offset);
				th = (void *)(mtod(m0, char *) + hlen);

				ip6->ip6_plen = 0;
				th->th_sum = in6_cksum_phdr(&ip6->ip6_src,
				    &ip6->ip6_dst, 0, htonl(IPPROTO_TCP));
			}
			tcp_hlen = th->th_off << 2;
		}
		hlen += tcp_hlen;
		*cmdlenp |= NQTX_CMD_TSE;

		if (v4) {
			WM_Q_EVCNT_INCR(txq, tso);
			*fieldsp |= NQTXD_FIELDS_IXSM | NQTXD_FIELDS_TUXSM;
		} else {
			WM_Q_EVCNT_INCR(txq, tso6);
			*fieldsp |= NQTXD_FIELDS_TUXSM;
		}
		*fieldsp |= ((m0->m_pkthdr.len - hlen) << NQTXD_FIELDS_PAYLEN_SHIFT);
		KASSERT(((m0->m_pkthdr.len - hlen) & ~NQTXD_FIELDS_PAYLEN_MASK) == 0);
		mssidx |= (m0->m_pkthdr.segsz << NQTXC_MSSIDX_MSS_SHIFT);
		KASSERT((m0->m_pkthdr.segsz & ~NQTXC_MSSIDX_MSS_MASK) == 0);
		mssidx |= (tcp_hlen << NQTXC_MSSIDX_L4LEN_SHIFT);
		KASSERT((tcp_hlen & ~NQTXC_MSSIDX_L4LEN_MASK) == 0);
	} else {
		*fieldsp |= (m0->m_pkthdr.len << NQTXD_FIELDS_PAYLEN_SHIFT);
		KASSERT((m0->m_pkthdr.len & ~NQTXD_FIELDS_PAYLEN_MASK) == 0);
	}

	if (m0->m_pkthdr.csum_flags & M_CSUM_IPv4) {
		*fieldsp |= NQTXD_FIELDS_IXSM;
		cmdc |= NQTXC_CMD_IP4;
	}

	if (m0->m_pkthdr.csum_flags &
	    (M_CSUM_UDPv4 | M_CSUM_TCPv4 | M_CSUM_TSOv4)) {
		WM_Q_EVCNT_INCR(txq, tusum);
		if (m0->m_pkthdr.csum_flags & (M_CSUM_TCPv4 | M_CSUM_TSOv4))
			cmdc |= NQTXC_CMD_TCP;
		else
			cmdc |= NQTXC_CMD_UDP;

		cmdc |= NQTXC_CMD_IP4;
		*fieldsp |= NQTXD_FIELDS_TUXSM;
	}
	if (m0->m_pkthdr.csum_flags &
	    (M_CSUM_UDPv6 | M_CSUM_TCPv6 | M_CSUM_TSOv6)) {
		WM_Q_EVCNT_INCR(txq, tusum6);
		if (m0->m_pkthdr.csum_flags & (M_CSUM_TCPv6 | M_CSUM_TSOv6))
			cmdc |= NQTXC_CMD_TCP;
		else
			cmdc |= NQTXC_CMD_UDP;

		cmdc |= NQTXC_CMD_IP6;
		*fieldsp |= NQTXD_FIELDS_TUXSM;
	}

	/*
	 * We don't have to write context descriptor for every packet to
	 * NEWQUEUE controllers, that is 82575, 82576, 82580, I350, I354,
	 * I210 and I211. It is enough to write once per a Tx queue for these
	 * controllers.
	 * It would be overhead to write context descriptor for every packet,
	 * however it does not cause problems.
	 */
	/* Fill in the context descriptor. */
	txq->txq_nq_descs[txq->txq_next].nqrx_ctx.nqtxc_vl_len =
	    htole32(vl_len);
	txq->txq_nq_descs[txq->txq_next].nqrx_ctx.nqtxc_sn = 0;
	txq->txq_nq_descs[txq->txq_next].nqrx_ctx.nqtxc_cmd =
	    htole32(cmdc);
	txq->txq_nq_descs[txq->txq_next].nqrx_ctx.nqtxc_mssidx =
	    htole32(mssidx);
	wm_cdtxsync(txq, txq->txq_next, 1, BUS_DMASYNC_PREWRITE);
	DPRINTF(WM_DEBUG_TX,
	    ("%s: TX: context desc %d 0x%08x%08x\n", device_xname(sc->sc_dev),
		txq->txq_next, 0, vl_len));
	DPRINTF(WM_DEBUG_TX, ("\t0x%08x%08x\n", mssidx, cmdc));
	txq->txq_next = WM_NEXTTX(txq, txq->txq_next);
	txs->txs_ndesc++;
	return 0;
}

/*
 * wm_nq_start:		[ifnet interface function]
 *
 *	Start packet transmission on the interface for NEWQUEUE devices
 */
static void
wm_nq_start(struct ifnet *ifp)
{
	struct wm_softc *sc = ifp->if_softc;
	struct wm_txqueue *txq = &sc->sc_queue[0].wmq_txq;

#ifdef WM_MPSAFE
	KASSERT(if_is_mpsafe(ifp));
#endif
	/*
	 * ifp->if_obytes and ifp->if_omcasts are added in if_transmit()@if.c.
	 */

	mutex_enter(txq->txq_lock);
	if (!txq->txq_stopping)
		wm_nq_start_locked(ifp);
	mutex_exit(txq->txq_lock);
}

static void
wm_nq_start_locked(struct ifnet *ifp)
{
	struct wm_softc *sc = ifp->if_softc;
	struct wm_txqueue *txq = &sc->sc_queue[0].wmq_txq;

	wm_nq_send_common_locked(ifp, txq, false);
}

static int
wm_nq_transmit(struct ifnet *ifp, struct mbuf *m)
{
	int qid;
	struct wm_softc *sc = ifp->if_softc;
	struct wm_txqueue *txq;

	qid = wm_select_txqueue(ifp, m);
	txq = &sc->sc_queue[qid].wmq_txq;

	if (__predict_false(!pcq_put(txq->txq_interq, m))) {
		m_freem(m);
		WM_Q_EVCNT_INCR(txq, pcqdrop);
		return ENOBUFS;
	}

	/*
	 * XXXX NOMPSAFE: ifp->if_data should be percpu.
	 */
	ifp->if_obytes += m->m_pkthdr.len;
	if (m->m_flags & M_MCAST)
		ifp->if_omcasts++;

	/*
	 * The situations which this mutex_tryenter() fails at running time
	 * are below two patterns.
	 *     (1) contention with interrupt handler(wm_txrxintr_msix())
	 *     (2) contention with deferred if_start softint(wm_handle_queue())
	 * In the case of (1), the last packet enqueued to txq->txq_interq is
	 * dequeued by wm_deferred_start_locked(). So, it does not get stuck.
	 * In the case of (2), the last packet enqueued to txq->txq_interq is
	 * also dequeued by wm_deferred_start_locked(). So, it does not get
	 * stuck, either.
	 */
	if (mutex_tryenter(txq->txq_lock)) {
		if (!txq->txq_stopping)
			wm_nq_transmit_locked(ifp, txq);
		mutex_exit(txq->txq_lock);
	}

	return 0;
}

static void
wm_nq_transmit_locked(struct ifnet *ifp, struct wm_txqueue *txq)
{

	wm_nq_send_common_locked(ifp, txq, true);
}

static void
wm_nq_send_common_locked(struct ifnet *ifp, struct wm_txqueue *txq,
    bool is_transmit)
{
	struct wm_softc *sc = ifp->if_softc;
	struct mbuf *m0;
	struct wm_txsoft *txs;
	bus_dmamap_t dmamap;
	int error, nexttx, lasttx = -1, seg, segs_needed;
	bool do_csum, sent;
	bool remap = true;

	KASSERT(mutex_owned(txq->txq_lock));

	if ((ifp->if_flags & IFF_RUNNING) == 0)
		return;
	if ((ifp->if_flags & IFF_OACTIVE) != 0 && !is_transmit)
		return;
	if ((txq->txq_flags & WM_TXQ_NO_SPACE) != 0)
		return;

	sent = false;

	/*
	 * Loop through the send queue, setting up transmit descriptors
	 * until we drain the queue, or use up all available transmit
	 * descriptors.
	 */
	for (;;) {
		m0 = NULL;

		/* Get a work queue entry. */
		if (txq->txq_sfree < WM_TXQUEUE_GC(txq)) {
			wm_txeof(txq, UINT_MAX);
			if (txq->txq_sfree == 0) {
				DPRINTF(WM_DEBUG_TX,
				    ("%s: TX: no free job descriptors\n",
					device_xname(sc->sc_dev)));
				WM_Q_EVCNT_INCR(txq, txsstall);
				break;
			}
		}

		/* Grab a packet off the queue. */
		if (is_transmit)
			m0 = pcq_get(txq->txq_interq);
		else
			IFQ_DEQUEUE(&ifp->if_snd, m0);
		if (m0 == NULL)
			break;

		DPRINTF(WM_DEBUG_TX,
		    ("%s: TX: have packet to transmit: %p\n",
		    device_xname(sc->sc_dev), m0));

		txs = &txq->txq_soft[txq->txq_snext];
		dmamap = txs->txs_dmamap;

		/*
		 * Load the DMA map.  If this fails, the packet either
		 * didn't fit in the allotted number of segments, or we
		 * were short on resources.  For the too-many-segments
		 * case, we simply report an error and drop the packet,
		 * since we can't sanely copy a jumbo packet to a single
		 * buffer.
		 */
retry:
		error = bus_dmamap_load_mbuf(sc->sc_dmat, dmamap, m0,
		    BUS_DMA_WRITE | BUS_DMA_NOWAIT);
		if (__predict_false(error)) {
			if (error == EFBIG) {
				if (remap == true) {
					struct mbuf *m;

					remap = false;
					m = m_defrag(m0, M_NOWAIT);
					if (m != NULL) {
						WM_Q_EVCNT_INCR(txq, defrag);
						m0 = m;
						goto retry;
					}
				}
				WM_Q_EVCNT_INCR(txq, toomanyseg);
				log(LOG_ERR, "%s: Tx packet consumes too many "
				    "DMA segments, dropping...\n",
				    device_xname(sc->sc_dev));
				wm_dump_mbuf_chain(sc, m0);
				m_freem(m0);
				continue;
			}
			/* Short on resources, just stop for now. */
			DPRINTF(WM_DEBUG_TX,
			    ("%s: TX: dmamap load failed: %d\n",
				device_xname(sc->sc_dev), error));
			break;
		}

		segs_needed = dmamap->dm_nsegs;

		/*
		 * Ensure we have enough descriptors free to describe
		 * the packet. Note, we always reserve one descriptor
		 * at the end of the ring due to the semantics of the
		 * TDT register, plus one more in the event we need
		 * to load offload context.
		 */
		if (segs_needed > txq->txq_free - 2) {
			/*
			 * Not enough free descriptors to transmit this
			 * packet.  We haven't committed anything yet,
			 * so just unload the DMA map, put the packet
			 * pack on the queue, and punt. Notify the upper
			 * layer that there are no more slots left.
			 */
			DPRINTF(WM_DEBUG_TX,
			    ("%s: TX: need %d (%d) descriptors, have %d\n",
				device_xname(sc->sc_dev), dmamap->dm_nsegs,
				segs_needed, txq->txq_free - 1));
			if (!is_transmit)
				ifp->if_flags |= IFF_OACTIVE;
			txq->txq_flags |= WM_TXQ_NO_SPACE;
			bus_dmamap_unload(sc->sc_dmat, dmamap);
			WM_Q_EVCNT_INCR(txq, txdstall);
			break;
		}

		/* WE ARE NOW COMMITTED TO TRANSMITTING THE PACKET. */

		DPRINTF(WM_DEBUG_TX,
		    ("%s: TX: packet has %d (%d) DMA segments\n",
		    device_xname(sc->sc_dev), dmamap->dm_nsegs, segs_needed));

		WM_EVCNT_INCR(&txq->txq_ev_txseg[dmamap->dm_nsegs - 1]);

		/*
		 * Store a pointer to the packet so that we can free it
		 * later.
		 *
		 * Initially, we consider the number of descriptors the
		 * packet uses the number of DMA segments.  This may be
		 * incremented by 1 if we do checksum offload (a descriptor
		 * is used to set the checksum context).
		 */
		txs->txs_mbuf = m0;
		txs->txs_firstdesc = txq->txq_next;
		txs->txs_ndesc = segs_needed;

		/* Set up offload parameters for this packet. */
		uint32_t cmdlen, fields, dcmdlen;
		if (m0->m_pkthdr.csum_flags &
		    (M_CSUM_TSOv4 | M_CSUM_TSOv6 |
			M_CSUM_IPv4 | M_CSUM_TCPv4 | M_CSUM_UDPv4 |
			M_CSUM_TCPv6 | M_CSUM_UDPv6)) {
			if (wm_nq_tx_offload(sc, txq, txs, &cmdlen, &fields,
			    &do_csum) != 0) {
				/* Error message already displayed. */
				bus_dmamap_unload(sc->sc_dmat, dmamap);
				continue;
			}
		} else {
			do_csum = false;
			cmdlen = 0;
			fields = 0;
		}

		/* Sync the DMA map. */
		bus_dmamap_sync(sc->sc_dmat, dmamap, 0, dmamap->dm_mapsize,
		    BUS_DMASYNC_PREWRITE);

		/* Initialize the first transmit descriptor. */
		nexttx = txq->txq_next;
		if (!do_csum) {
			/* setup a legacy descriptor */
			wm_set_dma_addr(&txq->txq_descs[nexttx].wtx_addr,
			    dmamap->dm_segs[0].ds_addr);
			txq->txq_descs[nexttx].wtx_cmdlen =
			    htole32(WTX_CMD_IFCS | dmamap->dm_segs[0].ds_len);
			txq->txq_descs[nexttx].wtx_fields.wtxu_status = 0;
			txq->txq_descs[nexttx].wtx_fields.wtxu_options = 0;
			if (vlan_has_tag(m0)) {
				txq->txq_descs[nexttx].wtx_cmdlen |=
				    htole32(WTX_CMD_VLE);
				txq->txq_descs[nexttx].wtx_fields.wtxu_vlan =
				    htole16(vlan_get_tag(m0));
			} else
				txq->txq_descs[nexttx].wtx_fields.wtxu_vlan =0;

			dcmdlen = 0;
		} else {
			/* setup an advanced data descriptor */
			txq->txq_nq_descs[nexttx].nqtx_data.nqtxd_addr =
			    htole64(dmamap->dm_segs[0].ds_addr);
			KASSERT((dmamap->dm_segs[0].ds_len & cmdlen) == 0);
			txq->txq_nq_descs[nexttx].nqtx_data.nqtxd_cmdlen =
			    htole32(dmamap->dm_segs[0].ds_len | cmdlen );
			txq->txq_nq_descs[nexttx].nqtx_data.nqtxd_fields =
			    htole32(fields);
			DPRINTF(WM_DEBUG_TX,
			    ("%s: TX: adv data desc %d 0x%" PRIx64 "\n",
				device_xname(sc->sc_dev), nexttx,
				(uint64_t)dmamap->dm_segs[0].ds_addr));
			DPRINTF(WM_DEBUG_TX,
			    ("\t 0x%08x%08x\n", fields,
				(uint32_t)dmamap->dm_segs[0].ds_len | cmdlen));
			dcmdlen = NQTX_DTYP_D | NQTX_CMD_DEXT;
		}

		lasttx = nexttx;
		nexttx = WM_NEXTTX(txq, nexttx);
		/*
		 * fill in the next descriptors. legacy or advanced format
		 * is the same here
		 */
		for (seg = 1; seg < dmamap->dm_nsegs;
		     seg++, nexttx = WM_NEXTTX(txq, nexttx)) {
			txq->txq_nq_descs[nexttx].nqtx_data.nqtxd_addr =
			    htole64(dmamap->dm_segs[seg].ds_addr);
			txq->txq_nq_descs[nexttx].nqtx_data.nqtxd_cmdlen =
			    htole32(dcmdlen | dmamap->dm_segs[seg].ds_len);
			KASSERT((dcmdlen & dmamap->dm_segs[seg].ds_len) == 0);
			txq->txq_nq_descs[nexttx].nqtx_data.nqtxd_fields = 0;
			lasttx = nexttx;

			DPRINTF(WM_DEBUG_TX,
			    ("%s: TX: desc %d: %#" PRIx64 ", len %#04zx\n",
				device_xname(sc->sc_dev), nexttx,
				(uint64_t)dmamap->dm_segs[seg].ds_addr,
				dmamap->dm_segs[seg].ds_len));
		}

		KASSERT(lasttx != -1);

		/*
		 * Set up the command byte on the last descriptor of
		 * the packet. If we're in the interrupt delay window,
		 * delay the interrupt.
		 */
		KASSERT((WTX_CMD_EOP | WTX_CMD_RS) ==
		    (NQTX_CMD_EOP | NQTX_CMD_RS));
		txq->txq_descs[lasttx].wtx_cmdlen |=
		    htole32(WTX_CMD_EOP | WTX_CMD_RS);

		txs->txs_lastdesc = lasttx;

		DPRINTF(WM_DEBUG_TX, ("%s: TX: desc %d: cmdlen 0x%08x\n",
		    device_xname(sc->sc_dev),
		    lasttx, le32toh(txq->txq_descs[lasttx].wtx_cmdlen)));

		/* Sync the descriptors we're using. */
		wm_cdtxsync(txq, txq->txq_next, txs->txs_ndesc,
		    BUS_DMASYNC_PREREAD | BUS_DMASYNC_PREWRITE);

		/* Give the packet to the chip. */
		CSR_WRITE(sc, txq->txq_tdt_reg, nexttx);
		sent = true;

		DPRINTF(WM_DEBUG_TX,
		    ("%s: TX: TDT -> %d\n", device_xname(sc->sc_dev), nexttx));

		DPRINTF(WM_DEBUG_TX,
		    ("%s: TX: finished transmitting packet, job %d\n",
			device_xname(sc->sc_dev), txq->txq_snext));

		/* Advance the tx pointer. */
		txq->txq_free -= txs->txs_ndesc;
		txq->txq_next = nexttx;

		txq->txq_sfree--;
		txq->txq_snext = WM_NEXTTXS(txq, txq->txq_snext);

		/* Pass the packet to any BPF listeners. */
		bpf_mtap(ifp, m0, BPF_D_OUT);
	}

	if (m0 != NULL) {
		if (!is_transmit)
			ifp->if_flags |= IFF_OACTIVE;
		txq->txq_flags |= WM_TXQ_NO_SPACE;
		WM_Q_EVCNT_INCR(txq, descdrop);
		DPRINTF(WM_DEBUG_TX, ("%s: TX: error after IFQ_DEQUEUE\n",
			__func__));
		m_freem(m0);
	}

	if (txq->txq_sfree == 0 || txq->txq_free <= 2) {
		/* No more slots; notify upper layer. */
		if (!is_transmit)
			ifp->if_flags |= IFF_OACTIVE;
		txq->txq_flags |= WM_TXQ_NO_SPACE;
	}

	if (sent) {
		/* Set a watchdog timer in case the chip flakes out. */
		txq->txq_lastsent = time_uptime;
		txq->txq_sending = true;
	}
}

static void
wm_deferred_start_locked(struct wm_txqueue *txq)
{
	struct wm_softc *sc = txq->txq_sc;
	struct ifnet *ifp = &sc->sc_ethercom.ec_if;
	struct wm_queue *wmq = container_of(txq, struct wm_queue, wmq_txq);
	int qid = wmq->wmq_id;

	KASSERT(mutex_owned(txq->txq_lock));

	if (txq->txq_stopping) {
		mutex_exit(txq->txq_lock);
		return;
	}

	if ((sc->sc_flags & WM_F_NEWQUEUE) != 0) {
		/* XXX need for ALTQ or one CPU system */
		if (qid == 0)
			wm_nq_start_locked(ifp);
		wm_nq_transmit_locked(ifp, txq);
	} else {
		/* XXX need for ALTQ or one CPU system */
		if (qid == 0)
			wm_start_locked(ifp);
		wm_transmit_locked(ifp, txq);
	}
}

/* Interrupt */

/*
 * wm_txeof:
 *
 *	Helper; handle transmit interrupts.
 */
static bool
wm_txeof(struct wm_txqueue *txq, u_int limit)
{
	struct wm_softc *sc = txq->txq_sc;
	struct ifnet *ifp = &sc->sc_ethercom.ec_if;
	struct wm_txsoft *txs;
	int count = 0;
	int i;
	uint8_t status;
	struct wm_queue *wmq = container_of(txq, struct wm_queue, wmq_txq);
	bool more = false;

	KASSERT(mutex_owned(txq->txq_lock));

	if (txq->txq_stopping)
		return false;

	txq->txq_flags &= ~WM_TXQ_NO_SPACE;
	/* for ALTQ and legacy(not use multiqueue) ethernet controller */
	if (wmq->wmq_id == 0)
		ifp->if_flags &= ~IFF_OACTIVE;

	/*
	 * Go through the Tx list and free mbufs for those
	 * frames which have been transmitted.
	 */
	for (i = txq->txq_sdirty; txq->txq_sfree != WM_TXQUEUELEN(txq);
	     i = WM_NEXTTXS(txq, i), txq->txq_sfree++) {
		if (limit-- == 0) {
			more = true;
			DPRINTF(WM_DEBUG_TX,
			    ("%s: TX: loop limited, job %d is not processed\n",
				device_xname(sc->sc_dev), i));
			break;
		}

		txs = &txq->txq_soft[i];

		DPRINTF(WM_DEBUG_TX, ("%s: TX: checking job %d\n",
			device_xname(sc->sc_dev), i));

		wm_cdtxsync(txq, txs->txs_firstdesc, txs->txs_ndesc,
		    BUS_DMASYNC_POSTREAD | BUS_DMASYNC_POSTWRITE);

		status =
		    txq->txq_descs[txs->txs_lastdesc].wtx_fields.wtxu_status;
		if ((status & WTX_ST_DD) == 0) {
			wm_cdtxsync(txq, txs->txs_lastdesc, 1,
			    BUS_DMASYNC_PREREAD);
			break;
		}

		count++;
		DPRINTF(WM_DEBUG_TX,
		    ("%s: TX: job %d done: descs %d..%d\n",
		    device_xname(sc->sc_dev), i, txs->txs_firstdesc,
		    txs->txs_lastdesc));

		/*
		 * XXX We should probably be using the statistics
		 * XXX registers, but I don't know if they exist
		 * XXX on chips before the i82544.
		 */

#ifdef WM_EVENT_COUNTERS
		if (status & WTX_ST_TU)
			WM_Q_EVCNT_INCR(txq, underrun);
#endif /* WM_EVENT_COUNTERS */

		/*
		 * 82574 and newer's document says the status field has neither
		 * EC (Excessive Collision) bit nor LC (Late Collision) bit
		 * (reserved). Refer "PCIe GbE Controller Open Source Software
		 * Developer's Manual", 82574 datasheet and newer.
		 *
		 * XXX I saw the LC bit was set on I218 even though the media
		 * was full duplex, so the bit might be used for other
		 * meaning ...(I have no document).
		 */

		if (((status & (WTX_ST_EC | WTX_ST_LC)) != 0)
		    && ((sc->sc_type < WM_T_82574)
			|| (sc->sc_type == WM_T_80003))) {
			ifp->if_oerrors++;
			if (status & WTX_ST_LC)
				log(LOG_WARNING, "%s: late collision\n",
				    device_xname(sc->sc_dev));
			else if (status & WTX_ST_EC) {
				ifp->if_collisions +=
				    TX_COLLISION_THRESHOLD + 1;
				log(LOG_WARNING, "%s: excessive collisions\n",
				    device_xname(sc->sc_dev));
			}
		} else
			ifp->if_opackets++;

		txq->txq_packets++;
		txq->txq_bytes += txs->txs_mbuf->m_pkthdr.len;

		txq->txq_free += txs->txs_ndesc;
		bus_dmamap_sync(sc->sc_dmat, txs->txs_dmamap,
		    0, txs->txs_dmamap->dm_mapsize, BUS_DMASYNC_POSTWRITE);
		bus_dmamap_unload(sc->sc_dmat, txs->txs_dmamap);
		m_freem(txs->txs_mbuf);
		txs->txs_mbuf = NULL;
	}

	/* Update the dirty transmit buffer pointer. */
	txq->txq_sdirty = i;
	DPRINTF(WM_DEBUG_TX,
	    ("%s: TX: txsdirty -> %d\n", device_xname(sc->sc_dev), i));

	if (count != 0)
		rnd_add_uint32(&sc->rnd_source, count);

	/*
	 * If there are no more pending transmissions, cancel the watchdog
	 * timer.
	 */
	if (txq->txq_sfree == WM_TXQUEUELEN(txq))
		txq->txq_sending = false;

	return more;
}

static inline uint32_t
wm_rxdesc_get_status(struct wm_rxqueue *rxq, int idx)
{
	struct wm_softc *sc = rxq->rxq_sc;

	if (sc->sc_type == WM_T_82574)
		return EXTRXC_STATUS(rxq->rxq_ext_descs[idx].erx_ctx.erxc_err_stat);
	else if ((sc->sc_flags & WM_F_NEWQUEUE) != 0)
		return NQRXC_STATUS(rxq->rxq_nq_descs[idx].nqrx_ctx.nrxc_err_stat);
	else
		return rxq->rxq_descs[idx].wrx_status;
}

static inline uint32_t
wm_rxdesc_get_errors(struct wm_rxqueue *rxq, int idx)
{
	struct wm_softc *sc = rxq->rxq_sc;

	if (sc->sc_type == WM_T_82574)
		return EXTRXC_ERROR(rxq->rxq_ext_descs[idx].erx_ctx.erxc_err_stat);
	else if ((sc->sc_flags & WM_F_NEWQUEUE) != 0)
		return NQRXC_ERROR(rxq->rxq_nq_descs[idx].nqrx_ctx.nrxc_err_stat);
	else
		return rxq->rxq_descs[idx].wrx_errors;
}

static inline uint16_t
wm_rxdesc_get_vlantag(struct wm_rxqueue *rxq, int idx)
{
	struct wm_softc *sc = rxq->rxq_sc;

	if (sc->sc_type == WM_T_82574)
		return rxq->rxq_ext_descs[idx].erx_ctx.erxc_vlan;
	else if ((sc->sc_flags & WM_F_NEWQUEUE) != 0)
		return rxq->rxq_nq_descs[idx].nqrx_ctx.nrxc_vlan;
	else
		return rxq->rxq_descs[idx].wrx_special;
}

static inline int
wm_rxdesc_get_pktlen(struct wm_rxqueue *rxq, int idx)
{
	struct wm_softc *sc = rxq->rxq_sc;

	if (sc->sc_type == WM_T_82574)
		return rxq->rxq_ext_descs[idx].erx_ctx.erxc_pktlen;
	else if ((sc->sc_flags & WM_F_NEWQUEUE) != 0)
		return rxq->rxq_nq_descs[idx].nqrx_ctx.nrxc_pktlen;
	else
		return rxq->rxq_descs[idx].wrx_len;
}

#ifdef WM_DEBUG
static inline uint32_t
wm_rxdesc_get_rsshash(struct wm_rxqueue *rxq, int idx)
{
	struct wm_softc *sc = rxq->rxq_sc;

	if (sc->sc_type == WM_T_82574)
		return rxq->rxq_ext_descs[idx].erx_ctx.erxc_rsshash;
	else if ((sc->sc_flags & WM_F_NEWQUEUE) != 0)
		return rxq->rxq_nq_descs[idx].nqrx_ctx.nrxc_rsshash;
	else
		return 0;
}

static inline uint8_t
wm_rxdesc_get_rsstype(struct wm_rxqueue *rxq, int idx)
{
	struct wm_softc *sc = rxq->rxq_sc;

	if (sc->sc_type == WM_T_82574)
		return EXTRXC_RSS_TYPE(rxq->rxq_ext_descs[idx].erx_ctx.erxc_mrq);
	else if ((sc->sc_flags & WM_F_NEWQUEUE) != 0)
		return NQRXC_RSS_TYPE(rxq->rxq_nq_descs[idx].nqrx_ctx.nrxc_misc);
	else
		return 0;
}
#endif /* WM_DEBUG */

static inline bool
wm_rxdesc_is_set_status(struct wm_softc *sc, uint32_t status,
    uint32_t legacy_bit, uint32_t ext_bit, uint32_t nq_bit)
{

	if (sc->sc_type == WM_T_82574)
		return (status & ext_bit) != 0;
	else if ((sc->sc_flags & WM_F_NEWQUEUE) != 0)
		return (status & nq_bit) != 0;
	else
		return (status & legacy_bit) != 0;
}

static inline bool
wm_rxdesc_is_set_error(struct wm_softc *sc, uint32_t error,
    uint32_t legacy_bit, uint32_t ext_bit, uint32_t nq_bit)
{

	if (sc->sc_type == WM_T_82574)
		return (error & ext_bit) != 0;
	else if ((sc->sc_flags & WM_F_NEWQUEUE) != 0)
		return (error & nq_bit) != 0;
	else
		return (error & legacy_bit) != 0;
}

static inline bool
wm_rxdesc_is_eop(struct wm_rxqueue *rxq, uint32_t status)
{

	if (wm_rxdesc_is_set_status(rxq->rxq_sc, status,
		WRX_ST_EOP, EXTRXC_STATUS_EOP, NQRXC_STATUS_EOP))
		return true;
	else
		return false;
}

static inline bool
wm_rxdesc_has_errors(struct wm_rxqueue *rxq, uint32_t errors)
{
	struct wm_softc *sc = rxq->rxq_sc;

	/* XXXX missing error bit for newqueue? */
	if (wm_rxdesc_is_set_error(sc, errors,
		WRX_ER_CE | WRX_ER_SE | WRX_ER_SEQ | WRX_ER_CXE | WRX_ER_RXE,
		EXTRXC_ERROR_CE | EXTRXC_ERROR_SE | EXTRXC_ERROR_SEQ
		| EXTRXC_ERROR_CXE | EXTRXC_ERROR_RXE,
		NQRXC_ERROR_RXE)) {
		if (wm_rxdesc_is_set_error(sc, errors, WRX_ER_SE,
		    EXTRXC_ERROR_SE, 0))
			log(LOG_WARNING, "%s: symbol error\n",
			    device_xname(sc->sc_dev));
		else if (wm_rxdesc_is_set_error(sc, errors, WRX_ER_SEQ,
		    EXTRXC_ERROR_SEQ, 0))
			log(LOG_WARNING, "%s: receive sequence error\n",
			    device_xname(sc->sc_dev));
		else if (wm_rxdesc_is_set_error(sc, errors, WRX_ER_CE,
		    EXTRXC_ERROR_CE, 0))
			log(LOG_WARNING, "%s: CRC error\n",
			    device_xname(sc->sc_dev));
		return true;
	}

	return false;
}

static inline bool
wm_rxdesc_dd(struct wm_rxqueue *rxq, int idx, uint32_t status)
{
	struct wm_softc *sc = rxq->rxq_sc;

	if (!wm_rxdesc_is_set_status(sc, status, WRX_ST_DD, EXTRXC_STATUS_DD,
		NQRXC_STATUS_DD)) {
		/* We have processed all of the receive descriptors. */
		wm_cdrxsync(rxq, idx, BUS_DMASYNC_PREREAD);
		return false;
	}

	return true;
}

static inline bool
wm_rxdesc_input_vlantag(struct wm_rxqueue *rxq, uint32_t status,
    uint16_t vlantag, struct mbuf *m)
{

	if (wm_rxdesc_is_set_status(rxq->rxq_sc, status,
		WRX_ST_VP, EXTRXC_STATUS_VP, NQRXC_STATUS_VP)) {
		vlan_set_tag(m, le16toh(vlantag));
	}

	return true;
}

static inline void
wm_rxdesc_ensure_checksum(struct wm_rxqueue *rxq, uint32_t status,
    uint32_t errors, struct mbuf *m)
{
	struct wm_softc *sc = rxq->rxq_sc;

	if (!wm_rxdesc_is_set_status(sc, status, WRX_ST_IXSM, 0, 0)) {
		if (wm_rxdesc_is_set_status(sc, status,
			WRX_ST_IPCS, EXTRXC_STATUS_IPCS, NQRXC_STATUS_IPCS)) {
			WM_Q_EVCNT_INCR(rxq, ipsum);
			m->m_pkthdr.csum_flags |= M_CSUM_IPv4;
			if (wm_rxdesc_is_set_error(sc, errors,
				WRX_ER_IPE, EXTRXC_ERROR_IPE, NQRXC_ERROR_IPE))
				m->m_pkthdr.csum_flags |= M_CSUM_IPv4_BAD;
		}
		if (wm_rxdesc_is_set_status(sc, status,
			WRX_ST_TCPCS, EXTRXC_STATUS_TCPCS, NQRXC_STATUS_L4I)) {
			/*
			 * Note: we don't know if this was TCP or UDP,
			 * so we just set both bits, and expect the
			 * upper layers to deal.
			 */
			WM_Q_EVCNT_INCR(rxq, tusum);
			m->m_pkthdr.csum_flags |=
			    M_CSUM_TCPv4 | M_CSUM_UDPv4 |
			    M_CSUM_TCPv6 | M_CSUM_UDPv6;
			if (wm_rxdesc_is_set_error(sc, errors, WRX_ER_TCPE,
			    EXTRXC_ERROR_TCPE, NQRXC_ERROR_L4E))
				m->m_pkthdr.csum_flags |= M_CSUM_TCP_UDP_BAD;
		}
	}
}

/*
 * wm_rxeof:
 *
 *	Helper; handle receive interrupts.
 */
static bool
wm_rxeof(struct wm_rxqueue *rxq, u_int limit)
{
	struct wm_softc *sc = rxq->rxq_sc;
	struct ifnet *ifp = &sc->sc_ethercom.ec_if;
	struct wm_rxsoft *rxs;
	struct mbuf *m;
	int i, len;
	int count = 0;
	uint32_t status, errors;
	uint16_t vlantag;
	bool more = false;

	KASSERT(mutex_owned(rxq->rxq_lock));

	for (i = rxq->rxq_ptr;; i = WM_NEXTRX(i)) {
		if (limit-- == 0) {
			rxq->rxq_ptr = i;
			more = true;
			DPRINTF(WM_DEBUG_RX,
			    ("%s: RX: loop limited, descriptor %d is not processed\n",
				device_xname(sc->sc_dev), i));
			break;
		}

		rxs = &rxq->rxq_soft[i];

		DPRINTF(WM_DEBUG_RX,
		    ("%s: RX: checking descriptor %d\n",
			device_xname(sc->sc_dev), i));
		wm_cdrxsync(rxq, i,
		    BUS_DMASYNC_POSTREAD | BUS_DMASYNC_POSTWRITE);

		status = wm_rxdesc_get_status(rxq, i);
		errors = wm_rxdesc_get_errors(rxq, i);
		len = le16toh(wm_rxdesc_get_pktlen(rxq, i));
		vlantag = wm_rxdesc_get_vlantag(rxq, i);
#ifdef WM_DEBUG
		uint32_t rsshash = le32toh(wm_rxdesc_get_rsshash(rxq, i));
		uint8_t rsstype = wm_rxdesc_get_rsstype(rxq, i);
#endif

		if (!wm_rxdesc_dd(rxq, i, status)) {
			/*
			 * Update the receive pointer holding rxq_lock
			 * consistent with increment counter.
			 */
			rxq->rxq_ptr = i;
			break;
		}

		count++;
		if (__predict_false(rxq->rxq_discard)) {
			DPRINTF(WM_DEBUG_RX,
			    ("%s: RX: discarding contents of descriptor %d\n",
				device_xname(sc->sc_dev), i));
			wm_init_rxdesc(rxq, i);
			if (wm_rxdesc_is_eop(rxq, status)) {
				/* Reset our state. */
				DPRINTF(WM_DEBUG_RX,
				    ("%s: RX: resetting rxdiscard -> 0\n",
					device_xname(sc->sc_dev)));
				rxq->rxq_discard = 0;
			}
			continue;
		}

		bus_dmamap_sync(sc->sc_dmat, rxs->rxs_dmamap, 0,
		    rxs->rxs_dmamap->dm_mapsize, BUS_DMASYNC_POSTREAD);

		m = rxs->rxs_mbuf;

		/*
		 * Add a new receive buffer to the ring, unless of
		 * course the length is zero. Treat the latter as a
		 * failed mapping.
		 */
		if ((len == 0) || (wm_add_rxbuf(rxq, i) != 0)) {
			/*
			 * Failed, throw away what we've done so
			 * far, and discard the rest of the packet.
			 */
			ifp->if_ierrors++;
			bus_dmamap_sync(sc->sc_dmat, rxs->rxs_dmamap, 0,
			    rxs->rxs_dmamap->dm_mapsize, BUS_DMASYNC_PREREAD);
			wm_init_rxdesc(rxq, i);
			if (!wm_rxdesc_is_eop(rxq, status))
				rxq->rxq_discard = 1;
			if (rxq->rxq_head != NULL)
				m_freem(rxq->rxq_head);
			WM_RXCHAIN_RESET(rxq);
			DPRINTF(WM_DEBUG_RX,
			    ("%s: RX: Rx buffer allocation failed, "
			    "dropping packet%s\n", device_xname(sc->sc_dev),
				rxq->rxq_discard ? " (discard)" : ""));
			continue;
		}

		m->m_len = len;
		rxq->rxq_len += len;
		DPRINTF(WM_DEBUG_RX,
		    ("%s: RX: buffer at %p len %d\n",
			device_xname(sc->sc_dev), m->m_data, len));

		/* If this is not the end of the packet, keep looking. */
		if (!wm_rxdesc_is_eop(rxq, status)) {
			WM_RXCHAIN_LINK(rxq, m);
			DPRINTF(WM_DEBUG_RX,
			    ("%s: RX: not yet EOP, rxlen -> %d\n",
				device_xname(sc->sc_dev), rxq->rxq_len));
			continue;
		}

		/*
		 * Okay, we have the entire packet now. The chip is
		 * configured to include the FCS except I350 and I21[01]
		 * (not all chips can be configured to strip it),
		 * so we need to trim it.
		 * May need to adjust length of previous mbuf in the
		 * chain if the current mbuf is too short.
		 * For an eratta, the RCTL_SECRC bit in RCTL register
		 * is always set in I350, so we don't trim it.
		 */
		if ((sc->sc_type != WM_T_I350) && (sc->sc_type != WM_T_I354)
		    && (sc->sc_type != WM_T_I210)
		    && (sc->sc_type != WM_T_I211)) {
			if (m->m_len < ETHER_CRC_LEN) {
				rxq->rxq_tail->m_len
				    -= (ETHER_CRC_LEN - m->m_len);
				m->m_len = 0;
			} else
				m->m_len -= ETHER_CRC_LEN;
			len = rxq->rxq_len - ETHER_CRC_LEN;
		} else
			len = rxq->rxq_len;

		WM_RXCHAIN_LINK(rxq, m);

		*rxq->rxq_tailp = NULL;
		m = rxq->rxq_head;

		WM_RXCHAIN_RESET(rxq);

		DPRINTF(WM_DEBUG_RX,
		    ("%s: RX: have entire packet, len -> %d\n",
			device_xname(sc->sc_dev), len));

		/* If an error occurred, update stats and drop the packet. */
		if (wm_rxdesc_has_errors(rxq, errors)) {
			m_freem(m);
			continue;
		}

		/* No errors.  Receive the packet. */
		m_set_rcvif(m, ifp);
		m->m_pkthdr.len = len;
		/*
		 * TODO
		 * should be save rsshash and rsstype to this mbuf.
		 */
		DPRINTF(WM_DEBUG_RX,
		    ("%s: RX: RSS type=%" PRIu8 ", RSS hash=%" PRIu32 "\n",
			device_xname(sc->sc_dev), rsstype, rsshash));

		/*
		 * If VLANs are enabled, VLAN packets have been unwrapped
		 * for us.  Associate the tag with the packet.
		 */
		if (!wm_rxdesc_input_vlantag(rxq, status, vlantag, m))
			continue;

		/* Set up checksum info for this packet. */
		wm_rxdesc_ensure_checksum(rxq, status, errors, m);
		/*
		 * Update the receive pointer holding rxq_lock consistent with
		 * increment counter.
		 */
		rxq->rxq_ptr = i;
		rxq->rxq_packets++;
		rxq->rxq_bytes += len;
		mutex_exit(rxq->rxq_lock);

		/* Pass it on. */
		if_percpuq_enqueue(sc->sc_ipq, m);

		mutex_enter(rxq->rxq_lock);

		if (rxq->rxq_stopping)
			break;
	}

	if (count != 0)
		rnd_add_uint32(&sc->rnd_source, count);

	DPRINTF(WM_DEBUG_RX,
	    ("%s: RX: rxptr -> %d\n", device_xname(sc->sc_dev), i));

	return more;
}

/*
 * wm_linkintr_gmii:
 *
 *	Helper; handle link interrupts for GMII.
 */
static void
wm_linkintr_gmii(struct wm_softc *sc, uint32_t icr)
{
	device_t dev = sc->sc_dev;
	uint32_t status, reg;
	bool link;
	int rv;

	KASSERT(WM_CORE_LOCKED(sc));

	DPRINTF(WM_DEBUG_LINK, ("%s: %s:\n", device_xname(dev),
		__func__));

	if ((icr & ICR_LSC) == 0) {
		if (icr & ICR_RXSEQ)
			DPRINTF(WM_DEBUG_LINK,
			    ("%s: LINK Receive sequence error\n",
				device_xname(dev)));
		return;
	}

	/* Link status changed */
	status = CSR_READ(sc, WMREG_STATUS);
	link = status & STATUS_LU;
	if (link) {
		DPRINTF(WM_DEBUG_LINK, ("%s: LINK: LSC -> up %s\n",
			device_xname(dev),
			(status & STATUS_FD) ? "FDX" : "HDX"));
	} else {
		DPRINTF(WM_DEBUG_LINK, ("%s: LINK: LSC -> down\n",
			device_xname(dev)));
	}
	if ((sc->sc_type == WM_T_ICH8) && (link == false))
		wm_gig_downshift_workaround_ich8lan(sc);

	if ((sc->sc_type == WM_T_ICH8)
	    && (sc->sc_phytype == WMPHY_IGP_3)) {
		wm_kmrn_lock_loss_workaround_ich8lan(sc);
	}
	DPRINTF(WM_DEBUG_LINK, ("%s: LINK: LSC -> mii_pollstat\n",
		device_xname(dev)));
	mii_pollstat(&sc->sc_mii);
	if (sc->sc_type == WM_T_82543) {
		int miistatus, active;

		/*
		 * With 82543, we need to force speed and
		 * duplex on the MAC equal to what the PHY
		 * speed and duplex configuration is.
		 */
		miistatus = sc->sc_mii.mii_media_status;

		if (miistatus & IFM_ACTIVE) {
			active = sc->sc_mii.mii_media_active;
			sc->sc_ctrl &= ~(CTRL_SPEED_MASK | CTRL_FD);
			switch (IFM_SUBTYPE(active)) {
			case IFM_10_T:
				sc->sc_ctrl |= CTRL_SPEED_10;
				break;
			case IFM_100_TX:
				sc->sc_ctrl |= CTRL_SPEED_100;
				break;
			case IFM_1000_T:
				sc->sc_ctrl |= CTRL_SPEED_1000;
				break;
			default:
				/*
				 * fiber?
				 * Shoud not enter here.
				 */
				printf("unknown media (%x)\n", active);
				break;
			}
			if (active & IFM_FDX)
				sc->sc_ctrl |= CTRL_FD;
			CSR_WRITE(sc, WMREG_CTRL, sc->sc_ctrl);
		}
	} else if (sc->sc_type == WM_T_PCH) {
		wm_k1_gig_workaround_hv(sc,
		    ((sc->sc_mii.mii_media_status & IFM_ACTIVE) != 0));
	}

	/*
	 * When connected at 10Mbps half-duplex, some parts are excessively
	 * aggressive resulting in many collisions. To avoid this, increase
	 * the IPG and reduce Rx latency in the PHY.
	 */
	if ((sc->sc_type >= WM_T_PCH2) && (sc->sc_type <= WM_T_PCH_CNP)
	    && link) {
		uint32_t tipg_reg;
		uint32_t speed = __SHIFTOUT(status, STATUS_SPEED);
		bool fdx;
		uint16_t emi_addr, emi_val;

		tipg_reg = CSR_READ(sc, WMREG_TIPG);
		tipg_reg &= ~TIPG_IPGT_MASK;
		fdx = status & STATUS_FD;

		if (!fdx && (speed == STATUS_SPEED_10)) {
			tipg_reg |= 0xff;
			/* Reduce Rx latency in analog PHY */
			emi_val = 0;
		} else if ((sc->sc_type >= WM_T_PCH_SPT) &&
		    fdx && speed != STATUS_SPEED_1000) {
			tipg_reg |= 0xc;
			emi_val = 1;
		} else {
			/* Roll back the default values */
			tipg_reg |= 0x08;
			emi_val = 1;
		}

		CSR_WRITE(sc, WMREG_TIPG, tipg_reg);

		rv = sc->phy.acquire(sc);
		if (rv)
			return;

		if (sc->sc_type == WM_T_PCH2)
			emi_addr = I82579_RX_CONFIG;
		else
			emi_addr = I217_RX_CONFIG;
		rv = wm_write_emi_reg_locked(dev, emi_addr, emi_val);

		if (sc->sc_type >= WM_T_PCH_LPT) {
			uint16_t phy_reg;

			sc->phy.readreg_locked(dev, 2,
			    I217_PLL_CLOCK_GATE_REG, &phy_reg);
			phy_reg &= ~I217_PLL_CLOCK_GATE_MASK;
			if (speed == STATUS_SPEED_100
			    || speed == STATUS_SPEED_10)
				phy_reg |= 0x3e8;
			else
				phy_reg |= 0xfa;
			sc->phy.writereg_locked(dev, 2,
			    I217_PLL_CLOCK_GATE_REG, phy_reg);

			if (speed == STATUS_SPEED_1000) {
				sc->phy.readreg_locked(dev, 2,
				    HV_PM_CTRL, &phy_reg);

				phy_reg |= HV_PM_CTRL_K1_CLK_REQ;

				sc->phy.writereg_locked(dev, 2,
				    HV_PM_CTRL, phy_reg);
			}
		}
		sc->phy.release(sc);

		if (rv)
			return;

		if (sc->sc_type >= WM_T_PCH_SPT) {
			uint16_t data, ptr_gap;

			if (speed == STATUS_SPEED_1000) {
				rv = sc->phy.acquire(sc);
				if (rv)
					return;

				rv = sc->phy.readreg_locked(dev, 2,
				    I219_UNKNOWN1, &data);
				if (rv) {
					sc->phy.release(sc);
					return;
				}

				ptr_gap = (data & (0x3ff << 2)) >> 2;
				if (ptr_gap < 0x18) {
					data &= ~(0x3ff << 2);
					data |= (0x18 << 2);
					rv = sc->phy.writereg_locked(dev,
					    2, I219_UNKNOWN1, data);
				}
				sc->phy.release(sc);
				if (rv)
					return;
			} else {
				rv = sc->phy.acquire(sc);
				if (rv)
					return;

				rv = sc->phy.writereg_locked(dev, 2,
				    I219_UNKNOWN1, 0xc023);
				sc->phy.release(sc);
				if (rv)
					return;

			}
		}
	}

	/*
	 * I217 Packet Loss issue:
	 * ensure that FEXTNVM4 Beacon Duration is set correctly
	 * on power up.
	 * Set the Beacon Duration for I217 to 8 usec
	 */
	if (sc->sc_type >= WM_T_PCH_LPT) {
		reg = CSR_READ(sc, WMREG_FEXTNVM4);
		reg &= ~FEXTNVM4_BEACON_DURATION;
		reg |= FEXTNVM4_BEACON_DURATION_8US;
		CSR_WRITE(sc, WMREG_FEXTNVM4, reg);
	}

	/* Work-around I218 hang issue */
	if ((sc->sc_pcidevid == PCI_PRODUCT_INTEL_I218_LM) ||
	    (sc->sc_pcidevid == PCI_PRODUCT_INTEL_I218_V) ||
	    (sc->sc_pcidevid == PCI_PRODUCT_INTEL_I218_LM3) ||
	    (sc->sc_pcidevid == PCI_PRODUCT_INTEL_I218_V3))
		wm_k1_workaround_lpt_lp(sc, link);

	if (sc->sc_type >= WM_T_PCH_LPT) {
		/*
		 * Set platform power management values for Latency
		 * Tolerance Reporting (LTR)
		 */
		wm_platform_pm_pch_lpt(sc,
		    ((sc->sc_mii.mii_media_status & IFM_ACTIVE) != 0));
	}

	/* Clear link partner's EEE ability */
	sc->eee_lp_ability = 0;

	/* FEXTNVM6 K1-off workaround */
	if (sc->sc_type == WM_T_PCH_SPT) {
		reg = CSR_READ(sc, WMREG_FEXTNVM6);
		if (CSR_READ(sc, WMREG_PCIEANACFG) & FEXTNVM6_K1_OFF_ENABLE)
			reg |= FEXTNVM6_K1_OFF_ENABLE;
		else
			reg &= ~FEXTNVM6_K1_OFF_ENABLE;
		CSR_WRITE(sc, WMREG_FEXTNVM6, reg);
	}

	if (!link)
		return;

	switch (sc->sc_type) {
	case WM_T_PCH2:
		wm_k1_workaround_lv(sc);
		/* FALLTHROUGH */
	case WM_T_PCH:
		if (sc->sc_phytype == WMPHY_82578)
			wm_link_stall_workaround_hv(sc);
		break;
	default:
		break;
	}

	/* Enable/Disable EEE after link up */
	if (sc->sc_phytype > WMPHY_82579)
		wm_set_eee_pchlan(sc);
}

/*
 * wm_linkintr_tbi:
 *
 *	Helper; handle link interrupts for TBI mode.
 */
static void
wm_linkintr_tbi(struct wm_softc *sc, uint32_t icr)
{
	struct ifnet *ifp = &sc->sc_ethercom.ec_if;
	uint32_t status;

	DPRINTF(WM_DEBUG_LINK, ("%s: %s:\n", device_xname(sc->sc_dev),
		__func__));

	status = CSR_READ(sc, WMREG_STATUS);
	if (icr & ICR_LSC) {
		wm_check_for_link(sc);
		if (status & STATUS_LU) {
			DPRINTF(WM_DEBUG_LINK, ("%s: LINK: LSC -> up %s\n",
				device_xname(sc->sc_dev),
				(status & STATUS_FD) ? "FDX" : "HDX"));
			/*
			 * NOTE: CTRL will update TFCE and RFCE automatically,
			 * so we should update sc->sc_ctrl
			 */

			sc->sc_ctrl = CSR_READ(sc, WMREG_CTRL);
			sc->sc_tctl &= ~TCTL_COLD(0x3ff);
			sc->sc_fcrtl &= ~FCRTL_XONE;
			if (status & STATUS_FD)
				sc->sc_tctl |=
				    TCTL_COLD(TX_COLLISION_DISTANCE_FDX);
			else
				sc->sc_tctl |=
				    TCTL_COLD(TX_COLLISION_DISTANCE_HDX);
			if (sc->sc_ctrl & CTRL_TFCE)
				sc->sc_fcrtl |= FCRTL_XONE;
			CSR_WRITE(sc, WMREG_TCTL, sc->sc_tctl);
			CSR_WRITE(sc, (sc->sc_type < WM_T_82543) ?
			    WMREG_OLD_FCRTL : WMREG_FCRTL, sc->sc_fcrtl);
			sc->sc_tbi_linkup = 1;
			if_link_state_change(ifp, LINK_STATE_UP);
		} else {
			DPRINTF(WM_DEBUG_LINK, ("%s: LINK: LSC -> down\n",
				device_xname(sc->sc_dev)));
			sc->sc_tbi_linkup = 0;
			if_link_state_change(ifp, LINK_STATE_DOWN);
		}
		/* Update LED */
		wm_tbi_serdes_set_linkled(sc);
	} else if (icr & ICR_RXSEQ)
		DPRINTF(WM_DEBUG_LINK, ("%s: LINK: Receive sequence error\n",
			device_xname(sc->sc_dev)));
}

/*
 * wm_linkintr_serdes:
 *
 *	Helper; handle link interrupts for TBI mode.
 */
static void
wm_linkintr_serdes(struct wm_softc *sc, uint32_t icr)
{
	struct ifnet *ifp = &sc->sc_ethercom.ec_if;
	struct mii_data *mii = &sc->sc_mii;
	struct ifmedia_entry *ife = sc->sc_mii.mii_media.ifm_cur;
	uint32_t pcs_adv, pcs_lpab, reg;

	DPRINTF(WM_DEBUG_LINK, ("%s: %s:\n", device_xname(sc->sc_dev),
		__func__));

	if (icr & ICR_LSC) {
		/* Check PCS */
		reg = CSR_READ(sc, WMREG_PCS_LSTS);
		if ((reg & PCS_LSTS_LINKOK) != 0) {
			DPRINTF(WM_DEBUG_LINK, ("%s: LINK: LSC -> up\n",
				device_xname(sc->sc_dev)));
			mii->mii_media_status |= IFM_ACTIVE;
			sc->sc_tbi_linkup = 1;
			if_link_state_change(ifp, LINK_STATE_UP);
		} else {
			DPRINTF(WM_DEBUG_LINK, ("%s: LINK: LSC -> down\n",
				device_xname(sc->sc_dev)));
			mii->mii_media_status |= IFM_NONE;
			sc->sc_tbi_linkup = 0;
			if_link_state_change(ifp, LINK_STATE_DOWN);
			wm_tbi_serdes_set_linkled(sc);
			return;
		}
		mii->mii_media_active |= IFM_1000_SX;
		if ((reg & PCS_LSTS_FDX) != 0)
			mii->mii_media_active |= IFM_FDX;
		else
			mii->mii_media_active |= IFM_HDX;
		if (IFM_SUBTYPE(ife->ifm_media) == IFM_AUTO) {
			/* Check flow */
			reg = CSR_READ(sc, WMREG_PCS_LSTS);
			if ((reg & PCS_LSTS_AN_COMP) == 0) {
				DPRINTF(WM_DEBUG_LINK,
				    ("XXX LINKOK but not ACOMP\n"));
				return;
			}
			pcs_adv = CSR_READ(sc, WMREG_PCS_ANADV);
			pcs_lpab = CSR_READ(sc, WMREG_PCS_LPAB);
			DPRINTF(WM_DEBUG_LINK,
			    ("XXX AN result %08x, %08x\n", pcs_adv, pcs_lpab));
			if ((pcs_adv & TXCW_SYM_PAUSE)
			    && (pcs_lpab & TXCW_SYM_PAUSE)) {
				mii->mii_media_active |= IFM_FLOW
				    | IFM_ETH_TXPAUSE | IFM_ETH_RXPAUSE;
			} else if (((pcs_adv & TXCW_SYM_PAUSE) == 0)
			    && (pcs_adv & TXCW_ASYM_PAUSE)
			    && (pcs_lpab & TXCW_SYM_PAUSE)
			    && (pcs_lpab & TXCW_ASYM_PAUSE))
				mii->mii_media_active |= IFM_FLOW
				    | IFM_ETH_TXPAUSE;
			else if ((pcs_adv & TXCW_SYM_PAUSE)
			    && (pcs_adv & TXCW_ASYM_PAUSE)
			    && ((pcs_lpab & TXCW_SYM_PAUSE) == 0)
			    && (pcs_lpab & TXCW_ASYM_PAUSE))
				mii->mii_media_active |= IFM_FLOW
				    | IFM_ETH_RXPAUSE;
		}
		/* Update LED */
		wm_tbi_serdes_set_linkled(sc);
	} else
		DPRINTF(WM_DEBUG_LINK, ("%s: LINK: Receive sequence error\n",
		    device_xname(sc->sc_dev)));
}

/*
 * wm_linkintr:
 *
 *	Helper; handle link interrupts.
 */
static void
wm_linkintr(struct wm_softc *sc, uint32_t icr)
{

	KASSERT(WM_CORE_LOCKED(sc));

	if (sc->sc_flags & WM_F_HAS_MII)
		wm_linkintr_gmii(sc, icr);
	else if ((sc->sc_mediatype == WM_MEDIATYPE_SERDES)
	    && ((sc->sc_type >= WM_T_82575) && (sc->sc_type <= WM_T_I211)))
		wm_linkintr_serdes(sc, icr);
	else
		wm_linkintr_tbi(sc, icr);
}

/*
 * wm_intr_legacy:
 *
 *	Interrupt service routine for INTx and MSI.
 */
static int
wm_intr_legacy(void *arg)
{
	struct wm_softc *sc = arg;
	struct wm_queue *wmq = &sc->sc_queue[0];
	struct wm_txqueue *txq = &wmq->wmq_txq;
	struct wm_rxqueue *rxq = &wmq->wmq_rxq;
	uint32_t icr, rndval = 0;
	int handled = 0;

	while (1 /* CONSTCOND */) {
		icr = CSR_READ(sc, WMREG_ICR);
		if ((icr & sc->sc_icr) == 0)
			break;
		if (handled == 0)
			DPRINTF(WM_DEBUG_TX,
			    ("%s: INTx: got intr\n",device_xname(sc->sc_dev)));
		if (rndval == 0)
			rndval = icr;

		mutex_enter(rxq->rxq_lock);

		if (rxq->rxq_stopping) {
			mutex_exit(rxq->rxq_lock);
			break;
		}

		handled = 1;

#if defined(WM_DEBUG) || defined(WM_EVENT_COUNTERS)
		if (icr & (ICR_RXDMT0 | ICR_RXT0)) {
			DPRINTF(WM_DEBUG_RX,
			    ("%s: RX: got Rx intr 0x%08x\n",
				device_xname(sc->sc_dev),
				icr & (ICR_RXDMT0 | ICR_RXT0)));
			WM_Q_EVCNT_INCR(rxq, intr);
		}
#endif
		/*
		 * wm_rxeof() does *not* call upper layer functions directly,
		 * as if_percpuq_enqueue() just call softint_schedule().
		 * So, we can call wm_rxeof() in interrupt context.
		 */
		wm_rxeof(rxq, UINT_MAX);

		mutex_exit(rxq->rxq_lock);
		mutex_enter(txq->txq_lock);

		if (txq->txq_stopping) {
			mutex_exit(txq->txq_lock);
			break;
		}

#if defined(WM_DEBUG) || defined(WM_EVENT_COUNTERS)
		if (icr & ICR_TXDW) {
			DPRINTF(WM_DEBUG_TX,
			    ("%s: TX: got TXDW interrupt\n",
				device_xname(sc->sc_dev)));
			WM_Q_EVCNT_INCR(txq, txdw);
		}
#endif
		wm_txeof(txq, UINT_MAX);

		mutex_exit(txq->txq_lock);
		WM_CORE_LOCK(sc);

		if (sc->sc_core_stopping) {
			WM_CORE_UNLOCK(sc);
			break;
		}

		if (icr & (ICR_LSC | ICR_RXSEQ)) {
			WM_EVCNT_INCR(&sc->sc_ev_linkintr);
			wm_linkintr(sc, icr);
		}

		WM_CORE_UNLOCK(sc);

		if (icr & ICR_RXO) {
#if defined(WM_DEBUG)
			log(LOG_WARNING, "%s: Receive overrun\n",
			    device_xname(sc->sc_dev));
#endif /* defined(WM_DEBUG) */
		}
	}

	rnd_add_uint32(&sc->rnd_source, rndval);

	if (handled) {
		/* Try to get more packets going. */
		softint_schedule(wmq->wmq_si);
	}

	return handled;
}

static inline void
wm_txrxintr_disable(struct wm_queue *wmq)
{
	struct wm_softc *sc = wmq->wmq_txq.txq_sc;

	if (sc->sc_type == WM_T_82574)
		CSR_WRITE(sc, WMREG_IMC,
		    ICR_TXQ(wmq->wmq_id) | ICR_RXQ(wmq->wmq_id));
	else if (sc->sc_type == WM_T_82575)
		CSR_WRITE(sc, WMREG_EIMC,
		    EITR_TX_QUEUE(wmq->wmq_id) | EITR_RX_QUEUE(wmq->wmq_id));
	else
		CSR_WRITE(sc, WMREG_EIMC, 1 << wmq->wmq_intr_idx);
}

static inline void
wm_txrxintr_enable(struct wm_queue *wmq)
{
	struct wm_softc *sc = wmq->wmq_txq.txq_sc;

	wm_itrs_calculate(sc, wmq);

	/*
	 * ICR_OTHER which is disabled in wm_linkintr_msix() is enabled here.
	 * There is no need to care about which of RXQ(0) and RXQ(1) enable
	 * ICR_OTHER in first, because each RXQ/TXQ interrupt is disabled
	 * while each wm_handle_queue(wmq) is runnig.
	 */
	if (sc->sc_type == WM_T_82574)
		CSR_WRITE(sc, WMREG_IMS,
		    ICR_TXQ(wmq->wmq_id) | ICR_RXQ(wmq->wmq_id) | ICR_OTHER);
	else if (sc->sc_type == WM_T_82575)
		CSR_WRITE(sc, WMREG_EIMS,
		    EITR_TX_QUEUE(wmq->wmq_id) | EITR_RX_QUEUE(wmq->wmq_id));
	else
		CSR_WRITE(sc, WMREG_EIMS, 1 << wmq->wmq_intr_idx);
}

static int
wm_txrxintr_msix(void *arg)
{
	struct wm_queue *wmq = arg;
	struct wm_txqueue *txq = &wmq->wmq_txq;
	struct wm_rxqueue *rxq = &wmq->wmq_rxq;
	struct wm_softc *sc = txq->txq_sc;
	u_int txlimit = sc->sc_tx_intr_process_limit;
	u_int rxlimit = sc->sc_rx_intr_process_limit;
	bool txmore;
	bool rxmore;

	KASSERT(wmq->wmq_intr_idx == wmq->wmq_id);

	DPRINTF(WM_DEBUG_TX,
	    ("%s: TX: got Tx intr\n", device_xname(sc->sc_dev)));

	wm_txrxintr_disable(wmq);

	mutex_enter(txq->txq_lock);

	if (txq->txq_stopping) {
		mutex_exit(txq->txq_lock);
		return 0;
	}

	WM_Q_EVCNT_INCR(txq, txdw);
	txmore = wm_txeof(txq, txlimit);
	/* wm_deferred start() is done in wm_handle_queue(). */
	mutex_exit(txq->txq_lock);

	DPRINTF(WM_DEBUG_RX,
	    ("%s: RX: got Rx intr\n", device_xname(sc->sc_dev)));
	mutex_enter(rxq->rxq_lock);

	if (rxq->rxq_stopping) {
		mutex_exit(rxq->rxq_lock);
		return 0;
	}

	WM_Q_EVCNT_INCR(rxq, intr);
	rxmore = wm_rxeof(rxq, rxlimit);
	mutex_exit(rxq->rxq_lock);

	wm_itrs_writereg(sc, wmq);

	if (txmore || rxmore)
		softint_schedule(wmq->wmq_si);
	else
		wm_txrxintr_enable(wmq);

	return 1;
}

static void
wm_handle_queue(void *arg)
{
	struct wm_queue *wmq = arg;
	struct wm_txqueue *txq = &wmq->wmq_txq;
	struct wm_rxqueue *rxq = &wmq->wmq_rxq;
	struct wm_softc *sc = txq->txq_sc;
	u_int txlimit = sc->sc_tx_process_limit;
	u_int rxlimit = sc->sc_rx_process_limit;
	bool txmore;
	bool rxmore;

	mutex_enter(txq->txq_lock);
	if (txq->txq_stopping) {
		mutex_exit(txq->txq_lock);
		return;
	}
	txmore = wm_txeof(txq, txlimit);
	wm_deferred_start_locked(txq);
	mutex_exit(txq->txq_lock);

	mutex_enter(rxq->rxq_lock);
	if (rxq->rxq_stopping) {
		mutex_exit(rxq->rxq_lock);
		return;
	}
	WM_Q_EVCNT_INCR(rxq, defer);
	rxmore = wm_rxeof(rxq, rxlimit);
	mutex_exit(rxq->rxq_lock);

	if (txmore || rxmore)
		softint_schedule(wmq->wmq_si);
	else
		wm_txrxintr_enable(wmq);
}

/*
 * wm_linkintr_msix:
 *
 *	Interrupt service routine for link status change for MSI-X.
 */
static int
wm_linkintr_msix(void *arg)
{
	struct wm_softc *sc = arg;
	uint32_t reg;
	bool has_rxo;

	DPRINTF(WM_DEBUG_LINK,
	    ("%s: LINK: got link intr\n", device_xname(sc->sc_dev)));

	reg = CSR_READ(sc, WMREG_ICR);
	WM_CORE_LOCK(sc);
	if (sc->sc_core_stopping)
		goto out;

	if ((reg & ICR_LSC) != 0) {
		WM_EVCNT_INCR(&sc->sc_ev_linkintr);
		wm_linkintr(sc, ICR_LSC);
	}

	/*
	 * XXX 82574 MSI-X mode workaround
	 *
	 * 82574 MSI-X mode causes receive overrun(RXO) interrupt as ICR_OTHER
	 * MSI-X vector, furthermore it does not cause neigher ICR_RXQ(0) nor
	 * ICR_RXQ(1) vector. So, we generate ICR_RXQ(0) and ICR_RXQ(1)
	 * interrupts by writing WMREG_ICS to process receive packets.
	 */
	if (sc->sc_type == WM_T_82574 && ((reg & ICR_RXO) != 0)) {
#if defined(WM_DEBUG)
		log(LOG_WARNING, "%s: Receive overrun\n",
		    device_xname(sc->sc_dev));
#endif /* defined(WM_DEBUG) */

		has_rxo = true;
		/*
		 * The RXO interrupt is very high rate when receive traffic is
		 * high rate. We use polling mode for ICR_OTHER like Tx/Rx
		 * interrupts. ICR_OTHER will be enabled at the end of
		 * wm_txrxintr_msix() which is kicked by both ICR_RXQ(0) and
		 * ICR_RXQ(1) interrupts.
		 */
		CSR_WRITE(sc, WMREG_IMC, ICR_OTHER);

		CSR_WRITE(sc, WMREG_ICS, ICR_RXQ(0) | ICR_RXQ(1));
	}



out:
	WM_CORE_UNLOCK(sc);

	if (sc->sc_type == WM_T_82574) {
		if (!has_rxo)
			CSR_WRITE(sc, WMREG_IMS, ICR_OTHER | ICR_LSC);
		else
			CSR_WRITE(sc, WMREG_IMS, ICR_LSC);
	} else if (sc->sc_type == WM_T_82575)
		CSR_WRITE(sc, WMREG_EIMS, EITR_OTHER);
	else
		CSR_WRITE(sc, WMREG_EIMS, 1 << sc->sc_link_intr_idx);

	return 1;
}

/*
 * Media related.
 * GMII, SGMII, TBI (and SERDES)
 */

/* Common */

/*
 * wm_tbi_serdes_set_linkled:
 *
 *	Update the link LED on TBI and SERDES devices.
 */
static void
wm_tbi_serdes_set_linkled(struct wm_softc *sc)
{

	if (sc->sc_tbi_linkup)
		sc->sc_ctrl |= CTRL_SWDPIN(0);
	else
		sc->sc_ctrl &= ~CTRL_SWDPIN(0);

	/* 82540 or newer devices are active low */
	sc->sc_ctrl ^= (sc->sc_type >= WM_T_82540) ? CTRL_SWDPIN(0) : 0;

	CSR_WRITE(sc, WMREG_CTRL, sc->sc_ctrl);
}

/* GMII related */

/*
 * wm_gmii_reset:
 *
 *	Reset the PHY.
 */
static void
wm_gmii_reset(struct wm_softc *sc)
{
	uint32_t reg;
	int rv;

	DPRINTF(WM_DEBUG_INIT, ("%s: %s called\n",
		device_xname(sc->sc_dev), __func__));

	rv = sc->phy.acquire(sc);
	if (rv != 0) {
		aprint_error_dev(sc->sc_dev, "%s: failed to get semaphore\n",
		    __func__);
		return;
	}

	switch (sc->sc_type) {
	case WM_T_82542_2_0:
	case WM_T_82542_2_1:
		/* null */
		break;
	case WM_T_82543:
		/*
		 * With 82543, we need to force speed and duplex on the MAC
		 * equal to what the PHY speed and duplex configuration is.
		 * In addition, we need to perform a hardware reset on the PHY
		 * to take it out of reset.
		 */
		sc->sc_ctrl |= CTRL_FRCSPD | CTRL_FRCFDX;
		CSR_WRITE(sc, WMREG_CTRL, sc->sc_ctrl);

		/* The PHY reset pin is active-low. */
		reg = CSR_READ(sc, WMREG_CTRL_EXT);
		reg &= ~((CTRL_EXT_SWDPIO_MASK << CTRL_EXT_SWDPIO_SHIFT) |
		    CTRL_EXT_SWDPIN(4));
		reg |= CTRL_EXT_SWDPIO(4);

		CSR_WRITE(sc, WMREG_CTRL_EXT, reg);
		CSR_WRITE_FLUSH(sc);
		delay(10*1000);

		CSR_WRITE(sc, WMREG_CTRL_EXT, reg | CTRL_EXT_SWDPIN(4));
		CSR_WRITE_FLUSH(sc);
		delay(150);
#if 0
		sc->sc_ctrl_ext = reg | CTRL_EXT_SWDPIN(4);
#endif
		delay(20*1000);	/* XXX extra delay to get PHY ID? */
		break;
	case WM_T_82544:	/* reset 10000us */
	case WM_T_82540:
	case WM_T_82545:
	case WM_T_82545_3:
	case WM_T_82546:
	case WM_T_82546_3:
	case WM_T_82541:
	case WM_T_82541_2:
	case WM_T_82547:
	case WM_T_82547_2:
	case WM_T_82571:	/* reset 100us */
	case WM_T_82572:
	case WM_T_82573:
	case WM_T_82574:
	case WM_T_82575:
	case WM_T_82576:
	case WM_T_82580:
	case WM_T_I350:
	case WM_T_I354:
	case WM_T_I210:
	case WM_T_I211:
	case WM_T_82583:
	case WM_T_80003:
		/* generic reset */
		CSR_WRITE(sc, WMREG_CTRL, sc->sc_ctrl | CTRL_PHY_RESET);
		CSR_WRITE_FLUSH(sc);
		delay(20000);
		CSR_WRITE(sc, WMREG_CTRL, sc->sc_ctrl);
		CSR_WRITE_FLUSH(sc);
		delay(20000);

		if ((sc->sc_type == WM_T_82541)
		    || (sc->sc_type == WM_T_82541_2)
		    || (sc->sc_type == WM_T_82547)
		    || (sc->sc_type == WM_T_82547_2)) {
			/* workaround for igp are done in igp_reset() */
			/* XXX add code to set LED after phy reset */
		}
		break;
	case WM_T_ICH8:
	case WM_T_ICH9:
	case WM_T_ICH10:
	case WM_T_PCH:
	case WM_T_PCH2:
	case WM_T_PCH_LPT:
	case WM_T_PCH_SPT:
	case WM_T_PCH_CNP:
		/* generic reset */
		CSR_WRITE(sc, WMREG_CTRL, sc->sc_ctrl | CTRL_PHY_RESET);
		CSR_WRITE_FLUSH(sc);
		delay(100);
		CSR_WRITE(sc, WMREG_CTRL, sc->sc_ctrl);
		CSR_WRITE_FLUSH(sc);
		delay(150);
		break;
	default:
		panic("%s: %s: unknown type\n", device_xname(sc->sc_dev),
		    __func__);
		break;
	}

	sc->phy.release(sc);

	/* get_cfg_done */
	wm_get_cfg_done(sc);

	/* extra setup */
	switch (sc->sc_type) {
	case WM_T_82542_2_0:
	case WM_T_82542_2_1:
	case WM_T_82543:
	case WM_T_82544:
	case WM_T_82540:
	case WM_T_82545:
	case WM_T_82545_3:
	case WM_T_82546:
	case WM_T_82546_3:
	case WM_T_82541_2:
	case WM_T_82547_2:
	case WM_T_82571:
	case WM_T_82572:
	case WM_T_82573:
	case WM_T_82574:
	case WM_T_82583:
	case WM_T_82575:
	case WM_T_82576:
	case WM_T_82580:
	case WM_T_I350:
	case WM_T_I354:
	case WM_T_I210:
	case WM_T_I211:
	case WM_T_80003:
		/* null */
		break;
	case WM_T_82541:
	case WM_T_82547:
		/* XXX Configure actively LED after PHY reset */
		break;
	case WM_T_ICH8:
	case WM_T_ICH9:
	case WM_T_ICH10:
	case WM_T_PCH:
	case WM_T_PCH2:
	case WM_T_PCH_LPT:
	case WM_T_PCH_SPT:
	case WM_T_PCH_CNP:
		wm_phy_post_reset(sc);
		break;
	default:
		panic("%s: unknown type\n", __func__);
		break;
	}
}

/*
 * Setup sc_phytype and mii_{read|write}reg.
 *
 *  To identify PHY type, correct read/write function should be selected.
 * To select correct read/write function, PCI ID or MAC type are required
 * without accessing PHY registers.
 *
 *  On the first call of this function, PHY ID is not known yet. Check
 * PCI ID or MAC type. The list of the PCI ID may not be perfect, so the
 * result might be incorrect.
 *
 *  In the second call, PHY OUI and model is used to identify PHY type.
 * It might not be perfpect because of the lack of compared entry, but it
 * would be better than the first call.
 *
 *  If the detected new result and previous assumption is different,
 * diagnous message will be printed.
 */
static void
wm_gmii_setup_phytype(struct wm_softc *sc, uint32_t phy_oui,
    uint16_t phy_model)
{
	device_t dev = sc->sc_dev;
	struct mii_data *mii = &sc->sc_mii;
	uint16_t new_phytype = WMPHY_UNKNOWN;
	uint16_t doubt_phytype = WMPHY_UNKNOWN;
	mii_readreg_t new_readreg;
	mii_writereg_t new_writereg;

	DPRINTF(WM_DEBUG_INIT, ("%s: %s called\n",
		device_xname(sc->sc_dev), __func__));

	if (mii->mii_readreg == NULL) {
		/*
		 *  This is the first call of this function. For ICH and PCH
		 * variants, it's difficult to determine the PHY access method
		 * by sc_type, so use the PCI product ID for some devices.
		 */

		switch (sc->sc_pcidevid) {
		case PCI_PRODUCT_INTEL_PCH_M_LM:
		case PCI_PRODUCT_INTEL_PCH_M_LC:
			/* 82577 */
			new_phytype = WMPHY_82577;
			break;
		case PCI_PRODUCT_INTEL_PCH_D_DM:
		case PCI_PRODUCT_INTEL_PCH_D_DC:
			/* 82578 */
			new_phytype = WMPHY_82578;
			break;
		case PCI_PRODUCT_INTEL_PCH2_LV_LM:
		case PCI_PRODUCT_INTEL_PCH2_LV_V:
			/* 82579 */
			new_phytype = WMPHY_82579;
			break;
		case PCI_PRODUCT_INTEL_82801H_82567V_3:
		case PCI_PRODUCT_INTEL_82801I_BM:
		case PCI_PRODUCT_INTEL_82801I_IGP_M_AMT: /* Not IGP but BM */
		case PCI_PRODUCT_INTEL_82801J_R_BM_LM:
		case PCI_PRODUCT_INTEL_82801J_R_BM_LF:
		case PCI_PRODUCT_INTEL_82801J_D_BM_LM:
		case PCI_PRODUCT_INTEL_82801J_D_BM_LF:
		case PCI_PRODUCT_INTEL_82801J_R_BM_V:
			/* ICH8, 9, 10 with 82567 */
			new_phytype = WMPHY_BM;
			break;
		default:
			break;
		}
	} else {
		/* It's not the first call. Use PHY OUI and model */
		switch (phy_oui) {
		case MII_OUI_ATTANSIC: /* XXX ??? */
			switch (phy_model) {
			case 0x0004: /* XXX */
				new_phytype = WMPHY_82578;
				break;
			default:
				break;
			}
			break;
		case MII_OUI_xxMARVELL:
			switch (phy_model) {
			case MII_MODEL_xxMARVELL_I210:
				new_phytype = WMPHY_I210;
				break;
			case MII_MODEL_xxMARVELL_E1011:
			case MII_MODEL_xxMARVELL_E1000_3:
			case MII_MODEL_xxMARVELL_E1000_5:
			case MII_MODEL_xxMARVELL_E1112:
				new_phytype = WMPHY_M88;
				break;
			case MII_MODEL_xxMARVELL_E1149:
				new_phytype = WMPHY_BM;
				break;
			case MII_MODEL_xxMARVELL_E1111:
			case MII_MODEL_xxMARVELL_I347:
			case MII_MODEL_xxMARVELL_E1512:
			case MII_MODEL_xxMARVELL_E1340M:
			case MII_MODEL_xxMARVELL_E1543:
				new_phytype = WMPHY_M88;
				break;
			case MII_MODEL_xxMARVELL_I82563:
				new_phytype = WMPHY_GG82563;
				break;
			default:
				break;
			}
			break;
		case MII_OUI_INTEL:
			switch (phy_model) {
			case MII_MODEL_INTEL_I82577:
				new_phytype = WMPHY_82577;
				break;
			case MII_MODEL_INTEL_I82579:
				new_phytype = WMPHY_82579;
				break;
			case MII_MODEL_INTEL_I217:
				new_phytype = WMPHY_I217;
				break;
			case MII_MODEL_INTEL_I82580:
			case MII_MODEL_INTEL_I350:
				new_phytype = WMPHY_82580;
				break;
			default:
				break;
			}
			break;
		case MII_OUI_yyINTEL:
			switch (phy_model) {
			case MII_MODEL_yyINTEL_I82562G:
			case MII_MODEL_yyINTEL_I82562EM:
			case MII_MODEL_yyINTEL_I82562ET:
				new_phytype = WMPHY_IFE;
				break;
			case MII_MODEL_yyINTEL_IGP01E1000:
				new_phytype = WMPHY_IGP;
				break;
			case MII_MODEL_yyINTEL_I82566:
				new_phytype = WMPHY_IGP_3;
				break;
			default:
				break;
			}
			break;
		default:
			break;
		}
		if (new_phytype == WMPHY_UNKNOWN)
			aprint_verbose_dev(dev,
			    "%s: unknown PHY model. OUI=%06x, model=%04x\n",
			    __func__, phy_oui, phy_model);

		if ((sc->sc_phytype != WMPHY_UNKNOWN)
		    && (sc->sc_phytype != new_phytype )) {
			aprint_error_dev(dev, "Previously assumed PHY type(%u)"
			    "was incorrect. PHY type from PHY ID = %u\n",
			    sc->sc_phytype, new_phytype);
		}
	}

	/* Next, use sc->sc_flags and sc->sc_type to set read/write funcs. */
	if (((sc->sc_flags & WM_F_SGMII) != 0) && !wm_sgmii_uses_mdio(sc)) {
		/* SGMII */
		new_readreg = wm_sgmii_readreg;
		new_writereg = wm_sgmii_writereg;
	} else if ((sc->sc_type == WM_T_82574) || (sc->sc_type == WM_T_82583)){
		/* BM2 (phyaddr == 1) */
		if ((sc->sc_phytype != WMPHY_UNKNOWN)
		    && (new_phytype != WMPHY_BM)
		    && (new_phytype != WMPHY_UNKNOWN))
			doubt_phytype = new_phytype;
		new_phytype = WMPHY_BM;
		new_readreg = wm_gmii_bm_readreg;
		new_writereg = wm_gmii_bm_writereg;
	} else if (sc->sc_type >= WM_T_PCH) {
		/* All PCH* use _hv_ */
		new_readreg = wm_gmii_hv_readreg;
		new_writereg = wm_gmii_hv_writereg;
	} else if (sc->sc_type >= WM_T_ICH8) {
		/* non-82567 ICH8, 9 and 10 */
		new_readreg = wm_gmii_i82544_readreg;
		new_writereg = wm_gmii_i82544_writereg;
	} else if (sc->sc_type >= WM_T_80003) {
		/* 80003 */
		if ((sc->sc_phytype != WMPHY_UNKNOWN)
		    && (new_phytype != WMPHY_GG82563)
		    && (new_phytype != WMPHY_UNKNOWN))
			doubt_phytype = new_phytype;
		new_phytype = WMPHY_GG82563;
		new_readreg = wm_gmii_i80003_readreg;
		new_writereg = wm_gmii_i80003_writereg;
	} else if (sc->sc_type >= WM_T_I210) {
		/* I210 and I211 */
		if ((sc->sc_phytype != WMPHY_UNKNOWN)
		    && (new_phytype != WMPHY_I210)
		    && (new_phytype != WMPHY_UNKNOWN))
			doubt_phytype = new_phytype;
		new_phytype = WMPHY_I210;
		new_readreg = wm_gmii_gs40g_readreg;
		new_writereg = wm_gmii_gs40g_writereg;
	} else if (sc->sc_type >= WM_T_82580) {
		/* 82580, I350 and I354 */
		new_readreg = wm_gmii_82580_readreg;
		new_writereg = wm_gmii_82580_writereg;
	} else if (sc->sc_type >= WM_T_82544) {
		/* 82544, 0, [56], [17], 8257[1234] and 82583 */
		new_readreg = wm_gmii_i82544_readreg;
		new_writereg = wm_gmii_i82544_writereg;
	} else {
		new_readreg = wm_gmii_i82543_readreg;
		new_writereg = wm_gmii_i82543_writereg;
	}

	if (new_phytype == WMPHY_BM) {
		/* All BM use _bm_ */
		new_readreg = wm_gmii_bm_readreg;
		new_writereg = wm_gmii_bm_writereg;
	}
	if ((sc->sc_type >= WM_T_PCH) && (sc->sc_type <= WM_T_PCH_CNP)) {
		/* All PCH* use _hv_ */
		new_readreg = wm_gmii_hv_readreg;
		new_writereg = wm_gmii_hv_writereg;
	}

	/* Diag output */
	if (doubt_phytype != WMPHY_UNKNOWN)
		aprint_error_dev(dev, "Assumed new PHY type was "
		    "incorrect. old = %u, new = %u\n", sc->sc_phytype,
		    new_phytype);
	else if ((sc->sc_phytype != WMPHY_UNKNOWN)
	    && (sc->sc_phytype != new_phytype ))
		aprint_error_dev(dev, "Previously assumed PHY type(%u)"
		    "was incorrect. New PHY type = %u\n",
		    sc->sc_phytype, new_phytype);

	if ((mii->mii_readreg != NULL) && (new_phytype == WMPHY_UNKNOWN))
		aprint_error_dev(dev, "PHY type is still unknown.\n");

	if ((mii->mii_readreg != NULL) && (mii->mii_readreg != new_readreg))
		aprint_error_dev(dev, "Previously assumed PHY read/write "
		    "function was incorrect.\n");

	/* Update now */
	sc->sc_phytype = new_phytype;
	mii->mii_readreg = new_readreg;
	mii->mii_writereg = new_writereg;
	if (new_readreg == wm_gmii_hv_readreg) {
		sc->phy.readreg_locked = wm_gmii_hv_readreg_locked;
		sc->phy.writereg_locked = wm_gmii_hv_writereg_locked;
	} else if (new_readreg == wm_sgmii_readreg) {
		sc->phy.readreg_locked = wm_sgmii_readreg_locked;
		sc->phy.writereg_locked = wm_sgmii_writereg_locked;
	} else if (new_readreg == wm_gmii_i82544_readreg) {
		sc->phy.readreg_locked = wm_gmii_i82544_readreg_locked;
		sc->phy.writereg_locked = wm_gmii_i82544_writereg_locked;
	}
}

/*
 * wm_get_phy_id_82575:
 *
 * Return PHY ID. Return -1 if it failed.
 */
static int
wm_get_phy_id_82575(struct wm_softc *sc)
{
	uint32_t reg;
	int phyid = -1;

	/* XXX */
	if ((sc->sc_flags & WM_F_SGMII) == 0)
		return -1;

	if (wm_sgmii_uses_mdio(sc)) {
		switch (sc->sc_type) {
		case WM_T_82575:
		case WM_T_82576:
			reg = CSR_READ(sc, WMREG_MDIC);
			phyid = (reg & MDIC_PHY_MASK) >> MDIC_PHY_SHIFT;
			break;
		case WM_T_82580:
		case WM_T_I350:
		case WM_T_I354:
		case WM_T_I210:
		case WM_T_I211:
			reg = CSR_READ(sc, WMREG_MDICNFG);
			phyid = (reg & MDICNFG_PHY_MASK) >> MDICNFG_PHY_SHIFT;
			break;
		default:
			return -1;
		}
	}

	return phyid;
}


/*
 * wm_gmii_mediainit:
 *
 *	Initialize media for use on 1000BASE-T devices.
 */
static void
wm_gmii_mediainit(struct wm_softc *sc, pci_product_id_t prodid)
{
	device_t dev = sc->sc_dev;
	struct ifnet *ifp = &sc->sc_ethercom.ec_if;
	struct mii_data *mii = &sc->sc_mii;
	uint32_t reg;

	DPRINTF(WM_DEBUG_GMII, ("%s: %s called\n",
		device_xname(sc->sc_dev), __func__));

	/* We have GMII. */
	sc->sc_flags |= WM_F_HAS_MII;

	if (sc->sc_type == WM_T_80003)
		sc->sc_tipg =  TIPG_1000T_80003_DFLT;
	else
		sc->sc_tipg = TIPG_1000T_DFLT;

	/* XXX Not for I354? FreeBSD's e1000_82575.c doesn't include it */
	if ((sc->sc_type == WM_T_82580)
	    || (sc->sc_type == WM_T_I350) || (sc->sc_type == WM_T_I210)
	    || (sc->sc_type == WM_T_I211)) {
		reg = CSR_READ(sc, WMREG_PHPM);
		reg &= ~PHPM_GO_LINK_D;
		CSR_WRITE(sc, WMREG_PHPM, reg);
	}

	/*
	 * Let the chip set speed/duplex on its own based on
	 * signals from the PHY.
	 * XXXbouyer - I'm not sure this is right for the 80003,
	 * the em driver only sets CTRL_SLU here - but it seems to work.
	 */
	sc->sc_ctrl |= CTRL_SLU;
	CSR_WRITE(sc, WMREG_CTRL, sc->sc_ctrl);

	/* Initialize our media structures and probe the GMII. */
	mii->mii_ifp = ifp;

	mii->mii_statchg = wm_gmii_statchg;

	/* get PHY control from SMBus to PCIe */
	if ((sc->sc_type == WM_T_PCH) || (sc->sc_type == WM_T_PCH2)
	    || (sc->sc_type == WM_T_PCH_LPT) || (sc->sc_type == WM_T_PCH_SPT)
	    || (sc->sc_type == WM_T_PCH_CNP))
		wm_init_phy_workarounds_pchlan(sc);

	wm_gmii_reset(sc);

	sc->sc_ethercom.ec_mii = &sc->sc_mii;
	ifmedia_init(&mii->mii_media, IFM_IMASK, wm_gmii_mediachange,
	    wm_gmii_mediastatus);

	if ((sc->sc_type == WM_T_82575) || (sc->sc_type == WM_T_82576)
	    || (sc->sc_type == WM_T_82580)
	    || (sc->sc_type == WM_T_I350) || (sc->sc_type == WM_T_I354)
	    || (sc->sc_type == WM_T_I210) || (sc->sc_type == WM_T_I211)) {
		if ((sc->sc_flags & WM_F_SGMII) == 0) {
			/* Attach only one port */
			mii_attach(sc->sc_dev, &sc->sc_mii, 0xffffffff, 1,
			    MII_OFFSET_ANY, MIIF_DOPAUSE);
		} else {
			int i, id;
			uint32_t ctrl_ext;

			id = wm_get_phy_id_82575(sc);
			if (id != -1) {
				mii_attach(sc->sc_dev, &sc->sc_mii, 0xffffffff,
				    id, MII_OFFSET_ANY, MIIF_DOPAUSE);
			}
			if ((id == -1)
			    || (LIST_FIRST(&mii->mii_phys) == NULL)) {
				/* Power on sgmii phy if it is disabled */
				ctrl_ext = CSR_READ(sc, WMREG_CTRL_EXT);
				CSR_WRITE(sc, WMREG_CTRL_EXT,
				    ctrl_ext &~ CTRL_EXT_SWDPIN(3));
				CSR_WRITE_FLUSH(sc);
				delay(300*1000); /* XXX too long */

				/* from 1 to 8 */
				for (i = 1; i < 8; i++)
					mii_attach(sc->sc_dev, &sc->sc_mii,
					    0xffffffff, i, MII_OFFSET_ANY,
					    MIIF_DOPAUSE);

				/* restore previous sfp cage power state */
				CSR_WRITE(sc, WMREG_CTRL_EXT, ctrl_ext);
			}
		}
	} else
		mii_attach(sc->sc_dev, &sc->sc_mii, 0xffffffff, MII_PHY_ANY,
		    MII_OFFSET_ANY, MIIF_DOPAUSE);

	/*
	 * If the MAC is PCH2 or PCH_LPT and failed to detect MII PHY, call
	 * wm_set_mdio_slow_mode_hv() for a workaround and retry.
	 */
	if (((sc->sc_type == WM_T_PCH2) || (sc->sc_type == WM_T_PCH_LPT)
		|| (sc->sc_type == WM_T_PCH_SPT)
		|| (sc->sc_type == WM_T_PCH_CNP))
	    && (LIST_FIRST(&mii->mii_phys) == NULL)) {
		wm_set_mdio_slow_mode_hv(sc);
		mii_attach(sc->sc_dev, &sc->sc_mii, 0xffffffff, MII_PHY_ANY,
		    MII_OFFSET_ANY, MIIF_DOPAUSE);
	}

	/*
	 * (For ICH8 variants)
	 * If PHY detection failed, use BM's r/w function and retry.
	 */
	if (LIST_FIRST(&mii->mii_phys) == NULL) {
		/* if failed, retry with *_bm_* */
		aprint_verbose_dev(dev, "Assumed PHY access function "
		    "(type = %d) might be incorrect. Use BM and retry.\n",
		    sc->sc_phytype);
		sc->sc_phytype = WMPHY_BM;
		mii->mii_readreg = wm_gmii_bm_readreg;
		mii->mii_writereg = wm_gmii_bm_writereg;

		mii_attach(sc->sc_dev, &sc->sc_mii, 0xffffffff, MII_PHY_ANY,
		    MII_OFFSET_ANY, MIIF_DOPAUSE);
	}

	if (LIST_FIRST(&mii->mii_phys) == NULL) {
		/* Any PHY wasn't find */
		ifmedia_add(&mii->mii_media, IFM_ETHER | IFM_NONE, 0, NULL);
		ifmedia_set(&mii->mii_media, IFM_ETHER | IFM_NONE);
		sc->sc_phytype = WMPHY_NONE;
	} else {
		struct mii_softc *child = LIST_FIRST(&mii->mii_phys);

		/*
		 * PHY Found! Check PHY type again by the second call of
		 * wm_gmii_setup_phytype.
		 */
		wm_gmii_setup_phytype(sc, child->mii_mpd_oui,
		    child->mii_mpd_model);

		ifmedia_set(&mii->mii_media, IFM_ETHER | IFM_AUTO);
	}
}

/*
 * wm_gmii_mediachange:	[ifmedia interface function]
 *
 *	Set hardware to newly-selected media on a 1000BASE-T device.
 */
static int
wm_gmii_mediachange(struct ifnet *ifp)
{
	struct wm_softc *sc = ifp->if_softc;
	struct ifmedia_entry *ife = sc->sc_mii.mii_media.ifm_cur;
	int rc;

	DPRINTF(WM_DEBUG_GMII, ("%s: %s called\n",
		device_xname(sc->sc_dev), __func__));
	if ((ifp->if_flags & IFF_UP) == 0)
		return 0;

	/* Disable D0 LPLU. */
	wm_lplu_d0_disable(sc);

	sc->sc_ctrl &= ~(CTRL_SPEED_MASK | CTRL_FD);
	sc->sc_ctrl |= CTRL_SLU;
	if ((IFM_SUBTYPE(ife->ifm_media) == IFM_AUTO)
	    || (sc->sc_type > WM_T_82543)) {
		sc->sc_ctrl &= ~(CTRL_FRCSPD | CTRL_FRCFDX);
	} else {
		sc->sc_ctrl &= ~CTRL_ASDE;
		sc->sc_ctrl |= CTRL_FRCSPD | CTRL_FRCFDX;
		if (ife->ifm_media & IFM_FDX)
			sc->sc_ctrl |= CTRL_FD;
		switch (IFM_SUBTYPE(ife->ifm_media)) {
		case IFM_10_T:
			sc->sc_ctrl |= CTRL_SPEED_10;
			break;
		case IFM_100_TX:
			sc->sc_ctrl |= CTRL_SPEED_100;
			break;
		case IFM_1000_T:
			sc->sc_ctrl |= CTRL_SPEED_1000;
			break;
		case IFM_NONE:
			/* There is no specific setting for IFM_NONE */
			break;
		default:
			panic("wm_gmii_mediachange: bad media 0x%x",
			    ife->ifm_media);
		}
	}
	CSR_WRITE(sc, WMREG_CTRL, sc->sc_ctrl);
	CSR_WRITE_FLUSH(sc);
	if (sc->sc_type <= WM_T_82543)
		wm_gmii_reset(sc);

	if ((rc = mii_mediachg(&sc->sc_mii)) == ENXIO)
		return 0;
	return rc;
}

/*
 * wm_gmii_mediastatus:	[ifmedia interface function]
 *
 *	Get the current interface media status on a 1000BASE-T device.
 */
static void
wm_gmii_mediastatus(struct ifnet *ifp, struct ifmediareq *ifmr)
{
	struct wm_softc *sc = ifp->if_softc;

	ether_mediastatus(ifp, ifmr);
	ifmr->ifm_active = (ifmr->ifm_active & ~IFM_ETH_FMASK)
	    | sc->sc_flowflags;
}

#define	MDI_IO		CTRL_SWDPIN(2)
#define	MDI_DIR		CTRL_SWDPIO(2)	/* host -> PHY */
#define	MDI_CLK		CTRL_SWDPIN(3)

static void
wm_i82543_mii_sendbits(struct wm_softc *sc, uint32_t data, int nbits)
{
	uint32_t i, v;

	v = CSR_READ(sc, WMREG_CTRL);
	v &= ~(MDI_IO | MDI_CLK | (CTRL_SWDPIO_MASK << CTRL_SWDPIO_SHIFT));
	v |= MDI_DIR | CTRL_SWDPIO(3);

	for (i = 1 << (nbits - 1); i != 0; i >>= 1) {
		if (data & i)
			v |= MDI_IO;
		else
			v &= ~MDI_IO;
		CSR_WRITE(sc, WMREG_CTRL, v);
		CSR_WRITE_FLUSH(sc);
		delay(10);
		CSR_WRITE(sc, WMREG_CTRL, v | MDI_CLK);
		CSR_WRITE_FLUSH(sc);
		delay(10);
		CSR_WRITE(sc, WMREG_CTRL, v);
		CSR_WRITE_FLUSH(sc);
		delay(10);
	}
}

static uint16_t
wm_i82543_mii_recvbits(struct wm_softc *sc)
{
	uint32_t v, i;
	uint16_t data = 0;

	v = CSR_READ(sc, WMREG_CTRL);
	v &= ~(MDI_IO | MDI_CLK | (CTRL_SWDPIO_MASK << CTRL_SWDPIO_SHIFT));
	v |= CTRL_SWDPIO(3);

	CSR_WRITE(sc, WMREG_CTRL, v);
	CSR_WRITE_FLUSH(sc);
	delay(10);
	CSR_WRITE(sc, WMREG_CTRL, v | MDI_CLK);
	CSR_WRITE_FLUSH(sc);
	delay(10);
	CSR_WRITE(sc, WMREG_CTRL, v);
	CSR_WRITE_FLUSH(sc);
	delay(10);

	for (i = 0; i < 16; i++) {
		data <<= 1;
		CSR_WRITE(sc, WMREG_CTRL, v | MDI_CLK);
		CSR_WRITE_FLUSH(sc);
		delay(10);
		if (CSR_READ(sc, WMREG_CTRL) & MDI_IO)
			data |= 1;
		CSR_WRITE(sc, WMREG_CTRL, v);
		CSR_WRITE_FLUSH(sc);
		delay(10);
	}

	CSR_WRITE(sc, WMREG_CTRL, v | MDI_CLK);
	CSR_WRITE_FLUSH(sc);
	delay(10);
	CSR_WRITE(sc, WMREG_CTRL, v);
	CSR_WRITE_FLUSH(sc);
	delay(10);

	return data;
}

#undef MDI_IO
#undef MDI_DIR
#undef MDI_CLK

/*
 * wm_gmii_i82543_readreg:	[mii interface function]
 *
 *	Read a PHY register on the GMII (i82543 version).
 */
static int
wm_gmii_i82543_readreg(device_t dev, int phy, int reg, uint16_t *val)
{
	struct wm_softc *sc = device_private(dev);

	wm_i82543_mii_sendbits(sc, 0xffffffffU, 32);
	wm_i82543_mii_sendbits(sc, reg | (phy << 5) |
	    (MII_COMMAND_READ << 10) | (MII_COMMAND_START << 12), 14);
	*val = wm_i82543_mii_recvbits(sc) & 0xffff;

	DPRINTF(WM_DEBUG_GMII, ("%s: GMII: read phy %d reg %d -> 0x%04hx\n",
		device_xname(dev), phy, reg, *val));

	return 0;
}

/*
 * wm_gmii_i82543_writereg:	[mii interface function]
 *
 *	Write a PHY register on the GMII (i82543 version).
 */
static int
wm_gmii_i82543_writereg(device_t dev, int phy, int reg, uint16_t val)
{
	struct wm_softc *sc = device_private(dev);

	wm_i82543_mii_sendbits(sc, 0xffffffffU, 32);
	wm_i82543_mii_sendbits(sc, val | (MII_COMMAND_ACK << 16) |
	    (reg << 18) | (phy << 23) | (MII_COMMAND_WRITE << 28) |
	    (MII_COMMAND_START << 30), 32);

	return 0;
}

/*
 * wm_gmii_mdic_readreg:	[mii interface function]
 *
 *	Read a PHY register on the GMII.
 */
static int
wm_gmii_mdic_readreg(device_t dev, int phy, int reg, uint16_t *val)
{
	struct wm_softc *sc = device_private(dev);
	uint32_t mdic = 0;
	int i;

	if ((sc->sc_phytype != WMPHY_82579) && (sc->sc_phytype != WMPHY_I217)
	    && (reg > MII_ADDRMASK)) {
		device_printf(dev, "%s: PHYTYPE = %d, addr 0x%x > 0x1f\n",
		    __func__, sc->sc_phytype, reg);
		reg &= MII_ADDRMASK;
	}

	CSR_WRITE(sc, WMREG_MDIC, MDIC_OP_READ | MDIC_PHYADD(phy) |
	    MDIC_REGADD(reg));

	for (i = 0; i < WM_GEN_POLL_TIMEOUT * 3; i++) {
		delay(50);
		mdic = CSR_READ(sc, WMREG_MDIC);
		if (mdic & MDIC_READY)
			break;
	}

	if ((mdic & MDIC_READY) == 0) {
		DPRINTF(WM_DEBUG_GMII,
		    ("%s: MDIC read timed out: phy %d reg %d\n",
			device_xname(dev), phy, reg));
		return ETIMEDOUT;
	} else if (mdic & MDIC_E) {
		/* This is normal if no PHY is present. */
		DPRINTF(WM_DEBUG_GMII, ("%s: MDIC read error: phy %d reg %d\n",
			device_xname(sc->sc_dev), phy, reg));
		return -1;
	} else
		*val = MDIC_DATA(mdic);

	/*
	 * Allow some time after each MDIC transaction to avoid
	 * reading duplicate data in the next MDIC transaction.
	 */
	if (sc->sc_type == WM_T_PCH2)
		delay(100);

	return 0;
}

/*
 * wm_gmii_mdic_writereg:	[mii interface function]
 *
 *	Write a PHY register on the GMII.
 */
static int
wm_gmii_mdic_writereg(device_t dev, int phy, int reg, uint16_t val)
{
	struct wm_softc *sc = device_private(dev);
	uint32_t mdic = 0;
	int i;

	if ((sc->sc_phytype != WMPHY_82579) && (sc->sc_phytype != WMPHY_I217)
	    && (reg > MII_ADDRMASK)) {
		device_printf(dev, "%s: PHYTYPE = %d, addr 0x%x > 0x1f\n",
		    __func__, sc->sc_phytype, reg);
		reg &= MII_ADDRMASK;
	}

	CSR_WRITE(sc, WMREG_MDIC, MDIC_OP_WRITE | MDIC_PHYADD(phy) |
	    MDIC_REGADD(reg) | MDIC_DATA(val));

	for (i = 0; i < WM_GEN_POLL_TIMEOUT * 3; i++) {
		delay(50);
		mdic = CSR_READ(sc, WMREG_MDIC);
		if (mdic & MDIC_READY)
			break;
	}

	if ((mdic & MDIC_READY) == 0) {
		DPRINTF(WM_DEBUG_GMII,
		    ("%s: MDIC write timed out: phy %d reg %d\n",
			device_xname(dev), phy, reg));
		return ETIMEDOUT;
	} else if (mdic & MDIC_E) {
		DPRINTF(WM_DEBUG_GMII,
		    ("%s: MDIC write error: phy %d reg %d\n",
			device_xname(dev), phy, reg));
		return -1;
	}

	/*
	 * Allow some time after each MDIC transaction to avoid
	 * reading duplicate data in the next MDIC transaction.
	 */
	if (sc->sc_type == WM_T_PCH2)
		delay(100);

	return 0;
}

/*
 * wm_gmii_i82544_readreg:	[mii interface function]
 *
 *	Read a PHY register on the GMII.
 */
static int
wm_gmii_i82544_readreg(device_t dev, int phy, int reg, uint16_t *val)
{
	struct wm_softc *sc = device_private(dev);
	int rv;

	if (sc->phy.acquire(sc)) {
		device_printf(dev, "%s: failed to get semaphore\n", __func__);
		return -1;
	}

	rv = wm_gmii_i82544_readreg_locked(dev, phy, reg, val);

	sc->phy.release(sc);

	return rv;
}

static int
wm_gmii_i82544_readreg_locked(device_t dev, int phy, int reg, uint16_t *val)
{
	struct wm_softc *sc = device_private(dev);
	int rv;

	if (reg > BME1000_MAX_MULTI_PAGE_REG) {
		switch (sc->sc_phytype) {
		case WMPHY_IGP:
		case WMPHY_IGP_2:
		case WMPHY_IGP_3:
			rv = wm_gmii_mdic_writereg(dev, phy,
			    MII_IGPHY_PAGE_SELECT, reg);
			if (rv != 0)
				return rv;
			break;
		default:
#ifdef WM_DEBUG
			device_printf(dev, "%s: PHYTYPE = 0x%x, addr = %02x\n",
			    __func__, sc->sc_phytype, reg);
#endif
			break;
		}
	}
<<<<<<< HEAD
	
	return wm_gmii_mdic_readreg(dev, phy, reg & MII_ADDRMASK, val);
=======

	wm_gmii_mdic_readreg(dev, phy, reg & MII_ADDRMASK, val);

	return 0;
>>>>>>> 0920e437
}

/*
 * wm_gmii_i82544_writereg:	[mii interface function]
 *
 *	Write a PHY register on the GMII.
 */
static int
wm_gmii_i82544_writereg(device_t dev, int phy, int reg, uint16_t val)
{
	struct wm_softc *sc = device_private(dev);
	int rv;

	if (sc->phy.acquire(sc)) {
		device_printf(dev, "%s: failed to get semaphore\n", __func__);
		return -1;
	}

	rv = wm_gmii_i82544_writereg_locked(dev, phy, reg & MII_ADDRMASK, val);
	sc->phy.release(sc);

	return rv;
}

static int
wm_gmii_i82544_writereg_locked(device_t dev, int phy, int reg, uint16_t val)
{
	struct wm_softc *sc = device_private(dev);
	int rv;

	if (reg > BME1000_MAX_MULTI_PAGE_REG) {
		switch (sc->sc_phytype) {
		case WMPHY_IGP:
		case WMPHY_IGP_2:
		case WMPHY_IGP_3:
			rv = wm_gmii_mdic_writereg(dev, phy,
			    MII_IGPHY_PAGE_SELECT, reg);
			if (rv != 0)
				return rv;
			break;
		default:
#ifdef WM_DEBUG
			device_printf(dev, "%s: PHYTYPE == 0x%x, addr = %02x",
			    __func__, sc->sc_phytype, reg);
#endif
			break;
		}
	}
<<<<<<< HEAD
			
	return wm_gmii_mdic_writereg(dev, phy, reg & MII_ADDRMASK, val);
=======

	wm_gmii_mdic_writereg(dev, phy, reg & MII_ADDRMASK, val);

	return 0;
>>>>>>> 0920e437
}

/*
 * wm_gmii_i80003_readreg:	[mii interface function]
 *
 *	Read a PHY register on the kumeran
 * This could be handled by the PHY layer if we didn't have to lock the
 * ressource ...
 */
static int
wm_gmii_i80003_readreg(device_t dev, int phy, int reg, uint16_t *val)
{
	struct wm_softc *sc = device_private(dev);
	int page_select;
	uint16_t temp, temp2;
	int rv = 0;

	if (phy != 1) /* only one PHY on kumeran bus */
		return -1;

	if (sc->phy.acquire(sc)) {
		device_printf(dev, "%s: failed to get semaphore\n", __func__);
		return -1;
	}

	if ((reg & MII_ADDRMASK) < GG82563_MIN_ALT_REG)
		page_select = GG82563_PHY_PAGE_SELECT;
	else {
		/*
		 * Use Alternative Page Select register to access registers
		 * 30 and 31.
		 */
		page_select = GG82563_PHY_PAGE_SELECT_ALT;
	}
	temp = reg >> GG82563_PAGE_SHIFT;
	if ((rv = wm_gmii_mdic_writereg(dev, phy, page_select, temp)) != 0)
		goto out;

	if ((sc->sc_flags & WM_F_80003_MDIC_WA) != 0) {
		/*
		 * Wait more 200us for a bug of the ready bit in the MDIC
		 * register.
		 */
		delay(200);
		rv = wm_gmii_mdic_readreg(dev, phy, page_select, &temp2);
		if ((rv != 0) || (temp2 != temp)) {
			device_printf(dev, "%s failed\n", __func__);
			rv = -1;
			goto out;
		}
		delay(200);
		rv = wm_gmii_mdic_readreg(dev, phy, reg & MII_ADDRMASK, val);
		delay(200);
	} else
		rv = wm_gmii_mdic_readreg(dev, phy, reg & MII_ADDRMASK, val);

out:
	sc->phy.release(sc);
	return rv;
}

/*
 * wm_gmii_i80003_writereg:	[mii interface function]
 *
 *	Write a PHY register on the kumeran.
 * This could be handled by the PHY layer if we didn't have to lock the
 * ressource ...
 */
static int
wm_gmii_i80003_writereg(device_t dev, int phy, int reg, uint16_t val)
{
	struct wm_softc *sc = device_private(dev);
	int page_select, rv;
	uint16_t temp, temp2;

	if (phy != 1) /* only one PHY on kumeran bus */
		return -1;

	if (sc->phy.acquire(sc)) {
		device_printf(dev, "%s: failed to get semaphore\n", __func__);
		return -1;
	}

	if ((reg & MII_ADDRMASK) < GG82563_MIN_ALT_REG)
		page_select = GG82563_PHY_PAGE_SELECT;
	else {
		/*
		 * Use Alternative Page Select register to access registers
		 * 30 and 31.
		 */
		page_select = GG82563_PHY_PAGE_SELECT_ALT;
	}
	temp = (uint16_t)reg >> GG82563_PAGE_SHIFT;
	if ((rv = wm_gmii_mdic_writereg(dev, phy, page_select, temp)) != 0)
		goto out;

	if ((sc->sc_flags & WM_F_80003_MDIC_WA) != 0) {
		/*
		 * Wait more 200us for a bug of the ready bit in the MDIC
		 * register.
		 */
		delay(200);
		rv = wm_gmii_mdic_readreg(dev, phy, page_select, &temp2);
		if ((rv != 0) || (temp2 != temp)) {
			device_printf(dev, "%s failed\n", __func__);
			rv = -1;
			goto out;
		}
		delay(200);
		rv = wm_gmii_mdic_writereg(dev, phy, reg & MII_ADDRMASK, val);
		delay(200);
	} else
		rv = wm_gmii_mdic_writereg(dev, phy, reg & MII_ADDRMASK, val);

out:
	sc->phy.release(sc);
	return rv;
}

/*
 * wm_gmii_bm_readreg:	[mii interface function]
 *
 *	Read a PHY register on the kumeran
 * This could be handled by the PHY layer if we didn't have to lock the
 * ressource ...
 */
static int
wm_gmii_bm_readreg(device_t dev, int phy, int reg, uint16_t *val)
{
	struct wm_softc *sc = device_private(dev);
	uint16_t page = reg >> BME1000_PAGE_SHIFT;
	int rv;

	if (sc->phy.acquire(sc)) {
		device_printf(dev, "%s: failed to get semaphore\n", __func__);
		return -1;
	}

	if ((sc->sc_type != WM_T_82574) && (sc->sc_type != WM_T_82583))
		phy = ((page >= 768) || ((page == 0) && (reg == 25))
		    || (reg == 31)) ? 1 : phy;
	/* Page 800 works differently than the rest so it has its own func */
	if (page == BM_WUC_PAGE) {
		rv = wm_access_phy_wakeup_reg_bm(dev, reg, val, true, false);
		goto release;
	}

	if (reg > BME1000_MAX_MULTI_PAGE_REG) {
		if ((phy == 1) && (sc->sc_type != WM_T_82574)
		    && (sc->sc_type != WM_T_82583))
			rv = wm_gmii_mdic_writereg(dev, phy,
			    MII_IGPHY_PAGE_SELECT, page << BME1000_PAGE_SHIFT);
		else
			rv = wm_gmii_mdic_writereg(dev, phy,
			    BME1000_PHY_PAGE_SELECT, page);
		if (rv != 0)
			goto release;
	}

	rv = wm_gmii_mdic_readreg(dev, phy, reg & MII_ADDRMASK, val);

release:
	sc->phy.release(sc);
	return rv;
}

/*
 * wm_gmii_bm_writereg:	[mii interface function]
 *
 *	Write a PHY register on the kumeran.
 * This could be handled by the PHY layer if we didn't have to lock the
 * ressource ...
 */
static int
wm_gmii_bm_writereg(device_t dev, int phy, int reg, uint16_t val)
{
	struct wm_softc *sc = device_private(dev);
	uint16_t page = reg >> BME1000_PAGE_SHIFT;
	int rv;

	if (sc->phy.acquire(sc)) {
		device_printf(dev, "%s: failed to get semaphore\n", __func__);
		return -1;
	}

	if ((sc->sc_type != WM_T_82574) && (sc->sc_type != WM_T_82583))
		phy = ((page >= 768) || ((page == 0) && (reg == 25))
		    || (reg == 31)) ? 1 : phy;
	/* Page 800 works differently than the rest so it has its own func */
	if (page == BM_WUC_PAGE) {
		rv = wm_access_phy_wakeup_reg_bm(dev, reg, &val, false, false);
		goto release;
	}

	if (reg > BME1000_MAX_MULTI_PAGE_REG) {
		if ((phy == 1) && (sc->sc_type != WM_T_82574)
		    && (sc->sc_type != WM_T_82583))
			rv = wm_gmii_mdic_writereg(dev, phy,
			    MII_IGPHY_PAGE_SELECT, page << BME1000_PAGE_SHIFT);
		else
			rv = wm_gmii_mdic_writereg(dev, phy,
			    BME1000_PHY_PAGE_SELECT, page);
		if (rv != 0)
			goto release;
	}

	rv = wm_gmii_mdic_writereg(dev, phy, reg & MII_ADDRMASK, val);

release:
	sc->phy.release(sc);
	return rv;
}

/*
 *  wm_enable_phy_wakeup_reg_access_bm - enable access to BM wakeup registers
 *  @dev: pointer to the HW structure
 *  @phy_reg: pointer to store original contents of BM_WUC_ENABLE_REG
 *
 *  Assumes semaphore already acquired and phy_reg points to a valid memory
 *  address to store contents of the BM_WUC_ENABLE_REG register.
 */
static int
wm_enable_phy_wakeup_reg_access_bm(device_t dev, uint16_t *phy_regp)
{
	uint16_t temp;
	int rv;

	DPRINTF(WM_DEBUG_INIT, ("%s: %s called\n",
		device_xname(dev), __func__));

	if (!phy_regp)
		return -1;

	/* All page select, port ctrl and wakeup registers use phy address 1 */

	/* Select Port Control Registers page */
	rv = wm_gmii_mdic_writereg(dev, 1, MII_IGPHY_PAGE_SELECT,
	    BM_PORT_CTRL_PAGE << IGP3_PAGE_SHIFT);
	if (rv != 0)
		return rv;

	/* Read WUCE and save it */
	rv = wm_gmii_mdic_readreg(dev, 1, BM_WUC_ENABLE_REG, phy_regp);
	if (rv != 0)
		return rv;

	/* Enable both PHY wakeup mode and Wakeup register page writes.
	 * Prevent a power state change by disabling ME and Host PHY wakeup.
	 */
	temp = *phy_regp;
	temp |= BM_WUC_ENABLE_BIT;
	temp &= ~(BM_WUC_ME_WU_BIT | BM_WUC_HOST_WU_BIT);

	if ((rv = wm_gmii_mdic_writereg(dev, 1, BM_WUC_ENABLE_REG, temp)) != 0)
		return rv;

	/* Select Host Wakeup Registers page - caller now able to write
	 * registers on the Wakeup registers page
	 */
	return wm_gmii_mdic_writereg(dev, 1, MII_IGPHY_PAGE_SELECT,
	    BM_WUC_PAGE << IGP3_PAGE_SHIFT);
}

/*
 *  wm_disable_phy_wakeup_reg_access_bm - disable access to BM wakeup regs
 *  @dev: pointer to the HW structure
 *  @phy_reg: pointer to original contents of BM_WUC_ENABLE_REG
 *
 *  Restore BM_WUC_ENABLE_REG to its original value.
 *
 *  Assumes semaphore already acquired and *phy_reg is the contents of the
 *  BM_WUC_ENABLE_REG before register(s) on BM_WUC_PAGE were accessed by
 *  caller.
 */
static int
wm_disable_phy_wakeup_reg_access_bm(device_t dev, uint16_t *phy_regp)
{

	DPRINTF(WM_DEBUG_INIT, ("%s: %s called\n",
		device_xname(dev), __func__));

	if (!phy_regp)
		return -1;

	/* Select Port Control Registers page */
	wm_gmii_mdic_writereg(dev, 1, MII_IGPHY_PAGE_SELECT,
	    BM_PORT_CTRL_PAGE << IGP3_PAGE_SHIFT);

	/* Restore 769.17 to its original value */
	wm_gmii_mdic_writereg(dev, 1, BM_WUC_ENABLE_REG, *phy_regp);

	return 0;
}

/*
 *  wm_access_phy_wakeup_reg_bm - Read/write BM PHY wakeup register
 *  @sc: pointer to the HW structure
 *  @offset: register offset to be read or written
 *  @val: pointer to the data to read or write
 *  @rd: determines if operation is read or write
 *  @page_set: BM_WUC_PAGE already set and access enabled
 *
 *  Read the PHY register at offset and store the retrieved information in
 *  data, or write data to PHY register at offset.  Note the procedure to
 *  access the PHY wakeup registers is different than reading the other PHY
 *  registers. It works as such:
 *  1) Set 769.17.2 (page 769, register 17, bit 2) = 1
 *  2) Set page to 800 for host (801 if we were manageability)
 *  3) Write the address using the address opcode (0x11)
 *  4) Read or write the data using the data opcode (0x12)
 *  5) Restore 769.17.2 to its original value
 *
 *  Steps 1 and 2 are done by wm_enable_phy_wakeup_reg_access_bm() and
 *  step 5 is done by wm_disable_phy_wakeup_reg_access_bm().
 *
 *  Assumes semaphore is already acquired.  When page_set==TRUE, assumes
 *  the PHY page is set to BM_WUC_PAGE (i.e. a function in the call stack
 *  is responsible for calls to wm_[enable|disable]_phy_wakeup_reg_bm()).
 */
static int
wm_access_phy_wakeup_reg_bm(device_t dev, int offset, int16_t *val, int rd,
	bool page_set)
{
	struct wm_softc *sc = device_private(dev);
	uint16_t regnum = BM_PHY_REG_NUM(offset);
	uint16_t page = BM_PHY_REG_PAGE(offset);
	uint16_t wuce;
	int rv = 0;

	DPRINTF(WM_DEBUG_GMII, ("%s: %s called\n",
		device_xname(dev), __func__));
	/* XXX Gig must be disabled for MDIO accesses to page 800 */
	if ((sc->sc_type == WM_T_PCH)
	    && ((CSR_READ(sc, WMREG_PHY_CTRL) & PHY_CTRL_GBE_DIS) == 0)) {
		device_printf(dev,
		    "Attempting to access page %d while gig enabled.\n", page);
	}

	if (!page_set) {
		/* Enable access to PHY wakeup registers */
		rv = wm_enable_phy_wakeup_reg_access_bm(dev, &wuce);
		if (rv != 0) {
			device_printf(dev,
			    "%s: Could not enable PHY wakeup reg access\n",
			    __func__);
			return rv;
		}
	}
	DPRINTF(WM_DEBUG_GMII, ("%s: %s: Accessing PHY page %d reg 0x%x\n",
		device_xname(sc->sc_dev), __func__, page, regnum));

	/*
	 * 2) Access PHY wakeup register.
	 * See wm_access_phy_wakeup_reg_bm.
	 */

	/* Write the Wakeup register page offset value using opcode 0x11 */
	rv = wm_gmii_mdic_writereg(dev, 1, BM_WUC_ADDRESS_OPCODE, regnum);
	if (rv != 0)
		return rv;

	if (rd) {
		/* Read the Wakeup register page value using opcode 0x12 */
		rv = wm_gmii_mdic_readreg(dev, 1, BM_WUC_DATA_OPCODE, val);
	} else {
		/* Write the Wakeup register page value using opcode 0x12 */
		rv = wm_gmii_mdic_writereg(dev, 1, BM_WUC_DATA_OPCODE, *val);
	}
	if (rv != 0)
		return rv;

	if (!page_set)
		rv = wm_disable_phy_wakeup_reg_access_bm(dev, &wuce);

	return rv;
}

/*
 * wm_gmii_hv_readreg:	[mii interface function]
 *
 *	Read a PHY register on the kumeran
 * This could be handled by the PHY layer if we didn't have to lock the
 * ressource ...
 */
static int
wm_gmii_hv_readreg(device_t dev, int phy, int reg, uint16_t *val)
{
	struct wm_softc *sc = device_private(dev);
	int rv;

	DPRINTF(WM_DEBUG_GMII, ("%s: %s called\n",
		device_xname(dev), __func__));
	if (sc->phy.acquire(sc)) {
		device_printf(dev, "%s: failed to get semaphore\n", __func__);
		return -1;
	}

	rv = wm_gmii_hv_readreg_locked(dev, phy, reg, val);
	sc->phy.release(sc);
	return rv;
}

static int
wm_gmii_hv_readreg_locked(device_t dev, int phy, int reg, uint16_t *val)
{
	uint16_t page = BM_PHY_REG_PAGE(reg);
	uint16_t regnum = BM_PHY_REG_NUM(reg);
	int rv;

	phy = (page >= HV_INTC_FC_PAGE_START) ? 1 : phy;

	/* Page 800 works differently than the rest so it has its own func */
	if (page == BM_WUC_PAGE)
		return wm_access_phy_wakeup_reg_bm(dev, reg, val, true, false);

	/*
	 * Lower than page 768 works differently than the rest so it has its
	 * own func
	 */
	if ((page > 0) && (page < HV_INTC_FC_PAGE_START)) {
		printf("gmii_hv_readreg!!!\n");
		return -1;
	}

	/*
	 * XXX I21[789] documents say that the SMBus Address register is at
	 * PHY address 01, Page 0 (not 768), Register 26.
	 */
	if (page == HV_INTC_FC_PAGE_START)
		page = 0;

	if (regnum > BME1000_MAX_MULTI_PAGE_REG) {
		rv = wm_gmii_mdic_writereg(dev, 1, MII_IGPHY_PAGE_SELECT,
		    page << BME1000_PAGE_SHIFT);
		if (rv != 0)
			return rv;
	}

	return wm_gmii_mdic_readreg(dev, phy, regnum & MII_ADDRMASK, val);
}

/*
 * wm_gmii_hv_writereg:	[mii interface function]
 *
 *	Write a PHY register on the kumeran.
 * This could be handled by the PHY layer if we didn't have to lock the
 * ressource ...
 */
static int
wm_gmii_hv_writereg(device_t dev, int phy, int reg, uint16_t val)
{
	struct wm_softc *sc = device_private(dev);
	int rv;

	DPRINTF(WM_DEBUG_GMII, ("%s: %s called\n",
		device_xname(dev), __func__));

	if (sc->phy.acquire(sc)) {
		device_printf(dev, "%s: failed to get semaphore\n", __func__);
		return -1;
	}

	rv = wm_gmii_hv_writereg_locked(dev, phy, reg, val);
	sc->phy.release(sc);

	return rv;
}

static int
wm_gmii_hv_writereg_locked(device_t dev, int phy, int reg, uint16_t val)
{
	struct wm_softc *sc = device_private(dev);
	uint16_t page = BM_PHY_REG_PAGE(reg);
	uint16_t regnum = BM_PHY_REG_NUM(reg);
	int rv;

	phy = (page >= HV_INTC_FC_PAGE_START) ? 1 : phy;

	/* Page 800 works differently than the rest so it has its own func */
	if (page == BM_WUC_PAGE)
		return wm_access_phy_wakeup_reg_bm(dev, reg, &val, false,
		    false);

	/*
	 * Lower than page 768 works differently than the rest so it has its
	 * own func
	 */
	if ((page > 0) && (page < HV_INTC_FC_PAGE_START)) {
		printf("gmii_hv_writereg!!!\n");
		return -1;
	}

	{
		/*
		 * XXX I21[789] documents say that the SMBus Address register
		 * is at PHY address 01, Page 0 (not 768), Register 26.
		 */
		if (page == HV_INTC_FC_PAGE_START)
			page = 0;

		/*
		 * XXX Workaround MDIO accesses being disabled after entering
		 * IEEE Power Down (whenever bit 11 of the PHY control
		 * register is set)
		 */
		if (sc->sc_phytype == WMPHY_82578) {
			struct mii_softc *child;

			child = LIST_FIRST(&sc->sc_mii.mii_phys);
			if ((child != NULL) && (child->mii_mpd_rev >= 1)
			    && (phy == 2) && ((regnum & MII_ADDRMASK) == 0)
			    && ((val & (1 << 11)) != 0)) {
				printf("XXX need workaround\n");
			}
		}

		if (regnum > BME1000_MAX_MULTI_PAGE_REG) {
			rv = wm_gmii_mdic_writereg(dev, 1,
			    MII_IGPHY_PAGE_SELECT, page << BME1000_PAGE_SHIFT);
			if (rv != 0)
				return rv;
		}
	}

	return wm_gmii_mdic_writereg(dev, phy, regnum & MII_ADDRMASK, val);
}

/*
 * wm_gmii_82580_readreg:	[mii interface function]
 *
 *	Read a PHY register on the 82580 and I350.
 * This could be handled by the PHY layer if we didn't have to lock the
 * ressource ...
 */
static int
wm_gmii_82580_readreg(device_t dev, int phy, int reg, uint16_t *val)
{
	struct wm_softc *sc = device_private(dev);
	int rv;

	if (sc->phy.acquire(sc) != 0) {
		device_printf(dev, "%s: failed to get semaphore\n", __func__);
		return -1;
	}

#ifdef DIAGNOSTIC
	if (reg > MII_ADDRMASK) {
		device_printf(dev, "%s: PHYTYPE = %d, addr 0x%x > 0x1f\n",
		    __func__, sc->sc_phytype, reg);
		reg &= MII_ADDRMASK;
	}
#endif
	rv = wm_gmii_mdic_readreg(dev, phy, reg, val);

	sc->phy.release(sc);
	return rv;
}

/*
 * wm_gmii_82580_writereg:	[mii interface function]
 *
 *	Write a PHY register on the 82580 and I350.
 * This could be handled by the PHY layer if we didn't have to lock the
 * ressource ...
 */
static int
wm_gmii_82580_writereg(device_t dev, int phy, int reg, uint16_t val)
{
	struct wm_softc *sc = device_private(dev);
	int rv;

	if (sc->phy.acquire(sc) != 0) {
		device_printf(dev, "%s: failed to get semaphore\n", __func__);
		return -1;
	}

#ifdef DIAGNOSTIC
	if (reg > MII_ADDRMASK) {
		device_printf(dev, "%s: PHYTYPE = %d, addr 0x%x > 0x1f\n",
		    __func__, sc->sc_phytype, reg);
		reg &= MII_ADDRMASK;
	}
#endif
	rv = wm_gmii_mdic_writereg(dev, phy, reg, val);

	sc->phy.release(sc);
	return rv;
}

/*
 * wm_gmii_gs40g_readreg:	[mii interface function]
 *
 *	Read a PHY register on the I2100 and I211.
 * This could be handled by the PHY layer if we didn't have to lock the
 * ressource ...
 */
static int
wm_gmii_gs40g_readreg(device_t dev, int phy, int reg, uint16_t *val)
{
	struct wm_softc *sc = device_private(dev);
	int page, offset;
	int rv;

	/* Acquire semaphore */
	if (sc->phy.acquire(sc)) {
		device_printf(dev, "%s: failed to get semaphore\n", __func__);
		return -1;
	}

	/* Page select */
	page = reg >> GS40G_PAGE_SHIFT;
	rv = wm_gmii_mdic_writereg(dev, phy, GS40G_PAGE_SELECT, page);
	if (rv != 0)
		goto release;

	/* Read reg */
	offset = reg & GS40G_OFFSET_MASK;
	rv = wm_gmii_mdic_readreg(dev, phy, offset, val);

release:
	sc->phy.release(sc);
	return rv;
}

/*
 * wm_gmii_gs40g_writereg:	[mii interface function]
 *
 *	Write a PHY register on the I210 and I211.
 * This could be handled by the PHY layer if we didn't have to lock the
 * ressource ...
 */
static int
wm_gmii_gs40g_writereg(device_t dev, int phy, int reg, uint16_t val)
{
	struct wm_softc *sc = device_private(dev);
	uint16_t page;
	int offset, rv;

	/* Acquire semaphore */
	if (sc->phy.acquire(sc)) {
		device_printf(dev, "%s: failed to get semaphore\n", __func__);
		return -1;
	}

	/* Page select */
	page = reg >> GS40G_PAGE_SHIFT;
	rv = wm_gmii_mdic_writereg(dev, phy, GS40G_PAGE_SELECT, page);
	if (rv != 0)
		goto release;

	/* Write reg */
	offset = reg & GS40G_OFFSET_MASK;
	rv = wm_gmii_mdic_writereg(dev, phy, offset, val);

release:
	/* Release semaphore */
	sc->phy.release(sc);
	return rv;
}

/*
 * wm_gmii_statchg:	[mii interface function]
 *
 *	Callback from MII layer when media changes.
 */
static void
wm_gmii_statchg(struct ifnet *ifp)
{
	struct wm_softc *sc = ifp->if_softc;
	struct mii_data *mii = &sc->sc_mii;

	sc->sc_ctrl &= ~(CTRL_TFCE | CTRL_RFCE);
	sc->sc_tctl &= ~TCTL_COLD(0x3ff);
	sc->sc_fcrtl &= ~FCRTL_XONE;

	/*
	 * Get flow control negotiation result.
	 */
	if (IFM_SUBTYPE(mii->mii_media.ifm_cur->ifm_media) == IFM_AUTO &&
	    (mii->mii_media_active & IFM_ETH_FMASK) != sc->sc_flowflags) {
		sc->sc_flowflags = mii->mii_media_active & IFM_ETH_FMASK;
		mii->mii_media_active &= ~IFM_ETH_FMASK;
	}

	if (sc->sc_flowflags & IFM_FLOW) {
		if (sc->sc_flowflags & IFM_ETH_TXPAUSE) {
			sc->sc_ctrl |= CTRL_TFCE;
			sc->sc_fcrtl |= FCRTL_XONE;
		}
		if (sc->sc_flowflags & IFM_ETH_RXPAUSE)
			sc->sc_ctrl |= CTRL_RFCE;
	}

	if (sc->sc_mii.mii_media_active & IFM_FDX) {
		DPRINTF(WM_DEBUG_LINK,
		    ("%s: LINK: statchg: FDX\n", ifp->if_xname));
		sc->sc_tctl |= TCTL_COLD(TX_COLLISION_DISTANCE_FDX);
	} else {
		DPRINTF(WM_DEBUG_LINK,
		    ("%s: LINK: statchg: HDX\n", ifp->if_xname));
		sc->sc_tctl |= TCTL_COLD(TX_COLLISION_DISTANCE_HDX);
	}

	CSR_WRITE(sc, WMREG_CTRL, sc->sc_ctrl);
	CSR_WRITE(sc, WMREG_TCTL, sc->sc_tctl);
	CSR_WRITE(sc, (sc->sc_type < WM_T_82543) ? WMREG_OLD_FCRTL
						 : WMREG_FCRTL, sc->sc_fcrtl);
	if (sc->sc_type == WM_T_80003) {
		switch (IFM_SUBTYPE(sc->sc_mii.mii_media_active)) {
		case IFM_1000_T:
			wm_kmrn_writereg(sc, KUMCTRLSTA_OFFSET_HD_CTRL,
			    KUMCTRLSTA_HD_CTRL_1000_DEFAULT);
			sc->sc_tipg =  TIPG_1000T_80003_DFLT;
			break;
		default:
			wm_kmrn_writereg(sc, KUMCTRLSTA_OFFSET_HD_CTRL,
			    KUMCTRLSTA_HD_CTRL_10_100_DEFAULT);
			sc->sc_tipg =  TIPG_10_100_80003_DFLT;
			break;
		}
		CSR_WRITE(sc, WMREG_TIPG, sc->sc_tipg);
	}
}

/* kumeran related (80003, ICH* and PCH*) */

/*
 * wm_kmrn_readreg:
 *
 *	Read a kumeran register
 */
static int
wm_kmrn_readreg(struct wm_softc *sc, int reg, uint16_t *val)
{
	int rv;

	if (sc->sc_type == WM_T_80003)
		rv = wm_get_swfw_semaphore(sc, SWFW_MAC_CSR_SM);
	else
		rv = sc->phy.acquire(sc);
	if (rv != 0) {
		device_printf(sc->sc_dev, "%s: failed to get semaphore\n",
		    __func__);
		return rv;
	}

	rv = wm_kmrn_readreg_locked(sc, reg, val);

	if (sc->sc_type == WM_T_80003)
		wm_put_swfw_semaphore(sc, SWFW_MAC_CSR_SM);
	else
		sc->phy.release(sc);

	return rv;
}

static int
wm_kmrn_readreg_locked(struct wm_softc *sc, int reg, uint16_t *val)
{

	CSR_WRITE(sc, WMREG_KUMCTRLSTA,
	    ((reg << KUMCTRLSTA_OFFSET_SHIFT) & KUMCTRLSTA_OFFSET) |
	    KUMCTRLSTA_REN);
	CSR_WRITE_FLUSH(sc);
	delay(2);

	*val = CSR_READ(sc, WMREG_KUMCTRLSTA) & KUMCTRLSTA_MASK;

	return 0;
}

/*
 * wm_kmrn_writereg:
 *
 *	Write a kumeran register
 */
static int
wm_kmrn_writereg(struct wm_softc *sc, int reg, uint16_t val)
{
	int rv;

	if (sc->sc_type == WM_T_80003)
		rv = wm_get_swfw_semaphore(sc, SWFW_MAC_CSR_SM);
	else
		rv = sc->phy.acquire(sc);
	if (rv != 0) {
		device_printf(sc->sc_dev, "%s: failed to get semaphore\n",
		    __func__);
		return rv;
	}

	rv = wm_kmrn_writereg_locked(sc, reg, val);

	if (sc->sc_type == WM_T_80003)
		wm_put_swfw_semaphore(sc, SWFW_MAC_CSR_SM);
	else
		sc->phy.release(sc);

	return rv;
}

static int
wm_kmrn_writereg_locked(struct wm_softc *sc, int reg, uint16_t val)
{

	CSR_WRITE(sc, WMREG_KUMCTRLSTA,
	    ((reg << KUMCTRLSTA_OFFSET_SHIFT) & KUMCTRLSTA_OFFSET) | val);

	return 0;
}

/*
 * EMI register related (82579, WMPHY_I217(PCH2 and newer))
 * This access method is different from IEEE MMD.
 */
static int
wm_access_emi_reg_locked(device_t dev, int reg, uint16_t *val, bool rd)
{
	struct wm_softc *sc = device_private(dev);
	int rv;

	rv = sc->phy.writereg_locked(dev, 2, I82579_EMI_ADDR, reg);
	if (rv != 0)
		return rv;

	if (rd)
		rv = sc->phy.readreg_locked(dev, 2, I82579_EMI_DATA, val);
	else
		rv = sc->phy.writereg_locked(dev, 2, I82579_EMI_DATA, *val);
	return rv;
}

static int
wm_read_emi_reg_locked(device_t dev, int reg, uint16_t *val)
{

	return wm_access_emi_reg_locked(dev, reg, val, true);
}

static int
wm_write_emi_reg_locked(device_t dev, int reg, uint16_t val)
{

	return wm_access_emi_reg_locked(dev, reg, &val, false);
}

/* SGMII related */

/*
 * wm_sgmii_uses_mdio
 *
 * Check whether the transaction is to the internal PHY or the external
 * MDIO interface. Return true if it's MDIO.
 */
static bool
wm_sgmii_uses_mdio(struct wm_softc *sc)
{
	uint32_t reg;
	bool ismdio = false;

	switch (sc->sc_type) {
	case WM_T_82575:
	case WM_T_82576:
		reg = CSR_READ(sc, WMREG_MDIC);
		ismdio = ((reg & MDIC_DEST) != 0);
		break;
	case WM_T_82580:
	case WM_T_I350:
	case WM_T_I354:
	case WM_T_I210:
	case WM_T_I211:
		reg = CSR_READ(sc, WMREG_MDICNFG);
		ismdio = ((reg & MDICNFG_DEST) != 0);
		break;
	default:
		break;
	}

	return ismdio;
}

/*
 * wm_sgmii_readreg:	[mii interface function]
 *
 *	Read a PHY register on the SGMII
 * This could be handled by the PHY layer if we didn't have to lock the
 * ressource ...
 */
static int
wm_sgmii_readreg(device_t dev, int phy, int reg, uint16_t *val)
{
	struct wm_softc *sc = device_private(dev);
	int rv;

	if (sc->phy.acquire(sc)) {
		device_printf(dev, "%s: failed to get semaphore\n", __func__);
		return -1;
	}

	rv = wm_sgmii_readreg_locked(dev, phy, reg, val);

	sc->phy.release(sc);
	return rv;
}

static int
wm_sgmii_readreg_locked(device_t dev, int phy, int reg, uint16_t *val)
{
	struct wm_softc *sc = device_private(dev);
	uint32_t i2ccmd;
	int i, rv;

	i2ccmd = (reg << I2CCMD_REG_ADDR_SHIFT)
	    | (phy << I2CCMD_PHY_ADDR_SHIFT) | I2CCMD_OPCODE_READ;
	CSR_WRITE(sc, WMREG_I2CCMD, i2ccmd);

	/* Poll the ready bit */
	for (i = 0; i < I2CCMD_PHY_TIMEOUT; i++) {
		delay(50);
		i2ccmd = CSR_READ(sc, WMREG_I2CCMD);
		if (i2ccmd & I2CCMD_READY)
			break;
	}
	if ((i2ccmd & I2CCMD_READY) == 0) {
		device_printf(dev, "I2CCMD Read did not complete\n");
		rv = ETIMEDOUT;
	}
	if ((i2ccmd & I2CCMD_ERROR) != 0) {
		device_printf(dev, "I2CCMD Error bit set\n");
		rv = EIO;
	}

	*val = (uint16_t)((i2ccmd >> 8) & 0x00ff) | ((i2ccmd << 8) & 0xff00);

	return rv;
}

/*
 * wm_sgmii_writereg:	[mii interface function]
 *
 *	Write a PHY register on the SGMII.
 * This could be handled by the PHY layer if we didn't have to lock the
 * ressource ...
 */
static int
wm_sgmii_writereg(device_t dev, int phy, int reg, uint16_t val)
{
	struct wm_softc *sc = device_private(dev);
	int rv;

	if (sc->phy.acquire(sc) != 0) {
		device_printf(dev, "%s: failed to get semaphore\n", __func__);
		return -1;
	}

	rv = wm_sgmii_writereg_locked(dev, phy, reg, val);

	sc->phy.release(sc);

	return rv;
}

static int
wm_sgmii_writereg_locked(device_t dev, int phy, int reg, uint16_t val)
{
	struct wm_softc *sc = device_private(dev);
	uint32_t i2ccmd;
	uint16_t swapdata;
	int rv = 0;
	int i;

	/* Swap the data bytes for the I2C interface */
	swapdata = ((val >> 8) & 0x00FF) | ((val << 8) & 0xFF00);
	i2ccmd = (reg << I2CCMD_REG_ADDR_SHIFT)
	    | (phy << I2CCMD_PHY_ADDR_SHIFT) | I2CCMD_OPCODE_WRITE | swapdata;
	CSR_WRITE(sc, WMREG_I2CCMD, i2ccmd);

	/* Poll the ready bit */
	for (i = 0; i < I2CCMD_PHY_TIMEOUT; i++) {
		delay(50);
		i2ccmd = CSR_READ(sc, WMREG_I2CCMD);
		if (i2ccmd & I2CCMD_READY)
			break;
	}
	if ((i2ccmd & I2CCMD_READY) == 0) {
		device_printf(dev, "I2CCMD Write did not complete\n");
		rv = ETIMEDOUT;
	}
	if ((i2ccmd & I2CCMD_ERROR) != 0) {
		device_printf(dev, "I2CCMD Error bit set\n");
		rv = EIO;
	}

	return rv;
}

/* TBI related */

static bool
wm_tbi_havesignal(struct wm_softc *sc, uint32_t ctrl)
{
	bool sig;

	sig = ctrl & CTRL_SWDPIN(1);

	/*
	 * On 82543 and 82544, the CTRL_SWDPIN(1) bit will be 0 if the optics
	 * detect a signal, 1 if they don't.
	 */
	if ((sc->sc_type == WM_T_82543) || (sc->sc_type == WM_T_82544))
		sig = !sig;

	return sig;
}

/*
 * wm_tbi_mediainit:
 *
 *	Initialize media for use on 1000BASE-X devices.
 */
static void
wm_tbi_mediainit(struct wm_softc *sc)
{
	struct ifnet *ifp = &sc->sc_ethercom.ec_if;
	const char *sep = "";

	if (sc->sc_type < WM_T_82543)
		sc->sc_tipg = TIPG_WM_DFLT;
	else
		sc->sc_tipg = TIPG_LG_DFLT;

	sc->sc_tbi_serdes_anegticks = 5;

	/* Initialize our media structures */
	sc->sc_mii.mii_ifp = ifp;
	sc->sc_ethercom.ec_mii = &sc->sc_mii;

	if (((sc->sc_type >= WM_T_82575) && (sc->sc_type <= WM_T_I211))
	    && (sc->sc_mediatype == WM_MEDIATYPE_SERDES))
		ifmedia_init(&sc->sc_mii.mii_media, IFM_IMASK,
		    wm_serdes_mediachange, wm_serdes_mediastatus);
	else
		ifmedia_init(&sc->sc_mii.mii_media, IFM_IMASK,
		    wm_tbi_mediachange, wm_tbi_mediastatus);

	/*
	 * SWD Pins:
	 *
	 *	0 = Link LED (output)
	 *	1 = Loss Of Signal (input)
	 */
	sc->sc_ctrl |= CTRL_SWDPIO(0);

	/* XXX Perhaps this is only for TBI */
	if (sc->sc_mediatype != WM_MEDIATYPE_SERDES)
		sc->sc_ctrl &= ~CTRL_SWDPIO(1);

	if (sc->sc_mediatype == WM_MEDIATYPE_SERDES)
		sc->sc_ctrl &= ~CTRL_LRST;

	CSR_WRITE(sc, WMREG_CTRL, sc->sc_ctrl);

#define	ADD(ss, mm, dd)							\
do {									\
	aprint_normal("%s%s", sep, ss);					\
	ifmedia_add(&sc->sc_mii.mii_media, IFM_ETHER | (mm), (dd), NULL); \
	sep = ", ";							\
} while (/*CONSTCOND*/0)

	aprint_normal_dev(sc->sc_dev, "");

	if (sc->sc_type == WM_T_I354) {
		uint32_t status;

		status = CSR_READ(sc, WMREG_STATUS);
		if (((status & STATUS_2P5_SKU) != 0)
		    && ((status & STATUS_2P5_SKU_OVER) == 0)) {
			ADD("2500baseKX-FDX", IFM_2500_KX | IFM_FDX,ANAR_X_FD);
		} else
			ADD("1000baseKX-FDX", IFM_1000_KX | IFM_FDX,ANAR_X_FD);
	} else if (sc->sc_type == WM_T_82545) {
		/* Only 82545 is LX (XXX except SFP) */
		ADD("1000baseLX", IFM_1000_LX, ANAR_X_HD);
		ADD("1000baseLX-FDX", IFM_1000_LX | IFM_FDX, ANAR_X_FD);
	} else {
		ADD("1000baseSX", IFM_1000_SX, ANAR_X_HD);
		ADD("1000baseSX-FDX", IFM_1000_SX | IFM_FDX, ANAR_X_FD);
	}
	ADD("auto", IFM_AUTO, ANAR_X_FD | ANAR_X_HD);
	aprint_normal("\n");

#undef ADD

	ifmedia_set(&sc->sc_mii.mii_media, IFM_ETHER | IFM_AUTO);
}

/*
 * wm_tbi_mediachange:	[ifmedia interface function]
 *
 *	Set hardware to newly-selected media on a 1000BASE-X device.
 */
static int
wm_tbi_mediachange(struct ifnet *ifp)
{
	struct wm_softc *sc = ifp->if_softc;
	struct ifmedia_entry *ife = sc->sc_mii.mii_media.ifm_cur;
	uint32_t status, ctrl;
	bool signal;
	int i;

	KASSERT(sc->sc_mediatype != WM_MEDIATYPE_COPPER);
	if (sc->sc_mediatype == WM_MEDIATYPE_SERDES) {
		/* XXX need some work for >= 82571 and < 82575 */
		if (sc->sc_type < WM_T_82575)
			return 0;
	}

	if ((sc->sc_type == WM_T_82571) || (sc->sc_type == WM_T_82572)
	    || (sc->sc_type >= WM_T_82575))
		CSR_WRITE(sc, WMREG_SCTL, SCTL_DISABLE_SERDES_LOOPBACK);

	sc->sc_ctrl &= ~CTRL_LRST;
	sc->sc_txcw = TXCW_ANE;
	if (IFM_SUBTYPE(ife->ifm_media) == IFM_AUTO)
		sc->sc_txcw |= TXCW_FD | TXCW_HD;
	else if (ife->ifm_media & IFM_FDX)
		sc->sc_txcw |= TXCW_FD;
	else
		sc->sc_txcw |= TXCW_HD;

	if ((sc->sc_mii.mii_media.ifm_media & IFM_FLOW) != 0)
		sc->sc_txcw |= TXCW_SYM_PAUSE | TXCW_ASYM_PAUSE;

	DPRINTF(WM_DEBUG_LINK,("%s: sc_txcw = 0x%x after autoneg check\n",
		device_xname(sc->sc_dev), sc->sc_txcw));
	CSR_WRITE(sc, WMREG_TXCW, sc->sc_txcw);
	CSR_WRITE(sc, WMREG_CTRL, sc->sc_ctrl);
	CSR_WRITE_FLUSH(sc);
	delay(1000);

	ctrl =  CSR_READ(sc, WMREG_CTRL);
	signal = wm_tbi_havesignal(sc, ctrl);

	DPRINTF(WM_DEBUG_LINK, ("%s: signal = %d\n", device_xname(sc->sc_dev),
		signal));

	if (signal) {
		/* Have signal; wait for the link to come up. */
		for (i = 0; i < WM_LINKUP_TIMEOUT; i++) {
			delay(10000);
			if (CSR_READ(sc, WMREG_STATUS) & STATUS_LU)
				break;
		}

		DPRINTF(WM_DEBUG_LINK,("%s: i = %d after waiting for link\n",
			device_xname(sc->sc_dev),i));

		status = CSR_READ(sc, WMREG_STATUS);
		DPRINTF(WM_DEBUG_LINK,
		    ("%s: status after final read = 0x%x, STATUS_LU = 0x%x\n",
			device_xname(sc->sc_dev),status, STATUS_LU));
		if (status & STATUS_LU) {
			/* Link is up. */
			DPRINTF(WM_DEBUG_LINK,
			    ("%s: LINK: set media -> link up %s\n",
				device_xname(sc->sc_dev),
				(status & STATUS_FD) ? "FDX" : "HDX"));

			/*
			 * NOTE: CTRL will update TFCE and RFCE automatically,
			 * so we should update sc->sc_ctrl
			 */
			sc->sc_ctrl = CSR_READ(sc, WMREG_CTRL);
			sc->sc_tctl &= ~TCTL_COLD(0x3ff);
			sc->sc_fcrtl &= ~FCRTL_XONE;
			if (status & STATUS_FD)
				sc->sc_tctl |=
				    TCTL_COLD(TX_COLLISION_DISTANCE_FDX);
			else
				sc->sc_tctl |=
				    TCTL_COLD(TX_COLLISION_DISTANCE_HDX);
			if (CSR_READ(sc, WMREG_CTRL) & CTRL_TFCE)
				sc->sc_fcrtl |= FCRTL_XONE;
			CSR_WRITE(sc, WMREG_TCTL, sc->sc_tctl);
			CSR_WRITE(sc, (sc->sc_type < WM_T_82543) ?
			    WMREG_OLD_FCRTL : WMREG_FCRTL, sc->sc_fcrtl);
			sc->sc_tbi_linkup = 1;
		} else {
			if (i == WM_LINKUP_TIMEOUT)
				wm_check_for_link(sc);
			/* Link is down. */
			DPRINTF(WM_DEBUG_LINK,
			    ("%s: LINK: set media -> link down\n",
				device_xname(sc->sc_dev)));
			sc->sc_tbi_linkup = 0;
		}
	} else {
		DPRINTF(WM_DEBUG_LINK, ("%s: LINK: set media -> no signal\n",
			device_xname(sc->sc_dev)));
		sc->sc_tbi_linkup = 0;
	}

	wm_tbi_serdes_set_linkled(sc);

	return 0;
}

/*
 * wm_tbi_mediastatus:	[ifmedia interface function]
 *
 *	Get the current interface media status on a 1000BASE-X device.
 */
static void
wm_tbi_mediastatus(struct ifnet *ifp, struct ifmediareq *ifmr)
{
	struct wm_softc *sc = ifp->if_softc;
	uint32_t ctrl, status;

	ifmr->ifm_status = IFM_AVALID;
	ifmr->ifm_active = IFM_ETHER;

	status = CSR_READ(sc, WMREG_STATUS);
	if ((status & STATUS_LU) == 0) {
		ifmr->ifm_active |= IFM_NONE;
		return;
	}

	ifmr->ifm_status |= IFM_ACTIVE;
	/* Only 82545 is LX */
	if (sc->sc_type == WM_T_82545)
		ifmr->ifm_active |= IFM_1000_LX;
	else
		ifmr->ifm_active |= IFM_1000_SX;
	if (CSR_READ(sc, WMREG_STATUS) & STATUS_FD)
		ifmr->ifm_active |= IFM_FDX;
	else
		ifmr->ifm_active |= IFM_HDX;
	ctrl = CSR_READ(sc, WMREG_CTRL);
	if (ctrl & CTRL_RFCE)
		ifmr->ifm_active |= IFM_FLOW | IFM_ETH_RXPAUSE;
	if (ctrl & CTRL_TFCE)
		ifmr->ifm_active |= IFM_FLOW | IFM_ETH_TXPAUSE;
}

/* XXX TBI only */
static int
wm_check_for_link(struct wm_softc *sc)
{
	struct ifmedia_entry *ife = sc->sc_mii.mii_media.ifm_cur;
	uint32_t rxcw;
	uint32_t ctrl;
	uint32_t status;
	bool signal;

	DPRINTF(WM_DEBUG_LINK, ("%s: %s called\n",
		device_xname(sc->sc_dev), __func__));

	if (sc->sc_mediatype == WM_MEDIATYPE_SERDES) {
		/* XXX need some work for >= 82571 */
		if (sc->sc_type >= WM_T_82571) {
			sc->sc_tbi_linkup = 1;
			return 0;
		}
	}

	rxcw = CSR_READ(sc, WMREG_RXCW);
	ctrl = CSR_READ(sc, WMREG_CTRL);
	status = CSR_READ(sc, WMREG_STATUS);
	signal = wm_tbi_havesignal(sc, ctrl);

	DPRINTF(WM_DEBUG_LINK,
	    ("%s: %s: signal = %d, status_lu = %d, rxcw_c = %d\n",
		device_xname(sc->sc_dev), __func__, signal,
		((status & STATUS_LU) != 0), ((rxcw & RXCW_C) != 0)));

	/*
	 * SWDPIN   LU RXCW
	 *	0    0	  0
	 *	0    0	  1	(should not happen)
	 *	0    1	  0	(should not happen)
	 *	0    1	  1	(should not happen)
	 *	1    0	  0	Disable autonego and force linkup
	 *	1    0	  1	got /C/ but not linkup yet
	 *	1    1	  0	(linkup)
	 *	1    1	  1	If IFM_AUTO, back to autonego
	 *
	 */
	if (signal && ((status & STATUS_LU) == 0) && ((rxcw & RXCW_C) == 0)) {
		DPRINTF(WM_DEBUG_LINK,
		    ("%s: %s: force linkup and fullduplex\n",
			device_xname(sc->sc_dev), __func__));
		sc->sc_tbi_linkup = 0;
		/* Disable auto-negotiation in the TXCW register */
		CSR_WRITE(sc, WMREG_TXCW, (sc->sc_txcw & ~TXCW_ANE));

		/*
		 * Force link-up and also force full-duplex.
		 *
		 * NOTE: CTRL was updated TFCE and RFCE automatically,
		 * so we should update sc->sc_ctrl
		 */
		sc->sc_ctrl = ctrl | CTRL_SLU | CTRL_FD;
		CSR_WRITE(sc, WMREG_CTRL, sc->sc_ctrl);
	} else if (((status & STATUS_LU) != 0)
	    && ((rxcw & RXCW_C) != 0)
	    && (IFM_SUBTYPE(ife->ifm_media) == IFM_AUTO)) {
		sc->sc_tbi_linkup = 1;
		DPRINTF(WM_DEBUG_LINK, ("%s: %s: go back to autonego\n",
			device_xname(sc->sc_dev),
			__func__));
		CSR_WRITE(sc, WMREG_TXCW, sc->sc_txcw);
		CSR_WRITE(sc, WMREG_CTRL, (ctrl & ~CTRL_SLU));
	} else if (signal && ((rxcw & RXCW_C) != 0)) {
		DPRINTF(WM_DEBUG_LINK, ("%s: %s: /C/",
			device_xname(sc->sc_dev), __func__));
	} else {
		DPRINTF(WM_DEBUG_LINK, ("%s: %s: linkup %08x,%08x,%08x\n",
			device_xname(sc->sc_dev), __func__, rxcw, ctrl,
			status));
	}

	return 0;
}

/*
 * wm_tbi_tick:
 *
 *	Check the link on TBI devices.
 *	This function acts as mii_tick().
 */
static void
wm_tbi_tick(struct wm_softc *sc)
{
	struct mii_data *mii = &sc->sc_mii;
	struct ifmedia_entry *ife = mii->mii_media.ifm_cur;
	uint32_t status;

	KASSERT(WM_CORE_LOCKED(sc));

	status = CSR_READ(sc, WMREG_STATUS);

	/* XXX is this needed? */
	(void)CSR_READ(sc, WMREG_RXCW);
	(void)CSR_READ(sc, WMREG_CTRL);

	/* set link status */
	if ((status & STATUS_LU) == 0) {
		DPRINTF(WM_DEBUG_LINK, ("%s: LINK: checklink -> down\n",
			device_xname(sc->sc_dev)));
		sc->sc_tbi_linkup = 0;
	} else if (sc->sc_tbi_linkup == 0) {
		DPRINTF(WM_DEBUG_LINK, ("%s: LINK: checklink -> up %s\n",
			device_xname(sc->sc_dev),
			(status & STATUS_FD) ? "FDX" : "HDX"));
		sc->sc_tbi_linkup = 1;
		sc->sc_tbi_serdes_ticks = 0;
	}

	if ((sc->sc_ethercom.ec_if.if_flags & IFF_UP) == 0)
		goto setled;

	if ((status & STATUS_LU) == 0) {
		sc->sc_tbi_linkup = 0;
		/* If the timer expired, retry autonegotiation */
		if ((IFM_SUBTYPE(ife->ifm_media) == IFM_AUTO)
		    && (++sc->sc_tbi_serdes_ticks
			>= sc->sc_tbi_serdes_anegticks)) {
			DPRINTF(WM_DEBUG_LINK, ("EXPIRE\n"));
			sc->sc_tbi_serdes_ticks = 0;
			/*
			 * Reset the link, and let autonegotiation do
			 * its thing
			 */
			sc->sc_ctrl |= CTRL_LRST;
			CSR_WRITE(sc, WMREG_CTRL, sc->sc_ctrl);
			CSR_WRITE_FLUSH(sc);
			delay(1000);
			sc->sc_ctrl &= ~CTRL_LRST;
			CSR_WRITE(sc, WMREG_CTRL, sc->sc_ctrl);
			CSR_WRITE_FLUSH(sc);
			delay(1000);
			CSR_WRITE(sc, WMREG_TXCW,
			    sc->sc_txcw & ~TXCW_ANE);
			CSR_WRITE(sc, WMREG_TXCW, sc->sc_txcw);
		}
	}

setled:
	wm_tbi_serdes_set_linkled(sc);
}

/* SERDES related */
static void
wm_serdes_power_up_link_82575(struct wm_softc *sc)
{
	uint32_t reg;

	if ((sc->sc_mediatype != WM_MEDIATYPE_SERDES)
	    && ((sc->sc_flags & WM_F_SGMII) == 0))
		return;

	reg = CSR_READ(sc, WMREG_PCS_CFG);
	reg |= PCS_CFG_PCS_EN;
	CSR_WRITE(sc, WMREG_PCS_CFG, reg);

	reg = CSR_READ(sc, WMREG_CTRL_EXT);
	reg &= ~CTRL_EXT_SWDPIN(3);
	CSR_WRITE(sc, WMREG_CTRL_EXT, reg);
	CSR_WRITE_FLUSH(sc);
}

static int
wm_serdes_mediachange(struct ifnet *ifp)
{
	struct wm_softc *sc = ifp->if_softc;
	bool pcs_autoneg = true; /* XXX */
	uint32_t ctrl_ext, pcs_lctl, reg;

	/* XXX Currently, this function is not called on 8257[12] */
	if ((sc->sc_type == WM_T_82571) || (sc->sc_type == WM_T_82572)
	    || (sc->sc_type >= WM_T_82575))
		CSR_WRITE(sc, WMREG_SCTL, SCTL_DISABLE_SERDES_LOOPBACK);

	wm_serdes_power_up_link_82575(sc);

	sc->sc_ctrl |= CTRL_SLU;

	if ((sc->sc_type == WM_T_82575) || (sc->sc_type == WM_T_82576))
		sc->sc_ctrl |= CTRL_SWDPIN(0) | CTRL_SWDPIN(1);

	ctrl_ext = CSR_READ(sc, WMREG_CTRL_EXT);
	pcs_lctl = CSR_READ(sc, WMREG_PCS_LCTL);
	switch (ctrl_ext & CTRL_EXT_LINK_MODE_MASK) {
	case CTRL_EXT_LINK_MODE_SGMII:
		pcs_autoneg = true;
		pcs_lctl &= ~PCS_LCTL_AN_TIMEOUT;
		break;
	case CTRL_EXT_LINK_MODE_1000KX:
		pcs_autoneg = false;
		/* FALLTHROUGH */
	default:
		if ((sc->sc_type == WM_T_82575)
		    || (sc->sc_type == WM_T_82576)) {
			if ((sc->sc_flags & WM_F_PCS_DIS_AUTONEGO) != 0)
				pcs_autoneg = false;
		}
		sc->sc_ctrl |= CTRL_SPEED_1000 | CTRL_FRCSPD | CTRL_FD
		    | CTRL_FRCFDX;
		pcs_lctl |= PCS_LCTL_FSV_1000 | PCS_LCTL_FDV_FULL;
	}
	CSR_WRITE(sc, WMREG_CTRL, sc->sc_ctrl);

	if (pcs_autoneg) {
		pcs_lctl |= PCS_LCTL_AN_ENABLE | PCS_LCTL_AN_RESTART;
		pcs_lctl &= ~PCS_LCTL_FORCE_FC;

		reg = CSR_READ(sc, WMREG_PCS_ANADV);
		reg &= ~(TXCW_ASYM_PAUSE | TXCW_SYM_PAUSE);
		reg |= TXCW_ASYM_PAUSE | TXCW_SYM_PAUSE;
		CSR_WRITE(sc, WMREG_PCS_ANADV, reg);
	} else
		pcs_lctl |= PCS_LCTL_FSD | PCS_LCTL_FORCE_FC;

	CSR_WRITE(sc, WMREG_PCS_LCTL, pcs_lctl);


	return 0;
}

static void
wm_serdes_mediastatus(struct ifnet *ifp, struct ifmediareq *ifmr)
{
	struct wm_softc *sc = ifp->if_softc;
	struct mii_data *mii = &sc->sc_mii;
	struct ifmedia_entry *ife = sc->sc_mii.mii_media.ifm_cur;
	uint32_t pcs_adv, pcs_lpab, reg;

	ifmr->ifm_status = IFM_AVALID;
	ifmr->ifm_active = IFM_ETHER;

	/* Check PCS */
	reg = CSR_READ(sc, WMREG_PCS_LSTS);
	if ((reg & PCS_LSTS_LINKOK) == 0) {
		ifmr->ifm_active |= IFM_NONE;
		sc->sc_tbi_linkup = 0;
		goto setled;
	}

	sc->sc_tbi_linkup = 1;
	ifmr->ifm_status |= IFM_ACTIVE;
	if (sc->sc_type == WM_T_I354) {
		uint32_t status;

		status = CSR_READ(sc, WMREG_STATUS);
		if (((status & STATUS_2P5_SKU) != 0)
		    && ((status & STATUS_2P5_SKU_OVER) == 0)) {
			ifmr->ifm_active |= IFM_2500_KX;
		} else
			ifmr->ifm_active |= IFM_1000_KX;
	} else {
		switch (__SHIFTOUT(reg, PCS_LSTS_SPEED)) {
		case PCS_LSTS_SPEED_10:
			ifmr->ifm_active |= IFM_10_T; /* XXX */
			break;
		case PCS_LSTS_SPEED_100:
			ifmr->ifm_active |= IFM_100_FX; /* XXX */
			break;
		case PCS_LSTS_SPEED_1000:
			ifmr->ifm_active |= IFM_1000_SX; /* XXX */
			break;
		default:
			device_printf(sc->sc_dev, "Unknown speed\n");
			ifmr->ifm_active |= IFM_1000_SX; /* XXX */
			break;
		}
	}
	if ((reg & PCS_LSTS_FDX) != 0)
		ifmr->ifm_active |= IFM_FDX;
	else
		ifmr->ifm_active |= IFM_HDX;
	mii->mii_media_active &= ~IFM_ETH_FMASK;
	if (IFM_SUBTYPE(ife->ifm_media) == IFM_AUTO) {
		/* Check flow */
		reg = CSR_READ(sc, WMREG_PCS_LSTS);
		if ((reg & PCS_LSTS_AN_COMP) == 0) {
			DPRINTF(WM_DEBUG_LINK, ("XXX LINKOK but not ACOMP\n"));
			goto setled;
		}
		pcs_adv = CSR_READ(sc, WMREG_PCS_ANADV);
		pcs_lpab = CSR_READ(sc, WMREG_PCS_LPAB);
		DPRINTF(WM_DEBUG_LINK,
		    ("XXX AN result(2) %08x, %08x\n", pcs_adv, pcs_lpab));
		if ((pcs_adv & TXCW_SYM_PAUSE)
		    && (pcs_lpab & TXCW_SYM_PAUSE)) {
			mii->mii_media_active |= IFM_FLOW
			    | IFM_ETH_TXPAUSE | IFM_ETH_RXPAUSE;
		} else if (((pcs_adv & TXCW_SYM_PAUSE) == 0)
		    && (pcs_adv & TXCW_ASYM_PAUSE)
		    && (pcs_lpab & TXCW_SYM_PAUSE)
		    && (pcs_lpab & TXCW_ASYM_PAUSE)) {
			mii->mii_media_active |= IFM_FLOW
			    | IFM_ETH_TXPAUSE;
		} else if ((pcs_adv & TXCW_SYM_PAUSE)
		    && (pcs_adv & TXCW_ASYM_PAUSE)
		    && ((pcs_lpab & TXCW_SYM_PAUSE) == 0)
		    && (pcs_lpab & TXCW_ASYM_PAUSE)) {
			mii->mii_media_active |= IFM_FLOW
			    | IFM_ETH_RXPAUSE;
		}
	}
	ifmr->ifm_active = (ifmr->ifm_active & ~IFM_ETH_FMASK)
	    | (mii->mii_media_active & IFM_ETH_FMASK);
setled:
	wm_tbi_serdes_set_linkled(sc);
}

/*
 * wm_serdes_tick:
 *
 *	Check the link on serdes devices.
 */
static void
wm_serdes_tick(struct wm_softc *sc)
{
	struct ifnet *ifp = &sc->sc_ethercom.ec_if;
	struct mii_data *mii = &sc->sc_mii;
	struct ifmedia_entry *ife = mii->mii_media.ifm_cur;
	uint32_t reg;

	KASSERT(WM_CORE_LOCKED(sc));

	mii->mii_media_status = IFM_AVALID;
	mii->mii_media_active = IFM_ETHER;

	/* Check PCS */
	reg = CSR_READ(sc, WMREG_PCS_LSTS);
	if ((reg & PCS_LSTS_LINKOK) != 0) {
		mii->mii_media_status |= IFM_ACTIVE;
		sc->sc_tbi_linkup = 1;
		sc->sc_tbi_serdes_ticks = 0;
		mii->mii_media_active |= IFM_1000_SX; /* XXX */
		if ((reg & PCS_LSTS_FDX) != 0)
			mii->mii_media_active |= IFM_FDX;
		else
			mii->mii_media_active |= IFM_HDX;
	} else {
		mii->mii_media_status |= IFM_NONE;
		sc->sc_tbi_linkup = 0;
		/* If the timer expired, retry autonegotiation */
		if ((IFM_SUBTYPE(ife->ifm_media) == IFM_AUTO)
		    && (++sc->sc_tbi_serdes_ticks
			>= sc->sc_tbi_serdes_anegticks)) {
			DPRINTF(WM_DEBUG_LINK, ("EXPIRE\n"));
			sc->sc_tbi_serdes_ticks = 0;
			/* XXX */
			wm_serdes_mediachange(ifp);
		}
	}

	wm_tbi_serdes_set_linkled(sc);
}

/* SFP related */

static int
wm_sfp_read_data_byte(struct wm_softc *sc, uint16_t offset, uint8_t *data)
{
	uint32_t i2ccmd;
	int i;

	i2ccmd = (offset << I2CCMD_REG_ADDR_SHIFT) | I2CCMD_OPCODE_READ;
	CSR_WRITE(sc, WMREG_I2CCMD, i2ccmd);

	/* Poll the ready bit */
	for (i = 0; i < I2CCMD_PHY_TIMEOUT; i++) {
		delay(50);
		i2ccmd = CSR_READ(sc, WMREG_I2CCMD);
		if (i2ccmd & I2CCMD_READY)
			break;
	}
	if ((i2ccmd & I2CCMD_READY) == 0)
		return -1;
	if ((i2ccmd & I2CCMD_ERROR) != 0)
		return -1;

	*data = i2ccmd & 0x00ff;

	return 0;
}

static uint32_t
wm_sfp_get_media_type(struct wm_softc *sc)
{
	uint32_t ctrl_ext;
	uint8_t val = 0;
	int timeout = 3;
	uint32_t mediatype = WM_MEDIATYPE_UNKNOWN;
	int rv = -1;

	ctrl_ext = CSR_READ(sc, WMREG_CTRL_EXT);
	ctrl_ext &= ~CTRL_EXT_SWDPIN(3);
	CSR_WRITE(sc, WMREG_CTRL_EXT, ctrl_ext | CTRL_EXT_I2C_ENA);
	CSR_WRITE_FLUSH(sc);

	/* Read SFP module data */
	while (timeout) {
		rv = wm_sfp_read_data_byte(sc, SFF_SFP_ID_OFF, &val);
		if (rv == 0)
			break;
		delay(100*1000); /* XXX too big */
		timeout--;
	}
	if (rv != 0)
		goto out;
	switch (val) {
	case SFF_SFP_ID_SFF:
		aprint_normal_dev(sc->sc_dev,
		    "Module/Connector soldered to board\n");
		break;
	case SFF_SFP_ID_SFP:
		aprint_normal_dev(sc->sc_dev, "SFP\n");
		break;
	case SFF_SFP_ID_UNKNOWN:
		goto out;
	default:
		break;
	}

	rv = wm_sfp_read_data_byte(sc, SFF_SFP_ETH_FLAGS_OFF, &val);
	if (rv != 0) {
		goto out;
	}

	if ((val & (SFF_SFP_ETH_FLAGS_1000SX | SFF_SFP_ETH_FLAGS_1000LX)) != 0)
		mediatype = WM_MEDIATYPE_SERDES;
	else if ((val & SFF_SFP_ETH_FLAGS_1000T) != 0) {
		sc->sc_flags |= WM_F_SGMII;
		mediatype = WM_MEDIATYPE_COPPER;
	} else if ((val & SFF_SFP_ETH_FLAGS_100FX) != 0) {
		sc->sc_flags |= WM_F_SGMII;
		mediatype = WM_MEDIATYPE_SERDES;
	}

out:
	/* Restore I2C interface setting */
	CSR_WRITE(sc, WMREG_CTRL_EXT, ctrl_ext);

	return mediatype;
}

/*
 * NVM related.
 * Microwire, SPI (w/wo EERD) and Flash.
 */

/* Both spi and uwire */

/*
 * wm_eeprom_sendbits:
 *
 *	Send a series of bits to the EEPROM.
 */
static void
wm_eeprom_sendbits(struct wm_softc *sc, uint32_t bits, int nbits)
{
	uint32_t reg;
	int x;

	reg = CSR_READ(sc, WMREG_EECD);

	for (x = nbits; x > 0; x--) {
		if (bits & (1U << (x - 1)))
			reg |= EECD_DI;
		else
			reg &= ~EECD_DI;
		CSR_WRITE(sc, WMREG_EECD, reg);
		CSR_WRITE_FLUSH(sc);
		delay(2);
		CSR_WRITE(sc, WMREG_EECD, reg | EECD_SK);
		CSR_WRITE_FLUSH(sc);
		delay(2);
		CSR_WRITE(sc, WMREG_EECD, reg);
		CSR_WRITE_FLUSH(sc);
		delay(2);
	}
}

/*
 * wm_eeprom_recvbits:
 *
 *	Receive a series of bits from the EEPROM.
 */
static void
wm_eeprom_recvbits(struct wm_softc *sc, uint32_t *valp, int nbits)
{
	uint32_t reg, val;
	int x;

	reg = CSR_READ(sc, WMREG_EECD) & ~EECD_DI;

	val = 0;
	for (x = nbits; x > 0; x--) {
		CSR_WRITE(sc, WMREG_EECD, reg | EECD_SK);
		CSR_WRITE_FLUSH(sc);
		delay(2);
		if (CSR_READ(sc, WMREG_EECD) & EECD_DO)
			val |= (1U << (x - 1));
		CSR_WRITE(sc, WMREG_EECD, reg);
		CSR_WRITE_FLUSH(sc);
		delay(2);
	}
	*valp = val;
}

/* Microwire */

/*
 * wm_nvm_read_uwire:
 *
 *	Read a word from the EEPROM using the MicroWire protocol.
 */
static int
wm_nvm_read_uwire(struct wm_softc *sc, int word, int wordcnt, uint16_t *data)
{
	uint32_t reg, val;
	int i;

	DPRINTF(WM_DEBUG_NVM, ("%s: %s called\n",
		device_xname(sc->sc_dev), __func__));

	if (sc->nvm.acquire(sc) != 0)
		return -1;

	for (i = 0; i < wordcnt; i++) {
		/* Clear SK and DI. */
		reg = CSR_READ(sc, WMREG_EECD) & ~(EECD_SK | EECD_DI);
		CSR_WRITE(sc, WMREG_EECD, reg);

		/*
		 * XXX: workaround for a bug in qemu-0.12.x and prior
		 * and Xen.
		 *
		 * We use this workaround only for 82540 because qemu's
		 * e1000 act as 82540.
		 */
		if (sc->sc_type == WM_T_82540) {
			reg |= EECD_SK;
			CSR_WRITE(sc, WMREG_EECD, reg);
			reg &= ~EECD_SK;
			CSR_WRITE(sc, WMREG_EECD, reg);
			CSR_WRITE_FLUSH(sc);
			delay(2);
		}
		/* XXX: end of workaround */

		/* Set CHIP SELECT. */
		reg |= EECD_CS;
		CSR_WRITE(sc, WMREG_EECD, reg);
		CSR_WRITE_FLUSH(sc);
		delay(2);

		/* Shift in the READ command. */
		wm_eeprom_sendbits(sc, UWIRE_OPC_READ, 3);

		/* Shift in address. */
		wm_eeprom_sendbits(sc, word + i, sc->sc_nvm_addrbits);

		/* Shift out the data. */
		wm_eeprom_recvbits(sc, &val, 16);
		data[i] = val & 0xffff;

		/* Clear CHIP SELECT. */
		reg = CSR_READ(sc, WMREG_EECD) & ~EECD_CS;
		CSR_WRITE(sc, WMREG_EECD, reg);
		CSR_WRITE_FLUSH(sc);
		delay(2);
	}

	sc->nvm.release(sc);
	return 0;
}

/* SPI */

/*
 * Set SPI and FLASH related information from the EECD register.
 * For 82541 and 82547, the word size is taken from EEPROM.
 */
static int
wm_nvm_set_addrbits_size_eecd(struct wm_softc *sc)
{
	int size;
	uint32_t reg;
	uint16_t data;

	reg = CSR_READ(sc, WMREG_EECD);
	sc->sc_nvm_addrbits = (reg & EECD_EE_ABITS) ? 16 : 8;

	/* Read the size of NVM from EECD by default */
	size = __SHIFTOUT(reg, EECD_EE_SIZE_EX_MASK);
	switch (sc->sc_type) {
	case WM_T_82541:
	case WM_T_82541_2:
	case WM_T_82547:
	case WM_T_82547_2:
		/* Set dummy value to access EEPROM */
		sc->sc_nvm_wordsize = 64;
		if (wm_nvm_read(sc, NVM_OFF_EEPROM_SIZE, 1, &data) != 0) {
			aprint_error_dev(sc->sc_dev,
			    "%s: failed to read EEPROM size\n", __func__);
		}
		reg = data;
		size = __SHIFTOUT(reg, EECD_EE_SIZE_EX_MASK);
		if (size == 0)
			size = 6; /* 64 word size */
		else
			size += NVM_WORD_SIZE_BASE_SHIFT + 1;
		break;
	case WM_T_80003:
	case WM_T_82571:
	case WM_T_82572:
	case WM_T_82573: /* SPI case */
	case WM_T_82574: /* SPI case */
	case WM_T_82583: /* SPI case */
		size += NVM_WORD_SIZE_BASE_SHIFT;
		if (size > 14)
			size = 14;
		break;
	case WM_T_82575:
	case WM_T_82576:
	case WM_T_82580:
	case WM_T_I350:
	case WM_T_I354:
	case WM_T_I210:
	case WM_T_I211:
		size += NVM_WORD_SIZE_BASE_SHIFT;
		if (size > 15)
			size = 15;
		break;
	default:
		aprint_error_dev(sc->sc_dev,
		    "%s: unknown device(%d)?\n", __func__, sc->sc_type);
		return -1;
		break;
	}

	sc->sc_nvm_wordsize = 1 << size;

	return 0;
}

/*
 * wm_nvm_ready_spi:
 *
 *	Wait for a SPI EEPROM to be ready for commands.
 */
static int
wm_nvm_ready_spi(struct wm_softc *sc)
{
	uint32_t val;
	int usec;

	DPRINTF(WM_DEBUG_NVM, ("%s: %s called\n",
		device_xname(sc->sc_dev), __func__));

	for (usec = 0; usec < SPI_MAX_RETRIES; delay(5), usec += 5) {
		wm_eeprom_sendbits(sc, SPI_OPC_RDSR, 8);
		wm_eeprom_recvbits(sc, &val, 8);
		if ((val & SPI_SR_RDY) == 0)
			break;
	}
	if (usec >= SPI_MAX_RETRIES) {
		aprint_error_dev(sc->sc_dev,"EEPROM failed to become ready\n");
		return -1;
	}
	return 0;
}

/*
 * wm_nvm_read_spi:
 *
 *	Read a work from the EEPROM using the SPI protocol.
 */
static int
wm_nvm_read_spi(struct wm_softc *sc, int word, int wordcnt, uint16_t *data)
{
	uint32_t reg, val;
	int i;
	uint8_t opc;
	int rv = 0;

	DPRINTF(WM_DEBUG_NVM, ("%s: %s called\n",
		device_xname(sc->sc_dev), __func__));

	if (sc->nvm.acquire(sc) != 0)
		return -1;

	/* Clear SK and CS. */
	reg = CSR_READ(sc, WMREG_EECD) & ~(EECD_SK | EECD_CS);
	CSR_WRITE(sc, WMREG_EECD, reg);
	CSR_WRITE_FLUSH(sc);
	delay(2);

	if ((rv = wm_nvm_ready_spi(sc)) != 0)
		goto out;

	/* Toggle CS to flush commands. */
	CSR_WRITE(sc, WMREG_EECD, reg | EECD_CS);
	CSR_WRITE_FLUSH(sc);
	delay(2);
	CSR_WRITE(sc, WMREG_EECD, reg);
	CSR_WRITE_FLUSH(sc);
	delay(2);

	opc = SPI_OPC_READ;
	if (sc->sc_nvm_addrbits == 8 && word >= 128)
		opc |= SPI_OPC_A8;

	wm_eeprom_sendbits(sc, opc, 8);
	wm_eeprom_sendbits(sc, word << 1, sc->sc_nvm_addrbits);

	for (i = 0; i < wordcnt; i++) {
		wm_eeprom_recvbits(sc, &val, 16);
		data[i] = ((val >> 8) & 0xff) | ((val & 0xff) << 8);
	}

	/* Raise CS and clear SK. */
	reg = (CSR_READ(sc, WMREG_EECD) & ~EECD_SK) | EECD_CS;
	CSR_WRITE(sc, WMREG_EECD, reg);
	CSR_WRITE_FLUSH(sc);
	delay(2);

out:
	sc->nvm.release(sc);
	return rv;
}

/* Using with EERD */

static int
wm_poll_eerd_eewr_done(struct wm_softc *sc, int rw)
{
	uint32_t attempts = 100000;
	uint32_t i, reg = 0;
	int32_t done = -1;

	for (i = 0; i < attempts; i++) {
		reg = CSR_READ(sc, rw);

		if (reg & EERD_DONE) {
			done = 0;
			break;
		}
		delay(5);
	}

	return done;
}

static int
wm_nvm_read_eerd(struct wm_softc *sc, int offset, int wordcnt, uint16_t *data)
{
	int i, eerd = 0;
	int rv = 0;

	DPRINTF(WM_DEBUG_NVM, ("%s: %s called\n",
		device_xname(sc->sc_dev), __func__));

	if (sc->nvm.acquire(sc) != 0)
		return -1;

	for (i = 0; i < wordcnt; i++) {
		eerd = ((offset + i) << EERD_ADDR_SHIFT) | EERD_START;
		CSR_WRITE(sc, WMREG_EERD, eerd);
		rv = wm_poll_eerd_eewr_done(sc, WMREG_EERD);
		if (rv != 0) {
			aprint_error_dev(sc->sc_dev, "EERD polling failed: "
			    "offset=%d. wordcnt=%d\n", offset, wordcnt);
			break;
		}
		data[i] = (CSR_READ(sc, WMREG_EERD) >> EERD_DATA_SHIFT);
	}

	sc->nvm.release(sc);
	return rv;
}

/* Flash */

static int
wm_nvm_valid_bank_detect_ich8lan(struct wm_softc *sc, unsigned int *bank)
{
	uint32_t eecd;
	uint32_t act_offset = ICH_NVM_SIG_WORD * 2 + 1;
	uint32_t bank1_offset = sc->sc_ich8_flash_bank_size * sizeof(uint16_t);
	uint32_t nvm_dword = 0;
	uint8_t sig_byte = 0;
	int rv;

	switch (sc->sc_type) {
	case WM_T_PCH_SPT:
	case WM_T_PCH_CNP:
		bank1_offset = sc->sc_ich8_flash_bank_size * 2;
		act_offset = ICH_NVM_SIG_WORD * 2;

		/* set bank to 0 in case flash read fails. */
		*bank = 0;

		/* Check bank 0 */
		rv = wm_read_ich8_dword(sc, act_offset, &nvm_dword);
		if (rv != 0)
			return rv;
		sig_byte = (uint8_t)((nvm_dword & 0xFF00) >> 8);
		if ((sig_byte & ICH_NVM_VALID_SIG_MASK) == ICH_NVM_SIG_VALUE) {
			*bank = 0;
			return 0;
		}

		/* Check bank 1 */
		rv = wm_read_ich8_dword(sc, act_offset + bank1_offset,
		    &nvm_dword);
		sig_byte = (uint8_t)((nvm_dword & 0xFF00) >> 8);
		if ((sig_byte & ICH_NVM_VALID_SIG_MASK) == ICH_NVM_SIG_VALUE) {
			*bank = 1;
			return 0;
		}
		aprint_error_dev(sc->sc_dev,
		    "%s: no valid NVM bank present (%u)\n", __func__, *bank);
		return -1;
	case WM_T_ICH8:
	case WM_T_ICH9:
		eecd = CSR_READ(sc, WMREG_EECD);
		if ((eecd & EECD_SEC1VAL_VALMASK) == EECD_SEC1VAL_VALMASK) {
			*bank = ((eecd & EECD_SEC1VAL) != 0) ? 1 : 0;
			return 0;
		}
		/* FALLTHROUGH */
	default:
		/* Default to 0 */
		*bank = 0;

		/* Check bank 0 */
		wm_read_ich8_byte(sc, act_offset, &sig_byte);
		if ((sig_byte & ICH_NVM_VALID_SIG_MASK) == ICH_NVM_SIG_VALUE) {
			*bank = 0;
			return 0;
		}

		/* Check bank 1 */
		wm_read_ich8_byte(sc, act_offset + bank1_offset,
		    &sig_byte);
		if ((sig_byte & ICH_NVM_VALID_SIG_MASK) == ICH_NVM_SIG_VALUE) {
			*bank = 1;
			return 0;
		}
	}

	DPRINTF(WM_DEBUG_NVM, ("%s: No valid NVM bank present\n",
		device_xname(sc->sc_dev)));
	return -1;
}

/******************************************************************************
 * This function does initial flash setup so that a new read/write/erase cycle
 * can be started.
 *
 * sc - The pointer to the hw structure
 ****************************************************************************/
static int32_t
wm_ich8_cycle_init(struct wm_softc *sc)
{
	uint16_t hsfsts;
	int32_t error = 1;
	int32_t i     = 0;

	if (sc->sc_type >= WM_T_PCH_SPT)
		hsfsts = ICH8_FLASH_READ32(sc, ICH_FLASH_HSFSTS) & 0xffffUL;
	else
		hsfsts = ICH8_FLASH_READ16(sc, ICH_FLASH_HSFSTS);

	/* May be check the Flash Des Valid bit in Hw status */
	if ((hsfsts & HSFSTS_FLDVAL) == 0)
		return error;

	/* Clear FCERR in Hw status by writing 1 */
	/* Clear DAEL in Hw status by writing a 1 */
	hsfsts |= HSFSTS_ERR | HSFSTS_DAEL;

	if (sc->sc_type >= WM_T_PCH_SPT)
		ICH8_FLASH_WRITE32(sc, ICH_FLASH_HSFSTS, hsfsts & 0xffffUL);
	else
		ICH8_FLASH_WRITE16(sc, ICH_FLASH_HSFSTS, hsfsts);

	/*
	 * Either we should have a hardware SPI cycle in progress bit to check
	 * against, in order to start a new cycle or FDONE bit should be
	 * changed in the hardware so that it is 1 after harware reset, which
	 * can then be used as an indication whether a cycle is in progress or
	 * has been completed .. we should also have some software semaphore
	 * mechanism to guard FDONE or the cycle in progress bit so that two
	 * threads access to those bits can be sequentiallized or a way so that
	 * 2 threads dont start the cycle at the same time
	 */

	if ((hsfsts & HSFSTS_FLINPRO) == 0) {
		/*
		 * There is no cycle running at present, so we can start a
		 * cycle
		 */

		/* Begin by setting Flash Cycle Done. */
		hsfsts |= HSFSTS_DONE;
		if (sc->sc_type >= WM_T_PCH_SPT)
			ICH8_FLASH_WRITE32(sc, ICH_FLASH_HSFSTS,
			    hsfsts & 0xffffUL);
		else
			ICH8_FLASH_WRITE16(sc, ICH_FLASH_HSFSTS, hsfsts);
		error = 0;
	} else {
		/*
		 * otherwise poll for sometime so the current cycle has a
		 * chance to end before giving up.
		 */
		for (i = 0; i < ICH_FLASH_COMMAND_TIMEOUT; i++) {
			if (sc->sc_type >= WM_T_PCH_SPT)
				hsfsts = ICH8_FLASH_READ32(sc,
				    ICH_FLASH_HSFSTS) & 0xffffUL;
			else
				hsfsts = ICH8_FLASH_READ16(sc,
				    ICH_FLASH_HSFSTS);
			if ((hsfsts & HSFSTS_FLINPRO) == 0) {
				error = 0;
				break;
			}
			delay(1);
		}
		if (error == 0) {
			/*
			 * Successful in waiting for previous cycle to timeout,
			 * now set the Flash Cycle Done.
			 */
			hsfsts |= HSFSTS_DONE;
			if (sc->sc_type >= WM_T_PCH_SPT)
				ICH8_FLASH_WRITE32(sc, ICH_FLASH_HSFSTS,
				    hsfsts & 0xffffUL);
			else
				ICH8_FLASH_WRITE16(sc, ICH_FLASH_HSFSTS,
				    hsfsts);
		}
	}
	return error;
}

/******************************************************************************
 * This function starts a flash cycle and waits for its completion
 *
 * sc - The pointer to the hw structure
 ****************************************************************************/
static int32_t
wm_ich8_flash_cycle(struct wm_softc *sc, uint32_t timeout)
{
	uint16_t hsflctl;
	uint16_t hsfsts;
	int32_t error = 1;
	uint32_t i = 0;

	/* Start a cycle by writing 1 in Flash Cycle Go in Hw Flash Control */
	if (sc->sc_type >= WM_T_PCH_SPT)
		hsflctl = ICH8_FLASH_READ32(sc, ICH_FLASH_HSFSTS) >> 16;
	else
		hsflctl = ICH8_FLASH_READ16(sc, ICH_FLASH_HSFCTL);
	hsflctl |= HSFCTL_GO;
	if (sc->sc_type >= WM_T_PCH_SPT)
		ICH8_FLASH_WRITE32(sc, ICH_FLASH_HSFSTS,
		    (uint32_t)hsflctl << 16);
	else
		ICH8_FLASH_WRITE16(sc, ICH_FLASH_HSFCTL, hsflctl);

	/* Wait till FDONE bit is set to 1 */
	do {
		if (sc->sc_type >= WM_T_PCH_SPT)
			hsfsts = ICH8_FLASH_READ32(sc, ICH_FLASH_HSFSTS)
			    & 0xffffUL;
		else
			hsfsts = ICH8_FLASH_READ16(sc, ICH_FLASH_HSFSTS);
		if (hsfsts & HSFSTS_DONE)
			break;
		delay(1);
		i++;
	} while (i < timeout);
	if ((hsfsts & HSFSTS_DONE) == 1 && (hsfsts & HSFSTS_ERR) == 0)
		error = 0;

	return error;
}

/******************************************************************************
 * Reads a byte or (d)word from the NVM using the ICH8 flash access registers.
 *
 * sc - The pointer to the hw structure
 * index - The index of the byte or word to read.
 * size - Size of data to read, 1=byte 2=word, 4=dword
 * data - Pointer to the word to store the value read.
 *****************************************************************************/
static int32_t
wm_read_ich8_data(struct wm_softc *sc, uint32_t index,
    uint32_t size, uint32_t *data)
{
	uint16_t hsfsts;
	uint16_t hsflctl;
	uint32_t flash_linear_address;
	uint32_t flash_data = 0;
	int32_t error = 1;
	int32_t count = 0;

	if (size < 1  || size > 4 || data == 0x0 ||
	    index > ICH_FLASH_LINEAR_ADDR_MASK)
		return error;

	flash_linear_address = (ICH_FLASH_LINEAR_ADDR_MASK & index) +
	    sc->sc_ich8_flash_base;

	do {
		delay(1);
		/* Steps */
		error = wm_ich8_cycle_init(sc);
		if (error)
			break;

		if (sc->sc_type >= WM_T_PCH_SPT)
			hsflctl = ICH8_FLASH_READ32(sc, ICH_FLASH_HSFSTS)
			    >> 16;
		else
			hsflctl = ICH8_FLASH_READ16(sc, ICH_FLASH_HSFCTL);
		/* 0b/1b corresponds to 1 or 2 byte size, respectively. */
		hsflctl |=  ((size - 1) << HSFCTL_BCOUNT_SHIFT)
		    & HSFCTL_BCOUNT_MASK;
		hsflctl |= ICH_CYCLE_READ << HSFCTL_CYCLE_SHIFT;
		if (sc->sc_type >= WM_T_PCH_SPT) {
			/*
			 * In SPT, This register is in Lan memory space, not
			 * flash. Therefore, only 32 bit access is supported.
			 */
			ICH8_FLASH_WRITE32(sc, ICH_FLASH_HSFSTS,
			    (uint32_t)hsflctl << 16);
		} else
			ICH8_FLASH_WRITE16(sc, ICH_FLASH_HSFCTL, hsflctl);

		/*
		 * Write the last 24 bits of index into Flash Linear address
		 * field in Flash Address
		 */
		/* TODO: TBD maybe check the index against the size of flash */

		ICH8_FLASH_WRITE32(sc, ICH_FLASH_FADDR, flash_linear_address);

		error = wm_ich8_flash_cycle(sc, ICH_FLASH_COMMAND_TIMEOUT);

		/*
		 * Check if FCERR is set to 1, if set to 1, clear it and try
		 * the whole sequence a few more times, else read in (shift in)
		 * the Flash Data0, the order is least significant byte first
		 * msb to lsb
		 */
		if (error == 0) {
			flash_data = ICH8_FLASH_READ32(sc, ICH_FLASH_FDATA0);
			if (size == 1)
				*data = (uint8_t)(flash_data & 0x000000FF);
			else if (size == 2)
				*data = (uint16_t)(flash_data & 0x0000FFFF);
			else if (size == 4)
				*data = (uint32_t)flash_data;
			break;
		} else {
			/*
			 * If we've gotten here, then things are probably
			 * completely hosed, but if the error condition is
			 * detected, it won't hurt to give it another try...
			 * ICH_FLASH_CYCLE_REPEAT_COUNT times.
			 */
			if (sc->sc_type >= WM_T_PCH_SPT)
				hsfsts = ICH8_FLASH_READ32(sc,
				    ICH_FLASH_HSFSTS) & 0xffffUL;
			else
				hsfsts = ICH8_FLASH_READ16(sc,
				    ICH_FLASH_HSFSTS);

			if (hsfsts & HSFSTS_ERR) {
				/* Repeat for some time before giving up. */
				continue;
			} else if ((hsfsts & HSFSTS_DONE) == 0)
				break;
		}
	} while (count++ < ICH_FLASH_CYCLE_REPEAT_COUNT);

	return error;
}

/******************************************************************************
 * Reads a single byte from the NVM using the ICH8 flash access registers.
 *
 * sc - pointer to wm_hw structure
 * index - The index of the byte to read.
 * data - Pointer to a byte to store the value read.
 *****************************************************************************/
static int32_t
wm_read_ich8_byte(struct wm_softc *sc, uint32_t index, uint8_t* data)
{
	int32_t status;
	uint32_t word = 0;

	status = wm_read_ich8_data(sc, index, 1, &word);
	if (status == 0)
		*data = (uint8_t)word;
	else
		*data = 0;

	return status;
}

/******************************************************************************
 * Reads a word from the NVM using the ICH8 flash access registers.
 *
 * sc - pointer to wm_hw structure
 * index - The starting byte index of the word to read.
 * data - Pointer to a word to store the value read.
 *****************************************************************************/
static int32_t
wm_read_ich8_word(struct wm_softc *sc, uint32_t index, uint16_t *data)
{
	int32_t status;
	uint32_t word = 0;

	status = wm_read_ich8_data(sc, index, 2, &word);
	if (status == 0)
		*data = (uint16_t)word;
	else
		*data = 0;

	return status;
}

/******************************************************************************
 * Reads a dword from the NVM using the ICH8 flash access registers.
 *
 * sc - pointer to wm_hw structure
 * index - The starting byte index of the word to read.
 * data - Pointer to a word to store the value read.
 *****************************************************************************/
static int32_t
wm_read_ich8_dword(struct wm_softc *sc, uint32_t index, uint32_t *data)
{
	int32_t status;

	status = wm_read_ich8_data(sc, index, 4, data);
	return status;
}

/******************************************************************************
 * Reads a 16 bit word or words from the EEPROM using the ICH8's flash access
 * register.
 *
 * sc - Struct containing variables accessed by shared code
 * offset - offset of word in the EEPROM to read
 * data - word read from the EEPROM
 * words - number of words to read
 *****************************************************************************/
static int
wm_nvm_read_ich8(struct wm_softc *sc, int offset, int words, uint16_t *data)
{
	int32_t	 rv = 0;
	uint32_t flash_bank = 0;
	uint32_t act_offset = 0;
	uint32_t bank_offset = 0;
	uint16_t word = 0;
	uint16_t i = 0;

	DPRINTF(WM_DEBUG_NVM, ("%s: %s called\n",
		device_xname(sc->sc_dev), __func__));

	if (sc->nvm.acquire(sc) != 0)
		return -1;

	/*
	 * We need to know which is the valid flash bank.  In the event
	 * that we didn't allocate eeprom_shadow_ram, we may not be
	 * managing flash_bank. So it cannot be trusted and needs
	 * to be updated with each read.
	 */
	rv = wm_nvm_valid_bank_detect_ich8lan(sc, &flash_bank);
	if (rv) {
		DPRINTF(WM_DEBUG_NVM, ("%s: failed to detect NVM bank\n",
			device_xname(sc->sc_dev)));
		flash_bank = 0;
	}

	/*
	 * Adjust offset appropriately if we're on bank 1 - adjust for word
	 * size
	 */
	bank_offset = flash_bank * (sc->sc_ich8_flash_bank_size * 2);

	for (i = 0; i < words; i++) {
		/* The NVM part needs a byte offset, hence * 2 */
		act_offset = bank_offset + ((offset + i) * 2);
		rv = wm_read_ich8_word(sc, act_offset, &word);
		if (rv) {
			aprint_error_dev(sc->sc_dev,
			    "%s: failed to read NVM\n", __func__);
			break;
		}
		data[i] = word;
	}

	sc->nvm.release(sc);
	return rv;
}

/******************************************************************************
 * Reads a 16 bit word or words from the EEPROM using the SPT's flash access
 * register.
 *
 * sc - Struct containing variables accessed by shared code
 * offset - offset of word in the EEPROM to read
 * data - word read from the EEPROM
 * words - number of words to read
 *****************************************************************************/
static int
wm_nvm_read_spt(struct wm_softc *sc, int offset, int words, uint16_t *data)
{
	int32_t	 rv = 0;
	uint32_t flash_bank = 0;
	uint32_t act_offset = 0;
	uint32_t bank_offset = 0;
	uint32_t dword = 0;
	uint16_t i = 0;

	DPRINTF(WM_DEBUG_NVM, ("%s: %s called\n",
		device_xname(sc->sc_dev), __func__));

	if (sc->nvm.acquire(sc) != 0)
		return -1;

	/*
	 * We need to know which is the valid flash bank.  In the event
	 * that we didn't allocate eeprom_shadow_ram, we may not be
	 * managing flash_bank. So it cannot be trusted and needs
	 * to be updated with each read.
	 */
	rv = wm_nvm_valid_bank_detect_ich8lan(sc, &flash_bank);
	if (rv) {
		DPRINTF(WM_DEBUG_NVM, ("%s: failed to detect NVM bank\n",
			device_xname(sc->sc_dev)));
		flash_bank = 0;
	}

	/*
	 * Adjust offset appropriately if we're on bank 1 - adjust for word
	 * size
	 */
	bank_offset = flash_bank * (sc->sc_ich8_flash_bank_size * 2);

	for (i = 0; i < words; i++) {
		/* The NVM part needs a byte offset, hence * 2 */
		act_offset = bank_offset + ((offset + i) * 2);
		/* but we must read dword aligned, so mask ... */
		rv = wm_read_ich8_dword(sc, act_offset & ~0x3, &dword);
		if (rv) {
			aprint_error_dev(sc->sc_dev,
			    "%s: failed to read NVM\n", __func__);
			break;
		}
		/* ... and pick out low or high word */
		if ((act_offset & 0x2) == 0)
			data[i] = (uint16_t)(dword & 0xFFFF);
		else
			data[i] = (uint16_t)((dword >> 16) & 0xFFFF);
	}

	sc->nvm.release(sc);
	return rv;
}

/* iNVM */

static int
wm_nvm_read_word_invm(struct wm_softc *sc, uint16_t address, uint16_t *data)
{
	int32_t	 rv = 0;
	uint32_t invm_dword;
	uint16_t i;
	uint8_t record_type, word_address;

	DPRINTF(WM_DEBUG_NVM, ("%s: %s called\n",
		device_xname(sc->sc_dev), __func__));

	for (i = 0; i < INVM_SIZE; i++) {
		invm_dword = CSR_READ(sc, WM_INVM_DATA_REG(i));
		/* Get record type */
		record_type = INVM_DWORD_TO_RECORD_TYPE(invm_dword);
		if (record_type == INVM_UNINITIALIZED_STRUCTURE)
			break;
		if (record_type == INVM_CSR_AUTOLOAD_STRUCTURE)
			i += INVM_CSR_AUTOLOAD_DATA_SIZE_IN_DWORDS;
		if (record_type == INVM_RSA_KEY_SHA256_STRUCTURE)
			i += INVM_RSA_KEY_SHA256_DATA_SIZE_IN_DWORDS;
		if (record_type == INVM_WORD_AUTOLOAD_STRUCTURE) {
			word_address = INVM_DWORD_TO_WORD_ADDRESS(invm_dword);
			if (word_address == address) {
				*data = INVM_DWORD_TO_WORD_DATA(invm_dword);
				rv = 0;
				break;
			}
		}
	}

	return rv;
}

static int
wm_nvm_read_invm(struct wm_softc *sc, int offset, int words, uint16_t *data)
{
	int rv = 0;
	int i;

	DPRINTF(WM_DEBUG_NVM, ("%s: %s called\n",
		device_xname(sc->sc_dev), __func__));

	if (sc->nvm.acquire(sc) != 0)
		return -1;

	for (i = 0; i < words; i++) {
		switch (offset + i) {
		case NVM_OFF_MACADDR:
		case NVM_OFF_MACADDR1:
		case NVM_OFF_MACADDR2:
			rv = wm_nvm_read_word_invm(sc, offset + i, &data[i]);
			if (rv != 0) {
				data[i] = 0xffff;
				rv = -1;
			}
			break;
		case NVM_OFF_CFG2:
			rv = wm_nvm_read_word_invm(sc, offset, data);
			if (rv != 0) {
				*data = NVM_INIT_CTRL_2_DEFAULT_I211;
				rv = 0;
			}
			break;
		case NVM_OFF_CFG4:
			rv = wm_nvm_read_word_invm(sc, offset, data);
			if (rv != 0) {
				*data = NVM_INIT_CTRL_4_DEFAULT_I211;
				rv = 0;
			}
			break;
		case NVM_OFF_LED_1_CFG:
			rv = wm_nvm_read_word_invm(sc, offset, data);
			if (rv != 0) {
				*data = NVM_LED_1_CFG_DEFAULT_I211;
				rv = 0;
			}
			break;
		case NVM_OFF_LED_0_2_CFG:
			rv = wm_nvm_read_word_invm(sc, offset, data);
			if (rv != 0) {
				*data = NVM_LED_0_2_CFG_DEFAULT_I211;
				rv = 0;
			}
			break;
		case NVM_OFF_ID_LED_SETTINGS:
			rv = wm_nvm_read_word_invm(sc, offset, data);
			if (rv != 0) {
				*data = ID_LED_RESERVED_FFFF;
				rv = 0;
			}
			break;
		default:
			DPRINTF(WM_DEBUG_NVM,
			    ("NVM word 0x%02x is not mapped.\n", offset));
			*data = NVM_RESERVED_WORD;
			break;
		}
	}

	sc->nvm.release(sc);
	return rv;
}

/* Lock, detecting NVM type, validate checksum, version and read */

static int
wm_nvm_is_onboard_eeprom(struct wm_softc *sc)
{
	uint32_t eecd = 0;

	if (sc->sc_type == WM_T_82573 || sc->sc_type == WM_T_82574
	    || sc->sc_type == WM_T_82583) {
		eecd = CSR_READ(sc, WMREG_EECD);

		/* Isolate bits 15 & 16 */
		eecd = ((eecd >> 15) & 0x03);

		/* If both bits are set, device is Flash type */
		if (eecd == 0x03)
			return 0;
	}
	return 1;
}

static int
wm_nvm_flash_presence_i210(struct wm_softc *sc)
{
	uint32_t eec;

	eec = CSR_READ(sc, WMREG_EEC);
	if ((eec & EEC_FLASH_DETECTED) != 0)
		return 1;

	return 0;
}

/*
 * wm_nvm_validate_checksum
 *
 * The checksum is defined as the sum of the first 64 (16 bit) words.
 */
static int
wm_nvm_validate_checksum(struct wm_softc *sc)
{
	uint16_t checksum;
	uint16_t eeprom_data;
#ifdef WM_DEBUG
	uint16_t csum_wordaddr, valid_checksum;
#endif
	int i;

	checksum = 0;

	/* Don't check for I211 */
	if (sc->sc_type == WM_T_I211)
		return 0;

#ifdef WM_DEBUG
	if ((sc->sc_type == WM_T_PCH_LPT) || (sc->sc_type == WM_T_PCH_SPT)
	    || (sc->sc_type == WM_T_PCH_CNP)) {
		csum_wordaddr = NVM_OFF_COMPAT;
		valid_checksum = NVM_COMPAT_VALID_CHECKSUM;
	} else {
		csum_wordaddr = NVM_OFF_FUTURE_INIT_WORD1;
		valid_checksum = NVM_FUTURE_INIT_WORD1_VALID_CHECKSUM;
	}

	/* Dump EEPROM image for debug */
	if ((sc->sc_type == WM_T_ICH8) || (sc->sc_type == WM_T_ICH9)
	    || (sc->sc_type == WM_T_ICH10) || (sc->sc_type == WM_T_PCH)
	    || (sc->sc_type == WM_T_PCH2) || (sc->sc_type == WM_T_PCH_LPT)) {
		/* XXX PCH_SPT? */
		wm_nvm_read(sc, csum_wordaddr, 1, &eeprom_data);
		if ((eeprom_data & valid_checksum) == 0)
			DPRINTF(WM_DEBUG_NVM,
			    ("%s: NVM need to be updated (%04x != %04x)\n",
				device_xname(sc->sc_dev), eeprom_data,
				    valid_checksum));
	}

	if ((wm_debug & WM_DEBUG_NVM) != 0) {
		printf("%s: NVM dump:\n", device_xname(sc->sc_dev));
		for (i = 0; i < NVM_SIZE; i++) {
			if (wm_nvm_read(sc, i, 1, &eeprom_data))
				printf("XXXX ");
			else
				printf("%04hx ", eeprom_data);
			if (i % 8 == 7)
				printf("\n");
		}
	}

#endif /* WM_DEBUG */

	for (i = 0; i < NVM_SIZE; i++) {
		if (wm_nvm_read(sc, i, 1, &eeprom_data))
			return 1;
		checksum += eeprom_data;
	}

	if (checksum != (uint16_t) NVM_CHECKSUM) {
#ifdef WM_DEBUG
		printf("%s: NVM checksum mismatch (%04x != %04x)\n",
		    device_xname(sc->sc_dev), checksum, NVM_CHECKSUM);
#endif
	}

	return 0;
}

static void
wm_nvm_version_invm(struct wm_softc *sc)
{
	uint32_t dword;

	/*
	 * Linux's code to decode version is very strange, so we don't
	 * obey that algorithm and just use word 61 as the document.
	 * Perhaps it's not perfect though...
	 *
	 * Example:
	 *
	 *   Word61: 00800030 -> Version 0.6 (I211 spec update notes about 0.6)
	 */
	dword = CSR_READ(sc, WM_INVM_DATA_REG(61));
	dword = __SHIFTOUT(dword, INVM_VER_1);
	sc->sc_nvm_ver_major = __SHIFTOUT(dword, INVM_MAJOR);
	sc->sc_nvm_ver_minor = __SHIFTOUT(dword, INVM_MINOR);
}

static void
wm_nvm_version(struct wm_softc *sc)
{
	uint16_t major, minor, build, patch;
	uint16_t uid0, uid1;
	uint16_t nvm_data;
	uint16_t off;
	bool check_version = false;
	bool check_optionrom = false;
	bool have_build = false;
	bool have_uid = true;

	/*
	 * Version format:
	 *
	 * XYYZ
	 * X0YZ
	 * X0YY
	 *
	 * Example:
	 *
	 *	82571	0x50a2	5.10.2?	(the spec update notes about 5.6-5.10)
	 *	82571	0x50a6	5.10.6?
	 *	82572	0x506a	5.6.10?
	 *	82572EI	0x5069	5.6.9?
	 *	82574L	0x1080	1.8.0?	(the spec update notes about 2.1.4)
	 *		0x2013	2.1.3?
	 *	82583	0x10a0	1.10.0? (document says it's default value)
	 */

	/*
	 * XXX
	 * Qemu's e1000e emulation (82574L)'s SPI has only 64 words.
	 * I've never seen on real 82574 hardware with such small SPI ROM.
	 */
	if ((sc->sc_nvm_wordsize < NVM_OFF_IMAGE_UID1)
	    || (wm_nvm_read(sc, NVM_OFF_IMAGE_UID1, 1, &uid1) != 0))
		have_uid = false;

	switch (sc->sc_type) {
	case WM_T_82571:
	case WM_T_82572:
	case WM_T_82574:
	case WM_T_82583:
		check_version = true;
		check_optionrom = true;
		have_build = true;
		break;
	case WM_T_82575:
	case WM_T_82576:
	case WM_T_82580:
		if (have_uid && (uid1 & NVM_MAJOR_MASK) != NVM_UID_VALID)
			check_version = true;
		break;
	case WM_T_I211:
		wm_nvm_version_invm(sc);
		have_uid = false;
		goto printver;
	case WM_T_I210:
		if (!wm_nvm_flash_presence_i210(sc)) {
			wm_nvm_version_invm(sc);
			have_uid = false;
			goto printver;
		}
		/* FALLTHROUGH */
	case WM_T_I350:
	case WM_T_I354:
		check_version = true;
		check_optionrom = true;
		break;
	default:
		return;
	}
	if (check_version
	    && (wm_nvm_read(sc, NVM_OFF_VERSION, 1, &nvm_data) == 0)) {
		major = (nvm_data & NVM_MAJOR_MASK) >> NVM_MAJOR_SHIFT;
		if (have_build || ((nvm_data & 0x0f00) != 0x0000)) {
			minor = (nvm_data & NVM_MINOR_MASK) >> NVM_MINOR_SHIFT;
			build = nvm_data & NVM_BUILD_MASK;
			have_build = true;
		} else
			minor = nvm_data & 0x00ff;

		/* Decimal */
		minor = (minor / 16) * 10 + (minor % 16);
		sc->sc_nvm_ver_major = major;
		sc->sc_nvm_ver_minor = minor;

printver:
		aprint_verbose(", version %d.%d", sc->sc_nvm_ver_major,
		    sc->sc_nvm_ver_minor);
		if (have_build) {
			sc->sc_nvm_ver_build = build;
			aprint_verbose(".%d", build);
		}
	}

	/* Assume the Option ROM area is at avove NVM_SIZE */
	if ((sc->sc_nvm_wordsize > NVM_SIZE) && check_optionrom
	    && (wm_nvm_read(sc, NVM_OFF_COMB_VER_PTR, 1, &off) == 0)) {
		/* Option ROM Version */
		if ((off != 0x0000) && (off != 0xffff)) {
			int rv;

			off += NVM_COMBO_VER_OFF;
			rv = wm_nvm_read(sc, off + 1, 1, &uid1);
			rv |= wm_nvm_read(sc, off, 1, &uid0);
			if ((rv == 0) && (uid0 != 0) && (uid0 != 0xffff)
			    && (uid1 != 0) && (uid1 != 0xffff)) {
				/* 16bits */
				major = uid0 >> 8;
				build = (uid0 << 8) | (uid1 >> 8);
				patch = uid1 & 0x00ff;
				aprint_verbose(", option ROM Version %d.%d.%d",
				    major, build, patch);
			}
		}
	}

	if (have_uid && (wm_nvm_read(sc, NVM_OFF_IMAGE_UID0, 1, &uid0) == 0))
		aprint_verbose(", Image Unique ID %08x", (uid1 << 16) | uid0);
}

/*
 * wm_nvm_read:
 *
 *	Read data from the serial EEPROM.
 */
static int
wm_nvm_read(struct wm_softc *sc, int word, int wordcnt, uint16_t *data)
{
	int rv;

	DPRINTF(WM_DEBUG_NVM, ("%s: %s called\n",
		device_xname(sc->sc_dev), __func__));

	if (sc->sc_flags & WM_F_EEPROM_INVALID)
		return -1;

	rv = sc->nvm.read(sc, word, wordcnt, data);

	return rv;
}

/*
 * Hardware semaphores.
 * Very complexed...
 */

static int
wm_get_null(struct wm_softc *sc)
{

	DPRINTF(WM_DEBUG_LOCK, ("%s: %s called\n",
		device_xname(sc->sc_dev), __func__));
	return 0;
}

static void
wm_put_null(struct wm_softc *sc)
{

	DPRINTF(WM_DEBUG_LOCK, ("%s: %s called\n",
		device_xname(sc->sc_dev), __func__));
	return;
}

static int
wm_get_eecd(struct wm_softc *sc)
{
	uint32_t reg;
	int x;

	DPRINTF(WM_DEBUG_LOCK | WM_DEBUG_NVM, ("%s: %s called\n",
		device_xname(sc->sc_dev), __func__));

	reg = CSR_READ(sc, WMREG_EECD);

	/* Request EEPROM access. */
	reg |= EECD_EE_REQ;
	CSR_WRITE(sc, WMREG_EECD, reg);

	/* ..and wait for it to be granted. */
	for (x = 0; x < 1000; x++) {
		reg = CSR_READ(sc, WMREG_EECD);
		if (reg & EECD_EE_GNT)
			break;
		delay(5);
	}
	if ((reg & EECD_EE_GNT) == 0) {
		aprint_error_dev(sc->sc_dev,
		    "could not acquire EEPROM GNT\n");
		reg &= ~EECD_EE_REQ;
		CSR_WRITE(sc, WMREG_EECD, reg);
		return -1;
	}

	return 0;
}

static void
wm_nvm_eec_clock_raise(struct wm_softc *sc, uint32_t *eecd)
{

	*eecd |= EECD_SK;
	CSR_WRITE(sc, WMREG_EECD, *eecd);
	CSR_WRITE_FLUSH(sc);
	if ((sc->sc_flags & WM_F_EEPROM_SPI) != 0)
		delay(1);
	else
		delay(50);
}

static void
wm_nvm_eec_clock_lower(struct wm_softc *sc, uint32_t *eecd)
{

	*eecd &= ~EECD_SK;
	CSR_WRITE(sc, WMREG_EECD, *eecd);
	CSR_WRITE_FLUSH(sc);
	if ((sc->sc_flags & WM_F_EEPROM_SPI) != 0)
		delay(1);
	else
		delay(50);
}

static void
wm_put_eecd(struct wm_softc *sc)
{
	uint32_t reg;

	DPRINTF(WM_DEBUG_LOCK, ("%s: %s called\n",
		device_xname(sc->sc_dev), __func__));

	/* Stop nvm */
	reg = CSR_READ(sc, WMREG_EECD);
	if ((sc->sc_flags & WM_F_EEPROM_SPI) != 0) {
		/* Pull CS high */
		reg |= EECD_CS;
		wm_nvm_eec_clock_lower(sc, &reg);
	} else {
		/* CS on Microwire is active-high */
		reg &= ~(EECD_CS | EECD_DI);
		CSR_WRITE(sc, WMREG_EECD, reg);
		wm_nvm_eec_clock_raise(sc, &reg);
		wm_nvm_eec_clock_lower(sc, &reg);
	}

	reg = CSR_READ(sc, WMREG_EECD);
	reg &= ~EECD_EE_REQ;
	CSR_WRITE(sc, WMREG_EECD, reg);

	return;
}

/*
 * Get hardware semaphore.
 * Same as e1000_get_hw_semaphore_generic()
 */
static int
wm_get_swsm_semaphore(struct wm_softc *sc)
{
	int32_t timeout;
	uint32_t swsm;

	DPRINTF(WM_DEBUG_LOCK, ("%s: %s called\n",
		device_xname(sc->sc_dev), __func__));
	KASSERT(sc->sc_nvm_wordsize > 0);

retry:
	/* Get the SW semaphore. */
	timeout = sc->sc_nvm_wordsize + 1;
	while (timeout) {
		swsm = CSR_READ(sc, WMREG_SWSM);

		if ((swsm & SWSM_SMBI) == 0)
			break;

		delay(50);
		timeout--;
	}

	if (timeout == 0) {
		if ((sc->sc_flags & WM_F_WA_I210_CLSEM) != 0) {
			/*
			 * In rare circumstances, the SW semaphore may already
			 * be held unintentionally. Clear the semaphore once
			 * before giving up.
			 */
			sc->sc_flags &= ~WM_F_WA_I210_CLSEM;
			wm_put_swsm_semaphore(sc);
			goto retry;
		}
		aprint_error_dev(sc->sc_dev,
		    "could not acquire SWSM SMBI\n");
		return 1;
	}

	/* Get the FW semaphore. */
	timeout = sc->sc_nvm_wordsize + 1;
	while (timeout) {
		swsm = CSR_READ(sc, WMREG_SWSM);
		swsm |= SWSM_SWESMBI;
		CSR_WRITE(sc, WMREG_SWSM, swsm);
		/* If we managed to set the bit we got the semaphore. */
		swsm = CSR_READ(sc, WMREG_SWSM);
		if (swsm & SWSM_SWESMBI)
			break;

		delay(50);
		timeout--;
	}

	if (timeout == 0) {
		aprint_error_dev(sc->sc_dev,
		    "could not acquire SWSM SWESMBI\n");
		/* Release semaphores */
		wm_put_swsm_semaphore(sc);
		return 1;
	}
	return 0;
}

/*
 * Put hardware semaphore.
 * Same as e1000_put_hw_semaphore_generic()
 */
static void
wm_put_swsm_semaphore(struct wm_softc *sc)
{
	uint32_t swsm;

	DPRINTF(WM_DEBUG_LOCK, ("%s: %s called\n",
		device_xname(sc->sc_dev), __func__));

	swsm = CSR_READ(sc, WMREG_SWSM);
	swsm &= ~(SWSM_SMBI | SWSM_SWESMBI);
	CSR_WRITE(sc, WMREG_SWSM, swsm);
}

/*
 * Get SW/FW semaphore.
 * Same as e1000_acquire_swfw_sync_{80003es2lan,82575}().
 */
static int
wm_get_swfw_semaphore(struct wm_softc *sc, uint16_t mask)
{
	uint32_t swfw_sync;
	uint32_t swmask = mask << SWFW_SOFT_SHIFT;
	uint32_t fwmask = mask << SWFW_FIRM_SHIFT;
	int timeout;

	DPRINTF(WM_DEBUG_LOCK, ("%s: %s called\n",
		device_xname(sc->sc_dev), __func__));

	if (sc->sc_type == WM_T_80003)
		timeout = 50;
	else
		timeout = 200;

	while (timeout) {
		if (wm_get_swsm_semaphore(sc)) {
			aprint_error_dev(sc->sc_dev,
			    "%s: failed to get semaphore\n",
			    __func__);
			return 1;
		}
		swfw_sync = CSR_READ(sc, WMREG_SW_FW_SYNC);
		if ((swfw_sync & (swmask | fwmask)) == 0) {
			swfw_sync |= swmask;
			CSR_WRITE(sc, WMREG_SW_FW_SYNC, swfw_sync);
			wm_put_swsm_semaphore(sc);
			return 0;
		}
		wm_put_swsm_semaphore(sc);
		delay(5000);
		timeout--;
	}
	printf("%s: failed to get swfw semaphore mask 0x%x swfw 0x%x\n",
	    device_xname(sc->sc_dev), mask, swfw_sync);
	return 1;
}

static void
wm_put_swfw_semaphore(struct wm_softc *sc, uint16_t mask)
{
	uint32_t swfw_sync;

	DPRINTF(WM_DEBUG_LOCK, ("%s: %s called\n",
		device_xname(sc->sc_dev), __func__));

	while (wm_get_swsm_semaphore(sc) != 0)
		continue;

	swfw_sync = CSR_READ(sc, WMREG_SW_FW_SYNC);
	swfw_sync &= ~(mask << SWFW_SOFT_SHIFT);
	CSR_WRITE(sc, WMREG_SW_FW_SYNC, swfw_sync);

	wm_put_swsm_semaphore(sc);
}

static int
wm_get_nvm_80003(struct wm_softc *sc)
{
	int rv;

	DPRINTF(WM_DEBUG_LOCK | WM_DEBUG_NVM, ("%s: %s called\n",
		device_xname(sc->sc_dev), __func__));

	if ((rv = wm_get_swfw_semaphore(sc, SWFW_EEP_SM)) != 0) {
		aprint_error_dev(sc->sc_dev,
		    "%s: failed to get semaphore(SWFW)\n",
		    __func__);
		return rv;
	}

	if (((sc->sc_flags & WM_F_LOCK_EECD) != 0)
	    && (rv = wm_get_eecd(sc)) != 0) {
		aprint_error_dev(sc->sc_dev,
		    "%s: failed to get semaphore(EECD)\n",
		    __func__);
		wm_put_swfw_semaphore(sc, SWFW_EEP_SM);
		return rv;
	}

	return 0;
}

static void
wm_put_nvm_80003(struct wm_softc *sc)
{

	DPRINTF(WM_DEBUG_LOCK, ("%s: %s called\n",
		device_xname(sc->sc_dev), __func__));

	if ((sc->sc_flags & WM_F_LOCK_EECD) != 0)
		wm_put_eecd(sc);
	wm_put_swfw_semaphore(sc, SWFW_EEP_SM);
}

static int
wm_get_nvm_82571(struct wm_softc *sc)
{
	int rv;

	DPRINTF(WM_DEBUG_LOCK, ("%s: %s called\n",
		device_xname(sc->sc_dev), __func__));

	if ((rv = wm_get_swsm_semaphore(sc)) != 0)
		return rv;

	switch (sc->sc_type) {
	case WM_T_82573:
		break;
	default:
		if ((sc->sc_flags & WM_F_LOCK_EECD) != 0)
			rv = wm_get_eecd(sc);
		break;
	}

	if (rv != 0) {
		aprint_error_dev(sc->sc_dev,
		    "%s: failed to get semaphore\n",
		    __func__);
		wm_put_swsm_semaphore(sc);
	}

	return rv;
}

static void
wm_put_nvm_82571(struct wm_softc *sc)
{

	DPRINTF(WM_DEBUG_LOCK, ("%s: %s called\n",
		device_xname(sc->sc_dev), __func__));

	switch (sc->sc_type) {
	case WM_T_82573:
		break;
	default:
		if ((sc->sc_flags & WM_F_LOCK_EECD) != 0)
			wm_put_eecd(sc);
		break;
	}

	wm_put_swsm_semaphore(sc);
}

static int
wm_get_phy_82575(struct wm_softc *sc)
{

	DPRINTF(WM_DEBUG_LOCK, ("%s: %s called\n",
		device_xname(sc->sc_dev), __func__));
	return wm_get_swfw_semaphore(sc, swfwphysem[sc->sc_funcid]);
}

static void
wm_put_phy_82575(struct wm_softc *sc)
{

	DPRINTF(WM_DEBUG_LOCK, ("%s: %s called\n",
		device_xname(sc->sc_dev), __func__));
	return wm_put_swfw_semaphore(sc, swfwphysem[sc->sc_funcid]);
}

static int
wm_get_swfwhw_semaphore(struct wm_softc *sc)
{
	uint32_t ext_ctrl;
	int timeout = 200;

	DPRINTF(WM_DEBUG_LOCK, ("%s: %s called\n",
		device_xname(sc->sc_dev), __func__));

	mutex_enter(sc->sc_ich_phymtx); /* Use PHY mtx for both PHY and NVM */
	for (timeout = 0; timeout < 200; timeout++) {
		ext_ctrl = CSR_READ(sc, WMREG_EXTCNFCTR);
		ext_ctrl |= EXTCNFCTR_MDIO_SW_OWNERSHIP;
		CSR_WRITE(sc, WMREG_EXTCNFCTR, ext_ctrl);

		ext_ctrl = CSR_READ(sc, WMREG_EXTCNFCTR);
		if (ext_ctrl & EXTCNFCTR_MDIO_SW_OWNERSHIP)
			return 0;
		delay(5000);
	}
	printf("%s: failed to get swfwhw semaphore ext_ctrl 0x%x\n",
	    device_xname(sc->sc_dev), ext_ctrl);
	mutex_exit(sc->sc_ich_phymtx); /* Use PHY mtx for both PHY and NVM */
	return 1;
}

static void
wm_put_swfwhw_semaphore(struct wm_softc *sc)
{
	uint32_t ext_ctrl;

	DPRINTF(WM_DEBUG_LOCK, ("%s: %s called\n",
		device_xname(sc->sc_dev), __func__));

	ext_ctrl = CSR_READ(sc, WMREG_EXTCNFCTR);
	ext_ctrl &= ~EXTCNFCTR_MDIO_SW_OWNERSHIP;
	CSR_WRITE(sc, WMREG_EXTCNFCTR, ext_ctrl);

	mutex_exit(sc->sc_ich_phymtx); /* Use PHY mtx for both PHY and NVM */
}

static int
wm_get_swflag_ich8lan(struct wm_softc *sc)
{
	uint32_t ext_ctrl;
	int timeout;

	DPRINTF(WM_DEBUG_LOCK, ("%s: %s called\n",
		device_xname(sc->sc_dev), __func__));
	mutex_enter(sc->sc_ich_phymtx);
	for (timeout = 0; timeout < WM_PHY_CFG_TIMEOUT; timeout++) {
		ext_ctrl = CSR_READ(sc, WMREG_EXTCNFCTR);
		if ((ext_ctrl & EXTCNFCTR_MDIO_SW_OWNERSHIP) == 0)
			break;
		delay(1000);
	}
	if (timeout >= WM_PHY_CFG_TIMEOUT) {
		printf("%s: SW has already locked the resource\n",
		    device_xname(sc->sc_dev));
		goto out;
	}

	ext_ctrl |= EXTCNFCTR_MDIO_SW_OWNERSHIP;
	CSR_WRITE(sc, WMREG_EXTCNFCTR, ext_ctrl);
	for (timeout = 0; timeout < 1000; timeout++) {
		ext_ctrl = CSR_READ(sc, WMREG_EXTCNFCTR);
		if (ext_ctrl & EXTCNFCTR_MDIO_SW_OWNERSHIP)
			break;
		delay(1000);
	}
	if (timeout >= 1000) {
		printf("%s: failed to acquire semaphore\n",
		    device_xname(sc->sc_dev));
		ext_ctrl &= ~EXTCNFCTR_MDIO_SW_OWNERSHIP;
		CSR_WRITE(sc, WMREG_EXTCNFCTR, ext_ctrl);
		goto out;
	}
	return 0;

out:
	mutex_exit(sc->sc_ich_phymtx);
	return 1;
}

static void
wm_put_swflag_ich8lan(struct wm_softc *sc)
{
	uint32_t ext_ctrl;

	DPRINTF(WM_DEBUG_LOCK, ("%s: %s called\n",
		device_xname(sc->sc_dev), __func__));
	ext_ctrl = CSR_READ(sc, WMREG_EXTCNFCTR);
	if (ext_ctrl & EXTCNFCTR_MDIO_SW_OWNERSHIP) {
		ext_ctrl &= ~EXTCNFCTR_MDIO_SW_OWNERSHIP;
		CSR_WRITE(sc, WMREG_EXTCNFCTR, ext_ctrl);
	} else {
		printf("%s: Semaphore unexpectedly released\n",
		    device_xname(sc->sc_dev));
	}

	mutex_exit(sc->sc_ich_phymtx);
}

static int
wm_get_nvm_ich8lan(struct wm_softc *sc)
{

	DPRINTF(WM_DEBUG_LOCK, ("%s: %s called\n",
		device_xname(sc->sc_dev), __func__));
	mutex_enter(sc->sc_ich_nvmmtx);

	return 0;
}

static void
wm_put_nvm_ich8lan(struct wm_softc *sc)
{

	DPRINTF(WM_DEBUG_LOCK, ("%s: %s called\n",
		device_xname(sc->sc_dev), __func__));
	mutex_exit(sc->sc_ich_nvmmtx);
}

static int
wm_get_hw_semaphore_82573(struct wm_softc *sc)
{
	int i = 0;
	uint32_t reg;

	DPRINTF(WM_DEBUG_LOCK, ("%s: %s called\n",
		device_xname(sc->sc_dev), __func__));

	reg = CSR_READ(sc, WMREG_EXTCNFCTR);
	do {
		CSR_WRITE(sc, WMREG_EXTCNFCTR,
		    reg | EXTCNFCTR_MDIO_SW_OWNERSHIP);
		reg = CSR_READ(sc, WMREG_EXTCNFCTR);
		if ((reg & EXTCNFCTR_MDIO_SW_OWNERSHIP) != 0)
			break;
		delay(2*1000);
		i++;
	} while (i < WM_MDIO_OWNERSHIP_TIMEOUT);

	if (i == WM_MDIO_OWNERSHIP_TIMEOUT) {
		wm_put_hw_semaphore_82573(sc);
		log(LOG_ERR, "%s: Driver can't access the PHY\n",
		    device_xname(sc->sc_dev));
		return -1;
	}

	return 0;
}

static void
wm_put_hw_semaphore_82573(struct wm_softc *sc)
{
	uint32_t reg;

	DPRINTF(WM_DEBUG_LOCK, ("%s: %s called\n",
		device_xname(sc->sc_dev), __func__));

	reg = CSR_READ(sc, WMREG_EXTCNFCTR);
	reg &= ~EXTCNFCTR_MDIO_SW_OWNERSHIP;
	CSR_WRITE(sc, WMREG_EXTCNFCTR, reg);
}

/*
 * Management mode and power management related subroutines.
 * BMC, AMT, suspend/resume and EEE.
 */

#ifdef WM_WOL
static int
wm_check_mng_mode(struct wm_softc *sc)
{
	int rv;

	switch (sc->sc_type) {
	case WM_T_ICH8:
	case WM_T_ICH9:
	case WM_T_ICH10:
	case WM_T_PCH:
	case WM_T_PCH2:
	case WM_T_PCH_LPT:
	case WM_T_PCH_SPT:
	case WM_T_PCH_CNP:
		rv = wm_check_mng_mode_ich8lan(sc);
		break;
	case WM_T_82574:
	case WM_T_82583:
		rv = wm_check_mng_mode_82574(sc);
		break;
	case WM_T_82571:
	case WM_T_82572:
	case WM_T_82573:
	case WM_T_80003:
		rv = wm_check_mng_mode_generic(sc);
		break;
	default:
		/* noting to do */
		rv = 0;
		break;
	}

	return rv;
}

static int
wm_check_mng_mode_ich8lan(struct wm_softc *sc)
{
	uint32_t fwsm;

	fwsm = CSR_READ(sc, WMREG_FWSM);

	if (((fwsm & FWSM_FW_VALID) != 0)
	    && (__SHIFTOUT(fwsm, FWSM_MODE) == MNG_ICH_IAMT_MODE))
		return 1;

	return 0;
}

static int
wm_check_mng_mode_82574(struct wm_softc *sc)
{
	uint16_t data;

	wm_nvm_read(sc, NVM_OFF_CFG2, 1, &data);

	if ((data & NVM_CFG2_MNGM_MASK) != 0)
		return 1;

	return 0;
}

static int
wm_check_mng_mode_generic(struct wm_softc *sc)
{
	uint32_t fwsm;

	fwsm = CSR_READ(sc, WMREG_FWSM);

	if (__SHIFTOUT(fwsm, FWSM_MODE) == MNG_IAMT_MODE)
		return 1;

	return 0;
}
#endif /* WM_WOL */

static int
wm_enable_mng_pass_thru(struct wm_softc *sc)
{
	uint32_t manc, fwsm, factps;

	if ((sc->sc_flags & WM_F_ASF_FIRMWARE_PRES) == 0)
		return 0;

	manc = CSR_READ(sc, WMREG_MANC);

	DPRINTF(WM_DEBUG_MANAGE, ("%s: MANC (%08x)\n",
		device_xname(sc->sc_dev), manc));
	if ((manc & MANC_RECV_TCO_EN) == 0)
		return 0;

	if ((sc->sc_flags & WM_F_ARC_SUBSYS_VALID) != 0) {
		fwsm = CSR_READ(sc, WMREG_FWSM);
		factps = CSR_READ(sc, WMREG_FACTPS);
		if (((factps & FACTPS_MNGCG) == 0)
		    && (__SHIFTOUT(fwsm, FWSM_MODE) == MNG_ICH_IAMT_MODE))
			return 1;
	} else if ((sc->sc_type == WM_T_82574) || (sc->sc_type == WM_T_82583)){
		uint16_t data;

		factps = CSR_READ(sc, WMREG_FACTPS);
		wm_nvm_read(sc, NVM_OFF_CFG2, 1, &data);
		DPRINTF(WM_DEBUG_MANAGE, ("%s: FACTPS = %08x, CFG2=%04x\n",
			device_xname(sc->sc_dev), factps, data));
		if (((factps & FACTPS_MNGCG) == 0)
		    && ((data & NVM_CFG2_MNGM_MASK)
			== (NVM_CFG2_MNGM_PT << NVM_CFG2_MNGM_SHIFT)))
			return 1;
	} else if (((manc & MANC_SMBUS_EN) != 0)
	    && ((manc & MANC_ASF_EN) == 0))
		return 1;

	return 0;
}

static bool
wm_phy_resetisblocked(struct wm_softc *sc)
{
	bool blocked = false;
	uint32_t reg;
	int i = 0;

	DPRINTF(WM_DEBUG_INIT, ("%s: %s called\n",
		device_xname(sc->sc_dev), __func__));

	switch (sc->sc_type) {
	case WM_T_ICH8:
	case WM_T_ICH9:
	case WM_T_ICH10:
	case WM_T_PCH:
	case WM_T_PCH2:
	case WM_T_PCH_LPT:
	case WM_T_PCH_SPT:
	case WM_T_PCH_CNP:
		do {
			reg = CSR_READ(sc, WMREG_FWSM);
			if ((reg & FWSM_RSPCIPHY) == 0) {
				blocked = true;
				delay(10*1000);
				continue;
			}
			blocked = false;
		} while (blocked && (i++ < 30));
		return blocked;
		break;
	case WM_T_82571:
	case WM_T_82572:
	case WM_T_82573:
	case WM_T_82574:
	case WM_T_82583:
	case WM_T_80003:
		reg = CSR_READ(sc, WMREG_MANC);
		if ((reg & MANC_BLK_PHY_RST_ON_IDE) != 0)
			return true;
		else
			return false;
		break;
	default:
		/* no problem */
		break;
	}

	return false;
}

static void
wm_get_hw_control(struct wm_softc *sc)
{
	uint32_t reg;

	DPRINTF(WM_DEBUG_LOCK, ("%s: %s called\n",
		device_xname(sc->sc_dev), __func__));

	if (sc->sc_type == WM_T_82573) {
		reg = CSR_READ(sc, WMREG_SWSM);
		CSR_WRITE(sc, WMREG_SWSM, reg | SWSM_DRV_LOAD);
	} else if (sc->sc_type >= WM_T_82571) {
		reg = CSR_READ(sc, WMREG_CTRL_EXT);
		CSR_WRITE(sc, WMREG_CTRL_EXT, reg | CTRL_EXT_DRV_LOAD);
	}
}

static void
wm_release_hw_control(struct wm_softc *sc)
{
	uint32_t reg;

	DPRINTF(WM_DEBUG_LOCK, ("%s: %s called\n",
		device_xname(sc->sc_dev), __func__));

	if (sc->sc_type == WM_T_82573) {
		reg = CSR_READ(sc, WMREG_SWSM);
		CSR_WRITE(sc, WMREG_SWSM, reg & ~SWSM_DRV_LOAD);
	} else if (sc->sc_type >= WM_T_82571) {
		reg = CSR_READ(sc, WMREG_CTRL_EXT);
		CSR_WRITE(sc, WMREG_CTRL_EXT, reg & ~CTRL_EXT_DRV_LOAD);
	}
}

static void
wm_gate_hw_phy_config_ich8lan(struct wm_softc *sc, bool gate)
{
	uint32_t reg;

	DPRINTF(WM_DEBUG_INIT, ("%s: %s called\n",
		device_xname(sc->sc_dev), __func__));

	if (sc->sc_type < WM_T_PCH2)
		return;

	reg = CSR_READ(sc, WMREG_EXTCNFCTR);

	if (gate)
		reg |= EXTCNFCTR_GATE_PHY_CFG;
	else
		reg &= ~EXTCNFCTR_GATE_PHY_CFG;

	CSR_WRITE(sc, WMREG_EXTCNFCTR, reg);
}

static int
wm_init_phy_workarounds_pchlan(struct wm_softc *sc)
{
	uint32_t fwsm, reg;
	int rv = 0;

	DPRINTF(WM_DEBUG_INIT, ("%s: %s called\n",
		device_xname(sc->sc_dev), __func__));

	/* Gate automatic PHY configuration by hardware on non-managed 82579 */
	wm_gate_hw_phy_config_ich8lan(sc, true);

	/* Disable ULP */
	wm_ulp_disable(sc);

	/* Acquire PHY semaphore */
	rv = sc->phy.acquire(sc);
	if (rv != 0) {
		DPRINTF(WM_DEBUG_INIT, ("%s: %s: failed\n",
		device_xname(sc->sc_dev), __func__));
		return -1;
	}

	/* The MAC-PHY interconnect may be in SMBus mode.  If the PHY is
	 * inaccessible and resetting the PHY is not blocked, toggle the
	 * LANPHYPC Value bit to force the interconnect to PCIe mode.
	 */
	fwsm = CSR_READ(sc, WMREG_FWSM);
	switch (sc->sc_type) {
	case WM_T_PCH_LPT:
	case WM_T_PCH_SPT:
	case WM_T_PCH_CNP:
		if (wm_phy_is_accessible_pchlan(sc))
			break;

		/* Before toggling LANPHYPC, see if PHY is accessible by
		 * forcing MAC to SMBus mode first.
		 */
		reg = CSR_READ(sc, WMREG_CTRL_EXT);
		reg |= CTRL_EXT_FORCE_SMBUS;
		CSR_WRITE(sc, WMREG_CTRL_EXT, reg);
#if 0
		/* XXX Isn't this required??? */
		CSR_WRITE_FLUSH(sc);
#endif
		/* Wait 50 milliseconds for MAC to finish any retries
		 * that it might be trying to perform from previous
		 * attempts to acknowledge any phy read requests.
		 */
		delay(50 * 1000);
		/* FALLTHROUGH */
	case WM_T_PCH2:
		if (wm_phy_is_accessible_pchlan(sc) == true)
			break;
		/* FALLTHROUGH */
	case WM_T_PCH:
		if (sc->sc_type == WM_T_PCH)
			if ((fwsm & FWSM_FW_VALID) != 0)
				break;

		if (wm_phy_resetisblocked(sc) == true) {
			printf("XXX reset is blocked(3)\n");
			break;
		}

		/* Toggle LANPHYPC Value bit */
		wm_toggle_lanphypc_pch_lpt(sc);

		if (sc->sc_type >= WM_T_PCH_LPT) {
			if (wm_phy_is_accessible_pchlan(sc) == true)
				break;

			/* Toggling LANPHYPC brings the PHY out of SMBus mode
			 * so ensure that the MAC is also out of SMBus mode
			 */
			reg = CSR_READ(sc, WMREG_CTRL_EXT);
			reg &= ~CTRL_EXT_FORCE_SMBUS;
			CSR_WRITE(sc, WMREG_CTRL_EXT, reg);

			if (wm_phy_is_accessible_pchlan(sc) == true)
				break;
			rv = -1;
		}
		break;
	default:
		break;
	}

	/* Release semaphore */
	sc->phy.release(sc);

	if (rv == 0) {
		/* Check to see if able to reset PHY.  Print error if not */
		if (wm_phy_resetisblocked(sc)) {
			printf("XXX reset is blocked(4)\n");
			goto out;
		}

		/* Reset the PHY before any access to it.  Doing so, ensures
		 * that the PHY is in a known good state before we read/write
		 * PHY registers.  The generic reset is sufficient here,
		 * because we haven't determined the PHY type yet.
		 */
		if (wm_reset_phy(sc) != 0)
			goto out;

		/* On a successful reset, possibly need to wait for the PHY
		 * to quiesce to an accessible state before returning control
		 * to the calling function.  If the PHY does not quiesce, then
		 * return E1000E_BLK_PHY_RESET, as this is the condition that
		 *  the PHY is in.
		 */
		if (wm_phy_resetisblocked(sc))
			printf("XXX reset is blocked(4)\n");
	}

out:
	/* Ungate automatic PHY configuration on non-managed 82579 */
	if ((sc->sc_type == WM_T_PCH2) && ((fwsm & FWSM_FW_VALID) == 0)) {
		delay(10*1000);
		wm_gate_hw_phy_config_ich8lan(sc, false);
	}

	return 0;
}

static void
wm_init_manageability(struct wm_softc *sc)
{

	DPRINTF(WM_DEBUG_INIT, ("%s: %s called\n",
		device_xname(sc->sc_dev), __func__));
	if (sc->sc_flags & WM_F_HAS_MANAGE) {
		uint32_t manc2h = CSR_READ(sc, WMREG_MANC2H);
		uint32_t manc = CSR_READ(sc, WMREG_MANC);

		/* Disable hardware interception of ARP */
		manc &= ~MANC_ARP_EN;

		/* Enable receiving management packets to the host */
		if (sc->sc_type >= WM_T_82571) {
			manc |= MANC_EN_MNG2HOST;
			manc2h |= MANC2H_PORT_623 | MANC2H_PORT_624;
			CSR_WRITE(sc, WMREG_MANC2H, manc2h);
		}

		CSR_WRITE(sc, WMREG_MANC, manc);
	}
}

static void
wm_release_manageability(struct wm_softc *sc)
{

	if (sc->sc_flags & WM_F_HAS_MANAGE) {
		uint32_t manc = CSR_READ(sc, WMREG_MANC);

		manc |= MANC_ARP_EN;
		if (sc->sc_type >= WM_T_82571)
			manc &= ~MANC_EN_MNG2HOST;

		CSR_WRITE(sc, WMREG_MANC, manc);
	}
}

static void
wm_get_wakeup(struct wm_softc *sc)
{

	/* 0: HAS_AMT, ARC_SUBSYS_VALID, ASF_FIRMWARE_PRES */
	switch (sc->sc_type) {
	case WM_T_82573:
	case WM_T_82583:
		sc->sc_flags |= WM_F_HAS_AMT;
		/* FALLTHROUGH */
	case WM_T_80003:
	case WM_T_82575:
	case WM_T_82576:
	case WM_T_82580:
	case WM_T_I350:
	case WM_T_I354:
		if ((CSR_READ(sc, WMREG_FWSM) & FWSM_MODE) != 0)
			sc->sc_flags |= WM_F_ARC_SUBSYS_VALID;
		/* FALLTHROUGH */
	case WM_T_82541:
	case WM_T_82541_2:
	case WM_T_82547:
	case WM_T_82547_2:
	case WM_T_82571:
	case WM_T_82572:
	case WM_T_82574:
		sc->sc_flags |= WM_F_ASF_FIRMWARE_PRES;
		break;
	case WM_T_ICH8:
	case WM_T_ICH9:
	case WM_T_ICH10:
	case WM_T_PCH:
	case WM_T_PCH2:
	case WM_T_PCH_LPT:
	case WM_T_PCH_SPT:
	case WM_T_PCH_CNP:
		sc->sc_flags |= WM_F_HAS_AMT;
		sc->sc_flags |= WM_F_ASF_FIRMWARE_PRES;
		break;
	default:
		break;
	}

	/* 1: HAS_MANAGE */
	if (wm_enable_mng_pass_thru(sc) != 0)
		sc->sc_flags |= WM_F_HAS_MANAGE;

	/*
	 * Note that the WOL flags is set after the resetting of the eeprom
	 * stuff
	 */
}

/*
 * Unconfigure Ultra Low Power mode.
 * Only for I217 and newer (see below).
 */
static int
wm_ulp_disable(struct wm_softc *sc)
{
	uint32_t reg;
	uint16_t phyreg;
	int i = 0, rv = 0;

	DPRINTF(WM_DEBUG_INIT, ("%s: %s called\n",
		device_xname(sc->sc_dev), __func__));
	/* Exclude old devices */
	if ((sc->sc_type < WM_T_PCH_LPT)
	    || (sc->sc_pcidevid == PCI_PRODUCT_INTEL_I217_LM)
	    || (sc->sc_pcidevid == PCI_PRODUCT_INTEL_I217_V)
	    || (sc->sc_pcidevid == PCI_PRODUCT_INTEL_I218_LM2)
	    || (sc->sc_pcidevid == PCI_PRODUCT_INTEL_I218_V2))
		return 0;

	if ((CSR_READ(sc, WMREG_FWSM) & FWSM_FW_VALID) != 0) {
		/* Request ME un-configure ULP mode in the PHY */
		reg = CSR_READ(sc, WMREG_H2ME);
		reg &= ~H2ME_ULP;
		reg |= H2ME_ENFORCE_SETTINGS;
		CSR_WRITE(sc, WMREG_H2ME, reg);

		/* Poll up to 300msec for ME to clear ULP_CFG_DONE. */
		while ((CSR_READ(sc, WMREG_FWSM) & FWSM_ULP_CFG_DONE) != 0) {
			if (i++ == 30) {
				printf("%s timed out\n", __func__);
				return -1;
			}
			delay(10 * 1000);
		}
		reg = CSR_READ(sc, WMREG_H2ME);
		reg &= ~H2ME_ENFORCE_SETTINGS;
		CSR_WRITE(sc, WMREG_H2ME, reg);

		return 0;
	}

	/* Acquire semaphore */
	rv = sc->phy.acquire(sc);
	if (rv != 0) {
		DPRINTF(WM_DEBUG_INIT, ("%s: %s: failed\n",
		device_xname(sc->sc_dev), __func__));
		return -1;
	}

	/* Toggle LANPHYPC */
	wm_toggle_lanphypc_pch_lpt(sc);

	/* Unforce SMBus mode in PHY */
	rv = wm_gmii_hv_readreg_locked(sc->sc_dev, 2, CV_SMB_CTRL, &phyreg);
	if (rv != 0) {
		uint32_t reg2;

		printf("%s: Force SMBus first.\n", __func__);
		reg2 = CSR_READ(sc, WMREG_CTRL_EXT);
		reg2 |= CTRL_EXT_FORCE_SMBUS;
		CSR_WRITE(sc, WMREG_CTRL_EXT, reg2);
		delay(50 * 1000);

		rv = wm_gmii_hv_readreg_locked(sc->sc_dev, 2, CV_SMB_CTRL,
		    &phyreg);
		if (rv != 0)
			goto release;
	}
	phyreg &= ~CV_SMB_CTRL_FORCE_SMBUS;
	wm_gmii_hv_writereg_locked(sc->sc_dev, 2, CV_SMB_CTRL, phyreg);

	/* Unforce SMBus mode in MAC */
	reg = CSR_READ(sc, WMREG_CTRL_EXT);
	reg &= ~CTRL_EXT_FORCE_SMBUS;
	CSR_WRITE(sc, WMREG_CTRL_EXT, reg);

	rv = wm_gmii_hv_readreg_locked(sc->sc_dev, 2, HV_PM_CTRL, &phyreg);
	if (rv != 0)
		goto release;
	phyreg |= HV_PM_CTRL_K1_ENA;
	wm_gmii_hv_writereg_locked(sc->sc_dev, 2, HV_PM_CTRL, phyreg);

	rv = wm_gmii_hv_readreg_locked(sc->sc_dev, 2, I218_ULP_CONFIG1,
		&phyreg);
	if (rv != 0)
		goto release;
	phyreg &= ~(I218_ULP_CONFIG1_IND
	    | I218_ULP_CONFIG1_STICKY_ULP
	    | I218_ULP_CONFIG1_RESET_TO_SMBUS
	    | I218_ULP_CONFIG1_WOL_HOST
	    | I218_ULP_CONFIG1_INBAND_EXIT
	    | I218_ULP_CONFIG1_EN_ULP_LANPHYPC
	    | I218_ULP_CONFIG1_DIS_CLR_STICKY_ON_PERST
	    | I218_ULP_CONFIG1_DIS_SMB_PERST);
	wm_gmii_hv_writereg_locked(sc->sc_dev, 2, I218_ULP_CONFIG1, phyreg);
	phyreg |= I218_ULP_CONFIG1_START;
	wm_gmii_hv_writereg_locked(sc->sc_dev, 2, I218_ULP_CONFIG1, phyreg);

	reg = CSR_READ(sc, WMREG_FEXTNVM7);
	reg &= ~FEXTNVM7_DIS_SMB_PERST;
	CSR_WRITE(sc, WMREG_FEXTNVM7, reg);

release:
	/* Release semaphore */
	sc->phy.release(sc);
	wm_gmii_reset(sc);
	delay(50 * 1000);

	return rv;
}

/* WOL in the newer chipset interfaces (pchlan) */
static int
wm_enable_phy_wakeup(struct wm_softc *sc)
{
	device_t dev = sc->sc_dev;
	uint32_t mreg, moff;
	uint16_t wuce, wuc, wufc, preg;
	int i, rv;

	KASSERT(sc->sc_type >= WM_T_PCH);

	/* Copy MAC RARs to PHY RARs */
	wm_copy_rx_addrs_to_phy_ich8lan(sc);

	/* Activate PHY wakeup */
	rv = sc->phy.acquire(sc);
	if (rv != 0) {
		device_printf(dev, "%s: failed to acquire semaphore\n",
		    __func__);
		return rv;
	}

	/*
	 * Enable access to PHY wakeup registers.
	 * BM_MTA, BM_RCTL, BM_WUFC and BM_WUC are in BM_WUC_PAGE.
	 */
	rv = wm_enable_phy_wakeup_reg_access_bm(dev, &wuce);
	if (rv != 0) {
		device_printf(dev,
		    "%s: Could not enable PHY wakeup reg access\n", __func__);
		goto release;
	}

	/* Copy MAC MTA to PHY MTA */
	for (i = 0; i < WM_ICH8_MC_TABSIZE; i++) {
		uint16_t lo, hi;

		mreg = CSR_READ(sc, WMREG_CORDOVA_MTA + (i * 4));
		lo = (uint16_t)(mreg & 0xffff);
		hi = (uint16_t)((mreg >> 16) & 0xffff);
		wm_access_phy_wakeup_reg_bm(dev, BM_MTA(i), &lo, 0, true);
		wm_access_phy_wakeup_reg_bm(dev, BM_MTA(i) + 1, &hi, 0, true);
	}

	/* Configure PHY Rx Control register */
	wm_access_phy_wakeup_reg_bm(dev, BM_RCTL, &preg, 1, true);
	mreg = CSR_READ(sc, WMREG_RCTL);
	if (mreg & RCTL_UPE)
		preg |= BM_RCTL_UPE;
	if (mreg & RCTL_MPE)
		preg |= BM_RCTL_MPE;
	preg &= ~(BM_RCTL_MO_MASK);
	moff = __SHIFTOUT(mreg, RCTL_MO);
	if (moff != 0)
		preg |= moff << BM_RCTL_MO_SHIFT;
	if (mreg & RCTL_BAM)
		preg |= BM_RCTL_BAM;
	if (mreg & RCTL_PMCF)
		preg |= BM_RCTL_PMCF;
	mreg = CSR_READ(sc, WMREG_CTRL);
	if (mreg & CTRL_RFCE)
		preg |= BM_RCTL_RFCE;
	wm_access_phy_wakeup_reg_bm(dev, BM_RCTL, &preg, 0, true);

	wuc = WUC_APME | WUC_PME_EN;
	wufc = WUFC_MAG;
	/* Enable PHY wakeup in MAC register */
	CSR_WRITE(sc, WMREG_WUC,
	    WUC_PHY_WAKE | WUC_PME_STATUS | WUC_APMPME | wuc);
	CSR_WRITE(sc, WMREG_WUFC, wufc);

	/* Configure and enable PHY wakeup in PHY registers */
	wm_access_phy_wakeup_reg_bm(dev, BM_WUC, &wuc, 0, true);
	wm_access_phy_wakeup_reg_bm(dev, BM_WUFC, &wufc, 0, true);

	wuce |= BM_WUC_ENABLE_BIT | BM_WUC_HOST_WU_BIT;
	wm_disable_phy_wakeup_reg_access_bm(dev, &wuce);

release:
	sc->phy.release(sc);

	return 0;
}

/* Power down workaround on D3 */
static void
wm_igp3_phy_powerdown_workaround_ich8lan(struct wm_softc *sc)
{
	uint32_t reg;
	uint16_t phyreg;
	int i;

	for (i = 0; i < 2; i++) {
		/* Disable link */
		reg = CSR_READ(sc, WMREG_PHY_CTRL);
		reg |= PHY_CTRL_GBE_DIS | PHY_CTRL_NOND0A_GBE_DIS;
		CSR_WRITE(sc, WMREG_PHY_CTRL, reg);

		/*
		 * Call gig speed drop workaround on Gig disable before
		 * accessing any PHY registers
		 */
		if (sc->sc_type == WM_T_ICH8)
			wm_gig_downshift_workaround_ich8lan(sc);

		/* Write VR power-down enable */
		sc->sc_mii.mii_readreg(sc->sc_dev, 1, IGP3_VR_CTRL, &phyreg);
		phyreg &= ~IGP3_VR_CTRL_DEV_POWERDOWN_MODE_MASK;
		phyreg |= IGP3_VR_CTRL_MODE_SHUTDOWN;
		sc->sc_mii.mii_writereg(sc->sc_dev, 1, IGP3_VR_CTRL, phyreg);

		/* Read it back and test */
		sc->sc_mii.mii_readreg(sc->sc_dev, 1, IGP3_VR_CTRL, &phyreg);
		phyreg &= IGP3_VR_CTRL_DEV_POWERDOWN_MODE_MASK;
		if ((phyreg == IGP3_VR_CTRL_MODE_SHUTDOWN) || (i != 0))
			break;

		/* Issue PHY reset and repeat at most one more time */
		CSR_WRITE(sc, WMREG_CTRL, sc->sc_ctrl | CTRL_PHY_RESET);
	}
}

/*
 *  wm_suspend_workarounds_ich8lan - workarounds needed during S0->Sx
 *  @sc: pointer to the HW structure
 *
 *  During S0 to Sx transition, it is possible the link remains at gig
 *  instead of negotiating to a lower speed.  Before going to Sx, set
 *  'Gig Disable' to force link speed negotiation to a lower speed based on
 *  the LPLU setting in the NVM or custom setting.  For PCH and newer parts,
 *  the OEM bits PHY register (LED, GbE disable and LPLU configurations) also
 *  needs to be written.
 *  Parts that support (and are linked to a partner which support) EEE in
 *  100Mbps should disable LPLU since 100Mbps w/ EEE requires less power
 *  than 10Mbps w/o EEE.
 */
static void
wm_suspend_workarounds_ich8lan(struct wm_softc *sc)
{
	device_t dev = sc->sc_dev;
	struct ethercom *ec = &sc->sc_ethercom;
	uint32_t phy_ctrl;
	int rv;

	phy_ctrl = CSR_READ(sc, WMREG_PHY_CTRL);
	phy_ctrl |= PHY_CTRL_GBE_DIS;

	KASSERT((sc->sc_type >= WM_T_ICH8) && (sc->sc_type <= WM_T_PCH_CNP));

	if (sc->sc_phytype == WMPHY_I217) {
		uint16_t devid = sc->sc_pcidevid;

		if ((devid == PCI_PRODUCT_INTEL_I218_LM) ||
		    (devid == PCI_PRODUCT_INTEL_I218_V) ||
		    (devid == PCI_PRODUCT_INTEL_I218_LM3) ||
		    (devid == PCI_PRODUCT_INTEL_I218_V3) ||
		    (sc->sc_type >= WM_T_PCH_SPT))
			CSR_WRITE(sc, WMREG_FEXTNVM6,
			    CSR_READ(sc, WMREG_FEXTNVM6)
			    & ~FEXTNVM6_REQ_PLL_CLK);

		if (sc->phy.acquire(sc) != 0)
			goto out;

		if ((ec->ec_capenable & ETHERCAP_EEE) != 0) {
			uint16_t eee_advert;

			rv = wm_read_emi_reg_locked(dev,
			    I217_EEE_ADVERTISEMENT, &eee_advert);
			if (rv)
				goto release;

			/*
			 * Disable LPLU if both link partners support 100BaseT
			 * EEE and 100Full is advertised on both ends of the
			 * link, and enable Auto Enable LPI since there will
			 * be no driver to enable LPI while in Sx.
			 */
			if ((eee_advert & AN_EEEADVERT_100_TX) &&
			    (sc->eee_lp_ability & AN_EEEADVERT_100_TX)) {
				uint16_t anar, phy_reg;

				sc->phy.readreg_locked(dev, 2, MII_ANAR,
				    &anar);
				if (anar & ANAR_TX_FD) {
					phy_ctrl &= ~(PHY_CTRL_D0A_LPLU |
					    PHY_CTRL_NOND0A_LPLU);

					/* Set Auto Enable LPI after link up */
					sc->phy.readreg_locked(dev, 2,
					    I217_LPI_GPIO_CTRL, &phy_reg);
					phy_reg |= I217_LPI_GPIO_CTRL_AUTO_EN_LPI;
					sc->phy.writereg_locked(dev, 2,
					    I217_LPI_GPIO_CTRL, phy_reg);
				}
			}
		}

		/*
		 * For i217 Intel Rapid Start Technology support,
		 * when the system is going into Sx and no manageability engine
		 * is present, the driver must configure proxy to reset only on
		 * power good.	LPI (Low Power Idle) state must also reset only
		 * on power good, as well as the MTA (Multicast table array).
		 * The SMBus release must also be disabled on LCD reset.
		 */

		/*
		 * Enable MTA to reset for Intel Rapid Start Technology
		 * Support
		 */

release:
		sc->phy.release(sc);
	}
out:
	CSR_WRITE(sc, WMREG_PHY_CTRL, phy_ctrl);

	if (sc->sc_type == WM_T_ICH8)
		wm_gig_downshift_workaround_ich8lan(sc);

	if (sc->sc_type >= WM_T_PCH) {
		wm_oem_bits_config_ich8lan(sc, false);

		/* Reset PHY to activate OEM bits on 82577/8 */
		if (sc->sc_type == WM_T_PCH)
			wm_reset_phy(sc);

		if (sc->phy.acquire(sc) != 0)
			return;
		wm_write_smbus_addr(sc);
		sc->phy.release(sc);
	}
}

/*
 *  wm_resume_workarounds_pchlan - workarounds needed during Sx->S0
 *  @sc: pointer to the HW structure
 *
 *  During Sx to S0 transitions on non-managed devices or managed devices
 *  on which PHY resets are not blocked, if the PHY registers cannot be
 *  accessed properly by the s/w toggle the LANPHYPC value to power cycle
 *  the PHY.
 *  On i217, setup Intel Rapid Start Technology.
 */
static int
wm_resume_workarounds_pchlan(struct wm_softc *sc)
{
	device_t dev = sc->sc_dev;
	int rv;

	if (sc->sc_type < WM_T_PCH2)
		return 0;

	rv = wm_init_phy_workarounds_pchlan(sc);
	if (rv != 0)
		return -1;

	/* For i217 Intel Rapid Start Technology support when the system
	 * is transitioning from Sx and no manageability engine is present
	 * configure SMBus to restore on reset, disable proxy, and enable
	 * the reset on MTA (Multicast table array).
	 */
	if (sc->sc_phytype == WMPHY_I217) {
		uint16_t phy_reg;

		if (sc->phy.acquire(sc) != 0)
			return -1;

		/* Clear Auto Enable LPI after link up */
		sc->phy.readreg_locked(dev, 1, I217_LPI_GPIO_CTRL, &phy_reg);
		phy_reg &= ~I217_LPI_GPIO_CTRL_AUTO_EN_LPI;
		sc->phy.writereg_locked(dev, 1, I217_LPI_GPIO_CTRL, phy_reg);

		if ((CSR_READ(sc, WMREG_FWSM) & FWSM_FW_VALID) == 0) {
			/* Restore clear on SMB if no manageability engine
			 * is present
			 */
			rv = sc->phy.readreg_locked(dev, 1, I217_MEMPWR,
			    &phy_reg);
			if (rv != 0)
				goto release;
			phy_reg |= I217_MEMPWR_DISABLE_SMB_RELEASE;
			sc->phy.writereg_locked(dev, 1, I217_MEMPWR, phy_reg);

			/* Disable Proxy */
			sc->phy.writereg_locked(dev, 1, I217_PROXY_CTRL, 0);
		}
		/* Enable reset on MTA */
		sc->phy.readreg_locked(dev, 1, I217_CFGREG, &phy_reg);
		if (rv != 0)
			goto release;
		phy_reg &= ~I217_CGFREG_ENABLE_MTA_RESET;
		sc->phy.writereg_locked(dev, 1, I217_CFGREG, phy_reg);

release:
		sc->phy.release(sc);
		return rv;
	}

	return 0;
}

static void
wm_enable_wakeup(struct wm_softc *sc)
{
	uint32_t reg, pmreg;
	pcireg_t pmode;
	int rv = 0;

	DPRINTF(WM_DEBUG_INIT, ("%s: %s called\n",
		device_xname(sc->sc_dev), __func__));

	if (pci_get_capability(sc->sc_pc, sc->sc_pcitag, PCI_CAP_PWRMGMT,
	    &pmreg, NULL) == 0)
		return;

	if ((sc->sc_flags & WM_F_WOL) == 0)
		goto pme;

	/* Advertise the wakeup capability */
	CSR_WRITE(sc, WMREG_CTRL, sc->sc_ctrl | CTRL_SWDPIN(2)
	    | CTRL_SWDPIN(3));

	/* Keep the laser running on fiber adapters */
	if ((sc->sc_mediatype == WM_MEDIATYPE_FIBER)
	    || (sc->sc_mediatype == WM_MEDIATYPE_SERDES)) {
		reg = CSR_READ(sc, WMREG_CTRL_EXT);
		reg |= CTRL_EXT_SWDPIN(3);
		CSR_WRITE(sc, WMREG_CTRL_EXT, reg);
	}

	if ((sc->sc_type == WM_T_ICH8) || (sc->sc_type == WM_T_ICH9) ||
	    (sc->sc_type == WM_T_ICH10) || (sc->sc_type == WM_T_PCH) ||
	    (sc->sc_type == WM_T_PCH2) || (sc->sc_type == WM_T_PCH_LPT) ||
	    (sc->sc_type == WM_T_PCH_SPT) || (sc->sc_type == WM_T_PCH_CNP))
		wm_suspend_workarounds_ich8lan(sc);

#if 0	/* for the multicast packet */
	reg = CSR_READ(sc, WMREG_WUFC) | WUFC_MAG;
	reg |= WUFC_MC;
	CSR_WRITE(sc, WMREG_RCTL, CSR_READ(sc, WMREG_RCTL) | RCTL_MPE);
#endif

	if (sc->sc_type >= WM_T_PCH) {
		rv = wm_enable_phy_wakeup(sc);
		if (rv != 0)
			goto pme;
	} else {
		/* Enable wakeup by the MAC */
		CSR_WRITE(sc, WMREG_WUC, WUC_APME | WUC_PME_EN);
		CSR_WRITE(sc, WMREG_WUFC, WUFC_MAG);
	}

	if (((sc->sc_type == WM_T_ICH8) || (sc->sc_type == WM_T_ICH9)
		|| (sc->sc_type == WM_T_ICH10) || (sc->sc_type == WM_T_PCH)
		|| (sc->sc_type == WM_T_PCH2))
	    && (sc->sc_phytype == WMPHY_IGP_3))
		wm_igp3_phy_powerdown_workaround_ich8lan(sc);

pme:
	/* Request PME */
	pmode = pci_conf_read(sc->sc_pc, sc->sc_pcitag, pmreg + PCI_PMCSR);
	if ((rv == 0) && (sc->sc_flags & WM_F_WOL) != 0) {
		/* For WOL */
		pmode |= PCI_PMCSR_PME_STS | PCI_PMCSR_PME_EN;
	} else {
		/* Disable WOL */
		pmode &= ~(PCI_PMCSR_PME_STS | PCI_PMCSR_PME_EN);
	}
	pci_conf_write(sc->sc_pc, sc->sc_pcitag, pmreg + PCI_PMCSR, pmode);
}

/* Disable ASPM L0s and/or L1 for workaround */
static void
wm_disable_aspm(struct wm_softc *sc)
{
	pcireg_t reg, mask = 0;
	unsigned const char *str = "";

	/*
	 *  Only for PCIe device which has PCIe capability in the PCI config
	 * space.
	 */
	if (((sc->sc_flags & WM_F_PCIE) == 0) || (sc->sc_pcixe_capoff == 0))
		return;

	switch (sc->sc_type) {
	case WM_T_82571:
	case WM_T_82572:
		/*
		 * 8257[12] Errata 13: Device Does Not Support PCIe Active
		 * State Power management L1 State (ASPM L1).
		 */
		mask = PCIE_LCSR_ASPM_L1;
		str = "L1 is";
		break;
	case WM_T_82573:
	case WM_T_82574:
	case WM_T_82583:
		/*
		 * The 82573 disappears when PCIe ASPM L0s is enabled.
		 *
		 * The 82574 and 82583 does not support PCIe ASPM L0s with
		 * some chipset.  The document of 82574 and 82583 says that
		 * disabling L0s with some specific chipset is sufficient,
		 * but we follow as of the Intel em driver does.
		 *
		 * References:
		 * Errata 8 of the Specification Update of i82573.
		 * Errata 20 of the Specification Update of i82574.
		 * Errata 9 of the Specification Update of i82583.
		 */
		mask = PCIE_LCSR_ASPM_L1 | PCIE_LCSR_ASPM_L0S;
		str = "L0s and L1 are";
		break;
	default:
		return;
	}

	reg = pci_conf_read(sc->sc_pc, sc->sc_pcitag,
	    sc->sc_pcixe_capoff + PCIE_LCSR);
	reg &= ~mask;
	pci_conf_write(sc->sc_pc, sc->sc_pcitag,
	    sc->sc_pcixe_capoff + PCIE_LCSR, reg);

	/* Print only in wm_attach() */
	if ((sc->sc_flags & WM_F_ATTACHED) == 0)
		aprint_verbose_dev(sc->sc_dev,
		    "ASPM %s disabled to workaround the errata.\n", str);
}

/* LPLU */

static void
wm_lplu_d0_disable(struct wm_softc *sc)
{
	struct mii_data *mii = &sc->sc_mii;
	uint32_t reg;
	uint16_t phyval;

	DPRINTF(WM_DEBUG_INIT, ("%s: %s called\n",
		device_xname(sc->sc_dev), __func__));

	if (sc->sc_phytype == WMPHY_IFE)
		return;

	switch (sc->sc_type) {
	case WM_T_82571:
	case WM_T_82572:
	case WM_T_82573:
	case WM_T_82575:
	case WM_T_82576:
		mii->mii_readreg(sc->sc_dev, 1, MII_IGPHY_POWER_MGMT, &phyval);
		phyval &= ~PMR_D0_LPLU;
		mii->mii_writereg(sc->sc_dev, 1, MII_IGPHY_POWER_MGMT, phyval);
		break;
	case WM_T_82580:
	case WM_T_I350:
	case WM_T_I210:
	case WM_T_I211:
		reg = CSR_READ(sc, WMREG_PHPM);
		reg &= ~PHPM_D0A_LPLU;
		CSR_WRITE(sc, WMREG_PHPM, reg);
		break;
	case WM_T_82574:
	case WM_T_82583:
	case WM_T_ICH8:
	case WM_T_ICH9:
	case WM_T_ICH10:
		reg = CSR_READ(sc, WMREG_PHY_CTRL);
		reg &= ~(PHY_CTRL_GBE_DIS | PHY_CTRL_D0A_LPLU);
		CSR_WRITE(sc, WMREG_PHY_CTRL, reg);
		CSR_WRITE_FLUSH(sc);
		break;
	case WM_T_PCH:
	case WM_T_PCH2:
	case WM_T_PCH_LPT:
	case WM_T_PCH_SPT:
	case WM_T_PCH_CNP:
		wm_gmii_hv_readreg(sc->sc_dev, 1, HV_OEM_BITS, &phyval);
		phyval &= ~(HV_OEM_BITS_A1KDIS | HV_OEM_BITS_LPLU);
		if (wm_phy_resetisblocked(sc) == false)
			phyval |= HV_OEM_BITS_ANEGNOW;
		wm_gmii_hv_writereg(sc->sc_dev, 1, HV_OEM_BITS, phyval);
		break;
	default:
		break;
	}
}

/* EEE */

static int
wm_set_eee_i350(struct wm_softc *sc)
{
	struct ethercom *ec = &sc->sc_ethercom;
	uint32_t ipcnfg, eeer;
	uint32_t ipcnfg_mask
	    = IPCNFG_EEE_1G_AN | IPCNFG_EEE_100M_AN | IPCNFG_10BASE_TE;
	uint32_t eeer_mask = EEER_TX_LPI_EN | EEER_RX_LPI_EN | EEER_LPI_FC;

	KASSERT(sc->sc_mediatype == WM_MEDIATYPE_COPPER);

	ipcnfg = CSR_READ(sc, WMREG_IPCNFG);
	eeer = CSR_READ(sc, WMREG_EEER);

	/* enable or disable per user setting */
	if ((ec->ec_capenable & ETHERCAP_EEE) != 0) {
		ipcnfg |= ipcnfg_mask;
		eeer |= eeer_mask;
	} else {
		ipcnfg &= ~ipcnfg_mask;
		eeer &= ~eeer_mask;
	}

	CSR_WRITE(sc, WMREG_IPCNFG, ipcnfg);
	CSR_WRITE(sc, WMREG_EEER, eeer);
	CSR_READ(sc, WMREG_IPCNFG); /* XXX flush? */
	CSR_READ(sc, WMREG_EEER); /* XXX flush? */

	return 0;
}

static int
wm_set_eee_pchlan(struct wm_softc *sc)
{
	device_t dev = sc->sc_dev;
	struct ethercom *ec = &sc->sc_ethercom;
	uint16_t lpa, pcs_status, adv_addr, adv, lpi_ctrl, data;
	int rv = 0;

	switch (sc->sc_phytype) {
	case WMPHY_82579:
		lpa = I82579_EEE_LP_ABILITY;
		pcs_status = I82579_EEE_PCS_STATUS;
		adv_addr = I82579_EEE_ADVERTISEMENT;
		break;
	case WMPHY_I217:
		lpa = I217_EEE_LP_ABILITY;
		pcs_status = I217_EEE_PCS_STATUS;
		adv_addr = I217_EEE_ADVERTISEMENT;
		break;
	default:
		return 0;
	}

	if (sc->phy.acquire(sc)) {
		device_printf(dev, "%s: failed to get semaphore\n", __func__);
		return 0;
	}

	rv = sc->phy.readreg_locked(dev, 1, I82579_LPI_CTRL, &lpi_ctrl);
	if (rv != 0)
		goto release;

	/* Clear bits that enable EEE in various speeds */
	lpi_ctrl &= ~I82579_LPI_CTRL_ENABLE;

	if ((ec->ec_capenable & ETHERCAP_EEE) != 0) {
		/* Save off link partner's EEE ability */
		rv = wm_read_emi_reg_locked(dev, lpa, &sc->eee_lp_ability);
		if (rv != 0)
			goto release;

		/* Read EEE advertisement */
		if ((rv = wm_read_emi_reg_locked(dev, adv_addr, &adv)) != 0)
			goto release;

		/*
		 * Enable EEE only for speeds in which the link partner is
		 * EEE capable and for which we advertise EEE.
		 */
		if (adv & sc->eee_lp_ability & AN_EEEADVERT_1000_T)
			lpi_ctrl |= I82579_LPI_CTRL_EN_1000;
		if (adv & sc->eee_lp_ability & AN_EEEADVERT_100_TX) {
			sc->phy.readreg_locked(dev, 2, MII_ANLPAR, &data);
			if ((data & ANLPAR_TX_FD) != 0)
				lpi_ctrl |= I82579_LPI_CTRL_EN_100;
			else {
				/*
				 * EEE is not supported in 100Half, so ignore
				 * partner's EEE in 100 ability if full-duplex
				 * is not advertised.
				 */
				sc->eee_lp_ability
				    &= ~AN_EEEADVERT_100_TX;
			}
		}
	}

	if (sc->sc_phytype == WMPHY_82579) {
		rv = wm_read_emi_reg_locked(dev, I82579_LPI_PLL_SHUT, &data);
		if (rv != 0)
			goto release;

		data &= ~I82579_LPI_PLL_SHUT_100;
		rv = wm_write_emi_reg_locked(dev, I82579_LPI_PLL_SHUT, data);
	}

	/* R/Clr IEEE MMD 3.1 bits 11:10 - Tx/Rx LPI Received */
	if ((rv = wm_read_emi_reg_locked(dev, pcs_status, &data)) != 0)
		goto release;

	rv = sc->phy.writereg_locked(dev, 1, I82579_LPI_CTRL, lpi_ctrl);
release:
	sc->phy.release(sc);

	return rv;
}

static int
wm_set_eee(struct wm_softc *sc)
{
	struct ethercom *ec = &sc->sc_ethercom;

	if ((ec->ec_capabilities & ETHERCAP_EEE) == 0)
		return 0;

	if (sc->sc_type == WM_T_I354) {
		/* I354 uses an external PHY */
		return 0; /* not yet */
	} else if ((sc->sc_type >= WM_T_I350) && (sc->sc_type <= WM_T_I211))
		return wm_set_eee_i350(sc);
	else if (sc->sc_type >= WM_T_PCH2)
		return wm_set_eee_pchlan(sc);

	return 0;
}

/*
 * Workarounds (mainly PHY related).
 * Basically, PHY's workarounds are in the PHY drivers.
 */

/* Work-around for 82566 Kumeran PCS lock loss */
static int
wm_kmrn_lock_loss_workaround_ich8lan(struct wm_softc *sc)
{
	struct mii_data *mii = &sc->sc_mii;
	uint32_t status = CSR_READ(sc, WMREG_STATUS);
	int i, reg, rv;
	uint16_t phyreg;

	DPRINTF(WM_DEBUG_INIT, ("%s: %s called\n",
		device_xname(sc->sc_dev), __func__));

	/* If the link is not up, do nothing */
	if ((status & STATUS_LU) == 0)
		return 0;

	/* Nothing to do if the link is other than 1Gbps */
	if (__SHIFTOUT(status, STATUS_SPEED) != STATUS_SPEED_1000)
		return 0;

	for (i = 0; i < 10; i++) {
		/* read twice */
		rv = mii->mii_readreg(sc->sc_dev, 1, IGP3_KMRN_DIAG, &phyreg);
		if (rv != 0)
			return rv;
		rv = mii->mii_readreg(sc->sc_dev, 1, IGP3_KMRN_DIAG, &phyreg);
		if (rv != 0)
			return rv;

		if ((phyreg & IGP3_KMRN_DIAG_PCS_LOCK_LOSS) == 0)
			goto out;	/* GOOD! */

		/* Reset the PHY */
		wm_reset_phy(sc);
		delay(5*1000);
	}

	/* Disable GigE link negotiation */
	reg = CSR_READ(sc, WMREG_PHY_CTRL);
	reg |= PHY_CTRL_GBE_DIS | PHY_CTRL_NOND0A_GBE_DIS;
	CSR_WRITE(sc, WMREG_PHY_CTRL, reg);

	/*
	 * Call gig speed drop workaround on Gig disable before accessing
	 * any PHY registers.
	 */
	wm_gig_downshift_workaround_ich8lan(sc);

out:
	return 0;
}

/*
 *  wm_gig_downshift_workaround_ich8lan - WoL from S5 stops working
 *  @sc: pointer to the HW structure
 *
 *  Steps to take when dropping from 1Gb/s (eg. link cable removal (LSC),
 *  LPLU, Gig disable, MDIC PHY reset):
 *    1) Set Kumeran Near-end loopback
 *    2) Clear Kumeran Near-end loopback
 *  Should only be called for ICH8[m] devices with any 1G Phy.
 */
static void
wm_gig_downshift_workaround_ich8lan(struct wm_softc *sc)
{
	uint16_t kmreg;

	/* Only for igp3 */
	if (sc->sc_phytype == WMPHY_IGP_3) {
		if (wm_kmrn_readreg(sc, KUMCTRLSTA_OFFSET_DIAG, &kmreg) != 0)
			return;
		kmreg |= KUMCTRLSTA_DIAG_NELPBK;
		if (wm_kmrn_writereg(sc, KUMCTRLSTA_OFFSET_DIAG, kmreg) != 0)
			return;
		kmreg &= ~KUMCTRLSTA_DIAG_NELPBK;
		wm_kmrn_writereg(sc, KUMCTRLSTA_OFFSET_DIAG, kmreg);
	}
}

/*
 * Workaround for pch's PHYs
 * XXX should be moved to new PHY driver?
 */
static int
wm_hv_phy_workarounds_ich8lan(struct wm_softc *sc)
{
	device_t dev = sc->sc_dev;
	struct mii_data *mii = &sc->sc_mii;
	struct mii_softc *child;
	uint16_t phy_data, phyrev = 0;
	int phytype = sc->sc_phytype;
	int rv;

	DPRINTF(WM_DEBUG_INIT, ("%s: %s called\n",
		device_xname(dev), __func__));
	KASSERT(sc->sc_type == WM_T_PCH);

	/* Set MDIO slow mode before any other MDIO access */
	if (phytype == WMPHY_82577)
		if ((rv = wm_set_mdio_slow_mode_hv(sc)) != 0)
			return rv;

	child = LIST_FIRST(&sc->sc_mii.mii_phys);
	if (child != NULL)
		phyrev = child->mii_mpd_rev;

	/* (82577 && (phy rev 1 or 2)) || (82578 & phy rev 1)*/
	if ((child != NULL) &&
	    (((phytype == WMPHY_82577) && ((phyrev == 1) || (phyrev == 2))) ||
		((phytype == WMPHY_82578) && (phyrev == 1)))) {
		/* Disable generation of early preamble (0x4431) */
		rv = mii->mii_readreg(dev, 2, BM_RATE_ADAPTATION_CTRL,
		    &phy_data);
		if (rv != 0)
			return rv;
		phy_data &= ~(BM_RATE_ADAPTATION_CTRL_RX_RXDV_PRE |
		    BM_RATE_ADAPTATION_CTRL_RX_CRS_PRE);
		rv = mii->mii_writereg(dev, 2, BM_RATE_ADAPTATION_CTRL,
		    phy_data);
		if (rv != 0)
			return rv;

		/* Preamble tuning for SSC */
		rv = mii->mii_writereg(dev, 2, HV_KMRN_FIFO_CTRLSTA, 0xa204);
		if (rv != 0)
			return rv;
	}

	/* 82578 */
	if (phytype == WMPHY_82578) {
		/*
		 * Return registers to default by doing a soft reset then
		 * writing 0x3140 to the control register
		 * 0x3140 == BMCR_SPEED0 | BMCR_AUTOEN | BMCR_FDX | BMCR_SPEED1
		 */
		if ((child != NULL) && (phyrev < 2)) {
			PHY_RESET(child);
			rv = sc->sc_mii.mii_writereg(dev, 2, MII_BMCR,
			    0x3140);
			if (rv != 0)
				return rv;
		}
	}

	/* Select page 0 */
	if ((rv = sc->phy.acquire(sc)) != 0)
		return rv;
	rv = wm_gmii_mdic_writereg(dev, 1, MII_IGPHY_PAGE_SELECT, 0);
	sc->phy.release(sc);
	if (rv != 0)
		return rv;

	/*
	 * Configure the K1 Si workaround during phy reset assuming there is
	 * link so that it disables K1 if link is in 1Gbps.
	 */
	if ((rv = wm_k1_gig_workaround_hv(sc, 1)) != 0)
		return rv;

	/* Workaround for link disconnects on a busy hub in half duplex */
	rv = sc->phy.acquire(sc);
	if (rv)
		return rv;
	rv = sc->phy.readreg_locked(dev, 2, BM_PORT_GEN_CFG, &phy_data);
	if (rv)
		goto release;
	rv = sc->phy.writereg_locked(dev, 2, BM_PORT_GEN_CFG,
	    phy_data & 0x00ff);
	if (rv)
		goto release;

	/* set MSE higher to enable link to stay up when noise is high */
	rv = wm_write_emi_reg_locked(dev, I82577_MSE_THRESHOLD, 0x0034);
release:
	sc->phy.release(sc);

	return rv;


}

/*
 *  wm_copy_rx_addrs_to_phy_ich8lan - Copy Rx addresses from MAC to PHY
 *  @sc:   pointer to the HW structure
 */
static void
wm_copy_rx_addrs_to_phy_ich8lan(struct wm_softc *sc)
{
	device_t dev = sc->sc_dev;
	uint32_t mac_reg;
	uint16_t i, wuce;
	int count;

	DPRINTF(WM_DEBUG_INIT, ("%s: %s called\n",
		device_xname(sc->sc_dev), __func__));

	if (sc->phy.acquire(sc) != 0)
		return;
	if (wm_enable_phy_wakeup_reg_access_bm(dev, &wuce) != 0)
		goto release;

	/* Copy both RAL/H (rar_entry_count) and SHRAL/H to PHY */
	count = wm_rar_count(sc);
	for (i = 0; i < count; i++) {
		uint16_t lo, hi;
		mac_reg = CSR_READ(sc, WMREG_CORDOVA_RAL(i));
		lo = (uint16_t)(mac_reg & 0xffff);
		hi = (uint16_t)((mac_reg >> 16) & 0xffff);
		wm_access_phy_wakeup_reg_bm(dev, BM_RAR_L(i), &lo, 0, true);
		wm_access_phy_wakeup_reg_bm(dev, BM_RAR_M(i), &hi, 0, true);

		mac_reg = CSR_READ(sc, WMREG_CORDOVA_RAH(i));
		lo = (uint16_t)(mac_reg & 0xffff);
		hi = (uint16_t)((mac_reg & RAL_AV) >> 16);
		wm_access_phy_wakeup_reg_bm(dev, BM_RAR_H(i), &lo, 0, true);
		wm_access_phy_wakeup_reg_bm(dev, BM_RAR_CTRL(i), &hi, 0, true);
	}

	wm_disable_phy_wakeup_reg_access_bm(dev, &wuce);

release:
	sc->phy.release(sc);
}

/*
 *  wm_lv_phy_workarounds_ich8lan - A series of Phy workarounds to be
 *  done after every PHY reset.
 */
static int
wm_lv_phy_workarounds_ich8lan(struct wm_softc *sc)
{
	device_t dev = sc->sc_dev;
	int rv;

	DPRINTF(WM_DEBUG_INIT, ("%s: %s called\n",
		device_xname(dev), __func__));
	KASSERT(sc->sc_type == WM_T_PCH2);

	/* Set MDIO slow mode before any other MDIO access */
	rv = wm_set_mdio_slow_mode_hv(sc);
	if (rv != 0)
		return rv;

	rv = sc->phy.acquire(sc);
	if (rv != 0)
		return rv;
	/* set MSE higher to enable link to stay up when noise is high */
	rv = wm_write_emi_reg_locked(dev, I82579_MSE_THRESHOLD, 0x0034);
	if (rv != 0)
		goto release;
	/* drop link after 5 times MSE threshold was reached */
	rv = wm_write_emi_reg_locked(dev, I82579_MSE_LINK_DOWN, 0x0005);
release:
	sc->phy.release(sc);

	return rv;
}

/**
 *  wm_k1_workaround_lpt_lp - K1 workaround on Lynxpoint-LP
 *  @link: link up bool flag
 *
 *  When K1 is enabled for 1Gbps, the MAC can miss 2 DMA completion indications
 *  preventing further DMA write requests.  Workaround the issue by disabling
 *  the de-assertion of the clock request when in 1Gpbs mode.
 *  Also, set appropriate Tx re-transmission timeouts for 10 and 100Half link
 *  speeds in order to avoid Tx hangs.
 **/
static int
wm_k1_workaround_lpt_lp(struct wm_softc *sc, bool link)
{
	uint32_t fextnvm6 = CSR_READ(sc, WMREG_FEXTNVM6);
	uint32_t status = CSR_READ(sc, WMREG_STATUS);
	uint32_t speed = __SHIFTOUT(status, STATUS_SPEED);
	uint16_t phyreg;

	if (link && (speed == STATUS_SPEED_1000)) {
		sc->phy.acquire(sc);
		int rv = wm_kmrn_readreg_locked(sc, KUMCTRLSTA_OFFSET_K1_CONFIG,
		    &phyreg);
		if (rv != 0)
			goto release;
		rv = wm_kmrn_writereg_locked(sc, KUMCTRLSTA_OFFSET_K1_CONFIG,
		    phyreg & ~KUMCTRLSTA_K1_ENABLE);
		if (rv != 0)
			goto release;
		delay(20);
		CSR_WRITE(sc, WMREG_FEXTNVM6, fextnvm6 | FEXTNVM6_REQ_PLL_CLK);

		rv = wm_kmrn_readreg_locked(sc, KUMCTRLSTA_OFFSET_K1_CONFIG,
		    &phyreg);
release:
		sc->phy.release(sc);
		return rv;
	}

	fextnvm6 &= ~FEXTNVM6_REQ_PLL_CLK;

	struct mii_softc *child = LIST_FIRST(&sc->sc_mii.mii_phys);
	if (((child != NULL) && (child->mii_mpd_rev > 5))
	    || !link
	    || ((speed == STATUS_SPEED_100) && (status & STATUS_FD)))
		goto update_fextnvm6;

	wm_gmii_hv_readreg(sc->sc_dev, 2, I217_INBAND_CTRL, &phyreg);

	/* Clear link status transmit timeout */
	phyreg &= ~I217_INBAND_CTRL_LINK_STAT_TX_TIMEOUT_MASK;
	if (speed == STATUS_SPEED_100) {
		/* Set inband Tx timeout to 5x10us for 100Half */
		phyreg |= 5 << I217_INBAND_CTRL_LINK_STAT_TX_TIMEOUT_SHIFT;

		/* Do not extend the K1 entry latency for 100Half */
		fextnvm6 &= ~FEXTNVM6_ENABLE_K1_ENTRY_CONDITION;
	} else {
		/* Set inband Tx timeout to 50x10us for 10Full/Half */
		phyreg |= 50 << I217_INBAND_CTRL_LINK_STAT_TX_TIMEOUT_SHIFT;

		/* Extend the K1 entry latency for 10 Mbps */
		fextnvm6 |= FEXTNVM6_ENABLE_K1_ENTRY_CONDITION;
	}

	wm_gmii_hv_writereg(sc->sc_dev, 2, I217_INBAND_CTRL, phyreg);

update_fextnvm6:
	CSR_WRITE(sc, WMREG_FEXTNVM6, fextnvm6);
	return 0;
}

/*
 *  wm_k1_gig_workaround_hv - K1 Si workaround
 *  @sc:   pointer to the HW structure
 *  @link: link up bool flag
 *
 *  If K1 is enabled for 1Gbps, the MAC might stall when transitioning
 *  from a lower speed.  This workaround disables K1 whenever link is at 1Gig
 *  If link is down, the function will restore the default K1 setting located
 *  in the NVM.
 */
static int
wm_k1_gig_workaround_hv(struct wm_softc *sc, int link)
{
	int k1_enable = sc->sc_nvm_k1_enabled;

	DPRINTF(WM_DEBUG_INIT, ("%s: %s called\n",
		device_xname(sc->sc_dev), __func__));

	if (sc->phy.acquire(sc) != 0)
		return -1;

	if (link) {
		k1_enable = 0;

		/* Link stall fix for link up */
		wm_gmii_hv_writereg_locked(sc->sc_dev, 1, IGP3_KMRN_DIAG,
		    0x0100);
	} else {
		/* Link stall fix for link down */
		wm_gmii_hv_writereg_locked(sc->sc_dev, 1, IGP3_KMRN_DIAG,
		    0x4100);
	}

	wm_configure_k1_ich8lan(sc, k1_enable);
	sc->phy.release(sc);

	return 0;
}

/*
 *  wm_k1_workaround_lv - K1 Si workaround
 *  @sc:   pointer to the HW structure
 *
 *  Workaround to set the K1 beacon duration for 82579 parts in 10Mbps
 *  Disable K1 for 1000 and 100 speeds
 */
static int
wm_k1_workaround_lv(struct wm_softc *sc)
{
	uint32_t reg;
	uint16_t phyreg;
	int rv;

	if (sc->sc_type != WM_T_PCH2)
		return 0;

	/* Set K1 beacon duration based on 10Mbps speed */
	rv = wm_gmii_hv_readreg(sc->sc_dev, 2, HV_M_STATUS, &phyreg);
	if (rv != 0)
		return rv;

	if ((phyreg & (HV_M_STATUS_LINK_UP | HV_M_STATUS_AUTONEG_COMPLETE))
	    == (HV_M_STATUS_LINK_UP | HV_M_STATUS_AUTONEG_COMPLETE)) {
		if (phyreg &
		    (HV_M_STATUS_SPEED_1000 | HV_M_STATUS_SPEED_100)) {
			/* LV 1G/100 Packet drop issue wa  */
			rv = wm_gmii_hv_readreg(sc->sc_dev, 1, HV_PM_CTRL,
			    &phyreg);
			if (rv != 0)
				return rv;
			phyreg &= ~HV_PM_CTRL_K1_ENA;
			rv = wm_gmii_hv_writereg(sc->sc_dev, 1, HV_PM_CTRL,
			    phyreg);
			if (rv != 0)
				return rv;
		} else {
			/* For 10Mbps */
			reg = CSR_READ(sc, WMREG_FEXTNVM4);
			reg &= ~FEXTNVM4_BEACON_DURATION;
			reg |= FEXTNVM4_BEACON_DURATION_16US;
			CSR_WRITE(sc, WMREG_FEXTNVM4, reg);
		}
	}

	return 0;
}

/*
 *  wm_link_stall_workaround_hv - Si workaround
 *  @sc: pointer to the HW structure
 *
 *  This function works around a Si bug where the link partner can get
 *  a link up indication before the PHY does. If small packets are sent
 *  by the link partner they can be placed in the packet buffer without
 *  being properly accounted for by the PHY and will stall preventing
 *  further packets from being received.  The workaround is to clear the
 *  packet buffer after the PHY detects link up.
 */
static int
wm_link_stall_workaround_hv(struct wm_softc *sc)
{
	uint16_t phyreg;

	if (sc->sc_phytype != WMPHY_82578)
		return 0;

	/* Do not apply workaround if in PHY loopback bit 14 set */
	wm_gmii_hv_readreg(sc->sc_dev, 2, MII_BMCR, &phyreg);
	if ((phyreg & BMCR_LOOP) != 0)
		return 0;

	/* check if link is up and at 1Gbps */
	wm_gmii_hv_readreg(sc->sc_dev, 2, BM_CS_STATUS, &phyreg);
	phyreg &= BM_CS_STATUS_LINK_UP | BM_CS_STATUS_RESOLVED
	    | BM_CS_STATUS_SPEED_MASK;
	if (phyreg != (BM_CS_STATUS_LINK_UP | BM_CS_STATUS_RESOLVED
		| BM_CS_STATUS_SPEED_1000))
		return 0;

	delay(200 * 1000);	/* XXX too big */

	/* flush the packets in the fifo buffer */
	wm_gmii_hv_writereg(sc->sc_dev, 1, HV_MUX_DATA_CTRL,
	    HV_MUX_DATA_CTRL_GEN_TO_MAC | HV_MUX_DATA_CTRL_FORCE_SPEED);
	wm_gmii_hv_writereg(sc->sc_dev, 1, HV_MUX_DATA_CTRL,
	    HV_MUX_DATA_CTRL_GEN_TO_MAC);

	return 0;
}

static int
wm_set_mdio_slow_mode_hv(struct wm_softc *sc)
{
	int rv;
	uint16_t reg;

	rv = wm_gmii_hv_readreg(sc->sc_dev, 1, HV_KMRN_MODE_CTRL, &reg);
	if (rv != 0)
		return rv;

	return  wm_gmii_hv_writereg(sc->sc_dev, 1, HV_KMRN_MODE_CTRL,
	    reg | HV_KMRN_MDIO_SLOW);
}

/*
 *  wm_configure_k1_ich8lan - Configure K1 power state
 *  @sc: pointer to the HW structure
 *  @enable: K1 state to configure
 *
 *  Configure the K1 power state based on the provided parameter.
 *  Assumes semaphore already acquired.
 */
static void
wm_configure_k1_ich8lan(struct wm_softc *sc, int k1_enable)
{
	uint32_t ctrl, ctrl_ext, tmp;
	uint16_t kmreg;
	int rv;

	KASSERT(CSR_READ(sc, WMREG_EXTCNFCTR) & EXTCNFCTR_MDIO_SW_OWNERSHIP);

	rv = wm_kmrn_readreg_locked(sc, KUMCTRLSTA_OFFSET_K1_CONFIG, &kmreg);
	if (rv != 0)
		return;

	if (k1_enable)
		kmreg |= KUMCTRLSTA_K1_ENABLE;
	else
		kmreg &= ~KUMCTRLSTA_K1_ENABLE;

	rv = wm_kmrn_writereg_locked(sc, KUMCTRLSTA_OFFSET_K1_CONFIG, kmreg);
	if (rv != 0)
		return;

	delay(20);

	ctrl = CSR_READ(sc, WMREG_CTRL);
	ctrl_ext = CSR_READ(sc, WMREG_CTRL_EXT);

	tmp = ctrl & ~(CTRL_SPEED_1000 | CTRL_SPEED_100);
	tmp |= CTRL_FRCSPD;

	CSR_WRITE(sc, WMREG_CTRL, tmp);
	CSR_WRITE(sc, WMREG_CTRL_EXT, ctrl_ext | CTRL_EXT_SPD_BYPS);
	CSR_WRITE_FLUSH(sc);
	delay(20);

	CSR_WRITE(sc, WMREG_CTRL, ctrl);
	CSR_WRITE(sc, WMREG_CTRL_EXT, ctrl_ext);
	CSR_WRITE_FLUSH(sc);
	delay(20);

	return;
}

/* special case - for 82575 - need to do manual init ... */
static void
wm_reset_init_script_82575(struct wm_softc *sc)
{
	/*
	 * remark: this is untested code - we have no board without EEPROM
	 *  same setup as mentioned int the FreeBSD driver for the i82575
	 */

	/* SerDes configuration via SERDESCTRL */
	wm_82575_write_8bit_ctlr_reg(sc, WMREG_SCTL, 0x00, 0x0c);
	wm_82575_write_8bit_ctlr_reg(sc, WMREG_SCTL, 0x01, 0x78);
	wm_82575_write_8bit_ctlr_reg(sc, WMREG_SCTL, 0x1b, 0x23);
	wm_82575_write_8bit_ctlr_reg(sc, WMREG_SCTL, 0x23, 0x15);

	/* CCM configuration via CCMCTL register */
	wm_82575_write_8bit_ctlr_reg(sc, WMREG_CCMCTL, 0x14, 0x00);
	wm_82575_write_8bit_ctlr_reg(sc, WMREG_CCMCTL, 0x10, 0x00);

	/* PCIe lanes configuration */
	wm_82575_write_8bit_ctlr_reg(sc, WMREG_GIOCTL, 0x00, 0xec);
	wm_82575_write_8bit_ctlr_reg(sc, WMREG_GIOCTL, 0x61, 0xdf);
	wm_82575_write_8bit_ctlr_reg(sc, WMREG_GIOCTL, 0x34, 0x05);
	wm_82575_write_8bit_ctlr_reg(sc, WMREG_GIOCTL, 0x2f, 0x81);

	/* PCIe PLL Configuration */
	wm_82575_write_8bit_ctlr_reg(sc, WMREG_SCCTL, 0x02, 0x47);
	wm_82575_write_8bit_ctlr_reg(sc, WMREG_SCCTL, 0x14, 0x00);
	wm_82575_write_8bit_ctlr_reg(sc, WMREG_SCCTL, 0x10, 0x00);
}

static void
wm_reset_mdicnfg_82580(struct wm_softc *sc)
{
	uint32_t reg;
	uint16_t nvmword;
	int rv;

	if (sc->sc_type != WM_T_82580)
		return;
	if ((sc->sc_flags & WM_F_SGMII) == 0)
		return;

	rv = wm_nvm_read(sc, NVM_OFF_LAN_FUNC_82580(sc->sc_funcid)
	    + NVM_OFF_CFG3_PORTA, 1, &nvmword);
	if (rv != 0) {
		aprint_error_dev(sc->sc_dev, "%s: failed to read NVM\n",
		    __func__);
		return;
	}

	reg = CSR_READ(sc, WMREG_MDICNFG);
	if (nvmword & NVM_CFG3_PORTA_EXT_MDIO)
		reg |= MDICNFG_DEST;
	if (nvmword & NVM_CFG3_PORTA_COM_MDIO)
		reg |= MDICNFG_COM_MDIO;
	CSR_WRITE(sc, WMREG_MDICNFG, reg);
}

#define MII_INVALIDID(x)	(((x) == 0x0000) || ((x) == 0xffff))

static bool
wm_phy_is_accessible_pchlan(struct wm_softc *sc)
{
	uint32_t reg;
	uint16_t id1, id2;
	int i, rv;

	DPRINTF(WM_DEBUG_INIT, ("%s: %s called\n",
		device_xname(sc->sc_dev), __func__));
	KASSERT(CSR_READ(sc, WMREG_EXTCNFCTR) & EXTCNFCTR_MDIO_SW_OWNERSHIP);

	id1 = id2 = 0xffff;
	for (i = 0; i < 2; i++) {
		rv = wm_gmii_hv_readreg_locked(sc->sc_dev, 2, MII_PHYIDR1,
		    &id1);
		if ((rv != 0) || MII_INVALIDID(id1))
			continue;
		rv = wm_gmii_hv_readreg_locked(sc->sc_dev, 2, MII_PHYIDR2,
		    &id2);
		if ((rv != 0) || MII_INVALIDID(id2))
			continue;
		break;
	}
	if ((rv == 0) && !MII_INVALIDID(id1) && !MII_INVALIDID(id2))
		goto out;

	/*
	 * In case the PHY needs to be in mdio slow mode,
	 * set slow mode and try to get the PHY id again.
	 */
	rv = 0;
	if (sc->sc_type < WM_T_PCH_LPT) {
		sc->phy.release(sc);
		wm_set_mdio_slow_mode_hv(sc);
		rv = wm_gmii_hv_readreg(sc->sc_dev, 2, MII_PHYIDR1, &id1);
		rv |= wm_gmii_hv_readreg(sc->sc_dev, 2, MII_PHYIDR2, &id2);
		sc->phy.acquire(sc);
	}
	if ((rv != 0) || MII_INVALIDID(id1) || MII_INVALIDID(id2)) {
		printf("XXX return with false\n");
		return false;
	}
out:
	if (sc->sc_type >= WM_T_PCH_LPT) {
		/* Only unforce SMBus if ME is not active */
		if ((CSR_READ(sc, WMREG_FWSM) & FWSM_FW_VALID) == 0) {
			uint16_t phyreg;

			/* Unforce SMBus mode in PHY */
			rv = wm_gmii_hv_readreg_locked(sc->sc_dev, 2,
			    CV_SMB_CTRL, &phyreg);
			phyreg &= ~CV_SMB_CTRL_FORCE_SMBUS;
			wm_gmii_hv_writereg_locked(sc->sc_dev, 2,
			    CV_SMB_CTRL, phyreg);

			/* Unforce SMBus mode in MAC */
			reg = CSR_READ(sc, WMREG_CTRL_EXT);
			reg &= ~CTRL_EXT_FORCE_SMBUS;
			CSR_WRITE(sc, WMREG_CTRL_EXT, reg);
		}
	}
	return true;
}

static void
wm_toggle_lanphypc_pch_lpt(struct wm_softc *sc)
{
	uint32_t reg;
	int i;

	/* Set PHY Config Counter to 50msec */
	reg = CSR_READ(sc, WMREG_FEXTNVM3);
	reg &= ~FEXTNVM3_PHY_CFG_COUNTER_MASK;
	reg |= FEXTNVM3_PHY_CFG_COUNTER_50MS;
	CSR_WRITE(sc, WMREG_FEXTNVM3, reg);

	/* Toggle LANPHYPC */
	reg = CSR_READ(sc, WMREG_CTRL);
	reg |= CTRL_LANPHYPC_OVERRIDE;
	reg &= ~CTRL_LANPHYPC_VALUE;
	CSR_WRITE(sc, WMREG_CTRL, reg);
	CSR_WRITE_FLUSH(sc);
	delay(1000);
	reg &= ~CTRL_LANPHYPC_OVERRIDE;
	CSR_WRITE(sc, WMREG_CTRL, reg);
	CSR_WRITE_FLUSH(sc);

	if (sc->sc_type < WM_T_PCH_LPT)
		delay(50 * 1000);
	else {
		i = 20;

		do {
			delay(5 * 1000);
		} while (((CSR_READ(sc, WMREG_CTRL_EXT) & CTRL_EXT_LPCD) == 0)
		    && i--);

		delay(30 * 1000);
	}
}

static int
wm_platform_pm_pch_lpt(struct wm_softc *sc, bool link)
{
	uint32_t reg = __SHIFTIN(link, LTRV_NONSNOOP_REQ)
	    | __SHIFTIN(link, LTRV_SNOOP_REQ) | LTRV_SEND;
	uint32_t rxa;
	uint16_t scale = 0, lat_enc = 0;
	int32_t obff_hwm = 0;
	int64_t lat_ns, value;

	DPRINTF(WM_DEBUG_INIT, ("%s: %s called\n",
		device_xname(sc->sc_dev), __func__));

	if (link) {
		uint16_t max_snoop, max_nosnoop, max_ltr_enc;
		uint32_t status;
		uint16_t speed;
		pcireg_t preg;

		status = CSR_READ(sc, WMREG_STATUS);
		switch (__SHIFTOUT(status, STATUS_SPEED)) {
		case STATUS_SPEED_10:
			speed = 10;
			break;
		case STATUS_SPEED_100:
			speed = 100;
			break;
		case STATUS_SPEED_1000:
			speed = 1000;
			break;
		default:
			device_printf(sc->sc_dev, "Unknown speed "
			    "(status = %08x)\n", status);
			return -1;
		}

		/* Rx Packet Buffer Allocation size (KB) */
		rxa = CSR_READ(sc, WMREG_PBA) & PBA_RXA_MASK;

		/*
		 * Determine the maximum latency tolerated by the device.
		 *
		 * Per the PCIe spec, the tolerated latencies are encoded as
		 * a 3-bit encoded scale (only 0-5 are valid) multiplied by
		 * a 10-bit value (0-1023) to provide a range from 1 ns to
		 * 2^25*(2^10-1) ns.  The scale is encoded as 0=2^0ns,
		 * 1=2^5ns, 2=2^10ns,...5=2^25ns.
		 */
		lat_ns = ((int64_t)rxa * 1024 -
		    (2 * ((int64_t)sc->sc_ethercom.ec_if.if_mtu
			+ ETHER_HDR_LEN))) * 8 * 1000;
		if (lat_ns < 0)
			lat_ns = 0;
		else
			lat_ns /= speed;
		value = lat_ns;

		while (value > LTRV_VALUE) {
			scale ++;
			value = howmany(value, __BIT(5));
		}
		if (scale > LTRV_SCALE_MAX) {
			printf("%s: Invalid LTR latency scale %d\n",
			    device_xname(sc->sc_dev), scale);
			return -1;
		}
		lat_enc = (uint16_t)(__SHIFTIN(scale, LTRV_SCALE) | value);

		/* Determine the maximum latency tolerated by the platform */
		preg = pci_conf_read(sc->sc_pc, sc->sc_pcitag,
		    WM_PCI_LTR_CAP_LPT);
		max_snoop = preg & 0xffff;
		max_nosnoop = preg >> 16;

		max_ltr_enc = MAX(max_snoop, max_nosnoop);

		if (lat_enc > max_ltr_enc) {
			lat_enc = max_ltr_enc;
			lat_ns = __SHIFTOUT(lat_enc, PCI_LTR_MAXSNOOPLAT_VAL)
			    * PCI_LTR_SCALETONS(
				    __SHIFTOUT(lat_enc,
					PCI_LTR_MAXSNOOPLAT_SCALE));
		}

		if (lat_ns) {
			lat_ns *= speed * 1000;
			lat_ns /= 8;
			lat_ns /= 1000000000;
			obff_hwm = (int32_t)(rxa - lat_ns);
		}
		if ((obff_hwm < 0) || (obff_hwm > SVT_OFF_HWM)) {
			device_printf(sc->sc_dev, "Invalid high water mark %d"
			    "(rxa = %d, lat_ns = %d)\n",
			    obff_hwm, (int32_t)rxa, (int32_t)lat_ns);
			return -1;
		}
	}
	/* Snoop and No-Snoop latencies the same */
	reg |= lat_enc | __SHIFTIN(lat_enc, LTRV_NONSNOOP);
	CSR_WRITE(sc, WMREG_LTRV, reg);

	/* Set OBFF high water mark */
	reg = CSR_READ(sc, WMREG_SVT) & ~SVT_OFF_HWM;
	reg |= obff_hwm;
	CSR_WRITE(sc, WMREG_SVT, reg);

	/* Enable OBFF */
	reg = CSR_READ(sc, WMREG_SVCR);
	reg |= SVCR_OFF_EN | SVCR_OFF_MASKINT;
	CSR_WRITE(sc, WMREG_SVCR, reg);

	return 0;
}

/*
 * I210 Errata 25 and I211 Errata 10
 * Slow System Clock.
 */
static int
wm_pll_workaround_i210(struct wm_softc *sc)
{
	uint32_t mdicnfg, wuc;
	uint32_t reg;
	pcireg_t pcireg;
	uint32_t pmreg;
	uint16_t nvmword, tmp_nvmword;
	uint16_t phyval;
	bool wa_done = false;
	int i, rv = 0;

	/* Get Power Management cap offset */
	if (pci_get_capability(sc->sc_pc, sc->sc_pcitag, PCI_CAP_PWRMGMT,
	    &pmreg, NULL) == 0)
		return -1;

	/* Save WUC and MDICNFG registers */
	wuc = CSR_READ(sc, WMREG_WUC);
	mdicnfg = CSR_READ(sc, WMREG_MDICNFG);

	reg = mdicnfg & ~MDICNFG_DEST;
	CSR_WRITE(sc, WMREG_MDICNFG, reg);

	if (wm_nvm_read(sc, INVM_AUTOLOAD, 1, &nvmword) != 0)
		nvmword = INVM_DEFAULT_AL;
	tmp_nvmword = nvmword | INVM_PLL_WO_VAL;

	for (i = 0; i < WM_MAX_PLL_TRIES; i++) {
		wm_gmii_gs40g_readreg(sc->sc_dev, 1,
		    GS40G_PHY_PLL_FREQ_PAGE | GS40G_PHY_PLL_FREQ_REG, &phyval);

		if ((phyval & GS40G_PHY_PLL_UNCONF) != GS40G_PHY_PLL_UNCONF) {
			rv = 0;
			break; /* OK */
		} else
			rv = -1;

		wa_done = true;
		/* Directly reset the internal PHY */
		reg = CSR_READ(sc, WMREG_CTRL);
		CSR_WRITE(sc, WMREG_CTRL, reg | CTRL_PHY_RESET);

		reg = CSR_READ(sc, WMREG_CTRL_EXT);
		reg |= CTRL_EXT_PHYPDEN | CTRL_EXT_SDLPE;
		CSR_WRITE(sc, WMREG_CTRL_EXT, reg);

		CSR_WRITE(sc, WMREG_WUC, 0);
		reg = (INVM_AUTOLOAD << 4) | (tmp_nvmword << 16);
		CSR_WRITE(sc, WMREG_EEARBC_I210, reg);

		pcireg = pci_conf_read(sc->sc_pc, sc->sc_pcitag,
		    pmreg + PCI_PMCSR);
		pcireg |= PCI_PMCSR_STATE_D3;
		pci_conf_write(sc->sc_pc, sc->sc_pcitag,
		    pmreg + PCI_PMCSR, pcireg);
		delay(1000);
		pcireg &= ~PCI_PMCSR_STATE_D3;
		pci_conf_write(sc->sc_pc, sc->sc_pcitag,
		    pmreg + PCI_PMCSR, pcireg);

		reg = (INVM_AUTOLOAD << 4) | (nvmword << 16);
		CSR_WRITE(sc, WMREG_EEARBC_I210, reg);

		/* Restore WUC register */
		CSR_WRITE(sc, WMREG_WUC, wuc);
	}

	/* Restore MDICNFG setting */
	CSR_WRITE(sc, WMREG_MDICNFG, mdicnfg);
	if (wa_done)
		aprint_verbose_dev(sc->sc_dev, "I210 workaround done\n");
	return rv;
}

static void
wm_legacy_irq_quirk_spt(struct wm_softc *sc)
{
	uint32_t reg;

	DPRINTF(WM_DEBUG_INIT, ("%s: %s called\n",
		device_xname(sc->sc_dev), __func__));
	KASSERT((sc->sc_type == WM_T_PCH_SPT)
	    || (sc->sc_type == WM_T_PCH_CNP));

	reg = CSR_READ(sc, WMREG_FEXTNVM7);
	reg |= FEXTNVM7_SIDE_CLK_UNGATE;
	CSR_WRITE(sc, WMREG_FEXTNVM7, reg);

	reg = CSR_READ(sc, WMREG_FEXTNVM9);
	reg |= FEXTNVM9_IOSFSB_CLKGATE_DIS | FEXTNVM9_IOSFSB_CLKREQ_DIS;
	CSR_WRITE(sc, WMREG_FEXTNVM9, reg);
}<|MERGE_RESOLUTION|>--- conflicted
+++ resolved
@@ -10661,15 +10661,10 @@
 			break;
 		}
 	}
-<<<<<<< HEAD
-	
-	return wm_gmii_mdic_readreg(dev, phy, reg & MII_ADDRMASK, val);
-=======
 
 	wm_gmii_mdic_readreg(dev, phy, reg & MII_ADDRMASK, val);
 
 	return 0;
->>>>>>> 0920e437
 }
 
 /*
@@ -10718,15 +10713,10 @@
 			break;
 		}
 	}
-<<<<<<< HEAD
-			
-	return wm_gmii_mdic_writereg(dev, phy, reg & MII_ADDRMASK, val);
-=======
 
 	wm_gmii_mdic_writereg(dev, phy, reg & MII_ADDRMASK, val);
 
 	return 0;
->>>>>>> 0920e437
 }
 
 /*
