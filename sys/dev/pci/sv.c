<<<<<<< HEAD
/*      $NetBSD: sv.c,v 1.59 2021/02/06 12:55:34 isaki Exp $ */
=======
/*      $NetBSD: sv.c,v 1.60 2021/04/24 23:36:57 thorpej Exp $ */
>>>>>>> e2aa5677
/*      $OpenBSD: sv.c,v 1.2 1998/07/13 01:50:15 csapuntz Exp $ */

/*
 * Copyright (c) 1999, 2008 The NetBSD Foundation, Inc.
 * All rights reserved.
 *
 * This code is derived from software contributed to The NetBSD Foundation
 * by Charles M. Hannum.
 *
 * Redistribution and use in source and binary forms, with or without
 * modification, are permitted provided that the following conditions
 * are met:
 * 1. Redistributions of source code must retain the above copyright
 *    notice, this list of conditions and the following disclaimer.
 * 2. Redistributions in binary form must reproduce the above copyright
 *    notice, this list of conditions and the following disclaimer in the
 *    documentation and/or other materials provided with the distribution.
 *
 * THIS SOFTWARE IS PROVIDED BY THE NETBSD FOUNDATION, INC. AND CONTRIBUTORS
 * ``AS IS'' AND ANY EXPRESS OR IMPLIED WARRANTIES, INCLUDING, BUT NOT LIMITED
 * TO, THE IMPLIED WARRANTIES OF MERCHANTABILITY AND FITNESS FOR A PARTICULAR
 * PURPOSE ARE DISCLAIMED.  IN NO EVENT SHALL THE FOUNDATION OR CONTRIBUTORS
 * BE LIABLE FOR ANY DIRECT, INDIRECT, INCIDENTAL, SPECIAL, EXEMPLARY, OR
 * CONSEQUENTIAL DAMAGES (INCLUDING, BUT NOT LIMITED TO, PROCUREMENT OF
 * SUBSTITUTE GOODS OR SERVICES; LOSS OF USE, DATA, OR PROFITS; OR BUSINESS
 * INTERRUPTION) HOWEVER CAUSED AND ON ANY THEORY OF LIABILITY, WHETHER IN
 * CONTRACT, STRICT LIABILITY, OR TORT (INCLUDING NEGLIGENCE OR OTHERWISE)
 * ARISING IN ANY WAY OUT OF THE USE OF THIS SOFTWARE, EVEN IF ADVISED OF THE
 * POSSIBILITY OF SUCH DAMAGE.
 */

/*
 * Copyright (c) 1998 Constantine Paul Sapuntzakis
 * All rights reserved
 *
 * Author: Constantine Paul Sapuntzakis (csapuntz@cvs.openbsd.org)
 *
 * Redistribution and use in source and binary forms, with or without
 * modification, are permitted provided that the following conditions
 * are met:
 * 1. Redistributions of source code must retain the above copyright
 *    notice, this list of conditions and the following disclaimer.
 * 2. Redistributions in binary form must reproduce the above copyright
 *    notice, this list of conditions and the following disclaimer in the
 *    documentation and/or other materials provided with the distribution.
 * 3. The author's name or those of the contributors may be used to
 *    endorse or promote products derived from this software without
 *    specific prior written permission.
 *
 * THIS SOFTWARE IS PROVIDED BY THE AUTHOR(S) AND CONTRIBUTORS
 * ``AS IS'' AND ANY EXPRESS OR IMPLIED WARRANTIES, INCLUDING, BUT NOT LIMITED
 * TO, THE IMPLIED WARRANTIES OF MERCHANTABILITY AND FITNESS FOR A PARTICULAR
 * PURPOSE ARE DISCLAIMED.  IN NO EVENT SHALL THE FOUNDATION OR CONTRIBUTORS
 * BE LIABLE FOR ANY DIRECT, INDIRECT, INCIDENTAL, SPECIAL, EXEMPLARY, OR
 * CONSEQUENTIAL DAMAGES (INCLUDING, BUT NOT LIMITED TO, PROCUREMENT OF
 * SUBSTITUTE GOODS OR SERVICES; LOSS OF USE, DATA, OR PROFITS; OR BUSINESS
 * INTERRUPTION) HOWEVER CAUSED AND ON ANY THEORY OF LIABILITY, WHETHER IN
 * CONTRACT, STRICT LIABILITY, OR TORT (INCLUDING NEGLIGENCE OR OTHERWISE)
 * ARISING IN ANY WAY OUT OF THE USE OF THIS SOFTWARE, EVEN IF ADVISED OF THE
 * POSSIBILITY OF SUCH DAMAGE.
 */

/*
 * S3 SonicVibes driver
 *   Heavily based on the eap driver by Lennart Augustsson
 */

#include <sys/cdefs.h>
<<<<<<< HEAD
__KERNEL_RCSID(0, "$NetBSD: sv.c,v 1.59 2021/02/06 12:55:34 isaki Exp $");
=======
__KERNEL_RCSID(0, "$NetBSD: sv.c,v 1.60 2021/04/24 23:36:57 thorpej Exp $");
>>>>>>> e2aa5677

#include <sys/param.h>
#include <sys/systm.h>
#include <sys/kernel.h>
#include <sys/kmem.h>
#include <sys/device.h>

#include <dev/pci/pcireg.h>
#include <dev/pci/pcivar.h>
#include <dev/pci/pcidevs.h>

#include <sys/audioio.h>
#include <dev/audio/audio_if.h>

#include <dev/ic/i8237reg.h>
#include <dev/pci/svreg.h>
#include <dev/pci/svvar.h>

#include <sys/bus.h>

/* XXX
 * The SonicVibes DMA is broken and only works on 24-bit addresses.
 * As long as bus_dmamem_alloc_range() is missing we use the ISA
 * DMA tag on i386.
 */
#if defined(amd64) || defined(i386)
#include <dev/isa/isavar.h>
#endif

#ifdef AUDIO_DEBUG
#define DPRINTF(x)	if (svdebug) printf x
#define DPRINTFN(n,x)	if (svdebug>(n)) printf x
int	svdebug = 0;
#else
#define DPRINTF(x)
#define DPRINTFN(n,x)
#endif

static int	sv_match(device_t, cfdata_t, void *);
static void	sv_attach(device_t, device_t, void *);
static int	sv_intr(void *);

struct sv_dma {
	bus_dmamap_t map;
	void *addr;
	bus_dma_segment_t segs[1];
	int nsegs;
	size_t size;
	struct sv_dma *next;
};
#define DMAADDR(p) ((p)->map->dm_segs[0].ds_addr)
#define KERNADDR(p) ((void *)((p)->addr))

CFATTACH_DECL_NEW(sv, sizeof(struct sv_softc),
    sv_match, sv_attach, NULL, NULL);

static struct audio_device sv_device = {
	"S3 SonicVibes",
	"",
	"sv"
};

#define ARRAY_SIZE(foo)  ((sizeof(foo)) / sizeof(foo[0]))

static int	sv_allocmem(struct sv_softc *, size_t, size_t, int,
			    struct sv_dma *);
static int	sv_freemem(struct sv_softc *, struct sv_dma *);

static void	sv_init_mixer(struct sv_softc *);

static int	sv_open(void *, int);
static int	sv_query_format(void *, audio_format_query_t *);
static int	sv_set_format(void *, int,
			      const audio_params_t *, const audio_params_t *,
			      audio_filter_reg_t *, audio_filter_reg_t *);
static int	sv_round_blocksize(void *, int, int, const audio_params_t *);
static int	sv_trigger_output(void *, void *, void *, int, void (*)(void *),
				  void *, const audio_params_t *);
static int	sv_trigger_input(void *, void *, void *, int, void (*)(void *),
				 void *, const audio_params_t *);
static int	sv_halt_output(void *);
static int	sv_halt_input(void *);
static int	sv_getdev(void *, struct audio_device *);
static int	sv_mixer_set_port(void *, mixer_ctrl_t *);
static int	sv_mixer_get_port(void *, mixer_ctrl_t *);
static int	sv_query_devinfo(void *, mixer_devinfo_t *);
static void *	sv_malloc(void *, int, size_t);
static void	sv_free(void *, void *, size_t);
static int	sv_get_props(void *);
static void	sv_get_locks(void *, kmutex_t **, kmutex_t **);

#ifdef AUDIO_DEBUG
void    sv_dumpregs(struct sv_softc *sc);
#endif

static const struct audio_hw_if sv_hw_if = {
	.open			= sv_open,
	.query_format		= sv_query_format,
	.set_format		= sv_set_format,
	.round_blocksize	= sv_round_blocksize,
	.halt_output		= sv_halt_output,
	.halt_input		= sv_halt_input,
	.getdev			= sv_getdev,
	.set_port		= sv_mixer_set_port,
	.get_port		= sv_mixer_get_port,
	.query_devinfo		= sv_query_devinfo,
	.allocm			= sv_malloc,
	.freem			= sv_free,
	.get_props		= sv_get_props,
	.trigger_output		= sv_trigger_output,
	.trigger_input		= sv_trigger_input,
	.get_locks		= sv_get_locks,
};

static const struct audio_format sv_formats[] = {
	{
		.mode		= AUMODE_PLAY | AUMODE_RECORD,
		.encoding	= AUDIO_ENCODING_SLINEAR_LE,
		.validbits	= 16,
		.precision	= 16,
		.channels	= 2,
		.channel_mask	= AUFMT_STEREO,
		.frequency_type	= 0,
		.frequency	= { 2000, 48000 },
	},
};
#define SV_NFORMATS	__arraycount(sv_formats)


static void
sv_write(struct sv_softc *sc, uint8_t reg, uint8_t val)
{

	DPRINTFN(8,("sv_write(0x%x, 0x%x)\n", reg, val));
	bus_space_write_1(sc->sc_iot, sc->sc_ioh, reg, val);
}

static uint8_t
sv_read(struct sv_softc *sc, uint8_t reg)
{
	uint8_t val;

	val = bus_space_read_1(sc->sc_iot, sc->sc_ioh, reg);
	DPRINTFN(8,("sv_read(0x%x) = 0x%x\n", reg, val));
	return val;
}

static uint8_t
sv_read_indirect(struct sv_softc *sc, uint8_t reg)
{
	uint8_t val;

	sv_write(sc, SV_CODEC_IADDR, reg & SV_IADDR_MASK);
	val = sv_read(sc, SV_CODEC_IDATA);
	return val;
}

static void
sv_write_indirect(struct sv_softc *sc, uint8_t reg, uint8_t val)
{
	uint8_t iaddr;

	iaddr = reg & SV_IADDR_MASK;
	if (reg == SV_DMA_DATA_FORMAT)
		iaddr |= SV_IADDR_MCE;

	sv_write(sc, SV_CODEC_IADDR, iaddr);
	sv_write(sc, SV_CODEC_IDATA, val);
}

static int
sv_match(device_t parent, cfdata_t match, void *aux)
{
	struct pci_attach_args *pa;

	pa = aux;
	if (PCI_VENDOR(pa->pa_id) == PCI_VENDOR_S3 &&
	    PCI_PRODUCT(pa->pa_id) == PCI_PRODUCT_S3_SONICVIBES)
		return 1;

	return 0;
}

static pcireg_t pci_io_alloc_low, pci_io_alloc_high;

static int
pci_alloc_io(pci_chipset_tag_t pc, pcitag_t pt, int pcioffs,
    bus_space_tag_t iot, bus_size_t size, bus_size_t align,
    bus_size_t bound, int flags, bus_space_handle_t *ioh)
{
	bus_addr_t addr;
	int error;

	error = bus_space_alloc(iot, pci_io_alloc_low, pci_io_alloc_high,
				size, align, bound, flags, &addr, ioh);
	if (error)
		return error;

	pci_conf_write(pc, pt, pcioffs, addr);
	return 0;
}

/*
 * Allocate IO addresses when all other configuration is done.
 */
static void
sv_defer(device_t self)
{
	struct sv_softc *sc;
	pci_chipset_tag_t pc;
	pcitag_t pt;
	pcireg_t dmaio;

	sc = device_private(self);
	pc = sc->sc_pa.pa_pc;
	pt = sc->sc_pa.pa_tag;
	DPRINTF(("sv_defer: %p\n", sc));

	/* XXX
	 * Get a reasonable default for the I/O range.
	 * Assume the range around SB_PORTBASE is valid on this PCI bus.
	 */
	pci_io_alloc_low = pci_conf_read(pc, pt, SV_SB_PORTBASE_SLOT);
	pci_io_alloc_high = pci_io_alloc_low + 0x1000;

	if (pci_alloc_io(pc, pt, SV_DMAA_CONFIG_OFF,
			  sc->sc_iot, SV_DMAA_SIZE, SV_DMAA_ALIGN, 0,
			  0, &sc->sc_dmaa_ioh)) {
		printf("sv_attach: cannot allocate DMA A range\n");
		return;
	}
	dmaio = pci_conf_read(pc, pt, SV_DMAA_CONFIG_OFF);
	DPRINTF(("sv_attach: addr a dmaio=0x%lx\n", (u_long)dmaio));
	pci_conf_write(pc, pt, SV_DMAA_CONFIG_OFF,
		       dmaio | SV_DMA_CHANNEL_ENABLE | SV_DMAA_EXTENDED_ADDR);

	if (pci_alloc_io(pc, pt, SV_DMAC_CONFIG_OFF,
			  sc->sc_iot, SV_DMAC_SIZE, SV_DMAC_ALIGN, 0,
			  0, &sc->sc_dmac_ioh)) {
		printf("sv_attach: cannot allocate DMA C range\n");
		return;
	}
	dmaio = pci_conf_read(pc, pt, SV_DMAC_CONFIG_OFF);
	DPRINTF(("sv_attach: addr c dmaio=0x%lx\n", (u_long)dmaio));
	pci_conf_write(pc, pt, SV_DMAC_CONFIG_OFF,
		       dmaio | SV_DMA_CHANNEL_ENABLE);

	sc->sc_dmaset = 1;
}

static void
sv_attach(device_t parent, device_t self, void *aux)
{
	struct sv_softc *sc;
	struct pci_attach_args *pa;
	pci_chipset_tag_t pc;
	pcitag_t pt;
	pci_intr_handle_t ih;
	pcireg_t csr;
	char const *intrstr;
	uint8_t reg;
	struct audio_attach_args arg;
	char intrbuf[PCI_INTRSTR_LEN];

	sc = device_private(self);
	pa = aux;
	pc = pa->pa_pc;
	pt = pa->pa_tag;
	aprint_naive("\n");
	aprint_normal("\n");

	/* Map I/O registers */
	if (pci_mapreg_map(pa, SV_ENHANCED_PORTBASE_SLOT,
			   PCI_MAPREG_TYPE_IO, 0,
			   &sc->sc_iot, &sc->sc_ioh, NULL, NULL)) {
		aprint_error_dev(self, "can't map enhanced i/o space\n");
		return;
	}
	if (pci_mapreg_map(pa, SV_FM_PORTBASE_SLOT,
			   PCI_MAPREG_TYPE_IO, 0,
			   &sc->sc_opliot, &sc->sc_oplioh, NULL, NULL)) {
		aprint_error_dev(self, "can't map FM i/o space\n");
		return;
	}
	if (pci_mapreg_map(pa, SV_MIDI_PORTBASE_SLOT,
			   PCI_MAPREG_TYPE_IO, 0,
			   &sc->sc_midiiot, &sc->sc_midiioh, NULL, NULL)) {
		aprint_error_dev(self, "can't map MIDI i/o space\n");
		return;
	}
	DPRINTF(("sv: IO ports: enhanced=0x%x, OPL=0x%x, MIDI=0x%x\n",
		 (int)sc->sc_ioh, (int)sc->sc_oplioh, (int)sc->sc_midiioh));

#if defined(alpha)
	/* XXX Force allocation through the SGMAP. */
	sc->sc_dmatag = alphabus_dma_get_tag(pa->pa_dmat, ALPHA_BUS_ISA);
#elif defined(amd64) || defined(i386)
/* XXX
 * The SonicVibes DMA is broken and only works on 24-bit addresses.
 * As long as bus_dmamem_alloc_range() is missing we use the ISA
 * DMA tag on i386.
 */
	sc->sc_dmatag = &isa_bus_dma_tag;
#else
	sc->sc_dmatag = pa->pa_dmat;
#endif

	pci_conf_write(pc, pt, SV_DMAA_CONFIG_OFF, SV_DMAA_EXTENDED_ADDR);
	pci_conf_write(pc, pt, SV_DMAC_CONFIG_OFF, 0);

	/* Enable the device. */
	csr = pci_conf_read(pc, pt, PCI_COMMAND_STATUS_REG);
	pci_conf_write(pc, pt, PCI_COMMAND_STATUS_REG,
		       csr | PCI_COMMAND_MASTER_ENABLE);

	sv_write_indirect(sc, SV_ANALOG_POWER_DOWN_CONTROL, 0);
	sv_write_indirect(sc, SV_DIGITAL_POWER_DOWN_CONTROL, 0);

	/* initialize codec registers */
	reg = sv_read(sc, SV_CODEC_CONTROL);
	reg |= SV_CTL_RESET;
	sv_write(sc, SV_CODEC_CONTROL, reg);
	delay(50);

	reg = sv_read(sc, SV_CODEC_CONTROL);
	reg &= ~SV_CTL_RESET;
	reg |= SV_CTL_INTA | SV_CTL_ENHANCED;

	/* This write clears the reset */
	sv_write(sc, SV_CODEC_CONTROL, reg);
	delay(50);

	/* This write actually shoves the new values in */
	sv_write(sc, SV_CODEC_CONTROL, reg);

	DPRINTF(("sv_attach: control=0x%x\n", sv_read(sc, SV_CODEC_CONTROL)));

	/* Map and establish the interrupt. */
	if (pci_intr_map(pa, &ih)) {
		aprint_error_dev(self, "couldn't map interrupt\n");
		return;
	}

	mutex_init(&sc->sc_lock, MUTEX_DEFAULT, IPL_NONE);
	mutex_init(&sc->sc_intr_lock, MUTEX_DEFAULT, IPL_AUDIO);

	intrstr = pci_intr_string(pc, ih, intrbuf, sizeof(intrbuf));
	sc->sc_ih = pci_intr_establish_xname(pc, ih, IPL_AUDIO, sv_intr, sc,
	    device_xname(self));
	if (sc->sc_ih == NULL) {
		aprint_error_dev(self, "couldn't establish interrupt");
		if (intrstr != NULL)
			aprint_error(" at %s", intrstr);
		aprint_error("\n");
		mutex_destroy(&sc->sc_lock);
		mutex_destroy(&sc->sc_intr_lock);
		return;
	}
	aprint_normal_dev(self, "interrupting at %s\n", intrstr);
	aprint_normal_dev(self, "rev %d",
	    sv_read_indirect(sc, SV_REVISION_LEVEL));
	if (sv_read(sc, SV_CODEC_CONTROL) & SV_CTL_MD1)
		aprint_normal(", reverb SRAM present");
	if (!(sv_read_indirect(sc, SV_WAVETABLE_SOURCE_SELECT) & SV_WSS_WT0))
		aprint_normal(", wavetable ROM present");
	aprint_normal("\n");

	/* Enable DMA interrupts */
	reg = sv_read(sc, SV_CODEC_INTMASK);
	reg &= ~(SV_INTMASK_DMAA | SV_INTMASK_DMAC);
	reg |= SV_INTMASK_UD | SV_INTMASK_SINT | SV_INTMASK_MIDI;
	sv_write(sc, SV_CODEC_INTMASK, reg);
	sv_read(sc, SV_CODEC_STATUS);

	sv_init_mixer(sc);

	audio_attach_mi(&sv_hw_if, sc, self);

	arg.type = AUDIODEV_TYPE_OPL;
	arg.hwif = 0;
	arg.hdl = 0;
	(void)config_found(self, &arg, audioprint, CFARG_EOL);

	sc->sc_pa = *pa;	/* for deferred setup */
	config_defer(self, sv_defer);
}

#ifdef AUDIO_DEBUG
void
sv_dumpregs(struct sv_softc *sc)
{
	int idx;

#if 0
	for (idx = 0; idx < 0x50; idx += 4)
		printf ("%02x = %x\n", idx,
			pci_conf_read(pa->pa_pc, pa->pa_tag, idx));
#endif

	for (idx = 0; idx < 6; idx++)
		printf ("REG %02x = %02x\n", idx, sv_read(sc, idx));

	for (idx = 0; idx < 0x32; idx++)
		printf ("IREG %02x = %02x\n", idx, sv_read_indirect(sc, idx));

	for (idx = 0; idx < 0x10; idx++)
		printf ("DMA %02x = %02x\n", idx,
			bus_space_read_1(sc->sc_iot, sc->sc_dmaa_ioh, idx));
}
#endif

static int
sv_intr(void *p)
{
	struct sv_softc *sc;
	uint8_t intr;

	sc = p;

	mutex_spin_enter(&sc->sc_intr_lock);

	intr = sv_read(sc, SV_CODEC_STATUS);
	DPRINTFN(5,("sv_intr: intr=0x%x\n", intr));

	if (intr & SV_INTSTATUS_DMAA) {
		if (sc->sc_pintr)
			sc->sc_pintr(sc->sc_parg);
	}

	if (intr & SV_INTSTATUS_DMAC) {
		if (sc->sc_rintr)
			sc->sc_rintr(sc->sc_rarg);
	}

	mutex_spin_exit(&sc->sc_intr_lock);

	return (intr & (SV_INTSTATUS_DMAA | SV_INTSTATUS_DMAC)) != 0;
}

static int
sv_allocmem(struct sv_softc *sc, size_t size, size_t align,
    int direction, struct sv_dma *p)
{
	int error;

	p->size = size;
	error = bus_dmamem_alloc(sc->sc_dmatag, p->size, align, 0,
	    p->segs, ARRAY_SIZE(p->segs), &p->nsegs, BUS_DMA_WAITOK);
	if (error)
		return error;

	error = bus_dmamem_map(sc->sc_dmatag, p->segs, p->nsegs, p->size,
	    &p->addr, BUS_DMA_WAITOK|BUS_DMA_COHERENT);
	if (error)
		goto free;

	error = bus_dmamap_create(sc->sc_dmatag, p->size, 1, p->size,
	    0, BUS_DMA_WAITOK, &p->map);
	if (error)
		goto unmap;

	error = bus_dmamap_load(sc->sc_dmatag, p->map, p->addr, p->size, NULL,
	    BUS_DMA_WAITOK | ((direction == AUMODE_RECORD) ? BUS_DMA_READ : BUS_DMA_WRITE));
	if (error)
		goto destroy;
	DPRINTF(("sv_allocmem: pa=%lx va=%lx pba=%lx\n",
	    (long)p->segs[0].ds_addr, (long)KERNADDR(p), (long)DMAADDR(p)));
	return 0;

destroy:
	bus_dmamap_destroy(sc->sc_dmatag, p->map);
unmap:
	bus_dmamem_unmap(sc->sc_dmatag, p->addr, p->size);
free:
	bus_dmamem_free(sc->sc_dmatag, p->segs, p->nsegs);
	return error;
}

static int
sv_freemem(struct sv_softc *sc, struct sv_dma *p)
{

	bus_dmamap_unload(sc->sc_dmatag, p->map);
	bus_dmamap_destroy(sc->sc_dmatag, p->map);
	bus_dmamem_unmap(sc->sc_dmatag, p->addr, p->size);
	bus_dmamem_free(sc->sc_dmatag, p->segs, p->nsegs);
	return 0;
}

static int
sv_open(void *addr, int flags)
{
	struct sv_softc *sc;

	sc = addr;
	DPRINTF(("sv_open\n"));
	if (!sc->sc_dmaset)
		return ENXIO;

	return 0;
}

static int
sv_query_format(void *addr, audio_format_query_t *afp)
{

	return audio_query_format(sv_formats, SV_NFORMATS, afp);
}

static int
sv_set_format(void *addr, int setmode,
    const audio_params_t *play, const audio_params_t *rec,
    audio_filter_reg_t *pfil, audio_filter_reg_t *rfil)
{
	struct sv_softc *sc;
	uint32_t val;

	sc = addr;

	/* *play and *rec are the identical because !AUDIO_PROP_INDEPENDENT. */

	val = play->sample_rate * 65536 / 48000;
	/*
	 * If the sample rate is exactly 48 kHz, the fraction would overflow the
	 * register, so we have to bias it.  This causes a little clock drift.
	 * The drift is below normal crystal tolerance (.0001%), so although
	 * this seems a little silly, we can pretty much ignore it.
	 * (I tested the output speed with values of 1-20, just to be sure this
	 * register isn't *supposed* to have a bias.  It isn't.)
	 * - mycroft
	 */
	if (val > 65535)
		val = 65535;

	mutex_spin_enter(&sc->sc_intr_lock);
	sv_write_indirect(sc, SV_PCM_SAMPLE_RATE_0, val & 0xff);
	sv_write_indirect(sc, SV_PCM_SAMPLE_RATE_1, val >> 8);
	mutex_spin_exit(&sc->sc_intr_lock);

#define F_REF 24576000

#define ABS(x) (((x) < 0) ? (-x) : (x))

	if (setmode & AUMODE_RECORD) {
		/* The ADC reference frequency (f_out) is 512 * sample rate */

		/* f_out is dervied from the 24.576MHz crystal by three values:
		   M & N & R. The equation is as follows:

		   f_out = (m + 2) * f_ref / ((n + 2) * (2 ^ a))

		   with the constraint that:

		   80 MHz < (m + 2) / (n + 2) * f_ref <= 150MHz
		   and n, m >= 1
		*/

		int  goal_f_out;
		int  a, n, m, best_n, best_m, best_error;
		int  pll_sample;
		int  error;

		goal_f_out = 512 * rec->sample_rate;
		best_n = 0;
		best_m = 0;
		best_error = 10000000;
		for (a = 0; a < 8; a++) {
			if ((goal_f_out * (1 << a)) >= 80000000)
				break;
		}

		/* a != 8 because sample_rate >= 2000 */

		for (n = 33; n > 2; n--) {
			m = (goal_f_out * n * (1 << a)) / F_REF;
			if ((m > 257) || (m < 3))
				continue;

			pll_sample = (m * F_REF) / (n * (1 << a));
			pll_sample /= 512;

			/* Threshold might be good here */
			error = pll_sample - rec->sample_rate;
			error = ABS(error);

			if (error < best_error) {
				best_error = error;
				best_n = n;
				best_m = m;
				if (error == 0) break;
			}
		}

		best_n -= 2;
		best_m -= 2;

		mutex_spin_enter(&sc->sc_intr_lock);
		sv_write_indirect(sc, SV_ADC_PLL_M, best_m);
		sv_write_indirect(sc, SV_ADC_PLL_N,
				  best_n | (a << SV_PLL_R_SHIFT));
		mutex_spin_exit(&sc->sc_intr_lock);
	}

	return 0;
}

static int
sv_round_blocksize(void *addr, int blk, int mode,
    const audio_params_t *param)
{

	blk = blk & -32;	/* keep good alignment */
	if (blk < 32)
		blk = 32;
	return blk;
}

static int
sv_trigger_output(void *addr, void *start, void *end, int blksize,
    void (*intr)(void *), void *arg, const audio_params_t *param)
{
	struct sv_softc *sc;
	struct sv_dma *p;
	uint8_t mode;
	int dma_count;

	DPRINTFN(1, ("sv_trigger_output: sc=%p start=%p end=%p blksize=%d "
	    "intr=%p(%p)\n", addr, start, end, blksize, intr, arg));
	sc = addr;
	sc->sc_pintr = intr;
	sc->sc_parg = arg;

	mode = sv_read_indirect(sc, SV_DMA_DATA_FORMAT);
	mode &= ~(SV_DMAA_FORMAT16 | SV_DMAA_STEREO);
	if (param->precision == 16)
		mode |= SV_DMAA_FORMAT16;
	if (param->channels == 2)
		mode |= SV_DMAA_STEREO;
	sv_write_indirect(sc, SV_DMA_DATA_FORMAT, mode);

	for (p = sc->sc_dmas; p && KERNADDR(p) != start; p = p->next)
		continue;
	if (p == NULL) {
		printf("sv_trigger_output: bad addr %p\n", start);
		return EINVAL;
	}

	dma_count = ((char *)end - (char *)start) - 1;
	DPRINTF(("sv_trigger_output: DMA start loop input addr=%x cc=%d\n",
	    (int)DMAADDR(p), dma_count));

	bus_space_write_4(sc->sc_iot, sc->sc_dmaa_ioh, SV_DMA_ADDR0,
			  DMAADDR(p));
	bus_space_write_4(sc->sc_iot, sc->sc_dmaa_ioh, SV_DMA_COUNT0,
			  dma_count);
	bus_space_write_1(sc->sc_iot, sc->sc_dmaa_ioh, SV_DMA_MODE,
			  DMA37MD_READ | DMA37MD_LOOP);

	DPRINTF(("sv_trigger_output: current addr=%x\n",
	    bus_space_read_4(sc->sc_iot, sc->sc_dmaa_ioh, SV_DMA_ADDR0)));

	dma_count = blksize - 1;

	sv_write_indirect(sc, SV_DMAA_COUNT1, dma_count >> 8);
	sv_write_indirect(sc, SV_DMAA_COUNT0, dma_count & 0xFF);

	mode = sv_read_indirect(sc, SV_PLAY_RECORD_ENABLE);
	sv_write_indirect(sc, SV_PLAY_RECORD_ENABLE, mode | SV_PLAY_ENABLE);

	return 0;
}

static int
sv_trigger_input(void *addr, void *start, void *end, int blksize,
    void (*intr)(void *), void *arg, const audio_params_t *param)
{
	struct sv_softc *sc;
	struct sv_dma *p;
	uint8_t mode;
	int dma_count;

	DPRINTFN(1, ("sv_trigger_input: sc=%p start=%p end=%p blksize=%d "
	    "intr=%p(%p)\n", addr, start, end, blksize, intr, arg));
	sc = addr;
	sc->sc_rintr = intr;
	sc->sc_rarg = arg;

	mode = sv_read_indirect(sc, SV_DMA_DATA_FORMAT);
	mode &= ~(SV_DMAC_FORMAT16 | SV_DMAC_STEREO);
	if (param->precision == 16)
		mode |= SV_DMAC_FORMAT16;
	if (param->channels == 2)
		mode |= SV_DMAC_STEREO;
	sv_write_indirect(sc, SV_DMA_DATA_FORMAT, mode);

	for (p = sc->sc_dmas; p && KERNADDR(p) != start; p = p->next)
		continue;
	if (!p) {
		printf("sv_trigger_input: bad addr %p\n", start);
		return EINVAL;
	}

	dma_count = (((char *)end - (char *)start) >> 1) - 1;
	DPRINTF(("sv_trigger_input: DMA start loop input addr=%x cc=%d\n",
	    (int)DMAADDR(p), dma_count));

	bus_space_write_4(sc->sc_iot, sc->sc_dmac_ioh, SV_DMA_ADDR0,
			  DMAADDR(p));
	bus_space_write_4(sc->sc_iot, sc->sc_dmac_ioh, SV_DMA_COUNT0,
			  dma_count);
	bus_space_write_1(sc->sc_iot, sc->sc_dmac_ioh, SV_DMA_MODE,
			  DMA37MD_WRITE | DMA37MD_LOOP);

	DPRINTF(("sv_trigger_input: current addr=%x\n",
	    bus_space_read_4(sc->sc_iot, sc->sc_dmac_ioh, SV_DMA_ADDR0)));

	dma_count = (blksize >> 1) - 1;

	sv_write_indirect(sc, SV_DMAC_COUNT1, dma_count >> 8);
	sv_write_indirect(sc, SV_DMAC_COUNT0, dma_count & 0xFF);

	mode = sv_read_indirect(sc, SV_PLAY_RECORD_ENABLE);
	sv_write_indirect(sc, SV_PLAY_RECORD_ENABLE, mode | SV_RECORD_ENABLE);

	return 0;
}

static int
sv_halt_output(void *addr)
{
	struct sv_softc *sc;
	uint8_t mode;

	DPRINTF(("sv: sv_halt_output\n"));
	sc = addr;
	mode = sv_read_indirect(sc, SV_PLAY_RECORD_ENABLE);
	sv_write_indirect(sc, SV_PLAY_RECORD_ENABLE, mode & ~SV_PLAY_ENABLE);
	sc->sc_pintr = 0;

	return 0;
}

static int
sv_halt_input(void *addr)
{
	struct sv_softc *sc;
	uint8_t mode;

	DPRINTF(("sv: sv_halt_input\n"));
	sc = addr;
	mode = sv_read_indirect(sc, SV_PLAY_RECORD_ENABLE);
	sv_write_indirect(sc, SV_PLAY_RECORD_ENABLE, mode & ~SV_RECORD_ENABLE);
	sc->sc_rintr = 0;

	return 0;
}

static int
sv_getdev(void *addr, struct audio_device *retp)
{

	*retp = sv_device;
	return 0;
}


/*
 * Mixer related code is here
 *
 */

#define SV_INPUT_CLASS 0
#define SV_OUTPUT_CLASS 1
#define SV_RECORD_CLASS 2

#define SV_LAST_CLASS 2

static const char *mixer_classes[] =
	{ AudioCinputs, AudioCoutputs, AudioCrecord };

static const struct {
	uint8_t   l_port;
	uint8_t   r_port;
	uint8_t   mask;
	uint8_t   class;
	const char *audio;
} ports[] = {
  { SV_LEFT_AUX1_INPUT_CONTROL, SV_RIGHT_AUX1_INPUT_CONTROL, SV_AUX1_MASK,
    SV_INPUT_CLASS, "aux1" },
  { SV_LEFT_CD_INPUT_CONTROL, SV_RIGHT_CD_INPUT_CONTROL, SV_CD_MASK,
    SV_INPUT_CLASS, AudioNcd },
  { SV_LEFT_LINE_IN_INPUT_CONTROL, SV_RIGHT_LINE_IN_INPUT_CONTROL, SV_LINE_IN_MASK,
    SV_INPUT_CLASS, AudioNline },
  { SV_MIC_INPUT_CONTROL, 0, SV_MIC_MASK, SV_INPUT_CLASS, AudioNmicrophone },
  { SV_LEFT_SYNTH_INPUT_CONTROL, SV_RIGHT_SYNTH_INPUT_CONTROL,
    SV_SYNTH_MASK, SV_INPUT_CLASS, AudioNfmsynth },
  { SV_LEFT_AUX2_INPUT_CONTROL, SV_RIGHT_AUX2_INPUT_CONTROL, SV_AUX2_MASK,
    SV_INPUT_CLASS, "aux2" },
  { SV_LEFT_PCM_INPUT_CONTROL, SV_RIGHT_PCM_INPUT_CONTROL, SV_PCM_MASK,
    SV_INPUT_CLASS, AudioNdac },
  { SV_LEFT_MIXER_OUTPUT_CONTROL, SV_RIGHT_MIXER_OUTPUT_CONTROL,
    SV_MIXER_OUT_MASK, SV_OUTPUT_CLASS, AudioNmaster }
};


static const struct {
	int idx;
	const char *name;
} record_sources[] = {
	{ SV_REC_CD, AudioNcd },
	{ SV_REC_DAC, AudioNdac },
	{ SV_REC_AUX2, "aux2" },
	{ SV_REC_LINE, AudioNline },
	{ SV_REC_AUX1, "aux1" },
	{ SV_REC_MIC, AudioNmicrophone },
	{ SV_REC_MIXER, AudioNmixerout }
};


#define SV_DEVICES_PER_PORT 2
#define SV_FIRST_MIXER (SV_LAST_CLASS + 1)
#define SV_LAST_MIXER (SV_DEVICES_PER_PORT * (ARRAY_SIZE(ports)) + SV_LAST_CLASS)
#define SV_RECORD_SOURCE (SV_LAST_MIXER + 1)
#define SV_MIC_BOOST (SV_LAST_MIXER + 2)
#define SV_RECORD_GAIN (SV_LAST_MIXER + 3)
#define SV_SRS_MODE (SV_LAST_MIXER + 4)

static int
sv_query_devinfo(void *addr, mixer_devinfo_t *dip)
{
	int i;

	/* It's a class */
	if (dip->index <= SV_LAST_CLASS) {
		dip->type = AUDIO_MIXER_CLASS;
		dip->mixer_class = dip->index;
		dip->next = dip->prev = AUDIO_MIXER_LAST;
		strcpy(dip->label.name, mixer_classes[dip->index]);
		return 0;
	}

	if (dip->index >= SV_FIRST_MIXER &&
	    dip->index <= SV_LAST_MIXER) {
		int off, mute ,idx;

		off = dip->index - SV_FIRST_MIXER;
		mute = (off % SV_DEVICES_PER_PORT);
		idx = off / SV_DEVICES_PER_PORT;
		dip->mixer_class = ports[idx].class;
		strcpy(dip->label.name, ports[idx].audio);

		if (!mute) {
			dip->type = AUDIO_MIXER_VALUE;
			dip->prev = AUDIO_MIXER_LAST;
			dip->next = dip->index + 1;

			if (ports[idx].r_port != 0)
				dip->un.v.num_channels = 2;
			else
				dip->un.v.num_channels = 1;

			strcpy(dip->un.v.units.name, AudioNvolume);
		} else {
			dip->type = AUDIO_MIXER_ENUM;
			dip->prev = dip->index - 1;
			dip->next = AUDIO_MIXER_LAST;

			strcpy(dip->label.name, AudioNmute);
			dip->un.e.num_mem = 2;
			strcpy(dip->un.e.member[0].label.name, AudioNoff);
			dip->un.e.member[0].ord = 0;
			strcpy(dip->un.e.member[1].label.name, AudioNon);
			dip->un.e.member[1].ord = 1;
		}

		return 0;
	}

	switch (dip->index) {
	case SV_RECORD_SOURCE:
		dip->mixer_class = SV_RECORD_CLASS;
		dip->prev = AUDIO_MIXER_LAST;
		dip->next = SV_RECORD_GAIN;
		strcpy(dip->label.name, AudioNsource);
		dip->type = AUDIO_MIXER_ENUM;

		dip->un.e.num_mem = ARRAY_SIZE(record_sources);
		for (i = 0; i < ARRAY_SIZE(record_sources); i++) {
			strcpy(dip->un.e.member[i].label.name,
			       record_sources[i].name);
			dip->un.e.member[i].ord = record_sources[i].idx;
		}
		return 0;

	case SV_RECORD_GAIN:
		dip->mixer_class = SV_RECORD_CLASS;
		dip->prev = SV_RECORD_SOURCE;
		dip->next = AUDIO_MIXER_LAST;
		strcpy(dip->label.name, "gain");
		dip->type = AUDIO_MIXER_VALUE;
		dip->un.v.num_channels = 1;
		strcpy(dip->un.v.units.name, AudioNvolume);
		return 0;

	case SV_MIC_BOOST:
		dip->mixer_class = SV_RECORD_CLASS;
		dip->prev = AUDIO_MIXER_LAST;
		dip->next = AUDIO_MIXER_LAST;
		strcpy(dip->label.name, "micboost");
		goto on_off;

	case SV_SRS_MODE:
		dip->mixer_class = SV_OUTPUT_CLASS;
		dip->prev = dip->next = AUDIO_MIXER_LAST;
		strcpy(dip->label.name, AudioNspatial);

	on_off:
		dip->type = AUDIO_MIXER_ENUM;
		dip->un.e.num_mem = 2;
		strcpy(dip->un.e.member[0].label.name, AudioNoff);
		dip->un.e.member[0].ord = 0;
		strcpy(dip->un.e.member[1].label.name, AudioNon);
		dip->un.e.member[1].ord = 1;
		return 0;
	}

	return ENXIO;
}

static int
sv_mixer_set_port(void *addr, mixer_ctrl_t *cp)
{
	struct sv_softc *sc;
	uint8_t reg;
	int idx;

	sc = addr;
	if (cp->dev >= SV_FIRST_MIXER &&
	    cp->dev <= SV_LAST_MIXER) {
		int off, mute;

		off = cp->dev - SV_FIRST_MIXER;
		mute = (off % SV_DEVICES_PER_PORT);
		idx = off / SV_DEVICES_PER_PORT;

		if (mute) {
			if (cp->type != AUDIO_MIXER_ENUM)
				return EINVAL;

			mutex_spin_enter(&sc->sc_intr_lock);
			reg = sv_read_indirect(sc, ports[idx].l_port);
			if (cp->un.ord)
				reg |= SV_MUTE_BIT;
			else
				reg &= ~SV_MUTE_BIT;
			sv_write_indirect(sc, ports[idx].l_port, reg);

			if (ports[idx].r_port) {
				reg = sv_read_indirect(sc, ports[idx].r_port);
				if (cp->un.ord)
					reg |= SV_MUTE_BIT;
				else
					reg &= ~SV_MUTE_BIT;
				sv_write_indirect(sc, ports[idx].r_port, reg);
			}
			mutex_spin_exit(&sc->sc_intr_lock);
		} else {
			int  lval, rval;

			if (cp->type != AUDIO_MIXER_VALUE)
				return EINVAL;

			if (cp->un.value.num_channels != 1 &&
			    cp->un.value.num_channels != 2)
				return (EINVAL);

			if (ports[idx].r_port == 0) {
				if (cp->un.value.num_channels != 1)
					return (EINVAL);
				lval = cp->un.value.level[AUDIO_MIXER_LEVEL_MONO];
				rval = 0; /* shut up GCC */
			} else {
				if (cp->un.value.num_channels != 2)
					return (EINVAL);

				lval = cp->un.value.level[AUDIO_MIXER_LEVEL_LEFT];
				rval = cp->un.value.level[AUDIO_MIXER_LEVEL_RIGHT];
			}

			mutex_spin_enter(&sc->sc_intr_lock);
			reg = sv_read_indirect(sc, ports[idx].l_port);
			reg &= ~(ports[idx].mask);
			lval = (AUDIO_MAX_GAIN - lval) * ports[idx].mask /
				AUDIO_MAX_GAIN;
			reg |= lval;
			sv_write_indirect(sc, ports[idx].l_port, reg);

			if (ports[idx].r_port != 0) {
				reg = sv_read_indirect(sc, ports[idx].r_port);
				reg &= ~(ports[idx].mask);

				rval = (AUDIO_MAX_GAIN - rval) * ports[idx].mask /
					AUDIO_MAX_GAIN;
				reg |= rval;

				sv_write_indirect(sc, ports[idx].r_port, reg);
			}

			sv_read_indirect(sc, ports[idx].l_port);
			mutex_spin_exit(&sc->sc_intr_lock);
		}

		return 0;
	}


	switch (cp->dev) {
	case SV_RECORD_SOURCE:
		if (cp->type != AUDIO_MIXER_ENUM)
			return EINVAL;

		for (idx = 0; idx < ARRAY_SIZE(record_sources); idx++) {
			if (record_sources[idx].idx == cp->un.ord)
				goto found;
		}

		return EINVAL;

	found:
		mutex_spin_enter(&sc->sc_intr_lock);
		reg = sv_read_indirect(sc, SV_LEFT_ADC_INPUT_CONTROL);
		reg &= ~SV_REC_SOURCE_MASK;
		reg |= (((cp->un.ord) << SV_REC_SOURCE_SHIFT) & SV_REC_SOURCE_MASK);
		sv_write_indirect(sc, SV_LEFT_ADC_INPUT_CONTROL, reg);

		reg = sv_read_indirect(sc, SV_RIGHT_ADC_INPUT_CONTROL);
		reg &= ~SV_REC_SOURCE_MASK;
		reg |= (((cp->un.ord) << SV_REC_SOURCE_SHIFT) & SV_REC_SOURCE_MASK);
		sv_write_indirect(sc, SV_RIGHT_ADC_INPUT_CONTROL, reg);
		mutex_spin_exit(&sc->sc_intr_lock);
		return 0;

	case SV_RECORD_GAIN:
	{
		int val;

		if (cp->type != AUDIO_MIXER_VALUE)
			return EINVAL;

		if (cp->un.value.num_channels != 1)
			return EINVAL;

		val = (cp->un.value.level[AUDIO_MIXER_LEVEL_MONO]
		    * SV_REC_GAIN_MASK) / AUDIO_MAX_GAIN;

		mutex_spin_enter(&sc->sc_intr_lock);
		reg = sv_read_indirect(sc, SV_LEFT_ADC_INPUT_CONTROL);
		reg &= ~SV_REC_GAIN_MASK;
		reg |= val;
		sv_write_indirect(sc, SV_LEFT_ADC_INPUT_CONTROL, reg);

		reg = sv_read_indirect(sc, SV_RIGHT_ADC_INPUT_CONTROL);
		reg &= ~SV_REC_GAIN_MASK;
		reg |= val;
		sv_write_indirect(sc, SV_RIGHT_ADC_INPUT_CONTROL, reg);
		mutex_spin_exit(&sc->sc_intr_lock);
	}
	return (0);

	case SV_MIC_BOOST:
		if (cp->type != AUDIO_MIXER_ENUM)
			return EINVAL;

		mutex_spin_enter(&sc->sc_intr_lock);
		reg = sv_read_indirect(sc, SV_LEFT_ADC_INPUT_CONTROL);
		if (cp->un.ord) {
			reg |= SV_MIC_BOOST_BIT;
		} else {
			reg &= ~SV_MIC_BOOST_BIT;
		}

		sv_write_indirect(sc, SV_LEFT_ADC_INPUT_CONTROL, reg);
		mutex_spin_exit(&sc->sc_intr_lock);
		return 0;

	case SV_SRS_MODE:
		if (cp->type != AUDIO_MIXER_ENUM)
			return EINVAL;

		mutex_spin_enter(&sc->sc_intr_lock);
		reg = sv_read_indirect(sc, SV_SRS_SPACE_CONTROL);
		if (cp->un.ord) {
			reg &= ~SV_SRS_SPACE_ONOFF;
		} else {
			reg |= SV_SRS_SPACE_ONOFF;
		}

		sv_write_indirect(sc, SV_SRS_SPACE_CONTROL, reg);
		mutex_spin_exit(&sc->sc_intr_lock);
		return 0;
	}

	return EINVAL;
}

static int
sv_mixer_get_port(void *addr, mixer_ctrl_t *cp)
{
	struct sv_softc *sc;
	int val, error;
	uint8_t reg;

	sc = addr;
	error = 0;

	mutex_spin_enter(&sc->sc_intr_lock);

	if (cp->dev >= SV_FIRST_MIXER &&
	    cp->dev <= SV_LAST_MIXER) {
		int off = cp->dev - SV_FIRST_MIXER;
		int mute = (off % 2);
		int idx = off / 2;

		off = cp->dev - SV_FIRST_MIXER;
		mute = (off % 2);
		idx = off / 2;
		if (mute) {
			if (cp->type != AUDIO_MIXER_ENUM)
				error = EINVAL;
			else {
				reg = sv_read_indirect(sc, ports[idx].l_port);
				cp->un.ord = ((reg & SV_MUTE_BIT) ? 1 : 0);
			}
		} else {
			if (cp->type != AUDIO_MIXER_VALUE ||
			    (cp->un.value.num_channels != 1 &&
			    cp->un.value.num_channels != 2) ||
			   ((ports[idx].r_port == 0 &&
			     cp->un.value.num_channels != 1) ||
			    (ports[idx].r_port != 0 &&
			     cp->un.value.num_channels != 2)))
				error = EINVAL;
			else {
				reg = sv_read_indirect(sc, ports[idx].l_port);
				reg &= ports[idx].mask;

				val = AUDIO_MAX_GAIN -
				    ((reg * AUDIO_MAX_GAIN) / ports[idx].mask);

				if (ports[idx].r_port != 0) {
					cp->un.value.level
					    [AUDIO_MIXER_LEVEL_LEFT] = val;

					reg = sv_read_indirect(sc,
					    ports[idx].r_port);
					reg &= ports[idx].mask;

					val = AUDIO_MAX_GAIN -
					    ((reg * AUDIO_MAX_GAIN)
					    / ports[idx].mask);
					cp->un.value.level
					    [AUDIO_MIXER_LEVEL_RIGHT] = val;
				} else
					cp->un.value.level
					    [AUDIO_MIXER_LEVEL_MONO] = val;
			}
		}

		mutex_spin_exit(&sc->sc_intr_lock);
		return error;
	}

	switch (cp->dev) {
	case SV_RECORD_SOURCE:
		if (cp->type != AUDIO_MIXER_ENUM) {
			error = EINVAL;
			break;
		}

		reg = sv_read_indirect(sc, SV_LEFT_ADC_INPUT_CONTROL);
		cp->un.ord = ((reg & SV_REC_SOURCE_MASK) >> SV_REC_SOURCE_SHIFT);

		break;

	case SV_RECORD_GAIN:
		if (cp->type != AUDIO_MIXER_VALUE) {
			error = EINVAL;
			break;
		}
		if (cp->un.value.num_channels != 1) {
			error = EINVAL;
			break;
		}

		reg = sv_read_indirect(sc, SV_LEFT_ADC_INPUT_CONTROL) & SV_REC_GAIN_MASK;
		cp->un.value.level[AUDIO_MIXER_LEVEL_MONO] =
			(((unsigned int)reg) * AUDIO_MAX_GAIN) / SV_REC_GAIN_MASK;

		break;

	case SV_MIC_BOOST:
		if (cp->type != AUDIO_MIXER_ENUM) {
			error = EINVAL;
			break;
		}
		reg = sv_read_indirect(sc, SV_LEFT_ADC_INPUT_CONTROL);
		cp->un.ord = ((reg & SV_MIC_BOOST_BIT) ? 1 : 0);
		break;

	case SV_SRS_MODE:
		if (cp->type != AUDIO_MIXER_ENUM) {
			error = EINVAL;
			break;
		}
		reg = sv_read_indirect(sc, SV_SRS_SPACE_CONTROL);
		cp->un.ord = ((reg & SV_SRS_SPACE_ONOFF) ? 0 : 1);
		break;
	default:
		error = EINVAL;
		break;
	}

	mutex_spin_exit(&sc->sc_intr_lock);
	return error;
}

static void
sv_init_mixer(struct sv_softc *sc)
{
	mixer_ctrl_t cp;
	int i;

	cp.type = AUDIO_MIXER_ENUM;
	cp.dev = SV_SRS_MODE;
	cp.un.ord = 0;

	sv_mixer_set_port(sc, &cp);

	for (i = 0; i < ARRAY_SIZE(ports); i++) {
		if (!strcmp(ports[i].audio, AudioNdac)) {
			cp.type = AUDIO_MIXER_ENUM;
			cp.dev = SV_FIRST_MIXER + i * SV_DEVICES_PER_PORT + 1;
			cp.un.ord = 0;
			sv_mixer_set_port(sc, &cp);
			break;
		}
	}
}

static void *
sv_malloc(void *addr, int direction, size_t size)
{
	struct sv_softc *sc;
	struct sv_dma *p;
	int error;

	sc = addr;
	p = kmem_alloc(sizeof(*p), KM_SLEEP);
	error = sv_allocmem(sc, size, 16, direction, p);
	if (error) {
		kmem_free(p, sizeof(*p));
		return 0;
	}
	p->next = sc->sc_dmas;
	sc->sc_dmas = p;
	return KERNADDR(p);
}

static void
sv_free(void *addr, void *ptr, size_t size)
{
	struct sv_softc *sc;
	struct sv_dma **pp, *p;

	sc = addr;
	for (pp = &sc->sc_dmas; (p = *pp) != NULL; pp = &p->next) {
		if (KERNADDR(p) == ptr) {
			sv_freemem(sc, p);
			*pp = p->next;
			kmem_free(p, sizeof(*p));
			return;
		}
	}
}

static int
sv_get_props(void *addr)
{

	return AUDIO_PROP_PLAYBACK | AUDIO_PROP_CAPTURE |
	    AUDIO_PROP_FULLDUPLEX;
}

static void
sv_get_locks(void *addr, kmutex_t **intr, kmutex_t **thread)
{
	struct sv_softc *sc;

	sc = addr;
	*intr = &sc->sc_intr_lock;
	*thread = &sc->sc_lock;
}<|MERGE_RESOLUTION|>--- conflicted
+++ resolved
@@ -1,8 +1,4 @@
-<<<<<<< HEAD
-/*      $NetBSD: sv.c,v 1.59 2021/02/06 12:55:34 isaki Exp $ */
-=======
 /*      $NetBSD: sv.c,v 1.60 2021/04/24 23:36:57 thorpej Exp $ */
->>>>>>> e2aa5677
 /*      $OpenBSD: sv.c,v 1.2 1998/07/13 01:50:15 csapuntz Exp $ */
 
 /*
@@ -71,11 +67,7 @@
  */
 
 #include <sys/cdefs.h>
-<<<<<<< HEAD
-__KERNEL_RCSID(0, "$NetBSD: sv.c,v 1.59 2021/02/06 12:55:34 isaki Exp $");
-=======
 __KERNEL_RCSID(0, "$NetBSD: sv.c,v 1.60 2021/04/24 23:36:57 thorpej Exp $");
->>>>>>> e2aa5677
 
 #include <sys/param.h>
 #include <sys/systm.h>
