<<<<<<< HEAD
/*	$NetBSD: if_ale.c,v 1.36 2019/11/21 09:18:16 msaitoh Exp $	*/
=======
/*	$NetBSD: if_ale.c,v 1.37 2019/12/01 08:16:49 msaitoh Exp $	*/
>>>>>>> 275f442f

/*-
 * Copyright (c) 2008, Pyun YongHyeon <yongari@FreeBSD.org>
 * All rights reserved.
 *
 * Redistribution and use in source and binary forms, with or without
 * modification, are permitted provided that the following conditions
 * are met:
 * 1. Redistributions of source code must retain the above copyright
 *    notice unmodified, this list of conditions, and the following
 *    disclaimer.
 * 2. Redistributions in binary form must reproduce the above copyright
 *    notice, this list of conditions and the following disclaimer in the
 *    documentation and/or other materials provided with the distribution.
 *
 * THIS SOFTWARE IS PROVIDED BY THE AUTHOR AND CONTRIBUTORS ``AS IS'' AND
 * ANY EXPRESS OR IMPLIED WARRANTIES, INCLUDING, BUT NOT LIMITED TO, THE
 * IMPLIED WARRANTIES OF MERCHANTABILITY AND FITNESS FOR A PARTICULAR PURPOSE
 * ARE DISCLAIMED.  IN NO EVENT SHALL THE AUTHOR OR CONTRIBUTORS BE LIABLE
 * FOR ANY DIRECT, INDIRECT, INCIDENTAL, SPECIAL, EXEMPLARY, OR CONSEQUENTIAL
 * DAMAGES (INCLUDING, BUT NOT LIMITED TO, PROCUREMENT OF SUBSTITUTE GOODS
 * OR SERVICES; LOSS OF USE, DATA, OR PROFITS; OR BUSINESS INTERRUPTION)
 * HOWEVER CAUSED AND ON ANY THEORY OF LIABILITY, WHETHER IN CONTRACT, STRICT
 * LIABILITY, OR TORT (INCLUDING NEGLIGENCE OR OTHERWISE) ARISING IN ANY WAY
 * OUT OF THE USE OF THIS SOFTWARE, EVEN IF ADVISED OF THE POSSIBILITY OF
 * SUCH DAMAGE.
 *
 * $FreeBSD: src/sys/dev/ale/if_ale.c,v 1.3 2008/12/03 09:01:12 yongari Exp $
 */

/* Driver for Atheros AR8121/AR8113/AR8114 PCIe Ethernet. */

#include <sys/cdefs.h>
<<<<<<< HEAD
__KERNEL_RCSID(0, "$NetBSD: if_ale.c,v 1.36 2019/11/21 09:18:16 msaitoh Exp $");
=======
__KERNEL_RCSID(0, "$NetBSD: if_ale.c,v 1.37 2019/12/01 08:16:49 msaitoh Exp $");
>>>>>>> 275f442f

#include "vlan.h"

#include <sys/param.h>
#include <sys/proc.h>
#include <sys/endian.h>
#include <sys/systm.h>
#include <sys/types.h>
#include <sys/sockio.h>
#include <sys/mbuf.h>
#include <sys/queue.h>
#include <sys/kernel.h>
#include <sys/device.h>
#include <sys/callout.h>
#include <sys/socket.h>

#include <sys/bus.h>

#include <net/if.h>
#include <net/if_dl.h>
#include <net/if_llc.h>
#include <net/if_media.h>
#include <net/if_ether.h>

#ifdef INET
#include <netinet/in.h>
#include <netinet/in_systm.h>
#include <netinet/in_var.h>
#include <netinet/ip.h>
#endif

#include <net/if_types.h>
#include <net/if_vlanvar.h>

#include <net/bpf.h>

#include <dev/mii/mii.h>
#include <dev/mii/miivar.h>

#include <dev/pci/pcireg.h>
#include <dev/pci/pcivar.h>
#include <dev/pci/pcidevs.h>

#include <dev/pci/if_alereg.h>

static int	ale_match(device_t, cfdata_t, void *);
static void	ale_attach(device_t, device_t, void *);
static int	ale_detach(device_t, int);

static int	ale_miibus_readreg(device_t, int, int, uint16_t *);
static int	ale_miibus_writereg(device_t, int, int, uint16_t);
static void	ale_miibus_statchg(struct ifnet *);

static int	ale_init(struct ifnet *);
static void	ale_start(struct ifnet *);
static int	ale_ioctl(struct ifnet *, u_long, void *);
static void	ale_watchdog(struct ifnet *);
static int	ale_mediachange(struct ifnet *);
static void	ale_mediastatus(struct ifnet *, struct ifmediareq *);

static int	ale_intr(void *);
static int	ale_rxeof(struct ale_softc *sc);
static void	ale_rx_update_page(struct ale_softc *, struct ale_rx_page **,
		    uint32_t, uint32_t *);
static void	ale_rxcsum(struct ale_softc *, struct mbuf *, uint32_t);
static void	ale_txeof(struct ale_softc *);

static int	ale_dma_alloc(struct ale_softc *);
static void	ale_dma_free(struct ale_softc *);
static int	ale_encap(struct ale_softc *, struct mbuf **);
static void	ale_init_rx_pages(struct ale_softc *);
static void	ale_init_tx_ring(struct ale_softc *);

static void	ale_stop(struct ifnet *, int);
static void	ale_tick(void *);
static void	ale_get_macaddr(struct ale_softc *);
static void	ale_mac_config(struct ale_softc *);
static void	ale_phy_reset(struct ale_softc *);
static void	ale_reset(struct ale_softc *);
static void	ale_rxfilter(struct ale_softc *);
static void	ale_rxvlan(struct ale_softc *);
static void	ale_stats_clear(struct ale_softc *);
static void	ale_stats_update(struct ale_softc *);
static void	ale_stop_mac(struct ale_softc *);

CFATTACH_DECL_NEW(ale, sizeof(struct ale_softc),
	ale_match, ale_attach, ale_detach, NULL);

int aledebug = 0;
#define DPRINTF(x)	do { if (aledebug) printf x; } while (0)

#define ALE_CSUM_FEATURES	(M_CSUM_TCPv4 | M_CSUM_UDPv4)

static int
ale_miibus_readreg(device_t dev, int phy, int reg, uint16_t *val)
{
	struct ale_softc *sc = device_private(dev);
	uint32_t v;
	int i;

	if (phy != sc->ale_phyaddr)
		return -1;

	if (sc->ale_flags & ALE_FLAG_FASTETHER) {
		switch (reg) {
		case MII_100T2CR:
		case MII_100T2SR:
		case MII_EXTSR:
			*val = 0;
			return 0;
		default:
			break;
		}
	}

	CSR_WRITE_4(sc, ALE_MDIO, MDIO_OP_EXECUTE | MDIO_OP_READ |
	    MDIO_SUP_PREAMBLE | MDIO_CLK_25_4 | MDIO_REG_ADDR(reg));
	for (i = ALE_PHY_TIMEOUT; i > 0; i--) {
		DELAY(5);
		v = CSR_READ_4(sc, ALE_MDIO);
		if ((v & (MDIO_OP_EXECUTE | MDIO_OP_BUSY)) == 0)
			break;
	}

	if (i == 0) {
		printf("%s: phy read timeout: phy %d, reg %d\n",
		    device_xname(sc->sc_dev), phy, reg);
		return ETIMEDOUT;
	}

	*val = (v & MDIO_DATA_MASK) >> MDIO_DATA_SHIFT;
	return 0;
}

static int
ale_miibus_writereg(device_t dev, int phy, int reg, uint16_t val)
{
	struct ale_softc *sc = device_private(dev);
	uint32_t v;
	int i;

	if (phy != sc->ale_phyaddr)
		return -1;

	if (sc->ale_flags & ALE_FLAG_FASTETHER) {
		switch (reg) {
		case MII_100T2CR:
		case MII_100T2SR:
		case MII_EXTSR:
			return 0;
		default:
			break;
		}
	}

	CSR_WRITE_4(sc, ALE_MDIO, MDIO_OP_EXECUTE | MDIO_OP_WRITE |
	    (val & MDIO_DATA_MASK) << MDIO_DATA_SHIFT |
	    MDIO_SUP_PREAMBLE | MDIO_CLK_25_4 | MDIO_REG_ADDR(reg));
	for (i = ALE_PHY_TIMEOUT; i > 0; i--) {
		DELAY(5);
		v = CSR_READ_4(sc, ALE_MDIO);
		if ((v & (MDIO_OP_EXECUTE | MDIO_OP_BUSY)) == 0)
			break;
	}

	if (i == 0) {
		printf("%s: phy write timeout: phy %d, reg %d\n",
		    device_xname(sc->sc_dev), phy, reg);
		return ETIMEDOUT;
	}

	return 0;
}

static void
ale_miibus_statchg(struct ifnet *ifp)
{
	struct ale_softc *sc = ifp->if_softc;
	struct mii_data *mii = &sc->sc_miibus;
	uint32_t reg;

	if ((ifp->if_flags & IFF_RUNNING) == 0)
		return;

	sc->ale_flags &= ~ALE_FLAG_LINK;
	if ((mii->mii_media_status & (IFM_ACTIVE | IFM_AVALID)) ==
	    (IFM_ACTIVE | IFM_AVALID)) {
		switch (IFM_SUBTYPE(mii->mii_media_active)) {
		case IFM_10_T:
		case IFM_100_TX:
			sc->ale_flags |= ALE_FLAG_LINK;
			break;

		case IFM_1000_T:
			if ((sc->ale_flags & ALE_FLAG_FASTETHER) == 0)
				sc->ale_flags |= ALE_FLAG_LINK;
			break;

		default:
			break;
		}
	}

	/* Stop Rx/Tx MACs. */
	ale_stop_mac(sc);

	/* Program MACs with resolved speed/duplex/flow-control. */
	if ((sc->ale_flags & ALE_FLAG_LINK) != 0) {
		ale_mac_config(sc);
		/* Reenable Tx/Rx MACs. */
		reg = CSR_READ_4(sc, ALE_MAC_CFG);
		reg |= MAC_CFG_TX_ENB | MAC_CFG_RX_ENB;
		CSR_WRITE_4(sc, ALE_MAC_CFG, reg);
	}
}

void
ale_mediastatus(struct ifnet *ifp, struct ifmediareq *ifmr)
{
	struct ale_softc *sc = ifp->if_softc;
	struct mii_data *mii = &sc->sc_miibus;

	mii_pollstat(mii);
	ifmr->ifm_status = mii->mii_media_status;
	ifmr->ifm_active = mii->mii_media_active;
}

int
ale_mediachange(struct ifnet *ifp)
{
	struct ale_softc *sc = ifp->if_softc;
	struct mii_data *mii = &sc->sc_miibus;
	int error;

	if (mii->mii_instance != 0) {
		struct mii_softc *miisc;

		LIST_FOREACH(miisc, &mii->mii_phys, mii_list)
			mii_phy_reset(miisc);
	}
	error = mii_mediachg(mii);

	return error;
}

int
ale_match(device_t dev, cfdata_t match, void *aux)
{
	struct pci_attach_args *pa = aux;

	return (PCI_VENDOR(pa->pa_id) == PCI_VENDOR_ATTANSIC &&
	    PCI_PRODUCT(pa->pa_id) == PCI_PRODUCT_ATTANSIC_ETHERNET_L1E);
}

void
ale_get_macaddr(struct ale_softc *sc)
{
	uint32_t ea[2], reg;
	int i, vpdc;

	reg = CSR_READ_4(sc, ALE_SPI_CTRL);
	if ((reg & SPI_VPD_ENB) != 0) {
		reg &= ~SPI_VPD_ENB;
		CSR_WRITE_4(sc, ALE_SPI_CTRL, reg);
	}

	if (pci_get_capability(sc->sc_pct, sc->sc_pcitag, PCI_CAP_VPD,
	    &vpdc, NULL)) {
		/*
		 * PCI VPD capability found, let TWSI reload EEPROM.
		 * This will set ethernet address of controller.
		 */
		CSR_WRITE_4(sc, ALE_TWSI_CTRL, CSR_READ_4(sc, ALE_TWSI_CTRL) |
		    TWSI_CTRL_SW_LD_START);
		for (i = 100; i > 0; i--) {
			DELAY(1000);
			reg = CSR_READ_4(sc, ALE_TWSI_CTRL);
			if ((reg & TWSI_CTRL_SW_LD_START) == 0)
				break;
		}
		if (i == 0)
			printf("%s: reloading EEPROM timeout!\n",
			    device_xname(sc->sc_dev));
	} else {
		if (aledebug)
			printf("%s: PCI VPD capability not found!\n",
			    device_xname(sc->sc_dev));
	}

	ea[0] = CSR_READ_4(sc, ALE_PAR0);
	ea[1] = CSR_READ_4(sc, ALE_PAR1);
	sc->ale_eaddr[0] = (ea[1] >> 8) & 0xFF;
	sc->ale_eaddr[1] = (ea[1] >> 0) & 0xFF;
	sc->ale_eaddr[2] = (ea[0] >> 24) & 0xFF;
	sc->ale_eaddr[3] = (ea[0] >> 16) & 0xFF;
	sc->ale_eaddr[4] = (ea[0] >> 8) & 0xFF;
	sc->ale_eaddr[5] = (ea[0] >> 0) & 0xFF;
}

void
ale_phy_reset(struct ale_softc *sc)
{
	/* Reset magic from Linux. */
	CSR_WRITE_2(sc, ALE_GPHY_CTRL,
	    GPHY_CTRL_HIB_EN | GPHY_CTRL_HIB_PULSE | GPHY_CTRL_SEL_ANA_RESET |
	    GPHY_CTRL_PHY_PLL_ON);
	DELAY(1000);
	CSR_WRITE_2(sc, ALE_GPHY_CTRL,
	    GPHY_CTRL_EXT_RESET | GPHY_CTRL_HIB_EN | GPHY_CTRL_HIB_PULSE |
	    GPHY_CTRL_SEL_ANA_RESET | GPHY_CTRL_PHY_PLL_ON);
	DELAY(1000);

#define	ATPHY_DBG_ADDR		0x1D
#define	ATPHY_DBG_DATA		0x1E

	/* Enable hibernation mode. */
	ale_miibus_writereg(sc->sc_dev, sc->ale_phyaddr,
	    ATPHY_DBG_ADDR, 0x0B);
	ale_miibus_writereg(sc->sc_dev, sc->ale_phyaddr,
	    ATPHY_DBG_DATA, 0xBC00);
	/* Set Class A/B for all modes. */
	ale_miibus_writereg(sc->sc_dev, sc->ale_phyaddr,
	    ATPHY_DBG_ADDR, 0x00);
	ale_miibus_writereg(sc->sc_dev, sc->ale_phyaddr,
	    ATPHY_DBG_DATA, 0x02EF);
	/* Enable 10BT power saving. */
	ale_miibus_writereg(sc->sc_dev, sc->ale_phyaddr,
	    ATPHY_DBG_ADDR, 0x12);
	ale_miibus_writereg(sc->sc_dev, sc->ale_phyaddr,
	    ATPHY_DBG_DATA, 0x4C04);
	/* Adjust 1000T power. */
	ale_miibus_writereg(sc->sc_dev, sc->ale_phyaddr,
	    ATPHY_DBG_ADDR, 0x04);
	ale_miibus_writereg(sc->sc_dev, sc->ale_phyaddr,
	    ATPHY_DBG_DATA, 0x8BBB);
	/* 10BT center tap voltage. */
	ale_miibus_writereg(sc->sc_dev, sc->ale_phyaddr,
	    ATPHY_DBG_ADDR, 0x05);
	ale_miibus_writereg(sc->sc_dev, sc->ale_phyaddr,
	    ATPHY_DBG_DATA, 0x2C46);

#undef	ATPHY_DBG_ADDR
#undef	ATPHY_DBG_DATA
	DELAY(1000);
}

void
ale_attach(device_t parent, device_t self, void *aux)
{
	struct ale_softc *sc = device_private(self);
	struct pci_attach_args *pa = aux;
	pci_chipset_tag_t pc = pa->pa_pc;
	pci_intr_handle_t ih;
	const char *intrstr;
	struct ifnet *ifp;
	struct mii_data * const mii = &sc->sc_miibus;
	pcireg_t memtype;
	int mii_flags, error = 0;
	uint32_t rxf_len, txf_len;
	const char *chipname;
	char intrbuf[PCI_INTRSTR_LEN];

	aprint_naive("\n");
	aprint_normal(": Attansic/Atheros L1E Ethernet\n");

	sc->sc_dev = self;
	sc->sc_dmat = pa->pa_dmat;
	sc->sc_pct = pa->pa_pc;
	sc->sc_pcitag = pa->pa_tag;

	/*
	 * Allocate IO memory
	 */
	memtype = pci_mapreg_type(sc->sc_pct, sc->sc_pcitag, ALE_PCIR_BAR);
	switch (memtype) {
	case PCI_MAPREG_TYPE_MEM | PCI_MAPREG_MEM_TYPE_32BIT:
	case PCI_MAPREG_TYPE_MEM | PCI_MAPREG_MEM_TYPE_32BIT_1M:
	case PCI_MAPREG_TYPE_MEM | PCI_MAPREG_MEM_TYPE_64BIT:
		break;
	default:
		aprint_error_dev(self, "invalid base address register\n");
		break;
	}

	if (pci_mapreg_map(pa, ALE_PCIR_BAR, memtype, 0, &sc->sc_mem_bt,
	    &sc->sc_mem_bh, NULL, &sc->sc_mem_size)) {
		aprint_error_dev(self, "could not map mem space\n");
		return;
	}

	if (pci_intr_map(pa, &ih) != 0) {
		aprint_error_dev(self, "could not map interrupt\n");
		goto fail;
	}

	/*
	 * Allocate IRQ
	 */
	intrstr = pci_intr_string(sc->sc_pct, ih, intrbuf, sizeof(intrbuf));
	sc->sc_irq_handle = pci_intr_establish_xname(pc, ih, IPL_NET, ale_intr,
	    sc, device_xname(self));
	if (sc->sc_irq_handle == NULL) {
		aprint_error_dev(self, "could not establish interrupt");
		if (intrstr != NULL)
			aprint_error(" at %s", intrstr);
		aprint_error("\n");
		goto fail;
	}

	/* Set PHY address. */
	sc->ale_phyaddr = ALE_PHY_ADDR;

	/* Reset PHY. */
	ale_phy_reset(sc);

	/* Reset the ethernet controller. */
	ale_reset(sc);

	/* Get PCI and chip id/revision. */
	sc->ale_rev = PCI_REVISION(pa->pa_class);
	if (sc->ale_rev >= 0xF0) {
		/* L2E Rev. B. AR8114 */
		sc->ale_flags |= ALE_FLAG_FASTETHER;
		chipname = "AR8114 (L2E RevB)";
	} else {
		if ((CSR_READ_4(sc, ALE_PHY_STATUS) & PHY_STATUS_100M) != 0) {
			/* L1E AR8121 */
			sc->ale_flags |= ALE_FLAG_JUMBO;
			chipname = "AR8121 (L1E)";
		} else {
			/* L2E Rev. A. AR8113 */
			sc->ale_flags |= ALE_FLAG_FASTETHER;
			chipname = "AR8113 (L2E RevA)";
		}
	}
	aprint_normal_dev(self, "%s, %s\n", chipname, intrstr);

	/*
	 * All known controllers seems to require 4 bytes alignment
	 * of Tx buffers to make Tx checksum offload with custom
	 * checksum generation method work.
	 */
	sc->ale_flags |= ALE_FLAG_TXCSUM_BUG;

	/*
	 * All known controllers seems to have issues on Rx checksum
	 * offload for fragmented IP datagrams.
	 */
	sc->ale_flags |= ALE_FLAG_RXCSUM_BUG;

	/*
	 * Don't use Tx CMB. It is known to cause RRS update failure
	 * under certain circumstances. Typical phenomenon of the
	 * issue would be unexpected sequence number encountered in
	 * Rx handler.
	 */
	sc->ale_flags |= ALE_FLAG_TXCMB_BUG;
	sc->ale_chip_rev = CSR_READ_4(sc, ALE_MASTER_CFG) >>
	    MASTER_CHIP_REV_SHIFT;
	aprint_debug_dev(self, "PCI device revision : 0x%04x\n", sc->ale_rev);
	aprint_debug_dev(self, "Chip id/revision : 0x%04x\n", sc->ale_chip_rev);

	/*
	 * Uninitialized hardware returns an invalid chip id/revision
	 * as well as 0xFFFFFFFF for Tx/Rx fifo length.
	 */
	txf_len = CSR_READ_4(sc, ALE_SRAM_TX_FIFO_LEN);
	rxf_len = CSR_READ_4(sc, ALE_SRAM_RX_FIFO_LEN);
	if (sc->ale_chip_rev == 0xFFFF || txf_len == 0xFFFFFFFF ||
	    rxf_len == 0xFFFFFFF) {
		aprint_error_dev(self, "chip revision : 0x%04x, %u Tx FIFO "
		    "%u Rx FIFO -- not initialized?\n",
		    sc->ale_chip_rev, txf_len, rxf_len);
		goto fail;
	}

	if (aledebug) {
		printf("%s: %u Tx FIFO, %u Rx FIFO\n", device_xname(sc->sc_dev),
		    txf_len, rxf_len);
	}

	/* Set max allowable DMA size. */
	sc->ale_dma_rd_burst = DMA_CFG_RD_BURST_128;
	sc->ale_dma_wr_burst = DMA_CFG_WR_BURST_128;

	callout_init(&sc->sc_tick_ch, 0);
	callout_setfunc(&sc->sc_tick_ch, ale_tick, sc);

	error = ale_dma_alloc(sc);
	if (error)
		goto fail;

	/* Load station address. */
	ale_get_macaddr(sc);

	aprint_normal_dev(self, "Ethernet address %s\n",
	    ether_sprintf(sc->ale_eaddr));

	ifp = &sc->sc_ec.ec_if;
	ifp->if_softc = sc;
	ifp->if_flags = IFF_BROADCAST | IFF_SIMPLEX | IFF_MULTICAST;
	ifp->if_init = ale_init;
	ifp->if_ioctl = ale_ioctl;
	ifp->if_start = ale_start;
	ifp->if_stop = ale_stop;
	ifp->if_watchdog = ale_watchdog;
	IFQ_SET_MAXLEN(&ifp->if_snd, ALE_TX_RING_CNT - 1);
	IFQ_SET_READY(&ifp->if_snd);
	strlcpy(ifp->if_xname, device_xname(sc->sc_dev), IFNAMSIZ);

	sc->sc_ec.ec_capabilities = ETHERCAP_VLAN_MTU;

#ifdef ALE_CHECKSUM
	ifp->if_capabilities |= IFCAP_CSUM_IPv4_Tx | IFCAP_CSUM_IPv4_Rx |
				IFCAP_CSUM_TCPv4_Tx | IFCAP_CSUM_TCPv4_Rx |
				IFCAP_CSUM_UDPv4_Tx | IFCAP_CSUM_UDPv4_Rx;
#endif

#if NVLAN > 0
	sc->sc_ec.ec_capabilities |= ETHERCAP_VLAN_HWTAGGING;
	sc->sc_ec.ec_capenable |= ETHERCAP_VLAN_HWTAGGING;
#endif

	/* Set up MII bus. */
	mii->mii_ifp = ifp;
	mii->mii_readreg = ale_miibus_readreg;
	mii->mii_writereg = ale_miibus_writereg;
	mii->mii_statchg = ale_miibus_statchg;

	sc->sc_ec.ec_mii = mii;
	ifmedia_init(&mii->mii_media, 0, ale_mediachange, ale_mediastatus);
	mii_flags = 0;
	if ((sc->ale_flags & ALE_FLAG_JUMBO) != 0)
		mii_flags |= MIIF_DOPAUSE;
	mii_attach(self, mii, 0xffffffff, MII_PHY_ANY,
	    MII_OFFSET_ANY, mii_flags);

	if (LIST_FIRST(&mii->mii_phys) == NULL) {
		aprint_error_dev(self, "no PHY found!\n");
		ifmedia_add(&mii->mii_media, IFM_ETHER | IFM_MANUAL, 0, NULL);
		ifmedia_set(&mii->mii_media, IFM_ETHER | IFM_MANUAL);
	} else
		ifmedia_set(&mii->mii_media, IFM_ETHER | IFM_AUTO);

	if_attach(ifp);
	if_deferred_start_init(ifp, NULL);
	ether_ifattach(ifp, sc->ale_eaddr);

	if (pmf_device_register(self, NULL, NULL))
		pmf_class_network_register(self, ifp);
	else
		aprint_error_dev(self, "couldn't establish power handler\n");

	return;
fail:
	ale_dma_free(sc);
	if (sc->sc_irq_handle != NULL) {
		pci_intr_disestablish(pc, sc->sc_irq_handle);
		sc->sc_irq_handle = NULL;
	}
	if (sc->sc_mem_size) {
		bus_space_unmap(sc->sc_mem_bt, sc->sc_mem_bh, sc->sc_mem_size);
		sc->sc_mem_size = 0;
	}
}

static int
ale_detach(device_t self, int flags)
{
	struct ale_softc *sc = device_private(self);
	struct ifnet *ifp = &sc->sc_ec.ec_if;
	int s;

	pmf_device_deregister(self);
	s = splnet();
	ale_stop(ifp, 0);
	splx(s);

	mii_detach(&sc->sc_miibus, MII_PHY_ANY, MII_OFFSET_ANY);

	/* Delete all remaining media. */
	ifmedia_delete_instance(&sc->sc_miibus.mii_media, IFM_INST_ANY);

	ether_ifdetach(ifp);
	if_detach(ifp);
	ale_dma_free(sc);

	if (sc->sc_irq_handle != NULL) {
		pci_intr_disestablish(sc->sc_pct, sc->sc_irq_handle);
		sc->sc_irq_handle = NULL;
	}
	if (sc->sc_mem_size) {
		bus_space_unmap(sc->sc_mem_bt, sc->sc_mem_bh, sc->sc_mem_size);
		sc->sc_mem_size = 0;
	}

	return 0;
}


static int
ale_dma_alloc(struct ale_softc *sc)
{
	struct ale_txdesc *txd;
	int nsegs, error, guard_size, i;

	if ((sc->ale_flags & ALE_FLAG_JUMBO) != 0)
		guard_size = ALE_JUMBO_FRAMELEN;
	else
		guard_size = ALE_MAX_FRAMELEN;
	sc->ale_pagesize = roundup(guard_size + ALE_RX_PAGE_SZ,
	    ALE_RX_PAGE_ALIGN);

	/*
	 * Create DMA stuffs for TX ring
	 */
	error = bus_dmamap_create(sc->sc_dmat, ALE_TX_RING_SZ, 1,
	    ALE_TX_RING_SZ, 0, BUS_DMA_NOWAIT, &sc->ale_cdata.ale_tx_ring_map);
	if (error) {
		sc->ale_cdata.ale_tx_ring_map = NULL;
		return ENOBUFS;
	}

	/* Allocate DMA'able memory for TX ring */
	error = bus_dmamem_alloc(sc->sc_dmat, ALE_TX_RING_SZ,
	    0, 0, &sc->ale_cdata.ale_tx_ring_seg, 1,
	    &nsegs, BUS_DMA_WAITOK);
	if (error) {
		printf("%s: could not allocate DMA'able memory for Tx ring, "
		    "error = %i\n", device_xname(sc->sc_dev), error);
		return error;
	}

	error = bus_dmamem_map(sc->sc_dmat, &sc->ale_cdata.ale_tx_ring_seg,
	    nsegs, ALE_TX_RING_SZ, (void **)&sc->ale_cdata.ale_tx_ring,
	    BUS_DMA_NOWAIT);
	if (error)
		return ENOBUFS;

	memset(sc->ale_cdata.ale_tx_ring, 0, ALE_TX_RING_SZ);

	/* Load the DMA map for Tx ring. */
	error = bus_dmamap_load(sc->sc_dmat, sc->ale_cdata.ale_tx_ring_map,
	    sc->ale_cdata.ale_tx_ring, ALE_TX_RING_SZ, NULL, BUS_DMA_WAITOK);
	if (error) {
		printf("%s: could not load DMA'able memory for Tx ring.\n",
		    device_xname(sc->sc_dev));
		bus_dmamem_free(sc->sc_dmat,
		    &sc->ale_cdata.ale_tx_ring_seg, 1);
		return error;
	}
	sc->ale_cdata.ale_tx_ring_paddr =
	    sc->ale_cdata.ale_tx_ring_map->dm_segs[0].ds_addr;

	for (i = 0; i < ALE_RX_PAGES; i++) {
		/*
		 * Create DMA stuffs for RX pages
		 */
		error = bus_dmamap_create(sc->sc_dmat, sc->ale_pagesize, 1,
		    sc->ale_pagesize, 0, BUS_DMA_NOWAIT,
		    &sc->ale_cdata.ale_rx_page[i].page_map);
		if (error) {
			sc->ale_cdata.ale_rx_page[i].page_map = NULL;
			return ENOBUFS;
		}

		/* Allocate DMA'able memory for RX pages */
		error = bus_dmamem_alloc(sc->sc_dmat, sc->ale_pagesize,
		    ETHER_ALIGN, 0, &sc->ale_cdata.ale_rx_page[i].page_seg,
		    1, &nsegs, BUS_DMA_WAITOK);
		if (error) {
			printf("%s: could not allocate DMA'able memory for "
			    "Rx ring.\n", device_xname(sc->sc_dev));
			return error;
		}
		error = bus_dmamem_map(sc->sc_dmat,
		    &sc->ale_cdata.ale_rx_page[i].page_seg, nsegs,
		    sc->ale_pagesize,
		    (void **)&sc->ale_cdata.ale_rx_page[i].page_addr,
		    BUS_DMA_NOWAIT);
		if (error)
			return ENOBUFS;

		memset(sc->ale_cdata.ale_rx_page[i].page_addr, 0,
		    sc->ale_pagesize);

		/* Load the DMA map for Rx pages. */
		error = bus_dmamap_load(sc->sc_dmat,
		    sc->ale_cdata.ale_rx_page[i].page_map,
		    sc->ale_cdata.ale_rx_page[i].page_addr,
		    sc->ale_pagesize, NULL, BUS_DMA_WAITOK);
		if (error) {
			printf("%s: could not load DMA'able memory for "
			    "Rx pages.\n", device_xname(sc->sc_dev));
			bus_dmamem_free(sc->sc_dmat,
			    &sc->ale_cdata.ale_rx_page[i].page_seg, 1);
			return error;
		}
		sc->ale_cdata.ale_rx_page[i].page_paddr =
		    sc->ale_cdata.ale_rx_page[i].page_map->dm_segs[0].ds_addr;
	}

	/*
	 * Create DMA stuffs for Tx CMB.
	 */
	error = bus_dmamap_create(sc->sc_dmat, ALE_TX_CMB_SZ, 1,
	    ALE_TX_CMB_SZ, 0, BUS_DMA_NOWAIT, &sc->ale_cdata.ale_tx_cmb_map);
	if (error) {
		sc->ale_cdata.ale_tx_cmb_map = NULL;
		return ENOBUFS;
	}

	/* Allocate DMA'able memory for Tx CMB. */
	error = bus_dmamem_alloc(sc->sc_dmat, ALE_TX_CMB_SZ, ETHER_ALIGN, 0,
	    &sc->ale_cdata.ale_tx_cmb_seg, 1, &nsegs, BUS_DMA_WAITOK);

	if (error) {
		printf("%s: could not allocate DMA'able memory for Tx CMB.\n",
		    device_xname(sc->sc_dev));
		return error;
	}

	error = bus_dmamem_map(sc->sc_dmat, &sc->ale_cdata.ale_tx_cmb_seg,
	    nsegs, ALE_TX_CMB_SZ, (void **)&sc->ale_cdata.ale_tx_cmb,
	    BUS_DMA_NOWAIT);
	if (error)
		return ENOBUFS;

	memset(sc->ale_cdata.ale_tx_cmb, 0, ALE_TX_CMB_SZ);

	/* Load the DMA map for Tx CMB. */
	error = bus_dmamap_load(sc->sc_dmat, sc->ale_cdata.ale_tx_cmb_map,
	    sc->ale_cdata.ale_tx_cmb, ALE_TX_CMB_SZ, NULL, BUS_DMA_WAITOK);
	if (error) {
		printf("%s: could not load DMA'able memory for Tx CMB.\n",
		    device_xname(sc->sc_dev));
		bus_dmamem_free(sc->sc_dmat,
		    &sc->ale_cdata.ale_tx_cmb_seg, 1);
		return error;
	}

	sc->ale_cdata.ale_tx_cmb_paddr =
	    sc->ale_cdata.ale_tx_cmb_map->dm_segs[0].ds_addr;

	for (i = 0; i < ALE_RX_PAGES; i++) {
		/*
		 * Create DMA stuffs for Rx CMB.
		 */
		error = bus_dmamap_create(sc->sc_dmat, ALE_RX_CMB_SZ, 1,
		    ALE_RX_CMB_SZ, 0, BUS_DMA_NOWAIT,
		    &sc->ale_cdata.ale_rx_page[i].cmb_map);
		if (error) {
			sc->ale_cdata.ale_rx_page[i].cmb_map = NULL;
			return ENOBUFS;
		}

		/* Allocate DMA'able memory for Rx CMB */
		error = bus_dmamem_alloc(sc->sc_dmat, ALE_RX_CMB_SZ,
		    ETHER_ALIGN, 0, &sc->ale_cdata.ale_rx_page[i].cmb_seg, 1,
		    &nsegs, BUS_DMA_WAITOK);
		if (error) {
			printf("%s: could not allocate DMA'able memory for "
			    "Rx CMB\n", device_xname(sc->sc_dev));
			return error;
		}
		error = bus_dmamem_map(sc->sc_dmat,
		    &sc->ale_cdata.ale_rx_page[i].cmb_seg, nsegs,
		    ALE_RX_CMB_SZ,
		    (void **)&sc->ale_cdata.ale_rx_page[i].cmb_addr,
		    BUS_DMA_NOWAIT);
		if (error)
			return ENOBUFS;

		memset(sc->ale_cdata.ale_rx_page[i].cmb_addr, 0, ALE_RX_CMB_SZ);

		/* Load the DMA map for Rx CMB */
		error = bus_dmamap_load(sc->sc_dmat,
		    sc->ale_cdata.ale_rx_page[i].cmb_map,
		    sc->ale_cdata.ale_rx_page[i].cmb_addr,
		    ALE_RX_CMB_SZ, NULL, BUS_DMA_WAITOK);
		if (error) {
			printf("%s: could not load DMA'able memory for Rx CMB"
			    "\n", device_xname(sc->sc_dev));
			bus_dmamem_free(sc->sc_dmat,
			    &sc->ale_cdata.ale_rx_page[i].cmb_seg, 1);
			return error;
		}
		sc->ale_cdata.ale_rx_page[i].cmb_paddr =
		    sc->ale_cdata.ale_rx_page[i].cmb_map->dm_segs[0].ds_addr;
	}


	/* Create DMA maps for Tx buffers. */
	for (i = 0; i < ALE_TX_RING_CNT; i++) {
		txd = &sc->ale_cdata.ale_txdesc[i];
		txd->tx_m = NULL;
		txd->tx_dmamap = NULL;
		error = bus_dmamap_create(sc->sc_dmat, ALE_TSO_MAXSIZE,
		    ALE_MAXTXSEGS, ALE_TSO_MAXSEGSIZE, 0, BUS_DMA_NOWAIT,
		    &txd->tx_dmamap);
		if (error) {
			txd->tx_dmamap = NULL;
			printf("%s: could not create Tx dmamap.\n",
			    device_xname(sc->sc_dev));
			return error;
		}
	}

	return 0;
}

static void
ale_dma_free(struct ale_softc *sc)
{
	struct ale_txdesc *txd;
	int i;

	/* Tx buffers. */
	for (i = 0; i < ALE_TX_RING_CNT; i++) {
		txd = &sc->ale_cdata.ale_txdesc[i];
		if (txd->tx_dmamap != NULL) {
			bus_dmamap_destroy(sc->sc_dmat, txd->tx_dmamap);
			txd->tx_dmamap = NULL;
		}
	}

	/* Tx descriptor ring. */
	if (sc->ale_cdata.ale_tx_ring_map != NULL)
		bus_dmamap_unload(sc->sc_dmat, sc->ale_cdata.ale_tx_ring_map);
	if (sc->ale_cdata.ale_tx_ring_map != NULL &&
	    sc->ale_cdata.ale_tx_ring != NULL)
		bus_dmamem_free(sc->sc_dmat,
		    &sc->ale_cdata.ale_tx_ring_seg, 1);
	sc->ale_cdata.ale_tx_ring = NULL;
	sc->ale_cdata.ale_tx_ring_map = NULL;

	/* Rx page block. */
	for (i = 0; i < ALE_RX_PAGES; i++) {
		if (sc->ale_cdata.ale_rx_page[i].page_map != NULL)
			bus_dmamap_unload(sc->sc_dmat,
			    sc->ale_cdata.ale_rx_page[i].page_map);
		if (sc->ale_cdata.ale_rx_page[i].page_map != NULL &&
		    sc->ale_cdata.ale_rx_page[i].page_addr != NULL)
			bus_dmamem_free(sc->sc_dmat,
			    &sc->ale_cdata.ale_rx_page[i].page_seg, 1);
		sc->ale_cdata.ale_rx_page[i].page_addr = NULL;
		sc->ale_cdata.ale_rx_page[i].page_map = NULL;
	}

	/* Rx CMB. */
	for (i = 0; i < ALE_RX_PAGES; i++) {
		if (sc->ale_cdata.ale_rx_page[i].cmb_map != NULL)
			bus_dmamap_unload(sc->sc_dmat,
			    sc->ale_cdata.ale_rx_page[i].cmb_map);
		if (sc->ale_cdata.ale_rx_page[i].cmb_map != NULL &&
		    sc->ale_cdata.ale_rx_page[i].cmb_addr != NULL)
			bus_dmamem_free(sc->sc_dmat,
			    &sc->ale_cdata.ale_rx_page[i].cmb_seg, 1);
		sc->ale_cdata.ale_rx_page[i].cmb_addr = NULL;
		sc->ale_cdata.ale_rx_page[i].cmb_map = NULL;
	}

	/* Tx CMB. */
	if (sc->ale_cdata.ale_tx_cmb_map != NULL)
		bus_dmamap_unload(sc->sc_dmat, sc->ale_cdata.ale_tx_cmb_map);
	if (sc->ale_cdata.ale_tx_cmb_map != NULL &&
	    sc->ale_cdata.ale_tx_cmb != NULL)
		bus_dmamem_free(sc->sc_dmat,
		    &sc->ale_cdata.ale_tx_cmb_seg, 1);
	sc->ale_cdata.ale_tx_cmb = NULL;
	sc->ale_cdata.ale_tx_cmb_map = NULL;

}

static int
ale_encap(struct ale_softc *sc, struct mbuf **m_head)
{
	struct ale_txdesc *txd, *txd_last;
	struct tx_desc *desc;
	struct mbuf *m;
	bus_dmamap_t map;
	uint32_t cflags, poff, vtag;
	int error, i, nsegs, prod;

	m = *m_head;
	cflags = vtag = 0;
	poff = 0;

	prod = sc->ale_cdata.ale_tx_prod;
	txd = &sc->ale_cdata.ale_txdesc[prod];
	txd_last = txd;
	map = txd->tx_dmamap;

	error = bus_dmamap_load_mbuf(sc->sc_dmat, map, *m_head, BUS_DMA_NOWAIT);
	if (error == EFBIG) {
		error = 0;

		*m_head = m_pullup(*m_head, MHLEN);
		if (*m_head == NULL) {
			printf("%s: can't defrag TX mbuf\n",
			    device_xname(sc->sc_dev));
			return ENOBUFS;
		}

		error = bus_dmamap_load_mbuf(sc->sc_dmat, map, *m_head,
		    BUS_DMA_NOWAIT);

		if (error != 0) {
			printf("%s: could not load defragged TX mbuf\n",
			    device_xname(sc->sc_dev));
			m_freem(*m_head);
			*m_head = NULL;
			return error;
		}
	} else if (error) {
		printf("%s: could not load TX mbuf\n", device_xname(sc->sc_dev));
		return error;
	}

	nsegs = map->dm_nsegs;

	if (nsegs == 0) {
		m_freem(*m_head);
		*m_head = NULL;
		return EIO;
	}

	/* Check descriptor overrun. */
	if (sc->ale_cdata.ale_tx_cnt + nsegs >= ALE_TX_RING_CNT - 2) {
		bus_dmamap_unload(sc->sc_dmat, map);
		return ENOBUFS;
	}
	bus_dmamap_sync(sc->sc_dmat, map, 0, map->dm_mapsize,
	    BUS_DMASYNC_PREWRITE);

	m = *m_head;
	/* Configure Tx checksum offload. */
	if ((m->m_pkthdr.csum_flags & ALE_CSUM_FEATURES) != 0) {
		/*
		 * AR81xx supports Tx custom checksum offload feature
		 * that offloads single 16bit checksum computation.
		 * So you can choose one among IP, TCP and UDP.
		 * Normally driver sets checksum start/insertion
		 * position from the information of TCP/UDP frame as
		 * TCP/UDP checksum takes more time than that of IP.
		 * However it seems that custom checksum offload
		 * requires 4 bytes aligned Tx buffers due to hardware
		 * bug.
		 * AR81xx also supports explicit Tx checksum computation
		 * if it is told that the size of IP header and TCP
		 * header(for UDP, the header size does not matter
		 * because it's fixed length). However with this scheme
		 * TSO does not work so you have to choose one either
		 * TSO or explicit Tx checksum offload. I chosen TSO
		 * plus custom checksum offload with work-around which
		 * will cover most common usage for this consumer
		 * ethernet controller. The work-around takes a lot of
		 * CPU cycles if Tx buffer is not aligned on 4 bytes
		 * boundary, though.
		 */
		cflags |= ALE_TD_CXSUM;
		/* Set checksum start offset. */
		cflags |= (poff << ALE_TD_CSUM_PLOADOFFSET_SHIFT);
	}

#if NVLAN > 0
	/* Configure VLAN hardware tag insertion. */
	if (vlan_has_tag(m)) {
		vtag = ALE_TX_VLAN_TAG(htons(vlan_get_tag(m)));
		vtag = ((vtag << ALE_TD_VLAN_SHIFT) & ALE_TD_VLAN_MASK);
		cflags |= ALE_TD_INSERT_VLAN_TAG;
	}
#endif

	desc = NULL;
	for (i = 0; i < nsegs; i++) {
		desc = &sc->ale_cdata.ale_tx_ring[prod];
		desc->addr = htole64(map->dm_segs[i].ds_addr);
		desc->len =
		    htole32(ALE_TX_BYTES(map->dm_segs[i].ds_len) | vtag);
		desc->flags = htole32(cflags);
		sc->ale_cdata.ale_tx_cnt++;
		ALE_DESC_INC(prod, ALE_TX_RING_CNT);
	}
	/* Update producer index. */
	sc->ale_cdata.ale_tx_prod = prod;

	/* Finally set EOP on the last descriptor. */
	prod = (prod + ALE_TX_RING_CNT - 1) % ALE_TX_RING_CNT;
	desc = &sc->ale_cdata.ale_tx_ring[prod];
	desc->flags |= htole32(ALE_TD_EOP);

	/* Swap dmamap of the first and the last. */
	txd = &sc->ale_cdata.ale_txdesc[prod];
	map = txd_last->tx_dmamap;
	txd_last->tx_dmamap = txd->tx_dmamap;
	txd->tx_dmamap = map;
	txd->tx_m = m;

	/* Sync descriptors. */
	bus_dmamap_sync(sc->sc_dmat, sc->ale_cdata.ale_tx_ring_map, 0,
	    sc->ale_cdata.ale_tx_ring_map->dm_mapsize, BUS_DMASYNC_PREWRITE);

	return 0;
}

static void
ale_start(struct ifnet *ifp)
{
	struct ale_softc *sc = ifp->if_softc;
	struct mbuf *m_head;
	int enq;

	if ((ifp->if_flags & (IFF_RUNNING | IFF_OACTIVE)) != IFF_RUNNING)
		return;

	/* Reclaim transmitted frames. */
	if (sc->ale_cdata.ale_tx_cnt >= ALE_TX_DESC_HIWAT)
		ale_txeof(sc);

	enq = 0;
	for (;;) {
		IFQ_DEQUEUE(&ifp->if_snd, m_head);
		if (m_head == NULL)
			break;

		/*
		 * Pack the data into the transmit ring. If we
		 * don't have room, set the OACTIVE flag and wait
		 * for the NIC to drain the ring.
		 */
		if (ale_encap(sc, &m_head)) {
			if (m_head == NULL)
				break;
			IF_PREPEND(&ifp->if_snd, m_head);
			ifp->if_flags |= IFF_OACTIVE;
			break;
		}
		enq = 1;

		/*
		 * If there's a BPF listener, bounce a copy of this frame
		 * to him.
		 */
		bpf_mtap(ifp, m_head, BPF_D_OUT);
	}

	if (enq) {
		/* Kick. */
		CSR_WRITE_4(sc, ALE_MBOX_TPD_PROD_IDX,
		    sc->ale_cdata.ale_tx_prod);

		/* Set a timeout in case the chip goes out to lunch. */
		ifp->if_timer = ALE_TX_TIMEOUT;
	}
}

static void
ale_watchdog(struct ifnet *ifp)
{
	struct ale_softc *sc = ifp->if_softc;

	if ((sc->ale_flags & ALE_FLAG_LINK) == 0) {
		printf("%s: watchdog timeout (missed link)\n",
		    device_xname(sc->sc_dev));
		ifp->if_oerrors++;
		ale_init(ifp);
		return;
	}

	printf("%s: watchdog timeout\n", device_xname(sc->sc_dev));
	ifp->if_oerrors++;
	ale_init(ifp);

	if (!IFQ_IS_EMPTY(&ifp->if_snd))
		ale_start(ifp);
}

static int
ale_ioctl(struct ifnet *ifp, u_long cmd, void *data)
{
	struct ale_softc *sc = ifp->if_softc;
	int s, error;

	s = splnet();

	error = ether_ioctl(ifp, cmd, data);
	if (error == ENETRESET) {
		if (ifp->if_flags & IFF_RUNNING)
			ale_rxfilter(sc);
		error = 0;
	}

	splx(s);
	return error;
}

static void
ale_mac_config(struct ale_softc *sc)
{
	struct mii_data *mii;
	uint32_t reg;

	mii = &sc->sc_miibus;
	reg = CSR_READ_4(sc, ALE_MAC_CFG);
	reg &= ~(MAC_CFG_FULL_DUPLEX | MAC_CFG_TX_FC | MAC_CFG_RX_FC |
	    MAC_CFG_SPEED_MASK);

	/* Reprogram MAC with resolved speed/duplex. */
	switch (IFM_SUBTYPE(mii->mii_media_active)) {
	case IFM_10_T:
	case IFM_100_TX:
		reg |= MAC_CFG_SPEED_10_100;
		break;
	case IFM_1000_T:
		reg |= MAC_CFG_SPEED_1000;
		break;
	}
	if ((IFM_OPTIONS(mii->mii_media_active) & IFM_FDX) != 0) {
		reg |= MAC_CFG_FULL_DUPLEX;
		if ((IFM_OPTIONS(mii->mii_media_active) & IFM_ETH_TXPAUSE) != 0)
			reg |= MAC_CFG_TX_FC;
		if ((IFM_OPTIONS(mii->mii_media_active) & IFM_ETH_RXPAUSE) != 0)
			reg |= MAC_CFG_RX_FC;
	}
	CSR_WRITE_4(sc, ALE_MAC_CFG, reg);
}

static void
ale_stats_clear(struct ale_softc *sc)
{
	struct smb sb;
	uint32_t *reg;
	int i;

	for (reg = &sb.rx_frames, i = 0; reg <= &sb.rx_pkts_filtered; reg++) {
		CSR_READ_4(sc, ALE_RX_MIB_BASE + i);
		i += sizeof(uint32_t);
	}
	/* Read Tx statistics. */
	for (reg = &sb.tx_frames, i = 0; reg <= &sb.tx_mcast_bytes; reg++) {
		CSR_READ_4(sc, ALE_TX_MIB_BASE + i);
		i += sizeof(uint32_t);
	}
}

static void
ale_stats_update(struct ale_softc *sc)
{
	struct ifnet *ifp = &sc->sc_ec.ec_if;
	struct ale_hw_stats *stat;
	struct smb sb, *smb;
	uint32_t *reg;
	int i;

	stat = &sc->ale_stats;
	smb = &sb;

	/* Read Rx statistics. */
	for (reg = &sb.rx_frames, i = 0; reg <= &sb.rx_pkts_filtered; reg++) {
		*reg = CSR_READ_4(sc, ALE_RX_MIB_BASE + i);
		i += sizeof(uint32_t);
	}
	/* Read Tx statistics. */
	for (reg = &sb.tx_frames, i = 0; reg <= &sb.tx_mcast_bytes; reg++) {
		*reg = CSR_READ_4(sc, ALE_TX_MIB_BASE + i);
		i += sizeof(uint32_t);
	}

	/* Rx stats. */
	stat->rx_frames += smb->rx_frames;
	stat->rx_bcast_frames += smb->rx_bcast_frames;
	stat->rx_mcast_frames += smb->rx_mcast_frames;
	stat->rx_pause_frames += smb->rx_pause_frames;
	stat->rx_control_frames += smb->rx_control_frames;
	stat->rx_crcerrs += smb->rx_crcerrs;
	stat->rx_lenerrs += smb->rx_lenerrs;
	stat->rx_bytes += smb->rx_bytes;
	stat->rx_runts += smb->rx_runts;
	stat->rx_fragments += smb->rx_fragments;
	stat->rx_pkts_64 += smb->rx_pkts_64;
	stat->rx_pkts_65_127 += smb->rx_pkts_65_127;
	stat->rx_pkts_128_255 += smb->rx_pkts_128_255;
	stat->rx_pkts_256_511 += smb->rx_pkts_256_511;
	stat->rx_pkts_512_1023 += smb->rx_pkts_512_1023;
	stat->rx_pkts_1024_1518 += smb->rx_pkts_1024_1518;
	stat->rx_pkts_1519_max += smb->rx_pkts_1519_max;
	stat->rx_pkts_truncated += smb->rx_pkts_truncated;
	stat->rx_fifo_oflows += smb->rx_fifo_oflows;
	stat->rx_rrs_errs += smb->rx_rrs_errs;
	stat->rx_alignerrs += smb->rx_alignerrs;
	stat->rx_bcast_bytes += smb->rx_bcast_bytes;
	stat->rx_mcast_bytes += smb->rx_mcast_bytes;
	stat->rx_pkts_filtered += smb->rx_pkts_filtered;

	/* Tx stats. */
	stat->tx_frames += smb->tx_frames;
	stat->tx_bcast_frames += smb->tx_bcast_frames;
	stat->tx_mcast_frames += smb->tx_mcast_frames;
	stat->tx_pause_frames += smb->tx_pause_frames;
	stat->tx_excess_defer += smb->tx_excess_defer;
	stat->tx_control_frames += smb->tx_control_frames;
	stat->tx_deferred += smb->tx_deferred;
	stat->tx_bytes += smb->tx_bytes;
	stat->tx_pkts_64 += smb->tx_pkts_64;
	stat->tx_pkts_65_127 += smb->tx_pkts_65_127;
	stat->tx_pkts_128_255 += smb->tx_pkts_128_255;
	stat->tx_pkts_256_511 += smb->tx_pkts_256_511;
	stat->tx_pkts_512_1023 += smb->tx_pkts_512_1023;
	stat->tx_pkts_1024_1518 += smb->tx_pkts_1024_1518;
	stat->tx_pkts_1519_max += smb->tx_pkts_1519_max;
	stat->tx_single_colls += smb->tx_single_colls;
	stat->tx_multi_colls += smb->tx_multi_colls;
	stat->tx_late_colls += smb->tx_late_colls;
	stat->tx_excess_colls += smb->tx_excess_colls;
	stat->tx_abort += smb->tx_abort;
	stat->tx_underrun += smb->tx_underrun;
	stat->tx_desc_underrun += smb->tx_desc_underrun;
	stat->tx_lenerrs += smb->tx_lenerrs;
	stat->tx_pkts_truncated += smb->tx_pkts_truncated;
	stat->tx_bcast_bytes += smb->tx_bcast_bytes;
	stat->tx_mcast_bytes += smb->tx_mcast_bytes;

	/* Update counters in ifnet. */
	ifp->if_opackets += smb->tx_frames;

	ifp->if_collisions += smb->tx_single_colls +
	    smb->tx_multi_colls * 2 + smb->tx_late_colls +
	    smb->tx_abort * HDPX_CFG_RETRY_DEFAULT;

	/*
	 * XXX
	 * tx_pkts_truncated counter looks suspicious. It constantly
	 * increments with no sign of Tx errors. This may indicate
	 * the counter name is not correct one so I've removed the
	 * counter in output errors.
	 */
	ifp->if_oerrors += smb->tx_abort + smb->tx_late_colls +
	    smb->tx_underrun;

	ifp->if_ierrors += smb->rx_crcerrs + smb->rx_lenerrs +
	    smb->rx_runts + smb->rx_pkts_truncated +
	    smb->rx_fifo_oflows + smb->rx_rrs_errs +
	    smb->rx_alignerrs;
}

static int
ale_intr(void *xsc)
{
	struct ale_softc *sc = xsc;
	struct ifnet *ifp = &sc->sc_ec.ec_if;
	uint32_t status;

	status = CSR_READ_4(sc, ALE_INTR_STATUS);
	if ((status & ALE_INTRS) == 0)
		return 0;

	/* Acknowledge and disable interrupts. */
	CSR_WRITE_4(sc, ALE_INTR_STATUS, status | INTR_DIS_INT);

	if (ifp->if_flags & IFF_RUNNING) {
		int error;

		error = ale_rxeof(sc);
		if (error) {
			sc->ale_stats.reset_brk_seq++;
			ale_init(ifp);
			return 0;
		}

		if (status & (INTR_DMA_RD_TO_RST | INTR_DMA_WR_TO_RST)) {
			if (status & INTR_DMA_RD_TO_RST)
				printf("%s: DMA read error! -- resetting\n",
				    device_xname(sc->sc_dev));
			if (status & INTR_DMA_WR_TO_RST)
				printf("%s: DMA write error! -- resetting\n",
				    device_xname(sc->sc_dev));
			ale_init(ifp);
			return 0;
		}

		ale_txeof(sc);
		if_schedule_deferred_start(ifp);
	}

	/* Re-enable interrupts. */
	CSR_WRITE_4(sc, ALE_INTR_STATUS, 0x7FFFFFFF);
	return 1;
}

static void
ale_txeof(struct ale_softc *sc)
{
	struct ifnet *ifp = &sc->sc_ec.ec_if;
	struct ale_txdesc *txd;
	uint32_t cons, prod;
	int prog;

	if (sc->ale_cdata.ale_tx_cnt == 0)
		return;

	bus_dmamap_sync(sc->sc_dmat, sc->ale_cdata.ale_tx_ring_map, 0,
	    sc->ale_cdata.ale_tx_ring_map->dm_mapsize, BUS_DMASYNC_POSTREAD);
	if ((sc->ale_flags & ALE_FLAG_TXCMB_BUG) == 0) {
		bus_dmamap_sync(sc->sc_dmat, sc->ale_cdata.ale_tx_cmb_map, 0,
		    sc->ale_cdata.ale_tx_cmb_map->dm_mapsize,
		    BUS_DMASYNC_POSTREAD);
		prod = *sc->ale_cdata.ale_tx_cmb & TPD_CNT_MASK;
	} else
		prod = CSR_READ_2(sc, ALE_TPD_CONS_IDX);
	cons = sc->ale_cdata.ale_tx_cons;
	/*
	 * Go through our Tx list and free mbufs for those
	 * frames which have been transmitted.
	 */
	for (prog = 0; cons != prod; prog++,
	     ALE_DESC_INC(cons, ALE_TX_RING_CNT)) {
		if (sc->ale_cdata.ale_tx_cnt <= 0)
			break;
		prog++;
		ifp->if_flags &= ~IFF_OACTIVE;
		sc->ale_cdata.ale_tx_cnt--;
		txd = &sc->ale_cdata.ale_txdesc[cons];
		if (txd->tx_m != NULL) {
			/* Reclaim transmitted mbufs. */
			bus_dmamap_unload(sc->sc_dmat, txd->tx_dmamap);
			m_freem(txd->tx_m);
			txd->tx_m = NULL;
		}
	}

	if (prog > 0) {
		sc->ale_cdata.ale_tx_cons = cons;
		/*
		 * Unarm watchdog timer only when there is no pending
		 * Tx descriptors in queue.
		 */
		if (sc->ale_cdata.ale_tx_cnt == 0)
			ifp->if_timer = 0;
	}
}

static void
ale_rx_update_page(struct ale_softc *sc, struct ale_rx_page **page,
    uint32_t length, uint32_t *prod)
{
	struct ale_rx_page *rx_page;

	rx_page = *page;
	/* Update consumer position. */
	rx_page->cons += roundup(length + sizeof(struct rx_rs),
	    ALE_RX_PAGE_ALIGN);
	if (rx_page->cons >= ALE_RX_PAGE_SZ) {
		/*
		 * End of Rx page reached, let hardware reuse
		 * this page.
		 */
		rx_page->cons = 0;
		*rx_page->cmb_addr = 0;
		bus_dmamap_sync(sc->sc_dmat, rx_page->cmb_map, 0,
		    rx_page->cmb_map->dm_mapsize, BUS_DMASYNC_PREWRITE);
		CSR_WRITE_1(sc, ALE_RXF0_PAGE0 + sc->ale_cdata.ale_rx_curp,
		    RXF_VALID);
		/* Switch to alternate Rx page. */
		sc->ale_cdata.ale_rx_curp ^= 1;
		rx_page = *page =
		    &sc->ale_cdata.ale_rx_page[sc->ale_cdata.ale_rx_curp];
		/* Page flipped, sync CMB and Rx page. */
		bus_dmamap_sync(sc->sc_dmat, rx_page->page_map, 0,
		    rx_page->page_map->dm_mapsize, BUS_DMASYNC_POSTREAD);
		bus_dmamap_sync(sc->sc_dmat, rx_page->cmb_map, 0,
		    rx_page->cmb_map->dm_mapsize, BUS_DMASYNC_POSTREAD);
		/* Sync completed, cache updated producer index. */
		*prod = *rx_page->cmb_addr;
	}
}


/*
 * It seems that AR81xx controller can compute partial checksum.
 * The partial checksum value can be used to accelerate checksum
 * computation for fragmented TCP/UDP packets. Upper network stack
 * already takes advantage of the partial checksum value in IP
 * reassembly stage. But I'm not sure the correctness of the
 * partial hardware checksum assistance due to lack of data sheet.
 * In addition, the Rx feature of controller that requires copying
 * for every frames effectively nullifies one of most nice offload
 * capability of controller.
 */
static void
ale_rxcsum(struct ale_softc *sc, struct mbuf *m, uint32_t status)
{
	if (status & ALE_RD_IPCSUM_NOK)
		m->m_pkthdr.csum_flags |= M_CSUM_IPv4_BAD;

	if ((sc->ale_flags & ALE_FLAG_RXCSUM_BUG) == 0) {
		if (((status & ALE_RD_IPV4_FRAG) == 0) &&
		    ((status & (ALE_RD_TCP | ALE_RD_UDP)) != 0) &&
		    (status & ALE_RD_TCP_UDPCSUM_NOK))
		{
			m->m_pkthdr.csum_flags |= M_CSUM_TCP_UDP_BAD;
		}
	} else {
		if ((status & (ALE_RD_TCP | ALE_RD_UDP)) != 0) {
			if (status & ALE_RD_TCP_UDPCSUM_NOK) {
				m->m_pkthdr.csum_flags |= M_CSUM_TCP_UDP_BAD;
			}
		}
	}
	/*
	 * Don't mark bad checksum for TCP/UDP frames
	 * as fragmented frames may always have set
	 * bad checksummed bit of frame status.
	 */
}

/* Process received frames. */
static int
ale_rxeof(struct ale_softc *sc)
{
	struct ifnet *ifp = &sc->sc_ec.ec_if;
	struct ale_rx_page *rx_page;
	struct rx_rs *rs;
	struct mbuf *m;
	uint32_t length, prod, seqno, status;
	int prog;

	rx_page = &sc->ale_cdata.ale_rx_page[sc->ale_cdata.ale_rx_curp];
	bus_dmamap_sync(sc->sc_dmat, rx_page->cmb_map, 0,
	    rx_page->cmb_map->dm_mapsize, BUS_DMASYNC_POSTREAD);
	bus_dmamap_sync(sc->sc_dmat, rx_page->page_map, 0,
	    rx_page->page_map->dm_mapsize, BUS_DMASYNC_POSTREAD);
	/*
	 * Don't directly access producer index as hardware may
	 * update it while Rx handler is in progress. It would
	 * be even better if there is a way to let hardware
	 * know how far driver processed its received frames.
	 * Alternatively, hardware could provide a way to disable
	 * CMB updates until driver acknowledges the end of CMB
	 * access.
	 */
	prod = *rx_page->cmb_addr;
	for (prog = 0; ; prog++) {
		if (rx_page->cons >= prod)
			break;
		rs = (struct rx_rs *)(rx_page->page_addr + rx_page->cons);
		seqno = ALE_RX_SEQNO(le32toh(rs->seqno));
		if (sc->ale_cdata.ale_rx_seqno != seqno) {
			/*
			 * Normally I believe this should not happen unless
			 * severe driver bug or corrupted memory. However
			 * it seems to happen under certain conditions which
			 * is triggered by abrupt Rx events such as initiation
			 * of bulk transfer of remote host. It's not easy to
			 * reproduce this and I doubt it could be related
			 * with FIFO overflow of hardware or activity of Tx
			 * CMB updates. I also remember similar behaviour
			 * seen on RealTek 8139 which uses resembling Rx
			 * scheme.
			 */
			if (aledebug)
				printf("%s: garbled seq: %u, expected: %u -- "
				    "resetting!\n", device_xname(sc->sc_dev),
				    seqno, sc->ale_cdata.ale_rx_seqno);
			return EIO;
		}
		/* Frame received. */
		sc->ale_cdata.ale_rx_seqno++;
		length = ALE_RX_BYTES(le32toh(rs->length));
		status = le32toh(rs->flags);
		if (status & ALE_RD_ERROR) {
			/*
			 * We want to pass the following frames to upper
			 * layer regardless of error status of Rx return
			 * status.
			 *
			 *  o IP/TCP/UDP checksum is bad.
			 *  o frame length and protocol specific length
			 *     does not match.
			 */
			if (status & (ALE_RD_CRC | ALE_RD_CODE |
			    ALE_RD_DRIBBLE | ALE_RD_RUNT | ALE_RD_OFLOW |
			    ALE_RD_TRUNC)) {
				ale_rx_update_page(sc, &rx_page, length, &prod);
				continue;
			}
		}
		/*
		 * m_devget(9) is major bottle-neck of ale(4)(It comes
		 * from hardware limitation). For jumbo frames we could
		 * get a slightly better performance if driver use
		 * m_getjcl(9) with proper buffer size argument. However
		 * that would make code more complicated and I don't
		 * think users would expect good Rx performance numbers
		 * on these low-end consumer ethernet controller.
		 */
		m = m_devget((char *)(rs + 1), length - ETHER_CRC_LEN,
		    0, ifp);
		if (m == NULL) {
			ifp->if_iqdrops++;
			ale_rx_update_page(sc, &rx_page, length, &prod);
			continue;
		}
		if (status & ALE_RD_IPV4)
			ale_rxcsum(sc, m, status);
#if NVLAN > 0
		if (status & ALE_RD_VLAN) {
			uint32_t vtags = ALE_RX_VLAN(le32toh(rs->vtags));
			vlan_set_tag(m, ALE_RX_VLAN_TAG(vtags));
		}
#endif

		/* Pass it to upper layer. */
		if_percpuq_enqueue(ifp->if_percpuq, m);

		ale_rx_update_page(sc, &rx_page, length, &prod);
	}

	return 0;
}

static void
ale_tick(void *xsc)
{
	struct ale_softc *sc = xsc;
	struct mii_data *mii = &sc->sc_miibus;
	int s;

	s = splnet();
	mii_tick(mii);
	ale_stats_update(sc);
	splx(s);

	callout_schedule(&sc->sc_tick_ch, hz);
}

static void
ale_reset(struct ale_softc *sc)
{
	uint32_t reg;
	int i;

	/* Initialize PCIe module. From Linux. */
	CSR_WRITE_4(sc, 0x1008, CSR_READ_4(sc, 0x1008) | 0x8000);

	CSR_WRITE_4(sc, ALE_MASTER_CFG, MASTER_RESET);
	for (i = ALE_RESET_TIMEOUT; i > 0; i--) {
		DELAY(10);
		if ((CSR_READ_4(sc, ALE_MASTER_CFG) & MASTER_RESET) == 0)
			break;
	}
	if (i == 0)
		printf("%s: master reset timeout!\n", device_xname(sc->sc_dev));

	for (i = ALE_RESET_TIMEOUT; i > 0; i--) {
		if ((reg = CSR_READ_4(sc, ALE_IDLE_STATUS)) == 0)
			break;
		DELAY(10);
	}

	if (i == 0)
		printf("%s: reset timeout(0x%08x)!\n", device_xname(sc->sc_dev),
		    reg);
}

static int
ale_init(struct ifnet *ifp)
{
	struct ale_softc *sc = ifp->if_softc;
	struct mii_data *mii;
	uint8_t eaddr[ETHER_ADDR_LEN];
	bus_addr_t paddr;
	uint32_t reg, rxf_hi, rxf_lo;

	/*
	 * Cancel any pending I/O.
	 */
	ale_stop(ifp, 0);

	/*
	 * Reset the chip to a known state.
	 */
	ale_reset(sc);

	/* Initialize Tx descriptors, DMA memory blocks. */
	ale_init_rx_pages(sc);
	ale_init_tx_ring(sc);

	/* Reprogram the station address. */
	memcpy(eaddr, CLLADDR(ifp->if_sadl), ETHER_ADDR_LEN);
	CSR_WRITE_4(sc, ALE_PAR0,
	    eaddr[2] << 24 | eaddr[3] << 16 | eaddr[4] << 8 | eaddr[5]);
	CSR_WRITE_4(sc, ALE_PAR1, eaddr[0] << 8 | eaddr[1]);

	/*
	 * Clear WOL status and disable all WOL feature as WOL
	 * would interfere Rx operation under normal environments.
	 */
	CSR_READ_4(sc, ALE_WOL_CFG);
	CSR_WRITE_4(sc, ALE_WOL_CFG, 0);

	/*
	 * Set Tx descriptor/RXF0/CMB base addresses. They share
	 * the same high address part of DMAable region.
	 */
	paddr = sc->ale_cdata.ale_tx_ring_paddr;
	CSR_WRITE_4(sc, ALE_TPD_ADDR_HI, ALE_ADDR_HI(paddr));
	CSR_WRITE_4(sc, ALE_TPD_ADDR_LO, ALE_ADDR_LO(paddr));
	CSR_WRITE_4(sc, ALE_TPD_CNT,
	    (ALE_TX_RING_CNT << TPD_CNT_SHIFT) & TPD_CNT_MASK);

	/* Set Rx page base address, note we use single queue. */
	paddr = sc->ale_cdata.ale_rx_page[0].page_paddr;
	CSR_WRITE_4(sc, ALE_RXF0_PAGE0_ADDR_LO, ALE_ADDR_LO(paddr));
	paddr = sc->ale_cdata.ale_rx_page[1].page_paddr;
	CSR_WRITE_4(sc, ALE_RXF0_PAGE1_ADDR_LO, ALE_ADDR_LO(paddr));

	/* Set Tx/Rx CMB addresses. */
	paddr = sc->ale_cdata.ale_tx_cmb_paddr;
	CSR_WRITE_4(sc, ALE_TX_CMB_ADDR_LO, ALE_ADDR_LO(paddr));
	paddr = sc->ale_cdata.ale_rx_page[0].cmb_paddr;
	CSR_WRITE_4(sc, ALE_RXF0_CMB0_ADDR_LO, ALE_ADDR_LO(paddr));
	paddr = sc->ale_cdata.ale_rx_page[1].cmb_paddr;
	CSR_WRITE_4(sc, ALE_RXF0_CMB1_ADDR_LO, ALE_ADDR_LO(paddr));

	/* Mark RXF0 is valid. */
	CSR_WRITE_1(sc, ALE_RXF0_PAGE0, RXF_VALID);
	CSR_WRITE_1(sc, ALE_RXF0_PAGE1, RXF_VALID);
	/*
	 * No need to initialize RFX1/RXF2/RXF3. We don't use
	 * multi-queue yet.
	 */

	/* Set Rx page size, excluding guard frame size. */
	CSR_WRITE_4(sc, ALE_RXF_PAGE_SIZE, ALE_RX_PAGE_SZ);

	/* Tell hardware that we're ready to load DMA blocks. */
	CSR_WRITE_4(sc, ALE_DMA_BLOCK, DMA_BLOCK_LOAD);

	/* Set Rx/Tx interrupt trigger threshold. */
	CSR_WRITE_4(sc, ALE_INT_TRIG_THRESH, (1 << INT_TRIG_RX_THRESH_SHIFT) |
	    (4 << INT_TRIG_TX_THRESH_SHIFT));
	/*
	 * XXX
	 * Set interrupt trigger timer, its purpose and relation
	 * with interrupt moderation mechanism is not clear yet.
	 */
	CSR_WRITE_4(sc, ALE_INT_TRIG_TIMER,
	    ((ALE_USECS(10) << INT_TRIG_RX_TIMER_SHIFT) |
	    (ALE_USECS(1000) << INT_TRIG_TX_TIMER_SHIFT)));

	/* Configure interrupt moderation timer. */
	sc->ale_int_rx_mod = ALE_IM_RX_TIMER_DEFAULT;
	sc->ale_int_tx_mod = ALE_IM_TX_TIMER_DEFAULT;
	reg = ALE_USECS(sc->ale_int_rx_mod) << IM_TIMER_RX_SHIFT;
	reg |= ALE_USECS(sc->ale_int_tx_mod) << IM_TIMER_TX_SHIFT;
	CSR_WRITE_4(sc, ALE_IM_TIMER, reg);
	reg = CSR_READ_4(sc, ALE_MASTER_CFG);
	reg &= ~(MASTER_CHIP_REV_MASK | MASTER_CHIP_ID_MASK);
	reg &= ~(MASTER_IM_RX_TIMER_ENB | MASTER_IM_TX_TIMER_ENB);
	if (ALE_USECS(sc->ale_int_rx_mod) != 0)
		reg |= MASTER_IM_RX_TIMER_ENB;
	if (ALE_USECS(sc->ale_int_tx_mod) != 0)
		reg |= MASTER_IM_TX_TIMER_ENB;
	CSR_WRITE_4(sc, ALE_MASTER_CFG, reg);
	CSR_WRITE_2(sc, ALE_INTR_CLR_TIMER, ALE_USECS(1000));

	/* Set Maximum frame size of controller. */
	if (ifp->if_mtu < ETHERMTU)
		sc->ale_max_frame_size = ETHERMTU;
	else
		sc->ale_max_frame_size = ifp->if_mtu;
	sc->ale_max_frame_size += ETHER_HDR_LEN + ETHER_VLAN_ENCAP_LEN + ETHER_CRC_LEN;
	CSR_WRITE_4(sc, ALE_FRAME_SIZE, sc->ale_max_frame_size);

	/* Configure IPG/IFG parameters. */
	CSR_WRITE_4(sc, ALE_IPG_IFG_CFG,
	    ((IPG_IFG_IPGT_DEFAULT << IPG_IFG_IPGT_SHIFT) & IPG_IFG_IPGT_MASK) |
	    ((IPG_IFG_MIFG_DEFAULT << IPG_IFG_MIFG_SHIFT) & IPG_IFG_MIFG_MASK) |
	    ((IPG_IFG_IPG1_DEFAULT << IPG_IFG_IPG1_SHIFT) & IPG_IFG_IPG1_MASK) |
	    ((IPG_IFG_IPG2_DEFAULT << IPG_IFG_IPG2_SHIFT) & IPG_IFG_IPG2_MASK));

	/* Set parameters for half-duplex media. */
	CSR_WRITE_4(sc, ALE_HDPX_CFG,
	    ((HDPX_CFG_LCOL_DEFAULT << HDPX_CFG_LCOL_SHIFT) &
	    HDPX_CFG_LCOL_MASK) |
	    ((HDPX_CFG_RETRY_DEFAULT << HDPX_CFG_RETRY_SHIFT) &
	    HDPX_CFG_RETRY_MASK) | HDPX_CFG_EXC_DEF_EN |
	    ((HDPX_CFG_ABEBT_DEFAULT << HDPX_CFG_ABEBT_SHIFT) &
	    HDPX_CFG_ABEBT_MASK) |
	    ((HDPX_CFG_JAMIPG_DEFAULT << HDPX_CFG_JAMIPG_SHIFT) &
	    HDPX_CFG_JAMIPG_MASK));

	/* Configure Tx jumbo frame parameters. */
	if ((sc->ale_flags & ALE_FLAG_JUMBO) != 0) {
		if (ifp->if_mtu < ETHERMTU)
			reg = sc->ale_max_frame_size;
		else if (ifp->if_mtu < 6 * 1024)
			reg = (sc->ale_max_frame_size * 2) / 3;
		else
			reg = sc->ale_max_frame_size / 2;
		CSR_WRITE_4(sc, ALE_TX_JUMBO_THRESH,
		    roundup(reg, TX_JUMBO_THRESH_UNIT) >>
		    TX_JUMBO_THRESH_UNIT_SHIFT);
	}

	/* Configure TxQ. */
	reg = (128 << (sc->ale_dma_rd_burst >> DMA_CFG_RD_BURST_SHIFT))
	    << TXQ_CFG_TX_FIFO_BURST_SHIFT;
	reg |= (TXQ_CFG_TPD_BURST_DEFAULT << TXQ_CFG_TPD_BURST_SHIFT) &
	    TXQ_CFG_TPD_BURST_MASK;
	CSR_WRITE_4(sc, ALE_TXQ_CFG, reg | TXQ_CFG_ENHANCED_MODE | TXQ_CFG_ENB);

	/* Configure Rx jumbo frame & flow control parameters. */
	if ((sc->ale_flags & ALE_FLAG_JUMBO) != 0) {
		reg = roundup(sc->ale_max_frame_size, RX_JUMBO_THRESH_UNIT);
		CSR_WRITE_4(sc, ALE_RX_JUMBO_THRESH,
		    (((reg >> RX_JUMBO_THRESH_UNIT_SHIFT) <<
		    RX_JUMBO_THRESH_MASK_SHIFT) & RX_JUMBO_THRESH_MASK) |
		    ((RX_JUMBO_LKAH_DEFAULT << RX_JUMBO_LKAH_SHIFT) &
		    RX_JUMBO_LKAH_MASK));
		reg = CSR_READ_4(sc, ALE_SRAM_RX_FIFO_LEN);
		rxf_hi = (reg * 7) / 10;
		rxf_lo = (reg * 3)/ 10;
		CSR_WRITE_4(sc, ALE_RX_FIFO_PAUSE_THRESH,
		    ((rxf_lo << RX_FIFO_PAUSE_THRESH_LO_SHIFT) &
		    RX_FIFO_PAUSE_THRESH_LO_MASK) |
		    ((rxf_hi << RX_FIFO_PAUSE_THRESH_HI_SHIFT) &
		     RX_FIFO_PAUSE_THRESH_HI_MASK));
	}

	/* Disable RSS. */
	CSR_WRITE_4(sc, ALE_RSS_IDT_TABLE0, 0);
	CSR_WRITE_4(sc, ALE_RSS_CPU, 0);

	/* Configure RxQ. */
	CSR_WRITE_4(sc, ALE_RXQ_CFG,
	    RXQ_CFG_ALIGN_32 | RXQ_CFG_CUT_THROUGH_ENB | RXQ_CFG_ENB);

	/* Configure DMA parameters. */
	reg = 0;
	if ((sc->ale_flags & ALE_FLAG_TXCMB_BUG) == 0)
		reg |= DMA_CFG_TXCMB_ENB;
	CSR_WRITE_4(sc, ALE_DMA_CFG,
	    DMA_CFG_OUT_ORDER | DMA_CFG_RD_REQ_PRI | DMA_CFG_RCB_64 |
	    sc->ale_dma_rd_burst | reg |
	    sc->ale_dma_wr_burst | DMA_CFG_RXCMB_ENB |
	    ((DMA_CFG_RD_DELAY_CNT_DEFAULT << DMA_CFG_RD_DELAY_CNT_SHIFT) &
	    DMA_CFG_RD_DELAY_CNT_MASK) |
	    ((DMA_CFG_WR_DELAY_CNT_DEFAULT << DMA_CFG_WR_DELAY_CNT_SHIFT) &
	    DMA_CFG_WR_DELAY_CNT_MASK));

	/*
	 * Hardware can be configured to issue SMB interrupt based
	 * on programmed interval. Since there is a callout that is
	 * invoked for every hz in driver we use that instead of
	 * relying on periodic SMB interrupt.
	 */
	CSR_WRITE_4(sc, ALE_SMB_STAT_TIMER, ALE_USECS(0));

	/* Clear MAC statistics. */
	ale_stats_clear(sc);

	/*
	 * Configure Tx/Rx MACs.
	 *  - Auto-padding for short frames.
	 *  - Enable CRC generation.
	 *  Actual reconfiguration of MAC for resolved speed/duplex
	 *  is followed after detection of link establishment.
	 *  AR81xx always does checksum computation regardless of
	 *  MAC_CFG_RXCSUM_ENB bit. In fact, setting the bit will
	 *  cause Rx handling issue for fragmented IP datagrams due
	 *  to silicon bug.
	 */
	reg = MAC_CFG_TX_CRC_ENB | MAC_CFG_TX_AUTO_PAD | MAC_CFG_FULL_DUPLEX |
	    ((MAC_CFG_PREAMBLE_DEFAULT << MAC_CFG_PREAMBLE_SHIFT) &
	    MAC_CFG_PREAMBLE_MASK);
	if ((sc->ale_flags & ALE_FLAG_FASTETHER) != 0)
		reg |= MAC_CFG_SPEED_10_100;
	else
		reg |= MAC_CFG_SPEED_1000;
	CSR_WRITE_4(sc, ALE_MAC_CFG, reg);

	/* Set up the receive filter. */
	ale_rxfilter(sc);
	ale_rxvlan(sc);

	/* Acknowledge all pending interrupts and clear it. */
	CSR_WRITE_4(sc, ALE_INTR_MASK, ALE_INTRS);
	CSR_WRITE_4(sc, ALE_INTR_STATUS, 0xFFFFFFFF);
	CSR_WRITE_4(sc, ALE_INTR_STATUS, 0);

	sc->ale_flags &= ~ALE_FLAG_LINK;

	/* Switch to the current media. */
	mii = &sc->sc_miibus;
	mii_mediachg(mii);

	callout_schedule(&sc->sc_tick_ch, hz);

	ifp->if_flags |= IFF_RUNNING;
	ifp->if_flags &= ~IFF_OACTIVE;

	return 0;
}

static void
ale_stop(struct ifnet *ifp, int disable)
{
	struct ale_softc *sc = ifp->if_softc;
	struct ale_txdesc *txd;
	uint32_t reg;
	int i;

	callout_stop(&sc->sc_tick_ch);

	/*
	 * Mark the interface down and cancel the watchdog timer.
	 */
	ifp->if_flags &= ~(IFF_RUNNING | IFF_OACTIVE);
	ifp->if_timer = 0;

	sc->ale_flags &= ~ALE_FLAG_LINK;

	ale_stats_update(sc);

	mii_down(&sc->sc_miibus);

	/* Disable interrupts. */
	CSR_WRITE_4(sc, ALE_INTR_MASK, 0);
	CSR_WRITE_4(sc, ALE_INTR_STATUS, 0xFFFFFFFF);

	/* Disable queue processing and DMA. */
	reg = CSR_READ_4(sc, ALE_TXQ_CFG);
	reg &= ~TXQ_CFG_ENB;
	CSR_WRITE_4(sc, ALE_TXQ_CFG, reg);
	reg = CSR_READ_4(sc, ALE_RXQ_CFG);
	reg &= ~RXQ_CFG_ENB;
	CSR_WRITE_4(sc, ALE_RXQ_CFG, reg);
	reg = CSR_READ_4(sc, ALE_DMA_CFG);
	reg &= ~(DMA_CFG_TXCMB_ENB | DMA_CFG_RXCMB_ENB);
	CSR_WRITE_4(sc, ALE_DMA_CFG, reg);
	DELAY(1000);

	/* Stop Rx/Tx MACs. */
	ale_stop_mac(sc);

	/* Disable interrupts again? XXX */
	CSR_WRITE_4(sc, ALE_INTR_STATUS, 0xFFFFFFFF);

	/*
	 * Free TX mbufs still in the queues.
	 */
	for (i = 0; i < ALE_TX_RING_CNT; i++) {
		txd = &sc->ale_cdata.ale_txdesc[i];
		if (txd->tx_m != NULL) {
			bus_dmamap_unload(sc->sc_dmat, txd->tx_dmamap);
			m_freem(txd->tx_m);
			txd->tx_m = NULL;
		}
	}
}

static void
ale_stop_mac(struct ale_softc *sc)
{
	uint32_t reg;
	int i;

	reg = CSR_READ_4(sc, ALE_MAC_CFG);
	if ((reg & (MAC_CFG_TX_ENB | MAC_CFG_RX_ENB)) != 0) {
		reg &= ~(MAC_CFG_TX_ENB | MAC_CFG_RX_ENB);
		CSR_WRITE_4(sc, ALE_MAC_CFG, reg);
	}

	for (i = ALE_TIMEOUT; i > 0; i--) {
		reg = CSR_READ_4(sc, ALE_IDLE_STATUS);
		if (reg == 0)
			break;
		DELAY(10);
	}
	if (i == 0)
		printf("%s: could not disable Tx/Rx MAC(0x%08x)!\n",
		    device_xname(sc->sc_dev), reg);
}

static void
ale_init_tx_ring(struct ale_softc *sc)
{
	struct ale_txdesc *txd;
	int i;

	sc->ale_cdata.ale_tx_prod = 0;
	sc->ale_cdata.ale_tx_cons = 0;
	sc->ale_cdata.ale_tx_cnt = 0;

	memset(sc->ale_cdata.ale_tx_ring, 0, ALE_TX_RING_SZ);
	memset(sc->ale_cdata.ale_tx_cmb, 0, ALE_TX_CMB_SZ);
	for (i = 0; i < ALE_TX_RING_CNT; i++) {
		txd = &sc->ale_cdata.ale_txdesc[i];
		txd->tx_m = NULL;
	}
	*sc->ale_cdata.ale_tx_cmb = 0;
	bus_dmamap_sync(sc->sc_dmat, sc->ale_cdata.ale_tx_cmb_map, 0,
	    sc->ale_cdata.ale_tx_cmb_map->dm_mapsize, BUS_DMASYNC_PREWRITE);
	bus_dmamap_sync(sc->sc_dmat, sc->ale_cdata.ale_tx_ring_map, 0,
	    sc->ale_cdata.ale_tx_ring_map->dm_mapsize, BUS_DMASYNC_PREWRITE);
}

static void
ale_init_rx_pages(struct ale_softc *sc)
{
	struct ale_rx_page *rx_page;
	int i;

	sc->ale_cdata.ale_rx_seqno = 0;
	sc->ale_cdata.ale_rx_curp = 0;

	for (i = 0; i < ALE_RX_PAGES; i++) {
		rx_page = &sc->ale_cdata.ale_rx_page[i];
		memset(rx_page->page_addr, 0, sc->ale_pagesize);
		memset(rx_page->cmb_addr, 0, ALE_RX_CMB_SZ);
		rx_page->cons = 0;
		*rx_page->cmb_addr = 0;
		bus_dmamap_sync(sc->sc_dmat, rx_page->page_map, 0,
		    rx_page->page_map->dm_mapsize, BUS_DMASYNC_PREWRITE);
		bus_dmamap_sync(sc->sc_dmat, rx_page->cmb_map, 0,
		    rx_page->cmb_map->dm_mapsize, BUS_DMASYNC_PREWRITE);
	}
}

static void
ale_rxvlan(struct ale_softc *sc)
{
	uint32_t reg;

	reg = CSR_READ_4(sc, ALE_MAC_CFG);
	reg &= ~MAC_CFG_VLAN_TAG_STRIP;
	if (sc->sc_ec.ec_capenable & ETHERCAP_VLAN_HWTAGGING)
		reg |= MAC_CFG_VLAN_TAG_STRIP;
	CSR_WRITE_4(sc, ALE_MAC_CFG, reg);
}

static void
ale_rxfilter(struct ale_softc *sc)
{
	struct ethercom *ec = &sc->sc_ec;
	struct ifnet *ifp = &ec->ec_if;
	struct ether_multi *enm;
	struct ether_multistep step;
	uint32_t crc;
	uint32_t mchash[2];
	uint32_t rxcfg;

	rxcfg = CSR_READ_4(sc, ALE_MAC_CFG);
	rxcfg &= ~(MAC_CFG_ALLMULTI | MAC_CFG_BCAST | MAC_CFG_PROMISC);
	ifp->if_flags &= ~IFF_ALLMULTI;

	/*
	 * Always accept broadcast frames.
	 */
	rxcfg |= MAC_CFG_BCAST;

	/* Program new filter. */
	if ((ifp->if_flags & IFF_PROMISC) != 0)
		goto update;

	memset(mchash, 0, sizeof(mchash));

	ETHER_LOCK(ec);
	ETHER_FIRST_MULTI(step, ec, enm);
	while (enm != NULL) {
		if (memcmp(enm->enm_addrlo, enm->enm_addrhi, ETHER_ADDR_LEN)) {
			/* XXX Use ETHER_F_ALLMULTI in future. */
			ifp->if_flags |= IFF_ALLMULTI;
			ETHER_UNLOCK(ec);
			goto update;
		}
		crc = ether_crc32_be(enm->enm_addrlo, ETHER_ADDR_LEN);
<<<<<<< HEAD
		mchash[crc >> 31] |= 1 << ((crc >> 26) & 0x1f);
=======
		mchash[crc >> 31] |= 1U << ((crc >> 26) & 0x1f);
>>>>>>> 275f442f
		ETHER_NEXT_MULTI(step, enm);
	}
	ETHER_UNLOCK(ec);

update:
	if ((ifp->if_flags & (IFF_PROMISC | IFF_ALLMULTI)) != 0) {
		if (ifp->if_flags & IFF_PROMISC) {
			rxcfg |= MAC_CFG_PROMISC;
			/* XXX Use ETHER_F_ALLMULTI in future. */
			ifp->if_flags |= IFF_ALLMULTI;
		} else
			rxcfg |= MAC_CFG_ALLMULTI;
		mchash[0] = mchash[1] = 0xFFFFFFFF;
	}
	CSR_WRITE_4(sc, ALE_MAR0, mchash[0]);
	CSR_WRITE_4(sc, ALE_MAR1, mchash[1]);
	CSR_WRITE_4(sc, ALE_MAC_CFG, rxcfg);
}<|MERGE_RESOLUTION|>--- conflicted
+++ resolved
@@ -1,8 +1,4 @@
-<<<<<<< HEAD
-/*	$NetBSD: if_ale.c,v 1.36 2019/11/21 09:18:16 msaitoh Exp $	*/
-=======
 /*	$NetBSD: if_ale.c,v 1.37 2019/12/01 08:16:49 msaitoh Exp $	*/
->>>>>>> 275f442f
 
 /*-
  * Copyright (c) 2008, Pyun YongHyeon <yongari@FreeBSD.org>
@@ -36,11 +32,7 @@
 /* Driver for Atheros AR8121/AR8113/AR8114 PCIe Ethernet. */
 
 #include <sys/cdefs.h>
-<<<<<<< HEAD
-__KERNEL_RCSID(0, "$NetBSD: if_ale.c,v 1.36 2019/11/21 09:18:16 msaitoh Exp $");
-=======
 __KERNEL_RCSID(0, "$NetBSD: if_ale.c,v 1.37 2019/12/01 08:16:49 msaitoh Exp $");
->>>>>>> 275f442f
 
 #include "vlan.h"
 
@@ -2020,11 +2012,7 @@
 			goto update;
 		}
 		crc = ether_crc32_be(enm->enm_addrlo, ETHER_ADDR_LEN);
-<<<<<<< HEAD
-		mchash[crc >> 31] |= 1 << ((crc >> 26) & 0x1f);
-=======
 		mchash[crc >> 31] |= 1U << ((crc >> 26) & 0x1f);
->>>>>>> 275f442f
 		ETHER_NEXT_MULTI(step, enm);
 	}
 	ETHER_UNLOCK(ec);
