--- conflicted
+++ resolved
@@ -1,8 +1,4 @@
-<<<<<<< HEAD
-/* $NetBSD: mfii.c,v 1.5 2019/11/10 21:16:36 chs Exp $ */
-=======
 /* $NetBSD: mfii.c,v 1.6 2019/11/27 19:21:36 maxv Exp $ */
->>>>>>> 275f442f
 /* $OpenBSD: mfii.c,v 1.58 2018/08/14 05:22:21 jmatthew Exp $ */
 
 /*
@@ -23,11 +19,7 @@
  */
 
 #include <sys/cdefs.h>
-<<<<<<< HEAD
-__KERNEL_RCSID(0, "$NetBSD: mfii.c,v 1.5 2019/11/10 21:16:36 chs Exp $");
-=======
 __KERNEL_RCSID(0, "$NetBSD: mfii.c,v 1.6 2019/11/27 19:21:36 maxv Exp $");
->>>>>>> 275f442f
 
 #include "bio.h"
 
