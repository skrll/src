--- conflicted
+++ resolved
@@ -1,8 +1,4 @@
-<<<<<<< HEAD
-/*	$NetBSD: virtio.c,v 1.42 2020/09/17 17:09:59 jakllsch Exp $	*/
-=======
 /*	$NetBSD: virtio.c,v 1.49 2021/02/07 09:29:53 skrll Exp $	*/
->>>>>>> 9e014010
 
 /*
  * Copyright (c) 2020 The NetBSD Foundation, Inc.
@@ -32,11 +28,7 @@
  */
 
 #include <sys/cdefs.h>
-<<<<<<< HEAD
-__KERNEL_RCSID(0, "$NetBSD: virtio.c,v 1.42 2020/09/17 17:09:59 jakllsch Exp $");
-=======
 __KERNEL_RCSID(0, "$NetBSD: virtio.c,v 1.49 2021/02/07 09:29:53 skrll Exp $");
->>>>>>> 9e014010
 
 #include <sys/param.h>
 #include <sys/systm.h>
