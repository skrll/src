--- conflicted
+++ resolved
@@ -1,14 +1,7 @@
-<<<<<<< HEAD
-/* $NetBSD: joy_eap.c,v 1.15 2021/04/24 23:36:57 thorpej Exp $ */
-
-#include <sys/cdefs.h>
-__KERNEL_RCSID(0, "$NetBSD: joy_eap.c,v 1.15 2021/04/24 23:36:57 thorpej Exp $");
-=======
 /* $NetBSD: joy_eap.c,v 1.16 2021/04/26 19:35:16 thorpej Exp $ */
 
 #include <sys/cdefs.h>
 __KERNEL_RCSID(0, "$NetBSD: joy_eap.c,v 1.16 2021/04/26 19:35:16 thorpej Exp $");
->>>>>>> fed14ef0
 
 #include <sys/param.h>
 #include <sys/systm.h>
@@ -66,13 +59,9 @@
 	aa.aa_aaa.type = AUDIODEV_TYPE_AUX;
 	aa.aa_iot = gpa->gpa_iot;
 	aa.aa_ioh = ioh;
-<<<<<<< HEAD
-	joydev = config_found(eapdev, &aa, 0, CFARG_EOL);
-=======
 	joydev = config_found(eapdev, &aa, 0,
 	    CFARG_IATTR, "eap",
 	    CFARG_EOL);
->>>>>>> fed14ef0
 	/* this cannot fail */
 	KASSERT(joydev != NULL);
 
