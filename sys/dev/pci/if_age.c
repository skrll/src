--- conflicted
+++ resolved
@@ -1108,10 +1108,6 @@
 
 	return true;
 }
-<<<<<<< HEAD
-
-=======
->>>>>>> 152b1c24
 
 static int
 age_ioctl(struct ifnet *ifp, u_long cmd, void *data)
@@ -1281,11 +1277,7 @@
 		if (i == (nsegs - 1))
 			break;
 
-<<<<<<< HEAD
-		/* sync this descriptor and go to the next one */
-=======
 		/* Sync this descriptor and go to the next one */
->>>>>>> 152b1c24
 		bus_dmamap_sync(sc->sc_dmat, sc->age_cdata.age_tx_ring_map,
 		    prod * sizeof(struct tx_desc), sizeof(struct tx_desc),
 		    BUS_DMASYNC_PREWRITE);
