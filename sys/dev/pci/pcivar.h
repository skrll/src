--- conflicted
+++ resolved
@@ -1,8 +1,4 @@
-<<<<<<< HEAD
-/*	$NetBSD: pcivar.h,v 1.114 2021/01/27 05:00:16 thorpej Exp $	*/
-=======
 /*	$NetBSD: pcivar.h,v 1.115 2021/05/12 23:22:33 thorpej Exp $	*/
->>>>>>> e2aa5677
 
 /*
  * Copyright (c) 1996, 1997 Christopher G. Demetriou.  All rights reserved.
