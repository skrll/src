<<<<<<< HEAD
/*	$NetBSD: if_kse.c,v 1.41 2019/11/07 22:00:37 nisimura Exp $	*/
=======
/*	$NetBSD: if_kse.c,v 1.44 2019/12/03 11:26:12 nisimura Exp $	*/
>>>>>>> 275f442f

/*-
 * Copyright (c) 2006 The NetBSD Foundation, Inc.
 * All rights reserved.
 *
 * This code is derived from software contributed to The NetBSD Foundation
 * by Tohru Nishimura.
 *
 * Redistribution and use in source and binary forms, with or without
 * modification, are permitted provided that the following conditions
 * are met:
 * 1. Redistributions of source code must retain the above copyright
 *    notice, this list of conditions and the following disclaimer.
 * 2. Redistributions in binary form must reproduce the above copyright
 *    notice, this list of conditions and the following disclaimer in the
 *    documentation and/or other materials provided with the distribution.
 *
 * THIS SOFTWARE IS PROVIDED BY THE NETBSD FOUNDATION, INC. AND CONTRIBUTORS
 * ``AS IS'' AND ANY EXPRESS OR IMPLIED WARRANTIES, INCLUDING, BUT NOT LIMITED
 * TO, THE IMPLIED WARRANTIES OF MERCHANTABILITY AND FITNESS FOR A PARTICULAR
 * PURPOSE ARE DISCLAIMED.  IN NO EVENT SHALL THE FOUNDATION OR CONTRIBUTORS
 * BE LIABLE FOR ANY DIRECT, INDIRECT, INCIDENTAL, SPECIAL, EXEMPLARY, OR
 * CONSEQUENTIAL DAMAGES (INCLUDING, BUT NOT LIMITED TO, PROCUREMENT OF
 * SUBSTITUTE GOODS OR SERVICES; LOSS OF USE, DATA, OR PROFITS; OR BUSINESS
 * INTERRUPTION) HOWEVER CAUSED AND ON ANY THEORY OF LIABILITY, WHETHER IN
 * CONTRACT, STRICT LIABILITY, OR TORT (INCLUDING NEGLIGENCE OR OTHERWISE)
 * ARISING IN ANY WAY OUT OF THE USE OF THIS SOFTWARE, EVEN IF ADVISED OF THE
 * POSSIBILITY OF SUCH DAMAGE.
 */

/*
<<<<<<< HEAD
 * Micrel 8841/8842 10/100 ethernet driver
 */

#include <sys/cdefs.h>
__KERNEL_RCSID(0, "$NetBSD: if_kse.c,v 1.41 2019/11/07 22:00:37 nisimura Exp $");
=======
 * Micrel 8841/8842 10/100 PCI ethernet driver
 */

#include <sys/cdefs.h>
__KERNEL_RCSID(0, "$NetBSD: if_kse.c,v 1.44 2019/12/03 11:26:12 nisimura Exp $");
>>>>>>> 275f442f

#include <sys/param.h>
#include <sys/systm.h>
#include <sys/callout.h>
#include <sys/mbuf.h>
#include <sys/malloc.h>
#include <sys/kernel.h>
#include <sys/ioctl.h>
#include <sys/errno.h>
#include <sys/device.h>
#include <sys/queue.h>

#include <machine/endian.h>
#include <sys/bus.h>
#include <sys/intr.h>

#include <net/if.h>
#include <net/if_media.h>
#include <net/if_dl.h>
#include <net/if_ether.h>
#include <dev/mii/mii.h>
#include <dev/mii/miivar.h>
#include <net/bpf.h>

#include <dev/pci/pcivar.h>
#include <dev/pci/pcireg.h>
#include <dev/pci/pcidevs.h>

<<<<<<< HEAD
#define KSE_LINKDEBUG 0
=======
#define KSE_LINKDEBUG 1
>>>>>>> 275f442f

#define CSR_READ_4(sc, off) \
	    bus_space_read_4(sc->sc_st, sc->sc_sh, off)
#define CSR_WRITE_4(sc, off, val) \
	    bus_space_write_4(sc->sc_st, sc->sc_sh, off, val)
#define CSR_READ_2(sc, off) \
	    bus_space_read_2((sc)->sc_st, (sc)->sc_sh, (off))
#define CSR_WRITE_2(sc, off, val) \
	    bus_space_write_2((sc)->sc_st, (sc)->sc_sh, (off), (val))

#define MDTXC	0x000	/* DMA transmit control */
#define MDRXC	0x004	/* DMA receive control */
#define MDTSC	0x008	/* DMA transmit start */
#define MDRSC	0x00c	/* DMA receive start */
#define TDLB	0x010	/* transmit descriptor list base */
#define RDLB	0x014	/* receive descriptor list base */
#define MTR0	0x020	/* multicast table 31:0 */
#define MTR1	0x024	/* multicast table 63:32 */
#define INTEN	0x028	/* interrupt enable */
#define INTST	0x02c	/* interrupt status */
#define MARL	0x200	/* MAC address low */
#define MARM	0x202	/* MAC address middle */
#define MARH	0x204	/* MAC address high */
#define GRR	0x216	/* global reset */
#define SIDER	0x400	/* switch ID and function enable */
#define IACR	0x4a0	/* indirect access control */
#define IADR1	0x4a2	/* indirect access data 66:63 */
#define IADR2	0x4a4	/* indirect access data 47:32 */
#define IADR3	0x4a6	/* indirect access data 63:48 */
#define IADR4	0x4a8	/* indirect access data 15:0 */
#define IADR5	0x4aa	/* indirect access data 31:16 */
#define P1CR4	0x512	/* port 1 control 4 */
#define P1SR	0x514	/* port 1 status */
#define P2CR4	0x532	/* port 2 control 4 */
#define P2SR	0x534	/* port 2 status */
<<<<<<< HEAD
#define PxCR_STARTNEG	(1U << 9)	/* restart auto negotiation */
#define PxCR_AUTOEN	(1U << 7)	/* auto negotiation enable */
#define PxCR_SPD100	(1U << 6)	/* force speed 100 */
#define PxCR_USEFDX	(1U << 5)	/* force full duplex */
#define PxCR_USEFC	(1U << 4)	/* advertise pause flow control */
#define PxSR_ACOMP	(1U << 6)	/* auto negotiation completed */
#define PxSR_SPD100	(1U << 10)	/* speed is 100Mbps */
#define PxSR_FDX	(1U << 9)	/* full duplex */
#define PxSR_LINKUP	(1U << 5)	/* link is good */
#define PxSR_RXFLOW	(1U << 12)	/* receive flow control active */
#define PxSR_TXFLOW	(1U << 11)	/* transmit flow control active */
=======
#define  PxCR_STARTNEG	(1U<<9)		/* restart auto negotiation */
#define  PxCR_AUTOEN	(1U<<7)		/* auto negotiation enable */
#define  PxCR_SPD100	(1U<<6)		/* force speed 100 */
#define  PxCR_USEFDX	(1U<<5)		/* force full duplex */
#define  PxCR_USEFC	(1U<<4)		/* advertise pause flow control */
#define  PxSR_ACOMP	(1U<<6)		/* auto negotiation completed */
#define  PxSR_SPD100	(1U<<10)	/* speed is 100Mbps */
#define  PxSR_FDX	(1U<<9)		/* full duplex */
#define  PxSR_LINKUP	(1U<<5)		/* link is good */
#define  PxSR_RXFLOW	(1U<<12)	/* receive flow control active */
#define  PxSR_TXFLOW	(1U<<11)	/* transmit flow control active */
#define P1VIDCR	0x504	/* port 1 vtag */
#define P2VIDCR	0x524	/* port 2 vtag */
#define P3VIDCR	0x544	/* 8842 host vtag */
>>>>>>> 275f442f

#define TXC_BS_MSK	0x3f000000	/* burst size */
#define TXC_BS_SFT	(24)		/* 1,2,4,8,16,32 or 0 for unlimited */
#define TXC_UCG		(1U<<18)	/* generate UDP checksum */
#define TXC_TCG		(1U<<17)	/* generate TCP checksum */
#define TXC_ICG		(1U<<16)	/* generate IP checksum */
#define TXC_FCE		(1U<<9)		/* generate PAUSE to moderate Rx lvl */
#define TXC_EP		(1U<<2)		/* enable automatic padding */
#define TXC_AC		(1U<<1)		/* add CRC to frame */
#define TXC_TEN		(1)		/* enable DMA to run */

#define RXC_BS_MSK	0x3f000000	/* burst size */
#define RXC_BS_SFT	(24)		/* 1,2,4,8,16,32 or 0 for unlimited */
#define RXC_IHAE	(1U<<19)	/* IP header alignment enable */
#define RXC_UCC		(1U<<18)	/* run UDP checksum */
#define RXC_TCC		(1U<<17)	/* run TDP checksum */
#define RXC_ICC		(1U<<16)	/* run IP checksum */
#define RXC_FCE		(1U<<9)		/* accept PAUSE to throttle Tx */
#define RXC_RB		(1U<<6)		/* receive broadcast frame */
#define RXC_RM		(1U<<5)		/* receive all multicast (inc. RB) */
#define RXC_RU		(1U<<4)		/* receive 16 additional unicasts */
#define RXC_RE		(1U<<3)		/* accept error frame */
#define RXC_RA		(1U<<2)		/* receive all frame */
#define RXC_MHTE	(1U<<1)		/* use multicast hash table */
#define RXC_REN		(1)		/* enable DMA to run */

#define INT_DMLCS	(1U<<31)	/* link status change */
#define INT_DMTS	(1U<<30)	/* sending desc. has posted Tx done */
#define INT_DMRS	(1U<<29)	/* frame was received */
#define INT_DMRBUS	(1U<<27)	/* Rx descriptor pool is full */

#define T0_OWN		(1U<<31)	/* desc is ready to Tx */

#define R0_OWN		(1U<<31)	/* desc is empty */
#define R0_FS		(1U<<30)	/* first segment of frame */
#define R0_LS		(1U<<29)	/* last segment of frame */
#define R0_IPE		(1U<<28)	/* IP checksum error */
#define R0_TCPE		(1U<<27)	/* TCP checksum error */
#define R0_UDPE		(1U<<26)	/* UDP checksum error */
#define R0_ES		(1U<<25)	/* error summary */
#define R0_MF		(1U<<24)	/* multicast frame */
#define R0_SPN		0x00300000	/* 21:20 switch port 1/2 */
#define R0_ALIGN	0x00300000	/* 21:20 (KSZ8692P) Rx align amount */
#define R0_RE		(1U<<19)	/* MII reported error */
#define R0_TL		(1U<<18)	/* frame too long, beyond 1518 */
#define R0_RF		(1U<<17)	/* damaged runt frame */
#define R0_CE		(1U<<16)	/* CRC error */
#define R0_FT		(1U<<15)	/* frame type */
#define R0_FL_MASK	0x7ff		/* frame length 10:0 */

#define T1_IC		(1U<<31)	/* post interrupt on complete */
#define T1_FS		(1U<<30)	/* first segment of frame */
#define T1_LS		(1U<<29)	/* last segment of frame */
#define T1_IPCKG	(1U<<28)	/* generate IP checksum */
#define T1_TCPCKG	(1U<<27)	/* generate TCP checksum */
#define T1_UDPCKG	(1U<<26)	/* generate UDP checksum */
#define T1_TER		(1U<<25)	/* end of ring */
#define T1_SPN		0x00300000	/* 21:20 switch port 1/2 */
#define T1_TBS_MASK	0x7ff		/* segment size 10:0 */

#define R1_RER		(1U<<25)	/* end of ring */
#define R1_RBS_MASK	0x7fc		/* segment size 10:0 */

#define KSE_NTXSEGS		16
#define KSE_TXQUEUELEN		64
#define KSE_TXQUEUELEN_MASK	(KSE_TXQUEUELEN - 1)
#define KSE_TXQUEUE_GC		(KSE_TXQUEUELEN / 4)
#define KSE_NTXDESC		256
#define KSE_NTXDESC_MASK	(KSE_NTXDESC - 1)
#define KSE_NEXTTX(x)		(((x) + 1) & KSE_NTXDESC_MASK)
#define KSE_NEXTTXS(x)		(((x) + 1) & KSE_TXQUEUELEN_MASK)

#define KSE_NRXDESC		64
#define KSE_NRXDESC_MASK	(KSE_NRXDESC - 1)
#define KSE_NEXTRX(x)		(((x) + 1) & KSE_NRXDESC_MASK)

struct tdes {
	uint32_t t0, t1, t2, t3;
};

struct rdes {
	uint32_t r0, r1, r2, r3;
};

struct kse_control_data {
	struct tdes kcd_txdescs[KSE_NTXDESC];
	struct rdes kcd_rxdescs[KSE_NRXDESC];
};
#define KSE_CDOFF(x)		offsetof(struct kse_control_data, x)
#define KSE_CDTXOFF(x)		KSE_CDOFF(kcd_txdescs[(x)])
#define KSE_CDRXOFF(x)		KSE_CDOFF(kcd_rxdescs[(x)])

struct kse_txsoft {
	struct mbuf *txs_mbuf;		/* head of our mbuf chain */
	bus_dmamap_t txs_dmamap;	/* our DMA map */
	int txs_firstdesc;		/* first descriptor in packet */
	int txs_lastdesc;		/* last descriptor in packet */
	int txs_ndesc;			/* # of descriptors used */
};

struct kse_rxsoft {
	struct mbuf *rxs_mbuf;		/* head of our mbuf chain */
	bus_dmamap_t rxs_dmamap;	/* our DMA map */
};

struct kse_softc {
	device_t sc_dev;		/* generic device information */
	bus_space_tag_t sc_st;		/* bus space tag */
	bus_space_handle_t sc_sh;	/* bus space handle */
	bus_size_t sc_memsize;		/* csr map size */
	bus_dma_tag_t sc_dmat;		/* bus DMA tag */
	pci_chipset_tag_t sc_pc;	/* PCI chipset tag */
	struct ethercom sc_ethercom;	/* Ethernet common data */
	void *sc_ih;			/* interrupt cookie */

<<<<<<< HEAD
	struct ifmedia sc_media;	/* ifmedia information */
	int sc_linkstatus;		/* last P1SR register value */

	callout_t  sc_callout;		/* MII tick callout */
=======
	struct mii_data sc_mii;		/* mii 8841 */
	struct ifmedia sc_media;	/* ifmedia 8842 */
	int sc_flowflags;		/* 802.3x PAUSE flow control */

	callout_t  sc_tick_ch;		/* MII tick callout */
>>>>>>> 275f442f
	callout_t  sc_stat_ch;		/* statistics counter callout */

	bus_dmamap_t sc_cddmamap;	/* control data DMA map */
#define sc_cddma	sc_cddmamap->dm_segs[0].ds_addr

	struct kse_control_data *sc_control_data;
#define sc_txdescs	sc_control_data->kcd_txdescs
#define sc_rxdescs	sc_control_data->kcd_rxdescs

	struct kse_txsoft sc_txsoft[KSE_TXQUEUELEN];
	struct kse_rxsoft sc_rxsoft[KSE_NRXDESC];
	int sc_txfree;			/* number of free Tx descriptors */
	int sc_txnext;			/* next ready Tx descriptor */
	int sc_txsfree;			/* number of free Tx jobs */
	int sc_txsnext;			/* next ready Tx job */
	int sc_txsdirty;		/* dirty Tx jobs */
	int sc_rxptr;			/* next ready Rx descriptor/descsoft */

	uint32_t sc_txc, sc_rxc;
	uint32_t sc_t1csum;
	int sc_mcsum;
	uint32_t sc_inten;

	uint32_t sc_chip;
	uint8_t sc_altmac[16][ETHER_ADDR_LEN];
	uint16_t sc_vlan[16];

#ifdef KSE_EVENT_COUNTERS
	struct ksext {
		char evcntname[3][8];
		struct evcnt pev[3][34];
	} sc_ext;			/* switch statistics */
#endif
};

#define KSE_CDTXADDR(sc, x)	((sc)->sc_cddma + KSE_CDTXOFF((x)))
#define KSE_CDRXADDR(sc, x)	((sc)->sc_cddma + KSE_CDRXOFF((x)))

#define KSE_CDTXSYNC(sc, x, n, ops)					\
do {									\
	int __x, __n;							\
									\
	__x = (x);							\
	__n = (n);							\
									\
	/* If it will wrap around, sync to the end of the ring. */	\
	if ((__x + __n) > KSE_NTXDESC) {				\
		bus_dmamap_sync((sc)->sc_dmat, (sc)->sc_cddmamap,	\
		    KSE_CDTXOFF(__x), sizeof(struct tdes) *		\
		    (KSE_NTXDESC - __x), (ops));			\
		__n -= (KSE_NTXDESC - __x);				\
		__x = 0;						\
	}								\
									\
	/* Now sync whatever is left. */				\
	bus_dmamap_sync((sc)->sc_dmat, (sc)->sc_cddmamap,		\
	    KSE_CDTXOFF(__x), sizeof(struct tdes) * __n, (ops));	\
} while (/*CONSTCOND*/0)

#define KSE_CDRXSYNC(sc, x, ops)					\
do {									\
	bus_dmamap_sync((sc)->sc_dmat, (sc)->sc_cddmamap,		\
	    KSE_CDRXOFF((x)), sizeof(struct rdes), (ops));		\
} while (/*CONSTCOND*/0)

#define KSE_INIT_RXDESC(sc, x)						\
do {									\
	struct kse_rxsoft *__rxs = &(sc)->sc_rxsoft[(x)];		\
	struct rdes *__rxd = &(sc)->sc_rxdescs[(x)];			\
	struct mbuf *__m = __rxs->rxs_mbuf;				\
									\
	__m->m_data = __m->m_ext.ext_buf;				\
	__rxd->r2 = __rxs->rxs_dmamap->dm_segs[0].ds_addr;		\
	__rxd->r1 = R1_RBS_MASK /* __m->m_ext.ext_size */;		\
	__rxd->r0 = R0_OWN;						\
	KSE_CDRXSYNC((sc), (x), BUS_DMASYNC_PREREAD | BUS_DMASYNC_PREWRITE); \
} while (/*CONSTCOND*/0)

u_int kse_burstsize = 8;	/* DMA burst length tuning knob */

#ifdef KSEDIAGNOSTIC
u_int kse_monitor_rxintr;	/* fragmented UDP csum HW bug hook */
#endif

static int kse_match(device_t, cfdata_t, void *);
static void kse_attach(device_t, device_t, void *);

CFATTACH_DECL_NEW(kse, sizeof(struct kse_softc),
    kse_match, kse_attach, NULL, NULL);

static int kse_ioctl(struct ifnet *, u_long, void *);
static void kse_start(struct ifnet *);
static void kse_watchdog(struct ifnet *);
static int kse_init(struct ifnet *);
static void kse_stop(struct ifnet *, int);
static void kse_reset(struct kse_softc *);
static void kse_set_filter(struct kse_softc *);
static int add_rxbuf(struct kse_softc *, int);
static void rxdrain(struct kse_softc *);
static int kse_intr(void *);
static void rxintr(struct kse_softc *);
static void txreap(struct kse_softc *);
static void lnkchg(struct kse_softc *);
<<<<<<< HEAD
static int ksephy_change(struct ifnet *);
static void ksephy_status(struct ifnet *, struct ifmediareq *);
static void nopifm_status(struct ifnet *, struct ifmediareq *);
static void phy_tick(void *);
=======
static int kse_ifmedia_upd(struct ifnet *);
static void kse_ifmedia_sts(struct ifnet *, struct ifmediareq *);
static void nopifmedia_sts(struct ifnet *, struct ifmediareq *);
static void phy_tick(void *);
int kse_mii_readreg(device_t, int, int, uint16_t *);
int kse_mii_writereg(device_t, int, int, uint16_t);
void kse_mii_statchg(struct ifnet *);
>>>>>>> 275f442f
#ifdef KSE_EVENT_COUNTERS
static void stat_tick(void *);
static void zerostats(struct kse_softc *);
#endif

static int
kse_match(device_t parent, cfdata_t match, void *aux)
{
	struct pci_attach_args *pa = (struct pci_attach_args *)aux;

	if (PCI_VENDOR(pa->pa_id) == PCI_VENDOR_MICREL &&
	     (PCI_PRODUCT(pa->pa_id) == PCI_PRODUCT_MICREL_KSZ8842 ||
	      PCI_PRODUCT(pa->pa_id) == PCI_PRODUCT_MICREL_KSZ8841) &&
	    PCI_CLASS(pa->pa_class) == PCI_CLASS_NETWORK)
		return 1;

	return 0;
}

static void
kse_attach(device_t parent, device_t self, void *aux)
{
	struct kse_softc *sc = device_private(self);
	struct pci_attach_args *pa = aux;
	pci_chipset_tag_t pc = pa->pa_pc;
	pci_intr_handle_t ih;
	const char *intrstr;
	struct ifnet *ifp = &sc->sc_ethercom.ec_if;
	struct mii_data * const mii = &sc->sc_mii;
	struct ifmedia *ifm;
	uint8_t enaddr[ETHER_ADDR_LEN];
	bus_dma_segment_t seg;
	int i, error, nseg;
	char intrbuf[PCI_INTRSTR_LEN];

	aprint_normal(": Micrel KSZ%04x Ethernet (rev. 0x%02x)\n",
	    PCI_PRODUCT(pa->pa_id), PCI_REVISION(pa->pa_class));

	if (pci_mapreg_map(pa, 0x10,
	    PCI_MAPREG_TYPE_MEM | PCI_MAPREG_MEM_TYPE_32BIT,
	    0, &sc->sc_st, &sc->sc_sh, NULL, &sc->sc_memsize) != 0) {
		aprint_error_dev(self, "unable to map device registers\n");
		return;
	}

	/* Make sure bus mastering is enabled. */
	pci_conf_write(pc, pa->pa_tag, PCI_COMMAND_STATUS_REG,
	    pci_conf_read(pc, pa->pa_tag, PCI_COMMAND_STATUS_REG) |
	    PCI_COMMAND_MASTER_ENABLE);

	/* Power up chip if necessary. */
	if ((error = pci_activate(pc, pa->pa_tag, self, NULL))
	    && error != EOPNOTSUPP) {
		aprint_error_dev(self, "cannot activate %d\n", error);
		return;
	}

	/* Map and establish our interrupt. */
	if (pci_intr_map(pa, &ih)) {
		aprint_error_dev(self, "unable to map interrupt\n");
		return;
	}
	intrstr = pci_intr_string(pc, ih, intrbuf, sizeof(intrbuf));
	sc->sc_ih = pci_intr_establish_xname(pc, ih, IPL_NET, kse_intr, sc,
	    device_xname(self));
	if (sc->sc_ih == NULL) {
		aprint_error_dev(self, "unable to establish interrupt");
		if (intrstr != NULL)
			aprint_error(" at %s", intrstr);
		aprint_error("\n");
		return;
	}
	aprint_normal_dev(self, "interrupting at %s\n", intrstr);

	sc->sc_dev = self;
	sc->sc_dmat = pa->pa_dmat;
	sc->sc_pc = pa->pa_pc;
	sc->sc_chip = PCI_PRODUCT(pa->pa_id);

	/*
	 * Read the Ethernet address from the EEPROM.
	 */
	i = CSR_READ_2(sc, MARL);
	enaddr[5] = i;
	enaddr[4] = i >> 8;
	i = CSR_READ_2(sc, MARM);
	enaddr[3] = i;
	enaddr[2] = i >> 8;
	i = CSR_READ_2(sc, MARH);
	enaddr[1] = i;
	enaddr[0] = i >> 8;
	aprint_normal_dev(self,
	    "Ethernet address %s\n", ether_sprintf(enaddr));

	/*
	 * Enable chip function.
	 */
	CSR_WRITE_2(sc, SIDER, 1);

	/*
	 * Allocate the control data structures, and create and load the
	 * DMA map for it.
	 */
	error = bus_dmamem_alloc(sc->sc_dmat,
	    sizeof(struct kse_control_data), PAGE_SIZE, 0, &seg, 1, &nseg, 0);
	if (error != 0) {
		aprint_error_dev(self,
		    "unable to allocate control data, error = %d\n", error);
		goto fail_0;
	}
	error = bus_dmamem_map(sc->sc_dmat, &seg, nseg,
	    sizeof(struct kse_control_data), (void **)&sc->sc_control_data,
	    BUS_DMA_COHERENT);
	if (error != 0) {
		aprint_error_dev(self,
		    "unable to map control data, error = %d\n", error);
		goto fail_1;
	}
	error = bus_dmamap_create(sc->sc_dmat,
	    sizeof(struct kse_control_data), 1,
	    sizeof(struct kse_control_data), 0, 0, &sc->sc_cddmamap);
	if (error != 0) {
		aprint_error_dev(self,
		    "unable to create control data DMA map, "
		    "error = %d\n", error);
		goto fail_2;
	}
	error = bus_dmamap_load(sc->sc_dmat, sc->sc_cddmamap,
	    sc->sc_control_data, sizeof(struct kse_control_data), NULL, 0);
	if (error != 0) {
		aprint_error_dev(self,
		    "unable to load control data DMA map, error = %d\n",
		    error);
		goto fail_3;
	}
	for (i = 0; i < KSE_TXQUEUELEN; i++) {
		if ((error = bus_dmamap_create(sc->sc_dmat, MCLBYTES,
		    KSE_NTXSEGS, MCLBYTES, 0, 0,
		    &sc->sc_txsoft[i].txs_dmamap)) != 0) {
			aprint_error_dev(self,
			    "unable to create tx DMA map %d, error = %d\n",
			    i, error);
			goto fail_4;
		}
	}
	for (i = 0; i < KSE_NRXDESC; i++) {
		if ((error = bus_dmamap_create(sc->sc_dmat, MCLBYTES,
		    1, MCLBYTES, 0, 0, &sc->sc_rxsoft[i].rxs_dmamap)) != 0) {
			aprint_error_dev(self,
			    "unable to create rx DMA map %d, error = %d\n",
			    i, error);
			goto fail_5;
		}
		sc->sc_rxsoft[i].rxs_mbuf = NULL;
	}

	callout_init(&sc->sc_tick_ch, 0);
	callout_init(&sc->sc_stat_ch, 0);
	callout_setfunc(&sc->sc_tick_ch, phy_tick, sc);
#ifdef KSE_EVENT_COUNTERS
	callout_setfunc(&sc->sc_stat_ch, stat_tick, sc);
#endif

	mii->mii_ifp = ifp;
	mii->mii_readreg = kse_mii_readreg;
	mii->mii_writereg = kse_mii_writereg;
	mii->mii_statchg = kse_mii_statchg;

	/* Initialize ifmedia structures. */
<<<<<<< HEAD
	ifm = &sc->sc_media;
	sc->sc_ethercom.ec_ifmedia = ifm;
	sc->sc_linkstatus = 0;
	if (sc->sc_chip == 0x8841) {
		ifmedia_init(ifm, 0, ksephy_change, ksephy_status);
		ifmedia_add(ifm, IFM_ETHER | IFM_10_T, 0, NULL);
		ifmedia_add(ifm, IFM_ETHER | IFM_10_T | IFM_FDX, 0, NULL);
		ifmedia_add(ifm, IFM_ETHER | IFM_100_TX, 0, NULL);
		ifmedia_add(ifm, IFM_ETHER | IFM_100_TX | IFM_FDX, 0, NULL);
		ifmedia_add(ifm, IFM_ETHER | IFM_AUTO, 0, NULL);
		ifmedia_set(ifm, IFM_ETHER | IFM_AUTO);
	} else {
		/*
		 * pretend 100FDX w/ no alternative media selection.
		 * 8842 MAC is tied with a builtin 3 port switch.
		 * It can do rate control over either of tx / rx direction
		 * respectively, tough, this driver leaves the rate unlimited
		 * intending 100Mbps maximum.
		 * 2 ports behave in AN mode and this driver provides no mean
		 * to see the exact details.
		 */
		ifmedia_init(ifm, 0, NULL, nopifm_status);
		ifmedia_add(ifm, IFM_ETHER | IFM_100_TX | IFM_FDX, 0, NULL);
		ifmedia_set(ifm, IFM_ETHER | IFM_100_TX | IFM_FDX);
=======
	sc->sc_flowflags = 0;
	if (sc->sc_chip == 0x8841) {
		/* use port 1 builtin PHY as index 1 device */
		sc->sc_ethercom.ec_mii = mii;
		ifm = &mii->mii_media;
		ifmedia_init(ifm, 0, kse_ifmedia_upd, kse_ifmedia_sts);
		mii_attach(sc->sc_dev, mii, 0xffffffff, 1 /* PHY1 */,
		    MII_OFFSET_ANY, MIIF_DOPAUSE);
		if (LIST_FIRST(&mii->mii_phys) == NULL) {
			ifmedia_add(ifm, IFM_ETHER | IFM_NONE, 0, NULL);
			ifmedia_set(ifm, IFM_ETHER | IFM_NONE);
		} else
			ifmedia_set(ifm, IFM_ETHER | IFM_AUTO);
	} else {
		/*
		 * pretend 100FDX w/ no alternative media selection.
		 * 8842 MAC is tied with a builtin 3 port switch. It can do
		 * 4 degree priotised rate control over either of tx/rx
		 * direction for any of ports, respectively. Tough, this
		 * driver leaves the rate unlimited intending 100Mbps maximum.
		 * 2 external ports behave in AN mode and this driver provides
		 * no mean to manipulate and see their operational details.
		 */
		sc->sc_ethercom.ec_ifmedia = ifm = &sc->sc_media;
		ifmedia_init(ifm, 0, NULL, nopifmedia_sts);
		ifmedia_add(ifm, IFM_ETHER | IFM_100_TX | IFM_FDX, 0, NULL);
		ifmedia_set(ifm, IFM_ETHER | IFM_100_TX | IFM_FDX);

		aprint_normal_dev(self,
		    "10baseT, 10baseT-FDX, 100baseTX, 100baseTX-FDX, auto\n");
>>>>>>> 275f442f
	}
	ifm->ifm_media = ifm->ifm_cur->ifm_media; /* as if user has requested */


	strlcpy(ifp->if_xname, device_xname(sc->sc_dev), IFNAMSIZ);
	ifp->if_softc = sc;
	ifp->if_flags = IFF_BROADCAST | IFF_SIMPLEX | IFF_MULTICAST;
	ifp->if_ioctl = kse_ioctl;
	ifp->if_start = kse_start;
	ifp->if_watchdog = kse_watchdog;
	ifp->if_init = kse_init;
	ifp->if_stop = kse_stop;
	IFQ_SET_READY(&ifp->if_snd);

	/*
<<<<<<< HEAD
	 * capable of 802.1Q VLAN-sized frames,
=======
	 * capable of 802.1Q VLAN-sized frames and hw assisted tagging.
>>>>>>> 275f442f
	 * can do IPv4, TCPv4, and UDPv4 checksums in hardware.
	 */
	sc->sc_ethercom.ec_capabilities = ETHERCAP_VLAN_MTU;
	ifp->if_capabilities =
	    IFCAP_CSUM_IPv4_Tx | IFCAP_CSUM_IPv4_Rx |
	    IFCAP_CSUM_TCPv4_Tx | IFCAP_CSUM_TCPv4_Rx |
	    IFCAP_CSUM_UDPv4_Tx | IFCAP_CSUM_UDPv4_Rx;

	if_attach(ifp);
	if_deferred_start_init(ifp, NULL);
	ether_ifattach(ifp, enaddr);

#ifdef KSE_EVENT_COUNTERS
	int p = (sc->sc_chip == 0x8842) ? 3 : 1;
	for (i = 0; i < p; i++) {
		struct ksext *ee = &sc->sc_ext;
		snprintf(ee->evcntname[i], sizeof(ee->evcntname[i]),
		    "%s.%d", device_xname(sc->sc_dev), i+1);
		evcnt_attach_dynamic(&ee->pev[i][0], EVCNT_TYPE_MISC,
		    NULL, ee->evcntname[i], "RxLoPriotyByte");
		evcnt_attach_dynamic(&ee->pev[i][1], EVCNT_TYPE_MISC,
		    NULL, ee->evcntname[i], "RxHiPriotyByte");
		evcnt_attach_dynamic(&ee->pev[i][2], EVCNT_TYPE_MISC,
		    NULL, ee->evcntname[i], "RxUndersizePkt");
		evcnt_attach_dynamic(&ee->pev[i][3], EVCNT_TYPE_MISC,
		    NULL, ee->evcntname[i], "RxFragments");
		evcnt_attach_dynamic(&ee->pev[i][4], EVCNT_TYPE_MISC,
		    NULL, ee->evcntname[i], "RxOversize");
		evcnt_attach_dynamic(&ee->pev[i][5], EVCNT_TYPE_MISC,
		    NULL, ee->evcntname[i], "RxJabbers");
		evcnt_attach_dynamic(&ee->pev[i][6], EVCNT_TYPE_MISC,
		    NULL, ee->evcntname[i], "RxSymbolError");
		evcnt_attach_dynamic(&ee->pev[i][7], EVCNT_TYPE_MISC,
		    NULL, ee->evcntname[i], "RxCRCError");
		evcnt_attach_dynamic(&ee->pev[i][8], EVCNT_TYPE_MISC,
		    NULL, ee->evcntname[i], "RxAlignmentError");
		evcnt_attach_dynamic(&ee->pev[i][9], EVCNT_TYPE_MISC,
		    NULL, ee->evcntname[i], "RxControl8808Pkts");
		evcnt_attach_dynamic(&ee->pev[i][10], EVCNT_TYPE_MISC,
		    NULL, ee->evcntname[i], "RxPausePkts");
		evcnt_attach_dynamic(&ee->pev[i][11], EVCNT_TYPE_MISC,
		    NULL, ee->evcntname[i], "RxBroadcast");
		evcnt_attach_dynamic(&ee->pev[i][12], EVCNT_TYPE_MISC,
		    NULL, ee->evcntname[i], "RxMulticast");
		evcnt_attach_dynamic(&ee->pev[i][13], EVCNT_TYPE_MISC,
		    NULL, ee->evcntname[i], "RxUnicast");
		evcnt_attach_dynamic(&ee->pev[i][14], EVCNT_TYPE_MISC,
		    NULL, ee->evcntname[i], "Rx64Octets");
		evcnt_attach_dynamic(&ee->pev[i][15], EVCNT_TYPE_MISC,
		    NULL, ee->evcntname[i], "Rx65To127Octets");
		evcnt_attach_dynamic(&ee->pev[i][16], EVCNT_TYPE_MISC,
		    NULL, ee->evcntname[i], "Rx128To255Octets");
		evcnt_attach_dynamic(&ee->pev[i][17], EVCNT_TYPE_MISC,
		    NULL, ee->evcntname[i], "Rx255To511Octets");
		evcnt_attach_dynamic(&ee->pev[i][18], EVCNT_TYPE_MISC,
		    NULL, ee->evcntname[i], "Rx512To1023Octets");
		evcnt_attach_dynamic(&ee->pev[i][19], EVCNT_TYPE_MISC,
		    NULL, ee->evcntname[i], "Rx1024To1522Octets");
		evcnt_attach_dynamic(&ee->pev[i][20], EVCNT_TYPE_MISC,
		    NULL, ee->evcntname[i], "TxLoPriotyByte");
		evcnt_attach_dynamic(&ee->pev[i][21], EVCNT_TYPE_MISC,
		    NULL, ee->evcntname[i], "TxHiPriotyByte");
		evcnt_attach_dynamic(&ee->pev[i][22], EVCNT_TYPE_MISC,
		    NULL, ee->evcntname[i], "TxLateCollision");
		evcnt_attach_dynamic(&ee->pev[i][23], EVCNT_TYPE_MISC,
		    NULL, ee->evcntname[i], "TxPausePkts");
		evcnt_attach_dynamic(&ee->pev[i][24], EVCNT_TYPE_MISC,
		    NULL, ee->evcntname[i], "TxBroadcastPkts");
		evcnt_attach_dynamic(&ee->pev[i][25], EVCNT_TYPE_MISC,
		    NULL, ee->evcntname[i], "TxMulticastPkts");
		evcnt_attach_dynamic(&ee->pev[i][26], EVCNT_TYPE_MISC,
		    NULL, ee->evcntname[i], "TxUnicastPkts");
		evcnt_attach_dynamic(&ee->pev[i][27], EVCNT_TYPE_MISC,
		    NULL, ee->evcntname[i], "TxDeferred");
		evcnt_attach_dynamic(&ee->pev[i][28], EVCNT_TYPE_MISC,
		    NULL, ee->evcntname[i], "TxTotalCollision");
		evcnt_attach_dynamic(&ee->pev[i][29], EVCNT_TYPE_MISC,
		    NULL, ee->evcntname[i], "TxExcessiveCollision");
		evcnt_attach_dynamic(&ee->pev[i][30], EVCNT_TYPE_MISC,
		    NULL, ee->evcntname[i], "TxSingleCollision");
		evcnt_attach_dynamic(&ee->pev[i][31], EVCNT_TYPE_MISC,
		    NULL, ee->evcntname[i], "TxMultipleCollision");
		evcnt_attach_dynamic(&ee->pev[i][32], EVCNT_TYPE_MISC,
		    NULL, ee->evcntname[i], "TxDropPkts");
		evcnt_attach_dynamic(&ee->pev[i][33], EVCNT_TYPE_MISC,
		    NULL, ee->evcntname[i], "RxDropPkts");
	}
#endif
	return;

 fail_5:
	for (i = 0; i < KSE_NRXDESC; i++) {
		if (sc->sc_rxsoft[i].rxs_dmamap != NULL)
			bus_dmamap_destroy(sc->sc_dmat,
			    sc->sc_rxsoft[i].rxs_dmamap);
	}
 fail_4:
	for (i = 0; i < KSE_TXQUEUELEN; i++) {
		if (sc->sc_txsoft[i].txs_dmamap != NULL)
			bus_dmamap_destroy(sc->sc_dmat,
			    sc->sc_txsoft[i].txs_dmamap);
	}
	bus_dmamap_unload(sc->sc_dmat, sc->sc_cddmamap);
 fail_3:
	bus_dmamap_destroy(sc->sc_dmat, sc->sc_cddmamap);
 fail_2:
	bus_dmamem_unmap(sc->sc_dmat, (void *)sc->sc_control_data,
	    sizeof(struct kse_control_data));
 fail_1:
	bus_dmamem_free(sc->sc_dmat, &seg, nseg);
 fail_0:
	if (sc->sc_ih != NULL) {
		pci_intr_disestablish(pc, sc->sc_ih);
		sc->sc_ih = NULL;
	}
	if (sc->sc_memsize) {
		bus_space_unmap(sc->sc_st, sc->sc_sh, sc->sc_memsize);
		sc->sc_memsize = 0;
	}
	return;
}

static int
kse_ioctl(struct ifnet *ifp, u_long cmd, void *data)
{
	struct kse_softc *sc = ifp->if_softc;
	struct ifreq *ifr = (struct ifreq *)data;
	struct ifmedia *ifm;
	int s, error;

	s = splnet();

	switch (cmd) {
	case SIOCSIFMEDIA:
		/* Flow control requires full-duplex mode. */
		if (IFM_SUBTYPE(ifr->ifr_media) == IFM_AUTO ||
		    (ifr->ifr_media & IFM_FDX) == 0)
			ifr->ifr_media &= ~IFM_ETH_FMASK;
		if (IFM_SUBTYPE(ifr->ifr_media) != IFM_AUTO) {
			if ((ifr->ifr_media & IFM_ETH_FMASK) == IFM_FLOW) {
				/* We can do both TXPAUSE and RXPAUSE. */
				ifr->ifr_media |=
				    IFM_ETH_TXPAUSE | IFM_ETH_RXPAUSE;
			}
			sc->sc_flowflags = ifr->ifr_media & IFM_ETH_FMASK;
		}
		ifm = (sc->sc_chip == 0x8841)
		    ? &sc->sc_mii.mii_media : &sc->sc_media;
		error = ifmedia_ioctl(ifp, ifr, ifm, cmd);
		break;
	default:
		if ((error = ether_ioctl(ifp, cmd, data)) != ENETRESET)
			break;

		error = 0;

		if (cmd == SIOCSIFCAP)
			error = (*ifp->if_init)(ifp);
		if (cmd != SIOCADDMULTI && cmd != SIOCDELMULTI)
			;
		else if (ifp->if_flags & IFF_RUNNING) {
			/*
			 * Multicast list has changed; set the hardware filter
			 * accordingly.
			 */
			kse_set_filter(sc);
		}
		break;
	}

	splx(s);
	return error;
}

static int
kse_init(struct ifnet *ifp)
{
	struct kse_softc *sc = ifp->if_softc;
	uint32_t paddr;
	int i, error = 0;

	/* cancel pending I/O */
	kse_stop(ifp, 0);

	/* reset all registers but PCI configuration */
	kse_reset(sc);

	/* craft Tx descriptor ring */
	memset(sc->sc_txdescs, 0, sizeof(sc->sc_txdescs));
	for (i = 0, paddr = KSE_CDTXADDR(sc, 1); i < KSE_NTXDESC - 1; i++) {
		sc->sc_txdescs[i].t3 = paddr;
		paddr += sizeof(struct tdes);
	}
	sc->sc_txdescs[KSE_NTXDESC - 1].t3 = KSE_CDTXADDR(sc, 0);
	KSE_CDTXSYNC(sc, 0, KSE_NTXDESC,
		    BUS_DMASYNC_PREREAD | BUS_DMASYNC_PREWRITE);
	sc->sc_txfree = KSE_NTXDESC;
	sc->sc_txnext = 0;

	for (i = 0; i < KSE_TXQUEUELEN; i++)
		sc->sc_txsoft[i].txs_mbuf = NULL;
	sc->sc_txsfree = KSE_TXQUEUELEN;
	sc->sc_txsnext = 0;
	sc->sc_txsdirty = 0;

	/* craft Rx descriptor ring */
	memset(sc->sc_rxdescs, 0, sizeof(sc->sc_rxdescs));
	for (i = 0, paddr = KSE_CDRXADDR(sc, 1); i < KSE_NRXDESC - 1; i++) {
		sc->sc_rxdescs[i].r3 = paddr;
		paddr += sizeof(struct rdes);
	}
	sc->sc_rxdescs[KSE_NRXDESC - 1].r3 = KSE_CDRXADDR(sc, 0);
	for (i = 0; i < KSE_NRXDESC; i++) {
		if (sc->sc_rxsoft[i].rxs_mbuf == NULL) {
			if ((error = add_rxbuf(sc, i)) != 0) {
				aprint_error_dev(sc->sc_dev,
				    "unable to allocate or map rx "
				    "buffer %d, error = %d\n",
				    i, error);
				rxdrain(sc);
				goto out;
			}
		}
		else
			KSE_INIT_RXDESC(sc, i);
	}
	sc->sc_rxptr = 0;

	/* hand Tx/Rx rings to HW */
	CSR_WRITE_4(sc, TDLB, KSE_CDTXADDR(sc, 0));
	CSR_WRITE_4(sc, RDLB, KSE_CDRXADDR(sc, 0));

	sc->sc_txc = TXC_TEN | TXC_EP | TXC_AC;
	sc->sc_rxc = RXC_REN | RXC_RU | RXC_RB;
	sc->sc_t1csum = sc->sc_mcsum = 0;
	if (ifp->if_capenable & IFCAP_CSUM_IPv4_Rx) {
		sc->sc_rxc |= RXC_ICC;
		sc->sc_mcsum |= M_CSUM_IPv4;
	}
	if (ifp->if_capenable & IFCAP_CSUM_IPv4_Tx) {
		sc->sc_txc |= TXC_ICG;
		sc->sc_t1csum |= T1_IPCKG;
	}
	if (ifp->if_capenable & IFCAP_CSUM_TCPv4_Rx) {
		sc->sc_rxc |= RXC_TCC;
		sc->sc_mcsum |= M_CSUM_TCPv4;
	}
	if (ifp->if_capenable & IFCAP_CSUM_TCPv4_Tx) {
		sc->sc_txc |= TXC_TCG;
		sc->sc_t1csum |= T1_TCPCKG;
	}
	if (ifp->if_capenable & IFCAP_CSUM_UDPv4_Rx) {
		sc->sc_rxc |= RXC_UCC;
		sc->sc_mcsum |= M_CSUM_UDPv4;
	}
	if (ifp->if_capenable & IFCAP_CSUM_UDPv4_Tx) {
		sc->sc_txc |= TXC_UCG;
		sc->sc_t1csum |= T1_UDPCKG;
	}
	sc->sc_txc |= (kse_burstsize << TXC_BS_SFT);
	sc->sc_rxc |= (kse_burstsize << RXC_BS_SFT);

	if (sc->sc_chip == 0x8842) {
		sc->sc_txc |= TXC_FCE;
		sc->sc_rxc |= RXC_FCE;
	}

	/* build multicast hash filter if necessary */
	kse_set_filter(sc);

	/* set current media */
	if (sc->sc_chip == 0x8841)
<<<<<<< HEAD
		(void)ksephy_change(ifp);
=======
		(void)kse_ifmedia_upd(ifp);
>>>>>>> 275f442f

	/* enable transmitter and receiver */
	CSR_WRITE_4(sc, MDTXC, sc->sc_txc);
	CSR_WRITE_4(sc, MDRXC, sc->sc_rxc);
	CSR_WRITE_4(sc, MDRSC, 1);

	/* enable interrupts */
	sc->sc_inten = INT_DMTS | INT_DMRS | INT_DMRBUS;
	if (sc->sc_chip == 0x8841)
		sc->sc_inten |= INT_DMLCS;
	CSR_WRITE_4(sc, INTST, ~0);
	CSR_WRITE_4(sc, INTEN, sc->sc_inten);

	ifp->if_flags |= IFF_RUNNING;
	ifp->if_flags &= ~IFF_OACTIVE;

	if (sc->sc_chip == 0x8841) {
		/* start one second timer */
		callout_schedule(&sc->sc_tick_ch, hz);
	}
#ifdef KSE_EVENT_COUNTERS
	/* start statistics gather 1 minute timer. should be tunable */
	zerostats(sc);
	callout_schedule(&sc->sc_stat_ch, hz * 60);
#endif

 out:
	if (error) {
		ifp->if_flags &= ~(IFF_RUNNING | IFF_OACTIVE);
		ifp->if_timer = 0;
		aprint_error_dev(sc->sc_dev, "interface not running\n");
	}
	return error;
}

static void
kse_stop(struct ifnet *ifp, int disable)
{
	struct kse_softc *sc = ifp->if_softc;
	struct kse_txsoft *txs;
	int i;

	if (sc->sc_chip == 0x8841)
		callout_stop(&sc->sc_tick_ch);
	callout_stop(&sc->sc_stat_ch);

	sc->sc_txc &= ~TXC_TEN;
	sc->sc_rxc &= ~RXC_REN;
	CSR_WRITE_4(sc, MDTXC, sc->sc_txc);
	CSR_WRITE_4(sc, MDRXC, sc->sc_rxc);

	for (i = 0; i < KSE_TXQUEUELEN; i++) {
		txs = &sc->sc_txsoft[i];
		if (txs->txs_mbuf != NULL) {
			bus_dmamap_unload(sc->sc_dmat, txs->txs_dmamap);
			m_freem(txs->txs_mbuf);
			txs->txs_mbuf = NULL;
		}
	}

	ifp->if_flags &= ~(IFF_RUNNING | IFF_OACTIVE);
	ifp->if_timer = 0;

	if (disable)
		rxdrain(sc);
}

static void
kse_reset(struct kse_softc *sc)
{

	/* software reset */
	CSR_WRITE_2(sc, GRR, 1);
	delay(1000); /* PDF does not mention the delay amount */
	CSR_WRITE_2(sc, GRR, 0);

	/* enable switch function */
	CSR_WRITE_2(sc, SIDER, 1);
}

static void
kse_watchdog(struct ifnet *ifp)
{
	struct kse_softc *sc = ifp->if_softc;

	/*
	 * Since we're not interrupting every packet, sweep
	 * up before we report an error.
	 */
	txreap(sc);

	if (sc->sc_txfree != KSE_NTXDESC) {
		aprint_error_dev(sc->sc_dev,
		    "device timeout (txfree %d txsfree %d txnext %d)\n",
		    sc->sc_txfree, sc->sc_txsfree, sc->sc_txnext);
		ifp->if_oerrors++;

		/* Reset the interface. */
		kse_init(ifp);
	}
	else if (ifp->if_flags & IFF_DEBUG)
		aprint_error_dev(sc->sc_dev, "recovered from device timeout\n");

	/* Try to get more packets going. */
	kse_start(ifp);
}

static void
kse_start(struct ifnet *ifp)
{
	struct kse_softc *sc = ifp->if_softc;
	struct mbuf *m0, *m;
	struct kse_txsoft *txs;
	bus_dmamap_t dmamap;
	int error, nexttx, lasttx, ofree, seg;
	uint32_t tdes0;

	if ((ifp->if_flags & (IFF_RUNNING | IFF_OACTIVE)) != IFF_RUNNING)
		return;

	/* Remember the previous number of free descriptors. */
	ofree = sc->sc_txfree;

	/*
	 * Loop through the send queue, setting up transmit descriptors
	 * until we drain the queue, or use up all available transmit
	 * descriptors.
	 */
	for (;;) {
		IFQ_POLL(&ifp->if_snd, m0);
		if (m0 == NULL)
			break;

		if (sc->sc_txsfree < KSE_TXQUEUE_GC) {
			txreap(sc);
			if (sc->sc_txsfree == 0)
				break;
		}
		txs = &sc->sc_txsoft[sc->sc_txsnext];
		dmamap = txs->txs_dmamap;

		error = bus_dmamap_load_mbuf(sc->sc_dmat, dmamap, m0,
		    BUS_DMA_WRITE | BUS_DMA_NOWAIT);
		if (error) {
			if (error == EFBIG) {
				aprint_error_dev(sc->sc_dev,
				    "Tx packet consumes too many "
				    "DMA segments, dropping...\n");
				    IFQ_DEQUEUE(&ifp->if_snd, m0);
				    m_freem(m0);
				    continue;
			}
			/* Short on resources, just stop for now. */
			break;
		}

		if (dmamap->dm_nsegs > sc->sc_txfree) {
			/*
			 * Not enough free descriptors to transmit this
			 * packet.  We haven't committed anything yet,
			 * so just unload the DMA map, put the packet
			 * back on the queue, and punt.	 Notify the upper
			 * layer that there are not more slots left.
			 */
			ifp->if_flags |= IFF_OACTIVE;
			bus_dmamap_unload(sc->sc_dmat, dmamap);
			break;
		}

		IFQ_DEQUEUE(&ifp->if_snd, m0);

		/*
		 * WE ARE NOW COMMITTED TO TRANSMITTING THE PACKET.
		 */

		bus_dmamap_sync(sc->sc_dmat, dmamap, 0, dmamap->dm_mapsize,
		    BUS_DMASYNC_PREWRITE);

		tdes0 = 0; /* to postpone 1st segment T0_OWN write */
		lasttx = -1;
		for (nexttx = sc->sc_txnext, seg = 0;
		     seg < dmamap->dm_nsegs;
		     seg++, nexttx = KSE_NEXTTX(nexttx)) {
			struct tdes *tdes = &sc->sc_txdescs[nexttx];
			/*
			 * If this is the first descriptor we're
			 * enqueueing, don't set the OWN bit just
			 * yet.	 That could cause a race condition.
			 * We'll do it below.
			 */
			tdes->t2 = dmamap->dm_segs[seg].ds_addr;
			tdes->t1 = sc->sc_t1csum
			     | (dmamap->dm_segs[seg].ds_len & T1_TBS_MASK);
			tdes->t0 = tdes0;
			tdes0 = T0_OWN; /* 2nd and other segments */
			lasttx = nexttx;
		}
		/*
		 * Outgoing NFS mbuf must be unloaded when Tx completed.
		 * Without T1_IC NFS mbuf is left unack'ed for excessive
		 * time and NFS stops to proceed until kse_watchdog()
		 * calls txreap() to reclaim the unack'ed mbuf.
		 * It's painful to traverse every mbuf chain to determine
		 * whether someone is waiting for Tx completion.
		 */
		m = m0;
		do {
			if ((m->m_flags & M_EXT) && m->m_ext.ext_free) {
				sc->sc_txdescs[lasttx].t1 |= T1_IC;
				break;
			}
		} while ((m = m->m_next) != NULL);

		/* Write deferred 1st segment T0_OWN at the final stage */
		sc->sc_txdescs[lasttx].t1 |= T1_LS;
		sc->sc_txdescs[sc->sc_txnext].t1 |= T1_FS;
		sc->sc_txdescs[sc->sc_txnext].t0 = T0_OWN;
		KSE_CDTXSYNC(sc, sc->sc_txnext, dmamap->dm_nsegs,
		    BUS_DMASYNC_PREREAD | BUS_DMASYNC_PREWRITE);

		/* Tell DMA start transmit */
		CSR_WRITE_4(sc, MDTSC, 1);

		txs->txs_mbuf = m0;
		txs->txs_firstdesc = sc->sc_txnext;
		txs->txs_lastdesc = lasttx;
		txs->txs_ndesc = dmamap->dm_nsegs;

		sc->sc_txfree -= txs->txs_ndesc;
		sc->sc_txnext = nexttx;
		sc->sc_txsfree--;
		sc->sc_txsnext = KSE_NEXTTXS(sc->sc_txsnext);
		/*
		 * Pass the packet to any BPF listeners.
		 */
		bpf_mtap(ifp, m0, BPF_D_OUT);
	}

	if (sc->sc_txsfree == 0 || sc->sc_txfree == 0) {
		/* No more slots left; notify upper layer. */
		ifp->if_flags |= IFF_OACTIVE;
	}
	if (sc->sc_txfree != ofree) {
		/* Set a watchdog timer in case the chip flakes out. */
		ifp->if_timer = 5;
	}
}

static void
kse_set_filter(struct kse_softc *sc)
{
	struct ether_multistep step;
	struct ether_multi *enm;
	struct ethercom *ec = &sc->sc_ethercom;
	struct ifnet *ifp = &ec->ec_if;
	uint32_t crc, mchash[2];

	sc->sc_rxc &= ~(RXC_MHTE | RXC_RM | RXC_RA);
	ifp->if_flags &= ~IFF_ALLMULTI;

	if ((ifp->if_flags & IFF_PROMISC) || ec->ec_multicnt > 0) {
		ifp->if_flags |= IFF_ALLMULTI;
		goto update;
	}

	mchash[0] = mchash[1] = crc = 0;
	ETHER_LOCK(ec);
	ETHER_FIRST_MULTI(step, ec, enm);
	while (enm != NULL) {
#if KSE_MCASTDEBUG == 1
		printf("%s: addrs %s %s\n", __func__,
		   ether_sprintf(enm->enm_addrlo),
		   ether_sprintf(enm->enm_addrhi));
#endif
		if (memcmp(enm->enm_addrlo, enm->enm_addrhi, ETHER_ADDR_LEN)) {
			/*
			 * We must listen to a range of multicast addresses.
			 * For now, just accept all multicasts, rather than
			 * trying to set only those filter bits needed to match
			 * the range.  (At this time, the only use of address
			 * ranges is for IP multicast routing, for which the
			 * range is big enough to require all bits set.)
			 */
			ETHER_UNLOCK(ec);
			ifp->if_flags |= IFF_ALLMULTI;
			goto update;
		}
		crc = ether_crc32_le(enm->enm_addrlo, ETHER_ADDR_LEN);
		mchash[crc >> 31] |= 1 << ((crc >> 26) & 0x1f);
		ETHER_NEXT_MULTI(step, enm);
	}
	ETHER_UNLOCK(ec);

	if (crc) {
		CSR_WRITE_4(sc, MTR0, mchash[0]);
		CSR_WRITE_4(sc, MTR1, mchash[1]);
		sc->sc_rxc |= RXC_MHTE;
	}
	return;

 update:
	/* With RA or RM, MHTE/MTR0/MTR1 are never consulted. */
	if (ifp->if_flags & IFF_PROMISC)
		sc->sc_rxc |= RXC_RA;
	else
		sc->sc_rxc |= RXC_RM;
	return;
}

static int
add_rxbuf(struct kse_softc *sc, int idx)
{
	struct kse_rxsoft *rxs = &sc->sc_rxsoft[idx];
	struct mbuf *m;
	int error;

	MGETHDR(m, M_DONTWAIT, MT_DATA);
	if (m == NULL)
		return ENOBUFS;

	MCLGET(m, M_DONTWAIT);
	if ((m->m_flags & M_EXT) == 0) {
		m_freem(m);
		return ENOBUFS;
	}

	if (rxs->rxs_mbuf != NULL)
		bus_dmamap_unload(sc->sc_dmat, rxs->rxs_dmamap);

	rxs->rxs_mbuf = m;

	error = bus_dmamap_load(sc->sc_dmat, rxs->rxs_dmamap,
	    m->m_ext.ext_buf, m->m_ext.ext_size, NULL, BUS_DMA_NOWAIT);
	if (error) {
		aprint_error_dev(sc->sc_dev,
		    "can't load rx DMA map %d, error = %d\n", idx, error);
		panic("kse_add_rxbuf");
	}

	bus_dmamap_sync(sc->sc_dmat, rxs->rxs_dmamap, 0,
	    rxs->rxs_dmamap->dm_mapsize, BUS_DMASYNC_PREREAD);

	KSE_INIT_RXDESC(sc, idx);

	return 0;
}

static void
rxdrain(struct kse_softc *sc)
{
	struct kse_rxsoft *rxs;
	int i;

	for (i = 0; i < KSE_NRXDESC; i++) {
		rxs = &sc->sc_rxsoft[i];
		if (rxs->rxs_mbuf != NULL) {
			bus_dmamap_unload(sc->sc_dmat, rxs->rxs_dmamap);
			m_freem(rxs->rxs_mbuf);
			rxs->rxs_mbuf = NULL;
		}
	}
}

static int
kse_intr(void *arg)
{
	struct kse_softc *sc = arg;
	struct ifnet *ifp = &sc->sc_ethercom.ec_if;
	uint32_t isr;

	if ((isr = CSR_READ_4(sc, INTST)) == 0)
		return 0;

	if (isr & INT_DMRS)
		rxintr(sc);
	if (isr & INT_DMTS)
		txreap(sc);
	if (isr & INT_DMLCS)
		lnkchg(sc);
	if (isr & INT_DMRBUS)
		aprint_error_dev(sc->sc_dev, "Rx descriptor full\n");

	CSR_WRITE_4(sc, INTST, isr);

	if (ifp->if_flags & IFF_RUNNING)
		if_schedule_deferred_start(ifp);

	return 1;
}

static void
rxintr(struct kse_softc *sc)
{
	struct ifnet *ifp = &sc->sc_ethercom.ec_if;
	struct kse_rxsoft *rxs;
	struct mbuf *m;
	uint32_t rxstat;
	int i, len;

	for (i = sc->sc_rxptr; /*CONSTCOND*/ 1; i = KSE_NEXTRX(i)) {
		rxs = &sc->sc_rxsoft[i];

		KSE_CDRXSYNC(sc, i,
		    BUS_DMASYNC_POSTREAD | BUS_DMASYNC_POSTWRITE);

		rxstat = sc->sc_rxdescs[i].r0;

		if (rxstat & R0_OWN) /* desc is left empty */
			break;

		/* R0_FS | R0_LS must have been marked for this desc */

		if (rxstat & R0_ES) {
			ifp->if_ierrors++;
#define PRINTERR(bit, str)						\
			if (rxstat & (bit))				\
				aprint_error_dev(sc->sc_dev,		\
				    "%s\n", str)
			PRINTERR(R0_TL, "frame too long");
			PRINTERR(R0_RF, "runt frame");
			PRINTERR(R0_CE, "bad FCS");
#undef PRINTERR
			KSE_INIT_RXDESC(sc, i);
			continue;
		}

		/* HW errata; frame might be too small or too large */

		bus_dmamap_sync(sc->sc_dmat, rxs->rxs_dmamap, 0,
		    rxs->rxs_dmamap->dm_mapsize, BUS_DMASYNC_POSTREAD);

		len = rxstat & R0_FL_MASK;
		len -= ETHER_CRC_LEN;	/* Trim CRC off */
		m = rxs->rxs_mbuf;

		if (add_rxbuf(sc, i) != 0) {
			ifp->if_ierrors++;
			KSE_INIT_RXDESC(sc, i);
			bus_dmamap_sync(sc->sc_dmat,
			    rxs->rxs_dmamap, 0,
			    rxs->rxs_dmamap->dm_mapsize,
			    BUS_DMASYNC_PREREAD);
			continue;
		}

		m_set_rcvif(m, ifp);
		m->m_pkthdr.len = m->m_len = len;

		if (sc->sc_mcsum) {
			m->m_pkthdr.csum_flags |= sc->sc_mcsum;
			if (rxstat & R0_IPE)
				m->m_pkthdr.csum_flags |= M_CSUM_IPv4_BAD;
			if (rxstat & (R0_TCPE | R0_UDPE))
				m->m_pkthdr.csum_flags |= M_CSUM_TCP_UDP_BAD;
		}
		if_percpuq_enqueue(ifp->if_percpuq, m);
#ifdef KSEDIAGNOSTIC
		if (kse_monitor_rxintr > 0) {
			aprint_error_dev(sc->sc_dev,
			    "m stat %x data %p len %d\n",
			    rxstat, m->m_data, m->m_len);
		}
#endif
	}
	sc->sc_rxptr = i;
}

static void
txreap(struct kse_softc *sc)
{
	struct ifnet *ifp = &sc->sc_ethercom.ec_if;
	struct kse_txsoft *txs;
	uint32_t txstat;
	int i;

	ifp->if_flags &= ~IFF_OACTIVE;

	for (i = sc->sc_txsdirty; sc->sc_txsfree != KSE_TXQUEUELEN;
	     i = KSE_NEXTTXS(i), sc->sc_txsfree++) {
		txs = &sc->sc_txsoft[i];

		KSE_CDTXSYNC(sc, txs->txs_firstdesc, txs->txs_ndesc,
		    BUS_DMASYNC_POSTREAD | BUS_DMASYNC_POSTWRITE);

		txstat = sc->sc_txdescs[txs->txs_lastdesc].t0;

		if (txstat & T0_OWN) /* desc is still in use */
			break;

		/* There is no way to tell transmission status per frame */

		ifp->if_opackets++;

		sc->sc_txfree += txs->txs_ndesc;
		bus_dmamap_sync(sc->sc_dmat, txs->txs_dmamap,
		    0, txs->txs_dmamap->dm_mapsize, BUS_DMASYNC_POSTWRITE);
		bus_dmamap_unload(sc->sc_dmat, txs->txs_dmamap);
		m_freem(txs->txs_mbuf);
		txs->txs_mbuf = NULL;
	}
	sc->sc_txsdirty = i;
	if (sc->sc_txsfree == KSE_TXQUEUELEN)
		ifp->if_timer = 0;
}

static void
lnkchg(struct kse_softc *sc)
{
	struct ifmediareq ifmr;

<<<<<<< HEAD
#if KSE_LINKDEBUG > 0
printf("link change detected\n");
#endif
	ksephy_status(&sc->sc_ethercom.ec_if, &ifmr);
}

static int
ksephy_change(struct ifnet *ifp)
{
	struct kse_softc *sc = ifp->if_softc;
	struct ifmedia *ifm = &sc->sc_media;
	uint16_t p1cr4;
#if KSE_LINKDEBUG > 0
printf("ifm_media: %x\n", ifm->ifm_cur->ifm_media);
#endif
=======
#if KSE_LINKDEBUG == 1
	uint16_t p1sr = CSR_READ_2(sc, P1SR);
printf("link %s detected\n", (p1sr & PxSR_LINKUP) ? "up" : "down");
#endif
	kse_ifmedia_sts(&sc->sc_ethercom.ec_if, &ifmr);
}

static int
kse_ifmedia_upd(struct ifnet *ifp)
{
	struct kse_softc *sc = ifp->if_softc;
	struct ifmedia *ifm = &sc->sc_mii.mii_media;
	uint16_t p1cr4;

>>>>>>> 275f442f
	p1cr4 = 0;
	if (IFM_SUBTYPE(ifm->ifm_cur->ifm_media) == IFM_AUTO) {
		p1cr4 |= PxCR_STARTNEG;	/* restart AN */
		p1cr4 |= PxCR_AUTOEN;	/* enable AN */
		p1cr4 |= PxCR_USEFC;	/* advertise flow control pause */
<<<<<<< HEAD
		p1cr4 |= 0xf;		/* advertise 100-FDX,100-HDX,10-FDX,10-HDX */
=======
		p1cr4 |= 0xf;		/* adv. 100FDX,100HDX,10FDX,10HDX */
>>>>>>> 275f442f
	} else {
		if (IFM_SUBTYPE(ifm->ifm_cur->ifm_media) == IFM_100_TX)
			p1cr4 |= PxCR_SPD100;
		if (ifm->ifm_media & IFM_FDX)
			p1cr4 |= PxCR_USEFDX;
	}
	CSR_WRITE_2(sc, P1CR4, p1cr4);
<<<<<<< HEAD
#if KSE_LINKDEBUG > 0
printf("P1CR4: %04x\n", p1cr4);
#endif
	return 0;
}

static void
ksephy_status(struct ifnet *ifp, struct ifmediareq *ifmr)
{
	struct kse_softc *sc = ifp->if_softc;
	int media_status;
	u_int media_active;
	uint16_t p1cr4, p1sr;

	media_status = IFM_AVALID;
	media_active = IFM_ETHER;

	p1cr4 = CSR_READ_2(sc, P1CR4);
	p1sr = CSR_READ_2(sc, P1SR);
#if KSE_LINKDEBUG > 0
printf("P1SR: %04x link %s\n", p1sr, (p1sr & PxSR_LINKUP) ? "up" : "down");
#endif
	sc->sc_linkstatus = p1sr;
	if (p1sr & PxSR_LINKUP)
		media_status |= IFM_ACTIVE;

	if (p1cr4 & PxCR_AUTOEN) {
		if ((p1sr & PxSR_ACOMP) == 0) {
			media_active |= IFM_NONE;
			goto out; /* Negotiation in progress */
		}
	}

	media_active |= (p1sr & PxSR_SPD100) ? IFM_100_TX : IFM_10_T;
	if (p1sr & PxSR_FDX)
		media_active |= IFM_FDX;
	if (p1sr & PxSR_RXFLOW)
		media_active |= IFM_FLOW | IFM_ETH_RXPAUSE;
	if (p1sr & PxSR_TXFLOW)
		media_active |= IFM_FLOW | IFM_ETH_TXPAUSE;
  out:
	ifmr->ifm_active = media_active;
	ifmr->ifm_status = media_status;
}

static void
nopifm_status(struct ifnet *ifp, struct ifmediareq *ifmr)
{
	struct kse_softc *sc = ifp->if_softc;
	struct ifmedia *ifm = &sc->sc_media;

#if KSE_LINKDEBUG > 1
printf("p1sr: %04x, p2sr: %04x\n", CSR_READ_2(sc, P1SR), CSR_READ_2(sc, P2SR));
#endif

	/* 8842 MAC pretends 100FDX all the time */
	ifmr->ifm_active = ifm->ifm_cur->ifm_media;
	ifmr->ifm_status = IFM_AVALID | IFM_ACTIVE;
=======
#if KSE_LINKDEBUG == 1
printf("P1CR4: %04x\n", p1cr4);
#endif
	return 0;
}

static void
kse_ifmedia_sts(struct ifnet *ifp, struct ifmediareq *ifmr)
{
	struct kse_softc *sc = ifp->if_softc;
	struct mii_data *mii = &sc->sc_mii;

	mii_pollstat(mii);
	ifmr->ifm_status = mii->mii_media_status;
	ifmr->ifm_active = (mii->mii_media_active & ~IFM_ETH_FMASK) |
	    sc->sc_flowflags;
}

static void
nopifmedia_sts(struct ifnet *ifp, struct ifmediareq *ifmr)
{
	struct kse_softc *sc = ifp->if_softc;
	struct ifmedia *ifm = &sc->sc_media;

#if KSE_LINKDEBUG == 2
printf("p1sr: %04x, p2sr: %04x\n", CSR_READ_2(sc, P1SR), CSR_READ_2(sc, P2SR));
#endif

	/* 8842 MAC pretends 100FDX all the time */
	ifmr->ifm_status = IFM_AVALID | IFM_ACTIVE;
	ifmr->ifm_active = ifm->ifm_cur->ifm_media |
	    IFM_FLOW | IFM_ETH_RXPAUSE | IFM_ETH_TXPAUSE;
>>>>>>> 275f442f
}

static void
phy_tick(void *arg)
{
	struct kse_softc *sc = arg;
	struct mii_data *mii = &sc->sc_mii;
	int s;
	uint16_t p1sr;

	s = splnet();
<<<<<<< HEAD
	p1sr = CSR_READ_2(sc, P1SR);
	if (sc->sc_linkstatus != p1sr)
		ksephy_status(&sc->sc_ethercom.ec_if, &ifmr);
=======
	mii_tick(mii);
>>>>>>> 275f442f
	splx(s);

	callout_schedule(&sc->sc_tick_ch, hz);
}

<<<<<<< HEAD
=======
static const uint16_t phy1csr[] = {
	/* 0 BMCR */	0x4d0,
	/* 1 BMSR */	0x4d2,
	/* 2 PHYID1 */	0x4d6,	/* 0x0022 - PHY1HR */
	/* 3 PHYID2 */	0x4d4,	/* 0x1430 - PHY1LR */
	/* 4 ANAR */	0x4d8,
	/* 5 ANLPAR */	0x4da,
};

int
kse_mii_readreg(device_t self, int phy, int reg, uint16_t *val)
{
	struct kse_softc *sc = device_private(self);

	if (phy != 1 || reg >= __arraycount(phy1csr) || reg < 0)
		return EINVAL;
	*val = CSR_READ_2(sc, phy1csr[reg]);
	return 0;
}

int
kse_mii_writereg(device_t self, int phy, int reg, uint16_t val)
{
	struct kse_softc *sc = device_private(self);

	if (phy != 1 || reg >= __arraycount(phy1csr) || reg < 0)
		return EINVAL;
	CSR_WRITE_2(sc, phy1csr[reg], val);
	return 0;
}

void
kse_mii_statchg(struct ifnet *ifp)
{
	struct kse_softc *sc = ifp->if_softc;
	struct mii_data *mii = &sc->sc_mii;

#if KSE_LINKDEBUG == 1
	/* decode P1SR register value */
	uint16_t p1sr = CSR_READ_2(sc, P1SR);
	printf("P1SR %04x, spd%d", p1sr, (p1sr & PxSR_SPD100) ? 100 : 10);
	if (p1sr & PxSR_FDX)
		printf(",full-duplex");
	if (p1sr & PxSR_RXFLOW)
		printf(",rxpause");
	if (p1sr & PxSR_TXFLOW)
		printf(",txpause");
	printf("\n");
	/* show resolved mii(4) parameters to compare against above */
	printf("MII spd%d",
	    (int)(sc->sc_ethercom.ec_if.if_baudrate / IF_Mbps(1)));
	if (mii->mii_media_active & IFM_FDX)
		printf(",full-duplex");
	if (mii->mii_media_active & IFM_FLOW) {
		printf(",flowcontrol");
		if (mii->mii_media_active & IFM_ETH_RXPAUSE)
			printf(",rxpause");
		if (mii->mii_media_active & IFM_ETH_TXPAUSE)
			printf(",txpause");
	}
	printf("\n");
#endif
	/* Get flow control negotiation result. */
	if (IFM_SUBTYPE(mii->mii_media.ifm_cur->ifm_media) == IFM_AUTO &&
	    (mii->mii_media_active & IFM_ETH_FMASK) != sc->sc_flowflags)
		sc->sc_flowflags = mii->mii_media_active & IFM_ETH_FMASK;

	/* Adjust MAC PAUSE flow control. */
	if ((mii->mii_media_active & IFM_FDX)
	    && (sc->sc_flowflags & IFM_ETH_TXPAUSE))
		sc->sc_txc |= TXC_FCE;
	else
		sc->sc_txc &= ~TXC_FCE;
	if ((mii->mii_media_active & IFM_FDX)
	    && (sc->sc_flowflags & IFM_ETH_RXPAUSE))
		sc->sc_rxc |= RXC_FCE;
	else
		sc->sc_rxc &= ~RXC_FCE;
	CSR_WRITE_4(sc, MDTXC, sc->sc_txc);
	CSR_WRITE_4(sc, MDRXC, sc->sc_rxc);
#if KSE_LINKDEBUG == 1
	printf("%ctxfce, %crxfce\n",
	    (sc->sc_txc & TXC_FCE) ? '+' : '-',
	    (sc->sc_rxc & RXC_FCE) ? '+' : '-');
#endif
}

>>>>>>> 275f442f
#ifdef KSE_EVENT_COUNTERS
static void
stat_tick(void *arg)
{
	struct kse_softc *sc = arg;
	struct ksext *ee = &sc->sc_ext;
	int nport, p, i, val;

	nport = (sc->sc_chip == 0x8842) ? 3 : 1;
	for (p = 0; p < nport; p++) {
		for (i = 0; i < 32; i++) {
			val = 0x1c00 | (p * 0x20 + i);
			CSR_WRITE_2(sc, IACR, val);
			do {
				val = CSR_READ_2(sc, IADR5) << 16;
			} while ((val & (1U << 30)) == 0);
			if (val & (1U << 31)) {
				(void)CSR_READ_2(sc, IADR4);
				val = 0x3fffffff; /* has made overflow */
			}
			else {
				val &= 0x3fff0000;		/* 29:16 */
				val |= CSR_READ_2(sc, IADR4);	/* 15:0 */
			}
			ee->pev[p][i].ev_count += val; /* i (0-31) */
		}
		CSR_WRITE_2(sc, IACR, 0x1c00 + 0x100 + p);
		ee->pev[p][32].ev_count = CSR_READ_2(sc, IADR4); /* 32 */
		CSR_WRITE_2(sc, IACR, 0x1c00 + 0x100 + p * 3 + 1);
		ee->pev[p][33].ev_count = CSR_READ_2(sc, IADR4); /* 33 */
	}
	callout_schedule(&sc->sc_stat_ch, hz * 60);
}

static void
zerostats(struct kse_softc *sc)
{
	struct ksext *ee = &sc->sc_ext;
	int nport, p, i, val;

	/* Make sure all the HW counters get zero */
	nport = (sc->sc_chip == 0x8842) ? 3 : 1;
	for (p = 0; p < nport; p++) {
		for (i = 0; i < 31; i++) {
			val = 0x1c00 | (p * 0x20 + i);
			CSR_WRITE_2(sc, IACR, val);
			do {
				val = CSR_READ_2(sc, IADR5) << 16;
			} while ((val & (1U << 30)) == 0);
			(void)CSR_READ_2(sc, IADR4);
			ee->pev[p][i].ev_count = 0;
		}
	}
}
#endif<|MERGE_RESOLUTION|>--- conflicted
+++ resolved
@@ -1,8 +1,4 @@
-<<<<<<< HEAD
-/*	$NetBSD: if_kse.c,v 1.41 2019/11/07 22:00:37 nisimura Exp $	*/
-=======
 /*	$NetBSD: if_kse.c,v 1.44 2019/12/03 11:26:12 nisimura Exp $	*/
->>>>>>> 275f442f
 
 /*-
  * Copyright (c) 2006 The NetBSD Foundation, Inc.
@@ -34,19 +30,11 @@
  */
 
 /*
-<<<<<<< HEAD
- * Micrel 8841/8842 10/100 ethernet driver
- */
-
-#include <sys/cdefs.h>
-__KERNEL_RCSID(0, "$NetBSD: if_kse.c,v 1.41 2019/11/07 22:00:37 nisimura Exp $");
-=======
  * Micrel 8841/8842 10/100 PCI ethernet driver
  */
 
 #include <sys/cdefs.h>
 __KERNEL_RCSID(0, "$NetBSD: if_kse.c,v 1.44 2019/12/03 11:26:12 nisimura Exp $");
->>>>>>> 275f442f
 
 #include <sys/param.h>
 #include <sys/systm.h>
@@ -75,11 +63,7 @@
 #include <dev/pci/pcireg.h>
 #include <dev/pci/pcidevs.h>
 
-<<<<<<< HEAD
-#define KSE_LINKDEBUG 0
-=======
 #define KSE_LINKDEBUG 1
->>>>>>> 275f442f
 
 #define CSR_READ_4(sc, off) \
 	    bus_space_read_4(sc->sc_st, sc->sc_sh, off)
@@ -115,19 +99,6 @@
 #define P1SR	0x514	/* port 1 status */
 #define P2CR4	0x532	/* port 2 control 4 */
 #define P2SR	0x534	/* port 2 status */
-<<<<<<< HEAD
-#define PxCR_STARTNEG	(1U << 9)	/* restart auto negotiation */
-#define PxCR_AUTOEN	(1U << 7)	/* auto negotiation enable */
-#define PxCR_SPD100	(1U << 6)	/* force speed 100 */
-#define PxCR_USEFDX	(1U << 5)	/* force full duplex */
-#define PxCR_USEFC	(1U << 4)	/* advertise pause flow control */
-#define PxSR_ACOMP	(1U << 6)	/* auto negotiation completed */
-#define PxSR_SPD100	(1U << 10)	/* speed is 100Mbps */
-#define PxSR_FDX	(1U << 9)	/* full duplex */
-#define PxSR_LINKUP	(1U << 5)	/* link is good */
-#define PxSR_RXFLOW	(1U << 12)	/* receive flow control active */
-#define PxSR_TXFLOW	(1U << 11)	/* transmit flow control active */
-=======
 #define  PxCR_STARTNEG	(1U<<9)		/* restart auto negotiation */
 #define  PxCR_AUTOEN	(1U<<7)		/* auto negotiation enable */
 #define  PxCR_SPD100	(1U<<6)		/* force speed 100 */
@@ -142,7 +113,6 @@
 #define P1VIDCR	0x504	/* port 1 vtag */
 #define P2VIDCR	0x524	/* port 2 vtag */
 #define P3VIDCR	0x544	/* 8842 host vtag */
->>>>>>> 275f442f
 
 #define TXC_BS_MSK	0x3f000000	/* burst size */
 #define TXC_BS_SFT	(24)		/* 1,2,4,8,16,32 or 0 for unlimited */
@@ -258,18 +228,11 @@
 	struct ethercom sc_ethercom;	/* Ethernet common data */
 	void *sc_ih;			/* interrupt cookie */
 
-<<<<<<< HEAD
-	struct ifmedia sc_media;	/* ifmedia information */
-	int sc_linkstatus;		/* last P1SR register value */
-
-	callout_t  sc_callout;		/* MII tick callout */
-=======
 	struct mii_data sc_mii;		/* mii 8841 */
 	struct ifmedia sc_media;	/* ifmedia 8842 */
 	int sc_flowflags;		/* 802.3x PAUSE flow control */
 
 	callout_t  sc_tick_ch;		/* MII tick callout */
->>>>>>> 275f442f
 	callout_t  sc_stat_ch;		/* statistics counter callout */
 
 	bus_dmamap_t sc_cddmamap;	/* control data DMA map */
@@ -373,12 +336,6 @@
 static void rxintr(struct kse_softc *);
 static void txreap(struct kse_softc *);
 static void lnkchg(struct kse_softc *);
-<<<<<<< HEAD
-static int ksephy_change(struct ifnet *);
-static void ksephy_status(struct ifnet *, struct ifmediareq *);
-static void nopifm_status(struct ifnet *, struct ifmediareq *);
-static void phy_tick(void *);
-=======
 static int kse_ifmedia_upd(struct ifnet *);
 static void kse_ifmedia_sts(struct ifnet *, struct ifmediareq *);
 static void nopifmedia_sts(struct ifnet *, struct ifmediareq *);
@@ -386,7 +343,6 @@
 int kse_mii_readreg(device_t, int, int, uint16_t *);
 int kse_mii_writereg(device_t, int, int, uint16_t);
 void kse_mii_statchg(struct ifnet *);
->>>>>>> 275f442f
 #ifdef KSE_EVENT_COUNTERS
 static void stat_tick(void *);
 static void zerostats(struct kse_softc *);
@@ -556,32 +512,6 @@
 	mii->mii_statchg = kse_mii_statchg;
 
 	/* Initialize ifmedia structures. */
-<<<<<<< HEAD
-	ifm = &sc->sc_media;
-	sc->sc_ethercom.ec_ifmedia = ifm;
-	sc->sc_linkstatus = 0;
-	if (sc->sc_chip == 0x8841) {
-		ifmedia_init(ifm, 0, ksephy_change, ksephy_status);
-		ifmedia_add(ifm, IFM_ETHER | IFM_10_T, 0, NULL);
-		ifmedia_add(ifm, IFM_ETHER | IFM_10_T | IFM_FDX, 0, NULL);
-		ifmedia_add(ifm, IFM_ETHER | IFM_100_TX, 0, NULL);
-		ifmedia_add(ifm, IFM_ETHER | IFM_100_TX | IFM_FDX, 0, NULL);
-		ifmedia_add(ifm, IFM_ETHER | IFM_AUTO, 0, NULL);
-		ifmedia_set(ifm, IFM_ETHER | IFM_AUTO);
-	} else {
-		/*
-		 * pretend 100FDX w/ no alternative media selection.
-		 * 8842 MAC is tied with a builtin 3 port switch.
-		 * It can do rate control over either of tx / rx direction
-		 * respectively, tough, this driver leaves the rate unlimited
-		 * intending 100Mbps maximum.
-		 * 2 ports behave in AN mode and this driver provides no mean
-		 * to see the exact details.
-		 */
-		ifmedia_init(ifm, 0, NULL, nopifm_status);
-		ifmedia_add(ifm, IFM_ETHER | IFM_100_TX | IFM_FDX, 0, NULL);
-		ifmedia_set(ifm, IFM_ETHER | IFM_100_TX | IFM_FDX);
-=======
 	sc->sc_flowflags = 0;
 	if (sc->sc_chip == 0x8841) {
 		/* use port 1 builtin PHY as index 1 device */
@@ -612,7 +542,6 @@
 
 		aprint_normal_dev(self,
 		    "10baseT, 10baseT-FDX, 100baseTX, 100baseTX-FDX, auto\n");
->>>>>>> 275f442f
 	}
 	ifm->ifm_media = ifm->ifm_cur->ifm_media; /* as if user has requested */
 
@@ -628,11 +557,7 @@
 	IFQ_SET_READY(&ifp->if_snd);
 
 	/*
-<<<<<<< HEAD
-	 * capable of 802.1Q VLAN-sized frames,
-=======
 	 * capable of 802.1Q VLAN-sized frames and hw assisted tagging.
->>>>>>> 275f442f
 	 * can do IPv4, TCPv4, and UDPv4 checksums in hardware.
 	 */
 	sc->sc_ethercom.ec_capabilities = ETHERCAP_VLAN_MTU;
@@ -905,11 +830,7 @@
 
 	/* set current media */
 	if (sc->sc_chip == 0x8841)
-<<<<<<< HEAD
-		(void)ksephy_change(ifp);
-=======
 		(void)kse_ifmedia_upd(ifp);
->>>>>>> 275f442f
 
 	/* enable transmitter and receiver */
 	CSR_WRITE_4(sc, MDTXC, sc->sc_txc);
@@ -1420,23 +1341,6 @@
 {
 	struct ifmediareq ifmr;
 
-<<<<<<< HEAD
-#if KSE_LINKDEBUG > 0
-printf("link change detected\n");
-#endif
-	ksephy_status(&sc->sc_ethercom.ec_if, &ifmr);
-}
-
-static int
-ksephy_change(struct ifnet *ifp)
-{
-	struct kse_softc *sc = ifp->if_softc;
-	struct ifmedia *ifm = &sc->sc_media;
-	uint16_t p1cr4;
-#if KSE_LINKDEBUG > 0
-printf("ifm_media: %x\n", ifm->ifm_cur->ifm_media);
-#endif
-=======
 #if KSE_LINKDEBUG == 1
 	uint16_t p1sr = CSR_READ_2(sc, P1SR);
 printf("link %s detected\n", (p1sr & PxSR_LINKUP) ? "up" : "down");
@@ -1451,17 +1355,12 @@
 	struct ifmedia *ifm = &sc->sc_mii.mii_media;
 	uint16_t p1cr4;
 
->>>>>>> 275f442f
 	p1cr4 = 0;
 	if (IFM_SUBTYPE(ifm->ifm_cur->ifm_media) == IFM_AUTO) {
 		p1cr4 |= PxCR_STARTNEG;	/* restart AN */
 		p1cr4 |= PxCR_AUTOEN;	/* enable AN */
 		p1cr4 |= PxCR_USEFC;	/* advertise flow control pause */
-<<<<<<< HEAD
-		p1cr4 |= 0xf;		/* advertise 100-FDX,100-HDX,10-FDX,10-HDX */
-=======
 		p1cr4 |= 0xf;		/* adv. 100FDX,100HDX,10FDX,10HDX */
->>>>>>> 275f442f
 	} else {
 		if (IFM_SUBTYPE(ifm->ifm_cur->ifm_media) == IFM_100_TX)
 			p1cr4 |= PxCR_SPD100;
@@ -1469,66 +1368,6 @@
 			p1cr4 |= PxCR_USEFDX;
 	}
 	CSR_WRITE_2(sc, P1CR4, p1cr4);
-<<<<<<< HEAD
-#if KSE_LINKDEBUG > 0
-printf("P1CR4: %04x\n", p1cr4);
-#endif
-	return 0;
-}
-
-static void
-ksephy_status(struct ifnet *ifp, struct ifmediareq *ifmr)
-{
-	struct kse_softc *sc = ifp->if_softc;
-	int media_status;
-	u_int media_active;
-	uint16_t p1cr4, p1sr;
-
-	media_status = IFM_AVALID;
-	media_active = IFM_ETHER;
-
-	p1cr4 = CSR_READ_2(sc, P1CR4);
-	p1sr = CSR_READ_2(sc, P1SR);
-#if KSE_LINKDEBUG > 0
-printf("P1SR: %04x link %s\n", p1sr, (p1sr & PxSR_LINKUP) ? "up" : "down");
-#endif
-	sc->sc_linkstatus = p1sr;
-	if (p1sr & PxSR_LINKUP)
-		media_status |= IFM_ACTIVE;
-
-	if (p1cr4 & PxCR_AUTOEN) {
-		if ((p1sr & PxSR_ACOMP) == 0) {
-			media_active |= IFM_NONE;
-			goto out; /* Negotiation in progress */
-		}
-	}
-
-	media_active |= (p1sr & PxSR_SPD100) ? IFM_100_TX : IFM_10_T;
-	if (p1sr & PxSR_FDX)
-		media_active |= IFM_FDX;
-	if (p1sr & PxSR_RXFLOW)
-		media_active |= IFM_FLOW | IFM_ETH_RXPAUSE;
-	if (p1sr & PxSR_TXFLOW)
-		media_active |= IFM_FLOW | IFM_ETH_TXPAUSE;
-  out:
-	ifmr->ifm_active = media_active;
-	ifmr->ifm_status = media_status;
-}
-
-static void
-nopifm_status(struct ifnet *ifp, struct ifmediareq *ifmr)
-{
-	struct kse_softc *sc = ifp->if_softc;
-	struct ifmedia *ifm = &sc->sc_media;
-
-#if KSE_LINKDEBUG > 1
-printf("p1sr: %04x, p2sr: %04x\n", CSR_READ_2(sc, P1SR), CSR_READ_2(sc, P2SR));
-#endif
-
-	/* 8842 MAC pretends 100FDX all the time */
-	ifmr->ifm_active = ifm->ifm_cur->ifm_media;
-	ifmr->ifm_status = IFM_AVALID | IFM_ACTIVE;
-=======
 #if KSE_LINKDEBUG == 1
 printf("P1CR4: %04x\n", p1cr4);
 #endif
@@ -1561,7 +1400,6 @@
 	ifmr->ifm_status = IFM_AVALID | IFM_ACTIVE;
 	ifmr->ifm_active = ifm->ifm_cur->ifm_media |
 	    IFM_FLOW | IFM_ETH_RXPAUSE | IFM_ETH_TXPAUSE;
->>>>>>> 275f442f
 }
 
 static void
@@ -1570,23 +1408,14 @@
 	struct kse_softc *sc = arg;
 	struct mii_data *mii = &sc->sc_mii;
 	int s;
-	uint16_t p1sr;
 
 	s = splnet();
-<<<<<<< HEAD
-	p1sr = CSR_READ_2(sc, P1SR);
-	if (sc->sc_linkstatus != p1sr)
-		ksephy_status(&sc->sc_ethercom.ec_if, &ifmr);
-=======
 	mii_tick(mii);
->>>>>>> 275f442f
 	splx(s);
 
 	callout_schedule(&sc->sc_tick_ch, hz);
 }
 
-<<<<<<< HEAD
-=======
 static const uint16_t phy1csr[] = {
 	/* 0 BMCR */	0x4d0,
 	/* 1 BMSR */	0x4d2,
@@ -1674,7 +1503,6 @@
 #endif
 }
 
->>>>>>> 275f442f
 #ifdef KSE_EVENT_COUNTERS
 static void
 stat_tick(void *arg)
