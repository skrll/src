<<<<<<< HEAD
#	$NetBSD: files.pci,v 1.416 2019/11/20 09:37:45 hikaru Exp $
=======
#	$NetBSD: files.pci,v 1.417 2019/11/26 08:37:05 nisimura Exp $
>>>>>>> 275f442f
#
# Config file and device description for machine-independent PCI code.
# Included by ports that need it.  Requires that the SCSI files be
# defined first.

defflag	opt_pci.h	PCIVERBOSE PCI_CONFIG_DUMP PCI_NETBSD_CONFIGURE
defparam opt_pci.h	PCI_NETBSD_ENABLE_IDE

defflag	opt_bktr.h	BKTR_430_FX_MODE BKTR_GPIO_ACCESS BKTR_NO_MSP_RESET
			BKTR_REVERSE_MUTE BKTR_SIS_VIA_MODE BKTR_USE_PLL
defparam opt_bktr.h	BKTR_OVERRIDE_CARD BKTR_OVERRIDE_TUNER BKTR_OVERRIDE_DBX
			BKTR_OVERRIDE_MSP BKTR_SYSTEM_DEFAULT

defflag	opt_pciide.h	PCIIDE_CMD064x_DISABLE PCIIDE_AMD756_ENABLEDMA
			PCIIDE_CMD0646U_ENABLEUDMA PCIIDE_I31244_DISABLEDMA

device	pci {[dev = -1], [function = -1]}
attach	pci at pcibus
file	dev/pci/pci.c			pci			needs-flag
file	dev/pci/pci_map.c		pci
file	dev/pci/pci_quirks.c		pci
file	dev/pci/pci_subr.c		pci
file	dev/pci/pci_stub.c		pci
file	dev/pci/pci_usrreq.c		pci
file	dev/pci/pciconf.c		pci & pci_netbsd_configure

file	dev/pci/pcibusprint.c		pcibus

file	dev/pci/pci_verbose.c		pci & pciverbose

file	dev/pci/wsdisplay_pci.c		wsdisplay & pci

# Cypress 82c693 hyperCache(tm) Stand-Alone PCI Peripheral Controller
# with USB.  This is a combo chip:
#
#	PCI-ISA bridge
#	PCI IDE controller
#	OHCI USB controller
#
# There are some common subroutines that each function needs.
define	cy82c693
file	dev/pci/cy82c693.c		cy82c693

# Adaptec 3940, 2940, and aic78[5678]0 SCSI controllers
# device declaration in sys/conf/files
attach	ahc at pci with ahc_pci: ahc_seeprom, smc93cx6
file	dev/pci/ahc_pci.c		ahc_pci

attach	ahd at pci with ahd_pci
file	dev/pci/ahd_pci.c		ahd_pci

# I2O adapters
attach	iop at pci with iop_pci
file	dev/pci/iop_pci.c		iop_pci

# 3ware RAID controllers
device	twe {unit = -1}
attach	twe at pci
file	dev/pci/twe.c			twe

attach	ld at twe with ld_twe
file	dev/pci/ld_twe.c		ld_twe

device	twa {unit = -1}
attach	twa at pci
file	dev/pci/twa.c			twa

attach	ld at twa with ld_twa
file	dev/pci/ld_twa.c		ld_twa

# AMI RAID controllers
device	amr {unit = -1}
attach	amr at pci
file	dev/pci/amr.c			amr

attach	ld at amr with ld_amr
file	dev/pci/ld_amr.c		ld_amr

# Areca SATA RAID Controllers
device	arcmsr: scsi, sysmon_envsys
attach	arcmsr at pci
file	dev/pci/arcmsr.c		arcmsr

# Compaq RAID controllers
attach	cac at pci with cac_pci
file	dev/pci/cac_pci.c		cac_pci

# Mylex DAC960 RAID controllers
attach	mlx at pci with mlx_pci
file	dev/pci/mlx_pci.c		mlx_pci

# Newer Mylex AcceleRAID and eXtremeRAID controllers
device	mly: scsi
attach	mly at pci
file	dev/pci/mly.c			mly			needs-flag

# Myson-Century Technology MTD803 3-in-1 Fast Ethernet Controller
attach	mtd at pci with mtd_pci
file	dev/pci/if_mtd_pci.c		mtd_pci

# ICP-Vortex/Intel RAID controllers
attach	icp at pci with icp_pci
file	dev/pci/icp_pci.c		icp_pci

# Adaptec FSA RAID controllers
attach	aac at pci with aac_pci
file	dev/pci/aac_pci.c		aac_pci

# IBM ServeRAID RAID controllers
device  ips: scsi
attach  ips at pci
file    dev/pci/ips.c                   ips

# DPT EATA SCSI controllers
attach	dpt at pci with dpt_pci
file	dev/pci/dpt_pci.c		dpt_pci

# AdvanSys 1200A, 1200B, and ULTRA SCSI controllers
# device declaration in sys/conf/files
attach	adv at pci with adv_pci
file	dev/pci/adv_pci.c		adv_pci

# AdvanSys ULTRA WIDE SCSI controllers
# device declaration in sys/conf/files
attach	adw at pci with adw_pci
file	dev/pci/adw_pci.c		adw_pci
file	dev/ic/adwlib.c			adw_pci
file	dev/ic/adwmcode.c		adw_pci

# AMD Am53c974 PCscsi-PCI SCSI controllers
device	pcscp: scsi, ncr53c9x
attach	pcscp at pci
file	dev/pci/pcscp.c			pcscp

# HP/Compaq Command Interface to Scsi-3
attach ciss at pci with ciss_pci
file	dev/pci/ciss_pci.c		ciss_pci

# BusLogic BT-9xx PCI family
# device declaration in sys/conf/files
attach	bha at pci with bha_pci
file	dev/pci/bha_pci.c		bha_pci

# Qlogic ISP 10x0 (PCI) family
# device declaration in sys/conf/files
attach	isp at pci with isp_pci
file	dev/pci/isp_pci.c		isp_pci

# LSILogic MegaRAID SAS
# device declaration in sys/conf/files
attach	mfi at pci with mfi_pci
file	dev/pci/mfi_pci.c		mfi_pci

# LSI MegaRAID SAS Fusion RAID controllers 
device	mfii: scsi
attach	mfii at pci
file	dev/pci/mfii.c			mfii

# LSILogic Fusion-MPT I/O Processor family
# device declaration in sys/conf/files
attach	mpt at pci with mpt_pci
file	dev/pci/mpt_pci.c		mpt_pci

# LSI Logic Fusion-MPT Message Passing Interface 2.0
device	mpii: scsi
attach	mpii at pci
file	dev/pci/mpii.c			mpii

# Ethernet driver for DC21040-based boards
device	de: ether, ifnet, arp
attach	de at pci
file	dev/pci/if_de.c			de

# 3Com 3c590 and 3c595 Ethernet controllers
# device declaration in sys/conf/files
attach	ep at pci with ep_pci
file	dev/pci/if_ep_pci.c		ep_pci

# 3Com 3c90x[B] Ethernet controllers
# device declaration in sys/conf/files
attach	ex at pci with ex_pci
file	dev/pci/if_ex_pci.c		ex_pci

# Digital DEFPA PCI FDDI Controller
device	fpa: pdq, fddi, ifnet, arp
attach	fpa at pci
file	dev/pci/if_fpa.c		fpa

# AMD am7990 (LANCE) -based Ethernet controllers
# device declaration in sys/conf/files
attach	le at pci with le_pci: le32
file	dev/pci/if_le_pci.c		le_pci

# AMD PCnet-PCI Ethernet controller family
# Supersedes if_le_pci.c
device	pcn: ether, ifnet, arp, mii
attach	pcn at pci
file	dev/pci/if_pcn.c		pcn

# common code for siop/esiop pci front end
define	siop_pci_common
file	dev/pci/siop_pci_common.c	siop_pci_common

# Symbios 53c8xx SCSI chips
# device declaration in sys/conf/files
attach	siop at pci with siop_pci: siop_pci_common
file	dev/pci/siop_pci.c		siop_pci
attach	esiop at pci with esiop_pci: siop_pci_common
file	dev/pci/esiop_pci.c		esiop_pci

# Initio INIC-940/950 SCSI controllers
attach	iha at pci with iha_pci
file	dev/pci/iha_pci.c		iha_pci

# Tekram DC-395U/UW/F and DC-315/U SCSI controllers
device	trm: scsi
attach	trm at pci
file	dev/pci/trm.c			trm

# Guillemot Maxi Radio FM 2000 Radio Card
device	gtp: radiodev, tea5757
attach	gtp at pci
file	dev/pci/gtp.c			gtp

# MediaForte SoundForte SF64-PCR Radio card
#device	sf4r: radiodev, tea5757
#attach	sf4r at pci
#file	dev/pci/sf64pcr.c		sf4r

# PCI IDE controllers
define pciide_common
file dev/pci/pciide_common.c pciide_common

device	pciide: ata, pciide_common, wdc_common
attach	pciide at pci
file	dev/pci/pciide.c		pciide

# AHCI SATA controllers
attach	ahcisata at pci with ahcisata_pci
file	dev/pci/ahcisata_pci.c		ahcisata_pci
defflag	opt_ahcisata_pci.h		AHCISATA_DISABLE_MSI
defflag	opt_ahcisata_pci.h		AHCISATA_DISABLE_MSIX

# Acard IDE controllers
device	acardide: ata, ata_dma, ata_udma, pciide_common, wdc_common
attach	acardide at pci
file	dev/pci/acardide.c		acardide

# Acer Lab IDE controllers
device	aceride: ata, ata_dma, ata_udma, pciide_common, wdc_common
attach	aceride at pci
file	dev/pci/aceride.c		aceride

# Intel i31244 SATA controller
device	artsata: ata, ata_dma, ata_udma, pciide_common, wdc_common, sata
attach	artsata at pci
file	dev/pci/artsata.c		artsata

# CMD tech IDE controllers
device	cmdide: ata, ata_dma, ata_udma, pciide_common, wdc_common
attach	cmdide at pci
file	dev/pci/cmdide.c		cmdide

# Cypress IDE controllers
device	cypide: ata, ata_dma, pciide_common, wdc_common, cy82c693
attach	cypide at pci
file	dev/pci/cypide.c		cypide

# AMD Geode IDE controllers
device	geodeide: ata, ata_dma, ata_udma, pciide_common, wdc_common
attach	geodeide at pci
file	dev/pci/geodeide.c		geodeide

# Triones/HighPoint IDE controllers
device	hptide: ata, ata_dma, ata_udma, pciide_common, wdc_common
attach	hptide at pci
file	dev/pci/hptide.c		hptide

# Integrated Technology Express IDE controllers
device	iteide: ata, ata_dma, ata_udma, pciide_common, wdc_common
attach	iteide at pci
file	dev/pci/iteide.c		iteide

# Jmicron hybrid IDE/AHCI controllers
define  jmide_hl { }
device	jmide: ata, ata_dma, ata_udma, pciide_common, wdc_common, jmide_hl
attach	jmide at pci
attach	ahcisata at jmide_hl with jmahci
file	dev/pci/jmide.c			jmide | jmahci needs-flag

# National Semiconductor IDE controllers
device	nside: ata, ata_dma, ata_udma, pciide_common, wdc_common
attach	nside at pci
file	dev/pci/nside.c			nside

# Opti IDE controllers
device	optiide: ata, ata_dma, pciide_common, wdc_common
attach	optiide at pci
file	dev/pci/optiide.c		optiide

# Intel IDE controllers
device	piixide: ata, ata_dma, ata_udma, pciide_common, wdc_common
attach	piixide at pci
file	dev/pci/piixide.c		piixide

# Promise Serial ATA controllers
device	pdcsata: ata, ata_dma, ata_udma, pciide_common, wdc_common, sata
attach	pdcsata at pci
file	dev/pci/pdcsata.c		pdcsata

# Promise IDE controllers
device	pdcide: ata, ata_dma, ata_udma, pciide_common, wdc_common
attach	pdcide at pci
file	dev/pci/pdcide.c		pdcide

# ServerWorks IDE controllers
device	rccide: ata, ata_dma, ata_udma, pciide_common, wdc_common
attach	rccide at pci
file	dev/pci/rccide.c		rccide

# RDC IDE controllers
device	rdcide: ata, ata_dma, ata_udma, pciide_common, wdc_common
attach	rdcide at pci
file	dev/pci/rdcide.c		rdcide

# ServerWorks SATA controllers
device	svwsata: ata, ata_dma, ata_udma, pciide_common, wdc_common, sata
attach	svwsata at pci
file	dev/pci/svwsata.c		svwsata

# Silicon Image SATALink controllers
device	satalink: ata, ata_dma, ata_udma, pciide_common, wdc_common, sata
attach	satalink at pci
file	dev/pci/satalink.c		satalink

# Intel SCH IDE controllers
device	schide: ata, ata_dma, ata_udma, pciide_common, wdc_common
attach	schide at pci
file	dev/pci/schide.c		schide

# SiS IDE controllers
device	siside: ata, ata_dma, ata_udma, pciide_common, wdc_common
attach	siside at pci
file	dev/pci/siside.c		siside

# Symphony Labs IDE controllers
device	slide: ata, ata_dma, pciide_common, wdc_common
attach	slide at pci
file	dev/pci/slide.c		slide

# ServerWorks IDE controllers
#device	swide: ata, ata_dma, ata_udma, pciide_common, wdc_common
#attach	swide at pci
#file	dev/pci/swide.c		swide

# VIA/AMD/Nvidia IDE controllers
device	viaide: ata, ata_dma, ata_udma, pciide_common, wdc_common, sata
attach	viaide at pci
file	dev/pci/viaide.c	viaide

# STMicroelectronics STPC IDE controllers
device	stpcide: ata, ata_dma, ata_udma, pciide_common, wdc_common
attach	stpcide at pci
file	dev/pci/stpcide.c	stpcide

# ATI IXP IDE controllers
device	ixpide: ata, ata_dma, ata_udma, pciide_common, wdc_common
attach	ixpide at pci
file	dev/pci/ixpide.c	ixpide

# Toshiba PICCOLO IDE controllers
device	toshide: ata, ata_dma, pciide_common, wdc_common
attach	toshide at pci
file	dev/pci/toshide.c	toshide

# PCI-PCI bridge chips
device	ppb: pcibus
attach	ppb at pci
file	dev/pci/ppb.c			ppb
defflag opt_ppb.h	PPB_USEINTR

# Cyclades Cyclom-8/16/32
attach	cy at pci with cy_pci
file	dev/pci/cy_pci.c		cy_pci

# Cyclades-Z series of intelligent multi-port serial adapters
device	cz
attach	cz at pci
file	dev/pci/cz.c			cz			needs-flag

# Intel EtherExpress PRO 10/100B
attach	fxp at pci with fxp_pci
file	dev/pci/if_fxp_pci.c		fxp_pci

# Sun HME-network
attach	hme at pci with hme_pci
file	dev/pci/if_hme_pci.c		hme_pci

# Sun GEM-network
attach	gem at pci with gem_pci
file	dev/pci/if_gem_pci.c		gem_pci

# Sun Cassini-network
device	cas: arp, ether, ifnet, mii
attach	cas at pci
file	dev/pci/if_cas.c		cas

# JMicron JMC2[56]0 ethernet controllers
device	jme: ether, ifnet, arp, mii
attach	jme at pci
file	dev/pci/if_jme.c		jme

# NE2000-compatible PCI Ethernet cards
attach	ne at pci with ne_pci: rtl80x9
file	dev/pci/if_ne_pci.c		ne_pci

# Texas Instruments ThunderLAN Chip.
device	tl: ether, ifnet, arp, i2cexec, at24cxx_eeprom, i2c_bitbang,
	    mii, mii_bitbang
attach	tl at pci
file	dev/pci/if_tl.c			tl

# SDL Communications N2 PCI Network Interface
# device declaration in sys/conf/files
attach	ntwoc at pci with ntwoc_pci
file	dev/pci/if_ntwoc_pci.c		ntwoc_pci

# Essential Communications HIPPI interface
# device declaration in sys/conf/files
attach	esh at pci with esh_pci
file	dev/pci/if_esh_pci.c		esh_pci

# generic PCI VGA
defflag	opt_vga.h	VGA_POST:	X86EMU
attach	vga at pci with vga_pci
file	dev/pci/vga_pci.c		vga_pci			needs-flag

# DEC TGA
device	tga: wsemuldisplaydev, rasops8, rasops32
attach	tga at pci
file	dev/pci/tga.c			tga			needs-flag
file	dev/pci/tga_conf.c		tga
file	dev/ic/bt485.c			tga
file	dev/ic/bt463.c			tga
file	dev/ic/ibm561.c			tga

# HP Visualize
attach	sti at pci with sti_pci
file	dev/pci/sti_pci.c		sti_pci			needs-flag

# Integraphics Systems IGA168x and CyberPro framebuffers (linear non-VGA mode)
# device declaration in sys/conf/files
attach	igsfb at pci with igsfb_pci
file	dev/pci/igsfb_pci.c		igsfb_pci

# Brooktree Bt848 video capture
device	bktr: radiodev
attach	bktr at pci
file	dev/pci/bktr/bktr_audio.c	bktr
file	dev/pci/bktr/bktr_card.c	bktr
file	dev/pci/bktr/bktr_core.c	bktr
file	dev/pci/bktr/bktr_os.c		bktr			needs-flag
file	dev/pci/bktr/bktr_tuner.c	bktr

# Cirrus Logic CrystalClear PCI Audio CS4280
device	clcs: audiobus, ac97, midibus
attach	clcs at pci
file	dev/pci/cs4280.c		clcs

# Cirrus Logic CrystalClear PCI Audio CS4281
device	clct: audiobus, ac97
attach	clct at pci
file	dev/pci/cs4281.c		clct

# Shared code for Cirrus Logic CrystalClear PCI Audio CS4280 and CS4281
file	dev/pci/cs428x.c		clcs | clct

# Forte Media FM801
device	fms { }: audiobus, ac97, midibus
attach	fms at pci
file	dev/pci/fms.c			fms

attach	opl at fms with opl_fms
file	dev/pci/opl_fms.c		opl_fms

attach	mpu at fms with mpu_fms
file	dev/pci/mpu_fms.c		mpu_fms

# Ensoniq AudioPCI S5016
device	eap { }: audiobus, ac97, midibus
attach	eap at pci
file	dev/pci/eap.c			eap

attach	joy at eap with joy_eap
file	dev/pci/joy_eap.c		joy_eap needs-flag

# Acer Labs M5455
device	auacer: audiobus, ac97, aurateconv
attach	auacer at pci
file	dev/pci/auacer.c		auacer

# Intel ICH AC'97 audio
device	auich: audiobus, ac97, aurateconv
attach	auich at pci
file	dev/pci/auich.c			auich

# VIA VT82C686A/VT8233/VT8235 AC'97 Audio
device	auvia: audiobus, ac97, aurateconv
attach	auvia at pci
file	dev/pci/auvia.c			auvia

# ATI IXP 200/300/400 series AC'97 Audio
device	auixp: audiobus, ac97, aurateconv
attach	auixp at pci
file	dev/pci/auixp.c			auixp

# High Definition Audio
device	azalia: audiobus, ac97, aurateconv
attach	azalia at pci
file	dev/pci/azalia.c		azalia
file	dev/pci/azalia_codec.c		azalia

# AMD Geode CS5536 Companion Audio
device	gcscaudio: audiobus, ac97, aurateconv
attach	gcscaudio at pci
file	dev/pci/gcscaudio.c		gcscaudio

# NeoMagic 256 AC'97 Audio
device	neo: audiobus, ac97
attach	neo at pci
file	dev/pci/neo.c			neo

# ESS Allegro-1 / Maestro3
device	esa: audiobus, ac97
attach	esa at pci
file	dev/pci/esa.c			esa

# ESS Solo-1 PCI AudioDrive
device	eso { }: audiobus, midibus
attach	eso at pci
file	dev/pci/eso.c			eso

attach	opl at eso with opl_eso
file	dev/pci/opl_eso.c		opl_eso

attach	mpu at eso with mpu_eso
file	dev/pci/mpu_eso.c		mpu_eso

attach	joy at eso with joy_eso
file	dev/pci/joy_eso.c		joy_eso

# ESS Maestro-1/2/2e PCI AC97 Audio Accelerator
device	esm: audiobus, ac97
attach	esm at pci
file	dev/pci/esm.c			esm

# S3 SonicVibes (S3 617)
device	sv { }: audiobus, midibus
attach	sv at pci
file	dev/pci/sv.c			sv

attach	opl at sv with opl_sv
file	dev/pci/opl_sv.c		opl_sv

# C-Media CMI8x38 Audio Chip
device	cmpci { }: audiobus
attach	cmpci at pci
file	dev/pci/cmpci.c			cmpci

attach	opl at cmpci with opl_cmpci
file	dev/pci/opl_cmpci.c		opl_cmpci

attach	mpu at cmpci with mpu_cmpci
file	dev/pci/mpu_cmpci.c		mpu_cmpci

# Yamaha YMF724/740/744/754 PCI audio controller
device	yds { }: audiobus, ac97
attach	yds at pci
file	dev/pci/yds.c			yds

attach	opl at yds with opl_yds
file	dev/pci/opl_yds.c		opl_yds

attach	mpu at yds with mpu_yds
file	dev/pci/mpu_yds.c		mpu_yds

# Creative Labs EMU10k1 (SBLive! series and PCI512)
device	emuxki: audiobus, ac97
attach	emuxki at pci
file	dev/pci/emuxki.c		emuxki

# Trident 4DWAVE AC'97 audio (including SiS 7018,ALi M5451)
device	autri: audiobus, ac97, midibus
attach	autri at pci
file	dev/pci/autri.c			autri

# SMC EPIC/100 Fast Ethernet on PCI
attach	epic at pci with epic_pci
file	dev/pci/if_epic_pci.c		epic_pci

# PCI "universal" communication device driver, for PCI com, lpt, etc. ports
# (see documentation in the driver for what, exactly, should be supported)
device	puc { port = -1 }
attach	puc at pci
file	dev/pci/puc.c			puc
file	dev/pci/pucdata.c		puc
defflag opt_puc.h	PUC_CNAUTO
defparam opt_puc.h	PUC_CNBUS

attach	com at puc with com_puc
file	dev/pci/com_puc.c		com_puc needs-flag
file	dev/pci/cyber.c			com_puc
file	dev/pci/puccn.c			com_puc

attach	lpt at puc with lpt_puc
file	dev/pci/lpt_puc.c		lpt_puc & !ppbus

attach	atppc at puc with atppc_puc
file	dev/pci/atppc_puc.c		atppc_puc

# UHCI USB controller
attach	uhci at pci with uhci_pci
file	dev/pci/uhci_pci.c		uhci_pci

# OHCI USB controller
attach	ohci at pci with ohci_pci
file	dev/pci/ohci_pci.c		ohci_pci

# EHCI USB controller
attach	ehci at pci with ehci_pci
file	dev/pci/ehci_pci.c		ehci_pci

file	dev/pci/usb_pci.c		ehci_pci | ehci_cardbus

# xHCI USB controller
attach	xhci at pci with xhci_pci
file	dev/pci/xhci_pci.c		xhci_pci
defflag	opt_xhci_pci.h			XHCI_DISABLE_MSI
defflag	opt_xhci_pci.h			XHCI_DISABLE_MSIX

# OHCI IEEE 1394 controller
attach	fwohci at pci with fwohci_pci
file	dev/pci/fwohci_pci.c		fwohci_pci

# VIA Rhine/Rhine II Fast Ethernet controllers
device	vr: ether, ifnet, arp, mii, mii_bitbang
attach	vr at pci
file	dev/pci/if_vr.c			vr

# SiS 900 Fast Ethernet controllers
device	sip: ether, ifnet, arp, mii, mii_bitbang
attach	sip at pci
file	dev/pci/if_sip.c		sip | gsip

# National Semiconductor DP83820 Gigabit Ethernet
device	gsip: ether, ifnet, arp, mii, mii_bitbang
attach	gsip at pci

# Level One LXT-1001 Gigabit Ethernet
#device	glxt: ether, ifnet, arp, mii
#attach	glxt at pci
#file	dev/pci/if_glxt.c		glxt

# Sundance Tech./Tamarack TC9021 Gigabit Ethernet
device	stge: ether, ifnet, arp, mii, mii_bitbang
attach	stge at pci
file	dev/pci/if_stge.c		stge

# Intel i82598 & i82599 10-Gigabit Ethernet
device	ixg: ether, ifnet, arp, mii, mii_phy
attach	ixg at pci
file	dev/pci/ixgbe/ixgbe.c		ixg | ixv
file	dev/pci/ixgbe/ix_txrx.c		ixg | ixv
file	dev/pci/ixgbe/ixgbe_netbsd.c	ixg | ixv
file	dev/pci/ixgbe/ixgbe_82598.c	ixg | ixv
file	dev/pci/ixgbe/ixgbe_82599.c	ixg | ixv
file	dev/pci/ixgbe/ixgbe_x540.c	ixg | ixv
file	dev/pci/ixgbe/ixgbe_x550.c	ixg | ixv
file	dev/pci/ixgbe/ixgbe_api.c	ixg | ixv
file	dev/pci/ixgbe/ixgbe_common.c	ixg | ixv
file	dev/pci/ixgbe/ixgbe_mbx.c	ixg | ixv
file	dev/pci/ixgbe/ixgbe_osdep.c	ixg | ixv
file	dev/pci/ixgbe/ixgbe_phy.c	ixg | ixv
file	dev/pci/ixgbe/ixgbe_vf.c	ixg | ixv
file	dev/pci/ixgbe/if_bypass.c	ixg | ixv
file	dev/pci/ixgbe/if_fdir.c		ixg | ixv

# This appears to be the driver for virtual instances of i82599.
device	ixv: ether, ifnet, arp, mii, mii_phy
attach	ixv at pci
file	dev/pci/ixgbe/ixv.c		ixv

# Intel i8254x Gigabit Ethernet
device	wm: ether, ifnet, arp, mii, mii_bitbang
attach	wm at pci
file	dev/pci/if_wm.c			wm
defflag	opt_if_wm.h	WM_EVENT_COUNTERS
defparam opt_if_wm.h	WM_RX_PROCESS_LIMIT_DEFAULT
			WM_RX_INTR_PROCESS_LIMIT_DEFAULT
			WM_DISABLE_MSI
			WM_DISABLE_MSIX

# Mellanox 5th generation Ethernet devices
device	mcx: ether, ifnet, arp
attach	mcx at pci
file	dev/pci/if_mcx.c		mcx

# Broadcom 570x Gigabit Ethernet
device	bge: ether, ifnet, arp, mii, mii_bitbang
attach	bge at pci
file	dev/pci/if_bge.c		bge

# Broadcom NetXtreme II
device	bnx: ether, ifnet, arp, mii
attach	bnx at pci
file	dev/pci/if_bnx.c		bnx

# Realtek 8129/8139 Ethernet controllers
attach	rtk at pci with rtk_pci
file	dev/pci/if_rtk_pci.c		rtk_pci

# DECchip 21x4x Ethernet controller family, and assorted clones.
attach	tlp at pci with tlp_pci
file	dev/pci/if_tlp_pci.c		tlp_pci

# Bit3 PCI-VME mod. 617
device	btvmei: vmebus
attach	btvmei at pci
file	dev/pci/btvmei.c		btvmei
#file	dev/pci/btvmei_dma.c		btvmei
#file	dev/pci/btvmei_cntlrdma.c	btvmei

# Alteon ACEnic Gigabit Ethernet controller
device	ti: ether, ifnet, arp
attach	ti at pci
file	dev/pci/if_ti.c			ti

# Adaptec AIC-6915 Ethernet interface
attach	sf at pci with sf_pci
file	dev/pci/if_sf_pci.c		sf_pci

# Sundance Tech. ST-201 10/100 Ethernet
device	ste: ether, ifnet, arp, mii, mii_bitbang
attach	ste at pci
file	dev/pci/if_ste.c		ste

# YENTA PCI-Cardbus bridge
#device	cbb: cbbus, pcmciabus
device	cbb: pcmciaslot
attach	cbb at pci with cbb_pci
file	dev/pci/pccbb.c			cbb

# Tundra Universe PCI-VME adapter
define	univ_pci
file	dev/pci/universe_pci.c univ_pci

# Bit3 PCI-VME mod. 2706
device	btvmeii: vmebus, univ_pci
attach	btvmeii at pci
file	dev/pci/btvmeii.c btvmeii

# VIA VT82C686A/VT8231 PM Timer and Hardware Monitor
device	viaenv: acpipmtimer, sysmon_envsys
attach	viaenv at pci
file	dev/pci/viaenv.c		viaenv

# Intel PIIX4 power management controller
device	piixpm: i2cbus, acpipmtimer
attach	piixpm at pci
file	dev/pci/piixpm.c		piixpm

# AMD 768MPX power management controller
defflag	opt_amdpm.h			AMDPM_RND_COUNTERS
device	amdpm: i2cbus, acpipmtimer
attach	amdpm at pci
file	dev/pci/amdpm.c			amdpm
file	dev/pci/amdpm_smbus.c		amdpm

# Hi/fn 7751
device	hifn: opencrypto
attach	hifn at pci
file	dev/pci/hifn7751.c		hifn

# Bluesteelnet 5501/5601, Broadcom 580x/582x security processor
device	ubsec: opencrypto
attach	ubsec at pci
file	dev/pci/ubsec.c			ubsec

# Aironet PC4500/PC4800
attach	an at pci with an_pci
file	dev/pci/if_an_pci.c		an_pci

# ADMtek ADM8211 PCI/Mini-PCI
attach	atw at pci with atw_pci
file	dev/pci/if_atw_pci.c		atw_pci

# Realtek RTL8180 PCI/Mini-PCI
attach	rtw at pci with rtw_pci
file	dev/pci/if_rtw_pci.c		rtw_pci

# Realtek RTL8188CE Mini-PCIe
device	rtwn: ifnet, arp, wlan, firmload
attach	rtwn at pci
file	dev/pci/if_rtwn.c		rtwn

# Ralink RT2500/RT2600 PCI/Mini-PCI
attach	ral at pci with ral_pci
file	dev/pci/if_ral_pci.c		ral_pci

# Marvel Libertas Open
attach  malo at pci with malo_pci
file    dev/pci/if_malo_pci.c       malo_pci

# Intersil Prism2.5 Mini-PCI
attach	wi at pci with wi_pci
file	dev/pci/if_wi_pci.c		wi_pci

# IrDA devices
#  Toshiba Fast Infrared Type O IrDA driver
device	oboe: irbus, irdasir
attach	oboe at pci
file	dev/pci/oboe.c			oboe

# Middle Digital, Inc. PCI-Weasel serial console board control
# devices (watchdog timer, etc.)
device	weasel: sysmon_wdog
attach	weasel at pci with weasel_pci
file	dev/pci/weasel_pci.c		weasel

# Game adapter (joystick)
attach	joy at pci with joy_pci
file	dev/pci/joy_pci.c		joy_pci

# ATI Mach64 framebuffer console driver
defflag	opt_machfb.h	MACHFB_DEBUG
device	machfb: wsemuldisplaydev, rasops8, fb, vcons, videomode, edid, drm, glyphcache
attach	machfb at pci
file	dev/pci/machfb.c		machfb

# 3Dfx Voodoo3 framebuffer console driver
device	voodoofb: wsemuldisplaydev, rasops8, vcons, videomode, drm, i2cbus, i2c_bitbang, ddc_read_edid, edid
attach	voodoofb at pci
file	dev/pci/voodoofb.c		voodoofb

# VIA UniChrome framebuffer console driver
device	unichromefb: wsemuldisplaydev, rasops16, rasops32, vcons, drm
attach	unichromefb at pci
file	dev/pci/unichromefb.c		unichromefb needs-flag

# ATI Radeon framebuffer console driver
# (Note: to enable the BIOS parser, add options RADEON_BIOS_INIT to the config)
device	radeonfb: wsemuldisplaydev, videomode, rasops8, rasops32, vcons, splash, i2cbus, i2c_bitbang, ddc_read_edid, edid, drm, glyphcache
attach	radeonfb at pci
file	dev/pci/radeonfb.c	radeonfb
file	dev/pci/radeonfb_i2c.c	radeonfb
file	dev/pci/radeonfb_bios.c	radeonfb
defflag opt_radeonfb.h	RADEONFB_DEBUG
defflag opt_radeonfb.h	RADEONFB_BIOS_INIT
defflag opt_radeonfb.h	RADEONFB_BIOS_DEBUG
defflag opt_radeonfb.h	RADEONFB_MMAP_BARS
defflag opt_radeonfb.h	RADEONFB_DEPTH_32
defflag opt_radeonfb.h	RADEONFB_ALWAYS_ACCEL_PUTCHAR

# Chelsio Terminator 3 (T3) 10 gigabit ethernet
device	cxgbc { }
attach	cxgbc at pci
device	cxgb: ether, ifnet, arp
attach	cxgb at cxgbc
file	dev/pci/cxgb/cxgb_main.c	cxgbc | cxgb
file	dev/pci/cxgb/cxgb_mc5.c		cxgbc | cxgb
file	dev/pci/cxgb/cxgb_vsc8211.c	cxgbc | cxgb
file	dev/pci/cxgb/cxgb_ael1002.c	cxgbc | cxgb
file	dev/pci/cxgb/cxgb_mv88e1xxx.c	cxgbc | cxgb
file	dev/pci/cxgb/cxgb_vsc7323.c	cxgbc | cxgb
file	dev/pci/cxgb/cxgb_xgmac.c	cxgbc | cxgb
file	dev/pci/cxgb/cxgb_t3_hw.c	cxgbc | cxgb
file	dev/pci/cxgb/cxgb_sge.c		cxgbc | cxgb
file	dev/pci/cxgb/cxgb_lro.c		cxgbc | cxgb
# file	dev/pci/cxgb/cxgb_offload.c	cxgbc | cxgb
file	dev/pci/cxgb/cxgb_l2t.c		cxgbc | cxgb
file	dev/pci/cxgb/cxgb_osdep.c	cxgbc | cxgb

# Chips & Technologies 65550 framebuffer console driver
attach	chipsfb at pci with chipsfb_pci
file	dev/pci/chipsfb.c		chipsfb_pci

# 3Com 3c990
device	txp: ether, ifnet, arp
attach	txp at pci
file	dev/pci/if_txp.c		txp

# SysKonnect
device	skc { }
attach	skc at pci
device	sk: ether, ifnet, arp, mii
attach	sk at skc
file	dev/pci/if_sk.c			skc | sk

# Broadcom 4401 10/100 Ethernet
device	bce: ether, ifnet, arp, mii
attach	bce at pci
file	dev/pci/if_bce.c		bce

# Intel PRO/10GbE
device	dge: ether, ifnet, arp
attach	dge at pci
file	dev/pci/if_dge.c		dge

# Realtek 8169 Ethernet controllers
attach	re at pci with re_pci
file	dev/pci/if_re_pci.c		re_pci

# Intel PRO/Wireless 2100
device	ipw: ifnet, arp, wlan, firmload
attach	ipw at pci
file	dev/pci/if_ipw.c		ipw

# Intel PRO/Wireless 2200BG/2915ABG
device	iwi: ifnet, arp, wlan, firmload
attach	iwi at pci
file	dev/pci/if_iwi.c		iwi

# Intel PRO/Wireless 3945ABG
device	wpi: ifnet, arp, wlan, firmload
attach	wpi at pci
file	dev/pci/if_wpi.c		wpi

# Intel PRO/Wireless 4965AGN Mini-PCI Adapter
device	iwn: ifnet, arp, wlan, firmload
attach	iwn at pci
file	dev/pci/if_iwn.c		iwn

# Intel Centrino 7260
device	iwm: ifnet, arp, wlan, firmload
attach	iwm at pci
file	dev/pci/if_iwm.c		iwm

# Workbit NinjaSCSI-32 controllers
# device declaration in sys/conf/files
attach	njs at pci with njs_pci
file	dev/pci/njs_pci.c		njs_pci

# S2io Xframe 10 Gigabit ethernet (Xframe driver)
device  xge: ether, ifnet, arp
attach  xge  at pci 
file    dev/pci/if_xge.c		xge

# Via Velocity 612x 10/100/1000 Ethernet
device	vge: ether, ifnet, arp, mii
attach	vge at pci
file	dev/pci/if_vge.c		vge

# Atheros 5210/5211/5212 PCI/Mini-PCI
attach	ath at pci with ath_pci
file	dev/pci/if_ath_pci.c		ath_pci

# Atheros AR9k (802.11 a/g/n)
attach	athn at pci with athn_pci
file	dev/pci/if_athn_pci.c		athn_pci

# NVIDIA nForce Ethernet
device  nfe: ether, ifnet, arp, mii, mii_phy
attach  nfe at pci
file    dev/pci/if_nfe.c                nfe

# MICREL Etherent
device	kse: ether, ifnet, arp, mii
attach	kse at pci
file	dev/pci/if_kse.c		kse

# Yukon 2
device	mskc { }
attach	mskc at pci
device	msk: ether, ifnet, arp, mii
attach	msk at mskc
file	dev/pci/if_msk.c		mskc | msk

# SD Host Controller
attach	sdhc at pci with sdhc_pci
file	dev/pci/sdhc_pci.c		sdhc_pci

# generic framebuffer console driver, PCI frontend
attach genfb at pci with genfb_pci : splash
file	dev/pci/genfb_pci.c	genfb_pci

# NVIDIA nForce2/3/4 SMBus controller
device	nfsmbc { }
attach	nfsmbc at pci
device	nfsmb: i2cbus
attach	nfsmb at nfsmbc
file	dev/pci/nfsmb.c			nfsmbc | nfsmb

# Intel ICH SMBus controller
device	ichsmb: i2cbus
attach	ichsmb at pci
file	dev/pci/ichsmb.c		ichsmb

# ATI Rage 128 framebuffer console driver
device	r128fb: wsemuldisplaydev, rasops8, rasops32, vcons, videomode, i2cbus, i2c_bitbang, glyphcache
attach	r128fb at pci
file	dev/pci/r128fb.c		r128fb
defflag	opt_r128fb.h	R128FB_DEBUG
defflag	opt_r128fb.h	R128FB_WAIT

# Attansic/Atheros L1 Gigabit-Ethernet
device	age: ether, ifnet, arp, mii, mii_phy
attach	age at pci
file	dev/pci/if_age.c		age

# Attansic/Atheros L1C/L2C Gigabit Ethernet
device	alc: ether, ifnet, arp, mii, mii_phy
attach	alc at pci
file	dev/pci/if_alc.c		alc

# Attanisc/Atheros L1E Gigabit Ethernet
device	ale: ether, ifnet, arp, mii, mii_phy
attach	ale at pci
file	dev/pci/if_ale.c		ale

# Atheros/Attansic L2 Fast-Ethernet
device	lii: ether, ifnet, arp, mii
attach	lii at pci
file	dev/pci/if_lii.c		lii

# Silicon Image SteelVine SATA-II controllers
attach	siisata at pci with siisata_pci
file	dev/pci/siisata_pci.c		siisata_pci

# Acer Labs M7101 power management controller
device	alipm: i2cbus
attach	alipm at pci
file	dev/pci/alipm.c				alipm

#
# Broadcom AirForce / Apple Airport Extreme
#
attach	bwi at pci with bwi_pci
file	dev/pci/if_bwi_pci.c		bwi_pci

# Broadcom FullMAC USB wireless adapter
attach	bwfm at pci with bwfm_pci: firmload
file	dev/pci/if_bwfm_pci.c		bwfm_pci

# Marvell Serial-ATA Host Controller
attach	mvsata at pci with mvsata_pci
file	dev/pci/mvsata_pci.c		mvsata_pci

include "dev/pci/voyager/files.voyager"
# Silicon Motion SM502 / Voyager GX
device	voyager: i2c_bitbang, voyagerbus, i2cbus
attach	voyager at pci
file	dev/pci/voyager.c		voyager
defflag	opt_voyager.h	VOYAGER_DEBUG

# High Definition Audio
attach	hdaudio at pci with hdaudio_pci
file	dev/pci/hdaudio_pci.c		hdaudio_pci

# Permedia 2 / Sun PGX32 / Raptor
device	pm2fb: wsemuldisplaydev, rasops8, rasops32, vcons, videomode, i2cbus, i2c_bitbang, ddc_read_edid, edid, glyphcache
attach	pm2fb at pci
file	dev/pci/pm2fb.c		pm2fb
defflag	opt_pm2fb.h	PM2FB_DEBUG

# Permedia 3 / Oxygen VX1 / Proformance 3  
device  pm3fb: wsemuldisplaydev, rasops8, vcons, videomode, i2cbus, i2c_bitbang, ddc_read_edid, edid
attach  pm3fb at pci
file	dev/pci/pm3fb.c		pm3fb

# 3Dlabs Wildcat / Sun XVR-500, 1200, Expert3D etc.
device		wcfb: wsemuldisplaydev, rasops8, vcons
attach		wcfb at pci
file		dev/pci/wcfb.c	wcfb
defflag		opt_wcfb.h	WCFB_DEBUG

# Domex 536, 5380-compatible SCSI HBA
attach	nca at pci with nca_pci
file	dev/pci/nca_pci.c	nca_pci

# Agere ET1310/1301 Ethernet
device	et: ether, ifnet, arp, mii, mii_phy
attach	et at pci
file	dev/pci/if_et.c			et

# RDC Semiconductor R6040 10/100 Ethernet
device	vte: ether, ifnet, arp, mii, mii_phy
attach	vte at pci
file	dev/pci/if_vte.c		vte

# Conexant CX23880-series DTV interface
device	cxdtv: dtvbus, i2c_bitbang, i2cbus, i2cexec, tvpll, nxt2k, lg3303
attach	cxdtv at pci
file	dev/pci/cxdtv.c		cxdtv
file	dev/pci/cxdtv_boards.c	cxdtv

# Conexant CX23885-series DTV interface
device	coram: dtvbus, i2cbus, i2cexec, mt2131, cx24227
attach	coram at pci
file	dev/pci/coram.c		coram

# QUANCOM Electronic GmbH PWDOG1
device	pwdog: sysmon_envsys
attach	pwdog at pci
file	dev/pci/pwdog.c		pwdog

# IBM 4810 BSP cash drawer port
device	ibmcd: gpiobus
attach	ibmcd at pci
file	dev/pci/ibmcd.c		ibmcd

# SIS 315 Pro frame buffer
device  sisfb: wsemuldisplaydev, rasops8, rasops15, rasops16, rasops32, vcons
attach  sisfb at pci
file    dev/pci/sisfb.c		sisfb	needs-flag

attach	virtio at pci with virtio_pci
file	dev/pci/virtio_pci.c	virtio_pci

# Silicon Motion SM712(LynxEM+) frame buffer
device	lynxfb: wsemuldisplaydev, rasops16
attach	lynxfb at pci
file	dev/pci/lynxfb.c	lynxfb needs-flag

include "dev/pci/igma/files.igma"
# Intel GMA
device	igma: igmabus, i2cbus, i2c_bitbang, ddc_read_edid, edid
attach	igma at pci
file	dev/pci/igma.c		igma

# 3Dfx Voodoo Graphics
defflag	opt_tdvfb.h		TDVFB_CONSOLE
device	tdvfb: wsemuldisplaydev, rasops16, rasops32, vcons, videomode
attach	tdvfb at pci
file	dev/pci/tdvfb.c		tdvfb	

# nvidia geforce framebuffer console driver
device	gffb: wsemuldisplaydev, rasops8, vcons, videomode, i2cbus, i2c_bitbang, glyphcache
attach	gffb at pci
file	dev/pci/gffb.c		gffb
defflag	opt_gffb.h	GFFB_DEBUG

# Realtek RTS5209/RTS5229 Card Reader driver
attach	rtsx at pci with rtsx_pci
file	dev/pci/rtsx_pci.c	rtsx_pci

# NVM Express Controller
attach	nvme at pci with nvme_pci
file	dev/pci/nvme_pci.c	nvme_pci

# PCI graphics devices with DRM/KMS
include "external/bsd/drm2/pci/files.drmkms_pci"

# Intel S1200,C2000 (non-pch) SMBus controller
device	ismt: i2cbus
attach	ismt at pci
file	dev/pci/ismt.c		ismt

# Amazon Elastic Network Adapter (ENA) family
device	ena: ether, ifnet, arp
attach	ena at pci
file	dev/pci/if_ena.c			ena
file	external/bsd/ena-com/ena_com.c		ena
file	external/bsd/ena-com/ena_eth_com.c	ena

# Intel QuickAssist
device qat: opencrypto, firmload
attach qat at pci
file	dev/pci/qat/qat.c		qat
file	dev/pci/qat/qat_ae.c		qat
file	dev/pci/qat/qat_hw15.c		qat
file	dev/pci/qat/qat_hw17.c		qat
file	dev/pci/qat/qat_c2xxx.c		qat
file	dev/pci/qat/qat_c3xxx.c		qat
file	dev/pci/qat/qat_c62x.c		qat
file	dev/pci/qat/qat_d15xx.c		qat<|MERGE_RESOLUTION|>--- conflicted
+++ resolved
@@ -1,8 +1,4 @@
-<<<<<<< HEAD
-#	$NetBSD: files.pci,v 1.416 2019/11/20 09:37:45 hikaru Exp $
-=======
 #	$NetBSD: files.pci,v 1.417 2019/11/26 08:37:05 nisimura Exp $
->>>>>>> 275f442f
 #
 # Config file and device description for machine-independent PCI code.
 # Included by ports that need it.  Requires that the SCSI files be
