--- conflicted
+++ resolved
@@ -1,8 +1,4 @@
-<<<<<<< HEAD
-/*	$NetBSD: ld_virtio.c,v 1.28 2020/10/24 09:00:35 skrll Exp $	*/
-=======
 /*	$NetBSD: ld_virtio.c,v 1.29 2021/01/20 19:46:48 reinoud Exp $	*/
->>>>>>> 9e014010
 
 /*
  * Copyright (c) 2010 Minoura Makoto.
@@ -30,11 +26,7 @@
  */
 
 #include <sys/cdefs.h>
-<<<<<<< HEAD
-__KERNEL_RCSID(0, "$NetBSD: ld_virtio.c,v 1.28 2020/10/24 09:00:35 skrll Exp $");
-=======
 __KERNEL_RCSID(0, "$NetBSD: ld_virtio.c,v 1.29 2021/01/20 19:46:48 reinoud Exp $");
->>>>>>> 9e014010
 
 #include <sys/param.h>
 #include <sys/systm.h>
