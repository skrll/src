--- conflicted
+++ resolved
@@ -1,8 +1,4 @@
-<<<<<<< HEAD
-/*	$NetBSD: if_et.c,v 1.27 2019/10/12 06:00:52 msaitoh Exp $	*/
-=======
 /*	$NetBSD: if_et.c,v 1.28 2019/11/28 17:09:10 maxv Exp $	*/
->>>>>>> 275f442f
 /*	$OpenBSD: if_et.c,v 1.12 2008/07/11 09:29:02 kevlo $	*/
 /*
  * Copyright (c) 2007 The DragonFly Project.  All rights reserved.
@@ -41,11 +37,7 @@
  */
 
 #include <sys/cdefs.h>
-<<<<<<< HEAD
-__KERNEL_RCSID(0, "$NetBSD: if_et.c,v 1.27 2019/10/12 06:00:52 msaitoh Exp $");
-=======
 __KERNEL_RCSID(0, "$NetBSD: if_et.c,v 1.28 2019/11/28 17:09:10 maxv Exp $");
->>>>>>> 275f442f
 
 #include "opt_inet.h"
 #include "vlan.h"
@@ -89,65 +81,6 @@
 
 #include <dev/pci/if_etreg.h>
 
-<<<<<<< HEAD
-int	et_match(device_t, cfdata_t, void *);
-void	et_attach(device_t, device_t, void *);
-int	et_detach(device_t, int);
-int	et_shutdown(device_t);
-
-int	et_miibus_readreg(device_t, int, int, uint16_t *);
-int	et_miibus_writereg(device_t, int, int, uint16_t);
-void	et_miibus_statchg(struct ifnet *);
-
-int	et_init(struct ifnet *);
-int	et_ioctl(struct ifnet *, u_long, void *);
-void	et_start(struct ifnet *);
-void	et_watchdog(struct ifnet *);
-static int	et_ifmedia_upd(struct ifnet *);
-static void	et_ifmedia_sts(struct ifnet *, struct ifmediareq *);
-
-int	et_intr(void *);
-void	et_enable_intrs(struct et_softc *, uint32_t);
-void	et_disable_intrs(struct et_softc *);
-void	et_rxeof(struct et_softc *);
-void	et_txeof(struct et_softc *);
-void	et_txtick(void *);
-
-int	et_dma_alloc(struct et_softc *);
-void	et_dma_free(struct et_softc *);
-int	et_dma_mem_create(struct et_softc *, bus_size_t,
-	    void **, bus_addr_t *, bus_dmamap_t *, bus_dma_segment_t *);
-void	et_dma_mem_destroy(struct et_softc *, void *, bus_dmamap_t);
-int	et_dma_mbuf_create(struct et_softc *);
-void	et_dma_mbuf_destroy(struct et_softc *, int, const int[]);
-
-int	et_init_tx_ring(struct et_softc *);
-int	et_init_rx_ring(struct et_softc *);
-void	et_free_tx_ring(struct et_softc *);
-void	et_free_rx_ring(struct et_softc *);
-int	et_encap(struct et_softc *, struct mbuf **);
-int	et_newbuf(struct et_rxbuf_data *, int, int, int);
-int	et_newbuf_cluster(struct et_rxbuf_data *, int, int);
-int	et_newbuf_hdr(struct et_rxbuf_data *, int, int);
-
-void	et_stop(struct et_softc *);
-int	et_chip_init(struct et_softc *);
-void	et_chip_attach(struct et_softc *);
-void	et_init_mac(struct et_softc *);
-void	et_init_rxmac(struct et_softc *);
-void	et_init_txmac(struct et_softc *);
-int	et_init_rxdma(struct et_softc *);
-int	et_init_txdma(struct et_softc *);
-int	et_start_rxdma(struct et_softc *);
-int	et_start_txdma(struct et_softc *);
-int	et_stop_rxdma(struct et_softc *);
-int	et_stop_txdma(struct et_softc *);
-void	et_reset(struct et_softc *);
-int	et_bus_config(struct et_softc *);
-void	et_get_eaddr(struct et_softc *, uint8_t[]);
-void	et_setmulti(struct et_softc *);
-void	et_tick(void *);
-=======
 static int	et_match(device_t, cfdata_t, void *);
 static void	et_attach(device_t, device_t, void *);
 static int	et_detach(device_t, int);
@@ -204,7 +137,6 @@
 static void	et_get_eaddr(struct et_softc *, uint8_t[]);
 static void	et_setmulti(struct et_softc *);
 static void	et_tick(void *);
->>>>>>> 275f442f
 
 static int	et_rx_intr_npkts = 32;
 static int	et_rx_intr_delay = 20;		/* x10 usec */
@@ -543,19 +475,11 @@
 			break;
 		}
 	}
-<<<<<<< HEAD
 
 	/* XXX Stop TX/RX MAC? */
 	if ((sc->sc_flags & ET_FLAG_LINK) == 0)
 		return;
 
-=======
-
-	/* XXX Stop TX/RX MAC? */
-	if ((sc->sc_flags & ET_FLAG_LINK) == 0)
-		return;
-
->>>>>>> 275f442f
 	/* Program MACs with resolved speed/duplex/flow-control. */
 	ctrl = CSR_READ_4(sc, ET_MAC_CTRL);
 	ctrl &= ~(ET_MAC_CTRL_GHDX | ET_MAC_CTRL_MODE_MII);
@@ -632,22 +556,6 @@
 	LIST_FOREACH(miisc, &mii->mii_phys, mii_list)
 		PHY_RESET(miisc);
 	return (mii_mediachg(mii));
-<<<<<<< HEAD
-}
-
-static void
-et_ifmedia_sts(struct ifnet *ifp, struct ifmediareq *ifmr)
-{
-	struct et_softc *sc;
-	struct mii_data *mii;
-
-	sc = ifp->if_softc;
-	mii = &sc->sc_miibus;
-	mii_pollstat(mii);
-	ifmr->ifm_active = mii->mii_media_active;
-	ifmr->ifm_status = mii->mii_media_status;
-=======
->>>>>>> 275f442f
 }
 
 static void
